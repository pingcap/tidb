// Copyright 2015 PingCAP, Inc.
//
// Licensed under the Apache License, Version 2.0 (the "License");
// you may not use this file except in compliance with the License.
// You may obtain a copy of the License at
//
//     http://www.apache.org/licenses/LICENSE-2.0
//
// Unless required by applicable law or agreed to in writing, software
// distributed under the License is distributed on an "AS IS" BASIS,
// See the License for the specific language governing permissions and
// limitations under the License.

package executor_test

import (
	"flag"
	"fmt"
	"strings"
	"testing"
	"time"

	"github.com/ngaut/log"
	. "github.com/pingcap/check"
	"github.com/pingcap/tidb"
	"github.com/pingcap/tidb/context"
	"github.com/pingcap/tidb/domain"
	"github.com/pingcap/tidb/executor"
	"github.com/pingcap/tidb/inspectkv"
	"github.com/pingcap/tidb/kv"
	"github.com/pingcap/tidb/model"
	"github.com/pingcap/tidb/parser"
	"github.com/pingcap/tidb/plan"
	"github.com/pingcap/tidb/store/tikv"
	"github.com/pingcap/tidb/util/testkit"
	"github.com/pingcap/tidb/util/testleak"
	"github.com/pingcap/tidb/util/types"
)

func TestT(t *testing.T) {
	TestingT(t)
}

var _ = Suite(&testSuite{})

type testSuite struct {
	store kv.Storage
}

var mockTikv = flag.Bool("mockTikv", true, "use mock tikv store in executor test")

func (s *testSuite) SetUpSuite(c *C) {
	flag.Lookup("mockTikv")
	useMockTikv := *mockTikv
	if useMockTikv {
		s.store = tikv.NewMockTikvStore()
		tidb.SetSchemaLease(0)
	} else {
		store, err := tidb.NewStore("memory://test/test")
		c.Assert(err, IsNil)
		s.store = store
	}
	log.SetLevelByString("warn")
	executor.BaseLookupTableTaskSize = 2
}

func (s *testSuite) TearDownSuite(c *C) {
	executor.BaseLookupTableTaskSize = 512
	s.store.Close()
}

func (s *testSuite) TestAdmin(c *C) {
	defer testleak.AfterTest(c)()
	tk := testkit.NewTestKit(c, s.store)
	tk.MustExec("use test")
	tk.MustExec("drop table if exists admin_test")
	tk.MustExec("create table admin_test (c1 int, c2 int, c3 int default 1, index (c1))")
	tk.MustExec("insert admin_test (c1) values (1),(2),(NULL)")
	r, err := tk.Exec("admin show ddl")
	c.Assert(err, IsNil)
	row, err := r.Next()
	c.Assert(err, IsNil)
	c.Assert(row.Data, HasLen, 6)
	txn, err := s.store.Begin()
	c.Assert(err, IsNil)
	ddlInfo, err := inspectkv.GetDDLInfo(txn)
	c.Assert(err, IsNil)
	c.Assert(row.Data[0].GetInt64(), Equals, ddlInfo.SchemaVer)
	rowOwnerInfos := strings.Split(row.Data[1].GetString(), ",")
	ownerInfos := strings.Split(ddlInfo.Owner.String(), ",")
	c.Assert(rowOwnerInfos[0], Equals, ownerInfos[0])
	c.Assert(row.Data[2].GetString(), Equals, "")
	bgInfo, err := inspectkv.GetBgDDLInfo(txn)
	c.Assert(err, IsNil)
	c.Assert(row.Data[3].GetInt64(), Equals, bgInfo.SchemaVer)
	rowOwnerInfos = strings.Split(row.Data[4].GetString(), ",")
	ownerInfos = strings.Split(bgInfo.Owner.String(), ",")
	c.Assert(rowOwnerInfos[0], Equals, ownerInfos[0])
	c.Assert(row.Data[5].GetString(), Equals, "")
	row, err = r.Next()
	c.Assert(err, IsNil)
	c.Assert(row, IsNil)

	// check table test
	tk.MustExec("create table admin_test1 (c1 int, c2 int default 1, index (c1))")
	tk.MustExec("insert admin_test1 (c1) values (21),(22)")
	r, err = tk.Exec("admin check table admin_test, admin_test1")
	c.Assert(err, IsNil)
	c.Assert(r, IsNil)
	// error table name
	r, err = tk.Exec("admin check table admin_test_error")
	c.Assert(err, NotNil)
	// different index values
	domain, err := domain.NewDomain(s.store, 1*time.Second)
	c.Assert(err, IsNil)
	is := domain.InfoSchema()
	c.Assert(is, NotNil)
	tb, err := is.TableByName(model.NewCIStr("test"), model.NewCIStr("admin_test"))
	c.Assert(err, IsNil)
	c.Assert(tb.Indices(), HasLen, 1)
	err = tb.Indices()[0].Create(txn, types.MakeDatums(int64(10)), 1)
	c.Assert(err, IsNil)
	err = txn.Commit()
	c.Assert(err, IsNil)
	r, err = tk.Exec("admin check table admin_test")
	c.Assert(err, NotNil)
}

func (s *testSuite) TestPrepared(c *C) {
	plan.UseNewPlanner = true
	defer testleak.AfterTest(c)()
	tk := testkit.NewTestKit(c, s.store)
	tk.MustExec("use test")
	tk.MustExec("drop table if exists prepare_test")
	tk.MustExec("create table prepare_test (id int PRIMARY KEY AUTO_INCREMENT, c1 int, c2 int, c3 int default 1)")
	tk.MustExec("insert prepare_test (c1) values (1),(2),(NULL)")

	tk.MustExec(`prepare stmt_test_1 from 'select id from prepare_test where id > ?'; set @a = 1; execute stmt_test_1 using @a;`)
	tk.MustExec(`prepare stmt_test_2 from 'select 1'`)
	// Prepare multiple statement is not allowed.
	_, err := tk.Exec(`prepare stmt_test_3 from 'select id from prepare_test where id > ?;select id from prepare_test where id > ?;'`)
	c.Assert(executor.ErrPrepareMulti.Equal(err), IsTrue)
	// The variable count does not match.
	_, err = tk.Exec(`prepare stmt_test_4 from 'select id from prepare_test where id > ? and id < ?'; set @a = 1; execute stmt_test_4 using @a;`)
	c.Assert(executor.ErrWrongParamCount.Equal(err), IsTrue)
	// Prepare and deallocate prepared statement immediately.
	tk.MustExec(`prepare stmt_test_5 from 'select id from prepare_test where id > ?'; deallocate prepare stmt_test_5;`)

	// Statement not found.
	_, err = tk.Exec("deallocate prepare stmt_test_5")
	c.Assert(executor.ErrStmtNotFound.Equal(err), IsTrue)

	// The `stmt_test5` should not be found.
	_, err = tk.Exec(`set @a = 1; execute stmt_test_5 using @a;`)
	c.Assert(executor.ErrStmtNotFound.Equal(err), IsTrue)

	// Use parameter marker with argument will run prepared statement.
	result := tk.MustQuery("select distinct c1, c2 from prepare_test where c1 = ?", 1)
	result.Check([][]interface{}{{1, nil}})

	// Call Session PrepareStmt directly to get stmtId.
	stmtId, _, _, err := tk.Se.PrepareStmt("select c1, c2 from prepare_test where c1 = ?")
	c.Assert(err, IsNil)
	_, err = tk.Se.ExecutePreparedStmt(stmtId, 1)
	c.Assert(err, IsNil)

	// Make schema change.
	tk.Exec("create table prepare2 (a int)")

	// Should success as the changed schema do not affect the prepared statement.
	_, err = tk.Se.ExecutePreparedStmt(stmtId, 1)
	c.Assert(err, IsNil)

	// Drop a column so the prepared statement become invalid.
	tk.MustExec("alter table prepare_test drop column c2")

	// There should be schema changed error.
	_, err = tk.Se.ExecutePreparedStmt(stmtId, 1)
	c.Assert(executor.ErrSchemaChanged.Equal(err), IsTrue)

	// Coverage.
	exec := &executor.ExecuteExec{}
	exec.Fields()
	exec.Next()
	exec.Close()
	plan.UseNewPlanner = false
}

func (s *testSuite) fillData(tk *testkit.TestKit, table string) {
	tk.MustExec("use test")
	tk.MustExec(fmt.Sprintf("create table %s(id int not null default 1, name varchar(255), PRIMARY KEY(id));", table))

	// insert data
	tk.MustExec(fmt.Sprintf("insert INTO %s VALUES (1, \"hello\");", table))
	tk.CheckExecResult(1, 0)
	tk.MustExec(fmt.Sprintf("insert into %s values (2, \"hello\");", table))
	tk.CheckExecResult(1, 0)
}

func (s *testSuite) TestDelete(c *C) {
	defer testleak.AfterTest(c)()
	tk := testkit.NewTestKit(c, s.store)
	s.fillData(tk, "delete_test")

	tk.MustExec(`update delete_test set name = "abc" where id = 2;`)
	tk.CheckExecResult(1, 0)

	tk.MustExec(`delete from delete_test where id = 2 limit 1;`)
	tk.CheckExecResult(1, 0)

	// Test delete with false condition
	tk.MustExec(`delete from delete_test where 0;`)
	tk.CheckExecResult(0, 0)

	tk.MustExec("insert into delete_test values (2, 'abc')")
	tk.MustExec(`delete from delete_test where delete_test.id = 2 limit 1`)
	tk.CheckExecResult(1, 0)

	// Select data
	tk.MustExec("begin")
	rows := tk.MustQuery(`SELECT * from delete_test limit 2;`)
	rowStr := fmt.Sprintf("%v %v", "1", []byte("hello"))
	rows.Check(testkit.Rows(rowStr))
	tk.MustExec("commit")

	tk.MustExec(`delete from delete_test ;`)
	tk.CheckExecResult(1, 0)
}

func (s *testSuite) fillDataMultiTable(tk *testkit.TestKit) {
	tk.MustExec("use test")
	tk.MustExec("drop table if exists t1, t2, t3")
	// Create and fill table t1
	tk.MustExec("create table t1 (id int, data int);")
	tk.MustExec("insert into t1 values (11, 121), (12, 122), (13, 123);")
	tk.CheckExecResult(3, 0)
	// Create and fill table t2
	tk.MustExec("create table t2 (id int, data int);")
	tk.MustExec("insert into t2 values (11, 221), (22, 222), (23, 223);")
	tk.CheckExecResult(3, 0)
	// Create and fill table t3
	tk.MustExec("create table t3 (id int, data int);")
	tk.MustExec("insert into t3 values (11, 321), (22, 322), (23, 323);")
	tk.CheckExecResult(3, 0)
}

func (s *testSuite) TestMultiTableDelete(c *C) {
	defer testleak.AfterTest(c)()
	tk := testkit.NewTestKit(c, s.store)
	s.fillDataMultiTable(tk)

	tk.MustExec(`delete t1, t2 from t1 inner join t2 inner join t3 where t1.id=t2.id and t2.id=t3.id;`)
	tk.CheckExecResult(2, 0)

	// Select data
	r := tk.MustQuery("select * from t3")
	c.Assert(r.Rows(), HasLen, 3)
}

func (s *testSuite) TestQualifedDelete(c *C) {
	defer testleak.AfterTest(c)()
	tk := testkit.NewTestKit(c, s.store)
	tk.MustExec("use test")
	tk.MustExec("drop table if exists t1")
	tk.MustExec("drop table if exists t2")
	tk.MustExec("create table t1 (c1 int, c2 int, index (c1))")
	tk.MustExec("create table t2 (c1 int, c2 int)")
	tk.MustExec("insert into t1 values (1, 1), (2, 2)")

	// delete with index
	tk.MustExec("delete from t1 where t1.c1 = 1")
	tk.CheckExecResult(1, 0)

	// delete with no index
	tk.MustExec("delete from t1 where t1.c2 = 2")
	tk.CheckExecResult(1, 0)

	r := tk.MustQuery("select * from t1")
	c.Assert(r.Rows(), HasLen, 0)

	_, err := tk.Exec("delete from t1 as a where a.c1 = 1")
	c.Assert(err, NotNil)

	tk.MustExec("insert into t1 values (1, 1), (2, 2)")
	tk.MustExec("insert into t2 values (2, 1), (3,1)")
	tk.MustExec("delete t1, t2 from t1 join t2 where t1.c1 = t2.c2")
	tk.CheckExecResult(3, 0)

	tk.MustExec("insert into t2 values (2, 1), (3,1)")
	tk.MustExec("delete a, b from t1 as a join t2 as b where a.c2 = b.c1")
	tk.CheckExecResult(2, 0)

	_, err = tk.Exec("delete t1, t2 from t1 as a join t2 as b where a.c2 = b.c1")
	c.Assert(err, NotNil)

	tk.MustExec("drop table t1, t2")
}

func (s *testSuite) TestInsert(c *C) {
	defer testleak.AfterTest(c)()
	tk := testkit.NewTestKit(c, s.store)
	tk.MustExec("use test")
	testSQL := `drop table if exists insert_test;create table insert_test (id int PRIMARY KEY AUTO_INCREMENT, c1 int, c2 int, c3 int default 1);`
	tk.MustExec(testSQL)
	testSQL = `insert insert_test (c1) values (1),(2),(NULL);`
	tk.MustExec(testSQL)

	errInsertSelectSQL := `insert insert_test (c1) values ();`
	tk.MustExec("begin")
	_, err := tk.Exec(errInsertSelectSQL)
	c.Assert(err, NotNil)
	tk.MustExec("rollback")

	errInsertSelectSQL = `insert insert_test (c1, c2) values (1,2),(1);`
	tk.MustExec("begin")
	_, err = tk.Exec(errInsertSelectSQL)
	c.Assert(err, NotNil)
	tk.MustExec("rollback")

	errInsertSelectSQL = `insert insert_test (xxx) values (3);`
	tk.MustExec("begin")
	_, err = tk.Exec(errInsertSelectSQL)
	c.Assert(err, NotNil)
	tk.MustExec("rollback")

	errInsertSelectSQL = `insert insert_test_xxx (c1) values ();`
	tk.MustExec("begin")
	_, err = tk.Exec(errInsertSelectSQL)
	c.Assert(err, NotNil)
	tk.MustExec("rollback")

	insertSetSQL := `insert insert_test set c1 = 3;`
	tk.MustExec(insertSetSQL)

	errInsertSelectSQL = `insert insert_test set c1 = 4, c1 = 5;`
	tk.MustExec("begin")
	_, err = tk.Exec(errInsertSelectSQL)
	c.Assert(err, NotNil)
	tk.MustExec("rollback")

	errInsertSelectSQL = `insert insert_test set xxx = 6;`
	tk.MustExec("begin")
	_, err = tk.Exec(errInsertSelectSQL)
	c.Assert(err, NotNil)
	tk.MustExec("rollback")

	insertSelectSQL := `create table insert_test_1 (id int, c1 int);`
	tk.MustExec(insertSelectSQL)
	insertSelectSQL = `insert insert_test_1 select id, c1 from insert_test;`
	tk.MustExec(insertSelectSQL)

	insertSelectSQL = `create table insert_test_2 (id int, c1 int);`
	tk.MustExec(insertSelectSQL)
	insertSelectSQL = `insert insert_test_1 select id, c1 from insert_test union select id * 10, c1 * 10 from insert_test;`
	tk.MustExec(insertSelectSQL)

	errInsertSelectSQL = `insert insert_test_1 select c1 from insert_test;`
	tk.MustExec("begin")
	_, err = tk.Exec(errInsertSelectSQL)
	c.Assert(err, NotNil)
	tk.MustExec("rollback")

	insertSQL := `insert into insert_test (id, c2) values (1, 1) on duplicate key update c2=10;`
	tk.MustExec(insertSQL)

	insertSQL = `insert into insert_test (id, c2) values (1, 1) on duplicate key update insert_test.c2=10;`
	tk.MustExec(insertSQL)

	_, err = tk.Exec(`insert into insert_test (id, c2) values(1, 1) on duplicate key update t.c2 = 10`)
	c.Assert(err, NotNil)
}

func (s *testSuite) TestInsertAutoInc(c *C) {
	defer testleak.AfterTest(c)()
	tk := testkit.NewTestKit(c, s.store)
	tk.MustExec("use test")
	createSQL := `drop table if exists insert_autoinc_test; create table insert_autoinc_test (id int primary key auto_increment, c1 int);`
	tk.MustExec(createSQL)

	insertSQL := `insert into insert_autoinc_test(c1) values (1), (2)`
	tk.MustExec(insertSQL)
	tk.MustExec("begin")
	r := tk.MustQuery("select * from insert_autoinc_test;")
	rowStr1 := fmt.Sprintf("%v %v", "1", "1")
	rowStr2 := fmt.Sprintf("%v %v", "2", "2")
	r.Check(testkit.Rows(rowStr1, rowStr2))
	tk.MustExec("commit")

	tk.MustExec("begin")
	insertSQL = `insert into insert_autoinc_test(id, c1) values (5,5)`
	tk.MustExec(insertSQL)
	insertSQL = `insert into insert_autoinc_test(c1) values (6)`
	tk.MustExec(insertSQL)
	tk.MustExec("commit")
	tk.MustExec("begin")
	r = tk.MustQuery("select * from insert_autoinc_test;")
	rowStr3 := fmt.Sprintf("%v %v", "5", "5")
	rowStr4 := fmt.Sprintf("%v %v", "6", "6")
	r.Check(testkit.Rows(rowStr1, rowStr2, rowStr3, rowStr4))
	tk.MustExec("commit")

	tk.MustExec("begin")
	insertSQL = `insert into insert_autoinc_test(id, c1) values (3,3)`
	tk.MustExec(insertSQL)
	tk.MustExec("commit")
	tk.MustExec("begin")
	r = tk.MustQuery("select * from insert_autoinc_test;")
	rowStr5 := fmt.Sprintf("%v %v", "3", "3")
	r.Check(testkit.Rows(rowStr1, rowStr2, rowStr5, rowStr3, rowStr4))
	tk.MustExec("commit")

	tk.MustExec("begin")
	insertSQL = `insert into insert_autoinc_test(c1) values (7)`
	tk.MustExec(insertSQL)
	tk.MustExec("commit")
	tk.MustExec("begin")
	r = tk.MustQuery("select * from insert_autoinc_test;")
	rowStr6 := fmt.Sprintf("%v %v", "7", "7")
	r.Check(testkit.Rows(rowStr1, rowStr2, rowStr5, rowStr3, rowStr4, rowStr6))
	tk.MustExec("commit")

	// issue-962
	createSQL = `drop table if exists insert_autoinc_test; create table insert_autoinc_test (id int primary key auto_increment, c1 int);`
	tk.MustExec(createSQL)
	insertSQL = `insert into insert_autoinc_test(id, c1) values (0.3, 1)`
	tk.MustExec(insertSQL)
	r = tk.MustQuery("select * from insert_autoinc_test;")
	rowStr1 = fmt.Sprintf("%v %v", "1", "1")
	r.Check(testkit.Rows(rowStr1))
	insertSQL = `insert into insert_autoinc_test(id, c1) values (-0.3, 2)`
	tk.MustExec(insertSQL)
	r = tk.MustQuery("select * from insert_autoinc_test;")
	rowStr2 = fmt.Sprintf("%v %v", "2", "2")
	r.Check(testkit.Rows(rowStr1, rowStr2))
	insertSQL = `insert into insert_autoinc_test(id, c1) values (-3.3, 3)`
	tk.MustExec(insertSQL)
	r = tk.MustQuery("select * from insert_autoinc_test;")
	rowStr3 = fmt.Sprintf("%v %v", "-3", "3")
	r.Check(testkit.Rows(rowStr3, rowStr1, rowStr2))
	insertSQL = `insert into insert_autoinc_test(id, c1) values (4.3, 4)`
	tk.MustExec(insertSQL)
	r = tk.MustQuery("select * from insert_autoinc_test;")
	rowStr4 = fmt.Sprintf("%v %v", "4", "4")
	r.Check(testkit.Rows(rowStr3, rowStr1, rowStr2, rowStr4))
	insertSQL = `insert into insert_autoinc_test(c1) values (5)`
	tk.MustExec(insertSQL)
	r = tk.MustQuery("select * from insert_autoinc_test;")
	rowStr5 = fmt.Sprintf("%v %v", "5", "5")
	r.Check(testkit.Rows(rowStr3, rowStr1, rowStr2, rowStr4, rowStr5))
	insertSQL = `insert into insert_autoinc_test(id, c1) values (null, 6)`
	tk.MustExec(insertSQL)
	r = tk.MustQuery("select * from insert_autoinc_test;")
	rowStr6 = fmt.Sprintf("%v %v", "6", "6")
	r.Check(testkit.Rows(rowStr3, rowStr1, rowStr2, rowStr4, rowStr5, rowStr6))
}

func (s *testSuite) TestReplace(c *C) {
	defer testleak.AfterTest(c)()
	tk := testkit.NewTestKit(c, s.store)
	tk.MustExec("use test")
	testSQL := `drop table if exists replace_test;
    create table replace_test (id int PRIMARY KEY AUTO_INCREMENT, c1 int, c2 int, c3 int default 1);`
	tk.MustExec(testSQL)
	testSQL = `replace replace_test (c1) values (1),(2),(NULL);`
	tk.MustExec(testSQL)

	errReplaceSQL := `replace replace_test (c1) values ();`
	tk.MustExec("begin")
	_, err := tk.Exec(errReplaceSQL)
	c.Assert(err, NotNil)
	tk.MustExec("rollback")

	errReplaceSQL = `replace replace_test (c1, c2) values (1,2),(1);`
	tk.MustExec("begin")
	_, err = tk.Exec(errReplaceSQL)
	c.Assert(err, NotNil)
	tk.MustExec("rollback")

	errReplaceSQL = `replace replace_test (xxx) values (3);`
	tk.MustExec("begin")
	_, err = tk.Exec(errReplaceSQL)
	c.Assert(err, NotNil)
	tk.MustExec("rollback")

	errReplaceSQL = `replace replace_test_xxx (c1) values ();`
	tk.MustExec("begin")
	_, err = tk.Exec(errReplaceSQL)
	c.Assert(err, NotNil)
	tk.MustExec("rollback")

	replaceSetSQL := `replace replace_test set c1 = 3;`
	tk.MustExec(replaceSetSQL)

	errReplaceSetSQL := `replace replace_test set c1 = 4, c1 = 5;`
	tk.MustExec("begin")
	_, err = tk.Exec(errReplaceSetSQL)
	c.Assert(err, NotNil)
	tk.MustExec("rollback")

	errReplaceSetSQL = `replace replace_test set xxx = 6;`
	tk.MustExec("begin")
	_, err = tk.Exec(errReplaceSetSQL)
	c.Assert(err, NotNil)
	tk.MustExec("rollback")

	replaceSelectSQL := `create table replace_test_1 (id int, c1 int);`
	tk.MustExec(replaceSelectSQL)
	replaceSelectSQL = `replace replace_test_1 select id, c1 from replace_test;`
	tk.MustExec(replaceSelectSQL)

	replaceSelectSQL = `create table replace_test_2 (id int, c1 int);`
	tk.MustExec(replaceSelectSQL)
	replaceSelectSQL = `replace replace_test_1 select id, c1 from replace_test union select id * 10, c1 * 10 from replace_test;`
	tk.MustExec(replaceSelectSQL)

	errReplaceSelectSQL := `replace replace_test_1 select c1 from replace_test;`
	tk.MustExec("begin")
	_, err = tk.Exec(errReplaceSelectSQL)
	c.Assert(err, NotNil)
	tk.MustExec("rollback")

	replaceUniqueIndexSQL := `create table replace_test_3 (c1 int, c2 int, UNIQUE INDEX (c2));`
	tk.MustExec(replaceUniqueIndexSQL)
	replaceUniqueIndexSQL = `replace into replace_test_3 set c2=1;`
	tk.MustExec(replaceUniqueIndexSQL)
	replaceUniqueIndexSQL = `replace into replace_test_3 set c2=1;`
	tk.MustExec(replaceUniqueIndexSQL)
	c.Assert(int64(tk.Se.AffectedRows()), Equals, int64(1))
	replaceUniqueIndexSQL = `replace into replace_test_3 set c1=1, c2=1;`
	tk.MustExec(replaceUniqueIndexSQL)
	c.Assert(int64(tk.Se.AffectedRows()), Equals, int64(2))

	replaceUniqueIndexSQL = `replace into replace_test_3 set c2=NULL;`
	tk.MustExec(replaceUniqueIndexSQL)
	replaceUniqueIndexSQL = `replace into replace_test_3 set c2=NULL;`
	tk.MustExec(replaceUniqueIndexSQL)
	c.Assert(int64(tk.Se.AffectedRows()), Equals, int64(1))

	replaceUniqueIndexSQL = `create table replace_test_4 (c1 int, c2 int, c3 int, UNIQUE INDEX (c1, c2));`
	tk.MustExec(replaceUniqueIndexSQL)
	replaceUniqueIndexSQL = `replace into replace_test_4 set c2=NULL;`
	tk.MustExec(replaceUniqueIndexSQL)
	replaceUniqueIndexSQL = `replace into replace_test_4 set c2=NULL;`
	tk.MustExec(replaceUniqueIndexSQL)
	c.Assert(int64(tk.Se.AffectedRows()), Equals, int64(1))

	replacePrimaryKeySQL := `create table replace_test_5 (c1 int, c2 int, c3 int, PRIMARY KEY (c1, c2));`
	tk.MustExec(replacePrimaryKeySQL)
	replacePrimaryKeySQL = `replace into replace_test_5 set c1=1, c2=2;`
	tk.MustExec(replacePrimaryKeySQL)
	replacePrimaryKeySQL = `replace into replace_test_5 set c1=1, c2=2;`
	tk.MustExec(replacePrimaryKeySQL)
	c.Assert(int64(tk.Se.AffectedRows()), Equals, int64(1))

	// For Issue989
	issue989SQL := `CREATE TABLE tIssue989 (a int, b int, PRIMARY KEY(a), UNIQUE KEY(b));`
	tk.MustExec(issue989SQL)
	issue989SQL = `insert into tIssue989 (a, b) values (1, 2);`
	tk.MustExec(issue989SQL)
	issue989SQL = `replace into tIssue989(a, b) values (111, 2);`
	tk.MustExec(issue989SQL)
	r := tk.MustQuery("select * from tIssue989;")
	r.Check(testkit.Rows("111 2"))

	// For Issue1012
	issue1012SQL := `CREATE TABLE tIssue1012 (a int, b int, PRIMARY KEY(a), UNIQUE KEY(b));`
	tk.MustExec(issue1012SQL)
	issue1012SQL = `insert into tIssue1012 (a, b) values (1, 2);`
	tk.MustExec(issue1012SQL)
	issue1012SQL = `insert into tIssue1012 (a, b) values (2, 1);`
	tk.MustExec(issue1012SQL)
	issue1012SQL = `replace into tIssue1012(a, b) values (1, 1);`
	tk.MustExec(issue1012SQL)
	c.Assert(int64(tk.Se.AffectedRows()), Equals, int64(3))
	r = tk.MustQuery("select * from tIssue1012;")
	r.Check(testkit.Rows("1 1"))
}

func (s *testSuite) TestSelectWithoutFrom(c *C) {
	defer testleak.AfterTest(c)()
	tk := testkit.NewTestKit(c, s.store)
	tk.MustExec("use test")

	tk.MustExec("begin")
	r := tk.MustQuery("select 1 + 2*3")
	r.Check(testkit.Rows("7"))
	tk.MustExec("commit")

	tk.MustExec("begin")
	r = tk.MustQuery(`select _utf8"string";`)
	r.Check(testkit.Rows("string"))
	tk.MustExec("commit")
}

func (s *testSuite) TestSelectLimit(c *C) {
	plan.UseNewPlanner = true
	defer testleak.AfterTest(c)()
	tk := testkit.NewTestKit(c, s.store)
	tk.MustExec("use test")
	s.fillData(tk, "select_limit")

	tk.MustExec("insert INTO select_limit VALUES (3, \"hello\");")
	tk.CheckExecResult(1, 0)
	tk.MustExec("insert INTO select_limit VALUES (4, \"hello\");")
	tk.CheckExecResult(1, 0)

	tk.MustExec("begin")
	r := tk.MustQuery("select * from select_limit limit 1;")
	rowStr1 := fmt.Sprintf("%v %v", 1, []byte("hello"))
	r.Check(testkit.Rows(rowStr1))
	tk.MustExec("commit")

	tk.MustExec("begin")
	r = tk.MustQuery("select * from select_limit limit 18446744073709551615 offset 0;")
	rowStr2 := fmt.Sprintf("%v %v", 2, []byte("hello"))
	rowStr3 := fmt.Sprintf("%v %v", 3, []byte("hello"))
	rowStr4 := fmt.Sprintf("%v %v", 4, []byte("hello"))
	r.Check(testkit.Rows(rowStr1, rowStr2, rowStr3, rowStr4))
	tk.MustExec("commit")

	tk.MustExec("begin")
	r = tk.MustQuery("select * from select_limit limit 18446744073709551615 offset 1;")
	r.Check(testkit.Rows(rowStr2, rowStr3, rowStr4))
	tk.MustExec("commit")

	tk.MustExec("begin")
	r = tk.MustQuery("select * from select_limit limit 18446744073709551615 offset 3;")
	r.Check(testkit.Rows(rowStr4))
	tk.MustExec("commit")

	tk.MustExec("begin")
	_, err := tk.Exec("select * from select_limit limit 18446744073709551616 offset 3;")
	c.Assert(err, NotNil)
	tk.MustExec("rollback")
	plan.UseNewPlanner = false
}

func (s *testSuite) TestSelectOrderBy(c *C) {
	plan.UseNewPlanner = true
	defer testleak.AfterTest(c)()
	tk := testkit.NewTestKit(c, s.store)
	tk.MustExec("use test")
	s.fillData(tk, "select_order_test")

	tk.MustExec("begin")
	// Test star field
	r := tk.MustQuery("select * from select_order_test where id = 1 order by id limit 1 offset 0;")
	rowStr := fmt.Sprintf("%v %v", 1, []byte("hello"))
	r.Check(testkit.Rows(rowStr))
	tk.MustExec("commit")

	tk.MustExec("begin")
	// Test limit
	r = tk.MustQuery("select * from select_order_test order by name, id limit 1 offset 0;")
	rowStr = fmt.Sprintf("%v %v", 1, []byte("hello"))
	r.Check(testkit.Rows(rowStr))
	tk.MustExec("commit")

	tk.MustExec("begin")
	// Test limit
	r = tk.MustQuery("select id as c1, name from select_order_test order by 2, id limit 1 offset 0;")
	rowStr = fmt.Sprintf("%v %v", 1, []byte("hello"))
	r.Check(testkit.Rows(rowStr))
	tk.MustExec("commit")

	tk.MustExec("begin")
	// Test limit overflow
	r = tk.MustQuery("select * from select_order_test order by name, id limit 100 offset 0;")
	rowStr1 := fmt.Sprintf("%v %v", 1, []byte("hello"))
	rowStr2 := fmt.Sprintf("%v %v", 2, []byte("hello"))
	r.Check(testkit.Rows(rowStr1, rowStr2))
	tk.MustExec("commit")

	tk.MustExec("begin")
	// Test offset overflow
	r = tk.MustQuery("select * from select_order_test order by name, id limit 1 offset 100;")
	r.Check(testkit.Rows())
	tk.MustExec("commit")

	tk.MustExec("begin")
	// Test multiple field
	r = tk.MustQuery("select id, name from select_order_test where id = 1 group by id, name limit 1 offset 0;")
	rowStr = fmt.Sprintf("%v %v", 1, []byte("hello"))
	r.Check(testkit.Rows(rowStr))
	tk.MustExec("commit")

	// Test limit + order by
	tk.MustExec("begin")
	executor.SortBufferSize = 10
	for i := 3; i <= 10; i += 1 {
		tk.MustExec(fmt.Sprintf("insert INTO select_order_test VALUES (%d, \"zz\");", i))
	}
	tk.MustExec("insert INTO select_order_test VALUES (10086, \"hi\");")
	for i := 11; i <= 20; i += 1 {
		tk.MustExec(fmt.Sprintf("insert INTO select_order_test VALUES (%d, \"hh\");", i))
	}
	for i := 21; i <= 30; i += 1 {
		tk.MustExec(fmt.Sprintf("insert INTO select_order_test VALUES (%d, \"zz\");", i))
	}
	tk.MustExec("insert INTO select_order_test VALUES (1501, \"aa\");")
	r = tk.MustQuery("select * from select_order_test order by name, id limit 1 offset 3;")
	rowStr = fmt.Sprintf("%v %v", 11, []byte("hh"))
	r.Check(testkit.Rows(rowStr))
	executor.SortBufferSize = 500
	tk.MustExec("drop table select_order_test")
	tk.MustExec("drop table if exists t")
	tk.MustExec("create table t (c int, d int)")
	tk.MustExec("insert t values (1, 1)")
	tk.MustExec("insert t values (1, 2)")
	tk.MustExec("insert t values (1, 3)")
	r = tk.MustQuery("select 1-d as d from t order by d;")
	r.Check(testkit.Rows("-2", "-1", "0"))
	r = tk.MustQuery("select 1-d as d from t order by d + 1;")
	r.Check(testkit.Rows("0", "-1", "-2"))
	r = tk.MustQuery("select t.d from t order by d;")
	r.Check(testkit.Rows("1", "2", "3"))

	plan.UseNewPlanner = false
}

func (s *testSuite) TestSelectDistinct(c *C) {
	plan.UseNewPlanner = true
	defer testleak.AfterTest(c)()
	tk := testkit.NewTestKit(c, s.store)
	tk.MustExec("use test")
	s.fillData(tk, "select_distinct_test")

	tk.MustExec("begin")
	r := tk.MustQuery("select distinct name from select_distinct_test;")
	rowStr := fmt.Sprintf("%v", []byte("hello"))
	r.Check(testkit.Rows(rowStr))
	tk.MustExec("commit")

	tk.MustExec("drop table select_distinct_test")
	plan.UseNewPlanner = false
}

func (s *testSuite) TestSelectErrorRow(c *C) {
	plan.UseNewPlanner = true
	defer testleak.AfterTest(c)()
	tk := testkit.NewTestKit(c, s.store)
	tk.MustExec("use test")

	tk.MustExec("begin")
	_, err := tk.Exec("select row(1, 1) from test")
	c.Assert(err, NotNil)

	_, err = tk.Exec("select * from test group by row(1, 1);")
	c.Assert(err, NotNil)

	_, err = tk.Exec("select * from test order by row(1, 1);")
	c.Assert(err, NotNil)

	_, err = tk.Exec("select * from test having row(1, 1);")
	c.Assert(err, NotNil)

	_, err = tk.Exec("select (select 1, 1) from test;")
	c.Assert(err, NotNil)

	_, err = tk.Exec("select * from test group by (select 1, 1);")
	c.Assert(err, NotNil)

	_, err = tk.Exec("select * from test order by (select 1, 1);")
	c.Assert(err, NotNil)

	_, err = tk.Exec("select * from test having (select 1, 1);")
	c.Assert(err, NotNil)

	tk.MustExec("commit")
	plan.UseNewPlanner = false
}

func (s *testSuite) TestUpdate(c *C) {
	defer testleak.AfterTest(c)()
	tk := testkit.NewTestKit(c, s.store)
	tk.MustExec("use test")
	s.fillData(tk, "update_test")

	updateStr := `UPDATE update_test SET name = "abc" where id > 0;`
	tk.MustExec(updateStr)
	tk.CheckExecResult(2, 0)

	// select data
	tk.MustExec("begin")
	r := tk.MustQuery(`SELECT * from update_test limit 2;`)
	rowStr1 := fmt.Sprintf("%v %v", 1, []byte("abc"))
	rowStr2 := fmt.Sprintf("%v %v", 2, []byte("abc"))
	r.Check(testkit.Rows(rowStr1, rowStr2))
	tk.MustExec("commit")

	tk.MustExec(`UPDATE update_test SET name = "foo"`)
	tk.CheckExecResult(2, 0)

	// table option is auto-increment
	tk.MustExec("begin")
	tk.MustExec("drop table if exists update_test;")
	tk.MustExec("commit")
	tk.MustExec("begin")
	tk.MustExec("create table update_test(id int not null auto_increment, name varchar(255), primary key(id))")
	tk.MustExec("insert into update_test(name) values ('aa')")
	tk.MustExec("update update_test set id = 8 where name = 'aa'")
	tk.MustExec("insert into update_test(name) values ('bb')")
	tk.MustExec("commit")
	tk.MustExec("begin")
	r = tk.MustQuery("select * from update_test;")
	rowStr1 = fmt.Sprintf("%v %v", 8, []byte("aa"))
	rowStr2 = fmt.Sprintf("%v %v", 9, []byte("bb"))
	r.Check(testkit.Rows(rowStr1, rowStr2))
	tk.MustExec("commit")

	tk.MustExec("begin")
	tk.MustExec("drop table if exists update_test;")
	tk.MustExec("commit")
	tk.MustExec("begin")
	tk.MustExec("create table update_test(id int not null auto_increment, name varchar(255), index(id))")
	tk.MustExec("insert into update_test(name) values ('aa')")
	_, err := tk.Exec("update update_test set id = null where name = 'aa'")
	c.Assert(err, NotNil)
	c.Assert(err.Error(), DeepEquals, "Column 'id' cannot be null")

	tk.MustExec("drop table update_test")
}

func (s *testSuite) fillMultiTableForUpdate(tk *testkit.TestKit) {
	// Create and fill table items
	tk.MustExec("CREATE TABLE items (id int, price TEXT);")
	tk.MustExec(`insert into items values (11, "items_price_11"), (12, "items_price_12"), (13, "items_price_13");`)
	tk.CheckExecResult(3, 0)
	// Create and fill table month
	tk.MustExec("CREATE TABLE month (mid int, mprice TEXT);")
	tk.MustExec(`insert into month values (11, "month_price_11"), (22, "month_price_22"), (13, "month_price_13");`)
	tk.CheckExecResult(3, 0)
}

func (s *testSuite) TestMultipleTableUpdate(c *C) {
	defer testleak.AfterTest(c)()
	tk := testkit.NewTestKit(c, s.store)
	tk.MustExec("use test")
	s.fillMultiTableForUpdate(tk)

	tk.MustExec(`UPDATE items, month  SET items.price=month.mprice WHERE items.id=month.mid;`)
	tk.MustExec("begin")
	r := tk.MustQuery("SELECT * FROM items")
	rowStr1 := fmt.Sprintf("%v %v", 11, []byte("month_price_11"))
	rowStr2 := fmt.Sprintf("%v %v", 12, []byte("items_price_12"))
	rowStr3 := fmt.Sprintf("%v %v", 13, []byte("month_price_13"))
	r.Check(testkit.Rows(rowStr1, rowStr2, rowStr3))
	tk.MustExec("commit")

	// Single-table syntax but with multiple tables
	tk.MustExec(`UPDATE items join month on items.id=month.mid SET items.price=month.mid;`)
	tk.MustExec("begin")
	r = tk.MustQuery("SELECT * FROM items")
	rowStr1 = fmt.Sprintf("%v %v", 11, []byte("11"))
	rowStr2 = fmt.Sprintf("%v %v", 12, []byte("items_price_12"))
	rowStr3 = fmt.Sprintf("%v %v", 13, []byte("13"))
	r.Check(testkit.Rows(rowStr1, rowStr2, rowStr3))
	tk.MustExec("commit")

	// JoinTable with alias table name.
	tk.MustExec(`UPDATE items T0 join month T1 on T0.id=T1.mid SET T0.price=T1.mprice;`)
	tk.MustExec("begin")
	r = tk.MustQuery("SELECT * FROM items")
	rowStr1 = fmt.Sprintf("%v %v", 11, []byte("month_price_11"))
	rowStr2 = fmt.Sprintf("%v %v", 12, []byte("items_price_12"))
	rowStr3 = fmt.Sprintf("%v %v", 13, []byte("month_price_13"))
	r.Check(testkit.Rows(rowStr1, rowStr2, rowStr3))
	tk.MustExec("commit")
}

// For https://github.com/pingcap/tidb/issues/345
func (s *testSuite) TestIssue345(c *C) {
	defer testleak.AfterTest(c)()
	tk := testkit.NewTestKit(c, s.store)
	tk.MustExec("use test")
	tk.MustExec(`drop table if exists t1, t2`)
	tk.MustExec(`create table t1 (c1 int);`)
	tk.MustExec(`create table t2 (c2 int);`)
	tk.MustExec(`insert into t1 values (1);`)
	tk.MustExec(`insert into t2 values (2);`)
	tk.MustExec(`update t1, t2 set t1.c1 = 2, t2.c2 = 1;`)
	tk.MustExec(`update t1, t2 set c1 = 2, c2 = 1;`)
	tk.MustExec(`update t1 as a, t2 as b set a.c1 = 2, b.c2 = 1;`)

	// Check t1 content
	tk.MustExec("begin")
	r := tk.MustQuery("SELECT * FROM t1;")
	r.Check(testkit.Rows("2"))
	tk.MustExec("commit")
	// Check t2 content
	tk.MustExec("begin")
	r = tk.MustQuery("SELECT * FROM t2;")
	r.Check(testkit.Rows("1"))
	tk.MustExec("commit")

	tk.MustExec(`update t1 as a, t2 as t1 set a.c1 = 1, t1.c2 = 2;`)
	// Check t1 content
	tk.MustExec("begin")
	r = tk.MustQuery("SELECT * FROM t1;")
	r.Check(testkit.Rows("1"))
	tk.MustExec("commit")
	// Check t2 content
	tk.MustExec("begin")
	r = tk.MustQuery("SELECT * FROM t2;")
	r.Check(testkit.Rows("2"))

	_, err := tk.Exec(`update t1 as a, t2 set t1.c1 = 10;`)
	c.Assert(err, NotNil)

	tk.MustExec("commit")
}

func (s *testSuite) TestMultiUpdate(c *C) {
	defer testleak.AfterTest(c)()
	tk := testkit.NewTestKit(c, s.store)
	tk.MustExec("use test")
	// fix https://github.com/pingcap/tidb/issues/369
	testSQL := `
		DROP TABLE IF EXISTS t1, t2;
		create table t1 (c int);
		create table t2 (c varchar(256));
		insert into t1 values (1), (2);
		insert into t2 values ("a"), ("b");
		update t1, t2 set t1.c = 10, t2.c = "abc";`
	tk.MustExec(testSQL)

	// fix https://github.com/pingcap/tidb/issues/376
	testSQL = `DROP TABLE IF EXISTS t1, t2;
		create table t1 (c1 int);
		create table t2 (c2 int);
		insert into t1 values (1), (2);
		insert into t2 values (1), (2);
		update t1, t2 set t1.c1 = 10, t2.c2 = 2 where t2.c2 = 1;`
	tk.MustExec(testSQL)

	r := tk.MustQuery("select * from t1")
	r.Check(testkit.Rows("10", "10"))
}

func (s *testSuite) TestUnion(c *C) {
	plan.UseNewPlanner = true
	defer testleak.AfterTest(c)()
	tk := testkit.NewTestKit(c, s.store)
	tk.MustExec("use test")
	testSQL := `select 1 union select 0;`
	tk.MustExec(testSQL)

	testSQL = `drop table if exists union_test; create table union_test(id int);`
	tk.MustExec(testSQL)

	testSQL = `drop table if exists union_test;`
	tk.MustExec(testSQL)
	testSQL = `create table union_test(id int);`
	tk.MustExec(testSQL)
	testSQL = `insert union_test values (1),(2); select id from union_test union select 1;`
	tk.MustExec(testSQL)

	testSQL = `select id from union_test union select id from union_test;`
	tk.MustExec("begin")
	r := tk.MustQuery(testSQL)
	r.Check(testkit.Rows("1", "2"))

	testSQL = `select * from (select id from union_test union select id from union_test) t;`
	tk.MustExec("begin")
	r = tk.MustQuery(testSQL)
	r.Check(testkit.Rows("1", "2"))

	r = tk.MustQuery("select 1 union all select 1")
	r.Check(testkit.Rows("1", "1"))

	r = tk.MustQuery("select 1 union all select 1 union select 1")
	r.Check(testkit.Rows("1"))

	r = tk.MustQuery("select 1 union (select 2) limit 1")
	r.Check(testkit.Rows("1"))

	r = tk.MustQuery("select 1 union (select 2) limit 1, 1")
	r.Check(testkit.Rows("2"))

	r = tk.MustQuery("select id from union_test union all (select 1) order by id desc")
	r.Check(testkit.Rows("2", "1", "1"))

	r = tk.MustQuery("select id as a from union_test union (select 1) order by a desc")
	r.Check(testkit.Rows("2", "1"))

	r = tk.MustQuery(`select null union select "abc"`)
	rowStr1 := fmt.Sprintf("%v", nil)
	r.Check(testkit.Rows(rowStr1, "abc"))

	r = tk.MustQuery(`select "abc" union select 1`)
	r.Check(testkit.Rows("abc", "1"))

	tk.MustExec("commit")
	plan.UseNewPlanner = false
}

func (s *testSuite) TestTablePKisHandleScan(c *C) {
	defer testleak.AfterTest(c)()
	tk := testkit.NewTestKit(c, s.store)
	tk.MustExec("use test")
	tk.MustExec("drop table if exists t")
	tk.MustExec("create table t (a int PRIMARY KEY AUTO_INCREMENT)")
	tk.MustExec("insert t values (),()")
	tk.MustExec("insert t values (-100),(0)")

	cases := []struct {
		sql    string
		result [][]interface{}
	}{
		{
			"select * from t",
			testkit.Rows("-100", "1", "2", "3"),
		},
		{
			"select * from t where a = 1",
			testkit.Rows("1"),
		},
		{
			"select * from t where a != 1",
			testkit.Rows("-100", "2", "3"),
		},
		{
			"select * from t where a >= '1.1'",
			testkit.Rows("2", "3"),
		},
		{
			"select * from t where a < '1.1'",
			testkit.Rows("-100", "1"),
		},
		{
			"select * from t where a > '-100.1' and a < 2",
			testkit.Rows("-100", "1"),
		},
		{
			"select * from t where a is null",
			testkit.Rows(),
		}, {
			"select * from t where a is true",
			testkit.Rows("-100", "1", "2", "3"),
		}, {
			"select * from t where a is false",
			testkit.Rows(),
		},
		{
			"select * from t where a in (1, 2)",
			testkit.Rows("1", "2"),
		},
		{
			"select * from t where a between 1 and 2",
			testkit.Rows("1", "2"),
		},
	}

	for _, ca := range cases {
		result := tk.MustQuery(ca.sql)
		result.Check(ca.result)
	}
}

func (s *testSuite) TestJoin(c *C) {
	defer testleak.AfterTest(c)()
	tk := testkit.NewTestKit(c, s.store)
	tk.MustExec("use test")
	tk.MustExec("drop table if exists t")
	tk.MustExec("create table t (c int)")
	tk.MustExec("insert t values (1)")
	cases := []struct {
		sql    string
		result [][]interface{}
	}{
		{
			"select 1 from t as a left join t as b on 0",
			testkit.Rows("1"),
		},
		{
			"select 1 from t as a join t as b on 1",
			testkit.Rows("1"),
		},
	}
	for _, ca := range cases {
		result := tk.MustQuery(ca.sql)
		result.Check(ca.result)
	}

	tk.MustExec("drop table if exists t")
	tk.MustExec("drop table if exists t1")
	tk.MustExec("create table t(c1 int, c2 int)")
	tk.MustExec("create table t1(c1 int, c2 int)")
	tk.MustExec("insert into t values(1,1),(2,2)")
	tk.MustExec("insert into t1 values(2,3),(4,4)")
	result := tk.MustQuery("select * from t left outer join t1 on t.c1 = t1.c1 where t.c1 = 1 or t1.c2 > 20")
	result.Check(testkit.Rows("1 1 <nil> <nil>"))
	result = tk.MustQuery("select * from t1 right outer join t on t.c1 = t1.c1 where t.c1 = 1 or t1.c2 > 20")
	result.Check(testkit.Rows("<nil> <nil> 1 1"))
	result = tk.MustQuery("select * from t right outer join t1 on t.c1 = t1.c1 where t.c1 = 1 or t1.c2 > 20")
	result.Check(testkit.Rows())
	result = tk.MustQuery("select * from t left outer join t1 on t.c1 = t1.c1 where t1.c1 = 3 or false")
	result.Check(testkit.Rows())
	result = tk.MustQuery("select * from t left outer join t1 on t.c1 = t1.c1 and t.c1 != 1")
	result.Check(testkit.Rows("1 1 <nil> <nil>", "2 2 2 3"))

	tk.MustExec("drop table if exists t1")
	tk.MustExec("drop table if exists t2")
	tk.MustExec("drop table if exists t3")

	tk.MustExec("create table t1 (c1 int, c2 int)")
	tk.MustExec("create table t2 (c1 int, c2 int)")
	tk.MustExec("create table t3 (c1 int, c2 int)")

	tk.MustExec("insert into t1 values (1,1), (2,2), (3,3)")
	tk.MustExec("insert into t2 values (1,1), (3,3), (5,5)")
	tk.MustExec("insert into t3 values (1,1), (5,5), (9,9)")

	result = tk.MustQuery("select * from t1 left join t2 on t1.c1 = t2.c1 right join t3 on t2.c1 = t3.c1 order by t1.c1, t1.c2, t2.c1, t2.c2, t3.c1, t3.c2;")
	result.Check(testkit.Rows("<nil> <nil> <nil> <nil> 5 5", "<nil> <nil> <nil> <nil> 9 9", "1 1 1 1 1 1"))
}

func (s *testSuite) TestNewJoin(c *C) {
	plan.UseNewPlanner = true
	defer testleak.AfterTest(c)()
	tk := testkit.NewTestKit(c, s.store)
	tk.MustExec("use test")
	tk.MustExec("drop table if exists t")
	tk.MustExec("create table t (c int)")
	tk.MustExec("insert t values (1)")
	cases := []struct {
		sql    string
		result [][]interface{}
	}{
		{
			"select 1 from t as a left join t as b on 0",
			testkit.Rows("1"),
		},
		{
			"select 1 from t as a join t as b on 1",
			testkit.Rows("1"),
		},
	}
	for _, ca := range cases {
		result := tk.MustQuery(ca.sql)
		result.Check(ca.result)
	}

	tk.MustExec("drop table if exists t")
	tk.MustExec("drop table if exists t1")
	tk.MustExec("create table t(c1 int, c2 int)")
	tk.MustExec("create table t1(c1 int, c2 int)")
	tk.MustExec("insert into t values(1,1),(2,2)")
	tk.MustExec("insert into t1 values(2,3),(4,4)")
	result := tk.MustQuery("select * from t left outer join t1 on t.c1 = t1.c1 where t.c1 = 1 or t1.c2 > 20")
	result.Check(testkit.Rows("1 1 <nil> <nil>"))
	result = tk.MustQuery("select * from t1 right outer join t on t.c1 = t1.c1 where t.c1 = 1 or t1.c2 > 20")
	result.Check(testkit.Rows("<nil> <nil> 1 1"))
	result = tk.MustQuery("select * from t right outer join t1 on t.c1 = t1.c1 where t.c1 = 1 or t1.c2 > 20")
	result.Check(testkit.Rows())
	result = tk.MustQuery("select * from t left outer join t1 on t.c1 = t1.c1 where t1.c1 = 3 or false")
	result.Check(testkit.Rows())
	result = tk.MustQuery("select * from t left outer join t1 on t.c1 = t1.c1 and t.c1 != 1")
	result.Check(testkit.Rows("1 1 <nil> <nil>", "2 2 2 3"))

	tk.MustExec("drop table if exists t1")
	tk.MustExec("drop table if exists t2")
	tk.MustExec("drop table if exists t3")

	tk.MustExec("create table t1 (c1 int, c2 int)")
	tk.MustExec("create table t2 (c1 int, c2 int)")
	tk.MustExec("create table t3 (c1 int, c2 int)")

	tk.MustExec("insert into t1 values (1,1), (2,2), (3,3)")
	tk.MustExec("insert into t2 values (1,1), (3,3), (5,5)")
	tk.MustExec("insert into t3 values (1,1), (5,5), (9,9)")

	result = tk.MustQuery("select * from t1 left join t2 on t1.c1 = t2.c1 right join t3 on t2.c1 = t3.c1 order by t1.c1, t1.c2, t2.c1, t2.c2, t3.c1, t3.c2;")
	result.Check(testkit.Rows("<nil> <nil> <nil> <nil> 5 5", "<nil> <nil> <nil> <nil> 9 9", "1 1 1 1 1 1"))

	tk.MustExec("drop table if exists t1")
	tk.MustExec("create table t1 (c1 int)")
	tk.MustExec("insert into t1 values (1), (1), (1)")
	result = tk.MustQuery("select * from t1 a join t1 b on a.c1 = b.c1;")
	result.Check(testkit.Rows("1 1", "1 1", "1 1", "1 1", "1 1", "1 1", "1 1", "1 1", "1 1"))

	plan.UseNewPlanner = false
}

func (s *testSuite) TestIndexScan(c *C) {
	defer testleak.AfterTest(c)()
	tk := testkit.NewTestKit(c, s.store)
	tk.MustExec("use test")
	tk.MustExec("drop table if exists t")
	tk.MustExec("create table t (a int unique)")
	tk.MustExec("insert t values (-1), (2), (3), (5), (6), (7), (8), (9)")
	result := tk.MustQuery("select a from t where a < 0 or (a >= 2.1 and a < 5.1) or ( a > 5.9 and a <= 7.9) or a > '8.1'")
	result.Check(testkit.Rows("-1", "3", "5", "6", "7", "9"))
}

func (s *testSuite) TestSubquerySameTable(c *C) {
	plan.UseNewPlanner = true
	defer testleak.AfterTest(c)()
	tk := testkit.NewTestKit(c, s.store)
	tk.MustExec("use test")
	tk.MustExec("drop table if exists t")
	tk.MustExec("create table t (a int)")
	tk.MustExec("insert t values (1), (2)")
	result := tk.MustQuery("select a from t where exists(select 1 from t as x where x.a < t.a)")
	result.Check(testkit.Rows("2"))
	plan.UseNewPlanner = false
}

func (s *testSuite) TestIndexReverseOrder(c *C) {
	defer testleak.AfterTest(c)()
	tk := testkit.NewTestKit(c, s.store)
	tk.MustExec("use test")
	tk.MustExec("drop table if exists t")
	tk.MustExec("create table t (a int primary key auto_increment, b int, index idx (b))")
	tk.MustExec("insert t (b) values (0), (1), (2), (3), (4), (5), (6), (7), (8), (9)")
	result := tk.MustQuery("select b from t order by b desc")
	result.Check(testkit.Rows("9", "8", "7", "6", "5", "4", "3", "2", "1", "0"))
	result = tk.MustQuery("select b from t where b <3 or (b >=6 and b < 8) order by b desc")
	result.Check(testkit.Rows("7", "6", "2", "1", "0"))

	tk.MustExec("drop table if exists t")
	tk.MustExec("create table t (a int, b int, index idx (b, a))")
	tk.MustExec("insert t values (0, 2), (1, 2), (2, 2), (0, 1), (1, 1), (2, 1), (0, 0), (1, 0), (2, 0)")
	result = tk.MustQuery("select b, a from t order by b, a desc")
	result.Check(testkit.Rows("0 2", "0 1", "0 0", "1 2", "1 1", "1 0", "2 2", "2 1", "2 0"))
}

func (s *testSuite) TestTableReverseOrder(c *C) {
	plan.UseNewPlanner = true
	defer testleak.AfterTest(c)()
	tk := testkit.NewTestKit(c, s.store)
	tk.MustExec("use test")
	tk.MustExec("drop table if exists t")
	tk.MustExec("create table t (a int primary key auto_increment, b int)")
	tk.MustExec("insert t (b) values (1), (2), (3), (4), (5), (6), (7), (8), (9)")
	result := tk.MustQuery("select b from t order by a desc")
	result.Check(testkit.Rows("9", "8", "7", "6", "5", "4", "3", "2", "1"))
	result = tk.MustQuery("select a from t where a <3 or (a >=6 and a < 8) order by a desc")
	result.Check(testkit.Rows("7", "6", "2", "1"))
	plan.UseNewPlanner = false
}

func (s *testSuite) TestInSubquery(c *C) {
	defer testleak.AfterTest(c)()
	tk := testkit.NewTestKit(c, s.store)
	tk.MustExec("use test")
	tk.MustExec("drop table if exists t")
	tk.MustExec("create table t (a int, b int)")
	tk.MustExec("insert t values (1, 1), (2, 1)")
	result := tk.MustQuery("select m1.a from t as m1 where m1.a in (select m2.b from t as m2)")
	result.Check(testkit.Rows("1"))
	result = tk.MustQuery("select m1.a from t as m1 where m1.a in (select m2.b+? from t as m2)", 1)
	result.Check(testkit.Rows("2"))
	tk.MustExec(`prepare stmt1 from 'select m1.a from t as m1 where m1.a in (select m2.b+? from t as m2)'`)
	tk.MustExec("set @a = 1")
	result = tk.MustQuery(`execute stmt1 using @a;`)
	result.Check(testkit.Rows("2"))
	tk.MustExec("set @a = 0")
	result = tk.MustQuery(`execute stmt1 using @a;`)
	result.Check(testkit.Rows("1"))

	result = tk.MustQuery("select m1.a from t as m1 where m1.a in (1, 3, 5)")
	result.Check(testkit.Rows("1"))

	tk.MustExec("drop table if exists t1")
	tk.MustExec("create table t1 (a float)")
	tk.MustExec("insert t1 values (281.37)")
	tk.MustQuery("select a from t1 where (a in (select a from t1))").Check(testkit.Rows("281.37"))
}

func (s *testSuite) TestDefaultNull(c *C) {
	defer testleak.AfterTest(c)()
	tk := testkit.NewTestKit(c, s.store)
	tk.MustExec("use test")
	tk.MustExec("drop table if exists t")
	tk.MustExec("create table t (a int primary key auto_increment, b int default 1, c int)")
	tk.MustExec("insert t values ()")
	tk.MustQuery("select * from t").Check(testkit.Rows("1 1 <nil>"))
	tk.MustExec("update t set b = NULL where a = 1")
	tk.MustQuery("select * from t").Check(testkit.Rows("1 <nil> <nil>"))
	tk.MustExec("update t set c = 1")
	tk.MustQuery("select * from t ").Check(testkit.Rows("1 <nil> 1"))
	tk.MustExec("delete from t where a = 1")
	tk.MustExec("insert t (a) values (1)")
	tk.MustQuery("select * from t").Check(testkit.Rows("1 1 <nil>"))
}

func (s *testSuite) TestUsignedPKColumn(c *C) {
	defer testleak.AfterTest(c)()
	tk := testkit.NewTestKit(c, s.store)
	tk.MustExec("use test")
	tk.MustExec("drop table if exists t")
	tk.MustExec("create table t (a int unsigned primary key, b int, c int, key idx_ba (b, c, a));")
	tk.MustExec("insert t values (1, 1, 1)")
	result := tk.MustQuery("select * from t;")
	result.Check(testkit.Rows("1 1 1"))
	tk.MustExec("update t set c=2 where a=1;")
	result = tk.MustQuery("select * from t where b=1;")
	result.Check(testkit.Rows("1 1 2"))
}

func (s *testSuite) TestDirtyTransaction(c *C) {
	plan.UseNewPlanner = true
	defer testleak.AfterTest(c)
	tk := testkit.NewTestKit(c, s.store)
	tk.MustExec("use test")
	tk.MustExec("drop table if exists t")
	tk.MustExec("create table t (a int primary key, b int, index idx_b (b));")
	tk.MustExec("insert t value (2, 3), (4, 8), (6, 8)")
	tk.MustExec("begin")
	tk.MustQuery("select * from t").Check(testkit.Rows("2 3", "4 8", "6 8"))
	tk.MustExec("insert t values (1, 5), (3, 4), (7, 6)")
	tk.MustQuery("select * from t").Check(testkit.Rows("1 5", "2 3", "3 4", "4 8", "6 8", "7 6"))
	tk.MustQuery("select * from t where a = 1").Check(testkit.Rows("1 5"))
	tk.MustQuery("select * from t order by a desc").Check(testkit.Rows("7 6", "6 8", "4 8", "3 4", "2 3", "1 5"))
	tk.MustQuery("select * from t order by b, a").Check(testkit.Rows("2 3", "3 4", "1 5", "7 6", "4 8", "6 8"))
	tk.MustQuery("select * from t order by b desc, a desc").Check(testkit.Rows("6 8", "4 8", "7 6", "1 5", "3 4", "2 3"))
	tk.MustQuery("select b from t where b = 8 order by b desc").Check(testkit.Rows("8", "8"))
	// Delete a snapshot row and a dirty row.
	tk.MustExec("delete from t where a = 2 or a = 3")
	tk.MustQuery("select * from t").Check(testkit.Rows("1 5", "4 8", "6 8", "7 6"))
	tk.MustQuery("select * from t order by a desc").Check(testkit.Rows("7 6", "6 8", "4 8", "1 5"))
	tk.MustQuery("select * from t order by b, a").Check(testkit.Rows("1 5", "7 6", "4 8", "6 8"))
	tk.MustQuery("select * from t order by b desc, a desc").Check(testkit.Rows("6 8", "4 8", "7 6", "1 5"))
	// Add deleted row back.
	tk.MustExec("insert t values (2, 3), (3, 4)")
	tk.MustQuery("select * from t").Check(testkit.Rows("1 5", "2 3", "3 4", "4 8", "6 8", "7 6"))
	tk.MustQuery("select * from t order by a desc").Check(testkit.Rows("7 6", "6 8", "4 8", "3 4", "2 3", "1 5"))
	tk.MustQuery("select * from t order by b, a").Check(testkit.Rows("2 3", "3 4", "1 5", "7 6", "4 8", "6 8"))
	tk.MustQuery("select * from t order by b desc, a desc").Check(testkit.Rows("6 8", "4 8", "7 6", "1 5", "3 4", "2 3"))
	// Truncate Table
	tk.MustExec("truncate table t")
	tk.MustQuery("select * from t").Check(testkit.Rows())
	tk.MustExec("insert t values (1, 2)")
	tk.MustQuery("select * from t").Check(testkit.Rows("1 2"))
	tk.MustExec("truncate table t")
	tk.MustExec("insert t values (3, 4)")
	tk.MustQuery("select * from t").Check(testkit.Rows("3 4"))
	tk.Exec("abort")
	plan.UseNewPlanner = false
}

func (s *testSuite) TestBuiltin(c *C) {
	plan.UseNewPlanner = true
	defer testleak.AfterTest(c)()
	tk := testkit.NewTestKit(c, s.store)
	tk.MustExec("use test")

	// for is true
	tk.MustExec("drop table if exists t")
	tk.MustExec("create table t (a int, b int, index idx_b (b))")
	tk.MustExec("insert t values (1, 1)")
	tk.MustExec("insert t values (2, 2)")
	tk.MustExec("insert t values (3, 2)")
	result := tk.MustQuery("select * from t where b is true")
	result.Check(testkit.Rows("1 1", "2 2", "3 2"))
	result = tk.MustQuery("select * from t where a is false")
	result.Check(nil)
	result = tk.MustQuery("select * from t where a is not true")
	result.Check(nil)
	// for in
	result = tk.MustQuery("select * from t where b in (a)")
	result.Check(testkit.Rows("1 1", "2 2"))
	result = tk.MustQuery("select * from t where b not in (a)")
	result.Check(testkit.Rows("3 2"))

	// for like
	tk.MustExec("drop table if exists t")
	tk.MustExec("create table t (a varchar(255), b int)")
	tk.MustExec("insert t values ('abc123', 1)")
	tk.MustExec("insert t values ('ab123', 2)")
	result = tk.MustQuery("select * from t where a like 'ab_123'")
	rowStr := fmt.Sprintf("%v %v", []byte("abc123"), "1")
	result.Check(testkit.Rows(rowStr))

<<<<<<< HEAD
	// case
	tk.MustExec("drop table if exists t")
	tk.MustExec("create table t (a varchar(255), b int)")
	tk.MustExec("insert t values ('str1', 1)")
	result = tk.MustQuery("select * from t where a = case b when 1 then 'str1' when 2 then 'str2' end")
	rowStr1 := fmt.Sprintf("%v %v", []byte("str1"), "1")
	result.Check(testkit.Rows(rowStr1))
	result = tk.MustQuery("select * from t where a = case b when 1 then 'str2' when 2 then 'str3' end")
	result.Check(nil)
	tk.MustExec("insert t values ('str2', 2)")
	result = tk.MustQuery("select * from t where a = case b when 2 then 'str2' when 3 then 'str3' end")
	rowStr2 := fmt.Sprintf("%v %v", []byte("str2"), "2")
	result.Check(testkit.Rows(rowStr2))
	tk.MustExec("insert t values ('str3', 3)")
	result = tk.MustQuery("select * from t where a = case b when 4 then 'str4' when 5 then 'str5' else 'str3' end")
	rowStr3 := fmt.Sprintf("%v %v", []byte("str3"), "3")
	result.Check(testkit.Rows(rowStr3))
	result = tk.MustQuery("select * from t where a = case b when 4 then 'str4' when 5 then 'str5' else 'str6' end")
	result.Check(nil)
	result = tk.MustQuery("select * from t where a = case  when b then 'str3' when 1 then 'str1' else 'str2' end")
	result.Check(testkit.Rows(rowStr3))
	tk.MustExec("delete from t")
	tk.MustExec("insert t values ('str2', 0)")
	result = tk.MustQuery("select * from t where a = case  when b then 'str3' when 0 then 'str1' else 'str2' end")
	rowStr2 = fmt.Sprintf("%v %v", []byte("str2"), "0")
	result.Check(testkit.Rows(rowStr2))
	tk.MustExec("insert t values ('str1', null)")
	result = tk.MustQuery("select * from t where a = case b when null then 'str3' when 10 then 'str1' else 'str2' end")
	result.Check(testkit.Rows(rowStr2))
	result = tk.MustQuery("select * from t where a = case null when b then 'str3' when 10 then 'str1' else 'str2' end")
	result.Check(testkit.Rows(rowStr2))

=======
	// test cast
	result = tk.MustQuery("select cast(1 as decimal(1,2))")
	result.Check(testkit.Rows("1.00"))
	result = tk.MustQuery("select cast('1991-09-05 11:11:11' as datetime)")
	result.Check(testkit.Rows("1991-09-05 11:11:11"))
	result = tk.MustQuery("select cast(cast('1991-09-05 11:11:11' as datetime) as char)")
	result.Check(testkit.Rows("1991-09-05 11:11:11"))
	result = tk.MustQuery("select cast('11:11:11' as time)")
	result.Check(testkit.Rows("11:11:11"))
>>>>>>> c72917d6
	plan.UseNewPlanner = false
}

func (s *testSuite) TestToPBExpr(c *C) {
	plan.UseNewPlanner = true
	defer testleak.AfterTest(c)()
	tk := testkit.NewTestKit(c, s.store)
	tk.MustExec("use test")
	tk.MustExec("drop table if exists t")
	tk.MustExec("create table t (a decimal(10,6), b decimal, index idx_b (b))")
	tk.MustExec("insert t values (1.1, 1.1)")
	tk.MustExec("insert t values (2.4, 2.4)")
	tk.MustExec("insert t values (3.3, 2.7)")
	result := tk.MustQuery("select * from t where a < 2.399999")
	result.Check(testkit.Rows("1.100000 1"))
	result = tk.MustQuery("select * from t where a > 1.5")
	result.Check(testkit.Rows("2.400000 2", "3.300000 3"))
	result = tk.MustQuery("select * from t where a <= 1.1")
	result.Check(testkit.Rows("1.100000 1"))
	result = tk.MustQuery("select * from t where b >= 3")
	result.Check(testkit.Rows("3.300000 3"))
	result = tk.MustQuery("select * from t where b&1 = a|1")
	result.Check(testkit.Rows("1.100000 1", "2.400000 2", "3.300000 3"))
	result = tk.MustQuery("select * from t where b != 2 and b <=> 3")
	result.Check(testkit.Rows("3.300000 3"))
	result = tk.MustQuery("select * from t where b in (3)")
	result.Check(testkit.Rows("3.300000 3"))
	result = tk.MustQuery("select * from t where b not in (1, 2)")
	result.Check(testkit.Rows("3.300000 3"))

	tk.MustExec("drop table if exists t")
	tk.MustExec("create table t (a varchar(255), b int)")
	tk.MustExec("insert t values ('abc123', 1)")
	tk.MustExec("insert t values ('ab123', 2)")
	result = tk.MustQuery("select * from t where a like 'ab%'")
	rowStr0 := fmt.Sprintf("%v %v", []byte("abc123"), "1")
	rowStr1 := fmt.Sprintf("%v %v", []byte("ab123"), "2")
	result.Check(testkit.Rows(rowStr0, rowStr1))
	result = tk.MustQuery("select * from t where a like 'ab_12'")
	result.Check(nil)
	plan.UseNewPlanner = false
}

func (s *testSuite) TestDatumXAPI(c *C) {
	defer testleak.AfterTest(c)()
	tk := testkit.NewTestKit(c, s.store)
	tk.MustExec("use test")
	tk.MustExec("drop table if exists t")
	tk.MustExec("create table t (a decimal(10,6), b decimal, index idx_b (b))")
	tk.MustExec("insert t values (1.1, 1.1)")
	tk.MustExec("insert t values (2.2, 2.2)")
	tk.MustExec("insert t values (3.3, 2.7)")
	result := tk.MustQuery("select * from t where a > 1.5")
	result.Check(testkit.Rows("2.200000 2", "3.300000 3"))
	result = tk.MustQuery("select * from t where b > 1.5")
	result.Check(testkit.Rows("2.200000 2", "3.300000 3"))

	tk.MustExec("drop table if exists t")
	tk.MustExec("create table t (a time(3), b time, index idx_a (a))")
	tk.MustExec("insert t values ('11:11:11', '11:11:11')")
	tk.MustExec("insert t values ('11:11:12', '11:11:12')")
	tk.MustExec("insert t values ('11:11:13', '11:11:13')")
	result = tk.MustQuery("select * from t where a > '11:11:11.5'")
	result.Check(testkit.Rows("11:11:12 11:11:12", "11:11:13 11:11:13"))
	result = tk.MustQuery("select * from t where b > '11:11:11.5'")
	result.Check(testkit.Rows("11:11:12 11:11:12", "11:11:13 11:11:13"))
}

func (s *testSuite) TestJoinPanic(c *C) {
	plan.UseNewPlanner = true
	defer testleak.AfterTest(c)()
	tk := testkit.NewTestKit(c, s.store)
	tk.MustExec("use test")
	tk.MustExec("drop table if exists events")
	tk.MustExec("create table events (clock int, source int)")
	tk.MustQuery("SELECT * FROM events e JOIN (SELECT MAX(clock) AS clock FROM events e2 GROUP BY e2.source) e3 ON e3.clock=e.clock")
	plan.UseNewPlanner = false
}

func (s *testSuite) TestSQLMode(c *C) {
	defer testleak.AfterTest(c)()
	tk := testkit.NewTestKit(c, s.store)
	tk.MustExec("use test")
	tk.MustExec("drop table if exists t")
	tk.MustExec("create table t (a tinyint not null)")
	tk.MustExec("set sql_mode = 'STRICT_TRANS_TABLES'")
	_, err := tk.Exec("insert t values ()")
	c.Check(err, NotNil)

	_, err = tk.Exec("insert t values ('1000')")
	c.Check(err, NotNil)

	tk.MustExec("set sql_mode = ''")
	tk.MustExec("insert t values ()")
	tk.MustExec("insert t values (1000)")
	tk.MustQuery("select * from t").Check(testkit.Rows("0", "127"))
}

func (s *testSuite) TestNewSubquery(c *C) {
	plan.UseNewPlanner = true
	defer testleak.AfterTest(c)()
	tk := testkit.NewTestKit(c, s.store)
	tk.MustExec("use test")
	tk.MustExec("drop table if exists t")
	tk.MustExec("create table t (c int, d int)")
	tk.MustExec("insert t values (1, 1)")
	tk.MustExec("insert t values (2, 2)")
	tk.MustExec("insert t values (3, 4)")
	tk.MustExec("commit")
	result := tk.MustQuery("select 1 = (select count(*) from t where t.c = k.d) from t k")
	result.Check(testkit.Rows("1", "1", "0"))
	result = tk.MustQuery("select t.c = any (select count(*) from t) from t")
	result.Check(testkit.Rows("0", "0", "1"))
	result = tk.MustQuery("select * from t where (t.c, 6) = all (select count(*), sum(t.c) from t)")
	result.Check(testkit.Rows("3 4"))
	result = tk.MustQuery("select t.c from t where (t.c) < all (select count(*) from t)")
	result.Check(testkit.Rows("1", "2"))
	result = tk.MustQuery("select t.c from t where (t.c, t.d) != any (select * from t)")
	result.Check(testkit.Rows("1", "2", "3"))
	result = tk.MustQuery("select t.c from t where (t.c, t.d) = all (select * from t)")
	result.Check(testkit.Rows())
	result = tk.MustQuery("select (select count(*) from t where t.c = k.d) from t k")
	result.Check(testkit.Rows("1", "1", "0"))
	result = tk.MustQuery("select t.c from t where (t.c, t.d) in (select * from t)")
	result.Check(testkit.Rows("1", "2", "3"))
	result = tk.MustQuery("select t.c from t where (t.c, t.d) not in (select * from t)")
	result.Check(testkit.Rows())
	plan.UseNewPlanner = false
}

func (s *testSuite) TestNewTableDual(c *C) {
	plan.UseNewPlanner = true
	defer testleak.AfterTest(c)()
	tk := testkit.NewTestKit(c, s.store)
	tk.MustExec("use test")
	result := tk.MustQuery("Select 1")
	result.Check(testkit.Rows("1"))
	result = tk.MustQuery("Select 1 from dual")
	result.Check(testkit.Rows("1"))
	result = tk.MustQuery("Select count(*) from dual")
	result.Check(testkit.Rows("1"))
	result = tk.MustQuery("Select 1 from dual where 1")
	result.Check(testkit.Rows("1"))
	plan.UseNewPlanner = false
}

func (s *testSuite) TestAggregation(c *C) {
	plan.UseNewPlanner = true
	defer testleak.AfterTest(c)()
	tk := testkit.NewTestKit(c, s.store)
	tk.MustExec("use test")
	tk.MustExec("drop table if exists t")
	tk.MustExec("create table t (c int, d int)")
	tk.MustExec("insert t values (NULL, 1)")
	tk.MustExec("insert t values (1, 1)")
	tk.MustExec("insert t values (1, 2)")
	tk.MustExec("insert t values (1, 3)")
	tk.MustExec("insert t values (1, 1)")
	tk.MustExec("insert t values (3, 2)")
	tk.MustExec("insert t values (4, 3)")
	result := tk.MustQuery("select count(*) from t group by d")
	result.Check(testkit.Rows("3", "2", "2"))
	result = tk.MustQuery("select count(distinct c) from t group by d")
	result.Check(testkit.Rows("1", "2", "2"))
	result = tk.MustQuery("select sum(c) from t group by d")
	result.Check(testkit.Rows("2", "4", "5"))
	result = tk.MustQuery("select d*2 as ee, sum(c) from t group by ee")
	result.Check(testkit.Rows("2 2", "4 4", "6 5"))
	result = tk.MustQuery("select sum(distinct c) from t group by d")
	result.Check(testkit.Rows("1", "4", "5"))
	result = tk.MustQuery("select min(c) from t group by d")
	result.Check(testkit.Rows("1", "1", "1"))
	result = tk.MustQuery("select max(c) from t group by d")
	result.Check(testkit.Rows("1", "3", "4"))
	result = tk.MustQuery("select avg(c) from t group by d")
	result.Check(testkit.Rows("1.0000", "2.0000", "2.5000"))
	result = tk.MustQuery("select d, d + 1 from t group by d")
	result.Check(testkit.Rows("1 2", "2 3", "3 4"))
	result = tk.MustQuery("select count(*) from t")
	result.Check(testkit.Rows("7"))
	result = tk.MustQuery("select count(distinct d) from t")
	result.Check(testkit.Rows("3"))
	result = tk.MustQuery("select count(*) from t group by d having sum(c) > 3")
	result.Check(testkit.Rows("2", "2"))
	result = tk.MustQuery("select max(c) from t group by d having sum(c) > 3 order by avg(c) desc")
	result.Check(testkit.Rows("4", "3"))
	result = tk.MustQuery("select count(*) from t a , t b")
	result.Check(testkit.Rows("49"))
	result = tk.MustQuery("select count(*) from t a join t b having sum(a.c) < 0")
	result.Check(testkit.Rows())
	result = tk.MustQuery("select count(*) from t a join t b where a.c < 0")
	result.Check(testkit.Rows("0"))
	// This two cases prove that having always resolve name from field list firstly.
	result = tk.MustQuery("select 1-d as d from t having d < 0 order by d desc")
	result.Check(testkit.Rows("-1", "-1", "-2", "-2"))
	result = tk.MustQuery("select 1-d as d from t having d + 1 < 0 order by d + 1")
	result.Check(testkit.Rows("-2", "-2"))
	tk.MustExec("drop table if exists t")
	tk.MustExec("create table t (c int, d int)")
	tk.MustExec("insert t values (1, -1)")
	tk.MustExec("insert t values (1, 0)")
	tk.MustExec("insert t values (1, 1)")
	result = tk.MustQuery("select d, d*d as d from t having d = -1")
	result.Check(testkit.Rows())
	result = tk.MustQuery("select d, 1-d as d, c as d from t order by d")
	result.Check(testkit.Rows("1 0 1", "0 1 1", "-1 2 1"))
	result = tk.MustQuery("select d, 1-d as d, c as d from t order by d+1")
	result.Check(testkit.Rows("-1 2 1", "0 1 1", "1 0 1"))
	result = tk.MustQuery("select d, 1-d as d, c as d from t group by d")
	result.Check(testkit.Rows("-1 2 1", "0 1 1", "1 0 1"))
	result = tk.MustQuery("select d as d1, t.d as d1, 1-d as d1, c as d1 from t having d1 < 10")
	result.Check(testkit.Rows("-1 -1 2 1", "0 0 1 1", "1 1 0 1"))
	result = tk.MustQuery("select d*d as d1, c as d1 from t group by d1")
	result.Check(testkit.Rows("1 1", "0 1"))
	result = tk.MustQuery("select d*d as d1, c as d1 from t group by 2")
	result.Check(testkit.Rows("1 1"))
	result = tk.MustQuery("select * from t group by 2")
	result.Check(testkit.Rows("1 -1", "1 0", "1 1"))
	result = tk.MustQuery("select * , sum(d) from t group by 1")
	result.Check(testkit.Rows("1 -1 0"))
	result = tk.MustQuery("select sum(d), t.* from t group by 2")
	result.Check(testkit.Rows("0 1 -1"))
	result = tk.MustQuery("select d as d, c as d from t group by d + 1")
	result.Check(testkit.Rows("-1 1", "0 1", "1 1"))
	_, err := tk.Exec("select d as d, c as d from t group by d")
	c.Assert(err, NotNil)
	_, err = tk.Exec("select t.d, c as d from t group by d")
	c.Assert(err, NotNil)
	result = tk.MustQuery("select *, c+1 as d from t group by 3")
	result.Check(testkit.Rows("1 -1 2"))
	plan.UseNewPlanner = false
}

func (s *testSuite) TestAdapterStatement(c *C) {
	defer testleak.AfterTest(c)()
	se, err := tidb.CreateSession(s.store)
	c.Check(err, IsNil)
	compiler := &executor.Compiler{}
	ctx := se.(context.Context)

	stmtNode, err := parser.ParseOneStmt("select 1", "", "")
	c.Check(err, IsNil)
	stmt, err := compiler.Compile(ctx, stmtNode)
	c.Check(err, IsNil)
	c.Check(stmt.OriginText(), Equals, "select 1")
	c.Check(stmt.IsDDL(), IsFalse)

	stmtNode, err = parser.ParseOneStmt("create table t (a int)", "", "")
	c.Check(err, IsNil)
	stmt, err = compiler.Compile(ctx, stmtNode)
	c.Check(err, IsNil)
	c.Check(stmt.OriginText(), Equals, "create table t (a int)")
}

func (s *testSuite) TestRow(c *C) {
	plan.UseNewPlanner = true
	defer testleak.AfterTest(c)()
	tk := testkit.NewTestKit(c, s.store)
	tk.MustExec("use test")
	tk.MustExec("drop table if exists t")
	tk.MustExec("create table t (c int, d int)")
	tk.MustExec("insert t values (1, 1)")
	tk.MustExec("insert t values (1, 3)")
	tk.MustExec("insert t values (2, 1)")
	tk.MustExec("insert t values (2, 3)")
	result := tk.MustQuery("select * from t where (c, d) < (2,2)")
	result.Check(testkit.Rows("1 1", "1 3", "2 1"))
	result = tk.MustQuery("select * from t where (1,2,3) > (3,2,1)")
	result.Check(testkit.Rows())
	result = tk.MustQuery("select * from t where row(1,2,3) > (3,2,1)")
	result.Check(testkit.Rows())
	result = tk.MustQuery("select * from t where (c, d) = (select * from t where (c,d) = (1,1))")
	result.Check(testkit.Rows("1 1"))
	result = tk.MustQuery("select * from t where (c, d) = (select * from t k where (t.c,t.d) = (c,d))")
	result.Check(testkit.Rows("1 1", "1 3", "2 1", "2 3"))
	plan.UseNewPlanner = false
}

func (s *testSuite) TestColumnName(c *C) {
	plan.UseNewPlanner = true
	tk := testkit.NewTestKit(c, s.store)
	tk.MustExec("use test")
	tk.MustExec("drop table if exists t")
	tk.MustExec("create table t (c int, d int)")
	rs, err := tk.Exec("select 1 + c, count(*) from t")
	c.Check(err, IsNil)
	fields, err := rs.Fields()
	c.Check(err, IsNil)
	c.Check(len(fields), Equals, 2)
	c.Check(fields[0].Column.Name.L, Equals, "1 + c")
	c.Check(fields[1].Column.Name.L, Equals, "count(*)")
	plan.UseNewPlanner = false
}<|MERGE_RESOLUTION|>--- conflicted
+++ resolved
@@ -1364,6 +1364,16 @@
 	result = tk.MustQuery("select * from t where b not in (a)")
 	result.Check(testkit.Rows("3 2"))
 
+	// test cast
+	result = tk.MustQuery("select cast(1 as decimal(1,2))")
+	result.Check(testkit.Rows("1.00"))
+	result = tk.MustQuery("select cast('1991-09-05 11:11:11' as datetime)")
+	result.Check(testkit.Rows("1991-09-05 11:11:11"))
+	result = tk.MustQuery("select cast(cast('1991-09-05 11:11:11' as datetime) as char)")
+	result.Check(testkit.Rows("1991-09-05 11:11:11"))
+	result = tk.MustQuery("select cast('11:11:11' as time)")
+	result.Check(testkit.Rows("11:11:11"))
+
 	// for like
 	tk.MustExec("drop table if exists t")
 	tk.MustExec("create table t (a varchar(255), b int)")
@@ -1373,7 +1383,6 @@
 	rowStr := fmt.Sprintf("%v %v", []byte("abc123"), "1")
 	result.Check(testkit.Rows(rowStr))
 
-<<<<<<< HEAD
 	// case
 	tk.MustExec("drop table if exists t")
 	tk.MustExec("create table t (a varchar(255), b int)")
@@ -1406,17 +1415,6 @@
 	result = tk.MustQuery("select * from t where a = case null when b then 'str3' when 10 then 'str1' else 'str2' end")
 	result.Check(testkit.Rows(rowStr2))
 
-=======
-	// test cast
-	result = tk.MustQuery("select cast(1 as decimal(1,2))")
-	result.Check(testkit.Rows("1.00"))
-	result = tk.MustQuery("select cast('1991-09-05 11:11:11' as datetime)")
-	result.Check(testkit.Rows("1991-09-05 11:11:11"))
-	result = tk.MustQuery("select cast(cast('1991-09-05 11:11:11' as datetime) as char)")
-	result.Check(testkit.Rows("1991-09-05 11:11:11"))
-	result = tk.MustQuery("select cast('11:11:11' as time)")
-	result.Check(testkit.Rows("11:11:11"))
->>>>>>> c72917d6
 	plan.UseNewPlanner = false
 }
 
