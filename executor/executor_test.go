--- conflicted
+++ resolved
@@ -2005,7 +2005,6 @@
 	tk.MustQuery("select LOW_PRIORITY id from t where id = 1")
 }
 
-<<<<<<< HEAD
 func (s *testSuite) TestHandleTransfer(c *C) {
 	tk := testkit.NewTestKit(c, s.store)
 	tk.MustExec("use test")
@@ -2027,8 +2026,8 @@
 	tk.MustExec("insert into t values(3, 3), (1, 1), (2, 2)")
 	// Second test double read.
 	tk.MustQuery("select * from t use index(idx) order by a").Check(testkit.Rows("1 1", "2 2", "3 3"))
-
-=======
+}
+
 func (s *testSuite) TestBit(c *C) {
 	tk := testkit.NewTestKitWithInit(c, s.store)
 
@@ -2115,5 +2114,4 @@
 	tk.MustExec("insert into t values ()")
 	tk.MustExec("insert into t values (null), ('1')")
 	tk.MustQuery("select c + 1 from t where c = 1").Check(testkit.Rows("2"))
->>>>>>> 376a7ddb
 }