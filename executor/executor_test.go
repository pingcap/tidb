// Copyright 2015 PingCAP, Inc.
//
// Licensed under the Apache License, Version 2.0 (the "License");
// you may not use this file except in compliance with the License.
// You may obtain a copy of the License at
//
//     http://www.apache.org/licenses/LICENSE-2.0
//
// Unless required by applicable law or agreed to in writing, software
// distributed under the License is distributed on an "AS IS" BASIS,
// WITHOUT WARRANTIES OR CONDITIONS OF ANY KIND, either express or implied.
// See the License for the specific language governing permissions and
// limitations under the License.

package executor_test

import (
	"archive/zip"
	"context"
	"fmt"
	"math"
	"net"
	"os"
	"path/filepath"
	"reflect"
	"runtime"
	"strconv"
	"strings"
	"sync"
	"sync/atomic"
	"testing"
	"time"

	"github.com/golang/protobuf/proto"
	. "github.com/pingcap/check"
	"github.com/pingcap/errors"
	"github.com/pingcap/failpoint"
	"github.com/pingcap/kvproto/pkg/kvrpcpb"
	"github.com/pingcap/tidb/config"
	"github.com/pingcap/tidb/ddl"
	ddlutil "github.com/pingcap/tidb/ddl/util"
	"github.com/pingcap/tidb/domain"
	"github.com/pingcap/tidb/domain/infosync"
	"github.com/pingcap/tidb/errno"
	"github.com/pingcap/tidb/executor"
	"github.com/pingcap/tidb/expression"
	"github.com/pingcap/tidb/infoschema"
	"github.com/pingcap/tidb/kv"
	"github.com/pingcap/tidb/meta"
	"github.com/pingcap/tidb/meta/autoid"
	"github.com/pingcap/tidb/parser"
	"github.com/pingcap/tidb/parser/auth"
	"github.com/pingcap/tidb/parser/model"
	"github.com/pingcap/tidb/parser/mysql"
	"github.com/pingcap/tidb/parser/terror"
	"github.com/pingcap/tidb/planner"
	plannercore "github.com/pingcap/tidb/planner/core"
	"github.com/pingcap/tidb/server"
	"github.com/pingcap/tidb/session"
	"github.com/pingcap/tidb/sessionctx"
	"github.com/pingcap/tidb/sessionctx/stmtctx"
	"github.com/pingcap/tidb/sessionctx/variable"
	"github.com/pingcap/tidb/statistics"
	"github.com/pingcap/tidb/store/copr"
	error2 "github.com/pingcap/tidb/store/driver/error"
	"github.com/pingcap/tidb/store/mockstore"
	"github.com/pingcap/tidb/store/mockstore/unistore"
	"github.com/pingcap/tidb/table"
	"github.com/pingcap/tidb/table/tables"
	"github.com/pingcap/tidb/tablecodec"
	testkit2 "github.com/pingcap/tidb/testkit"
	"github.com/pingcap/tidb/types"
	"github.com/pingcap/tidb/util"
	"github.com/pingcap/tidb/util/admin"
	"github.com/pingcap/tidb/util/dbterror"
	"github.com/pingcap/tidb/util/deadlockhistory"
	"github.com/pingcap/tidb/util/gcutil"
	"github.com/pingcap/tidb/util/israce"
	"github.com/pingcap/tidb/util/logutil"
	"github.com/pingcap/tidb/util/memory"
	"github.com/pingcap/tidb/util/mock"
	"github.com/pingcap/tidb/util/rowcodec"
	"github.com/pingcap/tidb/util/testkit"
	"github.com/pingcap/tidb/util/testleak"
	"github.com/pingcap/tidb/util/testutil"
	"github.com/pingcap/tidb/util/timeutil"
	topsqlstate "github.com/pingcap/tidb/util/topsql/state"
	"github.com/pingcap/tipb/go-tipb"
	"github.com/stretchr/testify/require"
	"github.com/tikv/client-go/v2/oracle"
	"github.com/tikv/client-go/v2/testutils"
	"github.com/tikv/client-go/v2/tikv"
	"github.com/tikv/client-go/v2/tikvrpc"
	"google.golang.org/grpc"
)

func TestT(t *testing.T) {
	CustomVerboseFlag = true
	*CustomParallelSuiteFlag = true

	TestingT(t)
}

var _ = Suite(&testSuite{&baseTestSuite{}})
var _ = Suite(&testSuiteP1{&baseTestSuite{}})
var _ = Suite(&testSuiteP2{&baseTestSuite{}})
var _ = Suite(&testSuite1{})
var _ = SerialSuites(&testSerialSuite2{})
var _ = SerialSuites(&testSuiteWithCliBaseCharset{})
var _ = Suite(&testSuite2{&baseTestSuite{}})
var _ = Suite(&testSuite3{&baseTestSuite{}})
var _ = Suite(&testSuite6{&baseTestSuite{}})
var _ = Suite(&testSuite8{&baseTestSuite{}})
var _ = SerialSuites(&testRecoverTable{})
var _ = SerialSuites(&testClusterTableSuite{})
var _ = SerialSuites(&testSplitTable{&baseTestSuite{}})
var _ = Suite(&testSuiteWithData{baseTestSuite: &baseTestSuite{}})
var _ = SerialSuites(&testSerialSuite1{&baseTestSuite{}})
var _ = SerialSuites(&testSlowQuery{&baseTestSuite{}})
var _ = SerialSuites(&globalIndexSuite{&baseTestSuite{}})
var _ = SerialSuites(&testSerialSuite{&baseTestSuite{}})
var _ = SerialSuites(&testCoprCache{})
var _ = SerialSuites(&testPrepareSuite{})
var _ = SerialSuites(&testResourceTagSuite{&baseTestSuite{}})

type testSuite struct{ *baseTestSuite }
type testSuiteP1 struct{ *baseTestSuite }
type testSuiteP2 struct{ *baseTestSuite }
type testSplitTable struct{ *baseTestSuite }
type testSuiteWithData struct {
	*baseTestSuite
	testData testutil.TestData
}
type testSlowQuery struct{ *baseTestSuite }
type globalIndexSuite struct{ *baseTestSuite }
type testSerialSuite struct{ *baseTestSuite }
type testCoprCache struct {
	store kv.Storage
	dom   *domain.Domain
	cls   testutils.Cluster
}
type testPrepareSuite struct{ testData testutil.TestData }
type testResourceTagSuite struct{ *baseTestSuite }

// MockGC is used to make GC work in the test environment.
func MockGC(tk *testkit.TestKit) (string, string, string, func()) {
	originGC := ddlutil.IsEmulatorGCEnable()
	resetGC := func() {
		if originGC {
			ddlutil.EmulatorGCEnable()
		} else {
			ddlutil.EmulatorGCDisable()
		}
	}

	// disable emulator GC.
	// Otherwise emulator GC will delete table record as soon as possible after execute drop table ddl.
	ddlutil.EmulatorGCDisable()
	gcTimeFormat := "20060102-15:04:05 -0700 MST"
	timeBeforeDrop := time.Now().Add(0 - 48*60*60*time.Second).Format(gcTimeFormat)
	timeAfterDrop := time.Now().Add(48 * 60 * 60 * time.Second).Format(gcTimeFormat)
	safePointSQL := `INSERT HIGH_PRIORITY INTO mysql.tidb VALUES ('tikv_gc_safe_point', '%[1]s', '')
			       ON DUPLICATE KEY
			       UPDATE variable_value = '%[1]s'`
	// clear GC variables first.
	tk.MustExec("delete from mysql.tidb where variable_name in ( 'tikv_gc_safe_point','tikv_gc_enable' )")
	return timeBeforeDrop, timeAfterDrop, safePointSQL, resetGC
}

type baseTestSuite struct {
	cluster testutils.Cluster
	store   kv.Storage
	domain  *domain.Domain
	*parser.Parser
	ctx *mock.Context // nolint:structcheck
}

func (s *baseTestSuite) SetUpSuite(c *C) {
	s.Parser = parser.New()
	store, err := mockstore.NewMockStore(
		mockstore.WithClusterInspector(func(c testutils.Cluster) {
			mockstore.BootstrapWithSingleStore(c)
			s.cluster = c
		}),
	)
	c.Assert(err, IsNil)
	s.store = store
	session.SetSchemaLease(0)
	session.DisableStats4Test()
	d, err := session.BootstrapSession(s.store)
	c.Assert(err, IsNil)
	se, err := session.CreateSession4Test(s.store)
	c.Assert(err, IsNil)
	se.Close()
	d.SetStatsUpdating(true)
	s.domain = d
}

func (s *testSuiteWithData) SetUpSuite(c *C) {
	s.baseTestSuite.SetUpSuite(c)
	var err error
	s.testData, err = testutil.LoadTestSuiteData("testdata", "executor_suite")
	c.Assert(err, IsNil)
}

func (s *testSuiteWithData) TearDownSuite(c *C) {
	s.baseTestSuite.TearDownSuite(c)
	c.Assert(s.testData.GenerateOutputIfNeeded(), IsNil)
}

func (s *testPrepareSuite) SetUpSuite(c *C) {
	var err error
	s.testData, err = testutil.LoadTestSuiteData("testdata", "prepare_suite")
	c.Assert(err, IsNil)
}

func (s *testPrepareSuite) TearDownSuite(c *C) {
	c.Assert(s.testData.GenerateOutputIfNeeded(), IsNil)
}

func (s *baseTestSuite) TearDownSuite(c *C) {
	s.domain.Close()
	c.Assert(s.store.Close(), IsNil)
}

func (s *globalIndexSuite) SetUpSuite(c *C) {
	s.baseTestSuite.SetUpSuite(c)
	config.UpdateGlobal(func(conf *config.Config) {
		conf.EnableGlobalIndex = true
	})
}

func (s *testSuiteP1) TestPessimisticSelectForUpdate(c *C) {
	tk := testkit.NewTestKit(c, s.store)
	tk.MustExec("use test")
	tk.MustExec("drop table if exists t")
	tk.MustExec("create table t(id int primary key, a int)")
	tk.MustExec("insert into t values(1, 1)")
	tk.MustExec("begin PESSIMISTIC")
	tk.MustQuery("select a from t where id=1 for update").Check(testkit.Rows("1"))
	tk.MustExec("update t set a=a+1 where id=1")
	tk.MustExec("commit")
	tk.MustQuery("select a from t where id=1").Check(testkit.Rows("2"))
}

func (s *testSuite) TearDownTest(c *C) {
	tk := testkit.NewTestKit(c, s.store)
	tk.MustExec("use test")
	r := tk.MustQuery("show tables")
	for _, tb := range r.Rows() {
		tableName := tb[0]
		tk.MustExec(fmt.Sprintf("drop table %v", tableName))
	}
}

func (s *testSuiteP1) TestBind(c *C) {
	tk := testkit.NewTestKit(c, s.store)
	tk.MustExec("use test")
	tk.MustExec("drop table if exists testbind")

	tk.MustExec("create table testbind(i int, s varchar(20))")
	tk.MustExec("create index index_t on testbind(i,s)")
	tk.MustExec("create global binding for select * from testbind using select * from testbind use index for join(index_t)")
	c.Assert(len(tk.MustQuery("show global bindings").Rows()), Equals, 1)

	tk.MustExec("create session binding for select * from testbind using select * from testbind use index for join(index_t)")
	c.Assert(len(tk.MustQuery("show session bindings").Rows()), Equals, 1)
	tk.MustExec("drop session binding for select * from testbind")
}

func (s *testSuiteP1) TestChangePumpAndDrainer(c *C) {
	tk := testkit.NewTestKit(c, s.store)
	// change pump or drainer's state need connect to etcd
	// so will meet error "URL scheme must be http, https, unix, or unixs: /tmp/tidb"
	err := tk.ExecToErr("change pump to node_state ='paused' for node_id 'pump1'")
	c.Assert(err, ErrorMatches, "URL scheme must be http, https, unix, or unixs.*")
	err = tk.ExecToErr("change drainer to node_state ='paused' for node_id 'drainer1'")
	c.Assert(err, ErrorMatches, "URL scheme must be http, https, unix, or unixs.*")
}

func (s *testSuiteP1) TestLoadStats(c *C) {
	tk := testkit.NewTestKit(c, s.store)
	tk.MustExec("use test")
	c.Assert(tk.ExecToErr("load stats"), NotNil)
	c.Assert(tk.ExecToErr("load stats ./xxx.json"), NotNil)
}

func (s *testSuiteP1) TestPlanReplayer(c *C) {
	tk := testkit.NewTestKit(c, s.store)
	tk.MustExec("use test")
	tk.MustExec("drop table if exists t")
	tk.MustExec("create table t(a int, b int, index idx_a(a))")
	tk.MustExec("plan replayer dump explain select * from t where a=10")
}

func (s *testSuiteP1) TestShow(c *C) {
	tk := testkit.NewTestKit(c, s.store)
	tk.MustExec("create database test_show;")
	tk.MustExec("use test_show")

	tk.MustQuery("show engines")
	tk.MustExec("drop table if exists t")
	tk.MustExec("create table t(a int primary key)")
	c.Assert(len(tk.MustQuery("show index in t").Rows()), Equals, 1)
	c.Assert(len(tk.MustQuery("show index from t").Rows()), Equals, 1)

	c.Assert(len(tk.MustQuery("show master status").Rows()), Equals, 1)
	tk.MustQuery("show create database test_show").Check(testkit.Rows("test_show CREATE DATABASE `test_show` /*!40100 DEFAULT CHARACTER SET utf8mb4 */"))
	tk.MustQuery("show privileges").Check(testkit.Rows("Alter Tables To alter the table",
		"Alter routine Functions,Procedures To alter or drop stored functions/procedures",
		"Create Databases,Tables,Indexes To create new databases and tables",
		"Create routine Databases To use CREATE FUNCTION/PROCEDURE",
		"Create temporary tables Databases To use CREATE TEMPORARY TABLE",
		"Create view Tables To create new views",
		"Create user Server Admin To create new users",
		"Delete Tables To delete existing rows",
		"Drop Databases,Tables To drop databases, tables, and views",
		"Event Server Admin To create, alter, drop and execute events",
		"Execute Functions,Procedures To execute stored routines",
		"File File access on server To read and write files on the server",
		"Grant option Databases,Tables,Functions,Procedures To give to other users those privileges you possess",
		"Index Tables To create or drop indexes",
		"Insert Tables To insert data into tables",
		"Lock tables Databases To use LOCK TABLES (together with SELECT privilege)",
		"Process Server Admin To view the plain text of currently executing queries",
		"Proxy Server Admin To make proxy user possible",
		"References Databases,Tables To have references on tables",
		"Reload Server Admin To reload or refresh tables, logs and privileges",
		"Replication client Server Admin To ask where the slave or master servers are",
		"Replication slave Server Admin To read binary log events from the master",
		"Select Tables To retrieve rows from table",
		"Show databases Server Admin To see all databases with SHOW DATABASES",
		"Show view Tables To see views with SHOW CREATE VIEW",
		"Shutdown Server Admin To shut down the server",
		"Super Server Admin To use KILL thread, SET GLOBAL, CHANGE MASTER, etc.",
		"Trigger Tables To use triggers",
		"Create tablespace Server Admin To create/alter/drop tablespaces",
		"Update Tables To update existing rows",
		"Usage Server Admin No privileges - allow connect only",
		"BACKUP_ADMIN Server Admin ",
		"RESTORE_ADMIN Server Admin ",
		"SYSTEM_USER Server Admin ",
		"SYSTEM_VARIABLES_ADMIN Server Admin ",
		"ROLE_ADMIN Server Admin ",
		"CONNECTION_ADMIN Server Admin ",
		"PLACEMENT_ADMIN Server Admin ",
		"DASHBOARD_CLIENT Server Admin ",
		"RESTRICTED_TABLES_ADMIN Server Admin ",
		"RESTRICTED_STATUS_ADMIN Server Admin ",
		"RESTRICTED_VARIABLES_ADMIN Server Admin ",
		"RESTRICTED_USER_ADMIN Server Admin ",
		"RESTRICTED_CONNECTION_ADMIN Server Admin ",
		"RESTRICTED_REPLICA_WRITER_ADMIN Server Admin ",
	))
	c.Assert(len(tk.MustQuery("show table status").Rows()), Equals, 1)
}

func (s *testSuite3) TestAdmin(c *C) {
	tk := testkit.NewTestKit(c, s.store)
	tk.MustExec("use test")
	tk.MustExec("drop table if exists admin_test")
	tk.MustExec("create table admin_test (c1 int, c2 int, c3 int default 1, index (c1))")
	tk.MustExec("insert admin_test (c1) values (1),(2),(NULL)")

	ctx := context.Background()
	// cancel DDL jobs test
	r, err := tk.Exec("admin cancel ddl jobs 1")
	c.Assert(err, IsNil, Commentf("err %v", err))
	req := r.NewChunk(nil)
	err = r.Next(ctx, req)
	c.Assert(err, IsNil)
	row := req.GetRow(0)
	c.Assert(row.Len(), Equals, 2)
	c.Assert(row.GetString(0), Equals, "1")
	c.Assert(row.GetString(1), Matches, "*DDL Job:1 not found")

	// show ddl test;
	r, err = tk.Exec("admin show ddl")
	c.Assert(err, IsNil)
	req = r.NewChunk(nil)
	err = r.Next(ctx, req)
	c.Assert(err, IsNil)
	row = req.GetRow(0)
	c.Assert(row.Len(), Equals, 6)
	txn, err := s.store.Begin()
	c.Assert(err, IsNil)
	ddlInfo, err := admin.GetDDLInfo(txn)
	c.Assert(err, IsNil)
	c.Assert(row.GetInt64(0), Equals, ddlInfo.SchemaVer)
	// TODO: Pass this test.
	// rowOwnerInfos := strings.Split(row.Data[1].GetString(), ",")
	// ownerInfos := strings.Split(ddlInfo.Owner.String(), ",")
	// c.Assert(rowOwnerInfos[0], Equals, ownerInfos[0])
	serverInfo, err := infosync.GetServerInfoByID(ctx, row.GetString(1))
	c.Assert(err, IsNil)
	c.Assert(row.GetString(2), Equals, serverInfo.IP+":"+
		strconv.FormatUint(uint64(serverInfo.Port), 10))
	c.Assert(row.GetString(3), Equals, "")
	req = r.NewChunk(nil)
	err = r.Next(ctx, req)
	c.Assert(err, IsNil)
	c.Assert(req.NumRows() == 0, IsTrue)
	err = txn.Rollback()
	c.Assert(err, IsNil)

	// show DDL jobs test
	r, err = tk.Exec("admin show ddl jobs")
	c.Assert(err, IsNil)
	req = r.NewChunk(nil)
	err = r.Next(ctx, req)
	c.Assert(err, IsNil)
	row = req.GetRow(0)
	c.Assert(row.Len(), Equals, 12)
	txn, err = s.store.Begin()
	c.Assert(err, IsNil)
	historyJobs, err := admin.GetHistoryDDLJobs(txn, admin.DefNumHistoryJobs)
	c.Assert(len(historyJobs), Greater, 1)
	c.Assert(len(row.GetString(1)), Greater, 0)
	c.Assert(err, IsNil)
	c.Assert(row.GetInt64(0), Equals, historyJobs[0].ID)
	c.Assert(err, IsNil)

	r, err = tk.Exec("admin show ddl jobs 20")
	c.Assert(err, IsNil)
	req = r.NewChunk(nil)
	err = r.Next(ctx, req)
	c.Assert(err, IsNil)
	row = req.GetRow(0)
	c.Assert(row.Len(), Equals, 12)
	c.Assert(row.GetInt64(0), Equals, historyJobs[0].ID)
	c.Assert(err, IsNil)

	// show DDL job queries test
	tk.MustExec("use test")
	tk.MustExec("drop table if exists admin_test2")
	tk.MustExec("create table admin_test2 (c1 int, c2 int, c3 int default 1, index (c1))")
	result := tk.MustQuery(`admin show ddl job queries 1, 1, 1`)
	result.Check(testkit.Rows())
	result = tk.MustQuery(`admin show ddl job queries 1, 2, 3, 4`)
	result.Check(testkit.Rows())
	historyJobs, err = admin.GetHistoryDDLJobs(txn, admin.DefNumHistoryJobs)
	result = tk.MustQuery(fmt.Sprintf("admin show ddl job queries %d", historyJobs[0].ID))
	result.Check(testkit.Rows(historyJobs[0].Query))
	c.Assert(err, IsNil)

	// check table test
	tk.MustExec("create table admin_test1 (c1 int, c2 int default 1, index (c1))")
	tk.MustExec("insert admin_test1 (c1) values (21),(22)")
	r, err = tk.Exec("admin check table admin_test, admin_test1")
	c.Assert(err, IsNil)
	c.Assert(r, IsNil)
	// error table name
	err = tk.ExecToErr("admin check table admin_test_error")
	c.Assert(err, NotNil)
	// different index values
	sctx := tk.Se.(sessionctx.Context)
	dom := domain.GetDomain(sctx)
	is := dom.InfoSchema()
	c.Assert(is, NotNil)
	tb, err := is.TableByName(model.NewCIStr("test"), model.NewCIStr("admin_test"))
	c.Assert(err, IsNil)
	c.Assert(tb.Indices(), HasLen, 1)
	_, err = tb.Indices()[0].Create(mock.NewContext(), txn, types.MakeDatums(int64(10)), kv.IntHandle(1), nil)
	c.Assert(err, IsNil)
	err = txn.Commit(context.Background())
	c.Assert(err, IsNil)
	errAdmin := tk.ExecToErr("admin check table admin_test")
	c.Assert(errAdmin, NotNil)

	if config.CheckTableBeforeDrop {
		err = tk.ExecToErr("drop table admin_test")
		c.Assert(err.Error(), Equals, errAdmin.Error())

		// Drop inconsistency index.
		tk.MustExec("alter table admin_test drop index c1")
		tk.MustExec("admin check table admin_test")
	}
	// checksum table test
	tk.MustExec("create table checksum_with_index (id int, count int, PRIMARY KEY(id), KEY(count))")
	tk.MustExec("create table checksum_without_index (id int, count int, PRIMARY KEY(id))")
	r, err = tk.Exec("admin checksum table checksum_with_index, checksum_without_index")
	c.Assert(err, IsNil)
	res := tk.ResultSetToResult(r, Commentf("admin checksum table"))
	// Mocktikv returns 1 for every table/index scan, then we will xor the checksums of a table.
	// For "checksum_with_index", we have two checksums, so the result will be 1^1 = 0.
	// For "checksum_without_index", we only have one checksum, so the result will be 1.
	res.Sort().Check(testkit.Rows("test checksum_with_index 0 2 2", "test checksum_without_index 1 1 1"))

	tk.MustExec("drop table if exists t1;")
	tk.MustExec("CREATE TABLE t1 (c2 BOOL, PRIMARY KEY (c2));")
	tk.MustExec("INSERT INTO t1 SET c2 = '0';")
	tk.MustExec("ALTER TABLE t1 ADD COLUMN c3 DATETIME NULL DEFAULT '2668-02-03 17:19:31';")
	tk.MustExec("ALTER TABLE t1 ADD INDEX idx2 (c3);")
	tk.MustExec("ALTER TABLE t1 ADD COLUMN c4 bit(10) default 127;")
	tk.MustExec("ALTER TABLE t1 ADD INDEX idx3 (c4);")
	tk.MustExec("admin check table t1;")

	// Test admin show ddl jobs table name after table has been droped.
	tk.MustExec("drop table if exists t1;")
	re := tk.MustQuery("admin show ddl jobs 1")
	rows := re.Rows()
	c.Assert(len(rows), Equals, 1)
	c.Assert(rows[0][2], Equals, "t1")

	// Test for reverse scan get history ddl jobs when ddl history jobs queue has multiple regions.
	txn, err = s.store.Begin()
	c.Assert(err, IsNil)
	historyJobs, err = admin.GetHistoryDDLJobs(txn, 20)
	c.Assert(err, IsNil)

	// Split region for history ddl job queues.
	m := meta.NewMeta(txn)
	startKey := meta.DDLJobHistoryKey(m, 0)
	endKey := meta.DDLJobHistoryKey(m, historyJobs[0].ID)
	s.cluster.SplitKeys(startKey, endKey, int(historyJobs[0].ID/5))

	historyJobs2, err := admin.GetHistoryDDLJobs(txn, 20)
	c.Assert(err, IsNil)
	c.Assert(historyJobs, DeepEquals, historyJobs2)
}

func (s *testSuiteP2) TestAdminShowDDLJobs(c *C) {
	tk := testkit.NewTestKit(c, s.store)
	tk.MustExec("create database if not exists test_admin_show_ddl_jobs")
	tk.MustExec("use test_admin_show_ddl_jobs")
	tk.MustExec("create table t (a int);")

	re := tk.MustQuery("admin show ddl jobs 1")
	row := re.Rows()[0]
	c.Assert(row[1], Equals, "test_admin_show_ddl_jobs")
	jobID, err := strconv.Atoi(row[0].(string))
	c.Assert(err, IsNil)

	err = kv.RunInNewTxn(context.Background(), s.store, true, func(ctx context.Context, txn kv.Transaction) error {
		t := meta.NewMeta(txn)
		job, err := t.GetHistoryDDLJob(int64(jobID))
		c.Assert(err, IsNil)
		c.Assert(job, NotNil)
		// Test for compatibility. Old TiDB version doesn't have SchemaName field, and the BinlogInfo maybe nil.
		// See PR: 11561.
		job.BinlogInfo = nil
		job.SchemaName = ""
		err = t.AddHistoryDDLJob(job, true)
		c.Assert(err, IsNil)
		return nil
	})
	c.Assert(err, IsNil)

	re = tk.MustQuery("admin show ddl jobs 1")
	row = re.Rows()[0]
	c.Assert(row[1], Equals, "test_admin_show_ddl_jobs")

	re = tk.MustQuery("admin show ddl jobs 1 where job_type='create table'")
	row = re.Rows()[0]
	c.Assert(row[1], Equals, "test_admin_show_ddl_jobs")
	c.Assert(row[10], Equals, "<nil>")

	// Test the START_TIME and END_TIME field.
	tk.MustExec(`set @@time_zone = 'Asia/Shanghai'`)
	re = tk.MustQuery("admin show ddl jobs where end_time is not NULL")
	row = re.Rows()[0]
	createTime, err := types.ParseDatetime(nil, row[8].(string))
	c.Assert(err, IsNil)
	startTime, err := types.ParseDatetime(nil, row[9].(string))
	c.Assert(err, IsNil)
	endTime, err := types.ParseDatetime(nil, row[10].(string))
	c.Assert(err, IsNil)
	tk.MustExec(`set @@time_zone = 'Europe/Amsterdam'`)
	re = tk.MustQuery("admin show ddl jobs where end_time is not NULL")
	row2 := re.Rows()[0]
	c.Assert(row[8], Not(Equals), row2[8])
	c.Assert(row[9], Not(Equals), row2[9])
	c.Assert(row[10], Not(Equals), row2[10])
	createTime2, err := types.ParseDatetime(nil, row2[8].(string))
	c.Assert(err, IsNil)
	startTime2, err := types.ParseDatetime(nil, row2[9].(string))
	c.Assert(err, IsNil)
	endTime2, err := types.ParseDatetime(nil, row2[10].(string))
	c.Assert(err, IsNil)
	loc, err := time.LoadLocation("Asia/Shanghai")
	c.Assert(err, IsNil)
	loc2, err := time.LoadLocation("Europe/Amsterdam")
	c.Assert(err, IsNil)
	t, err := createTime.GoTime(loc)
	c.Assert(err, IsNil)
	t2, err := createTime2.GoTime(loc2)
	c.Assert(err, IsNil)
	c.Assert(t.In(time.UTC), Equals, t2.In(time.UTC))
	t, err = startTime.GoTime(loc)
	c.Assert(err, IsNil)
	t2, err = startTime2.GoTime(loc2)
	c.Assert(err, IsNil)
	c.Assert(t.In(time.UTC), Equals, t2.In(time.UTC))
	t, err = endTime.GoTime(loc)
	c.Assert(err, IsNil)
	t2, err = endTime2.GoTime(loc2)
	c.Assert(err, IsNil)
	c.Assert(t.In(time.UTC), Equals, t2.In(time.UTC))
}

func (s *testSuiteP2) TestAdminShowDDLJobsInfo(c *C) {
	tk := testkit.NewTestKit(c, s.store)
	tk.MustExec("drop database if exists test_admin_show_ddl_jobs")
	tk.MustExec("drop placement policy if exists x")
	tk.MustExec("drop placement policy if exists y")
	defer func() {
		tk.MustExec("drop database if exists test_admin_show_ddl_jobs")
		tk.MustExec("drop placement policy if exists x")
		tk.MustExec("drop placement policy if exists y")
	}()

	// Test for issue: https://github.com/pingcap/tidb/issues/29915
	tk.MustExec("create placement policy x followers=4;")
	tk.MustExec("create placement policy y " +
		"PRIMARY_REGION=\"cn-east-1\" " +
		"REGIONS=\"cn-east-1, cn-east-2\" " +
		"FOLLOWERS=2")
	tk.MustExec("create database if not exists test_admin_show_ddl_jobs")
	tk.MustExec("use test_admin_show_ddl_jobs")

	tk.MustExec("create table t (a int);")
	tk.MustExec("create table t1 (a int);")

	tk.MustExec("alter table t placement policy x;")
	c.Assert(tk.MustQuery("admin show ddl jobs 1").Rows()[0][3], Equals, "alter table placement")

	tk.MustExec("rename table t to tt, t1 to tt1")
	c.Assert(tk.MustQuery("admin show ddl jobs 1").Rows()[0][3], Equals, "rename tables")

	tk.MustExec("create table tt2 (c int) PARTITION BY RANGE (c) " +
		"(PARTITION p0 VALUES LESS THAN (6)," +
		"PARTITION p1 VALUES LESS THAN (11)," +
		"PARTITION p2 VALUES LESS THAN (16)," +
		"PARTITION p3 VALUES LESS THAN (21));")
	tk.MustExec("alter table tt2 partition p0 placement policy y")
	c.Assert(tk.MustQuery("admin show ddl jobs 1").Rows()[0][3], Equals, "alter table partition placement")

	tk.MustExec("alter table tt1 cache")
	c.Assert(tk.MustQuery("admin show ddl jobs 1").Rows()[0][3], Equals, "alter table cache")
	tk.MustExec("alter table tt1 nocache")
	c.Assert(tk.MustQuery("admin show ddl jobs 1").Rows()[0][3], Equals, "alter table nocache")
}

func (s *testSuiteP2) TestAdminChecksumOfPartitionedTable(c *C) {
	tk := testkit.NewTestKit(c, s.store)
	tk.MustExec("USE test;")
	tk.MustExec("DROP TABLE IF EXISTS admin_checksum_partition_test;")
	tk.MustExec("CREATE TABLE admin_checksum_partition_test (a INT) PARTITION BY HASH(a) PARTITIONS 4;")
	tk.MustExec("INSERT INTO admin_checksum_partition_test VALUES (1), (2);")

	r := tk.MustQuery("ADMIN CHECKSUM TABLE admin_checksum_partition_test;")
	r.Check(testkit.Rows("test admin_checksum_partition_test 1 5 5"))
}

func (s *baseTestSuite) fillData(tk *testkit.TestKit, table string) {
	tk.MustExec("use test")
	tk.MustExec(fmt.Sprintf("create table %s(id int not null default 1, name varchar(255), PRIMARY KEY(id));", table))

	// insert data
	tk.MustExec(fmt.Sprintf("insert INTO %s VALUES (1, \"hello\");", table))
	tk.CheckExecResult(1, 0)
	tk.MustExec(fmt.Sprintf("insert into %s values (2, \"hello\");", table))
	tk.CheckExecResult(1, 0)
}

type testCase struct {
	data1       []byte
	data2       []byte
	expected    []string
	restData    []byte
	expectedMsg string
}

func checkCases(tests []testCase, ld *executor.LoadDataInfo,
	t *testing.T, tk *testkit2.TestKit, ctx sessionctx.Context, selectSQL, deleteSQL string) {
	origin := ld.IgnoreLines
	for _, tt := range tests {
		ld.IgnoreLines = origin
		require.Nil(t, ctx.NewTxn(context.Background()))
		ctx.GetSessionVars().StmtCtx.DupKeyAsWarning = true
		ctx.GetSessionVars().StmtCtx.BadNullAsWarning = true
		ctx.GetSessionVars().StmtCtx.InLoadDataStmt = true
		ctx.GetSessionVars().StmtCtx.InDeleteStmt = false
		data, reachLimit, err1 := ld.InsertData(context.Background(), tt.data1, tt.data2)
		require.NoError(t, err1)
		require.False(t, reachLimit)
		err1 = ld.CheckAndInsertOneBatch(context.Background(), ld.GetRows(), ld.GetCurBatchCnt())
		require.NoError(t, err1)
		ld.SetMaxRowsInBatch(20000)
		if tt.restData == nil {
			require.Len(t, data, 0, "data1:%v, data2:%v, data:%v", string(tt.data1), string(tt.data2), string(data))
		} else {
			require.Equal(t, tt.restData, data, "data1:%v, data2:%v, data:%v", string(tt.data1), string(tt.data2), string(data))
		}
		ld.SetMessage()
		require.Equal(t, tt.expectedMsg, tk.Session().LastMessage())
		ctx.StmtCommit()
		txn, err := ctx.Txn(true)
		require.NoError(t, err)
		err = txn.Commit(context.Background())
		require.NoError(t, err)
		r := tk.MustQuery(selectSQL)
		r.Check(testutil.RowsWithSep("|", tt.expected...))
		tk.MustExec(deleteSQL)
	}
}

func (s *testSuiteP1) TestSelectWithoutFrom(c *C) {
	tk := testkit.NewTestKit(c, s.store)
	tk.MustExec("use test")

	r := tk.MustQuery("select 1 + 2*3;")
	r.Check(testkit.Rows("7"))

	r = tk.MustQuery(`select _utf8"string";`)
	r.Check(testkit.Rows("string"))

	r = tk.MustQuery("select 1 order by 1;")
	r.Check(testkit.Rows("1"))
}

// TestSelectBackslashN Issue 3685.
func (s *testSuiteP1) TestSelectBackslashN(c *C) {
	tk := testkit.NewTestKit(c, s.store)

	sql := `select \N;`
	r := tk.MustQuery(sql)
	r.Check(testkit.Rows("<nil>"))
	rs, err := tk.Exec(sql)
	c.Check(err, IsNil)
	fields := rs.Fields()
	c.Check(len(fields), Equals, 1)
	c.Check(fields[0].Column.Name.O, Equals, "NULL")
	c.Assert(rs.Close(), IsNil)

	sql = `select "\N";`
	r = tk.MustQuery(sql)
	r.Check(testkit.Rows("N"))
	rs, err = tk.Exec(sql)
	c.Check(err, IsNil)
	fields = rs.Fields()
	c.Check(len(fields), Equals, 1)
	c.Check(fields[0].Column.Name.O, Equals, `N`)
	c.Assert(rs.Close(), IsNil)

	tk.MustExec("use test;")
	tk.MustExec("create table test (`\\N` int);")
	tk.MustExec("insert into test values (1);")
	tk.CheckExecResult(1, 0)
	sql = "select * from test;"
	r = tk.MustQuery(sql)
	r.Check(testkit.Rows("1"))
	rs, err = tk.Exec(sql)
	c.Check(err, IsNil)
	fields = rs.Fields()
	c.Check(len(fields), Equals, 1)
	c.Check(fields[0].Column.Name.O, Equals, `\N`)
	c.Assert(rs.Close(), IsNil)

	sql = `select \N from test;`
	r = tk.MustQuery(sql)
	r.Check(testkit.Rows("<nil>"))
	rs, err = tk.Exec(sql)
	c.Check(err, IsNil)
	fields = rs.Fields()
	c.Check(err, IsNil)
	c.Check(len(fields), Equals, 1)
	c.Check(fields[0].Column.Name.O, Equals, `NULL`)
	c.Assert(rs.Close(), IsNil)

	sql = `select (\N) from test;`
	r = tk.MustQuery(sql)
	r.Check(testkit.Rows("<nil>"))
	rs, err = tk.Exec(sql)
	c.Check(err, IsNil)
	fields = rs.Fields()
	c.Check(len(fields), Equals, 1)
	c.Check(fields[0].Column.Name.O, Equals, `NULL`)
	c.Assert(rs.Close(), IsNil)

	sql = "select `\\N` from test;"
	r = tk.MustQuery(sql)
	r.Check(testkit.Rows("1"))
	rs, err = tk.Exec(sql)
	c.Check(err, IsNil)
	fields = rs.Fields()
	c.Check(len(fields), Equals, 1)
	c.Check(fields[0].Column.Name.O, Equals, `\N`)
	c.Assert(rs.Close(), IsNil)

	sql = "select (`\\N`) from test;"
	r = tk.MustQuery(sql)
	r.Check(testkit.Rows("1"))
	rs, err = tk.Exec(sql)
	c.Check(err, IsNil)
	fields = rs.Fields()
	c.Check(len(fields), Equals, 1)
	c.Check(fields[0].Column.Name.O, Equals, `\N`)
	c.Assert(rs.Close(), IsNil)

	sql = `select '\N' from test;`
	r = tk.MustQuery(sql)
	r.Check(testkit.Rows("N"))
	rs, err = tk.Exec(sql)
	c.Check(err, IsNil)
	fields = rs.Fields()
	c.Check(len(fields), Equals, 1)
	c.Check(fields[0].Column.Name.O, Equals, `N`)
	c.Assert(rs.Close(), IsNil)

	sql = `select ('\N') from test;`
	r = tk.MustQuery(sql)
	r.Check(testkit.Rows("N"))
	rs, err = tk.Exec(sql)
	c.Check(err, IsNil)
	fields = rs.Fields()
	c.Check(len(fields), Equals, 1)
	c.Check(fields[0].Column.Name.O, Equals, `N`)
	c.Assert(rs.Close(), IsNil)
}

// TestSelectNull Issue #4053.
func (s *testSuiteP1) TestSelectNull(c *C) {
	tk := testkit.NewTestKit(c, s.store)

	sql := `select nUll;`
	r := tk.MustQuery(sql)
	r.Check(testkit.Rows("<nil>"))
	rs, err := tk.Exec(sql)
	c.Check(err, IsNil)
	fields := rs.Fields()
	c.Check(len(fields), Equals, 1)
	c.Check(fields[0].Column.Name.O, Equals, `NULL`)
	c.Assert(rs.Close(), IsNil)

	sql = `select (null);`
	r = tk.MustQuery(sql)
	r.Check(testkit.Rows("<nil>"))
	rs, err = tk.Exec(sql)
	c.Check(err, IsNil)
	fields = rs.Fields()
	c.Check(len(fields), Equals, 1)
	c.Check(fields[0].Column.Name.O, Equals, `NULL`)
	c.Assert(rs.Close(), IsNil)

	sql = `select null+NULL;`
	r = tk.MustQuery(sql)
	r.Check(testkit.Rows("<nil>"))
	rs, err = tk.Exec(sql)
	c.Check(err, IsNil)
	fields = rs.Fields()
	c.Check(err, IsNil)
	c.Check(len(fields), Equals, 1)
	c.Check(fields[0].Column.Name.O, Equals, `null+NULL`)
	c.Assert(rs.Close(), IsNil)
}

// TestSelectStringLiteral Issue #3686.
func (s *testSuiteP1) TestSelectStringLiteral(c *C) {
	tk := testkit.NewTestKit(c, s.store)

	sql := `select 'abc';`
	r := tk.MustQuery(sql)
	r.Check(testkit.Rows("abc"))
	rs, err := tk.Exec(sql)
	c.Check(err, IsNil)
	fields := rs.Fields()
	c.Check(len(fields), Equals, 1)
	c.Check(fields[0].Column.Name.O, Equals, `abc`)
	c.Assert(rs.Close(), IsNil)

	sql = `select (('abc'));`
	r = tk.MustQuery(sql)
	r.Check(testkit.Rows("abc"))
	rs, err = tk.Exec(sql)
	c.Check(err, IsNil)
	fields = rs.Fields()
	c.Check(len(fields), Equals, 1)
	c.Check(fields[0].Column.Name.O, Equals, `abc`)
	c.Assert(rs.Close(), IsNil)

	sql = `select 'abc'+'def';`
	r = tk.MustQuery(sql)
	r.Check(testkit.Rows("0"))
	rs, err = tk.Exec(sql)
	c.Check(err, IsNil)
	fields = rs.Fields()
	c.Check(len(fields), Equals, 1)
	c.Check(fields[0].Column.Name.O, Equals, `'abc'+'def'`)
	c.Assert(rs.Close(), IsNil)

	// Below checks whether leading invalid chars are trimmed.
	sql = "select '\n';"
	r = tk.MustQuery(sql)
	r.Check(testkit.Rows("\n"))
	rs, err = tk.Exec(sql)
	c.Check(err, IsNil)
	fields = rs.Fields()
	c.Check(len(fields), Equals, 1)
	c.Check(fields[0].Column.Name.O, Equals, "")
	c.Assert(rs.Close(), IsNil)

	sql = "select '\t   col';" // Lowercased letter is a valid char.
	rs, err = tk.Exec(sql)
	c.Check(err, IsNil)
	fields = rs.Fields()
	c.Check(len(fields), Equals, 1)
	c.Check(fields[0].Column.Name.O, Equals, "col")
	c.Assert(rs.Close(), IsNil)

	sql = "select '\t   Col';" // Uppercased letter is a valid char.
	rs, err = tk.Exec(sql)
	c.Check(err, IsNil)
	fields = rs.Fields()
	c.Check(len(fields), Equals, 1)
	c.Check(fields[0].Column.Name.O, Equals, "Col")
	c.Assert(rs.Close(), IsNil)

	sql = "select '\n\t   中文 col';" // Chinese char is a valid char.
	rs, err = tk.Exec(sql)
	c.Check(err, IsNil)
	fields = rs.Fields()
	c.Check(len(fields), Equals, 1)
	c.Check(fields[0].Column.Name.O, Equals, "中文 col")
	c.Assert(rs.Close(), IsNil)

	sql = "select ' \r\n  .col';" // Punctuation is a valid char.
	rs, err = tk.Exec(sql)
	c.Check(err, IsNil)
	fields = rs.Fields()
	c.Check(len(fields), Equals, 1)
	c.Check(fields[0].Column.Name.O, Equals, ".col")
	c.Assert(rs.Close(), IsNil)

	sql = "select '   😆col';" // Emoji is a valid char.
	rs, err = tk.Exec(sql)
	c.Check(err, IsNil)
	fields = rs.Fields()
	c.Check(len(fields), Equals, 1)
	c.Check(fields[0].Column.Name.O, Equals, "😆col")
	c.Assert(rs.Close(), IsNil)

	// Below checks whether trailing invalid chars are preserved.
	sql = `select 'abc   ';`
	rs, err = tk.Exec(sql)
	c.Check(err, IsNil)
	fields = rs.Fields()
	c.Check(len(fields), Equals, 1)
	c.Check(fields[0].Column.Name.O, Equals, "abc   ")
	c.Assert(rs.Close(), IsNil)

	sql = `select '  abc   123   ';`
	rs, err = tk.Exec(sql)
	c.Check(err, IsNil)
	fields = rs.Fields()
	c.Check(len(fields), Equals, 1)
	c.Check(fields[0].Column.Name.O, Equals, "abc   123   ")
	c.Assert(rs.Close(), IsNil)

	// Issue #4239.
	sql = `select 'a' ' ' 'string';`
	r = tk.MustQuery(sql)
	r.Check(testkit.Rows("a string"))
	rs, err = tk.Exec(sql)
	c.Check(err, IsNil)
	fields = rs.Fields()
	c.Check(len(fields), Equals, 1)
	c.Check(fields[0].Column.Name.O, Equals, "a")
	c.Assert(rs.Close(), IsNil)

	sql = `select 'a' " " "string";`
	r = tk.MustQuery(sql)
	r.Check(testkit.Rows("a string"))
	rs, err = tk.Exec(sql)
	c.Check(err, IsNil)
	fields = rs.Fields()
	c.Check(len(fields), Equals, 1)
	c.Check(fields[0].Column.Name.O, Equals, "a")
	c.Assert(rs.Close(), IsNil)

	sql = `select 'string' 'string';`
	r = tk.MustQuery(sql)
	r.Check(testkit.Rows("stringstring"))
	rs, err = tk.Exec(sql)
	c.Check(err, IsNil)
	fields = rs.Fields()
	c.Check(len(fields), Equals, 1)
	c.Check(fields[0].Column.Name.O, Equals, "string")
	c.Assert(rs.Close(), IsNil)

	sql = `select "ss" "a";`
	r = tk.MustQuery(sql)
	r.Check(testkit.Rows("ssa"))
	rs, err = tk.Exec(sql)
	c.Check(err, IsNil)
	fields = rs.Fields()
	c.Check(len(fields), Equals, 1)
	c.Check(fields[0].Column.Name.O, Equals, "ss")
	c.Assert(rs.Close(), IsNil)

	sql = `select "ss" "a" "b";`
	r = tk.MustQuery(sql)
	r.Check(testkit.Rows("ssab"))
	rs, err = tk.Exec(sql)
	c.Check(err, IsNil)
	fields = rs.Fields()
	c.Check(len(fields), Equals, 1)
	c.Check(fields[0].Column.Name.O, Equals, "ss")
	c.Assert(rs.Close(), IsNil)

	sql = `select "ss" "a" ' ' "b";`
	r = tk.MustQuery(sql)
	r.Check(testkit.Rows("ssa b"))
	rs, err = tk.Exec(sql)
	c.Check(err, IsNil)
	fields = rs.Fields()
	c.Check(len(fields), Equals, 1)
	c.Check(fields[0].Column.Name.O, Equals, "ss")
	c.Assert(rs.Close(), IsNil)

	sql = `select "ss" "a" ' ' "b" ' ' "d";`
	r = tk.MustQuery(sql)
	r.Check(testkit.Rows("ssa b d"))
	rs, err = tk.Exec(sql)
	c.Check(err, IsNil)
	fields = rs.Fields()
	c.Check(len(fields), Equals, 1)
	c.Check(fields[0].Column.Name.O, Equals, "ss")
	c.Assert(rs.Close(), IsNil)
}

func (s *testSuiteP1) TestSelectLimit(c *C) {
	tk := testkit.NewTestKit(c, s.store)
	tk.MustExec("use test")
	s.fillData(tk, "select_limit")

	tk.MustExec("insert INTO select_limit VALUES (3, \"hello\");")
	tk.CheckExecResult(1, 0)
	tk.MustExec("insert INTO select_limit VALUES (4, \"hello\");")
	tk.CheckExecResult(1, 0)

	r := tk.MustQuery("select * from select_limit limit 1;")
	r.Check(testkit.Rows("1 hello"))

	r = tk.MustQuery("select id from (select * from select_limit limit 1) k where id != 1;")
	r.Check(testkit.Rows())

	r = tk.MustQuery("select * from select_limit limit 18446744073709551615 offset 0;")
	r.Check(testkit.Rows("1 hello", "2 hello", "3 hello", "4 hello"))

	r = tk.MustQuery("select * from select_limit limit 18446744073709551615 offset 1;")
	r.Check(testkit.Rows("2 hello", "3 hello", "4 hello"))

	r = tk.MustQuery("select * from select_limit limit 18446744073709551615 offset 3;")
	r.Check(testkit.Rows("4 hello"))

	err := tk.ExecToErr("select * from select_limit limit 18446744073709551616 offset 3;")
	c.Assert(err, NotNil)
}

func (s *testSuiteP1) TestSelectOrderBy(c *C) {
	tk := testkit.NewTestKit(c, s.store)
	tk.MustExec("use test")
	s.fillData(tk, "select_order_test")

	// Test star field
	r := tk.MustQuery("select * from select_order_test where id = 1 order by id limit 1 offset 0;")
	r.Check(testkit.Rows("1 hello"))

	r = tk.MustQuery("select id from select_order_test order by id desc limit 1 ")
	r.Check(testkit.Rows("2"))

	r = tk.MustQuery("select id from select_order_test order by id + 1 desc limit 1 ")
	r.Check(testkit.Rows("2"))

	// Test limit
	r = tk.MustQuery("select * from select_order_test order by name, id limit 1 offset 0;")
	r.Check(testkit.Rows("1 hello"))

	// Test limit
	r = tk.MustQuery("select id as c1, name from select_order_test order by 2, id limit 1 offset 0;")
	r.Check(testkit.Rows("1 hello"))

	// Test limit overflow
	r = tk.MustQuery("select * from select_order_test order by name, id limit 100 offset 0;")
	r.Check(testkit.Rows("1 hello", "2 hello"))

	// Test offset overflow
	r = tk.MustQuery("select * from select_order_test order by name, id limit 1 offset 100;")
	r.Check(testkit.Rows())

	// Test limit exceeds int range.
	r = tk.MustQuery("select id from select_order_test order by name, id limit 18446744073709551615;")
	r.Check(testkit.Rows("1", "2"))

	// Test multiple field
	r = tk.MustQuery("select id, name from select_order_test where id = 1 group by id, name limit 1 offset 0;")
	r.Check(testkit.Rows("1 hello"))

	// Test limit + order by
	for i := 3; i <= 10; i += 1 {
		tk.MustExec(fmt.Sprintf("insert INTO select_order_test VALUES (%d, \"zz\");", i))
	}
	tk.MustExec("insert INTO select_order_test VALUES (10086, \"hi\");")
	for i := 11; i <= 20; i += 1 {
		tk.MustExec(fmt.Sprintf("insert INTO select_order_test VALUES (%d, \"hh\");", i))
	}
	for i := 21; i <= 30; i += 1 {
		tk.MustExec(fmt.Sprintf("insert INTO select_order_test VALUES (%d, \"zz\");", i))
	}
	tk.MustExec("insert INTO select_order_test VALUES (1501, \"aa\");")
	r = tk.MustQuery("select * from select_order_test order by name, id limit 1 offset 3;")
	r.Check(testkit.Rows("11 hh"))
	tk.MustExec("drop table select_order_test")
	tk.MustExec("drop table if exists t")
	tk.MustExec("create table t (c int, d int)")
	tk.MustExec("insert t values (1, 1)")
	tk.MustExec("insert t values (1, 2)")
	tk.MustExec("insert t values (1, 3)")
	r = tk.MustQuery("select 1-d as d from t order by d;")
	r.Check(testkit.Rows("-2", "-1", "0"))
	r = tk.MustQuery("select 1-d as d from t order by d + 1;")
	r.Check(testkit.Rows("0", "-1", "-2"))
	r = tk.MustQuery("select t.d from t order by d;")
	r.Check(testkit.Rows("1", "2", "3"))

	tk.MustExec("drop table if exists t")
	tk.MustExec("create table t (a int, b int, c int)")
	tk.MustExec("insert t values (1, 2, 3)")
	r = tk.MustQuery("select b from (select a,b from t order by a,c) t")
	r.Check(testkit.Rows("2"))
	r = tk.MustQuery("select b from (select a,b from t order by a,c limit 1) t")
	r.Check(testkit.Rows("2"))
	tk.MustExec("drop table if exists t")
	tk.MustExec("create table t(a int, b int, index idx(a))")
	tk.MustExec("insert into t values(1, 1), (2, 2)")
	tk.MustQuery("select * from t where 1 order by b").Check(testkit.Rows("1 1", "2 2"))
	tk.MustQuery("select * from t where a between 1 and 2 order by a desc").Check(testkit.Rows("2 2", "1 1"))

	// Test double read and topN is pushed down to first read plannercore.
	tk.MustExec("drop table if exists t")
	tk.MustExec("create table t(a int primary key, b int, c int, index idx(b))")
	tk.MustExec("insert into t values(1, 3, 1)")
	tk.MustExec("insert into t values(2, 2, 2)")
	tk.MustExec("insert into t values(3, 1, 3)")
	tk.MustQuery("select * from t use index(idx) order by a desc limit 1").Check(testkit.Rows("3 1 3"))

	// Test double read which needs to keep order.
	tk.MustExec("drop table if exists t")
	tk.MustExec("create table t(a int, b int, key b (b))")
	tk.Se.GetSessionVars().IndexLookupSize = 3
	for i := 0; i < 10; i++ {
		tk.MustExec(fmt.Sprintf("insert into t values(%d, %d)", i, 10-i))
	}
	tk.MustQuery("select a from t use index(b) order by b").Check(testkit.Rows("9", "8", "7", "6", "5", "4", "3", "2", "1", "0"))
}

func (s *testSuiteP1) TestOrderBy(c *C) {
	tk := testkit.NewTestKitWithInit(c, s.store)
	tk.MustExec("drop table if exists t")
	tk.MustExec("create table t (c1 int, c2 int, c3 varchar(20))")
	tk.MustExec("insert into t values (1, 2, 'abc'), (2, 1, 'bcd')")

	// Fix issue https://github.com/pingcap/tidb/issues/337
	tk.MustQuery("select c1 as a, c1 as b from t order by c1").Check(testkit.Rows("1 1", "2 2"))

	tk.MustQuery("select c1 as a, t.c1 as a from t order by a desc").Check(testkit.Rows("2 2", "1 1"))
	tk.MustQuery("select c1 as c2 from t order by c2").Check(testkit.Rows("1", "2"))
	tk.MustQuery("select sum(c1) from t order by sum(c1)").Check(testkit.Rows("3"))
	tk.MustQuery("select c1 as c2 from t order by c2 + 1").Check(testkit.Rows("2", "1"))

	// Order by position.
	tk.MustQuery("select * from t order by 1").Check(testkit.Rows("1 2 abc", "2 1 bcd"))
	tk.MustQuery("select * from t order by 2").Check(testkit.Rows("2 1 bcd", "1 2 abc"))

	// Order by binary.
	tk.MustQuery("select c1, c3 from t order by binary c1 desc").Check(testkit.Rows("2 bcd", "1 abc"))
	tk.MustQuery("select c1, c2 from t order by binary c3").Check(testkit.Rows("1 2", "2 1"))
}

func (s *testSuiteP1) TestSelectErrorRow(c *C) {
	tk := testkit.NewTestKit(c, s.store)
	tk.MustExec("use test")

	err := tk.ExecToErr("select row(1, 1) from test")
	c.Assert(err, NotNil)

	err = tk.ExecToErr("select * from test group by row(1, 1);")
	c.Assert(err, NotNil)

	err = tk.ExecToErr("select * from test order by row(1, 1);")
	c.Assert(err, NotNil)

	err = tk.ExecToErr("select * from test having row(1, 1);")
	c.Assert(err, NotNil)

	err = tk.ExecToErr("select (select 1, 1) from test;")
	c.Assert(err, NotNil)

	err = tk.ExecToErr("select * from test group by (select 1, 1);")
	c.Assert(err, NotNil)

	err = tk.ExecToErr("select * from test order by (select 1, 1);")
	c.Assert(err, NotNil)

	err = tk.ExecToErr("select * from test having (select 1, 1);")
	c.Assert(err, NotNil)
}

func (s *testSuiteWithData) TestSetOperation(c *C) {
	tk := testkit.NewTestKit(c, s.store)
	tk.MustExec(`use test`)
	tk.MustExec(`drop table if exists t1, t2, t3`)
	tk.MustExec(`create table t1(a int)`)
	tk.MustExec(`create table t2 like t1`)
	tk.MustExec(`create table t3 like t1`)
	tk.MustExec(`insert into t1 values (1),(1),(2),(3),(null)`)
	tk.MustExec(`insert into t2 values (1),(2),(null),(null)`)
	tk.MustExec(`insert into t3 values (2),(3)`)

	var input []string
	var output []struct {
		SQL  string
		Plan []string
		Res  []string
	}
	s.testData.GetTestCases(c, &input, &output)
	for i, tt := range input {
		s.testData.OnRecord(func() {
			output[i].SQL = tt
			output[i].Plan = s.testData.ConvertRowsToStrings(tk.MustQuery("explain " + tt).Rows())
			output[i].Res = s.testData.ConvertRowsToStrings(tk.MustQuery(tt).Sort().Rows())
		})
		tk.MustQuery("explain " + tt).Check(testkit.Rows(output[i].Plan...))
		tk.MustQuery(tt).Sort().Check(testkit.Rows(output[i].Res...))
	}
}

func (s *testSuiteWithData) TestSetOperationOnDiffColType(c *C) {
	tk := testkit.NewTestKit(c, s.store)
	tk.MustExec(`use test`)
	tk.MustExec(`drop table if exists t1, t2, t3`)
	tk.MustExec(`create table t1(a int, b int)`)
	tk.MustExec(`create table t2(a int, b varchar(20))`)
	tk.MustExec(`create table t3(a int, b decimal(30,10))`)
	tk.MustExec(`insert into t1 values (1,1),(1,1),(2,2),(3,3),(null,null)`)
	tk.MustExec(`insert into t2 values (1,'1'),(2,'2'),(null,null),(null,'3')`)
	tk.MustExec(`insert into t3 values (2,2.1),(3,3)`)

	var input []string
	var output []struct {
		SQL  string
		Plan []string
		Res  []string
	}
	s.testData.GetTestCases(c, &input, &output)
	for i, tt := range input {
		s.testData.OnRecord(func() {
			output[i].SQL = tt
			output[i].Plan = s.testData.ConvertRowsToStrings(tk.MustQuery("explain " + tt).Rows())
			output[i].Res = s.testData.ConvertRowsToStrings(tk.MustQuery(tt).Sort().Rows())
		})
		tk.MustQuery("explain " + tt).Check(testkit.Rows(output[i].Plan...))
		tk.MustQuery(tt).Sort().Check(testkit.Rows(output[i].Res...))
	}
}

// issue-23038: wrong key range of index scan for year column
func (s *testSuiteWithData) TestIndexScanWithYearCol(c *C) {
	tk := testkit.NewTestKit(c, s.store)
	tk.MustExec("use test;")
	tk.MustExec("drop table if exists t;")
	tk.MustExec("create table t (c1 year(4), c2 int, key(c1));")
	tk.MustExec("insert into t values(2001, 1);")

	var input []string
	var output []struct {
		SQL  string
		Plan []string
		Res  []string
	}
	s.testData.GetTestCases(c, &input, &output)
	for i, tt := range input {
		s.testData.OnRecord(func() {
			output[i].SQL = tt
			output[i].Plan = s.testData.ConvertRowsToStrings(tk.MustQuery("explain format = 'brief' " + tt).Rows())
			output[i].Res = s.testData.ConvertRowsToStrings(tk.MustQuery(tt).Sort().Rows())
		})
		tk.MustQuery("explain format = 'brief' " + tt).Check(testkit.Rows(output[i].Plan...))
		tk.MustQuery(tt).Sort().Check(testkit.Rows(output[i].Res...))
	}
}

func (s *testSuiteP2) TestUnion(c *C) {
	tk := testkit.NewTestKit(c, s.store)
	tk.MustExec("use test")

	testSQL := `drop table if exists union_test; create table union_test(id int);`
	tk.MustExec(testSQL)

	testSQL = `drop table if exists union_test;`
	tk.MustExec(testSQL)
	testSQL = `create table union_test(id int);`
	tk.MustExec(testSQL)
	testSQL = `insert union_test values (1),(2)`
	tk.MustExec(testSQL)

	testSQL = `select * from (select id from union_test union select id from union_test) t order by id;`
	r := tk.MustQuery(testSQL)
	r.Check(testkit.Rows("1", "2"))

	r = tk.MustQuery("select 1 union all select 1")
	r.Check(testkit.Rows("1", "1"))

	r = tk.MustQuery("select 1 union all select 1 union select 1")
	r.Check(testkit.Rows("1"))

	r = tk.MustQuery("select 1 as a union (select 2) order by a limit 1")
	r.Check(testkit.Rows("1"))

	r = tk.MustQuery("select 1 as a union (select 2) order by a limit 1, 1")
	r.Check(testkit.Rows("2"))

	r = tk.MustQuery("select id from union_test union all (select 1) order by id desc")
	r.Check(testkit.Rows("2", "1", "1"))

	r = tk.MustQuery("select id as a from union_test union (select 1) order by a desc")
	r.Check(testkit.Rows("2", "1"))

	r = tk.MustQuery(`select null as a union (select "abc") order by a`)
	r.Check(testkit.Rows("<nil>", "abc"))

	r = tk.MustQuery(`select "abc" as a union (select 1) order by a`)
	r.Check(testkit.Rows("1", "abc"))

	tk.MustExec("drop table if exists t1")
	tk.MustExec("create table t1 (c int, d int)")
	tk.MustExec("insert t1 values (NULL, 1)")
	tk.MustExec("insert t1 values (1, 1)")
	tk.MustExec("insert t1 values (1, 2)")
	tk.MustExec("drop table if exists t2")
	tk.MustExec("create table t2 (c int, d int)")
	tk.MustExec("insert t2 values (1, 3)")
	tk.MustExec("insert t2 values (1, 1)")
	tk.MustExec("drop table if exists t3")
	tk.MustExec("create table t3 (c int, d int)")
	tk.MustExec("insert t3 values (3, 2)")
	tk.MustExec("insert t3 values (4, 3)")
	r = tk.MustQuery(`select sum(c1), c2 from (select c c1, d c2 from t1 union all select d c1, c c2 from t2 union all select c c1, d c2 from t3) x group by c2 order by c2`)
	r.Check(testkit.Rows("5 1", "4 2", "4 3"))

	tk.MustExec("drop table if exists t1, t2, t3")
	tk.MustExec("create table t1 (a int primary key)")
	tk.MustExec("create table t2 (a int primary key)")
	tk.MustExec("create table t3 (a int primary key)")
	tk.MustExec("insert t1 values (7), (8)")
	tk.MustExec("insert t2 values (1), (9)")
	tk.MustExec("insert t3 values (2), (3)")
	r = tk.MustQuery("select * from t1 union all select * from t2 union all (select * from t3) order by a limit 2")
	r.Check(testkit.Rows("1", "2"))

	tk.MustExec("drop table if exists t1, t2")
	tk.MustExec("create table t1 (a int)")
	tk.MustExec("create table t2 (a int)")
	tk.MustExec("insert t1 values (2), (1)")
	tk.MustExec("insert t2 values (3), (4)")
	r = tk.MustQuery("select * from t1 union all (select * from t2) order by a limit 1")
	r.Check(testkit.Rows("1"))
	r = tk.MustQuery("select (select * from t1 where a != t.a union all (select * from t2 where a != t.a) order by a limit 1) from t1 t")
	r.Check(testkit.Rows("1", "2"))

	tk.MustExec("drop table if exists t")
	tk.MustExec("create table t (id int unsigned primary key auto_increment, c1 int, c2 int, index c1_c2 (c1, c2))")
	tk.MustExec("insert into t (c1, c2) values (1, 1)")
	tk.MustExec("insert into t (c1, c2) values (1, 2)")
	tk.MustExec("insert into t (c1, c2) values (2, 3)")
	r = tk.MustQuery("select * from (select * from t where t.c1 = 1 union select * from t where t.id = 1) s order by s.id")
	r.Check(testkit.Rows("1 1 1", "2 1 2"))

	tk.MustExec("drop table if exists t")
	tk.MustExec("CREATE TABLE t (f1 DATE)")
	tk.MustExec("INSERT INTO t VALUES ('1978-11-26')")
	r = tk.MustQuery("SELECT f1+0 FROM t UNION SELECT f1+0 FROM t")
	r.Check(testkit.Rows("19781126"))

	tk.MustExec("drop table if exists t")
	tk.MustExec("CREATE TABLE t (a int, b int)")
	tk.MustExec("INSERT INTO t VALUES ('1', '1')")
	r = tk.MustQuery("select b from (SELECT * FROM t UNION ALL SELECT a, b FROM t order by a) t")
	r.Check(testkit.Rows("1", "1"))

	tk.MustExec("drop table if exists t")
	tk.MustExec("CREATE TABLE t (a DECIMAL(4,2))")
	tk.MustExec("INSERT INTO t VALUE(12.34)")
	r = tk.MustQuery("SELECT 1 AS c UNION select a FROM t")
	r.Sort().Check(testkit.Rows("1.00", "12.34"))

	// #issue3771
	r = tk.MustQuery("SELECT 'a' UNION SELECT CONCAT('a', -4)")
	r.Sort().Check(testkit.Rows("a", "a-4"))

	// test race
	tk.MustQuery("SELECT @x:=0 UNION ALL SELECT @x:=0 UNION ALL SELECT @x")

	// test field tp
	tk.MustExec("drop table if exists t1, t2")
	tk.MustExec("CREATE TABLE t1 (a date)")
	tk.MustExec("CREATE TABLE t2 (a date)")
	tk.MustExec("SELECT a from t1 UNION select a FROM t2")
	tk.MustQuery("show create table t1").Check(testkit.Rows("t1 CREATE TABLE `t1` (\n" + "  `a` date DEFAULT NULL\n" + ") ENGINE=InnoDB DEFAULT CHARSET=utf8mb4 COLLATE=utf8mb4_bin"))

	// Move from session test.
	tk.MustExec("drop table if exists t1, t2")
	tk.MustExec("create table t1 (c double);")
	tk.MustExec("create table t2 (c double);")
	tk.MustExec("insert into t1 value (73);")
	tk.MustExec("insert into t2 value (930);")
	// If set unspecified column flen to 0, it will cause bug in union.
	// This test is used to prevent the bug reappear.
	tk.MustQuery("select c from t1 union (select c from t2) order by c").Check(testkit.Rows("73", "930"))

	// issue 5703
	tk.MustExec("drop table if exists t")
	tk.MustExec("create table t(a date)")
	tk.MustExec("insert into t value ('2017-01-01'), ('2017-01-02')")
	r = tk.MustQuery("(select a from t where a < 0) union (select a from t where a > 0) order by a")
	r.Check(testkit.Rows("2017-01-01", "2017-01-02"))

	tk.MustExec("drop table if exists t")
	tk.MustExec("create table t(a int)")
	tk.MustExec("insert into t value(0),(0)")
	tk.MustQuery("select 1 from (select a from t union all select a from t) tmp").Check(testkit.Rows("1", "1", "1", "1"))
	tk.MustQuery("select 10 as a from dual union select a from t order by a desc limit 1 ").Check(testkit.Rows("10"))
	tk.MustQuery("select -10 as a from dual union select a from t order by a limit 1 ").Check(testkit.Rows("-10"))
	tk.MustQuery("select count(1) from (select a from t union all select a from t) tmp").Check(testkit.Rows("4"))

	err := tk.ExecToErr("select 1 from (select a from t limit 1 union all select a from t limit 1) tmp")
	c.Assert(err, NotNil)
	terr := errors.Cause(err).(*terror.Error)
	c.Assert(terr.Code(), Equals, errors.ErrCode(mysql.ErrWrongUsage))

	err = tk.ExecToErr("select 1 from (select a from t order by a union all select a from t limit 1) tmp")
	c.Assert(err, NotNil)
	terr = errors.Cause(err).(*terror.Error)
	c.Assert(terr.Code(), Equals, errors.ErrCode(mysql.ErrWrongUsage))

	_, err = tk.Exec("(select a from t order by a) union all select a from t limit 1 union all select a from t limit 1")
	c.Assert(terror.ErrorEqual(err, plannercore.ErrWrongUsage), IsTrue, Commentf("err %v", err))

	_, err = tk.Exec("(select a from t limit 1) union all select a from t limit 1")
	c.Assert(err, IsNil)
	_, err = tk.Exec("(select a from t order by a) union all select a from t order by a")
	c.Assert(err, IsNil)

	tk.MustExec("drop table if exists t")
	tk.MustExec("create table t(a int)")
	tk.MustExec("insert into t value(1),(2),(3)")

	tk.MustQuery("(select a from t order by a limit 2) union all (select a from t order by a desc limit 2) order by a desc limit 1,2").Check(testkit.Rows("2", "2"))
	tk.MustQuery("select a from t union all select a from t order by a desc limit 5").Check(testkit.Rows("3", "3", "2", "2", "1"))
	tk.MustQuery("(select a from t order by a desc limit 2) union all select a from t group by a order by a").Check(testkit.Rows("1", "2", "2", "3", "3"))
	tk.MustQuery("(select a from t order by a desc limit 2) union all select 33 as a order by a desc limit 2").Check(testkit.Rows("33", "3"))

	tk.MustQuery("select 1 union select 1 union all select 1").Check(testkit.Rows("1", "1"))
	tk.MustQuery("select 1 union all select 1 union select 1").Check(testkit.Rows("1"))

	tk.MustExec("drop table if exists t1, t2")
	tk.MustExec(`create table t1(a bigint, b bigint);`)
	tk.MustExec(`create table t2(a bigint, b bigint);`)
	tk.MustExec(`insert into t1 values(1, 1);`)
	tk.MustExec(`insert into t1 select * from t1;`)
	tk.MustExec(`insert into t1 select * from t1;`)
	tk.MustExec(`insert into t1 select * from t1;`)
	tk.MustExec(`insert into t1 select * from t1;`)
	tk.MustExec(`insert into t1 select * from t1;`)
	tk.MustExec(`insert into t1 select * from t1;`)
	tk.MustExec(`insert into t2 values(1, 1);`)
	tk.MustExec(`set @@tidb_init_chunk_size=2;`)
	tk.MustExec(`set @@sql_mode="";`)
	tk.MustQuery(`select count(*) from (select t1.a, t1.b from t1 left join t2 on t1.a=t2.a union all select t1.a, t1.a from t1 left join t2 on t1.a=t2.a) tmp;`).Check(testkit.Rows("128"))
	tk.MustQuery(`select tmp.a, count(*) from (select t1.a, t1.b from t1 left join t2 on t1.a=t2.a union all select t1.a, t1.a from t1 left join t2 on t1.a=t2.a) tmp;`).Check(testkit.Rows("1 128"))

	tk.MustExec("drop table if exists t")
	tk.MustExec("create table t(a int, b int)")
	tk.MustExec("insert into t value(1 ,2)")
	tk.MustQuery("select a, b from (select a, 0 as d, b from t union all select a, 0 as d, b from t) test;").Check(testkit.Rows("1 2", "1 2"))

	// #issue 8141
	tk.MustExec("drop table if exists t1")
	tk.MustExec("create table t1(a int, b int)")
	tk.MustExec("insert into t1 value(1,2),(1,1),(2,2),(2,2),(3,2),(3,2)")
	tk.MustExec("set @@tidb_init_chunk_size=2;")
	tk.MustQuery("select count(*) from (select a as c, a as d from t1 union all select a, b from t1) t;").Check(testkit.Rows("12"))

	// #issue 8189 and #issue 8199
	tk.MustExec("drop table if exists t1")
	tk.MustExec("drop table if exists t2")
	tk.MustExec("CREATE TABLE t1 (a int not null, b char (10) not null)")
	tk.MustExec("insert into t1 values(1,'a'),(2,'b'),(3,'c'),(3,'c')")
	tk.MustExec("CREATE TABLE t2 (a int not null, b char (10) not null)")
	tk.MustExec("insert into t2 values(1,'a'),(2,'b'),(3,'c'),(3,'c')")
	tk.MustQuery("select a from t1 union select a from t1 order by (select a+1);").Check(testkit.Rows("1", "2", "3"))

	// #issue 8201
	for i := 0; i < 4; i++ {
		tk.MustQuery("SELECT(SELECT 0 AS a FROM dual UNION SELECT 1 AS a FROM dual ORDER BY a ASC  LIMIT 1) AS dev").Check(testkit.Rows("0"))
	}

	// #issue 8231
	tk.MustExec("drop table if exists t1")
	tk.MustExec("CREATE TABLE t1 (uid int(1))")
	tk.MustExec("INSERT INTO t1 SELECT 150")
	tk.MustQuery("SELECT 'a' UNION SELECT uid FROM t1 order by 1 desc;").Check(testkit.Rows("a", "150"))

	// #issue 8196
	tk.MustExec("drop table if exists t1")
	tk.MustExec("drop table if exists t2")
	tk.MustExec("CREATE TABLE t1 (a int not null, b char (10) not null)")
	tk.MustExec("insert into t1 values(1,'a'),(2,'b'),(3,'c'),(3,'c')")
	tk.MustExec("CREATE TABLE t2 (a int not null, b char (10) not null)")
	tk.MustExec("insert into t2 values(3,'c'),(4,'d'),(5,'f'),(6,'e')")
	tk.MustExec("analyze table t1")
	tk.MustExec("analyze table t2")
	_, err = tk.Exec("(select a,b from t1 limit 2) union all (select a,b from t2 order by a limit 1) order by t1.b")
	c.Assert(err.Error(), Equals, "[planner:1250]Table 't1' from one of the SELECTs cannot be used in global ORDER clause")

	// #issue 9900
	tk.MustExec("drop table if exists t")
	tk.MustExec("create table t(a int, b decimal(6, 3))")
	tk.MustExec("insert into t values(1, 1.000)")
	tk.MustQuery("select count(distinct a), sum(distinct a), avg(distinct a) from (select a from t union all select b from t) tmp;").Check(testkit.Rows("1 1.000 1.0000000"))

	// #issue 23832
	tk.MustExec("drop table if exists t")
	tk.MustExec("create table t(a bit(20), b float, c double, d int)")
	tk.MustExec("insert into t values(10, 10, 10, 10), (1, -1, 2, -2), (2, -2, 1, 1), (2, 1.1, 2.1, 10.1)")
	tk.MustQuery("select a from t union select 10 order by a").Check(testkit.Rows("1", "2", "10"))
}

func (s *testSuite2) TestUnionLimit(c *C) {
	tk := testkit.NewTestKit(c, s.store)
	tk.MustExec("use test")
	tk.MustExec("drop table if exists union_limit")
	tk.MustExec("create table union_limit (id int) partition by hash(id) partitions 30")
	for i := 0; i < 60; i++ {
		tk.MustExec(fmt.Sprintf("insert into union_limit values (%d)", i))
	}
	// Cover the code for worker count limit in the union executor.
	tk.MustQuery("select * from union_limit limit 10")
}

func (s *testSuiteP1) TestNeighbouringProj(c *C) {
	tk := testkit.NewTestKit(c, s.store)
	tk.MustExec("use test")

	tk.MustExec("drop table if exists t1, t2")
	tk.MustExec("create table t1(a int, b int)")
	tk.MustExec("create table t2(a int, b int)")
	tk.MustExec("insert into t1 value(1, 1), (2, 2)")
	tk.MustExec("insert into t2 value(1, 1), (2, 2)")
	tk.MustQuery("select sum(c) from (select t1.a as a, t1.a as c, length(t1.b) from t1  union select a, b, b from t2) t;").Check(testkit.Rows("5"))

	tk.MustExec("drop table if exists t")
	tk.MustExec("create table t(a bigint, b bigint, c bigint);")
	tk.MustExec("insert into t values(1, 1, 1), (2, 2, 2), (3, 3, 3);")
	rs := tk.MustQuery("select cast(count(a) as signed), a as another, a from t group by a order by cast(count(a) as signed), a limit 10;")
	rs.Check(testkit.Rows("1 1 1", "1 2 2", "1 3 3"))
}

func (s *testSuiteP1) TestIn(c *C) {
	tk := testkit.NewTestKit(c, s.store)
	tk.MustExec("use test")
	tk.MustExec(`drop table if exists t`)
	tk.MustExec(`create table t (c1 int primary key, c2 int, key c (c2));`)
	for i := 0; i <= 200; i++ {
		tk.MustExec(fmt.Sprintf("insert t values(%d, %d)", i, i))
	}
	queryStr := `select c2 from t where c1 in ('7', '10', '112', '111', '98', '106', '100', '9', '18', '17') order by c2`
	r := tk.MustQuery(queryStr)
	r.Check(testkit.Rows("7", "9", "10", "17", "18", "98", "100", "106", "111", "112"))

	queryStr = `select c2 from t where c1 in ('7a')`
	tk.MustQuery(queryStr).Check(testkit.Rows("7"))
}

func (s *testSuiteP1) TestTablePKisHandleScan(c *C) {
	tk := testkit.NewTestKit(c, s.store)
	tk.MustExec("use test")
	tk.MustExec("drop table if exists t")
	tk.MustExec("create table t (a int PRIMARY KEY AUTO_INCREMENT)")
	tk.MustExec("insert t values (),()")
	tk.MustExec("insert t values (-100),(0)")

	tests := []struct {
		sql    string
		result [][]interface{}
	}{
		{
			"select * from t",
			testkit.Rows("-100", "1", "2", "3"),
		},
		{
			"select * from t where a = 1",
			testkit.Rows("1"),
		},
		{
			"select * from t where a != 1",
			testkit.Rows("-100", "2", "3"),
		},
		{
			"select * from t where a >= '1.1'",
			testkit.Rows("2", "3"),
		},
		{
			"select * from t where a < '1.1'",
			testkit.Rows("-100", "1"),
		},
		{
			"select * from t where a > '-100.1' and a < 2",
			testkit.Rows("-100", "1"),
		},
		{
			"select * from t where a is null",
			testkit.Rows(),
		}, {
			"select * from t where a is true",
			testkit.Rows("-100", "1", "2", "3"),
		}, {
			"select * from t where a is false",
			testkit.Rows(),
		},
		{
			"select * from t where a in (1, 2)",
			testkit.Rows("1", "2"),
		},
		{
			"select * from t where a between 1 and 2",
			testkit.Rows("1", "2"),
		},
	}

	for _, tt := range tests {
		result := tk.MustQuery(tt.sql)
		result.Check(tt.result)
	}
}

func (s *testSuite8) TestIndexScan(c *C) {
	tk := testkit.NewTestKit(c, s.store)
	tk.MustExec("use test")
	tk.MustExec("drop table if exists t")
	tk.MustExec("create table t (a int unique)")
	tk.MustExec("insert t values (-1), (2), (3), (5), (6), (7), (8), (9)")
	result := tk.MustQuery("select a from t where a < 0 or (a >= 2.1 and a < 5.1) or ( a > 5.9 and a <= 7.9) or a > '8.1'")
	result.Check(testkit.Rows("-1", "3", "5", "6", "7", "9"))
	tk.MustExec("drop table if exists t")
	tk.MustExec("create table t (a int unique)")
	tk.MustExec("insert t values (0)")
	result = tk.MustQuery("select NULL from t ")
	result.Check(testkit.Rows("<nil>"))
	// test for double read
	tk.MustExec("drop table if exists t")
	tk.MustExec("create table t (a int unique, b int)")
	tk.MustExec("insert t values (5, 0)")
	tk.MustExec("insert t values (4, 0)")
	tk.MustExec("insert t values (3, 0)")
	tk.MustExec("insert t values (2, 0)")
	tk.MustExec("insert t values (1, 0)")
	tk.MustExec("insert t values (0, 0)")
	result = tk.MustQuery("select * from t order by a limit 3")
	result.Check(testkit.Rows("0 0", "1 0", "2 0"))
	tk.MustExec("drop table if exists t")
	tk.MustExec("create table t (a int unique, b int)")
	tk.MustExec("insert t values (0, 1)")
	tk.MustExec("insert t values (1, 2)")
	tk.MustExec("insert t values (2, 1)")
	tk.MustExec("insert t values (3, 2)")
	tk.MustExec("insert t values (4, 1)")
	tk.MustExec("insert t values (5, 2)")
	result = tk.MustQuery("select * from t where a < 5 and b = 1 limit 2")
	result.Check(testkit.Rows("0 1", "2 1"))
	tk.MustExec("drop table if exists tab1")
	tk.MustExec("CREATE TABLE tab1(pk INTEGER PRIMARY KEY, col0 INTEGER, col1 FLOAT, col3 INTEGER, col4 FLOAT)")
	tk.MustExec("CREATE INDEX idx_tab1_0 on tab1 (col0)")
	tk.MustExec("CREATE INDEX idx_tab1_1 on tab1 (col1)")
	tk.MustExec("CREATE INDEX idx_tab1_3 on tab1 (col3)")
	tk.MustExec("CREATE INDEX idx_tab1_4 on tab1 (col4)")
	tk.MustExec("INSERT INTO tab1 VALUES(1,37,20.85,30,10.69)")
	result = tk.MustQuery("SELECT pk FROM tab1 WHERE ((col3 <= 6 OR col3 < 29 AND (col0 < 41)) OR col3 > 42) AND col1 >= 96.1 AND col3 = 30 AND col3 > 17 AND (col0 BETWEEN 36 AND 42)")
	result.Check(testkit.Rows())
	tk.MustExec("drop table if exists tab1")
	tk.MustExec("CREATE TABLE tab1(pk INTEGER PRIMARY KEY, a INTEGER, b INTEGER)")
	tk.MustExec("CREATE INDEX idx_tab1_0 on tab1 (a)")
	tk.MustExec("INSERT INTO tab1 VALUES(1,1,1)")
	tk.MustExec("INSERT INTO tab1 VALUES(2,2,1)")
	tk.MustExec("INSERT INTO tab1 VALUES(3,1,2)")
	tk.MustExec("INSERT INTO tab1 VALUES(4,2,2)")
	result = tk.MustQuery("SELECT * FROM tab1 WHERE pk <= 3 AND a = 1")
	result.Check(testkit.Rows("1 1 1", "3 1 2"))
	result = tk.MustQuery("SELECT * FROM tab1 WHERE pk <= 4 AND a = 1 AND b = 2")
	result.Check(testkit.Rows("3 1 2"))
	tk.MustExec("CREATE INDEX idx_tab1_1 on tab1 (b, a)")
	result = tk.MustQuery("SELECT pk FROM tab1 WHERE b > 1")
	result.Check(testkit.Rows("3", "4"))

	tk.MustExec("drop table if exists t")
	tk.MustExec("CREATE TABLE t (a varchar(3), index(a))")
	tk.MustExec("insert t values('aaa'), ('aab')")
	result = tk.MustQuery("select * from t where a >= 'aaaa' and a < 'aabb'")
	result.Check(testkit.Rows("aab"))

	tk.MustExec("drop table if exists t")
	tk.MustExec("CREATE TABLE t (a int primary key, b int, c int, index(c))")
	tk.MustExec("insert t values(1, 1, 1), (2, 2, 2), (4, 4, 4), (3, 3, 3), (5, 5, 5)")
	// Test for double read and top n.
	result = tk.MustQuery("select a from t where c >= 2 order by b desc limit 1")
	result.Check(testkit.Rows("5"))

	tk.MustExec("drop table if exists t")
	tk.MustExec("create table t(a varchar(50) primary key, b int, c int, index idx(b))")
	tk.MustExec("insert into t values('aa', 1, 1)")
	tk.MustQuery("select * from t use index(idx) where a > 'a'").Check(testkit.Rows("aa 1 1"))

	// fix issue9636
	tk.MustExec("drop table if exists t")
	tk.MustExec("CREATE TABLE `t` (a int, KEY (a))")
	result = tk.MustQuery(`SELECT * FROM (SELECT * FROM (SELECT a as d FROM t WHERE a IN ('100')) AS x WHERE x.d < "123" ) tmp_count`)
	result.Check(testkit.Rows())
}

func (s *testSuiteP1) TestIndexReverseOrder(c *C) {
	tk := testkit.NewTestKit(c, s.store)
	tk.MustExec("use test")
	tk.MustExec("drop table if exists t")
	tk.MustExec("create table t (a int primary key auto_increment, b int, index idx (b))")
	tk.MustExec("insert t (b) values (0), (1), (2), (3), (4), (5), (6), (7), (8), (9)")
	result := tk.MustQuery("select b from t order by b desc")
	result.Check(testkit.Rows("9", "8", "7", "6", "5", "4", "3", "2", "1", "0"))
	result = tk.MustQuery("select b from t where b <3 or (b >=6 and b < 8) order by b desc")
	result.Check(testkit.Rows("7", "6", "2", "1", "0"))

	tk.MustExec("drop table if exists t")
	tk.MustExec("create table t (a int, b int, index idx (b, a))")
	tk.MustExec("insert t values (0, 2), (1, 2), (2, 2), (0, 1), (1, 1), (2, 1), (0, 0), (1, 0), (2, 0)")
	result = tk.MustQuery("select b, a from t order by b, a desc")
	result.Check(testkit.Rows("0 2", "0 1", "0 0", "1 2", "1 1", "1 0", "2 2", "2 1", "2 0"))
}

func (s *testSuiteP1) TestTableReverseOrder(c *C) {
	tk := testkit.NewTestKit(c, s.store)
	tk.MustExec("use test")
	tk.MustExec("drop table if exists t")
	tk.MustExec("create table t (a int primary key auto_increment, b int)")
	tk.MustExec("insert t (b) values (1), (2), (3), (4), (5), (6), (7), (8), (9)")
	result := tk.MustQuery("select b from t order by a desc")
	result.Check(testkit.Rows("9", "8", "7", "6", "5", "4", "3", "2", "1"))
	result = tk.MustQuery("select a from t where a <3 or (a >=6 and a < 8) order by a desc")
	result.Check(testkit.Rows("7", "6", "2", "1"))
}

func (s *testSuiteP1) TestDefaultNull(c *C) {
	tk := testkit.NewTestKit(c, s.store)
	tk.MustExec("use test")
	tk.MustExec("drop table if exists t")
	tk.MustExec("create table t (a int primary key auto_increment, b int default 1, c int)")
	tk.MustExec("insert t values ()")
	tk.MustQuery("select * from t").Check(testkit.Rows("1 1 <nil>"))
	tk.MustExec("update t set b = NULL where a = 1")
	tk.MustQuery("select * from t").Check(testkit.Rows("1 <nil> <nil>"))
	tk.MustExec("update t set c = 1")
	tk.MustQuery("select * from t ").Check(testkit.Rows("1 <nil> 1"))
	tk.MustExec("delete from t where a = 1")
	tk.MustExec("insert t (a) values (1)")
	tk.MustQuery("select * from t").Check(testkit.Rows("1 1 <nil>"))
}

func (s *testSuiteP1) TestUnsignedPKColumn(c *C) {
	tk := testkit.NewTestKit(c, s.store)
	tk.MustExec("use test")
	tk.MustExec("drop table if exists t")
	tk.MustExec("create table t (a int unsigned primary key, b int, c int, key idx_ba (b, c, a));")
	tk.MustExec("insert t values (1, 1, 1)")
	result := tk.MustQuery("select * from t;")
	result.Check(testkit.Rows("1 1 1"))
	tk.MustExec("update t set c=2 where a=1;")
	result = tk.MustQuery("select * from t where b=1;")
	result.Check(testkit.Rows("1 1 2"))
}

func (s *testSuiteP1) TestJSON(c *C) {
	tk := testkit.NewTestKit(c, s.store)

	tk.MustExec("use test")
	tk.MustExec("drop table if exists test_json")
	tk.MustExec("create table test_json (id int, a json)")
	tk.MustExec(`insert into test_json (id, a) values (1, '{"a":[1,"2",{"aa":"bb"},4],"b":true}')`)
	tk.MustExec(`insert into test_json (id, a) values (2, "null")`)
	tk.MustExec(`insert into test_json (id, a) values (3, null)`)
	tk.MustExec(`insert into test_json (id, a) values (4, 'true')`)
	tk.MustExec(`insert into test_json (id, a) values (5, '3')`)
	tk.MustExec(`insert into test_json (id, a) values (5, '4.0')`)
	tk.MustExec(`insert into test_json (id, a) values (6, '"string"')`)

	result := tk.MustQuery(`select tj.a from test_json tj order by tj.id`)
	result.Check(testkit.Rows(`{"a": [1, "2", {"aa": "bb"}, 4], "b": true}`, "null", "<nil>", "true", "3", "4", `"string"`))

	// Check json_type function
	result = tk.MustQuery(`select json_type(a) from test_json tj order by tj.id`)
	result.Check(testkit.Rows("OBJECT", "NULL", "<nil>", "BOOLEAN", "INTEGER", "DOUBLE", "STRING"))

	// Check json compare with primitives.
	result = tk.MustQuery(`select a from test_json tj where a = 3`)
	result.Check(testkit.Rows("3"))
	result = tk.MustQuery(`select a from test_json tj where a = 4.0`)
	result.Check(testkit.Rows("4"))
	result = tk.MustQuery(`select a from test_json tj where a = true`)
	result.Check(testkit.Rows("true"))
	result = tk.MustQuery(`select a from test_json tj where a = "string"`)
	result.Check(testkit.Rows(`"string"`))

	// Check cast(true/false as JSON).
	result = tk.MustQuery(`select cast(true as JSON)`)
	result.Check(testkit.Rows(`true`))
	result = tk.MustQuery(`select cast(false as JSON)`)
	result.Check(testkit.Rows(`false`))

	// Check two json grammar sugar.
	result = tk.MustQuery(`select a->>'$.a[2].aa' as x, a->'$.b' as y from test_json having x is not null order by id`)
	result.Check(testkit.Rows(`bb true`))
	result = tk.MustQuery(`select a->'$.a[2].aa' as x, a->>'$.b' as y from test_json having x is not null order by id`)
	result.Check(testkit.Rows(`"bb" true`))

	// Check some DDL limits for TEXT/BLOB/JSON column.
	var err error
	var terr *terror.Error

	_, err = tk.Exec(`create table test_bad_json(a json default '{}')`)
	c.Assert(err, NotNil)
	terr = errors.Cause(err).(*terror.Error)
	c.Assert(terr.Code(), Equals, errors.ErrCode(mysql.ErrBlobCantHaveDefault))

	_, err = tk.Exec(`create table test_bad_json(a blob default 'hello')`)
	c.Assert(err, NotNil)
	terr = errors.Cause(err).(*terror.Error)
	c.Assert(terr.Code(), Equals, errors.ErrCode(mysql.ErrBlobCantHaveDefault))

	_, err = tk.Exec(`create table test_bad_json(a text default 'world')`)
	c.Assert(err, NotNil)
	terr = errors.Cause(err).(*terror.Error)
	c.Assert(terr.Code(), Equals, errors.ErrCode(mysql.ErrBlobCantHaveDefault))

	// check json fields cannot be used as key.
	_, err = tk.Exec(`create table test_bad_json(id int, a json, key (a))`)
	c.Assert(err, NotNil)
	terr = errors.Cause(err).(*terror.Error)
	c.Assert(terr.Code(), Equals, errors.ErrCode(mysql.ErrJSONUsedAsKey))

	// check CAST AS JSON.
	result = tk.MustQuery(`select CAST('3' AS JSON), CAST('{}' AS JSON), CAST(null AS JSON)`)
	result.Check(testkit.Rows(`3 {} <nil>`))

	tk.MustQuery("select a, count(1) from test_json group by a order by a").Check(testkit.Rows(
		"<nil> 1",
		"null 1",
		"3 1",
		"4 1",
		`"string" 1`,
		"{\"a\": [1, \"2\", {\"aa\": \"bb\"}, 4], \"b\": true} 1",
		"true 1"))

	// Check cast json to decimal.
	// NOTE: this test case contains a bug, it should be uncommented after the bug is fixed.
	// TODO: Fix bug https://github.com/pingcap/tidb/issues/12178
	// tk.MustExec("drop table if exists test_json")
	// tk.MustExec("create table test_json ( a decimal(60,2) as (JSON_EXTRACT(b,'$.c')), b json );")
	// tk.MustExec(`insert into test_json (b) values
	//	('{"c": "1267.1"}'),
	//	('{"c": "1267.01"}'),
	//	('{"c": "1267.1234"}'),
	//	('{"c": "1267.3456"}'),
	//	('{"c": "1234567890123456789012345678901234567890123456789012345"}'),
	//	('{"c": "1234567890123456789012345678901234567890123456789012345.12345"}');`)
	//
	// tk.MustQuery("select a from test_json;").Check(testkit.Rows("1267.10", "1267.01", "1267.12",
	//	"1267.35", "1234567890123456789012345678901234567890123456789012345.00",
	//	"1234567890123456789012345678901234567890123456789012345.12"))
}

func (s *testSuiteP1) TestMultiUpdate(c *C) {
	tk := testkit.NewTestKit(c, s.store)
	tk.MustExec("use test")
	tk.MustExec(`CREATE TABLE test_mu (a int primary key, b int, c int)`)
	tk.MustExec(`INSERT INTO test_mu VALUES (1, 2, 3), (4, 5, 6), (7, 8, 9)`)

	// Test INSERT ... ON DUPLICATE UPDATE set_lists.
	tk.MustExec(`INSERT INTO test_mu VALUES (1, 2, 3) ON DUPLICATE KEY UPDATE b = 3, c = b`)
	result := tk.MustQuery(`SELECT * FROM test_mu ORDER BY a`)
	result.Check(testkit.Rows(`1 3 3`, `4 5 6`, `7 8 9`))

	tk.MustExec(`INSERT INTO test_mu VALUES (1, 2, 3) ON DUPLICATE KEY UPDATE c = 2, b = c+5`)
	result = tk.MustQuery(`SELECT * FROM test_mu ORDER BY a`)
	result.Check(testkit.Rows(`1 7 2`, `4 5 6`, `7 8 9`))

	// Test UPDATE ... set_lists.
	tk.MustExec(`UPDATE test_mu SET b = 0, c = b WHERE a = 4`)
	result = tk.MustQuery(`SELECT * FROM test_mu ORDER BY a`)
	result.Check(testkit.Rows(`1 7 2`, `4 0 5`, `7 8 9`))

	tk.MustExec(`UPDATE test_mu SET c = 8, b = c WHERE a = 4`)
	result = tk.MustQuery(`SELECT * FROM test_mu ORDER BY a`)
	result.Check(testkit.Rows(`1 7 2`, `4 5 8`, `7 8 9`))

	tk.MustExec(`UPDATE test_mu SET c = b, b = c WHERE a = 7`)
	result = tk.MustQuery(`SELECT * FROM test_mu ORDER BY a`)
	result.Check(testkit.Rows(`1 7 2`, `4 5 8`, `7 9 8`))
}

func (s *testSuiteP1) TestGeneratedColumnWrite(c *C) {
	tk := testkit.NewTestKit(c, s.store)
	tk.MustExec("use test")
	_, err := tk.Exec(`CREATE TABLE test_gc_write (a int primary key auto_increment, b int, c int as (a+8) virtual)`)
	c.Assert(err.Error(), Equals, dbterror.ErrGeneratedColumnRefAutoInc.GenWithStackByArgs("c").Error())
	tk.MustExec(`CREATE TABLE test_gc_write (a int primary key auto_increment, b int, c int as (b+8) virtual)`)
	tk.MustExec(`CREATE TABLE test_gc_write_1 (a int primary key, b int, c int)`)

	tests := []struct {
		stmt string
		err  int
	}{
		// Can't modify generated column by values.
		{`insert into test_gc_write (a, b, c) values (1, 1, 1)`, mysql.ErrBadGeneratedColumn},
		{`insert into test_gc_write values (1, 1, 1)`, mysql.ErrBadGeneratedColumn},
		// Can't modify generated column by select clause.
		{`insert into test_gc_write select 1, 1, 1`, mysql.ErrBadGeneratedColumn},
		// Can't modify generated column by on duplicate clause.
		{`insert into test_gc_write (a, b) values (1, 1) on duplicate key update c = 1`, mysql.ErrBadGeneratedColumn},
		// Can't modify generated column by set.
		{`insert into test_gc_write set a = 1, b = 1, c = 1`, mysql.ErrBadGeneratedColumn},
		// Can't modify generated column by update clause.
		{`update test_gc_write set c = 1`, mysql.ErrBadGeneratedColumn},
		// Can't modify generated column by multi-table update clause.
		{`update test_gc_write, test_gc_write_1 set test_gc_write.c = 1`, mysql.ErrBadGeneratedColumn},

		// Can insert without generated columns.
		{`insert into test_gc_write (a, b) values (1, 1)`, 0},
		{`insert into test_gc_write set a = 2, b = 2`, 0},
		{`insert into test_gc_write (b) select c from test_gc_write`, 0},
		// Can update without generated columns.
		{`update test_gc_write set b = 2 where a = 2`, 0},
		{`update test_gc_write t1, test_gc_write_1 t2 set t1.b = 3, t2.b = 4`, 0},

		// But now we can't do this, just as same with MySQL 5.7:
		{`insert into test_gc_write values (1, 1)`, mysql.ErrWrongValueCountOnRow},
		{`insert into test_gc_write select 1, 1`, mysql.ErrWrongValueCountOnRow},
		{`insert into test_gc_write (c) select a, b from test_gc_write`, mysql.ErrWrongValueCountOnRow},
		{`insert into test_gc_write (b, c) select a, b from test_gc_write`, mysql.ErrBadGeneratedColumn},
	}
	for _, tt := range tests {
		_, err := tk.Exec(tt.stmt)
		if tt.err != 0 {
			c.Assert(err, NotNil, Commentf("sql is `%v`", tt.stmt))
			terr := errors.Cause(err).(*terror.Error)
			c.Assert(terr.Code(), Equals, errors.ErrCode(tt.err), Commentf("sql is %v", tt.stmt))
		} else {
			c.Assert(err, IsNil)
		}
	}
}

// TestGeneratedColumnRead tests select generated columns from table.
// They should be calculated from their generation expressions.
func (s *testSuiteP1) TestGeneratedColumnRead(c *C) {
	tk := testkit.NewTestKit(c, s.store)
	tk.MustExec("use test")
	tk.MustExec(`CREATE TABLE test_gc_read(a int primary key, b int, c int as (a+b), d int as (a*b) stored, e int as (c*2))`)

	result := tk.MustQuery(`SELECT generation_expression FROM information_schema.columns WHERE table_name = 'test_gc_read' AND column_name = 'd'`)
	result.Check(testkit.Rows("`a` * `b`"))

	// Insert only column a and b, leave c and d be calculated from them.
	tk.MustExec(`INSERT INTO test_gc_read (a, b) VALUES (0,null),(1,2),(3,4)`)
	result = tk.MustQuery(`SELECT * FROM test_gc_read ORDER BY a`)
	result.Check(testkit.Rows(`0 <nil> <nil> <nil> <nil>`, `1 2 3 2 6`, `3 4 7 12 14`))

	tk.MustExec(`INSERT INTO test_gc_read SET a = 5, b = 10`)
	result = tk.MustQuery(`SELECT * FROM test_gc_read ORDER BY a`)
	result.Check(testkit.Rows(`0 <nil> <nil> <nil> <nil>`, `1 2 3 2 6`, `3 4 7 12 14`, `5 10 15 50 30`))

	tk.MustExec(`REPLACE INTO test_gc_read (a, b) VALUES (5, 6)`)
	result = tk.MustQuery(`SELECT * FROM test_gc_read ORDER BY a`)
	result.Check(testkit.Rows(`0 <nil> <nil> <nil> <nil>`, `1 2 3 2 6`, `3 4 7 12 14`, `5 6 11 30 22`))

	tk.MustExec(`INSERT INTO test_gc_read (a, b) VALUES (5, 8) ON DUPLICATE KEY UPDATE b = 9`)
	result = tk.MustQuery(`SELECT * FROM test_gc_read ORDER BY a`)
	result.Check(testkit.Rows(`0 <nil> <nil> <nil> <nil>`, `1 2 3 2 6`, `3 4 7 12 14`, `5 9 14 45 28`))

	// Test select only-generated-column-without-dependences.
	result = tk.MustQuery(`SELECT c, d FROM test_gc_read`)
	result.Check(testkit.Rows(`<nil> <nil>`, `3 2`, `7 12`, `14 45`))

	// Test select only virtual generated column that refers to other virtual generated columns.
	result = tk.MustQuery(`SELECT e FROM test_gc_read`)
	result.Check(testkit.Rows(`<nil>`, `6`, `14`, `28`))

	// Test order of on duplicate key update list.
	tk.MustExec(`INSERT INTO test_gc_read (a, b) VALUES (5, 8) ON DUPLICATE KEY UPDATE a = 6, b = a`)
	result = tk.MustQuery(`SELECT * FROM test_gc_read ORDER BY a`)
	result.Check(testkit.Rows(`0 <nil> <nil> <nil> <nil>`, `1 2 3 2 6`, `3 4 7 12 14`, `6 6 12 36 24`))

	tk.MustExec(`INSERT INTO test_gc_read (a, b) VALUES (6, 8) ON DUPLICATE KEY UPDATE b = 8, a = b`)
	result = tk.MustQuery(`SELECT * FROM test_gc_read ORDER BY a`)
	result.Check(testkit.Rows(`0 <nil> <nil> <nil> <nil>`, `1 2 3 2 6`, `3 4 7 12 14`, `8 8 16 64 32`))

	// Test where-conditions on virtual/stored generated columns.
	result = tk.MustQuery(`SELECT * FROM test_gc_read WHERE c = 7`)
	result.Check(testkit.Rows(`3 4 7 12 14`))

	result = tk.MustQuery(`SELECT * FROM test_gc_read WHERE d = 64`)
	result.Check(testkit.Rows(`8 8 16 64 32`))

	result = tk.MustQuery(`SELECT * FROM test_gc_read WHERE e = 6`)
	result.Check(testkit.Rows(`1 2 3 2 6`))

	// Test update where-conditions on virtual/generated columns.
	tk.MustExec(`UPDATE test_gc_read SET a = a + 100 WHERE c = 7`)
	result = tk.MustQuery(`SELECT * FROM test_gc_read WHERE c = 107`)
	result.Check(testkit.Rows(`103 4 107 412 214`))

	// Test update where-conditions on virtual/generated columns.
	tk.MustExec(`UPDATE test_gc_read m SET m.a = m.a + 100 WHERE c = 107`)
	result = tk.MustQuery(`SELECT * FROM test_gc_read WHERE c = 207`)
	result.Check(testkit.Rows(`203 4 207 812 414`))

	tk.MustExec(`UPDATE test_gc_read SET a = a - 200 WHERE d = 812`)
	result = tk.MustQuery(`SELECT * FROM test_gc_read WHERE d = 12`)
	result.Check(testkit.Rows(`3 4 7 12 14`))

	tk.MustExec(`INSERT INTO test_gc_read set a = 4, b = d + 1`)
	result = tk.MustQuery(`SELECT * FROM test_gc_read ORDER BY a`)
	result.Check(testkit.Rows(`0 <nil> <nil> <nil> <nil>`, `1 2 3 2 6`, `3 4 7 12 14`,
		`4 <nil> <nil> <nil> <nil>`, `8 8 16 64 32`))
	tk.MustExec(`DELETE FROM test_gc_read where a = 4`)

	// Test on-conditions on virtual/stored generated columns.
	tk.MustExec(`CREATE TABLE test_gc_help(a int primary key, b int, c int, d int, e int)`)
	tk.MustExec(`INSERT INTO test_gc_help(a, b, c, d, e) SELECT * FROM test_gc_read`)

	result = tk.MustQuery(`SELECT t1.* FROM test_gc_read t1 JOIN test_gc_help t2 ON t1.c = t2.c ORDER BY t1.a`)
	result.Check(testkit.Rows(`1 2 3 2 6`, `3 4 7 12 14`, `8 8 16 64 32`))

	result = tk.MustQuery(`SELECT t1.* FROM test_gc_read t1 JOIN test_gc_help t2 ON t1.d = t2.d ORDER BY t1.a`)
	result.Check(testkit.Rows(`1 2 3 2 6`, `3 4 7 12 14`, `8 8 16 64 32`))

	result = tk.MustQuery(`SELECT t1.* FROM test_gc_read t1 JOIN test_gc_help t2 ON t1.e = t2.e ORDER BY t1.a`)
	result.Check(testkit.Rows(`1 2 3 2 6`, `3 4 7 12 14`, `8 8 16 64 32`))

	// Test generated column in subqueries.
	result = tk.MustQuery(`SELECT * FROM test_gc_read t WHERE t.a not in (SELECT t.a FROM test_gc_read t where t.c > 5)`)
	result.Sort().Check(testkit.Rows(`0 <nil> <nil> <nil> <nil>`, `1 2 3 2 6`))

	result = tk.MustQuery(`SELECT * FROM test_gc_read t WHERE t.c in (SELECT t.c FROM test_gc_read t where t.c > 5)`)
	result.Sort().Check(testkit.Rows(`3 4 7 12 14`, `8 8 16 64 32`))

	result = tk.MustQuery(`SELECT tt.b FROM test_gc_read tt WHERE tt.a = (SELECT max(t.a) FROM test_gc_read t WHERE t.c = tt.c) ORDER BY b`)
	result.Check(testkit.Rows(`2`, `4`, `8`))

	// Test aggregation on virtual/stored generated columns.
	result = tk.MustQuery(`SELECT c, sum(a) aa, max(d) dd, sum(e) ee FROM test_gc_read GROUP BY c ORDER BY aa`)
	result.Check(testkit.Rows(`<nil> 0 <nil> <nil>`, `3 1 2 6`, `7 3 12 14`, `16 8 64 32`))

	result = tk.MustQuery(`SELECT a, sum(c), sum(d), sum(e) FROM test_gc_read GROUP BY a ORDER BY a`)
	result.Check(testkit.Rows(`0 <nil> <nil> <nil>`, `1 3 2 6`, `3 7 12 14`, `8 16 64 32`))

	// Test multi-update on generated columns.
	tk.MustExec(`UPDATE test_gc_read m, test_gc_read n SET m.b = m.b + 10, n.b = n.b + 10`)
	result = tk.MustQuery(`SELECT * FROM test_gc_read ORDER BY a`)
	result.Check(testkit.Rows(`0 <nil> <nil> <nil> <nil>`, `1 12 13 12 26`, `3 14 17 42 34`, `8 18 26 144 52`))

	tk.MustExec("drop table if exists t")
	tk.MustExec("create table t(a int)")
	tk.MustExec("insert into t values(8)")
	tk.MustExec("update test_gc_read set a = a+1 where a in (select a from t)")
	result = tk.MustQuery("select * from test_gc_read order by a")
	result.Check(testkit.Rows(`0 <nil> <nil> <nil> <nil>`, `1 12 13 12 26`, `3 14 17 42 34`, `9 18 27 162 54`))

	// Test different types between generation expression and generated column.
	tk.MustExec(`CREATE TABLE test_gc_read_cast(a VARCHAR(255), b VARCHAR(255), c INT AS (JSON_EXTRACT(a, b)), d INT AS (JSON_EXTRACT(a, b)) STORED)`)
	tk.MustExec(`INSERT INTO test_gc_read_cast (a, b) VALUES ('{"a": "3"}', '$.a')`)
	result = tk.MustQuery(`SELECT c, d FROM test_gc_read_cast`)
	result.Check(testkit.Rows(`3 3`))

	tk.MustExec(`CREATE TABLE test_gc_read_cast_1(a VARCHAR(255), b VARCHAR(255), c ENUM("red", "yellow") AS (JSON_UNQUOTE(JSON_EXTRACT(a, b))))`)
	tk.MustExec(`INSERT INTO test_gc_read_cast_1 (a, b) VALUES ('{"a": "yellow"}', '$.a')`)
	result = tk.MustQuery(`SELECT c FROM test_gc_read_cast_1`)
	result.Check(testkit.Rows(`yellow`))

	tk.MustExec(`CREATE TABLE test_gc_read_cast_2( a JSON, b JSON AS (a->>'$.a'))`)
	tk.MustExec(`INSERT INTO test_gc_read_cast_2(a) VALUES ('{"a": "{    \\\"key\\\": \\\"\\u6d4b\\\"    }"}')`)
	result = tk.MustQuery(`SELECT b FROM test_gc_read_cast_2`)
	result.Check(testkit.Rows(`{"key": "测"}`))

	tk.MustExec(`CREATE TABLE test_gc_read_cast_3( a JSON, b JSON AS (a->>'$.a'), c INT AS (b * 3.14) )`)
	tk.MustExec(`INSERT INTO test_gc_read_cast_3(a) VALUES ('{"a": "5"}')`)
	result = tk.MustQuery(`SELECT c FROM test_gc_read_cast_3`)
	result.Check(testkit.Rows(`16`))

	_, err := tk.Exec(`INSERT INTO test_gc_read_cast_1 (a, b) VALUES ('{"a": "invalid"}', '$.a')`)
	c.Assert(err, NotNil)

	// Test read generated columns after drop some irrelevant column
	tk.MustExec(`DROP TABLE IF EXISTS test_gc_read_m`)
	tk.MustExec(`CREATE TABLE test_gc_read_m (a int primary key, b int, c int as (a+1), d int as (c*2))`)
	tk.MustExec(`INSERT INTO test_gc_read_m(a) values (1), (2)`)
	tk.MustExec(`ALTER TABLE test_gc_read_m DROP b`)
	result = tk.MustQuery(`SELECT * FROM test_gc_read_m`)
	result.Check(testkit.Rows(`1 2 4`, `2 3 6`))

	// Test not null generated columns.
	tk.MustExec(`CREATE TABLE test_gc_read_1(a int primary key, b int, c int as (a+b) not null, d int as (a*b) stored)`)
	tk.MustExec(`CREATE TABLE test_gc_read_2(a int primary key, b int, c int as (a+b), d int as (a*b) stored not null)`)
	tests := []struct {
		stmt string
		err  int
	}{
		// Can't insert these records, because generated columns are not null.
		{`insert into test_gc_read_1(a, b) values (1, null)`, mysql.ErrBadNull},
		{`insert into test_gc_read_2(a, b) values (1, null)`, mysql.ErrBadNull},
	}
	for _, tt := range tests {
		_, err := tk.Exec(tt.stmt)
		if tt.err != 0 {
			c.Assert(err, NotNil)
			terr := errors.Cause(err).(*terror.Error)
			c.Assert(terr.Code(), Equals, errors.ErrCode(tt.err))
		} else {
			c.Assert(err, IsNil)
		}
	}
}

// TestGeneratedColumnRead tests generated columns using point get and batch point get
func (s *testSuiteP1) TestGeneratedColumnPointGet(c *C) {
	tk := testkit.NewTestKit(c, s.store)
	tk.MustExec("use test")
	tk.MustExec("drop table if exists tu")
	tk.MustExec("CREATE TABLE tu(a int, b int, c int GENERATED ALWAYS AS (a + b) VIRTUAL, d int as (a * b) stored, " +
		"e int GENERATED ALWAYS as (b * 2) VIRTUAL, PRIMARY KEY (a), UNIQUE KEY ukc (c), unique key ukd(d), key ke(e))")
	tk.MustExec("insert into tu(a, b) values(1, 2)")
	tk.MustExec("insert into tu(a, b) values(5, 6)")
	tk.MustQuery("select * from tu for update").Check(testkit.Rows("1 2 3 2 4", "5 6 11 30 12"))
	tk.MustQuery("select * from tu where a = 1").Check(testkit.Rows("1 2 3 2 4"))
	tk.MustQuery("select * from tu where a in (1, 2)").Check(testkit.Rows("1 2 3 2 4"))
	tk.MustQuery("select * from tu where c in (1, 2, 3)").Check(testkit.Rows("1 2 3 2 4"))
	tk.MustQuery("select * from tu where c = 3").Check(testkit.Rows("1 2 3 2 4"))
	tk.MustQuery("select d, e from tu where c = 3").Check(testkit.Rows("2 4"))
	tk.MustQuery("select * from tu where d in (1, 2, 3)").Check(testkit.Rows("1 2 3 2 4"))
	tk.MustQuery("select * from tu where d = 2").Check(testkit.Rows("1 2 3 2 4"))
	tk.MustQuery("select c, d from tu where d = 2").Check(testkit.Rows("3 2"))
	tk.MustQuery("select d, e from tu where e = 4").Check(testkit.Rows("2 4"))
	tk.MustQuery("select * from tu where e = 4").Check(testkit.Rows("1 2 3 2 4"))
	tk.MustExec("update tu set a = a + 1, b = b + 1 where c = 11")
	tk.MustQuery("select * from tu for update").Check(testkit.Rows("1 2 3 2 4", "6 7 13 42 14"))
	tk.MustQuery("select * from tu where a = 6").Check(testkit.Rows("6 7 13 42 14"))
	tk.MustQuery("select * from tu where c in (5, 6, 13)").Check(testkit.Rows("6 7 13 42 14"))
	tk.MustQuery("select b, c, e, d from tu where c = 13").Check(testkit.Rows("7 13 14 42"))
	tk.MustQuery("select a, e, d from tu where c in (5, 6, 13)").Check(testkit.Rows("6 14 42"))
	tk.MustExec("drop table if exists tu")
}

func (s *testSuiteP2) TestToPBExpr(c *C) {
	tk := testkit.NewTestKit(c, s.store)
	tk.MustExec("use test")
	tk.MustExec("drop table if exists t")
	tk.MustExec("create table t (a decimal(10,6), b decimal, index idx_b (b))")
	tk.MustExec("set sql_mode = ''")
	tk.MustExec("insert t values (1.1, 1.1)")
	tk.MustExec("insert t values (2.4, 2.4)")
	tk.MustExec("insert t values (3.3, 2.7)")
	result := tk.MustQuery("select * from t where a < 2.399999")
	result.Check(testkit.Rows("1.100000 1"))
	result = tk.MustQuery("select * from t where a > 1.5")
	result.Check(testkit.Rows("2.400000 2", "3.300000 3"))
	result = tk.MustQuery("select * from t where a <= 1.1")
	result.Check(testkit.Rows("1.100000 1"))
	result = tk.MustQuery("select * from t where b >= 3")
	result.Check(testkit.Rows("3.300000 3"))
	result = tk.MustQuery("select * from t where not (b = 1)")
	result.Check(testkit.Rows("2.400000 2", "3.300000 3"))
	result = tk.MustQuery("select * from t where b&1 = a|1")
	result.Check(testkit.Rows("1.100000 1"))
	result = tk.MustQuery("select * from t where b != 2 and b <=> 3")
	result.Check(testkit.Rows("3.300000 3"))
	result = tk.MustQuery("select * from t where b in (3)")
	result.Check(testkit.Rows("3.300000 3"))
	result = tk.MustQuery("select * from t where b not in (1, 2)")
	result.Check(testkit.Rows("3.300000 3"))

	tk.MustExec("drop table if exists t")
	tk.MustExec("create table t (a varchar(255), b int)")
	tk.MustExec("insert t values ('abc123', 1)")
	tk.MustExec("insert t values ('ab123', 2)")
	result = tk.MustQuery("select * from t where a like 'ab%'")
	result.Check(testkit.Rows("abc123 1", "ab123 2"))
	result = tk.MustQuery("select * from t where a like 'ab_12'")
	result.Check(nil)
	tk.MustExec("drop table if exists t")
	tk.MustExec("create table t (a int primary key)")
	tk.MustExec("insert t values (1)")
	tk.MustExec("insert t values (2)")
	result = tk.MustQuery("select * from t where not (a = 1)")
	result.Check(testkit.Rows("2"))
	result = tk.MustQuery("select * from t where not(not (a = 1))")
	result.Check(testkit.Rows("1"))
	result = tk.MustQuery("select * from t where not(a != 1 and a != 2)")
	result.Check(testkit.Rows("1", "2"))
}

func (s *testSuiteP2) TestDatumXAPI(c *C) {
	tk := testkit.NewTestKit(c, s.store)
	tk.MustExec("use test")
	tk.MustExec("drop table if exists t")
	tk.MustExec("create table t (a decimal(10,6), b decimal, index idx_b (b))")
	tk.MustExec("set sql_mode = ''")
	tk.MustExec("insert t values (1.1, 1.1)")
	tk.MustExec("insert t values (2.2, 2.2)")
	tk.MustExec("insert t values (3.3, 2.7)")
	result := tk.MustQuery("select * from t where a > 1.5")
	result.Check(testkit.Rows("2.200000 2", "3.300000 3"))
	result = tk.MustQuery("select * from t where b > 1.5")
	result.Check(testkit.Rows("2.200000 2", "3.300000 3"))

	tk.MustExec("drop table if exists t")
	tk.MustExec("create table t (a time(3), b time, index idx_a (a))")
	tk.MustExec("insert t values ('11:11:11', '11:11:11')")
	tk.MustExec("insert t values ('11:11:12', '11:11:12')")
	tk.MustExec("insert t values ('11:11:13', '11:11:13')")
	result = tk.MustQuery("select * from t where a > '11:11:11.5'")
	result.Check(testkit.Rows("11:11:12.000 11:11:12", "11:11:13.000 11:11:13"))
	result = tk.MustQuery("select * from t where b > '11:11:11.5'")
	result.Check(testkit.Rows("11:11:12.000 11:11:12", "11:11:13.000 11:11:13"))
}

func (s *testSuiteP2) TestSQLMode(c *C) {
	tk := testkit.NewTestKit(c, s.store)
	tk.MustExec("use test")
	tk.MustExec("drop table if exists t")
	tk.MustExec("create table t (a tinyint not null)")
	tk.MustExec("set sql_mode = 'STRICT_TRANS_TABLES'")
	_, err := tk.Exec("insert t values ()")
	c.Check(err, NotNil)

	_, err = tk.Exec("insert t values ('1000')")
	c.Check(err, NotNil)

	tk.MustExec("create table if not exists tdouble (a double(3,2))")
	_, err = tk.Exec("insert tdouble values (10.23)")
	c.Check(err, NotNil)

	tk.MustExec("set sql_mode = ''")
	tk.MustExec("insert t values ()")
	tk.MustQuery("show warnings").Check(testkit.Rows("Warning 1364 Field 'a' doesn't have a default value"))
	tk.MustExec("insert t values (null)")
	tk.MustQuery("show warnings").Check(testkit.Rows("Warning 1048 Column 'a' cannot be null"))
	tk.MustExec("insert ignore t values (null)")
	tk.MustQuery("show warnings").Check(testkit.Rows("Warning 1048 Column 'a' cannot be null"))
	tk.MustExec("insert t select null")
	tk.MustQuery("show warnings").Check(testkit.Rows("Warning 1048 Column 'a' cannot be null"))
	tk.MustExec("insert t values (1000)")
	tk.MustQuery("select * from t order by a").Check(testkit.Rows("0", "0", "0", "0", "127"))

	tk.MustExec("insert tdouble values (10.23)")
	tk.MustQuery("select * from tdouble").Check(testkit.Rows("9.99"))

	tk.MustExec("set sql_mode = 'STRICT_TRANS_TABLES'")
	tk.MustExec("set @@global.sql_mode = ''")

	tk2 := testkit.NewTestKit(c, s.store)
	tk2.MustExec("use test")
	tk2.MustExec("drop table if exists t2")
	tk2.MustExec("create table t2 (a varchar(3))")
	tk2.MustExec("insert t2 values ('abcd')")
	tk2.MustQuery("select * from t2").Check(testkit.Rows("abc"))

	// session1 is still in strict mode.
	_, err = tk.Exec("insert t2 values ('abcd')")
	c.Check(err, NotNil)
	// Restore original global strict mode.
	tk.MustExec("set @@global.sql_mode = 'STRICT_TRANS_TABLES'")
}

func (s *testSuiteP2) TestTableDual(c *C) {
	tk := testkit.NewTestKit(c, s.store)
	tk.MustExec("use test")
	result := tk.MustQuery("Select 1")
	result.Check(testkit.Rows("1"))
	result = tk.MustQuery("Select 1 from dual")
	result.Check(testkit.Rows("1"))
	result = tk.MustQuery("Select count(*) from dual")
	result.Check(testkit.Rows("1"))
	result = tk.MustQuery("Select 1 from dual where 1")
	result.Check(testkit.Rows("1"))

	tk.MustExec("drop table if exists t")
	tk.MustExec("create table t(a int primary key)")
	tk.MustQuery("select t1.* from t t1, t t2 where t1.a=t2.a and 1=0").Check(testkit.Rows())
}

func (s *testSuiteP2) TestTableScan(c *C) {
	tk := testkit.NewTestKit(c, s.store)
	tk.MustExec("use information_schema")
	result := tk.MustQuery("select * from schemata")
	// There must be these tables: information_schema, mysql, performance_schema and test.
	c.Assert(len(result.Rows()), GreaterEqual, 4)
	tk.MustExec("use test")
	tk.MustExec("create database mytest")
	rowStr1 := fmt.Sprintf("%s %s %s %s %v %v", "def", "mysql", "utf8mb4", "utf8mb4_bin", nil, nil)
	rowStr2 := fmt.Sprintf("%s %s %s %s %v %v", "def", "mytest", "utf8mb4", "utf8mb4_bin", nil, nil)
	tk.MustExec("use information_schema")
	result = tk.MustQuery("select * from schemata where schema_name = 'mysql'")
	result.Check(testkit.Rows(rowStr1))
	result = tk.MustQuery("select * from schemata where schema_name like 'my%'")
	result.Check(testkit.Rows(rowStr1, rowStr2))
	result = tk.MustQuery("select 1 from tables limit 1")
	result.Check(testkit.Rows("1"))
}

func (s *testSuiteP2) TestAdapterStatement(c *C) {
	se, err := session.CreateSession4Test(s.store)
	c.Check(err, IsNil)
	se.GetSessionVars().TxnCtx.InfoSchema = domain.GetDomain(se).InfoSchema()
	compiler := &executor.Compiler{Ctx: se}
	stmtNode, err := s.ParseOneStmt("select 1", "", "")
	c.Check(err, IsNil)
	stmt, err := compiler.Compile(context.TODO(), stmtNode)
	c.Check(err, IsNil)
	c.Check(stmt.OriginText(), Equals, "select 1")

	stmtNode, err = s.ParseOneStmt("create table test.t (a int)", "", "")
	c.Check(err, IsNil)
	stmt, err = compiler.Compile(context.TODO(), stmtNode)
	c.Check(err, IsNil)
	c.Check(stmt.OriginText(), Equals, "create table test.t (a int)")
}

func (s *testSuiteP2) TestIsPointGet(c *C) {
	tk := testkit.NewTestKit(c, s.store)
	tk.MustExec("use mysql")
	ctx := tk.Se.(sessionctx.Context)
	tests := map[string]bool{
		"select * from help_topic where name='aaa'":         false,
		"select 1 from help_topic where name='aaa'":         false,
		"select * from help_topic where help_topic_id=1":    true,
		"select * from help_topic where help_category_id=1": false,
	}

	for sqlStr, result := range tests {
		stmtNode, err := s.ParseOneStmt(sqlStr, "", "")
		c.Check(err, IsNil)
		preprocessorReturn := &plannercore.PreprocessorReturn{}
		err = plannercore.Preprocess(ctx, stmtNode, plannercore.WithPreprocessorReturn(preprocessorReturn))
		c.Check(err, IsNil)
		p, _, err := planner.Optimize(context.TODO(), ctx, stmtNode, preprocessorReturn.InfoSchema)
		c.Check(err, IsNil)
		ret, err := plannercore.IsPointGetWithPKOrUniqueKeyByAutoCommit(ctx, p)
		c.Assert(err, IsNil)
		c.Assert(ret, Equals, result)
	}
}

func (s *testSuiteP2) TestClusteredIndexIsPointGet(c *C) {
	tk := testkit.NewTestKit(c, s.store)
	tk.MustExec("drop database if exists test_cluster_index_is_point_get;")
	tk.MustExec("create database test_cluster_index_is_point_get;")
	tk.MustExec("use test_cluster_index_is_point_get;")

	tk.Se.GetSessionVars().EnableClusteredIndex = variable.ClusteredIndexDefModeOn
	tk.MustExec("drop table if exists t;")
	tk.MustExec("create table t (a varchar(255), b int, c char(10), primary key (c, a));")
	ctx := tk.Se.(sessionctx.Context)

	tests := map[string]bool{
		"select 1 from t where a='x'":                   false,
		"select * from t where c='x'":                   false,
		"select * from t where a='x' and c='x'":         true,
		"select * from t where a='x' and c='x' and b=1": false,
	}
	for sqlStr, result := range tests {
		stmtNode, err := s.ParseOneStmt(sqlStr, "", "")
		c.Check(err, IsNil)
		preprocessorReturn := &plannercore.PreprocessorReturn{}
		err = plannercore.Preprocess(ctx, stmtNode, plannercore.WithPreprocessorReturn(preprocessorReturn))
		c.Check(err, IsNil)
		p, _, err := planner.Optimize(context.TODO(), ctx, stmtNode, preprocessorReturn.InfoSchema)
		c.Check(err, IsNil)
		ret, err := plannercore.IsPointGetWithPKOrUniqueKeyByAutoCommit(ctx, p)
		c.Assert(err, IsNil)
		c.Assert(ret, Equals, result)
	}
}

func (s *testSerialSuite) TestPointGetRepeatableRead(c *C) {
	tk1 := testkit.NewTestKit(c, s.store)
	tk1.MustExec("use test")
	tk1.MustExec(`create table point_get (a int, b int, c int,
			primary key k_a(a),
			unique key k_b(b))`)
	tk1.MustExec("insert into point_get values (1, 1, 1)")
	tk2 := testkit.NewTestKit(c, s.store)
	tk2.MustExec("use test")

	var (
		step1 = "github.com/pingcap/tidb/executor/pointGetRepeatableReadTest-step1"
		step2 = "github.com/pingcap/tidb/executor/pointGetRepeatableReadTest-step2"
	)

	c.Assert(failpoint.Enable(step1, "return"), IsNil)
	c.Assert(failpoint.Enable(step2, "pause"), IsNil)

	updateWaitCh := make(chan struct{})
	go func() {
		ctx := context.WithValue(context.Background(), "pointGetRepeatableReadTest", updateWaitCh)
		ctx = failpoint.WithHook(ctx, func(ctx context.Context, fpname string) bool {
			return fpname == step1 || fpname == step2
		})
		rs, err := tk1.Se.Execute(ctx, "select c from point_get where b = 1")
		c.Assert(err, IsNil)
		result := tk1.ResultSetToResultWithCtx(ctx, rs[0], Commentf("execute sql fail"))
		result.Check(testkit.Rows("1"))
	}()

	<-updateWaitCh // Wait `POINT GET` first time `get`
	c.Assert(failpoint.Disable(step1), IsNil)
	tk2.MustExec("update point_get set b = 2, c = 2 where a = 1")
	c.Assert(failpoint.Disable(step2), IsNil)
}

func (s *testSerialSuite) TestBatchPointGetRepeatableRead(c *C) {
	tk1 := testkit.NewTestKit(c, s.store)
	tk1.MustExec("use test")
	tk1.MustExec(`create table batch_point_get (a int, b int, c int, unique key k_b(a, b, c))`)
	tk1.MustExec("insert into batch_point_get values (1, 1, 1), (2, 3, 4), (3, 4, 5)")
	tk2 := testkit.NewTestKit(c, s.store)
	tk2.MustExec("use test")

	var (
		step1 = "github.com/pingcap/tidb/executor/batchPointGetRepeatableReadTest-step1"
		step2 = "github.com/pingcap/tidb/executor/batchPointGetRepeatableReadTest-step2"
	)

	c.Assert(failpoint.Enable(step1, "return"), IsNil)
	c.Assert(failpoint.Enable(step2, "pause"), IsNil)

	updateWaitCh := make(chan struct{})
	go func() {
		ctx := context.WithValue(context.Background(), "batchPointGetRepeatableReadTest", updateWaitCh)
		ctx = failpoint.WithHook(ctx, func(ctx context.Context, fpname string) bool {
			return fpname == step1 || fpname == step2
		})
		rs, err := tk1.Se.Execute(ctx, "select c from batch_point_get where (a, b, c) in ((1, 1, 1))")
		c.Assert(err, IsNil)
		result := tk1.ResultSetToResultWithCtx(ctx, rs[0], Commentf("execute sql fail"))
		result.Check(testkit.Rows("1"))
	}()

	<-updateWaitCh // Wait `POINT GET` first time `get`
	c.Assert(failpoint.Disable(step1), IsNil)
	tk2.MustExec("update batch_point_get set b = 2, c = 2 where a = 1")
	c.Assert(failpoint.Disable(step2), IsNil)
}

func (s *testSerialSuite) TestSplitRegionTimeout(c *C) {
	c.Assert(failpoint.Enable("tikvclient/mockSplitRegionTimeout", `return(true)`), IsNil)
	tk := testkit.NewTestKit(c, s.store)
	tk.MustExec("use test")
	tk.MustExec("drop table if exists t")
	tk.MustExec("create table t(a varchar(100),b int, index idx1(b,a))")
	tk.MustExec(`split table t index idx1 by (10000,"abcd"),(10000000);`)
	tk.MustExec(`set @@tidb_wait_split_region_timeout=1`)
	// result 0 0 means split 0 region and 0 region finish scatter regions before timeout.
	tk.MustQuery(`split table t between (0) and (10000) regions 10`).Check(testkit.Rows("0 0"))
	err := failpoint.Disable("tikvclient/mockSplitRegionTimeout")
	c.Assert(err, IsNil)

	// Test scatter regions timeout.
	c.Assert(failpoint.Enable("tikvclient/mockScatterRegionTimeout", `return(true)`), IsNil)
	tk.MustQuery(`split table t between (0) and (10000) regions 10`).Check(testkit.Rows("10 1"))
	err = failpoint.Disable("tikvclient/mockScatterRegionTimeout")
	c.Assert(err, IsNil)

	// Test pre-split with timeout.
	tk.MustExec("drop table if exists t")
	tk.MustExec("set @@global.tidb_scatter_region=1;")
	c.Assert(failpoint.Enable("tikvclient/mockScatterRegionTimeout", `return(true)`), IsNil)
	atomic.StoreUint32(&ddl.EnableSplitTableRegion, 1)
	start := time.Now()
	tk.MustExec("create table t (a int, b int) partition by hash(a) partitions 5;")
	c.Assert(time.Since(start).Seconds(), Less, 10.0)
	err = failpoint.Disable("tikvclient/mockScatterRegionTimeout")
	c.Assert(err, IsNil)
}

func (s *testSuiteP2) TestRow(c *C) {
	tk := testkit.NewTestKit(c, s.store)
	tk.MustExec("use test")
	tk.MustExec("drop table if exists t")
	tk.MustExec("create table t (c int, d int)")
	tk.MustExec("insert t values (1, 1)")
	tk.MustExec("insert t values (1, 3)")
	tk.MustExec("insert t values (2, 1)")
	tk.MustExec("insert t values (2, 3)")
	result := tk.MustQuery("select * from t where (c, d) < (2,2)")
	result.Check(testkit.Rows("1 1", "1 3", "2 1"))
	result = tk.MustQuery("select * from t where (1,2,3) > (3,2,1)")
	result.Check(testkit.Rows())
	result = tk.MustQuery("select * from t where row(1,2,3) > (3,2,1)")
	result.Check(testkit.Rows())
	result = tk.MustQuery("select * from t where (c, d) = (select * from t where (c,d) = (1,1))")
	result.Check(testkit.Rows("1 1"))
	result = tk.MustQuery("select * from t where (c, d) = (select * from t k where (t.c,t.d) = (c,d))")
	result.Check(testkit.Rows("1 1", "1 3", "2 1", "2 3"))
	result = tk.MustQuery("select (1, 2, 3) < (2, 3, 4)")
	result.Check(testkit.Rows("1"))
	result = tk.MustQuery("select (2, 3, 4) <= (2, 3, 3)")
	result.Check(testkit.Rows("0"))
	result = tk.MustQuery("select (2, 3, 4) <= (2, 3, 4)")
	result.Check(testkit.Rows("1"))
	result = tk.MustQuery("select (2, 3, 4) <= (2, 1, 4)")
	result.Check(testkit.Rows("0"))
	result = tk.MustQuery("select (2, 3, 4) >= (2, 3, 4)")
	result.Check(testkit.Rows("1"))
	result = tk.MustQuery("select (2, 3, 4) = (2, 3, 4)")
	result.Check(testkit.Rows("1"))
	result = tk.MustQuery("select (2, 3, 4) != (2, 3, 4)")
	result.Check(testkit.Rows("0"))
	result = tk.MustQuery("select row(1, 1) in (row(1, 1))")
	result.Check(testkit.Rows("1"))
	result = tk.MustQuery("select row(1, 0) in (row(1, 1))")
	result.Check(testkit.Rows("0"))
	result = tk.MustQuery("select row(1, 1) in (select 1, 1)")
	result.Check(testkit.Rows("1"))
	result = tk.MustQuery("select row(1, 1) > row(1, 0)")
	result.Check(testkit.Rows("1"))
	result = tk.MustQuery("select row(1, 1) > (select 1, 0)")
	result.Check(testkit.Rows("1"))
	result = tk.MustQuery("select 1 > (select 1)")
	result.Check(testkit.Rows("0"))
	result = tk.MustQuery("select (select 1)")
	result.Check(testkit.Rows("1"))

	tk.MustExec("drop table if exists t1")
	tk.MustExec("create table t1 (a int, b int)")
	tk.MustExec("insert t1 values (1,2),(1,null)")
	tk.MustExec("drop table if exists t2")
	tk.MustExec("create table t2 (c int, d int)")
	tk.MustExec("insert t2 values (0,0)")

	tk.MustQuery("select * from t2 where (1,2) in (select * from t1)").Check(testkit.Rows("0 0"))
	tk.MustQuery("select * from t2 where (1,2) not in (select * from t1)").Check(testkit.Rows())
	tk.MustQuery("select * from t2 where (1,1) not in (select * from t1)").Check(testkit.Rows())
	tk.MustQuery("select * from t2 where (1,null) in (select * from t1)").Check(testkit.Rows())
	tk.MustQuery("select * from t2 where (null,null) in (select * from t1)").Check(testkit.Rows())

	tk.MustExec("delete from t1 where a=1 and b=2")
	tk.MustQuery("select (1,1) in (select * from t2) from t1").Check(testkit.Rows("0"))
	tk.MustQuery("select (1,1) not in (select * from t2) from t1").Check(testkit.Rows("1"))
	tk.MustQuery("select (1,1) in (select 1,1 from t2) from t1").Check(testkit.Rows("1"))
	tk.MustQuery("select (1,1) not in (select 1,1 from t2) from t1").Check(testkit.Rows("0"))

	// MySQL 5.7 returns 1 for these 2 queries, which is wrong.
	tk.MustQuery("select (1,null) not in (select 1,1 from t2) from t1").Check(testkit.Rows("<nil>"))
	tk.MustQuery("select (t1.a,null) not in (select 1,1 from t2) from t1").Check(testkit.Rows("<nil>"))

	tk.MustQuery("select (1,null) in (select * from t1)").Check(testkit.Rows("<nil>"))
	tk.MustQuery("select (1,null) not in (select * from t1)").Check(testkit.Rows("<nil>"))
}

func (s *testSuiteP2) TestColumnName(c *C) {
	tk := testkit.NewTestKit(c, s.store)
	tk.MustExec("use test")
	tk.MustExec("drop table if exists t")
	tk.MustExec("create table t (c int, d int)")
	// disable only full group by
	tk.MustExec("set sql_mode='STRICT_TRANS_TABLES'")
	rs, err := tk.Exec("select 1 + c, count(*) from t")
	c.Check(err, IsNil)
	fields := rs.Fields()
	c.Check(len(fields), Equals, 2)
	c.Check(fields[0].Column.Name.L, Equals, "1 + c")
	c.Check(fields[0].ColumnAsName.L, Equals, "1 + c")
	c.Check(fields[1].Column.Name.L, Equals, "count(*)")
	c.Check(fields[1].ColumnAsName.L, Equals, "count(*)")
	c.Assert(rs.Close(), IsNil)
	rs, err = tk.Exec("select (c) > all (select c from t) from t")
	c.Check(err, IsNil)
	fields = rs.Fields()
	c.Check(len(fields), Equals, 1)
	c.Check(fields[0].Column.Name.L, Equals, "(c) > all (select c from t)")
	c.Check(fields[0].ColumnAsName.L, Equals, "(c) > all (select c from t)")
	c.Assert(rs.Close(), IsNil)
	tk.MustExec("begin")
	tk.MustExec("insert t values(1,1)")
	rs, err = tk.Exec("select c d, d c from t")
	c.Check(err, IsNil)
	fields = rs.Fields()
	c.Check(len(fields), Equals, 2)
	c.Check(fields[0].Column.Name.L, Equals, "c")
	c.Check(fields[0].ColumnAsName.L, Equals, "d")
	c.Check(fields[1].Column.Name.L, Equals, "d")
	c.Check(fields[1].ColumnAsName.L, Equals, "c")
	c.Assert(rs.Close(), IsNil)
	// Test case for query a column of a table.
	// In this case, all attributes have values.
	rs, err = tk.Exec("select c as a from t as t2")
	c.Check(err, IsNil)
	fields = rs.Fields()
	c.Check(fields[0].Column.Name.L, Equals, "c")
	c.Check(fields[0].ColumnAsName.L, Equals, "a")
	c.Check(fields[0].Table.Name.L, Equals, "t")
	c.Check(fields[0].TableAsName.L, Equals, "t2")
	c.Check(fields[0].DBName.L, Equals, "test")
	c.Assert(rs.Close(), IsNil)
	// Test case for query a expression which only using constant inputs.
	// In this case, the table, org_table and database attributes will all be empty.
	rs, err = tk.Exec("select hour(1) as a from t as t2")
	c.Check(err, IsNil)
	fields = rs.Fields()
	c.Check(fields[0].Column.Name.L, Equals, "a")
	c.Check(fields[0].ColumnAsName.L, Equals, "a")
	c.Check(fields[0].Table.Name.L, Equals, "")
	c.Check(fields[0].TableAsName.L, Equals, "")
	c.Check(fields[0].DBName.L, Equals, "")
	c.Assert(rs.Close(), IsNil)
	// Test case for query a column wrapped with parentheses and unary plus.
	// In this case, the column name should be its original name.
	rs, err = tk.Exec("select (c), (+c), +(c), +(+(c)), ++c from t")
	c.Check(err, IsNil)
	fields = rs.Fields()
	for i := 0; i < 5; i++ {
		c.Check(fields[i].Column.Name.L, Equals, "c")
		c.Check(fields[i].ColumnAsName.L, Equals, "c")
	}
	c.Assert(rs.Close(), IsNil)

	// Test issue https://github.com/pingcap/tidb/issues/9639 .
	// Both window function and expression appear in final result field.
	tk.MustExec("set @@tidb_enable_window_function = 1")
	rs, err = tk.Exec("select 1+1, row_number() over() num from t")
	c.Check(err, IsNil)
	fields = rs.Fields()
	c.Assert(fields[0].Column.Name.L, Equals, "1+1")
	c.Assert(fields[0].ColumnAsName.L, Equals, "1+1")
	c.Assert(fields[1].Column.Name.L, Equals, "num")
	c.Assert(fields[1].ColumnAsName.L, Equals, "num")
	tk.MustExec("set @@tidb_enable_window_function = 0")
	c.Assert(rs.Close(), IsNil)

	rs, err = tk.Exec("select if(1,c,c) from t;")
	c.Check(err, IsNil)
	fields = rs.Fields()
	c.Assert(fields[0].Column.Name.L, Equals, "if(1,c,c)")
	// It's a compatibility issue. Should be empty instead.
	c.Assert(fields[0].ColumnAsName.L, Equals, "if(1,c,c)")
	c.Assert(rs.Close(), IsNil)
}

func (s *testSuiteP2) TestSelectVar(c *C) {
	tk := testkit.NewTestKit(c, s.store)
	tk.MustExec("use test")
	tk.MustExec("drop table if exists t")
	tk.MustExec("create table t (d int)")
	tk.MustExec("insert into t values(1), (2), (1)")
	// This behavior is different from MySQL.
	result := tk.MustQuery("select @a, @a := d+1 from t")
	result.Check(testkit.Rows("<nil> 2", "2 3", "3 2"))
	// Test for PR #10658.
	tk.MustExec("select SQL_BIG_RESULT d from t group by d")
	tk.MustExec("select SQL_SMALL_RESULT d from t group by d")
	tk.MustExec("select SQL_BUFFER_RESULT d from t group by d")
}

func (s *testSuiteP2) TestHistoryRead(c *C) {
	tk := testkit.NewTestKit(c, s.store)
	tk.MustExec("use test")
	tk.MustExec("drop table if exists history_read")
	tk.MustExec("create table history_read (a int)")
	tk.MustExec("insert history_read values (1)")

	// For mocktikv, safe point is not initialized, we manually insert it for snapshot to use.
	safePointName := "tikv_gc_safe_point"
	safePointValue := "20060102-15:04:05 -0700"
	safePointComment := "All versions after safe point can be accessed. (DO NOT EDIT)"
	updateSafePoint := fmt.Sprintf(`INSERT INTO mysql.tidb VALUES ('%[1]s', '%[2]s', '%[3]s')
	ON DUPLICATE KEY
	UPDATE variable_value = '%[2]s', comment = '%[3]s'`, safePointName, safePointValue, safePointComment)
	tk.MustExec(updateSafePoint)

	// Set snapshot to a time before save point will fail.
	_, err := tk.Exec("set @@tidb_snapshot = '2006-01-01 15:04:05.999999'")
	c.Assert(terror.ErrorEqual(err, variable.ErrSnapshotTooOld), IsTrue, Commentf("err %v", err))
	// SnapshotTS Is not updated if check failed.
	c.Assert(tk.Se.GetSessionVars().SnapshotTS, Equals, uint64(0))

	// Setting snapshot to a time in the future will fail. (One day before the 2038 problem)
	_, err = tk.Exec("set @@tidb_snapshot = '2038-01-18 03:14:07'")
	c.Assert(err, ErrorMatches, "cannot set read timestamp to a future time")
	// SnapshotTS Is not updated if check failed.
	c.Assert(tk.Se.GetSessionVars().SnapshotTS, Equals, uint64(0))

	curVer1, _ := s.store.CurrentVersion(kv.GlobalTxnScope)
	time.Sleep(time.Millisecond)
	snapshotTime := time.Now()
	time.Sleep(time.Millisecond)
	curVer2, _ := s.store.CurrentVersion(kv.GlobalTxnScope)
	tk.MustExec("insert history_read values (2)")
	tk.MustQuery("select * from history_read").Check(testkit.Rows("1", "2"))
	tk.MustExec("set @@tidb_snapshot = '" + snapshotTime.Format("2006-01-02 15:04:05.999999") + "'")
	ctx := tk.Se.(sessionctx.Context)
	snapshotTS := ctx.GetSessionVars().SnapshotTS
	c.Assert(snapshotTS, Greater, curVer1.Ver)
	c.Assert(snapshotTS, Less, curVer2.Ver)
	tk.MustQuery("select * from history_read").Check(testkit.Rows("1"))
	_, err = tk.Exec("insert history_read values (2)")
	c.Assert(err, NotNil)
	_, err = tk.Exec("update history_read set a = 3 where a = 1")
	c.Assert(err, NotNil)
	_, err = tk.Exec("delete from history_read where a = 1")
	c.Assert(err, NotNil)
	tk.MustExec("set @@tidb_snapshot = ''")
	tk.MustQuery("select * from history_read").Check(testkit.Rows("1", "2"))
	tk.MustExec("insert history_read values (3)")
	tk.MustExec("update history_read set a = 4 where a = 3")
	tk.MustExec("delete from history_read where a = 1")

	time.Sleep(time.Millisecond)
	snapshotTime = time.Now()
	time.Sleep(time.Millisecond)
	tk.MustExec("alter table history_read add column b int")
	tk.MustExec("insert history_read values (8, 8), (9, 9)")
	tk.MustQuery("select * from history_read order by a").Check(testkit.Rows("2 <nil>", "4 <nil>", "8 8", "9 9"))
	tk.MustExec("set @@tidb_snapshot = '" + snapshotTime.Format("2006-01-02 15:04:05.999999") + "'")
	tk.MustQuery("select * from history_read order by a").Check(testkit.Rows("2", "4"))
	tsoStr := strconv.FormatUint(oracle.GoTimeToTS(snapshotTime), 10)

	tk.MustExec("set @@tidb_snapshot = '" + tsoStr + "'")
	tk.MustQuery("select * from history_read order by a").Check(testkit.Rows("2", "4"))

	tk.MustExec("set @@tidb_snapshot = ''")
	tk.MustQuery("select * from history_read order by a").Check(testkit.Rows("2 <nil>", "4 <nil>", "8 8", "9 9"))
}

func (s *testSuite2) TestLowResolutionTSORead(c *C) {
	tk := testkit.NewTestKit(c, s.store)
	tk.MustExec("set @@autocommit=1")
	tk.MustExec("use test")
	tk.MustExec("drop table if exists low_resolution_tso")
	tk.MustExec("create table low_resolution_tso(a int)")
	tk.MustExec("insert low_resolution_tso values (1)")

	// enable low resolution tso
	c.Assert(tk.Se.GetSessionVars().LowResolutionTSO, IsFalse)
	_, err := tk.Exec("set @@tidb_low_resolution_tso = 'on'")
	c.Assert(err, IsNil)
	c.Assert(tk.Se.GetSessionVars().LowResolutionTSO, IsTrue)

	time.Sleep(3 * time.Second)
	tk.MustQuery("select * from low_resolution_tso").Check(testkit.Rows("1"))
	_, err = tk.Exec("update low_resolution_tso set a = 2")
	c.Assert(err, NotNil)
	tk.MustExec("set @@tidb_low_resolution_tso = 'off'")
	tk.MustExec("update low_resolution_tso set a = 2")
	tk.MustQuery("select * from low_resolution_tso").Check(testkit.Rows("2"))
}

func (s *testSuite2) TestStaleReadFutureTime(c *C) {
	tk := testkit.NewTestKit(c, s.store)
	// Setting tx_read_ts to a time in the future will fail. (One day before the 2038 problem)
	_, err := tk.Exec("set @@tx_read_ts = '2038-01-18 03:14:07'")
	c.Assert(err, ErrorMatches, "cannot set read timestamp to a future time")
	// TxnReadTS Is not updated if check failed.
	c.Assert(tk.Se.GetSessionVars().TxnReadTS.PeakTxnReadTS(), Equals, uint64(0))
}

func (s *testSuite) TestScanControlSelection(c *C) {
	tk := testkit.NewTestKit(c, s.store)
	tk.MustExec("use test")
	tk.MustExec("drop table if exists t")
	tk.MustExec("create table t(a int primary key, b int, c int, index idx_b(b))")
	tk.MustExec("insert into t values (1, 1, 1), (2, 1, 1), (3, 1, 2), (4, 2, 3)")
	tk.MustQuery("select (select count(1) k from t s where s.b = t1.c) from t t1").Sort().Check(testkit.Rows("0", "1", "3", "3"))
}

func (s *testSuite) TestSimpleDAG(c *C) {
	tk := testkit.NewTestKit(c, s.store)
	tk.MustExec("use test")
	tk.MustExec("drop table if exists t")
	tk.MustExec("create table t(a int primary key, b int, c int)")
	tk.MustExec("insert into t values (1, 1, 1), (2, 1, 1), (3, 1, 2), (4, 2, 3)")
	tk.MustQuery("select a from t").Check(testkit.Rows("1", "2", "3", "4"))
	tk.MustQuery("select * from t where a = 4").Check(testkit.Rows("4 2 3"))
	tk.MustQuery("select a from t limit 1").Check(testkit.Rows("1"))
	tk.MustQuery("select a from t order by a desc").Check(testkit.Rows("4", "3", "2", "1"))
	tk.MustQuery("select a from t order by a desc limit 1").Check(testkit.Rows("4"))
	tk.MustQuery("select a from t order by b desc limit 1").Check(testkit.Rows("4"))
	tk.MustQuery("select a from t where a < 3").Check(testkit.Rows("1", "2"))
	tk.MustQuery("select a from t where b > 1").Check(testkit.Rows("4"))
	tk.MustQuery("select a from t where b > 1 and a < 3").Check(testkit.Rows())
	tk.MustQuery("select count(*) from t where b > 1 and a < 3").Check(testkit.Rows("0"))
	tk.MustQuery("select count(*) from t").Check(testkit.Rows("4"))
	tk.MustQuery("select count(*), c from t group by c order by c").Check(testkit.Rows("2 1", "1 2", "1 3"))
	tk.MustQuery("select sum(c) as s from t group by b order by s").Check(testkit.Rows("3", "4"))
	tk.MustQuery("select avg(a) as s from t group by b order by s").Check(testkit.Rows("2.0000", "4.0000"))
	tk.MustQuery("select sum(distinct c) from t group by b").Check(testkit.Rows("3", "3"))

	tk.MustExec("create index i on t(c,b)")
	tk.MustQuery("select a from t where c = 1").Check(testkit.Rows("1", "2"))
	tk.MustQuery("select a from t where c = 1 and a < 2").Check(testkit.Rows("1"))
	tk.MustQuery("select a from t where c = 1 order by a limit 1").Check(testkit.Rows("1"))
	tk.MustQuery("select count(*) from t where c = 1 ").Check(testkit.Rows("2"))
	tk.MustExec("create index i1 on t(b)")
	tk.MustQuery("select c from t where b = 2").Check(testkit.Rows("3"))
	tk.MustQuery("select * from t where b = 2").Check(testkit.Rows("4 2 3"))
	tk.MustQuery("select count(*) from t where b = 1").Check(testkit.Rows("3"))
	tk.MustQuery("select * from t where b = 1 and a > 1 limit 1").Check(testkit.Rows("2 1 1"))

	// Test time push down.
	tk.MustExec("drop table if exists t")
	tk.MustExec("create table t (id int, c1 datetime);")
	tk.MustExec("insert into t values (1, '2015-06-07 12:12:12')")
	tk.MustQuery("select id from t where c1 = '2015-06-07 12:12:12'").Check(testkit.Rows("1"))

	// Test issue 17816
	tk.MustExec("drop table if exists t0")
	tk.MustExec("CREATE TABLE t0(c0 INT)")
	tk.MustExec("INSERT INTO t0 VALUES (100000)")
	tk.MustQuery("SELECT * FROM t0 WHERE NOT SPACE(t0.c0)").Check(testkit.Rows("100000"))
}

func (s *testSuite) TestTimestampTimeZone(c *C) {
	tk := testkit.NewTestKit(c, s.store)
	tk.MustExec("use test")
	tk.MustExec("drop table if exists t")
	tk.MustExec("create table t (ts timestamp)")
	tk.MustExec("set time_zone = '+00:00'")
	tk.MustExec("insert into t values ('2017-04-27 22:40:42')")
	// The timestamp will get different value if time_zone session variable changes.
	tests := []struct {
		timezone string
		expect   string
	}{
		{"+10:00", "2017-04-28 08:40:42"},
		{"-6:00", "2017-04-27 16:40:42"},
	}
	for _, tt := range tests {
		tk.MustExec(fmt.Sprintf("set time_zone = '%s'", tt.timezone))
		tk.MustQuery("select * from t").Check(testkit.Rows(tt.expect))
	}

	// For issue https://github.com/pingcap/tidb/issues/3467
	tk.MustExec("drop table if exists t1")
	tk.MustExec(`CREATE TABLE t1 (
 	      id bigint(20) NOT NULL AUTO_INCREMENT,
 	      uid int(11) DEFAULT NULL,
 	      datetime timestamp NOT NULL DEFAULT CURRENT_TIMESTAMP,
 	      ip varchar(128) DEFAULT NULL,
 	    PRIMARY KEY (id),
 	      KEY i_datetime (datetime),
 	      KEY i_userid (uid)
 	    );`)
	tk.MustExec(`INSERT INTO t1 VALUES (123381351,1734,"2014-03-31 08:57:10","127.0.0.1");`)
	r := tk.MustQuery("select datetime from t1;") // Cover TableReaderExec
	r.Check(testkit.Rows("2014-03-31 08:57:10"))
	r = tk.MustQuery("select datetime from t1 where datetime='2014-03-31 08:57:10';")
	r.Check(testkit.Rows("2014-03-31 08:57:10")) // Cover IndexReaderExec
	r = tk.MustQuery("select * from t1 where datetime='2014-03-31 08:57:10';")
	r.Check(testkit.Rows("123381351 1734 2014-03-31 08:57:10 127.0.0.1")) // Cover IndexLookupExec

	// For issue https://github.com/pingcap/tidb/issues/3485
	tk.MustExec("set time_zone = 'Asia/Shanghai'")
	tk.MustExec("drop table if exists t1")
	tk.MustExec(`CREATE TABLE t1 (
	    id bigint(20) NOT NULL AUTO_INCREMENT,
	    datetime timestamp NOT NULL DEFAULT CURRENT_TIMESTAMP,
	    PRIMARY KEY (id)
	  );`)
	tk.MustExec(`INSERT INTO t1 VALUES (123381351,"2014-03-31 08:57:10");`)
	r = tk.MustQuery(`select * from t1 where datetime="2014-03-31 08:57:10";`)
	r.Check(testkit.Rows("123381351 2014-03-31 08:57:10"))
	tk.MustExec(`alter table t1 add key i_datetime (datetime);`)
	r = tk.MustQuery(`select * from t1 where datetime="2014-03-31 08:57:10";`)
	r.Check(testkit.Rows("123381351 2014-03-31 08:57:10"))
	r = tk.MustQuery(`select * from t1;`)
	r.Check(testkit.Rows("123381351 2014-03-31 08:57:10"))
	r = tk.MustQuery("select datetime from t1 where datetime='2014-03-31 08:57:10';")
	r.Check(testkit.Rows("2014-03-31 08:57:10"))
}

func (s *testSuite) TestTimestampDefaultValueTimeZone(c *C) {
	tk := testkit.NewTestKit(c, s.store)
	tk.MustExec("use test")
	tk.MustExec("drop table if exists t")
	tk.MustExec("set time_zone = '+08:00'")
	tk.MustExec(`create table t (a int, b timestamp default "2019-01-17 14:46:14")`)
	tk.MustExec("insert into t set a=1")
	r := tk.MustQuery(`show create table t`)
	r.Check(testkit.Rows("t CREATE TABLE `t` (\n" + "  `a` int(11) DEFAULT NULL,\n" + "  `b` timestamp DEFAULT '2019-01-17 14:46:14'\n" + ") ENGINE=InnoDB DEFAULT CHARSET=utf8mb4 COLLATE=utf8mb4_bin"))
	tk.MustExec("set time_zone = '+00:00'")
	tk.MustExec("insert into t set a=2")
	r = tk.MustQuery(`show create table t`)
	r.Check(testkit.Rows("t CREATE TABLE `t` (\n" + "  `a` int(11) DEFAULT NULL,\n" + "  `b` timestamp DEFAULT '2019-01-17 06:46:14'\n" + ") ENGINE=InnoDB DEFAULT CHARSET=utf8mb4 COLLATE=utf8mb4_bin"))
	r = tk.MustQuery(`select a,b from t order by a`)
	r.Check(testkit.Rows("1 2019-01-17 06:46:14", "2 2019-01-17 06:46:14"))
	// Test the column's version is greater than ColumnInfoVersion1.
	sctx := tk.Se.(sessionctx.Context)
	is := domain.GetDomain(sctx).InfoSchema()
	c.Assert(is, NotNil)
	tb, err := is.TableByName(model.NewCIStr("test"), model.NewCIStr("t"))
	c.Assert(err, IsNil)
	tb.Cols()[1].Version = model.ColumnInfoVersion1 + 1
	tk.MustExec("insert into t set a=3")
	r = tk.MustQuery(`select a,b from t order by a`)
	r.Check(testkit.Rows("1 2019-01-17 06:46:14", "2 2019-01-17 06:46:14", "3 2019-01-17 06:46:14"))
	tk.MustExec("delete from t where a=3")
	// Change time zone back.
	tk.MustExec("set time_zone = '+08:00'")
	r = tk.MustQuery(`select a,b from t order by a`)
	r.Check(testkit.Rows("1 2019-01-17 14:46:14", "2 2019-01-17 14:46:14"))
	tk.MustExec("set time_zone = '-08:00'")
	r = tk.MustQuery(`show create table t`)
	r.Check(testkit.Rows("t CREATE TABLE `t` (\n" + "  `a` int(11) DEFAULT NULL,\n" + "  `b` timestamp DEFAULT '2019-01-16 22:46:14'\n" + ") ENGINE=InnoDB DEFAULT CHARSET=utf8mb4 COLLATE=utf8mb4_bin"))

	// test zero default value in multiple time zone.
	defer tk.MustExec(fmt.Sprintf("set @@sql_mode='%s'", tk.MustQuery("select @@sql_mode").Rows()[0][0]))
	tk.MustExec("set @@sql_mode='STRICT_TRANS_TABLES,NO_ENGINE_SUBSTITUTION';")
	tk.MustExec("drop table if exists t")
	tk.MustExec("set time_zone = '+08:00'")
	tk.MustExec(`create table t (a int, b timestamp default "0000-00-00 00")`)
	tk.MustExec("insert into t set a=1")
	r = tk.MustQuery(`show create table t`)
	r.Check(testkit.Rows("t CREATE TABLE `t` (\n" + "  `a` int(11) DEFAULT NULL,\n" + "  `b` timestamp DEFAULT '0000-00-00 00:00:00'\n" + ") ENGINE=InnoDB DEFAULT CHARSET=utf8mb4 COLLATE=utf8mb4_bin"))
	tk.MustExec("set time_zone = '+00:00'")
	tk.MustExec("insert into t set a=2")
	r = tk.MustQuery(`show create table t`)
	r.Check(testkit.Rows("t CREATE TABLE `t` (\n" + "  `a` int(11) DEFAULT NULL,\n" + "  `b` timestamp DEFAULT '0000-00-00 00:00:00'\n" + ") ENGINE=InnoDB DEFAULT CHARSET=utf8mb4 COLLATE=utf8mb4_bin"))
	tk.MustExec("set time_zone = '-08:00'")
	tk.MustExec("insert into t set a=3")
	r = tk.MustQuery(`show create table t`)
	r.Check(testkit.Rows("t CREATE TABLE `t` (\n" + "  `a` int(11) DEFAULT NULL,\n" + "  `b` timestamp DEFAULT '0000-00-00 00:00:00'\n" + ") ENGINE=InnoDB DEFAULT CHARSET=utf8mb4 COLLATE=utf8mb4_bin"))
	r = tk.MustQuery(`select a,b from t order by a`)
	r.Check(testkit.Rows("1 0000-00-00 00:00:00", "2 0000-00-00 00:00:00", "3 0000-00-00 00:00:00"))

	// test add timestamp column default current_timestamp.
	tk.MustExec(`drop table if exists t`)
	tk.MustExec(`set time_zone = 'Asia/Shanghai'`)
	tk.MustExec(`create table t (a int)`)
	tk.MustExec(`insert into t set a=1`)
	tk.MustExec(`alter table t add column b timestamp not null default current_timestamp;`)
	timeIn8 := tk.MustQuery("select b from t").Rows()[0][0]
	tk.MustExec(`set time_zone = '+00:00'`)
	timeIn0 := tk.MustQuery("select b from t").Rows()[0][0]
	c.Assert(timeIn8 != timeIn0, IsTrue, Commentf("%v == %v", timeIn8, timeIn0))
	datumTimeIn8, err := expression.GetTimeValue(tk.Se, timeIn8, mysql.TypeTimestamp, 0)
	c.Assert(err, IsNil)
	tIn8To0 := datumTimeIn8.GetMysqlTime()
	timeZoneIn8, err := time.LoadLocation("Asia/Shanghai")
	c.Assert(err, IsNil)
	err = tIn8To0.ConvertTimeZone(timeZoneIn8, time.UTC)
	c.Assert(err, IsNil)
	c.Assert(timeIn0 == tIn8To0.String(), IsTrue, Commentf("%v != %v", timeIn0, tIn8To0.String()))

	// test add index.
	tk.MustExec(`alter table t add index(b);`)
	tk.MustExec("admin check table t")
	tk.MustExec(`set time_zone = '+05:00'`)
	tk.MustExec("admin check table t")

	// 1. add a timestamp general column
	// 2. add the index
	tk.MustExec(`drop table if exists t`)
	// change timezone
	tk.MustExec(`set time_zone = 'Asia/Shanghai'`)
	tk.MustExec(`create table t(a timestamp default current_timestamp)`)
	tk.MustExec(`insert into t set a=now()`)
	tk.MustExec(`alter table t add column b timestamp as (a+1) virtual;`)
	// change timezone
	tk.MustExec(`set time_zone = '+05:00'`)
	tk.MustExec(`insert into t set a=now()`)
	tk.MustExec(`alter table t add index(b);`)
	tk.MustExec("admin check table t")
	tk.MustExec(`set time_zone = '-03:00'`)
	tk.MustExec("admin check table t")
}

func (s *testSuite) TestTiDBCurrentTS(c *C) {
	tk := testkit.NewTestKit(c, s.store)
	tk.MustQuery("select @@tidb_current_ts").Check(testkit.Rows("0"))
	tk.MustExec("begin")
	rows := tk.MustQuery("select @@tidb_current_ts").Rows()
	tsStr := rows[0][0].(string)
	txn, err := tk.Se.Txn(true)
	c.Assert(err, IsNil)
	c.Assert(tsStr, Equals, fmt.Sprintf("%d", txn.StartTS()))
	tk.MustExec("begin")
	rows = tk.MustQuery("select @@tidb_current_ts").Rows()
	newTsStr := rows[0][0].(string)
	txn, err = tk.Se.Txn(true)
	c.Assert(err, IsNil)
	c.Assert(newTsStr, Equals, fmt.Sprintf("%d", txn.StartTS()))
	c.Assert(newTsStr, Not(Equals), tsStr)
	tk.MustExec("commit")
	tk.MustQuery("select @@tidb_current_ts").Check(testkit.Rows("0"))

	_, err = tk.Exec("set @@tidb_current_ts = '1'")
	c.Assert(terror.ErrorEqual(err, variable.ErrIncorrectScope), IsTrue, Commentf("err %v", err))
}

func (s *testSuite) TestTiDBLastTxnInfo(c *C) {
	tk := testkit.NewTestKit(c, s.store)
	tk.MustExec("use test")
	tk.MustExec("drop table if exists t")
	tk.MustExec("create table t (a int primary key)")
	tk.MustQuery("select @@tidb_last_txn_info").Check(testkit.Rows(""))

	tk.MustExec("insert into t values (1)")
	rows1 := tk.MustQuery("select json_extract(@@tidb_last_txn_info, '$.start_ts'), json_extract(@@tidb_last_txn_info, '$.commit_ts')").Rows()
	c.Assert(rows1[0][0].(string), Greater, "0")
	c.Assert(rows1[0][0].(string), Less, rows1[0][1].(string))

	tk.MustExec("begin")
	tk.MustQuery("select a from t where a = 1").Check(testkit.Rows("1"))
	rows2 := tk.MustQuery("select json_extract(@@tidb_last_txn_info, '$.start_ts'), json_extract(@@tidb_last_txn_info, '$.commit_ts'), @@tidb_current_ts").Rows()
	tk.MustExec("commit")
	rows3 := tk.MustQuery("select json_extract(@@tidb_last_txn_info, '$.start_ts'), json_extract(@@tidb_last_txn_info, '$.commit_ts')").Rows()
	c.Assert(rows2[0][0], Equals, rows1[0][0])
	c.Assert(rows2[0][1], Equals, rows1[0][1])
	c.Assert(rows3[0][0], Equals, rows1[0][0])
	c.Assert(rows3[0][1], Equals, rows1[0][1])
	c.Assert(rows2[0][1], Less, rows2[0][2])

	tk.MustExec("begin")
	tk.MustExec("update t set a = a + 1 where a = 1")
	rows4 := tk.MustQuery("select json_extract(@@tidb_last_txn_info, '$.start_ts'), json_extract(@@tidb_last_txn_info, '$.commit_ts'), @@tidb_current_ts").Rows()
	tk.MustExec("commit")
	rows5 := tk.MustQuery("select json_extract(@@tidb_last_txn_info, '$.start_ts'), json_extract(@@tidb_last_txn_info, '$.commit_ts')").Rows()
	c.Assert(rows4[0][0], Equals, rows1[0][0])
	c.Assert(rows4[0][1], Equals, rows1[0][1])
	c.Assert(rows4[0][2], Equals, rows5[0][0])
	c.Assert(rows4[0][1], Less, rows4[0][2])
	c.Assert(rows4[0][2], Less, rows5[0][1])

	tk.MustExec("begin")
	tk.MustExec("update t set a = a + 1 where a = 2")
	tk.MustExec("rollback")
	rows6 := tk.MustQuery("select json_extract(@@tidb_last_txn_info, '$.start_ts'), json_extract(@@tidb_last_txn_info, '$.commit_ts')").Rows()
	c.Assert(rows6[0][0], Equals, rows5[0][0])
	c.Assert(rows6[0][1], Equals, rows5[0][1])

	tk.MustExec("begin optimistic")
	tk.MustExec("insert into t values (2)")
	_, err := tk.Exec("commit")
	c.Assert(err, NotNil)
	rows7 := tk.MustQuery("select json_extract(@@tidb_last_txn_info, '$.start_ts'), json_extract(@@tidb_last_txn_info, '$.commit_ts'), json_extract(@@tidb_last_txn_info, '$.error')").Rows()
	c.Assert(rows7[0][0], Greater, rows5[0][0])
	c.Assert(rows7[0][1], Equals, "0")
	c.Assert(strings.Contains(err.Error(), rows7[0][1].(string)), IsTrue)

	_, err = tk.Exec("set @@tidb_last_txn_info = '{}'")
	c.Assert(terror.ErrorEqual(err, variable.ErrIncorrectScope), IsTrue, Commentf("err %v", err))
}

func (s *testSerialSuite) TestTiDBLastTxnInfoCommitMode(c *C) {
	defer config.RestoreFunc()()
	config.UpdateGlobal(func(conf *config.Config) {
		conf.TiKVClient.AsyncCommit.SafeWindow = time.Second
	})

	tk := testkit.NewTestKit(c, s.store)
	tk.MustExec("use test")
	tk.MustExec("drop table if exists t")
	tk.MustExec("create table t (a int primary key, v int)")
	tk.MustExec("insert into t values (1, 1)")

	tk.MustExec("set @@tidb_enable_async_commit = 1")
	tk.MustExec("set @@tidb_enable_1pc = 0")
	tk.MustExec("update t set v = v + 1 where a = 1")
	rows := tk.MustQuery("select json_extract(@@tidb_last_txn_info, '$.txn_commit_mode'), json_extract(@@tidb_last_txn_info, '$.async_commit_fallback'), json_extract(@@tidb_last_txn_info, '$.one_pc_fallback')").Rows()
	c.Log(rows)
	c.Assert(rows[0][0], Equals, `"async_commit"`)
	c.Assert(rows[0][1], Equals, "false")
	c.Assert(rows[0][2], Equals, "false")

	tk.MustExec("set @@tidb_enable_async_commit = 0")
	tk.MustExec("set @@tidb_enable_1pc = 1")
	tk.MustExec("update t set v = v + 1 where a = 1")
	rows = tk.MustQuery("select json_extract(@@tidb_last_txn_info, '$.txn_commit_mode'), json_extract(@@tidb_last_txn_info, '$.async_commit_fallback'), json_extract(@@tidb_last_txn_info, '$.one_pc_fallback')").Rows()
	c.Assert(rows[0][0], Equals, `"1pc"`)
	c.Assert(rows[0][1], Equals, "false")
	c.Assert(rows[0][2], Equals, "false")

	tk.MustExec("set @@tidb_enable_async_commit = 0")
	tk.MustExec("set @@tidb_enable_1pc = 0")
	tk.MustExec("update t set v = v + 1 where a = 1")
	rows = tk.MustQuery("select json_extract(@@tidb_last_txn_info, '$.txn_commit_mode'), json_extract(@@tidb_last_txn_info, '$.async_commit_fallback'), json_extract(@@tidb_last_txn_info, '$.one_pc_fallback')").Rows()
	c.Assert(rows[0][0], Equals, `"2pc"`)
	c.Assert(rows[0][1], Equals, "false")
	c.Assert(rows[0][2], Equals, "false")

	c.Assert(failpoint.Enable("tikvclient/invalidMaxCommitTS", "return"), IsNil)
	defer func() {
		c.Assert(failpoint.Disable("tikvclient/invalidMaxCommitTS"), IsNil)
	}()

	tk.MustExec("set @@tidb_enable_async_commit = 1")
	tk.MustExec("set @@tidb_enable_1pc = 0")
	tk.MustExec("update t set v = v + 1 where a = 1")
	rows = tk.MustQuery("select json_extract(@@tidb_last_txn_info, '$.txn_commit_mode'), json_extract(@@tidb_last_txn_info, '$.async_commit_fallback'), json_extract(@@tidb_last_txn_info, '$.one_pc_fallback')").Rows()
	c.Log(rows)
	c.Assert(rows[0][0], Equals, `"2pc"`)
	c.Assert(rows[0][1], Equals, "true")
	c.Assert(rows[0][2], Equals, "false")

	tk.MustExec("set @@tidb_enable_async_commit = 0")
	tk.MustExec("set @@tidb_enable_1pc = 1")
	tk.MustExec("update t set v = v + 1 where a = 1")
	rows = tk.MustQuery("select json_extract(@@tidb_last_txn_info, '$.txn_commit_mode'), json_extract(@@tidb_last_txn_info, '$.async_commit_fallback'), json_extract(@@tidb_last_txn_info, '$.one_pc_fallback')").Rows()
	c.Log(rows)
	c.Assert(rows[0][0], Equals, `"2pc"`)
	c.Assert(rows[0][1], Equals, "false")
	c.Assert(rows[0][2], Equals, "true")

	tk.MustExec("set @@tidb_enable_async_commit = 1")
	tk.MustExec("set @@tidb_enable_1pc = 1")
	tk.MustExec("update t set v = v + 1 where a = 1")
	rows = tk.MustQuery("select json_extract(@@tidb_last_txn_info, '$.txn_commit_mode'), json_extract(@@tidb_last_txn_info, '$.async_commit_fallback'), json_extract(@@tidb_last_txn_info, '$.one_pc_fallback')").Rows()
	c.Log(rows)
	c.Assert(rows[0][0], Equals, `"2pc"`)
	c.Assert(rows[0][1], Equals, "true")
	c.Assert(rows[0][2], Equals, "true")
}

func (s *testSuite) TestTiDBLastQueryInfo(c *C) {
	tk := testkit.NewTestKit(c, s.store)
	tk.MustExec("use test")
	tk.MustExec("drop table if exists t")
	tk.MustExec("create table t (a int primary key, v int)")
	tk.MustQuery("select json_extract(@@tidb_last_query_info, '$.start_ts'), json_extract(@@tidb_last_query_info, '$.start_ts')").Check(testkit.Rows("0 0"))

	toUint64 := func(str interface{}) uint64 {
		res, err := strconv.ParseUint(str.(string), 10, 64)
		c.Assert(err, IsNil)
		return res
	}

	tk.MustExec("select * from t")
	rows := tk.MustQuery("select json_extract(@@tidb_last_query_info, '$.start_ts'), json_extract(@@tidb_last_query_info, '$.for_update_ts')").Rows()
	c.Assert(toUint64(rows[0][0]), Greater, uint64(0))
	c.Assert(rows[0][0], Equals, rows[0][1])

	tk.MustExec("insert into t values (1, 10)")
	rows = tk.MustQuery("select json_extract(@@tidb_last_query_info, '$.start_ts'), json_extract(@@tidb_last_query_info, '$.for_update_ts')").Rows()
	c.Assert(toUint64(rows[0][0]), Greater, uint64(0))
	c.Assert(rows[0][0], Equals, rows[0][1])
	// tidb_last_txn_info is still valid after checking query info.
	rows = tk.MustQuery("select json_extract(@@tidb_last_txn_info, '$.start_ts'), json_extract(@@tidb_last_txn_info, '$.commit_ts')").Rows()
	c.Assert(toUint64(rows[0][0]), Greater, uint64(0))
	c.Assert(rows[0][0].(string), Less, rows[0][1].(string))

	tk.MustExec("begin pessimistic")
	tk.MustExec("select * from t")
	rows = tk.MustQuery("select json_extract(@@tidb_last_query_info, '$.start_ts'), json_extract(@@tidb_last_query_info, '$.for_update_ts')").Rows()
	c.Assert(toUint64(rows[0][0]), Greater, uint64(0))
	c.Assert(rows[0][0], Equals, rows[0][1])

	tk2 := testkit.NewTestKit(c, s.store)
	tk2.MustExec("use test")
	tk2.MustExec("update t set v = 11 where a = 1")

	tk.MustExec("select * from t")
	rows = tk.MustQuery("select json_extract(@@tidb_last_query_info, '$.start_ts'), json_extract(@@tidb_last_query_info, '$.for_update_ts')").Rows()
	c.Assert(toUint64(rows[0][0]), Greater, uint64(0))
	c.Assert(rows[0][0], Equals, rows[0][1])

	tk.MustExec("update t set v = 12 where a = 1")
	rows = tk.MustQuery("select json_extract(@@tidb_last_query_info, '$.start_ts'), json_extract(@@tidb_last_query_info, '$.for_update_ts')").Rows()
	c.Assert(toUint64(rows[0][0]), Greater, uint64(0))
	c.Assert(toUint64(rows[0][0]), Less, toUint64(rows[0][1]))

	tk.MustExec("commit")

	tk.MustExec("set transaction isolation level read committed")
	tk.MustExec("begin pessimistic")
	tk.MustExec("select * from t")
	rows = tk.MustQuery("select json_extract(@@tidb_last_query_info, '$.start_ts'), json_extract(@@tidb_last_query_info, '$.for_update_ts')").Rows()
	c.Assert(toUint64(rows[0][0]), Greater, uint64(0))
	c.Assert(toUint64(rows[0][0]), Less, toUint64(rows[0][1]))

	tk.MustExec("rollback")
}

func (s *testSuite) TestSelectForUpdate(c *C) {
	tk := testkit.NewTestKit(c, s.store)
	tk.MustExec("use test")
	tk1 := testkit.NewTestKit(c, s.store)
	tk1.MustExec("use test")
	tk2 := testkit.NewTestKit(c, s.store)
	tk2.MustExec("use test")

	tk.MustExec("drop table if exists t, t1")

	txn, err := tk.Se.Txn(true)
	c.Assert(kv.ErrInvalidTxn.Equal(err), IsTrue)
	c.Assert(txn.Valid(), IsFalse)
	tk.MustExec("create table t (c1 int, c2 int, c3 int)")
	tk.MustExec("insert t values (11, 2, 3)")
	tk.MustExec("insert t values (12, 2, 3)")
	tk.MustExec("insert t values (13, 2, 3)")

	tk.MustExec("create table t1 (c1 int)")
	tk.MustExec("insert t1 values (11)")

	// conflict
	tk1.MustExec("begin")
	tk1.MustQuery("select * from t where c1=11 for update")

	tk2.MustExec("begin")
	tk2.MustExec("update t set c2=211 where c1=11")
	tk2.MustExec("commit")

	_, err = tk1.Exec("commit")
	c.Assert(err, NotNil)

	// no conflict for subquery.
	tk1.MustExec("begin")
	tk1.MustQuery("select * from t where exists(select null from t1 where t1.c1=t.c1) for update")

	tk2.MustExec("begin")
	tk2.MustExec("update t set c2=211 where c1=12")
	tk2.MustExec("commit")

	tk1.MustExec("commit")

	// not conflict
	tk1.MustExec("begin")
	tk1.MustQuery("select * from t where c1=11 for update")

	tk2.MustExec("begin")
	tk2.MustExec("update t set c2=22 where c1=12")
	tk2.MustExec("commit")

	tk1.MustExec("commit")

	// not conflict, auto commit
	tk1.MustExec("set @@autocommit=1;")
	tk1.MustQuery("select * from t where c1=11 for update")

	tk2.MustExec("begin")
	tk2.MustExec("update t set c2=211 where c1=11")
	tk2.MustExec("commit")

	tk1.MustExec("commit")

	// conflict
	tk1.MustExec("begin")
	tk1.MustQuery("select * from (select * from t for update) t join t1 for update")

	tk2.MustExec("begin")
	tk2.MustExec("update t1 set c1 = 13")
	tk2.MustExec("commit")

	_, err = tk1.Exec("commit")
	c.Assert(err, NotNil)

}

func (s *testSuite) TestSelectForUpdateOf(c *C) {
	tk := testkit.NewTestKit(c, s.store)
	tk.MustExec("use test")
	tk1 := testkit.NewTestKit(c, s.store)
	tk1.MustExec("use test")

	tk.MustExec("drop table if exists t, t1")
	tk.MustExec("create table t (i int)")
	tk.MustExec("create table t1 (i int)")
	tk.MustExec("insert t values (1)")
	tk.MustExec("insert t1 values (1)")

	tk.MustExec("begin pessimistic")
	tk.MustQuery("select * from t, t1 where t.i = t1.i for update of t").Check(testkit.Rows("1 1"))

	tk1.MustExec("begin pessimistic")

	// no lock for t
	tk1.MustQuery("select * from t1 for update").Check(testkit.Rows("1"))

	// meet lock for t1
	err := tk1.ExecToErr("select * from t for update nowait")
	c.Assert(terror.ErrorEqual(err, error2.ErrLockAcquireFailAndNoWaitSet), IsTrue, Commentf("error: ", err))

	// t1 rolled back, tk1 acquire the lock
	tk.MustExec("rollback")
	tk1.MustQuery("select * from t for update nowait").Check(testkit.Rows("1"))

	tk1.MustExec("rollback")
}

func (s *testSuite) TestEmptyEnum(c *C) {
	tk := testkit.NewTestKit(c, s.store)
	tk.MustExec("use test")
	tk.MustExec("drop table if exists t")
	tk.MustExec("create table t (e enum('Y', 'N'))")
	tk.MustExec("set sql_mode='STRICT_TRANS_TABLES'")
	_, err := tk.Exec("insert into t values (0)")
	c.Assert(terror.ErrorEqual(err, types.ErrTruncated), IsTrue, Commentf("err %v", err))
	_, err = tk.Exec("insert into t values ('abc')")
	c.Assert(terror.ErrorEqual(err, types.ErrTruncated), IsTrue, Commentf("err %v", err))

	tk.MustExec("set sql_mode=''")
	tk.MustExec("insert into t values (0)")
	tk.MustQuery("select * from t").Check(testkit.Rows(""))
	tk.MustExec("insert into t values ('abc')")
	tk.MustQuery("select * from t").Check(testkit.Rows("", ""))
	tk.MustExec("insert into t values (null)")
	tk.MustQuery("select * from t").Check(testkit.Rows("", "", "<nil>"))

	// Test https://github.com/pingcap/tidb/issues/29525.
	tk.MustExec("drop table if exists t;")
	tk.MustExec("create table t (id int auto_increment primary key, c1 enum('a', '', 'c'));")
	tk.MustExec("insert into t(c1) values (0);")
	tk.MustQuery("select id, c1+0, c1 from t;").Check(testkit.Rows("1 0 "))
	tk.MustExec("alter table t change c1 c1 enum('a', '') not null;")
	tk.MustQuery("select id, c1+0, c1 from t;").Check(testkit.Rows("1 0 "))
	tk.MustExec("insert into t(c1) values (0);")
	tk.MustQuery("select id, c1+0, c1 from t;").Check(testkit.Rows("1 0 ", "2 0 "))
}

const (
<<<<<<< HEAD
	checkDDLAddIndexPriority = 1
=======
	checkDDLAddIndexPriority = iota
>>>>>>> 4758a2be
)

type checkRequestClient struct {
	tikv.Client
	priority       kvrpcpb.CommandPri
	lowPriorityCnt uint32
	mu             struct {
		sync.RWMutex
		checkFlags uint32
	}
}

func (c *checkRequestClient) getCheckPriority() kvrpcpb.CommandPri {
	return (kvrpcpb.CommandPri)(atomic.LoadInt32((*int32)(&c.priority)))
}

func (c *checkRequestClient) SendRequest(ctx context.Context, addr string, req *tikvrpc.Request, timeout time.Duration) (*tikvrpc.Response, error) {
	resp, err := c.Client.SendRequest(ctx, addr, req, timeout)
	c.mu.RLock()
	checkFlags := c.mu.checkFlags
	c.mu.RUnlock()
	if checkFlags == checkDDLAddIndexPriority {
		if req.Type == tikvrpc.CmdScan {
			if c.getCheckPriority() != req.Priority {
				return nil, errors.New("fail to set priority")
			}
		} else if req.Type == tikvrpc.CmdPrewrite {
			if c.getCheckPriority() == kvrpcpb.CommandPri_Low {
				atomic.AddUint32(&c.lowPriorityCnt, 1)
			}
		}
	}
	return resp, err
}

type testSuiteWithCliBaseCharset struct {
	testSuiteWithCliBase
}

type testSuiteWithCliBase struct {
	store kv.Storage
	dom   *domain.Domain
	cli   *checkRequestClient
}

type testSuite1 struct {
	testSuiteWithCliBase
}

type testSerialSuite2 struct {
	testSuiteWithCliBase
}

func (s *testSuiteWithCliBase) SetUpSuite(c *C) {
	cli := &checkRequestClient{}
	hijackClient := func(c tikv.Client) tikv.Client {
		cli.Client = c
		return cli
	}
	s.cli = cli

	var err error
	s.store, err = mockstore.NewMockStore(
		mockstore.WithClientHijacker(hijackClient),
	)
	c.Assert(err, IsNil)
	session.SetStatsLease(0)
	s.dom, err = session.BootstrapSession(s.store)
	c.Assert(err, IsNil)
	s.dom.SetStatsUpdating(true)
}

func (s *testSuiteWithCliBase) TearDownSuite(c *C) {
	s.dom.Close()
	s.store.Close()
}

func (s *testSuiteWithCliBase) TearDownTest(c *C) {
	tk := testkit.NewTestKit(c, s.store)
	tk.MustExec("use test")
	r := tk.MustQuery("show tables")
	for _, tb := range r.Rows() {
		tableName := tb[0]
		tk.MustExec(fmt.Sprintf("drop table %v", tableName))
	}
}

func (s *testSuite1) TestAlterTableComment(c *C) {
	tk := testkit.NewTestKit(c, s.store)
	tk.MustExec("use test")
	tk.MustExec("drop table if exists t_1")
	tk.MustExec("create table t_1 (c1 int, c2 int, c3 int default 1, index (c1)) comment = 'test table';")
	tk.MustExec("alter table `t_1` comment 'this is table comment';")
	result := tk.MustQuery("select table_comment from information_schema.tables where table_name = 't_1';")
	result.Check(testkit.Rows("this is table comment"))
	tk.MustExec("alter table `t_1` comment 'table t comment';")
	result = tk.MustQuery("select table_comment from information_schema.tables where table_name = 't_1';")
	result.Check(testkit.Rows("table t comment"))
}

func (s *testSuite) TestTimezonePushDown(c *C) {
	tk := testkit.NewTestKit(c, s.store)
	tk.MustExec("use test")
	tk.MustExec("create table t (ts timestamp)")
	defer tk.MustExec("drop table t")
	tk.MustExec(`insert into t values ("2018-09-13 10:02:06")`)

	systemTZ := timeutil.SystemLocation()
	c.Assert(systemTZ.String(), Not(Equals), "System")
	c.Assert(systemTZ.String(), Not(Equals), "Local")
	ctx := context.Background()
	count := 0
	ctx1 := context.WithValue(ctx, "CheckSelectRequestHook", func(req *kv.Request) {
		count += 1
		dagReq := new(tipb.DAGRequest)
		err := proto.Unmarshal(req.Data, dagReq)
		c.Assert(err, IsNil)
		c.Assert(dagReq.GetTimeZoneName(), Equals, systemTZ.String())
	})
	_, err := tk.Se.Execute(ctx1, `select * from t where ts = "2018-09-13 10:02:06"`)
	c.Assert(err, IsNil)

	tk.MustExec(`set time_zone="System"`)
	_, err = tk.Se.Execute(ctx1, `select * from t where ts = "2018-09-13 10:02:06"`)
	c.Assert(err, IsNil)

	c.Assert(count, Equals, 2) // Make sure the hook function is called.
}

func (s *testSuite) TestNotFillCacheFlag(c *C) {
	tk := testkit.NewTestKit(c, s.store)
	tk.MustExec("use test")
	tk.MustExec("create table t (id int primary key)")
	defer tk.MustExec("drop table t")
	tk.MustExec("insert into t values (1)")

	tests := []struct {
		sql    string
		expect bool
	}{
		{"select SQL_NO_CACHE * from t", true},
		{"select SQL_CACHE * from t", false},
		{"select * from t", false},
	}
	count := 0
	ctx := context.Background()
	for _, test := range tests {
		ctx1 := context.WithValue(ctx, "CheckSelectRequestHook", func(req *kv.Request) {
			count++
			if req.NotFillCache != test.expect {
				c.Errorf("sql=%s, expect=%v, get=%v", test.sql, test.expect, req.NotFillCache)
			}
		})
		rs, err := tk.Se.Execute(ctx1, test.sql)
		c.Assert(err, IsNil)
		tk.ResultSetToResult(rs[0], Commentf("sql: %v", test.sql))
	}
	c.Assert(count, Equals, len(tests)) // Make sure the hook function is called.
}

func (s *testSuite) TestHandleTransfer(c *C) {
	tk := testkit.NewTestKit(c, s.store)
	tk.MustExec("use test")
	tk.MustExec("create table t(a int, index idx(a))")
	tk.MustExec("insert into t values(1), (2), (4)")
	tk.MustExec("begin")
	tk.MustExec("update t set a = 3 where a = 4")
	// test table scan read whose result need handle.
	tk.MustQuery("select * from t ignore index(idx)").Check(testkit.Rows("1", "2", "3"))
	tk.MustExec("insert into t values(4)")
	// test single read whose result need handle
	tk.MustQuery("select * from t use index(idx)").Check(testkit.Rows("1", "2", "3", "4"))
	tk.MustQuery("select * from t use index(idx) order by a desc").Check(testkit.Rows("4", "3", "2", "1"))
	tk.MustExec("update t set a = 5 where a = 3")
	tk.MustQuery("select * from t use index(idx)").Check(testkit.Rows("1", "2", "4", "5"))
	tk.MustExec("commit")

	tk.MustExec("drop table if exists t")
	tk.MustExec("create table t(a int, b int, index idx(a))")
	tk.MustExec("insert into t values(3, 3), (1, 1), (2, 2)")
	// Second test double read.
	tk.MustQuery("select * from t use index(idx) order by a").Check(testkit.Rows("1 1", "2 2", "3 3"))
}

func (s *testSuite) TestBit(c *C) {
	tk := testkit.NewTestKitWithInit(c, s.store)

	tk.MustExec("drop table if exists t")
	tk.MustExec("create table t (c1 bit(2))")
	tk.MustExec("insert into t values (0), (1), (2), (3)")
	_, err := tk.Exec("insert into t values (4)")
	c.Assert(err, NotNil)
	_, err = tk.Exec("insert into t values ('a')")
	c.Assert(err, NotNil)
	r, err := tk.Exec("select * from t where c1 = 2")
	c.Assert(err, IsNil)
	req := r.NewChunk(nil)
	err = r.Next(context.Background(), req)
	c.Assert(err, IsNil)
	c.Assert(types.BinaryLiteral(req.GetRow(0).GetBytes(0)), DeepEquals, types.NewBinaryLiteralFromUint(2, -1))
	r.Close()

	tk.MustExec("drop table if exists t")
	tk.MustExec("create table t (c1 bit(31))")
	tk.MustExec("insert into t values (0x7fffffff)")
	_, err = tk.Exec("insert into t values (0x80000000)")
	c.Assert(err, NotNil)
	_, err = tk.Exec("insert into t values (0xffffffff)")
	c.Assert(err, NotNil)
	tk.MustExec("insert into t values ('123')")
	tk.MustExec("insert into t values ('1234')")
	_, err = tk.Exec("insert into t values ('12345)")
	c.Assert(err, NotNil)

	tk.MustExec("drop table if exists t")
	tk.MustExec("create table t (c1 bit(62))")
	tk.MustExec("insert into t values ('12345678')")
	tk.MustExec("drop table if exists t")
	tk.MustExec("create table t (c1 bit(61))")
	_, err = tk.Exec("insert into t values ('12345678')")
	c.Assert(err, NotNil)

	tk.MustExec("drop table if exists t")
	tk.MustExec("create table t (c1 bit(32))")
	tk.MustExec("insert into t values (0x7fffffff)")
	tk.MustExec("insert into t values (0xffffffff)")
	_, err = tk.Exec("insert into t values (0x1ffffffff)")
	c.Assert(err, NotNil)
	tk.MustExec("insert into t values ('1234')")
	_, err = tk.Exec("insert into t values ('12345')")
	c.Assert(err, NotNil)

	tk.MustExec("drop table if exists t")
	tk.MustExec("create table t (c1 bit(64))")
	tk.MustExec("insert into t values (0xffffffffffffffff)")
	tk.MustExec("insert into t values ('12345678')")
	_, err = tk.Exec("insert into t values ('123456789')")
	c.Assert(err, NotNil)

	tk.MustExec("drop table if exists t")
	tk.MustExec("create table t (c1 bit(64))")
	tk.MustExec("insert into t values (0xffffffffffffffff)")
	tk.MustExec("insert into t values ('12345678')")
	tk.MustQuery("select * from t where c1").Check(testkit.Rows("\xff\xff\xff\xff\xff\xff\xff\xff", "12345678"))
}

func (s *testSuite) TestEnum(c *C) {
	tk := testkit.NewTestKitWithInit(c, s.store)

	tk.MustExec("drop table if exists t")
	tk.MustExec("create table t (c enum('a', 'b', 'c'))")
	tk.MustExec("insert into t values ('a'), (2), ('c')")
	tk.MustQuery("select * from t where c = 'a'").Check(testkit.Rows("a"))

	tk.MustQuery("select c + 1 from t where c = 2").Check(testkit.Rows("3"))

	tk.MustExec("delete from t")
	tk.MustExec("insert into t values ()")
	tk.MustExec("insert into t values (null), ('1')")
	tk.MustQuery("select c + 1 from t where c = 1").Check(testkit.Rows("2"))

	tk.MustExec("delete from t")
	tk.MustExec("insert into t values(1), (2), (3)")
	tk.MustQuery("select * from t where c").Check(testkit.Rows("a", "b", "c"))
}

func (s *testSuite) TestSet(c *C) {
	tk := testkit.NewTestKitWithInit(c, s.store)

	tk.MustExec("drop table if exists t")
	tk.MustExec("create table t (c set('a', 'b', 'c'))")
	tk.MustExec("insert into t values ('a'), (2), ('c'), ('a,b'), ('b,a')")
	tk.MustQuery("select * from t where c = 'a'").Check(testkit.Rows("a"))

	tk.MustQuery("select * from t where c = 'a,b'").Check(testkit.Rows("a,b", "a,b"))

	tk.MustQuery("select c + 1 from t where c = 2").Check(testkit.Rows("3"))

	tk.MustExec("delete from t")
	tk.MustExec("insert into t values ()")
	tk.MustExec("insert into t values (null), ('1')")
	tk.MustQuery("select c + 1 from t where c = 1").Check(testkit.Rows("2"))

	tk.MustExec("delete from t")
	tk.MustExec("insert into t values(3)")
	tk.MustQuery("select * from t where c").Check(testkit.Rows("a,b"))
}

func (s *testSuite) TestSubqueryInValues(c *C) {
	tk := testkit.NewTestKitWithInit(c, s.store)

	tk.MustExec("drop table if exists t")
	tk.MustExec("create table t (id int, name varchar(20))")
	tk.MustExec("drop table if exists t1")
	tk.MustExec("create table t1 (gid int)")

	tk.MustExec("insert into t1 (gid) value (1)")
	tk.MustExec("insert into t (id, name) value ((select gid from t1) ,'asd')")
	tk.MustQuery("select * from t").Check(testkit.Rows("1 asd"))
}

func (s *testSuite) TestEnhancedRangeAccess(c *C) {
	tk := testkit.NewTestKitWithInit(c, s.store)

	tk.MustExec("drop table if exists t")
	tk.MustExec("create table t (a int primary key, b int)")
	tk.MustExec("insert into t values(1, 2), (2, 1)")
	tk.MustQuery("select * from t where (a = 1 and b = 2) or (a = 2 and b = 1)").Check(testkit.Rows("1 2", "2 1"))
	tk.MustQuery("select * from t where (a = 1 and b = 1) or (a = 2 and b = 2)").Check(nil)
}

// TestMaxInt64Handle Issue #4810
func (s *testSuite) TestMaxInt64Handle(c *C) {
	tk := testkit.NewTestKitWithInit(c, s.store)

	tk.MustExec("drop table if exists t")
	tk.MustExec("create table t(id bigint, PRIMARY KEY (id))")
	tk.MustExec("insert into t values(9223372036854775807)")
	tk.MustExec("select * from t where id = 9223372036854775807")
	tk.MustQuery("select * from t where id = 9223372036854775807;").Check(testkit.Rows("9223372036854775807"))
	tk.MustQuery("select * from t").Check(testkit.Rows("9223372036854775807"))
	_, err := tk.Exec("insert into t values(9223372036854775807)")
	c.Assert(err, NotNil)
	tk.MustExec("delete from t where id = 9223372036854775807")
	tk.MustQuery("select * from t").Check(nil)
}

func (s *testSuite) TestTableScanWithPointRanges(c *C) {
	tk := testkit.NewTestKitWithInit(c, s.store)

	tk.MustExec("drop table if exists t")
	tk.MustExec("create table t(id int, PRIMARY KEY (id))")
	tk.MustExec("insert into t values(1), (5), (10)")
	tk.MustQuery("select * from t where id in(1, 2, 10)").Check(testkit.Rows("1", "10"))
}

func (s *testSuite) TestUnsignedPk(c *C) {
	tk := testkit.NewTestKitWithInit(c, s.store)

	tk.MustExec("drop table if exists t")
	tk.MustExec("create table t(id bigint unsigned primary key)")
	var num1, num2 uint64 = math.MaxInt64 + 1, math.MaxInt64 + 2
	tk.MustExec(fmt.Sprintf("insert into t values(%v), (%v), (1), (2)", num1, num2))
	num1Str := strconv.FormatUint(num1, 10)
	num2Str := strconv.FormatUint(num2, 10)
	tk.MustQuery("select * from t order by id").Check(testkit.Rows("1", "2", num1Str, num2Str))
	tk.MustQuery("select * from t where id not in (2)").Check(testkit.Rows(num1Str, num2Str, "1"))
	tk.MustExec("drop table t")
	tk.MustExec("create table t(a bigint unsigned primary key, b int, index idx(b))")
	tk.MustExec("insert into t values(9223372036854775808, 1), (1, 1)")
	tk.MustQuery("select * from t use index(idx) where b = 1 and a < 2").Check(testkit.Rows("1 1"))
	tk.MustQuery("select * from t use index(idx) where b = 1 order by b, a").Check(testkit.Rows("1 1", "9223372036854775808 1"))
}

func (s *testSuite) TestSignedCommonHandle(c *C) {
	tk := testkit.NewTestKitWithInit(c, s.store)

	tk.Se.GetSessionVars().EnableClusteredIndex = variable.ClusteredIndexDefModeOn
	tk.MustExec("drop table if exists t")
	tk.MustExec("create table t(k1 int, k2 int, primary key(k1, k2))")
	tk.MustExec("insert into t(k1, k2) value(-100, 1), (-50, 1), (0, 0), (1, 1), (3, 3)")
	tk.MustQuery("select k1 from t order by k1").Check(testkit.Rows("-100", "-50", "0", "1", "3"))
	tk.MustQuery("select k1 from t order by k1 desc").Check(testkit.Rows("3", "1", "0", "-50", "-100"))
	tk.MustQuery("select k1 from t where k1 < -51").Check(testkit.Rows("-100"))
	tk.MustQuery("select k1 from t where k1 < -1").Check(testkit.Rows("-100", "-50"))
	tk.MustQuery("select k1 from t where k1 <= 0").Check(testkit.Rows("-100", "-50", "0"))
	tk.MustQuery("select k1 from t where k1 < 2").Check(testkit.Rows("-100", "-50", "0", "1"))
	tk.MustQuery("select k1 from t where k1 < -1 and k1 > -90").Check(testkit.Rows("-50"))
}

func (s *testSuite) TestContainDotColumn(c *C) {
	tk := testkit.NewTestKit(c, s.store)

	tk.MustExec("use test")
	tk.MustExec("drop table if exists test.t1")
	tk.MustExec("create table test.t1(t1.a char)")
	tk.MustExec("drop table if exists t2")
	tk.MustExec("create table t2(a char, t2.b int)")

	tk.MustExec("drop table if exists t3")
	_, err := tk.Exec("create table t3(s.a char);")
	terr := errors.Cause(err).(*terror.Error)
	c.Assert(terr.Code(), Equals, errors.ErrCode(mysql.ErrWrongTableName))
}

func (s *testSuite) TestCheckIndex(c *C) {
	s.ctx = mock.NewContext()
	s.ctx.Store = s.store
	se, err := session.CreateSession4Test(s.store)
	c.Assert(err, IsNil)
	defer se.Close()

	_, err = se.Execute(context.Background(), "create database test_admin")
	c.Assert(err, IsNil)
	_, err = se.Execute(context.Background(), "use test_admin")
	c.Assert(err, IsNil)
	_, err = se.Execute(context.Background(), "create table t (pk int primary key, c int default 1, c1 int default 1, unique key c(c))")
	c.Assert(err, IsNil)
	is := s.domain.InfoSchema()
	db := model.NewCIStr("test_admin")
	dbInfo, ok := is.SchemaByName(db)
	c.Assert(ok, IsTrue)
	tblName := model.NewCIStr("t")
	tbl, err := is.TableByName(db, tblName)
	c.Assert(err, IsNil)
	tbInfo := tbl.Meta()

	alloc := autoid.NewAllocator(s.store, dbInfo.ID, tbInfo.ID, false, autoid.RowIDAllocType)
	tb, err := tables.TableFromMeta(autoid.NewAllocators(alloc), tbInfo)
	c.Assert(err, IsNil)

	_, err = se.Execute(context.Background(), "admin check index t c")
	c.Assert(err, IsNil)

	_, err = se.Execute(context.Background(), "admin check index t C")
	c.Assert(err, IsNil)

	// set data to:
	// index     data (handle, data): (1, 10), (2, 20)
	// table     data (handle, data): (1, 10), (2, 20)
	recordVal1 := types.MakeDatums(int64(1), int64(10), int64(11))
	recordVal2 := types.MakeDatums(int64(2), int64(20), int64(21))
	c.Assert(s.ctx.NewTxn(context.Background()), IsNil)
	_, err = tb.AddRecord(s.ctx, recordVal1)
	c.Assert(err, IsNil)
	_, err = tb.AddRecord(s.ctx, recordVal2)
	c.Assert(err, IsNil)
	txn, err := s.ctx.Txn(true)
	c.Assert(err, IsNil)
	c.Assert(txn.Commit(context.Background()), IsNil)

	mockCtx := mock.NewContext()
	idx := tb.Indices()[0]
	sc := &stmtctx.StatementContext{TimeZone: time.Local}

	_, err = se.Execute(context.Background(), "admin check index t idx_inexistent")
	c.Assert(strings.Contains(err.Error(), "not exist"), IsTrue)

	// set data to:
	// index     data (handle, data): (1, 10), (2, 20), (3, 30)
	// table     data (handle, data): (1, 10), (2, 20), (4, 40)
	txn, err = s.store.Begin()
	c.Assert(err, IsNil)
	_, err = idx.Create(mockCtx, txn, types.MakeDatums(int64(30)), kv.IntHandle(3), nil)
	c.Assert(err, IsNil)
	key := tablecodec.EncodeRowKey(tb.Meta().ID, kv.IntHandle(4).Encoded())
	setColValue(c, txn, key, types.NewDatum(int64(40)))
	err = txn.Commit(context.Background())
	c.Assert(err, IsNil)
	_, err = se.Execute(context.Background(), "admin check index t c")
	c.Assert(err, NotNil)
	c.Assert(err.Error(), Equals, "[admin:8223]data inconsistency in table: t, index: c, handle: 3, index-values:\"handle: 3, values: [KindInt64 30 KindInt64 3]\" != record-values:\"\"")

	// set data to:
	// index     data (handle, data): (1, 10), (2, 20), (3, 30), (4, 40)
	// table     data (handle, data): (1, 10), (2, 20), (4, 40)
	txn, err = s.store.Begin()
	c.Assert(err, IsNil)
	_, err = idx.Create(mockCtx, txn, types.MakeDatums(int64(40)), kv.IntHandle(4), nil)
	c.Assert(err, IsNil)
	err = txn.Commit(context.Background())
	c.Assert(err, IsNil)
	_, err = se.Execute(context.Background(), "admin check index t c")
	c.Assert(strings.Contains(err.Error(), "table count 3 != index(c) count 4"), IsTrue)

	// set data to:
	// index     data (handle, data): (1, 10), (4, 40)
	// table     data (handle, data): (1, 10), (2, 20), (4, 40)
	txn, err = s.store.Begin()
	c.Assert(err, IsNil)
	err = idx.Delete(sc, txn, types.MakeDatums(int64(30)), kv.IntHandle(3))
	c.Assert(err, IsNil)
	err = idx.Delete(sc, txn, types.MakeDatums(int64(20)), kv.IntHandle(2))
	c.Assert(err, IsNil)
	err = txn.Commit(context.Background())
	c.Assert(err, IsNil)
	_, err = se.Execute(context.Background(), "admin check index t c")
	c.Assert(strings.Contains(err.Error(), "table count 3 != index(c) count 2"), IsTrue)

	// TODO: pass the case below：
	// set data to:
	// index     data (handle, data): (1, 10), (4, 40), (2, 30)
	// table     data (handle, data): (1, 10), (2, 20), (4, 40)
}

func setColValue(c *C, txn kv.Transaction, key kv.Key, v types.Datum) {
	row := []types.Datum{v, {}}
	colIDs := []int64{2, 3}
	sc := &stmtctx.StatementContext{TimeZone: time.Local}
	rd := rowcodec.Encoder{Enable: true}
	value, err := tablecodec.EncodeRow(sc, row, colIDs, nil, nil, &rd)
	c.Assert(err, IsNil)
	err = txn.Set(key, value)
	c.Assert(err, IsNil)
}

func (s *testSuite) TestCheckTable(c *C) {
	tk := testkit.NewTestKit(c, s.store)

	// Test 'admin check table' when the table has a unique index with null values.
	tk.MustExec("use test")
	tk.MustExec("drop table if exists admin_test;")
	tk.MustExec("create table admin_test (c1 int, c2 int, c3 int default 1, index (c1), unique key(c2));")
	tk.MustExec("insert admin_test (c1, c2) values (1, 1), (2, 2), (NULL, NULL);")
	tk.MustExec("admin check table admin_test;")
}

func (s *testSuite) TestCheckTableClusterIndex(c *C) {
	tk := testkit.NewTestKit(c, s.store)

	tk.MustExec("use test;")
	tk.Se.GetSessionVars().EnableClusteredIndex = variable.ClusteredIndexDefModeOn
	tk.MustExec("drop table if exists admin_test;")
	tk.MustExec("create table admin_test (c1 int, c2 int, c3 int default 1, primary key (c1, c2), index (c1), unique key(c2));")
	tk.MustExec("insert admin_test (c1, c2) values (1, 1), (2, 2), (3, 3);")
	tk.MustExec("admin check table admin_test;")
}

func (s *testSuite) TestCoprocessorStreamingFlag(c *C) {
	tk := testkit.NewTestKit(c, s.store)

	tk.MustExec("use test")
	tk.MustExec("create table t (id int, value int, index idx(id))")
	// Add some data to make statistics work.
	for i := 0; i < 100; i++ {
		tk.MustExec(fmt.Sprintf("insert into t values (%d, %d)", i, i))
	}

	tests := []struct {
		sql    string
		expect bool
	}{
		{"select * from t", true},                         // TableReader
		{"select * from t where id = 5", true},            // IndexLookup
		{"select * from t where id > 5", true},            // Filter
		{"select * from t limit 3", false},                // Limit
		{"select avg(id) from t", false},                  // Aggregate
		{"select * from t order by value limit 3", false}, // TopN
	}

	ctx := context.Background()
	for _, test := range tests {
		ctx1 := context.WithValue(ctx, "CheckSelectRequestHook", func(req *kv.Request) {
			if req.Streaming != test.expect {
				c.Errorf("sql=%s, expect=%v, get=%v", test.sql, test.expect, req.Streaming)
			}
		})
		rs, err := tk.Se.Execute(ctx1, test.sql)
		c.Assert(err, IsNil)
		tk.ResultSetToResult(rs[0], Commentf("sql: %v", test.sql))
	}
}

func (s *testSuite) TestIncorrectLimitArg(c *C) {
	tk := testkit.NewTestKit(c, s.store)

	tk.MustExec(`use test;`)
	tk.MustExec(`drop table if exists t;`)
	tk.MustExec(`create table t(a bigint);`)
	tk.MustExec(`prepare stmt1 from 'select * from t limit ?';`)
	tk.MustExec(`prepare stmt2 from 'select * from t limit ?, ?';`)
	tk.MustExec(`set @a = -1;`)
	tk.MustExec(`set @b =  1;`)

	var err error
	_, err = tk.Se.Execute(context.TODO(), `execute stmt1 using @a;`)
	c.Assert(err.Error(), Equals, `[planner:1210]Incorrect arguments to LIMIT`)

	_, err = tk.Se.Execute(context.TODO(), `execute stmt2 using @b, @a;`)
	c.Assert(err.Error(), Equals, `[planner:1210]Incorrect arguments to LIMIT`)
}

func (s *testSuite) TestLimit(c *C) {
	tk := testkit.NewTestKit(c, s.store)
	tk.MustExec(`use test;`)
	tk.MustExec(`drop table if exists t;`)
	tk.MustExec(`create table t(a bigint, b bigint);`)
	tk.MustExec(`insert into t values(1, 1), (2, 2), (3, 30), (4, 40), (5, 5), (6, 6);`)
	tk.MustQuery(`select * from t order by a limit 1, 1;`).Check(testkit.Rows(
		"2 2",
	))
	tk.MustQuery(`select * from t order by a limit 1, 2;`).Check(testkit.Rows(
		"2 2",
		"3 30",
	))
	tk.MustQuery(`select * from t order by a limit 1, 3;`).Check(testkit.Rows(
		"2 2",
		"3 30",
		"4 40",
	))
	tk.MustQuery(`select * from t order by a limit 1, 4;`).Check(testkit.Rows(
		"2 2",
		"3 30",
		"4 40",
		"5 5",
	))

	// test inline projection
	tk.MustQuery(`select a from t where a > 0 limit 1, 1;`).Check(testkit.Rows(
		"2",
	))
	tk.MustQuery(`select a from t where a > 0 limit 1, 2;`).Check(testkit.Rows(
		"2",
		"3",
	))
	tk.MustQuery(`select b from t where a > 0 limit 1, 3;`).Check(testkit.Rows(
		"2",
		"30",
		"40",
	))
	tk.MustQuery(`select b from t where a > 0 limit 1, 4;`).Check(testkit.Rows(
		"2",
		"30",
		"40",
		"5",
	))

	// test @@tidb_init_chunk_size=2
	tk.MustExec(`set @@tidb_init_chunk_size=2;`)
	tk.MustQuery(`select * from t where a > 0 limit 2, 1;`).Check(testkit.Rows(
		"3 30",
	))
	tk.MustQuery(`select * from t where a > 0 limit 2, 2;`).Check(testkit.Rows(
		"3 30",
		"4 40",
	))
	tk.MustQuery(`select * from t where a > 0 limit 2, 3;`).Check(testkit.Rows(
		"3 30",
		"4 40",
		"5 5",
	))
	tk.MustQuery(`select * from t where a > 0 limit 2, 4;`).Check(testkit.Rows(
		"3 30",
		"4 40",
		"5 5",
		"6 6",
	))

	// test inline projection
	tk.MustQuery(`select a from t order by a limit 2, 1;`).Check(testkit.Rows(
		"3",
	))
	tk.MustQuery(`select b from t order by a limit 2, 2;`).Check(testkit.Rows(
		"30",
		"40",
	))
	tk.MustQuery(`select a from t order by a limit 2, 3;`).Check(testkit.Rows(
		"3",
		"4",
		"5",
	))
	tk.MustQuery(`select b from t order by a limit 2, 4;`).Check(testkit.Rows(
		"30",
		"40",
		"5",
		"6",
	))
}

func (s *testSuite3) TestYearTypeDeleteIndex(c *C) {
	tk := testkit.NewTestKit(c, s.store)
	tk.MustExec("use test")
	tk.MustExec("drop table if exists t")
	tk.MustExec("create table t(a YEAR, PRIMARY KEY(a));")
	tk.MustExec("insert into t set a = '2151';")
	tk.MustExec("delete from t;")
	tk.MustExec("admin check table t")
}

func (s *testSuite3) TestForSelectScopeInUnion(c *C) {
	// A union B for update, the "for update" option belongs to union statement, so
	// it should works on both A and B.
	tk1 := testkit.NewTestKit(c, s.store)
	tk2 := testkit.NewTestKit(c, s.store)
	tk1.MustExec("use test")
	tk1.MustExec("drop table if exists t")
	tk1.MustExec("create table t(a int)")
	tk1.MustExec("insert into t values (1)")

	tk1.MustExec("begin")
	// 'For update' would act on the second select.
	tk1.MustQuery("select 1 as a union select a from t for update")

	tk2.MustExec("use test")
	tk2.MustExec("update t set a = a + 1")

	// As tk1 use select 'for update', it should detect conflict and fail.
	_, err := tk1.Exec("commit")
	c.Assert(err, NotNil)

	tk1.MustExec("begin")
	tk1.MustQuery("select 1 as a union select a from t limit 5 for update")
	tk1.MustQuery("select 1 as a union select a from t order by a for update")

	tk2.MustExec("update t set a = a + 1")

	_, err = tk1.Exec("commit")
	c.Assert(err, NotNil)
}

func (s *testSuite3) TestUnsignedDecimalOverflow(c *C) {
	tests := []struct {
		input  interface{}
		hasErr bool
		err    string
	}{{
		-1,
		true,
		"Out of range value for column",
	}, {
		"-1.1e-1",
		true,
		"Out of range value for column",
	}, {
		-1.1,
		true,
		"Out of range value for column",
	}, {
		-0,
		false,
		"",
	},
	}
	tk := testkit.NewTestKit(c, s.store)
	tk.MustExec("use test")
	tk.MustExec("drop table if exists t")
	tk.MustExec("create table t(a decimal(10,2) unsigned)")
	for _, t := range tests {
		res, err := tk.Exec("insert into t values (?)", t.input)
		if res != nil {
			defer res.Close()
		}
		if t.hasErr {
			c.Assert(err, NotNil)
			c.Assert(strings.Contains(err.Error(), t.err), IsTrue)
		} else {
			c.Assert(err, IsNil)
		}
		if res != nil {
			c.Assert(res.Close(), IsNil)
		}
	}

	tk.MustExec("set sql_mode=''")
	tk.MustExec("delete from t")
	tk.MustExec("insert into t values (?)", -1)
	r := tk.MustQuery("select a from t limit 1")
	r.Check(testkit.Rows("0.00"))
}

func (s *testSuite3) TestIndexJoinTableDualPanic(c *C) {
	tk := testkit.NewTestKit(c, s.store)
	tk.MustExec("use test")
	tk.MustExec("drop table if exists a")
	tk.MustExec("create table a (f1 int, f2 varchar(32), primary key (f1))")
	tk.MustExec("insert into a (f1,f2) values (1,'a'), (2,'b'), (3,'c')")
	// TODO here: index join cause the data race of txn.
	tk.MustQuery("select /*+ inl_merge_join(a) */ a.* from a inner join (select 1 as k1,'k2-1' as k2) as k on a.f1=k.k1;").
		Check(testkit.Rows("1 a"))
}

func (s *testSuite3) TestSortLeftJoinWithNullColumnInRightChildPanic(c *C) {
	tk := testkit.NewTestKit(c, s.store)
	tk.MustExec("use test")
	tk.MustExec("drop table if exists t1, t2")
	tk.MustExec("create table t1(a int)")
	tk.MustExec("create table t2(a int)")
	tk.MustExec("insert into t1(a) select 1;")
	tk.MustQuery("select b.n from t1 left join (select a as a, null as n from t2) b on b.a = t1.a order by t1.a").
		Check(testkit.Rows("<nil>"))
}

func (s *testSuiteP1) TestUnionAutoSignedCast(c *C) {
	tk := testkit.NewTestKit(c, s.store)
	tk.MustExec("use test")
	tk.MustExec("drop table if exists t1,t2")
	tk.MustExec("create table t1 (id int, i int, b bigint, d double, dd decimal)")
	tk.MustExec("create table t2 (id int, i int unsigned, b bigint unsigned, d double unsigned, dd decimal unsigned)")
	tk.MustExec("insert into t1 values(1, -1, -1, -1.1, -1)")
	tk.MustExec("insert into t2 values(2, 1, 1, 1.1, 1)")
	tk.MustQuery("select * from t1 union select * from t2 order by id").
		Check(testkit.Rows("1 -1 -1 -1.1 -1", "2 1 1 1.1 1"))
	tk.MustQuery("select id, i, b, d, dd from t2 union select id, i, b, d, dd from t1 order by id").
		Check(testkit.Rows("1 -1 -1 -1.1 -1", "2 1 1 1.1 1"))
	tk.MustQuery("select id, i from t2 union select id, cast(i as unsigned int) from t1 order by id").
		Check(testkit.Rows("1 18446744073709551615", "2 1"))
	tk.MustQuery("select dd from t2 union all select dd from t2").
		Check(testkit.Rows("1", "1"))

	tk.MustExec("drop table if exists t3,t4")
	tk.MustExec("create table t3 (id int, v int)")
	tk.MustExec("create table t4 (id int, v double unsigned)")
	tk.MustExec("insert into t3 values (1, -1)")
	tk.MustExec("insert into t4 values (2, 1)")
	tk.MustQuery("select id, v from t3 union select id, v from t4 order by id").
		Check(testkit.Rows("1 -1", "2 1"))
	tk.MustQuery("select id, v from t4 union select id, v from t3 order by id").
		Check(testkit.Rows("1 -1", "2 1"))

	tk.MustExec("drop table if exists t5,t6,t7")
	tk.MustExec("create table t5 (id int, v bigint unsigned)")
	tk.MustExec("create table t6 (id int, v decimal)")
	tk.MustExec("create table t7 (id int, v bigint)")
	tk.MustExec("insert into t5 values (1, 1)")
	tk.MustExec("insert into t6 values (2, -1)")
	tk.MustExec("insert into t7 values (3, -1)")
	tk.MustQuery("select id, v from t5 union select id, v from t6 order by id").
		Check(testkit.Rows("1 1", "2 -1"))
	tk.MustQuery("select id, v from t5 union select id, v from t7 union select id, v from t6 order by id").
		Check(testkit.Rows("1 1", "2 -1", "3 -1"))
}

func (s *testSuiteP1) TestUpdateClustered(c *C) {
	tk := testkit.NewTestKit(c, s.store)
	tk.MustExec("use test")

	type resultChecker struct {
		check  string
		assert []string
	}

	for _, clustered := range []string{"", "clustered"} {
		tests := []struct {
			initSchema  []string
			initData    []string
			dml         string
			resultCheck []resultChecker
		}{
			{ // left join + update both + match & unmatched + pk
				[]string{
					"drop table if exists a, b",
					"create table a (k1 int, k2 int, v int)",
					fmt.Sprintf("create table b (a int not null, k1 int, k2 int, v int, primary key(k1, k2) %s)", clustered),
				},
				[]string{
					"insert into a values (1, 1, 1), (2, 2, 2)", // unmatched + matched
					"insert into b values (2, 2, 2, 2)",
				},
				"update a left join b on a.k1 = b.k1 and a.k2 = b.k2 set a.v = 20, b.v = 100, a.k1 = a.k1 + 1, b.k1 = b.k1 + 1, a.k2 = a.k2 + 2, b.k2 = b.k2 + 2",
				[]resultChecker{
					{
						"select * from b",
						[]string{"2 3 4 100"},
					},
					{
						"select * from a",
						[]string{"2 3 20", "3 4 20"},
					},
				},
			},
			{ // left join + update both + match & unmatched + pk
				[]string{
					"drop table if exists a, b",
					"create table a (k1 int, k2 int, v int)",
					fmt.Sprintf("create table b (a int not null, k1 int, k2 int, v int, primary key(k1, k2) %s)", clustered),
				},
				[]string{
					"insert into a values (1, 1, 1), (2, 2, 2)", // unmatched + matched
					"insert into b values (2, 2, 2, 2)",
				},
				"update a left join b on a.k1 = b.k1 and a.k2 = b.k2 set a.k1 = a.k1 + 1, a.k2 = a.k2 + 2, b.k1 = b.k1 + 1, b.k2 = b.k2 + 2,  a.v = 20, b.v = 100",
				[]resultChecker{
					{
						"select * from b",
						[]string{"2 3 4 100"},
					},
					{
						"select * from a",
						[]string{"2 3 20", "3 4 20"},
					},
				},
			},
			{ // left join + update both + match & unmatched + prefix pk
				[]string{
					"drop table if exists a, b",
					"create table a (k1 varchar(100), k2 varchar(100), v varchar(100))",
					fmt.Sprintf("create table b (a varchar(100) not null, k1 varchar(100), k2 varchar(100), v varchar(100), primary key(k1(1), k2(1)) %s, key kk1(k1(1), v(1)))", clustered),
				},
				[]string{
					"insert into a values ('11', '11', '11'), ('22', '22', '22')", // unmatched + matched
					"insert into b values ('22', '22', '22', '22')",
				},
				"update a left join b on a.k1 = b.k1 and a.k2 = b.k2 set a.k1 = a.k1 + 1, a.k2 = a.k2 + 2, b.k1 = b.k1 + 1, b.k2 = b.k2 + 2, a.v = 20, b.v = 100",
				[]resultChecker{
					{
						"select * from b",
						[]string{"22 23 24 100"},
					},
					{
						"select * from a",
						[]string{"12 13 20", "23 24 20"},
					},
				},
			},
			{ // right join + update both + match & unmatched + prefix pk
				[]string{
					"drop table if exists a, b",
					"create table a (k1 varchar(100), k2 varchar(100), v varchar(100))",
					fmt.Sprintf("create table b (a varchar(100) not null, k1 varchar(100), k2 varchar(100), v varchar(100), primary key(k1(1), k2(1)) %s, key kk1(k1(1), v(1)))", clustered),
				},
				[]string{
					"insert into a values ('11', '11', '11'), ('22', '22', '22')", // unmatched + matched
					"insert into b values ('22', '22', '22', '22')",
				},
				"update b right join a on a.k1 = b.k1 and a.k2 = b.k2 set a.k1 = a.k1 + 1, a.k2 = a.k2 + 2, b.k1 = b.k1 + 1, b.k2 = b.k2 + 2, a.v = 20, b.v = 100",
				[]resultChecker{
					{
						"select * from b",
						[]string{"22 23 24 100"},
					},
					{
						"select * from a",
						[]string{"12 13 20", "23 24 20"},
					},
				},
			},
			{ // inner join + update both + match & unmatched + prefix pk
				[]string{
					"drop table if exists a, b",
					"create table a (k1 varchar(100), k2 varchar(100), v varchar(100))",
					fmt.Sprintf("create table b (a varchar(100) not null, k1 varchar(100), k2 varchar(100), v varchar(100), primary key(k1(1), k2(1)) %s, key kk1(k1(1), v(1)))", clustered),
				},
				[]string{
					"insert into a values ('11', '11', '11'), ('22', '22', '22')", // unmatched + matched
					"insert into b values ('22', '22', '22', '22')",
				},
				"update b join a on a.k1 = b.k1 and a.k2 = b.k2 set a.k1 = a.k1 + 1, a.k2 = a.k2 + 2, b.k1 = b.k1 + 1, b.k2 = b.k2 + 2, a.v = 20, b.v = 100",
				[]resultChecker{
					{
						"select * from b",
						[]string{"22 23 24 100"},
					},
					{
						"select * from a",
						[]string{"11 11 11", "23 24 20"},
					},
				},
			},
			{
				[]string{
					"drop table if exists a, b",
					"create table a (k1 varchar(100), k2 varchar(100), v varchar(100))",
					fmt.Sprintf("create table b (a varchar(100) not null, k1 varchar(100), k2 varchar(100), v varchar(100), primary key(k1(1), k2(1)) %s, key kk1(k1(1), v(1)))", clustered),
				},
				[]string{
					"insert into a values ('11', '11', '11'), ('22', '22', '22')", // unmatched + matched
					"insert into b values ('22', '22', '22', '22')",
				},
				"update a set a.k1 = a.k1 + 1, a.k2 = a.k2 + 2, a.v = 20 where exists (select 1 from b where a.k1 = b.k1 and a.k2 = b.k2)",
				[]resultChecker{
					{
						"select * from b",
						[]string{"22 22 22 22"},
					},
					{
						"select * from a",
						[]string{"11 11 11", "23 24 20"},
					},
				},
			},
		}

		for _, test := range tests {
			for _, s := range test.initSchema {
				tk.MustExec(s)
			}
			for _, s := range test.initData {
				tk.MustExec(s)
			}
			tk.MustExec(test.dml)
			for _, checker := range test.resultCheck {
				tk.MustQuery(checker.check).Check(testkit.Rows(checker.assert...))
			}
			tk.MustExec("admin check table a")
			tk.MustExec("admin check table b")
		}
	}
}

func (s *testSuite6) TestUpdateJoin(c *C) {
	tk := testkit.NewTestKit(c, s.store)
	tk.MustExec("use test")
	tk.MustExec("drop table if exists t1, t2, t3, t4, t5, t6, t7")
	tk.MustExec("create table t1(k int, v int)")
	tk.MustExec("create table t2(k int, v int)")
	tk.MustExec("create table t3(id int auto_increment, k int, v int, primary key(id))")
	tk.MustExec("create table t4(k int, v int)")
	tk.MustExec("create table t5(v int, k int, primary key(k))")
	tk.MustExec("insert into t1 values (1, 1)")
	tk.MustExec("insert into t4 values (3, 3)")
	tk.MustExec("create table t6 (id int, v longtext)")
	tk.MustExec("create table t7 (x int, id int, v longtext, primary key(id))")

	// test the normal case that update one row for a single table.
	tk.MustExec("update t1 set v = 0 where k = 1")
	tk.MustQuery("select k, v from t1 where k = 1").Check(testkit.Rows("1 0"))

	// test the case that the table with auto_increment or none-null columns as the right table of left join.
	tk.MustExec("update t1 left join t3 on t1.k = t3.k set t1.v = 1")
	tk.MustQuery("select k, v from t1").Check(testkit.Rows("1 1"))
	tk.MustQuery("select id, k, v from t3").Check(testkit.Rows())

	// test left join and the case that the right table has no matching record but has updated the right table columns.
	tk.MustExec("update t1 left join t2 on t1.k = t2.k set t1.v = t2.v, t2.v = 3")
	tk.MustQuery("select k, v from t1").Check(testkit.Rows("1 <nil>"))
	tk.MustQuery("select k, v from t2").Check(testkit.Rows())

	// test the case that the update operation in the left table references data in the right table while data of the right table columns is modified.
	tk.MustExec("update t1 left join t2 on t1.k = t2.k set t2.v = 3, t1.v = t2.v")
	tk.MustQuery("select k, v from t1").Check(testkit.Rows("1 <nil>"))
	tk.MustQuery("select k, v from t2").Check(testkit.Rows())

	// test right join and the case that the left table has no matching record but has updated the left table columns.
	tk.MustExec("update t2 right join t1 on t2.k = t1.k set t2.v = 4, t1.v = 0")
	tk.MustQuery("select k, v from t1").Check(testkit.Rows("1 0"))
	tk.MustQuery("select k, v from t2").Check(testkit.Rows())

	// test the case of right join and left join at the same time.
	tk.MustExec("update t1 left join t2 on t1.k = t2.k right join t4 on t4.k = t2.k set t1.v = 4, t2.v = 4, t4.v = 4")
	tk.MustQuery("select k, v from t1").Check(testkit.Rows("1 0"))
	tk.MustQuery("select k, v from t2").Check(testkit.Rows())
	tk.MustQuery("select k, v from t4").Check(testkit.Rows("3 4"))

	// test normal left join and the case that the right table has matching rows.
	tk.MustExec("insert t2 values (1, 10)")
	tk.MustExec("update t1 left join t2 on t1.k = t2.k set t2.v = 11")
	tk.MustQuery("select k, v from t2").Check(testkit.Rows("1 11"))

	// test the case of continuously joining the same table and updating the unmatching records.
	tk.MustExec("update t1 t11 left join t2 on t11.k = t2.k left join t1 t12 on t2.v = t12.k set t12.v = 233, t11.v = 111")
	tk.MustQuery("select k, v from t1").Check(testkit.Rows("1 111"))
	tk.MustQuery("select k, v from t2").Check(testkit.Rows("1 11"))

	// test the left join case that the left table has records but all records are null.
	tk.MustExec("delete from t1")
	tk.MustExec("delete from t2")
	tk.MustExec("insert into t1 values (null, null)")
	tk.MustExec("update t1 left join t2 on t1.k = t2.k set t1.v = 1")
	tk.MustQuery("select k, v from t1").Check(testkit.Rows("<nil> 1"))

	// test the case that the right table of left join has an primary key.
	tk.MustExec("insert t5 values(0, 0)")
	tk.MustExec("update t1 left join t5 on t1.k = t5.k set t1.v = 2")
	tk.MustQuery("select k, v from t1").Check(testkit.Rows("<nil> 2"))
	tk.MustQuery("select k, v from t5").Check(testkit.Rows("0 0"))

	tk.MustExec("insert into t6 values (1, NULL)")
	tk.MustExec("insert into t7 values (5, 1, 'a')")
	tk.MustExec("update t6, t7 set t6.v = t7.v where t6.id = t7.id and t7.x = 5")
	tk.MustQuery("select v from t6").Check(testkit.Rows("a"))

	tk.MustExec("drop table if exists t1, t2")
	tk.MustExec("create table t1(id int primary key, v int, gv int GENERATED ALWAYS AS (v * 2) STORED)")
	tk.MustExec("create table t2(id int, v int)")
	tk.MustExec("update t1 tt1 inner join (select count(t1.id) a, t1.id from t1 left join t2 on t1.id = t2.id group by t1.id) x on tt1.id = x.id set tt1.v = tt1.v + x.a")
}

func (s *testSuite3) TestMaxOneRow(c *C) {
	tk := testkit.NewTestKit(c, s.store)
	tk.MustExec(`use test`)
	tk.MustExec(`drop table if exists t1`)
	tk.MustExec(`drop table if exists t2`)
	tk.MustExec(`create table t1(a double, b double);`)
	tk.MustExec(`create table t2(a double, b double);`)
	tk.MustExec(`insert into t1 values(1, 1), (2, 2), (3, 3);`)
	tk.MustExec(`insert into t2 values(0, 0);`)
	tk.MustExec(`set @@tidb_init_chunk_size=1;`)
	rs, err := tk.Exec(`select (select t1.a from t1 where t1.a > t2.a) as a from t2;`)
	c.Assert(err, IsNil)

	err = rs.Next(context.TODO(), rs.NewChunk(nil))
	c.Assert(err.Error(), Equals, "[executor:1242]Subquery returns more than 1 row")

	c.Assert(rs.Close(), IsNil)
}

func (s *testSuiteP2) TestCurrentTimestampValueSelection(c *C) {
	tk := testkit.NewTestKit(c, s.store)
	tk.MustExec("use test")
	tk.MustExec("drop table if exists t,t1")

	tk.MustExec("create table t (id int, t0 timestamp null default current_timestamp, t1 timestamp(1) null default current_timestamp(1), t2 timestamp(2) null default current_timestamp(2) on update current_timestamp(2))")
	tk.MustExec("insert into t (id) values (1)")
	rs := tk.MustQuery("select t0, t1, t2 from t where id = 1")
	t0 := rs.Rows()[0][0].(string)
	t1 := rs.Rows()[0][1].(string)
	t2 := rs.Rows()[0][2].(string)
	c.Assert(len(strings.Split(t0, ".")), Equals, 1)
	c.Assert(len(strings.Split(t1, ".")[1]), Equals, 1)
	c.Assert(len(strings.Split(t2, ".")[1]), Equals, 2)
	tk.MustQuery("select id from t where t0 = ?", t0).Check(testkit.Rows("1"))
	tk.MustQuery("select id from t where t1 = ?", t1).Check(testkit.Rows("1"))
	tk.MustQuery("select id from t where t2 = ?", t2).Check(testkit.Rows("1"))
	time.Sleep(time.Second)
	tk.MustExec("update t set t0 = now() where id = 1")
	rs = tk.MustQuery("select t2 from t where id = 1")
	newT2 := rs.Rows()[0][0].(string)
	c.Assert(newT2 != t2, IsTrue)

	tk.MustExec("create table t1 (id int, a timestamp, b timestamp(2), c timestamp(3))")
	tk.MustExec("insert into t1 (id, a, b, c) values (1, current_timestamp(2), current_timestamp, current_timestamp(3))")
	rs = tk.MustQuery("select a, b, c from t1 where id = 1")
	a := rs.Rows()[0][0].(string)
	b := rs.Rows()[0][1].(string)
	d := rs.Rows()[0][2].(string)
	c.Assert(len(strings.Split(a, ".")), Equals, 1)
	c.Assert(strings.Split(b, ".")[1], Equals, "00")
	c.Assert(len(strings.Split(d, ".")[1]), Equals, 3)
}

func (s *testSuite3) TestRowID(c *C) {
	tk := testkit.NewTestKit(c, s.store)
	tk.MustExec(`use test`)
	tk.MustExec(`drop table if exists t`)
	tk.Se.GetSessionVars().EnableClusteredIndex = variable.ClusteredIndexDefModeIntOnly
	tk.MustExec(`create table t(a varchar(10), b varchar(10), c varchar(1), index idx(a, b, c));`)
	tk.MustExec(`insert into t values('a', 'b', 'c');`)
	tk.MustExec(`insert into t values('a', 'b', 'c');`)
	tk.MustQuery(`select b, _tidb_rowid from t use index(idx) where a = 'a';`).Check(testkit.Rows(
		`b 1`,
		`b 2`,
	))
	tk.MustExec(`begin;`)
	tk.MustExec(`select * from t for update`)
	tk.MustQuery(`select distinct b from t use index(idx) where a = 'a';`).Check(testkit.Rows(`b`))
	tk.MustExec(`commit;`)

	tk.MustExec(`drop table if exists t`)
	tk.MustExec(`create table t(a varchar(5) primary key)`)
	tk.MustExec(`insert into t values('a')`)
	tk.MustQuery("select *, _tidb_rowid from t use index(`primary`) where _tidb_rowid=1").Check(testkit.Rows("a 1"))
}

func (s *testSuite3) TestDoSubquery(c *C) {
	tk := testkit.NewTestKit(c, s.store)
	tk.MustExec(`use test`)
	tk.MustExec(`drop table if exists t`)
	tk.MustExec(`create table t(a int)`)
	_, err := tk.Exec(`do 1 in (select * from t)`)
	c.Assert(err, IsNil, Commentf("err %v", err))
	tk.MustExec(`insert into t values(1)`)
	r, err := tk.Exec(`do 1 in (select * from t)`)
	c.Assert(err, IsNil, Commentf("err %v", err))
	c.Assert(r, IsNil, Commentf("result of Do not empty"))
}

func (s *testSuite3) TestSubqueryTableAlias(c *C) {
	tk := testkit.NewTestKit(c, s.store)
	tk.MustExec(`use test`)
	tk.MustExec(`drop table if exists t`)

	tk.MustExec("set sql_mode = ''")
	tk.MustGetErrCode("select a, b from (select 1 a) ``, (select 2 b) ``;", mysql.ErrDerivedMustHaveAlias)
	tk.MustGetErrCode("select a, b from (select 1 a) `x`, (select 2 b) `x`;", mysql.ErrNonuniqTable)
	tk.MustGetErrCode("select a, b from (select 1 a), (select 2 b);", mysql.ErrDerivedMustHaveAlias)
	// ambiguous column name
	tk.MustGetErrCode("select a from (select 1 a) ``, (select 2 a) ``;", mysql.ErrDerivedMustHaveAlias)
	tk.MustGetErrCode("select a from (select 1 a) `x`, (select 2 a) `x`;", mysql.ErrNonuniqTable)
	tk.MustGetErrCode("select x.a from (select 1 a) `x`, (select 2 a) `x`;", mysql.ErrNonuniqTable)
	tk.MustGetErrCode("select a from (select 1 a), (select 2 a);", mysql.ErrDerivedMustHaveAlias)

	tk.MustExec("set sql_mode = 'oracle';")
	tk.MustQuery("select a, b from (select 1 a) ``, (select 2 b) ``;").Check(testkit.Rows("1 2"))
	tk.MustQuery("select a, b from (select 1 a) `x`, (select 2 b) `x`;").Check(testkit.Rows("1 2"))
	tk.MustQuery("select a, b from (select 1 a), (select 2 b);").Check(testkit.Rows("1 2"))
	// ambiguous column name
	tk.MustGetErrCode("select a from (select 1 a) ``, (select 2 a) ``;", mysql.ErrNonUniq)
	tk.MustGetErrCode("select a from (select 1 a) `x`, (select 2 a) `x`;", mysql.ErrNonUniq)
	tk.MustGetErrCode("select x.a from (select 1 a) `x`, (select 2 a) `x`;", mysql.ErrNonUniq)
	tk.MustGetErrCode("select a from (select 1 a), (select 2 a);", mysql.ErrNonUniq)
}

func (s *testSerialSuite) TestTSOFail(c *C) {
	tk := testkit.NewTestKit(c, s.store)
	tk.MustExec(`use test`)
	tk.MustExec(`drop table if exists t`)
	tk.MustExec(`create table t(a int)`)

	c.Assert(failpoint.Enable("github.com/pingcap/tidb/session/mockGetTSFail", "return"), IsNil)
	ctx := failpoint.WithHook(context.Background(), func(ctx context.Context, fpname string) bool {
		return fpname == "github.com/pingcap/tidb/session/mockGetTSFail"
	})
	_, err := tk.Se.Execute(ctx, `select * from t`)
	c.Assert(err, NotNil)
	c.Assert(failpoint.Disable("github.com/pingcap/tidb/session/mockGetTSFail"), IsNil)
}

func (s *testSuite3) TestSelectHashPartitionTable(c *C) {
	tk := testkit.NewTestKit(c, s.store)
	tk.MustExec(`use test`)
	tk.MustExec(`drop table if exists th`)
	tk.MustExec("set @@session.tidb_enable_table_partition = '1';")
	tk.MustExec(`create table th (a int, b int) partition by hash(a) partitions 3;`)
	defer tk.MustExec(`drop table if exists th`)
	tk.MustExec(`insert into th values (0,0),(1,1),(2,2),(3,3),(4,4),(5,5),(6,6),(7,7),(8,8);`)
	tk.MustExec("insert into th values (-1,-1),(-2,-2),(-3,-3),(-4,-4),(-5,-5),(-6,-6),(-7,-7),(-8,-8);")
	tk.MustQuery("select b from th order by a").Check(testkit.Rows("-8", "-7", "-6", "-5", "-4", "-3", "-2", "-1", "0", "1", "2", "3", "4", "5", "6", "7", "8"))
	tk.MustQuery(" select * from th where a=-2;").Check(testkit.Rows("-2 -2"))
	tk.MustQuery(" select * from th where a=5;").Check(testkit.Rows("5 5"))
}

func (s *testSuiteP1) TestSelectPartition(c *C) {
	tk := testkit.NewTestKit(c, s.store)
	tk.MustExec(`use test`)
	tk.MustExec(`drop table if exists th, tr, tl`)
	tk.MustExec("set @@session.tidb_enable_list_partition = ON;")
	tk.MustExec(`create table th (a int, b int) partition by hash(a) partitions 3;`)
	tk.MustExec(`create table tr (a int, b int)
							partition by range (a) (
							partition r0 values less than (4),
							partition r1 values less than (7),
							partition r3 values less than maxvalue)`)
	tk.MustExec(`create table tl (a int, b int, unique index idx(a)) partition by list  (a) (
					    partition p0 values in (3,5,6,9,17),
					    partition p1 values in (1,2,10,11,19,20),
					    partition p2 values in (4,12,13,14,18),
					    partition p3 values in (7,8,15,16,null));`)
	defer tk.MustExec(`drop table if exists th, tr, tl`)
	tk.MustExec(`insert into th values (0,0),(1,1),(2,2),(3,3),(4,4),(5,5),(6,6),(7,7),(8,8);`)
	tk.MustExec("insert into th values (-1,-1),(-2,-2),(-3,-3),(-4,-4),(-5,-5),(-6,-6),(-7,-7),(-8,-8);")
	tk.MustExec(`insert into tr values (-3,-3),(3,3),(4,4),(7,7),(8,8);`)
	tk.MustExec(`insert into tl values (3,3),(1,1),(4,4),(7,7),(8,8),(null,null);`)
	// select 1 partition.
	tk.MustQuery("select b from th partition (p0) order by a").Check(testkit.Rows("-6", "-3", "0", "3", "6"))
	tk.MustQuery("select b from tr partition (r0) order by a").Check(testkit.Rows("-3", "3"))
	tk.MustQuery("select b from tl partition (p0) order by a").Check(testkit.Rows("3"))
	tk.MustQuery("select b from th partition (p0,P0) order by a").Check(testkit.Rows("-6", "-3", "0", "3", "6"))
	tk.MustQuery("select b from tr partition (r0,R0,r0) order by a").Check(testkit.Rows("-3", "3"))
	tk.MustQuery("select b from tl partition (p0,P0,p0) order by a").Check(testkit.Rows("3"))
	// select multi partition.
	tk.MustQuery("select b from th partition (P2,p0) order by a").Check(testkit.Rows("-8", "-6", "-5", "-3", "-2", "0", "2", "3", "5", "6", "8"))
	tk.MustQuery("select b from tr partition (r1,R3) order by a").Check(testkit.Rows("4", "7", "8"))
	tk.MustQuery("select b from tl partition (p0,P3) order by a").Check(testkit.Rows("<nil>", "3", "7", "8"))

	// test select unknown partition error
	err := tk.ExecToErr("select b from th partition (p0,p4)")
	c.Assert(err.Error(), Equals, "[table:1735]Unknown partition 'p4' in table 'th'")
	err = tk.ExecToErr("select b from tr partition (r1,r4)")
	c.Assert(err.Error(), Equals, "[table:1735]Unknown partition 'r4' in table 'tr'")
	err = tk.ExecToErr("select b from tl partition (p0,p4)")
	c.Assert(err.Error(), Equals, "[table:1735]Unknown partition 'p4' in table 'tl'")

	// test select partition table in transaction.
	tk.MustExec("begin")
	tk.MustExec("insert into th values (10,10),(11,11)")
	tk.MustQuery("select a, b from th where b>10").Check(testkit.Rows("11 11"))
	tk.MustExec("commit")
	tk.MustQuery("select a, b from th where b>10").Check(testkit.Rows("11 11"))

	// test partition function is scalar func
	tk.MustExec("drop table if exists tscalar")
	tk.MustExec(`create table tscalar (c1 int) partition by range (c1 % 30) (
								partition p0 values less than (0),
								partition p1 values less than (10),
								partition p2 values less than (20),
								partition pm values less than (maxvalue));`)
	tk.MustExec("insert into tscalar values(0), (10), (40), (50), (55)")
	// test IN expression
	tk.MustExec("insert into tscalar values(-0), (-10), (-40), (-50), (-55)")
	tk.MustQuery("select * from tscalar where c1 in (55, 55)").Check(testkit.Rows("55"))
	tk.MustQuery("select * from tscalar where c1 in (40, 40)").Check(testkit.Rows("40"))
	tk.MustQuery("select * from tscalar where c1 in (40)").Check(testkit.Rows("40"))
	tk.MustQuery("select * from tscalar where c1 in (-40)").Check(testkit.Rows("-40"))
	tk.MustQuery("select * from tscalar where c1 in (-40, -40)").Check(testkit.Rows("-40"))
	tk.MustQuery("select * from tscalar where c1 in (-1)").Check(testkit.Rows())
}

func (s *testSuiteP1) TestDeletePartition(c *C) {
	tk := testkit.NewTestKit(c, s.store)
	tk.MustExec(`use test`)
	tk.MustExec(`drop table if exists t1`)
	tk.MustExec(`create table t1 (a int) partition by range (a) (
 partition p0 values less than (10),
 partition p1 values less than (20),
 partition p2 values less than (30),
 partition p3 values less than (40),
 partition p4 values less than MAXVALUE
 )`)
	tk.MustExec("insert into t1 values (1),(11),(21),(31)")
	tk.MustExec("delete from t1 partition (p4)")
	tk.MustQuery("select * from t1 order by a").Check(testkit.Rows("1", "11", "21", "31"))
	tk.MustExec("delete from t1 partition (p0) where a > 10")
	tk.MustQuery("select * from t1 order by a").Check(testkit.Rows("1", "11", "21", "31"))
	tk.MustExec("delete from t1 partition (p0,p1,p2)")
	tk.MustQuery("select * from t1").Check(testkit.Rows("31"))
}

func (s *testSuite) TestSelectView(c *C) {
	tk := testkit.NewTestKit(c, s.store)
	tk.MustExec("use test")
	tk.MustExec("create table view_t (a int,b int)")
	tk.MustExec("insert into view_t values(1,2)")
	tk.MustExec("create definer='root'@'localhost' view view1 as select * from view_t")
	tk.MustExec("create definer='root'@'localhost' view view2(c,d) as select * from view_t")
	tk.MustExec("create definer='root'@'localhost' view view3(c,d) as select a,b from view_t")
	tk.MustExec("create definer='root'@'localhost' view view4 as select * from (select * from (select * from view_t) tb1) tb;")
	tk.MustQuery("select * from view1;").Check(testkit.Rows("1 2"))
	tk.MustQuery("select * from view2;").Check(testkit.Rows("1 2"))
	tk.MustQuery("select * from view3;").Check(testkit.Rows("1 2"))
	tk.MustQuery("select * from view4;").Check(testkit.Rows("1 2"))
	tk.MustExec("drop table view_t;")
	tk.MustExec("create table view_t(c int,d int)")
	err := tk.ExecToErr("select * from view1")
	c.Assert(err.Error(), Equals, "[planner:1356]View 'test.view1' references invalid table(s) or column(s) or function(s) or definer/invoker of view lack rights to use them")
	err = tk.ExecToErr("select * from view2")
	c.Assert(err.Error(), Equals, "[planner:1356]View 'test.view2' references invalid table(s) or column(s) or function(s) or definer/invoker of view lack rights to use them")
	err = tk.ExecToErr("select * from view3")
	c.Assert(err.Error(), Equals, plannercore.ErrViewInvalid.GenWithStackByArgs("test", "view3").Error())
	tk.MustExec("drop table view_t;")
	tk.MustExec("create table view_t(a int,b int,c int)")
	tk.MustExec("insert into view_t values(1,2,3)")
	tk.MustQuery("select * from view1;").Check(testkit.Rows("1 2"))
	tk.MustQuery("select * from view2;").Check(testkit.Rows("1 2"))
	tk.MustQuery("select * from view3;").Check(testkit.Rows("1 2"))
	tk.MustQuery("select * from view4;").Check(testkit.Rows("1 2"))
	tk.MustExec("alter table view_t drop column a")
	tk.MustExec("alter table view_t add column a int after b")
	tk.MustExec("update view_t set a=1;")
	tk.MustQuery("select * from view1;").Check(testkit.Rows("1 2"))
	tk.MustQuery("select * from view2;").Check(testkit.Rows("1 2"))
	tk.MustQuery("select * from view3;").Check(testkit.Rows("1 2"))
	tk.MustQuery("select * from view4;").Check(testkit.Rows("1 2"))
	tk.MustExec("drop table view_t;")
	tk.MustExec("drop view view1,view2,view3,view4;")

	tk.MustExec("set @@tidb_enable_window_function = 1")
	defer func() {
		tk.MustExec("set @@tidb_enable_window_function = 0")
	}()
	tk.MustExec("create table t(a int, b int)")
	tk.MustExec("insert into t values (1,1),(1,2),(2,1),(2,2)")
	tk.MustExec("create definer='root'@'localhost' view v as select a, first_value(a) over(rows between 1 preceding and 1 following), last_value(a) over(rows between 1 preceding and 1 following) from t")
	result := tk.MustQuery("select * from v")
	result.Check(testkit.Rows("1 1 1", "1 1 2", "2 1 2", "2 2 2"))
	tk.MustExec("drop view v;")
}

type testSuite2 struct {
	*baseTestSuite
}

func (s *testSuite2) TearDownTest(c *C) {
	tk := testkit.NewTestKit(c, s.store)
	tk.MustExec("use test")
	r := tk.MustQuery("show full tables")
	for _, tb := range r.Rows() {
		tableName := tb[0]
		if tb[1] == "VIEW" {
			tk.MustExec(fmt.Sprintf("drop view %v", tableName))
		} else if tb[1] == "SEQUENCE" {
			tk.MustExec(fmt.Sprintf("drop sequence %v", tableName))
		} else {
			tk.MustExec(fmt.Sprintf("drop table %v", tableName))
		}
	}
}

type testSuite3 struct {
	*baseTestSuite
}

func (s *testSuite3) TearDownTest(c *C) {
	tk := testkit.NewTestKit(c, s.store)
	tk.MustExec("use test")
	r := tk.MustQuery("show full tables")
	for _, tb := range r.Rows() {
		tableName := tb[0]
		if tb[1] == "VIEW" {
			tk.MustExec(fmt.Sprintf("drop view %v", tableName))
		} else if tb[1] == "SEQUENCE" {
			tk.MustExec(fmt.Sprintf("drop sequence %v", tableName))
		} else {
			tk.MustExec(fmt.Sprintf("drop table %v", tableName))
		}
	}
}

type testSuite6 struct {
	*baseTestSuite
}

func (s *testSuite6) TearDownTest(c *C) {
	tk := testkit.NewTestKit(c, s.store)
	tk.MustExec("use test")
	r := tk.MustQuery("show full tables")
	for _, tb := range r.Rows() {
		tableName := tb[0]
		if tb[1] == "VIEW" {
			tk.MustExec(fmt.Sprintf("drop view %v", tableName))
		} else if tb[1] == "SEQUENCE" {
			tk.MustExec(fmt.Sprintf("drop sequence %v", tableName))
		} else {
			tk.MustExec(fmt.Sprintf("drop table %v", tableName))
		}
	}
}

type testSuite8 struct {
	*baseTestSuite
}

func (s *testSuite8) TearDownTest(c *C) {
	tk := testkit.NewTestKit(c, s.store)
	tk.MustExec("use test")
	r := tk.MustQuery("show full tables")
	for _, tb := range r.Rows() {
		tableName := tb[0]
		if tb[1] == "VIEW" {
			tk.MustExec(fmt.Sprintf("drop view %v", tableName))
		} else if tb[1] == "SEQUENCE" {
			tk.MustExec(fmt.Sprintf("drop sequence %v", tableName))
		} else {
			tk.MustExec(fmt.Sprintf("drop table %v", tableName))
		}
	}
}

type testSerialSuite1 struct {
	*baseTestSuite
}

func (s *testSerialSuite1) TearDownTest(c *C) {
	tk := testkit.NewTestKit(c, s.store)
	tk.MustExec("use test")
	r := tk.MustQuery("show full tables")
	for _, tb := range r.Rows() {
		tableName := tb[0]
		if tb[1] == "VIEW" {
			tk.MustExec(fmt.Sprintf("drop view %v", tableName))
		} else if tb[1] == "SEQUENCE" {
			tk.MustExec(fmt.Sprintf("drop sequence %v", tableName))
		} else {
			tk.MustExec(fmt.Sprintf("drop table %v", tableName))
		}
	}
}

func (s *testSuiteP2) TestStrToDateBuiltin(c *C) {
	tk := testkit.NewTestKit(c, s.store)
	tk.MustQuery(`select str_to_date('20190101','%Y%m%d%!') from dual`).Check(testkit.Rows("2019-01-01"))
	tk.MustQuery(`select str_to_date('20190101','%Y%m%d%f') from dual`).Check(testkit.Rows("2019-01-01 00:00:00.000000"))
	tk.MustQuery(`select str_to_date('20190101','%Y%m%d%H%i%s') from dual`).Check(testkit.Rows("2019-01-01 00:00:00"))
	tk.MustQuery(`select str_to_date('18/10/22','%y/%m/%d') from dual`).Check(testkit.Rows("2018-10-22"))
	tk.MustQuery(`select str_to_date('a18/10/22','%y/%m/%d') from dual`).Check(testkit.Rows("<nil>"))
	tk.MustQuery(`select str_to_date('69/10/22','%y/%m/%d') from dual`).Check(testkit.Rows("2069-10-22"))
	tk.MustQuery(`select str_to_date('70/10/22','%y/%m/%d') from dual`).Check(testkit.Rows("1970-10-22"))
	tk.MustQuery(`select str_to_date('8/10/22','%y/%m/%d') from dual`).Check(testkit.Rows("2008-10-22"))
	tk.MustQuery(`select str_to_date('8/10/22','%Y/%m/%d') from dual`).Check(testkit.Rows("2008-10-22"))
	tk.MustQuery(`select str_to_date('18/10/22','%Y/%m/%d') from dual`).Check(testkit.Rows("2018-10-22"))
	tk.MustQuery(`select str_to_date('a18/10/22','%Y/%m/%d') from dual`).Check(testkit.Rows("<nil>"))
	tk.MustQuery(`select str_to_date('69/10/22','%Y/%m/%d') from dual`).Check(testkit.Rows("2069-10-22"))
	tk.MustQuery(`select str_to_date('70/10/22','%Y/%m/%d') from dual`).Check(testkit.Rows("1970-10-22"))
	tk.MustQuery(`select str_to_date('018/10/22','%Y/%m/%d') from dual`).Check(testkit.Rows("0018-10-22"))
	tk.MustQuery(`select str_to_date('2018/10/22','%Y/%m/%d') from dual`).Check(testkit.Rows("2018-10-22"))
	tk.MustQuery(`select str_to_date('018/10/22','%y/%m/%d') from dual`).Check(testkit.Rows("<nil>"))
	tk.MustQuery(`select str_to_date('18/10/22','%y0/%m/%d') from dual`).Check(testkit.Rows("<nil>"))
	tk.MustQuery(`select str_to_date('18/10/22','%Y0/%m/%d') from dual`).Check(testkit.Rows("<nil>"))
	tk.MustQuery(`select str_to_date('18a/10/22','%y/%m/%d') from dual`).Check(testkit.Rows("<nil>"))
	tk.MustQuery(`select str_to_date('18a/10/22','%Y/%m/%d') from dual`).Check(testkit.Rows("<nil>"))
	tk.MustQuery(`select str_to_date('20188/10/22','%Y/%m/%d') from dual`).Check(testkit.Rows("<nil>"))
	tk.MustQuery(`select str_to_date('2018510522','%Y5%m5%d') from dual`).Check(testkit.Rows("2018-10-22"))
	tk.MustQuery(`select str_to_date('2018^10^22','%Y^%m^%d') from dual`).Check(testkit.Rows("2018-10-22"))
	tk.MustQuery(`select str_to_date('2018@10@22','%Y@%m@%d') from dual`).Check(testkit.Rows("2018-10-22"))
	tk.MustQuery(`select str_to_date('2018%10%22','%Y%%m%%d') from dual`).Check(testkit.Rows("<nil>"))
	tk.MustQuery(`select str_to_date('2018(10(22','%Y(%m(%d') from dual`).Check(testkit.Rows("2018-10-22"))
	tk.MustQuery(`select str_to_date('2018\10\22','%Y\%m\%d') from dual`).Check(testkit.Rows("<nil>"))
	tk.MustQuery(`select str_to_date('2018=10=22','%Y=%m=%d') from dual`).Check(testkit.Rows("2018-10-22"))
	tk.MustQuery(`select str_to_date('2018+10+22','%Y+%m+%d') from dual`).Check(testkit.Rows("2018-10-22"))
	tk.MustQuery(`select str_to_date('2018_10_22','%Y_%m_%d') from dual`).Check(testkit.Rows("2018-10-22"))
	tk.MustQuery(`select str_to_date('69510522','%y5%m5%d') from dual`).Check(testkit.Rows("2069-10-22"))
	tk.MustQuery(`select str_to_date('69^10^22','%y^%m^%d') from dual`).Check(testkit.Rows("2069-10-22"))
	tk.MustQuery(`select str_to_date('18@10@22','%y@%m@%d') from dual`).Check(testkit.Rows("2018-10-22"))
	tk.MustQuery(`select str_to_date('18%10%22','%y%%m%%d') from dual`).Check(testkit.Rows("<nil>"))
	tk.MustQuery(`select str_to_date('18(10(22','%y(%m(%d') from dual`).Check(testkit.Rows("2018-10-22"))
	tk.MustQuery(`select str_to_date('18\10\22','%y\%m\%d') from dual`).Check(testkit.Rows("<nil>"))
	tk.MustQuery(`select str_to_date('18+10+22','%y+%m+%d') from dual`).Check(testkit.Rows("2018-10-22"))
	tk.MustQuery(`select str_to_date('18=10=22','%y=%m=%d') from dual`).Check(testkit.Rows("2018-10-22"))
	tk.MustQuery(`select str_to_date('18_10_22','%y_%m_%d') from dual`).Check(testkit.Rows("2018-10-22"))
	tk.MustQuery(`SELECT STR_TO_DATE('2020-07-04 11:22:33 PM', '%Y-%m-%d %r')`).Check(testkit.Rows("2020-07-04 23:22:33"))
	tk.MustQuery(`SELECT STR_TO_DATE('2020-07-04 12:22:33 AM', '%Y-%m-%d %r')`).Check(testkit.Rows("2020-07-04 00:22:33"))
	tk.MustQuery(`SELECT STR_TO_DATE('2020-07-04 12:22:33', '%Y-%m-%d %T')`).Check(testkit.Rows("2020-07-04 12:22:33"))
	tk.MustQuery(`SELECT STR_TO_DATE('2020-07-04 00:22:33', '%Y-%m-%d %T')`).Check(testkit.Rows("2020-07-04 00:22:33"))
}

func (s *testSuiteP2) TestAddDateBuiltinWithWarnings(c *C) {
	tk := testkit.NewTestKit(c, s.store)
	tk.MustExec("set @@sql_mode='NO_ZERO_DATE'")
	result := tk.MustQuery(`select date_add('2001-01-00', interval -2 hour);`)
	result.Check(testkit.Rows("<nil>"))
	tk.MustQuery("show warnings").Check(testutil.RowsWithSep("|", "Warning|1292|Incorrect datetime value: '2001-01-00'"))
}

func (s *testSuiteP2) TestStrToDateBuiltinWithWarnings(c *C) {
	tk := testkit.NewTestKit(c, s.store)
	tk.MustExec("set @@sql_mode='NO_ZERO_DATE'")
	tk.MustExec("use test")
	tk.MustQuery(`SELECT STR_TO_DATE('0000-1-01', '%Y-%m-%d');`).Check(testkit.Rows("<nil>"))
	tk.MustQuery("show warnings").Check(testkit.Rows("Warning 1411 Incorrect datetime value: '0000-1-01' for function str_to_date"))
}

func (s *testSuiteP2) TestReadPartitionedTable(c *C) {
	// Test three reader on partitioned table.
	tk := testkit.NewTestKit(c, s.store)
	tk.MustExec("use test")
	tk.MustExec("drop table if exists pt")
	tk.MustExec("create table pt (a int, b int, index i_b(b)) partition by range (a) (partition p1 values less than (2), partition p2 values less than (4), partition p3 values less than (6))")
	for i := 0; i < 6; i++ {
		tk.MustExec(fmt.Sprintf("insert into pt values(%d, %d)", i, i))
	}
	// Table reader
	tk.MustQuery("select * from pt order by a").Check(testkit.Rows("0 0", "1 1", "2 2", "3 3", "4 4", "5 5"))
	// Index reader
	tk.MustQuery("select b from pt where b = 3").Check(testkit.Rows("3"))
	// Index lookup
	tk.MustQuery("select a from pt where b = 3").Check(testkit.Rows("3"))
}

func (s *testSplitTable) TestSplitRegion(c *C) {
	tk := testkit.NewTestKit(c, s.store)
	tk.MustExec("use test")
	tk.MustExec("drop table if exists t, t1")
	tk.MustExec("create table t(a varchar(100),b int, index idx1(b,a))")
	tk.MustExec(`split table t index idx1 by (10000,"abcd"),(10000000);`)
	_, err := tk.Exec(`split table t index idx1 by ("abcd");`)
	c.Assert(err, NotNil)
	terr := errors.Cause(err).(*terror.Error)
	c.Assert(terr.Code(), Equals, errors.ErrCode(mysql.WarnDataTruncated))

	// Test for split index region.
	// Check min value is more than max value.
	tk.MustExec(`split table t index idx1 between (0) and (1000000000) regions 10`)
	tk.MustGetErrCode(`split table t index idx1 between (2,'a') and (1,'c') regions 10`, errno.ErrInvalidSplitRegionRanges)

	// Check min value is invalid.
	_, err = tk.Exec(`split table t index idx1 between () and (1) regions 10`)
	c.Assert(err, NotNil)
	c.Assert(err.Error(), Equals, "Split index `idx1` region lower value count should more than 0")

	// Check max value is invalid.
	_, err = tk.Exec(`split table t index idx1 between (1) and () regions 10`)
	c.Assert(err, NotNil)
	c.Assert(err.Error(), Equals, "Split index `idx1` region upper value count should more than 0")

	// Check pre-split region num is too large.
	_, err = tk.Exec(`split table t index idx1 between (0) and (1000000000) regions 10000`)
	c.Assert(err, NotNil)
	c.Assert(err.Error(), Equals, "Split index region num exceeded the limit 1000")

	// Check pre-split region num 0 is invalid.
	_, err = tk.Exec(`split table t index idx1 between (0) and (1000000000) regions 0`)
	c.Assert(err, NotNil)
	c.Assert(err.Error(), Equals, "Split index region num should more than 0")

	// Test truncate error msg.
	_, err = tk.Exec(`split table t index idx1 between ("aa") and (1000000000) regions 0`)
	c.Assert(err, NotNil)
	c.Assert(err.Error(), Equals, "[types:1265]Incorrect value: 'aa' for column 'b'")

	// Test for split table region.
	tk.MustExec(`split table t between (0) and (1000000000) regions 10`)
	// Check the lower value is more than the upper value.
	tk.MustGetErrCode(`split table t between (2) and (1) regions 10`, errno.ErrInvalidSplitRegionRanges)

	// Check the lower value is invalid.
	_, err = tk.Exec(`split table t between () and (1) regions 10`)
	c.Assert(err, NotNil)
	c.Assert(err.Error(), Equals, "Split table region lower value count should be 1")

	// Check upper value is invalid.
	_, err = tk.Exec(`split table t between (1) and () regions 10`)
	c.Assert(err, NotNil)
	c.Assert(err.Error(), Equals, "Split table region upper value count should be 1")

	// Check pre-split region num is too large.
	_, err = tk.Exec(`split table t between (0) and (1000000000) regions 10000`)
	c.Assert(err, NotNil)
	c.Assert(err.Error(), Equals, "Split table region num exceeded the limit 1000")

	// Check pre-split region num 0 is invalid.
	_, err = tk.Exec(`split table t between (0) and (1000000000) regions 0`)
	c.Assert(err, NotNil)
	c.Assert(err.Error(), Equals, "Split table region num should more than 0")

	// Test truncate error msg.
	_, err = tk.Exec(`split table t between ("aa") and (1000000000) regions 10`)
	c.Assert(err, NotNil)
	c.Assert(err.Error(), Equals, "[types:1265]Incorrect value: 'aa' for column '_tidb_rowid'")

	// Test split table region step is too small.
	tk.MustGetErrCode(`split table t between (0) and (100) regions 10`, errno.ErrInvalidSplitRegionRanges)

	// Test split region by syntax.
	tk.MustExec(`split table t by (0),(1000),(1000000)`)

	// Test split region twice to test for multiple batch split region requests.
	tk.MustExec("create table t1(a int, b int)")
	tk.MustQuery("split table t1 between(0) and (10000) regions 10;").Check(testkit.Rows("9 1"))
	tk.MustQuery("split table t1 between(10) and (10010) regions 5;").Check(testkit.Rows("4 1"))

	// Test split region for partition table.
	tk.MustExec("drop table if exists t")
	tk.MustExec("create table t (a int,b int) partition by hash(a) partitions 5;")
	tk.MustQuery("split table t between (0) and (1000000) regions 5;").Check(testkit.Rows("20 1"))
	// Test for `split for region` syntax.
	tk.MustQuery("split region for partition table t between (1000000) and (100000000) regions 10;").Check(testkit.Rows("45 1"))

	// Test split region for partition table with specified partition.
	tk.MustQuery("split table t partition (p1,p2) between (100000000) and (1000000000) regions 5;").Check(testkit.Rows("8 1"))
	// Test for `split for region` syntax.
	tk.MustQuery("split region for partition table t partition (p3,p4) between (100000000) and (1000000000) regions 5;").Check(testkit.Rows("8 1"))
}

func (s *testSplitTable) TestSplitRegionEdgeCase(c *C) {
	tk := testkit.NewTestKit(c, s.store)
	tk.MustExec("use test;")

	tk.MustExec("drop table if exists t;")
	tk.MustExec("create table t(a bigint(20) auto_increment primary key);")
	tk.MustExec("split table t between (-9223372036854775808) and (9223372036854775807) regions 16;")

	tk.MustExec("drop table if exists t;")
	tk.MustExec("create table t(a int(20) auto_increment primary key);")
	tk.MustGetErrCode("split table t between (-9223372036854775808) and (9223372036854775807) regions 16;", errno.ErrDataOutOfRange)
}

func (s *testSplitTable) TestClusterIndexSplitTableIntegration(c *C) {
	tk := testkit.NewTestKit(c, s.store)
	tk.MustExec("drop database if exists test_cluster_index_index_split_table_integration;")
	tk.MustExec("create database test_cluster_index_index_split_table_integration;")
	tk.MustExec("use test_cluster_index_index_split_table_integration;")
	tk.Se.GetSessionVars().EnableClusteredIndex = variable.ClusteredIndexDefModeOn

	tk.MustExec("create table t (a varchar(255), b double, c int, primary key (a, b));")

	// Value list length not match.
	lowerMsg := "Split table region lower value count should be 2"
	upperMsg := "Split table region upper value count should be 2"
	tk.MustGetErrMsg("split table t between ('aaa') and ('aaa', 100.0) regions 10;", lowerMsg)
	tk.MustGetErrMsg("split table t between ('aaa', 1.0) and ('aaa', 100.0, 11) regions 10;", upperMsg)

	// Value type not match.
	errMsg := "[types:1265]Incorrect value: 'aaa' for column 'b'"
	tk.MustGetErrMsg("split table t between ('aaa', 0.0) and (100.0, 'aaa') regions 10;", errMsg)

	// lower bound >= upper bound.
	errMsg = "[executor:8212]Failed to split region ranges: Split table `t` region lower value (aaa,0) should less than the upper value (aaa,0)"
	tk.MustGetErrMsg("split table t between ('aaa', 0.0) and ('aaa', 0.0) regions 10;", errMsg)
	errMsg = "[executor:8212]Failed to split region ranges: Split table `t` region lower value (bbb,0) should less than the upper value (aaa,0)"
	tk.MustGetErrMsg("split table t between ('bbb', 0.0) and ('aaa', 0.0) regions 10;", errMsg)

	// Exceed limit 1000.
	errMsg = "Split table region num exceeded the limit 1000"
	tk.MustGetErrMsg("split table t between ('aaa', 0.0) and ('aaa', 0.1) regions 100000;", errMsg)

	// Split on null values.
	errMsg = "[planner:1048]Column 'a' cannot be null"
	tk.MustGetErrMsg("split table t between (null, null) and (null, null) regions 1000;", errMsg)
	tk.MustGetErrMsg("split table t by (null, null);", errMsg)

	// Success.
	tk.MustExec("split table t between ('aaa', 0.0) and ('aaa', 100.0) regions 10;")
	tk.MustExec("split table t by ('aaa', 0.0), ('aaa', 20.0), ('aaa', 100.0);")
	tk.MustExec("split table t by ('aaa', 100.0), ('qqq', 20.0), ('zzz', 100.0), ('zzz', 1000.0);")

	tk.MustExec("drop table t;")
	tk.MustExec("create table t (a int, b int, c int, d int, primary key(a, c, d));")
	tk.MustQuery("split table t between (0, 0, 0) and (0, 0, 1) regions 1000;").Check(testkit.Rows("999 1"))

	tk.MustExec("drop table t;")
	tk.MustExec("create table t (a int, b int, c int, d int, primary key(d, a, c));")
	tk.MustQuery("split table t by (0, 0, 0), (1, 2, 3), (65535, 65535, 65535);").Check(testkit.Rows("3 1"))

	tk.MustExec("drop table if exists t;")
	tk.MustExec("create table t (a varchar(255), b decimal, c int, primary key (a, b));")
	errMsg = "[types:1265]Incorrect value: '' for column 'b'"
	tk.MustGetErrMsg("split table t by ('aaa', '')", errMsg)
}

func (s *testSplitTable) TestClusterIndexShowTableRegion(c *C) {
	tk := testkit.NewTestKit(c, s.store)
	atomic.StoreUint32(&ddl.EnableSplitTableRegion, 1)
	tk.MustExec("set global tidb_scatter_region = 1")
	tk.MustExec("drop database if exists cluster_index_regions;")
	tk.MustExec("create database cluster_index_regions;")
	tk.MustExec("use cluster_index_regions;")
	tk.Se.GetSessionVars().EnableClusteredIndex = variable.ClusteredIndexDefModeOn
	tk.MustExec("create table t (a int, b int, c int, primary key(a, b));")
	tk.MustExec("insert t values (1, 1, 1), (2, 2, 2);")
	tk.MustQuery("split table t between (1, 0) and (2, 3) regions 2;").Check(testkit.Rows("1 1"))
	rows := tk.MustQuery("show table t regions").Rows()
	tbl := testGetTableByName(c, tk.Se, "cluster_index_regions", "t")
	// Check the region start key.
	c.Assert(rows[0][1], Matches, fmt.Sprintf("t_%d_", tbl.Meta().ID))
	c.Assert(rows[1][1], Matches, fmt.Sprintf("t_%d_r_03800000000000000183800000000000", tbl.Meta().ID))

	tk.MustExec("drop table t;")
	tk.MustExec("create table t (a int, b int);")
	tk.MustQuery("split table t between (0) and (100000) regions 2;").Check(testkit.Rows("1 1"))
	rows = tk.MustQuery("show table t regions").Rows()
	tbl = testGetTableByName(c, tk.Se, "cluster_index_regions", "t")
	// Check the region start key is int64.
	c.Assert(rows[0][1], Matches, fmt.Sprintf("t_%d_", tbl.Meta().ID))
	c.Assert(rows[1][1], Matches, fmt.Sprintf("t_%d_r_50000", tbl.Meta().ID))
}

func (s *testSuiteWithData) TestClusterIndexOuterJoinElimination(c *C) {
	tk := testkit.NewTestKit(c, s.store)
	tk.MustExec("use test")
	tk.Se.GetSessionVars().EnableClusteredIndex = variable.ClusteredIndexDefModeOn
	tk.MustExec("create table t (a int, b int, c int, primary key(a,b))")
	rows := tk.MustQuery(`explain format = 'brief' select t1.a from t t1 left join t t2 on t1.a = t2.a and t1.b = t2.b`).Rows()
	rowStrs := s.testData.ConvertRowsToStrings(rows)
	for _, row := range rowStrs {
		// outer join has been eliminated.
		c.Assert(strings.Index(row, "Join"), Equals, -1)
	}
}

func (s *testSplitTable) TestShowTableRegion(c *C) {
	tk := testkit.NewTestKit(c, s.store)
	tk.MustExec("use test")
	tk.MustExec("drop table if exists t_regions")
	tk.MustExec("set global tidb_scatter_region = 1")
	atomic.StoreUint32(&ddl.EnableSplitTableRegion, 1)
	tk.MustExec("create table t_regions (a int key, b int, c int, index idx(b), index idx2(c))")
	_, err := tk.Exec("split partition table t_regions partition (p1,p2) index idx between (0) and (20000) regions 2;")
	c.Assert(err.Error(), Equals, plannercore.ErrPartitionClauseOnNonpartitioned.Error())

	// Test show table regions.
	tk.MustQuery(`split table t_regions between (-10000) and (10000) regions 4;`).Check(testkit.Rows("4 1"))
	re := tk.MustQuery("show table t_regions regions")

	// Test show table regions and split table on global temporary table.
	tk.MustExec("drop table if exists t_regions_temporary_table")
	tk.MustExec("create global temporary table t_regions_temporary_table (a int key, b int, c int, index idx(b), index idx2(c)) ON COMMIT DELETE ROWS;")
	// Test show table regions.
	_, err = tk.Exec("show table t_regions_temporary_table regions")
	c.Assert(err.Error(), Equals, plannercore.ErrOptOnTemporaryTable.GenWithStackByArgs("show table regions").Error())
	// Test split table.
	_, err = tk.Exec("split table t_regions_temporary_table between (-10000) and (10000) regions 4;")
	c.Assert(err.Error(), Equals, plannercore.ErrOptOnTemporaryTable.GenWithStackByArgs("split table").Error())
	_, err = tk.Exec("split partition table t_regions_temporary_table partition (p1,p2) index idx between (0) and (20000) regions 2;")
	c.Assert(err.Error(), Equals, plannercore.ErrOptOnTemporaryTable.GenWithStackByArgs("split table").Error())
	tk.MustExec("drop table if exists t_regions_temporary_table")
	// Test pre split regions
	_, err = tk.Exec("create global temporary table temporary_table_pre_split(id int ) pre_split_regions=2 ON COMMIT DELETE ROWS;")
	c.Assert(err.Error(), Equals, dbterror.ErrOptOnTemporaryTable.GenWithStackByArgs("pre split regions").Error())

	// Test show table regions and split table on local temporary table
	tk.MustExec("drop table if exists t_regions_local_temporary_table")
	tk.MustExec("create temporary table t_regions_local_temporary_table (a int key, b int, c int, index idx(b), index idx2(c));")
	// Test show table regions.
	_, err = tk.Exec("show table t_regions_local_temporary_table regions")
	c.Assert(err.Error(), Equals, plannercore.ErrOptOnTemporaryTable.GenWithStackByArgs("show table regions").Error())
	// Test split table.
	_, err = tk.Exec("split table t_regions_local_temporary_table between (-10000) and (10000) regions 4;")
	c.Assert(err.Error(), Equals, plannercore.ErrOptOnTemporaryTable.GenWithStackByArgs("split table").Error())
	_, err = tk.Exec("split partition table t_regions_local_temporary_table partition (p1,p2) index idx between (0) and (20000) regions 2;")
	c.Assert(err.Error(), Equals, plannercore.ErrOptOnTemporaryTable.GenWithStackByArgs("split table").Error())
	tk.MustExec("drop table if exists t_regions_local_temporary_table")
	// Test pre split regions
	_, err = tk.Exec("create temporary table local_temporary_table_pre_split(id int ) pre_split_regions=2;")
	c.Assert(err.Error(), Equals, dbterror.ErrOptOnTemporaryTable.GenWithStackByArgs("pre split regions").Error())

	rows := re.Rows()
	// Table t_regions should have 5 regions now.
	// 4 regions to store record data.
	// 1 region to store index data.
	c.Assert(len(rows), Equals, 5)
	c.Assert(len(rows[0]), Equals, 11)
	tbl := testGetTableByName(c, tk.Se, "test", "t_regions")
	// Check the region start key.
	c.Assert(rows[0][1], Equals, fmt.Sprintf("t_%d_r", tbl.Meta().ID))
	c.Assert(rows[1][1], Equals, fmt.Sprintf("t_%d_r_-5000", tbl.Meta().ID))
	c.Assert(rows[2][1], Equals, fmt.Sprintf("t_%d_r_0", tbl.Meta().ID))
	c.Assert(rows[3][1], Equals, fmt.Sprintf("t_%d_r_5000", tbl.Meta().ID))
	c.Assert(rows[4][2], Equals, fmt.Sprintf("t_%d_r", tbl.Meta().ID))

	// Test show table index regions.
	tk.MustQuery(`split table t_regions index idx between (-1000) and (1000) regions 4;`).Check(testkit.Rows("4 1"))
	re = tk.MustQuery("show table t_regions index idx regions")
	rows = re.Rows()
	// The index `idx` of table t_regions should have 4 regions now.
	c.Assert(len(rows), Equals, 4)
	// Check the region start key.
	c.Assert(rows[0][1], Matches, fmt.Sprintf("t_%d.*", tbl.Meta().ID))
	c.Assert(rows[1][1], Matches, fmt.Sprintf("t_%d_i_1_.*", tbl.Meta().ID))
	c.Assert(rows[2][1], Matches, fmt.Sprintf("t_%d_i_1_.*", tbl.Meta().ID))
	c.Assert(rows[3][1], Matches, fmt.Sprintf("t_%d_i_1_.*", tbl.Meta().ID))

	re = tk.MustQuery("show table t_regions regions")
	rows = re.Rows()
	// The index `idx` of table t_regions should have 9 regions now.
	// 4 regions to store record data.
	// 4 region to store index idx data.
	// 1 region to store index idx2 data.
	c.Assert(len(rows), Equals, 9)
	// Check the region start key.
	c.Assert(rows[0][1], Equals, fmt.Sprintf("t_%d_r", tbl.Meta().ID))
	c.Assert(rows[1][1], Equals, fmt.Sprintf("t_%d_r_-5000", tbl.Meta().ID))
	c.Assert(rows[2][1], Equals, fmt.Sprintf("t_%d_r_0", tbl.Meta().ID))
	c.Assert(rows[3][1], Equals, fmt.Sprintf("t_%d_r_5000", tbl.Meta().ID))
	c.Assert(rows[4][1], Matches, fmt.Sprintf("t_%d_", tbl.Meta().ID))
	c.Assert(rows[5][1], Matches, fmt.Sprintf("t_%d_i_1_.*", tbl.Meta().ID))
	c.Assert(rows[6][1], Matches, fmt.Sprintf("t_%d_i_1_.*", tbl.Meta().ID))
	c.Assert(rows[7][2], Equals, fmt.Sprintf("t_%d_i_2_", tbl.Meta().ID))
	c.Assert(rows[8][2], Equals, fmt.Sprintf("t_%d_r", tbl.Meta().ID))

	// Test unsigned primary key and wait scatter finish.
	tk.MustExec("drop table if exists t_regions")
	atomic.StoreUint32(&ddl.EnableSplitTableRegion, 1)
	tk.MustExec("create table t_regions (a int unsigned key, b int, index idx(b))")

	// Test show table regions.
	tk.MustExec(`set @@session.tidb_wait_split_region_finish=1;`)
	tk.MustQuery(`split table t_regions by (2500),(5000),(7500);`).Check(testkit.Rows("3 1"))
	re = tk.MustQuery("show table t_regions regions")
	rows = re.Rows()
	// Table t_regions should have 4 regions now.
	c.Assert(len(rows), Equals, 4)
	tbl = testGetTableByName(c, tk.Se, "test", "t_regions")
	// Check the region start key.
	c.Assert(rows[0][1], Matches, "t_.*")
	c.Assert(rows[1][1], Equals, fmt.Sprintf("t_%d_r_2500", tbl.Meta().ID))
	c.Assert(rows[2][1], Equals, fmt.Sprintf("t_%d_r_5000", tbl.Meta().ID))
	c.Assert(rows[3][1], Equals, fmt.Sprintf("t_%d_r_7500", tbl.Meta().ID))

	// Test show table index regions.
	tk.MustQuery(`split table t_regions index idx by (250),(500),(750);`).Check(testkit.Rows("4 1"))
	re = tk.MustQuery("show table t_regions index idx regions")
	rows = re.Rows()
	// The index `idx` of table t_regions should have 4 regions now.
	c.Assert(len(rows), Equals, 4)
	// Check the region start key.
	c.Assert(rows[0][1], Equals, fmt.Sprintf("t_%d_", tbl.Meta().ID))
	c.Assert(rows[1][1], Matches, fmt.Sprintf("t_%d_i_1_.*", tbl.Meta().ID))
	c.Assert(rows[2][1], Matches, fmt.Sprintf("t_%d_i_1_.*", tbl.Meta().ID))
	c.Assert(rows[3][1], Matches, fmt.Sprintf("t_%d_i_1_.*", tbl.Meta().ID))

	// Test show table regions for partition table when disable split region when create table.
	atomic.StoreUint32(&ddl.EnableSplitTableRegion, 0)
	tk.MustExec("drop table if exists partition_t;")
	tk.MustExec("set @@session.tidb_enable_table_partition = '1';")
	tk.MustExec("create table partition_t (a int, b int,index(a)) partition by hash (a) partitions 3")
	re = tk.MustQuery("show table partition_t regions")
	rows = re.Rows()
	c.Assert(len(rows), Equals, 1)
	c.Assert(rows[0][1], Matches, "t_.*")

	// Test show table regions for partition table when enable split region when create table.
	atomic.StoreUint32(&ddl.EnableSplitTableRegion, 1)
	tk.MustExec("set @@global.tidb_scatter_region=1;")
	tk.MustExec("drop table if exists partition_t;")
	tk.MustExec("create table partition_t (a int, b int,index(a)) partition by hash (a) partitions 3")
	re = tk.MustQuery("show table partition_t regions")
	rows = re.Rows()
	c.Assert(len(rows), Equals, 3)
	tbl = testGetTableByName(c, tk.Se, "test", "partition_t")
	partitionDef := tbl.Meta().GetPartitionInfo().Definitions
	c.Assert(rows[0][1], Matches, fmt.Sprintf("t_%d_.*", partitionDef[0].ID))
	c.Assert(rows[1][1], Matches, fmt.Sprintf("t_%d_.*", partitionDef[1].ID))
	c.Assert(rows[2][1], Matches, fmt.Sprintf("t_%d_.*", partitionDef[2].ID))

	// Test split partition region when add new partition.
	tk.MustExec("drop table if exists partition_t;")
	tk.MustExec(`create table partition_t (a int, b int,index(a)) PARTITION BY RANGE (a) (
		PARTITION p0 VALUES LESS THAN (10),
		PARTITION p1 VALUES LESS THAN (20),
		PARTITION p2 VALUES LESS THAN (30));`)
	tk.MustExec(`alter table partition_t add partition ( partition p3 values less than (40), partition p4 values less than (50) );`)
	re = tk.MustQuery("show table partition_t regions")
	rows = re.Rows()
	c.Assert(len(rows), Equals, 5)
	tbl = testGetTableByName(c, tk.Se, "test", "partition_t")
	partitionDef = tbl.Meta().GetPartitionInfo().Definitions
	c.Assert(rows[0][1], Matches, fmt.Sprintf("t_%d_.*", partitionDef[0].ID))
	c.Assert(rows[1][1], Matches, fmt.Sprintf("t_%d_.*", partitionDef[1].ID))
	c.Assert(rows[2][1], Matches, fmt.Sprintf("t_%d_.*", partitionDef[2].ID))
	c.Assert(rows[3][1], Matches, fmt.Sprintf("t_%d_.*", partitionDef[3].ID))
	c.Assert(rows[4][1], Matches, fmt.Sprintf("t_%d_.*", partitionDef[4].ID))

	// Test pre-split table region when create table.
	tk.MustExec("drop table if exists t_pre")
	tk.MustExec("create table t_pre (a int, b int) shard_row_id_bits = 2 pre_split_regions=2;")
	re = tk.MustQuery("show table t_pre regions")
	rows = re.Rows()
	// Table t_regions should have 4 regions now.
	c.Assert(len(rows), Equals, 4)
	tbl = testGetTableByName(c, tk.Se, "test", "t_pre")
	c.Assert(rows[1][1], Equals, fmt.Sprintf("t_%d_r_2305843009213693952", tbl.Meta().ID))
	c.Assert(rows[2][1], Equals, fmt.Sprintf("t_%d_r_4611686018427387904", tbl.Meta().ID))
	c.Assert(rows[3][1], Equals, fmt.Sprintf("t_%d_r_6917529027641081856", tbl.Meta().ID))

	// Test pre-split table region when create table.
	tk.MustExec("drop table if exists pt_pre")
	tk.MustExec("create table pt_pre (a int, b int) shard_row_id_bits = 2 pre_split_regions=2 partition by hash(a) partitions 3;")
	re = tk.MustQuery("show table pt_pre regions")
	rows = re.Rows()
	// Table t_regions should have 4 regions now.
	c.Assert(len(rows), Equals, 12)
	tbl = testGetTableByName(c, tk.Se, "test", "pt_pre")
	pi := tbl.Meta().GetPartitionInfo().Definitions
	c.Assert(len(pi), Equals, 3)
	for i, p := range pi {
		c.Assert(rows[1+4*i][1], Equals, fmt.Sprintf("t_%d_r_2305843009213693952", p.ID))
		c.Assert(rows[2+4*i][1], Equals, fmt.Sprintf("t_%d_r_4611686018427387904", p.ID))
		c.Assert(rows[3+4*i][1], Equals, fmt.Sprintf("t_%d_r_6917529027641081856", p.ID))
	}

	defer atomic.StoreUint32(&ddl.EnableSplitTableRegion, 0)

	// Test split partition table.
	tk.MustExec("drop table if exists t")
	tk.MustExec("create table t (a int,b int) partition by hash(a) partitions 5;")
	tk.MustQuery("split table t between (0) and (4000000) regions 4;").Check(testkit.Rows("15 1"))
	re = tk.MustQuery("show table t regions")
	rows = re.Rows()
	c.Assert(len(rows), Equals, 20)
	tbl = testGetTableByName(c, tk.Se, "test", "t")
	c.Assert(len(tbl.Meta().GetPartitionInfo().Definitions), Equals, 5)
	for i, p := range tbl.Meta().GetPartitionInfo().Definitions {
		c.Assert(rows[i*4+0][1], Equals, fmt.Sprintf("t_%d_", p.ID))
		c.Assert(rows[i*4+1][1], Equals, fmt.Sprintf("t_%d_r_1000000", p.ID))
		c.Assert(rows[i*4+2][1], Equals, fmt.Sprintf("t_%d_r_2000000", p.ID))
		c.Assert(rows[i*4+3][1], Equals, fmt.Sprintf("t_%d_r_3000000", p.ID))
	}

	// Test split region for partition table with specified partition.
	tk.MustQuery("split table t partition (p4) between (1000000) and (2000000) regions 5;").Check(testkit.Rows("4 1"))
	re = tk.MustQuery("show table t regions")
	rows = re.Rows()
	c.Assert(len(rows), Equals, 24)
	tbl = testGetTableByName(c, tk.Se, "test", "t")
	c.Assert(len(tbl.Meta().GetPartitionInfo().Definitions), Equals, 5)
	for i := 0; i < 4; i++ {
		p := tbl.Meta().GetPartitionInfo().Definitions[i]
		c.Assert(rows[i*4+0][1], Equals, fmt.Sprintf("t_%d_", p.ID))
		c.Assert(rows[i*4+1][1], Equals, fmt.Sprintf("t_%d_r_1000000", p.ID))
		c.Assert(rows[i*4+2][1], Equals, fmt.Sprintf("t_%d_r_2000000", p.ID))
		c.Assert(rows[i*4+3][1], Equals, fmt.Sprintf("t_%d_r_3000000", p.ID))
	}
	for i := 4; i < 5; i++ {
		p := tbl.Meta().GetPartitionInfo().Definitions[i]
		c.Assert(rows[i*4+0][1], Equals, fmt.Sprintf("t_%d_", p.ID))
		c.Assert(rows[i*4+1][1], Equals, fmt.Sprintf("t_%d_r_1000000", p.ID))
		c.Assert(rows[i*4+2][1], Equals, fmt.Sprintf("t_%d_r_1200000", p.ID))
		c.Assert(rows[i*4+3][1], Equals, fmt.Sprintf("t_%d_r_1400000", p.ID))
		c.Assert(rows[i*4+4][1], Equals, fmt.Sprintf("t_%d_r_1600000", p.ID))
		c.Assert(rows[i*4+5][1], Equals, fmt.Sprintf("t_%d_r_1800000", p.ID))
		c.Assert(rows[i*4+6][1], Equals, fmt.Sprintf("t_%d_r_2000000", p.ID))
		c.Assert(rows[i*4+7][1], Equals, fmt.Sprintf("t_%d_r_3000000", p.ID))
	}

	// Test for show table partition regions.
	for i := 0; i < 4; i++ {
		re = tk.MustQuery(fmt.Sprintf("show table t partition (p%v) regions", i))
		rows = re.Rows()
		c.Assert(len(rows), Equals, 4)
		p := tbl.Meta().GetPartitionInfo().Definitions[i]
		c.Assert(rows[0][1], Equals, fmt.Sprintf("t_%d_", p.ID))
		c.Assert(rows[1][1], Equals, fmt.Sprintf("t_%d_r_1000000", p.ID))
		c.Assert(rows[2][1], Equals, fmt.Sprintf("t_%d_r_2000000", p.ID))
		c.Assert(rows[3][1], Equals, fmt.Sprintf("t_%d_r_3000000", p.ID))
	}
	re = tk.MustQuery("show table t partition (p0, p4) regions")
	rows = re.Rows()
	c.Assert(len(rows), Equals, 12)
	p := tbl.Meta().GetPartitionInfo().Definitions[0]
	c.Assert(rows[0][1], Equals, fmt.Sprintf("t_%d_", p.ID))
	c.Assert(rows[1][1], Equals, fmt.Sprintf("t_%d_r_1000000", p.ID))
	c.Assert(rows[2][1], Equals, fmt.Sprintf("t_%d_r_2000000", p.ID))
	c.Assert(rows[3][1], Equals, fmt.Sprintf("t_%d_r_3000000", p.ID))
	p = tbl.Meta().GetPartitionInfo().Definitions[4]
	c.Assert(rows[4][1], Equals, fmt.Sprintf("t_%d_", p.ID))
	c.Assert(rows[5][1], Equals, fmt.Sprintf("t_%d_r_1000000", p.ID))
	c.Assert(rows[6][1], Equals, fmt.Sprintf("t_%d_r_1200000", p.ID))
	c.Assert(rows[7][1], Equals, fmt.Sprintf("t_%d_r_1400000", p.ID))
	c.Assert(rows[8][1], Equals, fmt.Sprintf("t_%d_r_1600000", p.ID))
	c.Assert(rows[9][1], Equals, fmt.Sprintf("t_%d_r_1800000", p.ID))
	c.Assert(rows[10][1], Equals, fmt.Sprintf("t_%d_r_2000000", p.ID))
	c.Assert(rows[11][1], Equals, fmt.Sprintf("t_%d_r_3000000", p.ID))
	// Test for duplicate partition names.
	re = tk.MustQuery("show table t partition (p0, p0, p0) regions")
	rows = re.Rows()
	c.Assert(len(rows), Equals, 4)
	p = tbl.Meta().GetPartitionInfo().Definitions[0]
	c.Assert(rows[0][1], Equals, fmt.Sprintf("t_%d_", p.ID))
	c.Assert(rows[1][1], Equals, fmt.Sprintf("t_%d_r_1000000", p.ID))
	c.Assert(rows[2][1], Equals, fmt.Sprintf("t_%d_r_2000000", p.ID))
	c.Assert(rows[3][1], Equals, fmt.Sprintf("t_%d_r_3000000", p.ID))

	// Test split partition table index.
	tk.MustExec("drop table if exists t")
	tk.MustExec("create table t (a int,b int,index idx(a)) partition by hash(a) partitions 5;")
	tk.MustQuery("split table t between (0) and (4000000) regions 4;").Check(testkit.Rows("20 1"))
	tk.MustQuery("split table t index idx between (0) and (4000000) regions 4;").Check(testkit.Rows("20 1"))
	re = tk.MustQuery("show table t regions")
	rows = re.Rows()
	c.Assert(len(rows), Equals, 40)
	tbl = testGetTableByName(c, tk.Se, "test", "t")
	c.Assert(len(tbl.Meta().GetPartitionInfo().Definitions), Equals, 5)
	for i := 0; i < 5; i++ {
		p := tbl.Meta().GetPartitionInfo().Definitions[i]
		c.Assert(rows[i*8+0][1], Equals, fmt.Sprintf("t_%d_r", p.ID))
		c.Assert(rows[i*8+1][1], Equals, fmt.Sprintf("t_%d_r_1000000", p.ID))
		c.Assert(rows[i*8+2][1], Equals, fmt.Sprintf("t_%d_r_2000000", p.ID))
		c.Assert(rows[i*8+3][1], Equals, fmt.Sprintf("t_%d_r_3000000", p.ID))
		c.Assert(rows[i*8+4][1], Equals, fmt.Sprintf("t_%d_", p.ID))
		c.Assert(rows[i*8+5][1], Matches, fmt.Sprintf("t_%d_i_1_.*", p.ID))
		c.Assert(rows[i*8+6][1], Matches, fmt.Sprintf("t_%d_i_1_.*", p.ID))
		c.Assert(rows[i*8+7][1], Matches, fmt.Sprintf("t_%d_i_1_.*", p.ID))
	}

	// Test split index region for partition table with specified partition.
	tk.MustQuery("split table t partition (p4) index idx between (0) and (1000000) regions 5;").Check(testkit.Rows("4 1"))
	re = tk.MustQuery("show table t regions")
	rows = re.Rows()
	c.Assert(len(rows), Equals, 44)
	tbl = testGetTableByName(c, tk.Se, "test", "t")
	c.Assert(len(tbl.Meta().GetPartitionInfo().Definitions), Equals, 5)
	for i := 0; i < 4; i++ {
		p := tbl.Meta().GetPartitionInfo().Definitions[i]
		c.Assert(rows[i*8+0][1], Equals, fmt.Sprintf("t_%d_r", p.ID))
		c.Assert(rows[i*8+1][1], Equals, fmt.Sprintf("t_%d_r_1000000", p.ID))
		c.Assert(rows[i*8+2][1], Equals, fmt.Sprintf("t_%d_r_2000000", p.ID))
		c.Assert(rows[i*8+3][1], Equals, fmt.Sprintf("t_%d_r_3000000", p.ID))
		c.Assert(rows[i*8+4][1], Equals, fmt.Sprintf("t_%d_", p.ID))
		c.Assert(rows[i*8+5][1], Matches, fmt.Sprintf("t_%d_i_1_.*", p.ID))
		c.Assert(rows[i*8+6][1], Matches, fmt.Sprintf("t_%d_i_1_.*", p.ID))
		c.Assert(rows[i*8+7][1], Matches, fmt.Sprintf("t_%d_i_1_.*", p.ID))
	}
	for i := 4; i < 5; i++ {
		p := tbl.Meta().GetPartitionInfo().Definitions[i]
		c.Assert(rows[i*8+0][1], Equals, fmt.Sprintf("t_%d_r", p.ID))
		c.Assert(rows[i*8+1][1], Equals, fmt.Sprintf("t_%d_r_1000000", p.ID))
		c.Assert(rows[i*8+2][1], Equals, fmt.Sprintf("t_%d_r_2000000", p.ID))
		c.Assert(rows[i*8+3][1], Equals, fmt.Sprintf("t_%d_r_3000000", p.ID))
		c.Assert(rows[i*8+4][1], Equals, fmt.Sprintf("t_%d_", p.ID))
		c.Assert(rows[i*8+5][1], Matches, fmt.Sprintf("t_%d_i_1_.*", p.ID))
		c.Assert(rows[i*8+6][1], Matches, fmt.Sprintf("t_%d_i_1_.*", p.ID))
		c.Assert(rows[i*8+7][1], Matches, fmt.Sprintf("t_%d_i_1_.*", p.ID))
		c.Assert(rows[i*8+8][1], Matches, fmt.Sprintf("t_%d_i_1_.*", p.ID))
		c.Assert(rows[i*8+9][1], Matches, fmt.Sprintf("t_%d_i_1_.*", p.ID))
		c.Assert(rows[i*8+10][1], Matches, fmt.Sprintf("t_%d_i_1_.*", p.ID))
		c.Assert(rows[i*8+11][1], Matches, fmt.Sprintf("t_%d_i_1_.*", p.ID))
	}

	// Test show table partition region on unknown-partition.
	err = tk.QueryToErr("show table t partition (p_unknown) index idx regions")
	c.Assert(terror.ErrorEqual(err, table.ErrUnknownPartition), IsTrue)

	// Test show table partition index.
	for i := 0; i < 4; i++ {
		re = tk.MustQuery(fmt.Sprintf("show table t partition (p%v) index idx regions", i))
		rows = re.Rows()
		c.Assert(len(rows), Equals, 4)
		p := tbl.Meta().GetPartitionInfo().Definitions[i]
		c.Assert(rows[0][1], Equals, fmt.Sprintf("t_%d_", p.ID))
		c.Assert(rows[1][1], Matches, fmt.Sprintf("t_%d_i_1_.*", p.ID))
		c.Assert(rows[2][1], Matches, fmt.Sprintf("t_%d_i_1_.*", p.ID))
		c.Assert(rows[3][1], Matches, fmt.Sprintf("t_%d_i_1_.*", p.ID))
	}
	re = tk.MustQuery("show table t partition (p3,p4) index idx regions")
	rows = re.Rows()
	c.Assert(len(rows), Equals, 12)
	p = tbl.Meta().GetPartitionInfo().Definitions[3]
	c.Assert(rows[0][1], Equals, fmt.Sprintf("t_%d_", p.ID))
	c.Assert(rows[1][1], Matches, fmt.Sprintf("t_%d_i_1_.*", p.ID))
	c.Assert(rows[2][1], Matches, fmt.Sprintf("t_%d_i_1_.*", p.ID))
	c.Assert(rows[3][1], Matches, fmt.Sprintf("t_%d_i_1_.*", p.ID))
	p = tbl.Meta().GetPartitionInfo().Definitions[4]
	c.Assert(rows[4][1], Equals, fmt.Sprintf("t_%d_", p.ID))
	c.Assert(rows[5][1], Matches, fmt.Sprintf("t_%d_i_1_.*", p.ID))
	c.Assert(rows[6][1], Matches, fmt.Sprintf("t_%d_i_1_.*", p.ID))
	c.Assert(rows[7][1], Matches, fmt.Sprintf("t_%d_i_1_.*", p.ID))
	c.Assert(rows[8][1], Matches, fmt.Sprintf("t_%d_i_1_.*", p.ID))
	c.Assert(rows[9][1], Matches, fmt.Sprintf("t_%d_i_1_.*", p.ID))
	c.Assert(rows[10][1], Matches, fmt.Sprintf("t_%d_i_1_.*", p.ID))
	c.Assert(rows[11][1], Matches, fmt.Sprintf("t_%d_i_1_.*", p.ID))

	// Test split for the second index.
	tk.MustExec("drop table if exists t")
	tk.MustExec("create table t (a int,b int,index idx(a), index idx2(b))")
	tk.MustQuery("split table t index idx2 between (0) and (4000000) regions 2;").Check(testkit.Rows("3 1"))
	re = tk.MustQuery("show table t regions")
	rows = re.Rows()
	c.Assert(len(rows), Equals, 4)
	tbl = testGetTableByName(c, tk.Se, "test", "t")
	c.Assert(rows[0][1], Equals, fmt.Sprintf("t_%d_i_3_", tbl.Meta().ID))
	c.Assert(rows[1][1], Equals, fmt.Sprintf("t_%d_", tbl.Meta().ID))
	c.Assert(rows[2][1], Matches, fmt.Sprintf("t_%d_i_2_.*", tbl.Meta().ID))
	c.Assert(rows[3][1], Matches, fmt.Sprintf("t_%d_i_2_.*", tbl.Meta().ID))

	// Test show table partition region on non-partition table.
	err = tk.QueryToErr("show table t partition (p3,p4) index idx regions")
	c.Assert(terror.ErrorEqual(err, plannercore.ErrPartitionClauseOnNonpartitioned), IsTrue)
}

func testGetTableByName(c *C, ctx sessionctx.Context, db, table string) table.Table {
	dom := domain.GetDomain(ctx)
	// Make sure the table schema is the new schema.
	err := dom.Reload()
	c.Assert(err, IsNil)
	tbl, err := dom.InfoSchema().TableByName(model.NewCIStr(db), model.NewCIStr(table))
	c.Assert(err, IsNil)
	return tbl
}

func (s *testSuiteP2) TestIssue10435(c *C) {
	tk := testkit.NewTestKit(c, s.store)
	tk.MustExec("use test")
	tk.MustExec("drop table if exists t1")
	tk.MustExec("create table t1(i int, j int, k int)")
	tk.MustExec("insert into t1 VALUES (1,1,1),(2,2,2),(3,3,3),(4,4,4)")
	tk.MustExec("INSERT INTO t1 SELECT 10*i,j,5*j FROM t1 UNION SELECT 20*i,j,5*j FROM t1 UNION SELECT 30*i,j,5*j FROM t1")

	tk.MustExec("set @@session.tidb_enable_window_function=1")
	tk.MustQuery("SELECT SUM(i) OVER W FROM t1 WINDOW w AS (PARTITION BY j ORDER BY i) ORDER BY 1+SUM(i) OVER w").Check(
		testkit.Rows("1", "2", "3", "4", "11", "22", "31", "33", "44", "61", "62", "93", "122", "124", "183", "244"),
	)
}

func (s *testSerialSuite2) TestUnsignedFeedback(c *C) {
	tk := testkit.NewTestKit(c, s.store)
	oriProbability := statistics.FeedbackProbability.Load()
	statistics.FeedbackProbability.Store(1.0)
	defer func() { statistics.FeedbackProbability.Store(oriProbability) }()
	tk.MustExec("use test")
	tk.MustExec("drop table if exists t")
	tk.MustExec("create table t(a bigint unsigned, b int, primary key(a))")
	tk.MustExec("insert into t values (1,1),(2,2)")
	tk.MustExec("analyze table t")
	tk.MustQuery("select count(distinct b) from t").Check(testkit.Rows("2"))
	result := tk.MustQuery("explain analyze select count(distinct b) from t")
	c.Assert(result.Rows()[2][4], Equals, "table:t")
	c.Assert(result.Rows()[2][6], Equals, "keep order:false")
}

func (s *testSuiteWithCliBaseCharset) TestCharsetFeature(c *C) {
	tk := testkit.NewTestKit(c, s.store)
	tk.MustExec("use test")

	tk.MustExec("set names gbk;")
	tk.MustQuery("select @@character_set_connection;").Check(testkit.Rows("gbk"))
	tk.MustQuery("select @@collation_connection;").Check(testkit.Rows("gbk_chinese_ci"))
	tk.MustExec("set @@character_set_client=gbk;")
	tk.MustQuery("select @@character_set_client;").Check(testkit.Rows("gbk"))
	tk.MustExec("set names utf8mb4;")
	tk.MustExec("set @@character_set_connection=gbk;")
	tk.MustQuery("select @@character_set_connection;").Check(testkit.Rows("gbk"))
	tk.MustQuery("select @@collation_connection;").Check(testkit.Rows("gbk_chinese_ci"))

	tk.MustGetErrCode("select _gbk 'a';", errno.ErrUnknownCharacterSet)

	tk.MustExec("use test")
	tk.MustExec("create table t1(a char(10) charset gbk);")
	tk.MustExec("create table t2(a char(10) charset gbk collate gbk_bin);")
	tk.MustExec("create table t3(a char(10)) charset gbk;")
	tk.MustExec("alter table t3 add column b char(10) charset gbk;")
	tk.MustQuery("show create table t3").Check(testkit.Rows("t3 CREATE TABLE `t3` (\n" +
		"  `a` char(10) DEFAULT NULL,\n" +
		"  `b` char(10) DEFAULT NULL\n" +
		") ENGINE=InnoDB DEFAULT CHARSET=gbk COLLATE=gbk_chinese_ci",
	))
	tk.MustExec("create table t4(a char(10));")
	tk.MustExec("alter table t4 add column b char(10) charset gbk;")
	tk.MustQuery("show create table t4").Check(testkit.Rows("t4 CREATE TABLE `t4` (\n" +
		"  `a` char(10) DEFAULT NULL,\n" +
		"  `b` char(10) CHARACTER SET gbk COLLATE gbk_chinese_ci DEFAULT NULL\n" +
		") ENGINE=InnoDB DEFAULT CHARSET=utf8mb4 COLLATE=utf8mb4_bin",
	))
	tk.MustExec("create table t5(a char(20), b char(20) charset utf8, c binary) charset gbk collate gbk_bin;")

	tk.MustExec("create database test_gbk charset gbk;")
	tk.MustExec("use test_gbk")
	tk.MustExec("create table t1(a char(10));")
	tk.MustQuery("show create table t1").Check(testkit.Rows("t1 CREATE TABLE `t1` (\n" +
		"  `a` char(10) DEFAULT NULL\n" +
		") ENGINE=InnoDB DEFAULT CHARSET=gbk COLLATE=gbk_chinese_ci",
	))
}

func (s *testSuiteWithCliBaseCharset) TestCharsetFeatureCollation(c *C) {
	tk := testkit.NewTestKit(c, s.store)
	tk.MustExec("use test")
	tk.MustExec("drop table if exists t;")
	tk.MustExec("create table t" +
		"(ascii_char char(10) character set ascii," +
		"gbk_char char(10) character set gbk collate gbk_bin," +
		"latin_char char(10) character set latin1," +
		"utf8mb4_char char(10) character set utf8mb4)",
	)
	tk.MustExec("insert into t values ('a', 'a', 'a', 'a'), ('a', '啊', '€', 'ㅂ');")
	tk.MustQuery("select collation(concat(ascii_char, gbk_char)) from t;").Check(testkit.Rows("gbk_bin", "gbk_bin"))
	tk.MustQuery("select collation(concat(gbk_char, ascii_char)) from t;").Check(testkit.Rows("gbk_bin", "gbk_bin"))
	tk.MustQuery("select collation(concat(utf8mb4_char, gbk_char)) from t;").Check(testkit.Rows("utf8mb4_bin", "utf8mb4_bin"))
	tk.MustQuery("select collation(concat(gbk_char, utf8mb4_char)) from t;").Check(testkit.Rows("utf8mb4_bin", "utf8mb4_bin"))
	tk.MustQuery("select collation(concat('啊', convert('啊' using gbk) collate gbk_bin));").Check(testkit.Rows("gbk_bin"))
	tk.MustQuery("select collation(concat(_latin1 'a', convert('啊' using gbk) collate gbk_bin));").Check(testkit.Rows("gbk_bin"))

	tk.MustGetErrCode("select collation(concat(latin_char, gbk_char)) from t;", mysql.ErrCantAggregate2collations)
	tk.MustGetErrCode("select collation(concat(convert('€' using latin1), convert('啊' using gbk) collate gbk_bin));", mysql.ErrCantAggregate2collations)
	tk.MustGetErrCode("select collation(concat(utf8mb4_char, gbk_char collate gbk_bin)) from t;", mysql.ErrCantAggregate2collations)
	tk.MustGetErrCode("select collation(concat('ㅂ', convert('啊' using gbk) collate gbk_bin));", mysql.ErrCantAggregate2collations)
	tk.MustGetErrCode("select collation(concat(ascii_char collate ascii_bin, gbk_char)) from t;", mysql.ErrCantAggregate2collations)
}

func (s *testSuiteWithCliBaseCharset) TestCharsetWithPrefixIndex(c *C) {
	tk := testkit.NewTestKit(c, s.store)
	tk.MustExec("use test")
	tk.MustExec("drop table if exists t")
	tk.MustExec("create table t(a char(20) charset gbk, b char(20) charset gbk, primary key (a(2)));")
	tk.MustExec("insert into t values ('a', '中文'), ('中文', '中文'), ('一二三', '一二三'), ('b', '一二三');")
	tk.MustQuery("select * from t").Check(testkit.Rows("a 中文", "中文 中文", "一二三 一二三", "b 一二三"))
	tk.MustExec("drop table t")
	tk.MustExec("create table t(a char(20) charset gbk, b char(20) charset gbk, unique index idx_a(a(2)));")
	tk.MustExec("insert into t values ('a', '中文'), ('中文', '中文'), ('一二三', '一二三'), ('b', '一二三');")
	tk.MustQuery("select * from t").Check(testkit.Rows("a 中文", "中文 中文", "一二三 一二三", "b 一二三"))
}

func (s *testSuite) TestSummaryFailedUpdate(c *C) {
	tk := testkit.NewTestKit(c, s.store)
	tk.MustExec("use test")
	tk.MustExec("drop table if exists t")
	tk.MustExec("create table t(a int, b int as(-a))")
	tk.MustExec("insert into t(a) values(1), (3), (7)")
	sm := &mockSessionManager1{
		PS: make([]*util.ProcessInfo, 0),
	}
	tk.Se.SetSessionManager(sm)
	s.domain.ExpensiveQueryHandle().SetSessionManager(sm)
	defer config.RestoreFunc()()
	config.UpdateGlobal(func(conf *config.Config) {
		conf.OOMAction = config.OOMActionCancel
	})
	c.Assert(tk.Se.Auth(&auth.UserIdentity{Username: "root", Hostname: "%"}, nil, nil), IsTrue)
	tk.MustExec("set @@tidb_mem_quota_query=1")
	err := tk.ExecToErr("update t set t.a = t.a - 1 where t.a in (select a from t where a < 4)")
	c.Assert(err, NotNil)
	c.Assert(err.Error(), Matches, "Out Of Memory Quota!.*")
	tk.MustExec("set @@tidb_mem_quota_query=1000000000")
	tk.MustQuery("select stmt_type from information_schema.statements_summary where digest_text = 'update `t` set `t` . `a` = `t` . `a` - ? where `t` . `a` in ( select `a` from `t` where `a` < ? )'").Check(testkit.Rows("Update"))
}

func (s *testSuite) TestOOMPanicAction(c *C) {
	tk := testkit.NewTestKit(c, s.store)
	tk.MustExec("use test")
	tk.MustExec("drop table if exists t")
	tk.MustExec("create table t (a int primary key, b double);")
	tk.MustExec("insert into t values (1,1)")
	sm := &mockSessionManager1{
		PS: make([]*util.ProcessInfo, 0),
	}
	tk.Se.SetSessionManager(sm)
	s.domain.ExpensiveQueryHandle().SetSessionManager(sm)
	defer config.RestoreFunc()()
	config.UpdateGlobal(func(conf *config.Config) {
		conf.OOMAction = config.OOMActionCancel
	})
	tk.MustExec("set @@tidb_mem_quota_query=1;")
	err := tk.QueryToErr("select sum(b) from t group by a;")
	c.Assert(err, NotNil)
	c.Assert(err.Error(), Matches, "Out Of Memory Quota!.*")

	// Test insert from select oom panic.
	tk.MustExec("drop table if exists t,t1")
	tk.MustExec("create table t (a bigint);")
	tk.MustExec("create table t1 (a bigint);")
	tk.MustExec("set @@tidb_mem_quota_query=200;")
	_, err = tk.Exec("insert into t1 values (1),(2),(3),(4),(5);")
	c.Assert(err.Error(), Matches, "Out Of Memory Quota!.*")
	_, err = tk.Exec("replace into t1 values (1),(2),(3),(4),(5);")
	c.Assert(err.Error(), Matches, "Out Of Memory Quota!.*")
	tk.MustExec("set @@tidb_mem_quota_query=10000")
	tk.MustExec("insert into t1 values (1),(2),(3),(4),(5);")
	tk.MustExec("set @@tidb_mem_quota_query=10;")
	_, err = tk.Exec("insert into t select a from t1 order by a desc;")
	c.Assert(err.Error(), Matches, "Out Of Memory Quota!.*")
	_, err = tk.Exec("replace into t select a from t1 order by a desc;")
	c.Assert(err.Error(), Matches, "Out Of Memory Quota!.*")

	tk.MustExec("set @@tidb_mem_quota_query=10000")
	tk.MustExec("insert into t values (1),(2),(3),(4),(5);")
	// Set the memory quota to 244 to make this SQL panic during the DeleteExec
	// instead of the TableReaderExec.
	tk.MustExec("set @@tidb_mem_quota_query=244;")
	_, err = tk.Exec("delete from t")
	c.Assert(err.Error(), Matches, "Out Of Memory Quota!.*")

	tk.MustExec("set @@tidb_mem_quota_query=10000;")
	tk.MustExec("delete from t1")
	tk.MustExec("insert into t1 values(1)")
	tk.MustExec("insert into t values (1),(2),(3),(4),(5);")
	tk.MustExec("set @@tidb_mem_quota_query=244;")
	_, err = tk.Exec("delete t, t1 from t join t1 on t.a = t1.a")
	c.Assert(err, NotNil)
	c.Assert(err.Error(), Matches, "Out Of Memory Quota!.*")

	tk.MustExec("set @@tidb_mem_quota_query=100000;")
	tk.MustExec("truncate table t")
	tk.MustExec("insert into t values(1),(2),(3)")
	// set the memory to quota to make the SQL panic during UpdateExec instead
	// of TableReader.
	tk.MustExec("set @@tidb_mem_quota_query=244;")
	_, err = tk.Exec("update t set a = 4")
	c.Assert(err.Error(), Matches, "Out Of Memory Quota!.*")
}

type testRecoverTable struct {
	store   kv.Storage
	dom     *domain.Domain
	cluster testutils.Cluster
	cli     *regionProperityClient
}

func (s *testRecoverTable) SetUpSuite(c *C) {
	cli := &regionProperityClient{}
	hijackClient := func(c tikv.Client) tikv.Client {
		cli.Client = c
		return cli
	}
	s.cli = cli

	var err error
	s.store, err = mockstore.NewMockStore(
		mockstore.WithClientHijacker(hijackClient),
		mockstore.WithClusterInspector(func(c testutils.Cluster) {
			mockstore.BootstrapWithSingleStore(c)
			s.cluster = c
		}),
	)
	c.Assert(err, IsNil)
	s.dom, err = session.BootstrapSession(s.store)
	c.Assert(err, IsNil)
}

func (s *testRecoverTable) TearDownSuite(c *C) {
	s.dom.Close()
	s.store.Close()
}

func (s *testRecoverTable) TestRecoverTable(c *C) {
	c.Assert(failpoint.Enable("github.com/pingcap/tidb/meta/autoid/mockAutoIDChange", `return(true)`), IsNil)
	defer func() {
		err := failpoint.Disable("github.com/pingcap/tidb/meta/autoid/mockAutoIDChange")
		c.Assert(err, IsNil)
	}()
	tk := testkit.NewTestKit(c, s.store)
	tk.MustExec("create database if not exists test_recover")
	tk.MustExec("use test_recover")
	tk.MustExec("drop table if exists t_recover")
	tk.MustExec("create table t_recover (a int);")

	timeBeforeDrop, timeAfterDrop, safePointSQL, resetGC := MockGC(tk)
	defer resetGC()

	tk.MustExec("insert into t_recover values (1),(2),(3)")
	tk.MustExec("drop table t_recover")

	// if GC safe point is not exists in mysql.tidb
	_, err := tk.Exec("recover table t_recover")
	c.Assert(err, NotNil)
	c.Assert(err.Error(), Equals, "can not get 'tikv_gc_safe_point'")
	// set GC safe point
	tk.MustExec(fmt.Sprintf(safePointSQL, timeBeforeDrop))

	// Should recover, and we can drop it straight away.
	tk.MustExec("recover table t_recover")
	tk.MustExec("drop table t_recover")

	err = gcutil.EnableGC(tk.Se)
	c.Assert(err, IsNil)

	// recover job is before GC safe point
	tk.MustExec(fmt.Sprintf(safePointSQL, timeAfterDrop))
	_, err = tk.Exec("recover table t_recover")
	c.Assert(err, NotNil)
	c.Assert(strings.Contains(err.Error(), "Can't find dropped/truncated table 't_recover' in GC safe point"), Equals, true)

	// set GC safe point
	tk.MustExec(fmt.Sprintf(safePointSQL, timeBeforeDrop))
	// if there is a new table with the same name, should return failed.
	tk.MustExec("create table t_recover (a int);")
	_, err = tk.Exec("recover table t_recover")
	c.Assert(err.Error(), Equals, infoschema.ErrTableExists.GenWithStackByArgs("t_recover").Error())

	// drop the new table with the same name, then recover table.
	tk.MustExec("rename table t_recover to t_recover2")

	// do recover table.
	tk.MustExec("recover table t_recover")

	// check recover table meta and data record.
	tk.MustQuery("select * from t_recover;").Check(testkit.Rows("1", "2", "3"))
	// check recover table autoID.
	tk.MustExec("insert into t_recover values (4),(5),(6)")
	tk.MustQuery("select * from t_recover;").Check(testkit.Rows("1", "2", "3", "4", "5", "6"))
	// check rebase auto id.
	tk.MustQuery("select a,_tidb_rowid from t_recover;").Check(testkit.Rows("1 1", "2 2", "3 3", "4 5001", "5 5002", "6 5003"))

	// recover table by none exits job.
	_, err = tk.Exec(fmt.Sprintf("recover table by job %d", 10000000))
	c.Assert(err, NotNil)

	// Disable GC by manual first, then after recover table, the GC enable status should also be disabled.
	err = gcutil.DisableGC(tk.Se)
	c.Assert(err, IsNil)

	tk.MustExec("delete from t_recover where a > 1")
	tk.MustExec("drop table t_recover")

	tk.MustExec("recover table t_recover")

	// check recover table meta and data record.
	tk.MustQuery("select * from t_recover;").Check(testkit.Rows("1"))
	// check recover table autoID.
	tk.MustExec("insert into t_recover values (7),(8),(9)")
	tk.MustQuery("select * from t_recover;").Check(testkit.Rows("1", "7", "8", "9"))

	// Recover truncate table.
	tk.MustExec("truncate table t_recover")
	tk.MustExec("rename table t_recover to t_recover_new")
	tk.MustExec("recover table t_recover")
	tk.MustExec("insert into t_recover values (10)")
	tk.MustQuery("select * from t_recover;").Check(testkit.Rows("1", "7", "8", "9", "10"))

	// Test for recover one table multiple time.
	tk.MustExec("drop table t_recover")
	tk.MustExec("flashback table t_recover to t_recover_tmp")
	_, err = tk.Exec("recover table t_recover")
	c.Assert(infoschema.ErrTableExists.Equal(err), IsTrue)

	gcEnable, err := gcutil.CheckGCEnable(tk.Se)
	c.Assert(err, IsNil)
	c.Assert(gcEnable, Equals, false)
}

func (s *testRecoverTable) TestFlashbackTable(c *C) {
	c.Assert(failpoint.Enable("github.com/pingcap/tidb/meta/autoid/mockAutoIDChange", `return(true)`), IsNil)
	defer func() {
		c.Assert(failpoint.Disable("github.com/pingcap/tidb/meta/autoid/mockAutoIDChange"), IsNil)
	}()
	tk := testkit.NewTestKit(c, s.store)
	tk.MustExec("create database if not exists test_flashback")
	tk.MustExec("use test_flashback")
	tk.MustExec("drop table if exists t_flashback")
	tk.MustExec("create table t_flashback (a int);")

	timeBeforeDrop, _, safePointSQL, resetGC := MockGC(tk)
	defer resetGC()

	// Set GC safe point
	tk.MustExec(fmt.Sprintf(safePointSQL, timeBeforeDrop))
	// Set GC enable.
	err := gcutil.EnableGC(tk.Se)
	c.Assert(err, IsNil)

	tk.MustExec("insert into t_flashback values (1),(2),(3)")
	tk.MustExec("drop table t_flashback")

	// Test flash table with not_exist_table_name name.
	_, err = tk.Exec("flashback table t_not_exists")
	c.Assert(err.Error(), Equals, "Can't find localTemporary/dropped/truncated table: t_not_exists in DDL history jobs")

	// Test flashback table failed by there is already a new table with the same name.
	// If there is a new table with the same name, should return failed.
	tk.MustExec("create table t_flashback (a int);")
	_, err = tk.Exec("flashback table t_flashback")
	c.Assert(err.Error(), Equals, infoschema.ErrTableExists.GenWithStackByArgs("t_flashback").Error())

	// Drop the new table with the same name, then flashback table.
	tk.MustExec("rename table t_flashback to t_flashback_tmp")

	// Test for flashback table.
	tk.MustExec("flashback table t_flashback")
	// Check flashback table meta and data record.
	tk.MustQuery("select * from t_flashback;").Check(testkit.Rows("1", "2", "3"))
	// Check flashback table autoID.
	tk.MustExec("insert into t_flashback values (4),(5),(6)")
	tk.MustQuery("select * from t_flashback;").Check(testkit.Rows("1", "2", "3", "4", "5", "6"))
	// Check rebase auto id.
	tk.MustQuery("select a,_tidb_rowid from t_flashback;").Check(testkit.Rows("1 1", "2 2", "3 3", "4 5001", "5 5002", "6 5003"))

	// Test for flashback to new table.
	tk.MustExec("drop table t_flashback")
	tk.MustExec("create table t_flashback (a int);")
	tk.MustExec("flashback table t_flashback to t_flashback2")
	// Check flashback table meta and data record.
	tk.MustQuery("select * from t_flashback2;").Check(testkit.Rows("1", "2", "3", "4", "5", "6"))
	// Check flashback table autoID.
	tk.MustExec("insert into t_flashback2 values (7),(8),(9)")
	tk.MustQuery("select * from t_flashback2;").Check(testkit.Rows("1", "2", "3", "4", "5", "6", "7", "8", "9"))
	// Check rebase auto id.
	tk.MustQuery("select a,_tidb_rowid from t_flashback2;").Check(testkit.Rows("1 1", "2 2", "3 3", "4 5001", "5 5002", "6 5003", "7 10001", "8 10002", "9 10003"))

	// Test for flashback one table multiple time.
	_, err = tk.Exec("flashback table t_flashback to t_flashback4")
	c.Assert(infoschema.ErrTableExists.Equal(err), IsTrue)

	// Test for flashback truncated table to new table.
	tk.MustExec("truncate table t_flashback2")
	tk.MustExec("flashback table t_flashback2 to t_flashback3")
	// Check flashback table meta and data record.
	tk.MustQuery("select * from t_flashback3;").Check(testkit.Rows("1", "2", "3", "4", "5", "6", "7", "8", "9"))
	// Check flashback table autoID.
	tk.MustExec("insert into t_flashback3 values (10),(11)")
	tk.MustQuery("select * from t_flashback3;").Check(testkit.Rows("1", "2", "3", "4", "5", "6", "7", "8", "9", "10", "11"))
	// Check rebase auto id.
	tk.MustQuery("select a,_tidb_rowid from t_flashback3;").Check(testkit.Rows("1 1", "2 2", "3 3", "4 5001", "5 5002", "6 5003", "7 10001", "8 10002", "9 10003", "10 15001", "11 15002"))

	// Test for flashback drop partition table.
	tk.MustExec("drop table if exists t_p_flashback")
	tk.MustExec("create table t_p_flashback (a int) partition by hash(a) partitions 4;")
	tk.MustExec("insert into t_p_flashback values (1),(2),(3)")
	tk.MustExec("drop table t_p_flashback")
	tk.MustExec("flashback table t_p_flashback")
	// Check flashback table meta and data record.
	tk.MustQuery("select * from t_p_flashback order by a;").Check(testkit.Rows("1", "2", "3"))
	// Check flashback table autoID.
	tk.MustExec("insert into t_p_flashback values (4),(5)")
	tk.MustQuery("select a,_tidb_rowid from t_p_flashback order by a;").Check(testkit.Rows("1 1", "2 2", "3 3", "4 5001", "5 5002"))

	// Test for flashback truncate partition table.
	tk.MustExec("truncate table t_p_flashback")
	tk.MustExec("flashback table t_p_flashback to t_p_flashback1")
	// Check flashback table meta and data record.
	tk.MustQuery("select * from t_p_flashback1 order by a;").Check(testkit.Rows("1", "2", "3", "4", "5"))
	// Check flashback table autoID.
	tk.MustExec("insert into t_p_flashback1 values (6)")
	tk.MustQuery("select a,_tidb_rowid from t_p_flashback1 order by a;").Check(testkit.Rows("1 1", "2 2", "3 3", "4 5001", "5 5002", "6 10001"))

	tk.MustExec("drop database if exists Test2")
	tk.MustExec("create database Test2")
	tk.MustExec("use Test2")
	tk.MustExec("create table t (a int);")
	tk.MustExec("insert into t values (1),(2)")
	tk.MustExec("drop table t")
	tk.MustExec("flashback table t")
	tk.MustQuery("select a from t order by a").Check(testkit.Rows("1", "2"))

	tk.MustExec("drop table t")
	tk.MustExec("drop database if exists Test3")
	tk.MustExec("create database Test3")
	tk.MustExec("use Test3")
	tk.MustExec("create table t (a int);")
	tk.MustExec("drop table t")
	tk.MustExec("drop database Test3")
	tk.MustExec("use Test2")
	tk.MustExec("flashback table t")
	tk.MustExec("insert into t values (3)")
	tk.MustQuery("select a from t order by a").Check(testkit.Rows("1", "2", "3"))
}

func (s *testRecoverTable) TestRecoverTempTable(c *C) {
	tk := testkit.NewTestKit(c, s.store)
	tk.MustExec("create database if not exists test_recover")
	tk.MustExec("use test_recover")
	tk.MustExec("drop table if exists t_recover")
	tk.MustExec("create global temporary table t_recover (a int) on commit delete rows;")

	tk.MustExec("use test_recover")
	tk.MustExec("drop table if exists tmp2_recover")
	tk.MustExec("create temporary table tmp2_recover (a int);")

	timeBeforeDrop, _, safePointSQL, resetGC := MockGC(tk)
	defer resetGC()
	// Set GC safe point
	tk.MustExec(fmt.Sprintf(safePointSQL, timeBeforeDrop))

	tk.MustExec("drop table t_recover")
	tk.MustGetErrCode("recover table t_recover;", errno.ErrUnsupportedDDLOperation)
	tk.MustGetErrCode("flashback table t_recover;", errno.ErrUnsupportedDDLOperation)
	tk.MustExec("drop table tmp2_recover")
	tk.MustGetErrMsg("recover table tmp2_recover;", "Can't find localTemporary/dropped/truncated table: tmp2_recover in DDL history jobs")
	tk.MustGetErrMsg("flashback table tmp2_recover;", "Can't find localTemporary/dropped/truncated table: tmp2_recover in DDL history jobs")
}

func (s *testSuiteP2) TestPointGetPreparedPlan(c *C) {
	tk1 := testkit.NewTestKit(c, s.store)
	tk1.MustExec("drop database if exists ps_text")
	defer tk1.MustExec("drop database if exists ps_text")
	tk1.MustExec("create database ps_text")
	tk1.MustExec("use ps_text")

	tk1.MustExec(`create table t (a int, b int, c int,
			primary key k_a(a),
			unique key k_b(b))`)
	tk1.MustExec("insert into t values (1, 1, 1)")
	tk1.MustExec("insert into t values (2, 2, 2)")
	tk1.MustExec("insert into t values (3, 3, 3)")

	pspk1Id, _, _, err := tk1.Se.PrepareStmt("select * from t where a = ?")
	c.Assert(err, IsNil)
	tk1.Se.GetSessionVars().PreparedStmts[pspk1Id].(*plannercore.CachedPrepareStmt).PreparedAst.UseCache = false
	pspk2Id, _, _, err := tk1.Se.PrepareStmt("select * from t where ? = a ")
	c.Assert(err, IsNil)
	tk1.Se.GetSessionVars().PreparedStmts[pspk2Id].(*plannercore.CachedPrepareStmt).PreparedAst.UseCache = false

	ctx := context.Background()
	// first time plan generated
	rs, err := tk1.Se.ExecutePreparedStmt(ctx, pspk1Id, []types.Datum{types.NewDatum(0)})
	c.Assert(err, IsNil)
	tk1.ResultSetToResult(rs, Commentf("%v", rs)).Check(nil)

	// using the generated plan but with different params
	rs, err = tk1.Se.ExecutePreparedStmt(ctx, pspk1Id, []types.Datum{types.NewDatum(1)})
	c.Assert(err, IsNil)
	tk1.ResultSetToResult(rs, Commentf("%v", rs)).Check(testkit.Rows("1 1 1"))

	rs, err = tk1.Se.ExecutePreparedStmt(ctx, pspk1Id, []types.Datum{types.NewDatum(2)})
	c.Assert(err, IsNil)
	tk1.ResultSetToResult(rs, Commentf("%v", rs)).Check(testkit.Rows("2 2 2"))

	rs, err = tk1.Se.ExecutePreparedStmt(ctx, pspk2Id, []types.Datum{types.NewDatum(3)})
	c.Assert(err, IsNil)
	tk1.ResultSetToResult(rs, Commentf("%v", rs)).Check(testkit.Rows("3 3 3"))

	rs, err = tk1.Se.ExecutePreparedStmt(ctx, pspk2Id, []types.Datum{types.NewDatum(0)})
	c.Assert(err, IsNil)
	tk1.ResultSetToResult(rs, Commentf("%v", rs)).Check(nil)

	rs, err = tk1.Se.ExecutePreparedStmt(ctx, pspk2Id, []types.Datum{types.NewDatum(1)})
	c.Assert(err, IsNil)
	tk1.ResultSetToResult(rs, Commentf("%v", rs)).Check(testkit.Rows("1 1 1"))

	rs, err = tk1.Se.ExecutePreparedStmt(ctx, pspk2Id, []types.Datum{types.NewDatum(2)})
	c.Assert(err, IsNil)
	tk1.ResultSetToResult(rs, Commentf("%v", rs)).Check(testkit.Rows("2 2 2"))

	rs, err = tk1.Se.ExecutePreparedStmt(ctx, pspk2Id, []types.Datum{types.NewDatum(3)})
	c.Assert(err, IsNil)
	tk1.ResultSetToResult(rs, Commentf("%v", rs)).Check(testkit.Rows("3 3 3"))

	// unique index
	psuk1Id, _, _, err := tk1.Se.PrepareStmt("select * from t where b = ? ")
	c.Assert(err, IsNil)
	tk1.Se.GetSessionVars().PreparedStmts[psuk1Id].(*plannercore.CachedPrepareStmt).PreparedAst.UseCache = false

	rs, err = tk1.Se.ExecutePreparedStmt(ctx, psuk1Id, []types.Datum{types.NewDatum(1)})
	c.Assert(err, IsNil)
	tk1.ResultSetToResult(rs, Commentf("%v", rs)).Check(testkit.Rows("1 1 1"))

	rs, err = tk1.Se.ExecutePreparedStmt(ctx, psuk1Id, []types.Datum{types.NewDatum(2)})
	c.Assert(err, IsNil)
	tk1.ResultSetToResult(rs, Commentf("%v", rs)).Check(testkit.Rows("2 2 2"))

	rs, err = tk1.Se.ExecutePreparedStmt(ctx, psuk1Id, []types.Datum{types.NewDatum(3)})
	c.Assert(err, IsNil)
	tk1.ResultSetToResult(rs, Commentf("%v", rs)).Check(testkit.Rows("3 3 3"))

	rs, err = tk1.Se.ExecutePreparedStmt(ctx, psuk1Id, []types.Datum{types.NewDatum(0)})
	c.Assert(err, IsNil)
	tk1.ResultSetToResult(rs, Commentf("%v", rs)).Check(nil)

	// test schema changed, cached plan should be invalidated
	tk1.MustExec("alter table t add column col4 int default 10 after c")
	rs, err = tk1.Se.ExecutePreparedStmt(ctx, pspk1Id, []types.Datum{types.NewDatum(0)})
	c.Assert(err, IsNil)
	tk1.ResultSetToResult(rs, Commentf("%v", rs)).Check(nil)

	rs, err = tk1.Se.ExecutePreparedStmt(ctx, pspk1Id, []types.Datum{types.NewDatum(1)})
	c.Assert(err, IsNil)
	tk1.ResultSetToResult(rs, Commentf("%v", rs)).Check(testkit.Rows("1 1 1 10"))

	rs, err = tk1.Se.ExecutePreparedStmt(ctx, pspk1Id, []types.Datum{types.NewDatum(2)})
	c.Assert(err, IsNil)
	tk1.ResultSetToResult(rs, Commentf("%v", rs)).Check(testkit.Rows("2 2 2 10"))

	rs, err = tk1.Se.ExecutePreparedStmt(ctx, pspk2Id, []types.Datum{types.NewDatum(3)})
	c.Assert(err, IsNil)
	tk1.ResultSetToResult(rs, Commentf("%v", rs)).Check(testkit.Rows("3 3 3 10"))

	tk1.MustExec("alter table t drop index k_b")
	rs, err = tk1.Se.ExecutePreparedStmt(ctx, psuk1Id, []types.Datum{types.NewDatum(1)})
	c.Assert(err, IsNil)
	tk1.ResultSetToResult(rs, Commentf("%v", rs)).Check(testkit.Rows("1 1 1 10"))

	rs, err = tk1.Se.ExecutePreparedStmt(ctx, psuk1Id, []types.Datum{types.NewDatum(2)})
	c.Assert(err, IsNil)
	tk1.ResultSetToResult(rs, Commentf("%v", rs)).Check(testkit.Rows("2 2 2 10"))

	rs, err = tk1.Se.ExecutePreparedStmt(ctx, psuk1Id, []types.Datum{types.NewDatum(3)})
	c.Assert(err, IsNil)
	tk1.ResultSetToResult(rs, Commentf("%v", rs)).Check(testkit.Rows("3 3 3 10"))

	rs, err = tk1.Se.ExecutePreparedStmt(ctx, psuk1Id, []types.Datum{types.NewDatum(0)})
	c.Assert(err, IsNil)
	tk1.ResultSetToResult(rs, Commentf("%v", rs)).Check(nil)

	tk1.MustExec(`insert into t values(4, 3, 3, 11)`)
	rs, err = tk1.Se.ExecutePreparedStmt(ctx, psuk1Id, []types.Datum{types.NewDatum(1)})
	c.Assert(err, IsNil)
	tk1.ResultSetToResult(rs, Commentf("%v", rs)).Check(testkit.Rows("1 1 1 10"))

	rs, err = tk1.Se.ExecutePreparedStmt(ctx, psuk1Id, []types.Datum{types.NewDatum(2)})
	c.Assert(err, IsNil)
	tk1.ResultSetToResult(rs, Commentf("%v", rs)).Check(testkit.Rows("2 2 2 10"))

	rs, err = tk1.Se.ExecutePreparedStmt(ctx, psuk1Id, []types.Datum{types.NewDatum(3)})
	c.Assert(err, IsNil)
	tk1.ResultSetToResult(rs, Commentf("%v", rs)).Check(testkit.Rows("3 3 3 10", "4 3 3 11"))

	rs, err = tk1.Se.ExecutePreparedStmt(ctx, psuk1Id, []types.Datum{types.NewDatum(0)})
	c.Assert(err, IsNil)
	tk1.ResultSetToResult(rs, Commentf("%v", rs)).Check(nil)

	tk1.MustExec("delete from t where a = 4")
	tk1.MustExec("alter table t add index k_b(b)")
	rs, err = tk1.Se.ExecutePreparedStmt(ctx, psuk1Id, []types.Datum{types.NewDatum(1)})
	c.Assert(err, IsNil)
	tk1.ResultSetToResult(rs, Commentf("%v", rs)).Check(testkit.Rows("1 1 1 10"))

	rs, err = tk1.Se.ExecutePreparedStmt(ctx, psuk1Id, []types.Datum{types.NewDatum(2)})
	c.Assert(err, IsNil)
	tk1.ResultSetToResult(rs, Commentf("%v", rs)).Check(testkit.Rows("2 2 2 10"))

	rs, err = tk1.Se.ExecutePreparedStmt(ctx, psuk1Id, []types.Datum{types.NewDatum(3)})
	c.Assert(err, IsNil)
	tk1.ResultSetToResult(rs, Commentf("%v", rs)).Check(testkit.Rows("3 3 3 10"))

	rs, err = tk1.Se.ExecutePreparedStmt(ctx, psuk1Id, []types.Datum{types.NewDatum(0)})
	c.Assert(err, IsNil)
	tk1.ResultSetToResult(rs, Commentf("%v", rs)).Check(nil)

	// use pk again
	rs, err = tk1.Se.ExecutePreparedStmt(ctx, pspk2Id, []types.Datum{types.NewDatum(3)})
	c.Assert(err, IsNil)
	tk1.ResultSetToResult(rs, Commentf("%v", rs)).Check(testkit.Rows("3 3 3 10"))

	rs, err = tk1.Se.ExecutePreparedStmt(ctx, pspk1Id, []types.Datum{types.NewDatum(3)})
	c.Assert(err, IsNil)
	tk1.ResultSetToResult(rs, Commentf("%v", rs)).Check(testkit.Rows("3 3 3 10"))
}

func (s *testSuiteP2) TestPointGetPreparedPlanWithCommitMode(c *C) {
	tk1 := testkit.NewTestKit(c, s.store)
	tk1.MustExec("drop database if exists ps_text")
	defer tk1.MustExec("drop database if exists ps_text")
	tk1.MustExec("create database ps_text")
	tk1.MustExec("use ps_text")

	tk1.MustExec(`create table t (a int, b int, c int,
			primary key k_a(a),
			unique key k_b(b))`)
	tk1.MustExec("insert into t values (1, 1, 1)")
	tk1.MustExec("insert into t values (2, 2, 2)")
	tk1.MustExec("insert into t values (3, 3, 3)")

	pspk1Id, _, _, err := tk1.Se.PrepareStmt("select * from t where a = ?")
	c.Assert(err, IsNil)
	tk1.Se.GetSessionVars().PreparedStmts[pspk1Id].(*plannercore.CachedPrepareStmt).PreparedAst.UseCache = false

	ctx := context.Background()
	// first time plan generated
	rs, err := tk1.Se.ExecutePreparedStmt(ctx, pspk1Id, []types.Datum{types.NewDatum(0)})
	c.Assert(err, IsNil)
	tk1.ResultSetToResult(rs, Commentf("%v", rs)).Check(nil)

	// using the generated plan but with different params
	rs, err = tk1.Se.ExecutePreparedStmt(ctx, pspk1Id, []types.Datum{types.NewDatum(1)})
	c.Assert(err, IsNil)
	tk1.ResultSetToResult(rs, Commentf("%v", rs)).Check(testkit.Rows("1 1 1"))

	// next start a non autocommit txn
	tk1.MustExec("set autocommit = 0")
	tk1.MustExec("begin")
	// try to exec using point get plan(this plan should not go short path)
	rs, err = tk1.Se.ExecutePreparedStmt(ctx, pspk1Id, []types.Datum{types.NewDatum(1)})
	c.Assert(err, IsNil)
	tk1.ResultSetToResult(rs, Commentf("%v", rs)).Check(testkit.Rows("1 1 1"))

	// update rows
	tk2 := testkit.NewTestKit(c, s.store)
	tk2.MustExec("use ps_text")
	tk2.MustExec("update t set c = c + 10 where c = 1")

	// try to point get again
	rs, err = tk1.Se.ExecutePreparedStmt(ctx, pspk1Id, []types.Datum{types.NewDatum(1)})
	c.Assert(err, IsNil)
	tk1.ResultSetToResult(rs, Commentf("%v", rs)).Check(testkit.Rows("1 1 1"))

	// try to update in session 1
	tk1.MustExec("update t set c = c + 10 where c = 1")
	_, err = tk1.Exec("commit")
	c.Assert(kv.ErrWriteConflict.Equal(err), IsTrue, Commentf("error: %s", err))

	// verify
	rs, err = tk1.Se.ExecutePreparedStmt(ctx, pspk1Id, []types.Datum{types.NewDatum(1)})
	c.Assert(err, IsNil)
	tk1.ResultSetToResult(rs, Commentf("%v", rs)).Check(testkit.Rows("1 1 11"))

	rs, err = tk1.Se.ExecutePreparedStmt(ctx, pspk1Id, []types.Datum{types.NewDatum(2)})
	c.Assert(err, IsNil)
	tk1.ResultSetToResult(rs, Commentf("%v", rs)).Check(testkit.Rows("2 2 2"))

	tk2.MustQuery("select * from t where a = 1").Check(testkit.Rows("1 1 11"))
}

func (s *testSuiteP2) TestPointUpdatePreparedPlan(c *C) {
	tk1 := testkit.NewTestKit(c, s.store)
	tk1.MustExec("drop database if exists pu_test")
	defer tk1.MustExec("drop database if exists pu_test")
	tk1.MustExec("create database pu_test")
	tk1.MustExec("use pu_test")

	tk1.MustExec(`create table t (a int, b int, c int,
			primary key k_a(a),
			unique key k_b(b))`)
	tk1.MustExec("insert into t values (1, 1, 1)")
	tk1.MustExec("insert into t values (2, 2, 2)")
	tk1.MustExec("insert into t values (3, 3, 3)")

	updateID1, pc, _, err := tk1.Se.PrepareStmt(`update t set c = c + 1 where a = ?`)
	c.Assert(err, IsNil)
	tk1.Se.GetSessionVars().PreparedStmts[updateID1].(*plannercore.CachedPrepareStmt).PreparedAst.UseCache = false
	c.Assert(pc, Equals, 1)
	updateID2, pc, _, err := tk1.Se.PrepareStmt(`update t set c = c + 2 where ? = a`)
	c.Assert(err, IsNil)
	tk1.Se.GetSessionVars().PreparedStmts[updateID2].(*plannercore.CachedPrepareStmt).PreparedAst.UseCache = false
	c.Assert(pc, Equals, 1)

	ctx := context.Background()
	// first time plan generated
	rs, err := tk1.Se.ExecutePreparedStmt(ctx, updateID1, []types.Datum{types.NewDatum(3)})
	c.Assert(rs, IsNil)
	c.Assert(err, IsNil)
	tk1.MustQuery("select * from t where a = 3").Check(testkit.Rows("3 3 4"))

	// using the generated plan but with different params
	rs, err = tk1.Se.ExecutePreparedStmt(ctx, updateID1, []types.Datum{types.NewDatum(3)})
	c.Assert(rs, IsNil)
	c.Assert(err, IsNil)
	tk1.MustQuery("select * from t where a = 3").Check(testkit.Rows("3 3 5"))

	rs, err = tk1.Se.ExecutePreparedStmt(ctx, updateID1, []types.Datum{types.NewDatum(3)})
	c.Assert(rs, IsNil)
	c.Assert(err, IsNil)
	tk1.MustQuery("select * from t where a = 3").Check(testkit.Rows("3 3 6"))

	// updateID2
	rs, err = tk1.Se.ExecutePreparedStmt(ctx, updateID2, []types.Datum{types.NewDatum(3)})
	c.Assert(rs, IsNil)
	c.Assert(err, IsNil)
	tk1.MustQuery("select * from t where a = 3").Check(testkit.Rows("3 3 8"))

	rs, err = tk1.Se.ExecutePreparedStmt(ctx, updateID2, []types.Datum{types.NewDatum(3)})
	c.Assert(rs, IsNil)
	c.Assert(err, IsNil)
	tk1.MustQuery("select * from t where a = 3").Check(testkit.Rows("3 3 10"))

	// unique index
	updUkID1, _, _, err := tk1.Se.PrepareStmt(`update t set c = c + 10 where b = ?`)
	c.Assert(err, IsNil)
	tk1.Se.GetSessionVars().PreparedStmts[updUkID1].(*plannercore.CachedPrepareStmt).PreparedAst.UseCache = false
	rs, err = tk1.Se.ExecutePreparedStmt(ctx, updUkID1, []types.Datum{types.NewDatum(3)})
	c.Assert(rs, IsNil)
	c.Assert(err, IsNil)
	tk1.MustQuery("select * from t where a = 3").Check(testkit.Rows("3 3 20"))

	rs, err = tk1.Se.ExecutePreparedStmt(ctx, updUkID1, []types.Datum{types.NewDatum(3)})
	c.Assert(rs, IsNil)
	c.Assert(err, IsNil)
	tk1.MustQuery("select * from t where a = 3").Check(testkit.Rows("3 3 30"))

	// test schema changed, cached plan should be invalidated
	tk1.MustExec("alter table t add column col4 int default 10 after c")
	rs, err = tk1.Se.ExecutePreparedStmt(ctx, updateID1, []types.Datum{types.NewDatum(3)})
	c.Assert(rs, IsNil)
	c.Assert(err, IsNil)
	tk1.MustQuery("select * from t where a = 3").Check(testkit.Rows("3 3 31 10"))

	rs, err = tk1.Se.ExecutePreparedStmt(ctx, updateID1, []types.Datum{types.NewDatum(3)})
	c.Assert(rs, IsNil)
	c.Assert(err, IsNil)
	tk1.MustQuery("select * from t where a = 3").Check(testkit.Rows("3 3 32 10"))

	tk1.MustExec("alter table t drop index k_b")
	rs, err = tk1.Se.ExecutePreparedStmt(ctx, updUkID1, []types.Datum{types.NewDatum(3)})
	c.Assert(rs, IsNil)
	c.Assert(err, IsNil)
	tk1.MustQuery("select * from t where a = 3").Check(testkit.Rows("3 3 42 10"))

	rs, err = tk1.Se.ExecutePreparedStmt(ctx, updUkID1, []types.Datum{types.NewDatum(3)})
	c.Assert(rs, IsNil)
	c.Assert(err, IsNil)
	tk1.MustQuery("select * from t where a = 3").Check(testkit.Rows("3 3 52 10"))

	tk1.MustExec("alter table t add unique index k_b(b)")
	rs, err = tk1.Se.ExecutePreparedStmt(ctx, updUkID1, []types.Datum{types.NewDatum(3)})
	c.Assert(rs, IsNil)
	c.Assert(err, IsNil)
	tk1.MustQuery("select * from t where a = 3").Check(testkit.Rows("3 3 62 10"))

	rs, err = tk1.Se.ExecutePreparedStmt(ctx, updUkID1, []types.Datum{types.NewDatum(3)})
	c.Assert(rs, IsNil)
	c.Assert(err, IsNil)
	tk1.MustQuery("select * from t where a = 3").Check(testkit.Rows("3 3 72 10"))

	tk1.MustQuery("select * from t where a = 1").Check(testkit.Rows("1 1 1 10"))
	tk1.MustQuery("select * from t where a = 2").Check(testkit.Rows("2 2 2 10"))
}

func (s *testSuiteP2) TestPointUpdatePreparedPlanWithCommitMode(c *C) {
	tk1 := testkit.NewTestKit(c, s.store)
	tk1.MustExec("drop database if exists pu_test2")
	defer tk1.MustExec("drop database if exists pu_test2")
	tk1.MustExec("create database pu_test2")
	tk1.MustExec("use pu_test2")

	tk1.MustExec(`create table t (a int, b int, c int,
			primary key k_a(a),
			unique key k_b(b))`)
	tk1.MustExec("insert into t values (1, 1, 1)")
	tk1.MustExec("insert into t values (2, 2, 2)")
	tk1.MustExec("insert into t values (3, 3, 3)")

	ctx := context.Background()
	updateID1, _, _, err := tk1.Se.PrepareStmt(`update t set c = c + 1 where a = ?`)
	tk1.Se.GetSessionVars().PreparedStmts[updateID1].(*plannercore.CachedPrepareStmt).PreparedAst.UseCache = false
	c.Assert(err, IsNil)

	// first time plan generated
	rs, err := tk1.Se.ExecutePreparedStmt(ctx, updateID1, []types.Datum{types.NewDatum(3)})
	c.Assert(rs, IsNil)
	c.Assert(err, IsNil)
	tk1.MustQuery("select * from t where a = 3").Check(testkit.Rows("3 3 4"))

	rs, err = tk1.Se.ExecutePreparedStmt(ctx, updateID1, []types.Datum{types.NewDatum(3)})
	c.Assert(rs, IsNil)
	c.Assert(err, IsNil)
	tk1.MustQuery("select * from t where a = 3").Check(testkit.Rows("3 3 5"))

	// next start a non autocommit txn
	tk1.MustExec("set autocommit = 0")
	tk1.MustExec("begin")
	// try to exec using point get plan(this plan should not go short path)
	rs, err = tk1.Se.ExecutePreparedStmt(ctx, updateID1, []types.Datum{types.NewDatum(3)})
	c.Assert(rs, IsNil)
	c.Assert(err, IsNil)
	tk1.MustQuery("select * from t where a = 3").Check(testkit.Rows("3 3 6"))

	// update rows
	tk2 := testkit.NewTestKit(c, s.store)
	tk2.MustExec("use pu_test2")
	tk2.MustExec(`prepare pu2 from "update t set c = c + 2 where ? = a "`)
	tk2.MustExec("set @p3 = 3")
	tk2.MustQuery("select * from t where a = 3").Check(testkit.Rows("3 3 5"))
	tk2.MustExec("execute pu2 using @p3")
	tk2.MustQuery("select * from t where a = 3").Check(testkit.Rows("3 3 7"))
	tk2.MustExec("execute pu2 using @p3")
	tk2.MustQuery("select * from t where a = 3").Check(testkit.Rows("3 3 9"))

	// try to update in session 1
	tk1.MustQuery("select * from t where a = 3").Check(testkit.Rows("3 3 6"))
	_, err = tk1.Exec("commit")
	c.Assert(kv.ErrWriteConflict.Equal(err), IsTrue, Commentf("error: %s", err))

	// verify
	tk2.MustQuery("select * from t where a = 1").Check(testkit.Rows("1 1 1"))
	tk1.MustQuery("select * from t where a = 2").Check(testkit.Rows("2 2 2"))
	tk2.MustQuery("select * from t where a = 3").Check(testkit.Rows("3 3 9"))
	tk1.MustQuery("select * from t where a = 2").Check(testkit.Rows("2 2 2"))
	tk1.MustQuery("select * from t where a = 3").Check(testkit.Rows("3 3 9"))

	// again next start a non autocommit txn
	tk1.MustExec("set autocommit = 0")
	tk1.MustExec("begin")
	rs, err = tk1.Se.ExecutePreparedStmt(ctx, updateID1, []types.Datum{types.NewDatum(3)})
	c.Assert(rs, IsNil)
	c.Assert(err, IsNil)
	tk1.MustQuery("select * from t where a = 3").Check(testkit.Rows("3 3 10"))

	rs, err = tk1.Se.ExecutePreparedStmt(ctx, updateID1, []types.Datum{types.NewDatum(3)})
	c.Assert(rs, IsNil)
	c.Assert(err, IsNil)
	tk1.MustQuery("select * from t where a = 3").Check(testkit.Rows("3 3 11"))
	tk1.MustExec("commit")

	tk2.MustQuery("select * from t where a = 3").Check(testkit.Rows("3 3 11"))
}

func (s *testSuite1) TestPartitionHashCode(c *C) {
	tk := testkit.NewTestKitWithInit(c, s.store)
	tk.MustExec(`create table t(c1 bigint, c2 bigint, c3 bigint, primary key(c1))
			      partition by hash (c1) partitions 4;`)
	var wg util.WaitGroupWrapper
	for i := 0; i < 5; i++ {
		wg.Run(func() {
			tk1 := testkit.NewTestKitWithInit(c, s.store)
			for i := 0; i < 5; i++ {
				tk1.MustExec("select * from t")
			}
		})
	}
	wg.Wait()
}

func (s *testSuite1) TestAlterDefaultValue(c *C) {
	tk := testkit.NewTestKit(c, s.store)
	tk.MustExec("use test")
	tk.MustExec("drop table if exists t1")
	tk.MustExec("create table t(a int, primary key(a))")
	tk.MustExec("insert into t(a) values(1)")
	tk.MustExec("alter table t add column b int default 1")
	tk.MustExec("alter table t alter b set default 2")
	tk.MustQuery("select b from t where a = 1").Check(testkit.Rows("1"))
}

type testClusterTableSuite struct {
	testSuiteWithCliBase
	rpcserver  *grpc.Server
	listenAddr string
}

func (s *testClusterTableSuite) SetUpSuite(c *C) {
	s.testSuiteWithCliBase.SetUpSuite(c)
	s.rpcserver, s.listenAddr = s.setUpRPCService(c, "127.0.0.1:0")
}

func (s *testClusterTableSuite) setUpRPCService(c *C, addr string) (*grpc.Server, string) {
	sm := &mockSessionManager1{}
	sm.PS = append(sm.PS, &util.ProcessInfo{
		ID:      1,
		User:    "root",
		Host:    "127.0.0.1",
		Command: mysql.ComQuery,
	})
	lis, err := net.Listen("tcp", addr)
	c.Assert(err, IsNil)
	srv := server.NewRPCServer(config.GetGlobalConfig(), s.dom, sm)
	port := lis.Addr().(*net.TCPAddr).Port
	addr = fmt.Sprintf("127.0.0.1:%d", port)
	go func() {
		err = srv.Serve(lis)
		c.Assert(err, IsNil)
	}()
	config.UpdateGlobal(func(conf *config.Config) {
		conf.Status.StatusPort = uint(port)
	})
	return srv, addr
}
func (s *testClusterTableSuite) TearDownSuite(c *C) {
	if s.rpcserver != nil {
		s.rpcserver.Stop()
		s.rpcserver = nil
	}
	s.testSuiteWithCliBase.TearDownSuite(c)
}

func (s *testSuiteP1) TestPrepareLoadData(c *C) {
	tk := testkit.NewTestKit(c, s.store)
	tk.MustGetErrCode(`prepare stmt from "load data local infile '/tmp/load_data_test.csv' into table test";`, mysql.ErrUnsupportedPs)
}

func (s *testClusterTableSuite) TestSlowQuery(c *C) {
	logData0 := ""
	logData1 := `
# Time: 2020-02-15T18:00:01.000000+08:00
select 1;
# Time: 2020-02-15T19:00:05.000000+08:00
select 2;`
	logData2 := `
# Time: 2020-02-16T18:00:01.000000+08:00
select 3;
# Time: 2020-02-16T18:00:05.000000+08:00
select 4;`
	logData3 := `
# Time: 2020-02-16T19:00:00.000000+08:00
select 5;
# Time: 2020-02-17T18:00:05.000000+08:00
select 6;`
	logData4 := `
# Time: 2020-05-14T19:03:54.314615176+08:00
select 7;`
	logData := []string{logData0, logData1, logData2, logData3, logData4}

	fileName0 := "tidb-slow-2020-02-14T19-04-05.01.log"
	fileName1 := "tidb-slow-2020-02-15T19-04-05.01.log"
	fileName2 := "tidb-slow-2020-02-16T19-04-05.01.log"
	fileName3 := "tidb-slow-2020-02-17T18-00-05.01.log"
	fileName4 := "tidb-slow.log"
	fileNames := []string{fileName0, fileName1, fileName2, fileName3, fileName4}

	prepareLogs(c, logData, fileNames)
	defer func() {
		removeFiles(fileNames)
	}()
	tk := testkit.NewTestKitWithInit(c, s.store)
	loc, err := time.LoadLocation("Asia/Shanghai")
	c.Assert(err, IsNil)
	tk.Se.GetSessionVars().TimeZone = loc
	tk.MustExec("use information_schema")
	cases := []struct {
		prepareSQL string
		sql        string
		result     []string
	}{
		{
			sql:    "select count(*),min(time),max(time) from %s where time > '2019-01-26 21:51:00' and time < now()",
			result: []string{"7|2020-02-15 18:00:01.000000|2020-05-14 19:03:54.314615"},
		},
		{
			sql:    "select count(*),min(time),max(time) from %s where time > '2020-02-15 19:00:00' and time < '2020-02-16 18:00:02'",
			result: []string{"2|2020-02-15 19:00:05.000000|2020-02-16 18:00:01.000000"},
		},
		{
			sql:    "select count(*),min(time),max(time) from %s where time > '2020-02-16 18:00:02' and time < '2020-02-17 17:00:00'",
			result: []string{"2|2020-02-16 18:00:05.000000|2020-02-16 19:00:00.000000"},
		},
		{
			sql:    "select count(*),min(time),max(time) from %s where time > '2020-02-16 18:00:02' and time < '2020-02-17 20:00:00'",
			result: []string{"3|2020-02-16 18:00:05.000000|2020-02-17 18:00:05.000000"},
		},
		{
			sql:    "select count(*),min(time),max(time) from %s",
			result: []string{"1|2020-05-14 19:03:54.314615|2020-05-14 19:03:54.314615"},
		},
		{
			sql:    "select count(*),min(time) from %s where time > '2020-02-16 20:00:00'",
			result: []string{"1|2020-02-17 18:00:05.000000"},
		},
		{
			sql:    "select count(*) from %s where time > '2020-02-17 20:00:00'",
			result: []string{"0"},
		},
		{
			sql:    "select query from %s where time > '2019-01-26 21:51:00' and time < now()",
			result: []string{"select 1;", "select 2;", "select 3;", "select 4;", "select 5;", "select 6;", "select 7;"},
		},
		// Test for different timezone.
		{
			prepareSQL: "set @@time_zone = '+00:00'",
			sql:        "select time from %s where time = '2020-02-17 10:00:05.000000'",
			result:     []string{"2020-02-17 10:00:05.000000"},
		},
		{
			prepareSQL: "set @@time_zone = '+02:00'",
			sql:        "select time from %s where time = '2020-02-17 12:00:05.000000'",
			result:     []string{"2020-02-17 12:00:05.000000"},
		},
		// Test for issue 17224
		{
			prepareSQL: "set @@time_zone = '+08:00'",
			sql:        "select time from %s where time = '2020-05-14 19:03:54.314615'",
			result:     []string{"2020-05-14 19:03:54.314615"},
		},
	}
	for _, cas := range cases {
		if len(cas.prepareSQL) > 0 {
			tk.MustExec(cas.prepareSQL)
		}
		sql := fmt.Sprintf(cas.sql, "slow_query")
		tk.MustQuery(sql).Check(testutil.RowsWithSep("|", cas.result...))
		sql = fmt.Sprintf(cas.sql, "cluster_slow_query")
		tk.MustQuery(sql).Check(testutil.RowsWithSep("|", cas.result...))
	}
}

func (s *testClusterTableSuite) TestIssue20236(c *C) {
	logData0 := ""
	logData1 := `
# Time: 2020-02-15T18:00:01.000000+08:00
select 1;
# Time: 2020-02-15T19:00:05.000000+08:00
select 2;
# Time: 2020-02-15T20:00:05.000000+08:00`
	logData2 := `select 3;
# Time: 2020-02-16T18:00:01.000000+08:00
select 4;
# Time: 2020-02-16T18:00:05.000000+08:00
select 5;`
	logData3 := `
# Time: 2020-02-16T19:00:00.000000+08:00
select 6;
# Time: 2020-02-17T18:00:05.000000+08:00
select 7;
# Time: 2020-02-17T19:00:00.000000+08:00`
	logData4 := `select 8;
# Time: 2020-02-17T20:00:00.000000+08:00
select 9
# Time: 2020-05-14T19:03:54.314615176+08:00
select 10;`
	logData := []string{logData0, logData1, logData2, logData3, logData4}

	fileName0 := "tidb-slow-2020-02-14T19-04-05.01.log"
	fileName1 := "tidb-slow-2020-02-15T19-04-05.01.log"
	fileName2 := "tidb-slow-2020-02-16T19-04-05.01.log"
	fileName3 := "tidb-slow-2020-02-17T18-00-05.01.log"
	fileName4 := "tidb-slow.log"
	fileNames := []string{fileName0, fileName1, fileName2, fileName3, fileName4}
	prepareLogs(c, logData, fileNames)
	defer func() {
		removeFiles(fileNames)
	}()
	tk := testkit.NewTestKitWithInit(c, s.store)
	loc, err := time.LoadLocation("Asia/Shanghai")
	c.Assert(err, IsNil)
	tk.Se.GetSessionVars().TimeZone = loc
	tk.MustExec("use information_schema")
	cases := []struct {
		prepareSQL string
		sql        string
		result     []string
	}{
		{
			prepareSQL: "set @@time_zone = '+08:00'",
			sql:        "select time from cluster_slow_query where time > '2020-02-17 12:00:05.000000' and time < '2020-05-14 20:00:00.000000'",
			result:     []string{"2020-02-17 18:00:05.000000", "2020-02-17 19:00:00.000000", "2020-05-14 19:03:54.314615"},
		},
		{
			prepareSQL: "set @@time_zone = '+08:00'",
			sql:        "select time from cluster_slow_query where time > '2020-02-17 12:00:05.000000' and time < '2020-05-14 20:00:00.000000' order by time desc",
			result:     []string{"2020-05-14 19:03:54.314615", "2020-02-17 19:00:00.000000", "2020-02-17 18:00:05.000000"},
		},
		{
			prepareSQL: "set @@time_zone = '+08:00'",
			sql:        "select time from cluster_slow_query where (time > '2020-02-15 18:00:00' and time < '2020-02-15 20:01:00') or (time > '2020-02-17 18:00:00' and time < '2020-05-14 20:00:00') order by time",
			result:     []string{"2020-02-15 18:00:01.000000", "2020-02-15 19:00:05.000000", "2020-02-17 18:00:05.000000", "2020-02-17 19:00:00.000000", "2020-05-14 19:03:54.314615"},
		},
		{
			prepareSQL: "set @@time_zone = '+08:00'",
			sql:        "select time from cluster_slow_query where (time > '2020-02-15 18:00:00' and time < '2020-02-15 20:01:00') or (time > '2020-02-17 18:00:00' and time < '2020-05-14 20:00:00') order by time desc",
			result:     []string{"2020-05-14 19:03:54.314615", "2020-02-17 19:00:00.000000", "2020-02-17 18:00:05.000000", "2020-02-15 19:00:05.000000", "2020-02-15 18:00:01.000000"},
		},
		{
			prepareSQL: "set @@time_zone = '+08:00'",
			sql:        "select count(*) from cluster_slow_query where time > '2020-02-15 18:00:00.000000' and time < '2020-05-14 20:00:00.000000' order by time desc",
			result:     []string{"9"},
		},
		{
			prepareSQL: "set @@time_zone = '+08:00'",
			sql:        "select count(*) from cluster_slow_query where (time > '2020-02-16 18:00:00' and time < '2020-05-14 20:00:00') or (time > '2020-02-17 18:00:00' and time < '2020-05-17 20:00:00')",
			result:     []string{"6"},
		},
		{
			prepareSQL: "set @@time_zone = '+08:00'",
			sql:        "select count(*) from cluster_slow_query where time > '2020-02-16 18:00:00.000000' and time < '2020-02-17 20:00:00.000000' order by time desc",
			result:     []string{"5"},
		},
		{
			prepareSQL: "set @@time_zone = '+08:00'",
			sql:        "select time from cluster_slow_query where time > '2020-02-16 18:00:00.000000' and time < '2020-05-14 20:00:00.000000' order by time desc limit 3",
			result:     []string{"2020-05-14 19:03:54.314615", "2020-02-17 19:00:00.000000", "2020-02-17 18:00:05.000000"},
		},
	}
	for _, cas := range cases {
		if len(cas.prepareSQL) > 0 {
			tk.MustExec(cas.prepareSQL)
		}
		tk.MustQuery(cas.sql).Check(testutil.RowsWithSep("|", cas.result...))
	}
}

func (s *testClusterTableSuite) TestSQLDigestTextRetriever(c *C) {
	tkInit := testkit.NewTestKitWithInit(c, s.store)
	tkInit.MustExec("set global tidb_enable_stmt_summary = 1")
	tkInit.MustQuery("select @@global.tidb_enable_stmt_summary").Check(testkit.Rows("1"))
	tkInit.MustExec("drop table if exists test_sql_digest_text_retriever")
	tkInit.MustExec("create table test_sql_digest_text_retriever (id int primary key, v int)")

	tk := testkit.NewTestKitWithInit(c, s.store)
	c.Assert(tk.Se.Auth(&auth.UserIdentity{Username: "root", Hostname: "%"}, nil, nil), IsTrue)
	tk.MustExec("insert into test_sql_digest_text_retriever values (1, 1)")

	insertNormalized, insertDigest := parser.NormalizeDigest("insert into test_sql_digest_text_retriever values (1, 1)")
	_, updateDigest := parser.NormalizeDigest("update test_sql_digest_text_retriever set v = v + 1 where id = 1")
	r := &expression.SQLDigestTextRetriever{
		SQLDigestsMap: map[string]string{
			insertDigest.String(): "",
			updateDigest.String(): "",
		},
	}
	err := r.RetrieveLocal(context.Background(), tk.Se)
	c.Assert(err, IsNil)
	c.Assert(r.SQLDigestsMap[insertDigest.String()], Equals, insertNormalized)
	c.Assert(r.SQLDigestsMap[updateDigest.String()], Equals, "")
}

func (s *testClusterTableSuite) TestFunctionDecodeSQLDigests(c *C) {
	tk := testkit.NewTestKitWithInit(c, s.store)
	c.Assert(tk.Se.Auth(&auth.UserIdentity{Username: "root", Hostname: "%"}, nil, nil), IsTrue)
	tk.MustExec("set global tidb_enable_stmt_summary = 1")
	tk.MustQuery("select @@global.tidb_enable_stmt_summary").Check(testkit.Rows("1"))
	tk.MustExec("drop table if exists test_func_decode_sql_digests")
	tk.MustExec("create table test_func_decode_sql_digests(id int primary key, v int)")

	q1 := "begin"
	norm1, digest1 := parser.NormalizeDigest(q1)
	q2 := "select @@tidb_current_ts"
	norm2, digest2 := parser.NormalizeDigest(q2)
	q3 := "select id, v from test_func_decode_sql_digests where id = 1 for update"
	norm3, digest3 := parser.NormalizeDigest(q3)

	// TIDB_DECODE_SQL_DIGESTS function doesn't actually do "decoding", instead it queries `statements_summary` and it's
	// variations for the corresponding statements.
	// Execute the statements so that the queries will be saved into statements_summary table.
	tk.MustExec(q1)
	// Save the ts to query the transaction from tidb_trx.
	ts, err := strconv.ParseUint(tk.MustQuery(q2).Rows()[0][0].(string), 10, 64)
	c.Assert(err, IsNil)
	c.Assert(ts, Greater, uint64(0))
	tk.MustExec(q3)
	tk.MustExec("rollback")

	// Test statements truncating.
	decoded := fmt.Sprintf(`["%s","%s","%s"]`, norm1, norm2, norm3)
	digests := fmt.Sprintf(`["%s","%s","%s"]`, digest1, digest2, digest3)
	tk.MustQuery("select tidb_decode_sql_digests(?, 0)", digests).Check(testkit.Rows(decoded))
	// The three queries are shorter than truncate length, equal to truncate length and longer than truncate length respectively.
	tk.MustQuery("select tidb_decode_sql_digests(?, ?)", digests, len(norm2)).Check(testkit.Rows(
		"[\"begin\",\"select @@tidb_current_ts\",\"select `id` , `v` from `...\"]"))

	// Empty array.
	tk.MustQuery("select tidb_decode_sql_digests('[]')").Check(testkit.Rows("[]"))

	// NULL
	tk.MustQuery("select tidb_decode_sql_digests(null)").Check(testkit.Rows("<nil>"))

	// Array containing wrong types and not-existing digests (maps to null).
	tk.MustQuery("select tidb_decode_sql_digests(?)", fmt.Sprintf(`["%s",1,null,"%s",{"a":1},[2],"%s","","abcde"]`, digest1, digest2, digest3)).
		Check(testkit.Rows(fmt.Sprintf(`["%s",null,null,"%s",null,null,"%s",null,null]`, norm1, norm2, norm3)))

	// Not JSON array (throws warnings)
	tk.MustQuery(`select tidb_decode_sql_digests('{"a":1}')`).Check(testkit.Rows("<nil>"))
	tk.MustQuery(`show warnings`).Check(testkit.Rows(`Warning 1210 The argument can't be unmarshalled as JSON array: '{"a":1}'`))
	tk.MustQuery(`select tidb_decode_sql_digests('aabbccdd')`).Check(testkit.Rows("<nil>"))
	tk.MustQuery(`show warnings`).Check(testkit.Rows(`Warning 1210 The argument can't be unmarshalled as JSON array: 'aabbccdd'`))

	// Invalid argument count.
	tk.MustGetErrCode("select tidb_decode_sql_digests('a', 1, 2)", 1582)
	tk.MustGetErrCode("select tidb_decode_sql_digests()", 1582)
}

func (s *testClusterTableSuite) TestFunctionDecodeSQLDigestsPrivilege(c *C) {
	dropUserTk := testkit.NewTestKitWithInit(c, s.store)
	c.Assert(dropUserTk.Se.Auth(&auth.UserIdentity{Username: "root", Hostname: "%"}, nil, nil), IsTrue)

	tk := testkit.NewTestKitWithInit(c, s.store)
	c.Assert(tk.Se.Auth(&auth.UserIdentity{Username: "root", Hostname: "%"}, nil, nil), IsTrue)
	tk.MustExec("create user 'testuser'@'localhost'")
	defer dropUserTk.MustExec("drop user 'testuser'@'localhost'")
	c.Assert(tk.Se.Auth(&auth.UserIdentity{
		Username: "testuser",
		Hostname: "localhost",
	}, nil, nil), IsTrue)
	err := tk.ExecToErr("select tidb_decode_sql_digests('[\"aa\"]')")
	c.Assert(err, NotNil)
	c.Assert(err.Error(), Equals, "[expression:1227]Access denied; you need (at least one of) the PROCESS privilege(s) for this operation")

	tk = testkit.NewTestKitWithInit(c, s.store)
	c.Assert(tk.Se.Auth(&auth.UserIdentity{Username: "root", Hostname: "%"}, nil, nil), IsTrue)
	tk.MustExec("create user 'testuser2'@'localhost'")
	defer dropUserTk.MustExec("drop user 'testuser2'@'localhost'")
	tk.MustExec("grant process on *.* to 'testuser2'@'localhost'")
	c.Assert(tk.Se.Auth(&auth.UserIdentity{
		Username: "testuser2",
		Hostname: "localhost",
	}, nil, nil), IsTrue)
	_ = tk.MustQuery("select tidb_decode_sql_digests('[\"aa\"]')")
}

func prepareLogs(c *C, logData []string, fileNames []string) {
	writeFile := func(file string, data string) {
		f, err := os.OpenFile(file, os.O_CREATE|os.O_WRONLY|os.O_TRUNC, 0644)
		c.Assert(err, IsNil)
		_, err = f.Write([]byte(data))
		c.Assert(f.Close(), IsNil)
		c.Assert(err, IsNil)
	}

	for i, log := range logData {
		writeFile(fileNames[i], log)
	}
}

func removeFiles(fileNames []string) {
	for _, fileName := range fileNames {
		os.Remove(fileName)
	}
}

// this is from jira issue #5856
func (s *testSuite1) TestInsertValuesWithSubQuery(c *C) {
	tk := testkit.NewTestKit(c, s.store)
	tk.MustExec("use test;")
	tk.MustExec("drop table if exists t2")
	tk.MustExec("create table t2(a int, b int, c int)")
	defer tk.MustExec("drop table if exists t2")

	// should not reference upper scope
	c.Assert(tk.ExecToErr("insert into t2 values (11, 8, (select not b))"), NotNil)
	c.Assert(tk.ExecToErr("insert into t2 set a = 11, b = 8, c = (select b))"), NotNil)

	// subquery reference target table is allowed
	tk.MustExec("insert into t2 values(1, 1, (select b from t2))")
	tk.MustQuery("select * from t2").Check(testkit.Rows("1 1 <nil>"))
	tk.MustExec("insert into t2 set a = 1, b = 1, c = (select b+1 from t2)")
	tk.MustQuery("select * from t2").Check(testkit.Rows("1 1 <nil>", "1 1 2"))

	// insert using column should work normally
	tk.MustExec("delete from t2")
	tk.MustExec("insert into t2 values(2, 4, a)")
	tk.MustQuery("select * from t2").Check(testkit.Rows("2 4 2"))
	tk.MustExec("insert into t2 set a = 3, b = 5, c = b")
	tk.MustQuery("select * from t2").Check(testkit.Rows("2 4 2", "3 5 5"))

	// issue #30626
	tk.MustExec("drop table if exists t")
	tk.MustExec("create table t(a int, b int)")
	// TODO: should insert success and get (81,1) from the table
	err := tk.ExecToErr("insert into t values ( 81, ( select ( SELECT '1' AS `c0` WHERE '1' >= `subq_0`.`c0` ) as `c1` FROM ( SELECT '1' AS `c0` ) AS `subq_0` ) );")
	c.Assert(err, NotNil)
	c.Assert(err.Error(), Equals, "Insert's SET operation or VALUES_LIST doesn't support complex subqueries now")
	err = tk.ExecToErr("insert into t set a = 81, b =  (select ( SELECT '1' AS `c0` WHERE '1' >= `subq_0`.`c0` ) as `c1` FROM ( SELECT '1' AS `c0` ) AS `subq_0` );")
	c.Assert(err, NotNil)
	c.Assert(err.Error(), Equals, "Insert's SET operation or VALUES_LIST doesn't support complex subqueries now")

}

func (s *testSuite1) TestDIVZeroInPartitionExpr(c *C) {
	tk := testkit.NewTestKit(c, s.store)
	tk.MustExec("use test;")
	tk.MustExec("drop table if exists t1")
	tk.MustExec("create table t1(a int) partition by range (10 div a) (partition p0 values less than (10), partition p1 values less than maxvalue)")
	defer tk.MustExec("drop table if exists t1")

	tk.MustExec("set @@sql_mode=''")
	tk.MustExec("insert into t1 values (NULL), (0), (1)")
	tk.MustExec("set @@sql_mode='STRICT_ALL_TABLES,ERROR_FOR_DIVISION_BY_ZERO'")
	tk.MustGetErrCode("insert into t1 values (NULL), (0), (1)", mysql.ErrDivisionByZero)
}

func (s *testSuite1) TestInsertIntoGivenPartitionSet(c *C) {
	tk := testkit.NewTestKit(c, s.store)
	tk.MustExec("use test;")
	tk.MustExec("drop table if exists t1")
	tk.MustExec(`create table t1(
	a int(11) DEFAULT NULL,
	b varchar(10) DEFAULT NULL,
	UNIQUE KEY idx_a (a)) PARTITION BY RANGE (a)
	(PARTITION p0 VALUES LESS THAN (10) ENGINE = InnoDB,
	 PARTITION p1 VALUES LESS THAN (20) ENGINE = InnoDB,
	 PARTITION p2 VALUES LESS THAN (30) ENGINE = InnoDB,
	 PARTITION p3 VALUES LESS THAN (40) ENGINE = InnoDB,
	 PARTITION p4 VALUES LESS THAN MAXVALUE ENGINE = InnoDB)`)
	defer tk.MustExec("drop table if exists t1")

	// insert into
	tk.MustExec("insert into t1 partition(p0) values(1, 'a'), (2, 'b')")
	tk.MustQuery("select * from t1 partition(p0) order by a").Check(testkit.Rows("1 a", "2 b"))
	tk.MustExec("insert into t1 partition(p0, p1) values(3, 'c'), (4, 'd')")
	tk.MustQuery("select * from t1 partition(p1)").Check(testkit.Rows())

	tk.MustGetErrMsg("insert into t1 values(1, 'a')", "[kv:1062]Duplicate entry '1' for key 'idx_a'")
	tk.MustGetErrMsg("insert into t1 partition(p0, p_non_exist) values(1, 'a')", "[table:1735]Unknown partition 'p_non_exist' in table 't1'")
	tk.MustGetErrMsg("insert into t1 partition(p0, p1) values(40, 'a')", "[table:1748]Found a row not matching the given partition set")

	// replace into
	tk.MustExec("replace into t1 partition(p0) values(1, 'replace')")
	tk.MustExec("replace into t1 partition(p0, p1) values(3, 'replace'), (4, 'replace')")
	tk.MustExec("replace into t1 values(1, 'a')")
	tk.MustQuery("select * from t1 partition (p0) order by a").Check(testkit.Rows("1 a", "2 b", "3 replace", "4 replace"))

	tk.MustGetErrMsg("replace into t1 partition(p0, p_non_exist) values(1, 'a')", "[table:1735]Unknown partition 'p_non_exist' in table 't1'")
	tk.MustGetErrMsg("replace into t1 partition(p0, p1) values(40, 'a')", "[table:1748]Found a row not matching the given partition set")

	tk.MustExec("truncate table t1")

	tk.MustExec("drop table if exists t")
	tk.MustExec("create table t(a int, b char(10))")
	defer tk.MustExec("drop table if exists t")

	// insert into general table
	tk.MustGetErrMsg("insert into t partition(p0, p1) values(1, 'a')", "[planner:1747]PARTITION () clause on non partitioned table")

	// insert into from select
	tk.MustExec("insert into t values(1, 'a'), (2, 'b')")
	tk.MustExec("insert into t1 partition(p0) select * from t")
	tk.MustQuery("select * from t1 partition(p0) order by a").Check(testkit.Rows("1 a", "2 b"))

	tk.MustExec("truncate table t")
	tk.MustExec("insert into t values(3, 'c'), (4, 'd')")
	tk.MustExec("insert into t1 partition(p0, p1) select * from t")
	tk.MustQuery("select * from t1 partition(p1) order by a").Check(testkit.Rows())
	tk.MustQuery("select * from t1 partition(p0) order by a").Check(testkit.Rows("1 a", "2 b", "3 c", "4 d"))

	tk.MustGetErrMsg("insert into t1 select 1, 'a'", "[kv:1062]Duplicate entry '1' for key 'idx_a'")
	tk.MustGetErrMsg("insert into t1 partition(p0, p_non_exist) select 1, 'a'", "[table:1735]Unknown partition 'p_non_exist' in table 't1'")
	tk.MustGetErrMsg("insert into t1 partition(p0, p1) select 40, 'a'", "[table:1748]Found a row not matching the given partition set")

	// replace into from select
	tk.MustExec("replace into t1 partition(p0) select 1, 'replace'")
	tk.MustExec("truncate table t")
	tk.MustExec("insert into t values(3, 'replace'), (4, 'replace')")
	tk.MustExec("replace into t1 partition(p0, p1) select * from t")

	tk.MustExec("replace into t1 select 1, 'a'")
	tk.MustQuery("select * from t1 partition (p0) order by a").Check(testkit.Rows("1 a", "2 b", "3 replace", "4 replace"))
	tk.MustGetErrMsg("replace into t1 partition(p0, p_non_exist) select 1, 'a'", "[table:1735]Unknown partition 'p_non_exist' in table 't1'")
	tk.MustGetErrMsg("replace into t1 partition(p0, p1) select 40, 'a'", "[table:1748]Found a row not matching the given partition set")
}

func (s *testSuite1) TestUpdateGivenPartitionSet(c *C) {
	tk := testkit.NewTestKit(c, s.store)
	tk.MustExec("use test;")
	tk.MustExec("drop table if exists t1,t2,t3,t4")
	tk.MustExec(`create table t1(
	a int(11),
	b varchar(10) DEFAULT NULL,
	primary key idx_a (a)) PARTITION BY RANGE (a)
	(PARTITION p0 VALUES LESS THAN (10) ENGINE = InnoDB,
	 PARTITION p1 VALUES LESS THAN (20) ENGINE = InnoDB,
	 PARTITION p2 VALUES LESS THAN (30) ENGINE = InnoDB,
	 PARTITION p3 VALUES LESS THAN (40) ENGINE = InnoDB,
	 PARTITION p4 VALUES LESS THAN MAXVALUE ENGINE = InnoDB)`)

	tk.MustExec(`create table t2(
	a int(11) DEFAULT NULL,
	b varchar(10) DEFAULT NULL) PARTITION BY RANGE (a)
	(PARTITION p0 VALUES LESS THAN (10) ENGINE = InnoDB,
	 PARTITION p1 VALUES LESS THAN (20) ENGINE = InnoDB,
	 PARTITION p2 VALUES LESS THAN (30) ENGINE = InnoDB,
	 PARTITION p3 VALUES LESS THAN (40) ENGINE = InnoDB,
	 PARTITION p4 VALUES LESS THAN MAXVALUE ENGINE = InnoDB)`)

	tk.MustExec(`create table t3 (a int(11), b varchar(10) default null)`)

	defer tk.MustExec("drop table if exists t1,t2,t3")
	tk.MustExec("insert into t3 values(1, 'a'), (2, 'b'), (11, 'c'), (21, 'd')")
	err := tk.ExecToErr("update t3 partition(p0) set a = 40 where a = 2")
	c.Assert(err.Error(), Equals, "[planner:1747]PARTITION () clause on non partitioned table")

	// update with primary key change
	tk.MustExec("insert into t1 values(1, 'a'), (2, 'b'), (11, 'c'), (21, 'd')")
	err = tk.ExecToErr("update t1 partition(p0, p1) set a = 40")
	c.Assert(err.Error(), Equals, "[table:1748]Found a row not matching the given partition set")
	err = tk.ExecToErr("update t1 partition(p0) set a = 40 where a = 2")
	c.Assert(err.Error(), Equals, "[table:1748]Found a row not matching the given partition set")
	// test non-exist partition.
	err = tk.ExecToErr("update t1 partition (p0, p_non_exist) set a = 40")
	c.Assert(err.Error(), Equals, "[table:1735]Unknown partition 'p_non_exist' in table 't1'")
	// test join.
	err = tk.ExecToErr("update t1 partition (p0), t3 set t1.a = 40 where t3.a = 2")
	c.Assert(err.Error(), Equals, "[table:1748]Found a row not matching the given partition set")

	tk.MustExec("update t1 partition(p0) set a = 3 where a = 2")
	tk.MustExec("update t1 partition(p0, p3) set a = 33 where a = 1")

	// update without partition change
	tk.MustExec("insert into t2 values(1, 'a'), (2, 'b'), (11, 'c'), (21, 'd')")
	err = tk.ExecToErr("update t2 partition(p0, p1) set a = 40")
	c.Assert(err.Error(), Equals, "[table:1748]Found a row not matching the given partition set")
	err = tk.ExecToErr("update t2 partition(p0) set a = 40 where a = 2")
	c.Assert(err.Error(), Equals, "[table:1748]Found a row not matching the given partition set")

	tk.MustExec("update t2 partition(p0) set a = 3 where a = 2")
	tk.MustExec("update t2 partition(p0, p3) set a = 33 where a = 1")

	tk.MustExec("create table t4(a int primary key, b int) partition by hash(a) partitions 2")
	tk.MustExec("insert into t4(a, b) values(1, 1),(2, 2),(3, 3);")
	err = tk.ExecToErr("update t4 partition(p0) set a = 5 where a = 2")
	c.Assert(err.Error(), Equals, "[table:1748]Found a row not matching the given partition set")
}

func (s *testSuiteP2) TestApplyCache(c *C) {
	tk := testkit.NewTestKit(c, s.store)

	tk.MustExec("use test;")
	tk.MustExec("drop table if exists t;")
	tk.MustExec("create table t(a int);")
	tk.MustExec("insert into t values (1),(1),(1),(1),(1),(1),(1),(1),(1);")
	tk.MustExec("analyze table t;")
	result := tk.MustQuery("explain analyze SELECT count(1) FROM (SELECT (SELECT min(a) FROM t as t2 WHERE t2.a > t1.a) AS a from t as t1) t;")
	c.Assert(result.Rows()[1][0], Equals, "└─Apply_39")
	var (
		ind  int
		flag bool
	)
	value := (result.Rows()[1][5]).(string)
	for ind = 0; ind < len(value)-5; ind++ {
		if value[ind:ind+5] == "cache" {
			flag = true
			break
		}
	}
	c.Assert(flag, Equals, true)
	c.Assert(value[ind:], Equals, "cache:ON, cacheHitRatio:88.889%")

	tk.MustExec("drop table if exists t;")
	tk.MustExec("create table t(a int);")
	tk.MustExec("insert into t values (1),(2),(3),(4),(5),(6),(7),(8),(9);")
	tk.MustExec("analyze table t;")
	result = tk.MustQuery("explain analyze SELECT count(1) FROM (SELECT (SELECT min(a) FROM t as t2 WHERE t2.a > t1.a) AS a from t as t1) t;")
	c.Assert(result.Rows()[1][0], Equals, "└─Apply_39")
	flag = false
	value = (result.Rows()[1][5]).(string)
	for ind = 0; ind < len(value)-5; ind++ {
		if value[ind:ind+5] == "cache" {
			flag = true
			break
		}
	}
	c.Assert(flag, Equals, true)
	c.Assert(value[ind:], Equals, "cache:OFF")
}

// For issue 17256
func (s *testSuite) TestGenerateColumnReplace(c *C) {
	tk := testkit.NewTestKit(c, s.store)
	tk.MustExec("use test;")
	tk.MustExec("drop table if exists t1")
	tk.MustExec("create table t1 (a int, b int as (a + 1) virtual not null, unique index idx(b));")
	tk.MustExec("REPLACE INTO `t1` (`a`) VALUES (2);")
	tk.MustExec("REPLACE INTO `t1` (`a`) VALUES (2);")
	tk.MustQuery("select * from t1").Check(testkit.Rows("2 3"))
	tk.MustExec("insert into `t1` (`a`) VALUES (2) on duplicate key update a = 3;")
	tk.MustQuery("select * from t1").Check(testkit.Rows("3 4"))
}

func (s *testSlowQuery) TestSlowQueryWithoutSlowLog(c *C) {
	tk := testkit.NewTestKit(c, s.store)
	originCfg := config.GetGlobalConfig()
	newCfg := *originCfg
	newCfg.Log.SlowQueryFile = "tidb-slow-not-exist.log"
	newCfg.Log.SlowThreshold = math.MaxUint64
	config.StoreGlobalConfig(&newCfg)
	defer func() {
		config.StoreGlobalConfig(originCfg)
	}()
	tk.MustQuery("select query from information_schema.slow_query").Check(testkit.Rows())
	tk.MustQuery("select query from information_schema.slow_query where time > '2020-09-15 12:16:39' and time < now()").Check(testkit.Rows())
}

func (s *testSlowQuery) TestSlowQuerySensitiveQuery(c *C) {
	tk := testkit.NewTestKit(c, s.store)
	originCfg := config.GetGlobalConfig()
	newCfg := *originCfg

	f, err := os.CreateTemp("", "tidb-slow-*.log")
	c.Assert(err, IsNil)
	f.Close()
	newCfg.Log.SlowQueryFile = f.Name()
	config.StoreGlobalConfig(&newCfg)
	defer func() {
		tk.MustExec("set tidb_slow_log_threshold=300;")
		config.StoreGlobalConfig(originCfg)
		err = os.Remove(newCfg.Log.SlowQueryFile)
		c.Assert(err, IsNil)
	}()
	err = logutil.InitLogger(newCfg.Log.ToLogConfig())
	c.Assert(err, IsNil)

	tk.MustExec("set tidb_slow_log_threshold=0;")
	tk.MustExec("drop user if exists user_sensitive;")
	tk.MustExec("create user user_sensitive identified by '123456789';")
	tk.MustExec("alter user 'user_sensitive'@'%' identified by 'abcdefg';")
	tk.MustExec("set password for 'user_sensitive'@'%' = 'xyzuvw';")
	tk.MustQuery("select query from `information_schema`.`slow_query` " +
		"where (query like 'set password%' or query like 'create user%' or query like 'alter user%') " +
		"and query like '%user_sensitive%' order by query;").
		Check(testkit.Rows(
			"alter user {user_sensitive@% password = ***};",
			"create user {user_sensitive@% password = ***};",
			"set password for user user_sensitive@%;",
		))
}

func (s *testSlowQuery) TestSlowQueryPrepared(c *C) {
	tk := testkit.NewTestKit(c, s.store)
	originCfg := config.GetGlobalConfig()
	newCfg := *originCfg

	f, err := os.CreateTemp("", "tidb-slow-*.log")
	c.Assert(err, IsNil)
	f.Close()
	newCfg.Log.SlowQueryFile = f.Name()
	config.StoreGlobalConfig(&newCfg)
	defer func() {
		tk.MustExec("set tidb_slow_log_threshold=300;")
		tk.MustExec("set tidb_redact_log=0;")
		config.StoreGlobalConfig(originCfg)
		os.Remove(newCfg.Log.SlowQueryFile)
	}()
	err = logutil.InitLogger(newCfg.Log.ToLogConfig())
	c.Assert(err, IsNil)

	tk.MustExec("set tidb_slow_log_threshold=0;")
	tk.MustExec(`prepare mystmt1 from 'select sleep(?), 1';`)
	tk.MustExec("SET @num = 0.01;")
	tk.MustExec("execute mystmt1 using @num;")
	tk.MustQuery("SELECT Query FROM `information_schema`.`slow_query` " +
		"where query like 'select%sleep%' order by time desc limit 1").
		Check(testkit.Rows(
			"select sleep(?), 1 [arguments: 0.01];",
		))

	tk.MustExec("set tidb_redact_log=1;")
	tk.MustExec(`prepare mystmt2 from 'select sleep(?), 2';`)
	tk.MustExec("execute mystmt2 using @num;")
	tk.MustQuery("SELECT Query FROM `information_schema`.`slow_query` " +
		"where query like 'select%sleep%' order by time desc limit 1").
		Check(testkit.Rows(
			"select `sleep` ( ? ) , ?;",
		))
}

func (s *testSlowQuery) TestLogSlowLogIndex(c *C) {
	tk := testkit.NewTestKit(c, s.store)
	f, err := os.CreateTemp("", "tidb-slow-*.log")
	c.Assert(err, IsNil)
	f.Close()

	defer config.RestoreFunc()()
	config.UpdateGlobal(func(conf *config.Config) {
		conf.Log.SlowQueryFile = f.Name()
	})
	err = logutil.InitLogger(config.GetGlobalConfig().Log.ToLogConfig())
	c.Assert(err, IsNil)

	tk.MustExec("use test")
	tk.MustExec("create table t (a int, b int,index idx(a));")
	tk.MustExec("set tidb_slow_log_threshold=0;")
	tk.MustQuery("select * from t use index (idx) where a in (1) union select * from t use index (idx) where a in (2,3);")
	tk.MustExec("set tidb_slow_log_threshold=300;")
	tk.MustQuery("select index_names from `information_schema`.`slow_query` " +
		"where query like 'select%union%' limit 1").
		Check(testkit.Rows(
			"[t:idx]",
		))
}

func (s *testSlowQuery) TestSlowQuery(c *C) {
	tk := testkit.NewTestKit(c, s.store)

	f, err := os.CreateTemp("", "tidb-slow-*.log")
	c.Assert(err, IsNil)
	_, err = f.WriteString(`
# Time: 2020-10-13T20:08:13.970563+08:00
select * from t;
# Time: 2020-10-16T20:08:13.970563+08:00
select * from t;
`)
	c.Assert(err, IsNil)
	err = f.Close()
	c.Assert(err, IsNil)
	executor.ParseSlowLogBatchSize = 1
	originCfg := config.GetGlobalConfig()
	newCfg := *originCfg
	newCfg.Log.SlowQueryFile = f.Name()
	config.StoreGlobalConfig(&newCfg)
	defer func() {
		executor.ParseSlowLogBatchSize = 64
		config.StoreGlobalConfig(originCfg)
		err = os.Remove(newCfg.Log.SlowQueryFile)
		c.Assert(err, IsNil)
	}()
	err = logutil.InitLogger(newCfg.Log.ToLogConfig())
	c.Assert(err, IsNil)

	tk.MustQuery("select count(*) from `information_schema`.`slow_query` where time > '2020-10-16 20:08:13' and time < '2020-10-16 21:08:13'").Check(testkit.Rows("1"))
	tk.MustQuery("select count(*) from `information_schema`.`slow_query` where time > '2019-10-13 20:08:13' and time < '2020-10-16 21:08:13'").Check(testkit.Rows("2"))
}

func (s *testSerialSuite) TestKillTableReader(c *C) {
	var retry = "github.com/tikv/client-go/v2/locate/mockRetrySendReqToRegion"
	defer func() {
		c.Assert(failpoint.Disable(retry), IsNil)
	}()
	tk := testkit.NewTestKit(c, s.store)
	tk.MustExec("use test;")
	tk.MustExec("drop table if exists t")
	tk.MustExec("create table t (a int)")
	tk.MustExec("insert into t values (1),(2),(3)")
	tk.MustExec("set @@tidb_distsql_scan_concurrency=1")
	atomic.StoreUint32(&tk.Se.GetSessionVars().Killed, 0)
	c.Assert(failpoint.Enable(retry, `return(true)`), IsNil)
	wg := &sync.WaitGroup{}
	wg.Add(1)
	go func() {
		defer wg.Done()
		time.Sleep(1 * time.Second)
		err := tk.QueryToErr("select * from t")
		c.Assert(err, NotNil)
		c.Assert(int(terror.ToSQLError(errors.Cause(err).(*terror.Error)).Code), Equals, int(executor.ErrQueryInterrupted.Code()))
	}()
	atomic.StoreUint32(&tk.Se.GetSessionVars().Killed, 1)
	wg.Wait()
}

func (s *testSerialSuite) TestPrevStmtDesensitization(c *C) {
	tk := testkit.NewTestKit(c, s.store)
	tk.MustExec("use test;")
	tk.MustExec(fmt.Sprintf("set @@session.%v=1", variable.TiDBRedactLog))
	defer tk.MustExec(fmt.Sprintf("set @@session.%v=0", variable.TiDBRedactLog))
	tk.MustExec("drop table if exists t")
	tk.MustExec("create table t (a int, unique key (a))")
	tk.MustExec("begin")
	tk.MustExec("insert into t values (1),(2)")
	c.Assert(tk.Se.GetSessionVars().PrevStmt.String(), Equals, "insert into `t` values ( ? ) , ( ? )")
	c.Assert(tk.ExecToErr("insert into t values (1)").Error(), Equals, `[kv:1062]Duplicate entry '?' for key 'a'`)
}

func (s *testSuite) TestIssue19372(c *C) {
	tk := testkit.NewTestKit(c, s.store)
	tk.MustExec("use test;")
	tk.MustExec("drop table if exists t1, t2;")
	tk.MustExec("create table t1 (c_int int, c_str varchar(40), key(c_str));")
	tk.MustExec("create table t2 like t1;")
	tk.MustExec("insert into t1 values (1, 'a'), (2, 'b'), (3, 'c');")
	tk.MustExec("insert into t2 select * from t1;")
	tk.MustQuery("select (select t2.c_str from t2 where t2.c_str <= t1.c_str and t2.c_int in (1, 2) order by t2.c_str limit 1) x from t1 order by c_int;").Check(testkit.Rows("a", "a", "a"))
}

func (s *testSerialSuite1) TestCollectCopRuntimeStats(c *C) {
	tk := testkit.NewTestKit(c, s.store)
	tk.MustExec("use test;")
	tk.MustExec("drop table if exists t1")
	tk.MustExec("create table t1 (a int, b int)")
	tk.MustExec("set tidb_enable_collect_execution_info=1;")
	c.Assert(failpoint.Enable("tikvclient/tikvStoreRespResult", `return(true)`), IsNil)
	rows := tk.MustQuery("explain analyze select * from t1").Rows()
	c.Assert(len(rows), Equals, 2)
	explain := fmt.Sprintf("%v", rows[0])
	c.Assert(explain, Matches, ".*rpc_num: 2, .*regionMiss:.*")
	c.Assert(failpoint.Disable("tikvclient/tikvStoreRespResult"), IsNil)
}

func (s *testSerialSuite1) TestIndexLookupRuntimeStats(c *C) {
	tk := testkit.NewTestKit(c, s.store)
	tk.MustExec("use test;")
	tk.MustExec("drop table if exists t1")
	tk.MustExec("create table t1 (a int, b int, index(a))")
	tk.MustExec("insert into t1 values (1,2),(2,3),(3,4)")
	sql := "explain analyze select * from t1 use index(a) where a > 1;"
	rows := tk.MustQuery(sql).Rows()
	c.Assert(len(rows), Equals, 3)
	explain := fmt.Sprintf("%v", rows[0])
	c.Assert(explain, Matches, ".*time:.*loops:.*index_task:.*table_task: {total_time.*num.*concurrency.*}.*")
	indexExplain := fmt.Sprintf("%v", rows[1])
	tableExplain := fmt.Sprintf("%v", rows[2])
	c.Assert(indexExplain, Matches, ".*time:.*loops:.*cop_task:.*")
	c.Assert(tableExplain, Matches, ".*time:.*loops:.*cop_task:.*")
}

func (s *testSerialSuite1) TestHashAggRuntimeStats(c *C) {
	tk := testkit.NewTestKit(c, s.store)
	tk.MustExec("use test;")
	tk.MustExec("drop table if exists t1")
	tk.MustExec("create table t1 (a int, b int)")
	tk.MustExec("insert into t1 values (1,2),(2,3),(3,4)")
	sql := "explain analyze SELECT /*+ HASH_AGG() */ count(*) FROM t1 WHERE a < 10;"
	rows := tk.MustQuery(sql).Rows()
	c.Assert(len(rows), Equals, 5)
	explain := fmt.Sprintf("%v", rows[0])
	c.Assert(explain, Matches, ".*time:.*loops:.*partial_worker:{wall_time:.*concurrency:.*task_num:.*tot_wait:.*tot_exec:.*tot_time:.*max:.*p95:.*}.*final_worker:{wall_time:.*concurrency:.*task_num:.*tot_wait:.*tot_exec:.*tot_time:.*max:.*p95:.*}.*")
}

func (s *testSerialSuite1) TestIndexMergeRuntimeStats(c *C) {
	tk := testkit.NewTestKit(c, s.store)
	tk.MustExec("use test;")
	tk.MustExec("drop table if exists t1")
	tk.MustExec("set @@tidb_enable_index_merge = 1")
	tk.MustExec("create table t1(id int primary key, a int, b int, c int, d int)")
	tk.MustExec("create index t1a on t1(a)")
	tk.MustExec("create index t1b on t1(b)")
	tk.MustExec("insert into t1 values(1,1,1,1,1),(2,2,2,2,2),(3,3,3,3,3),(4,4,4,4,4),(5,5,5,5,5)")
	sql := "explain analyze select /*+ use_index_merge(t1, primary, t1a) */ * from t1 where id < 2 or a > 4;"
	rows := tk.MustQuery(sql).Rows()
	c.Assert(len(rows), Equals, 4)
	explain := fmt.Sprintf("%v", rows[0])
	c.Assert(explain, Matches, ".*time:.*loops:.*index_task:{fetch_handle:.*, merge:.*}.*table_task:{num.*concurrency.*fetch_row.*wait_time.*}.*")
	tableRangeExplain := fmt.Sprintf("%v", rows[1])
	indexExplain := fmt.Sprintf("%v", rows[2])
	tableExplain := fmt.Sprintf("%v", rows[3])
	c.Assert(tableRangeExplain, Matches, ".*time:.*loops:.*cop_task:.*")
	c.Assert(indexExplain, Matches, ".*time:.*loops:.*cop_task:.*")
	c.Assert(tableExplain, Matches, ".*time:.*loops:.*cop_task:.*")
	tk.MustExec("set @@tidb_enable_collect_execution_info=0;")
	sql = "select /*+ use_index_merge(t1, primary, t1a) */ * from t1 where id < 2 or a > 4 order by a"
	tk.MustQuery(sql).Check(testkit.Rows("1 1 1 1 1", "5 5 5 5 5"))
}

func (s *testSuite) TestCollectDMLRuntimeStats(c *C) {
	tk := testkit.NewTestKit(c, s.store)
	tk.MustExec("use test")
	tk.MustExec("drop table if exists t1")
	tk.MustExec("create table t1 (a int, b int, unique index (a))")

	testSQLs := []string{
		"insert ignore into t1 values (5,5);",
		"insert into t1 values (5,5) on duplicate key update a=a+1;",
		"replace into t1 values (5,6),(6,7)",
		"update t1 set a=a+1 where a=6;",
	}

	getRootStats := func() string {
		info := tk.Se.ShowProcess()
		c.Assert(info, NotNil)
		p, ok := info.Plan.(plannercore.Plan)
		c.Assert(ok, IsTrue)
		stats := tk.Se.GetSessionVars().StmtCtx.RuntimeStatsColl.GetRootStats(p.ID())
		return stats.String()
	}
	for _, sql := range testSQLs {
		tk.MustExec(sql)
		c.Assert(getRootStats(), Matches, "time.*loops.*Get.*num_rpc.*total_time.*")
	}

	// Test for lock keys stats.
	tk.MustExec("begin pessimistic")
	tk.MustExec("update t1 set b=b+1")
	c.Assert(getRootStats(), Matches, "time.*lock_keys.*time.* region.* keys.* lock_rpc:.* rpc_count.*")
	tk.MustExec("rollback")

	tk.MustExec("begin pessimistic")
	tk.MustQuery("select * from t1 for update").Check(testkit.Rows("5 6", "7 7"))
	c.Assert(getRootStats(), Matches, "time.*lock_keys.*time.* region.* keys.* lock_rpc:.* rpc_count.*")
	tk.MustExec("rollback")

	tk.MustExec("begin pessimistic")
	tk.MustExec("insert ignore into t1 values (9,9)")
	c.Assert(getRootStats(), Matches, "time:.*, loops:.*, prepare:.*, check_insert: {total_time:.*, mem_insert_time:.*, prefetch:.*, rpc:{BatchGet:{num_rpc:.*, total_time:.*}}}.*")
	tk.MustExec("rollback")

	tk.MustExec("begin pessimistic")
	tk.MustExec("insert into t1 values (10,10) on duplicate key update a=a+1")
	c.Assert(getRootStats(), Matches, "time:.*, loops:.*, prepare:.*, check_insert: {total_time:.*, mem_insert_time:.*, prefetch:.*, rpc:{BatchGet:{num_rpc:.*, total_time:.*}.*")
	tk.MustExec("rollback")

	tk.MustExec("begin pessimistic")
	tk.MustExec("insert into t1 values (1,2)")
	c.Assert(getRootStats(), Matches, "time:.*, loops:.*, prepare:.*, insert:.*")
	tk.MustExec("rollback")

	tk.MustExec("begin pessimistic")
	tk.MustExec("insert ignore into t1 values(11,11) on duplicate key update `a`=`a`+1")
	c.Assert(getRootStats(), Matches, "time:.*, loops:.*, prepare:.*, check_insert: {total_time:.*, mem_insert_time:.*, prefetch:.*, rpc:.*}")
	tk.MustExec("rollback")

	tk.MustExec("begin pessimistic")
	tk.MustExec("replace into t1 values (1,4)")
	c.Assert(getRootStats(), Matches, "time:.*, loops:.*, prefetch:.*, rpc:.*")
	tk.MustExec("rollback")
}

func (s *testSuite) TestIssue13758(c *C) {
	tk := testkit.NewTestKit(c, s.store)
	tk.MustExec("use test")
	tk.MustExec("drop table if exists t1, t2")
	tk.MustExec("create table t1 (pk int(11) primary key, a int(11) not null, b int(11), key idx_b(b), key idx_a(a))")
	tk.MustExec("insert into `t1` values (1,1,0),(2,7,6),(3,2,null),(4,1,null),(5,4,5)")
	tk.MustExec("create table t2 (a int)")
	tk.MustExec("insert into t2 values (1),(null)")
	tk.MustQuery("select (select a from t1 use index(idx_a) where b >= t2.a order by a limit 1) as field from t2").Check(testkit.Rows(
		"4",
		"<nil>",
	))
}

func (s *testCoprCache) SetUpSuite(c *C) {
	originConfig := config.GetGlobalConfig()
	config.StoreGlobalConfig(config.NewConfig())
	defer config.StoreGlobalConfig(originConfig)
	cli := &regionProperityClient{}
	hijackClient := func(c tikv.Client) tikv.Client {
		cli.Client = c
		return cli
	}
	var err error
	s.store, err = mockstore.NewMockStore(
		mockstore.WithClusterInspector(func(c testutils.Cluster) {
			mockstore.BootstrapWithSingleStore(c)
			s.cls = c
		}),
		mockstore.WithClientHijacker(hijackClient),
	)
	c.Assert(err, IsNil)
	s.dom, err = session.BootstrapSession(s.store)
	c.Assert(err, IsNil)
}

func (s *testCoprCache) TearDownSuite(c *C) {
	s.dom.Close()
	s.store.Close()
}

func (s *testCoprCache) TestIntegrationCopCache(c *C) {
	originConfig := config.GetGlobalConfig()
	config.StoreGlobalConfig(config.NewConfig())
	defer config.StoreGlobalConfig(originConfig)

	tk := testkit.NewTestKit(c, s.store)
	tk.MustExec("use test")
	tk.MustExec("drop table if exists t")
	tk.MustExec("create table t (a int primary key)")
	tblInfo, err := s.dom.InfoSchema().TableByName(model.NewCIStr("test"), model.NewCIStr("t"))
	c.Assert(err, IsNil)
	tid := tblInfo.Meta().ID
	tk.MustExec(`insert into t values(1),(2),(3),(4),(5),(6),(7),(8),(9),(10),(11),(12)`)
	tableStart := tablecodec.GenTableRecordPrefix(tid)
	s.cls.SplitKeys(tableStart, tableStart.PrefixNext(), 6)

	c.Assert(failpoint.Enable("github.com/pingcap/tidb/store/mockstore/unistore/cophandler/mockCopCacheInUnistore", `return(123)`), IsNil)
	defer func() {
		c.Assert(failpoint.Disable("github.com/pingcap/tidb/store/mockstore/unistore/cophandler/mockCopCacheInUnistore"), IsNil)
	}()

	rows := tk.MustQuery("explain analyze select * from t where t.a < 10").Rows()
	c.Assert(rows[0][2], Equals, "9")
	c.Assert(strings.Contains(rows[0][5].(string), "cop_task: {num: 5"), Equals, true)
	c.Assert(strings.Contains(rows[0][5].(string), "copr_cache_hit_ratio: 0.00"), Equals, true)

	rows = tk.MustQuery("explain analyze select * from t").Rows()
	c.Assert(rows[0][2], Equals, "12")
	c.Assert(strings.Contains(rows[0][5].(string), "cop_task: {num: 6"), Equals, true)
	hitRatioIdx := strings.Index(rows[0][5].(string), "copr_cache_hit_ratio:") + len("copr_cache_hit_ratio: ")
	c.Assert(hitRatioIdx >= len("copr_cache_hit_ratio: "), Equals, true)
	hitRatio, err := strconv.ParseFloat(rows[0][5].(string)[hitRatioIdx:hitRatioIdx+4], 64)
	c.Assert(err, IsNil)
	c.Assert(hitRatio > 0, Equals, true)

	// Test for cop cache disabled.
	cfg := config.NewConfig()
	cfg.TiKVClient.CoprCache.CapacityMB = 0
	config.StoreGlobalConfig(cfg)
	rows = tk.MustQuery("explain analyze select * from t where t.a < 10").Rows()
	c.Assert(rows[0][2], Equals, "9")
	c.Assert(strings.Contains(rows[0][5].(string), "copr_cache: disabled"), Equals, true)
}

func (s *testSerialSuite) TestCoprocessorOOMTicase(c *C) {
	tk := testkit.NewTestKit(c, s.store)
	tk.MustExec("use test")
	tk.MustExec(`set @@tidb_wait_split_region_finish=1`)
	// create table for non keep-order case
	tk.MustExec("drop table if exists t5")
	tk.MustExec("create table t5(id int)")
	tk.MustQuery(`split table t5 between (0) and (10000) regions 10`).Check(testkit.Rows("9 1"))
	// create table for keep-order case
	tk.MustExec("drop table if exists t6")
	tk.MustExec("create table t6(id int, index(id))")
	tk.MustQuery(`split table t6 between (0) and (10000) regions 10`).Check(testkit.Rows("10 1"))
	tk.MustQuery("split table t6 INDEX id between (0) and (10000) regions 10;").Check(testkit.Rows("10 1"))
	count := 10
	for i := 0; i < count; i++ {
		tk.MustExec(fmt.Sprintf("insert into t5 (id) values (%v)", i))
		tk.MustExec(fmt.Sprintf("insert into t6 (id) values (%v)", i))
	}
	defer config.RestoreFunc()()
	config.UpdateGlobal(func(conf *config.Config) {
		conf.OOMAction = config.OOMActionLog
	})
	testcases := []struct {
		name string
		sql  string
	}{
		{
			name: "keep Order",
			sql:  "select id from t6 order by id",
		},
		{
			name: "non keep Order",
			sql:  "select id from t5",
		},
	}

	f := func() {
		for _, testcase := range testcases {
			c.Log(testcase.name)
			// larger than one copResponse, smaller than 2 copResponse
			quota := 2*copr.MockResponseSizeForTest - 100
			se, err := session.CreateSession4Test(s.store)
			c.Check(err, IsNil)
			tk.Se = se
			tk.MustExec("use test")
			tk.MustExec(fmt.Sprintf("set @@tidb_mem_quota_query=%v;", quota))
			var expect []string
			for i := 0; i < count; i++ {
				expect = append(expect, fmt.Sprintf("%v", i))
			}
			tk.MustQuery(testcase.sql).Sort().Check(testkit.Rows(expect...))
			// assert oom action worked by max consumed > memory quota
			c.Assert(tk.Se.GetSessionVars().StmtCtx.MemTracker.MaxConsumed(), Greater, int64(quota))
			se.Close()
		}
	}

	// ticase-4169, trigger oom action twice after workers consuming all the data
	err := failpoint.Enable("github.com/pingcap/tidb/store/copr/ticase-4169", `return(true)`)
	c.Assert(err, IsNil)
	f()
	err = failpoint.Disable("github.com/pingcap/tidb/store/copr/ticase-4169")
	c.Assert(err, IsNil)
	// ticase-4170, trigger oom action twice after iterator receiving all the data.
	err = failpoint.Enable("github.com/pingcap/tidb/store/copr/ticase-4170", `return(true)`)
	c.Assert(err, IsNil)
	f()
	err = failpoint.Disable("github.com/pingcap/tidb/store/copr/ticase-4170")
	c.Assert(err, IsNil)
	// ticase-4171, trigger oom before reading or consuming any data
	err = failpoint.Enable("github.com/pingcap/tidb/store/copr/ticase-4171", `return(true)`)
	c.Assert(err, IsNil)
	f()
	err = failpoint.Disable("github.com/pingcap/tidb/store/copr/ticase-4171")
	c.Assert(err, IsNil)
}

func (s *testSuite) TestIssue20237(c *C) {
	tk := testkit.NewTestKit(c, s.store)
	tk.MustExec("use test")
	tk.MustExec("drop table if exists t, s")
	tk.MustExec("create table t(a date, b float)")
	tk.MustExec("create table s(b float)")
	tk.MustExec(`insert into t values(NULL,-37), ("2011-11-04",105), ("2013-03-02",-22), ("2006-07-02",-56), (NULL,124), (NULL,111), ("2018-03-03",-5);`)
	tk.MustExec(`insert into s values(-37),(105),(-22),(-56),(124),(105),(111),(-5);`)
	tk.MustQuery(`select count(distinct t.a, t.b) from t join s on t.b= s.b;`).Check(testkit.Rows("4"))
}

func (s *testSerialSuite) TestIssue19148(c *C) {
	tk := testkit.NewTestKit(c, s.store)
	tk.MustExec("use test")
	tk.MustExec("drop table if exists t")
	tk.MustExec("create table t(a decimal(16, 2));")
	tk.MustExec("select * from t where a > any_value(a);")
	ctx := tk.Se.(sessionctx.Context)
	is := domain.GetDomain(ctx).InfoSchema()
	tblInfo, err := is.TableByName(model.NewCIStr("test"), model.NewCIStr("t"))
	c.Assert(err, IsNil)
	c.Assert(int(tblInfo.Meta().Columns[0].Flag), Equals, 0)
}

func (s *testSuite) TestIssue19667(c *C) {
	tk := testkit.NewTestKit(c, s.store)
	tk.MustExec("use test")
	tk.MustExec("drop table if exists t")
	tk.MustExec("CREATE TABLE t (a DATETIME)")
	tk.MustExec("INSERT INTO t VALUES('1988-04-17 01:59:59')")
	tk.MustQuery(`SELECT DATE_ADD(a, INTERVAL 1 SECOND) FROM t`).Check(testkit.Rows("1988-04-17 02:00:00"))
}

func (s *testSuite) TestZeroDateTimeCompatibility(c *C) {
	tk := testkit.NewTestKit(c, s.store)

	SQLs := []string{
		`select YEAR(0000-00-00), YEAR("0000-00-00")`,
		`select MONTH(0000-00-00), MONTH("0000-00-00")`,
		`select DAYOFMONTH(0000-00-00), DAYOFMONTH("0000-00-00")`,
		`select QUARTER(0000-00-00), QUARTER("0000-00-00")`,
		`select EXTRACT(DAY FROM 0000-00-00), EXTRACT(DAY FROM "0000-00-00")`,
		`select EXTRACT(MONTH FROM 0000-00-00), EXTRACT(MONTH FROM "0000-00-00")`,
		`select EXTRACT(YEAR FROM 0000-00-00), EXTRACT(YEAR FROM "0000-00-00")`,
		`select EXTRACT(WEEK FROM 0000-00-00), EXTRACT(WEEK FROM "0000-00-00")`,
		`select EXTRACT(QUARTER FROM 0000-00-00), EXTRACT(QUARTER FROM "0000-00-00")`,
	}
	for _, t := range SQLs {
		tk.MustQuery(t).Check(testkit.Rows("0 <nil>"))
		c.Assert(tk.Se.GetSessionVars().StmtCtx.WarningCount(), Equals, uint16(1))
	}

	SQLs = []string{
		`select DAYOFWEEK(0000-00-00), DAYOFWEEK("0000-00-00")`,
		`select DAYOFYEAR(0000-00-00), DAYOFYEAR("0000-00-00")`,
	}
	for _, t := range SQLs {
		tk.MustQuery(t).Check(testkit.Rows("<nil> <nil>"))
		c.Assert(tk.Se.GetSessionVars().StmtCtx.WarningCount(), Equals, uint16(2))
	}

	tk.MustExec("use test")
	tk.MustExec("drop table if exists t")
	tk.MustExec("create table t(v1 datetime, v2 datetime(3))")
	tk.MustExec("insert ignore into t values(0,0)")

	SQLs = []string{
		`select YEAR(v1), YEAR(v2) from t`,
		`select MONTH(v1), MONTH(v2) from t`,
		`select DAYOFMONTH(v1), DAYOFMONTH(v2) from t`,
		`select QUARTER(v1), QUARTER(v2) from t`,
		`select EXTRACT(DAY FROM v1), EXTRACT(DAY FROM v2) from t`,
		`select EXTRACT(MONTH FROM v1), EXTRACT(MONTH FROM v2) from t`,
		`select EXTRACT(YEAR FROM v1), EXTRACT(YEAR FROM v2) from t`,
		`select EXTRACT(WEEK FROM v1), EXTRACT(WEEK FROM v2) from t`,
		`select EXTRACT(QUARTER FROM v1), EXTRACT(QUARTER FROM v2) from t`,
	}
	for _, t := range SQLs {
		tk.MustQuery(t).Check(testkit.Rows("0 0"))
		c.Assert(tk.Se.GetSessionVars().StmtCtx.WarningCount(), Equals, uint16(0))
	}

	SQLs = []string{
		`select DAYOFWEEK(v1), DAYOFWEEK(v2) from t`,
		`select DAYOFYEAR(v1), DAYOFYEAR(v2) from t`,
	}
	for _, t := range SQLs {
		tk.MustQuery(t).Check(testkit.Rows("<nil> <nil>"))
		c.Assert(tk.Se.GetSessionVars().StmtCtx.WarningCount(), Equals, uint16(2))
	}
}

// https://github.com/pingcap/tidb/issues/24165.
func (s *testSuite) TestInvalidDateValueInCreateTable(c *C) {
	tk := testkit.NewTestKit(c, s.store)
	tk.MustExec("use test;")
	tk.MustExec("drop table if exists t;")

	// Test for sql mode 'NO_ZERO_IN_DATE'.
	tk.MustExec("set @@sql_mode='STRICT_TRANS_TABLES,NO_ZERO_IN_DATE';")
	tk.MustGetErrCode("create table t (a datetime default '2999-00-00 00:00:00');", errno.ErrInvalidDefault)
	tk.MustExec("create table t (a datetime);")
	tk.MustGetErrCode("alter table t modify column a datetime default '2999-00-00 00:00:00';", errno.ErrInvalidDefault)
	tk.MustExec("drop table if exists t;")

	// Test for sql mode 'NO_ZERO_DATE'.
	tk.MustExec("set @@sql_mode='STRICT_TRANS_TABLES,NO_ZERO_DATE';")
	tk.MustGetErrCode("create table t (a datetime default '0000-00-00 00:00:00');", errno.ErrInvalidDefault)
	tk.MustExec("create table t (a datetime);")
	tk.MustGetErrCode("alter table t modify column a datetime default '0000-00-00 00:00:00';", errno.ErrInvalidDefault)
	tk.MustExec("drop table if exists t;")

	// Remove NO_ZERO_DATE and NO_ZERO_IN_DATE.
	tk.MustExec("set @@sql_mode='STRICT_TRANS_TABLES';")
	// Test create table with zero datetime as a default value.
	tk.MustExec("create table t (a datetime default '2999-00-00 00:00:00');")
	tk.MustExec("drop table if exists t;")
	tk.MustExec("create table t (a datetime default '0000-00-00 00:00:00');")
	tk.MustExec("drop table if exists t;")
	tk.MustExec("create table t (a datetime);")
	tk.MustExec("alter table t modify column a datetime default '2999-00-00 00:00:00';")
	tk.MustExec("alter table t modify column a datetime default '0000-00-00 00:00:00';")
	tk.MustExec("drop table if exists t;")

	// Test create table with invalid datetime(02-30) as a default value.
	tk.MustExec("set @@sql_mode='STRICT_TRANS_TABLES';")
	tk.MustGetErrCode("create table t (a datetime default '2999-02-30 00:00:00');", errno.ErrInvalidDefault)
	tk.MustExec("drop table if exists t;")
	// NO_ZERO_IN_DATE and NO_ZERO_DATE have nothing to do with invalid datetime(02-30).
	tk.MustExec("set @@sql_mode='STRICT_TRANS_TABLES,NO_ZERO_IN_DATE,NO_ZERO_DATE';")
	tk.MustGetErrCode("create table t (a datetime default '2999-02-30 00:00:00');", errno.ErrInvalidDefault)
	tk.MustExec("drop table if exists t;")
	// ALLOW_INVALID_DATES allows invalid datetime(02-30).
	tk.MustExec("set @@sql_mode='STRICT_TRANS_TABLES,ALLOW_INVALID_DATES';")
	tk.MustExec("create table t (a datetime default '2999-02-30 00:00:00');")
	tk.MustExec("drop table if exists t;")
	tk.MustExec("create table t (a datetime);")
	tk.MustExec("alter table t modify column a datetime default '2999-02-30 00:00:00';")
	tk.MustExec("drop table if exists t;")
}

func (s *testSuite) TestOOMActionPriority(c *C) {
	tk := testkit.NewTestKit(c, s.store)
	tk.MustExec("use test")
	tk.MustExec("drop table if exists t0")
	tk.MustExec("drop table if exists t1")
	tk.MustExec("drop table if exists t2")
	tk.MustExec("drop table if exists t3")
	tk.MustExec("drop table if exists t4")
	tk.MustExec("create table t0(a int)")
	tk.MustExec("insert into t0 values(1)")
	tk.MustExec("create table t1(a int)")
	tk.MustExec("insert into t1 values(1)")
	tk.MustExec("create table t2(a int)")
	tk.MustExec("insert into t2 values(1)")
	tk.MustExec("create table t3(a int)")
	tk.MustExec("insert into t3 values(1)")
	tk.MustExec("create table t4(a int)")
	tk.MustExec("insert into t4 values(1)")
	tk.MustQuery("select * from t0 join t1 join t2 join t3 join t4 order by t0.a").Check(testkit.Rows("1 1 1 1 1"))
	action := tk.Se.GetSessionVars().StmtCtx.MemTracker.GetFallbackForTest()
	// check the first 5 actions is rate limit.
	for i := 0; i < 5; i++ {
		c.Assert(action.GetPriority(), Equals, int64(memory.DefRateLimitPriority))
		action = action.GetFallback()
	}
	for action.GetFallback() != nil {
		c.Assert(action.GetPriority(), Equals, int64(memory.DefSpillPriority))
		action = action.GetFallback()
	}
	c.Assert(action.GetPriority(), Equals, int64(memory.DefLogPriority))
}

func (s *testSerialSuite) TestIssue21441(c *C) {
	failpoint.Enable("github.com/pingcap/tidb/executor/issue21441", `return`)
	defer failpoint.Disable("github.com/pingcap/tidb/executor/issue21441")

	tk := testkit.NewTestKit(c, s.store)
	tk.MustExec("use test")
	tk.MustExec("drop table if exists t")
	tk.MustExec("create table t(a int)")
	tk.MustExec(`insert into t values(1),(2),(3)`)
	tk.Se.GetSessionVars().InitChunkSize = 1
	tk.Se.GetSessionVars().MaxChunkSize = 1
	sql := `
select a from t union all
select a from t union all
select a from t union all
select a from t union all
select a from t union all
select a from t union all
select a from t union all
select a from t`
	tk.MustQuery(sql).Sort().Check(testkit.Rows(
		"1", "1", "1", "1", "1", "1", "1", "1",
		"2", "2", "2", "2", "2", "2", "2", "2",
		"3", "3", "3", "3", "3", "3", "3", "3",
	))

	tk.MustQuery("select a from (" + sql + ") t order by a limit 4").Check(testkit.Rows("1", "1", "1", "1"))
	tk.MustQuery("select a from (" + sql + ") t order by a limit 7, 4").Check(testkit.Rows("1", "2", "2", "2"))

	tk.MustExec("set @@tidb_executor_concurrency = 2")
	c.Assert(tk.Se.GetSessionVars().UnionConcurrency(), Equals, 2)
	tk.MustQuery("select a from (" + sql + ") t order by a limit 4").Check(testkit.Rows("1", "1", "1", "1"))
	tk.MustQuery("select a from (" + sql + ") t order by a limit 7, 4").Check(testkit.Rows("1", "2", "2", "2"))
}

func (s testSuite) TestTrackAggMemoryUsage(c *C) {
	tk := testkit.NewTestKit(c, s.store)

	tk.MustExec("use test")
	tk.MustExec("create table t(a int)")
	tk.MustExec("insert into t values(1)")

	tk.MustExec("set tidb_track_aggregate_memory_usage = off;")
	rows := tk.MustQuery("explain analyze select /*+ HASH_AGG() */ sum(a) from t").Rows()
	c.Assert(rows[0][7], Equals, "N/A")
	rows = tk.MustQuery("explain analyze select /*+ STREAM_AGG() */ sum(a) from t").Rows()
	c.Assert(rows[0][7], Equals, "N/A")
	tk.MustExec("set tidb_track_aggregate_memory_usage = on;")
	rows = tk.MustQuery("explain analyze select /*+ HASH_AGG() */ sum(a) from t").Rows()
	c.Assert(rows[0][7], Not(Equals), "N/A")
	rows = tk.MustQuery("explain analyze select /*+ STREAM_AGG() */ sum(a) from t").Rows()
	c.Assert(rows[0][7], Not(Equals), "N/A")
}

func (s *testSerialSuite) TestTxnWriteThroughputSLI(c *C) {
	tk := testkit.NewTestKit(c, s.store)
	tk.MustExec("use test")
	tk.MustExec("drop table if exists t")
	tk.MustExec("create table t (a int key, b int)")
	c.Assert(failpoint.Enable("github.com/pingcap/tidb/util/sli/CheckTxnWriteThroughput", "return(true)"), IsNil)
	defer func() {
		err := failpoint.Disable("github.com/pingcap/tidb/util/sli/CheckTxnWriteThroughput")
		c.Assert(err, IsNil)
	}()

	mustExec := func(sql string) {
		tk.MustExec(sql)
		tk.Se.GetTxnWriteThroughputSLI().FinishExecuteStmt(time.Second, tk.Se.AffectedRows(), tk.Se.GetSessionVars().InTxn())
	}
	errExec := func(sql string) {
		_, err := tk.Exec(sql)
		c.Assert(err, NotNil)
		tk.Se.GetTxnWriteThroughputSLI().FinishExecuteStmt(time.Second, tk.Se.AffectedRows(), tk.Se.GetSessionVars().InTxn())
	}

	// Test insert in small txn
	mustExec("insert into t values (1,3),(2,4)")
	writeSLI := tk.Se.GetTxnWriteThroughputSLI()
	c.Assert(writeSLI.IsInvalid(), Equals, false)
	c.Assert(writeSLI.IsSmallTxn(), Equals, true)
	c.Assert(tk.Se.GetTxnWriteThroughputSLI().String(), Equals, "invalid: false, affectRow: 2, writeSize: 58, readKeys: 0, writeKeys: 2, writeTime: 1s")
	tk.Se.GetTxnWriteThroughputSLI().Reset()

	// Test insert ... select ... from
	mustExec("insert into t select b, a from t")
	c.Assert(writeSLI.IsInvalid(), Equals, true)
	c.Assert(writeSLI.IsSmallTxn(), Equals, true)
	c.Assert(tk.Se.GetTxnWriteThroughputSLI().String(), Equals, "invalid: true, affectRow: 2, writeSize: 58, readKeys: 0, writeKeys: 2, writeTime: 1s")
	tk.Se.GetTxnWriteThroughputSLI().Reset()

	// Test for delete
	mustExec("delete from t")
	c.Assert(tk.Se.GetTxnWriteThroughputSLI().String(), Equals, "invalid: false, affectRow: 4, writeSize: 76, readKeys: 0, writeKeys: 4, writeTime: 1s")
	tk.Se.GetTxnWriteThroughputSLI().Reset()

	// Test insert not in small txn
	mustExec("begin")
	for i := 0; i < 20; i++ {
		mustExec(fmt.Sprintf("insert into t values (%v,%v)", i, i))
		c.Assert(writeSLI.IsSmallTxn(), Equals, true)
	}
	// The statement which affect rows is 0 shouldn't record into time.
	mustExec("select count(*) from t")
	mustExec("select * from t")
	mustExec("insert into t values (20,20)")
	c.Assert(writeSLI.IsSmallTxn(), Equals, false)
	mustExec("commit")
	c.Assert(writeSLI.IsInvalid(), Equals, false)
	c.Assert(tk.Se.GetTxnWriteThroughputSLI().String(), Equals, "invalid: false, affectRow: 21, writeSize: 609, readKeys: 0, writeKeys: 21, writeTime: 22s")
	tk.Se.GetTxnWriteThroughputSLI().Reset()

	// Test invalid when transaction has replace ... select ... from ... statement.
	mustExec("delete from t")
	tk.Se.GetTxnWriteThroughputSLI().Reset()
	mustExec("begin")
	mustExec("insert into t values (1,3),(2,4)")
	mustExec("replace into t select b, a from t")
	mustExec("commit")
	c.Assert(writeSLI.IsInvalid(), Equals, true)
	c.Assert(tk.Se.GetTxnWriteThroughputSLI().String(), Equals, "invalid: true, affectRow: 4, writeSize: 116, readKeys: 0, writeKeys: 4, writeTime: 3s")
	tk.Se.GetTxnWriteThroughputSLI().Reset()

	// Test clean last failed transaction information.
	err := failpoint.Disable("github.com/pingcap/tidb/util/sli/CheckTxnWriteThroughput")
	c.Assert(err, IsNil)
	mustExec("begin")
	mustExec("insert into t values (1,3),(2,4)")
	errExec("commit")
	c.Assert(tk.Se.GetTxnWriteThroughputSLI().String(), Equals, "invalid: false, affectRow: 0, writeSize: 0, readKeys: 0, writeKeys: 0, writeTime: 0s")

	c.Assert(failpoint.Enable("github.com/pingcap/tidb/util/sli/CheckTxnWriteThroughput", "return(true)"), IsNil)
	mustExec("begin")
	mustExec("insert into t values (5, 6)")
	mustExec("commit")
	c.Assert(tk.Se.GetTxnWriteThroughputSLI().String(), Equals, "invalid: false, affectRow: 1, writeSize: 29, readKeys: 0, writeKeys: 1, writeTime: 2s")

	// Test for reset
	tk.Se.GetTxnWriteThroughputSLI().Reset()
	c.Assert(tk.Se.GetTxnWriteThroughputSLI().String(), Equals, "invalid: false, affectRow: 0, writeSize: 0, readKeys: 0, writeKeys: 0, writeTime: 0s")
}

func (s *testSuiteP2) TestProjectionBitType(c *C) {
	tk := testkit.NewTestKit(c, s.store)
	tk.MustExec("use test")
	tk.MustExec("drop table if exists t")
	tk.MustExec("drop table if exists t1")
	tk.MustExec("create table t(k1 int, v bit(34) DEFAULT b'111010101111001001100111101111111', primary key(k1) clustered);")
	tk.MustExec("create table t1(k1 int, v bit(34) DEFAULT b'111010101111001001100111101111111', primary key(k1) nonclustered);")
	tk.MustExec("insert into t(k1) select 1;")
	tk.MustExec("insert into t1(k1) select 1;")

	tk.MustExec("set @@tidb_enable_vectorized_expression = 0;")
	// following SQL should returns same result
	tk.MustQuery("(select * from t where false) union(select * from t for update);").Check(testkit.Rows("1 \x01\xd5\xe4\xcf\u007f"))
	tk.MustQuery("(select * from t1 where false) union(select * from t1 for update);").Check(testkit.Rows("1 \x01\xd5\xe4\xcf\u007f"))

	tk.MustExec("set @@tidb_enable_vectorized_expression = 1;")
	tk.MustQuery("(select * from t where false) union(select * from t for update);").Check(testkit.Rows("1 \x01\xd5\xe4\xcf\u007f"))
	tk.MustQuery("(select * from t1 where false) union(select * from t1 for update);").Check(testkit.Rows("1 \x01\xd5\xe4\xcf\u007f"))
}

func (s *testSerialSuite) TestDeadlocksTable(c *C) {
	deadlockhistory.GlobalDeadlockHistory.Clear()
	deadlockhistory.GlobalDeadlockHistory.Resize(10)

	occurTime := time.Date(2021, 5, 10, 1, 2, 3, 456789000, time.Local)
	rec := &deadlockhistory.DeadlockRecord{
		OccurTime:   occurTime,
		IsRetryable: false,
		WaitChain: []deadlockhistory.WaitChainItem{
			{
				TryLockTxn:     101,
				SQLDigest:      "aabbccdd",
				Key:            []byte("k1"),
				AllSQLDigests:  nil,
				TxnHoldingLock: 102,
			},
			{
				TryLockTxn:     102,
				SQLDigest:      "ddccbbaa",
				Key:            []byte("k2"),
				AllSQLDigests:  []string{"sql1"},
				TxnHoldingLock: 101,
			},
		},
	}
	deadlockhistory.GlobalDeadlockHistory.Push(rec)

	occurTime2 := time.Date(2022, 6, 11, 2, 3, 4, 987654000, time.Local)
	rec2 := &deadlockhistory.DeadlockRecord{
		OccurTime:   occurTime2,
		IsRetryable: true,
		WaitChain: []deadlockhistory.WaitChainItem{
			{
				TryLockTxn:     201,
				AllSQLDigests:  []string{},
				TxnHoldingLock: 202,
			},
			{
				TryLockTxn:     202,
				AllSQLDigests:  []string{"sql1", "sql2, sql3"},
				TxnHoldingLock: 203,
			},
			{
				TryLockTxn:     203,
				TxnHoldingLock: 201,
			},
		},
	}
	deadlockhistory.GlobalDeadlockHistory.Push(rec2)

	// `Push` sets the record's ID, and ID in a single DeadlockHistory is monotonically increasing. We must get it here
	// to know what it is.
	id1 := strconv.FormatUint(rec.ID, 10)
	id2 := strconv.FormatUint(rec2.ID, 10)

	c.Assert(failpoint.Enable("github.com/pingcap/tidb/expression/sqlDigestRetrieverSkipRetrieveGlobal", "return"), IsNil)
	defer func() {
		c.Assert(failpoint.Disable("github.com/pingcap/tidb/expression/sqlDigestRetrieverSkipRetrieveGlobal"), IsNil)
	}()

	tk := testkit.NewTestKit(c, s.store)
	tk.MustQuery("select * from information_schema.deadlocks").Check(
		testutil.RowsWithSep("/",
			id1+"/2021-05-10 01:02:03.456789/0/101/aabbccdd/<nil>/6B31/<nil>/102",
			id1+"/2021-05-10 01:02:03.456789/0/102/ddccbbaa/<nil>/6B32/<nil>/101",
			id2+"/2022-06-11 02:03:04.987654/1/201/<nil>/<nil>/<nil>/<nil>/202",
			id2+"/2022-06-11 02:03:04.987654/1/202/<nil>/<nil>/<nil>/<nil>/203",
			id2+"/2022-06-11 02:03:04.987654/1/203/<nil>/<nil>/<nil>/<nil>/201",
		))
}

func (s testSerialSuite) TestExprBlackListForEnum(c *C) {
	tk := testkit.NewTestKit(c, s.store)

	tk.MustExec("use test")
	tk.MustExec("drop table if exists t;")
	tk.MustExec("create table t(a enum('a','b','c'), b enum('a','b','c'), c int, index idx(b,a));")
	tk.MustExec("insert into t values(1,1,1),(2,2,2),(3,3,3);")

	checkFuncPushDown := func(rows [][]interface{}, keyWord string) bool {
		for _, line := range rows {
			// Agg/Expr push down
			if line[2].(string) == "cop[tikv]" && strings.Contains(line[4].(string), keyWord) {
				return true
			}
			// access index
			if line[2].(string) == "cop[tikv]" && strings.Contains(line[3].(string), keyWord) {
				return true
			}
		}
		return false
	}

	// Test agg(enum) push down
	tk.MustExec("insert into mysql.expr_pushdown_blacklist(name) values('enum');")
	tk.MustExec("admin reload expr_pushdown_blacklist;")
	rows := tk.MustQuery("desc format='brief' select /*+ HASH_AGG() */ max(a) from t;").Rows()
	c.Assert(checkFuncPushDown(rows, "max"), IsFalse)
	rows = tk.MustQuery("desc format='brief' select /*+ STREAM_AGG() */ max(a) from t;").Rows()
	c.Assert(checkFuncPushDown(rows, "max"), IsFalse)

	tk.MustExec("delete from mysql.expr_pushdown_blacklist;")
	tk.MustExec("admin reload expr_pushdown_blacklist;")
	rows = tk.MustQuery("desc format='brief' select /*+ HASH_AGG() */ max(a) from t;").Rows()
	c.Assert(checkFuncPushDown(rows, "max"), IsTrue)
	rows = tk.MustQuery("desc format='brief' select /*+ STREAM_AGG() */ max(a) from t;").Rows()
	c.Assert(checkFuncPushDown(rows, "max"), IsTrue)

	// Test expr(enum) push down
	tk.MustExec("insert into mysql.expr_pushdown_blacklist(name) values('enum');")
	tk.MustExec("admin reload expr_pushdown_blacklist;")
	rows = tk.MustQuery("desc format='brief' select * from t where a + b;").Rows()
	c.Assert(checkFuncPushDown(rows, "plus"), IsFalse)
	rows = tk.MustQuery("desc format='brief' select * from t where a + b;").Rows()
	c.Assert(checkFuncPushDown(rows, "plus"), IsFalse)

	tk.MustExec("delete from mysql.expr_pushdown_blacklist;")
	tk.MustExec("admin reload expr_pushdown_blacklist;")
	rows = tk.MustQuery("desc format='brief' select * from t where a + b;").Rows()
	c.Assert(checkFuncPushDown(rows, "plus"), IsTrue)
	rows = tk.MustQuery("desc format='brief' select * from t where a + b;").Rows()
	c.Assert(checkFuncPushDown(rows, "plus"), IsTrue)

	// Test enum index
	tk.MustExec("insert into mysql.expr_pushdown_blacklist(name) values('enum');")
	tk.MustExec("admin reload expr_pushdown_blacklist;")
	rows = tk.MustQuery("desc format='brief' select * from t where b = 1;").Rows()
	c.Assert(checkFuncPushDown(rows, "index:idx(b)"), IsFalse)
	rows = tk.MustQuery("desc format='brief' select * from t where b = 'a';").Rows()
	c.Assert(checkFuncPushDown(rows, "index:idx(b)"), IsFalse)
	rows = tk.MustQuery("desc format='brief' select * from t where b > 1;").Rows()
	c.Assert(checkFuncPushDown(rows, "index:idx(b)"), IsFalse)
	rows = tk.MustQuery("desc format='brief' select * from t where b > 'a';").Rows()
	c.Assert(checkFuncPushDown(rows, "index:idx(b)"), IsFalse)

	tk.MustExec("delete from mysql.expr_pushdown_blacklist;")
	tk.MustExec("admin reload expr_pushdown_blacklist;")
	rows = tk.MustQuery("desc format='brief' select * from t where b = 1 and a = 1;").Rows()
	c.Assert(checkFuncPushDown(rows, "index:idx(b, a)"), IsTrue)
	rows = tk.MustQuery("desc format='brief' select * from t where b = 'a' and a = 'a';").Rows()
	c.Assert(checkFuncPushDown(rows, "index:idx(b, a)"), IsTrue)
	rows = tk.MustQuery("desc format='brief' select * from t where b = 1 and a > 1;").Rows()
	c.Assert(checkFuncPushDown(rows, "index:idx(b, a)"), IsTrue)
	rows = tk.MustQuery("desc format='brief' select * from t where b = 1 and a > 'a'").Rows()
	c.Assert(checkFuncPushDown(rows, "index:idx(b, a)"), IsTrue)
}

func (s *testResourceTagSuite) TestResourceGroupTag(c *C) {
	if israce.RaceEnabled {
		c.Skip("unstable, skip it and fix it before 20210622")
	}
	tk := testkit.NewTestKit(c, s.store)
	tk.MustExec("use test")
	tk.MustExec("drop table if exists t;")
	tk.MustExec("create table t(a int, b int, unique index idx(a));")
	tbInfo := testGetTableByName(c, tk.Se, "test", "t")

	// Enable Top SQL
	topsqlstate.EnableTopSQL()
	config.UpdateGlobal(func(conf *config.Config) {
		conf.TopSQL.ReceiverAddress = "mock-agent"
	})

	c.Assert(failpoint.Enable("github.com/pingcap/tidb/store/mockstore/unistore/unistoreRPCClientSendHook", `return(true)`), IsNil)
	defer failpoint.Disable("github.com/pingcap/tidb/store/mockstore/unistore/unistoreRPCClientSendHook")

	var sqlDigest, planDigest *parser.Digest
	var tagLabel tipb.ResourceGroupTagLabel
	checkFn := func() {}
	unistore.UnistoreRPCClientSendHook = func(req *tikvrpc.Request) {
		var startKey []byte
		var ctx *kvrpcpb.Context
		switch req.Type {
		case tikvrpc.CmdGet:
			request := req.Get()
			startKey = request.Key
			ctx = request.Context
		case tikvrpc.CmdBatchGet:
			request := req.BatchGet()
			startKey = request.Keys[0]
			ctx = request.Context
		case tikvrpc.CmdPrewrite:
			request := req.Prewrite()
			startKey = request.Mutations[0].Key
			ctx = request.Context
		case tikvrpc.CmdCommit:
			request := req.Commit()
			startKey = request.Keys[0]
			ctx = request.Context
		case tikvrpc.CmdCop:
			request := req.Cop()
			startKey = request.Ranges[0].Start
			ctx = request.Context
		case tikvrpc.CmdPessimisticLock:
			request := req.PessimisticLock()
			startKey = request.PrimaryLock
			ctx = request.Context
		}
		tid := tablecodec.DecodeTableID(startKey)
		if tid != tbInfo.Meta().ID {
			return
		}
		if ctx == nil {
			return
		}
		tag := &tipb.ResourceGroupTag{}
		err := tag.Unmarshal(ctx.ResourceGroupTag)
		c.Assert(err, IsNil)
		sqlDigest = parser.NewDigest(tag.SqlDigest)
		planDigest = parser.NewDigest(tag.PlanDigest)
		tagLabel = *tag.Label
		checkFn()
	}

	resetVars := func() {
		sqlDigest = parser.NewDigest(nil)
		planDigest = parser.NewDigest(nil)
	}

	cases := []struct {
		sql       string
		tagLabels map[tipb.ResourceGroupTagLabel]struct{}
		ignore    bool
	}{
		{
			sql: "insert into t values(1,1),(2,2),(3,3)",
			tagLabels: map[tipb.ResourceGroupTagLabel]struct{}{
				tipb.ResourceGroupTagLabel_ResourceGroupTagLabelIndex: {},
			},
		},
		{
			sql: "select * from t use index (idx) where a=1",
			tagLabels: map[tipb.ResourceGroupTagLabel]struct{}{
				tipb.ResourceGroupTagLabel_ResourceGroupTagLabelRow:   {},
				tipb.ResourceGroupTagLabel_ResourceGroupTagLabelIndex: {},
			},
		},
		{
			sql: "select * from t use index (idx) where a in (1,2,3)",
			tagLabels: map[tipb.ResourceGroupTagLabel]struct{}{
				tipb.ResourceGroupTagLabel_ResourceGroupTagLabelRow:   {},
				tipb.ResourceGroupTagLabel_ResourceGroupTagLabelIndex: {},
			},
		},
		{
			sql: "select * from t use index (idx) where a>1",
			tagLabels: map[tipb.ResourceGroupTagLabel]struct{}{
				tipb.ResourceGroupTagLabel_ResourceGroupTagLabelRow:   {},
				tipb.ResourceGroupTagLabel_ResourceGroupTagLabelIndex: {},
			},
		},
		{
			sql: "select * from t where b>1",
			tagLabels: map[tipb.ResourceGroupTagLabel]struct{}{
				tipb.ResourceGroupTagLabel_ResourceGroupTagLabelRow: {},
			},
		},
		{
			sql: "select a from t use index (idx) where a>1",
			tagLabels: map[tipb.ResourceGroupTagLabel]struct{}{
				tipb.ResourceGroupTagLabel_ResourceGroupTagLabelIndex: {},
			},
		},
		{
			sql:    "begin pessimistic",
			ignore: true,
		},
		{
			sql: "insert into t values(4,4)",
			tagLabels: map[tipb.ResourceGroupTagLabel]struct{}{
				tipb.ResourceGroupTagLabel_ResourceGroupTagLabelRow:   {},
				tipb.ResourceGroupTagLabel_ResourceGroupTagLabelIndex: {},
			},
		},
		{
			sql:    "commit",
			ignore: true,
		},
		{
			sql: "update t set a=5,b=5 where a=5",
			tagLabels: map[tipb.ResourceGroupTagLabel]struct{}{
				tipb.ResourceGroupTagLabel_ResourceGroupTagLabelIndex: {},
			},
		},
		{
			sql: "replace into t values(6,6)",
			tagLabels: map[tipb.ResourceGroupTagLabel]struct{}{
				tipb.ResourceGroupTagLabel_ResourceGroupTagLabelIndex: {},
			},
		},
	}
	for _, ca := range cases {
		resetVars()
		commentf := Commentf("%v", ca.sql)

		_, expectSQLDigest := parser.NormalizeDigest(ca.sql)
		var expectPlanDigest *parser.Digest
		checkCnt := 0
		checkFn = func() {
			if ca.ignore {
				return
			}
			if expectPlanDigest == nil {
				info := tk.Se.ShowProcess()
				c.Assert(info, NotNil)
				p, ok := info.Plan.(plannercore.Plan)
				c.Assert(ok, IsTrue)
				_, expectPlanDigest = plannercore.NormalizePlan(p)
			}
			c.Assert(sqlDigest.String(), Equals, expectSQLDigest.String(), commentf)
			c.Assert(planDigest.String(), Equals, expectPlanDigest.String())
			_, ok := ca.tagLabels[tagLabel]
			c.Assert(ok, Equals, true)
			checkCnt++
		}

		if strings.HasPrefix(ca.sql, "select") {
			tk.MustQuery(ca.sql)
		} else {
			tk.MustExec(ca.sql)
		}
		if ca.ignore {
			continue
		}
		c.Assert(checkCnt > 0, IsTrue, commentf)
	}
}

func (s *testSuite) TestIssue24933(c *C) {
	tk := testkit.NewTestKit(c, s.store)

	tk.MustExec("use test")
	tk.MustExec("drop table if exists t;")
	tk.MustExec("drop view if exists v;")
	tk.MustExec("create table t(a int);")
	tk.MustExec("insert into t values(1), (2), (3);")

	tk.MustExec("create definer='root'@'localhost' view v as select count(*) as c1 from t;")
	rows := tk.MustQuery("select * from v;")
	rows.Check(testkit.Rows("3"))

	// Test subquery and outer field is wildcard.
	tk.MustExec("drop view v;")
	tk.MustExec("create definer='root'@'localhost' view v as select * from (select count(*) from t) s;")
	rows = tk.MustQuery("select * from v order by 1;")
	rows.Check(testkit.Rows("3"))

	tk.MustExec("drop view v;")
	tk.MustExec("create definer='root'@'localhost' view v as select * from (select avg(a) from t group by a) s;")
	rows = tk.MustQuery("select * from v order by 1;")
	rows.Check(testkit.Rows("1.0000", "2.0000", "3.0000"))

	tk.MustExec("drop view v;")
	tk.MustExec("create definer='root'@'localhost' view v as select * from (select sum(a) from t group by a) s;")
	rows = tk.MustQuery("select * from v order by 1;")
	rows.Check(testkit.Rows("1", "2", "3"))

	tk.MustExec("drop view v;")
	tk.MustExec("create definer='root'@'localhost' view v as select * from (select group_concat(a) from t group by a) s;")
	rows = tk.MustQuery("select * from v order by 1;")
	rows.Check(testkit.Rows("1", "2", "3"))

	// Test alias names.
	tk.MustExec("drop view v;")
	tk.MustExec("create definer='root'@'localhost' view v as select * from (select count(0) as c1 from t) s;")
	rows = tk.MustQuery("select * from v order by 1;")
	rows.Check(testkit.Rows("3"))

	tk.MustExec("drop view v;")
	tk.MustExec("create definer='root'@'localhost' view v as select * from (select count(*) as c1 from t) s;")
	rows = tk.MustQuery("select * from v order by 1;")
	rows.Check(testkit.Rows("3"))

	tk.MustExec("drop view v;")
	tk.MustExec("create definer='root'@'localhost' view v as select * from (select group_concat(a) as `concat(a)` from t group by a) s;")
	rows = tk.MustQuery("select * from v order by 1;")
	rows.Check(testkit.Rows("1", "2", "3"))

	// Test firstrow.
	tk.MustExec("drop view v;")
	tk.MustExec("create definer='root'@'localhost' view v as select * from (select a from t group by a) s;")
	rows = tk.MustQuery("select * from v order by 1;")
	rows.Check(testkit.Rows("1", "2", "3"))

	// Test direct select.
	err := tk.ExecToErr("SELECT `s`.`count(a)` FROM (SELECT COUNT(`a`) FROM `test`.`t`) AS `s`")
	c.Assert(err.Error(), Equals, "[planner:1054]Unknown column 's.count(a)' in 'field list'")

	tk.MustExec("drop view v;")
	tk.MustExec("create definer='root'@'localhost' view v as select * from (select count(a) from t) s;")
	rows = tk.MustQuery("select * from v")
	rows.Check(testkit.Rows("3"))

	// Test window function.
	tk.MustExec("drop table if exists t;")
	tk.MustExec("create table t(c1 int);")
	tk.MustExec("insert into t values(111), (222), (333);")
	tk.MustExec("drop view if exists v;")
	tk.MustExec("create definer='root'@'localhost' view v as (select * from (select row_number() over (order by c1) from t) s);")
	rows = tk.MustQuery("select * from v;")
	rows.Check(testkit.Rows("1", "2", "3"))
	tk.MustExec("drop view if exists v;")
	tk.MustExec("create definer='root'@'localhost' view v as (select * from (select c1, row_number() over (order by c1) from t) s);")
	rows = tk.MustQuery("select * from v;")
	rows.Check(testkit.Rows("111 1", "222 2", "333 3"))

	// Test simple expr.
	tk.MustExec("drop view if exists v;")
	tk.MustExec("create definer='root'@'localhost' view v as (select * from (select c1 or 0 from t) s)")
	rows = tk.MustQuery("select * from v;")
	rows.Check(testkit.Rows("1", "1", "1"))
	rows = tk.MustQuery("select `c1 or 0` from v;")
	rows.Check(testkit.Rows("1", "1", "1"))

	tk.MustExec("drop view v;")
}

func (s *testSuite) TestTableSampleTemporaryTable(c *C) {
	tk := testkit.NewTestKit(c, s.store)
	// For mocktikv, safe point is not initialized, we manually insert it for snapshot to use.
	safePointName := "tikv_gc_safe_point"
	safePointValue := "20160102-15:04:05 -0700"
	safePointComment := "All versions after safe point can be accessed. (DO NOT EDIT)"
	updateSafePoint := fmt.Sprintf(`INSERT INTO mysql.tidb VALUES ('%[1]s', '%[2]s', '%[3]s')
	ON DUPLICATE KEY
	UPDATE variable_value = '%[2]s', comment = '%[3]s'`, safePointName, safePointValue, safePointComment)
	tk.MustExec(updateSafePoint)

	tk.MustExec("use test")
	tk.MustExec("drop table if exists tmp1")
	tk.MustExec("create global temporary table tmp1 " +
		"(id int not null primary key, code int not null, value int default null, unique key code(code))" +
		"on commit delete rows")

	tk.MustExec("use test")
	tk.MustExec("drop table if exists tmp2")
	tk.MustExec("create temporary table tmp2 (id int not null primary key, code int not null, value int default null, unique key code(code));")

	// sleep 1us to make test stale
	time.Sleep(time.Microsecond)

	// test tablesample return empty for global temporary table
	tk.MustQuery("select * from tmp1 tablesample regions()").Check(testkit.Rows())

	tk.MustExec("begin")
	tk.MustExec("insert into tmp1 values (1, 1, 1)")
	tk.MustQuery("select * from tmp1 tablesample regions()").Check(testkit.Rows())
	tk.MustExec("commit")

	// tablesample for global temporary table should not return error for compatibility of tools like dumpling
	tk.MustExec("set @@tidb_snapshot=NOW(6)")
	tk.MustQuery("select * from tmp1 tablesample regions()").Check(testkit.Rows())

	tk.MustExec("begin")
	tk.MustQuery("select * from tmp1 tablesample regions()").Check(testkit.Rows())
	tk.MustExec("commit")
	tk.MustExec("set @@tidb_snapshot=''")

	// test tablesample returns error for local temporary table
	tk.MustGetErrMsg("select * from tmp2 tablesample regions()", "TABLESAMPLE clause can not be applied to local temporary tables")

	tk.MustExec("begin")
	tk.MustExec("insert into tmp2 values (1, 1, 1)")
	tk.MustGetErrMsg("select * from tmp2 tablesample regions()", "TABLESAMPLE clause can not be applied to local temporary tables")
	tk.MustExec("commit")
	tk.MustGetErrMsg("select * from tmp2 tablesample regions()", "TABLESAMPLE clause can not be applied to local temporary tables")
}

func (s *testSuite) TestCTEWithIndexLookupJoinDeadLock(c *C) {
	tk := testkit.NewTestKit(c, s.store)
	tk.MustExec("use test")
	tk.MustExec("create table t (a int(11) default null,b int(11) default null,key b (b),key ba (b))")
	tk.MustExec("create table t1 (a int(11) default null,b int(11) default null,key idx_ab (a,b),key idx_a (a),key idx_b (b))")
	tk.MustExec("create table t2 (a int(11) default null,b int(11) default null,key idx_ab (a,b),key idx_a (a),key idx_b (b))")
	// It's easy to reproduce this problem in 30 times execution of IndexLookUpJoin.
	for i := 0; i < 30; i++ {
		tk.MustExec("with cte as (with cte1 as (select * from t2 use index(idx_ab) where a > 1 and b > 1) select * from cte1) select /*+use_index(t1 idx_ab)*/ * from cte join t1 on t1.a=cte.a;")
	}
}

func (s *testSuite) TestGetResultRowsCount(c *C) {
	tk := testkit.NewTestKit(c, s.store)
	tk.MustExec("use test")
	tk.MustExec("drop table if exists t")
	tk.MustExec("create table t (a int)")
	for i := 1; i <= 10; i++ {
		tk.MustExec(fmt.Sprintf("insert into t values (%v)", i))
	}
	cases := []struct {
		sql string
		row int64
	}{
		{"select * from t", 10},
		{"select * from t where a < 0", 0},
		{"select * from t where a <= 3", 3},
		{"insert into t values (11)", 0},
		{"replace into t values (12)", 0},
		{"update t set a=13 where a=12", 0},
	}

	for _, ca := range cases {
		if strings.HasPrefix(ca.sql, "select") {
			tk.MustQuery(ca.sql)
		} else {
			tk.MustExec(ca.sql)
		}
		info := tk.Se.ShowProcess()
		c.Assert(info, NotNil)
		p, ok := info.Plan.(plannercore.Plan)
		c.Assert(ok, IsTrue)
		cnt := executor.GetResultRowsCount(tk.Se, p)
		c.Assert(ca.row, Equals, cnt, Commentf("sql: %v", ca.sql))
	}
}

func checkFileName(s string) bool {
	files := []string{
		"config.toml",
		"meta.txt",
		"stats/test.t_dump_single.json",
		"schema/test.t_dump_single.schema.txt",
		"variables.toml",
		"sqls.sql",
		"session_bindings.sql",
		"global_bindings.sql",
		"explain.txt",
	}
	for _, f := range files {
		if strings.Compare(f, s) == 0 {
			return true
		}
	}
	return false
}

func (s *testSuiteWithData) TestPlanReplayerDumpSingle(c *C) {
	tk := testkit.NewTestKit(c, s.store)
	tk.MustExec("use test")
	tk.MustExec("drop table if exists t_dump_single")
	tk.MustExec("create table t_dump_single(a int)")
	res := tk.MustQuery("plan replayer dump explain select * from t_dump_single")
	path := s.testData.ConvertRowsToStrings(res.Rows())

	reader, err := zip.OpenReader(filepath.Join(domain.GetPlanReplayerDirName(), path[0]))
	c.Assert(err, IsNil)
	defer reader.Close()
	for _, file := range reader.File {
		c.Assert(checkFileName(file.Name), IsTrue)
	}
}

func (s *testSuiteWithData) TestDropColWithPrimaryKey(c *C) {
	tk := testkit.NewTestKit(c, s.store)
	tk.MustExec("use test")
	tk.MustExec("drop table if exists t")
	tk.MustExec("create table t(id int primary key, c1 int, c2 int, c3 int, index idx1(c1, c2), index idx2(c3))")
	tk.MustExec("set global tidb_enable_change_multi_schema = off")
	tk.MustGetErrMsg("alter table t drop column id", "[ddl:8200]Unsupported drop integer primary key")
	tk.MustGetErrMsg("alter table t drop column c1", "[ddl:8200]can't drop column c1 with composite index covered or Primary Key covered now")
	tk.MustGetErrMsg("alter table t drop column c3", "[ddl:8200]can't drop column c3 with tidb_enable_change_multi_schema is disable")
	tk.MustExec("set global tidb_enable_change_multi_schema = on")
	tk.MustExec("alter table t drop column c3")
}

// Test invoke Close without invoking Open before for each operators.
func (s *testSerialSuite) TestUnreasonablyClose(c *C) {
	defer testleak.AfterTest(c)()

	is := infoschema.MockInfoSchema([]*model.TableInfo{plannercore.MockSignedTable(), plannercore.MockUnsignedTable()})
	se, err := session.CreateSession4Test(s.store)
	c.Assert(err, IsNil)
	_, err = se.Execute(context.Background(), "use test")
	c.Assert(err, IsNil)
	// To enable the shuffleExec operator.
	_, err = se.Execute(context.Background(), "set @@tidb_merge_join_concurrency=4")
	c.Assert(err, IsNil)

	var opsNeedsCovered = []plannercore.PhysicalPlan{
		&plannercore.PhysicalHashJoin{},
		&plannercore.PhysicalMergeJoin{},
		&plannercore.PhysicalIndexJoin{},
		&plannercore.PhysicalIndexHashJoin{},
		&plannercore.PhysicalTableReader{},
		&plannercore.PhysicalIndexReader{},
		&plannercore.PhysicalIndexLookUpReader{},
		&plannercore.PhysicalIndexMergeReader{},
		&plannercore.PhysicalApply{},
		&plannercore.PhysicalHashAgg{},
		&plannercore.PhysicalStreamAgg{},
		&plannercore.PhysicalLimit{},
		&plannercore.PhysicalSort{},
		&plannercore.PhysicalTopN{},
		&plannercore.PhysicalCTE{},
		&plannercore.PhysicalCTETable{},
		&plannercore.PhysicalMaxOneRow{},
		&plannercore.PhysicalProjection{},
		&plannercore.PhysicalSelection{},
		&plannercore.PhysicalTableDual{},
		&plannercore.PhysicalWindow{},
		&plannercore.PhysicalShuffle{},
		&plannercore.PhysicalUnionAll{},
	}
	executorBuilder := executor.NewMockExecutorBuilderForTest(se, is, nil, math.MaxUint64, false, "global")

	var opsNeedsCoveredMask uint64 = 1<<len(opsNeedsCovered) - 1
	opsAlreadyCoveredMask := uint64(0)
	for i, tc := range []string{
		"select /*+ hash_join(t1)*/ * from t t1 join t t2 on t1.a = t2.a",
		"select /*+ merge_join(t1)*/ * from t t1 join t t2 on t1.f = t2.f",
		"select t.f from t use index(f)",
		"select /*+ inl_join(t1) */ * from t t1 join t t2 on t1.f=t2.f",
		"select /*+ inl_hash_join(t1) */ * from t t1 join t t2 on t1.f=t2.f",
		"SELECT count(1) FROM (SELECT (SELECT min(a) FROM t as t2 WHERE t2.a > t1.a) AS a from t as t1) t",
		"select /*+ hash_agg() */ count(f) from t group by a",
		"select /*+ stream_agg() */ count(f) from t group by a",
		"select * from t order by a, f",
		"select * from t order by a, f limit 1",
		"select * from t limit 1",
		"select (select t1.a from t t1 where t1.a > t2.a) as a from t t2;",
		"select a + 1 from t",
		"select count(*) a from t having a > 1",
		"select * from t where a = 1.1",
		"with recursive cte1(c1) as (select 1 union select c1 + 1 from cte1 limit 5 offset 0) select * from cte1",
		"select /*+use_index_merge(t, c_d_e, f)*/ * from t where c < 1 or f > 2",
		"select sum(f) over (partition by f) from t",
		"select /*+ merge_join(t1)*/ * from t t1 join t t2 on t1.d = t2.d",
		"select a from t union all select a from t",
	} {
		comment := Commentf("case:%v sql:%s", i, tc)
		c.Assert(err, IsNil, comment)
		stmt, err := s.ParseOneStmt(tc, "", "")
		c.Assert(err, IsNil, comment)

		err = se.NewTxn(context.Background())
		c.Assert(err, IsNil, comment)
		p, _, err := planner.Optimize(context.TODO(), se, stmt, is)
		c.Assert(err, IsNil, comment)
		// This for loop level traverses the plan tree to get which operators are covered.
		for child := []plannercore.PhysicalPlan{p.(plannercore.PhysicalPlan)}; len(child) != 0; {
			newChild := make([]plannercore.PhysicalPlan, 0, len(child))
			for _, ch := range child {
				found := false
				for k, t := range opsNeedsCovered {
					if reflect.TypeOf(t) == reflect.TypeOf(ch) {
						opsAlreadyCoveredMask |= 1 << k
						found = true
						break
					}
				}
				c.Assert(found, IsTrue, Commentf("case: %v sql: %s operator %v is not registered in opsNeedsCoveredMask", i, tc, reflect.TypeOf(ch)))
				switch x := ch.(type) {
				case *plannercore.PhysicalCTE:
					newChild = append(newChild, x.RecurPlan)
					newChild = append(newChild, x.SeedPlan)
					continue
				case *plannercore.PhysicalShuffle:
					newChild = append(newChild, x.DataSources...)
					newChild = append(newChild, x.Tails...)
					continue
				}
				newChild = append(newChild, ch.Children()...)
			}
			child = newChild
		}

		e := executorBuilder.Build(p)

		func() {
			defer func() {
				r := recover()
				buf := make([]byte, 4096)
				stackSize := runtime.Stack(buf, false)
				buf = buf[:stackSize]
				c.Assert(r, IsNil, Commentf("case: %v\n sql: %s\n error stack: %v", i, tc, string(buf)))
			}()
			c.Assert(e.Close(), IsNil, comment)
		}()
	}
	// The following code is used to make sure all the operators registered
	// in opsNeedsCoveredMask are covered.
	commentBuf := strings.Builder{}
	if opsAlreadyCoveredMask != opsNeedsCoveredMask {
		for i := range opsNeedsCovered {
			if opsAlreadyCoveredMask&(1<<i) != 1<<i {
				commentBuf.WriteString(fmt.Sprintf(" %v", reflect.TypeOf(opsNeedsCovered[i])))
			}
		}
	}
	c.Assert(opsAlreadyCoveredMask, Equals, opsNeedsCoveredMask, Commentf("these operators are not covered %s", commentBuf.String()))
}

func (s *testSerialSuite) TestEncodingSet(c *C) {
	tk := testkit.NewTestKit(c, s.store)
	tk.MustExec("use test")
	tk.MustExec("CREATE TABLE `enum-set` (`set` SET(" +
		"'x00','x01','x02','x03','x04','x05','x06','x07','x08','x09','x10','x11','x12','x13','x14','x15'," +
		"'x16','x17','x18','x19','x20','x21','x22','x23','x24','x25','x26','x27','x28','x29','x30','x31'," +
		"'x32','x33','x34','x35','x36','x37','x38','x39','x40','x41','x42','x43','x44','x45','x46','x47'," +
		"'x48','x49','x50','x51','x52','x53','x54','x55','x56','x57','x58','x59','x60','x61','x62','x63'" +
		")NOT NULL PRIMARY KEY)")
	tk.MustExec("INSERT INTO `enum-set` VALUES\n(\"x00,x59\");")
	tk.MustQuery("select `set` from `enum-set` use index(PRIMARY)").Check(testkit.Rows("x00,x59"))
	tk.MustExec("admin check table `enum-set`")
}

// fix issue https://github.com/pingcap/tidb/issues/32871
func (s *testSuite1) TestBitColumnIn(c *C) {
	tk := testkit.NewTestKit(c, s.store)
	tk.MustExec("use test")
	tk.MustExec("create table t (id bit(16), key id(id))")
	tk.MustExec("insert into t values (65)")
	tk.MustQuery("select * from t where id not in (-1,2)").Check(testkit.Rows("\x00A"))
	err := tk.ExecToErr("select * from t where id in (-1, -2)")
	c.Assert(err, NotNil)
	c.Assert(err.Error(), Equals, "[expression:1582]Incorrect parameter count in the call to native function 'in'")
}

func (s *testSuite) TestDeleteWithMulTbl(c *C) {
	tk := testkit.NewTestKit(c, s.store)

	// Delete multiple tables from left joined table.
	// The result of left join is (3, null, null).
	// Because rows in t2 are not matched, so no row will be deleted in t2.
	// But row in t1 is matched, so it should be deleted.
	tk.MustExec("use test;")
	tk.MustExec("drop table if exists t1, t2;")
	tk.MustExec("create table t1 (c1 int);")
	tk.MustExec("create table t2 (c1 int primary key, c2 int);")
	tk.MustExec("insert into t1 values(3);")
	tk.MustExec("insert into t2 values(2, 2);")
	tk.MustExec("insert into t2 values(0, 0);")
	tk.MustExec("delete from t1, t2 using t1 left join t2 on t1.c1 = t2.c2;")
	tk.MustQuery("select * from t1 order by c1;").Check(testkit.Rows())
	tk.MustQuery("select * from t2 order by c1;").Check(testkit.Rows("0 0", "2 2"))

	// Rows in both t1 and t2 are matched, so will be deleted even if it's null.
	// NOTE: The null values are not generated by join.
	tk.MustExec("drop table if exists t1, t2;")
	tk.MustExec("create table t1 (c1 int);")
	tk.MustExec("create table t2 (c2 int);")
	tk.MustExec("insert into t1 values(null);")
	tk.MustExec("insert into t2 values(null);")
	tk.MustExec("delete from t1, t2 using t1 join t2 where t1.c1 is null;")
	tk.MustQuery("select * from t1;").Check(testkit.Rows())
	tk.MustQuery("select * from t2;").Check(testkit.Rows())
}<|MERGE_RESOLUTION|>--- conflicted
+++ resolved
@@ -3333,11 +3333,7 @@
 }
 
 const (
-<<<<<<< HEAD
 	checkDDLAddIndexPriority = 1
-=======
-	checkDDLAddIndexPriority = iota
->>>>>>> 4758a2be
 )
 
 type checkRequestClient struct {
