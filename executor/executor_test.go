// Copyright 2015 PingCAP, Inc.
//
// Licensed under the Apache License, Version 2.0 (the "License");
// you may not use this file except in compliance with the License.
// You may obtain a copy of the License at
//
//     http://www.apache.org/licenses/LICENSE-2.0
//
// Unless required by applicable law or agreed to in writing, software
// distributed under the License is distributed on an "AS IS" BASIS,
// See the License for the specific language governing permissions and
// limitations under the License.

package executor_test

import (
	"context"
	"flag"
	"fmt"
	"io/ioutil"
	"math"
	"net"
	"os"
	"strconv"
	"strings"
	"sync"
	"sync/atomic"
	"testing"
	"time"

	"github.com/golang/protobuf/proto"
	. "github.com/pingcap/check"
	"github.com/pingcap/errors"
	"github.com/pingcap/failpoint"
	pb "github.com/pingcap/kvproto/pkg/kvrpcpb"
	"github.com/pingcap/parser"
	"github.com/pingcap/parser/auth"
	"github.com/pingcap/parser/model"
	"github.com/pingcap/parser/mysql"
	"github.com/pingcap/parser/terror"
	"github.com/pingcap/tidb/config"
	"github.com/pingcap/tidb/ddl"
	"github.com/pingcap/tidb/domain"
	"github.com/pingcap/tidb/domain/infosync"
	"github.com/pingcap/tidb/errno"
	"github.com/pingcap/tidb/executor"
	"github.com/pingcap/tidb/expression"
	"github.com/pingcap/tidb/infoschema"
	"github.com/pingcap/tidb/kv"
	"github.com/pingcap/tidb/meta"
	"github.com/pingcap/tidb/meta/autoid"
	"github.com/pingcap/tidb/planner"
	plannercore "github.com/pingcap/tidb/planner/core"
	"github.com/pingcap/tidb/server"
	"github.com/pingcap/tidb/session"
	"github.com/pingcap/tidb/sessionctx"
	"github.com/pingcap/tidb/sessionctx/stmtctx"
	"github.com/pingcap/tidb/sessionctx/variable"
	"github.com/pingcap/tidb/statistics"
	"github.com/pingcap/tidb/store/copr"
	"github.com/pingcap/tidb/store/mockstore"
	"github.com/pingcap/tidb/store/tikv"
	"github.com/pingcap/tidb/store/tikv/mockstore/cluster"
	"github.com/pingcap/tidb/store/tikv/oracle"
	"github.com/pingcap/tidb/store/tikv/tikvrpc"
	tikvutil "github.com/pingcap/tidb/store/tikv/util"
	"github.com/pingcap/tidb/table"
	"github.com/pingcap/tidb/table/tables"
	"github.com/pingcap/tidb/tablecodec"
	"github.com/pingcap/tidb/types"
	"github.com/pingcap/tidb/util"
	"github.com/pingcap/tidb/util/admin"
	"github.com/pingcap/tidb/util/gcutil"
	"github.com/pingcap/tidb/util/logutil"
	"github.com/pingcap/tidb/util/memory"
	"github.com/pingcap/tidb/util/mock"
	"github.com/pingcap/tidb/util/rowcodec"
	"github.com/pingcap/tidb/util/testkit"
	"github.com/pingcap/tidb/util/testleak"
	"github.com/pingcap/tidb/util/testutil"
	"github.com/pingcap/tidb/util/timeutil"
	"github.com/pingcap/tipb/go-tipb"
	"google.golang.org/grpc"
)

func TestT(t *testing.T) {
	CustomVerboseFlag = true
	*CustomParallelSuiteFlag = true
	logLevel := os.Getenv("log_level")
	err := logutil.InitLogger(logutil.NewLogConfig(logLevel, logutil.DefaultLogFormat, "", logutil.EmptyFileLogConfig, false))
	if err != nil {
		t.Fatal(err)
	}
	autoid.SetStep(5000)

	config.UpdateGlobal(func(conf *config.Config) {
		conf.Log.SlowThreshold = 30000 // 30s
		conf.TiKVClient.AsyncCommit.SafeWindow = 0
		conf.TiKVClient.AsyncCommit.AllowedClockDrift = 0
		conf.Experimental.AllowsExpressionIndex = true
	})
	tmpDir := config.GetGlobalConfig().TempStoragePath
	_ = os.RemoveAll(tmpDir) // clean the uncleared temp file during the last run.
	_ = os.MkdirAll(tmpDir, 0755)
	testleak.BeforeTest()
	TestingT(t)
	testleak.AfterTestT(t)()
}

var _ = Suite(&testSuite{&baseTestSuite{}})
var _ = Suite(&testSuiteP1{&baseTestSuite{}})
var _ = Suite(&testSuiteP2{&baseTestSuite{}})
var _ = Suite(&testSuite1{})
var _ = SerialSuites(&testSerialSuite2{})
var _ = Suite(&testSuite2{&baseTestSuite{}})
var _ = Suite(&testSuite3{&baseTestSuite{}})
var _ = Suite(&testSuite4{&baseTestSuite{}})
var _ = Suite(&testSuite5{&baseTestSuite{}})
var _ = Suite(&testSuiteJoin1{&baseTestSuite{}})
var _ = Suite(&testSuiteJoin2{&baseTestSuite{}})
var _ = Suite(&testSuiteJoin3{&baseTestSuite{}})
var _ = SerialSuites(&testSuiteJoinSerial{&baseTestSuite{}})
var _ = Suite(&testSuiteAgg{baseTestSuite: &baseTestSuite{}})
var _ = Suite(&testSuite6{&baseTestSuite{}})
var _ = Suite(&testSuite7{&baseTestSuite{}})
var _ = Suite(&testSuite8{&baseTestSuite{}})
var _ = SerialSuites(&testShowStatsSuite{&baseTestSuite{}})
var _ = Suite(&testBypassSuite{})
var _ = Suite(&testUpdateSuite{})
var _ = Suite(&testPointGetSuite{})
var _ = Suite(&testBatchPointGetSuite{})
var _ = SerialSuites(&testRecoverTable{})
var _ = SerialSuites(&testMemTableReaderSuite{&testClusterTableBase{}})
var _ = SerialSuites(&testFlushSuite{})
var _ = SerialSuites(&testAutoRandomSuite{&baseTestSuite{}})
var _ = SerialSuites(&testClusterTableSuite{})
var _ = SerialSuites(&testPrepareSerialSuite{&baseTestSuite{}})
var _ = SerialSuites(&testSplitTable{&baseTestSuite{}})
var _ = Suite(&testSuiteWithData{baseTestSuite: &baseTestSuite{}})
var _ = SerialSuites(&testSerialSuite1{&baseTestSuite{}})
var _ = SerialSuites(&testSlowQuery{&baseTestSuite{}})
var _ = Suite(&partitionTableSuite{&baseTestSuite{}})
var _ = SerialSuites(&tiflashTestSuite{})
var _ = SerialSuites(&globalIndexSuite{&baseTestSuite{}})
var _ = SerialSuites(&testSerialSuite{&baseTestSuite{}})
var _ = SerialSuites(&testStaleTxnSerialSuite{&baseTestSuite{}})
var _ = SerialSuites(&testCoprCache{})
var _ = SerialSuites(&testPrepareSuite{})

type testSuite struct{ *baseTestSuite }
type testSuiteP1 struct{ *baseTestSuite }
type testSuiteP2 struct{ *baseTestSuite }
type testSplitTable struct{ *baseTestSuite }
type testSuiteWithData struct {
	*baseTestSuite
	testData testutil.TestData
}
type testSlowQuery struct{ *baseTestSuite }
type partitionTableSuite struct{ *baseTestSuite }
type globalIndexSuite struct{ *baseTestSuite }
type testSerialSuite struct{ *baseTestSuite }
type testStaleTxnSerialSuite struct{ *baseTestSuite }
type testCoprCache struct {
	store kv.Storage
	dom   *domain.Domain
	cls   cluster.Cluster
}
type testPrepareSuite struct{ testData testutil.TestData }

type baseTestSuite struct {
	cluster cluster.Cluster
	store   kv.Storage
	domain  *domain.Domain
	*parser.Parser
	ctx *mock.Context // nolint:structcheck
}

var mockTikv = flag.Bool("mockTikv", true, "use mock tikv store in executor test")

func (s *baseTestSuite) SetUpSuite(c *C) {
	s.Parser = parser.New()
	flag.Lookup("mockTikv")
	useMockTikv := *mockTikv
	if useMockTikv {
		store, err := mockstore.NewMockStore(
			mockstore.WithClusterInspector(func(c cluster.Cluster) {
				mockstore.BootstrapWithSingleStore(c)
				s.cluster = c
			}),
		)
		c.Assert(err, IsNil)
		s.store = store
		session.SetSchemaLease(0)
		session.DisableStats4Test()
	}
	d, err := session.BootstrapSession(s.store)
	c.Assert(err, IsNil)
	d.SetStatsUpdating(true)
	s.domain = d
	config.UpdateGlobal(func(conf *config.Config) {
		conf.OOMAction = config.OOMActionLog
	})
}

func (s *testSuiteWithData) SetUpSuite(c *C) {
	s.baseTestSuite.SetUpSuite(c)
	var err error
	s.testData, err = testutil.LoadTestSuiteData("testdata", "executor_suite")
	c.Assert(err, IsNil)
}

func (s *testSuiteWithData) TearDownSuite(c *C) {
	s.baseTestSuite.TearDownSuite(c)
	c.Assert(s.testData.GenerateOutputIfNeeded(), IsNil)
}

func (s *testPrepareSuite) SetUpSuite(c *C) {
	var err error
	s.testData, err = testutil.LoadTestSuiteData("testdata", "prepare_suite")
	c.Assert(err, IsNil)
}

func (s *testPrepareSuite) TearDownSuite(c *C) {
	c.Assert(s.testData.GenerateOutputIfNeeded(), IsNil)
}

func (s *baseTestSuite) TearDownSuite(c *C) {
	s.domain.Close()
	s.store.Close()
}

func (s *globalIndexSuite) SetUpSuite(c *C) {
	s.baseTestSuite.SetUpSuite(c)
	config.UpdateGlobal(func(conf *config.Config) {
		conf.EnableGlobalIndex = true
	})
}

func (s *testSuiteP1) TestPessimisticSelectForUpdate(c *C) {
	tk := testkit.NewTestKit(c, s.store)
	tk.MustExec("use test")
	tk.MustExec("drop table if exists t")
	tk.MustExec("create table t(id int primary key, a int)")
	tk.MustExec("insert into t values(1, 1)")
	tk.MustExec("begin PESSIMISTIC")
	tk.MustQuery("select a from t where id=1 for update").Check(testkit.Rows("1"))
	tk.MustExec("update t set a=a+1 where id=1")
	tk.MustExec("commit")
	tk.MustQuery("select a from t where id=1").Check(testkit.Rows("2"))
}

func (s *testSuite) TearDownTest(c *C) {
	tk := testkit.NewTestKit(c, s.store)
	tk.MustExec("use test")
	r := tk.MustQuery("show tables")
	for _, tb := range r.Rows() {
		tableName := tb[0]
		tk.MustExec(fmt.Sprintf("drop table %v", tableName))
	}
}

func (s *testSuiteP1) TestBind(c *C) {
	tk := testkit.NewTestKit(c, s.store)
	tk.MustExec("use test")
	tk.MustExec("drop table if exists testbind")

	tk.MustExec("create table testbind(i int, s varchar(20))")
	tk.MustExec("create index index_t on testbind(i,s)")
	tk.MustExec("create global binding for select * from testbind using select * from testbind use index for join(index_t)")
	c.Assert(len(tk.MustQuery("show global bindings").Rows()), Equals, 1)

	tk.MustExec("create session binding for select * from testbind using select * from testbind use index for join(index_t)")
	c.Assert(len(tk.MustQuery("show session bindings").Rows()), Equals, 1)
	tk.MustExec("drop session binding for select * from testbind")
}

func (s *testSuiteP1) TestChange(c *C) {
	tk := testkit.NewTestKit(c, s.store)
	tk.MustExec("use test")
	tk.MustExec("drop table if exists t")
	tk.MustExec("create table t(a int)")
	tk.MustExec("alter table t change a b int")
	tk.MustExec("alter table t change b c bigint")
	c.Assert(tk.ExecToErr("alter table t change c d varchar(100)"), NotNil)
}

func (s *testSuiteP1) TestChangePumpAndDrainer(c *C) {
	tk := testkit.NewTestKit(c, s.store)
	// change pump or drainer's state need connect to etcd
	// so will meet error "URL scheme must be http, https, unix, or unixs: /tmp/tidb"
	err := tk.ExecToErr("change pump to node_state ='paused' for node_id 'pump1'")
	c.Assert(err, ErrorMatches, "URL scheme must be http, https, unix, or unixs.*")
	err = tk.ExecToErr("change drainer to node_state ='paused' for node_id 'drainer1'")
	c.Assert(err, ErrorMatches, "URL scheme must be http, https, unix, or unixs.*")
}

func (s *testSuiteP1) TestLoadStats(c *C) {
	tk := testkit.NewTestKit(c, s.store)
	tk.MustExec("use test")
	c.Assert(tk.ExecToErr("load stats"), NotNil)
	c.Assert(tk.ExecToErr("load stats ./xxx.json"), NotNil)
}

func (s *testSuiteP1) TestShow(c *C) {
	tk := testkit.NewTestKit(c, s.store)
	tk.MustExec("create database test_show;")
	tk.MustExec("use test_show")

	tk.MustQuery("show engines")
	tk.MustExec("drop table if exists t")
	tk.MustExec("create table t(a int primary key)")
	c.Assert(len(tk.MustQuery("show index in t").Rows()), Equals, 1)
	c.Assert(len(tk.MustQuery("show index from t").Rows()), Equals, 1)

	tk.MustQuery("show charset").Check(testkit.Rows(
		"utf8 UTF-8 Unicode utf8_bin 3",
		"utf8mb4 UTF-8 Unicode utf8mb4_bin 4",
		"ascii US ASCII ascii_bin 1",
		"latin1 Latin1 latin1_bin 1",
		"binary binary binary 1"))
	c.Assert(len(tk.MustQuery("show master status").Rows()), Equals, 1)
	tk.MustQuery("show create database test_show").Check(testkit.Rows("test_show CREATE DATABASE `test_show` /*!40100 DEFAULT CHARACTER SET utf8mb4 */"))
	tk.MustQuery("show privileges").Check(testkit.Rows("Alter Tables To alter the table",
		"Alter routine Functions,Procedures To alter or drop stored functions/procedures",
		"Create Databases,Tables,Indexes To create new databases and tables",
		"Create routine Databases To use CREATE FUNCTION/PROCEDURE",
		"Create temporary tables Databases To use CREATE TEMPORARY TABLE",
		"Create view Tables To create new views",
		"Create user Server Admin To create new users",
		"Delete Tables To delete existing rows",
		"Drop Databases,Tables To drop databases, tables, and views",
		"Event Server Admin To create, alter, drop and execute events",
		"Execute Functions,Procedures To execute stored routines",
		"File File access on server To read and write files on the server",
		"Grant option Databases,Tables,Functions,Procedures To give to other users those privileges you possess",
		"Index Tables To create or drop indexes",
		"Insert Tables To insert data into tables",
		"Lock tables Databases To use LOCK TABLES (together with SELECT privilege)",
		"Process Server Admin To view the plain text of currently executing queries",
		"Proxy Server Admin To make proxy user possible",
		"References Databases,Tables To have references on tables",
		"Reload Server Admin To reload or refresh tables, logs and privileges",
		"Replication client Server Admin To ask where the slave or master servers are",
		"Replication slave Server Admin To read binary log events from the master",
		"Select Tables To retrieve rows from table",
		"Show databases Server Admin To see all databases with SHOW DATABASES",
		"Show view Tables To see views with SHOW CREATE VIEW",
		"Shutdown Server Admin To shut down the server",
		"Super Server Admin To use KILL thread, SET GLOBAL, CHANGE MASTER, etc.",
		"Trigger Tables To use triggers",
		"Create tablespace Server Admin To create/alter/drop tablespaces",
		"Update Tables To update existing rows",
		"Usage Server Admin No privileges - allow connect only",
		"BACKUP_ADMIN Server Admin ",
		"SYSTEM_VARIABLES_ADMIN Server Admin ",
		"ROLE_ADMIN Server Admin ",
		"CONNECTION_ADMIN Server Admin ",
		"RESTRICTED_TABLES_ADMIN Server Admin ",
		"RESTRICTED_STATUS_ADMIN Server Admin ",
		"RESTRICTED_VARIABLES_ADMIN Server Admin ",
		"RESTRICTED_USER_ADMIN Server Admin ",
	))
	c.Assert(len(tk.MustQuery("show table status").Rows()), Equals, 1)
}

func (s *testSuite3) TestAdmin(c *C) {
	tk := testkit.NewTestKit(c, s.store)
	tk.MustExec("use test")
	tk.MustExec("drop table if exists admin_test")
	tk.MustExec("create table admin_test (c1 int, c2 int, c3 int default 1, index (c1))")
	tk.MustExec("insert admin_test (c1) values (1),(2),(NULL)")

	ctx := context.Background()
	// cancel DDL jobs test
	r, err := tk.Exec("admin cancel ddl jobs 1")
	c.Assert(err, IsNil, Commentf("err %v", err))
	req := r.NewChunk()
	err = r.Next(ctx, req)
	c.Assert(err, IsNil)
	row := req.GetRow(0)
	c.Assert(row.Len(), Equals, 2)
	c.Assert(row.GetString(0), Equals, "1")
	c.Assert(row.GetString(1), Matches, "*DDL Job:1 not found")

	// show ddl test;
	r, err = tk.Exec("admin show ddl")
	c.Assert(err, IsNil)
	req = r.NewChunk()
	err = r.Next(ctx, req)
	c.Assert(err, IsNil)
	row = req.GetRow(0)
	c.Assert(row.Len(), Equals, 6)
	txn, err := s.store.Begin()
	c.Assert(err, IsNil)
	ddlInfo, err := admin.GetDDLInfo(txn)
	c.Assert(err, IsNil)
	c.Assert(row.GetInt64(0), Equals, ddlInfo.SchemaVer)
	// TODO: Pass this test.
	// rowOwnerInfos := strings.Split(row.Data[1].GetString(), ",")
	// ownerInfos := strings.Split(ddlInfo.Owner.String(), ",")
	// c.Assert(rowOwnerInfos[0], Equals, ownerInfos[0])
	serverInfo, err := infosync.GetServerInfoByID(ctx, row.GetString(1))
	c.Assert(err, IsNil)
	c.Assert(row.GetString(2), Equals, serverInfo.IP+":"+
		strconv.FormatUint(uint64(serverInfo.Port), 10))
	c.Assert(row.GetString(3), Equals, "")
	req = r.NewChunk()
	err = r.Next(ctx, req)
	c.Assert(err, IsNil)
	c.Assert(req.NumRows() == 0, IsTrue)
	err = txn.Rollback()
	c.Assert(err, IsNil)

	// show DDL jobs test
	r, err = tk.Exec("admin show ddl jobs")
	c.Assert(err, IsNil)
	req = r.NewChunk()
	err = r.Next(ctx, req)
	c.Assert(err, IsNil)
	row = req.GetRow(0)
	c.Assert(row.Len(), Equals, 11)
	txn, err = s.store.Begin()
	c.Assert(err, IsNil)
	historyJobs, err := admin.GetHistoryDDLJobs(txn, admin.DefNumHistoryJobs)
	c.Assert(len(historyJobs), Greater, 1)
	c.Assert(len(row.GetString(1)), Greater, 0)
	c.Assert(err, IsNil)
	c.Assert(row.GetInt64(0), Equals, historyJobs[0].ID)
	c.Assert(err, IsNil)

	r, err = tk.Exec("admin show ddl jobs 20")
	c.Assert(err, IsNil)
	req = r.NewChunk()
	err = r.Next(ctx, req)
	c.Assert(err, IsNil)
	row = req.GetRow(0)
	c.Assert(row.Len(), Equals, 11)
	c.Assert(row.GetInt64(0), Equals, historyJobs[0].ID)
	c.Assert(err, IsNil)

	// show DDL job queries test
	tk.MustExec("use test")
	tk.MustExec("drop table if exists admin_test2")
	tk.MustExec("create table admin_test2 (c1 int, c2 int, c3 int default 1, index (c1))")
	result := tk.MustQuery(`admin show ddl job queries 1, 1, 1`)
	result.Check(testkit.Rows())
	result = tk.MustQuery(`admin show ddl job queries 1, 2, 3, 4`)
	result.Check(testkit.Rows())
	historyJobs, err = admin.GetHistoryDDLJobs(txn, admin.DefNumHistoryJobs)
	result = tk.MustQuery(fmt.Sprintf("admin show ddl job queries %d", historyJobs[0].ID))
	result.Check(testkit.Rows(historyJobs[0].Query))
	c.Assert(err, IsNil)

	// check table test
	tk.MustExec("create table admin_test1 (c1 int, c2 int default 1, index (c1))")
	tk.MustExec("insert admin_test1 (c1) values (21),(22)")
	r, err = tk.Exec("admin check table admin_test, admin_test1")
	c.Assert(err, IsNil)
	c.Assert(r, IsNil)
	// error table name
	err = tk.ExecToErr("admin check table admin_test_error")
	c.Assert(err, NotNil)
	// different index values
	sctx := tk.Se.(sessionctx.Context)
	dom := domain.GetDomain(sctx)
	is := dom.InfoSchema()
	c.Assert(is, NotNil)
	tb, err := is.TableByName(model.NewCIStr("test"), model.NewCIStr("admin_test"))
	c.Assert(err, IsNil)
	c.Assert(tb.Indices(), HasLen, 1)
	_, err = tb.Indices()[0].Create(mock.NewContext(), txn, types.MakeDatums(int64(10)), kv.IntHandle(1), nil)
	c.Assert(err, IsNil)
	err = txn.Commit(context.Background())
	c.Assert(err, IsNil)
	errAdmin := tk.ExecToErr("admin check table admin_test")
	c.Assert(errAdmin, NotNil)

	if config.CheckTableBeforeDrop {
		err = tk.ExecToErr("drop table admin_test")
		c.Assert(err.Error(), Equals, errAdmin.Error())

		// Drop inconsistency index.
		tk.MustExec("alter table admin_test drop index c1")
		tk.MustExec("admin check table admin_test")
	}
	// checksum table test
	tk.MustExec("create table checksum_with_index (id int, count int, PRIMARY KEY(id), KEY(count))")
	tk.MustExec("create table checksum_without_index (id int, count int, PRIMARY KEY(id))")
	r, err = tk.Exec("admin checksum table checksum_with_index, checksum_without_index")
	c.Assert(err, IsNil)
	res := tk.ResultSetToResult(r, Commentf("admin checksum table"))
	// Mocktikv returns 1 for every table/index scan, then we will xor the checksums of a table.
	// For "checksum_with_index", we have two checksums, so the result will be 1^1 = 0.
	// For "checksum_without_index", we only have one checksum, so the result will be 1.
	res.Sort().Check(testkit.Rows("test checksum_with_index 0 2 2", "test checksum_without_index 1 1 1"))

	tk.MustExec("drop table if exists t1;")
	tk.MustExec("CREATE TABLE t1 (c2 BOOL, PRIMARY KEY (c2));")
	tk.MustExec("INSERT INTO t1 SET c2 = '0';")
	tk.MustExec("ALTER TABLE t1 ADD COLUMN c3 DATETIME NULL DEFAULT '2668-02-03 17:19:31';")
	tk.MustExec("ALTER TABLE t1 ADD INDEX idx2 (c3);")
	tk.MustExec("ALTER TABLE t1 ADD COLUMN c4 bit(10) default 127;")
	tk.MustExec("ALTER TABLE t1 ADD INDEX idx3 (c4);")
	tk.MustExec("admin check table t1;")

	// Test admin show ddl jobs table name after table has been droped.
	tk.MustExec("drop table if exists t1;")
	re := tk.MustQuery("admin show ddl jobs 1")
	rows := re.Rows()
	c.Assert(len(rows), Equals, 1)
	c.Assert(rows[0][2], Equals, "t1")

	// Test for reverse scan get history ddl jobs when ddl history jobs queue has multiple regions.
	txn, err = s.store.Begin()
	c.Assert(err, IsNil)
	historyJobs, err = admin.GetHistoryDDLJobs(txn, 20)
	c.Assert(err, IsNil)

	// Split region for history ddl job queues.
	m := meta.NewMeta(txn)
	startKey := meta.DDLJobHistoryKey(m, 0)
	endKey := meta.DDLJobHistoryKey(m, historyJobs[0].ID)
	s.cluster.SplitKeys(startKey, endKey, int(historyJobs[0].ID/5))

	historyJobs2, err := admin.GetHistoryDDLJobs(txn, 20)
	c.Assert(err, IsNil)
	c.Assert(historyJobs, DeepEquals, historyJobs2)
}

func (s *testSuiteP2) TestAdminShowDDLJobs(c *C) {
	tk := testkit.NewTestKit(c, s.store)
	tk.MustExec("create database if not exists test_admin_show_ddl_jobs")
	tk.MustExec("use test_admin_show_ddl_jobs")
	tk.MustExec("create table t (a int);")

	re := tk.MustQuery("admin show ddl jobs 1")
	row := re.Rows()[0]
	c.Assert(row[1], Equals, "test_admin_show_ddl_jobs")
	jobID, err := strconv.Atoi(row[0].(string))
	c.Assert(err, IsNil)

	err = kv.RunInNewTxn(context.Background(), s.store, true, func(ctx context.Context, txn kv.Transaction) error {
		t := meta.NewMeta(txn)
		job, err := t.GetHistoryDDLJob(int64(jobID))
		c.Assert(err, IsNil)
		c.Assert(job, NotNil)
		// Test for compatibility. Old TiDB version doesn't have SchemaName field, and the BinlogInfo maybe nil.
		// See PR: 11561.
		job.BinlogInfo = nil
		job.SchemaName = ""
		err = t.AddHistoryDDLJob(job, true)
		c.Assert(err, IsNil)
		return nil
	})
	c.Assert(err, IsNil)

	re = tk.MustQuery("admin show ddl jobs 1")
	row = re.Rows()[0]
	c.Assert(row[1], Equals, "test_admin_show_ddl_jobs")

	re = tk.MustQuery("admin show ddl jobs 1 where job_type='create table'")
	row = re.Rows()[0]
	c.Assert(row[1], Equals, "test_admin_show_ddl_jobs")
	c.Assert(row[9], Equals, "<nil>")

	// Test the START_TIME and END_TIME field.
	re = tk.MustQuery("admin show ddl jobs where job_type = 'create table' and start_time > str_to_date('20190101','%Y%m%d%H%i%s')")
	row = re.Rows()[0]
	c.Assert(row[2], Equals, "t")
	c.Assert(row[9], Equals, "<nil>")
}

func (s *testSuiteP2) TestAdminChecksumOfPartitionedTable(c *C) {
	tk := testkit.NewTestKit(c, s.store)
	tk.MustExec("USE test;")
	tk.MustExec("DROP TABLE IF EXISTS admin_checksum_partition_test;")
	tk.MustExec("CREATE TABLE admin_checksum_partition_test (a INT) PARTITION BY HASH(a) PARTITIONS 4;")
	tk.MustExec("INSERT INTO admin_checksum_partition_test VALUES (1), (2);")

	r := tk.MustQuery("ADMIN CHECKSUM TABLE admin_checksum_partition_test;")
	r.Check(testkit.Rows("test admin_checksum_partition_test 1 5 5"))
}

func (s *baseTestSuite) fillData(tk *testkit.TestKit, table string) {
	tk.MustExec("use test")
	tk.MustExec(fmt.Sprintf("create table %s(id int not null default 1, name varchar(255), PRIMARY KEY(id));", table))

	// insert data
	tk.MustExec(fmt.Sprintf("insert INTO %s VALUES (1, \"hello\");", table))
	tk.CheckExecResult(1, 0)
	tk.MustExec(fmt.Sprintf("insert into %s values (2, \"hello\");", table))
	tk.CheckExecResult(1, 0)
}

type testCase struct {
	data1       []byte
	data2       []byte
	expected    []string
	restData    []byte
	expectedMsg string
}

func checkCases(tests []testCase, ld *executor.LoadDataInfo,
	c *C, tk *testkit.TestKit, ctx sessionctx.Context, selectSQL, deleteSQL string) {
	origin := ld.IgnoreLines
	for _, tt := range tests {
		ld.IgnoreLines = origin
		c.Assert(ctx.NewTxn(context.Background()), IsNil)
		ctx.GetSessionVars().StmtCtx.DupKeyAsWarning = true
		ctx.GetSessionVars().StmtCtx.BadNullAsWarning = true
		ctx.GetSessionVars().StmtCtx.InLoadDataStmt = true
		ctx.GetSessionVars().StmtCtx.InDeleteStmt = false
		data, reachLimit, err1 := ld.InsertData(context.Background(), tt.data1, tt.data2)
		c.Assert(err1, IsNil)
		c.Assert(reachLimit, IsFalse)
		err1 = ld.CheckAndInsertOneBatch(context.Background(), ld.GetRows(), ld.GetCurBatchCnt())
		c.Assert(err1, IsNil)
		ld.SetMaxRowsInBatch(20000)
		if tt.restData == nil {
			c.Assert(data, HasLen, 0,
				Commentf("data1:%v, data2:%v, data:%v", string(tt.data1), string(tt.data2), string(data)))
		} else {
			c.Assert(data, DeepEquals, tt.restData,
				Commentf("data1:%v, data2:%v, data:%v", string(tt.data1), string(tt.data2), string(data)))
		}
		ld.SetMessage()
		tk.CheckLastMessage(tt.expectedMsg)
		ctx.StmtCommit()
		txn, err := ctx.Txn(true)
		c.Assert(err, IsNil)
		err = txn.Commit(context.Background())
		c.Assert(err, IsNil)
		r := tk.MustQuery(selectSQL)
		r.Check(testutil.RowsWithSep("|", tt.expected...))
		tk.MustExec(deleteSQL)
	}
}

func (s *testSuiteP1) TestSelectWithoutFrom(c *C) {
	tk := testkit.NewTestKit(c, s.store)
	tk.MustExec("use test")

	r := tk.MustQuery("select 1 + 2*3;")
	r.Check(testkit.Rows("7"))

	r = tk.MustQuery(`select _utf8"string";`)
	r.Check(testkit.Rows("string"))

	r = tk.MustQuery("select 1 order by 1;")
	r.Check(testkit.Rows("1"))
}

// TestSelectBackslashN Issue 3685.
func (s *testSuiteP1) TestSelectBackslashN(c *C) {
	tk := testkit.NewTestKit(c, s.store)

	sql := `select \N;`
	r := tk.MustQuery(sql)
	r.Check(testkit.Rows("<nil>"))
	rs, err := tk.Exec(sql)
	c.Check(err, IsNil)
	fields := rs.Fields()
	c.Check(len(fields), Equals, 1)
	c.Check(fields[0].Column.Name.O, Equals, "NULL")
	c.Assert(rs.Close(), IsNil)

	sql = `select "\N";`
	r = tk.MustQuery(sql)
	r.Check(testkit.Rows("N"))
	rs, err = tk.Exec(sql)
	c.Check(err, IsNil)
	fields = rs.Fields()
	c.Check(len(fields), Equals, 1)
	c.Check(fields[0].Column.Name.O, Equals, `N`)
	c.Assert(rs.Close(), IsNil)

	tk.MustExec("use test;")
	tk.MustExec("create table test (`\\N` int);")
	tk.MustExec("insert into test values (1);")
	tk.CheckExecResult(1, 0)
	sql = "select * from test;"
	r = tk.MustQuery(sql)
	r.Check(testkit.Rows("1"))
	rs, err = tk.Exec(sql)
	c.Check(err, IsNil)
	fields = rs.Fields()
	c.Check(len(fields), Equals, 1)
	c.Check(fields[0].Column.Name.O, Equals, `\N`)
	c.Assert(rs.Close(), IsNil)

	sql = `select \N from test;`
	r = tk.MustQuery(sql)
	r.Check(testkit.Rows("<nil>"))
	rs, err = tk.Exec(sql)
	c.Check(err, IsNil)
	fields = rs.Fields()
	c.Check(err, IsNil)
	c.Check(len(fields), Equals, 1)
	c.Check(fields[0].Column.Name.O, Equals, `NULL`)
	c.Assert(rs.Close(), IsNil)

	sql = `select (\N) from test;`
	r = tk.MustQuery(sql)
	r.Check(testkit.Rows("<nil>"))
	rs, err = tk.Exec(sql)
	c.Check(err, IsNil)
	fields = rs.Fields()
	c.Check(len(fields), Equals, 1)
	c.Check(fields[0].Column.Name.O, Equals, `NULL`)
	c.Assert(rs.Close(), IsNil)

	sql = "select `\\N` from test;"
	r = tk.MustQuery(sql)
	r.Check(testkit.Rows("1"))
	rs, err = tk.Exec(sql)
	c.Check(err, IsNil)
	fields = rs.Fields()
	c.Check(len(fields), Equals, 1)
	c.Check(fields[0].Column.Name.O, Equals, `\N`)
	c.Assert(rs.Close(), IsNil)

	sql = "select (`\\N`) from test;"
	r = tk.MustQuery(sql)
	r.Check(testkit.Rows("1"))
	rs, err = tk.Exec(sql)
	c.Check(err, IsNil)
	fields = rs.Fields()
	c.Check(len(fields), Equals, 1)
	c.Check(fields[0].Column.Name.O, Equals, `\N`)
	c.Assert(rs.Close(), IsNil)

	sql = `select '\N' from test;`
	r = tk.MustQuery(sql)
	r.Check(testkit.Rows("N"))
	rs, err = tk.Exec(sql)
	c.Check(err, IsNil)
	fields = rs.Fields()
	c.Check(len(fields), Equals, 1)
	c.Check(fields[0].Column.Name.O, Equals, `N`)
	c.Assert(rs.Close(), IsNil)

	sql = `select ('\N') from test;`
	r = tk.MustQuery(sql)
	r.Check(testkit.Rows("N"))
	rs, err = tk.Exec(sql)
	c.Check(err, IsNil)
	fields = rs.Fields()
	c.Check(len(fields), Equals, 1)
	c.Check(fields[0].Column.Name.O, Equals, `N`)
	c.Assert(rs.Close(), IsNil)
}

// TestSelectNull Issue #4053.
func (s *testSuiteP1) TestSelectNull(c *C) {
	tk := testkit.NewTestKit(c, s.store)

	sql := `select nUll;`
	r := tk.MustQuery(sql)
	r.Check(testkit.Rows("<nil>"))
	rs, err := tk.Exec(sql)
	c.Check(err, IsNil)
	fields := rs.Fields()
	c.Check(len(fields), Equals, 1)
	c.Check(fields[0].Column.Name.O, Equals, `NULL`)
	c.Assert(rs.Close(), IsNil)

	sql = `select (null);`
	r = tk.MustQuery(sql)
	r.Check(testkit.Rows("<nil>"))
	rs, err = tk.Exec(sql)
	c.Check(err, IsNil)
	fields = rs.Fields()
	c.Check(len(fields), Equals, 1)
	c.Check(fields[0].Column.Name.O, Equals, `NULL`)
	c.Assert(rs.Close(), IsNil)

	sql = `select null+NULL;`
	r = tk.MustQuery(sql)
	r.Check(testkit.Rows("<nil>"))
	rs, err = tk.Exec(sql)
	c.Check(err, IsNil)
	fields = rs.Fields()
	c.Check(err, IsNil)
	c.Check(len(fields), Equals, 1)
	c.Check(fields[0].Column.Name.O, Equals, `null+NULL`)
	c.Assert(rs.Close(), IsNil)
}

// TestSelectStringLiteral Issue #3686.
func (s *testSuiteP1) TestSelectStringLiteral(c *C) {
	tk := testkit.NewTestKit(c, s.store)

	sql := `select 'abc';`
	r := tk.MustQuery(sql)
	r.Check(testkit.Rows("abc"))
	rs, err := tk.Exec(sql)
	c.Check(err, IsNil)
	fields := rs.Fields()
	c.Check(len(fields), Equals, 1)
	c.Check(fields[0].Column.Name.O, Equals, `abc`)
	c.Assert(rs.Close(), IsNil)

	sql = `select (('abc'));`
	r = tk.MustQuery(sql)
	r.Check(testkit.Rows("abc"))
	rs, err = tk.Exec(sql)
	c.Check(err, IsNil)
	fields = rs.Fields()
	c.Check(len(fields), Equals, 1)
	c.Check(fields[0].Column.Name.O, Equals, `abc`)
	c.Assert(rs.Close(), IsNil)

	sql = `select 'abc'+'def';`
	r = tk.MustQuery(sql)
	r.Check(testkit.Rows("0"))
	rs, err = tk.Exec(sql)
	c.Check(err, IsNil)
	fields = rs.Fields()
	c.Check(len(fields), Equals, 1)
	c.Check(fields[0].Column.Name.O, Equals, `'abc'+'def'`)
	c.Assert(rs.Close(), IsNil)

	// Below checks whether leading invalid chars are trimmed.
	sql = "select '\n';"
	r = tk.MustQuery(sql)
	r.Check(testkit.Rows("\n"))
	rs, err = tk.Exec(sql)
	c.Check(err, IsNil)
	fields = rs.Fields()
	c.Check(len(fields), Equals, 1)
	c.Check(fields[0].Column.Name.O, Equals, "")
	c.Assert(rs.Close(), IsNil)

	sql = "select '\t   col';" // Lowercased letter is a valid char.
	rs, err = tk.Exec(sql)
	c.Check(err, IsNil)
	fields = rs.Fields()
	c.Check(len(fields), Equals, 1)
	c.Check(fields[0].Column.Name.O, Equals, "col")
	c.Assert(rs.Close(), IsNil)

	sql = "select '\t   Col';" // Uppercased letter is a valid char.
	rs, err = tk.Exec(sql)
	c.Check(err, IsNil)
	fields = rs.Fields()
	c.Check(len(fields), Equals, 1)
	c.Check(fields[0].Column.Name.O, Equals, "Col")
	c.Assert(rs.Close(), IsNil)

	sql = "select '\n\t   中文 col';" // Chinese char is a valid char.
	rs, err = tk.Exec(sql)
	c.Check(err, IsNil)
	fields = rs.Fields()
	c.Check(len(fields), Equals, 1)
	c.Check(fields[0].Column.Name.O, Equals, "中文 col")
	c.Assert(rs.Close(), IsNil)

	sql = "select ' \r\n  .col';" // Punctuation is a valid char.
	rs, err = tk.Exec(sql)
	c.Check(err, IsNil)
	fields = rs.Fields()
	c.Check(len(fields), Equals, 1)
	c.Check(fields[0].Column.Name.O, Equals, ".col")
	c.Assert(rs.Close(), IsNil)

	sql = "select '   😆col';" // Emoji is a valid char.
	rs, err = tk.Exec(sql)
	c.Check(err, IsNil)
	fields = rs.Fields()
	c.Check(len(fields), Equals, 1)
	c.Check(fields[0].Column.Name.O, Equals, "😆col")
	c.Assert(rs.Close(), IsNil)

	// Below checks whether trailing invalid chars are preserved.
	sql = `select 'abc   ';`
	rs, err = tk.Exec(sql)
	c.Check(err, IsNil)
	fields = rs.Fields()
	c.Check(len(fields), Equals, 1)
	c.Check(fields[0].Column.Name.O, Equals, "abc   ")
	c.Assert(rs.Close(), IsNil)

	sql = `select '  abc   123   ';`
	rs, err = tk.Exec(sql)
	c.Check(err, IsNil)
	fields = rs.Fields()
	c.Check(len(fields), Equals, 1)
	c.Check(fields[0].Column.Name.O, Equals, "abc   123   ")
	c.Assert(rs.Close(), IsNil)

	// Issue #4239.
	sql = `select 'a' ' ' 'string';`
	r = tk.MustQuery(sql)
	r.Check(testkit.Rows("a string"))
	rs, err = tk.Exec(sql)
	c.Check(err, IsNil)
	fields = rs.Fields()
	c.Check(len(fields), Equals, 1)
	c.Check(fields[0].Column.Name.O, Equals, "a")
	c.Assert(rs.Close(), IsNil)

	sql = `select 'a' " " "string";`
	r = tk.MustQuery(sql)
	r.Check(testkit.Rows("a string"))
	rs, err = tk.Exec(sql)
	c.Check(err, IsNil)
	fields = rs.Fields()
	c.Check(len(fields), Equals, 1)
	c.Check(fields[0].Column.Name.O, Equals, "a")
	c.Assert(rs.Close(), IsNil)

	sql = `select 'string' 'string';`
	r = tk.MustQuery(sql)
	r.Check(testkit.Rows("stringstring"))
	rs, err = tk.Exec(sql)
	c.Check(err, IsNil)
	fields = rs.Fields()
	c.Check(len(fields), Equals, 1)
	c.Check(fields[0].Column.Name.O, Equals, "string")
	c.Assert(rs.Close(), IsNil)

	sql = `select "ss" "a";`
	r = tk.MustQuery(sql)
	r.Check(testkit.Rows("ssa"))
	rs, err = tk.Exec(sql)
	c.Check(err, IsNil)
	fields = rs.Fields()
	c.Check(len(fields), Equals, 1)
	c.Check(fields[0].Column.Name.O, Equals, "ss")
	c.Assert(rs.Close(), IsNil)

	sql = `select "ss" "a" "b";`
	r = tk.MustQuery(sql)
	r.Check(testkit.Rows("ssab"))
	rs, err = tk.Exec(sql)
	c.Check(err, IsNil)
	fields = rs.Fields()
	c.Check(len(fields), Equals, 1)
	c.Check(fields[0].Column.Name.O, Equals, "ss")
	c.Assert(rs.Close(), IsNil)

	sql = `select "ss" "a" ' ' "b";`
	r = tk.MustQuery(sql)
	r.Check(testkit.Rows("ssa b"))
	rs, err = tk.Exec(sql)
	c.Check(err, IsNil)
	fields = rs.Fields()
	c.Check(len(fields), Equals, 1)
	c.Check(fields[0].Column.Name.O, Equals, "ss")
	c.Assert(rs.Close(), IsNil)

	sql = `select "ss" "a" ' ' "b" ' ' "d";`
	r = tk.MustQuery(sql)
	r.Check(testkit.Rows("ssa b d"))
	rs, err = tk.Exec(sql)
	c.Check(err, IsNil)
	fields = rs.Fields()
	c.Check(len(fields), Equals, 1)
	c.Check(fields[0].Column.Name.O, Equals, "ss")
	c.Assert(rs.Close(), IsNil)
}

func (s *testSuiteP1) TestSelectLimit(c *C) {
	tk := testkit.NewTestKit(c, s.store)
	tk.MustExec("use test")
	s.fillData(tk, "select_limit")

	tk.MustExec("insert INTO select_limit VALUES (3, \"hello\");")
	tk.CheckExecResult(1, 0)
	tk.MustExec("insert INTO select_limit VALUES (4, \"hello\");")
	tk.CheckExecResult(1, 0)

	r := tk.MustQuery("select * from select_limit limit 1;")
	r.Check(testkit.Rows("1 hello"))

	r = tk.MustQuery("select id from (select * from select_limit limit 1) k where id != 1;")
	r.Check(testkit.Rows())

	r = tk.MustQuery("select * from select_limit limit 18446744073709551615 offset 0;")
	r.Check(testkit.Rows("1 hello", "2 hello", "3 hello", "4 hello"))

	r = tk.MustQuery("select * from select_limit limit 18446744073709551615 offset 1;")
	r.Check(testkit.Rows("2 hello", "3 hello", "4 hello"))

	r = tk.MustQuery("select * from select_limit limit 18446744073709551615 offset 3;")
	r.Check(testkit.Rows("4 hello"))

	err := tk.ExecToErr("select * from select_limit limit 18446744073709551616 offset 3;")
	c.Assert(err, NotNil)
}

func (s *testSuiteP1) TestSelectOrderBy(c *C) {
	tk := testkit.NewTestKit(c, s.store)
	tk.MustExec("use test")
	s.fillData(tk, "select_order_test")

	// Test star field
	r := tk.MustQuery("select * from select_order_test where id = 1 order by id limit 1 offset 0;")
	r.Check(testkit.Rows("1 hello"))

	r = tk.MustQuery("select id from select_order_test order by id desc limit 1 ")
	r.Check(testkit.Rows("2"))

	r = tk.MustQuery("select id from select_order_test order by id + 1 desc limit 1 ")
	r.Check(testkit.Rows("2"))

	// Test limit
	r = tk.MustQuery("select * from select_order_test order by name, id limit 1 offset 0;")
	r.Check(testkit.Rows("1 hello"))

	// Test limit
	r = tk.MustQuery("select id as c1, name from select_order_test order by 2, id limit 1 offset 0;")
	r.Check(testkit.Rows("1 hello"))

	// Test limit overflow
	r = tk.MustQuery("select * from select_order_test order by name, id limit 100 offset 0;")
	r.Check(testkit.Rows("1 hello", "2 hello"))

	// Test offset overflow
	r = tk.MustQuery("select * from select_order_test order by name, id limit 1 offset 100;")
	r.Check(testkit.Rows())

	// Test limit exceeds int range.
	r = tk.MustQuery("select id from select_order_test order by name, id limit 18446744073709551615;")
	r.Check(testkit.Rows("1", "2"))

	// Test multiple field
	r = tk.MustQuery("select id, name from select_order_test where id = 1 group by id, name limit 1 offset 0;")
	r.Check(testkit.Rows("1 hello"))

	// Test limit + order by
	for i := 3; i <= 10; i += 1 {
		tk.MustExec(fmt.Sprintf("insert INTO select_order_test VALUES (%d, \"zz\");", i))
	}
	tk.MustExec("insert INTO select_order_test VALUES (10086, \"hi\");")
	for i := 11; i <= 20; i += 1 {
		tk.MustExec(fmt.Sprintf("insert INTO select_order_test VALUES (%d, \"hh\");", i))
	}
	for i := 21; i <= 30; i += 1 {
		tk.MustExec(fmt.Sprintf("insert INTO select_order_test VALUES (%d, \"zz\");", i))
	}
	tk.MustExec("insert INTO select_order_test VALUES (1501, \"aa\");")
	r = tk.MustQuery("select * from select_order_test order by name, id limit 1 offset 3;")
	r.Check(testkit.Rows("11 hh"))
	tk.MustExec("drop table select_order_test")
	tk.MustExec("drop table if exists t")
	tk.MustExec("create table t (c int, d int)")
	tk.MustExec("insert t values (1, 1)")
	tk.MustExec("insert t values (1, 2)")
	tk.MustExec("insert t values (1, 3)")
	r = tk.MustQuery("select 1-d as d from t order by d;")
	r.Check(testkit.Rows("-2", "-1", "0"))
	r = tk.MustQuery("select 1-d as d from t order by d + 1;")
	r.Check(testkit.Rows("0", "-1", "-2"))
	r = tk.MustQuery("select t.d from t order by d;")
	r.Check(testkit.Rows("1", "2", "3"))

	tk.MustExec("drop table if exists t")
	tk.MustExec("create table t (a int, b int, c int)")
	tk.MustExec("insert t values (1, 2, 3)")
	r = tk.MustQuery("select b from (select a,b from t order by a,c) t")
	r.Check(testkit.Rows("2"))
	r = tk.MustQuery("select b from (select a,b from t order by a,c limit 1) t")
	r.Check(testkit.Rows("2"))
	tk.MustExec("drop table if exists t")
	tk.MustExec("create table t(a int, b int, index idx(a))")
	tk.MustExec("insert into t values(1, 1), (2, 2)")
	tk.MustQuery("select * from t where 1 order by b").Check(testkit.Rows("1 1", "2 2"))
	tk.MustQuery("select * from t where a between 1 and 2 order by a desc").Check(testkit.Rows("2 2", "1 1"))

	// Test double read and topN is pushed down to first read plannercore.
	tk.MustExec("drop table if exists t")
	tk.MustExec("create table t(a int primary key, b int, c int, index idx(b))")
	tk.MustExec("insert into t values(1, 3, 1)")
	tk.MustExec("insert into t values(2, 2, 2)")
	tk.MustExec("insert into t values(3, 1, 3)")
	tk.MustQuery("select * from t use index(idx) order by a desc limit 1").Check(testkit.Rows("3 1 3"))

	// Test double read which needs to keep order.
	tk.MustExec("drop table if exists t")
	tk.MustExec("create table t(a int, b int, key b (b))")
	tk.Se.GetSessionVars().IndexLookupSize = 3
	for i := 0; i < 10; i++ {
		tk.MustExec(fmt.Sprintf("insert into t values(%d, %d)", i, 10-i))
	}
	tk.MustQuery("select a from t use index(b) order by b").Check(testkit.Rows("9", "8", "7", "6", "5", "4", "3", "2", "1", "0"))
}

func (s *testSuiteP1) TestOrderBy(c *C) {
	tk := testkit.NewTestKitWithInit(c, s.store)
	tk.MustExec("drop table if exists t")
	tk.MustExec("create table t (c1 int, c2 int, c3 varchar(20))")
	tk.MustExec("insert into t values (1, 2, 'abc'), (2, 1, 'bcd')")

	// Fix issue https://github.com/pingcap/tidb/issues/337
	tk.MustQuery("select c1 as a, c1 as b from t order by c1").Check(testkit.Rows("1 1", "2 2"))

	tk.MustQuery("select c1 as a, t.c1 as a from t order by a desc").Check(testkit.Rows("2 2", "1 1"))
	tk.MustQuery("select c1 as c2 from t order by c2").Check(testkit.Rows("1", "2"))
	tk.MustQuery("select sum(c1) from t order by sum(c1)").Check(testkit.Rows("3"))
	tk.MustQuery("select c1 as c2 from t order by c2 + 1").Check(testkit.Rows("2", "1"))

	// Order by position.
	tk.MustQuery("select * from t order by 1").Check(testkit.Rows("1 2 abc", "2 1 bcd"))
	tk.MustQuery("select * from t order by 2").Check(testkit.Rows("2 1 bcd", "1 2 abc"))

	// Order by binary.
	tk.MustQuery("select c1, c3 from t order by binary c1 desc").Check(testkit.Rows("2 bcd", "1 abc"))
	tk.MustQuery("select c1, c2 from t order by binary c3").Check(testkit.Rows("1 2", "2 1"))
}

func (s *testSuiteP1) TestSelectErrorRow(c *C) {
	tk := testkit.NewTestKit(c, s.store)
	tk.MustExec("use test")

	err := tk.ExecToErr("select row(1, 1) from test")
	c.Assert(err, NotNil)

	err = tk.ExecToErr("select * from test group by row(1, 1);")
	c.Assert(err, NotNil)

	err = tk.ExecToErr("select * from test order by row(1, 1);")
	c.Assert(err, NotNil)

	err = tk.ExecToErr("select * from test having row(1, 1);")
	c.Assert(err, NotNil)

	err = tk.ExecToErr("select (select 1, 1) from test;")
	c.Assert(err, NotNil)

	err = tk.ExecToErr("select * from test group by (select 1, 1);")
	c.Assert(err, NotNil)

	err = tk.ExecToErr("select * from test order by (select 1, 1);")
	c.Assert(err, NotNil)

	err = tk.ExecToErr("select * from test having (select 1, 1);")
	c.Assert(err, NotNil)
}

// TestIssue2612 is related with https://github.com/pingcap/tidb/issues/2612
func (s *testSuiteP1) TestIssue2612(c *C) {
	tk := testkit.NewTestKit(c, s.store)
	tk.MustExec("use test")
	tk.MustExec(`drop table if exists t`)
	tk.MustExec(`create table t (
		create_at datetime NOT NULL DEFAULT '1000-01-01 00:00:00',
		finish_at datetime NOT NULL DEFAULT '1000-01-01 00:00:00');`)
	tk.MustExec(`insert into t values ('2016-02-13 15:32:24',  '2016-02-11 17:23:22');`)
	rs, err := tk.Exec(`select timediff(finish_at, create_at) from t;`)
	c.Assert(err, IsNil)
	req := rs.NewChunk()
	err = rs.Next(context.Background(), req)
	c.Assert(err, IsNil)
	c.Assert(req.GetRow(0).GetDuration(0, 0).String(), Equals, "-46:09:02")
	c.Assert(rs.Close(), IsNil)
}

// TestIssue345 is related with https://github.com/pingcap/tidb/issues/345
func (s *testSuiteP1) TestIssue345(c *C) {
	tk := testkit.NewTestKit(c, s.store)
	tk.MustExec("use test")
	tk.MustExec(`drop table if exists t1, t2`)
	tk.MustExec(`create table t1 (c1 int);`)
	tk.MustExec(`create table t2 (c2 int);`)
	tk.MustExec(`insert into t1 values (1);`)
	tk.MustExec(`insert into t2 values (2);`)
	tk.MustExec(`update t1, t2 set t1.c1 = 2, t2.c2 = 1;`)
	tk.MustExec(`update t1, t2 set c1 = 2, c2 = 1;`)
	tk.MustExec(`update t1 as a, t2 as b set a.c1 = 2, b.c2 = 1;`)

	// Check t1 content
	r := tk.MustQuery("SELECT * FROM t1;")
	r.Check(testkit.Rows("2"))
	// Check t2 content
	r = tk.MustQuery("SELECT * FROM t2;")
	r.Check(testkit.Rows("1"))

	tk.MustExec(`update t1 as a, t2 as t1 set a.c1 = 1, t1.c2 = 2;`)
	// Check t1 content
	r = tk.MustQuery("SELECT * FROM t1;")
	r.Check(testkit.Rows("1"))
	// Check t2 content
	r = tk.MustQuery("SELECT * FROM t2;")
	r.Check(testkit.Rows("2"))

	_, err := tk.Exec(`update t1 as a, t2 set t1.c1 = 10;`)
	c.Assert(err, NotNil)
}

func (s *testSuiteP1) TestIssue5055(c *C) {
	tk := testkit.NewTestKit(c, s.store)
	tk.MustExec("use test")
	tk.MustExec(`drop table if exists t1, t2`)
	tk.MustExec(`create table t1 (a int);`)
	tk.MustExec(`create table t2 (a int);`)
	tk.MustExec(`insert into t1 values(1);`)
	tk.MustExec(`insert into t2 values(1);`)
	result := tk.MustQuery("select tbl1.* from (select t1.a, 1 from t1) tbl1 left join t2 tbl2 on tbl1.a = tbl2.a order by tbl1.a desc limit 1;")
	result.Check(testkit.Rows("1 1"))
}

func (s *testSuiteWithData) TestSetOperation(c *C) {
	tk := testkit.NewTestKit(c, s.store)
	tk.MustExec(`use test`)
	tk.MustExec(`drop table if exists t1, t2, t3`)
	tk.MustExec(`create table t1(a int)`)
	tk.MustExec(`create table t2 like t1`)
	tk.MustExec(`create table t3 like t1`)
	tk.MustExec(`insert into t1 values (1),(1),(2),(3),(null)`)
	tk.MustExec(`insert into t2 values (1),(2),(null),(null)`)
	tk.MustExec(`insert into t3 values (2),(3)`)

	var input []string
	var output []struct {
		SQL  string
		Plan []string
		Res  []string
	}
	s.testData.GetTestCases(c, &input, &output)
	for i, tt := range input {
		s.testData.OnRecord(func() {
			output[i].SQL = tt
			output[i].Plan = s.testData.ConvertRowsToStrings(tk.MustQuery("explain " + tt).Rows())
			output[i].Res = s.testData.ConvertRowsToStrings(tk.MustQuery(tt).Sort().Rows())
		})
		tk.MustQuery("explain " + tt).Check(testkit.Rows(output[i].Plan...))
		tk.MustQuery(tt).Sort().Check(testkit.Rows(output[i].Res...))
	}
}

func (s *testSuiteWithData) TestSetOperationOnDiffColType(c *C) {
	tk := testkit.NewTestKit(c, s.store)
	tk.MustExec(`use test`)
	tk.MustExec(`drop table if exists t1, t2, t3`)
	tk.MustExec(`create table t1(a int, b int)`)
	tk.MustExec(`create table t2(a int, b varchar(20))`)
	tk.MustExec(`create table t3(a int, b decimal(30,10))`)
	tk.MustExec(`insert into t1 values (1,1),(1,1),(2,2),(3,3),(null,null)`)
	tk.MustExec(`insert into t2 values (1,'1'),(2,'2'),(null,null),(null,'3')`)
	tk.MustExec(`insert into t3 values (2,2.1),(3,3)`)

	var input []string
	var output []struct {
		SQL  string
		Plan []string
		Res  []string
	}
	s.testData.GetTestCases(c, &input, &output)
	for i, tt := range input {
		s.testData.OnRecord(func() {
			output[i].SQL = tt
			output[i].Plan = s.testData.ConvertRowsToStrings(tk.MustQuery("explain " + tt).Rows())
			output[i].Res = s.testData.ConvertRowsToStrings(tk.MustQuery(tt).Sort().Rows())
		})
		tk.MustQuery("explain " + tt).Check(testkit.Rows(output[i].Plan...))
		tk.MustQuery(tt).Sort().Check(testkit.Rows(output[i].Res...))
	}
}

// issue-23038: wrong key range of index scan for year column
func (s *testSuiteWithData) TestIndexScanWithYearCol(c *C) {
	tk := testkit.NewTestKit(c, s.store)
	tk.MustExec("use test;")
	tk.MustExec("drop table if exists t;")
	tk.MustExec("create table t (c1 year(4), c2 int, key(c1));")
	tk.MustExec("insert into t values(2001, 1);")

	var input []string
	var output []struct {
		SQL  string
		Plan []string
		Res  []string
	}
	s.testData.GetTestCases(c, &input, &output)
	for i, tt := range input {
		s.testData.OnRecord(func() {
			output[i].SQL = tt
			output[i].Plan = s.testData.ConvertRowsToStrings(tk.MustQuery("explain format = 'brief' " + tt).Rows())
			output[i].Res = s.testData.ConvertRowsToStrings(tk.MustQuery(tt).Sort().Rows())
		})
		tk.MustQuery("explain format = 'brief' " + tt).Check(testkit.Rows(output[i].Plan...))
		tk.MustQuery(tt).Sort().Check(testkit.Rows(output[i].Res...))
	}
}

func (s *testSuiteP2) TestUnion(c *C) {
	tk := testkit.NewTestKit(c, s.store)
	tk.MustExec("use test")

	testSQL := `drop table if exists union_test; create table union_test(id int);`
	tk.MustExec(testSQL)

	testSQL = `drop table if exists union_test;`
	tk.MustExec(testSQL)
	testSQL = `create table union_test(id int);`
	tk.MustExec(testSQL)
	testSQL = `insert union_test values (1),(2)`
	tk.MustExec(testSQL)

	testSQL = `select * from (select id from union_test union select id from union_test) t order by id;`
	r := tk.MustQuery(testSQL)
	r.Check(testkit.Rows("1", "2"))

	r = tk.MustQuery("select 1 union all select 1")
	r.Check(testkit.Rows("1", "1"))

	r = tk.MustQuery("select 1 union all select 1 union select 1")
	r.Check(testkit.Rows("1"))

	r = tk.MustQuery("select 1 as a union (select 2) order by a limit 1")
	r.Check(testkit.Rows("1"))

	r = tk.MustQuery("select 1 as a union (select 2) order by a limit 1, 1")
	r.Check(testkit.Rows("2"))

	r = tk.MustQuery("select id from union_test union all (select 1) order by id desc")
	r.Check(testkit.Rows("2", "1", "1"))

	r = tk.MustQuery("select id as a from union_test union (select 1) order by a desc")
	r.Check(testkit.Rows("2", "1"))

	r = tk.MustQuery(`select null as a union (select "abc") order by a`)
	r.Check(testkit.Rows("<nil>", "abc"))

	r = tk.MustQuery(`select "abc" as a union (select 1) order by a`)
	r.Check(testkit.Rows("1", "abc"))

	tk.MustExec("drop table if exists t1")
	tk.MustExec("create table t1 (c int, d int)")
	tk.MustExec("insert t1 values (NULL, 1)")
	tk.MustExec("insert t1 values (1, 1)")
	tk.MustExec("insert t1 values (1, 2)")
	tk.MustExec("drop table if exists t2")
	tk.MustExec("create table t2 (c int, d int)")
	tk.MustExec("insert t2 values (1, 3)")
	tk.MustExec("insert t2 values (1, 1)")
	tk.MustExec("drop table if exists t3")
	tk.MustExec("create table t3 (c int, d int)")
	tk.MustExec("insert t3 values (3, 2)")
	tk.MustExec("insert t3 values (4, 3)")
	r = tk.MustQuery(`select sum(c1), c2 from (select c c1, d c2 from t1 union all select d c1, c c2 from t2 union all select c c1, d c2 from t3) x group by c2 order by c2`)
	r.Check(testkit.Rows("5 1", "4 2", "4 3"))

	tk.MustExec("drop table if exists t1, t2, t3")
	tk.MustExec("create table t1 (a int primary key)")
	tk.MustExec("create table t2 (a int primary key)")
	tk.MustExec("create table t3 (a int primary key)")
	tk.MustExec("insert t1 values (7), (8)")
	tk.MustExec("insert t2 values (1), (9)")
	tk.MustExec("insert t3 values (2), (3)")
	r = tk.MustQuery("select * from t1 union all select * from t2 union all (select * from t3) order by a limit 2")
	r.Check(testkit.Rows("1", "2"))

	tk.MustExec("drop table if exists t1, t2")
	tk.MustExec("create table t1 (a int)")
	tk.MustExec("create table t2 (a int)")
	tk.MustExec("insert t1 values (2), (1)")
	tk.MustExec("insert t2 values (3), (4)")
	r = tk.MustQuery("select * from t1 union all (select * from t2) order by a limit 1")
	r.Check(testkit.Rows("1"))
	r = tk.MustQuery("select (select * from t1 where a != t.a union all (select * from t2 where a != t.a) order by a limit 1) from t1 t")
	r.Check(testkit.Rows("1", "2"))

	tk.MustExec("drop table if exists t")
	tk.MustExec("create table t (id int unsigned primary key auto_increment, c1 int, c2 int, index c1_c2 (c1, c2))")
	tk.MustExec("insert into t (c1, c2) values (1, 1)")
	tk.MustExec("insert into t (c1, c2) values (1, 2)")
	tk.MustExec("insert into t (c1, c2) values (2, 3)")
	r = tk.MustQuery("select * from (select * from t where t.c1 = 1 union select * from t where t.id = 1) s order by s.id")
	r.Check(testkit.Rows("1 1 1", "2 1 2"))

	tk.MustExec("drop table if exists t")
	tk.MustExec("CREATE TABLE t (f1 DATE)")
	tk.MustExec("INSERT INTO t VALUES ('1978-11-26')")
	r = tk.MustQuery("SELECT f1+0 FROM t UNION SELECT f1+0 FROM t")
	r.Check(testkit.Rows("19781126"))

	tk.MustExec("drop table if exists t")
	tk.MustExec("CREATE TABLE t (a int, b int)")
	tk.MustExec("INSERT INTO t VALUES ('1', '1')")
	r = tk.MustQuery("select b from (SELECT * FROM t UNION ALL SELECT a, b FROM t order by a) t")
	r.Check(testkit.Rows("1", "1"))

	tk.MustExec("drop table if exists t")
	tk.MustExec("CREATE TABLE t (a DECIMAL(4,2))")
	tk.MustExec("INSERT INTO t VALUE(12.34)")
	r = tk.MustQuery("SELECT 1 AS c UNION select a FROM t")
	r.Sort().Check(testkit.Rows("1.00", "12.34"))

	// #issue3771
	r = tk.MustQuery("SELECT 'a' UNION SELECT CONCAT('a', -4)")
	r.Sort().Check(testkit.Rows("a", "a-4"))

	// test race
	tk.MustQuery("SELECT @x:=0 UNION ALL SELECT @x:=0 UNION ALL SELECT @x")

	// test field tp
	tk.MustExec("drop table if exists t1, t2")
	tk.MustExec("CREATE TABLE t1 (a date)")
	tk.MustExec("CREATE TABLE t2 (a date)")
	tk.MustExec("SELECT a from t1 UNION select a FROM t2")
	tk.MustQuery("show create table t1").Check(testkit.Rows("t1 CREATE TABLE `t1` (\n" + "  `a` date DEFAULT NULL\n" + ") ENGINE=InnoDB DEFAULT CHARSET=utf8mb4 COLLATE=utf8mb4_bin"))

	// Move from session test.
	tk.MustExec("drop table if exists t1, t2")
	tk.MustExec("create table t1 (c double);")
	tk.MustExec("create table t2 (c double);")
	tk.MustExec("insert into t1 value (73);")
	tk.MustExec("insert into t2 value (930);")
	// If set unspecified column flen to 0, it will cause bug in union.
	// This test is used to prevent the bug reappear.
	tk.MustQuery("select c from t1 union (select c from t2) order by c").Check(testkit.Rows("73", "930"))

	// issue 5703
	tk.MustExec("drop table if exists t")
	tk.MustExec("create table t(a date)")
	tk.MustExec("insert into t value ('2017-01-01'), ('2017-01-02')")
	r = tk.MustQuery("(select a from t where a < 0) union (select a from t where a > 0) order by a")
	r.Check(testkit.Rows("2017-01-01", "2017-01-02"))

	tk.MustExec("drop table if exists t")
	tk.MustExec("create table t(a int)")
	tk.MustExec("insert into t value(0),(0)")
	tk.MustQuery("select 1 from (select a from t union all select a from t) tmp").Check(testkit.Rows("1", "1", "1", "1"))
	tk.MustQuery("select 10 as a from dual union select a from t order by a desc limit 1 ").Check(testkit.Rows("10"))
	tk.MustQuery("select -10 as a from dual union select a from t order by a limit 1 ").Check(testkit.Rows("-10"))
	tk.MustQuery("select count(1) from (select a from t union all select a from t) tmp").Check(testkit.Rows("4"))

	err := tk.ExecToErr("select 1 from (select a from t limit 1 union all select a from t limit 1) tmp")
	c.Assert(err, NotNil)
	terr := errors.Cause(err).(*terror.Error)
	c.Assert(terr.Code(), Equals, errors.ErrCode(mysql.ErrWrongUsage))

	err = tk.ExecToErr("select 1 from (select a from t order by a union all select a from t limit 1) tmp")
	c.Assert(err, NotNil)
	terr = errors.Cause(err).(*terror.Error)
	c.Assert(terr.Code(), Equals, errors.ErrCode(mysql.ErrWrongUsage))

	_, err = tk.Exec("(select a from t order by a) union all select a from t limit 1 union all select a from t limit 1")
	c.Assert(terror.ErrorEqual(err, plannercore.ErrWrongUsage), IsTrue, Commentf("err %v", err))

	_, err = tk.Exec("(select a from t limit 1) union all select a from t limit 1")
	c.Assert(err, IsNil)
	_, err = tk.Exec("(select a from t order by a) union all select a from t order by a")
	c.Assert(err, IsNil)

	tk.MustExec("drop table if exists t")
	tk.MustExec("create table t(a int)")
	tk.MustExec("insert into t value(1),(2),(3)")

	tk.MustQuery("(select a from t order by a limit 2) union all (select a from t order by a desc limit 2) order by a desc limit 1,2").Check(testkit.Rows("2", "2"))
	tk.MustQuery("select a from t union all select a from t order by a desc limit 5").Check(testkit.Rows("3", "3", "2", "2", "1"))
	tk.MustQuery("(select a from t order by a desc limit 2) union all select a from t group by a order by a").Check(testkit.Rows("1", "2", "2", "3", "3"))
	tk.MustQuery("(select a from t order by a desc limit 2) union all select 33 as a order by a desc limit 2").Check(testkit.Rows("33", "3"))

	tk.MustQuery("select 1 union select 1 union all select 1").Check(testkit.Rows("1", "1"))
	tk.MustQuery("select 1 union all select 1 union select 1").Check(testkit.Rows("1"))

	tk.MustExec("drop table if exists t1, t2")
	tk.MustExec(`create table t1(a bigint, b bigint);`)
	tk.MustExec(`create table t2(a bigint, b bigint);`)
	tk.MustExec(`insert into t1 values(1, 1);`)
	tk.MustExec(`insert into t1 select * from t1;`)
	tk.MustExec(`insert into t1 select * from t1;`)
	tk.MustExec(`insert into t1 select * from t1;`)
	tk.MustExec(`insert into t1 select * from t1;`)
	tk.MustExec(`insert into t1 select * from t1;`)
	tk.MustExec(`insert into t1 select * from t1;`)
	tk.MustExec(`insert into t2 values(1, 1);`)
	tk.MustExec(`set @@tidb_init_chunk_size=2;`)
	tk.MustExec(`set @@sql_mode="";`)
	tk.MustQuery(`select count(*) from (select t1.a, t1.b from t1 left join t2 on t1.a=t2.a union all select t1.a, t1.a from t1 left join t2 on t1.a=t2.a) tmp;`).Check(testkit.Rows("128"))
	tk.MustQuery(`select tmp.a, count(*) from (select t1.a, t1.b from t1 left join t2 on t1.a=t2.a union all select t1.a, t1.a from t1 left join t2 on t1.a=t2.a) tmp;`).Check(testkit.Rows("1 128"))

	tk.MustExec("drop table if exists t")
	tk.MustExec("create table t(a int, b int)")
	tk.MustExec("insert into t value(1 ,2)")
	tk.MustQuery("select a, b from (select a, 0 as d, b from t union all select a, 0 as d, b from t) test;").Check(testkit.Rows("1 2", "1 2"))

	// #issue 8141
	tk.MustExec("drop table if exists t1")
	tk.MustExec("create table t1(a int, b int)")
	tk.MustExec("insert into t1 value(1,2),(1,1),(2,2),(2,2),(3,2),(3,2)")
	tk.MustExec("set @@tidb_init_chunk_size=2;")
	tk.MustQuery("select count(*) from (select a as c, a as d from t1 union all select a, b from t1) t;").Check(testkit.Rows("12"))

	// #issue 8189 and #issue 8199
	tk.MustExec("drop table if exists t1")
	tk.MustExec("drop table if exists t2")
	tk.MustExec("CREATE TABLE t1 (a int not null, b char (10) not null)")
	tk.MustExec("insert into t1 values(1,'a'),(2,'b'),(3,'c'),(3,'c')")
	tk.MustExec("CREATE TABLE t2 (a int not null, b char (10) not null)")
	tk.MustExec("insert into t2 values(1,'a'),(2,'b'),(3,'c'),(3,'c')")
	tk.MustQuery("select a from t1 union select a from t1 order by (select a+1);").Check(testkit.Rows("1", "2", "3"))

	// #issue 8201
	for i := 0; i < 4; i++ {
		tk.MustQuery("SELECT(SELECT 0 AS a FROM dual UNION SELECT 1 AS a FROM dual ORDER BY a ASC  LIMIT 1) AS dev").Check(testkit.Rows("0"))
	}

	// #issue 8231
	tk.MustExec("drop table if exists t1")
	tk.MustExec("CREATE TABLE t1 (uid int(1))")
	tk.MustExec("INSERT INTO t1 SELECT 150")
	tk.MustQuery("SELECT 'a' UNION SELECT uid FROM t1 order by 1 desc;").Check(testkit.Rows("a", "150"))

	// #issue 8196
	tk.MustExec("drop table if exists t1")
	tk.MustExec("drop table if exists t2")
	tk.MustExec("CREATE TABLE t1 (a int not null, b char (10) not null)")
	tk.MustExec("insert into t1 values(1,'a'),(2,'b'),(3,'c'),(3,'c')")
	tk.MustExec("CREATE TABLE t2 (a int not null, b char (10) not null)")
	tk.MustExec("insert into t2 values(3,'c'),(4,'d'),(5,'f'),(6,'e')")
	tk.MustExec("analyze table t1")
	tk.MustExec("analyze table t2")
	_, err = tk.Exec("(select a,b from t1 limit 2) union all (select a,b from t2 order by a limit 1) order by t1.b")
	c.Assert(err.Error(), Equals, "[planner:1250]Table 't1' from one of the SELECTs cannot be used in global ORDER clause")

	// #issue 9900
	tk.MustExec("drop table if exists t")
	tk.MustExec("create table t(a int, b decimal(6, 3))")
	tk.MustExec("insert into t values(1, 1.000)")
	tk.MustQuery("select count(distinct a), sum(distinct a), avg(distinct a) from (select a from t union all select b from t) tmp;").Check(testkit.Rows("1 1.000 1.0000000"))

	// #issue 23832
	tk.MustExec("drop table if exists t")
	tk.MustExec("create table t(a bit(20), b float, c double, d int)")
	tk.MustExec("insert into t values(10, 10, 10, 10), (1, -1, 2, -2), (2, -2, 1, 1), (2, 1.1, 2.1, 10.1)")
	tk.MustQuery("select a from t union select 10 order by a").Check(testkit.Rows("1", "2", "10"))
}

func (s *testSuite2) TestUnionLimit(c *C) {
	tk := testkit.NewTestKit(c, s.store)
	tk.MustExec("use test")
	tk.MustExec("drop table if exists union_limit")
	tk.MustExec("create table union_limit (id int) partition by hash(id) partitions 30")
	for i := 0; i < 60; i++ {
		tk.MustExec(fmt.Sprintf("insert into union_limit values (%d)", i))
	}
	// Cover the code for worker count limit in the union executor.
	tk.MustQuery("select * from union_limit limit 10")
}

func (s *testSuiteP1) TestNeighbouringProj(c *C) {
	tk := testkit.NewTestKit(c, s.store)
	tk.MustExec("use test")

	tk.MustExec("drop table if exists t1, t2")
	tk.MustExec("create table t1(a int, b int)")
	tk.MustExec("create table t2(a int, b int)")
	tk.MustExec("insert into t1 value(1, 1), (2, 2)")
	tk.MustExec("insert into t2 value(1, 1), (2, 2)")
	tk.MustQuery("select sum(c) from (select t1.a as a, t1.a as c, length(t1.b) from t1  union select a, b, b from t2) t;").Check(testkit.Rows("5"))

	tk.MustExec("drop table if exists t")
	tk.MustExec("create table t(a bigint, b bigint, c bigint);")
	tk.MustExec("insert into t values(1, 1, 1), (2, 2, 2), (3, 3, 3);")
	rs := tk.MustQuery("select cast(count(a) as signed), a as another, a from t group by a order by cast(count(a) as signed), a limit 10;")
	rs.Check(testkit.Rows("1 1 1", "1 2 2", "1 3 3"))
}

func (s *testSuiteP1) TestIn(c *C) {
	tk := testkit.NewTestKit(c, s.store)
	tk.MustExec("use test")
	tk.MustExec(`drop table if exists t`)
	tk.MustExec(`create table t (c1 int primary key, c2 int, key c (c2));`)
	for i := 0; i <= 200; i++ {
		tk.MustExec(fmt.Sprintf("insert t values(%d, %d)", i, i))
	}
	queryStr := `select c2 from t where c1 in ('7', '10', '112', '111', '98', '106', '100', '9', '18', '17') order by c2`
	r := tk.MustQuery(queryStr)
	r.Check(testkit.Rows("7", "9", "10", "17", "18", "98", "100", "106", "111", "112"))

	queryStr = `select c2 from t where c1 in ('7a')`
	tk.MustQuery(queryStr).Check(testkit.Rows("7"))
}

func (s *testSuiteP1) TestTablePKisHandleScan(c *C) {
	tk := testkit.NewTestKit(c, s.store)
	tk.MustExec("use test")
	tk.MustExec("drop table if exists t")
	tk.MustExec("create table t (a int PRIMARY KEY AUTO_INCREMENT)")
	tk.MustExec("insert t values (),()")
	tk.MustExec("insert t values (-100),(0)")

	tests := []struct {
		sql    string
		result [][]interface{}
	}{
		{
			"select * from t",
			testkit.Rows("-100", "1", "2", "3"),
		},
		{
			"select * from t where a = 1",
			testkit.Rows("1"),
		},
		{
			"select * from t where a != 1",
			testkit.Rows("-100", "2", "3"),
		},
		{
			"select * from t where a >= '1.1'",
			testkit.Rows("2", "3"),
		},
		{
			"select * from t where a < '1.1'",
			testkit.Rows("-100", "1"),
		},
		{
			"select * from t where a > '-100.1' and a < 2",
			testkit.Rows("-100", "1"),
		},
		{
			"select * from t where a is null",
			testkit.Rows(),
		}, {
			"select * from t where a is true",
			testkit.Rows("-100", "1", "2", "3"),
		}, {
			"select * from t where a is false",
			testkit.Rows(),
		},
		{
			"select * from t where a in (1, 2)",
			testkit.Rows("1", "2"),
		},
		{
			"select * from t where a between 1 and 2",
			testkit.Rows("1", "2"),
		},
	}

	for _, tt := range tests {
		result := tk.MustQuery(tt.sql)
		result.Check(tt.result)
	}
}

func (s *testSuite8) TestIndexScan(c *C) {
	tk := testkit.NewTestKit(c, s.store)
	tk.MustExec("use test")
	tk.MustExec("drop table if exists t")
	tk.MustExec("create table t (a int unique)")
	tk.MustExec("insert t values (-1), (2), (3), (5), (6), (7), (8), (9)")
	result := tk.MustQuery("select a from t where a < 0 or (a >= 2.1 and a < 5.1) or ( a > 5.9 and a <= 7.9) or a > '8.1'")
	result.Check(testkit.Rows("-1", "3", "5", "6", "7", "9"))
	tk.MustExec("drop table if exists t")
	tk.MustExec("create table t (a int unique)")
	tk.MustExec("insert t values (0)")
	result = tk.MustQuery("select NULL from t ")
	result.Check(testkit.Rows("<nil>"))
	// test for double read
	tk.MustExec("drop table if exists t")
	tk.MustExec("create table t (a int unique, b int)")
	tk.MustExec("insert t values (5, 0)")
	tk.MustExec("insert t values (4, 0)")
	tk.MustExec("insert t values (3, 0)")
	tk.MustExec("insert t values (2, 0)")
	tk.MustExec("insert t values (1, 0)")
	tk.MustExec("insert t values (0, 0)")
	result = tk.MustQuery("select * from t order by a limit 3")
	result.Check(testkit.Rows("0 0", "1 0", "2 0"))
	tk.MustExec("drop table if exists t")
	tk.MustExec("create table t (a int unique, b int)")
	tk.MustExec("insert t values (0, 1)")
	tk.MustExec("insert t values (1, 2)")
	tk.MustExec("insert t values (2, 1)")
	tk.MustExec("insert t values (3, 2)")
	tk.MustExec("insert t values (4, 1)")
	tk.MustExec("insert t values (5, 2)")
	result = tk.MustQuery("select * from t where a < 5 and b = 1 limit 2")
	result.Check(testkit.Rows("0 1", "2 1"))
	tk.MustExec("drop table if exists tab1")
	tk.MustExec("CREATE TABLE tab1(pk INTEGER PRIMARY KEY, col0 INTEGER, col1 FLOAT, col3 INTEGER, col4 FLOAT)")
	tk.MustExec("CREATE INDEX idx_tab1_0 on tab1 (col0)")
	tk.MustExec("CREATE INDEX idx_tab1_1 on tab1 (col1)")
	tk.MustExec("CREATE INDEX idx_tab1_3 on tab1 (col3)")
	tk.MustExec("CREATE INDEX idx_tab1_4 on tab1 (col4)")
	tk.MustExec("INSERT INTO tab1 VALUES(1,37,20.85,30,10.69)")
	result = tk.MustQuery("SELECT pk FROM tab1 WHERE ((col3 <= 6 OR col3 < 29 AND (col0 < 41)) OR col3 > 42) AND col1 >= 96.1 AND col3 = 30 AND col3 > 17 AND (col0 BETWEEN 36 AND 42)")
	result.Check(testkit.Rows())
	tk.MustExec("drop table if exists tab1")
	tk.MustExec("CREATE TABLE tab1(pk INTEGER PRIMARY KEY, a INTEGER, b INTEGER)")
	tk.MustExec("CREATE INDEX idx_tab1_0 on tab1 (a)")
	tk.MustExec("INSERT INTO tab1 VALUES(1,1,1)")
	tk.MustExec("INSERT INTO tab1 VALUES(2,2,1)")
	tk.MustExec("INSERT INTO tab1 VALUES(3,1,2)")
	tk.MustExec("INSERT INTO tab1 VALUES(4,2,2)")
	result = tk.MustQuery("SELECT * FROM tab1 WHERE pk <= 3 AND a = 1")
	result.Check(testkit.Rows("1 1 1", "3 1 2"))
	result = tk.MustQuery("SELECT * FROM tab1 WHERE pk <= 4 AND a = 1 AND b = 2")
	result.Check(testkit.Rows("3 1 2"))
	tk.MustExec("CREATE INDEX idx_tab1_1 on tab1 (b, a)")
	result = tk.MustQuery("SELECT pk FROM tab1 WHERE b > 1")
	result.Check(testkit.Rows("3", "4"))

	tk.MustExec("drop table if exists t")
	tk.MustExec("CREATE TABLE t (a varchar(3), index(a))")
	tk.MustExec("insert t values('aaa'), ('aab')")
	result = tk.MustQuery("select * from t where a >= 'aaaa' and a < 'aabb'")
	result.Check(testkit.Rows("aab"))

	tk.MustExec("drop table if exists t")
	tk.MustExec("CREATE TABLE t (a int primary key, b int, c int, index(c))")
	tk.MustExec("insert t values(1, 1, 1), (2, 2, 2), (4, 4, 4), (3, 3, 3), (5, 5, 5)")
	// Test for double read and top n.
	result = tk.MustQuery("select a from t where c >= 2 order by b desc limit 1")
	result.Check(testkit.Rows("5"))

	tk.MustExec("drop table if exists t")
	tk.MustExec("create table t(a varchar(50) primary key, b int, c int, index idx(b))")
	tk.MustExec("insert into t values('aa', 1, 1)")
	tk.MustQuery("select * from t use index(idx) where a > 'a'").Check(testkit.Rows("aa 1 1"))

	// fix issue9636
	tk.MustExec("drop table if exists t")
	tk.MustExec("CREATE TABLE `t` (a int, KEY (a))")
	result = tk.MustQuery(`SELECT * FROM (SELECT * FROM (SELECT a as d FROM t WHERE a IN ('100')) AS x WHERE x.d < "123" ) tmp_count`)
	result.Check(testkit.Rows())
}

func (s *testSuiteP1) TestIndexReverseOrder(c *C) {
	tk := testkit.NewTestKit(c, s.store)
	tk.MustExec("use test")
	tk.MustExec("drop table if exists t")
	tk.MustExec("create table t (a int primary key auto_increment, b int, index idx (b))")
	tk.MustExec("insert t (b) values (0), (1), (2), (3), (4), (5), (6), (7), (8), (9)")
	result := tk.MustQuery("select b from t order by b desc")
	result.Check(testkit.Rows("9", "8", "7", "6", "5", "4", "3", "2", "1", "0"))
	result = tk.MustQuery("select b from t where b <3 or (b >=6 and b < 8) order by b desc")
	result.Check(testkit.Rows("7", "6", "2", "1", "0"))

	tk.MustExec("drop table if exists t")
	tk.MustExec("create table t (a int, b int, index idx (b, a))")
	tk.MustExec("insert t values (0, 2), (1, 2), (2, 2), (0, 1), (1, 1), (2, 1), (0, 0), (1, 0), (2, 0)")
	result = tk.MustQuery("select b, a from t order by b, a desc")
	result.Check(testkit.Rows("0 2", "0 1", "0 0", "1 2", "1 1", "1 0", "2 2", "2 1", "2 0"))
}

func (s *testSuiteP1) TestTableReverseOrder(c *C) {
	tk := testkit.NewTestKit(c, s.store)
	tk.MustExec("use test")
	tk.MustExec("drop table if exists t")
	tk.MustExec("create table t (a int primary key auto_increment, b int)")
	tk.MustExec("insert t (b) values (1), (2), (3), (4), (5), (6), (7), (8), (9)")
	result := tk.MustQuery("select b from t order by a desc")
	result.Check(testkit.Rows("9", "8", "7", "6", "5", "4", "3", "2", "1"))
	result = tk.MustQuery("select a from t where a <3 or (a >=6 and a < 8) order by a desc")
	result.Check(testkit.Rows("7", "6", "2", "1"))
}

func (s *testSuiteP1) TestDefaultNull(c *C) {
	tk := testkit.NewTestKit(c, s.store)
	tk.MustExec("use test")
	tk.MustExec("drop table if exists t")
	tk.MustExec("create table t (a int primary key auto_increment, b int default 1, c int)")
	tk.MustExec("insert t values ()")
	tk.MustQuery("select * from t").Check(testkit.Rows("1 1 <nil>"))
	tk.MustExec("update t set b = NULL where a = 1")
	tk.MustQuery("select * from t").Check(testkit.Rows("1 <nil> <nil>"))
	tk.MustExec("update t set c = 1")
	tk.MustQuery("select * from t ").Check(testkit.Rows("1 <nil> 1"))
	tk.MustExec("delete from t where a = 1")
	tk.MustExec("insert t (a) values (1)")
	tk.MustQuery("select * from t").Check(testkit.Rows("1 1 <nil>"))
}

func (s *testSuiteP1) TestUnsignedPKColumn(c *C) {
	tk := testkit.NewTestKit(c, s.store)
	tk.MustExec("use test")
	tk.MustExec("drop table if exists t")
	tk.MustExec("create table t (a int unsigned primary key, b int, c int, key idx_ba (b, c, a));")
	tk.MustExec("insert t values (1, 1, 1)")
	result := tk.MustQuery("select * from t;")
	result.Check(testkit.Rows("1 1 1"))
	tk.MustExec("update t set c=2 where a=1;")
	result = tk.MustQuery("select * from t where b=1;")
	result.Check(testkit.Rows("1 1 2"))
}

func (s *testSuiteP1) TestJSON(c *C) {
	tk := testkit.NewTestKit(c, s.store)

	tk.MustExec("use test")
	tk.MustExec("drop table if exists test_json")
	tk.MustExec("create table test_json (id int, a json)")
	tk.MustExec(`insert into test_json (id, a) values (1, '{"a":[1,"2",{"aa":"bb"},4],"b":true}')`)
	tk.MustExec(`insert into test_json (id, a) values (2, "null")`)
	tk.MustExec(`insert into test_json (id, a) values (3, null)`)
	tk.MustExec(`insert into test_json (id, a) values (4, 'true')`)
	tk.MustExec(`insert into test_json (id, a) values (5, '3')`)
	tk.MustExec(`insert into test_json (id, a) values (5, '4.0')`)
	tk.MustExec(`insert into test_json (id, a) values (6, '"string"')`)

	result := tk.MustQuery(`select tj.a from test_json tj order by tj.id`)
	result.Check(testkit.Rows(`{"a": [1, "2", {"aa": "bb"}, 4], "b": true}`, "null", "<nil>", "true", "3", "4", `"string"`))

	// Check json_type function
	result = tk.MustQuery(`select json_type(a) from test_json tj order by tj.id`)
	result.Check(testkit.Rows("OBJECT", "NULL", "<nil>", "BOOLEAN", "INTEGER", "DOUBLE", "STRING"))

	// Check json compare with primitives.
	result = tk.MustQuery(`select a from test_json tj where a = 3`)
	result.Check(testkit.Rows("3"))
	result = tk.MustQuery(`select a from test_json tj where a = 4.0`)
	result.Check(testkit.Rows("4"))
	result = tk.MustQuery(`select a from test_json tj where a = true`)
	result.Check(testkit.Rows("true"))
	result = tk.MustQuery(`select a from test_json tj where a = "string"`)
	result.Check(testkit.Rows(`"string"`))

	// Check cast(true/false as JSON).
	result = tk.MustQuery(`select cast(true as JSON)`)
	result.Check(testkit.Rows(`true`))
	result = tk.MustQuery(`select cast(false as JSON)`)
	result.Check(testkit.Rows(`false`))

	// Check two json grammar sugar.
	result = tk.MustQuery(`select a->>'$.a[2].aa' as x, a->'$.b' as y from test_json having x is not null order by id`)
	result.Check(testkit.Rows(`bb true`))
	result = tk.MustQuery(`select a->'$.a[2].aa' as x, a->>'$.b' as y from test_json having x is not null order by id`)
	result.Check(testkit.Rows(`"bb" true`))

	// Check some DDL limits for TEXT/BLOB/JSON column.
	var err error
	var terr *terror.Error

	_, err = tk.Exec(`create table test_bad_json(a json default '{}')`)
	c.Assert(err, NotNil)
	terr = errors.Cause(err).(*terror.Error)
	c.Assert(terr.Code(), Equals, errors.ErrCode(mysql.ErrBlobCantHaveDefault))

	_, err = tk.Exec(`create table test_bad_json(a blob default 'hello')`)
	c.Assert(err, NotNil)
	terr = errors.Cause(err).(*terror.Error)
	c.Assert(terr.Code(), Equals, errors.ErrCode(mysql.ErrBlobCantHaveDefault))

	_, err = tk.Exec(`create table test_bad_json(a text default 'world')`)
	c.Assert(err, NotNil)
	terr = errors.Cause(err).(*terror.Error)
	c.Assert(terr.Code(), Equals, errors.ErrCode(mysql.ErrBlobCantHaveDefault))

	// check json fields cannot be used as key.
	_, err = tk.Exec(`create table test_bad_json(id int, a json, key (a))`)
	c.Assert(err, NotNil)
	terr = errors.Cause(err).(*terror.Error)
	c.Assert(terr.Code(), Equals, errors.ErrCode(mysql.ErrJSONUsedAsKey))

	// check CAST AS JSON.
	result = tk.MustQuery(`select CAST('3' AS JSON), CAST('{}' AS JSON), CAST(null AS JSON)`)
	result.Check(testkit.Rows(`3 {} <nil>`))

	tk.MustQuery("select a, count(1) from test_json group by a order by a").Check(testkit.Rows(
		"<nil> 1",
		"null 1",
		"3 1",
		"4 1",
		`"string" 1`,
		"{\"a\": [1, \"2\", {\"aa\": \"bb\"}, 4], \"b\": true} 1",
		"true 1"))

	// Check cast json to decimal.
	// NOTE: this test case contains a bug, it should be uncommented after the bug is fixed.
	// TODO: Fix bug https://github.com/pingcap/tidb/issues/12178
	// tk.MustExec("drop table if exists test_json")
	// tk.MustExec("create table test_json ( a decimal(60,2) as (JSON_EXTRACT(b,'$.c')), b json );")
	// tk.MustExec(`insert into test_json (b) values
	//	('{"c": "1267.1"}'),
	//	('{"c": "1267.01"}'),
	//	('{"c": "1267.1234"}'),
	//	('{"c": "1267.3456"}'),
	//	('{"c": "1234567890123456789012345678901234567890123456789012345"}'),
	//	('{"c": "1234567890123456789012345678901234567890123456789012345.12345"}');`)
	//
	// tk.MustQuery("select a from test_json;").Check(testkit.Rows("1267.10", "1267.01", "1267.12",
	//	"1267.35", "1234567890123456789012345678901234567890123456789012345.00",
	//	"1234567890123456789012345678901234567890123456789012345.12"))
}

func (s *testSuiteP1) TestMultiUpdate(c *C) {
	tk := testkit.NewTestKit(c, s.store)
	tk.MustExec("use test")
	tk.MustExec(`CREATE TABLE test_mu (a int primary key, b int, c int)`)
	tk.MustExec(`INSERT INTO test_mu VALUES (1, 2, 3), (4, 5, 6), (7, 8, 9)`)

	// Test INSERT ... ON DUPLICATE UPDATE set_lists.
	tk.MustExec(`INSERT INTO test_mu VALUES (1, 2, 3) ON DUPLICATE KEY UPDATE b = 3, c = b`)
	result := tk.MustQuery(`SELECT * FROM test_mu ORDER BY a`)
	result.Check(testkit.Rows(`1 3 3`, `4 5 6`, `7 8 9`))

	tk.MustExec(`INSERT INTO test_mu VALUES (1, 2, 3) ON DUPLICATE KEY UPDATE c = 2, b = c+5`)
	result = tk.MustQuery(`SELECT * FROM test_mu ORDER BY a`)
	result.Check(testkit.Rows(`1 7 2`, `4 5 6`, `7 8 9`))

	// Test UPDATE ... set_lists.
	tk.MustExec(`UPDATE test_mu SET b = 0, c = b WHERE a = 4`)
	result = tk.MustQuery(`SELECT * FROM test_mu ORDER BY a`)
	result.Check(testkit.Rows(`1 7 2`, `4 0 5`, `7 8 9`))

	tk.MustExec(`UPDATE test_mu SET c = 8, b = c WHERE a = 4`)
	result = tk.MustQuery(`SELECT * FROM test_mu ORDER BY a`)
	result.Check(testkit.Rows(`1 7 2`, `4 5 8`, `7 8 9`))

	tk.MustExec(`UPDATE test_mu SET c = b, b = c WHERE a = 7`)
	result = tk.MustQuery(`SELECT * FROM test_mu ORDER BY a`)
	result.Check(testkit.Rows(`1 7 2`, `4 5 8`, `7 9 8`))
}

func (s *testSuiteP1) TestGeneratedColumnWrite(c *C) {
	tk := testkit.NewTestKit(c, s.store)
	tk.MustExec("use test")
	_, err := tk.Exec(`CREATE TABLE test_gc_write (a int primary key auto_increment, b int, c int as (a+8) virtual)`)
	c.Assert(err.Error(), Equals, ddl.ErrGeneratedColumnRefAutoInc.GenWithStackByArgs("c").Error())
	tk.MustExec(`CREATE TABLE test_gc_write (a int primary key auto_increment, b int, c int as (b+8) virtual)`)
	tk.MustExec(`CREATE TABLE test_gc_write_1 (a int primary key, b int, c int)`)

	tests := []struct {
		stmt string
		err  int
	}{
		// Can't modify generated column by values.
		{`insert into test_gc_write (a, b, c) values (1, 1, 1)`, mysql.ErrBadGeneratedColumn},
		{`insert into test_gc_write values (1, 1, 1)`, mysql.ErrBadGeneratedColumn},
		// Can't modify generated column by select clause.
		{`insert into test_gc_write select 1, 1, 1`, mysql.ErrBadGeneratedColumn},
		// Can't modify generated column by on duplicate clause.
		{`insert into test_gc_write (a, b) values (1, 1) on duplicate key update c = 1`, mysql.ErrBadGeneratedColumn},
		// Can't modify generated column by set.
		{`insert into test_gc_write set a = 1, b = 1, c = 1`, mysql.ErrBadGeneratedColumn},
		// Can't modify generated column by update clause.
		{`update test_gc_write set c = 1`, mysql.ErrBadGeneratedColumn},
		// Can't modify generated column by multi-table update clause.
		{`update test_gc_write, test_gc_write_1 set test_gc_write.c = 1`, mysql.ErrBadGeneratedColumn},

		// Can insert without generated columns.
		{`insert into test_gc_write (a, b) values (1, 1)`, 0},
		{`insert into test_gc_write set a = 2, b = 2`, 0},
		{`insert into test_gc_write (b) select c from test_gc_write`, 0},
		// Can update without generated columns.
		{`update test_gc_write set b = 2 where a = 2`, 0},
		{`update test_gc_write t1, test_gc_write_1 t2 set t1.b = 3, t2.b = 4`, 0},

		// But now we can't do this, just as same with MySQL 5.7:
		{`insert into test_gc_write values (1, 1)`, mysql.ErrWrongValueCountOnRow},
		{`insert into test_gc_write select 1, 1`, mysql.ErrWrongValueCountOnRow},
		{`insert into test_gc_write (c) select a, b from test_gc_write`, mysql.ErrWrongValueCountOnRow},
		{`insert into test_gc_write (b, c) select a, b from test_gc_write`, mysql.ErrBadGeneratedColumn},
	}
	for _, tt := range tests {
		_, err := tk.Exec(tt.stmt)
		if tt.err != 0 {
			c.Assert(err, NotNil, Commentf("sql is `%v`", tt.stmt))
			terr := errors.Cause(err).(*terror.Error)
			c.Assert(terr.Code(), Equals, errors.ErrCode(tt.err), Commentf("sql is %v", tt.stmt))
		} else {
			c.Assert(err, IsNil)
		}
	}
}

// TestGeneratedColumnRead tests select generated columns from table.
// They should be calculated from their generation expressions.
func (s *testSuiteP1) TestGeneratedColumnRead(c *C) {
	tk := testkit.NewTestKit(c, s.store)
	tk.MustExec("use test")
	tk.MustExec(`CREATE TABLE test_gc_read(a int primary key, b int, c int as (a+b), d int as (a*b) stored, e int as (c*2))`)

	result := tk.MustQuery(`SELECT generation_expression FROM information_schema.columns WHERE table_name = 'test_gc_read' AND column_name = 'd'`)
	result.Check(testkit.Rows("`a` * `b`"))

	// Insert only column a and b, leave c and d be calculated from them.
	tk.MustExec(`INSERT INTO test_gc_read (a, b) VALUES (0,null),(1,2),(3,4)`)
	result = tk.MustQuery(`SELECT * FROM test_gc_read ORDER BY a`)
	result.Check(testkit.Rows(`0 <nil> <nil> <nil> <nil>`, `1 2 3 2 6`, `3 4 7 12 14`))

	tk.MustExec(`INSERT INTO test_gc_read SET a = 5, b = 10`)
	result = tk.MustQuery(`SELECT * FROM test_gc_read ORDER BY a`)
	result.Check(testkit.Rows(`0 <nil> <nil> <nil> <nil>`, `1 2 3 2 6`, `3 4 7 12 14`, `5 10 15 50 30`))

	tk.MustExec(`REPLACE INTO test_gc_read (a, b) VALUES (5, 6)`)
	result = tk.MustQuery(`SELECT * FROM test_gc_read ORDER BY a`)
	result.Check(testkit.Rows(`0 <nil> <nil> <nil> <nil>`, `1 2 3 2 6`, `3 4 7 12 14`, `5 6 11 30 22`))

	tk.MustExec(`INSERT INTO test_gc_read (a, b) VALUES (5, 8) ON DUPLICATE KEY UPDATE b = 9`)
	result = tk.MustQuery(`SELECT * FROM test_gc_read ORDER BY a`)
	result.Check(testkit.Rows(`0 <nil> <nil> <nil> <nil>`, `1 2 3 2 6`, `3 4 7 12 14`, `5 9 14 45 28`))

	// Test select only-generated-column-without-dependences.
	result = tk.MustQuery(`SELECT c, d FROM test_gc_read`)
	result.Check(testkit.Rows(`<nil> <nil>`, `3 2`, `7 12`, `14 45`))

	// Test select only virtual generated column that refers to other virtual generated columns.
	result = tk.MustQuery(`SELECT e FROM test_gc_read`)
	result.Check(testkit.Rows(`<nil>`, `6`, `14`, `28`))

	// Test order of on duplicate key update list.
	tk.MustExec(`INSERT INTO test_gc_read (a, b) VALUES (5, 8) ON DUPLICATE KEY UPDATE a = 6, b = a`)
	result = tk.MustQuery(`SELECT * FROM test_gc_read ORDER BY a`)
	result.Check(testkit.Rows(`0 <nil> <nil> <nil> <nil>`, `1 2 3 2 6`, `3 4 7 12 14`, `6 6 12 36 24`))

	tk.MustExec(`INSERT INTO test_gc_read (a, b) VALUES (6, 8) ON DUPLICATE KEY UPDATE b = 8, a = b`)
	result = tk.MustQuery(`SELECT * FROM test_gc_read ORDER BY a`)
	result.Check(testkit.Rows(`0 <nil> <nil> <nil> <nil>`, `1 2 3 2 6`, `3 4 7 12 14`, `8 8 16 64 32`))

	// Test where-conditions on virtual/stored generated columns.
	result = tk.MustQuery(`SELECT * FROM test_gc_read WHERE c = 7`)
	result.Check(testkit.Rows(`3 4 7 12 14`))

	result = tk.MustQuery(`SELECT * FROM test_gc_read WHERE d = 64`)
	result.Check(testkit.Rows(`8 8 16 64 32`))

	result = tk.MustQuery(`SELECT * FROM test_gc_read WHERE e = 6`)
	result.Check(testkit.Rows(`1 2 3 2 6`))

	// Test update where-conditions on virtual/generated columns.
	tk.MustExec(`UPDATE test_gc_read SET a = a + 100 WHERE c = 7`)
	result = tk.MustQuery(`SELECT * FROM test_gc_read WHERE c = 107`)
	result.Check(testkit.Rows(`103 4 107 412 214`))

	// Test update where-conditions on virtual/generated columns.
	tk.MustExec(`UPDATE test_gc_read m SET m.a = m.a + 100 WHERE c = 107`)
	result = tk.MustQuery(`SELECT * FROM test_gc_read WHERE c = 207`)
	result.Check(testkit.Rows(`203 4 207 812 414`))

	tk.MustExec(`UPDATE test_gc_read SET a = a - 200 WHERE d = 812`)
	result = tk.MustQuery(`SELECT * FROM test_gc_read WHERE d = 12`)
	result.Check(testkit.Rows(`3 4 7 12 14`))

	tk.MustExec(`INSERT INTO test_gc_read set a = 4, b = d + 1`)
	result = tk.MustQuery(`SELECT * FROM test_gc_read ORDER BY a`)
	result.Check(testkit.Rows(`0 <nil> <nil> <nil> <nil>`, `1 2 3 2 6`, `3 4 7 12 14`,
		`4 <nil> <nil> <nil> <nil>`, `8 8 16 64 32`))
	tk.MustExec(`DELETE FROM test_gc_read where a = 4`)

	// Test on-conditions on virtual/stored generated columns.
	tk.MustExec(`CREATE TABLE test_gc_help(a int primary key, b int, c int, d int, e int)`)
	tk.MustExec(`INSERT INTO test_gc_help(a, b, c, d, e) SELECT * FROM test_gc_read`)

	result = tk.MustQuery(`SELECT t1.* FROM test_gc_read t1 JOIN test_gc_help t2 ON t1.c = t2.c ORDER BY t1.a`)
	result.Check(testkit.Rows(`1 2 3 2 6`, `3 4 7 12 14`, `8 8 16 64 32`))

	result = tk.MustQuery(`SELECT t1.* FROM test_gc_read t1 JOIN test_gc_help t2 ON t1.d = t2.d ORDER BY t1.a`)
	result.Check(testkit.Rows(`1 2 3 2 6`, `3 4 7 12 14`, `8 8 16 64 32`))

	result = tk.MustQuery(`SELECT t1.* FROM test_gc_read t1 JOIN test_gc_help t2 ON t1.e = t2.e ORDER BY t1.a`)
	result.Check(testkit.Rows(`1 2 3 2 6`, `3 4 7 12 14`, `8 8 16 64 32`))

	// Test generated column in subqueries.
	result = tk.MustQuery(`SELECT * FROM test_gc_read t WHERE t.a not in (SELECT t.a FROM test_gc_read t where t.c > 5)`)
	result.Sort().Check(testkit.Rows(`0 <nil> <nil> <nil> <nil>`, `1 2 3 2 6`))

	result = tk.MustQuery(`SELECT * FROM test_gc_read t WHERE t.c in (SELECT t.c FROM test_gc_read t where t.c > 5)`)
	result.Sort().Check(testkit.Rows(`3 4 7 12 14`, `8 8 16 64 32`))

	result = tk.MustQuery(`SELECT tt.b FROM test_gc_read tt WHERE tt.a = (SELECT max(t.a) FROM test_gc_read t WHERE t.c = tt.c) ORDER BY b`)
	result.Check(testkit.Rows(`2`, `4`, `8`))

	// Test aggregation on virtual/stored generated columns.
	result = tk.MustQuery(`SELECT c, sum(a) aa, max(d) dd, sum(e) ee FROM test_gc_read GROUP BY c ORDER BY aa`)
	result.Check(testkit.Rows(`<nil> 0 <nil> <nil>`, `3 1 2 6`, `7 3 12 14`, `16 8 64 32`))

	result = tk.MustQuery(`SELECT a, sum(c), sum(d), sum(e) FROM test_gc_read GROUP BY a ORDER BY a`)
	result.Check(testkit.Rows(`0 <nil> <nil> <nil>`, `1 3 2 6`, `3 7 12 14`, `8 16 64 32`))

	// Test multi-update on generated columns.
	tk.MustExec(`UPDATE test_gc_read m, test_gc_read n SET m.b = m.b + 10, n.b = n.b + 10`)
	result = tk.MustQuery(`SELECT * FROM test_gc_read ORDER BY a`)
	result.Check(testkit.Rows(`0 <nil> <nil> <nil> <nil>`, `1 12 13 12 26`, `3 14 17 42 34`, `8 18 26 144 52`))

	tk.MustExec("drop table if exists t")
	tk.MustExec("create table t(a int)")
	tk.MustExec("insert into t values(8)")
	tk.MustExec("update test_gc_read set a = a+1 where a in (select a from t)")
	result = tk.MustQuery("select * from test_gc_read order by a")
	result.Check(testkit.Rows(`0 <nil> <nil> <nil> <nil>`, `1 12 13 12 26`, `3 14 17 42 34`, `9 18 27 162 54`))

	// Test different types between generation expression and generated column.
	tk.MustExec(`CREATE TABLE test_gc_read_cast(a VARCHAR(255), b VARCHAR(255), c INT AS (JSON_EXTRACT(a, b)), d INT AS (JSON_EXTRACT(a, b)) STORED)`)
	tk.MustExec(`INSERT INTO test_gc_read_cast (a, b) VALUES ('{"a": "3"}', '$.a')`)
	result = tk.MustQuery(`SELECT c, d FROM test_gc_read_cast`)
	result.Check(testkit.Rows(`3 3`))

	tk.MustExec(`CREATE TABLE test_gc_read_cast_1(a VARCHAR(255), b VARCHAR(255), c ENUM("red", "yellow") AS (JSON_UNQUOTE(JSON_EXTRACT(a, b))))`)
	tk.MustExec(`INSERT INTO test_gc_read_cast_1 (a, b) VALUES ('{"a": "yellow"}', '$.a')`)
	result = tk.MustQuery(`SELECT c FROM test_gc_read_cast_1`)
	result.Check(testkit.Rows(`yellow`))

	tk.MustExec(`CREATE TABLE test_gc_read_cast_2( a JSON, b JSON AS (a->>'$.a'))`)
	tk.MustExec(`INSERT INTO test_gc_read_cast_2(a) VALUES ('{"a": "{    \\\"key\\\": \\\"\\u6d4b\\\"    }"}')`)
	result = tk.MustQuery(`SELECT b FROM test_gc_read_cast_2`)
	result.Check(testkit.Rows(`{"key": "测"}`))

	tk.MustExec(`CREATE TABLE test_gc_read_cast_3( a JSON, b JSON AS (a->>'$.a'), c INT AS (b * 3.14) )`)
	tk.MustExec(`INSERT INTO test_gc_read_cast_3(a) VALUES ('{"a": "5"}')`)
	result = tk.MustQuery(`SELECT c FROM test_gc_read_cast_3`)
	result.Check(testkit.Rows(`16`))

	_, err := tk.Exec(`INSERT INTO test_gc_read_cast_1 (a, b) VALUES ('{"a": "invalid"}', '$.a')`)
	c.Assert(err, NotNil)

	// Test read generated columns after drop some irrelevant column
	tk.MustExec(`DROP TABLE IF EXISTS test_gc_read_m`)
	tk.MustExec(`CREATE TABLE test_gc_read_m (a int primary key, b int, c int as (a+1), d int as (c*2))`)
	tk.MustExec(`INSERT INTO test_gc_read_m(a) values (1), (2)`)
	tk.MustExec(`ALTER TABLE test_gc_read_m DROP b`)
	result = tk.MustQuery(`SELECT * FROM test_gc_read_m`)
	result.Check(testkit.Rows(`1 2 4`, `2 3 6`))

	// Test not null generated columns.
	tk.MustExec(`CREATE TABLE test_gc_read_1(a int primary key, b int, c int as (a+b) not null, d int as (a*b) stored)`)
	tk.MustExec(`CREATE TABLE test_gc_read_2(a int primary key, b int, c int as (a+b), d int as (a*b) stored not null)`)
	tests := []struct {
		stmt string
		err  int
	}{
		// Can't insert these records, because generated columns are not null.
		{`insert into test_gc_read_1(a, b) values (1, null)`, mysql.ErrBadNull},
		{`insert into test_gc_read_2(a, b) values (1, null)`, mysql.ErrBadNull},
	}
	for _, tt := range tests {
		_, err := tk.Exec(tt.stmt)
		if tt.err != 0 {
			c.Assert(err, NotNil)
			terr := errors.Cause(err).(*terror.Error)
			c.Assert(terr.Code(), Equals, errors.ErrCode(tt.err))
		} else {
			c.Assert(err, IsNil)
		}
	}
}

// TestGeneratedColumnRead tests generated columns using point get and batch point get
func (s *testSuiteP1) TestGeneratedColumnPointGet(c *C) {
	tk := testkit.NewTestKit(c, s.store)
	tk.MustExec("use test")
	tk.MustExec("drop table if exists tu")
	tk.MustExec("CREATE TABLE tu(a int, b int, c int GENERATED ALWAYS AS (a + b) VIRTUAL, d int as (a * b) stored, " +
		"e int GENERATED ALWAYS as (b * 2) VIRTUAL, PRIMARY KEY (a), UNIQUE KEY ukc (c), unique key ukd(d), key ke(e))")
	tk.MustExec("insert into tu(a, b) values(1, 2)")
	tk.MustExec("insert into tu(a, b) values(5, 6)")
	tk.MustQuery("select * from tu for update").Check(testkit.Rows("1 2 3 2 4", "5 6 11 30 12"))
	tk.MustQuery("select * from tu where a = 1").Check(testkit.Rows("1 2 3 2 4"))
	tk.MustQuery("select * from tu where a in (1, 2)").Check(testkit.Rows("1 2 3 2 4"))
	tk.MustQuery("select * from tu where c in (1, 2, 3)").Check(testkit.Rows("1 2 3 2 4"))
	tk.MustQuery("select * from tu where c = 3").Check(testkit.Rows("1 2 3 2 4"))
	tk.MustQuery("select d, e from tu where c = 3").Check(testkit.Rows("2 4"))
	tk.MustQuery("select * from tu where d in (1, 2, 3)").Check(testkit.Rows("1 2 3 2 4"))
	tk.MustQuery("select * from tu where d = 2").Check(testkit.Rows("1 2 3 2 4"))
	tk.MustQuery("select c, d from tu where d = 2").Check(testkit.Rows("3 2"))
	tk.MustQuery("select d, e from tu where e = 4").Check(testkit.Rows("2 4"))
	tk.MustQuery("select * from tu where e = 4").Check(testkit.Rows("1 2 3 2 4"))
	tk.MustExec("update tu set a = a + 1, b = b + 1 where c = 11")
	tk.MustQuery("select * from tu for update").Check(testkit.Rows("1 2 3 2 4", "6 7 13 42 14"))
	tk.MustQuery("select * from tu where a = 6").Check(testkit.Rows("6 7 13 42 14"))
	tk.MustQuery("select * from tu where c in (5, 6, 13)").Check(testkit.Rows("6 7 13 42 14"))
	tk.MustQuery("select b, c, e, d from tu where c = 13").Check(testkit.Rows("7 13 14 42"))
	tk.MustQuery("select a, e, d from tu where c in (5, 6, 13)").Check(testkit.Rows("6 14 42"))
	tk.MustExec("drop table if exists tu")
}

func (s *testSuiteP2) TestToPBExpr(c *C) {
	tk := testkit.NewTestKit(c, s.store)
	tk.MustExec("use test")
	tk.MustExec("drop table if exists t")
	tk.MustExec("create table t (a decimal(10,6), b decimal, index idx_b (b))")
	tk.MustExec("set sql_mode = ''")
	tk.MustExec("insert t values (1.1, 1.1)")
	tk.MustExec("insert t values (2.4, 2.4)")
	tk.MustExec("insert t values (3.3, 2.7)")
	result := tk.MustQuery("select * from t where a < 2.399999")
	result.Check(testkit.Rows("1.100000 1"))
	result = tk.MustQuery("select * from t where a > 1.5")
	result.Check(testkit.Rows("2.400000 2", "3.300000 3"))
	result = tk.MustQuery("select * from t where a <= 1.1")
	result.Check(testkit.Rows("1.100000 1"))
	result = tk.MustQuery("select * from t where b >= 3")
	result.Check(testkit.Rows("3.300000 3"))
	result = tk.MustQuery("select * from t where not (b = 1)")
	result.Check(testkit.Rows("2.400000 2", "3.300000 3"))
	result = tk.MustQuery("select * from t where b&1 = a|1")
	result.Check(testkit.Rows("1.100000 1"))
	result = tk.MustQuery("select * from t where b != 2 and b <=> 3")
	result.Check(testkit.Rows("3.300000 3"))
	result = tk.MustQuery("select * from t where b in (3)")
	result.Check(testkit.Rows("3.300000 3"))
	result = tk.MustQuery("select * from t where b not in (1, 2)")
	result.Check(testkit.Rows("3.300000 3"))

	tk.MustExec("drop table if exists t")
	tk.MustExec("create table t (a varchar(255), b int)")
	tk.MustExec("insert t values ('abc123', 1)")
	tk.MustExec("insert t values ('ab123', 2)")
	result = tk.MustQuery("select * from t where a like 'ab%'")
	result.Check(testkit.Rows("abc123 1", "ab123 2"))
	result = tk.MustQuery("select * from t where a like 'ab_12'")
	result.Check(nil)
	tk.MustExec("drop table if exists t")
	tk.MustExec("create table t (a int primary key)")
	tk.MustExec("insert t values (1)")
	tk.MustExec("insert t values (2)")
	result = tk.MustQuery("select * from t where not (a = 1)")
	result.Check(testkit.Rows("2"))
	result = tk.MustQuery("select * from t where not(not (a = 1))")
	result.Check(testkit.Rows("1"))
	result = tk.MustQuery("select * from t where not(a != 1 and a != 2)")
	result.Check(testkit.Rows("1", "2"))
}

func (s *testSuiteP2) TestDatumXAPI(c *C) {
	tk := testkit.NewTestKit(c, s.store)
	tk.MustExec("use test")
	tk.MustExec("drop table if exists t")
	tk.MustExec("create table t (a decimal(10,6), b decimal, index idx_b (b))")
	tk.MustExec("set sql_mode = ''")
	tk.MustExec("insert t values (1.1, 1.1)")
	tk.MustExec("insert t values (2.2, 2.2)")
	tk.MustExec("insert t values (3.3, 2.7)")
	result := tk.MustQuery("select * from t where a > 1.5")
	result.Check(testkit.Rows("2.200000 2", "3.300000 3"))
	result = tk.MustQuery("select * from t where b > 1.5")
	result.Check(testkit.Rows("2.200000 2", "3.300000 3"))

	tk.MustExec("drop table if exists t")
	tk.MustExec("create table t (a time(3), b time, index idx_a (a))")
	tk.MustExec("insert t values ('11:11:11', '11:11:11')")
	tk.MustExec("insert t values ('11:11:12', '11:11:12')")
	tk.MustExec("insert t values ('11:11:13', '11:11:13')")
	result = tk.MustQuery("select * from t where a > '11:11:11.5'")
	result.Check(testkit.Rows("11:11:12.000 11:11:12", "11:11:13.000 11:11:13"))
	result = tk.MustQuery("select * from t where b > '11:11:11.5'")
	result.Check(testkit.Rows("11:11:12.000 11:11:12", "11:11:13.000 11:11:13"))
}

func (s *testSuiteP2) TestSQLMode(c *C) {
	tk := testkit.NewTestKit(c, s.store)
	tk.MustExec("use test")
	tk.MustExec("drop table if exists t")
	tk.MustExec("create table t (a tinyint not null)")
	tk.MustExec("set sql_mode = 'STRICT_TRANS_TABLES'")
	_, err := tk.Exec("insert t values ()")
	c.Check(err, NotNil)

	_, err = tk.Exec("insert t values ('1000')")
	c.Check(err, NotNil)

	tk.MustExec("create table if not exists tdouble (a double(3,2))")
	_, err = tk.Exec("insert tdouble values (10.23)")
	c.Check(err, NotNil)

	tk.MustExec("set sql_mode = ''")
	tk.MustExec("insert t values ()")
	tk.MustQuery("show warnings").Check(testkit.Rows("Warning 1364 Field 'a' doesn't have a default value"))
	tk.MustExec("insert t values (null)")
	tk.MustQuery("show warnings").Check(testkit.Rows("Warning 1048 Column 'a' cannot be null"))
	tk.MustExec("insert ignore t values (null)")
	tk.MustQuery("show warnings").Check(testkit.Rows("Warning 1048 Column 'a' cannot be null"))
	tk.MustExec("insert t select null")
	tk.MustQuery("show warnings").Check(testkit.Rows("Warning 1048 Column 'a' cannot be null"))
	tk.MustExec("insert t values (1000)")
	tk.MustQuery("select * from t order by a").Check(testkit.Rows("0", "0", "0", "0", "127"))

	tk.MustExec("insert tdouble values (10.23)")
	tk.MustQuery("select * from tdouble").Check(testkit.Rows("9.99"))

	tk.MustExec("set sql_mode = 'STRICT_TRANS_TABLES'")
	tk.MustExec("set @@global.sql_mode = ''")

	tk2 := testkit.NewTestKit(c, s.store)
	tk2.MustExec("use test")
	tk2.MustExec("drop table if exists t2")
	tk2.MustExec("create table t2 (a varchar(3))")
	tk2.MustExec("insert t2 values ('abcd')")
	tk2.MustQuery("select * from t2").Check(testkit.Rows("abc"))

	// session1 is still in strict mode.
	_, err = tk.Exec("insert t2 values ('abcd')")
	c.Check(err, NotNil)
	// Restore original global strict mode.
	tk.MustExec("set @@global.sql_mode = 'STRICT_TRANS_TABLES'")
}

func (s *testSuiteP2) TestTableDual(c *C) {
	tk := testkit.NewTestKit(c, s.store)
	tk.MustExec("use test")
	result := tk.MustQuery("Select 1")
	result.Check(testkit.Rows("1"))
	result = tk.MustQuery("Select 1 from dual")
	result.Check(testkit.Rows("1"))
	result = tk.MustQuery("Select count(*) from dual")
	result.Check(testkit.Rows("1"))
	result = tk.MustQuery("Select 1 from dual where 1")
	result.Check(testkit.Rows("1"))

	tk.MustExec("drop table if exists t")
	tk.MustExec("create table t(a int primary key)")
	tk.MustQuery("select t1.* from t t1, t t2 where t1.a=t2.a and 1=0").Check(testkit.Rows())
}

func (s *testSuiteP2) TestTableScan(c *C) {
	tk := testkit.NewTestKit(c, s.store)
	tk.MustExec("use information_schema")
	result := tk.MustQuery("select * from schemata")
	// There must be these tables: information_schema, mysql, performance_schema and test.
	c.Assert(len(result.Rows()), GreaterEqual, 4)
	tk.MustExec("use test")
	tk.MustExec("create database mytest")
	rowStr1 := fmt.Sprintf("%s %s %s %s %v", "def", "mysql", "utf8mb4", "utf8mb4_bin", nil)
	rowStr2 := fmt.Sprintf("%s %s %s %s %v", "def", "mytest", "utf8mb4", "utf8mb4_bin", nil)
	tk.MustExec("use information_schema")
	result = tk.MustQuery("select * from schemata where schema_name = 'mysql'")
	result.Check(testkit.Rows(rowStr1))
	result = tk.MustQuery("select * from schemata where schema_name like 'my%'")
	result.Check(testkit.Rows(rowStr1, rowStr2))
	result = tk.MustQuery("select 1 from tables limit 1")
	result.Check(testkit.Rows("1"))
}

func (s *testSuiteP2) TestAdapterStatement(c *C) {
	se, err := session.CreateSession4Test(s.store)
	c.Check(err, IsNil)
	se.GetSessionVars().TxnCtx.InfoSchema = domain.GetDomain(se).InfoSchema()
	compiler := &executor.Compiler{Ctx: se}
	stmtNode, err := s.ParseOneStmt("select 1", "", "")
	c.Check(err, IsNil)
	stmt, err := compiler.Compile(context.TODO(), stmtNode)
	c.Check(err, IsNil)
	c.Check(stmt.OriginText(), Equals, "select 1")

	stmtNode, err = s.ParseOneStmt("create table test.t (a int)", "", "")
	c.Check(err, IsNil)
	stmt, err = compiler.Compile(context.TODO(), stmtNode)
	c.Check(err, IsNil)
	c.Check(stmt.OriginText(), Equals, "create table test.t (a int)")
}

func (s *testSuiteP2) TestIsPointGet(c *C) {
	tk := testkit.NewTestKit(c, s.store)
	tk.MustExec("use mysql")
	ctx := tk.Se.(sessionctx.Context)
	tests := map[string]bool{
		"select * from help_topic where name='aaa'":         false,
		"select 1 from help_topic where name='aaa'":         false,
		"select * from help_topic where help_topic_id=1":    true,
		"select * from help_topic where help_category_id=1": false,
	}
	infoSchema := ctx.GetSessionVars().GetInfoSchema().(infoschema.InfoSchema)

	for sqlStr, result := range tests {
		stmtNode, err := s.ParseOneStmt(sqlStr, "", "")
		c.Check(err, IsNil)
		err = plannercore.Preprocess(ctx, stmtNode, infoSchema)
		c.Check(err, IsNil)
		p, _, err := planner.Optimize(context.TODO(), ctx, stmtNode, infoSchema)
		c.Check(err, IsNil)
		ret, err := plannercore.IsPointGetWithPKOrUniqueKeyByAutoCommit(ctx, p)
		c.Assert(err, IsNil)
		c.Assert(ret, Equals, result)
	}
}

func (s *testSuiteP2) TestClusteredIndexIsPointGet(c *C) {
	tk := testkit.NewTestKit(c, s.store)
	tk.MustExec("drop database if exists test_cluster_index_is_point_get;")
	tk.MustExec("create database test_cluster_index_is_point_get;")
	tk.MustExec("use test_cluster_index_is_point_get;")

	tk.Se.GetSessionVars().EnableClusteredIndex = variable.ClusteredIndexDefModeOn
	tk.MustExec("drop table if exists t;")
	tk.MustExec("create table t (a varchar(255), b int, c char(10), primary key (c, a));")
	ctx := tk.Se.(sessionctx.Context)

	tests := map[string]bool{
		"select 1 from t where a='x'":                   false,
		"select * from t where c='x'":                   false,
		"select * from t where a='x' and c='x'":         true,
		"select * from t where a='x' and c='x' and b=1": false,
	}
	infoSchema := ctx.GetSessionVars().GetInfoSchema().(infoschema.InfoSchema)
	for sqlStr, result := range tests {
		stmtNode, err := s.ParseOneStmt(sqlStr, "", "")
		c.Check(err, IsNil)
		err = plannercore.Preprocess(ctx, stmtNode, infoSchema)
		c.Check(err, IsNil)
		p, _, err := planner.Optimize(context.TODO(), ctx, stmtNode, infoSchema)
		c.Check(err, IsNil)
		ret, err := plannercore.IsPointGetWithPKOrUniqueKeyByAutoCommit(ctx, p)
		c.Assert(err, IsNil)
		c.Assert(ret, Equals, result)
	}
}

func (s *testSerialSuite) TestPointGetRepeatableRead(c *C) {
	tk1 := testkit.NewTestKit(c, s.store)
	tk1.MustExec("use test")
	tk1.MustExec(`create table point_get (a int, b int, c int,
			primary key k_a(a),
			unique key k_b(b))`)
	tk1.MustExec("insert into point_get values (1, 1, 1)")
	tk2 := testkit.NewTestKit(c, s.store)
	tk2.MustExec("use test")

	var (
		step1 = "github.com/pingcap/tidb/executor/pointGetRepeatableReadTest-step1"
		step2 = "github.com/pingcap/tidb/executor/pointGetRepeatableReadTest-step2"
	)

	c.Assert(failpoint.Enable(step1, "return"), IsNil)
	c.Assert(failpoint.Enable(step2, "pause"), IsNil)

	updateWaitCh := make(chan struct{})
	go func() {
		ctx := context.WithValue(context.Background(), "pointGetRepeatableReadTest", updateWaitCh)
		ctx = failpoint.WithHook(ctx, func(ctx context.Context, fpname string) bool {
			return fpname == step1 || fpname == step2
		})
		rs, err := tk1.Se.Execute(ctx, "select c from point_get where b = 1")
		c.Assert(err, IsNil)
		result := tk1.ResultSetToResultWithCtx(ctx, rs[0], Commentf("execute sql fail"))
		result.Check(testkit.Rows("1"))
	}()

	<-updateWaitCh // Wait `POINT GET` first time `get`
	c.Assert(failpoint.Disable(step1), IsNil)
	tk2.MustExec("update point_get set b = 2, c = 2 where a = 1")
	c.Assert(failpoint.Disable(step2), IsNil)
}

func (s *testSerialSuite) TestBatchPointGetRepeatableRead(c *C) {
	tk1 := testkit.NewTestKit(c, s.store)
	tk1.MustExec("use test")
	tk1.MustExec(`create table batch_point_get (a int, b int, c int, unique key k_b(a, b, c))`)
	tk1.MustExec("insert into batch_point_get values (1, 1, 1), (2, 3, 4), (3, 4, 5)")
	tk2 := testkit.NewTestKit(c, s.store)
	tk2.MustExec("use test")

	var (
		step1 = "github.com/pingcap/tidb/executor/batchPointGetRepeatableReadTest-step1"
		step2 = "github.com/pingcap/tidb/executor/batchPointGetRepeatableReadTest-step2"
	)

	c.Assert(failpoint.Enable(step1, "return"), IsNil)
	c.Assert(failpoint.Enable(step2, "pause"), IsNil)

	updateWaitCh := make(chan struct{})
	go func() {
		ctx := context.WithValue(context.Background(), "batchPointGetRepeatableReadTest", updateWaitCh)
		ctx = failpoint.WithHook(ctx, func(ctx context.Context, fpname string) bool {
			return fpname == step1 || fpname == step2
		})
		rs, err := tk1.Se.Execute(ctx, "select c from batch_point_get where (a, b, c) in ((1, 1, 1))")
		c.Assert(err, IsNil)
		result := tk1.ResultSetToResultWithCtx(ctx, rs[0], Commentf("execute sql fail"))
		result.Check(testkit.Rows("1"))
	}()

	<-updateWaitCh // Wait `POINT GET` first time `get`
	c.Assert(failpoint.Disable(step1), IsNil)
	tk2.MustExec("update batch_point_get set b = 2, c = 2 where a = 1")
	c.Assert(failpoint.Disable(step2), IsNil)
}

func (s *testSerialSuite) TestSplitRegionTimeout(c *C) {
	c.Assert(tikvutil.MockSplitRegionTimeout.Enable(`return(true)`), IsNil)
	tk := testkit.NewTestKit(c, s.store)
	tk.MustExec("use test")
	tk.MustExec("drop table if exists t")
	tk.MustExec("create table t(a varchar(100),b int, index idx1(b,a))")
	tk.MustExec(`split table t index idx1 by (10000,"abcd"),(10000000);`)
	tk.MustExec(`set @@tidb_wait_split_region_timeout=1`)
	// result 0 0 means split 0 region and 0 region finish scatter regions before timeout.
	tk.MustQuery(`split table t between (0) and (10000) regions 10`).Check(testkit.Rows("0 0"))
	err := tikvutil.MockSplitRegionTimeout.Disable()
	c.Assert(err, IsNil)

	// Test scatter regions timeout.
	c.Assert(tikvutil.MockScatterRegionTimeout.Enable(`return(true)`), IsNil)
	tk.MustQuery(`split table t between (0) and (10000) regions 10`).Check(testkit.Rows("10 1"))
	err = tikvutil.MockScatterRegionTimeout.Disable()
	c.Assert(err, IsNil)

	// Test pre-split with timeout.
	tk.MustExec("drop table if exists t")
	tk.MustExec("set @@global.tidb_scatter_region=1;")
	c.Assert(tikvutil.MockScatterRegionTimeout.Enable(`return(true)`), IsNil)
	atomic.StoreUint32(&ddl.EnableSplitTableRegion, 1)
	start := time.Now()
	tk.MustExec("create table t (a int, b int) partition by hash(a) partitions 5;")
	c.Assert(time.Since(start).Seconds(), Less, 10.0)
	err = tikvutil.MockScatterRegionTimeout.Disable()
	c.Assert(err, IsNil)
}

func (s *testSuiteP2) TestRow(c *C) {
	tk := testkit.NewTestKit(c, s.store)
	tk.MustExec("use test")
	tk.MustExec("drop table if exists t")
	tk.MustExec("create table t (c int, d int)")
	tk.MustExec("insert t values (1, 1)")
	tk.MustExec("insert t values (1, 3)")
	tk.MustExec("insert t values (2, 1)")
	tk.MustExec("insert t values (2, 3)")
	result := tk.MustQuery("select * from t where (c, d) < (2,2)")
	result.Check(testkit.Rows("1 1", "1 3", "2 1"))
	result = tk.MustQuery("select * from t where (1,2,3) > (3,2,1)")
	result.Check(testkit.Rows())
	result = tk.MustQuery("select * from t where row(1,2,3) > (3,2,1)")
	result.Check(testkit.Rows())
	result = tk.MustQuery("select * from t where (c, d) = (select * from t where (c,d) = (1,1))")
	result.Check(testkit.Rows("1 1"))
	result = tk.MustQuery("select * from t where (c, d) = (select * from t k where (t.c,t.d) = (c,d))")
	result.Check(testkit.Rows("1 1", "1 3", "2 1", "2 3"))
	result = tk.MustQuery("select (1, 2, 3) < (2, 3, 4)")
	result.Check(testkit.Rows("1"))
	result = tk.MustQuery("select (2, 3, 4) <= (2, 3, 3)")
	result.Check(testkit.Rows("0"))
	result = tk.MustQuery("select (2, 3, 4) <= (2, 3, 4)")
	result.Check(testkit.Rows("1"))
	result = tk.MustQuery("select (2, 3, 4) <= (2, 1, 4)")
	result.Check(testkit.Rows("0"))
	result = tk.MustQuery("select (2, 3, 4) >= (2, 3, 4)")
	result.Check(testkit.Rows("1"))
	result = tk.MustQuery("select (2, 3, 4) = (2, 3, 4)")
	result.Check(testkit.Rows("1"))
	result = tk.MustQuery("select (2, 3, 4) != (2, 3, 4)")
	result.Check(testkit.Rows("0"))
	result = tk.MustQuery("select row(1, 1) in (row(1, 1))")
	result.Check(testkit.Rows("1"))
	result = tk.MustQuery("select row(1, 0) in (row(1, 1))")
	result.Check(testkit.Rows("0"))
	result = tk.MustQuery("select row(1, 1) in (select 1, 1)")
	result.Check(testkit.Rows("1"))
	result = tk.MustQuery("select row(1, 1) > row(1, 0)")
	result.Check(testkit.Rows("1"))
	result = tk.MustQuery("select row(1, 1) > (select 1, 0)")
	result.Check(testkit.Rows("1"))
	result = tk.MustQuery("select 1 > (select 1)")
	result.Check(testkit.Rows("0"))
	result = tk.MustQuery("select (select 1)")
	result.Check(testkit.Rows("1"))

	tk.MustExec("drop table if exists t1")
	tk.MustExec("create table t1 (a int, b int)")
	tk.MustExec("insert t1 values (1,2),(1,null)")
	tk.MustExec("drop table if exists t2")
	tk.MustExec("create table t2 (c int, d int)")
	tk.MustExec("insert t2 values (0,0)")

	tk.MustQuery("select * from t2 where (1,2) in (select * from t1)").Check(testkit.Rows("0 0"))
	tk.MustQuery("select * from t2 where (1,2) not in (select * from t1)").Check(testkit.Rows())
	tk.MustQuery("select * from t2 where (1,1) not in (select * from t1)").Check(testkit.Rows())
	tk.MustQuery("select * from t2 where (1,null) in (select * from t1)").Check(testkit.Rows())
	tk.MustQuery("select * from t2 where (null,null) in (select * from t1)").Check(testkit.Rows())

	tk.MustExec("delete from t1 where a=1 and b=2")
	tk.MustQuery("select (1,1) in (select * from t2) from t1").Check(testkit.Rows("0"))
	tk.MustQuery("select (1,1) not in (select * from t2) from t1").Check(testkit.Rows("1"))
	tk.MustQuery("select (1,1) in (select 1,1 from t2) from t1").Check(testkit.Rows("1"))
	tk.MustQuery("select (1,1) not in (select 1,1 from t2) from t1").Check(testkit.Rows("0"))

	// MySQL 5.7 returns 1 for these 2 queries, which is wrong.
	tk.MustQuery("select (1,null) not in (select 1,1 from t2) from t1").Check(testkit.Rows("<nil>"))
	tk.MustQuery("select (t1.a,null) not in (select 1,1 from t2) from t1").Check(testkit.Rows("<nil>"))

	tk.MustQuery("select (1,null) in (select * from t1)").Check(testkit.Rows("<nil>"))
	tk.MustQuery("select (1,null) not in (select * from t1)").Check(testkit.Rows("<nil>"))
}

func (s *testSuiteP2) TestColumnName(c *C) {
	tk := testkit.NewTestKit(c, s.store)
	tk.MustExec("use test")
	tk.MustExec("drop table if exists t")
	tk.MustExec("create table t (c int, d int)")
	// disable only full group by
	tk.MustExec("set sql_mode='STRICT_TRANS_TABLES'")
	rs, err := tk.Exec("select 1 + c, count(*) from t")
	c.Check(err, IsNil)
	fields := rs.Fields()
	c.Check(len(fields), Equals, 2)
	c.Check(fields[0].Column.Name.L, Equals, "1 + c")
	c.Check(fields[0].ColumnAsName.L, Equals, "1 + c")
	c.Check(fields[1].Column.Name.L, Equals, "count(*)")
	c.Check(fields[1].ColumnAsName.L, Equals, "count(*)")
	c.Assert(rs.Close(), IsNil)
	rs, err = tk.Exec("select (c) > all (select c from t) from t")
	c.Check(err, IsNil)
	fields = rs.Fields()
	c.Check(len(fields), Equals, 1)
	c.Check(fields[0].Column.Name.L, Equals, "(c) > all (select c from t)")
	c.Check(fields[0].ColumnAsName.L, Equals, "(c) > all (select c from t)")
	c.Assert(rs.Close(), IsNil)
	tk.MustExec("begin")
	tk.MustExec("insert t values(1,1)")
	rs, err = tk.Exec("select c d, d c from t")
	c.Check(err, IsNil)
	fields = rs.Fields()
	c.Check(len(fields), Equals, 2)
	c.Check(fields[0].Column.Name.L, Equals, "c")
	c.Check(fields[0].ColumnAsName.L, Equals, "d")
	c.Check(fields[1].Column.Name.L, Equals, "d")
	c.Check(fields[1].ColumnAsName.L, Equals, "c")
	c.Assert(rs.Close(), IsNil)
	// Test case for query a column of a table.
	// In this case, all attributes have values.
	rs, err = tk.Exec("select c as a from t as t2")
	c.Check(err, IsNil)
	fields = rs.Fields()
	c.Check(fields[0].Column.Name.L, Equals, "c")
	c.Check(fields[0].ColumnAsName.L, Equals, "a")
	c.Check(fields[0].Table.Name.L, Equals, "t")
	c.Check(fields[0].TableAsName.L, Equals, "t2")
	c.Check(fields[0].DBName.L, Equals, "test")
	c.Assert(rs.Close(), IsNil)
	// Test case for query a expression which only using constant inputs.
	// In this case, the table, org_table and database attributes will all be empty.
	rs, err = tk.Exec("select hour(1) as a from t as t2")
	c.Check(err, IsNil)
	fields = rs.Fields()
	c.Check(fields[0].Column.Name.L, Equals, "a")
	c.Check(fields[0].ColumnAsName.L, Equals, "a")
	c.Check(fields[0].Table.Name.L, Equals, "")
	c.Check(fields[0].TableAsName.L, Equals, "")
	c.Check(fields[0].DBName.L, Equals, "")
	c.Assert(rs.Close(), IsNil)
	// Test case for query a column wrapped with parentheses and unary plus.
	// In this case, the column name should be its original name.
	rs, err = tk.Exec("select (c), (+c), +(c), +(+(c)), ++c from t")
	c.Check(err, IsNil)
	fields = rs.Fields()
	for i := 0; i < 5; i++ {
		c.Check(fields[i].Column.Name.L, Equals, "c")
		c.Check(fields[i].ColumnAsName.L, Equals, "c")
	}
	c.Assert(rs.Close(), IsNil)

	// Test issue https://github.com/pingcap/tidb/issues/9639 .
	// Both window function and expression appear in final result field.
	tk.MustExec("set @@tidb_enable_window_function = 1")
	rs, err = tk.Exec("select 1+1, row_number() over() num from t")
	c.Check(err, IsNil)
	fields = rs.Fields()
	c.Assert(fields[0].Column.Name.L, Equals, "1+1")
	c.Assert(fields[0].ColumnAsName.L, Equals, "1+1")
	c.Assert(fields[1].Column.Name.L, Equals, "num")
	c.Assert(fields[1].ColumnAsName.L, Equals, "num")
	tk.MustExec("set @@tidb_enable_window_function = 0")
	c.Assert(rs.Close(), IsNil)

	rs, err = tk.Exec("select if(1,c,c) from t;")
	c.Check(err, IsNil)
	fields = rs.Fields()
	c.Assert(fields[0].Column.Name.L, Equals, "if(1,c,c)")
	// It's a compatibility issue. Should be empty instead.
	c.Assert(fields[0].ColumnAsName.L, Equals, "if(1,c,c)")
	c.Assert(rs.Close(), IsNil)
}

func (s *testSuiteP2) TestSelectVar(c *C) {
	tk := testkit.NewTestKit(c, s.store)
	tk.MustExec("use test")
	tk.MustExec("drop table if exists t")
	tk.MustExec("create table t (d int)")
	tk.MustExec("insert into t values(1), (2), (1)")
	// This behavior is different from MySQL.
	result := tk.MustQuery("select @a, @a := d+1 from t")
	result.Check(testkit.Rows("<nil> 2", "2 3", "3 2"))
	// Test for PR #10658.
	tk.MustExec("select SQL_BIG_RESULT d from t group by d")
	tk.MustExec("select SQL_SMALL_RESULT d from t group by d")
	tk.MustExec("select SQL_BUFFER_RESULT d from t group by d")
}

func (s *testSuiteP2) TestHistoryRead(c *C) {
	tk := testkit.NewTestKit(c, s.store)
	tk.MustExec("use test")
	tk.MustExec("drop table if exists history_read")
	tk.MustExec("create table history_read (a int)")
	tk.MustExec("insert history_read values (1)")

	// For mocktikv, safe point is not initialized, we manually insert it for snapshot to use.
	safePointName := "tikv_gc_safe_point"
	safePointValue := "20060102-15:04:05 -0700"
	safePointComment := "All versions after safe point can be accessed. (DO NOT EDIT)"
	updateSafePoint := fmt.Sprintf(`INSERT INTO mysql.tidb VALUES ('%[1]s', '%[2]s', '%[3]s')
	ON DUPLICATE KEY
	UPDATE variable_value = '%[2]s', comment = '%[3]s'`, safePointName, safePointValue, safePointComment)
	tk.MustExec(updateSafePoint)

	// Set snapshot to a time before save point will fail.
	_, err := tk.Exec("set @@tidb_snapshot = '2006-01-01 15:04:05.999999'")
	c.Assert(terror.ErrorEqual(err, variable.ErrSnapshotTooOld), IsTrue, Commentf("err %v", err))
	// SnapshotTS Is not updated if check failed.
	c.Assert(tk.Se.GetSessionVars().SnapshotTS, Equals, uint64(0))

	curVer1, _ := s.store.CurrentVersion(oracle.GlobalTxnScope)
	time.Sleep(time.Millisecond)
	snapshotTime := time.Now()
	time.Sleep(time.Millisecond)
	curVer2, _ := s.store.CurrentVersion(oracle.GlobalTxnScope)
	tk.MustExec("insert history_read values (2)")
	tk.MustQuery("select * from history_read").Check(testkit.Rows("1", "2"))
	tk.MustExec("set @@tidb_snapshot = '" + snapshotTime.Format("2006-01-02 15:04:05.999999") + "'")
	ctx := tk.Se.(sessionctx.Context)
	snapshotTS := ctx.GetSessionVars().SnapshotTS
	c.Assert(snapshotTS, Greater, curVer1.Ver)
	c.Assert(snapshotTS, Less, curVer2.Ver)
	tk.MustQuery("select * from history_read").Check(testkit.Rows("1"))
	_, err = tk.Exec("insert history_read values (2)")
	c.Assert(err, NotNil)
	_, err = tk.Exec("update history_read set a = 3 where a = 1")
	c.Assert(err, NotNil)
	_, err = tk.Exec("delete from history_read where a = 1")
	c.Assert(err, NotNil)
	tk.MustExec("set @@tidb_snapshot = ''")
	tk.MustQuery("select * from history_read").Check(testkit.Rows("1", "2"))
	tk.MustExec("insert history_read values (3)")
	tk.MustExec("update history_read set a = 4 where a = 3")
	tk.MustExec("delete from history_read where a = 1")

	time.Sleep(time.Millisecond)
	snapshotTime = time.Now()
	time.Sleep(time.Millisecond)
	tk.MustExec("alter table history_read add column b int")
	tk.MustExec("insert history_read values (8, 8), (9, 9)")
	tk.MustQuery("select * from history_read order by a").Check(testkit.Rows("2 <nil>", "4 <nil>", "8 8", "9 9"))
	tk.MustExec("set @@tidb_snapshot = '" + snapshotTime.Format("2006-01-02 15:04:05.999999") + "'")
	tk.MustQuery("select * from history_read order by a").Check(testkit.Rows("2", "4"))
	tsoStr := strconv.FormatUint(oracle.EncodeTSO(snapshotTime.UnixNano()/int64(time.Millisecond)), 10)

	tk.MustExec("set @@tidb_snapshot = '" + tsoStr + "'")
	tk.MustQuery("select * from history_read order by a").Check(testkit.Rows("2", "4"))

	tk.MustExec("set @@tidb_snapshot = ''")
	tk.MustQuery("select * from history_read order by a").Check(testkit.Rows("2 <nil>", "4 <nil>", "8 8", "9 9"))
}

func (s *testSuite2) TestLowResolutionTSORead(c *C) {
	tk := testkit.NewTestKit(c, s.store)
	tk.MustExec("set @@autocommit=1")
	tk.MustExec("use test")
	tk.MustExec("drop table if exists low_resolution_tso")
	tk.MustExec("create table low_resolution_tso(a int)")
	tk.MustExec("insert low_resolution_tso values (1)")

	// enable low resolution tso
	c.Assert(tk.Se.GetSessionVars().LowResolutionTSO, IsFalse)
	_, err := tk.Exec("set @@tidb_low_resolution_tso = 'on'")
	c.Assert(err, IsNil)
	c.Assert(tk.Se.GetSessionVars().LowResolutionTSO, IsTrue)

	time.Sleep(3 * time.Second)
	tk.MustQuery("select * from low_resolution_tso").Check(testkit.Rows("1"))
	_, err = tk.Exec("update low_resolution_tso set a = 2")
	c.Assert(err, NotNil)
	tk.MustExec("set @@tidb_low_resolution_tso = 'off'")
	tk.MustExec("update low_resolution_tso set a = 2")
	tk.MustQuery("select * from low_resolution_tso").Check(testkit.Rows("2"))
}

func (s *testSuite) TestScanControlSelection(c *C) {
	tk := testkit.NewTestKit(c, s.store)
	tk.MustExec("use test")
	tk.MustExec("drop table if exists t")
	tk.MustExec("create table t(a int primary key, b int, c int, index idx_b(b))")
	tk.MustExec("insert into t values (1, 1, 1), (2, 1, 1), (3, 1, 2), (4, 2, 3)")
	tk.MustQuery("select (select count(1) k from t s where s.b = t1.c) from t t1").Sort().Check(testkit.Rows("0", "1", "3", "3"))
}

func (s *testSuite) TestSimpleDAG(c *C) {
	tk := testkit.NewTestKit(c, s.store)
	tk.MustExec("use test")
	tk.MustExec("drop table if exists t")
	tk.MustExec("create table t(a int primary key, b int, c int)")
	tk.MustExec("insert into t values (1, 1, 1), (2, 1, 1), (3, 1, 2), (4, 2, 3)")
	tk.MustQuery("select a from t").Check(testkit.Rows("1", "2", "3", "4"))
	tk.MustQuery("select * from t where a = 4").Check(testkit.Rows("4 2 3"))
	tk.MustQuery("select a from t limit 1").Check(testkit.Rows("1"))
	tk.MustQuery("select a from t order by a desc").Check(testkit.Rows("4", "3", "2", "1"))
	tk.MustQuery("select a from t order by a desc limit 1").Check(testkit.Rows("4"))
	tk.MustQuery("select a from t order by b desc limit 1").Check(testkit.Rows("4"))
	tk.MustQuery("select a from t where a < 3").Check(testkit.Rows("1", "2"))
	tk.MustQuery("select a from t where b > 1").Check(testkit.Rows("4"))
	tk.MustQuery("select a from t where b > 1 and a < 3").Check(testkit.Rows())
	tk.MustQuery("select count(*) from t where b > 1 and a < 3").Check(testkit.Rows("0"))
	tk.MustQuery("select count(*) from t").Check(testkit.Rows("4"))
	tk.MustQuery("select count(*), c from t group by c order by c").Check(testkit.Rows("2 1", "1 2", "1 3"))
	tk.MustQuery("select sum(c) as s from t group by b order by s").Check(testkit.Rows("3", "4"))
	tk.MustQuery("select avg(a) as s from t group by b order by s").Check(testkit.Rows("2.0000", "4.0000"))
	tk.MustQuery("select sum(distinct c) from t group by b").Check(testkit.Rows("3", "3"))

	tk.MustExec("create index i on t(c,b)")
	tk.MustQuery("select a from t where c = 1").Check(testkit.Rows("1", "2"))
	tk.MustQuery("select a from t where c = 1 and a < 2").Check(testkit.Rows("1"))
	tk.MustQuery("select a from t where c = 1 order by a limit 1").Check(testkit.Rows("1"))
	tk.MustQuery("select count(*) from t where c = 1 ").Check(testkit.Rows("2"))
	tk.MustExec("create index i1 on t(b)")
	tk.MustQuery("select c from t where b = 2").Check(testkit.Rows("3"))
	tk.MustQuery("select * from t where b = 2").Check(testkit.Rows("4 2 3"))
	tk.MustQuery("select count(*) from t where b = 1").Check(testkit.Rows("3"))
	tk.MustQuery("select * from t where b = 1 and a > 1 limit 1").Check(testkit.Rows("2 1 1"))

	// Test time push down.
	tk.MustExec("drop table if exists t")
	tk.MustExec("create table t (id int, c1 datetime);")
	tk.MustExec("insert into t values (1, '2015-06-07 12:12:12')")
	tk.MustQuery("select id from t where c1 = '2015-06-07 12:12:12'").Check(testkit.Rows("1"))

	// Test issue 17816
	tk.MustExec("drop table if exists t0")
	tk.MustExec("CREATE TABLE t0(c0 INT)")
	tk.MustExec("INSERT INTO t0 VALUES (100000)")
	tk.MustQuery("SELECT * FROM t0 WHERE NOT SPACE(t0.c0)").Check(testkit.Rows("100000"))
}

func (s *testSuite) TestTimestampTimeZone(c *C) {
	tk := testkit.NewTestKit(c, s.store)
	tk.MustExec("use test")
	tk.MustExec("drop table if exists t")
	tk.MustExec("create table t (ts timestamp)")
	tk.MustExec("set time_zone = '+00:00'")
	tk.MustExec("insert into t values ('2017-04-27 22:40:42')")
	// The timestamp will get different value if time_zone session variable changes.
	tests := []struct {
		timezone string
		expect   string
	}{
		{"+10:00", "2017-04-28 08:40:42"},
		{"-6:00", "2017-04-27 16:40:42"},
	}
	for _, tt := range tests {
		tk.MustExec(fmt.Sprintf("set time_zone = '%s'", tt.timezone))
		tk.MustQuery("select * from t").Check(testkit.Rows(tt.expect))
	}

	// For issue https://github.com/pingcap/tidb/issues/3467
	tk.MustExec("drop table if exists t1")
	tk.MustExec(`CREATE TABLE t1 (
 	      id bigint(20) NOT NULL AUTO_INCREMENT,
 	      uid int(11) DEFAULT NULL,
 	      datetime timestamp NOT NULL DEFAULT CURRENT_TIMESTAMP,
 	      ip varchar(128) DEFAULT NULL,
 	    PRIMARY KEY (id),
 	      KEY i_datetime (datetime),
 	      KEY i_userid (uid)
 	    );`)
	tk.MustExec(`INSERT INTO t1 VALUES (123381351,1734,"2014-03-31 08:57:10","127.0.0.1");`)
	r := tk.MustQuery("select datetime from t1;") // Cover TableReaderExec
	r.Check(testkit.Rows("2014-03-31 08:57:10"))
	r = tk.MustQuery("select datetime from t1 where datetime='2014-03-31 08:57:10';")
	r.Check(testkit.Rows("2014-03-31 08:57:10")) // Cover IndexReaderExec
	r = tk.MustQuery("select * from t1 where datetime='2014-03-31 08:57:10';")
	r.Check(testkit.Rows("123381351 1734 2014-03-31 08:57:10 127.0.0.1")) // Cover IndexLookupExec

	// For issue https://github.com/pingcap/tidb/issues/3485
	tk.MustExec("set time_zone = 'Asia/Shanghai'")
	tk.MustExec("drop table if exists t1")
	tk.MustExec(`CREATE TABLE t1 (
	    id bigint(20) NOT NULL AUTO_INCREMENT,
	    datetime timestamp NOT NULL DEFAULT CURRENT_TIMESTAMP,
	    PRIMARY KEY (id)
	  );`)
	tk.MustExec(`INSERT INTO t1 VALUES (123381351,"2014-03-31 08:57:10");`)
	r = tk.MustQuery(`select * from t1 where datetime="2014-03-31 08:57:10";`)
	r.Check(testkit.Rows("123381351 2014-03-31 08:57:10"))
	tk.MustExec(`alter table t1 add key i_datetime (datetime);`)
	r = tk.MustQuery(`select * from t1 where datetime="2014-03-31 08:57:10";`)
	r.Check(testkit.Rows("123381351 2014-03-31 08:57:10"))
	r = tk.MustQuery(`select * from t1;`)
	r.Check(testkit.Rows("123381351 2014-03-31 08:57:10"))
	r = tk.MustQuery("select datetime from t1 where datetime='2014-03-31 08:57:10';")
	r.Check(testkit.Rows("2014-03-31 08:57:10"))
}

func (s *testSuite) TestTimestampDefaultValueTimeZone(c *C) {
	tk := testkit.NewTestKit(c, s.store)
	tk.MustExec("use test")
	tk.MustExec("drop table if exists t")
	tk.MustExec("set time_zone = '+08:00'")
	tk.MustExec(`create table t (a int, b timestamp default "2019-01-17 14:46:14")`)
	tk.MustExec("insert into t set a=1")
	r := tk.MustQuery(`show create table t`)
	r.Check(testkit.Rows("t CREATE TABLE `t` (\n" + "  `a` int(11) DEFAULT NULL,\n" + "  `b` timestamp DEFAULT '2019-01-17 14:46:14'\n" + ") ENGINE=InnoDB DEFAULT CHARSET=utf8mb4 COLLATE=utf8mb4_bin"))
	tk.MustExec("set time_zone = '+00:00'")
	tk.MustExec("insert into t set a=2")
	r = tk.MustQuery(`show create table t`)
	r.Check(testkit.Rows("t CREATE TABLE `t` (\n" + "  `a` int(11) DEFAULT NULL,\n" + "  `b` timestamp DEFAULT '2019-01-17 06:46:14'\n" + ") ENGINE=InnoDB DEFAULT CHARSET=utf8mb4 COLLATE=utf8mb4_bin"))
	r = tk.MustQuery(`select a,b from t order by a`)
	r.Check(testkit.Rows("1 2019-01-17 06:46:14", "2 2019-01-17 06:46:14"))
	// Test the column's version is greater than ColumnInfoVersion1.
	sctx := tk.Se.(sessionctx.Context)
	is := domain.GetDomain(sctx).InfoSchema()
	c.Assert(is, NotNil)
	tb, err := is.TableByName(model.NewCIStr("test"), model.NewCIStr("t"))
	c.Assert(err, IsNil)
	tb.Cols()[1].Version = model.ColumnInfoVersion1 + 1
	tk.MustExec("insert into t set a=3")
	r = tk.MustQuery(`select a,b from t order by a`)
	r.Check(testkit.Rows("1 2019-01-17 06:46:14", "2 2019-01-17 06:46:14", "3 2019-01-17 06:46:14"))
	tk.MustExec("delete from t where a=3")
	// Change time zone back.
	tk.MustExec("set time_zone = '+08:00'")
	r = tk.MustQuery(`select a,b from t order by a`)
	r.Check(testkit.Rows("1 2019-01-17 14:46:14", "2 2019-01-17 14:46:14"))
	tk.MustExec("set time_zone = '-08:00'")
	r = tk.MustQuery(`show create table t`)
	r.Check(testkit.Rows("t CREATE TABLE `t` (\n" + "  `a` int(11) DEFAULT NULL,\n" + "  `b` timestamp DEFAULT '2019-01-16 22:46:14'\n" + ") ENGINE=InnoDB DEFAULT CHARSET=utf8mb4 COLLATE=utf8mb4_bin"))

	// test zero default value in multiple time zone.
	defer tk.MustExec(fmt.Sprintf("set @@sql_mode='%s'", tk.MustQuery("select @@sql_mode").Rows()[0][0]))
	tk.MustExec("set @@sql_mode='STRICT_TRANS_TABLES,NO_ENGINE_SUBSTITUTION';")
	tk.MustExec("drop table if exists t")
	tk.MustExec("set time_zone = '+08:00'")
	tk.MustExec(`create table t (a int, b timestamp default "0000-00-00 00")`)
	tk.MustExec("insert into t set a=1")
	r = tk.MustQuery(`show create table t`)
	r.Check(testkit.Rows("t CREATE TABLE `t` (\n" + "  `a` int(11) DEFAULT NULL,\n" + "  `b` timestamp DEFAULT '0000-00-00 00:00:00'\n" + ") ENGINE=InnoDB DEFAULT CHARSET=utf8mb4 COLLATE=utf8mb4_bin"))
	tk.MustExec("set time_zone = '+00:00'")
	tk.MustExec("insert into t set a=2")
	r = tk.MustQuery(`show create table t`)
	r.Check(testkit.Rows("t CREATE TABLE `t` (\n" + "  `a` int(11) DEFAULT NULL,\n" + "  `b` timestamp DEFAULT '0000-00-00 00:00:00'\n" + ") ENGINE=InnoDB DEFAULT CHARSET=utf8mb4 COLLATE=utf8mb4_bin"))
	tk.MustExec("set time_zone = '-08:00'")
	tk.MustExec("insert into t set a=3")
	r = tk.MustQuery(`show create table t`)
	r.Check(testkit.Rows("t CREATE TABLE `t` (\n" + "  `a` int(11) DEFAULT NULL,\n" + "  `b` timestamp DEFAULT '0000-00-00 00:00:00'\n" + ") ENGINE=InnoDB DEFAULT CHARSET=utf8mb4 COLLATE=utf8mb4_bin"))
	r = tk.MustQuery(`select a,b from t order by a`)
	r.Check(testkit.Rows("1 0000-00-00 00:00:00", "2 0000-00-00 00:00:00", "3 0000-00-00 00:00:00"))

	// test add timestamp column default current_timestamp.
	tk.MustExec(`drop table if exists t`)
	tk.MustExec(`set time_zone = 'Asia/Shanghai'`)
	tk.MustExec(`create table t (a int)`)
	tk.MustExec(`insert into t set a=1`)
	tk.MustExec(`alter table t add column b timestamp not null default current_timestamp;`)
	timeIn8 := tk.MustQuery("select b from t").Rows()[0][0]
	tk.MustExec(`set time_zone = '+00:00'`)
	timeIn0 := tk.MustQuery("select b from t").Rows()[0][0]
	c.Assert(timeIn8 != timeIn0, IsTrue, Commentf("%v == %v", timeIn8, timeIn0))
	datumTimeIn8, err := expression.GetTimeValue(tk.Se, timeIn8, mysql.TypeTimestamp, 0)
	c.Assert(err, IsNil)
	tIn8To0 := datumTimeIn8.GetMysqlTime()
	timeZoneIn8, err := time.LoadLocation("Asia/Shanghai")
	c.Assert(err, IsNil)
	err = tIn8To0.ConvertTimeZone(timeZoneIn8, time.UTC)
	c.Assert(err, IsNil)
	c.Assert(timeIn0 == tIn8To0.String(), IsTrue, Commentf("%v != %v", timeIn0, tIn8To0.String()))

	// test add index.
	tk.MustExec(`alter table t add index(b);`)
	tk.MustExec("admin check table t")
	tk.MustExec(`set time_zone = '+05:00'`)
	tk.MustExec("admin check table t")
}

func (s *testSuite) TestTiDBCurrentTS(c *C) {
	tk := testkit.NewTestKit(c, s.store)
	tk.MustQuery("select @@tidb_current_ts").Check(testkit.Rows("0"))
	tk.MustExec("begin")
	rows := tk.MustQuery("select @@tidb_current_ts").Rows()
	tsStr := rows[0][0].(string)
	txn, err := tk.Se.Txn(true)
	c.Assert(err, IsNil)
	c.Assert(tsStr, Equals, fmt.Sprintf("%d", txn.StartTS()))
	tk.MustExec("begin")
	rows = tk.MustQuery("select @@tidb_current_ts").Rows()
	newTsStr := rows[0][0].(string)
	txn, err = tk.Se.Txn(true)
	c.Assert(err, IsNil)
	c.Assert(newTsStr, Equals, fmt.Sprintf("%d", txn.StartTS()))
	c.Assert(newTsStr, Not(Equals), tsStr)
	tk.MustExec("commit")
	tk.MustQuery("select @@tidb_current_ts").Check(testkit.Rows("0"))

	_, err = tk.Exec("set @@tidb_current_ts = '1'")
	c.Assert(terror.ErrorEqual(err, variable.ErrIncorrectScope), IsTrue, Commentf("err %v", err))
}

func (s *testSuite) TestTiDBLastTxnInfo(c *C) {
	tk := testkit.NewTestKit(c, s.store)
	tk.MustExec("use test")
	tk.MustExec("drop table if exists t")
	tk.MustExec("create table t (a int primary key)")
	tk.MustQuery("select @@tidb_last_txn_info").Check(testkit.Rows(""))

	tk.MustExec("insert into t values (1)")
	rows1 := tk.MustQuery("select json_extract(@@tidb_last_txn_info, '$.start_ts'), json_extract(@@tidb_last_txn_info, '$.commit_ts')").Rows()
	c.Assert(rows1[0][0].(string), Greater, "0")
	c.Assert(rows1[0][0].(string), Less, rows1[0][1].(string))

	tk.MustExec("begin")
	tk.MustQuery("select a from t where a = 1").Check(testkit.Rows("1"))
	rows2 := tk.MustQuery("select json_extract(@@tidb_last_txn_info, '$.start_ts'), json_extract(@@tidb_last_txn_info, '$.commit_ts'), @@tidb_current_ts").Rows()
	tk.MustExec("commit")
	rows3 := tk.MustQuery("select json_extract(@@tidb_last_txn_info, '$.start_ts'), json_extract(@@tidb_last_txn_info, '$.commit_ts')").Rows()
	c.Assert(rows2[0][0], Equals, rows1[0][0])
	c.Assert(rows2[0][1], Equals, rows1[0][1])
	c.Assert(rows3[0][0], Equals, rows1[0][0])
	c.Assert(rows3[0][1], Equals, rows1[0][1])
	c.Assert(rows2[0][1], Less, rows2[0][2])

	tk.MustExec("begin")
	tk.MustExec("update t set a = a + 1 where a = 1")
	rows4 := tk.MustQuery("select json_extract(@@tidb_last_txn_info, '$.start_ts'), json_extract(@@tidb_last_txn_info, '$.commit_ts'), @@tidb_current_ts").Rows()
	tk.MustExec("commit")
	rows5 := tk.MustQuery("select json_extract(@@tidb_last_txn_info, '$.start_ts'), json_extract(@@tidb_last_txn_info, '$.commit_ts')").Rows()
	c.Assert(rows4[0][0], Equals, rows1[0][0])
	c.Assert(rows4[0][1], Equals, rows1[0][1])
	c.Assert(rows4[0][2], Equals, rows5[0][0])
	c.Assert(rows4[0][1], Less, rows4[0][2])
	c.Assert(rows4[0][2], Less, rows5[0][1])

	tk.MustExec("begin")
	tk.MustExec("update t set a = a + 1 where a = 2")
	tk.MustExec("rollback")
	rows6 := tk.MustQuery("select json_extract(@@tidb_last_txn_info, '$.start_ts'), json_extract(@@tidb_last_txn_info, '$.commit_ts')").Rows()
	c.Assert(rows6[0][0], Equals, rows5[0][0])
	c.Assert(rows6[0][1], Equals, rows5[0][1])

	tk.MustExec("begin optimistic")
	tk.MustExec("insert into t values (2)")
	_, err := tk.Exec("commit")
	c.Assert(err, NotNil)
	rows7 := tk.MustQuery("select json_extract(@@tidb_last_txn_info, '$.start_ts'), json_extract(@@tidb_last_txn_info, '$.commit_ts'), json_extract(@@tidb_last_txn_info, '$.error')").Rows()
	c.Assert(rows7[0][0], Greater, rows5[0][0])
	c.Assert(rows7[0][1], Equals, "0")
	c.Assert(strings.Contains(err.Error(), rows7[0][1].(string)), IsTrue)

	_, err = tk.Exec("set @@tidb_last_txn_info = '{}'")
	c.Assert(terror.ErrorEqual(err, variable.ErrIncorrectScope), IsTrue, Commentf("err %v", err))
}

func (s *testSerialSuite) TestTiDBLastTxnInfoCommitMode(c *C) {
	defer config.RestoreFunc()()
	config.UpdateGlobal(func(conf *config.Config) {
		conf.TiKVClient.AsyncCommit.SafeWindow = time.Second
	})

	tk := testkit.NewTestKit(c, s.store)
	tk.MustExec("use test")
	tk.MustExec("drop table if exists t")
	tk.MustExec("create table t (a int primary key, v int)")
	tk.MustExec("insert into t values (1, 1)")

	tk.MustExec("set @@tidb_enable_async_commit = 1")
	tk.MustExec("set @@tidb_enable_1pc = 0")
	tk.MustExec("update t set v = v + 1 where a = 1")
	rows := tk.MustQuery("select json_extract(@@tidb_last_txn_info, '$.txn_commit_mode'), json_extract(@@tidb_last_txn_info, '$.async_commit_fallback'), json_extract(@@tidb_last_txn_info, '$.one_pc_fallback')").Rows()
	c.Log(rows)
	c.Assert(rows[0][0], Equals, `"async_commit"`)
	c.Assert(rows[0][1], Equals, "false")
	c.Assert(rows[0][2], Equals, "false")

	tk.MustExec("set @@tidb_enable_async_commit = 0")
	tk.MustExec("set @@tidb_enable_1pc = 1")
	tk.MustExec("update t set v = v + 1 where a = 1")
	rows = tk.MustQuery("select json_extract(@@tidb_last_txn_info, '$.txn_commit_mode'), json_extract(@@tidb_last_txn_info, '$.async_commit_fallback'), json_extract(@@tidb_last_txn_info, '$.one_pc_fallback')").Rows()
	c.Assert(rows[0][0], Equals, `"1pc"`)
	c.Assert(rows[0][1], Equals, "false")
	c.Assert(rows[0][2], Equals, "false")

	tk.MustExec("set @@tidb_enable_async_commit = 0")
	tk.MustExec("set @@tidb_enable_1pc = 0")
	tk.MustExec("update t set v = v + 1 where a = 1")
	rows = tk.MustQuery("select json_extract(@@tidb_last_txn_info, '$.txn_commit_mode'), json_extract(@@tidb_last_txn_info, '$.async_commit_fallback'), json_extract(@@tidb_last_txn_info, '$.one_pc_fallback')").Rows()
	c.Assert(rows[0][0], Equals, `"2pc"`)
	c.Assert(rows[0][1], Equals, "false")
	c.Assert(rows[0][2], Equals, "false")

	config.UpdateGlobal(func(conf *config.Config) {
		conf.TiKVClient.AsyncCommit.SafeWindow = 0
	})

	tk.MustExec("set @@tidb_enable_async_commit = 1")
	tk.MustExec("set @@tidb_enable_1pc = 0")
	tk.MustExec("update t set v = v + 1 where a = 1")
	rows = tk.MustQuery("select json_extract(@@tidb_last_txn_info, '$.txn_commit_mode'), json_extract(@@tidb_last_txn_info, '$.async_commit_fallback'), json_extract(@@tidb_last_txn_info, '$.one_pc_fallback')").Rows()
	c.Log(rows)
	c.Assert(rows[0][0], Equals, `"2pc"`)
	c.Assert(rows[0][1], Equals, "true")
	c.Assert(rows[0][2], Equals, "false")

	tk.MustExec("set @@tidb_enable_async_commit = 0")
	tk.MustExec("set @@tidb_enable_1pc = 1")
	tk.MustExec("update t set v = v + 1 where a = 1")
	rows = tk.MustQuery("select json_extract(@@tidb_last_txn_info, '$.txn_commit_mode'), json_extract(@@tidb_last_txn_info, '$.async_commit_fallback'), json_extract(@@tidb_last_txn_info, '$.one_pc_fallback')").Rows()
	c.Log(rows)
	c.Assert(rows[0][0], Equals, `"2pc"`)
	c.Assert(rows[0][1], Equals, "false")
	c.Assert(rows[0][2], Equals, "true")

	tk.MustExec("set @@tidb_enable_async_commit = 1")
	tk.MustExec("set @@tidb_enable_1pc = 1")
	tk.MustExec("update t set v = v + 1 where a = 1")
	rows = tk.MustQuery("select json_extract(@@tidb_last_txn_info, '$.txn_commit_mode'), json_extract(@@tidb_last_txn_info, '$.async_commit_fallback'), json_extract(@@tidb_last_txn_info, '$.one_pc_fallback')").Rows()
	c.Log(rows)
	c.Assert(rows[0][0], Equals, `"2pc"`)
	c.Assert(rows[0][1], Equals, "true")
	c.Assert(rows[0][2], Equals, "true")
}

func (s *testSuite) TestTiDBLastQueryInfo(c *C) {
	tk := testkit.NewTestKit(c, s.store)
	tk.MustExec("use test")
	tk.MustExec("drop table if exists t")
	tk.MustExec("create table t (a int primary key, v int)")
	tk.MustQuery("select json_extract(@@tidb_last_query_info, '$.start_ts'), json_extract(@@tidb_last_query_info, '$.start_ts')").Check(testkit.Rows("0 0"))

	toUint64 := func(str interface{}) uint64 {
		res, err := strconv.ParseUint(str.(string), 10, 64)
		c.Assert(err, IsNil)
		return res
	}

	tk.MustExec("select * from t")
	rows := tk.MustQuery("select json_extract(@@tidb_last_query_info, '$.start_ts'), json_extract(@@tidb_last_query_info, '$.for_update_ts')").Rows()
	c.Assert(toUint64(rows[0][0]), Greater, uint64(0))
	c.Assert(rows[0][0], Equals, rows[0][1])

	tk.MustExec("insert into t values (1, 10)")
	rows = tk.MustQuery("select json_extract(@@tidb_last_query_info, '$.start_ts'), json_extract(@@tidb_last_query_info, '$.for_update_ts')").Rows()
	c.Assert(toUint64(rows[0][0]), Greater, uint64(0))
	c.Assert(rows[0][0], Equals, rows[0][1])
	// tidb_last_txn_info is still valid after checking query info.
	rows = tk.MustQuery("select json_extract(@@tidb_last_txn_info, '$.start_ts'), json_extract(@@tidb_last_txn_info, '$.commit_ts')").Rows()
	c.Assert(toUint64(rows[0][0]), Greater, uint64(0))
	c.Assert(rows[0][0].(string), Less, rows[0][1].(string))

	tk.MustExec("begin pessimistic")
	tk.MustExec("select * from t")
	rows = tk.MustQuery("select json_extract(@@tidb_last_query_info, '$.start_ts'), json_extract(@@tidb_last_query_info, '$.for_update_ts')").Rows()
	c.Assert(toUint64(rows[0][0]), Greater, uint64(0))
	c.Assert(rows[0][0], Equals, rows[0][1])

	tk2 := testkit.NewTestKit(c, s.store)
	tk2.MustExec("use test")
	tk2.MustExec("update t set v = 11 where a = 1")

	tk.MustExec("select * from t")
	rows = tk.MustQuery("select json_extract(@@tidb_last_query_info, '$.start_ts'), json_extract(@@tidb_last_query_info, '$.for_update_ts')").Rows()
	c.Assert(toUint64(rows[0][0]), Greater, uint64(0))
	c.Assert(rows[0][0], Equals, rows[0][1])

	tk.MustExec("update t set v = 12 where a = 1")
	rows = tk.MustQuery("select json_extract(@@tidb_last_query_info, '$.start_ts'), json_extract(@@tidb_last_query_info, '$.for_update_ts')").Rows()
	c.Assert(toUint64(rows[0][0]), Greater, uint64(0))
	c.Assert(toUint64(rows[0][0]), Less, toUint64(rows[0][1]))

	tk.MustExec("commit")

	tk.MustExec("set transaction isolation level read committed")
	tk.MustExec("begin pessimistic")
	tk.MustExec("select * from t")
	rows = tk.MustQuery("select json_extract(@@tidb_last_query_info, '$.start_ts'), json_extract(@@tidb_last_query_info, '$.for_update_ts')").Rows()
	c.Assert(toUint64(rows[0][0]), Greater, uint64(0))
	c.Assert(toUint64(rows[0][0]), Less, toUint64(rows[0][1]))

	tk.MustExec("rollback")
}

func (s *testSuite) TestSelectForUpdate(c *C) {
	tk := testkit.NewTestKit(c, s.store)
	tk.MustExec("use test")
	tk1 := testkit.NewTestKit(c, s.store)
	tk1.MustExec("use test")
	tk2 := testkit.NewTestKit(c, s.store)
	tk2.MustExec("use test")

	tk.MustExec("drop table if exists t, t1")

	txn, err := tk.Se.Txn(true)
	c.Assert(kv.ErrInvalidTxn.Equal(err), IsTrue)
	c.Assert(txn.Valid(), IsFalse)
	tk.MustExec("create table t (c1 int, c2 int, c3 int)")
	tk.MustExec("insert t values (11, 2, 3)")
	tk.MustExec("insert t values (12, 2, 3)")
	tk.MustExec("insert t values (13, 2, 3)")

	tk.MustExec("create table t1 (c1 int)")
	tk.MustExec("insert t1 values (11)")

	// conflict
	tk1.MustExec("begin")
	tk1.MustQuery("select * from t where c1=11 for update")

	tk2.MustExec("begin")
	tk2.MustExec("update t set c2=211 where c1=11")
	tk2.MustExec("commit")

	_, err = tk1.Exec("commit")
	c.Assert(err, NotNil)

	// no conflict for subquery.
	tk1.MustExec("begin")
	tk1.MustQuery("select * from t where exists(select null from t1 where t1.c1=t.c1) for update")

	tk2.MustExec("begin")
	tk2.MustExec("update t set c2=211 where c1=12")
	tk2.MustExec("commit")

	tk1.MustExec("commit")

	// not conflict
	tk1.MustExec("begin")
	tk1.MustQuery("select * from t where c1=11 for update")

	tk2.MustExec("begin")
	tk2.MustExec("update t set c2=22 where c1=12")
	tk2.MustExec("commit")

	tk1.MustExec("commit")

	// not conflict, auto commit
	tk1.MustExec("set @@autocommit=1;")
	tk1.MustQuery("select * from t where c1=11 for update")

	tk2.MustExec("begin")
	tk2.MustExec("update t set c2=211 where c1=11")
	tk2.MustExec("commit")

	tk1.MustExec("commit")

	// conflict
	tk1.MustExec("begin")
	tk1.MustQuery("select * from (select * from t for update) t join t1 for update")

	tk2.MustExec("begin")
	tk2.MustExec("update t1 set c1 = 13")
	tk2.MustExec("commit")

	_, err = tk1.Exec("commit")
	c.Assert(err, NotNil)

}

func (s *testSuite) TestEmptyEnum(c *C) {
	tk := testkit.NewTestKit(c, s.store)
	tk.MustExec("use test")
	tk.MustExec("drop table if exists t")
	tk.MustExec("create table t (e enum('Y', 'N'))")
	tk.MustExec("set sql_mode='STRICT_TRANS_TABLES'")
	_, err := tk.Exec("insert into t values (0)")
	c.Assert(terror.ErrorEqual(err, types.ErrTruncated), IsTrue, Commentf("err %v", err))
	_, err = tk.Exec("insert into t values ('abc')")
	c.Assert(terror.ErrorEqual(err, types.ErrTruncated), IsTrue, Commentf("err %v", err))

	tk.MustExec("set sql_mode=''")
	tk.MustExec("insert into t values (0)")
	tk.MustQuery("select * from t").Check(testkit.Rows(""))
	tk.MustExec("insert into t values ('abc')")
	tk.MustQuery("select * from t").Check(testkit.Rows("", ""))
	tk.MustExec("insert into t values (null)")
	tk.MustQuery("select * from t").Check(testkit.Rows("", "", "<nil>"))
}

// TestIssue4024 This tests https://github.com/pingcap/tidb/issues/4024
func (s *testSuite) TestIssue4024(c *C) {
	tk := testkit.NewTestKit(c, s.store)
	tk.MustExec("create database test2")
	tk.MustExec("use test2")
	tk.MustExec("create table t(a int)")
	tk.MustExec("insert into t values(1)")
	tk.MustExec("use test")
	tk.MustExec("create table t(a int)")
	tk.MustExec("insert into t values(1)")
	tk.MustExec("update t, test2.t set test2.t.a=2")
	tk.MustQuery("select * from t").Check(testkit.Rows("1"))
	tk.MustQuery("select * from test2.t").Check(testkit.Rows("2"))
	tk.MustExec("update test.t, test2.t set test.t.a=3")
	tk.MustQuery("select * from t").Check(testkit.Rows("3"))
	tk.MustQuery("select * from test2.t").Check(testkit.Rows("2"))
}

const (
	checkRequestOff = iota
	checkRequestSyncLog
	checkDDLAddIndexPriority
)

type checkRequestClient struct {
	tikv.Client
	priority       pb.CommandPri
	lowPriorityCnt uint32
	mu             struct {
		sync.RWMutex
		checkFlags uint32
		syncLog    bool
	}
}

func (c *checkRequestClient) setCheckPriority(priority pb.CommandPri) {
	atomic.StoreInt32((*int32)(&c.priority), int32(priority))
}

func (c *checkRequestClient) getCheckPriority() pb.CommandPri {
	return (pb.CommandPri)(atomic.LoadInt32((*int32)(&c.priority)))
}

func (c *checkRequestClient) SendRequest(ctx context.Context, addr string, req *tikvrpc.Request, timeout time.Duration) (*tikvrpc.Response, error) {
	resp, err := c.Client.SendRequest(ctx, addr, req, timeout)
	c.mu.RLock()
	checkFlags := c.mu.checkFlags
	c.mu.RUnlock()
	if checkFlags == checkRequestSyncLog {
		switch req.Type {
		case tikvrpc.CmdPrewrite, tikvrpc.CmdCommit:
			c.mu.RLock()
			syncLog := c.mu.syncLog
			c.mu.RUnlock()
			if syncLog != req.SyncLog {
				return nil, errors.New("fail to set sync log")
			}
		}
	} else if checkFlags == checkDDLAddIndexPriority {
		if req.Type == tikvrpc.CmdScan {
			if c.getCheckPriority() != req.Priority {
				return nil, errors.New("fail to set priority")
			}
		} else if req.Type == tikvrpc.CmdPrewrite {
			if c.getCheckPriority() == pb.CommandPri_Low {
				atomic.AddUint32(&c.lowPriorityCnt, 1)
			}
		}
	}
	return resp, err
}

type testSuiteWithCliBase struct {
	store kv.Storage
	dom   *domain.Domain
	cli   *checkRequestClient
}

type testSuite1 struct {
	testSuiteWithCliBase
}

type testSerialSuite2 struct {
	testSuiteWithCliBase
}

func (s *testSuiteWithCliBase) SetUpSuite(c *C) {
	cli := &checkRequestClient{}
	hijackClient := func(c tikv.Client) tikv.Client {
		cli.Client = c
		return cli
	}
	s.cli = cli

	var err error
	s.store, err = mockstore.NewMockStore(
		mockstore.WithClientHijacker(hijackClient),
	)
	c.Assert(err, IsNil)
	session.SetStatsLease(0)
	s.dom, err = session.BootstrapSession(s.store)
	c.Assert(err, IsNil)
	s.dom.SetStatsUpdating(true)
}

func (s *testSuiteWithCliBase) TearDownSuite(c *C) {
	s.dom.Close()
	s.store.Close()
}

func (s *testSuiteWithCliBase) TearDownTest(c *C) {
	tk := testkit.NewTestKit(c, s.store)
	tk.MustExec("use test")
	r := tk.MustQuery("show tables")
	for _, tb := range r.Rows() {
		tableName := tb[0]
		tk.MustExec(fmt.Sprintf("drop table %v", tableName))
	}
}

func (s *testSuite2) TestAddIndexPriority(c *C) {
	cli := &checkRequestClient{}
	hijackClient := func(c tikv.Client) tikv.Client {
		cli.Client = c
		return cli
	}

	store, err := mockstore.NewMockStore(
		mockstore.WithClientHijacker(hijackClient),
	)
	c.Assert(err, IsNil)
	dom, err := session.BootstrapSession(store)
	c.Assert(err, IsNil)
	defer func() {
		dom.Close()
		err = store.Close()
		c.Assert(err, IsNil)
	}()

	tk := testkit.NewTestKit(c, store)
	tk.MustExec("use test")
	tk.MustExec("create table t1 (id int, v int)")

	// Insert some data to make sure plan build IndexLookup for t1.
	for i := 0; i < 10; i++ {
		tk.MustExec(fmt.Sprintf("insert into t1 values (%d, %d)", i, i))
	}

	cli.mu.Lock()
	cli.mu.checkFlags = checkDDLAddIndexPriority
	cli.mu.Unlock()

	cli.setCheckPriority(pb.CommandPri_Low)
	tk.MustExec("alter table t1 add index t1_index (id);")

	c.Assert(atomic.LoadUint32(&cli.lowPriorityCnt) > 0, IsTrue)

	cli.mu.Lock()
	cli.mu.checkFlags = checkRequestOff
	cli.mu.Unlock()

	tk.MustExec("alter table t1 drop index t1_index;")
	tk.MustExec("SET SESSION tidb_ddl_reorg_priority = 'PRIORITY_NORMAL'")

	cli.mu.Lock()
	cli.mu.checkFlags = checkDDLAddIndexPriority
	cli.mu.Unlock()

	cli.setCheckPriority(pb.CommandPri_Normal)
	tk.MustExec("alter table t1 add index t1_index (id);")

	cli.mu.Lock()
	cli.mu.checkFlags = checkRequestOff
	cli.mu.Unlock()

	tk.MustExec("alter table t1 drop index t1_index;")
	tk.MustExec("SET SESSION tidb_ddl_reorg_priority = 'PRIORITY_HIGH'")

	cli.mu.Lock()
	cli.mu.checkFlags = checkDDLAddIndexPriority
	cli.mu.Unlock()

	cli.setCheckPriority(pb.CommandPri_High)
	tk.MustExec("alter table t1 add index t1_index (id);")

	cli.mu.Lock()
	cli.mu.checkFlags = checkRequestOff
	cli.mu.Unlock()
}

func (s *testSuite1) TestAlterTableComment(c *C) {
	tk := testkit.NewTestKit(c, s.store)
	tk.MustExec("use test")
	tk.MustExec("drop table if exists t_1")
	tk.MustExec("create table t_1 (c1 int, c2 int, c3 int default 1, index (c1)) comment = 'test table';")
	tk.MustExec("alter table `t_1` comment 'this is table comment';")
	result := tk.MustQuery("select table_comment from information_schema.tables where table_name = 't_1';")
	result.Check(testkit.Rows("this is table comment"))
	tk.MustExec("alter table `t_1` comment 'table t comment';")
	result = tk.MustQuery("select table_comment from information_schema.tables where table_name = 't_1';")
	result.Check(testkit.Rows("table t comment"))
}

func (s *testSuite) TestTimezonePushDown(c *C) {
	tk := testkit.NewTestKit(c, s.store)
	tk.MustExec("use test")
	tk.MustExec("create table t (ts timestamp)")
	defer tk.MustExec("drop table t")
	tk.MustExec(`insert into t values ("2018-09-13 10:02:06")`)

	systemTZ := timeutil.SystemLocation()
	c.Assert(systemTZ.String(), Not(Equals), "System")
	c.Assert(systemTZ.String(), Not(Equals), "Local")
	ctx := context.Background()
	count := 0
	ctx1 := context.WithValue(ctx, "CheckSelectRequestHook", func(req *kv.Request) {
		count += 1
		dagReq := new(tipb.DAGRequest)
		err := proto.Unmarshal(req.Data, dagReq)
		c.Assert(err, IsNil)
		c.Assert(dagReq.GetTimeZoneName(), Equals, systemTZ.String())
	})
	_, err := tk.Se.Execute(ctx1, `select * from t where ts = "2018-09-13 10:02:06"`)
	c.Assert(err, IsNil)

	tk.MustExec(`set time_zone="System"`)
	_, err = tk.Se.Execute(ctx1, `select * from t where ts = "2018-09-13 10:02:06"`)
	c.Assert(err, IsNil)

	c.Assert(count, Equals, 2) // Make sure the hook function is called.
}

func (s *testSuite) TestNotFillCacheFlag(c *C) {
	tk := testkit.NewTestKit(c, s.store)
	tk.MustExec("use test")
	tk.MustExec("create table t (id int primary key)")
	defer tk.MustExec("drop table t")
	tk.MustExec("insert into t values (1)")

	tests := []struct {
		sql    string
		expect bool
	}{
		{"select SQL_NO_CACHE * from t", true},
		{"select SQL_CACHE * from t", false},
		{"select * from t", false},
	}
	count := 0
	ctx := context.Background()
	for _, test := range tests {
		ctx1 := context.WithValue(ctx, "CheckSelectRequestHook", func(req *kv.Request) {
			count++
			if req.NotFillCache != test.expect {
				c.Errorf("sql=%s, expect=%v, get=%v", test.sql, test.expect, req.NotFillCache)
			}
		})
		rs, err := tk.Se.Execute(ctx1, test.sql)
		c.Assert(err, IsNil)
		tk.ResultSetToResult(rs[0], Commentf("sql: %v", test.sql))
	}
	c.Assert(count, Equals, len(tests)) // Make sure the hook function is called.
}

func (s *testSuite1) TestSyncLog(c *C) {
	tk := testkit.NewTestKit(c, s.store)
	tk.MustExec("use test")

	cli := s.cli
	cli.mu.Lock()
	cli.mu.checkFlags = checkRequestSyncLog
	cli.mu.syncLog = true
	cli.mu.Unlock()
	tk.MustExec("create table t (id int primary key)")
	cli.mu.Lock()
	cli.mu.syncLog = false
	cli.mu.Unlock()
	tk.MustExec("insert into t values (1)")

	cli.mu.Lock()
	cli.mu.checkFlags = checkRequestOff
	cli.mu.Unlock()
}

func (s *testSuite) TestHandleTransfer(c *C) {
	tk := testkit.NewTestKit(c, s.store)
	tk.MustExec("use test")
	tk.MustExec("create table t(a int, index idx(a))")
	tk.MustExec("insert into t values(1), (2), (4)")
	tk.MustExec("begin")
	tk.MustExec("update t set a = 3 where a = 4")
	// test table scan read whose result need handle.
	tk.MustQuery("select * from t ignore index(idx)").Check(testkit.Rows("1", "2", "3"))
	tk.MustExec("insert into t values(4)")
	// test single read whose result need handle
	tk.MustQuery("select * from t use index(idx)").Check(testkit.Rows("1", "2", "3", "4"))
	tk.MustQuery("select * from t use index(idx) order by a desc").Check(testkit.Rows("4", "3", "2", "1"))
	tk.MustExec("update t set a = 5 where a = 3")
	tk.MustQuery("select * from t use index(idx)").Check(testkit.Rows("1", "2", "4", "5"))
	tk.MustExec("commit")

	tk.MustExec("drop table if exists t")
	tk.MustExec("create table t(a int, b int, index idx(a))")
	tk.MustExec("insert into t values(3, 3), (1, 1), (2, 2)")
	// Second test double read.
	tk.MustQuery("select * from t use index(idx) order by a").Check(testkit.Rows("1 1", "2 2", "3 3"))
}

func (s *testSuite) TestBit(c *C) {
	tk := testkit.NewTestKitWithInit(c, s.store)

	tk.MustExec("drop table if exists t")
	tk.MustExec("create table t (c1 bit(2))")
	tk.MustExec("insert into t values (0), (1), (2), (3)")
	_, err := tk.Exec("insert into t values (4)")
	c.Assert(err, NotNil)
	_, err = tk.Exec("insert into t values ('a')")
	c.Assert(err, NotNil)
	r, err := tk.Exec("select * from t where c1 = 2")
	c.Assert(err, IsNil)
	req := r.NewChunk()
	err = r.Next(context.Background(), req)
	c.Assert(err, IsNil)
	c.Assert(types.BinaryLiteral(req.GetRow(0).GetBytes(0)), DeepEquals, types.NewBinaryLiteralFromUint(2, -1))
	r.Close()

	tk.MustExec("drop table if exists t")
	tk.MustExec("create table t (c1 bit(31))")
	tk.MustExec("insert into t values (0x7fffffff)")
	_, err = tk.Exec("insert into t values (0x80000000)")
	c.Assert(err, NotNil)
	_, err = tk.Exec("insert into t values (0xffffffff)")
	c.Assert(err, NotNil)
	tk.MustExec("insert into t values ('123')")
	tk.MustExec("insert into t values ('1234')")
	_, err = tk.Exec("insert into t values ('12345)")
	c.Assert(err, NotNil)

	tk.MustExec("drop table if exists t")
	tk.MustExec("create table t (c1 bit(62))")
	tk.MustExec("insert into t values ('12345678')")
	tk.MustExec("drop table if exists t")
	tk.MustExec("create table t (c1 bit(61))")
	_, err = tk.Exec("insert into t values ('12345678')")
	c.Assert(err, NotNil)

	tk.MustExec("drop table if exists t")
	tk.MustExec("create table t (c1 bit(32))")
	tk.MustExec("insert into t values (0x7fffffff)")
	tk.MustExec("insert into t values (0xffffffff)")
	_, err = tk.Exec("insert into t values (0x1ffffffff)")
	c.Assert(err, NotNil)
	tk.MustExec("insert into t values ('1234')")
	_, err = tk.Exec("insert into t values ('12345')")
	c.Assert(err, NotNil)

	tk.MustExec("drop table if exists t")
	tk.MustExec("create table t (c1 bit(64))")
	tk.MustExec("insert into t values (0xffffffffffffffff)")
	tk.MustExec("insert into t values ('12345678')")
	_, err = tk.Exec("insert into t values ('123456789')")
	c.Assert(err, NotNil)

	tk.MustExec("drop table if exists t")
	tk.MustExec("create table t (c1 bit(64))")
	tk.MustExec("insert into t values (0xffffffffffffffff)")
	tk.MustExec("insert into t values ('12345678')")
	tk.MustQuery("select * from t where c1").Check(testkit.Rows("\xff\xff\xff\xff\xff\xff\xff\xff", "12345678"))
}

func (s *testSuite) TestEnum(c *C) {
	tk := testkit.NewTestKitWithInit(c, s.store)

	tk.MustExec("drop table if exists t")
	tk.MustExec("create table t (c enum('a', 'b', 'c'))")
	tk.MustExec("insert into t values ('a'), (2), ('c')")
	tk.MustQuery("select * from t where c = 'a'").Check(testkit.Rows("a"))

	tk.MustQuery("select c + 1 from t where c = 2").Check(testkit.Rows("3"))

	tk.MustExec("delete from t")
	tk.MustExec("insert into t values ()")
	tk.MustExec("insert into t values (null), ('1')")
	tk.MustQuery("select c + 1 from t where c = 1").Check(testkit.Rows("2"))

	tk.MustExec("delete from t")
	tk.MustExec("insert into t values(1), (2), (3)")
	tk.MustQuery("select * from t where c").Check(testkit.Rows("a", "b", "c"))
}

func (s *testSuite) TestSet(c *C) {
	tk := testkit.NewTestKitWithInit(c, s.store)

	tk.MustExec("drop table if exists t")
	tk.MustExec("create table t (c set('a', 'b', 'c'))")
	tk.MustExec("insert into t values ('a'), (2), ('c'), ('a,b'), ('b,a')")
	tk.MustQuery("select * from t where c = 'a'").Check(testkit.Rows("a"))

	tk.MustQuery("select * from t where c = 'a,b'").Check(testkit.Rows("a,b", "a,b"))

	tk.MustQuery("select c + 1 from t where c = 2").Check(testkit.Rows("3"))

	tk.MustExec("delete from t")
	tk.MustExec("insert into t values ()")
	tk.MustExec("insert into t values (null), ('1')")
	tk.MustQuery("select c + 1 from t where c = 1").Check(testkit.Rows("2"))

	tk.MustExec("delete from t")
	tk.MustExec("insert into t values(3)")
	tk.MustQuery("select * from t where c").Check(testkit.Rows("a,b"))
}

func (s *testSuite) TestSubqueryInValues(c *C) {
	tk := testkit.NewTestKitWithInit(c, s.store)

	tk.MustExec("drop table if exists t")
	tk.MustExec("create table t (id int, name varchar(20))")
	tk.MustExec("drop table if exists t1")
	tk.MustExec("create table t1 (gid int)")

	tk.MustExec("insert into t1 (gid) value (1)")
	tk.MustExec("insert into t (id, name) value ((select gid from t1) ,'asd')")
	tk.MustQuery("select * from t").Check(testkit.Rows("1 asd"))
}

func (s *testSuite) TestEnhancedRangeAccess(c *C) {
	tk := testkit.NewTestKitWithInit(c, s.store)

	tk.MustExec("drop table if exists t")
	tk.MustExec("create table t (a int primary key, b int)")
	tk.MustExec("insert into t values(1, 2), (2, 1)")
	tk.MustQuery("select * from t where (a = 1 and b = 2) or (a = 2 and b = 1)").Check(testkit.Rows("1 2", "2 1"))
	tk.MustQuery("select * from t where (a = 1 and b = 1) or (a = 2 and b = 2)").Check(nil)
}

// TestMaxInt64Handle Issue #4810
func (s *testSuite) TestMaxInt64Handle(c *C) {
	tk := testkit.NewTestKitWithInit(c, s.store)

	tk.MustExec("drop table if exists t")
	tk.MustExec("create table t(id bigint, PRIMARY KEY (id))")
	tk.MustExec("insert into t values(9223372036854775807)")
	tk.MustExec("select * from t where id = 9223372036854775807")
	tk.MustQuery("select * from t where id = 9223372036854775807;").Check(testkit.Rows("9223372036854775807"))
	tk.MustQuery("select * from t").Check(testkit.Rows("9223372036854775807"))
	_, err := tk.Exec("insert into t values(9223372036854775807)")
	c.Assert(err, NotNil)
	tk.MustExec("delete from t where id = 9223372036854775807")
	tk.MustQuery("select * from t").Check(nil)
}

func (s *testSuite) TestTableScanWithPointRanges(c *C) {
	tk := testkit.NewTestKitWithInit(c, s.store)

	tk.MustExec("drop table if exists t")
	tk.MustExec("create table t(id int, PRIMARY KEY (id))")
	tk.MustExec("insert into t values(1), (5), (10)")
	tk.MustQuery("select * from t where id in(1, 2, 10)").Check(testkit.Rows("1", "10"))
}

func (s *testSuite) TestUnsignedPk(c *C) {
	tk := testkit.NewTestKitWithInit(c, s.store)

	tk.MustExec("drop table if exists t")
	tk.MustExec("create table t(id bigint unsigned primary key)")
	var num1, num2 uint64 = math.MaxInt64 + 1, math.MaxInt64 + 2
	tk.MustExec(fmt.Sprintf("insert into t values(%v), (%v), (1), (2)", num1, num2))
	num1Str := strconv.FormatUint(num1, 10)
	num2Str := strconv.FormatUint(num2, 10)
	tk.MustQuery("select * from t order by id").Check(testkit.Rows("1", "2", num1Str, num2Str))
	tk.MustQuery("select * from t where id not in (2)").Check(testkit.Rows(num1Str, num2Str, "1"))
	tk.MustExec("drop table t")
	tk.MustExec("create table t(a bigint unsigned primary key, b int, index idx(b))")
	tk.MustExec("insert into t values(9223372036854775808, 1), (1, 1)")
	tk.MustQuery("select * from t use index(idx) where b = 1 and a < 2").Check(testkit.Rows("1 1"))
	tk.MustQuery("select * from t use index(idx) where b = 1 order by b, a").Check(testkit.Rows("1 1", "9223372036854775808 1"))
}

func (s *testSuite) TestSignedCommonHandle(c *C) {
	tk := testkit.NewTestKitWithInit(c, s.store)

	tk.Se.GetSessionVars().EnableClusteredIndex = variable.ClusteredIndexDefModeOn
	tk.MustExec("drop table if exists t")
	tk.MustExec("create table t(k1 int, k2 int, primary key(k1, k2))")
	tk.MustExec("insert into t(k1, k2) value(-100, 1), (-50, 1), (0, 0), (1, 1), (3, 3)")
	tk.MustQuery("select k1 from t order by k1").Check(testkit.Rows("-100", "-50", "0", "1", "3"))
	tk.MustQuery("select k1 from t order by k1 desc").Check(testkit.Rows("3", "1", "0", "-50", "-100"))
	tk.MustQuery("select k1 from t where k1 < -51").Check(testkit.Rows("-100"))
	tk.MustQuery("select k1 from t where k1 < -1").Check(testkit.Rows("-100", "-50"))
	tk.MustQuery("select k1 from t where k1 <= 0").Check(testkit.Rows("-100", "-50", "0"))
	tk.MustQuery("select k1 from t where k1 < 2").Check(testkit.Rows("-100", "-50", "0", "1"))
	tk.MustQuery("select k1 from t where k1 < -1 and k1 > -90").Check(testkit.Rows("-50"))
}

func (s *testSuite) TestIssue5666(c *C) {
	tk := testkit.NewTestKit(c, s.store)
	tk.MustExec("set @@profiling=1")
	tk.MustQuery("SELECT QUERY_ID, SUM(DURATION) AS SUM_DURATION FROM INFORMATION_SCHEMA.PROFILING GROUP BY QUERY_ID;").Check(testkit.Rows("0 0"))
}

func (s *testSuite) TestIssue5341(c *C) {
	tk := testkit.NewTestKit(c, s.store)
	tk.MustExec("drop table if exists test.t")
	tk.MustExec("create table test.t(a char)")
	tk.MustExec("insert into test.t value('a')")
	tk.MustQuery("select * from test.t where a < 1 order by a limit 0;").Check(testkit.Rows())
}

func (s *testSuite) TestContainDotColumn(c *C) {
	tk := testkit.NewTestKit(c, s.store)

	tk.MustExec("use test")
	tk.MustExec("drop table if exists test.t1")
	tk.MustExec("create table test.t1(t1.a char)")
	tk.MustExec("drop table if exists t2")
	tk.MustExec("create table t2(a char, t2.b int)")

	tk.MustExec("drop table if exists t3")
	_, err := tk.Exec("create table t3(s.a char);")
	terr := errors.Cause(err).(*terror.Error)
	c.Assert(terr.Code(), Equals, errors.ErrCode(mysql.ErrWrongTableName))
}

func (s *testSuite) TestCheckIndex(c *C) {
	s.ctx = mock.NewContext()
	s.ctx.Store = s.store
	se, err := session.CreateSession4Test(s.store)
	c.Assert(err, IsNil)
	defer se.Close()

	_, err = se.Execute(context.Background(), "create database test_admin")
	c.Assert(err, IsNil)
	_, err = se.Execute(context.Background(), "use test_admin")
	c.Assert(err, IsNil)
	_, err = se.Execute(context.Background(), "create table t (pk int primary key, c int default 1, c1 int default 1, unique key c(c))")
	c.Assert(err, IsNil)
	is := s.domain.InfoSchema()
	db := model.NewCIStr("test_admin")
	dbInfo, ok := is.SchemaByName(db)
	c.Assert(ok, IsTrue)
	tblName := model.NewCIStr("t")
	tbl, err := is.TableByName(db, tblName)
	c.Assert(err, IsNil)
	tbInfo := tbl.Meta()

	alloc := autoid.NewAllocator(s.store, dbInfo.ID, false, autoid.RowIDAllocType)
	tb, err := tables.TableFromMeta(autoid.NewAllocators(alloc), tbInfo)
	c.Assert(err, IsNil)

	_, err = se.Execute(context.Background(), "admin check index t c")
	c.Assert(err, IsNil)

	_, err = se.Execute(context.Background(), "admin check index t C")
	c.Assert(err, IsNil)

	// set data to:
	// index     data (handle, data): (1, 10), (2, 20)
	// table     data (handle, data): (1, 10), (2, 20)
	recordVal1 := types.MakeDatums(int64(1), int64(10), int64(11))
	recordVal2 := types.MakeDatums(int64(2), int64(20), int64(21))
	c.Assert(s.ctx.NewTxn(context.Background()), IsNil)
	_, err = tb.AddRecord(s.ctx, recordVal1)
	c.Assert(err, IsNil)
	_, err = tb.AddRecord(s.ctx, recordVal2)
	c.Assert(err, IsNil)
	txn, err := s.ctx.Txn(true)
	c.Assert(err, IsNil)
	c.Assert(txn.Commit(context.Background()), IsNil)

	mockCtx := mock.NewContext()
	idx := tb.Indices()[0]
	sc := &stmtctx.StatementContext{TimeZone: time.Local}

	_, err = se.Execute(context.Background(), "admin check index t idx_inexistent")
	c.Assert(strings.Contains(err.Error(), "not exist"), IsTrue)

	// set data to:
	// index     data (handle, data): (1, 10), (2, 20), (3, 30)
	// table     data (handle, data): (1, 10), (2, 20), (4, 40)
	txn, err = s.store.Begin()
	c.Assert(err, IsNil)
	_, err = idx.Create(mockCtx, txn, types.MakeDatums(int64(30)), kv.IntHandle(3), nil)
	c.Assert(err, IsNil)
	key := tablecodec.EncodeRowKey(tb.Meta().ID, kv.IntHandle(4).Encoded())
	setColValue(c, txn, key, types.NewDatum(int64(40)))
	err = txn.Commit(context.Background())
	c.Assert(err, IsNil)
	_, err = se.Execute(context.Background(), "admin check index t c")
	c.Assert(err, NotNil)
	c.Assert(err.Error(), Equals, "handle 3, index:types.Datum{k:0x1, decimal:0x0, length:0x0, i:30, collation:\"\", b:[]uint8(nil), x:interface {}(nil)} != record:<nil>")

	// set data to:
	// index     data (handle, data): (1, 10), (2, 20), (3, 30), (4, 40)
	// table     data (handle, data): (1, 10), (2, 20), (4, 40)
	txn, err = s.store.Begin()
	c.Assert(err, IsNil)
	_, err = idx.Create(mockCtx, txn, types.MakeDatums(int64(40)), kv.IntHandle(4), nil)
	c.Assert(err, IsNil)
	err = txn.Commit(context.Background())
	c.Assert(err, IsNil)
	_, err = se.Execute(context.Background(), "admin check index t c")
	c.Assert(strings.Contains(err.Error(), "table count 3 != index(c) count 4"), IsTrue)

	// set data to:
	// index     data (handle, data): (1, 10), (4, 40)
	// table     data (handle, data): (1, 10), (2, 20), (4, 40)
	txn, err = s.store.Begin()
	c.Assert(err, IsNil)
	err = idx.Delete(sc, txn, types.MakeDatums(int64(30)), kv.IntHandle(3))
	c.Assert(err, IsNil)
	err = idx.Delete(sc, txn, types.MakeDatums(int64(20)), kv.IntHandle(2))
	c.Assert(err, IsNil)
	err = txn.Commit(context.Background())
	c.Assert(err, IsNil)
	_, err = se.Execute(context.Background(), "admin check index t c")
	c.Assert(strings.Contains(err.Error(), "table count 3 != index(c) count 2"), IsTrue)

	// TODO: pass the case below：
	// set data to:
	// index     data (handle, data): (1, 10), (4, 40), (2, 30)
	// table     data (handle, data): (1, 10), (2, 20), (4, 40)
}

func setColValue(c *C, txn kv.Transaction, key kv.Key, v types.Datum) {
	row := []types.Datum{v, {}}
	colIDs := []int64{2, 3}
	sc := &stmtctx.StatementContext{TimeZone: time.Local}
	rd := rowcodec.Encoder{Enable: true}
	value, err := tablecodec.EncodeRow(sc, row, colIDs, nil, nil, &rd)
	c.Assert(err, IsNil)
	err = txn.Set(key, value)
	c.Assert(err, IsNil)
}

func (s *testSuite) TestCheckTable(c *C) {
	tk := testkit.NewTestKit(c, s.store)

	// Test 'admin check table' when the table has a unique index with null values.
	tk.MustExec("use test")
	tk.MustExec("drop table if exists admin_test;")
	tk.MustExec("create table admin_test (c1 int, c2 int, c3 int default 1, index (c1), unique key(c2));")
	tk.MustExec("insert admin_test (c1, c2) values (1, 1), (2, 2), (NULL, NULL);")
	tk.MustExec("admin check table admin_test;")
}

func (s *testSuite) TestCheckTableClusterIndex(c *C) {
	tk := testkit.NewTestKit(c, s.store)

	tk.MustExec("use test;")
	tk.Se.GetSessionVars().EnableClusteredIndex = variable.ClusteredIndexDefModeOn
	tk.MustExec("drop table if exists admin_test;")
	tk.MustExec("create table admin_test (c1 int, c2 int, c3 int default 1, primary key (c1, c2), index (c1), unique key(c2));")
	tk.MustExec("insert admin_test (c1, c2) values (1, 1), (2, 2), (3, 3);")
	tk.MustExec("admin check table admin_test;")
}

func (s *testSuite) TestCoprocessorStreamingFlag(c *C) {
	tk := testkit.NewTestKit(c, s.store)

	tk.MustExec("use test")
	tk.MustExec("create table t (id int, value int, index idx(id))")
	// Add some data to make statistics work.
	for i := 0; i < 100; i++ {
		tk.MustExec(fmt.Sprintf("insert into t values (%d, %d)", i, i))
	}

	tests := []struct {
		sql    string
		expect bool
	}{
		{"select * from t", true},                         // TableReader
		{"select * from t where id = 5", true},            // IndexLookup
		{"select * from t where id > 5", true},            // Filter
		{"select * from t limit 3", false},                // Limit
		{"select avg(id) from t", false},                  // Aggregate
		{"select * from t order by value limit 3", false}, // TopN
	}

	ctx := context.Background()
	for _, test := range tests {
		ctx1 := context.WithValue(ctx, "CheckSelectRequestHook", func(req *kv.Request) {
			if req.Streaming != test.expect {
				c.Errorf("sql=%s, expect=%v, get=%v", test.sql, test.expect, req.Streaming)
			}
		})
		rs, err := tk.Se.Execute(ctx1, test.sql)
		c.Assert(err, IsNil)
		tk.ResultSetToResult(rs[0], Commentf("sql: %v", test.sql))
	}
}

func (s *testSuite) TestIncorrectLimitArg(c *C) {
	tk := testkit.NewTestKit(c, s.store)

	tk.MustExec(`use test;`)
	tk.MustExec(`drop table if exists t;`)
	tk.MustExec(`create table t(a bigint);`)
	tk.MustExec(`prepare stmt1 from 'select * from t limit ?';`)
	tk.MustExec(`prepare stmt2 from 'select * from t limit ?, ?';`)
	tk.MustExec(`set @a = -1;`)
	tk.MustExec(`set @b =  1;`)

	var err error
	_, err = tk.Se.Execute(context.TODO(), `execute stmt1 using @a;`)
	c.Assert(err.Error(), Equals, `[planner:1210]Incorrect arguments to LIMIT`)

	_, err = tk.Se.Execute(context.TODO(), `execute stmt2 using @b, @a;`)
	c.Assert(err.Error(), Equals, `[planner:1210]Incorrect arguments to LIMIT`)
}

func (s *testSuite) TestLimit(c *C) {
	tk := testkit.NewTestKit(c, s.store)
	tk.MustExec(`use test;`)
	tk.MustExec(`drop table if exists t;`)
	tk.MustExec(`create table t(a bigint, b bigint);`)
	tk.MustExec(`insert into t values(1, 1), (2, 2), (3, 30), (4, 40), (5, 5), (6, 6);`)
	tk.MustQuery(`select * from t order by a limit 1, 1;`).Check(testkit.Rows(
		"2 2",
	))
	tk.MustQuery(`select * from t order by a limit 1, 2;`).Check(testkit.Rows(
		"2 2",
		"3 30",
	))
	tk.MustQuery(`select * from t order by a limit 1, 3;`).Check(testkit.Rows(
		"2 2",
		"3 30",
		"4 40",
	))
	tk.MustQuery(`select * from t order by a limit 1, 4;`).Check(testkit.Rows(
		"2 2",
		"3 30",
		"4 40",
		"5 5",
	))

	// test inline projection
	tk.MustQuery(`select a from t where a > 0 limit 1, 1;`).Check(testkit.Rows(
		"2",
	))
	tk.MustQuery(`select a from t where a > 0 limit 1, 2;`).Check(testkit.Rows(
		"2",
		"3",
	))
	tk.MustQuery(`select b from t where a > 0 limit 1, 3;`).Check(testkit.Rows(
		"2",
		"30",
		"40",
	))
	tk.MustQuery(`select b from t where a > 0 limit 1, 4;`).Check(testkit.Rows(
		"2",
		"30",
		"40",
		"5",
	))

	// test @@tidb_init_chunk_size=2
	tk.MustExec(`set @@tidb_init_chunk_size=2;`)
	tk.MustQuery(`select * from t where a > 0 limit 2, 1;`).Check(testkit.Rows(
		"3 30",
	))
	tk.MustQuery(`select * from t where a > 0 limit 2, 2;`).Check(testkit.Rows(
		"3 30",
		"4 40",
	))
	tk.MustQuery(`select * from t where a > 0 limit 2, 3;`).Check(testkit.Rows(
		"3 30",
		"4 40",
		"5 5",
	))
	tk.MustQuery(`select * from t where a > 0 limit 2, 4;`).Check(testkit.Rows(
		"3 30",
		"4 40",
		"5 5",
		"6 6",
	))

	// test inline projection
	tk.MustQuery(`select a from t order by a limit 2, 1;`).Check(testkit.Rows(
		"3",
	))
	tk.MustQuery(`select b from t order by a limit 2, 2;`).Check(testkit.Rows(
		"30",
		"40",
	))
	tk.MustQuery(`select a from t order by a limit 2, 3;`).Check(testkit.Rows(
		"3",
		"4",
		"5",
	))
	tk.MustQuery(`select b from t order by a limit 2, 4;`).Check(testkit.Rows(
		"30",
		"40",
		"5",
		"6",
	))
}

func (s *testSuite) TestCoprocessorStreamingWarning(c *C) {
	tk := testkit.NewTestKit(c, s.store)
	tk.MustExec("use test")
	tk.MustExec("drop table if exists t")
	tk.MustExec("create table t(a double)")
	tk.MustExec("insert into t value(1.2)")
	tk.MustExec("set @@session.tidb_enable_streaming = 1")

	result := tk.MustQuery("select * from t where a/0 > 1")
	result.Check(testkit.Rows())
	tk.MustQuery("show warnings").Check(testutil.RowsWithSep("|", "Warning|1365|Division by 0"))
}

func (s *testSuite3) TestYearTypeDeleteIndex(c *C) {
	tk := testkit.NewTestKit(c, s.store)
	tk.MustExec("use test")
	tk.MustExec("drop table if exists t")
	tk.MustExec("create table t(a YEAR, PRIMARY KEY(a));")
	tk.MustExec("insert into t set a = '2151';")
	tk.MustExec("delete from t;")
	tk.MustExec("admin check table t")
}

func (s *testSuite3) TestForSelectScopeInUnion(c *C) {
	// A union B for update, the "for update" option belongs to union statement, so
	// it should works on both A and B.
	tk1 := testkit.NewTestKit(c, s.store)
	tk2 := testkit.NewTestKit(c, s.store)
	tk1.MustExec("use test")
	tk1.MustExec("drop table if exists t")
	tk1.MustExec("create table t(a int)")
	tk1.MustExec("insert into t values (1)")

	tk1.MustExec("begin")
	// 'For update' would act on the second select.
	tk1.MustQuery("select 1 as a union select a from t for update")

	tk2.MustExec("use test")
	tk2.MustExec("update t set a = a + 1")

	// As tk1 use select 'for update', it should detect conflict and fail.
	_, err := tk1.Exec("commit")
	c.Assert(err, NotNil)

	tk1.MustExec("begin")
	tk1.MustQuery("select 1 as a union select a from t limit 5 for update")
	tk1.MustQuery("select 1 as a union select a from t order by a for update")

	tk2.MustExec("update t set a = a + 1")

	_, err = tk1.Exec("commit")
	c.Assert(err, NotNil)
}

func (s *testSuite3) TestUnsignedDecimalOverflow(c *C) {
	tests := []struct {
		input  interface{}
		hasErr bool
		err    string
	}{{
		-1,
		true,
		"Out of range value for column",
	}, {
		"-1.1e-1",
		true,
		"Out of range value for column",
	}, {
		-1.1,
		true,
		"Out of range value for column",
	}, {
		-0,
		false,
		"",
	},
	}
	tk := testkit.NewTestKit(c, s.store)
	tk.MustExec("use test")
	tk.MustExec("drop table if exists t")
	tk.MustExec("create table t(a decimal(10,2) unsigned)")
	for _, t := range tests {
		res, err := tk.Exec("insert into t values (?)", t.input)
		if res != nil {
			defer res.Close()
		}
		if t.hasErr {
			c.Assert(err, NotNil)
			c.Assert(strings.Contains(err.Error(), t.err), IsTrue)
		} else {
			c.Assert(err, IsNil)
		}
		if res != nil {
			c.Assert(res.Close(), IsNil)
		}
	}

	tk.MustExec("set sql_mode=''")
	tk.MustExec("delete from t")
	tk.MustExec("insert into t values (?)", -1)
	r := tk.MustQuery("select a from t limit 1")
	r.Check(testkit.Rows("0.00"))
}

func (s *testSuite3) TestIndexJoinTableDualPanic(c *C) {
	tk := testkit.NewTestKit(c, s.store)
	tk.MustExec("use test")
	tk.MustExec("drop table if exists a")
	tk.MustExec("create table a (f1 int, f2 varchar(32), primary key (f1))")
	tk.MustExec("insert into a (f1,f2) values (1,'a'), (2,'b'), (3,'c')")
	// TODO here: index join cause the data race of txn.
	tk.MustQuery("select /*+ inl_merge_join(a) */ a.* from a inner join (select 1 as k1,'k2-1' as k2) as k on a.f1=k.k1;").
		Check(testkit.Rows("1 a"))
}

func (s *testSuite3) TestSortLeftJoinWithNullColumnInRightChildPanic(c *C) {
	tk := testkit.NewTestKit(c, s.store)
	tk.MustExec("use test")
	tk.MustExec("drop table if exists t1, t2")
	tk.MustExec("create table t1(a int)")
	tk.MustExec("create table t2(a int)")
	tk.MustExec("insert into t1(a) select 1;")
	tk.MustQuery("select b.n from t1 left join (select a as a, null as n from t2) b on b.a = t1.a order by t1.a").
		Check(testkit.Rows("<nil>"))
}

func (s *testSuiteP1) TestUnionAutoSignedCast(c *C) {
	tk := testkit.NewTestKit(c, s.store)
	tk.MustExec("use test")
	tk.MustExec("drop table if exists t1,t2")
	tk.MustExec("create table t1 (id int, i int, b bigint, d double, dd decimal)")
	tk.MustExec("create table t2 (id int, i int unsigned, b bigint unsigned, d double unsigned, dd decimal unsigned)")
	tk.MustExec("insert into t1 values(1, -1, -1, -1.1, -1)")
	tk.MustExec("insert into t2 values(2, 1, 1, 1.1, 1)")
	tk.MustQuery("select * from t1 union select * from t2 order by id").
		Check(testkit.Rows("1 -1 -1 -1.1 -1", "2 1 1 1.1 1"))
	tk.MustQuery("select id, i, b, d, dd from t2 union select id, i, b, d, dd from t1 order by id").
		Check(testkit.Rows("1 0 0 0 -1", "2 1 1 1.1 1"))
	tk.MustQuery("select id, i from t2 union select id, cast(i as unsigned int) from t1 order by id").
		Check(testkit.Rows("1 18446744073709551615", "2 1"))
	tk.MustQuery("select dd from t2 union all select dd from t2").
		Check(testkit.Rows("1", "1"))

	tk.MustExec("drop table if exists t3,t4")
	tk.MustExec("create table t3 (id int, v int)")
	tk.MustExec("create table t4 (id int, v double unsigned)")
	tk.MustExec("insert into t3 values (1, -1)")
	tk.MustExec("insert into t4 values (2, 1)")
	tk.MustQuery("select id, v from t3 union select id, v from t4 order by id").
		Check(testkit.Rows("1 -1", "2 1"))
	tk.MustQuery("select id, v from t4 union select id, v from t3 order by id").
		Check(testkit.Rows("1 0", "2 1"))

	tk.MustExec("drop table if exists t5,t6,t7")
	tk.MustExec("create table t5 (id int, v bigint unsigned)")
	tk.MustExec("create table t6 (id int, v decimal)")
	tk.MustExec("create table t7 (id int, v bigint)")
	tk.MustExec("insert into t5 values (1, 1)")
	tk.MustExec("insert into t6 values (2, -1)")
	tk.MustExec("insert into t7 values (3, -1)")
	tk.MustQuery("select id, v from t5 union select id, v from t6 order by id").
		Check(testkit.Rows("1 1", "2 -1"))
	tk.MustQuery("select id, v from t5 union select id, v from t7 union select id, v from t6 order by id").
		Check(testkit.Rows("1 1", "2 -1", "3 -1"))
}

func (s *testSuiteP1) TestUpdateClustered(c *C) {
	tk := testkit.NewTestKit(c, s.store)
	tk.MustExec("use test")

	type resultChecker struct {
		check  string
		assert []string
	}

	for _, clustered := range []string{"", "clustered"} {
		tests := []struct {
			initSchema  []string
			initData    []string
			dml         string
			resultCheck []resultChecker
		}{
			{ // left join + update both + match & unmatched + pk
				[]string{
					"drop table if exists a, b",
					"create table a (k1 int, k2 int, v int)",
					fmt.Sprintf("create table b (a int not null, k1 int, k2 int, v int, primary key(k1, k2) %s)", clustered),
				},
				[]string{
					"insert into a values (1, 1, 1), (2, 2, 2)", // unmatched + matched
					"insert into b values (2, 2, 2, 2)",
				},
				"update a left join b on a.k1 = b.k1 and a.k2 = b.k2 set a.v = 20, b.v = 100, a.k1 = a.k1 + 1, b.k1 = b.k1 + 1, a.k2 = a.k2 + 2, b.k2 = b.k2 + 2",
				[]resultChecker{
					{
						"select * from b",
						[]string{"2 3 4 100"},
					},
					{
						"select * from a",
						[]string{"2 3 20", "3 4 20"},
					},
				},
			},
			{ // left join + update both + match & unmatched + pk
				[]string{
					"drop table if exists a, b",
					"create table a (k1 int, k2 int, v int)",
					fmt.Sprintf("create table b (a int not null, k1 int, k2 int, v int, primary key(k1, k2) %s)", clustered),
				},
				[]string{
					"insert into a values (1, 1, 1), (2, 2, 2)", // unmatched + matched
					"insert into b values (2, 2, 2, 2)",
				},
				"update a left join b on a.k1 = b.k1 and a.k2 = b.k2 set a.k1 = a.k1 + 1, a.k2 = a.k2 + 2, b.k1 = b.k1 + 1, b.k2 = b.k2 + 2,  a.v = 20, b.v = 100",
				[]resultChecker{
					{
						"select * from b",
						[]string{"2 3 4 100"},
					},
					{
						"select * from a",
						[]string{"2 3 20", "3 4 20"},
					},
				},
			},
			{ // left join + update both + match & unmatched + prefix pk
				[]string{
					"drop table if exists a, b",
					"create table a (k1 varchar(100), k2 varchar(100), v varchar(100))",
					fmt.Sprintf("create table b (a varchar(100) not null, k1 varchar(100), k2 varchar(100), v varchar(100), primary key(k1(1), k2(1)) %s, key kk1(k1(1), v(1)))", clustered),
				},
				[]string{
					"insert into a values ('11', '11', '11'), ('22', '22', '22')", // unmatched + matched
					"insert into b values ('22', '22', '22', '22')",
				},
				"update a left join b on a.k1 = b.k1 and a.k2 = b.k2 set a.k1 = a.k1 + 1, a.k2 = a.k2 + 2, b.k1 = b.k1 + 1, b.k2 = b.k2 + 2, a.v = 20, b.v = 100",
				[]resultChecker{
					{
						"select * from b",
						[]string{"22 23 24 100"},
					},
					{
						"select * from a",
						[]string{"12 13 20", "23 24 20"},
					},
				},
			},
			{ // right join + update both + match & unmatched + prefix pk
				[]string{
					"drop table if exists a, b",
					"create table a (k1 varchar(100), k2 varchar(100), v varchar(100))",
					fmt.Sprintf("create table b (a varchar(100) not null, k1 varchar(100), k2 varchar(100), v varchar(100), primary key(k1(1), k2(1)) %s, key kk1(k1(1), v(1)))", clustered),
				},
				[]string{
					"insert into a values ('11', '11', '11'), ('22', '22', '22')", // unmatched + matched
					"insert into b values ('22', '22', '22', '22')",
				},
				"update b right join a on a.k1 = b.k1 and a.k2 = b.k2 set a.k1 = a.k1 + 1, a.k2 = a.k2 + 2, b.k1 = b.k1 + 1, b.k2 = b.k2 + 2, a.v = 20, b.v = 100",
				[]resultChecker{
					{
						"select * from b",
						[]string{"22 23 24 100"},
					},
					{
						"select * from a",
						[]string{"12 13 20", "23 24 20"},
					},
				},
			},
			{ // inner join + update both + match & unmatched + prefix pk
				[]string{
					"drop table if exists a, b",
					"create table a (k1 varchar(100), k2 varchar(100), v varchar(100))",
					fmt.Sprintf("create table b (a varchar(100) not null, k1 varchar(100), k2 varchar(100), v varchar(100), primary key(k1(1), k2(1)) %s, key kk1(k1(1), v(1)))", clustered),
				},
				[]string{
					"insert into a values ('11', '11', '11'), ('22', '22', '22')", // unmatched + matched
					"insert into b values ('22', '22', '22', '22')",
				},
				"update b join a on a.k1 = b.k1 and a.k2 = b.k2 set a.k1 = a.k1 + 1, a.k2 = a.k2 + 2, b.k1 = b.k1 + 1, b.k2 = b.k2 + 2, a.v = 20, b.v = 100",
				[]resultChecker{
					{
						"select * from b",
						[]string{"22 23 24 100"},
					},
					{
						"select * from a",
						[]string{"11 11 11", "23 24 20"},
					},
				},
			},
			{
				[]string{
					"drop table if exists a, b",
					"create table a (k1 varchar(100), k2 varchar(100), v varchar(100))",
					fmt.Sprintf("create table b (a varchar(100) not null, k1 varchar(100), k2 varchar(100), v varchar(100), primary key(k1(1), k2(1)) %s, key kk1(k1(1), v(1)))", clustered),
				},
				[]string{
					"insert into a values ('11', '11', '11'), ('22', '22', '22')", // unmatched + matched
					"insert into b values ('22', '22', '22', '22')",
				},
				"update a set a.k1 = a.k1 + 1, a.k2 = a.k2 + 2, a.v = 20 where exists (select 1 from b where a.k1 = b.k1 and a.k2 = b.k2)",
				[]resultChecker{
					{
						"select * from b",
						[]string{"22 22 22 22"},
					},
					{
						"select * from a",
						[]string{"11 11 11", "23 24 20"},
					},
				},
			},
		}

		for _, test := range tests {
			for _, s := range test.initSchema {
				tk.MustExec(s)
			}
			for _, s := range test.initData {
				tk.MustExec(s)
			}
			tk.MustExec(test.dml)
			for _, checker := range test.resultCheck {
				tk.MustQuery(checker.check).Check(testkit.Rows(checker.assert...))
			}
			tk.MustExec("admin check table a")
			tk.MustExec("admin check table b")
		}
	}
}

func (s *testSuite6) TestUpdateJoin(c *C) {
	tk := testkit.NewTestKit(c, s.store)
	tk.MustExec("use test")
	tk.MustExec("drop table if exists t1, t2, t3, t4, t5, t6, t7")
	tk.MustExec("create table t1(k int, v int)")
	tk.MustExec("create table t2(k int, v int)")
	tk.MustExec("create table t3(id int auto_increment, k int, v int, primary key(id))")
	tk.MustExec("create table t4(k int, v int)")
	tk.MustExec("create table t5(v int, k int, primary key(k))")
	tk.MustExec("insert into t1 values (1, 1)")
	tk.MustExec("insert into t4 values (3, 3)")
	tk.MustExec("create table t6 (id int, v longtext)")
	tk.MustExec("create table t7 (x int, id int, v longtext, primary key(id))")

	// test the normal case that update one row for a single table.
	tk.MustExec("update t1 set v = 0 where k = 1")
	tk.MustQuery("select k, v from t1 where k = 1").Check(testkit.Rows("1 0"))

	// test the case that the table with auto_increment or none-null columns as the right table of left join.
	tk.MustExec("update t1 left join t3 on t1.k = t3.k set t1.v = 1")
	tk.MustQuery("select k, v from t1").Check(testkit.Rows("1 1"))
	tk.MustQuery("select id, k, v from t3").Check(testkit.Rows())

	// test left join and the case that the right table has no matching record but has updated the right table columns.
	tk.MustExec("update t1 left join t2 on t1.k = t2.k set t1.v = t2.v, t2.v = 3")
	tk.MustQuery("select k, v from t1").Check(testkit.Rows("1 <nil>"))
	tk.MustQuery("select k, v from t2").Check(testkit.Rows())

	// test the case that the update operation in the left table references data in the right table while data of the right table columns is modified.
	tk.MustExec("update t1 left join t2 on t1.k = t2.k set t2.v = 3, t1.v = t2.v")
	tk.MustQuery("select k, v from t1").Check(testkit.Rows("1 <nil>"))
	tk.MustQuery("select k, v from t2").Check(testkit.Rows())

	// test right join and the case that the left table has no matching record but has updated the left table columns.
	tk.MustExec("update t2 right join t1 on t2.k = t1.k set t2.v = 4, t1.v = 0")
	tk.MustQuery("select k, v from t1").Check(testkit.Rows("1 0"))
	tk.MustQuery("select k, v from t2").Check(testkit.Rows())

	// test the case of right join and left join at the same time.
	tk.MustExec("update t1 left join t2 on t1.k = t2.k right join t4 on t4.k = t2.k set t1.v = 4, t2.v = 4, t4.v = 4")
	tk.MustQuery("select k, v from t1").Check(testkit.Rows("1 0"))
	tk.MustQuery("select k, v from t2").Check(testkit.Rows())
	tk.MustQuery("select k, v from t4").Check(testkit.Rows("3 4"))

	// test normal left join and the case that the right table has matching rows.
	tk.MustExec("insert t2 values (1, 10)")
	tk.MustExec("update t1 left join t2 on t1.k = t2.k set t2.v = 11")
	tk.MustQuery("select k, v from t2").Check(testkit.Rows("1 11"))

	// test the case of continuously joining the same table and updating the unmatching records.
	tk.MustExec("update t1 t11 left join t2 on t11.k = t2.k left join t1 t12 on t2.v = t12.k set t12.v = 233, t11.v = 111")
	tk.MustQuery("select k, v from t1").Check(testkit.Rows("1 111"))
	tk.MustQuery("select k, v from t2").Check(testkit.Rows("1 11"))

	// test the left join case that the left table has records but all records are null.
	tk.MustExec("delete from t1")
	tk.MustExec("delete from t2")
	tk.MustExec("insert into t1 values (null, null)")
	tk.MustExec("update t1 left join t2 on t1.k = t2.k set t1.v = 1")
	tk.MustQuery("select k, v from t1").Check(testkit.Rows("<nil> 1"))

	// test the case that the right table of left join has an primary key.
	tk.MustExec("insert t5 values(0, 0)")
	tk.MustExec("update t1 left join t5 on t1.k = t5.k set t1.v = 2")
	tk.MustQuery("select k, v from t1").Check(testkit.Rows("<nil> 2"))
	tk.MustQuery("select k, v from t5").Check(testkit.Rows("0 0"))

	tk.MustExec("insert into t6 values (1, NULL)")
	tk.MustExec("insert into t7 values (5, 1, 'a')")
	tk.MustExec("update t6, t7 set t6.v = t7.v where t6.id = t7.id and t7.x = 5")
	tk.MustQuery("select v from t6").Check(testkit.Rows("a"))

	tk.MustExec("drop table if exists t1, t2")
	tk.MustExec("create table t1(id int primary key, v int, gv int GENERATED ALWAYS AS (v * 2) STORED)")
	tk.MustExec("create table t2(id int, v int)")
	tk.MustExec("update t1 tt1 inner join (select count(t1.id) a, t1.id from t1 left join t2 on t1.id = t2.id group by t1.id) x on tt1.id = x.id set tt1.v = tt1.v + x.a")
}

func (s *testSuite3) TestMaxOneRow(c *C) {
	tk := testkit.NewTestKit(c, s.store)
	tk.MustExec(`use test`)
	tk.MustExec(`drop table if exists t1`)
	tk.MustExec(`drop table if exists t2`)
	tk.MustExec(`create table t1(a double, b double);`)
	tk.MustExec(`create table t2(a double, b double);`)
	tk.MustExec(`insert into t1 values(1, 1), (2, 2), (3, 3);`)
	tk.MustExec(`insert into t2 values(0, 0);`)
	tk.MustExec(`set @@tidb_init_chunk_size=1;`)
	rs, err := tk.Exec(`select (select t1.a from t1 where t1.a > t2.a) as a from t2;`)
	c.Assert(err, IsNil)

	err = rs.Next(context.TODO(), rs.NewChunk())
	c.Assert(err.Error(), Equals, "[executor:1242]Subquery returns more than 1 row")

	c.Assert(rs.Close(), IsNil)
}

func (s *testSuiteP2) TestCurrentTimestampValueSelection(c *C) {
	tk := testkit.NewTestKit(c, s.store)
	tk.MustExec("use test")
	tk.MustExec("drop table if exists t,t1")

	tk.MustExec("create table t (id int, t0 timestamp null default current_timestamp, t1 timestamp(1) null default current_timestamp(1), t2 timestamp(2) null default current_timestamp(2) on update current_timestamp(2))")
	tk.MustExec("insert into t (id) values (1)")
	rs := tk.MustQuery("select t0, t1, t2 from t where id = 1")
	t0 := rs.Rows()[0][0].(string)
	t1 := rs.Rows()[0][1].(string)
	t2 := rs.Rows()[0][2].(string)
	c.Assert(len(strings.Split(t0, ".")), Equals, 1)
	c.Assert(len(strings.Split(t1, ".")[1]), Equals, 1)
	c.Assert(len(strings.Split(t2, ".")[1]), Equals, 2)
	tk.MustQuery("select id from t where t0 = ?", t0).Check(testkit.Rows("1"))
	tk.MustQuery("select id from t where t1 = ?", t1).Check(testkit.Rows("1"))
	tk.MustQuery("select id from t where t2 = ?", t2).Check(testkit.Rows("1"))
	time.Sleep(time.Second)
	tk.MustExec("update t set t0 = now() where id = 1")
	rs = tk.MustQuery("select t2 from t where id = 1")
	newT2 := rs.Rows()[0][0].(string)
	c.Assert(newT2 != t2, IsTrue)

	tk.MustExec("create table t1 (id int, a timestamp, b timestamp(2), c timestamp(3))")
	tk.MustExec("insert into t1 (id, a, b, c) values (1, current_timestamp(2), current_timestamp, current_timestamp(3))")
	rs = tk.MustQuery("select a, b, c from t1 where id = 1")
	a := rs.Rows()[0][0].(string)
	b := rs.Rows()[0][1].(string)
	d := rs.Rows()[0][2].(string)
	c.Assert(len(strings.Split(a, ".")), Equals, 1)
	c.Assert(strings.Split(b, ".")[1], Equals, "00")
	c.Assert(len(strings.Split(d, ".")[1]), Equals, 3)
}

func (s *testSuite3) TestRowID(c *C) {
	tk := testkit.NewTestKit(c, s.store)
	tk.MustExec(`use test`)
	tk.MustExec(`drop table if exists t`)
	tk.Se.GetSessionVars().EnableClusteredIndex = variable.ClusteredIndexDefModeIntOnly
	tk.MustExec(`create table t(a varchar(10), b varchar(10), c varchar(1), index idx(a, b, c));`)
	tk.MustExec(`insert into t values('a', 'b', 'c');`)
	tk.MustExec(`insert into t values('a', 'b', 'c');`)
	tk.MustQuery(`select b, _tidb_rowid from t use index(idx) where a = 'a';`).Check(testkit.Rows(
		`b 1`,
		`b 2`,
	))
	tk.MustExec(`begin;`)
	tk.MustExec(`select * from t for update`)
	tk.MustQuery(`select distinct b from t use index(idx) where a = 'a';`).Check(testkit.Rows(`b`))
	tk.MustExec(`commit;`)

	tk.MustExec(`drop table if exists t`)
	tk.MustExec(`create table t(a varchar(5) primary key)`)
	tk.MustExec(`insert into t values('a')`)
	tk.MustQuery("select *, _tidb_rowid from t use index(`primary`) where _tidb_rowid=1").Check(testkit.Rows("a 1"))
}

func (s *testSuite3) TestDoSubquery(c *C) {
	tk := testkit.NewTestKit(c, s.store)
	tk.MustExec(`use test`)
	tk.MustExec(`drop table if exists t`)
	tk.MustExec(`create table t(a int)`)
	_, err := tk.Exec(`do 1 in (select * from t)`)
	c.Assert(err, IsNil, Commentf("err %v", err))
	tk.MustExec(`insert into t values(1)`)
	r, err := tk.Exec(`do 1 in (select * from t)`)
	c.Assert(err, IsNil, Commentf("err %v", err))
	c.Assert(r, IsNil, Commentf("result of Do not empty"))
}

func (s *testSuite3) TestSubqueryTableAlias(c *C) {
	tk := testkit.NewTestKit(c, s.store)
	tk.MustExec(`use test`)
	tk.MustExec(`drop table if exists t`)

	tk.MustExec("set sql_mode = ''")
	tk.MustGetErrCode("select a, b from (select 1 a) ``, (select 2 b) ``;", mysql.ErrDerivedMustHaveAlias)
	tk.MustGetErrCode("select a, b from (select 1 a) `x`, (select 2 b) `x`;", mysql.ErrNonuniqTable)
	tk.MustGetErrCode("select a, b from (select 1 a), (select 2 b);", mysql.ErrDerivedMustHaveAlias)
	// ambiguous column name
	tk.MustGetErrCode("select a from (select 1 a) ``, (select 2 a) ``;", mysql.ErrDerivedMustHaveAlias)
	tk.MustGetErrCode("select a from (select 1 a) `x`, (select 2 a) `x`;", mysql.ErrNonuniqTable)
	tk.MustGetErrCode("select x.a from (select 1 a) `x`, (select 2 a) `x`;", mysql.ErrNonuniqTable)
	tk.MustGetErrCode("select a from (select 1 a), (select 2 a);", mysql.ErrDerivedMustHaveAlias)

	tk.MustExec("set sql_mode = 'oracle';")
	tk.MustQuery("select a, b from (select 1 a) ``, (select 2 b) ``;").Check(testkit.Rows("1 2"))
	tk.MustQuery("select a, b from (select 1 a) `x`, (select 2 b) `x`;").Check(testkit.Rows("1 2"))
	tk.MustQuery("select a, b from (select 1 a), (select 2 b);").Check(testkit.Rows("1 2"))
	// ambiguous column name
	tk.MustGetErrCode("select a from (select 1 a) ``, (select 2 a) ``;", mysql.ErrNonUniq)
	tk.MustGetErrCode("select a from (select 1 a) `x`, (select 2 a) `x`;", mysql.ErrNonUniq)
	tk.MustGetErrCode("select x.a from (select 1 a) `x`, (select 2 a) `x`;", mysql.ErrNonUniq)
	tk.MustGetErrCode("select a from (select 1 a), (select 2 a);", mysql.ErrNonUniq)
}

func (s *testSerialSuite) TestTSOFail(c *C) {
	tk := testkit.NewTestKit(c, s.store)
	tk.MustExec(`use test`)
	tk.MustExec(`drop table if exists t`)
	tk.MustExec(`create table t(a int)`)

	c.Assert(failpoint.Enable("github.com/pingcap/tidb/session/mockGetTSFail", "return"), IsNil)
	ctx := failpoint.WithHook(context.Background(), func(ctx context.Context, fpname string) bool {
		return fpname == "github.com/pingcap/tidb/session/mockGetTSFail"
	})
	_, err := tk.Se.Execute(ctx, `select * from t`)
	c.Assert(err, NotNil)
	c.Assert(failpoint.Disable("github.com/pingcap/tidb/session/mockGetTSFail"), IsNil)
}

func (s *testSuite3) TestSelectHashPartitionTable(c *C) {
	tk := testkit.NewTestKit(c, s.store)
	tk.MustExec(`use test`)
	tk.MustExec(`drop table if exists th`)
	tk.MustExec("set @@session.tidb_enable_table_partition = '1';")
	tk.MustExec(`create table th (a int, b int) partition by hash(a) partitions 3;`)
	defer tk.MustExec(`drop table if exists th`)
	tk.MustExec(`insert into th values (0,0),(1,1),(2,2),(3,3),(4,4),(5,5),(6,6),(7,7),(8,8);`)
	tk.MustExec("insert into th values (-1,-1),(-2,-2),(-3,-3),(-4,-4),(-5,-5),(-6,-6),(-7,-7),(-8,-8);")
	tk.MustQuery("select b from th order by a").Check(testkit.Rows("-8", "-7", "-6", "-5", "-4", "-3", "-2", "-1", "0", "1", "2", "3", "4", "5", "6", "7", "8"))
	tk.MustQuery(" select * from th where a=-2;").Check(testkit.Rows("-2 -2"))
	tk.MustQuery(" select * from th where a=5;").Check(testkit.Rows("5 5"))
}

func (s *testSuiteP1) TestSelectPartition(c *C) {
	tk := testkit.NewTestKit(c, s.store)
	tk.MustExec(`use test`)
	tk.MustExec(`drop table if exists th, tr, tl`)
	tk.MustExec("set @@session.tidb_enable_list_partition = ON;")
	tk.MustExec(`create table th (a int, b int) partition by hash(a) partitions 3;`)
	tk.MustExec(`create table tr (a int, b int)
							partition by range (a) (
							partition r0 values less than (4),
							partition r1 values less than (7),
							partition r3 values less than maxvalue)`)
	tk.MustExec(`create table tl (a int, b int, unique index idx(a)) partition by list  (a) (
					    partition p0 values in (3,5,6,9,17),
					    partition p1 values in (1,2,10,11,19,20),
					    partition p2 values in (4,12,13,14,18),
					    partition p3 values in (7,8,15,16,null));`)
	defer tk.MustExec(`drop table if exists th, tr, tl`)
	tk.MustExec(`insert into th values (0,0),(1,1),(2,2),(3,3),(4,4),(5,5),(6,6),(7,7),(8,8);`)
	tk.MustExec("insert into th values (-1,-1),(-2,-2),(-3,-3),(-4,-4),(-5,-5),(-6,-6),(-7,-7),(-8,-8);")
	tk.MustExec(`insert into tr values (-3,-3),(3,3),(4,4),(7,7),(8,8);`)
	tk.MustExec(`insert into tl values (3,3),(1,1),(4,4),(7,7),(8,8),(null,null);`)
	// select 1 partition.
	tk.MustQuery("select b from th partition (p0) order by a").Check(testkit.Rows("-6", "-3", "0", "3", "6"))
	tk.MustQuery("select b from tr partition (r0) order by a").Check(testkit.Rows("-3", "3"))
	tk.MustQuery("select b from tl partition (p0) order by a").Check(testkit.Rows("3"))
	tk.MustQuery("select b from th partition (p0,P0) order by a").Check(testkit.Rows("-6", "-3", "0", "3", "6"))
	tk.MustQuery("select b from tr partition (r0,R0,r0) order by a").Check(testkit.Rows("-3", "3"))
	tk.MustQuery("select b from tl partition (p0,P0,p0) order by a").Check(testkit.Rows("3"))
	// select multi partition.
	tk.MustQuery("select b from th partition (P2,p0) order by a").Check(testkit.Rows("-8", "-6", "-5", "-3", "-2", "0", "2", "3", "5", "6", "8"))
	tk.MustQuery("select b from tr partition (r1,R3) order by a").Check(testkit.Rows("4", "7", "8"))
	tk.MustQuery("select b from tl partition (p0,P3) order by a").Check(testkit.Rows("<nil>", "3", "7", "8"))

	// test select unknown partition error
	err := tk.ExecToErr("select b from th partition (p0,p4)")
	c.Assert(err.Error(), Equals, "[table:1735]Unknown partition 'p4' in table 'th'")
	err = tk.ExecToErr("select b from tr partition (r1,r4)")
	c.Assert(err.Error(), Equals, "[table:1735]Unknown partition 'r4' in table 'tr'")
	err = tk.ExecToErr("select b from tl partition (p0,p4)")
	c.Assert(err.Error(), Equals, "[table:1735]Unknown partition 'p4' in table 'tl'")

	// test select partition table in transaction.
	tk.MustExec("begin")
	tk.MustExec("insert into th values (10,10),(11,11)")
	tk.MustQuery("select a, b from th where b>10").Check(testkit.Rows("11 11"))
	tk.MustExec("commit")
	tk.MustQuery("select a, b from th where b>10").Check(testkit.Rows("11 11"))

	// test partition function is scalar func
	tk.MustExec("drop table if exists tscalar")
	tk.MustExec(`create table tscalar (c1 int) partition by range (c1 % 30) (
								partition p0 values less than (0),
								partition p1 values less than (10),
								partition p2 values less than (20),
								partition pm values less than (maxvalue));`)
	tk.MustExec("insert into tscalar values(0), (10), (40), (50), (55)")
	// test IN expression
	tk.MustExec("insert into tscalar values(-0), (-10), (-40), (-50), (-55)")
	tk.MustQuery("select * from tscalar where c1 in (55, 55)").Check(testkit.Rows("55"))
	tk.MustQuery("select * from tscalar where c1 in (40, 40)").Check(testkit.Rows("40"))
	tk.MustQuery("select * from tscalar where c1 in (40)").Check(testkit.Rows("40"))
	tk.MustQuery("select * from tscalar where c1 in (-40)").Check(testkit.Rows("-40"))
	tk.MustQuery("select * from tscalar where c1 in (-40, -40)").Check(testkit.Rows("-40"))
	tk.MustQuery("select * from tscalar where c1 in (-1)").Check(testkit.Rows())
}

func (s *testSuiteP1) TestDeletePartition(c *C) {
	tk := testkit.NewTestKit(c, s.store)
	tk.MustExec(`use test`)
	tk.MustExec(`drop table if exists t1`)
	tk.MustExec(`create table t1 (a int) partition by range (a) (
 partition p0 values less than (10),
 partition p1 values less than (20),
 partition p2 values less than (30),
 partition p3 values less than (40),
 partition p4 values less than MAXVALUE
 )`)
	tk.MustExec("insert into t1 values (1),(11),(21),(31)")
	tk.MustExec("delete from t1 partition (p4)")
	tk.MustQuery("select * from t1 order by a").Check(testkit.Rows("1", "11", "21", "31"))
	tk.MustExec("delete from t1 partition (p0) where a > 10")
	tk.MustQuery("select * from t1 order by a").Check(testkit.Rows("1", "11", "21", "31"))
	tk.MustExec("delete from t1 partition (p0,p1,p2)")
	tk.MustQuery("select * from t1").Check(testkit.Rows("31"))
}

func (s *testSuite) TestSelectView(c *C) {
	tk := testkit.NewTestKit(c, s.store)
	tk.MustExec("use test")
	tk.MustExec("create table view_t (a int,b int)")
	tk.MustExec("insert into view_t values(1,2)")
	tk.MustExec("create definer='root'@'localhost' view view1 as select * from view_t")
	tk.MustExec("create definer='root'@'localhost' view view2(c,d) as select * from view_t")
	tk.MustExec("create definer='root'@'localhost' view view3(c,d) as select a,b from view_t")
	tk.MustExec("create definer='root'@'localhost' view view4 as select * from (select * from (select * from view_t) tb1) tb;")
	tk.MustQuery("select * from view1;").Check(testkit.Rows("1 2"))
	tk.MustQuery("select * from view2;").Check(testkit.Rows("1 2"))
	tk.MustQuery("select * from view3;").Check(testkit.Rows("1 2"))
	tk.MustQuery("select * from view4;").Check(testkit.Rows("1 2"))
	tk.MustExec("drop table view_t;")
	tk.MustExec("create table view_t(c int,d int)")
	err := tk.ExecToErr("select * from view1")
	c.Assert(err.Error(), Equals, "[planner:1356]View 'test.view1' references invalid table(s) or column(s) or function(s) or definer/invoker of view lack rights to use them")
	err = tk.ExecToErr("select * from view2")
	c.Assert(err.Error(), Equals, "[planner:1356]View 'test.view2' references invalid table(s) or column(s) or function(s) or definer/invoker of view lack rights to use them")
	err = tk.ExecToErr("select * from view3")
	c.Assert(err.Error(), Equals, plannercore.ErrViewInvalid.GenWithStackByArgs("test", "view3").Error())
	tk.MustExec("drop table view_t;")
	tk.MustExec("create table view_t(a int,b int,c int)")
	tk.MustExec("insert into view_t values(1,2,3)")
	tk.MustQuery("select * from view1;").Check(testkit.Rows("1 2"))
	tk.MustQuery("select * from view2;").Check(testkit.Rows("1 2"))
	tk.MustQuery("select * from view3;").Check(testkit.Rows("1 2"))
	tk.MustQuery("select * from view4;").Check(testkit.Rows("1 2"))
	tk.MustExec("alter table view_t drop column a")
	tk.MustExec("alter table view_t add column a int after b")
	tk.MustExec("update view_t set a=1;")
	tk.MustQuery("select * from view1;").Check(testkit.Rows("1 2"))
	tk.MustQuery("select * from view2;").Check(testkit.Rows("1 2"))
	tk.MustQuery("select * from view3;").Check(testkit.Rows("1 2"))
	tk.MustQuery("select * from view4;").Check(testkit.Rows("1 2"))
	tk.MustExec("drop table view_t;")
	tk.MustExec("drop view view1,view2,view3,view4;")

	tk.MustExec("set @@tidb_enable_window_function = 1")
	defer func() {
		tk.MustExec("set @@tidb_enable_window_function = 0")
	}()
	tk.MustExec("create table t(a int, b int)")
	tk.MustExec("insert into t values (1,1),(1,2),(2,1),(2,2)")
	tk.MustExec("create definer='root'@'localhost' view v as select a, first_value(a) over(rows between 1 preceding and 1 following), last_value(a) over(rows between 1 preceding and 1 following) from t")
	result := tk.MustQuery("select * from v")
	result.Check(testkit.Rows("1 1 1", "1 1 2", "2 1 2", "2 2 2"))
	tk.MustExec("drop view v;")
}

type testSuite2 struct {
	*baseTestSuite
}

func (s *testSuite2) TearDownTest(c *C) {
	tk := testkit.NewTestKit(c, s.store)
	tk.MustExec("use test")
	r := tk.MustQuery("show full tables")
	for _, tb := range r.Rows() {
		tableName := tb[0]
		if tb[1] == "VIEW" {
			tk.MustExec(fmt.Sprintf("drop view %v", tableName))
		} else if tb[1] == "SEQUENCE" {
			tk.MustExec(fmt.Sprintf("drop sequence %v", tableName))
		} else {
			tk.MustExec(fmt.Sprintf("drop table %v", tableName))
		}
	}
}

type testSuite3 struct {
	*baseTestSuite
}

func (s *testSuite3) TearDownTest(c *C) {
	tk := testkit.NewTestKit(c, s.store)
	tk.MustExec("use test")
	r := tk.MustQuery("show full tables")
	for _, tb := range r.Rows() {
		tableName := tb[0]
		if tb[1] == "VIEW" {
			tk.MustExec(fmt.Sprintf("drop view %v", tableName))
		} else if tb[1] == "SEQUENCE" {
			tk.MustExec(fmt.Sprintf("drop sequence %v", tableName))
		} else {
			tk.MustExec(fmt.Sprintf("drop table %v", tableName))
		}
	}
}

type testSuite4 struct {
	*baseTestSuite
}

func (s *testSuite4) TearDownTest(c *C) {
	tk := testkit.NewTestKit(c, s.store)
	tk.MustExec("use test")
	r := tk.MustQuery("show full tables")
	for _, tb := range r.Rows() {
		tableName := tb[0]
		if tb[1] == "VIEW" {
			tk.MustExec(fmt.Sprintf("drop view %v", tableName))
		} else if tb[1] == "SEQUENCE" {
			tk.MustExec(fmt.Sprintf("drop sequence %v", tableName))
		} else {
			tk.MustExec(fmt.Sprintf("drop table %v", tableName))
		}
	}
}

type testSuite5 struct {
	*baseTestSuite
}

func (s *testSuite5) TearDownTest(c *C) {
	tk := testkit.NewTestKit(c, s.store)
	tk.MustExec("use test")
	r := tk.MustQuery("show full tables")
	for _, tb := range r.Rows() {
		tableName := tb[0]
		if tb[1] == "VIEW" {
			tk.MustExec(fmt.Sprintf("drop view %v", tableName))
		} else if tb[1] == "SEQUENCE" {
			tk.MustExec(fmt.Sprintf("drop sequence %v", tableName))
		} else {
			tk.MustExec(fmt.Sprintf("drop table %v", tableName))
		}
	}
}

type testSuite6 struct {
	*baseTestSuite
}

func (s *testSuite6) TearDownTest(c *C) {
	tk := testkit.NewTestKit(c, s.store)
	tk.MustExec("use test")
	r := tk.MustQuery("show full tables")
	for _, tb := range r.Rows() {
		tableName := tb[0]
		if tb[1] == "VIEW" {
			tk.MustExec(fmt.Sprintf("drop view %v", tableName))
		} else if tb[1] == "SEQUENCE" {
			tk.MustExec(fmt.Sprintf("drop sequence %v", tableName))
		} else {
			tk.MustExec(fmt.Sprintf("drop table %v", tableName))
		}
	}
}

type testSuite7 struct {
	*baseTestSuite
}

func (s *testSuite7) TearDownTest(c *C) {
	tk := testkit.NewTestKit(c, s.store)
	tk.MustExec("use test")
	r := tk.MustQuery("show full tables")
	for _, tb := range r.Rows() {
		tableName := tb[0]
		if tb[1] == "VIEW" {
			tk.MustExec(fmt.Sprintf("drop view %v", tableName))
		} else if tb[1] == "SEQUENCE" {
			tk.MustExec(fmt.Sprintf("drop sequence %v", tableName))
		} else {
			tk.MustExec(fmt.Sprintf("drop table %v", tableName))
		}
	}
}

type testSuite8 struct {
	*baseTestSuite
}

func (s *testSuite8) TearDownTest(c *C) {
	tk := testkit.NewTestKit(c, s.store)
	tk.MustExec("use test")
	r := tk.MustQuery("show full tables")
	for _, tb := range r.Rows() {
		tableName := tb[0]
		if tb[1] == "VIEW" {
			tk.MustExec(fmt.Sprintf("drop view %v", tableName))
		} else if tb[1] == "SEQUENCE" {
			tk.MustExec(fmt.Sprintf("drop sequence %v", tableName))
		} else {
			tk.MustExec(fmt.Sprintf("drop table %v", tableName))
		}
	}
}

type testSerialSuite1 struct {
	*baseTestSuite
}

func (s *testSerialSuite1) TearDownTest(c *C) {
	tk := testkit.NewTestKit(c, s.store)
	tk.MustExec("use test")
	r := tk.MustQuery("show full tables")
	for _, tb := range r.Rows() {
		tableName := tb[0]
		if tb[1] == "VIEW" {
			tk.MustExec(fmt.Sprintf("drop view %v", tableName))
		} else if tb[1] == "SEQUENCE" {
			tk.MustExec(fmt.Sprintf("drop sequence %v", tableName))
		} else {
			tk.MustExec(fmt.Sprintf("drop table %v", tableName))
		}
	}
}

func (s *testSuiteP2) TestStrToDateBuiltin(c *C) {
	tk := testkit.NewTestKit(c, s.store)
	tk.MustQuery(`select str_to_date('20190101','%Y%m%d%!') from dual`).Check(testkit.Rows("2019-01-01"))
	tk.MustQuery(`select str_to_date('20190101','%Y%m%d%f') from dual`).Check(testkit.Rows("2019-01-01 00:00:00.000000"))
	tk.MustQuery(`select str_to_date('20190101','%Y%m%d%H%i%s') from dual`).Check(testkit.Rows("2019-01-01 00:00:00"))
	tk.MustQuery(`select str_to_date('18/10/22','%y/%m/%d') from dual`).Check(testkit.Rows("2018-10-22"))
	tk.MustQuery(`select str_to_date('a18/10/22','%y/%m/%d') from dual`).Check(testkit.Rows("<nil>"))
	tk.MustQuery(`select str_to_date('69/10/22','%y/%m/%d') from dual`).Check(testkit.Rows("2069-10-22"))
	tk.MustQuery(`select str_to_date('70/10/22','%y/%m/%d') from dual`).Check(testkit.Rows("1970-10-22"))
	tk.MustQuery(`select str_to_date('8/10/22','%y/%m/%d') from dual`).Check(testkit.Rows("2008-10-22"))
	tk.MustQuery(`select str_to_date('8/10/22','%Y/%m/%d') from dual`).Check(testkit.Rows("2008-10-22"))
	tk.MustQuery(`select str_to_date('18/10/22','%Y/%m/%d') from dual`).Check(testkit.Rows("2018-10-22"))
	tk.MustQuery(`select str_to_date('a18/10/22','%Y/%m/%d') from dual`).Check(testkit.Rows("<nil>"))
	tk.MustQuery(`select str_to_date('69/10/22','%Y/%m/%d') from dual`).Check(testkit.Rows("2069-10-22"))
	tk.MustQuery(`select str_to_date('70/10/22','%Y/%m/%d') from dual`).Check(testkit.Rows("1970-10-22"))
	tk.MustQuery(`select str_to_date('018/10/22','%Y/%m/%d') from dual`).Check(testkit.Rows("0018-10-22"))
	tk.MustQuery(`select str_to_date('2018/10/22','%Y/%m/%d') from dual`).Check(testkit.Rows("2018-10-22"))
	tk.MustQuery(`select str_to_date('018/10/22','%y/%m/%d') from dual`).Check(testkit.Rows("<nil>"))
	tk.MustQuery(`select str_to_date('18/10/22','%y0/%m/%d') from dual`).Check(testkit.Rows("<nil>"))
	tk.MustQuery(`select str_to_date('18/10/22','%Y0/%m/%d') from dual`).Check(testkit.Rows("<nil>"))
	tk.MustQuery(`select str_to_date('18a/10/22','%y/%m/%d') from dual`).Check(testkit.Rows("<nil>"))
	tk.MustQuery(`select str_to_date('18a/10/22','%Y/%m/%d') from dual`).Check(testkit.Rows("<nil>"))
	tk.MustQuery(`select str_to_date('20188/10/22','%Y/%m/%d') from dual`).Check(testkit.Rows("<nil>"))
	tk.MustQuery(`select str_to_date('2018510522','%Y5%m5%d') from dual`).Check(testkit.Rows("2018-10-22"))
	tk.MustQuery(`select str_to_date('2018^10^22','%Y^%m^%d') from dual`).Check(testkit.Rows("2018-10-22"))
	tk.MustQuery(`select str_to_date('2018@10@22','%Y@%m@%d') from dual`).Check(testkit.Rows("2018-10-22"))
	tk.MustQuery(`select str_to_date('2018%10%22','%Y%%m%%d') from dual`).Check(testkit.Rows("<nil>"))
	tk.MustQuery(`select str_to_date('2018(10(22','%Y(%m(%d') from dual`).Check(testkit.Rows("2018-10-22"))
	tk.MustQuery(`select str_to_date('2018\10\22','%Y\%m\%d') from dual`).Check(testkit.Rows("<nil>"))
	tk.MustQuery(`select str_to_date('2018=10=22','%Y=%m=%d') from dual`).Check(testkit.Rows("2018-10-22"))
	tk.MustQuery(`select str_to_date('2018+10+22','%Y+%m+%d') from dual`).Check(testkit.Rows("2018-10-22"))
	tk.MustQuery(`select str_to_date('2018_10_22','%Y_%m_%d') from dual`).Check(testkit.Rows("2018-10-22"))
	tk.MustQuery(`select str_to_date('69510522','%y5%m5%d') from dual`).Check(testkit.Rows("2069-10-22"))
	tk.MustQuery(`select str_to_date('69^10^22','%y^%m^%d') from dual`).Check(testkit.Rows("2069-10-22"))
	tk.MustQuery(`select str_to_date('18@10@22','%y@%m@%d') from dual`).Check(testkit.Rows("2018-10-22"))
	tk.MustQuery(`select str_to_date('18%10%22','%y%%m%%d') from dual`).Check(testkit.Rows("<nil>"))
	tk.MustQuery(`select str_to_date('18(10(22','%y(%m(%d') from dual`).Check(testkit.Rows("2018-10-22"))
	tk.MustQuery(`select str_to_date('18\10\22','%y\%m\%d') from dual`).Check(testkit.Rows("<nil>"))
	tk.MustQuery(`select str_to_date('18+10+22','%y+%m+%d') from dual`).Check(testkit.Rows("2018-10-22"))
	tk.MustQuery(`select str_to_date('18=10=22','%y=%m=%d') from dual`).Check(testkit.Rows("2018-10-22"))
	tk.MustQuery(`select str_to_date('18_10_22','%y_%m_%d') from dual`).Check(testkit.Rows("2018-10-22"))
	tk.MustQuery(`SELECT STR_TO_DATE('2020-07-04 11:22:33 PM', '%Y-%m-%d %r')`).Check(testkit.Rows("2020-07-04 23:22:33"))
	tk.MustQuery(`SELECT STR_TO_DATE('2020-07-04 12:22:33 AM', '%Y-%m-%d %r')`).Check(testkit.Rows("2020-07-04 00:22:33"))
	tk.MustQuery(`SELECT STR_TO_DATE('2020-07-04 12:22:33', '%Y-%m-%d %T')`).Check(testkit.Rows("2020-07-04 12:22:33"))
	tk.MustQuery(`SELECT STR_TO_DATE('2020-07-04 00:22:33', '%Y-%m-%d %T')`).Check(testkit.Rows("2020-07-04 00:22:33"))
}

func (s *testSuiteP2) TestAddDateBuiltinWithWarnings(c *C) {
	tk := testkit.NewTestKit(c, s.store)
	tk.MustExec("set @@sql_mode='NO_ZERO_DATE'")
	result := tk.MustQuery(`select date_add('2001-01-00', interval -2 hour);`)
	result.Check(testkit.Rows("<nil>"))
	tk.MustQuery("show warnings").Check(testutil.RowsWithSep("|", "Warning|1292|Incorrect datetime value: '2001-01-00'"))
}

func (s *testSuiteP2) TestStrToDateBuiltinWithWarnings(c *C) {
	tk := testkit.NewTestKit(c, s.store)
	tk.MustExec("set @@sql_mode='NO_ZERO_DATE'")
	tk.MustExec("use test")
	tk.MustQuery(`SELECT STR_TO_DATE('0000-1-01', '%Y-%m-%d');`).Check(testkit.Rows("<nil>"))
	tk.MustQuery("show warnings").Check(testkit.Rows("Warning 1411 Incorrect datetime value: '0000-1-01' for function str_to_date"))
}

func (s *testSuiteP2) TestReadPartitionedTable(c *C) {
	// Test three reader on partitioned table.
	tk := testkit.NewTestKit(c, s.store)
	tk.MustExec("use test")
	tk.MustExec("drop table if exists pt")
	tk.MustExec("create table pt (a int, b int, index i_b(b)) partition by range (a) (partition p1 values less than (2), partition p2 values less than (4), partition p3 values less than (6))")
	for i := 0; i < 6; i++ {
		tk.MustExec(fmt.Sprintf("insert into pt values(%d, %d)", i, i))
	}
	// Table reader
	tk.MustQuery("select * from pt order by a").Check(testkit.Rows("0 0", "1 1", "2 2", "3 3", "4 4", "5 5"))
	// Index reader
	tk.MustQuery("select b from pt where b = 3").Check(testkit.Rows("3"))
	// Index lookup
	tk.MustQuery("select a from pt where b = 3").Check(testkit.Rows("3"))
}

func (s *testSplitTable) TestSplitRegion(c *C) {
	tk := testkit.NewTestKit(c, s.store)
	tk.MustExec("use test")
	tk.MustExec("drop table if exists t, t1")
	tk.MustExec("create table t(a varchar(100),b int, index idx1(b,a))")
	tk.MustExec(`split table t index idx1 by (10000,"abcd"),(10000000);`)
	_, err := tk.Exec(`split table t index idx1 by ("abcd");`)
	c.Assert(err, NotNil)
	terr := errors.Cause(err).(*terror.Error)
	c.Assert(terr.Code(), Equals, errors.ErrCode(mysql.WarnDataTruncated))

	// Test for split index region.
	// Check min value is more than max value.
	tk.MustExec(`split table t index idx1 between (0) and (1000000000) regions 10`)
	tk.MustGetErrCode(`split table t index idx1 between (2,'a') and (1,'c') regions 10`, errno.ErrInvalidSplitRegionRanges)

	// Check min value is invalid.
	_, err = tk.Exec(`split table t index idx1 between () and (1) regions 10`)
	c.Assert(err, NotNil)
	c.Assert(err.Error(), Equals, "Split index `idx1` region lower value count should more than 0")

	// Check max value is invalid.
	_, err = tk.Exec(`split table t index idx1 between (1) and () regions 10`)
	c.Assert(err, NotNil)
	c.Assert(err.Error(), Equals, "Split index `idx1` region upper value count should more than 0")

	// Check pre-split region num is too large.
	_, err = tk.Exec(`split table t index idx1 between (0) and (1000000000) regions 10000`)
	c.Assert(err, NotNil)
	c.Assert(err.Error(), Equals, "Split index region num exceeded the limit 1000")

	// Check pre-split region num 0 is invalid.
	_, err = tk.Exec(`split table t index idx1 between (0) and (1000000000) regions 0`)
	c.Assert(err, NotNil)
	c.Assert(err.Error(), Equals, "Split index region num should more than 0")

	// Test truncate error msg.
	_, err = tk.Exec(`split table t index idx1 between ("aa") and (1000000000) regions 0`)
	c.Assert(err, NotNil)
	c.Assert(err.Error(), Equals, "[types:1265]Incorrect value: 'aa' for column 'b'")

	// Test for split table region.
	tk.MustExec(`split table t between (0) and (1000000000) regions 10`)
	// Check the lower value is more than the upper value.
	tk.MustGetErrCode(`split table t between (2) and (1) regions 10`, errno.ErrInvalidSplitRegionRanges)

	// Check the lower value is invalid.
	_, err = tk.Exec(`split table t between () and (1) regions 10`)
	c.Assert(err, NotNil)
	c.Assert(err.Error(), Equals, "Split table region lower value count should be 1")

	// Check upper value is invalid.
	_, err = tk.Exec(`split table t between (1) and () regions 10`)
	c.Assert(err, NotNil)
	c.Assert(err.Error(), Equals, "Split table region upper value count should be 1")

	// Check pre-split region num is too large.
	_, err = tk.Exec(`split table t between (0) and (1000000000) regions 10000`)
	c.Assert(err, NotNil)
	c.Assert(err.Error(), Equals, "Split table region num exceeded the limit 1000")

	// Check pre-split region num 0 is invalid.
	_, err = tk.Exec(`split table t between (0) and (1000000000) regions 0`)
	c.Assert(err, NotNil)
	c.Assert(err.Error(), Equals, "Split table region num should more than 0")

	// Test truncate error msg.
	_, err = tk.Exec(`split table t between ("aa") and (1000000000) regions 10`)
	c.Assert(err, NotNil)
	c.Assert(err.Error(), Equals, "[types:1265]Incorrect value: 'aa' for column '_tidb_rowid'")

	// Test split table region step is too small.
	tk.MustGetErrCode(`split table t between (0) and (100) regions 10`, errno.ErrInvalidSplitRegionRanges)

	// Test split region by syntax.
	tk.MustExec(`split table t by (0),(1000),(1000000)`)

	// Test split region twice to test for multiple batch split region requests.
	tk.MustExec("create table t1(a int, b int)")
	tk.MustQuery("split table t1 between(0) and (10000) regions 10;").Check(testkit.Rows("9 1"))
	tk.MustQuery("split table t1 between(10) and (10010) regions 5;").Check(testkit.Rows("4 1"))

	// Test split region for partition table.
	tk.MustExec("drop table if exists t")
	tk.MustExec("create table t (a int,b int) partition by hash(a) partitions 5;")
	tk.MustQuery("split table t between (0) and (1000000) regions 5;").Check(testkit.Rows("20 1"))
	// Test for `split for region` syntax.
	tk.MustQuery("split region for partition table t between (1000000) and (100000000) regions 10;").Check(testkit.Rows("45 1"))

	// Test split region for partition table with specified partition.
	tk.MustQuery("split table t partition (p1,p2) between (100000000) and (1000000000) regions 5;").Check(testkit.Rows("8 1"))
	// Test for `split for region` syntax.
	tk.MustQuery("split region for partition table t partition (p3,p4) between (100000000) and (1000000000) regions 5;").Check(testkit.Rows("8 1"))
}

func (s *testSplitTable) TestSplitRegionEdgeCase(c *C) {
	tk := testkit.NewTestKit(c, s.store)
	tk.MustExec("use test;")

	tk.MustExec("drop table if exists t;")
	tk.MustExec("create table t(a bigint(20) auto_increment primary key);")
	tk.MustExec("split table t between (-9223372036854775808) and (9223372036854775807) regions 16;")

	tk.MustExec("drop table if exists t;")
	tk.MustExec("create table t(a int(20) auto_increment primary key);")
	tk.MustGetErrCode("split table t between (-9223372036854775808) and (9223372036854775807) regions 16;", errno.ErrDataOutOfRange)
}

func (s *testSplitTable) TestClusterIndexSplitTableIntegration(c *C) {
	tk := testkit.NewTestKit(c, s.store)
	tk.MustExec("drop database if exists test_cluster_index_index_split_table_integration;")
	tk.MustExec("create database test_cluster_index_index_split_table_integration;")
	tk.MustExec("use test_cluster_index_index_split_table_integration;")
	tk.Se.GetSessionVars().EnableClusteredIndex = variable.ClusteredIndexDefModeOn

	tk.MustExec("create table t (a varchar(255), b double, c int, primary key (a, b));")

	// Value list length not match.
	lowerMsg := "Split table region lower value count should be 2"
	upperMsg := "Split table region upper value count should be 2"
	tk.MustGetErrMsg("split table t between ('aaa') and ('aaa', 100.0) regions 10;", lowerMsg)
	tk.MustGetErrMsg("split table t between ('aaa', 1.0) and ('aaa', 100.0, 11) regions 10;", upperMsg)

	// Value type not match.
	errMsg := "[types:1265]Incorrect value: 'aaa' for column 'b'"
	tk.MustGetErrMsg("split table t between ('aaa', 0.0) and (100.0, 'aaa') regions 10;", errMsg)

	// lower bound >= upper bound.
	errMsg = "[executor:8212]Failed to split region ranges: Split table `t` region lower value (aaa,0) should less than the upper value (aaa,0)"
	tk.MustGetErrMsg("split table t between ('aaa', 0.0) and ('aaa', 0.0) regions 10;", errMsg)
	errMsg = "[executor:8212]Failed to split region ranges: Split table `t` region lower value (bbb,0) should less than the upper value (aaa,0)"
	tk.MustGetErrMsg("split table t between ('bbb', 0.0) and ('aaa', 0.0) regions 10;", errMsg)

	// Exceed limit 1000.
	errMsg = "Split table region num exceeded the limit 1000"
	tk.MustGetErrMsg("split table t between ('aaa', 0.0) and ('aaa', 0.1) regions 100000;", errMsg)

	// Split on null values.
	errMsg = "[planner:1048]Column 'a' cannot be null"
	tk.MustGetErrMsg("split table t between (null, null) and (null, null) regions 1000;", errMsg)
	tk.MustGetErrMsg("split table t by (null, null);", errMsg)

	// Success.
	tk.MustExec("split table t between ('aaa', 0.0) and ('aaa', 100.0) regions 10;")
	tk.MustExec("split table t by ('aaa', 0.0), ('aaa', 20.0), ('aaa', 100.0);")
	tk.MustExec("split table t by ('aaa', 100.0), ('qqq', 20.0), ('zzz', 100.0), ('zzz', 1000.0);")

	tk.MustExec("drop table t;")
	tk.MustExec("create table t (a int, b int, c int, d int, primary key(a, c, d));")
	tk.MustQuery("split table t between (0, 0, 0) and (0, 0, 1) regions 1000;").Check(testkit.Rows("999 1"))

	tk.MustExec("drop table t;")
	tk.MustExec("create table t (a int, b int, c int, d int, primary key(d, a, c));")
	tk.MustQuery("split table t by (0, 0, 0), (1, 2, 3), (65535, 65535, 65535);").Check(testkit.Rows("3 1"))

	tk.MustExec("drop table if exists t;")
	tk.MustExec("create table t (a varchar(255), b decimal, c int, primary key (a, b));")
	errMsg = "[types:1265]Incorrect value: '' for column 'b'"
	tk.MustGetErrMsg("split table t by ('aaa', '')", errMsg)
}

func (s *testSplitTable) TestClusterIndexShowTableRegion(c *C) {
	tk := testkit.NewTestKit(c, s.store)
	atomic.StoreUint32(&ddl.EnableSplitTableRegion, 1)
	tk.MustExec("set global tidb_scatter_region = 1")
	tk.MustExec("drop database if exists cluster_index_regions;")
	tk.MustExec("create database cluster_index_regions;")
	tk.MustExec("use cluster_index_regions;")
	tk.Se.GetSessionVars().EnableClusteredIndex = variable.ClusteredIndexDefModeOn
	tk.MustExec("create table t (a int, b int, c int, primary key(a, b));")
	tk.MustExec("insert t values (1, 1, 1), (2, 2, 2);")
	tk.MustQuery("split table t between (1, 0) and (2, 3) regions 2;").Check(testkit.Rows("1 1"))
	rows := tk.MustQuery("show table t regions").Rows()
	tbl := testGetTableByName(c, tk.Se, "cluster_index_regions", "t")
	// Check the region start key.
	c.Assert(rows[0][1], Matches, fmt.Sprintf("t_%d_", tbl.Meta().ID))
	c.Assert(rows[1][1], Matches, fmt.Sprintf("t_%d_r_03800000000000000183800000000000", tbl.Meta().ID))

	tk.MustExec("drop table t;")
	tk.MustExec("create table t (a int, b int);")
	tk.MustQuery("split table t between (0) and (100000) regions 2;").Check(testkit.Rows("1 1"))
	rows = tk.MustQuery("show table t regions").Rows()
	tbl = testGetTableByName(c, tk.Se, "cluster_index_regions", "t")
	// Check the region start key is int64.
	c.Assert(rows[0][1], Matches, fmt.Sprintf("t_%d_", tbl.Meta().ID))
	c.Assert(rows[1][1], Matches, fmt.Sprintf("t_%d_r_50000", tbl.Meta().ID))
}

func (s *testSuiteWithData) TestClusterIndexOuterJoinElimination(c *C) {
	tk := testkit.NewTestKit(c, s.store)
	tk.MustExec("use test")
	tk.Se.GetSessionVars().EnableClusteredIndex = variable.ClusteredIndexDefModeOn
	tk.MustExec("create table t (a int, b int, c int, primary key(a,b))")
	rows := tk.MustQuery(`explain format = 'brief' select t1.a from t t1 left join t t2 on t1.a = t2.a and t1.b = t2.b`).Rows()
	rowStrs := s.testData.ConvertRowsToStrings(rows)
	for _, row := range rowStrs {
		// outer join has been eliminated.
		c.Assert(strings.Index(row, "Join"), Equals, -1)
	}
}

func (s *testSplitTable) TestShowTableRegion(c *C) {
	tk := testkit.NewTestKit(c, s.store)
	tk.MustExec("use test")
	tk.MustExec("drop table if exists t_regions")
	tk.MustExec("set global tidb_scatter_region = 1")
	atomic.StoreUint32(&ddl.EnableSplitTableRegion, 1)
	tk.MustExec("create table t_regions (a int key, b int, c int, index idx(b), index idx2(c))")
	_, err := tk.Exec("split partition table t_regions partition (p1,p2) index idx between (0) and (20000) regions 2;")
	c.Assert(err.Error(), Equals, plannercore.ErrPartitionClauseOnNonpartitioned.Error())

	// Test show table regions.
	tk.MustQuery(`split table t_regions between (-10000) and (10000) regions 4;`).Check(testkit.Rows("4 1"))
	re := tk.MustQuery("show table t_regions regions")
	rows := re.Rows()
	// Table t_regions should have 5 regions now.
	// 4 regions to store record data.
	// 1 region to store index data.
	c.Assert(len(rows), Equals, 5)
	c.Assert(len(rows[0]), Equals, 11)
	tbl := testGetTableByName(c, tk.Se, "test", "t_regions")
	// Check the region start key.
	c.Assert(rows[0][1], Equals, fmt.Sprintf("t_%d_r", tbl.Meta().ID))
	c.Assert(rows[1][1], Equals, fmt.Sprintf("t_%d_r_-5000", tbl.Meta().ID))
	c.Assert(rows[2][1], Equals, fmt.Sprintf("t_%d_r_0", tbl.Meta().ID))
	c.Assert(rows[3][1], Equals, fmt.Sprintf("t_%d_r_5000", tbl.Meta().ID))
	c.Assert(rows[4][2], Equals, fmt.Sprintf("t_%d_r", tbl.Meta().ID))

	// Test show table index regions.
	tk.MustQuery(`split table t_regions index idx between (-1000) and (1000) regions 4;`).Check(testkit.Rows("4 1"))
	re = tk.MustQuery("show table t_regions index idx regions")
	rows = re.Rows()
	// The index `idx` of table t_regions should have 4 regions now.
	c.Assert(len(rows), Equals, 4)
	// Check the region start key.
	c.Assert(rows[0][1], Matches, fmt.Sprintf("t_%d.*", tbl.Meta().ID))
	c.Assert(rows[1][1], Matches, fmt.Sprintf("t_%d_i_1_.*", tbl.Meta().ID))
	c.Assert(rows[2][1], Matches, fmt.Sprintf("t_%d_i_1_.*", tbl.Meta().ID))
	c.Assert(rows[3][1], Matches, fmt.Sprintf("t_%d_i_1_.*", tbl.Meta().ID))

	re = tk.MustQuery("show table t_regions regions")
	rows = re.Rows()
	// The index `idx` of table t_regions should have 9 regions now.
	// 4 regions to store record data.
	// 4 region to store index idx data.
	// 1 region to store index idx2 data.
	c.Assert(len(rows), Equals, 9)
	// Check the region start key.
	c.Assert(rows[0][1], Equals, fmt.Sprintf("t_%d_r", tbl.Meta().ID))
	c.Assert(rows[1][1], Equals, fmt.Sprintf("t_%d_r_-5000", tbl.Meta().ID))
	c.Assert(rows[2][1], Equals, fmt.Sprintf("t_%d_r_0", tbl.Meta().ID))
	c.Assert(rows[3][1], Equals, fmt.Sprintf("t_%d_r_5000", tbl.Meta().ID))
	c.Assert(rows[4][1], Matches, fmt.Sprintf("t_%d_", tbl.Meta().ID))
	c.Assert(rows[5][1], Matches, fmt.Sprintf("t_%d_i_1_.*", tbl.Meta().ID))
	c.Assert(rows[6][1], Matches, fmt.Sprintf("t_%d_i_1_.*", tbl.Meta().ID))
	c.Assert(rows[7][2], Equals, fmt.Sprintf("t_%d_i_2_", tbl.Meta().ID))
	c.Assert(rows[8][2], Equals, fmt.Sprintf("t_%d_r", tbl.Meta().ID))

	// Test unsigned primary key and wait scatter finish.
	tk.MustExec("drop table if exists t_regions")
	atomic.StoreUint32(&ddl.EnableSplitTableRegion, 1)
	tk.MustExec("create table t_regions (a int unsigned key, b int, index idx(b))")

	// Test show table regions.
	tk.MustExec(`set @@session.tidb_wait_split_region_finish=1;`)
	tk.MustQuery(`split table t_regions by (2500),(5000),(7500);`).Check(testkit.Rows("3 1"))
	re = tk.MustQuery("show table t_regions regions")
	rows = re.Rows()
	// Table t_regions should have 4 regions now.
	c.Assert(len(rows), Equals, 4)
	tbl = testGetTableByName(c, tk.Se, "test", "t_regions")
	// Check the region start key.
	c.Assert(rows[0][1], Matches, "t_.*")
	c.Assert(rows[1][1], Equals, fmt.Sprintf("t_%d_r_2500", tbl.Meta().ID))
	c.Assert(rows[2][1], Equals, fmt.Sprintf("t_%d_r_5000", tbl.Meta().ID))
	c.Assert(rows[3][1], Equals, fmt.Sprintf("t_%d_r_7500", tbl.Meta().ID))

	// Test show table index regions.
	tk.MustQuery(`split table t_regions index idx by (250),(500),(750);`).Check(testkit.Rows("4 1"))
	re = tk.MustQuery("show table t_regions index idx regions")
	rows = re.Rows()
	// The index `idx` of table t_regions should have 4 regions now.
	c.Assert(len(rows), Equals, 4)
	// Check the region start key.
	c.Assert(rows[0][1], Equals, fmt.Sprintf("t_%d_", tbl.Meta().ID))
	c.Assert(rows[1][1], Matches, fmt.Sprintf("t_%d_i_1_.*", tbl.Meta().ID))
	c.Assert(rows[2][1], Matches, fmt.Sprintf("t_%d_i_1_.*", tbl.Meta().ID))
	c.Assert(rows[3][1], Matches, fmt.Sprintf("t_%d_i_1_.*", tbl.Meta().ID))

	// Test show table regions for partition table when disable split region when create table.
	atomic.StoreUint32(&ddl.EnableSplitTableRegion, 0)
	tk.MustExec("drop table if exists partition_t;")
	tk.MustExec("set @@session.tidb_enable_table_partition = '1';")
	tk.MustExec("create table partition_t (a int, b int,index(a)) partition by hash (a) partitions 3")
	re = tk.MustQuery("show table partition_t regions")
	rows = re.Rows()
	c.Assert(len(rows), Equals, 1)
	c.Assert(rows[0][1], Matches, "t_.*")

	// Test show table regions for partition table when enable split region when create table.
	atomic.StoreUint32(&ddl.EnableSplitTableRegion, 1)
	tk.MustExec("set @@global.tidb_scatter_region=1;")
	tk.MustExec("drop table if exists partition_t;")
	tk.MustExec("create table partition_t (a int, b int,index(a)) partition by hash (a) partitions 3")
	re = tk.MustQuery("show table partition_t regions")
	rows = re.Rows()
	c.Assert(len(rows), Equals, 3)
	tbl = testGetTableByName(c, tk.Se, "test", "partition_t")
	partitionDef := tbl.Meta().GetPartitionInfo().Definitions
	c.Assert(rows[0][1], Matches, fmt.Sprintf("t_%d_.*", partitionDef[0].ID))
	c.Assert(rows[1][1], Matches, fmt.Sprintf("t_%d_.*", partitionDef[1].ID))
	c.Assert(rows[2][1], Matches, fmt.Sprintf("t_%d_.*", partitionDef[2].ID))

	// Test split partition region when add new partition.
	tk.MustExec("drop table if exists partition_t;")
	tk.MustExec(`create table partition_t (a int, b int,index(a)) PARTITION BY RANGE (a) (
		PARTITION p0 VALUES LESS THAN (10),
		PARTITION p1 VALUES LESS THAN (20),
		PARTITION p2 VALUES LESS THAN (30));`)
	tk.MustExec(`alter table partition_t add partition ( partition p3 values less than (40), partition p4 values less than (50) );`)
	re = tk.MustQuery("show table partition_t regions")
	rows = re.Rows()
	c.Assert(len(rows), Equals, 5)
	tbl = testGetTableByName(c, tk.Se, "test", "partition_t")
	partitionDef = tbl.Meta().GetPartitionInfo().Definitions
	c.Assert(rows[0][1], Matches, fmt.Sprintf("t_%d_.*", partitionDef[0].ID))
	c.Assert(rows[1][1], Matches, fmt.Sprintf("t_%d_.*", partitionDef[1].ID))
	c.Assert(rows[2][1], Matches, fmt.Sprintf("t_%d_.*", partitionDef[2].ID))
	c.Assert(rows[3][1], Matches, fmt.Sprintf("t_%d_.*", partitionDef[3].ID))
	c.Assert(rows[4][1], Matches, fmt.Sprintf("t_%d_.*", partitionDef[4].ID))

	// Test pre-split table region when create table.
	tk.MustExec("drop table if exists t_pre")
	tk.MustExec("create table t_pre (a int, b int) shard_row_id_bits = 2 pre_split_regions=2;")
	re = tk.MustQuery("show table t_pre regions")
	rows = re.Rows()
	// Table t_regions should have 4 regions now.
	c.Assert(len(rows), Equals, 4)
	tbl = testGetTableByName(c, tk.Se, "test", "t_pre")
	c.Assert(rows[1][1], Equals, fmt.Sprintf("t_%d_r_2305843009213693952", tbl.Meta().ID))
	c.Assert(rows[2][1], Equals, fmt.Sprintf("t_%d_r_4611686018427387904", tbl.Meta().ID))
	c.Assert(rows[3][1], Equals, fmt.Sprintf("t_%d_r_6917529027641081856", tbl.Meta().ID))

	// Test pre-split table region when create table.
	tk.MustExec("drop table if exists pt_pre")
	tk.MustExec("create table pt_pre (a int, b int) shard_row_id_bits = 2 pre_split_regions=2 partition by hash(a) partitions 3;")
	re = tk.MustQuery("show table pt_pre regions")
	rows = re.Rows()
	// Table t_regions should have 4 regions now.
	c.Assert(len(rows), Equals, 12)
	tbl = testGetTableByName(c, tk.Se, "test", "pt_pre")
	pi := tbl.Meta().GetPartitionInfo().Definitions
	c.Assert(len(pi), Equals, 3)
	for i, p := range pi {
		c.Assert(rows[1+4*i][1], Equals, fmt.Sprintf("t_%d_r_2305843009213693952", p.ID))
		c.Assert(rows[2+4*i][1], Equals, fmt.Sprintf("t_%d_r_4611686018427387904", p.ID))
		c.Assert(rows[3+4*i][1], Equals, fmt.Sprintf("t_%d_r_6917529027641081856", p.ID))
	}

	defer atomic.StoreUint32(&ddl.EnableSplitTableRegion, 0)

	// Test split partition table.
	tk.MustExec("drop table if exists t")
	tk.MustExec("create table t (a int,b int) partition by hash(a) partitions 5;")
	tk.MustQuery("split table t between (0) and (4000000) regions 4;").Check(testkit.Rows("15 1"))
	re = tk.MustQuery("show table t regions")
	rows = re.Rows()
	c.Assert(len(rows), Equals, 20)
	tbl = testGetTableByName(c, tk.Se, "test", "t")
	c.Assert(len(tbl.Meta().GetPartitionInfo().Definitions), Equals, 5)
	for i, p := range tbl.Meta().GetPartitionInfo().Definitions {
		c.Assert(rows[i*4+0][1], Equals, fmt.Sprintf("t_%d_", p.ID))
		c.Assert(rows[i*4+1][1], Equals, fmt.Sprintf("t_%d_r_1000000", p.ID))
		c.Assert(rows[i*4+2][1], Equals, fmt.Sprintf("t_%d_r_2000000", p.ID))
		c.Assert(rows[i*4+3][1], Equals, fmt.Sprintf("t_%d_r_3000000", p.ID))
	}

	// Test split region for partition table with specified partition.
	tk.MustQuery("split table t partition (p4) between (1000000) and (2000000) regions 5;").Check(testkit.Rows("4 1"))
	re = tk.MustQuery("show table t regions")
	rows = re.Rows()
	c.Assert(len(rows), Equals, 24)
	tbl = testGetTableByName(c, tk.Se, "test", "t")
	c.Assert(len(tbl.Meta().GetPartitionInfo().Definitions), Equals, 5)
	for i := 0; i < 4; i++ {
		p := tbl.Meta().GetPartitionInfo().Definitions[i]
		c.Assert(rows[i*4+0][1], Equals, fmt.Sprintf("t_%d_", p.ID))
		c.Assert(rows[i*4+1][1], Equals, fmt.Sprintf("t_%d_r_1000000", p.ID))
		c.Assert(rows[i*4+2][1], Equals, fmt.Sprintf("t_%d_r_2000000", p.ID))
		c.Assert(rows[i*4+3][1], Equals, fmt.Sprintf("t_%d_r_3000000", p.ID))
	}
	for i := 4; i < 5; i++ {
		p := tbl.Meta().GetPartitionInfo().Definitions[i]
		c.Assert(rows[i*4+0][1], Equals, fmt.Sprintf("t_%d_", p.ID))
		c.Assert(rows[i*4+1][1], Equals, fmt.Sprintf("t_%d_r_1000000", p.ID))
		c.Assert(rows[i*4+2][1], Equals, fmt.Sprintf("t_%d_r_1200000", p.ID))
		c.Assert(rows[i*4+3][1], Equals, fmt.Sprintf("t_%d_r_1400000", p.ID))
		c.Assert(rows[i*4+4][1], Equals, fmt.Sprintf("t_%d_r_1600000", p.ID))
		c.Assert(rows[i*4+5][1], Equals, fmt.Sprintf("t_%d_r_1800000", p.ID))
		c.Assert(rows[i*4+6][1], Equals, fmt.Sprintf("t_%d_r_2000000", p.ID))
		c.Assert(rows[i*4+7][1], Equals, fmt.Sprintf("t_%d_r_3000000", p.ID))
	}

	// Test for show table partition regions.
	for i := 0; i < 4; i++ {
		re = tk.MustQuery(fmt.Sprintf("show table t partition (p%v) regions", i))
		rows = re.Rows()
		c.Assert(len(rows), Equals, 4)
		p := tbl.Meta().GetPartitionInfo().Definitions[i]
		c.Assert(rows[0][1], Equals, fmt.Sprintf("t_%d_", p.ID))
		c.Assert(rows[1][1], Equals, fmt.Sprintf("t_%d_r_1000000", p.ID))
		c.Assert(rows[2][1], Equals, fmt.Sprintf("t_%d_r_2000000", p.ID))
		c.Assert(rows[3][1], Equals, fmt.Sprintf("t_%d_r_3000000", p.ID))
	}
	re = tk.MustQuery("show table t partition (p0, p4) regions")
	rows = re.Rows()
	c.Assert(len(rows), Equals, 12)
	p := tbl.Meta().GetPartitionInfo().Definitions[0]
	c.Assert(rows[0][1], Equals, fmt.Sprintf("t_%d_", p.ID))
	c.Assert(rows[1][1], Equals, fmt.Sprintf("t_%d_r_1000000", p.ID))
	c.Assert(rows[2][1], Equals, fmt.Sprintf("t_%d_r_2000000", p.ID))
	c.Assert(rows[3][1], Equals, fmt.Sprintf("t_%d_r_3000000", p.ID))
	p = tbl.Meta().GetPartitionInfo().Definitions[4]
	c.Assert(rows[4][1], Equals, fmt.Sprintf("t_%d_", p.ID))
	c.Assert(rows[5][1], Equals, fmt.Sprintf("t_%d_r_1000000", p.ID))
	c.Assert(rows[6][1], Equals, fmt.Sprintf("t_%d_r_1200000", p.ID))
	c.Assert(rows[7][1], Equals, fmt.Sprintf("t_%d_r_1400000", p.ID))
	c.Assert(rows[8][1], Equals, fmt.Sprintf("t_%d_r_1600000", p.ID))
	c.Assert(rows[9][1], Equals, fmt.Sprintf("t_%d_r_1800000", p.ID))
	c.Assert(rows[10][1], Equals, fmt.Sprintf("t_%d_r_2000000", p.ID))
	c.Assert(rows[11][1], Equals, fmt.Sprintf("t_%d_r_3000000", p.ID))
	// Test for duplicate partition names.
	re = tk.MustQuery("show table t partition (p0, p0, p0) regions")
	rows = re.Rows()
	c.Assert(len(rows), Equals, 4)
	p = tbl.Meta().GetPartitionInfo().Definitions[0]
	c.Assert(rows[0][1], Equals, fmt.Sprintf("t_%d_", p.ID))
	c.Assert(rows[1][1], Equals, fmt.Sprintf("t_%d_r_1000000", p.ID))
	c.Assert(rows[2][1], Equals, fmt.Sprintf("t_%d_r_2000000", p.ID))
	c.Assert(rows[3][1], Equals, fmt.Sprintf("t_%d_r_3000000", p.ID))

	// Test split partition table index.
	tk.MustExec("drop table if exists t")
	tk.MustExec("create table t (a int,b int,index idx(a)) partition by hash(a) partitions 5;")
	tk.MustQuery("split table t between (0) and (4000000) regions 4;").Check(testkit.Rows("20 1"))
	tk.MustQuery("split table t index idx between (0) and (4000000) regions 4;").Check(testkit.Rows("20 1"))
	re = tk.MustQuery("show table t regions")
	rows = re.Rows()
	c.Assert(len(rows), Equals, 40)
	tbl = testGetTableByName(c, tk.Se, "test", "t")
	c.Assert(len(tbl.Meta().GetPartitionInfo().Definitions), Equals, 5)
	for i := 0; i < 5; i++ {
		p := tbl.Meta().GetPartitionInfo().Definitions[i]
		c.Assert(rows[i*8+0][1], Equals, fmt.Sprintf("t_%d_r", p.ID))
		c.Assert(rows[i*8+1][1], Equals, fmt.Sprintf("t_%d_r_1000000", p.ID))
		c.Assert(rows[i*8+2][1], Equals, fmt.Sprintf("t_%d_r_2000000", p.ID))
		c.Assert(rows[i*8+3][1], Equals, fmt.Sprintf("t_%d_r_3000000", p.ID))
		c.Assert(rows[i*8+4][1], Equals, fmt.Sprintf("t_%d_", p.ID))
		c.Assert(rows[i*8+5][1], Matches, fmt.Sprintf("t_%d_i_1_.*", p.ID))
		c.Assert(rows[i*8+6][1], Matches, fmt.Sprintf("t_%d_i_1_.*", p.ID))
		c.Assert(rows[i*8+7][1], Matches, fmt.Sprintf("t_%d_i_1_.*", p.ID))
	}

	// Test split index region for partition table with specified partition.
	tk.MustQuery("split table t partition (p4) index idx between (0) and (1000000) regions 5;").Check(testkit.Rows("4 1"))
	re = tk.MustQuery("show table t regions")
	rows = re.Rows()
	c.Assert(len(rows), Equals, 44)
	tbl = testGetTableByName(c, tk.Se, "test", "t")
	c.Assert(len(tbl.Meta().GetPartitionInfo().Definitions), Equals, 5)
	for i := 0; i < 4; i++ {
		p := tbl.Meta().GetPartitionInfo().Definitions[i]
		c.Assert(rows[i*8+0][1], Equals, fmt.Sprintf("t_%d_r", p.ID))
		c.Assert(rows[i*8+1][1], Equals, fmt.Sprintf("t_%d_r_1000000", p.ID))
		c.Assert(rows[i*8+2][1], Equals, fmt.Sprintf("t_%d_r_2000000", p.ID))
		c.Assert(rows[i*8+3][1], Equals, fmt.Sprintf("t_%d_r_3000000", p.ID))
		c.Assert(rows[i*8+4][1], Equals, fmt.Sprintf("t_%d_", p.ID))
		c.Assert(rows[i*8+5][1], Matches, fmt.Sprintf("t_%d_i_1_.*", p.ID))
		c.Assert(rows[i*8+6][1], Matches, fmt.Sprintf("t_%d_i_1_.*", p.ID))
		c.Assert(rows[i*8+7][1], Matches, fmt.Sprintf("t_%d_i_1_.*", p.ID))
	}
	for i := 4; i < 5; i++ {
		p := tbl.Meta().GetPartitionInfo().Definitions[i]
		c.Assert(rows[i*8+0][1], Equals, fmt.Sprintf("t_%d_r", p.ID))
		c.Assert(rows[i*8+1][1], Equals, fmt.Sprintf("t_%d_r_1000000", p.ID))
		c.Assert(rows[i*8+2][1], Equals, fmt.Sprintf("t_%d_r_2000000", p.ID))
		c.Assert(rows[i*8+3][1], Equals, fmt.Sprintf("t_%d_r_3000000", p.ID))
		c.Assert(rows[i*8+4][1], Equals, fmt.Sprintf("t_%d_", p.ID))
		c.Assert(rows[i*8+5][1], Matches, fmt.Sprintf("t_%d_i_1_.*", p.ID))
		c.Assert(rows[i*8+6][1], Matches, fmt.Sprintf("t_%d_i_1_.*", p.ID))
		c.Assert(rows[i*8+7][1], Matches, fmt.Sprintf("t_%d_i_1_.*", p.ID))
		c.Assert(rows[i*8+8][1], Matches, fmt.Sprintf("t_%d_i_1_.*", p.ID))
		c.Assert(rows[i*8+9][1], Matches, fmt.Sprintf("t_%d_i_1_.*", p.ID))
		c.Assert(rows[i*8+10][1], Matches, fmt.Sprintf("t_%d_i_1_.*", p.ID))
		c.Assert(rows[i*8+11][1], Matches, fmt.Sprintf("t_%d_i_1_.*", p.ID))
	}

	// Test show table partition region on unknown-partition.
	err = tk.QueryToErr("show table t partition (p_unknown) index idx regions")
	c.Assert(terror.ErrorEqual(err, table.ErrUnknownPartition), IsTrue)

	// Test show table partition index.
	for i := 0; i < 4; i++ {
		re = tk.MustQuery(fmt.Sprintf("show table t partition (p%v) index idx regions", i))
		rows = re.Rows()
		c.Assert(len(rows), Equals, 4)
		p := tbl.Meta().GetPartitionInfo().Definitions[i]
		c.Assert(rows[0][1], Equals, fmt.Sprintf("t_%d_", p.ID))
		c.Assert(rows[1][1], Matches, fmt.Sprintf("t_%d_i_1_.*", p.ID))
		c.Assert(rows[2][1], Matches, fmt.Sprintf("t_%d_i_1_.*", p.ID))
		c.Assert(rows[3][1], Matches, fmt.Sprintf("t_%d_i_1_.*", p.ID))
	}
	re = tk.MustQuery("show table t partition (p3,p4) index idx regions")
	rows = re.Rows()
	c.Assert(len(rows), Equals, 12)
	p = tbl.Meta().GetPartitionInfo().Definitions[3]
	c.Assert(rows[0][1], Equals, fmt.Sprintf("t_%d_", p.ID))
	c.Assert(rows[1][1], Matches, fmt.Sprintf("t_%d_i_1_.*", p.ID))
	c.Assert(rows[2][1], Matches, fmt.Sprintf("t_%d_i_1_.*", p.ID))
	c.Assert(rows[3][1], Matches, fmt.Sprintf("t_%d_i_1_.*", p.ID))
	p = tbl.Meta().GetPartitionInfo().Definitions[4]
	c.Assert(rows[4][1], Equals, fmt.Sprintf("t_%d_", p.ID))
	c.Assert(rows[5][1], Matches, fmt.Sprintf("t_%d_i_1_.*", p.ID))
	c.Assert(rows[6][1], Matches, fmt.Sprintf("t_%d_i_1_.*", p.ID))
	c.Assert(rows[7][1], Matches, fmt.Sprintf("t_%d_i_1_.*", p.ID))
	c.Assert(rows[8][1], Matches, fmt.Sprintf("t_%d_i_1_.*", p.ID))
	c.Assert(rows[9][1], Matches, fmt.Sprintf("t_%d_i_1_.*", p.ID))
	c.Assert(rows[10][1], Matches, fmt.Sprintf("t_%d_i_1_.*", p.ID))
	c.Assert(rows[11][1], Matches, fmt.Sprintf("t_%d_i_1_.*", p.ID))

	// Test split for the second index.
	tk.MustExec("drop table if exists t")
	tk.MustExec("create table t (a int,b int,index idx(a), index idx2(b))")
	tk.MustQuery("split table t index idx2 between (0) and (4000000) regions 2;").Check(testkit.Rows("3 1"))
	re = tk.MustQuery("show table t regions")
	rows = re.Rows()
	c.Assert(len(rows), Equals, 4)
	tbl = testGetTableByName(c, tk.Se, "test", "t")
	c.Assert(rows[0][1], Equals, fmt.Sprintf("t_%d_i_3_", tbl.Meta().ID))
	c.Assert(rows[1][1], Equals, fmt.Sprintf("t_%d_", tbl.Meta().ID))
	c.Assert(rows[2][1], Matches, fmt.Sprintf("t_%d_i_2_.*", tbl.Meta().ID))
	c.Assert(rows[3][1], Matches, fmt.Sprintf("t_%d_i_2_.*", tbl.Meta().ID))

	// Test show table partition region on non-partition table.
	err = tk.QueryToErr("show table t partition (p3,p4) index idx regions")
	c.Assert(terror.ErrorEqual(err, plannercore.ErrPartitionClauseOnNonpartitioned), IsTrue)
}

func testGetTableByName(c *C, ctx sessionctx.Context, db, table string) table.Table {
	dom := domain.GetDomain(ctx)
	// Make sure the table schema is the new schema.
	err := dom.Reload()
	c.Assert(err, IsNil)
	tbl, err := dom.InfoSchema().TableByName(model.NewCIStr(db), model.NewCIStr(table))
	c.Assert(err, IsNil)
	return tbl
}

func (s *testSuiteP2) TestIssue10435(c *C) {
	tk := testkit.NewTestKit(c, s.store)
	tk.MustExec("use test")
	tk.MustExec("drop table if exists t1")
	tk.MustExec("create table t1(i int, j int, k int)")
	tk.MustExec("insert into t1 VALUES (1,1,1),(2,2,2),(3,3,3),(4,4,4)")
	tk.MustExec("INSERT INTO t1 SELECT 10*i,j,5*j FROM t1 UNION SELECT 20*i,j,5*j FROM t1 UNION SELECT 30*i,j,5*j FROM t1")

	tk.MustExec("set @@session.tidb_enable_window_function=1")
	tk.MustQuery("SELECT SUM(i) OVER W FROM t1 WINDOW w AS (PARTITION BY j ORDER BY i) ORDER BY 1+SUM(i) OVER w").Check(
		testkit.Rows("1", "2", "3", "4", "11", "22", "31", "33", "44", "61", "62", "93", "122", "124", "183", "244"),
	)
}

func (s *testSuiteP2) TestUnsignedFeedback(c *C) {
	tk := testkit.NewTestKit(c, s.store)
	oriProbability := statistics.FeedbackProbability.Load()
	statistics.FeedbackProbability.Store(1.0)
	defer func() { statistics.FeedbackProbability.Store(oriProbability) }()
	tk.MustExec("use test")
	tk.MustExec("drop table if exists t")
	tk.MustExec("create table t(a bigint unsigned, b int, primary key(a))")
	tk.MustExec("insert into t values (1,1),(2,2)")
	tk.MustExec("analyze table t")
	tk.MustQuery("select count(distinct b) from t").Check(testkit.Rows("2"))
	result := tk.MustQuery("explain analyze select count(distinct b) from t")
	c.Assert(result.Rows()[2][4], Equals, "table:t")
	c.Assert(result.Rows()[2][6], Equals, "range:[0,+inf], keep order:false")
}

func (s *testSuiteP2) TestIssue23567(c *C) {
	tk := testkit.NewTestKit(c, s.store)
	oriProbability := statistics.FeedbackProbability.Load()
	statistics.FeedbackProbability.Store(1.0)
	defer func() { statistics.FeedbackProbability.Store(oriProbability) }()
	failpoint.Enable("github.com/pingcap/tidb/statistics/feedbackNoNDVCollect", `return("")`)
	tk.MustExec("use test")
	tk.MustExec("drop table if exists t")
	tk.MustExec("create table t(a bigint unsigned, b int, primary key(a))")
	tk.MustExec("insert into t values (1, 1), (2, 2)")
	tk.MustExec("analyze table t")
	// The SQL should not panic.
	tk.MustQuery("select count(distinct b) from t")
	failpoint.Disable("github.com/pingcap/tidb/statistics/feedbackNoNDVCollect")
}

func (s *testSuite) TestSummaryFailedUpdate(c *C) {
	tk := testkit.NewTestKit(c, s.store)
	tk.MustExec("use test")
	tk.MustExec("drop table if exists t")
	tk.MustExec("create table t(a int, b int as(-a))")
	tk.MustExec("insert into t(a) values(1), (3), (7)")
	sm := &mockSessionManager1{
		PS: make([]*util.ProcessInfo, 0),
	}
	tk.Se.SetSessionManager(sm)
	s.domain.ExpensiveQueryHandle().SetSessionManager(sm)
	defer config.RestoreFunc()()
	config.UpdateGlobal(func(conf *config.Config) {
		conf.OOMAction = config.OOMActionCancel
	})
	c.Assert(tk.Se.Auth(&auth.UserIdentity{Username: "root", Hostname: "%"}, nil, nil), IsTrue)
	tk.MustExec("set @@tidb_mem_quota_query=1")
	err := tk.ExecToErr("update t set t.a = t.a - 1 where t.a in (select a from t where a < 4)")
	c.Assert(err, NotNil)
	c.Assert(err.Error(), Matches, "Out Of Memory Quota!.*")
	tk.MustExec("set @@tidb_mem_quota_query=1000000000")
	tk.MustQuery("select stmt_type from information_schema.statements_summary where digest_text = 'update `t` set `t` . `a` = `t` . `a` - ? where `t` . `a` in ( select `a` from `t` where `a` < ? )'").Check(testkit.Rows("Update"))
}

func (s *testSuite) TestOOMPanicAction(c *C) {
	tk := testkit.NewTestKit(c, s.store)
	tk.MustExec("use test")
	tk.MustExec("drop table if exists t")
	tk.MustExec("create table t (a int primary key, b double);")
	tk.MustExec("insert into t values (1,1)")
	sm := &mockSessionManager1{
		PS: make([]*util.ProcessInfo, 0),
	}
	tk.Se.SetSessionManager(sm)
	s.domain.ExpensiveQueryHandle().SetSessionManager(sm)
	defer config.RestoreFunc()()
	config.UpdateGlobal(func(conf *config.Config) {
		conf.OOMAction = config.OOMActionCancel
	})
	tk.MustExec("set @@tidb_mem_quota_query=1;")
	err := tk.QueryToErr("select sum(b) from t group by a;")
	c.Assert(err, NotNil)
	c.Assert(err.Error(), Matches, "Out Of Memory Quota!.*")

	// Test insert from select oom panic.
	tk.MustExec("drop table if exists t,t1")
	tk.MustExec("create table t (a bigint);")
	tk.MustExec("create table t1 (a bigint);")
	tk.MustExec("set @@tidb_mem_quota_query=200;")
	_, err = tk.Exec("insert into t1 values (1),(2),(3),(4),(5);")
	c.Assert(err.Error(), Matches, "Out Of Memory Quota!.*")
	_, err = tk.Exec("replace into t1 values (1),(2),(3),(4),(5);")
	c.Assert(err.Error(), Matches, "Out Of Memory Quota!.*")
	tk.MustExec("set @@tidb_mem_quota_query=10000")
	tk.MustExec("insert into t1 values (1),(2),(3),(4),(5);")
	tk.MustExec("set @@tidb_mem_quota_query=10;")
	_, err = tk.Exec("insert into t select a from t1 order by a desc;")
	c.Assert(err.Error(), Matches, "Out Of Memory Quota!.*")
	_, err = tk.Exec("replace into t select a from t1 order by a desc;")
	c.Assert(err.Error(), Matches, "Out Of Memory Quota!.*")

	tk.MustExec("set @@tidb_mem_quota_query=10000")
	tk.MustExec("insert into t values (1),(2),(3),(4),(5);")
	// Set the memory quota to 244 to make this SQL panic during the DeleteExec
	// instead of the TableReaderExec.
	tk.MustExec("set @@tidb_mem_quota_query=244;")
	_, err = tk.Exec("delete from t")
	c.Assert(err.Error(), Matches, "Out Of Memory Quota!.*")

	tk.MustExec("set @@tidb_mem_quota_query=10000;")
	tk.MustExec("delete from t1")
	tk.MustExec("insert into t1 values(1)")
	tk.MustExec("insert into t values (1),(2),(3),(4),(5);")
	tk.MustExec("set @@tidb_mem_quota_query=244;")
	_, err = tk.Exec("delete t, t1 from t join t1 on t.a = t1.a")
	c.Assert(err, NotNil)
	c.Assert(err.Error(), Matches, "Out Of Memory Quota!.*")

	tk.MustExec("set @@tidb_mem_quota_query=100000;")
	tk.MustExec("truncate table t")
	tk.MustExec("insert into t values(1),(2),(3)")
	// set the memory to quota to make the SQL panic during UpdateExec instead
	// of TableReader.
	tk.MustExec("set @@tidb_mem_quota_query=244;")
	_, err = tk.Exec("update t set a = 4")
	c.Assert(err.Error(), Matches, "Out Of Memory Quota!.*")
}

type testRecoverTable struct {
	store   kv.Storage
	dom     *domain.Domain
	cluster cluster.Cluster
	cli     *regionProperityClient
}

func (s *testRecoverTable) SetUpSuite(c *C) {
	cli := &regionProperityClient{}
	hijackClient := func(c tikv.Client) tikv.Client {
		cli.Client = c
		return cli
	}
	s.cli = cli

	var err error
	s.store, err = mockstore.NewMockStore(
		mockstore.WithClientHijacker(hijackClient),
		mockstore.WithClusterInspector(func(c cluster.Cluster) {
			mockstore.BootstrapWithSingleStore(c)
			s.cluster = c
		}),
	)
	c.Assert(err, IsNil)
	s.dom, err = session.BootstrapSession(s.store)
	c.Assert(err, IsNil)
}

func (s *testRecoverTable) TearDownSuite(c *C) {
	s.store.Close()
	s.dom.Close()
}

func (s *testRecoverTable) mockGC(tk *testkit.TestKit) (string, string, string, func()) {
	originGC := ddl.IsEmulatorGCEnable()
	resetGC := func() {
		if originGC {
			ddl.EmulatorGCEnable()
		} else {
			ddl.EmulatorGCDisable()
		}
	}

	// disable emulator GC.
	// Otherwise emulator GC will delete table record as soon as possible after execute drop table ddl.
	ddl.EmulatorGCDisable()
	gcTimeFormat := "20060102-15:04:05 -0700 MST"
	timeBeforeDrop := time.Now().Add(0 - 48*60*60*time.Second).Format(gcTimeFormat)
	timeAfterDrop := time.Now().Add(48 * 60 * 60 * time.Second).Format(gcTimeFormat)
	safePointSQL := `INSERT HIGH_PRIORITY INTO mysql.tidb VALUES ('tikv_gc_safe_point', '%[1]s', '')
			       ON DUPLICATE KEY
			       UPDATE variable_value = '%[1]s'`
	// clear GC variables first.
	tk.MustExec("delete from mysql.tidb where variable_name in ( 'tikv_gc_safe_point','tikv_gc_enable' )")
	return timeBeforeDrop, timeAfterDrop, safePointSQL, resetGC
}

func (s *testRecoverTable) TestRecoverTable(c *C) {
	c.Assert(failpoint.Enable("github.com/pingcap/tidb/meta/autoid/mockAutoIDChange", `return(true)`), IsNil)
	defer func() {
		err := failpoint.Disable("github.com/pingcap/tidb/meta/autoid/mockAutoIDChange")
		c.Assert(err, IsNil)
	}()
	tk := testkit.NewTestKit(c, s.store)
	tk.MustExec("create database if not exists test_recover")
	tk.MustExec("use test_recover")
	tk.MustExec("drop table if exists t_recover")
	tk.MustExec("create table t_recover (a int);")

	timeBeforeDrop, timeAfterDrop, safePointSQL, resetGC := s.mockGC(tk)
	defer resetGC()

	tk.MustExec("insert into t_recover values (1),(2),(3)")
	tk.MustExec("drop table t_recover")

	// if GC safe point is not exists in mysql.tidb
	_, err := tk.Exec("recover table t_recover")
	c.Assert(err, NotNil)
	c.Assert(err.Error(), Equals, "can not get 'tikv_gc_safe_point'")
	// set GC safe point
	tk.MustExec(fmt.Sprintf(safePointSQL, timeBeforeDrop))

	// Should recover, and we can drop it straight away.
	tk.MustExec("recover table t_recover")
	tk.MustExec("drop table t_recover")

	err = gcutil.EnableGC(tk.Se)
	c.Assert(err, IsNil)

	// recover job is before GC safe point
	tk.MustExec(fmt.Sprintf(safePointSQL, timeAfterDrop))
	_, err = tk.Exec("recover table t_recover")
	c.Assert(err, NotNil)
	c.Assert(strings.Contains(err.Error(), "Can't find dropped/truncated table 't_recover' in GC safe point"), Equals, true)

	// set GC safe point
	tk.MustExec(fmt.Sprintf(safePointSQL, timeBeforeDrop))
	// if there is a new table with the same name, should return failed.
	tk.MustExec("create table t_recover (a int);")
	_, err = tk.Exec("recover table t_recover")
	c.Assert(err.Error(), Equals, infoschema.ErrTableExists.GenWithStackByArgs("t_recover").Error())

	// drop the new table with the same name, then recover table.
	tk.MustExec("rename table t_recover to t_recover2")

	// do recover table.
	tk.MustExec("recover table t_recover")

	// check recover table meta and data record.
	tk.MustQuery("select * from t_recover;").Check(testkit.Rows("1", "2", "3"))
	// check recover table autoID.
	tk.MustExec("insert into t_recover values (4),(5),(6)")
	tk.MustQuery("select * from t_recover;").Check(testkit.Rows("1", "2", "3", "4", "5", "6"))
	// check rebase auto id.
	tk.MustQuery("select a,_tidb_rowid from t_recover;").Check(testkit.Rows("1 1", "2 2", "3 3", "4 5001", "5 5002", "6 5003"))

	// recover table by none exits job.
	_, err = tk.Exec(fmt.Sprintf("recover table by job %d", 10000000))
	c.Assert(err, NotNil)

	// Disable GC by manual first, then after recover table, the GC enable status should also be disabled.
	err = gcutil.DisableGC(tk.Se)
	c.Assert(err, IsNil)

	tk.MustExec("delete from t_recover where a > 1")
	tk.MustExec("drop table t_recover")

	tk.MustExec("recover table t_recover")

	// check recover table meta and data record.
	tk.MustQuery("select * from t_recover;").Check(testkit.Rows("1"))
	// check recover table autoID.
	tk.MustExec("insert into t_recover values (7),(8),(9)")
	tk.MustQuery("select * from t_recover;").Check(testkit.Rows("1", "7", "8", "9"))

	// Recover truncate table.
	tk.MustExec("truncate table t_recover")
	tk.MustExec("rename table t_recover to t_recover_new")
	tk.MustExec("recover table t_recover")
	tk.MustExec("insert into t_recover values (10)")
	tk.MustQuery("select * from t_recover;").Check(testkit.Rows("1", "7", "8", "9", "10"))

	// Test for recover one table multiple time.
	tk.MustExec("drop table t_recover")
	tk.MustExec("flashback table t_recover to t_recover_tmp")
	_, err = tk.Exec("recover table t_recover")
	c.Assert(infoschema.ErrTableExists.Equal(err), IsTrue)

	gcEnable, err := gcutil.CheckGCEnable(tk.Se)
	c.Assert(err, IsNil)
	c.Assert(gcEnable, Equals, false)
}

func (s *testRecoverTable) TestFlashbackTable(c *C) {
	c.Assert(failpoint.Enable("github.com/pingcap/tidb/meta/autoid/mockAutoIDChange", `return(true)`), IsNil)
	defer func() {
		c.Assert(failpoint.Disable("github.com/pingcap/tidb/meta/autoid/mockAutoIDChange"), IsNil)
	}()
	tk := testkit.NewTestKit(c, s.store)
	tk.MustExec("create database if not exists test_flashback")
	tk.MustExec("use test_flashback")
	tk.MustExec("drop table if exists t_flashback")
	tk.MustExec("create table t_flashback (a int);")

	timeBeforeDrop, _, safePointSQL, resetGC := s.mockGC(tk)
	defer resetGC()

	// Set GC safe point
	tk.MustExec(fmt.Sprintf(safePointSQL, timeBeforeDrop))
	// Set GC enable.
	err := gcutil.EnableGC(tk.Se)
	c.Assert(err, IsNil)

	tk.MustExec("insert into t_flashback values (1),(2),(3)")
	tk.MustExec("drop table t_flashback")

	// Test flash table with not_exist_table_name name.
	_, err = tk.Exec("flashback table t_not_exists")
	c.Assert(err.Error(), Equals, "Can't find dropped/truncated table: t_not_exists in DDL history jobs")

	// Test flashback table failed by there is already a new table with the same name.
	// If there is a new table with the same name, should return failed.
	tk.MustExec("create table t_flashback (a int);")
	_, err = tk.Exec("flashback table t_flashback")
	c.Assert(err.Error(), Equals, infoschema.ErrTableExists.GenWithStackByArgs("t_flashback").Error())

	// Drop the new table with the same name, then flashback table.
	tk.MustExec("rename table t_flashback to t_flashback_tmp")

	// Test for flashback table.
	tk.MustExec("flashback table t_flashback")
	// Check flashback table meta and data record.
	tk.MustQuery("select * from t_flashback;").Check(testkit.Rows("1", "2", "3"))
	// Check flashback table autoID.
	tk.MustExec("insert into t_flashback values (4),(5),(6)")
	tk.MustQuery("select * from t_flashback;").Check(testkit.Rows("1", "2", "3", "4", "5", "6"))
	// Check rebase auto id.
	tk.MustQuery("select a,_tidb_rowid from t_flashback;").Check(testkit.Rows("1 1", "2 2", "3 3", "4 5001", "5 5002", "6 5003"))

	// Test for flashback to new table.
	tk.MustExec("drop table t_flashback")
	tk.MustExec("create table t_flashback (a int);")
	tk.MustExec("flashback table t_flashback to t_flashback2")
	// Check flashback table meta and data record.
	tk.MustQuery("select * from t_flashback2;").Check(testkit.Rows("1", "2", "3", "4", "5", "6"))
	// Check flashback table autoID.
	tk.MustExec("insert into t_flashback2 values (7),(8),(9)")
	tk.MustQuery("select * from t_flashback2;").Check(testkit.Rows("1", "2", "3", "4", "5", "6", "7", "8", "9"))
	// Check rebase auto id.
	tk.MustQuery("select a,_tidb_rowid from t_flashback2;").Check(testkit.Rows("1 1", "2 2", "3 3", "4 5001", "5 5002", "6 5003", "7 10001", "8 10002", "9 10003"))

	// Test for flashback one table multiple time.
	_, err = tk.Exec("flashback table t_flashback to t_flashback4")
	c.Assert(infoschema.ErrTableExists.Equal(err), IsTrue)

	// Test for flashback truncated table to new table.
	tk.MustExec("truncate table t_flashback2")
	tk.MustExec("flashback table t_flashback2 to t_flashback3")
	// Check flashback table meta and data record.
	tk.MustQuery("select * from t_flashback3;").Check(testkit.Rows("1", "2", "3", "4", "5", "6", "7", "8", "9"))
	// Check flashback table autoID.
	tk.MustExec("insert into t_flashback3 values (10),(11)")
	tk.MustQuery("select * from t_flashback3;").Check(testkit.Rows("1", "2", "3", "4", "5", "6", "7", "8", "9", "10", "11"))
	// Check rebase auto id.
	tk.MustQuery("select a,_tidb_rowid from t_flashback3;").Check(testkit.Rows("1 1", "2 2", "3 3", "4 5001", "5 5002", "6 5003", "7 10001", "8 10002", "9 10003", "10 15001", "11 15002"))

	// Test for flashback drop partition table.
	tk.MustExec("drop table if exists t_p_flashback")
	tk.MustExec("create table t_p_flashback (a int) partition by hash(a) partitions 4;")
	tk.MustExec("insert into t_p_flashback values (1),(2),(3)")
	tk.MustExec("drop table t_p_flashback")
	tk.MustExec("flashback table t_p_flashback")
	// Check flashback table meta and data record.
	tk.MustQuery("select * from t_p_flashback order by a;").Check(testkit.Rows("1", "2", "3"))
	// Check flashback table autoID.
	tk.MustExec("insert into t_p_flashback values (4),(5)")
	tk.MustQuery("select a,_tidb_rowid from t_p_flashback order by a;").Check(testkit.Rows("1 1", "2 2", "3 3", "4 5001", "5 5002"))

	// Test for flashback truncate partition table.
	tk.MustExec("truncate table t_p_flashback")
	tk.MustExec("flashback table t_p_flashback to t_p_flashback1")
	// Check flashback table meta and data record.
	tk.MustQuery("select * from t_p_flashback1 order by a;").Check(testkit.Rows("1", "2", "3", "4", "5"))
	// Check flashback table autoID.
	tk.MustExec("insert into t_p_flashback1 values (6)")
	tk.MustQuery("select a,_tidb_rowid from t_p_flashback1 order by a;").Check(testkit.Rows("1 1", "2 2", "3 3", "4 5001", "5 5002", "6 10001"))

	tk.MustExec("drop database if exists Test2")
	tk.MustExec("create database Test2")
	tk.MustExec("use Test2")
	tk.MustExec("create table t (a int);")
	tk.MustExec("insert into t values (1),(2)")
	tk.MustExec("drop table t")
	tk.MustExec("flashback table t")
	tk.MustQuery("select a from t order by a").Check(testkit.Rows("1", "2"))

	tk.MustExec("drop table t")
	tk.MustExec("drop database if exists Test3")
	tk.MustExec("create database Test3")
	tk.MustExec("use Test3")
	tk.MustExec("create table t (a int);")
	tk.MustExec("drop table t")
	tk.MustExec("drop database Test3")
	tk.MustExec("use Test2")
	tk.MustExec("flashback table t")
	tk.MustExec("insert into t values (3)")
	tk.MustQuery("select a from t order by a").Check(testkit.Rows("1", "2", "3"))
}

func (s *testRecoverTable) TestRecoverTempTable(c *C) {
	tk := testkit.NewTestKit(c, s.store)
	tk.MustExec("create database if not exists test_recover")
	tk.MustExec("use test_recover")
	tk.MustExec("drop table if exists t_recover")
	tk.MustExec("create global temporary table t_recover (a int) on commit delete rows;")

	timeBeforeDrop, _, safePointSQL, resetGC := s.mockGC(tk)
	defer resetGC()
	// Set GC safe point
	tk.MustExec(fmt.Sprintf(safePointSQL, timeBeforeDrop))

	tk.MustExec("drop table t_recover")
	tk.MustGetErrCode("recover table t_recover;", errno.ErrUnsupportedDDLOperation)
	tk.MustGetErrCode("flashback table t_recover;", errno.ErrUnsupportedDDLOperation)
}

func (s *testSuiteP2) TestPointGetPreparedPlan(c *C) {
	tk1 := testkit.NewTestKit(c, s.store)
	tk1.MustExec("drop database if exists ps_text")
	defer tk1.MustExec("drop database if exists ps_text")
	tk1.MustExec("create database ps_text")
	tk1.MustExec("use ps_text")

	tk1.MustExec(`create table t (a int, b int, c int,
			primary key k_a(a),
			unique key k_b(b))`)
	tk1.MustExec("insert into t values (1, 1, 1)")
	tk1.MustExec("insert into t values (2, 2, 2)")
	tk1.MustExec("insert into t values (3, 3, 3)")

	pspk1Id, _, _, err := tk1.Se.PrepareStmt("select * from t where a = ?")
	c.Assert(err, IsNil)
	tk1.Se.GetSessionVars().PreparedStmts[pspk1Id].(*plannercore.CachedPrepareStmt).PreparedAst.UseCache = false
	pspk2Id, _, _, err := tk1.Se.PrepareStmt("select * from t where ? = a ")
	c.Assert(err, IsNil)
	tk1.Se.GetSessionVars().PreparedStmts[pspk2Id].(*plannercore.CachedPrepareStmt).PreparedAst.UseCache = false

	ctx := context.Background()
	// first time plan generated
	rs, err := tk1.Se.ExecutePreparedStmt(ctx, pspk1Id, []types.Datum{types.NewDatum(0)})
	c.Assert(err, IsNil)
	tk1.ResultSetToResult(rs, Commentf("%v", rs)).Check(nil)

	// using the generated plan but with different params
	rs, err = tk1.Se.ExecutePreparedStmt(ctx, pspk1Id, []types.Datum{types.NewDatum(1)})
	c.Assert(err, IsNil)
	tk1.ResultSetToResult(rs, Commentf("%v", rs)).Check(testkit.Rows("1 1 1"))

	rs, err = tk1.Se.ExecutePreparedStmt(ctx, pspk1Id, []types.Datum{types.NewDatum(2)})
	c.Assert(err, IsNil)
	tk1.ResultSetToResult(rs, Commentf("%v", rs)).Check(testkit.Rows("2 2 2"))

	rs, err = tk1.Se.ExecutePreparedStmt(ctx, pspk2Id, []types.Datum{types.NewDatum(3)})
	c.Assert(err, IsNil)
	tk1.ResultSetToResult(rs, Commentf("%v", rs)).Check(testkit.Rows("3 3 3"))

	rs, err = tk1.Se.ExecutePreparedStmt(ctx, pspk2Id, []types.Datum{types.NewDatum(0)})
	c.Assert(err, IsNil)
	tk1.ResultSetToResult(rs, Commentf("%v", rs)).Check(nil)

	rs, err = tk1.Se.ExecutePreparedStmt(ctx, pspk2Id, []types.Datum{types.NewDatum(1)})
	c.Assert(err, IsNil)
	tk1.ResultSetToResult(rs, Commentf("%v", rs)).Check(testkit.Rows("1 1 1"))

	rs, err = tk1.Se.ExecutePreparedStmt(ctx, pspk2Id, []types.Datum{types.NewDatum(2)})
	c.Assert(err, IsNil)
	tk1.ResultSetToResult(rs, Commentf("%v", rs)).Check(testkit.Rows("2 2 2"))

	rs, err = tk1.Se.ExecutePreparedStmt(ctx, pspk2Id, []types.Datum{types.NewDatum(3)})
	c.Assert(err, IsNil)
	tk1.ResultSetToResult(rs, Commentf("%v", rs)).Check(testkit.Rows("3 3 3"))

	// unique index
	psuk1Id, _, _, err := tk1.Se.PrepareStmt("select * from t where b = ? ")
	c.Assert(err, IsNil)
	tk1.Se.GetSessionVars().PreparedStmts[psuk1Id].(*plannercore.CachedPrepareStmt).PreparedAst.UseCache = false

	rs, err = tk1.Se.ExecutePreparedStmt(ctx, psuk1Id, []types.Datum{types.NewDatum(1)})
	c.Assert(err, IsNil)
	tk1.ResultSetToResult(rs, Commentf("%v", rs)).Check(testkit.Rows("1 1 1"))

	rs, err = tk1.Se.ExecutePreparedStmt(ctx, psuk1Id, []types.Datum{types.NewDatum(2)})
	c.Assert(err, IsNil)
	tk1.ResultSetToResult(rs, Commentf("%v", rs)).Check(testkit.Rows("2 2 2"))

	rs, err = tk1.Se.ExecutePreparedStmt(ctx, psuk1Id, []types.Datum{types.NewDatum(3)})
	c.Assert(err, IsNil)
	tk1.ResultSetToResult(rs, Commentf("%v", rs)).Check(testkit.Rows("3 3 3"))

	rs, err = tk1.Se.ExecutePreparedStmt(ctx, psuk1Id, []types.Datum{types.NewDatum(0)})
	c.Assert(err, IsNil)
	tk1.ResultSetToResult(rs, Commentf("%v", rs)).Check(nil)

	// test schema changed, cached plan should be invalidated
	tk1.MustExec("alter table t add column col4 int default 10 after c")
	rs, err = tk1.Se.ExecutePreparedStmt(ctx, pspk1Id, []types.Datum{types.NewDatum(0)})
	c.Assert(err, IsNil)
	tk1.ResultSetToResult(rs, Commentf("%v", rs)).Check(nil)

	rs, err = tk1.Se.ExecutePreparedStmt(ctx, pspk1Id, []types.Datum{types.NewDatum(1)})
	c.Assert(err, IsNil)
	tk1.ResultSetToResult(rs, Commentf("%v", rs)).Check(testkit.Rows("1 1 1 10"))

	rs, err = tk1.Se.ExecutePreparedStmt(ctx, pspk1Id, []types.Datum{types.NewDatum(2)})
	c.Assert(err, IsNil)
	tk1.ResultSetToResult(rs, Commentf("%v", rs)).Check(testkit.Rows("2 2 2 10"))

	rs, err = tk1.Se.ExecutePreparedStmt(ctx, pspk2Id, []types.Datum{types.NewDatum(3)})
	c.Assert(err, IsNil)
	tk1.ResultSetToResult(rs, Commentf("%v", rs)).Check(testkit.Rows("3 3 3 10"))

	tk1.MustExec("alter table t drop index k_b")
	rs, err = tk1.Se.ExecutePreparedStmt(ctx, psuk1Id, []types.Datum{types.NewDatum(1)})
	c.Assert(err, IsNil)
	tk1.ResultSetToResult(rs, Commentf("%v", rs)).Check(testkit.Rows("1 1 1 10"))

	rs, err = tk1.Se.ExecutePreparedStmt(ctx, psuk1Id, []types.Datum{types.NewDatum(2)})
	c.Assert(err, IsNil)
	tk1.ResultSetToResult(rs, Commentf("%v", rs)).Check(testkit.Rows("2 2 2 10"))

	rs, err = tk1.Se.ExecutePreparedStmt(ctx, psuk1Id, []types.Datum{types.NewDatum(3)})
	c.Assert(err, IsNil)
	tk1.ResultSetToResult(rs, Commentf("%v", rs)).Check(testkit.Rows("3 3 3 10"))

	rs, err = tk1.Se.ExecutePreparedStmt(ctx, psuk1Id, []types.Datum{types.NewDatum(0)})
	c.Assert(err, IsNil)
	tk1.ResultSetToResult(rs, Commentf("%v", rs)).Check(nil)

	tk1.MustExec(`insert into t values(4, 3, 3, 11)`)
	rs, err = tk1.Se.ExecutePreparedStmt(ctx, psuk1Id, []types.Datum{types.NewDatum(1)})
	c.Assert(err, IsNil)
	tk1.ResultSetToResult(rs, Commentf("%v", rs)).Check(testkit.Rows("1 1 1 10"))

	rs, err = tk1.Se.ExecutePreparedStmt(ctx, psuk1Id, []types.Datum{types.NewDatum(2)})
	c.Assert(err, IsNil)
	tk1.ResultSetToResult(rs, Commentf("%v", rs)).Check(testkit.Rows("2 2 2 10"))

	rs, err = tk1.Se.ExecutePreparedStmt(ctx, psuk1Id, []types.Datum{types.NewDatum(3)})
	c.Assert(err, IsNil)
	tk1.ResultSetToResult(rs, Commentf("%v", rs)).Check(testkit.Rows("3 3 3 10", "4 3 3 11"))

	rs, err = tk1.Se.ExecutePreparedStmt(ctx, psuk1Id, []types.Datum{types.NewDatum(0)})
	c.Assert(err, IsNil)
	tk1.ResultSetToResult(rs, Commentf("%v", rs)).Check(nil)

	tk1.MustExec("delete from t where a = 4")
	tk1.MustExec("alter table t add index k_b(b)")
	rs, err = tk1.Se.ExecutePreparedStmt(ctx, psuk1Id, []types.Datum{types.NewDatum(1)})
	c.Assert(err, IsNil)
	tk1.ResultSetToResult(rs, Commentf("%v", rs)).Check(testkit.Rows("1 1 1 10"))

	rs, err = tk1.Se.ExecutePreparedStmt(ctx, psuk1Id, []types.Datum{types.NewDatum(2)})
	c.Assert(err, IsNil)
	tk1.ResultSetToResult(rs, Commentf("%v", rs)).Check(testkit.Rows("2 2 2 10"))

	rs, err = tk1.Se.ExecutePreparedStmt(ctx, psuk1Id, []types.Datum{types.NewDatum(3)})
	c.Assert(err, IsNil)
	tk1.ResultSetToResult(rs, Commentf("%v", rs)).Check(testkit.Rows("3 3 3 10"))

	rs, err = tk1.Se.ExecutePreparedStmt(ctx, psuk1Id, []types.Datum{types.NewDatum(0)})
	c.Assert(err, IsNil)
	tk1.ResultSetToResult(rs, Commentf("%v", rs)).Check(nil)

	// use pk again
	rs, err = tk1.Se.ExecutePreparedStmt(ctx, pspk2Id, []types.Datum{types.NewDatum(3)})
	c.Assert(err, IsNil)
	tk1.ResultSetToResult(rs, Commentf("%v", rs)).Check(testkit.Rows("3 3 3 10"))

	rs, err = tk1.Se.ExecutePreparedStmt(ctx, pspk1Id, []types.Datum{types.NewDatum(3)})
	c.Assert(err, IsNil)
	tk1.ResultSetToResult(rs, Commentf("%v", rs)).Check(testkit.Rows("3 3 3 10"))
}

func (s *testSuiteP2) TestPointGetPreparedPlanWithCommitMode(c *C) {
	tk1 := testkit.NewTestKit(c, s.store)
	tk1.MustExec("drop database if exists ps_text")
	defer tk1.MustExec("drop database if exists ps_text")
	tk1.MustExec("create database ps_text")
	tk1.MustExec("use ps_text")

	tk1.MustExec(`create table t (a int, b int, c int,
			primary key k_a(a),
			unique key k_b(b))`)
	tk1.MustExec("insert into t values (1, 1, 1)")
	tk1.MustExec("insert into t values (2, 2, 2)")
	tk1.MustExec("insert into t values (3, 3, 3)")

	pspk1Id, _, _, err := tk1.Se.PrepareStmt("select * from t where a = ?")
	c.Assert(err, IsNil)
	tk1.Se.GetSessionVars().PreparedStmts[pspk1Id].(*plannercore.CachedPrepareStmt).PreparedAst.UseCache = false

	ctx := context.Background()
	// first time plan generated
	rs, err := tk1.Se.ExecutePreparedStmt(ctx, pspk1Id, []types.Datum{types.NewDatum(0)})
	c.Assert(err, IsNil)
	tk1.ResultSetToResult(rs, Commentf("%v", rs)).Check(nil)

	// using the generated plan but with different params
	rs, err = tk1.Se.ExecutePreparedStmt(ctx, pspk1Id, []types.Datum{types.NewDatum(1)})
	c.Assert(err, IsNil)
	tk1.ResultSetToResult(rs, Commentf("%v", rs)).Check(testkit.Rows("1 1 1"))

	// next start a non autocommit txn
	tk1.MustExec("set autocommit = 0")
	tk1.MustExec("begin")
	// try to exec using point get plan(this plan should not go short path)
	rs, err = tk1.Se.ExecutePreparedStmt(ctx, pspk1Id, []types.Datum{types.NewDatum(1)})
	c.Assert(err, IsNil)
	tk1.ResultSetToResult(rs, Commentf("%v", rs)).Check(testkit.Rows("1 1 1"))

	// update rows
	tk2 := testkit.NewTestKit(c, s.store)
	tk2.MustExec("use ps_text")
	tk2.MustExec("update t set c = c + 10 where c = 1")

	// try to point get again
	rs, err = tk1.Se.ExecutePreparedStmt(ctx, pspk1Id, []types.Datum{types.NewDatum(1)})
	c.Assert(err, IsNil)
	tk1.ResultSetToResult(rs, Commentf("%v", rs)).Check(testkit.Rows("1 1 1"))

	// try to update in session 1
	tk1.MustExec("update t set c = c + 10 where c = 1")
	_, err = tk1.Exec("commit")
	c.Assert(kv.ErrWriteConflict.Equal(err), IsTrue, Commentf("error: %s", err))

	// verify
	rs, err = tk1.Se.ExecutePreparedStmt(ctx, pspk1Id, []types.Datum{types.NewDatum(1)})
	c.Assert(err, IsNil)
	tk1.ResultSetToResult(rs, Commentf("%v", rs)).Check(testkit.Rows("1 1 11"))

	rs, err = tk1.Se.ExecutePreparedStmt(ctx, pspk1Id, []types.Datum{types.NewDatum(2)})
	c.Assert(err, IsNil)
	tk1.ResultSetToResult(rs, Commentf("%v", rs)).Check(testkit.Rows("2 2 2"))

	tk2.MustQuery("select * from t where a = 1").Check(testkit.Rows("1 1 11"))
}

func (s *testSuiteP2) TestPointUpdatePreparedPlan(c *C) {
	tk1 := testkit.NewTestKit(c, s.store)
	tk1.MustExec("drop database if exists pu_test")
	defer tk1.MustExec("drop database if exists pu_test")
	tk1.MustExec("create database pu_test")
	tk1.MustExec("use pu_test")

	tk1.MustExec(`create table t (a int, b int, c int,
			primary key k_a(a),
			unique key k_b(b))`)
	tk1.MustExec("insert into t values (1, 1, 1)")
	tk1.MustExec("insert into t values (2, 2, 2)")
	tk1.MustExec("insert into t values (3, 3, 3)")

	updateID1, pc, _, err := tk1.Se.PrepareStmt(`update t set c = c + 1 where a = ?`)
	c.Assert(err, IsNil)
	tk1.Se.GetSessionVars().PreparedStmts[updateID1].(*plannercore.CachedPrepareStmt).PreparedAst.UseCache = false
	c.Assert(pc, Equals, 1)
	updateID2, pc, _, err := tk1.Se.PrepareStmt(`update t set c = c + 2 where ? = a`)
	c.Assert(err, IsNil)
	tk1.Se.GetSessionVars().PreparedStmts[updateID2].(*plannercore.CachedPrepareStmt).PreparedAst.UseCache = false
	c.Assert(pc, Equals, 1)

	ctx := context.Background()
	// first time plan generated
	rs, err := tk1.Se.ExecutePreparedStmt(ctx, updateID1, []types.Datum{types.NewDatum(3)})
	c.Assert(rs, IsNil)
	c.Assert(err, IsNil)
	tk1.MustQuery("select * from t where a = 3").Check(testkit.Rows("3 3 4"))

	// using the generated plan but with different params
	rs, err = tk1.Se.ExecutePreparedStmt(ctx, updateID1, []types.Datum{types.NewDatum(3)})
	c.Assert(rs, IsNil)
	c.Assert(err, IsNil)
	tk1.MustQuery("select * from t where a = 3").Check(testkit.Rows("3 3 5"))

	rs, err = tk1.Se.ExecutePreparedStmt(ctx, updateID1, []types.Datum{types.NewDatum(3)})
	c.Assert(rs, IsNil)
	c.Assert(err, IsNil)
	tk1.MustQuery("select * from t where a = 3").Check(testkit.Rows("3 3 6"))

	// updateID2
	rs, err = tk1.Se.ExecutePreparedStmt(ctx, updateID2, []types.Datum{types.NewDatum(3)})
	c.Assert(rs, IsNil)
	c.Assert(err, IsNil)
	tk1.MustQuery("select * from t where a = 3").Check(testkit.Rows("3 3 8"))

	rs, err = tk1.Se.ExecutePreparedStmt(ctx, updateID2, []types.Datum{types.NewDatum(3)})
	c.Assert(rs, IsNil)
	c.Assert(err, IsNil)
	tk1.MustQuery("select * from t where a = 3").Check(testkit.Rows("3 3 10"))

	// unique index
	updUkID1, _, _, err := tk1.Se.PrepareStmt(`update t set c = c + 10 where b = ?`)
	c.Assert(err, IsNil)
	tk1.Se.GetSessionVars().PreparedStmts[updUkID1].(*plannercore.CachedPrepareStmt).PreparedAst.UseCache = false
	rs, err = tk1.Se.ExecutePreparedStmt(ctx, updUkID1, []types.Datum{types.NewDatum(3)})
	c.Assert(rs, IsNil)
	c.Assert(err, IsNil)
	tk1.MustQuery("select * from t where a = 3").Check(testkit.Rows("3 3 20"))

	rs, err = tk1.Se.ExecutePreparedStmt(ctx, updUkID1, []types.Datum{types.NewDatum(3)})
	c.Assert(rs, IsNil)
	c.Assert(err, IsNil)
	tk1.MustQuery("select * from t where a = 3").Check(testkit.Rows("3 3 30"))

	// test schema changed, cached plan should be invalidated
	tk1.MustExec("alter table t add column col4 int default 10 after c")
	rs, err = tk1.Se.ExecutePreparedStmt(ctx, updateID1, []types.Datum{types.NewDatum(3)})
	c.Assert(rs, IsNil)
	c.Assert(err, IsNil)
	tk1.MustQuery("select * from t where a = 3").Check(testkit.Rows("3 3 31 10"))

	rs, err = tk1.Se.ExecutePreparedStmt(ctx, updateID1, []types.Datum{types.NewDatum(3)})
	c.Assert(rs, IsNil)
	c.Assert(err, IsNil)
	tk1.MustQuery("select * from t where a = 3").Check(testkit.Rows("3 3 32 10"))

	tk1.MustExec("alter table t drop index k_b")
	rs, err = tk1.Se.ExecutePreparedStmt(ctx, updUkID1, []types.Datum{types.NewDatum(3)})
	c.Assert(rs, IsNil)
	c.Assert(err, IsNil)
	tk1.MustQuery("select * from t where a = 3").Check(testkit.Rows("3 3 42 10"))

	rs, err = tk1.Se.ExecutePreparedStmt(ctx, updUkID1, []types.Datum{types.NewDatum(3)})
	c.Assert(rs, IsNil)
	c.Assert(err, IsNil)
	tk1.MustQuery("select * from t where a = 3").Check(testkit.Rows("3 3 52 10"))

	tk1.MustExec("alter table t add unique index k_b(b)")
	rs, err = tk1.Se.ExecutePreparedStmt(ctx, updUkID1, []types.Datum{types.NewDatum(3)})
	c.Assert(rs, IsNil)
	c.Assert(err, IsNil)
	tk1.MustQuery("select * from t where a = 3").Check(testkit.Rows("3 3 62 10"))

	rs, err = tk1.Se.ExecutePreparedStmt(ctx, updUkID1, []types.Datum{types.NewDatum(3)})
	c.Assert(rs, IsNil)
	c.Assert(err, IsNil)
	tk1.MustQuery("select * from t where a = 3").Check(testkit.Rows("3 3 72 10"))

	tk1.MustQuery("select * from t where a = 1").Check(testkit.Rows("1 1 1 10"))
	tk1.MustQuery("select * from t where a = 2").Check(testkit.Rows("2 2 2 10"))
}

func (s *testSuiteP2) TestPointUpdatePreparedPlanWithCommitMode(c *C) {
	tk1 := testkit.NewTestKit(c, s.store)
	tk1.MustExec("drop database if exists pu_test2")
	defer tk1.MustExec("drop database if exists pu_test2")
	tk1.MustExec("create database pu_test2")
	tk1.MustExec("use pu_test2")

	tk1.MustExec(`create table t (a int, b int, c int,
			primary key k_a(a),
			unique key k_b(b))`)
	tk1.MustExec("insert into t values (1, 1, 1)")
	tk1.MustExec("insert into t values (2, 2, 2)")
	tk1.MustExec("insert into t values (3, 3, 3)")

	ctx := context.Background()
	updateID1, _, _, err := tk1.Se.PrepareStmt(`update t set c = c + 1 where a = ?`)
	tk1.Se.GetSessionVars().PreparedStmts[updateID1].(*plannercore.CachedPrepareStmt).PreparedAst.UseCache = false
	c.Assert(err, IsNil)

	// first time plan generated
	rs, err := tk1.Se.ExecutePreparedStmt(ctx, updateID1, []types.Datum{types.NewDatum(3)})
	c.Assert(rs, IsNil)
	c.Assert(err, IsNil)
	tk1.MustQuery("select * from t where a = 3").Check(testkit.Rows("3 3 4"))

	rs, err = tk1.Se.ExecutePreparedStmt(ctx, updateID1, []types.Datum{types.NewDatum(3)})
	c.Assert(rs, IsNil)
	c.Assert(err, IsNil)
	tk1.MustQuery("select * from t where a = 3").Check(testkit.Rows("3 3 5"))

	// next start a non autocommit txn
	tk1.MustExec("set autocommit = 0")
	tk1.MustExec("begin")
	// try to exec using point get plan(this plan should not go short path)
	rs, err = tk1.Se.ExecutePreparedStmt(ctx, updateID1, []types.Datum{types.NewDatum(3)})
	c.Assert(rs, IsNil)
	c.Assert(err, IsNil)
	tk1.MustQuery("select * from t where a = 3").Check(testkit.Rows("3 3 6"))

	// update rows
	tk2 := testkit.NewTestKit(c, s.store)
	tk2.MustExec("use pu_test2")
	tk2.MustExec(`prepare pu2 from "update t set c = c + 2 where ? = a "`)
	tk2.MustExec("set @p3 = 3")
	tk2.MustQuery("select * from t where a = 3").Check(testkit.Rows("3 3 5"))
	tk2.MustExec("execute pu2 using @p3")
	tk2.MustQuery("select * from t where a = 3").Check(testkit.Rows("3 3 7"))
	tk2.MustExec("execute pu2 using @p3")
	tk2.MustQuery("select * from t where a = 3").Check(testkit.Rows("3 3 9"))

	// try to update in session 1
	tk1.MustQuery("select * from t where a = 3").Check(testkit.Rows("3 3 6"))
	_, err = tk1.Exec("commit")
	c.Assert(kv.ErrWriteConflict.Equal(err), IsTrue, Commentf("error: %s", err))

	// verify
	tk2.MustQuery("select * from t where a = 1").Check(testkit.Rows("1 1 1"))
	tk1.MustQuery("select * from t where a = 2").Check(testkit.Rows("2 2 2"))
	tk2.MustQuery("select * from t where a = 3").Check(testkit.Rows("3 3 9"))
	tk1.MustQuery("select * from t where a = 2").Check(testkit.Rows("2 2 2"))
	tk1.MustQuery("select * from t where a = 3").Check(testkit.Rows("3 3 9"))

	// again next start a non autocommit txn
	tk1.MustExec("set autocommit = 0")
	tk1.MustExec("begin")
	rs, err = tk1.Se.ExecutePreparedStmt(ctx, updateID1, []types.Datum{types.NewDatum(3)})
	c.Assert(rs, IsNil)
	c.Assert(err, IsNil)
	tk1.MustQuery("select * from t where a = 3").Check(testkit.Rows("3 3 10"))

	rs, err = tk1.Se.ExecutePreparedStmt(ctx, updateID1, []types.Datum{types.NewDatum(3)})
	c.Assert(rs, IsNil)
	c.Assert(err, IsNil)
	tk1.MustQuery("select * from t where a = 3").Check(testkit.Rows("3 3 11"))
	tk1.MustExec("commit")

	tk2.MustQuery("select * from t where a = 3").Check(testkit.Rows("3 3 11"))
}

func (s *testSuite1) TestPartitionHashCode(c *C) {
	tk := testkit.NewTestKitWithInit(c, s.store)
	tk.MustExec(`create table t(c1 bigint, c2 bigint, c3 bigint, primary key(c1))
			      partition by hash (c1) partitions 4;`)
	wg := sync.WaitGroup{}
	for i := 0; i < 5; i++ {
		wg.Add(1)
		go func() {
			defer wg.Done()
			tk1 := testkit.NewTestKitWithInit(c, s.store)
			for i := 0; i < 5; i++ {
				tk1.MustExec("select * from t")
			}
		}()
	}
	wg.Wait()
}

func (s *testSuite1) TestAlterDefaultValue(c *C) {
	tk := testkit.NewTestKit(c, s.store)
	tk.MustExec("use test")
	tk.MustExec("drop table if exists t1")
	tk.MustExec("create table t(a int, primary key(a))")
	tk.MustExec("insert into t(a) values(1)")
	tk.MustExec("alter table t add column b int default 1")
	tk.MustExec("alter table t alter b set default 2")
	tk.MustQuery("select b from t where a = 1").Check(testkit.Rows("1"))
}

type testClusterTableSuite struct {
	testSuiteWithCliBase
	rpcserver  *grpc.Server
	listenAddr string
}

func (s *testClusterTableSuite) SetUpSuite(c *C) {
	s.testSuiteWithCliBase.SetUpSuite(c)
	s.rpcserver, s.listenAddr = s.setUpRPCService(c, "127.0.0.1:0")
}

func (s *testClusterTableSuite) setUpRPCService(c *C, addr string) (*grpc.Server, string) {
	sm := &mockSessionManager1{}
	sm.PS = append(sm.PS, &util.ProcessInfo{
		ID:      1,
		User:    "root",
		Host:    "127.0.0.1",
		Command: mysql.ComQuery,
	})
	lis, err := net.Listen("tcp", addr)
	c.Assert(err, IsNil)
	srv := server.NewRPCServer(config.GetGlobalConfig(), s.dom, sm)
	port := lis.Addr().(*net.TCPAddr).Port
	addr = fmt.Sprintf("127.0.0.1:%d", port)
	go func() {
		err = srv.Serve(lis)
		c.Assert(err, IsNil)
	}()
	config.UpdateGlobal(func(conf *config.Config) {
		conf.Status.StatusPort = uint(port)
	})
	return srv, addr
}
func (s *testClusterTableSuite) TearDownSuite(c *C) {
	if s.rpcserver != nil {
		s.rpcserver.Stop()
		s.rpcserver = nil
	}
	s.testSuiteWithCliBase.TearDownSuite(c)
}

func (s *testSuiteP1) TestPrepareLoadData(c *C) {
	tk := testkit.NewTestKit(c, s.store)
	tk.MustGetErrCode(`prepare stmt from "load data local infile '/tmp/load_data_test.csv' into table test";`, mysql.ErrUnsupportedPs)
}

func (s *testClusterTableSuite) TestSlowQuery(c *C) {
	logData0 := ""
	logData1 := `
# Time: 2020-02-15T18:00:01.000000+08:00
select 1;
# Time: 2020-02-15T19:00:05.000000+08:00
select 2;`
	logData2 := `
# Time: 2020-02-16T18:00:01.000000+08:00
select 3;
# Time: 2020-02-16T18:00:05.000000+08:00
select 4;`
	logData3 := `
# Time: 2020-02-16T19:00:00.000000+08:00
select 5;
# Time: 2020-02-17T18:00:05.000000+08:00
select 6;`
	logData4 := `
# Time: 2020-05-14T19:03:54.314615176+08:00
select 7;`
	logData := []string{logData0, logData1, logData2, logData3, logData4}

	fileName0 := "tidb-slow-2020-02-14T19-04-05.01.log"
	fileName1 := "tidb-slow-2020-02-15T19-04-05.01.log"
	fileName2 := "tidb-slow-2020-02-16T19-04-05.01.log"
	fileName3 := "tidb-slow-2020-02-17T18-00-05.01.log"
	fileName4 := "tidb-slow.log"
	fileNames := []string{fileName0, fileName1, fileName2, fileName3, fileName4}

	prepareLogs(c, logData, fileNames)
	defer func() {
		removeFiles(fileNames)
	}()
	tk := testkit.NewTestKitWithInit(c, s.store)
	loc, err := time.LoadLocation("Asia/Shanghai")
	c.Assert(err, IsNil)
	tk.Se.GetSessionVars().TimeZone = loc
	tk.MustExec("use information_schema")
	cases := []struct {
		prepareSQL string
		sql        string
		result     []string
	}{
		{
			sql:    "select count(*),min(time),max(time) from %s where time > '2019-01-26 21:51:00' and time < now()",
			result: []string{"7|2020-02-15 18:00:01.000000|2020-05-14 19:03:54.314615"},
		},
		{
			sql:    "select count(*),min(time),max(time) from %s where time > '2020-02-15 19:00:00' and time < '2020-02-16 18:00:02'",
			result: []string{"2|2020-02-15 19:00:05.000000|2020-02-16 18:00:01.000000"},
		},
		{
			sql:    "select count(*),min(time),max(time) from %s where time > '2020-02-16 18:00:02' and time < '2020-02-17 17:00:00'",
			result: []string{"2|2020-02-16 18:00:05.000000|2020-02-16 19:00:00.000000"},
		},
		{
			sql:    "select count(*),min(time),max(time) from %s where time > '2020-02-16 18:00:02' and time < '2020-02-17 20:00:00'",
			result: []string{"3|2020-02-16 18:00:05.000000|2020-02-17 18:00:05.000000"},
		},
		{
			sql:    "select count(*),min(time),max(time) from %s",
			result: []string{"1|2020-05-14 19:03:54.314615|2020-05-14 19:03:54.314615"},
		},
		{
			sql:    "select count(*),min(time) from %s where time > '2020-02-16 20:00:00'",
			result: []string{"1|2020-02-17 18:00:05.000000"},
		},
		{
			sql:    "select count(*) from %s where time > '2020-02-17 20:00:00'",
			result: []string{"0"},
		},
		{
			sql:    "select query from %s where time > '2019-01-26 21:51:00' and time < now()",
			result: []string{"select 1;", "select 2;", "select 3;", "select 4;", "select 5;", "select 6;", "select 7;"},
		},
		// Test for different timezone.
		{
			prepareSQL: "set @@time_zone = '+00:00'",
			sql:        "select time from %s where time = '2020-02-17 10:00:05.000000'",
			result:     []string{"2020-02-17 10:00:05.000000"},
		},
		{
			prepareSQL: "set @@time_zone = '+02:00'",
			sql:        "select time from %s where time = '2020-02-17 12:00:05.000000'",
			result:     []string{"2020-02-17 12:00:05.000000"},
		},
		// Test for issue 17224
		{
			prepareSQL: "set @@time_zone = '+08:00'",
			sql:        "select time from %s where time = '2020-05-14 19:03:54.314615'",
			result:     []string{"2020-05-14 19:03:54.314615"},
		},
	}
	for _, cas := range cases {
		if len(cas.prepareSQL) > 0 {
			tk.MustExec(cas.prepareSQL)
		}
		sql := fmt.Sprintf(cas.sql, "slow_query")
		tk.MustQuery(sql).Check(testutil.RowsWithSep("|", cas.result...))
		sql = fmt.Sprintf(cas.sql, "cluster_slow_query")
		tk.MustQuery(sql).Check(testutil.RowsWithSep("|", cas.result...))
	}
}

func (s *testClusterTableSuite) TestIssue20236(c *C) {
	logData0 := ""
	logData1 := `
# Time: 2020-02-15T18:00:01.000000+08:00
select 1;
# Time: 2020-02-15T19:00:05.000000+08:00
select 2;
# Time: 2020-02-15T20:00:05.000000+08:00`
	logData2 := `select 3;
# Time: 2020-02-16T18:00:01.000000+08:00
select 4;
# Time: 2020-02-16T18:00:05.000000+08:00
select 5;`
	logData3 := `
# Time: 2020-02-16T19:00:00.000000+08:00
select 6;
# Time: 2020-02-17T18:00:05.000000+08:00
select 7;
# Time: 2020-02-17T19:00:00.000000+08:00`
	logData4 := `select 8;
# Time: 2020-02-17T20:00:00.000000+08:00
select 9
# Time: 2020-05-14T19:03:54.314615176+08:00
select 10;`
	logData := []string{logData0, logData1, logData2, logData3, logData4}

	fileName0 := "tidb-slow-2020-02-14T19-04-05.01.log"
	fileName1 := "tidb-slow-2020-02-15T19-04-05.01.log"
	fileName2 := "tidb-slow-2020-02-16T19-04-05.01.log"
	fileName3 := "tidb-slow-2020-02-17T18-00-05.01.log"
	fileName4 := "tidb-slow.log"
	fileNames := []string{fileName0, fileName1, fileName2, fileName3, fileName4}
	prepareLogs(c, logData, fileNames)
	defer func() {
		removeFiles(fileNames)
	}()
	tk := testkit.NewTestKitWithInit(c, s.store)
	loc, err := time.LoadLocation("Asia/Shanghai")
	c.Assert(err, IsNil)
	tk.Se.GetSessionVars().TimeZone = loc
	tk.MustExec("use information_schema")
	cases := []struct {
		prepareSQL string
		sql        string
		result     []string
	}{
		{
			prepareSQL: "set @@time_zone = '+08:00'",
			sql:        "select time from cluster_slow_query where time > '2020-02-17 12:00:05.000000' and time < '2020-05-14 20:00:00.000000'",
			result:     []string{"2020-02-17 18:00:05.000000", "2020-02-17 19:00:00.000000", "2020-05-14 19:03:54.314615"},
		},
		{
			prepareSQL: "set @@time_zone = '+08:00'",
			sql:        "select time from cluster_slow_query where time > '2020-02-17 12:00:05.000000' and time < '2020-05-14 20:00:00.000000' order by time desc",
			result:     []string{"2020-05-14 19:03:54.314615", "2020-02-17 19:00:00.000000", "2020-02-17 18:00:05.000000"},
		},
		{
			prepareSQL: "set @@time_zone = '+08:00'",
			sql:        "select time from cluster_slow_query where (time > '2020-02-15 18:00:00' and time < '2020-02-15 20:01:00') or (time > '2020-02-17 18:00:00' and time < '2020-05-14 20:00:00') order by time",
			result:     []string{"2020-02-15 18:00:01.000000", "2020-02-15 19:00:05.000000", "2020-02-17 18:00:05.000000", "2020-02-17 19:00:00.000000", "2020-05-14 19:03:54.314615"},
		},
		{
			prepareSQL: "set @@time_zone = '+08:00'",
			sql:        "select time from cluster_slow_query where (time > '2020-02-15 18:00:00' and time < '2020-02-15 20:01:00') or (time > '2020-02-17 18:00:00' and time < '2020-05-14 20:00:00') order by time desc",
			result:     []string{"2020-05-14 19:03:54.314615", "2020-02-17 19:00:00.000000", "2020-02-17 18:00:05.000000", "2020-02-15 19:00:05.000000", "2020-02-15 18:00:01.000000"},
		},
		{
			prepareSQL: "set @@time_zone = '+08:00'",
			sql:        "select count(*) from cluster_slow_query where time > '2020-02-15 18:00:00.000000' and time < '2020-05-14 20:00:00.000000' order by time desc",
			result:     []string{"9"},
		},
		{
			prepareSQL: "set @@time_zone = '+08:00'",
			sql:        "select count(*) from cluster_slow_query where (time > '2020-02-16 18:00:00' and time < '2020-05-14 20:00:00') or (time > '2020-02-17 18:00:00' and time < '2020-05-17 20:00:00')",
			result:     []string{"6"},
		},
		{
			prepareSQL: "set @@time_zone = '+08:00'",
			sql:        "select count(*) from cluster_slow_query where time > '2020-02-16 18:00:00.000000' and time < '2020-02-17 20:00:00.000000' order by time desc",
			result:     []string{"5"},
		},
		{
			prepareSQL: "set @@time_zone = '+08:00'",
			sql:        "select time from cluster_slow_query where time > '2020-02-16 18:00:00.000000' and time < '2020-05-14 20:00:00.000000' order by time desc limit 3",
			result:     []string{"2020-05-14 19:03:54.314615", "2020-02-17 19:00:00.000000", "2020-02-17 18:00:05.000000"},
		},
	}
	for _, cas := range cases {
		if len(cas.prepareSQL) > 0 {
			tk.MustExec(cas.prepareSQL)
		}
		tk.MustQuery(cas.sql).Check(testutil.RowsWithSep("|", cas.result...))
	}
}

func prepareLogs(c *C, logData []string, fileNames []string) {
	writeFile := func(file string, data string) {
		f, err := os.OpenFile(file, os.O_CREATE|os.O_WRONLY|os.O_TRUNC, 0644)
		c.Assert(err, IsNil)
		_, err = f.Write([]byte(data))
		c.Assert(f.Close(), IsNil)
		c.Assert(err, IsNil)
	}

	for i, log := range logData {
		writeFile(fileNames[i], log)
	}
}

func removeFiles(fileNames []string) {
	for _, fileName := range fileNames {
		os.Remove(fileName)
	}
}

func (s *testSuite1) TestIssue15718(c *C) {
	tk := testkit.NewTestKit(c, s.store)
	tk.MustExec("use test;")
	tk.MustExec("drop table if exists tt;")
	tk.MustExec("create table tt(a decimal(10, 0), b varchar(1), c time);")
	tk.MustExec("insert into tt values(0, '2', null), (7, null, '1122'), (NULL, 'w', null), (NULL, '2', '3344'), (NULL, NULL, '0'), (7, 'f', '33');")
	tk.MustQuery("select a and b as d, a or c as e from tt;").Check(testkit.Rows("0 <nil>", "<nil> 1", "0 <nil>", "<nil> 1", "<nil> <nil>", "0 1"))

	tk.MustExec("drop table if exists tt;")
	tk.MustExec("create table tt(a decimal(10, 0), b varchar(1), c time);")
	tk.MustExec("insert into tt values(0, '2', '123'), (7, null, '1122'), (null, 'w', null);")
	tk.MustQuery("select a and b as d, a, b from tt order by d limit 1;").Check(testkit.Rows("<nil> 7 <nil>"))
	tk.MustQuery("select b or c as d, b, c from tt order by d limit 1;").Check(testkit.Rows("<nil> w <nil>"))

	tk.MustExec("drop table if exists t0;")
	tk.MustExec("CREATE TABLE t0(c0 FLOAT);")
	tk.MustExec("INSERT INTO t0(c0) VALUES (NULL);")
	tk.MustQuery("SELECT * FROM t0 WHERE NOT(0 OR t0.c0);").Check(testkit.Rows())
}

func (s *testSuite1) TestIssue15767(c *C) {
	tk := testkit.NewTestKit(c, s.store)
	tk.MustExec("use test;")
	tk.MustExec("drop table if exists tt;")
	tk.MustExec("create table t(a int, b char);")
	tk.MustExec("insert into t values (1,'s'),(2,'b'),(1,'c'),(2,'e'),(1,'a');")
	tk.MustExec("insert into t select * from t;")
	tk.MustExec("insert into t select * from t;")
	tk.MustExec("insert into t select * from t;")
	tk.MustQuery("select b, count(*) from ( select b from t order by a limit 20 offset 2) as s group by b order by b;").Check(testkit.Rows("a 6", "c 7", "s 7"))
}

func (s *testSuite1) TestIssue16025(c *C) {
	tk := testkit.NewTestKit(c, s.store)
	tk.MustExec("use test;")
	tk.MustExec("drop table if exists t0;")
	tk.MustExec("CREATE TABLE t0(c0 NUMERIC PRIMARY KEY);")
	tk.MustExec("INSERT IGNORE INTO t0(c0) VALUES (NULL);")
	tk.MustQuery("SELECT * FROM t0 WHERE c0;").Check(testkit.Rows())
}

func (s *testSuite1) TestIssue16854(c *C) {
	tk := testkit.NewTestKit(c, s.store)
	tk.MustExec("use test;")
	tk.MustExec("drop table if exists t;")
	tk.MustExec("CREATE TABLE `t` (	`a` enum('WAITING','PRINTED','STOCKUP','CHECKED','OUTSTOCK','PICKEDUP','WILLBACK','BACKED') DEFAULT NULL)")
	tk.MustExec("insert into t values(1),(2),(3),(4),(5),(6),(7);")
	for i := 0; i < 7; i++ {
		tk.MustExec("insert into t select * from t;")
	}
	tk.MustExec("set @@tidb_max_chunk_size=100;")
	tk.MustQuery("select distinct a from t order by a").Check(testkit.Rows("WAITING", "PRINTED", "STOCKUP", "CHECKED", "OUTSTOCK", "PICKEDUP", "WILLBACK"))
	tk.MustExec("drop table t")

	tk.MustExec("CREATE TABLE `t` (	`a` set('WAITING','PRINTED','STOCKUP','CHECKED','OUTSTOCK','PICKEDUP','WILLBACK','BACKED') DEFAULT NULL)")
	tk.MustExec("insert into t values(1),(2),(3),(4),(5),(6),(7);")
	for i := 0; i < 7; i++ {
		tk.MustExec("insert into t select * from t;")
	}
	tk.MustExec("set @@tidb_max_chunk_size=100;")
	tk.MustQuery("select distinct a from t order by a").Check(testkit.Rows("WAITING", "PRINTED", "WAITING,PRINTED", "STOCKUP", "WAITING,STOCKUP", "PRINTED,STOCKUP", "WAITING,PRINTED,STOCKUP"))
	tk.MustExec("drop table t")
}

func (s *testSuite) TestIssue16921(c *C) {
	tk := testkit.NewTestKitWithInit(c, s.store)

	tk.MustExec("drop table if exists t;")
	tk.MustExec("create table t (a float);")
	tk.MustExec("create index a on t(a);")
	tk.MustExec("insert into t values (1.0), (NULL), (0), (2.0);")
	tk.MustQuery("select `a` from `t` use index (a) where !`a`;").Check(testkit.Rows("0"))
	tk.MustQuery("select `a` from `t` ignore index (a) where !`a`;").Check(testkit.Rows("0"))
	tk.MustQuery("select `a` from `t` use index (a) where `a`;").Check(testkit.Rows("1", "2"))
	tk.MustQuery("select `a` from `t` ignore index (a) where `a`;").Check(testkit.Rows("1", "2"))
	tk.MustQuery("select a from t use index (a) where not a is true;").Check(testkit.Rows("<nil>", "0"))
	tk.MustQuery("select a from t use index (a) where not not a is true;").Check(testkit.Rows("1", "2"))
	tk.MustQuery("select a from t use index (a) where not not a;").Check(testkit.Rows("1", "2"))
	tk.MustQuery("select a from t use index (a) where not not not a is true;").Check(testkit.Rows("<nil>", "0"))
	tk.MustQuery("select a from t use index (a) where not not not a;").Check(testkit.Rows("0"))
}

func (s *testSuite) TestIssue19100(c *C) {
	tk := testkit.NewTestKitWithInit(c, s.store)

	tk.MustExec("drop table if exists t1, t2;")
	tk.MustExec("create table t1 (c decimal);")
	tk.MustExec("create table t2 (c decimal, key(c));")
	tk.MustExec("insert into t1 values (null);")
	tk.MustExec("insert into t2 values (null);")
	tk.MustQuery("select count(*) from t1 where not c;").Check(testkit.Rows("0"))
	tk.MustQuery("select count(*) from t2 where not c;").Check(testkit.Rows("0"))
	tk.MustQuery("select count(*) from t1 where c;").Check(testkit.Rows("0"))
	tk.MustQuery("select count(*) from t2 where c;").Check(testkit.Rows("0"))
}

// this is from jira issue #5856
func (s *testSuite1) TestInsertValuesWithSubQuery(c *C) {
	tk := testkit.NewTestKit(c, s.store)
	tk.MustExec("use test;")
	tk.MustExec("drop table if exists t2")
	tk.MustExec("create table t2(a int, b int, c int)")
	defer tk.MustExec("drop table if exists t2")

	// should not reference upper scope
	c.Assert(tk.ExecToErr("insert into t2 values (11, 8, (select not b))"), NotNil)
	c.Assert(tk.ExecToErr("insert into t2 set a = 11, b = 8, c = (select b))"), NotNil)

	// subquery reference target table is allowed
	tk.MustExec("insert into t2 values(1, 1, (select b from t2))")
	tk.MustQuery("select * from t2").Check(testkit.Rows("1 1 <nil>"))
	tk.MustExec("insert into t2 set a = 1, b = 1, c = (select b+1 from t2)")
	tk.MustQuery("select * from t2").Check(testkit.Rows("1 1 <nil>", "1 1 2"))

	// insert using column should work normally
	tk.MustExec("delete from t2")
	tk.MustExec("insert into t2 values(2, 4, a)")
	tk.MustQuery("select * from t2").Check(testkit.Rows("2 4 2"))
	tk.MustExec("insert into t2 set a = 3, b = 5, c = b")
	tk.MustQuery("select * from t2").Check(testkit.Rows("2 4 2", "3 5 5"))
}

func (s *testSuite1) TestDIVZeroInPartitionExpr(c *C) {
	tk := testkit.NewTestKit(c, s.store)
	tk.MustExec("use test;")
	tk.MustExec("drop table if exists t1")
	tk.MustExec("create table t1(a int) partition by range (10 div a) (partition p0 values less than (10), partition p1 values less than maxvalue)")
	defer tk.MustExec("drop table if exists t1")

	tk.MustExec("set @@sql_mode=''")
	tk.MustExec("insert into t1 values (NULL), (0), (1)")
	tk.MustExec("set @@sql_mode='STRICT_ALL_TABLES,ERROR_FOR_DIVISION_BY_ZERO'")
	tk.MustGetErrCode("insert into t1 values (NULL), (0), (1)", mysql.ErrDivisionByZero)
}

func (s *testSuite1) TestInsertIntoGivenPartitionSet(c *C) {
	tk := testkit.NewTestKit(c, s.store)
	tk.MustExec("use test;")
	tk.MustExec("drop table if exists t1")
	tk.MustExec(`create table t1(
	a int(11) DEFAULT NULL,
	b varchar(10) DEFAULT NULL,
	UNIQUE KEY idx_a (a)) PARTITION BY RANGE (a)
	(PARTITION p0 VALUES LESS THAN (10) ENGINE = InnoDB,
	 PARTITION p1 VALUES LESS THAN (20) ENGINE = InnoDB,
	 PARTITION p2 VALUES LESS THAN (30) ENGINE = InnoDB,
	 PARTITION p3 VALUES LESS THAN (40) ENGINE = InnoDB,
	 PARTITION p4 VALUES LESS THAN MAXVALUE ENGINE = InnoDB)`)
	defer tk.MustExec("drop table if exists t1")

	// insert into
	tk.MustExec("insert into t1 partition(p0) values(1, 'a'), (2, 'b')")
	tk.MustQuery("select * from t1 partition(p0) order by a").Check(testkit.Rows("1 a", "2 b"))
	tk.MustExec("insert into t1 partition(p0, p1) values(3, 'c'), (4, 'd')")
	tk.MustQuery("select * from t1 partition(p1)").Check(testkit.Rows())

	tk.MustGetErrMsg("insert into t1 values(1, 'a')", "[kv:1062]Duplicate entry '1' for key 'idx_a'")
	tk.MustGetErrMsg("insert into t1 partition(p0, p_non_exist) values(1, 'a')", "[table:1735]Unknown partition 'p_non_exist' in table 't1'")
	tk.MustGetErrMsg("insert into t1 partition(p0, p1) values(40, 'a')", "[table:1748]Found a row not matching the given partition set")

	// replace into
	tk.MustExec("replace into t1 partition(p0) values(1, 'replace')")
	tk.MustExec("replace into t1 partition(p0, p1) values(3, 'replace'), (4, 'replace')")
	tk.MustExec("replace into t1 values(1, 'a')")
	tk.MustQuery("select * from t1 partition (p0) order by a").Check(testkit.Rows("1 a", "2 b", "3 replace", "4 replace"))

	tk.MustGetErrMsg("replace into t1 partition(p0, p_non_exist) values(1, 'a')", "[table:1735]Unknown partition 'p_non_exist' in table 't1'")
	tk.MustGetErrMsg("replace into t1 partition(p0, p1) values(40, 'a')", "[table:1748]Found a row not matching the given partition set")

	tk.MustExec("truncate table t1")

	tk.MustExec("drop table if exists t")
	tk.MustExec("create table t(a int, b char(10))")
	defer tk.MustExec("drop table if exists t")

	// insert into general table
	tk.MustGetErrMsg("insert into t partition(p0, p1) values(1, 'a')", "[planner:1747]PARTITION () clause on non partitioned table")

	// insert into from select
	tk.MustExec("insert into t values(1, 'a'), (2, 'b')")
	tk.MustExec("insert into t1 partition(p0) select * from t")
	tk.MustQuery("select * from t1 partition(p0) order by a").Check(testkit.Rows("1 a", "2 b"))

	tk.MustExec("truncate table t")
	tk.MustExec("insert into t values(3, 'c'), (4, 'd')")
	tk.MustExec("insert into t1 partition(p0, p1) select * from t")
	tk.MustQuery("select * from t1 partition(p1) order by a").Check(testkit.Rows())
	tk.MustQuery("select * from t1 partition(p0) order by a").Check(testkit.Rows("1 a", "2 b", "3 c", "4 d"))

	tk.MustGetErrMsg("insert into t1 select 1, 'a'", "[kv:1062]Duplicate entry '1' for key 'idx_a'")
	tk.MustGetErrMsg("insert into t1 partition(p0, p_non_exist) select 1, 'a'", "[table:1735]Unknown partition 'p_non_exist' in table 't1'")
	tk.MustGetErrMsg("insert into t1 partition(p0, p1) select 40, 'a'", "[table:1748]Found a row not matching the given partition set")

	// replace into from select
	tk.MustExec("replace into t1 partition(p0) select 1, 'replace'")
	tk.MustExec("truncate table t")
	tk.MustExec("insert into t values(3, 'replace'), (4, 'replace')")
	tk.MustExec("replace into t1 partition(p0, p1) select * from t")

	tk.MustExec("replace into t1 select 1, 'a'")
	tk.MustQuery("select * from t1 partition (p0) order by a").Check(testkit.Rows("1 a", "2 b", "3 replace", "4 replace"))
	tk.MustGetErrMsg("replace into t1 partition(p0, p_non_exist) select 1, 'a'", "[table:1735]Unknown partition 'p_non_exist' in table 't1'")
	tk.MustGetErrMsg("replace into t1 partition(p0, p1) select 40, 'a'", "[table:1748]Found a row not matching the given partition set")
}

func (s *testSuite1) TestUpdateGivenPartitionSet(c *C) {
	tk := testkit.NewTestKit(c, s.store)
	tk.MustExec("use test;")
	tk.MustExec("drop table if exists t1,t2,t3,t4")
	tk.MustExec(`create table t1(
	a int(11),
	b varchar(10) DEFAULT NULL,
	primary key idx_a (a)) PARTITION BY RANGE (a)
	(PARTITION p0 VALUES LESS THAN (10) ENGINE = InnoDB,
	 PARTITION p1 VALUES LESS THAN (20) ENGINE = InnoDB,
	 PARTITION p2 VALUES LESS THAN (30) ENGINE = InnoDB,
	 PARTITION p3 VALUES LESS THAN (40) ENGINE = InnoDB,
	 PARTITION p4 VALUES LESS THAN MAXVALUE ENGINE = InnoDB)`)

	tk.MustExec(`create table t2(
	a int(11) DEFAULT NULL,
	b varchar(10) DEFAULT NULL) PARTITION BY RANGE (a)
	(PARTITION p0 VALUES LESS THAN (10) ENGINE = InnoDB,
	 PARTITION p1 VALUES LESS THAN (20) ENGINE = InnoDB,
	 PARTITION p2 VALUES LESS THAN (30) ENGINE = InnoDB,
	 PARTITION p3 VALUES LESS THAN (40) ENGINE = InnoDB,
	 PARTITION p4 VALUES LESS THAN MAXVALUE ENGINE = InnoDB)`)

	tk.MustExec(`create table t3 (a int(11), b varchar(10) default null)`)

	defer tk.MustExec("drop table if exists t1,t2,t3")
	tk.MustExec("insert into t3 values(1, 'a'), (2, 'b'), (11, 'c'), (21, 'd')")
	err := tk.ExecToErr("update t3 partition(p0) set a = 40 where a = 2")
	c.Assert(err.Error(), Equals, "[planner:1747]PARTITION () clause on non partitioned table")

	// update with primary key change
	tk.MustExec("insert into t1 values(1, 'a'), (2, 'b'), (11, 'c'), (21, 'd')")
	err = tk.ExecToErr("update t1 partition(p0, p1) set a = 40")
	c.Assert(err.Error(), Equals, "[table:1748]Found a row not matching the given partition set")
	err = tk.ExecToErr("update t1 partition(p0) set a = 40 where a = 2")
	c.Assert(err.Error(), Equals, "[table:1748]Found a row not matching the given partition set")
	// test non-exist partition.
	err = tk.ExecToErr("update t1 partition (p0, p_non_exist) set a = 40")
	c.Assert(err.Error(), Equals, "[table:1735]Unknown partition 'p_non_exist' in table 't1'")
	// test join.
	err = tk.ExecToErr("update t1 partition (p0), t3 set t1.a = 40 where t3.a = 2")
	c.Assert(err.Error(), Equals, "[table:1748]Found a row not matching the given partition set")

	tk.MustExec("update t1 partition(p0) set a = 3 where a = 2")
	tk.MustExec("update t1 partition(p0, p3) set a = 33 where a = 1")

	// update without partition change
	tk.MustExec("insert into t2 values(1, 'a'), (2, 'b'), (11, 'c'), (21, 'd')")
	err = tk.ExecToErr("update t2 partition(p0, p1) set a = 40")
	c.Assert(err.Error(), Equals, "[table:1748]Found a row not matching the given partition set")
	err = tk.ExecToErr("update t2 partition(p0) set a = 40 where a = 2")
	c.Assert(err.Error(), Equals, "[table:1748]Found a row not matching the given partition set")

	tk.MustExec("update t2 partition(p0) set a = 3 where a = 2")
	tk.MustExec("update t2 partition(p0, p3) set a = 33 where a = 1")

	tk.MustExec("create table t4(a int primary key, b int) partition by hash(a) partitions 2")
	tk.MustExec("insert into t4(a, b) values(1, 1),(2, 2),(3, 3);")
	err = tk.ExecToErr("update t4 partition(p0) set a = 5 where a = 2")
	c.Assert(err.Error(), Equals, "[table:1748]Found a row not matching the given partition set")
}

func (s *testSuiteP2) TestApplyCache(c *C) {
	tk := testkit.NewTestKit(c, s.store)

	tk.MustExec("use test;")
	tk.MustExec("drop table if exists t;")
	tk.MustExec("create table t(a int);")
	tk.MustExec("insert into t values (1),(1),(1),(1),(1),(1),(1),(1),(1);")
	tk.MustExec("analyze table t;")
	result := tk.MustQuery("explain analyze SELECT count(1) FROM (SELECT (SELECT min(a) FROM t as t2 WHERE t2.a > t1.a) AS a from t as t1) t;")
	c.Assert(result.Rows()[1][0], Equals, "└─Apply_39")
	var (
		ind  int
		flag bool
	)
	value := (result.Rows()[1][5]).(string)
	for ind = 0; ind < len(value)-5; ind++ {
		if value[ind:ind+5] == "cache" {
			flag = true
			break
		}
	}
	c.Assert(flag, Equals, true)
	c.Assert(value[ind:], Equals, "cache:ON, cacheHitRatio:88.889%")

	tk.MustExec("drop table if exists t;")
	tk.MustExec("create table t(a int);")
	tk.MustExec("insert into t values (1),(2),(3),(4),(5),(6),(7),(8),(9);")
	tk.MustExec("analyze table t;")
	result = tk.MustQuery("explain analyze SELECT count(1) FROM (SELECT (SELECT min(a) FROM t as t2 WHERE t2.a > t1.a) AS a from t as t1) t;")
	c.Assert(result.Rows()[1][0], Equals, "└─Apply_39")
	flag = false
	value = (result.Rows()[1][5]).(string)
	for ind = 0; ind < len(value)-5; ind++ {
		if value[ind:ind+5] == "cache" {
			flag = true
			break
		}
	}
	c.Assert(flag, Equals, true)
	c.Assert(value[ind:], Equals, "cache:OFF")
}

// For issue 17256
func (s *testSuite) TestGenerateColumnReplace(c *C) {
	tk := testkit.NewTestKit(c, s.store)
	tk.MustExec("use test;")
	tk.MustExec("drop table if exists t1")
	tk.MustExec("create table t1 (a int, b int as (a + 1) virtual not null, unique index idx(b));")
	tk.MustExec("REPLACE INTO `t1` (`a`) VALUES (2);")
	tk.MustExec("REPLACE INTO `t1` (`a`) VALUES (2);")
	tk.MustQuery("select * from t1").Check(testkit.Rows("2 3"))
	tk.MustExec("insert into `t1` (`a`) VALUES (2) on duplicate key update a = 3;")
	tk.MustQuery("select * from t1").Check(testkit.Rows("3 4"))
}

func (s *testSlowQuery) TestSlowQueryWithoutSlowLog(c *C) {
	tk := testkit.NewTestKit(c, s.store)
	originCfg := config.GetGlobalConfig()
	newCfg := *originCfg
	newCfg.Log.SlowQueryFile = "tidb-slow-not-exist.log"
	newCfg.Log.SlowThreshold = math.MaxUint64
	config.StoreGlobalConfig(&newCfg)
	defer func() {
		config.StoreGlobalConfig(originCfg)
	}()
	tk.MustQuery("select query from information_schema.slow_query").Check(testkit.Rows())
	tk.MustQuery("select query from information_schema.slow_query where time > '2020-09-15 12:16:39' and time < now()").Check(testkit.Rows())
}

func (s *testSlowQuery) TestSlowQuerySensitiveQuery(c *C) {
	tk := testkit.NewTestKit(c, s.store)
	originCfg := config.GetGlobalConfig()
	newCfg := *originCfg

	f, err := ioutil.TempFile("", "tidb-slow-*.log")
	c.Assert(err, IsNil)
	f.Close()
	newCfg.Log.SlowQueryFile = f.Name()
	config.StoreGlobalConfig(&newCfg)
	defer func() {
		tk.MustExec("set tidb_slow_log_threshold=300;")
		config.StoreGlobalConfig(originCfg)
		err = os.Remove(newCfg.Log.SlowQueryFile)
		c.Assert(err, IsNil)
	}()
	err = logutil.InitLogger(newCfg.Log.ToLogConfig())
	c.Assert(err, IsNil)

	tk.MustExec("set tidb_slow_log_threshold=0;")
	tk.MustExec("drop user if exists user_sensitive;")
	tk.MustExec("create user user_sensitive identified by '123456789';")
	tk.MustExec("alter user 'user_sensitive'@'%' identified by 'abcdefg';")
	tk.MustExec("set password for 'user_sensitive'@'%' = 'xyzuvw';")
	tk.MustQuery("select query from `information_schema`.`slow_query` " +
		"where (query like 'set password%' or query like 'create user%' or query like 'alter user%') " +
		"and query like '%user_sensitive%' order by query;").
		Check(testkit.Rows(
			"alter user {user_sensitive@% password = ***};",
			"create user {user_sensitive@% password = ***};",
			"set password for user user_sensitive@%;",
		))
}

func (s *testSlowQuery) TestSlowQueryPrepared(c *C) {
	tk := testkit.NewTestKit(c, s.store)
	originCfg := config.GetGlobalConfig()
	newCfg := *originCfg

	f, err := ioutil.TempFile("", "tidb-slow-*.log")
	c.Assert(err, IsNil)
	f.Close()
	newCfg.Log.SlowQueryFile = f.Name()
	config.StoreGlobalConfig(&newCfg)
	defer func() {
		tk.MustExec("set tidb_slow_log_threshold=300;")
		tk.MustExec("set tidb_redact_log=0;")
		config.StoreGlobalConfig(originCfg)
		os.Remove(newCfg.Log.SlowQueryFile)
	}()
	err = logutil.InitLogger(newCfg.Log.ToLogConfig())
	c.Assert(err, IsNil)

	tk.MustExec("set tidb_slow_log_threshold=0;")
	tk.MustExec(`prepare mystmt1 from 'select sleep(?), 1';`)
	tk.MustExec("SET @num = 0.01;")
	tk.MustExec("execute mystmt1 using @num;")
	tk.MustQuery("SELECT Query FROM `information_schema`.`slow_query` " +
		"where query like 'select%sleep%' order by time desc limit 1").
		Check(testkit.Rows(
			"select sleep(?), 1 [arguments: 0.01];",
		))

	tk.MustExec("set tidb_redact_log=1;")
	tk.MustExec(`prepare mystmt2 from 'select sleep(?), 2';`)
	tk.MustExec("execute mystmt2 using @num;")
	tk.MustQuery("SELECT Query FROM `information_schema`.`slow_query` " +
		"where query like 'select%sleep%' order by time desc limit 1").
		Check(testkit.Rows(
			"select `sleep` ( ? ) , ?;",
		))
}

func (s *testSlowQuery) TestLogSlowLogIndex(c *C) {
	tk := testkit.NewTestKit(c, s.store)
	f, err := ioutil.TempFile("", "tidb-slow-*.log")
	c.Assert(err, IsNil)
	f.Close()

	defer config.RestoreFunc()()
	config.UpdateGlobal(func(conf *config.Config) {
		conf.Log.SlowQueryFile = f.Name()
	})
	err = logutil.InitLogger(config.GetGlobalConfig().Log.ToLogConfig())
	c.Assert(err, IsNil)

	tk.MustExec("use test")
	tk.MustExec("create table t (a int, b int,index idx(a));")
	tk.MustExec("set tidb_slow_log_threshold=0;")
	tk.MustQuery("select * from t use index (idx) where a in (1) union select * from t use index (idx) where a in (2,3);")
	tk.MustExec("set tidb_slow_log_threshold=300;")
	tk.MustQuery("select index_names from `information_schema`.`slow_query` " +
		"where query like 'select%union%' limit 1").
		Check(testkit.Rows(
			"[t:idx]",
		))
}

func (s *testSlowQuery) TestSlowQuery(c *C) {
	tk := testkit.NewTestKit(c, s.store)

	f, err := ioutil.TempFile("", "tidb-slow-*.log")
	c.Assert(err, IsNil)
	_, err = f.WriteString(`
# Time: 2020-10-13T20:08:13.970563+08:00
select * from t;
# Time: 2020-10-16T20:08:13.970563+08:00
select * from t;
`)
	c.Assert(err, IsNil)
	err = f.Close()
	c.Assert(err, IsNil)
	executor.ParseSlowLogBatchSize = 1
	originCfg := config.GetGlobalConfig()
	newCfg := *originCfg
	newCfg.Log.SlowQueryFile = f.Name()
	config.StoreGlobalConfig(&newCfg)
	defer func() {
		executor.ParseSlowLogBatchSize = 64
		config.StoreGlobalConfig(originCfg)
		err = os.Remove(newCfg.Log.SlowQueryFile)
		c.Assert(err, IsNil)
	}()
	err = logutil.InitLogger(newCfg.Log.ToLogConfig())
	c.Assert(err, IsNil)

	tk.MustQuery("select count(*) from `information_schema`.`slow_query` where time > '2020-10-16 20:08:13' and time < '2020-10-16 21:08:13'").Check(testkit.Rows("1"))
	tk.MustQuery("select count(*) from `information_schema`.`slow_query` where time > '2019-10-13 20:08:13' and time < '2020-10-16 21:08:13'").Check(testkit.Rows("2"))
}

func (s *testSerialSuite) TestKillTableReader(c *C) {
	var retry = "github.com/pingcap/tidb/store/tikv/mockRetrySendReqToRegion"
	defer func() {
		c.Assert(failpoint.Disable(retry), IsNil)
	}()
	tk := testkit.NewTestKit(c, s.store)
	tk.MustExec("use test;")
	tk.MustExec("drop table if exists t")
	tk.MustExec("create table t (a int)")
	tk.MustExec("insert into t values (1),(2),(3)")
	tk.MustExec("set @@tidb_distsql_scan_concurrency=1")
	atomic.StoreUint32(&tk.Se.GetSessionVars().Killed, 0)
	c.Assert(failpoint.Enable(retry, `return(true)`), IsNil)
	wg := &sync.WaitGroup{}
	wg.Add(1)
	go func() {
		defer wg.Done()
		time.Sleep(1 * time.Second)
		err := tk.QueryToErr("select * from t")
		c.Assert(err, NotNil)
		c.Assert(int(terror.ToSQLError(errors.Cause(err).(*terror.Error)).Code), Equals, int(executor.ErrQueryInterrupted.Code()))
	}()
	atomic.StoreUint32(&tk.Se.GetSessionVars().Killed, 1)
	wg.Wait()
}

func (s *testSerialSuite) TestPrevStmtDesensitization(c *C) {
	tk := testkit.NewTestKit(c, s.store)
	tk.MustExec("use test;")
	tk.MustExec(fmt.Sprintf("set @@session.%v=1", variable.TiDBRedactLog))
	defer tk.MustExec(fmt.Sprintf("set @@session.%v=0", variable.TiDBRedactLog))
	tk.MustExec("drop table if exists t")
	tk.MustExec("create table t (a int, unique key (a))")
	tk.MustExec("begin")
	tk.MustExec("insert into t values (1),(2)")
	c.Assert(tk.Se.GetSessionVars().PrevStmt.String(), Equals, "insert into `t` values ( ? ) , ( ? )")
	c.Assert(tk.ExecToErr("insert into t values (1)").Error(), Equals, `[kv:1062]Duplicate entry '?' for key 'a'`)
}

func (s *testSuite) TestIssue19372(c *C) {
	tk := testkit.NewTestKit(c, s.store)
	tk.MustExec("use test;")
	tk.MustExec("drop table if exists t1, t2;")
	tk.MustExec("create table t1 (c_int int, c_str varchar(40), key(c_str));")
	tk.MustExec("create table t2 like t1;")
	tk.MustExec("insert into t1 values (1, 'a'), (2, 'b'), (3, 'c');")
	tk.MustExec("insert into t2 select * from t1;")
	tk.MustQuery("select (select t2.c_str from t2 where t2.c_str <= t1.c_str and t2.c_int in (1, 2) order by t2.c_str limit 1) x from t1 order by c_int;").Check(testkit.Rows("a", "a", "a"))
}

func (s *testSerialSuite1) TestCollectCopRuntimeStats(c *C) {
	tk := testkit.NewTestKit(c, s.store)
	tk.MustExec("use test;")
	tk.MustExec("drop table if exists t1")
	tk.MustExec("create table t1 (a int, b int)")
	tk.MustExec("set tidb_enable_collect_execution_info=1;")
	c.Assert(failpoint.Enable("github.com/pingcap/tidb/store/tikv/tikvStoreRespResult", `return(true)`), IsNil)
	rows := tk.MustQuery("explain analyze select * from t1").Rows()
	c.Assert(len(rows), Equals, 2)
	explain := fmt.Sprintf("%v", rows[0])
	c.Assert(explain, Matches, ".*rpc_num: 2, .*regionMiss:.*")
	c.Assert(failpoint.Disable("github.com/pingcap/tidb/store/tikv/tikvStoreRespResult"), IsNil)
}

func (s *testSerialSuite1) TestIndexLookupRuntimeStats(c *C) {
	tk := testkit.NewTestKit(c, s.store)
	tk.MustExec("use test;")
	tk.MustExec("drop table if exists t1")
	tk.MustExec("create table t1 (a int, b int, index(a))")
	tk.MustExec("insert into t1 values (1,2),(2,3),(3,4)")
	sql := "explain analyze select * from t1 use index(a) where a > 1;"
	rows := tk.MustQuery(sql).Rows()
	c.Assert(len(rows), Equals, 3)
	explain := fmt.Sprintf("%v", rows[0])
	c.Assert(explain, Matches, ".*time:.*loops:.*index_task:.*table_task: {total_time.*num.*concurrency.*}.*")
	indexExplain := fmt.Sprintf("%v", rows[1])
	tableExplain := fmt.Sprintf("%v", rows[2])
	c.Assert(indexExplain, Matches, ".*time:.*loops:.*cop_task:.*")
	c.Assert(tableExplain, Matches, ".*time:.*loops:.*cop_task:.*")
}

func (s *testSerialSuite1) TestHashAggRuntimeStats(c *C) {
	tk := testkit.NewTestKit(c, s.store)
	tk.MustExec("use test;")
	tk.MustExec("drop table if exists t1")
	tk.MustExec("create table t1 (a int, b int)")
	tk.MustExec("insert into t1 values (1,2),(2,3),(3,4)")
	sql := "explain analyze SELECT /*+ HASH_AGG() */ count(*) FROM t1 WHERE a < 10;"
	rows := tk.MustQuery(sql).Rows()
	c.Assert(len(rows), Equals, 5)
	explain := fmt.Sprintf("%v", rows[0])
	c.Assert(explain, Matches, ".*time:.*loops:.*partial_worker:{wall_time:.*concurrency:.*task_num:.*tot_wait:.*tot_exec:.*tot_time:.*max:.*p95:.*}.*final_worker:{wall_time:.*concurrency:.*task_num:.*tot_wait:.*tot_exec:.*tot_time:.*max:.*p95:.*}.*")
}

func (s *testSerialSuite1) TestIndexMergeRuntimeStats(c *C) {
	tk := testkit.NewTestKit(c, s.store)
	tk.MustExec("use test;")
	tk.MustExec("drop table if exists t1")
	tk.MustExec("set @@tidb_enable_index_merge = 1")
	tk.MustExec("create table t1(id int primary key, a int, b int, c int, d int)")
	tk.MustExec("create index t1a on t1(a)")
	tk.MustExec("create index t1b on t1(b)")
	tk.MustExec("insert into t1 values(1,1,1,1,1),(2,2,2,2,2),(3,3,3,3,3),(4,4,4,4,4),(5,5,5,5,5)")
	sql := "explain analyze select /*+ use_index_merge(t1, primary, t1a) */ * from t1 where id < 2 or a > 4;"
	rows := tk.MustQuery(sql).Rows()
	c.Assert(len(rows), Equals, 4)
	explain := fmt.Sprintf("%v", rows[0])
	c.Assert(explain, Matches, ".*time:.*loops:.*index_task:{fetch_handle:.*, merge:.*}.*table_task:{num.*concurrency.*fetch_row.*wait_time.*}.*")
	tableRangeExplain := fmt.Sprintf("%v", rows[1])
	indexExplain := fmt.Sprintf("%v", rows[2])
	tableExplain := fmt.Sprintf("%v", rows[3])
	c.Assert(tableRangeExplain, Matches, ".*time:.*loops:.*cop_task:.*")
	c.Assert(indexExplain, Matches, ".*time:.*loops:.*cop_task:.*")
	c.Assert(tableExplain, Matches, ".*time:.*loops:.*cop_task:.*")
	tk.MustExec("set @@tidb_enable_collect_execution_info=0;")
	sql = "select /*+ use_index_merge(t1, primary, t1a) */ * from t1 where id < 2 or a > 4 order by a"
	tk.MustQuery(sql).Check(testkit.Rows("1 1 1 1 1", "5 5 5 5 5"))
}

func (s *testSuite) TestCollectDMLRuntimeStats(c *C) {
	tk := testkit.NewTestKit(c, s.store)
	tk.MustExec("use test")
	tk.MustExec("drop table if exists t1")
	tk.MustExec("create table t1 (a int, b int, unique index (a))")

	testSQLs := []string{
		"insert ignore into t1 values (5,5);",
		"insert into t1 values (5,5) on duplicate key update a=a+1;",
		"replace into t1 values (5,6),(6,7)",
		"update t1 set a=a+1 where a=6;",
	}

	getRootStats := func() string {
		info := tk.Se.ShowProcess()
		c.Assert(info, NotNil)
		p, ok := info.Plan.(plannercore.Plan)
		c.Assert(ok, IsTrue)
		stats := tk.Se.GetSessionVars().StmtCtx.RuntimeStatsColl.GetRootStats(p.ID())
		return stats.String()
	}
	for _, sql := range testSQLs {
		tk.MustExec(sql)
		c.Assert(getRootStats(), Matches, "time.*loops.*Get.*num_rpc.*total_time.*")
	}

	// Test for lock keys stats.
	tk.MustExec("begin pessimistic")
	tk.MustExec("update t1 set b=b+1")
	c.Assert(getRootStats(), Matches, "time.*lock_keys.*time.* region.* keys.* lock_rpc:.* rpc_count.*")
	tk.MustExec("rollback")

	tk.MustExec("begin pessimistic")
	tk.MustQuery("select * from t1 for update").Check(testkit.Rows("5 6", "7 7"))
	c.Assert(getRootStats(), Matches, "time.*lock_keys.*time.* region.* keys.* lock_rpc:.* rpc_count.*")
	tk.MustExec("rollback")

	tk.MustExec("begin pessimistic")
	tk.MustExec("insert ignore into t1 values (9,9)")
	c.Assert(getRootStats(), Matches, "time:.*, loops:.*, prepare:.*, check_insert: {total_time:.*, mem_insert_time:.*, prefetch:.*, rpc:{BatchGet:{num_rpc:.*, total_time:.*}}}.*")
	tk.MustExec("rollback")

	tk.MustExec("begin pessimistic")
	tk.MustExec("insert into t1 values (10,10) on duplicate key update a=a+1")
	c.Assert(getRootStats(), Matches, "time:.*, loops:.*, prepare:.*, check_insert: {total_time:.*, mem_insert_time:.*, prefetch:.*, rpc:{BatchGet:{num_rpc:.*, total_time:.*}.*")
	tk.MustExec("rollback")

	tk.MustExec("begin pessimistic")
	tk.MustExec("insert into t1 values (1,2)")
	c.Assert(getRootStats(), Matches, "time:.*, loops:.*, prepare:.*, insert:.*")
	tk.MustExec("rollback")

	tk.MustExec("begin pessimistic")
	tk.MustExec("insert ignore into t1 values(11,11) on duplicate key update `a`=`a`+1")
	c.Assert(getRootStats(), Matches, "time:.*, loops:.*, prepare:.*, check_insert: {total_time:.*, mem_insert_time:.*, prefetch:.*, rpc:.*}")
	tk.MustExec("rollback")

	tk.MustExec("begin pessimistic")
	tk.MustExec("replace into t1 values (1,4)")
	c.Assert(getRootStats(), Matches, "time:.*, loops:.*, prefetch:.*, rpc:.*")
	tk.MustExec("rollback")
}

func (s *testSuite) TestIssue13758(c *C) {
	tk := testkit.NewTestKit(c, s.store)
	tk.MustExec("use test")
	tk.MustExec("drop table if exists t1, t2")
	tk.MustExec("create table t1 (pk int(11) primary key, a int(11) not null, b int(11), key idx_b(b), key idx_a(a))")
	tk.MustExec("insert into `t1` values (1,1,0),(2,7,6),(3,2,null),(4,1,null),(5,4,5)")
	tk.MustExec("create table t2 (a int)")
	tk.MustExec("insert into t2 values (1),(null)")
	tk.MustQuery("select (select a from t1 use index(idx_a) where b >= t2.a order by a limit 1) as field from t2").Check(testkit.Rows(
		"4",
		"<nil>",
	))
}

func (s *testCoprCache) SetUpSuite(c *C) {
	originConfig := config.GetGlobalConfig()
	config.StoreGlobalConfig(config.NewConfig())
	defer config.StoreGlobalConfig(originConfig)
	cli := &regionProperityClient{}
	hijackClient := func(c tikv.Client) tikv.Client {
		cli.Client = c
		return cli
	}
	var err error
	s.store, err = mockstore.NewMockStore(
		mockstore.WithClusterInspector(func(c cluster.Cluster) {
			mockstore.BootstrapWithSingleStore(c)
			s.cls = c
		}),
		mockstore.WithClientHijacker(hijackClient),
	)
	c.Assert(err, IsNil)
	s.dom, err = session.BootstrapSession(s.store)
	c.Assert(err, IsNil)
}

func (s *testCoprCache) TearDownSuite(c *C) {
	s.dom.Close()
	s.store.Close()
}

func (s *testCoprCache) TestIntegrationCopCache(c *C) {
	originConfig := config.GetGlobalConfig()
	config.StoreGlobalConfig(config.NewConfig())
	defer config.StoreGlobalConfig(originConfig)

	tk := testkit.NewTestKit(c, s.store)
	tk.MustExec("use test")
	tk.MustExec("drop table if exists t")
	tk.MustExec("create table t (a int primary key)")
	tblInfo, err := s.dom.InfoSchema().TableByName(model.NewCIStr("test"), model.NewCIStr("t"))
	c.Assert(err, IsNil)
	tid := tblInfo.Meta().ID
	tk.MustExec(`insert into t values(1),(2),(3),(4),(5),(6),(7),(8),(9),(10),(11),(12)`)
	tableStart := tablecodec.GenTableRecordPrefix(tid)
	s.cls.SplitKeys(tableStart, tableStart.PrefixNext(), 6)

	c.Assert(failpoint.Enable("github.com/pingcap/tidb/store/mockstore/unistore/cophandler/mockCopCacheInUnistore", `return(123)`), IsNil)
	defer func() {
		c.Assert(failpoint.Disable("github.com/pingcap/tidb/store/mockstore/unistore/cophandler/mockCopCacheInUnistore"), IsNil)
	}()

	rows := tk.MustQuery("explain analyze select * from t where t.a < 10").Rows()
	c.Assert(rows[0][2], Equals, "9")
	c.Assert(strings.Contains(rows[0][5].(string), "cop_task: {num: 5"), Equals, true)
	c.Assert(strings.Contains(rows[0][5].(string), "copr_cache_hit_ratio: 0.00"), Equals, true)

	rows = tk.MustQuery("explain analyze select * from t").Rows()
	c.Assert(rows[0][2], Equals, "12")
	c.Assert(strings.Contains(rows[0][5].(string), "cop_task: {num: 6"), Equals, true)
	hitRatioIdx := strings.Index(rows[0][5].(string), "copr_cache_hit_ratio:") + len("copr_cache_hit_ratio: ")
	c.Assert(hitRatioIdx >= len("copr_cache_hit_ratio: "), Equals, true)
	hitRatio, err := strconv.ParseFloat(rows[0][5].(string)[hitRatioIdx:hitRatioIdx+4], 64)
	c.Assert(err, IsNil)
	c.Assert(hitRatio > 0, Equals, true)

	// Test for cop cache disabled.
	cfg := config.NewConfig()
	cfg.TiKVClient.CoprCache.CapacityMB = 0
	config.StoreGlobalConfig(cfg)
	rows = tk.MustQuery("explain analyze select * from t where t.a < 10").Rows()
	c.Assert(rows[0][2], Equals, "9")
	c.Assert(strings.Contains(rows[0][5].(string), "copr_cache: disabled"), Equals, true)
}

func (s *testSerialSuite) TestCoprocessorOOMTicase(c *C) {
	tk := testkit.NewTestKit(c, s.store)
	tk.MustExec("use test")
	tk.MustExec(`set @@tidb_wait_split_region_finish=1`)
	// create table for non keep-order case
	tk.MustExec("drop table if exists t5")
	tk.MustExec("create table t5(id int)")
	tk.MustQuery(`split table t5 between (0) and (10000) regions 10`).Check(testkit.Rows("9 1"))
	// create table for keep-order case
	tk.MustExec("drop table if exists t6")
	tk.MustExec("create table t6(id int, index(id))")
	tk.MustQuery(`split table t6 between (0) and (10000) regions 10`).Check(testkit.Rows("10 1"))
	tk.MustQuery("split table t6 INDEX id between (0) and (10000) regions 10;").Check(testkit.Rows("10 1"))
	count := 10
	for i := 0; i < count; i++ {
		tk.MustExec(fmt.Sprintf("insert into t5 (id) values (%v)", i))
		tk.MustExec(fmt.Sprintf("insert into t6 (id) values (%v)", i))
	}
	defer config.RestoreFunc()()
	config.UpdateGlobal(func(conf *config.Config) {
		conf.OOMAction = config.OOMActionLog
	})
	testcases := []struct {
		name string
		sql  string
	}{
		{
			name: "keep Order",
			sql:  "select id from t6 order by id",
		},
		{
			name: "non keep Order",
			sql:  "select id from t5",
		},
	}

	f := func() {
		for _, testcase := range testcases {
			c.Log(testcase.name)
			// larger than one copResponse, smaller than 2 copResponse
			quota := 2*copr.MockResponseSizeForTest - 100
			se, err := session.CreateSession4Test(s.store)
			c.Check(err, IsNil)
			tk.Se = se
			tk.MustExec("use test")
			tk.MustExec(fmt.Sprintf("set @@tidb_mem_quota_query=%v;", quota))
			var expect []string
			for i := 0; i < count; i++ {
				expect = append(expect, fmt.Sprintf("%v", i))
			}
			tk.MustQuery(testcase.sql).Sort().Check(testkit.Rows(expect...))
			// assert oom action worked by max consumed > memory quota
			c.Assert(tk.Se.GetSessionVars().StmtCtx.MemTracker.MaxConsumed(), Greater, int64(quota))
			se.Close()
		}
	}

	// ticase-4169, trigger oom action twice after workers consuming all the data
	err := failpoint.Enable("github.com/pingcap/tidb/store/copr/ticase-4169", `return(true)`)
	c.Assert(err, IsNil)
	f()
	err = failpoint.Disable("github.com/pingcap/tidb/store/copr/ticase-4169")
	c.Assert(err, IsNil)
	// ticase-4170, trigger oom action twice after iterator receiving all the data.
	err = failpoint.Enable("github.com/pingcap/tidb/store/copr/ticase-4170", `return(true)`)
	c.Assert(err, IsNil)
	f()
	err = failpoint.Disable("github.com/pingcap/tidb/store/copr/ticase-4170")
	c.Assert(err, IsNil)
	// ticase-4171, trigger oom before reading or consuming any data
	err = failpoint.Enable("github.com/pingcap/tidb/store/copr/ticase-4171", `return(true)`)
	c.Assert(err, IsNil)
	f()
	err = failpoint.Disable("github.com/pingcap/tidb/store/copr/ticase-4171")
	c.Assert(err, IsNil)
}

func (s *testSuite) TestIssue20237(c *C) {
	tk := testkit.NewTestKit(c, s.store)
	tk.MustExec("use test")
	tk.MustExec("drop table if exists t, s")
	tk.MustExec("create table t(a date, b float)")
	tk.MustExec("create table s(b float)")
	tk.MustExec(`insert into t values(NULL,-37), ("2011-11-04",105), ("2013-03-02",-22), ("2006-07-02",-56), (NULL,124), (NULL,111), ("2018-03-03",-5);`)
	tk.MustExec(`insert into s values(-37),(105),(-22),(-56),(124),(105),(111),(-5);`)
	tk.MustQuery(`select count(distinct t.a, t.b) from t join s on t.b= s.b;`).Check(testkit.Rows("4"))
}

func (s *testSerialSuite) TestIssue19148(c *C) {
	tk := testkit.NewTestKit(c, s.store)
	tk.MustExec("use test")
	tk.MustExec("drop table if exists t")
	tk.MustExec("create table t(a decimal(16, 2));")
	tk.MustExec("select * from t where a > any_value(a);")
	ctx := tk.Se.(sessionctx.Context)
	is := domain.GetDomain(ctx).InfoSchema()
	tblInfo, err := is.TableByName(model.NewCIStr("test"), model.NewCIStr("t"))
	c.Assert(err, IsNil)
	c.Assert(int(tblInfo.Meta().Columns[0].Flag), Equals, 0)
}

func (s *testSuite) TestIssue19667(c *C) {
	tk := testkit.NewTestKit(c, s.store)
	tk.MustExec("use test")
	tk.MustExec("drop table if exists t")
	tk.MustExec("CREATE TABLE t (a DATETIME)")
	tk.MustExec("INSERT INTO t VALUES('1988-04-17 01:59:59')")
	tk.MustQuery(`SELECT DATE_ADD(a, INTERVAL 1 SECOND) FROM t`).Check(testkit.Rows("1988-04-17 02:00:00"))
}

func issue20975Prepare(c *C, store kv.Storage) (*testkit.TestKit, *testkit.TestKit) {
	tk1 := testkit.NewTestKit(c, store)
	tk2 := testkit.NewTestKit(c, store)
	tk1.MustExec("use test")
	tk1.MustExec("drop table if exists t1, t2")
	tk2.MustExec("use test")
	tk1.MustExec("create table t1(id int primary key, c int)")
	tk1.MustExec("insert into t1 values(1, 10), (2, 20)")
	return tk1, tk2
}

func (s *testSuite) TestIssue20975UpdateNoChange(c *C) {
	tk1, tk2 := issue20975Prepare(c, s.store)
	tk1.MustExec("begin pessimistic")
	tk1.MustExec("update t1 set c=c")
	tk2.MustExec("create table t2(a int)")
	tk1.MustExec("commit")
}

func (s *testSuite) TestIssue20975SelectForUpdate(c *C) {
	tk1, tk2 := issue20975Prepare(c, s.store)
	tk1.MustExec("begin")
	tk1.MustExec("select * from t1 for update")
	tk2.MustExec("create table t2(a int)")
	tk1.MustExec("commit")

	tk1.MustExec("begin pessimistic")
	tk1.MustExec("select * from t1 for update")
	tk2.MustExec("drop table t2")
	tk1.MustExec("commit")
}

func (s *testSuite) TestIssue20975SelectForUpdatePointGet(c *C) {
	tk1, tk2 := issue20975Prepare(c, s.store)
	tk1.MustExec("begin")
	tk1.MustExec("select * from t1 where id=1 for update")
	tk2.MustExec("create table t2(a int)")
	tk1.MustExec("commit")

	tk1.MustExec("begin pessimistic")
	tk1.MustExec("select * from t1 where id=1 for update")
	tk2.MustExec("drop table t2")
	tk1.MustExec("commit")
}

func (s *testSuite) TestIssue20975SelectForUpdateBatchPointGet(c *C) {
	tk1, tk2 := issue20975Prepare(c, s.store)
	tk1.MustExec("begin")
	tk1.MustExec("select * from t1 where id in (1, 2) for update")
	tk2.MustExec("create table t2(a int)")
	tk1.MustExec("commit")

	tk1.MustExec("begin pessimistic")
	tk1.MustExec("select * from t1 where id in (1, 2) for update")
	tk2.MustExec("drop table t2")
	tk1.MustExec("commit")
}

func issue20975PreparePartitionTable(c *C, store kv.Storage) (*testkit.TestKit, *testkit.TestKit) {
	tk1 := testkit.NewTestKit(c, store)
	tk2 := testkit.NewTestKit(c, store)
	tk1.MustExec("use test")
	tk1.MustExec("drop table if exists t1, t2")
	tk2.MustExec("use test")
	tk1.MustExec(`create table t1(id int primary key, c int) partition by range (id) (
		partition p1 values less than (10),
		partition p2 values less than (20)
	)`)
	tk1.MustExec("insert into t1 values(1, 10), (2, 20), (11, 30), (12, 40)")
	return tk1, tk2
}

func (s *testSuite) TestIssue20975UpdateNoChangeWithPartitionTable(c *C) {
	tk1, tk2 := issue20975PreparePartitionTable(c, s.store)
	tk1.MustExec("begin pessimistic")
	tk1.MustExec("update t1 set c=c")
	tk2.MustExec("create table t2(a int)")
	tk1.MustExec("commit")
}

func (s *testSuite) TestIssue20975SelectForUpdateWithPartitionTable(c *C) {
	tk1, tk2 := issue20975PreparePartitionTable(c, s.store)
	tk1.MustExec("begin")
	tk1.MustExec("select * from t1 for update")
	tk2.MustExec("create table t2(a int)")
	tk1.MustExec("commit")

	tk1.MustExec("begin pessimistic")
	tk1.MustExec("select * from t1 for update")
	tk2.MustExec("drop table t2")
	tk1.MustExec("commit")
}

func (s *testSuite) TestIssue20975SelectForUpdatePointGetWithPartitionTable(c *C) {
	tk1, tk2 := issue20975PreparePartitionTable(c, s.store)
	tk1.MustExec("begin")
	tk1.MustExec("select * from t1 where id=1 for update")
	tk2.MustExec("create table t2(a int)")
	tk1.MustExec("commit")

	tk1.MustExec("begin")
	tk1.MustExec("select * from t1 where id=12 for update")
	tk2.MustExec("drop table t2")
	tk1.MustExec("commit")

	tk1.MustExec("begin pessimistic")
	tk1.MustExec("select * from t1 where id=1 for update")
	tk2.MustExec("create table t2(a int)")
	tk1.MustExec("commit")

	tk1.MustExec("begin pessimistic")
	tk1.MustExec("select * from t1 where id=12 for update")
	tk2.MustExec("drop table t2")
	tk1.MustExec("commit")
}

func (s *testSuite) TestIssue20975SelectForUpdateBatchPointGetWithPartitionTable(c *C) {
	tk1, tk2 := issue20975PreparePartitionTable(c, s.store)
	tk1.MustExec("begin")
	tk1.MustExec("select * from t1 where id in (1, 2) for update")
	tk2.MustExec("create table t2(a int)")
	tk1.MustExec("commit")

	tk1.MustExec("begin")
	tk1.MustExec("select * from t1 where id in (11, 12) for update")
	tk2.MustExec("drop table t2")
	tk1.MustExec("commit")

	tk1.MustExec("begin")
	tk1.MustExec("select * from t1 where id in (1, 11) for update")
	tk2.MustExec("create table t2(a int)")
	tk1.MustExec("commit")

	tk1.MustExec("begin pessimistic")
	tk1.MustExec("select * from t1 where id in (1, 2) for update")
	tk2.MustExec("drop table t2")
	tk1.MustExec("commit")

	tk1.MustExec("begin pessimistic")
	tk1.MustExec("select * from t1 where id in (11, 12) for update")
	tk2.MustExec("create table t2(a int)")
	tk1.MustExec("commit")

	tk1.MustExec("begin pessimistic")
	tk1.MustExec("select * from t1 where id in (1, 11) for update")
	tk2.MustExec("drop table t2")
	tk1.MustExec("commit")
}

func (s *testSuite) TestIssue20305(c *C) {
	tk := testkit.NewTestKit(c, s.store)
	tk.MustExec("use test")
	tk.MustExec("drop table if exists t")
	tk.MustExec("create table t2 (a year(4))")
	tk.MustExec("insert into t2 values(69)")
	tk.MustQuery("select * from t2 where a <= 69").Check(testkit.Rows("2069"))
	// the following test is a regression test that matches MySQL's behavior.
	tk.MustExec("drop table if exists t3")
	tk.MustExec("CREATE TABLE `t3` (`y` year DEFAULT NULL, `a` int DEFAULT NULL)")
	tk.MustExec("INSERT INTO `t3` VALUES (2069, 70), (2010, 11), (2155, 2156), (2069, 69)")
	tk.MustQuery("SELECT * FROM `t3` where y <= a").Check(testkit.Rows("2155 2156"))
}

func (s *testSuite) TestIssue22817(c *C) {
	tk := testkit.NewTestKit(c, s.store)
	tk.MustExec("use test")
	tk.MustExec("drop table if exists t3")
	tk.MustExec("create table t3 (a year)")
	tk.MustExec("insert into t3 values (1991), (\"1992\"), (\"93\"), (94)")
	tk.MustQuery("select * from t3 where a >= NULL").Check(testkit.Rows())
}

func (s *testSuite) TestIssue13953(c *C) {
	tk := testkit.NewTestKit(c, s.store)
	tk.MustExec("use test")
	tk.MustExec("drop table if exists t")
	tk.MustExec("CREATE TABLE `t` (`id` int(11) DEFAULT NULL, `tp_bigint` bigint(20) DEFAULT NULL )")
	tk.MustExec("insert into t values(0,1),(1,9215570218099803537)")
	tk.MustQuery("select A.tp_bigint,B.id from t A join t B on A.id < B.id * 16 where A.tp_bigint = B.id;").Check(
		testkit.Rows("1 1"))
}

func (s *testSuite) TestZeroDateTimeCompatibility(c *C) {
	SQLs := []string{
		`select YEAR(0000-00-00), YEAR("0000-00-00")`,
		`select MONTH(0000-00-00), MONTH("0000-00-00")`,
		`select DAYOFWEEK(0000-00-00), DAYOFWEEK("0000-00-00")`,
		`select DAYOFMONTH(0000-00-00), DAYOFMONTH("0000-00-00")`,
		`select DAYOFYEAR(0000-00-00), DAYOFYEAR("0000-00-00")`,
		`select QUARTER(0000-00-00), QUARTER("0000-00-00")`,
		`select EXTRACT(DAY FROM 0000-00-00), EXTRACT(DAY FROM "0000-00-00")`,
		`select EXTRACT(MONTH FROM 0000-00-00), EXTRACT(MONTH FROM "0000-00-00")`,
		`select EXTRACT(YEAR FROM 0000-00-00), EXTRACT(YEAR FROM "0000-00-00")`,
		`select EXTRACT(WEEK FROM 0000-00-00), EXTRACT(WEEK FROM "0000-00-00")`,
		`select EXTRACT(QUARTER FROM 0000-00-00), EXTRACT(QUARTER FROM "0000-00-00")`,
	}
	tk := testkit.NewTestKit(c, s.store)

	for _, t := range SQLs {
		fmt.Println(t)
		tk.MustQuery(t).Check(testkit.Rows("0 <nil>"))
		c.Assert(tk.Se.GetSessionVars().StmtCtx.WarningCount(), Equals, uint16(1))
	}
}

// https://github.com/pingcap/tidb/issues/24165.
func (s *testSuite) TestInvalidDateValueInCreateTable(c *C) {
	tk := testkit.NewTestKit(c, s.store)
	tk.MustExec("use test;")
	tk.MustExec("drop table if exists t;")
	tk.MustExec("set @@sql_mode='STRICT_TRANS_TABLES,NO_ZERO_IN_DATE,NO_ZERO_DATE';")
	tk.MustGetErrCode("create table t (a datetime default '2999-00-00 00:00:00');", errno.ErrInvalidDefault)
	tk.MustGetErrCode("create table t (a datetime default '2999-02-30 00:00:00');", errno.ErrInvalidDefault)
	tk.MustExec("create table t (a datetime);")
	tk.MustGetErrCode("alter table t modify column a datetime default '2999-00-00 00:00:00';", errno.ErrInvalidDefault)
	tk.MustExec("drop table if exists t;")

	tk.MustExec("set @@sql_mode = (select replace(@@sql_mode,'NO_ZERO_IN_DATE',''));")
	tk.MustExec("set @@sql_mode = (select replace(@@sql_mode,'NO_ZERO_DATE',''));")
	tk.MustExec("set @@sql_mode=(select concat(@@sql_mode, ',ALLOW_INVALID_DATES'));")
	// Test create table with zero datetime as a default value.
	tk.MustExec("create table t (a datetime default '2999-00-00 00:00:00');")
	tk.MustExec("drop table if exists t;")
	// Test create table with invalid datetime(02-30) as a default value.
	tk.MustExec("create table t (a datetime default '2999-02-30 00:00:00');")
	tk.MustExec("drop table if exists t;")
	tk.MustExec("create table t (a datetime);")
	tk.MustExec("alter table t modify column a datetime default '2999-00-00 00:00:00';")
	tk.MustExec("drop table if exists t;")
}

func (s *testSuite) TestOOMActionPriority(c *C) {
	tk := testkit.NewTestKit(c, s.store)
	tk.MustExec("use test")
	tk.MustExec("drop table if exists t0")
	tk.MustExec("drop table if exists t1")
	tk.MustExec("drop table if exists t2")
	tk.MustExec("drop table if exists t3")
	tk.MustExec("drop table if exists t4")
	tk.MustExec("create table t0(a int)")
	tk.MustExec("insert into t0 values(1)")
	tk.MustExec("create table t1(a int)")
	tk.MustExec("insert into t1 values(1)")
	tk.MustExec("create table t2(a int)")
	tk.MustExec("insert into t2 values(1)")
	tk.MustExec("create table t3(a int)")
	tk.MustExec("insert into t3 values(1)")
	tk.MustExec("create table t4(a int)")
	tk.MustExec("insert into t4 values(1)")
	tk.MustQuery("select * from t0 join t1 join t2 join t3 join t4 order by t0.a").Check(testkit.Rows("1 1 1 1 1"))
	action := tk.Se.GetSessionVars().StmtCtx.MemTracker.GetFallbackForTest()
	// check the first 5 actions is rate limit.
	for i := 0; i < 5; i++ {
		c.Assert(action.GetPriority(), Equals, int64(memory.DefRateLimitPriority))
		action = action.GetFallback()
	}
	for action.GetFallback() != nil {
		c.Assert(action.GetPriority(), Equals, int64(memory.DefSpillPriority))
		action = action.GetFallback()
	}
	c.Assert(action.GetPriority(), Equals, int64(memory.DefLogPriority))
}

func (s *testSuite) Test17780(c *C) {
	tk := testkit.NewTestKit(c, s.store)
	tk.MustExec("use test")
	tk.MustExec("drop table if exists t0")
	tk.MustExec("create table t0 (c0 double)")
	tk.MustExec("insert into t0 values (1e30)")
	tk.MustExec("update t0 set c0=0 where t0.c0 like 0")
	// the update should not affect c0
	tk.MustQuery("select count(*) from t0 where c0 = 0").Check(testkit.Rows("0"))
}

func (s *testSuite) TestIssue9918(c *C) {
	tk := testkit.NewTestKit(c, s.store)
	tk.MustExec("use test")
	tk.MustExec("drop table if exists t")
	tk.MustExec("create table t (a year)")
	tk.MustExec("insert into t values(0)")
	tk.MustQuery("select cast(a as char) from t").Check(testkit.Rows("0000"))
}

func (s *testSuite) Test13004(c *C) {
	tk := testkit.NewTestKit(c, s.store)
	// see https://dev.mysql.com/doc/refman/5.6/en/date-and-time-literals.html, timestamp here actually produces a datetime
	tk.MustQuery("SELECT TIMESTAMP '9999-01-01 00:00:00'").Check(testkit.Rows("9999-01-01 00:00:00"))
}

func (s *testSuite) Test12178(c *C) {
	tk := testkit.NewTestKit(c, s.store)
	tk.MustExec("use test")
	tk.MustExec("drop table if exists ta")
	tk.MustExec("create table ta(id decimal(60,2))")
	tk.MustExec("insert into ta values (JSON_EXTRACT('{\"c\": \"1234567890123456789012345678901234567890123456789012345\"}', '$.c'))")
	tk.MustQuery("select * from ta").Check(testkit.Rows("1234567890123456789012345678901234567890123456789012345.00"))
}

func (s *testSuite) Test11883(c *C) {
	tk := testkit.NewTestKit(c, s.store)
	tk.MustExec("use test")
	tk.MustExec("drop table if exists t1")
	tk.MustExec("create table t1 (f1 json)")
	tk.MustExec("insert into t1(f1) values ('\"asd\"'),('\"asdf\"'),('\"asasas\"')")
	tk.MustQuery("select f1 from t1 where json_extract(f1,\"$\") in (\"asd\",\"asasas\",\"asdf\")").Check(testkit.Rows("\"asd\"", "\"asdf\"", "\"asasas\""))
	tk.MustQuery("select f1 from t1 where json_extract(f1, '$') = 'asd'").Check(testkit.Rows("\"asd\""))
	// MySQL produces empty row for the following SQL, I doubt it should be MySQL's bug.
	tk.MustQuery("select f1 from t1 where case json_extract(f1,\"$\") when \"asd\" then 1 else 0 end").Check(testkit.Rows("\"asd\""))
	tk.MustExec("delete from t1")
	tk.MustExec("insert into t1 values ('{\"a\": 1}')")
	// the first value in the tuple should be interpreted as string instead of JSON, so no row will be returned
	tk.MustQuery("select f1 from t1 where f1 in ('{\"a\": 1}', 'asdf', 'asdf')").Check(testkit.Rows())
	// and if we explicitly cast it into a JSON value, the check will pass
	tk.MustQuery("select f1 from t1 where f1 in (cast('{\"a\": 1}' as JSON), 'asdf', 'asdf')").Check(testkit.Rows("{\"a\": 1}"))
	tk.MustQuery("select json_extract('\"asd\"', '$') = 'asd'").Check(testkit.Rows("1"))
	tk.MustQuery("select json_extract('\"asd\"', '$') <=> 'asd'").Check(testkit.Rows("1"))
	tk.MustQuery("select json_extract('\"asd\"', '$') <> 'asd'").Check(testkit.Rows("0"))
	tk.MustQuery("select json_extract('{\"f\": 1.0}', '$.f') = 1.0").Check(testkit.Rows("1"))
	tk.MustQuery("select json_extract('{\"f\": 1.0}', '$.f') = '1.0'").Check(testkit.Rows("0"))
	tk.MustQuery("select json_extract('{\"n\": 1}', '$') = '{\"n\": 1}'").Check(testkit.Rows("0"))
	tk.MustQuery("select json_extract('{\"n\": 1}', '$') <> '{\"n\": 1}'").Check(testkit.Rows("1"))
}

func (s *testSuite) Test15492(c *C) {
	tk := testkit.NewTestKit(c, s.store)
	tk.MustExec("use test")
	tk.MustExec("drop table if exists t")
	tk.MustExec("create table t (a int, b int)")
	tk.MustExec("insert into t values (2, 20), (1, 10), (3, 30)")
	tk.MustQuery("select a + 1 as field1, a as field2 from t order by field1, field2 limit 2").Check(testkit.Rows("2 1", "3 2"))
}

func (s testSuite) TestTrackAggMemoryUsage(c *C) {
	tk := testkit.NewTestKit(c, s.store)

	tk.MustExec("use test")
	tk.MustExec("create table t(a int)")
	tk.MustExec("insert into t values(1)")

	tk.MustExec("set tidb_track_aggregate_memory_usage = off;")
	rows := tk.MustQuery("explain analyze select /*+ HASH_AGG() */ sum(a) from t").Rows()
	c.Assert(rows[0][7], Equals, "N/A")
	rows = tk.MustQuery("explain analyze select /*+ STREAM_AGG() */ sum(a) from t").Rows()
	c.Assert(rows[0][7], Equals, "N/A")
	tk.MustExec("set tidb_track_aggregate_memory_usage = on;")
	rows = tk.MustQuery("explain analyze select /*+ HASH_AGG() */ sum(a) from t").Rows()
	c.Assert(rows[0][7], Not(Equals), "N/A")
	rows = tk.MustQuery("explain analyze select /*+ STREAM_AGG() */ sum(a) from t").Rows()
	c.Assert(rows[0][7], Not(Equals), "N/A")
}

func (s *testSuite) Test12201(c *C) {
	tk := testkit.NewTestKit(c, s.store)
	tk.MustExec("use test")
	tk.MustExec("drop table if exists e")
	tk.MustExec("create table e (e enum('a', 'b'))")
	tk.MustExec("insert into e values ('a'), ('b')")
	tk.MustQuery("select * from e where case 1 when 0 then e end").Check(testkit.Rows())
	tk.MustQuery("select * from e where case 1 when 1 then e end").Check(testkit.Rows("a", "b"))
	tk.MustQuery("select * from e where case e when 1 then e end").Check(testkit.Rows("a"))
	tk.MustQuery("select * from e where case 1 when e then e end").Check(testkit.Rows("a"))
}

func (s *testSuite) TestIssue21451(c *C) {
	tk := testkit.NewTestKitWithInit(c, s.store)

	tk.MustExec("drop table if exists t")
	tk.MustExec("create table t (en enum('c', 'b', 'a'));")
	tk.MustExec("insert into t values ('a'), ('b'), ('c');")
	tk.MustQuery("select max(en) from t;").Check(testkit.Rows("c"))
	tk.MustQuery("select min(en) from t;").Check(testkit.Rows("a"))
	tk.MustQuery("select * from t order by en;").Check(testkit.Rows("c", "b", "a"))

	tk.MustExec("drop table t")
	tk.MustExec("create table t(s set('c', 'b', 'a'));")
	tk.MustExec("insert into t values ('a'), ('b'), ('c');")
	tk.MustQuery("select max(s) from t;").Check(testkit.Rows("c"))
	tk.MustQuery("select min(s) from t;").Check(testkit.Rows("a"))

	tk.MustExec("drop table t")
	tk.MustExec("create table t(id int, en enum('c', 'b', 'a'))")
	tk.MustExec("insert into t values (1, 'a'),(2, 'b'), (3, 'c'), (1, 'c');")
	tk.MustQuery("select id, max(en) from t where id=1 group by id;").Check(testkit.Rows("1 c"))
	tk.MustQuery("select id, min(en) from t where id=1 group by id;").Check(testkit.Rows("1 a"))
	tk.MustExec("drop table t")

	tk.MustExec("create table t(id int, s set('c', 'b', 'a'));")
	tk.MustExec("insert into t values (1, 'a'),(2, 'b'), (3, 'c'), (1, 'c');")
	tk.MustQuery("select id, max(s) from t where id=1 group by id;").Check(testkit.Rows("1 c"))
	tk.MustQuery("select id, min(s) from t where id=1 group by id;").Check(testkit.Rows("1 a"))

	tk.MustExec("drop table t")
	tk.MustExec("create table t(e enum('e','d','c','b','a'))")
	tk.MustExec("insert into t values ('e'),('d'),('c'),('b'),('a');")
	tk.MustQuery("select * from t order by e limit 1;").Check(testkit.Rows("e"))

	tk.MustExec("drop table t")
	tk.MustExec("create table t(s set('e', 'd', 'c', 'b', 'a'))")
	tk.MustExec("insert into t values ('e'),('d'),('c'),('b'),('a');")
	tk.MustQuery("select * from t order by s limit 1;").Check(testkit.Rows("e"))
	tk.MustExec("drop table t")
}

func (s *testSuite) TestIssue15563(c *C) {
	tk := testkit.NewTestKit(c, s.store)
	tk.MustQuery("select distinct 0.7544678906163867 /  0.68234634;").Check(testkit.Rows("1.10569639842486251190"))
}

func (s *testSuite) TestIssue22231(c *C) {
	tk := testkit.NewTestKit(c, s.store)
	tk.MustExec("use test")
	tk.MustExec("drop table if exists t_issue_22231")
	tk.MustExec("create table t_issue_22231(a datetime)")
	tk.MustExec("insert into t_issue_22231 values('2020--05-20 01:22:12')")
	tk.MustQuery("select * from t_issue_22231 where a >= '2020-05-13 00:00:00 00:00:00' and a <= '2020-05-28 23:59:59 00:00:00'").Check(testkit.Rows("2020-05-20 01:22:12"))
	tk.MustQuery("show warnings").Check(testkit.Rows("Warning 1292 Truncated incorrect datetime value: '2020-05-13 00:00:00 00:00:00'", "Warning 1292 Truncated incorrect datetime value: '2020-05-28 23:59:59 00:00:00'"))

	tk.MustQuery("select cast('2020-10-22 10:31-10:12' as datetime)").Check(testkit.Rows("2020-10-22 10:31:10"))
	tk.MustQuery("show warnings").Check(testkit.Rows("Warning 1292 Truncated incorrect datetime value: '2020-10-22 10:31-10:12'"))
	tk.MustQuery("select cast('2020-05-28 23:59:59 00:00:00' as datetime)").Check(testkit.Rows("2020-05-28 23:59:59"))
	tk.MustQuery("show warnings").Check(testkit.Rows("Warning 1292 Truncated incorrect datetime value: '2020-05-28 23:59:59 00:00:00'"))
	tk.MustExec("drop table if exists t_issue_22231")
}

func (s *testSuite) TestIssue22201(c *C) {
	tk := testkit.NewTestKitWithInit(c, s.store)
	tk.MustQuery("SELECT HEX(WEIGHT_STRING('ab' AS BINARY(1000000000000000000)));").Check(testkit.Rows("<nil>"))
	tk.MustQuery("show warnings").Check(testkit.Rows("Warning 1301 Result of cast_as_binary() was larger than max_allowed_packet (67108864) - truncated"))
	tk.MustQuery("SELECT HEX(WEIGHT_STRING('ab' AS char(1000000000000000000)));").Check(testkit.Rows("<nil>"))
	tk.MustQuery("show warnings").Check(testkit.Rows("Warning 1301 Result of weight_string() was larger than max_allowed_packet (67108864) - truncated"))
}

func (s *testSuiteP1) TestIssue22941(c *C) {
	tk := testkit.NewTestKit(c, s.store)
	tk.MustExec("use test")
	tk.MustExec("drop table if exists m, mp")
	tk.MustExec(`CREATE TABLE m (
		mid varchar(50) NOT NULL,
		ParentId varchar(50) DEFAULT NULL,
		PRIMARY KEY (mid),
		KEY ind_bm_parent (ParentId,mid)
	)`)
	// mp should have more columns than m
	tk.MustExec(`CREATE TABLE mp (
		mpid bigint(20) unsigned NOT NULL DEFAULT '0',
		mid varchar(50) DEFAULT NULL COMMENT '模块主键',
		sid int,
	PRIMARY KEY (mpid)
	);`)

	tk.MustExec(`insert into mp values("1","1","0");`)
	tk.MustExec(`insert into m values("0", "0");`)
	rs := tk.MustQuery(`SELECT ( SELECT COUNT(1) FROM m WHERE ParentId = c.mid ) expand,  bmp.mpid,  bmp.mpid IS NULL,bmp.mpid IS NOT NULL, sid FROM m c LEFT JOIN mp bmp ON c.mid = bmp.mid  WHERE c.ParentId = '0'`)
	rs.Check(testkit.Rows("1 <nil> 1 0 <nil>"))

	rs = tk.MustQuery(`SELECT  bmp.mpid,  bmp.mpid IS NULL,bmp.mpid IS NOT NULL FROM m c LEFT JOIN mp bmp ON c.mid = bmp.mid  WHERE c.ParentId = '0'`)
	rs.Check(testkit.Rows("<nil> 1 0"))
}

func (s *testSerialSuite) TestTxnWriteThroughputSLI(c *C) {
	tk := testkit.NewTestKit(c, s.store)
	tk.MustExec("use test")
	tk.MustExec("drop table if exists t")
	tk.MustExec("create table t (a int key, b int)")
	c.Assert(failpoint.Enable("github.com/pingcap/tidb/util/sli/CheckTxnWriteThroughput", "return(true)"), IsNil)
	defer func() {
		err := failpoint.Disable("github.com/pingcap/tidb/util/sli/CheckTxnWriteThroughput")
		c.Assert(err, IsNil)
	}()

	mustExec := func(sql string) {
		tk.MustExec(sql)
		tk.Se.GetTxnWriteThroughputSLI().FinishExecuteStmt(time.Second, tk.Se.AffectedRows(), tk.Se.GetSessionVars().InTxn())
	}
	errExec := func(sql string) {
		_, err := tk.Exec(sql)
		c.Assert(err, NotNil)
		tk.Se.GetTxnWriteThroughputSLI().FinishExecuteStmt(time.Second, tk.Se.AffectedRows(), tk.Se.GetSessionVars().InTxn())
	}

	// Test insert in small txn
	mustExec("insert into t values (1,3),(2,4)")
	writeSLI := tk.Se.GetTxnWriteThroughputSLI()
	c.Assert(writeSLI.IsInvalid(), Equals, false)
	c.Assert(writeSLI.IsSmallTxn(), Equals, true)
	c.Assert(tk.Se.GetTxnWriteThroughputSLI().String(), Equals, "invalid: false, affectRow: 2, writeSize: 58, readKeys: 0, writeKeys: 2, writeTime: 1s")
	tk.Se.GetTxnWriteThroughputSLI().Reset()

	// Test insert ... select ... from
	mustExec("insert into t select b, a from t")
	c.Assert(writeSLI.IsInvalid(), Equals, true)
	c.Assert(writeSLI.IsSmallTxn(), Equals, true)
	c.Assert(tk.Se.GetTxnWriteThroughputSLI().String(), Equals, "invalid: true, affectRow: 2, writeSize: 58, readKeys: 0, writeKeys: 2, writeTime: 1s")
	tk.Se.GetTxnWriteThroughputSLI().Reset()

	// Test for delete
	mustExec("delete from t")
	c.Assert(tk.Se.GetTxnWriteThroughputSLI().String(), Equals, "invalid: false, affectRow: 4, writeSize: 76, readKeys: 0, writeKeys: 4, writeTime: 1s")
	tk.Se.GetTxnWriteThroughputSLI().Reset()

	// Test insert not in small txn
	mustExec("begin")
	for i := 0; i < 20; i++ {
		mustExec(fmt.Sprintf("insert into t values (%v,%v)", i, i))
		c.Assert(writeSLI.IsSmallTxn(), Equals, true)
	}
	// The statement which affect rows is 0 shouldn't record into time.
	mustExec("select count(*) from t")
	mustExec("select * from t")
	mustExec("insert into t values (20,20)")
	c.Assert(writeSLI.IsSmallTxn(), Equals, false)
	mustExec("commit")
	c.Assert(writeSLI.IsInvalid(), Equals, false)
	c.Assert(tk.Se.GetTxnWriteThroughputSLI().String(), Equals, "invalid: false, affectRow: 21, writeSize: 609, readKeys: 0, writeKeys: 21, writeTime: 22s")
	tk.Se.GetTxnWriteThroughputSLI().Reset()

	// Test invalid when transaction has replace ... select ... from ... statement.
	mustExec("delete from t")
	tk.Se.GetTxnWriteThroughputSLI().Reset()
	mustExec("begin")
	mustExec("insert into t values (1,3),(2,4)")
	mustExec("replace into t select b, a from t")
	mustExec("commit")
	c.Assert(writeSLI.IsInvalid(), Equals, true)
	c.Assert(tk.Se.GetTxnWriteThroughputSLI().String(), Equals, "invalid: true, affectRow: 4, writeSize: 116, readKeys: 0, writeKeys: 4, writeTime: 3s")
	tk.Se.GetTxnWriteThroughputSLI().Reset()

	// Test clean last failed transaction information.
	err := failpoint.Disable("github.com/pingcap/tidb/util/sli/CheckTxnWriteThroughput")
	c.Assert(err, IsNil)
	mustExec("begin")
	mustExec("insert into t values (1,3),(2,4)")
	errExec("commit")
	c.Assert(tk.Se.GetTxnWriteThroughputSLI().String(), Equals, "invalid: false, affectRow: 0, writeSize: 0, readKeys: 0, writeKeys: 0, writeTime: 0s")

	c.Assert(failpoint.Enable("github.com/pingcap/tidb/util/sli/CheckTxnWriteThroughput", "return(true)"), IsNil)
	mustExec("begin")
	mustExec("insert into t values (5, 6)")
	mustExec("commit")
	c.Assert(tk.Se.GetTxnWriteThroughputSLI().String(), Equals, "invalid: false, affectRow: 1, writeSize: 29, readKeys: 0, writeKeys: 1, writeTime: 2s")

	// Test for reset
	tk.Se.GetTxnWriteThroughputSLI().Reset()
	c.Assert(tk.Se.GetTxnWriteThroughputSLI().String(), Equals, "invalid: false, affectRow: 0, writeSize: 0, readKeys: 0, writeKeys: 0, writeTime: 0s")
}

func (s *testSuite) TestIssue23993(c *C) {
	tk := testkit.NewTestKit(c, s.store)
	tk.MustExec("use test")
	// Real cast to time should return NULL
	tk.MustExec("drop table if exists t_issue_23993")
	tk.MustExec("create table t_issue_23993(a double)")
	tk.MustExec("insert into t_issue_23993 values(-790822912)")
	tk.MustQuery("select cast(a as time) from t_issue_23993").Check(testkit.Rows("<nil>"))
	tk.MustQuery("select a from t_issue_23993 where cast(a as time)").Check(testkit.Rows())
	// Int cast to time should return NULL
	tk.MustExec("drop table if exists t_issue_23993")
	tk.MustExec("create table t_issue_23993(a int)")
	tk.MustExec("insert into t_issue_23993 values(-790822912)")
	tk.MustQuery("select cast(a as time) from t_issue_23993").Check(testkit.Rows("<nil>"))
	tk.MustQuery("select a from t_issue_23993 where cast(a as time)").Check(testkit.Rows())
	// Decimal cast to time should return NULL
	tk.MustExec("drop table if exists t_issue_23993")
	tk.MustExec("create table t_issue_23993(a decimal)")
	tk.MustExec("insert into t_issue_23993 values(-790822912)")
	tk.MustQuery("select cast(a as time) from t_issue_23993").Check(testkit.Rows("<nil>"))
	tk.MustQuery("select a from t_issue_23993 where cast(a as time)").Check(testkit.Rows())
	// String cast to time should not return NULL
	tk.MustExec("drop table if exists t_issue_23993")
	tk.MustExec("create table t_issue_23993(a varchar(255))")
	tk.MustExec("insert into t_issue_23993 values('-790822912')")
	tk.MustQuery("select cast(a as time) from t_issue_23993").Check(testkit.Rows("-838:59:59"))
	tk.MustQuery("select a from t_issue_23993 where cast(a as time)").Check(testkit.Rows("-790822912"))
}

func (s *testSuiteP2) TestProjectionBitType(c *C) {
	tk := testkit.NewTestKit(c, s.store)
	tk.MustExec("use test")
	tk.MustExec("drop table if exists t")
	tk.MustExec("drop table if exists t1")
	tk.MustExec("create table t(k1 int, v bit(34) DEFAULT b'111010101111001001100111101111111', primary key(k1) clustered);")
	tk.MustExec("create table t1(k1 int, v bit(34) DEFAULT b'111010101111001001100111101111111', primary key(k1) nonclustered);")
	tk.MustExec("insert into t(k1) select 1;")
	tk.MustExec("insert into t1(k1) select 1;")

	tk.MustExec("set @@tidb_enable_vectorized_expression = 0;")
	// following SQL should returns same result
	tk.MustQuery("(select * from t where false) union(select * from t for update);").Check(testkit.Rows("1 \x01\xd5\xe4\xcf\u007f"))
	tk.MustQuery("(select * from t1 where false) union(select * from t1 for update);").Check(testkit.Rows("1 \x01\xd5\xe4\xcf\u007f"))

	tk.MustExec("set @@tidb_enable_vectorized_expression = 1;")
	tk.MustQuery("(select * from t where false) union(select * from t for update);").Check(testkit.Rows("1 \x01\xd5\xe4\xcf\u007f"))
	tk.MustQuery("(select * from t1 where false) union(select * from t1 for update);").Check(testkit.Rows("1 \x01\xd5\xe4\xcf\u007f"))
}

func (s *testSuite) TestIssue23609(c *C) {
	tk := testkit.NewTestKitWithInit(c, s.store)
	tk.MustExec("drop table if exists t1")
	tk.MustExec("CREATE TABLE `t1` (\n  `a` timestamp NULL DEFAULT NULL,\n  `b` year(4) DEFAULT NULL,\n  KEY `a` (`a`),\n  KEY `b` (`b`)\n)")
	tk.MustExec("insert into t1 values(\"2002-10-03 04:28:53\",2000), (\"2002-10-03 04:28:53\",2002), (NULL, 2002)")
	tk.MustQuery("select /*+ inl_join (x,y) */ * from t1 x cross join t1 y on x.a=y.b").Check(testkit.Rows())
	tk.MustQuery("select * from t1 x cross join t1 y on x.a>y.b order by x.a, x.b, y.a, y.b").Check(testkit.Rows("2002-10-03 04:28:53 2000 <nil> 2002", "2002-10-03 04:28:53 2000 2002-10-03 04:28:53 2000", "2002-10-03 04:28:53 2000 2002-10-03 04:28:53 2002", "2002-10-03 04:28:53 2002 <nil> 2002", "2002-10-03 04:28:53 2002 2002-10-03 04:28:53 2000", "2002-10-03 04:28:53 2002 2002-10-03 04:28:53 2002"))
	tk.MustQuery("select * from t1 where a = b").Check(testkit.Rows())
	tk.MustQuery("select * from t1 where a < b").Check(testkit.Rows())
	c.Assert(tk.Se.GetSessionVars().StmtCtx.WarningCount(), Equals, uint16(0))
}

func (s *testSuite1) TestIssue24091(c *C) {
	tk := testkit.NewTestKit(c, s.store)
	tk.MustExec("use test;")
	tk.MustExec("drop table if exists t;")
	defer tk.MustExec("drop table if exists t;")
	tk.MustExec("create table t(a int) partition by hash (a div 0) partitions 10;")
	tk.MustExec("insert into t values (NULL);")

	tk.MustQuery("select null div 0;").Check(testkit.Rows("<nil>"))
	tk.MustQuery("select * from t;").Check(testkit.Rows("<nil>"))
}

func (s *testSerialSuite) TestIssue24210(c *C) {
	tk := testkit.NewTestKit(c, s.store)

	// for ProjectionExec
	c.Assert(failpoint.Enable("github.com/pingcap/tidb/executor/mockProjectionExecBaseExecutorOpenReturnedError", `return(true)`), IsNil)
	_, err := tk.Exec("select a from (select 1 as a, 2 as b) t")
	c.Assert(err, NotNil)
	c.Assert(err.Error(), Equals, "mock ProjectionExec.baseExecutor.Open returned error")
	err = failpoint.Disable("github.com/pingcap/tidb/executor/mockProjectionExecBaseExecutorOpenReturnedError")
	c.Assert(err, IsNil)

	// for HashAggExec
	c.Assert(failpoint.Enable("github.com/pingcap/tidb/executor/mockHashAggExecBaseExecutorOpenReturnedError", `return(true)`), IsNil)
	_, err = tk.Exec("select sum(a) from (select 1 as a, 2 as b) t group by b")
	c.Assert(err, NotNil)
	c.Assert(err.Error(), Equals, "mock HashAggExec.baseExecutor.Open returned error")
	err = failpoint.Disable("github.com/pingcap/tidb/executor/mockHashAggExecBaseExecutorOpenReturnedError")
	c.Assert(err, IsNil)

	// for StreamAggExec
	c.Assert(failpoint.Enable("github.com/pingcap/tidb/executor/mockStreamAggExecBaseExecutorOpenReturnedError", `return(true)`), IsNil)
	_, err = tk.Exec("select sum(a) from (select 1 as a, 2 as b) t")
	c.Assert(err, NotNil)
	c.Assert(err.Error(), Equals, "mock StreamAggExec.baseExecutor.Open returned error")
	err = failpoint.Disable("github.com/pingcap/tidb/executor/mockStreamAggExecBaseExecutorOpenReturnedError")
	c.Assert(err, IsNil)

	// for SelectionExec
	c.Assert(failpoint.Enable("github.com/pingcap/tidb/executor/mockSelectionExecBaseExecutorOpenReturnedError", `return(true)`), IsNil)
	_, err = tk.Exec("select * from (select rand() as a) t where a > 0")
	c.Assert(err, NotNil)
	c.Assert(err.Error(), Equals, "mock SelectionExec.baseExecutor.Open returned error")
	err = failpoint.Disable("github.com/pingcap/tidb/executor/mockSelectionExecBaseExecutorOpenReturnedError")
	c.Assert(err, IsNil)

}

<<<<<<< HEAD
func (s *testSuite1) TestTemporaryTableNoPessimisticLock(c *C) {
	tk := testkit.NewTestKit(c, s.store)
	tk.MustExec("use test")
	tk.MustExec("drop table if exists t;")
	tk.MustExec("create global temporary table t (a int primary key, b int) on commit delete rows")
	tk.MustExec("insert into t values (1, 1)")

	// Do something on the temporary table, pessimistic transaction mode.
	tk.MustExec("begin pessimistic")
	tk.MustExec("insert into t values (2, 2)")
	tk.MustExec("update t set b = b + 1 where a = 1")
	tk.MustExec("delete from t where a > 1")
	tk.MustQuery("select count(*) from t where b >= 2 for update")

	// Get the temporary table ID.
	schema := tk.Se.GetSessionVars().GetInfoSchema().(infoschema.InfoSchema)
	tbl, err := schema.TableByName(model.NewCIStr("test"), model.NewCIStr("t"))
	c.Assert(err, IsNil)
	meta := tbl.Meta()
	c.Assert(meta.TempTableType, Equals, model.TempTableGlobal)

	// Scan the table range to check there is no lock.
	// It's better to use the rawkv client, but the txnkv client should also works.
	// If there is a lock, the txnkv client should have reported the lock error.
	txn, err := s.store.Begin()
	c.Assert(err, IsNil)
	seekKey := tablecodec.EncodeTablePrefix(meta.ID)
	endKey := tablecodec.EncodeTablePrefix(meta.ID + 1)
	scanner, err := txn.Iter(seekKey, endKey)
	c.Assert(err, IsNil)
	for scanner.Valid() {
		// No lock written to TiKV here.
		c.FailNow()
	}

	tk.MustExec("rollback")
=======
func (s testSerialSuite) TestExprBlackListForEnum(c *C) {
	tk := testkit.NewTestKit(c, s.store)

	tk.MustExec("use test")
	tk.MustExec("drop table if exists t;")
	tk.MustExec("create table t(a enum('a','b','c'), b enum('a','b','c'), c int, index idx(b,a));")
	tk.MustExec("insert into t values(1,1,1),(2,2,2),(3,3,3);")

	checkFuncPushDown := func(rows [][]interface{}, keyWord string) bool {
		for _, line := range rows {
			// Agg/Expr push down
			if line[2].(string) == "cop[tikv]" && strings.Contains(line[4].(string), keyWord) {
				return true
			}
			// access index
			if line[2].(string) == "cop[tikv]" && strings.Contains(line[3].(string), keyWord) {
				return true
			}
		}
		return false
	}

	// Test agg(enum) push down
	tk.MustExec("insert into mysql.expr_pushdown_blacklist(name) values('enum');")
	tk.MustExec("admin reload expr_pushdown_blacklist;")
	rows := tk.MustQuery("desc format='brief' select /*+ HASH_AGG() */ max(a) from t;").Rows()
	c.Assert(checkFuncPushDown(rows, "max"), IsFalse)
	rows = tk.MustQuery("desc format='brief' select /*+ STREAM_AGG() */ max(a) from t;").Rows()
	c.Assert(checkFuncPushDown(rows, "max"), IsFalse)

	tk.MustExec("delete from mysql.expr_pushdown_blacklist;")
	tk.MustExec("admin reload expr_pushdown_blacklist;")
	rows = tk.MustQuery("desc format='brief' select /*+ HASH_AGG() */ max(a) from t;").Rows()
	c.Assert(checkFuncPushDown(rows, "max"), IsTrue)
	rows = tk.MustQuery("desc format='brief' select /*+ STREAM_AGG() */ max(a) from t;").Rows()
	c.Assert(checkFuncPushDown(rows, "max"), IsTrue)

	// Test expr(enum) push down
	tk.MustExec("insert into mysql.expr_pushdown_blacklist(name) values('enum');")
	tk.MustExec("admin reload expr_pushdown_blacklist;")
	rows = tk.MustQuery("desc format='brief' select * from t where a + b;").Rows()
	c.Assert(checkFuncPushDown(rows, "plus"), IsFalse)
	rows = tk.MustQuery("desc format='brief' select * from t where a + b;").Rows()
	c.Assert(checkFuncPushDown(rows, "plus"), IsFalse)

	tk.MustExec("delete from mysql.expr_pushdown_blacklist;")
	tk.MustExec("admin reload expr_pushdown_blacklist;")
	rows = tk.MustQuery("desc format='brief' select * from t where a + b;").Rows()
	c.Assert(checkFuncPushDown(rows, "plus"), IsTrue)
	rows = tk.MustQuery("desc format='brief' select * from t where a + b;").Rows()
	c.Assert(checkFuncPushDown(rows, "plus"), IsTrue)

	// Test enum index
	tk.MustExec("insert into mysql.expr_pushdown_blacklist(name) values('enum');")
	tk.MustExec("admin reload expr_pushdown_blacklist;")
	rows = tk.MustQuery("desc format='brief' select * from t where b = 1;").Rows()
	c.Assert(checkFuncPushDown(rows, "index:idx(b)"), IsFalse)
	rows = tk.MustQuery("desc format='brief' select * from t where b = 'a';").Rows()
	c.Assert(checkFuncPushDown(rows, "index:idx(b)"), IsFalse)
	rows = tk.MustQuery("desc format='brief' select * from t where b > 1;").Rows()
	c.Assert(checkFuncPushDown(rows, "index:idx(b)"), IsFalse)
	rows = tk.MustQuery("desc format='brief' select * from t where b > 'a';").Rows()
	c.Assert(checkFuncPushDown(rows, "index:idx(b)"), IsFalse)

	tk.MustExec("delete from mysql.expr_pushdown_blacklist;")
	tk.MustExec("admin reload expr_pushdown_blacklist;")
	rows = tk.MustQuery("desc format='brief' select * from t where b = 1 and a = 1;").Rows()
	c.Assert(checkFuncPushDown(rows, "index:idx(b, a)"), IsTrue)
	rows = tk.MustQuery("desc format='brief' select * from t where b = 'a' and a = 'a';").Rows()
	c.Assert(checkFuncPushDown(rows, "index:idx(b, a)"), IsTrue)
	rows = tk.MustQuery("desc format='brief' select * from t where b = 1 and a > 1;").Rows()
	c.Assert(checkFuncPushDown(rows, "index:idx(b, a)"), IsTrue)
	rows = tk.MustQuery("desc format='brief' select * from t where b = 1 and a > 'a'").Rows()
	c.Assert(checkFuncPushDown(rows, "index:idx(b, a)"), IsTrue)
>>>>>>> 3e41d147
}<|MERGE_RESOLUTION|>--- conflicted
+++ resolved
@@ -8154,7 +8154,6 @@
 
 }
 
-<<<<<<< HEAD
 func (s *testSuite1) TestTemporaryTableNoPessimisticLock(c *C) {
 	tk := testkit.NewTestKit(c, s.store)
 	tk.MustExec("use test")
@@ -8191,7 +8190,8 @@
 	}
 
 	tk.MustExec("rollback")
-=======
+}
+
 func (s testSerialSuite) TestExprBlackListForEnum(c *C) {
 	tk := testkit.NewTestKit(c, s.store)
 
@@ -8266,5 +8266,4 @@
 	c.Assert(checkFuncPushDown(rows, "index:idx(b, a)"), IsTrue)
 	rows = tk.MustQuery("desc format='brief' select * from t where b = 1 and a > 'a'").Rows()
 	c.Assert(checkFuncPushDown(rows, "index:idx(b, a)"), IsTrue)
->>>>>>> 3e41d147
 }