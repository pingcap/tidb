// Copyright 2015 PingCAP, Inc.
//
// Licensed under the Apache License, Version 2.0 (the "License");
// you may not use this file except in compliance with the License.
// You may obtain a copy of the License at
//
//     http://www.apache.org/licenses/LICENSE-2.0
//
// Unless required by applicable law or agreed to in writing, software
// distributed under the License is distributed on an "AS IS" BASIS,
// See the License for the specific language governing permissions and
// limitations under the License.

package executor_test

import (
	"context"
	"flag"
	"fmt"
	"io/ioutil"
	"math"
	"net"
	"os"
	"strconv"
	"strings"
	"sync"
	"sync/atomic"
	"testing"
	"time"

	"github.com/golang/protobuf/proto"
	. "github.com/pingcap/check"
	"github.com/pingcap/errors"
	"github.com/pingcap/failpoint"
	pb "github.com/pingcap/kvproto/pkg/kvrpcpb"
	"github.com/pingcap/parser"
	"github.com/pingcap/parser/model"
	"github.com/pingcap/parser/mysql"
	"github.com/pingcap/parser/terror"
	"github.com/pingcap/tidb/config"
	"github.com/pingcap/tidb/ddl"
	"github.com/pingcap/tidb/domain"
	"github.com/pingcap/tidb/domain/infosync"
	"github.com/pingcap/tidb/executor"
	"github.com/pingcap/tidb/expression"
	"github.com/pingcap/tidb/infoschema"
	"github.com/pingcap/tidb/kv"
	"github.com/pingcap/tidb/meta"
	"github.com/pingcap/tidb/meta/autoid"
	"github.com/pingcap/tidb/planner"
	plannercore "github.com/pingcap/tidb/planner/core"
	"github.com/pingcap/tidb/server"
	"github.com/pingcap/tidb/session"
	"github.com/pingcap/tidb/sessionctx"
	"github.com/pingcap/tidb/sessionctx/stmtctx"
	"github.com/pingcap/tidb/sessionctx/variable"
	"github.com/pingcap/tidb/statistics"
	"github.com/pingcap/tidb/store/mockstore"
	"github.com/pingcap/tidb/store/mockstore/cluster"
	"github.com/pingcap/tidb/store/tikv"
	"github.com/pingcap/tidb/store/tikv/oracle"
	"github.com/pingcap/tidb/store/tikv/tikvrpc"
	"github.com/pingcap/tidb/table"
	"github.com/pingcap/tidb/table/tables"
	"github.com/pingcap/tidb/tablecodec"
	"github.com/pingcap/tidb/types"
	"github.com/pingcap/tidb/util"
	"github.com/pingcap/tidb/util/admin"
	"github.com/pingcap/tidb/util/gcutil"
	"github.com/pingcap/tidb/util/logutil"
	"github.com/pingcap/tidb/util/memory"
	"github.com/pingcap/tidb/util/mock"
	"github.com/pingcap/tidb/util/rowcodec"
	"github.com/pingcap/tidb/util/testkit"
	"github.com/pingcap/tidb/util/testleak"
	"github.com/pingcap/tidb/util/testutil"
	"github.com/pingcap/tidb/util/timeutil"
	"github.com/pingcap/tipb/go-tipb"
	"google.golang.org/grpc"
)

func TestT(t *testing.T) {
	CustomVerboseFlag = true
	*CustomParallelSuiteFlag = true
	logLevel := os.Getenv("log_level")
	logutil.InitLogger(logutil.NewLogConfig(logLevel, logutil.DefaultLogFormat, "", logutil.EmptyFileLogConfig, false))
	autoid.SetStep(5000)

	config.UpdateGlobal(func(conf *config.Config) {
		conf.Log.SlowThreshold = 30000 // 30s
		conf.TiKVClient.AsyncCommit.SafeWindow = 0
		conf.TiKVClient.AsyncCommit.AllowedClockDrift = 0
	})
	tmpDir := config.GetGlobalConfig().TempStoragePath
	_ = os.RemoveAll(tmpDir) // clean the uncleared temp file during the last run.
	_ = os.MkdirAll(tmpDir, 0755)
	testleak.BeforeTest()
	TestingT(t)
	testleak.AfterTestT(t)()
}

var _ = Suite(&testSuite{&baseTestSuite{}})
var _ = Suite(&testSuiteP1{&baseTestSuite{}})
var _ = Suite(&testSuiteP2{&baseTestSuite{}})
var _ = Suite(&testSuite1{})
var _ = Suite(&testSuite2{&baseTestSuite{}})
var _ = Suite(&testSuite3{&baseTestSuite{}})
var _ = Suite(&testSuite4{&baseTestSuite{}})
var _ = Suite(&testSuite5{&baseTestSuite{}})
var _ = Suite(&testSuiteJoin1{&baseTestSuite{}})
var _ = Suite(&testSuiteJoin2{&baseTestSuite{}})
var _ = Suite(&testSuiteJoin3{&baseTestSuite{}})
var _ = SerialSuites(&testSuiteJoinSerial{&baseTestSuite{}})
var _ = Suite(&testSuiteAgg{baseTestSuite: &baseTestSuite{}})
var _ = Suite(&testSuite6{&baseTestSuite{}})
var _ = Suite(&testSuite7{&baseTestSuite{}})
var _ = Suite(&testSuite8{&baseTestSuite{}})
var _ = Suite(&testClusteredSuite{&baseTestSuite{}})
var _ = SerialSuites(&testShowStatsSuite{&baseTestSuite{}})
var _ = Suite(&testBypassSuite{})
var _ = Suite(&testUpdateSuite{})
var _ = Suite(&testPointGetSuite{})
var _ = Suite(&testBatchPointGetSuite{})
var _ = SerialSuites(&testRecoverTable{})
var _ = SerialSuites(&testMemTableReaderSuite{&testClusterTableBase{}})
var _ = SerialSuites(&testFlushSuite{})
var _ = SerialSuites(&testAutoRandomSuite{&baseTestSuite{}})
var _ = SerialSuites(&testClusterTableSuite{})
var _ = SerialSuites(&testPrepareSerialSuite{&baseTestSuite{}})
var _ = SerialSuites(&testSplitTable{&baseTestSuite{}})
var _ = Suite(&testSuiteWithData{baseTestSuite: &baseTestSuite{}})
var _ = SerialSuites(&testSerialSuite1{&baseTestSuite{}})
var _ = SerialSuites(&testSlowQuery{&baseTestSuite{}})
var _ = Suite(&partitionTableSuite{&baseTestSuite{}})
var _ = SerialSuites(&tiflashTestSuite{})
var _ = SerialSuites(&globalIndexSuite{&baseTestSuite{}})
var _ = SerialSuites(&testSerialSuite{&baseTestSuite{}})
var _ = SerialSuites(&testCoprCache{})
var _ = SerialSuites(&testPrepareSuite{})

type testSuite struct{ *baseTestSuite }
type testSuiteP1 struct{ *baseTestSuite }
type testSuiteP2 struct{ *baseTestSuite }
type testSplitTable struct{ *baseTestSuite }
type testSuiteWithData struct {
	*baseTestSuite
	testData testutil.TestData
}
type testSlowQuery struct{ *baseTestSuite }
type partitionTableSuite struct{ *baseTestSuite }
type globalIndexSuite struct{ *baseTestSuite }
type testSerialSuite struct{ *baseTestSuite }
type testCoprCache struct {
	store kv.Storage
	dom   *domain.Domain
	cls   cluster.Cluster
}
type testPrepareSuite struct{ testData testutil.TestData }

type baseTestSuite struct {
	cluster cluster.Cluster
	store   kv.Storage
	domain  *domain.Domain
	*parser.Parser
	ctx *mock.Context
}

var mockTikv = flag.Bool("mockTikv", true, "use mock tikv store in executor test")

func (s *baseTestSuite) SetUpSuite(c *C) {
	s.Parser = parser.New()
	flag.Lookup("mockTikv")
	useMockTikv := *mockTikv
	if useMockTikv {
		store, err := mockstore.NewMockStore(
			mockstore.WithClusterInspector(func(c cluster.Cluster) {
				mockstore.BootstrapWithSingleStore(c)
				s.cluster = c
			}),
		)
		c.Assert(err, IsNil)
		s.store = store
		session.SetSchemaLease(0)
		session.DisableStats4Test()
	}
	d, err := session.BootstrapSession(s.store)
	c.Assert(err, IsNil)
	d.SetStatsUpdating(true)
	s.domain = d
	config.UpdateGlobal(func(conf *config.Config) {
		conf.OOMAction = config.OOMActionLog
	})
}

func (s *testSuiteWithData) SetUpSuite(c *C) {
	s.baseTestSuite.SetUpSuite(c)
	var err error
	s.testData, err = testutil.LoadTestSuiteData("testdata", "executor_suite")
	c.Assert(err, IsNil)
}

func (s *testSuiteWithData) TearDownSuite(c *C) {
	s.baseTestSuite.TearDownSuite(c)
	c.Assert(s.testData.GenerateOutputIfNeeded(), IsNil)
}

func (s *testPrepareSuite) SetUpSuite(c *C) {
	var err error
	s.testData, err = testutil.LoadTestSuiteData("testdata", "prepare_suite")
	c.Assert(err, IsNil)
}

func (s *testPrepareSuite) TearDownSuite(c *C) {
	c.Assert(s.testData.GenerateOutputIfNeeded(), IsNil)
}

func (s *baseTestSuite) TearDownSuite(c *C) {
	s.domain.Close()
	s.store.Close()
}

func (s *globalIndexSuite) SetUpSuite(c *C) {
	s.baseTestSuite.SetUpSuite(c)
	config.UpdateGlobal(func(conf *config.Config) {
		conf.EnableGlobalIndex = true
	})
}

func (s *testSuiteP1) TestPessimisticSelectForUpdate(c *C) {
	tk := testkit.NewTestKit(c, s.store)
	tk.MustExec("use test")
	tk.MustExec("drop table if exists t")
	tk.MustExec("create table t(id int primary key, a int)")
	tk.MustExec("insert into t values(1, 1)")
	tk.MustExec("begin PESSIMISTIC")
	tk.MustQuery("select a from t where id=1 for update").Check(testkit.Rows("1"))
	tk.MustExec("update t set a=a+1 where id=1")
	tk.MustExec("commit")
	tk.MustQuery("select a from t where id=1").Check(testkit.Rows("2"))
}

func (s *testSuite) TearDownTest(c *C) {
	tk := testkit.NewTestKit(c, s.store)
	tk.MustExec("use test")
	r := tk.MustQuery("show tables")
	for _, tb := range r.Rows() {
		tableName := tb[0]
		tk.MustExec(fmt.Sprintf("drop table %v", tableName))
	}
}

func (s *testSuiteP1) TestBind(c *C) {
	tk := testkit.NewTestKit(c, s.store)
	tk.MustExec("use test")
	tk.MustExec("drop table if exists testbind")

	tk.MustExec("create table testbind(i int, s varchar(20))")
	tk.MustExec("create index index_t on testbind(i,s)")
	tk.MustExec("create global binding for select * from testbind using select * from testbind use index for join(index_t)")
	c.Assert(len(tk.MustQuery("show global bindings").Rows()), Equals, 1)

	tk.MustExec("create session binding for select * from testbind using select * from testbind use index for join(index_t)")
	c.Assert(len(tk.MustQuery("show session bindings").Rows()), Equals, 1)
	tk.MustExec("drop session binding for select * from testbind")
}

func (s *testSuiteP1) TestChange(c *C) {
	tk := testkit.NewTestKit(c, s.store)
	tk.MustExec("use test")
	tk.MustExec("drop table if exists t")
	tk.MustExec("create table t(a int)")
	tk.MustExec("alter table t change a b int")
	tk.MustExec("alter table t change b c bigint")
	c.Assert(tk.ExecToErr("alter table t change c d varchar(100)"), NotNil)
}

func (s *testSuiteP1) TestChangePumpAndDrainer(c *C) {
	tk := testkit.NewTestKit(c, s.store)
	// change pump or drainer's state need connect to etcd
	// so will meet error "URL scheme must be http, https, unix, or unixs: /tmp/tidb"
	err := tk.ExecToErr("change pump to node_state ='paused' for node_id 'pump1'")
	c.Assert(err, ErrorMatches, "URL scheme must be http, https, unix, or unixs.*")
	err = tk.ExecToErr("change drainer to node_state ='paused' for node_id 'drainer1'")
	c.Assert(err, ErrorMatches, "URL scheme must be http, https, unix, or unixs.*")
}

func (s *testSuiteP1) TestLoadStats(c *C) {
	tk := testkit.NewTestKit(c, s.store)
	tk.MustExec("use test")
	c.Assert(tk.ExecToErr("load stats"), NotNil)
	c.Assert(tk.ExecToErr("load stats ./xxx.json"), NotNil)
}

func (s *testSuiteP1) TestShow(c *C) {
	tk := testkit.NewTestKit(c, s.store)
	tk.MustExec("create database test_show;")
	tk.MustExec("use test_show")

	tk.MustQuery("show engines")
	tk.MustExec("drop table if exists t")
	tk.MustExec("create table t(a int primary key)")
	c.Assert(len(tk.MustQuery("show index in t").Rows()), Equals, 1)
	c.Assert(len(tk.MustQuery("show index from t").Rows()), Equals, 1)

	tk.MustQuery("show charset").Check(testkit.Rows(
		"utf8 UTF-8 Unicode utf8_bin 3",
		"utf8mb4 UTF-8 Unicode utf8mb4_bin 4",
		"ascii US ASCII ascii_bin 1",
		"latin1 Latin1 latin1_bin 1",
		"binary binary binary 1"))
	c.Assert(len(tk.MustQuery("show master status").Rows()), Equals, 1)
	tk.MustQuery("show create database test_show").Check(testkit.Rows("test_show CREATE DATABASE `test_show` /*!40100 DEFAULT CHARACTER SET utf8mb4 */"))
	tk.MustQuery("show privileges").Check(testkit.Rows("Alter Tables To alter the table",
		"Alter Tables To alter the table",
		"Alter routine Functions,Procedures To alter or drop stored functions/procedures",
		"Create Databases,Tables,Indexes To create new databases and tables",
		"Create routine Databases To use CREATE FUNCTION/PROCEDURE",
		"Create temporary tables Databases To use CREATE TEMPORARY TABLE",
		"Create view Tables To create new views",
		"Create user Server Admin To create new users",
		"Delete Tables To delete existing rows",
		"Drop Databases,Tables To drop databases, tables, and views",
		"Event Server Admin To create, alter, drop and execute events",
		"Execute Functions,Procedures To execute stored routines",
		"File File access on server To read and write files on the server",
		"Grant option Databases,Tables,Functions,Procedures To give to other users those privileges you possess",
		"Index Tables To create or drop indexes",
		"Insert Tables To insert data into tables",
		"Lock tables Databases To use LOCK TABLES (together with SELECT privilege)",
		"Process Server Admin To view the plain text of currently executing queries",
		"Proxy Server Admin To make proxy user possible",
		"References Databases,Tables To have references on tables",
		"Reload Server Admin To reload or refresh tables, logs and privileges",
		"Replication client Server Admin To ask where the slave or master servers are",
		"Replication slave Server Admin To read binary log events from the master",
		"Select Tables To retrieve rows from table",
		"Show databases Server Admin To see all databases with SHOW DATABASES",
		"Show view Tables To see views with SHOW CREATE VIEW",
		"Shutdown Server Admin To shut down the server",
		"Super Server Admin To use KILL thread, SET GLOBAL, CHANGE MASTER, etc.",
		"Trigger Tables To use triggers",
		"Create tablespace Server Admin To create/alter/drop tablespaces",
		"Update Tables To update existing rows",
		"Usage Server Admin No privileges - allow connect only"))
	c.Assert(len(tk.MustQuery("show table status").Rows()), Equals, 1)
}

func (s *testSuite3) TestAdmin(c *C) {
	tk := testkit.NewTestKit(c, s.store)
	tk.MustExec("use test")
	tk.MustExec("drop table if exists admin_test")
	tk.MustExec("create table admin_test (c1 int, c2 int, c3 int default 1, index (c1))")
	tk.MustExec("insert admin_test (c1) values (1),(2),(NULL)")

	ctx := context.Background()
	// cancel DDL jobs test
	r, err := tk.Exec("admin cancel ddl jobs 1")
	c.Assert(err, IsNil, Commentf("err %v", err))
	req := r.NewChunk()
	err = r.Next(ctx, req)
	c.Assert(err, IsNil)
	row := req.GetRow(0)
	c.Assert(row.Len(), Equals, 2)
	c.Assert(row.GetString(0), Equals, "1")
	c.Assert(row.GetString(1), Matches, "*DDL Job:1 not found")

	// show ddl test;
	r, err = tk.Exec("admin show ddl")
	c.Assert(err, IsNil)
	req = r.NewChunk()
	err = r.Next(ctx, req)
	c.Assert(err, IsNil)
	row = req.GetRow(0)
	c.Assert(row.Len(), Equals, 6)
	txn, err := s.store.Begin()
	c.Assert(err, IsNil)
	ddlInfo, err := admin.GetDDLInfo(txn)
	c.Assert(err, IsNil)
	c.Assert(row.GetInt64(0), Equals, ddlInfo.SchemaVer)
	// TODO: Pass this test.
	// rowOwnerInfos := strings.Split(row.Data[1].GetString(), ",")
	// ownerInfos := strings.Split(ddlInfo.Owner.String(), ",")
	// c.Assert(rowOwnerInfos[0], Equals, ownerInfos[0])
	serverInfo, err := infosync.GetServerInfoByID(ctx, row.GetString(1))
	c.Assert(err, IsNil)
	c.Assert(row.GetString(2), Equals, serverInfo.IP+":"+
		strconv.FormatUint(uint64(serverInfo.Port), 10))
	c.Assert(row.GetString(3), Equals, "")
	req = r.NewChunk()
	err = r.Next(ctx, req)
	c.Assert(err, IsNil)
	c.Assert(req.NumRows() == 0, IsTrue)
	err = txn.Rollback()
	c.Assert(err, IsNil)

	// show DDL jobs test
	r, err = tk.Exec("admin show ddl jobs")
	c.Assert(err, IsNil)
	req = r.NewChunk()
	err = r.Next(ctx, req)
	c.Assert(err, IsNil)
	row = req.GetRow(0)
	c.Assert(row.Len(), Equals, 11)
	txn, err = s.store.Begin()
	c.Assert(err, IsNil)
	historyJobs, err := admin.GetHistoryDDLJobs(txn, admin.DefNumHistoryJobs)
	c.Assert(len(historyJobs), Greater, 1)
	c.Assert(len(row.GetString(1)), Greater, 0)
	c.Assert(err, IsNil)
	c.Assert(row.GetInt64(0), Equals, historyJobs[0].ID)
	c.Assert(err, IsNil)

	r, err = tk.Exec("admin show ddl jobs 20")
	c.Assert(err, IsNil)
	req = r.NewChunk()
	err = r.Next(ctx, req)
	c.Assert(err, IsNil)
	row = req.GetRow(0)
	c.Assert(row.Len(), Equals, 11)
	c.Assert(row.GetInt64(0), Equals, historyJobs[0].ID)
	c.Assert(err, IsNil)

	// show DDL job queries test
	tk.MustExec("use test")
	tk.MustExec("drop table if exists admin_test2")
	tk.MustExec("create table admin_test2 (c1 int, c2 int, c3 int default 1, index (c1))")
	result := tk.MustQuery(`admin show ddl job queries 1, 1, 1`)
	result.Check(testkit.Rows())
	result = tk.MustQuery(`admin show ddl job queries 1, 2, 3, 4`)
	result.Check(testkit.Rows())
	historyJobs, err = admin.GetHistoryDDLJobs(txn, admin.DefNumHistoryJobs)
	result = tk.MustQuery(fmt.Sprintf("admin show ddl job queries %d", historyJobs[0].ID))
	result.Check(testkit.Rows(historyJobs[0].Query))
	c.Assert(err, IsNil)

	// check table test
	tk.MustExec("create table admin_test1 (c1 int, c2 int default 1, index (c1))")
	tk.MustExec("insert admin_test1 (c1) values (21),(22)")
	r, err = tk.Exec("admin check table admin_test, admin_test1")
	c.Assert(err, IsNil)
	c.Assert(r, IsNil)
	// error table name
	err = tk.ExecToErr("admin check table admin_test_error")
	c.Assert(err, NotNil)
	// different index values
	sctx := tk.Se.(sessionctx.Context)
	dom := domain.GetDomain(sctx)
	is := dom.InfoSchema()
	c.Assert(is, NotNil)
	tb, err := is.TableByName(model.NewCIStr("test"), model.NewCIStr("admin_test"))
	c.Assert(err, IsNil)
	c.Assert(tb.Indices(), HasLen, 1)
	_, err = tb.Indices()[0].Create(mock.NewContext(), txn.GetUnionStore(), types.MakeDatums(int64(10)), kv.IntHandle(1))
	c.Assert(err, IsNil)
	err = txn.Commit(context.Background())
	c.Assert(err, IsNil)
	errAdmin := tk.ExecToErr("admin check table admin_test")
	c.Assert(errAdmin, NotNil)

	if config.CheckTableBeforeDrop {
		err = tk.ExecToErr("drop table admin_test")
		c.Assert(err.Error(), Equals, errAdmin.Error())

		// Drop inconsistency index.
		tk.MustExec("alter table admin_test drop index c1")
		tk.MustExec("admin check table admin_test")
	}
	// checksum table test
	tk.MustExec("create table checksum_with_index (id int, count int, PRIMARY KEY(id), KEY(count))")
	tk.MustExec("create table checksum_without_index (id int, count int, PRIMARY KEY(id))")
	r, err = tk.Exec("admin checksum table checksum_with_index, checksum_without_index")
	c.Assert(err, IsNil)
	res := tk.ResultSetToResult(r, Commentf("admin checksum table"))
	// Mocktikv returns 1 for every table/index scan, then we will xor the checksums of a table.
	// For "checksum_with_index", we have two checksums, so the result will be 1^1 = 0.
	// For "checksum_without_index", we only have one checksum, so the result will be 1.
	res.Sort().Check(testkit.Rows("test checksum_with_index 0 2 2", "test checksum_without_index 1 1 1"))

	tk.MustExec("drop table if exists t1;")
	tk.MustExec("CREATE TABLE t1 (c2 BOOL, PRIMARY KEY (c2));")
	tk.MustExec("INSERT INTO t1 SET c2 = '0';")
	tk.MustExec("ALTER TABLE t1 ADD COLUMN c3 DATETIME NULL DEFAULT '2668-02-03 17:19:31';")
	tk.MustExec("ALTER TABLE t1 ADD INDEX idx2 (c3);")
	tk.MustExec("ALTER TABLE t1 ADD COLUMN c4 bit(10) default 127;")
	tk.MustExec("ALTER TABLE t1 ADD INDEX idx3 (c4);")
	tk.MustExec("admin check table t1;")

	// Test admin show ddl jobs table name after table has been droped.
	tk.MustExec("drop table if exists t1;")
	re := tk.MustQuery("admin show ddl jobs 1")
	rows := re.Rows()
	c.Assert(len(rows), Equals, 1)
	c.Assert(rows[0][2], Equals, "t1")

	// Test for reverse scan get history ddl jobs when ddl history jobs queue has multiple regions.
	txn, err = s.store.Begin()
	c.Assert(err, IsNil)
	historyJobs, err = admin.GetHistoryDDLJobs(txn, 20)
	c.Assert(err, IsNil)

	// Split region for history ddl job queues.
	m := meta.NewMeta(txn)
	startKey := meta.DDLJobHistoryKey(m, 0)
	endKey := meta.DDLJobHistoryKey(m, historyJobs[0].ID)
	s.cluster.SplitKeys(startKey, endKey, int(historyJobs[0].ID/5))

	historyJobs2, err := admin.GetHistoryDDLJobs(txn, 20)
	c.Assert(err, IsNil)
	c.Assert(historyJobs, DeepEquals, historyJobs2)
}

func (s *testSuiteP2) TestAdminShowDDLJobs(c *C) {
	tk := testkit.NewTestKit(c, s.store)
	tk.MustExec("create database if not exists test_admin_show_ddl_jobs")
	tk.MustExec("use test_admin_show_ddl_jobs")
	tk.MustExec("create table t (a int);")

	re := tk.MustQuery("admin show ddl jobs 1")
	row := re.Rows()[0]
	c.Assert(row[1], Equals, "test_admin_show_ddl_jobs")
	jobID, err := strconv.Atoi(row[0].(string))
	c.Assert(err, IsNil)

	err = kv.RunInNewTxn(s.store, true, func(txn kv.Transaction) error {
		t := meta.NewMeta(txn)
		job, err := t.GetHistoryDDLJob(int64(jobID))
		c.Assert(err, IsNil)
		c.Assert(job, NotNil)
		// Test for compatibility. Old TiDB version doesn't have SchemaName field, and the BinlogInfo maybe nil.
		// See PR: 11561.
		job.BinlogInfo = nil
		job.SchemaName = ""
		err = t.AddHistoryDDLJob(job, true)
		c.Assert(err, IsNil)
		return nil
	})
	c.Assert(err, IsNil)

	re = tk.MustQuery("admin show ddl jobs 1")
	row = re.Rows()[0]
	c.Assert(row[1], Equals, "test_admin_show_ddl_jobs")

	re = tk.MustQuery("admin show ddl jobs 1 where job_type='create table'")
	row = re.Rows()[0]
	c.Assert(row[1], Equals, "test_admin_show_ddl_jobs")
	c.Assert(row[9], Equals, "<nil>")

	// Test the START_TIME and END_TIME field.
	re = tk.MustQuery("admin show ddl jobs where job_type = 'create table' and start_time > str_to_date('20190101','%Y%m%d%H%i%s')")
	row = re.Rows()[0]
	c.Assert(row[2], Equals, "t")
	c.Assert(row[9], Equals, "<nil>")
}

func (s *testSuiteP2) TestAdminChecksumOfPartitionedTable(c *C) {
	tk := testkit.NewTestKit(c, s.store)
	tk.MustExec("USE test;")
	tk.MustExec("DROP TABLE IF EXISTS admin_checksum_partition_test;")
	tk.MustExec("CREATE TABLE admin_checksum_partition_test (a INT) PARTITION BY HASH(a) PARTITIONS 4;")
	tk.MustExec("INSERT INTO admin_checksum_partition_test VALUES (1), (2);")

	r := tk.MustQuery("ADMIN CHECKSUM TABLE admin_checksum_partition_test;")
	r.Check(testkit.Rows("test admin_checksum_partition_test 1 5 5"))
}

func (s *baseTestSuite) fillData(tk *testkit.TestKit, table string) {
	tk.MustExec("use test")
	tk.MustExec(fmt.Sprintf("create table %s(id int not null default 1, name varchar(255), PRIMARY KEY(id));", table))

	// insert data
	tk.MustExec(fmt.Sprintf("insert INTO %s VALUES (1, \"hello\");", table))
	tk.CheckExecResult(1, 0)
	tk.MustExec(fmt.Sprintf("insert into %s values (2, \"hello\");", table))
	tk.CheckExecResult(1, 0)
}

type testCase struct {
	data1       []byte
	data2       []byte
	expected    []string
	restData    []byte
	expectedMsg string
}

func checkCases(tests []testCase, ld *executor.LoadDataInfo,
	c *C, tk *testkit.TestKit, ctx sessionctx.Context, selectSQL, deleteSQL string) {
	origin := ld.IgnoreLines
	for _, tt := range tests {
		ld.IgnoreLines = origin
		c.Assert(ctx.NewTxn(context.Background()), IsNil)
		ctx.GetSessionVars().StmtCtx.DupKeyAsWarning = true
		ctx.GetSessionVars().StmtCtx.BadNullAsWarning = true
		ctx.GetSessionVars().StmtCtx.InLoadDataStmt = true
		ctx.GetSessionVars().StmtCtx.InDeleteStmt = false
		data, reachLimit, err1 := ld.InsertData(context.Background(), tt.data1, tt.data2)
		c.Assert(err1, IsNil)
		c.Assert(reachLimit, IsFalse)
		err1 = ld.CheckAndInsertOneBatch(context.Background(), ld.GetRows(), ld.GetCurBatchCnt())
		c.Assert(err1, IsNil)
		ld.SetMaxRowsInBatch(20000)
		if tt.restData == nil {
			c.Assert(data, HasLen, 0,
				Commentf("data1:%v, data2:%v, data:%v", string(tt.data1), string(tt.data2), string(data)))
		} else {
			c.Assert(data, DeepEquals, tt.restData,
				Commentf("data1:%v, data2:%v, data:%v", string(tt.data1), string(tt.data2), string(data)))
		}
		ld.SetMessage()
		tk.CheckLastMessage(tt.expectedMsg)
		ctx.StmtCommit()
		txn, err := ctx.Txn(true)
		c.Assert(err, IsNil)
		err = txn.Commit(context.Background())
		c.Assert(err, IsNil)
		r := tk.MustQuery(selectSQL)
		r.Check(testutil.RowsWithSep("|", tt.expected...))
		tk.MustExec(deleteSQL)
	}
}

func (s *testSuiteP1) TestSelectWithoutFrom(c *C) {
	tk := testkit.NewTestKit(c, s.store)
	tk.MustExec("use test")

	r := tk.MustQuery("select 1 + 2*3;")
	r.Check(testkit.Rows("7"))

	r = tk.MustQuery(`select _utf8"string";`)
	r.Check(testkit.Rows("string"))

	r = tk.MustQuery("select 1 order by 1;")
	r.Check(testkit.Rows("1"))
}

// TestSelectBackslashN Issue 3685.
func (s *testSuiteP1) TestSelectBackslashN(c *C) {
	tk := testkit.NewTestKit(c, s.store)

	sql := `select \N;`
	r := tk.MustQuery(sql)
	r.Check(testkit.Rows("<nil>"))
	rs, err := tk.Exec(sql)
	c.Check(err, IsNil)
	fields := rs.Fields()
	c.Check(len(fields), Equals, 1)
	c.Check(fields[0].Column.Name.O, Equals, "NULL")

	sql = `select "\N";`
	r = tk.MustQuery(sql)
	r.Check(testkit.Rows("N"))
	rs, err = tk.Exec(sql)
	c.Check(err, IsNil)
	fields = rs.Fields()
	c.Check(len(fields), Equals, 1)
	c.Check(fields[0].Column.Name.O, Equals, `N`)

	tk.MustExec("use test;")
	tk.MustExec("create table test (`\\N` int);")
	tk.MustExec("insert into test values (1);")
	tk.CheckExecResult(1, 0)
	sql = "select * from test;"
	r = tk.MustQuery(sql)
	r.Check(testkit.Rows("1"))
	rs, err = tk.Exec(sql)
	c.Check(err, IsNil)
	fields = rs.Fields()
	c.Check(len(fields), Equals, 1)
	c.Check(fields[0].Column.Name.O, Equals, `\N`)

	sql = `select \N from test;`
	r = tk.MustQuery(sql)
	r.Check(testkit.Rows("<nil>"))
	rs, err = tk.Exec(sql)
	c.Check(err, IsNil)
	fields = rs.Fields()
	c.Check(err, IsNil)
	c.Check(len(fields), Equals, 1)
	c.Check(fields[0].Column.Name.O, Equals, `NULL`)

	sql = `select (\N) from test;`
	r = tk.MustQuery(sql)
	r.Check(testkit.Rows("<nil>"))
	rs, err = tk.Exec(sql)
	c.Check(err, IsNil)
	fields = rs.Fields()
	c.Check(len(fields), Equals, 1)
	c.Check(fields[0].Column.Name.O, Equals, `NULL`)

	sql = "select `\\N` from test;"
	r = tk.MustQuery(sql)
	r.Check(testkit.Rows("1"))
	rs, err = tk.Exec(sql)
	c.Check(err, IsNil)
	fields = rs.Fields()
	c.Check(len(fields), Equals, 1)
	c.Check(fields[0].Column.Name.O, Equals, `\N`)

	sql = "select (`\\N`) from test;"
	r = tk.MustQuery(sql)
	r.Check(testkit.Rows("1"))
	rs, err = tk.Exec(sql)
	c.Check(err, IsNil)
	fields = rs.Fields()
	c.Check(len(fields), Equals, 1)
	c.Check(fields[0].Column.Name.O, Equals, `\N`)

	sql = `select '\N' from test;`
	r = tk.MustQuery(sql)
	r.Check(testkit.Rows("N"))
	rs, err = tk.Exec(sql)
	c.Check(err, IsNil)
	fields = rs.Fields()
	c.Check(len(fields), Equals, 1)
	c.Check(fields[0].Column.Name.O, Equals, `N`)

	sql = `select ('\N') from test;`
	r = tk.MustQuery(sql)
	r.Check(testkit.Rows("N"))
	rs, err = tk.Exec(sql)
	c.Check(err, IsNil)
	fields = rs.Fields()
	c.Check(len(fields), Equals, 1)
	c.Check(fields[0].Column.Name.O, Equals, `N`)
}

// TestSelectNull Issue #4053.
func (s *testSuiteP1) TestSelectNull(c *C) {
	tk := testkit.NewTestKit(c, s.store)

	sql := `select nUll;`
	r := tk.MustQuery(sql)
	r.Check(testkit.Rows("<nil>"))
	rs, err := tk.Exec(sql)
	c.Check(err, IsNil)
	fields := rs.Fields()
	c.Check(len(fields), Equals, 1)
	c.Check(fields[0].Column.Name.O, Equals, `NULL`)

	sql = `select (null);`
	r = tk.MustQuery(sql)
	r.Check(testkit.Rows("<nil>"))
	rs, err = tk.Exec(sql)
	c.Check(err, IsNil)
	fields = rs.Fields()
	c.Check(len(fields), Equals, 1)
	c.Check(fields[0].Column.Name.O, Equals, `NULL`)

	sql = `select null+NULL;`
	r = tk.MustQuery(sql)
	r.Check(testkit.Rows("<nil>"))
	rs, err = tk.Exec(sql)
	c.Check(err, IsNil)
	fields = rs.Fields()
	c.Check(err, IsNil)
	c.Check(len(fields), Equals, 1)
	c.Check(fields[0].Column.Name.O, Equals, `null+NULL`)
}

// TestSelectStringLiteral Issue #3686.
func (s *testSuiteP1) TestSelectStringLiteral(c *C) {
	tk := testkit.NewTestKit(c, s.store)

	sql := `select 'abc';`
	r := tk.MustQuery(sql)
	r.Check(testkit.Rows("abc"))
	rs, err := tk.Exec(sql)
	c.Check(err, IsNil)
	fields := rs.Fields()
	c.Check(len(fields), Equals, 1)
	c.Check(fields[0].Column.Name.O, Equals, `abc`)

	sql = `select (('abc'));`
	r = tk.MustQuery(sql)
	r.Check(testkit.Rows("abc"))
	rs, err = tk.Exec(sql)
	c.Check(err, IsNil)
	fields = rs.Fields()
	c.Check(len(fields), Equals, 1)
	c.Check(fields[0].Column.Name.O, Equals, `abc`)

	sql = `select 'abc'+'def';`
	r = tk.MustQuery(sql)
	r.Check(testkit.Rows("0"))
	rs, err = tk.Exec(sql)
	c.Check(err, IsNil)
	fields = rs.Fields()
	c.Check(len(fields), Equals, 1)
	c.Check(fields[0].Column.Name.O, Equals, `'abc'+'def'`)

	// Below checks whether leading invalid chars are trimmed.
	sql = "select '\n';"
	r = tk.MustQuery(sql)
	r.Check(testkit.Rows("\n"))
	rs, err = tk.Exec(sql)
	c.Check(err, IsNil)
	fields = rs.Fields()
	c.Check(len(fields), Equals, 1)
	c.Check(fields[0].Column.Name.O, Equals, "")

	sql = "select '\t   col';" // Lowercased letter is a valid char.
	rs, err = tk.Exec(sql)
	c.Check(err, IsNil)
	fields = rs.Fields()
	c.Check(len(fields), Equals, 1)
	c.Check(fields[0].Column.Name.O, Equals, "col")

	sql = "select '\t   Col';" // Uppercased letter is a valid char.
	rs, err = tk.Exec(sql)
	c.Check(err, IsNil)
	fields = rs.Fields()
	c.Check(len(fields), Equals, 1)
	c.Check(fields[0].Column.Name.O, Equals, "Col")

	sql = "select '\n\t   中文 col';" // Chinese char is a valid char.
	rs, err = tk.Exec(sql)
	c.Check(err, IsNil)
	fields = rs.Fields()
	c.Check(len(fields), Equals, 1)
	c.Check(fields[0].Column.Name.O, Equals, "中文 col")

	sql = "select ' \r\n  .col';" // Punctuation is a valid char.
	rs, err = tk.Exec(sql)
	c.Check(err, IsNil)
	fields = rs.Fields()
	c.Check(len(fields), Equals, 1)
	c.Check(fields[0].Column.Name.O, Equals, ".col")

	sql = "select '   😆col';" // Emoji is a valid char.
	rs, err = tk.Exec(sql)
	c.Check(err, IsNil)
	fields = rs.Fields()
	c.Check(len(fields), Equals, 1)
	c.Check(fields[0].Column.Name.O, Equals, "😆col")

	// Below checks whether trailing invalid chars are preserved.
	sql = `select 'abc   ';`
	rs, err = tk.Exec(sql)
	c.Check(err, IsNil)
	fields = rs.Fields()
	c.Check(len(fields), Equals, 1)
	c.Check(fields[0].Column.Name.O, Equals, "abc   ")

	sql = `select '  abc   123   ';`
	rs, err = tk.Exec(sql)
	c.Check(err, IsNil)
	fields = rs.Fields()
	c.Check(len(fields), Equals, 1)
	c.Check(fields[0].Column.Name.O, Equals, "abc   123   ")

	// Issue #4239.
	sql = `select 'a' ' ' 'string';`
	r = tk.MustQuery(sql)
	r.Check(testkit.Rows("a string"))
	rs, err = tk.Exec(sql)
	c.Check(err, IsNil)
	fields = rs.Fields()
	c.Check(len(fields), Equals, 1)
	c.Check(fields[0].Column.Name.O, Equals, "a")

	sql = `select 'a' " " "string";`
	r = tk.MustQuery(sql)
	r.Check(testkit.Rows("a string"))
	rs, err = tk.Exec(sql)
	c.Check(err, IsNil)
	fields = rs.Fields()
	c.Check(len(fields), Equals, 1)
	c.Check(fields[0].Column.Name.O, Equals, "a")

	sql = `select 'string' 'string';`
	r = tk.MustQuery(sql)
	r.Check(testkit.Rows("stringstring"))
	rs, err = tk.Exec(sql)
	c.Check(err, IsNil)
	fields = rs.Fields()
	c.Check(len(fields), Equals, 1)
	c.Check(fields[0].Column.Name.O, Equals, "string")

	sql = `select "ss" "a";`
	r = tk.MustQuery(sql)
	r.Check(testkit.Rows("ssa"))
	rs, err = tk.Exec(sql)
	c.Check(err, IsNil)
	fields = rs.Fields()
	c.Check(len(fields), Equals, 1)
	c.Check(fields[0].Column.Name.O, Equals, "ss")

	sql = `select "ss" "a" "b";`
	r = tk.MustQuery(sql)
	r.Check(testkit.Rows("ssab"))
	rs, err = tk.Exec(sql)
	c.Check(err, IsNil)
	fields = rs.Fields()
	c.Check(len(fields), Equals, 1)
	c.Check(fields[0].Column.Name.O, Equals, "ss")

	sql = `select "ss" "a" ' ' "b";`
	r = tk.MustQuery(sql)
	r.Check(testkit.Rows("ssa b"))
	rs, err = tk.Exec(sql)
	c.Check(err, IsNil)
	fields = rs.Fields()
	c.Check(len(fields), Equals, 1)
	c.Check(fields[0].Column.Name.O, Equals, "ss")

	sql = `select "ss" "a" ' ' "b" ' ' "d";`
	r = tk.MustQuery(sql)
	r.Check(testkit.Rows("ssa b d"))
	rs, err = tk.Exec(sql)
	c.Check(err, IsNil)
	fields = rs.Fields()
	c.Check(len(fields), Equals, 1)
	c.Check(fields[0].Column.Name.O, Equals, "ss")
}

func (s *testSuiteP1) TestSelectLimit(c *C) {
	tk := testkit.NewTestKit(c, s.store)
	tk.MustExec("use test")
	s.fillData(tk, "select_limit")

	tk.MustExec("insert INTO select_limit VALUES (3, \"hello\");")
	tk.CheckExecResult(1, 0)
	tk.MustExec("insert INTO select_limit VALUES (4, \"hello\");")
	tk.CheckExecResult(1, 0)

	r := tk.MustQuery("select * from select_limit limit 1;")
	r.Check(testkit.Rows("1 hello"))

	r = tk.MustQuery("select id from (select * from select_limit limit 1) k where id != 1;")
	r.Check(testkit.Rows())

	r = tk.MustQuery("select * from select_limit limit 18446744073709551615 offset 0;")
	r.Check(testkit.Rows("1 hello", "2 hello", "3 hello", "4 hello"))

	r = tk.MustQuery("select * from select_limit limit 18446744073709551615 offset 1;")
	r.Check(testkit.Rows("2 hello", "3 hello", "4 hello"))

	r = tk.MustQuery("select * from select_limit limit 18446744073709551615 offset 3;")
	r.Check(testkit.Rows("4 hello"))

	err := tk.ExecToErr("select * from select_limit limit 18446744073709551616 offset 3;")
	c.Assert(err, NotNil)
}

func (s *testSuiteP1) TestSelectOrderBy(c *C) {
	tk := testkit.NewTestKit(c, s.store)
	tk.MustExec("use test")
	s.fillData(tk, "select_order_test")

	// Test star field
	r := tk.MustQuery("select * from select_order_test where id = 1 order by id limit 1 offset 0;")
	r.Check(testkit.Rows("1 hello"))

	r = tk.MustQuery("select id from select_order_test order by id desc limit 1 ")
	r.Check(testkit.Rows("2"))

	r = tk.MustQuery("select id from select_order_test order by id + 1 desc limit 1 ")
	r.Check(testkit.Rows("2"))

	// Test limit
	r = tk.MustQuery("select * from select_order_test order by name, id limit 1 offset 0;")
	r.Check(testkit.Rows("1 hello"))

	// Test limit
	r = tk.MustQuery("select id as c1, name from select_order_test order by 2, id limit 1 offset 0;")
	r.Check(testkit.Rows("1 hello"))

	// Test limit overflow
	r = tk.MustQuery("select * from select_order_test order by name, id limit 100 offset 0;")
	r.Check(testkit.Rows("1 hello", "2 hello"))

	// Test offset overflow
	r = tk.MustQuery("select * from select_order_test order by name, id limit 1 offset 100;")
	r.Check(testkit.Rows())

	// Test limit exceeds int range.
	r = tk.MustQuery("select id from select_order_test order by name, id limit 18446744073709551615;")
	r.Check(testkit.Rows("1", "2"))

	// Test multiple field
	r = tk.MustQuery("select id, name from select_order_test where id = 1 group by id, name limit 1 offset 0;")
	r.Check(testkit.Rows("1 hello"))

	// Test limit + order by
	for i := 3; i <= 10; i += 1 {
		tk.MustExec(fmt.Sprintf("insert INTO select_order_test VALUES (%d, \"zz\");", i))
	}
	tk.MustExec("insert INTO select_order_test VALUES (10086, \"hi\");")
	for i := 11; i <= 20; i += 1 {
		tk.MustExec(fmt.Sprintf("insert INTO select_order_test VALUES (%d, \"hh\");", i))
	}
	for i := 21; i <= 30; i += 1 {
		tk.MustExec(fmt.Sprintf("insert INTO select_order_test VALUES (%d, \"zz\");", i))
	}
	tk.MustExec("insert INTO select_order_test VALUES (1501, \"aa\");")
	r = tk.MustQuery("select * from select_order_test order by name, id limit 1 offset 3;")
	r.Check(testkit.Rows("11 hh"))
	tk.MustExec("drop table select_order_test")
	tk.MustExec("drop table if exists t")
	tk.MustExec("create table t (c int, d int)")
	tk.MustExec("insert t values (1, 1)")
	tk.MustExec("insert t values (1, 2)")
	tk.MustExec("insert t values (1, 3)")
	r = tk.MustQuery("select 1-d as d from t order by d;")
	r.Check(testkit.Rows("-2", "-1", "0"))
	r = tk.MustQuery("select 1-d as d from t order by d + 1;")
	r.Check(testkit.Rows("0", "-1", "-2"))
	r = tk.MustQuery("select t.d from t order by d;")
	r.Check(testkit.Rows("1", "2", "3"))

	tk.MustExec("drop table if exists t")
	tk.MustExec("create table t (a int, b int, c int)")
	tk.MustExec("insert t values (1, 2, 3)")
	r = tk.MustQuery("select b from (select a,b from t order by a,c) t")
	r.Check(testkit.Rows("2"))
	r = tk.MustQuery("select b from (select a,b from t order by a,c limit 1) t")
	r.Check(testkit.Rows("2"))
	tk.MustExec("drop table if exists t")
	tk.MustExec("create table t(a int, b int, index idx(a))")
	tk.MustExec("insert into t values(1, 1), (2, 2)")
	tk.MustQuery("select * from t where 1 order by b").Check(testkit.Rows("1 1", "2 2"))
	tk.MustQuery("select * from t where a between 1 and 2 order by a desc").Check(testkit.Rows("2 2", "1 1"))

	// Test double read and topN is pushed down to first read plannercore.
	tk.MustExec("drop table if exists t")
	tk.MustExec("create table t(a int primary key, b int, c int, index idx(b))")
	tk.MustExec("insert into t values(1, 3, 1)")
	tk.MustExec("insert into t values(2, 2, 2)")
	tk.MustExec("insert into t values(3, 1, 3)")
	tk.MustQuery("select * from t use index(idx) order by a desc limit 1").Check(testkit.Rows("3 1 3"))

	// Test double read which needs to keep order.
	tk.MustExec("drop table if exists t")
	tk.MustExec("create table t(a int, b int, key b (b))")
	tk.Se.GetSessionVars().IndexLookupSize = 3
	for i := 0; i < 10; i++ {
		tk.MustExec(fmt.Sprintf("insert into t values(%d, %d)", i, 10-i))
	}
	tk.MustQuery("select a from t use index(b) order by b").Check(testkit.Rows("9", "8", "7", "6", "5", "4", "3", "2", "1", "0"))
}

func (s *testSuiteP1) TestOrderBy(c *C) {
	tk := testkit.NewTestKitWithInit(c, s.store)
	tk.MustExec("drop table if exists t")
	tk.MustExec("create table t (c1 int, c2 int, c3 varchar(20))")
	tk.MustExec("insert into t values (1, 2, 'abc'), (2, 1, 'bcd')")

	// Fix issue https://github.com/pingcap/tidb/issues/337
	tk.MustQuery("select c1 as a, c1 as b from t order by c1").Check(testkit.Rows("1 1", "2 2"))

	tk.MustQuery("select c1 as a, t.c1 as a from t order by a desc").Check(testkit.Rows("2 2", "1 1"))
	tk.MustQuery("select c1 as c2 from t order by c2").Check(testkit.Rows("1", "2"))
	tk.MustQuery("select sum(c1) from t order by sum(c1)").Check(testkit.Rows("3"))
	tk.MustQuery("select c1 as c2 from t order by c2 + 1").Check(testkit.Rows("2", "1"))

	// Order by position.
	tk.MustQuery("select * from t order by 1").Check(testkit.Rows("1 2 abc", "2 1 bcd"))
	tk.MustQuery("select * from t order by 2").Check(testkit.Rows("2 1 bcd", "1 2 abc"))

	// Order by binary.
	tk.MustQuery("select c1, c3 from t order by binary c1 desc").Check(testkit.Rows("2 bcd", "1 abc"))
	tk.MustQuery("select c1, c2 from t order by binary c3").Check(testkit.Rows("1 2", "2 1"))
}

func (s *testSuiteP1) TestSelectErrorRow(c *C) {
	tk := testkit.NewTestKit(c, s.store)
	tk.MustExec("use test")

	err := tk.ExecToErr("select row(1, 1) from test")
	c.Assert(err, NotNil)

	err = tk.ExecToErr("select * from test group by row(1, 1);")
	c.Assert(err, NotNil)

	err = tk.ExecToErr("select * from test order by row(1, 1);")
	c.Assert(err, NotNil)

	err = tk.ExecToErr("select * from test having row(1, 1);")
	c.Assert(err, NotNil)

	err = tk.ExecToErr("select (select 1, 1) from test;")
	c.Assert(err, NotNil)

	err = tk.ExecToErr("select * from test group by (select 1, 1);")
	c.Assert(err, NotNil)

	err = tk.ExecToErr("select * from test order by (select 1, 1);")
	c.Assert(err, NotNil)

	err = tk.ExecToErr("select * from test having (select 1, 1);")
	c.Assert(err, NotNil)
}

// TestIssue2612 is related with https://github.com/pingcap/tidb/issues/2612
func (s *testSuiteP1) TestIssue2612(c *C) {
	tk := testkit.NewTestKit(c, s.store)
	tk.MustExec("use test")
	tk.MustExec(`drop table if exists t`)
	tk.MustExec(`create table t (
		create_at datetime NOT NULL DEFAULT '1000-01-01 00:00:00',
		finish_at datetime NOT NULL DEFAULT '1000-01-01 00:00:00');`)
	tk.MustExec(`insert into t values ('2016-02-13 15:32:24',  '2016-02-11 17:23:22');`)
	rs, err := tk.Exec(`select timediff(finish_at, create_at) from t;`)
	c.Assert(err, IsNil)
	req := rs.NewChunk()
	err = rs.Next(context.Background(), req)
	c.Assert(err, IsNil)
	c.Assert(req.GetRow(0).GetDuration(0, 0).String(), Equals, "-46:09:02")
	rs.Close()
}

// TestIssue345 is related with https://github.com/pingcap/tidb/issues/345
func (s *testSuiteP1) TestIssue345(c *C) {
	tk := testkit.NewTestKit(c, s.store)
	tk.MustExec("use test")
	tk.MustExec(`drop table if exists t1, t2`)
	tk.MustExec(`create table t1 (c1 int);`)
	tk.MustExec(`create table t2 (c2 int);`)
	tk.MustExec(`insert into t1 values (1);`)
	tk.MustExec(`insert into t2 values (2);`)
	tk.MustExec(`update t1, t2 set t1.c1 = 2, t2.c2 = 1;`)
	tk.MustExec(`update t1, t2 set c1 = 2, c2 = 1;`)
	tk.MustExec(`update t1 as a, t2 as b set a.c1 = 2, b.c2 = 1;`)

	// Check t1 content
	r := tk.MustQuery("SELECT * FROM t1;")
	r.Check(testkit.Rows("2"))
	// Check t2 content
	r = tk.MustQuery("SELECT * FROM t2;")
	r.Check(testkit.Rows("1"))

	tk.MustExec(`update t1 as a, t2 as t1 set a.c1 = 1, t1.c2 = 2;`)
	// Check t1 content
	r = tk.MustQuery("SELECT * FROM t1;")
	r.Check(testkit.Rows("1"))
	// Check t2 content
	r = tk.MustQuery("SELECT * FROM t2;")
	r.Check(testkit.Rows("2"))

	_, err := tk.Exec(`update t1 as a, t2 set t1.c1 = 10;`)
	c.Assert(err, NotNil)
}

func (s *testSuiteP1) TestIssue5055(c *C) {
	tk := testkit.NewTestKit(c, s.store)
	tk.MustExec("use test")
	tk.MustExec(`drop table if exists t1, t2`)
	tk.MustExec(`create table t1 (a int);`)
	tk.MustExec(`create table t2 (a int);`)
	tk.MustExec(`insert into t1 values(1);`)
	tk.MustExec(`insert into t2 values(1);`)
	result := tk.MustQuery("select tbl1.* from (select t1.a, 1 from t1) tbl1 left join t2 tbl2 on tbl1.a = tbl2.a order by tbl1.a desc limit 1;")
	result.Check(testkit.Rows("1 1"))
}

func (s *testSuiteWithData) TestSetOperation(c *C) {
	tk := testkit.NewTestKit(c, s.store)
	tk.MustExec(`use test`)
	tk.MustExec(`drop table if exists t1, t2, t3`)
	tk.MustExec(`create table t1(a int)`)
	tk.MustExec(`create table t2 like t1`)
	tk.MustExec(`create table t3 like t1`)
	tk.MustExec(`insert into t1 values (1),(1),(2),(3),(null)`)
	tk.MustExec(`insert into t2 values (1),(2),(null),(null)`)
	tk.MustExec(`insert into t3 values (2),(3)`)

	var input []string
	var output []struct {
		SQL  string
		Plan []string
		Res  []string
	}
	s.testData.GetTestCases(c, &input, &output)
	for i, tt := range input {
		s.testData.OnRecord(func() {
			output[i].SQL = tt
			output[i].Plan = s.testData.ConvertRowsToStrings(tk.MustQuery("explain " + tt).Rows())
			output[i].Res = s.testData.ConvertRowsToStrings(tk.MustQuery(tt).Sort().Rows())
		})
		tk.MustQuery("explain " + tt).Check(testkit.Rows(output[i].Plan...))
		tk.MustQuery(tt).Sort().Check(testkit.Rows(output[i].Res...))
	}
}

func (s *testSuiteWithData) TestSetOperationOnDiffColType(c *C) {
	tk := testkit.NewTestKit(c, s.store)
	tk.MustExec(`use test`)
	tk.MustExec(`drop table if exists t1, t2, t3`)
	tk.MustExec(`create table t1(a int, b int)`)
	tk.MustExec(`create table t2(a int, b varchar(20))`)
	tk.MustExec(`create table t3(a int, b decimal(30,10))`)
	tk.MustExec(`insert into t1 values (1,1),(1,1),(2,2),(3,3),(null,null)`)
	tk.MustExec(`insert into t2 values (1,'1'),(2,'2'),(null,null),(null,'3')`)
	tk.MustExec(`insert into t3 values (2,2.1),(3,3)`)

	var input []string
	var output []struct {
		SQL  string
		Plan []string
		Res  []string
	}
	s.testData.GetTestCases(c, &input, &output)
	for i, tt := range input {
		s.testData.OnRecord(func() {
			output[i].SQL = tt
			output[i].Plan = s.testData.ConvertRowsToStrings(tk.MustQuery("explain " + tt).Rows())
			output[i].Res = s.testData.ConvertRowsToStrings(tk.MustQuery(tt).Sort().Rows())
		})
		tk.MustQuery("explain " + tt).Check(testkit.Rows(output[i].Plan...))
		tk.MustQuery(tt).Sort().Check(testkit.Rows(output[i].Res...))
	}
}

func (s *testSuiteP2) TestUnion(c *C) {
	tk := testkit.NewTestKit(c, s.store)
	tk.MustExec("use test")

	testSQL := `drop table if exists union_test; create table union_test(id int);`
	tk.MustExec(testSQL)

	testSQL = `drop table if exists union_test;`
	tk.MustExec(testSQL)
	testSQL = `create table union_test(id int);`
	tk.MustExec(testSQL)
	testSQL = `insert union_test values (1),(2)`
	tk.MustExec(testSQL)

	testSQL = `select * from (select id from union_test union select id from union_test) t order by id;`
	r := tk.MustQuery(testSQL)
	r.Check(testkit.Rows("1", "2"))

	r = tk.MustQuery("select 1 union all select 1")
	r.Check(testkit.Rows("1", "1"))

	r = tk.MustQuery("select 1 union all select 1 union select 1")
	r.Check(testkit.Rows("1"))

	r = tk.MustQuery("select 1 as a union (select 2) order by a limit 1")
	r.Check(testkit.Rows("1"))

	r = tk.MustQuery("select 1 as a union (select 2) order by a limit 1, 1")
	r.Check(testkit.Rows("2"))

	r = tk.MustQuery("select id from union_test union all (select 1) order by id desc")
	r.Check(testkit.Rows("2", "1", "1"))

	r = tk.MustQuery("select id as a from union_test union (select 1) order by a desc")
	r.Check(testkit.Rows("2", "1"))

	r = tk.MustQuery(`select null as a union (select "abc") order by a`)
	r.Check(testkit.Rows("<nil>", "abc"))

	r = tk.MustQuery(`select "abc" as a union (select 1) order by a`)
	r.Check(testkit.Rows("1", "abc"))

	tk.MustExec("drop table if exists t1")
	tk.MustExec("create table t1 (c int, d int)")
	tk.MustExec("insert t1 values (NULL, 1)")
	tk.MustExec("insert t1 values (1, 1)")
	tk.MustExec("insert t1 values (1, 2)")
	tk.MustExec("drop table if exists t2")
	tk.MustExec("create table t2 (c int, d int)")
	tk.MustExec("insert t2 values (1, 3)")
	tk.MustExec("insert t2 values (1, 1)")
	tk.MustExec("drop table if exists t3")
	tk.MustExec("create table t3 (c int, d int)")
	tk.MustExec("insert t3 values (3, 2)")
	tk.MustExec("insert t3 values (4, 3)")
	r = tk.MustQuery(`select sum(c1), c2 from (select c c1, d c2 from t1 union all select d c1, c c2 from t2 union all select c c1, d c2 from t3) x group by c2 order by c2`)
	r.Check(testkit.Rows("5 1", "4 2", "4 3"))

	tk.MustExec("drop table if exists t1, t2, t3")
	tk.MustExec("create table t1 (a int primary key)")
	tk.MustExec("create table t2 (a int primary key)")
	tk.MustExec("create table t3 (a int primary key)")
	tk.MustExec("insert t1 values (7), (8)")
	tk.MustExec("insert t2 values (1), (9)")
	tk.MustExec("insert t3 values (2), (3)")
	r = tk.MustQuery("select * from t1 union all select * from t2 union all (select * from t3) order by a limit 2")
	r.Check(testkit.Rows("1", "2"))

	tk.MustExec("drop table if exists t1, t2")
	tk.MustExec("create table t1 (a int)")
	tk.MustExec("create table t2 (a int)")
	tk.MustExec("insert t1 values (2), (1)")
	tk.MustExec("insert t2 values (3), (4)")
	r = tk.MustQuery("select * from t1 union all (select * from t2) order by a limit 1")
	r.Check(testkit.Rows("1"))
	r = tk.MustQuery("select (select * from t1 where a != t.a union all (select * from t2 where a != t.a) order by a limit 1) from t1 t")
	r.Check(testkit.Rows("1", "2"))

	tk.MustExec("drop table if exists t")
	tk.MustExec("create table t (id int unsigned primary key auto_increment, c1 int, c2 int, index c1_c2 (c1, c2))")
	tk.MustExec("insert into t (c1, c2) values (1, 1)")
	tk.MustExec("insert into t (c1, c2) values (1, 2)")
	tk.MustExec("insert into t (c1, c2) values (2, 3)")
	r = tk.MustQuery("select * from (select * from t where t.c1 = 1 union select * from t where t.id = 1) s order by s.id")
	r.Check(testkit.Rows("1 1 1", "2 1 2"))

	tk.MustExec("drop table if exists t")
	tk.MustExec("CREATE TABLE t (f1 DATE)")
	tk.MustExec("INSERT INTO t VALUES ('1978-11-26')")
	r = tk.MustQuery("SELECT f1+0 FROM t UNION SELECT f1+0 FROM t")
	r.Check(testkit.Rows("19781126"))

	tk.MustExec("drop table if exists t")
	tk.MustExec("CREATE TABLE t (a int, b int)")
	tk.MustExec("INSERT INTO t VALUES ('1', '1')")
	r = tk.MustQuery("select b from (SELECT * FROM t UNION ALL SELECT a, b FROM t order by a) t")
	r.Check(testkit.Rows("1", "1"))

	tk.MustExec("drop table if exists t")
	tk.MustExec("CREATE TABLE t (a DECIMAL(4,2))")
	tk.MustExec("INSERT INTO t VALUE(12.34)")
	r = tk.MustQuery("SELECT 1 AS c UNION select a FROM t")
	r.Sort().Check(testkit.Rows("1.00", "12.34"))

	// #issue3771
	r = tk.MustQuery("SELECT 'a' UNION SELECT CONCAT('a', -4)")
	r.Sort().Check(testkit.Rows("a", "a-4"))

	// test race
	tk.MustQuery("SELECT @x:=0 UNION ALL SELECT @x:=0 UNION ALL SELECT @x")

	// test field tp
	tk.MustExec("drop table if exists t1, t2")
	tk.MustExec("CREATE TABLE t1 (a date)")
	tk.MustExec("CREATE TABLE t2 (a date)")
	tk.MustExec("SELECT a from t1 UNION select a FROM t2")
	tk.MustQuery("show create table t1").Check(testkit.Rows("t1 CREATE TABLE `t1` (\n" + "  `a` date DEFAULT NULL\n" + ") ENGINE=InnoDB DEFAULT CHARSET=utf8mb4 COLLATE=utf8mb4_bin"))

	// Move from session test.
	tk.MustExec("drop table if exists t1, t2")
	tk.MustExec("create table t1 (c double);")
	tk.MustExec("create table t2 (c double);")
	tk.MustExec("insert into t1 value (73);")
	tk.MustExec("insert into t2 value (930);")
	// If set unspecified column flen to 0, it will cause bug in union.
	// This test is used to prevent the bug reappear.
	tk.MustQuery("select c from t1 union (select c from t2) order by c").Check(testkit.Rows("73", "930"))

	// issue 5703
	tk.MustExec("drop table if exists t")
	tk.MustExec("create table t(a date)")
	tk.MustExec("insert into t value ('2017-01-01'), ('2017-01-02')")
	r = tk.MustQuery("(select a from t where a < 0) union (select a from t where a > 0) order by a")
	r.Check(testkit.Rows("2017-01-01", "2017-01-02"))

	tk.MustExec("drop table if exists t")
	tk.MustExec("create table t(a int)")
	tk.MustExec("insert into t value(0),(0)")
	tk.MustQuery("select 1 from (select a from t union all select a from t) tmp").Check(testkit.Rows("1", "1", "1", "1"))
	tk.MustQuery("select 10 as a from dual union select a from t order by a desc limit 1 ").Check(testkit.Rows("10"))
	tk.MustQuery("select -10 as a from dual union select a from t order by a limit 1 ").Check(testkit.Rows("-10"))
	tk.MustQuery("select count(1) from (select a from t union all select a from t) tmp").Check(testkit.Rows("4"))

	err := tk.ExecToErr("select 1 from (select a from t limit 1 union all select a from t limit 1) tmp")
	c.Assert(err, NotNil)
	terr := errors.Cause(err).(*terror.Error)
	c.Assert(terr.Code(), Equals, errors.ErrCode(mysql.ErrWrongUsage))

	err = tk.ExecToErr("select 1 from (select a from t order by a union all select a from t limit 1) tmp")
	c.Assert(err, NotNil)
	terr = errors.Cause(err).(*terror.Error)
	c.Assert(terr.Code(), Equals, errors.ErrCode(mysql.ErrWrongUsage))

	_, err = tk.Exec("(select a from t order by a) union all select a from t limit 1 union all select a from t limit 1")
	c.Assert(terror.ErrorEqual(err, plannercore.ErrWrongUsage), IsTrue, Commentf("err %v", err))

	_, err = tk.Exec("(select a from t limit 1) union all select a from t limit 1")
	c.Assert(err, IsNil)
	_, err = tk.Exec("(select a from t order by a) union all select a from t order by a")
	c.Assert(err, IsNil)

	tk.MustExec("drop table if exists t")
	tk.MustExec("create table t(a int)")
	tk.MustExec("insert into t value(1),(2),(3)")

	tk.MustQuery("(select a from t order by a limit 2) union all (select a from t order by a desc limit 2) order by a desc limit 1,2").Check(testkit.Rows("2", "2"))
	tk.MustQuery("select a from t union all select a from t order by a desc limit 5").Check(testkit.Rows("3", "3", "2", "2", "1"))
	tk.MustQuery("(select a from t order by a desc limit 2) union all select a from t group by a order by a").Check(testkit.Rows("1", "2", "2", "3", "3"))
	tk.MustQuery("(select a from t order by a desc limit 2) union all select 33 as a order by a desc limit 2").Check(testkit.Rows("33", "3"))

	tk.MustQuery("select 1 union select 1 union all select 1").Check(testkit.Rows("1", "1"))
	tk.MustQuery("select 1 union all select 1 union select 1").Check(testkit.Rows("1"))

	tk.MustExec("drop table if exists t1, t2")
	tk.MustExec(`create table t1(a bigint, b bigint);`)
	tk.MustExec(`create table t2(a bigint, b bigint);`)
	tk.MustExec(`insert into t1 values(1, 1);`)
	tk.MustExec(`insert into t1 select * from t1;`)
	tk.MustExec(`insert into t1 select * from t1;`)
	tk.MustExec(`insert into t1 select * from t1;`)
	tk.MustExec(`insert into t1 select * from t1;`)
	tk.MustExec(`insert into t1 select * from t1;`)
	tk.MustExec(`insert into t1 select * from t1;`)
	tk.MustExec(`insert into t2 values(1, 1);`)
	tk.MustExec(`set @@tidb_init_chunk_size=2;`)
	tk.MustExec(`set @@sql_mode="";`)
	tk.MustQuery(`select count(*) from (select t1.a, t1.b from t1 left join t2 on t1.a=t2.a union all select t1.a, t1.a from t1 left join t2 on t1.a=t2.a) tmp;`).Check(testkit.Rows("128"))
	tk.MustQuery(`select tmp.a, count(*) from (select t1.a, t1.b from t1 left join t2 on t1.a=t2.a union all select t1.a, t1.a from t1 left join t2 on t1.a=t2.a) tmp;`).Check(testkit.Rows("1 128"))

	tk.MustExec("drop table if exists t")
	tk.MustExec("create table t(a int, b int)")
	tk.MustExec("insert into t value(1 ,2)")
	tk.MustQuery("select a, b from (select a, 0 as d, b from t union all select a, 0 as d, b from t) test;").Check(testkit.Rows("1 2", "1 2"))

	// #issue 8141
	tk.MustExec("drop table if exists t1")
	tk.MustExec("create table t1(a int, b int)")
	tk.MustExec("insert into t1 value(1,2),(1,1),(2,2),(2,2),(3,2),(3,2)")
	tk.MustExec("set @@tidb_init_chunk_size=2;")
	tk.MustQuery("select count(*) from (select a as c, a as d from t1 union all select a, b from t1) t;").Check(testkit.Rows("12"))

	// #issue 8189 and #issue 8199
	tk.MustExec("drop table if exists t1")
	tk.MustExec("drop table if exists t2")
	tk.MustExec("CREATE TABLE t1 (a int not null, b char (10) not null)")
	tk.MustExec("insert into t1 values(1,'a'),(2,'b'),(3,'c'),(3,'c')")
	tk.MustExec("CREATE TABLE t2 (a int not null, b char (10) not null)")
	tk.MustExec("insert into t2 values(1,'a'),(2,'b'),(3,'c'),(3,'c')")
	tk.MustQuery("select a from t1 union select a from t1 order by (select a+1);").Check(testkit.Rows("1", "2", "3"))

	// #issue 8201
	for i := 0; i < 4; i++ {
		tk.MustQuery("SELECT(SELECT 0 AS a FROM dual UNION SELECT 1 AS a FROM dual ORDER BY a ASC  LIMIT 1) AS dev").Check(testkit.Rows("0"))
	}

	// #issue 8231
	tk.MustExec("drop table if exists t1")
	tk.MustExec("CREATE TABLE t1 (uid int(1))")
	tk.MustExec("INSERT INTO t1 SELECT 150")
	tk.MustQuery("SELECT 'a' UNION SELECT uid FROM t1 order by 1 desc;").Check(testkit.Rows("a", "150"))

	// #issue 8196
	tk.MustExec("drop table if exists t1")
	tk.MustExec("drop table if exists t2")
	tk.MustExec("CREATE TABLE t1 (a int not null, b char (10) not null)")
	tk.MustExec("insert into t1 values(1,'a'),(2,'b'),(3,'c'),(3,'c')")
	tk.MustExec("CREATE TABLE t2 (a int not null, b char (10) not null)")
	tk.MustExec("insert into t2 values(3,'c'),(4,'d'),(5,'f'),(6,'e')")
	tk.MustExec("analyze table t1")
	tk.MustExec("analyze table t2")
	_, err = tk.Exec("(select a,b from t1 limit 2) union all (select a,b from t2 order by a limit 1) order by t1.b")
	c.Assert(err.Error(), Equals, "[planner:1250]Table 't1' from one of the SELECTs cannot be used in global ORDER clause")

	// #issue 9900
	tk.MustExec("drop table if exists t")
	tk.MustExec("create table t(a int, b decimal(6, 3))")
	tk.MustExec("insert into t values(1, 1.000)")
	tk.MustQuery("select count(distinct a), sum(distinct a), avg(distinct a) from (select a from t union all select b from t) tmp;").Check(testkit.Rows("1 1.000 1.0000000"))
}

func (s *testSuite2) TestUnionLimit(c *C) {
	tk := testkit.NewTestKit(c, s.store)
	tk.MustExec("use test")
	tk.MustExec("drop table if exists union_limit")
	tk.MustExec("create table union_limit (id int) partition by hash(id) partitions 30")
	for i := 0; i < 60; i++ {
		tk.MustExec(fmt.Sprintf("insert into union_limit values (%d)", i))
	}
	// Cover the code for worker count limit in the union executor.
	tk.MustQuery("select * from union_limit limit 10")
}

func (s *testSuiteP1) TestNeighbouringProj(c *C) {
	tk := testkit.NewTestKit(c, s.store)
	tk.MustExec("use test")

	tk.MustExec("drop table if exists t1, t2")
	tk.MustExec("create table t1(a int, b int)")
	tk.MustExec("create table t2(a int, b int)")
	tk.MustExec("insert into t1 value(1, 1), (2, 2)")
	tk.MustExec("insert into t2 value(1, 1), (2, 2)")
	tk.MustQuery("select sum(c) from (select t1.a as a, t1.a as c, length(t1.b) from t1  union select a, b, b from t2) t;").Check(testkit.Rows("5"))

	tk.MustExec("drop table if exists t")
	tk.MustExec("create table t(a bigint, b bigint, c bigint);")
	tk.MustExec("insert into t values(1, 1, 1), (2, 2, 2), (3, 3, 3);")
	rs := tk.MustQuery("select cast(count(a) as signed), a as another, a from t group by a order by cast(count(a) as signed), a limit 10;")
	rs.Check(testkit.Rows("1 1 1", "1 2 2", "1 3 3"))
}

func (s *testSuiteP1) TestIn(c *C) {
	tk := testkit.NewTestKit(c, s.store)
	tk.MustExec("use test")
	tk.MustExec(`drop table if exists t`)
	tk.MustExec(`create table t (c1 int primary key, c2 int, key c (c2));`)
	for i := 0; i <= 200; i++ {
		tk.MustExec(fmt.Sprintf("insert t values(%d, %d)", i, i))
	}
	queryStr := `select c2 from t where c1 in ('7', '10', '112', '111', '98', '106', '100', '9', '18', '17') order by c2`
	r := tk.MustQuery(queryStr)
	r.Check(testkit.Rows("7", "9", "10", "17", "18", "98", "100", "106", "111", "112"))

	queryStr = `select c2 from t where c1 in ('7a')`
	tk.MustQuery(queryStr).Check(testkit.Rows("7"))
}

func (s *testSuiteP1) TestTablePKisHandleScan(c *C) {
	tk := testkit.NewTestKit(c, s.store)
	tk.MustExec("use test")
	tk.MustExec("drop table if exists t")
	tk.MustExec("create table t (a int PRIMARY KEY AUTO_INCREMENT)")
	tk.MustExec("insert t values (),()")
	tk.MustExec("insert t values (-100),(0)")

	tests := []struct {
		sql    string
		result [][]interface{}
	}{
		{
			"select * from t",
			testkit.Rows("-100", "1", "2", "3"),
		},
		{
			"select * from t where a = 1",
			testkit.Rows("1"),
		},
		{
			"select * from t where a != 1",
			testkit.Rows("-100", "2", "3"),
		},
		{
			"select * from t where a >= '1.1'",
			testkit.Rows("2", "3"),
		},
		{
			"select * from t where a < '1.1'",
			testkit.Rows("-100", "1"),
		},
		{
			"select * from t where a > '-100.1' and a < 2",
			testkit.Rows("-100", "1"),
		},
		{
			"select * from t where a is null",
			testkit.Rows(),
		}, {
			"select * from t where a is true",
			testkit.Rows("-100", "1", "2", "3"),
		}, {
			"select * from t where a is false",
			testkit.Rows(),
		},
		{
			"select * from t where a in (1, 2)",
			testkit.Rows("1", "2"),
		},
		{
			"select * from t where a between 1 and 2",
			testkit.Rows("1", "2"),
		},
	}

	for _, tt := range tests {
		result := tk.MustQuery(tt.sql)
		result.Check(tt.result)
	}
}

func (s *testSuite8) TestIndexScan(c *C) {
	tk := testkit.NewTestKit(c, s.store)
	tk.MustExec("use test")
	tk.MustExec("drop table if exists t")
	tk.MustExec("create table t (a int unique)")
	tk.MustExec("insert t values (-1), (2), (3), (5), (6), (7), (8), (9)")
	result := tk.MustQuery("select a from t where a < 0 or (a >= 2.1 and a < 5.1) or ( a > 5.9 and a <= 7.9) or a > '8.1'")
	result.Check(testkit.Rows("-1", "3", "5", "6", "7", "9"))
	tk.MustExec("drop table if exists t")
	tk.MustExec("create table t (a int unique)")
	tk.MustExec("insert t values (0)")
	result = tk.MustQuery("select NULL from t ")
	result.Check(testkit.Rows("<nil>"))
	// test for double read
	tk.MustExec("drop table if exists t")
	tk.MustExec("create table t (a int unique, b int)")
	tk.MustExec("insert t values (5, 0)")
	tk.MustExec("insert t values (4, 0)")
	tk.MustExec("insert t values (3, 0)")
	tk.MustExec("insert t values (2, 0)")
	tk.MustExec("insert t values (1, 0)")
	tk.MustExec("insert t values (0, 0)")
	result = tk.MustQuery("select * from t order by a limit 3")
	result.Check(testkit.Rows("0 0", "1 0", "2 0"))
	tk.MustExec("drop table if exists t")
	tk.MustExec("create table t (a int unique, b int)")
	tk.MustExec("insert t values (0, 1)")
	tk.MustExec("insert t values (1, 2)")
	tk.MustExec("insert t values (2, 1)")
	tk.MustExec("insert t values (3, 2)")
	tk.MustExec("insert t values (4, 1)")
	tk.MustExec("insert t values (5, 2)")
	result = tk.MustQuery("select * from t where a < 5 and b = 1 limit 2")
	result.Check(testkit.Rows("0 1", "2 1"))
	tk.MustExec("drop table if exists tab1")
	tk.MustExec("CREATE TABLE tab1(pk INTEGER PRIMARY KEY, col0 INTEGER, col1 FLOAT, col3 INTEGER, col4 FLOAT)")
	tk.MustExec("CREATE INDEX idx_tab1_0 on tab1 (col0)")
	tk.MustExec("CREATE INDEX idx_tab1_1 on tab1 (col1)")
	tk.MustExec("CREATE INDEX idx_tab1_3 on tab1 (col3)")
	tk.MustExec("CREATE INDEX idx_tab1_4 on tab1 (col4)")
	tk.MustExec("INSERT INTO tab1 VALUES(1,37,20.85,30,10.69)")
	result = tk.MustQuery("SELECT pk FROM tab1 WHERE ((col3 <= 6 OR col3 < 29 AND (col0 < 41)) OR col3 > 42) AND col1 >= 96.1 AND col3 = 30 AND col3 > 17 AND (col0 BETWEEN 36 AND 42)")
	result.Check(testkit.Rows())
	tk.MustExec("drop table if exists tab1")
	tk.MustExec("CREATE TABLE tab1(pk INTEGER PRIMARY KEY, a INTEGER, b INTEGER)")
	tk.MustExec("CREATE INDEX idx_tab1_0 on tab1 (a)")
	tk.MustExec("INSERT INTO tab1 VALUES(1,1,1)")
	tk.MustExec("INSERT INTO tab1 VALUES(2,2,1)")
	tk.MustExec("INSERT INTO tab1 VALUES(3,1,2)")
	tk.MustExec("INSERT INTO tab1 VALUES(4,2,2)")
	result = tk.MustQuery("SELECT * FROM tab1 WHERE pk <= 3 AND a = 1")
	result.Check(testkit.Rows("1 1 1", "3 1 2"))
	result = tk.MustQuery("SELECT * FROM tab1 WHERE pk <= 4 AND a = 1 AND b = 2")
	result.Check(testkit.Rows("3 1 2"))
	tk.MustExec("CREATE INDEX idx_tab1_1 on tab1 (b, a)")
	result = tk.MustQuery("SELECT pk FROM tab1 WHERE b > 1")
	result.Check(testkit.Rows("3", "4"))

	tk.MustExec("drop table if exists t")
	tk.MustExec("CREATE TABLE t (a varchar(3), index(a))")
	tk.MustExec("insert t values('aaa'), ('aab')")
	result = tk.MustQuery("select * from t where a >= 'aaaa' and a < 'aabb'")
	result.Check(testkit.Rows("aab"))

	tk.MustExec("drop table if exists t")
	tk.MustExec("CREATE TABLE t (a int primary key, b int, c int, index(c))")
	tk.MustExec("insert t values(1, 1, 1), (2, 2, 2), (4, 4, 4), (3, 3, 3), (5, 5, 5)")
	// Test for double read and top n.
	result = tk.MustQuery("select a from t where c >= 2 order by b desc limit 1")
	result.Check(testkit.Rows("5"))

	tk.MustExec("drop table if exists t")
	tk.MustExec("create table t(a varchar(50) primary key, b int, c int, index idx(b))")
	tk.MustExec("insert into t values('aa', 1, 1)")
	tk.MustQuery("select * from t use index(idx) where a > 'a'").Check(testkit.Rows("aa 1 1"))

	// fix issue9636
	tk.MustExec("drop table if exists t")
	tk.MustExec("CREATE TABLE `t` (a int, KEY (a))")
	result = tk.MustQuery(`SELECT * FROM (SELECT * FROM (SELECT a as d FROM t WHERE a IN ('100')) AS x WHERE x.d < "123" ) tmp_count`)
	result.Check(testkit.Rows())
}

func (s *testSuiteP1) TestIndexReverseOrder(c *C) {
	tk := testkit.NewTestKit(c, s.store)
	tk.MustExec("use test")
	tk.MustExec("drop table if exists t")
	tk.MustExec("create table t (a int primary key auto_increment, b int, index idx (b))")
	tk.MustExec("insert t (b) values (0), (1), (2), (3), (4), (5), (6), (7), (8), (9)")
	result := tk.MustQuery("select b from t order by b desc")
	result.Check(testkit.Rows("9", "8", "7", "6", "5", "4", "3", "2", "1", "0"))
	result = tk.MustQuery("select b from t where b <3 or (b >=6 and b < 8) order by b desc")
	result.Check(testkit.Rows("7", "6", "2", "1", "0"))

	tk.MustExec("drop table if exists t")
	tk.MustExec("create table t (a int, b int, index idx (b, a))")
	tk.MustExec("insert t values (0, 2), (1, 2), (2, 2), (0, 1), (1, 1), (2, 1), (0, 0), (1, 0), (2, 0)")
	result = tk.MustQuery("select b, a from t order by b, a desc")
	result.Check(testkit.Rows("0 2", "0 1", "0 0", "1 2", "1 1", "1 0", "2 2", "2 1", "2 0"))
}

func (s *testSuiteP1) TestTableReverseOrder(c *C) {
	tk := testkit.NewTestKit(c, s.store)
	tk.MustExec("use test")
	tk.MustExec("drop table if exists t")
	tk.MustExec("create table t (a int primary key auto_increment, b int)")
	tk.MustExec("insert t (b) values (1), (2), (3), (4), (5), (6), (7), (8), (9)")
	result := tk.MustQuery("select b from t order by a desc")
	result.Check(testkit.Rows("9", "8", "7", "6", "5", "4", "3", "2", "1"))
	result = tk.MustQuery("select a from t where a <3 or (a >=6 and a < 8) order by a desc")
	result.Check(testkit.Rows("7", "6", "2", "1"))
}

func (s *testSuiteP1) TestDefaultNull(c *C) {
	tk := testkit.NewTestKit(c, s.store)
	tk.MustExec("use test")
	tk.MustExec("drop table if exists t")
	tk.MustExec("create table t (a int primary key auto_increment, b int default 1, c int)")
	tk.MustExec("insert t values ()")
	tk.MustQuery("select * from t").Check(testkit.Rows("1 1 <nil>"))
	tk.MustExec("update t set b = NULL where a = 1")
	tk.MustQuery("select * from t").Check(testkit.Rows("1 <nil> <nil>"))
	tk.MustExec("update t set c = 1")
	tk.MustQuery("select * from t ").Check(testkit.Rows("1 <nil> 1"))
	tk.MustExec("delete from t where a = 1")
	tk.MustExec("insert t (a) values (1)")
	tk.MustQuery("select * from t").Check(testkit.Rows("1 1 <nil>"))
}

func (s *testSuiteP1) TestUnsignedPKColumn(c *C) {
	tk := testkit.NewTestKit(c, s.store)
	tk.MustExec("use test")
	tk.MustExec("drop table if exists t")
	tk.MustExec("create table t (a int unsigned primary key, b int, c int, key idx_ba (b, c, a));")
	tk.MustExec("insert t values (1, 1, 1)")
	result := tk.MustQuery("select * from t;")
	result.Check(testkit.Rows("1 1 1"))
	tk.MustExec("update t set c=2 where a=1;")
	result = tk.MustQuery("select * from t where b=1;")
	result.Check(testkit.Rows("1 1 2"))
}

func (s *testSuiteP1) TestJSON(c *C) {
	tk := testkit.NewTestKit(c, s.store)

	tk.MustExec("use test")
	tk.MustExec("drop table if exists test_json")
	tk.MustExec("create table test_json (id int, a json)")
	tk.MustExec(`insert into test_json (id, a) values (1, '{"a":[1,"2",{"aa":"bb"},4],"b":true}')`)
	tk.MustExec(`insert into test_json (id, a) values (2, "null")`)
	tk.MustExec(`insert into test_json (id, a) values (3, null)`)
	tk.MustExec(`insert into test_json (id, a) values (4, 'true')`)
	tk.MustExec(`insert into test_json (id, a) values (5, '3')`)
	tk.MustExec(`insert into test_json (id, a) values (5, '4.0')`)
	tk.MustExec(`insert into test_json (id, a) values (6, '"string"')`)

	result := tk.MustQuery(`select tj.a from test_json tj order by tj.id`)
	result.Check(testkit.Rows(`{"a": [1, "2", {"aa": "bb"}, 4], "b": true}`, "null", "<nil>", "true", "3", "4", `"string"`))

	// Check json_type function
	result = tk.MustQuery(`select json_type(a) from test_json tj order by tj.id`)
	result.Check(testkit.Rows("OBJECT", "NULL", "<nil>", "BOOLEAN", "INTEGER", "DOUBLE", "STRING"))

	// Check json compare with primitives.
	result = tk.MustQuery(`select a from test_json tj where a = 3`)
	result.Check(testkit.Rows("3"))
	result = tk.MustQuery(`select a from test_json tj where a = 4.0`)
	result.Check(testkit.Rows("4"))
	result = tk.MustQuery(`select a from test_json tj where a = true`)
	result.Check(testkit.Rows("true"))
	result = tk.MustQuery(`select a from test_json tj where a = "string"`)
	result.Check(testkit.Rows(`"string"`))

	// Check cast(true/false as JSON).
	result = tk.MustQuery(`select cast(true as JSON)`)
	result.Check(testkit.Rows(`true`))
	result = tk.MustQuery(`select cast(false as JSON)`)
	result.Check(testkit.Rows(`false`))

	// Check two json grammar sugar.
	result = tk.MustQuery(`select a->>'$.a[2].aa' as x, a->'$.b' as y from test_json having x is not null order by id`)
	result.Check(testkit.Rows(`bb true`))
	result = tk.MustQuery(`select a->'$.a[2].aa' as x, a->>'$.b' as y from test_json having x is not null order by id`)
	result.Check(testkit.Rows(`"bb" true`))

	// Check some DDL limits for TEXT/BLOB/JSON column.
	var err error
	var terr *terror.Error

	_, err = tk.Exec(`create table test_bad_json(a json default '{}')`)
	c.Assert(err, NotNil)
	terr = errors.Cause(err).(*terror.Error)
	c.Assert(terr.Code(), Equals, errors.ErrCode(mysql.ErrBlobCantHaveDefault))

	_, err = tk.Exec(`create table test_bad_json(a blob default 'hello')`)
	c.Assert(err, NotNil)
	terr = errors.Cause(err).(*terror.Error)
	c.Assert(terr.Code(), Equals, errors.ErrCode(mysql.ErrBlobCantHaveDefault))

	_, err = tk.Exec(`create table test_bad_json(a text default 'world')`)
	c.Assert(err, NotNil)
	terr = errors.Cause(err).(*terror.Error)
	c.Assert(terr.Code(), Equals, errors.ErrCode(mysql.ErrBlobCantHaveDefault))

	// check json fields cannot be used as key.
	_, err = tk.Exec(`create table test_bad_json(id int, a json, key (a))`)
	c.Assert(err, NotNil)
	terr = errors.Cause(err).(*terror.Error)
	c.Assert(terr.Code(), Equals, errors.ErrCode(mysql.ErrJSONUsedAsKey))

	// check CAST AS JSON.
	result = tk.MustQuery(`select CAST('3' AS JSON), CAST('{}' AS JSON), CAST(null AS JSON)`)
	result.Check(testkit.Rows(`3 {} <nil>`))

	tk.MustQuery("select a, count(1) from test_json group by a order by a").Check(testkit.Rows(
		"<nil> 1",
		"null 1",
		"3 1",
		"4 1",
		`"string" 1`,
		"{\"a\": [1, \"2\", {\"aa\": \"bb\"}, 4], \"b\": true} 1",
		"true 1"))

	// Check cast json to decimal.
	// NOTE: this test case contains a bug, it should be uncommented after the bug is fixed.
	// TODO: Fix bug https://github.com/pingcap/tidb/issues/12178
	//tk.MustExec("drop table if exists test_json")
	//tk.MustExec("create table test_json ( a decimal(60,2) as (JSON_EXTRACT(b,'$.c')), b json );")
	//tk.MustExec(`insert into test_json (b) values
	//	('{"c": "1267.1"}'),
	//	('{"c": "1267.01"}'),
	//	('{"c": "1267.1234"}'),
	//	('{"c": "1267.3456"}'),
	//	('{"c": "1234567890123456789012345678901234567890123456789012345"}'),
	//	('{"c": "1234567890123456789012345678901234567890123456789012345.12345"}');`)
	//
	//tk.MustQuery("select a from test_json;").Check(testkit.Rows("1267.10", "1267.01", "1267.12",
	//	"1267.35", "1234567890123456789012345678901234567890123456789012345.00",
	//	"1234567890123456789012345678901234567890123456789012345.12"))
}

func (s *testSuiteP1) TestMultiUpdate(c *C) {
	tk := testkit.NewTestKit(c, s.store)
	tk.MustExec("use test")
	tk.MustExec(`CREATE TABLE test_mu (a int primary key, b int, c int)`)
	tk.MustExec(`INSERT INTO test_mu VALUES (1, 2, 3), (4, 5, 6), (7, 8, 9)`)

	// Test INSERT ... ON DUPLICATE UPDATE set_lists.
	tk.MustExec(`INSERT INTO test_mu VALUES (1, 2, 3) ON DUPLICATE KEY UPDATE b = 3, c = b`)
	result := tk.MustQuery(`SELECT * FROM test_mu ORDER BY a`)
	result.Check(testkit.Rows(`1 3 3`, `4 5 6`, `7 8 9`))

	tk.MustExec(`INSERT INTO test_mu VALUES (1, 2, 3) ON DUPLICATE KEY UPDATE c = 2, b = c+5`)
	result = tk.MustQuery(`SELECT * FROM test_mu ORDER BY a`)
	result.Check(testkit.Rows(`1 7 2`, `4 5 6`, `7 8 9`))

	// Test UPDATE ... set_lists.
	tk.MustExec(`UPDATE test_mu SET b = 0, c = b WHERE a = 4`)
	result = tk.MustQuery(`SELECT * FROM test_mu ORDER BY a`)
	result.Check(testkit.Rows(`1 7 2`, `4 0 0`, `7 8 9`))

	tk.MustExec(`UPDATE test_mu SET c = 8, b = c WHERE a = 4`)
	result = tk.MustQuery(`SELECT * FROM test_mu ORDER BY a`)
	result.Check(testkit.Rows(`1 7 2`, `4 8 8`, `7 8 9`))

	tk.MustExec(`UPDATE test_mu SET c = b, b = c WHERE a = 7`)
	result = tk.MustQuery(`SELECT * FROM test_mu ORDER BY a`)
	result.Check(testkit.Rows(`1 7 2`, `4 8 8`, `7 8 8`))
}

func (s *testSuiteP1) TestGeneratedColumnWrite(c *C) {
	tk := testkit.NewTestKit(c, s.store)
	tk.MustExec("use test")
	_, err := tk.Exec(`CREATE TABLE test_gc_write (a int primary key auto_increment, b int, c int as (a+8) virtual)`)
	c.Assert(err.Error(), Equals, ddl.ErrGeneratedColumnRefAutoInc.GenWithStackByArgs("c").Error())
	tk.MustExec(`CREATE TABLE test_gc_write (a int primary key auto_increment, b int, c int as (b+8) virtual)`)
	tk.MustExec(`CREATE TABLE test_gc_write_1 (a int primary key, b int, c int)`)

	tests := []struct {
		stmt string
		err  int
	}{
		// Can't modify generated column by values.
		{`insert into test_gc_write (a, b, c) values (1, 1, 1)`, mysql.ErrBadGeneratedColumn},
		{`insert into test_gc_write values (1, 1, 1)`, mysql.ErrBadGeneratedColumn},
		// Can't modify generated column by select clause.
		{`insert into test_gc_write select 1, 1, 1`, mysql.ErrBadGeneratedColumn},
		// Can't modify generated column by on duplicate clause.
		{`insert into test_gc_write (a, b) values (1, 1) on duplicate key update c = 1`, mysql.ErrBadGeneratedColumn},
		// Can't modify generated column by set.
		{`insert into test_gc_write set a = 1, b = 1, c = 1`, mysql.ErrBadGeneratedColumn},
		// Can't modify generated column by update clause.
		{`update test_gc_write set c = 1`, mysql.ErrBadGeneratedColumn},
		// Can't modify generated column by multi-table update clause.
		{`update test_gc_write, test_gc_write_1 set test_gc_write.c = 1`, mysql.ErrBadGeneratedColumn},

		// Can insert without generated columns.
		{`insert into test_gc_write (a, b) values (1, 1)`, 0},
		{`insert into test_gc_write set a = 2, b = 2`, 0},
		{`insert into test_gc_write (b) select c from test_gc_write`, 0},
		// Can update without generated columns.
		{`update test_gc_write set b = 2 where a = 2`, 0},
		{`update test_gc_write t1, test_gc_write_1 t2 set t1.b = 3, t2.b = 4`, 0},

		// But now we can't do this, just as same with MySQL 5.7:
		{`insert into test_gc_write values (1, 1)`, mysql.ErrWrongValueCountOnRow},
		{`insert into test_gc_write select 1, 1`, mysql.ErrWrongValueCountOnRow},
		{`insert into test_gc_write (c) select a, b from test_gc_write`, mysql.ErrWrongValueCountOnRow},
		{`insert into test_gc_write (b, c) select a, b from test_gc_write`, mysql.ErrBadGeneratedColumn},
	}
	for _, tt := range tests {
		_, err := tk.Exec(tt.stmt)
		if tt.err != 0 {
			c.Assert(err, NotNil, Commentf("sql is `%v`", tt.stmt))
			terr := errors.Cause(err).(*terror.Error)
			c.Assert(terr.Code(), Equals, errors.ErrCode(tt.err), Commentf("sql is %v", tt.stmt))
		} else {
			c.Assert(err, IsNil)
		}
	}
}

// TestGeneratedColumnRead tests select generated columns from table.
// They should be calculated from their generation expressions.
func (s *testSuiteP1) TestGeneratedColumnRead(c *C) {
	tk := testkit.NewTestKit(c, s.store)
	tk.MustExec("use test")
	tk.MustExec(`CREATE TABLE test_gc_read(a int primary key, b int, c int as (a+b), d int as (a*b) stored, e int as (c*2))`)

	result := tk.MustQuery(`SELECT generation_expression FROM information_schema.columns WHERE table_name = 'test_gc_read' AND column_name = 'd'`)
	result.Check(testkit.Rows("`a` * `b`"))

	// Insert only column a and b, leave c and d be calculated from them.
	tk.MustExec(`INSERT INTO test_gc_read (a, b) VALUES (0,null),(1,2),(3,4)`)
	result = tk.MustQuery(`SELECT * FROM test_gc_read ORDER BY a`)
	result.Check(testkit.Rows(`0 <nil> <nil> <nil> <nil>`, `1 2 3 2 6`, `3 4 7 12 14`))

	tk.MustExec(`INSERT INTO test_gc_read SET a = 5, b = 10`)
	result = tk.MustQuery(`SELECT * FROM test_gc_read ORDER BY a`)
	result.Check(testkit.Rows(`0 <nil> <nil> <nil> <nil>`, `1 2 3 2 6`, `3 4 7 12 14`, `5 10 15 50 30`))

	tk.MustExec(`REPLACE INTO test_gc_read (a, b) VALUES (5, 6)`)
	result = tk.MustQuery(`SELECT * FROM test_gc_read ORDER BY a`)
	result.Check(testkit.Rows(`0 <nil> <nil> <nil> <nil>`, `1 2 3 2 6`, `3 4 7 12 14`, `5 6 11 30 22`))

	tk.MustExec(`INSERT INTO test_gc_read (a, b) VALUES (5, 8) ON DUPLICATE KEY UPDATE b = 9`)
	result = tk.MustQuery(`SELECT * FROM test_gc_read ORDER BY a`)
	result.Check(testkit.Rows(`0 <nil> <nil> <nil> <nil>`, `1 2 3 2 6`, `3 4 7 12 14`, `5 9 14 45 28`))

	// Test select only-generated-column-without-dependences.
	result = tk.MustQuery(`SELECT c, d FROM test_gc_read`)
	result.Check(testkit.Rows(`<nil> <nil>`, `3 2`, `7 12`, `14 45`))

	// Test select only virtual generated column that refers to other virtual generated columns.
	result = tk.MustQuery(`SELECT e FROM test_gc_read`)
	result.Check(testkit.Rows(`<nil>`, `6`, `14`, `28`))

	// Test order of on duplicate key update list.
	tk.MustExec(`INSERT INTO test_gc_read (a, b) VALUES (5, 8) ON DUPLICATE KEY UPDATE a = 6, b = a`)
	result = tk.MustQuery(`SELECT * FROM test_gc_read ORDER BY a`)
	result.Check(testkit.Rows(`0 <nil> <nil> <nil> <nil>`, `1 2 3 2 6`, `3 4 7 12 14`, `6 6 12 36 24`))

	tk.MustExec(`INSERT INTO test_gc_read (a, b) VALUES (6, 8) ON DUPLICATE KEY UPDATE b = 8, a = b`)
	result = tk.MustQuery(`SELECT * FROM test_gc_read ORDER BY a`)
	result.Check(testkit.Rows(`0 <nil> <nil> <nil> <nil>`, `1 2 3 2 6`, `3 4 7 12 14`, `8 8 16 64 32`))

	// Test where-conditions on virtual/stored generated columns.
	result = tk.MustQuery(`SELECT * FROM test_gc_read WHERE c = 7`)
	result.Check(testkit.Rows(`3 4 7 12 14`))

	result = tk.MustQuery(`SELECT * FROM test_gc_read WHERE d = 64`)
	result.Check(testkit.Rows(`8 8 16 64 32`))

	result = tk.MustQuery(`SELECT * FROM test_gc_read WHERE e = 6`)
	result.Check(testkit.Rows(`1 2 3 2 6`))

	// Test update where-conditions on virtual/generated columns.
	tk.MustExec(`UPDATE test_gc_read SET a = a + 100 WHERE c = 7`)
	result = tk.MustQuery(`SELECT * FROM test_gc_read WHERE c = 107`)
	result.Check(testkit.Rows(`103 4 107 412 214`))

	// Test update where-conditions on virtual/generated columns.
	tk.MustExec(`UPDATE test_gc_read m SET m.a = m.a + 100 WHERE c = 107`)
	result = tk.MustQuery(`SELECT * FROM test_gc_read WHERE c = 207`)
	result.Check(testkit.Rows(`203 4 207 812 414`))

	tk.MustExec(`UPDATE test_gc_read SET a = a - 200 WHERE d = 812`)
	result = tk.MustQuery(`SELECT * FROM test_gc_read WHERE d = 12`)
	result.Check(testkit.Rows(`3 4 7 12 14`))

	tk.MustExec(`INSERT INTO test_gc_read set a = 4, b = d + 1`)
	result = tk.MustQuery(`SELECT * FROM test_gc_read ORDER BY a`)
	result.Check(testkit.Rows(`0 <nil> <nil> <nil> <nil>`, `1 2 3 2 6`, `3 4 7 12 14`,
		`4 <nil> <nil> <nil> <nil>`, `8 8 16 64 32`))
	tk.MustExec(`DELETE FROM test_gc_read where a = 4`)

	// Test on-conditions on virtual/stored generated columns.
	tk.MustExec(`CREATE TABLE test_gc_help(a int primary key, b int, c int, d int, e int)`)
	tk.MustExec(`INSERT INTO test_gc_help(a, b, c, d, e) SELECT * FROM test_gc_read`)

	result = tk.MustQuery(`SELECT t1.* FROM test_gc_read t1 JOIN test_gc_help t2 ON t1.c = t2.c ORDER BY t1.a`)
	result.Check(testkit.Rows(`1 2 3 2 6`, `3 4 7 12 14`, `8 8 16 64 32`))

	result = tk.MustQuery(`SELECT t1.* FROM test_gc_read t1 JOIN test_gc_help t2 ON t1.d = t2.d ORDER BY t1.a`)
	result.Check(testkit.Rows(`1 2 3 2 6`, `3 4 7 12 14`, `8 8 16 64 32`))

	result = tk.MustQuery(`SELECT t1.* FROM test_gc_read t1 JOIN test_gc_help t2 ON t1.e = t2.e ORDER BY t1.a`)
	result.Check(testkit.Rows(`1 2 3 2 6`, `3 4 7 12 14`, `8 8 16 64 32`))

	// Test generated column in subqueries.
	result = tk.MustQuery(`SELECT * FROM test_gc_read t WHERE t.a not in (SELECT t.a FROM test_gc_read t where t.c > 5)`)
	result.Sort().Check(testkit.Rows(`0 <nil> <nil> <nil> <nil>`, `1 2 3 2 6`))

	result = tk.MustQuery(`SELECT * FROM test_gc_read t WHERE t.c in (SELECT t.c FROM test_gc_read t where t.c > 5)`)
	result.Sort().Check(testkit.Rows(`3 4 7 12 14`, `8 8 16 64 32`))

	result = tk.MustQuery(`SELECT tt.b FROM test_gc_read tt WHERE tt.a = (SELECT max(t.a) FROM test_gc_read t WHERE t.c = tt.c) ORDER BY b`)
	result.Check(testkit.Rows(`2`, `4`, `8`))

	// Test aggregation on virtual/stored generated columns.
	result = tk.MustQuery(`SELECT c, sum(a) aa, max(d) dd, sum(e) ee FROM test_gc_read GROUP BY c ORDER BY aa`)
	result.Check(testkit.Rows(`<nil> 0 <nil> <nil>`, `3 1 2 6`, `7 3 12 14`, `16 8 64 32`))

	result = tk.MustQuery(`SELECT a, sum(c), sum(d), sum(e) FROM test_gc_read GROUP BY a ORDER BY a`)
	result.Check(testkit.Rows(`0 <nil> <nil> <nil>`, `1 3 2 6`, `3 7 12 14`, `8 16 64 32`))

	// Test multi-update on generated columns.
	tk.MustExec(`UPDATE test_gc_read m, test_gc_read n SET m.b = m.b + 10, n.b = n.b + 10`)
	result = tk.MustQuery(`SELECT * FROM test_gc_read ORDER BY a`)
	result.Check(testkit.Rows(`0 <nil> <nil> <nil> <nil>`, `1 12 13 12 26`, `3 14 17 42 34`, `8 18 26 144 52`))

	tk.MustExec("drop table if exists t")
	tk.MustExec("create table t(a int)")
	tk.MustExec("insert into t values(8)")
	tk.MustExec("update test_gc_read set a = a+1 where a in (select a from t)")
	result = tk.MustQuery("select * from test_gc_read order by a")
	result.Check(testkit.Rows(`0 <nil> <nil> <nil> <nil>`, `1 12 13 12 26`, `3 14 17 42 34`, `9 18 27 162 54`))

	// Test different types between generation expression and generated column.
	tk.MustExec(`CREATE TABLE test_gc_read_cast(a VARCHAR(255), b VARCHAR(255), c INT AS (JSON_EXTRACT(a, b)), d INT AS (JSON_EXTRACT(a, b)) STORED)`)
	tk.MustExec(`INSERT INTO test_gc_read_cast (a, b) VALUES ('{"a": "3"}', '$.a')`)
	result = tk.MustQuery(`SELECT c, d FROM test_gc_read_cast`)
	result.Check(testkit.Rows(`3 3`))

	tk.MustExec(`CREATE TABLE test_gc_read_cast_1(a VARCHAR(255), b VARCHAR(255), c ENUM("red", "yellow") AS (JSON_UNQUOTE(JSON_EXTRACT(a, b))))`)
	tk.MustExec(`INSERT INTO test_gc_read_cast_1 (a, b) VALUES ('{"a": "yellow"}', '$.a')`)
	result = tk.MustQuery(`SELECT c FROM test_gc_read_cast_1`)
	result.Check(testkit.Rows(`yellow`))

	tk.MustExec(`CREATE TABLE test_gc_read_cast_2( a JSON, b JSON AS (a->>'$.a'))`)
	tk.MustExec(`INSERT INTO test_gc_read_cast_2(a) VALUES ('{"a": "{    \\\"key\\\": \\\"\\u6d4b\\\"    }"}')`)
	result = tk.MustQuery(`SELECT b FROM test_gc_read_cast_2`)
	result.Check(testkit.Rows(`{"key": "测"}`))

	tk.MustExec(`CREATE TABLE test_gc_read_cast_3( a JSON, b JSON AS (a->>'$.a'), c INT AS (b * 3.14) )`)
	tk.MustExec(`INSERT INTO test_gc_read_cast_3(a) VALUES ('{"a": "5"}')`)
	result = tk.MustQuery(`SELECT c FROM test_gc_read_cast_3`)
	result.Check(testkit.Rows(`16`))

	_, err := tk.Exec(`INSERT INTO test_gc_read_cast_1 (a, b) VALUES ('{"a": "invalid"}', '$.a')`)
	c.Assert(err, NotNil)

	// Test read generated columns after drop some irrelevant column
	tk.MustExec(`DROP TABLE IF EXISTS test_gc_read_m`)
	tk.MustExec(`CREATE TABLE test_gc_read_m (a int primary key, b int, c int as (a+1), d int as (c*2))`)
	tk.MustExec(`INSERT INTO test_gc_read_m(a) values (1), (2)`)
	tk.MustExec(`ALTER TABLE test_gc_read_m DROP b`)
	result = tk.MustQuery(`SELECT * FROM test_gc_read_m`)
	result.Check(testkit.Rows(`1 2 4`, `2 3 6`))

	// Test not null generated columns.
	tk.MustExec(`CREATE TABLE test_gc_read_1(a int primary key, b int, c int as (a+b) not null, d int as (a*b) stored)`)
	tk.MustExec(`CREATE TABLE test_gc_read_2(a int primary key, b int, c int as (a+b), d int as (a*b) stored not null)`)
	tests := []struct {
		stmt string
		err  int
	}{
		// Can't insert these records, because generated columns are not null.
		{`insert into test_gc_read_1(a, b) values (1, null)`, mysql.ErrBadNull},
		{`insert into test_gc_read_2(a, b) values (1, null)`, mysql.ErrBadNull},
	}
	for _, tt := range tests {
		_, err := tk.Exec(tt.stmt)
		if tt.err != 0 {
			c.Assert(err, NotNil)
			terr := errors.Cause(err).(*terror.Error)
			c.Assert(terr.Code(), Equals, errors.ErrCode(tt.err))
		} else {
			c.Assert(err, IsNil)
		}
	}
}

// TestGeneratedColumnRead tests generated columns using point get and batch point get
func (s *testSuiteP1) TestGeneratedColumnPointGet(c *C) {
	tk := testkit.NewTestKit(c, s.store)
	tk.MustExec("use test")
	tk.MustExec("drop table if exists tu")
	tk.MustExec("CREATE TABLE tu(a int, b int, c int GENERATED ALWAYS AS (a + b) VIRTUAL, d int as (a * b) stored, " +
		"e int GENERATED ALWAYS as (b * 2) VIRTUAL, PRIMARY KEY (a), UNIQUE KEY ukc (c), unique key ukd(d), key ke(e))")
	tk.MustExec("insert into tu(a, b) values(1, 2)")
	tk.MustExec("insert into tu(a, b) values(5, 6)")
	tk.MustQuery("select * from tu for update").Check(testkit.Rows("1 2 3 2 4", "5 6 11 30 12"))
	tk.MustQuery("select * from tu where a = 1").Check(testkit.Rows("1 2 3 2 4"))
	tk.MustQuery("select * from tu where a in (1, 2)").Check(testkit.Rows("1 2 3 2 4"))
	tk.MustQuery("select * from tu where c in (1, 2, 3)").Check(testkit.Rows("1 2 3 2 4"))
	tk.MustQuery("select * from tu where c = 3").Check(testkit.Rows("1 2 3 2 4"))
	tk.MustQuery("select d, e from tu where c = 3").Check(testkit.Rows("2 4"))
	tk.MustQuery("select * from tu where d in (1, 2, 3)").Check(testkit.Rows("1 2 3 2 4"))
	tk.MustQuery("select * from tu where d = 2").Check(testkit.Rows("1 2 3 2 4"))
	tk.MustQuery("select c, d from tu where d = 2").Check(testkit.Rows("3 2"))
	tk.MustQuery("select d, e from tu where e = 4").Check(testkit.Rows("2 4"))
	tk.MustQuery("select * from tu where e = 4").Check(testkit.Rows("1 2 3 2 4"))
	tk.MustExec("update tu set a = a + 1, b = b + 1 where c = 11")
	tk.MustQuery("select * from tu for update").Check(testkit.Rows("1 2 3 2 4", "6 7 13 42 14"))
	tk.MustQuery("select * from tu where a = 6").Check(testkit.Rows("6 7 13 42 14"))
	tk.MustQuery("select * from tu where c in (5, 6, 13)").Check(testkit.Rows("6 7 13 42 14"))
	tk.MustQuery("select b, c, e, d from tu where c = 13").Check(testkit.Rows("7 13 14 42"))
	tk.MustQuery("select a, e, d from tu where c in (5, 6, 13)").Check(testkit.Rows("6 14 42"))
	tk.MustExec("drop table if exists tu")
}

func (s *testSuiteP2) TestToPBExpr(c *C) {
	tk := testkit.NewTestKit(c, s.store)
	tk.MustExec("use test")
	tk.MustExec("drop table if exists t")
	tk.MustExec("create table t (a decimal(10,6), b decimal, index idx_b (b))")
	tk.MustExec("set sql_mode = ''")
	tk.MustExec("insert t values (1.1, 1.1)")
	tk.MustExec("insert t values (2.4, 2.4)")
	tk.MustExec("insert t values (3.3, 2.7)")
	result := tk.MustQuery("select * from t where a < 2.399999")
	result.Check(testkit.Rows("1.100000 1"))
	result = tk.MustQuery("select * from t where a > 1.5")
	result.Check(testkit.Rows("2.400000 2", "3.300000 3"))
	result = tk.MustQuery("select * from t where a <= 1.1")
	result.Check(testkit.Rows("1.100000 1"))
	result = tk.MustQuery("select * from t where b >= 3")
	result.Check(testkit.Rows("3.300000 3"))
	result = tk.MustQuery("select * from t where not (b = 1)")
	result.Check(testkit.Rows("2.400000 2", "3.300000 3"))
	result = tk.MustQuery("select * from t where b&1 = a|1")
	result.Check(testkit.Rows("1.100000 1"))
	result = tk.MustQuery("select * from t where b != 2 and b <=> 3")
	result.Check(testkit.Rows("3.300000 3"))
	result = tk.MustQuery("select * from t where b in (3)")
	result.Check(testkit.Rows("3.300000 3"))
	result = tk.MustQuery("select * from t where b not in (1, 2)")
	result.Check(testkit.Rows("3.300000 3"))

	tk.MustExec("drop table if exists t")
	tk.MustExec("create table t (a varchar(255), b int)")
	tk.MustExec("insert t values ('abc123', 1)")
	tk.MustExec("insert t values ('ab123', 2)")
	result = tk.MustQuery("select * from t where a like 'ab%'")
	result.Check(testkit.Rows("abc123 1", "ab123 2"))
	result = tk.MustQuery("select * from t where a like 'ab_12'")
	result.Check(nil)
	tk.MustExec("drop table if exists t")
	tk.MustExec("create table t (a int primary key)")
	tk.MustExec("insert t values (1)")
	tk.MustExec("insert t values (2)")
	result = tk.MustQuery("select * from t where not (a = 1)")
	result.Check(testkit.Rows("2"))
	result = tk.MustQuery("select * from t where not(not (a = 1))")
	result.Check(testkit.Rows("1"))
	result = tk.MustQuery("select * from t where not(a != 1 and a != 2)")
	result.Check(testkit.Rows("1", "2"))
}

func (s *testSuiteP2) TestDatumXAPI(c *C) {
	tk := testkit.NewTestKit(c, s.store)
	tk.MustExec("use test")
	tk.MustExec("drop table if exists t")
	tk.MustExec("create table t (a decimal(10,6), b decimal, index idx_b (b))")
	tk.MustExec("set sql_mode = ''")
	tk.MustExec("insert t values (1.1, 1.1)")
	tk.MustExec("insert t values (2.2, 2.2)")
	tk.MustExec("insert t values (3.3, 2.7)")
	result := tk.MustQuery("select * from t where a > 1.5")
	result.Check(testkit.Rows("2.200000 2", "3.300000 3"))
	result = tk.MustQuery("select * from t where b > 1.5")
	result.Check(testkit.Rows("2.200000 2", "3.300000 3"))

	tk.MustExec("drop table if exists t")
	tk.MustExec("create table t (a time(3), b time, index idx_a (a))")
	tk.MustExec("insert t values ('11:11:11', '11:11:11')")
	tk.MustExec("insert t values ('11:11:12', '11:11:12')")
	tk.MustExec("insert t values ('11:11:13', '11:11:13')")
	result = tk.MustQuery("select * from t where a > '11:11:11.5'")
	result.Check(testkit.Rows("11:11:12.000 11:11:12", "11:11:13.000 11:11:13"))
	result = tk.MustQuery("select * from t where b > '11:11:11.5'")
	result.Check(testkit.Rows("11:11:12.000 11:11:12", "11:11:13.000 11:11:13"))
}

func (s *testSuiteP2) TestSQLMode(c *C) {
	tk := testkit.NewTestKit(c, s.store)
	tk.MustExec("use test")
	tk.MustExec("drop table if exists t")
	tk.MustExec("create table t (a tinyint not null)")
	tk.MustExec("set sql_mode = 'STRICT_TRANS_TABLES'")
	_, err := tk.Exec("insert t values ()")
	c.Check(err, NotNil)

	_, err = tk.Exec("insert t values ('1000')")
	c.Check(err, NotNil)

	tk.MustExec("create table if not exists tdouble (a double(3,2))")
	_, err = tk.Exec("insert tdouble values (10.23)")
	c.Check(err, NotNil)

	tk.MustExec("set sql_mode = ''")
	tk.MustExec("insert t values ()")
	tk.MustQuery("show warnings").Check(testkit.Rows("Warning 1364 Field 'a' doesn't have a default value"))
	_, err = tk.Exec("insert t values (null)")
	c.Check(err, NotNil)
	tk.MustExec("insert ignore t values (null)")
	tk.MustQuery("show warnings").Check(testkit.Rows("Warning 1048 Column 'a' cannot be null"))
	tk.MustExec("insert t select null")
	tk.MustQuery("show warnings").Check(testkit.Rows("Warning 1048 Column 'a' cannot be null"))
	tk.MustExec("insert t values (1000)")
	tk.MustQuery("select * from t order by a").Check(testkit.Rows("0", "0", "0", "127"))

	tk.MustExec("insert tdouble values (10.23)")
	tk.MustQuery("select * from tdouble").Check(testkit.Rows("9.99"))

	tk.MustExec("set sql_mode = 'STRICT_TRANS_TABLES'")
	tk.MustExec("set @@global.sql_mode = ''")

	// Disable global variable cache, so load global session variable take effect immediate.
	s.domain.GetGlobalVarsCache().Disable()
	tk2 := testkit.NewTestKit(c, s.store)
	tk2.MustExec("use test")
	tk2.MustExec("drop table if exists t2")
	tk2.MustExec("create table t2 (a varchar(3))")
	tk2.MustExec("insert t2 values ('abcd')")
	tk2.MustQuery("select * from t2").Check(testkit.Rows("abc"))

	// session1 is still in strict mode.
	_, err = tk.Exec("insert t2 values ('abcd')")
	c.Check(err, NotNil)
	// Restore original global strict mode.
	tk.MustExec("set @@global.sql_mode = 'STRICT_TRANS_TABLES'")
}

func (s *testSuiteP2) TestTableDual(c *C) {
	tk := testkit.NewTestKit(c, s.store)
	tk.MustExec("use test")
	result := tk.MustQuery("Select 1")
	result.Check(testkit.Rows("1"))
	result = tk.MustQuery("Select 1 from dual")
	result.Check(testkit.Rows("1"))
	result = tk.MustQuery("Select count(*) from dual")
	result.Check(testkit.Rows("1"))
	result = tk.MustQuery("Select 1 from dual where 1")
	result.Check(testkit.Rows("1"))

	tk.MustExec("drop table if exists t")
	tk.MustExec("create table t(a int primary key)")
	tk.MustQuery("select t1.* from t t1, t t2 where t1.a=t2.a and 1=0").Check(testkit.Rows())
}

func (s *testSuiteP2) TestTableScan(c *C) {
	tk := testkit.NewTestKit(c, s.store)
	tk.MustExec("use information_schema")
	result := tk.MustQuery("select * from schemata")
	// There must be these tables: information_schema, mysql, performance_schema and test.
	c.Assert(len(result.Rows()), GreaterEqual, 4)
	tk.MustExec("use test")
	tk.MustExec("create database mytest")
	rowStr1 := fmt.Sprintf("%s %s %s %s %v", "def", "mysql", "utf8mb4", "utf8mb4_bin", nil)
	rowStr2 := fmt.Sprintf("%s %s %s %s %v", "def", "mytest", "utf8mb4", "utf8mb4_bin", nil)
	tk.MustExec("use information_schema")
	result = tk.MustQuery("select * from schemata where schema_name = 'mysql'")
	result.Check(testkit.Rows(rowStr1))
	result = tk.MustQuery("select * from schemata where schema_name like 'my%'")
	result.Check(testkit.Rows(rowStr1, rowStr2))
	result = tk.MustQuery("select 1 from tables limit 1")
	result.Check(testkit.Rows("1"))
}

func (s *testSuiteP2) TestAdapterStatement(c *C) {
	se, err := session.CreateSession4Test(s.store)
	c.Check(err, IsNil)
	se.GetSessionVars().TxnCtx.InfoSchema = domain.GetDomain(se).InfoSchema()
	compiler := &executor.Compiler{Ctx: se}
	stmtNode, err := s.ParseOneStmt("select 1", "", "")
	c.Check(err, IsNil)
	stmt, err := compiler.Compile(context.TODO(), stmtNode)
	c.Check(err, IsNil)
	c.Check(stmt.OriginText(), Equals, "select 1")

	stmtNode, err = s.ParseOneStmt("create table test.t (a int)", "", "")
	c.Check(err, IsNil)
	stmt, err = compiler.Compile(context.TODO(), stmtNode)
	c.Check(err, IsNil)
	c.Check(stmt.OriginText(), Equals, "create table test.t (a int)")
}

func (s *testSuiteP2) TestIsPointGet(c *C) {
	tk := testkit.NewTestKit(c, s.store)
	tk.MustExec("use mysql")
	ctx := tk.Se.(sessionctx.Context)
	tests := map[string]bool{
		"select * from help_topic where name='aaa'":         false,
		"select 1 from help_topic where name='aaa'":         false,
		"select * from help_topic where help_topic_id=1":    true,
		"select * from help_topic where help_category_id=1": false,
	}
	infoSchema := infoschema.GetInfoSchema(ctx)

	for sqlStr, result := range tests {
		stmtNode, err := s.ParseOneStmt(sqlStr, "", "")
		c.Check(err, IsNil)
		err = plannercore.Preprocess(ctx, stmtNode, infoSchema)
		c.Check(err, IsNil)
		p, _, err := planner.Optimize(context.TODO(), ctx, stmtNode, infoSchema)
		c.Check(err, IsNil)
		ret, err := plannercore.IsPointGetWithPKOrUniqueKeyByAutoCommit(ctx, p)
		c.Assert(err, IsNil)
		c.Assert(ret, Equals, result)
	}
}

func (s *testSuiteP2) TestClusteredIndexIsPointGet(c *C) {
	tk := testkit.NewTestKit(c, s.store)
	tk.MustExec("drop database if exists test_cluster_index_is_point_get;")
	tk.MustExec("create database test_cluster_index_is_point_get;")
	tk.MustExec("use test_cluster_index_is_point_get;")

	tk.MustExec("set tidb_enable_clustered_index=1;")
	tk.MustExec("drop table if exists t;")
	tk.MustExec("create table t (a varchar(255), b int, c char(10), primary key (c, a));")
	ctx := tk.Se.(sessionctx.Context)

	tests := map[string]bool{
		"select 1 from t where a='x'":                   false,
		"select * from t where c='x'":                   false,
		"select * from t where a='x' and c='x'":         true,
		"select * from t where a='x' and c='x' and b=1": false,
	}
	infoSchema := infoschema.GetInfoSchema(ctx)
	for sqlStr, result := range tests {
		stmtNode, err := s.ParseOneStmt(sqlStr, "", "")
		c.Check(err, IsNil)
		err = plannercore.Preprocess(ctx, stmtNode, infoSchema)
		c.Check(err, IsNil)
		p, _, err := planner.Optimize(context.TODO(), ctx, stmtNode, infoSchema)
		c.Check(err, IsNil)
		ret, err := plannercore.IsPointGetWithPKOrUniqueKeyByAutoCommit(ctx, p)
		c.Assert(err, IsNil)
		c.Assert(ret, Equals, result)
	}
}

func (s *testSerialSuite) TestPointGetRepeatableRead(c *C) {
	tk1 := testkit.NewTestKit(c, s.store)
	tk1.MustExec("use test")
	tk1.MustExec(`create table point_get (a int, b int, c int,
			primary key k_a(a),
			unique key k_b(b))`)
	tk1.MustExec("insert into point_get values (1, 1, 1)")
	tk2 := testkit.NewTestKit(c, s.store)
	tk2.MustExec("use test")

	var (
		step1 = "github.com/pingcap/tidb/executor/pointGetRepeatableReadTest-step1"
		step2 = "github.com/pingcap/tidb/executor/pointGetRepeatableReadTest-step2"
	)

	c.Assert(failpoint.Enable(step1, "return"), IsNil)
	c.Assert(failpoint.Enable(step2, "pause"), IsNil)

	updateWaitCh := make(chan struct{})
	go func() {
		ctx := context.WithValue(context.Background(), "pointGetRepeatableReadTest", updateWaitCh)
		ctx = failpoint.WithHook(ctx, func(ctx context.Context, fpname string) bool {
			return fpname == step1 || fpname == step2
		})
		rs, err := tk1.Se.Execute(ctx, "select c from point_get where b = 1")
		c.Assert(err, IsNil)
		result := tk1.ResultSetToResultWithCtx(ctx, rs[0], Commentf("execute sql fail"))
		result.Check(testkit.Rows("1"))
	}()

	<-updateWaitCh // Wait `POINT GET` first time `get`
	c.Assert(failpoint.Disable(step1), IsNil)
	tk2.MustExec("update point_get set b = 2, c = 2 where a = 1")
	c.Assert(failpoint.Disable(step2), IsNil)
}

func (s *testSerialSuite) TestBatchPointGetRepeatableRead(c *C) {
	tk1 := testkit.NewTestKit(c, s.store)
	tk1.MustExec("use test")
	tk1.MustExec(`create table batch_point_get (a int, b int, c int, unique key k_b(a, b, c))`)
	tk1.MustExec("insert into batch_point_get values (1, 1, 1), (2, 3, 4), (3, 4, 5)")
	tk2 := testkit.NewTestKit(c, s.store)
	tk2.MustExec("use test")

	var (
		step1 = "github.com/pingcap/tidb/executor/batchPointGetRepeatableReadTest-step1"
		step2 = "github.com/pingcap/tidb/executor/batchPointGetRepeatableReadTest-step2"
	)

	c.Assert(failpoint.Enable(step1, "return"), IsNil)
	c.Assert(failpoint.Enable(step2, "pause"), IsNil)

	updateWaitCh := make(chan struct{})
	go func() {
		ctx := context.WithValue(context.Background(), "batchPointGetRepeatableReadTest", updateWaitCh)
		ctx = failpoint.WithHook(ctx, func(ctx context.Context, fpname string) bool {
			return fpname == step1 || fpname == step2
		})
		rs, err := tk1.Se.Execute(ctx, "select c from batch_point_get where (a, b, c) in ((1, 1, 1))")
		c.Assert(err, IsNil)
		result := tk1.ResultSetToResultWithCtx(ctx, rs[0], Commentf("execute sql fail"))
		result.Check(testkit.Rows("1"))
	}()

	<-updateWaitCh // Wait `POINT GET` first time `get`
	c.Assert(failpoint.Disable(step1), IsNil)
	tk2.MustExec("update batch_point_get set b = 2, c = 2 where a = 1")
	c.Assert(failpoint.Disable(step2), IsNil)
}

func (s *testSerialSuite) TestSplitRegionTimeout(c *C) {
	c.Assert(failpoint.Enable("github.com/pingcap/tidb/store/tikv/MockSplitRegionTimeout", `return(true)`), IsNil)
	tk := testkit.NewTestKit(c, s.store)
	tk.MustExec("use test")
	tk.MustExec("drop table if exists t")
	tk.MustExec("create table t(a varchar(100),b int, index idx1(b,a))")
	tk.MustExec(`split table t index idx1 by (10000,"abcd"),(10000000);`)
	tk.MustExec(`set @@tidb_wait_split_region_timeout=1`)
	// result 0 0 means split 0 region and 0 region finish scatter regions before timeout.
	tk.MustQuery(`split table t between (0) and (10000) regions 10`).Check(testkit.Rows("0 0"))
	c.Assert(failpoint.Disable("github.com/pingcap/tidb/store/tikv/MockSplitRegionTimeout"), IsNil)

	// Test scatter regions timeout.
	c.Assert(failpoint.Enable("github.com/pingcap/tidb/store/tikv/MockScatterRegionTimeout", `return(true)`), IsNil)
	tk.MustQuery(`split table t between (0) and (10000) regions 10`).Check(testkit.Rows("10 1"))
	c.Assert(failpoint.Disable("github.com/pingcap/tidb/store/tikv/MockScatterRegionTimeout"), IsNil)

	// Test pre-split with timeout.
	tk.MustExec("drop table if exists t")
	tk.MustExec("set @@global.tidb_scatter_region=1;")
	c.Assert(failpoint.Enable("github.com/pingcap/tidb/store/tikv/MockScatterRegionTimeout", `return(true)`), IsNil)
	atomic.StoreUint32(&ddl.EnableSplitTableRegion, 1)
	start := time.Now()
	tk.MustExec("create table t (a int, b int) partition by hash(a) partitions 5;")
	c.Assert(time.Since(start).Seconds(), Less, 10.0)
	c.Assert(failpoint.Disable("github.com/pingcap/tidb/store/tikv/MockScatterRegionTimeout"), IsNil)
}

func (s *testSuiteP2) TestRow(c *C) {
	tk := testkit.NewTestKit(c, s.store)
	tk.MustExec("use test")
	tk.MustExec("drop table if exists t")
	tk.MustExec("create table t (c int, d int)")
	tk.MustExec("insert t values (1, 1)")
	tk.MustExec("insert t values (1, 3)")
	tk.MustExec("insert t values (2, 1)")
	tk.MustExec("insert t values (2, 3)")
	result := tk.MustQuery("select * from t where (c, d) < (2,2)")
	result.Check(testkit.Rows("1 1", "1 3", "2 1"))
	result = tk.MustQuery("select * from t where (1,2,3) > (3,2,1)")
	result.Check(testkit.Rows())
	result = tk.MustQuery("select * from t where row(1,2,3) > (3,2,1)")
	result.Check(testkit.Rows())
	result = tk.MustQuery("select * from t where (c, d) = (select * from t where (c,d) = (1,1))")
	result.Check(testkit.Rows("1 1"))
	result = tk.MustQuery("select * from t where (c, d) = (select * from t k where (t.c,t.d) = (c,d))")
	result.Check(testkit.Rows("1 1", "1 3", "2 1", "2 3"))
	result = tk.MustQuery("select (1, 2, 3) < (2, 3, 4)")
	result.Check(testkit.Rows("1"))
	result = tk.MustQuery("select (2, 3, 4) <= (2, 3, 3)")
	result.Check(testkit.Rows("0"))
	result = tk.MustQuery("select (2, 3, 4) <= (2, 3, 4)")
	result.Check(testkit.Rows("1"))
	result = tk.MustQuery("select (2, 3, 4) <= (2, 1, 4)")
	result.Check(testkit.Rows("0"))
	result = tk.MustQuery("select (2, 3, 4) >= (2, 3, 4)")
	result.Check(testkit.Rows("1"))
	result = tk.MustQuery("select (2, 3, 4) = (2, 3, 4)")
	result.Check(testkit.Rows("1"))
	result = tk.MustQuery("select (2, 3, 4) != (2, 3, 4)")
	result.Check(testkit.Rows("0"))
	result = tk.MustQuery("select row(1, 1) in (row(1, 1))")
	result.Check(testkit.Rows("1"))
	result = tk.MustQuery("select row(1, 0) in (row(1, 1))")
	result.Check(testkit.Rows("0"))
	result = tk.MustQuery("select row(1, 1) in (select 1, 1)")
	result.Check(testkit.Rows("1"))
	result = tk.MustQuery("select row(1, 1) > row(1, 0)")
	result.Check(testkit.Rows("1"))
	result = tk.MustQuery("select row(1, 1) > (select 1, 0)")
	result.Check(testkit.Rows("1"))
	result = tk.MustQuery("select 1 > (select 1)")
	result.Check(testkit.Rows("0"))
	result = tk.MustQuery("select (select 1)")
	result.Check(testkit.Rows("1"))

	tk.MustExec("drop table if exists t1")
	tk.MustExec("create table t1 (a int, b int)")
	tk.MustExec("insert t1 values (1,2),(1,null)")
	tk.MustExec("drop table if exists t2")
	tk.MustExec("create table t2 (c int, d int)")
	tk.MustExec("insert t2 values (0,0)")

	tk.MustQuery("select * from t2 where (1,2) in (select * from t1)").Check(testkit.Rows("0 0"))
	tk.MustQuery("select * from t2 where (1,2) not in (select * from t1)").Check(testkit.Rows())
	tk.MustQuery("select * from t2 where (1,1) not in (select * from t1)").Check(testkit.Rows())
	tk.MustQuery("select * from t2 where (1,null) in (select * from t1)").Check(testkit.Rows())
	tk.MustQuery("select * from t2 where (null,null) in (select * from t1)").Check(testkit.Rows())

	tk.MustExec("delete from t1 where a=1 and b=2")
	tk.MustQuery("select (1,1) in (select * from t2) from t1").Check(testkit.Rows("0"))
	tk.MustQuery("select (1,1) not in (select * from t2) from t1").Check(testkit.Rows("1"))
	tk.MustQuery("select (1,1) in (select 1,1 from t2) from t1").Check(testkit.Rows("1"))
	tk.MustQuery("select (1,1) not in (select 1,1 from t2) from t1").Check(testkit.Rows("0"))

	// MySQL 5.7 returns 1 for these 2 queries, which is wrong.
	tk.MustQuery("select (1,null) not in (select 1,1 from t2) from t1").Check(testkit.Rows("<nil>"))
	tk.MustQuery("select (t1.a,null) not in (select 1,1 from t2) from t1").Check(testkit.Rows("<nil>"))

	tk.MustQuery("select (1,null) in (select * from t1)").Check(testkit.Rows("<nil>"))
	tk.MustQuery("select (1,null) not in (select * from t1)").Check(testkit.Rows("<nil>"))
}

func (s *testSuiteP2) TestColumnName(c *C) {
	tk := testkit.NewTestKit(c, s.store)
	tk.MustExec("use test")
	tk.MustExec("drop table if exists t")
	tk.MustExec("create table t (c int, d int)")
	// disable only full group by
	tk.MustExec("set sql_mode='STRICT_TRANS_TABLES'")
	rs, err := tk.Exec("select 1 + c, count(*) from t")
	c.Check(err, IsNil)
	fields := rs.Fields()
	c.Check(len(fields), Equals, 2)
	c.Check(fields[0].Column.Name.L, Equals, "1 + c")
	c.Check(fields[0].ColumnAsName.L, Equals, "1 + c")
	c.Check(fields[1].Column.Name.L, Equals, "count(*)")
	c.Check(fields[1].ColumnAsName.L, Equals, "count(*)")
	rs.Close()
	rs, err = tk.Exec("select (c) > all (select c from t) from t")
	c.Check(err, IsNil)
	fields = rs.Fields()
	c.Check(len(fields), Equals, 1)
	c.Check(fields[0].Column.Name.L, Equals, "(c) > all (select c from t)")
	c.Check(fields[0].ColumnAsName.L, Equals, "(c) > all (select c from t)")
	rs.Close()
	tk.MustExec("begin")
	tk.MustExec("insert t values(1,1)")
	rs, err = tk.Exec("select c d, d c from t")
	c.Check(err, IsNil)
	fields = rs.Fields()
	c.Check(len(fields), Equals, 2)
	c.Check(fields[0].Column.Name.L, Equals, "c")
	c.Check(fields[0].ColumnAsName.L, Equals, "d")
	c.Check(fields[1].Column.Name.L, Equals, "d")
	c.Check(fields[1].ColumnAsName.L, Equals, "c")
	rs.Close()
	// Test case for query a column of a table.
	// In this case, all attributes have values.
	rs, err = tk.Exec("select c as a from t as t2")
	c.Check(err, IsNil)
	fields = rs.Fields()
	c.Check(fields[0].Column.Name.L, Equals, "c")
	c.Check(fields[0].ColumnAsName.L, Equals, "a")
	c.Check(fields[0].Table.Name.L, Equals, "t")
	c.Check(fields[0].TableAsName.L, Equals, "t2")
	c.Check(fields[0].DBName.L, Equals, "test")
	rs.Close()
	// Test case for query a expression which only using constant inputs.
	// In this case, the table, org_table and database attributes will all be empty.
	rs, err = tk.Exec("select hour(1) as a from t as t2")
	c.Check(err, IsNil)
	fields = rs.Fields()
	c.Check(fields[0].Column.Name.L, Equals, "a")
	c.Check(fields[0].ColumnAsName.L, Equals, "a")
	c.Check(fields[0].Table.Name.L, Equals, "")
	c.Check(fields[0].TableAsName.L, Equals, "")
	c.Check(fields[0].DBName.L, Equals, "")
	rs.Close()
	// Test case for query a column wrapped with parentheses and unary plus.
	// In this case, the column name should be its original name.
	rs, err = tk.Exec("select (c), (+c), +(c), +(+(c)), ++c from t")
	c.Check(err, IsNil)
	fields = rs.Fields()
	for i := 0; i < 5; i++ {
		c.Check(fields[i].Column.Name.L, Equals, "c")
		c.Check(fields[i].ColumnAsName.L, Equals, "c")
	}
	rs.Close()

	// Test issue https://github.com/pingcap/tidb/issues/9639 .
	// Both window function and expression appear in final result field.
	tk.MustExec("set @@tidb_enable_window_function = 1")
	rs, err = tk.Exec("select 1+1, row_number() over() num from t")
	c.Check(err, IsNil)
	fields = rs.Fields()
	c.Assert(fields[0].Column.Name.L, Equals, "1+1")
	c.Assert(fields[0].ColumnAsName.L, Equals, "1+1")
	c.Assert(fields[1].Column.Name.L, Equals, "num")
	c.Assert(fields[1].ColumnAsName.L, Equals, "num")
	tk.MustExec("set @@tidb_enable_window_function = 0")
	rs.Close()

	rs, err = tk.Exec("select if(1,c,c) from t;")
	c.Check(err, IsNil)
	fields = rs.Fields()
	c.Assert(fields[0].Column.Name.L, Equals, "if(1,c,c)")
	// It's a compatibility issue. Should be empty instead.
	c.Assert(fields[0].ColumnAsName.L, Equals, "if(1,c,c)")
}

func (s *testSuiteP2) TestSelectVar(c *C) {
	tk := testkit.NewTestKit(c, s.store)
	tk.MustExec("use test")
	tk.MustExec("drop table if exists t")
	tk.MustExec("create table t (d int)")
	tk.MustExec("insert into t values(1), (2), (1)")
	// This behavior is different from MySQL.
	result := tk.MustQuery("select @a, @a := d+1 from t")
	result.Check(testkit.Rows("<nil> 2", "2 3", "3 2"))
	// Test for PR #10658.
	tk.MustExec("select SQL_BIG_RESULT d from t group by d")
	tk.MustExec("select SQL_SMALL_RESULT d from t group by d")
	tk.MustExec("select SQL_BUFFER_RESULT d from t group by d")
}

func (s *testSuiteP2) TestHistoryRead(c *C) {
	tk := testkit.NewTestKit(c, s.store)
	tk.MustExec("use test")
	tk.MustExec("drop table if exists history_read")
	tk.MustExec("create table history_read (a int)")
	tk.MustExec("insert history_read values (1)")

	// For mocktikv, safe point is not initialized, we manually insert it for snapshot to use.
	safePointName := "tikv_gc_safe_point"
	safePointValue := "20060102-15:04:05 -0700"
	safePointComment := "All versions after safe point can be accessed. (DO NOT EDIT)"
	updateSafePoint := fmt.Sprintf(`INSERT INTO mysql.tidb VALUES ('%[1]s', '%[2]s', '%[3]s')
	ON DUPLICATE KEY
	UPDATE variable_value = '%[2]s', comment = '%[3]s'`, safePointName, safePointValue, safePointComment)
	tk.MustExec(updateSafePoint)

	// Set snapshot to a time before save point will fail.
	_, err := tk.Exec("set @@tidb_snapshot = '2006-01-01 15:04:05.999999'")
	c.Assert(terror.ErrorEqual(err, variable.ErrSnapshotTooOld), IsTrue, Commentf("err %v", err))
	// SnapshotTS Is not updated if check failed.
	c.Assert(tk.Se.GetSessionVars().SnapshotTS, Equals, uint64(0))

	curVer1, _ := s.store.CurrentVersion()
	time.Sleep(time.Millisecond)
	snapshotTime := time.Now()
	time.Sleep(time.Millisecond)
	curVer2, _ := s.store.CurrentVersion()
	tk.MustExec("insert history_read values (2)")
	tk.MustQuery("select * from history_read").Check(testkit.Rows("1", "2"))
	tk.MustExec("set @@tidb_snapshot = '" + snapshotTime.Format("2006-01-02 15:04:05.999999") + "'")
	ctx := tk.Se.(sessionctx.Context)
	snapshotTS := ctx.GetSessionVars().SnapshotTS
	c.Assert(snapshotTS, Greater, curVer1.Ver)
	c.Assert(snapshotTS, Less, curVer2.Ver)
	tk.MustQuery("select * from history_read").Check(testkit.Rows("1"))
	_, err = tk.Exec("insert history_read values (2)")
	c.Assert(err, NotNil)
	_, err = tk.Exec("update history_read set a = 3 where a = 1")
	c.Assert(err, NotNil)
	_, err = tk.Exec("delete from history_read where a = 1")
	c.Assert(err, NotNil)
	tk.MustExec("set @@tidb_snapshot = ''")
	tk.MustQuery("select * from history_read").Check(testkit.Rows("1", "2"))
	tk.MustExec("insert history_read values (3)")
	tk.MustExec("update history_read set a = 4 where a = 3")
	tk.MustExec("delete from history_read where a = 1")

	time.Sleep(time.Millisecond)
	snapshotTime = time.Now()
	time.Sleep(time.Millisecond)
	tk.MustExec("alter table history_read add column b int")
	tk.MustExec("insert history_read values (8, 8), (9, 9)")
	tk.MustQuery("select * from history_read order by a").Check(testkit.Rows("2 <nil>", "4 <nil>", "8 8", "9 9"))
	tk.MustExec("set @@tidb_snapshot = '" + snapshotTime.Format("2006-01-02 15:04:05.999999") + "'")
	tk.MustQuery("select * from history_read order by a").Check(testkit.Rows("2", "4"))
	tsoStr := strconv.FormatUint(oracle.EncodeTSO(snapshotTime.UnixNano()/int64(time.Millisecond)), 10)

	tk.MustExec("set @@tidb_snapshot = '" + tsoStr + "'")
	tk.MustQuery("select * from history_read order by a").Check(testkit.Rows("2", "4"))

	tk.MustExec("set @@tidb_snapshot = ''")
	tk.MustQuery("select * from history_read order by a").Check(testkit.Rows("2 <nil>", "4 <nil>", "8 8", "9 9"))
}

func (s *testSuite2) TestLowResolutionTSORead(c *C) {
	tk := testkit.NewTestKit(c, s.store)
	tk.MustExec("set @@autocommit=1")
	tk.MustExec("use test")
	tk.MustExec("drop table if exists low_resolution_tso")
	tk.MustExec("create table low_resolution_tso(a int)")
	tk.MustExec("insert low_resolution_tso values (1)")

	// enable low resolution tso
	c.Assert(tk.Se.GetSessionVars().LowResolutionTSO, IsFalse)
	tk.Exec("set @@tidb_low_resolution_tso = 'on'")
	c.Assert(tk.Se.GetSessionVars().LowResolutionTSO, IsTrue)

	time.Sleep(3 * time.Second)
	tk.MustQuery("select * from low_resolution_tso").Check(testkit.Rows("1"))
	_, err := tk.Exec("update low_resolution_tso set a = 2")
	c.Assert(err, NotNil)
	tk.MustExec("set @@tidb_low_resolution_tso = 'off'")
	tk.MustExec("update low_resolution_tso set a = 2")
	tk.MustQuery("select * from low_resolution_tso").Check(testkit.Rows("2"))
}

func (s *testSuite) TestScanControlSelection(c *C) {
	tk := testkit.NewTestKit(c, s.store)
	tk.MustExec("use test")
	tk.MustExec("drop table if exists t")
	tk.MustExec("create table t(a int primary key, b int, c int, index idx_b(b))")
	tk.MustExec("insert into t values (1, 1, 1), (2, 1, 1), (3, 1, 2), (4, 2, 3)")
	tk.MustQuery("select (select count(1) k from t s where s.b = t1.c) from t t1").Sort().Check(testkit.Rows("0", "1", "3", "3"))
}

func (s *testSuite) TestSimpleDAG(c *C) {
	tk := testkit.NewTestKit(c, s.store)
	tk.MustExec("use test")
	tk.MustExec("drop table if exists t")
	tk.MustExec("create table t(a int primary key, b int, c int)")
	tk.MustExec("insert into t values (1, 1, 1), (2, 1, 1), (3, 1, 2), (4, 2, 3)")
	tk.MustQuery("select a from t").Check(testkit.Rows("1", "2", "3", "4"))
	tk.MustQuery("select * from t where a = 4").Check(testkit.Rows("4 2 3"))
	tk.MustQuery("select a from t limit 1").Check(testkit.Rows("1"))
	tk.MustQuery("select a from t order by a desc").Check(testkit.Rows("4", "3", "2", "1"))
	tk.MustQuery("select a from t order by a desc limit 1").Check(testkit.Rows("4"))
	tk.MustQuery("select a from t order by b desc limit 1").Check(testkit.Rows("4"))
	tk.MustQuery("select a from t where a < 3").Check(testkit.Rows("1", "2"))
	tk.MustQuery("select a from t where b > 1").Check(testkit.Rows("4"))
	tk.MustQuery("select a from t where b > 1 and a < 3").Check(testkit.Rows())
	tk.MustQuery("select count(*) from t where b > 1 and a < 3").Check(testkit.Rows("0"))
	tk.MustQuery("select count(*) from t").Check(testkit.Rows("4"))
	tk.MustQuery("select count(*), c from t group by c order by c").Check(testkit.Rows("2 1", "1 2", "1 3"))
	tk.MustQuery("select sum(c) as s from t group by b order by s").Check(testkit.Rows("3", "4"))
	tk.MustQuery("select avg(a) as s from t group by b order by s").Check(testkit.Rows("2.0000", "4.0000"))
	tk.MustQuery("select sum(distinct c) from t group by b").Check(testkit.Rows("3", "3"))

	tk.MustExec("create index i on t(c,b)")
	tk.MustQuery("select a from t where c = 1").Check(testkit.Rows("1", "2"))
	tk.MustQuery("select a from t where c = 1 and a < 2").Check(testkit.Rows("1"))
	tk.MustQuery("select a from t where c = 1 order by a limit 1").Check(testkit.Rows("1"))
	tk.MustQuery("select count(*) from t where c = 1 ").Check(testkit.Rows("2"))
	tk.MustExec("create index i1 on t(b)")
	tk.MustQuery("select c from t where b = 2").Check(testkit.Rows("3"))
	tk.MustQuery("select * from t where b = 2").Check(testkit.Rows("4 2 3"))
	tk.MustQuery("select count(*) from t where b = 1").Check(testkit.Rows("3"))
	tk.MustQuery("select * from t where b = 1 and a > 1 limit 1").Check(testkit.Rows("2 1 1"))

	// Test time push down.
	tk.MustExec("drop table if exists t")
	tk.MustExec("create table t (id int, c1 datetime);")
	tk.MustExec("insert into t values (1, '2015-06-07 12:12:12')")
	tk.MustQuery("select id from t where c1 = '2015-06-07 12:12:12'").Check(testkit.Rows("1"))

	// Test issue 17816
	tk.MustExec("drop table if exists t0")
	tk.MustExec("CREATE TABLE t0(c0 INT)")
	tk.MustExec("INSERT INTO t0 VALUES (100000)")
	tk.MustQuery("SELECT * FROM t0 WHERE NOT SPACE(t0.c0)").Check(testkit.Rows("100000"))
}

func (s *testSuite) TestTimestampTimeZone(c *C) {
	tk := testkit.NewTestKit(c, s.store)
	tk.MustExec("use test")
	tk.MustExec("drop table if exists t")
	tk.MustExec("create table t (ts timestamp)")
	tk.MustExec("set time_zone = '+00:00'")
	tk.MustExec("insert into t values ('2017-04-27 22:40:42')")
	// The timestamp will get different value if time_zone session variable changes.
	tests := []struct {
		timezone string
		expect   string
	}{
		{"+10:00", "2017-04-28 08:40:42"},
		{"-6:00", "2017-04-27 16:40:42"},
	}
	for _, tt := range tests {
		tk.MustExec(fmt.Sprintf("set time_zone = '%s'", tt.timezone))
		tk.MustQuery("select * from t").Check(testkit.Rows(tt.expect))
	}

	// For issue https://github.com/pingcap/tidb/issues/3467
	tk.MustExec("drop table if exists t1")
	tk.MustExec(`CREATE TABLE t1 (
 	      id bigint(20) NOT NULL AUTO_INCREMENT,
 	      uid int(11) DEFAULT NULL,
 	      datetime timestamp NOT NULL DEFAULT CURRENT_TIMESTAMP,
 	      ip varchar(128) DEFAULT NULL,
 	    PRIMARY KEY (id),
 	      KEY i_datetime (datetime),
 	      KEY i_userid (uid)
 	    );`)
	tk.MustExec(`INSERT INTO t1 VALUES (123381351,1734,"2014-03-31 08:57:10","127.0.0.1");`)
	r := tk.MustQuery("select datetime from t1;") // Cover TableReaderExec
	r.Check(testkit.Rows("2014-03-31 08:57:10"))
	r = tk.MustQuery("select datetime from t1 where datetime='2014-03-31 08:57:10';")
	r.Check(testkit.Rows("2014-03-31 08:57:10")) // Cover IndexReaderExec
	r = tk.MustQuery("select * from t1 where datetime='2014-03-31 08:57:10';")
	r.Check(testkit.Rows("123381351 1734 2014-03-31 08:57:10 127.0.0.1")) // Cover IndexLookupExec

	// For issue https://github.com/pingcap/tidb/issues/3485
	tk.MustExec("set time_zone = 'Asia/Shanghai'")
	tk.MustExec("drop table if exists t1")
	tk.MustExec(`CREATE TABLE t1 (
	    id bigint(20) NOT NULL AUTO_INCREMENT,
	    datetime timestamp NOT NULL DEFAULT CURRENT_TIMESTAMP,
	    PRIMARY KEY (id)
	  );`)
	tk.MustExec(`INSERT INTO t1 VALUES (123381351,"2014-03-31 08:57:10");`)
	r = tk.MustQuery(`select * from t1 where datetime="2014-03-31 08:57:10";`)
	r.Check(testkit.Rows("123381351 2014-03-31 08:57:10"))
	tk.MustExec(`alter table t1 add key i_datetime (datetime);`)
	r = tk.MustQuery(`select * from t1 where datetime="2014-03-31 08:57:10";`)
	r.Check(testkit.Rows("123381351 2014-03-31 08:57:10"))
	r = tk.MustQuery(`select * from t1;`)
	r.Check(testkit.Rows("123381351 2014-03-31 08:57:10"))
	r = tk.MustQuery("select datetime from t1 where datetime='2014-03-31 08:57:10';")
	r.Check(testkit.Rows("2014-03-31 08:57:10"))
}

func (s *testSuite) TestTimestampDefaultValueTimeZone(c *C) {
	tk := testkit.NewTestKit(c, s.store)
	tk.MustExec("use test")
	tk.MustExec("drop table if exists t")
	tk.MustExec("set time_zone = '+08:00'")
	tk.MustExec(`create table t (a int, b timestamp default "2019-01-17 14:46:14")`)
	tk.MustExec("insert into t set a=1")
	r := tk.MustQuery(`show create table t`)
	r.Check(testkit.Rows("t CREATE TABLE `t` (\n" + "  `a` int(11) DEFAULT NULL,\n" + "  `b` timestamp DEFAULT '2019-01-17 14:46:14'\n" + ") ENGINE=InnoDB DEFAULT CHARSET=utf8mb4 COLLATE=utf8mb4_bin"))
	tk.MustExec("set time_zone = '+00:00'")
	tk.MustExec("insert into t set a=2")
	r = tk.MustQuery(`show create table t`)
	r.Check(testkit.Rows("t CREATE TABLE `t` (\n" + "  `a` int(11) DEFAULT NULL,\n" + "  `b` timestamp DEFAULT '2019-01-17 06:46:14'\n" + ") ENGINE=InnoDB DEFAULT CHARSET=utf8mb4 COLLATE=utf8mb4_bin"))
	r = tk.MustQuery(`select a,b from t order by a`)
	r.Check(testkit.Rows("1 2019-01-17 06:46:14", "2 2019-01-17 06:46:14"))
	// Test the column's version is greater than ColumnInfoVersion1.
	sctx := tk.Se.(sessionctx.Context)
	is := domain.GetDomain(sctx).InfoSchema()
	c.Assert(is, NotNil)
	tb, err := is.TableByName(model.NewCIStr("test"), model.NewCIStr("t"))
	c.Assert(err, IsNil)
	tb.Cols()[1].Version = model.ColumnInfoVersion1 + 1
	tk.MustExec("insert into t set a=3")
	r = tk.MustQuery(`select a,b from t order by a`)
	r.Check(testkit.Rows("1 2019-01-17 06:46:14", "2 2019-01-17 06:46:14", "3 2019-01-17 06:46:14"))
	tk.MustExec("delete from t where a=3")
	// Change time zone back.
	tk.MustExec("set time_zone = '+08:00'")
	r = tk.MustQuery(`select a,b from t order by a`)
	r.Check(testkit.Rows("1 2019-01-17 14:46:14", "2 2019-01-17 14:46:14"))
	tk.MustExec("set time_zone = '-08:00'")
	r = tk.MustQuery(`show create table t`)
	r.Check(testkit.Rows("t CREATE TABLE `t` (\n" + "  `a` int(11) DEFAULT NULL,\n" + "  `b` timestamp DEFAULT '2019-01-16 22:46:14'\n" + ") ENGINE=InnoDB DEFAULT CHARSET=utf8mb4 COLLATE=utf8mb4_bin"))

	// test zero default value in multiple time zone.
	defer tk.MustExec(fmt.Sprintf("set @@sql_mode='%s'", tk.MustQuery("select @@sql_mode").Rows()[0][0]))
	tk.MustExec("set @@sql_mode='STRICT_TRANS_TABLES,NO_ENGINE_SUBSTITUTION';")
	tk.MustExec("drop table if exists t")
	tk.MustExec("set time_zone = '+08:00'")
	tk.MustExec(`create table t (a int, b timestamp default "0000-00-00 00")`)
	tk.MustExec("insert into t set a=1")
	r = tk.MustQuery(`show create table t`)
	r.Check(testkit.Rows("t CREATE TABLE `t` (\n" + "  `a` int(11) DEFAULT NULL,\n" + "  `b` timestamp DEFAULT '0000-00-00 00:00:00'\n" + ") ENGINE=InnoDB DEFAULT CHARSET=utf8mb4 COLLATE=utf8mb4_bin"))
	tk.MustExec("set time_zone = '+00:00'")
	tk.MustExec("insert into t set a=2")
	r = tk.MustQuery(`show create table t`)
	r.Check(testkit.Rows("t CREATE TABLE `t` (\n" + "  `a` int(11) DEFAULT NULL,\n" + "  `b` timestamp DEFAULT '0000-00-00 00:00:00'\n" + ") ENGINE=InnoDB DEFAULT CHARSET=utf8mb4 COLLATE=utf8mb4_bin"))
	tk.MustExec("set time_zone = '-08:00'")
	tk.MustExec("insert into t set a=3")
	r = tk.MustQuery(`show create table t`)
	r.Check(testkit.Rows("t CREATE TABLE `t` (\n" + "  `a` int(11) DEFAULT NULL,\n" + "  `b` timestamp DEFAULT '0000-00-00 00:00:00'\n" + ") ENGINE=InnoDB DEFAULT CHARSET=utf8mb4 COLLATE=utf8mb4_bin"))
	r = tk.MustQuery(`select a,b from t order by a`)
	r.Check(testkit.Rows("1 0000-00-00 00:00:00", "2 0000-00-00 00:00:00", "3 0000-00-00 00:00:00"))

	// test add timestamp column default current_timestamp.
	tk.MustExec(`drop table if exists t`)
	tk.MustExec(`set time_zone = 'Asia/Shanghai'`)
	tk.MustExec(`create table t (a int)`)
	tk.MustExec(`insert into t set a=1`)
	tk.MustExec(`alter table t add column b timestamp not null default current_timestamp;`)
	timeIn8 := tk.MustQuery("select b from t").Rows()[0][0]
	tk.MustExec(`set time_zone = '+00:00'`)
	timeIn0 := tk.MustQuery("select b from t").Rows()[0][0]
	c.Assert(timeIn8 != timeIn0, IsTrue, Commentf("%v == %v", timeIn8, timeIn0))
	datumTimeIn8, err := expression.GetTimeValue(tk.Se, timeIn8, mysql.TypeTimestamp, 0)
	c.Assert(err, IsNil)
	tIn8To0 := datumTimeIn8.GetMysqlTime()
	timeZoneIn8, err := time.LoadLocation("Asia/Shanghai")
	c.Assert(err, IsNil)
	err = tIn8To0.ConvertTimeZone(timeZoneIn8, time.UTC)
	c.Assert(err, IsNil)
	c.Assert(timeIn0 == tIn8To0.String(), IsTrue, Commentf("%v != %v", timeIn0, tIn8To0.String()))

	// test add index.
	tk.MustExec(`alter table t add index(b);`)
	tk.MustExec("admin check table t")
	tk.MustExec(`set time_zone = '+05:00'`)
	tk.MustExec("admin check table t")
}

func (s *testSuite) TestTiDBCurrentTS(c *C) {
	tk := testkit.NewTestKit(c, s.store)
	tk.MustQuery("select @@tidb_current_ts").Check(testkit.Rows("0"))
	tk.MustExec("begin")
	rows := tk.MustQuery("select @@tidb_current_ts").Rows()
	tsStr := rows[0][0].(string)
	txn, err := tk.Se.Txn(true)
	c.Assert(err, IsNil)
	c.Assert(tsStr, Equals, fmt.Sprintf("%d", txn.StartTS()))
	tk.MustExec("begin")
	rows = tk.MustQuery("select @@tidb_current_ts").Rows()
	newTsStr := rows[0][0].(string)
	txn, err = tk.Se.Txn(true)
	c.Assert(err, IsNil)
	c.Assert(newTsStr, Equals, fmt.Sprintf("%d", txn.StartTS()))
	c.Assert(newTsStr, Not(Equals), tsStr)
	tk.MustExec("commit")
	tk.MustQuery("select @@tidb_current_ts").Check(testkit.Rows("0"))

	_, err = tk.Exec("set @@tidb_current_ts = '1'")
	c.Assert(terror.ErrorEqual(err, variable.ErrReadOnly), IsTrue, Commentf("err %v", err))
}

func (s *testSuite) TestTiDBLastTxnInfo(c *C) {
	tk := testkit.NewTestKit(c, s.store)
	tk.MustExec("use test")
	tk.MustExec("drop table if exists t")
	tk.MustExec("create table t (a int primary key)")
	tk.MustQuery("select json_extract(@@tidb_last_txn_info, '$.start_ts'), json_extract(@@tidb_last_txn_info, '$.commit_ts')").Check(testkit.Rows("0 0"))

	tk.MustExec("insert into t values (1)")
	rows1 := tk.MustQuery("select json_extract(@@tidb_last_txn_info, '$.start_ts'), json_extract(@@tidb_last_txn_info, '$.commit_ts')").Rows()
	c.Assert(rows1[0][0].(string), Greater, "0")
	c.Assert(rows1[0][0].(string), Less, rows1[0][1].(string))

	tk.MustExec("begin")
	tk.MustQuery("select a from t where a = 1").Check(testkit.Rows("1"))
	rows2 := tk.MustQuery("select json_extract(@@tidb_last_txn_info, '$.start_ts'), json_extract(@@tidb_last_txn_info, '$.commit_ts'), @@tidb_current_ts").Rows()
	tk.MustExec("commit")
	rows3 := tk.MustQuery("select json_extract(@@tidb_last_txn_info, '$.start_ts'), json_extract(@@tidb_last_txn_info, '$.commit_ts')").Rows()
	c.Assert(rows2[0][0], Equals, rows1[0][0])
	c.Assert(rows2[0][1], Equals, rows1[0][1])
	c.Assert(rows3[0][0], Equals, rows1[0][0])
	c.Assert(rows3[0][1], Equals, rows1[0][1])
	c.Assert(rows2[0][1], Less, rows2[0][2])

	tk.MustExec("begin")
	tk.MustExec("update t set a = a + 1 where a = 1")
	rows4 := tk.MustQuery("select json_extract(@@tidb_last_txn_info, '$.start_ts'), json_extract(@@tidb_last_txn_info, '$.commit_ts'), @@tidb_current_ts").Rows()
	tk.MustExec("commit")
	rows5 := tk.MustQuery("select json_extract(@@tidb_last_txn_info, '$.start_ts'), json_extract(@@tidb_last_txn_info, '$.commit_ts')").Rows()
	c.Assert(rows4[0][0], Equals, rows1[0][0])
	c.Assert(rows4[0][1], Equals, rows1[0][1])
	c.Assert(rows4[0][2], Equals, rows5[0][0])
	c.Assert(rows4[0][1], Less, rows4[0][2])
	c.Assert(rows4[0][2], Less, rows5[0][1])

	tk.MustExec("begin")
	tk.MustExec("update t set a = a + 1 where a = 2")
	tk.MustExec("rollback")
	rows6 := tk.MustQuery("select json_extract(@@tidb_last_txn_info, '$.start_ts'), json_extract(@@tidb_last_txn_info, '$.commit_ts')").Rows()
	c.Assert(rows6[0][0], Equals, rows5[0][0])
	c.Assert(rows6[0][1], Equals, rows5[0][1])

	tk.MustExec("begin optimistic")
	tk.MustExec("insert into t values (2)")
	_, err := tk.Exec("commit")
	c.Assert(err, NotNil)
	rows7 := tk.MustQuery("select json_extract(@@tidb_last_txn_info, '$.start_ts'), json_extract(@@tidb_last_txn_info, '$.commit_ts'), json_extract(@@tidb_last_txn_info, '$.error')").Rows()
	c.Assert(rows7[0][0], Greater, rows5[0][0])
	c.Assert(rows7[0][1], Equals, "0")
	c.Assert(strings.Contains(err.Error(), rows7[0][1].(string)), IsTrue)

	_, err = tk.Exec("set @@tidb_last_txn_info = '{}'")
	c.Assert(terror.ErrorEqual(err, variable.ErrReadOnly), IsTrue, Commentf("err %v", err))
}

func (s *testSuite) TestSelectForUpdate(c *C) {
	tk := testkit.NewTestKit(c, s.store)
	tk.MustExec("use test")
	tk1 := testkit.NewTestKit(c, s.store)
	tk1.MustExec("use test")
	tk2 := testkit.NewTestKit(c, s.store)
	tk2.MustExec("use test")

	tk.MustExec("drop table if exists t, t1")

	txn, err := tk.Se.Txn(true)
	c.Assert(kv.ErrInvalidTxn.Equal(err), IsTrue)
	c.Assert(txn.Valid(), IsFalse)
	tk.MustExec("create table t (c1 int, c2 int, c3 int)")
	tk.MustExec("insert t values (11, 2, 3)")
	tk.MustExec("insert t values (12, 2, 3)")
	tk.MustExec("insert t values (13, 2, 3)")

	tk.MustExec("create table t1 (c1 int)")
	tk.MustExec("insert t1 values (11)")

	// conflict
	tk1.MustExec("begin")
	tk1.MustQuery("select * from t where c1=11 for update")

	tk2.MustExec("begin")
	tk2.MustExec("update t set c2=211 where c1=11")
	tk2.MustExec("commit")

	_, err = tk1.Exec("commit")
	c.Assert(err, NotNil)

	// no conflict for subquery.
	tk1.MustExec("begin")
	tk1.MustQuery("select * from t where exists(select null from t1 where t1.c1=t.c1) for update")

	tk2.MustExec("begin")
	tk2.MustExec("update t set c2=211 where c1=12")
	tk2.MustExec("commit")

	tk1.MustExec("commit")

	// not conflict
	tk1.MustExec("begin")
	tk1.MustQuery("select * from t where c1=11 for update")

	tk2.MustExec("begin")
	tk2.MustExec("update t set c2=22 where c1=12")
	tk2.MustExec("commit")

	tk1.MustExec("commit")

	// not conflict, auto commit
	tk1.MustExec("set @@autocommit=1;")
	tk1.MustQuery("select * from t where c1=11 for update")

	tk2.MustExec("begin")
	tk2.MustExec("update t set c2=211 where c1=11")
	tk2.MustExec("commit")

	tk1.MustExec("commit")

	// conflict
	tk1.MustExec("begin")
	tk1.MustQuery("select * from (select * from t for update) t join t1 for update")

	tk2.MustExec("begin")
	tk2.MustExec("update t1 set c1 = 13")
	tk2.MustExec("commit")

	_, err = tk1.Exec("commit")
	c.Assert(err, NotNil)

}

func (s *testSuite) TestEmptyEnum(c *C) {
	tk := testkit.NewTestKit(c, s.store)
	tk.MustExec("use test")
	tk.MustExec("drop table if exists t")
	tk.MustExec("create table t (e enum('Y', 'N'))")
	tk.MustExec("set sql_mode='STRICT_TRANS_TABLES'")
	_, err := tk.Exec("insert into t values (0)")
	c.Assert(terror.ErrorEqual(err, types.ErrTruncated), IsTrue, Commentf("err %v", err))
	_, err = tk.Exec("insert into t values ('abc')")
	c.Assert(terror.ErrorEqual(err, types.ErrTruncated), IsTrue, Commentf("err %v", err))

	tk.MustExec("set sql_mode=''")
	tk.MustExec("insert into t values (0)")
	tk.MustQuery("select * from t").Check(testkit.Rows(""))
	tk.MustExec("insert into t values ('abc')")
	tk.MustQuery("select * from t").Check(testkit.Rows("", ""))
	tk.MustExec("insert into t values (null)")
	tk.MustQuery("select * from t").Check(testkit.Rows("", "", "<nil>"))
}

// TestIssue4024 This tests https://github.com/pingcap/tidb/issues/4024
func (s *testSuite) TestIssue4024(c *C) {
	tk := testkit.NewTestKit(c, s.store)
	tk.MustExec("create database test2")
	tk.MustExec("use test2")
	tk.MustExec("create table t(a int)")
	tk.MustExec("insert into t values(1)")
	tk.MustExec("use test")
	tk.MustExec("create table t(a int)")
	tk.MustExec("insert into t values(1)")
	tk.MustExec("update t, test2.t set test2.t.a=2")
	tk.MustQuery("select * from t").Check(testkit.Rows("1"))
	tk.MustQuery("select * from test2.t").Check(testkit.Rows("2"))
	tk.MustExec("update test.t, test2.t set test.t.a=3")
	tk.MustQuery("select * from t").Check(testkit.Rows("3"))
	tk.MustQuery("select * from test2.t").Check(testkit.Rows("2"))
}

const (
	checkRequestOff = iota
	checkRequestSyncLog
	checkDDLAddIndexPriority
)

type checkRequestClient struct {
	tikv.Client
	priority       pb.CommandPri
	lowPriorityCnt uint32
	mu             struct {
		sync.RWMutex
		checkFlags uint32
		syncLog    bool
	}
}

func (c *checkRequestClient) setCheckPriority(priority pb.CommandPri) {
	atomic.StoreInt32((*int32)(&c.priority), int32(priority))
}

func (c *checkRequestClient) getCheckPriority() pb.CommandPri {
	return (pb.CommandPri)(atomic.LoadInt32((*int32)(&c.priority)))
}

func (c *checkRequestClient) SendRequest(ctx context.Context, addr string, req *tikvrpc.Request, timeout time.Duration) (*tikvrpc.Response, error) {
	resp, err := c.Client.SendRequest(ctx, addr, req, timeout)
	c.mu.RLock()
	checkFlags := c.mu.checkFlags
	c.mu.RUnlock()
	if checkFlags == checkRequestSyncLog {
		switch req.Type {
		case tikvrpc.CmdPrewrite, tikvrpc.CmdCommit:
			c.mu.RLock()
			syncLog := c.mu.syncLog
			c.mu.RUnlock()
			if syncLog != req.SyncLog {
				return nil, errors.New("fail to set sync log")
			}
		}
	} else if checkFlags == checkDDLAddIndexPriority {
		if req.Type == tikvrpc.CmdScan {
			if c.getCheckPriority() != req.Priority {
				return nil, errors.New("fail to set priority")
			}
		} else if req.Type == tikvrpc.CmdPrewrite {
			if c.getCheckPriority() == pb.CommandPri_Low {
				atomic.AddUint32(&c.lowPriorityCnt, 1)
			}
		}
	}
	return resp, err
}

type testSuiteWithCliBase struct {
	store kv.Storage
	dom   *domain.Domain
	cli   *checkRequestClient
}

type testSuite1 struct {
	testSuiteWithCliBase
}

func (s *testSuiteWithCliBase) SetUpSuite(c *C) {
	cli := &checkRequestClient{}
	hijackClient := func(c tikv.Client) tikv.Client {
		cli.Client = c
		return cli
	}
	s.cli = cli

	var err error
	s.store, err = mockstore.NewMockStore(
		mockstore.WithClientHijacker(hijackClient),
	)
	c.Assert(err, IsNil)
	session.SetStatsLease(0)
	s.dom, err = session.BootstrapSession(s.store)
	c.Assert(err, IsNil)
	s.dom.SetStatsUpdating(true)
}

func (s *testSuiteWithCliBase) TearDownSuite(c *C) {
	s.dom.Close()
	s.store.Close()
}

func (s *testSuiteWithCliBase) TearDownTest(c *C) {
	tk := testkit.NewTestKit(c, s.store)
	tk.MustExec("use test")
	r := tk.MustQuery("show tables")
	for _, tb := range r.Rows() {
		tableName := tb[0]
		tk.MustExec(fmt.Sprintf("drop table %v", tableName))
	}
}

func (s *testSuite2) TestAddIndexPriority(c *C) {
	cli := &checkRequestClient{}
	hijackClient := func(c tikv.Client) tikv.Client {
		cli.Client = c
		return cli
	}

	store, err := mockstore.NewMockStore(
		mockstore.WithClientHijacker(hijackClient),
	)
	c.Assert(err, IsNil)
	dom, err := session.BootstrapSession(store)
	c.Assert(err, IsNil)
	defer func() {
		dom.Close()
		store.Close()
	}()

	tk := testkit.NewTestKit(c, store)
	tk.MustExec("use test")
	tk.MustExec("create table t1 (id int, v int)")

	// Insert some data to make sure plan build IndexLookup for t1.
	for i := 0; i < 10; i++ {
		tk.MustExec(fmt.Sprintf("insert into t1 values (%d, %d)", i, i))
	}

	cli.mu.Lock()
	cli.mu.checkFlags = checkDDLAddIndexPriority
	cli.mu.Unlock()

	cli.setCheckPriority(pb.CommandPri_Low)
	tk.MustExec("alter table t1 add index t1_index (id);")

	c.Assert(atomic.LoadUint32(&cli.lowPriorityCnt) > 0, IsTrue)

	cli.mu.Lock()
	cli.mu.checkFlags = checkRequestOff
	cli.mu.Unlock()

	tk.MustExec("alter table t1 drop index t1_index;")
	tk.MustExec("SET SESSION tidb_ddl_reorg_priority = 'PRIORITY_NORMAL'")

	cli.mu.Lock()
	cli.mu.checkFlags = checkDDLAddIndexPriority
	cli.mu.Unlock()

	cli.setCheckPriority(pb.CommandPri_Normal)
	tk.MustExec("alter table t1 add index t1_index (id);")

	cli.mu.Lock()
	cli.mu.checkFlags = checkRequestOff
	cli.mu.Unlock()

	tk.MustExec("alter table t1 drop index t1_index;")
	tk.MustExec("SET SESSION tidb_ddl_reorg_priority = 'PRIORITY_HIGH'")

	cli.mu.Lock()
	cli.mu.checkFlags = checkDDLAddIndexPriority
	cli.mu.Unlock()

	cli.setCheckPriority(pb.CommandPri_High)
	tk.MustExec("alter table t1 add index t1_index (id);")

	cli.mu.Lock()
	cli.mu.checkFlags = checkRequestOff
	cli.mu.Unlock()
}

func (s *testSuite1) TestAlterTableComment(c *C) {
	tk := testkit.NewTestKit(c, s.store)
	tk.MustExec("use test")
	tk.MustExec("drop table if exists t_1")
	tk.MustExec("create table t_1 (c1 int, c2 int, c3 int default 1, index (c1)) comment = 'test table';")
	tk.MustExec("alter table `t_1` comment 'this is table comment';")
	result := tk.MustQuery("select table_comment from information_schema.tables where table_name = 't_1';")
	result.Check(testkit.Rows("this is table comment"))
	tk.MustExec("alter table `t_1` comment 'table t comment';")
	result = tk.MustQuery("select table_comment from information_schema.tables where table_name = 't_1';")
	result.Check(testkit.Rows("table t comment"))
}

func (s *testSuite) TestTimezonePushDown(c *C) {
	tk := testkit.NewTestKit(c, s.store)
	tk.MustExec("use test")
	tk.MustExec("create table t (ts timestamp)")
	defer tk.MustExec("drop table t")
	tk.MustExec(`insert into t values ("2018-09-13 10:02:06")`)

	systemTZ := timeutil.SystemLocation()
	c.Assert(systemTZ.String(), Not(Equals), "System")
	c.Assert(systemTZ.String(), Not(Equals), "Local")
	ctx := context.Background()
	count := 0
	ctx1 := context.WithValue(ctx, "CheckSelectRequestHook", func(req *kv.Request) {
		count += 1
		dagReq := new(tipb.DAGRequest)
		err := proto.Unmarshal(req.Data, dagReq)
		c.Assert(err, IsNil)
		c.Assert(dagReq.GetTimeZoneName(), Equals, systemTZ.String())
	})
	tk.Se.Execute(ctx1, `select * from t where ts = "2018-09-13 10:02:06"`)

	tk.MustExec(`set time_zone="System"`)
	tk.Se.Execute(ctx1, `select * from t where ts = "2018-09-13 10:02:06"`)

	c.Assert(count, Equals, 2) // Make sure the hook function is called.
}

func (s *testSuite) TestNotFillCacheFlag(c *C) {
	tk := testkit.NewTestKit(c, s.store)
	tk.MustExec("use test")
	tk.MustExec("create table t (id int primary key)")
	defer tk.MustExec("drop table t")
	tk.MustExec("insert into t values (1)")

	tests := []struct {
		sql    string
		expect bool
	}{
		{"select SQL_NO_CACHE * from t", true},
		{"select SQL_CACHE * from t", false},
		{"select * from t", false},
	}
	count := 0
	ctx := context.Background()
	for _, test := range tests {
		ctx1 := context.WithValue(ctx, "CheckSelectRequestHook", func(req *kv.Request) {
			count++
			if req.NotFillCache != test.expect {
				c.Errorf("sql=%s, expect=%v, get=%v", test.sql, test.expect, req.NotFillCache)
			}
		})
		rs, err := tk.Se.Execute(ctx1, test.sql)
		c.Assert(err, IsNil)
		tk.ResultSetToResult(rs[0], Commentf("sql: %v", test.sql))
	}
	c.Assert(count, Equals, len(tests)) // Make sure the hook function is called.
}

func (s *testSuite1) TestSyncLog(c *C) {
	tk := testkit.NewTestKit(c, s.store)
	tk.MustExec("use test")

	cli := s.cli
	cli.mu.Lock()
	cli.mu.checkFlags = checkRequestSyncLog
	cli.mu.syncLog = true
	cli.mu.Unlock()
	tk.MustExec("create table t (id int primary key)")
	cli.mu.Lock()
	cli.mu.syncLog = false
	cli.mu.Unlock()
	tk.MustExec("insert into t values (1)")

	cli.mu.Lock()
	cli.mu.checkFlags = checkRequestOff
	cli.mu.Unlock()
}

func (s *testSuite) TestHandleTransfer(c *C) {
	tk := testkit.NewTestKit(c, s.store)
	tk.MustExec("use test")
	tk.MustExec("create table t(a int, index idx(a))")
	tk.MustExec("insert into t values(1), (2), (4)")
	tk.MustExec("begin")
	tk.MustExec("update t set a = 3 where a = 4")
	// test table scan read whose result need handle.
	tk.MustQuery("select * from t ignore index(idx)").Check(testkit.Rows("1", "2", "3"))
	tk.MustExec("insert into t values(4)")
	// test single read whose result need handle
	tk.MustQuery("select * from t use index(idx)").Check(testkit.Rows("1", "2", "3", "4"))
	tk.MustQuery("select * from t use index(idx) order by a desc").Check(testkit.Rows("4", "3", "2", "1"))
	tk.MustExec("update t set a = 5 where a = 3")
	tk.MustQuery("select * from t use index(idx)").Check(testkit.Rows("1", "2", "4", "5"))
	tk.MustExec("commit")

	tk.MustExec("drop table if exists t")
	tk.MustExec("create table t(a int, b int, index idx(a))")
	tk.MustExec("insert into t values(3, 3), (1, 1), (2, 2)")
	// Second test double read.
	tk.MustQuery("select * from t use index(idx) order by a").Check(testkit.Rows("1 1", "2 2", "3 3"))
}

func (s *testSuite) TestBit(c *C) {
	tk := testkit.NewTestKitWithInit(c, s.store)

	tk.MustExec("drop table if exists t")
	tk.MustExec("create table t (c1 bit(2))")
	tk.MustExec("insert into t values (0), (1), (2), (3)")
	_, err := tk.Exec("insert into t values (4)")
	c.Assert(err, NotNil)
	_, err = tk.Exec("insert into t values ('a')")
	c.Assert(err, NotNil)
	r, err := tk.Exec("select * from t where c1 = 2")
	c.Assert(err, IsNil)
	req := r.NewChunk()
	err = r.Next(context.Background(), req)
	c.Assert(err, IsNil)
	c.Assert(types.BinaryLiteral(req.GetRow(0).GetBytes(0)), DeepEquals, types.NewBinaryLiteralFromUint(2, -1))
	r.Close()

	tk.MustExec("drop table if exists t")
	tk.MustExec("create table t (c1 bit(31))")
	tk.MustExec("insert into t values (0x7fffffff)")
	_, err = tk.Exec("insert into t values (0x80000000)")
	c.Assert(err, NotNil)
	_, err = tk.Exec("insert into t values (0xffffffff)")
	c.Assert(err, NotNil)
	tk.MustExec("insert into t values ('123')")
	tk.MustExec("insert into t values ('1234')")
	_, err = tk.Exec("insert into t values ('12345)")
	c.Assert(err, NotNil)

	tk.MustExec("drop table if exists t")
	tk.MustExec("create table t (c1 bit(62))")
	tk.MustExec("insert into t values ('12345678')")
	tk.MustExec("drop table if exists t")
	tk.MustExec("create table t (c1 bit(61))")
	_, err = tk.Exec("insert into t values ('12345678')")
	c.Assert(err, NotNil)

	tk.MustExec("drop table if exists t")
	tk.MustExec("create table t (c1 bit(32))")
	tk.MustExec("insert into t values (0x7fffffff)")
	tk.MustExec("insert into t values (0xffffffff)")
	_, err = tk.Exec("insert into t values (0x1ffffffff)")
	c.Assert(err, NotNil)
	tk.MustExec("insert into t values ('1234')")
	_, err = tk.Exec("insert into t values ('12345')")
	c.Assert(err, NotNil)

	tk.MustExec("drop table if exists t")
	tk.MustExec("create table t (c1 bit(64))")
	tk.MustExec("insert into t values (0xffffffffffffffff)")
	tk.MustExec("insert into t values ('12345678')")
	_, err = tk.Exec("insert into t values ('123456789')")
	c.Assert(err, NotNil)

	tk.MustExec("drop table if exists t")
	tk.MustExec("create table t (c1 bit(64))")
	tk.MustExec("insert into t values (0xffffffffffffffff)")
	tk.MustExec("insert into t values ('12345678')")
	tk.MustQuery("select * from t where c1").Check(testkit.Rows("\xff\xff\xff\xff\xff\xff\xff\xff", "12345678"))
}

func (s *testSuite) TestEnum(c *C) {
	tk := testkit.NewTestKitWithInit(c, s.store)

	tk.MustExec("drop table if exists t")
	tk.MustExec("create table t (c enum('a', 'b', 'c'))")
	tk.MustExec("insert into t values ('a'), (2), ('c')")
	tk.MustQuery("select * from t where c = 'a'").Check(testkit.Rows("a"))

	tk.MustQuery("select c + 1 from t where c = 2").Check(testkit.Rows("3"))

	tk.MustExec("delete from t")
	tk.MustExec("insert into t values ()")
	tk.MustExec("insert into t values (null), ('1')")
	tk.MustQuery("select c + 1 from t where c = 1").Check(testkit.Rows("2"))

	tk.MustExec("delete from t")
	tk.MustExec("insert into t values(1), (2), (3)")
	tk.MustQuery("select * from t where c").Check(testkit.Rows("a", "b", "c"))
}

func (s *testSuite) TestSet(c *C) {
	tk := testkit.NewTestKitWithInit(c, s.store)

	tk.MustExec("drop table if exists t")
	tk.MustExec("create table t (c set('a', 'b', 'c'))")
	tk.MustExec("insert into t values ('a'), (2), ('c'), ('a,b'), ('b,a')")
	tk.MustQuery("select * from t where c = 'a'").Check(testkit.Rows("a"))

	tk.MustQuery("select * from t where c = 'a,b'").Check(testkit.Rows("a,b", "a,b"))

	tk.MustQuery("select c + 1 from t where c = 2").Check(testkit.Rows("3"))

	tk.MustExec("delete from t")
	tk.MustExec("insert into t values ()")
	tk.MustExec("insert into t values (null), ('1')")
	tk.MustQuery("select c + 1 from t where c = 1").Check(testkit.Rows("2"))

	tk.MustExec("delete from t")
	tk.MustExec("insert into t values(3)")
	tk.MustQuery("select * from t where c").Check(testkit.Rows("a,b"))
}

func (s *testSuite) TestSubqueryInValues(c *C) {
	tk := testkit.NewTestKitWithInit(c, s.store)

	tk.MustExec("drop table if exists t")
	tk.MustExec("create table t (id int, name varchar(20))")
	tk.MustExec("drop table if exists t1")
	tk.MustExec("create table t1 (gid int)")

	tk.MustExec("insert into t1 (gid) value (1)")
	tk.MustExec("insert into t (id, name) value ((select gid from t1) ,'asd')")
	tk.MustQuery("select * from t").Check(testkit.Rows("1 asd"))
}

func (s *testSuite) TestEnhancedRangeAccess(c *C) {
	tk := testkit.NewTestKitWithInit(c, s.store)

	tk.MustExec("drop table if exists t")
	tk.MustExec("create table t (a int primary key, b int)")
	tk.MustExec("insert into t values(1, 2), (2, 1)")
	tk.MustQuery("select * from t where (a = 1 and b = 2) or (a = 2 and b = 1)").Check(testkit.Rows("1 2", "2 1"))
	tk.MustQuery("select * from t where (a = 1 and b = 1) or (a = 2 and b = 2)").Check(nil)
}

// TestMaxInt64Handle Issue #4810
func (s *testSuite) TestMaxInt64Handle(c *C) {
	tk := testkit.NewTestKitWithInit(c, s.store)

	tk.MustExec("drop table if exists t")
	tk.MustExec("create table t(id bigint, PRIMARY KEY (id))")
	tk.MustExec("insert into t values(9223372036854775807)")
	tk.MustExec("select * from t where id = 9223372036854775807")
	tk.MustQuery("select * from t where id = 9223372036854775807;").Check(testkit.Rows("9223372036854775807"))
	tk.MustQuery("select * from t").Check(testkit.Rows("9223372036854775807"))
	_, err := tk.Exec("insert into t values(9223372036854775807)")
	c.Assert(err, NotNil)
	tk.MustExec("delete from t where id = 9223372036854775807")
	tk.MustQuery("select * from t").Check(nil)
}

func (s *testSuite) TestTableScanWithPointRanges(c *C) {
	tk := testkit.NewTestKitWithInit(c, s.store)

	tk.MustExec("drop table if exists t")
	tk.MustExec("create table t(id int, PRIMARY KEY (id))")
	tk.MustExec("insert into t values(1), (5), (10)")
	tk.MustQuery("select * from t where id in(1, 2, 10)").Check(testkit.Rows("1", "10"))
}

func (s *testSuite) TestUnsignedPk(c *C) {
	tk := testkit.NewTestKitWithInit(c, s.store)

	tk.MustExec("drop table if exists t")
	tk.MustExec("create table t(id bigint unsigned primary key)")
	var num1, num2 uint64 = math.MaxInt64 + 1, math.MaxInt64 + 2
	tk.MustExec(fmt.Sprintf("insert into t values(%v), (%v), (1), (2)", num1, num2))
	num1Str := strconv.FormatUint(num1, 10)
	num2Str := strconv.FormatUint(num2, 10)
	tk.MustQuery("select * from t order by id").Check(testkit.Rows("1", "2", num1Str, num2Str))
	tk.MustQuery("select * from t where id not in (2)").Check(testkit.Rows(num1Str, num2Str, "1"))
	tk.MustExec("drop table t")
	tk.MustExec("create table t(a bigint unsigned primary key, b int, index idx(b))")
	tk.MustExec("insert into t values(9223372036854775808, 1), (1, 1)")
	tk.MustQuery("select * from t use index(idx) where b = 1 and a < 2").Check(testkit.Rows("1 1"))
	tk.MustQuery("select * from t use index(idx) where b = 1 order by b, a").Check(testkit.Rows("1 1", "9223372036854775808 1"))
}

func (s *testSuite) TestIssue5666(c *C) {
	tk := testkit.NewTestKit(c, s.store)
	tk.MustExec("set @@profiling=1")
	tk.MustQuery("SELECT QUERY_ID, SUM(DURATION) AS SUM_DURATION FROM INFORMATION_SCHEMA.PROFILING GROUP BY QUERY_ID;").Check(testkit.Rows("0 0"))
}

func (s *testSuite) TestIssue5341(c *C) {
	tk := testkit.NewTestKit(c, s.store)
	tk.MustExec("drop table if exists test.t")
	tk.MustExec("create table test.t(a char)")
	tk.MustExec("insert into test.t value('a')")
	tk.MustQuery("select * from test.t where a < 1 order by a limit 0;").Check(testkit.Rows())
}

func (s *testSuite) TestContainDotColumn(c *C) {
	tk := testkit.NewTestKit(c, s.store)

	tk.MustExec("use test")
	tk.MustExec("drop table if exists test.t1")
	tk.MustExec("create table test.t1(t1.a char)")
	tk.MustExec("drop table if exists t2")
	tk.MustExec("create table t2(a char, t2.b int)")

	tk.MustExec("drop table if exists t3")
	_, err := tk.Exec("create table t3(s.a char);")
	terr := errors.Cause(err).(*terror.Error)
	c.Assert(terr.Code(), Equals, errors.ErrCode(mysql.ErrWrongTableName))
}

func (s *testSuite) TestCheckIndex(c *C) {
	s.ctx = mock.NewContext()
	s.ctx.Store = s.store
	se, err := session.CreateSession4Test(s.store)
	c.Assert(err, IsNil)
	defer se.Close()

	_, err = se.Execute(context.Background(), "create database test_admin")
	c.Assert(err, IsNil)
	_, err = se.Execute(context.Background(), "use test_admin")
	c.Assert(err, IsNil)
	_, err = se.Execute(context.Background(), "create table t (pk int primary key, c int default 1, c1 int default 1, unique key c(c))")
	c.Assert(err, IsNil)
	is := s.domain.InfoSchema()
	db := model.NewCIStr("test_admin")
	dbInfo, ok := is.SchemaByName(db)
	c.Assert(ok, IsTrue)
	tblName := model.NewCIStr("t")
	tbl, err := is.TableByName(db, tblName)
	c.Assert(err, IsNil)
	tbInfo := tbl.Meta()

	alloc := autoid.NewAllocator(s.store, dbInfo.ID, false, autoid.RowIDAllocType)
	tb, err := tables.TableFromMeta(autoid.NewAllocators(alloc), tbInfo)
	c.Assert(err, IsNil)

	_, err = se.Execute(context.Background(), "admin check index t c")
	c.Assert(err, IsNil)

	_, err = se.Execute(context.Background(), "admin check index t C")
	c.Assert(err, IsNil)

	// set data to:
	// index     data (handle, data): (1, 10), (2, 20)
	// table     data (handle, data): (1, 10), (2, 20)
	recordVal1 := types.MakeDatums(int64(1), int64(10), int64(11))
	recordVal2 := types.MakeDatums(int64(2), int64(20), int64(21))
	c.Assert(s.ctx.NewTxn(context.Background()), IsNil)
	_, err = tb.AddRecord(s.ctx, recordVal1)
	c.Assert(err, IsNil)
	_, err = tb.AddRecord(s.ctx, recordVal2)
	c.Assert(err, IsNil)
	txn, err := s.ctx.Txn(true)
	c.Assert(err, IsNil)
	c.Assert(txn.Commit(context.Background()), IsNil)

	mockCtx := mock.NewContext()
	idx := tb.Indices()[0]
	sc := &stmtctx.StatementContext{TimeZone: time.Local}

	_, err = se.Execute(context.Background(), "admin check index t idx_inexistent")
	c.Assert(strings.Contains(err.Error(), "not exist"), IsTrue)

	// set data to:
	// index     data (handle, data): (1, 10), (2, 20), (3, 30)
	// table     data (handle, data): (1, 10), (2, 20), (4, 40)
	txn, err = s.store.Begin()
	c.Assert(err, IsNil)
	_, err = idx.Create(mockCtx, txn.GetUnionStore(), types.MakeDatums(int64(30)), kv.IntHandle(3))
	c.Assert(err, IsNil)
	key := tablecodec.EncodeRowKey(tb.Meta().ID, kv.IntHandle(4).Encoded())
	setColValue(c, txn, key, types.NewDatum(int64(40)))
	err = txn.Commit(context.Background())
	c.Assert(err, IsNil)
	_, err = se.Execute(context.Background(), "admin check index t c")
	c.Assert(err, NotNil)
	c.Assert(err.Error(), Equals, "handle 3, index:types.Datum{k:0x1, decimal:0x0, length:0x0, i:30, collation:\"\", b:[]uint8(nil), x:interface {}(nil)} != record:<nil>")

	// set data to:
	// index     data (handle, data): (1, 10), (2, 20), (3, 30), (4, 40)
	// table     data (handle, data): (1, 10), (2, 20), (4, 40)
	txn, err = s.store.Begin()
	c.Assert(err, IsNil)
	_, err = idx.Create(mockCtx, txn.GetUnionStore(), types.MakeDatums(int64(40)), kv.IntHandle(4))
	c.Assert(err, IsNil)
	err = txn.Commit(context.Background())
	c.Assert(err, IsNil)
	_, err = se.Execute(context.Background(), "admin check index t c")
	c.Assert(strings.Contains(err.Error(), "table count 3 != index(c) count 4"), IsTrue)

	// set data to:
	// index     data (handle, data): (1, 10), (4, 40)
	// table     data (handle, data): (1, 10), (2, 20), (4, 40)
	txn, err = s.store.Begin()
	c.Assert(err, IsNil)
	err = idx.Delete(sc, txn.GetUnionStore(), types.MakeDatums(int64(30)), kv.IntHandle(3))
	c.Assert(err, IsNil)
	err = idx.Delete(sc, txn.GetUnionStore(), types.MakeDatums(int64(20)), kv.IntHandle(2))
	c.Assert(err, IsNil)
	err = txn.Commit(context.Background())
	c.Assert(err, IsNil)
	_, err = se.Execute(context.Background(), "admin check index t c")
	c.Assert(strings.Contains(err.Error(), "table count 3 != index(c) count 2"), IsTrue)

	// TODO: pass the case below：
	// set data to:
	// index     data (handle, data): (1, 10), (4, 40), (2, 30)
	// table     data (handle, data): (1, 10), (2, 20), (4, 40)
}

func setColValue(c *C, txn kv.Transaction, key kv.Key, v types.Datum) {
	row := []types.Datum{v, {}}
	colIDs := []int64{2, 3}
	sc := &stmtctx.StatementContext{TimeZone: time.Local}
	rd := rowcodec.Encoder{Enable: true}
	value, err := tablecodec.EncodeRow(sc, row, colIDs, nil, nil, &rd)
	c.Assert(err, IsNil)
	err = txn.Set(key, value)
	c.Assert(err, IsNil)
}

func (s *testSuite) TestCheckTable(c *C) {
	tk := testkit.NewTestKit(c, s.store)

	// Test 'admin check table' when the table has a unique index with null values.
	tk.MustExec("use test")
	tk.MustExec("drop table if exists admin_test;")
	tk.MustExec("create table admin_test (c1 int, c2 int, c3 int default 1, index (c1), unique key(c2));")
	tk.MustExec("insert admin_test (c1, c2) values (1, 1), (2, 2), (NULL, NULL);")
	tk.MustExec("admin check table admin_test;")
}

func (s *testSuite) TestCheckTableClusterIndex(c *C) {
	tk := testkit.NewTestKit(c, s.store)

	tk.MustExec("use test;")
	tk.MustExec("set @@tidb_enable_clustered_index = 1;")
	tk.MustExec("drop table if exists admin_test;")
	tk.MustExec("create table admin_test (c1 int, c2 int, c3 int default 1, primary key (c1, c2), index (c1), unique key(c2));")
	tk.MustExec("insert admin_test (c1, c2) values (1, 1), (2, 2), (3, 3);")
	tk.MustExec("admin check table admin_test;")
}

func (s *testSuite) TestCoprocessorStreamingFlag(c *C) {
	tk := testkit.NewTestKit(c, s.store)

	tk.MustExec("use test")
	tk.MustExec("create table t (id int, value int, index idx(id))")
	// Add some data to make statistics work.
	for i := 0; i < 100; i++ {
		tk.MustExec(fmt.Sprintf("insert into t values (%d, %d)", i, i))
	}

	tests := []struct {
		sql    string
		expect bool
	}{
		{"select * from t", true},                         // TableReader
		{"select * from t where id = 5", true},            // IndexLookup
		{"select * from t where id > 5", true},            // Filter
		{"select * from t limit 3", false},                // Limit
		{"select avg(id) from t", false},                  // Aggregate
		{"select * from t order by value limit 3", false}, // TopN
	}

	ctx := context.Background()
	for _, test := range tests {
		ctx1 := context.WithValue(ctx, "CheckSelectRequestHook", func(req *kv.Request) {
			if req.Streaming != test.expect {
				c.Errorf("sql=%s, expect=%v, get=%v", test.sql, test.expect, req.Streaming)
			}
		})
		rs, err := tk.Se.Execute(ctx1, test.sql)
		c.Assert(err, IsNil)
		tk.ResultSetToResult(rs[0], Commentf("sql: %v", test.sql))
	}
}

func (s *testSuite) TestIncorrectLimitArg(c *C) {
	tk := testkit.NewTestKit(c, s.store)

	tk.MustExec(`use test;`)
	tk.MustExec(`drop table if exists t;`)
	tk.MustExec(`create table t(a bigint);`)
	tk.MustExec(`prepare stmt1 from 'select * from t limit ?';`)
	tk.MustExec(`prepare stmt2 from 'select * from t limit ?, ?';`)
	tk.MustExec(`set @a = -1;`)
	tk.MustExec(`set @b =  1;`)

	var err error
	_, err = tk.Se.Execute(context.TODO(), `execute stmt1 using @a;`)
	c.Assert(err.Error(), Equals, `[planner:1210]Incorrect arguments to LIMIT`)

	_, err = tk.Se.Execute(context.TODO(), `execute stmt2 using @b, @a;`)
	c.Assert(err.Error(), Equals, `[planner:1210]Incorrect arguments to LIMIT`)
}

func (s *testSuite) TestLimit(c *C) {
	tk := testkit.NewTestKit(c, s.store)
	tk.MustExec(`use test;`)
	tk.MustExec(`drop table if exists t;`)
	tk.MustExec(`create table t(a bigint, b bigint);`)
	tk.MustExec(`insert into t values(1, 1), (2, 2), (3, 30), (4, 40), (5, 5), (6, 6);`)
	tk.MustQuery(`select * from t order by a limit 1, 1;`).Check(testkit.Rows(
		"2 2",
	))
	tk.MustQuery(`select * from t order by a limit 1, 2;`).Check(testkit.Rows(
		"2 2",
		"3 30",
	))
	tk.MustQuery(`select * from t order by a limit 1, 3;`).Check(testkit.Rows(
		"2 2",
		"3 30",
		"4 40",
	))
	tk.MustQuery(`select * from t order by a limit 1, 4;`).Check(testkit.Rows(
		"2 2",
		"3 30",
		"4 40",
		"5 5",
	))

	// test inline projection
	tk.MustQuery(`select a from t where a > 0 limit 1, 1;`).Check(testkit.Rows(
		"2",
	))
	tk.MustQuery(`select a from t where a > 0 limit 1, 2;`).Check(testkit.Rows(
		"2",
		"3",
	))
	tk.MustQuery(`select b from t where a > 0 limit 1, 3;`).Check(testkit.Rows(
		"2",
		"30",
		"40",
	))
	tk.MustQuery(`select b from t where a > 0 limit 1, 4;`).Check(testkit.Rows(
		"2",
		"30",
		"40",
		"5",
	))

	// test @@tidb_init_chunk_size=2
	tk.MustExec(`set @@tidb_init_chunk_size=2;`)
	tk.MustQuery(`select * from t where a > 0 limit 2, 1;`).Check(testkit.Rows(
		"3 30",
	))
	tk.MustQuery(`select * from t where a > 0 limit 2, 2;`).Check(testkit.Rows(
		"3 30",
		"4 40",
	))
	tk.MustQuery(`select * from t where a > 0 limit 2, 3;`).Check(testkit.Rows(
		"3 30",
		"4 40",
		"5 5",
	))
	tk.MustQuery(`select * from t where a > 0 limit 2, 4;`).Check(testkit.Rows(
		"3 30",
		"4 40",
		"5 5",
		"6 6",
	))

	// test inline projection
	tk.MustQuery(`select a from t order by a limit 2, 1;`).Check(testkit.Rows(
		"3",
	))
	tk.MustQuery(`select b from t order by a limit 2, 2;`).Check(testkit.Rows(
		"30",
		"40",
	))
	tk.MustQuery(`select a from t order by a limit 2, 3;`).Check(testkit.Rows(
		"3",
		"4",
		"5",
	))
	tk.MustQuery(`select b from t order by a limit 2, 4;`).Check(testkit.Rows(
		"30",
		"40",
		"5",
		"6",
	))
}

func (s *testSuite) TestCoprocessorStreamingWarning(c *C) {
	tk := testkit.NewTestKit(c, s.store)
	tk.MustExec("use test")
	tk.MustExec("drop table if exists t")
	tk.MustExec("create table t(a double)")
	tk.MustExec("insert into t value(1.2)")
	tk.MustExec("set @@session.tidb_enable_streaming = 1")

	result := tk.MustQuery("select * from t where a/0 > 1")
	result.Check(testkit.Rows())
	tk.MustQuery("show warnings").Check(testutil.RowsWithSep("|", "Warning|1365|Division by 0"))
}

func (s *testSuite3) TestYearTypeDeleteIndex(c *C) {
	tk := testkit.NewTestKit(c, s.store)
	tk.MustExec("use test")
	tk.MustExec("drop table if exists t")
	tk.MustExec("create table t(a YEAR, PRIMARY KEY(a));")
	tk.MustExec("insert into t set a = '2151';")
	tk.MustExec("delete from t;")
	tk.MustExec("admin check table t")
}

func (s *testSuite3) TestForSelectScopeInUnion(c *C) {
	// A union B for update, the "for update" option belongs to union statement, so
	// it should works on both A and B.
	tk1 := testkit.NewTestKit(c, s.store)
	tk2 := testkit.NewTestKit(c, s.store)
	tk1.MustExec("use test")
	tk1.MustExec("drop table if exists t")
	tk1.MustExec("create table t(a int)")
	tk1.MustExec("insert into t values (1)")

	tk1.MustExec("begin")
	// 'For update' would act on the second select.
	tk1.MustQuery("select 1 as a union select a from t for update")

	tk2.MustExec("use test")
	tk2.MustExec("update t set a = a + 1")

	// As tk1 use select 'for update', it should detect conflict and fail.
	_, err := tk1.Exec("commit")
	c.Assert(err, NotNil)

	tk1.MustExec("begin")
	tk1.MustQuery("select 1 as a union select a from t limit 5 for update")
	tk1.MustQuery("select 1 as a union select a from t order by a for update")

	tk2.MustExec("update t set a = a + 1")

	_, err = tk1.Exec("commit")
	c.Assert(err, NotNil)
}

func (s *testSuite3) TestUnsignedDecimalOverflow(c *C) {
	tests := []struct {
		input  interface{}
		hasErr bool
		err    string
	}{{
		-1,
		true,
		"Out of range value for column",
	}, {
		"-1.1e-1",
		true,
		"Out of range value for column",
	}, {
		-1.1,
		true,
		"Out of range value for column",
	}, {
		-0,
		false,
		"",
	},
	}
	tk := testkit.NewTestKit(c, s.store)
	tk.MustExec("use test")
	tk.MustExec("drop table if exists t")
	tk.MustExec("create table t(a decimal(10,2) unsigned)")
	for _, t := range tests {
		res, err := tk.Exec("insert into t values (?)", t.input)
		if res != nil {
			defer res.Close()
		}
		if t.hasErr {
			c.Assert(err, NotNil)
			c.Assert(strings.Contains(err.Error(), t.err), IsTrue)
		} else {
			c.Assert(err, IsNil)
		}
		if res != nil {
			res.Close()
		}
	}

	tk.MustExec("set sql_mode=''")
	tk.MustExec("delete from t")
	tk.MustExec("insert into t values (?)", -1)
	r := tk.MustQuery("select a from t limit 1")
	r.Check(testkit.Rows("0.00"))
}

func (s *testSuite3) TestIndexJoinTableDualPanic(c *C) {
	tk := testkit.NewTestKit(c, s.store)
	tk.MustExec("use test")
	tk.MustExec("drop table if exists a")
	tk.MustExec("create table a (f1 int, f2 varchar(32), primary key (f1))")
	tk.MustExec("insert into a (f1,f2) values (1,'a'), (2,'b'), (3,'c')")
	tk.MustQuery("select a.* from a inner join (select 1 as k1,'k2-1' as k2) as k on a.f1=k.k1;").
		Check(testkit.Rows("1 a"))
}

func (s *testSuite3) TestSortLeftJoinWithNullColumnInRightChildPanic(c *C) {
	tk := testkit.NewTestKit(c, s.store)
	tk.MustExec("use test")
	tk.MustExec("drop table if exists t1, t2")
	tk.MustExec("create table t1(a int)")
	tk.MustExec("create table t2(a int)")
	tk.MustExec("insert into t1(a) select 1;")
	tk.MustQuery("select b.n from t1 left join (select a as a, null as n from t2) b on b.a = t1.a order by t1.a").
		Check(testkit.Rows("<nil>"))
}

func (s *testSuiteP1) TestUnionAutoSignedCast(c *C) {
	tk := testkit.NewTestKit(c, s.store)
	tk.MustExec("use test")
	tk.MustExec("drop table if exists t1,t2")
	tk.MustExec("create table t1 (id int, i int, b bigint, d double, dd decimal)")
	tk.MustExec("create table t2 (id int, i int unsigned, b bigint unsigned, d double unsigned, dd decimal unsigned)")
	tk.MustExec("insert into t1 values(1, -1, -1, -1.1, -1)")
	tk.MustExec("insert into t2 values(2, 1, 1, 1.1, 1)")
	tk.MustQuery("select * from t1 union select * from t2 order by id").
		Check(testkit.Rows("1 -1 -1 -1.1 -1", "2 1 1 1.1 1"))
	tk.MustQuery("select id, i, b, d, dd from t2 union select id, i, b, d, dd from t1 order by id").
		Check(testkit.Rows("1 0 0 0 -1", "2 1 1 1.1 1"))
	tk.MustQuery("select id, i from t2 union select id, cast(i as unsigned int) from t1 order by id").
		Check(testkit.Rows("1 18446744073709551615", "2 1"))
	tk.MustQuery("select dd from t2 union all select dd from t2").
		Check(testkit.Rows("1", "1"))

	tk.MustExec("drop table if exists t3,t4")
	tk.MustExec("create table t3 (id int, v int)")
	tk.MustExec("create table t4 (id int, v double unsigned)")
	tk.MustExec("insert into t3 values (1, -1)")
	tk.MustExec("insert into t4 values (2, 1)")
	tk.MustQuery("select id, v from t3 union select id, v from t4 order by id").
		Check(testkit.Rows("1 -1", "2 1"))
	tk.MustQuery("select id, v from t4 union select id, v from t3 order by id").
		Check(testkit.Rows("1 0", "2 1"))

	tk.MustExec("drop table if exists t5,t6,t7")
	tk.MustExec("create table t5 (id int, v bigint unsigned)")
	tk.MustExec("create table t6 (id int, v decimal)")
	tk.MustExec("create table t7 (id int, v bigint)")
	tk.MustExec("insert into t5 values (1, 1)")
	tk.MustExec("insert into t6 values (2, -1)")
	tk.MustExec("insert into t7 values (3, -1)")
	tk.MustQuery("select id, v from t5 union select id, v from t6 order by id").
		Check(testkit.Rows("1 1", "2 -1"))
	tk.MustQuery("select id, v from t5 union select id, v from t7 union select id, v from t6 order by id").
		Check(testkit.Rows("1 1", "2 -1", "3 -1"))
}

func (s *testSuite6) TestUpdateJoin(c *C) {
	tk := testkit.NewTestKit(c, s.store)
	tk.MustExec("use test")
	tk.MustExec("drop table if exists t1, t2, t3, t4, t5, t6, t7")
	tk.MustExec("create table t1(k int, v int)")
	tk.MustExec("create table t2(k int, v int)")
	tk.MustExec("create table t3(id int auto_increment, k int, v int, primary key(id))")
	tk.MustExec("create table t4(k int, v int)")
	tk.MustExec("create table t5(v int, k int, primary key(k))")
	tk.MustExec("insert into t1 values (1, 1)")
	tk.MustExec("insert into t4 values (3, 3)")
	tk.MustExec("create table t6 (id int, v longtext)")
	tk.MustExec("create table t7 (x int, id int, v longtext, primary key(id))")

	// test the normal case that update one row for a single table.
	tk.MustExec("update t1 set v = 0 where k = 1")
	tk.MustQuery("select k, v from t1 where k = 1").Check(testkit.Rows("1 0"))

	// test the case that the table with auto_increment or none-null columns as the right table of left join.
	tk.MustExec("update t1 left join t3 on t1.k = t3.k set t1.v = 1")
	tk.MustQuery("select k, v from t1").Check(testkit.Rows("1 1"))
	tk.MustQuery("select id, k, v from t3").Check(testkit.Rows())

	// test left join and the case that the right table has no matching record but has updated the right table columns.
	tk.MustExec("update t1 left join t2 on t1.k = t2.k set t1.v = t2.v, t2.v = 3")
	tk.MustQuery("select k, v from t1").Check(testkit.Rows("1 <nil>"))
	tk.MustQuery("select k, v from t2").Check(testkit.Rows())

	// test the case that the update operation in the left table references data in the right table while data of the right table columns is modified.
	tk.MustExec("update t1 left join t2 on t1.k = t2.k set t2.v = 3, t1.v = t2.v")
	tk.MustQuery("select k, v from t1").Check(testkit.Rows("1 <nil>"))
	tk.MustQuery("select k, v from t2").Check(testkit.Rows())

	// test right join and the case that the left table has no matching record but has updated the left table columns.
	tk.MustExec("update t2 right join t1 on t2.k = t1.k set t2.v = 4, t1.v = 0")
	tk.MustQuery("select k, v from t1").Check(testkit.Rows("1 0"))
	tk.MustQuery("select k, v from t2").Check(testkit.Rows())

	// test the case of right join and left join at the same time.
	tk.MustExec("update t1 left join t2 on t1.k = t2.k right join t4 on t4.k = t2.k set t1.v = 4, t2.v = 4, t4.v = 4")
	tk.MustQuery("select k, v from t1").Check(testkit.Rows("1 0"))
	tk.MustQuery("select k, v from t2").Check(testkit.Rows())
	tk.MustQuery("select k, v from t4").Check(testkit.Rows("3 4"))

	// test normal left join and the case that the right table has matching rows.
	tk.MustExec("insert t2 values (1, 10)")
	tk.MustExec("update t1 left join t2 on t1.k = t2.k set t2.v = 11")
	tk.MustQuery("select k, v from t2").Check(testkit.Rows("1 11"))

	// test the case of continuously joining the same table and updating the unmatching records.
	tk.MustExec("update t1 t11 left join t2 on t11.k = t2.k left join t1 t12 on t2.v = t12.k set t12.v = 233, t11.v = 111")
	tk.MustQuery("select k, v from t1").Check(testkit.Rows("1 111"))
	tk.MustQuery("select k, v from t2").Check(testkit.Rows("1 11"))

	// test the left join case that the left table has records but all records are null.
	tk.MustExec("delete from t1")
	tk.MustExec("delete from t2")
	tk.MustExec("insert into t1 values (null, null)")
	tk.MustExec("update t1 left join t2 on t1.k = t2.k set t1.v = 1")
	tk.MustQuery("select k, v from t1").Check(testkit.Rows("<nil> 1"))

	// test the case that the right table of left join has an primary key.
	tk.MustExec("insert t5 values(0, 0)")
	tk.MustExec("update t1 left join t5 on t1.k = t5.k set t1.v = 2")
	tk.MustQuery("select k, v from t1").Check(testkit.Rows("<nil> 2"))
	tk.MustQuery("select k, v from t5").Check(testkit.Rows("0 0"))

	tk.MustExec("insert into t6 values (1, NULL)")
	tk.MustExec("insert into t7 values (5, 1, 'a')")
	tk.MustExec("update t6, t7 set t6.v = t7.v where t6.id = t7.id and t7.x = 5")
	tk.MustQuery("select v from t6").Check(testkit.Rows("a"))
}

func (s *testSuite3) TestMaxOneRow(c *C) {
	tk := testkit.NewTestKit(c, s.store)
	tk.MustExec(`use test`)
	tk.MustExec(`drop table if exists t1`)
	tk.MustExec(`drop table if exists t2`)
	tk.MustExec(`create table t1(a double, b double);`)
	tk.MustExec(`create table t2(a double, b double);`)
	tk.MustExec(`insert into t1 values(1, 1), (2, 2), (3, 3);`)
	tk.MustExec(`insert into t2 values(0, 0);`)
	tk.MustExec(`set @@tidb_init_chunk_size=1;`)
	rs, err := tk.Exec(`select (select t1.a from t1 where t1.a > t2.a) as a from t2;`)
	c.Assert(err, IsNil)

	err = rs.Next(context.TODO(), rs.NewChunk())
	c.Assert(err.Error(), Equals, "subquery returns more than 1 row")

	err = rs.Close()
	c.Assert(err, IsNil)
}

func (s *testSuiteP2) TestCurrentTimestampValueSelection(c *C) {
	tk := testkit.NewTestKit(c, s.store)
	tk.MustExec("use test")
	tk.MustExec("drop table if exists t,t1")

	tk.MustExec("create table t (id int, t0 timestamp null default current_timestamp, t1 timestamp(1) null default current_timestamp(1), t2 timestamp(2) null default current_timestamp(2) on update current_timestamp(2))")
	tk.MustExec("insert into t (id) values (1)")
	rs := tk.MustQuery("select t0, t1, t2 from t where id = 1")
	t0 := rs.Rows()[0][0].(string)
	t1 := rs.Rows()[0][1].(string)
	t2 := rs.Rows()[0][2].(string)
	c.Assert(len(strings.Split(t0, ".")), Equals, 1)
	c.Assert(len(strings.Split(t1, ".")[1]), Equals, 1)
	c.Assert(len(strings.Split(t2, ".")[1]), Equals, 2)
	tk.MustQuery("select id from t where t0 = ?", t0).Check(testkit.Rows("1"))
	tk.MustQuery("select id from t where t1 = ?", t1).Check(testkit.Rows("1"))
	tk.MustQuery("select id from t where t2 = ?", t2).Check(testkit.Rows("1"))
	time.Sleep(time.Second)
	tk.MustExec("update t set t0 = now() where id = 1")
	rs = tk.MustQuery("select t2 from t where id = 1")
	newT2 := rs.Rows()[0][0].(string)
	c.Assert(newT2 != t2, IsTrue)

	tk.MustExec("create table t1 (id int, a timestamp, b timestamp(2), c timestamp(3))")
	tk.MustExec("insert into t1 (id, a, b, c) values (1, current_timestamp(2), current_timestamp, current_timestamp(3))")
	rs = tk.MustQuery("select a, b, c from t1 where id = 1")
	a := rs.Rows()[0][0].(string)
	b := rs.Rows()[0][1].(string)
	d := rs.Rows()[0][2].(string)
	c.Assert(len(strings.Split(a, ".")), Equals, 1)
	c.Assert(strings.Split(b, ".")[1], Equals, "00")
	c.Assert(len(strings.Split(d, ".")[1]), Equals, 3)
}

func (s *testSuite3) TestRowID(c *C) {
	tk := testkit.NewTestKit(c, s.store)
	tk.MustExec(`use test`)
	tk.MustExec(`drop table if exists t`)
	tk.MustExec(`set @@tidb_enable_clustered_index=0;`)
	tk.MustExec(`create table t(a varchar(10), b varchar(10), c varchar(1), index idx(a, b, c));`)
	tk.MustExec(`insert into t values('a', 'b', 'c');`)
	tk.MustExec(`insert into t values('a', 'b', 'c');`)
	tk.MustQuery(`select b, _tidb_rowid from t use index(idx) where a = 'a';`).Check(testkit.Rows(
		`b 1`,
		`b 2`,
	))
	tk.MustExec(`begin;`)
	tk.MustExec(`select * from t for update`)
	tk.MustQuery(`select distinct b from t use index(idx) where a = 'a';`).Check(testkit.Rows(`b`))
	tk.MustExec(`commit;`)

	tk.MustExec(`drop table if exists t`)
	tk.MustExec(`create table t(a varchar(5) primary key)`)
	tk.MustExec(`insert into t values('a')`)
	tk.MustQuery("select *, _tidb_rowid from t use index(`primary`) where _tidb_rowid=1").Check(testkit.Rows("a 1"))
}

func (s *testSuite3) TestDoSubquery(c *C) {
	tk := testkit.NewTestKit(c, s.store)
	tk.MustExec(`use test`)
	tk.MustExec(`drop table if exists t`)
	tk.MustExec(`create table t(a int)`)
	_, err := tk.Exec(`do 1 in (select * from t)`)
	c.Assert(err, IsNil, Commentf("err %v", err))
	tk.MustExec(`insert into t values(1)`)
	r, err := tk.Exec(`do 1 in (select * from t)`)
	c.Assert(err, IsNil, Commentf("err %v", err))
	c.Assert(r, IsNil, Commentf("result of Do not empty"))
}

func (s *testSuite3) TestSubqueryTableAlias(c *C) {
	tk := testkit.NewTestKit(c, s.store)
	tk.MustExec(`use test`)
	tk.MustExec(`drop table if exists t`)

	tk.MustExec("set sql_mode = ''")
	tk.MustGetErrCode("select a, b from (select 1 a) ``, (select 2 b) ``;", mysql.ErrDerivedMustHaveAlias)
	tk.MustGetErrCode("select a, b from (select 1 a) `x`, (select 2 b) `x`;", mysql.ErrNonuniqTable)
	tk.MustGetErrCode("select a, b from (select 1 a), (select 2 b);", mysql.ErrDerivedMustHaveAlias)
	// ambiguous column name
	tk.MustGetErrCode("select a from (select 1 a) ``, (select 2 a) ``;", mysql.ErrDerivedMustHaveAlias)
	tk.MustGetErrCode("select a from (select 1 a) `x`, (select 2 a) `x`;", mysql.ErrNonuniqTable)
	tk.MustGetErrCode("select x.a from (select 1 a) `x`, (select 2 a) `x`;", mysql.ErrNonuniqTable)
	tk.MustGetErrCode("select a from (select 1 a), (select 2 a);", mysql.ErrDerivedMustHaveAlias)

	tk.MustExec("set sql_mode = 'oracle';")
	tk.MustQuery("select a, b from (select 1 a) ``, (select 2 b) ``;").Check(testkit.Rows("1 2"))
	tk.MustQuery("select a, b from (select 1 a) `x`, (select 2 b) `x`;").Check(testkit.Rows("1 2"))
	tk.MustQuery("select a, b from (select 1 a), (select 2 b);").Check(testkit.Rows("1 2"))
	// ambiguous column name
	tk.MustGetErrCode("select a from (select 1 a) ``, (select 2 a) ``;", mysql.ErrNonUniq)
	tk.MustGetErrCode("select a from (select 1 a) `x`, (select 2 a) `x`;", mysql.ErrNonUniq)
	tk.MustGetErrCode("select x.a from (select 1 a) `x`, (select 2 a) `x`;", mysql.ErrNonUniq)
	tk.MustGetErrCode("select a from (select 1 a), (select 2 a);", mysql.ErrNonUniq)
}

func (s *testSerialSuite) TestTSOFail(c *C) {
	tk := testkit.NewTestKit(c, s.store)
	tk.MustExec(`use test`)
	tk.MustExec(`drop table if exists t`)
	tk.MustExec(`create table t(a int)`)

	c.Assert(failpoint.Enable("github.com/pingcap/tidb/session/mockGetTSFail", "return"), IsNil)
	ctx := failpoint.WithHook(context.Background(), func(ctx context.Context, fpname string) bool {
		return fpname == "github.com/pingcap/tidb/session/mockGetTSFail"
	})
	_, err := tk.Se.Execute(ctx, `select * from t`)
	c.Assert(err, NotNil)
	c.Assert(failpoint.Disable("github.com/pingcap/tidb/session/mockGetTSFail"), IsNil)
}

func (s *testSuite3) TestSelectHashPartitionTable(c *C) {
	tk := testkit.NewTestKit(c, s.store)
	tk.MustExec(`use test`)
	tk.MustExec(`drop table if exists th`)
	tk.MustExec("set @@session.tidb_enable_table_partition = '1';")
	tk.MustExec(`create table th (a int, b int) partition by hash(a) partitions 3;`)
	defer tk.MustExec(`drop table if exists th`)
	tk.MustExec(`insert into th values (0,0),(1,1),(2,2),(3,3),(4,4),(5,5),(6,6),(7,7),(8,8);`)
	tk.MustExec("insert into th values (-1,-1),(-2,-2),(-3,-3),(-4,-4),(-5,-5),(-6,-6),(-7,-7),(-8,-8);")
	tk.MustQuery("select b from th order by a").Check(testkit.Rows("-8", "-7", "-6", "-5", "-4", "-3", "-2", "-1", "0", "1", "2", "3", "4", "5", "6", "7", "8"))
	tk.MustQuery(" select * from th where a=-2;").Check(testkit.Rows("-2 -2"))
	tk.MustQuery(" select * from th where a=5;").Check(testkit.Rows("5 5"))
}

func (s *testSuiteP1) TestSelectPartition(c *C) {
	tk := testkit.NewTestKit(c, s.store)
	tk.MustExec(`use test`)
	tk.MustExec(`drop table if exists th, tr, tl`)
	tk.MustExec("set @@session.tidb_enable_table_partition = '1';")
	tk.MustExec(`create table th (a int, b int) partition by hash(a) partitions 3;`)
	tk.MustExec(`create table tr (a int, b int)
							partition by range (a) (
							partition r0 values less than (4),
							partition r1 values less than (7),
							partition r3 values less than maxvalue)`)
	tk.MustExec(`create table tl (a int, b int, unique index idx(a)) partition by list  (a) (
					    partition p0 values in (3,5,6,9,17),
					    partition p1 values in (1,2,10,11,19,20),
					    partition p2 values in (4,12,13,14,18),
					    partition p3 values in (7,8,15,16,null));`)
	defer tk.MustExec(`drop table if exists th, tr, tl`)
	tk.MustExec(`insert into th values (0,0),(1,1),(2,2),(3,3),(4,4),(5,5),(6,6),(7,7),(8,8);`)
	tk.MustExec("insert into th values (-1,-1),(-2,-2),(-3,-3),(-4,-4),(-5,-5),(-6,-6),(-7,-7),(-8,-8);")
	tk.MustExec(`insert into tr values (-3,-3),(3,3),(4,4),(7,7),(8,8);`)
	tk.MustExec(`insert into tl values (3,3),(1,1),(4,4),(7,7),(8,8),(null,null);`)
	// select 1 partition.
	tk.MustQuery("select b from th partition (p0) order by a").Check(testkit.Rows("-6", "-3", "0", "3", "6"))
	tk.MustQuery("select b from tr partition (r0) order by a").Check(testkit.Rows("-3", "3"))
	tk.MustQuery("select b from tl partition (p0) order by a").Check(testkit.Rows("3"))
	tk.MustQuery("select b from th partition (p0,P0) order by a").Check(testkit.Rows("-6", "-3", "0", "3", "6"))
	tk.MustQuery("select b from tr partition (r0,R0,r0) order by a").Check(testkit.Rows("-3", "3"))
	tk.MustQuery("select b from tl partition (p0,P0,p0) order by a").Check(testkit.Rows("3"))
	// select multi partition.
	tk.MustQuery("select b from th partition (P2,p0) order by a").Check(testkit.Rows("-8", "-6", "-5", "-3", "-2", "0", "2", "3", "5", "6", "8"))
	tk.MustQuery("select b from tr partition (r1,R3) order by a").Check(testkit.Rows("4", "7", "8"))
	tk.MustQuery("select b from tl partition (p0,P3) order by a").Check(testkit.Rows("<nil>", "3", "7", "8"))

	// test select unknown partition error
	err := tk.ExecToErr("select b from th partition (p0,p4)")
	c.Assert(err.Error(), Equals, "[table:1735]Unknown partition 'p4' in table 'th'")
	err = tk.ExecToErr("select b from tr partition (r1,r4)")
	c.Assert(err.Error(), Equals, "[table:1735]Unknown partition 'r4' in table 'tr'")
	err = tk.ExecToErr("select b from tl partition (p0,p4)")
	c.Assert(err.Error(), Equals, "[table:1735]Unknown partition 'p4' in table 'tl'")

	// test select partition table in transaction.
	tk.MustExec("begin")
	tk.MustExec("insert into th values (10,10),(11,11)")
	tk.MustQuery("select a, b from th where b>10").Check(testkit.Rows("11 11"))
	tk.MustExec("commit")
	tk.MustQuery("select a, b from th where b>10").Check(testkit.Rows("11 11"))
}

func (s *testSuiteP1) TestDeletePartition(c *C) {
	tk := testkit.NewTestKit(c, s.store)
	tk.MustExec(`use test`)
	tk.MustExec(`drop table if exists t1`)
	tk.MustExec(`create table t1 (a int) partition by range (a) (
 partition p0 values less than (10),
 partition p1 values less than (20),
 partition p2 values less than (30),
 partition p3 values less than (40),
 partition p4 values less than MAXVALUE
 )`)
	tk.MustExec("insert into t1 values (1),(11),(21),(31)")
	tk.MustExec("delete from t1 partition (p4)")
	tk.MustQuery("select * from t1 order by a").Check(testkit.Rows("1", "11", "21", "31"))
	tk.MustExec("delete from t1 partition (p0) where a > 10")
	tk.MustQuery("select * from t1 order by a").Check(testkit.Rows("1", "11", "21", "31"))
	tk.MustExec("delete from t1 partition (p0,p1,p2)")
	tk.MustQuery("select * from t1").Check(testkit.Rows("31"))
}

func (s *testSuite) TestSelectView(c *C) {
	tk := testkit.NewTestKit(c, s.store)
	tk.MustExec("use test")
	tk.MustExec("create table view_t (a int,b int)")
	tk.MustExec("insert into view_t values(1,2)")
	tk.MustExec("create definer='root'@'localhost' view view1 as select * from view_t")
	tk.MustExec("create definer='root'@'localhost' view view2(c,d) as select * from view_t")
	tk.MustExec("create definer='root'@'localhost' view view3(c,d) as select a,b from view_t")
	tk.MustQuery("select * from view1;").Check(testkit.Rows("1 2"))
	tk.MustQuery("select * from view2;").Check(testkit.Rows("1 2"))
	tk.MustQuery("select * from view3;").Check(testkit.Rows("1 2"))
	tk.MustExec("drop table view_t;")
	tk.MustExec("create table view_t(c int,d int)")
	err := tk.ExecToErr("select * from view1")
	c.Assert(err.Error(), Equals, "[planner:1356]View 'test.view1' references invalid table(s) or column(s) or function(s) or definer/invoker of view lack rights to use them")
	err = tk.ExecToErr("select * from view2")
	c.Assert(err.Error(), Equals, "[planner:1356]View 'test.view2' references invalid table(s) or column(s) or function(s) or definer/invoker of view lack rights to use them")
	err = tk.ExecToErr("select * from view3")
	c.Assert(err.Error(), Equals, plannercore.ErrViewInvalid.GenWithStackByArgs("test", "view3").Error())
	tk.MustExec("drop table view_t;")
	tk.MustExec("create table view_t(a int,b int,c int)")
	tk.MustExec("insert into view_t values(1,2,3)")
	tk.MustQuery("select * from view1;").Check(testkit.Rows("1 2"))
	tk.MustQuery("select * from view2;").Check(testkit.Rows("1 2"))
	tk.MustQuery("select * from view3;").Check(testkit.Rows("1 2"))
	tk.MustExec("alter table view_t drop column a")
	tk.MustExec("alter table view_t add column a int after b")
	tk.MustExec("update view_t set a=1;")
	tk.MustQuery("select * from view1;").Check(testkit.Rows("1 2"))
	tk.MustQuery("select * from view2;").Check(testkit.Rows("1 2"))
	tk.MustQuery("select * from view3;").Check(testkit.Rows("1 2"))
	tk.MustExec("drop table view_t;")
	tk.MustExec("drop view view1,view2,view3;")

	tk.MustExec("set @@tidb_enable_window_function = 1")
	defer func() {
		tk.MustExec("set @@tidb_enable_window_function = 0")
	}()
	tk.MustExec("create table t(a int, b int)")
	tk.MustExec("insert into t values (1,1),(1,2),(2,1),(2,2)")
	tk.MustExec("create definer='root'@'localhost' view v as select a, first_value(a) over(rows between 1 preceding and 1 following), last_value(a) over(rows between 1 preceding and 1 following) from t")
	result := tk.MustQuery("select * from v")
	result.Check(testkit.Rows("1 1 1", "1 1 2", "2 1 2", "2 2 2"))
	tk.MustExec("drop view v;")
}

type testSuite2 struct {
	*baseTestSuite
}

func (s *testSuite2) TearDownTest(c *C) {
	tk := testkit.NewTestKit(c, s.store)
	tk.MustExec("use test")
	r := tk.MustQuery("show full tables")
	for _, tb := range r.Rows() {
		tableName := tb[0]
		if tb[1] == "VIEW" {
			tk.MustExec(fmt.Sprintf("drop view %v", tableName))
		} else if tb[1] == "SEQUENCE" {
			tk.MustExec(fmt.Sprintf("drop sequence %v", tableName))
		} else {
			tk.MustExec(fmt.Sprintf("drop table %v", tableName))
		}
	}
}

type testSuite3 struct {
	*baseTestSuite
}

func (s *testSuite3) TearDownTest(c *C) {
	tk := testkit.NewTestKit(c, s.store)
	tk.MustExec("use test")
	r := tk.MustQuery("show full tables")
	for _, tb := range r.Rows() {
		tableName := tb[0]
		if tb[1] == "VIEW" {
			tk.MustExec(fmt.Sprintf("drop view %v", tableName))
		} else if tb[1] == "SEQUENCE" {
			tk.MustExec(fmt.Sprintf("drop sequence %v", tableName))
		} else {
			tk.MustExec(fmt.Sprintf("drop table %v", tableName))
		}
	}
}

type testSuite4 struct {
	*baseTestSuite
}

func (s *testSuite4) TearDownTest(c *C) {
	tk := testkit.NewTestKit(c, s.store)
	tk.MustExec("use test")
	r := tk.MustQuery("show full tables")
	for _, tb := range r.Rows() {
		tableName := tb[0]
		if tb[1] == "VIEW" {
			tk.MustExec(fmt.Sprintf("drop view %v", tableName))
		} else if tb[1] == "SEQUENCE" {
			tk.MustExec(fmt.Sprintf("drop sequence %v", tableName))
		} else {
			tk.MustExec(fmt.Sprintf("drop table %v", tableName))
		}
	}
}

type testSuite5 struct {
	*baseTestSuite
}

func (s *testSuite5) TearDownTest(c *C) {
	tk := testkit.NewTestKit(c, s.store)
	tk.MustExec("use test")
	r := tk.MustQuery("show full tables")
	for _, tb := range r.Rows() {
		tableName := tb[0]
		if tb[1] == "VIEW" {
			tk.MustExec(fmt.Sprintf("drop view %v", tableName))
		} else if tb[1] == "SEQUENCE" {
			tk.MustExec(fmt.Sprintf("drop sequence %v", tableName))
		} else {
			tk.MustExec(fmt.Sprintf("drop table %v", tableName))
		}
	}
}

type testSuite6 struct {
	*baseTestSuite
}

func (s *testSuite6) TearDownTest(c *C) {
	tk := testkit.NewTestKit(c, s.store)
	tk.MustExec("use test")
	r := tk.MustQuery("show full tables")
	for _, tb := range r.Rows() {
		tableName := tb[0]
		if tb[1] == "VIEW" {
			tk.MustExec(fmt.Sprintf("drop view %v", tableName))
		} else if tb[1] == "SEQUENCE" {
			tk.MustExec(fmt.Sprintf("drop sequence %v", tableName))
		} else {
			tk.MustExec(fmt.Sprintf("drop table %v", tableName))
		}
	}
}

type testSuite7 struct {
	*baseTestSuite
}

func (s *testSuite7) TearDownTest(c *C) {
	tk := testkit.NewTestKit(c, s.store)
	tk.MustExec("use test")
	r := tk.MustQuery("show full tables")
	for _, tb := range r.Rows() {
		tableName := tb[0]
		if tb[1] == "VIEW" {
			tk.MustExec(fmt.Sprintf("drop view %v", tableName))
		} else if tb[1] == "SEQUENCE" {
			tk.MustExec(fmt.Sprintf("drop sequence %v", tableName))
		} else {
			tk.MustExec(fmt.Sprintf("drop table %v", tableName))
		}
	}
}

type testSuite8 struct {
	*baseTestSuite
}

func (s *testSuite8) TearDownTest(c *C) {
	tk := testkit.NewTestKit(c, s.store)
	tk.MustExec("use test")
	r := tk.MustQuery("show full tables")
	for _, tb := range r.Rows() {
		tableName := tb[0]
		if tb[1] == "VIEW" {
			tk.MustExec(fmt.Sprintf("drop view %v", tableName))
		} else if tb[1] == "SEQUENCE" {
			tk.MustExec(fmt.Sprintf("drop sequence %v", tableName))
		} else {
			tk.MustExec(fmt.Sprintf("drop table %v", tableName))
		}
	}
}

type testSerialSuite1 struct {
	*baseTestSuite
}

func (s *testSerialSuite1) TearDownTest(c *C) {
	tk := testkit.NewTestKit(c, s.store)
	tk.MustExec("use test")
	r := tk.MustQuery("show full tables")
	for _, tb := range r.Rows() {
		tableName := tb[0]
		if tb[1] == "VIEW" {
			tk.MustExec(fmt.Sprintf("drop view %v", tableName))
		} else if tb[1] == "SEQUENCE" {
			tk.MustExec(fmt.Sprintf("drop sequence %v", tableName))
		} else {
			tk.MustExec(fmt.Sprintf("drop table %v", tableName))
		}
	}
}

func (s *testSuiteP2) TestStrToDateBuiltin(c *C) {
	tk := testkit.NewTestKit(c, s.store)
	tk.MustQuery(`select str_to_date('20190101','%Y%m%d%!') from dual`).Check(testkit.Rows("2019-01-01"))
	tk.MustQuery(`select str_to_date('20190101','%Y%m%d%f') from dual`).Check(testkit.Rows("2019-01-01 00:00:00.000000"))
	tk.MustQuery(`select str_to_date('20190101','%Y%m%d%H%i%s') from dual`).Check(testkit.Rows("2019-01-01 00:00:00"))
	tk.MustQuery(`select str_to_date('18/10/22','%y/%m/%d') from dual`).Check(testkit.Rows("2018-10-22"))
	tk.MustQuery(`select str_to_date('a18/10/22','%y/%m/%d') from dual`).Check(testkit.Rows("<nil>"))
	tk.MustQuery(`select str_to_date('69/10/22','%y/%m/%d') from dual`).Check(testkit.Rows("2069-10-22"))
	tk.MustQuery(`select str_to_date('70/10/22','%y/%m/%d') from dual`).Check(testkit.Rows("1970-10-22"))
	tk.MustQuery(`select str_to_date('8/10/22','%y/%m/%d') from dual`).Check(testkit.Rows("2008-10-22"))
	tk.MustQuery(`select str_to_date('8/10/22','%Y/%m/%d') from dual`).Check(testkit.Rows("2008-10-22"))
	tk.MustQuery(`select str_to_date('18/10/22','%Y/%m/%d') from dual`).Check(testkit.Rows("2018-10-22"))
	tk.MustQuery(`select str_to_date('a18/10/22','%Y/%m/%d') from dual`).Check(testkit.Rows("<nil>"))
	tk.MustQuery(`select str_to_date('69/10/22','%Y/%m/%d') from dual`).Check(testkit.Rows("2069-10-22"))
	tk.MustQuery(`select str_to_date('70/10/22','%Y/%m/%d') from dual`).Check(testkit.Rows("1970-10-22"))
	tk.MustQuery(`select str_to_date('018/10/22','%Y/%m/%d') from dual`).Check(testkit.Rows("0018-10-22"))
	tk.MustQuery(`select str_to_date('2018/10/22','%Y/%m/%d') from dual`).Check(testkit.Rows("2018-10-22"))
	tk.MustQuery(`select str_to_date('018/10/22','%y/%m/%d') from dual`).Check(testkit.Rows("<nil>"))
	tk.MustQuery(`select str_to_date('18/10/22','%y0/%m/%d') from dual`).Check(testkit.Rows("<nil>"))
	tk.MustQuery(`select str_to_date('18/10/22','%Y0/%m/%d') from dual`).Check(testkit.Rows("<nil>"))
	tk.MustQuery(`select str_to_date('18a/10/22','%y/%m/%d') from dual`).Check(testkit.Rows("<nil>"))
	tk.MustQuery(`select str_to_date('18a/10/22','%Y/%m/%d') from dual`).Check(testkit.Rows("<nil>"))
	tk.MustQuery(`select str_to_date('20188/10/22','%Y/%m/%d') from dual`).Check(testkit.Rows("<nil>"))
	tk.MustQuery(`select str_to_date('2018510522','%Y5%m5%d') from dual`).Check(testkit.Rows("2018-10-22"))
	tk.MustQuery(`select str_to_date('2018^10^22','%Y^%m^%d') from dual`).Check(testkit.Rows("2018-10-22"))
	tk.MustQuery(`select str_to_date('2018@10@22','%Y@%m@%d') from dual`).Check(testkit.Rows("2018-10-22"))
	tk.MustQuery(`select str_to_date('2018%10%22','%Y%%m%%d') from dual`).Check(testkit.Rows("<nil>"))
	tk.MustQuery(`select str_to_date('2018(10(22','%Y(%m(%d') from dual`).Check(testkit.Rows("2018-10-22"))
	tk.MustQuery(`select str_to_date('2018\10\22','%Y\%m\%d') from dual`).Check(testkit.Rows("<nil>"))
	tk.MustQuery(`select str_to_date('2018=10=22','%Y=%m=%d') from dual`).Check(testkit.Rows("2018-10-22"))
	tk.MustQuery(`select str_to_date('2018+10+22','%Y+%m+%d') from dual`).Check(testkit.Rows("2018-10-22"))
	tk.MustQuery(`select str_to_date('2018_10_22','%Y_%m_%d') from dual`).Check(testkit.Rows("2018-10-22"))
	tk.MustQuery(`select str_to_date('69510522','%y5%m5%d') from dual`).Check(testkit.Rows("2069-10-22"))
	tk.MustQuery(`select str_to_date('69^10^22','%y^%m^%d') from dual`).Check(testkit.Rows("2069-10-22"))
	tk.MustQuery(`select str_to_date('18@10@22','%y@%m@%d') from dual`).Check(testkit.Rows("2018-10-22"))
	tk.MustQuery(`select str_to_date('18%10%22','%y%%m%%d') from dual`).Check(testkit.Rows("<nil>"))
	tk.MustQuery(`select str_to_date('18(10(22','%y(%m(%d') from dual`).Check(testkit.Rows("2018-10-22"))
	tk.MustQuery(`select str_to_date('18\10\22','%y\%m\%d') from dual`).Check(testkit.Rows("<nil>"))
	tk.MustQuery(`select str_to_date('18+10+22','%y+%m+%d') from dual`).Check(testkit.Rows("2018-10-22"))
	tk.MustQuery(`select str_to_date('18=10=22','%y=%m=%d') from dual`).Check(testkit.Rows("2018-10-22"))
	tk.MustQuery(`select str_to_date('18_10_22','%y_%m_%d') from dual`).Check(testkit.Rows("2018-10-22"))
	tk.MustQuery(`SELECT STR_TO_DATE('2020-07-04 11:22:33 PM', '%Y-%m-%d %r')`).Check(testkit.Rows("2020-07-04 23:22:33"))
	tk.MustQuery(`SELECT STR_TO_DATE('2020-07-04 12:22:33 AM', '%Y-%m-%d %r')`).Check(testkit.Rows("2020-07-04 00:22:33"))
	tk.MustQuery(`SELECT STR_TO_DATE('2020-07-04 12:22:33', '%Y-%m-%d %T')`).Check(testkit.Rows("2020-07-04 12:22:33"))
	tk.MustQuery(`SELECT STR_TO_DATE('2020-07-04 00:22:33', '%Y-%m-%d %T')`).Check(testkit.Rows("2020-07-04 00:22:33"))
}

func (s *testSuiteP2) TestAddDateBuiltinWithWarnings(c *C) {
	tk := testkit.NewTestKit(c, s.store)
	tk.MustExec("set @@sql_mode='NO_ZERO_DATE'")
	result := tk.MustQuery(`select date_add('2001-01-00', interval -2 hour);`)
	result.Check(testkit.Rows("<nil>"))
	tk.MustQuery("show warnings").Check(testutil.RowsWithSep("|", "Warning|1292|Incorrect datetime value: '2001-01-00'"))
}

func (s *testSuiteP2) TestStrToDateBuiltinWithWarnings(c *C) {
	tk := testkit.NewTestKit(c, s.store)
	tk.MustExec("set @@sql_mode='NO_ZERO_DATE'")
	tk.MustExec("use test")
	tk.MustQuery(`SELECT STR_TO_DATE('0000-1-01', '%Y-%m-%d');`).Check(testkit.Rows("<nil>"))
	tk.MustQuery("show warnings").Check(testkit.Rows("Warning 1411 Incorrect datetime value: '0000-1-01' for function str_to_date"))
}

func (s *testSuiteP2) TestReadPartitionedTable(c *C) {
	// Test three reader on partitioned table.
	tk := testkit.NewTestKit(c, s.store)
	tk.MustExec("use test")
	tk.MustExec("drop table if exists pt")
	tk.MustExec("create table pt (a int, b int, index i_b(b)) partition by range (a) (partition p1 values less than (2), partition p2 values less than (4), partition p3 values less than (6))")
	for i := 0; i < 6; i++ {
		tk.MustExec(fmt.Sprintf("insert into pt values(%d, %d)", i, i))
	}
	// Table reader
	tk.MustQuery("select * from pt order by a").Check(testkit.Rows("0 0", "1 1", "2 2", "3 3", "4 4", "5 5"))
	// Index reader
	tk.MustQuery("select b from pt where b = 3").Check(testkit.Rows("3"))
	// Index lookup
	tk.MustQuery("select a from pt where b = 3").Check(testkit.Rows("3"))
}

func (s *testSplitTable) TestSplitRegion(c *C) {
	tk := testkit.NewTestKit(c, s.store)
	tk.MustExec("use test")
	tk.MustExec("drop table if exists t, t1")
	tk.MustExec("create table t(a varchar(100),b int, index idx1(b,a))")
	tk.MustExec(`split table t index idx1 by (10000,"abcd"),(10000000);`)
	_, err := tk.Exec(`split table t index idx1 by ("abcd");`)
	c.Assert(err, NotNil)
	terr := errors.Cause(err).(*terror.Error)
	c.Assert(terr.Code(), Equals, errors.ErrCode(mysql.WarnDataTruncated))

	// Test for split index region.
	// Check min value is more than max value.
	tk.MustExec(`split table t index idx1 between (0) and (1000000000) regions 10`)
	_, err = tk.Exec(`split table t index idx1 between (2,'a') and (1,'c') regions 10`)
	c.Assert(err, NotNil)
	c.Assert(err.Error(), Equals, "Split index `idx1` region lower value (2,a) should less than the upper value (1,c)")

	// Check min value is invalid.
	_, err = tk.Exec(`split table t index idx1 between () and (1) regions 10`)
	c.Assert(err, NotNil)
	c.Assert(err.Error(), Equals, "Split index `idx1` region lower value count should more than 0")

	// Check max value is invalid.
	_, err = tk.Exec(`split table t index idx1 between (1) and () regions 10`)
	c.Assert(err, NotNil)
	c.Assert(err.Error(), Equals, "Split index `idx1` region upper value count should more than 0")

	// Check pre-split region num is too large.
	_, err = tk.Exec(`split table t index idx1 between (0) and (1000000000) regions 10000`)
	c.Assert(err, NotNil)
	c.Assert(err.Error(), Equals, "Split index region num exceeded the limit 1000")

	// Check pre-split region num 0 is invalid.
	_, err = tk.Exec(`split table t index idx1 between (0) and (1000000000) regions 0`)
	c.Assert(err, NotNil)
	c.Assert(err.Error(), Equals, "Split index region num should more than 0")

	// Test truncate error msg.
	_, err = tk.Exec(`split table t index idx1 between ("aa") and (1000000000) regions 0`)
	c.Assert(err, NotNil)
	c.Assert(err.Error(), Equals, "[types:1265]Incorrect value: 'aa' for column 'b'")

	// Test for split table region.
	tk.MustExec(`split table t between (0) and (1000000000) regions 10`)
	// Check the lower value is more than the upper value.
	_, err = tk.Exec(`split table t between (2) and (1) regions 10`)
	c.Assert(err, NotNil)
	c.Assert(err.Error(), Equals, "Split table `t` region lower value 2 should less than the upper value 1")

	// Check the lower value is invalid.
	_, err = tk.Exec(`split table t between () and (1) regions 10`)
	c.Assert(err, NotNil)
	c.Assert(err.Error(), Equals, "Split table region lower value count should be 1")

	// Check upper value is invalid.
	_, err = tk.Exec(`split table t between (1) and () regions 10`)
	c.Assert(err, NotNil)
	c.Assert(err.Error(), Equals, "Split table region upper value count should be 1")

	// Check pre-split region num is too large.
	_, err = tk.Exec(`split table t between (0) and (1000000000) regions 10000`)
	c.Assert(err, NotNil)
	c.Assert(err.Error(), Equals, "Split table region num exceeded the limit 1000")

	// Check pre-split region num 0 is invalid.
	_, err = tk.Exec(`split table t between (0) and (1000000000) regions 0`)
	c.Assert(err, NotNil)
	c.Assert(err.Error(), Equals, "Split table region num should more than 0")

	// Test truncate error msg.
	_, err = tk.Exec(`split table t between ("aa") and (1000000000) regions 10`)
	c.Assert(err, NotNil)
	c.Assert(err.Error(), Equals, "[types:1265]Incorrect value: 'aa' for column '_tidb_rowid'")

	// Test split table region step is too small.
	_, err = tk.Exec(`split table t between (0) and (100) regions 10`)
	c.Assert(err, NotNil)
	c.Assert(err.Error(), Equals, "Split table `t` region step value should more than 1000, step 10 is invalid")

	// Test split region by syntax.
	tk.MustExec(`split table t by (0),(1000),(1000000)`)

	// Test split region twice to test for multiple batch split region requests.
	tk.MustExec("create table t1(a int, b int)")
	tk.MustQuery("split table t1 between(0) and (10000) regions 10;").Check(testkit.Rows("9 1"))
	tk.MustQuery("split table t1 between(10) and (10010) regions 5;").Check(testkit.Rows("4 1"))

	// Test split region for partition table.
	tk.MustExec("drop table if exists t")
	tk.MustExec("create table t (a int,b int) partition by hash(a) partitions 5;")
	tk.MustQuery("split table t between (0) and (1000000) regions 5;").Check(testkit.Rows("20 1"))
	// Test for `split for region` syntax.
	tk.MustQuery("split region for partition table t between (1000000) and (100000000) regions 10;").Check(testkit.Rows("45 1"))

	// Test split region for partition table with specified partition.
	tk.MustQuery("split table t partition (p1,p2) between (100000000) and (1000000000) regions 5;").Check(testkit.Rows("8 1"))
	// Test for `split for region` syntax.
	tk.MustQuery("split region for partition table t partition (p3,p4) between (100000000) and (1000000000) regions 5;").Check(testkit.Rows("8 1"))
}

func (s *testSplitTable) TestClusterIndexSplitTableIntegration(c *C) {
	tk := testkit.NewTestKit(c, s.store)
	tk.MustExec("drop database if exists test_cluster_index_index_split_table_integration;")
	tk.MustExec("create database test_cluster_index_index_split_table_integration;")
	tk.MustExec("use test_cluster_index_index_split_table_integration;")
	tk.MustExec("set @@tidb_enable_clustered_index=1;")

	tk.MustExec("create table t (a varchar(255), b double, c int, primary key (a, b));")

	// Value list length not match.
	lowerMsg := "Split table region lower value count should be 2"
	upperMsg := "Split table region upper value count should be 2"
	tk.MustGetErrMsg("split table t between ('aaa') and ('aaa', 100.0) regions 10;", lowerMsg)
	tk.MustGetErrMsg("split table t between ('aaa', 1.0) and ('aaa', 100.0, 11) regions 10;", upperMsg)

	// Value type not match.
	errMsg := "[types:1265]Incorrect value: 'aaa' for column 'b'"
	tk.MustGetErrMsg("split table t between ('aaa', 0.0) and (100.0, 'aaa') regions 10;", errMsg)

	// lower bound >= upper bound.
	errMsg = "Split table `t` region lower value (aaa,0) should less than the upper value (aaa,0)"
	tk.MustGetErrMsg("split table t between ('aaa', 0.0) and ('aaa', 0.0) regions 10;", errMsg)
	errMsg = "Split table `t` region lower value (bbb,0) should less than the upper value (aaa,0)"
	tk.MustGetErrMsg("split table t between ('bbb', 0.0) and ('aaa', 0.0) regions 10;", errMsg)

	// Exceed limit 1000.
	errMsg = "Split table region num exceeded the limit 1000"
	tk.MustGetErrMsg("split table t between ('aaa', 0.0) and ('aaa', 0.1) regions 100000;", errMsg)

	// Success.
	tk.MustExec("split table t between ('aaa', 0.0) and ('aaa', 100.0) regions 10;")
	tk.MustExec("split table t by ('aaa', 0.0), ('aaa', 20.0), ('aaa', 100.0);")
	tk.MustExec("split table t by ('aaa', 100.0), ('qqq', 20.0), ('zzz', 100.0), ('zzz', 1000.0);")

	tk.MustExec("drop table t;")
	tk.MustExec("create table t (a int, b int, c int, d int, primary key(a, c, d));")
	tk.MustQuery("split table t between (0, 0, 0) and (0, 0, 1) regions 1000;").Check(testkit.Rows("999 1"))

	tk.MustExec("drop table t;")
	tk.MustExec("create table t (a int, b int, c int, d int, primary key(d, a, c));")
	tk.MustQuery("split table t by (0, 0, 0), (1, 2, 3), (65535, 65535, 65535);").Check(testkit.Rows("3 1"))
}

func (s *testSplitTable) TestClusterIndexShowTableRegion(c *C) {
	tk := testkit.NewTestKit(c, s.store)
	atomic.StoreUint32(&ddl.EnableSplitTableRegion, 1)
	tk.MustExec("set global tidb_scatter_region = 1")
	tk.MustExec("drop database if exists cluster_index_regions;")
	tk.MustExec("create database cluster_index_regions;")
	tk.MustExec("use cluster_index_regions;")
	tk.MustExec("set @@tidb_enable_clustered_index=1;")
	tk.MustExec("create table t (a int, b int, c int, primary key(a, b));")
	tk.MustExec("insert t values (1, 1, 1), (2, 2, 2);")
	tk.MustQuery("split table t between (1, 0) and (2, 3) regions 2;").Check(testkit.Rows("1 1"))
	rows := tk.MustQuery("show table t regions").Rows()
	tbl := testGetTableByName(c, tk.Se, "cluster_index_regions", "t")
	// Check the region start key.
	c.Assert(rows[0][1], Matches, fmt.Sprintf("t_%d_", tbl.Meta().ID))
	c.Assert(rows[1][1], Matches, fmt.Sprintf("t_%d_r_03800000000000000183800000000000", tbl.Meta().ID))

	tk.MustExec("drop table t;")
	tk.MustExec("create table t (a int, b int);")
	tk.MustQuery("split table t between (0) and (100000) regions 2;").Check(testkit.Rows("1 1"))
	rows = tk.MustQuery("show table t regions").Rows()
	tbl = testGetTableByName(c, tk.Se, "cluster_index_regions", "t")
	// Check the region start key is int64.
	c.Assert(rows[0][1], Matches, fmt.Sprintf("t_%d_", tbl.Meta().ID))
	c.Assert(rows[1][1], Matches, fmt.Sprintf("t_%d_r_50000", tbl.Meta().ID))
}

func (s *testSuiteWithData) TestClusterIndexOuterJoinElimination(c *C) {
	tk := testkit.NewTestKit(c, s.store)
	tk.MustExec(`set @@tidb_enable_clustered_index = 1`)
	tk.MustExec("use test")
	tk.MustExec("create table t (a int, b int, c int, primary key(a,b))")
	rows := tk.MustQuery(`explain select t1.a from t t1 left join t t2 on t1.a = t2.a and t1.b = t2.b`).Rows()
	rowStrs := s.testData.ConvertRowsToStrings(rows)
	for _, row := range rowStrs {
		// outer join has been eliminated.
		c.Assert(strings.Index(row, "Join"), Equals, -1)
	}
}

func (s *testSplitTable) TestShowTableRegion(c *C) {
	tk := testkit.NewTestKit(c, s.store)
	tk.MustExec("use test")
	tk.MustExec("drop table if exists t_regions")
	tk.MustExec("set global tidb_scatter_region = 1")
	atomic.StoreUint32(&ddl.EnableSplitTableRegion, 1)
	tk.MustExec("create table t_regions (a int key, b int, c int, index idx(b), index idx2(c))")
	_, err := tk.Exec("split partition table t_regions partition (p1,p2) index idx between (0) and (20000) regions 2;")
	c.Assert(err.Error(), Equals, plannercore.ErrPartitionClauseOnNonpartitioned.Error())

	// Test show table regions.
	tk.MustQuery(`split table t_regions between (-10000) and (10000) regions 4;`).Check(testkit.Rows("4 1"))
	re := tk.MustQuery("show table t_regions regions")
	rows := re.Rows()
	// Table t_regions should have 5 regions now.
	// 4 regions to store record data.
	// 1 region to store index data.
	c.Assert(len(rows), Equals, 5)
	c.Assert(len(rows[0]), Equals, 11)
	tbl := testGetTableByName(c, tk.Se, "test", "t_regions")
	// Check the region start key.
	c.Assert(rows[0][1], Equals, fmt.Sprintf("t_%d_r", tbl.Meta().ID))
	c.Assert(rows[1][1], Equals, fmt.Sprintf("t_%d_r_-5000", tbl.Meta().ID))
	c.Assert(rows[2][1], Equals, fmt.Sprintf("t_%d_r_0", tbl.Meta().ID))
	c.Assert(rows[3][1], Equals, fmt.Sprintf("t_%d_r_5000", tbl.Meta().ID))
	c.Assert(rows[4][2], Equals, fmt.Sprintf("t_%d_r", tbl.Meta().ID))

	// Test show table index regions.
	tk.MustQuery(`split table t_regions index idx between (-1000) and (1000) regions 4;`).Check(testkit.Rows("4 1"))
	re = tk.MustQuery("show table t_regions index idx regions")
	rows = re.Rows()
	// The index `idx` of table t_regions should have 4 regions now.
	c.Assert(len(rows), Equals, 4)
	// Check the region start key.
	c.Assert(rows[0][1], Matches, fmt.Sprintf("t_%d.*", tbl.Meta().ID))
	c.Assert(rows[1][1], Matches, fmt.Sprintf("t_%d_i_1_.*", tbl.Meta().ID))
	c.Assert(rows[2][1], Matches, fmt.Sprintf("t_%d_i_1_.*", tbl.Meta().ID))
	c.Assert(rows[3][1], Matches, fmt.Sprintf("t_%d_i_1_.*", tbl.Meta().ID))

	re = tk.MustQuery("show table t_regions regions")
	rows = re.Rows()
	// The index `idx` of table t_regions should have 9 regions now.
	// 4 regions to store record data.
	// 4 region to store index idx data.
	// 1 region to store index idx2 data.
	c.Assert(len(rows), Equals, 9)
	// Check the region start key.
	c.Assert(rows[0][1], Equals, fmt.Sprintf("t_%d_r", tbl.Meta().ID))
	c.Assert(rows[1][1], Equals, fmt.Sprintf("t_%d_r_-5000", tbl.Meta().ID))
	c.Assert(rows[2][1], Equals, fmt.Sprintf("t_%d_r_0", tbl.Meta().ID))
	c.Assert(rows[3][1], Equals, fmt.Sprintf("t_%d_r_5000", tbl.Meta().ID))
	c.Assert(rows[4][1], Matches, fmt.Sprintf("t_%d_", tbl.Meta().ID))
	c.Assert(rows[5][1], Matches, fmt.Sprintf("t_%d_i_1_.*", tbl.Meta().ID))
	c.Assert(rows[6][1], Matches, fmt.Sprintf("t_%d_i_1_.*", tbl.Meta().ID))
	c.Assert(rows[7][2], Equals, fmt.Sprintf("t_%d_i_2_", tbl.Meta().ID))
	c.Assert(rows[8][2], Equals, fmt.Sprintf("t_%d_r", tbl.Meta().ID))

	// Test unsigned primary key and wait scatter finish.
	tk.MustExec("drop table if exists t_regions")
	atomic.StoreUint32(&ddl.EnableSplitTableRegion, 1)
	tk.MustExec("create table t_regions (a int unsigned key, b int, index idx(b))")

	// Test show table regions.
	tk.MustExec(`set @@session.tidb_wait_split_region_finish=1;`)
	tk.MustQuery(`split table t_regions by (2500),(5000),(7500);`).Check(testkit.Rows("3 1"))
	re = tk.MustQuery("show table t_regions regions")
	rows = re.Rows()
	// Table t_regions should have 4 regions now.
	c.Assert(len(rows), Equals, 4)
	tbl = testGetTableByName(c, tk.Se, "test", "t_regions")
	// Check the region start key.
	c.Assert(rows[0][1], Matches, "t_.*")
	c.Assert(rows[1][1], Equals, fmt.Sprintf("t_%d_r_2500", tbl.Meta().ID))
	c.Assert(rows[2][1], Equals, fmt.Sprintf("t_%d_r_5000", tbl.Meta().ID))
	c.Assert(rows[3][1], Equals, fmt.Sprintf("t_%d_r_7500", tbl.Meta().ID))

	// Test show table index regions.
	tk.MustQuery(`split table t_regions index idx by (250),(500),(750);`).Check(testkit.Rows("4 1"))
	re = tk.MustQuery("show table t_regions index idx regions")
	rows = re.Rows()
	// The index `idx` of table t_regions should have 4 regions now.
	c.Assert(len(rows), Equals, 4)
	// Check the region start key.
	c.Assert(rows[0][1], Equals, fmt.Sprintf("t_%d_", tbl.Meta().ID))
	c.Assert(rows[1][1], Matches, fmt.Sprintf("t_%d_i_1_.*", tbl.Meta().ID))
	c.Assert(rows[2][1], Matches, fmt.Sprintf("t_%d_i_1_.*", tbl.Meta().ID))
	c.Assert(rows[3][1], Matches, fmt.Sprintf("t_%d_i_1_.*", tbl.Meta().ID))

	// Test show table regions for partition table when disable split region when create table.
	atomic.StoreUint32(&ddl.EnableSplitTableRegion, 0)
	tk.MustExec("drop table if exists partition_t;")
	tk.MustExec("set @@session.tidb_enable_table_partition = '1';")
	tk.MustExec("create table partition_t (a int, b int,index(a)) partition by hash (a) partitions 3")
	re = tk.MustQuery("show table partition_t regions")
	rows = re.Rows()
	c.Assert(len(rows), Equals, 1)
	c.Assert(rows[0][1], Matches, "t_.*")

	// Test show table regions for partition table when enable split region when create table.
	atomic.StoreUint32(&ddl.EnableSplitTableRegion, 1)
	tk.MustExec("set @@global.tidb_scatter_region=1;")
	tk.MustExec("drop table if exists partition_t;")
	tk.MustExec("create table partition_t (a int, b int,index(a)) partition by hash (a) partitions 3")
	re = tk.MustQuery("show table partition_t regions")
	rows = re.Rows()
	c.Assert(len(rows), Equals, 3)
	tbl = testGetTableByName(c, tk.Se, "test", "partition_t")
	partitionDef := tbl.Meta().GetPartitionInfo().Definitions
	c.Assert(rows[0][1], Matches, fmt.Sprintf("t_%d_.*", partitionDef[0].ID))
	c.Assert(rows[1][1], Matches, fmt.Sprintf("t_%d_.*", partitionDef[1].ID))
	c.Assert(rows[2][1], Matches, fmt.Sprintf("t_%d_.*", partitionDef[2].ID))

	// Test split partition region when add new partition.
	tk.MustExec("drop table if exists partition_t;")
	tk.MustExec(`create table partition_t (a int, b int,index(a)) PARTITION BY RANGE (a) (
		PARTITION p0 VALUES LESS THAN (10),
		PARTITION p1 VALUES LESS THAN (20),
		PARTITION p2 VALUES LESS THAN (30));`)
	tk.MustExec(`alter table partition_t add partition ( partition p3 values less than (40), partition p4 values less than (50) );`)
	re = tk.MustQuery("show table partition_t regions")
	rows = re.Rows()
	c.Assert(len(rows), Equals, 5)
	tbl = testGetTableByName(c, tk.Se, "test", "partition_t")
	partitionDef = tbl.Meta().GetPartitionInfo().Definitions
	c.Assert(rows[0][1], Matches, fmt.Sprintf("t_%d_.*", partitionDef[0].ID))
	c.Assert(rows[1][1], Matches, fmt.Sprintf("t_%d_.*", partitionDef[1].ID))
	c.Assert(rows[2][1], Matches, fmt.Sprintf("t_%d_.*", partitionDef[2].ID))
	c.Assert(rows[3][1], Matches, fmt.Sprintf("t_%d_.*", partitionDef[3].ID))
	c.Assert(rows[4][1], Matches, fmt.Sprintf("t_%d_.*", partitionDef[4].ID))

	// Test pre-split table region when create table.
	tk.MustExec("drop table if exists t_pre")
	tk.MustExec("create table t_pre (a int, b int) shard_row_id_bits = 2 pre_split_regions=2;")
	re = tk.MustQuery("show table t_pre regions")
	rows = re.Rows()
	// Table t_regions should have 4 regions now.
	c.Assert(len(rows), Equals, 4)
	tbl = testGetTableByName(c, tk.Se, "test", "t_pre")
	c.Assert(rows[1][1], Equals, fmt.Sprintf("t_%d_r_2305843009213693952", tbl.Meta().ID))
	c.Assert(rows[2][1], Equals, fmt.Sprintf("t_%d_r_4611686018427387904", tbl.Meta().ID))
	c.Assert(rows[3][1], Equals, fmt.Sprintf("t_%d_r_6917529027641081856", tbl.Meta().ID))

	// Test pre-split table region when create table.
	tk.MustExec("drop table if exists pt_pre")
	tk.MustExec("create table pt_pre (a int, b int) shard_row_id_bits = 2 pre_split_regions=2 partition by hash(a) partitions 3;")
	re = tk.MustQuery("show table pt_pre regions")
	rows = re.Rows()
	// Table t_regions should have 4 regions now.
	c.Assert(len(rows), Equals, 12)
	tbl = testGetTableByName(c, tk.Se, "test", "pt_pre")
	pi := tbl.Meta().GetPartitionInfo().Definitions
	c.Assert(len(pi), Equals, 3)
	for i, p := range pi {
		c.Assert(rows[1+4*i][1], Equals, fmt.Sprintf("t_%d_r_2305843009213693952", p.ID))
		c.Assert(rows[2+4*i][1], Equals, fmt.Sprintf("t_%d_r_4611686018427387904", p.ID))
		c.Assert(rows[3+4*i][1], Equals, fmt.Sprintf("t_%d_r_6917529027641081856", p.ID))
	}

	defer atomic.StoreUint32(&ddl.EnableSplitTableRegion, 0)

	// Test split partition table.
	tk.MustExec("drop table if exists t")
	tk.MustExec("create table t (a int,b int) partition by hash(a) partitions 5;")
	tk.MustQuery("split table t between (0) and (4000000) regions 4;").Check(testkit.Rows("15 1"))
	re = tk.MustQuery("show table t regions")
	rows = re.Rows()
	c.Assert(len(rows), Equals, 20)
	tbl = testGetTableByName(c, tk.Se, "test", "t")
	c.Assert(len(tbl.Meta().GetPartitionInfo().Definitions), Equals, 5)
	for i, p := range tbl.Meta().GetPartitionInfo().Definitions {
		c.Assert(rows[i*4+0][1], Equals, fmt.Sprintf("t_%d_", p.ID))
		c.Assert(rows[i*4+1][1], Equals, fmt.Sprintf("t_%d_r_1000000", p.ID))
		c.Assert(rows[i*4+2][1], Equals, fmt.Sprintf("t_%d_r_2000000", p.ID))
		c.Assert(rows[i*4+3][1], Equals, fmt.Sprintf("t_%d_r_3000000", p.ID))
	}

	// Test split region for partition table with specified partition.
	tk.MustQuery("split table t partition (p4) between (1000000) and (2000000) regions 5;").Check(testkit.Rows("4 1"))
	re = tk.MustQuery("show table t regions")
	rows = re.Rows()
	c.Assert(len(rows), Equals, 24)
	tbl = testGetTableByName(c, tk.Se, "test", "t")
	c.Assert(len(tbl.Meta().GetPartitionInfo().Definitions), Equals, 5)
	for i := 0; i < 4; i++ {
		p := tbl.Meta().GetPartitionInfo().Definitions[i]
		c.Assert(rows[i*4+0][1], Equals, fmt.Sprintf("t_%d_", p.ID))
		c.Assert(rows[i*4+1][1], Equals, fmt.Sprintf("t_%d_r_1000000", p.ID))
		c.Assert(rows[i*4+2][1], Equals, fmt.Sprintf("t_%d_r_2000000", p.ID))
		c.Assert(rows[i*4+3][1], Equals, fmt.Sprintf("t_%d_r_3000000", p.ID))
	}
	for i := 4; i < 5; i++ {
		p := tbl.Meta().GetPartitionInfo().Definitions[i]
		c.Assert(rows[i*4+0][1], Equals, fmt.Sprintf("t_%d_", p.ID))
		c.Assert(rows[i*4+1][1], Equals, fmt.Sprintf("t_%d_r_1000000", p.ID))
		c.Assert(rows[i*4+2][1], Equals, fmt.Sprintf("t_%d_r_1200000", p.ID))
		c.Assert(rows[i*4+3][1], Equals, fmt.Sprintf("t_%d_r_1400000", p.ID))
		c.Assert(rows[i*4+4][1], Equals, fmt.Sprintf("t_%d_r_1600000", p.ID))
		c.Assert(rows[i*4+5][1], Equals, fmt.Sprintf("t_%d_r_1800000", p.ID))
		c.Assert(rows[i*4+6][1], Equals, fmt.Sprintf("t_%d_r_2000000", p.ID))
		c.Assert(rows[i*4+7][1], Equals, fmt.Sprintf("t_%d_r_3000000", p.ID))
	}

	// Test for show table partition regions.
	for i := 0; i < 4; i++ {
		re = tk.MustQuery(fmt.Sprintf("show table t partition (p%v) regions", i))
		rows = re.Rows()
		c.Assert(len(rows), Equals, 4)
		p := tbl.Meta().GetPartitionInfo().Definitions[i]
		c.Assert(rows[0][1], Equals, fmt.Sprintf("t_%d_", p.ID))
		c.Assert(rows[1][1], Equals, fmt.Sprintf("t_%d_r_1000000", p.ID))
		c.Assert(rows[2][1], Equals, fmt.Sprintf("t_%d_r_2000000", p.ID))
		c.Assert(rows[3][1], Equals, fmt.Sprintf("t_%d_r_3000000", p.ID))
	}
	re = tk.MustQuery("show table t partition (p0, p4) regions")
	rows = re.Rows()
	c.Assert(len(rows), Equals, 12)
	p := tbl.Meta().GetPartitionInfo().Definitions[0]
	c.Assert(rows[0][1], Equals, fmt.Sprintf("t_%d_", p.ID))
	c.Assert(rows[1][1], Equals, fmt.Sprintf("t_%d_r_1000000", p.ID))
	c.Assert(rows[2][1], Equals, fmt.Sprintf("t_%d_r_2000000", p.ID))
	c.Assert(rows[3][1], Equals, fmt.Sprintf("t_%d_r_3000000", p.ID))
	p = tbl.Meta().GetPartitionInfo().Definitions[4]
	c.Assert(rows[4][1], Equals, fmt.Sprintf("t_%d_", p.ID))
	c.Assert(rows[5][1], Equals, fmt.Sprintf("t_%d_r_1000000", p.ID))
	c.Assert(rows[6][1], Equals, fmt.Sprintf("t_%d_r_1200000", p.ID))
	c.Assert(rows[7][1], Equals, fmt.Sprintf("t_%d_r_1400000", p.ID))
	c.Assert(rows[8][1], Equals, fmt.Sprintf("t_%d_r_1600000", p.ID))
	c.Assert(rows[9][1], Equals, fmt.Sprintf("t_%d_r_1800000", p.ID))
	c.Assert(rows[10][1], Equals, fmt.Sprintf("t_%d_r_2000000", p.ID))
	c.Assert(rows[11][1], Equals, fmt.Sprintf("t_%d_r_3000000", p.ID))
	// Test for duplicate partition names.
	re = tk.MustQuery("show table t partition (p0, p0, p0) regions")
	rows = re.Rows()
	c.Assert(len(rows), Equals, 4)
	p = tbl.Meta().GetPartitionInfo().Definitions[0]
	c.Assert(rows[0][1], Equals, fmt.Sprintf("t_%d_", p.ID))
	c.Assert(rows[1][1], Equals, fmt.Sprintf("t_%d_r_1000000", p.ID))
	c.Assert(rows[2][1], Equals, fmt.Sprintf("t_%d_r_2000000", p.ID))
	c.Assert(rows[3][1], Equals, fmt.Sprintf("t_%d_r_3000000", p.ID))

	// Test split partition table index.
	tk.MustExec("drop table if exists t")
	tk.MustExec("create table t (a int,b int,index idx(a)) partition by hash(a) partitions 5;")
	tk.MustQuery("split table t between (0) and (4000000) regions 4;").Check(testkit.Rows("20 1"))
	tk.MustQuery("split table t index idx between (0) and (4000000) regions 4;").Check(testkit.Rows("20 1"))
	re = tk.MustQuery("show table t regions")
	rows = re.Rows()
	c.Assert(len(rows), Equals, 40)
	tbl = testGetTableByName(c, tk.Se, "test", "t")
	c.Assert(len(tbl.Meta().GetPartitionInfo().Definitions), Equals, 5)
	for i := 0; i < 5; i++ {
		p := tbl.Meta().GetPartitionInfo().Definitions[i]
		c.Assert(rows[i*8+0][1], Equals, fmt.Sprintf("t_%d_r", p.ID))
		c.Assert(rows[i*8+1][1], Equals, fmt.Sprintf("t_%d_r_1000000", p.ID))
		c.Assert(rows[i*8+2][1], Equals, fmt.Sprintf("t_%d_r_2000000", p.ID))
		c.Assert(rows[i*8+3][1], Equals, fmt.Sprintf("t_%d_r_3000000", p.ID))
		c.Assert(rows[i*8+4][1], Equals, fmt.Sprintf("t_%d_", p.ID))
		c.Assert(rows[i*8+5][1], Matches, fmt.Sprintf("t_%d_i_1_.*", p.ID))
		c.Assert(rows[i*8+6][1], Matches, fmt.Sprintf("t_%d_i_1_.*", p.ID))
		c.Assert(rows[i*8+7][1], Matches, fmt.Sprintf("t_%d_i_1_.*", p.ID))
	}

	// Test split index region for partition table with specified partition.
	tk.MustQuery("split table t partition (p4) index idx between (0) and (1000000) regions 5;").Check(testkit.Rows("4 1"))
	re = tk.MustQuery("show table t regions")
	rows = re.Rows()
	c.Assert(len(rows), Equals, 44)
	tbl = testGetTableByName(c, tk.Se, "test", "t")
	c.Assert(len(tbl.Meta().GetPartitionInfo().Definitions), Equals, 5)
	for i := 0; i < 4; i++ {
		p := tbl.Meta().GetPartitionInfo().Definitions[i]
		c.Assert(rows[i*8+0][1], Equals, fmt.Sprintf("t_%d_r", p.ID))
		c.Assert(rows[i*8+1][1], Equals, fmt.Sprintf("t_%d_r_1000000", p.ID))
		c.Assert(rows[i*8+2][1], Equals, fmt.Sprintf("t_%d_r_2000000", p.ID))
		c.Assert(rows[i*8+3][1], Equals, fmt.Sprintf("t_%d_r_3000000", p.ID))
		c.Assert(rows[i*8+4][1], Equals, fmt.Sprintf("t_%d_", p.ID))
		c.Assert(rows[i*8+5][1], Matches, fmt.Sprintf("t_%d_i_1_.*", p.ID))
		c.Assert(rows[i*8+6][1], Matches, fmt.Sprintf("t_%d_i_1_.*", p.ID))
		c.Assert(rows[i*8+7][1], Matches, fmt.Sprintf("t_%d_i_1_.*", p.ID))
	}
	for i := 4; i < 5; i++ {
		p := tbl.Meta().GetPartitionInfo().Definitions[i]
		c.Assert(rows[i*8+0][1], Equals, fmt.Sprintf("t_%d_r", p.ID))
		c.Assert(rows[i*8+1][1], Equals, fmt.Sprintf("t_%d_r_1000000", p.ID))
		c.Assert(rows[i*8+2][1], Equals, fmt.Sprintf("t_%d_r_2000000", p.ID))
		c.Assert(rows[i*8+3][1], Equals, fmt.Sprintf("t_%d_r_3000000", p.ID))
		c.Assert(rows[i*8+4][1], Equals, fmt.Sprintf("t_%d_", p.ID))
		c.Assert(rows[i*8+5][1], Matches, fmt.Sprintf("t_%d_i_1_.*", p.ID))
		c.Assert(rows[i*8+6][1], Matches, fmt.Sprintf("t_%d_i_1_.*", p.ID))
		c.Assert(rows[i*8+7][1], Matches, fmt.Sprintf("t_%d_i_1_.*", p.ID))
		c.Assert(rows[i*8+8][1], Matches, fmt.Sprintf("t_%d_i_1_.*", p.ID))
		c.Assert(rows[i*8+9][1], Matches, fmt.Sprintf("t_%d_i_1_.*", p.ID))
		c.Assert(rows[i*8+10][1], Matches, fmt.Sprintf("t_%d_i_1_.*", p.ID))
		c.Assert(rows[i*8+11][1], Matches, fmt.Sprintf("t_%d_i_1_.*", p.ID))
	}

	// Test show table partition region on unknown-partition.
	err = tk.QueryToErr("show table t partition (p_unknown) index idx regions")
	c.Assert(terror.ErrorEqual(err, table.ErrUnknownPartition), IsTrue)

	// Test show table partition index.
	for i := 0; i < 4; i++ {
		re = tk.MustQuery(fmt.Sprintf("show table t partition (p%v) index idx regions", i))
		rows = re.Rows()
		c.Assert(len(rows), Equals, 4)
		p := tbl.Meta().GetPartitionInfo().Definitions[i]
		c.Assert(rows[0][1], Equals, fmt.Sprintf("t_%d_", p.ID))
		c.Assert(rows[1][1], Matches, fmt.Sprintf("t_%d_i_1_.*", p.ID))
		c.Assert(rows[2][1], Matches, fmt.Sprintf("t_%d_i_1_.*", p.ID))
		c.Assert(rows[3][1], Matches, fmt.Sprintf("t_%d_i_1_.*", p.ID))
	}
	re = tk.MustQuery("show table t partition (p3,p4) index idx regions")
	rows = re.Rows()
	c.Assert(len(rows), Equals, 12)
	p = tbl.Meta().GetPartitionInfo().Definitions[3]
	c.Assert(rows[0][1], Equals, fmt.Sprintf("t_%d_", p.ID))
	c.Assert(rows[1][1], Matches, fmt.Sprintf("t_%d_i_1_.*", p.ID))
	c.Assert(rows[2][1], Matches, fmt.Sprintf("t_%d_i_1_.*", p.ID))
	c.Assert(rows[3][1], Matches, fmt.Sprintf("t_%d_i_1_.*", p.ID))
	p = tbl.Meta().GetPartitionInfo().Definitions[4]
	c.Assert(rows[4][1], Equals, fmt.Sprintf("t_%d_", p.ID))
	c.Assert(rows[5][1], Matches, fmt.Sprintf("t_%d_i_1_.*", p.ID))
	c.Assert(rows[6][1], Matches, fmt.Sprintf("t_%d_i_1_.*", p.ID))
	c.Assert(rows[7][1], Matches, fmt.Sprintf("t_%d_i_1_.*", p.ID))
	c.Assert(rows[8][1], Matches, fmt.Sprintf("t_%d_i_1_.*", p.ID))
	c.Assert(rows[9][1], Matches, fmt.Sprintf("t_%d_i_1_.*", p.ID))
	c.Assert(rows[10][1], Matches, fmt.Sprintf("t_%d_i_1_.*", p.ID))
	c.Assert(rows[11][1], Matches, fmt.Sprintf("t_%d_i_1_.*", p.ID))

	// Test split for the second index.
	tk.MustExec("drop table if exists t")
	tk.MustExec("create table t (a int,b int,index idx(a), index idx2(b))")
	tk.MustQuery("split table t index idx2 between (0) and (4000000) regions 2;").Check(testkit.Rows("3 1"))
	re = tk.MustQuery("show table t regions")
	rows = re.Rows()
	c.Assert(len(rows), Equals, 4)
	tbl = testGetTableByName(c, tk.Se, "test", "t")
	c.Assert(rows[0][1], Equals, fmt.Sprintf("t_%d_i_3_", tbl.Meta().ID))
	c.Assert(rows[1][1], Equals, fmt.Sprintf("t_%d_", tbl.Meta().ID))
	c.Assert(rows[2][1], Matches, fmt.Sprintf("t_%d_i_2_.*", tbl.Meta().ID))
	c.Assert(rows[3][1], Matches, fmt.Sprintf("t_%d_i_2_.*", tbl.Meta().ID))

	// Test show table partition region on non-partition table.
	err = tk.QueryToErr("show table t partition (p3,p4) index idx regions")
	c.Assert(terror.ErrorEqual(err, plannercore.ErrPartitionClauseOnNonpartitioned), IsTrue)
}

func testGetTableByName(c *C, ctx sessionctx.Context, db, table string) table.Table {
	dom := domain.GetDomain(ctx)
	// Make sure the table schema is the new schema.
	err := dom.Reload()
	c.Assert(err, IsNil)
	tbl, err := dom.InfoSchema().TableByName(model.NewCIStr(db), model.NewCIStr(table))
	c.Assert(err, IsNil)
	return tbl
}

func (s *testSuiteP2) TestIssue10435(c *C) {
	tk := testkit.NewTestKit(c, s.store)
	tk.MustExec("use test")
	tk.MustExec("drop table if exists t1")
	tk.MustExec("create table t1(i int, j int, k int)")
	tk.MustExec("insert into t1 VALUES (1,1,1),(2,2,2),(3,3,3),(4,4,4)")
	tk.MustExec("INSERT INTO t1 SELECT 10*i,j,5*j FROM t1 UNION SELECT 20*i,j,5*j FROM t1 UNION SELECT 30*i,j,5*j FROM t1")

	tk.MustExec("set @@session.tidb_enable_window_function=1")
	tk.MustQuery("SELECT SUM(i) OVER W FROM t1 WINDOW w AS (PARTITION BY j ORDER BY i) ORDER BY 1+SUM(i) OVER w").Check(
		testkit.Rows("1", "2", "3", "4", "11", "22", "31", "33", "44", "61", "62", "93", "122", "124", "183", "244"),
	)
}

func (s *testSuiteP2) TestUnsignedFeedback(c *C) {
	tk := testkit.NewTestKit(c, s.store)
	oriProbability := statistics.FeedbackProbability.Load()
	statistics.FeedbackProbability.Store(1.0)
	defer func() { statistics.FeedbackProbability.Store(oriProbability) }()
	tk.MustExec("use test")
	tk.MustExec("drop table if exists t")
	tk.MustExec("create table t(a bigint unsigned, b int, primary key(a))")
	tk.MustExec("insert into t values (1,1),(2,2)")
	tk.MustExec("analyze table t")
	tk.MustQuery("select count(distinct b) from t").Check(testkit.Rows("2"))
	result := tk.MustQuery("explain analyze select count(distinct b) from t")
	c.Assert(result.Rows()[2][4], Equals, "table:t")
	c.Assert(result.Rows()[2][6], Equals, "range:[0,+inf], keep order:false")
}

func (s *testSuite) TestOOMPanicAction(c *C) {
	tk := testkit.NewTestKit(c, s.store)
	tk.MustExec("use test")
	tk.MustExec("drop table if exists t")
	tk.MustExec("create table t (a int primary key, b double);")
	tk.MustExec("insert into t values (1,1)")
	sm := &mockSessionManager1{
		PS: make([]*util.ProcessInfo, 0),
	}
	tk.Se.SetSessionManager(sm)
	s.domain.ExpensiveQueryHandle().SetSessionManager(sm)
	defer config.RestoreFunc()()
	config.UpdateGlobal(func(conf *config.Config) {
		conf.OOMAction = config.OOMActionCancel
	})
	tk.MustExec("set @@tidb_mem_quota_query=1;")
	err := tk.QueryToErr("select sum(b) from t group by a;")
	c.Assert(err, NotNil)
	c.Assert(err.Error(), Matches, "Out Of Memory Quota!.*")

	// Test insert from select oom panic.
	tk.MustExec("drop table if exists t,t1")
	tk.MustExec("create table t (a bigint);")
	tk.MustExec("create table t1 (a bigint);")
	tk.MustExec("set @@tidb_mem_quota_query=200;")
	_, err = tk.Exec("insert into t1 values (1),(2),(3),(4),(5);")
	c.Assert(err.Error(), Matches, "Out Of Memory Quota!.*")
	_, err = tk.Exec("replace into t1 values (1),(2),(3),(4),(5);")
	c.Assert(err.Error(), Matches, "Out Of Memory Quota!.*")
	tk.MustExec("set @@tidb_mem_quota_query=10000")
	tk.MustExec("insert into t1 values (1),(2),(3),(4),(5);")
	tk.MustExec("set @@tidb_mem_quota_query=10;")
	_, err = tk.Exec("insert into t select a from t1 order by a desc;")
	c.Assert(err.Error(), Matches, "Out Of Memory Quota!.*")
	_, err = tk.Exec("replace into t select a from t1 order by a desc;")
	c.Assert(err.Error(), Matches, "Out Of Memory Quota!.*")

	tk.MustExec("set @@tidb_mem_quota_query=10000")
	tk.MustExec("insert into t values (1),(2),(3),(4),(5);")
	// Set the memory quota to 244 to make this SQL panic during the DeleteExec
	// instead of the TableReaderExec.
	tk.MustExec("set @@tidb_mem_quota_query=244;")
	_, err = tk.Exec("delete from t")
	c.Assert(err.Error(), Matches, "Out Of Memory Quota!.*")

	tk.MustExec("set @@tidb_mem_quota_query=10000;")
	tk.MustExec("delete from t1")
	tk.MustExec("insert into t1 values(1)")
	tk.MustExec("insert into t values (1),(2),(3),(4),(5);")
	tk.MustExec("set @@tidb_mem_quota_query=244;")
	_, err = tk.Exec("delete t, t1 from t join t1 on t.a = t1.a")

	tk.MustExec("set @@tidb_mem_quota_query=100000;")
	tk.MustExec("truncate table t")
	tk.MustExec("insert into t values(1),(2),(3)")
	// set the memory to quota to make the SQL panic during UpdateExec instead
	// of TableReader.
	tk.MustExec("set @@tidb_mem_quota_query=244;")
	_, err = tk.Exec("update t set a = 4")
	c.Assert(err.Error(), Matches, "Out Of Memory Quota!.*")
}

type testRecoverTable struct {
	store   kv.Storage
	dom     *domain.Domain
	cluster cluster.Cluster
	cli     *regionProperityClient
}

func (s *testRecoverTable) SetUpSuite(c *C) {
	cli := &regionProperityClient{}
	hijackClient := func(c tikv.Client) tikv.Client {
		cli.Client = c
		return cli
	}
	s.cli = cli

	var err error
	s.store, err = mockstore.NewMockStore(
		mockstore.WithClientHijacker(hijackClient),
		mockstore.WithClusterInspector(func(c cluster.Cluster) {
			mockstore.BootstrapWithSingleStore(c)
			s.cluster = c
		}),
	)
	c.Assert(err, IsNil)
	s.dom, err = session.BootstrapSession(s.store)
	c.Assert(err, IsNil)
}

func (s *testRecoverTable) TearDownSuite(c *C) {
	s.store.Close()
	s.dom.Close()
}

func (s *testRecoverTable) TestRecoverTable(c *C) {
	c.Assert(failpoint.Enable("github.com/pingcap/tidb/meta/autoid/mockAutoIDChange", `return(true)`), IsNil)
	defer func() {
		failpoint.Disable("github.com/pingcap/tidb/meta/autoid/mockAutoIDChange")
	}()
	tk := testkit.NewTestKit(c, s.store)
	tk.MustExec("create database if not exists test_recover")
	tk.MustExec("use test_recover")
	tk.MustExec("drop table if exists t_recover")
	tk.MustExec("create table t_recover (a int);")
	defer func(originGC bool) {
		if originGC {
			ddl.EmulatorGCEnable()
		} else {
			ddl.EmulatorGCDisable()
		}
	}(ddl.IsEmulatorGCEnable())

	// disable emulator GC.
	// Otherwise emulator GC will delete table record as soon as possible after execute drop table ddl.
	ddl.EmulatorGCDisable()
	gcTimeFormat := "20060102-15:04:05 -0700 MST"
	timeBeforeDrop := time.Now().Add(0 - 48*60*60*time.Second).Format(gcTimeFormat)
	timeAfterDrop := time.Now().Add(48 * 60 * 60 * time.Second).Format(gcTimeFormat)
	safePointSQL := `INSERT HIGH_PRIORITY INTO mysql.tidb VALUES ('tikv_gc_safe_point', '%[1]s', '')
			       ON DUPLICATE KEY
			       UPDATE variable_value = '%[1]s'`
	// clear GC variables first.
	tk.MustExec("delete from mysql.tidb where variable_name in ( 'tikv_gc_safe_point','tikv_gc_enable' )")

	tk.MustExec("insert into t_recover values (1),(2),(3)")
	tk.MustExec("drop table t_recover")

	// if GC safe point is not exists in mysql.tidb
	_, err := tk.Exec("recover table t_recover")
	c.Assert(err, NotNil)
	c.Assert(err.Error(), Equals, "can not get 'tikv_gc_safe_point'")
	// set GC safe point
	tk.MustExec(fmt.Sprintf(safePointSQL, timeBeforeDrop))

	// if GC enable is not exists in mysql.tidb
	_, err = tk.Exec("recover table t_recover")
	c.Assert(err, NotNil)
	c.Assert(err.Error(), Equals, "[ddl:-1]can not get 'tikv_gc_enable'")

	err = gcutil.EnableGC(tk.Se)
	c.Assert(err, IsNil)

	// recover job is before GC safe point
	tk.MustExec(fmt.Sprintf(safePointSQL, timeAfterDrop))
	_, err = tk.Exec("recover table t_recover")
	c.Assert(err, NotNil)
	c.Assert(strings.Contains(err.Error(), "Can't find dropped/truncated table 't_recover' in GC safe point"), Equals, true)

	// set GC safe point
	tk.MustExec(fmt.Sprintf(safePointSQL, timeBeforeDrop))
	// if there is a new table with the same name, should return failed.
	tk.MustExec("create table t_recover (a int);")
	_, err = tk.Exec("recover table t_recover")
	c.Assert(err.Error(), Equals, infoschema.ErrTableExists.GenWithStackByArgs("t_recover").Error())

	// drop the new table with the same name, then recover table.
	tk.MustExec("rename table t_recover to t_recover2")

	// do recover table.
	tk.MustExec("recover table t_recover")

	// check recover table meta and data record.
	tk.MustQuery("select * from t_recover;").Check(testkit.Rows("1", "2", "3"))
	// check recover table autoID.
	tk.MustExec("insert into t_recover values (4),(5),(6)")
	tk.MustQuery("select * from t_recover;").Check(testkit.Rows("1", "2", "3", "4", "5", "6"))
	// check rebase auto id.
	tk.MustQuery("select a,_tidb_rowid from t_recover;").Check(testkit.Rows("1 1", "2 2", "3 3", "4 5001", "5 5002", "6 5003"))

	// recover table by none exits job.
	_, err = tk.Exec(fmt.Sprintf("recover table by job %d", 10000000))
	c.Assert(err, NotNil)

	// Disable GC by manual first, then after recover table, the GC enable status should also be disabled.
	err = gcutil.DisableGC(tk.Se)
	c.Assert(err, IsNil)

	tk.MustExec("delete from t_recover where a > 1")
	tk.MustExec("drop table t_recover")

	tk.MustExec("recover table t_recover")

	// check recover table meta and data record.
	tk.MustQuery("select * from t_recover;").Check(testkit.Rows("1"))
	// check recover table autoID.
	tk.MustExec("insert into t_recover values (7),(8),(9)")
	tk.MustQuery("select * from t_recover;").Check(testkit.Rows("1", "7", "8", "9"))

	// Recover truncate table.
	tk.MustExec("truncate table t_recover")
	tk.MustExec("rename table t_recover to t_recover_new")
	tk.MustExec("recover table t_recover")
	tk.MustExec("insert into t_recover values (10)")
	tk.MustQuery("select * from t_recover;").Check(testkit.Rows("1", "7", "8", "9", "10"))

	// Test for recover one table multiple time.
	tk.MustExec("drop table t_recover")
	tk.MustExec("flashback table t_recover to t_recover_tmp")
	_, err = tk.Exec(fmt.Sprintf("recover table t_recover"))
	c.Assert(infoschema.ErrTableExists.Equal(err), IsTrue)

	gcEnable, err := gcutil.CheckGCEnable(tk.Se)
	c.Assert(err, IsNil)
	c.Assert(gcEnable, Equals, false)
}

func (s *testRecoverTable) TestFlashbackTable(c *C) {
	c.Assert(failpoint.Enable("github.com/pingcap/tidb/meta/autoid/mockAutoIDChange", `return(true)`), IsNil)
	defer func() {
		c.Assert(failpoint.Disable("github.com/pingcap/tidb/meta/autoid/mockAutoIDChange"), IsNil)
	}()
	tk := testkit.NewTestKit(c, s.store)
	tk.MustExec("create database if not exists test_flashback")
	tk.MustExec("use test_flashback")
	tk.MustExec("drop table if exists t_flashback")
	tk.MustExec("create table t_flashback (a int);")
	defer func(originGC bool) {
		if originGC {
			ddl.EmulatorGCEnable()
		} else {
			ddl.EmulatorGCDisable()
		}
	}(ddl.IsEmulatorGCEnable())

	// Disable emulator GC.
	// Otherwise emulator GC will delete table record as soon as possible after execute drop table ddl.
	ddl.EmulatorGCDisable()
	gcTimeFormat := "20060102-15:04:05 -0700 MST"
	timeBeforeDrop := time.Now().Add(0 - 48*60*60*time.Second).Format(gcTimeFormat)
	safePointSQL := `INSERT HIGH_PRIORITY INTO mysql.tidb VALUES ('tikv_gc_safe_point', '%[1]s', '')
			       ON DUPLICATE KEY
			       UPDATE variable_value = '%[1]s'`
	// Clear GC variables first.
	tk.MustExec("delete from mysql.tidb where variable_name in ( 'tikv_gc_safe_point','tikv_gc_enable' )")
	// Set GC safe point
	tk.MustExec(fmt.Sprintf(safePointSQL, timeBeforeDrop))
	// Set GC enable.
	err := gcutil.EnableGC(tk.Se)
	c.Assert(err, IsNil)

	tk.MustExec("insert into t_flashback values (1),(2),(3)")
	tk.MustExec("drop table t_flashback")

	// Test flash table with not_exist_table_name name.
	_, err = tk.Exec("flashback table t_not_exists")
	c.Assert(err.Error(), Equals, "Can't find dropped/truncated table: t_not_exists in DDL history jobs")

	// Test flashback table failed by there is already a new table with the same name.
	// If there is a new table with the same name, should return failed.
	tk.MustExec("create table t_flashback (a int);")
	_, err = tk.Exec("flashback table t_flashback")
	c.Assert(err.Error(), Equals, infoschema.ErrTableExists.GenWithStackByArgs("t_flashback").Error())

	// Drop the new table with the same name, then flashback table.
	tk.MustExec("rename table t_flashback to t_flashback_tmp")

	// Test for flashback table.
	tk.MustExec("flashback table t_flashback")
	// Check flashback table meta and data record.
	tk.MustQuery("select * from t_flashback;").Check(testkit.Rows("1", "2", "3"))
	// Check flashback table autoID.
	tk.MustExec("insert into t_flashback values (4),(5),(6)")
	tk.MustQuery("select * from t_flashback;").Check(testkit.Rows("1", "2", "3", "4", "5", "6"))
	// Check rebase auto id.
	tk.MustQuery("select a,_tidb_rowid from t_flashback;").Check(testkit.Rows("1 1", "2 2", "3 3", "4 5001", "5 5002", "6 5003"))

	// Test for flashback to new table.
	tk.MustExec("drop table t_flashback")
	tk.MustExec("create table t_flashback (a int);")
	tk.MustExec("flashback table t_flashback to t_flashback2")
	// Check flashback table meta and data record.
	tk.MustQuery("select * from t_flashback2;").Check(testkit.Rows("1", "2", "3", "4", "5", "6"))
	// Check flashback table autoID.
	tk.MustExec("insert into t_flashback2 values (7),(8),(9)")
	tk.MustQuery("select * from t_flashback2;").Check(testkit.Rows("1", "2", "3", "4", "5", "6", "7", "8", "9"))
	// Check rebase auto id.
	tk.MustQuery("select a,_tidb_rowid from t_flashback2;").Check(testkit.Rows("1 1", "2 2", "3 3", "4 5001", "5 5002", "6 5003", "7 10001", "8 10002", "9 10003"))

	// Test for flashback one table multiple time.
	_, err = tk.Exec(fmt.Sprintf("flashback table t_flashback to t_flashback4"))
	c.Assert(infoschema.ErrTableExists.Equal(err), IsTrue)

	// Test for flashback truncated table to new table.
	tk.MustExec("truncate table t_flashback2")
	tk.MustExec("flashback table t_flashback2 to t_flashback3")
	// Check flashback table meta and data record.
	tk.MustQuery("select * from t_flashback3;").Check(testkit.Rows("1", "2", "3", "4", "5", "6", "7", "8", "9"))
	// Check flashback table autoID.
	tk.MustExec("insert into t_flashback3 values (10),(11)")
	tk.MustQuery("select * from t_flashback3;").Check(testkit.Rows("1", "2", "3", "4", "5", "6", "7", "8", "9", "10", "11"))
	// Check rebase auto id.
	tk.MustQuery("select a,_tidb_rowid from t_flashback3;").Check(testkit.Rows("1 1", "2 2", "3 3", "4 5001", "5 5002", "6 5003", "7 10001", "8 10002", "9 10003", "10 15001", "11 15002"))

	// Test for flashback drop partition table.
	tk.MustExec("drop table if exists t_p_flashback")
	tk.MustExec("create table t_p_flashback (a int) partition by hash(a) partitions 4;")
	tk.MustExec("insert into t_p_flashback values (1),(2),(3)")
	tk.MustExec("drop table t_p_flashback")
	tk.MustExec("flashback table t_p_flashback")
	// Check flashback table meta and data record.
	tk.MustQuery("select * from t_p_flashback order by a;").Check(testkit.Rows("1", "2", "3"))
	// Check flashback table autoID.
	tk.MustExec("insert into t_p_flashback values (4),(5)")
	tk.MustQuery("select a,_tidb_rowid from t_p_flashback order by a;").Check(testkit.Rows("1 1", "2 2", "3 3", "4 5001", "5 5002"))

	// Test for flashback truncate partition table.
	tk.MustExec("truncate table t_p_flashback")
	tk.MustExec("flashback table t_p_flashback to t_p_flashback1")
	// Check flashback table meta and data record.
	tk.MustQuery("select * from t_p_flashback1 order by a;").Check(testkit.Rows("1", "2", "3", "4", "5"))
	// Check flashback table autoID.
	tk.MustExec("insert into t_p_flashback1 values (6)")
	tk.MustQuery("select a,_tidb_rowid from t_p_flashback1 order by a;").Check(testkit.Rows("1 1", "2 2", "3 3", "4 5001", "5 5002", "6 10001"))

	tk.MustExec("drop database if exists Test2")
	tk.MustExec("create database Test2")
	tk.MustExec("use Test2")
	tk.MustExec("create table t (a int);")
	tk.MustExec("insert into t values (1),(2)")
	tk.MustExec("drop table t")
	tk.MustExec("flashback table t")
	tk.MustQuery("select a from t order by a").Check(testkit.Rows("1", "2"))

	tk.MustExec("drop table t")
	tk.MustExec("drop database if exists Test3")
	tk.MustExec("create database Test3")
	tk.MustExec("use Test3")
	tk.MustExec("create table t (a int);")
	tk.MustExec("drop table t")
	tk.MustExec("drop database Test3")
	tk.MustExec("use Test2")
	tk.MustExec("flashback table t")
	tk.MustExec("insert into t values (3)")
	tk.MustQuery("select a from t order by a").Check(testkit.Rows("1", "2", "3"))
}

func (s *testSuiteP2) TestPointGetPreparedPlan(c *C) {
	tk1 := testkit.NewTestKit(c, s.store)
	tk1.MustExec("drop database if exists ps_text")
	defer tk1.MustExec("drop database if exists ps_text")
	tk1.MustExec("create database ps_text")
	tk1.MustExec("use ps_text")

	tk1.MustExec(`create table t (a int, b int, c int,
			primary key k_a(a),
			unique key k_b(b))`)
	tk1.MustExec("insert into t values (1, 1, 1)")
	tk1.MustExec("insert into t values (2, 2, 2)")
	tk1.MustExec("insert into t values (3, 3, 3)")

	pspk1Id, _, _, err := tk1.Se.PrepareStmt("select * from t where a = ?")
	c.Assert(err, IsNil)
	tk1.Se.GetSessionVars().PreparedStmts[pspk1Id].(*plannercore.CachedPrepareStmt).PreparedAst.UseCache = false
	pspk2Id, _, _, err := tk1.Se.PrepareStmt("select * from t where ? = a ")
	c.Assert(err, IsNil)
	tk1.Se.GetSessionVars().PreparedStmts[pspk2Id].(*plannercore.CachedPrepareStmt).PreparedAst.UseCache = false

	ctx := context.Background()
	// first time plan generated
	rs, err := tk1.Se.ExecutePreparedStmt(ctx, pspk1Id, []types.Datum{types.NewDatum(0)})
	c.Assert(err, IsNil)
	tk1.ResultSetToResult(rs, Commentf("%v", rs)).Check(nil)

	// using the generated plan but with different params
	rs, err = tk1.Se.ExecutePreparedStmt(ctx, pspk1Id, []types.Datum{types.NewDatum(1)})
	c.Assert(err, IsNil)
	tk1.ResultSetToResult(rs, Commentf("%v", rs)).Check(testkit.Rows("1 1 1"))

	rs, err = tk1.Se.ExecutePreparedStmt(ctx, pspk1Id, []types.Datum{types.NewDatum(2)})
	c.Assert(err, IsNil)
	tk1.ResultSetToResult(rs, Commentf("%v", rs)).Check(testkit.Rows("2 2 2"))

	rs, err = tk1.Se.ExecutePreparedStmt(ctx, pspk2Id, []types.Datum{types.NewDatum(3)})
	c.Assert(err, IsNil)
	tk1.ResultSetToResult(rs, Commentf("%v", rs)).Check(testkit.Rows("3 3 3"))

	rs, err = tk1.Se.ExecutePreparedStmt(ctx, pspk2Id, []types.Datum{types.NewDatum(0)})
	c.Assert(err, IsNil)
	tk1.ResultSetToResult(rs, Commentf("%v", rs)).Check(nil)

	rs, err = tk1.Se.ExecutePreparedStmt(ctx, pspk2Id, []types.Datum{types.NewDatum(1)})
	c.Assert(err, IsNil)
	tk1.ResultSetToResult(rs, Commentf("%v", rs)).Check(testkit.Rows("1 1 1"))

	rs, err = tk1.Se.ExecutePreparedStmt(ctx, pspk2Id, []types.Datum{types.NewDatum(2)})
	c.Assert(err, IsNil)
	tk1.ResultSetToResult(rs, Commentf("%v", rs)).Check(testkit.Rows("2 2 2"))

	rs, err = tk1.Se.ExecutePreparedStmt(ctx, pspk2Id, []types.Datum{types.NewDatum(3)})
	c.Assert(err, IsNil)
	tk1.ResultSetToResult(rs, Commentf("%v", rs)).Check(testkit.Rows("3 3 3"))

	// unique index
	psuk1Id, _, _, err := tk1.Se.PrepareStmt("select * from t where b = ? ")
	c.Assert(err, IsNil)
	tk1.Se.GetSessionVars().PreparedStmts[psuk1Id].(*plannercore.CachedPrepareStmt).PreparedAst.UseCache = false

	rs, err = tk1.Se.ExecutePreparedStmt(ctx, psuk1Id, []types.Datum{types.NewDatum(1)})
	c.Assert(err, IsNil)
	tk1.ResultSetToResult(rs, Commentf("%v", rs)).Check(testkit.Rows("1 1 1"))

	rs, err = tk1.Se.ExecutePreparedStmt(ctx, psuk1Id, []types.Datum{types.NewDatum(2)})
	c.Assert(err, IsNil)
	tk1.ResultSetToResult(rs, Commentf("%v", rs)).Check(testkit.Rows("2 2 2"))

	rs, err = tk1.Se.ExecutePreparedStmt(ctx, psuk1Id, []types.Datum{types.NewDatum(3)})
	c.Assert(err, IsNil)
	tk1.ResultSetToResult(rs, Commentf("%v", rs)).Check(testkit.Rows("3 3 3"))

	rs, err = tk1.Se.ExecutePreparedStmt(ctx, psuk1Id, []types.Datum{types.NewDatum(0)})
	c.Assert(err, IsNil)
	tk1.ResultSetToResult(rs, Commentf("%v", rs)).Check(nil)

	// test schema changed, cached plan should be invalidated
	tk1.MustExec("alter table t add column col4 int default 10 after c")
	rs, err = tk1.Se.ExecutePreparedStmt(ctx, pspk1Id, []types.Datum{types.NewDatum(0)})
	c.Assert(err, IsNil)
	tk1.ResultSetToResult(rs, Commentf("%v", rs)).Check(nil)

	rs, err = tk1.Se.ExecutePreparedStmt(ctx, pspk1Id, []types.Datum{types.NewDatum(1)})
	c.Assert(err, IsNil)
	tk1.ResultSetToResult(rs, Commentf("%v", rs)).Check(testkit.Rows("1 1 1 10"))

	rs, err = tk1.Se.ExecutePreparedStmt(ctx, pspk1Id, []types.Datum{types.NewDatum(2)})
	c.Assert(err, IsNil)
	tk1.ResultSetToResult(rs, Commentf("%v", rs)).Check(testkit.Rows("2 2 2 10"))

	rs, err = tk1.Se.ExecutePreparedStmt(ctx, pspk2Id, []types.Datum{types.NewDatum(3)})
	c.Assert(err, IsNil)
	tk1.ResultSetToResult(rs, Commentf("%v", rs)).Check(testkit.Rows("3 3 3 10"))

	tk1.MustExec("alter table t drop index k_b")
	rs, err = tk1.Se.ExecutePreparedStmt(ctx, psuk1Id, []types.Datum{types.NewDatum(1)})
	c.Assert(err, IsNil)
	tk1.ResultSetToResult(rs, Commentf("%v", rs)).Check(testkit.Rows("1 1 1 10"))

	rs, err = tk1.Se.ExecutePreparedStmt(ctx, psuk1Id, []types.Datum{types.NewDatum(2)})
	c.Assert(err, IsNil)
	tk1.ResultSetToResult(rs, Commentf("%v", rs)).Check(testkit.Rows("2 2 2 10"))

	rs, err = tk1.Se.ExecutePreparedStmt(ctx, psuk1Id, []types.Datum{types.NewDatum(3)})
	c.Assert(err, IsNil)
	tk1.ResultSetToResult(rs, Commentf("%v", rs)).Check(testkit.Rows("3 3 3 10"))

	rs, err = tk1.Se.ExecutePreparedStmt(ctx, psuk1Id, []types.Datum{types.NewDatum(0)})
	c.Assert(err, IsNil)
	tk1.ResultSetToResult(rs, Commentf("%v", rs)).Check(nil)

	tk1.MustExec(`insert into t values(4, 3, 3, 11)`)
	rs, err = tk1.Se.ExecutePreparedStmt(ctx, psuk1Id, []types.Datum{types.NewDatum(1)})
	c.Assert(err, IsNil)
	tk1.ResultSetToResult(rs, Commentf("%v", rs)).Check(testkit.Rows("1 1 1 10"))

	rs, err = tk1.Se.ExecutePreparedStmt(ctx, psuk1Id, []types.Datum{types.NewDatum(2)})
	c.Assert(err, IsNil)
	tk1.ResultSetToResult(rs, Commentf("%v", rs)).Check(testkit.Rows("2 2 2 10"))

	rs, err = tk1.Se.ExecutePreparedStmt(ctx, psuk1Id, []types.Datum{types.NewDatum(3)})
	c.Assert(err, IsNil)
	tk1.ResultSetToResult(rs, Commentf("%v", rs)).Check(testkit.Rows("3 3 3 10", "4 3 3 11"))

	rs, err = tk1.Se.ExecutePreparedStmt(ctx, psuk1Id, []types.Datum{types.NewDatum(0)})
	c.Assert(err, IsNil)
	tk1.ResultSetToResult(rs, Commentf("%v", rs)).Check(nil)

	tk1.MustExec("delete from t where a = 4")
	tk1.MustExec("alter table t add index k_b(b)")
	rs, err = tk1.Se.ExecutePreparedStmt(ctx, psuk1Id, []types.Datum{types.NewDatum(1)})
	c.Assert(err, IsNil)
	tk1.ResultSetToResult(rs, Commentf("%v", rs)).Check(testkit.Rows("1 1 1 10"))

	rs, err = tk1.Se.ExecutePreparedStmt(ctx, psuk1Id, []types.Datum{types.NewDatum(2)})
	c.Assert(err, IsNil)
	tk1.ResultSetToResult(rs, Commentf("%v", rs)).Check(testkit.Rows("2 2 2 10"))

	rs, err = tk1.Se.ExecutePreparedStmt(ctx, psuk1Id, []types.Datum{types.NewDatum(3)})
	c.Assert(err, IsNil)
	tk1.ResultSetToResult(rs, Commentf("%v", rs)).Check(testkit.Rows("3 3 3 10"))

	rs, err = tk1.Se.ExecutePreparedStmt(ctx, psuk1Id, []types.Datum{types.NewDatum(0)})
	c.Assert(err, IsNil)
	tk1.ResultSetToResult(rs, Commentf("%v", rs)).Check(nil)

	// use pk again
	rs, err = tk1.Se.ExecutePreparedStmt(ctx, pspk2Id, []types.Datum{types.NewDatum(3)})
	c.Assert(err, IsNil)
	tk1.ResultSetToResult(rs, Commentf("%v", rs)).Check(testkit.Rows("3 3 3 10"))

	rs, err = tk1.Se.ExecutePreparedStmt(ctx, pspk1Id, []types.Datum{types.NewDatum(3)})
	c.Assert(err, IsNil)
	tk1.ResultSetToResult(rs, Commentf("%v", rs)).Check(testkit.Rows("3 3 3 10"))
}

func (s *testSuiteP2) TestPointGetPreparedPlanWithCommitMode(c *C) {
	tk1 := testkit.NewTestKit(c, s.store)
	tk1.MustExec("drop database if exists ps_text")
	defer tk1.MustExec("drop database if exists ps_text")
	tk1.MustExec("create database ps_text")
	tk1.MustExec("use ps_text")

	tk1.MustExec(`create table t (a int, b int, c int,
			primary key k_a(a),
			unique key k_b(b))`)
	tk1.MustExec("insert into t values (1, 1, 1)")
	tk1.MustExec("insert into t values (2, 2, 2)")
	tk1.MustExec("insert into t values (3, 3, 3)")

	pspk1Id, _, _, err := tk1.Se.PrepareStmt("select * from t where a = ?")
	c.Assert(err, IsNil)
	tk1.Se.GetSessionVars().PreparedStmts[pspk1Id].(*plannercore.CachedPrepareStmt).PreparedAst.UseCache = false

	ctx := context.Background()
	// first time plan generated
	rs, err := tk1.Se.ExecutePreparedStmt(ctx, pspk1Id, []types.Datum{types.NewDatum(0)})
	c.Assert(err, IsNil)
	tk1.ResultSetToResult(rs, Commentf("%v", rs)).Check(nil)

	// using the generated plan but with different params
	rs, err = tk1.Se.ExecutePreparedStmt(ctx, pspk1Id, []types.Datum{types.NewDatum(1)})
	c.Assert(err, IsNil)
	tk1.ResultSetToResult(rs, Commentf("%v", rs)).Check(testkit.Rows("1 1 1"))

	// next start a non autocommit txn
	tk1.MustExec("set autocommit = 0")
	tk1.MustExec("begin")
	// try to exec using point get plan(this plan should not go short path)
	rs, err = tk1.Se.ExecutePreparedStmt(ctx, pspk1Id, []types.Datum{types.NewDatum(1)})
	c.Assert(err, IsNil)
	tk1.ResultSetToResult(rs, Commentf("%v", rs)).Check(testkit.Rows("1 1 1"))

	// update rows
	tk2 := testkit.NewTestKit(c, s.store)
	tk2.MustExec("use ps_text")
	tk2.MustExec("update t set c = c + 10 where c = 1")

	// try to point get again
	rs, err = tk1.Se.ExecutePreparedStmt(ctx, pspk1Id, []types.Datum{types.NewDatum(1)})
	c.Assert(err, IsNil)
	tk1.ResultSetToResult(rs, Commentf("%v", rs)).Check(testkit.Rows("1 1 1"))

	// try to update in session 1
	tk1.MustExec("update t set c = c + 10 where c = 1")
	_, err = tk1.Exec("commit")
	c.Assert(kv.ErrWriteConflict.Equal(err), IsTrue, Commentf("error: %s", err))

	// verify
	rs, err = tk1.Se.ExecutePreparedStmt(ctx, pspk1Id, []types.Datum{types.NewDatum(1)})
	c.Assert(err, IsNil)
	tk1.ResultSetToResult(rs, Commentf("%v", rs)).Check(testkit.Rows("1 1 11"))

	rs, err = tk1.Se.ExecutePreparedStmt(ctx, pspk1Id, []types.Datum{types.NewDatum(2)})
	c.Assert(err, IsNil)
	tk1.ResultSetToResult(rs, Commentf("%v", rs)).Check(testkit.Rows("2 2 2"))

	tk2.MustQuery("select * from t where a = 1").Check(testkit.Rows("1 1 11"))
}

func (s *testSuiteP2) TestPointUpdatePreparedPlan(c *C) {
	tk1 := testkit.NewTestKit(c, s.store)
	tk1.MustExec("drop database if exists pu_test")
	defer tk1.MustExec("drop database if exists pu_test")
	tk1.MustExec("create database pu_test")
	tk1.MustExec("use pu_test")

	tk1.MustExec(`create table t (a int, b int, c int,
			primary key k_a(a),
			unique key k_b(b))`)
	tk1.MustExec("insert into t values (1, 1, 1)")
	tk1.MustExec("insert into t values (2, 2, 2)")
	tk1.MustExec("insert into t values (3, 3, 3)")

	updateID1, pc, _, err := tk1.Se.PrepareStmt(`update t set c = c + 1 where a = ?`)
	c.Assert(err, IsNil)
	tk1.Se.GetSessionVars().PreparedStmts[updateID1].(*plannercore.CachedPrepareStmt).PreparedAst.UseCache = false
	c.Assert(pc, Equals, 1)
	updateID2, pc, _, err := tk1.Se.PrepareStmt(`update t set c = c + 2 where ? = a`)
	c.Assert(err, IsNil)
	tk1.Se.GetSessionVars().PreparedStmts[updateID2].(*plannercore.CachedPrepareStmt).PreparedAst.UseCache = false
	c.Assert(pc, Equals, 1)

	ctx := context.Background()
	// first time plan generated
	rs, err := tk1.Se.ExecutePreparedStmt(ctx, updateID1, []types.Datum{types.NewDatum(3)})
	c.Assert(rs, IsNil)
	c.Assert(err, IsNil)
	tk1.MustQuery("select * from t where a = 3").Check(testkit.Rows("3 3 4"))

	// using the generated plan but with different params
	rs, err = tk1.Se.ExecutePreparedStmt(ctx, updateID1, []types.Datum{types.NewDatum(3)})
	c.Assert(rs, IsNil)
	c.Assert(err, IsNil)
	tk1.MustQuery("select * from t where a = 3").Check(testkit.Rows("3 3 5"))

	rs, err = tk1.Se.ExecutePreparedStmt(ctx, updateID1, []types.Datum{types.NewDatum(3)})
	c.Assert(rs, IsNil)
	c.Assert(err, IsNil)
	tk1.MustQuery("select * from t where a = 3").Check(testkit.Rows("3 3 6"))

	// updateID2
	rs, err = tk1.Se.ExecutePreparedStmt(ctx, updateID2, []types.Datum{types.NewDatum(3)})
	c.Assert(rs, IsNil)
	c.Assert(err, IsNil)
	tk1.MustQuery("select * from t where a = 3").Check(testkit.Rows("3 3 8"))

	rs, err = tk1.Se.ExecutePreparedStmt(ctx, updateID2, []types.Datum{types.NewDatum(3)})
	c.Assert(rs, IsNil)
	c.Assert(err, IsNil)
	tk1.MustQuery("select * from t where a = 3").Check(testkit.Rows("3 3 10"))

	// unique index
	updUkID1, _, _, err := tk1.Se.PrepareStmt(`update t set c = c + 10 where b = ?`)
	c.Assert(err, IsNil)
	tk1.Se.GetSessionVars().PreparedStmts[updUkID1].(*plannercore.CachedPrepareStmt).PreparedAst.UseCache = false
	rs, err = tk1.Se.ExecutePreparedStmt(ctx, updUkID1, []types.Datum{types.NewDatum(3)})
	c.Assert(rs, IsNil)
	c.Assert(err, IsNil)
	tk1.MustQuery("select * from t where a = 3").Check(testkit.Rows("3 3 20"))

	rs, err = tk1.Se.ExecutePreparedStmt(ctx, updUkID1, []types.Datum{types.NewDatum(3)})
	c.Assert(rs, IsNil)
	c.Assert(err, IsNil)
	tk1.MustQuery("select * from t where a = 3").Check(testkit.Rows("3 3 30"))

	// test schema changed, cached plan should be invalidated
	tk1.MustExec("alter table t add column col4 int default 10 after c")
	rs, err = tk1.Se.ExecutePreparedStmt(ctx, updateID1, []types.Datum{types.NewDatum(3)})
	c.Assert(rs, IsNil)
	c.Assert(err, IsNil)
	tk1.MustQuery("select * from t where a = 3").Check(testkit.Rows("3 3 31 10"))

	rs, err = tk1.Se.ExecutePreparedStmt(ctx, updateID1, []types.Datum{types.NewDatum(3)})
	c.Assert(rs, IsNil)
	c.Assert(err, IsNil)
	tk1.MustQuery("select * from t where a = 3").Check(testkit.Rows("3 3 32 10"))

	tk1.MustExec("alter table t drop index k_b")
	rs, err = tk1.Se.ExecutePreparedStmt(ctx, updUkID1, []types.Datum{types.NewDatum(3)})
	c.Assert(rs, IsNil)
	c.Assert(err, IsNil)
	tk1.MustQuery("select * from t where a = 3").Check(testkit.Rows("3 3 42 10"))

	rs, err = tk1.Se.ExecutePreparedStmt(ctx, updUkID1, []types.Datum{types.NewDatum(3)})
	c.Assert(rs, IsNil)
	c.Assert(err, IsNil)
	tk1.MustQuery("select * from t where a = 3").Check(testkit.Rows("3 3 52 10"))

	tk1.MustExec("alter table t add unique index k_b(b)")
	rs, err = tk1.Se.ExecutePreparedStmt(ctx, updUkID1, []types.Datum{types.NewDatum(3)})
	c.Assert(rs, IsNil)
	c.Assert(err, IsNil)
	tk1.MustQuery("select * from t where a = 3").Check(testkit.Rows("3 3 62 10"))

	rs, err = tk1.Se.ExecutePreparedStmt(ctx, updUkID1, []types.Datum{types.NewDatum(3)})
	c.Assert(rs, IsNil)
	c.Assert(err, IsNil)
	tk1.MustQuery("select * from t where a = 3").Check(testkit.Rows("3 3 72 10"))

	tk1.MustQuery("select * from t where a = 1").Check(testkit.Rows("1 1 1 10"))
	tk1.MustQuery("select * from t where a = 2").Check(testkit.Rows("2 2 2 10"))
}

func (s *testSuiteP2) TestPointUpdatePreparedPlanWithCommitMode(c *C) {
	tk1 := testkit.NewTestKit(c, s.store)
	tk1.MustExec("drop database if exists pu_test2")
	defer tk1.MustExec("drop database if exists pu_test2")
	tk1.MustExec("create database pu_test2")
	tk1.MustExec("use pu_test2")

	tk1.MustExec(`create table t (a int, b int, c int,
			primary key k_a(a),
			unique key k_b(b))`)
	tk1.MustExec("insert into t values (1, 1, 1)")
	tk1.MustExec("insert into t values (2, 2, 2)")
	tk1.MustExec("insert into t values (3, 3, 3)")

	ctx := context.Background()
	updateID1, _, _, err := tk1.Se.PrepareStmt(`update t set c = c + 1 where a = ?`)
	tk1.Se.GetSessionVars().PreparedStmts[updateID1].(*plannercore.CachedPrepareStmt).PreparedAst.UseCache = false
	c.Assert(err, IsNil)

	// first time plan generated
	rs, err := tk1.Se.ExecutePreparedStmt(ctx, updateID1, []types.Datum{types.NewDatum(3)})
	c.Assert(rs, IsNil)
	c.Assert(err, IsNil)
	tk1.MustQuery("select * from t where a = 3").Check(testkit.Rows("3 3 4"))

	rs, err = tk1.Se.ExecutePreparedStmt(ctx, updateID1, []types.Datum{types.NewDatum(3)})
	c.Assert(rs, IsNil)
	c.Assert(err, IsNil)
	tk1.MustQuery("select * from t where a = 3").Check(testkit.Rows("3 3 5"))

	// next start a non autocommit txn
	tk1.MustExec("set autocommit = 0")
	tk1.MustExec("begin")
	// try to exec using point get plan(this plan should not go short path)
	rs, err = tk1.Se.ExecutePreparedStmt(ctx, updateID1, []types.Datum{types.NewDatum(3)})
	c.Assert(rs, IsNil)
	c.Assert(err, IsNil)
	tk1.MustQuery("select * from t where a = 3").Check(testkit.Rows("3 3 6"))

	// update rows
	tk2 := testkit.NewTestKit(c, s.store)
	tk2.MustExec("use pu_test2")
	tk2.MustExec(`prepare pu2 from "update t set c = c + 2 where ? = a "`)
	tk2.MustExec("set @p3 = 3")
	tk2.MustQuery("select * from t where a = 3").Check(testkit.Rows("3 3 5"))
	tk2.MustExec("execute pu2 using @p3")
	tk2.MustQuery("select * from t where a = 3").Check(testkit.Rows("3 3 7"))
	tk2.MustExec("execute pu2 using @p3")
	tk2.MustQuery("select * from t where a = 3").Check(testkit.Rows("3 3 9"))

	// try to update in session 1
	tk1.MustQuery("select * from t where a = 3").Check(testkit.Rows("3 3 6"))
	_, err = tk1.Exec("commit")
	c.Assert(kv.ErrWriteConflict.Equal(err), IsTrue, Commentf("error: %s", err))

	// verify
	tk2.MustQuery("select * from t where a = 1").Check(testkit.Rows("1 1 1"))
	tk1.MustQuery("select * from t where a = 2").Check(testkit.Rows("2 2 2"))
	tk2.MustQuery("select * from t where a = 3").Check(testkit.Rows("3 3 9"))
	tk1.MustQuery("select * from t where a = 2").Check(testkit.Rows("2 2 2"))
	tk1.MustQuery("select * from t where a = 3").Check(testkit.Rows("3 3 9"))

	// again next start a non autocommit txn
	tk1.MustExec("set autocommit = 0")
	tk1.MustExec("begin")
	rs, err = tk1.Se.ExecutePreparedStmt(ctx, updateID1, []types.Datum{types.NewDatum(3)})
	c.Assert(rs, IsNil)
	c.Assert(err, IsNil)
	tk1.MustQuery("select * from t where a = 3").Check(testkit.Rows("3 3 10"))

	rs, err = tk1.Se.ExecutePreparedStmt(ctx, updateID1, []types.Datum{types.NewDatum(3)})
	c.Assert(rs, IsNil)
	c.Assert(err, IsNil)
	tk1.MustQuery("select * from t where a = 3").Check(testkit.Rows("3 3 11"))
	tk1.MustExec("commit")

	tk2.MustQuery("select * from t where a = 3").Check(testkit.Rows("3 3 11"))
}

func (s *testSuite1) TestPartitionHashCode(c *C) {
	tk := testkit.NewTestKitWithInit(c, s.store)
	tk.MustExec(`create table t(c1 bigint, c2 bigint, c3 bigint, primary key(c1))
			      partition by hash (c1) partitions 4;`)
	wg := sync.WaitGroup{}
	for i := 0; i < 5; i++ {
		wg.Add(1)
		go func() {
			defer wg.Done()
			tk1 := testkit.NewTestKitWithInit(c, s.store)
			for i := 0; i < 5; i++ {
				tk1.MustExec("select * from t")
			}
		}()
	}
	wg.Wait()
}

func (s *testSuite1) TestAlterDefaultValue(c *C) {
	tk := testkit.NewTestKit(c, s.store)
	tk.MustExec("use test")
	tk.MustExec("drop table if exists t1")
	tk.MustExec("create table t(a int, primary key(a))")
	tk.MustExec("insert into t(a) values(1)")
	tk.MustExec("alter table t add column b int default 1")
	tk.MustExec("alter table t alter b set default 2")
	tk.MustQuery("select b from t where a = 1").Check(testkit.Rows("1"))
}

type testClusterTableSuite struct {
	testSuiteWithCliBase
	rpcserver  *grpc.Server
	listenAddr string
}

func (s *testClusterTableSuite) SetUpSuite(c *C) {
	s.testSuiteWithCliBase.SetUpSuite(c)
	s.rpcserver, s.listenAddr = s.setUpRPCService(c, "127.0.0.1:0")
}

func (s *testClusterTableSuite) setUpRPCService(c *C, addr string) (*grpc.Server, string) {
	sm := &mockSessionManager1{}
	sm.PS = append(sm.PS, &util.ProcessInfo{
		ID:      1,
		User:    "root",
		Host:    "127.0.0.1",
		Command: mysql.ComQuery,
	})
	lis, err := net.Listen("tcp", addr)
	c.Assert(err, IsNil)
	srv := server.NewRPCServer(config.GetGlobalConfig(), s.dom, sm)
	port := lis.Addr().(*net.TCPAddr).Port
	addr = fmt.Sprintf("127.0.0.1:%d", port)
	go func() {
		err = srv.Serve(lis)
		c.Assert(err, IsNil)
	}()
	config.UpdateGlobal(func(conf *config.Config) {
		conf.Status.StatusPort = uint(port)
	})
	return srv, addr
}
func (s *testClusterTableSuite) TearDownSuite(c *C) {
	if s.rpcserver != nil {
		s.rpcserver.Stop()
		s.rpcserver = nil
	}
	s.testSuiteWithCliBase.TearDownSuite(c)
}

func (s *testSuiteP1) TestPrepareLoadData(c *C) {
	tk := testkit.NewTestKit(c, s.store)
	tk.MustGetErrCode(`prepare stmt from "load data local infile '/tmp/load_data_test.csv' into table test";`, mysql.ErrUnsupportedPs)
}

func (s *testClusterTableSuite) TestSlowQuery(c *C) {
	writeFile := func(file string, data string) {
		f, err := os.OpenFile(file, os.O_CREATE|os.O_WRONLY|os.O_TRUNC, 0644)
		c.Assert(err, IsNil)
		_, err = f.Write([]byte(data))
		c.Assert(f.Close(), IsNil)
		c.Assert(err, IsNil)
	}

	logData0 := ""
	logData1 := `
# Time: 2020-02-15T18:00:01.000000+08:00
select 1;
# Time: 2020-02-15T19:00:05.000000+08:00
select 2;`
	logData2 := `
# Time: 2020-02-16T18:00:01.000000+08:00
select 3;
# Time: 2020-02-16T18:00:05.000000+08:00
select 4;`
	logData3 := `
# Time: 2020-02-16T19:00:00.000000+08:00
select 5;
# Time: 2020-02-17T18:00:05.000000+08:00
select 6;`
	logData4 := `
# Time: 2020-05-14T19:03:54.314615176+08:00
select 7;`

	fileName0 := "tidb-slow-2020-02-14T19-04-05.01.log"
	fileName1 := "tidb-slow-2020-02-15T19-04-05.01.log"
	fileName2 := "tidb-slow-2020-02-16T19-04-05.01.log"
	fileName3 := "tidb-slow-2020-02-17T18-00-05.01.log"
	fileName4 := "tidb-slow.log"
	writeFile(fileName0, logData0)
	writeFile(fileName1, logData1)
	writeFile(fileName2, logData2)
	writeFile(fileName3, logData3)
	writeFile(fileName4, logData4)
	defer func() {
		os.Remove(fileName0)
		os.Remove(fileName1)
		os.Remove(fileName2)
		os.Remove(fileName3)
		os.Remove(fileName4)
	}()
	tk := testkit.NewTestKitWithInit(c, s.store)
	loc, err := time.LoadLocation("Asia/Shanghai")
	c.Assert(err, IsNil)
	tk.Se.GetSessionVars().TimeZone = loc
	tk.MustExec("use information_schema")
	cases := []struct {
		prepareSQL string
		sql        string
		result     []string
	}{
		{
			sql:    "select count(*),min(time),max(time) from %s where time > '2019-01-26 21:51:00' and time < now()",
			result: []string{"7|2020-02-15 18:00:01.000000|2020-05-14 19:03:54.314615"},
		},
		{
			sql:    "select count(*),min(time),max(time) from %s where time > '2020-02-15 19:00:00' and time < '2020-02-16 18:00:02'",
			result: []string{"2|2020-02-15 19:00:05.000000|2020-02-16 18:00:01.000000"},
		},
		{
			sql:    "select count(*),min(time),max(time) from %s where time > '2020-02-16 18:00:02' and time < '2020-02-17 17:00:00'",
			result: []string{"2|2020-02-16 18:00:05.000000|2020-02-16 19:00:00.000000"},
		},
		{
			sql:    "select count(*),min(time),max(time) from %s where time > '2020-02-16 18:00:02' and time < '2020-02-17 20:00:00'",
			result: []string{"3|2020-02-16 18:00:05.000000|2020-02-17 18:00:05.000000"},
		},
		{
			sql:    "select count(*),min(time),max(time) from %s",
			result: []string{"1|2020-05-14 19:03:54.314615|2020-05-14 19:03:54.314615"},
		},
		{
			sql:    "select count(*),min(time) from %s where time > '2020-02-16 20:00:00'",
			result: []string{"1|2020-02-17 18:00:05.000000"},
		},
		{
			sql:    "select count(*) from %s where time > '2020-02-17 20:00:00'",
			result: []string{"0"},
		},
		{
			sql:    "select query from %s where time > '2019-01-26 21:51:00' and time < now()",
			result: []string{"select 1;", "select 2;", "select 3;", "select 4;", "select 5;", "select 6;", "select 7;"},
		},
		// Test for different timezone.
		{
			prepareSQL: "set @@time_zone = '+00:00'",
			sql:        "select time from %s where time = '2020-02-17 10:00:05.000000'",
			result:     []string{"2020-02-17 10:00:05.000000"},
		},
		{
			prepareSQL: "set @@time_zone = '+02:00'",
			sql:        "select time from %s where time = '2020-02-17 12:00:05.000000'",
			result:     []string{"2020-02-17 12:00:05.000000"},
		},
		// Test for issue 17224
		{
			prepareSQL: "set @@time_zone = '+08:00'",
			sql:        "select time from %s where time = '2020-05-14 19:03:54.314615'",
			result:     []string{"2020-05-14 19:03:54.314615"},
		},
	}
	for _, cas := range cases {
		if len(cas.prepareSQL) > 0 {
			tk.MustExec(cas.prepareSQL)
		}
		sql := fmt.Sprintf(cas.sql, "slow_query")
		tk.MustQuery(sql).Check(testutil.RowsWithSep("|", cas.result...))
		sql = fmt.Sprintf(cas.sql, "cluster_slow_query")
		tk.MustQuery(sql).Check(testutil.RowsWithSep("|", cas.result...))
	}
}

func (s *testSuite1) TestIssue15718(c *C) {
	tk := testkit.NewTestKit(c, s.store)
	tk.MustExec("use test;")
	tk.MustExec("drop table if exists tt;")
	tk.MustExec("create table tt(a decimal(10, 0), b varchar(1), c time);")
	tk.MustExec("insert into tt values(0, '2', null), (7, null, '1122'), (NULL, 'w', null), (NULL, '2', '3344'), (NULL, NULL, '0'), (7, 'f', '33');")
	tk.MustQuery("select a and b as d, a or c as e from tt;").Check(testkit.Rows("0 <nil>", "<nil> 1", "0 <nil>", "<nil> 1", "<nil> <nil>", "0 1"))

	tk.MustExec("drop table if exists tt;")
	tk.MustExec("create table tt(a decimal(10, 0), b varchar(1), c time);")
	tk.MustExec("insert into tt values(0, '2', '123'), (7, null, '1122'), (null, 'w', null);")
	tk.MustQuery("select a and b as d, a, b from tt order by d limit 1;").Check(testkit.Rows("<nil> 7 <nil>"))
	tk.MustQuery("select b or c as d, b, c from tt order by d limit 1;").Check(testkit.Rows("<nil> w <nil>"))

	tk.MustExec("drop table if exists t0;")
	tk.MustExec("CREATE TABLE t0(c0 FLOAT);")
	tk.MustExec("INSERT INTO t0(c0) VALUES (NULL);")
	tk.MustQuery("SELECT * FROM t0 WHERE NOT(0 OR t0.c0);").Check(testkit.Rows())
}

func (s *testSuite1) TestIssue15767(c *C) {
	tk := testkit.NewTestKit(c, s.store)
	tk.MustExec("use test;")
	tk.MustExec("drop table if exists tt;")
	tk.MustExec("create table t(a int, b char);")
	tk.MustExec("insert into t values (1,'s'),(2,'b'),(1,'c'),(2,'e'),(1,'a');")
	tk.MustExec("insert into t select * from t;")
	tk.MustExec("insert into t select * from t;")
	tk.MustExec("insert into t select * from t;")
	tk.MustQuery("select b, count(*) from ( select b from t order by a limit 20 offset 2) as s group by b order by b;").Check(testkit.Rows("a 6", "c 7", "s 7"))
}

func (s *testSuite1) TestIssue16025(c *C) {
	tk := testkit.NewTestKit(c, s.store)
	tk.MustExec("use test;")
	tk.MustExec("drop table if exists t0;")
	tk.MustExec("CREATE TABLE t0(c0 NUMERIC PRIMARY KEY);")
	tk.MustExec("INSERT IGNORE INTO t0(c0) VALUES (NULL);")
	tk.MustQuery("SELECT * FROM t0 WHERE c0;").Check(testkit.Rows())
}

func (s *testSuite1) TestIssue16854(c *C) {
	tk := testkit.NewTestKit(c, s.store)
	tk.MustExec("use test;")
	tk.MustExec("drop table if exists t;")
	tk.MustExec("CREATE TABLE `t` (	`a` enum('WAITING','PRINTED','STOCKUP','CHECKED','OUTSTOCK','PICKEDUP','WILLBACK','BACKED') DEFAULT NULL)")
	tk.MustExec("insert into t values(1),(2),(3),(4),(5),(6),(7);")
	for i := 0; i < 7; i++ {
		tk.MustExec("insert into t select * from t;")
	}
	tk.MustExec("set @@tidb_max_chunk_size=100;")
	tk.MustQuery("select distinct a from t order by a").Check(testkit.Rows("WAITING", "PRINTED", "STOCKUP", "CHECKED", "OUTSTOCK", "PICKEDUP", "WILLBACK"))
	tk.MustExec("drop table t")

	tk.MustExec("CREATE TABLE `t` (	`a` set('WAITING','PRINTED','STOCKUP','CHECKED','OUTSTOCK','PICKEDUP','WILLBACK','BACKED') DEFAULT NULL)")
	tk.MustExec("insert into t values(1),(2),(3),(4),(5),(6),(7);")
	for i := 0; i < 7; i++ {
		tk.MustExec("insert into t select * from t;")
	}
	tk.MustExec("set @@tidb_max_chunk_size=100;")
	tk.MustQuery("select distinct a from t order by a").Check(testkit.Rows("WAITING", "PRINTED", "WAITING,PRINTED", "STOCKUP", "WAITING,STOCKUP", "PRINTED,STOCKUP", "WAITING,PRINTED,STOCKUP"))
	tk.MustExec("drop table t")
}

func (s *testSuite) TestIssue16921(c *C) {
	tk := testkit.NewTestKitWithInit(c, s.store)

	tk.MustExec("drop table if exists t;")
	tk.MustExec("create table t (a float);")
	tk.MustExec("create index a on t(a);")
	tk.MustExec("insert into t values (1.0), (NULL), (0), (2.0);")
	tk.MustQuery("select `a` from `t` use index (a) where !`a`;").Check(testkit.Rows("0"))
	tk.MustQuery("select `a` from `t` ignore index (a) where !`a`;").Check(testkit.Rows("0"))
	tk.MustQuery("select `a` from `t` use index (a) where `a`;").Check(testkit.Rows("1", "2"))
	tk.MustQuery("select `a` from `t` ignore index (a) where `a`;").Check(testkit.Rows("1", "2"))
	tk.MustQuery("select a from t use index (a) where not a is true;").Check(testkit.Rows("<nil>", "0"))
	tk.MustQuery("select a from t use index (a) where not not a is true;").Check(testkit.Rows("1", "2"))
	tk.MustQuery("select a from t use index (a) where not not a;").Check(testkit.Rows("1", "2"))
	tk.MustQuery("select a from t use index (a) where not not not a is true;").Check(testkit.Rows("<nil>", "0"))
	tk.MustQuery("select a from t use index (a) where not not not a;").Check(testkit.Rows("0"))
}

func (s *testSuite) TestIssue19100(c *C) {
	tk := testkit.NewTestKitWithInit(c, s.store)

	tk.MustExec("drop table if exists t1, t2;")
	tk.MustExec("create table t1 (c decimal);")
	tk.MustExec("create table t2 (c decimal, key(c));")
	tk.MustExec("insert into t1 values (null);")
	tk.MustExec("insert into t2 values (null);")
	tk.MustQuery("select count(*) from t1 where not c;").Check(testkit.Rows("0"))
	tk.MustQuery("select count(*) from t2 where not c;").Check(testkit.Rows("0"))
	tk.MustQuery("select count(*) from t1 where c;").Check(testkit.Rows("0"))
	tk.MustQuery("select count(*) from t2 where c;").Check(testkit.Rows("0"))
}

// this is from jira issue #5856
func (s *testSuite1) TestInsertValuesWithSubQuery(c *C) {
	tk := testkit.NewTestKit(c, s.store)
	tk.MustExec("use test;")
	tk.MustExec("drop table if exists t2")
	tk.MustExec("create table t2(a int, b int, c int)")
	defer tk.MustExec("drop table if exists t2")

	// should not reference upper scope
	c.Assert(tk.ExecToErr("insert into t2 values (11, 8, (select not b))"), NotNil)
	c.Assert(tk.ExecToErr("insert into t2 set a = 11, b = 8, c = (select b))"), NotNil)

	// subquery reference target table is allowed
	tk.MustExec("insert into t2 values(1, 1, (select b from t2))")
	tk.MustQuery("select * from t2").Check(testkit.Rows("1 1 <nil>"))
	tk.MustExec("insert into t2 set a = 1, b = 1, c = (select b+1 from t2)")
	tk.MustQuery("select * from t2").Check(testkit.Rows("1 1 <nil>", "1 1 2"))

	// insert using column should work normally
	tk.MustExec("delete from t2")
	tk.MustExec("insert into t2 values(2, 4, a)")
	tk.MustQuery("select * from t2").Check(testkit.Rows("2 4 2"))
	tk.MustExec("insert into t2 set a = 3, b = 5, c = b")
	tk.MustQuery("select * from t2").Check(testkit.Rows("2 4 2", "3 5 5"))
}

func (s *testSuite1) TestDIVZeroInPartitionExpr(c *C) {
	tk := testkit.NewTestKit(c, s.store)
	tk.MustExec("use test;")
	tk.MustExec("drop table if exists t1")
	tk.MustExec("create table t1(a int) partition by range (10 div a) (partition p0 values less than (10), partition p1 values less than maxvalue)")
	defer tk.MustExec("drop table if exists t1")

	tk.MustExec("set @@sql_mode=''")
	tk.MustExec("insert into t1 values (NULL), (0), (1)")
	tk.MustExec("set @@sql_mode='STRICT_ALL_TABLES,ERROR_FOR_DIVISION_BY_ZERO'")
	tk.MustGetErrCode("insert into t1 values (NULL), (0), (1)", mysql.ErrDivisionByZero)
}

func (s *testSuite1) TestInsertIntoGivenPartitionSet(c *C) {
	tk := testkit.NewTestKit(c, s.store)
	tk.MustExec("use test;")
	tk.MustExec("drop table if exists t1")
	tk.MustExec(`create table t1(
	a int(11) DEFAULT NULL,
	b varchar(10) DEFAULT NULL,
	UNIQUE KEY idx_a (a)) PARTITION BY RANGE (a)
	(PARTITION p0 VALUES LESS THAN (10) ENGINE = InnoDB,
	 PARTITION p1 VALUES LESS THAN (20) ENGINE = InnoDB,
	 PARTITION p2 VALUES LESS THAN (30) ENGINE = InnoDB,
	 PARTITION p3 VALUES LESS THAN (40) ENGINE = InnoDB,
	 PARTITION p4 VALUES LESS THAN MAXVALUE ENGINE = InnoDB)`)
	defer tk.MustExec("drop table if exists t1")

	// insert into
	tk.MustExec("insert into t1 partition(p0) values(1, 'a'), (2, 'b')")
	tk.MustQuery("select * from t1 partition(p0) order by a").Check(testkit.Rows("1 a", "2 b"))
	tk.MustExec("insert into t1 partition(p0, p1) values(3, 'c'), (4, 'd')")
	tk.MustQuery("select * from t1 partition(p1)").Check(testkit.Rows())

	err := tk.ExecToErr("insert into t1 values(1, 'a')")
	c.Assert(err.Error(), Equals, "[kv:1062]Duplicate entry '1' for key 'idx_a'")

	err = tk.ExecToErr("insert into t1 partition(p0, p_non_exist) values(1, 'a')")
	c.Assert(err.Error(), Equals, "[table:1735]Unknown partition 'p_non_exist' in table 't1'")

	err = tk.ExecToErr("insert into t1 partition(p0, p1) values(40, 'a')")
	c.Assert(err.Error(), Equals, "[table:1748]Found a row not matching the given partition set")

	// replace into
	tk.MustExec("replace into t1 partition(p0) values(1, 'replace')")
	tk.MustExec("replace into t1 partition(p0, p1) values(3, 'replace'), (4, 'replace')")

	err = tk.ExecToErr("replace into t1 values(1, 'a')")
	tk.MustQuery("select * from t1 partition (p0) order by a").Check(testkit.Rows("1 a", "2 b", "3 replace", "4 replace"))

	err = tk.ExecToErr("replace into t1 partition(p0, p_non_exist) values(1, 'a')")
	c.Assert(err.Error(), Equals, "[table:1735]Unknown partition 'p_non_exist' in table 't1'")

	err = tk.ExecToErr("replace into t1 partition(p0, p1) values(40, 'a')")
	c.Assert(err.Error(), Equals, "[table:1748]Found a row not matching the given partition set")

	tk.MustExec("truncate table t1")

	tk.MustExec("drop table if exists t")
	tk.MustExec("create table t(a int, b char(10))")
	defer tk.MustExec("drop table if exists t")

	// insert into general table
	err = tk.ExecToErr("insert into t partition(p0, p1) values(1, 'a')")
	c.Assert(err.Error(), Equals, "[planner:1747]PARTITION () clause on non partitioned table")

	// insert into from select
	tk.MustExec("insert into t values(1, 'a'), (2, 'b')")
	tk.MustExec("insert into t1 partition(p0) select * from t")
	tk.MustQuery("select * from t1 partition(p0) order by a").Check(testkit.Rows("1 a", "2 b"))

	tk.MustExec("truncate table t")
	tk.MustExec("insert into t values(3, 'c'), (4, 'd')")
	tk.MustExec("insert into t1 partition(p0, p1) select * from t")
	tk.MustQuery("select * from t1 partition(p1) order by a").Check(testkit.Rows())
	tk.MustQuery("select * from t1 partition(p0) order by a").Check(testkit.Rows("1 a", "2 b", "3 c", "4 d"))

	err = tk.ExecToErr("insert into t1 select 1, 'a'")
	c.Assert(err.Error(), Equals, "[kv:1062]Duplicate entry '1' for key 'idx_a'")

	err = tk.ExecToErr("insert into t1 partition(p0, p_non_exist) select 1, 'a'")
	c.Assert(err.Error(), Equals, "[table:1735]Unknown partition 'p_non_exist' in table 't1'")

	err = tk.ExecToErr("insert into t1 partition(p0, p1) select 40, 'a'")
	c.Assert(err.Error(), Equals, "[table:1748]Found a row not matching the given partition set")

	// replace into from select
	tk.MustExec("replace into t1 partition(p0) select 1, 'replace'")
	tk.MustExec("truncate table t")
	tk.MustExec("insert into t values(3, 'replace'), (4, 'replace')")
	tk.MustExec("replace into t1 partition(p0, p1) select * from t")

	err = tk.ExecToErr("replace into t1 values select 1, 'a'")
	tk.MustQuery("select * from t1 partition (p0) order by a").Check(testkit.Rows("1 replace", "2 b", "3 replace", "4 replace"))

	err = tk.ExecToErr("replace into t1 partition(p0, p_non_exist) select 1, 'a'")
	c.Assert(err.Error(), Equals, "[table:1735]Unknown partition 'p_non_exist' in table 't1'")

	err = tk.ExecToErr("replace into t1 partition(p0, p1) select 40, 'a'")
	c.Assert(err.Error(), Equals, "[table:1748]Found a row not matching the given partition set")
}

func (s *testSuite1) TestUpdateGivenPartitionSet(c *C) {
	tk := testkit.NewTestKit(c, s.store)
	tk.MustExec("use test;")
	tk.MustExec("drop table if exists t1,t2,t3")
	tk.MustExec(`create table t1(
	a int(11),
	b varchar(10) DEFAULT NULL,
	primary key idx_a (a)) PARTITION BY RANGE (a)
	(PARTITION p0 VALUES LESS THAN (10) ENGINE = InnoDB,
	 PARTITION p1 VALUES LESS THAN (20) ENGINE = InnoDB,
	 PARTITION p2 VALUES LESS THAN (30) ENGINE = InnoDB,
	 PARTITION p3 VALUES LESS THAN (40) ENGINE = InnoDB,
	 PARTITION p4 VALUES LESS THAN MAXVALUE ENGINE = InnoDB)`)

	tk.MustExec(`create table t2(
	a int(11) DEFAULT NULL,
	b varchar(10) DEFAULT NULL) PARTITION BY RANGE (a)
	(PARTITION p0 VALUES LESS THAN (10) ENGINE = InnoDB,
	 PARTITION p1 VALUES LESS THAN (20) ENGINE = InnoDB,
	 PARTITION p2 VALUES LESS THAN (30) ENGINE = InnoDB,
	 PARTITION p3 VALUES LESS THAN (40) ENGINE = InnoDB,
	 PARTITION p4 VALUES LESS THAN MAXVALUE ENGINE = InnoDB)`)

	tk.MustExec(`create table t3 (a int(11), b varchar(10) default null)`)

	defer tk.MustExec("drop table if exists t1,t2,t3")
	tk.MustExec("insert into t3 values(1, 'a'), (2, 'b'), (11, 'c'), (21, 'd')")
	err := tk.ExecToErr("update t3 partition(p0) set a = 40 where a = 2")
	c.Assert(err.Error(), Equals, "[planner:1747]PARTITION () clause on non partitioned table")

	// update with primary key change
	tk.MustExec("insert into t1 values(1, 'a'), (2, 'b'), (11, 'c'), (21, 'd')")
	err = tk.ExecToErr("update t1 partition(p0, p1) set a = 40")
	c.Assert(err.Error(), Equals, "[table:1748]Found a row not matching the given partition set")
	err = tk.ExecToErr("update t1 partition(p0) set a = 40 where a = 2")
	c.Assert(err.Error(), Equals, "[table:1748]Found a row not matching the given partition set")
	// test non-exist partition.
	err = tk.ExecToErr("update t1 partition (p0, p_non_exist) set a = 40")
	c.Assert(err.Error(), Equals, "[table:1735]Unknown partition 'p_non_exist' in table 't1'")
	// test join.
	err = tk.ExecToErr("update t1 partition (p0), t3 set t1.a = 40 where t3.a = 2")
	c.Assert(err.Error(), Equals, "[table:1748]Found a row not matching the given partition set")

	tk.MustExec("update t1 partition(p0) set a = 3 where a = 2")
	tk.MustExec("update t1 partition(p0, p3) set a = 33 where a = 1")

	// update without partition change
	tk.MustExec("insert into t2 values(1, 'a'), (2, 'b'), (11, 'c'), (21, 'd')")
	err = tk.ExecToErr("update t2 partition(p0, p1) set a = 40")
	c.Assert(err.Error(), Equals, "[table:1748]Found a row not matching the given partition set")
	err = tk.ExecToErr("update t2 partition(p0) set a = 40 where a = 2")
	c.Assert(err.Error(), Equals, "[table:1748]Found a row not matching the given partition set")

	tk.MustExec("update t2 partition(p0) set a = 3 where a = 2")
	tk.MustExec("update t2 partition(p0, p3) set a = 33 where a = 1")
}

func (s *testSuiteP2) TestApplyCache(c *C) {
	tk := testkit.NewTestKit(c, s.store)

	tk.MustExec("use test;")
	tk.MustExec("drop table if exists t;")
	tk.MustExec("create table t(a int);")
	tk.MustExec("insert into t values (1),(1),(1),(1),(1),(1),(1),(1),(1);")
	tk.MustExec("analyze table t;")
	result := tk.MustQuery("explain analyze SELECT count(1) FROM (SELECT (SELECT min(a) FROM t as t2 WHERE t2.a > t1.a) AS a from t as t1) t;")
	c.Assert(result.Rows()[1][0], Equals, "└─Apply_41")
	var (
		ind  int
		flag bool
	)
	value := (result.Rows()[1][5]).(string)
	for ind = 0; ind < len(value)-5; ind++ {
		if value[ind:ind+5] == "cache" {
			flag = true
			break
		}
	}
	c.Assert(flag, Equals, true)
	c.Assert(value[ind:], Equals, "cache:ON, cacheHitRatio:88.889%")

	tk.MustExec("drop table if exists t;")
	tk.MustExec("create table t(a int);")
	tk.MustExec("insert into t values (1),(2),(3),(4),(5),(6),(7),(8),(9);")
	tk.MustExec("analyze table t;")
	result = tk.MustQuery("explain analyze SELECT count(1) FROM (SELECT (SELECT min(a) FROM t as t2 WHERE t2.a > t1.a) AS a from t as t1) t;")
	c.Assert(result.Rows()[1][0], Equals, "└─Apply_41")
	flag = false
	value = (result.Rows()[1][5]).(string)
	for ind = 0; ind < len(value)-5; ind++ {
		if value[ind:ind+5] == "cache" {
			flag = true
			break
		}
	}
	c.Assert(flag, Equals, true)
	c.Assert(value[ind:], Equals, "cache:OFF")
}

// For issue 17256
func (s *testSuite) TestGenerateColumnReplace(c *C) {
	tk := testkit.NewTestKit(c, s.store)
	tk.MustExec("use test;")
	tk.MustExec("drop table if exists t1")
	tk.MustExec("create table t1 (a int, b int as (a + 1) virtual not null, unique index idx(b));")
	tk.MustExec("REPLACE INTO `t1` (`a`) VALUES (2);")
	tk.MustExec("REPLACE INTO `t1` (`a`) VALUES (2);")
	tk.MustQuery("select * from t1").Check(testkit.Rows("2 3"))
	tk.MustExec("insert into `t1` (`a`) VALUES (2) on duplicate key update a = 3;")
	tk.MustQuery("select * from t1").Check(testkit.Rows("3 4"))
}

func (s *testSlowQuery) TestSlowQueryWithoutSlowLog(c *C) {
	tk := testkit.NewTestKit(c, s.store)
	originCfg := config.GetGlobalConfig()
	newCfg := *originCfg
	newCfg.Log.SlowQueryFile = "tidb-slow-not-exist.log"
	newCfg.Log.SlowThreshold = math.MaxUint64
	config.StoreGlobalConfig(&newCfg)
	defer func() {
		config.StoreGlobalConfig(originCfg)
	}()
	tk.MustQuery("select query from information_schema.slow_query").Check(testkit.Rows())
	tk.MustQuery("select query from information_schema.slow_query where time > '2020-09-15 12:16:39' and time < now()").Check(testkit.Rows())
}

func (s *testSlowQuery) TestSlowQuerySensitiveQuery(c *C) {
	tk := testkit.NewTestKit(c, s.store)
	originCfg := config.GetGlobalConfig()
	newCfg := *originCfg

	f, err := ioutil.TempFile("", "tidb-slow-*.log")
	c.Assert(err, IsNil)
	f.Close()
	newCfg.Log.SlowQueryFile = f.Name()
	config.StoreGlobalConfig(&newCfg)
	defer func() {
		tk.MustExec("set tidb_slow_log_threshold=300;")
		config.StoreGlobalConfig(originCfg)
		os.Remove(newCfg.Log.SlowQueryFile)
	}()
	err = logutil.InitLogger(newCfg.Log.ToLogConfig())
	c.Assert(err, IsNil)

	tk.MustExec("set tidb_slow_log_threshold=0;")
	tk.MustExec("drop user if exists user_sensitive;")
	tk.MustExec("create user user_sensitive identified by '123456789';")
	tk.MustExec("alter user 'user_sensitive'@'%' identified by 'abcdefg';")
	tk.MustExec("set password for 'user_sensitive'@'%' = 'xyzuvw';")
	tk.MustQuery("select query from `information_schema`.`slow_query` " +
		"where (query like 'set password%' or query like 'create user%' or query like 'alter user%') " +
		"and query like '%user_sensitive%' order by query;").
		Check(testkit.Rows(
			"alter user {user_sensitive@% password = ***};",
			"create user {user_sensitive@% password = ***};",
			"set password for user user_sensitive@%;",
		))
}

func (s *testSlowQuery) TestSlowQuery(c *C) {
	tk := testkit.NewTestKit(c, s.store)

	f, err := ioutil.TempFile("", "tidb-slow-*.log")
	c.Assert(err, IsNil)
	f.WriteString(`
# Time: 2020-10-13T20:08:13.970563+08:00
select * from t;
# Time: 2020-10-16T20:08:13.970563+08:00
select * from t;
`)
	f.Close()

	executor.ParseSlowLogBatchSize = 1
	originCfg := config.GetGlobalConfig()
	newCfg := *originCfg
	newCfg.Log.SlowQueryFile = f.Name()
	config.StoreGlobalConfig(&newCfg)
	defer func() {
		executor.ParseSlowLogBatchSize = 64
		config.StoreGlobalConfig(originCfg)
		os.Remove(newCfg.Log.SlowQueryFile)
	}()
	err = logutil.InitLogger(newCfg.Log.ToLogConfig())
	c.Assert(err, IsNil)

	tk.MustQuery("select count(*) from `information_schema`.`slow_query` where time > '2020-10-16 20:08:13' and time < '2020-10-16 21:08:13'").Check(testkit.Rows("1"))
	tk.MustQuery("select count(*) from `information_schema`.`slow_query` where time > '2019-10-13 20:08:13' and time < '2020-10-16 21:08:13'").Check(testkit.Rows("2"))
}

func (s *testSerialSuite) TestKillTableReader(c *C) {
	var retry = "github.com/pingcap/tidb/store/tikv/mockRetrySendReqToRegion"
	defer func() {
		c.Assert(failpoint.Disable(retry), IsNil)
	}()
	tk := testkit.NewTestKit(c, s.store)
	tk.MustExec("use test;")
	tk.MustExec("drop table if exists t")
	tk.MustExec("create table t (a int)")
	tk.MustExec("insert into t values (1),(2),(3)")
	tk.MustExec("set @@tidb_distsql_scan_concurrency=1")
	atomic.StoreUint32(&tk.Se.GetSessionVars().Killed, 0)
	c.Assert(failpoint.Enable(retry, `return(true)`), IsNil)
	wg := &sync.WaitGroup{}
	wg.Add(1)
	go func() {
		defer wg.Done()
		time.Sleep(1 * time.Second)
		err := tk.QueryToErr("select * from t")
		c.Assert(err, NotNil)
		c.Assert(int(terror.ToSQLError(errors.Cause(err).(*terror.Error)).Code), Equals, int(executor.ErrQueryInterrupted.Code()))
	}()
	atomic.StoreUint32(&tk.Se.GetSessionVars().Killed, 1)
	wg.Wait()
}

func (s *testSerialSuite) TestPrevStmtDesensitization(c *C) {
	tk := testkit.NewTestKit(c, s.store)
	tk.MustExec("use test;")
	tk.MustExec(fmt.Sprintf("set @@session.%v=1", variable.TiDBRedactLog))
	defer tk.MustExec(fmt.Sprintf("set @@session.%v=0", variable.TiDBRedactLog))
	tk.MustExec("drop table if exists t")
	tk.MustExec("create table t (a int, unique key (a))")
	tk.MustExec("begin")
	tk.MustExec("insert into t values (1),(2)")
	c.Assert(tk.Se.GetSessionVars().PrevStmt.String(), Equals, "insert into t values ( ? ) , ( ? )")
	c.Assert(tk.ExecToErr("insert into t values (1)").Error(), Equals, `[kv:1062]Duplicate entry '?' for key 'a'`)
}

func (s *testSuite) TestIssue19372(c *C) {
	tk := testkit.NewTestKit(c, s.store)
	tk.MustExec("use test;")
	tk.MustExec("drop table if exists t1, t2;")
	tk.MustExec("create table t1 (c_int int, c_str varchar(40), key(c_str));")
	tk.MustExec("create table t2 like t1;")
	tk.MustExec("insert into t1 values (1, 'a'), (2, 'b'), (3, 'c');")
	tk.MustExec("insert into t2 select * from t1;")
	tk.MustQuery("select (select t2.c_str from t2 where t2.c_str <= t1.c_str and t2.c_int in (1, 2) order by t2.c_str limit 1) x from t1 order by c_int;").Check(testkit.Rows("a", "a", "a"))
}

func (s *testSerialSuite1) TestCollectCopRuntimeStats(c *C) {
	tk := testkit.NewTestKit(c, s.store)
	tk.MustExec("use test;")
	tk.MustExec("drop table if exists t1")
	tk.MustExec("create table t1 (a int, b int)")
	tk.MustExec("set tidb_enable_collect_execution_info=1;")
	c.Assert(failpoint.Enable("github.com/pingcap/tidb/store/tikv/tikvStoreRespResult", `return(true)`), IsNil)
	rows := tk.MustQuery("explain analyze select * from t1").Rows()
	c.Assert(len(rows), Equals, 2)
	explain := fmt.Sprintf("%v", rows[0])
	c.Assert(explain, Matches, ".*rpc_num: 2, .*regionMiss:.*")
	c.Assert(failpoint.Disable("github.com/pingcap/tidb/store/tikv/tikvStoreRespResult"), IsNil)
}

func (s *testSerialSuite1) TestHashAggRuntimeStats(c *C) {
	tk := testkit.NewTestKit(c, s.store)
	tk.MustExec("use test;")
	tk.MustExec("drop table if exists t1")
	tk.MustExec("create table t1 (a int, b int)")
	tk.MustExec("insert into t1 values (1,2),(2,3),(3,4)")
	sql := "explain analyze SELECT /*+ HASH_AGG() */ count(*) FROM t1 WHERE a < 10;"
	rows := tk.MustQuery(sql).Rows()
	c.Assert(len(rows), Equals, 5)
	explain := fmt.Sprintf("%v", rows[0])
	c.Assert(explain, Matches, ".*time:.*loops:.*partial_worker:{wall_time:.*concurrency:.*task_num:.*tot_wait:.*tot_exec:.*tot_time:.*max:.*p95:.*}.*final_worker:{wall_time:.*concurrency:.*task_num:.*tot_wait:.*tot_exec:.*tot_time:.*max:.*p95:.*}.*")
}

func (s *testSerialSuite1) TestIndexMergeRuntimeStats(c *C) {
	tk := testkit.NewTestKit(c, s.store)
	tk.MustExec("use test;")
	tk.MustExec("drop table if exists t1")
	tk.MustExec("set @@tidb_enable_index_merge = 1")
	tk.MustExec("create table t1(id int primary key, a int, b int, c int, d int)")
	tk.MustExec("create index t1a on t1(a)")
	tk.MustExec("create index t1b on t1(b)")
	tk.MustExec("insert into t1 values(1,1,1,1,1),(2,2,2,2,2),(3,3,3,3,3),(4,4,4,4,4),(5,5,5,5,5)")
	sql := "explain analyze select /*+ use_index_merge(t1, primary, t1a) */ * from t1 where id < 2 or a > 4;"
	rows := tk.MustQuery(sql).Rows()
	c.Assert(len(rows), Equals, 4)
	explain := fmt.Sprintf("%v", rows[0])
	c.Assert(explain, Matches, ".*time:.*loops:.*index_task:{fetch_handle:.*, merge:.*}.*table_task:{num.*concurrency.*fetch_row.*wait_time.*}.*")
	tableRangeExplain := fmt.Sprintf("%v", rows[1])
	indexExplain := fmt.Sprintf("%v", rows[2])
	tableExplain := fmt.Sprintf("%v", rows[3])
	c.Assert(tableRangeExplain, Matches, ".*time:.*loops:.*cop_task:.*")
	c.Assert(indexExplain, Matches, ".*time:.*loops:.*cop_task:.*")
	c.Assert(tableExplain, Matches, ".*time:.*loops:.*cop_task:.*")
	tk.MustExec("set @@tidb_enable_collect_execution_info=0;")
	sql = "select /*+ use_index_merge(t1, primary, t1a) */ * from t1 where id < 2 or a > 4 order by a"
	tk.MustQuery(sql).Check(testkit.Rows("1 1 1 1 1", "5 5 5 5 5"))
}

func (s *testSerialSuite1) TestIndexlookupRuntimeStats(c *C) {
	tk := testkit.NewTestKit(c, s.store)
	tk.MustExec("use test;")
	tk.MustExec("drop table if exists t1")
	tk.MustExec("create table t1 (a int, b int, index(a))")
	tk.MustExec("insert into t1 values (1,2),(2,3),(3,4)")
	sql := "explain analyze select * from t1 use index(a) where a > 1;"
	rows := tk.MustQuery(sql).Rows()
	c.Assert(len(rows), Equals, 3)
	explain := fmt.Sprintf("%v", rows[0])
	c.Assert(explain, Matches, ".*time:.*loops:.*index_task:.*table_task:{num.*concurrency.*time.*}.*")
	indexExplain := fmt.Sprintf("%v", rows[1])
	tableExplain := fmt.Sprintf("%v", rows[2])
	c.Assert(indexExplain, Matches, ".*time:.*loops:.*cop_task:.*")
	c.Assert(tableExplain, Matches, ".*time:.*loops:.*cop_task:.*")
}

func (s *testSuite) TestCollectDMLRuntimeStats(c *C) {
	tk := testkit.NewTestKit(c, s.store)
	tk.MustExec("use test")
	tk.MustExec("drop table if exists t1")
	tk.MustExec("create table t1 (a int, b int, unique index (a))")

	testSQLs := []string{
		"insert ignore into t1 values (5,5);",
		"insert into t1 values (5,5) on duplicate key update a=a+1;",
		"replace into t1 values (5,6),(6,7)",
		"update t1 set a=a+1 where a=6;",
	}

	getRootStats := func() string {
		info := tk.Se.ShowProcess()
		c.Assert(info, NotNil)
		p, ok := info.Plan.(plannercore.Plan)
		c.Assert(ok, IsTrue)
		stats := tk.Se.GetSessionVars().StmtCtx.RuntimeStatsColl.GetRootStats(p.ID())
		return stats.String()
	}
	for _, sql := range testSQLs {
		tk.MustExec(sql)
		c.Assert(getRootStats(), Matches, "time.*loops.*Get.*num_rpc.*total_time.*")
	}

	// Test for lock keys stats.
	tk.MustExec("begin pessimistic")
	tk.MustExec("update t1 set b=b+1")
	c.Assert(getRootStats(), Matches, "time.*lock_keys.*time.* region.* keys.* lock_rpc:.* rpc_count.*")
	tk.MustExec("rollback")

	tk.MustExec("begin pessimistic")
	tk.MustQuery("select * from t1 for update").Check(testkit.Rows("5 6", "7 7"))
	c.Assert(getRootStats(), Matches, "time.*lock_keys.*time.* region.* keys.* lock_rpc:.* rpc_count.*")
	tk.MustExec("rollback")

	tk.MustExec("begin pessimistic")
	tk.MustExec("insert ignore into t1 values (9,9)")
	c.Assert(getRootStats(), Matches, "time:.*, loops:.*, prepare:.*, check_insert:{total_time:.*, mem_insert_time:.*, prefetch:.*, rpc:{BatchGet:{num_rpc:.*, total_time:.*}}}.*")
	tk.MustExec("rollback")

	tk.MustExec("begin pessimistic")
	tk.MustExec("insert into t1 values (10,10) on duplicate key update a=a+1")
	c.Assert(getRootStats(), Matches, "time:.*, loops:.*, prepare:.*, check_insert:{total_time:.*, mem_insert_time:.*, prefetch:.*, rpc:{BatchGet:{num_rpc:.*, total_time:.*}.*")
	tk.MustExec("rollback")

	tk.MustExec("begin pessimistic")
	tk.MustExec("insert into t1 values (1,2)")
	c.Assert(getRootStats(), Matches, "time:.*, loops:.*, prepare:.*, insert:.*")
	tk.MustExec("rollback")

	tk.MustExec("begin pessimistic")
	tk.MustExec("insert ignore into t1 values(11,11) on duplicate key update `a`=`a`+1")
	c.Assert(getRootStats(), Matches, "time:.*, loops:.*, prepare:.*, check_insert:{total_time:.*, mem_insert_time:.*, prefetch:.*, rpc:.*}")
	tk.MustExec("rollback")

	tk.MustExec("begin pessimistic")
	tk.MustExec("replace into t1 values (1,4)")
	c.Assert(getRootStats(), Matches, "time:.*, loops:.*, prefetch:.*, rpc:.*")
	tk.MustExec("rollback")
}

func (s *testSuite) TestIssue13758(c *C) {
	tk := testkit.NewTestKit(c, s.store)
	tk.MustExec("use test")
	tk.MustExec("drop table if exists t1, t2")
	tk.MustExec("create table t1 (pk int(11) primary key, a int(11) not null, b int(11), key idx_b(b), key idx_a(a))")
	tk.MustExec("insert into `t1` values (1,1,0),(2,7,6),(3,2,null),(4,1,null),(5,4,5)")
	tk.MustExec("create table t2 (a int)")
	tk.MustExec("insert into t2 values (1),(null)")
	tk.MustQuery("select (select a from t1 use index(idx_a) where b >= t2.a order by a limit 1) as field from t2").Check(testkit.Rows(
		"4",
		"<nil>",
	))
}

func (s *testCoprCache) SetUpSuite(c *C) {
	originConfig := config.GetGlobalConfig()
	config.StoreGlobalConfig(config.NewConfig())
	defer config.StoreGlobalConfig(originConfig)
	cli := &regionProperityClient{}
	hijackClient := func(c tikv.Client) tikv.Client {
		cli.Client = c
		return cli
	}
	var err error
	s.store, err = mockstore.NewMockStore(
		mockstore.WithClusterInspector(func(c cluster.Cluster) {
			mockstore.BootstrapWithSingleStore(c)
			s.cls = c
		}),
		mockstore.WithClientHijacker(hijackClient),
	)
	c.Assert(err, IsNil)
	s.dom, err = session.BootstrapSession(s.store)
	c.Assert(err, IsNil)
}

func (s *testCoprCache) TearDownSuite(c *C) {
	s.dom.Close()
	s.store.Close()
}

func (s *testCoprCache) TestIntegrationCopCache(c *C) {
	originConfig := config.GetGlobalConfig()
	config.StoreGlobalConfig(config.NewConfig())
	defer config.StoreGlobalConfig(originConfig)

	tk := testkit.NewTestKit(c, s.store)
	tk.MustExec("use test")
	tk.MustExec("drop table if exists t")
	tk.MustExec("create table t (a int primary key)")
	tblInfo, err := s.dom.InfoSchema().TableByName(model.NewCIStr("test"), model.NewCIStr("t"))
	c.Assert(err, IsNil)
	tid := tblInfo.Meta().ID
	tk.MustExec(`insert into t values(1),(2),(3),(4),(5),(6),(7),(8),(9),(10),(11),(12)`)
	s.cls.SplitTable(tid, 6)

	c.Assert(failpoint.Enable("github.com/pingcap/tidb/store/mockstore/unistore/cophandler/mockCopCacheInUnistore", `return(123)`), IsNil)
	defer func() {
		c.Assert(failpoint.Disable("github.com/pingcap/tidb/store/mockstore/unistore/cophandler/mockCopCacheInUnistore"), IsNil)
	}()

	rows := tk.MustQuery("explain analyze select * from t where t.a < 10").Rows()
	c.Assert(rows[0][2], Equals, "9")
	c.Assert(strings.Contains(rows[0][5].(string), "cop_task: {num: 5"), Equals, true)
	c.Assert(strings.Contains(rows[0][5].(string), "copr_cache_hit_ratio: 0.00"), Equals, true)

	rows = tk.MustQuery("explain analyze select * from t").Rows()
	c.Assert(rows[0][2], Equals, "12")
	c.Assert(strings.Contains(rows[0][5].(string), "cop_task: {num: 6"), Equals, true)
	hitRatioIdx := strings.Index(rows[0][5].(string), "copr_cache_hit_ratio:") + len("copr_cache_hit_ratio: ")
	c.Assert(hitRatioIdx >= len("copr_cache_hit_ratio: "), Equals, true)
	hitRatio, err := strconv.ParseFloat(rows[0][5].(string)[hitRatioIdx:hitRatioIdx+4], 64)
	c.Assert(err, IsNil)
	c.Assert(hitRatio > 0, Equals, true)
}

func (s *testSerialSuite) TestCoprocessorOOMTicase(c *C) {
	tk := testkit.NewTestKit(c, s.store)
	tk.MustExec("use test")
	tk.MustExec(`set @@tidb_wait_split_region_finish=1`)
	// create table for non keep-order case
	tk.MustExec("drop table if exists t5")
	tk.MustExec("create table t5(id int)")
	tk.MustQuery(`split table t5 between (0) and (10000) regions 10`).Check(testkit.Rows("9 1"))
	// create table for keep-order case
	tk.MustExec("drop table if exists t6")
	tk.MustExec("create table t6(id int, index(id))")
	tk.MustQuery(`split table t6 between (0) and (10000) regions 10`).Check(testkit.Rows("10 1"))
	tk.MustQuery("split table t6 INDEX id between (0) and (10000) regions 10;").Check(testkit.Rows("10 1"))
	count := 10
	for i := 0; i < count; i++ {
		tk.MustExec(fmt.Sprintf("insert into t5 (id) values (%v)", i))
		tk.MustExec(fmt.Sprintf("insert into t6 (id) values (%v)", i))
	}
	defer config.RestoreFunc()()
	config.UpdateGlobal(func(conf *config.Config) {
		conf.OOMAction = config.OOMActionLog
	})
	testcases := []struct {
		name string
		sql  string
	}{
		{
			name: "keep Order",
			sql:  "select id from t6 order by id",
		},
		{
			name: "non keep Order",
			sql:  "select id from t5",
		},
	}

	f := func() {
		for _, testcase := range testcases {
			c.Log(testcase.name)
			// larger than one copResponse, smaller than 2 copResponse
			quota := 2*tikv.MockResponseSizeForTest - 100
			se, err := session.CreateSession4Test(s.store)
			c.Check(err, IsNil)
			tk.Se = se
			tk.MustExec("use test")
			tk.MustExec(fmt.Sprintf("set @@tidb_mem_quota_query=%v;", quota))
			var expect []string
			for i := 0; i < count; i++ {
				expect = append(expect, fmt.Sprintf("%v", i))
			}
			tk.MustQuery(testcase.sql).Sort().Check(testkit.Rows(expect...))
			// assert oom action worked by max consumed > memory quota
			c.Assert(tk.Se.GetSessionVars().StmtCtx.MemTracker.MaxConsumed(), Greater, int64(quota))
			se.Close()
		}
	}

	// ticase-4169, trigger oom action twice after workers consuming all the data
	failpoint.Enable("github.com/pingcap/tidb/store/tikv/ticase-4169", `return(true)`)
	f()
	failpoint.Disable("github.com/pingcap/tidb/store/tikv/ticase-4169")
	// ticase-4170, trigger oom action twice after iterator receiving all the data.
	failpoint.Enable("github.com/pingcap/tidb/store/tikv/ticase-4170", `return(true)`)
	f()
	failpoint.Disable("github.com/pingcap/tidb/store/tikv/ticase-4170")
	// ticase-4171, trigger oom before reading or consuming any data
	failpoint.Enable("github.com/pingcap/tidb/store/tikv/ticase-4171", `return(true)`)
	f()
	failpoint.Disable("github.com/pingcap/tidb/store/tikv/ticase-4171")
}

func (s *testSuite) TestIssue20237(c *C) {
	tk := testkit.NewTestKit(c, s.store)
	tk.MustExec("use test")
	tk.MustExec("drop table if exists t, s")
	tk.MustExec("create table t(a date, b float)")
	tk.MustExec("create table s(b float)")
	tk.MustExec(`insert into t values(NULL,-37), ("2011-11-04",105), ("2013-03-02",-22), ("2006-07-02",-56), (NULL,124), (NULL,111), ("2018-03-03",-5);`)
	tk.MustExec(`insert into s values(-37),(105),(-22),(-56),(124),(105),(111),(-5);`)
	tk.MustQuery(`select count(distinct t.a, t.b) from t join s on t.b= s.b;`).Check(testkit.Rows("4"))
}

func (s *testSerialSuite) TestIssue19148(c *C) {
	tk := testkit.NewTestKit(c, s.store)
	tk.MustExec("use test")
	tk.MustExec("drop table if exists t")
	tk.MustExec("create table t(a decimal(16, 2));")
	tk.MustExec("select * from t where a > any_value(a);")
	ctx := tk.Se.(sessionctx.Context)
	is := domain.GetDomain(ctx).InfoSchema()
	tblInfo, err := is.TableByName(model.NewCIStr("test"), model.NewCIStr("t"))
	c.Assert(err, IsNil)
	c.Assert(int(tblInfo.Meta().Columns[0].Flag), Equals, 0)
}

func (s *testSuite) TestIssue19667(c *C) {
	tk := testkit.NewTestKit(c, s.store)
	tk.MustExec("use test")
	tk.MustExec("drop table if exists t")
	tk.MustExec("CREATE TABLE t (a DATETIME)")
	tk.MustExec("INSERT INTO t VALUES('1988-04-17 01:59:59')")
	tk.MustQuery(`SELECT DATE_ADD(a, INTERVAL 1 SECOND) FROM t`).Check(testkit.Rows("1988-04-17 02:00:00"))
}

func issue20975Prepare(c *C, store kv.Storage) (*testkit.TestKit, *testkit.TestKit) {
	tk1 := testkit.NewTestKit(c, store)
	tk2 := testkit.NewTestKit(c, store)
	tk1.MustExec("use test")
	tk1.MustExec("drop table if exists t1, t2")
	tk2.MustExec("use test")
	tk1.MustExec("create table t1(id int primary key, c int)")
	tk1.MustExec("insert into t1 values(1, 10), (2, 20)")
	return tk1, tk2
}

func (s *testSuite) TestIssue20975UpdateNoChange(c *C) {
	tk1, tk2 := issue20975Prepare(c, s.store)
	tk1.MustExec("begin pessimistic")
	tk1.MustExec("update t1 set c=c")
	tk2.MustExec("create table t2(a int)")
	tk1.MustExec("commit")
}

func (s *testSuite) TestIssue20975SelectForUpdate(c *C) {
	tk1, tk2 := issue20975Prepare(c, s.store)
	tk1.MustExec("begin")
	tk1.MustExec("select * from t1 for update")
	tk2.MustExec("create table t2(a int)")
	tk1.MustExec("commit")

	tk1.MustExec("begin pessimistic")
	tk1.MustExec("select * from t1 for update")
	tk2.MustExec("drop table t2")
	tk1.MustExec("commit")
}

func (s *testSuite) TestIssue20975SelectForUpdatePointGet(c *C) {
	tk1, tk2 := issue20975Prepare(c, s.store)
	tk1.MustExec("begin")
	tk1.MustExec("select * from t1 where id=1 for update")
	tk2.MustExec("create table t2(a int)")
	tk1.MustExec("commit")

	tk1.MustExec("begin pessimistic")
	tk1.MustExec("select * from t1 where id=1 for update")
	tk2.MustExec("drop table t2")
	tk1.MustExec("commit")
}

func (s *testSuite) TestIssue20975SelectForUpdateBatchPointGet(c *C) {
	tk1, tk2 := issue20975Prepare(c, s.store)
	tk1.MustExec("begin")
	tk1.MustExec("select * from t1 where id in (1, 2) for update")
	tk2.MustExec("create table t2(a int)")
	tk1.MustExec("commit")

	tk1.MustExec("begin pessimistic")
	tk1.MustExec("select * from t1 where id in (1, 2) for update")
	tk2.MustExec("drop table t2")
	tk1.MustExec("commit")
}

func issue20975PreparePartitionTable(c *C, store kv.Storage) (*testkit.TestKit, *testkit.TestKit) {
	tk1 := testkit.NewTestKit(c, store)
	tk2 := testkit.NewTestKit(c, store)
	tk1.MustExec("use test")
	tk1.MustExec("drop table if exists t1, t2")
	tk2.MustExec("use test")
	tk1.MustExec(`create table t1(id int primary key, c int) partition by range (id) (
		partition p1 values less than (10),
		partition p2 values less than (20)
	)`)
	tk1.MustExec("insert into t1 values(1, 10), (2, 20), (11, 30), (12, 40)")
	return tk1, tk2
}

func (s *testSuite) TestIssue20975UpdateNoChangeWithPartitionTable(c *C) {
	tk1, tk2 := issue20975PreparePartitionTable(c, s.store)
	tk1.MustExec("begin pessimistic")
	tk1.MustExec("update t1 set c=c")
	tk2.MustExec("create table t2(a int)")
	tk1.MustExec("commit")
}

func (s *testSuite) TestIssue20975SelectForUpdateWithPartitionTable(c *C) {
	tk1, tk2 := issue20975PreparePartitionTable(c, s.store)
	tk1.MustExec("begin")
	tk1.MustExec("select * from t1 for update")
	tk2.MustExec("create table t2(a int)")
	tk1.MustExec("commit")

	tk1.MustExec("begin pessimistic")
	tk1.MustExec("select * from t1 for update")
	tk2.MustExec("drop table t2")
	tk1.MustExec("commit")
}

func (s *testSuite) TestIssue20975SelectForUpdatePointGetWithPartitionTable(c *C) {
	tk1, tk2 := issue20975PreparePartitionTable(c, s.store)
	tk1.MustExec("begin")
	tk1.MustExec("select * from t1 where id=1 for update")
	tk2.MustExec("create table t2(a int)")
	tk1.MustExec("commit")

	tk1.MustExec("begin")
	tk1.MustExec("select * from t1 where id=12 for update")
	tk2.MustExec("drop table t2")
	tk1.MustExec("commit")

	tk1.MustExec("begin pessimistic")
	tk1.MustExec("select * from t1 where id=1 for update")
	tk2.MustExec("create table t2(a int)")
	tk1.MustExec("commit")

	tk1.MustExec("begin pessimistic")
	tk1.MustExec("select * from t1 where id=12 for update")
	tk2.MustExec("drop table t2")
	tk1.MustExec("commit")
}

func (s *testSuite) TestIssue20975SelectForUpdateBatchPointGetWithPartitionTable(c *C) {
	tk1, tk2 := issue20975PreparePartitionTable(c, s.store)
	tk1.MustExec("begin")
	tk1.MustExec("select * from t1 where id in (1, 2) for update")
	tk2.MustExec("create table t2(a int)")
	tk1.MustExec("commit")

	tk1.MustExec("begin")
	tk1.MustExec("select * from t1 where id in (11, 12) for update")
	tk2.MustExec("drop table t2")
	tk1.MustExec("commit")

	tk1.MustExec("begin")
	tk1.MustExec("select * from t1 where id in (1, 11) for update")
	tk2.MustExec("create table t2(a int)")
	tk1.MustExec("commit")

	tk1.MustExec("begin pessimistic")
	tk1.MustExec("select * from t1 where id in (1, 2) for update")
	tk2.MustExec("drop table t2")
	tk1.MustExec("commit")

	tk1.MustExec("begin pessimistic")
	tk1.MustExec("select * from t1 where id in (11, 12) for update")
	tk2.MustExec("create table t2(a int)")
	tk1.MustExec("commit")

	tk1.MustExec("begin pessimistic")
	tk1.MustExec("select * from t1 where id in (1, 11) for update")
	tk2.MustExec("drop table t2")
	tk1.MustExec("commit")
}

func (s *testSuite) TestIssue20305(c *C) {
	tk := testkit.NewTestKit(c, s.store)
	tk.MustExec("use test")
	tk.MustExec("drop table if exists t")
	tk.MustExec("create table t2 (a year(4))")
	tk.MustExec("insert into t2 values(69)")
	tk.MustQuery("select * from t2 where a <= 69").Check(testkit.Rows("2069"))
	// the following test is a regression test that matches MySQL's behavior.
	tk.MustExec("drop table if exists t3")
	tk.MustExec("CREATE TABLE `t3` (`y` year DEFAULT NULL, `a` int DEFAULT NULL)")
	tk.MustExec("INSERT INTO `t3` VALUES (2069, 70), (2010, 11), (2155, 2156), (2069, 69)")
	tk.MustQuery("SELECT * FROM `t3` where y <= a").Check(testkit.Rows("2155 2156"))
}

<<<<<<< HEAD
func (s *testSuite) TestZeroDateTimeCompatibility(c *C) {
	SQLs := []string{
		`select YEAR(0000-00-00), YEAR("0000-00-00")`,
		`select MONTH(0000-00-00), MONTH("0000-00-00")`,
		`select DAYOFWEEK(0000-00-00), DAYOFWEEK("0000-00-00")`,
		`select DAYOFMONTH(0000-00-00), DAYOFMONTH("0000-00-00")`,
		`select DAYOFYEAR(0000-00-00), DAYOFYEAR("0000-00-00")`,
		`select QUARTER(0000-00-00), QUARTER("0000-00-00")`,
		`select EXTRACT(DAY FROM 0000-00-00), EXTRACT(DAY FROM "0000-00-00")`,
		`select EXTRACT(MONTH FROM 0000-00-00), EXTRACT(MONTH FROM "0000-00-00")`,
		`select EXTRACT(YEAR FROM 0000-00-00), EXTRACT(YEAR FROM "0000-00-00")`,
		`select EXTRACT(WEEK FROM 0000-00-00), EXTRACT(WEEK FROM "0000-00-00")`,
		`select EXTRACT(QUARTER FROM 0000-00-00), EXTRACT(QUARTER FROM "0000-00-00")`,
	}

	store, err := mockstore.NewMockStore()
	c.Assert(err, IsNil)
	_, err = session.BootstrapSession(store)
	c.Assert(err, IsNil)
	tk := testkit.NewTestKit(c, store)

	for _, t := range SQLs {
		tk.MustQuery(t).Check(testkit.Rows("0 <nil>"))
		c.Assert(tk.Se.GetSessionVars().StmtCtx.WarningCount(), Equals, uint16(1))
	}
=======
func (s *testSuite) TestOOMActionPriority(c *C) {
	tk := testkit.NewTestKit(c, s.store)
	tk.MustExec("use test")
	tk.MustExec("drop table if exists t0")
	tk.MustExec("drop table if exists t1")
	tk.MustExec("drop table if exists t2")
	tk.MustExec("drop table if exists t3")
	tk.MustExec("drop table if exists t4")
	tk.MustExec("create table t0(a int)")
	tk.MustExec("insert into t0 values(1)")
	tk.MustExec("create table t1(a int)")
	tk.MustExec("insert into t1 values(1)")
	tk.MustExec("create table t2(a int)")
	tk.MustExec("insert into t2 values(1)")
	tk.MustExec("create table t3(a int)")
	tk.MustExec("insert into t3 values(1)")
	tk.MustExec("create table t4(a int)")
	tk.MustExec("insert into t4 values(1)")
	tk.MustQuery("select * from t0 join t1 join t2 join t3 join t4 order by t0.a").Check(testkit.Rows("1 1 1 1 1"))
	action := tk.Se.GetSessionVars().StmtCtx.MemTracker.GetFallbackForTest()
	// check the first 5 actions is rate limit.
	for i := 0; i < 5; i++ {
		c.Assert(action.GetPriority(), Equals, int64(memory.DefRateLimitPriority))
		action = action.GetFallback()
	}
	for action.GetFallback() != nil {
		c.Assert(action.GetPriority(), Equals, int64(memory.DefSpillPriority))
		action = action.GetFallback()
	}
	c.Assert(action.GetPriority(), Equals, int64(memory.DefLogPriority))
>>>>>>> 255aaad6
}<|MERGE_RESOLUTION|>--- conflicted
+++ resolved
@@ -6994,7 +6994,6 @@
 	tk.MustQuery("SELECT * FROM `t3` where y <= a").Check(testkit.Rows("2155 2156"))
 }
 
-<<<<<<< HEAD
 func (s *testSuite) TestZeroDateTimeCompatibility(c *C) {
 	SQLs := []string{
 		`select YEAR(0000-00-00), YEAR("0000-00-00")`,
@@ -7020,7 +7019,8 @@
 		tk.MustQuery(t).Check(testkit.Rows("0 <nil>"))
 		c.Assert(tk.Se.GetSessionVars().StmtCtx.WarningCount(), Equals, uint16(1))
 	}
-=======
+}
+
 func (s *testSuite) TestOOMActionPriority(c *C) {
 	tk := testkit.NewTestKit(c, s.store)
 	tk.MustExec("use test")
@@ -7051,5 +7051,4 @@
 		action = action.GetFallback()
 	}
 	c.Assert(action.GetPriority(), Equals, int64(memory.DefLogPriority))
->>>>>>> 255aaad6
 }