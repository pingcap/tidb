// Copyright 2015 PingCAP, Inc.
//
// Licensed under the Apache License, Version 2.0 (the "License");
// you may not use this file except in compliance with the License.
// You may obtain a copy of the License at
//
//     http://www.apache.org/licenses/LICENSE-2.0
//
// Unless required by applicable law or agreed to in writing, software
// distributed under the License is distributed on an "AS IS" BASIS,
// See the License for the specific language governing permissions and
// limitations under the License.

package executor_test

import (
	"flag"
	"fmt"
	"os"
	"strings"
	"testing"
	"time"

	"github.com/juju/errors"
	"github.com/ngaut/log"
	. "github.com/pingcap/check"
	"github.com/pingcap/tidb"
	"github.com/pingcap/tidb/context"
	"github.com/pingcap/tidb/executor"
	"github.com/pingcap/tidb/expression"
	"github.com/pingcap/tidb/inspectkv"
	"github.com/pingcap/tidb/kv"
	"github.com/pingcap/tidb/model"
	"github.com/pingcap/tidb/mysql"
	"github.com/pingcap/tidb/parser"
	"github.com/pingcap/tidb/plan"
	"github.com/pingcap/tidb/sessionctx"
	"github.com/pingcap/tidb/sessionctx/variable"
	"github.com/pingcap/tidb/store/tikv"
	mocktikv "github.com/pingcap/tidb/store/tikv/mock-tikv"
	"github.com/pingcap/tidb/terror"
	"github.com/pingcap/tidb/util/testkit"
	"github.com/pingcap/tidb/util/testleak"
	"github.com/pingcap/tidb/util/testutil"
	"github.com/pingcap/tidb/util/types"
)

func TestT(t *testing.T) {
	CustomVerboseFlag = true
	TestingT(t)
}

var _ = Suite(&testSuite{})

type testSuite struct {
	cluster   *mocktikv.Cluster
	mvccStore *mocktikv.MvccStore
	store     kv.Storage
	*parser.Parser
}

var mockTikv = flag.Bool("mockTikv", true, "use mock tikv store in executor test")

func (s *testSuite) SetUpSuite(c *C) {
	expression.TurnOnNewExprEval = true
	s.Parser = parser.New()
	flag.Lookup("mockTikv")
	useMockTikv := *mockTikv
	if useMockTikv {
		s.cluster = mocktikv.NewCluster()
		mocktikv.BootstrapWithSingleStore(s.cluster)
		s.mvccStore = mocktikv.NewMvccStore()
		store, err := tikv.NewMockTikvStore(
			tikv.WithCluster(s.cluster),
			tikv.WithMVCCStore(s.mvccStore),
		)
		c.Assert(err, IsNil)
		s.store = store
		tidb.SetSchemaLease(0)
		tidb.SetStatsLease(0)
	} else {
		store, err := tidb.NewStore("memory://test/test")
		c.Assert(err, IsNil)
		s.store = store
	}
	_, err := tidb.BootstrapSession(s.store)
	c.Assert(err, IsNil)
	logLevel := os.Getenv("log_level")
	log.SetLevelByString(logLevel)
}

func (s *testSuite) TearDownSuite(c *C) {
	s.store.Close()
	expression.TurnOnNewExprEval = false
}

func (s *testSuite) cleanEnv(c *C) {
	tk := testkit.NewTestKit(c, s.store)
	tk.MustExec("use test")
	r := tk.MustQuery("show tables")
	for _, tb := range r.Rows() {
		tableName := tb[0]
		tk.MustExec(fmt.Sprintf("drop table %v", tableName))
	}
}

func (s *testSuite) TestAdmin(c *C) {
	defer func() {
		s.cleanEnv(c)
		testleak.AfterTest(c)()
	}()
	tk := testkit.NewTestKit(c, s.store)
	tk.MustExec("use test")
	tk.MustExec("drop table if exists admin_test")
	tk.MustExec("create table admin_test (c1 int, c2 int, c3 int default 1, index (c1))")
	tk.MustExec("insert admin_test (c1) values (1),(2),(NULL)")
	r, err := tk.Exec("admin show ddl")
	c.Assert(err, IsNil)
	row, err := r.Next()
	c.Assert(err, IsNil)
	c.Assert(row.Data, HasLen, 7)
	txn, err := s.store.Begin()
	c.Assert(err, IsNil)
	ddlInfo, err := inspectkv.GetDDLInfo(txn)
	c.Assert(err, IsNil)
	c.Assert(row.Data[0].GetInt64(), Equals, ddlInfo.SchemaVer)
	// TODO: Pass this test.
	// rowOwnerInfos := strings.Split(row.Data[1].GetString(), ",")
	// ownerInfos := strings.Split(ddlInfo.Owner.String(), ",")
	// c.Assert(rowOwnerInfos[0], Equals, ownerInfos[0])
	c.Assert(row.Data[2].GetString(), Equals, "")
	bgInfo, err := inspectkv.GetBgDDLInfo(txn)
	c.Assert(err, IsNil)
	c.Assert(row.Data[3].GetInt64(), Equals, bgInfo.SchemaVer)
	// TODO: Pass this test.
	// rowOwnerInfos = strings.Split(row.Data[4].GetString(), ",")
	// ownerInfos = strings.Split(bgInfo.Owner.String(), ",")
	// c.Assert(rowOwnerInfos[0], Equals, ownerInfos[0])
	row, err = r.Next()
	c.Assert(err, IsNil)
	c.Assert(row, IsNil)

	// check table test
	tk.MustExec("create table admin_test1 (c1 int, c2 int default 1, index (c1))")
	tk.MustExec("insert admin_test1 (c1) values (21),(22)")
	r, err = tk.Exec("admin check table admin_test, admin_test1")
	c.Assert(err, IsNil)
	c.Assert(r, IsNil)
	// error table name
	r, err = tk.Exec("admin check table admin_test_error")
	c.Assert(err, NotNil)
	// different index values
	ctx := tk.Se.(context.Context)
	domain := sessionctx.GetDomain(ctx)
	is := domain.InfoSchema()
	c.Assert(is, NotNil)
	tb, err := is.TableByName(model.NewCIStr("test"), model.NewCIStr("admin_test"))
	c.Assert(err, IsNil)
	c.Assert(tb.Indices(), HasLen, 1)
	_, err = tb.Indices()[0].Create(txn, types.MakeDatums(int64(10)), 1)
	c.Assert(err, IsNil)
	err = txn.Commit()
	c.Assert(err, IsNil)
	r, err = tk.Exec("admin check table admin_test")
	c.Assert(err, NotNil)
}

func (s *testSuite) fillData(tk *testkit.TestKit, table string) {
	tk.MustExec("use test")
	tk.MustExec(fmt.Sprintf("create table %s(id int not null default 1, name varchar(255), PRIMARY KEY(id));", table))

	// insert data
	tk.MustExec(fmt.Sprintf("insert INTO %s VALUES (1, \"hello\");", table))
	tk.CheckExecResult(1, 0)
	tk.MustExec(fmt.Sprintf("insert into %s values (2, \"hello\");", table))
	tk.CheckExecResult(1, 0)
}

type testCase struct {
	data1    []byte
	data2    []byte
	expected []string
	restData []byte
}

func checkCases(tests []testCase, ld *executor.LoadDataInfo,
	c *C, tk *testkit.TestKit, ctx context.Context, selectSQL, deleteSQL string) {
	for _, tt := range tests {
		c.Assert(ctx.NewTxn(), IsNil)
		data, reachLimit, err1 := ld.InsertData(tt.data1, tt.data2)
		c.Assert(err1, IsNil)
		c.Assert(reachLimit, IsFalse)
		if tt.restData == nil {
			c.Assert(data, HasLen, 0,
				Commentf("data1:%v, data2:%v, data:%v", string(tt.data1), string(tt.data2), string(data)))
		} else {
			c.Assert(data, DeepEquals, tt.restData,
				Commentf("data1:%v, data2:%v, data:%v", string(tt.data1), string(tt.data2), string(data)))
		}
		err1 = ctx.Txn().Commit()
		c.Assert(err1, IsNil)
		r := tk.MustQuery(selectSQL)
		r.Check(testutil.RowsWithSep("|", tt.expected...))
		tk.MustExec(deleteSQL)
	}
}

func (s *testSuite) TestSelectWithoutFrom(c *C) {
	defer testleak.AfterTest(c)()
	tk := testkit.NewTestKit(c, s.store)
	tk.MustExec("use test")

	r := tk.MustQuery("select 1 + 2*3")
	r.Check(testkit.Rows("7"))

	r = tk.MustQuery(`select _utf8"string";`)
	r.Check(testkit.Rows("string"))
}

func (s *testSuite) TestSelectLimit(c *C) {
	tk := testkit.NewTestKit(c, s.store)
	defer func() {
		s.cleanEnv(c)
		testleak.AfterTest(c)()
	}()
	tk.MustExec("use test")
	s.fillData(tk, "select_limit")

	tk.MustExec("insert INTO select_limit VALUES (3, \"hello\");")
	tk.CheckExecResult(1, 0)
	tk.MustExec("insert INTO select_limit VALUES (4, \"hello\");")
	tk.CheckExecResult(1, 0)

	r := tk.MustQuery("select * from select_limit limit 1;")
	r.Check(testkit.Rows("1 hello"))

	r = tk.MustQuery("select id from (select * from select_limit limit 1) k where id != 1;")
	r.Check(testkit.Rows())

	r = tk.MustQuery("select * from select_limit limit 18446744073709551615 offset 0;")
	r.Check(testkit.Rows("1 hello", "2 hello", "3 hello", "4 hello"))

	r = tk.MustQuery("select * from select_limit limit 18446744073709551615 offset 1;")
	r.Check(testkit.Rows("2 hello", "3 hello", "4 hello"))

	r = tk.MustQuery("select * from select_limit limit 18446744073709551615 offset 3;")
	r.Check(testkit.Rows("4 hello"))

	_, err := tk.Exec("select * from select_limit limit 18446744073709551616 offset 3;")
	c.Assert(err, NotNil)
}

func (s *testSuite) TestDAG(c *C) {
	tk := testkit.NewTestKit(c, s.store)
	defer func() {
		s.cleanEnv(c)
		testleak.AfterTest(c)()
	}()
	tk.MustExec("use test")
	tk.MustExec("create table select_dag(id int not null default 1, name varchar(255));")

	tk.MustExec("insert INTO select_dag VALUES (1, \"hello\");")
	tk.MustExec("insert INTO select_dag VALUES (2, \"hello\");")
	tk.MustExec("insert INTO select_dag VALUES (3, \"hello\");")
	tk.CheckExecResult(1, 0)

	r := tk.MustQuery("select * from select_dag;")
	r.Check(testkit.Rows("1 hello", "2 hello", "3 hello"))

	r = tk.MustQuery("select * from select_dag where id > 1;")
	r.Check(testkit.Rows("2 hello", "3 hello"))

	// for limit
	r = tk.MustQuery("select * from select_dag limit 1;")
	r.Check(testkit.Rows("1 hello"))
	r = tk.MustQuery("select * from select_dag limit 0;")
	r.Check(testkit.Rows())
	r = tk.MustQuery("select * from select_dag limit 5;")
	r.Check(testkit.Rows("1 hello", "2 hello", "3 hello"))
}

func (s *testSuite) TestSelectOrderBy(c *C) {
	defer func() {
		s.cleanEnv(c)
		testleak.AfterTest(c)()
	}()
	tk := testkit.NewTestKit(c, s.store)
	tk.MustExec("use test")
	s.fillData(tk, "select_order_test")

	// Test star field
	r := tk.MustQuery("select * from select_order_test where id = 1 order by id limit 1 offset 0;")
	r.Check(testkit.Rows("1 hello"))

	r = tk.MustQuery("select id from select_order_test order by id desc limit 1 ")
	r.Check(testkit.Rows("2"))

	r = tk.MustQuery("select id from select_order_test order by id + 1 desc limit 1 ")
	r.Check(testkit.Rows("2"))

	// Test limit
	r = tk.MustQuery("select * from select_order_test order by name, id limit 1 offset 0;")
	r.Check(testkit.Rows("1 hello"))

	// Test limit
	r = tk.MustQuery("select id as c1, name from select_order_test order by 2, id limit 1 offset 0;")
	r.Check(testkit.Rows("1 hello"))

	// Test limit overflow
	r = tk.MustQuery("select * from select_order_test order by name, id limit 100 offset 0;")
	r.Check(testkit.Rows("1 hello", "2 hello"))

	// Test offset overflow
	r = tk.MustQuery("select * from select_order_test order by name, id limit 1 offset 100;")
	r.Check(testkit.Rows())

	// Test multiple field
	r = tk.MustQuery("select id, name from select_order_test where id = 1 group by id, name limit 1 offset 0;")
	r.Check(testkit.Rows("1 hello"))

	// Test limit + order by
	for i := 3; i <= 10; i += 1 {
		tk.MustExec(fmt.Sprintf("insert INTO select_order_test VALUES (%d, \"zz\");", i))
	}
	tk.MustExec("insert INTO select_order_test VALUES (10086, \"hi\");")
	for i := 11; i <= 20; i += 1 {
		tk.MustExec(fmt.Sprintf("insert INTO select_order_test VALUES (%d, \"hh\");", i))
	}
	for i := 21; i <= 30; i += 1 {
		tk.MustExec(fmt.Sprintf("insert INTO select_order_test VALUES (%d, \"zz\");", i))
	}
	tk.MustExec("insert INTO select_order_test VALUES (1501, \"aa\");")
	r = tk.MustQuery("select * from select_order_test order by name, id limit 1 offset 3;")
	r.Check(testkit.Rows("11 hh"))
	tk.MustExec("drop table select_order_test")
	tk.MustExec("drop table if exists t")
	tk.MustExec("create table t (c int, d int)")
	tk.MustExec("insert t values (1, 1)")
	tk.MustExec("insert t values (1, 2)")
	tk.MustExec("insert t values (1, 3)")
	r = tk.MustQuery("select 1-d as d from t order by d;")
	r.Check(testkit.Rows("-2", "-1", "0"))
	r = tk.MustQuery("select 1-d as d from t order by d + 1;")
	r.Check(testkit.Rows("0", "-1", "-2"))
	r = tk.MustQuery("select t.d from t order by d;")
	r.Check(testkit.Rows("1", "2", "3"))

	tk.MustExec("drop table if exists t")
	tk.MustExec("create table t (a int, b int, c int)")
	tk.MustExec("insert t values (1, 2, 3)")
	r = tk.MustQuery("select b from (select a,b from t order by a,c) t")
	r.Check(testkit.Rows("2"))
	r = tk.MustQuery("select b from (select a,b from t order by a,c limit 1) t")
	r.Check(testkit.Rows("2"))
}

func (s *testSuite) TestSelectErrorRow(c *C) {
	defer func() {
		s.cleanEnv(c)
		testleak.AfterTest(c)()
	}()
	tk := testkit.NewTestKit(c, s.store)
	tk.MustExec("use test")

	_, err := tk.Exec("select row(1, 1) from test")
	c.Assert(err, NotNil)

	_, err = tk.Exec("select * from test group by row(1, 1);")
	c.Assert(err, NotNil)

	_, err = tk.Exec("select * from test order by row(1, 1);")
	c.Assert(err, NotNil)

	_, err = tk.Exec("select * from test having row(1, 1);")
	c.Assert(err, NotNil)

	_, err = tk.Exec("select (select 1, 1) from test;")
	c.Assert(err, NotNil)

	_, err = tk.Exec("select * from test group by (select 1, 1);")
	c.Assert(err, NotNil)

	_, err = tk.Exec("select * from test order by (select 1, 1);")
	c.Assert(err, NotNil)

	_, err = tk.Exec("select * from test having (select 1, 1);")
	c.Assert(err, NotNil)
}

// TestIssue2612 is related with https://github.com/pingcap/tidb/issues/2612
func (s *testSuite) TestIssue2612(c *C) {
	defer func() {
		s.cleanEnv(c)
		testleak.AfterTest(c)()
	}()
	tk := testkit.NewTestKit(c, s.store)
	tk.MustExec("use test")
	tk.MustExec(`drop table if exists t`)
	tk.MustExec(`create table t (
		create_at datetime NOT NULL DEFAULT '1000-01-01 00:00:00',
		finish_at datetime NOT NULL DEFAULT '1000-01-01 00:00:00');`)
	tk.MustExec(`insert into t values ('2016-02-13 15:32:24',  '2016-02-11 17:23:22');`)
	rs, err := tk.Exec(`select timediff(finish_at, create_at) from t;`)
	c.Assert(err, IsNil)
	row, err := rs.Next()
	c.Assert(err, IsNil)
	row.Data[0].GetMysqlDuration().String()
}

// TestIssue345 is related with https://github.com/pingcap/tidb/issues/345
func (s *testSuite) TestIssue345(c *C) {
	defer func() {
		s.cleanEnv(c)
		testleak.AfterTest(c)()
	}()
	tk := testkit.NewTestKit(c, s.store)
	tk.MustExec("use test")
	tk.MustExec(`drop table if exists t1, t2`)
	tk.MustExec(`create table t1 (c1 int);`)
	tk.MustExec(`create table t2 (c2 int);`)
	tk.MustExec(`insert into t1 values (1);`)
	tk.MustExec(`insert into t2 values (2);`)
	tk.MustExec(`update t1, t2 set t1.c1 = 2, t2.c2 = 1;`)
	tk.MustExec(`update t1, t2 set c1 = 2, c2 = 1;`)
	tk.MustExec(`update t1 as a, t2 as b set a.c1 = 2, b.c2 = 1;`)

	// Check t1 content
	r := tk.MustQuery("SELECT * FROM t1;")
	r.Check(testkit.Rows("2"))
	// Check t2 content
	r = tk.MustQuery("SELECT * FROM t2;")
	r.Check(testkit.Rows("1"))

	tk.MustExec(`update t1 as a, t2 as t1 set a.c1 = 1, t1.c2 = 2;`)
	// Check t1 content
	r = tk.MustQuery("SELECT * FROM t1;")
	r.Check(testkit.Rows("1"))
	// Check t2 content
	r = tk.MustQuery("SELECT * FROM t2;")
	r.Check(testkit.Rows("2"))

	_, err := tk.Exec(`update t1 as a, t2 set t1.c1 = 10;`)
	c.Assert(err, NotNil)
}

func (s *testSuite) TestUnion(c *C) {
	defer func() {
		s.cleanEnv(c)
		testleak.AfterTest(c)()
	}()
	tk := testkit.NewTestKit(c, s.store)
	tk.MustExec("use test")

	testSQL := `drop table if exists union_test; create table union_test(id int);`
	tk.MustExec(testSQL)

	testSQL = `drop table if exists union_test;`
	tk.MustExec(testSQL)
	testSQL = `create table union_test(id int);`
	tk.MustExec(testSQL)
	testSQL = `insert union_test values (1),(2)`
	tk.MustExec(testSQL)

	testSQL = `select id from union_test union select id from union_test;`
	r := tk.MustQuery(testSQL)
	r.Check(testkit.Rows("1", "2"))

	testSQL = `select * from (select id from union_test union select id from union_test) t order by id;`
	r = tk.MustQuery(testSQL)
	r.Check(testkit.Rows("1", "2"))

	r = tk.MustQuery("select 1 union all select 1")
	r.Check(testkit.Rows("1", "1"))

	r = tk.MustQuery("select 1 union all select 1 union select 1")
	r.Check(testkit.Rows("1"))

	r = tk.MustQuery("select 1 as a union (select 2) order by a limit 1")
	r.Check(testkit.Rows("1"))

	r = tk.MustQuery("select 1 as a union (select 2) order by a limit 1, 1")
	r.Check(testkit.Rows("2"))

	r = tk.MustQuery("select id from union_test union all (select 1) order by id desc")
	r.Check(testkit.Rows("2", "1", "1"))

	r = tk.MustQuery("select id as a from union_test union (select 1) order by a desc")
	r.Check(testkit.Rows("2", "1"))

	r = tk.MustQuery(`select null as a union (select "abc") order by a`)
	r.Check(testkit.Rows("<nil>", "abc"))

	r = tk.MustQuery(`select "abc" as a union (select 1) order by a`)
	r.Check(testkit.Rows("1", "abc"))

	tk.MustExec("drop table if exists t1")
	tk.MustExec("create table t1 (c int, d int)")
	tk.MustExec("insert t1 values (NULL, 1)")
	tk.MustExec("insert t1 values (1, 1)")
	tk.MustExec("insert t1 values (1, 2)")
	tk.MustExec("drop table if exists t2")
	tk.MustExec("create table t2 (c int, d int)")
	tk.MustExec("insert t2 values (1, 3)")
	tk.MustExec("insert t2 values (1, 1)")
	tk.MustExec("drop table if exists t3")
	tk.MustExec("create table t3 (c int, d int)")
	tk.MustExec("insert t3 values (3, 2)")
	tk.MustExec("insert t3 values (4, 3)")
	r = tk.MustQuery(`select sum(c1), c2 from (select c c1, d c2 from t1 union all select d c1, c c2 from t2 union all select c c1, d c2 from t3) x group by c2 order by c2`)
	r.Check(testkit.Rows("5 1", "4 2", "4 3"))

	tk.MustExec("drop table if exists t1, t2, t3")
	tk.MustExec("create table t1 (a int primary key)")
	tk.MustExec("create table t2 (a int primary key)")
	tk.MustExec("create table t3 (a int primary key)")
	tk.MustExec("insert t1 values (7), (8)")
	tk.MustExec("insert t2 values (1), (9)")
	tk.MustExec("insert t3 values (2), (3)")
	r = tk.MustQuery("select * from t1 union all select * from t2 union all (select * from t3) order by a limit 2")
	r.Check(testkit.Rows("1", "2"))

	tk.MustExec("drop table if exists t1, t2")
	tk.MustExec("create table t1 (a int)")
	tk.MustExec("create table t2 (a int)")
	tk.MustExec("insert t1 values (2), (1)")
	tk.MustExec("insert t2 values (3), (4)")
	r = tk.MustQuery("select * from t1 union all (select * from t2) order by a limit 1")
	r.Check(testkit.Rows("1"))
	r = tk.MustQuery("select (select * from t1 where a != t.a union all (select * from t2 where a != t.a) order by a limit 1) from t1 t")
	r.Check(testkit.Rows("1", "2"))

	tk.MustExec("drop table if exists t")
	tk.MustExec("create table t (id int unsigned primary key auto_increment, c1 int, c2 int, index c1_c2 (c1, c2))")
	tk.MustExec("insert into t (c1, c2) values (1, 1)")
	tk.MustExec("insert into t (c1, c2) values (1, 2)")
	tk.MustExec("insert into t (c1, c2) values (2, 3)")
	r = tk.MustQuery("select * from t where t.c1 = 1 union select * from t where t.id = 1")
	r.Check(testkit.Rows("1 1 1", "2 1 2"))

	tk.MustExec("drop table if exists t")
	tk.MustExec("CREATE TABLE t (f1 DATE)")
	tk.MustExec("INSERT INTO t VALUES ('1978-11-26')")
	r = tk.MustQuery("SELECT f1+0 FROM t UNION SELECT f1+0 FROM t")
	r.Check(testkit.Rows("19781126"))

	tk.MustExec("drop table if exists t")
	tk.MustExec("CREATE TABLE t (a int, b int)")
	tk.MustExec("INSERT INTO t VALUES ('1', '1')")
	r = tk.MustQuery("select b from (SELECT * FROM t UNION ALL SELECT a, b FROM t order by a) t")

	tk.MustExec("drop table if exists t")
	tk.MustExec("CREATE TABLE t (a DECIMAL(4,2))")
	tk.MustExec("INSERT INTO t VALUE(12.34)")
	r = tk.MustQuery("SELECT 1 AS c UNION select a FROM t")
	r.Sort().Check(testkit.Rows("1.00", "12.34"))
	// #issue3771
	r = tk.MustQuery("SELECT 'a' UNION SELECT CONCAT('a', -4)")
	r.Sort().Check(testkit.Rows("a", "a-4"))
}

func (s *testSuite) TestIn(c *C) {
	defer func() {
		s.cleanEnv(c)
		testleak.AfterTest(c)()
	}()
	tk := testkit.NewTestKit(c, s.store)
	tk.MustExec("use test")
	tk.MustExec(`drop table if exists t`)
	tk.MustExec(`create table t (c1 int primary key, c2 int, key c (c2));`)
	for i := 0; i <= 200; i++ {
		tk.MustExec(fmt.Sprintf("insert t values(%d, %d)", i, i))
	}
	queryStr := `select c2 from t where c1 in ('7', '10', '112', '111', '98', '106', '100', '9', '18', '17') order by c2`
	r := tk.MustQuery(queryStr)
	r.Check(testkit.Rows("7", "9", "10", "17", "18", "98", "100", "106", "111", "112"))

	queryStr = `select c2 from t where c1 in ('7a')`
	tk.MustQuery(queryStr).Check(testkit.Rows("7"))
}

func (s *testSuite) TestTablePKisHandleScan(c *C) {
	defer func() {
		s.cleanEnv(c)
		testleak.AfterTest(c)()
	}()
	tk := testkit.NewTestKit(c, s.store)
	tk.MustExec("use test")
	tk.MustExec("drop table if exists t")
	tk.MustExec("create table t (a int PRIMARY KEY AUTO_INCREMENT)")
	tk.MustExec("insert t values (),()")
	tk.MustExec("insert t values (-100),(0)")

	tests := []struct {
		sql    string
		result [][]interface{}
	}{
		{
			"select * from t",
			testkit.Rows("-100", "1", "2", "3"),
		},
		{
			"select * from t where a = 1",
			testkit.Rows("1"),
		},
		{
			"select * from t where a != 1",
			testkit.Rows("-100", "2", "3"),
		},
		{
			"select * from t where a >= '1.1'",
			testkit.Rows("2", "3"),
		},
		{
			"select * from t where a < '1.1'",
			testkit.Rows("-100", "1"),
		},
		{
			"select * from t where a > '-100.1' and a < 2",
			testkit.Rows("-100", "1"),
		},
		{
			"select * from t where a is null",
			testkit.Rows(),
		}, {
			"select * from t where a is true",
			testkit.Rows("-100", "1", "2", "3"),
		}, {
			"select * from t where a is false",
			testkit.Rows(),
		},
		{
			"select * from t where a in (1, 2)",
			testkit.Rows("1", "2"),
		},
		{
			"select * from t where a between 1 and 2",
			testkit.Rows("1", "2"),
		},
	}

	for _, tt := range tests {
		result := tk.MustQuery(tt.sql)
		result.Check(tt.result)
	}
}

func (s *testSuite) TestIndexScan(c *C) {
	defer func() {
		s.cleanEnv(c)
		testleak.AfterTest(c)()
	}()
	tk := testkit.NewTestKit(c, s.store)
	tk.MustExec("use test")
	tk.MustExec("drop table if exists t")
	tk.MustExec("create table t (a int unique)")
	tk.MustExec("insert t values (-1), (2), (3), (5), (6), (7), (8), (9)")
	result := tk.MustQuery("select a from t where a < 0 or (a >= 2.1 and a < 5.1) or ( a > 5.9 and a <= 7.9) or a > '8.1'")
	result.Check(testkit.Rows("-1", "3", "5", "6", "7", "9"))
	tk.MustExec("drop table if exists t")
	tk.MustExec("create table t (a int unique)")
	tk.MustExec("insert t values (0)")
	result = tk.MustQuery("select NULL from t ")
	result.Check(testkit.Rows("<nil>"))
	// test for double read
	tk.MustExec("drop table if exists t")
	tk.MustExec("create table t (a int unique, b int)")
	tk.MustExec("insert t values (5, 0)")
	tk.MustExec("insert t values (4, 0)")
	tk.MustExec("insert t values (3, 0)")
	tk.MustExec("insert t values (2, 0)")
	tk.MustExec("insert t values (1, 0)")
	tk.MustExec("insert t values (0, 0)")
	result = tk.MustQuery("select * from t order by a limit 3")
	result.Check(testkit.Rows("0 0", "1 0", "2 0"))
	tk.MustExec("drop table if exists t")
	tk.MustExec("create table t (a int unique, b int)")
	tk.MustExec("insert t values (0, 1)")
	tk.MustExec("insert t values (1, 2)")
	tk.MustExec("insert t values (2, 1)")
	tk.MustExec("insert t values (3, 2)")
	tk.MustExec("insert t values (4, 1)")
	tk.MustExec("insert t values (5, 2)")
	result = tk.MustQuery("select * from t where a < 5 and b = 1 limit 2")
	result.Check(testkit.Rows("0 1", "2 1"))
	tk.MustExec("drop table if exists tab1")
	tk.MustExec("CREATE TABLE tab1(pk INTEGER PRIMARY KEY, col0 INTEGER, col1 FLOAT, col3 INTEGER, col4 FLOAT)")
	tk.MustExec("CREATE INDEX idx_tab1_0 on tab1 (col0)")
	tk.MustExec("CREATE INDEX idx_tab1_1 on tab1 (col1)")
	tk.MustExec("CREATE INDEX idx_tab1_3 on tab1 (col3)")
	tk.MustExec("CREATE INDEX idx_tab1_4 on tab1 (col4)")
	tk.MustExec("INSERT INTO tab1 VALUES(1,37,20.85,30,10.69)")
	result = tk.MustQuery("SELECT pk FROM tab1 WHERE ((col3 <= 6 OR col3 < 29 AND (col0 < 41)) OR col3 > 42) AND col1 >= 96.1 AND col3 = 30 AND col3 > 17 AND (col0 BETWEEN 36 AND 42)")
	result.Check(testkit.Rows())
	tk.MustExec("drop table if exists tab1")
	tk.MustExec("CREATE TABLE tab1(pk INTEGER PRIMARY KEY, a INTEGER, b INTEGER)")
	tk.MustExec("CREATE INDEX idx_tab1_0 on tab1 (a)")
	tk.MustExec("INSERT INTO tab1 VALUES(1,1,1)")
	tk.MustExec("INSERT INTO tab1 VALUES(2,2,1)")
	tk.MustExec("INSERT INTO tab1 VALUES(3,1,2)")
	tk.MustExec("INSERT INTO tab1 VALUES(4,2,2)")
	result = tk.MustQuery("SELECT * FROM tab1 WHERE pk <= 3 AND a = 1")
	result.Check(testkit.Rows("1 1 1", "3 1 2"))
	result = tk.MustQuery("SELECT * FROM tab1 WHERE pk <= 4 AND a = 1 AND b = 2")
	result.Check(testkit.Rows("3 1 2"))
	tk.MustExec("CREATE INDEX idx_tab1_1 on tab1 (b, a)")
	result = tk.MustQuery("SELECT pk FROM tab1 WHERE b > 1")
	result.Check(testkit.Rows("3", "4"))

	tk.MustExec("drop table if exists t")
	tk.MustExec("CREATE TABLE t (a varchar(3), index(a))")
	tk.MustExec("insert t values('aaa'), ('aab')")
	result = tk.MustQuery("select * from t where a >= 'aaaa' and a < 'aabb'")
	result.Check(testkit.Rows("aab"))

	tk.MustExec("drop table if exists t")
	tk.MustExec("CREATE TABLE t (a int primary key, b int, c int, index(c))")
	tk.MustExec("insert t values(1, 1, 1), (2, 2, 2), (4, 4, 4), (3, 3, 3), (5, 5, 5)")
	// Test for double read and top n.
	result = tk.MustQuery("select a from t where c >= 2 order by b desc limit 1")
	result.Check(testkit.Rows("5"))
}

func (s *testSuite) TestIndexReverseOrder(c *C) {
	defer func() {
		s.cleanEnv(c)
		testleak.AfterTest(c)()
	}()
	tk := testkit.NewTestKit(c, s.store)
	tk.MustExec("use test")
	tk.MustExec("drop table if exists t")
	tk.MustExec("create table t (a int primary key auto_increment, b int, index idx (b))")
	tk.MustExec("insert t (b) values (0), (1), (2), (3), (4), (5), (6), (7), (8), (9)")
	result := tk.MustQuery("select b from t order by b desc")
	result.Check(testkit.Rows("9", "8", "7", "6", "5", "4", "3", "2", "1", "0"))
	result = tk.MustQuery("select b from t where b <3 or (b >=6 and b < 8) order by b desc")
	result.Check(testkit.Rows("7", "6", "2", "1", "0"))

	tk.MustExec("drop table if exists t")
	tk.MustExec("create table t (a int, b int, index idx (b, a))")
	tk.MustExec("insert t values (0, 2), (1, 2), (2, 2), (0, 1), (1, 1), (2, 1), (0, 0), (1, 0), (2, 0)")
	result = tk.MustQuery("select b, a from t order by b, a desc")
	result.Check(testkit.Rows("0 2", "0 1", "0 0", "1 2", "1 1", "1 0", "2 2", "2 1", "2 0"))
}

func (s *testSuite) TestTableReverseOrder(c *C) {
	defer func() {
		s.cleanEnv(c)
		testleak.AfterTest(c)()
	}()
	tk := testkit.NewTestKit(c, s.store)
	tk.MustExec("use test")
	tk.MustExec("drop table if exists t")
	tk.MustExec("create table t (a int primary key auto_increment, b int)")
	tk.MustExec("insert t (b) values (1), (2), (3), (4), (5), (6), (7), (8), (9)")
	result := tk.MustQuery("select b from t order by a desc")
	result.Check(testkit.Rows("9", "8", "7", "6", "5", "4", "3", "2", "1"))
	result = tk.MustQuery("select a from t where a <3 or (a >=6 and a < 8) order by a desc")
	result.Check(testkit.Rows("7", "6", "2", "1"))
}

func (s *testSuite) TestDefaultNull(c *C) {
	defer func() {
		s.cleanEnv(c)
		testleak.AfterTest(c)()
	}()
	tk := testkit.NewTestKit(c, s.store)
	tk.MustExec("use test")
	tk.MustExec("drop table if exists t")
	tk.MustExec("create table t (a int primary key auto_increment, b int default 1, c int)")
	tk.MustExec("insert t values ()")
	tk.MustQuery("select * from t").Check(testkit.Rows("1 1 <nil>"))
	tk.MustExec("update t set b = NULL where a = 1")
	tk.MustQuery("select * from t").Check(testkit.Rows("1 <nil> <nil>"))
	tk.MustExec("update t set c = 1")
	tk.MustQuery("select * from t ").Check(testkit.Rows("1 <nil> 1"))
	tk.MustExec("delete from t where a = 1")
	tk.MustExec("insert t (a) values (1)")
	tk.MustQuery("select * from t").Check(testkit.Rows("1 1 <nil>"))
}

func (s *testSuite) TestUnsignedPKColumn(c *C) {
	defer func() {
		s.cleanEnv(c)
		testleak.AfterTest(c)()
	}()
	tk := testkit.NewTestKit(c, s.store)
	tk.MustExec("use test")
	tk.MustExec("drop table if exists t")
	tk.MustExec("create table t (a int unsigned primary key, b int, c int, key idx_ba (b, c, a));")
	tk.MustExec("insert t values (1, 1, 1)")
	result := tk.MustQuery("select * from t;")
	result.Check(testkit.Rows("1 1 1"))
	tk.MustExec("update t set c=2 where a=1;")
	result = tk.MustQuery("select * from t where b=1;")
	result.Check(testkit.Rows("1 1 2"))
}

func (s *testSuite) TestStringBuiltin(c *C) {
	defer func() {
		s.cleanEnv(c)
		testleak.AfterTest(c)()
	}()
	tk := testkit.NewTestKit(c, s.store)
	tk.MustExec("use test")

	// for length
	tk.MustExec("drop table if exists t")
	tk.MustExec("create table t(a int, b double, c datetime, d time, e char(20), f bit(10))")
	tk.MustExec(`insert into t values(1, 1.1, "2017-01-01 12:01:01", "12:01:01", "abcdef", 0b10101)`)
	result := tk.MustQuery("select length(a), length(b), length(c), length(d), length(e), length(f), length(null) from t")
	result.Check(testkit.Rows("1 3 19 8 6 2 <nil>"))

	// for concat
	tk.MustExec("drop table if exists t")
	tk.MustExec("create table t(a int, b double, c datetime, d time, e char(20))")
	tk.MustExec(`insert into t values(1, 1.1, "2017-01-01 12:01:01", "12:01:01", "abcdef")`)
	result = tk.MustQuery("select concat(a, b, c, d, e) from t")
	result.Check(testkit.Rows("11.12017-01-01 12:01:0112:01:01abcdef"))
	result = tk.MustQuery("select concat(null)")
	result.Check(testkit.Rows("<nil>"))
	result = tk.MustQuery("select concat(null, a, b) from t")
	result.Check(testkit.Rows("<nil>"))

	// for concat_ws
	tk.MustExec("drop table if exists t")
	tk.MustExec("create table t(a int, b double, c datetime, d time, e char(20))")
	tk.MustExec(`insert into t values(1, 1.1, "2017-01-01 12:01:01", "12:01:01", "abcdef")`)
	result = tk.MustQuery("select concat_ws('|', a, b, c, d, e) from t")
	result.Check(testkit.Rows("1|1.1|2017-01-01 12:01:01|12:01:01|abcdef"))
	result = tk.MustQuery("select concat_ws(null, null)")
	result.Check(testkit.Rows("<nil>"))
	result = tk.MustQuery("select concat_ws(null, a, b) from t")
	result.Check(testkit.Rows("<nil>"))
	result = tk.MustQuery("select concat_ws(',', 'a', 'b')")
	result.Check(testkit.Rows("a,b"))
	result = tk.MustQuery("select concat_ws(',','First name',NULL,'Last Name')")
	result.Check(testkit.Rows("First name,Last Name"))

	tk.MustExec("drop table if exists t")
	tk.MustExec("create table t(a binary(3))")
	tk.MustExec("insert into t values('a')")
	result = tk.MustQuery(`select concat_ws(',', a, 'test') = 'a\0\0,test' from t`)
	result.Check(testkit.Rows("1"))

	// for ascii
	tk.MustExec("drop table if exists t")
	tk.MustExec("create table t(a char(10), b int, c double, d datetime, e time, f bit(4))")
	tk.MustExec(`insert into t values('2', 2, 2.3, "2017-01-01 12:01:01", "12:01:01", 0b1010)`)
	result = tk.MustQuery("select ascii(a), ascii(b), ascii(c), ascii(d), ascii(e), ascii(f) from t")
	result.Check(testkit.Rows("50 50 50 50 49 10"))
	result = tk.MustQuery("select ascii('123'), ascii(123), ascii(''), ascii('你好'), ascii(NULL)")
	result.Check(testkit.Rows("49 49 0 228 <nil>"))

	// for lower
	tk.MustExec("drop table if exists t")
	tk.MustExec("create table t(a int, b double, c datetime, d time, e char(20), f binary(3), g binary(3))")
	tk.MustExec(`insert into t values(1, 1.1, "2017-01-01 12:01:01", "12:01:01", "abcdef", 'aa', 'BB')`)
	result = tk.MustQuery("select lower(a), lower(b), lower(c), lower(d), lower(e), lower(f), lower(g), lower(null) from t")
	result.Check(testkit.Rows("1 1.1 2017-01-01 12:01:01 12:01:01 abcdef aa\x00 BB\x00 <nil>"))

	// for upper
	result = tk.MustQuery("select upper(a), upper(b), upper(c), upper(d), upper(e), upper(f), upper(g), upper(null) from t")
	result.Check(testkit.Rows("1 1.1 2017-01-01 12:01:01 12:01:01 ABCDEF aa\x00 BB\x00 <nil>"))

	// for strcmp
	tk.MustExec("drop table if exists t")
	tk.MustExec("create table t(a char(10), b int, c double, d datetime, e time)")
	tk.MustExec(`insert into t values("123", 123, 12.34, "2017-01-01 12:01:01", "12:01:01")`)
	result = tk.MustQuery(`select strcmp(a, "123"), strcmp(b, "123"), strcmp(c, "12.34"), strcmp(d, "2017-01-01 12:01:01"), strcmp(e, "12:01:01") from t`)
	result.Check(testkit.Rows("0 0 0 0 0"))
	result = tk.MustQuery(`select strcmp("1", "123"), strcmp("123", "1"), strcmp("123", "45"), strcmp("123", null), strcmp(null, "123")`)
	result.Check(testkit.Rows("-1 1 -1 <nil> <nil>"))
	result = tk.MustQuery(`select strcmp("", "123"), strcmp("123", ""), strcmp("", ""), strcmp("", null), strcmp(null, "")`)
	result.Check(testkit.Rows("-1 1 0 <nil> <nil>"))

	// for left
	tk.MustExec("drop table if exists t")
	tk.MustExec("create table t(a char(10), b int, c double, d datetime, e time)")
	tk.MustExec(`insert into t values('abcde', 1234, 12.34, "2017-01-01 12:01:01", "12:01:01")`)
	result = tk.MustQuery("select left(a, 2), left(b, 2), left(c, 2), left(d, 2), left(e, 2) from t")
	result.Check(testkit.Rows("ab 12 12 20 12"))
	result = tk.MustQuery(`select left("abc", 0), left("abc", -1), left(NULL, 1), left("abc", NULL)`)
	result.Check(testkit.Rows("  <nil> <nil>"))
	result = tk.MustQuery(`select left("abc", "a"), left("abc", 1.9), left("abc", 1.2)`)
	result.Check(testkit.Rows(" ab a"))
	// for right, reuse the table created for left
	result = tk.MustQuery("select right(a, 3), right(b, 3), right(c, 3), right(d, 3), right(e, 3) from t")
	result.Check(testkit.Rows("cde 234 .34 :01 :01"))
	result = tk.MustQuery(`select right("abcde", 0), right("abcde", -1), right("abcde", 100), right(NULL, 1), right("abcde", NULL)`)
	result.Check(testkit.Rows("  abcde <nil> <nil>"))
	result = tk.MustQuery(`select right("abcde", "a"), right("abcde", 1.9), right("abcde", 1.2)`)
	result.Check(testkit.Rows(" de e"))

	// for ord
	tk.MustExec("drop table if exists t")
	tk.MustExec("create table t(a char(10), b int, c double, d datetime, e time, f bit(4), g binary(20), h blob(10), i text(30))")
	tk.MustExec(`insert into t values('2', 2, 2.3, "2017-01-01 12:01:01", "12:01:01", 0b1010, "512", "48", "tidb")`)
	result = tk.MustQuery("select ord(a), ord(b), ord(c), ord(d), ord(e), ord(f), ord(g), ord(h), ord(i) from t")
	result.Check(testkit.Rows("50 50 50 50 49 10 53 52 116"))
	result = tk.MustQuery("select ord('123'), ord(123), ord(''), ord('你好'), ord(NULL), ord('👍')")
	result.Check(testkit.Rows("49 49 0 14990752 <nil> 4036989325"))

	// for space
	result = tk.MustQuery(`select space(0), space(2), space(-1), space(1.1), space(1.9)`)
	result.Check(testutil.RowsWithSep(",", ",  ,, ,  "))
	result = tk.MustQuery(`select space("abc"), space("2"), space("1.1"), space(''), space(null)`)
	result.Check(testutil.RowsWithSep(",", ",  , ,,<nil>"))

	// for replace
	tk.MustExec("drop table if exists t")
	tk.MustExec("create table t(a char(20), b int, c double, d datetime, e time)")
	tk.MustExec(`insert into t values('www.mysql.com', 1234, 12.34, "2017-01-01 12:01:01", "12:01:01")`)
	result = tk.MustQuery(`select replace(a, 'mysql', 'pingcap'), replace(b, 2, 55), replace(c, 34, 0), replace(d, '-', '/'), replace(e, '01', '22') from t`)
	result.Check(testutil.RowsWithSep(",", "www.pingcap.com,15534,12.0,2017/01/01 12:01:01,12:22:22"))
	result = tk.MustQuery(`select replace('aaa', 'a', ''), replace(null, 'a', 'b'), replace('a', null, 'b'), replace('a', 'b', null)`)
	result.Check(testkit.Rows(" <nil> <nil> <nil>"))

	// for tobase64
	tk.MustExec("drop table if exists t")
	tk.MustExec("create table t(a int, b double, c datetime, d time, e char(20), f bit(10), g binary(20), h blob(10))")
	tk.MustExec(`insert into t values(1, 1.1, "2017-01-01 12:01:01", "12:01:01", "abcdef", 0b10101, "512", "abc")`)
	result = tk.MustQuery("select to_base64(a), to_base64(b), to_base64(c), to_base64(d), to_base64(e), to_base64(f), to_base64(g), to_base64(h), to_base64(null) from t")
	result.Check(testkit.Rows("MQ== MS4x MjAxNy0wMS0wMSAxMjowMTowMQ== MTI6MDE6MDE= YWJjZGVm ABU= NTEyAAAAAAAAAAAAAAAAAAAAAAA= YWJj <nil>"))

	// for substr
	tk.MustExec("drop table if exists t")
	tk.MustExec("create table t(a char(10), b int, c double, d datetime, e time)")
	tk.MustExec(`insert into t values('Sakila', 12345, 123.45, "2017-01-01 12:01:01", "12:01:01")`)
	result = tk.MustQuery(`select substr(a, 3), substr(b, 2, 3), substr(c, -3), substr(d, -8), substr(e, -3, 100) from t`)
	result.Check(testkit.Rows("kila 234 .45 12:01:01 :01"))
	result = tk.MustQuery(`select substr('Sakila', 100), substr('Sakila', -100), substr('Sakila', -5, 3), substr('Sakila', 2, -1)`)
	result.Check(testutil.RowsWithSep(",", ",,aki,"))
	result = tk.MustQuery(`select substr('foobarbar' from 4), substr('Sakila' from -4 for 2)`)
	result.Check(testkit.Rows("barbar ki"))
	result = tk.MustQuery(`select substr(null, 2, 3), substr('foo', null, 3), substr('foo', 2, null)`)
	result.Check(testkit.Rows("<nil> <nil> <nil>"))

	// for bit_length
	tk.MustExec("drop table if exists t")
	tk.MustExec("create table t(a int, b double, c datetime, d time, e char(20), f bit(10), g binary(20), h varbinary(20))")
	tk.MustExec(`insert into t values(1, 1.1, "2017-01-01 12:01:01", "12:01:01", "abcdef", 0b10101, "g", "h")`)
	result = tk.MustQuery("select bit_length(a), bit_length(b), bit_length(c), bit_length(d), bit_length(e), bit_length(f), bit_length(g), bit_length(h), bit_length(null) from t")
	result.Check(testkit.Rows("8 24 152 64 48 16 160 8 <nil>"))

	// for substring_index
	tk.MustExec("drop table if exists t")
	tk.MustExec("create table t(a char(20), b int, c double, d datetime, e time)")
	tk.MustExec(`insert into t values('www.pingcap.com', 12345, 123.45, "2017-01-01 12:01:01", "12:01:01")`)
	result = tk.MustQuery(`select substring_index(a, '.', 2), substring_index(b, '.', 2), substring_index(c, '.', -1), substring_index(d, '-', 1), substring_index(e, ':', -2) from t`)
	result.Check(testkit.Rows("www.pingcap 12345 45 2017 01:01"))
	result = tk.MustQuery(`select substring_index('www.pingcap.com', '.', 0), substring_index('www.pingcap.com', '.', 100), substring_index('www.pingcap.com', '.', -100)`)
	result.Check(testkit.Rows(" www.pingcap.com www.pingcap.com"))
	result = tk.MustQuery(`select substring_index('www.pingcap.com', 'd', 1), substring_index('www.pingcap.com', '', 1), substring_index('', '.', 1)`)
	result.Check(testutil.RowsWithSep(",", "www.pingcap.com,,"))
	result = tk.MustQuery(`select substring_index(null, '.', 1), substring_index('www.pingcap.com', null, 1), substring_index('www.pingcap.com', '.', null)`)
	result.Check(testkit.Rows("<nil> <nil> <nil>"))

	// for hex
	tk.MustExec("drop table if exists t")
	tk.MustExec("create table t(a char(20), b int, c double, d datetime, e time, f decimal(5, 2), g bit(4))")
	tk.MustExec(`insert into t values('www.pingcap.com', 12345, 123.45, "2017-01-01 12:01:01", "12:01:01", 123.45, 0b1100)`)
	result = tk.MustQuery(`select hex(a), hex(b), hex(c), hex(d), hex(e), hex(f), hex(g) from t`)
	result.Check(testkit.Rows("7777772E70696E676361702E636F6D 3039 7B 323031372D30312D30312031323A30313A3031 31323A30313A3031 7B C"))
	result = tk.MustQuery(`select hex('abc'), hex('你好'), hex(12), hex(12.3), hex(12.8)`)
	result.Check(testkit.Rows("616263 E4BDA0E5A5BD C C D"))
	result = tk.MustQuery(`select hex(-1), hex(-12.3), hex(-12.8), hex(0x12), hex(null)`)
	result.Check(testkit.Rows("FFFFFFFFFFFFFFFF FFFFFFFFFFFFFFF4 FFFFFFFFFFFFFFF3 12 <nil>"))

	// for unhex
	result = tk.MustQuery(`select unhex('4D7953514C'), unhex('313233'), unhex(313233), unhex('')`)
	result.Check(testkit.Rows("MySQL 123 123 "))
	result = tk.MustQuery(`select unhex('string'), unhex('你好'), unhex(123.4), unhex(null)`)
	result.Check(testkit.Rows("<nil> <nil> <nil> <nil>"))
}

func (s *testSuite) TestEncryptionBuiltin(c *C) {
	defer func() {
		s.cleanEnv(c)
		testleak.AfterTest(c)()
	}()
	tk := testkit.NewTestKit(c, s.store)
	tk.MustExec("use test")

	// for password
	tk.MustExec("drop table if exists t")
	tk.MustExec("create table t(a char(41), b char(41), c char(41))")
	tk.MustExec(`insert into t values(NULL, '', 'abc')`)
	result := tk.MustQuery("select password(a) from t")
	result.Check(testkit.Rows(""))
	result = tk.MustQuery("select password(b) from t")
	result.Check(testkit.Rows(""))
	result = tk.MustQuery("select password(c) from t")
	result.Check(testkit.Rows("*0D3CED9BEC10A777AEC23CCC353A8C08A633045E"))

	// for md5
	tk.MustExec("drop table if exists t")
	tk.MustExec("create table t(a char(10), b int, c double, d datetime, e time, f bit(4), g binary(20), h blob(10), i text(30))")
	tk.MustExec(`insert into t values('2', 2, 2.3, "2017-01-01 12:01:01", "12:01:01", 0b1010, "512", "48", "tidb")`)
	result = tk.MustQuery("select md5(a), md5(b), md5(c), md5(d), md5(e), md5(f), md5(g), md5(h), md5(i) from t")
	result.Check(testkit.Rows("c81e728d9d4c2f636f067f89cc14862c c81e728d9d4c2f636f067f89cc14862c 1a18da63cbbfb49cb9616e6bfd35f662 bad2fa88e1f35919ec7584cc2623a310 991f84d41d7acff6471e536caa8d97db 68b329da9893e34099c7d8ad5cb9c940 5c9f0e9b3b36276731bfba852a73ccc6 642e92efb79421734881b53e1e1b18b6 c337e11bfca9f12ae9b1342901e04379"))
	result = tk.MustQuery("select md5('123'), md5(123), md5(''), md5('你好'), md5(NULL), md5('👍')")
	result.Check(testkit.Rows(`202cb962ac59075b964b07152d234b70 202cb962ac59075b964b07152d234b70 d41d8cd98f00b204e9800998ecf8427e 7eca689f0d3389d9dea66ae112e5cfd7 <nil> 0215ac4dab1ecaf71d83f98af5726984`))
}

func (s *testSuite) TestTimeBuiltin(c *C) {
	defer func() {
		s.cleanEnv(c)
		testleak.AfterTest(c)()
	}()
	tk := testkit.NewTestKit(c, s.store)
	tk.MustExec("use test")

	// for makeDate
	tk.MustExec("drop table if exists t")
	tk.MustExec("create table t(a int, b double, c datetime, d time, e char(20), f bit(10))")
	tk.MustExec(`insert into t values(1, 1.1, "2017-01-01 12:01:01", "12:01:01", "abcdef", 0b10101)`)
	result := tk.MustQuery("select makedate(a,a), makedate(b,b), makedate(c,c), makedate(d,d), makedate(e,e), makedate(f,f), makedate(null,null), makedate(a,b) from t")
	result.Check(testkit.Rows("2001-01-01 2001-01-01 <nil> <nil> <nil> 2021-01-21 <nil> 2001-01-01"))
}

func (s *testSuite) TestOpBuiltin(c *C) {
	defer func() {
		s.cleanEnv(c)
		testleak.AfterTest(c)()
	}()
	tk := testkit.NewTestKit(c, s.store)
	tk.MustExec("use test")

	// for logicAnd
	result := tk.MustQuery("select 1 && 1, 1 && 0, 0 && 1, 0 && 0, 2 && -1, null && 1, '1a' && 'a'")
	result.Check(testkit.Rows("1 0 0 0 1 <nil> 0"))
<<<<<<< HEAD

	result = tk.MustQuery("select 123 ^ 321, -123 ^ 321, null ^ 1")
	result.Check(testkit.Rows("314 18446744073709551300 <nil>"))
=======
	// for leftShift
	result = tk.MustQuery("select 123 << 2, -123 << 2, null << 1")
	result.Check(testkit.Rows("492 18446744073709551124 <nil>"))
	// for rightShift
	result = tk.MustQuery("select 123 >> 2, -123 >> 2, null >> 1")
	result.Check(testkit.Rows("30 4611686018427387873 <nil>"))
	// for logicOr
	result = tk.MustQuery("select 1 || 1, 1 || 0, 0 || 1, 0 || 0, 2 || -1, null || 1, '1a' || 'a'")
	result.Check(testkit.Rows("1 1 1 0 1 1 1"))
>>>>>>> db6fd664
}

func (s *testSuite) TestBuiltin(c *C) {
	defer func() {
		s.cleanEnv(c)
		testleak.AfterTest(c)()
	}()
	tk := testkit.NewTestKit(c, s.store)
	tk.MustExec("use test")

	// for is true
	tk.MustExec("drop table if exists t")
	tk.MustExec("create table t (a int, b int, index idx_b (b))")
	tk.MustExec("insert t values (1, 1)")
	tk.MustExec("insert t values (2, 2)")
	tk.MustExec("insert t values (3, 2)")
	result := tk.MustQuery("select * from t where b is true")
	result.Check(testkit.Rows("1 1", "2 2", "3 2"))
	result = tk.MustQuery("select all + a from t where a = 1")
	result.Check(testkit.Rows("1"))
	result = tk.MustQuery("select * from t where a is false")
	result.Check(nil)
	result = tk.MustQuery("select * from t where a is not true")
	result.Check(nil)
	// for in
	result = tk.MustQuery("select * from t where b in (a)")
	result.Check(testkit.Rows("1 1", "2 2"))
	result = tk.MustQuery("select * from t where b not in (a)")
	result.Check(testkit.Rows("3 2"))

	// test cast
	result = tk.MustQuery("select cast(1 as decimal(3,2))")
	result.Check(testkit.Rows("1.00"))
	result = tk.MustQuery("select cast('1991-09-05 11:11:11' as datetime)")
	result.Check(testkit.Rows("1991-09-05 11:11:11"))
	result = tk.MustQuery("select cast(cast('1991-09-05 11:11:11' as datetime) as char)")
	result.Check(testkit.Rows("1991-09-05 11:11:11"))
	result = tk.MustQuery("select cast('11:11:11' as time)")
	result.Check(testkit.Rows("11:11:11"))
	result = tk.MustQuery("select * from t where a > cast(2 as decimal)")
	result.Check(testkit.Rows("3 2"))
	result = tk.MustQuery("select cast(-1 as unsigned)")
	result.Check(testkit.Rows("18446744073709551615"))

	// fixed issue #3471
	tk.MustExec("drop table if exists t")
	tk.MustExec("create table t(a time(6));")
	tk.MustExec("insert into t value('12:59:59.999999')")
	result = tk.MustQuery("select cast(a as signed) from t")
	result.Check(testkit.Rows("130000"))

	// fixed issue #3762
	result = tk.MustQuery("select -9223372036854775809;")
	result.Check(testkit.Rows("-9223372036854775809"))
	result = tk.MustQuery("select --9223372036854775809;")
	result.Check(testkit.Rows("9223372036854775809"))
	result = tk.MustQuery("select -9223372036854775808;")
	result.Check(testkit.Rows("-9223372036854775808"))

	tk.MustExec("drop table if exists t")
	tk.MustExec("create table t(a bigint(30));")
	_, err := tk.Exec("insert into t values(-9223372036854775809)")
	c.Assert(err, NotNil)

	// test unhex and hex
	result = tk.MustQuery("select unhex('4D7953514C')")
	result.Check(testkit.Rows("MySQL"))
	result = tk.MustQuery("select unhex(hex('string'))")
	result.Check(testkit.Rows("string"))
	result = tk.MustQuery("select unhex('ggg')")
	result.Check(testkit.Rows("<nil>"))
	result = tk.MustQuery("select unhex(-1)")
	result.Check(testkit.Rows("<nil>"))
	result = tk.MustQuery("select hex(unhex('1267'))")
	result.Check(testkit.Rows("1267"))
	result = tk.MustQuery("select hex(unhex(1267))")
	result.Check(testkit.Rows("1267"))
	tk.MustExec("drop table if exists t")
	tk.MustExec("create table t(a binary(8))")
	tk.MustExec(`insert into t values('test')`)
	result = tk.MustQuery("select hex(a) from t")
	result.Check(testkit.Rows("7465737400000000"))
	result = tk.MustQuery("select unhex(a) from t")
	result.Check(testkit.Rows("<nil>"))

	// select from_unixtime
	result = tk.MustQuery("select from_unixtime(1451606400)")
	unixTime := time.Unix(1451606400, 0).String()[:19]
	result.Check(testkit.Rows(unixTime))
	result = tk.MustQuery("select from_unixtime(1451606400.123456)")
	unixTime = time.Unix(1451606400, 123456000).String()[:26]
	result.Check(testkit.Rows(unixTime))
	result = tk.MustQuery("select from_unixtime(1451606400.1234567)")
	unixTime = time.Unix(1451606400, 123456700).Round(time.Microsecond).Format("2006-01-02 15:04:05.000000")[:26]
	result.Check(testkit.Rows(unixTime))
	result = tk.MustQuery("select from_unixtime(1451606400.999999)")
	unixTime = time.Unix(1451606400, 999999000).String()[:26]
	result.Check(testkit.Rows(unixTime))

	// test strcmp
	result = tk.MustQuery("select strcmp('abc', 'def')")
	result.Check(testkit.Rows("-1"))
	result = tk.MustQuery("select strcmp('abc', 'aba')")
	result.Check(testkit.Rows("1"))
	result = tk.MustQuery("select strcmp('abc', 'abc')")
	result.Check(testkit.Rows("0"))
	result = tk.MustQuery("select substr(null, 1, 2)")
	result.Check(testkit.Rows("<nil>"))
	result = tk.MustQuery("select substr('123', null, 2)")
	result.Check(testkit.Rows("<nil>"))
	result = tk.MustQuery("select substr('123', 1, null)")
	result.Check(testkit.Rows("<nil>"))

	// for case
	tk.MustExec("drop table if exists t")
	tk.MustExec("create table t (a varchar(255), b int)")
	tk.MustExec("insert t values ('str1', 1)")
	result = tk.MustQuery("select * from t where a = case b when 1 then 'str1' when 2 then 'str2' end")
	result.Check(testkit.Rows("str1 1"))
	result = tk.MustQuery("select * from t where a = case b when 1 then 'str2' when 2 then 'str3' end")
	result.Check(nil)
	tk.MustExec("insert t values ('str2', 2)")
	result = tk.MustQuery("select * from t where a = case b when 2 then 'str2' when 3 then 'str3' end")
	result.Check(testkit.Rows("str2 2"))
	tk.MustExec("insert t values ('str3', 3)")
	result = tk.MustQuery("select * from t where a = case b when 4 then 'str4' when 5 then 'str5' else 'str3' end")
	result.Check(testkit.Rows("str3 3"))
	result = tk.MustQuery("select * from t where a = case b when 4 then 'str4' when 5 then 'str5' else 'str6' end")
	result.Check(nil)
	result = tk.MustQuery("select * from t where a = case  when b then 'str3' when 1 then 'str1' else 'str2' end")
	result.Check(testkit.Rows("str3 3"))
	tk.MustExec("delete from t")
	tk.MustExec("insert t values ('str2', 0)")
	result = tk.MustQuery("select * from t where a = case  when b then 'str3' when 0 then 'str1' else 'str2' end")
	result.Check(testkit.Rows("str2 0"))
	tk.MustExec("insert t values ('str1', null)")
	result = tk.MustQuery("select * from t where a = case b when null then 'str3' when 10 then 'str1' else 'str2' end")
	result.Check(testkit.Rows("str2 0"))
	result = tk.MustQuery("select * from t where a = case null when b then 'str3' when 10 then 'str1' else 'str2' end")
	result.Check(testkit.Rows("str2 0"))
	result = tk.MustQuery("select cast(1234 as char(3))")
	result.Check(testkit.Rows("123"))
	result = tk.MustQuery("select cast(1234 as char(0))")
	result.Check(testkit.Rows(""))
	result = tk.MustQuery("show warnings")
	result.Check(testkit.Rows("Warning 1406 Data Too Long, field len 0, data len 4"))

	// testCase is for like and regexp
	type testCase struct {
		pattern string
		val     string
		result  int
	}
	patternMatching := func(c *C, tk *testkit.TestKit, queryOp string, data []testCase) {
		tk.MustExec("drop table if exists t")
		tk.MustExec("create table t (a varchar(255), b int)")
		for i, d := range data {
			tk.MustExec(fmt.Sprintf("insert into t values('%s', %d)", d.val, i))
			result := tk.MustQuery(fmt.Sprintf("select * from t where a %s '%s'", queryOp, d.pattern))
			if d.result == 1 {
				rowStr := fmt.Sprintf("%s %d", d.val, i)
				result.Check(testkit.Rows(rowStr))
			} else {
				result.Check(nil)
			}
			tk.MustExec(fmt.Sprintf("delete from t where b = %d", i))
		}
	}
	// for like
	likeTests := []testCase{
		{"a", "a", 1},
		{"a", "b", 0},
		{"aA", "Aa", 1},
		{"aA%", "aAab", 1},
		{"aA_", "Aaab", 0},
		{"aA_", "Aab", 1},
		{"", "", 1},
		{"", "a", 0},
	}
	patternMatching(c, tk, "like", likeTests)
	// for regexp
	likeTests = []testCase{
		{"^$", "a", 0},
		{"a", "a", 1},
		{"a", "b", 0},
		{"aA", "aA", 1},
		{".", "a", 1},
		{"^.$", "ab", 0},
		{"..", "b", 0},
		{".ab", "aab", 1},
		{"ab.", "abcd", 1},
		{".*", "abcd", 1},
	}
	patternMatching(c, tk, "regexp", likeTests)

	// for found_rows
	tk.MustExec("drop table if exists t")
	tk.MustExec("create table t (a int)")
	tk.MustQuery("select * from t") // Test XSelectTableExec
	result = tk.MustQuery("select found_rows()")
	result.Check(testkit.Rows("0"))
	result = tk.MustQuery("select found_rows()")
	result.Check(testkit.Rows("1")) // Last query is found_rows(), it returns 1 row with value 0
	tk.MustExec("insert t values (1),(2),(2)")
	tk.MustQuery("select * from t")
	result = tk.MustQuery("select found_rows()")
	result.Check(testkit.Rows("3"))
	tk.MustQuery("select * from t where a = 0")
	result = tk.MustQuery("select found_rows()")
	result.Check(testkit.Rows("0"))
	tk.MustQuery("select * from t where a = 1")
	result = tk.MustQuery("select found_rows()")
	result.Check(testkit.Rows("1"))
	tk.MustQuery("select * from t where a like '2'") // Test SelectionExec
	result = tk.MustQuery("select found_rows()")
	result.Check(testkit.Rows("2"))
	tk.MustQuery("show tables like 't'")
	result = tk.MustQuery("select found_rows()")
	result.Check(testkit.Rows("1"))
	tk.MustQuery("select count(*) from t") // Test ProjectionExec
	result = tk.MustQuery("select found_rows()")
	result.Check(testkit.Rows("1"))
}

func (s *testSuite) TestMathBuiltin(c *C) {
	defer func() {
		s.cleanEnv(c)
		testleak.AfterTest(c)()
	}()
	tk := testkit.NewTestKit(c, s.store)
	tk.MustExec("use test")

	// for degrees
	result := tk.MustQuery("select degrees(0), degrees(1)")
	result.Check(testkit.Rows("0 57.29577951308232"))
	result = tk.MustQuery("select degrees(2), degrees(5)")
	result.Check(testkit.Rows("114.59155902616465 286.4788975654116"))

	// for sin
	result = tk.MustQuery("select sin(0), sin(1.5707963267949)")
	result.Check(testkit.Rows("0 1"))
	result = tk.MustQuery("select sin(1), sin(100)")
	result.Check(testkit.Rows("0.8414709848078965 -0.5063656411097588"))
	result = tk.MustQuery("select sin('abcd')")
	result.Check(testkit.Rows("0"))

	// for cos
	result = tk.MustQuery("select cos(0), cos(3.1415926535898)")
	result.Check(testkit.Rows("1 -1"))
	result = tk.MustQuery("select cos('abcd')")
	result.Check(testkit.Rows("1"))

	// for tan
	result = tk.MustQuery("select tan(0.00), tan(PI()/4)")
	result.Check(testkit.Rows("0 1"))
	result = tk.MustQuery("select tan('abcd')")
	result.Check(testkit.Rows("0"))

	// for log2
	result = tk.MustQuery("select log2(0.0)")
	result.Check(testkit.Rows("<nil>"))
	result = tk.MustQuery("select log2(4)")
	result.Check(testkit.Rows("2"))
	result = tk.MustQuery("select log2('8.0abcd')")
	result.Check(testkit.Rows("3"))
	result = tk.MustQuery("select log2(-1)")
	result.Check(testkit.Rows("<nil>"))
	result = tk.MustQuery("select log2(NULL)")
	result.Check(testkit.Rows("<nil>"))

	// for log10
	result = tk.MustQuery("select log10(0.0)")
	result.Check(testkit.Rows("<nil>"))
	result = tk.MustQuery("select log10(100)")
	result.Check(testkit.Rows("2"))
	result = tk.MustQuery("select log10('1000.0abcd')")
	result.Check(testkit.Rows("3"))
	result = tk.MustQuery("select log10(-1)")
	result.Check(testkit.Rows("<nil>"))
	result = tk.MustQuery("select log10(NULL)")
	result.Check(testkit.Rows("<nil>"))

	//for log
	result = tk.MustQuery("select log(0.0)")
	result.Check(testkit.Rows("<nil>"))
	result = tk.MustQuery("select log(100)")
	result.Check(testkit.Rows("4.605170185988092"))
	result = tk.MustQuery("select log('100.0abcd')")
	result.Check(testkit.Rows("4.605170185988092"))
	result = tk.MustQuery("select log(-1)")
	result.Check(testkit.Rows("<nil>"))
	result = tk.MustQuery("select log(NULL)")
	result.Check(testkit.Rows("<nil>"))
	result = tk.MustQuery("select log(NULL, NULL)")
	result.Check(testkit.Rows("<nil>"))
	result = tk.MustQuery("select log(1, 100)")
	result.Check(testkit.Rows("<nil>"))
	result = tk.MustQuery("select log(0.5, 0.25)")
	result.Check(testkit.Rows("2"))
	result = tk.MustQuery("select log(-1, 0.25)")
	result.Check(testkit.Rows("<nil>"))

	// for atan
	result = tk.MustQuery("select atan(0), atan(-1), atan(1), atan(1,2)")
	result.Check(testkit.Rows("0 -0.7853981633974483 0.7853981633974483 0.4636476090008061"))
	result = tk.MustQuery("select atan('tidb')")
	result.Check(testkit.Rows("0"))

	// for asin
	result = tk.MustQuery("select asin(0), asin(-2), asin(2), asin(1)")
	result.Check(testkit.Rows("0 <nil> <nil> 1.5707963267948966"))
	result = tk.MustQuery("select asin('tidb')")
	result.Check(testkit.Rows("0"))

	// for acos
	result = tk.MustQuery("select acos(0), acos(-2), acos(2), acos(1)")
	result.Check(testkit.Rows("1.5707963267948966 <nil> <nil> 0"))
	result = tk.MustQuery("select acos('tidb')")
	result.Check(testkit.Rows("1.5707963267948966"))

	// for floor
	result = tk.MustQuery("select floor(0), floor(null), floor(1.23), floor(-1.23), floor(1)")
	result.Check(testkit.Rows("0 <nil> 1 -2 1"))
	result = tk.MustQuery("select floor('tidb'), floor('1tidb'), floor('tidb1')")
	result.Check(testkit.Rows("0 1 0"))
	result = tk.MustQuery("SELECT floor(t.c_datetime) FROM (select CAST('2017-07-19 00:00:00' AS DATETIME) AS c_datetime) AS t")
	result.Check(testkit.Rows("20170719000000"))
	result = tk.MustQuery("SELECT floor(t.c_time) FROM (select CAST('12:34:56' AS TIME) AS c_time) AS t")
	result.Check(testkit.Rows("123456"))
	result = tk.MustQuery("SELECT floor(t.c_time) FROM (select CAST('00:34:00' AS TIME) AS c_time) AS t")
	result.Check(testkit.Rows("3400"))
	result = tk.MustQuery("SELECT floor(t.c_time) FROM (select CAST('00:00:00' AS TIME) AS c_time) AS t")
	result.Check(testkit.Rows("0"))
	result = tk.MustQuery("SELECT floor(t.c_decimal) FROM (SELECT CAST('-10.01' AS DECIMAL(10,2)) AS c_decimal) AS t")
	result.Check(testkit.Rows("-11"))
	result = tk.MustQuery("SELECT floor(t.c_decimal) FROM (SELECT CAST('-10.01' AS DECIMAL(10,1)) AS c_decimal) AS t")
	result.Check(testkit.Rows("-10"))

	// for ceil/ceiling
	result = tk.MustQuery("select ceil(0), ceil(null), ceil(1.23), ceil(-1.23), ceil(1)")
	result.Check(testkit.Rows("0 <nil> 2 -1 1"))
	result = tk.MustQuery("select ceiling(0), ceiling(null), ceiling(1.23), ceiling(-1.23), ceiling(1)")
	result.Check(testkit.Rows("0 <nil> 2 -1 1"))
	result = tk.MustQuery("select ceil('tidb'), ceil('1tidb'), ceil('tidb1'), ceiling('tidb'), ceiling('1tidb'), ceiling('tidb1')")
	result.Check(testkit.Rows("0 1 0 0 1 0"))
	result = tk.MustQuery("select ceil(t.c_datetime), ceiling(t.c_datetime) from (select cast('2017-07-20 00:00:00' as datetime) as c_datetime) as t")
	result.Check(testkit.Rows("20170720000000 20170720000000"))
	result = tk.MustQuery("select ceil(t.c_time), ceiling(t.c_time) from (select cast('12:34:56' as time) as c_time) as t")
	result.Check(testkit.Rows("123456 123456"))
	result = tk.MustQuery("select ceil(t.c_time), ceiling(t.c_time) from (select cast('00:34:00' as time) as c_time) as t")
	result.Check(testkit.Rows("3400 3400"))
	result = tk.MustQuery("select ceil(t.c_time), ceiling(t.c_time) from (select cast('00:00:00' as time) as c_time) as t")
	result.Check(testkit.Rows("0 0"))
	result = tk.MustQuery("select ceil(t.c_decimal), ceiling(t.c_decimal) from (select cast('-10.01' as decimal(10,2)) as c_decimal) as t")
	result.Check(testkit.Rows("-10 -10"))
	result = tk.MustQuery("select ceil(t.c_decimal), ceiling(t.c_decimal) from (select cast('-10.01' as decimal(10,1)) as c_decimal) as t")
	result.Check(testkit.Rows("-10 -10"))

	// for cot
	result = tk.MustQuery("select cot(1), cot(-1), cot(NULL)")
	result.Check(testkit.Rows("0.6420926159343308 -0.6420926159343308 <nil>"))
	result = tk.MustQuery("select cot('1tidb')")
	result.Check(testkit.Rows("0.6420926159343308"))
	rs, err := tk.Exec("select cot(0)")
	c.Assert(err, IsNil)
	_, err = tidb.GetRows(rs)
	c.Assert(err, NotNil)
	terr := errors.Trace(err).(*errors.Err).Cause().(*terror.Error)
	c.Assert(terr.Code(), Equals, terror.ErrCode(mysql.ErrDataOutOfRange))

	//for exp
	result = tk.MustQuery("select exp(0), exp(1), exp(-1), exp(1.2), exp(NULL)")
	result.Check(testkit.Rows("1 2.718281828459045 0.36787944117144233 3.3201169227365472 <nil>"))
	result = tk.MustQuery("select exp('tidb'), exp('1tidb')")
	result.Check(testkit.Rows("1 2.718281828459045"))
	rs, err = tk.Exec("select exp(1000000)")
	c.Assert(err, IsNil)
	_, err = tidb.GetRows(rs)
	c.Assert(err, NotNil)
	terr = errors.Trace(err).(*errors.Err).Cause().(*terror.Error)
	c.Assert(terr.Code(), Equals, terror.ErrCode(mysql.ErrDataOutOfRange))
}

func (s *testSuite) TestJSON(c *C) {
	// This will be opened after implementing cast as json.
	origin := expression.TurnOnNewExprEval
	expression.TurnOnNewExprEval = false
	defer func() {
		expression.TurnOnNewExprEval = origin
		s.cleanEnv(c)
		testleak.AfterTest(c)()
	}()
	tk := testkit.NewTestKit(c, s.store)

	tk.MustExec("use test")
	tk.MustExec("drop table if exists test_json")
	tk.MustExec("create table test_json (id int, a json)")
	tk.MustExec(`insert into test_json (id, a) values (1, '{"a":[1,"2",{"aa":"bb"},4],"b":true}')`)
	tk.MustExec(`insert into test_json (id, a) values (2, "null")`)
	tk.MustExec(`insert into test_json (id, a) values (3, null)`)
	tk.MustExec(`insert into test_json (id, a) values (4, 'true')`)
	tk.MustExec(`insert into test_json (id, a) values (5, '3')`)
	tk.MustExec(`insert into test_json (id, a) values (5, '4.0')`)
	tk.MustExec(`insert into test_json (id, a) values (6, '"string"')`)

	var result *testkit.Result
	result = tk.MustQuery(`select tj.a from test_json tj order by tj.id`)
	result.Check(testkit.Rows(`{"a":[1,"2",{"aa":"bb"},4],"b":true}`, "null", "<nil>", "true", "3", "4", `"string"`))

	// Check json_type function
	result = tk.MustQuery(`select json_type(a) from test_json tj order by tj.id`)
	result.Check(testkit.Rows("OBJECT", "NULL", "<nil>", "BOOLEAN", "INTEGER", "DOUBLE", "STRING"))

	// Check json compare with primitives.
	result = tk.MustQuery(`select a from test_json tj where a = 3`)
	result.Check(testkit.Rows("3"))
	result = tk.MustQuery(`select a from test_json tj where a = 4.0`)
	result.Check(testkit.Rows("4"))
	result = tk.MustQuery(`select a from test_json tj where a = true`)
	result.Check(testkit.Rows("true"))
	result = tk.MustQuery(`select a from test_json tj where a = "string"`)
	result.Check(testkit.Rows(`"string"`))

	// Check two json grammar sugar.
	result = tk.MustQuery(`select a->>'$.a[2].aa' as x, a->'$.b' as y from test_json having x is not null order by id`)
	result.Check(testkit.Rows(`bb true`))
	result = tk.MustQuery(`select a->'$.a[2].aa' as x, a->>'$.b' as y from test_json having x is not null order by id`)
	result.Check(testkit.Rows(`"bb" true`))

	// Check some DDL limits for TEXT/BLOB/JSON column.
	var err error
	var terr *terror.Error

	_, err = tk.Exec(`create table test_bad_json(a json default '{}')`)
	c.Assert(err, NotNil)
	terr = errors.Trace(err).(*errors.Err).Cause().(*terror.Error)
	c.Assert(terr.Code(), Equals, terror.ErrCode(mysql.ErrBlobCantHaveDefault))

	_, err = tk.Exec(`create table test_bad_json(a blob default 'hello')`)
	c.Assert(err, NotNil)
	terr = errors.Trace(err).(*errors.Err).Cause().(*terror.Error)
	c.Assert(terr.Code(), Equals, terror.ErrCode(mysql.ErrBlobCantHaveDefault))

	_, err = tk.Exec(`create table test_bad_json(a text default 'world')`)
	c.Assert(err, NotNil)
	terr = errors.Trace(err).(*errors.Err).Cause().(*terror.Error)
	c.Assert(terr.Code(), Equals, terror.ErrCode(mysql.ErrBlobCantHaveDefault))

	// check json fields cannot be used as key.
	_, err = tk.Exec(`create table test_bad_json(id int, a json, key (a))`)
	c.Assert(err, NotNil)
	terr = errors.Trace(err).(*errors.Err).Cause().(*terror.Error)
	c.Assert(terr.Code(), Equals, terror.ErrCode(mysql.ErrJSONUsedAsKey))

	// check CAST AS JSON.
	result = tk.MustQuery(`select CAST('3' AS JSON), CAST('{}' AS JSON), CAST(null AS JSON)`)
	result.Check(testkit.Rows(`3 {} <nil>`))
}

func (s *testSuite) TestMultiUpdate(c *C) {
	defer func() {
		s.cleanEnv(c)
		testleak.AfterTest(c)()
	}()
	tk := testkit.NewTestKit(c, s.store)
	tk.MustExec("use test")
	tk.MustExec(`CREATE TABLE test_mu (a int primary key, b int, c int)`)
	tk.MustExec(`INSERT INTO test_mu VALUES (1, 2, 3), (4, 5, 6), (7, 8, 9)`)

	// Test INSERT ... ON DUPLICATE UPDATE set_lists.
	tk.MustExec(`INSERT INTO test_mu VALUES (1, 2, 3) ON DUPLICATE KEY UPDATE b = 3, c = b`)
	result := tk.MustQuery(`SELECT * FROM test_mu ORDER BY a`)
	result.Check(testkit.Rows(`1 3 3`, `4 5 6`, `7 8 9`))

	tk.MustExec(`INSERT INTO test_mu VALUES (1, 2, 3) ON DUPLICATE KEY UPDATE c = 2, b = c+5`)
	result = tk.MustQuery(`SELECT * FROM test_mu ORDER BY a`)
	result.Check(testkit.Rows(`1 7 2`, `4 5 6`, `7 8 9`))

	// Test UPDATE ... set_lists.
	tk.MustExec(`UPDATE test_mu SET b = 0, c = b WHERE a = 4`)
	result = tk.MustQuery(`SELECT * FROM test_mu ORDER BY a`)
	result.Check(testkit.Rows(`1 7 2`, `4 0 0`, `7 8 9`))

	tk.MustExec(`UPDATE test_mu SET c = 8, b = c WHERE a = 4`)
	result = tk.MustQuery(`SELECT * FROM test_mu ORDER BY a`)
	result.Check(testkit.Rows(`1 7 2`, `4 8 8`, `7 8 9`))

	tk.MustExec(`UPDATE test_mu SET c = b, b = c WHERE a = 7`)
	result = tk.MustQuery(`SELECT * FROM test_mu ORDER BY a`)
	result.Check(testkit.Rows(`1 7 2`, `4 8 8`, `7 8 8`))
}

func (s *testSuite) TestGeneratedColumnWrite(c *C) {
	defer func() {
		s.cleanEnv(c)
		testleak.AfterTest(c)()
	}()
	tk := testkit.NewTestKit(c, s.store)
	tk.MustExec("use test")
	tk.MustExec(`CREATE TABLE test_gc_write (a int primary key, b int, c int as (a+8) virtual)`)
	tk.MustExec(`CREATE TABLE test_gc_write_1 (a int primary key, b int, c int)`)

	tests := []struct {
		stmt string
		err  int
	}{
		// Can't modify generated column by values.
		{`insert into test_gc_write (a, b, c) values (1, 1, 1)`, mysql.ErrBadGeneratedColumn},
		{`insert into test_gc_write values (1, 1, 1)`, mysql.ErrBadGeneratedColumn},
		// Can't modify generated column by select clause.
		{`insert into test_gc_write select 1, 1, 1`, mysql.ErrBadGeneratedColumn},
		// Can't modify generated column by on duplicate clause.
		{`insert into test_gc_write (a, b) values (1, 1) on duplicate key update c = 1`, mysql.ErrBadGeneratedColumn},
		// Can't modify generated column by set.
		{`insert into test_gc_write set a = 1, b = 1, c = 1`, mysql.ErrBadGeneratedColumn},
		// Can't modify generated column by update clause.
		{`update test_gc_write set c = 1`, mysql.ErrBadGeneratedColumn},
		// Can't modify generated column by multi-table update clause.
		{`update test_gc_write, test_gc_write_1 set test_gc_write.c = 1`, mysql.ErrBadGeneratedColumn},

		// Can insert without generated columns.
		{`insert into test_gc_write (a, b) values (1, 1)`, 0},
		{`insert into test_gc_write set a = 2, b = 2`, 0},
		// Can update without generated columns.
		{`update test_gc_write set b = 2 where a = 2`, 0},
		{`update test_gc_write t1, test_gc_write_1 t2 set t1.b = 3, t2.b = 4`, 0},

		// But now we can't do this, just as same with MySQL 5.7:
		{`insert into test_gc_write values (1, 1)`, mysql.ErrWrongValueCountOnRow},
		{`insert into test_gc_write select 1, 1`, mysql.ErrWrongValueCountOnRow},
	}
	for _, tt := range tests {
		_, err := tk.Exec(tt.stmt)
		if tt.err != 0 {
			c.Assert(err, NotNil)
			terr := errors.Trace(err).(*errors.Err).Cause().(*terror.Error)
			c.Assert(terr.Code(), Equals, terror.ErrCode(tt.err))
		} else {
			c.Assert(err, IsNil)
		}
	}
}

func (s *testSuite) TestToPBExpr(c *C) {
	defer func() {
		s.cleanEnv(c)
		testleak.AfterTest(c)()
	}()
	tk := testkit.NewTestKit(c, s.store)
	tk.MustExec("use test")
	tk.MustExec("drop table if exists t")
	tk.MustExec("create table t (a decimal(10,6), b decimal, index idx_b (b))")
	tk.MustExec("set sql_mode = ''")
	tk.MustExec("insert t values (1.1, 1.1)")
	tk.MustExec("insert t values (2.4, 2.4)")
	tk.MustExec("insert t values (3.3, 2.7)")
	result := tk.MustQuery("select * from t where a < 2.399999")
	result.Check(testkit.Rows("1.100000 1"))
	result = tk.MustQuery("select * from t where a > 1.5")
	result.Check(testkit.Rows("2.400000 2", "3.300000 3"))
	result = tk.MustQuery("select * from t where a <= 1.1")
	result.Check(testkit.Rows("1.100000 1"))
	result = tk.MustQuery("select * from t where b >= 3")
	result.Check(testkit.Rows("3.300000 3"))
	result = tk.MustQuery("select * from t where not (b = 1)")
	result.Check(testkit.Rows("2.400000 2", "3.300000 3"))
	result = tk.MustQuery("select * from t where b&1 = a|1")
	result.Check(testkit.Rows("1.100000 1"))
	result = tk.MustQuery("select * from t where b != 2 and b <=> 3")
	result.Check(testkit.Rows("3.300000 3"))
	result = tk.MustQuery("select * from t where b in (3)")
	result.Check(testkit.Rows("3.300000 3"))
	result = tk.MustQuery("select * from t where b not in (1, 2)")
	result.Check(testkit.Rows("3.300000 3"))

	tk.MustExec("drop table if exists t")
	tk.MustExec("create table t (a varchar(255), b int)")
	tk.MustExec("insert t values ('abc123', 1)")
	tk.MustExec("insert t values ('ab123', 2)")
	result = tk.MustQuery("select * from t where a like 'ab%'")
	result.Check(testkit.Rows("abc123 1", "ab123 2"))
	result = tk.MustQuery("select * from t where a like 'ab_12'")
	result.Check(nil)
	tk.MustExec("drop table if exists t")
	tk.MustExec("create table t (a int primary key)")
	tk.MustExec("insert t values (1)")
	tk.MustExec("insert t values (2)")
	result = tk.MustQuery("select * from t where not (a = 1)")
	result.Check(testkit.Rows("2"))
	result = tk.MustQuery("select * from t where not(not (a = 1))")
	result.Check(testkit.Rows("1"))
	result = tk.MustQuery("select * from t where not(a != 1 and a != 2)")
	result.Check(testkit.Rows("1", "2"))
}

func (s *testSuite) TestDatumXAPI(c *C) {
	defer func() {
		s.cleanEnv(c)
		testleak.AfterTest(c)()
	}()
	tk := testkit.NewTestKit(c, s.store)
	tk.MustExec("use test")
	tk.MustExec("drop table if exists t")
	tk.MustExec("create table t (a decimal(10,6), b decimal, index idx_b (b))")
	tk.MustExec("set sql_mode = ''")
	tk.MustExec("insert t values (1.1, 1.1)")
	tk.MustExec("insert t values (2.2, 2.2)")
	tk.MustExec("insert t values (3.3, 2.7)")
	result := tk.MustQuery("select * from t where a > 1.5")
	result.Check(testkit.Rows("2.200000 2", "3.300000 3"))
	result = tk.MustQuery("select * from t where b > 1.5")
	result.Check(testkit.Rows("2.200000 2", "3.300000 3"))

	tk.MustExec("drop table if exists t")
	tk.MustExec("create table t (a time(3), b time, index idx_a (a))")
	tk.MustExec("insert t values ('11:11:11', '11:11:11')")
	tk.MustExec("insert t values ('11:11:12', '11:11:12')")
	tk.MustExec("insert t values ('11:11:13', '11:11:13')")
	result = tk.MustQuery("select * from t where a > '11:11:11.5'")
	result.Check(testkit.Rows("11:11:12.000 11:11:12", "11:11:13.000 11:11:13"))
	result = tk.MustQuery("select * from t where b > '11:11:11.5'")
	result.Check(testkit.Rows("11:11:12.000 11:11:12", "11:11:13.000 11:11:13"))
}

func (s *testSuite) TestSQLMode(c *C) {
	defer func() {
		s.cleanEnv(c)
		testleak.AfterTest(c)()
	}()
	tk := testkit.NewTestKit(c, s.store)
	tk.MustExec("use test")
	tk.MustExec("drop table if exists t")
	tk.MustExec("create table t (a tinyint not null)")
	tk.MustExec("set sql_mode = 'STRICT_TRANS_TABLES'")
	_, err := tk.Exec("insert t values ()")
	c.Check(err, NotNil)

	_, err = tk.Exec("insert t values ('1000')")
	c.Check(err, NotNil)

	tk.MustExec("create table if not exists tdouble (a double(3,2))")
	_, err = tk.Exec("insert tdouble values (10.23)")
	c.Check(err, NotNil)

	tk.MustExec("set sql_mode = ''")
	tk.MustExec("insert t values ()")
	tk.MustExec("insert t values (1000)")
	tk.MustQuery("select * from t").Check(testkit.Rows("0", "127"))

	tk.MustExec("insert tdouble values (10.23)")
	tk.MustQuery("select * from tdouble").Check(testkit.Rows("9.99"))

	tk.MustExec("set sql_mode = 'STRICT_TRANS_TABLES'")
	tk.MustExec("set @@global.sql_mode = ''")

	tk2 := testkit.NewTestKit(c, s.store)
	tk2.MustExec("use test")
	tk2.MustExec("create table t2 (a varchar(3))")
	tk2.MustExec("insert t2 values ('abcd')")
	tk2.MustQuery("select * from t2").Check(testkit.Rows("abc"))

	// session1 is still in strict mode.
	_, err = tk.Exec("insert t2 values ('abcd')")
	c.Check(err, NotNil)
	// Restore original global strict mode.
	tk.MustExec("set @@global.sql_mode = 'STRICT_TRANS_TABLES'")
}

func (s *testSuite) TestTableDual(c *C) {
	defer testleak.AfterTest(c)()
	tk := testkit.NewTestKit(c, s.store)
	tk.MustExec("use test")
	result := tk.MustQuery("Select 1")
	result.Check(testkit.Rows("1"))
	result = tk.MustQuery("Select 1 from dual")
	result.Check(testkit.Rows("1"))
	result = tk.MustQuery("Select count(*) from dual")
	result.Check(testkit.Rows("1"))
	result = tk.MustQuery("Select 1 from dual where 1")
	result.Check(testkit.Rows("1"))
}

func (s *testSuite) TestTableScan(c *C) {
	defer testleak.AfterTest(c)()
	tk := testkit.NewTestKit(c, s.store)
	tk.MustExec("use information_schema")
	result := tk.MustQuery("select * from schemata")
	// There must be these tables: information_schema, mysql, performance_schema and test.
	c.Assert(len(result.Rows()), GreaterEqual, 4)
	tk.MustExec("use test")
	tk.MustExec("create database mytest")
	rowStr1 := fmt.Sprintf("%s %s %s %s %v", "def", "mysql", "utf8", "utf8_bin", nil)
	rowStr2 := fmt.Sprintf("%s %s %s %s %v", "def", "mytest", "utf8", "utf8_bin", nil)
	tk.MustExec("use information_schema")
	result = tk.MustQuery("select * from schemata where schema_name = 'mysql'")
	result.Check(testkit.Rows(rowStr1))
	result = tk.MustQuery("select * from schemata where schema_name like 'my%'")
	result.Check(testkit.Rows(rowStr1, rowStr2))
}

func (s *testSuite) TestAdapterStatement(c *C) {
	defer testleak.AfterTest(c)()
	se, err := tidb.CreateSession(s.store)
	c.Check(err, IsNil)
	se.GetSessionVars().TxnCtx.InfoSchema = sessionctx.GetDomain(se).InfoSchema()
	compiler := &executor.Compiler{}
	ctx := se.(context.Context)
	stmtNode, err := s.ParseOneStmt("select 1", "", "")
	c.Check(err, IsNil)
	stmt, err := compiler.Compile(ctx, stmtNode)
	c.Check(err, IsNil)
	c.Check(stmt.OriginText(), Equals, "select 1")

	stmtNode, err = s.ParseOneStmt("create table test.t (a int)", "", "")
	c.Check(err, IsNil)
	stmt, err = compiler.Compile(ctx, stmtNode)
	c.Check(err, IsNil)
	c.Check(stmt.OriginText(), Equals, "create table test.t (a int)")
}

func (s *testSuite) TestPointGet(c *C) {
	defer func() {
		testleak.AfterTest(c)()
	}()
	tk := testkit.NewTestKit(c, s.store)
	tk.MustExec("use mysql")
	ctx := tk.Se.(context.Context)
	tests := map[string]bool{
		"select * from help_topic where name='aaa'":         true,
		"select * from help_topic where help_topic_id=1":    true,
		"select * from help_topic where help_category_id=1": false,
	}
	infoSchema := executor.GetInfoSchema(ctx)

	for sqlStr, result := range tests {
		stmtNode, err := s.ParseOneStmt(sqlStr, "", "")
		c.Check(err, IsNil)
		err = plan.Preprocess(stmtNode, infoSchema, ctx)
		c.Check(err, IsNil)
		// Validate should be after NameResolve.
		err = plan.Validate(stmtNode, false)
		c.Check(err, IsNil)
		plan, err := plan.Optimize(ctx, stmtNode, infoSchema)
		c.Check(err, IsNil)
		ret := executor.IsPointGetWithPKOrUniqueKeyByAutoCommit(ctx, plan)
		c.Assert(ret, Equals, result)
	}
}

func (s *testSuite) TestRow(c *C) {
	defer func() {
		s.cleanEnv(c)
		testleak.AfterTest(c)()
	}()
	tk := testkit.NewTestKit(c, s.store)
	tk.MustExec("use test")
	tk.MustExec("drop table if exists t")
	tk.MustExec("create table t (c int, d int)")
	tk.MustExec("insert t values (1, 1)")
	tk.MustExec("insert t values (1, 3)")
	tk.MustExec("insert t values (2, 1)")
	tk.MustExec("insert t values (2, 3)")
	result := tk.MustQuery("select * from t where (c, d) < (2,2)")
	result.Check(testkit.Rows("1 1", "1 3", "2 1"))
	result = tk.MustQuery("select * from t where (1,2,3) > (3,2,1)")
	result.Check(testkit.Rows())
	result = tk.MustQuery("select * from t where row(1,2,3) > (3,2,1)")
	result.Check(testkit.Rows())
	result = tk.MustQuery("select * from t where (c, d) = (select * from t where (c,d) = (1,1))")
	result.Check(testkit.Rows("1 1"))
	result = tk.MustQuery("select * from t where (c, d) = (select * from t k where (t.c,t.d) = (c,d))")
	result.Check(testkit.Rows("1 1", "1 3", "2 1", "2 3"))
	result = tk.MustQuery("select (1, 2, 3) < (2, 3, 4)")
	result.Check(testkit.Rows("1"))
	result = tk.MustQuery("select (2, 3, 4) <= (2, 3, 3)")
	result.Check(testkit.Rows("0"))
	result = tk.MustQuery("select (2, 3, 4) <= (2, 3, 4)")
	result.Check(testkit.Rows("1"))
	result = tk.MustQuery("select (2, 3, 4) <= (2, 1, 4)")
	result.Check(testkit.Rows("0"))
	result = tk.MustQuery("select (2, 3, 4) >= (2, 3, 4)")
	result.Check(testkit.Rows("1"))
	result = tk.MustQuery("select (2, 3, 4) = (2, 3, 4)")
	result.Check(testkit.Rows("1"))
	result = tk.MustQuery("select (2, 3, 4) != (2, 3, 4)")
	result.Check(testkit.Rows("0"))
}

func (s *testSuite) TestColumnName(c *C) {
	defer func() {
		s.cleanEnv(c)
		testleak.AfterTest(c)()
	}()
	tk := testkit.NewTestKit(c, s.store)
	tk.MustExec("use test")
	tk.MustExec("drop table if exists t")
	tk.MustExec("create table t (c int, d int)")
	rs, err := tk.Exec("select 1 + c, count(*) from t")
	c.Check(err, IsNil)
	fields, err := rs.Fields()
	c.Check(err, IsNil)
	c.Check(len(fields), Equals, 2)
	c.Check(fields[0].Column.Name.L, Equals, "1 + c")
	c.Check(fields[1].Column.Name.L, Equals, "count(*)")
	rs, err = tk.Exec("select (c) > all (select c from t) from t")
	c.Check(err, IsNil)
	fields, err = rs.Fields()
	c.Check(err, IsNil)
	c.Check(len(fields), Equals, 1)
	c.Check(fields[0].Column.Name.L, Equals, "(c) > all (select c from t)")
	tk.MustExec("begin")
	tk.MustExec("insert t values(1,1)")
	rs, err = tk.Exec("select c d, d c from t")
	c.Check(err, IsNil)
	fields, err = rs.Fields()
	c.Check(err, IsNil)
	c.Check(len(fields), Equals, 2)
	c.Check(fields[0].Column.Name.L, Equals, "d")
	c.Check(fields[1].Column.Name.L, Equals, "c")
}

func (s *testSuite) TestSelectVar(c *C) {
	defer func() {
		s.cleanEnv(c)
		testleak.AfterTest(c)()
	}()
	tk := testkit.NewTestKit(c, s.store)
	tk.MustExec("use test")
	tk.MustExec("drop table if exists t")
	tk.MustExec("create table t (d int)")
	tk.MustExec("insert into t values(1), (2), (1)")
	// This behavior is different from MySQL.
	result := tk.MustQuery("select @a, @a := d+1 from t")
	result.Check(testkit.Rows("<nil> 2", "2 3", "3 2"))
}

func (s *testSuite) TestHistoryRead(c *C) {
	defer func() {
		s.cleanEnv(c)
		testleak.AfterTest(c)()
	}()
	tk := testkit.NewTestKit(c, s.store)
	tk.MustExec("use test")
	tk.MustExec("drop table if exists history_read")
	tk.MustExec("create table history_read (a int)")
	tk.MustExec("insert history_read values (1)")

	// For mocktikv, safe point is not initialized, we manually insert it for snapshot to use.
	safePointName := "tikv_gc_safe_point"
	safePointValue := "20060102-15:04:05 -0700 MST"
	safePointComment := "All versions after safe point can be accessed. (DO NOT EDIT)"
	updateSafePoint := fmt.Sprintf(`INSERT INTO mysql.tidb VALUES ('%[1]s', '%[2]s', '%[3]s')
	ON DUPLICATE KEY
	UPDATE variable_value = '%[2]s', comment = '%[3]s'`, safePointName, safePointValue, safePointComment)
	tk.MustExec(updateSafePoint)

	// Set snapshot to a time before save point will fail.
	_, err := tk.Exec("set @@tidb_snapshot = '2006-01-01 15:04:05.999999'")
	c.Assert(terror.ErrorEqual(err, variable.ErrSnapshotTooOld), IsTrue)
	// SnapshotTS Is not updated if check failed.
	c.Assert(tk.Se.GetSessionVars().SnapshotTS, Equals, uint64(0))

	curVer1, _ := s.store.CurrentVersion()
	time.Sleep(time.Millisecond)
	snapshotTime := time.Now()
	time.Sleep(time.Millisecond)
	curVer2, _ := s.store.CurrentVersion()
	tk.MustExec("insert history_read values (2)")
	tk.MustQuery("select * from history_read").Check(testkit.Rows("1", "2"))
	tk.MustExec("set @@tidb_snapshot = '" + snapshotTime.Format("2006-01-02 15:04:05.999999") + "'")
	ctx := tk.Se.(context.Context)
	snapshotTS := ctx.GetSessionVars().SnapshotTS
	c.Assert(snapshotTS, Greater, curVer1.Ver)
	c.Assert(snapshotTS, Less, curVer2.Ver)
	tk.MustQuery("select * from history_read").Check(testkit.Rows("1"))
	_, err = tk.Exec("insert history_read values (2)")
	c.Assert(err, NotNil)
	_, err = tk.Exec("update history_read set a = 3 where a = 1")
	c.Assert(err, NotNil)
	_, err = tk.Exec("delete from history_read where a = 1")
	c.Assert(err, NotNil)
	tk.MustExec("set @@tidb_snapshot = ''")
	tk.MustQuery("select * from history_read").Check(testkit.Rows("1", "2"))
	tk.MustExec("insert history_read values (3)")
	tk.MustExec("update history_read set a = 4 where a = 3")
	tk.MustExec("delete from history_read where a = 1")

	time.Sleep(time.Millisecond)
	snapshotTime = time.Now()
	time.Sleep(time.Millisecond)
	tk.MustExec("alter table history_read add column b int")
	tk.MustExec("insert history_read values (8, 8), (9, 9)")
	tk.MustQuery("select * from history_read order by a").Check(testkit.Rows("2 <nil>", "4 <nil>", "8 8", "9 9"))
	tk.MustExec("set @@tidb_snapshot = '" + snapshotTime.Format("2006-01-02 15:04:05.999999") + "'")
	tk.MustQuery("select * from history_read order by a").Check(testkit.Rows("2", "4"))
	tk.MustExec("set @@tidb_snapshot = ''")
	tk.MustQuery("select * from history_read order by a").Check(testkit.Rows("2 <nil>", "4 <nil>", "8 8", "9 9"))
}

func (s *testSuite) TestScanControlSelection(c *C) {
	defer func() {
		s.cleanEnv(c)
		testleak.AfterTest(c)()
	}()
	tk := testkit.NewTestKit(c, s.store)
	tk.MustExec("use test")
	tk.MustExec("drop table if exists t")
	tk.MustExec("create table t(a int primary key, b int, c int, index idx_b(b))")
	tk.MustExec("insert into t values (1, 1, 1), (2, 1, 1), (3, 1, 2), (4, 2, 3)")
	tk.MustQuery("select (select count(1) k from t s where s.b = t1.c) from t t1").Check(testkit.Rows("3", "3", "1", "0"))
}

func (s *testSuite) TestSimpleDAG(c *C) {
	defer func() {
		s.cleanEnv(c)
		testleak.AfterTest(c)()
	}()
	tk := testkit.NewTestKit(c, s.store)
	tk.MustExec("use test")
	tk.MustExec("drop table if exists t")
	tk.MustExec("create table t(a int primary key, b int, c int)")
	tk.MustExec("insert into t values (1, 1, 1), (2, 1, 1), (3, 1, 2), (4, 2, 3)")
	tk.MustQuery("select a from t").Check(testkit.Rows("1", "2", "3", "4"))
	tk.MustQuery("select * from t where a = 4").Check(testkit.Rows("4 2 3"))
	tk.MustQuery("select a from t limit 1").Check(testkit.Rows("1"))
	tk.MustQuery("select a from t order by a desc").Check(testkit.Rows("4", "3", "2", "1"))
	tk.MustQuery("select a from t order by a desc limit 1").Check(testkit.Rows("4"))
	tk.MustQuery("select a from t order by b desc limit 1").Check(testkit.Rows("4"))
	tk.MustQuery("select a from t where a < 3").Check(testkit.Rows("1", "2"))
	tk.MustQuery("select a from t where b > 1").Check(testkit.Rows("4"))
	tk.MustQuery("select a from t where b > 1 and a < 3").Check(testkit.Rows())
	tk.MustQuery("select count(*) from t where b > 1 and a < 3").Check(testkit.Rows("0"))
	tk.MustQuery("select count(*) from t").Check(testkit.Rows("4"))
	tk.MustQuery("select count(*), c from t group by c").Check(testkit.Rows("2 1", "1 2", "1 3"))
	tk.MustQuery("select sum(c) from t group by b").Check(testkit.Rows("4", "3"))
	tk.MustQuery("select avg(a) from t group by b").Check(testkit.Rows("2.0000", "4.0000"))
	tk.MustQuery("select sum(distinct c) from t group by b").Check(testkit.Rows("3", "3"))

	tk.MustExec("create index i on t(c,b)")
	tk.MustQuery("select a from t where c = 1").Check(testkit.Rows("1", "2"))
	tk.MustQuery("select a from t where c = 1 and a < 2").Check(testkit.Rows("1"))
	tk.MustQuery("select a from t where c = 1 order by a limit 1").Check(testkit.Rows("1"))
	tk.MustQuery("select count(*) from t where c = 1 ").Check(testkit.Rows("2"))
	tk.MustExec("create index i1 on t(b)")
	tk.MustQuery("select c from t where b = 2").Check(testkit.Rows("3"))
	tk.MustQuery("select * from t where b = 2").Check(testkit.Rows("4 2 3"))
	tk.MustQuery("select count(*) from t where b = 1").Check(testkit.Rows("3"))
	tk.MustQuery("select * from t where b = 1 and a > 1 limit 1").Check(testkit.Rows("2 1 1"))
}

func (s *testSuite) TestConvertToBit(c *C) {
	defer func() {
		s.cleanEnv(c)
		testleak.AfterTest(c)()
	}()
	tk := testkit.NewTestKit(c, s.store)
	tk.MustExec("use test")
	tk.MustExec("drop table if exists t, t1")
	tk.MustExec("create table t (a bit(64))")
	tk.MustExec("create table t1 (a varchar(2))")
	tk.MustExec(`insert t1 value ('10')`)
	tk.MustExec(`insert t select a from t1`)
	tk.MustQuery("select a+0 from t").Check(testkit.Rows("12592"))

	tk.MustExec("drop table if exists t, t1")
	tk.MustExec("create table t (a bit(64))")
	tk.MustExec("create table t1 (a binary(2))")
	tk.MustExec(`insert t1 value ('10')`)
	tk.MustExec(`insert t select a from t1`)
	tk.MustQuery("select a+0 from t").Check(testkit.Rows("12592"))

	tk.MustExec("drop table if exists t, t1")
	tk.MustExec("create table t (a bit(64))")
	tk.MustExec("create table t1 (a datetime)")
	tk.MustExec(`insert t1 value ('09-01-01')`)
	tk.MustExec(`insert t select a from t1`)
	tk.MustQuery("select a+0 from t").Check(testkit.Rows("20090101000000"))
}

func (s *testSuite) TestTimestampTimeZone(c *C) {
	defer func() {
		s.cleanEnv(c)
		testleak.AfterTest(c)()
	}()
	tk := testkit.NewTestKit(c, s.store)
	tk.MustExec("use test")
	tk.MustExec("drop table if exists t")
	tk.MustExec("create table t (ts timestamp)")
	tk.MustExec("set time_zone = '+00:00'")
	tk.MustExec("insert into t values ('2017-04-27 22:40:42')")
	// The timestamp will get different value if time_zone session variable changes.
	tests := []struct {
		timezone string
		expect   string
	}{
		{"+10:00", "2017-04-28 08:40:42"},
		{"-6:00", "2017-04-27 16:40:42"},
	}
	for _, tt := range tests {
		tk.MustExec(fmt.Sprintf("set time_zone = '%s'", tt.timezone))
		tk.MustQuery("select * from t").Check(testkit.Rows(tt.expect))
	}

	// For issue https://github.com/pingcap/tidb/issues/3467
	tk.MustExec("drop table if exists t1")
	tk.MustExec(`CREATE TABLE t1 (
 	      id bigint(20) NOT NULL AUTO_INCREMENT,
 	      uid int(11) DEFAULT NULL,
 	      datetime timestamp NOT NULL DEFAULT CURRENT_TIMESTAMP,
 	      ip varchar(128) DEFAULT NULL,
 	    PRIMARY KEY (id),
 	      KEY i_datetime (datetime),
 	      KEY i_userid (uid)
 	    );`)
	tk.MustExec(`INSERT INTO t1 VALUES (123381351,1734,"2014-03-31 08:57:10","127.0.0.1");`)
	r := tk.MustQuery("select datetime from t1;") // Cover TableReaderExec
	r.Check(testkit.Rows("2014-03-31 08:57:10"))
	r = tk.MustQuery("select datetime from t1 where datetime='2014-03-31 08:57:10';")
	r.Check(testkit.Rows("2014-03-31 08:57:10")) // Cover IndexReaderExec
	r = tk.MustQuery("select * from t1 where datetime='2014-03-31 08:57:10';")
	r.Check(testkit.Rows("123381351 1734 2014-03-31 08:57:10 127.0.0.1")) // Cover IndexLookupExec

	// For issue https://github.com/pingcap/tidb/issues/3485
	tk.MustExec("drop table if exists t1")
	tk.MustExec(`CREATE TABLE t1 (
	    id bigint(20) NOT NULL AUTO_INCREMENT,
	    datetime timestamp NOT NULL DEFAULT CURRENT_TIMESTAMP,
	    PRIMARY KEY (id)
	  );`)
	tk.MustExec(`INSERT INTO t1 VALUES (123381351,"2014-03-31 08:57:10");`)
	r = tk.MustQuery(`select * from t1 where datetime="2014-03-31 08:57:10";`)
	r.Check(testkit.Rows("123381351 2014-03-31 08:57:10"))
	tk.MustExec(`alter table t1 add key i_datetime (datetime);`)
	r = tk.MustQuery(`select * from t1 where datetime="2014-03-31 08:57:10";`)
	r.Check(testkit.Rows("123381351 2014-03-31 08:57:10"))
	r = tk.MustQuery(`select * from t1;`)
	r.Check(testkit.Rows("123381351 2014-03-31 08:57:10"))
	r = tk.MustQuery("select datetime from t1 where datetime='2014-03-31 08:57:10';")
	r.Check(testkit.Rows("2014-03-31 08:57:10"))
}

func (s *testSuite) TestTiDBCurrentTS(c *C) {
	defer func() {
		s.cleanEnv(c)
		testleak.AfterTest(c)()
	}()
	tk := testkit.NewTestKit(c, s.store)
	tk.MustQuery("select @@tidb_current_ts").Check(testkit.Rows("0"))
	tk.MustExec("begin")
	rows := tk.MustQuery("select @@tidb_current_ts").Rows()
	tsStr := rows[0][0].(string)
	c.Assert(tsStr, Equals, fmt.Sprintf("%d", tk.Se.Txn().StartTS()))
	tk.MustExec("commit")
	tk.MustQuery("select @@tidb_current_ts").Check(testkit.Rows("0"))

	_, err := tk.Exec("set @@tidb_current_ts = '1'")
	c.Assert(terror.ErrorEqual(err, variable.ErrReadOnly), IsTrue)
}

func (s *testSuite) TestSelectForUpdate(c *C) {
	defer func() {
		s.cleanEnv(c)
		testleak.AfterTest(c)()
	}()
	tk := testkit.NewTestKit(c, s.store)
	tk.MustExec("use test")
	tk1 := testkit.NewTestKit(c, s.store)
	tk1.MustExec("use test")
	tk2 := testkit.NewTestKit(c, s.store)
	tk2.MustExec("use test")

	tk.MustExec("drop table if exists t, t1")

	c.Assert(tk.Se.Txn(), IsNil)
	tk.MustExec("create table t (c1 int, c2 int, c3 int)")
	tk.MustExec("insert t values (11, 2, 3)")
	tk.MustExec("insert t values (12, 2, 3)")
	tk.MustExec("insert t values (13, 2, 3)")

	tk.MustExec("create table t1 (c1 int)")
	tk.MustExec("insert t1 values (11)")

	// conflict
	tk1.MustExec("begin")
	tk1.MustQuery("select * from t where c1=11 for update")

	tk2.MustExec("begin")
	tk2.MustExec("update t set c2=211 where c1=11")
	tk2.MustExec("commit")

	_, err := tk1.Exec("commit")
	c.Assert(err, NotNil)

	// no conflict for subquery.
	tk1.MustExec("begin")
	tk1.MustQuery("select * from t where exists(select null from t1 where t1.c1=t.c1) for update")

	tk2.MustExec("begin")
	tk2.MustExec("update t set c2=211 where c1=12")
	tk2.MustExec("commit")

	tk1.MustExec("commit")

	// not conflict
	tk1.MustExec("begin")
	tk1.MustQuery("select * from t where c1=11 for update")

	tk2.MustExec("begin")
	tk2.MustExec("update t set c2=22 where c1=12")
	tk2.MustExec("commit")

	tk1.MustExec("commit")

	// not conflict, auto commit
	tk1.MustExec("set @@autocommit=1;")
	tk1.MustQuery("select * from t where c1=11 for update")

	tk2.MustExec("begin")
	tk2.MustExec("update t set c2=211 where c1=11")
	tk2.MustExec("commit")

	tk1.MustExec("commit")
}

func (s *testSuite) TestFuncREPEAT(c *C) {
	tk := testkit.NewTestKit(c, s.store)
	defer func() {
		s.cleanEnv(c)
		testleak.AfterTest(c)()
	}()
	tk.MustExec("USE test;")
	tk.MustExec("DROP TABLE IF EXISTS table_string;")
	tk.MustExec("CREATE TABLE table_string(a CHAR(20), b VARCHAR(20), c TINYTEXT, d TEXT(20), e MEDIUMTEXT, f LONGTEXT, g BIGINT);")
	tk.MustExec("INSERT INTO table_string (a, b, c, d, e, f, g) VALUES ('a', 'b', 'c', 'd', 'e', 'f', 2);")
	tk.CheckExecResult(1, 0)

	r := tk.MustQuery("SELECT REPEAT(a, g), REPEAT(b, g), REPEAT(c, g), REPEAT(d, g), REPEAT(e, g), REPEAT(f, g) FROM table_string;")
	r.Check(testkit.Rows("aa bb cc dd ee ff"))

	r = tk.MustQuery("SELECT REPEAT(NULL, g), REPEAT(NULL, g), REPEAT(NULL, g), REPEAT(NULL, g), REPEAT(NULL, g), REPEAT(NULL, g) FROM table_string;")
	r.Check(testkit.Rows("<nil> <nil> <nil> <nil> <nil> <nil>"))

	r = tk.MustQuery("SELECT REPEAT(a, NULL), REPEAT(b, NULL), REPEAT(c, NULL), REPEAT(d, NULL), REPEAT(e, NULL), REPEAT(f, NULL) FROM table_string;")
	r.Check(testkit.Rows("<nil> <nil> <nil> <nil> <nil> <nil>"))

	r = tk.MustQuery("SELECT REPEAT(a, 2), REPEAT(b, 2), REPEAT(c, 2), REPEAT(d, 2), REPEAT(e, 2), REPEAT(f, 2) FROM table_string;")
	r.Check(testkit.Rows("aa bb cc dd ee ff"))

	r = tk.MustQuery("SELECT REPEAT(NULL, 2), REPEAT(NULL, 2), REPEAT(NULL, 2), REPEAT(NULL, 2), REPEAT(NULL, 2), REPEAT(NULL, 2) FROM table_string;")
	r.Check(testkit.Rows("<nil> <nil> <nil> <nil> <nil> <nil>"))

	r = tk.MustQuery("SELECT REPEAT(a, -1), REPEAT(b, -2), REPEAT(c, -2), REPEAT(d, -2), REPEAT(e, -2), REPEAT(f, -2) FROM table_string;")
	r.Check(testkit.Rows("     "))

	r = tk.MustQuery("SELECT REPEAT(a, 0), REPEAT(b, 0), REPEAT(c, 0), REPEAT(d, 0), REPEAT(e, 0), REPEAT(f, 0) FROM table_string;")
	r.Check(testkit.Rows("     "))

	r = tk.MustQuery("SELECT REPEAT(a, 16777217), REPEAT(b, 16777217), REPEAT(c, 16777217), REPEAT(d, 16777217), REPEAT(e, 16777217), REPEAT(f, 16777217) FROM table_string;")
	r.Check(testkit.Rows("<nil> <nil> <nil> <nil> <nil> <nil>"))
}

func (s *testSuite) TestEmptyEnum(c *C) {
	tk := testkit.NewTestKit(c, s.store)
	defer func() {
		s.cleanEnv(c)
		testleak.AfterTest(c)()
	}()
	tk.MustExec("use test")
	tk.MustExec("drop table if exists t")
	tk.MustExec("create table t (e enum('Y', 'N'))")
	tk.MustExec("set sql_mode='STRICT_TRANS_TABLES'")
	_, err := tk.Exec("insert into t values (0)")
	c.Assert(terror.ErrorEqual(err, types.ErrTruncated), IsTrue)
	_, err = tk.Exec("insert into t values ('abc')")
	c.Assert(terror.ErrorEqual(err, types.ErrTruncated), IsTrue)

	tk.MustExec("set sql_mode=''")
	tk.MustExec("insert into t values (0)")
	tk.MustQuery("select * from t").Check(testkit.Rows(""))
	tk.MustExec("insert into t values ('abc')")
	tk.MustQuery("select * from t").Check(testkit.Rows("", ""))
	tk.MustExec("insert into t values (null)")
	tk.MustQuery("select * from t").Check(testkit.Rows("", "", "<nil>"))
}

func (s *testSuite) TestMiscellaneousBuiltin(c *C) {
	defer func() {
		s.cleanEnv(c)
		testleak.AfterTest(c)()
	}()

	tk := testkit.NewTestKit(c, s.store)
	tk.MustExec("use test")
	// for uuid
	r := tk.MustQuery("select uuid(), uuid(), uuid(), uuid(), uuid(), uuid();")
	for _, it := range r.Rows() {
		for _, item := range it {
			uuid, ok := item.(string)
			c.Assert(ok, Equals, true)
			list := strings.Split(uuid, "-")
			c.Assert(len(list), Equals, 5)
			c.Assert(len(list[0]), Equals, 8)
			c.Assert(len(list[1]), Equals, 4)
			c.Assert(len(list[2]), Equals, 4)
			c.Assert(len(list[3]), Equals, 4)
			c.Assert(len(list[4]), Equals, 12)
		}
	}
}<|MERGE_RESOLUTION|>--- conflicted
+++ resolved
@@ -1029,11 +1029,9 @@
 	// for logicAnd
 	result := tk.MustQuery("select 1 && 1, 1 && 0, 0 && 1, 0 && 0, 2 && -1, null && 1, '1a' && 'a'")
 	result.Check(testkit.Rows("1 0 0 0 1 <nil> 0"))
-<<<<<<< HEAD
-
+	// for bitXor
 	result = tk.MustQuery("select 123 ^ 321, -123 ^ 321, null ^ 1")
 	result.Check(testkit.Rows("314 18446744073709551300 <nil>"))
-=======
 	// for leftShift
 	result = tk.MustQuery("select 123 << 2, -123 << 2, null << 1")
 	result.Check(testkit.Rows("492 18446744073709551124 <nil>"))
@@ -1043,7 +1041,6 @@
 	// for logicOr
 	result = tk.MustQuery("select 1 || 1, 1 || 0, 0 || 1, 0 || 0, 2 || -1, null || 1, '1a' || 'a'")
 	result.Check(testkit.Rows("1 1 1 0 1 1 1"))
->>>>>>> db6fd664
 }
 
 func (s *testSuite) TestBuiltin(c *C) {
