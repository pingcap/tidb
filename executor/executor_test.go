// Copyright 2015 PingCAP, Inc.
//
// Licensed under the Apache License, Version 2.0 (the "License");
// you may not use this file except in compliance with the License.
// You may obtain a copy of the License at
//
//     http://www.apache.org/licenses/LICENSE-2.0
//
// Unless required by applicable law or agreed to in writing, software
// distributed under the License is distributed on an "AS IS" BASIS,
// See the License for the specific language governing permissions and
// limitations under the License.

package executor_test

import (
	"flag"
	"fmt"
	"math"
	"os"
<<<<<<< HEAD
	"strconv"
=======
	"strings"
>>>>>>> 0e61c859
	"sync"
	"testing"
	"time"

	"github.com/juju/errors"
	. "github.com/pingcap/check"
	pb "github.com/pingcap/kvproto/pkg/kvrpcpb"
	"github.com/pingcap/tidb"
	"github.com/pingcap/tidb/context"
	"github.com/pingcap/tidb/domain"
	"github.com/pingcap/tidb/executor"
	"github.com/pingcap/tidb/kv"
	"github.com/pingcap/tidb/meta/autoid"
	"github.com/pingcap/tidb/model"
	"github.com/pingcap/tidb/mysql"
	"github.com/pingcap/tidb/parser"
	"github.com/pingcap/tidb/plan"
	"github.com/pingcap/tidb/sessionctx/variable"
	"github.com/pingcap/tidb/store/tikv"
	"github.com/pingcap/tidb/store/tikv/mocktikv"
	"github.com/pingcap/tidb/store/tikv/tikvrpc"
	"github.com/pingcap/tidb/terror"
	"github.com/pingcap/tidb/types"
	"github.com/pingcap/tidb/util/admin"
	"github.com/pingcap/tidb/util/logutil"
	"github.com/pingcap/tidb/util/mock"
	"github.com/pingcap/tidb/util/testkit"
	"github.com/pingcap/tidb/util/testleak"
	"github.com/pingcap/tidb/util/testutil"
	goctx "golang.org/x/net/context"
)

func TestT(t *testing.T) {
	CustomVerboseFlag = true
	logLevel := os.Getenv("log_level")
	logutil.InitLogger(&logutil.LogConfig{
		Level: logLevel,
	})
	TestingT(t)
}

var _ = Suite(&testSuite{})
var _ = Suite(&testContextOptionSuite{})

type testSuite struct {
	cluster   *mocktikv.Cluster
	mvccStore *mocktikv.MvccStore
	store     kv.Storage
	*parser.Parser

	autoIDStep int64
}

var mockTikv = flag.Bool("mockTikv", true, "use mock tikv store in executor test")

func (s *testSuite) SetUpSuite(c *C) {
	s.autoIDStep = autoid.GetStep()
	autoid.SetStep(5000)
	s.Parser = parser.New()
	flag.Lookup("mockTikv")
	useMockTikv := *mockTikv
	if useMockTikv {
		s.cluster = mocktikv.NewCluster()
		mocktikv.BootstrapWithSingleStore(s.cluster)
		s.mvccStore = mocktikv.NewMvccStore()
		store, err := tikv.NewMockTikvStore(
			tikv.WithCluster(s.cluster),
			tikv.WithMVCCStore(s.mvccStore),
		)
		c.Assert(err, IsNil)
		s.store = store
		tidb.SetSchemaLease(0)
		tidb.SetStatsLease(0)
	} else {
		store, err := tidb.NewStore("memory://test/test")
		c.Assert(err, IsNil)
		s.store = store
	}
	_, err := tidb.BootstrapSession(s.store)
	c.Assert(err, IsNil)
}

func (s *testSuite) TearDownSuite(c *C) {
	s.store.Close()
	autoid.SetStep(s.autoIDStep)
}

func (s *testSuite) SetUpTest(c *C) {
	testleak.BeforeTest()
}

func (s *testSuite) TearDownTest(c *C) {
	tk := testkit.NewTestKit(c, s.store)
	tk.MustExec("use test")
	r := tk.MustQuery("show tables")
	for _, tb := range r.Rows() {
		tableName := tb[0]
		tk.MustExec(fmt.Sprintf("drop table %v", tableName))
	}
	testleak.AfterTest(c)()
}

func (s *testSuite) TestAdmin(c *C) {
	tk := testkit.NewTestKit(c, s.store)
	tk.MustExec("use test")
	tk.MustExec("drop table if exists admin_test")
	tk.MustExec("create table admin_test (c1 int, c2 int, c3 int default 1, index (c1))")
	tk.MustExec("insert admin_test (c1) values (1),(2),(NULL)")

	goCtx := goctx.Background()
	// cancel DDL jobs test
	r, err := tk.Exec("admin cancel ddl jobs 1")
	c.Assert(err, IsNil, Commentf("err %v", err))
	row, err := r.Next(goCtx)
	c.Assert(err, IsNil)
	c.Assert(row.Len(), Equals, 2)
	c.Assert(row.GetInt64(0), Equals, int64(1))
	c.Assert(row.GetString(1), Equals, "error: Can't find this job")

	r, err = tk.Exec("admin show ddl")
	c.Assert(err, IsNil)
	row, err = r.Next(goCtx)
	c.Assert(err, IsNil)
	c.Assert(row.Len(), Equals, 4)
	txn, err := s.store.Begin()
	c.Assert(err, IsNil)
	ddlInfo, err := admin.GetDDLInfo(txn)
	c.Assert(err, IsNil)
	c.Assert(row.GetInt64(0), Equals, ddlInfo.SchemaVer)
	// TODO: Pass this test.
	// rowOwnerInfos := strings.Split(row.Data[1].GetString(), ",")
	// ownerInfos := strings.Split(ddlInfo.Owner.String(), ",")
	// c.Assert(rowOwnerInfos[0], Equals, ownerInfos[0])
	c.Assert(row.GetString(2), Equals, "")
	row, err = r.Next(goCtx)
	c.Assert(err, IsNil)
	c.Assert(row, IsNil)
	err = txn.Rollback()
	c.Assert(err, IsNil)

	// show DDL jobs test
	r, err = tk.Exec("admin show ddl jobs")
	c.Assert(err, IsNil)
	row, err = r.Next(goCtx)
	c.Assert(err, IsNil)
	c.Assert(row.Len(), Equals, 2)
	txn, err = s.store.Begin()
	c.Assert(err, IsNil)
	historyJobs, err := admin.GetHistoryDDLJobs(txn)
	c.Assert(len(historyJobs), Greater, 1)
	c.Assert(len(row.GetString(0)), Greater, 0)
	c.Assert(err, IsNil)
	c.Assert(row.GetString(1), Equals, historyJobs[0].State.String())
	c.Assert(err, IsNil)

	// check table test
	tk.MustExec("create table admin_test1 (c1 int, c2 int default 1, index (c1))")
	tk.MustExec("insert admin_test1 (c1) values (21),(22)")
	r, err = tk.Exec("admin check table admin_test, admin_test1")
	c.Assert(err, IsNil)
	c.Assert(r, IsNil)
	// error table name
	r, err = tk.Exec("admin check table admin_test_error")
	c.Assert(err, NotNil)
	// different index values
	ctx := tk.Se.(context.Context)
	dom := domain.GetDomain(ctx)
	is := dom.InfoSchema()
	c.Assert(is, NotNil)
	tb, err := is.TableByName(model.NewCIStr("test"), model.NewCIStr("admin_test"))
	c.Assert(err, IsNil)
	c.Assert(tb.Indices(), HasLen, 1)
	_, err = tb.Indices()[0].Create(mock.NewContext(), txn, types.MakeDatums(int64(10)), 1)
	c.Assert(err, IsNil)
	err = txn.Commit(goctx.Background())
	c.Assert(err, IsNil)
	r, err = tk.Exec("admin check table admin_test")
	c.Assert(err, NotNil)
}

func (s *testSuite) fillData(tk *testkit.TestKit, table string) {
	tk.MustExec("use test")
	tk.MustExec(fmt.Sprintf("create table %s(id int not null default 1, name varchar(255), PRIMARY KEY(id));", table))

	// insert data
	tk.MustExec(fmt.Sprintf("insert INTO %s VALUES (1, \"hello\");", table))
	tk.CheckExecResult(1, 0)
	tk.MustExec(fmt.Sprintf("insert into %s values (2, \"hello\");", table))
	tk.CheckExecResult(1, 0)
}

type testCase struct {
	data1    []byte
	data2    []byte
	expected []string
	restData []byte
}

func checkCases(tests []testCase, ld *executor.LoadDataInfo,
	c *C, tk *testkit.TestKit, ctx context.Context, selectSQL, deleteSQL string) {
	for _, tt := range tests {
		c.Assert(ctx.NewTxn(), IsNil)
		data, reachLimit, err1 := ld.InsertData(tt.data1, tt.data2)
		c.Assert(err1, IsNil)
		c.Assert(reachLimit, IsFalse)
		if tt.restData == nil {
			c.Assert(data, HasLen, 0,
				Commentf("data1:%v, data2:%v, data:%v", string(tt.data1), string(tt.data2), string(data)))
		} else {
			c.Assert(data, DeepEquals, tt.restData,
				Commentf("data1:%v, data2:%v, data:%v", string(tt.data1), string(tt.data2), string(data)))
		}
		err1 = ctx.Txn().Commit(goctx.Background())
		c.Assert(err1, IsNil)
		r := tk.MustQuery(selectSQL)
		r.Check(testutil.RowsWithSep("|", tt.expected...))
		tk.MustExec(deleteSQL)
	}
}

func (s *testSuite) TestSelectWithoutFrom(c *C) {
	tk := testkit.NewTestKit(c, s.store)
	tk.MustExec("use test")

	r := tk.MustQuery("select 1 + 2*3")
	r.Check(testkit.Rows("7"))

	r = tk.MustQuery(`select _utf8"string";`)
	r.Check(testkit.Rows("string"))
}

// TestSelectBackslashN Issue 3685.
func (s *testSuite) TestSelectBackslashN(c *C) {
	tk := testkit.NewTestKit(c, s.store)

	sql := `select \N;`
	r := tk.MustQuery(sql)
	r.Check(testkit.Rows("<nil>"))
	rs, err := tk.Exec(sql)
	c.Check(err, IsNil)
	fields := rs.Fields()
	c.Check(len(fields), Equals, 1)
	c.Check(fields[0].Column.Name.O, Equals, "NULL")

	sql = `select "\N";`
	r = tk.MustQuery(sql)
	r.Check(testkit.Rows("N"))
	rs, err = tk.Exec(sql)
	c.Check(err, IsNil)
	fields = rs.Fields()
	c.Check(len(fields), Equals, 1)
	c.Check(fields[0].Column.Name.O, Equals, `N`)

	tk.MustExec("use test;")
	tk.MustExec("create table test (`\\N` int);")
	tk.MustExec("insert into test values (1);")
	tk.CheckExecResult(1, 0)
	sql = "select * from test;"
	r = tk.MustQuery(sql)
	r.Check(testkit.Rows("1"))
	rs, err = tk.Exec(sql)
	c.Check(err, IsNil)
	fields = rs.Fields()
	c.Check(len(fields), Equals, 1)
	c.Check(fields[0].Column.Name.O, Equals, `\N`)

	sql = `select \N from test;`
	r = tk.MustQuery(sql)
	r.Check(testkit.Rows("<nil>"))
	rs, err = tk.Exec(sql)
	c.Check(err, IsNil)
	fields = rs.Fields()
	c.Check(err, IsNil)
	c.Check(len(fields), Equals, 1)
	c.Check(fields[0].Column.Name.O, Equals, `NULL`)

	sql = `select (\N) from test;`
	r = tk.MustQuery(sql)
	r.Check(testkit.Rows("<nil>"))
	rs, err = tk.Exec(sql)
	c.Check(err, IsNil)
	fields = rs.Fields()
	c.Check(len(fields), Equals, 1)
	c.Check(fields[0].Column.Name.O, Equals, `NULL`)

	sql = "select `\\N` from test;"
	r = tk.MustQuery(sql)
	r.Check(testkit.Rows("1"))
	rs, err = tk.Exec(sql)
	c.Check(err, IsNil)
	fields = rs.Fields()
	c.Check(len(fields), Equals, 1)
	c.Check(fields[0].Column.Name.O, Equals, `\N`)

	sql = "select (`\\N`) from test;"
	r = tk.MustQuery(sql)
	r.Check(testkit.Rows("1"))
	rs, err = tk.Exec(sql)
	c.Check(err, IsNil)
	fields = rs.Fields()
	c.Check(len(fields), Equals, 1)
	c.Check(fields[0].Column.Name.O, Equals, `\N`)

	sql = `select '\N' from test;`
	r = tk.MustQuery(sql)
	r.Check(testkit.Rows("N"))
	rs, err = tk.Exec(sql)
	c.Check(err, IsNil)
	fields = rs.Fields()
	c.Check(len(fields), Equals, 1)
	c.Check(fields[0].Column.Name.O, Equals, `N`)

	sql = `select ('\N') from test;`
	r = tk.MustQuery(sql)
	r.Check(testkit.Rows("N"))
	rs, err = tk.Exec(sql)
	c.Check(err, IsNil)
	fields = rs.Fields()
	c.Check(len(fields), Equals, 1)
	c.Check(fields[0].Column.Name.O, Equals, `N`)
}

// TestSelectNull Issue #4053.
func (s *testSuite) TestSelectNull(c *C) {
	tk := testkit.NewTestKit(c, s.store)

	sql := `select nUll;`
	r := tk.MustQuery(sql)
	r.Check(testkit.Rows("<nil>"))
	rs, err := tk.Exec(sql)
	c.Check(err, IsNil)
	fields := rs.Fields()
	c.Check(len(fields), Equals, 1)
	c.Check(fields[0].Column.Name.O, Equals, `NULL`)

	sql = `select (null);`
	r = tk.MustQuery(sql)
	r.Check(testkit.Rows("<nil>"))
	rs, err = tk.Exec(sql)
	c.Check(err, IsNil)
	fields = rs.Fields()
	c.Check(len(fields), Equals, 1)
	c.Check(fields[0].Column.Name.O, Equals, `NULL`)

	sql = `select null+NULL;`
	r = tk.MustQuery(sql)
	r.Check(testkit.Rows("<nil>"))
	rs, err = tk.Exec(sql)
	c.Check(err, IsNil)
	fields = rs.Fields()
	c.Check(err, IsNil)
	c.Check(len(fields), Equals, 1)
	c.Check(fields[0].Column.Name.O, Equals, `null+NULL`)
}

// TestSelectStringLiteral Issue #3686.
func (s *testSuite) TestSelectStringLiteral(c *C) {
	tk := testkit.NewTestKit(c, s.store)

	sql := `select 'abc';`
	r := tk.MustQuery(sql)
	r.Check(testkit.Rows("abc"))
	rs, err := tk.Exec(sql)
	c.Check(err, IsNil)
	fields := rs.Fields()
	c.Check(len(fields), Equals, 1)
	c.Check(fields[0].Column.Name.O, Equals, `abc`)

	sql = `select (('abc'));`
	r = tk.MustQuery(sql)
	r.Check(testkit.Rows("abc"))
	rs, err = tk.Exec(sql)
	c.Check(err, IsNil)
	fields = rs.Fields()
	c.Check(len(fields), Equals, 1)
	c.Check(fields[0].Column.Name.O, Equals, `abc`)

	sql = `select 'abc'+'def';`
	r = tk.MustQuery(sql)
	r.Check(testkit.Rows("0"))
	rs, err = tk.Exec(sql)
	c.Check(err, IsNil)
	fields = rs.Fields()
	c.Check(len(fields), Equals, 1)
	c.Check(fields[0].Column.Name.O, Equals, `'abc'+'def'`)

	// Below checks whether leading invalid chars are trimmed.
	sql = "select '\n';"
	r = tk.MustQuery(sql)
	r.Check(testkit.Rows("\n"))
	rs, err = tk.Exec(sql)
	c.Check(err, IsNil)
	fields = rs.Fields()
	c.Check(len(fields), Equals, 1)
	c.Check(fields[0].Column.Name.O, Equals, "")

	sql = "select '\t   col';" // Lowercased letter is a valid char.
	rs, err = tk.Exec(sql)
	c.Check(err, IsNil)
	fields = rs.Fields()
	c.Check(len(fields), Equals, 1)
	c.Check(fields[0].Column.Name.O, Equals, "col")

	sql = "select '\t   Col';" // Uppercased letter is a valid char.
	rs, err = tk.Exec(sql)
	c.Check(err, IsNil)
	fields = rs.Fields()
	c.Check(len(fields), Equals, 1)
	c.Check(fields[0].Column.Name.O, Equals, "Col")

	sql = "select '\n\t   中文 col';" // Chinese char is a valid char.
	rs, err = tk.Exec(sql)
	c.Check(err, IsNil)
	fields = rs.Fields()
	c.Check(len(fields), Equals, 1)
	c.Check(fields[0].Column.Name.O, Equals, "中文 col")

	sql = "select ' \r\n  .col';" // Punctuation is a valid char.
	rs, err = tk.Exec(sql)
	c.Check(err, IsNil)
	fields = rs.Fields()
	c.Check(len(fields), Equals, 1)
	c.Check(fields[0].Column.Name.O, Equals, ".col")

	sql = "select '   😆col';" // Emoji is a valid char.
	rs, err = tk.Exec(sql)
	c.Check(err, IsNil)
	fields = rs.Fields()
	c.Check(len(fields), Equals, 1)
	c.Check(fields[0].Column.Name.O, Equals, "😆col")

	// Below checks whether trailing invalid chars are preserved.
	sql = `select 'abc   ';`
	rs, err = tk.Exec(sql)
	c.Check(err, IsNil)
	fields = rs.Fields()
	c.Check(len(fields), Equals, 1)
	c.Check(fields[0].Column.Name.O, Equals, "abc   ")

	sql = `select '  abc   123   ';`
	rs, err = tk.Exec(sql)
	c.Check(err, IsNil)
	fields = rs.Fields()
	c.Check(len(fields), Equals, 1)
	c.Check(fields[0].Column.Name.O, Equals, "abc   123   ")

	// Issue #4239.
	sql = `select 'a' ' ' 'string';`
	r = tk.MustQuery(sql)
	r.Check(testkit.Rows("a string"))
	rs, err = tk.Exec(sql)
	c.Check(err, IsNil)
	fields = rs.Fields()
	c.Check(len(fields), Equals, 1)
	c.Check(fields[0].Column.Name.O, Equals, "a")

	sql = `select 'a' " " "string";`
	r = tk.MustQuery(sql)
	r.Check(testkit.Rows("a string"))
	rs, err = tk.Exec(sql)
	c.Check(err, IsNil)
	fields = rs.Fields()
	c.Check(len(fields), Equals, 1)
	c.Check(fields[0].Column.Name.O, Equals, "a")

	sql = `select 'string' 'string';`
	r = tk.MustQuery(sql)
	r.Check(testkit.Rows("stringstring"))
	rs, err = tk.Exec(sql)
	c.Check(err, IsNil)
	fields = rs.Fields()
	c.Check(len(fields), Equals, 1)
	c.Check(fields[0].Column.Name.O, Equals, "string")

	sql = `select "ss" "a";`
	r = tk.MustQuery(sql)
	r.Check(testkit.Rows("ssa"))
	rs, err = tk.Exec(sql)
	c.Check(err, IsNil)
	fields = rs.Fields()
	c.Check(len(fields), Equals, 1)
	c.Check(fields[0].Column.Name.O, Equals, "ss")

	sql = `select "ss" "a" "b";`
	r = tk.MustQuery(sql)
	r.Check(testkit.Rows("ssab"))
	rs, err = tk.Exec(sql)
	c.Check(err, IsNil)
	fields = rs.Fields()
	c.Check(len(fields), Equals, 1)
	c.Check(fields[0].Column.Name.O, Equals, "ss")

	sql = `select "ss" "a" ' ' "b";`
	r = tk.MustQuery(sql)
	r.Check(testkit.Rows("ssa b"))
	rs, err = tk.Exec(sql)
	c.Check(err, IsNil)
	fields = rs.Fields()
	c.Check(len(fields), Equals, 1)
	c.Check(fields[0].Column.Name.O, Equals, "ss")

	sql = `select "ss" "a" ' ' "b" ' ' "d";`
	r = tk.MustQuery(sql)
	r.Check(testkit.Rows("ssa b d"))
	rs, err = tk.Exec(sql)
	c.Check(err, IsNil)
	fields = rs.Fields()
	c.Check(len(fields), Equals, 1)
	c.Check(fields[0].Column.Name.O, Equals, "ss")
}

func (s *testSuite) TestSelectLimit(c *C) {
	tk := testkit.NewTestKit(c, s.store)
	tk.MustExec("use test")
	s.fillData(tk, "select_limit")

	tk.MustExec("insert INTO select_limit VALUES (3, \"hello\");")
	tk.CheckExecResult(1, 0)
	tk.MustExec("insert INTO select_limit VALUES (4, \"hello\");")
	tk.CheckExecResult(1, 0)

	r := tk.MustQuery("select * from select_limit limit 1;")
	r.Check(testkit.Rows("1 hello"))

	r = tk.MustQuery("select id from (select * from select_limit limit 1) k where id != 1;")
	r.Check(testkit.Rows())

	r = tk.MustQuery("select * from select_limit limit 18446744073709551615 offset 0;")
	r.Check(testkit.Rows("1 hello", "2 hello", "3 hello", "4 hello"))

	r = tk.MustQuery("select * from select_limit limit 18446744073709551615 offset 1;")
	r.Check(testkit.Rows("2 hello", "3 hello", "4 hello"))

	r = tk.MustQuery("select * from select_limit limit 18446744073709551615 offset 3;")
	r.Check(testkit.Rows("4 hello"))

	_, err := tk.Exec("select * from select_limit limit 18446744073709551616 offset 3;")
	c.Assert(err, NotNil)
}

func (s *testSuite) TestSelectOrderBy(c *C) {
	tk := testkit.NewTestKit(c, s.store)
	tk.MustExec("use test")
	s.fillData(tk, "select_order_test")

	// Test star field
	r := tk.MustQuery("select * from select_order_test where id = 1 order by id limit 1 offset 0;")
	r.Check(testkit.Rows("1 hello"))

	r = tk.MustQuery("select id from select_order_test order by id desc limit 1 ")
	r.Check(testkit.Rows("2"))

	r = tk.MustQuery("select id from select_order_test order by id + 1 desc limit 1 ")
	r.Check(testkit.Rows("2"))

	// Test limit
	r = tk.MustQuery("select * from select_order_test order by name, id limit 1 offset 0;")
	r.Check(testkit.Rows("1 hello"))

	// Test limit
	r = tk.MustQuery("select id as c1, name from select_order_test order by 2, id limit 1 offset 0;")
	r.Check(testkit.Rows("1 hello"))

	// Test limit overflow
	r = tk.MustQuery("select * from select_order_test order by name, id limit 100 offset 0;")
	r.Check(testkit.Rows("1 hello", "2 hello"))

	// Test offset overflow
	r = tk.MustQuery("select * from select_order_test order by name, id limit 1 offset 100;")
	r.Check(testkit.Rows())

	// Test multiple field
	r = tk.MustQuery("select id, name from select_order_test where id = 1 group by id, name limit 1 offset 0;")
	r.Check(testkit.Rows("1 hello"))

	// Test limit + order by
	for i := 3; i <= 10; i += 1 {
		tk.MustExec(fmt.Sprintf("insert INTO select_order_test VALUES (%d, \"zz\");", i))
	}
	tk.MustExec("insert INTO select_order_test VALUES (10086, \"hi\");")
	for i := 11; i <= 20; i += 1 {
		tk.MustExec(fmt.Sprintf("insert INTO select_order_test VALUES (%d, \"hh\");", i))
	}
	for i := 21; i <= 30; i += 1 {
		tk.MustExec(fmt.Sprintf("insert INTO select_order_test VALUES (%d, \"zz\");", i))
	}
	tk.MustExec("insert INTO select_order_test VALUES (1501, \"aa\");")
	r = tk.MustQuery("select * from select_order_test order by name, id limit 1 offset 3;")
	r.Check(testkit.Rows("11 hh"))
	tk.MustExec("drop table select_order_test")
	tk.MustExec("drop table if exists t")
	tk.MustExec("create table t (c int, d int)")
	tk.MustExec("insert t values (1, 1)")
	tk.MustExec("insert t values (1, 2)")
	tk.MustExec("insert t values (1, 3)")
	r = tk.MustQuery("select 1-d as d from t order by d;")
	r.Check(testkit.Rows("-2", "-1", "0"))
	r = tk.MustQuery("select 1-d as d from t order by d + 1;")
	r.Check(testkit.Rows("0", "-1", "-2"))
	r = tk.MustQuery("select t.d from t order by d;")
	r.Check(testkit.Rows("1", "2", "3"))

	tk.MustExec("drop table if exists t")
	tk.MustExec("create table t (a int, b int, c int)")
	tk.MustExec("insert t values (1, 2, 3)")
	r = tk.MustQuery("select b from (select a,b from t order by a,c) t")
	r.Check(testkit.Rows("2"))
	r = tk.MustQuery("select b from (select a,b from t order by a,c limit 1) t")
	r.Check(testkit.Rows("2"))
	tk.MustExec("drop table if exists t")
	tk.MustExec("create table t(a int, b int, index idx(a))")
	tk.MustExec("insert into t values(1, 1), (2, 2)")
	tk.MustQuery("select * from t where 1 order by b").Check(testkit.Rows("1 1", "2 2"))
	tk.MustQuery("select * from t where a between 1 and 2 order by a desc").Check(testkit.Rows("2 2", "1 1"))

	// Test double read and topN is pushed down to first read plan.
	tk.MustExec("drop table if exists t")
	tk.MustExec("create table t(a int primary key, b int, c int, index idx(b))")
	tk.MustExec("insert into t values(1, 3, 1)")
	tk.MustExec("insert into t values(2, 2, 2)")
	tk.MustExec("insert into t values(3, 1, 3)")
	tk.MustQuery("select * from t use index(idx) order by a desc limit 1").Check(testkit.Rows("3 1 3"))

	// Test double read which needs to keep order.
	tk.MustExec("drop table if exists t")
	tk.MustExec("create table t(a int, b int, key b (b))")
	tk.Se.GetSessionVars().IndexLookupSize = 3
	for i := 0; i < 10; i++ {
		tk.MustExec(fmt.Sprintf("insert into t values(%d, %d)", i, 10-i))
	}
	tk.MustQuery("select a from t use index(b) order by b").Check(testkit.Rows("9", "8", "7", "6", "5", "4", "3", "2", "1", "0"))
}

func (s *testSuite) TestOrderBy(c *C) {
	tk := testkit.NewTestKitWithInit(c, s.store)
	tk.MustExec("drop table if exists t")
	tk.MustExec("create table t (c1 int, c2 int, c3 varchar(20))")
	tk.MustExec("insert into t values (1, 2, 'abc'), (2, 1, 'bcd')")

	// Fix issue https://github.com/pingcap/tidb/issues/337
	tk.MustQuery("select c1 as a, c1 as b from t order by c1").Check(testkit.Rows("1 1", "2 2"))

	tk.MustQuery("select c1 as a, t.c1 as a from t order by a desc").Check(testkit.Rows("2 2", "1 1"))
	tk.MustQuery("select c1 as c2 from t order by c2").Check(testkit.Rows("1", "2"))
	tk.MustQuery("select sum(c1) from t order by sum(c1)").Check(testkit.Rows("3"))
	tk.MustQuery("select c1 as c2 from t order by c2 + 1").Check(testkit.Rows("2", "1"))

	// Order by position.
	tk.MustQuery("select * from t order by 1").Check(testkit.Rows("1 2 abc", "2 1 bcd"))
	tk.MustQuery("select * from t order by 2").Check(testkit.Rows("2 1 bcd", "1 2 abc"))

	// Order by binary.
	tk.MustQuery("select c1, c3 from t order by binary c1 desc").Check(testkit.Rows("2 bcd", "1 abc"))
	tk.MustQuery("select c1, c2 from t order by binary c3").Check(testkit.Rows("1 2", "2 1"))
}

func (s *testSuite) TestSelectErrorRow(c *C) {
	tk := testkit.NewTestKit(c, s.store)
	tk.MustExec("use test")

	_, err := tk.Exec("select row(1, 1) from test")
	c.Assert(err, NotNil)

	_, err = tk.Exec("select * from test group by row(1, 1);")
	c.Assert(err, NotNil)

	_, err = tk.Exec("select * from test order by row(1, 1);")
	c.Assert(err, NotNil)

	_, err = tk.Exec("select * from test having row(1, 1);")
	c.Assert(err, NotNil)

	_, err = tk.Exec("select (select 1, 1) from test;")
	c.Assert(err, NotNil)

	_, err = tk.Exec("select * from test group by (select 1, 1);")
	c.Assert(err, NotNil)

	_, err = tk.Exec("select * from test order by (select 1, 1);")
	c.Assert(err, NotNil)

	_, err = tk.Exec("select * from test having (select 1, 1);")
	c.Assert(err, NotNil)
}

// TestIssue2612 is related with https://github.com/pingcap/tidb/issues/2612
func (s *testSuite) TestIssue2612(c *C) {
	tk := testkit.NewTestKit(c, s.store)
	tk.MustExec("use test")
	tk.MustExec(`drop table if exists t`)
	tk.MustExec(`create table t (
		create_at datetime NOT NULL DEFAULT '1000-01-01 00:00:00',
		finish_at datetime NOT NULL DEFAULT '1000-01-01 00:00:00');`)
	tk.MustExec(`insert into t values ('2016-02-13 15:32:24',  '2016-02-11 17:23:22');`)
	rs, err := tk.Exec(`select timediff(finish_at, create_at) from t;`)
	c.Assert(err, IsNil)
	row, err := rs.Next(goctx.Background())
	c.Assert(err, IsNil)
	c.Assert(row.GetDuration(0).String(), Equals, "-46:09:02")
}

// TestIssue345 is related with https://github.com/pingcap/tidb/issues/345
func (s *testSuite) TestIssue345(c *C) {
	tk := testkit.NewTestKit(c, s.store)
	tk.MustExec("use test")
	tk.MustExec(`drop table if exists t1, t2`)
	tk.MustExec(`create table t1 (c1 int);`)
	tk.MustExec(`create table t2 (c2 int);`)
	tk.MustExec(`insert into t1 values (1);`)
	tk.MustExec(`insert into t2 values (2);`)
	tk.MustExec(`update t1, t2 set t1.c1 = 2, t2.c2 = 1;`)
	tk.MustExec(`update t1, t2 set c1 = 2, c2 = 1;`)
	tk.MustExec(`update t1 as a, t2 as b set a.c1 = 2, b.c2 = 1;`)

	// Check t1 content
	r := tk.MustQuery("SELECT * FROM t1;")
	r.Check(testkit.Rows("2"))
	// Check t2 content
	r = tk.MustQuery("SELECT * FROM t2;")
	r.Check(testkit.Rows("1"))

	tk.MustExec(`update t1 as a, t2 as t1 set a.c1 = 1, t1.c2 = 2;`)
	// Check t1 content
	r = tk.MustQuery("SELECT * FROM t1;")
	r.Check(testkit.Rows("1"))
	// Check t2 content
	r = tk.MustQuery("SELECT * FROM t2;")
	r.Check(testkit.Rows("2"))

	_, err := tk.Exec(`update t1 as a, t2 set t1.c1 = 10;`)
	c.Assert(err, NotNil)
}

func (s *testSuite) TestIssue5055(c *C) {
	tk := testkit.NewTestKit(c, s.store)
	tk.MustExec("use test")
	tk.MustExec(`drop table if exists t1, t2`)
	tk.MustExec(`create table t1 (a int);`)
	tk.MustExec(`create table t2 (a int);`)
	tk.MustExec(`insert into t1 values(1);`)
	tk.MustExec(`insert into t2 values(1);`)
	result := tk.MustQuery("select tbl1.* from (select t1.a, 1 from t1) tbl1 left join t2 tbl2 on tbl1.a = tbl2.a order by tbl1.a desc limit 1;")
	result.Check(testkit.Rows("1 1"))
}

func (s *testSuite) TestUnion(c *C) {
	tk := testkit.NewTestKit(c, s.store)
	tk.MustExec("use test")

	testSQL := `drop table if exists union_test; create table union_test(id int);`
	tk.MustExec(testSQL)

	testSQL = `drop table if exists union_test;`
	tk.MustExec(testSQL)
	testSQL = `create table union_test(id int);`
	tk.MustExec(testSQL)
	testSQL = `insert union_test values (1),(2)`
	tk.MustExec(testSQL)

	testSQL = `select id from union_test union select id from union_test;`
	r := tk.MustQuery(testSQL)
	r.Check(testkit.Rows("1", "2"))

	testSQL = `select * from (select id from union_test union select id from union_test) t order by id;`
	r = tk.MustQuery(testSQL)
	r.Check(testkit.Rows("1", "2"))

	r = tk.MustQuery("select 1 union all select 1")
	r.Check(testkit.Rows("1", "1"))

	r = tk.MustQuery("select 1 union all select 1 union select 1")
	r.Check(testkit.Rows("1"))

	r = tk.MustQuery("select 1 as a union (select 2) order by a limit 1")
	r.Check(testkit.Rows("1"))

	r = tk.MustQuery("select 1 as a union (select 2) order by a limit 1, 1")
	r.Check(testkit.Rows("2"))

	r = tk.MustQuery("select id from union_test union all (select 1) order by id desc")
	r.Check(testkit.Rows("2", "1", "1"))

	r = tk.MustQuery("select id as a from union_test union (select 1) order by a desc")
	r.Check(testkit.Rows("2", "1"))

	r = tk.MustQuery(`select null as a union (select "abc") order by a`)
	r.Check(testkit.Rows("<nil>", "abc"))

	r = tk.MustQuery(`select "abc" as a union (select 1) order by a`)
	r.Check(testkit.Rows("1", "abc"))

	tk.MustExec("drop table if exists t1")
	tk.MustExec("create table t1 (c int, d int)")
	tk.MustExec("insert t1 values (NULL, 1)")
	tk.MustExec("insert t1 values (1, 1)")
	tk.MustExec("insert t1 values (1, 2)")
	tk.MustExec("drop table if exists t2")
	tk.MustExec("create table t2 (c int, d int)")
	tk.MustExec("insert t2 values (1, 3)")
	tk.MustExec("insert t2 values (1, 1)")
	tk.MustExec("drop table if exists t3")
	tk.MustExec("create table t3 (c int, d int)")
	tk.MustExec("insert t3 values (3, 2)")
	tk.MustExec("insert t3 values (4, 3)")
	r = tk.MustQuery(`select sum(c1), c2 from (select c c1, d c2 from t1 union all select d c1, c c2 from t2 union all select c c1, d c2 from t3) x group by c2 order by c2`)
	r.Check(testkit.Rows("5 1", "4 2", "4 3"))

	tk.MustExec("drop table if exists t1, t2, t3")
	tk.MustExec("create table t1 (a int primary key)")
	tk.MustExec("create table t2 (a int primary key)")
	tk.MustExec("create table t3 (a int primary key)")
	tk.MustExec("insert t1 values (7), (8)")
	tk.MustExec("insert t2 values (1), (9)")
	tk.MustExec("insert t3 values (2), (3)")
	r = tk.MustQuery("select * from t1 union all select * from t2 union all (select * from t3) order by a limit 2")
	r.Check(testkit.Rows("1", "2"))

	tk.MustExec("drop table if exists t1, t2")
	tk.MustExec("create table t1 (a int)")
	tk.MustExec("create table t2 (a int)")
	tk.MustExec("insert t1 values (2), (1)")
	tk.MustExec("insert t2 values (3), (4)")
	r = tk.MustQuery("select * from t1 union all (select * from t2) order by a limit 1")
	r.Check(testkit.Rows("1"))
	r = tk.MustQuery("select (select * from t1 where a != t.a union all (select * from t2 where a != t.a) order by a limit 1) from t1 t")
	r.Check(testkit.Rows("1", "2"))

	tk.MustExec("drop table if exists t")
	tk.MustExec("create table t (id int unsigned primary key auto_increment, c1 int, c2 int, index c1_c2 (c1, c2))")
	tk.MustExec("insert into t (c1, c2) values (1, 1)")
	tk.MustExec("insert into t (c1, c2) values (1, 2)")
	tk.MustExec("insert into t (c1, c2) values (2, 3)")
	r = tk.MustQuery("select * from t where t.c1 = 1 union select * from t where t.id = 1")
	r.Check(testkit.Rows("1 1 1", "2 1 2"))

	tk.MustExec("drop table if exists t")
	tk.MustExec("CREATE TABLE t (f1 DATE)")
	tk.MustExec("INSERT INTO t VALUES ('1978-11-26')")
	r = tk.MustQuery("SELECT f1+0 FROM t UNION SELECT f1+0 FROM t")
	r.Check(testkit.Rows("19781126"))

	tk.MustExec("drop table if exists t")
	tk.MustExec("CREATE TABLE t (a int, b int)")
	tk.MustExec("INSERT INTO t VALUES ('1', '1')")
	r = tk.MustQuery("select b from (SELECT * FROM t UNION ALL SELECT a, b FROM t order by a) t")

	tk.MustExec("drop table if exists t")
	tk.MustExec("CREATE TABLE t (a DECIMAL(4,2))")
	tk.MustExec("INSERT INTO t VALUE(12.34)")
	r = tk.MustQuery("SELECT 1 AS c UNION select a FROM t")
	r.Sort().Check(testkit.Rows("1.00", "12.34"))

	// #issue3771
	r = tk.MustQuery("SELECT 'a' UNION SELECT CONCAT('a', -4)")
	r.Sort().Check(testkit.Rows("a", "a-4"))

	// test race
	tk.MustQuery("SELECT @x:=0 UNION ALL SELECT @x:=0 UNION ALL SELECT @x")

	// test field tp
	tk.MustExec("drop table if exists t1, t2")
	tk.MustExec("CREATE TABLE t1 (a date)")
	tk.MustExec("CREATE TABLE t2 (a date)")
	tk.MustExec("SELECT a from t1 UNION select a FROM t2")
	tk.MustQuery("show create table t1").Check(testkit.Rows("t1 CREATE TABLE `t1` (\n" + "  `a` date DEFAULT NULL\n" + ") ENGINE=InnoDB DEFAULT CHARSET=utf8 COLLATE=utf8_bin"))

	// Move from session test.
	tk.MustExec("drop table if exists t1, t2")
	tk.MustExec("create table t1 (c double);")
	tk.MustExec("create table t2 (c double);")
	tk.MustExec("insert into t1 value (73);")
	tk.MustExec("insert into t2 value (930);")
	// If set unspecified column flen to 0, it will cause bug in union.
	// This test is used to prevent the bug reappear.
	tk.MustQuery("select c from t1 union (select c from t2) order by c").Check(testkit.Rows("73", "930"))
}

func (s *testSuite) TestIn(c *C) {
	tk := testkit.NewTestKit(c, s.store)
	tk.MustExec("use test")
	tk.MustExec(`drop table if exists t`)
	tk.MustExec(`create table t (c1 int primary key, c2 int, key c (c2));`)
	for i := 0; i <= 200; i++ {
		tk.MustExec(fmt.Sprintf("insert t values(%d, %d)", i, i))
	}
	queryStr := `select c2 from t where c1 in ('7', '10', '112', '111', '98', '106', '100', '9', '18', '17') order by c2`
	r := tk.MustQuery(queryStr)
	r.Check(testkit.Rows("7", "9", "10", "17", "18", "98", "100", "106", "111", "112"))

	queryStr = `select c2 from t where c1 in ('7a')`
	tk.MustQuery(queryStr).Check(testkit.Rows("7"))
}

func (s *testSuite) TestTablePKisHandleScan(c *C) {
	tk := testkit.NewTestKit(c, s.store)
	tk.MustExec("use test")
	tk.MustExec("drop table if exists t")
	tk.MustExec("create table t (a int PRIMARY KEY AUTO_INCREMENT)")
	tk.MustExec("insert t values (),()")
	tk.MustExec("insert t values (-100),(0)")

	tests := []struct {
		sql    string
		result [][]interface{}
	}{
		{
			"select * from t",
			testkit.Rows("-100", "1", "2", "3"),
		},
		{
			"select * from t where a = 1",
			testkit.Rows("1"),
		},
		{
			"select * from t where a != 1",
			testkit.Rows("-100", "2", "3"),
		},
		{
			"select * from t where a >= '1.1'",
			testkit.Rows("2", "3"),
		},
		{
			"select * from t where a < '1.1'",
			testkit.Rows("-100", "1"),
		},
		{
			"select * from t where a > '-100.1' and a < 2",
			testkit.Rows("-100", "1"),
		},
		{
			"select * from t where a is null",
			testkit.Rows(),
		}, {
			"select * from t where a is true",
			testkit.Rows("-100", "1", "2", "3"),
		}, {
			"select * from t where a is false",
			testkit.Rows(),
		},
		{
			"select * from t where a in (1, 2)",
			testkit.Rows("1", "2"),
		},
		{
			"select * from t where a between 1 and 2",
			testkit.Rows("1", "2"),
		},
	}

	for _, tt := range tests {
		result := tk.MustQuery(tt.sql)
		result.Check(tt.result)
	}
}

func (s *testSuite) TestIndexScan(c *C) {
	tk := testkit.NewTestKit(c, s.store)
	tk.MustExec("use test")
	tk.MustExec("drop table if exists t")
	tk.MustExec("create table t (a int unique)")
	tk.MustExec("insert t values (-1), (2), (3), (5), (6), (7), (8), (9)")
	result := tk.MustQuery("select a from t where a < 0 or (a >= 2.1 and a < 5.1) or ( a > 5.9 and a <= 7.9) or a > '8.1'")
	result.Check(testkit.Rows("-1", "3", "5", "6", "7", "9"))
	tk.MustExec("drop table if exists t")
	tk.MustExec("create table t (a int unique)")
	tk.MustExec("insert t values (0)")
	result = tk.MustQuery("select NULL from t ")
	result.Check(testkit.Rows("<nil>"))
	// test for double read
	tk.MustExec("drop table if exists t")
	tk.MustExec("create table t (a int unique, b int)")
	tk.MustExec("insert t values (5, 0)")
	tk.MustExec("insert t values (4, 0)")
	tk.MustExec("insert t values (3, 0)")
	tk.MustExec("insert t values (2, 0)")
	tk.MustExec("insert t values (1, 0)")
	tk.MustExec("insert t values (0, 0)")
	result = tk.MustQuery("select * from t order by a limit 3")
	result.Check(testkit.Rows("0 0", "1 0", "2 0"))
	tk.MustExec("drop table if exists t")
	tk.MustExec("create table t (a int unique, b int)")
	tk.MustExec("insert t values (0, 1)")
	tk.MustExec("insert t values (1, 2)")
	tk.MustExec("insert t values (2, 1)")
	tk.MustExec("insert t values (3, 2)")
	tk.MustExec("insert t values (4, 1)")
	tk.MustExec("insert t values (5, 2)")
	result = tk.MustQuery("select * from t where a < 5 and b = 1 limit 2")
	result.Check(testkit.Rows("0 1", "2 1"))
	tk.MustExec("drop table if exists tab1")
	tk.MustExec("CREATE TABLE tab1(pk INTEGER PRIMARY KEY, col0 INTEGER, col1 FLOAT, col3 INTEGER, col4 FLOAT)")
	tk.MustExec("CREATE INDEX idx_tab1_0 on tab1 (col0)")
	tk.MustExec("CREATE INDEX idx_tab1_1 on tab1 (col1)")
	tk.MustExec("CREATE INDEX idx_tab1_3 on tab1 (col3)")
	tk.MustExec("CREATE INDEX idx_tab1_4 on tab1 (col4)")
	tk.MustExec("INSERT INTO tab1 VALUES(1,37,20.85,30,10.69)")
	result = tk.MustQuery("SELECT pk FROM tab1 WHERE ((col3 <= 6 OR col3 < 29 AND (col0 < 41)) OR col3 > 42) AND col1 >= 96.1 AND col3 = 30 AND col3 > 17 AND (col0 BETWEEN 36 AND 42)")
	result.Check(testkit.Rows())
	tk.MustExec("drop table if exists tab1")
	tk.MustExec("CREATE TABLE tab1(pk INTEGER PRIMARY KEY, a INTEGER, b INTEGER)")
	tk.MustExec("CREATE INDEX idx_tab1_0 on tab1 (a)")
	tk.MustExec("INSERT INTO tab1 VALUES(1,1,1)")
	tk.MustExec("INSERT INTO tab1 VALUES(2,2,1)")
	tk.MustExec("INSERT INTO tab1 VALUES(3,1,2)")
	tk.MustExec("INSERT INTO tab1 VALUES(4,2,2)")
	result = tk.MustQuery("SELECT * FROM tab1 WHERE pk <= 3 AND a = 1")
	result.Check(testkit.Rows("1 1 1", "3 1 2"))
	result = tk.MustQuery("SELECT * FROM tab1 WHERE pk <= 4 AND a = 1 AND b = 2")
	result.Check(testkit.Rows("3 1 2"))
	tk.MustExec("CREATE INDEX idx_tab1_1 on tab1 (b, a)")
	result = tk.MustQuery("SELECT pk FROM tab1 WHERE b > 1")
	result.Check(testkit.Rows("3", "4"))

	tk.MustExec("drop table if exists t")
	tk.MustExec("CREATE TABLE t (a varchar(3), index(a))")
	tk.MustExec("insert t values('aaa'), ('aab')")
	result = tk.MustQuery("select * from t where a >= 'aaaa' and a < 'aabb'")
	result.Check(testkit.Rows("aab"))

	tk.MustExec("drop table if exists t")
	tk.MustExec("CREATE TABLE t (a int primary key, b int, c int, index(c))")
	tk.MustExec("insert t values(1, 1, 1), (2, 2, 2), (4, 4, 4), (3, 3, 3), (5, 5, 5)")
	// Test for double read and top n.
	result = tk.MustQuery("select a from t where c >= 2 order by b desc limit 1")
	result.Check(testkit.Rows("5"))

	tk.MustExec("drop table if exists t")
	tk.MustExec("create table t(a varchar(50) primary key, b int, c int, index idx(b))")
	tk.MustExec("insert into t values('aa', 1, 1)")
	tk.MustQuery("select * from t use index(idx) where a > 'a'").Check(testkit.Rows("aa 1 1"))
}

func (s *testSuite) TestIndexReverseOrder(c *C) {
	tk := testkit.NewTestKit(c, s.store)
	tk.MustExec("use test")
	tk.MustExec("drop table if exists t")
	tk.MustExec("create table t (a int primary key auto_increment, b int, index idx (b))")
	tk.MustExec("insert t (b) values (0), (1), (2), (3), (4), (5), (6), (7), (8), (9)")
	result := tk.MustQuery("select b from t order by b desc")
	result.Check(testkit.Rows("9", "8", "7", "6", "5", "4", "3", "2", "1", "0"))
	result = tk.MustQuery("select b from t where b <3 or (b >=6 and b < 8) order by b desc")
	result.Check(testkit.Rows("7", "6", "2", "1", "0"))

	tk.MustExec("drop table if exists t")
	tk.MustExec("create table t (a int, b int, index idx (b, a))")
	tk.MustExec("insert t values (0, 2), (1, 2), (2, 2), (0, 1), (1, 1), (2, 1), (0, 0), (1, 0), (2, 0)")
	result = tk.MustQuery("select b, a from t order by b, a desc")
	result.Check(testkit.Rows("0 2", "0 1", "0 0", "1 2", "1 1", "1 0", "2 2", "2 1", "2 0"))
}

func (s *testSuite) TestTableReverseOrder(c *C) {
	tk := testkit.NewTestKit(c, s.store)
	tk.MustExec("use test")
	tk.MustExec("drop table if exists t")
	tk.MustExec("create table t (a int primary key auto_increment, b int)")
	tk.MustExec("insert t (b) values (1), (2), (3), (4), (5), (6), (7), (8), (9)")
	result := tk.MustQuery("select b from t order by a desc")
	result.Check(testkit.Rows("9", "8", "7", "6", "5", "4", "3", "2", "1"))
	result = tk.MustQuery("select a from t where a <3 or (a >=6 and a < 8) order by a desc")
	result.Check(testkit.Rows("7", "6", "2", "1"))
}

func (s *testSuite) TestDefaultNull(c *C) {
	tk := testkit.NewTestKit(c, s.store)
	tk.MustExec("use test")
	tk.MustExec("drop table if exists t")
	tk.MustExec("create table t (a int primary key auto_increment, b int default 1, c int)")
	tk.MustExec("insert t values ()")
	tk.MustQuery("select * from t").Check(testkit.Rows("1 1 <nil>"))
	tk.MustExec("update t set b = NULL where a = 1")
	tk.MustQuery("select * from t").Check(testkit.Rows("1 <nil> <nil>"))
	tk.MustExec("update t set c = 1")
	tk.MustQuery("select * from t ").Check(testkit.Rows("1 <nil> 1"))
	tk.MustExec("delete from t where a = 1")
	tk.MustExec("insert t (a) values (1)")
	tk.MustQuery("select * from t").Check(testkit.Rows("1 1 <nil>"))
}

func (s *testSuite) TestUnsignedPKColumn(c *C) {
	tk := testkit.NewTestKit(c, s.store)
	tk.MustExec("use test")
	tk.MustExec("drop table if exists t")
	tk.MustExec("create table t (a int unsigned primary key, b int, c int, key idx_ba (b, c, a));")
	tk.MustExec("insert t values (1, 1, 1)")
	result := tk.MustQuery("select * from t;")
	result.Check(testkit.Rows("1 1 1"))
	tk.MustExec("update t set c=2 where a=1;")
	result = tk.MustQuery("select * from t where b=1;")
	result.Check(testkit.Rows("1 1 2"))
}

func (s *testSuite) TestJSON(c *C) {
	tk := testkit.NewTestKit(c, s.store)

	tk.MustExec("use test")
	tk.MustExec("drop table if exists test_json")
	tk.MustExec("create table test_json (id int, a json)")
	tk.MustExec(`insert into test_json (id, a) values (1, '{"a":[1,"2",{"aa":"bb"},4],"b":true}')`)
	tk.MustExec(`insert into test_json (id, a) values (2, "null")`)
	tk.MustExec(`insert into test_json (id, a) values (3, null)`)
	tk.MustExec(`insert into test_json (id, a) values (4, 'true')`)
	tk.MustExec(`insert into test_json (id, a) values (5, '3')`)
	tk.MustExec(`insert into test_json (id, a) values (5, '4.0')`)
	tk.MustExec(`insert into test_json (id, a) values (6, '"string"')`)

	var result *testkit.Result
	result = tk.MustQuery(`select tj.a from test_json tj order by tj.id`)
	result.Check(testkit.Rows(`{"a":[1,"2",{"aa":"bb"},4],"b":true}`, "null", "<nil>", "true", "3", "4", `"string"`))

	// Check json_type function
	result = tk.MustQuery(`select json_type(a) from test_json tj order by tj.id`)
	result.Check(testkit.Rows("OBJECT", "NULL", "<nil>", "BOOLEAN", "INTEGER", "DOUBLE", "STRING"))

	// Check json compare with primitives.
	result = tk.MustQuery(`select a from test_json tj where a = 3`)
	result.Check(testkit.Rows("3"))
	result = tk.MustQuery(`select a from test_json tj where a = 4.0`)
	result.Check(testkit.Rows("4"))
	result = tk.MustQuery(`select a from test_json tj where a = true`)
	result.Check(testkit.Rows("true"))
	result = tk.MustQuery(`select a from test_json tj where a = "string"`)
	result.Check(testkit.Rows(`"string"`))

	// Check cast(true/false as JSON).
	result = tk.MustQuery(`select cast(true as JSON)`)
	result.Check(testkit.Rows(`true`))
	result = tk.MustQuery(`select cast(false as JSON)`)
	result.Check(testkit.Rows(`false`))

	// Check two json grammar sugar.
	result = tk.MustQuery(`select a->>'$.a[2].aa' as x, a->'$.b' as y from test_json having x is not null order by id`)
	result.Check(testkit.Rows(`bb true`))
	result = tk.MustQuery(`select a->'$.a[2].aa' as x, a->>'$.b' as y from test_json having x is not null order by id`)
	result.Check(testkit.Rows(`"bb" true`))

	// Check some DDL limits for TEXT/BLOB/JSON column.
	var err error
	var terr *terror.Error

	_, err = tk.Exec(`create table test_bad_json(a json default '{}')`)
	c.Assert(err, NotNil)
	terr = errors.Trace(err).(*errors.Err).Cause().(*terror.Error)
	c.Assert(terr.Code(), Equals, terror.ErrCode(mysql.ErrBlobCantHaveDefault))

	_, err = tk.Exec(`create table test_bad_json(a blob default 'hello')`)
	c.Assert(err, NotNil)
	terr = errors.Trace(err).(*errors.Err).Cause().(*terror.Error)
	c.Assert(terr.Code(), Equals, terror.ErrCode(mysql.ErrBlobCantHaveDefault))

	_, err = tk.Exec(`create table test_bad_json(a text default 'world')`)
	c.Assert(err, NotNil)
	terr = errors.Trace(err).(*errors.Err).Cause().(*terror.Error)
	c.Assert(terr.Code(), Equals, terror.ErrCode(mysql.ErrBlobCantHaveDefault))

	// check json fields cannot be used as key.
	_, err = tk.Exec(`create table test_bad_json(id int, a json, key (a))`)
	c.Assert(err, NotNil)
	terr = errors.Trace(err).(*errors.Err).Cause().(*terror.Error)
	c.Assert(terr.Code(), Equals, terror.ErrCode(mysql.ErrJSONUsedAsKey))

	// check CAST AS JSON.
	result = tk.MustQuery(`select CAST('3' AS JSON), CAST('{}' AS JSON), CAST(null AS JSON)`)
	result.Check(testkit.Rows(`3 {} <nil>`))
}

func (s *testSuite) TestMultiUpdate(c *C) {
	tk := testkit.NewTestKit(c, s.store)
	tk.MustExec("use test")
	tk.MustExec(`CREATE TABLE test_mu (a int primary key, b int, c int)`)
	tk.MustExec(`INSERT INTO test_mu VALUES (1, 2, 3), (4, 5, 6), (7, 8, 9)`)

	// Test INSERT ... ON DUPLICATE UPDATE set_lists.
	tk.MustExec(`INSERT INTO test_mu VALUES (1, 2, 3) ON DUPLICATE KEY UPDATE b = 3, c = b`)
	result := tk.MustQuery(`SELECT * FROM test_mu ORDER BY a`)
	result.Check(testkit.Rows(`1 3 3`, `4 5 6`, `7 8 9`))

	tk.MustExec(`INSERT INTO test_mu VALUES (1, 2, 3) ON DUPLICATE KEY UPDATE c = 2, b = c+5`)
	result = tk.MustQuery(`SELECT * FROM test_mu ORDER BY a`)
	result.Check(testkit.Rows(`1 7 2`, `4 5 6`, `7 8 9`))

	// Test UPDATE ... set_lists.
	tk.MustExec(`UPDATE test_mu SET b = 0, c = b WHERE a = 4`)
	result = tk.MustQuery(`SELECT * FROM test_mu ORDER BY a`)
	result.Check(testkit.Rows(`1 7 2`, `4 0 0`, `7 8 9`))

	tk.MustExec(`UPDATE test_mu SET c = 8, b = c WHERE a = 4`)
	result = tk.MustQuery(`SELECT * FROM test_mu ORDER BY a`)
	result.Check(testkit.Rows(`1 7 2`, `4 8 8`, `7 8 9`))

	tk.MustExec(`UPDATE test_mu SET c = b, b = c WHERE a = 7`)
	result = tk.MustQuery(`SELECT * FROM test_mu ORDER BY a`)
	result.Check(testkit.Rows(`1 7 2`, `4 8 8`, `7 8 8`))
}

func (s *testSuite) TestGeneratedColumnWrite(c *C) {
	tk := testkit.NewTestKit(c, s.store)
	tk.MustExec("use test")
	tk.MustExec(`CREATE TABLE test_gc_write (a int primary key, b int, c int as (a+8) virtual)`)
	tk.MustExec(`CREATE TABLE test_gc_write_1 (a int primary key, b int, c int)`)

	tests := []struct {
		stmt string
		err  int
	}{
		// Can't modify generated column by values.
		{`insert into test_gc_write (a, b, c) values (1, 1, 1)`, mysql.ErrBadGeneratedColumn},
		{`insert into test_gc_write values (1, 1, 1)`, mysql.ErrBadGeneratedColumn},
		// Can't modify generated column by select clause.
		{`insert into test_gc_write select 1, 1, 1`, mysql.ErrBadGeneratedColumn},
		// Can't modify generated column by on duplicate clause.
		{`insert into test_gc_write (a, b) values (1, 1) on duplicate key update c = 1`, mysql.ErrBadGeneratedColumn},
		// Can't modify generated column by set.
		{`insert into test_gc_write set a = 1, b = 1, c = 1`, mysql.ErrBadGeneratedColumn},
		// Can't modify generated column by update clause.
		{`update test_gc_write set c = 1`, mysql.ErrBadGeneratedColumn},
		// Can't modify generated column by multi-table update clause.
		{`update test_gc_write, test_gc_write_1 set test_gc_write.c = 1`, mysql.ErrBadGeneratedColumn},

		// Can insert without generated columns.
		{`insert into test_gc_write (a, b) values (1, 1)`, 0},
		{`insert into test_gc_write set a = 2, b = 2`, 0},
		// Can update without generated columns.
		{`update test_gc_write set b = 2 where a = 2`, 0},
		{`update test_gc_write t1, test_gc_write_1 t2 set t1.b = 3, t2.b = 4`, 0},

		// But now we can't do this, just as same with MySQL 5.7:
		{`insert into test_gc_write values (1, 1)`, mysql.ErrWrongValueCountOnRow},
		{`insert into test_gc_write select 1, 1`, mysql.ErrWrongValueCountOnRow},
	}
	for _, tt := range tests {
		_, err := tk.Exec(tt.stmt)
		if tt.err != 0 {
			c.Assert(err, NotNil)
			terr := errors.Trace(err).(*errors.Err).Cause().(*terror.Error)
			c.Assert(terr.Code(), Equals, terror.ErrCode(tt.err))
		} else {
			c.Assert(err, IsNil)
		}
	}
}

// TestGeneratedColumnRead tests select generated columns from table.
// They should be calculated from their generation expressions.
func (s *testSuite) TestGeneratedColumnRead(c *C) {
	tk := testkit.NewTestKit(c, s.store)
	tk.MustExec("use test")
	tk.MustExec(`CREATE TABLE test_gc_read(a int primary key, b int, c int as (a+b), d int as (a*b) stored)`)

	// Insert only column a and b, leave c and d be calculated from them.
	tk.MustExec(`INSERT INTO test_gc_read (a, b) VALUES (0,null),(1,2),(3,4)`)
	result := tk.MustQuery(`SELECT * FROM test_gc_read ORDER BY a`)
	result.Check(testkit.Rows(`0 <nil> <nil> <nil>`, `1 2 3 2`, `3 4 7 12`))

	tk.MustExec(`INSERT INTO test_gc_read SET a = 5, b = 10`)
	result = tk.MustQuery(`SELECT * FROM test_gc_read ORDER BY a`)
	result.Check(testkit.Rows(`0 <nil> <nil> <nil>`, `1 2 3 2`, `3 4 7 12`, `5 10 15 50`))

	tk.MustExec(`REPLACE INTO test_gc_read (a, b) VALUES (5, 6)`)
	result = tk.MustQuery(`SELECT * FROM test_gc_read ORDER BY a`)
	result.Check(testkit.Rows(`0 <nil> <nil> <nil>`, `1 2 3 2`, `3 4 7 12`, `5 6 11 30`))

	tk.MustExec(`INSERT INTO test_gc_read (a, b) VALUES (5, 8) ON DUPLICATE KEY UPDATE b = 9`)
	result = tk.MustQuery(`SELECT * FROM test_gc_read ORDER BY a`)
	result.Check(testkit.Rows(`0 <nil> <nil> <nil>`, `1 2 3 2`, `3 4 7 12`, `5 9 14 45`))

	// Test select only-generated-column-without-dependences.
	result = tk.MustQuery(`SELECT c, d FROM test_gc_read`)
	result.Check(testkit.Rows(`<nil> <nil>`, `3 2`, `7 12`, `14 45`))

	// Test order of on duplicate key update list.
	tk.MustExec(`INSERT INTO test_gc_read (a, b) VALUES (5, 8) ON DUPLICATE KEY UPDATE a = 6, b = a`)
	result = tk.MustQuery(`SELECT * FROM test_gc_read ORDER BY a`)
	result.Check(testkit.Rows(`0 <nil> <nil> <nil>`, `1 2 3 2`, `3 4 7 12`, `6 6 12 36`))

	tk.MustExec(`INSERT INTO test_gc_read (a, b) VALUES (6, 8) ON DUPLICATE KEY UPDATE b = 8, a = b`)
	result = tk.MustQuery(`SELECT * FROM test_gc_read ORDER BY a`)
	result.Check(testkit.Rows(`0 <nil> <nil> <nil>`, `1 2 3 2`, `3 4 7 12`, `8 8 16 64`))

	// Test where-conditions on virtual/stored generated columns.
	result = tk.MustQuery(`SELECT * FROM test_gc_read WHERE c = 7`)
	result.Check(testkit.Rows(`3 4 7 12`))

	result = tk.MustQuery(`SELECT * FROM test_gc_read WHERE d = 64`)
	result.Check(testkit.Rows(`8 8 16 64`))

	// Test update where-conditions on virtual/generated columns.
	tk.MustExec(`UPDATE test_gc_read SET a = a + 100 WHERE c = 7`)
	result = tk.MustQuery(`SELECT * FROM test_gc_read WHERE c = 107`)
	result.Check(testkit.Rows(`103 4 107 412`))

	// Test update where-conditions on virtual/generated columns.
	tk.MustExec(`UPDATE test_gc_read m SET m.a = m.a + 100 WHERE c = 107`)
	result = tk.MustQuery(`SELECT * FROM test_gc_read WHERE c = 207`)
	result.Check(testkit.Rows(`203 4 207 812`))

	tk.MustExec(`UPDATE test_gc_read SET a = a - 200 WHERE d = 812`)
	result = tk.MustQuery(`SELECT * FROM test_gc_read WHERE d = 12`)
	result.Check(testkit.Rows(`3 4 7 12`))

	// Test on-conditions on virtual/stored generated columns.
	tk.MustExec(`CREATE TABLE test_gc_help(a int primary key, b int, c int, d int)`)
	tk.MustExec(`INSERT INTO test_gc_help(a, b, c, d) SELECT * FROM test_gc_read`)

	result = tk.MustQuery(`SELECT t1.* FROM test_gc_read t1 JOIN test_gc_help t2 ON t1.c = t2.c ORDER BY t1.a`)
	result.Check(testkit.Rows(`1 2 3 2`, `3 4 7 12`, `8 8 16 64`))

	result = tk.MustQuery(`SELECT t1.* FROM test_gc_read t1 JOIN test_gc_help t2 ON t1.d = t2.d ORDER BY t1.a`)
	result.Check(testkit.Rows(`1 2 3 2`, `3 4 7 12`, `8 8 16 64`))

	// Test generated column in subqueries.
	result = tk.MustQuery(`SELECT * FROM test_gc_read t WHERE t.a not in (SELECT t.a FROM test_gc_read t where t.c > 5)`)
	result.Sort().Check(testkit.Rows(`0 <nil> <nil> <nil>`, `1 2 3 2`))

	result = tk.MustQuery(`SELECT * FROM test_gc_read t WHERE t.c in (SELECT t.c FROM test_gc_read t where t.c > 5)`)
	result.Sort().Check(testkit.Rows(`3 4 7 12`, `8 8 16 64`))

	result = tk.MustQuery(`SELECT tt.b FROM test_gc_read tt WHERE tt.a = (SELECT max(t.a) FROM test_gc_read t WHERE t.c = tt.c) ORDER BY b`)
	result.Check(testkit.Rows(`2`, `4`, `8`))

	// Test aggregation on virtual/stored generated columns.
	result = tk.MustQuery(`SELECT c, sum(a) aa, max(d) dd FROM test_gc_read GROUP BY c ORDER BY aa`)
	result.Check(testkit.Rows(`<nil> 0 <nil>`, `3 1 2`, `7 3 12`, `16 8 64`))

	result = tk.MustQuery(`SELECT a, sum(c), sum(d) FROM test_gc_read GROUP BY a ORDER BY a`)
	result.Check(testkit.Rows(`0 <nil> <nil>`, `1 3 2`, `3 7 12`, `8 16 64`))

	// Test multi-update on generated columns.
	tk.MustExec(`UPDATE test_gc_read m, test_gc_read n SET m.a = m.a + 10, n.a = n.a + 10`)
	result = tk.MustQuery(`SELECT * FROM test_gc_read ORDER BY a`)
	result.Check(testkit.Rows(`10 <nil> <nil> <nil>`, `11 2 13 22`, `13 4 17 52`, `18 8 26 144`))

	// Test different types between generation expression and generated column.
	tk.MustExec(`CREATE TABLE test_gc_read_cast(a VARCHAR(255), b VARCHAR(255), c INT AS (JSON_EXTRACT(a, b)), d INT AS (JSON_EXTRACT(a, b)) STORED)`)
	tk.MustExec(`INSERT INTO test_gc_read_cast (a, b) VALUES ('{"a": "3"}', '$.a')`)
	result = tk.MustQuery(`SELECT c, d FROM test_gc_read_cast`)
	result.Check(testkit.Rows(`3 3`))

	tk.MustExec(`CREATE TABLE test_gc_read_cast_1(a VARCHAR(255), b VARCHAR(255), c ENUM("red", "yellow") AS (JSON_UNQUOTE(JSON_EXTRACT(a, b))))`)
	tk.MustExec(`INSERT INTO test_gc_read_cast_1 (a, b) VALUES ('{"a": "yellow"}', '$.a')`)
	result = tk.MustQuery(`SELECT c FROM test_gc_read_cast_1`)
	result.Check(testkit.Rows(`yellow`))

	tk.MustExec(`CREATE TABLE test_gc_read_cast_2( a JSON, b JSON AS (a->>'$.a'))`)
	tk.MustExec(`INSERT INTO test_gc_read_cast_2(a) VALUES ('{"a": "{    \\\"key\\\": \\\"\\u6d4b\\\"    }"}')`)
	result = tk.MustQuery(`SELECT b FROM test_gc_read_cast_2`)
	result.Check(testkit.Rows(`{"key":"测"}`))

	_, err := tk.Exec(`INSERT INTO test_gc_read_cast_1 (a, b) VALUES ('{"a": "invalid"}', '$.a')`)
	c.Assert(err, NotNil)

	// Test not null generated columns.
	tk.MustExec(`CREATE TABLE test_gc_read_1(a int primary key, b int, c int as (a+b) not null, d int as (a*b) stored)`)
	tk.MustExec(`CREATE TABLE test_gc_read_2(a int primary key, b int, c int as (a+b), d int as (a*b) stored not null)`)
	tests := []struct {
		stmt string
		err  int
	}{
		// Can't insert these records, because generated columns are not null.
		{`insert into test_gc_read_1(a, b) values (1, null)`, mysql.ErrBadNull},
		{`insert into test_gc_read_2(a, b) values (1, null)`, mysql.ErrBadNull},
	}
	for _, tt := range tests {
		_, err := tk.Exec(tt.stmt)
		if tt.err != 0 {
			c.Assert(err, NotNil)
			terr := errors.Trace(err).(*errors.Err).Cause().(*terror.Error)
			c.Assert(terr.Code(), Equals, terror.ErrCode(tt.err))
		} else {
			c.Assert(err, IsNil)
		}
	}
}

func (s *testSuite) TestToPBExpr(c *C) {
	tk := testkit.NewTestKit(c, s.store)
	tk.MustExec("use test")
	tk.MustExec("drop table if exists t")
	tk.MustExec("create table t (a decimal(10,6), b decimal, index idx_b (b))")
	tk.MustExec("set sql_mode = ''")
	tk.MustExec("insert t values (1.1, 1.1)")
	tk.MustExec("insert t values (2.4, 2.4)")
	tk.MustExec("insert t values (3.3, 2.7)")
	result := tk.MustQuery("select * from t where a < 2.399999")
	result.Check(testkit.Rows("1.100000 1"))
	result = tk.MustQuery("select * from t where a > 1.5")
	result.Check(testkit.Rows("2.400000 2", "3.300000 3"))
	result = tk.MustQuery("select * from t where a <= 1.1")
	result.Check(testkit.Rows("1.100000 1"))
	result = tk.MustQuery("select * from t where b >= 3")
	result.Check(testkit.Rows("3.300000 3"))
	result = tk.MustQuery("select * from t where not (b = 1)")
	result.Check(testkit.Rows("2.400000 2", "3.300000 3"))
	result = tk.MustQuery("select * from t where b&1 = a|1")
	result.Check(testkit.Rows("1.100000 1"))
	result = tk.MustQuery("select * from t where b != 2 and b <=> 3")
	result.Check(testkit.Rows("3.300000 3"))
	result = tk.MustQuery("select * from t where b in (3)")
	result.Check(testkit.Rows("3.300000 3"))
	result = tk.MustQuery("select * from t where b not in (1, 2)")
	result.Check(testkit.Rows("3.300000 3"))

	tk.MustExec("drop table if exists t")
	tk.MustExec("create table t (a varchar(255), b int)")
	tk.MustExec("insert t values ('abc123', 1)")
	tk.MustExec("insert t values ('ab123', 2)")
	result = tk.MustQuery("select * from t where a like 'ab%'")
	result.Check(testkit.Rows("abc123 1", "ab123 2"))
	result = tk.MustQuery("select * from t where a like 'ab_12'")
	result.Check(nil)
	tk.MustExec("drop table if exists t")
	tk.MustExec("create table t (a int primary key)")
	tk.MustExec("insert t values (1)")
	tk.MustExec("insert t values (2)")
	result = tk.MustQuery("select * from t where not (a = 1)")
	result.Check(testkit.Rows("2"))
	result = tk.MustQuery("select * from t where not(not (a = 1))")
	result.Check(testkit.Rows("1"))
	result = tk.MustQuery("select * from t where not(a != 1 and a != 2)")
	result.Check(testkit.Rows("1", "2"))
}

func (s *testSuite) TestDatumXAPI(c *C) {
	tk := testkit.NewTestKit(c, s.store)
	tk.MustExec("use test")
	tk.MustExec("drop table if exists t")
	tk.MustExec("create table t (a decimal(10,6), b decimal, index idx_b (b))")
	tk.MustExec("set sql_mode = ''")
	tk.MustExec("insert t values (1.1, 1.1)")
	tk.MustExec("insert t values (2.2, 2.2)")
	tk.MustExec("insert t values (3.3, 2.7)")
	result := tk.MustQuery("select * from t where a > 1.5")
	result.Check(testkit.Rows("2.200000 2", "3.300000 3"))
	result = tk.MustQuery("select * from t where b > 1.5")
	result.Check(testkit.Rows("2.200000 2", "3.300000 3"))

	tk.MustExec("drop table if exists t")
	tk.MustExec("create table t (a time(3), b time, index idx_a (a))")
	tk.MustExec("insert t values ('11:11:11', '11:11:11')")
	tk.MustExec("insert t values ('11:11:12', '11:11:12')")
	tk.MustExec("insert t values ('11:11:13', '11:11:13')")
	result = tk.MustQuery("select * from t where a > '11:11:11.5'")
	result.Check(testkit.Rows("11:11:12.000 11:11:12", "11:11:13.000 11:11:13"))
	result = tk.MustQuery("select * from t where b > '11:11:11.5'")
	result.Check(testkit.Rows("11:11:12.000 11:11:12", "11:11:13.000 11:11:13"))
}

func (s *testSuite) TestSQLMode(c *C) {
	tk := testkit.NewTestKit(c, s.store)
	tk.MustExec("use test")
	tk.MustExec("drop table if exists t")
	tk.MustExec("create table t (a tinyint not null)")
	tk.MustExec("set sql_mode = 'STRICT_TRANS_TABLES'")
	_, err := tk.Exec("insert t values ()")
	c.Check(err, NotNil)

	_, err = tk.Exec("insert t values ('1000')")
	c.Check(err, NotNil)

	tk.MustExec("create table if not exists tdouble (a double(3,2))")
	_, err = tk.Exec("insert tdouble values (10.23)")
	c.Check(err, NotNil)

	tk.MustExec("set sql_mode = ''")
	tk.MustExec("insert t values ()")
	tk.MustExec("insert t values (1000)")
	tk.MustQuery("select * from t").Check(testkit.Rows("0", "127"))

	tk.MustExec("insert tdouble values (10.23)")
	tk.MustQuery("select * from tdouble").Check(testkit.Rows("9.99"))

	tk.MustExec("set sql_mode = 'STRICT_TRANS_TABLES'")
	tk.MustExec("set @@global.sql_mode = ''")

	tk2 := testkit.NewTestKit(c, s.store)
	tk2.MustExec("use test")
	tk2.MustExec("create table t2 (a varchar(3))")
	tk2.MustExec("insert t2 values ('abcd')")
	tk2.MustQuery("select * from t2").Check(testkit.Rows("abc"))

	// session1 is still in strict mode.
	_, err = tk.Exec("insert t2 values ('abcd')")
	c.Check(err, NotNil)
	// Restore original global strict mode.
	tk.MustExec("set @@global.sql_mode = 'STRICT_TRANS_TABLES'")
}

func (s *testSuite) TestTableDual(c *C) {
	tk := testkit.NewTestKit(c, s.store)
	tk.MustExec("use test")
	result := tk.MustQuery("Select 1")
	result.Check(testkit.Rows("1"))
	result = tk.MustQuery("Select 1 from dual")
	result.Check(testkit.Rows("1"))
	result = tk.MustQuery("Select count(*) from dual")
	result.Check(testkit.Rows("1"))
	result = tk.MustQuery("Select 1 from dual where 1")
	result.Check(testkit.Rows("1"))
}

func (s *testSuite) TestTableScan(c *C) {
	tk := testkit.NewTestKit(c, s.store)
	tk.MustExec("use information_schema")
	result := tk.MustQuery("select * from schemata")
	// There must be these tables: information_schema, mysql, performance_schema and test.
	c.Assert(len(result.Rows()), GreaterEqual, 4)
	tk.MustExec("use test")
	tk.MustExec("create database mytest")
	rowStr1 := fmt.Sprintf("%s %s %s %s %v", "def", "mysql", "utf8", "utf8_bin", nil)
	rowStr2 := fmt.Sprintf("%s %s %s %s %v", "def", "mytest", "utf8", "utf8_bin", nil)
	tk.MustExec("use information_schema")
	result = tk.MustQuery("select * from schemata where schema_name = 'mysql'")
	result.Check(testkit.Rows(rowStr1))
	result = tk.MustQuery("select * from schemata where schema_name like 'my%'")
	result.Check(testkit.Rows(rowStr1, rowStr2))
	result = tk.MustQuery("select 1 from tables limit 1")
	result.Check(testkit.Rows("1"))
}

func (s *testSuite) TestAdapterStatement(c *C) {
	se, err := tidb.CreateSession4Test(s.store)
	c.Check(err, IsNil)
	se.GetSessionVars().TxnCtx.InfoSchema = domain.GetDomain(se).InfoSchema()
	compiler := &executor.Compiler{Ctx: se}
	stmtNode, err := s.ParseOneStmt("select 1", "", "")
	c.Check(err, IsNil)
	stmt, err := compiler.Compile(goctx.TODO(), stmtNode)
	c.Check(err, IsNil)
	c.Check(stmt.OriginText(), Equals, "select 1")

	stmtNode, err = s.ParseOneStmt("create table test.t (a int)", "", "")
	c.Check(err, IsNil)
	stmt, err = compiler.Compile(goctx.TODO(), stmtNode)
	c.Check(err, IsNil)
	c.Check(stmt.OriginText(), Equals, "create table test.t (a int)")
}

func (s *testSuite) TestPointGet(c *C) {
	tk := testkit.NewTestKit(c, s.store)
	tk.MustExec("use mysql")
	ctx := tk.Se.(context.Context)
	tests := map[string]bool{
		"select * from help_topic where name='aaa'":         true,
		"select * from help_topic where help_topic_id=1":    true,
		"select * from help_topic where help_category_id=1": false,
	}
	infoSchema := executor.GetInfoSchema(ctx)

	for sqlStr, result := range tests {
		stmtNode, err := s.ParseOneStmt(sqlStr, "", "")
		c.Check(err, IsNil)
		err = plan.Preprocess(ctx, stmtNode, infoSchema, false)
		c.Check(err, IsNil)
		p, err := plan.Optimize(ctx, stmtNode, infoSchema)
		c.Check(err, IsNil)
		ret := executor.IsPointGetWithPKOrUniqueKeyByAutoCommit(ctx, p)
		c.Assert(ret, Equals, result)
	}
}

func (s *testSuite) TestRow(c *C) {
	tk := testkit.NewTestKit(c, s.store)
	tk.MustExec("use test")
	tk.MustExec("drop table if exists t")
	tk.MustExec("create table t (c int, d int)")
	tk.MustExec("insert t values (1, 1)")
	tk.MustExec("insert t values (1, 3)")
	tk.MustExec("insert t values (2, 1)")
	tk.MustExec("insert t values (2, 3)")
	result := tk.MustQuery("select * from t where (c, d) < (2,2)")
	result.Check(testkit.Rows("1 1", "1 3", "2 1"))
	result = tk.MustQuery("select * from t where (1,2,3) > (3,2,1)")
	result.Check(testkit.Rows())
	result = tk.MustQuery("select * from t where row(1,2,3) > (3,2,1)")
	result.Check(testkit.Rows())
	result = tk.MustQuery("select * from t where (c, d) = (select * from t where (c,d) = (1,1))")
	result.Check(testkit.Rows("1 1"))
	result = tk.MustQuery("select * from t where (c, d) = (select * from t k where (t.c,t.d) = (c,d))")
	result.Check(testkit.Rows("1 1", "1 3", "2 1", "2 3"))
	result = tk.MustQuery("select (1, 2, 3) < (2, 3, 4)")
	result.Check(testkit.Rows("1"))
	result = tk.MustQuery("select (2, 3, 4) <= (2, 3, 3)")
	result.Check(testkit.Rows("0"))
	result = tk.MustQuery("select (2, 3, 4) <= (2, 3, 4)")
	result.Check(testkit.Rows("1"))
	result = tk.MustQuery("select (2, 3, 4) <= (2, 1, 4)")
	result.Check(testkit.Rows("0"))
	result = tk.MustQuery("select (2, 3, 4) >= (2, 3, 4)")
	result.Check(testkit.Rows("1"))
	result = tk.MustQuery("select (2, 3, 4) = (2, 3, 4)")
	result.Check(testkit.Rows("1"))
	result = tk.MustQuery("select (2, 3, 4) != (2, 3, 4)")
	result.Check(testkit.Rows("0"))
	result = tk.MustQuery("select row(1, 1) in (row(1, 1))")
	result.Check(testkit.Rows("1"))
	result = tk.MustQuery("select row(1, 0) in (row(1, 1))")
	result.Check(testkit.Rows("0"))
	result = tk.MustQuery("select row(1, 1) in (select 1, 1)")
	result.Check(testkit.Rows("1"))
	result = tk.MustQuery("select row(1, 1) > row(1, 0)")
	result.Check(testkit.Rows("1"))
	result = tk.MustQuery("select row(1, 1) > (select 1, 0)")
	result.Check(testkit.Rows("1"))
	result = tk.MustQuery("select 1 > (select 1)")
	result.Check(testkit.Rows("0"))
	result = tk.MustQuery("select (select 1)")
	result.Check(testkit.Rows("1"))
}

func (s *testSuite) TestColumnName(c *C) {
	tk := testkit.NewTestKit(c, s.store)
	tk.MustExec("use test")
	tk.MustExec("drop table if exists t")
	tk.MustExec("create table t (c int, d int)")
	rs, err := tk.Exec("select 1 + c, count(*) from t")
	c.Check(err, IsNil)
	fields := rs.Fields()
	c.Check(len(fields), Equals, 2)
	c.Check(fields[0].Column.Name.L, Equals, "1 + c")
	c.Check(fields[1].Column.Name.L, Equals, "count(*)")
	rs, err = tk.Exec("select (c) > all (select c from t) from t")
	c.Check(err, IsNil)
	fields = rs.Fields()
	c.Check(len(fields), Equals, 1)
	c.Check(fields[0].Column.Name.L, Equals, "(c) > all (select c from t)")
	tk.MustExec("begin")
	tk.MustExec("insert t values(1,1)")
	rs, err = tk.Exec("select c d, d c from t")
	c.Check(err, IsNil)
	fields = rs.Fields()
	c.Check(len(fields), Equals, 2)
	c.Check(fields[0].Column.Name.L, Equals, "d")
	c.Check(fields[1].Column.Name.L, Equals, "c")
	// Test case for query a column of a table.
	// In this case, all attributes have values.
	rs, err = tk.Exec("select c as a from t as t2")
	c.Check(err, IsNil)
	fields = rs.Fields()
	c.Check(fields[0].Column.Name.L, Equals, "a")
	c.Check(fields[0].ColumnAsName.L, Equals, "a")
	c.Check(fields[0].Table.Name.L, Equals, "t")
	c.Check(fields[0].TableAsName.L, Equals, "t2")
	c.Check(fields[0].DBName.L, Equals, "test")
	// Test case for query a expression which only using constant inputs.
	// In this case, the table, org_table and database attributes will all be empty.
	rs, err = tk.Exec("select hour(1) as a from t as t2")
	c.Check(err, IsNil)
	fields = rs.Fields()
	c.Check(fields[0].Column.Name.L, Equals, "a")
	c.Check(fields[0].ColumnAsName.L, Equals, "a")
	c.Check(fields[0].Table.Name.L, Equals, "")
	c.Check(fields[0].TableAsName.L, Equals, "")
	c.Check(fields[0].DBName.L, Equals, "")
}

func (s *testSuite) TestSelectVar(c *C) {
	tk := testkit.NewTestKit(c, s.store)
	tk.MustExec("use test")
	tk.MustExec("drop table if exists t")
	tk.MustExec("create table t (d int)")
	tk.MustExec("insert into t values(1), (2), (1)")
	// This behavior is different from MySQL.
	result := tk.MustQuery("select @a, @a := d+1 from t")
	result.Check(testkit.Rows("<nil> 2", "2 3", "3 2"))
}

func (s *testSuite) TestHistoryRead(c *C) {
	tk := testkit.NewTestKit(c, s.store)
	tk.MustExec("use test")
	tk.MustExec("drop table if exists history_read")
	tk.MustExec("create table history_read (a int)")
	tk.MustExec("insert history_read values (1)")

	// For mocktikv, safe point is not initialized, we manually insert it for snapshot to use.
	safePointName := "tikv_gc_safe_point"
	safePointValue := "20060102-15:04:05 -0700 MST"
	safePointComment := "All versions after safe point can be accessed. (DO NOT EDIT)"
	updateSafePoint := fmt.Sprintf(`INSERT INTO mysql.tidb VALUES ('%[1]s', '%[2]s', '%[3]s')
	ON DUPLICATE KEY
	UPDATE variable_value = '%[2]s', comment = '%[3]s'`, safePointName, safePointValue, safePointComment)
	tk.MustExec(updateSafePoint)

	// Set snapshot to a time before save point will fail.
	_, err := tk.Exec("set @@tidb_snapshot = '2006-01-01 15:04:05.999999'")
	c.Assert(terror.ErrorEqual(err, variable.ErrSnapshotTooOld), IsTrue)
	// SnapshotTS Is not updated if check failed.
	c.Assert(tk.Se.GetSessionVars().SnapshotTS, Equals, uint64(0))

	curVer1, _ := s.store.CurrentVersion()
	time.Sleep(time.Millisecond)
	snapshotTime := time.Now()
	time.Sleep(time.Millisecond)
	curVer2, _ := s.store.CurrentVersion()
	tk.MustExec("insert history_read values (2)")
	tk.MustQuery("select * from history_read").Check(testkit.Rows("1", "2"))
	tk.MustExec("set @@tidb_snapshot = '" + snapshotTime.Format("2006-01-02 15:04:05.999999") + "'")
	ctx := tk.Se.(context.Context)
	snapshotTS := ctx.GetSessionVars().SnapshotTS
	c.Assert(snapshotTS, Greater, curVer1.Ver)
	c.Assert(snapshotTS, Less, curVer2.Ver)
	tk.MustQuery("select * from history_read").Check(testkit.Rows("1"))
	_, err = tk.Exec("insert history_read values (2)")
	c.Assert(err, NotNil)
	_, err = tk.Exec("update history_read set a = 3 where a = 1")
	c.Assert(err, NotNil)
	_, err = tk.Exec("delete from history_read where a = 1")
	c.Assert(err, NotNil)
	tk.MustExec("set @@tidb_snapshot = ''")
	tk.MustQuery("select * from history_read").Check(testkit.Rows("1", "2"))
	tk.MustExec("insert history_read values (3)")
	tk.MustExec("update history_read set a = 4 where a = 3")
	tk.MustExec("delete from history_read where a = 1")

	time.Sleep(time.Millisecond)
	snapshotTime = time.Now()
	time.Sleep(time.Millisecond)
	tk.MustExec("alter table history_read add column b int")
	tk.MustExec("insert history_read values (8, 8), (9, 9)")
	tk.MustQuery("select * from history_read order by a").Check(testkit.Rows("2 <nil>", "4 <nil>", "8 8", "9 9"))
	tk.MustExec("set @@tidb_snapshot = '" + snapshotTime.Format("2006-01-02 15:04:05.999999") + "'")
	tk.MustQuery("select * from history_read order by a").Check(testkit.Rows("2", "4"))
	tk.MustExec("set @@tidb_snapshot = ''")
	tk.MustQuery("select * from history_read order by a").Check(testkit.Rows("2 <nil>", "4 <nil>", "8 8", "9 9"))
}

func (s *testSuite) TestScanControlSelection(c *C) {
	tk := testkit.NewTestKit(c, s.store)
	tk.MustExec("use test")
	tk.MustExec("drop table if exists t")
	tk.MustExec("create table t(a int primary key, b int, c int, index idx_b(b))")
	tk.MustExec("insert into t values (1, 1, 1), (2, 1, 1), (3, 1, 2), (4, 2, 3)")
	tk.MustQuery("select (select count(1) k from t s where s.b = t1.c) from t t1").Check(testkit.Rows("3", "3", "1", "0"))
}

func (s *testSuite) TestSimpleDAG(c *C) {
	tk := testkit.NewTestKit(c, s.store)
	tk.MustExec("use test")
	tk.MustExec("drop table if exists t")
	tk.MustExec("create table t(a int primary key, b int, c int)")
	tk.MustExec("insert into t values (1, 1, 1), (2, 1, 1), (3, 1, 2), (4, 2, 3)")
	tk.MustQuery("select a from t").Check(testkit.Rows("1", "2", "3", "4"))
	tk.MustQuery("select * from t where a = 4").Check(testkit.Rows("4 2 3"))
	tk.MustQuery("select a from t limit 1").Check(testkit.Rows("1"))
	tk.MustQuery("select a from t order by a desc").Check(testkit.Rows("4", "3", "2", "1"))
	tk.MustQuery("select a from t order by a desc limit 1").Check(testkit.Rows("4"))
	tk.MustQuery("select a from t order by b desc limit 1").Check(testkit.Rows("4"))
	tk.MustQuery("select a from t where a < 3").Check(testkit.Rows("1", "2"))
	tk.MustQuery("select a from t where b > 1").Check(testkit.Rows("4"))
	tk.MustQuery("select a from t where b > 1 and a < 3").Check(testkit.Rows())
	tk.MustQuery("select count(*) from t where b > 1 and a < 3").Check(testkit.Rows("0"))
	tk.MustQuery("select count(*) from t").Check(testkit.Rows("4"))
	tk.MustQuery("select count(*), c from t group by c").Check(testkit.Rows("2 1", "1 2", "1 3"))
	tk.MustQuery("select sum(c) from t group by b").Check(testkit.Rows("4", "3"))
	tk.MustQuery("select avg(a) from t group by b").Check(testkit.Rows("2.0000", "4.0000"))
	tk.MustQuery("select sum(distinct c) from t group by b").Check(testkit.Rows("3", "3"))

	tk.MustExec("create index i on t(c,b)")
	tk.MustQuery("select a from t where c = 1").Check(testkit.Rows("1", "2"))
	tk.MustQuery("select a from t where c = 1 and a < 2").Check(testkit.Rows("1"))
	tk.MustQuery("select a from t where c = 1 order by a limit 1").Check(testkit.Rows("1"))
	tk.MustQuery("select count(*) from t where c = 1 ").Check(testkit.Rows("2"))
	tk.MustExec("create index i1 on t(b)")
	tk.MustQuery("select c from t where b = 2").Check(testkit.Rows("3"))
	tk.MustQuery("select * from t where b = 2").Check(testkit.Rows("4 2 3"))
	tk.MustQuery("select count(*) from t where b = 1").Check(testkit.Rows("3"))
	tk.MustQuery("select * from t where b = 1 and a > 1 limit 1").Check(testkit.Rows("2 1 1"))

	// Test time push down.
	tk.MustExec("drop table if exists t")
	tk.MustExec("create table t (id int, c1 datetime);")
	tk.MustExec("insert into t values (1, '2015-06-07 12:12:12')")
	tk.MustQuery("select id from t where c1 = '2015-06-07 12:12:12'").Check(testkit.Rows("1"))
}

func (s *testSuite) TestTimestampTimeZone(c *C) {
	tk := testkit.NewTestKit(c, s.store)
	tk.MustExec("use test")
	tk.MustExec("drop table if exists t")
	tk.MustExec("create table t (ts timestamp)")
	tk.MustExec("set time_zone = '+00:00'")
	tk.MustExec("insert into t values ('2017-04-27 22:40:42')")
	// The timestamp will get different value if time_zone session variable changes.
	tests := []struct {
		timezone string
		expect   string
	}{
		{"+10:00", "2017-04-28 08:40:42"},
		{"-6:00", "2017-04-27 16:40:42"},
	}
	for _, tt := range tests {
		tk.MustExec(fmt.Sprintf("set time_zone = '%s'", tt.timezone))
		tk.MustQuery("select * from t").Check(testkit.Rows(tt.expect))
	}

	// For issue https://github.com/pingcap/tidb/issues/3467
	tk.MustExec("drop table if exists t1")
	tk.MustExec(`CREATE TABLE t1 (
 	      id bigint(20) NOT NULL AUTO_INCREMENT,
 	      uid int(11) DEFAULT NULL,
 	      datetime timestamp NOT NULL DEFAULT CURRENT_TIMESTAMP,
 	      ip varchar(128) DEFAULT NULL,
 	    PRIMARY KEY (id),
 	      KEY i_datetime (datetime),
 	      KEY i_userid (uid)
 	    );`)
	tk.MustExec(`INSERT INTO t1 VALUES (123381351,1734,"2014-03-31 08:57:10","127.0.0.1");`)
	r := tk.MustQuery("select datetime from t1;") // Cover TableReaderExec
	r.Check(testkit.Rows("2014-03-31 08:57:10"))
	r = tk.MustQuery("select datetime from t1 where datetime='2014-03-31 08:57:10';")
	r.Check(testkit.Rows("2014-03-31 08:57:10")) // Cover IndexReaderExec
	r = tk.MustQuery("select * from t1 where datetime='2014-03-31 08:57:10';")
	r.Check(testkit.Rows("123381351 1734 2014-03-31 08:57:10 127.0.0.1")) // Cover IndexLookupExec

	// For issue https://github.com/pingcap/tidb/issues/3485
	tk.MustExec("drop table if exists t1")
	tk.MustExec(`CREATE TABLE t1 (
	    id bigint(20) NOT NULL AUTO_INCREMENT,
	    datetime timestamp NOT NULL DEFAULT CURRENT_TIMESTAMP,
	    PRIMARY KEY (id)
	  );`)
	tk.MustExec(`INSERT INTO t1 VALUES (123381351,"2014-03-31 08:57:10");`)
	r = tk.MustQuery(`select * from t1 where datetime="2014-03-31 08:57:10";`)
	r.Check(testkit.Rows("123381351 2014-03-31 08:57:10"))
	tk.MustExec(`alter table t1 add key i_datetime (datetime);`)
	r = tk.MustQuery(`select * from t1 where datetime="2014-03-31 08:57:10";`)
	r.Check(testkit.Rows("123381351 2014-03-31 08:57:10"))
	r = tk.MustQuery(`select * from t1;`)
	r.Check(testkit.Rows("123381351 2014-03-31 08:57:10"))
	r = tk.MustQuery("select datetime from t1 where datetime='2014-03-31 08:57:10';")
	r.Check(testkit.Rows("2014-03-31 08:57:10"))
}

func (s *testSuite) TestTiDBCurrentTS(c *C) {
	tk := testkit.NewTestKit(c, s.store)
	tk.MustQuery("select @@tidb_current_ts").Check(testkit.Rows("0"))
	tk.MustExec("begin")
	rows := tk.MustQuery("select @@tidb_current_ts").Rows()
	tsStr := rows[0][0].(string)
	c.Assert(tsStr, Equals, fmt.Sprintf("%d", tk.Se.Txn().StartTS()))
	tk.MustExec("begin")
	rows = tk.MustQuery("select @@tidb_current_ts").Rows()
	newTsStr := rows[0][0].(string)
	c.Assert(newTsStr, Equals, fmt.Sprintf("%d", tk.Se.Txn().StartTS()))
	c.Assert(newTsStr, Not(Equals), tsStr)
	tk.MustExec("commit")
	tk.MustQuery("select @@tidb_current_ts").Check(testkit.Rows("0"))

	_, err := tk.Exec("set @@tidb_current_ts = '1'")
	c.Assert(terror.ErrorEqual(err, variable.ErrReadOnly), IsTrue)
}

func (s *testSuite) TestSelectForUpdate(c *C) {
	tk := testkit.NewTestKit(c, s.store)
	tk.MustExec("use test")
	tk1 := testkit.NewTestKit(c, s.store)
	tk1.MustExec("use test")
	tk2 := testkit.NewTestKit(c, s.store)
	tk2.MustExec("use test")

	tk.MustExec("drop table if exists t, t1")

	c.Assert(tk.Se.Txn(), IsNil)
	tk.MustExec("create table t (c1 int, c2 int, c3 int)")
	tk.MustExec("insert t values (11, 2, 3)")
	tk.MustExec("insert t values (12, 2, 3)")
	tk.MustExec("insert t values (13, 2, 3)")

	tk.MustExec("create table t1 (c1 int)")
	tk.MustExec("insert t1 values (11)")

	// conflict
	tk1.MustExec("begin")
	tk1.MustQuery("select * from t where c1=11 for update")

	tk2.MustExec("begin")
	tk2.MustExec("update t set c2=211 where c1=11")
	tk2.MustExec("commit")

	_, err := tk1.Exec("commit")
	c.Assert(err, NotNil)

	// no conflict for subquery.
	tk1.MustExec("begin")
	tk1.MustQuery("select * from t where exists(select null from t1 where t1.c1=t.c1) for update")

	tk2.MustExec("begin")
	tk2.MustExec("update t set c2=211 where c1=12")
	tk2.MustExec("commit")

	tk1.MustExec("commit")

	// not conflict
	tk1.MustExec("begin")
	tk1.MustQuery("select * from t where c1=11 for update")

	tk2.MustExec("begin")
	tk2.MustExec("update t set c2=22 where c1=12")
	tk2.MustExec("commit")

	tk1.MustExec("commit")

	// not conflict, auto commit
	tk1.MustExec("set @@autocommit=1;")
	tk1.MustQuery("select * from t where c1=11 for update")

	tk2.MustExec("begin")
	tk2.MustExec("update t set c2=211 where c1=11")
	tk2.MustExec("commit")

	tk1.MustExec("commit")

	// conflict
	tk1.MustExec("begin")
	tk1.MustQuery("select * from (select * from t for update) t join t1 for update")

	tk2.MustExec("begin")
	tk2.MustExec("update t1 set c1 = 13")
	tk2.MustExec("commit")

	_, err = tk1.Exec("commit")
	c.Assert(err, NotNil)

}

func (s *testSuite) TestEmptyEnum(c *C) {
	tk := testkit.NewTestKit(c, s.store)
	tk.MustExec("use test")
	tk.MustExec("drop table if exists t")
	tk.MustExec("create table t (e enum('Y', 'N'))")
	tk.MustExec("set sql_mode='STRICT_TRANS_TABLES'")
	_, err := tk.Exec("insert into t values (0)")
	c.Assert(terror.ErrorEqual(err, types.ErrTruncated), IsTrue)
	_, err = tk.Exec("insert into t values ('abc')")
	c.Assert(terror.ErrorEqual(err, types.ErrTruncated), IsTrue)

	tk.MustExec("set sql_mode=''")
	tk.MustExec("insert into t values (0)")
	tk.MustQuery("select * from t").Check(testkit.Rows(""))
	tk.MustExec("insert into t values ('abc')")
	tk.MustQuery("select * from t").Check(testkit.Rows("", ""))
	tk.MustExec("insert into t values (null)")
	tk.MustQuery("select * from t").Check(testkit.Rows("", "", "<nil>"))
}

// TestIssue4024 This tests https://github.com/pingcap/tidb/issues/4024
func (s *testSuite) TestIssue4024(c *C) {
	tk := testkit.NewTestKit(c, s.store)
	tk.MustExec("create database test2")
	tk.MustExec("use test2")
	tk.MustExec("create table t(a int)")
	tk.MustExec("insert into t values(1)")
	tk.MustExec("use test")
	tk.MustExec("create table t(a int)")
	tk.MustExec("insert into t values(1)")
	tk.MustExec("update t, test2.t set test2.t.a=2")
	tk.MustQuery("select * from t").Check(testkit.Rows("1"))
	tk.MustQuery("select * from test2.t").Check(testkit.Rows("2"))
	tk.MustExec("update test.t, test2.t set test.t.a=3")
	tk.MustQuery("select * from t").Check(testkit.Rows("3"))
	tk.MustQuery("select * from test2.t").Check(testkit.Rows("2"))
}

const (
	checkRequestOff          = 0
	checkRequestPriority     = 1
	checkRequestNotFillCache = 2
	checkRequestSyncLog      = 3
)

type checkRequestClient struct {
	tikv.Client
	priority     pb.CommandPri
	notFillCache bool
	mu           struct {
		sync.RWMutex
		checkFlags uint32
		syncLog    bool
	}
}

func (c *checkRequestClient) SendReq(ctx goctx.Context, addr string, req *tikvrpc.Request) (*tikvrpc.Response, error) {
	resp, err := c.Client.SendReq(ctx, addr, req)
	c.mu.RLock()
	checkFlags := c.mu.checkFlags
	c.mu.RUnlock()
	if checkFlags == checkRequestPriority {
		switch req.Type {
		case tikvrpc.CmdCop:
			if c.priority != req.Priority {
				return nil, errors.New("fail to set priority")
			}
		}
	} else if checkFlags == checkRequestNotFillCache {
		if c.notFillCache != req.NotFillCache {
			return nil, errors.New("fail to set not fail cache")
		}
	} else if checkFlags == checkRequestSyncLog {
		switch req.Type {
		case tikvrpc.CmdPrewrite, tikvrpc.CmdCommit:
			c.mu.RLock()
			syncLog := c.mu.syncLog
			c.mu.RUnlock()
			if syncLog != req.SyncLog {
				return nil, errors.New("fail to set sync log")
			}
		}
	}
	return resp, err
}

type testContextOptionSuite struct {
	store kv.Storage
	dom   *domain.Domain
	cli   *checkRequestClient
}

func (s *testContextOptionSuite) SetUpSuite(c *C) {
	cli := &checkRequestClient{}
	hijackClient := func(c tikv.Client) tikv.Client {
		cli.Client = c
		return cli
	}
	s.cli = cli

	var err error
	s.store, err = tikv.NewMockTikvStore(
		tikv.WithHijackClient(hijackClient),
	)
	c.Assert(err, IsNil)
	s.dom, err = tidb.BootstrapSession(s.store)
	c.Assert(err, IsNil)
}

func (s *testContextOptionSuite) TearDownSuite(c *C) {
	s.dom.Close()
	s.store.Close()
}

func (s *testContextOptionSuite) TestCoprocessorPriority(c *C) {
	tk := testkit.NewTestKit(c, s.store)
	tk.MustExec("use test")
	tk.MustExec("create table t (id int primary key)")
	tk.MustExec("create table t1 (id int, v int, unique index i_id (id))")
	defer tk.MustExec("drop table t")
	defer tk.MustExec("drop table t1")
	tk.MustExec("insert into t values (1)")

	// Insert some data to make sure plan build IndexLookup for t1.
	for i := 0; i < 10; i++ {
		tk.MustExec(fmt.Sprintf("insert into t1 values (%d, %d)", i, i))
	}

	cli := s.cli
	cli.mu.Lock()
	cli.mu.checkFlags = checkRequestPriority
	cli.mu.Unlock()
	cli.priority = pb.CommandPri_High
	tk.MustQuery("select id from t where id = 1")
	tk.MustQuery("select * from t1 where id = 1")

	cli.priority = pb.CommandPri_Low
	tk.MustQuery("select count(*) from t")

	cli.priority = pb.CommandPri_Low
	tk.MustExec("update t set id = 3")

	cli.priority = pb.CommandPri_Low
	tk.MustExec("delete from t")

	cli.priority = pb.CommandPri_Normal
	tk.MustExec("insert into t values (2)")

	// TODO: Those are not point get, but they should be high priority.
	// cli.priority = pb.CommandPri_High
	// tk.MustExec("delete from t where id = 2")
	// tk.MustExec("update t set id = 2 where id = 1")

	// Test priority specified by SQL statement.
	cli.priority = pb.CommandPri_High
	tk.MustQuery("select HIGH_PRIORITY * from t")

	cli.priority = pb.CommandPri_Low
	tk.MustQuery("select LOW_PRIORITY id from t where id = 1")

	cli.mu.Lock()
	cli.mu.checkFlags = checkRequestOff
	cli.mu.Unlock()
}

func (s *testContextOptionSuite) TestNotFillCache(c *C) {
	tk := testkit.NewTestKit(c, s.store)
	tk.MustExec("use test")
	tk.MustExec("create table t (id int primary key)")
	defer tk.MustExec("drop table t")
	tk.MustExec("insert into t values (1)")

	cli := s.cli
	cli.mu.Lock()
	cli.mu.checkFlags = checkRequestNotFillCache
	cli.mu.Unlock()
	cli.notFillCache = true
	tk.MustQuery("select SQL_NO_CACHE * from t")

	cli.notFillCache = false
	tk.MustQuery("select SQL_CACHE * from t")
	tk.MustQuery("select * from t")

	cli.mu.Lock()
	cli.mu.checkFlags = checkRequestOff
	cli.mu.Unlock()
}

func (s *testContextOptionSuite) TestSyncLog(c *C) {
	tk := testkit.NewTestKit(c, s.store)
	tk.MustExec("use test")

	cli := s.cli
	cli.mu.Lock()
	cli.mu.checkFlags = checkRequestSyncLog
	cli.mu.syncLog = true
	cli.mu.Unlock()
	tk.MustExec("create table t (id int primary key)")
	cli.mu.Lock()
	cli.mu.syncLog = false
	cli.mu.Unlock()
	tk.MustExec("insert into t values (1)")

	cli.mu.Lock()
	cli.mu.checkFlags = checkRequestOff
	cli.mu.Unlock()
}

func (s *testSuite) TestHandleTransfer(c *C) {
	tk := testkit.NewTestKit(c, s.store)
	tk.MustExec("use test")
	tk.MustExec("create table t(a int, index idx(a))")
	tk.MustExec("insert into t values(1), (2), (4)")
	tk.MustExec("begin")
	tk.MustExec("update t set a = 3 where a = 4")
	// test table scan read whose result need handle.
	tk.MustQuery("select * from t ignore index(idx)").Check(testkit.Rows("1", "2", "3"))
	tk.MustExec("insert into t values(4)")
	// test single read whose result need handle
	tk.MustQuery("select * from t use index(idx)").Check(testkit.Rows("1", "2", "3", "4"))
	tk.MustExec("update t set a = 5 where a = 3")
	tk.MustQuery("select * from t use index(idx)").Check(testkit.Rows("1", "2", "4", "5"))
	tk.MustExec("commit")

	tk.MustExec("drop table if exists t")
	tk.MustExec("create table t(a int, b int, index idx(a))")
	tk.MustExec("insert into t values(3, 3), (1, 1), (2, 2)")
	// Second test double read.
	tk.MustQuery("select * from t use index(idx) order by a").Check(testkit.Rows("1 1", "2 2", "3 3"))
}

func (s *testSuite) TestBit(c *C) {
	tk := testkit.NewTestKitWithInit(c, s.store)

	tk.MustExec("drop table if exists t")
	tk.MustExec("create table t (c1 bit(2))")
	tk.MustExec("insert into t values (0), (1), (2), (3)")
	_, err := tk.Exec("insert into t values (4)")
	c.Assert(err, NotNil)
	_, err = tk.Exec("insert into t values ('a')")
	c.Assert(err, NotNil)
	r, err := tk.Exec("select * from t where c1 = 2")
	c.Assert(err, IsNil)
	row, err := r.Next(goctx.Background())
	c.Assert(err, IsNil)
	c.Assert(types.BinaryLiteral(row.GetBytes(0)), DeepEquals, types.NewBinaryLiteralFromUint(2, -1))

	tk.MustExec("drop table if exists t")
	tk.MustExec("create table t (c1 bit(31))")
	tk.MustExec("insert into t values (0x7fffffff)")
	_, err = tk.Exec("insert into t values (0x80000000)")
	c.Assert(err, NotNil)
	_, err = tk.Exec("insert into t values (0xffffffff)")
	c.Assert(err, NotNil)
	tk.MustExec("insert into t values ('123')")
	tk.MustExec("insert into t values ('1234')")
	_, err = tk.Exec("insert into t values ('12345)")
	c.Assert(err, NotNil)

	tk.MustExec("drop table if exists t")
	tk.MustExec("create table t (c1 bit(62))")
	tk.MustExec("insert into t values ('12345678')")
	tk.MustExec("drop table if exists t")
	tk.MustExec("create table t (c1 bit(61))")
	_, err = tk.Exec("insert into t values ('12345678')")
	c.Assert(err, NotNil)

	tk.MustExec("drop table if exists t")
	tk.MustExec("create table t (c1 bit(32))")
	tk.MustExec("insert into t values (0x7fffffff)")
	tk.MustExec("insert into t values (0xffffffff)")
	_, err = tk.Exec("insert into t values (0x1ffffffff)")
	c.Assert(err, NotNil)
	tk.MustExec("insert into t values ('1234')")
	_, err = tk.Exec("insert into t values ('12345')")
	c.Assert(err, NotNil)

	tk.MustExec("drop table if exists t")
	tk.MustExec("create table t (c1 bit(64))")
	tk.MustExec("insert into t values (0xffffffffffffffff)")
	tk.MustExec("insert into t values ('12345678')")
	_, err = tk.Exec("insert into t values ('123456789')")
	c.Assert(err, NotNil)
}

func (s *testSuite) TestEnum(c *C) {
	tk := testkit.NewTestKitWithInit(c, s.store)

	tk.MustExec("drop table if exists t")
	tk.MustExec("create table t (c enum('a', 'b', 'c'))")
	tk.MustExec("insert into t values ('a'), (2), ('c')")
	tk.MustQuery("select * from t where c = 'a'").Check(testkit.Rows("a"))

	tk.MustQuery("select c + 1 from t where c = 2").Check(testkit.Rows("3"))

	tk.MustExec("delete from t")
	tk.MustExec("insert into t values ()")
	tk.MustExec("insert into t values (null), ('1')")
	tk.MustQuery("select c + 1 from t where c = 1").Check(testkit.Rows("2"))
}

func (s *testSuite) TestSet(c *C) {
	tk := testkit.NewTestKitWithInit(c, s.store)

	tk.MustExec("drop table if exists t")
	tk.MustExec("create table t (c set('a', 'b', 'c'))")
	tk.MustExec("insert into t values ('a'), (2), ('c'), ('a,b'), ('b,a')")
	tk.MustQuery("select * from t where c = 'a'").Check(testkit.Rows("a"))

	tk.MustQuery("select * from t where c = 'a,b'").Check(testkit.Rows("a,b", "a,b"))

	tk.MustQuery("select c + 1 from t where c = 2").Check(testkit.Rows("3"))

	tk.MustExec("delete from t")
	tk.MustExec("insert into t values ()")
	tk.MustExec("insert into t values (null), ('1')")
	tk.MustQuery("select c + 1 from t where c = 1").Check(testkit.Rows("2"))
}

func (s *testSuite) TestSubqueryInValues(c *C) {
	tk := testkit.NewTestKitWithInit(c, s.store)

	tk.MustExec("drop table if exists t")
	tk.MustExec("create table t (id int, name varchar(20))")
	tk.MustExec("drop table if exists t1")
	tk.MustExec("create table t1 (gid int)")

	tk.MustExec("insert into t1 (gid) value (1)")
	tk.MustExec("insert into t (id, name) value ((select gid from t1) ,'asd')")
	tk.MustQuery("select * from t").Check(testkit.Rows("1 asd"))
}

func (s *testSuite) TestEnhancedRangeAccess(c *C) {
	tk := testkit.NewTestKitWithInit(c, s.store)

	tk.MustExec("drop table if exists t")
	tk.MustExec("create table t (a int primary key, b int)")
	tk.MustExec("insert into t values(1, 2), (2, 1)")
	tk.MustQuery("select * from t where (a = 1 and b = 2) or (a = 2 and b = 1)").Check(testkit.Rows("1 2", "2 1"))
	tk.MustQuery("select * from t where (a = 1 and b = 1) or (a = 2 and b = 2)").Check(nil)
}

// TestMaxInt64Handle Issue #4810
func (s *testSuite) TestMaxInt64Handle(c *C) {
	tk := testkit.NewTestKitWithInit(c, s.store)

	tk.MustExec("drop table if exists t")
	tk.MustExec("create table t(id bigint, PRIMARY KEY (id))")
	tk.MustExec("insert into t values(9223372036854775807)")
	tk.MustExec("select * from t where id = 9223372036854775807")
	tk.MustQuery("select * from t where id = 9223372036854775807;").Check(testkit.Rows("9223372036854775807"))
	tk.MustQuery("select * from t").Check(testkit.Rows("9223372036854775807"))
	_, err := tk.Exec("insert into t values(9223372036854775807)")
	c.Assert(err, NotNil)
	tk.MustExec("delete from t where id = 9223372036854775807")
	tk.MustQuery("select * from t").Check(nil)
}

func (s *testSuite) TestTableScanWithPointRanges(c *C) {
	tk := testkit.NewTestKitWithInit(c, s.store)

	tk.MustExec("drop table if exists t")
	tk.MustExec("create table t(id int, PRIMARY KEY (id))")
	tk.MustExec("insert into t values(1), (5), (10)")
	tk.MustQuery("select * from t where id in(1, 2, 10)").Check(testkit.Rows("1", "10"))
}

<<<<<<< HEAD
func (s *testSuite) TestUnsignedPk(c *C) {
	tk := testkit.NewTestKitWithInit(c, s.store)

	tk.MustExec("drop table if exists t")
	tk.MustExec("create table t(id bigint unsigned primary key)")
	var num1, num2 uint64 = math.MaxInt64 + 1, math.MaxInt64 + 2
	tk.MustExec(fmt.Sprintf("insert into t values(%v), (%v), (1), (2)", num1, num2))
	num1Str := strconv.FormatUint(num1, 10)
	num2Str := strconv.FormatUint(num2, 10)
	tk.MustQuery("select * from t order by id").Check(testkit.Rows("1", "2", num1Str, num2Str))
	tk.MustQuery("select * from t where id not in (2)").Check(testkit.Rows(num1Str, num2Str, "1"))
=======
func (s *testSuite) TestEarlyClose(c *C) {
	tk := testkit.NewTestKit(c, s.store)
	tk.MustExec("use test")
	tk.MustExec("create table earlyclose (id int primary key)")

	// Insert 1000 rows.
	var values []string
	for i := 0; i < 1000; i++ {
		values = append(values, fmt.Sprintf("(%d)", i))
	}
	tk.MustExec("insert earlyclose values " + strings.Join(values, ","))

	// Get table ID for split.
	dom := domain.GetDomain(tk.Se)
	is := dom.InfoSchema()
	tbl, err := is.TableByName(model.NewCIStr("test"), model.NewCIStr("earlyclose"))
	c.Assert(err, IsNil)
	tblID := tbl.Meta().ID

	// Split the table.
	s.cluster.SplitTable(s.mvccStore, tblID, 500)

	goCtx := goctx.Background()
	for i := 0; i < 500; i++ {
		rss, err := tk.Se.Execute(goCtx, "select * from earlyclose order by id")
		c.Assert(err, IsNil)
		rs := rss[0]
		_, err = rs.Next(goCtx)
		c.Assert(err, IsNil)
		rs.Close()
	}
>>>>>>> 0e61c859
}<|MERGE_RESOLUTION|>--- conflicted
+++ resolved
@@ -18,11 +18,8 @@
 	"fmt"
 	"math"
 	"os"
-<<<<<<< HEAD
 	"strconv"
-=======
 	"strings"
->>>>>>> 0e61c859
 	"sync"
 	"testing"
 	"time"
@@ -2313,7 +2310,6 @@
 	tk.MustQuery("select * from t where id in(1, 2, 10)").Check(testkit.Rows("1", "10"))
 }
 
-<<<<<<< HEAD
 func (s *testSuite) TestUnsignedPk(c *C) {
 	tk := testkit.NewTestKitWithInit(c, s.store)
 
@@ -2325,7 +2321,8 @@
 	num2Str := strconv.FormatUint(num2, 10)
 	tk.MustQuery("select * from t order by id").Check(testkit.Rows("1", "2", num1Str, num2Str))
 	tk.MustQuery("select * from t where id not in (2)").Check(testkit.Rows(num1Str, num2Str, "1"))
-=======
+}
+
 func (s *testSuite) TestEarlyClose(c *C) {
 	tk := testkit.NewTestKit(c, s.store)
 	tk.MustExec("use test")
@@ -2357,5 +2354,4 @@
 		c.Assert(err, IsNil)
 		rs.Close()
 	}
->>>>>>> 0e61c859
 }