--- conflicted
+++ resolved
@@ -8316,7 +8316,6 @@
 	c.Assert(checkFuncPushDown(rows, "index:idx(b, a)"), IsTrue)
 }
 
-<<<<<<< HEAD
 func (s testSerialSuite) TestTemporaryTableNoNetwork(c *C) {
 	// Test that table reader/index reader/index lookup on the temporary table do not need to visit TiKV.
 	tk := testkit.NewTestKit(c, s.store)
@@ -8361,7 +8360,8 @@
 	tk.MustQuery("select id from tmp_t where a = 1").Check(testkit.Rows("1"))
 
 	tk.MustExec("rollback")
-=======
+}
+
 func (s *testResourceTagSuite) TestResourceGroupTag(c *C) {
 	tk := testkit.NewTestKit(c, s.store)
 	tk.MustExec("use test")
@@ -8477,5 +8477,4 @@
 		}
 		c.Assert(checkCnt > 0, IsTrue, commentf)
 	}
->>>>>>> 2580240d
 }