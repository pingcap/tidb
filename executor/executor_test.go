--- conflicted
+++ resolved
@@ -1032,12 +1032,10 @@
 	// for logicAnd
 	result := tk.MustQuery("select 1 && 1, 1 && 0, 0 && 1, 0 && 0, 2 && -1, null && 1, '1a' && 'a'")
 	result.Check(testkit.Rows("1 0 0 0 1 <nil> 0"))
-<<<<<<< HEAD
-
-	// for logical not
+
+	// for logicaNot
 	result = tk.MustQuery("select !1, !123, !0, !null")
 	result.Check(testkit.Rows("0 0 1 <nil>"))
-=======
 	// for bitOr
 	result = tk.MustQuery("select 123 | 321, -123 | 321, null | 1")
 	result.Check(testkit.Rows("379 18446744073709551557 <nil>"))
@@ -1053,7 +1051,6 @@
 	// for logicOr
 	result = tk.MustQuery("select 1 || 1, 1 || 0, 0 || 1, 0 || 0, 2 || -1, null || 1, '1a' || 'a'")
 	result.Check(testkit.Rows("1 1 1 0 1 1 1"))
->>>>>>> 45b13118
 }
 
 func (s *testSuite) TestBuiltin(c *C) {
