// Copyright 2015 PingCAP, Inc.
//
// Licensed under the Apache License, Version 2.0 (the "License");
// you may not use this file except in compliance with the License.
// You may obtain a copy of the License at
//
//     http://www.apache.org/licenses/LICENSE-2.0
//
// Unless required by applicable law or agreed to in writing, software
// distributed under the License is distributed on an "AS IS" BASIS,
// See the License for the specific language governing permissions and
// limitations under the License.

package executor_test

import (
	"context"
	"flag"
	"fmt"
	"math"
	"net"
	"os"
	"path"
	"strconv"
	"strings"
	"sync"
	"sync/atomic"
	"testing"
	"time"

	"github.com/golang/protobuf/proto"
	. "github.com/pingcap/check"
	"github.com/pingcap/errors"
	"github.com/pingcap/failpoint"
	pb "github.com/pingcap/kvproto/pkg/kvrpcpb"
	"github.com/pingcap/parser"
	"github.com/pingcap/parser/model"
	"github.com/pingcap/parser/mysql"
	"github.com/pingcap/parser/terror"
	"github.com/pingcap/tidb/config"
	"github.com/pingcap/tidb/ddl"
	"github.com/pingcap/tidb/domain"
	"github.com/pingcap/tidb/domain/infosync"
	"github.com/pingcap/tidb/executor"
	"github.com/pingcap/tidb/expression"
	"github.com/pingcap/tidb/infoschema"
	"github.com/pingcap/tidb/kv"
	"github.com/pingcap/tidb/meta"
	"github.com/pingcap/tidb/meta/autoid"
	"github.com/pingcap/tidb/planner"
	plannercore "github.com/pingcap/tidb/planner/core"
	"github.com/pingcap/tidb/server"
	"github.com/pingcap/tidb/session"
	"github.com/pingcap/tidb/sessionctx"
	"github.com/pingcap/tidb/sessionctx/stmtctx"
	"github.com/pingcap/tidb/sessionctx/variable"
	"github.com/pingcap/tidb/statistics"
	"github.com/pingcap/tidb/store/mockstore"
	"github.com/pingcap/tidb/store/mockstore/mocktikv"
	"github.com/pingcap/tidb/store/tikv"
	"github.com/pingcap/tidb/store/tikv/oracle"
	"github.com/pingcap/tidb/store/tikv/tikvrpc"
	"github.com/pingcap/tidb/table"
	"github.com/pingcap/tidb/table/tables"
	"github.com/pingcap/tidb/tablecodec"
	"github.com/pingcap/tidb/types"
	"github.com/pingcap/tidb/util"
	"github.com/pingcap/tidb/util/admin"
	"github.com/pingcap/tidb/util/codec"
	"github.com/pingcap/tidb/util/gcutil"
	"github.com/pingcap/tidb/util/logutil"
	"github.com/pingcap/tidb/util/mock"
	"github.com/pingcap/tidb/util/rowcodec"
	"github.com/pingcap/tidb/util/testkit"
	"github.com/pingcap/tidb/util/testleak"
	"github.com/pingcap/tidb/util/testutil"
	"github.com/pingcap/tidb/util/timeutil"
	"github.com/pingcap/tipb/go-tipb"
	"google.golang.org/grpc"
)

func TestT(t *testing.T) {
	CustomVerboseFlag = true
	*CustomParallelSuiteFlag = true
	logLevel := os.Getenv("log_level")
	logutil.InitLogger(logutil.NewLogConfig(logLevel, logutil.DefaultLogFormat, "", logutil.EmptyFileLogConfig, false))
	autoid.SetStep(5000)

	old := config.GetGlobalConfig()
	new := *old
	new.Log.SlowThreshold = 30000 // 30s
	new.Experimental.AllowsExpressionIndex = true
	config.StoreGlobalConfig(&new)
	tmpDir := config.GetGlobalConfig().TempStoragePath
	_ = os.RemoveAll(tmpDir) // clean the uncleared temp file during the last run.
	_ = os.MkdirAll(tmpDir, 0755)
	testleak.BeforeTest()
	TestingT(t)
	testleak.AfterTestT(t)()
}

var _ = Suite(&testSuite{&baseTestSuite{}})
var _ = Suite(&testSuiteP1{&baseTestSuite{}})
var _ = Suite(&testSuiteP2{&baseTestSuite{}})
var _ = Suite(&testSuite1{})
var _ = Suite(&testSuite2{&baseTestSuite{}})
var _ = Suite(&testSuite3{&baseTestSuite{}})
var _ = Suite(&testSuite4{&baseTestSuite{}})
var _ = Suite(&testSuite5{&baseTestSuite{}})
var _ = Suite(&testSuiteJoin1{&baseTestSuite{}})
var _ = Suite(&testSuiteJoin2{&baseTestSuite{}})
var _ = Suite(&testSuiteJoin3{&baseTestSuite{}})
var _ = SerialSuites(&testSuiteJoinSerial{&baseTestSuite{}})
var _ = Suite(&testSuiteAgg{baseTestSuite: &baseTestSuite{}})
var _ = Suite(&testSuite6{&baseTestSuite{}})
var _ = Suite(&testSuite7{&baseTestSuite{}})
var _ = Suite(&testSuite8{&baseTestSuite{}})
var _ = SerialSuites(&testShowStatsSuite{&baseTestSuite{}})
var _ = Suite(&testBypassSuite{})
var _ = Suite(&testUpdateSuite{})
var _ = Suite(&testPointGetSuite{})
var _ = Suite(&testBatchPointGetSuite{})
var _ = Suite(&testRecoverTable{})
var _ = Suite(&testMemTableReaderSuite{&testClusterTableBase{}})
var _ = SerialSuites(&testFlushSuite{})
var _ = SerialSuites(&testAutoRandomSuite{&baseTestSuite{}})
var _ = SerialSuites(&testClusterTableSuite{})
var _ = SerialSuites(&testPrepareSerialSuite{&baseTestSuite{}})
var _ = SerialSuites(&testSplitTable{&baseTestSuite{}})

type testSuite struct{ *baseTestSuite }
type testSuiteP1 struct{ *baseTestSuite }
type testSuiteP2 struct{ *baseTestSuite }
type testSplitTable struct{ *baseTestSuite }

type baseTestSuite struct {
	cluster   *mocktikv.Cluster
	mvccStore mocktikv.MVCCStore
	store     kv.Storage
	domain    *domain.Domain
	*parser.Parser
	ctx *mock.Context
}

var mockTikv = flag.Bool("mockTikv", true, "use mock tikv store in executor test")

func (s *baseTestSuite) SetUpSuite(c *C) {
	s.Parser = parser.New()
	flag.Lookup("mockTikv")
	useMockTikv := *mockTikv
	if useMockTikv {
		s.cluster = mocktikv.NewCluster()
		mocktikv.BootstrapWithSingleStore(s.cluster)
		s.mvccStore = mocktikv.MustNewMVCCStore()
		store, err := mockstore.NewMockTikvStore(
			mockstore.WithCluster(s.cluster),
			mockstore.WithMVCCStore(s.mvccStore),
		)
		c.Assert(err, IsNil)
		s.store = store
		session.SetSchemaLease(0)
		session.DisableStats4Test()
	}
	d, err := session.BootstrapSession(s.store)
	c.Assert(err, IsNil)
	d.SetStatsUpdating(true)
	s.domain = d
	originCfg := config.GetGlobalConfig()
	newConf := *originCfg
	newConf.OOMAction = config.OOMActionLog
	config.StoreGlobalConfig(&newConf)
}

func (s *baseTestSuite) TearDownSuite(c *C) {
	s.domain.Close()
	s.store.Close()
}

func (s *testSuiteP1) TestPessimisticSelectForUpdate(c *C) {
	tk := testkit.NewTestKit(c, s.store)
	tk.MustExec("use test")
	tk.MustExec("drop table if exists t")
	tk.MustExec("create table t(id int primary key, a int)")
	tk.MustExec("insert into t values(1, 1)")
	tk.MustExec("begin PESSIMISTIC")
	tk.MustQuery("select a from t where id=1 for update").Check(testkit.Rows("1"))
	tk.MustExec("update t set a=a+1 where id=1")
	tk.MustExec("commit")
	tk.MustQuery("select a from t where id=1").Check(testkit.Rows("2"))
}

func (s *testSuite) TearDownTest(c *C) {
	tk := testkit.NewTestKit(c, s.store)
	tk.MustExec("use test")
	r := tk.MustQuery("show tables")
	for _, tb := range r.Rows() {
		tableName := tb[0]
		tk.MustExec(fmt.Sprintf("drop table %v", tableName))
	}
}

func (s *testSuiteP1) TestBind(c *C) {
	tk := testkit.NewTestKit(c, s.store)
	tk.MustExec("use test")
	tk.MustExec("drop table if exists testbind")

	tk.MustExec("create table testbind(i int, s varchar(20))")
	tk.MustExec("create index index_t on testbind(i,s)")
	tk.MustExec("create global binding for select * from testbind using select * from testbind use index for join(index_t)")
	c.Assert(len(tk.MustQuery("show global bindings").Rows()), Equals, 1)

	tk.MustExec("create session binding for select * from testbind using select * from testbind use index for join(index_t)")
	c.Assert(len(tk.MustQuery("show session bindings").Rows()), Equals, 1)
	tk.MustExec("drop session binding for select * from testbind")
}

func (s *testSuiteP1) TestChange(c *C) {
	tk := testkit.NewTestKit(c, s.store)
	tk.MustExec("use test")
	tk.MustExec("drop table if exists t")
	tk.MustExec("create table t(a int)")
	tk.MustExec("alter table t change a b int")
	tk.MustExec("alter table t change b c bigint")
	c.Assert(tk.ExecToErr("alter table t change c d varchar(100)"), NotNil)
}

func (s *testSuiteP1) TestChangePumpAndDrainer(c *C) {
	tk := testkit.NewTestKit(c, s.store)
	// change pump or drainer's state need connect to etcd
	// so will meet error "URL scheme must be http, https, unix, or unixs: /tmp/tidb"
	err := tk.ExecToErr("change pump to node_state ='paused' for node_id 'pump1'")
	c.Assert(err, ErrorMatches, "URL scheme must be http, https, unix, or unixs.*")
	err = tk.ExecToErr("change drainer to node_state ='paused' for node_id 'drainer1'")
	c.Assert(err, ErrorMatches, "URL scheme must be http, https, unix, or unixs.*")
}

func (s *testSuiteP1) TestLoadStats(c *C) {
	tk := testkit.NewTestKit(c, s.store)
	tk.MustExec("use test")
	c.Assert(tk.ExecToErr("load stats"), NotNil)
	c.Assert(tk.ExecToErr("load stats ./xxx.json"), NotNil)
}

func (s *testSuiteP1) TestShow(c *C) {
	tk := testkit.NewTestKit(c, s.store)
	tk.MustExec("create database test_show;")
	tk.MustExec("use test_show")

	tk.MustQuery("show engines")
	tk.MustExec("drop table if exists t")
	tk.MustExec("create table t(a int primary key)")
	c.Assert(len(tk.MustQuery("show index in t").Rows()), Equals, 1)
	c.Assert(len(tk.MustQuery("show index from t").Rows()), Equals, 1)

	tk.MustQuery("show charset").Check(testkit.Rows(
		"utf8 UTF-8 Unicode utf8_bin 3",
		"utf8mb4 UTF-8 Unicode utf8mb4_bin 4",
		"ascii US ASCII ascii_bin 1",
		"latin1 Latin1 latin1_bin 1",
		"binary binary binary 1"))
	c.Assert(len(tk.MustQuery("show master status").Rows()), Equals, 1)
	tk.MustQuery("show create database test_show").Check(testkit.Rows("test_show CREATE DATABASE `test_show` /*!40100 DEFAULT CHARACTER SET utf8mb4 */"))
	tk.MustQuery("show privileges").Check(testkit.Rows("Alter Tables To alter the table",
		"Alter Tables To alter the table",
		"Alter routine Functions,Procedures To alter or drop stored functions/procedures",
		"Create Databases,Tables,Indexes To create new databases and tables",
		"Create routine Databases To use CREATE FUNCTION/PROCEDURE",
		"Create temporary tables Databases To use CREATE TEMPORARY TABLE",
		"Create view Tables To create new views",
		"Create user Server Admin To create new users",
		"Delete Tables To delete existing rows",
		"Drop Databases,Tables To drop databases, tables, and views",
		"Event Server Admin To create, alter, drop and execute events",
		"Execute Functions,Procedures To execute stored routines",
		"File File access on server To read and write files on the server",
		"Grant option Databases,Tables,Functions,Procedures To give to other users those privileges you possess",
		"Index Tables To create or drop indexes",
		"Insert Tables To insert data into tables",
		"Lock tables Databases To use LOCK TABLES (together with SELECT privilege)",
		"Process Server Admin To view the plain text of currently executing queries",
		"Proxy Server Admin To make proxy user possible",
		"References Databases,Tables To have references on tables",
		"Reload Server Admin To reload or refresh tables, logs and privileges",
		"Replication client Server Admin To ask where the slave or master servers are",
		"Replication slave Server Admin To read binary log events from the master",
		"Select Tables To retrieve rows from table",
		"Show databases Server Admin To see all databases with SHOW DATABASES",
		"Show view Tables To see views with SHOW CREATE VIEW",
		"Shutdown Server Admin To shut down the server",
		"Super Server Admin To use KILL thread, SET GLOBAL, CHANGE MASTER, etc.",
		"Trigger Tables To use triggers",
		"Create tablespace Server Admin To create/alter/drop tablespaces",
		"Update Tables To update existing rows",
		"Usage Server Admin No privileges - allow connect only"))
	c.Assert(len(tk.MustQuery("show table status").Rows()), Equals, 1)
}

func (s *testSuite3) TestAdmin(c *C) {
	tk := testkit.NewTestKit(c, s.store)
	tk.MustExec("use test")
	tk.MustExec("drop table if exists admin_test")
	tk.MustExec("create table admin_test (c1 int, c2 int, c3 int default 1, index (c1))")
	tk.MustExec("insert admin_test (c1) values (1),(2),(NULL)")

	ctx := context.Background()
	// cancel DDL jobs test
	r, err := tk.Exec("admin cancel ddl jobs 1")
	c.Assert(err, IsNil, Commentf("err %v", err))
	req := r.NewChunk()
	err = r.Next(ctx, req)
	c.Assert(err, IsNil)
	row := req.GetRow(0)
	c.Assert(row.Len(), Equals, 2)
	c.Assert(row.GetString(0), Equals, "1")
	c.Assert(row.GetString(1), Matches, "*DDL Job:1 not found")

	// show ddl test;
	r, err = tk.Exec("admin show ddl")
	c.Assert(err, IsNil)
	req = r.NewChunk()
	err = r.Next(ctx, req)
	c.Assert(err, IsNil)
	row = req.GetRow(0)
	c.Assert(row.Len(), Equals, 6)
	txn, err := s.store.Begin()
	c.Assert(err, IsNil)
	ddlInfo, err := admin.GetDDLInfo(txn)
	c.Assert(err, IsNil)
	c.Assert(row.GetInt64(0), Equals, ddlInfo.SchemaVer)
	// TODO: Pass this test.
	// rowOwnerInfos := strings.Split(row.Data[1].GetString(), ",")
	// ownerInfos := strings.Split(ddlInfo.Owner.String(), ",")
	// c.Assert(rowOwnerInfos[0], Equals, ownerInfos[0])
	serverInfo, err := infosync.GetServerInfoByID(ctx, row.GetString(1))
	c.Assert(err, IsNil)
	c.Assert(row.GetString(2), Equals, serverInfo.IP+":"+
		strconv.FormatUint(uint64(serverInfo.Port), 10))
	c.Assert(row.GetString(3), Equals, "")
	req = r.NewChunk()
	err = r.Next(ctx, req)
	c.Assert(err, IsNil)
	c.Assert(req.NumRows() == 0, IsTrue)
	err = txn.Rollback()
	c.Assert(err, IsNil)

	// show DDL jobs test
	r, err = tk.Exec("admin show ddl jobs")
	c.Assert(err, IsNil)
	req = r.NewChunk()
	err = r.Next(ctx, req)
	c.Assert(err, IsNil)
	row = req.GetRow(0)
	c.Assert(row.Len(), Equals, 11)
	txn, err = s.store.Begin()
	c.Assert(err, IsNil)
	historyJobs, err := admin.GetHistoryDDLJobs(txn, admin.DefNumHistoryJobs)
	c.Assert(len(historyJobs), Greater, 1)
	c.Assert(len(row.GetString(1)), Greater, 0)
	c.Assert(err, IsNil)
	c.Assert(row.GetInt64(0), Equals, historyJobs[0].ID)
	c.Assert(err, IsNil)

	r, err = tk.Exec("admin show ddl jobs 20")
	c.Assert(err, IsNil)
	req = r.NewChunk()
	err = r.Next(ctx, req)
	c.Assert(err, IsNil)
	row = req.GetRow(0)
	c.Assert(row.Len(), Equals, 11)
	c.Assert(row.GetInt64(0), Equals, historyJobs[0].ID)
	c.Assert(err, IsNil)

	// show DDL job queries test
	tk.MustExec("use test")
	tk.MustExec("drop table if exists admin_test2")
	tk.MustExec("create table admin_test2 (c1 int, c2 int, c3 int default 1, index (c1))")
	result := tk.MustQuery(`admin show ddl job queries 1, 1, 1`)
	result.Check(testkit.Rows())
	result = tk.MustQuery(`admin show ddl job queries 1, 2, 3, 4`)
	result.Check(testkit.Rows())
	historyJobs, err = admin.GetHistoryDDLJobs(txn, admin.DefNumHistoryJobs)
	result = tk.MustQuery(fmt.Sprintf("admin show ddl job queries %d", historyJobs[0].ID))
	result.Check(testkit.Rows(historyJobs[0].Query))
	c.Assert(err, IsNil)

	// check table test
	tk.MustExec("create table admin_test1 (c1 int, c2 int default 1, index (c1))")
	tk.MustExec("insert admin_test1 (c1) values (21),(22)")
	r, err = tk.Exec("admin check table admin_test, admin_test1")
	c.Assert(err, IsNil)
	c.Assert(r, IsNil)
	// error table name
	err = tk.ExecToErr("admin check table admin_test_error")
	c.Assert(err, NotNil)
	// different index values
	sctx := tk.Se.(sessionctx.Context)
	dom := domain.GetDomain(sctx)
	is := dom.InfoSchema()
	c.Assert(is, NotNil)
	tb, err := is.TableByName(model.NewCIStr("test"), model.NewCIStr("admin_test"))
	c.Assert(err, IsNil)
	c.Assert(tb.Indices(), HasLen, 1)
	_, err = tb.Indices()[0].Create(mock.NewContext(), txn, types.MakeDatums(int64(10)), 1)
	c.Assert(err, IsNil)
	err = txn.Commit(context.Background())
	c.Assert(err, IsNil)
	errAdmin := tk.ExecToErr("admin check table admin_test")
	c.Assert(errAdmin, NotNil)

	if config.CheckTableBeforeDrop {
		err = tk.ExecToErr("drop table admin_test")
		c.Assert(err.Error(), Equals, errAdmin.Error())

		// Drop inconsistency index.
		tk.MustExec("alter table admin_test drop index c1")
		tk.MustExec("admin check table admin_test")
	}
	// checksum table test
	tk.MustExec("create table checksum_with_index (id int, count int, PRIMARY KEY(id), KEY(count))")
	tk.MustExec("create table checksum_without_index (id int, count int, PRIMARY KEY(id))")
	r, err = tk.Exec("admin checksum table checksum_with_index, checksum_without_index")
	c.Assert(err, IsNil)
	res := tk.ResultSetToResult(r, Commentf("admin checksum table"))
	// Mocktikv returns 1 for every table/index scan, then we will xor the checksums of a table.
	// For "checksum_with_index", we have two checksums, so the result will be 1^1 = 0.
	// For "checksum_without_index", we only have one checksum, so the result will be 1.
	res.Sort().Check(testkit.Rows("test checksum_with_index 0 2 2", "test checksum_without_index 1 1 1"))

	tk.MustExec("drop table if exists t1;")
	tk.MustExec("CREATE TABLE t1 (c2 BOOL, PRIMARY KEY (c2));")
	tk.MustExec("INSERT INTO t1 SET c2 = '0';")
	tk.MustExec("ALTER TABLE t1 ADD COLUMN c3 DATETIME NULL DEFAULT '2668-02-03 17:19:31';")
	tk.MustExec("ALTER TABLE t1 ADD INDEX idx2 (c3);")
	tk.MustExec("ALTER TABLE t1 ADD COLUMN c4 bit(10) default 127;")
	tk.MustExec("ALTER TABLE t1 ADD INDEX idx3 (c4);")
	tk.MustExec("admin check table t1;")

	// Test admin show ddl jobs table name after table has been droped.
	tk.MustExec("drop table if exists t1;")
	re := tk.MustQuery("admin show ddl jobs 1")
	rows := re.Rows()
	c.Assert(len(rows), Equals, 1)
	c.Assert(rows[0][2], Equals, "t1")

	// Test for reverse scan get history ddl jobs when ddl history jobs queue has multiple regions.
	txn, err = s.store.Begin()
	c.Assert(err, IsNil)
	historyJobs, err = admin.GetHistoryDDLJobs(txn, 20)
	c.Assert(err, IsNil)

	// Split region for history ddl job queues.
	m := meta.NewMeta(txn)
	startKey := meta.DDLJobHistoryKey(m, 0)
	endKey := meta.DDLJobHistoryKey(m, historyJobs[0].ID)
	s.cluster.SplitKeys(s.mvccStore, startKey, endKey, int(historyJobs[0].ID/5))

	historyJobs2, err := admin.GetHistoryDDLJobs(txn, 20)
	c.Assert(err, IsNil)
	c.Assert(historyJobs, DeepEquals, historyJobs2)
}

func (s *testSuiteP2) TestAdminShowDDLJobs(c *C) {
	tk := testkit.NewTestKit(c, s.store)
	tk.MustExec("create database if not exists test_admin_show_ddl_jobs")
	tk.MustExec("use test_admin_show_ddl_jobs")
	tk.MustExec("create table t (a int);")

	re := tk.MustQuery("admin show ddl jobs 1")
	row := re.Rows()[0]
	c.Assert(row[1], Equals, "test_admin_show_ddl_jobs")
	jobID, err := strconv.Atoi(row[0].(string))
	c.Assert(err, IsNil)

	err = kv.RunInNewTxn(s.store, true, func(txn kv.Transaction) error {
		t := meta.NewMeta(txn)
		job, err := t.GetHistoryDDLJob(int64(jobID))
		c.Assert(err, IsNil)
		c.Assert(job, NotNil)
		// Test for compatibility. Old TiDB version doesn't have SchemaName field, and the BinlogInfo maybe nil.
		// See PR: 11561.
		job.BinlogInfo = nil
		job.SchemaName = ""
		err = t.AddHistoryDDLJob(job, true)
		c.Assert(err, IsNil)
		return nil
	})
	c.Assert(err, IsNil)

	re = tk.MustQuery("admin show ddl jobs 1")
	row = re.Rows()[0]
	c.Assert(row[1], Equals, "test_admin_show_ddl_jobs")

	re = tk.MustQuery("admin show ddl jobs 1 where job_type='create table'")
	row = re.Rows()[0]
	c.Assert(row[1], Equals, "test_admin_show_ddl_jobs")
	c.Assert(row[9], Equals, "<nil>")

	// Test the START_TIME and END_TIME field.
	re = tk.MustQuery("admin show ddl jobs where job_type = 'create table' and start_time > str_to_date('20190101','%Y%m%d%H%i%s')")
	row = re.Rows()[0]
	c.Assert(row[2], Equals, "t")
	c.Assert(row[9], Equals, "<nil>")
}

func (s *testSuiteP2) TestAdminChecksumOfPartitionedTable(c *C) {
	tk := testkit.NewTestKit(c, s.store)
	tk.MustExec("USE test;")
	tk.MustExec("DROP TABLE IF EXISTS admin_checksum_partition_test;")
	tk.MustExec("CREATE TABLE admin_checksum_partition_test (a INT) PARTITION BY HASH(a) PARTITIONS 4;")
	tk.MustExec("INSERT INTO admin_checksum_partition_test VALUES (1), (2);")

	r := tk.MustQuery("ADMIN CHECKSUM TABLE admin_checksum_partition_test;")
	r.Check(testkit.Rows("test admin_checksum_partition_test 1 5 5"))
}

func (s *baseTestSuite) fillData(tk *testkit.TestKit, table string) {
	tk.MustExec("use test")
	tk.MustExec(fmt.Sprintf("create table %s(id int not null default 1, name varchar(255), PRIMARY KEY(id));", table))

	// insert data
	tk.MustExec(fmt.Sprintf("insert INTO %s VALUES (1, \"hello\");", table))
	tk.CheckExecResult(1, 0)
	tk.MustExec(fmt.Sprintf("insert into %s values (2, \"hello\");", table))
	tk.CheckExecResult(1, 0)
}

type testCase struct {
	data1       []byte
	data2       []byte
	expected    []string
	restData    []byte
	expectedMsg string
}

func checkCases(tests []testCase, ld *executor.LoadDataInfo,
	c *C, tk *testkit.TestKit, ctx sessionctx.Context, selectSQL, deleteSQL string) {
	origin := ld.IgnoreLines
	for _, tt := range tests {
		ld.IgnoreLines = origin
		c.Assert(ctx.NewTxn(context.Background()), IsNil)
		ctx.GetSessionVars().StmtCtx.DupKeyAsWarning = true
		ctx.GetSessionVars().StmtCtx.BadNullAsWarning = true
		ctx.GetSessionVars().StmtCtx.InLoadDataStmt = true
		ctx.GetSessionVars().StmtCtx.InDeleteStmt = false
		data, reachLimit, err1 := ld.InsertData(context.Background(), tt.data1, tt.data2)
		c.Assert(err1, IsNil)
		c.Assert(reachLimit, IsFalse)
		err1 = ld.CheckAndInsertOneBatch(context.Background(), ld.GetRows(), ld.GetCurBatchCnt())
		c.Assert(err1, IsNil)
		ld.SetMaxRowsInBatch(20000)
		if tt.restData == nil {
			c.Assert(data, HasLen, 0,
				Commentf("data1:%v, data2:%v, data:%v", string(tt.data1), string(tt.data2), string(data)))
		} else {
			c.Assert(data, DeepEquals, tt.restData,
				Commentf("data1:%v, data2:%v, data:%v", string(tt.data1), string(tt.data2), string(data)))
		}
		ld.SetMessage()
		tk.CheckLastMessage(tt.expectedMsg)
		err := ctx.StmtCommit(nil)
		c.Assert(err, IsNil)
		txn, err := ctx.Txn(true)
		c.Assert(err, IsNil)
		err = txn.Commit(context.Background())
		c.Assert(err, IsNil)
		r := tk.MustQuery(selectSQL)
		r.Check(testutil.RowsWithSep("|", tt.expected...))
		tk.MustExec(deleteSQL)
	}
}

func (s *testSuiteP1) TestSelectWithoutFrom(c *C) {
	tk := testkit.NewTestKit(c, s.store)
	tk.MustExec("use test")

	r := tk.MustQuery("select 1 + 2*3;")
	r.Check(testkit.Rows("7"))

	r = tk.MustQuery(`select _utf8"string";`)
	r.Check(testkit.Rows("string"))

	r = tk.MustQuery("select 1 order by 1;")
	r.Check(testkit.Rows("1"))
}

// TestSelectBackslashN Issue 3685.
func (s *testSuiteP1) TestSelectBackslashN(c *C) {
	tk := testkit.NewTestKit(c, s.store)

	sql := `select \N;`
	r := tk.MustQuery(sql)
	r.Check(testkit.Rows("<nil>"))
	rs, err := tk.Exec(sql)
	c.Check(err, IsNil)
	fields := rs.Fields()
	c.Check(len(fields), Equals, 1)
	c.Check(fields[0].Column.Name.O, Equals, "NULL")

	sql = `select "\N";`
	r = tk.MustQuery(sql)
	r.Check(testkit.Rows("N"))
	rs, err = tk.Exec(sql)
	c.Check(err, IsNil)
	fields = rs.Fields()
	c.Check(len(fields), Equals, 1)
	c.Check(fields[0].Column.Name.O, Equals, `N`)

	tk.MustExec("use test;")
	tk.MustExec("create table test (`\\N` int);")
	tk.MustExec("insert into test values (1);")
	tk.CheckExecResult(1, 0)
	sql = "select * from test;"
	r = tk.MustQuery(sql)
	r.Check(testkit.Rows("1"))
	rs, err = tk.Exec(sql)
	c.Check(err, IsNil)
	fields = rs.Fields()
	c.Check(len(fields), Equals, 1)
	c.Check(fields[0].Column.Name.O, Equals, `\N`)

	sql = `select \N from test;`
	r = tk.MustQuery(sql)
	r.Check(testkit.Rows("<nil>"))
	rs, err = tk.Exec(sql)
	c.Check(err, IsNil)
	fields = rs.Fields()
	c.Check(err, IsNil)
	c.Check(len(fields), Equals, 1)
	c.Check(fields[0].Column.Name.O, Equals, `NULL`)

	sql = `select (\N) from test;`
	r = tk.MustQuery(sql)
	r.Check(testkit.Rows("<nil>"))
	rs, err = tk.Exec(sql)
	c.Check(err, IsNil)
	fields = rs.Fields()
	c.Check(len(fields), Equals, 1)
	c.Check(fields[0].Column.Name.O, Equals, `NULL`)

	sql = "select `\\N` from test;"
	r = tk.MustQuery(sql)
	r.Check(testkit.Rows("1"))
	rs, err = tk.Exec(sql)
	c.Check(err, IsNil)
	fields = rs.Fields()
	c.Check(len(fields), Equals, 1)
	c.Check(fields[0].Column.Name.O, Equals, `\N`)

	sql = "select (`\\N`) from test;"
	r = tk.MustQuery(sql)
	r.Check(testkit.Rows("1"))
	rs, err = tk.Exec(sql)
	c.Check(err, IsNil)
	fields = rs.Fields()
	c.Check(len(fields), Equals, 1)
	c.Check(fields[0].Column.Name.O, Equals, `\N`)

	sql = `select '\N' from test;`
	r = tk.MustQuery(sql)
	r.Check(testkit.Rows("N"))
	rs, err = tk.Exec(sql)
	c.Check(err, IsNil)
	fields = rs.Fields()
	c.Check(len(fields), Equals, 1)
	c.Check(fields[0].Column.Name.O, Equals, `N`)

	sql = `select ('\N') from test;`
	r = tk.MustQuery(sql)
	r.Check(testkit.Rows("N"))
	rs, err = tk.Exec(sql)
	c.Check(err, IsNil)
	fields = rs.Fields()
	c.Check(len(fields), Equals, 1)
	c.Check(fields[0].Column.Name.O, Equals, `N`)
}

// TestSelectNull Issue #4053.
func (s *testSuiteP1) TestSelectNull(c *C) {
	tk := testkit.NewTestKit(c, s.store)

	sql := `select nUll;`
	r := tk.MustQuery(sql)
	r.Check(testkit.Rows("<nil>"))
	rs, err := tk.Exec(sql)
	c.Check(err, IsNil)
	fields := rs.Fields()
	c.Check(len(fields), Equals, 1)
	c.Check(fields[0].Column.Name.O, Equals, `NULL`)

	sql = `select (null);`
	r = tk.MustQuery(sql)
	r.Check(testkit.Rows("<nil>"))
	rs, err = tk.Exec(sql)
	c.Check(err, IsNil)
	fields = rs.Fields()
	c.Check(len(fields), Equals, 1)
	c.Check(fields[0].Column.Name.O, Equals, `NULL`)

	sql = `select null+NULL;`
	r = tk.MustQuery(sql)
	r.Check(testkit.Rows("<nil>"))
	rs, err = tk.Exec(sql)
	c.Check(err, IsNil)
	fields = rs.Fields()
	c.Check(err, IsNil)
	c.Check(len(fields), Equals, 1)
	c.Check(fields[0].Column.Name.O, Equals, `null+NULL`)
}

// TestSelectStringLiteral Issue #3686.
func (s *testSuiteP1) TestSelectStringLiteral(c *C) {
	tk := testkit.NewTestKit(c, s.store)

	sql := `select 'abc';`
	r := tk.MustQuery(sql)
	r.Check(testkit.Rows("abc"))
	rs, err := tk.Exec(sql)
	c.Check(err, IsNil)
	fields := rs.Fields()
	c.Check(len(fields), Equals, 1)
	c.Check(fields[0].Column.Name.O, Equals, `abc`)

	sql = `select (('abc'));`
	r = tk.MustQuery(sql)
	r.Check(testkit.Rows("abc"))
	rs, err = tk.Exec(sql)
	c.Check(err, IsNil)
	fields = rs.Fields()
	c.Check(len(fields), Equals, 1)
	c.Check(fields[0].Column.Name.O, Equals, `abc`)

	sql = `select 'abc'+'def';`
	r = tk.MustQuery(sql)
	r.Check(testkit.Rows("0"))
	rs, err = tk.Exec(sql)
	c.Check(err, IsNil)
	fields = rs.Fields()
	c.Check(len(fields), Equals, 1)
	c.Check(fields[0].Column.Name.O, Equals, `'abc'+'def'`)

	// Below checks whether leading invalid chars are trimmed.
	sql = "select '\n';"
	r = tk.MustQuery(sql)
	r.Check(testkit.Rows("\n"))
	rs, err = tk.Exec(sql)
	c.Check(err, IsNil)
	fields = rs.Fields()
	c.Check(len(fields), Equals, 1)
	c.Check(fields[0].Column.Name.O, Equals, "")

	sql = "select '\t   col';" // Lowercased letter is a valid char.
	rs, err = tk.Exec(sql)
	c.Check(err, IsNil)
	fields = rs.Fields()
	c.Check(len(fields), Equals, 1)
	c.Check(fields[0].Column.Name.O, Equals, "col")

	sql = "select '\t   Col';" // Uppercased letter is a valid char.
	rs, err = tk.Exec(sql)
	c.Check(err, IsNil)
	fields = rs.Fields()
	c.Check(len(fields), Equals, 1)
	c.Check(fields[0].Column.Name.O, Equals, "Col")

	sql = "select '\n\t   中文 col';" // Chinese char is a valid char.
	rs, err = tk.Exec(sql)
	c.Check(err, IsNil)
	fields = rs.Fields()
	c.Check(len(fields), Equals, 1)
	c.Check(fields[0].Column.Name.O, Equals, "中文 col")

	sql = "select ' \r\n  .col';" // Punctuation is a valid char.
	rs, err = tk.Exec(sql)
	c.Check(err, IsNil)
	fields = rs.Fields()
	c.Check(len(fields), Equals, 1)
	c.Check(fields[0].Column.Name.O, Equals, ".col")

	sql = "select '   😆col';" // Emoji is a valid char.
	rs, err = tk.Exec(sql)
	c.Check(err, IsNil)
	fields = rs.Fields()
	c.Check(len(fields), Equals, 1)
	c.Check(fields[0].Column.Name.O, Equals, "😆col")

	// Below checks whether trailing invalid chars are preserved.
	sql = `select 'abc   ';`
	rs, err = tk.Exec(sql)
	c.Check(err, IsNil)
	fields = rs.Fields()
	c.Check(len(fields), Equals, 1)
	c.Check(fields[0].Column.Name.O, Equals, "abc   ")

	sql = `select '  abc   123   ';`
	rs, err = tk.Exec(sql)
	c.Check(err, IsNil)
	fields = rs.Fields()
	c.Check(len(fields), Equals, 1)
	c.Check(fields[0].Column.Name.O, Equals, "abc   123   ")

	// Issue #4239.
	sql = `select 'a' ' ' 'string';`
	r = tk.MustQuery(sql)
	r.Check(testkit.Rows("a string"))
	rs, err = tk.Exec(sql)
	c.Check(err, IsNil)
	fields = rs.Fields()
	c.Check(len(fields), Equals, 1)
	c.Check(fields[0].Column.Name.O, Equals, "a")

	sql = `select 'a' " " "string";`
	r = tk.MustQuery(sql)
	r.Check(testkit.Rows("a string"))
	rs, err = tk.Exec(sql)
	c.Check(err, IsNil)
	fields = rs.Fields()
	c.Check(len(fields), Equals, 1)
	c.Check(fields[0].Column.Name.O, Equals, "a")

	sql = `select 'string' 'string';`
	r = tk.MustQuery(sql)
	r.Check(testkit.Rows("stringstring"))
	rs, err = tk.Exec(sql)
	c.Check(err, IsNil)
	fields = rs.Fields()
	c.Check(len(fields), Equals, 1)
	c.Check(fields[0].Column.Name.O, Equals, "string")

	sql = `select "ss" "a";`
	r = tk.MustQuery(sql)
	r.Check(testkit.Rows("ssa"))
	rs, err = tk.Exec(sql)
	c.Check(err, IsNil)
	fields = rs.Fields()
	c.Check(len(fields), Equals, 1)
	c.Check(fields[0].Column.Name.O, Equals, "ss")

	sql = `select "ss" "a" "b";`
	r = tk.MustQuery(sql)
	r.Check(testkit.Rows("ssab"))
	rs, err = tk.Exec(sql)
	c.Check(err, IsNil)
	fields = rs.Fields()
	c.Check(len(fields), Equals, 1)
	c.Check(fields[0].Column.Name.O, Equals, "ss")

	sql = `select "ss" "a" ' ' "b";`
	r = tk.MustQuery(sql)
	r.Check(testkit.Rows("ssa b"))
	rs, err = tk.Exec(sql)
	c.Check(err, IsNil)
	fields = rs.Fields()
	c.Check(len(fields), Equals, 1)
	c.Check(fields[0].Column.Name.O, Equals, "ss")

	sql = `select "ss" "a" ' ' "b" ' ' "d";`
	r = tk.MustQuery(sql)
	r.Check(testkit.Rows("ssa b d"))
	rs, err = tk.Exec(sql)
	c.Check(err, IsNil)
	fields = rs.Fields()
	c.Check(len(fields), Equals, 1)
	c.Check(fields[0].Column.Name.O, Equals, "ss")
}

func (s *testSuiteP1) TestSelectLimit(c *C) {
	tk := testkit.NewTestKit(c, s.store)
	tk.MustExec("use test")
	s.fillData(tk, "select_limit")

	tk.MustExec("insert INTO select_limit VALUES (3, \"hello\");")
	tk.CheckExecResult(1, 0)
	tk.MustExec("insert INTO select_limit VALUES (4, \"hello\");")
	tk.CheckExecResult(1, 0)

	r := tk.MustQuery("select * from select_limit limit 1;")
	r.Check(testkit.Rows("1 hello"))

	r = tk.MustQuery("select id from (select * from select_limit limit 1) k where id != 1;")
	r.Check(testkit.Rows())

	r = tk.MustQuery("select * from select_limit limit 18446744073709551615 offset 0;")
	r.Check(testkit.Rows("1 hello", "2 hello", "3 hello", "4 hello"))

	r = tk.MustQuery("select * from select_limit limit 18446744073709551615 offset 1;")
	r.Check(testkit.Rows("2 hello", "3 hello", "4 hello"))

	r = tk.MustQuery("select * from select_limit limit 18446744073709551615 offset 3;")
	r.Check(testkit.Rows("4 hello"))

	err := tk.ExecToErr("select * from select_limit limit 18446744073709551616 offset 3;")
	c.Assert(err, NotNil)
}

func (s *testSuiteP1) TestSelectOrderBy(c *C) {
	tk := testkit.NewTestKit(c, s.store)
	tk.MustExec("use test")
	s.fillData(tk, "select_order_test")

	// Test star field
	r := tk.MustQuery("select * from select_order_test where id = 1 order by id limit 1 offset 0;")
	r.Check(testkit.Rows("1 hello"))

	r = tk.MustQuery("select id from select_order_test order by id desc limit 1 ")
	r.Check(testkit.Rows("2"))

	r = tk.MustQuery("select id from select_order_test order by id + 1 desc limit 1 ")
	r.Check(testkit.Rows("2"))

	// Test limit
	r = tk.MustQuery("select * from select_order_test order by name, id limit 1 offset 0;")
	r.Check(testkit.Rows("1 hello"))

	// Test limit
	r = tk.MustQuery("select id as c1, name from select_order_test order by 2, id limit 1 offset 0;")
	r.Check(testkit.Rows("1 hello"))

	// Test limit overflow
	r = tk.MustQuery("select * from select_order_test order by name, id limit 100 offset 0;")
	r.Check(testkit.Rows("1 hello", "2 hello"))

	// Test offset overflow
	r = tk.MustQuery("select * from select_order_test order by name, id limit 1 offset 100;")
	r.Check(testkit.Rows())

	// Test limit exceeds int range.
	r = tk.MustQuery("select id from select_order_test order by name, id limit 18446744073709551615;")
	r.Check(testkit.Rows("1", "2"))

	// Test multiple field
	r = tk.MustQuery("select id, name from select_order_test where id = 1 group by id, name limit 1 offset 0;")
	r.Check(testkit.Rows("1 hello"))

	// Test limit + order by
	for i := 3; i <= 10; i += 1 {
		tk.MustExec(fmt.Sprintf("insert INTO select_order_test VALUES (%d, \"zz\");", i))
	}
	tk.MustExec("insert INTO select_order_test VALUES (10086, \"hi\");")
	for i := 11; i <= 20; i += 1 {
		tk.MustExec(fmt.Sprintf("insert INTO select_order_test VALUES (%d, \"hh\");", i))
	}
	for i := 21; i <= 30; i += 1 {
		tk.MustExec(fmt.Sprintf("insert INTO select_order_test VALUES (%d, \"zz\");", i))
	}
	tk.MustExec("insert INTO select_order_test VALUES (1501, \"aa\");")
	r = tk.MustQuery("select * from select_order_test order by name, id limit 1 offset 3;")
	r.Check(testkit.Rows("11 hh"))
	tk.MustExec("drop table select_order_test")
	tk.MustExec("drop table if exists t")
	tk.MustExec("create table t (c int, d int)")
	tk.MustExec("insert t values (1, 1)")
	tk.MustExec("insert t values (1, 2)")
	tk.MustExec("insert t values (1, 3)")
	r = tk.MustQuery("select 1-d as d from t order by d;")
	r.Check(testkit.Rows("-2", "-1", "0"))
	r = tk.MustQuery("select 1-d as d from t order by d + 1;")
	r.Check(testkit.Rows("0", "-1", "-2"))
	r = tk.MustQuery("select t.d from t order by d;")
	r.Check(testkit.Rows("1", "2", "3"))

	tk.MustExec("drop table if exists t")
	tk.MustExec("create table t (a int, b int, c int)")
	tk.MustExec("insert t values (1, 2, 3)")
	r = tk.MustQuery("select b from (select a,b from t order by a,c) t")
	r.Check(testkit.Rows("2"))
	r = tk.MustQuery("select b from (select a,b from t order by a,c limit 1) t")
	r.Check(testkit.Rows("2"))
	tk.MustExec("drop table if exists t")
	tk.MustExec("create table t(a int, b int, index idx(a))")
	tk.MustExec("insert into t values(1, 1), (2, 2)")
	tk.MustQuery("select * from t where 1 order by b").Check(testkit.Rows("1 1", "2 2"))
	tk.MustQuery("select * from t where a between 1 and 2 order by a desc").Check(testkit.Rows("2 2", "1 1"))

	// Test double read and topN is pushed down to first read plannercore.
	tk.MustExec("drop table if exists t")
	tk.MustExec("create table t(a int primary key, b int, c int, index idx(b))")
	tk.MustExec("insert into t values(1, 3, 1)")
	tk.MustExec("insert into t values(2, 2, 2)")
	tk.MustExec("insert into t values(3, 1, 3)")
	tk.MustQuery("select * from t use index(idx) order by a desc limit 1").Check(testkit.Rows("3 1 3"))

	// Test double read which needs to keep order.
	tk.MustExec("drop table if exists t")
	tk.MustExec("create table t(a int, b int, key b (b))")
	tk.Se.GetSessionVars().IndexLookupSize = 3
	for i := 0; i < 10; i++ {
		tk.MustExec(fmt.Sprintf("insert into t values(%d, %d)", i, 10-i))
	}
	tk.MustQuery("select a from t use index(b) order by b").Check(testkit.Rows("9", "8", "7", "6", "5", "4", "3", "2", "1", "0"))
}

func (s *testSuiteP1) TestOrderBy(c *C) {
	tk := testkit.NewTestKitWithInit(c, s.store)
	tk.MustExec("drop table if exists t")
	tk.MustExec("create table t (c1 int, c2 int, c3 varchar(20))")
	tk.MustExec("insert into t values (1, 2, 'abc'), (2, 1, 'bcd')")

	// Fix issue https://github.com/pingcap/tidb/issues/337
	tk.MustQuery("select c1 as a, c1 as b from t order by c1").Check(testkit.Rows("1 1", "2 2"))

	tk.MustQuery("select c1 as a, t.c1 as a from t order by a desc").Check(testkit.Rows("2 2", "1 1"))
	tk.MustQuery("select c1 as c2 from t order by c2").Check(testkit.Rows("1", "2"))
	tk.MustQuery("select sum(c1) from t order by sum(c1)").Check(testkit.Rows("3"))
	tk.MustQuery("select c1 as c2 from t order by c2 + 1").Check(testkit.Rows("2", "1"))

	// Order by position.
	tk.MustQuery("select * from t order by 1").Check(testkit.Rows("1 2 abc", "2 1 bcd"))
	tk.MustQuery("select * from t order by 2").Check(testkit.Rows("2 1 bcd", "1 2 abc"))

	// Order by binary.
	tk.MustQuery("select c1, c3 from t order by binary c1 desc").Check(testkit.Rows("2 bcd", "1 abc"))
	tk.MustQuery("select c1, c2 from t order by binary c3").Check(testkit.Rows("1 2", "2 1"))
}

func (s *testSuiteP1) TestSelectErrorRow(c *C) {
	tk := testkit.NewTestKit(c, s.store)
	tk.MustExec("use test")

	err := tk.ExecToErr("select row(1, 1) from test")
	c.Assert(err, NotNil)

	err = tk.ExecToErr("select * from test group by row(1, 1);")
	c.Assert(err, NotNil)

	err = tk.ExecToErr("select * from test order by row(1, 1);")
	c.Assert(err, NotNil)

	err = tk.ExecToErr("select * from test having row(1, 1);")
	c.Assert(err, NotNil)

	err = tk.ExecToErr("select (select 1, 1) from test;")
	c.Assert(err, NotNil)

	err = tk.ExecToErr("select * from test group by (select 1, 1);")
	c.Assert(err, NotNil)

	err = tk.ExecToErr("select * from test order by (select 1, 1);")
	c.Assert(err, NotNil)

	err = tk.ExecToErr("select * from test having (select 1, 1);")
	c.Assert(err, NotNil)
}

// TestIssue2612 is related with https://github.com/pingcap/tidb/issues/2612
func (s *testSuiteP1) TestIssue2612(c *C) {
	tk := testkit.NewTestKit(c, s.store)
	tk.MustExec("use test")
	tk.MustExec(`drop table if exists t`)
	tk.MustExec(`create table t (
		create_at datetime NOT NULL DEFAULT '1000-01-01 00:00:00',
		finish_at datetime NOT NULL DEFAULT '1000-01-01 00:00:00');`)
	tk.MustExec(`insert into t values ('2016-02-13 15:32:24',  '2016-02-11 17:23:22');`)
	rs, err := tk.Exec(`select timediff(finish_at, create_at) from t;`)
	c.Assert(err, IsNil)
	req := rs.NewChunk()
	err = rs.Next(context.Background(), req)
	c.Assert(err, IsNil)
	c.Assert(req.GetRow(0).GetDuration(0, 0).String(), Equals, "-46:09:02")
	rs.Close()
}

// TestIssue345 is related with https://github.com/pingcap/tidb/issues/345
func (s *testSuiteP1) TestIssue345(c *C) {
	tk := testkit.NewTestKit(c, s.store)
	tk.MustExec("use test")
	tk.MustExec(`drop table if exists t1, t2`)
	tk.MustExec(`create table t1 (c1 int);`)
	tk.MustExec(`create table t2 (c2 int);`)
	tk.MustExec(`insert into t1 values (1);`)
	tk.MustExec(`insert into t2 values (2);`)
	tk.MustExec(`update t1, t2 set t1.c1 = 2, t2.c2 = 1;`)
	tk.MustExec(`update t1, t2 set c1 = 2, c2 = 1;`)
	tk.MustExec(`update t1 as a, t2 as b set a.c1 = 2, b.c2 = 1;`)

	// Check t1 content
	r := tk.MustQuery("SELECT * FROM t1;")
	r.Check(testkit.Rows("2"))
	// Check t2 content
	r = tk.MustQuery("SELECT * FROM t2;")
	r.Check(testkit.Rows("1"))

	tk.MustExec(`update t1 as a, t2 as t1 set a.c1 = 1, t1.c2 = 2;`)
	// Check t1 content
	r = tk.MustQuery("SELECT * FROM t1;")
	r.Check(testkit.Rows("1"))
	// Check t2 content
	r = tk.MustQuery("SELECT * FROM t2;")
	r.Check(testkit.Rows("2"))

	_, err := tk.Exec(`update t1 as a, t2 set t1.c1 = 10;`)
	c.Assert(err, NotNil)
}

func (s *testSuiteP1) TestIssue5055(c *C) {
	tk := testkit.NewTestKit(c, s.store)
	tk.MustExec("use test")
	tk.MustExec(`drop table if exists t1, t2`)
	tk.MustExec(`create table t1 (a int);`)
	tk.MustExec(`create table t2 (a int);`)
	tk.MustExec(`insert into t1 values(1);`)
	tk.MustExec(`insert into t2 values(1);`)
	result := tk.MustQuery("select tbl1.* from (select t1.a, 1 from t1) tbl1 left join t2 tbl2 on tbl1.a = tbl2.a order by tbl1.a desc limit 1;")
	result.Check(testkit.Rows("1 1"))
}

func (s *testSuiteP2) TestUnion(c *C) {
	tk := testkit.NewTestKit(c, s.store)
	tk.MustExec("use test")

	testSQL := `drop table if exists union_test; create table union_test(id int);`
	tk.MustExec(testSQL)

	testSQL = `drop table if exists union_test;`
	tk.MustExec(testSQL)
	testSQL = `create table union_test(id int);`
	tk.MustExec(testSQL)
	testSQL = `insert union_test values (1),(2)`
	tk.MustExec(testSQL)

	testSQL = `select * from (select id from union_test union select id from union_test) t order by id;`
	r := tk.MustQuery(testSQL)
	r.Check(testkit.Rows("1", "2"))

	r = tk.MustQuery("select 1 union all select 1")
	r.Check(testkit.Rows("1", "1"))

	r = tk.MustQuery("select 1 union all select 1 union select 1")
	r.Check(testkit.Rows("1"))

	r = tk.MustQuery("select 1 as a union (select 2) order by a limit 1")
	r.Check(testkit.Rows("1"))

	r = tk.MustQuery("select 1 as a union (select 2) order by a limit 1, 1")
	r.Check(testkit.Rows("2"))

	r = tk.MustQuery("select id from union_test union all (select 1) order by id desc")
	r.Check(testkit.Rows("2", "1", "1"))

	r = tk.MustQuery("select id as a from union_test union (select 1) order by a desc")
	r.Check(testkit.Rows("2", "1"))

	r = tk.MustQuery(`select null as a union (select "abc") order by a`)
	r.Check(testkit.Rows("<nil>", "abc"))

	r = tk.MustQuery(`select "abc" as a union (select 1) order by a`)
	r.Check(testkit.Rows("1", "abc"))

	tk.MustExec("drop table if exists t1")
	tk.MustExec("create table t1 (c int, d int)")
	tk.MustExec("insert t1 values (NULL, 1)")
	tk.MustExec("insert t1 values (1, 1)")
	tk.MustExec("insert t1 values (1, 2)")
	tk.MustExec("drop table if exists t2")
	tk.MustExec("create table t2 (c int, d int)")
	tk.MustExec("insert t2 values (1, 3)")
	tk.MustExec("insert t2 values (1, 1)")
	tk.MustExec("drop table if exists t3")
	tk.MustExec("create table t3 (c int, d int)")
	tk.MustExec("insert t3 values (3, 2)")
	tk.MustExec("insert t3 values (4, 3)")
	r = tk.MustQuery(`select sum(c1), c2 from (select c c1, d c2 from t1 union all select d c1, c c2 from t2 union all select c c1, d c2 from t3) x group by c2 order by c2`)
	r.Check(testkit.Rows("5 1", "4 2", "4 3"))

	tk.MustExec("drop table if exists t1, t2, t3")
	tk.MustExec("create table t1 (a int primary key)")
	tk.MustExec("create table t2 (a int primary key)")
	tk.MustExec("create table t3 (a int primary key)")
	tk.MustExec("insert t1 values (7), (8)")
	tk.MustExec("insert t2 values (1), (9)")
	tk.MustExec("insert t3 values (2), (3)")
	r = tk.MustQuery("select * from t1 union all select * from t2 union all (select * from t3) order by a limit 2")
	r.Check(testkit.Rows("1", "2"))

	tk.MustExec("drop table if exists t1, t2")
	tk.MustExec("create table t1 (a int)")
	tk.MustExec("create table t2 (a int)")
	tk.MustExec("insert t1 values (2), (1)")
	tk.MustExec("insert t2 values (3), (4)")
	r = tk.MustQuery("select * from t1 union all (select * from t2) order by a limit 1")
	r.Check(testkit.Rows("1"))
	r = tk.MustQuery("select (select * from t1 where a != t.a union all (select * from t2 where a != t.a) order by a limit 1) from t1 t")
	r.Check(testkit.Rows("1", "2"))

	tk.MustExec("drop table if exists t")
	tk.MustExec("create table t (id int unsigned primary key auto_increment, c1 int, c2 int, index c1_c2 (c1, c2))")
	tk.MustExec("insert into t (c1, c2) values (1, 1)")
	tk.MustExec("insert into t (c1, c2) values (1, 2)")
	tk.MustExec("insert into t (c1, c2) values (2, 3)")
	r = tk.MustQuery("select * from (select * from t where t.c1 = 1 union select * from t where t.id = 1) s order by s.id")
	r.Check(testkit.Rows("1 1 1", "2 1 2"))

	tk.MustExec("drop table if exists t")
	tk.MustExec("CREATE TABLE t (f1 DATE)")
	tk.MustExec("INSERT INTO t VALUES ('1978-11-26')")
	r = tk.MustQuery("SELECT f1+0 FROM t UNION SELECT f1+0 FROM t")
	r.Check(testkit.Rows("19781126"))

	tk.MustExec("drop table if exists t")
	tk.MustExec("CREATE TABLE t (a int, b int)")
	tk.MustExec("INSERT INTO t VALUES ('1', '1')")
	r = tk.MustQuery("select b from (SELECT * FROM t UNION ALL SELECT a, b FROM t order by a) t")
	r.Check(testkit.Rows("1", "1"))

	tk.MustExec("drop table if exists t")
	tk.MustExec("CREATE TABLE t (a DECIMAL(4,2))")
	tk.MustExec("INSERT INTO t VALUE(12.34)")
	r = tk.MustQuery("SELECT 1 AS c UNION select a FROM t")
	r.Sort().Check(testkit.Rows("1.00", "12.34"))

	// #issue3771
	r = tk.MustQuery("SELECT 'a' UNION SELECT CONCAT('a', -4)")
	r.Sort().Check(testkit.Rows("a", "a-4"))

	// test race
	tk.MustQuery("SELECT @x:=0 UNION ALL SELECT @x:=0 UNION ALL SELECT @x")

	// test field tp
	tk.MustExec("drop table if exists t1, t2")
	tk.MustExec("CREATE TABLE t1 (a date)")
	tk.MustExec("CREATE TABLE t2 (a date)")
	tk.MustExec("SELECT a from t1 UNION select a FROM t2")
	tk.MustQuery("show create table t1").Check(testkit.Rows("t1 CREATE TABLE `t1` (\n" + "  `a` date DEFAULT NULL\n" + ") ENGINE=InnoDB DEFAULT CHARSET=utf8mb4 COLLATE=utf8mb4_bin"))

	// Move from session test.
	tk.MustExec("drop table if exists t1, t2")
	tk.MustExec("create table t1 (c double);")
	tk.MustExec("create table t2 (c double);")
	tk.MustExec("insert into t1 value (73);")
	tk.MustExec("insert into t2 value (930);")
	// If set unspecified column flen to 0, it will cause bug in union.
	// This test is used to prevent the bug reappear.
	tk.MustQuery("select c from t1 union (select c from t2) order by c").Check(testkit.Rows("73", "930"))

	// issue 5703
	tk.MustExec("drop table if exists t")
	tk.MustExec("create table t(a date)")
	tk.MustExec("insert into t value ('2017-01-01'), ('2017-01-02')")
	r = tk.MustQuery("(select a from t where a < 0) union (select a from t where a > 0) order by a")
	r.Check(testkit.Rows("2017-01-01", "2017-01-02"))

	tk.MustExec("drop table if exists t")
	tk.MustExec("create table t(a int)")
	tk.MustExec("insert into t value(0),(0)")
	tk.MustQuery("select 1 from (select a from t union all select a from t) tmp").Check(testkit.Rows("1", "1", "1", "1"))
	tk.MustQuery("select 10 as a from dual union select a from t order by a desc limit 1 ").Check(testkit.Rows("10"))
	tk.MustQuery("select -10 as a from dual union select a from t order by a limit 1 ").Check(testkit.Rows("-10"))
	tk.MustQuery("select count(1) from (select a from t union all select a from t) tmp").Check(testkit.Rows("4"))

	err := tk.ExecToErr("select 1 from (select a from t limit 1 union all select a from t limit 1) tmp")
	c.Assert(err, NotNil)
	terr := errors.Cause(err).(*terror.Error)
	c.Assert(terr.Code(), Equals, terror.ErrCode(mysql.ErrWrongUsage))

	err = tk.ExecToErr("select 1 from (select a from t order by a union all select a from t limit 1) tmp")
	c.Assert(err, NotNil)
	terr = errors.Cause(err).(*terror.Error)
	c.Assert(terr.Code(), Equals, terror.ErrCode(mysql.ErrWrongUsage))

	_, err = tk.Exec("(select a from t order by a) union all select a from t limit 1 union all select a from t limit 1")
	c.Assert(terror.ErrorEqual(err, plannercore.ErrWrongUsage), IsTrue, Commentf("err %v", err))

	_, err = tk.Exec("(select a from t limit 1) union all select a from t limit 1")
	c.Assert(err, IsNil)
	_, err = tk.Exec("(select a from t order by a) union all select a from t order by a")
	c.Assert(err, IsNil)

	tk.MustExec("drop table if exists t")
	tk.MustExec("create table t(a int)")
	tk.MustExec("insert into t value(1),(2),(3)")

	tk.MustQuery("(select a from t order by a limit 2) union all (select a from t order by a desc limit 2) order by a desc limit 1,2").Check(testkit.Rows("2", "2"))
	tk.MustQuery("select a from t union all select a from t order by a desc limit 5").Check(testkit.Rows("3", "3", "2", "2", "1"))
	tk.MustQuery("(select a from t order by a desc limit 2) union all select a from t group by a order by a").Check(testkit.Rows("1", "2", "2", "3", "3"))
	tk.MustQuery("(select a from t order by a desc limit 2) union all select 33 as a order by a desc limit 2").Check(testkit.Rows("33", "3"))

	tk.MustQuery("select 1 union select 1 union all select 1").Check(testkit.Rows("1", "1"))
	tk.MustQuery("select 1 union all select 1 union select 1").Check(testkit.Rows("1"))

	tk.MustExec("drop table if exists t1, t2")
	tk.MustExec(`create table t1(a bigint, b bigint);`)
	tk.MustExec(`create table t2(a bigint, b bigint);`)
	tk.MustExec(`insert into t1 values(1, 1);`)
	tk.MustExec(`insert into t1 select * from t1;`)
	tk.MustExec(`insert into t1 select * from t1;`)
	tk.MustExec(`insert into t1 select * from t1;`)
	tk.MustExec(`insert into t1 select * from t1;`)
	tk.MustExec(`insert into t1 select * from t1;`)
	tk.MustExec(`insert into t1 select * from t1;`)
	tk.MustExec(`insert into t2 values(1, 1);`)
	tk.MustExec(`set @@tidb_init_chunk_size=2;`)
	tk.MustExec(`set @@sql_mode="";`)
	tk.MustQuery(`select count(*) from (select t1.a, t1.b from t1 left join t2 on t1.a=t2.a union all select t1.a, t1.a from t1 left join t2 on t1.a=t2.a) tmp;`).Check(testkit.Rows("128"))
	tk.MustQuery(`select tmp.a, count(*) from (select t1.a, t1.b from t1 left join t2 on t1.a=t2.a union all select t1.a, t1.a from t1 left join t2 on t1.a=t2.a) tmp;`).Check(testkit.Rows("1 128"))

	tk.MustExec("drop table if exists t")
	tk.MustExec("create table t(a int, b int)")
	tk.MustExec("insert into t value(1 ,2)")
	tk.MustQuery("select a, b from (select a, 0 as d, b from t union all select a, 0 as d, b from t) test;").Check(testkit.Rows("1 2", "1 2"))

	// #issue 8141
	tk.MustExec("drop table if exists t1")
	tk.MustExec("create table t1(a int, b int)")
	tk.MustExec("insert into t1 value(1,2),(1,1),(2,2),(2,2),(3,2),(3,2)")
	tk.MustExec("set @@tidb_init_chunk_size=2;")
	tk.MustQuery("select count(*) from (select a as c, a as d from t1 union all select a, b from t1) t;").Check(testkit.Rows("12"))

	// #issue 8189 and #issue 8199
	tk.MustExec("drop table if exists t1")
	tk.MustExec("drop table if exists t2")
	tk.MustExec("CREATE TABLE t1 (a int not null, b char (10) not null)")
	tk.MustExec("insert into t1 values(1,'a'),(2,'b'),(3,'c'),(3,'c')")
	tk.MustExec("CREATE TABLE t2 (a int not null, b char (10) not null)")
	tk.MustExec("insert into t2 values(1,'a'),(2,'b'),(3,'c'),(3,'c')")
	tk.MustQuery("select a from t1 union select a from t1 order by (select a+1);").Check(testkit.Rows("1", "2", "3"))

	// #issue 8201
	for i := 0; i < 4; i++ {
		tk.MustQuery("SELECT(SELECT 0 AS a FROM dual UNION SELECT 1 AS a FROM dual ORDER BY a ASC  LIMIT 1) AS dev").Check(testkit.Rows("0"))
	}

	// #issue 8231
	tk.MustExec("drop table if exists t1")
	tk.MustExec("CREATE TABLE t1 (uid int(1))")
	tk.MustExec("INSERT INTO t1 SELECT 150")
	tk.MustQuery("SELECT 'a' UNION SELECT uid FROM t1 order by 1 desc;").Check(testkit.Rows("a", "150"))

	// #issue 8196
	tk.MustExec("drop table if exists t1")
	tk.MustExec("drop table if exists t2")
	tk.MustExec("CREATE TABLE t1 (a int not null, b char (10) not null)")
	tk.MustExec("insert into t1 values(1,'a'),(2,'b'),(3,'c'),(3,'c')")
	tk.MustExec("CREATE TABLE t2 (a int not null, b char (10) not null)")
	tk.MustExec("insert into t2 values(3,'c'),(4,'d'),(5,'f'),(6,'e')")
	tk.MustExec("analyze table t1")
	tk.MustExec("analyze table t2")
	_, err = tk.Exec("(select a,b from t1 limit 2) union all (select a,b from t2 order by a limit 1) order by t1.b")
	c.Assert(err.Error(), Equals, "[planner:1250]Table 't1' from one of the SELECTs cannot be used in global ORDER clause")

	// #issue 9900
	tk.MustExec("drop table if exists t")
	tk.MustExec("create table t(a int, b decimal(6, 3))")
	tk.MustExec("insert into t values(1, 1.000)")
	tk.MustQuery("select count(distinct a), sum(distinct a), avg(distinct a) from (select a from t union all select b from t) tmp;").Check(testkit.Rows("1 1.000 1.0000000"))
}

func (s *testSuiteP1) TestNeighbouringProj(c *C) {
	tk := testkit.NewTestKit(c, s.store)
	tk.MustExec("use test")

	tk.MustExec("drop table if exists t1, t2")
	tk.MustExec("create table t1(a int, b int)")
	tk.MustExec("create table t2(a int, b int)")
	tk.MustExec("insert into t1 value(1, 1), (2, 2)")
	tk.MustExec("insert into t2 value(1, 1), (2, 2)")
	tk.MustQuery("select sum(c) from (select t1.a as a, t1.a as c, length(t1.b) from t1  union select a, b, b from t2) t;").Check(testkit.Rows("5"))

	tk.MustExec("drop table if exists t")
	tk.MustExec("create table t(a bigint, b bigint, c bigint);")
	tk.MustExec("insert into t values(1, 1, 1), (2, 2, 2), (3, 3, 3);")
	rs := tk.MustQuery("select cast(count(a) as signed), a as another, a from t group by a order by cast(count(a) as signed), a limit 10;")
	rs.Check(testkit.Rows("1 1 1", "1 2 2", "1 3 3"))
}

func (s *testSuiteP1) TestIn(c *C) {
	tk := testkit.NewTestKit(c, s.store)
	tk.MustExec("use test")
	tk.MustExec(`drop table if exists t`)
	tk.MustExec(`create table t (c1 int primary key, c2 int, key c (c2));`)
	for i := 0; i <= 200; i++ {
		tk.MustExec(fmt.Sprintf("insert t values(%d, %d)", i, i))
	}
	queryStr := `select c2 from t where c1 in ('7', '10', '112', '111', '98', '106', '100', '9', '18', '17') order by c2`
	r := tk.MustQuery(queryStr)
	r.Check(testkit.Rows("7", "9", "10", "17", "18", "98", "100", "106", "111", "112"))

	queryStr = `select c2 from t where c1 in ('7a')`
	tk.MustQuery(queryStr).Check(testkit.Rows("7"))
}

func (s *testSuiteP1) TestTablePKisHandleScan(c *C) {
	tk := testkit.NewTestKit(c, s.store)
	tk.MustExec("use test")
	tk.MustExec("drop table if exists t")
	tk.MustExec("create table t (a int PRIMARY KEY AUTO_INCREMENT)")
	tk.MustExec("insert t values (),()")
	tk.MustExec("insert t values (-100),(0)")

	tests := []struct {
		sql    string
		result [][]interface{}
	}{
		{
			"select * from t",
			testkit.Rows("-100", "1", "2", "3"),
		},
		{
			"select * from t where a = 1",
			testkit.Rows("1"),
		},
		{
			"select * from t where a != 1",
			testkit.Rows("-100", "2", "3"),
		},
		{
			"select * from t where a >= '1.1'",
			testkit.Rows("2", "3"),
		},
		{
			"select * from t where a < '1.1'",
			testkit.Rows("-100", "1"),
		},
		{
			"select * from t where a > '-100.1' and a < 2",
			testkit.Rows("-100", "1"),
		},
		{
			"select * from t where a is null",
			testkit.Rows(),
		}, {
			"select * from t where a is true",
			testkit.Rows("-100", "1", "2", "3"),
		}, {
			"select * from t where a is false",
			testkit.Rows(),
		},
		{
			"select * from t where a in (1, 2)",
			testkit.Rows("1", "2"),
		},
		{
			"select * from t where a between 1 and 2",
			testkit.Rows("1", "2"),
		},
	}

	for _, tt := range tests {
		result := tk.MustQuery(tt.sql)
		result.Check(tt.result)
	}
}

func (s *testSuite8) TestIndexScan(c *C) {
	tk := testkit.NewTestKit(c, s.store)
	tk.MustExec("use test")
	tk.MustExec("drop table if exists t")
	tk.MustExec("create table t (a int unique)")
	tk.MustExec("insert t values (-1), (2), (3), (5), (6), (7), (8), (9)")
	result := tk.MustQuery("select a from t where a < 0 or (a >= 2.1 and a < 5.1) or ( a > 5.9 and a <= 7.9) or a > '8.1'")
	result.Check(testkit.Rows("-1", "3", "5", "6", "7", "9"))
	tk.MustExec("drop table if exists t")
	tk.MustExec("create table t (a int unique)")
	tk.MustExec("insert t values (0)")
	result = tk.MustQuery("select NULL from t ")
	result.Check(testkit.Rows("<nil>"))
	// test for double read
	tk.MustExec("drop table if exists t")
	tk.MustExec("create table t (a int unique, b int)")
	tk.MustExec("insert t values (5, 0)")
	tk.MustExec("insert t values (4, 0)")
	tk.MustExec("insert t values (3, 0)")
	tk.MustExec("insert t values (2, 0)")
	tk.MustExec("insert t values (1, 0)")
	tk.MustExec("insert t values (0, 0)")
	result = tk.MustQuery("select * from t order by a limit 3")
	result.Check(testkit.Rows("0 0", "1 0", "2 0"))
	tk.MustExec("drop table if exists t")
	tk.MustExec("create table t (a int unique, b int)")
	tk.MustExec("insert t values (0, 1)")
	tk.MustExec("insert t values (1, 2)")
	tk.MustExec("insert t values (2, 1)")
	tk.MustExec("insert t values (3, 2)")
	tk.MustExec("insert t values (4, 1)")
	tk.MustExec("insert t values (5, 2)")
	result = tk.MustQuery("select * from t where a < 5 and b = 1 limit 2")
	result.Check(testkit.Rows("0 1", "2 1"))
	tk.MustExec("drop table if exists tab1")
	tk.MustExec("CREATE TABLE tab1(pk INTEGER PRIMARY KEY, col0 INTEGER, col1 FLOAT, col3 INTEGER, col4 FLOAT)")
	tk.MustExec("CREATE INDEX idx_tab1_0 on tab1 (col0)")
	tk.MustExec("CREATE INDEX idx_tab1_1 on tab1 (col1)")
	tk.MustExec("CREATE INDEX idx_tab1_3 on tab1 (col3)")
	tk.MustExec("CREATE INDEX idx_tab1_4 on tab1 (col4)")
	tk.MustExec("INSERT INTO tab1 VALUES(1,37,20.85,30,10.69)")
	result = tk.MustQuery("SELECT pk FROM tab1 WHERE ((col3 <= 6 OR col3 < 29 AND (col0 < 41)) OR col3 > 42) AND col1 >= 96.1 AND col3 = 30 AND col3 > 17 AND (col0 BETWEEN 36 AND 42)")
	result.Check(testkit.Rows())
	tk.MustExec("drop table if exists tab1")
	tk.MustExec("CREATE TABLE tab1(pk INTEGER PRIMARY KEY, a INTEGER, b INTEGER)")
	tk.MustExec("CREATE INDEX idx_tab1_0 on tab1 (a)")
	tk.MustExec("INSERT INTO tab1 VALUES(1,1,1)")
	tk.MustExec("INSERT INTO tab1 VALUES(2,2,1)")
	tk.MustExec("INSERT INTO tab1 VALUES(3,1,2)")
	tk.MustExec("INSERT INTO tab1 VALUES(4,2,2)")
	result = tk.MustQuery("SELECT * FROM tab1 WHERE pk <= 3 AND a = 1")
	result.Check(testkit.Rows("1 1 1", "3 1 2"))
	result = tk.MustQuery("SELECT * FROM tab1 WHERE pk <= 4 AND a = 1 AND b = 2")
	result.Check(testkit.Rows("3 1 2"))
	tk.MustExec("CREATE INDEX idx_tab1_1 on tab1 (b, a)")
	result = tk.MustQuery("SELECT pk FROM tab1 WHERE b > 1")
	result.Check(testkit.Rows("3", "4"))

	tk.MustExec("drop table if exists t")
	tk.MustExec("CREATE TABLE t (a varchar(3), index(a))")
	tk.MustExec("insert t values('aaa'), ('aab')")
	result = tk.MustQuery("select * from t where a >= 'aaaa' and a < 'aabb'")
	result.Check(testkit.Rows("aab"))

	tk.MustExec("drop table if exists t")
	tk.MustExec("CREATE TABLE t (a int primary key, b int, c int, index(c))")
	tk.MustExec("insert t values(1, 1, 1), (2, 2, 2), (4, 4, 4), (3, 3, 3), (5, 5, 5)")
	// Test for double read and top n.
	result = tk.MustQuery("select a from t where c >= 2 order by b desc limit 1")
	result.Check(testkit.Rows("5"))

	tk.MustExec("drop table if exists t")
	tk.MustExec("create table t(a varchar(50) primary key, b int, c int, index idx(b))")
	tk.MustExec("insert into t values('aa', 1, 1)")
	tk.MustQuery("select * from t use index(idx) where a > 'a'").Check(testkit.Rows("aa 1 1"))

	// fix issue9636
	tk.MustExec("drop table if exists t")
	tk.MustExec("CREATE TABLE `t` (a int, KEY (a))")
	result = tk.MustQuery(`SELECT * FROM (SELECT * FROM (SELECT a as d FROM t WHERE a IN ('100')) AS x WHERE x.d < "123" ) tmp_count`)
	result.Check(testkit.Rows())
}

func (s *testSuiteP1) TestIndexReverseOrder(c *C) {
	tk := testkit.NewTestKit(c, s.store)
	tk.MustExec("use test")
	tk.MustExec("drop table if exists t")
	tk.MustExec("create table t (a int primary key auto_increment, b int, index idx (b))")
	tk.MustExec("insert t (b) values (0), (1), (2), (3), (4), (5), (6), (7), (8), (9)")
	result := tk.MustQuery("select b from t order by b desc")
	result.Check(testkit.Rows("9", "8", "7", "6", "5", "4", "3", "2", "1", "0"))
	result = tk.MustQuery("select b from t where b <3 or (b >=6 and b < 8) order by b desc")
	result.Check(testkit.Rows("7", "6", "2", "1", "0"))

	tk.MustExec("drop table if exists t")
	tk.MustExec("create table t (a int, b int, index idx (b, a))")
	tk.MustExec("insert t values (0, 2), (1, 2), (2, 2), (0, 1), (1, 1), (2, 1), (0, 0), (1, 0), (2, 0)")
	result = tk.MustQuery("select b, a from t order by b, a desc")
	result.Check(testkit.Rows("0 2", "0 1", "0 0", "1 2", "1 1", "1 0", "2 2", "2 1", "2 0"))
}

func (s *testSuiteP1) TestTableReverseOrder(c *C) {
	tk := testkit.NewTestKit(c, s.store)
	tk.MustExec("use test")
	tk.MustExec("drop table if exists t")
	tk.MustExec("create table t (a int primary key auto_increment, b int)")
	tk.MustExec("insert t (b) values (1), (2), (3), (4), (5), (6), (7), (8), (9)")
	result := tk.MustQuery("select b from t order by a desc")
	result.Check(testkit.Rows("9", "8", "7", "6", "5", "4", "3", "2", "1"))
	result = tk.MustQuery("select a from t where a <3 or (a >=6 and a < 8) order by a desc")
	result.Check(testkit.Rows("7", "6", "2", "1"))
}

func (s *testSuiteP1) TestDefaultNull(c *C) {
	tk := testkit.NewTestKit(c, s.store)
	tk.MustExec("use test")
	tk.MustExec("drop table if exists t")
	tk.MustExec("create table t (a int primary key auto_increment, b int default 1, c int)")
	tk.MustExec("insert t values ()")
	tk.MustQuery("select * from t").Check(testkit.Rows("1 1 <nil>"))
	tk.MustExec("update t set b = NULL where a = 1")
	tk.MustQuery("select * from t").Check(testkit.Rows("1 <nil> <nil>"))
	tk.MustExec("update t set c = 1")
	tk.MustQuery("select * from t ").Check(testkit.Rows("1 <nil> 1"))
	tk.MustExec("delete from t where a = 1")
	tk.MustExec("insert t (a) values (1)")
	tk.MustQuery("select * from t").Check(testkit.Rows("1 1 <nil>"))
}

func (s *testSuiteP1) TestUnsignedPKColumn(c *C) {
	tk := testkit.NewTestKit(c, s.store)
	tk.MustExec("use test")
	tk.MustExec("drop table if exists t")
	tk.MustExec("create table t (a int unsigned primary key, b int, c int, key idx_ba (b, c, a));")
	tk.MustExec("insert t values (1, 1, 1)")
	result := tk.MustQuery("select * from t;")
	result.Check(testkit.Rows("1 1 1"))
	tk.MustExec("update t set c=2 where a=1;")
	result = tk.MustQuery("select * from t where b=1;")
	result.Check(testkit.Rows("1 1 2"))
}

func (s *testSuiteP1) TestJSON(c *C) {
	tk := testkit.NewTestKit(c, s.store)

	tk.MustExec("use test")
	tk.MustExec("drop table if exists test_json")
	tk.MustExec("create table test_json (id int, a json)")
	tk.MustExec(`insert into test_json (id, a) values (1, '{"a":[1,"2",{"aa":"bb"},4],"b":true}')`)
	tk.MustExec(`insert into test_json (id, a) values (2, "null")`)
	tk.MustExec(`insert into test_json (id, a) values (3, null)`)
	tk.MustExec(`insert into test_json (id, a) values (4, 'true')`)
	tk.MustExec(`insert into test_json (id, a) values (5, '3')`)
	tk.MustExec(`insert into test_json (id, a) values (5, '4.0')`)
	tk.MustExec(`insert into test_json (id, a) values (6, '"string"')`)

	result := tk.MustQuery(`select tj.a from test_json tj order by tj.id`)
	result.Check(testkit.Rows(`{"a": [1, "2", {"aa": "bb"}, 4], "b": true}`, "null", "<nil>", "true", "3", "4", `"string"`))

	// Check json_type function
	result = tk.MustQuery(`select json_type(a) from test_json tj order by tj.id`)
	result.Check(testkit.Rows("OBJECT", "NULL", "<nil>", "BOOLEAN", "INTEGER", "DOUBLE", "STRING"))

	// Check json compare with primitives.
	result = tk.MustQuery(`select a from test_json tj where a = 3`)
	result.Check(testkit.Rows("3"))
	result = tk.MustQuery(`select a from test_json tj where a = 4.0`)
	result.Check(testkit.Rows("4"))
	result = tk.MustQuery(`select a from test_json tj where a = true`)
	result.Check(testkit.Rows("true"))
	result = tk.MustQuery(`select a from test_json tj where a = "string"`)
	result.Check(testkit.Rows(`"string"`))

	// Check cast(true/false as JSON).
	result = tk.MustQuery(`select cast(true as JSON)`)
	result.Check(testkit.Rows(`true`))
	result = tk.MustQuery(`select cast(false as JSON)`)
	result.Check(testkit.Rows(`false`))

	// Check two json grammar sugar.
	result = tk.MustQuery(`select a->>'$.a[2].aa' as x, a->'$.b' as y from test_json having x is not null order by id`)
	result.Check(testkit.Rows(`bb true`))
	result = tk.MustQuery(`select a->'$.a[2].aa' as x, a->>'$.b' as y from test_json having x is not null order by id`)
	result.Check(testkit.Rows(`"bb" true`))

	// Check some DDL limits for TEXT/BLOB/JSON column.
	var err error
	var terr *terror.Error

	_, err = tk.Exec(`create table test_bad_json(a json default '{}')`)
	c.Assert(err, NotNil)
	terr = errors.Cause(err).(*terror.Error)
	c.Assert(terr.Code(), Equals, terror.ErrCode(mysql.ErrBlobCantHaveDefault))

	_, err = tk.Exec(`create table test_bad_json(a blob default 'hello')`)
	c.Assert(err, NotNil)
	terr = errors.Cause(err).(*terror.Error)
	c.Assert(terr.Code(), Equals, terror.ErrCode(mysql.ErrBlobCantHaveDefault))

	_, err = tk.Exec(`create table test_bad_json(a text default 'world')`)
	c.Assert(err, NotNil)
	terr = errors.Cause(err).(*terror.Error)
	c.Assert(terr.Code(), Equals, terror.ErrCode(mysql.ErrBlobCantHaveDefault))

	// check json fields cannot be used as key.
	_, err = tk.Exec(`create table test_bad_json(id int, a json, key (a))`)
	c.Assert(err, NotNil)
	terr = errors.Cause(err).(*terror.Error)
	c.Assert(terr.Code(), Equals, terror.ErrCode(mysql.ErrJSONUsedAsKey))

	// check CAST AS JSON.
	result = tk.MustQuery(`select CAST('3' AS JSON), CAST('{}' AS JSON), CAST(null AS JSON)`)
	result.Check(testkit.Rows(`3 {} <nil>`))

	// Check cast json to decimal.
	// NOTE: this test case contains a bug, it should be uncommented after the bug is fixed.
	// TODO: Fix bug https://github.com/pingcap/tidb/issues/12178
	//tk.MustExec("drop table if exists test_json")
	//tk.MustExec("create table test_json ( a decimal(60,2) as (JSON_EXTRACT(b,'$.c')), b json );")
	//tk.MustExec(`insert into test_json (b) values
	//	('{"c": "1267.1"}'),
	//	('{"c": "1267.01"}'),
	//	('{"c": "1267.1234"}'),
	//	('{"c": "1267.3456"}'),
	//	('{"c": "1234567890123456789012345678901234567890123456789012345"}'),
	//	('{"c": "1234567890123456789012345678901234567890123456789012345.12345"}');`)
	//
	//tk.MustQuery("select a from test_json;").Check(testkit.Rows("1267.10", "1267.01", "1267.12",
	//	"1267.35", "1234567890123456789012345678901234567890123456789012345.00",
	//	"1234567890123456789012345678901234567890123456789012345.12"))
}

func (s *testSuiteP1) TestMultiUpdate(c *C) {
	tk := testkit.NewTestKit(c, s.store)
	tk.MustExec("use test")
	tk.MustExec(`CREATE TABLE test_mu (a int primary key, b int, c int)`)
	tk.MustExec(`INSERT INTO test_mu VALUES (1, 2, 3), (4, 5, 6), (7, 8, 9)`)

	// Test INSERT ... ON DUPLICATE UPDATE set_lists.
	tk.MustExec(`INSERT INTO test_mu VALUES (1, 2, 3) ON DUPLICATE KEY UPDATE b = 3, c = b`)
	result := tk.MustQuery(`SELECT * FROM test_mu ORDER BY a`)
	result.Check(testkit.Rows(`1 3 3`, `4 5 6`, `7 8 9`))

	tk.MustExec(`INSERT INTO test_mu VALUES (1, 2, 3) ON DUPLICATE KEY UPDATE c = 2, b = c+5`)
	result = tk.MustQuery(`SELECT * FROM test_mu ORDER BY a`)
	result.Check(testkit.Rows(`1 7 2`, `4 5 6`, `7 8 9`))

	// Test UPDATE ... set_lists.
	tk.MustExec(`UPDATE test_mu SET b = 0, c = b WHERE a = 4`)
	result = tk.MustQuery(`SELECT * FROM test_mu ORDER BY a`)
	result.Check(testkit.Rows(`1 7 2`, `4 0 0`, `7 8 9`))

	tk.MustExec(`UPDATE test_mu SET c = 8, b = c WHERE a = 4`)
	result = tk.MustQuery(`SELECT * FROM test_mu ORDER BY a`)
	result.Check(testkit.Rows(`1 7 2`, `4 8 8`, `7 8 9`))

	tk.MustExec(`UPDATE test_mu SET c = b, b = c WHERE a = 7`)
	result = tk.MustQuery(`SELECT * FROM test_mu ORDER BY a`)
	result.Check(testkit.Rows(`1 7 2`, `4 8 8`, `7 8 8`))
}

func (s *testSuiteP1) TestGeneratedColumnWrite(c *C) {
	tk := testkit.NewTestKit(c, s.store)
	tk.MustExec("use test")
	_, err := tk.Exec(`CREATE TABLE test_gc_write (a int primary key auto_increment, b int, c int as (a+8) virtual)`)
	c.Assert(err.Error(), Equals, ddl.ErrGeneratedColumnRefAutoInc.GenWithStackByArgs("c").Error())
	tk.MustExec(`CREATE TABLE test_gc_write (a int primary key auto_increment, b int, c int as (b+8) virtual)`)
	tk.MustExec(`CREATE TABLE test_gc_write_1 (a int primary key, b int, c int)`)

	tests := []struct {
		stmt string
		err  int
	}{
		// Can't modify generated column by values.
		{`insert into test_gc_write (a, b, c) values (1, 1, 1)`, mysql.ErrBadGeneratedColumn},
		{`insert into test_gc_write values (1, 1, 1)`, mysql.ErrBadGeneratedColumn},
		// Can't modify generated column by select clause.
		{`insert into test_gc_write select 1, 1, 1`, mysql.ErrBadGeneratedColumn},
		// Can't modify generated column by on duplicate clause.
		{`insert into test_gc_write (a, b) values (1, 1) on duplicate key update c = 1`, mysql.ErrBadGeneratedColumn},
		// Can't modify generated column by set.
		{`insert into test_gc_write set a = 1, b = 1, c = 1`, mysql.ErrBadGeneratedColumn},
		// Can't modify generated column by update clause.
		{`update test_gc_write set c = 1`, mysql.ErrBadGeneratedColumn},
		// Can't modify generated column by multi-table update clause.
		{`update test_gc_write, test_gc_write_1 set test_gc_write.c = 1`, mysql.ErrBadGeneratedColumn},

		// Can insert without generated columns.
		{`insert into test_gc_write (a, b) values (1, 1)`, 0},
		{`insert into test_gc_write set a = 2, b = 2`, 0},
		{`insert into test_gc_write (b) select c from test_gc_write`, 0},
		// Can update without generated columns.
		{`update test_gc_write set b = 2 where a = 2`, 0},
		{`update test_gc_write t1, test_gc_write_1 t2 set t1.b = 3, t2.b = 4`, 0},

		// But now we can't do this, just as same with MySQL 5.7:
		{`insert into test_gc_write values (1, 1)`, mysql.ErrWrongValueCountOnRow},
		{`insert into test_gc_write select 1, 1`, mysql.ErrWrongValueCountOnRow},
		{`insert into test_gc_write (c) select a, b from test_gc_write`, mysql.ErrWrongValueCountOnRow},
		{`insert into test_gc_write (b, c) select a, b from test_gc_write`, mysql.ErrBadGeneratedColumn},
	}
	for _, tt := range tests {
		_, err := tk.Exec(tt.stmt)
		if tt.err != 0 {
			c.Assert(err, NotNil, Commentf("sql is `%v`", tt.stmt))
			terr := errors.Cause(err).(*terror.Error)
			c.Assert(terr.Code(), Equals, terror.ErrCode(tt.err), Commentf("sql is %v", tt.stmt))
		} else {
			c.Assert(err, IsNil)
		}
	}
}

// TestGeneratedColumnRead tests select generated columns from table.
// They should be calculated from their generation expressions.
func (s *testSuiteP1) TestGeneratedColumnRead(c *C) {
	tk := testkit.NewTestKit(c, s.store)
	tk.MustExec("use test")
	tk.MustExec(`CREATE TABLE test_gc_read(a int primary key, b int, c int as (a+b), d int as (a*b) stored, e int as (c*2))`)

	result := tk.MustQuery(`SELECT generation_expression FROM information_schema.columns WHERE table_name = 'test_gc_read' AND column_name = 'd'`)
	result.Check(testkit.Rows("`a` * `b`"))

	// Insert only column a and b, leave c and d be calculated from them.
	tk.MustExec(`INSERT INTO test_gc_read (a, b) VALUES (0,null),(1,2),(3,4)`)
	result = tk.MustQuery(`SELECT * FROM test_gc_read ORDER BY a`)
	result.Check(testkit.Rows(`0 <nil> <nil> <nil> <nil>`, `1 2 3 2 6`, `3 4 7 12 14`))

	tk.MustExec(`INSERT INTO test_gc_read SET a = 5, b = 10`)
	result = tk.MustQuery(`SELECT * FROM test_gc_read ORDER BY a`)
	result.Check(testkit.Rows(`0 <nil> <nil> <nil> <nil>`, `1 2 3 2 6`, `3 4 7 12 14`, `5 10 15 50 30`))

	tk.MustExec(`REPLACE INTO test_gc_read (a, b) VALUES (5, 6)`)
	result = tk.MustQuery(`SELECT * FROM test_gc_read ORDER BY a`)
	result.Check(testkit.Rows(`0 <nil> <nil> <nil> <nil>`, `1 2 3 2 6`, `3 4 7 12 14`, `5 6 11 30 22`))

	tk.MustExec(`INSERT INTO test_gc_read (a, b) VALUES (5, 8) ON DUPLICATE KEY UPDATE b = 9`)
	result = tk.MustQuery(`SELECT * FROM test_gc_read ORDER BY a`)
	result.Check(testkit.Rows(`0 <nil> <nil> <nil> <nil>`, `1 2 3 2 6`, `3 4 7 12 14`, `5 9 14 45 28`))

	// Test select only-generated-column-without-dependences.
	result = tk.MustQuery(`SELECT c, d FROM test_gc_read`)
	result.Check(testkit.Rows(`<nil> <nil>`, `3 2`, `7 12`, `14 45`))

	// Test select only virtual generated column that refers to other virtual generated columns.
	result = tk.MustQuery(`SELECT e FROM test_gc_read`)
	result.Check(testkit.Rows(`<nil>`, `6`, `14`, `28`))

	// Test order of on duplicate key update list.
	tk.MustExec(`INSERT INTO test_gc_read (a, b) VALUES (5, 8) ON DUPLICATE KEY UPDATE a = 6, b = a`)
	result = tk.MustQuery(`SELECT * FROM test_gc_read ORDER BY a`)
	result.Check(testkit.Rows(`0 <nil> <nil> <nil> <nil>`, `1 2 3 2 6`, `3 4 7 12 14`, `6 6 12 36 24`))

	tk.MustExec(`INSERT INTO test_gc_read (a, b) VALUES (6, 8) ON DUPLICATE KEY UPDATE b = 8, a = b`)
	result = tk.MustQuery(`SELECT * FROM test_gc_read ORDER BY a`)
	result.Check(testkit.Rows(`0 <nil> <nil> <nil> <nil>`, `1 2 3 2 6`, `3 4 7 12 14`, `8 8 16 64 32`))

	// Test where-conditions on virtual/stored generated columns.
	result = tk.MustQuery(`SELECT * FROM test_gc_read WHERE c = 7`)
	result.Check(testkit.Rows(`3 4 7 12 14`))

	result = tk.MustQuery(`SELECT * FROM test_gc_read WHERE d = 64`)
	result.Check(testkit.Rows(`8 8 16 64 32`))

	result = tk.MustQuery(`SELECT * FROM test_gc_read WHERE e = 6`)
	result.Check(testkit.Rows(`1 2 3 2 6`))

	// Test update where-conditions on virtual/generated columns.
	tk.MustExec(`UPDATE test_gc_read SET a = a + 100 WHERE c = 7`)
	result = tk.MustQuery(`SELECT * FROM test_gc_read WHERE c = 107`)
	result.Check(testkit.Rows(`103 4 107 412 214`))

	// Test update where-conditions on virtual/generated columns.
	tk.MustExec(`UPDATE test_gc_read m SET m.a = m.a + 100 WHERE c = 107`)
	result = tk.MustQuery(`SELECT * FROM test_gc_read WHERE c = 207`)
	result.Check(testkit.Rows(`203 4 207 812 414`))

	tk.MustExec(`UPDATE test_gc_read SET a = a - 200 WHERE d = 812`)
	result = tk.MustQuery(`SELECT * FROM test_gc_read WHERE d = 12`)
	result.Check(testkit.Rows(`3 4 7 12 14`))

	tk.MustExec(`INSERT INTO test_gc_read set a = 4, b = d + 1`)
	result = tk.MustQuery(`SELECT * FROM test_gc_read ORDER BY a`)
	result.Check(testkit.Rows(`0 <nil> <nil> <nil> <nil>`, `1 2 3 2 6`, `3 4 7 12 14`,
		`4 <nil> <nil> <nil> <nil>`, `8 8 16 64 32`))
	tk.MustExec(`DELETE FROM test_gc_read where a = 4`)

	// Test on-conditions on virtual/stored generated columns.
	tk.MustExec(`CREATE TABLE test_gc_help(a int primary key, b int, c int, d int, e int)`)
	tk.MustExec(`INSERT INTO test_gc_help(a, b, c, d, e) SELECT * FROM test_gc_read`)

	result = tk.MustQuery(`SELECT t1.* FROM test_gc_read t1 JOIN test_gc_help t2 ON t1.c = t2.c ORDER BY t1.a`)
	result.Check(testkit.Rows(`1 2 3 2 6`, `3 4 7 12 14`, `8 8 16 64 32`))

	result = tk.MustQuery(`SELECT t1.* FROM test_gc_read t1 JOIN test_gc_help t2 ON t1.d = t2.d ORDER BY t1.a`)
	result.Check(testkit.Rows(`1 2 3 2 6`, `3 4 7 12 14`, `8 8 16 64 32`))

	result = tk.MustQuery(`SELECT t1.* FROM test_gc_read t1 JOIN test_gc_help t2 ON t1.e = t2.e ORDER BY t1.a`)
	result.Check(testkit.Rows(`1 2 3 2 6`, `3 4 7 12 14`, `8 8 16 64 32`))

	// Test generated column in subqueries.
	result = tk.MustQuery(`SELECT * FROM test_gc_read t WHERE t.a not in (SELECT t.a FROM test_gc_read t where t.c > 5)`)
	result.Sort().Check(testkit.Rows(`0 <nil> <nil> <nil> <nil>`, `1 2 3 2 6`))

	result = tk.MustQuery(`SELECT * FROM test_gc_read t WHERE t.c in (SELECT t.c FROM test_gc_read t where t.c > 5)`)
	result.Sort().Check(testkit.Rows(`3 4 7 12 14`, `8 8 16 64 32`))

	result = tk.MustQuery(`SELECT tt.b FROM test_gc_read tt WHERE tt.a = (SELECT max(t.a) FROM test_gc_read t WHERE t.c = tt.c) ORDER BY b`)
	result.Check(testkit.Rows(`2`, `4`, `8`))

	// Test aggregation on virtual/stored generated columns.
	result = tk.MustQuery(`SELECT c, sum(a) aa, max(d) dd, sum(e) ee FROM test_gc_read GROUP BY c ORDER BY aa`)
	result.Check(testkit.Rows(`<nil> 0 <nil> <nil>`, `3 1 2 6`, `7 3 12 14`, `16 8 64 32`))

	result = tk.MustQuery(`SELECT a, sum(c), sum(d), sum(e) FROM test_gc_read GROUP BY a ORDER BY a`)
	result.Check(testkit.Rows(`0 <nil> <nil> <nil>`, `1 3 2 6`, `3 7 12 14`, `8 16 64 32`))

	// Test multi-update on generated columns.
	tk.MustExec(`UPDATE test_gc_read m, test_gc_read n SET m.a = m.a + 10, n.a = n.a + 10`)
	result = tk.MustQuery(`SELECT * FROM test_gc_read ORDER BY a`)
	result.Check(testkit.Rows(`10 <nil> <nil> <nil> <nil>`, `11 2 13 22 26`, `13 4 17 52 34`, `18 8 26 144 52`))

	tk.MustExec("drop table if exists t")
	tk.MustExec("create table t(a int)")
	tk.MustExec("insert into t values(18)")
	tk.MustExec("update test_gc_read set a = a+1 where a in (select a from t)")
	result = tk.MustQuery("select * from test_gc_read order by a")
	result.Check(testkit.Rows(`10 <nil> <nil> <nil> <nil>`, `11 2 13 22 26`, `13 4 17 52 34`, `19 8 27 152 54`))

	// Test different types between generation expression and generated column.
	tk.MustExec(`CREATE TABLE test_gc_read_cast(a VARCHAR(255), b VARCHAR(255), c INT AS (JSON_EXTRACT(a, b)), d INT AS (JSON_EXTRACT(a, b)) STORED)`)
	tk.MustExec(`INSERT INTO test_gc_read_cast (a, b) VALUES ('{"a": "3"}', '$.a')`)
	result = tk.MustQuery(`SELECT c, d FROM test_gc_read_cast`)
	result.Check(testkit.Rows(`3 3`))

	tk.MustExec(`CREATE TABLE test_gc_read_cast_1(a VARCHAR(255), b VARCHAR(255), c ENUM("red", "yellow") AS (JSON_UNQUOTE(JSON_EXTRACT(a, b))))`)
	tk.MustExec(`INSERT INTO test_gc_read_cast_1 (a, b) VALUES ('{"a": "yellow"}', '$.a')`)
	result = tk.MustQuery(`SELECT c FROM test_gc_read_cast_1`)
	result.Check(testkit.Rows(`yellow`))

	tk.MustExec(`CREATE TABLE test_gc_read_cast_2( a JSON, b JSON AS (a->>'$.a'))`)
	tk.MustExec(`INSERT INTO test_gc_read_cast_2(a) VALUES ('{"a": "{    \\\"key\\\": \\\"\\u6d4b\\\"    }"}')`)
	result = tk.MustQuery(`SELECT b FROM test_gc_read_cast_2`)
	result.Check(testkit.Rows(`{"key": "测"}`))

	tk.MustExec(`CREATE TABLE test_gc_read_cast_3( a JSON, b JSON AS (a->>'$.a'), c INT AS (b * 3.14) )`)
	tk.MustExec(`INSERT INTO test_gc_read_cast_3(a) VALUES ('{"a": "5"}')`)
	result = tk.MustQuery(`SELECT c FROM test_gc_read_cast_3`)
	result.Check(testkit.Rows(`16`))

	_, err := tk.Exec(`INSERT INTO test_gc_read_cast_1 (a, b) VALUES ('{"a": "invalid"}', '$.a')`)
	c.Assert(err, NotNil)

	// Test read generated columns after drop some irrelevant column
	tk.MustExec(`DROP TABLE IF EXISTS test_gc_read_m`)
	tk.MustExec(`CREATE TABLE test_gc_read_m (a int primary key, b int, c int as (a+1), d int as (c*2))`)
	tk.MustExec(`INSERT INTO test_gc_read_m(a) values (1), (2)`)
	tk.MustExec(`ALTER TABLE test_gc_read_m DROP b`)
	result = tk.MustQuery(`SELECT * FROM test_gc_read_m`)
	result.Check(testkit.Rows(`1 2 4`, `2 3 6`))

	// Test not null generated columns.
	tk.MustExec(`CREATE TABLE test_gc_read_1(a int primary key, b int, c int as (a+b) not null, d int as (a*b) stored)`)
	tk.MustExec(`CREATE TABLE test_gc_read_2(a int primary key, b int, c int as (a+b), d int as (a*b) stored not null)`)
	tests := []struct {
		stmt string
		err  int
	}{
		// Can't insert these records, because generated columns are not null.
		{`insert into test_gc_read_1(a, b) values (1, null)`, mysql.ErrBadNull},
		{`insert into test_gc_read_2(a, b) values (1, null)`, mysql.ErrBadNull},
	}
	for _, tt := range tests {
		_, err := tk.Exec(tt.stmt)
		if tt.err != 0 {
			c.Assert(err, NotNil)
			terr := errors.Cause(err).(*terror.Error)
			c.Assert(terr.Code(), Equals, terror.ErrCode(tt.err))
		} else {
			c.Assert(err, IsNil)
		}
	}
}

// TestGeneratedColumnRead tests generated columns using point get and batch point get
func (s *testSuiteP1) TestGeneratedColumnPointGet(c *C) {
	tk := testkit.NewTestKit(c, s.store)
	tk.MustExec("use test")
	tk.MustExec("drop table if exists tu")
	tk.MustExec("CREATE TABLE tu(a int, b int, c int GENERATED ALWAYS AS (a + b) VIRTUAL, d int as (a * b) stored, " +
		"e int GENERATED ALWAYS as (b * 2) VIRTUAL, PRIMARY KEY (a), UNIQUE KEY ukc (c), unique key ukd(d), key ke(e))")
	tk.MustExec("insert into tu(a, b) values(1, 2)")
	tk.MustExec("insert into tu(a, b) values(5, 6)")
	tk.MustQuery("select * from tu for update").Check(testkit.Rows("1 2 3 2 4", "5 6 11 30 12"))
	tk.MustQuery("select * from tu where a = 1").Check(testkit.Rows("1 2 3 2 4"))
	tk.MustQuery("select * from tu where a in (1, 2)").Check(testkit.Rows("1 2 3 2 4"))
	tk.MustQuery("select * from tu where c in (1, 2, 3)").Check(testkit.Rows("1 2 3 2 4"))
	tk.MustQuery("select * from tu where c = 3").Check(testkit.Rows("1 2 3 2 4"))
	tk.MustQuery("select d, e from tu where c = 3").Check(testkit.Rows("2 4"))
	tk.MustQuery("select * from tu where d in (1, 2, 3)").Check(testkit.Rows("1 2 3 2 4"))
	tk.MustQuery("select * from tu where d = 2").Check(testkit.Rows("1 2 3 2 4"))
	tk.MustQuery("select c, d from tu where d = 2").Check(testkit.Rows("3 2"))
	tk.MustQuery("select d, e from tu where e = 4").Check(testkit.Rows("2 4"))
	tk.MustQuery("select * from tu where e = 4").Check(testkit.Rows("1 2 3 2 4"))
	tk.MustExec("update tu set a = a + 1, b = b + 1 where c = 11")
	tk.MustQuery("select * from tu for update").Check(testkit.Rows("1 2 3 2 4", "6 7 13 42 14"))
	tk.MustQuery("select * from tu where a = 6").Check(testkit.Rows("6 7 13 42 14"))
	tk.MustQuery("select * from tu where c in (5, 6, 13)").Check(testkit.Rows("6 7 13 42 14"))
	tk.MustQuery("select b, c, e, d from tu where c = 13").Check(testkit.Rows("7 13 14 42"))
	tk.MustQuery("select a, e, d from tu where c in (5, 6, 13)").Check(testkit.Rows("6 14 42"))
	tk.MustExec("drop table if exists tu")
}

func (s *testSuiteP2) TestToPBExpr(c *C) {
	tk := testkit.NewTestKit(c, s.store)
	tk.MustExec("use test")
	tk.MustExec("drop table if exists t")
	tk.MustExec("create table t (a decimal(10,6), b decimal, index idx_b (b))")
	tk.MustExec("set sql_mode = ''")
	tk.MustExec("insert t values (1.1, 1.1)")
	tk.MustExec("insert t values (2.4, 2.4)")
	tk.MustExec("insert t values (3.3, 2.7)")
	result := tk.MustQuery("select * from t where a < 2.399999")
	result.Check(testkit.Rows("1.100000 1"))
	result = tk.MustQuery("select * from t where a > 1.5")
	result.Check(testkit.Rows("2.400000 2", "3.300000 3"))
	result = tk.MustQuery("select * from t where a <= 1.1")
	result.Check(testkit.Rows("1.100000 1"))
	result = tk.MustQuery("select * from t where b >= 3")
	result.Check(testkit.Rows("3.300000 3"))
	result = tk.MustQuery("select * from t where not (b = 1)")
	result.Check(testkit.Rows("2.400000 2", "3.300000 3"))
	result = tk.MustQuery("select * from t where b&1 = a|1")
	result.Check(testkit.Rows("1.100000 1"))
	result = tk.MustQuery("select * from t where b != 2 and b <=> 3")
	result.Check(testkit.Rows("3.300000 3"))
	result = tk.MustQuery("select * from t where b in (3)")
	result.Check(testkit.Rows("3.300000 3"))
	result = tk.MustQuery("select * from t where b not in (1, 2)")
	result.Check(testkit.Rows("3.300000 3"))

	tk.MustExec("drop table if exists t")
	tk.MustExec("create table t (a varchar(255), b int)")
	tk.MustExec("insert t values ('abc123', 1)")
	tk.MustExec("insert t values ('ab123', 2)")
	result = tk.MustQuery("select * from t where a like 'ab%'")
	result.Check(testkit.Rows("abc123 1", "ab123 2"))
	result = tk.MustQuery("select * from t where a like 'ab_12'")
	result.Check(nil)
	tk.MustExec("drop table if exists t")
	tk.MustExec("create table t (a int primary key)")
	tk.MustExec("insert t values (1)")
	tk.MustExec("insert t values (2)")
	result = tk.MustQuery("select * from t where not (a = 1)")
	result.Check(testkit.Rows("2"))
	result = tk.MustQuery("select * from t where not(not (a = 1))")
	result.Check(testkit.Rows("1"))
	result = tk.MustQuery("select * from t where not(a != 1 and a != 2)")
	result.Check(testkit.Rows("1", "2"))
}

func (s *testSuiteP2) TestDatumXAPI(c *C) {
	tk := testkit.NewTestKit(c, s.store)
	tk.MustExec("use test")
	tk.MustExec("drop table if exists t")
	tk.MustExec("create table t (a decimal(10,6), b decimal, index idx_b (b))")
	tk.MustExec("set sql_mode = ''")
	tk.MustExec("insert t values (1.1, 1.1)")
	tk.MustExec("insert t values (2.2, 2.2)")
	tk.MustExec("insert t values (3.3, 2.7)")
	result := tk.MustQuery("select * from t where a > 1.5")
	result.Check(testkit.Rows("2.200000 2", "3.300000 3"))
	result = tk.MustQuery("select * from t where b > 1.5")
	result.Check(testkit.Rows("2.200000 2", "3.300000 3"))

	tk.MustExec("drop table if exists t")
	tk.MustExec("create table t (a time(3), b time, index idx_a (a))")
	tk.MustExec("insert t values ('11:11:11', '11:11:11')")
	tk.MustExec("insert t values ('11:11:12', '11:11:12')")
	tk.MustExec("insert t values ('11:11:13', '11:11:13')")
	result = tk.MustQuery("select * from t where a > '11:11:11.5'")
	result.Check(testkit.Rows("11:11:12.000 11:11:12", "11:11:13.000 11:11:13"))
	result = tk.MustQuery("select * from t where b > '11:11:11.5'")
	result.Check(testkit.Rows("11:11:12.000 11:11:12", "11:11:13.000 11:11:13"))
}

func (s *testSuiteP2) TestSQLMode(c *C) {
	tk := testkit.NewTestKit(c, s.store)
	tk.MustExec("use test")
	tk.MustExec("drop table if exists t")
	tk.MustExec("create table t (a tinyint not null)")
	tk.MustExec("set sql_mode = 'STRICT_TRANS_TABLES'")
	_, err := tk.Exec("insert t values ()")
	c.Check(err, NotNil)

	_, err = tk.Exec("insert t values ('1000')")
	c.Check(err, NotNil)

	tk.MustExec("create table if not exists tdouble (a double(3,2))")
	_, err = tk.Exec("insert tdouble values (10.23)")
	c.Check(err, NotNil)

	tk.MustExec("set sql_mode = ''")
	tk.MustExec("insert t values ()")
	tk.MustQuery("show warnings").Check(testkit.Rows("Warning 1364 Field 'a' doesn't have a default value"))
	_, err = tk.Exec("insert t values (null)")
	c.Check(err, NotNil)
	tk.MustExec("insert ignore t values (null)")
	tk.MustQuery("show warnings").Check(testkit.Rows("Warning 1048 Column 'a' cannot be null"))
	tk.MustExec("insert t select null")
	tk.MustQuery("show warnings").Check(testkit.Rows("Warning 1048 Column 'a' cannot be null"))
	tk.MustExec("insert t values (1000)")
	tk.MustQuery("select * from t order by a").Check(testkit.Rows("0", "0", "0", "127"))

	tk.MustExec("insert tdouble values (10.23)")
	tk.MustQuery("select * from tdouble").Check(testkit.Rows("9.99"))

	tk.MustExec("set sql_mode = 'STRICT_TRANS_TABLES'")
	tk.MustExec("set @@global.sql_mode = ''")

	// Disable global variable cache, so load global session variable take effect immediate.
	s.domain.GetGlobalVarsCache().Disable()
	tk2 := testkit.NewTestKit(c, s.store)
	tk2.MustExec("use test")
	tk2.MustExec("drop table if exists t2")
	tk2.MustExec("create table t2 (a varchar(3))")
	tk2.MustExec("insert t2 values ('abcd')")
	tk2.MustQuery("select * from t2").Check(testkit.Rows("abc"))

	// session1 is still in strict mode.
	_, err = tk.Exec("insert t2 values ('abcd')")
	c.Check(err, NotNil)
	// Restore original global strict mode.
	tk.MustExec("set @@global.sql_mode = 'STRICT_TRANS_TABLES'")
}

func (s *testSuiteP2) TestTableDual(c *C) {
	tk := testkit.NewTestKit(c, s.store)
	tk.MustExec("use test")
	result := tk.MustQuery("Select 1")
	result.Check(testkit.Rows("1"))
	result = tk.MustQuery("Select 1 from dual")
	result.Check(testkit.Rows("1"))
	result = tk.MustQuery("Select count(*) from dual")
	result.Check(testkit.Rows("1"))
	result = tk.MustQuery("Select 1 from dual where 1")
	result.Check(testkit.Rows("1"))

	tk.MustExec("drop table if exists t")
	tk.MustExec("create table t(a int primary key)")
	tk.MustQuery("select t1.* from t t1, t t2 where t1.a=t2.a and 1=0").Check(testkit.Rows())
}

func (s *testSuiteP2) TestTableScan(c *C) {
	tk := testkit.NewTestKit(c, s.store)
	tk.MustExec("use information_schema")
	result := tk.MustQuery("select * from schemata")
	// There must be these tables: information_schema, mysql, performance_schema and test.
	c.Assert(len(result.Rows()), GreaterEqual, 4)
	tk.MustExec("use test")
	tk.MustExec("create database mytest")
	rowStr1 := fmt.Sprintf("%s %s %s %s %v", "def", "mysql", "utf8mb4", "utf8mb4_bin", nil)
	rowStr2 := fmt.Sprintf("%s %s %s %s %v", "def", "mytest", "utf8mb4", "utf8mb4_bin", nil)
	tk.MustExec("use information_schema")
	result = tk.MustQuery("select * from schemata where schema_name = 'mysql'")
	result.Check(testkit.Rows(rowStr1))
	result = tk.MustQuery("select * from schemata where schema_name like 'my%'")
	result.Check(testkit.Rows(rowStr1, rowStr2))
	result = tk.MustQuery("select 1 from tables limit 1")
	result.Check(testkit.Rows("1"))
}

func (s *testSuiteP2) TestAdapterStatement(c *C) {
	se, err := session.CreateSession4Test(s.store)
	c.Check(err, IsNil)
	se.GetSessionVars().TxnCtx.InfoSchema = domain.GetDomain(se).InfoSchema()
	compiler := &executor.Compiler{Ctx: se}
	stmtNode, err := s.ParseOneStmt("select 1", "", "")
	c.Check(err, IsNil)
	stmt, err := compiler.Compile(context.TODO(), stmtNode)
	c.Check(err, IsNil)
	c.Check(stmt.OriginText(), Equals, "select 1")

	stmtNode, err = s.ParseOneStmt("create table test.t (a int)", "", "")
	c.Check(err, IsNil)
	stmt, err = compiler.Compile(context.TODO(), stmtNode)
	c.Check(err, IsNil)
	c.Check(stmt.OriginText(), Equals, "create table test.t (a int)")
}

func (s *testSuiteP2) TestIsPointGet(c *C) {
	tk := testkit.NewTestKit(c, s.store)
	tk.MustExec("use mysql")
	ctx := tk.Se.(sessionctx.Context)
	tests := map[string]bool{
		"select * from help_topic where name='aaa'":         false,
		"select 1 from help_topic where name='aaa'":         false,
		"select * from help_topic where help_topic_id=1":    true,
		"select * from help_topic where help_category_id=1": false,
	}
	infoSchema := infoschema.GetInfoSchema(ctx)

	for sqlStr, result := range tests {
		stmtNode, err := s.ParseOneStmt(sqlStr, "", "")
		c.Check(err, IsNil)
		err = plannercore.Preprocess(ctx, stmtNode, infoSchema)
		c.Check(err, IsNil)
		p, _, err := planner.Optimize(context.TODO(), ctx, stmtNode, infoSchema)
		c.Check(err, IsNil)
		ret, err := plannercore.IsPointGetWithPKOrUniqueKeyByAutoCommit(ctx, p)
		c.Assert(err, IsNil)
		c.Assert(ret, Equals, result)
	}
}

func (s *testSuiteP2) TestPointGetRepeatableRead(c *C) {
	tk1 := testkit.NewTestKit(c, s.store)
	tk1.MustExec("use test")
	tk1.MustExec(`create table point_get (a int, b int, c int,
			primary key k_a(a),
			unique key k_b(b))`)
	tk1.MustExec("insert into point_get values (1, 1, 1)")
	tk2 := testkit.NewTestKit(c, s.store)
	tk2.MustExec("use test")

	var (
		step1 = "github.com/pingcap/tidb/executor/pointGetRepeatableReadTest-step1"
		step2 = "github.com/pingcap/tidb/executor/pointGetRepeatableReadTest-step2"
	)

	c.Assert(failpoint.Enable(step1, "return"), IsNil)
	c.Assert(failpoint.Enable(step2, "pause"), IsNil)

	updateWaitCh := make(chan struct{})
	go func() {
		ctx := context.WithValue(context.Background(), "pointGetRepeatableReadTest", updateWaitCh)
		ctx = failpoint.WithHook(ctx, func(ctx context.Context, fpname string) bool {
			return fpname == step1 || fpname == step2
		})
		rs, err := tk1.Se.Execute(ctx, "select c from point_get where b = 1")
		c.Assert(err, IsNil)
		result := tk1.ResultSetToResultWithCtx(ctx, rs[0], Commentf("execute sql fail"))
		result.Check(testkit.Rows("1"))
	}()

	<-updateWaitCh // Wait `POINT GET` first time `get`
	c.Assert(failpoint.Disable(step1), IsNil)
	tk2.MustExec("update point_get set b = 2, c = 2 where a = 1")
	c.Assert(failpoint.Disable(step2), IsNil)
}

func (s *testSuiteP2) TestBatchPointGetRepeatableRead(c *C) {
	tk1 := testkit.NewTestKit(c, s.store)
	tk1.MustExec("use test")
	tk1.MustExec(`create table batch_point_get (a int, b int, c int, unique key k_b(a, b, c))`)
	tk1.MustExec("insert into batch_point_get values (1, 1, 1), (2, 3, 4), (3, 4, 5)")
	tk2 := testkit.NewTestKit(c, s.store)
	tk2.MustExec("use test")

	var (
		step1 = "github.com/pingcap/tidb/executor/batchPointGetRepeatableReadTest-step1"
		step2 = "github.com/pingcap/tidb/executor/batchPointGetRepeatableReadTest-step2"
	)

	c.Assert(failpoint.Enable(step1, "return"), IsNil)
	c.Assert(failpoint.Enable(step2, "pause"), IsNil)

	updateWaitCh := make(chan struct{})
	go func() {
		ctx := context.WithValue(context.Background(), "batchPointGetRepeatableReadTest", updateWaitCh)
		ctx = failpoint.WithHook(ctx, func(ctx context.Context, fpname string) bool {
			return fpname == step1 || fpname == step2
		})
		rs, err := tk1.Se.Execute(ctx, "select c from batch_point_get where (a, b, c) in ((1, 1, 1))")
		c.Assert(err, IsNil)
		result := tk1.ResultSetToResultWithCtx(ctx, rs[0], Commentf("execute sql fail"))
		result.Check(testkit.Rows("1"))
	}()

	<-updateWaitCh // Wait `POINT GET` first time `get`
	c.Assert(failpoint.Disable(step1), IsNil)
	tk2.MustExec("update batch_point_get set b = 2, c = 2 where a = 1")
	c.Assert(failpoint.Disable(step2), IsNil)
}

func (s *testSuite7) TestSplitRegionTimeout(c *C) {
	c.Assert(failpoint.Enable("github.com/pingcap/tidb/store/tikv/MockSplitRegionTimeout", `return(true)`), IsNil)
	tk := testkit.NewTestKit(c, s.store)
	tk.MustExec("use test")
	tk.MustExec("drop table if exists t")
	tk.MustExec("create table t(a varchar(100),b int, index idx1(b,a))")
	tk.MustExec(`split table t index idx1 by (10000,"abcd"),(10000000);`)
	tk.MustExec(`set @@tidb_wait_split_region_timeout=1`)
	// result 0 0 means split 0 region and 0 region finish scatter regions before timeout.
	tk.MustQuery(`split table t between (0) and (10000) regions 10`).Check(testkit.Rows("0 0"))
	c.Assert(failpoint.Disable("github.com/pingcap/tidb/store/tikv/MockSplitRegionTimeout"), IsNil)

	// Test scatter regions timeout.
	c.Assert(failpoint.Enable("github.com/pingcap/tidb/store/tikv/MockScatterRegionTimeout", `return(true)`), IsNil)
	tk.MustQuery(`split table t between (0) and (10000) regions 10`).Check(testkit.Rows("10 1"))
	c.Assert(failpoint.Disable("github.com/pingcap/tidb/store/tikv/MockScatterRegionTimeout"), IsNil)

	// Test pre-split with timeout.
	tk.MustExec("drop table if exists t")
	tk.MustExec("set @@global.tidb_scatter_region=1;")
	c.Assert(failpoint.Enable("github.com/pingcap/tidb/store/tikv/MockScatterRegionTimeout", `return(true)`), IsNil)
	atomic.StoreUint32(&ddl.EnableSplitTableRegion, 1)
	start := time.Now()
	tk.MustExec("create table t (a int, b int) partition by hash(a) partitions 5;")
	c.Assert(time.Since(start).Seconds(), Less, 10.0)
	c.Assert(failpoint.Disable("github.com/pingcap/tidb/store/tikv/MockScatterRegionTimeout"), IsNil)
}

func (s *testSuiteP2) TestRow(c *C) {
	tk := testkit.NewTestKit(c, s.store)
	tk.MustExec("use test")
	tk.MustExec("drop table if exists t")
	tk.MustExec("create table t (c int, d int)")
	tk.MustExec("insert t values (1, 1)")
	tk.MustExec("insert t values (1, 3)")
	tk.MustExec("insert t values (2, 1)")
	tk.MustExec("insert t values (2, 3)")
	result := tk.MustQuery("select * from t where (c, d) < (2,2)")
	result.Check(testkit.Rows("1 1", "1 3", "2 1"))
	result = tk.MustQuery("select * from t where (1,2,3) > (3,2,1)")
	result.Check(testkit.Rows())
	result = tk.MustQuery("select * from t where row(1,2,3) > (3,2,1)")
	result.Check(testkit.Rows())
	result = tk.MustQuery("select * from t where (c, d) = (select * from t where (c,d) = (1,1))")
	result.Check(testkit.Rows("1 1"))
	result = tk.MustQuery("select * from t where (c, d) = (select * from t k where (t.c,t.d) = (c,d))")
	result.Check(testkit.Rows("1 1", "1 3", "2 1", "2 3"))
	result = tk.MustQuery("select (1, 2, 3) < (2, 3, 4)")
	result.Check(testkit.Rows("1"))
	result = tk.MustQuery("select (2, 3, 4) <= (2, 3, 3)")
	result.Check(testkit.Rows("0"))
	result = tk.MustQuery("select (2, 3, 4) <= (2, 3, 4)")
	result.Check(testkit.Rows("1"))
	result = tk.MustQuery("select (2, 3, 4) <= (2, 1, 4)")
	result.Check(testkit.Rows("0"))
	result = tk.MustQuery("select (2, 3, 4) >= (2, 3, 4)")
	result.Check(testkit.Rows("1"))
	result = tk.MustQuery("select (2, 3, 4) = (2, 3, 4)")
	result.Check(testkit.Rows("1"))
	result = tk.MustQuery("select (2, 3, 4) != (2, 3, 4)")
	result.Check(testkit.Rows("0"))
	result = tk.MustQuery("select row(1, 1) in (row(1, 1))")
	result.Check(testkit.Rows("1"))
	result = tk.MustQuery("select row(1, 0) in (row(1, 1))")
	result.Check(testkit.Rows("0"))
	result = tk.MustQuery("select row(1, 1) in (select 1, 1)")
	result.Check(testkit.Rows("1"))
	result = tk.MustQuery("select row(1, 1) > row(1, 0)")
	result.Check(testkit.Rows("1"))
	result = tk.MustQuery("select row(1, 1) > (select 1, 0)")
	result.Check(testkit.Rows("1"))
	result = tk.MustQuery("select 1 > (select 1)")
	result.Check(testkit.Rows("0"))
	result = tk.MustQuery("select (select 1)")
	result.Check(testkit.Rows("1"))
}

func (s *testSuiteP2) TestColumnName(c *C) {
	tk := testkit.NewTestKit(c, s.store)
	tk.MustExec("use test")
	tk.MustExec("drop table if exists t")
	tk.MustExec("create table t (c int, d int)")
	// disable only full group by
	tk.MustExec("set sql_mode='STRICT_TRANS_TABLES'")
	rs, err := tk.Exec("select 1 + c, count(*) from t")
	c.Check(err, IsNil)
	fields := rs.Fields()
	c.Check(len(fields), Equals, 2)
	c.Check(fields[0].Column.Name.L, Equals, "1 + c")
	c.Check(fields[0].ColumnAsName.L, Equals, "1 + c")
	c.Check(fields[1].Column.Name.L, Equals, "count(*)")
	c.Check(fields[1].ColumnAsName.L, Equals, "count(*)")
	rs.Close()
	rs, err = tk.Exec("select (c) > all (select c from t) from t")
	c.Check(err, IsNil)
	fields = rs.Fields()
	c.Check(len(fields), Equals, 1)
	c.Check(fields[0].Column.Name.L, Equals, "(c) > all (select c from t)")
	c.Check(fields[0].ColumnAsName.L, Equals, "(c) > all (select c from t)")
	rs.Close()
	tk.MustExec("begin")
	tk.MustExec("insert t values(1,1)")
	rs, err = tk.Exec("select c d, d c from t")
	c.Check(err, IsNil)
	fields = rs.Fields()
	c.Check(len(fields), Equals, 2)
	c.Check(fields[0].Column.Name.L, Equals, "c")
	c.Check(fields[0].ColumnAsName.L, Equals, "d")
	c.Check(fields[1].Column.Name.L, Equals, "d")
	c.Check(fields[1].ColumnAsName.L, Equals, "c")
	rs.Close()
	// Test case for query a column of a table.
	// In this case, all attributes have values.
	rs, err = tk.Exec("select c as a from t as t2")
	c.Check(err, IsNil)
	fields = rs.Fields()
	c.Check(fields[0].Column.Name.L, Equals, "c")
	c.Check(fields[0].ColumnAsName.L, Equals, "a")
	c.Check(fields[0].Table.Name.L, Equals, "t")
	c.Check(fields[0].TableAsName.L, Equals, "t2")
	c.Check(fields[0].DBName.L, Equals, "test")
	rs.Close()
	// Test case for query a expression which only using constant inputs.
	// In this case, the table, org_table and database attributes will all be empty.
	rs, err = tk.Exec("select hour(1) as a from t as t2")
	c.Check(err, IsNil)
	fields = rs.Fields()
	c.Check(fields[0].Column.Name.L, Equals, "a")
	c.Check(fields[0].ColumnAsName.L, Equals, "a")
	c.Check(fields[0].Table.Name.L, Equals, "")
	c.Check(fields[0].TableAsName.L, Equals, "")
	c.Check(fields[0].DBName.L, Equals, "")
	rs.Close()
	// Test case for query a column wrapped with parentheses and unary plus.
	// In this case, the column name should be its original name.
	rs, err = tk.Exec("select (c), (+c), +(c), +(+(c)), ++c from t")
	c.Check(err, IsNil)
	fields = rs.Fields()
	for i := 0; i < 5; i++ {
		c.Check(fields[i].Column.Name.L, Equals, "c")
		c.Check(fields[i].ColumnAsName.L, Equals, "c")
	}
	rs.Close()

	// Test issue https://github.com/pingcap/tidb/issues/9639 .
	// Both window function and expression appear in final result field.
	tk.MustExec("set @@tidb_enable_window_function = 1")
	rs, err = tk.Exec("select 1+1, row_number() over() num from t")
	c.Check(err, IsNil)
	fields = rs.Fields()
	c.Assert(fields[0].Column.Name.L, Equals, "1+1")
	c.Assert(fields[0].ColumnAsName.L, Equals, "1+1")
	c.Assert(fields[1].Column.Name.L, Equals, "num")
	c.Assert(fields[1].ColumnAsName.L, Equals, "num")
	tk.MustExec("set @@tidb_enable_window_function = 0")
	rs.Close()

	rs, err = tk.Exec("select if(1,c,c) from t;")
	c.Check(err, IsNil)
	fields = rs.Fields()
	c.Assert(fields[0].Column.Name.L, Equals, "if(1,c,c)")
	// It's a compatibility issue. Should be empty instead.
	c.Assert(fields[0].ColumnAsName.L, Equals, "if(1,c,c)")
}

func (s *testSuiteP2) TestSelectVar(c *C) {
	tk := testkit.NewTestKit(c, s.store)
	tk.MustExec("use test")
	tk.MustExec("drop table if exists t")
	tk.MustExec("create table t (d int)")
	tk.MustExec("insert into t values(1), (2), (1)")
	// This behavior is different from MySQL.
	result := tk.MustQuery("select @a, @a := d+1 from t")
	result.Check(testkit.Rows("<nil> 2", "2 3", "3 2"))
	// Test for PR #10658.
	tk.MustExec("select SQL_BIG_RESULT d from t group by d")
	tk.MustExec("select SQL_SMALL_RESULT d from t group by d")
	tk.MustExec("select SQL_BUFFER_RESULT d from t group by d")
}

func (s *testSuiteP2) TestHistoryRead(c *C) {
	tk := testkit.NewTestKit(c, s.store)
	tk.MustExec("use test")
	tk.MustExec("drop table if exists history_read")
	tk.MustExec("create table history_read (a int)")
	tk.MustExec("insert history_read values (1)")

	// For mocktikv, safe point is not initialized, we manually insert it for snapshot to use.
	safePointName := "tikv_gc_safe_point"
	safePointValue := "20060102-15:04:05 -0700"
	safePointComment := "All versions after safe point can be accessed. (DO NOT EDIT)"
	updateSafePoint := fmt.Sprintf(`INSERT INTO mysql.tidb VALUES ('%[1]s', '%[2]s', '%[3]s')
	ON DUPLICATE KEY
	UPDATE variable_value = '%[2]s', comment = '%[3]s'`, safePointName, safePointValue, safePointComment)
	tk.MustExec(updateSafePoint)

	// Set snapshot to a time before save point will fail.
	_, err := tk.Exec("set @@tidb_snapshot = '2006-01-01 15:04:05.999999'")
	c.Assert(terror.ErrorEqual(err, variable.ErrSnapshotTooOld), IsTrue, Commentf("err %v", err))
	// SnapshotTS Is not updated if check failed.
	c.Assert(tk.Se.GetSessionVars().SnapshotTS, Equals, uint64(0))

	curVer1, _ := s.store.CurrentVersion()
	time.Sleep(time.Millisecond)
	snapshotTime := time.Now()
	time.Sleep(time.Millisecond)
	curVer2, _ := s.store.CurrentVersion()
	tk.MustExec("insert history_read values (2)")
	tk.MustQuery("select * from history_read").Check(testkit.Rows("1", "2"))
	tk.MustExec("set @@tidb_snapshot = '" + snapshotTime.Format("2006-01-02 15:04:05.999999") + "'")
	ctx := tk.Se.(sessionctx.Context)
	snapshotTS := ctx.GetSessionVars().SnapshotTS
	c.Assert(snapshotTS, Greater, curVer1.Ver)
	c.Assert(snapshotTS, Less, curVer2.Ver)
	tk.MustQuery("select * from history_read").Check(testkit.Rows("1"))
	_, err = tk.Exec("insert history_read values (2)")
	c.Assert(err, NotNil)
	_, err = tk.Exec("update history_read set a = 3 where a = 1")
	c.Assert(err, NotNil)
	_, err = tk.Exec("delete from history_read where a = 1")
	c.Assert(err, NotNil)
	tk.MustExec("set @@tidb_snapshot = ''")
	tk.MustQuery("select * from history_read").Check(testkit.Rows("1", "2"))
	tk.MustExec("insert history_read values (3)")
	tk.MustExec("update history_read set a = 4 where a = 3")
	tk.MustExec("delete from history_read where a = 1")

	time.Sleep(time.Millisecond)
	snapshotTime = time.Now()
	time.Sleep(time.Millisecond)
	tk.MustExec("alter table history_read add column b int")
	tk.MustExec("insert history_read values (8, 8), (9, 9)")
	tk.MustQuery("select * from history_read order by a").Check(testkit.Rows("2 <nil>", "4 <nil>", "8 8", "9 9"))
	tk.MustExec("set @@tidb_snapshot = '" + snapshotTime.Format("2006-01-02 15:04:05.999999") + "'")
	tk.MustQuery("select * from history_read order by a").Check(testkit.Rows("2", "4"))
	tsoStr := strconv.FormatUint(oracle.EncodeTSO(snapshotTime.UnixNano()/int64(time.Millisecond)), 10)

	tk.MustExec("set @@tidb_snapshot = '" + tsoStr + "'")
	tk.MustQuery("select * from history_read order by a").Check(testkit.Rows("2", "4"))

	tk.MustExec("set @@tidb_snapshot = ''")
	tk.MustQuery("select * from history_read order by a").Check(testkit.Rows("2 <nil>", "4 <nil>", "8 8", "9 9"))
}

func (s *testSuite2) TestLowResolutionTSORead(c *C) {
	tk := testkit.NewTestKit(c, s.store)
	tk.MustExec("set @@autocommit=1")
	tk.MustExec("use test")
	tk.MustExec("drop table if exists low_resolution_tso")
	tk.MustExec("create table low_resolution_tso(a int)")
	tk.MustExec("insert low_resolution_tso values (1)")

	// enable low resolution tso
	c.Assert(tk.Se.GetSessionVars().LowResolutionTSO, IsFalse)
	tk.Exec("set @@tidb_low_resolution_tso = 'on'")
	c.Assert(tk.Se.GetSessionVars().LowResolutionTSO, IsTrue)

	time.Sleep(3 * time.Second)
	tk.MustQuery("select * from low_resolution_tso").Check(testkit.Rows("1"))
	_, err := tk.Exec("update low_resolution_tso set a = 2")
	c.Assert(err, NotNil)
	tk.MustExec("set @@tidb_low_resolution_tso = 'off'")
	tk.MustExec("update low_resolution_tso set a = 2")
	tk.MustQuery("select * from low_resolution_tso").Check(testkit.Rows("2"))
}

func (s *testSuite) TestScanControlSelection(c *C) {
	tk := testkit.NewTestKit(c, s.store)
	tk.MustExec("use test")
	tk.MustExec("drop table if exists t")
	tk.MustExec("create table t(a int primary key, b int, c int, index idx_b(b))")
	tk.MustExec("insert into t values (1, 1, 1), (2, 1, 1), (3, 1, 2), (4, 2, 3)")
	tk.MustQuery("select (select count(1) k from t s where s.b = t1.c) from t t1").Sort().Check(testkit.Rows("0", "1", "3", "3"))
}

func (s *testSuite) TestSimpleDAG(c *C) {
	tk := testkit.NewTestKit(c, s.store)
	tk.MustExec("use test")
	tk.MustExec("drop table if exists t")
	tk.MustExec("create table t(a int primary key, b int, c int)")
	tk.MustExec("insert into t values (1, 1, 1), (2, 1, 1), (3, 1, 2), (4, 2, 3)")
	tk.MustQuery("select a from t").Check(testkit.Rows("1", "2", "3", "4"))
	tk.MustQuery("select * from t where a = 4").Check(testkit.Rows("4 2 3"))
	tk.MustQuery("select a from t limit 1").Check(testkit.Rows("1"))
	tk.MustQuery("select a from t order by a desc").Check(testkit.Rows("4", "3", "2", "1"))
	tk.MustQuery("select a from t order by a desc limit 1").Check(testkit.Rows("4"))
	tk.MustQuery("select a from t order by b desc limit 1").Check(testkit.Rows("4"))
	tk.MustQuery("select a from t where a < 3").Check(testkit.Rows("1", "2"))
	tk.MustQuery("select a from t where b > 1").Check(testkit.Rows("4"))
	tk.MustQuery("select a from t where b > 1 and a < 3").Check(testkit.Rows())
	tk.MustQuery("select count(*) from t where b > 1 and a < 3").Check(testkit.Rows("0"))
	tk.MustQuery("select count(*) from t").Check(testkit.Rows("4"))
	tk.MustQuery("select count(*), c from t group by c order by c").Check(testkit.Rows("2 1", "1 2", "1 3"))
	tk.MustQuery("select sum(c) as s from t group by b order by s").Check(testkit.Rows("3", "4"))
	tk.MustQuery("select avg(a) as s from t group by b order by s").Check(testkit.Rows("2.0000", "4.0000"))
	tk.MustQuery("select sum(distinct c) from t group by b").Check(testkit.Rows("3", "3"))

	tk.MustExec("create index i on t(c,b)")
	tk.MustQuery("select a from t where c = 1").Check(testkit.Rows("1", "2"))
	tk.MustQuery("select a from t where c = 1 and a < 2").Check(testkit.Rows("1"))
	tk.MustQuery("select a from t where c = 1 order by a limit 1").Check(testkit.Rows("1"))
	tk.MustQuery("select count(*) from t where c = 1 ").Check(testkit.Rows("2"))
	tk.MustExec("create index i1 on t(b)")
	tk.MustQuery("select c from t where b = 2").Check(testkit.Rows("3"))
	tk.MustQuery("select * from t where b = 2").Check(testkit.Rows("4 2 3"))
	tk.MustQuery("select count(*) from t where b = 1").Check(testkit.Rows("3"))
	tk.MustQuery("select * from t where b = 1 and a > 1 limit 1").Check(testkit.Rows("2 1 1"))

	// Test time push down.
	tk.MustExec("drop table if exists t")
	tk.MustExec("create table t (id int, c1 datetime);")
	tk.MustExec("insert into t values (1, '2015-06-07 12:12:12')")
	tk.MustQuery("select id from t where c1 = '2015-06-07 12:12:12'").Check(testkit.Rows("1"))
}

func (s *testSuite) TestTimestampTimeZone(c *C) {
	tk := testkit.NewTestKit(c, s.store)
	tk.MustExec("use test")
	tk.MustExec("drop table if exists t")
	tk.MustExec("create table t (ts timestamp)")
	tk.MustExec("set time_zone = '+00:00'")
	tk.MustExec("insert into t values ('2017-04-27 22:40:42')")
	// The timestamp will get different value if time_zone session variable changes.
	tests := []struct {
		timezone string
		expect   string
	}{
		{"+10:00", "2017-04-28 08:40:42"},
		{"-6:00", "2017-04-27 16:40:42"},
	}
	for _, tt := range tests {
		tk.MustExec(fmt.Sprintf("set time_zone = '%s'", tt.timezone))
		tk.MustQuery("select * from t").Check(testkit.Rows(tt.expect))
	}

	// For issue https://github.com/pingcap/tidb/issues/3467
	tk.MustExec("drop table if exists t1")
	tk.MustExec(`CREATE TABLE t1 (
 	      id bigint(20) NOT NULL AUTO_INCREMENT,
 	      uid int(11) DEFAULT NULL,
 	      datetime timestamp NOT NULL DEFAULT CURRENT_TIMESTAMP,
 	      ip varchar(128) DEFAULT NULL,
 	    PRIMARY KEY (id),
 	      KEY i_datetime (datetime),
 	      KEY i_userid (uid)
 	    );`)
	tk.MustExec(`INSERT INTO t1 VALUES (123381351,1734,"2014-03-31 08:57:10","127.0.0.1");`)
	r := tk.MustQuery("select datetime from t1;") // Cover TableReaderExec
	r.Check(testkit.Rows("2014-03-31 08:57:10"))
	r = tk.MustQuery("select datetime from t1 where datetime='2014-03-31 08:57:10';")
	r.Check(testkit.Rows("2014-03-31 08:57:10")) // Cover IndexReaderExec
	r = tk.MustQuery("select * from t1 where datetime='2014-03-31 08:57:10';")
	r.Check(testkit.Rows("123381351 1734 2014-03-31 08:57:10 127.0.0.1")) // Cover IndexLookupExec

	// For issue https://github.com/pingcap/tidb/issues/3485
	tk.MustExec("set time_zone = 'Asia/Shanghai'")
	tk.MustExec("drop table if exists t1")
	tk.MustExec(`CREATE TABLE t1 (
	    id bigint(20) NOT NULL AUTO_INCREMENT,
	    datetime timestamp NOT NULL DEFAULT CURRENT_TIMESTAMP,
	    PRIMARY KEY (id)
	  );`)
	tk.MustExec(`INSERT INTO t1 VALUES (123381351,"2014-03-31 08:57:10");`)
	r = tk.MustQuery(`select * from t1 where datetime="2014-03-31 08:57:10";`)
	r.Check(testkit.Rows("123381351 2014-03-31 08:57:10"))
	tk.MustExec(`alter table t1 add key i_datetime (datetime);`)
	r = tk.MustQuery(`select * from t1 where datetime="2014-03-31 08:57:10";`)
	r.Check(testkit.Rows("123381351 2014-03-31 08:57:10"))
	r = tk.MustQuery(`select * from t1;`)
	r.Check(testkit.Rows("123381351 2014-03-31 08:57:10"))
	r = tk.MustQuery("select datetime from t1 where datetime='2014-03-31 08:57:10';")
	r.Check(testkit.Rows("2014-03-31 08:57:10"))
}

func (s *testSuite) TestTimestampDefaultValueTimeZone(c *C) {
	tk := testkit.NewTestKit(c, s.store)
	tk.MustExec("use test")
	tk.MustExec("drop table if exists t")
	tk.MustExec("set time_zone = '+08:00'")
	tk.MustExec(`create table t (a int, b timestamp default "2019-01-17 14:46:14")`)
	tk.MustExec("insert into t set a=1")
	r := tk.MustQuery(`show create table t`)
	r.Check(testkit.Rows("t CREATE TABLE `t` (\n" + "  `a` int(11) DEFAULT NULL,\n" + "  `b` timestamp DEFAULT '2019-01-17 14:46:14'\n" + ") ENGINE=InnoDB DEFAULT CHARSET=utf8mb4 COLLATE=utf8mb4_bin"))
	tk.MustExec("set time_zone = '+00:00'")
	tk.MustExec("insert into t set a=2")
	r = tk.MustQuery(`show create table t`)
	r.Check(testkit.Rows("t CREATE TABLE `t` (\n" + "  `a` int(11) DEFAULT NULL,\n" + "  `b` timestamp DEFAULT '2019-01-17 06:46:14'\n" + ") ENGINE=InnoDB DEFAULT CHARSET=utf8mb4 COLLATE=utf8mb4_bin"))
	r = tk.MustQuery(`select a,b from t order by a`)
	r.Check(testkit.Rows("1 2019-01-17 06:46:14", "2 2019-01-17 06:46:14"))
	// Test the column's version is greater than ColumnInfoVersion1.
	sctx := tk.Se.(sessionctx.Context)
	is := domain.GetDomain(sctx).InfoSchema()
	c.Assert(is, NotNil)
	tb, err := is.TableByName(model.NewCIStr("test"), model.NewCIStr("t"))
	c.Assert(err, IsNil)
	tb.Cols()[1].Version = model.ColumnInfoVersion1 + 1
	tk.MustExec("insert into t set a=3")
	r = tk.MustQuery(`select a,b from t order by a`)
	r.Check(testkit.Rows("1 2019-01-17 06:46:14", "2 2019-01-17 06:46:14", "3 2019-01-17 06:46:14"))
	tk.MustExec("delete from t where a=3")
	// Change time zone back.
	tk.MustExec("set time_zone = '+08:00'")
	r = tk.MustQuery(`select a,b from t order by a`)
	r.Check(testkit.Rows("1 2019-01-17 14:46:14", "2 2019-01-17 14:46:14"))
	tk.MustExec("set time_zone = '-08:00'")
	r = tk.MustQuery(`show create table t`)
	r.Check(testkit.Rows("t CREATE TABLE `t` (\n" + "  `a` int(11) DEFAULT NULL,\n" + "  `b` timestamp DEFAULT '2019-01-16 22:46:14'\n" + ") ENGINE=InnoDB DEFAULT CHARSET=utf8mb4 COLLATE=utf8mb4_bin"))

	// test zero default value in multiple time zone.
	defer tk.MustExec(fmt.Sprintf("set @@sql_mode='%s'", tk.MustQuery("select @@sql_mode").Rows()[0][0]))
	tk.MustExec("set @@sql_mode='STRICT_TRANS_TABLES,NO_ENGINE_SUBSTITUTION';")
	tk.MustExec("drop table if exists t")
	tk.MustExec("set time_zone = '+08:00'")
	tk.MustExec(`create table t (a int, b timestamp default "0000-00-00 00")`)
	tk.MustExec("insert into t set a=1")
	r = tk.MustQuery(`show create table t`)
	r.Check(testkit.Rows("t CREATE TABLE `t` (\n" + "  `a` int(11) DEFAULT NULL,\n" + "  `b` timestamp DEFAULT '0000-00-00 00:00:00'\n" + ") ENGINE=InnoDB DEFAULT CHARSET=utf8mb4 COLLATE=utf8mb4_bin"))
	tk.MustExec("set time_zone = '+00:00'")
	tk.MustExec("insert into t set a=2")
	r = tk.MustQuery(`show create table t`)
	r.Check(testkit.Rows("t CREATE TABLE `t` (\n" + "  `a` int(11) DEFAULT NULL,\n" + "  `b` timestamp DEFAULT '0000-00-00 00:00:00'\n" + ") ENGINE=InnoDB DEFAULT CHARSET=utf8mb4 COLLATE=utf8mb4_bin"))
	tk.MustExec("set time_zone = '-08:00'")
	tk.MustExec("insert into t set a=3")
	r = tk.MustQuery(`show create table t`)
	r.Check(testkit.Rows("t CREATE TABLE `t` (\n" + "  `a` int(11) DEFAULT NULL,\n" + "  `b` timestamp DEFAULT '0000-00-00 00:00:00'\n" + ") ENGINE=InnoDB DEFAULT CHARSET=utf8mb4 COLLATE=utf8mb4_bin"))
	r = tk.MustQuery(`select a,b from t order by a`)
	r.Check(testkit.Rows("1 0000-00-00 00:00:00", "2 0000-00-00 00:00:00", "3 0000-00-00 00:00:00"))

	// test add timestamp column default current_timestamp.
	tk.MustExec(`drop table if exists t`)
	tk.MustExec(`set time_zone = 'Asia/Shanghai'`)
	tk.MustExec(`create table t (a int)`)
	tk.MustExec(`insert into t set a=1`)
	tk.MustExec(`alter table t add column b timestamp not null default current_timestamp;`)
	timeIn8 := tk.MustQuery("select b from t").Rows()[0][0]
	tk.MustExec(`set time_zone = '+00:00'`)
	timeIn0 := tk.MustQuery("select b from t").Rows()[0][0]
	c.Assert(timeIn8 != timeIn0, IsTrue, Commentf("%v == %v", timeIn8, timeIn0))
	datumTimeIn8, err := expression.GetTimeValue(tk.Se, timeIn8, mysql.TypeTimestamp, 0)
	c.Assert(err, IsNil)
	tIn8To0 := datumTimeIn8.GetMysqlTime()
	timeZoneIn8, err := time.LoadLocation("Asia/Shanghai")
	c.Assert(err, IsNil)
	err = tIn8To0.ConvertTimeZone(timeZoneIn8, time.UTC)
	c.Assert(err, IsNil)
	c.Assert(timeIn0 == tIn8To0.String(), IsTrue, Commentf("%v != %v", timeIn0, tIn8To0.String()))

	// test add index.
	tk.MustExec(`alter table t add index(b);`)
	tk.MustExec("admin check table t")
	tk.MustExec(`set time_zone = '+05:00'`)
	tk.MustExec("admin check table t")
}

func (s *testSuite) TestTiDBCurrentTS(c *C) {
	tk := testkit.NewTestKit(c, s.store)
	tk.MustQuery("select @@tidb_current_ts").Check(testkit.Rows("0"))
	tk.MustExec("begin")
	rows := tk.MustQuery("select @@tidb_current_ts").Rows()
	tsStr := rows[0][0].(string)
	txn, err := tk.Se.Txn(true)
	c.Assert(err, IsNil)
	c.Assert(tsStr, Equals, fmt.Sprintf("%d", txn.StartTS()))
	tk.MustExec("begin")
	rows = tk.MustQuery("select @@tidb_current_ts").Rows()
	newTsStr := rows[0][0].(string)
	txn, err = tk.Se.Txn(true)
	c.Assert(err, IsNil)
	c.Assert(newTsStr, Equals, fmt.Sprintf("%d", txn.StartTS()))
	c.Assert(newTsStr, Not(Equals), tsStr)
	tk.MustExec("commit")
	tk.MustQuery("select @@tidb_current_ts").Check(testkit.Rows("0"))

	_, err = tk.Exec("set @@tidb_current_ts = '1'")
	c.Assert(terror.ErrorEqual(err, variable.ErrReadOnly), IsTrue, Commentf("err %v", err))
}

func (s *testSuite) TestSelectForUpdate(c *C) {
	tk := testkit.NewTestKit(c, s.store)
	tk.MustExec("use test")
	tk1 := testkit.NewTestKit(c, s.store)
	tk1.MustExec("use test")
	tk2 := testkit.NewTestKit(c, s.store)
	tk2.MustExec("use test")

	tk.MustExec("drop table if exists t, t1")

	txn, err := tk.Se.Txn(true)
	c.Assert(kv.ErrInvalidTxn.Equal(err), IsTrue)
	c.Assert(txn.Valid(), IsFalse)
	tk.MustExec("create table t (c1 int, c2 int, c3 int)")
	tk.MustExec("insert t values (11, 2, 3)")
	tk.MustExec("insert t values (12, 2, 3)")
	tk.MustExec("insert t values (13, 2, 3)")

	tk.MustExec("create table t1 (c1 int)")
	tk.MustExec("insert t1 values (11)")

	// conflict
	tk1.MustExec("begin")
	tk1.MustQuery("select * from t where c1=11 for update")

	tk2.MustExec("begin")
	tk2.MustExec("update t set c2=211 where c1=11")
	tk2.MustExec("commit")

	_, err = tk1.Exec("commit")
	c.Assert(err, NotNil)

	// no conflict for subquery.
	tk1.MustExec("begin")
	tk1.MustQuery("select * from t where exists(select null from t1 where t1.c1=t.c1) for update")

	tk2.MustExec("begin")
	tk2.MustExec("update t set c2=211 where c1=12")
	tk2.MustExec("commit")

	tk1.MustExec("commit")

	// not conflict
	tk1.MustExec("begin")
	tk1.MustQuery("select * from t where c1=11 for update")

	tk2.MustExec("begin")
	tk2.MustExec("update t set c2=22 where c1=12")
	tk2.MustExec("commit")

	tk1.MustExec("commit")

	// not conflict, auto commit
	tk1.MustExec("set @@autocommit=1;")
	tk1.MustQuery("select * from t where c1=11 for update")

	tk2.MustExec("begin")
	tk2.MustExec("update t set c2=211 where c1=11")
	tk2.MustExec("commit")

	tk1.MustExec("commit")

	// conflict
	tk1.MustExec("begin")
	tk1.MustQuery("select * from (select * from t for update) t join t1 for update")

	tk2.MustExec("begin")
	tk2.MustExec("update t1 set c1 = 13")
	tk2.MustExec("commit")

	_, err = tk1.Exec("commit")
	c.Assert(err, NotNil)

}

func (s *testSuite) TestEmptyEnum(c *C) {
	tk := testkit.NewTestKit(c, s.store)
	tk.MustExec("use test")
	tk.MustExec("drop table if exists t")
	tk.MustExec("create table t (e enum('Y', 'N'))")
	tk.MustExec("set sql_mode='STRICT_TRANS_TABLES'")
	_, err := tk.Exec("insert into t values (0)")
	c.Assert(terror.ErrorEqual(err, table.ErrTruncatedWrongValueForField), IsTrue, Commentf("err %v", err))
	_, err = tk.Exec("insert into t values ('abc')")
	c.Assert(terror.ErrorEqual(err, table.ErrTruncatedWrongValueForField), IsTrue, Commentf("err %v", err))

	tk.MustExec("set sql_mode=''")
	tk.MustExec("insert into t values (0)")
	tk.MustQuery("select * from t").Check(testkit.Rows(""))
	tk.MustExec("insert into t values ('abc')")
	tk.MustQuery("select * from t").Check(testkit.Rows("", ""))
	tk.MustExec("insert into t values (null)")
	tk.MustQuery("select * from t").Check(testkit.Rows("", "", "<nil>"))
}

// TestIssue4024 This tests https://github.com/pingcap/tidb/issues/4024
func (s *testSuite) TestIssue4024(c *C) {
	tk := testkit.NewTestKit(c, s.store)
	tk.MustExec("create database test2")
	tk.MustExec("use test2")
	tk.MustExec("create table t(a int)")
	tk.MustExec("insert into t values(1)")
	tk.MustExec("use test")
	tk.MustExec("create table t(a int)")
	tk.MustExec("insert into t values(1)")
	tk.MustExec("update t, test2.t set test2.t.a=2")
	tk.MustQuery("select * from t").Check(testkit.Rows("1"))
	tk.MustQuery("select * from test2.t").Check(testkit.Rows("2"))
	tk.MustExec("update test.t, test2.t set test.t.a=3")
	tk.MustQuery("select * from t").Check(testkit.Rows("3"))
	tk.MustQuery("select * from test2.t").Check(testkit.Rows("2"))
}

const (
	checkRequestOff = iota
	checkRequestSyncLog
	checkDDLAddIndexPriority
)

type checkRequestClient struct {
	tikv.Client
	priority       pb.CommandPri
	lowPriorityCnt uint32
	mu             struct {
		sync.RWMutex
		checkFlags uint32
		syncLog    bool
	}
}

func (c *checkRequestClient) setCheckPriority(priority pb.CommandPri) {
	atomic.StoreInt32((*int32)(&c.priority), int32(priority))
}

func (c *checkRequestClient) getCheckPriority() pb.CommandPri {
	return (pb.CommandPri)(atomic.LoadInt32((*int32)(&c.priority)))
}

func (c *checkRequestClient) SendRequest(ctx context.Context, addr string, req *tikvrpc.Request, timeout time.Duration) (*tikvrpc.Response, error) {
	resp, err := c.Client.SendRequest(ctx, addr, req, timeout)
	c.mu.RLock()
	checkFlags := c.mu.checkFlags
	c.mu.RUnlock()
	if checkFlags == checkRequestSyncLog {
		switch req.Type {
		case tikvrpc.CmdPrewrite, tikvrpc.CmdCommit:
			c.mu.RLock()
			syncLog := c.mu.syncLog
			c.mu.RUnlock()
			if syncLog != req.SyncLog {
				return nil, errors.New("fail to set sync log")
			}
		}
	} else if checkFlags == checkDDLAddIndexPriority {
		if req.Type == tikvrpc.CmdScan {
			if c.getCheckPriority() != req.Priority {
				return nil, errors.New("fail to set priority")
			}
		} else if req.Type == tikvrpc.CmdPrewrite {
			if c.getCheckPriority() == pb.CommandPri_Low {
				atomic.AddUint32(&c.lowPriorityCnt, 1)
			}
		}
	}
	return resp, err
}

type testSuiteWithCliBase struct {
	store kv.Storage
	dom   *domain.Domain
	cli   *checkRequestClient
}

type testSuite1 struct {
	testSuiteWithCliBase
}

func (s *testSuiteWithCliBase) SetUpSuite(c *C) {
	cli := &checkRequestClient{}
	hijackClient := func(c tikv.Client) tikv.Client {
		cli.Client = c
		return cli
	}
	s.cli = cli

	var err error
	s.store, err = mockstore.NewMockTikvStore(
		mockstore.WithHijackClient(hijackClient),
	)
	c.Assert(err, IsNil)
	session.SetStatsLease(0)
	s.dom, err = session.BootstrapSession(s.store)
	c.Assert(err, IsNil)
	s.dom.SetStatsUpdating(true)
}

func (s *testSuiteWithCliBase) TearDownSuite(c *C) {
	s.dom.Close()
	s.store.Close()
}

func (s *testSuiteWithCliBase) TearDownTest(c *C) {
	tk := testkit.NewTestKit(c, s.store)
	tk.MustExec("use test")
	r := tk.MustQuery("show tables")
	for _, tb := range r.Rows() {
		tableName := tb[0]
		tk.MustExec(fmt.Sprintf("drop table %v", tableName))
	}
}

func (s *testSuite2) TestAddIndexPriority(c *C) {
	cli := &checkRequestClient{}
	hijackClient := func(c tikv.Client) tikv.Client {
		cli.Client = c
		return cli
	}

	store, err := mockstore.NewMockTikvStore(
		mockstore.WithHijackClient(hijackClient),
	)
	c.Assert(err, IsNil)
	dom, err := session.BootstrapSession(store)
	c.Assert(err, IsNil)
	defer func() {
		dom.Close()
		store.Close()
	}()

	tk := testkit.NewTestKit(c, store)
	tk.MustExec("use test")
	tk.MustExec("create table t1 (id int, v int)")

	// Insert some data to make sure plan build IndexLookup for t1.
	for i := 0; i < 10; i++ {
		tk.MustExec(fmt.Sprintf("insert into t1 values (%d, %d)", i, i))
	}

	cli.mu.Lock()
	cli.mu.checkFlags = checkDDLAddIndexPriority
	cli.mu.Unlock()

	cli.setCheckPriority(pb.CommandPri_Low)
	tk.MustExec("alter table t1 add index t1_index (id);")

	c.Assert(atomic.LoadUint32(&cli.lowPriorityCnt) > 0, IsTrue)

	cli.mu.Lock()
	cli.mu.checkFlags = checkRequestOff
	cli.mu.Unlock()

	tk.MustExec("alter table t1 drop index t1_index;")
	tk.MustExec("SET SESSION tidb_ddl_reorg_priority = 'PRIORITY_NORMAL'")

	cli.mu.Lock()
	cli.mu.checkFlags = checkDDLAddIndexPriority
	cli.mu.Unlock()

	cli.setCheckPriority(pb.CommandPri_Normal)
	tk.MustExec("alter table t1 add index t1_index (id);")

	cli.mu.Lock()
	cli.mu.checkFlags = checkRequestOff
	cli.mu.Unlock()

	tk.MustExec("alter table t1 drop index t1_index;")
	tk.MustExec("SET SESSION tidb_ddl_reorg_priority = 'PRIORITY_HIGH'")

	cli.mu.Lock()
	cli.mu.checkFlags = checkDDLAddIndexPriority
	cli.mu.Unlock()

	cli.setCheckPriority(pb.CommandPri_High)
	tk.MustExec("alter table t1 add index t1_index (id);")

	cli.mu.Lock()
	cli.mu.checkFlags = checkRequestOff
	cli.mu.Unlock()
}

func (s *testSuite1) TestAlterTableComment(c *C) {
	tk := testkit.NewTestKit(c, s.store)
	tk.MustExec("use test")
	tk.MustExec("drop table if exists t_1")
	tk.MustExec("create table t_1 (c1 int, c2 int, c3 int default 1, index (c1)) comment = 'test table';")
	tk.MustExec("alter table `t_1` comment 'this is table comment';")
	result := tk.MustQuery("select table_comment from information_schema.tables where table_name = 't_1';")
	result.Check(testkit.Rows("this is table comment"))
	tk.MustExec("alter table `t_1` comment 'table t comment';")
	result = tk.MustQuery("select table_comment from information_schema.tables where table_name = 't_1';")
	result.Check(testkit.Rows("table t comment"))
}

func (s *testSuite) TestTimezonePushDown(c *C) {
	tk := testkit.NewTestKit(c, s.store)
	tk.MustExec("use test")
	tk.MustExec("create table t (ts timestamp)")
	defer tk.MustExec("drop table t")
	tk.MustExec(`insert into t values ("2018-09-13 10:02:06")`)

	systemTZ := timeutil.SystemLocation()
	c.Assert(systemTZ.String(), Not(Equals), "System")
	c.Assert(systemTZ.String(), Not(Equals), "Local")
	ctx := context.Background()
	count := 0
	ctx1 := context.WithValue(ctx, "CheckSelectRequestHook", func(req *kv.Request) {
		count += 1
		dagReq := new(tipb.DAGRequest)
		err := proto.Unmarshal(req.Data, dagReq)
		c.Assert(err, IsNil)
		c.Assert(dagReq.GetTimeZoneName(), Equals, systemTZ.String())
	})
	tk.Se.Execute(ctx1, `select * from t where ts = "2018-09-13 10:02:06"`)

	tk.MustExec(`set time_zone="System"`)
	tk.Se.Execute(ctx1, `select * from t where ts = "2018-09-13 10:02:06"`)

	c.Assert(count, Equals, 2) // Make sure the hook function is called.
}

func (s *testSuite) TestNotFillCacheFlag(c *C) {
	tk := testkit.NewTestKit(c, s.store)
	tk.MustExec("use test")
	tk.MustExec("create table t (id int primary key)")
	defer tk.MustExec("drop table t")
	tk.MustExec("insert into t values (1)")

	tests := []struct {
		sql    string
		expect bool
	}{
		{"select SQL_NO_CACHE * from t", true},
		{"select SQL_CACHE * from t", false},
		{"select * from t", false},
	}
	count := 0
	ctx := context.Background()
	for _, test := range tests {
		ctx1 := context.WithValue(ctx, "CheckSelectRequestHook", func(req *kv.Request) {
			count++
			if req.NotFillCache != test.expect {
				c.Errorf("sql=%s, expect=%v, get=%v", test.sql, test.expect, req.NotFillCache)
			}
		})
		rs, err := tk.Se.Execute(ctx1, test.sql)
		c.Assert(err, IsNil)
		tk.ResultSetToResult(rs[0], Commentf("sql: %v", test.sql))
	}
	c.Assert(count, Equals, len(tests)) // Make sure the hook function is called.
}

func (s *testSuite1) TestSyncLog(c *C) {
	tk := testkit.NewTestKit(c, s.store)
	tk.MustExec("use test")

	cli := s.cli
	cli.mu.Lock()
	cli.mu.checkFlags = checkRequestSyncLog
	cli.mu.syncLog = true
	cli.mu.Unlock()
	tk.MustExec("create table t (id int primary key)")
	cli.mu.Lock()
	cli.mu.syncLog = false
	cli.mu.Unlock()
	tk.MustExec("insert into t values (1)")

	cli.mu.Lock()
	cli.mu.checkFlags = checkRequestOff
	cli.mu.Unlock()
}

func (s *testSuite) TestHandleTransfer(c *C) {
	tk := testkit.NewTestKit(c, s.store)
	tk.MustExec("use test")
	tk.MustExec("create table t(a int, index idx(a))")
	tk.MustExec("insert into t values(1), (2), (4)")
	tk.MustExec("begin")
	tk.MustExec("update t set a = 3 where a = 4")
	// test table scan read whose result need handle.
	tk.MustQuery("select * from t ignore index(idx)").Check(testkit.Rows("1", "2", "3"))
	tk.MustExec("insert into t values(4)")
	// test single read whose result need handle
	tk.MustQuery("select * from t use index(idx)").Check(testkit.Rows("1", "2", "3", "4"))
	tk.MustQuery("select * from t use index(idx) order by a desc").Check(testkit.Rows("4", "3", "2", "1"))
	tk.MustExec("update t set a = 5 where a = 3")
	tk.MustQuery("select * from t use index(idx)").Check(testkit.Rows("1", "2", "4", "5"))
	tk.MustExec("commit")

	tk.MustExec("drop table if exists t")
	tk.MustExec("create table t(a int, b int, index idx(a))")
	tk.MustExec("insert into t values(3, 3), (1, 1), (2, 2)")
	// Second test double read.
	tk.MustQuery("select * from t use index(idx) order by a").Check(testkit.Rows("1 1", "2 2", "3 3"))
}

func (s *testSuite) TestBit(c *C) {
	tk := testkit.NewTestKitWithInit(c, s.store)

	tk.MustExec("drop table if exists t")
	tk.MustExec("create table t (c1 bit(2))")
	tk.MustExec("insert into t values (0), (1), (2), (3)")
	_, err := tk.Exec("insert into t values (4)")
	c.Assert(err, NotNil)
	_, err = tk.Exec("insert into t values ('a')")
	c.Assert(err, NotNil)
	r, err := tk.Exec("select * from t where c1 = 2")
	c.Assert(err, IsNil)
	req := r.NewChunk()
	err = r.Next(context.Background(), req)
	c.Assert(err, IsNil)
	c.Assert(types.BinaryLiteral(req.GetRow(0).GetBytes(0)), DeepEquals, types.NewBinaryLiteralFromUint(2, -1))
	r.Close()

	tk.MustExec("drop table if exists t")
	tk.MustExec("create table t (c1 bit(31))")
	tk.MustExec("insert into t values (0x7fffffff)")
	_, err = tk.Exec("insert into t values (0x80000000)")
	c.Assert(err, NotNil)
	_, err = tk.Exec("insert into t values (0xffffffff)")
	c.Assert(err, NotNil)
	tk.MustExec("insert into t values ('123')")
	tk.MustExec("insert into t values ('1234')")
	_, err = tk.Exec("insert into t values ('12345)")
	c.Assert(err, NotNil)

	tk.MustExec("drop table if exists t")
	tk.MustExec("create table t (c1 bit(62))")
	tk.MustExec("insert into t values ('12345678')")
	tk.MustExec("drop table if exists t")
	tk.MustExec("create table t (c1 bit(61))")
	_, err = tk.Exec("insert into t values ('12345678')")
	c.Assert(err, NotNil)

	tk.MustExec("drop table if exists t")
	tk.MustExec("create table t (c1 bit(32))")
	tk.MustExec("insert into t values (0x7fffffff)")
	tk.MustExec("insert into t values (0xffffffff)")
	_, err = tk.Exec("insert into t values (0x1ffffffff)")
	c.Assert(err, NotNil)
	tk.MustExec("insert into t values ('1234')")
	_, err = tk.Exec("insert into t values ('12345')")
	c.Assert(err, NotNil)

	tk.MustExec("drop table if exists t")
	tk.MustExec("create table t (c1 bit(64))")
	tk.MustExec("insert into t values (0xffffffffffffffff)")
	tk.MustExec("insert into t values ('12345678')")
	_, err = tk.Exec("insert into t values ('123456789')")
	c.Assert(err, NotNil)
}

func (s *testSuite) TestEnum(c *C) {
	tk := testkit.NewTestKitWithInit(c, s.store)

	tk.MustExec("drop table if exists t")
	tk.MustExec("create table t (c enum('a', 'b', 'c'))")
	tk.MustExec("insert into t values ('a'), (2), ('c')")
	tk.MustQuery("select * from t where c = 'a'").Check(testkit.Rows("a"))

	tk.MustQuery("select c + 1 from t where c = 2").Check(testkit.Rows("3"))

	tk.MustExec("delete from t")
	tk.MustExec("insert into t values ()")
	tk.MustExec("insert into t values (null), ('1')")
	tk.MustQuery("select c + 1 from t where c = 1").Check(testkit.Rows("2"))
}

func (s *testSuite) TestSet(c *C) {
	tk := testkit.NewTestKitWithInit(c, s.store)

	tk.MustExec("drop table if exists t")
	tk.MustExec("create table t (c set('a', 'b', 'c'))")
	tk.MustExec("insert into t values ('a'), (2), ('c'), ('a,b'), ('b,a')")
	tk.MustQuery("select * from t where c = 'a'").Check(testkit.Rows("a"))

	tk.MustQuery("select * from t where c = 'a,b'").Check(testkit.Rows("a,b", "a,b"))

	tk.MustQuery("select c + 1 from t where c = 2").Check(testkit.Rows("3"))

	tk.MustExec("delete from t")
	tk.MustExec("insert into t values ()")
	tk.MustExec("insert into t values (null), ('1')")
	tk.MustQuery("select c + 1 from t where c = 1").Check(testkit.Rows("2"))
}

func (s *testSuite) TestSubqueryInValues(c *C) {
	tk := testkit.NewTestKitWithInit(c, s.store)

	tk.MustExec("drop table if exists t")
	tk.MustExec("create table t (id int, name varchar(20))")
	tk.MustExec("drop table if exists t1")
	tk.MustExec("create table t1 (gid int)")

	tk.MustExec("insert into t1 (gid) value (1)")
	tk.MustExec("insert into t (id, name) value ((select gid from t1) ,'asd')")
	tk.MustQuery("select * from t").Check(testkit.Rows("1 asd"))
}

func (s *testSuite) TestEnhancedRangeAccess(c *C) {
	tk := testkit.NewTestKitWithInit(c, s.store)

	tk.MustExec("drop table if exists t")
	tk.MustExec("create table t (a int primary key, b int)")
	tk.MustExec("insert into t values(1, 2), (2, 1)")
	tk.MustQuery("select * from t where (a = 1 and b = 2) or (a = 2 and b = 1)").Check(testkit.Rows("1 2", "2 1"))
	tk.MustQuery("select * from t where (a = 1 and b = 1) or (a = 2 and b = 2)").Check(nil)
}

// TestMaxInt64Handle Issue #4810
func (s *testSuite) TestMaxInt64Handle(c *C) {
	tk := testkit.NewTestKitWithInit(c, s.store)

	tk.MustExec("drop table if exists t")
	tk.MustExec("create table t(id bigint, PRIMARY KEY (id))")
	tk.MustExec("insert into t values(9223372036854775807)")
	tk.MustExec("select * from t where id = 9223372036854775807")
	tk.MustQuery("select * from t where id = 9223372036854775807;").Check(testkit.Rows("9223372036854775807"))
	tk.MustQuery("select * from t").Check(testkit.Rows("9223372036854775807"))
	_, err := tk.Exec("insert into t values(9223372036854775807)")
	c.Assert(err, NotNil)
	tk.MustExec("delete from t where id = 9223372036854775807")
	tk.MustQuery("select * from t").Check(nil)
}

func (s *testSuite) TestTableScanWithPointRanges(c *C) {
	tk := testkit.NewTestKitWithInit(c, s.store)

	tk.MustExec("drop table if exists t")
	tk.MustExec("create table t(id int, PRIMARY KEY (id))")
	tk.MustExec("insert into t values(1), (5), (10)")
	tk.MustQuery("select * from t where id in(1, 2, 10)").Check(testkit.Rows("1", "10"))
}

func (s *testSuite) TestUnsignedPk(c *C) {
	tk := testkit.NewTestKitWithInit(c, s.store)

	tk.MustExec("drop table if exists t")
	tk.MustExec("create table t(id bigint unsigned primary key)")
	var num1, num2 uint64 = math.MaxInt64 + 1, math.MaxInt64 + 2
	tk.MustExec(fmt.Sprintf("insert into t values(%v), (%v), (1), (2)", num1, num2))
	num1Str := strconv.FormatUint(num1, 10)
	num2Str := strconv.FormatUint(num2, 10)
	tk.MustQuery("select * from t order by id").Check(testkit.Rows("1", "2", num1Str, num2Str))
	tk.MustQuery("select * from t where id not in (2)").Check(testkit.Rows(num1Str, num2Str, "1"))
	tk.MustExec("drop table t")
	tk.MustExec("create table t(a bigint unsigned primary key, b int, index idx(b))")
	tk.MustExec("insert into t values(9223372036854775808, 1), (1, 1)")
	tk.MustQuery("select * from t use index(idx) where b = 1 and a < 2").Check(testkit.Rows("1 1"))
	tk.MustQuery("select * from t use index(idx) where b = 1 order by b, a").Check(testkit.Rows("1 1", "9223372036854775808 1"))
}

func (s *testSuite) TestIssue5666(c *C) {
	tk := testkit.NewTestKit(c, s.store)
	tk.MustExec("set @@profiling=1")
	tk.MustQuery("SELECT QUERY_ID, SUM(DURATION) AS SUM_DURATION FROM INFORMATION_SCHEMA.PROFILING GROUP BY QUERY_ID;").Check(testkit.Rows("0 0"))
}

func (s *testSuite) TestIssue5341(c *C) {
	tk := testkit.NewTestKit(c, s.store)
	tk.MustExec("drop table if exists test.t")
	tk.MustExec("create table test.t(a char)")
	tk.MustExec("insert into test.t value('a')")
	tk.MustQuery("select * from test.t where a < 1 order by a limit 0;").Check(testkit.Rows())
}

func (s *testSuite) TestContainDotColumn(c *C) {
	tk := testkit.NewTestKit(c, s.store)

	tk.MustExec("use test")
	tk.MustExec("drop table if exists test.t1")
	tk.MustExec("create table test.t1(t1.a char)")
	tk.MustExec("drop table if exists t2")
	tk.MustExec("create table t2(a char, t2.b int)")

	tk.MustExec("drop table if exists t3")
	_, err := tk.Exec("create table t3(s.a char);")
	terr := errors.Cause(err).(*terror.Error)
	c.Assert(terr.Code(), Equals, terror.ErrCode(mysql.ErrWrongTableName))
}

func (s *testSuite) TestCheckIndex(c *C) {
	s.ctx = mock.NewContext()
	s.ctx.Store = s.store
	se, err := session.CreateSession4Test(s.store)
	c.Assert(err, IsNil)
	defer se.Close()

	_, err = se.Execute(context.Background(), "create database test_admin")
	c.Assert(err, IsNil)
	_, err = se.Execute(context.Background(), "use test_admin")
	c.Assert(err, IsNil)
	_, err = se.Execute(context.Background(), "create table t (pk int primary key, c int default 1, c1 int default 1, unique key c(c))")
	c.Assert(err, IsNil)
	is := s.domain.InfoSchema()
	db := model.NewCIStr("test_admin")
	dbInfo, ok := is.SchemaByName(db)
	c.Assert(ok, IsTrue)
	tblName := model.NewCIStr("t")
	tbl, err := is.TableByName(db, tblName)
	c.Assert(err, IsNil)
	tbInfo := tbl.Meta()

	alloc := autoid.NewAllocator(s.store, dbInfo.ID, false, autoid.RowIDAllocType)
	tb, err := tables.TableFromMeta(autoid.NewAllocators(alloc), tbInfo)
	c.Assert(err, IsNil)

	_, err = se.Execute(context.Background(), "admin check index t c")
	c.Assert(err, IsNil)

	_, err = se.Execute(context.Background(), "admin check index t C")
	c.Assert(err, IsNil)

	// set data to:
	// index     data (handle, data): (1, 10), (2, 20)
	// table     data (handle, data): (1, 10), (2, 20)
	recordVal1 := types.MakeDatums(int64(1), int64(10), int64(11))
	recordVal2 := types.MakeDatums(int64(2), int64(20), int64(21))
	c.Assert(s.ctx.NewTxn(context.Background()), IsNil)
	_, err = tb.AddRecord(s.ctx, recordVal1)
	c.Assert(err, IsNil)
	_, err = tb.AddRecord(s.ctx, recordVal2)
	c.Assert(err, IsNil)
	txn, err := s.ctx.Txn(true)
	c.Assert(err, IsNil)
	c.Assert(txn.Commit(context.Background()), IsNil)

	mockCtx := mock.NewContext()
	idx := tb.Indices()[0]
	sc := &stmtctx.StatementContext{TimeZone: time.Local}

	_, err = se.Execute(context.Background(), "admin check index t idx_inexistent")
	c.Assert(strings.Contains(err.Error(), "not exist"), IsTrue)

	// set data to:
	// index     data (handle, data): (1, 10), (2, 20), (3, 30)
	// table     data (handle, data): (1, 10), (2, 20), (4, 40)
	txn, err = s.store.Begin()
	c.Assert(err, IsNil)
	_, err = idx.Create(mockCtx, txn, types.MakeDatums(int64(30)), 3)
	c.Assert(err, IsNil)
	key := tablecodec.EncodeRowKey(tb.Meta().ID, codec.EncodeInt(nil, 4))
	setColValue(c, txn, key, types.NewDatum(int64(40)))
	err = txn.Commit(context.Background())
	c.Assert(err, IsNil)
	_, err = se.Execute(context.Background(), "admin check index t c")
	c.Assert(err, NotNil)
	c.Assert(err.Error(), Equals, "handle 3, index:types.Datum{k:0x1, collation:\"\", decimal:0x0, length:0x0, i:30, b:[]uint8(nil), x:interface {}(nil)} != record:<nil>")

	// set data to:
	// index     data (handle, data): (1, 10), (2, 20), (3, 30), (4, 40)
	// table     data (handle, data): (1, 10), (2, 20), (4, 40)
	txn, err = s.store.Begin()
	c.Assert(err, IsNil)
	_, err = idx.Create(mockCtx, txn, types.MakeDatums(int64(40)), 4)
	c.Assert(err, IsNil)
	err = txn.Commit(context.Background())
	c.Assert(err, IsNil)
	_, err = se.Execute(context.Background(), "admin check index t c")
	c.Assert(strings.Contains(err.Error(), "table count 3 != index(c) count 4"), IsTrue)

	// set data to:
	// index     data (handle, data): (1, 10), (4, 40)
	// table     data (handle, data): (1, 10), (2, 20), (4, 40)
	txn, err = s.store.Begin()
	c.Assert(err, IsNil)
	err = idx.Delete(sc, txn, types.MakeDatums(int64(30)), 3)
	c.Assert(err, IsNil)
	err = idx.Delete(sc, txn, types.MakeDatums(int64(20)), 2)
	c.Assert(err, IsNil)
	err = txn.Commit(context.Background())
	c.Assert(err, IsNil)
	_, err = se.Execute(context.Background(), "admin check index t c")
	c.Assert(strings.Contains(err.Error(), "table count 3 != index(c) count 2"), IsTrue)

	// TODO: pass the case below：
	// set data to:
	// index     data (handle, data): (1, 10), (4, 40), (2, 30)
	// table     data (handle, data): (1, 10), (2, 20), (4, 40)
}

func setColValue(c *C, txn kv.Transaction, key kv.Key, v types.Datum) {
	row := []types.Datum{v, {}}
	colIDs := []int64{2, 3}
	sc := &stmtctx.StatementContext{TimeZone: time.Local}
	rd := rowcodec.Encoder{Enable: true}
	value, err := tablecodec.EncodeRow(sc, row, colIDs, nil, nil, &rd)
	c.Assert(err, IsNil)
	err = txn.Set(key, value)
	c.Assert(err, IsNil)
}

func (s *testSuite) TestCheckTable(c *C) {
	tk := testkit.NewTestKit(c, s.store)

	// Test 'admin check table' when the table has a unique index with null values.
	tk.MustExec("use test")
	tk.MustExec("drop table if exists admin_test;")
	tk.MustExec("create table admin_test (c1 int, c2 int, c3 int default 1, index (c1), unique key(c2));")
	tk.MustExec("insert admin_test (c1, c2) values (1, 1), (2, 2), (NULL, NULL);")
	tk.MustExec("admin check table admin_test;")
}

func (s *testSuite) TestCoprocessorStreamingFlag(c *C) {
	tk := testkit.NewTestKit(c, s.store)

	tk.MustExec("use test")
	tk.MustExec("create table t (id int, value int, index idx(id))")
	// Add some data to make statistics work.
	for i := 0; i < 100; i++ {
		tk.MustExec(fmt.Sprintf("insert into t values (%d, %d)", i, i))
	}

	tests := []struct {
		sql    string
		expect bool
	}{
		{"select * from t", true},                         // TableReader
		{"select * from t where id = 5", true},            // IndexLookup
		{"select * from t where id > 5", true},            // Filter
		{"select * from t limit 3", false},                // Limit
		{"select avg(id) from t", false},                  // Aggregate
		{"select * from t order by value limit 3", false}, // TopN
	}

	ctx := context.Background()
	for _, test := range tests {
		ctx1 := context.WithValue(ctx, "CheckSelectRequestHook", func(req *kv.Request) {
			if req.Streaming != test.expect {
				c.Errorf("sql=%s, expect=%v, get=%v", test.sql, test.expect, req.Streaming)
			}
		})
		rs, err := tk.Se.Execute(ctx1, test.sql)
		c.Assert(err, IsNil)
		tk.ResultSetToResult(rs[0], Commentf("sql: %v", test.sql))
	}
}

func (s *testSuite) TestIncorrectLimitArg(c *C) {
	tk := testkit.NewTestKit(c, s.store)

	tk.MustExec(`use test;`)
	tk.MustExec(`drop table if exists t;`)
	tk.MustExec(`create table t(a bigint);`)
	tk.MustExec(`prepare stmt1 from 'select * from t limit ?';`)
	tk.MustExec(`prepare stmt2 from 'select * from t limit ?, ?';`)
	tk.MustExec(`set @a = -1;`)
	tk.MustExec(`set @b =  1;`)

	var err error
	_, err = tk.Se.Execute(context.TODO(), `execute stmt1 using @a;`)
	c.Assert(err.Error(), Equals, `[planner:1210]Incorrect arguments to LIMIT`)

	_, err = tk.Se.Execute(context.TODO(), `execute stmt2 using @b, @a;`)
	c.Assert(err.Error(), Equals, `[planner:1210]Incorrect arguments to LIMIT`)
}

func (s *testSuite) TestLimit(c *C) {
	tk := testkit.NewTestKit(c, s.store)
	tk.MustExec(`use test;`)
	tk.MustExec(`drop table if exists t;`)
	tk.MustExec(`create table t(a bigint, b bigint);`)
	tk.MustExec(`insert into t values(1, 1), (2, 2), (3, 3), (4, 4), (5, 5), (6, 6);`)
	tk.MustQuery(`select * from t order by a limit 1, 1;`).Check(testkit.Rows(
		"2 2",
	))
	tk.MustQuery(`select * from t order by a limit 1, 2;`).Check(testkit.Rows(
		"2 2",
		"3 3",
	))
	tk.MustQuery(`select * from t order by a limit 1, 3;`).Check(testkit.Rows(
		"2 2",
		"3 3",
		"4 4",
	))
	tk.MustQuery(`select * from t order by a limit 1, 4;`).Check(testkit.Rows(
		"2 2",
		"3 3",
		"4 4",
		"5 5",
	))
	tk.MustExec(`set @@tidb_init_chunk_size=2;`)
	tk.MustQuery(`select * from t order by a limit 2, 1;`).Check(testkit.Rows(
		"3 3",
	))
	tk.MustQuery(`select * from t order by a limit 2, 2;`).Check(testkit.Rows(
		"3 3",
		"4 4",
	))
	tk.MustQuery(`select * from t order by a limit 2, 3;`).Check(testkit.Rows(
		"3 3",
		"4 4",
		"5 5",
	))
	tk.MustQuery(`select * from t order by a limit 2, 4;`).Check(testkit.Rows(
		"3 3",
		"4 4",
		"5 5",
		"6 6",
	))
}

func (s *testSuite) TestCoprocessorStreamingWarning(c *C) {
	tk := testkit.NewTestKit(c, s.store)
	tk.MustExec("use test")
	tk.MustExec("drop table if exists t")
	tk.MustExec("create table t(a double)")
	tk.MustExec("insert into t value(1.2)")
	tk.MustExec("set @@session.tidb_enable_streaming = 1")

	result := tk.MustQuery("select * from t where a/0 > 1")
	result.Check(testkit.Rows())
	tk.MustQuery("show warnings").Check(testutil.RowsWithSep("|", "Warning|1365|Division by 0"))
}

func (s *testSuite3) TestYearTypeDeleteIndex(c *C) {
	tk := testkit.NewTestKit(c, s.store)
	tk.MustExec("use test")
	tk.MustExec("drop table if exists t")
	tk.MustExec("create table t(a YEAR, PRIMARY KEY(a));")
	tk.MustExec("insert into t set a = '2151';")
	tk.MustExec("delete from t;")
	tk.MustExec("admin check table t")
}

func (s *testSuite3) TestForSelectScopeInUnion(c *C) {
	// A union B for update, the "for update" option belongs to union statement, so
	// it should works on both A and B.
	tk1 := testkit.NewTestKit(c, s.store)
	tk2 := testkit.NewTestKit(c, s.store)
	tk1.MustExec("use test")
	tk1.MustExec("drop table if exists t")
	tk1.MustExec("create table t(a int)")
	tk1.MustExec("insert into t values (1)")

	tk1.MustExec("begin")
	// 'For update' would act on the second select.
	tk1.MustQuery("select 1 as a union select a from t for update")

	tk2.MustExec("use test")
	tk2.MustExec("update t set a = a + 1")

	// As tk1 use select 'for update', it should detect conflict and fail.
	_, err := tk1.Exec("commit")
	c.Assert(err, NotNil)

	tk1.MustExec("begin")
	// 'For update' would be ignored if 'order by' or 'limit' exists.
	tk1.MustQuery("select 1 as a union select a from t limit 5 for update")
	tk1.MustQuery("select 1 as a union select a from t order by a for update")

	tk2.MustExec("update t set a = a + 1")

	_, err = tk1.Exec("commit")
	c.Assert(err, IsNil)
}

func (s *testSuite3) TestUnsignedDecimalOverflow(c *C) {
	tests := []struct {
		input  interface{}
		hasErr bool
		err    string
	}{{
		-1,
		true,
		"Out of range value for column",
	}, {
		"-1.1e-1",
		true,
		"Out of range value for column",
	}, {
		-1.1,
		true,
		"Out of range value for column",
	}, {
		-0,
		false,
		"",
	},
	}
	tk := testkit.NewTestKit(c, s.store)
	tk.MustExec("use test")
	tk.MustExec("drop table if exists t")
	tk.MustExec("create table t(a decimal(10,2) unsigned)")
	for _, t := range tests {
		res, err := tk.Exec("insert into t values (?)", t.input)
		if res != nil {
			defer res.Close()
		}
		if t.hasErr {
			c.Assert(err, NotNil)
			c.Assert(strings.Contains(err.Error(), t.err), IsTrue)
		} else {
			c.Assert(err, IsNil)
		}
		if res != nil {
			res.Close()
		}
	}

	tk.MustExec("set sql_mode=''")
	tk.MustExec("delete from t")
	tk.MustExec("insert into t values (?)", -1)
	r := tk.MustQuery("select a from t limit 1")
	r.Check(testkit.Rows("0.00"))
}

func (s *testSuite3) TestIndexJoinTableDualPanic(c *C) {
	tk := testkit.NewTestKit(c, s.store)
	tk.MustExec("use test")
	tk.MustExec("drop table if exists a")
	tk.MustExec("create table a (f1 int, f2 varchar(32), primary key (f1))")
	tk.MustExec("insert into a (f1,f2) values (1,'a'), (2,'b'), (3,'c')")
	tk.MustQuery("select a.* from a inner join (select 1 as k1,'k2-1' as k2) as k on a.f1=k.k1;").
		Check(testkit.Rows("1 a"))
}

func (s *testSuite3) TestSortLeftJoinWithNullColumnInRightChildPanic(c *C) {
	tk := testkit.NewTestKit(c, s.store)
	tk.MustExec("use test")
	tk.MustExec("drop table if exists t1, t2")
	tk.MustExec("create table t1(a int)")
	tk.MustExec("create table t2(a int)")
	tk.MustExec("insert into t1(a) select 1;")
	tk.MustQuery("select b.n from t1 left join (select a as a, null as n from t2) b on b.a = t1.a order by t1.a").
		Check(testkit.Rows("<nil>"))
}

func (s *testSuiteP1) TestUnionAutoSignedCast(c *C) {
	tk := testkit.NewTestKit(c, s.store)
	tk.MustExec("use test")
	tk.MustExec("drop table if exists t1,t2")
	tk.MustExec("create table t1 (id int, i int, b bigint, d double, dd decimal)")
	tk.MustExec("create table t2 (id int, i int unsigned, b bigint unsigned, d double unsigned, dd decimal unsigned)")
	tk.MustExec("insert into t1 values(1, -1, -1, -1.1, -1)")
	tk.MustExec("insert into t2 values(2, 1, 1, 1.1, 1)")
	tk.MustQuery("select * from t1 union select * from t2 order by id").
		Check(testkit.Rows("1 -1 -1 -1.1 -1", "2 1 1 1.1 1"))
	tk.MustQuery("select id, i, b, d, dd from t2 union select id, i, b, d, dd from t1 order by id").
		Check(testkit.Rows("1 0 0 0 -1", "2 1 1 1.1 1"))
	tk.MustQuery("select id, i from t2 union select id, cast(i as unsigned int) from t1 order by id").
		Check(testkit.Rows("1 18446744073709551615", "2 1"))
	tk.MustQuery("select dd from t2 union all select dd from t2").
		Check(testkit.Rows("1", "1"))

	tk.MustExec("drop table if exists t3,t4")
	tk.MustExec("create table t3 (id int, v int)")
	tk.MustExec("create table t4 (id int, v double unsigned)")
	tk.MustExec("insert into t3 values (1, -1)")
	tk.MustExec("insert into t4 values (2, 1)")
	tk.MustQuery("select id, v from t3 union select id, v from t4 order by id").
		Check(testkit.Rows("1 -1", "2 1"))
	tk.MustQuery("select id, v from t4 union select id, v from t3 order by id").
		Check(testkit.Rows("1 0", "2 1"))

	tk.MustExec("drop table if exists t5,t6,t7")
	tk.MustExec("create table t5 (id int, v bigint unsigned)")
	tk.MustExec("create table t6 (id int, v decimal)")
	tk.MustExec("create table t7 (id int, v bigint)")
	tk.MustExec("insert into t5 values (1, 1)")
	tk.MustExec("insert into t6 values (2, -1)")
	tk.MustExec("insert into t7 values (3, -1)")
	tk.MustQuery("select id, v from t5 union select id, v from t6 order by id").
		Check(testkit.Rows("1 1", "2 -1"))
	tk.MustQuery("select id, v from t5 union select id, v from t7 union select id, v from t6 order by id").
		Check(testkit.Rows("1 1", "2 -1", "3 -1"))
}

func (s *testSuite6) TestUpdateJoin(c *C) {
	tk := testkit.NewTestKit(c, s.store)
	tk.MustExec("use test")
	tk.MustExec("drop table if exists t1, t2, t3, t4, t5, t6, t7")
	tk.MustExec("create table t1(k int, v int)")
	tk.MustExec("create table t2(k int, v int)")
	tk.MustExec("create table t3(id int auto_increment, k int, v int, primary key(id))")
	tk.MustExec("create table t4(k int, v int)")
	tk.MustExec("create table t5(v int, k int, primary key(k))")
	tk.MustExec("insert into t1 values (1, 1)")
	tk.MustExec("insert into t4 values (3, 3)")
	tk.MustExec("create table t6 (id int, v longtext)")
	tk.MustExec("create table t7 (x int, id int, v longtext, primary key(id))")

	// test the normal case that update one row for a single table.
	tk.MustExec("update t1 set v = 0 where k = 1")
	tk.MustQuery("select k, v from t1 where k = 1").Check(testkit.Rows("1 0"))

	// test the case that the table with auto_increment or none-null columns as the right table of left join.
	tk.MustExec("update t1 left join t3 on t1.k = t3.k set t1.v = 1")
	tk.MustQuery("select k, v from t1").Check(testkit.Rows("1 1"))
	tk.MustQuery("select id, k, v from t3").Check(testkit.Rows())

	// test left join and the case that the right table has no matching record but has updated the right table columns.
	tk.MustExec("update t1 left join t2 on t1.k = t2.k set t1.v = t2.v, t2.v = 3")
	tk.MustQuery("select k, v from t1").Check(testkit.Rows("1 <nil>"))
	tk.MustQuery("select k, v from t2").Check(testkit.Rows())

	// test the case that the update operation in the left table references data in the right table while data of the right table columns is modified.
	tk.MustExec("update t1 left join t2 on t1.k = t2.k set t2.v = 3, t1.v = t2.v")
	tk.MustQuery("select k, v from t1").Check(testkit.Rows("1 <nil>"))
	tk.MustQuery("select k, v from t2").Check(testkit.Rows())

	// test right join and the case that the left table has no matching record but has updated the left table columns.
	tk.MustExec("update t2 right join t1 on t2.k = t1.k set t2.v = 4, t1.v = 0")
	tk.MustQuery("select k, v from t1").Check(testkit.Rows("1 0"))
	tk.MustQuery("select k, v from t2").Check(testkit.Rows())

	// test the case of right join and left join at the same time.
	tk.MustExec("update t1 left join t2 on t1.k = t2.k right join t4 on t4.k = t2.k set t1.v = 4, t2.v = 4, t4.v = 4")
	tk.MustQuery("select k, v from t1").Check(testkit.Rows("1 0"))
	tk.MustQuery("select k, v from t2").Check(testkit.Rows())
	tk.MustQuery("select k, v from t4").Check(testkit.Rows("3 4"))

	// test normal left join and the case that the right table has matching rows.
	tk.MustExec("insert t2 values (1, 10)")
	tk.MustExec("update t1 left join t2 on t1.k = t2.k set t2.v = 11")
	tk.MustQuery("select k, v from t2").Check(testkit.Rows("1 11"))

	// test the case of continuously joining the same table and updating the unmatching records.
	tk.MustExec("update t1 t11 left join t2 on t11.k = t2.k left join t1 t12 on t2.v = t12.k set t12.v = 233, t11.v = 111")
	tk.MustQuery("select k, v from t1").Check(testkit.Rows("1 111"))
	tk.MustQuery("select k, v from t2").Check(testkit.Rows("1 11"))

	// test the left join case that the left table has records but all records are null.
	tk.MustExec("delete from t1")
	tk.MustExec("delete from t2")
	tk.MustExec("insert into t1 values (null, null)")
	tk.MustExec("update t1 left join t2 on t1.k = t2.k set t1.v = 1")
	tk.MustQuery("select k, v from t1").Check(testkit.Rows("<nil> 1"))

	// test the case that the right table of left join has an primary key.
	tk.MustExec("insert t5 values(0, 0)")
	tk.MustExec("update t1 left join t5 on t1.k = t5.k set t1.v = 2")
	tk.MustQuery("select k, v from t1").Check(testkit.Rows("<nil> 2"))
	tk.MustQuery("select k, v from t5").Check(testkit.Rows("0 0"))

	tk.MustExec("insert into t6 values (1, NULL)")
	tk.MustExec("insert into t7 values (5, 1, 'a')")
	tk.MustExec("update t6, t7 set t6.v = t7.v where t6.id = t7.id and t7.x = 5")
	tk.MustQuery("select v from t6").Check(testkit.Rows("a"))
}

func (s *testSuite3) TestMaxOneRow(c *C) {
	tk := testkit.NewTestKit(c, s.store)
	tk.MustExec(`use test`)
	tk.MustExec(`drop table if exists t1`)
	tk.MustExec(`drop table if exists t2`)
	tk.MustExec(`create table t1(a double, b double);`)
	tk.MustExec(`create table t2(a double, b double);`)
	tk.MustExec(`insert into t1 values(1, 1), (2, 2), (3, 3);`)
	tk.MustExec(`insert into t2 values(0, 0);`)
	tk.MustExec(`set @@tidb_init_chunk_size=1;`)
	rs, err := tk.Exec(`select (select t1.a from t1 where t1.a > t2.a) as a from t2;`)
	c.Assert(err, IsNil)

	err = rs.Next(context.TODO(), rs.NewChunk())
	c.Assert(err.Error(), Equals, "subquery returns more than 1 row")

	err = rs.Close()
	c.Assert(err, IsNil)
}

func (s *testSuiteP2) TestCurrentTimestampValueSelection(c *C) {
	tk := testkit.NewTestKit(c, s.store)
	tk.MustExec("use test")
	tk.MustExec("drop table if exists t,t1")

	tk.MustExec("create table t (id int, t0 timestamp null default current_timestamp, t1 timestamp(1) null default current_timestamp(1), t2 timestamp(2) null default current_timestamp(2) on update current_timestamp(2))")
	tk.MustExec("insert into t (id) values (1)")
	rs := tk.MustQuery("select t0, t1, t2 from t where id = 1")
	t0 := rs.Rows()[0][0].(string)
	t1 := rs.Rows()[0][1].(string)
	t2 := rs.Rows()[0][2].(string)
	c.Assert(len(strings.Split(t0, ".")), Equals, 1)
	c.Assert(len(strings.Split(t1, ".")[1]), Equals, 1)
	c.Assert(len(strings.Split(t2, ".")[1]), Equals, 2)
	tk.MustQuery("select id from t where t0 = ?", t0).Check(testkit.Rows("1"))
	tk.MustQuery("select id from t where t1 = ?", t1).Check(testkit.Rows("1"))
	tk.MustQuery("select id from t where t2 = ?", t2).Check(testkit.Rows("1"))
	time.Sleep(time.Second)
	tk.MustExec("update t set t0 = now() where id = 1")
	rs = tk.MustQuery("select t2 from t where id = 1")
	newT2 := rs.Rows()[0][0].(string)
	c.Assert(newT2 != t2, IsTrue)

	tk.MustExec("create table t1 (id int, a timestamp, b timestamp(2), c timestamp(3))")
	tk.MustExec("insert into t1 (id, a, b, c) values (1, current_timestamp(2), current_timestamp, current_timestamp(3))")
	rs = tk.MustQuery("select a, b, c from t1 where id = 1")
	a := rs.Rows()[0][0].(string)
	b := rs.Rows()[0][1].(string)
	d := rs.Rows()[0][2].(string)
	c.Assert(len(strings.Split(a, ".")), Equals, 1)
	c.Assert(strings.Split(b, ".")[1], Equals, "00")
	c.Assert(len(strings.Split(d, ".")[1]), Equals, 3)
}

func (s *testSuite3) TestRowID(c *C) {
	tk := testkit.NewTestKit(c, s.store)
	tk.MustExec(`use test`)
	tk.MustExec(`drop table if exists t`)
	tk.MustExec(`create table t(a varchar(10), b varchar(10), c varchar(1), index idx(a, b, c));`)
	tk.MustExec(`insert into t values('a', 'b', 'c');`)
	tk.MustExec(`insert into t values('a', 'b', 'c');`)
	tk.MustQuery(`select b, _tidb_rowid from t use index(idx) where a = 'a';`).Check(testkit.Rows(
		`b 1`,
		`b 2`,
	))
	tk.MustExec(`begin;`)
	tk.MustExec(`select * from t for update`)
	tk.MustQuery(`select distinct b from t use index(idx) where a = 'a';`).Check(testkit.Rows(`b`))
	tk.MustExec(`commit;`)

	tk.MustExec(`drop table if exists t`)
	tk.MustExec(`create table t(a varchar(5) primary key)`)
	tk.MustExec(`insert into t values('a')`)
	tk.MustQuery("select *, _tidb_rowid from t use index(`primary`) where _tidb_rowid=1").Check(testkit.Rows("a 1"))
}

func (s *testSuite3) TestDoSubquery(c *C) {
	tk := testkit.NewTestKit(c, s.store)
	tk.MustExec(`use test`)
	tk.MustExec(`drop table if exists t`)
	tk.MustExec(`create table t(a int)`)
	_, err := tk.Exec(`do 1 in (select * from t)`)
	c.Assert(err, IsNil, Commentf("err %v", err))
	tk.MustExec(`insert into t values(1)`)
	r, err := tk.Exec(`do 1 in (select * from t)`)
	c.Assert(err, IsNil, Commentf("err %v", err))
	c.Assert(r, IsNil, Commentf("result of Do not empty"))
}

func (s *testSuite3) TestTSOFail(c *C) {
	tk := testkit.NewTestKit(c, s.store)
	tk.MustExec(`use test`)
	tk.MustExec(`drop table if exists t`)
	tk.MustExec(`create table t(a int)`)

	c.Assert(failpoint.Enable("github.com/pingcap/tidb/session/mockGetTSFail", "return"), IsNil)
	ctx := failpoint.WithHook(context.Background(), func(ctx context.Context, fpname string) bool {
		return fpname == "github.com/pingcap/tidb/session/mockGetTSFail"
	})
	_, err := tk.Se.Execute(ctx, `select * from t`)
	c.Assert(err, NotNil)
	c.Assert(failpoint.Disable("github.com/pingcap/tidb/session/mockGetTSFail"), IsNil)
}

func (s *testSuite3) TestSelectHashPartitionTable(c *C) {
	tk := testkit.NewTestKit(c, s.store)
	tk.MustExec(`use test`)
	tk.MustExec(`drop table if exists th`)
	tk.MustExec("set @@session.tidb_enable_table_partition = '1';")
	tk.MustExec(`create table th (a int, b int) partition by hash(a) partitions 3;`)
	defer tk.MustExec(`drop table if exists th`)
	tk.MustExec(`insert into th values (0,0),(1,1),(2,2),(3,3),(4,4),(5,5),(6,6),(7,7),(8,8);`)
	tk.MustExec("insert into th values (-1,-1),(-2,-2),(-3,-3),(-4,-4),(-5,-5),(-6,-6),(-7,-7),(-8,-8);")
	tk.MustQuery("select b from th order by a").Check(testkit.Rows("-8", "-7", "-6", "-5", "-4", "-3", "-2", "-1", "0", "1", "2", "3", "4", "5", "6", "7", "8"))
	tk.MustQuery(" select * from th where a=-2;").Check(testkit.Rows("-2 -2"))
	tk.MustQuery(" select * from th where a=5;").Check(testkit.Rows("5 5"))
}

func (s *testSuiteP1) TestSelectPartition(c *C) {
	tk := testkit.NewTestKit(c, s.store)
	tk.MustExec(`use test`)
	tk.MustExec(`drop table if exists th, tr`)
	tk.MustExec("set @@session.tidb_enable_table_partition = '1';")
	tk.MustExec(`create table th (a int, b int) partition by hash(a) partitions 3;`)
	tk.MustExec(`create table tr (a int, b int)
							partition by range (a) (
							partition r0 values less than (4),
							partition r1 values less than (7),
							partition r3 values less than maxvalue)`)
	defer tk.MustExec(`drop table if exists th, tr`)
	tk.MustExec(`insert into th values (0,0),(1,1),(2,2),(3,3),(4,4),(5,5),(6,6),(7,7),(8,8);`)
	tk.MustExec("insert into th values (-1,-1),(-2,-2),(-3,-3),(-4,-4),(-5,-5),(-6,-6),(-7,-7),(-8,-8);")
	tk.MustExec(`insert into tr values (-3,-3),(3,3),(4,4),(7,7),(8,8);`)
	// select 1 partition.
	tk.MustQuery("select b from th partition (p0) order by a").Check(testkit.Rows("-6", "-3", "0", "3", "6"))
	tk.MustQuery("select b from tr partition (r0) order by a").Check(testkit.Rows("-3", "3"))
	tk.MustQuery("select b from th partition (p0,P0) order by a").Check(testkit.Rows("-6", "-3", "0", "3", "6"))
	tk.MustQuery("select b from tr partition (r0,R0,r0) order by a").Check(testkit.Rows("-3", "3"))
	// select multi partition.
	tk.MustQuery("select b from th partition (P2,p0) order by a").Check(testkit.Rows("-8", "-6", "-5", "-3", "-2", "0", "2", "3", "5", "6", "8"))
	tk.MustQuery("select b from tr partition (r1,R3) order by a").Check(testkit.Rows("4", "7", "8"))

	// test select unknown partition error
	err := tk.ExecToErr("select b from th partition (p0,p4)")
	c.Assert(err.Error(), Equals, "[table:1735]Unknown partition 'p4' in table 'th'")
	err = tk.ExecToErr("select b from tr partition (r1,r4)")
	c.Assert(err.Error(), Equals, "[table:1735]Unknown partition 'r4' in table 'tr'")

	// test select partition table in transaction.
	tk.MustExec("begin")
	tk.MustExec("insert into th values (10,10),(11,11)")
	tk.MustQuery("select a, b from th where b>10").Check(testkit.Rows("11 11"))
	tk.MustExec("commit")
	tk.MustQuery("select a, b from th where b>10").Check(testkit.Rows("11 11"))
}

func (s *testSuiteP1) TestDeletePartition(c *C) {
	tk := testkit.NewTestKit(c, s.store)
	tk.MustExec(`use test`)
	tk.MustExec(`drop table if exists t1`)
	tk.MustExec(`create table t1 (a int) partition by range (a) (
 partition p0 values less than (10),
 partition p1 values less than (20),
 partition p2 values less than (30),
 partition p3 values less than (40),
 partition p4 values less than MAXVALUE
 )`)
	tk.MustExec("insert into t1 values (1),(11),(21),(31)")
	tk.MustExec("delete from t1 partition (p4)")
	tk.MustQuery("select * from t1 order by a").Check(testkit.Rows("1", "11", "21", "31"))
	tk.MustExec("delete from t1 partition (p0) where a > 10")
	tk.MustQuery("select * from t1 order by a").Check(testkit.Rows("1", "11", "21", "31"))
	tk.MustExec("delete from t1 partition (p0,p1,p2)")
	tk.MustQuery("select * from t1").Check(testkit.Rows("31"))
}

func (s *testSuite) TestSelectView(c *C) {
	tk := testkit.NewTestKit(c, s.store)
	tk.MustExec("use test")
	tk.MustExec("create table view_t (a int,b int)")
	tk.MustExec("insert into view_t values(1,2)")
	tk.MustExec("create definer='root'@'localhost' view view1 as select * from view_t")
	tk.MustExec("create definer='root'@'localhost' view view2(c,d) as select * from view_t")
	tk.MustExec("create definer='root'@'localhost' view view3(c,d) as select a,b from view_t")
	tk.MustQuery("select * from view1;").Check(testkit.Rows("1 2"))
	tk.MustQuery("select * from view2;").Check(testkit.Rows("1 2"))
	tk.MustQuery("select * from view3;").Check(testkit.Rows("1 2"))
	tk.MustExec("drop table view_t;")
	tk.MustExec("create table view_t(c int,d int)")
	err := tk.ExecToErr("select * from view1")
	c.Assert(err.Error(), Equals, "[planner:1356]View 'test.view1' references invalid table(s) or column(s) or function(s) or definer/invoker of view lack rights to use them")
	err = tk.ExecToErr("select * from view2")
	c.Assert(err.Error(), Equals, "[planner:1356]View 'test.view2' references invalid table(s) or column(s) or function(s) or definer/invoker of view lack rights to use them")
	err = tk.ExecToErr("select * from view3")
	c.Assert(err.Error(), Equals, plannercore.ErrViewInvalid.GenWithStackByArgs("test", "view3").Error())
	tk.MustExec("drop table view_t;")
	tk.MustExec("create table view_t(a int,b int,c int)")
	tk.MustExec("insert into view_t values(1,2,3)")
	tk.MustQuery("select * from view1;").Check(testkit.Rows("1 2"))
	tk.MustQuery("select * from view2;").Check(testkit.Rows("1 2"))
	tk.MustQuery("select * from view3;").Check(testkit.Rows("1 2"))
	tk.MustExec("alter table view_t drop column a")
	tk.MustExec("alter table view_t add column a int after b")
	tk.MustExec("update view_t set a=1;")
	tk.MustQuery("select * from view1;").Check(testkit.Rows("1 2"))
	tk.MustQuery("select * from view2;").Check(testkit.Rows("1 2"))
	tk.MustQuery("select * from view3;").Check(testkit.Rows("1 2"))
	tk.MustExec("drop table view_t;")
	tk.MustExec("drop view view1,view2,view3;")

	tk.MustExec("set @@tidb_enable_window_function = 1")
	defer func() {
		tk.MustExec("set @@tidb_enable_window_function = 0")
	}()
	tk.MustExec("create table t(a int, b int)")
	tk.MustExec("insert into t values (1,1),(1,2),(2,1),(2,2)")
	tk.MustExec("create definer='root'@'localhost' view v as select a, first_value(a) over(rows between 1 preceding and 1 following), last_value(a) over(rows between 1 preceding and 1 following) from t")
	result := tk.MustQuery("select * from v")
	result.Check(testkit.Rows("1 1 1", "1 1 2", "2 1 2", "2 2 2"))
	tk.MustExec("drop view v;")
}

type testSuite2 struct {
	*baseTestSuite
}

func (s *testSuite2) TearDownTest(c *C) {
	tk := testkit.NewTestKit(c, s.store)
	tk.MustExec("use test")
	r := tk.MustQuery("show full tables")
	for _, tb := range r.Rows() {
		tableName := tb[0]
		if tb[1] == "VIEW" {
			tk.MustExec(fmt.Sprintf("drop view %v", tableName))
		} else if tb[1] == "SEQUENCE" {
			tk.MustExec(fmt.Sprintf("drop sequence %v", tableName))
		} else {
			tk.MustExec(fmt.Sprintf("drop table %v", tableName))
		}
	}
}

type testSuite3 struct {
	*baseTestSuite
}

func (s *testSuite3) TearDownTest(c *C) {
	tk := testkit.NewTestKit(c, s.store)
	tk.MustExec("use test")
	r := tk.MustQuery("show full tables")
	for _, tb := range r.Rows() {
		tableName := tb[0]
		if tb[1] == "VIEW" {
			tk.MustExec(fmt.Sprintf("drop view %v", tableName))
		} else if tb[1] == "SEQUENCE" {
			tk.MustExec(fmt.Sprintf("drop sequence %v", tableName))
		} else {
			tk.MustExec(fmt.Sprintf("drop table %v", tableName))
		}
	}
}

type testSuite4 struct {
	*baseTestSuite
}

func (s *testSuite4) TearDownTest(c *C) {
	tk := testkit.NewTestKit(c, s.store)
	tk.MustExec("use test")
	r := tk.MustQuery("show full tables")
	for _, tb := range r.Rows() {
		tableName := tb[0]
		if tb[1] == "VIEW" {
			tk.MustExec(fmt.Sprintf("drop view %v", tableName))
		} else if tb[1] == "SEQUENCE" {
			tk.MustExec(fmt.Sprintf("drop sequence %v", tableName))
		} else {
			tk.MustExec(fmt.Sprintf("drop table %v", tableName))
		}
	}
}

type testSuite5 struct {
	*baseTestSuite
}

func (s *testSuite5) TearDownTest(c *C) {
	tk := testkit.NewTestKit(c, s.store)
	tk.MustExec("use test")
	r := tk.MustQuery("show full tables")
	for _, tb := range r.Rows() {
		tableName := tb[0]
		if tb[1] == "VIEW" {
			tk.MustExec(fmt.Sprintf("drop view %v", tableName))
		} else if tb[1] == "SEQUENCE" {
			tk.MustExec(fmt.Sprintf("drop sequence %v", tableName))
		} else {
			tk.MustExec(fmt.Sprintf("drop table %v", tableName))
		}
	}
}

type testSuite6 struct {
	*baseTestSuite
}

func (s *testSuite6) TearDownTest(c *C) {
	tk := testkit.NewTestKit(c, s.store)
	tk.MustExec("use test")
	r := tk.MustQuery("show full tables")
	for _, tb := range r.Rows() {
		tableName := tb[0]
		if tb[1] == "VIEW" {
			tk.MustExec(fmt.Sprintf("drop view %v", tableName))
		} else if tb[1] == "SEQUENCE" {
			tk.MustExec(fmt.Sprintf("drop sequence %v", tableName))
		} else {
			tk.MustExec(fmt.Sprintf("drop table %v", tableName))
		}
	}
}

type testSuite7 struct {
	*baseTestSuite
}

func (s *testSuite7) TearDownTest(c *C) {
	tk := testkit.NewTestKit(c, s.store)
	tk.MustExec("use test")
	r := tk.MustQuery("show full tables")
	for _, tb := range r.Rows() {
		tableName := tb[0]
		if tb[1] == "VIEW" {
			tk.MustExec(fmt.Sprintf("drop view %v", tableName))
		} else if tb[1] == "SEQUENCE" {
			tk.MustExec(fmt.Sprintf("drop sequence %v", tableName))
		} else {
			tk.MustExec(fmt.Sprintf("drop table %v", tableName))
		}
	}
}

type testSuite8 struct {
	*baseTestSuite
}

func (s *testSuite8) TearDownTest(c *C) {
	tk := testkit.NewTestKit(c, s.store)
	tk.MustExec("use test")
	r := tk.MustQuery("show full tables")
	for _, tb := range r.Rows() {
		tableName := tb[0]
		if tb[1] == "VIEW" {
			tk.MustExec(fmt.Sprintf("drop view %v", tableName))
		} else if tb[1] == "SEQUENCE" {
			tk.MustExec(fmt.Sprintf("drop sequence %v", tableName))
		} else {
			tk.MustExec(fmt.Sprintf("drop table %v", tableName))
		}
	}
}

func (s *testSuiteP2) TestStrToDateBuiltin(c *C) {
	tk := testkit.NewTestKit(c, s.store)
	tk.MustQuery(`select str_to_date('20190101','%Y%m%d%!') from dual`).Check(testkit.Rows("2019-01-01"))
	tk.MustQuery(`select str_to_date('20190101','%Y%m%d%f') from dual`).Check(testkit.Rows("2019-01-01 00:00:00.000000"))
	tk.MustQuery(`select str_to_date('20190101','%Y%m%d%H%i%s') from dual`).Check(testkit.Rows("2019-01-01 00:00:00"))
	tk.MustQuery(`select str_to_date('18/10/22','%y/%m/%d') from dual`).Check(testkit.Rows("2018-10-22"))
	tk.MustQuery(`select str_to_date('a18/10/22','%y/%m/%d') from dual`).Check(testkit.Rows("<nil>"))
	tk.MustQuery(`select str_to_date('69/10/22','%y/%m/%d') from dual`).Check(testkit.Rows("2069-10-22"))
	tk.MustQuery(`select str_to_date('70/10/22','%y/%m/%d') from dual`).Check(testkit.Rows("1970-10-22"))
	tk.MustQuery(`select str_to_date('8/10/22','%y/%m/%d') from dual`).Check(testkit.Rows("2008-10-22"))
	tk.MustQuery(`select str_to_date('8/10/22','%Y/%m/%d') from dual`).Check(testkit.Rows("2008-10-22"))
	tk.MustQuery(`select str_to_date('18/10/22','%Y/%m/%d') from dual`).Check(testkit.Rows("2018-10-22"))
	tk.MustQuery(`select str_to_date('a18/10/22','%Y/%m/%d') from dual`).Check(testkit.Rows("<nil>"))
	tk.MustQuery(`select str_to_date('69/10/22','%Y/%m/%d') from dual`).Check(testkit.Rows("2069-10-22"))
	tk.MustQuery(`select str_to_date('70/10/22','%Y/%m/%d') from dual`).Check(testkit.Rows("1970-10-22"))
	tk.MustQuery(`select str_to_date('018/10/22','%Y/%m/%d') from dual`).Check(testkit.Rows("0018-10-22"))
	tk.MustQuery(`select str_to_date('2018/10/22','%Y/%m/%d') from dual`).Check(testkit.Rows("2018-10-22"))
	tk.MustQuery(`select str_to_date('018/10/22','%y/%m/%d') from dual`).Check(testkit.Rows("<nil>"))
	tk.MustQuery(`select str_to_date('18/10/22','%y0/%m/%d') from dual`).Check(testkit.Rows("<nil>"))
	tk.MustQuery(`select str_to_date('18/10/22','%Y0/%m/%d') from dual`).Check(testkit.Rows("<nil>"))
	tk.MustQuery(`select str_to_date('18a/10/22','%y/%m/%d') from dual`).Check(testkit.Rows("<nil>"))
	tk.MustQuery(`select str_to_date('18a/10/22','%Y/%m/%d') from dual`).Check(testkit.Rows("<nil>"))
	tk.MustQuery(`select str_to_date('20188/10/22','%Y/%m/%d') from dual`).Check(testkit.Rows("<nil>"))
	tk.MustQuery(`select str_to_date('2018510522','%Y5%m5%d') from dual`).Check(testkit.Rows("2018-10-22"))
	tk.MustQuery(`select str_to_date('2018^10^22','%Y^%m^%d') from dual`).Check(testkit.Rows("2018-10-22"))
	tk.MustQuery(`select str_to_date('2018@10@22','%Y@%m@%d') from dual`).Check(testkit.Rows("2018-10-22"))
	tk.MustQuery(`select str_to_date('2018%10%22','%Y%%m%%d') from dual`).Check(testkit.Rows("<nil>"))
	tk.MustQuery(`select str_to_date('2018(10(22','%Y(%m(%d') from dual`).Check(testkit.Rows("2018-10-22"))
	tk.MustQuery(`select str_to_date('2018\10\22','%Y\%m\%d') from dual`).Check(testkit.Rows("<nil>"))
	tk.MustQuery(`select str_to_date('2018=10=22','%Y=%m=%d') from dual`).Check(testkit.Rows("2018-10-22"))
	tk.MustQuery(`select str_to_date('2018+10+22','%Y+%m+%d') from dual`).Check(testkit.Rows("2018-10-22"))
	tk.MustQuery(`select str_to_date('2018_10_22','%Y_%m_%d') from dual`).Check(testkit.Rows("2018-10-22"))
	tk.MustQuery(`select str_to_date('69510522','%y5%m5%d') from dual`).Check(testkit.Rows("2069-10-22"))
	tk.MustQuery(`select str_to_date('69^10^22','%y^%m^%d') from dual`).Check(testkit.Rows("2069-10-22"))
	tk.MustQuery(`select str_to_date('18@10@22','%y@%m@%d') from dual`).Check(testkit.Rows("2018-10-22"))
	tk.MustQuery(`select str_to_date('18%10%22','%y%%m%%d') from dual`).Check(testkit.Rows("<nil>"))
	tk.MustQuery(`select str_to_date('18(10(22','%y(%m(%d') from dual`).Check(testkit.Rows("2018-10-22"))
	tk.MustQuery(`select str_to_date('18\10\22','%y\%m\%d') from dual`).Check(testkit.Rows("<nil>"))
	tk.MustQuery(`select str_to_date('18+10+22','%y+%m+%d') from dual`).Check(testkit.Rows("2018-10-22"))
	tk.MustQuery(`select str_to_date('18=10=22','%y=%m=%d') from dual`).Check(testkit.Rows("2018-10-22"))
	tk.MustQuery(`select str_to_date('18_10_22','%y_%m_%d') from dual`).Check(testkit.Rows("2018-10-22"))
}

func (s *testSuiteP2) TestReadPartitionedTable(c *C) {
	// Test three reader on partitioned table.
	tk := testkit.NewTestKit(c, s.store)
	tk.MustExec("use test")
	tk.MustExec("drop table if exists pt")
	tk.MustExec("create table pt (a int, b int, index i_b(b)) partition by range (a) (partition p1 values less than (2), partition p2 values less than (4), partition p3 values less than (6))")
	for i := 0; i < 6; i++ {
		tk.MustExec(fmt.Sprintf("insert into pt values(%d, %d)", i, i))
	}
	// Table reader
	tk.MustQuery("select * from pt order by a").Check(testkit.Rows("0 0", "1 1", "2 2", "3 3", "4 4", "5 5"))
	// Index reader
	tk.MustQuery("select b from pt where b = 3").Check(testkit.Rows("3"))
	// Index lookup
	tk.MustQuery("select a from pt where b = 3").Check(testkit.Rows("3"))
}

func (s *testSuiteP2) TestSplitRegion(c *C) {
	tk := testkit.NewTestKit(c, s.store)
	tk.MustExec("use test")
	tk.MustExec("drop table if exists t, t1")
	tk.MustExec("create table t(a varchar(100),b int, index idx1(b,a))")
	tk.MustExec(`split table t index idx1 by (10000,"abcd"),(10000000);`)
	_, err := tk.Exec(`split table t index idx1 by ("abcd");`)
	c.Assert(err, NotNil)
	terr := errors.Cause(err).(*terror.Error)
	c.Assert(terr.Code(), Equals, terror.ErrCode(mysql.WarnDataTruncated))

	// Test for split index region.
	// Check min value is more than max value.
	tk.MustExec(`split table t index idx1 between (0) and (1000000000) regions 10`)
	_, err = tk.Exec(`split table t index idx1 between (2,'a') and (1,'c') regions 10`)
	c.Assert(err, NotNil)
	c.Assert(err.Error(), Equals, "Split index `idx1` region lower value (2,a) should less than the upper value (1,c)")

	// Check min value is invalid.
	_, err = tk.Exec(`split table t index idx1 between () and (1) regions 10`)
	c.Assert(err, NotNil)
	c.Assert(err.Error(), Equals, "Split index `idx1` region lower value count should more than 0")

	// Check max value is invalid.
	_, err = tk.Exec(`split table t index idx1 between (1) and () regions 10`)
	c.Assert(err, NotNil)
	c.Assert(err.Error(), Equals, "Split index `idx1` region upper value count should more than 0")

	// Check pre-split region num is too large.
	_, err = tk.Exec(`split table t index idx1 between (0) and (1000000000) regions 10000`)
	c.Assert(err, NotNil)
	c.Assert(err.Error(), Equals, "Split index region num exceeded the limit 1000")

	// Check pre-split region num 0 is invalid.
	_, err = tk.Exec(`split table t index idx1 between (0) and (1000000000) regions 0`)
	c.Assert(err, NotNil)
	c.Assert(err.Error(), Equals, "Split index region num should more than 0")

	// Test truncate error msg.
	_, err = tk.Exec(`split table t index idx1 between ("aa") and (1000000000) regions 0`)
	c.Assert(err, NotNil)
	c.Assert(err.Error(), Equals, "[types:1265]Incorrect value: 'aa' for column 'b'")

	// Test for split table region.
	tk.MustExec(`split table t between (0) and (1000000000) regions 10`)
	// Check the lower value is more than the upper value.
	_, err = tk.Exec(`split table t between (2) and (1) regions 10`)
	c.Assert(err, NotNil)
	c.Assert(err.Error(), Equals, "Split table `t` region lower value 2 should less than the upper value 1")

	// Check the lower value is invalid.
	_, err = tk.Exec(`split table t between () and (1) regions 10`)
	c.Assert(err, NotNil)
	c.Assert(err.Error(), Equals, "Split table region lower value count should be 1")

	// Check upper value is invalid.
	_, err = tk.Exec(`split table t between (1) and () regions 10`)
	c.Assert(err, NotNil)
	c.Assert(err.Error(), Equals, "Split table region upper value count should be 1")

	// Check pre-split region num is too large.
	_, err = tk.Exec(`split table t between (0) and (1000000000) regions 10000`)
	c.Assert(err, NotNil)
	c.Assert(err.Error(), Equals, "Split table region num exceeded the limit 1000")

	// Check pre-split region num 0 is invalid.
	_, err = tk.Exec(`split table t between (0) and (1000000000) regions 0`)
	c.Assert(err, NotNil)
	c.Assert(err.Error(), Equals, "Split table region num should more than 0")

	// Test truncate error msg.
	_, err = tk.Exec(`split table t between ("aa") and (1000000000) regions 10`)
	c.Assert(err, NotNil)
	c.Assert(err.Error(), Equals, "[types:1265]Incorrect value: 'aa' for column '_tidb_rowid'")

	// Test split table region step is too small.
	_, err = tk.Exec(`split table t between (0) and (100) regions 10`)
	c.Assert(err, NotNil)
	c.Assert(err.Error(), Equals, "Split table `t` region step value should more than 1000, step 10 is invalid")

	// Test split region by syntax.
	tk.MustExec(`split table t by (0),(1000),(1000000)`)

	// Test split region twice to test for multiple batch split region requests.
	tk.MustExec("create table t1(a int, b int)")
	tk.MustQuery("split table t1 between(0) and (10000) regions 10;").Check(testkit.Rows("9 1"))
	tk.MustQuery("split table t1 between(10) and (10010) regions 5;").Check(testkit.Rows("4 1"))

	// Test split region for partition table.
	tk.MustExec("drop table if exists t")
	tk.MustExec("create table t (a int,b int) partition by hash(a) partitions 5;")
	tk.MustQuery("split table t between (0) and (1000000) regions 5;").Check(testkit.Rows("20 1"))
	// Test for `split for region` syntax.
	tk.MustQuery("split region for partition table t between (1000000) and (100000000) regions 10;").Check(testkit.Rows("45 1"))

	// Test split region for partition table with specified partition.
	tk.MustQuery("split table t partition (p1,p2) between (100000000) and (1000000000) regions 5;").Check(testkit.Rows("8 1"))
	// Test for `split for region` syntax.
	tk.MustQuery("split region for partition table t partition (p3,p4) between (100000000) and (1000000000) regions 5;").Check(testkit.Rows("8 1"))
}

func (s *testSplitTable) TestShowTableRegion(c *C) {
	tk := testkit.NewTestKit(c, s.store)
	tk.MustExec("use test")
	tk.MustExec("drop table if exists t_regions")
	tk.MustExec("set global tidb_scatter_region = 1")
	atomic.StoreUint32(&ddl.EnableSplitTableRegion, 1)
	tk.MustExec("create table t_regions (a int key, b int, c int, index idx(b), index idx2(c))")
	// Test show table regions.
	tk.MustQuery(`split table t_regions between (-10000) and (10000) regions 4;`).Check(testkit.Rows("4 1"))
	re := tk.MustQuery("show table t_regions regions")
	rows := re.Rows()
	// Table t_regions should have 5 regions now.
	// 4 regions to store record data.
	// 1 region to store index data.
	c.Assert(len(rows), Equals, 5)
	c.Assert(len(rows[0]), Equals, 11)
	tbl := testGetTableByName(c, tk.Se, "test", "t_regions")
	// Check the region start key.
	c.Assert(rows[0][1], Equals, fmt.Sprintf("t_%d_r", tbl.Meta().ID))
	c.Assert(rows[1][1], Equals, fmt.Sprintf("t_%d_r_-5000", tbl.Meta().ID))
	c.Assert(rows[2][1], Equals, fmt.Sprintf("t_%d_r_0", tbl.Meta().ID))
	c.Assert(rows[3][1], Equals, fmt.Sprintf("t_%d_r_5000", tbl.Meta().ID))
	c.Assert(rows[4][2], Equals, fmt.Sprintf("t_%d_r", tbl.Meta().ID))

	// Test show table index regions.
	tk.MustQuery(`split table t_regions index idx between (-1000) and (1000) regions 4;`).Check(testkit.Rows("4 1"))
	re = tk.MustQuery("show table t_regions index idx regions")
	rows = re.Rows()
	// The index `idx` of table t_regions should have 4 regions now.
	c.Assert(len(rows), Equals, 4)
	// Check the region start key.
	c.Assert(rows[0][1], Matches, fmt.Sprintf("t_%d.*", tbl.Meta().ID))
	c.Assert(rows[1][1], Matches, fmt.Sprintf("t_%d_i_1_.*", tbl.Meta().ID))
	c.Assert(rows[2][1], Matches, fmt.Sprintf("t_%d_i_1_.*", tbl.Meta().ID))
	c.Assert(rows[3][1], Matches, fmt.Sprintf("t_%d_i_1_.*", tbl.Meta().ID))

	re = tk.MustQuery("show table t_regions regions")
	rows = re.Rows()
	// The index `idx` of table t_regions should have 9 regions now.
	// 4 regions to store record data.
	// 4 region to store index idx data.
	// 1 region to store index idx2 data.
	c.Assert(len(rows), Equals, 9)
	// Check the region start key.
	c.Assert(rows[0][1], Equals, fmt.Sprintf("t_%d_r", tbl.Meta().ID))
	c.Assert(rows[1][1], Equals, fmt.Sprintf("t_%d_r_-5000", tbl.Meta().ID))
	c.Assert(rows[2][1], Equals, fmt.Sprintf("t_%d_r_0", tbl.Meta().ID))
	c.Assert(rows[3][1], Equals, fmt.Sprintf("t_%d_r_5000", tbl.Meta().ID))
	c.Assert(rows[4][1], Matches, fmt.Sprintf("t_%d_", tbl.Meta().ID))
	c.Assert(rows[5][1], Matches, fmt.Sprintf("t_%d_i_1_.*", tbl.Meta().ID))
	c.Assert(rows[6][1], Matches, fmt.Sprintf("t_%d_i_1_.*", tbl.Meta().ID))
	c.Assert(rows[7][2], Equals, fmt.Sprintf("t_%d_i_2_", tbl.Meta().ID))
	c.Assert(rows[8][2], Equals, fmt.Sprintf("t_%d_r", tbl.Meta().ID))

	// Test unsigned primary key and wait scatter finish.
	tk.MustExec("drop table if exists t_regions")
	atomic.StoreUint32(&ddl.EnableSplitTableRegion, 1)
	tk.MustExec("create table t_regions (a int unsigned key, b int, index idx(b))")

	// Test show table regions.
	tk.MustExec(`set @@session.tidb_wait_split_region_finish=1;`)
	tk.MustQuery(`split table t_regions by (2500),(5000),(7500);`).Check(testkit.Rows("3 1"))
	re = tk.MustQuery("show table t_regions regions")
	rows = re.Rows()
	// Table t_regions should have 4 regions now.
	c.Assert(len(rows), Equals, 4)
	tbl = testGetTableByName(c, tk.Se, "test", "t_regions")
	// Check the region start key.
	c.Assert(rows[0][1], Matches, "t_.*")
	c.Assert(rows[1][1], Equals, fmt.Sprintf("t_%d_r_2500", tbl.Meta().ID))
	c.Assert(rows[2][1], Equals, fmt.Sprintf("t_%d_r_5000", tbl.Meta().ID))
	c.Assert(rows[3][1], Equals, fmt.Sprintf("t_%d_r_7500", tbl.Meta().ID))

	// Test show table index regions.
	tk.MustQuery(`split table t_regions index idx by (250),(500),(750);`).Check(testkit.Rows("4 1"))
	re = tk.MustQuery("show table t_regions index idx regions")
	rows = re.Rows()
	// The index `idx` of table t_regions should have 4 regions now.
	c.Assert(len(rows), Equals, 4)
	// Check the region start key.
	c.Assert(rows[0][1], Equals, fmt.Sprintf("t_%d_", tbl.Meta().ID))
	c.Assert(rows[1][1], Matches, fmt.Sprintf("t_%d_i_1_.*", tbl.Meta().ID))
	c.Assert(rows[2][1], Matches, fmt.Sprintf("t_%d_i_1_.*", tbl.Meta().ID))
	c.Assert(rows[3][1], Matches, fmt.Sprintf("t_%d_i_1_.*", tbl.Meta().ID))

	// Test show table regions for partition table when disable split region when create table.
	atomic.StoreUint32(&ddl.EnableSplitTableRegion, 0)
	tk.MustExec("drop table if exists partition_t;")
	tk.MustExec("set @@session.tidb_enable_table_partition = '1';")
	tk.MustExec("create table partition_t (a int, b int,index(a)) partition by hash (a) partitions 3")
	re = tk.MustQuery("show table partition_t regions")
	rows = re.Rows()
	c.Assert(len(rows), Equals, 1)
	c.Assert(rows[0][1], Matches, "t_.*")

	// Test show table regions for partition table when enable split region when create table.
	atomic.StoreUint32(&ddl.EnableSplitTableRegion, 1)
	tk.MustExec("set @@global.tidb_scatter_region=1;")
	tk.MustExec("drop table if exists partition_t;")
	tk.MustExec("create table partition_t (a int, b int,index(a)) partition by hash (a) partitions 3")
	re = tk.MustQuery("show table partition_t regions")
	rows = re.Rows()
	c.Assert(len(rows), Equals, 3)
	tbl = testGetTableByName(c, tk.Se, "test", "partition_t")
	partitionDef := tbl.Meta().GetPartitionInfo().Definitions
	c.Assert(rows[0][1], Matches, fmt.Sprintf("t_%d_.*", partitionDef[0].ID))
	c.Assert(rows[1][1], Matches, fmt.Sprintf("t_%d_.*", partitionDef[1].ID))
	c.Assert(rows[2][1], Matches, fmt.Sprintf("t_%d_.*", partitionDef[2].ID))

	// Test split partition region when add new partition.
	tk.MustExec("drop table if exists partition_t;")
	tk.MustExec(`create table partition_t (a int, b int,index(a)) PARTITION BY RANGE (a) (
		PARTITION p0 VALUES LESS THAN (10),
		PARTITION p1 VALUES LESS THAN (20),
		PARTITION p2 VALUES LESS THAN (30));`)
	tk.MustExec(`alter table partition_t add partition ( partition p3 values less than (40), partition p4 values less than (50) );`)
	re = tk.MustQuery("show table partition_t regions")
	rows = re.Rows()
	c.Assert(len(rows), Equals, 5)
	tbl = testGetTableByName(c, tk.Se, "test", "partition_t")
	partitionDef = tbl.Meta().GetPartitionInfo().Definitions
	c.Assert(rows[0][1], Matches, fmt.Sprintf("t_%d_.*", partitionDef[0].ID))
	c.Assert(rows[1][1], Matches, fmt.Sprintf("t_%d_.*", partitionDef[1].ID))
	c.Assert(rows[2][1], Matches, fmt.Sprintf("t_%d_.*", partitionDef[2].ID))
	c.Assert(rows[3][1], Matches, fmt.Sprintf("t_%d_.*", partitionDef[3].ID))
	c.Assert(rows[4][1], Matches, fmt.Sprintf("t_%d_.*", partitionDef[4].ID))

	// Test pre-split table region when create table.
	tk.MustExec("drop table if exists t_pre")
	tk.MustExec("create table t_pre (a int, b int) shard_row_id_bits = 2 pre_split_regions=2;")
	re = tk.MustQuery("show table t_pre regions")
	rows = re.Rows()
	// Table t_regions should have 4 regions now.
	c.Assert(len(rows), Equals, 4)
	tbl = testGetTableByName(c, tk.Se, "test", "t_pre")
	c.Assert(rows[1][1], Equals, fmt.Sprintf("t_%d_r_2305843009213693952", tbl.Meta().ID))
	c.Assert(rows[2][1], Equals, fmt.Sprintf("t_%d_r_4611686018427387904", tbl.Meta().ID))
	c.Assert(rows[3][1], Equals, fmt.Sprintf("t_%d_r_6917529027641081856", tbl.Meta().ID))
	defer atomic.StoreUint32(&ddl.EnableSplitTableRegion, 0)

	// Test split partition table.
	tk.MustExec("drop table if exists t")
	tk.MustExec("create table t (a int,b int) partition by hash(a) partitions 5;")
	tk.MustQuery("split table t between (0) and (4000000) regions 4;").Check(testkit.Rows("15 1"))
	re = tk.MustQuery("show table t regions")
	rows = re.Rows()
	c.Assert(len(rows), Equals, 20)
	tbl = testGetTableByName(c, tk.Se, "test", "t")
	c.Assert(len(tbl.Meta().GetPartitionInfo().Definitions), Equals, 5)
	for i, p := range tbl.Meta().GetPartitionInfo().Definitions {
		c.Assert(rows[i*4+0][1], Equals, fmt.Sprintf("t_%d_", p.ID))
		c.Assert(rows[i*4+1][1], Equals, fmt.Sprintf("t_%d_r_1000000", p.ID))
		c.Assert(rows[i*4+2][1], Equals, fmt.Sprintf("t_%d_r_2000000", p.ID))
		c.Assert(rows[i*4+3][1], Equals, fmt.Sprintf("t_%d_r_3000000", p.ID))
	}

	// Test split region for partition table with specified partition.
	tk.MustQuery("split table t partition (p4) between (1000000) and (2000000) regions 5;").Check(testkit.Rows("4 1"))
	re = tk.MustQuery("show table t regions")
	rows = re.Rows()
	c.Assert(len(rows), Equals, 24)
	tbl = testGetTableByName(c, tk.Se, "test", "t")
	c.Assert(len(tbl.Meta().GetPartitionInfo().Definitions), Equals, 5)
	for i := 0; i < 4; i++ {
		p := tbl.Meta().GetPartitionInfo().Definitions[i]
		c.Assert(rows[i*4+0][1], Equals, fmt.Sprintf("t_%d_", p.ID))
		c.Assert(rows[i*4+1][1], Equals, fmt.Sprintf("t_%d_r_1000000", p.ID))
		c.Assert(rows[i*4+2][1], Equals, fmt.Sprintf("t_%d_r_2000000", p.ID))
		c.Assert(rows[i*4+3][1], Equals, fmt.Sprintf("t_%d_r_3000000", p.ID))
	}
	for i := 4; i < 5; i++ {
		p := tbl.Meta().GetPartitionInfo().Definitions[i]
		c.Assert(rows[i*4+0][1], Equals, fmt.Sprintf("t_%d_", p.ID))
		c.Assert(rows[i*4+1][1], Equals, fmt.Sprintf("t_%d_r_1000000", p.ID))
		c.Assert(rows[i*4+2][1], Equals, fmt.Sprintf("t_%d_r_1200000", p.ID))
		c.Assert(rows[i*4+3][1], Equals, fmt.Sprintf("t_%d_r_1400000", p.ID))
		c.Assert(rows[i*4+4][1], Equals, fmt.Sprintf("t_%d_r_1600000", p.ID))
		c.Assert(rows[i*4+5][1], Equals, fmt.Sprintf("t_%d_r_1800000", p.ID))
		c.Assert(rows[i*4+6][1], Equals, fmt.Sprintf("t_%d_r_2000000", p.ID))
		c.Assert(rows[i*4+7][1], Equals, fmt.Sprintf("t_%d_r_3000000", p.ID))
	}

	// Test for show table partition regions.
	for i := 0; i < 4; i++ {
		re = tk.MustQuery(fmt.Sprintf("show table t partition (p%v) regions", i))
		rows = re.Rows()
		c.Assert(len(rows), Equals, 4)
		p := tbl.Meta().GetPartitionInfo().Definitions[i]
		c.Assert(rows[0][1], Equals, fmt.Sprintf("t_%d_", p.ID))
		c.Assert(rows[1][1], Equals, fmt.Sprintf("t_%d_r_1000000", p.ID))
		c.Assert(rows[2][1], Equals, fmt.Sprintf("t_%d_r_2000000", p.ID))
		c.Assert(rows[3][1], Equals, fmt.Sprintf("t_%d_r_3000000", p.ID))
	}
	re = tk.MustQuery("show table t partition (p0, p4) regions")
	rows = re.Rows()
	c.Assert(len(rows), Equals, 12)
	p := tbl.Meta().GetPartitionInfo().Definitions[0]
	c.Assert(rows[0][1], Equals, fmt.Sprintf("t_%d_", p.ID))
	c.Assert(rows[1][1], Equals, fmt.Sprintf("t_%d_r_1000000", p.ID))
	c.Assert(rows[2][1], Equals, fmt.Sprintf("t_%d_r_2000000", p.ID))
	c.Assert(rows[3][1], Equals, fmt.Sprintf("t_%d_r_3000000", p.ID))
	p = tbl.Meta().GetPartitionInfo().Definitions[4]
	c.Assert(rows[4][1], Equals, fmt.Sprintf("t_%d_", p.ID))
	c.Assert(rows[5][1], Equals, fmt.Sprintf("t_%d_r_1000000", p.ID))
	c.Assert(rows[6][1], Equals, fmt.Sprintf("t_%d_r_1200000", p.ID))
	c.Assert(rows[7][1], Equals, fmt.Sprintf("t_%d_r_1400000", p.ID))
	c.Assert(rows[8][1], Equals, fmt.Sprintf("t_%d_r_1600000", p.ID))
	c.Assert(rows[9][1], Equals, fmt.Sprintf("t_%d_r_1800000", p.ID))
	c.Assert(rows[10][1], Equals, fmt.Sprintf("t_%d_r_2000000", p.ID))
	c.Assert(rows[11][1], Equals, fmt.Sprintf("t_%d_r_3000000", p.ID))
	// Test for duplicate partition names.
	re = tk.MustQuery("show table t partition (p0, p0, p0) regions")
	rows = re.Rows()
	c.Assert(len(rows), Equals, 4)
	p = tbl.Meta().GetPartitionInfo().Definitions[0]
	c.Assert(rows[0][1], Equals, fmt.Sprintf("t_%d_", p.ID))
	c.Assert(rows[1][1], Equals, fmt.Sprintf("t_%d_r_1000000", p.ID))
	c.Assert(rows[2][1], Equals, fmt.Sprintf("t_%d_r_2000000", p.ID))
	c.Assert(rows[3][1], Equals, fmt.Sprintf("t_%d_r_3000000", p.ID))

	// Test split partition table index.
	tk.MustExec("drop table if exists t")
	tk.MustExec("create table t (a int,b int,index idx(a)) partition by hash(a) partitions 5;")
	tk.MustQuery("split table t between (0) and (4000000) regions 4;").Check(testkit.Rows("20 1"))
	tk.MustQuery("split table t index idx between (0) and (4000000) regions 4;").Check(testkit.Rows("20 1"))
	re = tk.MustQuery("show table t regions")
	rows = re.Rows()
	c.Assert(len(rows), Equals, 40)
	tbl = testGetTableByName(c, tk.Se, "test", "t")
	c.Assert(len(tbl.Meta().GetPartitionInfo().Definitions), Equals, 5)
	for i := 0; i < 5; i++ {
		p := tbl.Meta().GetPartitionInfo().Definitions[i]
		c.Assert(rows[i*8+0][1], Equals, fmt.Sprintf("t_%d_r", p.ID))
		c.Assert(rows[i*8+1][1], Equals, fmt.Sprintf("t_%d_r_1000000", p.ID))
		c.Assert(rows[i*8+2][1], Equals, fmt.Sprintf("t_%d_r_2000000", p.ID))
		c.Assert(rows[i*8+3][1], Equals, fmt.Sprintf("t_%d_r_3000000", p.ID))
		c.Assert(rows[i*8+4][1], Equals, fmt.Sprintf("t_%d_", p.ID))
		c.Assert(rows[i*8+5][1], Matches, fmt.Sprintf("t_%d_i_1_.*", p.ID))
		c.Assert(rows[i*8+6][1], Matches, fmt.Sprintf("t_%d_i_1_.*", p.ID))
		c.Assert(rows[i*8+7][1], Matches, fmt.Sprintf("t_%d_i_1_.*", p.ID))
	}

	// Test split index region for partition table with specified partition.
	tk.MustQuery("split table t partition (p4) index idx between (0) and (1000000) regions 5;").Check(testkit.Rows("4 1"))
	re = tk.MustQuery("show table t regions")
	rows = re.Rows()
	c.Assert(len(rows), Equals, 44)
	tbl = testGetTableByName(c, tk.Se, "test", "t")
	c.Assert(len(tbl.Meta().GetPartitionInfo().Definitions), Equals, 5)
	for i := 0; i < 4; i++ {
		p := tbl.Meta().GetPartitionInfo().Definitions[i]
		c.Assert(rows[i*8+0][1], Equals, fmt.Sprintf("t_%d_r", p.ID))
		c.Assert(rows[i*8+1][1], Equals, fmt.Sprintf("t_%d_r_1000000", p.ID))
		c.Assert(rows[i*8+2][1], Equals, fmt.Sprintf("t_%d_r_2000000", p.ID))
		c.Assert(rows[i*8+3][1], Equals, fmt.Sprintf("t_%d_r_3000000", p.ID))
		c.Assert(rows[i*8+4][1], Equals, fmt.Sprintf("t_%d_", p.ID))
		c.Assert(rows[i*8+5][1], Matches, fmt.Sprintf("t_%d_i_1_.*", p.ID))
		c.Assert(rows[i*8+6][1], Matches, fmt.Sprintf("t_%d_i_1_.*", p.ID))
		c.Assert(rows[i*8+7][1], Matches, fmt.Sprintf("t_%d_i_1_.*", p.ID))
	}
	for i := 4; i < 5; i++ {
		p := tbl.Meta().GetPartitionInfo().Definitions[i]
		c.Assert(rows[i*8+0][1], Equals, fmt.Sprintf("t_%d_r", p.ID))
		c.Assert(rows[i*8+1][1], Equals, fmt.Sprintf("t_%d_r_1000000", p.ID))
		c.Assert(rows[i*8+2][1], Equals, fmt.Sprintf("t_%d_r_2000000", p.ID))
		c.Assert(rows[i*8+3][1], Equals, fmt.Sprintf("t_%d_r_3000000", p.ID))
		c.Assert(rows[i*8+4][1], Equals, fmt.Sprintf("t_%d_", p.ID))
		c.Assert(rows[i*8+5][1], Matches, fmt.Sprintf("t_%d_i_1_.*", p.ID))
		c.Assert(rows[i*8+6][1], Matches, fmt.Sprintf("t_%d_i_1_.*", p.ID))
		c.Assert(rows[i*8+7][1], Matches, fmt.Sprintf("t_%d_i_1_.*", p.ID))
		c.Assert(rows[i*8+8][1], Matches, fmt.Sprintf("t_%d_i_1_.*", p.ID))
		c.Assert(rows[i*8+9][1], Matches, fmt.Sprintf("t_%d_i_1_.*", p.ID))
		c.Assert(rows[i*8+10][1], Matches, fmt.Sprintf("t_%d_i_1_.*", p.ID))
		c.Assert(rows[i*8+11][1], Matches, fmt.Sprintf("t_%d_i_1_.*", p.ID))
	}

	// Test show table partition region on unknown-partition.
	err := tk.QueryToErr("show table t partition (p_unknown) index idx regions")
	c.Assert(terror.ErrorEqual(err, table.ErrUnknownPartition), IsTrue)

	// Test show table partition index.
	for i := 0; i < 4; i++ {
		re = tk.MustQuery(fmt.Sprintf("show table t partition (p%v) index idx regions", i))
		rows = re.Rows()
		c.Assert(len(rows), Equals, 4)
		p := tbl.Meta().GetPartitionInfo().Definitions[i]
		c.Assert(rows[0][1], Equals, fmt.Sprintf("t_%d_", p.ID))
		c.Assert(rows[1][1], Matches, fmt.Sprintf("t_%d_i_1_.*", p.ID))
		c.Assert(rows[2][1], Matches, fmt.Sprintf("t_%d_i_1_.*", p.ID))
		c.Assert(rows[3][1], Matches, fmt.Sprintf("t_%d_i_1_.*", p.ID))
	}
	re = tk.MustQuery("show table t partition (p3,p4) index idx regions")
	rows = re.Rows()
	c.Assert(len(rows), Equals, 12)
	p = tbl.Meta().GetPartitionInfo().Definitions[3]
	c.Assert(rows[0][1], Equals, fmt.Sprintf("t_%d_", p.ID))
	c.Assert(rows[1][1], Matches, fmt.Sprintf("t_%d_i_1_.*", p.ID))
	c.Assert(rows[2][1], Matches, fmt.Sprintf("t_%d_i_1_.*", p.ID))
	c.Assert(rows[3][1], Matches, fmt.Sprintf("t_%d_i_1_.*", p.ID))
	p = tbl.Meta().GetPartitionInfo().Definitions[4]
	c.Assert(rows[4][1], Equals, fmt.Sprintf("t_%d_", p.ID))
	c.Assert(rows[5][1], Matches, fmt.Sprintf("t_%d_i_1_.*", p.ID))
	c.Assert(rows[6][1], Matches, fmt.Sprintf("t_%d_i_1_.*", p.ID))
	c.Assert(rows[7][1], Matches, fmt.Sprintf("t_%d_i_1_.*", p.ID))
	c.Assert(rows[8][1], Matches, fmt.Sprintf("t_%d_i_1_.*", p.ID))
	c.Assert(rows[9][1], Matches, fmt.Sprintf("t_%d_i_1_.*", p.ID))
	c.Assert(rows[10][1], Matches, fmt.Sprintf("t_%d_i_1_.*", p.ID))
	c.Assert(rows[11][1], Matches, fmt.Sprintf("t_%d_i_1_.*", p.ID))

	// Test split for the second index.
	tk.MustExec("drop table if exists t")
	tk.MustExec("create table t (a int,b int,index idx(a), index idx2(b))")
	tk.MustQuery("split table t index idx2 between (0) and (4000000) regions 2;").Check(testkit.Rows("3 1"))
	re = tk.MustQuery("show table t regions")
	rows = re.Rows()
	c.Assert(len(rows), Equals, 4)
	tbl = testGetTableByName(c, tk.Se, "test", "t")
	c.Assert(rows[0][1], Equals, fmt.Sprintf("t_%d_i_3_", tbl.Meta().ID))
	c.Assert(rows[1][1], Equals, fmt.Sprintf("t_%d_", tbl.Meta().ID))
	c.Assert(rows[2][1], Matches, fmt.Sprintf("t_%d_i_2_.*", tbl.Meta().ID))
	c.Assert(rows[3][1], Matches, fmt.Sprintf("t_%d_i_2_.*", tbl.Meta().ID))

	// Test show table partition region on non-partition table.
	err = tk.QueryToErr("show table t partition (p3,p4) index idx regions")
	c.Assert(terror.ErrorEqual(err, plannercore.ErrPartitionClauseOnNonpartitioned), IsTrue)
}

func testGetTableByName(c *C, ctx sessionctx.Context, db, table string) table.Table {
	dom := domain.GetDomain(ctx)
	// Make sure the table schema is the new schema.
	err := dom.Reload()
	c.Assert(err, IsNil)
	tbl, err := dom.InfoSchema().TableByName(model.NewCIStr(db), model.NewCIStr(table))
	c.Assert(err, IsNil)
	return tbl
}

func (s *testSuiteP2) TestIssue10435(c *C) {
	tk := testkit.NewTestKit(c, s.store)
	tk.MustExec("use test")
	tk.MustExec("drop table if exists t1")
	tk.MustExec("create table t1(i int, j int, k int)")
	tk.MustExec("insert into t1 VALUES (1,1,1),(2,2,2),(3,3,3),(4,4,4)")
	tk.MustExec("INSERT INTO t1 SELECT 10*i,j,5*j FROM t1 UNION SELECT 20*i,j,5*j FROM t1 UNION SELECT 30*i,j,5*j FROM t1")

	tk.MustExec("set @@session.tidb_enable_window_function=1")
	tk.MustQuery("SELECT SUM(i) OVER W FROM t1 WINDOW w AS (PARTITION BY j ORDER BY i) ORDER BY 1+SUM(i) OVER w").Check(
		testkit.Rows("1", "2", "3", "4", "11", "22", "31", "33", "44", "61", "62", "93", "122", "124", "183", "244"),
	)
}

func (s *testSuiteP2) TestUnsignedFeedback(c *C) {
	tk := testkit.NewTestKit(c, s.store)
	oriProbability := statistics.FeedbackProbability.Load()
	statistics.FeedbackProbability.Store(1.0)
	defer func() { statistics.FeedbackProbability.Store(oriProbability) }()
	tk.MustExec("use test")
	tk.MustExec("drop table if exists t")
	tk.MustExec("create table t(a bigint unsigned, b int, primary key(a))")
	tk.MustExec("insert into t values (1,1),(2,2)")
	tk.MustExec("analyze table t")
	tk.MustQuery("select count(distinct b) from t").Check(testkit.Rows("2"))
	result := tk.MustQuery("explain analyze select count(distinct b) from t")
	c.Assert(result.Rows()[2][4], Equals, "table:t")
	c.Assert(result.Rows()[2][6], Equals, "range:[0,+inf], keep order:false")
}

func (s *testSuite) TestOOMPanicAction(c *C) {
	tk := testkit.NewTestKit(c, s.store)
	tk.MustExec("use test")
	tk.MustExec("drop table if exists t")
	tk.MustExec("create table t (a int primary key, b double);")
	tk.MustExec("insert into t values (1,1)")
	sm := &mockSessionManager1{
		PS: make([]*util.ProcessInfo, 0),
	}
	tk.Se.SetSessionManager(sm)
	s.domain.ExpensiveQueryHandle().SetSessionManager(sm)
	orgAction := config.GetGlobalConfig().OOMAction
	setOOMAction(config.OOMActionCancel)
	defer func() {
		setOOMAction(orgAction)
	}()
	tk.MustExec("set @@tidb_mem_quota_query=1;")
	err := tk.QueryToErr("select sum(b) from t group by a;")
	c.Assert(err, NotNil)
	c.Assert(err.Error(), Matches, "Out Of Memory Quota!.*")

	// Test insert from select oom panic.
	tk.MustExec("drop table if exists t,t1")
	tk.MustExec("create table t (a bigint);")
	tk.MustExec("create table t1 (a bigint);")
	tk.MustExec("set @@tidb_mem_quota_query=200;")
	_, err = tk.Exec("insert into t1 values (1),(2),(3),(4),(5);")
	c.Assert(err.Error(), Matches, "Out Of Memory Quota!.*")
	_, err = tk.Exec("replace into t1 values (1),(2),(3),(4),(5);")
	c.Assert(err.Error(), Matches, "Out Of Memory Quota!.*")
	tk.MustExec("set @@tidb_mem_quota_query=10000")
	tk.MustExec("insert into t1 values (1),(2),(3),(4),(5);")
	tk.MustExec("set @@tidb_mem_quota_query=10;")
	_, err = tk.Exec("insert into t select a from t1 order by a desc;")
	c.Assert(err.Error(), Matches, "Out Of Memory Quota!.*")
	_, err = tk.Exec("replace into t select a from t1 order by a desc;")
	c.Assert(err.Error(), Matches, "Out Of Memory Quota!.*")

	tk.MustExec("set @@tidb_mem_quota_query=10000")
	tk.MustExec("insert into t values (1),(2),(3),(4),(5);")
	// Set the memory quota to 244 to make this SQL panic during the DeleteExec
	// instead of the TableReaderExec.
	tk.MustExec("set @@tidb_mem_quota_query=244;")
	_, err = tk.Exec("delete from t")
	c.Assert(err.Error(), Matches, "Out Of Memory Quota!.*")

	tk.MustExec("set @@tidb_mem_quota_query=10000;")
	tk.MustExec("delete from t1")
	tk.MustExec("insert into t1 values(1)")
	tk.MustExec("insert into t values (1),(2),(3),(4),(5);")
	tk.MustExec("set @@tidb_mem_quota_query=244;")
	_, err = tk.Exec("delete t, t1 from t join t1 on t.a = t1.a")

	tk.MustExec("set @@tidb_mem_quota_query=100000;")
	tk.MustExec("truncate table t")
	tk.MustExec("insert into t values(1),(2),(3)")
	// set the memory to quota to make the SQL panic during UpdateExec instead
	// of TableReader.
	tk.MustExec("set @@tidb_mem_quota_query=244;")
	_, err = tk.Exec("update t set a = 4")
	c.Assert(err.Error(), Matches, "Out Of Memory Quota!.*")
}

func setOOMAction(action string) {
	old := config.GetGlobalConfig()
	newConf := *old
	newConf.OOMAction = action
	config.StoreGlobalConfig(&newConf)
}

type testRecoverTable struct {
	store   kv.Storage
	dom     *domain.Domain
	cluster *mocktikv.Cluster
	cli     *regionProperityClient
}

func (s *testRecoverTable) SetUpSuite(c *C) {
	cli := &regionProperityClient{}
	hijackClient := func(c tikv.Client) tikv.Client {
		cli.Client = c
		return cli
	}
	s.cli = cli

	var err error
	s.cluster = mocktikv.NewCluster()
	mocktikv.BootstrapWithSingleStore(s.cluster)
	s.store, err = mockstore.NewMockTikvStore(
		mockstore.WithHijackClient(hijackClient),
		mockstore.WithCluster(s.cluster),
	)
	c.Assert(err, IsNil)
	s.dom, err = session.BootstrapSession(s.store)
	c.Assert(err, IsNil)
}

func (s *testRecoverTable) TearDownSuite(c *C) {
	s.store.Close()
	s.dom.Close()
}

func (s *testRecoverTable) TestRecoverTable(c *C) {
	c.Assert(failpoint.Enable("github.com/pingcap/tidb/meta/autoid/mockAutoIDChange", `return(true)`), IsNil)
	defer func() {
		failpoint.Disable("github.com/pingcap/tidb/meta/autoid/mockAutoIDChange")
	}()
	tk := testkit.NewTestKit(c, s.store)
	tk.MustExec("create database if not exists test_recover")
	tk.MustExec("use test_recover")
	tk.MustExec("drop table if exists t_recover")
	tk.MustExec("create table t_recover (a int);")
	defer func(originGC bool) {
		if originGC {
			ddl.EmulatorGCEnable()
		} else {
			ddl.EmulatorGCDisable()
		}
	}(ddl.IsEmulatorGCEnable())

	// disable emulator GC.
	// Otherwise emulator GC will delete table record as soon as possible after execute drop table ddl.
	ddl.EmulatorGCDisable()
	gcTimeFormat := "20060102-15:04:05 -0700 MST"
	timeBeforeDrop := time.Now().Add(0 - time.Duration(48*60*60*time.Second)).Format(gcTimeFormat)
	timeAfterDrop := time.Now().Add(time.Duration(48 * 60 * 60 * time.Second)).Format(gcTimeFormat)
	safePointSQL := `INSERT HIGH_PRIORITY INTO mysql.tidb VALUES ('tikv_gc_safe_point', '%[1]s', '')
			       ON DUPLICATE KEY
			       UPDATE variable_value = '%[1]s'`
	// clear GC variables first.
	tk.MustExec("delete from mysql.tidb where variable_name in ( 'tikv_gc_safe_point','tikv_gc_enable' )")

	tk.MustExec("insert into t_recover values (1),(2),(3)")
	tk.MustExec("drop table t_recover")

	// if GC safe point is not exists in mysql.tidb
	_, err := tk.Exec("recover table t_recover")
	c.Assert(err, NotNil)
	c.Assert(err.Error(), Equals, "can not get 'tikv_gc_safe_point'")
	// set GC safe point
	tk.MustExec(fmt.Sprintf(safePointSQL, timeBeforeDrop))

	// if GC enable is not exists in mysql.tidb
	_, err = tk.Exec("recover table t_recover")
	c.Assert(err, NotNil)
	c.Assert(err.Error(), Equals, "[ddl:-1]can not get 'tikv_gc_enable'")

	err = gcutil.EnableGC(tk.Se)
	c.Assert(err, IsNil)

	// recover job is before GC safe point
	tk.MustExec(fmt.Sprintf(safePointSQL, timeAfterDrop))
	_, err = tk.Exec("recover table t_recover")
	c.Assert(err, NotNil)
	c.Assert(strings.Contains(err.Error(), "Can't find dropped/truncated table 't_recover' in GC safe point"), Equals, true)

	// set GC safe point
	tk.MustExec(fmt.Sprintf(safePointSQL, timeBeforeDrop))
	// if there is a new table with the same name, should return failed.
	tk.MustExec("create table t_recover (a int);")
	_, err = tk.Exec("recover table t_recover")
	c.Assert(err.Error(), Equals, infoschema.ErrTableExists.GenWithStackByArgs("t_recover").Error())

	// drop the new table with the same name, then recover table.
	tk.MustExec("rename table t_recover to t_recover2")

	// do recover table.
	tk.MustExec("recover table t_recover")

	// check recover table meta and data record.
	tk.MustQuery("select * from t_recover;").Check(testkit.Rows("1", "2", "3"))
	// check recover table autoID.
	tk.MustExec("insert into t_recover values (4),(5),(6)")
	tk.MustQuery("select * from t_recover;").Check(testkit.Rows("1", "2", "3", "4", "5", "6"))
	// check rebase auto id.
	tk.MustQuery("select a,_tidb_rowid from t_recover;").Check(testkit.Rows("1 1", "2 2", "3 3", "4 5001", "5 5002", "6 5003"))

	// recover table by none exits job.
	_, err = tk.Exec(fmt.Sprintf("recover table by job %d", 10000000))
	c.Assert(err, NotNil)

	// Disable GC by manual first, then after recover table, the GC enable status should also be disabled.
	err = gcutil.DisableGC(tk.Se)
	c.Assert(err, IsNil)

	tk.MustExec("delete from t_recover where a > 1")
	tk.MustExec("drop table t_recover")

	tk.MustExec("recover table t_recover")

	// check recover table meta and data record.
	tk.MustQuery("select * from t_recover;").Check(testkit.Rows("1"))
	// check recover table autoID.
	tk.MustExec("insert into t_recover values (7),(8),(9)")
	tk.MustQuery("select * from t_recover;").Check(testkit.Rows("1", "7", "8", "9"))

	// Recover truncate table.
	tk.MustExec("truncate table t_recover")
	tk.MustExec("rename table t_recover to t_recover_new")
	tk.MustExec("recover table t_recover")
	tk.MustExec("insert into t_recover values (10)")
	tk.MustQuery("select * from t_recover;").Check(testkit.Rows("1", "7", "8", "9", "10"))

	// Test for recover one table multiple time.
	tk.MustExec("drop table t_recover")
	tk.MustExec("flashback table t_recover to t_recover_tmp")
	_, err = tk.Exec(fmt.Sprintf("recover table t_recover"))
	c.Assert(infoschema.ErrTableExists.Equal(err), IsTrue)

	gcEnable, err := gcutil.CheckGCEnable(tk.Se)
	c.Assert(err, IsNil)
	c.Assert(gcEnable, Equals, false)
}

func (s *testRecoverTable) TestFlashbackTable(c *C) {
	c.Assert(failpoint.Enable("github.com/pingcap/tidb/meta/autoid/mockAutoIDChange", `return(true)`), IsNil)
	defer func() {
		c.Assert(failpoint.Disable("github.com/pingcap/tidb/meta/autoid/mockAutoIDChange"), IsNil)
	}()
	tk := testkit.NewTestKit(c, s.store)
	tk.MustExec("create database if not exists test_flashback")
	tk.MustExec("use test_flashback")
	tk.MustExec("drop table if exists t_flashback")
	tk.MustExec("create table t_flashback (a int);")
	defer func(originGC bool) {
		if originGC {
			ddl.EmulatorGCEnable()
		} else {
			ddl.EmulatorGCDisable()
		}
	}(ddl.IsEmulatorGCEnable())

	// Disable emulator GC.
	// Otherwise emulator GC will delete table record as soon as possible after execute drop table ddl.
	ddl.EmulatorGCDisable()
	gcTimeFormat := "20060102-15:04:05 -0700 MST"
	timeBeforeDrop := time.Now().Add(0 - time.Duration(48*60*60*time.Second)).Format(gcTimeFormat)
	safePointSQL := `INSERT HIGH_PRIORITY INTO mysql.tidb VALUES ('tikv_gc_safe_point', '%[1]s', '')
			       ON DUPLICATE KEY
			       UPDATE variable_value = '%[1]s'`
	// Clear GC variables first.
	tk.MustExec("delete from mysql.tidb where variable_name in ( 'tikv_gc_safe_point','tikv_gc_enable' )")
	// Set GC safe point
	tk.MustExec(fmt.Sprintf(safePointSQL, timeBeforeDrop))
	// Set GC enable.
	err := gcutil.EnableGC(tk.Se)
	c.Assert(err, IsNil)

	tk.MustExec("insert into t_flashback values (1),(2),(3)")
	tk.MustExec("drop table t_flashback")

	// Test flash table with not_exist_table_name name.
	_, err = tk.Exec("flashback table t_not_exists")
	c.Assert(err.Error(), Equals, "Can't find dropped/truncated table: t_not_exists in DDL history jobs")

	// Test flashback table failed by there is already a new table with the same name.
	// If there is a new table with the same name, should return failed.
	tk.MustExec("create table t_flashback (a int);")
	_, err = tk.Exec("flashback table t_flashback")
	c.Assert(err.Error(), Equals, infoschema.ErrTableExists.GenWithStackByArgs("t_flashback").Error())

	// Drop the new table with the same name, then flashback table.
	tk.MustExec("rename table t_flashback to t_flashback_tmp")

	// Test for flashback table.
	tk.MustExec("flashback table t_flashback")
	// Check flashback table meta and data record.
	tk.MustQuery("select * from t_flashback;").Check(testkit.Rows("1", "2", "3"))
	// Check flashback table autoID.
	tk.MustExec("insert into t_flashback values (4),(5),(6)")
	tk.MustQuery("select * from t_flashback;").Check(testkit.Rows("1", "2", "3", "4", "5", "6"))
	// Check rebase auto id.
	tk.MustQuery("select a,_tidb_rowid from t_flashback;").Check(testkit.Rows("1 1", "2 2", "3 3", "4 5001", "5 5002", "6 5003"))

	// Test for flashback to new table.
	tk.MustExec("drop table t_flashback")
	tk.MustExec("create table t_flashback (a int);")
	tk.MustExec("flashback table t_flashback to t_flashback2")
	// Check flashback table meta and data record.
	tk.MustQuery("select * from t_flashback2;").Check(testkit.Rows("1", "2", "3", "4", "5", "6"))
	// Check flashback table autoID.
	tk.MustExec("insert into t_flashback2 values (7),(8),(9)")
	tk.MustQuery("select * from t_flashback2;").Check(testkit.Rows("1", "2", "3", "4", "5", "6", "7", "8", "9"))
	// Check rebase auto id.
	tk.MustQuery("select a,_tidb_rowid from t_flashback2;").Check(testkit.Rows("1 1", "2 2", "3 3", "4 5001", "5 5002", "6 5003", "7 10001", "8 10002", "9 10003"))

	// Test for flashback one table multiple time.
	_, err = tk.Exec(fmt.Sprintf("flashback table t_flashback to t_flashback4"))
	c.Assert(infoschema.ErrTableExists.Equal(err), IsTrue)

	// Test for flashback truncated table to new table.
	tk.MustExec("truncate table t_flashback2")
	tk.MustExec("flashback table t_flashback2 to t_flashback3")
	// Check flashback table meta and data record.
	tk.MustQuery("select * from t_flashback3;").Check(testkit.Rows("1", "2", "3", "4", "5", "6", "7", "8", "9"))
	// Check flashback table autoID.
	tk.MustExec("insert into t_flashback3 values (10),(11)")
	tk.MustQuery("select * from t_flashback3;").Check(testkit.Rows("1", "2", "3", "4", "5", "6", "7", "8", "9", "10", "11"))
	// Check rebase auto id.
	tk.MustQuery("select a,_tidb_rowid from t_flashback3;").Check(testkit.Rows("1 1", "2 2", "3 3", "4 5001", "5 5002", "6 5003", "7 10001", "8 10002", "9 10003", "10 15001", "11 15002"))

	// Test for flashback drop partition table.
	tk.MustExec("drop table if exists t_p_flashback")
	tk.MustExec("create table t_p_flashback (a int) partition by hash(a) partitions 4;")
	tk.MustExec("insert into t_p_flashback values (1),(2),(3)")
	tk.MustExec("drop table t_p_flashback")
	tk.MustExec("flashback table t_p_flashback")
	// Check flashback table meta and data record.
	tk.MustQuery("select * from t_p_flashback order by a;").Check(testkit.Rows("1", "2", "3"))
	// Check flashback table autoID.
	tk.MustExec("insert into t_p_flashback values (4),(5)")
	tk.MustQuery("select a,_tidb_rowid from t_p_flashback order by a;").Check(testkit.Rows("1 1", "2 2", "3 3", "4 5001", "5 5002"))

	// Test for flashback truncate partition table.
	tk.MustExec("truncate table t_p_flashback")
	tk.MustExec("flashback table t_p_flashback to t_p_flashback1")
	// Check flashback table meta and data record.
	tk.MustQuery("select * from t_p_flashback1 order by a;").Check(testkit.Rows("1", "2", "3", "4", "5"))
	// Check flashback table autoID.
	tk.MustExec("insert into t_p_flashback1 values (6)")
	tk.MustQuery("select a,_tidb_rowid from t_p_flashback1 order by a;").Check(testkit.Rows("1 1", "2 2", "3 3", "4 5001", "5 5002", "6 10001"))

	tk.MustExec("drop database if exists Test2")
	tk.MustExec("create database Test2")
	tk.MustExec("use Test2")
	tk.MustExec("create table t (a int);")
	tk.MustExec("insert into t values (1),(2)")
	tk.MustExec("drop table t")
	tk.MustExec("flashback table t")
	tk.MustQuery("select a from t order by a").Check(testkit.Rows("1", "2"))

	tk.MustExec("drop table t")
	tk.MustExec("drop database if exists Test3")
	tk.MustExec("create database Test3")
	tk.MustExec("use Test3")
	tk.MustExec("create table t (a int);")
	tk.MustExec("drop table t")
	tk.MustExec("drop database Test3")
	tk.MustExec("use Test2")
	tk.MustExec("flashback table t")
	tk.MustExec("insert into t values (3)")
	tk.MustQuery("select a from t order by a").Check(testkit.Rows("1", "2", "3"))
}

func (s *testSuiteP2) TestPointGetPreparedPlan(c *C) {
	tk1 := testkit.NewTestKit(c, s.store)
	tk1.MustExec("drop database if exists ps_text")
	defer tk1.MustExec("drop database if exists ps_text")
	tk1.MustExec("create database ps_text")
	tk1.MustExec("use ps_text")

	tk1.MustExec(`create table t (a int, b int, c int,
			primary key k_a(a),
			unique key k_b(b))`)
	tk1.MustExec("insert into t values (1, 1, 1)")
	tk1.MustExec("insert into t values (2, 2, 2)")
	tk1.MustExec("insert into t values (3, 3, 3)")

	pspk1Id, _, _, err := tk1.Se.PrepareStmt("select * from t where a = ?")
	c.Assert(err, IsNil)
	tk1.Se.GetSessionVars().PreparedStmts[pspk1Id].(*plannercore.CachedPrepareStmt).PreparedAst.UseCache = false
	pspk2Id, _, _, err := tk1.Se.PrepareStmt("select * from t where ? = a ")
	c.Assert(err, IsNil)
	tk1.Se.GetSessionVars().PreparedStmts[pspk2Id].(*plannercore.CachedPrepareStmt).PreparedAst.UseCache = false

	ctx := context.Background()
	// first time plan generated
	rs, err := tk1.Se.ExecutePreparedStmt(ctx, pspk1Id, []types.Datum{types.NewDatum(0)})
	c.Assert(err, IsNil)
	tk1.ResultSetToResult(rs, Commentf("%v", rs)).Check(nil)

	// using the generated plan but with different params
	rs, err = tk1.Se.ExecutePreparedStmt(ctx, pspk1Id, []types.Datum{types.NewDatum(1)})
	c.Assert(err, IsNil)
	tk1.ResultSetToResult(rs, Commentf("%v", rs)).Check(testkit.Rows("1 1 1"))

	rs, err = tk1.Se.ExecutePreparedStmt(ctx, pspk1Id, []types.Datum{types.NewDatum(2)})
	c.Assert(err, IsNil)
	tk1.ResultSetToResult(rs, Commentf("%v", rs)).Check(testkit.Rows("2 2 2"))

	rs, err = tk1.Se.ExecutePreparedStmt(ctx, pspk2Id, []types.Datum{types.NewDatum(3)})
	c.Assert(err, IsNil)
	tk1.ResultSetToResult(rs, Commentf("%v", rs)).Check(testkit.Rows("3 3 3"))

	rs, err = tk1.Se.ExecutePreparedStmt(ctx, pspk2Id, []types.Datum{types.NewDatum(0)})
	c.Assert(err, IsNil)
	tk1.ResultSetToResult(rs, Commentf("%v", rs)).Check(nil)

	rs, err = tk1.Se.ExecutePreparedStmt(ctx, pspk2Id, []types.Datum{types.NewDatum(1)})
	c.Assert(err, IsNil)
	tk1.ResultSetToResult(rs, Commentf("%v", rs)).Check(testkit.Rows("1 1 1"))

	rs, err = tk1.Se.ExecutePreparedStmt(ctx, pspk2Id, []types.Datum{types.NewDatum(2)})
	c.Assert(err, IsNil)
	tk1.ResultSetToResult(rs, Commentf("%v", rs)).Check(testkit.Rows("2 2 2"))

	rs, err = tk1.Se.ExecutePreparedStmt(ctx, pspk2Id, []types.Datum{types.NewDatum(3)})
	c.Assert(err, IsNil)
	tk1.ResultSetToResult(rs, Commentf("%v", rs)).Check(testkit.Rows("3 3 3"))

	// unique index
	psuk1Id, _, _, err := tk1.Se.PrepareStmt("select * from t where b = ? ")
	c.Assert(err, IsNil)
	tk1.Se.GetSessionVars().PreparedStmts[psuk1Id].(*plannercore.CachedPrepareStmt).PreparedAst.UseCache = false

	rs, err = tk1.Se.ExecutePreparedStmt(ctx, psuk1Id, []types.Datum{types.NewDatum(1)})
	c.Assert(err, IsNil)
	tk1.ResultSetToResult(rs, Commentf("%v", rs)).Check(testkit.Rows("1 1 1"))

	rs, err = tk1.Se.ExecutePreparedStmt(ctx, psuk1Id, []types.Datum{types.NewDatum(2)})
	c.Assert(err, IsNil)
	tk1.ResultSetToResult(rs, Commentf("%v", rs)).Check(testkit.Rows("2 2 2"))

	rs, err = tk1.Se.ExecutePreparedStmt(ctx, psuk1Id, []types.Datum{types.NewDatum(3)})
	c.Assert(err, IsNil)
	tk1.ResultSetToResult(rs, Commentf("%v", rs)).Check(testkit.Rows("3 3 3"))

	rs, err = tk1.Se.ExecutePreparedStmt(ctx, psuk1Id, []types.Datum{types.NewDatum(0)})
	c.Assert(err, IsNil)
	tk1.ResultSetToResult(rs, Commentf("%v", rs)).Check(nil)

	// test schema changed, cached plan should be invalidated
	tk1.MustExec("alter table t add column col4 int default 10 after c")
	rs, err = tk1.Se.ExecutePreparedStmt(ctx, pspk1Id, []types.Datum{types.NewDatum(0)})
	c.Assert(err, IsNil)
	tk1.ResultSetToResult(rs, Commentf("%v", rs)).Check(nil)

	rs, err = tk1.Se.ExecutePreparedStmt(ctx, pspk1Id, []types.Datum{types.NewDatum(1)})
	c.Assert(err, IsNil)
	tk1.ResultSetToResult(rs, Commentf("%v", rs)).Check(testkit.Rows("1 1 1 10"))

	rs, err = tk1.Se.ExecutePreparedStmt(ctx, pspk1Id, []types.Datum{types.NewDatum(2)})
	c.Assert(err, IsNil)
	tk1.ResultSetToResult(rs, Commentf("%v", rs)).Check(testkit.Rows("2 2 2 10"))

	rs, err = tk1.Se.ExecutePreparedStmt(ctx, pspk2Id, []types.Datum{types.NewDatum(3)})
	c.Assert(err, IsNil)
	tk1.ResultSetToResult(rs, Commentf("%v", rs)).Check(testkit.Rows("3 3 3 10"))

	tk1.MustExec("alter table t drop index k_b")
	rs, err = tk1.Se.ExecutePreparedStmt(ctx, psuk1Id, []types.Datum{types.NewDatum(1)})
	c.Assert(err, IsNil)
	tk1.ResultSetToResult(rs, Commentf("%v", rs)).Check(testkit.Rows("1 1 1 10"))

	rs, err = tk1.Se.ExecutePreparedStmt(ctx, psuk1Id, []types.Datum{types.NewDatum(2)})
	c.Assert(err, IsNil)
	tk1.ResultSetToResult(rs, Commentf("%v", rs)).Check(testkit.Rows("2 2 2 10"))

	rs, err = tk1.Se.ExecutePreparedStmt(ctx, psuk1Id, []types.Datum{types.NewDatum(3)})
	c.Assert(err, IsNil)
	tk1.ResultSetToResult(rs, Commentf("%v", rs)).Check(testkit.Rows("3 3 3 10"))

	rs, err = tk1.Se.ExecutePreparedStmt(ctx, psuk1Id, []types.Datum{types.NewDatum(0)})
	c.Assert(err, IsNil)
	tk1.ResultSetToResult(rs, Commentf("%v", rs)).Check(nil)

	tk1.MustExec(`insert into t values(4, 3, 3, 11)`)
	rs, err = tk1.Se.ExecutePreparedStmt(ctx, psuk1Id, []types.Datum{types.NewDatum(1)})
	c.Assert(err, IsNil)
	tk1.ResultSetToResult(rs, Commentf("%v", rs)).Check(testkit.Rows("1 1 1 10"))

	rs, err = tk1.Se.ExecutePreparedStmt(ctx, psuk1Id, []types.Datum{types.NewDatum(2)})
	c.Assert(err, IsNil)
	tk1.ResultSetToResult(rs, Commentf("%v", rs)).Check(testkit.Rows("2 2 2 10"))

	rs, err = tk1.Se.ExecutePreparedStmt(ctx, psuk1Id, []types.Datum{types.NewDatum(3)})
	c.Assert(err, IsNil)
	tk1.ResultSetToResult(rs, Commentf("%v", rs)).Check(testkit.Rows("3 3 3 10", "4 3 3 11"))

	rs, err = tk1.Se.ExecutePreparedStmt(ctx, psuk1Id, []types.Datum{types.NewDatum(0)})
	c.Assert(err, IsNil)
	tk1.ResultSetToResult(rs, Commentf("%v", rs)).Check(nil)

	tk1.MustExec("delete from t where a = 4")
	tk1.MustExec("alter table t add index k_b(b)")
	rs, err = tk1.Se.ExecutePreparedStmt(ctx, psuk1Id, []types.Datum{types.NewDatum(1)})
	c.Assert(err, IsNil)
	tk1.ResultSetToResult(rs, Commentf("%v", rs)).Check(testkit.Rows("1 1 1 10"))

	rs, err = tk1.Se.ExecutePreparedStmt(ctx, psuk1Id, []types.Datum{types.NewDatum(2)})
	c.Assert(err, IsNil)
	tk1.ResultSetToResult(rs, Commentf("%v", rs)).Check(testkit.Rows("2 2 2 10"))

	rs, err = tk1.Se.ExecutePreparedStmt(ctx, psuk1Id, []types.Datum{types.NewDatum(3)})
	c.Assert(err, IsNil)
	tk1.ResultSetToResult(rs, Commentf("%v", rs)).Check(testkit.Rows("3 3 3 10"))

	rs, err = tk1.Se.ExecutePreparedStmt(ctx, psuk1Id, []types.Datum{types.NewDatum(0)})
	c.Assert(err, IsNil)
	tk1.ResultSetToResult(rs, Commentf("%v", rs)).Check(nil)

	// use pk again
	rs, err = tk1.Se.ExecutePreparedStmt(ctx, pspk2Id, []types.Datum{types.NewDatum(3)})
	c.Assert(err, IsNil)
	tk1.ResultSetToResult(rs, Commentf("%v", rs)).Check(testkit.Rows("3 3 3 10"))

	rs, err = tk1.Se.ExecutePreparedStmt(ctx, pspk1Id, []types.Datum{types.NewDatum(3)})
	c.Assert(err, IsNil)
	tk1.ResultSetToResult(rs, Commentf("%v", rs)).Check(testkit.Rows("3 3 3 10"))
}

func (s *testSuiteP2) TestPointGetPreparedPlanWithCommitMode(c *C) {
	tk1 := testkit.NewTestKit(c, s.store)
	tk1.MustExec("drop database if exists ps_text")
	defer tk1.MustExec("drop database if exists ps_text")
	tk1.MustExec("create database ps_text")
	tk1.MustExec("use ps_text")

	tk1.MustExec(`create table t (a int, b int, c int,
			primary key k_a(a),
			unique key k_b(b))`)
	tk1.MustExec("insert into t values (1, 1, 1)")
	tk1.MustExec("insert into t values (2, 2, 2)")
	tk1.MustExec("insert into t values (3, 3, 3)")

	pspk1Id, _, _, err := tk1.Se.PrepareStmt("select * from t where a = ?")
	c.Assert(err, IsNil)
	tk1.Se.GetSessionVars().PreparedStmts[pspk1Id].(*plannercore.CachedPrepareStmt).PreparedAst.UseCache = false

	ctx := context.Background()
	// first time plan generated
	rs, err := tk1.Se.ExecutePreparedStmt(ctx, pspk1Id, []types.Datum{types.NewDatum(0)})
	c.Assert(err, IsNil)
	tk1.ResultSetToResult(rs, Commentf("%v", rs)).Check(nil)

	// using the generated plan but with different params
	rs, err = tk1.Se.ExecutePreparedStmt(ctx, pspk1Id, []types.Datum{types.NewDatum(1)})
	c.Assert(err, IsNil)
	tk1.ResultSetToResult(rs, Commentf("%v", rs)).Check(testkit.Rows("1 1 1"))

	// next start a non autocommit txn
	tk1.MustExec("set autocommit = 0")
	tk1.MustExec("begin")
	// try to exec using point get plan(this plan should not go short path)
	rs, err = tk1.Se.ExecutePreparedStmt(ctx, pspk1Id, []types.Datum{types.NewDatum(1)})
	c.Assert(err, IsNil)
	tk1.ResultSetToResult(rs, Commentf("%v", rs)).Check(testkit.Rows("1 1 1"))

	// update rows
	tk2 := testkit.NewTestKit(c, s.store)
	tk2.MustExec("use ps_text")
	tk2.MustExec("update t set c = c + 10 where c = 1")

	// try to point get again
	rs, err = tk1.Se.ExecutePreparedStmt(ctx, pspk1Id, []types.Datum{types.NewDatum(1)})
	c.Assert(err, IsNil)
	tk1.ResultSetToResult(rs, Commentf("%v", rs)).Check(testkit.Rows("1 1 1"))

	// try to update in session 1
	tk1.MustExec("update t set c = c + 10 where c = 1")
	_, err = tk1.Exec("commit")
	c.Assert(kv.ErrWriteConflict.Equal(err), IsTrue, Commentf("error: %s", err))

	// verify
	rs, err = tk1.Se.ExecutePreparedStmt(ctx, pspk1Id, []types.Datum{types.NewDatum(1)})
	c.Assert(err, IsNil)
	tk1.ResultSetToResult(rs, Commentf("%v", rs)).Check(testkit.Rows("1 1 11"))

	rs, err = tk1.Se.ExecutePreparedStmt(ctx, pspk1Id, []types.Datum{types.NewDatum(2)})
	c.Assert(err, IsNil)
	tk1.ResultSetToResult(rs, Commentf("%v", rs)).Check(testkit.Rows("2 2 2"))

	tk2.MustQuery("select * from t where a = 1").Check(testkit.Rows("1 1 11"))
}

func (s *testSuiteP2) TestPointUpdatePreparedPlan(c *C) {
	tk1 := testkit.NewTestKit(c, s.store)
	tk1.MustExec("drop database if exists pu_test")
	defer tk1.MustExec("drop database if exists pu_test")
	tk1.MustExec("create database pu_test")
	tk1.MustExec("use pu_test")

	tk1.MustExec(`create table t (a int, b int, c int,
			primary key k_a(a),
			unique key k_b(b))`)
	tk1.MustExec("insert into t values (1, 1, 1)")
	tk1.MustExec("insert into t values (2, 2, 2)")
	tk1.MustExec("insert into t values (3, 3, 3)")

	updateID1, pc, _, err := tk1.Se.PrepareStmt(`update t set c = c + 1 where a = ?`)
	c.Assert(err, IsNil)
	tk1.Se.GetSessionVars().PreparedStmts[updateID1].(*plannercore.CachedPrepareStmt).PreparedAst.UseCache = false
	c.Assert(pc, Equals, 1)
	updateID2, pc, _, err := tk1.Se.PrepareStmt(`update t set c = c + 2 where ? = a`)
	c.Assert(err, IsNil)
	tk1.Se.GetSessionVars().PreparedStmts[updateID2].(*plannercore.CachedPrepareStmt).PreparedAst.UseCache = false
	c.Assert(pc, Equals, 1)

	ctx := context.Background()
	// first time plan generated
	rs, err := tk1.Se.ExecutePreparedStmt(ctx, updateID1, []types.Datum{types.NewDatum(3)})
	c.Assert(rs, IsNil)
	c.Assert(err, IsNil)
	tk1.MustQuery("select * from t where a = 3").Check(testkit.Rows("3 3 4"))

	// using the generated plan but with different params
	rs, err = tk1.Se.ExecutePreparedStmt(ctx, updateID1, []types.Datum{types.NewDatum(3)})
	c.Assert(rs, IsNil)
	c.Assert(err, IsNil)
	tk1.MustQuery("select * from t where a = 3").Check(testkit.Rows("3 3 5"))

	rs, err = tk1.Se.ExecutePreparedStmt(ctx, updateID1, []types.Datum{types.NewDatum(3)})
	c.Assert(rs, IsNil)
	c.Assert(err, IsNil)
	tk1.MustQuery("select * from t where a = 3").Check(testkit.Rows("3 3 6"))

	// updateID2
	rs, err = tk1.Se.ExecutePreparedStmt(ctx, updateID2, []types.Datum{types.NewDatum(3)})
	c.Assert(rs, IsNil)
	c.Assert(err, IsNil)
	tk1.MustQuery("select * from t where a = 3").Check(testkit.Rows("3 3 8"))

	rs, err = tk1.Se.ExecutePreparedStmt(ctx, updateID2, []types.Datum{types.NewDatum(3)})
	c.Assert(rs, IsNil)
	c.Assert(err, IsNil)
	tk1.MustQuery("select * from t where a = 3").Check(testkit.Rows("3 3 10"))

	// unique index
	updUkID1, _, _, err := tk1.Se.PrepareStmt(`update t set c = c + 10 where b = ?`)
	c.Assert(err, IsNil)
	tk1.Se.GetSessionVars().PreparedStmts[updUkID1].(*plannercore.CachedPrepareStmt).PreparedAst.UseCache = false
	rs, err = tk1.Se.ExecutePreparedStmt(ctx, updUkID1, []types.Datum{types.NewDatum(3)})
	c.Assert(rs, IsNil)
	c.Assert(err, IsNil)
	tk1.MustQuery("select * from t where a = 3").Check(testkit.Rows("3 3 20"))

	rs, err = tk1.Se.ExecutePreparedStmt(ctx, updUkID1, []types.Datum{types.NewDatum(3)})
	c.Assert(rs, IsNil)
	c.Assert(err, IsNil)
	tk1.MustQuery("select * from t where a = 3").Check(testkit.Rows("3 3 30"))

	// test schema changed, cached plan should be invalidated
	tk1.MustExec("alter table t add column col4 int default 10 after c")
	rs, err = tk1.Se.ExecutePreparedStmt(ctx, updateID1, []types.Datum{types.NewDatum(3)})
	c.Assert(rs, IsNil)
	c.Assert(err, IsNil)
	tk1.MustQuery("select * from t where a = 3").Check(testkit.Rows("3 3 31 10"))

	rs, err = tk1.Se.ExecutePreparedStmt(ctx, updateID1, []types.Datum{types.NewDatum(3)})
	c.Assert(rs, IsNil)
	c.Assert(err, IsNil)
	tk1.MustQuery("select * from t where a = 3").Check(testkit.Rows("3 3 32 10"))

	tk1.MustExec("alter table t drop index k_b")
	rs, err = tk1.Se.ExecutePreparedStmt(ctx, updUkID1, []types.Datum{types.NewDatum(3)})
	c.Assert(rs, IsNil)
	c.Assert(err, IsNil)
	tk1.MustQuery("select * from t where a = 3").Check(testkit.Rows("3 3 42 10"))

	rs, err = tk1.Se.ExecutePreparedStmt(ctx, updUkID1, []types.Datum{types.NewDatum(3)})
	c.Assert(rs, IsNil)
	c.Assert(err, IsNil)
	tk1.MustQuery("select * from t where a = 3").Check(testkit.Rows("3 3 52 10"))

	tk1.MustExec("alter table t add unique index k_b(b)")
	rs, err = tk1.Se.ExecutePreparedStmt(ctx, updUkID1, []types.Datum{types.NewDatum(3)})
	c.Assert(rs, IsNil)
	c.Assert(err, IsNil)
	tk1.MustQuery("select * from t where a = 3").Check(testkit.Rows("3 3 62 10"))

	rs, err = tk1.Se.ExecutePreparedStmt(ctx, updUkID1, []types.Datum{types.NewDatum(3)})
	c.Assert(rs, IsNil)
	c.Assert(err, IsNil)
	tk1.MustQuery("select * from t where a = 3").Check(testkit.Rows("3 3 72 10"))

	tk1.MustQuery("select * from t where a = 1").Check(testkit.Rows("1 1 1 10"))
	tk1.MustQuery("select * from t where a = 2").Check(testkit.Rows("2 2 2 10"))
}

func (s *testSuiteP2) TestPointUpdatePreparedPlanWithCommitMode(c *C) {
	tk1 := testkit.NewTestKit(c, s.store)
	tk1.MustExec("drop database if exists pu_test2")
	defer tk1.MustExec("drop database if exists pu_test2")
	tk1.MustExec("create database pu_test2")
	tk1.MustExec("use pu_test2")

	tk1.MustExec(`create table t (a int, b int, c int,
			primary key k_a(a),
			unique key k_b(b))`)
	tk1.MustExec("insert into t values (1, 1, 1)")
	tk1.MustExec("insert into t values (2, 2, 2)")
	tk1.MustExec("insert into t values (3, 3, 3)")

	ctx := context.Background()
	updateID1, _, _, err := tk1.Se.PrepareStmt(`update t set c = c + 1 where a = ?`)
	tk1.Se.GetSessionVars().PreparedStmts[updateID1].(*plannercore.CachedPrepareStmt).PreparedAst.UseCache = false
	c.Assert(err, IsNil)

	// first time plan generated
	rs, err := tk1.Se.ExecutePreparedStmt(ctx, updateID1, []types.Datum{types.NewDatum(3)})
	c.Assert(rs, IsNil)
	c.Assert(err, IsNil)
	tk1.MustQuery("select * from t where a = 3").Check(testkit.Rows("3 3 4"))

	rs, err = tk1.Se.ExecutePreparedStmt(ctx, updateID1, []types.Datum{types.NewDatum(3)})
	c.Assert(rs, IsNil)
	c.Assert(err, IsNil)
	tk1.MustQuery("select * from t where a = 3").Check(testkit.Rows("3 3 5"))

	// next start a non autocommit txn
	tk1.MustExec("set autocommit = 0")
	tk1.MustExec("begin")
	// try to exec using point get plan(this plan should not go short path)
	rs, err = tk1.Se.ExecutePreparedStmt(ctx, updateID1, []types.Datum{types.NewDatum(3)})
	c.Assert(rs, IsNil)
	c.Assert(err, IsNil)
	tk1.MustQuery("select * from t where a = 3").Check(testkit.Rows("3 3 6"))

	// update rows
	tk2 := testkit.NewTestKit(c, s.store)
	tk2.MustExec("use pu_test2")
	tk2.MustExec(`prepare pu2 from "update t set c = c + 2 where ? = a "`)
	tk2.MustExec("set @p3 = 3")
	tk2.MustQuery("select * from t where a = 3").Check(testkit.Rows("3 3 5"))
	tk2.MustExec("execute pu2 using @p3")
	tk2.MustQuery("select * from t where a = 3").Check(testkit.Rows("3 3 7"))
	tk2.MustExec("execute pu2 using @p3")
	tk2.MustQuery("select * from t where a = 3").Check(testkit.Rows("3 3 9"))

	// try to update in session 1
	tk1.MustQuery("select * from t where a = 3").Check(testkit.Rows("3 3 6"))
	_, err = tk1.Exec("commit")
	c.Assert(kv.ErrWriteConflict.Equal(err), IsTrue, Commentf("error: %s", err))

	// verify
	tk2.MustQuery("select * from t where a = 1").Check(testkit.Rows("1 1 1"))
	tk1.MustQuery("select * from t where a = 2").Check(testkit.Rows("2 2 2"))
	tk2.MustQuery("select * from t where a = 3").Check(testkit.Rows("3 3 9"))
	tk1.MustQuery("select * from t where a = 2").Check(testkit.Rows("2 2 2"))
	tk1.MustQuery("select * from t where a = 3").Check(testkit.Rows("3 3 9"))

	// again next start a non autocommit txn
	tk1.MustExec("set autocommit = 0")
	tk1.MustExec("begin")
	rs, err = tk1.Se.ExecutePreparedStmt(ctx, updateID1, []types.Datum{types.NewDatum(3)})
	c.Assert(rs, IsNil)
	c.Assert(err, IsNil)
	tk1.MustQuery("select * from t where a = 3").Check(testkit.Rows("3 3 10"))

	rs, err = tk1.Se.ExecutePreparedStmt(ctx, updateID1, []types.Datum{types.NewDatum(3)})
	c.Assert(rs, IsNil)
	c.Assert(err, IsNil)
	tk1.MustQuery("select * from t where a = 3").Check(testkit.Rows("3 3 11"))
	tk1.MustExec("commit")

	tk2.MustQuery("select * from t where a = 3").Check(testkit.Rows("3 3 11"))
}

func (s *testSuite1) TestPartitionHashCode(c *C) {
	tk := testkit.NewTestKitWithInit(c, s.store)
	tk.MustExec(`create table t(c1 bigint, c2 bigint, c3 bigint, primary key(c1))
			      partition by hash (c1) partitions 4;`)
	wg := sync.WaitGroup{}
	for i := 0; i < 5; i++ {
		wg.Add(1)
		go func() {
			defer wg.Done()
			tk1 := testkit.NewTestKitWithInit(c, s.store)
			for i := 0; i < 5; i++ {
				tk1.MustExec("select * from t")
			}
		}()
	}
	wg.Wait()
}

func (s *testSuite1) TestAlterDefaultValue(c *C) {
	tk := testkit.NewTestKit(c, s.store)
	tk.MustExec("use test")
	tk.MustExec("drop table if exists t1")
	tk.MustExec("create table t(a int, primary key(a))")
	tk.MustExec("insert into t(a) values(1)")
	tk.MustExec("alter table t add column b int default 1")
	tk.MustExec("alter table t alter b set default 2")
	tk.MustQuery("select b from t where a = 1").Check(testkit.Rows("1"))
}

type testClusterTableSuite struct {
	testSuiteWithCliBase
	rpcserver  *grpc.Server
	listenAddr string
}

func (s *testClusterTableSuite) SetUpSuite(c *C) {
	s.testSuiteWithCliBase.SetUpSuite(c)
	s.rpcserver, s.listenAddr = s.setUpRPCService(c, ":0")
}

func (s *testClusterTableSuite) setUpRPCService(c *C, addr string) (*grpc.Server, string) {
	sm := &mockSessionManager1{}
	sm.PS = append(sm.PS, &util.ProcessInfo{
		ID:      1,
		User:    "root",
		Host:    "127.0.0.1",
		Command: mysql.ComQuery,
	})
	lis, err := net.Listen("tcp", addr)
	c.Assert(err, IsNil)
	srv := server.NewRPCServer(config.GetGlobalConfig(), s.dom, sm)
	port := lis.Addr().(*net.TCPAddr).Port
	addr = fmt.Sprintf("127.0.0.1:%d", port)
	go func() {
		err = srv.Serve(lis)
		c.Assert(err, IsNil)
	}()
	cfg := config.GetGlobalConfig()
	cfg.Status.StatusPort = uint(port)
	config.StoreGlobalConfig(cfg)
	return srv, addr
}
func (s *testClusterTableSuite) TearDownSuite(c *C) {
	if s.rpcserver != nil {
		s.rpcserver.Stop()
		s.rpcserver = nil
	}
	s.testSuiteWithCliBase.TearDownSuite(c)
}

func (s *testClusterTableSuite) TestSlowQuery(c *C) {
	writeFile := func(file string, data string) {
		f, err := os.OpenFile(file, os.O_CREATE|os.O_WRONLY, 0644)
		c.Assert(err, IsNil)
		_, err = f.Write([]byte(data))
		c.Assert(f.Close(), IsNil)
		c.Assert(err, IsNil)
	}

	logData0 := ""
	logData1 := `
# Time: 2020-02-15T18:00:01.000000+08:00
select 1;
# Time: 2020-02-15T19:00:05.000000+08:00
select 2;`
	logData2 := `
# Time: 2020-02-16T18:00:01.000000+08:00
select 3;
# Time: 2020-02-16T18:00:05.000000+08:00
select 4;`
	logData3 := `
# Time: 2020-02-16T19:00:00.000000+08:00
select 5;
# Time: 2020-02-17T18:00:05.000000+08:00
select 6;`
	logData4 := `
# Time: 2020-05-14T19:03:54.314615176+08:00
select 7;`

	fileName0 := "tidb-slow-2020-02-14T19-04-05.01.log"
	fileName1 := "tidb-slow-2020-02-15T19-04-05.01.log"
	fileName2 := "tidb-slow-2020-02-16T19-04-05.01.log"
	fileName3 := "tidb-slow-2020-02-17T18-00-05.01.log"
	fileName4 := "tidb-slow.log"
	writeFile(fileName0, logData0)
	writeFile(fileName1, logData1)
	writeFile(fileName2, logData2)
	writeFile(fileName3, logData3)
	writeFile(fileName4, logData4)
	defer func() {
		os.Remove(fileName0)
		os.Remove(fileName1)
		os.Remove(fileName2)
		os.Remove(fileName3)
		os.Remove(fileName4)
	}()
	tk := testkit.NewTestKitWithInit(c, s.store)
	loc, err := time.LoadLocation("Asia/Shanghai")
	c.Assert(err, IsNil)
	tk.Se.GetSessionVars().TimeZone = loc
	tk.MustExec("use information_schema")
	cases := []struct {
		prepareSQL string
		sql        string
		result     []string
	}{
		{
			sql:    "select count(*),min(time),max(time) from %s where time > '2019-01-26 21:51:00' and time < now()",
			result: []string{"7|2020-02-15 18:00:01.000000|2020-05-14 19:03:54.314615"},
		},
		{
			sql:    "select count(*),min(time),max(time) from %s where time > '2020-02-15 19:00:00' and time < '2020-02-16 18:00:02'",
			result: []string{"2|2020-02-15 19:00:05.000000|2020-02-16 18:00:01.000000"},
		},
		{
			sql:    "select count(*),min(time),max(time) from %s where time > '2020-02-16 18:00:02' and time < '2020-02-17 17:00:00'",
			result: []string{"2|2020-02-16 18:00:05.000000|2020-02-16 19:00:00.000000"},
		},
		{
			sql:    "select count(*),min(time),max(time) from %s where time > '2020-02-16 18:00:02' and time < '2020-02-17 20:00:00'",
			result: []string{"3|2020-02-16 18:00:05.000000|2020-02-17 18:00:05.000000"},
		},
		{
			sql:    "select count(*),min(time),max(time) from %s",
			result: []string{"1|2020-05-14 19:03:54.314615|2020-05-14 19:03:54.314615"},
		},
		{
			sql:    "select count(*),min(time) from %s where time > '2020-02-16 20:00:00'",
			result: []string{"1|2020-02-17 18:00:05.000000"},
		},
		{
			sql:    "select count(*) from %s where time > '2020-02-17 20:00:00'",
			result: []string{"0"},
		},
		{
			sql:    "select query from %s where time > '2019-01-26 21:51:00' and time < now()",
			result: []string{"select 1;", "select 2;", "select 3;", "select 4;", "select 5;", "select 6;", "select 7;"},
		},
		// Test for different timezone.
		{
			prepareSQL: "set @@time_zone = '+00:00'",
			sql:        "select time from %s where time = '2020-02-17 10:00:05.000000'",
			result:     []string{"2020-02-17 10:00:05.000000"},
		},
		{
			prepareSQL: "set @@time_zone = '+02:00'",
			sql:        "select time from %s where time = '2020-02-17 12:00:05.000000'",
			result:     []string{"2020-02-17 12:00:05.000000"},
		},
		// Test for issue 17224
		{
			prepareSQL: "set @@time_zone = '+08:00'",
			sql:        "select time from %s where time = '2020-05-14 19:03:54.314615'",
			result:     []string{"2020-05-14 19:03:54.314615"},
		},
	}
	for _, cas := range cases {
		if len(cas.prepareSQL) > 0 {
			tk.MustExec(cas.prepareSQL)
		}
		sql := fmt.Sprintf(cas.sql, "slow_query")
		tk.MustQuery(sql).Check(testutil.RowsWithSep("|", cas.result...))
		sql = fmt.Sprintf(cas.sql, "cluster_slow_query")
		tk.MustQuery(sql).Check(testutil.RowsWithSep("|", cas.result...))
	}
}

func (s *testSuite1) TestIssue15718(c *C) {
	tk := testkit.NewTestKit(c, s.store)
	tk.MustExec("use test;")
	tk.MustExec("drop table if exists tt;")
	tk.MustExec("create table tt(a decimal(10, 0), b varchar(1), c time);")
	tk.MustExec("insert into tt values(0, '2', null), (7, null, '1122'), (NULL, 'w', null), (NULL, '2', '3344'), (NULL, NULL, '0'), (7, 'f', '33');")
	tk.MustQuery("select a and b as d, a or c as e from tt;").Check(testkit.Rows("0 <nil>", "<nil> 1", "0 <nil>", "<nil> 1", "<nil> <nil>", "0 1"))

	tk.MustExec("drop table if exists tt;")
	tk.MustExec("create table tt(a decimal(10, 0), b varchar(1), c time);")
	tk.MustExec("insert into tt values(0, '2', '123'), (7, null, '1122'), (null, 'w', null);")
	tk.MustQuery("select a and b as d, a, b from tt order by d limit 1;").Check(testkit.Rows("<nil> 7 <nil>"))
	tk.MustQuery("select b or c as d, b, c from tt order by d limit 1;").Check(testkit.Rows("<nil> w <nil>"))

	tk.MustExec("drop table if exists t0;")
	tk.MustExec("CREATE TABLE t0(c0 FLOAT);")
	tk.MustExec("INSERT INTO t0(c0) VALUES (NULL);")
	tk.MustQuery("SELECT * FROM t0 WHERE NOT(0 OR t0.c0);").Check(testkit.Rows())
}

func (s *testSuite1) TestIssue15767(c *C) {
	tk := testkit.NewTestKit(c, s.store)
	tk.MustExec("use test;")
	tk.MustExec("drop table if exists tt;")
	tk.MustExec("create table t(a int, b char);")
	tk.MustExec("insert into t values (1,'s'),(2,'b'),(1,'c'),(2,'e'),(1,'a');")
	tk.MustExec("insert into t select * from t;")
	tk.MustExec("insert into t select * from t;")
	tk.MustExec("insert into t select * from t;")
	tk.MustQuery("select b, count(*) from ( select b from t order by a limit 20 offset 2) as s group by b order by b;").Check(testkit.Rows("a 6", "c 7", "s 7"))
}

func (s *testSuite1) TestIssue16025(c *C) {
	tk := testkit.NewTestKit(c, s.store)
	tk.MustExec("use test;")
	tk.MustExec("drop table if exists t0;")
	tk.MustExec("CREATE TABLE t0(c0 NUMERIC PRIMARY KEY);")
	tk.MustExec("INSERT IGNORE INTO t0(c0) VALUES (NULL);")
	tk.MustQuery("SELECT * FROM t0 WHERE c0;").Check(testkit.Rows())
}

func (s *testSuite1) TestIssue16854(c *C) {
	tk := testkit.NewTestKit(c, s.store)
	tk.MustExec("use test;")
	tk.MustExec("drop table if exists t;")
	tk.MustExec("CREATE TABLE `t` (	`a` enum('WAITING','PRINTED','STOCKUP','CHECKED','OUTSTOCK','PICKEDUP','WILLBACK','BACKED') DEFAULT NULL)")
	tk.MustExec("insert into t values(1),(2),(3),(4),(5),(6),(7);")
	for i := 0; i < 7; i++ {
		tk.MustExec("insert into t select * from t;")
	}
	tk.MustExec("set @@tidb_max_chunk_size=100;")
	tk.MustQuery("select distinct a from t order by a").Check(testkit.Rows("WAITING", "PRINTED", "STOCKUP", "CHECKED", "OUTSTOCK", "PICKEDUP", "WILLBACK"))
	tk.MustExec("drop table t")

	tk.MustExec("CREATE TABLE `t` (	`a` set('WAITING','PRINTED','STOCKUP','CHECKED','OUTSTOCK','PICKEDUP','WILLBACK','BACKED') DEFAULT NULL)")
	tk.MustExec("insert into t values(1),(2),(3),(4),(5),(6),(7);")
	for i := 0; i < 7; i++ {
		tk.MustExec("insert into t select * from t;")
	}
	tk.MustExec("set @@tidb_max_chunk_size=100;")
	tk.MustQuery("select distinct a from t order by a").Check(testkit.Rows("WAITING", "PRINTED", "WAITING,PRINTED", "STOCKUP", "WAITING,STOCKUP", "PRINTED,STOCKUP", "WAITING,PRINTED,STOCKUP"))
	tk.MustExec("drop table t")
}

// this is from jira issue #5856
func (s *testSuite1) TestInsertValuesWithSubQuery(c *C) {
	tk := testkit.NewTestKit(c, s.store)
	tk.MustExec("use test;")
	tk.MustExec("drop table if exists t2")
	tk.MustExec("create table t2(a int, b int, c int)")
	defer tk.MustExec("drop table if exists t2")

	// should not reference upper scope
	c.Assert(tk.ExecToErr("insert into t2 values (11, 8, (select not b))"), NotNil)
	c.Assert(tk.ExecToErr("insert into t2 set a = 11, b = 8, c = (select b))"), NotNil)

	// subquery reference target table is allowed
	tk.MustExec("insert into t2 values(1, 1, (select b from t2))")
	tk.MustQuery("select * from t2").Check(testkit.Rows("1 1 <nil>"))
	tk.MustExec("insert into t2 set a = 1, b = 1, c = (select b+1 from t2)")
	tk.MustQuery("select * from t2").Check(testkit.Rows("1 1 <nil>", "1 1 2"))

	// insert using column should work normally
	tk.MustExec("delete from t2")
	tk.MustExec("insert into t2 values(2, 4, a)")
	tk.MustQuery("select * from t2").Check(testkit.Rows("2 4 2"))
	tk.MustExec("insert into t2 set a = 3, b = 5, c = b")
	tk.MustQuery("select * from t2").Check(testkit.Rows("2 4 2", "3 5 5"))
}

func (s *testSuite1) TestInsertIntoGivenPartitionSet(c *C) {
	tk := testkit.NewTestKit(c, s.store)
	tk.MustExec("use test;")
	tk.MustExec("drop table if exists t1")
	tk.MustExec(`create table t1(
	a int(11) DEFAULT NULL,
	b varchar(10) DEFAULT NULL,
	UNIQUE KEY idx_a (a)) PARTITION BY RANGE (a)
	(PARTITION p0 VALUES LESS THAN (10) ENGINE = InnoDB,
	 PARTITION p1 VALUES LESS THAN (20) ENGINE = InnoDB,
	 PARTITION p2 VALUES LESS THAN (30) ENGINE = InnoDB,
	 PARTITION p3 VALUES LESS THAN (40) ENGINE = InnoDB,
	 PARTITION p4 VALUES LESS THAN MAXVALUE ENGINE = InnoDB)`)
	defer tk.MustExec("drop table if exists t1")

	// insert into
	tk.MustExec("insert into t1 partition(p0) values(1, 'a'), (2, 'b')")
	tk.MustQuery("select * from t1 partition(p0) order by a").Check(testkit.Rows("1 a", "2 b"))
	tk.MustExec("insert into t1 partition(p0, p1) values(3, 'c'), (4, 'd')")
	tk.MustQuery("select * from t1 partition(p1)").Check(testkit.Rows())

	err := tk.ExecToErr("insert into t1 values(1, 'a')")
	c.Assert(err.Error(), Equals, "[kv:1062]Duplicate entry '1' for key 'idx_a'")

	err = tk.ExecToErr("insert into t1 partition(p0, p_non_exist) values(1, 'a')")
	c.Assert(err.Error(), Equals, "[table:1735]Unknown partition 'p_non_exist' in table 't1'")

	err = tk.ExecToErr("insert into t1 partition(p0, p1) values(40, 'a')")
	c.Assert(err.Error(), Equals, "[table:1748]Found a row not matching the given partition set")

	// replace into
	tk.MustExec("replace into t1 partition(p0) values(1, 'replace')")
	tk.MustExec("replace into t1 partition(p0, p1) values(3, 'replace'), (4, 'replace')")

	err = tk.ExecToErr("replace into t1 values(1, 'a')")
	tk.MustQuery("select * from t1 partition (p0) order by a").Check(testkit.Rows("1 a", "2 b", "3 replace", "4 replace"))

	err = tk.ExecToErr("replace into t1 partition(p0, p_non_exist) values(1, 'a')")
	c.Assert(err.Error(), Equals, "[table:1735]Unknown partition 'p_non_exist' in table 't1'")

	err = tk.ExecToErr("replace into t1 partition(p0, p1) values(40, 'a')")
	c.Assert(err.Error(), Equals, "[table:1748]Found a row not matching the given partition set")

	tk.MustExec("truncate table t1")

	tk.MustExec("drop table if exists t")
	tk.MustExec("create table t(a int, b char(10))")
	defer tk.MustExec("drop table if exists t")

	// insert into general table
	err = tk.ExecToErr("insert into t partition(p0, p1) values(1, 'a')")
	c.Assert(err.Error(), Equals, "[planner:1747]PARTITION () clause on non partitioned table")

	// insert into from select
	tk.MustExec("insert into t values(1, 'a'), (2, 'b')")
	tk.MustExec("insert into t1 partition(p0) select * from t")
	tk.MustQuery("select * from t1 partition(p0) order by a").Check(testkit.Rows("1 a", "2 b"))

	tk.MustExec("truncate table t")
	tk.MustExec("insert into t values(3, 'c'), (4, 'd')")
	tk.MustExec("insert into t1 partition(p0, p1) select * from t")
	tk.MustQuery("select * from t1 partition(p1) order by a").Check(testkit.Rows())
	tk.MustQuery("select * from t1 partition(p0) order by a").Check(testkit.Rows("1 a", "2 b", "3 c", "4 d"))

	err = tk.ExecToErr("insert into t1 select 1, 'a'")
	c.Assert(err.Error(), Equals, "[kv:1062]Duplicate entry '1' for key 'idx_a'")

	err = tk.ExecToErr("insert into t1 partition(p0, p_non_exist) select 1, 'a'")
	c.Assert(err.Error(), Equals, "[table:1735]Unknown partition 'p_non_exist' in table 't1'")

	err = tk.ExecToErr("insert into t1 partition(p0, p1) select 40, 'a'")
	c.Assert(err.Error(), Equals, "[table:1748]Found a row not matching the given partition set")

	// replace into from select
	tk.MustExec("replace into t1 partition(p0) select 1, 'replace'")
	tk.MustExec("truncate table t")
	tk.MustExec("insert into t values(3, 'replace'), (4, 'replace')")
	tk.MustExec("replace into t1 partition(p0, p1) select * from t")

	err = tk.ExecToErr("replace into t1 values select 1, 'a'")
	tk.MustQuery("select * from t1 partition (p0) order by a").Check(testkit.Rows("1 replace", "2 b", "3 replace", "4 replace"))

	err = tk.ExecToErr("replace into t1 partition(p0, p_non_exist) select 1, 'a'")
	c.Assert(err.Error(), Equals, "[table:1735]Unknown partition 'p_non_exist' in table 't1'")

	err = tk.ExecToErr("replace into t1 partition(p0, p1) select 40, 'a'")
	c.Assert(err.Error(), Equals, "[table:1748]Found a row not matching the given partition set")
}

func (s *testSuite1) TestUpdateGivenPartitionSet(c *C) {
	tk := testkit.NewTestKit(c, s.store)
	tk.MustExec("use test;")
	tk.MustExec("drop table if exists t1,t2,t3")
	tk.MustExec(`create table t1(
	a int(11),
	b varchar(10) DEFAULT NULL,
	primary key idx_a (a)) PARTITION BY RANGE (a)
	(PARTITION p0 VALUES LESS THAN (10) ENGINE = InnoDB,
	 PARTITION p1 VALUES LESS THAN (20) ENGINE = InnoDB,
	 PARTITION p2 VALUES LESS THAN (30) ENGINE = InnoDB,
	 PARTITION p3 VALUES LESS THAN (40) ENGINE = InnoDB,
	 PARTITION p4 VALUES LESS THAN MAXVALUE ENGINE = InnoDB)`)

	tk.MustExec(`create table t2(
	a int(11) DEFAULT NULL,
	b varchar(10) DEFAULT NULL) PARTITION BY RANGE (a)
	(PARTITION p0 VALUES LESS THAN (10) ENGINE = InnoDB,
	 PARTITION p1 VALUES LESS THAN (20) ENGINE = InnoDB,
	 PARTITION p2 VALUES LESS THAN (30) ENGINE = InnoDB,
	 PARTITION p3 VALUES LESS THAN (40) ENGINE = InnoDB,
	 PARTITION p4 VALUES LESS THAN MAXVALUE ENGINE = InnoDB)`)

	tk.MustExec(`create table t3 (a int(11), b varchar(10) default null)`)

	defer tk.MustExec("drop table if exists t1,t2,t3")
	tk.MustExec("insert into t3 values(1, 'a'), (2, 'b'), (11, 'c'), (21, 'd')")
	err := tk.ExecToErr("update t3 partition(p0) set a = 40 where a = 2")
	c.Assert(err.Error(), Equals, "[planner:1747]PARTITION () clause on non partitioned table")

	// update with primary key change
	tk.MustExec("insert into t1 values(1, 'a'), (2, 'b'), (11, 'c'), (21, 'd')")
	err = tk.ExecToErr("update t1 partition(p0, p1) set a = 40")
	c.Assert(err.Error(), Equals, "[table:1748]Found a row not matching the given partition set")
	err = tk.ExecToErr("update t1 partition(p0) set a = 40 where a = 2")
	c.Assert(err.Error(), Equals, "[table:1748]Found a row not matching the given partition set")
	// test non-exist partition.
	err = tk.ExecToErr("update t1 partition (p0, p_non_exist) set a = 40")
	c.Assert(err.Error(), Equals, "[table:1735]Unknown partition 'p_non_exist' in table 't1'")
	// test join.
	err = tk.ExecToErr("update t1 partition (p0), t3 set t1.a = 40 where t3.a = 2")
	c.Assert(err.Error(), Equals, "[table:1748]Found a row not matching the given partition set")

	tk.MustExec("update t1 partition(p0) set a = 3 where a = 2")
	tk.MustExec("update t1 partition(p0, p3) set a = 33 where a = 1")

	// update without partition change
	tk.MustExec("insert into t2 values(1, 'a'), (2, 'b'), (11, 'c'), (21, 'd')")
	err = tk.ExecToErr("update t2 partition(p0, p1) set a = 40")
	c.Assert(err.Error(), Equals, "[table:1748]Found a row not matching the given partition set")
	err = tk.ExecToErr("update t2 partition(p0) set a = 40 where a = 2")
	c.Assert(err.Error(), Equals, "[table:1748]Found a row not matching the given partition set")

	tk.MustExec("update t2 partition(p0) set a = 3 where a = 2")
	tk.MustExec("update t2 partition(p0, p3) set a = 33 where a = 1")
}

func (s *testSuite1) TestDIVZeroInPartitionExpr(c *C) {
	tk := testkit.NewTestKit(c, s.store)
	tk.MustExec("use test;")
	tk.MustExec("drop table if exists t1")
	tk.MustExec("create table t1(a int) partition by range (10 div a) (partition p0 values less than (10), partition p1 values less than maxvalue)")
	defer tk.MustExec("drop table if exists t1")

	tk.MustExec("set @@sql_mode=''")
	tk.MustExec("insert into t1 values (NULL), (0), (1)")
	tk.MustExec("set @@sql_mode='STRICT_ALL_TABLES,ERROR_FOR_DIVISION_BY_ZERO'")
	tk.MustGetErrCode("insert into t1 values (NULL), (0), (1)", mysql.ErrDivisionByZero)
}

<<<<<<< HEAD
// For issue 17256
func (s *testSuite) TestGenerateColumnReplace(c *C) {
	tk := testkit.NewTestKit(c, s.store)
	tk.MustExec("use test;")
	tk.MustExec("drop table if exists t1")
	tk.MustExec("create table t1 (a int, b int as (a + 1) virtual not null, unique index idx(b));")
	tk.MustExec("REPLACE INTO `t1` (`a`) VALUES (2);")
	tk.MustExec("REPLACE INTO `t1` (`a`) VALUES (2);")
	tk.MustQuery("select * from t1").Check(testkit.Rows("2 3"))
	tk.MustExec("insert into `t1` (`a`) VALUES (2) on duplicate key update a = 3;")
	tk.MustQuery("select * from t1").Check(testkit.Rows("3 4"))
=======
func (s *testSuite) TestSlowQuerySensitiveQuery(c *C) {
	tk := testkit.NewTestKit(c, s.store)
	originCfg := config.GetGlobalConfig()
	newCfg := *originCfg
	newCfg.Log.SlowQueryFile = path.Join(os.TempDir(), "tidb-slow.log")
	config.StoreGlobalConfig(&newCfg)
	defer func() {
		tk.MustExec("set tidb_slow_log_threshold=300;")
		config.StoreGlobalConfig(originCfg)
		os.Remove(newCfg.Log.SlowQueryFile)
	}()
	err := logutil.InitLogger(newCfg.Log.ToLogConfig())
	c.Assert(err, IsNil)

	tk.MustExec("set tidb_slow_log_threshold=0;")
	tk.MustExec("drop user if exists user_sensitive;")
	tk.MustExec("create user user_sensitive identified by '123456789';")
	tk.MustExec("alter user 'user_sensitive'@'%' identified by 'abcdefg';")
	tk.MustExec("set password for 'user_sensitive'@'%' = 'xyzuvw';")
	tk.MustQuery("select query from `information_schema`.`slow_query` " +
		"where (query like 'set password%' or query like 'create user%' or query like 'alter user%') " +
		"and query like '%user_sensitive%' order by query;").
		Check(testkit.Rows(
			"alter user {user_sensitive@% password = ***};",
			"create user {user_sensitive@% password = ***};",
			"set password for user user_sensitive@%;",
		))
>>>>>>> 99dc7238
}<|MERGE_RESOLUTION|>--- conflicted
+++ resolved
@@ -5815,7 +5815,6 @@
 	tk.MustGetErrCode("insert into t1 values (NULL), (0), (1)", mysql.ErrDivisionByZero)
 }
 
-<<<<<<< HEAD
 // For issue 17256
 func (s *testSuite) TestGenerateColumnReplace(c *C) {
 	tk := testkit.NewTestKit(c, s.store)
@@ -5827,7 +5826,8 @@
 	tk.MustQuery("select * from t1").Check(testkit.Rows("2 3"))
 	tk.MustExec("insert into `t1` (`a`) VALUES (2) on duplicate key update a = 3;")
 	tk.MustQuery("select * from t1").Check(testkit.Rows("3 4"))
-=======
+}
+
 func (s *testSuite) TestSlowQuerySensitiveQuery(c *C) {
 	tk := testkit.NewTestKit(c, s.store)
 	originCfg := config.GetGlobalConfig()
@@ -5855,5 +5855,4 @@
 			"create user {user_sensitive@% password = ***};",
 			"set password for user user_sensitive@%;",
 		))
->>>>>>> 99dc7238
 }