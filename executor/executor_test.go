// Copyright 2015 PingCAP, Inc.
//
// Licensed under the Apache License, Version 2.0 (the "License");
// you may not use this file except in compliance with the License.
// You may obtain a copy of the License at
//
//     http://www.apache.org/licenses/LICENSE-2.0
//
// Unless required by applicable law or agreed to in writing, software
// distributed under the License is distributed on an "AS IS" BASIS,
// See the License for the specific language governing permissions and
// limitations under the License.

package executor_test

import (
	"flag"
	"fmt"
	"os"
	"testing"
	"time"

	"github.com/juju/errors"
	"github.com/ngaut/log"
	. "github.com/pingcap/check"
	"github.com/pingcap/tidb"
	"github.com/pingcap/tidb/context"
	"github.com/pingcap/tidb/executor"
	"github.com/pingcap/tidb/inspectkv"
	"github.com/pingcap/tidb/kv"
	"github.com/pingcap/tidb/model"
	"github.com/pingcap/tidb/mysql"
	"github.com/pingcap/tidb/parser"
	"github.com/pingcap/tidb/plan"
	"github.com/pingcap/tidb/sessionctx"
	"github.com/pingcap/tidb/sessionctx/variable"
	"github.com/pingcap/tidb/store/tikv"
	"github.com/pingcap/tidb/terror"
	"github.com/pingcap/tidb/util/testkit"
	"github.com/pingcap/tidb/util/testleak"
	"github.com/pingcap/tidb/util/testutil"
	"github.com/pingcap/tidb/util/types"
)

func TestT(t *testing.T) {
	CustomVerboseFlag = true
	TestingT(t)
}

var _ = Suite(&testSuite{})

type testSuite struct {
	store kv.Storage
	*parser.Parser
}

var mockTikv = flag.Bool("mockTikv", true, "use mock tikv store in executor test")

func (s *testSuite) SetUpSuite(c *C) {
	s.Parser = parser.New()
	flag.Lookup("mockTikv")
	useMockTikv := *mockTikv
	if useMockTikv {
		store, err := tikv.NewMockTikvStore("")
		c.Assert(err, IsNil)
		s.store = store
		tidb.SetSchemaLease(0)
		tidb.SetStatsLease(0)
	} else {
		store, err := tidb.NewStore("memory://test/test")
		c.Assert(err, IsNil)
		s.store = store
	}
	_, err := tidb.BootstrapSession(s.store)
	c.Assert(err, IsNil)
	logLevel := os.Getenv("log_level")
	log.SetLevelByString(logLevel)
}

func (s *testSuite) TearDownSuite(c *C) {
	s.store.Close()
}

func (s *testSuite) cleanEnv(c *C) {
	tk := testkit.NewTestKit(c, s.store)
	tk.MustExec("use test")
	r := tk.MustQuery("show tables")
	for _, tb := range r.Rows() {
		tableName := tb[0]
		tk.MustExec(fmt.Sprintf("drop table %v", tableName))
	}
}

func (s *testSuite) TestAdmin(c *C) {
	defer func() {
		s.cleanEnv(c)
		testleak.AfterTest(c)()
	}()
	tk := testkit.NewTestKit(c, s.store)
	tk.MustExec("use test")
	tk.MustExec("drop table if exists admin_test")
	tk.MustExec("create table admin_test (c1 int, c2 int, c3 int default 1, index (c1))")
	tk.MustExec("insert admin_test (c1) values (1),(2),(NULL)")
	r, err := tk.Exec("admin show ddl")
	c.Assert(err, IsNil)
	row, err := r.Next()
	c.Assert(err, IsNil)
	c.Assert(row.Data, HasLen, 6)
	txn, err := s.store.Begin()
	c.Assert(err, IsNil)
	ddlInfo, err := inspectkv.GetDDLInfo(txn)
	c.Assert(err, IsNil)
	c.Assert(row.Data[0].GetInt64(), Equals, ddlInfo.SchemaVer)
	// TODO: Pass this test.
	// rowOwnerInfos := strings.Split(row.Data[1].GetString(), ",")
	// ownerInfos := strings.Split(ddlInfo.Owner.String(), ",")
	// c.Assert(rowOwnerInfos[0], Equals, ownerInfos[0])
	c.Assert(row.Data[2].GetString(), Equals, "")
	bgInfo, err := inspectkv.GetBgDDLInfo(txn)
	c.Assert(err, IsNil)
	c.Assert(row.Data[3].GetInt64(), Equals, bgInfo.SchemaVer)
	// TODO: Pass this test.
	// rowOwnerInfos = strings.Split(row.Data[4].GetString(), ",")
	// ownerInfos = strings.Split(bgInfo.Owner.String(), ",")
	// c.Assert(rowOwnerInfos[0], Equals, ownerInfos[0])
	row, err = r.Next()
	c.Assert(err, IsNil)
	c.Assert(row, IsNil)

	// check table test
	tk.MustExec("create table admin_test1 (c1 int, c2 int default 1, index (c1))")
	tk.MustExec("insert admin_test1 (c1) values (21),(22)")
	r, err = tk.Exec("admin check table admin_test, admin_test1")
	c.Assert(err, IsNil)
	c.Assert(r, IsNil)
	// error table name
	r, err = tk.Exec("admin check table admin_test_error")
	c.Assert(err, NotNil)
	// different index values
	ctx := tk.Se.(context.Context)
	domain := sessionctx.GetDomain(ctx)
	is := domain.InfoSchema()
	c.Assert(is, NotNil)
	tb, err := is.TableByName(model.NewCIStr("test"), model.NewCIStr("admin_test"))
	c.Assert(err, IsNil)
	c.Assert(tb.Indices(), HasLen, 1)
	_, err = tb.Indices()[0].Create(txn, types.MakeDatums(int64(10)), 1)
	c.Assert(err, IsNil)
	err = txn.Commit()
	c.Assert(err, IsNil)
	r, err = tk.Exec("admin check table admin_test")
	c.Assert(err, NotNil)
}

func (s *testSuite) fillData(tk *testkit.TestKit, table string) {
	tk.MustExec("use test")
	tk.MustExec(fmt.Sprintf("create table %s(id int not null default 1, name varchar(255), PRIMARY KEY(id));", table))

	// insert data
	tk.MustExec(fmt.Sprintf("insert INTO %s VALUES (1, \"hello\");", table))
	tk.CheckExecResult(1, 0)
	tk.MustExec(fmt.Sprintf("insert into %s values (2, \"hello\");", table))
	tk.CheckExecResult(1, 0)
}

type testCase struct {
	data1    []byte
	data2    []byte
	expected []string
	restData []byte
}

func checkCases(tests []testCase, ld *executor.LoadDataInfo,
	c *C, tk *testkit.TestKit, ctx context.Context, selectSQL, deleteSQL string) {
	for _, tt := range tests {
		c.Assert(ctx.NewTxn(), IsNil)
		data, reachLimit, err1 := ld.InsertData(tt.data1, tt.data2)
		c.Assert(err1, IsNil)
		c.Assert(reachLimit, IsFalse)
		if tt.restData == nil {
			c.Assert(data, HasLen, 0,
				Commentf("data1:%v, data2:%v, data:%v", string(tt.data1), string(tt.data2), string(data)))
		} else {
			c.Assert(data, DeepEquals, tt.restData,
				Commentf("data1:%v, data2:%v, data:%v", string(tt.data1), string(tt.data2), string(data)))
		}
		err1 = ctx.Txn().Commit()
		c.Assert(err1, IsNil)
		r := tk.MustQuery(selectSQL)
		r.Check(testutil.RowsWithSep("|", tt.expected...))
		tk.MustExec(deleteSQL)
	}
}

func (s *testSuite) TestSelectWithoutFrom(c *C) {
	defer testleak.AfterTest(c)()
	tk := testkit.NewTestKit(c, s.store)
	tk.MustExec("use test")

	r := tk.MustQuery("select 1 + 2*3")
	r.Check(testkit.Rows("7"))

	r = tk.MustQuery(`select _utf8"string";`)
	r.Check(testkit.Rows("string"))
}

func (s *testSuite) TestSelectLimit(c *C) {
	tk := testkit.NewTestKit(c, s.store)
	defer func() {
		s.cleanEnv(c)
		testleak.AfterTest(c)()
	}()
	tk.MustExec("use test")
	s.fillData(tk, "select_limit")

	tk.MustExec("insert INTO select_limit VALUES (3, \"hello\");")
	tk.CheckExecResult(1, 0)
	tk.MustExec("insert INTO select_limit VALUES (4, \"hello\");")
	tk.CheckExecResult(1, 0)

	r := tk.MustQuery("select * from select_limit limit 1;")
	r.Check(testkit.Rows("1 hello"))

	r = tk.MustQuery("select id from (select * from select_limit limit 1) k where id != 1;")
	r.Check(testkit.Rows())

	r = tk.MustQuery("select * from select_limit limit 18446744073709551615 offset 0;")
	r.Check(testkit.Rows("1 hello", "2 hello", "3 hello", "4 hello"))

	r = tk.MustQuery("select * from select_limit limit 18446744073709551615 offset 1;")
	r.Check(testkit.Rows("2 hello", "3 hello", "4 hello"))

	r = tk.MustQuery("select * from select_limit limit 18446744073709551615 offset 3;")
	r.Check(testkit.Rows("4 hello"))

	_, err := tk.Exec("select * from select_limit limit 18446744073709551616 offset 3;")
	c.Assert(err, NotNil)
}

func (s *testSuite) TestDAG(c *C) {
	tk := testkit.NewTestKit(c, s.store)
	defer func() {
		s.cleanEnv(c)
		testleak.AfterTest(c)()
	}()
	tk.MustExec("use test")
	tk.MustExec("create table select_dag(id int not null default 1, name varchar(255));")

	tk.MustExec("insert INTO select_dag VALUES (1, \"hello\");")
	tk.MustExec("insert INTO select_dag VALUES (2, \"hello\");")
	tk.MustExec("insert INTO select_dag VALUES (3, \"hello\");")
	tk.CheckExecResult(1, 0)

	r := tk.MustQuery("select * from select_dag;")
	r.Check(testkit.Rows("1 hello", "2 hello", "3 hello"))

	r = tk.MustQuery("select * from select_dag where id > 1;")
	r.Check(testkit.Rows("2 hello", "3 hello"))

	// for limit
	r = tk.MustQuery("select * from select_dag limit 1;")
	r.Check(testkit.Rows("1 hello"))
	r = tk.MustQuery("select * from select_dag limit 0;")
	r.Check(testkit.Rows())
	r = tk.MustQuery("select * from select_dag limit 5;")
	r.Check(testkit.Rows("1 hello", "2 hello", "3 hello"))
}

func (s *testSuite) TestSelectOrderBy(c *C) {
	defer func() {
		s.cleanEnv(c)
		testleak.AfterTest(c)()
	}()
	tk := testkit.NewTestKit(c, s.store)
	tk.MustExec("use test")
	s.fillData(tk, "select_order_test")

	// Test star field
	r := tk.MustQuery("select * from select_order_test where id = 1 order by id limit 1 offset 0;")
	r.Check(testkit.Rows("1 hello"))

	r = tk.MustQuery("select id from select_order_test order by id desc limit 1 ")
	r.Check(testkit.Rows("2"))

	r = tk.MustQuery("select id from select_order_test order by id + 1 desc limit 1 ")
	r.Check(testkit.Rows("2"))

	// Test limit
	r = tk.MustQuery("select * from select_order_test order by name, id limit 1 offset 0;")
	r.Check(testkit.Rows("1 hello"))

	// Test limit
	r = tk.MustQuery("select id as c1, name from select_order_test order by 2, id limit 1 offset 0;")
	r.Check(testkit.Rows("1 hello"))

	// Test limit overflow
	r = tk.MustQuery("select * from select_order_test order by name, id limit 100 offset 0;")
	r.Check(testkit.Rows("1 hello", "2 hello"))

	// Test offset overflow
	r = tk.MustQuery("select * from select_order_test order by name, id limit 1 offset 100;")
	r.Check(testkit.Rows())

	// Test multiple field
	r = tk.MustQuery("select id, name from select_order_test where id = 1 group by id, name limit 1 offset 0;")
	r.Check(testkit.Rows("1 hello"))

	// Test limit + order by
	for i := 3; i <= 10; i += 1 {
		tk.MustExec(fmt.Sprintf("insert INTO select_order_test VALUES (%d, \"zz\");", i))
	}
	tk.MustExec("insert INTO select_order_test VALUES (10086, \"hi\");")
	for i := 11; i <= 20; i += 1 {
		tk.MustExec(fmt.Sprintf("insert INTO select_order_test VALUES (%d, \"hh\");", i))
	}
	for i := 21; i <= 30; i += 1 {
		tk.MustExec(fmt.Sprintf("insert INTO select_order_test VALUES (%d, \"zz\");", i))
	}
	tk.MustExec("insert INTO select_order_test VALUES (1501, \"aa\");")
	r = tk.MustQuery("select * from select_order_test order by name, id limit 1 offset 3;")
	r.Check(testkit.Rows("11 hh"))
	tk.MustExec("drop table select_order_test")
	tk.MustExec("drop table if exists t")
	tk.MustExec("create table t (c int, d int)")
	tk.MustExec("insert t values (1, 1)")
	tk.MustExec("insert t values (1, 2)")
	tk.MustExec("insert t values (1, 3)")
	r = tk.MustQuery("select 1-d as d from t order by d;")
	r.Check(testkit.Rows("-2", "-1", "0"))
	r = tk.MustQuery("select 1-d as d from t order by d + 1;")
	r.Check(testkit.Rows("0", "-1", "-2"))
	r = tk.MustQuery("select t.d from t order by d;")
	r.Check(testkit.Rows("1", "2", "3"))

	tk.MustExec("drop table if exists t")
	tk.MustExec("create table t (a int, b int, c int)")
	tk.MustExec("insert t values (1, 2, 3)")
	r = tk.MustQuery("select b from (select a,b from t order by a,c) t")
	r.Check(testkit.Rows("2"))
	r = tk.MustQuery("select b from (select a,b from t order by a,c limit 1) t")
	r.Check(testkit.Rows("2"))
}

func (s *testSuite) TestSelectErrorRow(c *C) {
	defer func() {
		s.cleanEnv(c)
		testleak.AfterTest(c)()
	}()
	tk := testkit.NewTestKit(c, s.store)
	tk.MustExec("use test")

	_, err := tk.Exec("select row(1, 1) from test")
	c.Assert(err, NotNil)

	_, err = tk.Exec("select * from test group by row(1, 1);")
	c.Assert(err, NotNil)

	_, err = tk.Exec("select * from test order by row(1, 1);")
	c.Assert(err, NotNil)

	_, err = tk.Exec("select * from test having row(1, 1);")
	c.Assert(err, NotNil)

	_, err = tk.Exec("select (select 1, 1) from test;")
	c.Assert(err, NotNil)

	_, err = tk.Exec("select * from test group by (select 1, 1);")
	c.Assert(err, NotNil)

	_, err = tk.Exec("select * from test order by (select 1, 1);")
	c.Assert(err, NotNil)

	_, err = tk.Exec("select * from test having (select 1, 1);")
	c.Assert(err, NotNil)
}

// TestIssue2612 is related with https://github.com/pingcap/tidb/issues/2612
func (s *testSuite) TestIssue2612(c *C) {
	defer func() {
		s.cleanEnv(c)
		testleak.AfterTest(c)()
	}()
	tk := testkit.NewTestKit(c, s.store)
	tk.MustExec("use test")
	tk.MustExec(`drop table if exists t`)
	tk.MustExec(`create table t (
		create_at datetime NOT NULL DEFAULT '1000-01-01 00:00:00',
		finish_at datetime NOT NULL DEFAULT '1000-01-01 00:00:00');`)
	tk.MustExec(`insert into t values ('2016-02-13 15:32:24',  '2016-02-11 17:23:22');`)
	rs, err := tk.Exec(`select timediff(finish_at, create_at) from t;`)
	c.Assert(err, IsNil)
	row, err := rs.Next()
	c.Assert(err, IsNil)
	row.Data[0].GetMysqlDuration().String()
}

// TestIssue345 is related with https://github.com/pingcap/tidb/issues/345
func (s *testSuite) TestIssue345(c *C) {
	defer func() {
		s.cleanEnv(c)
		testleak.AfterTest(c)()
	}()
	tk := testkit.NewTestKit(c, s.store)
	tk.MustExec("use test")
	tk.MustExec(`drop table if exists t1, t2`)
	tk.MustExec(`create table t1 (c1 int);`)
	tk.MustExec(`create table t2 (c2 int);`)
	tk.MustExec(`insert into t1 values (1);`)
	tk.MustExec(`insert into t2 values (2);`)
	tk.MustExec(`update t1, t2 set t1.c1 = 2, t2.c2 = 1;`)
	tk.MustExec(`update t1, t2 set c1 = 2, c2 = 1;`)
	tk.MustExec(`update t1 as a, t2 as b set a.c1 = 2, b.c2 = 1;`)

	// Check t1 content
	r := tk.MustQuery("SELECT * FROM t1;")
	r.Check(testkit.Rows("2"))
	// Check t2 content
	r = tk.MustQuery("SELECT * FROM t2;")
	r.Check(testkit.Rows("1"))

	tk.MustExec(`update t1 as a, t2 as t1 set a.c1 = 1, t1.c2 = 2;`)
	// Check t1 content
	r = tk.MustQuery("SELECT * FROM t1;")
	r.Check(testkit.Rows("1"))
	// Check t2 content
	r = tk.MustQuery("SELECT * FROM t2;")
	r.Check(testkit.Rows("2"))

	_, err := tk.Exec(`update t1 as a, t2 set t1.c1 = 10;`)
	c.Assert(err, NotNil)
}

func (s *testSuite) TestUnion(c *C) {
	defer func() {
		s.cleanEnv(c)
		testleak.AfterTest(c)()
	}()
	tk := testkit.NewTestKit(c, s.store)
	tk.MustExec("use test")

	testSQL := `drop table if exists union_test; create table union_test(id int);`
	tk.MustExec(testSQL)

	testSQL = `drop table if exists union_test;`
	tk.MustExec(testSQL)
	testSQL = `create table union_test(id int);`
	tk.MustExec(testSQL)
	testSQL = `insert union_test values (1),(2)`
	tk.MustExec(testSQL)

	testSQL = `select id from union_test union select id from union_test;`
	r := tk.MustQuery(testSQL)
	r.Check(testkit.Rows("1", "2"))

	testSQL = `select * from (select id from union_test union select id from union_test) t order by id;`
	r = tk.MustQuery(testSQL)
	r.Check(testkit.Rows("1", "2"))

	r = tk.MustQuery("select 1 union all select 1")
	r.Check(testkit.Rows("1", "1"))

	r = tk.MustQuery("select 1 union all select 1 union select 1")
	r.Check(testkit.Rows("1"))

	r = tk.MustQuery("select 1 as a union (select 2) order by a limit 1")
	r.Check(testkit.Rows("1"))

	r = tk.MustQuery("select 1 as a union (select 2) order by a limit 1, 1")
	r.Check(testkit.Rows("2"))

	r = tk.MustQuery("select id from union_test union all (select 1) order by id desc")
	r.Check(testkit.Rows("2", "1", "1"))

	r = tk.MustQuery("select id as a from union_test union (select 1) order by a desc")
	r.Check(testkit.Rows("2", "1"))

	r = tk.MustQuery(`select null as a union (select "abc") order by a`)
	r.Check(testkit.Rows("<nil>", "abc"))

	r = tk.MustQuery(`select "abc" as a union (select 1) order by a`)
	r.Check(testkit.Rows("1", "abc"))

	tk.MustExec("drop table if exists t1")
	tk.MustExec("create table t1 (c int, d int)")
	tk.MustExec("insert t1 values (NULL, 1)")
	tk.MustExec("insert t1 values (1, 1)")
	tk.MustExec("insert t1 values (1, 2)")
	tk.MustExec("drop table if exists t2")
	tk.MustExec("create table t2 (c int, d int)")
	tk.MustExec("insert t2 values (1, 3)")
	tk.MustExec("insert t2 values (1, 1)")
	tk.MustExec("drop table if exists t3")
	tk.MustExec("create table t3 (c int, d int)")
	tk.MustExec("insert t3 values (3, 2)")
	tk.MustExec("insert t3 values (4, 3)")
	r = tk.MustQuery(`select sum(c1), c2 from (select c c1, d c2 from t1 union all select d c1, c c2 from t2 union all select c c1, d c2 from t3) x group by c2 order by c2`)
	r.Check(testkit.Rows("5 1", "4 2", "4 3"))

	tk.MustExec("drop table if exists t1, t2, t3")
	tk.MustExec("create table t1 (a int primary key)")
	tk.MustExec("create table t2 (a int primary key)")
	tk.MustExec("create table t3 (a int primary key)")
	tk.MustExec("insert t1 values (7), (8)")
	tk.MustExec("insert t2 values (1), (9)")
	tk.MustExec("insert t3 values (2), (3)")
	r = tk.MustQuery("select * from t1 union all select * from t2 union all (select * from t3) order by a limit 2")
	r.Check(testkit.Rows("1", "2"))

	tk.MustExec("drop table if exists t1, t2")
	tk.MustExec("create table t1 (a int)")
	tk.MustExec("create table t2 (a int)")
	tk.MustExec("insert t1 values (2), (1)")
	tk.MustExec("insert t2 values (3), (4)")
	r = tk.MustQuery("select * from t1 union all (select * from t2) order by a limit 1")
	r.Check(testkit.Rows("1"))
	r = tk.MustQuery("select (select * from t1 where a != t.a union all (select * from t2 where a != t.a) order by a limit 1) from t1 t")
	r.Check(testkit.Rows("1", "2"))

	tk.MustExec("drop table if exists t")
	tk.MustExec("create table t (id int unsigned primary key auto_increment, c1 int, c2 int, index c1_c2 (c1, c2))")
	tk.MustExec("insert into t (c1, c2) values (1, 1)")
	tk.MustExec("insert into t (c1, c2) values (1, 2)")
	tk.MustExec("insert into t (c1, c2) values (2, 3)")
	r = tk.MustQuery("select * from t where t.c1 = 1 union select * from t where t.id = 1")
	r.Check(testkit.Rows("1 1 1", "2 1 2"))

	tk.MustExec("drop table if exists t")
	tk.MustExec("CREATE TABLE t (f1 DATE)")
	tk.MustExec("INSERT INTO t VALUES ('1978-11-26')")
	r = tk.MustQuery("SELECT f1+0 FROM t UNION SELECT f1+0 FROM t")
	r.Check(testkit.Rows("19781126"))

	tk.MustExec("drop table if exists t")
	tk.MustExec("CREATE TABLE t (a int, b int)")
	tk.MustExec("INSERT INTO t VALUES ('1', '1')")
	r = tk.MustQuery("select b from (SELECT * FROM t UNION ALL SELECT a, b FROM t order by a) t")
}

func (s *testSuite) TestIn(c *C) {
	defer func() {
		s.cleanEnv(c)
		testleak.AfterTest(c)()
	}()
	tk := testkit.NewTestKit(c, s.store)
	tk.MustExec("use test")
	tk.MustExec(`drop table if exists t`)
	tk.MustExec(`create table t (c1 int primary key, c2 int, key c (c2));`)
	for i := 0; i <= 200; i++ {
		tk.MustExec(fmt.Sprintf("insert t values(%d, %d)", i, i))
	}
	queryStr := `select c2 from t where c1 in ('7', '10', '112', '111', '98', '106', '100', '9', '18', '17') order by c2`
	r := tk.MustQuery(queryStr)
	r.Check(testkit.Rows("7", "9", "10", "17", "18", "98", "100", "106", "111", "112"))

	queryStr = `select c2 from t where c1 in ('7a')`
	tk.MustQuery(queryStr).Check(testkit.Rows("7"))
}

func (s *testSuite) TestTablePKisHandleScan(c *C) {
	defer func() {
		s.cleanEnv(c)
		testleak.AfterTest(c)()
	}()
	tk := testkit.NewTestKit(c, s.store)
	tk.MustExec("use test")
	tk.MustExec("drop table if exists t")
	tk.MustExec("create table t (a int PRIMARY KEY AUTO_INCREMENT)")
	tk.MustExec("insert t values (),()")
	tk.MustExec("insert t values (-100),(0)")

	tests := []struct {
		sql    string
		result [][]interface{}
	}{
		{
			"select * from t",
			testkit.Rows("-100", "1", "2", "3"),
		},
		{
			"select * from t where a = 1",
			testkit.Rows("1"),
		},
		{
			"select * from t where a != 1",
			testkit.Rows("-100", "2", "3"),
		},
		{
			"select * from t where a >= '1.1'",
			testkit.Rows("2", "3"),
		},
		{
			"select * from t where a < '1.1'",
			testkit.Rows("-100", "1"),
		},
		{
			"select * from t where a > '-100.1' and a < 2",
			testkit.Rows("-100", "1"),
		},
		{
			"select * from t where a is null",
			testkit.Rows(),
		}, {
			"select * from t where a is true",
			testkit.Rows("-100", "1", "2", "3"),
		}, {
			"select * from t where a is false",
			testkit.Rows(),
		},
		{
			"select * from t where a in (1, 2)",
			testkit.Rows("1", "2"),
		},
		{
			"select * from t where a between 1 and 2",
			testkit.Rows("1", "2"),
		},
	}

	for _, tt := range tests {
		result := tk.MustQuery(tt.sql)
		result.Check(tt.result)
	}
}

func (s *testSuite) TestIndexScan(c *C) {
	defer func() {
		s.cleanEnv(c)
		testleak.AfterTest(c)()
	}()
	tk := testkit.NewTestKit(c, s.store)
	tk.MustExec("use test")
	tk.MustExec("drop table if exists t")
	tk.MustExec("create table t (a int unique)")
	tk.MustExec("insert t values (-1), (2), (3), (5), (6), (7), (8), (9)")
	result := tk.MustQuery("select a from t where a < 0 or (a >= 2.1 and a < 5.1) or ( a > 5.9 and a <= 7.9) or a > '8.1'")
	result.Check(testkit.Rows("-1", "3", "5", "6", "7", "9"))
	tk.MustExec("drop table if exists t")
	tk.MustExec("create table t (a int unique)")
	tk.MustExec("insert t values (0)")
	result = tk.MustQuery("select NULL from t ")
	result.Check(testkit.Rows("<nil>"))
	// test for double read
	tk.MustExec("drop table if exists t")
	tk.MustExec("create table t (a int unique, b int)")
	tk.MustExec("insert t values (5, 0)")
	tk.MustExec("insert t values (4, 0)")
	tk.MustExec("insert t values (3, 0)")
	tk.MustExec("insert t values (2, 0)")
	tk.MustExec("insert t values (1, 0)")
	tk.MustExec("insert t values (0, 0)")
	result = tk.MustQuery("select * from t order by a limit 3")
	result.Check(testkit.Rows("0 0", "1 0", "2 0"))
	tk.MustExec("drop table if exists t")
	tk.MustExec("create table t (a int unique, b int)")
	tk.MustExec("insert t values (0, 1)")
	tk.MustExec("insert t values (1, 2)")
	tk.MustExec("insert t values (2, 1)")
	tk.MustExec("insert t values (3, 2)")
	tk.MustExec("insert t values (4, 1)")
	tk.MustExec("insert t values (5, 2)")
	result = tk.MustQuery("select * from t where a < 5 and b = 1 limit 2")
	result.Check(testkit.Rows("0 1", "2 1"))
	tk.MustExec("drop table if exists tab1")
	tk.MustExec("CREATE TABLE tab1(pk INTEGER PRIMARY KEY, col0 INTEGER, col1 FLOAT, col3 INTEGER, col4 FLOAT)")
	tk.MustExec("CREATE INDEX idx_tab1_0 on tab1 (col0)")
	tk.MustExec("CREATE INDEX idx_tab1_1 on tab1 (col1)")
	tk.MustExec("CREATE INDEX idx_tab1_3 on tab1 (col3)")
	tk.MustExec("CREATE INDEX idx_tab1_4 on tab1 (col4)")
	tk.MustExec("INSERT INTO tab1 VALUES(1,37,20.85,30,10.69)")
	result = tk.MustQuery("SELECT pk FROM tab1 WHERE ((col3 <= 6 OR col3 < 29 AND (col0 < 41)) OR col3 > 42) AND col1 >= 96.1 AND col3 = 30 AND col3 > 17 AND (col0 BETWEEN 36 AND 42)")
	result.Check(testkit.Rows())
	tk.MustExec("drop table if exists tab1")
	tk.MustExec("CREATE TABLE tab1(pk INTEGER PRIMARY KEY, a INTEGER, b INTEGER)")
	tk.MustExec("CREATE INDEX idx_tab1_0 on tab1 (a)")
	tk.MustExec("INSERT INTO tab1 VALUES(1,1,1)")
	tk.MustExec("INSERT INTO tab1 VALUES(2,2,1)")
	tk.MustExec("INSERT INTO tab1 VALUES(3,1,2)")
	tk.MustExec("INSERT INTO tab1 VALUES(4,2,2)")
	result = tk.MustQuery("SELECT * FROM tab1 WHERE pk <= 3 AND a = 1")
	result.Check(testkit.Rows("1 1 1", "3 1 2"))
	result = tk.MustQuery("SELECT * FROM tab1 WHERE pk <= 4 AND a = 1 AND b = 2")
	result.Check(testkit.Rows("3 1 2"))
	tk.MustExec("CREATE INDEX idx_tab1_1 on tab1 (b, a)")
	result = tk.MustQuery("SELECT pk FROM tab1 WHERE b > 1")
	result.Check(testkit.Rows("3", "4"))

	tk.MustExec("drop table if exists t")
	tk.MustExec("CREATE TABLE t (a varchar(3), index(a))")
	tk.MustExec("insert t values('aaa'), ('aab')")
	result = tk.MustQuery("select * from t where a >= 'aaaa' and a < 'aabb'")
	result.Check(testkit.Rows("aab"))

	tk.MustExec("drop table if exists t")
	tk.MustExec("CREATE TABLE t (a int primary key, b int, c int, index(c))")
	tk.MustExec("insert t values(1, 1, 1), (2, 2, 2), (4, 4, 4), (3, 3, 3), (5, 5, 5)")
	// Test for double read and top n.
	result = tk.MustQuery("select a from t where c >= 2 order by b desc limit 1")
	result.Check(testkit.Rows("5"))
}

func (s *testSuite) TestIndexReverseOrder(c *C) {
	defer func() {
		s.cleanEnv(c)
		testleak.AfterTest(c)()
	}()
	tk := testkit.NewTestKit(c, s.store)
	tk.MustExec("use test")
	tk.MustExec("drop table if exists t")
	tk.MustExec("create table t (a int primary key auto_increment, b int, index idx (b))")
	tk.MustExec("insert t (b) values (0), (1), (2), (3), (4), (5), (6), (7), (8), (9)")
	result := tk.MustQuery("select b from t order by b desc")
	result.Check(testkit.Rows("9", "8", "7", "6", "5", "4", "3", "2", "1", "0"))
	result = tk.MustQuery("select b from t where b <3 or (b >=6 and b < 8) order by b desc")
	result.Check(testkit.Rows("7", "6", "2", "1", "0"))

	tk.MustExec("drop table if exists t")
	tk.MustExec("create table t (a int, b int, index idx (b, a))")
	tk.MustExec("insert t values (0, 2), (1, 2), (2, 2), (0, 1), (1, 1), (2, 1), (0, 0), (1, 0), (2, 0)")
	result = tk.MustQuery("select b, a from t order by b, a desc")
	result.Check(testkit.Rows("0 2", "0 1", "0 0", "1 2", "1 1", "1 0", "2 2", "2 1", "2 0"))
}

func (s *testSuite) TestTableReverseOrder(c *C) {
	defer func() {
		s.cleanEnv(c)
		testleak.AfterTest(c)()
	}()
	tk := testkit.NewTestKit(c, s.store)
	tk.MustExec("use test")
	tk.MustExec("drop table if exists t")
	tk.MustExec("create table t (a int primary key auto_increment, b int)")
	tk.MustExec("insert t (b) values (1), (2), (3), (4), (5), (6), (7), (8), (9)")
	result := tk.MustQuery("select b from t order by a desc")
	result.Check(testkit.Rows("9", "8", "7", "6", "5", "4", "3", "2", "1"))
	result = tk.MustQuery("select a from t where a <3 or (a >=6 and a < 8) order by a desc")
	result.Check(testkit.Rows("7", "6", "2", "1"))
}

func (s *testSuite) TestDefaultNull(c *C) {
	defer func() {
		s.cleanEnv(c)
		testleak.AfterTest(c)()
	}()
	tk := testkit.NewTestKit(c, s.store)
	tk.MustExec("use test")
	tk.MustExec("drop table if exists t")
	tk.MustExec("create table t (a int primary key auto_increment, b int default 1, c int)")
	tk.MustExec("insert t values ()")
	tk.MustQuery("select * from t").Check(testkit.Rows("1 1 <nil>"))
	tk.MustExec("update t set b = NULL where a = 1")
	tk.MustQuery("select * from t").Check(testkit.Rows("1 <nil> <nil>"))
	tk.MustExec("update t set c = 1")
	tk.MustQuery("select * from t ").Check(testkit.Rows("1 <nil> 1"))
	tk.MustExec("delete from t where a = 1")
	tk.MustExec("insert t (a) values (1)")
	tk.MustQuery("select * from t").Check(testkit.Rows("1 1 <nil>"))
}

func (s *testSuite) TestUnsignedPKColumn(c *C) {
	defer func() {
		s.cleanEnv(c)
		testleak.AfterTest(c)()
	}()
	tk := testkit.NewTestKit(c, s.store)
	tk.MustExec("use test")
	tk.MustExec("drop table if exists t")
	tk.MustExec("create table t (a int unsigned primary key, b int, c int, key idx_ba (b, c, a));")
	tk.MustExec("insert t values (1, 1, 1)")
	result := tk.MustQuery("select * from t;")
	result.Check(testkit.Rows("1 1 1"))
	tk.MustExec("update t set c=2 where a=1;")
	result = tk.MustQuery("select * from t where b=1;")
	result.Check(testkit.Rows("1 1 2"))
}

func (s *testSuite) TestBuiltin(c *C) {
	defer func() {
		s.cleanEnv(c)
		testleak.AfterTest(c)()
	}()
	tk := testkit.NewTestKit(c, s.store)
	tk.MustExec("use test")

	// for is true
	tk.MustExec("drop table if exists t")
	tk.MustExec("create table t (a int, b int, index idx_b (b))")
	tk.MustExec("insert t values (1, 1)")
	tk.MustExec("insert t values (2, 2)")
	tk.MustExec("insert t values (3, 2)")
	result := tk.MustQuery("select * from t where b is true")
	result.Check(testkit.Rows("1 1", "2 2", "3 2"))
	result = tk.MustQuery("select all + a from t where a = 1")
	result.Check(testkit.Rows("1"))
	result = tk.MustQuery("select * from t where a is false")
	result.Check(nil)
	result = tk.MustQuery("select * from t where a is not true")
	result.Check(nil)
	// for in
	result = tk.MustQuery("select * from t where b in (a)")
	result.Check(testkit.Rows("1 1", "2 2"))
	result = tk.MustQuery("select * from t where b not in (a)")
	result.Check(testkit.Rows("3 2"))

	// test cast
	result = tk.MustQuery("select cast(1 as decimal(3,2))")
	result.Check(testkit.Rows("1.00"))
	result = tk.MustQuery("select cast('1991-09-05 11:11:11' as datetime)")
	result.Check(testkit.Rows("1991-09-05 11:11:11"))
	result = tk.MustQuery("select cast(cast('1991-09-05 11:11:11' as datetime) as char)")
	result.Check(testkit.Rows("1991-09-05 11:11:11"))
	result = tk.MustQuery("select cast('11:11:11' as time)")
	result.Check(testkit.Rows("11:11:11"))
	result = tk.MustQuery("select * from t where a > cast(2 as decimal)")
	result.Check(testkit.Rows("3 2"))

	// test unhex and hex
	result = tk.MustQuery("select unhex('4D7953514C')")
	result.Check(testkit.Rows("MySQL"))
	result = tk.MustQuery("select unhex(hex('string'))")
	result.Check(testkit.Rows("string"))
	result = tk.MustQuery("select unhex('ggg')")
	result.Check(testkit.Rows("<nil>"))
	result = tk.MustQuery("select unhex(-1)")
	result.Check(testkit.Rows("<nil>"))
	result = tk.MustQuery("select hex(unhex('1267'))")
	result.Check(testkit.Rows("1267"))
	result = tk.MustQuery("select hex(unhex(1267))")
	result.Check(testkit.Rows("1267"))

	// select from_unixtime
	result = tk.MustQuery("select from_unixtime(1451606400)")
	unixTime := time.Unix(1451606400, 0).String()[:19]
	result.Check(testkit.Rows(unixTime))
	result = tk.MustQuery("select from_unixtime(1451606400.123456)")
	unixTime = time.Unix(1451606400, 123456000).String()[:26]
	result.Check(testkit.Rows(unixTime))
	result = tk.MustQuery("select from_unixtime(1451606400.1234567)")
	unixTime = time.Unix(1451606400, 123456700).Round(time.Microsecond).Format("2006-01-02 15:04:05.000000")[:26]
	result.Check(testkit.Rows(unixTime))
	result = tk.MustQuery("select from_unixtime(1451606400.999999)")
	unixTime = time.Unix(1451606400, 999999000).String()[:26]
	result.Check(testkit.Rows(unixTime))

	// test strcmp
	result = tk.MustQuery("select strcmp('abc', 'def')")
	result.Check(testkit.Rows("-1"))
	result = tk.MustQuery("select strcmp('abc', 'aba')")
	result.Check(testkit.Rows("1"))
	result = tk.MustQuery("select strcmp('abc', 'abc')")
	result.Check(testkit.Rows("0"))

	// for case
	tk.MustExec("drop table if exists t")
	tk.MustExec("create table t (a varchar(255), b int)")
	tk.MustExec("insert t values ('str1', 1)")
	result = tk.MustQuery("select * from t where a = case b when 1 then 'str1' when 2 then 'str2' end")
	result.Check(testkit.Rows("str1 1"))
	result = tk.MustQuery("select * from t where a = case b when 1 then 'str2' when 2 then 'str3' end")
	result.Check(nil)
	tk.MustExec("insert t values ('str2', 2)")
	result = tk.MustQuery("select * from t where a = case b when 2 then 'str2' when 3 then 'str3' end")
	result.Check(testkit.Rows("str2 2"))
	tk.MustExec("insert t values ('str3', 3)")
	result = tk.MustQuery("select * from t where a = case b when 4 then 'str4' when 5 then 'str5' else 'str3' end")
	result.Check(testkit.Rows("str3 3"))
	result = tk.MustQuery("select * from t where a = case b when 4 then 'str4' when 5 then 'str5' else 'str6' end")
	result.Check(nil)
	result = tk.MustQuery("select * from t where a = case  when b then 'str3' when 1 then 'str1' else 'str2' end")
	result.Check(testkit.Rows("str3 3"))
	tk.MustExec("delete from t")
	tk.MustExec("insert t values ('str2', 0)")
	result = tk.MustQuery("select * from t where a = case  when b then 'str3' when 0 then 'str1' else 'str2' end")
	result.Check(testkit.Rows("str2 0"))
	tk.MustExec("insert t values ('str1', null)")
	result = tk.MustQuery("select * from t where a = case b when null then 'str3' when 10 then 'str1' else 'str2' end")
	result.Check(testkit.Rows("str2 0"))
	result = tk.MustQuery("select * from t where a = case null when b then 'str3' when 10 then 'str1' else 'str2' end")
	result.Check(testkit.Rows("str2 0"))
	result = tk.MustQuery("select cast(1234 as char(3))")
	result.Check(testkit.Rows("123"))

	// testCase is for like and regexp
	type testCase struct {
		pattern string
		val     string
		result  int
	}
	patternMatching := func(c *C, tk *testkit.TestKit, queryOp string, data []testCase) {
		tk.MustExec("drop table if exists t")
		tk.MustExec("create table t (a varchar(255), b int)")
		for i, d := range data {
			tk.MustExec(fmt.Sprintf("insert into t values('%s', %d)", d.val, i))
			result := tk.MustQuery(fmt.Sprintf("select * from t where a %s '%s'", queryOp, d.pattern))
			if d.result == 1 {
				rowStr := fmt.Sprintf("%s %d", d.val, i)
				result.Check(testkit.Rows(rowStr))
			} else {
				result.Check(nil)
			}
			tk.MustExec(fmt.Sprintf("delete from t where b = %d", i))
		}
	}
	// for like
	likeTests := []testCase{
		{"a", "a", 1},
		{"a", "b", 0},
		{"aA", "Aa", 1},
		{"aA%", "aAab", 1},
		{"aA_", "Aaab", 0},
		{"aA_", "Aab", 1},
		{"", "", 1},
		{"", "a", 0},
	}
	patternMatching(c, tk, "like", likeTests)
	// for regexp
	likeTests = []testCase{
		{"^$", "a", 0},
		{"a", "a", 1},
		{"a", "b", 0},
		{"aA", "aA", 1},
		{".", "a", 1},
		{"^.$", "ab", 0},
		{"..", "b", 0},
		{".ab", "aab", 1},
		{"ab.", "abcd", 1},
		{".*", "abcd", 1},
	}
	patternMatching(c, tk, "regexp", likeTests)

	// for found_rows
	tk.MustExec("drop table if exists t")
	tk.MustExec("create table t (a int)")
	tk.MustQuery("select * from t") // Test XSelectTableExec
	result = tk.MustQuery("select found_rows()")
	result.Check(testkit.Rows("0"))
	result = tk.MustQuery("select found_rows()")
	result.Check(testkit.Rows("1")) // Last query is found_rows(), it returns 1 row with value 0
	tk.MustExec("insert t values (1),(2),(2)")
	tk.MustQuery("select * from t")
	result = tk.MustQuery("select found_rows()")
	result.Check(testkit.Rows("3"))
	tk.MustQuery("select * from t where a = 0")
	result = tk.MustQuery("select found_rows()")
	result.Check(testkit.Rows("0"))
	tk.MustQuery("select * from t where a = 1")
	result = tk.MustQuery("select found_rows()")
	result.Check(testkit.Rows("1"))
	tk.MustQuery("select * from t where a like '2'") // Test SelectionExec
	result = tk.MustQuery("select found_rows()")
	result.Check(testkit.Rows("2"))
	tk.MustQuery("show tables like 't'")
	result = tk.MustQuery("select found_rows()")
	result.Check(testkit.Rows("1"))
	tk.MustQuery("select count(*) from t") // Test ProjectionExec
	result = tk.MustQuery("select found_rows()")
	result.Check(testkit.Rows("1"))
}

func (s *testSuite) TestJSON(c *C) {
	defer func() {
		s.cleanEnv(c)
		testleak.AfterTest(c)()
	}()
	tk := testkit.NewTestKit(c, s.store)

	tk.MustExec("use test")
	tk.MustExec("drop table if exists test_json")
	tk.MustExec("create table test_json (id int, a json)")
	tk.MustExec(`insert into test_json (id, a) values (1, '{"a":[1,"2",{"aa":"bb"},4],"b":true}')`)
	tk.MustExec(`insert into test_json (id, a) values (2, "null")`)
	tk.MustExec(`insert into test_json (id, a) values (3, null)`)
	tk.MustExec(`insert into test_json (id, a) values (4, 'true')`)
	tk.MustExec(`insert into test_json (id, a) values (5, '3')`)
	tk.MustExec(`insert into test_json (id, a) values (5, '4.0')`)
	tk.MustExec(`insert into test_json (id, a) values (6, '"string"')`)

	var result *testkit.Result
	result = tk.MustQuery(`select tj.a from test_json tj order by tj.id`)
	result.Check(testkit.Rows(`{"a":[1,"2",{"aa":"bb"},4],"b":true}`, "null", "<nil>", "true", "3", "4", `"string"`))

	// check json_type function
	result = tk.MustQuery(`select json_type(a) from test_json tj order by tj.id`)
	result.Check(testkit.Rows("OBJECT", "NULL", "<nil>", "BOOLEAN", "INTEGER", "DOUBLE", "STRING"))

	// check json compare with primitives.
	result = tk.MustQuery(`select a from test_json tj where a = 3`)
	result.Check(testkit.Rows("3"))
	result = tk.MustQuery(`select a from test_json tj where a = 4.0`)
	result.Check(testkit.Rows("4"))
	result = tk.MustQuery(`select a from test_json tj where a = true`)
	result.Check(testkit.Rows("true"))
	result = tk.MustQuery(`select a from test_json tj where a = "string"`)
	result.Check(testkit.Rows(`"string"`))

	// check some DDL limits for TEXT/BLOB/JSON column.
	var err error
	var terr *terror.Error

	_, err = tk.Exec(`create table test_bad_json(a json default '{}')`)
	c.Assert(err, NotNil)
	terr = errors.Trace(err).(*errors.Err).Cause().(*terror.Error)
	c.Assert(terr.Code(), Equals, terror.ErrCode(mysql.ErrBlobCantHaveDefault))

	_, err = tk.Exec(`create table test_bad_json(a blob default 'hello')`)
	c.Assert(err, NotNil)
	terr = errors.Trace(err).(*errors.Err).Cause().(*terror.Error)
	c.Assert(terr.Code(), Equals, terror.ErrCode(mysql.ErrBlobCantHaveDefault))

	_, err = tk.Exec(`create table test_bad_json(a text default 'world')`)
	c.Assert(err, NotNil)
	terr = errors.Trace(err).(*errors.Err).Cause().(*terror.Error)
	c.Assert(terr.Code(), Equals, terror.ErrCode(mysql.ErrBlobCantHaveDefault))

	// check json fields cannot be used as key.
	_, err = tk.Exec(`create table test_bad_json(id int, a json, key (a))`)
	c.Assert(err, NotNil)
	terr = errors.Trace(err).(*errors.Err).Cause().(*terror.Error)
	c.Assert(terr.Code(), Equals, terror.ErrCode(mysql.ErrJSONUsedAsKey))

	// check CAST AS JSON.
	result = tk.MustQuery(`select CAST('3' AS JSON), CAST('{}' AS JSON), CAST(null AS JSON)`)
	result.Check(testkit.Rows(`3 {} <nil>`))
}

func (s *testSuite) TestGeneratedColumnDDL(c *C) {
	defer func() {
		s.cleanEnv(c)
		testleak.AfterTest(c)()
	}()
	tk := testkit.NewTestKit(c, s.store)
	tk.MustExec("use test")

	// check create table with generated column.
	tk.MustExec(`CREATE TABLE test_json_ddl(a int, b int as (a+8) virtual)`)

	// check desc table with generated column.
	result := tk.MustQuery(`DESC test_json_ddl`)
	result.Check(testkit.Rows(`a int(11) YES  <nil> `, `b int(11) YES  <nil> VIRTUAL GENERATED`))

	// check show create table with generated column.
	result = tk.MustQuery(`show create table test_json_ddl`)
	result.Check(testkit.Rows(
		"test_json_ddl CREATE TABLE `test_json_ddl` (\n  `a` int(11) DEFAULT NULL,\n  `b` int(11) GENERATED ALWAYS AS (a+8) VIRTUAL DEFAULT NULL\n) ENGINE=InnoDB DEFAULT CHARSET=utf8 COLLATE=utf8_bin",
	))

	// check alter table add a generated column.
	tk.MustExec(`alter table test_json_ddl add column c int as (b+2) stored`)
	result = tk.MustQuery(`DESC test_json_ddl`)
	result.Check(testkit.Rows(`a int(11) YES  <nil> `, `b int(11) YES  <nil> VIRTUAL GENERATED`, `c int(11) YES  <nil> STORED GENERATED`))

	// check drop columns dependent by other column.
	_, err := tk.Exec(`alter table test_json_ddl drop column a`)
	c.Assert(err, NotNil)
	terr := errors.Trace(err).(*errors.Err).Cause().(*terror.Error)
	c.Assert(terr.Code(), Equals, terror.ErrCode(mysql.ErrDependentByGeneratedColumn))

	// check reference bad columns in generation expression.
	_, err = tk.Exec(`create table test_json_ddl_bad (a int, b int as (c+8))`)
	c.Assert(err, NotNil)
	terr = errors.Trace(err).(*errors.Err).Cause().(*terror.Error)
	c.Assert(terr.Code(), Equals, terror.ErrCode(mysql.ErrBadField))

	_, err = tk.Exec(`create table test_json_ddl_bad (a int, b int as (c+1), c int as (a+1))`)
	c.Assert(err, NotNil)
	terr = errors.Trace(err).(*errors.Err).Cause().(*terror.Error)
	c.Assert(terr.Code(), Equals, terror.ErrCode(mysql.ErrGeneratedColumnNonPrior))
}

func (s *testSuite) TestGeneratedColumnWrite(c *C) {
	defer func() {
		s.cleanEnv(c)
		testleak.AfterTest(c)()
	}()
	tk := testkit.NewTestKit(c, s.store)
	tk.MustExec("use test")
	tk.MustExec(`CREATE TABLE test_gv_write(a int primary key, b int as (a+8) virtual)`)

<<<<<<< HEAD
	// check insert into table with explicit modify generated column.
	_, err := tk.Exec(`insert into test_gv_write (a, b) values (1, 1)`)
	c.Assert(err, NotNil)
	terr := errors.Trace(err).(*errors.Err).Cause().(*terror.Error)
	c.Assert(terr.Code(), Equals, terror.ErrCode(mysql.ErrBadGeneratedColumn))

	_, err = tk.Exec(`insert into test_gv_write values (1, 1)`)
	c.Assert(err, NotNil)
	terr = errors.Trace(err).(*errors.Err).Cause().(*terror.Error)
	c.Assert(terr.Code(), Equals, terror.ErrCode(mysql.ErrBadGeneratedColumn))

	_, err = tk.Exec(`insert into test_gv_write select 1, 1`)
	c.Assert(err, NotNil)
	terr = errors.Trace(err).(*errors.Err).Cause().(*terror.Error)
	c.Assert(terr.Code(), Equals, terror.ErrCode(mysql.ErrBadGeneratedColumn))

	_, err = tk.Exec(`insert into test_gv_write (a) values (3) on duplicate key update b=2`)
	c.Assert(err, NotNil)
	terr = errors.Trace(err).(*errors.Err).Cause().(*terror.Error)
	c.Assert(terr.Code(), Equals, terror.ErrCode(mysql.ErrBadGeneratedColumn))

	_, err = tk.Exec(`insert into test_gv_write set a = 1, b = 2`)
	c.Assert(err, NotNil)
	terr = errors.Trace(err).(*errors.Err).Cause().(*terror.Error)
	c.Assert(terr.Code(), Equals, terror.ErrCode(mysql.ErrBadGeneratedColumn))

	// check update table with explicit modify generated column.
	_, err = tk.Exec(`update test_gv_write set a = 1, b = 2`)
	c.Assert(err, NotNil)
	terr = errors.Trace(err).(*errors.Err).Cause().(*terror.Error)
	c.Assert(terr.Code(), Equals, terror.ErrCode(mysql.ErrBadGeneratedColumn))
}

// TestGeneratedColumnRead tests select generated columns from table.
// They should be calculated from their generation expressions.
func (s *testSuite) TestGeneratedColumnRead(c *C) {
	defer func() {
		s.cleanEnv(c)
		testleak.AfterTest(c)()
	}()
	tk := testkit.NewTestKit(c, s.store)
	tk.MustExec("use test")
	tk.MustExec(`CREATE TABLE test_gv_read(a int primary key, b int, c int as (a+b), d int as (a*b) stored)`)

	// Insert only column a and b, leave c and d be calculated from them.
	tk.MustExec(`INSERT INTO test_gv_read (a, b) VALUES (0, null)`)
	tk.MustExec(`INSERT INTO test_gv_read (a, b) VALUES (1, 2)`)
	tk.MustExec(`INSERT INTO test_gv_read (a, b) VALUES (3, 4)`)
	result := tk.MustQuery(`SELECT * FROM test_gv_read ORDER BY a`)
	result.Check(testkit.Rows(`0 <nil> <nil> <nil>`, `1 2 3 2`, `3 4 7 12`))

	tk.MustExec(`INSERT INTO test_gv_read SET a = 5, b = 6`)
	result = tk.MustQuery(`SELECT * FROM test_gv_read ORDER BY a`)
	result.Check(testkit.Rows(`0 <nil> <nil> <nil>`, `1 2 3 2`, `3 4 7 12`, `5 6 11 30`))

	tk.MustExec(`INSERT INTO test_gv_read (a, b) VALUES (5, 8) ON DUPLICATE KEY UPDATE b = 9`)
	result = tk.MustQuery(`SELECT * FROM test_gv_read ORDER BY a`)
	result.Check(testkit.Rows(`0 <nil> <nil> <nil>`, `1 2 3 2`, `3 4 7 12`, `5 9 14 45`))

	// result = tk.MustQuery(`SELECT * FROM test_gv_read WHERE c = 7 ORDER BY a`)
	// result.Check(testkit.Rows(`3 4 7 12`))
=======
	tests := []struct {
		stmt string
		err  int
	}{
		// we can't modify generated column by values.
		{`insert into test_gv_write (a, b) values (1, 1)`, mysql.ErrBadGeneratedColumn},
		// we can't modify generated column by values.
		{`insert into test_gv_write values (1, 1)`, mysql.ErrBadGeneratedColumn},
		// we can't modify generated column by select clause.
		{`insert into test_gv_write select 1, 1`, mysql.ErrBadGeneratedColumn},
		// we can't modify generated column by on duplicate clause.
		{`insert into test_gv_write (a) values (3) on duplicate key update b=2`, mysql.ErrBadGeneratedColumn},
		// we can't modify generated column by set.
		{`insert into test_gv_write set a = 1, b = 2`, mysql.ErrBadGeneratedColumn},
		// we can't modify generated column by update clause.
		{`update test_gv_write set a = 1, b = 2`, mysql.ErrBadGeneratedColumn},
	}
	for _, tt := range tests {
		_, err := tk.Exec(tt.stmt)
		c.Assert(err, NotNil)
		terr := err.(*errors.Err).Cause().(*terror.Error)
		c.Assert(terr.Code(), Equals, terror.ErrCode(tt.err))
	}
>>>>>>> fee695fb
}

func (s *testSuite) TestToPBExpr(c *C) {
	defer func() {
		s.cleanEnv(c)
		testleak.AfterTest(c)()
	}()
	tk := testkit.NewTestKit(c, s.store)
	tk.MustExec("use test")
	tk.MustExec("drop table if exists t")
	tk.MustExec("create table t (a decimal(10,6), b decimal, index idx_b (b))")
	tk.MustExec("set sql_mode = ''")
	tk.MustExec("insert t values (1.1, 1.1)")
	tk.MustExec("insert t values (2.4, 2.4)")
	tk.MustExec("insert t values (3.3, 2.7)")
	result := tk.MustQuery("select * from t where a < 2.399999")
	result.Check(testkit.Rows("1.100000 1"))
	result = tk.MustQuery("select * from t where a > 1.5")
	result.Check(testkit.Rows("2.400000 2", "3.300000 3"))
	result = tk.MustQuery("select * from t where a <= 1.1")
	result.Check(testkit.Rows("1.100000 1"))
	result = tk.MustQuery("select * from t where b >= 3")
	result.Check(testkit.Rows("3.300000 3"))
	result = tk.MustQuery("select * from t where not (b = 1)")
	result.Check(testkit.Rows("2.400000 2", "3.300000 3"))
	result = tk.MustQuery("select * from t where b&1 = a|1")
	result.Check(testkit.Rows("1.100000 1"))
	result = tk.MustQuery("select * from t where b != 2 and b <=> 3")
	result.Check(testkit.Rows("3.300000 3"))
	result = tk.MustQuery("select * from t where b in (3)")
	result.Check(testkit.Rows("3.300000 3"))
	result = tk.MustQuery("select * from t where b not in (1, 2)")
	result.Check(testkit.Rows("3.300000 3"))

	tk.MustExec("drop table if exists t")
	tk.MustExec("create table t (a varchar(255), b int)")
	tk.MustExec("insert t values ('abc123', 1)")
	tk.MustExec("insert t values ('ab123', 2)")
	result = tk.MustQuery("select * from t where a like 'ab%'")
	result.Check(testkit.Rows("abc123 1", "ab123 2"))
	result = tk.MustQuery("select * from t where a like 'ab_12'")
	result.Check(nil)
	tk.MustExec("drop table if exists t")
	tk.MustExec("create table t (a int primary key)")
	tk.MustExec("insert t values (1)")
	tk.MustExec("insert t values (2)")
	result = tk.MustQuery("select * from t where not (a = 1)")
	result.Check(testkit.Rows("2"))
	result = tk.MustQuery("select * from t where not(not (a = 1))")
	result.Check(testkit.Rows("1"))
	result = tk.MustQuery("select * from t where not(a != 1 and a != 2)")
	result.Check(testkit.Rows("1", "2"))
}

func (s *testSuite) TestDatumXAPI(c *C) {
	defer func() {
		s.cleanEnv(c)
		testleak.AfterTest(c)()
	}()
	tk := testkit.NewTestKit(c, s.store)
	tk.MustExec("use test")
	tk.MustExec("drop table if exists t")
	tk.MustExec("create table t (a decimal(10,6), b decimal, index idx_b (b))")
	tk.MustExec("set sql_mode = ''")
	tk.MustExec("insert t values (1.1, 1.1)")
	tk.MustExec("insert t values (2.2, 2.2)")
	tk.MustExec("insert t values (3.3, 2.7)")
	result := tk.MustQuery("select * from t where a > 1.5")
	result.Check(testkit.Rows("2.200000 2", "3.300000 3"))
	result = tk.MustQuery("select * from t where b > 1.5")
	result.Check(testkit.Rows("2.200000 2", "3.300000 3"))

	tk.MustExec("drop table if exists t")
	tk.MustExec("create table t (a time(3), b time, index idx_a (a))")
	tk.MustExec("insert t values ('11:11:11', '11:11:11')")
	tk.MustExec("insert t values ('11:11:12', '11:11:12')")
	tk.MustExec("insert t values ('11:11:13', '11:11:13')")
	result = tk.MustQuery("select * from t where a > '11:11:11.5'")
	result.Check(testkit.Rows("11:11:12 11:11:12", "11:11:13 11:11:13"))
	result = tk.MustQuery("select * from t where b > '11:11:11.5'")
	result.Check(testkit.Rows("11:11:12 11:11:12", "11:11:13 11:11:13"))
}

func (s *testSuite) TestSQLMode(c *C) {
	defer func() {
		s.cleanEnv(c)
		testleak.AfterTest(c)()
	}()
	tk := testkit.NewTestKit(c, s.store)
	tk.MustExec("use test")
	tk.MustExec("drop table if exists t")
	tk.MustExec("create table t (a tinyint not null)")
	tk.MustExec("set sql_mode = 'STRICT_TRANS_TABLES'")
	_, err := tk.Exec("insert t values ()")
	c.Check(err, NotNil)

	_, err = tk.Exec("insert t values ('1000')")
	c.Check(err, NotNil)

	tk.MustExec("create table if not exists tdouble (a double(3,2))")
	_, err = tk.Exec("insert tdouble values (10.23)")
	c.Check(err, NotNil)

	tk.MustExec("set sql_mode = ''")
	tk.MustExec("insert t values ()")
	tk.MustExec("insert t values (1000)")
	tk.MustQuery("select * from t").Check(testkit.Rows("0", "127"))

	tk.MustExec("insert tdouble values (10.23)")
	tk.MustQuery("select * from tdouble").Check(testkit.Rows("9.99"))

	tk.MustExec("set sql_mode = 'STRICT_TRANS_TABLES'")
	tk.MustExec("set @@global.sql_mode = ''")

	tk2 := testkit.NewTestKit(c, s.store)
	tk2.MustExec("use test")
	tk2.MustExec("create table t2 (a varchar(3))")
	tk2.MustExec("insert t2 values ('abcd')")
	tk2.MustQuery("select * from t2").Check(testkit.Rows("abc"))

	// session1 is still in strict mode.
	_, err = tk.Exec("insert t2 values ('abcd')")
	c.Check(err, NotNil)
	// Restore original global strict mode.
	tk.MustExec("set @@global.sql_mode = 'STRICT_TRANS_TABLES'")
}

func (s *testSuite) TestTableDual(c *C) {
	defer testleak.AfterTest(c)()
	tk := testkit.NewTestKit(c, s.store)
	tk.MustExec("use test")
	result := tk.MustQuery("Select 1")
	result.Check(testkit.Rows("1"))
	result = tk.MustQuery("Select 1 from dual")
	result.Check(testkit.Rows("1"))
	result = tk.MustQuery("Select count(*) from dual")
	result.Check(testkit.Rows("1"))
	result = tk.MustQuery("Select 1 from dual where 1")
	result.Check(testkit.Rows("1"))
}

func (s *testSuite) TestTableScan(c *C) {
	defer testleak.AfterTest(c)()
	tk := testkit.NewTestKit(c, s.store)
	tk.MustExec("use information_schema")
	result := tk.MustQuery("select * from schemata")
	// There must be these tables: information_schema, mysql, performance_schema and test.
	c.Assert(len(result.Rows()), GreaterEqual, 4)
	tk.MustExec("use test")
	tk.MustExec("create database mytest")
	rowStr1 := fmt.Sprintf("%s %s %s %s %v", "def", "mysql", "utf8", "utf8_bin", nil)
	rowStr2 := fmt.Sprintf("%s %s %s %s %v", "def", "mytest", "utf8", "utf8_bin", nil)
	tk.MustExec("use information_schema")
	result = tk.MustQuery("select * from schemata where schema_name = 'mysql'")
	result.Check(testkit.Rows(rowStr1))
	result = tk.MustQuery("select * from schemata where schema_name like 'my%'")
	result.Check(testkit.Rows(rowStr1, rowStr2))
}

func (s *testSuite) TestAdapterStatement(c *C) {
	defer testleak.AfterTest(c)()
	se, err := tidb.CreateSession(s.store)
	c.Check(err, IsNil)
	se.GetSessionVars().TxnCtx.InfoSchema = sessionctx.GetDomain(se).InfoSchema()
	compiler := &executor.Compiler{}
	ctx := se.(context.Context)
	stmtNode, err := s.ParseOneStmt("select 1", "", "")
	c.Check(err, IsNil)
	stmt, err := compiler.Compile(ctx, stmtNode)
	c.Check(err, IsNil)
	c.Check(stmt.OriginText(), Equals, "select 1")

	stmtNode, err = s.ParseOneStmt("create table t (a int)", "", "")
	c.Check(err, IsNil)
	stmt, err = compiler.Compile(ctx, stmtNode)
	c.Check(err, IsNil)
	c.Check(stmt.OriginText(), Equals, "create table t (a int)")
}

func (s *testSuite) TestPointGet(c *C) {
	defer func() {
		testleak.AfterTest(c)()
	}()
	tk := testkit.NewTestKit(c, s.store)
	tk.MustExec("use mysql")
	ctx := tk.Se.(context.Context)
	tests := map[string]bool{
		"select * from help_topic where name='aaa'":         true,
		"select * from help_topic where help_topic_id=1":    true,
		"select * from help_topic where help_category_id=1": false,
	}
	infoSchema := executor.GetInfoSchema(ctx)

	for sqlStr, result := range tests {
		stmtNode, err := s.ParseOneStmt(sqlStr, "", "")
		c.Check(err, IsNil)
		err = plan.Preprocess(stmtNode, infoSchema, ctx)
		c.Check(err, IsNil)
		// Validate should be after NameResolve.
		err = plan.Validate(stmtNode, false)
		c.Check(err, IsNil)
		plan, err := plan.Optimize(ctx, stmtNode, infoSchema)
		c.Check(err, IsNil)
		ret := executor.IsPointGetWithPKOrUniqueKeyByAutoCommit(ctx, plan)
		c.Assert(ret, Equals, result)
	}

}

func (s *testSuite) TestRow(c *C) {
	defer func() {
		s.cleanEnv(c)
		testleak.AfterTest(c)()
	}()
	tk := testkit.NewTestKit(c, s.store)
	tk.MustExec("use test")
	tk.MustExec("drop table if exists t")
	tk.MustExec("create table t (c int, d int)")
	tk.MustExec("insert t values (1, 1)")
	tk.MustExec("insert t values (1, 3)")
	tk.MustExec("insert t values (2, 1)")
	tk.MustExec("insert t values (2, 3)")
	result := tk.MustQuery("select * from t where (c, d) < (2,2)")
	result.Check(testkit.Rows("1 1", "1 3", "2 1"))
	result = tk.MustQuery("select * from t where (1,2,3) > (3,2,1)")
	result.Check(testkit.Rows())
	result = tk.MustQuery("select * from t where row(1,2,3) > (3,2,1)")
	result.Check(testkit.Rows())
	result = tk.MustQuery("select * from t where (c, d) = (select * from t where (c,d) = (1,1))")
	result.Check(testkit.Rows("1 1"))
	result = tk.MustQuery("select * from t where (c, d) = (select * from t k where (t.c,t.d) = (c,d))")
	result.Check(testkit.Rows("1 1", "1 3", "2 1", "2 3"))
}

func (s *testSuite) TestColumnName(c *C) {
	defer func() {
		s.cleanEnv(c)
		testleak.AfterTest(c)()
	}()
	tk := testkit.NewTestKit(c, s.store)
	tk.MustExec("use test")
	tk.MustExec("drop table if exists t")
	tk.MustExec("create table t (c int, d int)")
	rs, err := tk.Exec("select 1 + c, count(*) from t")
	c.Check(err, IsNil)
	fields, err := rs.Fields()
	c.Check(err, IsNil)
	c.Check(len(fields), Equals, 2)
	c.Check(fields[0].Column.Name.L, Equals, "1 + c")
	c.Check(fields[1].Column.Name.L, Equals, "count(*)")
	rs, err = tk.Exec("select (c) > all (select c from t) from t")
	c.Check(err, IsNil)
	fields, err = rs.Fields()
	c.Check(err, IsNil)
	c.Check(len(fields), Equals, 1)
	c.Check(fields[0].Column.Name.L, Equals, "(c) > all (select c from t)")
	tk.MustExec("begin")
	tk.MustExec("insert t values(1,1)")
	rs, err = tk.Exec("select c d, d c from t")
	c.Check(err, IsNil)
	fields, err = rs.Fields()
	c.Check(err, IsNil)
	c.Check(len(fields), Equals, 2)
	c.Check(fields[0].Column.Name.L, Equals, "d")
	c.Check(fields[1].Column.Name.L, Equals, "c")
}

func (s *testSuite) TestSelectVar(c *C) {
	defer func() {
		s.cleanEnv(c)
		testleak.AfterTest(c)()
	}()
	tk := testkit.NewTestKit(c, s.store)
	tk.MustExec("use test")
	tk.MustExec("drop table if exists t")
	tk.MustExec("create table t (d int)")
	tk.MustExec("insert into t values(1), (2), (1)")
	result := tk.MustQuery("select @a, @a := d+1 from t")
	result.Check(testkit.Rows("<nil> 2", "<nil> 3", "<nil> 2"))
	result = tk.MustQuery("select @a, @a := d+1 from t")
	result.Check(testkit.Rows("2 2", "2 3", "3 2"))
}

func (s *testSuite) TestHistoryRead(c *C) {
	defer func() {
		s.cleanEnv(c)
		testleak.AfterTest(c)()
	}()
	tk := testkit.NewTestKit(c, s.store)
	tk.MustExec("use test")
	tk.MustExec("drop table if exists history_read")
	tk.MustExec("create table history_read (a int)")
	tk.MustExec("insert history_read values (1)")

	// For mocktikv, safe point is not initialized, we manually insert it for snapshot to use.
	safePointName := "tikv_gc_safe_point"
	safePointValue := "20060102-15:04:05 -0700 MST"
	safePointComment := "All versions after safe point can be accessed. (DO NOT EDIT)"
	updateSafePoint := fmt.Sprintf(`INSERT INTO mysql.tidb VALUES ('%[1]s', '%[2]s', '%[3]s')
	ON DUPLICATE KEY
	UPDATE variable_value = '%[2]s', comment = '%[3]s'`, safePointName, safePointValue, safePointComment)
	tk.MustExec(updateSafePoint)

	// Set snapshot to a time before save point will fail.
	_, err := tk.Exec("set @@tidb_snapshot = '2006-01-01 15:04:05.999999'")
	c.Assert(terror.ErrorEqual(err, variable.ErrSnapshotTooOld), IsTrue)
	// SnapshotTS Is not updated if check failed.
	c.Assert(tk.Se.GetSessionVars().SnapshotTS, Equals, uint64(0))

	curVer1, _ := s.store.CurrentVersion()
	time.Sleep(time.Millisecond)
	snapshotTime := time.Now()
	time.Sleep(time.Millisecond)
	curVer2, _ := s.store.CurrentVersion()
	tk.MustExec("insert history_read values (2)")
	tk.MustQuery("select * from history_read").Check(testkit.Rows("1", "2"))
	tk.MustExec("set @@tidb_snapshot = '" + snapshotTime.Format("2006-01-02 15:04:05.999999") + "'")
	ctx := tk.Se.(context.Context)
	snapshotTS := ctx.GetSessionVars().SnapshotTS
	c.Assert(snapshotTS, Greater, curVer1.Ver)
	c.Assert(snapshotTS, Less, curVer2.Ver)
	tk.MustQuery("select * from history_read").Check(testkit.Rows("1"))
	_, err = tk.Exec("insert history_read values (2)")
	c.Assert(err, NotNil)
	_, err = tk.Exec("update history_read set a = 3 where a = 1")
	c.Assert(err, NotNil)
	_, err = tk.Exec("delete from history_read where a = 1")
	c.Assert(err, NotNil)
	tk.MustExec("set @@tidb_snapshot = ''")
	tk.MustQuery("select * from history_read").Check(testkit.Rows("1", "2"))
	tk.MustExec("insert history_read values (3)")
	tk.MustExec("update history_read set a = 4 where a = 3")
	tk.MustExec("delete from history_read where a = 1")

	time.Sleep(time.Millisecond)
	snapshotTime = time.Now()
	time.Sleep(time.Millisecond)
	tk.MustExec("alter table history_read add column b int")
	tk.MustExec("insert history_read values (8, 8), (9, 9)")
	tk.MustQuery("select * from history_read order by a").Check(testkit.Rows("2 <nil>", "4 <nil>", "8 8", "9 9"))
	tk.MustExec("set @@tidb_snapshot = '" + snapshotTime.Format("2006-01-02 15:04:05.999999") + "'")
	tk.MustQuery("select * from history_read order by a").Check(testkit.Rows("2", "4"))
	tk.MustExec("set @@tidb_snapshot = ''")
	tk.MustQuery("select * from history_read order by a").Check(testkit.Rows("2 <nil>", "4 <nil>", "8 8", "9 9"))
}

func (s *testSuite) TestScanControlSelection(c *C) {
	defer func() {
		s.cleanEnv(c)
		testleak.AfterTest(c)()
	}()
	tk := testkit.NewTestKit(c, s.store)
	tk.MustExec("use test")
	tk.MustExec("drop table if exists t")
	tk.MustExec("create table t(a int primary key, b int, c int, index idx_b(b))")
	tk.MustExec("insert into t values (1, 1, 1), (2, 1, 1), (3, 1, 2), (4, 2, 3)")
	tk.MustQuery("select (select count(1) k from t s where s.b = t1.c) from t t1").Check(testkit.Rows("3", "3", "1", "0"))
}

func (s *testSuite) TestSimpleDAG(c *C) {
	defer func() {
		s.cleanEnv(c)
		testleak.AfterTest(c)()
	}()
	tk := testkit.NewTestKit(c, s.store)
	tk.MustExec("use test")
	tk.MustExec("drop table if exists t")
	tk.MustExec("create table t(a int primary key, b int, c int)")
	tk.MustExec("insert into t values (1, 1, 1), (2, 1, 1), (3, 1, 2), (4, 2, 3)")
	tk.MustQuery("select a from t").Check(testkit.Rows("1", "2", "3", "4"))
	tk.MustQuery("select * from t where a = 4").Check(testkit.Rows("4 2 3"))
	tk.MustQuery("select a from t limit 1").Check(testkit.Rows("1"))
	tk.MustQuery("select a from t order by a desc").Check(testkit.Rows("4", "3", "2", "1"))
	tk.MustQuery("select a from t order by a desc limit 1").Check(testkit.Rows("4"))
	tk.MustQuery("select a from t order by b desc limit 1").Check(testkit.Rows("4"))
	tk.MustQuery("select a from t where a < 3").Check(testkit.Rows("1", "2"))
	tk.MustQuery("select a from t where b > 1").Check(testkit.Rows("4"))
	tk.MustQuery("select a from t where b > 1 and a < 3").Check(testkit.Rows())
	tk.MustQuery("select count(*) from t where b > 1 and a < 3").Check(testkit.Rows("0"))
	tk.MustQuery("select count(*) from t").Check(testkit.Rows("4"))
	tk.MustQuery("select count(*), c from t group by c").Check(testkit.Rows("2 1", "1 2", "1 3"))
	tk.MustQuery("select sum(c) from t group by b").Check(testkit.Rows("4", "3"))
	tk.MustQuery("select avg(a) from t group by b").Check(testkit.Rows("2.0000", "4.0000"))
	tk.MustQuery("select sum(distinct c) from t group by b").Check(testkit.Rows("3", "3"))

	tk.MustExec("create index i on t(c,b)")
	tk.MustQuery("select a from t where c = 1").Check(testkit.Rows("1", "2"))
	tk.MustQuery("select a from t where c = 1 and a < 2").Check(testkit.Rows("1"))
	tk.MustQuery("select a from t where c = 1 order by a limit 1").Check(testkit.Rows("1"))
	tk.MustQuery("select count(*) from t where c = 1 ").Check(testkit.Rows("2"))
	tk.MustExec("create index i1 on t(b)")
	tk.MustQuery("select c from t where b = 2").Check(testkit.Rows("3"))
	tk.MustQuery("select * from t where b = 2").Check(testkit.Rows("4 2 3"))
	tk.MustQuery("select count(*) from t where b = 1").Check(testkit.Rows("3"))
	tk.MustQuery("select * from t where b = 1 and a > 1 limit 1").Check(testkit.Rows("2 1 1"))
}

func (s *testSuite) TestConvertToBit(c *C) {
	defer func() {
		s.cleanEnv(c)
		testleak.AfterTest(c)()
	}()
	tk := testkit.NewTestKit(c, s.store)
	tk.MustExec("use test")
	tk.MustExec("drop table if exists t, t1")
	tk.MustExec("create table t (a bit(64))")
	tk.MustExec("create table t1 (a varchar(2))")
	tk.MustExec(`insert t1 value ('10')`)
	tk.MustExec(`insert t select a from t1`)
	tk.MustQuery("select a+0 from t").Check(testkit.Rows("12592"))

	tk.MustExec("drop table if exists t, t1")
	tk.MustExec("create table t (a bit(64))")
	tk.MustExec("create table t1 (a binary(2))")
	tk.MustExec(`insert t1 value ('10')`)
	tk.MustExec(`insert t select a from t1`)
	tk.MustQuery("select a+0 from t").Check(testkit.Rows("12592"))

	tk.MustExec("drop table if exists t, t1")
	tk.MustExec("create table t (a bit(64))")
	tk.MustExec("create table t1 (a datetime)")
	tk.MustExec(`insert t1 value ('09-01-01')`)
	tk.MustExec(`insert t select a from t1`)
	tk.MustQuery("select a+0 from t").Check(testkit.Rows("20090101000000"))
}

func (s *testSuite) TestTimestampTimeZone(c *C) {
	defer func() {
		s.cleanEnv(c)
		testleak.AfterTest(c)()
	}()
	tk := testkit.NewTestKit(c, s.store)
	tk.MustExec("use test")
	tk.MustExec("drop table if exists t, t1")
	tk.MustExec("create table t (ts timestamp)")
	tk.MustExec("set time_zone = '+00:00'")
	tk.MustExec("insert into t values ('2017-04-27 22:40:42')")
	// The timestamp will get different value if time_zone session variable changes.
	tests := []struct {
		timezone string
		expect   string
	}{
		{"+10:00", "2017-04-28 08:40:42"},
		{"-6:00", "2017-04-27 16:40:42"},
	}
	for _, tt := range tests {
		tk.MustExec(fmt.Sprintf("set time_zone = '%s'", tt.timezone))
		tk.MustQuery(fmt.Sprintf("select * from t where ts = '%s'", tt.expect)).Check(testkit.Rows(tt.expect))
	}
}

func (s *testSuite) TestTiDBCurrentTS(c *C) {
	defer func() {
		s.cleanEnv(c)
		testleak.AfterTest(c)()
	}()
	tk := testkit.NewTestKit(c, s.store)
	tk.MustQuery("select @@tidb_current_ts").Check(testkit.Rows("0"))
	tk.MustExec("begin")
	rows := tk.MustQuery("select @@tidb_current_ts").Rows()
	tsStr := rows[0][0].(string)
	c.Assert(tsStr, Equals, fmt.Sprintf("%d", tk.Se.Txn().StartTS()))
	tk.MustExec("commit")
	tk.MustQuery("select @@tidb_current_ts").Check(testkit.Rows("0"))

	_, err := tk.Exec("set @@tidb_current_ts = '1'")
	c.Assert(terror.ErrorEqual(err, variable.ErrReadOnly), IsTrue)
}

func (s *testSuite) TestSelectForUpdate(c *C) {
	defer func() {
		s.cleanEnv(c)
		testleak.AfterTest(c)()
	}()
	tk := testkit.NewTestKit(c, s.store)
	tk.MustExec("use test")
	tk1 := testkit.NewTestKit(c, s.store)
	tk1.MustExec("use test")
	tk2 := testkit.NewTestKit(c, s.store)
	tk2.MustExec("use test")

	tk.MustExec("drop table if exists t, t1")

	c.Assert(tk.Se.Txn(), IsNil)
	tk.MustExec("create table t (c1 int, c2 int, c3 int)")
	tk.MustExec("insert t values (11, 2, 3)")
	tk.MustExec("insert t values (12, 2, 3)")
	tk.MustExec("insert t values (13, 2, 3)")

	tk.MustExec("create table t1 (c1 int)")
	tk.MustExec("insert t1 values (11)")

	// conflict
	tk1.MustExec("begin")
	tk1.MustQuery("select * from t where c1=11 for update")

	tk2.MustExec("begin")
	tk2.MustExec("update t set c2=211 where c1=11")
	tk2.MustExec("commit")

	_, err := tk1.Exec("commit")
	c.Assert(err, NotNil)

	// no conflict for subquery.
	tk1.MustExec("begin")
	tk1.MustQuery("select * from t where exists(select null from t1 where t1.c1=t.c1) for update")

	tk2.MustExec("begin")
	tk2.MustExec("update t set c2=211 where c1=12")
	tk2.MustExec("commit")

	tk1.MustExec("commit")

	// not conflict
	tk1.MustExec("begin")
	tk1.MustQuery("select * from t where c1=11 for update")

	tk2.MustExec("begin")
	tk2.MustExec("update t set c2=22 where c1=12")
	tk2.MustExec("commit")

	tk1.MustExec("commit")

	// not conflict, auto commit
	tk1.MustExec("set @@autocommit=1;")
	tk1.MustQuery("select * from t where c1=11 for update")

	tk2.MustExec("begin")
	tk2.MustExec("update t set c2=211 where c1=11")
	tk2.MustExec("commit")

	tk1.MustExec("commit")
}<|MERGE_RESOLUTION|>--- conflicted
+++ resolved
@@ -1075,69 +1075,6 @@
 	tk.MustExec("use test")
 	tk.MustExec(`CREATE TABLE test_gv_write(a int primary key, b int as (a+8) virtual)`)
 
-<<<<<<< HEAD
-	// check insert into table with explicit modify generated column.
-	_, err := tk.Exec(`insert into test_gv_write (a, b) values (1, 1)`)
-	c.Assert(err, NotNil)
-	terr := errors.Trace(err).(*errors.Err).Cause().(*terror.Error)
-	c.Assert(terr.Code(), Equals, terror.ErrCode(mysql.ErrBadGeneratedColumn))
-
-	_, err = tk.Exec(`insert into test_gv_write values (1, 1)`)
-	c.Assert(err, NotNil)
-	terr = errors.Trace(err).(*errors.Err).Cause().(*terror.Error)
-	c.Assert(terr.Code(), Equals, terror.ErrCode(mysql.ErrBadGeneratedColumn))
-
-	_, err = tk.Exec(`insert into test_gv_write select 1, 1`)
-	c.Assert(err, NotNil)
-	terr = errors.Trace(err).(*errors.Err).Cause().(*terror.Error)
-	c.Assert(terr.Code(), Equals, terror.ErrCode(mysql.ErrBadGeneratedColumn))
-
-	_, err = tk.Exec(`insert into test_gv_write (a) values (3) on duplicate key update b=2`)
-	c.Assert(err, NotNil)
-	terr = errors.Trace(err).(*errors.Err).Cause().(*terror.Error)
-	c.Assert(terr.Code(), Equals, terror.ErrCode(mysql.ErrBadGeneratedColumn))
-
-	_, err = tk.Exec(`insert into test_gv_write set a = 1, b = 2`)
-	c.Assert(err, NotNil)
-	terr = errors.Trace(err).(*errors.Err).Cause().(*terror.Error)
-	c.Assert(terr.Code(), Equals, terror.ErrCode(mysql.ErrBadGeneratedColumn))
-
-	// check update table with explicit modify generated column.
-	_, err = tk.Exec(`update test_gv_write set a = 1, b = 2`)
-	c.Assert(err, NotNil)
-	terr = errors.Trace(err).(*errors.Err).Cause().(*terror.Error)
-	c.Assert(terr.Code(), Equals, terror.ErrCode(mysql.ErrBadGeneratedColumn))
-}
-
-// TestGeneratedColumnRead tests select generated columns from table.
-// They should be calculated from their generation expressions.
-func (s *testSuite) TestGeneratedColumnRead(c *C) {
-	defer func() {
-		s.cleanEnv(c)
-		testleak.AfterTest(c)()
-	}()
-	tk := testkit.NewTestKit(c, s.store)
-	tk.MustExec("use test")
-	tk.MustExec(`CREATE TABLE test_gv_read(a int primary key, b int, c int as (a+b), d int as (a*b) stored)`)
-
-	// Insert only column a and b, leave c and d be calculated from them.
-	tk.MustExec(`INSERT INTO test_gv_read (a, b) VALUES (0, null)`)
-	tk.MustExec(`INSERT INTO test_gv_read (a, b) VALUES (1, 2)`)
-	tk.MustExec(`INSERT INTO test_gv_read (a, b) VALUES (3, 4)`)
-	result := tk.MustQuery(`SELECT * FROM test_gv_read ORDER BY a`)
-	result.Check(testkit.Rows(`0 <nil> <nil> <nil>`, `1 2 3 2`, `3 4 7 12`))
-
-	tk.MustExec(`INSERT INTO test_gv_read SET a = 5, b = 6`)
-	result = tk.MustQuery(`SELECT * FROM test_gv_read ORDER BY a`)
-	result.Check(testkit.Rows(`0 <nil> <nil> <nil>`, `1 2 3 2`, `3 4 7 12`, `5 6 11 30`))
-
-	tk.MustExec(`INSERT INTO test_gv_read (a, b) VALUES (5, 8) ON DUPLICATE KEY UPDATE b = 9`)
-	result = tk.MustQuery(`SELECT * FROM test_gv_read ORDER BY a`)
-	result.Check(testkit.Rows(`0 <nil> <nil> <nil>`, `1 2 3 2`, `3 4 7 12`, `5 9 14 45`))
-
-	// result = tk.MustQuery(`SELECT * FROM test_gv_read WHERE c = 7 ORDER BY a`)
-	// result.Check(testkit.Rows(`3 4 7 12`))
-=======
 	tests := []struct {
 		stmt string
 		err  int
@@ -1161,7 +1098,36 @@
 		terr := err.(*errors.Err).Cause().(*terror.Error)
 		c.Assert(terr.Code(), Equals, terror.ErrCode(tt.err))
 	}
->>>>>>> fee695fb
+}
+
+// TestGeneratedColumnRead tests select generated columns from table.
+// They should be calculated from their generation expressions.
+func (s *testSuite) TestGeneratedColumnRead(c *C) {
+	defer func() {
+		s.cleanEnv(c)
+		testleak.AfterTest(c)()
+	}()
+	tk := testkit.NewTestKit(c, s.store)
+	tk.MustExec("use test")
+	tk.MustExec(`CREATE TABLE test_gv_read(a int primary key, b int, c int as (a+b), d int as (a*b) stored)`)
+
+	// Insert only column a and b, leave c and d be calculated from them.
+	tk.MustExec(`INSERT INTO test_gv_read (a, b) VALUES (0, null)`)
+	tk.MustExec(`INSERT INTO test_gv_read (a, b) VALUES (1, 2)`)
+	tk.MustExec(`INSERT INTO test_gv_read (a, b) VALUES (3, 4)`)
+	result := tk.MustQuery(`SELECT * FROM test_gv_read ORDER BY a`)
+	result.Check(testkit.Rows(`0 <nil> <nil> <nil>`, `1 2 3 2`, `3 4 7 12`))
+
+	tk.MustExec(`INSERT INTO test_gv_read SET a = 5, b = 6`)
+	result = tk.MustQuery(`SELECT * FROM test_gv_read ORDER BY a`)
+	result.Check(testkit.Rows(`0 <nil> <nil> <nil>`, `1 2 3 2`, `3 4 7 12`, `5 6 11 30`))
+
+	tk.MustExec(`INSERT INTO test_gv_read (a, b) VALUES (5, 8) ON DUPLICATE KEY UPDATE b = 9`)
+	result = tk.MustQuery(`SELECT * FROM test_gv_read ORDER BY a`)
+	result.Check(testkit.Rows(`0 <nil> <nil> <nil>`, `1 2 3 2`, `3 4 7 12`, `5 9 14 45`))
+
+	// result = tk.MustQuery(`SELECT * FROM test_gv_read WHERE c = 7 ORDER BY a`)
+	// result.Check(testkit.Rows(`3 4 7 12`))
 }
 
 func (s *testSuite) TestToPBExpr(c *C) {
