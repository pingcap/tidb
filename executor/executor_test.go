--- conflicted
+++ resolved
@@ -24,12 +24,8 @@
 	"net"
 	"os"
 	"path/filepath"
-<<<<<<< HEAD
-
-=======
 	"reflect"
 	"runtime"
->>>>>>> 779071b0
 	"strconv"
 	"strings"
 	"sync"
@@ -9525,8 +9521,6 @@
 	err := tk.QueryToErr("select /*+ hash_join(t1) */ * from t t1 join t t2 on t1.a=t2.a")
 	c.Assert(err.Error(), Matches, "issue30289 build return error")
 }
-<<<<<<< HEAD
-=======
 
 func (s *testSerialSuite) TestIssue29498(c *C) {
 	tk := testkit.NewTestKit(c, s.store)
@@ -9717,5 +9711,4 @@
 		c.Assert(err, IsNil)
 		c.Assert(fields, HasLen, test.fields)
 	}
-}
->>>>>>> 779071b0
+}