// Copyright 2015 PingCAP, Inc.
//
// Licensed under the Apache License, Version 2.0 (the "License");
// you may not use this file except in compliance with the License.
// You may obtain a copy of the License at
//
//     http://www.apache.org/licenses/LICENSE-2.0
//
// Unless required by applicable law or agreed to in writing, software
// distributed under the License is distributed on an "AS IS" BASIS,
// See the License for the specific language governing permissions and
// limitations under the License.

package executor_test

import (
	"flag"
	"fmt"
	"os"
	"sync"
	"testing"
	"time"

	"github.com/juju/errors"
	"github.com/ngaut/log"
	. "github.com/pingcap/check"
	pb "github.com/pingcap/kvproto/pkg/kvrpcpb"
	"github.com/pingcap/tidb"
	"github.com/pingcap/tidb/context"
	"github.com/pingcap/tidb/executor"
	"github.com/pingcap/tidb/expression"
	"github.com/pingcap/tidb/inspectkv"
	"github.com/pingcap/tidb/kv"
	"github.com/pingcap/tidb/model"
	"github.com/pingcap/tidb/mysql"
	"github.com/pingcap/tidb/parser"
	"github.com/pingcap/tidb/plan"
	"github.com/pingcap/tidb/sessionctx"
	"github.com/pingcap/tidb/sessionctx/variable"
	"github.com/pingcap/tidb/store/tikv"
	mocktikv "github.com/pingcap/tidb/store/tikv/mock-tikv"
	"github.com/pingcap/tidb/store/tikv/tikvrpc"
	"github.com/pingcap/tidb/terror"
	"github.com/pingcap/tidb/util/testkit"
	"github.com/pingcap/tidb/util/testleak"
	"github.com/pingcap/tidb/util/testutil"
	"github.com/pingcap/tidb/util/types"
	goctx "golang.org/x/net/context"
)

func TestT(t *testing.T) {
	CustomVerboseFlag = true
	TestingT(t)
}

var _ = Suite(&testSuite{})

type testSuite struct {
	cluster   *mocktikv.Cluster
	mvccStore *mocktikv.MvccStore
	store     kv.Storage
	*parser.Parser
}

var mockTikv = flag.Bool("mockTikv", true, "use mock tikv store in executor test")

func (s *testSuite) SetUpSuite(c *C) {
	expression.TurnOnNewExprEval = true
	s.Parser = parser.New()
	flag.Lookup("mockTikv")
	useMockTikv := *mockTikv
	if useMockTikv {
		s.cluster = mocktikv.NewCluster()
		mocktikv.BootstrapWithSingleStore(s.cluster)
		s.mvccStore = mocktikv.NewMvccStore()
		store, err := tikv.NewMockTikvStore(
			tikv.WithCluster(s.cluster),
			tikv.WithMVCCStore(s.mvccStore),
		)
		c.Assert(err, IsNil)
		s.store = store
		tidb.SetSchemaLease(0)
		tidb.SetStatsLease(0)
	} else {
		store, err := tidb.NewStore("memory://test/test")
		c.Assert(err, IsNil)
		s.store = store
	}
	_, err := tidb.BootstrapSession(s.store)
	c.Assert(err, IsNil)
	logLevel := os.Getenv("log_level")
	log.SetLevelByString(logLevel)
}

func (s *testSuite) TearDownSuite(c *C) {
	s.store.Close()
	expression.TurnOnNewExprEval = false
}

func (s *testSuite) cleanEnv(c *C) {
	tk := testkit.NewTestKit(c, s.store)
	tk.MustExec("use test")
	r := tk.MustQuery("show tables")
	for _, tb := range r.Rows() {
		tableName := tb[0]
		tk.MustExec(fmt.Sprintf("drop table %v", tableName))
	}
}

func (s *testSuite) TestAdmin(c *C) {
	defer func() {
		s.cleanEnv(c)
		testleak.AfterTest(c)()
	}()
	tk := testkit.NewTestKit(c, s.store)
	tk.MustExec("use test")
	tk.MustExec("drop table if exists admin_test")
	tk.MustExec("create table admin_test (c1 int, c2 int, c3 int default 1, index (c1))")
	tk.MustExec("insert admin_test (c1) values (1),(2),(NULL)")
	r, err := tk.Exec("admin show ddl")
	c.Assert(err, IsNil)
	row, err := r.Next()
	c.Assert(err, IsNil)
	c.Assert(row.Data, HasLen, 7)
	txn, err := s.store.Begin()
	c.Assert(err, IsNil)
	ddlInfo, err := inspectkv.GetDDLInfo(txn)
	c.Assert(err, IsNil)
	c.Assert(row.Data[0].GetInt64(), Equals, ddlInfo.SchemaVer)
	// TODO: Pass this test.
	// rowOwnerInfos := strings.Split(row.Data[1].GetString(), ",")
	// ownerInfos := strings.Split(ddlInfo.Owner.String(), ",")
	// c.Assert(rowOwnerInfos[0], Equals, ownerInfos[0])
	c.Assert(row.Data[2].GetString(), Equals, "")
	bgInfo, err := inspectkv.GetBgDDLInfo(txn)
	c.Assert(err, IsNil)
	c.Assert(row.Data[3].GetInt64(), Equals, bgInfo.SchemaVer)
	// TODO: Pass this test.
	// rowOwnerInfos = strings.Split(row.Data[4].GetString(), ",")
	// ownerInfos = strings.Split(bgInfo.Owner.String(), ",")
	// c.Assert(rowOwnerInfos[0], Equals, ownerInfos[0])
	row, err = r.Next()
	c.Assert(err, IsNil)
	c.Assert(row, IsNil)

	// check table test
	tk.MustExec("create table admin_test1 (c1 int, c2 int default 1, index (c1))")
	tk.MustExec("insert admin_test1 (c1) values (21),(22)")
	r, err = tk.Exec("admin check table admin_test, admin_test1")
	c.Assert(err, IsNil)
	c.Assert(r, IsNil)
	// error table name
	r, err = tk.Exec("admin check table admin_test_error")
	c.Assert(err, NotNil)
	// different index values
	ctx := tk.Se.(context.Context)
	domain := sessionctx.GetDomain(ctx)
	is := domain.InfoSchema()
	c.Assert(is, NotNil)
	tb, err := is.TableByName(model.NewCIStr("test"), model.NewCIStr("admin_test"))
	c.Assert(err, IsNil)
	c.Assert(tb.Indices(), HasLen, 1)
	_, err = tb.Indices()[0].Create(txn, types.MakeDatums(int64(10)), 1)
	c.Assert(err, IsNil)
	err = txn.Commit()
	c.Assert(err, IsNil)
	r, err = tk.Exec("admin check table admin_test")
	c.Assert(err, NotNil)
}

func (s *testSuite) fillData(tk *testkit.TestKit, table string) {
	tk.MustExec("use test")
	tk.MustExec(fmt.Sprintf("create table %s(id int not null default 1, name varchar(255), PRIMARY KEY(id));", table))

	// insert data
	tk.MustExec(fmt.Sprintf("insert INTO %s VALUES (1, \"hello\");", table))
	tk.CheckExecResult(1, 0)
	tk.MustExec(fmt.Sprintf("insert into %s values (2, \"hello\");", table))
	tk.CheckExecResult(1, 0)
}

type testCase struct {
	data1    []byte
	data2    []byte
	expected []string
	restData []byte
}

func checkCases(tests []testCase, ld *executor.LoadDataInfo,
	c *C, tk *testkit.TestKit, ctx context.Context, selectSQL, deleteSQL string) {
	for _, tt := range tests {
		c.Assert(ctx.NewTxn(), IsNil)
		data, reachLimit, err1 := ld.InsertData(tt.data1, tt.data2)
		c.Assert(err1, IsNil)
		c.Assert(reachLimit, IsFalse)
		if tt.restData == nil {
			c.Assert(data, HasLen, 0,
				Commentf("data1:%v, data2:%v, data:%v", string(tt.data1), string(tt.data2), string(data)))
		} else {
			c.Assert(data, DeepEquals, tt.restData,
				Commentf("data1:%v, data2:%v, data:%v", string(tt.data1), string(tt.data2), string(data)))
		}
		err1 = ctx.Txn().Commit()
		c.Assert(err1, IsNil)
		r := tk.MustQuery(selectSQL)
		r.Check(testutil.RowsWithSep("|", tt.expected...))
		tk.MustExec(deleteSQL)
	}
}

func (s *testSuite) TestSelectWithoutFrom(c *C) {
	defer testleak.AfterTest(c)()
	tk := testkit.NewTestKit(c, s.store)
	tk.MustExec("use test")

	r := tk.MustQuery("select 1 + 2*3")
	r.Check(testkit.Rows("7"))

	r = tk.MustQuery(`select _utf8"string";`)
	r.Check(testkit.Rows("string"))
}

func (s *testSuite) TestSelectBackslashN(c *C) {
	defer func() {
		s.cleanEnv(c)
		testleak.AfterTest(c)()
	}()
	tk := testkit.NewTestKit(c, s.store)

	sql := `select \N;`
	r := tk.MustQuery(sql)
	r.Check(testkit.Rows("<nil>"))
	rs, err := tk.Exec(sql)
	c.Check(err, IsNil)
	fields, err := rs.Fields()
	c.Check(err, IsNil)
	c.Check(len(fields), Equals, 1)
	c.Check(fields[0].Column.Name.O, Equals, "NULL")

	sql = `select "\N";`
	r = tk.MustQuery(sql)
	r.Check(testkit.Rows("N"))
	rs, err = tk.Exec(sql)
	c.Check(err, IsNil)
	fields, err = rs.Fields()
	c.Check(err, IsNil)
	c.Check(len(fields), Equals, 1)
	c.Check(fields[0].Column.Name.O, Equals, `"\N"`)

	tk.MustExec("use test;")
	tk.MustExec("create table test (`\\N` int);")
	tk.MustExec("insert into test values (1);")
	tk.CheckExecResult(1, 0)
	sql = "select * from test;"
	r = tk.MustQuery(sql)
	r.Check(testkit.Rows("1"))
	rs, err = tk.Exec(sql)
	c.Check(err, IsNil)
	fields, err = rs.Fields()
	c.Check(err, IsNil)
	c.Check(len(fields), Equals, 1)
	c.Check(fields[0].Column.Name.O, Equals, `\N`)

	sql = "select \\N from test;"
	r = tk.MustQuery(sql)
	r.Check(testkit.Rows("<nil>"))
	rs, err = tk.Exec(sql)
	c.Check(err, IsNil)
	fields, err = rs.Fields()
	c.Check(err, IsNil)
	c.Check(len(fields), Equals, 1)
	c.Check(fields[0].Column.Name.O, Equals, `NULL`)

	sql = "select `\\N` from test;"
	r = tk.MustQuery(sql)
	r.Check(testkit.Rows("1"))
	rs, err = tk.Exec(sql)
	c.Check(err, IsNil)
	fields, err = rs.Fields()
	c.Check(err, IsNil)
	c.Check(len(fields), Equals, 1)
	c.Check(fields[0].Column.Name.O, Equals, `\N`)
}

func (s *testSuite) TestSelectLimit(c *C) {
	tk := testkit.NewTestKit(c, s.store)
	defer func() {
		s.cleanEnv(c)
		testleak.AfterTest(c)()
	}()
	tk.MustExec("use test")
	s.fillData(tk, "select_limit")

	tk.MustExec("insert INTO select_limit VALUES (3, \"hello\");")
	tk.CheckExecResult(1, 0)
	tk.MustExec("insert INTO select_limit VALUES (4, \"hello\");")
	tk.CheckExecResult(1, 0)

	r := tk.MustQuery("select * from select_limit limit 1;")
	r.Check(testkit.Rows("1 hello"))

	r = tk.MustQuery("select id from (select * from select_limit limit 1) k where id != 1;")
	r.Check(testkit.Rows())

	r = tk.MustQuery("select * from select_limit limit 18446744073709551615 offset 0;")
	r.Check(testkit.Rows("1 hello", "2 hello", "3 hello", "4 hello"))

	r = tk.MustQuery("select * from select_limit limit 18446744073709551615 offset 1;")
	r.Check(testkit.Rows("2 hello", "3 hello", "4 hello"))

	r = tk.MustQuery("select * from select_limit limit 18446744073709551615 offset 3;")
	r.Check(testkit.Rows("4 hello"))

	_, err := tk.Exec("select * from select_limit limit 18446744073709551616 offset 3;")
	c.Assert(err, NotNil)
}

func (s *testSuite) TestDAG(c *C) {
	tk := testkit.NewTestKit(c, s.store)
	defer func() {
		s.cleanEnv(c)
		testleak.AfterTest(c)()
	}()
	tk.MustExec("use test")
	tk.MustExec("create table select_dag(id int not null default 1, name varchar(255));")

	tk.MustExec("insert INTO select_dag VALUES (1, \"hello\");")
	tk.MustExec("insert INTO select_dag VALUES (2, \"hello\");")
	tk.MustExec("insert INTO select_dag VALUES (3, \"hello\");")
	tk.CheckExecResult(1, 0)

	r := tk.MustQuery("select * from select_dag;")
	r.Check(testkit.Rows("1 hello", "2 hello", "3 hello"))

	r = tk.MustQuery("select * from select_dag where id > 1;")
	r.Check(testkit.Rows("2 hello", "3 hello"))

	// for limit
	r = tk.MustQuery("select * from select_dag limit 1;")
	r.Check(testkit.Rows("1 hello"))
	r = tk.MustQuery("select * from select_dag limit 0;")
	r.Check(testkit.Rows())
	r = tk.MustQuery("select * from select_dag limit 5;")
	r.Check(testkit.Rows("1 hello", "2 hello", "3 hello"))
}

func (s *testSuite) TestSelectOrderBy(c *C) {
	defer func() {
		s.cleanEnv(c)
		testleak.AfterTest(c)()
	}()
	tk := testkit.NewTestKit(c, s.store)
	tk.MustExec("use test")
	s.fillData(tk, "select_order_test")

	// Test star field
	r := tk.MustQuery("select * from select_order_test where id = 1 order by id limit 1 offset 0;")
	r.Check(testkit.Rows("1 hello"))

	r = tk.MustQuery("select id from select_order_test order by id desc limit 1 ")
	r.Check(testkit.Rows("2"))

	r = tk.MustQuery("select id from select_order_test order by id + 1 desc limit 1 ")
	r.Check(testkit.Rows("2"))

	// Test limit
	r = tk.MustQuery("select * from select_order_test order by name, id limit 1 offset 0;")
	r.Check(testkit.Rows("1 hello"))

	// Test limit
	r = tk.MustQuery("select id as c1, name from select_order_test order by 2, id limit 1 offset 0;")
	r.Check(testkit.Rows("1 hello"))

	// Test limit overflow
	r = tk.MustQuery("select * from select_order_test order by name, id limit 100 offset 0;")
	r.Check(testkit.Rows("1 hello", "2 hello"))

	// Test offset overflow
	r = tk.MustQuery("select * from select_order_test order by name, id limit 1 offset 100;")
	r.Check(testkit.Rows())

	// Test multiple field
	r = tk.MustQuery("select id, name from select_order_test where id = 1 group by id, name limit 1 offset 0;")
	r.Check(testkit.Rows("1 hello"))

	// Test limit + order by
	for i := 3; i <= 10; i += 1 {
		tk.MustExec(fmt.Sprintf("insert INTO select_order_test VALUES (%d, \"zz\");", i))
	}
	tk.MustExec("insert INTO select_order_test VALUES (10086, \"hi\");")
	for i := 11; i <= 20; i += 1 {
		tk.MustExec(fmt.Sprintf("insert INTO select_order_test VALUES (%d, \"hh\");", i))
	}
	for i := 21; i <= 30; i += 1 {
		tk.MustExec(fmt.Sprintf("insert INTO select_order_test VALUES (%d, \"zz\");", i))
	}
	tk.MustExec("insert INTO select_order_test VALUES (1501, \"aa\");")
	r = tk.MustQuery("select * from select_order_test order by name, id limit 1 offset 3;")
	r.Check(testkit.Rows("11 hh"))
	tk.MustExec("drop table select_order_test")
	tk.MustExec("drop table if exists t")
	tk.MustExec("create table t (c int, d int)")
	tk.MustExec("insert t values (1, 1)")
	tk.MustExec("insert t values (1, 2)")
	tk.MustExec("insert t values (1, 3)")
	r = tk.MustQuery("select 1-d as d from t order by d;")
	r.Check(testkit.Rows("-2", "-1", "0"))
	r = tk.MustQuery("select 1-d as d from t order by d + 1;")
	r.Check(testkit.Rows("0", "-1", "-2"))
	r = tk.MustQuery("select t.d from t order by d;")
	r.Check(testkit.Rows("1", "2", "3"))

	tk.MustExec("drop table if exists t")
	tk.MustExec("create table t (a int, b int, c int)")
	tk.MustExec("insert t values (1, 2, 3)")
	r = tk.MustQuery("select b from (select a,b from t order by a,c) t")
	r.Check(testkit.Rows("2"))
	r = tk.MustQuery("select b from (select a,b from t order by a,c limit 1) t")
	r.Check(testkit.Rows("2"))
}

func (s *testSuite) TestSelectErrorRow(c *C) {
	defer func() {
		s.cleanEnv(c)
		testleak.AfterTest(c)()
	}()
	tk := testkit.NewTestKit(c, s.store)
	tk.MustExec("use test")

	_, err := tk.Exec("select row(1, 1) from test")
	c.Assert(err, NotNil)

	_, err = tk.Exec("select * from test group by row(1, 1);")
	c.Assert(err, NotNil)

	_, err = tk.Exec("select * from test order by row(1, 1);")
	c.Assert(err, NotNil)

	_, err = tk.Exec("select * from test having row(1, 1);")
	c.Assert(err, NotNil)

	_, err = tk.Exec("select (select 1, 1) from test;")
	c.Assert(err, NotNil)

	_, err = tk.Exec("select * from test group by (select 1, 1);")
	c.Assert(err, NotNil)

	_, err = tk.Exec("select * from test order by (select 1, 1);")
	c.Assert(err, NotNil)

	_, err = tk.Exec("select * from test having (select 1, 1);")
	c.Assert(err, NotNil)
}

// TestIssue2612 is related with https://github.com/pingcap/tidb/issues/2612
func (s *testSuite) TestIssue2612(c *C) {
	defer func() {
		s.cleanEnv(c)
		testleak.AfterTest(c)()
	}()
	tk := testkit.NewTestKit(c, s.store)
	tk.MustExec("use test")
	tk.MustExec(`drop table if exists t`)
	tk.MustExec(`create table t (
		create_at datetime NOT NULL DEFAULT '1000-01-01 00:00:00',
		finish_at datetime NOT NULL DEFAULT '1000-01-01 00:00:00');`)
	tk.MustExec(`insert into t values ('2016-02-13 15:32:24',  '2016-02-11 17:23:22');`)
	rs, err := tk.Exec(`select timediff(finish_at, create_at) from t;`)
	c.Assert(err, IsNil)
	row, err := rs.Next()
	c.Assert(err, IsNil)
	str := row.Data[0].GetMysqlDuration().String()
	c.Assert(str, Equals, "-46:09:02")
}

// TestIssue345 is related with https://github.com/pingcap/tidb/issues/345
func (s *testSuite) TestIssue345(c *C) {
	defer func() {
		s.cleanEnv(c)
		testleak.AfterTest(c)()
	}()
	tk := testkit.NewTestKit(c, s.store)
	tk.MustExec("use test")
	tk.MustExec(`drop table if exists t1, t2`)
	tk.MustExec(`create table t1 (c1 int);`)
	tk.MustExec(`create table t2 (c2 int);`)
	tk.MustExec(`insert into t1 values (1);`)
	tk.MustExec(`insert into t2 values (2);`)
	tk.MustExec(`update t1, t2 set t1.c1 = 2, t2.c2 = 1;`)
	tk.MustExec(`update t1, t2 set c1 = 2, c2 = 1;`)
	tk.MustExec(`update t1 as a, t2 as b set a.c1 = 2, b.c2 = 1;`)

	// Check t1 content
	r := tk.MustQuery("SELECT * FROM t1;")
	r.Check(testkit.Rows("2"))
	// Check t2 content
	r = tk.MustQuery("SELECT * FROM t2;")
	r.Check(testkit.Rows("1"))

	tk.MustExec(`update t1 as a, t2 as t1 set a.c1 = 1, t1.c2 = 2;`)
	// Check t1 content
	r = tk.MustQuery("SELECT * FROM t1;")
	r.Check(testkit.Rows("1"))
	// Check t2 content
	r = tk.MustQuery("SELECT * FROM t2;")
	r.Check(testkit.Rows("2"))

	_, err := tk.Exec(`update t1 as a, t2 set t1.c1 = 10;`)
	c.Assert(err, NotNil)
}

func (s *testSuite) TestUnion(c *C) {
	defer func() {
		s.cleanEnv(c)
		testleak.AfterTest(c)()
	}()
	tk := testkit.NewTestKit(c, s.store)
	tk.MustExec("use test")

	testSQL := `drop table if exists union_test; create table union_test(id int);`
	tk.MustExec(testSQL)

	testSQL = `drop table if exists union_test;`
	tk.MustExec(testSQL)
	testSQL = `create table union_test(id int);`
	tk.MustExec(testSQL)
	testSQL = `insert union_test values (1),(2)`
	tk.MustExec(testSQL)

	testSQL = `select id from union_test union select id from union_test;`
	r := tk.MustQuery(testSQL)
	r.Check(testkit.Rows("1", "2"))

	testSQL = `select * from (select id from union_test union select id from union_test) t order by id;`
	r = tk.MustQuery(testSQL)
	r.Check(testkit.Rows("1", "2"))

	r = tk.MustQuery("select 1 union all select 1")
	r.Check(testkit.Rows("1", "1"))

	r = tk.MustQuery("select 1 union all select 1 union select 1")
	r.Check(testkit.Rows("1"))

	r = tk.MustQuery("select 1 as a union (select 2) order by a limit 1")
	r.Check(testkit.Rows("1"))

	r = tk.MustQuery("select 1 as a union (select 2) order by a limit 1, 1")
	r.Check(testkit.Rows("2"))

	r = tk.MustQuery("select id from union_test union all (select 1) order by id desc")
	r.Check(testkit.Rows("2", "1", "1"))

	r = tk.MustQuery("select id as a from union_test union (select 1) order by a desc")
	r.Check(testkit.Rows("2", "1"))

	r = tk.MustQuery(`select null as a union (select "abc") order by a`)
	r.Check(testkit.Rows("<nil>", "abc"))

	r = tk.MustQuery(`select "abc" as a union (select 1) order by a`)
	r.Check(testkit.Rows("1", "abc"))

	tk.MustExec("drop table if exists t1")
	tk.MustExec("create table t1 (c int, d int)")
	tk.MustExec("insert t1 values (NULL, 1)")
	tk.MustExec("insert t1 values (1, 1)")
	tk.MustExec("insert t1 values (1, 2)")
	tk.MustExec("drop table if exists t2")
	tk.MustExec("create table t2 (c int, d int)")
	tk.MustExec("insert t2 values (1, 3)")
	tk.MustExec("insert t2 values (1, 1)")
	tk.MustExec("drop table if exists t3")
	tk.MustExec("create table t3 (c int, d int)")
	tk.MustExec("insert t3 values (3, 2)")
	tk.MustExec("insert t3 values (4, 3)")
	r = tk.MustQuery(`select sum(c1), c2 from (select c c1, d c2 from t1 union all select d c1, c c2 from t2 union all select c c1, d c2 from t3) x group by c2 order by c2`)
	r.Check(testkit.Rows("5 1", "4 2", "4 3"))

	tk.MustExec("drop table if exists t1, t2, t3")
	tk.MustExec("create table t1 (a int primary key)")
	tk.MustExec("create table t2 (a int primary key)")
	tk.MustExec("create table t3 (a int primary key)")
	tk.MustExec("insert t1 values (7), (8)")
	tk.MustExec("insert t2 values (1), (9)")
	tk.MustExec("insert t3 values (2), (3)")
	r = tk.MustQuery("select * from t1 union all select * from t2 union all (select * from t3) order by a limit 2")
	r.Check(testkit.Rows("1", "2"))

	tk.MustExec("drop table if exists t1, t2")
	tk.MustExec("create table t1 (a int)")
	tk.MustExec("create table t2 (a int)")
	tk.MustExec("insert t1 values (2), (1)")
	tk.MustExec("insert t2 values (3), (4)")
	r = tk.MustQuery("select * from t1 union all (select * from t2) order by a limit 1")
	r.Check(testkit.Rows("1"))
	r = tk.MustQuery("select (select * from t1 where a != t.a union all (select * from t2 where a != t.a) order by a limit 1) from t1 t")
	r.Check(testkit.Rows("1", "2"))

	tk.MustExec("drop table if exists t")
	tk.MustExec("create table t (id int unsigned primary key auto_increment, c1 int, c2 int, index c1_c2 (c1, c2))")
	tk.MustExec("insert into t (c1, c2) values (1, 1)")
	tk.MustExec("insert into t (c1, c2) values (1, 2)")
	tk.MustExec("insert into t (c1, c2) values (2, 3)")
	r = tk.MustQuery("select * from t where t.c1 = 1 union select * from t where t.id = 1")
	r.Check(testkit.Rows("1 1 1", "2 1 2"))

	tk.MustExec("drop table if exists t")
	tk.MustExec("CREATE TABLE t (f1 DATE)")
	tk.MustExec("INSERT INTO t VALUES ('1978-11-26')")
	r = tk.MustQuery("SELECT f1+0 FROM t UNION SELECT f1+0 FROM t")
	r.Check(testkit.Rows("19781126"))

	tk.MustExec("drop table if exists t")
	tk.MustExec("CREATE TABLE t (a int, b int)")
	tk.MustExec("INSERT INTO t VALUES ('1', '1')")
	r = tk.MustQuery("select b from (SELECT * FROM t UNION ALL SELECT a, b FROM t order by a) t")

	tk.MustExec("drop table if exists t")
	tk.MustExec("CREATE TABLE t (a DECIMAL(4,2))")
	tk.MustExec("INSERT INTO t VALUE(12.34)")
	r = tk.MustQuery("SELECT 1 AS c UNION select a FROM t")
	r.Sort().Check(testkit.Rows("1.00", "12.34"))

	// #issue3771
	r = tk.MustQuery("SELECT 'a' UNION SELECT CONCAT('a', -4)")
	r.Sort().Check(testkit.Rows("a", "a-4"))

	// test race
	tk.MustQuery("SELECT @x:=0 UNION ALL SELECT @x:=0 UNION ALL SELECT @x")
}

func (s *testSuite) TestIn(c *C) {
	defer func() {
		s.cleanEnv(c)
		testleak.AfterTest(c)()
	}()
	tk := testkit.NewTestKit(c, s.store)
	tk.MustExec("use test")
	tk.MustExec(`drop table if exists t`)
	tk.MustExec(`create table t (c1 int primary key, c2 int, key c (c2));`)
	for i := 0; i <= 200; i++ {
		tk.MustExec(fmt.Sprintf("insert t values(%d, %d)", i, i))
	}
	queryStr := `select c2 from t where c1 in ('7', '10', '112', '111', '98', '106', '100', '9', '18', '17') order by c2`
	r := tk.MustQuery(queryStr)
	r.Check(testkit.Rows("7", "9", "10", "17", "18", "98", "100", "106", "111", "112"))

	queryStr = `select c2 from t where c1 in ('7a')`
	tk.MustQuery(queryStr).Check(testkit.Rows("7"))
}

func (s *testSuite) TestTablePKisHandleScan(c *C) {
	defer func() {
		s.cleanEnv(c)
		testleak.AfterTest(c)()
	}()
	tk := testkit.NewTestKit(c, s.store)
	tk.MustExec("use test")
	tk.MustExec("drop table if exists t")
	tk.MustExec("create table t (a int PRIMARY KEY AUTO_INCREMENT)")
	tk.MustExec("insert t values (),()")
	tk.MustExec("insert t values (-100),(0)")

	tests := []struct {
		sql    string
		result [][]interface{}
	}{
		{
			"select * from t",
			testkit.Rows("-100", "1", "2", "3"),
		},
		{
			"select * from t where a = 1",
			testkit.Rows("1"),
		},
		{
			"select * from t where a != 1",
			testkit.Rows("-100", "2", "3"),
		},
		{
			"select * from t where a >= '1.1'",
			testkit.Rows("2", "3"),
		},
		{
			"select * from t where a < '1.1'",
			testkit.Rows("-100", "1"),
		},
		{
			"select * from t where a > '-100.1' and a < 2",
			testkit.Rows("-100", "1"),
		},
		{
			"select * from t where a is null",
			testkit.Rows(),
		}, {
			"select * from t where a is true",
			testkit.Rows("-100", "1", "2", "3"),
		}, {
			"select * from t where a is false",
			testkit.Rows(),
		},
		{
			"select * from t where a in (1, 2)",
			testkit.Rows("1", "2"),
		},
		{
			"select * from t where a between 1 and 2",
			testkit.Rows("1", "2"),
		},
	}

	for _, tt := range tests {
		result := tk.MustQuery(tt.sql)
		result.Check(tt.result)
	}
}

func (s *testSuite) TestIndexScan(c *C) {
	defer func() {
		s.cleanEnv(c)
		testleak.AfterTest(c)()
	}()
	tk := testkit.NewTestKit(c, s.store)
	tk.MustExec("use test")
	tk.MustExec("drop table if exists t")
	tk.MustExec("create table t (a int unique)")
	tk.MustExec("insert t values (-1), (2), (3), (5), (6), (7), (8), (9)")
	result := tk.MustQuery("select a from t where a < 0 or (a >= 2.1 and a < 5.1) or ( a > 5.9 and a <= 7.9) or a > '8.1'")
	result.Check(testkit.Rows("-1", "3", "5", "6", "7", "9"))
	tk.MustExec("drop table if exists t")
	tk.MustExec("create table t (a int unique)")
	tk.MustExec("insert t values (0)")
	result = tk.MustQuery("select NULL from t ")
	result.Check(testkit.Rows("<nil>"))
	// test for double read
	tk.MustExec("drop table if exists t")
	tk.MustExec("create table t (a int unique, b int)")
	tk.MustExec("insert t values (5, 0)")
	tk.MustExec("insert t values (4, 0)")
	tk.MustExec("insert t values (3, 0)")
	tk.MustExec("insert t values (2, 0)")
	tk.MustExec("insert t values (1, 0)")
	tk.MustExec("insert t values (0, 0)")
	result = tk.MustQuery("select * from t order by a limit 3")
	result.Check(testkit.Rows("0 0", "1 0", "2 0"))
	tk.MustExec("drop table if exists t")
	tk.MustExec("create table t (a int unique, b int)")
	tk.MustExec("insert t values (0, 1)")
	tk.MustExec("insert t values (1, 2)")
	tk.MustExec("insert t values (2, 1)")
	tk.MustExec("insert t values (3, 2)")
	tk.MustExec("insert t values (4, 1)")
	tk.MustExec("insert t values (5, 2)")
	result = tk.MustQuery("select * from t where a < 5 and b = 1 limit 2")
	result.Check(testkit.Rows("0 1", "2 1"))
	tk.MustExec("drop table if exists tab1")
	tk.MustExec("CREATE TABLE tab1(pk INTEGER PRIMARY KEY, col0 INTEGER, col1 FLOAT, col3 INTEGER, col4 FLOAT)")
	tk.MustExec("CREATE INDEX idx_tab1_0 on tab1 (col0)")
	tk.MustExec("CREATE INDEX idx_tab1_1 on tab1 (col1)")
	tk.MustExec("CREATE INDEX idx_tab1_3 on tab1 (col3)")
	tk.MustExec("CREATE INDEX idx_tab1_4 on tab1 (col4)")
	tk.MustExec("INSERT INTO tab1 VALUES(1,37,20.85,30,10.69)")
	result = tk.MustQuery("SELECT pk FROM tab1 WHERE ((col3 <= 6 OR col3 < 29 AND (col0 < 41)) OR col3 > 42) AND col1 >= 96.1 AND col3 = 30 AND col3 > 17 AND (col0 BETWEEN 36 AND 42)")
	result.Check(testkit.Rows())
	tk.MustExec("drop table if exists tab1")
	tk.MustExec("CREATE TABLE tab1(pk INTEGER PRIMARY KEY, a INTEGER, b INTEGER)")
	tk.MustExec("CREATE INDEX idx_tab1_0 on tab1 (a)")
	tk.MustExec("INSERT INTO tab1 VALUES(1,1,1)")
	tk.MustExec("INSERT INTO tab1 VALUES(2,2,1)")
	tk.MustExec("INSERT INTO tab1 VALUES(3,1,2)")
	tk.MustExec("INSERT INTO tab1 VALUES(4,2,2)")
	result = tk.MustQuery("SELECT * FROM tab1 WHERE pk <= 3 AND a = 1")
	result.Check(testkit.Rows("1 1 1", "3 1 2"))
	result = tk.MustQuery("SELECT * FROM tab1 WHERE pk <= 4 AND a = 1 AND b = 2")
	result.Check(testkit.Rows("3 1 2"))
	tk.MustExec("CREATE INDEX idx_tab1_1 on tab1 (b, a)")
	result = tk.MustQuery("SELECT pk FROM tab1 WHERE b > 1")
	result.Check(testkit.Rows("3", "4"))

	tk.MustExec("drop table if exists t")
	tk.MustExec("CREATE TABLE t (a varchar(3), index(a))")
	tk.MustExec("insert t values('aaa'), ('aab')")
	result = tk.MustQuery("select * from t where a >= 'aaaa' and a < 'aabb'")
	result.Check(testkit.Rows("aab"))

	tk.MustExec("drop table if exists t")
	tk.MustExec("CREATE TABLE t (a int primary key, b int, c int, index(c))")
	tk.MustExec("insert t values(1, 1, 1), (2, 2, 2), (4, 4, 4), (3, 3, 3), (5, 5, 5)")
	// Test for double read and top n.
	result = tk.MustQuery("select a from t where c >= 2 order by b desc limit 1")
	result.Check(testkit.Rows("5"))
}

func (s *testSuite) TestIndexReverseOrder(c *C) {
	defer func() {
		s.cleanEnv(c)
		testleak.AfterTest(c)()
	}()
	tk := testkit.NewTestKit(c, s.store)
	tk.MustExec("use test")
	tk.MustExec("drop table if exists t")
	tk.MustExec("create table t (a int primary key auto_increment, b int, index idx (b))")
	tk.MustExec("insert t (b) values (0), (1), (2), (3), (4), (5), (6), (7), (8), (9)")
	result := tk.MustQuery("select b from t order by b desc")
	result.Check(testkit.Rows("9", "8", "7", "6", "5", "4", "3", "2", "1", "0"))
	result = tk.MustQuery("select b from t where b <3 or (b >=6 and b < 8) order by b desc")
	result.Check(testkit.Rows("7", "6", "2", "1", "0"))

	tk.MustExec("drop table if exists t")
	tk.MustExec("create table t (a int, b int, index idx (b, a))")
	tk.MustExec("insert t values (0, 2), (1, 2), (2, 2), (0, 1), (1, 1), (2, 1), (0, 0), (1, 0), (2, 0)")
	result = tk.MustQuery("select b, a from t order by b, a desc")
	result.Check(testkit.Rows("0 2", "0 1", "0 0", "1 2", "1 1", "1 0", "2 2", "2 1", "2 0"))
}

func (s *testSuite) TestTableReverseOrder(c *C) {
	defer func() {
		s.cleanEnv(c)
		testleak.AfterTest(c)()
	}()
	tk := testkit.NewTestKit(c, s.store)
	tk.MustExec("use test")
	tk.MustExec("drop table if exists t")
	tk.MustExec("create table t (a int primary key auto_increment, b int)")
	tk.MustExec("insert t (b) values (1), (2), (3), (4), (5), (6), (7), (8), (9)")
	result := tk.MustQuery("select b from t order by a desc")
	result.Check(testkit.Rows("9", "8", "7", "6", "5", "4", "3", "2", "1"))
	result = tk.MustQuery("select a from t where a <3 or (a >=6 and a < 8) order by a desc")
	result.Check(testkit.Rows("7", "6", "2", "1"))
}

func (s *testSuite) TestDefaultNull(c *C) {
	defer func() {
		s.cleanEnv(c)
		testleak.AfterTest(c)()
	}()
	tk := testkit.NewTestKit(c, s.store)
	tk.MustExec("use test")
	tk.MustExec("drop table if exists t")
	tk.MustExec("create table t (a int primary key auto_increment, b int default 1, c int)")
	tk.MustExec("insert t values ()")
	tk.MustQuery("select * from t").Check(testkit.Rows("1 1 <nil>"))
	tk.MustExec("update t set b = NULL where a = 1")
	tk.MustQuery("select * from t").Check(testkit.Rows("1 <nil> <nil>"))
	tk.MustExec("update t set c = 1")
	tk.MustQuery("select * from t ").Check(testkit.Rows("1 <nil> 1"))
	tk.MustExec("delete from t where a = 1")
	tk.MustExec("insert t (a) values (1)")
	tk.MustQuery("select * from t").Check(testkit.Rows("1 1 <nil>"))
}

func (s *testSuite) TestUnsignedPKColumn(c *C) {
	defer func() {
		s.cleanEnv(c)
		testleak.AfterTest(c)()
	}()
	tk := testkit.NewTestKit(c, s.store)
	tk.MustExec("use test")
	tk.MustExec("drop table if exists t")
	tk.MustExec("create table t (a int unsigned primary key, b int, c int, key idx_ba (b, c, a));")
	tk.MustExec("insert t values (1, 1, 1)")
	result := tk.MustQuery("select * from t;")
	result.Check(testkit.Rows("1 1 1"))
	tk.MustExec("update t set c=2 where a=1;")
	result = tk.MustQuery("select * from t where b=1;")
	result.Check(testkit.Rows("1 1 2"))
}

<<<<<<< HEAD
func (s *testSuite) TestStringBuiltin(c *C) {
	defer func() {
		s.cleanEnv(c)
		testleak.AfterTest(c)()
	}()
	tk := testkit.NewTestKit(c, s.store)
	tk.MustExec("use test")

	// for length
	tk.MustExec("drop table if exists t")
	tk.MustExec("create table t(a int, b double, c datetime, d time, e char(20), f bit(10))")
	tk.MustExec(`insert into t values(1, 1.1, "2017-01-01 12:01:01", "12:01:01", "abcdef", 0b10101)`)
	result := tk.MustQuery("select length(a), length(b), length(c), length(d), length(e), length(f), length(null) from t")
	result.Check(testkit.Rows("1 3 19 8 6 2 <nil>"))
	tk.MustExec("drop table if exists t")
	tk.MustExec("create table t(a char(20))")
	tk.MustExec(`insert into t values("tidb  "), (concat("a  ", "b  "))`)
	result = tk.MustQuery("select a, length(a) from t")
	result.Check(testkit.Rows("tidb 4", "a  b 4"))

	// for concat
	tk.MustExec("drop table if exists t")
	tk.MustExec("create table t(a int, b double, c datetime, d time, e char(20))")
	tk.MustExec(`insert into t values(1, 1.1, "2017-01-01 12:01:01", "12:01:01", "abcdef")`)
	result = tk.MustQuery("select concat(a, b, c, d, e) from t")
	result.Check(testkit.Rows("11.12017-01-01 12:01:0112:01:01abcdef"))
	result = tk.MustQuery("select concat(null)")
	result.Check(testkit.Rows("<nil>"))
	result = tk.MustQuery("select concat(null, a, b) from t")
	result.Check(testkit.Rows("<nil>"))

	// for concat_ws
	tk.MustExec("drop table if exists t")
	tk.MustExec("create table t(a int, b double, c datetime, d time, e char(20))")
	tk.MustExec(`insert into t values(1, 1.1, "2017-01-01 12:01:01", "12:01:01", "abcdef")`)
	result = tk.MustQuery("select concat_ws('|', a, b, c, d, e) from t")
	result.Check(testkit.Rows("1|1.1|2017-01-01 12:01:01|12:01:01|abcdef"))
	result = tk.MustQuery("select concat_ws(null, null)")
	result.Check(testkit.Rows("<nil>"))
	result = tk.MustQuery("select concat_ws(null, a, b) from t")
	result.Check(testkit.Rows("<nil>"))
	result = tk.MustQuery("select concat_ws(',', 'a', 'b')")
	result.Check(testkit.Rows("a,b"))
	result = tk.MustQuery("select concat_ws(',','First name',NULL,'Last Name')")
	result.Check(testkit.Rows("First name,Last Name"))

	tk.MustExec("drop table if exists t")
	tk.MustExec("create table t(a binary(3))")
	tk.MustExec("insert into t values('a')")
	result = tk.MustQuery(`select concat_ws(',', a, 'test') = 'a\0\0,test' from t`)
	result.Check(testkit.Rows("1"))

	// for ascii
	tk.MustExec("drop table if exists t")
	tk.MustExec("create table t(a char(10), b int, c double, d datetime, e time, f bit(4))")
	tk.MustExec(`insert into t values('2', 2, 2.3, "2017-01-01 12:01:01", "12:01:01", 0b1010)`)
	result = tk.MustQuery("select ascii(a), ascii(b), ascii(c), ascii(d), ascii(e), ascii(f) from t")
	result.Check(testkit.Rows("50 50 50 50 49 10"))
	result = tk.MustQuery("select ascii('123'), ascii(123), ascii(''), ascii('你好'), ascii(NULL)")
	result.Check(testkit.Rows("49 49 0 228 <nil>"))

	// for lower
	tk.MustExec("drop table if exists t")
	tk.MustExec("create table t(a int, b double, c datetime, d time, e char(20), f binary(3), g binary(3))")
	tk.MustExec(`insert into t values(1, 1.1, "2017-01-01 12:01:01", "12:01:01", "abcdef", 'aa', 'BB')`)
	result = tk.MustQuery("select lower(a), lower(b), lower(c), lower(d), lower(e), lower(f), lower(g), lower(null) from t")
	result.Check(testkit.Rows("1 1.1 2017-01-01 12:01:01 12:01:01 abcdef aa\x00 BB\x00 <nil>"))

	// for upper
	result = tk.MustQuery("select upper(a), upper(b), upper(c), upper(d), upper(e), upper(f), upper(g), upper(null) from t")
	result.Check(testkit.Rows("1 1.1 2017-01-01 12:01:01 12:01:01 ABCDEF aa\x00 BB\x00 <nil>"))

	// for strcmp
	tk.MustExec("drop table if exists t")
	tk.MustExec("create table t(a char(10), b int, c double, d datetime, e time)")
	tk.MustExec(`insert into t values("123", 123, 12.34, "2017-01-01 12:01:01", "12:01:01")`)
	result = tk.MustQuery(`select strcmp(a, "123"), strcmp(b, "123"), strcmp(c, "12.34"), strcmp(d, "2017-01-01 12:01:01"), strcmp(e, "12:01:01") from t`)
	result.Check(testkit.Rows("0 0 0 0 0"))
	result = tk.MustQuery(`select strcmp("1", "123"), strcmp("123", "1"), strcmp("123", "45"), strcmp("123", null), strcmp(null, "123")`)
	result.Check(testkit.Rows("-1 1 -1 <nil> <nil>"))
	result = tk.MustQuery(`select strcmp("", "123"), strcmp("123", ""), strcmp("", ""), strcmp("", null), strcmp(null, "")`)
	result.Check(testkit.Rows("-1 1 0 <nil> <nil>"))

	// for left
	tk.MustExec("drop table if exists t")
	tk.MustExec("create table t(a char(10), b int, c double, d datetime, e time)")
	tk.MustExec(`insert into t values('abcde', 1234, 12.34, "2017-01-01 12:01:01", "12:01:01")`)
	result = tk.MustQuery("select left(a, 2), left(b, 2), left(c, 2), left(d, 2), left(e, 2) from t")
	result.Check(testkit.Rows("ab 12 12 20 12"))
	result = tk.MustQuery(`select left("abc", 0), left("abc", -1), left(NULL, 1), left("abc", NULL)`)
	result.Check(testkit.Rows("  <nil> <nil>"))
	result = tk.MustQuery(`select left("abc", "a"), left("abc", 1.9), left("abc", 1.2)`)
	result.Check(testkit.Rows(" ab a"))
	// for right, reuse the table created for left
	result = tk.MustQuery("select right(a, 3), right(b, 3), right(c, 3), right(d, 3), right(e, 3) from t")
	result.Check(testkit.Rows("cde 234 .34 :01 :01"))
	result = tk.MustQuery(`select right("abcde", 0), right("abcde", -1), right("abcde", 100), right(NULL, 1), right("abcde", NULL)`)
	result.Check(testkit.Rows("  abcde <nil> <nil>"))
	result = tk.MustQuery(`select right("abcde", "a"), right("abcde", 1.9), right("abcde", 1.2)`)
	result.Check(testkit.Rows(" de e"))

	// for ord
	tk.MustExec("drop table if exists t")
	tk.MustExec("create table t(a char(10), b int, c double, d datetime, e time, f bit(4), g binary(20), h blob(10), i text(30))")
	tk.MustExec(`insert into t values('2', 2, 2.3, "2017-01-01 12:01:01", "12:01:01", 0b1010, "512", "48", "tidb")`)
	result = tk.MustQuery("select ord(a), ord(b), ord(c), ord(d), ord(e), ord(f), ord(g), ord(h), ord(i) from t")
	result.Check(testkit.Rows("50 50 50 50 49 10 53 52 116"))
	result = tk.MustQuery("select ord('123'), ord(123), ord(''), ord('你好'), ord(NULL), ord('👍')")
	result.Check(testkit.Rows("49 49 0 14990752 <nil> 4036989325"))

	// for space
	result = tk.MustQuery(`select space(0), space(2), space(-1), space(1.1), space(1.9)`)
	result.Check(testutil.RowsWithSep(",", ",  ,, ,  "))
	result = tk.MustQuery(`select space("abc"), space("2"), space("1.1"), space(''), space(null)`)
	result.Check(testutil.RowsWithSep(",", ",  , ,,<nil>"))

	// for replace
	tk.MustExec("drop table if exists t")
	tk.MustExec("create table t(a char(20), b int, c double, d datetime, e time)")
	tk.MustExec(`insert into t values('www.mysql.com', 1234, 12.34, "2017-01-01 12:01:01", "12:01:01")`)
	result = tk.MustQuery(`select replace(a, 'mysql', 'pingcap'), replace(b, 2, 55), replace(c, 34, 0), replace(d, '-', '/'), replace(e, '01', '22') from t`)
	result.Check(testutil.RowsWithSep(",", "www.pingcap.com,15534,12.0,2017/01/01 12:01:01,12:22:22"))
	result = tk.MustQuery(`select replace('aaa', 'a', ''), replace(null, 'a', 'b'), replace('a', null, 'b'), replace('a', 'b', null)`)
	result.Check(testkit.Rows(" <nil> <nil> <nil>"))

	// for tobase64
	tk.MustExec("drop table if exists t")
	tk.MustExec("create table t(a int, b double, c datetime, d time, e char(20), f bit(10), g binary(20), h blob(10))")
	tk.MustExec(`insert into t values(1, 1.1, "2017-01-01 12:01:01", "12:01:01", "abcdef", 0b10101, "512", "abc")`)
	result = tk.MustQuery("select to_base64(a), to_base64(b), to_base64(c), to_base64(d), to_base64(e), to_base64(f), to_base64(g), to_base64(h), to_base64(null) from t")
	result.Check(testkit.Rows("MQ== MS4x MjAxNy0wMS0wMSAxMjowMTowMQ== MTI6MDE6MDE= YWJjZGVm ABU= NTEyAAAAAAAAAAAAAAAAAAAAAAA= YWJj <nil>"))

	// for substr
	tk.MustExec("drop table if exists t")
	tk.MustExec("create table t(a char(10), b int, c double, d datetime, e time)")
	tk.MustExec(`insert into t values('Sakila', 12345, 123.45, "2017-01-01 12:01:01", "12:01:01")`)
	result = tk.MustQuery(`select substr(a, 3), substr(b, 2, 3), substr(c, -3), substr(d, -8), substr(e, -3, 100) from t`)
	result.Check(testkit.Rows("kila 234 .45 12:01:01 :01"))
	result = tk.MustQuery(`select substr('Sakila', 100), substr('Sakila', -100), substr('Sakila', -5, 3), substr('Sakila', 2, -1)`)
	result.Check(testutil.RowsWithSep(",", ",,aki,"))
	result = tk.MustQuery(`select substr('foobarbar' from 4), substr('Sakila' from -4 for 2)`)
	result.Check(testkit.Rows("barbar ki"))
	result = tk.MustQuery(`select substr(null, 2, 3), substr('foo', null, 3), substr('foo', 2, null)`)
	result.Check(testkit.Rows("<nil> <nil> <nil>"))

	// for bit_length
	tk.MustExec("drop table if exists t")
	tk.MustExec("create table t(a int, b double, c datetime, d time, e char(20), f bit(10), g binary(20), h varbinary(20))")
	tk.MustExec(`insert into t values(1, 1.1, "2017-01-01 12:01:01", "12:01:01", "abcdef", 0b10101, "g", "h")`)
	result = tk.MustQuery("select bit_length(a), bit_length(b), bit_length(c), bit_length(d), bit_length(e), bit_length(f), bit_length(g), bit_length(h), bit_length(null) from t")
	result.Check(testkit.Rows("8 24 152 64 48 16 160 8 <nil>"))

	// for substring_index
	tk.MustExec("drop table if exists t")
	tk.MustExec("create table t(a char(20), b int, c double, d datetime, e time)")
	tk.MustExec(`insert into t values('www.pingcap.com', 12345, 123.45, "2017-01-01 12:01:01", "12:01:01")`)
	result = tk.MustQuery(`select substring_index(a, '.', 2), substring_index(b, '.', 2), substring_index(c, '.', -1), substring_index(d, '-', 1), substring_index(e, ':', -2) from t`)
	result.Check(testkit.Rows("www.pingcap 12345 45 2017 01:01"))
	result = tk.MustQuery(`select substring_index('www.pingcap.com', '.', 0), substring_index('www.pingcap.com', '.', 100), substring_index('www.pingcap.com', '.', -100)`)
	result.Check(testkit.Rows(" www.pingcap.com www.pingcap.com"))
	result = tk.MustQuery(`select substring_index('www.pingcap.com', 'd', 1), substring_index('www.pingcap.com', '', 1), substring_index('', '.', 1)`)
	result.Check(testutil.RowsWithSep(",", "www.pingcap.com,,"))
	result = tk.MustQuery(`select substring_index(null, '.', 1), substring_index('www.pingcap.com', null, 1), substring_index('www.pingcap.com', '.', null)`)
	result.Check(testkit.Rows("<nil> <nil> <nil>"))

	// for hex
	tk.MustExec("drop table if exists t")
	tk.MustExec("create table t(a char(20), b int, c double, d datetime, e time, f decimal(5, 2), g bit(4))")
	tk.MustExec(`insert into t values('www.pingcap.com', 12345, 123.45, "2017-01-01 12:01:01", "12:01:01", 123.45, 0b1100)`)
	result = tk.MustQuery(`select hex(a), hex(b), hex(c), hex(d), hex(e), hex(f), hex(g) from t`)
	result.Check(testkit.Rows("7777772E70696E676361702E636F6D 3039 7B 323031372D30312D30312031323A30313A3031 31323A30313A3031 7B C"))
	result = tk.MustQuery(`select hex('abc'), hex('你好'), hex(12), hex(12.3), hex(12.8)`)
	result.Check(testkit.Rows("616263 E4BDA0E5A5BD C C D"))
	result = tk.MustQuery(`select hex(-1), hex(-12.3), hex(-12.8), hex(0x12), hex(null)`)
	result.Check(testkit.Rows("FFFFFFFFFFFFFFFF FFFFFFFFFFFFFFF4 FFFFFFFFFFFFFFF3 12 <nil>"))

	// for unhex
	result = tk.MustQuery(`select unhex('4D7953514C'), unhex('313233'), unhex(313233), unhex('')`)
	result.Check(testkit.Rows("MySQL 123 123 "))
	result = tk.MustQuery(`select unhex('string'), unhex('你好'), unhex(123.4), unhex(null)`)
	result.Check(testkit.Rows("<nil> <nil> <nil> <nil>"))

	// for ltrim and rtrim
	result = tk.MustQuery(`select ltrim('   bar   '), ltrim('bar'), ltrim(''), ltrim(null)`)
	result.Check(testutil.RowsWithSep(",", "bar   ,bar,,<nil>"))
	result = tk.MustQuery(`select rtrim('   bar   '), rtrim('bar'), rtrim(''), rtrim(null)`)
	result.Check(testutil.RowsWithSep(",", "   bar,bar,,<nil>"))

	// for trim
	result = tk.MustQuery(`select trim('   bar   '), trim(leading 'x' from 'xxxbarxxx'), trim(trailing 'xyz' from 'barxxyz'), trim(both 'x' from 'xxxbarxxx')`)
	result.Check(testkit.Rows("bar barxxx barx bar"))
	result = tk.MustQuery(`select trim(leading from '   bar'), trim('x' from 'xxxbarxxx'), trim('x' from 'bar'), trim('' from '   bar   ')`)
	result.Check(testutil.RowsWithSep(",", "bar,bar,bar,   bar   "))
	result = tk.MustQuery(`select trim(''), trim('x' from '')`)
	result.Check(testutil.RowsWithSep(",", ","))
	result = tk.MustQuery(`select trim(null from 'bar'), trim('x' from null), trim(null), trim(leading null from 'bar')`)
	// FIXME: the result for trim(leading null from 'bar') should be <nil>, current is 'bar'
	result.Check(testkit.Rows("<nil> <nil> <nil> bar"))
}

func (s *testSuite) TestEncryptionBuiltin(c *C) {
	defer func() {
		s.cleanEnv(c)
		testleak.AfterTest(c)()
	}()
	tk := testkit.NewTestKit(c, s.store)
	tk.MustExec("use test")

	// for password
	tk.MustExec("drop table if exists t")
	tk.MustExec("create table t(a char(41), b char(41), c char(41))")
	tk.MustExec(`insert into t values(NULL, '', 'abc')`)
	result := tk.MustQuery("select password(a) from t")
	result.Check(testkit.Rows(""))
	result = tk.MustQuery("select password(b) from t")
	result.Check(testkit.Rows(""))
	result = tk.MustQuery("select password(c) from t")
	result.Check(testkit.Rows("*0D3CED9BEC10A777AEC23CCC353A8C08A633045E"))

	// for md5
	tk.MustExec("drop table if exists t")
	tk.MustExec("create table t(a char(10), b int, c double, d datetime, e time, f bit(4), g binary(20), h blob(10), i text(30))")
	tk.MustExec(`insert into t values('2', 2, 2.3, "2017-01-01 12:01:01", "12:01:01", 0b1010, "512", "48", "tidb")`)
	result = tk.MustQuery("select md5(a), md5(b), md5(c), md5(d), md5(e), md5(f), md5(g), md5(h), md5(i) from t")
	result.Check(testkit.Rows("c81e728d9d4c2f636f067f89cc14862c c81e728d9d4c2f636f067f89cc14862c 1a18da63cbbfb49cb9616e6bfd35f662 bad2fa88e1f35919ec7584cc2623a310 991f84d41d7acff6471e536caa8d97db 68b329da9893e34099c7d8ad5cb9c940 5c9f0e9b3b36276731bfba852a73ccc6 642e92efb79421734881b53e1e1b18b6 c337e11bfca9f12ae9b1342901e04379"))
	result = tk.MustQuery("select md5('123'), md5(123), md5(''), md5('你好'), md5(NULL), md5('👍')")
	result.Check(testkit.Rows(`202cb962ac59075b964b07152d234b70 202cb962ac59075b964b07152d234b70 d41d8cd98f00b204e9800998ecf8427e 7eca689f0d3389d9dea66ae112e5cfd7 <nil> 0215ac4dab1ecaf71d83f98af5726984`))
}

func (s *testSuite) TestTimeBuiltin(c *C) {
	defer func() {
		s.cleanEnv(c)
		testleak.AfterTest(c)()
	}()
	tk := testkit.NewTestKit(c, s.store)
	tk.MustExec("use test")

	// for makeDate
	tk.MustExec("drop table if exists t")
	tk.MustExec("create table t(a int, b double, c datetime, d time, e char(20), f bit(10))")
	tk.MustExec(`insert into t values(1, 1.1, "2017-01-01 12:01:01", "12:01:01", "abcdef", 0b10101)`)
	result := tk.MustQuery("select makedate(a,a), makedate(b,b), makedate(c,c), makedate(d,d), makedate(e,e), makedate(f,f), makedate(null,null), makedate(a,b) from t")
	result.Check(testkit.Rows("2001-01-01 2001-01-01 <nil> <nil> <nil> 2021-01-21 <nil> 2001-01-01"))

	// Fix issue #3923
	result = tk.MustQuery("select timediff(cast('2004-12-30 12:00:00' as time), '12:00:00');")
	result.Check(testkit.Rows("00:00:00"))
	result = tk.MustQuery("select timediff(cast('2004-12-30 12:00:00' as time), '2004-12-30 12:00:00');")
	result.Check(testkit.Rows("<nil>"))
	result = tk.MustQuery("select timediff(cast('2004-12-30 12:00:01' as datetime), '2004-12-30 12:00:00');")
	result.Check(testkit.Rows("00:00:01"))
	result = tk.MustQuery("select timediff(cast('2004-12-30 12:00:01' as time), '-34 00:00:00');")
	result.Check(testkit.Rows("828:00:01"))
	result = tk.MustQuery("select timediff(cast('2004-12-30 12:00:01' as datetime), '2004-12-30 12:00:00.1');")
	result.Check(testkit.Rows("00:00:00.9"))
	result = tk.MustQuery("select timediff(cast('2004-12-30 12:00:01' as datetime), '-34 124:00:00');")
	result.Check(testkit.Rows("<nil>"))
	result = tk.MustQuery("select timediff(cast('2004-12-30 12:00:01' as time), '-34 124:00:00');")
	result.Check(testkit.Rows("838:59:59"))
	result = tk.MustQuery("select timediff(cast('2004-12-30' as datetime), '12:00:00');")
	result.Check(testkit.Rows("<nil>"))
	result = tk.MustQuery("select timediff('12:00:00', '-34 12:00:00');")
	result.Check(testkit.Rows("838:59:59"))
	result = tk.MustQuery("select timediff('12:00:00', '34 12:00:00');")
	result.Check(testkit.Rows("-816:00:00"))
	result = tk.MustQuery("select timediff('2014-1-2 12:00:00', '-34 12:00:00');")
	result.Check(testkit.Rows("<nil>"))
	result = tk.MustQuery("select timediff('2014-1-2 12:00:00', '12:00:00');")
	result.Check(testkit.Rows("<nil>"))
	result = tk.MustQuery("select timediff('2014-1-2 12:00:00', '2014-1-1 12:00:00');")
	result.Check(testkit.Rows("24:00:00"))

	// fixed issue #3986
	tk.MustExec("SET SQL_MODE='NO_ENGINE_SUBSTITUTION';")
	tk.MustExec("SET TIME_ZONE='+03:00';")
	tk.MustExec("DROP TABLE IF EXISTS t;")
	tk.MustExec("CREATE TABLE t (ix TIMESTAMP NOT NULL DEFAULT CURRENT_TIMESTAMP ON UPDATE CURRENT_TIMESTAMP);")
	tk.MustExec("INSERT INTO t VALUES (0), (20030101010160), (20030101016001), (20030101240101), (20030132010101), (20031301010101), (20031200000000), (20030000000000);")
	result = tk.MustQuery("SELECT CAST(ix AS SIGNED) FROM t;")
	result.Check(testkit.Rows("0", "0", "0", "0", "0", "0", "0", "0"))
}

func (s *testSuite) TestOpBuiltin(c *C) {
	defer func() {
		s.cleanEnv(c)
		testleak.AfterTest(c)()
	}()
	tk := testkit.NewTestKit(c, s.store)
	tk.MustExec("use test")

	// for logicAnd
	result := tk.MustQuery("select 1 && 1, 1 && 0, 0 && 1, 0 && 0, 2 && -1, null && 1, '1a' && 'a'")
	result.Check(testkit.Rows("1 0 0 0 1 <nil> 0"))

	// for bitNeg
	result = tk.MustQuery("select ~123, ~-123, ~null")
	result.Check(testkit.Rows("18446744073709551492 122 <nil>"))
	// for logicNot
	result = tk.MustQuery("select !1, !123, !0, !null")
	result.Check(testkit.Rows("0 0 1 <nil>"))
	// for logicalXor
	result = tk.MustQuery("select 1 xor 1, 1 xor 0, 0 xor 1, 0 xor 0, 2 xor -1, null xor 1, '1a' xor 'a'")
	result.Check(testkit.Rows("0 1 1 0 0 <nil> 1"))
	// for bitAnd
	result = tk.MustQuery("select 123 & 321, -123 & 321, null & 1")
	result.Check(testkit.Rows("65 257 <nil>"))
	// for bitOr
	result = tk.MustQuery("select 123 | 321, -123 | 321, null | 1")
	result.Check(testkit.Rows("379 18446744073709551557 <nil>"))
	// for bitXor
	result = tk.MustQuery("select 123 ^ 321, -123 ^ 321, null ^ 1")
	result.Check(testkit.Rows("314 18446744073709551300 <nil>"))
	// for leftShift
	result = tk.MustQuery("select 123 << 2, -123 << 2, null << 1")
	result.Check(testkit.Rows("492 18446744073709551124 <nil>"))
	// for rightShift
	result = tk.MustQuery("select 123 >> 2, -123 >> 2, null >> 1")
	result.Check(testkit.Rows("30 4611686018427387873 <nil>"))
	// for logicOr
	result = tk.MustQuery("select 1 || 1, 1 || 0, 0 || 1, 0 || 0, 2 || -1, null || 1, '1a' || 'a'")
	result.Check(testkit.Rows("1 1 1 0 1 1 1"))
}

func (s *testSuite) TestBuiltin(c *C) {
	defer func() {
		s.cleanEnv(c)
		testleak.AfterTest(c)()
	}()
	tk := testkit.NewTestKit(c, s.store)
	tk.MustExec("use test")

	// for is true
	tk.MustExec("drop table if exists t")
	tk.MustExec("create table t (a int, b int, index idx_b (b))")
	tk.MustExec("insert t values (1, 1)")
	tk.MustExec("insert t values (2, 2)")
	tk.MustExec("insert t values (3, 2)")
	result := tk.MustQuery("select * from t where b is true")
	result.Check(testkit.Rows("1 1", "2 2", "3 2"))
	result = tk.MustQuery("select all + a from t where a = 1")
	result.Check(testkit.Rows("1"))
	result = tk.MustQuery("select * from t where a is false")
	result.Check(nil)
	result = tk.MustQuery("select * from t where a is not true")
	result.Check(nil)
	// for in
	result = tk.MustQuery("select * from t where b in (a)")
	result.Check(testkit.Rows("1 1", "2 2"))
	result = tk.MustQuery("select * from t where b not in (a)")
	result.Check(testkit.Rows("3 2"))

	// test cast
	result = tk.MustQuery("select cast(1 as decimal(3,2))")
	result.Check(testkit.Rows("1.00"))
	result = tk.MustQuery("select cast('1991-09-05 11:11:11' as datetime)")
	result.Check(testkit.Rows("1991-09-05 11:11:11"))
	result = tk.MustQuery("select cast(cast('1991-09-05 11:11:11' as datetime) as char)")
	result.Check(testkit.Rows("1991-09-05 11:11:11"))
	result = tk.MustQuery("select cast('11:11:11' as time)")
	result.Check(testkit.Rows("11:11:11"))
	result = tk.MustQuery("select * from t where a > cast(2 as decimal)")
	result.Check(testkit.Rows("3 2"))
	result = tk.MustQuery("select cast(-1 as unsigned)")
	result.Check(testkit.Rows("18446744073709551615"))

	// fix issue #3942
	result = tk.MustQuery("select cast('-24 100:00:00' as time);")
	result.Check(testkit.Rows("-676:00:00"))
	result = tk.MustQuery("select cast('12:00:00.000000' as datetime);")
	result.Check(testkit.Rows("2012-00-00 00:00:00"))
	result = tk.MustQuery("select cast('-34 100:00:00' as time);")
	result.Check(testkit.Rows("-838:59:59"))

	// Fix issue #3691, cast compability.
	result = tk.MustQuery("select cast('18446744073709551616' as unsigned);")
	result.Check(testkit.Rows("18446744073709551615"))
	result = tk.MustQuery("select cast('18446744073709551616' as signed);")
	result.Check(testkit.Rows("-1"))
	result = tk.MustQuery("select cast('9223372036854775808' as signed);")
	result.Check(testkit.Rows("-9223372036854775808"))
	result = tk.MustQuery("select cast('9223372036854775809' as signed);")
	result.Check(testkit.Rows("-9223372036854775807"))
	result = tk.MustQuery("select cast('9223372036854775807' as signed);")
	result.Check(testkit.Rows("9223372036854775807"))
	result = tk.MustQuery("select cast('18446744073709551615' as signed);")
	result.Check(testkit.Rows("-1"))
	result = tk.MustQuery("select cast('18446744073709551614' as signed);")
	result.Check(testkit.Rows("-2"))
	result = tk.MustQuery("select cast(18446744073709551615 as unsigned);")
	result.Check(testkit.Rows("18446744073709551615"))
	result = tk.MustQuery("select cast(18446744073709551616 as unsigned);")
	result.Check(testkit.Rows("18446744073709551615"))
	result = tk.MustQuery("select cast(18446744073709551616 as signed);")
	result.Check(testkit.Rows("9223372036854775807"))
	result = tk.MustQuery("select cast(18446744073709551617 as signed);")
	result.Check(testkit.Rows("9223372036854775807"))
	result = tk.MustQuery("select cast(18446744073709551615 as signed);")
	result.Check(testkit.Rows("-1"))
	result = tk.MustQuery("select cast(18446744073709551614 as signed);")
	result.Check(testkit.Rows("-2"))
	result = tk.MustQuery("select cast(-18446744073709551616 as signed);")
	result.Check(testkit.Rows("-9223372036854775808"))
	result = tk.MustQuery("select cast(18446744073709551614.9 as unsigned);") // Round up
	result.Check(testkit.Rows("18446744073709551615"))
	result = tk.MustQuery("select cast(18446744073709551614.4 as unsigned);") // Round down
	result.Check(testkit.Rows("18446744073709551614"))
	result = tk.MustQuery("select cast(-9223372036854775809 as signed);")
	result.Check(testkit.Rows("-9223372036854775808"))
	result = tk.MustQuery("select cast(-9223372036854775809 as unsigned);")
	result.Check(testkit.Rows("0"))
	result = tk.MustQuery("select cast(-9223372036854775808 as unsigned);")
	result.Check(testkit.Rows("9223372036854775808"))
	result = tk.MustQuery("select cast('-9223372036854775809' as unsigned);")
	result.Check(testkit.Rows("9223372036854775808"))
	result = tk.MustQuery("select cast('-9223372036854775807' as unsigned);")
	result.Check(testkit.Rows("9223372036854775809"))
	result = tk.MustQuery("select cast('-2' as unsigned);")
	result.Check(testkit.Rows("18446744073709551614"))
	result = tk.MustQuery("select cast(cast(1-2 as unsigned) as signed integer);")
	result.Check(testkit.Rows("-1"))
	result = tk.MustQuery("select cast(1 as signed int)")
	result.Check(testkit.Rows("1"))

	// test cast time as decimal overflow
	tk.MustExec("drop table if exists t1")
	tk.MustExec("create table t1(s1 time);")
	tk.MustExec("insert into t1 values('11:11:11');")
	result = tk.MustQuery("select cast(s1 as decimal(7, 2)) from t1;")
	result.Check(testkit.Rows("99999.99"))
	result = tk.MustQuery("select cast(s1 as decimal(8, 2)) from t1;")
	result.Check(testkit.Rows("111111.00"))
	_, err := tk.Exec("insert into t1 values(cast('111111.00' as decimal(7, 2)));")
	c.Assert(err, NotNil)

	result = tk.MustQuery(`select CAST(0x8fffffffffffffff as signed) a,
	CAST(0xfffffffffffffffe as signed) b,
	CAST(0xffffffffffffffff as unsigned) c;`)
	result.Check(testkit.Rows("-8070450532247928833 -2 18446744073709551615"))

	result = tk.MustQuery(`select cast("1:2:3" as TIME) = "1:02:03"`)
	result.Check(testkit.Rows("0"))

	// fixed issue #3471
	tk.MustExec("drop table if exists t")
	tk.MustExec("create table t(a time(6));")
	tk.MustExec("insert into t value('12:59:59.999999')")
	result = tk.MustQuery("select cast(a as signed) from t")
	result.Check(testkit.Rows("130000"))

	// fixed issue #3762
	result = tk.MustQuery("select -9223372036854775809;")
	result.Check(testkit.Rows("-9223372036854775809"))
	result = tk.MustQuery("select --9223372036854775809;")
	result.Check(testkit.Rows("9223372036854775809"))
	result = tk.MustQuery("select -9223372036854775808;")
	result.Check(testkit.Rows("-9223372036854775808"))

	tk.MustExec("drop table if exists t")
	tk.MustExec("create table t(a bigint(30));")
	_, err = tk.Exec("insert into t values(-9223372036854775809)")
	c.Assert(err, NotNil)

	// test unhex and hex
	result = tk.MustQuery("select unhex('4D7953514C')")
	result.Check(testkit.Rows("MySQL"))
	result = tk.MustQuery("select unhex(hex('string'))")
	result.Check(testkit.Rows("string"))
	result = tk.MustQuery("select unhex('ggg')")
	result.Check(testkit.Rows("<nil>"))
	result = tk.MustQuery("select unhex(-1)")
	result.Check(testkit.Rows("<nil>"))
	result = tk.MustQuery("select hex(unhex('1267'))")
	result.Check(testkit.Rows("1267"))
	result = tk.MustQuery("select hex(unhex(1267))")
	result.Check(testkit.Rows("1267"))
	tk.MustExec("drop table if exists t")
	tk.MustExec("create table t(a binary(8))")
	tk.MustExec(`insert into t values('test')`)
	result = tk.MustQuery("select hex(a) from t")
	result.Check(testkit.Rows("7465737400000000"))
	result = tk.MustQuery("select unhex(a) from t")
	result.Check(testkit.Rows("<nil>"))

	// select from_unixtime
	result = tk.MustQuery("select from_unixtime(1451606400)")
	unixTime := time.Unix(1451606400, 0).String()[:19]
	result.Check(testkit.Rows(unixTime))
	result = tk.MustQuery("select from_unixtime(1451606400.123456)")
	unixTime = time.Unix(1451606400, 123456000).String()[:26]
	result.Check(testkit.Rows(unixTime))
	result = tk.MustQuery("select from_unixtime(1451606400.1234567)")
	unixTime = time.Unix(1451606400, 123456700).Round(time.Microsecond).Format("2006-01-02 15:04:05.000000")[:26]
	result.Check(testkit.Rows(unixTime))
	result = tk.MustQuery("select from_unixtime(1451606400.999999)")
	unixTime = time.Unix(1451606400, 999999000).String()[:26]
	result.Check(testkit.Rows(unixTime))

	// test strcmp
	result = tk.MustQuery("select strcmp('abc', 'def')")
	result.Check(testkit.Rows("-1"))
	result = tk.MustQuery("select strcmp('abc', 'aba')")
	result.Check(testkit.Rows("1"))
	result = tk.MustQuery("select strcmp('abc', 'abc')")
	result.Check(testkit.Rows("0"))
	result = tk.MustQuery("select substr(null, 1, 2)")
	result.Check(testkit.Rows("<nil>"))
	result = tk.MustQuery("select substr('123', null, 2)")
	result.Check(testkit.Rows("<nil>"))
	result = tk.MustQuery("select substr('123', 1, null)")
	result.Check(testkit.Rows("<nil>"))

	// for case
	tk.MustExec("drop table if exists t")
	tk.MustExec("create table t (a varchar(255), b int)")
	tk.MustExec("insert t values ('str1', 1)")
	result = tk.MustQuery("select * from t where a = case b when 1 then 'str1' when 2 then 'str2' end")
	result.Check(testkit.Rows("str1 1"))
	result = tk.MustQuery("select * from t where a = case b when 1 then 'str2' when 2 then 'str3' end")
	result.Check(nil)
	tk.MustExec("insert t values ('str2', 2)")
	result = tk.MustQuery("select * from t where a = case b when 2 then 'str2' when 3 then 'str3' end")
	result.Check(testkit.Rows("str2 2"))
	tk.MustExec("insert t values ('str3', 3)")
	result = tk.MustQuery("select * from t where a = case b when 4 then 'str4' when 5 then 'str5' else 'str3' end")
	result.Check(testkit.Rows("str3 3"))
	result = tk.MustQuery("select * from t where a = case b when 4 then 'str4' when 5 then 'str5' else 'str6' end")
	result.Check(nil)
	result = tk.MustQuery("select * from t where a = case  when b then 'str3' when 1 then 'str1' else 'str2' end")
	result.Check(testkit.Rows("str3 3"))
	tk.MustExec("delete from t")
	tk.MustExec("insert t values ('str2', 0)")
	result = tk.MustQuery("select * from t where a = case  when b then 'str3' when 0 then 'str1' else 'str2' end")
	result.Check(testkit.Rows("str2 0"))
	tk.MustExec("insert t values ('str1', null)")
	result = tk.MustQuery("select * from t where a = case b when null then 'str3' when 10 then 'str1' else 'str2' end")
	result.Check(testkit.Rows("str2 0"))
	result = tk.MustQuery("select * from t where a = case null when b then 'str3' when 10 then 'str1' else 'str2' end")
	result.Check(testkit.Rows("str2 0"))
	result = tk.MustQuery("select cast(1234 as char(3))")
	result.Check(testkit.Rows("123"))
	result = tk.MustQuery("select cast(1234 as char(0))")
	result.Check(testkit.Rows(""))
	result = tk.MustQuery("show warnings")
	result.Check(testkit.Rows("Warning 1406 Data Too Long, field len 0, data len 4"))
	result = tk.MustQuery("select CAST( - 8 AS DECIMAL ) * + 52 + 87 < - 86")
	result.Check(testkit.Rows("1"))

	// issue 3884
	tk.MustExec("drop table if exists t")
	tk.MustExec("CREATE TABLE t (c1 date, c2 datetime, c3 timestamp, c4 time, c5 year);")
	tk.MustExec("INSERT INTO t values ('2000-01-01', '2000-01-01 12:12:12', '2000-01-01 12:12:12', '12:12:12', '2000');")
	tk.MustExec("INSERT INTO t values ('2000-02-01', '2000-02-01 12:12:12', '2000-02-01 12:12:12', '13:12:12', 2000);")
	tk.MustExec("INSERT INTO t values ('2000-03-01', '2000-03-01', '2000-03-01 12:12:12', '1 12:12:12', 2000);")
	tk.MustExec("INSERT INTO t SET c1 = '2000-04-01', c2 = '2000-04-01', c3 = '2000-04-01 12:12:12', c4 = '-1 13:12:12', c5 = 2000;")
	result = tk.MustQuery("SELECT c4 FROM t where c4 < '-13:12:12';")
	result.Check(testkit.Rows("-37:12:12"))

	// testCase is for like and regexp
	type testCase struct {
		pattern string
		val     string
		result  int
	}
	patternMatching := func(c *C, tk *testkit.TestKit, queryOp string, data []testCase) {
		tk.MustExec("drop table if exists t")
		tk.MustExec("create table t (a varchar(255), b int)")
		for i, d := range data {
			tk.MustExec(fmt.Sprintf("insert into t values('%s', %d)", d.val, i))
			result = tk.MustQuery(fmt.Sprintf("select * from t where a %s '%s'", queryOp, d.pattern))
			if d.result == 1 {
				rowStr := fmt.Sprintf("%s %d", d.val, i)
				result.Check(testkit.Rows(rowStr))
			} else {
				result.Check(nil)
			}
			tk.MustExec(fmt.Sprintf("delete from t where b = %d", i))
		}
	}
	// for like
	likeTests := []testCase{
		{"a", "a", 1},
		{"a", "b", 0},
		{"aA", "Aa", 1},
		{"aA%", "aAab", 1},
		{"aA_", "Aaab", 0},
		{"aA_", "Aab", 1},
		{"", "", 1},
		{"", "a", 0},
	}
	patternMatching(c, tk, "like", likeTests)
	// for regexp
	likeTests = []testCase{
		{"^$", "a", 0},
		{"a", "a", 1},
		{"a", "b", 0},
		{"aA", "aA", 1},
		{".", "a", 1},
		{"^.$", "ab", 0},
		{"..", "b", 0},
		{".ab", "aab", 1},
		{"ab.", "abcd", 1},
		{".*", "abcd", 1},
	}
	patternMatching(c, tk, "regexp", likeTests)

	// for found_rows
	tk.MustExec("drop table if exists t")
	tk.MustExec("create table t (a int)")
	tk.MustQuery("select * from t") // Test XSelectTableExec
	result = tk.MustQuery("select found_rows()")
	result.Check(testkit.Rows("0"))
	result = tk.MustQuery("select found_rows()")
	result.Check(testkit.Rows("1")) // Last query is found_rows(), it returns 1 row with value 0
	tk.MustExec("insert t values (1),(2),(2)")
	tk.MustQuery("select * from t")
	result = tk.MustQuery("select found_rows()")
	result.Check(testkit.Rows("3"))
	tk.MustQuery("select * from t where a = 0")
	result = tk.MustQuery("select found_rows()")
	result.Check(testkit.Rows("0"))
	tk.MustQuery("select * from t where a = 1")
	result = tk.MustQuery("select found_rows()")
	result.Check(testkit.Rows("1"))
	tk.MustQuery("select * from t where a like '2'") // Test SelectionExec
	result = tk.MustQuery("select found_rows()")
	result.Check(testkit.Rows("2"))
	tk.MustQuery("show tables like 't'")
	result = tk.MustQuery("select found_rows()")
	result.Check(testkit.Rows("1"))
	tk.MustQuery("select count(*) from t") // Test ProjectionExec
	result = tk.MustQuery("select found_rows()")
	result.Check(testkit.Rows("1"))
}

func (s *testSuite) TestMathBuiltin(c *C) {
	defer func() {
		s.cleanEnv(c)
		testleak.AfterTest(c)()
	}()
	tk := testkit.NewTestKit(c, s.store)
	tk.MustExec("use test")

	// for degrees
	result := tk.MustQuery("select degrees(0), degrees(1)")
	result.Check(testkit.Rows("0 57.29577951308232"))
	result = tk.MustQuery("select degrees(2), degrees(5)")
	result.Check(testkit.Rows("114.59155902616465 286.4788975654116"))

	// for sin
	result = tk.MustQuery("select sin(0), sin(1.5707963267949)")
	result.Check(testkit.Rows("0 1"))
	result = tk.MustQuery("select sin(1), sin(100)")
	result.Check(testkit.Rows("0.8414709848078965 -0.5063656411097588"))
	result = tk.MustQuery("select sin('abcd')")
	result.Check(testkit.Rows("0"))

	// for cos
	result = tk.MustQuery("select cos(0), cos(3.1415926535898)")
	result.Check(testkit.Rows("1 -1"))
	result = tk.MustQuery("select cos('abcd')")
	result.Check(testkit.Rows("1"))

	// for tan
	result = tk.MustQuery("select tan(0.00), tan(PI()/4)")
	result.Check(testkit.Rows("0 1"))
	result = tk.MustQuery("select tan('abcd')")
	result.Check(testkit.Rows("0"))

	// for log2
	result = tk.MustQuery("select log2(0.0)")
	result.Check(testkit.Rows("<nil>"))
	result = tk.MustQuery("select log2(4)")
	result.Check(testkit.Rows("2"))
	result = tk.MustQuery("select log2('8.0abcd')")
	result.Check(testkit.Rows("3"))
	result = tk.MustQuery("select log2(-1)")
	result.Check(testkit.Rows("<nil>"))
	result = tk.MustQuery("select log2(NULL)")
	result.Check(testkit.Rows("<nil>"))

	// for log10
	result = tk.MustQuery("select log10(0.0)")
	result.Check(testkit.Rows("<nil>"))
	result = tk.MustQuery("select log10(100)")
	result.Check(testkit.Rows("2"))
	result = tk.MustQuery("select log10('1000.0abcd')")
	result.Check(testkit.Rows("3"))
	result = tk.MustQuery("select log10(-1)")
	result.Check(testkit.Rows("<nil>"))
	result = tk.MustQuery("select log10(NULL)")
	result.Check(testkit.Rows("<nil>"))

	//for log
	result = tk.MustQuery("select log(0.0)")
	result.Check(testkit.Rows("<nil>"))
	result = tk.MustQuery("select log(100)")
	result.Check(testkit.Rows("4.605170185988092"))
	result = tk.MustQuery("select log('100.0abcd')")
	result.Check(testkit.Rows("4.605170185988092"))
	result = tk.MustQuery("select log(-1)")
	result.Check(testkit.Rows("<nil>"))
	result = tk.MustQuery("select log(NULL)")
	result.Check(testkit.Rows("<nil>"))
	result = tk.MustQuery("select log(NULL, NULL)")
	result.Check(testkit.Rows("<nil>"))
	result = tk.MustQuery("select log(1, 100)")
	result.Check(testkit.Rows("<nil>"))
	result = tk.MustQuery("select log(0.5, 0.25)")
	result.Check(testkit.Rows("2"))
	result = tk.MustQuery("select log(-1, 0.25)")
	result.Check(testkit.Rows("<nil>"))

	// for atan
	result = tk.MustQuery("select atan(0), atan(-1), atan(1), atan(1,2)")
	result.Check(testkit.Rows("0 -0.7853981633974483 0.7853981633974483 0.4636476090008061"))
	result = tk.MustQuery("select atan('tidb')")
	result.Check(testkit.Rows("0"))

	// for asin
	result = tk.MustQuery("select asin(0), asin(-2), asin(2), asin(1)")
	result.Check(testkit.Rows("0 <nil> <nil> 1.5707963267948966"))
	result = tk.MustQuery("select asin('tidb')")
	result.Check(testkit.Rows("0"))

	// for acos
	result = tk.MustQuery("select acos(0), acos(-2), acos(2), acos(1)")
	result.Check(testkit.Rows("1.5707963267948966 <nil> <nil> 0"))
	result = tk.MustQuery("select acos('tidb')")
	result.Check(testkit.Rows("1.5707963267948966"))

	// for pi
	result = tk.MustQuery("select pi()")
	result.Check(testkit.Rows("3.141592653589793"))

	// for floor
	result = tk.MustQuery("select floor(0), floor(null), floor(1.23), floor(-1.23), floor(1)")
	result.Check(testkit.Rows("0 <nil> 1 -2 1"))
	result = tk.MustQuery("select floor('tidb'), floor('1tidb'), floor('tidb1')")
	result.Check(testkit.Rows("0 1 0"))
	result = tk.MustQuery("SELECT floor(t.c_datetime) FROM (select CAST('2017-07-19 00:00:00' AS DATETIME) AS c_datetime) AS t")
	result.Check(testkit.Rows("20170719000000"))
	result = tk.MustQuery("SELECT floor(t.c_time) FROM (select CAST('12:34:56' AS TIME) AS c_time) AS t")
	result.Check(testkit.Rows("123456"))
	result = tk.MustQuery("SELECT floor(t.c_time) FROM (select CAST('00:34:00' AS TIME) AS c_time) AS t")
	result.Check(testkit.Rows("3400"))
	result = tk.MustQuery("SELECT floor(t.c_time) FROM (select CAST('00:00:00' AS TIME) AS c_time) AS t")
	result.Check(testkit.Rows("0"))
	result = tk.MustQuery("SELECT floor(t.c_decimal) FROM (SELECT CAST('-10.01' AS DECIMAL(10,2)) AS c_decimal) AS t")
	result.Check(testkit.Rows("-11"))
	result = tk.MustQuery("SELECT floor(t.c_decimal) FROM (SELECT CAST('-10.01' AS DECIMAL(10,1)) AS c_decimal) AS t")
	result.Check(testkit.Rows("-10"))

	// for ceil/ceiling
	result = tk.MustQuery("select ceil(0), ceil(null), ceil(1.23), ceil(-1.23), ceil(1)")
	result.Check(testkit.Rows("0 <nil> 2 -1 1"))
	result = tk.MustQuery("select ceiling(0), ceiling(null), ceiling(1.23), ceiling(-1.23), ceiling(1)")
	result.Check(testkit.Rows("0 <nil> 2 -1 1"))
	result = tk.MustQuery("select ceil('tidb'), ceil('1tidb'), ceil('tidb1'), ceiling('tidb'), ceiling('1tidb'), ceiling('tidb1')")
	result.Check(testkit.Rows("0 1 0 0 1 0"))
	result = tk.MustQuery("select ceil(t.c_datetime), ceiling(t.c_datetime) from (select cast('2017-07-20 00:00:00' as datetime) as c_datetime) as t")
	result.Check(testkit.Rows("20170720000000 20170720000000"))
	result = tk.MustQuery("select ceil(t.c_time), ceiling(t.c_time) from (select cast('12:34:56' as time) as c_time) as t")
	result.Check(testkit.Rows("123456 123456"))
	result = tk.MustQuery("select ceil(t.c_time), ceiling(t.c_time) from (select cast('00:34:00' as time) as c_time) as t")
	result.Check(testkit.Rows("3400 3400"))
	result = tk.MustQuery("select ceil(t.c_time), ceiling(t.c_time) from (select cast('00:00:00' as time) as c_time) as t")
	result.Check(testkit.Rows("0 0"))
	result = tk.MustQuery("select ceil(t.c_decimal), ceiling(t.c_decimal) from (select cast('-10.01' as decimal(10,2)) as c_decimal) as t")
	result.Check(testkit.Rows("-10 -10"))
	result = tk.MustQuery("select ceil(t.c_decimal), ceiling(t.c_decimal) from (select cast('-10.01' as decimal(10,1)) as c_decimal) as t")
	result.Check(testkit.Rows("-10 -10"))
	result = tk.MustQuery("select floor(18446744073709551615), ceil(18446744073709551615)")
	result.Check(testkit.Rows("18446744073709551615 18446744073709551615"))
	result = tk.MustQuery("select floor(18446744073709551615.1233), ceil(18446744073709551615.1233)")
	result.Check(testkit.Rows("18446744073709551615 18446744073709551616"))
	result = tk.MustQuery("select floor(-18446744073709551617), ceil(-18446744073709551617), floor(-18446744073709551617.11), ceil(-18446744073709551617.11)")
	result.Check(testkit.Rows("-18446744073709551617 -18446744073709551617 -18446744073709551618 -18446744073709551617"))

	// for cot
	result = tk.MustQuery("select cot(1), cot(-1), cot(NULL)")
	result.Check(testkit.Rows("0.6420926159343308 -0.6420926159343308 <nil>"))
	result = tk.MustQuery("select cot('1tidb')")
	result.Check(testkit.Rows("0.6420926159343308"))
	rs, err := tk.Exec("select cot(0)")
	c.Assert(err, IsNil)
	_, err = tidb.GetRows(rs)
	c.Assert(err, NotNil)
	terr := errors.Trace(err).(*errors.Err).Cause().(*terror.Error)
	c.Assert(terr.Code(), Equals, terror.ErrCode(mysql.ErrDataOutOfRange))

	//for exp
	result = tk.MustQuery("select exp(0), exp(1), exp(-1), exp(1.2), exp(NULL)")
	result.Check(testkit.Rows("1 2.718281828459045 0.36787944117144233 3.3201169227365472 <nil>"))
	result = tk.MustQuery("select exp('tidb'), exp('1tidb')")
	result.Check(testkit.Rows("1 2.718281828459045"))
	rs, err = tk.Exec("select exp(1000000)")
	c.Assert(err, IsNil)
	_, err = tidb.GetRows(rs)
	c.Assert(err, NotNil)
	terr = errors.Trace(err).(*errors.Err).Cause().(*terror.Error)
	c.Assert(terr.Code(), Equals, terror.ErrCode(mysql.ErrDataOutOfRange))
}

=======
>>>>>>> 3d8d1d6f
func (s *testSuite) TestJSON(c *C) {
	// This will be opened after implementing cast as json.
	origin := expression.TurnOnNewExprEval
	expression.TurnOnNewExprEval = false
	defer func() {
		expression.TurnOnNewExprEval = origin
		s.cleanEnv(c)
		testleak.AfterTest(c)()
	}()
	tk := testkit.NewTestKit(c, s.store)

	tk.MustExec("use test")
	tk.MustExec("drop table if exists test_json")
	tk.MustExec("create table test_json (id int, a json)")
	tk.MustExec(`insert into test_json (id, a) values (1, '{"a":[1,"2",{"aa":"bb"},4],"b":true}')`)
	tk.MustExec(`insert into test_json (id, a) values (2, "null")`)
	tk.MustExec(`insert into test_json (id, a) values (3, null)`)
	tk.MustExec(`insert into test_json (id, a) values (4, 'true')`)
	tk.MustExec(`insert into test_json (id, a) values (5, '3')`)
	tk.MustExec(`insert into test_json (id, a) values (5, '4.0')`)
	tk.MustExec(`insert into test_json (id, a) values (6, '"string"')`)

	var result *testkit.Result
	result = tk.MustQuery(`select tj.a from test_json tj order by tj.id`)
	result.Check(testkit.Rows(`{"a":[1,"2",{"aa":"bb"},4],"b":true}`, "null", "<nil>", "true", "3", "4", `"string"`))

	// Check json_type function
	result = tk.MustQuery(`select json_type(a) from test_json tj order by tj.id`)
	result.Check(testkit.Rows("OBJECT", "NULL", "<nil>", "BOOLEAN", "INTEGER", "DOUBLE", "STRING"))

	// Check json compare with primitives.
	result = tk.MustQuery(`select a from test_json tj where a = 3`)
	result.Check(testkit.Rows("3"))
	result = tk.MustQuery(`select a from test_json tj where a = 4.0`)
	result.Check(testkit.Rows("4"))
	result = tk.MustQuery(`select a from test_json tj where a = true`)
	result.Check(testkit.Rows("true"))
	result = tk.MustQuery(`select a from test_json tj where a = "string"`)
	result.Check(testkit.Rows(`"string"`))

	// Check two json grammar sugar.
	result = tk.MustQuery(`select a->>'$.a[2].aa' as x, a->'$.b' as y from test_json having x is not null order by id`)
	result.Check(testkit.Rows(`bb true`))
	result = tk.MustQuery(`select a->'$.a[2].aa' as x, a->>'$.b' as y from test_json having x is not null order by id`)
	result.Check(testkit.Rows(`"bb" true`))

	// Check some DDL limits for TEXT/BLOB/JSON column.
	var err error
	var terr *terror.Error

	_, err = tk.Exec(`create table test_bad_json(a json default '{}')`)
	c.Assert(err, NotNil)
	terr = errors.Trace(err).(*errors.Err).Cause().(*terror.Error)
	c.Assert(terr.Code(), Equals, terror.ErrCode(mysql.ErrBlobCantHaveDefault))

	_, err = tk.Exec(`create table test_bad_json(a blob default 'hello')`)
	c.Assert(err, NotNil)
	terr = errors.Trace(err).(*errors.Err).Cause().(*terror.Error)
	c.Assert(terr.Code(), Equals, terror.ErrCode(mysql.ErrBlobCantHaveDefault))

	_, err = tk.Exec(`create table test_bad_json(a text default 'world')`)
	c.Assert(err, NotNil)
	terr = errors.Trace(err).(*errors.Err).Cause().(*terror.Error)
	c.Assert(terr.Code(), Equals, terror.ErrCode(mysql.ErrBlobCantHaveDefault))

	// check json fields cannot be used as key.
	_, err = tk.Exec(`create table test_bad_json(id int, a json, key (a))`)
	c.Assert(err, NotNil)
	terr = errors.Trace(err).(*errors.Err).Cause().(*terror.Error)
	c.Assert(terr.Code(), Equals, terror.ErrCode(mysql.ErrJSONUsedAsKey))

	// check CAST AS JSON.
	result = tk.MustQuery(`select CAST('3' AS JSON), CAST('{}' AS JSON), CAST(null AS JSON)`)
	result.Check(testkit.Rows(`3 {} <nil>`))
}

func (s *testSuite) TestMultiUpdate(c *C) {
	defer func() {
		s.cleanEnv(c)
		testleak.AfterTest(c)()
	}()
	tk := testkit.NewTestKit(c, s.store)
	tk.MustExec("use test")
	tk.MustExec(`CREATE TABLE test_mu (a int primary key, b int, c int)`)
	tk.MustExec(`INSERT INTO test_mu VALUES (1, 2, 3), (4, 5, 6), (7, 8, 9)`)

	// Test INSERT ... ON DUPLICATE UPDATE set_lists.
	tk.MustExec(`INSERT INTO test_mu VALUES (1, 2, 3) ON DUPLICATE KEY UPDATE b = 3, c = b`)
	result := tk.MustQuery(`SELECT * FROM test_mu ORDER BY a`)
	result.Check(testkit.Rows(`1 3 3`, `4 5 6`, `7 8 9`))

	tk.MustExec(`INSERT INTO test_mu VALUES (1, 2, 3) ON DUPLICATE KEY UPDATE c = 2, b = c+5`)
	result = tk.MustQuery(`SELECT * FROM test_mu ORDER BY a`)
	result.Check(testkit.Rows(`1 7 2`, `4 5 6`, `7 8 9`))

	// Test UPDATE ... set_lists.
	tk.MustExec(`UPDATE test_mu SET b = 0, c = b WHERE a = 4`)
	result = tk.MustQuery(`SELECT * FROM test_mu ORDER BY a`)
	result.Check(testkit.Rows(`1 7 2`, `4 0 0`, `7 8 9`))

	tk.MustExec(`UPDATE test_mu SET c = 8, b = c WHERE a = 4`)
	result = tk.MustQuery(`SELECT * FROM test_mu ORDER BY a`)
	result.Check(testkit.Rows(`1 7 2`, `4 8 8`, `7 8 9`))

	tk.MustExec(`UPDATE test_mu SET c = b, b = c WHERE a = 7`)
	result = tk.MustQuery(`SELECT * FROM test_mu ORDER BY a`)
	result.Check(testkit.Rows(`1 7 2`, `4 8 8`, `7 8 8`))
}

func (s *testSuite) TestGeneratedColumnWrite(c *C) {
	defer func() {
		s.cleanEnv(c)
		testleak.AfterTest(c)()
	}()
	tk := testkit.NewTestKit(c, s.store)
	tk.MustExec("use test")
	tk.MustExec(`CREATE TABLE test_gc_write (a int primary key, b int, c int as (a+8) virtual)`)
	tk.MustExec(`CREATE TABLE test_gc_write_1 (a int primary key, b int, c int)`)

	tests := []struct {
		stmt string
		err  int
	}{
		// Can't modify generated column by values.
		{`insert into test_gc_write (a, b, c) values (1, 1, 1)`, mysql.ErrBadGeneratedColumn},
		{`insert into test_gc_write values (1, 1, 1)`, mysql.ErrBadGeneratedColumn},
		// Can't modify generated column by select clause.
		{`insert into test_gc_write select 1, 1, 1`, mysql.ErrBadGeneratedColumn},
		// Can't modify generated column by on duplicate clause.
		{`insert into test_gc_write (a, b) values (1, 1) on duplicate key update c = 1`, mysql.ErrBadGeneratedColumn},
		// Can't modify generated column by set.
		{`insert into test_gc_write set a = 1, b = 1, c = 1`, mysql.ErrBadGeneratedColumn},
		// Can't modify generated column by update clause.
		{`update test_gc_write set c = 1`, mysql.ErrBadGeneratedColumn},
		// Can't modify generated column by multi-table update clause.
		{`update test_gc_write, test_gc_write_1 set test_gc_write.c = 1`, mysql.ErrBadGeneratedColumn},

		// Can insert without generated columns.
		{`insert into test_gc_write (a, b) values (1, 1)`, 0},
		{`insert into test_gc_write set a = 2, b = 2`, 0},
		// Can update without generated columns.
		{`update test_gc_write set b = 2 where a = 2`, 0},
		{`update test_gc_write t1, test_gc_write_1 t2 set t1.b = 3, t2.b = 4`, 0},

		// But now we can't do this, just as same with MySQL 5.7:
		{`insert into test_gc_write values (1, 1)`, mysql.ErrWrongValueCountOnRow},
		{`insert into test_gc_write select 1, 1`, mysql.ErrWrongValueCountOnRow},
	}
	for _, tt := range tests {
		_, err := tk.Exec(tt.stmt)
		if tt.err != 0 {
			c.Assert(err, NotNil)
			terr := errors.Trace(err).(*errors.Err).Cause().(*terror.Error)
			c.Assert(terr.Code(), Equals, terror.ErrCode(tt.err))
		} else {
			c.Assert(err, IsNil)
		}
	}
}

func (s *testSuite) TestToPBExpr(c *C) {
	defer func() {
		s.cleanEnv(c)
		testleak.AfterTest(c)()
	}()
	tk := testkit.NewTestKit(c, s.store)
	tk.MustExec("use test")
	tk.MustExec("drop table if exists t")
	tk.MustExec("create table t (a decimal(10,6), b decimal, index idx_b (b))")
	tk.MustExec("set sql_mode = ''")
	tk.MustExec("insert t values (1.1, 1.1)")
	tk.MustExec("insert t values (2.4, 2.4)")
	tk.MustExec("insert t values (3.3, 2.7)")
	result := tk.MustQuery("select * from t where a < 2.399999")
	result.Check(testkit.Rows("1.100000 1"))
	result = tk.MustQuery("select * from t where a > 1.5")
	result.Check(testkit.Rows("2.400000 2", "3.300000 3"))
	result = tk.MustQuery("select * from t where a <= 1.1")
	result.Check(testkit.Rows("1.100000 1"))
	result = tk.MustQuery("select * from t where b >= 3")
	result.Check(testkit.Rows("3.300000 3"))
	result = tk.MustQuery("select * from t where not (b = 1)")
	result.Check(testkit.Rows("2.400000 2", "3.300000 3"))
	result = tk.MustQuery("select * from t where b&1 = a|1")
	result.Check(testkit.Rows("1.100000 1"))
	result = tk.MustQuery("select * from t where b != 2 and b <=> 3")
	result.Check(testkit.Rows("3.300000 3"))
	result = tk.MustQuery("select * from t where b in (3)")
	result.Check(testkit.Rows("3.300000 3"))
	result = tk.MustQuery("select * from t where b not in (1, 2)")
	result.Check(testkit.Rows("3.300000 3"))

	tk.MustExec("drop table if exists t")
	tk.MustExec("create table t (a varchar(255), b int)")
	tk.MustExec("insert t values ('abc123', 1)")
	tk.MustExec("insert t values ('ab123', 2)")
	result = tk.MustQuery("select * from t where a like 'ab%'")
	result.Check(testkit.Rows("abc123 1", "ab123 2"))
	result = tk.MustQuery("select * from t where a like 'ab_12'")
	result.Check(nil)
	tk.MustExec("drop table if exists t")
	tk.MustExec("create table t (a int primary key)")
	tk.MustExec("insert t values (1)")
	tk.MustExec("insert t values (2)")
	result = tk.MustQuery("select * from t where not (a = 1)")
	result.Check(testkit.Rows("2"))
	result = tk.MustQuery("select * from t where not(not (a = 1))")
	result.Check(testkit.Rows("1"))
	result = tk.MustQuery("select * from t where not(a != 1 and a != 2)")
	result.Check(testkit.Rows("1", "2"))
}

func (s *testSuite) TestDatumXAPI(c *C) {
	defer func() {
		s.cleanEnv(c)
		testleak.AfterTest(c)()
	}()
	tk := testkit.NewTestKit(c, s.store)
	tk.MustExec("use test")
	tk.MustExec("drop table if exists t")
	tk.MustExec("create table t (a decimal(10,6), b decimal, index idx_b (b))")
	tk.MustExec("set sql_mode = ''")
	tk.MustExec("insert t values (1.1, 1.1)")
	tk.MustExec("insert t values (2.2, 2.2)")
	tk.MustExec("insert t values (3.3, 2.7)")
	result := tk.MustQuery("select * from t where a > 1.5")
	result.Check(testkit.Rows("2.200000 2", "3.300000 3"))
	result = tk.MustQuery("select * from t where b > 1.5")
	result.Check(testkit.Rows("2.200000 2", "3.300000 3"))

	tk.MustExec("drop table if exists t")
	tk.MustExec("create table t (a time(3), b time, index idx_a (a))")
	tk.MustExec("insert t values ('11:11:11', '11:11:11')")
	tk.MustExec("insert t values ('11:11:12', '11:11:12')")
	tk.MustExec("insert t values ('11:11:13', '11:11:13')")
	result = tk.MustQuery("select * from t where a > '11:11:11.5'")
	result.Check(testkit.Rows("11:11:12.000 11:11:12", "11:11:13.000 11:11:13"))
	result = tk.MustQuery("select * from t where b > '11:11:11.5'")
	result.Check(testkit.Rows("11:11:12.000 11:11:12", "11:11:13.000 11:11:13"))
}

func (s *testSuite) TestSQLMode(c *C) {
	defer func() {
		s.cleanEnv(c)
		testleak.AfterTest(c)()
	}()
	tk := testkit.NewTestKit(c, s.store)
	tk.MustExec("use test")
	tk.MustExec("drop table if exists t")
	tk.MustExec("create table t (a tinyint not null)")
	tk.MustExec("set sql_mode = 'STRICT_TRANS_TABLES'")
	_, err := tk.Exec("insert t values ()")
	c.Check(err, NotNil)

	_, err = tk.Exec("insert t values ('1000')")
	c.Check(err, NotNil)

	tk.MustExec("create table if not exists tdouble (a double(3,2))")
	_, err = tk.Exec("insert tdouble values (10.23)")
	c.Check(err, NotNil)

	tk.MustExec("set sql_mode = ''")
	tk.MustExec("insert t values ()")
	tk.MustExec("insert t values (1000)")
	tk.MustQuery("select * from t").Check(testkit.Rows("0", "127"))

	tk.MustExec("insert tdouble values (10.23)")
	tk.MustQuery("select * from tdouble").Check(testkit.Rows("9.99"))

	tk.MustExec("set sql_mode = 'STRICT_TRANS_TABLES'")
	tk.MustExec("set @@global.sql_mode = ''")

	tk2 := testkit.NewTestKit(c, s.store)
	tk2.MustExec("use test")
	tk2.MustExec("create table t2 (a varchar(3))")
	tk2.MustExec("insert t2 values ('abcd')")
	tk2.MustQuery("select * from t2").Check(testkit.Rows("abc"))

	// session1 is still in strict mode.
	_, err = tk.Exec("insert t2 values ('abcd')")
	c.Check(err, NotNil)
	// Restore original global strict mode.
	tk.MustExec("set @@global.sql_mode = 'STRICT_TRANS_TABLES'")
}

func (s *testSuite) TestTableDual(c *C) {
	defer testleak.AfterTest(c)()
	tk := testkit.NewTestKit(c, s.store)
	tk.MustExec("use test")
	result := tk.MustQuery("Select 1")
	result.Check(testkit.Rows("1"))
	result = tk.MustQuery("Select 1 from dual")
	result.Check(testkit.Rows("1"))
	result = tk.MustQuery("Select count(*) from dual")
	result.Check(testkit.Rows("1"))
	result = tk.MustQuery("Select 1 from dual where 1")
	result.Check(testkit.Rows("1"))
}

func (s *testSuite) TestTableScan(c *C) {
	defer testleak.AfterTest(c)()
	tk := testkit.NewTestKit(c, s.store)
	tk.MustExec("use information_schema")
	result := tk.MustQuery("select * from schemata")
	// There must be these tables: information_schema, mysql, performance_schema and test.
	c.Assert(len(result.Rows()), GreaterEqual, 4)
	tk.MustExec("use test")
	tk.MustExec("create database mytest")
	rowStr1 := fmt.Sprintf("%s %s %s %s %v", "def", "mysql", "utf8", "utf8_bin", nil)
	rowStr2 := fmt.Sprintf("%s %s %s %s %v", "def", "mytest", "utf8", "utf8_bin", nil)
	tk.MustExec("use information_schema")
	result = tk.MustQuery("select * from schemata where schema_name = 'mysql'")
	result.Check(testkit.Rows(rowStr1))
	result = tk.MustQuery("select * from schemata where schema_name like 'my%'")
	result.Check(testkit.Rows(rowStr1, rowStr2))
}

func (s *testSuite) TestAdapterStatement(c *C) {
	defer testleak.AfterTest(c)()
	se, err := tidb.CreateSession(s.store)
	c.Check(err, IsNil)
	se.GetSessionVars().TxnCtx.InfoSchema = sessionctx.GetDomain(se).InfoSchema()
	compiler := &executor.Compiler{}
	ctx := se.(context.Context)
	stmtNode, err := s.ParseOneStmt("select 1", "", "")
	c.Check(err, IsNil)
	stmt, err := compiler.Compile(ctx, stmtNode)
	c.Check(err, IsNil)
	c.Check(stmt.OriginText(), Equals, "select 1")

	stmtNode, err = s.ParseOneStmt("create table test.t (a int)", "", "")
	c.Check(err, IsNil)
	stmt, err = compiler.Compile(ctx, stmtNode)
	c.Check(err, IsNil)
	c.Check(stmt.OriginText(), Equals, "create table test.t (a int)")
}

func (s *testSuite) TestPointGet(c *C) {
	defer func() {
		testleak.AfterTest(c)()
	}()
	tk := testkit.NewTestKit(c, s.store)
	tk.MustExec("use mysql")
	ctx := tk.Se.(context.Context)
	tests := map[string]bool{
		"select * from help_topic where name='aaa'":         true,
		"select * from help_topic where help_topic_id=1":    true,
		"select * from help_topic where help_category_id=1": false,
	}
	infoSchema := executor.GetInfoSchema(ctx)

	for sqlStr, result := range tests {
		stmtNode, err := s.ParseOneStmt(sqlStr, "", "")
		c.Check(err, IsNil)
		err = plan.Preprocess(stmtNode, infoSchema, ctx)
		c.Check(err, IsNil)
		// Validate should be after NameResolve.
		err = plan.Validate(stmtNode, false)
		c.Check(err, IsNil)
		plan, err := plan.Optimize(ctx, stmtNode, infoSchema)
		c.Check(err, IsNil)
		ret := executor.IsPointGetWithPKOrUniqueKeyByAutoCommit(ctx, plan)
		c.Assert(ret, Equals, result)
	}
}

func (s *testSuite) TestRow(c *C) {
	defer func() {
		s.cleanEnv(c)
		testleak.AfterTest(c)()
	}()
	tk := testkit.NewTestKit(c, s.store)
	tk.MustExec("use test")
	tk.MustExec("drop table if exists t")
	tk.MustExec("create table t (c int, d int)")
	tk.MustExec("insert t values (1, 1)")
	tk.MustExec("insert t values (1, 3)")
	tk.MustExec("insert t values (2, 1)")
	tk.MustExec("insert t values (2, 3)")
	result := tk.MustQuery("select * from t where (c, d) < (2,2)")
	result.Check(testkit.Rows("1 1", "1 3", "2 1"))
	result = tk.MustQuery("select * from t where (1,2,3) > (3,2,1)")
	result.Check(testkit.Rows())
	result = tk.MustQuery("select * from t where row(1,2,3) > (3,2,1)")
	result.Check(testkit.Rows())
	result = tk.MustQuery("select * from t where (c, d) = (select * from t where (c,d) = (1,1))")
	result.Check(testkit.Rows("1 1"))
	result = tk.MustQuery("select * from t where (c, d) = (select * from t k where (t.c,t.d) = (c,d))")
	result.Check(testkit.Rows("1 1", "1 3", "2 1", "2 3"))
	result = tk.MustQuery("select (1, 2, 3) < (2, 3, 4)")
	result.Check(testkit.Rows("1"))
	result = tk.MustQuery("select (2, 3, 4) <= (2, 3, 3)")
	result.Check(testkit.Rows("0"))
	result = tk.MustQuery("select (2, 3, 4) <= (2, 3, 4)")
	result.Check(testkit.Rows("1"))
	result = tk.MustQuery("select (2, 3, 4) <= (2, 1, 4)")
	result.Check(testkit.Rows("0"))
	result = tk.MustQuery("select (2, 3, 4) >= (2, 3, 4)")
	result.Check(testkit.Rows("1"))
	result = tk.MustQuery("select (2, 3, 4) = (2, 3, 4)")
	result.Check(testkit.Rows("1"))
	result = tk.MustQuery("select (2, 3, 4) != (2, 3, 4)")
	result.Check(testkit.Rows("0"))
}

func (s *testSuite) TestColumnName(c *C) {
	defer func() {
		s.cleanEnv(c)
		testleak.AfterTest(c)()
	}()
	tk := testkit.NewTestKit(c, s.store)
	tk.MustExec("use test")
	tk.MustExec("drop table if exists t")
	tk.MustExec("create table t (c int, d int)")
	rs, err := tk.Exec("select 1 + c, count(*) from t")
	c.Check(err, IsNil)
	fields, err := rs.Fields()
	c.Check(err, IsNil)
	c.Check(len(fields), Equals, 2)
	c.Check(fields[0].Column.Name.L, Equals, "1 + c")
	c.Check(fields[1].Column.Name.L, Equals, "count(*)")
	rs, err = tk.Exec("select (c) > all (select c from t) from t")
	c.Check(err, IsNil)
	fields, err = rs.Fields()
	c.Check(err, IsNil)
	c.Check(len(fields), Equals, 1)
	c.Check(fields[0].Column.Name.L, Equals, "(c) > all (select c from t)")
	tk.MustExec("begin")
	tk.MustExec("insert t values(1,1)")
	rs, err = tk.Exec("select c d, d c from t")
	c.Check(err, IsNil)
	fields, err = rs.Fields()
	c.Check(err, IsNil)
	c.Check(len(fields), Equals, 2)
	c.Check(fields[0].Column.Name.L, Equals, "d")
	c.Check(fields[1].Column.Name.L, Equals, "c")
}

func (s *testSuite) TestSelectVar(c *C) {
	defer func() {
		s.cleanEnv(c)
		testleak.AfterTest(c)()
	}()
	tk := testkit.NewTestKit(c, s.store)
	tk.MustExec("use test")
	tk.MustExec("drop table if exists t")
	tk.MustExec("create table t (d int)")
	tk.MustExec("insert into t values(1), (2), (1)")
	// This behavior is different from MySQL.
	result := tk.MustQuery("select @a, @a := d+1 from t")
	result.Check(testkit.Rows("<nil> 2", "2 3", "3 2"))
}

func (s *testSuite) TestHistoryRead(c *C) {
	defer func() {
		s.cleanEnv(c)
		testleak.AfterTest(c)()
	}()
	tk := testkit.NewTestKit(c, s.store)
	tk.MustExec("use test")
	tk.MustExec("drop table if exists history_read")
	tk.MustExec("create table history_read (a int)")
	tk.MustExec("insert history_read values (1)")

	// For mocktikv, safe point is not initialized, we manually insert it for snapshot to use.
	safePointName := "tikv_gc_safe_point"
	safePointValue := "20060102-15:04:05 -0700 MST"
	safePointComment := "All versions after safe point can be accessed. (DO NOT EDIT)"
	updateSafePoint := fmt.Sprintf(`INSERT INTO mysql.tidb VALUES ('%[1]s', '%[2]s', '%[3]s')
	ON DUPLICATE KEY
	UPDATE variable_value = '%[2]s', comment = '%[3]s'`, safePointName, safePointValue, safePointComment)
	tk.MustExec(updateSafePoint)

	// Set snapshot to a time before save point will fail.
	_, err := tk.Exec("set @@tidb_snapshot = '2006-01-01 15:04:05.999999'")
	c.Assert(terror.ErrorEqual(err, variable.ErrSnapshotTooOld), IsTrue)
	// SnapshotTS Is not updated if check failed.
	c.Assert(tk.Se.GetSessionVars().SnapshotTS, Equals, uint64(0))

	curVer1, _ := s.store.CurrentVersion()
	time.Sleep(time.Millisecond)
	snapshotTime := time.Now()
	time.Sleep(time.Millisecond)
	curVer2, _ := s.store.CurrentVersion()
	tk.MustExec("insert history_read values (2)")
	tk.MustQuery("select * from history_read").Check(testkit.Rows("1", "2"))
	tk.MustExec("set @@tidb_snapshot = '" + snapshotTime.Format("2006-01-02 15:04:05.999999") + "'")
	ctx := tk.Se.(context.Context)
	snapshotTS := ctx.GetSessionVars().SnapshotTS
	c.Assert(snapshotTS, Greater, curVer1.Ver)
	c.Assert(snapshotTS, Less, curVer2.Ver)
	tk.MustQuery("select * from history_read").Check(testkit.Rows("1"))
	_, err = tk.Exec("insert history_read values (2)")
	c.Assert(err, NotNil)
	_, err = tk.Exec("update history_read set a = 3 where a = 1")
	c.Assert(err, NotNil)
	_, err = tk.Exec("delete from history_read where a = 1")
	c.Assert(err, NotNil)
	tk.MustExec("set @@tidb_snapshot = ''")
	tk.MustQuery("select * from history_read").Check(testkit.Rows("1", "2"))
	tk.MustExec("insert history_read values (3)")
	tk.MustExec("update history_read set a = 4 where a = 3")
	tk.MustExec("delete from history_read where a = 1")

	time.Sleep(time.Millisecond)
	snapshotTime = time.Now()
	time.Sleep(time.Millisecond)
	tk.MustExec("alter table history_read add column b int")
	tk.MustExec("insert history_read values (8, 8), (9, 9)")
	tk.MustQuery("select * from history_read order by a").Check(testkit.Rows("2 <nil>", "4 <nil>", "8 8", "9 9"))
	tk.MustExec("set @@tidb_snapshot = '" + snapshotTime.Format("2006-01-02 15:04:05.999999") + "'")
	tk.MustQuery("select * from history_read order by a").Check(testkit.Rows("2", "4"))
	tk.MustExec("set @@tidb_snapshot = ''")
	tk.MustQuery("select * from history_read order by a").Check(testkit.Rows("2 <nil>", "4 <nil>", "8 8", "9 9"))
}

func (s *testSuite) TestScanControlSelection(c *C) {
	defer func() {
		s.cleanEnv(c)
		testleak.AfterTest(c)()
	}()
	tk := testkit.NewTestKit(c, s.store)
	tk.MustExec("use test")
	tk.MustExec("drop table if exists t")
	tk.MustExec("create table t(a int primary key, b int, c int, index idx_b(b))")
	tk.MustExec("insert into t values (1, 1, 1), (2, 1, 1), (3, 1, 2), (4, 2, 3)")
	tk.MustQuery("select (select count(1) k from t s where s.b = t1.c) from t t1").Check(testkit.Rows("3", "3", "1", "0"))
}

func (s *testSuite) TestSimpleDAG(c *C) {
	defer func() {
		s.cleanEnv(c)
		testleak.AfterTest(c)()
	}()
	tk := testkit.NewTestKit(c, s.store)
	tk.MustExec("use test")
	tk.MustExec("drop table if exists t")
	tk.MustExec("create table t(a int primary key, b int, c int)")
	tk.MustExec("insert into t values (1, 1, 1), (2, 1, 1), (3, 1, 2), (4, 2, 3)")
	tk.MustQuery("select a from t").Check(testkit.Rows("1", "2", "3", "4"))
	tk.MustQuery("select * from t where a = 4").Check(testkit.Rows("4 2 3"))
	tk.MustQuery("select a from t limit 1").Check(testkit.Rows("1"))
	tk.MustQuery("select a from t order by a desc").Check(testkit.Rows("4", "3", "2", "1"))
	tk.MustQuery("select a from t order by a desc limit 1").Check(testkit.Rows("4"))
	tk.MustQuery("select a from t order by b desc limit 1").Check(testkit.Rows("4"))
	tk.MustQuery("select a from t where a < 3").Check(testkit.Rows("1", "2"))
	tk.MustQuery("select a from t where b > 1").Check(testkit.Rows("4"))
	tk.MustQuery("select a from t where b > 1 and a < 3").Check(testkit.Rows())
	tk.MustQuery("select count(*) from t where b > 1 and a < 3").Check(testkit.Rows("0"))
	tk.MustQuery("select count(*) from t").Check(testkit.Rows("4"))
	tk.MustQuery("select count(*), c from t group by c").Check(testkit.Rows("2 1", "1 2", "1 3"))
	tk.MustQuery("select sum(c) from t group by b").Check(testkit.Rows("4", "3"))
	tk.MustQuery("select avg(a) from t group by b").Check(testkit.Rows("2.0000", "4.0000"))
	tk.MustQuery("select sum(distinct c) from t group by b").Check(testkit.Rows("3", "3"))

	tk.MustExec("create index i on t(c,b)")
	tk.MustQuery("select a from t where c = 1").Check(testkit.Rows("1", "2"))
	tk.MustQuery("select a from t where c = 1 and a < 2").Check(testkit.Rows("1"))
	tk.MustQuery("select a from t where c = 1 order by a limit 1").Check(testkit.Rows("1"))
	tk.MustQuery("select count(*) from t where c = 1 ").Check(testkit.Rows("2"))
	tk.MustExec("create index i1 on t(b)")
	tk.MustQuery("select c from t where b = 2").Check(testkit.Rows("3"))
	tk.MustQuery("select * from t where b = 2").Check(testkit.Rows("4 2 3"))
	tk.MustQuery("select count(*) from t where b = 1").Check(testkit.Rows("3"))
	tk.MustQuery("select * from t where b = 1 and a > 1 limit 1").Check(testkit.Rows("2 1 1"))
}

func (s *testSuite) TestTimestampTimeZone(c *C) {
	defer func() {
		s.cleanEnv(c)
		testleak.AfterTest(c)()
	}()
	tk := testkit.NewTestKit(c, s.store)
	tk.MustExec("use test")
	tk.MustExec("drop table if exists t")
	tk.MustExec("create table t (ts timestamp)")
	tk.MustExec("set time_zone = '+00:00'")
	tk.MustExec("insert into t values ('2017-04-27 22:40:42')")
	// The timestamp will get different value if time_zone session variable changes.
	tests := []struct {
		timezone string
		expect   string
	}{
		{"+10:00", "2017-04-28 08:40:42"},
		{"-6:00", "2017-04-27 16:40:42"},
	}
	for _, tt := range tests {
		tk.MustExec(fmt.Sprintf("set time_zone = '%s'", tt.timezone))
		tk.MustQuery("select * from t").Check(testkit.Rows(tt.expect))
	}

	// For issue https://github.com/pingcap/tidb/issues/3467
	tk.MustExec("drop table if exists t1")
	tk.MustExec(`CREATE TABLE t1 (
 	      id bigint(20) NOT NULL AUTO_INCREMENT,
 	      uid int(11) DEFAULT NULL,
 	      datetime timestamp NOT NULL DEFAULT CURRENT_TIMESTAMP,
 	      ip varchar(128) DEFAULT NULL,
 	    PRIMARY KEY (id),
 	      KEY i_datetime (datetime),
 	      KEY i_userid (uid)
 	    );`)
	tk.MustExec(`INSERT INTO t1 VALUES (123381351,1734,"2014-03-31 08:57:10","127.0.0.1");`)
	r := tk.MustQuery("select datetime from t1;") // Cover TableReaderExec
	r.Check(testkit.Rows("2014-03-31 08:57:10"))
	r = tk.MustQuery("select datetime from t1 where datetime='2014-03-31 08:57:10';")
	r.Check(testkit.Rows("2014-03-31 08:57:10")) // Cover IndexReaderExec
	r = tk.MustQuery("select * from t1 where datetime='2014-03-31 08:57:10';")
	r.Check(testkit.Rows("123381351 1734 2014-03-31 08:57:10 127.0.0.1")) // Cover IndexLookupExec

	// For issue https://github.com/pingcap/tidb/issues/3485
	tk.MustExec("drop table if exists t1")
	tk.MustExec(`CREATE TABLE t1 (
	    id bigint(20) NOT NULL AUTO_INCREMENT,
	    datetime timestamp NOT NULL DEFAULT CURRENT_TIMESTAMP,
	    PRIMARY KEY (id)
	  );`)
	tk.MustExec(`INSERT INTO t1 VALUES (123381351,"2014-03-31 08:57:10");`)
	r = tk.MustQuery(`select * from t1 where datetime="2014-03-31 08:57:10";`)
	r.Check(testkit.Rows("123381351 2014-03-31 08:57:10"))
	tk.MustExec(`alter table t1 add key i_datetime (datetime);`)
	r = tk.MustQuery(`select * from t1 where datetime="2014-03-31 08:57:10";`)
	r.Check(testkit.Rows("123381351 2014-03-31 08:57:10"))
	r = tk.MustQuery(`select * from t1;`)
	r.Check(testkit.Rows("123381351 2014-03-31 08:57:10"))
	r = tk.MustQuery("select datetime from t1 where datetime='2014-03-31 08:57:10';")
	r.Check(testkit.Rows("2014-03-31 08:57:10"))
}

func (s *testSuite) TestTiDBCurrentTS(c *C) {
	defer func() {
		s.cleanEnv(c)
		testleak.AfterTest(c)()
	}()
	tk := testkit.NewTestKit(c, s.store)
	tk.MustQuery("select @@tidb_current_ts").Check(testkit.Rows("0"))
	tk.MustExec("begin")
	rows := tk.MustQuery("select @@tidb_current_ts").Rows()
	tsStr := rows[0][0].(string)
	c.Assert(tsStr, Equals, fmt.Sprintf("%d", tk.Se.Txn().StartTS()))
	tk.MustExec("commit")
	tk.MustQuery("select @@tidb_current_ts").Check(testkit.Rows("0"))

	_, err := tk.Exec("set @@tidb_current_ts = '1'")
	c.Assert(terror.ErrorEqual(err, variable.ErrReadOnly), IsTrue)
}

func (s *testSuite) TestSelectForUpdate(c *C) {
	defer func() {
		s.cleanEnv(c)
		testleak.AfterTest(c)()
	}()
	tk := testkit.NewTestKit(c, s.store)
	tk.MustExec("use test")
	tk1 := testkit.NewTestKit(c, s.store)
	tk1.MustExec("use test")
	tk2 := testkit.NewTestKit(c, s.store)
	tk2.MustExec("use test")

	tk.MustExec("drop table if exists t, t1")

	c.Assert(tk.Se.Txn(), IsNil)
	tk.MustExec("create table t (c1 int, c2 int, c3 int)")
	tk.MustExec("insert t values (11, 2, 3)")
	tk.MustExec("insert t values (12, 2, 3)")
	tk.MustExec("insert t values (13, 2, 3)")

	tk.MustExec("create table t1 (c1 int)")
	tk.MustExec("insert t1 values (11)")

	// conflict
	tk1.MustExec("begin")
	tk1.MustQuery("select * from t where c1=11 for update")

	tk2.MustExec("begin")
	tk2.MustExec("update t set c2=211 where c1=11")
	tk2.MustExec("commit")

	_, err := tk1.Exec("commit")
	c.Assert(err, NotNil)

	// no conflict for subquery.
	tk1.MustExec("begin")
	tk1.MustQuery("select * from t where exists(select null from t1 where t1.c1=t.c1) for update")

	tk2.MustExec("begin")
	tk2.MustExec("update t set c2=211 where c1=12")
	tk2.MustExec("commit")

	tk1.MustExec("commit")

	// not conflict
	tk1.MustExec("begin")
	tk1.MustQuery("select * from t where c1=11 for update")

	tk2.MustExec("begin")
	tk2.MustExec("update t set c2=22 where c1=12")
	tk2.MustExec("commit")

	tk1.MustExec("commit")

	// not conflict, auto commit
	tk1.MustExec("set @@autocommit=1;")
	tk1.MustQuery("select * from t where c1=11 for update")

	tk2.MustExec("begin")
	tk2.MustExec("update t set c2=211 where c1=11")
	tk2.MustExec("commit")

	tk1.MustExec("commit")
}

func (s *testSuite) TestEmptyEnum(c *C) {
	tk := testkit.NewTestKit(c, s.store)
	defer func() {
		s.cleanEnv(c)
		testleak.AfterTest(c)()
	}()
	tk.MustExec("use test")
	tk.MustExec("drop table if exists t")
	tk.MustExec("create table t (e enum('Y', 'N'))")
	tk.MustExec("set sql_mode='STRICT_TRANS_TABLES'")
	_, err := tk.Exec("insert into t values (0)")
	c.Assert(terror.ErrorEqual(err, types.ErrTruncated), IsTrue)
	_, err = tk.Exec("insert into t values ('abc')")
	c.Assert(terror.ErrorEqual(err, types.ErrTruncated), IsTrue)

	tk.MustExec("set sql_mode=''")
	tk.MustExec("insert into t values (0)")
	tk.MustQuery("select * from t").Check(testkit.Rows(""))
	tk.MustExec("insert into t values ('abc')")
	tk.MustQuery("select * from t").Check(testkit.Rows("", ""))
	tk.MustExec("insert into t values (null)")
	tk.MustQuery("select * from t").Check(testkit.Rows("", "", "<nil>"))
}

type checkRequestClient struct {
	tikv.Client
	priority pb.CommandPri
	mu       struct {
		sync.RWMutex
		turnOn bool
	}
}

func (c *checkRequestClient) SendReq(ctx goctx.Context, addr string, req *tikvrpc.Request) (*tikvrpc.Response, error) {
	resp, err := c.Client.SendReq(ctx, addr, req)
	c.mu.RLock()
	turnOn := c.mu.turnOn
	c.mu.RUnlock()
	if !turnOn {
		switch req.Type {
		case tikvrpc.CmdCop:
			if c.priority != req.Priority {
				return nil, errors.New("fail to set priority")
			}
		}
	}
	return resp, err
}

type testPrioritySuite struct{}

var _ = Suite(testPrioritySuite{})

func (s testPrioritySuite) TestCoprocessorPriority(c *C) {
	cli := &checkRequestClient{}
	hijackClient := func(c tikv.Client) tikv.Client {
		cli.Client = c
		return cli
	}

	tmpStore, err := tikv.NewMockTikvStore(
		tikv.WithHijackClient(hijackClient),
	)
	defer tmpStore.Close()
	c.Assert(err, IsNil)
	dom, err := tidb.BootstrapSession(tmpStore)
	c.Assert(err, IsNil)
	defer dom.Close()

	tk := testkit.NewTestKit(c, tmpStore)
	tk.MustExec("use test")
	tk.MustExec("create table t (id int primary key)")
	tk.MustExec("insert into t values (1)")

	cli.mu.Lock()
	cli.mu.turnOn = true
	cli.mu.Unlock()
	cli.priority = pb.CommandPri_High
	tk.MustQuery("select id from t where id = 1")

	cli.priority = pb.CommandPri_Low
	tk.MustQuery("select count(*) from t")

	cli.priority = pb.CommandPri_Low
	tk.MustExec("update t set id = 3")

	cli.priority = pb.CommandPri_Low
	tk.MustExec("delete from t")

	cli.priority = pb.CommandPri_Normal
	tk.MustExec("insert into t values (2)")

	// TODO: Those are not point get, but they should be high priority.
	// cli.priority = pb.CommandPri_High
	// tk.MustExec("delete from t where id = 2")
	// tk.MustExec("update t set id = 2 where id = 1")
}<|MERGE_RESOLUTION|>--- conflicted
+++ resolved
@@ -865,7 +865,6 @@
 	result.Check(testkit.Rows("1 1 2"))
 }
 
-<<<<<<< HEAD
 func (s *testSuite) TestStringBuiltin(c *C) {
 	defer func() {
 		s.cleanEnv(c)
@@ -1669,8 +1668,6 @@
 	c.Assert(terr.Code(), Equals, terror.ErrCode(mysql.ErrDataOutOfRange))
 }
 
-=======
->>>>>>> 3d8d1d6f
 func (s *testSuite) TestJSON(c *C) {
 	// This will be opened after implementing cast as json.
 	origin := expression.TurnOnNewExprEval
