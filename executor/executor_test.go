// Copyright 2015 PingCAP, Inc.
//
// Licensed under the Apache License, Version 2.0 (the "License");
// you may not use this file except in compliance with the License.
// You may obtain a copy of the License at
//
//     http://www.apache.org/licenses/LICENSE-2.0
//
// Unless required by applicable law or agreed to in writing, software
// distributed under the License is distributed on an "AS IS" BASIS,
// See the License for the specific language governing permissions and
// limitations under the License.

package executor_test

import (
	"context"
	"flag"
	"fmt"
	"math"
	"net"
	"os"
	"path"
	"strconv"
	"strings"
	"sync"
	"sync/atomic"
	"testing"
	"time"

	"github.com/golang/protobuf/proto"
	. "github.com/pingcap/check"
	"github.com/pingcap/errors"
	"github.com/pingcap/failpoint"
	pb "github.com/pingcap/kvproto/pkg/kvrpcpb"
	"github.com/pingcap/parser"
	"github.com/pingcap/parser/model"
	"github.com/pingcap/parser/mysql"
	"github.com/pingcap/parser/terror"
	"github.com/pingcap/tidb/config"
	"github.com/pingcap/tidb/ddl"
	"github.com/pingcap/tidb/domain"
	"github.com/pingcap/tidb/domain/infosync"
	"github.com/pingcap/tidb/executor"
	"github.com/pingcap/tidb/expression"
	"github.com/pingcap/tidb/infoschema"
	"github.com/pingcap/tidb/kv"
	"github.com/pingcap/tidb/meta"
	"github.com/pingcap/tidb/meta/autoid"
	"github.com/pingcap/tidb/planner"
	plannercore "github.com/pingcap/tidb/planner/core"
	"github.com/pingcap/tidb/server"
	"github.com/pingcap/tidb/session"
	"github.com/pingcap/tidb/sessionctx"
	"github.com/pingcap/tidb/sessionctx/stmtctx"
	"github.com/pingcap/tidb/sessionctx/variable"
	"github.com/pingcap/tidb/statistics"
	"github.com/pingcap/tidb/store/mockstore"
	"github.com/pingcap/tidb/store/mockstore/mocktikv"
	"github.com/pingcap/tidb/store/tikv"
	"github.com/pingcap/tidb/store/tikv/oracle"
	"github.com/pingcap/tidb/store/tikv/tikvrpc"
	"github.com/pingcap/tidb/table"
	"github.com/pingcap/tidb/table/tables"
	"github.com/pingcap/tidb/tablecodec"
	"github.com/pingcap/tidb/types"
	"github.com/pingcap/tidb/util"
	"github.com/pingcap/tidb/util/admin"
	"github.com/pingcap/tidb/util/codec"
	"github.com/pingcap/tidb/util/gcutil"
	"github.com/pingcap/tidb/util/logutil"
	"github.com/pingcap/tidb/util/mock"
	"github.com/pingcap/tidb/util/rowcodec"
	"github.com/pingcap/tidb/util/testkit"
	"github.com/pingcap/tidb/util/testleak"
	"github.com/pingcap/tidb/util/testutil"
	"github.com/pingcap/tidb/util/timeutil"
	"github.com/pingcap/tipb/go-tipb"
	"google.golang.org/grpc"
)

func TestT(t *testing.T) {
	CustomVerboseFlag = true
	*CustomParallelSuiteFlag = true
	logLevel := os.Getenv("log_level")
	logutil.InitLogger(logutil.NewLogConfig(logLevel, logutil.DefaultLogFormat, "", logutil.EmptyFileLogConfig, false))
	autoid.SetStep(5000)

	config.UpdateGlobal(func(conf *config.Config) {
		conf.Log.SlowThreshold = 30000 // 30s
		conf.Experimental.AllowsExpressionIndex = true
	})
	tmpDir := config.GetGlobalConfig().TempStoragePath
	_ = os.RemoveAll(tmpDir) // clean the uncleared temp file during the last run.
	_ = os.MkdirAll(tmpDir, 0755)
	testleak.BeforeTest()
	TestingT(t)
	testleak.AfterTestT(t)()
}

var _ = Suite(&testSuite{&baseTestSuite{}})
var _ = Suite(&testSuiteP1{&baseTestSuite{}})
var _ = Suite(&testSuiteP2{&baseTestSuite{}})
var _ = Suite(&testSuite1{})
var _ = Suite(&testSuite2{&baseTestSuite{}})
var _ = Suite(&testSuite3{&baseTestSuite{}})
var _ = Suite(&testSuite4{&baseTestSuite{}})
var _ = Suite(&testSuite5{&baseTestSuite{}})
var _ = Suite(&testSuiteJoin1{&baseTestSuite{}})
var _ = Suite(&testSuiteJoin2{&baseTestSuite{}})
var _ = Suite(&testSuiteJoin3{&baseTestSuite{}})
var _ = SerialSuites(&testSuiteJoinSerial{&baseTestSuite{}})
var _ = Suite(&testSuiteAgg{baseTestSuite: &baseTestSuite{}})
var _ = Suite(&testSuite6{&baseTestSuite{}})
var _ = Suite(&testSuite7{&baseTestSuite{}})
var _ = Suite(&testSuite8{&baseTestSuite{}})
var _ = SerialSuites(&testShowStatsSuite{&baseTestSuite{}})
var _ = Suite(&testBypassSuite{})
var _ = Suite(&testUpdateSuite{})
var _ = Suite(&testPointGetSuite{})
var _ = Suite(&testBatchPointGetSuite{})
var _ = Suite(&testRecoverTable{})
var _ = Suite(&testMemTableReaderSuite{&testClusterTableBase{}})
var _ = SerialSuites(&testFlushSuite{})
var _ = SerialSuites(&testAutoRandomSuite{&baseTestSuite{}})
var _ = SerialSuites(&testClusterTableSuite{})
var _ = SerialSuites(&testPrepareSerialSuite{&baseTestSuite{}})
var _ = SerialSuites(&testSplitTable{&baseTestSuite{}})
var _ = SerialSuites(&testSerialSuite1{&baseTestSuite{}})

type testSuite struct{ *baseTestSuite }
type testSuiteP1 struct{ *baseTestSuite }
type testSuiteP2 struct{ *baseTestSuite }
type testSplitTable struct{ *baseTestSuite }

type baseTestSuite struct {
	cluster   *mocktikv.Cluster
	mvccStore mocktikv.MVCCStore
	store     kv.Storage
	domain    *domain.Domain
	*parser.Parser
	ctx *mock.Context
}

var mockTikv = flag.Bool("mockTikv", true, "use mock tikv store in executor test")

func (s *baseTestSuite) SetUpSuite(c *C) {
	s.Parser = parser.New()
	flag.Lookup("mockTikv")
	useMockTikv := *mockTikv
	if useMockTikv {
		s.cluster = mocktikv.NewCluster()
		mocktikv.BootstrapWithSingleStore(s.cluster)
		s.mvccStore = mocktikv.MustNewMVCCStore()
		store, err := mockstore.NewMockTikvStore(
			mockstore.WithCluster(s.cluster),
			mockstore.WithMVCCStore(s.mvccStore),
		)
		c.Assert(err, IsNil)
		s.store = store
		session.SetSchemaLease(0)
		session.DisableStats4Test()
	}
	d, err := session.BootstrapSession(s.store)
	c.Assert(err, IsNil)
	d.SetStatsUpdating(true)
	s.domain = d
	config.UpdateGlobal(func(conf *config.Config) {
		conf.OOMAction = config.OOMActionLog
	})
}

func (s *baseTestSuite) TearDownSuite(c *C) {
	s.domain.Close()
	s.store.Close()
}

func (s *testSuiteP1) TestPessimisticSelectForUpdate(c *C) {
	tk := testkit.NewTestKit(c, s.store)
	tk.MustExec("use test")
	tk.MustExec("drop table if exists t")
	tk.MustExec("create table t(id int primary key, a int)")
	tk.MustExec("insert into t values(1, 1)")
	tk.MustExec("begin PESSIMISTIC")
	tk.MustQuery("select a from t where id=1 for update").Check(testkit.Rows("1"))
	tk.MustExec("update t set a=a+1 where id=1")
	tk.MustExec("commit")
	tk.MustQuery("select a from t where id=1").Check(testkit.Rows("2"))
}

func (s *testSuite) TearDownTest(c *C) {
	tk := testkit.NewTestKit(c, s.store)
	tk.MustExec("use test")
	r := tk.MustQuery("show tables")
	for _, tb := range r.Rows() {
		tableName := tb[0]
		tk.MustExec(fmt.Sprintf("drop table %v", tableName))
	}
}

func (s *testSuiteP1) TestBind(c *C) {
	tk := testkit.NewTestKit(c, s.store)
	tk.MustExec("use test")
	tk.MustExec("drop table if exists testbind")

	tk.MustExec("create table testbind(i int, s varchar(20))")
	tk.MustExec("create index index_t on testbind(i,s)")
	tk.MustExec("create global binding for select * from testbind using select * from testbind use index for join(index_t)")
	c.Assert(len(tk.MustQuery("show global bindings").Rows()), Equals, 1)

	tk.MustExec("create session binding for select * from testbind using select * from testbind use index for join(index_t)")
	c.Assert(len(tk.MustQuery("show session bindings").Rows()), Equals, 1)
	tk.MustExec("drop session binding for select * from testbind")
}

func (s *testSuiteP1) TestChange(c *C) {
	tk := testkit.NewTestKit(c, s.store)
	tk.MustExec("use test")
	tk.MustExec("drop table if exists t")
	tk.MustExec("create table t(a int)")
	tk.MustExec("alter table t change a b int")
	tk.MustExec("alter table t change b c bigint")
	c.Assert(tk.ExecToErr("alter table t change c d varchar(100)"), NotNil)
}

func (s *testSuiteP1) TestChangePumpAndDrainer(c *C) {
	tk := testkit.NewTestKit(c, s.store)
	// change pump or drainer's state need connect to etcd
	// so will meet error "URL scheme must be http, https, unix, or unixs: /tmp/tidb"
	err := tk.ExecToErr("change pump to node_state ='paused' for node_id 'pump1'")
	c.Assert(err, ErrorMatches, "URL scheme must be http, https, unix, or unixs.*")
	err = tk.ExecToErr("change drainer to node_state ='paused' for node_id 'drainer1'")
	c.Assert(err, ErrorMatches, "URL scheme must be http, https, unix, or unixs.*")
}

func (s *testSuiteP1) TestLoadStats(c *C) {
	tk := testkit.NewTestKit(c, s.store)
	tk.MustExec("use test")
	c.Assert(tk.ExecToErr("load stats"), NotNil)
	c.Assert(tk.ExecToErr("load stats ./xxx.json"), NotNil)
}

func (s *testSuiteP1) TestShow(c *C) {
	tk := testkit.NewTestKit(c, s.store)
	tk.MustExec("create database test_show;")
	tk.MustExec("use test_show")

	tk.MustQuery("show engines")
	tk.MustExec("drop table if exists t")
	tk.MustExec("create table t(a int primary key)")
	c.Assert(len(tk.MustQuery("show index in t").Rows()), Equals, 1)
	c.Assert(len(tk.MustQuery("show index from t").Rows()), Equals, 1)

	tk.MustQuery("show charset").Check(testkit.Rows(
		"utf8 UTF-8 Unicode utf8_bin 3",
		"utf8mb4 UTF-8 Unicode utf8mb4_bin 4",
		"ascii US ASCII ascii_bin 1",
		"latin1 Latin1 latin1_bin 1",
		"binary binary binary 1"))
	c.Assert(len(tk.MustQuery("show master status").Rows()), Equals, 1)
	tk.MustQuery("show create database test_show").Check(testkit.Rows("test_show CREATE DATABASE `test_show` /*!40100 DEFAULT CHARACTER SET utf8mb4 */"))
	tk.MustQuery("show privileges").Check(testkit.Rows("Alter Tables To alter the table",
		"Alter Tables To alter the table",
		"Alter routine Functions,Procedures To alter or drop stored functions/procedures",
		"Create Databases,Tables,Indexes To create new databases and tables",
		"Create routine Databases To use CREATE FUNCTION/PROCEDURE",
		"Create temporary tables Databases To use CREATE TEMPORARY TABLE",
		"Create view Tables To create new views",
		"Create user Server Admin To create new users",
		"Delete Tables To delete existing rows",
		"Drop Databases,Tables To drop databases, tables, and views",
		"Event Server Admin To create, alter, drop and execute events",
		"Execute Functions,Procedures To execute stored routines",
		"File File access on server To read and write files on the server",
		"Grant option Databases,Tables,Functions,Procedures To give to other users those privileges you possess",
		"Index Tables To create or drop indexes",
		"Insert Tables To insert data into tables",
		"Lock tables Databases To use LOCK TABLES (together with SELECT privilege)",
		"Process Server Admin To view the plain text of currently executing queries",
		"Proxy Server Admin To make proxy user possible",
		"References Databases,Tables To have references on tables",
		"Reload Server Admin To reload or refresh tables, logs and privileges",
		"Replication client Server Admin To ask where the slave or master servers are",
		"Replication slave Server Admin To read binary log events from the master",
		"Select Tables To retrieve rows from table",
		"Show databases Server Admin To see all databases with SHOW DATABASES",
		"Show view Tables To see views with SHOW CREATE VIEW",
		"Shutdown Server Admin To shut down the server",
		"Super Server Admin To use KILL thread, SET GLOBAL, CHANGE MASTER, etc.",
		"Trigger Tables To use triggers",
		"Create tablespace Server Admin To create/alter/drop tablespaces",
		"Update Tables To update existing rows",
		"Usage Server Admin No privileges - allow connect only"))
	c.Assert(len(tk.MustQuery("show table status").Rows()), Equals, 1)
}

func (s *testSuite3) TestAdmin(c *C) {
	tk := testkit.NewTestKit(c, s.store)
	tk.MustExec("use test")
	tk.MustExec("drop table if exists admin_test")
	tk.MustExec("create table admin_test (c1 int, c2 int, c3 int default 1, index (c1))")
	tk.MustExec("insert admin_test (c1) values (1),(2),(NULL)")

	ctx := context.Background()
	// cancel DDL jobs test
	r, err := tk.Exec("admin cancel ddl jobs 1")
	c.Assert(err, IsNil, Commentf("err %v", err))
	req := r.NewChunk()
	err = r.Next(ctx, req)
	c.Assert(err, IsNil)
	row := req.GetRow(0)
	c.Assert(row.Len(), Equals, 2)
	c.Assert(row.GetString(0), Equals, "1")
	c.Assert(row.GetString(1), Matches, "*DDL Job:1 not found")

	// show ddl test;
	r, err = tk.Exec("admin show ddl")
	c.Assert(err, IsNil)
	req = r.NewChunk()
	err = r.Next(ctx, req)
	c.Assert(err, IsNil)
	row = req.GetRow(0)
	c.Assert(row.Len(), Equals, 6)
	txn, err := s.store.Begin()
	c.Assert(err, IsNil)
	ddlInfo, err := admin.GetDDLInfo(txn)
	c.Assert(err, IsNil)
	c.Assert(row.GetInt64(0), Equals, ddlInfo.SchemaVer)
	// TODO: Pass this test.
	// rowOwnerInfos := strings.Split(row.Data[1].GetString(), ",")
	// ownerInfos := strings.Split(ddlInfo.Owner.String(), ",")
	// c.Assert(rowOwnerInfos[0], Equals, ownerInfos[0])
	serverInfo, err := infosync.GetServerInfoByID(ctx, row.GetString(1))
	c.Assert(err, IsNil)
	c.Assert(row.GetString(2), Equals, serverInfo.IP+":"+
		strconv.FormatUint(uint64(serverInfo.Port), 10))
	c.Assert(row.GetString(3), Equals, "")
	req = r.NewChunk()
	err = r.Next(ctx, req)
	c.Assert(err, IsNil)
	c.Assert(req.NumRows() == 0, IsTrue)
	err = txn.Rollback()
	c.Assert(err, IsNil)

	// show DDL jobs test
	r, err = tk.Exec("admin show ddl jobs")
	c.Assert(err, IsNil)
	req = r.NewChunk()
	err = r.Next(ctx, req)
	c.Assert(err, IsNil)
	row = req.GetRow(0)
	c.Assert(row.Len(), Equals, 11)
	txn, err = s.store.Begin()
	c.Assert(err, IsNil)
	historyJobs, err := admin.GetHistoryDDLJobs(txn, admin.DefNumHistoryJobs)
	c.Assert(len(historyJobs), Greater, 1)
	c.Assert(len(row.GetString(1)), Greater, 0)
	c.Assert(err, IsNil)
	c.Assert(row.GetInt64(0), Equals, historyJobs[0].ID)
	c.Assert(err, IsNil)

	r, err = tk.Exec("admin show ddl jobs 20")
	c.Assert(err, IsNil)
	req = r.NewChunk()
	err = r.Next(ctx, req)
	c.Assert(err, IsNil)
	row = req.GetRow(0)
	c.Assert(row.Len(), Equals, 11)
	c.Assert(row.GetInt64(0), Equals, historyJobs[0].ID)
	c.Assert(err, IsNil)

	// show DDL job queries test
	tk.MustExec("use test")
	tk.MustExec("drop table if exists admin_test2")
	tk.MustExec("create table admin_test2 (c1 int, c2 int, c3 int default 1, index (c1))")
	result := tk.MustQuery(`admin show ddl job queries 1, 1, 1`)
	result.Check(testkit.Rows())
	result = tk.MustQuery(`admin show ddl job queries 1, 2, 3, 4`)
	result.Check(testkit.Rows())
	historyJobs, err = admin.GetHistoryDDLJobs(txn, admin.DefNumHistoryJobs)
	result = tk.MustQuery(fmt.Sprintf("admin show ddl job queries %d", historyJobs[0].ID))
	result.Check(testkit.Rows(historyJobs[0].Query))
	c.Assert(err, IsNil)

	// check table test
	tk.MustExec("create table admin_test1 (c1 int, c2 int default 1, index (c1))")
	tk.MustExec("insert admin_test1 (c1) values (21),(22)")
	r, err = tk.Exec("admin check table admin_test, admin_test1")
	c.Assert(err, IsNil)
	c.Assert(r, IsNil)
	// error table name
	err = tk.ExecToErr("admin check table admin_test_error")
	c.Assert(err, NotNil)
	// different index values
	sctx := tk.Se.(sessionctx.Context)
	dom := domain.GetDomain(sctx)
	is := dom.InfoSchema()
	c.Assert(is, NotNil)
	tb, err := is.TableByName(model.NewCIStr("test"), model.NewCIStr("admin_test"))
	c.Assert(err, IsNil)
	c.Assert(tb.Indices(), HasLen, 1)
	_, err = tb.Indices()[0].Create(mock.NewContext(), txn, types.MakeDatums(int64(10)), 1)
	c.Assert(err, IsNil)
	err = txn.Commit(context.Background())
	c.Assert(err, IsNil)
	errAdmin := tk.ExecToErr("admin check table admin_test")
	c.Assert(errAdmin, NotNil)

	if config.CheckTableBeforeDrop {
		err = tk.ExecToErr("drop table admin_test")
		c.Assert(err.Error(), Equals, errAdmin.Error())

		// Drop inconsistency index.
		tk.MustExec("alter table admin_test drop index c1")
		tk.MustExec("admin check table admin_test")
	}
	// checksum table test
	tk.MustExec("create table checksum_with_index (id int, count int, PRIMARY KEY(id), KEY(count))")
	tk.MustExec("create table checksum_without_index (id int, count int, PRIMARY KEY(id))")
	r, err = tk.Exec("admin checksum table checksum_with_index, checksum_without_index")
	c.Assert(err, IsNil)
	res := tk.ResultSetToResult(r, Commentf("admin checksum table"))
	// Mocktikv returns 1 for every table/index scan, then we will xor the checksums of a table.
	// For "checksum_with_index", we have two checksums, so the result will be 1^1 = 0.
	// For "checksum_without_index", we only have one checksum, so the result will be 1.
	res.Sort().Check(testkit.Rows("test checksum_with_index 0 2 2", "test checksum_without_index 1 1 1"))

	tk.MustExec("drop table if exists t1;")
	tk.MustExec("CREATE TABLE t1 (c2 BOOL, PRIMARY KEY (c2));")
	tk.MustExec("INSERT INTO t1 SET c2 = '0';")
	tk.MustExec("ALTER TABLE t1 ADD COLUMN c3 DATETIME NULL DEFAULT '2668-02-03 17:19:31';")
	tk.MustExec("ALTER TABLE t1 ADD INDEX idx2 (c3);")
	tk.MustExec("ALTER TABLE t1 ADD COLUMN c4 bit(10) default 127;")
	tk.MustExec("ALTER TABLE t1 ADD INDEX idx3 (c4);")
	tk.MustExec("admin check table t1;")

	// Test admin show ddl jobs table name after table has been droped.
	tk.MustExec("drop table if exists t1;")
	re := tk.MustQuery("admin show ddl jobs 1")
	rows := re.Rows()
	c.Assert(len(rows), Equals, 1)
	c.Assert(rows[0][2], Equals, "t1")

	// Test for reverse scan get history ddl jobs when ddl history jobs queue has multiple regions.
	txn, err = s.store.Begin()
	c.Assert(err, IsNil)
	historyJobs, err = admin.GetHistoryDDLJobs(txn, 20)
	c.Assert(err, IsNil)

	// Split region for history ddl job queues.
	m := meta.NewMeta(txn)
	startKey := meta.DDLJobHistoryKey(m, 0)
	endKey := meta.DDLJobHistoryKey(m, historyJobs[0].ID)
	s.cluster.SplitKeys(s.mvccStore, startKey, endKey, int(historyJobs[0].ID/5))

	historyJobs2, err := admin.GetHistoryDDLJobs(txn, 20)
	c.Assert(err, IsNil)
	c.Assert(historyJobs, DeepEquals, historyJobs2)
}

func (s *testSuiteP2) TestAdminShowDDLJobs(c *C) {
	tk := testkit.NewTestKit(c, s.store)
	tk.MustExec("create database if not exists test_admin_show_ddl_jobs")
	tk.MustExec("use test_admin_show_ddl_jobs")
	tk.MustExec("create table t (a int);")

	re := tk.MustQuery("admin show ddl jobs 1")
	row := re.Rows()[0]
	c.Assert(row[1], Equals, "test_admin_show_ddl_jobs")
	jobID, err := strconv.Atoi(row[0].(string))
	c.Assert(err, IsNil)

	err = kv.RunInNewTxn(s.store, true, func(txn kv.Transaction) error {
		t := meta.NewMeta(txn)
		job, err := t.GetHistoryDDLJob(int64(jobID))
		c.Assert(err, IsNil)
		c.Assert(job, NotNil)
		// Test for compatibility. Old TiDB version doesn't have SchemaName field, and the BinlogInfo maybe nil.
		// See PR: 11561.
		job.BinlogInfo = nil
		job.SchemaName = ""
		err = t.AddHistoryDDLJob(job, true)
		c.Assert(err, IsNil)
		return nil
	})
	c.Assert(err, IsNil)

	re = tk.MustQuery("admin show ddl jobs 1")
	row = re.Rows()[0]
	c.Assert(row[1], Equals, "test_admin_show_ddl_jobs")

	re = tk.MustQuery("admin show ddl jobs 1 where job_type='create table'")
	row = re.Rows()[0]
	c.Assert(row[1], Equals, "test_admin_show_ddl_jobs")
	c.Assert(row[9], Equals, "<nil>")

	// Test the START_TIME and END_TIME field.
	re = tk.MustQuery("admin show ddl jobs where job_type = 'create table' and start_time > str_to_date('20190101','%Y%m%d%H%i%s')")
	row = re.Rows()[0]
	c.Assert(row[2], Equals, "t")
	c.Assert(row[9], Equals, "<nil>")
}

func (s *testSuiteP2) TestAdminChecksumOfPartitionedTable(c *C) {
	tk := testkit.NewTestKit(c, s.store)
	tk.MustExec("USE test;")
	tk.MustExec("DROP TABLE IF EXISTS admin_checksum_partition_test;")
	tk.MustExec("CREATE TABLE admin_checksum_partition_test (a INT) PARTITION BY HASH(a) PARTITIONS 4;")
	tk.MustExec("INSERT INTO admin_checksum_partition_test VALUES (1), (2);")

	r := tk.MustQuery("ADMIN CHECKSUM TABLE admin_checksum_partition_test;")
	r.Check(testkit.Rows("test admin_checksum_partition_test 1 5 5"))
}

func (s *baseTestSuite) fillData(tk *testkit.TestKit, table string) {
	tk.MustExec("use test")
	tk.MustExec(fmt.Sprintf("create table %s(id int not null default 1, name varchar(255), PRIMARY KEY(id));", table))

	// insert data
	tk.MustExec(fmt.Sprintf("insert INTO %s VALUES (1, \"hello\");", table))
	tk.CheckExecResult(1, 0)
	tk.MustExec(fmt.Sprintf("insert into %s values (2, \"hello\");", table))
	tk.CheckExecResult(1, 0)
}

type testCase struct {
	data1       []byte
	data2       []byte
	expected    []string
	restData    []byte
	expectedMsg string
}

func checkCases(tests []testCase, ld *executor.LoadDataInfo,
	c *C, tk *testkit.TestKit, ctx sessionctx.Context, selectSQL, deleteSQL string) {
	origin := ld.IgnoreLines
	for _, tt := range tests {
		ld.IgnoreLines = origin
		c.Assert(ctx.NewTxn(context.Background()), IsNil)
		ctx.GetSessionVars().StmtCtx.DupKeyAsWarning = true
		ctx.GetSessionVars().StmtCtx.BadNullAsWarning = true
		ctx.GetSessionVars().StmtCtx.InLoadDataStmt = true
		ctx.GetSessionVars().StmtCtx.InDeleteStmt = false
		data, reachLimit, err1 := ld.InsertData(context.Background(), tt.data1, tt.data2)
		c.Assert(err1, IsNil)
		c.Assert(reachLimit, IsFalse)
		err1 = ld.CheckAndInsertOneBatch(context.Background(), ld.GetRows(), ld.GetCurBatchCnt())
		c.Assert(err1, IsNil)
		ld.SetMaxRowsInBatch(20000)
		if tt.restData == nil {
			c.Assert(data, HasLen, 0,
				Commentf("data1:%v, data2:%v, data:%v", string(tt.data1), string(tt.data2), string(data)))
		} else {
			c.Assert(data, DeepEquals, tt.restData,
				Commentf("data1:%v, data2:%v, data:%v", string(tt.data1), string(tt.data2), string(data)))
		}
		ld.SetMessage()
		tk.CheckLastMessage(tt.expectedMsg)
		err := ctx.StmtCommit(nil)
		c.Assert(err, IsNil)
		txn, err := ctx.Txn(true)
		c.Assert(err, IsNil)
		err = txn.Commit(context.Background())
		c.Assert(err, IsNil)
		r := tk.MustQuery(selectSQL)
		r.Check(testutil.RowsWithSep("|", tt.expected...))
		tk.MustExec(deleteSQL)
	}
}

func (s *testSuiteP1) TestSelectWithoutFrom(c *C) {
	tk := testkit.NewTestKit(c, s.store)
	tk.MustExec("use test")

	r := tk.MustQuery("select 1 + 2*3;")
	r.Check(testkit.Rows("7"))

	r = tk.MustQuery(`select _utf8"string";`)
	r.Check(testkit.Rows("string"))

	r = tk.MustQuery("select 1 order by 1;")
	r.Check(testkit.Rows("1"))
}

// TestSelectBackslashN Issue 3685.
func (s *testSuiteP1) TestSelectBackslashN(c *C) {
	tk := testkit.NewTestKit(c, s.store)

	sql := `select \N;`
	r := tk.MustQuery(sql)
	r.Check(testkit.Rows("<nil>"))
	rs, err := tk.Exec(sql)
	c.Check(err, IsNil)
	fields := rs.Fields()
	c.Check(len(fields), Equals, 1)
	c.Check(fields[0].Column.Name.O, Equals, "NULL")

	sql = `select "\N";`
	r = tk.MustQuery(sql)
	r.Check(testkit.Rows("N"))
	rs, err = tk.Exec(sql)
	c.Check(err, IsNil)
	fields = rs.Fields()
	c.Check(len(fields), Equals, 1)
	c.Check(fields[0].Column.Name.O, Equals, `N`)

	tk.MustExec("use test;")
	tk.MustExec("create table test (`\\N` int);")
	tk.MustExec("insert into test values (1);")
	tk.CheckExecResult(1, 0)
	sql = "select * from test;"
	r = tk.MustQuery(sql)
	r.Check(testkit.Rows("1"))
	rs, err = tk.Exec(sql)
	c.Check(err, IsNil)
	fields = rs.Fields()
	c.Check(len(fields), Equals, 1)
	c.Check(fields[0].Column.Name.O, Equals, `\N`)

	sql = `select \N from test;`
	r = tk.MustQuery(sql)
	r.Check(testkit.Rows("<nil>"))
	rs, err = tk.Exec(sql)
	c.Check(err, IsNil)
	fields = rs.Fields()
	c.Check(err, IsNil)
	c.Check(len(fields), Equals, 1)
	c.Check(fields[0].Column.Name.O, Equals, `NULL`)

	sql = `select (\N) from test;`
	r = tk.MustQuery(sql)
	r.Check(testkit.Rows("<nil>"))
	rs, err = tk.Exec(sql)
	c.Check(err, IsNil)
	fields = rs.Fields()
	c.Check(len(fields), Equals, 1)
	c.Check(fields[0].Column.Name.O, Equals, `NULL`)

	sql = "select `\\N` from test;"
	r = tk.MustQuery(sql)
	r.Check(testkit.Rows("1"))
	rs, err = tk.Exec(sql)
	c.Check(err, IsNil)
	fields = rs.Fields()
	c.Check(len(fields), Equals, 1)
	c.Check(fields[0].Column.Name.O, Equals, `\N`)

	sql = "select (`\\N`) from test;"
	r = tk.MustQuery(sql)
	r.Check(testkit.Rows("1"))
	rs, err = tk.Exec(sql)
	c.Check(err, IsNil)
	fields = rs.Fields()
	c.Check(len(fields), Equals, 1)
	c.Check(fields[0].Column.Name.O, Equals, `\N`)

	sql = `select '\N' from test;`
	r = tk.MustQuery(sql)
	r.Check(testkit.Rows("N"))
	rs, err = tk.Exec(sql)
	c.Check(err, IsNil)
	fields = rs.Fields()
	c.Check(len(fields), Equals, 1)
	c.Check(fields[0].Column.Name.O, Equals, `N`)

	sql = `select ('\N') from test;`
	r = tk.MustQuery(sql)
	r.Check(testkit.Rows("N"))
	rs, err = tk.Exec(sql)
	c.Check(err, IsNil)
	fields = rs.Fields()
	c.Check(len(fields), Equals, 1)
	c.Check(fields[0].Column.Name.O, Equals, `N`)
}

// TestSelectNull Issue #4053.
func (s *testSuiteP1) TestSelectNull(c *C) {
	tk := testkit.NewTestKit(c, s.store)

	sql := `select nUll;`
	r := tk.MustQuery(sql)
	r.Check(testkit.Rows("<nil>"))
	rs, err := tk.Exec(sql)
	c.Check(err, IsNil)
	fields := rs.Fields()
	c.Check(len(fields), Equals, 1)
	c.Check(fields[0].Column.Name.O, Equals, `NULL`)

	sql = `select (null);`
	r = tk.MustQuery(sql)
	r.Check(testkit.Rows("<nil>"))
	rs, err = tk.Exec(sql)
	c.Check(err, IsNil)
	fields = rs.Fields()
	c.Check(len(fields), Equals, 1)
	c.Check(fields[0].Column.Name.O, Equals, `NULL`)

	sql = `select null+NULL;`
	r = tk.MustQuery(sql)
	r.Check(testkit.Rows("<nil>"))
	rs, err = tk.Exec(sql)
	c.Check(err, IsNil)
	fields = rs.Fields()
	c.Check(err, IsNil)
	c.Check(len(fields), Equals, 1)
	c.Check(fields[0].Column.Name.O, Equals, `null+NULL`)
}

// TestSelectStringLiteral Issue #3686.
func (s *testSuiteP1) TestSelectStringLiteral(c *C) {
	tk := testkit.NewTestKit(c, s.store)

	sql := `select 'abc';`
	r := tk.MustQuery(sql)
	r.Check(testkit.Rows("abc"))
	rs, err := tk.Exec(sql)
	c.Check(err, IsNil)
	fields := rs.Fields()
	c.Check(len(fields), Equals, 1)
	c.Check(fields[0].Column.Name.O, Equals, `abc`)

	sql = `select (('abc'));`
	r = tk.MustQuery(sql)
	r.Check(testkit.Rows("abc"))
	rs, err = tk.Exec(sql)
	c.Check(err, IsNil)
	fields = rs.Fields()
	c.Check(len(fields), Equals, 1)
	c.Check(fields[0].Column.Name.O, Equals, `abc`)

	sql = `select 'abc'+'def';`
	r = tk.MustQuery(sql)
	r.Check(testkit.Rows("0"))
	rs, err = tk.Exec(sql)
	c.Check(err, IsNil)
	fields = rs.Fields()
	c.Check(len(fields), Equals, 1)
	c.Check(fields[0].Column.Name.O, Equals, `'abc'+'def'`)

	// Below checks whether leading invalid chars are trimmed.
	sql = "select '\n';"
	r = tk.MustQuery(sql)
	r.Check(testkit.Rows("\n"))
	rs, err = tk.Exec(sql)
	c.Check(err, IsNil)
	fields = rs.Fields()
	c.Check(len(fields), Equals, 1)
	c.Check(fields[0].Column.Name.O, Equals, "")

	sql = "select '\t   col';" // Lowercased letter is a valid char.
	rs, err = tk.Exec(sql)
	c.Check(err, IsNil)
	fields = rs.Fields()
	c.Check(len(fields), Equals, 1)
	c.Check(fields[0].Column.Name.O, Equals, "col")

	sql = "select '\t   Col';" // Uppercased letter is a valid char.
	rs, err = tk.Exec(sql)
	c.Check(err, IsNil)
	fields = rs.Fields()
	c.Check(len(fields), Equals, 1)
	c.Check(fields[0].Column.Name.O, Equals, "Col")

	sql = "select '\n\t   中文 col';" // Chinese char is a valid char.
	rs, err = tk.Exec(sql)
	c.Check(err, IsNil)
	fields = rs.Fields()
	c.Check(len(fields), Equals, 1)
	c.Check(fields[0].Column.Name.O, Equals, "中文 col")

	sql = "select ' \r\n  .col';" // Punctuation is a valid char.
	rs, err = tk.Exec(sql)
	c.Check(err, IsNil)
	fields = rs.Fields()
	c.Check(len(fields), Equals, 1)
	c.Check(fields[0].Column.Name.O, Equals, ".col")

	sql = "select '   😆col';" // Emoji is a valid char.
	rs, err = tk.Exec(sql)
	c.Check(err, IsNil)
	fields = rs.Fields()
	c.Check(len(fields), Equals, 1)
	c.Check(fields[0].Column.Name.O, Equals, "😆col")

	// Below checks whether trailing invalid chars are preserved.
	sql = `select 'abc   ';`
	rs, err = tk.Exec(sql)
	c.Check(err, IsNil)
	fields = rs.Fields()
	c.Check(len(fields), Equals, 1)
	c.Check(fields[0].Column.Name.O, Equals, "abc   ")

	sql = `select '  abc   123   ';`
	rs, err = tk.Exec(sql)
	c.Check(err, IsNil)
	fields = rs.Fields()
	c.Check(len(fields), Equals, 1)
	c.Check(fields[0].Column.Name.O, Equals, "abc   123   ")

	// Issue #4239.
	sql = `select 'a' ' ' 'string';`
	r = tk.MustQuery(sql)
	r.Check(testkit.Rows("a string"))
	rs, err = tk.Exec(sql)
	c.Check(err, IsNil)
	fields = rs.Fields()
	c.Check(len(fields), Equals, 1)
	c.Check(fields[0].Column.Name.O, Equals, "a")

	sql = `select 'a' " " "string";`
	r = tk.MustQuery(sql)
	r.Check(testkit.Rows("a string"))
	rs, err = tk.Exec(sql)
	c.Check(err, IsNil)
	fields = rs.Fields()
	c.Check(len(fields), Equals, 1)
	c.Check(fields[0].Column.Name.O, Equals, "a")

	sql = `select 'string' 'string';`
	r = tk.MustQuery(sql)
	r.Check(testkit.Rows("stringstring"))
	rs, err = tk.Exec(sql)
	c.Check(err, IsNil)
	fields = rs.Fields()
	c.Check(len(fields), Equals, 1)
	c.Check(fields[0].Column.Name.O, Equals, "string")

	sql = `select "ss" "a";`
	r = tk.MustQuery(sql)
	r.Check(testkit.Rows("ssa"))
	rs, err = tk.Exec(sql)
	c.Check(err, IsNil)
	fields = rs.Fields()
	c.Check(len(fields), Equals, 1)
	c.Check(fields[0].Column.Name.O, Equals, "ss")

	sql = `select "ss" "a" "b";`
	r = tk.MustQuery(sql)
	r.Check(testkit.Rows("ssab"))
	rs, err = tk.Exec(sql)
	c.Check(err, IsNil)
	fields = rs.Fields()
	c.Check(len(fields), Equals, 1)
	c.Check(fields[0].Column.Name.O, Equals, "ss")

	sql = `select "ss" "a" ' ' "b";`
	r = tk.MustQuery(sql)
	r.Check(testkit.Rows("ssa b"))
	rs, err = tk.Exec(sql)
	c.Check(err, IsNil)
	fields = rs.Fields()
	c.Check(len(fields), Equals, 1)
	c.Check(fields[0].Column.Name.O, Equals, "ss")

	sql = `select "ss" "a" ' ' "b" ' ' "d";`
	r = tk.MustQuery(sql)
	r.Check(testkit.Rows("ssa b d"))
	rs, err = tk.Exec(sql)
	c.Check(err, IsNil)
	fields = rs.Fields()
	c.Check(len(fields), Equals, 1)
	c.Check(fields[0].Column.Name.O, Equals, "ss")
}

func (s *testSuiteP1) TestSelectLimit(c *C) {
	tk := testkit.NewTestKit(c, s.store)
	tk.MustExec("use test")
	s.fillData(tk, "select_limit")

	tk.MustExec("insert INTO select_limit VALUES (3, \"hello\");")
	tk.CheckExecResult(1, 0)
	tk.MustExec("insert INTO select_limit VALUES (4, \"hello\");")
	tk.CheckExecResult(1, 0)

	r := tk.MustQuery("select * from select_limit limit 1;")
	r.Check(testkit.Rows("1 hello"))

	r = tk.MustQuery("select id from (select * from select_limit limit 1) k where id != 1;")
	r.Check(testkit.Rows())

	r = tk.MustQuery("select * from select_limit limit 18446744073709551615 offset 0;")
	r.Check(testkit.Rows("1 hello", "2 hello", "3 hello", "4 hello"))

	r = tk.MustQuery("select * from select_limit limit 18446744073709551615 offset 1;")
	r.Check(testkit.Rows("2 hello", "3 hello", "4 hello"))

	r = tk.MustQuery("select * from select_limit limit 18446744073709551615 offset 3;")
	r.Check(testkit.Rows("4 hello"))

	err := tk.ExecToErr("select * from select_limit limit 18446744073709551616 offset 3;")
	c.Assert(err, NotNil)
}

func (s *testSuiteP1) TestSelectOrderBy(c *C) {
	tk := testkit.NewTestKit(c, s.store)
	tk.MustExec("use test")
	s.fillData(tk, "select_order_test")

	// Test star field
	r := tk.MustQuery("select * from select_order_test where id = 1 order by id limit 1 offset 0;")
	r.Check(testkit.Rows("1 hello"))

	r = tk.MustQuery("select id from select_order_test order by id desc limit 1 ")
	r.Check(testkit.Rows("2"))

	r = tk.MustQuery("select id from select_order_test order by id + 1 desc limit 1 ")
	r.Check(testkit.Rows("2"))

	// Test limit
	r = tk.MustQuery("select * from select_order_test order by name, id limit 1 offset 0;")
	r.Check(testkit.Rows("1 hello"))

	// Test limit
	r = tk.MustQuery("select id as c1, name from select_order_test order by 2, id limit 1 offset 0;")
	r.Check(testkit.Rows("1 hello"))

	// Test limit overflow
	r = tk.MustQuery("select * from select_order_test order by name, id limit 100 offset 0;")
	r.Check(testkit.Rows("1 hello", "2 hello"))

	// Test offset overflow
	r = tk.MustQuery("select * from select_order_test order by name, id limit 1 offset 100;")
	r.Check(testkit.Rows())

	// Test limit exceeds int range.
	r = tk.MustQuery("select id from select_order_test order by name, id limit 18446744073709551615;")
	r.Check(testkit.Rows("1", "2"))

	// Test multiple field
	r = tk.MustQuery("select id, name from select_order_test where id = 1 group by id, name limit 1 offset 0;")
	r.Check(testkit.Rows("1 hello"))

	// Test limit + order by
	for i := 3; i <= 10; i += 1 {
		tk.MustExec(fmt.Sprintf("insert INTO select_order_test VALUES (%d, \"zz\");", i))
	}
	tk.MustExec("insert INTO select_order_test VALUES (10086, \"hi\");")
	for i := 11; i <= 20; i += 1 {
		tk.MustExec(fmt.Sprintf("insert INTO select_order_test VALUES (%d, \"hh\");", i))
	}
	for i := 21; i <= 30; i += 1 {
		tk.MustExec(fmt.Sprintf("insert INTO select_order_test VALUES (%d, \"zz\");", i))
	}
	tk.MustExec("insert INTO select_order_test VALUES (1501, \"aa\");")
	r = tk.MustQuery("select * from select_order_test order by name, id limit 1 offset 3;")
	r.Check(testkit.Rows("11 hh"))
	tk.MustExec("drop table select_order_test")
	tk.MustExec("drop table if exists t")
	tk.MustExec("create table t (c int, d int)")
	tk.MustExec("insert t values (1, 1)")
	tk.MustExec("insert t values (1, 2)")
	tk.MustExec("insert t values (1, 3)")
	r = tk.MustQuery("select 1-d as d from t order by d;")
	r.Check(testkit.Rows("-2", "-1", "0"))
	r = tk.MustQuery("select 1-d as d from t order by d + 1;")
	r.Check(testkit.Rows("0", "-1", "-2"))
	r = tk.MustQuery("select t.d from t order by d;")
	r.Check(testkit.Rows("1", "2", "3"))

	tk.MustExec("drop table if exists t")
	tk.MustExec("create table t (a int, b int, c int)")
	tk.MustExec("insert t values (1, 2, 3)")
	r = tk.MustQuery("select b from (select a,b from t order by a,c) t")
	r.Check(testkit.Rows("2"))
	r = tk.MustQuery("select b from (select a,b from t order by a,c limit 1) t")
	r.Check(testkit.Rows("2"))
	tk.MustExec("drop table if exists t")
	tk.MustExec("create table t(a int, b int, index idx(a))")
	tk.MustExec("insert into t values(1, 1), (2, 2)")
	tk.MustQuery("select * from t where 1 order by b").Check(testkit.Rows("1 1", "2 2"))
	tk.MustQuery("select * from t where a between 1 and 2 order by a desc").Check(testkit.Rows("2 2", "1 1"))

	// Test double read and topN is pushed down to first read plannercore.
	tk.MustExec("drop table if exists t")
	tk.MustExec("create table t(a int primary key, b int, c int, index idx(b))")
	tk.MustExec("insert into t values(1, 3, 1)")
	tk.MustExec("insert into t values(2, 2, 2)")
	tk.MustExec("insert into t values(3, 1, 3)")
	tk.MustQuery("select * from t use index(idx) order by a desc limit 1").Check(testkit.Rows("3 1 3"))

	// Test double read which needs to keep order.
	tk.MustExec("drop table if exists t")
	tk.MustExec("create table t(a int, b int, key b (b))")
	tk.Se.GetSessionVars().IndexLookupSize = 3
	for i := 0; i < 10; i++ {
		tk.MustExec(fmt.Sprintf("insert into t values(%d, %d)", i, 10-i))
	}
	tk.MustQuery("select a from t use index(b) order by b").Check(testkit.Rows("9", "8", "7", "6", "5", "4", "3", "2", "1", "0"))
}

func (s *testSuiteP1) TestOrderBy(c *C) {
	tk := testkit.NewTestKitWithInit(c, s.store)
	tk.MustExec("drop table if exists t")
	tk.MustExec("create table t (c1 int, c2 int, c3 varchar(20))")
	tk.MustExec("insert into t values (1, 2, 'abc'), (2, 1, 'bcd')")

	// Fix issue https://github.com/pingcap/tidb/issues/337
	tk.MustQuery("select c1 as a, c1 as b from t order by c1").Check(testkit.Rows("1 1", "2 2"))

	tk.MustQuery("select c1 as a, t.c1 as a from t order by a desc").Check(testkit.Rows("2 2", "1 1"))
	tk.MustQuery("select c1 as c2 from t order by c2").Check(testkit.Rows("1", "2"))
	tk.MustQuery("select sum(c1) from t order by sum(c1)").Check(testkit.Rows("3"))
	tk.MustQuery("select c1 as c2 from t order by c2 + 1").Check(testkit.Rows("2", "1"))

	// Order by position.
	tk.MustQuery("select * from t order by 1").Check(testkit.Rows("1 2 abc", "2 1 bcd"))
	tk.MustQuery("select * from t order by 2").Check(testkit.Rows("2 1 bcd", "1 2 abc"))

	// Order by binary.
	tk.MustQuery("select c1, c3 from t order by binary c1 desc").Check(testkit.Rows("2 bcd", "1 abc"))
	tk.MustQuery("select c1, c2 from t order by binary c3").Check(testkit.Rows("1 2", "2 1"))
}

func (s *testSuiteP1) TestSelectErrorRow(c *C) {
	tk := testkit.NewTestKit(c, s.store)
	tk.MustExec("use test")

	err := tk.ExecToErr("select row(1, 1) from test")
	c.Assert(err, NotNil)

	err = tk.ExecToErr("select * from test group by row(1, 1);")
	c.Assert(err, NotNil)

	err = tk.ExecToErr("select * from test order by row(1, 1);")
	c.Assert(err, NotNil)

	err = tk.ExecToErr("select * from test having row(1, 1);")
	c.Assert(err, NotNil)

	err = tk.ExecToErr("select (select 1, 1) from test;")
	c.Assert(err, NotNil)

	err = tk.ExecToErr("select * from test group by (select 1, 1);")
	c.Assert(err, NotNil)

	err = tk.ExecToErr("select * from test order by (select 1, 1);")
	c.Assert(err, NotNil)

	err = tk.ExecToErr("select * from test having (select 1, 1);")
	c.Assert(err, NotNil)
}

// TestIssue2612 is related with https://github.com/pingcap/tidb/issues/2612
func (s *testSuiteP1) TestIssue2612(c *C) {
	tk := testkit.NewTestKit(c, s.store)
	tk.MustExec("use test")
	tk.MustExec(`drop table if exists t`)
	tk.MustExec(`create table t (
		create_at datetime NOT NULL DEFAULT '1000-01-01 00:00:00',
		finish_at datetime NOT NULL DEFAULT '1000-01-01 00:00:00');`)
	tk.MustExec(`insert into t values ('2016-02-13 15:32:24',  '2016-02-11 17:23:22');`)
	rs, err := tk.Exec(`select timediff(finish_at, create_at) from t;`)
	c.Assert(err, IsNil)
	req := rs.NewChunk()
	err = rs.Next(context.Background(), req)
	c.Assert(err, IsNil)
	c.Assert(req.GetRow(0).GetDuration(0, 0).String(), Equals, "-46:09:02")
	rs.Close()
}

// TestIssue345 is related with https://github.com/pingcap/tidb/issues/345
func (s *testSuiteP1) TestIssue345(c *C) {
	tk := testkit.NewTestKit(c, s.store)
	tk.MustExec("use test")
	tk.MustExec(`drop table if exists t1, t2`)
	tk.MustExec(`create table t1 (c1 int);`)
	tk.MustExec(`create table t2 (c2 int);`)
	tk.MustExec(`insert into t1 values (1);`)
	tk.MustExec(`insert into t2 values (2);`)
	tk.MustExec(`update t1, t2 set t1.c1 = 2, t2.c2 = 1;`)
	tk.MustExec(`update t1, t2 set c1 = 2, c2 = 1;`)
	tk.MustExec(`update t1 as a, t2 as b set a.c1 = 2, b.c2 = 1;`)

	// Check t1 content
	r := tk.MustQuery("SELECT * FROM t1;")
	r.Check(testkit.Rows("2"))
	// Check t2 content
	r = tk.MustQuery("SELECT * FROM t2;")
	r.Check(testkit.Rows("1"))

	tk.MustExec(`update t1 as a, t2 as t1 set a.c1 = 1, t1.c2 = 2;`)
	// Check t1 content
	r = tk.MustQuery("SELECT * FROM t1;")
	r.Check(testkit.Rows("1"))
	// Check t2 content
	r = tk.MustQuery("SELECT * FROM t2;")
	r.Check(testkit.Rows("2"))

	_, err := tk.Exec(`update t1 as a, t2 set t1.c1 = 10;`)
	c.Assert(err, NotNil)
}

func (s *testSuiteP1) TestIssue5055(c *C) {
	tk := testkit.NewTestKit(c, s.store)
	tk.MustExec("use test")
	tk.MustExec(`drop table if exists t1, t2`)
	tk.MustExec(`create table t1 (a int);`)
	tk.MustExec(`create table t2 (a int);`)
	tk.MustExec(`insert into t1 values(1);`)
	tk.MustExec(`insert into t2 values(1);`)
	result := tk.MustQuery("select tbl1.* from (select t1.a, 1 from t1) tbl1 left join t2 tbl2 on tbl1.a = tbl2.a order by tbl1.a desc limit 1;")
	result.Check(testkit.Rows("1 1"))
}

func (s *testSuiteP2) TestUnion(c *C) {
	tk := testkit.NewTestKit(c, s.store)
	tk.MustExec("use test")

	testSQL := `drop table if exists union_test; create table union_test(id int);`
	tk.MustExec(testSQL)

	testSQL = `drop table if exists union_test;`
	tk.MustExec(testSQL)
	testSQL = `create table union_test(id int);`
	tk.MustExec(testSQL)
	testSQL = `insert union_test values (1),(2)`
	tk.MustExec(testSQL)

	testSQL = `select * from (select id from union_test union select id from union_test) t order by id;`
	r := tk.MustQuery(testSQL)
	r.Check(testkit.Rows("1", "2"))

	r = tk.MustQuery("select 1 union all select 1")
	r.Check(testkit.Rows("1", "1"))

	r = tk.MustQuery("select 1 union all select 1 union select 1")
	r.Check(testkit.Rows("1"))

	r = tk.MustQuery("select 1 as a union (select 2) order by a limit 1")
	r.Check(testkit.Rows("1"))

	r = tk.MustQuery("select 1 as a union (select 2) order by a limit 1, 1")
	r.Check(testkit.Rows("2"))

	r = tk.MustQuery("select id from union_test union all (select 1) order by id desc")
	r.Check(testkit.Rows("2", "1", "1"))

	r = tk.MustQuery("select id as a from union_test union (select 1) order by a desc")
	r.Check(testkit.Rows("2", "1"))

	r = tk.MustQuery(`select null as a union (select "abc") order by a`)
	r.Check(testkit.Rows("<nil>", "abc"))

	r = tk.MustQuery(`select "abc" as a union (select 1) order by a`)
	r.Check(testkit.Rows("1", "abc"))

	tk.MustExec("drop table if exists t1")
	tk.MustExec("create table t1 (c int, d int)")
	tk.MustExec("insert t1 values (NULL, 1)")
	tk.MustExec("insert t1 values (1, 1)")
	tk.MustExec("insert t1 values (1, 2)")
	tk.MustExec("drop table if exists t2")
	tk.MustExec("create table t2 (c int, d int)")
	tk.MustExec("insert t2 values (1, 3)")
	tk.MustExec("insert t2 values (1, 1)")
	tk.MustExec("drop table if exists t3")
	tk.MustExec("create table t3 (c int, d int)")
	tk.MustExec("insert t3 values (3, 2)")
	tk.MustExec("insert t3 values (4, 3)")
	r = tk.MustQuery(`select sum(c1), c2 from (select c c1, d c2 from t1 union all select d c1, c c2 from t2 union all select c c1, d c2 from t3) x group by c2 order by c2`)
	r.Check(testkit.Rows("5 1", "4 2", "4 3"))

	tk.MustExec("drop table if exists t1, t2, t3")
	tk.MustExec("create table t1 (a int primary key)")
	tk.MustExec("create table t2 (a int primary key)")
	tk.MustExec("create table t3 (a int primary key)")
	tk.MustExec("insert t1 values (7), (8)")
	tk.MustExec("insert t2 values (1), (9)")
	tk.MustExec("insert t3 values (2), (3)")
	r = tk.MustQuery("select * from t1 union all select * from t2 union all (select * from t3) order by a limit 2")
	r.Check(testkit.Rows("1", "2"))

	tk.MustExec("drop table if exists t1, t2")
	tk.MustExec("create table t1 (a int)")
	tk.MustExec("create table t2 (a int)")
	tk.MustExec("insert t1 values (2), (1)")
	tk.MustExec("insert t2 values (3), (4)")
	r = tk.MustQuery("select * from t1 union all (select * from t2) order by a limit 1")
	r.Check(testkit.Rows("1"))
	r = tk.MustQuery("select (select * from t1 where a != t.a union all (select * from t2 where a != t.a) order by a limit 1) from t1 t")
	r.Check(testkit.Rows("1", "2"))

	tk.MustExec("drop table if exists t")
	tk.MustExec("create table t (id int unsigned primary key auto_increment, c1 int, c2 int, index c1_c2 (c1, c2))")
	tk.MustExec("insert into t (c1, c2) values (1, 1)")
	tk.MustExec("insert into t (c1, c2) values (1, 2)")
	tk.MustExec("insert into t (c1, c2) values (2, 3)")
	r = tk.MustQuery("select * from (select * from t where t.c1 = 1 union select * from t where t.id = 1) s order by s.id")
	r.Check(testkit.Rows("1 1 1", "2 1 2"))

	tk.MustExec("drop table if exists t")
	tk.MustExec("CREATE TABLE t (f1 DATE)")
	tk.MustExec("INSERT INTO t VALUES ('1978-11-26')")
	r = tk.MustQuery("SELECT f1+0 FROM t UNION SELECT f1+0 FROM t")
	r.Check(testkit.Rows("19781126"))

	tk.MustExec("drop table if exists t")
	tk.MustExec("CREATE TABLE t (a int, b int)")
	tk.MustExec("INSERT INTO t VALUES ('1', '1')")
	r = tk.MustQuery("select b from (SELECT * FROM t UNION ALL SELECT a, b FROM t order by a) t")
	r.Check(testkit.Rows("1", "1"))

	tk.MustExec("drop table if exists t")
	tk.MustExec("CREATE TABLE t (a DECIMAL(4,2))")
	tk.MustExec("INSERT INTO t VALUE(12.34)")
	r = tk.MustQuery("SELECT 1 AS c UNION select a FROM t")
	r.Sort().Check(testkit.Rows("1.00", "12.34"))

	// #issue3771
	r = tk.MustQuery("SELECT 'a' UNION SELECT CONCAT('a', -4)")
	r.Sort().Check(testkit.Rows("a", "a-4"))

	// test race
	tk.MustQuery("SELECT @x:=0 UNION ALL SELECT @x:=0 UNION ALL SELECT @x")

	// test field tp
	tk.MustExec("drop table if exists t1, t2")
	tk.MustExec("CREATE TABLE t1 (a date)")
	tk.MustExec("CREATE TABLE t2 (a date)")
	tk.MustExec("SELECT a from t1 UNION select a FROM t2")
	tk.MustQuery("show create table t1").Check(testkit.Rows("t1 CREATE TABLE `t1` (\n" + "  `a` date DEFAULT NULL\n" + ") ENGINE=InnoDB DEFAULT CHARSET=utf8mb4 COLLATE=utf8mb4_bin"))

	// Move from session test.
	tk.MustExec("drop table if exists t1, t2")
	tk.MustExec("create table t1 (c double);")
	tk.MustExec("create table t2 (c double);")
	tk.MustExec("insert into t1 value (73);")
	tk.MustExec("insert into t2 value (930);")
	// If set unspecified column flen to 0, it will cause bug in union.
	// This test is used to prevent the bug reappear.
	tk.MustQuery("select c from t1 union (select c from t2) order by c").Check(testkit.Rows("73", "930"))

	// issue 5703
	tk.MustExec("drop table if exists t")
	tk.MustExec("create table t(a date)")
	tk.MustExec("insert into t value ('2017-01-01'), ('2017-01-02')")
	r = tk.MustQuery("(select a from t where a < 0) union (select a from t where a > 0) order by a")
	r.Check(testkit.Rows("2017-01-01", "2017-01-02"))

	tk.MustExec("drop table if exists t")
	tk.MustExec("create table t(a int)")
	tk.MustExec("insert into t value(0),(0)")
	tk.MustQuery("select 1 from (select a from t union all select a from t) tmp").Check(testkit.Rows("1", "1", "1", "1"))
	tk.MustQuery("select 10 as a from dual union select a from t order by a desc limit 1 ").Check(testkit.Rows("10"))
	tk.MustQuery("select -10 as a from dual union select a from t order by a limit 1 ").Check(testkit.Rows("-10"))
	tk.MustQuery("select count(1) from (select a from t union all select a from t) tmp").Check(testkit.Rows("4"))

	err := tk.ExecToErr("select 1 from (select a from t limit 1 union all select a from t limit 1) tmp")
	c.Assert(err, NotNil)
	terr := errors.Cause(err).(*terror.Error)
	c.Assert(terr.Code(), Equals, errors.ErrCode(mysql.ErrWrongUsage))

	err = tk.ExecToErr("select 1 from (select a from t order by a union all select a from t limit 1) tmp")
	c.Assert(err, NotNil)
	terr = errors.Cause(err).(*terror.Error)
	c.Assert(terr.Code(), Equals, errors.ErrCode(mysql.ErrWrongUsage))

	_, err = tk.Exec("(select a from t order by a) union all select a from t limit 1 union all select a from t limit 1")
	c.Assert(terror.ErrorEqual(err, plannercore.ErrWrongUsage), IsTrue, Commentf("err %v", err))

	_, err = tk.Exec("(select a from t limit 1) union all select a from t limit 1")
	c.Assert(err, IsNil)
	_, err = tk.Exec("(select a from t order by a) union all select a from t order by a")
	c.Assert(err, IsNil)

	tk.MustExec("drop table if exists t")
	tk.MustExec("create table t(a int)")
	tk.MustExec("insert into t value(1),(2),(3)")

	tk.MustQuery("(select a from t order by a limit 2) union all (select a from t order by a desc limit 2) order by a desc limit 1,2").Check(testkit.Rows("2", "2"))
	tk.MustQuery("select a from t union all select a from t order by a desc limit 5").Check(testkit.Rows("3", "3", "2", "2", "1"))
	tk.MustQuery("(select a from t order by a desc limit 2) union all select a from t group by a order by a").Check(testkit.Rows("1", "2", "2", "3", "3"))
	tk.MustQuery("(select a from t order by a desc limit 2) union all select 33 as a order by a desc limit 2").Check(testkit.Rows("33", "3"))

	tk.MustQuery("select 1 union select 1 union all select 1").Check(testkit.Rows("1", "1"))
	tk.MustQuery("select 1 union all select 1 union select 1").Check(testkit.Rows("1"))

	tk.MustExec("drop table if exists t1, t2")
	tk.MustExec(`create table t1(a bigint, b bigint);`)
	tk.MustExec(`create table t2(a bigint, b bigint);`)
	tk.MustExec(`insert into t1 values(1, 1);`)
	tk.MustExec(`insert into t1 select * from t1;`)
	tk.MustExec(`insert into t1 select * from t1;`)
	tk.MustExec(`insert into t1 select * from t1;`)
	tk.MustExec(`insert into t1 select * from t1;`)
	tk.MustExec(`insert into t1 select * from t1;`)
	tk.MustExec(`insert into t1 select * from t1;`)
	tk.MustExec(`insert into t2 values(1, 1);`)
	tk.MustExec(`set @@tidb_init_chunk_size=2;`)
	tk.MustExec(`set @@sql_mode="";`)
	tk.MustQuery(`select count(*) from (select t1.a, t1.b from t1 left join t2 on t1.a=t2.a union all select t1.a, t1.a from t1 left join t2 on t1.a=t2.a) tmp;`).Check(testkit.Rows("128"))
	tk.MustQuery(`select tmp.a, count(*) from (select t1.a, t1.b from t1 left join t2 on t1.a=t2.a union all select t1.a, t1.a from t1 left join t2 on t1.a=t2.a) tmp;`).Check(testkit.Rows("1 128"))

	tk.MustExec("drop table if exists t")
	tk.MustExec("create table t(a int, b int)")
	tk.MustExec("insert into t value(1 ,2)")
	tk.MustQuery("select a, b from (select a, 0 as d, b from t union all select a, 0 as d, b from t) test;").Check(testkit.Rows("1 2", "1 2"))

	// #issue 8141
	tk.MustExec("drop table if exists t1")
	tk.MustExec("create table t1(a int, b int)")
	tk.MustExec("insert into t1 value(1,2),(1,1),(2,2),(2,2),(3,2),(3,2)")
	tk.MustExec("set @@tidb_init_chunk_size=2;")
	tk.MustQuery("select count(*) from (select a as c, a as d from t1 union all select a, b from t1) t;").Check(testkit.Rows("12"))

	// #issue 8189 and #issue 8199
	tk.MustExec("drop table if exists t1")
	tk.MustExec("drop table if exists t2")
	tk.MustExec("CREATE TABLE t1 (a int not null, b char (10) not null)")
	tk.MustExec("insert into t1 values(1,'a'),(2,'b'),(3,'c'),(3,'c')")
	tk.MustExec("CREATE TABLE t2 (a int not null, b char (10) not null)")
	tk.MustExec("insert into t2 values(1,'a'),(2,'b'),(3,'c'),(3,'c')")
	tk.MustQuery("select a from t1 union select a from t1 order by (select a+1);").Check(testkit.Rows("1", "2", "3"))

	// #issue 8201
	for i := 0; i < 4; i++ {
		tk.MustQuery("SELECT(SELECT 0 AS a FROM dual UNION SELECT 1 AS a FROM dual ORDER BY a ASC  LIMIT 1) AS dev").Check(testkit.Rows("0"))
	}

	// #issue 8231
	tk.MustExec("drop table if exists t1")
	tk.MustExec("CREATE TABLE t1 (uid int(1))")
	tk.MustExec("INSERT INTO t1 SELECT 150")
	tk.MustQuery("SELECT 'a' UNION SELECT uid FROM t1 order by 1 desc;").Check(testkit.Rows("a", "150"))

	// #issue 8196
	tk.MustExec("drop table if exists t1")
	tk.MustExec("drop table if exists t2")
	tk.MustExec("CREATE TABLE t1 (a int not null, b char (10) not null)")
	tk.MustExec("insert into t1 values(1,'a'),(2,'b'),(3,'c'),(3,'c')")
	tk.MustExec("CREATE TABLE t2 (a int not null, b char (10) not null)")
	tk.MustExec("insert into t2 values(3,'c'),(4,'d'),(5,'f'),(6,'e')")
	tk.MustExec("analyze table t1")
	tk.MustExec("analyze table t2")
	_, err = tk.Exec("(select a,b from t1 limit 2) union all (select a,b from t2 order by a limit 1) order by t1.b")
	c.Assert(err.Error(), Equals, "[planner:1250]Table 't1' from one of the SELECTs cannot be used in global ORDER clause")

	// #issue 9900
	tk.MustExec("drop table if exists t")
	tk.MustExec("create table t(a int, b decimal(6, 3))")
	tk.MustExec("insert into t values(1, 1.000)")
	tk.MustQuery("select count(distinct a), sum(distinct a), avg(distinct a) from (select a from t union all select b from t) tmp;").Check(testkit.Rows("1 1.000 1.0000000"))
}

func (s *testSuite2) TestUnionLimit(c *C) {
	tk := testkit.NewTestKit(c, s.store)
	tk.MustExec("use test")
	tk.MustExec("drop table if exists union_limit")
	tk.MustExec("create table union_limit (id int) partition by hash(id) partitions 30")
	for i := 0; i < 60; i++ {
		tk.MustExec(fmt.Sprintf("insert into union_limit values (%d)", i))
	}
	// Cover the code for worker count limit in the union executor.
	tk.MustQuery("select * from union_limit limit 10")
}

func (s *testSuiteP1) TestNeighbouringProj(c *C) {
	tk := testkit.NewTestKit(c, s.store)
	tk.MustExec("use test")

	tk.MustExec("drop table if exists t1, t2")
	tk.MustExec("create table t1(a int, b int)")
	tk.MustExec("create table t2(a int, b int)")
	tk.MustExec("insert into t1 value(1, 1), (2, 2)")
	tk.MustExec("insert into t2 value(1, 1), (2, 2)")
	tk.MustQuery("select sum(c) from (select t1.a as a, t1.a as c, length(t1.b) from t1  union select a, b, b from t2) t;").Check(testkit.Rows("5"))

	tk.MustExec("drop table if exists t")
	tk.MustExec("create table t(a bigint, b bigint, c bigint);")
	tk.MustExec("insert into t values(1, 1, 1), (2, 2, 2), (3, 3, 3);")
	rs := tk.MustQuery("select cast(count(a) as signed), a as another, a from t group by a order by cast(count(a) as signed), a limit 10;")
	rs.Check(testkit.Rows("1 1 1", "1 2 2", "1 3 3"))
}

func (s *testSuiteP1) TestIn(c *C) {
	tk := testkit.NewTestKit(c, s.store)
	tk.MustExec("use test")
	tk.MustExec(`drop table if exists t`)
	tk.MustExec(`create table t (c1 int primary key, c2 int, key c (c2));`)
	for i := 0; i <= 200; i++ {
		tk.MustExec(fmt.Sprintf("insert t values(%d, %d)", i, i))
	}
	queryStr := `select c2 from t where c1 in ('7', '10', '112', '111', '98', '106', '100', '9', '18', '17') order by c2`
	r := tk.MustQuery(queryStr)
	r.Check(testkit.Rows("7", "9", "10", "17", "18", "98", "100", "106", "111", "112"))

	queryStr = `select c2 from t where c1 in ('7a')`
	tk.MustQuery(queryStr).Check(testkit.Rows("7"))
}

func (s *testSuiteP1) TestTablePKisHandleScan(c *C) {
	tk := testkit.NewTestKit(c, s.store)
	tk.MustExec("use test")
	tk.MustExec("drop table if exists t")
	tk.MustExec("create table t (a int PRIMARY KEY AUTO_INCREMENT)")
	tk.MustExec("insert t values (),()")
	tk.MustExec("insert t values (-100),(0)")

	tests := []struct {
		sql    string
		result [][]interface{}
	}{
		{
			"select * from t",
			testkit.Rows("-100", "1", "2", "3"),
		},
		{
			"select * from t where a = 1",
			testkit.Rows("1"),
		},
		{
			"select * from t where a != 1",
			testkit.Rows("-100", "2", "3"),
		},
		{
			"select * from t where a >= '1.1'",
			testkit.Rows("2", "3"),
		},
		{
			"select * from t where a < '1.1'",
			testkit.Rows("-100", "1"),
		},
		{
			"select * from t where a > '-100.1' and a < 2",
			testkit.Rows("-100", "1"),
		},
		{
			"select * from t where a is null",
			testkit.Rows(),
		}, {
			"select * from t where a is true",
			testkit.Rows("-100", "1", "2", "3"),
		}, {
			"select * from t where a is false",
			testkit.Rows(),
		},
		{
			"select * from t where a in (1, 2)",
			testkit.Rows("1", "2"),
		},
		{
			"select * from t where a between 1 and 2",
			testkit.Rows("1", "2"),
		},
	}

	for _, tt := range tests {
		result := tk.MustQuery(tt.sql)
		result.Check(tt.result)
	}
}

func (s *testSuite8) TestIndexScan(c *C) {
	tk := testkit.NewTestKit(c, s.store)
	tk.MustExec("use test")
	tk.MustExec("drop table if exists t")
	tk.MustExec("create table t (a int unique)")
	tk.MustExec("insert t values (-1), (2), (3), (5), (6), (7), (8), (9)")
	result := tk.MustQuery("select a from t where a < 0 or (a >= 2.1 and a < 5.1) or ( a > 5.9 and a <= 7.9) or a > '8.1'")
	result.Check(testkit.Rows("-1", "3", "5", "6", "7", "9"))
	tk.MustExec("drop table if exists t")
	tk.MustExec("create table t (a int unique)")
	tk.MustExec("insert t values (0)")
	result = tk.MustQuery("select NULL from t ")
	result.Check(testkit.Rows("<nil>"))
	// test for double read
	tk.MustExec("drop table if exists t")
	tk.MustExec("create table t (a int unique, b int)")
	tk.MustExec("insert t values (5, 0)")
	tk.MustExec("insert t values (4, 0)")
	tk.MustExec("insert t values (3, 0)")
	tk.MustExec("insert t values (2, 0)")
	tk.MustExec("insert t values (1, 0)")
	tk.MustExec("insert t values (0, 0)")
	result = tk.MustQuery("select * from t order by a limit 3")
	result.Check(testkit.Rows("0 0", "1 0", "2 0"))
	tk.MustExec("drop table if exists t")
	tk.MustExec("create table t (a int unique, b int)")
	tk.MustExec("insert t values (0, 1)")
	tk.MustExec("insert t values (1, 2)")
	tk.MustExec("insert t values (2, 1)")
	tk.MustExec("insert t values (3, 2)")
	tk.MustExec("insert t values (4, 1)")
	tk.MustExec("insert t values (5, 2)")
	result = tk.MustQuery("select * from t where a < 5 and b = 1 limit 2")
	result.Check(testkit.Rows("0 1", "2 1"))
	tk.MustExec("drop table if exists tab1")
	tk.MustExec("CREATE TABLE tab1(pk INTEGER PRIMARY KEY, col0 INTEGER, col1 FLOAT, col3 INTEGER, col4 FLOAT)")
	tk.MustExec("CREATE INDEX idx_tab1_0 on tab1 (col0)")
	tk.MustExec("CREATE INDEX idx_tab1_1 on tab1 (col1)")
	tk.MustExec("CREATE INDEX idx_tab1_3 on tab1 (col3)")
	tk.MustExec("CREATE INDEX idx_tab1_4 on tab1 (col4)")
	tk.MustExec("INSERT INTO tab1 VALUES(1,37,20.85,30,10.69)")
	result = tk.MustQuery("SELECT pk FROM tab1 WHERE ((col3 <= 6 OR col3 < 29 AND (col0 < 41)) OR col3 > 42) AND col1 >= 96.1 AND col3 = 30 AND col3 > 17 AND (col0 BETWEEN 36 AND 42)")
	result.Check(testkit.Rows())
	tk.MustExec("drop table if exists tab1")
	tk.MustExec("CREATE TABLE tab1(pk INTEGER PRIMARY KEY, a INTEGER, b INTEGER)")
	tk.MustExec("CREATE INDEX idx_tab1_0 on tab1 (a)")
	tk.MustExec("INSERT INTO tab1 VALUES(1,1,1)")
	tk.MustExec("INSERT INTO tab1 VALUES(2,2,1)")
	tk.MustExec("INSERT INTO tab1 VALUES(3,1,2)")
	tk.MustExec("INSERT INTO tab1 VALUES(4,2,2)")
	result = tk.MustQuery("SELECT * FROM tab1 WHERE pk <= 3 AND a = 1")
	result.Check(testkit.Rows("1 1 1", "3 1 2"))
	result = tk.MustQuery("SELECT * FROM tab1 WHERE pk <= 4 AND a = 1 AND b = 2")
	result.Check(testkit.Rows("3 1 2"))
	tk.MustExec("CREATE INDEX idx_tab1_1 on tab1 (b, a)")
	result = tk.MustQuery("SELECT pk FROM tab1 WHERE b > 1")
	result.Check(testkit.Rows("3", "4"))

	tk.MustExec("drop table if exists t")
	tk.MustExec("CREATE TABLE t (a varchar(3), index(a))")
	tk.MustExec("insert t values('aaa'), ('aab')")
	result = tk.MustQuery("select * from t where a >= 'aaaa' and a < 'aabb'")
	result.Check(testkit.Rows("aab"))

	tk.MustExec("drop table if exists t")
	tk.MustExec("CREATE TABLE t (a int primary key, b int, c int, index(c))")
	tk.MustExec("insert t values(1, 1, 1), (2, 2, 2), (4, 4, 4), (3, 3, 3), (5, 5, 5)")
	// Test for double read and top n.
	result = tk.MustQuery("select a from t where c >= 2 order by b desc limit 1")
	result.Check(testkit.Rows("5"))

	tk.MustExec("drop table if exists t")
	tk.MustExec("create table t(a varchar(50) primary key, b int, c int, index idx(b))")
	tk.MustExec("insert into t values('aa', 1, 1)")
	tk.MustQuery("select * from t use index(idx) where a > 'a'").Check(testkit.Rows("aa 1 1"))

	// fix issue9636
	tk.MustExec("drop table if exists t")
	tk.MustExec("CREATE TABLE `t` (a int, KEY (a))")
	result = tk.MustQuery(`SELECT * FROM (SELECT * FROM (SELECT a as d FROM t WHERE a IN ('100')) AS x WHERE x.d < "123" ) tmp_count`)
	result.Check(testkit.Rows())
}

func (s *testSuiteP1) TestIndexReverseOrder(c *C) {
	tk := testkit.NewTestKit(c, s.store)
	tk.MustExec("use test")
	tk.MustExec("drop table if exists t")
	tk.MustExec("create table t (a int primary key auto_increment, b int, index idx (b))")
	tk.MustExec("insert t (b) values (0), (1), (2), (3), (4), (5), (6), (7), (8), (9)")
	result := tk.MustQuery("select b from t order by b desc")
	result.Check(testkit.Rows("9", "8", "7", "6", "5", "4", "3", "2", "1", "0"))
	result = tk.MustQuery("select b from t where b <3 or (b >=6 and b < 8) order by b desc")
	result.Check(testkit.Rows("7", "6", "2", "1", "0"))

	tk.MustExec("drop table if exists t")
	tk.MustExec("create table t (a int, b int, index idx (b, a))")
	tk.MustExec("insert t values (0, 2), (1, 2), (2, 2), (0, 1), (1, 1), (2, 1), (0, 0), (1, 0), (2, 0)")
	result = tk.MustQuery("select b, a from t order by b, a desc")
	result.Check(testkit.Rows("0 2", "0 1", "0 0", "1 2", "1 1", "1 0", "2 2", "2 1", "2 0"))
}

func (s *testSuiteP1) TestTableReverseOrder(c *C) {
	tk := testkit.NewTestKit(c, s.store)
	tk.MustExec("use test")
	tk.MustExec("drop table if exists t")
	tk.MustExec("create table t (a int primary key auto_increment, b int)")
	tk.MustExec("insert t (b) values (1), (2), (3), (4), (5), (6), (7), (8), (9)")
	result := tk.MustQuery("select b from t order by a desc")
	result.Check(testkit.Rows("9", "8", "7", "6", "5", "4", "3", "2", "1"))
	result = tk.MustQuery("select a from t where a <3 or (a >=6 and a < 8) order by a desc")
	result.Check(testkit.Rows("7", "6", "2", "1"))
}

func (s *testSuiteP1) TestDefaultNull(c *C) {
	tk := testkit.NewTestKit(c, s.store)
	tk.MustExec("use test")
	tk.MustExec("drop table if exists t")
	tk.MustExec("create table t (a int primary key auto_increment, b int default 1, c int)")
	tk.MustExec("insert t values ()")
	tk.MustQuery("select * from t").Check(testkit.Rows("1 1 <nil>"))
	tk.MustExec("update t set b = NULL where a = 1")
	tk.MustQuery("select * from t").Check(testkit.Rows("1 <nil> <nil>"))
	tk.MustExec("update t set c = 1")
	tk.MustQuery("select * from t ").Check(testkit.Rows("1 <nil> 1"))
	tk.MustExec("delete from t where a = 1")
	tk.MustExec("insert t (a) values (1)")
	tk.MustQuery("select * from t").Check(testkit.Rows("1 1 <nil>"))
}

func (s *testSuiteP1) TestUnsignedPKColumn(c *C) {
	tk := testkit.NewTestKit(c, s.store)
	tk.MustExec("use test")
	tk.MustExec("drop table if exists t")
	tk.MustExec("create table t (a int unsigned primary key, b int, c int, key idx_ba (b, c, a));")
	tk.MustExec("insert t values (1, 1, 1)")
	result := tk.MustQuery("select * from t;")
	result.Check(testkit.Rows("1 1 1"))
	tk.MustExec("update t set c=2 where a=1;")
	result = tk.MustQuery("select * from t where b=1;")
	result.Check(testkit.Rows("1 1 2"))
}

func (s *testSuiteP1) TestJSON(c *C) {
	tk := testkit.NewTestKit(c, s.store)

	tk.MustExec("use test")
	tk.MustExec("drop table if exists test_json")
	tk.MustExec("create table test_json (id int, a json)")
	tk.MustExec(`insert into test_json (id, a) values (1, '{"a":[1,"2",{"aa":"bb"},4],"b":true}')`)
	tk.MustExec(`insert into test_json (id, a) values (2, "null")`)
	tk.MustExec(`insert into test_json (id, a) values (3, null)`)
	tk.MustExec(`insert into test_json (id, a) values (4, 'true')`)
	tk.MustExec(`insert into test_json (id, a) values (5, '3')`)
	tk.MustExec(`insert into test_json (id, a) values (5, '4.0')`)
	tk.MustExec(`insert into test_json (id, a) values (6, '"string"')`)

	result := tk.MustQuery(`select tj.a from test_json tj order by tj.id`)
	result.Check(testkit.Rows(`{"a": [1, "2", {"aa": "bb"}, 4], "b": true}`, "null", "<nil>", "true", "3", "4", `"string"`))

	// Check json_type function
	result = tk.MustQuery(`select json_type(a) from test_json tj order by tj.id`)
	result.Check(testkit.Rows("OBJECT", "NULL", "<nil>", "BOOLEAN", "INTEGER", "DOUBLE", "STRING"))

	// Check json compare with primitives.
	result = tk.MustQuery(`select a from test_json tj where a = 3`)
	result.Check(testkit.Rows("3"))
	result = tk.MustQuery(`select a from test_json tj where a = 4.0`)
	result.Check(testkit.Rows("4"))
	result = tk.MustQuery(`select a from test_json tj where a = true`)
	result.Check(testkit.Rows("true"))
	result = tk.MustQuery(`select a from test_json tj where a = "string"`)
	result.Check(testkit.Rows(`"string"`))

	// Check cast(true/false as JSON).
	result = tk.MustQuery(`select cast(true as JSON)`)
	result.Check(testkit.Rows(`true`))
	result = tk.MustQuery(`select cast(false as JSON)`)
	result.Check(testkit.Rows(`false`))

	// Check two json grammar sugar.
	result = tk.MustQuery(`select a->>'$.a[2].aa' as x, a->'$.b' as y from test_json having x is not null order by id`)
	result.Check(testkit.Rows(`bb true`))
	result = tk.MustQuery(`select a->'$.a[2].aa' as x, a->>'$.b' as y from test_json having x is not null order by id`)
	result.Check(testkit.Rows(`"bb" true`))

	// Check some DDL limits for TEXT/BLOB/JSON column.
	var err error
	var terr *terror.Error

	_, err = tk.Exec(`create table test_bad_json(a json default '{}')`)
	c.Assert(err, NotNil)
	terr = errors.Cause(err).(*terror.Error)
	c.Assert(terr.Code(), Equals, errors.ErrCode(mysql.ErrBlobCantHaveDefault))

	_, err = tk.Exec(`create table test_bad_json(a blob default 'hello')`)
	c.Assert(err, NotNil)
	terr = errors.Cause(err).(*terror.Error)
	c.Assert(terr.Code(), Equals, errors.ErrCode(mysql.ErrBlobCantHaveDefault))

	_, err = tk.Exec(`create table test_bad_json(a text default 'world')`)
	c.Assert(err, NotNil)
	terr = errors.Cause(err).(*terror.Error)
	c.Assert(terr.Code(), Equals, errors.ErrCode(mysql.ErrBlobCantHaveDefault))

	// check json fields cannot be used as key.
	_, err = tk.Exec(`create table test_bad_json(id int, a json, key (a))`)
	c.Assert(err, NotNil)
	terr = errors.Cause(err).(*terror.Error)
	c.Assert(terr.Code(), Equals, errors.ErrCode(mysql.ErrJSONUsedAsKey))

	// check CAST AS JSON.
	result = tk.MustQuery(`select CAST('3' AS JSON), CAST('{}' AS JSON), CAST(null AS JSON)`)
	result.Check(testkit.Rows(`3 {} <nil>`))

	// Check cast json to decimal.
	// NOTE: this test case contains a bug, it should be uncommented after the bug is fixed.
	// TODO: Fix bug https://github.com/pingcap/tidb/issues/12178
	//tk.MustExec("drop table if exists test_json")
	//tk.MustExec("create table test_json ( a decimal(60,2) as (JSON_EXTRACT(b,'$.c')), b json );")
	//tk.MustExec(`insert into test_json (b) values
	//	('{"c": "1267.1"}'),
	//	('{"c": "1267.01"}'),
	//	('{"c": "1267.1234"}'),
	//	('{"c": "1267.3456"}'),
	//	('{"c": "1234567890123456789012345678901234567890123456789012345"}'),
	//	('{"c": "1234567890123456789012345678901234567890123456789012345.12345"}');`)
	//
	//tk.MustQuery("select a from test_json;").Check(testkit.Rows("1267.10", "1267.01", "1267.12",
	//	"1267.35", "1234567890123456789012345678901234567890123456789012345.00",
	//	"1234567890123456789012345678901234567890123456789012345.12"))
}

func (s *testSuiteP1) TestMultiUpdate(c *C) {
	tk := testkit.NewTestKit(c, s.store)
	tk.MustExec("use test")
	tk.MustExec(`CREATE TABLE test_mu (a int primary key, b int, c int)`)
	tk.MustExec(`INSERT INTO test_mu VALUES (1, 2, 3), (4, 5, 6), (7, 8, 9)`)

	// Test INSERT ... ON DUPLICATE UPDATE set_lists.
	tk.MustExec(`INSERT INTO test_mu VALUES (1, 2, 3) ON DUPLICATE KEY UPDATE b = 3, c = b`)
	result := tk.MustQuery(`SELECT * FROM test_mu ORDER BY a`)
	result.Check(testkit.Rows(`1 3 3`, `4 5 6`, `7 8 9`))

	tk.MustExec(`INSERT INTO test_mu VALUES (1, 2, 3) ON DUPLICATE KEY UPDATE c = 2, b = c+5`)
	result = tk.MustQuery(`SELECT * FROM test_mu ORDER BY a`)
	result.Check(testkit.Rows(`1 7 2`, `4 5 6`, `7 8 9`))

	// Test UPDATE ... set_lists.
	tk.MustExec(`UPDATE test_mu SET b = 0, c = b WHERE a = 4`)
	result = tk.MustQuery(`SELECT * FROM test_mu ORDER BY a`)
	result.Check(testkit.Rows(`1 7 2`, `4 0 0`, `7 8 9`))

	tk.MustExec(`UPDATE test_mu SET c = 8, b = c WHERE a = 4`)
	result = tk.MustQuery(`SELECT * FROM test_mu ORDER BY a`)
	result.Check(testkit.Rows(`1 7 2`, `4 8 8`, `7 8 9`))

	tk.MustExec(`UPDATE test_mu SET c = b, b = c WHERE a = 7`)
	result = tk.MustQuery(`SELECT * FROM test_mu ORDER BY a`)
	result.Check(testkit.Rows(`1 7 2`, `4 8 8`, `7 8 8`))
}

func (s *testSuiteP1) TestGeneratedColumnWrite(c *C) {
	tk := testkit.NewTestKit(c, s.store)
	tk.MustExec("use test")
	_, err := tk.Exec(`CREATE TABLE test_gc_write (a int primary key auto_increment, b int, c int as (a+8) virtual)`)
	c.Assert(err.Error(), Equals, ddl.ErrGeneratedColumnRefAutoInc.GenWithStackByArgs("c").Error())
	tk.MustExec(`CREATE TABLE test_gc_write (a int primary key auto_increment, b int, c int as (b+8) virtual)`)
	tk.MustExec(`CREATE TABLE test_gc_write_1 (a int primary key, b int, c int)`)

	tests := []struct {
		stmt string
		err  int
	}{
		// Can't modify generated column by values.
		{`insert into test_gc_write (a, b, c) values (1, 1, 1)`, mysql.ErrBadGeneratedColumn},
		{`insert into test_gc_write values (1, 1, 1)`, mysql.ErrBadGeneratedColumn},
		// Can't modify generated column by select clause.
		{`insert into test_gc_write select 1, 1, 1`, mysql.ErrBadGeneratedColumn},
		// Can't modify generated column by on duplicate clause.
		{`insert into test_gc_write (a, b) values (1, 1) on duplicate key update c = 1`, mysql.ErrBadGeneratedColumn},
		// Can't modify generated column by set.
		{`insert into test_gc_write set a = 1, b = 1, c = 1`, mysql.ErrBadGeneratedColumn},
		// Can't modify generated column by update clause.
		{`update test_gc_write set c = 1`, mysql.ErrBadGeneratedColumn},
		// Can't modify generated column by multi-table update clause.
		{`update test_gc_write, test_gc_write_1 set test_gc_write.c = 1`, mysql.ErrBadGeneratedColumn},

		// Can insert without generated columns.
		{`insert into test_gc_write (a, b) values (1, 1)`, 0},
		{`insert into test_gc_write set a = 2, b = 2`, 0},
		{`insert into test_gc_write (b) select c from test_gc_write`, 0},
		// Can update without generated columns.
		{`update test_gc_write set b = 2 where a = 2`, 0},
		{`update test_gc_write t1, test_gc_write_1 t2 set t1.b = 3, t2.b = 4`, 0},

		// But now we can't do this, just as same with MySQL 5.7:
		{`insert into test_gc_write values (1, 1)`, mysql.ErrWrongValueCountOnRow},
		{`insert into test_gc_write select 1, 1`, mysql.ErrWrongValueCountOnRow},
		{`insert into test_gc_write (c) select a, b from test_gc_write`, mysql.ErrWrongValueCountOnRow},
		{`insert into test_gc_write (b, c) select a, b from test_gc_write`, mysql.ErrBadGeneratedColumn},
	}
	for _, tt := range tests {
		_, err := tk.Exec(tt.stmt)
		if tt.err != 0 {
			c.Assert(err, NotNil, Commentf("sql is `%v`", tt.stmt))
			terr := errors.Cause(err).(*terror.Error)
			c.Assert(terr.Code(), Equals, errors.ErrCode(tt.err), Commentf("sql is %v", tt.stmt))
		} else {
			c.Assert(err, IsNil)
		}
	}
}

// TestGeneratedColumnRead tests select generated columns from table.
// They should be calculated from their generation expressions.
func (s *testSuiteP1) TestGeneratedColumnRead(c *C) {
	tk := testkit.NewTestKit(c, s.store)
	tk.MustExec("use test")
	tk.MustExec(`CREATE TABLE test_gc_read(a int primary key, b int, c int as (a+b), d int as (a*b) stored, e int as (c*2))`)

	result := tk.MustQuery(`SELECT generation_expression FROM information_schema.columns WHERE table_name = 'test_gc_read' AND column_name = 'd'`)
	result.Check(testkit.Rows("`a` * `b`"))

	// Insert only column a and b, leave c and d be calculated from them.
	tk.MustExec(`INSERT INTO test_gc_read (a, b) VALUES (0,null),(1,2),(3,4)`)
	result = tk.MustQuery(`SELECT * FROM test_gc_read ORDER BY a`)
	result.Check(testkit.Rows(`0 <nil> <nil> <nil> <nil>`, `1 2 3 2 6`, `3 4 7 12 14`))

	tk.MustExec(`INSERT INTO test_gc_read SET a = 5, b = 10`)
	result = tk.MustQuery(`SELECT * FROM test_gc_read ORDER BY a`)
	result.Check(testkit.Rows(`0 <nil> <nil> <nil> <nil>`, `1 2 3 2 6`, `3 4 7 12 14`, `5 10 15 50 30`))

	tk.MustExec(`REPLACE INTO test_gc_read (a, b) VALUES (5, 6)`)
	result = tk.MustQuery(`SELECT * FROM test_gc_read ORDER BY a`)
	result.Check(testkit.Rows(`0 <nil> <nil> <nil> <nil>`, `1 2 3 2 6`, `3 4 7 12 14`, `5 6 11 30 22`))

	tk.MustExec(`INSERT INTO test_gc_read (a, b) VALUES (5, 8) ON DUPLICATE KEY UPDATE b = 9`)
	result = tk.MustQuery(`SELECT * FROM test_gc_read ORDER BY a`)
	result.Check(testkit.Rows(`0 <nil> <nil> <nil> <nil>`, `1 2 3 2 6`, `3 4 7 12 14`, `5 9 14 45 28`))

	// Test select only-generated-column-without-dependences.
	result = tk.MustQuery(`SELECT c, d FROM test_gc_read`)
	result.Check(testkit.Rows(`<nil> <nil>`, `3 2`, `7 12`, `14 45`))

	// Test select only virtual generated column that refers to other virtual generated columns.
	result = tk.MustQuery(`SELECT e FROM test_gc_read`)
	result.Check(testkit.Rows(`<nil>`, `6`, `14`, `28`))

	// Test order of on duplicate key update list.
	tk.MustExec(`INSERT INTO test_gc_read (a, b) VALUES (5, 8) ON DUPLICATE KEY UPDATE a = 6, b = a`)
	result = tk.MustQuery(`SELECT * FROM test_gc_read ORDER BY a`)
	result.Check(testkit.Rows(`0 <nil> <nil> <nil> <nil>`, `1 2 3 2 6`, `3 4 7 12 14`, `6 6 12 36 24`))

	tk.MustExec(`INSERT INTO test_gc_read (a, b) VALUES (6, 8) ON DUPLICATE KEY UPDATE b = 8, a = b`)
	result = tk.MustQuery(`SELECT * FROM test_gc_read ORDER BY a`)
	result.Check(testkit.Rows(`0 <nil> <nil> <nil> <nil>`, `1 2 3 2 6`, `3 4 7 12 14`, `8 8 16 64 32`))

	// Test where-conditions on virtual/stored generated columns.
	result = tk.MustQuery(`SELECT * FROM test_gc_read WHERE c = 7`)
	result.Check(testkit.Rows(`3 4 7 12 14`))

	result = tk.MustQuery(`SELECT * FROM test_gc_read WHERE d = 64`)
	result.Check(testkit.Rows(`8 8 16 64 32`))

	result = tk.MustQuery(`SELECT * FROM test_gc_read WHERE e = 6`)
	result.Check(testkit.Rows(`1 2 3 2 6`))

	// Test update where-conditions on virtual/generated columns.
	tk.MustExec(`UPDATE test_gc_read SET a = a + 100 WHERE c = 7`)
	result = tk.MustQuery(`SELECT * FROM test_gc_read WHERE c = 107`)
	result.Check(testkit.Rows(`103 4 107 412 214`))

	// Test update where-conditions on virtual/generated columns.
	tk.MustExec(`UPDATE test_gc_read m SET m.a = m.a + 100 WHERE c = 107`)
	result = tk.MustQuery(`SELECT * FROM test_gc_read WHERE c = 207`)
	result.Check(testkit.Rows(`203 4 207 812 414`))

	tk.MustExec(`UPDATE test_gc_read SET a = a - 200 WHERE d = 812`)
	result = tk.MustQuery(`SELECT * FROM test_gc_read WHERE d = 12`)
	result.Check(testkit.Rows(`3 4 7 12 14`))

	tk.MustExec(`INSERT INTO test_gc_read set a = 4, b = d + 1`)
	result = tk.MustQuery(`SELECT * FROM test_gc_read ORDER BY a`)
	result.Check(testkit.Rows(`0 <nil> <nil> <nil> <nil>`, `1 2 3 2 6`, `3 4 7 12 14`,
		`4 <nil> <nil> <nil> <nil>`, `8 8 16 64 32`))
	tk.MustExec(`DELETE FROM test_gc_read where a = 4`)

	// Test on-conditions on virtual/stored generated columns.
	tk.MustExec(`CREATE TABLE test_gc_help(a int primary key, b int, c int, d int, e int)`)
	tk.MustExec(`INSERT INTO test_gc_help(a, b, c, d, e) SELECT * FROM test_gc_read`)

	result = tk.MustQuery(`SELECT t1.* FROM test_gc_read t1 JOIN test_gc_help t2 ON t1.c = t2.c ORDER BY t1.a`)
	result.Check(testkit.Rows(`1 2 3 2 6`, `3 4 7 12 14`, `8 8 16 64 32`))

	result = tk.MustQuery(`SELECT t1.* FROM test_gc_read t1 JOIN test_gc_help t2 ON t1.d = t2.d ORDER BY t1.a`)
	result.Check(testkit.Rows(`1 2 3 2 6`, `3 4 7 12 14`, `8 8 16 64 32`))

	result = tk.MustQuery(`SELECT t1.* FROM test_gc_read t1 JOIN test_gc_help t2 ON t1.e = t2.e ORDER BY t1.a`)
	result.Check(testkit.Rows(`1 2 3 2 6`, `3 4 7 12 14`, `8 8 16 64 32`))

	// Test generated column in subqueries.
	result = tk.MustQuery(`SELECT * FROM test_gc_read t WHERE t.a not in (SELECT t.a FROM test_gc_read t where t.c > 5)`)
	result.Sort().Check(testkit.Rows(`0 <nil> <nil> <nil> <nil>`, `1 2 3 2 6`))

	result = tk.MustQuery(`SELECT * FROM test_gc_read t WHERE t.c in (SELECT t.c FROM test_gc_read t where t.c > 5)`)
	result.Sort().Check(testkit.Rows(`3 4 7 12 14`, `8 8 16 64 32`))

	result = tk.MustQuery(`SELECT tt.b FROM test_gc_read tt WHERE tt.a = (SELECT max(t.a) FROM test_gc_read t WHERE t.c = tt.c) ORDER BY b`)
	result.Check(testkit.Rows(`2`, `4`, `8`))

	// Test aggregation on virtual/stored generated columns.
	result = tk.MustQuery(`SELECT c, sum(a) aa, max(d) dd, sum(e) ee FROM test_gc_read GROUP BY c ORDER BY aa`)
	result.Check(testkit.Rows(`<nil> 0 <nil> <nil>`, `3 1 2 6`, `7 3 12 14`, `16 8 64 32`))

	result = tk.MustQuery(`SELECT a, sum(c), sum(d), sum(e) FROM test_gc_read GROUP BY a ORDER BY a`)
	result.Check(testkit.Rows(`0 <nil> <nil> <nil>`, `1 3 2 6`, `3 7 12 14`, `8 16 64 32`))

	// Test multi-update on generated columns.
	tk.MustExec(`UPDATE test_gc_read m, test_gc_read n SET m.a = m.a + 10, n.a = n.a + 10`)
	result = tk.MustQuery(`SELECT * FROM test_gc_read ORDER BY a`)
	result.Check(testkit.Rows(`10 <nil> <nil> <nil> <nil>`, `11 2 13 22 26`, `13 4 17 52 34`, `18 8 26 144 52`))

	tk.MustExec("drop table if exists t")
	tk.MustExec("create table t(a int)")
	tk.MustExec("insert into t values(18)")
	tk.MustExec("update test_gc_read set a = a+1 where a in (select a from t)")
	result = tk.MustQuery("select * from test_gc_read order by a")
	result.Check(testkit.Rows(`10 <nil> <nil> <nil> <nil>`, `11 2 13 22 26`, `13 4 17 52 34`, `19 8 27 152 54`))

	// Test different types between generation expression and generated column.
	tk.MustExec(`CREATE TABLE test_gc_read_cast(a VARCHAR(255), b VARCHAR(255), c INT AS (JSON_EXTRACT(a, b)), d INT AS (JSON_EXTRACT(a, b)) STORED)`)
	tk.MustExec(`INSERT INTO test_gc_read_cast (a, b) VALUES ('{"a": "3"}', '$.a')`)
	result = tk.MustQuery(`SELECT c, d FROM test_gc_read_cast`)
	result.Check(testkit.Rows(`3 3`))

	tk.MustExec(`CREATE TABLE test_gc_read_cast_1(a VARCHAR(255), b VARCHAR(255), c ENUM("red", "yellow") AS (JSON_UNQUOTE(JSON_EXTRACT(a, b))))`)
	tk.MustExec(`INSERT INTO test_gc_read_cast_1 (a, b) VALUES ('{"a": "yellow"}', '$.a')`)
	result = tk.MustQuery(`SELECT c FROM test_gc_read_cast_1`)
	result.Check(testkit.Rows(`yellow`))

	tk.MustExec(`CREATE TABLE test_gc_read_cast_2( a JSON, b JSON AS (a->>'$.a'))`)
	tk.MustExec(`INSERT INTO test_gc_read_cast_2(a) VALUES ('{"a": "{    \\\"key\\\": \\\"\\u6d4b\\\"    }"}')`)
	result = tk.MustQuery(`SELECT b FROM test_gc_read_cast_2`)
	result.Check(testkit.Rows(`{"key": "测"}`))

	tk.MustExec(`CREATE TABLE test_gc_read_cast_3( a JSON, b JSON AS (a->>'$.a'), c INT AS (b * 3.14) )`)
	tk.MustExec(`INSERT INTO test_gc_read_cast_3(a) VALUES ('{"a": "5"}')`)
	result = tk.MustQuery(`SELECT c FROM test_gc_read_cast_3`)
	result.Check(testkit.Rows(`16`))

	_, err := tk.Exec(`INSERT INTO test_gc_read_cast_1 (a, b) VALUES ('{"a": "invalid"}', '$.a')`)
	c.Assert(err, NotNil)

	// Test read generated columns after drop some irrelevant column
	tk.MustExec(`DROP TABLE IF EXISTS test_gc_read_m`)
	tk.MustExec(`CREATE TABLE test_gc_read_m (a int primary key, b int, c int as (a+1), d int as (c*2))`)
	tk.MustExec(`INSERT INTO test_gc_read_m(a) values (1), (2)`)
	tk.MustExec(`ALTER TABLE test_gc_read_m DROP b`)
	result = tk.MustQuery(`SELECT * FROM test_gc_read_m`)
	result.Check(testkit.Rows(`1 2 4`, `2 3 6`))

	// Test not null generated columns.
	tk.MustExec(`CREATE TABLE test_gc_read_1(a int primary key, b int, c int as (a+b) not null, d int as (a*b) stored)`)
	tk.MustExec(`CREATE TABLE test_gc_read_2(a int primary key, b int, c int as (a+b), d int as (a*b) stored not null)`)
	tests := []struct {
		stmt string
		err  int
	}{
		// Can't insert these records, because generated columns are not null.
		{`insert into test_gc_read_1(a, b) values (1, null)`, mysql.ErrBadNull},
		{`insert into test_gc_read_2(a, b) values (1, null)`, mysql.ErrBadNull},
	}
	for _, tt := range tests {
		_, err := tk.Exec(tt.stmt)
		if tt.err != 0 {
			c.Assert(err, NotNil)
			terr := errors.Cause(err).(*terror.Error)
			c.Assert(terr.Code(), Equals, errors.ErrCode(tt.err))
		} else {
			c.Assert(err, IsNil)
		}
	}
}

// TestGeneratedColumnRead tests generated columns using point get and batch point get
func (s *testSuiteP1) TestGeneratedColumnPointGet(c *C) {
	tk := testkit.NewTestKit(c, s.store)
	tk.MustExec("use test")
	tk.MustExec("drop table if exists tu")
	tk.MustExec("CREATE TABLE tu(a int, b int, c int GENERATED ALWAYS AS (a + b) VIRTUAL, d int as (a * b) stored, " +
		"e int GENERATED ALWAYS as (b * 2) VIRTUAL, PRIMARY KEY (a), UNIQUE KEY ukc (c), unique key ukd(d), key ke(e))")
	tk.MustExec("insert into tu(a, b) values(1, 2)")
	tk.MustExec("insert into tu(a, b) values(5, 6)")
	tk.MustQuery("select * from tu for update").Check(testkit.Rows("1 2 3 2 4", "5 6 11 30 12"))
	tk.MustQuery("select * from tu where a = 1").Check(testkit.Rows("1 2 3 2 4"))
	tk.MustQuery("select * from tu where a in (1, 2)").Check(testkit.Rows("1 2 3 2 4"))
	tk.MustQuery("select * from tu where c in (1, 2, 3)").Check(testkit.Rows("1 2 3 2 4"))
	tk.MustQuery("select * from tu where c = 3").Check(testkit.Rows("1 2 3 2 4"))
	tk.MustQuery("select d, e from tu where c = 3").Check(testkit.Rows("2 4"))
	tk.MustQuery("select * from tu where d in (1, 2, 3)").Check(testkit.Rows("1 2 3 2 4"))
	tk.MustQuery("select * from tu where d = 2").Check(testkit.Rows("1 2 3 2 4"))
	tk.MustQuery("select c, d from tu where d = 2").Check(testkit.Rows("3 2"))
	tk.MustQuery("select d, e from tu where e = 4").Check(testkit.Rows("2 4"))
	tk.MustQuery("select * from tu where e = 4").Check(testkit.Rows("1 2 3 2 4"))
	tk.MustExec("update tu set a = a + 1, b = b + 1 where c = 11")
	tk.MustQuery("select * from tu for update").Check(testkit.Rows("1 2 3 2 4", "6 7 13 42 14"))
	tk.MustQuery("select * from tu where a = 6").Check(testkit.Rows("6 7 13 42 14"))
	tk.MustQuery("select * from tu where c in (5, 6, 13)").Check(testkit.Rows("6 7 13 42 14"))
	tk.MustQuery("select b, c, e, d from tu where c = 13").Check(testkit.Rows("7 13 14 42"))
	tk.MustQuery("select a, e, d from tu where c in (5, 6, 13)").Check(testkit.Rows("6 14 42"))
	tk.MustExec("drop table if exists tu")
}

func (s *testSuiteP2) TestToPBExpr(c *C) {
	tk := testkit.NewTestKit(c, s.store)
	tk.MustExec("use test")
	tk.MustExec("drop table if exists t")
	tk.MustExec("create table t (a decimal(10,6), b decimal, index idx_b (b))")
	tk.MustExec("set sql_mode = ''")
	tk.MustExec("insert t values (1.1, 1.1)")
	tk.MustExec("insert t values (2.4, 2.4)")
	tk.MustExec("insert t values (3.3, 2.7)")
	result := tk.MustQuery("select * from t where a < 2.399999")
	result.Check(testkit.Rows("1.100000 1"))
	result = tk.MustQuery("select * from t where a > 1.5")
	result.Check(testkit.Rows("2.400000 2", "3.300000 3"))
	result = tk.MustQuery("select * from t where a <= 1.1")
	result.Check(testkit.Rows("1.100000 1"))
	result = tk.MustQuery("select * from t where b >= 3")
	result.Check(testkit.Rows("3.300000 3"))
	result = tk.MustQuery("select * from t where not (b = 1)")
	result.Check(testkit.Rows("2.400000 2", "3.300000 3"))
	result = tk.MustQuery("select * from t where b&1 = a|1")
	result.Check(testkit.Rows("1.100000 1"))
	result = tk.MustQuery("select * from t where b != 2 and b <=> 3")
	result.Check(testkit.Rows("3.300000 3"))
	result = tk.MustQuery("select * from t where b in (3)")
	result.Check(testkit.Rows("3.300000 3"))
	result = tk.MustQuery("select * from t where b not in (1, 2)")
	result.Check(testkit.Rows("3.300000 3"))

	tk.MustExec("drop table if exists t")
	tk.MustExec("create table t (a varchar(255), b int)")
	tk.MustExec("insert t values ('abc123', 1)")
	tk.MustExec("insert t values ('ab123', 2)")
	result = tk.MustQuery("select * from t where a like 'ab%'")
	result.Check(testkit.Rows("abc123 1", "ab123 2"))
	result = tk.MustQuery("select * from t where a like 'ab_12'")
	result.Check(nil)
	tk.MustExec("drop table if exists t")
	tk.MustExec("create table t (a int primary key)")
	tk.MustExec("insert t values (1)")
	tk.MustExec("insert t values (2)")
	result = tk.MustQuery("select * from t where not (a = 1)")
	result.Check(testkit.Rows("2"))
	result = tk.MustQuery("select * from t where not(not (a = 1))")
	result.Check(testkit.Rows("1"))
	result = tk.MustQuery("select * from t where not(a != 1 and a != 2)")
	result.Check(testkit.Rows("1", "2"))
}

func (s *testSuiteP2) TestDatumXAPI(c *C) {
	tk := testkit.NewTestKit(c, s.store)
	tk.MustExec("use test")
	tk.MustExec("drop table if exists t")
	tk.MustExec("create table t (a decimal(10,6), b decimal, index idx_b (b))")
	tk.MustExec("set sql_mode = ''")
	tk.MustExec("insert t values (1.1, 1.1)")
	tk.MustExec("insert t values (2.2, 2.2)")
	tk.MustExec("insert t values (3.3, 2.7)")
	result := tk.MustQuery("select * from t where a > 1.5")
	result.Check(testkit.Rows("2.200000 2", "3.300000 3"))
	result = tk.MustQuery("select * from t where b > 1.5")
	result.Check(testkit.Rows("2.200000 2", "3.300000 3"))

	tk.MustExec("drop table if exists t")
	tk.MustExec("create table t (a time(3), b time, index idx_a (a))")
	tk.MustExec("insert t values ('11:11:11', '11:11:11')")
	tk.MustExec("insert t values ('11:11:12', '11:11:12')")
	tk.MustExec("insert t values ('11:11:13', '11:11:13')")
	result = tk.MustQuery("select * from t where a > '11:11:11.5'")
	result.Check(testkit.Rows("11:11:12.000 11:11:12", "11:11:13.000 11:11:13"))
	result = tk.MustQuery("select * from t where b > '11:11:11.5'")
	result.Check(testkit.Rows("11:11:12.000 11:11:12", "11:11:13.000 11:11:13"))
}

func (s *testSuiteP2) TestSQLMode(c *C) {
	tk := testkit.NewTestKit(c, s.store)
	tk.MustExec("use test")
	tk.MustExec("drop table if exists t")
	tk.MustExec("create table t (a tinyint not null)")
	tk.MustExec("set sql_mode = 'STRICT_TRANS_TABLES'")
	_, err := tk.Exec("insert t values ()")
	c.Check(err, NotNil)

	_, err = tk.Exec("insert t values ('1000')")
	c.Check(err, NotNil)

	tk.MustExec("create table if not exists tdouble (a double(3,2))")
	_, err = tk.Exec("insert tdouble values (10.23)")
	c.Check(err, NotNil)

	tk.MustExec("set sql_mode = ''")
	tk.MustExec("insert t values ()")
	tk.MustQuery("show warnings").Check(testkit.Rows("Warning 1364 Field 'a' doesn't have a default value"))
	_, err = tk.Exec("insert t values (null)")
	c.Check(err, NotNil)
	tk.MustExec("insert ignore t values (null)")
	tk.MustQuery("show warnings").Check(testkit.Rows("Warning 1048 Column 'a' cannot be null"))
	tk.MustExec("insert t select null")
	tk.MustQuery("show warnings").Check(testkit.Rows("Warning 1048 Column 'a' cannot be null"))
	tk.MustExec("insert t values (1000)")
	tk.MustQuery("select * from t order by a").Check(testkit.Rows("0", "0", "0", "127"))

	tk.MustExec("insert tdouble values (10.23)")
	tk.MustQuery("select * from tdouble").Check(testkit.Rows("9.99"))

	tk.MustExec("set sql_mode = 'STRICT_TRANS_TABLES'")
	tk.MustExec("set @@global.sql_mode = ''")

	// Disable global variable cache, so load global session variable take effect immediate.
	s.domain.GetGlobalVarsCache().Disable()
	tk2 := testkit.NewTestKit(c, s.store)
	tk2.MustExec("use test")
	tk2.MustExec("drop table if exists t2")
	tk2.MustExec("create table t2 (a varchar(3))")
	tk2.MustExec("insert t2 values ('abcd')")
	tk2.MustQuery("select * from t2").Check(testkit.Rows("abc"))

	// session1 is still in strict mode.
	_, err = tk.Exec("insert t2 values ('abcd')")
	c.Check(err, NotNil)
	// Restore original global strict mode.
	tk.MustExec("set @@global.sql_mode = 'STRICT_TRANS_TABLES'")
}

func (s *testSuiteP2) TestTableDual(c *C) {
	tk := testkit.NewTestKit(c, s.store)
	tk.MustExec("use test")
	result := tk.MustQuery("Select 1")
	result.Check(testkit.Rows("1"))
	result = tk.MustQuery("Select 1 from dual")
	result.Check(testkit.Rows("1"))
	result = tk.MustQuery("Select count(*) from dual")
	result.Check(testkit.Rows("1"))
	result = tk.MustQuery("Select 1 from dual where 1")
	result.Check(testkit.Rows("1"))

	tk.MustExec("drop table if exists t")
	tk.MustExec("create table t(a int primary key)")
	tk.MustQuery("select t1.* from t t1, t t2 where t1.a=t2.a and 1=0").Check(testkit.Rows())
}

func (s *testSuiteP2) TestTableScan(c *C) {
	tk := testkit.NewTestKit(c, s.store)
	tk.MustExec("use information_schema")
	result := tk.MustQuery("select * from schemata")
	// There must be these tables: information_schema, mysql, performance_schema and test.
	c.Assert(len(result.Rows()), GreaterEqual, 4)
	tk.MustExec("use test")
	tk.MustExec("create database mytest")
	rowStr1 := fmt.Sprintf("%s %s %s %s %v", "def", "mysql", "utf8mb4", "utf8mb4_bin", nil)
	rowStr2 := fmt.Sprintf("%s %s %s %s %v", "def", "mytest", "utf8mb4", "utf8mb4_bin", nil)
	tk.MustExec("use information_schema")
	result = tk.MustQuery("select * from schemata where schema_name = 'mysql'")
	result.Check(testkit.Rows(rowStr1))
	result = tk.MustQuery("select * from schemata where schema_name like 'my%'")
	result.Check(testkit.Rows(rowStr1, rowStr2))
	result = tk.MustQuery("select 1 from tables limit 1")
	result.Check(testkit.Rows("1"))
}

func (s *testSuiteP2) TestAdapterStatement(c *C) {
	se, err := session.CreateSession4Test(s.store)
	c.Check(err, IsNil)
	se.GetSessionVars().TxnCtx.InfoSchema = domain.GetDomain(se).InfoSchema()
	compiler := &executor.Compiler{Ctx: se}
	stmtNode, err := s.ParseOneStmt("select 1", "", "")
	c.Check(err, IsNil)
	stmt, err := compiler.Compile(context.TODO(), stmtNode)
	c.Check(err, IsNil)
	c.Check(stmt.OriginText(), Equals, "select 1")

	stmtNode, err = s.ParseOneStmt("create table test.t (a int)", "", "")
	c.Check(err, IsNil)
	stmt, err = compiler.Compile(context.TODO(), stmtNode)
	c.Check(err, IsNil)
	c.Check(stmt.OriginText(), Equals, "create table test.t (a int)")
}

func (s *testSuiteP2) TestIsPointGet(c *C) {
	tk := testkit.NewTestKit(c, s.store)
	tk.MustExec("use mysql")
	ctx := tk.Se.(sessionctx.Context)
	tests := map[string]bool{
		"select * from help_topic where name='aaa'":         false,
		"select 1 from help_topic where name='aaa'":         false,
		"select * from help_topic where help_topic_id=1":    true,
		"select * from help_topic where help_category_id=1": false,
	}
	infoSchema := infoschema.GetInfoSchema(ctx)

	for sqlStr, result := range tests {
		stmtNode, err := s.ParseOneStmt(sqlStr, "", "")
		c.Check(err, IsNil)
		err = plannercore.Preprocess(ctx, stmtNode, infoSchema)
		c.Check(err, IsNil)
		p, _, err := planner.Optimize(context.TODO(), ctx, stmtNode, infoSchema)
		c.Check(err, IsNil)
		ret, err := plannercore.IsPointGetWithPKOrUniqueKeyByAutoCommit(ctx, p)
		c.Assert(err, IsNil)
		c.Assert(ret, Equals, result)
	}
}

func (s *testSuiteP2) TestPointGetRepeatableRead(c *C) {
	tk1 := testkit.NewTestKit(c, s.store)
	tk1.MustExec("use test")
	tk1.MustExec(`create table point_get (a int, b int, c int,
			primary key k_a(a),
			unique key k_b(b))`)
	tk1.MustExec("insert into point_get values (1, 1, 1)")
	tk2 := testkit.NewTestKit(c, s.store)
	tk2.MustExec("use test")

	var (
		step1 = "github.com/pingcap/tidb/executor/pointGetRepeatableReadTest-step1"
		step2 = "github.com/pingcap/tidb/executor/pointGetRepeatableReadTest-step2"
	)

	c.Assert(failpoint.Enable(step1, "return"), IsNil)
	c.Assert(failpoint.Enable(step2, "pause"), IsNil)

	updateWaitCh := make(chan struct{})
	go func() {
		ctx := context.WithValue(context.Background(), "pointGetRepeatableReadTest", updateWaitCh)
		ctx = failpoint.WithHook(ctx, func(ctx context.Context, fpname string) bool {
			return fpname == step1 || fpname == step2
		})
		rs, err := tk1.Se.Execute(ctx, "select c from point_get where b = 1")
		c.Assert(err, IsNil)
		result := tk1.ResultSetToResultWithCtx(ctx, rs[0], Commentf("execute sql fail"))
		result.Check(testkit.Rows("1"))
	}()

	<-updateWaitCh // Wait `POINT GET` first time `get`
	c.Assert(failpoint.Disable(step1), IsNil)
	tk2.MustExec("update point_get set b = 2, c = 2 where a = 1")
	c.Assert(failpoint.Disable(step2), IsNil)
}

func (s *testSuiteP2) TestBatchPointGetRepeatableRead(c *C) {
	tk1 := testkit.NewTestKit(c, s.store)
	tk1.MustExec("use test")
	tk1.MustExec(`create table batch_point_get (a int, b int, c int, unique key k_b(a, b, c))`)
	tk1.MustExec("insert into batch_point_get values (1, 1, 1), (2, 3, 4), (3, 4, 5)")
	tk2 := testkit.NewTestKit(c, s.store)
	tk2.MustExec("use test")

	var (
		step1 = "github.com/pingcap/tidb/executor/batchPointGetRepeatableReadTest-step1"
		step2 = "github.com/pingcap/tidb/executor/batchPointGetRepeatableReadTest-step2"
	)

	c.Assert(failpoint.Enable(step1, "return"), IsNil)
	c.Assert(failpoint.Enable(step2, "pause"), IsNil)

	updateWaitCh := make(chan struct{})
	go func() {
		ctx := context.WithValue(context.Background(), "batchPointGetRepeatableReadTest", updateWaitCh)
		ctx = failpoint.WithHook(ctx, func(ctx context.Context, fpname string) bool {
			return fpname == step1 || fpname == step2
		})
		rs, err := tk1.Se.Execute(ctx, "select c from batch_point_get where (a, b, c) in ((1, 1, 1))")
		c.Assert(err, IsNil)
		result := tk1.ResultSetToResultWithCtx(ctx, rs[0], Commentf("execute sql fail"))
		result.Check(testkit.Rows("1"))
	}()

	<-updateWaitCh // Wait `POINT GET` first time `get`
	c.Assert(failpoint.Disable(step1), IsNil)
	tk2.MustExec("update batch_point_get set b = 2, c = 2 where a = 1")
	c.Assert(failpoint.Disable(step2), IsNil)
}

func (s *testSuite7) TestSplitRegionTimeout(c *C) {
	c.Assert(failpoint.Enable("github.com/pingcap/tidb/store/tikv/MockSplitRegionTimeout", `return(true)`), IsNil)
	tk := testkit.NewTestKit(c, s.store)
	tk.MustExec("use test")
	tk.MustExec("drop table if exists t")
	tk.MustExec("create table t(a varchar(100),b int, index idx1(b,a))")
	tk.MustExec(`split table t index idx1 by (10000,"abcd"),(10000000);`)
	tk.MustExec(`set @@tidb_wait_split_region_timeout=1`)
	// result 0 0 means split 0 region and 0 region finish scatter regions before timeout.
	tk.MustQuery(`split table t between (0) and (10000) regions 10`).Check(testkit.Rows("0 0"))
	c.Assert(failpoint.Disable("github.com/pingcap/tidb/store/tikv/MockSplitRegionTimeout"), IsNil)

	// Test scatter regions timeout.
	c.Assert(failpoint.Enable("github.com/pingcap/tidb/store/tikv/MockScatterRegionTimeout", `return(true)`), IsNil)
	tk.MustQuery(`split table t between (0) and (10000) regions 10`).Check(testkit.Rows("10 1"))
	c.Assert(failpoint.Disable("github.com/pingcap/tidb/store/tikv/MockScatterRegionTimeout"), IsNil)

	// Test pre-split with timeout.
	tk.MustExec("drop table if exists t")
	tk.MustExec("set @@global.tidb_scatter_region=1;")
	c.Assert(failpoint.Enable("github.com/pingcap/tidb/store/tikv/MockScatterRegionTimeout", `return(true)`), IsNil)
	atomic.StoreUint32(&ddl.EnableSplitTableRegion, 1)
	start := time.Now()
	tk.MustExec("create table t (a int, b int) partition by hash(a) partitions 5;")
	c.Assert(time.Since(start).Seconds(), Less, 10.0)
	c.Assert(failpoint.Disable("github.com/pingcap/tidb/store/tikv/MockScatterRegionTimeout"), IsNil)
}

func (s *testSuiteP2) TestRow(c *C) {
	tk := testkit.NewTestKit(c, s.store)
	tk.MustExec("use test")
	tk.MustExec("drop table if exists t")
	tk.MustExec("create table t (c int, d int)")
	tk.MustExec("insert t values (1, 1)")
	tk.MustExec("insert t values (1, 3)")
	tk.MustExec("insert t values (2, 1)")
	tk.MustExec("insert t values (2, 3)")
	result := tk.MustQuery("select * from t where (c, d) < (2,2)")
	result.Check(testkit.Rows("1 1", "1 3", "2 1"))
	result = tk.MustQuery("select * from t where (1,2,3) > (3,2,1)")
	result.Check(testkit.Rows())
	result = tk.MustQuery("select * from t where row(1,2,3) > (3,2,1)")
	result.Check(testkit.Rows())
	result = tk.MustQuery("select * from t where (c, d) = (select * from t where (c,d) = (1,1))")
	result.Check(testkit.Rows("1 1"))
	result = tk.MustQuery("select * from t where (c, d) = (select * from t k where (t.c,t.d) = (c,d))")
	result.Check(testkit.Rows("1 1", "1 3", "2 1", "2 3"))
	result = tk.MustQuery("select (1, 2, 3) < (2, 3, 4)")
	result.Check(testkit.Rows("1"))
	result = tk.MustQuery("select (2, 3, 4) <= (2, 3, 3)")
	result.Check(testkit.Rows("0"))
	result = tk.MustQuery("select (2, 3, 4) <= (2, 3, 4)")
	result.Check(testkit.Rows("1"))
	result = tk.MustQuery("select (2, 3, 4) <= (2, 1, 4)")
	result.Check(testkit.Rows("0"))
	result = tk.MustQuery("select (2, 3, 4) >= (2, 3, 4)")
	result.Check(testkit.Rows("1"))
	result = tk.MustQuery("select (2, 3, 4) = (2, 3, 4)")
	result.Check(testkit.Rows("1"))
	result = tk.MustQuery("select (2, 3, 4) != (2, 3, 4)")
	result.Check(testkit.Rows("0"))
	result = tk.MustQuery("select row(1, 1) in (row(1, 1))")
	result.Check(testkit.Rows("1"))
	result = tk.MustQuery("select row(1, 0) in (row(1, 1))")
	result.Check(testkit.Rows("0"))
	result = tk.MustQuery("select row(1, 1) in (select 1, 1)")
	result.Check(testkit.Rows("1"))
	result = tk.MustQuery("select row(1, 1) > row(1, 0)")
	result.Check(testkit.Rows("1"))
	result = tk.MustQuery("select row(1, 1) > (select 1, 0)")
	result.Check(testkit.Rows("1"))
	result = tk.MustQuery("select 1 > (select 1)")
	result.Check(testkit.Rows("0"))
	result = tk.MustQuery("select (select 1)")
	result.Check(testkit.Rows("1"))
}

func (s *testSuiteP2) TestColumnName(c *C) {
	tk := testkit.NewTestKit(c, s.store)
	tk.MustExec("use test")
	tk.MustExec("drop table if exists t")
	tk.MustExec("create table t (c int, d int)")
	// disable only full group by
	tk.MustExec("set sql_mode='STRICT_TRANS_TABLES'")
	rs, err := tk.Exec("select 1 + c, count(*) from t")
	c.Check(err, IsNil)
	fields := rs.Fields()
	c.Check(len(fields), Equals, 2)
	c.Check(fields[0].Column.Name.L, Equals, "1 + c")
	c.Check(fields[0].ColumnAsName.L, Equals, "1 + c")
	c.Check(fields[1].Column.Name.L, Equals, "count(*)")
	c.Check(fields[1].ColumnAsName.L, Equals, "count(*)")
	rs.Close()
	rs, err = tk.Exec("select (c) > all (select c from t) from t")
	c.Check(err, IsNil)
	fields = rs.Fields()
	c.Check(len(fields), Equals, 1)
	c.Check(fields[0].Column.Name.L, Equals, "(c) > all (select c from t)")
	c.Check(fields[0].ColumnAsName.L, Equals, "(c) > all (select c from t)")
	rs.Close()
	tk.MustExec("begin")
	tk.MustExec("insert t values(1,1)")
	rs, err = tk.Exec("select c d, d c from t")
	c.Check(err, IsNil)
	fields = rs.Fields()
	c.Check(len(fields), Equals, 2)
	c.Check(fields[0].Column.Name.L, Equals, "c")
	c.Check(fields[0].ColumnAsName.L, Equals, "d")
	c.Check(fields[1].Column.Name.L, Equals, "d")
	c.Check(fields[1].ColumnAsName.L, Equals, "c")
	rs.Close()
	// Test case for query a column of a table.
	// In this case, all attributes have values.
	rs, err = tk.Exec("select c as a from t as t2")
	c.Check(err, IsNil)
	fields = rs.Fields()
	c.Check(fields[0].Column.Name.L, Equals, "c")
	c.Check(fields[0].ColumnAsName.L, Equals, "a")
	c.Check(fields[0].Table.Name.L, Equals, "t")
	c.Check(fields[0].TableAsName.L, Equals, "t2")
	c.Check(fields[0].DBName.L, Equals, "test")
	rs.Close()
	// Test case for query a expression which only using constant inputs.
	// In this case, the table, org_table and database attributes will all be empty.
	rs, err = tk.Exec("select hour(1) as a from t as t2")
	c.Check(err, IsNil)
	fields = rs.Fields()
	c.Check(fields[0].Column.Name.L, Equals, "a")
	c.Check(fields[0].ColumnAsName.L, Equals, "a")
	c.Check(fields[0].Table.Name.L, Equals, "")
	c.Check(fields[0].TableAsName.L, Equals, "")
	c.Check(fields[0].DBName.L, Equals, "")
	rs.Close()
	// Test case for query a column wrapped with parentheses and unary plus.
	// In this case, the column name should be its original name.
	rs, err = tk.Exec("select (c), (+c), +(c), +(+(c)), ++c from t")
	c.Check(err, IsNil)
	fields = rs.Fields()
	for i := 0; i < 5; i++ {
		c.Check(fields[i].Column.Name.L, Equals, "c")
		c.Check(fields[i].ColumnAsName.L, Equals, "c")
	}
	rs.Close()

	// Test issue https://github.com/pingcap/tidb/issues/9639 .
	// Both window function and expression appear in final result field.
	tk.MustExec("set @@tidb_enable_window_function = 1")
	rs, err = tk.Exec("select 1+1, row_number() over() num from t")
	c.Check(err, IsNil)
	fields = rs.Fields()
	c.Assert(fields[0].Column.Name.L, Equals, "1+1")
	c.Assert(fields[0].ColumnAsName.L, Equals, "1+1")
	c.Assert(fields[1].Column.Name.L, Equals, "num")
	c.Assert(fields[1].ColumnAsName.L, Equals, "num")
	tk.MustExec("set @@tidb_enable_window_function = 0")
	rs.Close()

	rs, err = tk.Exec("select if(1,c,c) from t;")
	c.Check(err, IsNil)
	fields = rs.Fields()
	c.Assert(fields[0].Column.Name.L, Equals, "if(1,c,c)")
	// It's a compatibility issue. Should be empty instead.
	c.Assert(fields[0].ColumnAsName.L, Equals, "if(1,c,c)")
}

func (s *testSuiteP2) TestSelectVar(c *C) {
	tk := testkit.NewTestKit(c, s.store)
	tk.MustExec("use test")
	tk.MustExec("drop table if exists t")
	tk.MustExec("create table t (d int)")
	tk.MustExec("insert into t values(1), (2), (1)")
	// This behavior is different from MySQL.
	result := tk.MustQuery("select @a, @a := d+1 from t")
	result.Check(testkit.Rows("<nil> 2", "2 3", "3 2"))
	// Test for PR #10658.
	tk.MustExec("select SQL_BIG_RESULT d from t group by d")
	tk.MustExec("select SQL_SMALL_RESULT d from t group by d")
	tk.MustExec("select SQL_BUFFER_RESULT d from t group by d")
}

func (s *testSuiteP2) TestHistoryRead(c *C) {
	tk := testkit.NewTestKit(c, s.store)
	tk.MustExec("use test")
	tk.MustExec("drop table if exists history_read")
	tk.MustExec("create table history_read (a int)")
	tk.MustExec("insert history_read values (1)")

	// For mocktikv, safe point is not initialized, we manually insert it for snapshot to use.
	safePointName := "tikv_gc_safe_point"
	safePointValue := "20060102-15:04:05 -0700"
	safePointComment := "All versions after safe point can be accessed. (DO NOT EDIT)"
	updateSafePoint := fmt.Sprintf(`INSERT INTO mysql.tidb VALUES ('%[1]s', '%[2]s', '%[3]s')
	ON DUPLICATE KEY
	UPDATE variable_value = '%[2]s', comment = '%[3]s'`, safePointName, safePointValue, safePointComment)
	tk.MustExec(updateSafePoint)

	// Set snapshot to a time before save point will fail.
	_, err := tk.Exec("set @@tidb_snapshot = '2006-01-01 15:04:05.999999'")
	c.Assert(terror.ErrorEqual(err, variable.ErrSnapshotTooOld), IsTrue, Commentf("err %v", err))
	// SnapshotTS Is not updated if check failed.
	c.Assert(tk.Se.GetSessionVars().SnapshotTS, Equals, uint64(0))

	curVer1, _ := s.store.CurrentVersion()
	time.Sleep(time.Millisecond)
	snapshotTime := time.Now()
	time.Sleep(time.Millisecond)
	curVer2, _ := s.store.CurrentVersion()
	tk.MustExec("insert history_read values (2)")
	tk.MustQuery("select * from history_read").Check(testkit.Rows("1", "2"))
	tk.MustExec("set @@tidb_snapshot = '" + snapshotTime.Format("2006-01-02 15:04:05.999999") + "'")
	ctx := tk.Se.(sessionctx.Context)
	snapshotTS := ctx.GetSessionVars().SnapshotTS
	c.Assert(snapshotTS, Greater, curVer1.Ver)
	c.Assert(snapshotTS, Less, curVer2.Ver)
	tk.MustQuery("select * from history_read").Check(testkit.Rows("1"))
	_, err = tk.Exec("insert history_read values (2)")
	c.Assert(err, NotNil)
	_, err = tk.Exec("update history_read set a = 3 where a = 1")
	c.Assert(err, NotNil)
	_, err = tk.Exec("delete from history_read where a = 1")
	c.Assert(err, NotNil)
	tk.MustExec("set @@tidb_snapshot = ''")
	tk.MustQuery("select * from history_read").Check(testkit.Rows("1", "2"))
	tk.MustExec("insert history_read values (3)")
	tk.MustExec("update history_read set a = 4 where a = 3")
	tk.MustExec("delete from history_read where a = 1")

	time.Sleep(time.Millisecond)
	snapshotTime = time.Now()
	time.Sleep(time.Millisecond)
	tk.MustExec("alter table history_read add column b int")
	tk.MustExec("insert history_read values (8, 8), (9, 9)")
	tk.MustQuery("select * from history_read order by a").Check(testkit.Rows("2 <nil>", "4 <nil>", "8 8", "9 9"))
	tk.MustExec("set @@tidb_snapshot = '" + snapshotTime.Format("2006-01-02 15:04:05.999999") + "'")
	tk.MustQuery("select * from history_read order by a").Check(testkit.Rows("2", "4"))
	tsoStr := strconv.FormatUint(oracle.EncodeTSO(snapshotTime.UnixNano()/int64(time.Millisecond)), 10)

	tk.MustExec("set @@tidb_snapshot = '" + tsoStr + "'")
	tk.MustQuery("select * from history_read order by a").Check(testkit.Rows("2", "4"))

	tk.MustExec("set @@tidb_snapshot = ''")
	tk.MustQuery("select * from history_read order by a").Check(testkit.Rows("2 <nil>", "4 <nil>", "8 8", "9 9"))
}

func (s *testSuite2) TestLowResolutionTSORead(c *C) {
	tk := testkit.NewTestKit(c, s.store)
	tk.MustExec("set @@autocommit=1")
	tk.MustExec("use test")
	tk.MustExec("drop table if exists low_resolution_tso")
	tk.MustExec("create table low_resolution_tso(a int)")
	tk.MustExec("insert low_resolution_tso values (1)")

	// enable low resolution tso
	c.Assert(tk.Se.GetSessionVars().LowResolutionTSO, IsFalse)
	tk.Exec("set @@tidb_low_resolution_tso = 'on'")
	c.Assert(tk.Se.GetSessionVars().LowResolutionTSO, IsTrue)

	time.Sleep(3 * time.Second)
	tk.MustQuery("select * from low_resolution_tso").Check(testkit.Rows("1"))
	_, err := tk.Exec("update low_resolution_tso set a = 2")
	c.Assert(err, NotNil)
	tk.MustExec("set @@tidb_low_resolution_tso = 'off'")
	tk.MustExec("update low_resolution_tso set a = 2")
	tk.MustQuery("select * from low_resolution_tso").Check(testkit.Rows("2"))
}

func (s *testSuite) TestScanControlSelection(c *C) {
	tk := testkit.NewTestKit(c, s.store)
	tk.MustExec("use test")
	tk.MustExec("drop table if exists t")
	tk.MustExec("create table t(a int primary key, b int, c int, index idx_b(b))")
	tk.MustExec("insert into t values (1, 1, 1), (2, 1, 1), (3, 1, 2), (4, 2, 3)")
	tk.MustQuery("select (select count(1) k from t s where s.b = t1.c) from t t1").Sort().Check(testkit.Rows("0", "1", "3", "3"))
}

func (s *testSuite) TestSimpleDAG(c *C) {
	tk := testkit.NewTestKit(c, s.store)
	tk.MustExec("use test")
	tk.MustExec("drop table if exists t")
	tk.MustExec("create table t(a int primary key, b int, c int)")
	tk.MustExec("insert into t values (1, 1, 1), (2, 1, 1), (3, 1, 2), (4, 2, 3)")
	tk.MustQuery("select a from t").Check(testkit.Rows("1", "2", "3", "4"))
	tk.MustQuery("select * from t where a = 4").Check(testkit.Rows("4 2 3"))
	tk.MustQuery("select a from t limit 1").Check(testkit.Rows("1"))
	tk.MustQuery("select a from t order by a desc").Check(testkit.Rows("4", "3", "2", "1"))
	tk.MustQuery("select a from t order by a desc limit 1").Check(testkit.Rows("4"))
	tk.MustQuery("select a from t order by b desc limit 1").Check(testkit.Rows("4"))
	tk.MustQuery("select a from t where a < 3").Check(testkit.Rows("1", "2"))
	tk.MustQuery("select a from t where b > 1").Check(testkit.Rows("4"))
	tk.MustQuery("select a from t where b > 1 and a < 3").Check(testkit.Rows())
	tk.MustQuery("select count(*) from t where b > 1 and a < 3").Check(testkit.Rows("0"))
	tk.MustQuery("select count(*) from t").Check(testkit.Rows("4"))
	tk.MustQuery("select count(*), c from t group by c order by c").Check(testkit.Rows("2 1", "1 2", "1 3"))
	tk.MustQuery("select sum(c) as s from t group by b order by s").Check(testkit.Rows("3", "4"))
	tk.MustQuery("select avg(a) as s from t group by b order by s").Check(testkit.Rows("2.0000", "4.0000"))
	tk.MustQuery("select sum(distinct c) from t group by b").Check(testkit.Rows("3", "3"))

	tk.MustExec("create index i on t(c,b)")
	tk.MustQuery("select a from t where c = 1").Check(testkit.Rows("1", "2"))
	tk.MustQuery("select a from t where c = 1 and a < 2").Check(testkit.Rows("1"))
	tk.MustQuery("select a from t where c = 1 order by a limit 1").Check(testkit.Rows("1"))
	tk.MustQuery("select count(*) from t where c = 1 ").Check(testkit.Rows("2"))
	tk.MustExec("create index i1 on t(b)")
	tk.MustQuery("select c from t where b = 2").Check(testkit.Rows("3"))
	tk.MustQuery("select * from t where b = 2").Check(testkit.Rows("4 2 3"))
	tk.MustQuery("select count(*) from t where b = 1").Check(testkit.Rows("3"))
	tk.MustQuery("select * from t where b = 1 and a > 1 limit 1").Check(testkit.Rows("2 1 1"))

	// Test time push down.
	tk.MustExec("drop table if exists t")
	tk.MustExec("create table t (id int, c1 datetime);")
	tk.MustExec("insert into t values (1, '2015-06-07 12:12:12')")
	tk.MustQuery("select id from t where c1 = '2015-06-07 12:12:12'").Check(testkit.Rows("1"))

	// Test issue 17816
	tk.MustExec("drop table if exists t0")
	tk.MustExec("CREATE TABLE t0(c0 INT)")
	tk.MustExec("INSERT INTO t0 VALUES (100000)")
	tk.MustQuery("SELECT * FROM t0 WHERE NOT SPACE(t0.c0)").Check(testkit.Rows("100000"))
}

func (s *testSuite) TestTimestampTimeZone(c *C) {
	tk := testkit.NewTestKit(c, s.store)
	tk.MustExec("use test")
	tk.MustExec("drop table if exists t")
	tk.MustExec("create table t (ts timestamp)")
	tk.MustExec("set time_zone = '+00:00'")
	tk.MustExec("insert into t values ('2017-04-27 22:40:42')")
	// The timestamp will get different value if time_zone session variable changes.
	tests := []struct {
		timezone string
		expect   string
	}{
		{"+10:00", "2017-04-28 08:40:42"},
		{"-6:00", "2017-04-27 16:40:42"},
	}
	for _, tt := range tests {
		tk.MustExec(fmt.Sprintf("set time_zone = '%s'", tt.timezone))
		tk.MustQuery("select * from t").Check(testkit.Rows(tt.expect))
	}

	// For issue https://github.com/pingcap/tidb/issues/3467
	tk.MustExec("drop table if exists t1")
	tk.MustExec(`CREATE TABLE t1 (
 	      id bigint(20) NOT NULL AUTO_INCREMENT,
 	      uid int(11) DEFAULT NULL,
 	      datetime timestamp NOT NULL DEFAULT CURRENT_TIMESTAMP,
 	      ip varchar(128) DEFAULT NULL,
 	    PRIMARY KEY (id),
 	      KEY i_datetime (datetime),
 	      KEY i_userid (uid)
 	    );`)
	tk.MustExec(`INSERT INTO t1 VALUES (123381351,1734,"2014-03-31 08:57:10","127.0.0.1");`)
	r := tk.MustQuery("select datetime from t1;") // Cover TableReaderExec
	r.Check(testkit.Rows("2014-03-31 08:57:10"))
	r = tk.MustQuery("select datetime from t1 where datetime='2014-03-31 08:57:10';")
	r.Check(testkit.Rows("2014-03-31 08:57:10")) // Cover IndexReaderExec
	r = tk.MustQuery("select * from t1 where datetime='2014-03-31 08:57:10';")
	r.Check(testkit.Rows("123381351 1734 2014-03-31 08:57:10 127.0.0.1")) // Cover IndexLookupExec

	// For issue https://github.com/pingcap/tidb/issues/3485
	tk.MustExec("set time_zone = 'Asia/Shanghai'")
	tk.MustExec("drop table if exists t1")
	tk.MustExec(`CREATE TABLE t1 (
	    id bigint(20) NOT NULL AUTO_INCREMENT,
	    datetime timestamp NOT NULL DEFAULT CURRENT_TIMESTAMP,
	    PRIMARY KEY (id)
	  );`)
	tk.MustExec(`INSERT INTO t1 VALUES (123381351,"2014-03-31 08:57:10");`)
	r = tk.MustQuery(`select * from t1 where datetime="2014-03-31 08:57:10";`)
	r.Check(testkit.Rows("123381351 2014-03-31 08:57:10"))
	tk.MustExec(`alter table t1 add key i_datetime (datetime);`)
	r = tk.MustQuery(`select * from t1 where datetime="2014-03-31 08:57:10";`)
	r.Check(testkit.Rows("123381351 2014-03-31 08:57:10"))
	r = tk.MustQuery(`select * from t1;`)
	r.Check(testkit.Rows("123381351 2014-03-31 08:57:10"))
	r = tk.MustQuery("select datetime from t1 where datetime='2014-03-31 08:57:10';")
	r.Check(testkit.Rows("2014-03-31 08:57:10"))
}

func (s *testSuite) TestTimestampDefaultValueTimeZone(c *C) {
	tk := testkit.NewTestKit(c, s.store)
	tk.MustExec("use test")
	tk.MustExec("drop table if exists t")
	tk.MustExec("set time_zone = '+08:00'")
	tk.MustExec(`create table t (a int, b timestamp default "2019-01-17 14:46:14")`)
	tk.MustExec("insert into t set a=1")
	r := tk.MustQuery(`show create table t`)
	r.Check(testkit.Rows("t CREATE TABLE `t` (\n" + "  `a` int(11) DEFAULT NULL,\n" + "  `b` timestamp DEFAULT '2019-01-17 14:46:14'\n" + ") ENGINE=InnoDB DEFAULT CHARSET=utf8mb4 COLLATE=utf8mb4_bin"))
	tk.MustExec("set time_zone = '+00:00'")
	tk.MustExec("insert into t set a=2")
	r = tk.MustQuery(`show create table t`)
	r.Check(testkit.Rows("t CREATE TABLE `t` (\n" + "  `a` int(11) DEFAULT NULL,\n" + "  `b` timestamp DEFAULT '2019-01-17 06:46:14'\n" + ") ENGINE=InnoDB DEFAULT CHARSET=utf8mb4 COLLATE=utf8mb4_bin"))
	r = tk.MustQuery(`select a,b from t order by a`)
	r.Check(testkit.Rows("1 2019-01-17 06:46:14", "2 2019-01-17 06:46:14"))
	// Test the column's version is greater than ColumnInfoVersion1.
	sctx := tk.Se.(sessionctx.Context)
	is := domain.GetDomain(sctx).InfoSchema()
	c.Assert(is, NotNil)
	tb, err := is.TableByName(model.NewCIStr("test"), model.NewCIStr("t"))
	c.Assert(err, IsNil)
	tb.Cols()[1].Version = model.ColumnInfoVersion1 + 1
	tk.MustExec("insert into t set a=3")
	r = tk.MustQuery(`select a,b from t order by a`)
	r.Check(testkit.Rows("1 2019-01-17 06:46:14", "2 2019-01-17 06:46:14", "3 2019-01-17 06:46:14"))
	tk.MustExec("delete from t where a=3")
	// Change time zone back.
	tk.MustExec("set time_zone = '+08:00'")
	r = tk.MustQuery(`select a,b from t order by a`)
	r.Check(testkit.Rows("1 2019-01-17 14:46:14", "2 2019-01-17 14:46:14"))
	tk.MustExec("set time_zone = '-08:00'")
	r = tk.MustQuery(`show create table t`)
	r.Check(testkit.Rows("t CREATE TABLE `t` (\n" + "  `a` int(11) DEFAULT NULL,\n" + "  `b` timestamp DEFAULT '2019-01-16 22:46:14'\n" + ") ENGINE=InnoDB DEFAULT CHARSET=utf8mb4 COLLATE=utf8mb4_bin"))

	// test zero default value in multiple time zone.
	defer tk.MustExec(fmt.Sprintf("set @@sql_mode='%s'", tk.MustQuery("select @@sql_mode").Rows()[0][0]))
	tk.MustExec("set @@sql_mode='STRICT_TRANS_TABLES,NO_ENGINE_SUBSTITUTION';")
	tk.MustExec("drop table if exists t")
	tk.MustExec("set time_zone = '+08:00'")
	tk.MustExec(`create table t (a int, b timestamp default "0000-00-00 00")`)
	tk.MustExec("insert into t set a=1")
	r = tk.MustQuery(`show create table t`)
	r.Check(testkit.Rows("t CREATE TABLE `t` (\n" + "  `a` int(11) DEFAULT NULL,\n" + "  `b` timestamp DEFAULT '0000-00-00 00:00:00'\n" + ") ENGINE=InnoDB DEFAULT CHARSET=utf8mb4 COLLATE=utf8mb4_bin"))
	tk.MustExec("set time_zone = '+00:00'")
	tk.MustExec("insert into t set a=2")
	r = tk.MustQuery(`show create table t`)
	r.Check(testkit.Rows("t CREATE TABLE `t` (\n" + "  `a` int(11) DEFAULT NULL,\n" + "  `b` timestamp DEFAULT '0000-00-00 00:00:00'\n" + ") ENGINE=InnoDB DEFAULT CHARSET=utf8mb4 COLLATE=utf8mb4_bin"))
	tk.MustExec("set time_zone = '-08:00'")
	tk.MustExec("insert into t set a=3")
	r = tk.MustQuery(`show create table t`)
	r.Check(testkit.Rows("t CREATE TABLE `t` (\n" + "  `a` int(11) DEFAULT NULL,\n" + "  `b` timestamp DEFAULT '0000-00-00 00:00:00'\n" + ") ENGINE=InnoDB DEFAULT CHARSET=utf8mb4 COLLATE=utf8mb4_bin"))
	r = tk.MustQuery(`select a,b from t order by a`)
	r.Check(testkit.Rows("1 0000-00-00 00:00:00", "2 0000-00-00 00:00:00", "3 0000-00-00 00:00:00"))

	// test add timestamp column default current_timestamp.
	tk.MustExec(`drop table if exists t`)
	tk.MustExec(`set time_zone = 'Asia/Shanghai'`)
	tk.MustExec(`create table t (a int)`)
	tk.MustExec(`insert into t set a=1`)
	tk.MustExec(`alter table t add column b timestamp not null default current_timestamp;`)
	timeIn8 := tk.MustQuery("select b from t").Rows()[0][0]
	tk.MustExec(`set time_zone = '+00:00'`)
	timeIn0 := tk.MustQuery("select b from t").Rows()[0][0]
	c.Assert(timeIn8 != timeIn0, IsTrue, Commentf("%v == %v", timeIn8, timeIn0))
	datumTimeIn8, err := expression.GetTimeValue(tk.Se, timeIn8, mysql.TypeTimestamp, 0)
	c.Assert(err, IsNil)
	tIn8To0 := datumTimeIn8.GetMysqlTime()
	timeZoneIn8, err := time.LoadLocation("Asia/Shanghai")
	c.Assert(err, IsNil)
	err = tIn8To0.ConvertTimeZone(timeZoneIn8, time.UTC)
	c.Assert(err, IsNil)
	c.Assert(timeIn0 == tIn8To0.String(), IsTrue, Commentf("%v != %v", timeIn0, tIn8To0.String()))

	// test add index.
	tk.MustExec(`alter table t add index(b);`)
	tk.MustExec("admin check table t")
	tk.MustExec(`set time_zone = '+05:00'`)
	tk.MustExec("admin check table t")
}

func (s *testSuite) TestTiDBCurrentTS(c *C) {
	tk := testkit.NewTestKit(c, s.store)
	tk.MustQuery("select @@tidb_current_ts").Check(testkit.Rows("0"))
	tk.MustExec("begin")
	rows := tk.MustQuery("select @@tidb_current_ts").Rows()
	tsStr := rows[0][0].(string)
	txn, err := tk.Se.Txn(true)
	c.Assert(err, IsNil)
	c.Assert(tsStr, Equals, fmt.Sprintf("%d", txn.StartTS()))
	tk.MustExec("begin")
	rows = tk.MustQuery("select @@tidb_current_ts").Rows()
	newTsStr := rows[0][0].(string)
	txn, err = tk.Se.Txn(true)
	c.Assert(err, IsNil)
	c.Assert(newTsStr, Equals, fmt.Sprintf("%d", txn.StartTS()))
	c.Assert(newTsStr, Not(Equals), tsStr)
	tk.MustExec("commit")
	tk.MustQuery("select @@tidb_current_ts").Check(testkit.Rows("0"))

	_, err = tk.Exec("set @@tidb_current_ts = '1'")
	c.Assert(terror.ErrorEqual(err, variable.ErrReadOnly), IsTrue, Commentf("err %v", err))
}

func (s *testSuite) TestSelectForUpdate(c *C) {
	tk := testkit.NewTestKit(c, s.store)
	tk.MustExec("use test")
	tk1 := testkit.NewTestKit(c, s.store)
	tk1.MustExec("use test")
	tk2 := testkit.NewTestKit(c, s.store)
	tk2.MustExec("use test")

	tk.MustExec("drop table if exists t, t1")

	txn, err := tk.Se.Txn(true)
	c.Assert(kv.ErrInvalidTxn.Equal(err), IsTrue)
	c.Assert(txn.Valid(), IsFalse)
	tk.MustExec("create table t (c1 int, c2 int, c3 int)")
	tk.MustExec("insert t values (11, 2, 3)")
	tk.MustExec("insert t values (12, 2, 3)")
	tk.MustExec("insert t values (13, 2, 3)")

	tk.MustExec("create table t1 (c1 int)")
	tk.MustExec("insert t1 values (11)")

	// conflict
	tk1.MustExec("begin")
	tk1.MustQuery("select * from t where c1=11 for update")

	tk2.MustExec("begin")
	tk2.MustExec("update t set c2=211 where c1=11")
	tk2.MustExec("commit")

	_, err = tk1.Exec("commit")
	c.Assert(err, NotNil)

	// no conflict for subquery.
	tk1.MustExec("begin")
	tk1.MustQuery("select * from t where exists(select null from t1 where t1.c1=t.c1) for update")

	tk2.MustExec("begin")
	tk2.MustExec("update t set c2=211 where c1=12")
	tk2.MustExec("commit")

	tk1.MustExec("commit")

	// not conflict
	tk1.MustExec("begin")
	tk1.MustQuery("select * from t where c1=11 for update")

	tk2.MustExec("begin")
	tk2.MustExec("update t set c2=22 where c1=12")
	tk2.MustExec("commit")

	tk1.MustExec("commit")

	// not conflict, auto commit
	tk1.MustExec("set @@autocommit=1;")
	tk1.MustQuery("select * from t where c1=11 for update")

	tk2.MustExec("begin")
	tk2.MustExec("update t set c2=211 where c1=11")
	tk2.MustExec("commit")

	tk1.MustExec("commit")

	// conflict
	tk1.MustExec("begin")
	tk1.MustQuery("select * from (select * from t for update) t join t1 for update")

	tk2.MustExec("begin")
	tk2.MustExec("update t1 set c1 = 13")
	tk2.MustExec("commit")

	_, err = tk1.Exec("commit")
	c.Assert(err, NotNil)

}

func (s *testSuite) TestEmptyEnum(c *C) {
	tk := testkit.NewTestKit(c, s.store)
	tk.MustExec("use test")
	tk.MustExec("drop table if exists t")
	tk.MustExec("create table t (e enum('Y', 'N'))")
	tk.MustExec("set sql_mode='STRICT_TRANS_TABLES'")
	_, err := tk.Exec("insert into t values (0)")
	c.Assert(terror.ErrorEqual(err, types.ErrTruncated), IsTrue, Commentf("err %v", err))
	_, err = tk.Exec("insert into t values ('abc')")
	c.Assert(terror.ErrorEqual(err, types.ErrTruncated), IsTrue, Commentf("err %v", err))

	tk.MustExec("set sql_mode=''")
	tk.MustExec("insert into t values (0)")
	tk.MustQuery("select * from t").Check(testkit.Rows(""))
	tk.MustExec("insert into t values ('abc')")
	tk.MustQuery("select * from t").Check(testkit.Rows("", ""))
	tk.MustExec("insert into t values (null)")
	tk.MustQuery("select * from t").Check(testkit.Rows("", "", "<nil>"))
}

// TestIssue4024 This tests https://github.com/pingcap/tidb/issues/4024
func (s *testSuite) TestIssue4024(c *C) {
	tk := testkit.NewTestKit(c, s.store)
	tk.MustExec("create database test2")
	tk.MustExec("use test2")
	tk.MustExec("create table t(a int)")
	tk.MustExec("insert into t values(1)")
	tk.MustExec("use test")
	tk.MustExec("create table t(a int)")
	tk.MustExec("insert into t values(1)")
	tk.MustExec("update t, test2.t set test2.t.a=2")
	tk.MustQuery("select * from t").Check(testkit.Rows("1"))
	tk.MustQuery("select * from test2.t").Check(testkit.Rows("2"))
	tk.MustExec("update test.t, test2.t set test.t.a=3")
	tk.MustQuery("select * from t").Check(testkit.Rows("3"))
	tk.MustQuery("select * from test2.t").Check(testkit.Rows("2"))
}

const (
	checkRequestOff = iota
	checkRequestSyncLog
	checkDDLAddIndexPriority
)

type checkRequestClient struct {
	tikv.Client
	priority       pb.CommandPri
	lowPriorityCnt uint32
	mu             struct {
		sync.RWMutex
		checkFlags uint32
		syncLog    bool
	}
}

func (c *checkRequestClient) setCheckPriority(priority pb.CommandPri) {
	atomic.StoreInt32((*int32)(&c.priority), int32(priority))
}

func (c *checkRequestClient) getCheckPriority() pb.CommandPri {
	return (pb.CommandPri)(atomic.LoadInt32((*int32)(&c.priority)))
}

func (c *checkRequestClient) SendRequest(ctx context.Context, addr string, req *tikvrpc.Request, timeout time.Duration) (*tikvrpc.Response, error) {
	resp, err := c.Client.SendRequest(ctx, addr, req, timeout)
	c.mu.RLock()
	checkFlags := c.mu.checkFlags
	c.mu.RUnlock()
	if checkFlags == checkRequestSyncLog {
		switch req.Type {
		case tikvrpc.CmdPrewrite, tikvrpc.CmdCommit:
			c.mu.RLock()
			syncLog := c.mu.syncLog
			c.mu.RUnlock()
			if syncLog != req.SyncLog {
				return nil, errors.New("fail to set sync log")
			}
		}
	} else if checkFlags == checkDDLAddIndexPriority {
		if req.Type == tikvrpc.CmdScan {
			if c.getCheckPriority() != req.Priority {
				return nil, errors.New("fail to set priority")
			}
		} else if req.Type == tikvrpc.CmdPrewrite {
			if c.getCheckPriority() == pb.CommandPri_Low {
				atomic.AddUint32(&c.lowPriorityCnt, 1)
			}
		}
	}
	return resp, err
}

type testSuiteWithCliBase struct {
	store kv.Storage
	dom   *domain.Domain
	cli   *checkRequestClient
}

type testSuite1 struct {
	testSuiteWithCliBase
}

func (s *testSuiteWithCliBase) SetUpSuite(c *C) {
	cli := &checkRequestClient{}
	hijackClient := func(c tikv.Client) tikv.Client {
		cli.Client = c
		return cli
	}
	s.cli = cli

	var err error
	s.store, err = mockstore.NewMockTikvStore(
		mockstore.WithHijackClient(hijackClient),
	)
	c.Assert(err, IsNil)
	session.SetStatsLease(0)
	s.dom, err = session.BootstrapSession(s.store)
	c.Assert(err, IsNil)
	s.dom.SetStatsUpdating(true)
}

func (s *testSuiteWithCliBase) TearDownSuite(c *C) {
	s.dom.Close()
	s.store.Close()
}

func (s *testSuiteWithCliBase) TearDownTest(c *C) {
	tk := testkit.NewTestKit(c, s.store)
	tk.MustExec("use test")
	r := tk.MustQuery("show tables")
	for _, tb := range r.Rows() {
		tableName := tb[0]
		tk.MustExec(fmt.Sprintf("drop table %v", tableName))
	}
}

func (s *testSuite2) TestAddIndexPriority(c *C) {
	cli := &checkRequestClient{}
	hijackClient := func(c tikv.Client) tikv.Client {
		cli.Client = c
		return cli
	}

	store, err := mockstore.NewMockTikvStore(
		mockstore.WithHijackClient(hijackClient),
	)
	c.Assert(err, IsNil)
	dom, err := session.BootstrapSession(store)
	c.Assert(err, IsNil)
	defer func() {
		dom.Close()
		store.Close()
	}()

	tk := testkit.NewTestKit(c, store)
	tk.MustExec("use test")
	tk.MustExec("create table t1 (id int, v int)")

	// Insert some data to make sure plan build IndexLookup for t1.
	for i := 0; i < 10; i++ {
		tk.MustExec(fmt.Sprintf("insert into t1 values (%d, %d)", i, i))
	}

	cli.mu.Lock()
	cli.mu.checkFlags = checkDDLAddIndexPriority
	cli.mu.Unlock()

	cli.setCheckPriority(pb.CommandPri_Low)
	tk.MustExec("alter table t1 add index t1_index (id);")

	c.Assert(atomic.LoadUint32(&cli.lowPriorityCnt) > 0, IsTrue)

	cli.mu.Lock()
	cli.mu.checkFlags = checkRequestOff
	cli.mu.Unlock()

	tk.MustExec("alter table t1 drop index t1_index;")
	tk.MustExec("SET SESSION tidb_ddl_reorg_priority = 'PRIORITY_NORMAL'")

	cli.mu.Lock()
	cli.mu.checkFlags = checkDDLAddIndexPriority
	cli.mu.Unlock()

	cli.setCheckPriority(pb.CommandPri_Normal)
	tk.MustExec("alter table t1 add index t1_index (id);")

	cli.mu.Lock()
	cli.mu.checkFlags = checkRequestOff
	cli.mu.Unlock()

	tk.MustExec("alter table t1 drop index t1_index;")
	tk.MustExec("SET SESSION tidb_ddl_reorg_priority = 'PRIORITY_HIGH'")

	cli.mu.Lock()
	cli.mu.checkFlags = checkDDLAddIndexPriority
	cli.mu.Unlock()

	cli.setCheckPriority(pb.CommandPri_High)
	tk.MustExec("alter table t1 add index t1_index (id);")

	cli.mu.Lock()
	cli.mu.checkFlags = checkRequestOff
	cli.mu.Unlock()
}

func (s *testSuite1) TestAlterTableComment(c *C) {
	tk := testkit.NewTestKit(c, s.store)
	tk.MustExec("use test")
	tk.MustExec("drop table if exists t_1")
	tk.MustExec("create table t_1 (c1 int, c2 int, c3 int default 1, index (c1)) comment = 'test table';")
	tk.MustExec("alter table `t_1` comment 'this is table comment';")
	result := tk.MustQuery("select table_comment from information_schema.tables where table_name = 't_1';")
	result.Check(testkit.Rows("this is table comment"))
	tk.MustExec("alter table `t_1` comment 'table t comment';")
	result = tk.MustQuery("select table_comment from information_schema.tables where table_name = 't_1';")
	result.Check(testkit.Rows("table t comment"))
}

func (s *testSuite) TestTimezonePushDown(c *C) {
	tk := testkit.NewTestKit(c, s.store)
	tk.MustExec("use test")
	tk.MustExec("create table t (ts timestamp)")
	defer tk.MustExec("drop table t")
	tk.MustExec(`insert into t values ("2018-09-13 10:02:06")`)

	systemTZ := timeutil.SystemLocation()
	c.Assert(systemTZ.String(), Not(Equals), "System")
	c.Assert(systemTZ.String(), Not(Equals), "Local")
	ctx := context.Background()
	count := 0
	ctx1 := context.WithValue(ctx, "CheckSelectRequestHook", func(req *kv.Request) {
		count += 1
		dagReq := new(tipb.DAGRequest)
		err := proto.Unmarshal(req.Data, dagReq)
		c.Assert(err, IsNil)
		c.Assert(dagReq.GetTimeZoneName(), Equals, systemTZ.String())
	})
	tk.Se.Execute(ctx1, `select * from t where ts = "2018-09-13 10:02:06"`)

	tk.MustExec(`set time_zone="System"`)
	tk.Se.Execute(ctx1, `select * from t where ts = "2018-09-13 10:02:06"`)

	c.Assert(count, Equals, 2) // Make sure the hook function is called.
}

func (s *testSuite) TestNotFillCacheFlag(c *C) {
	tk := testkit.NewTestKit(c, s.store)
	tk.MustExec("use test")
	tk.MustExec("create table t (id int primary key)")
	defer tk.MustExec("drop table t")
	tk.MustExec("insert into t values (1)")

	tests := []struct {
		sql    string
		expect bool
	}{
		{"select SQL_NO_CACHE * from t", true},
		{"select SQL_CACHE * from t", false},
		{"select * from t", false},
	}
	count := 0
	ctx := context.Background()
	for _, test := range tests {
		ctx1 := context.WithValue(ctx, "CheckSelectRequestHook", func(req *kv.Request) {
			count++
			if req.NotFillCache != test.expect {
				c.Errorf("sql=%s, expect=%v, get=%v", test.sql, test.expect, req.NotFillCache)
			}
		})
		rs, err := tk.Se.Execute(ctx1, test.sql)
		c.Assert(err, IsNil)
		tk.ResultSetToResult(rs[0], Commentf("sql: %v", test.sql))
	}
	c.Assert(count, Equals, len(tests)) // Make sure the hook function is called.
}

func (s *testSuite1) TestSyncLog(c *C) {
	tk := testkit.NewTestKit(c, s.store)
	tk.MustExec("use test")

	cli := s.cli
	cli.mu.Lock()
	cli.mu.checkFlags = checkRequestSyncLog
	cli.mu.syncLog = true
	cli.mu.Unlock()
	tk.MustExec("create table t (id int primary key)")
	cli.mu.Lock()
	cli.mu.syncLog = false
	cli.mu.Unlock()
	tk.MustExec("insert into t values (1)")

	cli.mu.Lock()
	cli.mu.checkFlags = checkRequestOff
	cli.mu.Unlock()
}

func (s *testSuite) TestHandleTransfer(c *C) {
	tk := testkit.NewTestKit(c, s.store)
	tk.MustExec("use test")
	tk.MustExec("create table t(a int, index idx(a))")
	tk.MustExec("insert into t values(1), (2), (4)")
	tk.MustExec("begin")
	tk.MustExec("update t set a = 3 where a = 4")
	// test table scan read whose result need handle.
	tk.MustQuery("select * from t ignore index(idx)").Check(testkit.Rows("1", "2", "3"))
	tk.MustExec("insert into t values(4)")
	// test single read whose result need handle
	tk.MustQuery("select * from t use index(idx)").Check(testkit.Rows("1", "2", "3", "4"))
	tk.MustQuery("select * from t use index(idx) order by a desc").Check(testkit.Rows("4", "3", "2", "1"))
	tk.MustExec("update t set a = 5 where a = 3")
	tk.MustQuery("select * from t use index(idx)").Check(testkit.Rows("1", "2", "4", "5"))
	tk.MustExec("commit")

	tk.MustExec("drop table if exists t")
	tk.MustExec("create table t(a int, b int, index idx(a))")
	tk.MustExec("insert into t values(3, 3), (1, 1), (2, 2)")
	// Second test double read.
	tk.MustQuery("select * from t use index(idx) order by a").Check(testkit.Rows("1 1", "2 2", "3 3"))
}

func (s *testSuite) TestBit(c *C) {
	tk := testkit.NewTestKitWithInit(c, s.store)

	tk.MustExec("drop table if exists t")
	tk.MustExec("create table t (c1 bit(2))")
	tk.MustExec("insert into t values (0), (1), (2), (3)")
	_, err := tk.Exec("insert into t values (4)")
	c.Assert(err, NotNil)
	_, err = tk.Exec("insert into t values ('a')")
	c.Assert(err, NotNil)
	r, err := tk.Exec("select * from t where c1 = 2")
	c.Assert(err, IsNil)
	req := r.NewChunk()
	err = r.Next(context.Background(), req)
	c.Assert(err, IsNil)
	c.Assert(types.BinaryLiteral(req.GetRow(0).GetBytes(0)), DeepEquals, types.NewBinaryLiteralFromUint(2, -1))
	r.Close()

	tk.MustExec("drop table if exists t")
	tk.MustExec("create table t (c1 bit(31))")
	tk.MustExec("insert into t values (0x7fffffff)")
	_, err = tk.Exec("insert into t values (0x80000000)")
	c.Assert(err, NotNil)
	_, err = tk.Exec("insert into t values (0xffffffff)")
	c.Assert(err, NotNil)
	tk.MustExec("insert into t values ('123')")
	tk.MustExec("insert into t values ('1234')")
	_, err = tk.Exec("insert into t values ('12345)")
	c.Assert(err, NotNil)

	tk.MustExec("drop table if exists t")
	tk.MustExec("create table t (c1 bit(62))")
	tk.MustExec("insert into t values ('12345678')")
	tk.MustExec("drop table if exists t")
	tk.MustExec("create table t (c1 bit(61))")
	_, err = tk.Exec("insert into t values ('12345678')")
	c.Assert(err, NotNil)

	tk.MustExec("drop table if exists t")
	tk.MustExec("create table t (c1 bit(32))")
	tk.MustExec("insert into t values (0x7fffffff)")
	tk.MustExec("insert into t values (0xffffffff)")
	_, err = tk.Exec("insert into t values (0x1ffffffff)")
	c.Assert(err, NotNil)
	tk.MustExec("insert into t values ('1234')")
	_, err = tk.Exec("insert into t values ('12345')")
	c.Assert(err, NotNil)

	tk.MustExec("drop table if exists t")
	tk.MustExec("create table t (c1 bit(64))")
	tk.MustExec("insert into t values (0xffffffffffffffff)")
	tk.MustExec("insert into t values ('12345678')")
	_, err = tk.Exec("insert into t values ('123456789')")
	c.Assert(err, NotNil)

	tk.MustExec("drop table if exists t")
	tk.MustExec("create table t (c1 bit(64))")
	tk.MustExec("insert into t values (0xffffffffffffffff)")
	tk.MustExec("insert into t values ('12345678')")
	tk.MustQuery("select * from t where c1").Check(testkit.Rows("\xff\xff\xff\xff\xff\xff\xff\xff", "12345678"))
}

func (s *testSuite) TestEnum(c *C) {
	tk := testkit.NewTestKitWithInit(c, s.store)

	tk.MustExec("drop table if exists t")
	tk.MustExec("create table t (c enum('a', 'b', 'c'))")
	tk.MustExec("insert into t values ('a'), (2), ('c')")
	tk.MustQuery("select * from t where c = 'a'").Check(testkit.Rows("a"))

	tk.MustQuery("select c + 1 from t where c = 2").Check(testkit.Rows("3"))

	tk.MustExec("delete from t")
	tk.MustExec("insert into t values ()")
	tk.MustExec("insert into t values (null), ('1')")
	tk.MustQuery("select c + 1 from t where c = 1").Check(testkit.Rows("2"))

	tk.MustExec("delete from t")
	tk.MustExec("insert into t values(1), (2), (3)")
	tk.MustQuery("select * from t where c").Check(testkit.Rows("a", "b", "c"))
}

func (s *testSuite) TestSet(c *C) {
	tk := testkit.NewTestKitWithInit(c, s.store)

	tk.MustExec("drop table if exists t")
	tk.MustExec("create table t (c set('a', 'b', 'c'))")
	tk.MustExec("insert into t values ('a'), (2), ('c'), ('a,b'), ('b,a')")
	tk.MustQuery("select * from t where c = 'a'").Check(testkit.Rows("a"))

	tk.MustQuery("select * from t where c = 'a,b'").Check(testkit.Rows("a,b", "a,b"))

	tk.MustQuery("select c + 1 from t where c = 2").Check(testkit.Rows("3"))

	tk.MustExec("delete from t")
	tk.MustExec("insert into t values ()")
	tk.MustExec("insert into t values (null), ('1')")
	tk.MustQuery("select c + 1 from t where c = 1").Check(testkit.Rows("2"))

	tk.MustExec("delete from t")
	tk.MustExec("insert into t values(3)")
	tk.MustQuery("select * from t where c").Check(testkit.Rows("a,b"))
}

func (s *testSuite) TestSubqueryInValues(c *C) {
	tk := testkit.NewTestKitWithInit(c, s.store)

	tk.MustExec("drop table if exists t")
	tk.MustExec("create table t (id int, name varchar(20))")
	tk.MustExec("drop table if exists t1")
	tk.MustExec("create table t1 (gid int)")

	tk.MustExec("insert into t1 (gid) value (1)")
	tk.MustExec("insert into t (id, name) value ((select gid from t1) ,'asd')")
	tk.MustQuery("select * from t").Check(testkit.Rows("1 asd"))
}

func (s *testSuite) TestEnhancedRangeAccess(c *C) {
	tk := testkit.NewTestKitWithInit(c, s.store)

	tk.MustExec("drop table if exists t")
	tk.MustExec("create table t (a int primary key, b int)")
	tk.MustExec("insert into t values(1, 2), (2, 1)")
	tk.MustQuery("select * from t where (a = 1 and b = 2) or (a = 2 and b = 1)").Check(testkit.Rows("1 2", "2 1"))
	tk.MustQuery("select * from t where (a = 1 and b = 1) or (a = 2 and b = 2)").Check(nil)
}

// TestMaxInt64Handle Issue #4810
func (s *testSuite) TestMaxInt64Handle(c *C) {
	tk := testkit.NewTestKitWithInit(c, s.store)

	tk.MustExec("drop table if exists t")
	tk.MustExec("create table t(id bigint, PRIMARY KEY (id))")
	tk.MustExec("insert into t values(9223372036854775807)")
	tk.MustExec("select * from t where id = 9223372036854775807")
	tk.MustQuery("select * from t where id = 9223372036854775807;").Check(testkit.Rows("9223372036854775807"))
	tk.MustQuery("select * from t").Check(testkit.Rows("9223372036854775807"))
	_, err := tk.Exec("insert into t values(9223372036854775807)")
	c.Assert(err, NotNil)
	tk.MustExec("delete from t where id = 9223372036854775807")
	tk.MustQuery("select * from t").Check(nil)
}

func (s *testSuite) TestTableScanWithPointRanges(c *C) {
	tk := testkit.NewTestKitWithInit(c, s.store)

	tk.MustExec("drop table if exists t")
	tk.MustExec("create table t(id int, PRIMARY KEY (id))")
	tk.MustExec("insert into t values(1), (5), (10)")
	tk.MustQuery("select * from t where id in(1, 2, 10)").Check(testkit.Rows("1", "10"))
}

func (s *testSuite) TestUnsignedPk(c *C) {
	tk := testkit.NewTestKitWithInit(c, s.store)

	tk.MustExec("drop table if exists t")
	tk.MustExec("create table t(id bigint unsigned primary key)")
	var num1, num2 uint64 = math.MaxInt64 + 1, math.MaxInt64 + 2
	tk.MustExec(fmt.Sprintf("insert into t values(%v), (%v), (1), (2)", num1, num2))
	num1Str := strconv.FormatUint(num1, 10)
	num2Str := strconv.FormatUint(num2, 10)
	tk.MustQuery("select * from t order by id").Check(testkit.Rows("1", "2", num1Str, num2Str))
	tk.MustQuery("select * from t where id not in (2)").Check(testkit.Rows(num1Str, num2Str, "1"))
	tk.MustExec("drop table t")
	tk.MustExec("create table t(a bigint unsigned primary key, b int, index idx(b))")
	tk.MustExec("insert into t values(9223372036854775808, 1), (1, 1)")
	tk.MustQuery("select * from t use index(idx) where b = 1 and a < 2").Check(testkit.Rows("1 1"))
	tk.MustQuery("select * from t use index(idx) where b = 1 order by b, a").Check(testkit.Rows("1 1", "9223372036854775808 1"))
}

func (s *testSuite) TestIssue5666(c *C) {
	tk := testkit.NewTestKit(c, s.store)
	tk.MustExec("set @@profiling=1")
	tk.MustQuery("SELECT QUERY_ID, SUM(DURATION) AS SUM_DURATION FROM INFORMATION_SCHEMA.PROFILING GROUP BY QUERY_ID;").Check(testkit.Rows("0 0"))
}

func (s *testSuite) TestIssue5341(c *C) {
	tk := testkit.NewTestKit(c, s.store)
	tk.MustExec("drop table if exists test.t")
	tk.MustExec("create table test.t(a char)")
	tk.MustExec("insert into test.t value('a')")
	tk.MustQuery("select * from test.t where a < 1 order by a limit 0;").Check(testkit.Rows())
}

func (s *testSuite) TestContainDotColumn(c *C) {
	tk := testkit.NewTestKit(c, s.store)

	tk.MustExec("use test")
	tk.MustExec("drop table if exists test.t1")
	tk.MustExec("create table test.t1(t1.a char)")
	tk.MustExec("drop table if exists t2")
	tk.MustExec("create table t2(a char, t2.b int)")

	tk.MustExec("drop table if exists t3")
	_, err := tk.Exec("create table t3(s.a char);")
	terr := errors.Cause(err).(*terror.Error)
	c.Assert(terr.Code(), Equals, errors.ErrCode(mysql.ErrWrongTableName))
}

func (s *testSuite) TestCheckIndex(c *C) {
	s.ctx = mock.NewContext()
	s.ctx.Store = s.store
	se, err := session.CreateSession4Test(s.store)
	c.Assert(err, IsNil)
	defer se.Close()

	_, err = se.Execute(context.Background(), "create database test_admin")
	c.Assert(err, IsNil)
	_, err = se.Execute(context.Background(), "use test_admin")
	c.Assert(err, IsNil)
	_, err = se.Execute(context.Background(), "create table t (pk int primary key, c int default 1, c1 int default 1, unique key c(c))")
	c.Assert(err, IsNil)
	is := s.domain.InfoSchema()
	db := model.NewCIStr("test_admin")
	dbInfo, ok := is.SchemaByName(db)
	c.Assert(ok, IsTrue)
	tblName := model.NewCIStr("t")
	tbl, err := is.TableByName(db, tblName)
	c.Assert(err, IsNil)
	tbInfo := tbl.Meta()

	alloc := autoid.NewAllocator(s.store, dbInfo.ID, false, autoid.RowIDAllocType)
	tb, err := tables.TableFromMeta(autoid.NewAllocators(alloc), tbInfo)
	c.Assert(err, IsNil)

	_, err = se.Execute(context.Background(), "admin check index t c")
	c.Assert(err, IsNil)

	_, err = se.Execute(context.Background(), "admin check index t C")
	c.Assert(err, IsNil)

	// set data to:
	// index     data (handle, data): (1, 10), (2, 20)
	// table     data (handle, data): (1, 10), (2, 20)
	recordVal1 := types.MakeDatums(int64(1), int64(10), int64(11))
	recordVal2 := types.MakeDatums(int64(2), int64(20), int64(21))
	c.Assert(s.ctx.NewTxn(context.Background()), IsNil)
	_, err = tb.AddRecord(s.ctx, recordVal1)
	c.Assert(err, IsNil)
	_, err = tb.AddRecord(s.ctx, recordVal2)
	c.Assert(err, IsNil)
	txn, err := s.ctx.Txn(true)
	c.Assert(err, IsNil)
	c.Assert(txn.Commit(context.Background()), IsNil)

	mockCtx := mock.NewContext()
	idx := tb.Indices()[0]
	sc := &stmtctx.StatementContext{TimeZone: time.Local}

	_, err = se.Execute(context.Background(), "admin check index t idx_inexistent")
	c.Assert(strings.Contains(err.Error(), "not exist"), IsTrue)

	// set data to:
	// index     data (handle, data): (1, 10), (2, 20), (3, 30)
	// table     data (handle, data): (1, 10), (2, 20), (4, 40)
	txn, err = s.store.Begin()
	c.Assert(err, IsNil)
	_, err = idx.Create(mockCtx, txn, types.MakeDatums(int64(30)), 3)
	c.Assert(err, IsNil)
	key := tablecodec.EncodeRowKey(tb.Meta().ID, codec.EncodeInt(nil, 4))
	setColValue(c, txn, key, types.NewDatum(int64(40)))
	err = txn.Commit(context.Background())
	c.Assert(err, IsNil)
	_, err = se.Execute(context.Background(), "admin check index t c")
	c.Assert(err, NotNil)
	c.Assert(err.Error(), Equals, "handle 3, index:types.Datum{k:0x1, collation:\"\", decimal:0x0, length:0x0, i:30, b:[]uint8(nil), x:interface {}(nil)} != record:<nil>")

	// set data to:
	// index     data (handle, data): (1, 10), (2, 20), (3, 30), (4, 40)
	// table     data (handle, data): (1, 10), (2, 20), (4, 40)
	txn, err = s.store.Begin()
	c.Assert(err, IsNil)
	_, err = idx.Create(mockCtx, txn, types.MakeDatums(int64(40)), 4)
	c.Assert(err, IsNil)
	err = txn.Commit(context.Background())
	c.Assert(err, IsNil)
	_, err = se.Execute(context.Background(), "admin check index t c")
	c.Assert(strings.Contains(err.Error(), "table count 3 != index(c) count 4"), IsTrue)

	// set data to:
	// index     data (handle, data): (1, 10), (4, 40)
	// table     data (handle, data): (1, 10), (2, 20), (4, 40)
	txn, err = s.store.Begin()
	c.Assert(err, IsNil)
	err = idx.Delete(sc, txn, types.MakeDatums(int64(30)), 3)
	c.Assert(err, IsNil)
	err = idx.Delete(sc, txn, types.MakeDatums(int64(20)), 2)
	c.Assert(err, IsNil)
	err = txn.Commit(context.Background())
	c.Assert(err, IsNil)
	_, err = se.Execute(context.Background(), "admin check index t c")
	c.Assert(strings.Contains(err.Error(), "table count 3 != index(c) count 2"), IsTrue)

	// TODO: pass the case below：
	// set data to:
	// index     data (handle, data): (1, 10), (4, 40), (2, 30)
	// table     data (handle, data): (1, 10), (2, 20), (4, 40)
}

func setColValue(c *C, txn kv.Transaction, key kv.Key, v types.Datum) {
	row := []types.Datum{v, {}}
	colIDs := []int64{2, 3}
	sc := &stmtctx.StatementContext{TimeZone: time.Local}
	rd := rowcodec.Encoder{Enable: true}
	value, err := tablecodec.EncodeRow(sc, row, colIDs, nil, nil, &rd)
	c.Assert(err, IsNil)
	err = txn.Set(key, value)
	c.Assert(err, IsNil)
}

func (s *testSuite) TestCheckTable(c *C) {
	tk := testkit.NewTestKit(c, s.store)

	// Test 'admin check table' when the table has a unique index with null values.
	tk.MustExec("use test")
	tk.MustExec("drop table if exists admin_test;")
	tk.MustExec("create table admin_test (c1 int, c2 int, c3 int default 1, index (c1), unique key(c2));")
	tk.MustExec("insert admin_test (c1, c2) values (1, 1), (2, 2), (NULL, NULL);")
	tk.MustExec("admin check table admin_test;")
}

func (s *testSuite) TestCoprocessorStreamingFlag(c *C) {
	tk := testkit.NewTestKit(c, s.store)

	tk.MustExec("use test")
	tk.MustExec("create table t (id int, value int, index idx(id))")
	// Add some data to make statistics work.
	for i := 0; i < 100; i++ {
		tk.MustExec(fmt.Sprintf("insert into t values (%d, %d)", i, i))
	}

	tests := []struct {
		sql    string
		expect bool
	}{
		{"select * from t", true},                         // TableReader
		{"select * from t where id = 5", true},            // IndexLookup
		{"select * from t where id > 5", true},            // Filter
		{"select * from t limit 3", false},                // Limit
		{"select avg(id) from t", false},                  // Aggregate
		{"select * from t order by value limit 3", false}, // TopN
	}

	ctx := context.Background()
	for _, test := range tests {
		ctx1 := context.WithValue(ctx, "CheckSelectRequestHook", func(req *kv.Request) {
			if req.Streaming != test.expect {
				c.Errorf("sql=%s, expect=%v, get=%v", test.sql, test.expect, req.Streaming)
			}
		})
		rs, err := tk.Se.Execute(ctx1, test.sql)
		c.Assert(err, IsNil)
		tk.ResultSetToResult(rs[0], Commentf("sql: %v", test.sql))
	}
}

func (s *testSuite) TestIncorrectLimitArg(c *C) {
	tk := testkit.NewTestKit(c, s.store)

	tk.MustExec(`use test;`)
	tk.MustExec(`drop table if exists t;`)
	tk.MustExec(`create table t(a bigint);`)
	tk.MustExec(`prepare stmt1 from 'select * from t limit ?';`)
	tk.MustExec(`prepare stmt2 from 'select * from t limit ?, ?';`)
	tk.MustExec(`set @a = -1;`)
	tk.MustExec(`set @b =  1;`)

	var err error
	_, err = tk.Se.Execute(context.TODO(), `execute stmt1 using @a;`)
	c.Assert(err.Error(), Equals, `[planner:1210]Incorrect arguments to LIMIT`)

	_, err = tk.Se.Execute(context.TODO(), `execute stmt2 using @b, @a;`)
	c.Assert(err.Error(), Equals, `[planner:1210]Incorrect arguments to LIMIT`)
}

func (s *testSuite) TestLimit(c *C) {
	tk := testkit.NewTestKit(c, s.store)
	tk.MustExec(`use test;`)
	tk.MustExec(`drop table if exists t;`)
	tk.MustExec(`create table t(a bigint, b bigint);`)
	tk.MustExec(`insert into t values(1, 1), (2, 2), (3, 3), (4, 4), (5, 5), (6, 6);`)
	tk.MustQuery(`select * from t order by a limit 1, 1;`).Check(testkit.Rows(
		"2 2",
	))
	tk.MustQuery(`select * from t order by a limit 1, 2;`).Check(testkit.Rows(
		"2 2",
		"3 3",
	))
	tk.MustQuery(`select * from t order by a limit 1, 3;`).Check(testkit.Rows(
		"2 2",
		"3 3",
		"4 4",
	))
	tk.MustQuery(`select * from t order by a limit 1, 4;`).Check(testkit.Rows(
		"2 2",
		"3 3",
		"4 4",
		"5 5",
	))
	tk.MustExec(`set @@tidb_init_chunk_size=2;`)
	tk.MustQuery(`select * from t order by a limit 2, 1;`).Check(testkit.Rows(
		"3 3",
	))
	tk.MustQuery(`select * from t order by a limit 2, 2;`).Check(testkit.Rows(
		"3 3",
		"4 4",
	))
	tk.MustQuery(`select * from t order by a limit 2, 3;`).Check(testkit.Rows(
		"3 3",
		"4 4",
		"5 5",
	))
	tk.MustQuery(`select * from t order by a limit 2, 4;`).Check(testkit.Rows(
		"3 3",
		"4 4",
		"5 5",
		"6 6",
	))
}

func (s *testSuite) TestCoprocessorStreamingWarning(c *C) {
	tk := testkit.NewTestKit(c, s.store)
	tk.MustExec("use test")
	tk.MustExec("drop table if exists t")
	tk.MustExec("create table t(a double)")
	tk.MustExec("insert into t value(1.2)")
	tk.MustExec("set @@session.tidb_enable_streaming = 1")

	result := tk.MustQuery("select * from t where a/0 > 1")
	result.Check(testkit.Rows())
	tk.MustQuery("show warnings").Check(testutil.RowsWithSep("|", "Warning|1365|Division by 0"))
}

func (s *testSuite3) TestYearTypeDeleteIndex(c *C) {
	tk := testkit.NewTestKit(c, s.store)
	tk.MustExec("use test")
	tk.MustExec("drop table if exists t")
	tk.MustExec("create table t(a YEAR, PRIMARY KEY(a));")
	tk.MustExec("insert into t set a = '2151';")
	tk.MustExec("delete from t;")
	tk.MustExec("admin check table t")
}

func (s *testSuite3) TestForSelectScopeInUnion(c *C) {
	// A union B for update, the "for update" option belongs to union statement, so
	// it should works on both A and B.
	tk1 := testkit.NewTestKit(c, s.store)
	tk2 := testkit.NewTestKit(c, s.store)
	tk1.MustExec("use test")
	tk1.MustExec("drop table if exists t")
	tk1.MustExec("create table t(a int)")
	tk1.MustExec("insert into t values (1)")

	tk1.MustExec("begin")
	// 'For update' would act on the second select.
	tk1.MustQuery("select 1 as a union select a from t for update")

	tk2.MustExec("use test")
	tk2.MustExec("update t set a = a + 1")

	// As tk1 use select 'for update', it should detect conflict and fail.
	_, err := tk1.Exec("commit")
	c.Assert(err, NotNil)

	tk1.MustExec("begin")
	// 'For update' would be ignored if 'order by' or 'limit' exists.
	tk1.MustQuery("select 1 as a union select a from t limit 5 for update")
	tk1.MustQuery("select 1 as a union select a from t order by a for update")

	tk2.MustExec("update t set a = a + 1")

	_, err = tk1.Exec("commit")
	c.Assert(err, IsNil)
}

func (s *testSuite3) TestUnsignedDecimalOverflow(c *C) {
	tests := []struct {
		input  interface{}
		hasErr bool
		err    string
	}{{
		-1,
		true,
		"Out of range value for column",
	}, {
		"-1.1e-1",
		true,
		"Out of range value for column",
	}, {
		-1.1,
		true,
		"Out of range value for column",
	}, {
		-0,
		false,
		"",
	},
	}
	tk := testkit.NewTestKit(c, s.store)
	tk.MustExec("use test")
	tk.MustExec("drop table if exists t")
	tk.MustExec("create table t(a decimal(10,2) unsigned)")
	for _, t := range tests {
		res, err := tk.Exec("insert into t values (?)", t.input)
		if res != nil {
			defer res.Close()
		}
		if t.hasErr {
			c.Assert(err, NotNil)
			c.Assert(strings.Contains(err.Error(), t.err), IsTrue)
		} else {
			c.Assert(err, IsNil)
		}
		if res != nil {
			res.Close()
		}
	}

	tk.MustExec("set sql_mode=''")
	tk.MustExec("delete from t")
	tk.MustExec("insert into t values (?)", -1)
	r := tk.MustQuery("select a from t limit 1")
	r.Check(testkit.Rows("0.00"))
}

func (s *testSuite3) TestIndexJoinTableDualPanic(c *C) {
	tk := testkit.NewTestKit(c, s.store)
	tk.MustExec("use test")
	tk.MustExec("drop table if exists a")
	tk.MustExec("create table a (f1 int, f2 varchar(32), primary key (f1))")
	tk.MustExec("insert into a (f1,f2) values (1,'a'), (2,'b'), (3,'c')")
	tk.MustQuery("select a.* from a inner join (select 1 as k1,'k2-1' as k2) as k on a.f1=k.k1;").
		Check(testkit.Rows("1 a"))
}

func (s *testSuite3) TestSortLeftJoinWithNullColumnInRightChildPanic(c *C) {
	tk := testkit.NewTestKit(c, s.store)
	tk.MustExec("use test")
	tk.MustExec("drop table if exists t1, t2")
	tk.MustExec("create table t1(a int)")
	tk.MustExec("create table t2(a int)")
	tk.MustExec("insert into t1(a) select 1;")
	tk.MustQuery("select b.n from t1 left join (select a as a, null as n from t2) b on b.a = t1.a order by t1.a").
		Check(testkit.Rows("<nil>"))
}

func (s *testSuiteP1) TestUnionAutoSignedCast(c *C) {
	tk := testkit.NewTestKit(c, s.store)
	tk.MustExec("use test")
	tk.MustExec("drop table if exists t1,t2")
	tk.MustExec("create table t1 (id int, i int, b bigint, d double, dd decimal)")
	tk.MustExec("create table t2 (id int, i int unsigned, b bigint unsigned, d double unsigned, dd decimal unsigned)")
	tk.MustExec("insert into t1 values(1, -1, -1, -1.1, -1)")
	tk.MustExec("insert into t2 values(2, 1, 1, 1.1, 1)")
	tk.MustQuery("select * from t1 union select * from t2 order by id").
		Check(testkit.Rows("1 -1 -1 -1.1 -1", "2 1 1 1.1 1"))
	tk.MustQuery("select id, i, b, d, dd from t2 union select id, i, b, d, dd from t1 order by id").
		Check(testkit.Rows("1 0 0 0 -1", "2 1 1 1.1 1"))
	tk.MustQuery("select id, i from t2 union select id, cast(i as unsigned int) from t1 order by id").
		Check(testkit.Rows("1 18446744073709551615", "2 1"))
	tk.MustQuery("select dd from t2 union all select dd from t2").
		Check(testkit.Rows("1", "1"))

	tk.MustExec("drop table if exists t3,t4")
	tk.MustExec("create table t3 (id int, v int)")
	tk.MustExec("create table t4 (id int, v double unsigned)")
	tk.MustExec("insert into t3 values (1, -1)")
	tk.MustExec("insert into t4 values (2, 1)")
	tk.MustQuery("select id, v from t3 union select id, v from t4 order by id").
		Check(testkit.Rows("1 -1", "2 1"))
	tk.MustQuery("select id, v from t4 union select id, v from t3 order by id").
		Check(testkit.Rows("1 0", "2 1"))

	tk.MustExec("drop table if exists t5,t6,t7")
	tk.MustExec("create table t5 (id int, v bigint unsigned)")
	tk.MustExec("create table t6 (id int, v decimal)")
	tk.MustExec("create table t7 (id int, v bigint)")
	tk.MustExec("insert into t5 values (1, 1)")
	tk.MustExec("insert into t6 values (2, -1)")
	tk.MustExec("insert into t7 values (3, -1)")
	tk.MustQuery("select id, v from t5 union select id, v from t6 order by id").
		Check(testkit.Rows("1 1", "2 -1"))
	tk.MustQuery("select id, v from t5 union select id, v from t7 union select id, v from t6 order by id").
		Check(testkit.Rows("1 1", "2 -1", "3 -1"))
}

func (s *testSuite6) TestUpdateJoin(c *C) {
	tk := testkit.NewTestKit(c, s.store)
	tk.MustExec("use test")
	tk.MustExec("drop table if exists t1, t2, t3, t4, t5, t6, t7")
	tk.MustExec("create table t1(k int, v int)")
	tk.MustExec("create table t2(k int, v int)")
	tk.MustExec("create table t3(id int auto_increment, k int, v int, primary key(id))")
	tk.MustExec("create table t4(k int, v int)")
	tk.MustExec("create table t5(v int, k int, primary key(k))")
	tk.MustExec("insert into t1 values (1, 1)")
	tk.MustExec("insert into t4 values (3, 3)")
	tk.MustExec("create table t6 (id int, v longtext)")
	tk.MustExec("create table t7 (x int, id int, v longtext, primary key(id))")

	// test the normal case that update one row for a single table.
	tk.MustExec("update t1 set v = 0 where k = 1")
	tk.MustQuery("select k, v from t1 where k = 1").Check(testkit.Rows("1 0"))

	// test the case that the table with auto_increment or none-null columns as the right table of left join.
	tk.MustExec("update t1 left join t3 on t1.k = t3.k set t1.v = 1")
	tk.MustQuery("select k, v from t1").Check(testkit.Rows("1 1"))
	tk.MustQuery("select id, k, v from t3").Check(testkit.Rows())

	// test left join and the case that the right table has no matching record but has updated the right table columns.
	tk.MustExec("update t1 left join t2 on t1.k = t2.k set t1.v = t2.v, t2.v = 3")
	tk.MustQuery("select k, v from t1").Check(testkit.Rows("1 <nil>"))
	tk.MustQuery("select k, v from t2").Check(testkit.Rows())

	// test the case that the update operation in the left table references data in the right table while data of the right table columns is modified.
	tk.MustExec("update t1 left join t2 on t1.k = t2.k set t2.v = 3, t1.v = t2.v")
	tk.MustQuery("select k, v from t1").Check(testkit.Rows("1 <nil>"))
	tk.MustQuery("select k, v from t2").Check(testkit.Rows())

	// test right join and the case that the left table has no matching record but has updated the left table columns.
	tk.MustExec("update t2 right join t1 on t2.k = t1.k set t2.v = 4, t1.v = 0")
	tk.MustQuery("select k, v from t1").Check(testkit.Rows("1 0"))
	tk.MustQuery("select k, v from t2").Check(testkit.Rows())

	// test the case of right join and left join at the same time.
	tk.MustExec("update t1 left join t2 on t1.k = t2.k right join t4 on t4.k = t2.k set t1.v = 4, t2.v = 4, t4.v = 4")
	tk.MustQuery("select k, v from t1").Check(testkit.Rows("1 0"))
	tk.MustQuery("select k, v from t2").Check(testkit.Rows())
	tk.MustQuery("select k, v from t4").Check(testkit.Rows("3 4"))

	// test normal left join and the case that the right table has matching rows.
	tk.MustExec("insert t2 values (1, 10)")
	tk.MustExec("update t1 left join t2 on t1.k = t2.k set t2.v = 11")
	tk.MustQuery("select k, v from t2").Check(testkit.Rows("1 11"))

	// test the case of continuously joining the same table and updating the unmatching records.
	tk.MustExec("update t1 t11 left join t2 on t11.k = t2.k left join t1 t12 on t2.v = t12.k set t12.v = 233, t11.v = 111")
	tk.MustQuery("select k, v from t1").Check(testkit.Rows("1 111"))
	tk.MustQuery("select k, v from t2").Check(testkit.Rows("1 11"))

	// test the left join case that the left table has records but all records are null.
	tk.MustExec("delete from t1")
	tk.MustExec("delete from t2")
	tk.MustExec("insert into t1 values (null, null)")
	tk.MustExec("update t1 left join t2 on t1.k = t2.k set t1.v = 1")
	tk.MustQuery("select k, v from t1").Check(testkit.Rows("<nil> 1"))

	// test the case that the right table of left join has an primary key.
	tk.MustExec("insert t5 values(0, 0)")
	tk.MustExec("update t1 left join t5 on t1.k = t5.k set t1.v = 2")
	tk.MustQuery("select k, v from t1").Check(testkit.Rows("<nil> 2"))
	tk.MustQuery("select k, v from t5").Check(testkit.Rows("0 0"))

	tk.MustExec("insert into t6 values (1, NULL)")
	tk.MustExec("insert into t7 values (5, 1, 'a')")
	tk.MustExec("update t6, t7 set t6.v = t7.v where t6.id = t7.id and t7.x = 5")
	tk.MustQuery("select v from t6").Check(testkit.Rows("a"))
}

func (s *testSuite3) TestMaxOneRow(c *C) {
	tk := testkit.NewTestKit(c, s.store)
	tk.MustExec(`use test`)
	tk.MustExec(`drop table if exists t1`)
	tk.MustExec(`drop table if exists t2`)
	tk.MustExec(`create table t1(a double, b double);`)
	tk.MustExec(`create table t2(a double, b double);`)
	tk.MustExec(`insert into t1 values(1, 1), (2, 2), (3, 3);`)
	tk.MustExec(`insert into t2 values(0, 0);`)
	tk.MustExec(`set @@tidb_init_chunk_size=1;`)
	rs, err := tk.Exec(`select (select t1.a from t1 where t1.a > t2.a) as a from t2;`)
	c.Assert(err, IsNil)

	err = rs.Next(context.TODO(), rs.NewChunk())
	c.Assert(err.Error(), Equals, "subquery returns more than 1 row")

	err = rs.Close()
	c.Assert(err, IsNil)
}

func (s *testSuiteP2) TestCurrentTimestampValueSelection(c *C) {
	tk := testkit.NewTestKit(c, s.store)
	tk.MustExec("use test")
	tk.MustExec("drop table if exists t,t1")

	tk.MustExec("create table t (id int, t0 timestamp null default current_timestamp, t1 timestamp(1) null default current_timestamp(1), t2 timestamp(2) null default current_timestamp(2) on update current_timestamp(2))")
	tk.MustExec("insert into t (id) values (1)")
	rs := tk.MustQuery("select t0, t1, t2 from t where id = 1")
	t0 := rs.Rows()[0][0].(string)
	t1 := rs.Rows()[0][1].(string)
	t2 := rs.Rows()[0][2].(string)
	c.Assert(len(strings.Split(t0, ".")), Equals, 1)
	c.Assert(len(strings.Split(t1, ".")[1]), Equals, 1)
	c.Assert(len(strings.Split(t2, ".")[1]), Equals, 2)
	tk.MustQuery("select id from t where t0 = ?", t0).Check(testkit.Rows("1"))
	tk.MustQuery("select id from t where t1 = ?", t1).Check(testkit.Rows("1"))
	tk.MustQuery("select id from t where t2 = ?", t2).Check(testkit.Rows("1"))
	time.Sleep(time.Second)
	tk.MustExec("update t set t0 = now() where id = 1")
	rs = tk.MustQuery("select t2 from t where id = 1")
	newT2 := rs.Rows()[0][0].(string)
	c.Assert(newT2 != t2, IsTrue)

	tk.MustExec("create table t1 (id int, a timestamp, b timestamp(2), c timestamp(3))")
	tk.MustExec("insert into t1 (id, a, b, c) values (1, current_timestamp(2), current_timestamp, current_timestamp(3))")
	rs = tk.MustQuery("select a, b, c from t1 where id = 1")
	a := rs.Rows()[0][0].(string)
	b := rs.Rows()[0][1].(string)
	d := rs.Rows()[0][2].(string)
	c.Assert(len(strings.Split(a, ".")), Equals, 1)
	c.Assert(strings.Split(b, ".")[1], Equals, "00")
	c.Assert(len(strings.Split(d, ".")[1]), Equals, 3)
}

func (s *testSuite3) TestRowID(c *C) {
	tk := testkit.NewTestKit(c, s.store)
	tk.MustExec(`use test`)
	tk.MustExec(`drop table if exists t`)
	tk.MustExec(`create table t(a varchar(10), b varchar(10), c varchar(1), index idx(a, b, c));`)
	tk.MustExec(`insert into t values('a', 'b', 'c');`)
	tk.MustExec(`insert into t values('a', 'b', 'c');`)
	tk.MustQuery(`select b, _tidb_rowid from t use index(idx) where a = 'a';`).Check(testkit.Rows(
		`b 1`,
		`b 2`,
	))
	tk.MustExec(`begin;`)
	tk.MustExec(`select * from t for update`)
	tk.MustQuery(`select distinct b from t use index(idx) where a = 'a';`).Check(testkit.Rows(`b`))
	tk.MustExec(`commit;`)

	tk.MustExec(`drop table if exists t`)
	tk.MustExec(`create table t(a varchar(5) primary key)`)
	tk.MustExec(`insert into t values('a')`)
	tk.MustQuery("select *, _tidb_rowid from t use index(`primary`) where _tidb_rowid=1").Check(testkit.Rows("a 1"))
}

func (s *testSuite3) TestDoSubquery(c *C) {
	tk := testkit.NewTestKit(c, s.store)
	tk.MustExec(`use test`)
	tk.MustExec(`drop table if exists t`)
	tk.MustExec(`create table t(a int)`)
	_, err := tk.Exec(`do 1 in (select * from t)`)
	c.Assert(err, IsNil, Commentf("err %v", err))
	tk.MustExec(`insert into t values(1)`)
	r, err := tk.Exec(`do 1 in (select * from t)`)
	c.Assert(err, IsNil, Commentf("err %v", err))
	c.Assert(r, IsNil, Commentf("result of Do not empty"))
}

func (s *testSuite3) TestTSOFail(c *C) {
	tk := testkit.NewTestKit(c, s.store)
	tk.MustExec(`use test`)
	tk.MustExec(`drop table if exists t`)
	tk.MustExec(`create table t(a int)`)

	c.Assert(failpoint.Enable("github.com/pingcap/tidb/session/mockGetTSFail", "return"), IsNil)
	ctx := failpoint.WithHook(context.Background(), func(ctx context.Context, fpname string) bool {
		return fpname == "github.com/pingcap/tidb/session/mockGetTSFail"
	})
	_, err := tk.Se.Execute(ctx, `select * from t`)
	c.Assert(err, NotNil)
	c.Assert(failpoint.Disable("github.com/pingcap/tidb/session/mockGetTSFail"), IsNil)
}

func (s *testSuite3) TestSelectHashPartitionTable(c *C) {
	tk := testkit.NewTestKit(c, s.store)
	tk.MustExec(`use test`)
	tk.MustExec(`drop table if exists th`)
	tk.MustExec("set @@session.tidb_enable_table_partition = '1';")
	tk.MustExec(`create table th (a int, b int) partition by hash(a) partitions 3;`)
	defer tk.MustExec(`drop table if exists th`)
	tk.MustExec(`insert into th values (0,0),(1,1),(2,2),(3,3),(4,4),(5,5),(6,6),(7,7),(8,8);`)
	tk.MustExec("insert into th values (-1,-1),(-2,-2),(-3,-3),(-4,-4),(-5,-5),(-6,-6),(-7,-7),(-8,-8);")
	tk.MustQuery("select b from th order by a").Check(testkit.Rows("-8", "-7", "-6", "-5", "-4", "-3", "-2", "-1", "0", "1", "2", "3", "4", "5", "6", "7", "8"))
	tk.MustQuery(" select * from th where a=-2;").Check(testkit.Rows("-2 -2"))
	tk.MustQuery(" select * from th where a=5;").Check(testkit.Rows("5 5"))
}

func (s *testSuiteP1) TestSelectPartition(c *C) {
	tk := testkit.NewTestKit(c, s.store)
	tk.MustExec(`use test`)
	tk.MustExec(`drop table if exists th, tr`)
	tk.MustExec("set @@session.tidb_enable_table_partition = '1';")
	tk.MustExec(`create table th (a int, b int) partition by hash(a) partitions 3;`)
	tk.MustExec(`create table tr (a int, b int)
							partition by range (a) (
							partition r0 values less than (4),
							partition r1 values less than (7),
							partition r3 values less than maxvalue)`)
	defer tk.MustExec(`drop table if exists th, tr`)
	tk.MustExec(`insert into th values (0,0),(1,1),(2,2),(3,3),(4,4),(5,5),(6,6),(7,7),(8,8);`)
	tk.MustExec("insert into th values (-1,-1),(-2,-2),(-3,-3),(-4,-4),(-5,-5),(-6,-6),(-7,-7),(-8,-8);")
	tk.MustExec(`insert into tr values (-3,-3),(3,3),(4,4),(7,7),(8,8);`)
	// select 1 partition.
	tk.MustQuery("select b from th partition (p0) order by a").Check(testkit.Rows("-6", "-3", "0", "3", "6"))
	tk.MustQuery("select b from tr partition (r0) order by a").Check(testkit.Rows("-3", "3"))
	tk.MustQuery("select b from th partition (p0,P0) order by a").Check(testkit.Rows("-6", "-3", "0", "3", "6"))
	tk.MustQuery("select b from tr partition (r0,R0,r0) order by a").Check(testkit.Rows("-3", "3"))
	// select multi partition.
	tk.MustQuery("select b from th partition (P2,p0) order by a").Check(testkit.Rows("-8", "-6", "-5", "-3", "-2", "0", "2", "3", "5", "6", "8"))
	tk.MustQuery("select b from tr partition (r1,R3) order by a").Check(testkit.Rows("4", "7", "8"))

	// test select unknown partition error
	err := tk.ExecToErr("select b from th partition (p0,p4)")
	c.Assert(err.Error(), Equals, "[table:1735]Unknown partition 'p4' in table 'th'")
	err = tk.ExecToErr("select b from tr partition (r1,r4)")
	c.Assert(err.Error(), Equals, "[table:1735]Unknown partition 'r4' in table 'tr'")

	// test select partition table in transaction.
	tk.MustExec("begin")
	tk.MustExec("insert into th values (10,10),(11,11)")
	tk.MustQuery("select a, b from th where b>10").Check(testkit.Rows("11 11"))
	tk.MustExec("commit")
	tk.MustQuery("select a, b from th where b>10").Check(testkit.Rows("11 11"))
}

func (s *testSuiteP1) TestDeletePartition(c *C) {
	tk := testkit.NewTestKit(c, s.store)
	tk.MustExec(`use test`)
	tk.MustExec(`drop table if exists t1`)
	tk.MustExec(`create table t1 (a int) partition by range (a) (
 partition p0 values less than (10),
 partition p1 values less than (20),
 partition p2 values less than (30),
 partition p3 values less than (40),
 partition p4 values less than MAXVALUE
 )`)
	tk.MustExec("insert into t1 values (1),(11),(21),(31)")
	tk.MustExec("delete from t1 partition (p4)")
	tk.MustQuery("select * from t1 order by a").Check(testkit.Rows("1", "11", "21", "31"))
	tk.MustExec("delete from t1 partition (p0) where a > 10")
	tk.MustQuery("select * from t1 order by a").Check(testkit.Rows("1", "11", "21", "31"))
	tk.MustExec("delete from t1 partition (p0,p1,p2)")
	tk.MustQuery("select * from t1").Check(testkit.Rows("31"))
}

func (s *testSuite) TestSelectView(c *C) {
	tk := testkit.NewTestKit(c, s.store)
	tk.MustExec("use test")
	tk.MustExec("create table view_t (a int,b int)")
	tk.MustExec("insert into view_t values(1,2)")
	tk.MustExec("create definer='root'@'localhost' view view1 as select * from view_t")
	tk.MustExec("create definer='root'@'localhost' view view2(c,d) as select * from view_t")
	tk.MustExec("create definer='root'@'localhost' view view3(c,d) as select a,b from view_t")
	tk.MustQuery("select * from view1;").Check(testkit.Rows("1 2"))
	tk.MustQuery("select * from view2;").Check(testkit.Rows("1 2"))
	tk.MustQuery("select * from view3;").Check(testkit.Rows("1 2"))
	tk.MustExec("drop table view_t;")
	tk.MustExec("create table view_t(c int,d int)")
	err := tk.ExecToErr("select * from view1")
	c.Assert(err.Error(), Equals, "[planner:1356]View 'test.view1' references invalid table(s) or column(s) or function(s) or definer/invoker of view lack rights to use them")
	err = tk.ExecToErr("select * from view2")
	c.Assert(err.Error(), Equals, "[planner:1356]View 'test.view2' references invalid table(s) or column(s) or function(s) or definer/invoker of view lack rights to use them")
	err = tk.ExecToErr("select * from view3")
	c.Assert(err.Error(), Equals, plannercore.ErrViewInvalid.GenWithStackByArgs("test", "view3").Error())
	tk.MustExec("drop table view_t;")
	tk.MustExec("create table view_t(a int,b int,c int)")
	tk.MustExec("insert into view_t values(1,2,3)")
	tk.MustQuery("select * from view1;").Check(testkit.Rows("1 2"))
	tk.MustQuery("select * from view2;").Check(testkit.Rows("1 2"))
	tk.MustQuery("select * from view3;").Check(testkit.Rows("1 2"))
	tk.MustExec("alter table view_t drop column a")
	tk.MustExec("alter table view_t add column a int after b")
	tk.MustExec("update view_t set a=1;")
	tk.MustQuery("select * from view1;").Check(testkit.Rows("1 2"))
	tk.MustQuery("select * from view2;").Check(testkit.Rows("1 2"))
	tk.MustQuery("select * from view3;").Check(testkit.Rows("1 2"))
	tk.MustExec("drop table view_t;")
	tk.MustExec("drop view view1,view2,view3;")

	tk.MustExec("set @@tidb_enable_window_function = 1")
	defer func() {
		tk.MustExec("set @@tidb_enable_window_function = 0")
	}()
	tk.MustExec("create table t(a int, b int)")
	tk.MustExec("insert into t values (1,1),(1,2),(2,1),(2,2)")
	tk.MustExec("create definer='root'@'localhost' view v as select a, first_value(a) over(rows between 1 preceding and 1 following), last_value(a) over(rows between 1 preceding and 1 following) from t")
	result := tk.MustQuery("select * from v")
	result.Check(testkit.Rows("1 1 1", "1 1 2", "2 1 2", "2 2 2"))
	tk.MustExec("drop view v;")
}

type testSuite2 struct {
	*baseTestSuite
}

func (s *testSuite2) TearDownTest(c *C) {
	tk := testkit.NewTestKit(c, s.store)
	tk.MustExec("use test")
	r := tk.MustQuery("show full tables")
	for _, tb := range r.Rows() {
		tableName := tb[0]
		if tb[1] == "VIEW" {
			tk.MustExec(fmt.Sprintf("drop view %v", tableName))
		} else if tb[1] == "SEQUENCE" {
			tk.MustExec(fmt.Sprintf("drop sequence %v", tableName))
		} else {
			tk.MustExec(fmt.Sprintf("drop table %v", tableName))
		}
	}
}

type testSuite3 struct {
	*baseTestSuite
}

func (s *testSuite3) TearDownTest(c *C) {
	tk := testkit.NewTestKit(c, s.store)
	tk.MustExec("use test")
	r := tk.MustQuery("show full tables")
	for _, tb := range r.Rows() {
		tableName := tb[0]
		if tb[1] == "VIEW" {
			tk.MustExec(fmt.Sprintf("drop view %v", tableName))
		} else if tb[1] == "SEQUENCE" {
			tk.MustExec(fmt.Sprintf("drop sequence %v", tableName))
		} else {
			tk.MustExec(fmt.Sprintf("drop table %v", tableName))
		}
	}
}

type testSuite4 struct {
	*baseTestSuite
}

func (s *testSuite4) TearDownTest(c *C) {
	tk := testkit.NewTestKit(c, s.store)
	tk.MustExec("use test")
	r := tk.MustQuery("show full tables")
	for _, tb := range r.Rows() {
		tableName := tb[0]
		if tb[1] == "VIEW" {
			tk.MustExec(fmt.Sprintf("drop view %v", tableName))
		} else if tb[1] == "SEQUENCE" {
			tk.MustExec(fmt.Sprintf("drop sequence %v", tableName))
		} else {
			tk.MustExec(fmt.Sprintf("drop table %v", tableName))
		}
	}
}

type testSuite5 struct {
	*baseTestSuite
}

func (s *testSuite5) TearDownTest(c *C) {
	tk := testkit.NewTestKit(c, s.store)
	tk.MustExec("use test")
	r := tk.MustQuery("show full tables")
	for _, tb := range r.Rows() {
		tableName := tb[0]
		if tb[1] == "VIEW" {
			tk.MustExec(fmt.Sprintf("drop view %v", tableName))
		} else if tb[1] == "SEQUENCE" {
			tk.MustExec(fmt.Sprintf("drop sequence %v", tableName))
		} else {
			tk.MustExec(fmt.Sprintf("drop table %v", tableName))
		}
	}
}

type testSuite6 struct {
	*baseTestSuite
}

func (s *testSuite6) TearDownTest(c *C) {
	tk := testkit.NewTestKit(c, s.store)
	tk.MustExec("use test")
	r := tk.MustQuery("show full tables")
	for _, tb := range r.Rows() {
		tableName := tb[0]
		if tb[1] == "VIEW" {
			tk.MustExec(fmt.Sprintf("drop view %v", tableName))
		} else if tb[1] == "SEQUENCE" {
			tk.MustExec(fmt.Sprintf("drop sequence %v", tableName))
		} else {
			tk.MustExec(fmt.Sprintf("drop table %v", tableName))
		}
	}
}

type testSuite7 struct {
	*baseTestSuite
}

func (s *testSuite7) TearDownTest(c *C) {
	tk := testkit.NewTestKit(c, s.store)
	tk.MustExec("use test")
	r := tk.MustQuery("show full tables")
	for _, tb := range r.Rows() {
		tableName := tb[0]
		if tb[1] == "VIEW" {
			tk.MustExec(fmt.Sprintf("drop view %v", tableName))
		} else if tb[1] == "SEQUENCE" {
			tk.MustExec(fmt.Sprintf("drop sequence %v", tableName))
		} else {
			tk.MustExec(fmt.Sprintf("drop table %v", tableName))
		}
	}
}

type testSuite8 struct {
	*baseTestSuite
}

func (s *testSuite8) TearDownTest(c *C) {
	tk := testkit.NewTestKit(c, s.store)
	tk.MustExec("use test")
	r := tk.MustQuery("show full tables")
	for _, tb := range r.Rows() {
		tableName := tb[0]
		if tb[1] == "VIEW" {
			tk.MustExec(fmt.Sprintf("drop view %v", tableName))
		} else if tb[1] == "SEQUENCE" {
			tk.MustExec(fmt.Sprintf("drop sequence %v", tableName))
		} else {
			tk.MustExec(fmt.Sprintf("drop table %v", tableName))
		}
	}
}

type testSerialSuite1 struct {
	*baseTestSuite
}

func (s *testSerialSuite1) TearDownTest(c *C) {
	tk := testkit.NewTestKit(c, s.store)
	tk.MustExec("use test")
	r := tk.MustQuery("show full tables")
	for _, tb := range r.Rows() {
		tableName := tb[0]
		if tb[1] == "VIEW" {
			tk.MustExec(fmt.Sprintf("drop view %v", tableName))
		} else if tb[1] == "SEQUENCE" {
			tk.MustExec(fmt.Sprintf("drop sequence %v", tableName))
		} else {
			tk.MustExec(fmt.Sprintf("drop table %v", tableName))
		}
	}
}

func (s *testSuiteP2) TestStrToDateBuiltin(c *C) {
	tk := testkit.NewTestKit(c, s.store)
	tk.MustQuery(`select str_to_date('20190101','%Y%m%d%!') from dual`).Check(testkit.Rows("2019-01-01"))
	tk.MustQuery(`select str_to_date('20190101','%Y%m%d%f') from dual`).Check(testkit.Rows("2019-01-01 00:00:00.000000"))
	tk.MustQuery(`select str_to_date('20190101','%Y%m%d%H%i%s') from dual`).Check(testkit.Rows("2019-01-01 00:00:00"))
	tk.MustQuery(`select str_to_date('18/10/22','%y/%m/%d') from dual`).Check(testkit.Rows("2018-10-22"))
	tk.MustQuery(`select str_to_date('a18/10/22','%y/%m/%d') from dual`).Check(testkit.Rows("<nil>"))
	tk.MustQuery(`select str_to_date('69/10/22','%y/%m/%d') from dual`).Check(testkit.Rows("2069-10-22"))
	tk.MustQuery(`select str_to_date('70/10/22','%y/%m/%d') from dual`).Check(testkit.Rows("1970-10-22"))
	tk.MustQuery(`select str_to_date('8/10/22','%y/%m/%d') from dual`).Check(testkit.Rows("2008-10-22"))
	tk.MustQuery(`select str_to_date('8/10/22','%Y/%m/%d') from dual`).Check(testkit.Rows("2008-10-22"))
	tk.MustQuery(`select str_to_date('18/10/22','%Y/%m/%d') from dual`).Check(testkit.Rows("2018-10-22"))
	tk.MustQuery(`select str_to_date('a18/10/22','%Y/%m/%d') from dual`).Check(testkit.Rows("<nil>"))
	tk.MustQuery(`select str_to_date('69/10/22','%Y/%m/%d') from dual`).Check(testkit.Rows("2069-10-22"))
	tk.MustQuery(`select str_to_date('70/10/22','%Y/%m/%d') from dual`).Check(testkit.Rows("1970-10-22"))
	tk.MustQuery(`select str_to_date('018/10/22','%Y/%m/%d') from dual`).Check(testkit.Rows("0018-10-22"))
	tk.MustQuery(`select str_to_date('2018/10/22','%Y/%m/%d') from dual`).Check(testkit.Rows("2018-10-22"))
	tk.MustQuery(`select str_to_date('018/10/22','%y/%m/%d') from dual`).Check(testkit.Rows("<nil>"))
	tk.MustQuery(`select str_to_date('18/10/22','%y0/%m/%d') from dual`).Check(testkit.Rows("<nil>"))
	tk.MustQuery(`select str_to_date('18/10/22','%Y0/%m/%d') from dual`).Check(testkit.Rows("<nil>"))
	tk.MustQuery(`select str_to_date('18a/10/22','%y/%m/%d') from dual`).Check(testkit.Rows("<nil>"))
	tk.MustQuery(`select str_to_date('18a/10/22','%Y/%m/%d') from dual`).Check(testkit.Rows("<nil>"))
	tk.MustQuery(`select str_to_date('20188/10/22','%Y/%m/%d') from dual`).Check(testkit.Rows("<nil>"))
	tk.MustQuery(`select str_to_date('2018510522','%Y5%m5%d') from dual`).Check(testkit.Rows("2018-10-22"))
	tk.MustQuery(`select str_to_date('2018^10^22','%Y^%m^%d') from dual`).Check(testkit.Rows("2018-10-22"))
	tk.MustQuery(`select str_to_date('2018@10@22','%Y@%m@%d') from dual`).Check(testkit.Rows("2018-10-22"))
	tk.MustQuery(`select str_to_date('2018%10%22','%Y%%m%%d') from dual`).Check(testkit.Rows("<nil>"))
	tk.MustQuery(`select str_to_date('2018(10(22','%Y(%m(%d') from dual`).Check(testkit.Rows("2018-10-22"))
	tk.MustQuery(`select str_to_date('2018\10\22','%Y\%m\%d') from dual`).Check(testkit.Rows("<nil>"))
	tk.MustQuery(`select str_to_date('2018=10=22','%Y=%m=%d') from dual`).Check(testkit.Rows("2018-10-22"))
	tk.MustQuery(`select str_to_date('2018+10+22','%Y+%m+%d') from dual`).Check(testkit.Rows("2018-10-22"))
	tk.MustQuery(`select str_to_date('2018_10_22','%Y_%m_%d') from dual`).Check(testkit.Rows("2018-10-22"))
	tk.MustQuery(`select str_to_date('69510522','%y5%m5%d') from dual`).Check(testkit.Rows("2069-10-22"))
	tk.MustQuery(`select str_to_date('69^10^22','%y^%m^%d') from dual`).Check(testkit.Rows("2069-10-22"))
	tk.MustQuery(`select str_to_date('18@10@22','%y@%m@%d') from dual`).Check(testkit.Rows("2018-10-22"))
	tk.MustQuery(`select str_to_date('18%10%22','%y%%m%%d') from dual`).Check(testkit.Rows("<nil>"))
	tk.MustQuery(`select str_to_date('18(10(22','%y(%m(%d') from dual`).Check(testkit.Rows("2018-10-22"))
	tk.MustQuery(`select str_to_date('18\10\22','%y\%m\%d') from dual`).Check(testkit.Rows("<nil>"))
	tk.MustQuery(`select str_to_date('18+10+22','%y+%m+%d') from dual`).Check(testkit.Rows("2018-10-22"))
	tk.MustQuery(`select str_to_date('18=10=22','%y=%m=%d') from dual`).Check(testkit.Rows("2018-10-22"))
	tk.MustQuery(`select str_to_date('18_10_22','%y_%m_%d') from dual`).Check(testkit.Rows("2018-10-22"))
	tk.MustQuery(`SELECT STR_TO_DATE('2020-07-04 11:22:33 PM', '%Y-%m-%d %r')`).Check(testkit.Rows("2020-07-04 23:22:33"))
	tk.MustQuery(`SELECT STR_TO_DATE('2020-07-04 12:22:33 AM', '%Y-%m-%d %r')`).Check(testkit.Rows("2020-07-04 00:22:33"))
	tk.MustQuery(`SELECT STR_TO_DATE('2020-07-04 12:22:33', '%Y-%m-%d %T')`).Check(testkit.Rows("2020-07-04 12:22:33"))
	tk.MustQuery(`SELECT STR_TO_DATE('2020-07-04 00:22:33', '%Y-%m-%d %T')`).Check(testkit.Rows("2020-07-04 00:22:33"))
}

func (s *testSuiteP2) TestReadPartitionedTable(c *C) {
	// Test three reader on partitioned table.
	tk := testkit.NewTestKit(c, s.store)
	tk.MustExec("use test")
	tk.MustExec("drop table if exists pt")
	tk.MustExec("create table pt (a int, b int, index i_b(b)) partition by range (a) (partition p1 values less than (2), partition p2 values less than (4), partition p3 values less than (6))")
	for i := 0; i < 6; i++ {
		tk.MustExec(fmt.Sprintf("insert into pt values(%d, %d)", i, i))
	}
	// Table reader
	tk.MustQuery("select * from pt order by a").Check(testkit.Rows("0 0", "1 1", "2 2", "3 3", "4 4", "5 5"))
	// Index reader
	tk.MustQuery("select b from pt where b = 3").Check(testkit.Rows("3"))
	// Index lookup
	tk.MustQuery("select a from pt where b = 3").Check(testkit.Rows("3"))
}

func (s *testSuiteP2) TestSplitRegion(c *C) {
	tk := testkit.NewTestKit(c, s.store)
	tk.MustExec("use test")
	tk.MustExec("drop table if exists t, t1")
	tk.MustExec("create table t(a varchar(100),b int, index idx1(b,a))")
	tk.MustExec(`split table t index idx1 by (10000,"abcd"),(10000000);`)
	_, err := tk.Exec(`split table t index idx1 by ("abcd");`)
	c.Assert(err, NotNil)
	terr := errors.Cause(err).(*terror.Error)
	c.Assert(terr.Code(), Equals, errors.ErrCode(mysql.WarnDataTruncated))

	// Test for split index region.
	// Check min value is more than max value.
	tk.MustExec(`split table t index idx1 between (0) and (1000000000) regions 10`)
	_, err = tk.Exec(`split table t index idx1 between (2,'a') and (1,'c') regions 10`)
	c.Assert(err, NotNil)
	c.Assert(err.Error(), Equals, "Split index `idx1` region lower value (2,a) should less than the upper value (1,c)")

	// Check min value is invalid.
	_, err = tk.Exec(`split table t index idx1 between () and (1) regions 10`)
	c.Assert(err, NotNil)
	c.Assert(err.Error(), Equals, "Split index `idx1` region lower value count should more than 0")

	// Check max value is invalid.
	_, err = tk.Exec(`split table t index idx1 between (1) and () regions 10`)
	c.Assert(err, NotNil)
	c.Assert(err.Error(), Equals, "Split index `idx1` region upper value count should more than 0")

	// Check pre-split region num is too large.
	_, err = tk.Exec(`split table t index idx1 between (0) and (1000000000) regions 10000`)
	c.Assert(err, NotNil)
	c.Assert(err.Error(), Equals, "Split index region num exceeded the limit 1000")

	// Check pre-split region num 0 is invalid.
	_, err = tk.Exec(`split table t index idx1 between (0) and (1000000000) regions 0`)
	c.Assert(err, NotNil)
	c.Assert(err.Error(), Equals, "Split index region num should more than 0")

	// Test truncate error msg.
	_, err = tk.Exec(`split table t index idx1 between ("aa") and (1000000000) regions 0`)
	c.Assert(err, NotNil)
	c.Assert(err.Error(), Equals, "[types:1265]Incorrect value: 'aa' for column 'b'")

	// Test for split table region.
	tk.MustExec(`split table t between (0) and (1000000000) regions 10`)
	// Check the lower value is more than the upper value.
	_, err = tk.Exec(`split table t between (2) and (1) regions 10`)
	c.Assert(err, NotNil)
	c.Assert(err.Error(), Equals, "Split table `t` region lower value 2 should less than the upper value 1")

	// Check the lower value is invalid.
	_, err = tk.Exec(`split table t between () and (1) regions 10`)
	c.Assert(err, NotNil)
	c.Assert(err.Error(), Equals, "Split table region lower value count should be 1")

	// Check upper value is invalid.
	_, err = tk.Exec(`split table t between (1) and () regions 10`)
	c.Assert(err, NotNil)
	c.Assert(err.Error(), Equals, "Split table region upper value count should be 1")

	// Check pre-split region num is too large.
	_, err = tk.Exec(`split table t between (0) and (1000000000) regions 10000`)
	c.Assert(err, NotNil)
	c.Assert(err.Error(), Equals, "Split table region num exceeded the limit 1000")

	// Check pre-split region num 0 is invalid.
	_, err = tk.Exec(`split table t between (0) and (1000000000) regions 0`)
	c.Assert(err, NotNil)
	c.Assert(err.Error(), Equals, "Split table region num should more than 0")

	// Test truncate error msg.
	_, err = tk.Exec(`split table t between ("aa") and (1000000000) regions 10`)
	c.Assert(err, NotNil)
	c.Assert(err.Error(), Equals, "[types:1265]Incorrect value: 'aa' for column '_tidb_rowid'")

	// Test split table region step is too small.
	_, err = tk.Exec(`split table t between (0) and (100) regions 10`)
	c.Assert(err, NotNil)
	c.Assert(err.Error(), Equals, "Split table `t` region step value should more than 1000, step 10 is invalid")

	// Test split region by syntax.
	tk.MustExec(`split table t by (0),(1000),(1000000)`)

	// Test split region twice to test for multiple batch split region requests.
	tk.MustExec("create table t1(a int, b int)")
	tk.MustQuery("split table t1 between(0) and (10000) regions 10;").Check(testkit.Rows("9 1"))
	tk.MustQuery("split table t1 between(10) and (10010) regions 5;").Check(testkit.Rows("4 1"))

	// Test split region for partition table.
	tk.MustExec("drop table if exists t")
	tk.MustExec("create table t (a int,b int) partition by hash(a) partitions 5;")
	tk.MustQuery("split table t between (0) and (1000000) regions 5;").Check(testkit.Rows("20 1"))
	// Test for `split for region` syntax.
	tk.MustQuery("split region for partition table t between (1000000) and (100000000) regions 10;").Check(testkit.Rows("45 1"))

	// Test split region for partition table with specified partition.
	tk.MustQuery("split table t partition (p1,p2) between (100000000) and (1000000000) regions 5;").Check(testkit.Rows("8 1"))
	// Test for `split for region` syntax.
	tk.MustQuery("split region for partition table t partition (p3,p4) between (100000000) and (1000000000) regions 5;").Check(testkit.Rows("8 1"))
}

func (s *testSplitTable) TestShowTableRegion(c *C) {
	tk := testkit.NewTestKit(c, s.store)
	tk.MustExec("use test")
	tk.MustExec("drop table if exists t_regions")
	tk.MustExec("set global tidb_scatter_region = 1")
	atomic.StoreUint32(&ddl.EnableSplitTableRegion, 1)
	tk.MustExec("create table t_regions (a int key, b int, c int, index idx(b), index idx2(c))")
	// Test show table regions.
	tk.MustQuery(`split table t_regions between (-10000) and (10000) regions 4;`).Check(testkit.Rows("4 1"))
	re := tk.MustQuery("show table t_regions regions")
	rows := re.Rows()
	// Table t_regions should have 5 regions now.
	// 4 regions to store record data.
	// 1 region to store index data.
	c.Assert(len(rows), Equals, 5)
	c.Assert(len(rows[0]), Equals, 11)
	tbl := testGetTableByName(c, tk.Se, "test", "t_regions")
	// Check the region start key.
	c.Assert(rows[0][1], Equals, fmt.Sprintf("t_%d_r", tbl.Meta().ID))
	c.Assert(rows[1][1], Equals, fmt.Sprintf("t_%d_r_-5000", tbl.Meta().ID))
	c.Assert(rows[2][1], Equals, fmt.Sprintf("t_%d_r_0", tbl.Meta().ID))
	c.Assert(rows[3][1], Equals, fmt.Sprintf("t_%d_r_5000", tbl.Meta().ID))
	c.Assert(rows[4][2], Equals, fmt.Sprintf("t_%d_r", tbl.Meta().ID))

	// Test show table index regions.
	tk.MustQuery(`split table t_regions index idx between (-1000) and (1000) regions 4;`).Check(testkit.Rows("4 1"))
	re = tk.MustQuery("show table t_regions index idx regions")
	rows = re.Rows()
	// The index `idx` of table t_regions should have 4 regions now.
	c.Assert(len(rows), Equals, 4)
	// Check the region start key.
	c.Assert(rows[0][1], Matches, fmt.Sprintf("t_%d.*", tbl.Meta().ID))
	c.Assert(rows[1][1], Matches, fmt.Sprintf("t_%d_i_1_.*", tbl.Meta().ID))
	c.Assert(rows[2][1], Matches, fmt.Sprintf("t_%d_i_1_.*", tbl.Meta().ID))
	c.Assert(rows[3][1], Matches, fmt.Sprintf("t_%d_i_1_.*", tbl.Meta().ID))

	re = tk.MustQuery("show table t_regions regions")
	rows = re.Rows()
	// The index `idx` of table t_regions should have 9 regions now.
	// 4 regions to store record data.
	// 4 region to store index idx data.
	// 1 region to store index idx2 data.
	c.Assert(len(rows), Equals, 9)
	// Check the region start key.
	c.Assert(rows[0][1], Equals, fmt.Sprintf("t_%d_r", tbl.Meta().ID))
	c.Assert(rows[1][1], Equals, fmt.Sprintf("t_%d_r_-5000", tbl.Meta().ID))
	c.Assert(rows[2][1], Equals, fmt.Sprintf("t_%d_r_0", tbl.Meta().ID))
	c.Assert(rows[3][1], Equals, fmt.Sprintf("t_%d_r_5000", tbl.Meta().ID))
	c.Assert(rows[4][1], Matches, fmt.Sprintf("t_%d_", tbl.Meta().ID))
	c.Assert(rows[5][1], Matches, fmt.Sprintf("t_%d_i_1_.*", tbl.Meta().ID))
	c.Assert(rows[6][1], Matches, fmt.Sprintf("t_%d_i_1_.*", tbl.Meta().ID))
	c.Assert(rows[7][2], Equals, fmt.Sprintf("t_%d_i_2_", tbl.Meta().ID))
	c.Assert(rows[8][2], Equals, fmt.Sprintf("t_%d_r", tbl.Meta().ID))

	// Test unsigned primary key and wait scatter finish.
	tk.MustExec("drop table if exists t_regions")
	atomic.StoreUint32(&ddl.EnableSplitTableRegion, 1)
	tk.MustExec("create table t_regions (a int unsigned key, b int, index idx(b))")

	// Test show table regions.
	tk.MustExec(`set @@session.tidb_wait_split_region_finish=1;`)
	tk.MustQuery(`split table t_regions by (2500),(5000),(7500);`).Check(testkit.Rows("3 1"))
	re = tk.MustQuery("show table t_regions regions")
	rows = re.Rows()
	// Table t_regions should have 4 regions now.
	c.Assert(len(rows), Equals, 4)
	tbl = testGetTableByName(c, tk.Se, "test", "t_regions")
	// Check the region start key.
	c.Assert(rows[0][1], Matches, "t_.*")
	c.Assert(rows[1][1], Equals, fmt.Sprintf("t_%d_r_2500", tbl.Meta().ID))
	c.Assert(rows[2][1], Equals, fmt.Sprintf("t_%d_r_5000", tbl.Meta().ID))
	c.Assert(rows[3][1], Equals, fmt.Sprintf("t_%d_r_7500", tbl.Meta().ID))

	// Test show table index regions.
	tk.MustQuery(`split table t_regions index idx by (250),(500),(750);`).Check(testkit.Rows("4 1"))
	re = tk.MustQuery("show table t_regions index idx regions")
	rows = re.Rows()
	// The index `idx` of table t_regions should have 4 regions now.
	c.Assert(len(rows), Equals, 4)
	// Check the region start key.
	c.Assert(rows[0][1], Equals, fmt.Sprintf("t_%d_", tbl.Meta().ID))
	c.Assert(rows[1][1], Matches, fmt.Sprintf("t_%d_i_1_.*", tbl.Meta().ID))
	c.Assert(rows[2][1], Matches, fmt.Sprintf("t_%d_i_1_.*", tbl.Meta().ID))
	c.Assert(rows[3][1], Matches, fmt.Sprintf("t_%d_i_1_.*", tbl.Meta().ID))

	// Test show table regions for partition table when disable split region when create table.
	atomic.StoreUint32(&ddl.EnableSplitTableRegion, 0)
	tk.MustExec("drop table if exists partition_t;")
	tk.MustExec("set @@session.tidb_enable_table_partition = '1';")
	tk.MustExec("create table partition_t (a int, b int,index(a)) partition by hash (a) partitions 3")
	re = tk.MustQuery("show table partition_t regions")
	rows = re.Rows()
	c.Assert(len(rows), Equals, 1)
	c.Assert(rows[0][1], Matches, "t_.*")

	// Test show table regions for partition table when enable split region when create table.
	atomic.StoreUint32(&ddl.EnableSplitTableRegion, 1)
	tk.MustExec("set @@global.tidb_scatter_region=1;")
	tk.MustExec("drop table if exists partition_t;")
	tk.MustExec("create table partition_t (a int, b int,index(a)) partition by hash (a) partitions 3")
	re = tk.MustQuery("show table partition_t regions")
	rows = re.Rows()
	c.Assert(len(rows), Equals, 3)
	tbl = testGetTableByName(c, tk.Se, "test", "partition_t")
	partitionDef := tbl.Meta().GetPartitionInfo().Definitions
	c.Assert(rows[0][1], Matches, fmt.Sprintf("t_%d_.*", partitionDef[0].ID))
	c.Assert(rows[1][1], Matches, fmt.Sprintf("t_%d_.*", partitionDef[1].ID))
	c.Assert(rows[2][1], Matches, fmt.Sprintf("t_%d_.*", partitionDef[2].ID))

	// Test split partition region when add new partition.
	tk.MustExec("drop table if exists partition_t;")
	tk.MustExec(`create table partition_t (a int, b int,index(a)) PARTITION BY RANGE (a) (
		PARTITION p0 VALUES LESS THAN (10),
		PARTITION p1 VALUES LESS THAN (20),
		PARTITION p2 VALUES LESS THAN (30));`)
	tk.MustExec(`alter table partition_t add partition ( partition p3 values less than (40), partition p4 values less than (50) );`)
	re = tk.MustQuery("show table partition_t regions")
	rows = re.Rows()
	c.Assert(len(rows), Equals, 5)
	tbl = testGetTableByName(c, tk.Se, "test", "partition_t")
	partitionDef = tbl.Meta().GetPartitionInfo().Definitions
	c.Assert(rows[0][1], Matches, fmt.Sprintf("t_%d_.*", partitionDef[0].ID))
	c.Assert(rows[1][1], Matches, fmt.Sprintf("t_%d_.*", partitionDef[1].ID))
	c.Assert(rows[2][1], Matches, fmt.Sprintf("t_%d_.*", partitionDef[2].ID))
	c.Assert(rows[3][1], Matches, fmt.Sprintf("t_%d_.*", partitionDef[3].ID))
	c.Assert(rows[4][1], Matches, fmt.Sprintf("t_%d_.*", partitionDef[4].ID))

	// Test pre-split table region when create table.
	tk.MustExec("drop table if exists t_pre")
	tk.MustExec("create table t_pre (a int, b int) shard_row_id_bits = 2 pre_split_regions=2;")
	re = tk.MustQuery("show table t_pre regions")
	rows = re.Rows()
	// Table t_regions should have 4 regions now.
	c.Assert(len(rows), Equals, 4)
	tbl = testGetTableByName(c, tk.Se, "test", "t_pre")
	c.Assert(rows[1][1], Equals, fmt.Sprintf("t_%d_r_2305843009213693952", tbl.Meta().ID))
	c.Assert(rows[2][1], Equals, fmt.Sprintf("t_%d_r_4611686018427387904", tbl.Meta().ID))
	c.Assert(rows[3][1], Equals, fmt.Sprintf("t_%d_r_6917529027641081856", tbl.Meta().ID))

	// Test pre-split table region when create table.
	tk.MustExec("drop table if exists pt_pre")
	tk.MustExec("create table pt_pre (a int, b int) shard_row_id_bits = 2 pre_split_regions=2 partition by hash(a) partitions 3;")
	re = tk.MustQuery("show table pt_pre regions")
	rows = re.Rows()
	// Table t_regions should have 4 regions now.
	c.Assert(len(rows), Equals, 12)
	tbl = testGetTableByName(c, tk.Se, "test", "pt_pre")
	pi := tbl.Meta().GetPartitionInfo().Definitions
	c.Assert(len(pi), Equals, 3)
	for i, p := range pi {
		c.Assert(rows[1+4*i][1], Equals, fmt.Sprintf("t_%d_r_2305843009213693952", p.ID))
		c.Assert(rows[2+4*i][1], Equals, fmt.Sprintf("t_%d_r_4611686018427387904", p.ID))
		c.Assert(rows[3+4*i][1], Equals, fmt.Sprintf("t_%d_r_6917529027641081856", p.ID))
	}

	defer atomic.StoreUint32(&ddl.EnableSplitTableRegion, 0)

	// Test split partition table.
	tk.MustExec("drop table if exists t")
	tk.MustExec("create table t (a int,b int) partition by hash(a) partitions 5;")
	tk.MustQuery("split table t between (0) and (4000000) regions 4;").Check(testkit.Rows("15 1"))
	re = tk.MustQuery("show table t regions")
	rows = re.Rows()
	c.Assert(len(rows), Equals, 20)
	tbl = testGetTableByName(c, tk.Se, "test", "t")
	c.Assert(len(tbl.Meta().GetPartitionInfo().Definitions), Equals, 5)
	for i, p := range tbl.Meta().GetPartitionInfo().Definitions {
		c.Assert(rows[i*4+0][1], Equals, fmt.Sprintf("t_%d_", p.ID))
		c.Assert(rows[i*4+1][1], Equals, fmt.Sprintf("t_%d_r_1000000", p.ID))
		c.Assert(rows[i*4+2][1], Equals, fmt.Sprintf("t_%d_r_2000000", p.ID))
		c.Assert(rows[i*4+3][1], Equals, fmt.Sprintf("t_%d_r_3000000", p.ID))
	}

	// Test split region for partition table with specified partition.
	tk.MustQuery("split table t partition (p4) between (1000000) and (2000000) regions 5;").Check(testkit.Rows("4 1"))
	re = tk.MustQuery("show table t regions")
	rows = re.Rows()
	c.Assert(len(rows), Equals, 24)
	tbl = testGetTableByName(c, tk.Se, "test", "t")
	c.Assert(len(tbl.Meta().GetPartitionInfo().Definitions), Equals, 5)
	for i := 0; i < 4; i++ {
		p := tbl.Meta().GetPartitionInfo().Definitions[i]
		c.Assert(rows[i*4+0][1], Equals, fmt.Sprintf("t_%d_", p.ID))
		c.Assert(rows[i*4+1][1], Equals, fmt.Sprintf("t_%d_r_1000000", p.ID))
		c.Assert(rows[i*4+2][1], Equals, fmt.Sprintf("t_%d_r_2000000", p.ID))
		c.Assert(rows[i*4+3][1], Equals, fmt.Sprintf("t_%d_r_3000000", p.ID))
	}
	for i := 4; i < 5; i++ {
		p := tbl.Meta().GetPartitionInfo().Definitions[i]
		c.Assert(rows[i*4+0][1], Equals, fmt.Sprintf("t_%d_", p.ID))
		c.Assert(rows[i*4+1][1], Equals, fmt.Sprintf("t_%d_r_1000000", p.ID))
		c.Assert(rows[i*4+2][1], Equals, fmt.Sprintf("t_%d_r_1200000", p.ID))
		c.Assert(rows[i*4+3][1], Equals, fmt.Sprintf("t_%d_r_1400000", p.ID))
		c.Assert(rows[i*4+4][1], Equals, fmt.Sprintf("t_%d_r_1600000", p.ID))
		c.Assert(rows[i*4+5][1], Equals, fmt.Sprintf("t_%d_r_1800000", p.ID))
		c.Assert(rows[i*4+6][1], Equals, fmt.Sprintf("t_%d_r_2000000", p.ID))
		c.Assert(rows[i*4+7][1], Equals, fmt.Sprintf("t_%d_r_3000000", p.ID))
	}

	// Test for show table partition regions.
	for i := 0; i < 4; i++ {
		re = tk.MustQuery(fmt.Sprintf("show table t partition (p%v) regions", i))
		rows = re.Rows()
		c.Assert(len(rows), Equals, 4)
		p := tbl.Meta().GetPartitionInfo().Definitions[i]
		c.Assert(rows[0][1], Equals, fmt.Sprintf("t_%d_", p.ID))
		c.Assert(rows[1][1], Equals, fmt.Sprintf("t_%d_r_1000000", p.ID))
		c.Assert(rows[2][1], Equals, fmt.Sprintf("t_%d_r_2000000", p.ID))
		c.Assert(rows[3][1], Equals, fmt.Sprintf("t_%d_r_3000000", p.ID))
	}
	re = tk.MustQuery("show table t partition (p0, p4) regions")
	rows = re.Rows()
	c.Assert(len(rows), Equals, 12)
	p := tbl.Meta().GetPartitionInfo().Definitions[0]
	c.Assert(rows[0][1], Equals, fmt.Sprintf("t_%d_", p.ID))
	c.Assert(rows[1][1], Equals, fmt.Sprintf("t_%d_r_1000000", p.ID))
	c.Assert(rows[2][1], Equals, fmt.Sprintf("t_%d_r_2000000", p.ID))
	c.Assert(rows[3][1], Equals, fmt.Sprintf("t_%d_r_3000000", p.ID))
	p = tbl.Meta().GetPartitionInfo().Definitions[4]
	c.Assert(rows[4][1], Equals, fmt.Sprintf("t_%d_", p.ID))
	c.Assert(rows[5][1], Equals, fmt.Sprintf("t_%d_r_1000000", p.ID))
	c.Assert(rows[6][1], Equals, fmt.Sprintf("t_%d_r_1200000", p.ID))
	c.Assert(rows[7][1], Equals, fmt.Sprintf("t_%d_r_1400000", p.ID))
	c.Assert(rows[8][1], Equals, fmt.Sprintf("t_%d_r_1600000", p.ID))
	c.Assert(rows[9][1], Equals, fmt.Sprintf("t_%d_r_1800000", p.ID))
	c.Assert(rows[10][1], Equals, fmt.Sprintf("t_%d_r_2000000", p.ID))
	c.Assert(rows[11][1], Equals, fmt.Sprintf("t_%d_r_3000000", p.ID))
	// Test for duplicate partition names.
	re = tk.MustQuery("show table t partition (p0, p0, p0) regions")
	rows = re.Rows()
	c.Assert(len(rows), Equals, 4)
	p = tbl.Meta().GetPartitionInfo().Definitions[0]
	c.Assert(rows[0][1], Equals, fmt.Sprintf("t_%d_", p.ID))
	c.Assert(rows[1][1], Equals, fmt.Sprintf("t_%d_r_1000000", p.ID))
	c.Assert(rows[2][1], Equals, fmt.Sprintf("t_%d_r_2000000", p.ID))
	c.Assert(rows[3][1], Equals, fmt.Sprintf("t_%d_r_3000000", p.ID))

	// Test split partition table index.
	tk.MustExec("drop table if exists t")
	tk.MustExec("create table t (a int,b int,index idx(a)) partition by hash(a) partitions 5;")
	tk.MustQuery("split table t between (0) and (4000000) regions 4;").Check(testkit.Rows("20 1"))
	tk.MustQuery("split table t index idx between (0) and (4000000) regions 4;").Check(testkit.Rows("20 1"))
	re = tk.MustQuery("show table t regions")
	rows = re.Rows()
	c.Assert(len(rows), Equals, 40)
	tbl = testGetTableByName(c, tk.Se, "test", "t")
	c.Assert(len(tbl.Meta().GetPartitionInfo().Definitions), Equals, 5)
	for i := 0; i < 5; i++ {
		p := tbl.Meta().GetPartitionInfo().Definitions[i]
		c.Assert(rows[i*8+0][1], Equals, fmt.Sprintf("t_%d_r", p.ID))
		c.Assert(rows[i*8+1][1], Equals, fmt.Sprintf("t_%d_r_1000000", p.ID))
		c.Assert(rows[i*8+2][1], Equals, fmt.Sprintf("t_%d_r_2000000", p.ID))
		c.Assert(rows[i*8+3][1], Equals, fmt.Sprintf("t_%d_r_3000000", p.ID))
		c.Assert(rows[i*8+4][1], Equals, fmt.Sprintf("t_%d_", p.ID))
		c.Assert(rows[i*8+5][1], Matches, fmt.Sprintf("t_%d_i_1_.*", p.ID))
		c.Assert(rows[i*8+6][1], Matches, fmt.Sprintf("t_%d_i_1_.*", p.ID))
		c.Assert(rows[i*8+7][1], Matches, fmt.Sprintf("t_%d_i_1_.*", p.ID))
	}

	// Test split index region for partition table with specified partition.
	tk.MustQuery("split table t partition (p4) index idx between (0) and (1000000) regions 5;").Check(testkit.Rows("4 1"))
	re = tk.MustQuery("show table t regions")
	rows = re.Rows()
	c.Assert(len(rows), Equals, 44)
	tbl = testGetTableByName(c, tk.Se, "test", "t")
	c.Assert(len(tbl.Meta().GetPartitionInfo().Definitions), Equals, 5)
	for i := 0; i < 4; i++ {
		p := tbl.Meta().GetPartitionInfo().Definitions[i]
		c.Assert(rows[i*8+0][1], Equals, fmt.Sprintf("t_%d_r", p.ID))
		c.Assert(rows[i*8+1][1], Equals, fmt.Sprintf("t_%d_r_1000000", p.ID))
		c.Assert(rows[i*8+2][1], Equals, fmt.Sprintf("t_%d_r_2000000", p.ID))
		c.Assert(rows[i*8+3][1], Equals, fmt.Sprintf("t_%d_r_3000000", p.ID))
		c.Assert(rows[i*8+4][1], Equals, fmt.Sprintf("t_%d_", p.ID))
		c.Assert(rows[i*8+5][1], Matches, fmt.Sprintf("t_%d_i_1_.*", p.ID))
		c.Assert(rows[i*8+6][1], Matches, fmt.Sprintf("t_%d_i_1_.*", p.ID))
		c.Assert(rows[i*8+7][1], Matches, fmt.Sprintf("t_%d_i_1_.*", p.ID))
	}
	for i := 4; i < 5; i++ {
		p := tbl.Meta().GetPartitionInfo().Definitions[i]
		c.Assert(rows[i*8+0][1], Equals, fmt.Sprintf("t_%d_r", p.ID))
		c.Assert(rows[i*8+1][1], Equals, fmt.Sprintf("t_%d_r_1000000", p.ID))
		c.Assert(rows[i*8+2][1], Equals, fmt.Sprintf("t_%d_r_2000000", p.ID))
		c.Assert(rows[i*8+3][1], Equals, fmt.Sprintf("t_%d_r_3000000", p.ID))
		c.Assert(rows[i*8+4][1], Equals, fmt.Sprintf("t_%d_", p.ID))
		c.Assert(rows[i*8+5][1], Matches, fmt.Sprintf("t_%d_i_1_.*", p.ID))
		c.Assert(rows[i*8+6][1], Matches, fmt.Sprintf("t_%d_i_1_.*", p.ID))
		c.Assert(rows[i*8+7][1], Matches, fmt.Sprintf("t_%d_i_1_.*", p.ID))
		c.Assert(rows[i*8+8][1], Matches, fmt.Sprintf("t_%d_i_1_.*", p.ID))
		c.Assert(rows[i*8+9][1], Matches, fmt.Sprintf("t_%d_i_1_.*", p.ID))
		c.Assert(rows[i*8+10][1], Matches, fmt.Sprintf("t_%d_i_1_.*", p.ID))
		c.Assert(rows[i*8+11][1], Matches, fmt.Sprintf("t_%d_i_1_.*", p.ID))
	}

	// Test show table partition region on unknown-partition.
	err := tk.QueryToErr("show table t partition (p_unknown) index idx regions")
	c.Assert(terror.ErrorEqual(err, table.ErrUnknownPartition), IsTrue)

	// Test show table partition index.
	for i := 0; i < 4; i++ {
		re = tk.MustQuery(fmt.Sprintf("show table t partition (p%v) index idx regions", i))
		rows = re.Rows()
		c.Assert(len(rows), Equals, 4)
		p := tbl.Meta().GetPartitionInfo().Definitions[i]
		c.Assert(rows[0][1], Equals, fmt.Sprintf("t_%d_", p.ID))
		c.Assert(rows[1][1], Matches, fmt.Sprintf("t_%d_i_1_.*", p.ID))
		c.Assert(rows[2][1], Matches, fmt.Sprintf("t_%d_i_1_.*", p.ID))
		c.Assert(rows[3][1], Matches, fmt.Sprintf("t_%d_i_1_.*", p.ID))
	}
	re = tk.MustQuery("show table t partition (p3,p4) index idx regions")
	rows = re.Rows()
	c.Assert(len(rows), Equals, 12)
	p = tbl.Meta().GetPartitionInfo().Definitions[3]
	c.Assert(rows[0][1], Equals, fmt.Sprintf("t_%d_", p.ID))
	c.Assert(rows[1][1], Matches, fmt.Sprintf("t_%d_i_1_.*", p.ID))
	c.Assert(rows[2][1], Matches, fmt.Sprintf("t_%d_i_1_.*", p.ID))
	c.Assert(rows[3][1], Matches, fmt.Sprintf("t_%d_i_1_.*", p.ID))
	p = tbl.Meta().GetPartitionInfo().Definitions[4]
	c.Assert(rows[4][1], Equals, fmt.Sprintf("t_%d_", p.ID))
	c.Assert(rows[5][1], Matches, fmt.Sprintf("t_%d_i_1_.*", p.ID))
	c.Assert(rows[6][1], Matches, fmt.Sprintf("t_%d_i_1_.*", p.ID))
	c.Assert(rows[7][1], Matches, fmt.Sprintf("t_%d_i_1_.*", p.ID))
	c.Assert(rows[8][1], Matches, fmt.Sprintf("t_%d_i_1_.*", p.ID))
	c.Assert(rows[9][1], Matches, fmt.Sprintf("t_%d_i_1_.*", p.ID))
	c.Assert(rows[10][1], Matches, fmt.Sprintf("t_%d_i_1_.*", p.ID))
	c.Assert(rows[11][1], Matches, fmt.Sprintf("t_%d_i_1_.*", p.ID))

	// Test split for the second index.
	tk.MustExec("drop table if exists t")
	tk.MustExec("create table t (a int,b int,index idx(a), index idx2(b))")
	tk.MustQuery("split table t index idx2 between (0) and (4000000) regions 2;").Check(testkit.Rows("3 1"))
	re = tk.MustQuery("show table t regions")
	rows = re.Rows()
	c.Assert(len(rows), Equals, 4)
	tbl = testGetTableByName(c, tk.Se, "test", "t")
	c.Assert(rows[0][1], Equals, fmt.Sprintf("t_%d_i_3_", tbl.Meta().ID))
	c.Assert(rows[1][1], Equals, fmt.Sprintf("t_%d_", tbl.Meta().ID))
	c.Assert(rows[2][1], Matches, fmt.Sprintf("t_%d_i_2_.*", tbl.Meta().ID))
	c.Assert(rows[3][1], Matches, fmt.Sprintf("t_%d_i_2_.*", tbl.Meta().ID))

	// Test show table partition region on non-partition table.
	err = tk.QueryToErr("show table t partition (p3,p4) index idx regions")
	c.Assert(terror.ErrorEqual(err, plannercore.ErrPartitionClauseOnNonpartitioned), IsTrue)
}

func testGetTableByName(c *C, ctx sessionctx.Context, db, table string) table.Table {
	dom := domain.GetDomain(ctx)
	// Make sure the table schema is the new schema.
	err := dom.Reload()
	c.Assert(err, IsNil)
	tbl, err := dom.InfoSchema().TableByName(model.NewCIStr(db), model.NewCIStr(table))
	c.Assert(err, IsNil)
	return tbl
}

func (s *testSuiteP2) TestIssue10435(c *C) {
	tk := testkit.NewTestKit(c, s.store)
	tk.MustExec("use test")
	tk.MustExec("drop table if exists t1")
	tk.MustExec("create table t1(i int, j int, k int)")
	tk.MustExec("insert into t1 VALUES (1,1,1),(2,2,2),(3,3,3),(4,4,4)")
	tk.MustExec("INSERT INTO t1 SELECT 10*i,j,5*j FROM t1 UNION SELECT 20*i,j,5*j FROM t1 UNION SELECT 30*i,j,5*j FROM t1")

	tk.MustExec("set @@session.tidb_enable_window_function=1")
	tk.MustQuery("SELECT SUM(i) OVER W FROM t1 WINDOW w AS (PARTITION BY j ORDER BY i) ORDER BY 1+SUM(i) OVER w").Check(
		testkit.Rows("1", "2", "3", "4", "11", "22", "31", "33", "44", "61", "62", "93", "122", "124", "183", "244"),
	)
}

func (s *testSuiteP2) TestUnsignedFeedback(c *C) {
	tk := testkit.NewTestKit(c, s.store)
	oriProbability := statistics.FeedbackProbability.Load()
	statistics.FeedbackProbability.Store(1.0)
	defer func() { statistics.FeedbackProbability.Store(oriProbability) }()
	tk.MustExec("use test")
	tk.MustExec("drop table if exists t")
	tk.MustExec("create table t(a bigint unsigned, b int, primary key(a))")
	tk.MustExec("insert into t values (1,1),(2,2)")
	tk.MustExec("analyze table t")
	tk.MustQuery("select count(distinct b) from t").Check(testkit.Rows("2"))
	result := tk.MustQuery("explain analyze select count(distinct b) from t")
	c.Assert(result.Rows()[2][4], Equals, "table:t")
	c.Assert(result.Rows()[2][6], Equals, "range:[0,+inf], keep order:false")
}

func (s *testSuite) TestOOMPanicAction(c *C) {
	tk := testkit.NewTestKit(c, s.store)
	tk.MustExec("use test")
	tk.MustExec("drop table if exists t")
	tk.MustExec("create table t (a int primary key, b double);")
	tk.MustExec("insert into t values (1,1)")
	sm := &mockSessionManager1{
		PS: make([]*util.ProcessInfo, 0),
	}
	tk.Se.SetSessionManager(sm)
	s.domain.ExpensiveQueryHandle().SetSessionManager(sm)
	defer config.RestoreFunc()()
	config.UpdateGlobal(func(conf *config.Config) {
		conf.OOMAction = config.OOMActionCancel
	})
	tk.MustExec("set @@tidb_mem_quota_query=1;")
	err := tk.QueryToErr("select sum(b) from t group by a;")
	c.Assert(err, NotNil)
	c.Assert(err.Error(), Matches, "Out Of Memory Quota!.*")

	// Test insert from select oom panic.
	tk.MustExec("drop table if exists t,t1")
	tk.MustExec("create table t (a bigint);")
	tk.MustExec("create table t1 (a bigint);")
	tk.MustExec("set @@tidb_mem_quota_query=200;")
	_, err = tk.Exec("insert into t1 values (1),(2),(3),(4),(5);")
	c.Assert(err.Error(), Matches, "Out Of Memory Quota!.*")
	_, err = tk.Exec("replace into t1 values (1),(2),(3),(4),(5);")
	c.Assert(err.Error(), Matches, "Out Of Memory Quota!.*")
	tk.MustExec("set @@tidb_mem_quota_query=10000")
	tk.MustExec("insert into t1 values (1),(2),(3),(4),(5);")
	tk.MustExec("set @@tidb_mem_quota_query=10;")
	_, err = tk.Exec("insert into t select a from t1 order by a desc;")
	c.Assert(err.Error(), Matches, "Out Of Memory Quota!.*")
	_, err = tk.Exec("replace into t select a from t1 order by a desc;")
	c.Assert(err.Error(), Matches, "Out Of Memory Quota!.*")

	tk.MustExec("set @@tidb_mem_quota_query=10000")
	tk.MustExec("insert into t values (1),(2),(3),(4),(5);")
	// Set the memory quota to 244 to make this SQL panic during the DeleteExec
	// instead of the TableReaderExec.
	tk.MustExec("set @@tidb_mem_quota_query=244;")
	_, err = tk.Exec("delete from t")
	c.Assert(err.Error(), Matches, "Out Of Memory Quota!.*")

	tk.MustExec("set @@tidb_mem_quota_query=10000;")
	tk.MustExec("delete from t1")
	tk.MustExec("insert into t1 values(1)")
	tk.MustExec("insert into t values (1),(2),(3),(4),(5);")
	tk.MustExec("set @@tidb_mem_quota_query=244;")
	_, err = tk.Exec("delete t, t1 from t join t1 on t.a = t1.a")

	tk.MustExec("set @@tidb_mem_quota_query=100000;")
	tk.MustExec("truncate table t")
	tk.MustExec("insert into t values(1),(2),(3)")
	// set the memory to quota to make the SQL panic during UpdateExec instead
	// of TableReader.
	tk.MustExec("set @@tidb_mem_quota_query=244;")
	_, err = tk.Exec("update t set a = 4")
	c.Assert(err.Error(), Matches, "Out Of Memory Quota!.*")
}

type testRecoverTable struct {
	store   kv.Storage
	dom     *domain.Domain
	cluster *mocktikv.Cluster
	cli     *regionProperityClient
}

func (s *testRecoverTable) SetUpSuite(c *C) {
	cli := &regionProperityClient{}
	hijackClient := func(c tikv.Client) tikv.Client {
		cli.Client = c
		return cli
	}
	s.cli = cli

	var err error
	s.cluster = mocktikv.NewCluster()
	mocktikv.BootstrapWithSingleStore(s.cluster)
	s.store, err = mockstore.NewMockTikvStore(
		mockstore.WithHijackClient(hijackClient),
		mockstore.WithCluster(s.cluster),
	)
	c.Assert(err, IsNil)
	s.dom, err = session.BootstrapSession(s.store)
	c.Assert(err, IsNil)
}

func (s *testRecoverTable) TearDownSuite(c *C) {
	s.store.Close()
	s.dom.Close()
}

func (s *testRecoverTable) TestRecoverTable(c *C) {
	c.Assert(failpoint.Enable("github.com/pingcap/tidb/meta/autoid/mockAutoIDChange", `return(true)`), IsNil)
	defer func() {
		failpoint.Disable("github.com/pingcap/tidb/meta/autoid/mockAutoIDChange")
	}()
	tk := testkit.NewTestKit(c, s.store)
	tk.MustExec("create database if not exists test_recover")
	tk.MustExec("use test_recover")
	tk.MustExec("drop table if exists t_recover")
	tk.MustExec("create table t_recover (a int);")
	defer func(originGC bool) {
		if originGC {
			ddl.EmulatorGCEnable()
		} else {
			ddl.EmulatorGCDisable()
		}
	}(ddl.IsEmulatorGCEnable())

	// disable emulator GC.
	// Otherwise emulator GC will delete table record as soon as possible after execute drop table ddl.
	ddl.EmulatorGCDisable()
	gcTimeFormat := "20060102-15:04:05 -0700 MST"
	timeBeforeDrop := time.Now().Add(0 - time.Duration(48*60*60*time.Second)).Format(gcTimeFormat)
	timeAfterDrop := time.Now().Add(time.Duration(48 * 60 * 60 * time.Second)).Format(gcTimeFormat)
	safePointSQL := `INSERT HIGH_PRIORITY INTO mysql.tidb VALUES ('tikv_gc_safe_point', '%[1]s', '')
			       ON DUPLICATE KEY
			       UPDATE variable_value = '%[1]s'`
	// clear GC variables first.
	tk.MustExec("delete from mysql.tidb where variable_name in ( 'tikv_gc_safe_point','tikv_gc_enable' )")

	tk.MustExec("insert into t_recover values (1),(2),(3)")
	tk.MustExec("drop table t_recover")

	// if GC safe point is not exists in mysql.tidb
	_, err := tk.Exec("recover table t_recover")
	c.Assert(err, NotNil)
	c.Assert(err.Error(), Equals, "can not get 'tikv_gc_safe_point'")
	// set GC safe point
	tk.MustExec(fmt.Sprintf(safePointSQL, timeBeforeDrop))

	// if GC enable is not exists in mysql.tidb
	_, err = tk.Exec("recover table t_recover")
	c.Assert(err, NotNil)
	c.Assert(err.Error(), Equals, "[ddl:-1]can not get 'tikv_gc_enable'")

	err = gcutil.EnableGC(tk.Se)
	c.Assert(err, IsNil)

	// recover job is before GC safe point
	tk.MustExec(fmt.Sprintf(safePointSQL, timeAfterDrop))
	_, err = tk.Exec("recover table t_recover")
	c.Assert(err, NotNil)
	c.Assert(strings.Contains(err.Error(), "Can't find dropped/truncated table 't_recover' in GC safe point"), Equals, true)

	// set GC safe point
	tk.MustExec(fmt.Sprintf(safePointSQL, timeBeforeDrop))
	// if there is a new table with the same name, should return failed.
	tk.MustExec("create table t_recover (a int);")
	_, err = tk.Exec("recover table t_recover")
	c.Assert(err.Error(), Equals, infoschema.ErrTableExists.GenWithStackByArgs("t_recover").Error())

	// drop the new table with the same name, then recover table.
	tk.MustExec("rename table t_recover to t_recover2")

	// do recover table.
	tk.MustExec("recover table t_recover")

	// check recover table meta and data record.
	tk.MustQuery("select * from t_recover;").Check(testkit.Rows("1", "2", "3"))
	// check recover table autoID.
	tk.MustExec("insert into t_recover values (4),(5),(6)")
	tk.MustQuery("select * from t_recover;").Check(testkit.Rows("1", "2", "3", "4", "5", "6"))
	// check rebase auto id.
	tk.MustQuery("select a,_tidb_rowid from t_recover;").Check(testkit.Rows("1 1", "2 2", "3 3", "4 5001", "5 5002", "6 5003"))

	// recover table by none exits job.
	_, err = tk.Exec(fmt.Sprintf("recover table by job %d", 10000000))
	c.Assert(err, NotNil)

	// Disable GC by manual first, then after recover table, the GC enable status should also be disabled.
	err = gcutil.DisableGC(tk.Se)
	c.Assert(err, IsNil)

	tk.MustExec("delete from t_recover where a > 1")
	tk.MustExec("drop table t_recover")

	tk.MustExec("recover table t_recover")

	// check recover table meta and data record.
	tk.MustQuery("select * from t_recover;").Check(testkit.Rows("1"))
	// check recover table autoID.
	tk.MustExec("insert into t_recover values (7),(8),(9)")
	tk.MustQuery("select * from t_recover;").Check(testkit.Rows("1", "7", "8", "9"))

	// Recover truncate table.
	tk.MustExec("truncate table t_recover")
	tk.MustExec("rename table t_recover to t_recover_new")
	tk.MustExec("recover table t_recover")
	tk.MustExec("insert into t_recover values (10)")
	tk.MustQuery("select * from t_recover;").Check(testkit.Rows("1", "7", "8", "9", "10"))

	// Test for recover one table multiple time.
	tk.MustExec("drop table t_recover")
	tk.MustExec("flashback table t_recover to t_recover_tmp")
	_, err = tk.Exec(fmt.Sprintf("recover table t_recover"))
	c.Assert(infoschema.ErrTableExists.Equal(err), IsTrue)

	gcEnable, err := gcutil.CheckGCEnable(tk.Se)
	c.Assert(err, IsNil)
	c.Assert(gcEnable, Equals, false)
}

func (s *testRecoverTable) TestFlashbackTable(c *C) {
	c.Assert(failpoint.Enable("github.com/pingcap/tidb/meta/autoid/mockAutoIDChange", `return(true)`), IsNil)
	defer func() {
		c.Assert(failpoint.Disable("github.com/pingcap/tidb/meta/autoid/mockAutoIDChange"), IsNil)
	}()
	tk := testkit.NewTestKit(c, s.store)
	tk.MustExec("create database if not exists test_flashback")
	tk.MustExec("use test_flashback")
	tk.MustExec("drop table if exists t_flashback")
	tk.MustExec("create table t_flashback (a int);")
	defer func(originGC bool) {
		if originGC {
			ddl.EmulatorGCEnable()
		} else {
			ddl.EmulatorGCDisable()
		}
	}(ddl.IsEmulatorGCEnable())

	// Disable emulator GC.
	// Otherwise emulator GC will delete table record as soon as possible after execute drop table ddl.
	ddl.EmulatorGCDisable()
	gcTimeFormat := "20060102-15:04:05 -0700 MST"
	timeBeforeDrop := time.Now().Add(0 - time.Duration(48*60*60*time.Second)).Format(gcTimeFormat)
	safePointSQL := `INSERT HIGH_PRIORITY INTO mysql.tidb VALUES ('tikv_gc_safe_point', '%[1]s', '')
			       ON DUPLICATE KEY
			       UPDATE variable_value = '%[1]s'`
	// Clear GC variables first.
	tk.MustExec("delete from mysql.tidb where variable_name in ( 'tikv_gc_safe_point','tikv_gc_enable' )")
	// Set GC safe point
	tk.MustExec(fmt.Sprintf(safePointSQL, timeBeforeDrop))
	// Set GC enable.
	err := gcutil.EnableGC(tk.Se)
	c.Assert(err, IsNil)

	tk.MustExec("insert into t_flashback values (1),(2),(3)")
	tk.MustExec("drop table t_flashback")

	// Test flash table with not_exist_table_name name.
	_, err = tk.Exec("flashback table t_not_exists")
	c.Assert(err.Error(), Equals, "Can't find dropped/truncated table: t_not_exists in DDL history jobs")

	// Test flashback table failed by there is already a new table with the same name.
	// If there is a new table with the same name, should return failed.
	tk.MustExec("create table t_flashback (a int);")
	_, err = tk.Exec("flashback table t_flashback")
	c.Assert(err.Error(), Equals, infoschema.ErrTableExists.GenWithStackByArgs("t_flashback").Error())

	// Drop the new table with the same name, then flashback table.
	tk.MustExec("rename table t_flashback to t_flashback_tmp")

	// Test for flashback table.
	tk.MustExec("flashback table t_flashback")
	// Check flashback table meta and data record.
	tk.MustQuery("select * from t_flashback;").Check(testkit.Rows("1", "2", "3"))
	// Check flashback table autoID.
	tk.MustExec("insert into t_flashback values (4),(5),(6)")
	tk.MustQuery("select * from t_flashback;").Check(testkit.Rows("1", "2", "3", "4", "5", "6"))
	// Check rebase auto id.
	tk.MustQuery("select a,_tidb_rowid from t_flashback;").Check(testkit.Rows("1 1", "2 2", "3 3", "4 5001", "5 5002", "6 5003"))

	// Test for flashback to new table.
	tk.MustExec("drop table t_flashback")
	tk.MustExec("create table t_flashback (a int);")
	tk.MustExec("flashback table t_flashback to t_flashback2")
	// Check flashback table meta and data record.
	tk.MustQuery("select * from t_flashback2;").Check(testkit.Rows("1", "2", "3", "4", "5", "6"))
	// Check flashback table autoID.
	tk.MustExec("insert into t_flashback2 values (7),(8),(9)")
	tk.MustQuery("select * from t_flashback2;").Check(testkit.Rows("1", "2", "3", "4", "5", "6", "7", "8", "9"))
	// Check rebase auto id.
	tk.MustQuery("select a,_tidb_rowid from t_flashback2;").Check(testkit.Rows("1 1", "2 2", "3 3", "4 5001", "5 5002", "6 5003", "7 10001", "8 10002", "9 10003"))

	// Test for flashback one table multiple time.
	_, err = tk.Exec(fmt.Sprintf("flashback table t_flashback to t_flashback4"))
	c.Assert(infoschema.ErrTableExists.Equal(err), IsTrue)

	// Test for flashback truncated table to new table.
	tk.MustExec("truncate table t_flashback2")
	tk.MustExec("flashback table t_flashback2 to t_flashback3")
	// Check flashback table meta and data record.
	tk.MustQuery("select * from t_flashback3;").Check(testkit.Rows("1", "2", "3", "4", "5", "6", "7", "8", "9"))
	// Check flashback table autoID.
	tk.MustExec("insert into t_flashback3 values (10),(11)")
	tk.MustQuery("select * from t_flashback3;").Check(testkit.Rows("1", "2", "3", "4", "5", "6", "7", "8", "9", "10", "11"))
	// Check rebase auto id.
	tk.MustQuery("select a,_tidb_rowid from t_flashback3;").Check(testkit.Rows("1 1", "2 2", "3 3", "4 5001", "5 5002", "6 5003", "7 10001", "8 10002", "9 10003", "10 15001", "11 15002"))

	// Test for flashback drop partition table.
	tk.MustExec("drop table if exists t_p_flashback")
	tk.MustExec("create table t_p_flashback (a int) partition by hash(a) partitions 4;")
	tk.MustExec("insert into t_p_flashback values (1),(2),(3)")
	tk.MustExec("drop table t_p_flashback")
	tk.MustExec("flashback table t_p_flashback")
	// Check flashback table meta and data record.
	tk.MustQuery("select * from t_p_flashback order by a;").Check(testkit.Rows("1", "2", "3"))
	// Check flashback table autoID.
	tk.MustExec("insert into t_p_flashback values (4),(5)")
	tk.MustQuery("select a,_tidb_rowid from t_p_flashback order by a;").Check(testkit.Rows("1 1", "2 2", "3 3", "4 5001", "5 5002"))

	// Test for flashback truncate partition table.
	tk.MustExec("truncate table t_p_flashback")
	tk.MustExec("flashback table t_p_flashback to t_p_flashback1")
	// Check flashback table meta and data record.
	tk.MustQuery("select * from t_p_flashback1 order by a;").Check(testkit.Rows("1", "2", "3", "4", "5"))
	// Check flashback table autoID.
	tk.MustExec("insert into t_p_flashback1 values (6)")
	tk.MustQuery("select a,_tidb_rowid from t_p_flashback1 order by a;").Check(testkit.Rows("1 1", "2 2", "3 3", "4 5001", "5 5002", "6 10001"))

	tk.MustExec("drop database if exists Test2")
	tk.MustExec("create database Test2")
	tk.MustExec("use Test2")
	tk.MustExec("create table t (a int);")
	tk.MustExec("insert into t values (1),(2)")
	tk.MustExec("drop table t")
	tk.MustExec("flashback table t")
	tk.MustQuery("select a from t order by a").Check(testkit.Rows("1", "2"))

	tk.MustExec("drop table t")
	tk.MustExec("drop database if exists Test3")
	tk.MustExec("create database Test3")
	tk.MustExec("use Test3")
	tk.MustExec("create table t (a int);")
	tk.MustExec("drop table t")
	tk.MustExec("drop database Test3")
	tk.MustExec("use Test2")
	tk.MustExec("flashback table t")
	tk.MustExec("insert into t values (3)")
	tk.MustQuery("select a from t order by a").Check(testkit.Rows("1", "2", "3"))
}

func (s *testSuiteP2) TestPointGetPreparedPlan(c *C) {
	tk1 := testkit.NewTestKit(c, s.store)
	tk1.MustExec("drop database if exists ps_text")
	defer tk1.MustExec("drop database if exists ps_text")
	tk1.MustExec("create database ps_text")
	tk1.MustExec("use ps_text")

	tk1.MustExec(`create table t (a int, b int, c int,
			primary key k_a(a),
			unique key k_b(b))`)
	tk1.MustExec("insert into t values (1, 1, 1)")
	tk1.MustExec("insert into t values (2, 2, 2)")
	tk1.MustExec("insert into t values (3, 3, 3)")

	pspk1Id, _, _, err := tk1.Se.PrepareStmt("select * from t where a = ?")
	c.Assert(err, IsNil)
	tk1.Se.GetSessionVars().PreparedStmts[pspk1Id].(*plannercore.CachedPrepareStmt).PreparedAst.UseCache = false
	pspk2Id, _, _, err := tk1.Se.PrepareStmt("select * from t where ? = a ")
	c.Assert(err, IsNil)
	tk1.Se.GetSessionVars().PreparedStmts[pspk2Id].(*plannercore.CachedPrepareStmt).PreparedAst.UseCache = false

	ctx := context.Background()
	// first time plan generated
	rs, err := tk1.Se.ExecutePreparedStmt(ctx, pspk1Id, []types.Datum{types.NewDatum(0)})
	c.Assert(err, IsNil)
	tk1.ResultSetToResult(rs, Commentf("%v", rs)).Check(nil)

	// using the generated plan but with different params
	rs, err = tk1.Se.ExecutePreparedStmt(ctx, pspk1Id, []types.Datum{types.NewDatum(1)})
	c.Assert(err, IsNil)
	tk1.ResultSetToResult(rs, Commentf("%v", rs)).Check(testkit.Rows("1 1 1"))

	rs, err = tk1.Se.ExecutePreparedStmt(ctx, pspk1Id, []types.Datum{types.NewDatum(2)})
	c.Assert(err, IsNil)
	tk1.ResultSetToResult(rs, Commentf("%v", rs)).Check(testkit.Rows("2 2 2"))

	rs, err = tk1.Se.ExecutePreparedStmt(ctx, pspk2Id, []types.Datum{types.NewDatum(3)})
	c.Assert(err, IsNil)
	tk1.ResultSetToResult(rs, Commentf("%v", rs)).Check(testkit.Rows("3 3 3"))

	rs, err = tk1.Se.ExecutePreparedStmt(ctx, pspk2Id, []types.Datum{types.NewDatum(0)})
	c.Assert(err, IsNil)
	tk1.ResultSetToResult(rs, Commentf("%v", rs)).Check(nil)

	rs, err = tk1.Se.ExecutePreparedStmt(ctx, pspk2Id, []types.Datum{types.NewDatum(1)})
	c.Assert(err, IsNil)
	tk1.ResultSetToResult(rs, Commentf("%v", rs)).Check(testkit.Rows("1 1 1"))

	rs, err = tk1.Se.ExecutePreparedStmt(ctx, pspk2Id, []types.Datum{types.NewDatum(2)})
	c.Assert(err, IsNil)
	tk1.ResultSetToResult(rs, Commentf("%v", rs)).Check(testkit.Rows("2 2 2"))

	rs, err = tk1.Se.ExecutePreparedStmt(ctx, pspk2Id, []types.Datum{types.NewDatum(3)})
	c.Assert(err, IsNil)
	tk1.ResultSetToResult(rs, Commentf("%v", rs)).Check(testkit.Rows("3 3 3"))

	// unique index
	psuk1Id, _, _, err := tk1.Se.PrepareStmt("select * from t where b = ? ")
	c.Assert(err, IsNil)
	tk1.Se.GetSessionVars().PreparedStmts[psuk1Id].(*plannercore.CachedPrepareStmt).PreparedAst.UseCache = false

	rs, err = tk1.Se.ExecutePreparedStmt(ctx, psuk1Id, []types.Datum{types.NewDatum(1)})
	c.Assert(err, IsNil)
	tk1.ResultSetToResult(rs, Commentf("%v", rs)).Check(testkit.Rows("1 1 1"))

	rs, err = tk1.Se.ExecutePreparedStmt(ctx, psuk1Id, []types.Datum{types.NewDatum(2)})
	c.Assert(err, IsNil)
	tk1.ResultSetToResult(rs, Commentf("%v", rs)).Check(testkit.Rows("2 2 2"))

	rs, err = tk1.Se.ExecutePreparedStmt(ctx, psuk1Id, []types.Datum{types.NewDatum(3)})
	c.Assert(err, IsNil)
	tk1.ResultSetToResult(rs, Commentf("%v", rs)).Check(testkit.Rows("3 3 3"))

	rs, err = tk1.Se.ExecutePreparedStmt(ctx, psuk1Id, []types.Datum{types.NewDatum(0)})
	c.Assert(err, IsNil)
	tk1.ResultSetToResult(rs, Commentf("%v", rs)).Check(nil)

	// test schema changed, cached plan should be invalidated
	tk1.MustExec("alter table t add column col4 int default 10 after c")
	rs, err = tk1.Se.ExecutePreparedStmt(ctx, pspk1Id, []types.Datum{types.NewDatum(0)})
	c.Assert(err, IsNil)
	tk1.ResultSetToResult(rs, Commentf("%v", rs)).Check(nil)

	rs, err = tk1.Se.ExecutePreparedStmt(ctx, pspk1Id, []types.Datum{types.NewDatum(1)})
	c.Assert(err, IsNil)
	tk1.ResultSetToResult(rs, Commentf("%v", rs)).Check(testkit.Rows("1 1 1 10"))

	rs, err = tk1.Se.ExecutePreparedStmt(ctx, pspk1Id, []types.Datum{types.NewDatum(2)})
	c.Assert(err, IsNil)
	tk1.ResultSetToResult(rs, Commentf("%v", rs)).Check(testkit.Rows("2 2 2 10"))

	rs, err = tk1.Se.ExecutePreparedStmt(ctx, pspk2Id, []types.Datum{types.NewDatum(3)})
	c.Assert(err, IsNil)
	tk1.ResultSetToResult(rs, Commentf("%v", rs)).Check(testkit.Rows("3 3 3 10"))

	tk1.MustExec("alter table t drop index k_b")
	rs, err = tk1.Se.ExecutePreparedStmt(ctx, psuk1Id, []types.Datum{types.NewDatum(1)})
	c.Assert(err, IsNil)
	tk1.ResultSetToResult(rs, Commentf("%v", rs)).Check(testkit.Rows("1 1 1 10"))

	rs, err = tk1.Se.ExecutePreparedStmt(ctx, psuk1Id, []types.Datum{types.NewDatum(2)})
	c.Assert(err, IsNil)
	tk1.ResultSetToResult(rs, Commentf("%v", rs)).Check(testkit.Rows("2 2 2 10"))

	rs, err = tk1.Se.ExecutePreparedStmt(ctx, psuk1Id, []types.Datum{types.NewDatum(3)})
	c.Assert(err, IsNil)
	tk1.ResultSetToResult(rs, Commentf("%v", rs)).Check(testkit.Rows("3 3 3 10"))

	rs, err = tk1.Se.ExecutePreparedStmt(ctx, psuk1Id, []types.Datum{types.NewDatum(0)})
	c.Assert(err, IsNil)
	tk1.ResultSetToResult(rs, Commentf("%v", rs)).Check(nil)

	tk1.MustExec(`insert into t values(4, 3, 3, 11)`)
	rs, err = tk1.Se.ExecutePreparedStmt(ctx, psuk1Id, []types.Datum{types.NewDatum(1)})
	c.Assert(err, IsNil)
	tk1.ResultSetToResult(rs, Commentf("%v", rs)).Check(testkit.Rows("1 1 1 10"))

	rs, err = tk1.Se.ExecutePreparedStmt(ctx, psuk1Id, []types.Datum{types.NewDatum(2)})
	c.Assert(err, IsNil)
	tk1.ResultSetToResult(rs, Commentf("%v", rs)).Check(testkit.Rows("2 2 2 10"))

	rs, err = tk1.Se.ExecutePreparedStmt(ctx, psuk1Id, []types.Datum{types.NewDatum(3)})
	c.Assert(err, IsNil)
	tk1.ResultSetToResult(rs, Commentf("%v", rs)).Check(testkit.Rows("3 3 3 10", "4 3 3 11"))

	rs, err = tk1.Se.ExecutePreparedStmt(ctx, psuk1Id, []types.Datum{types.NewDatum(0)})
	c.Assert(err, IsNil)
	tk1.ResultSetToResult(rs, Commentf("%v", rs)).Check(nil)

	tk1.MustExec("delete from t where a = 4")
	tk1.MustExec("alter table t add index k_b(b)")
	rs, err = tk1.Se.ExecutePreparedStmt(ctx, psuk1Id, []types.Datum{types.NewDatum(1)})
	c.Assert(err, IsNil)
	tk1.ResultSetToResult(rs, Commentf("%v", rs)).Check(testkit.Rows("1 1 1 10"))

	rs, err = tk1.Se.ExecutePreparedStmt(ctx, psuk1Id, []types.Datum{types.NewDatum(2)})
	c.Assert(err, IsNil)
	tk1.ResultSetToResult(rs, Commentf("%v", rs)).Check(testkit.Rows("2 2 2 10"))

	rs, err = tk1.Se.ExecutePreparedStmt(ctx, psuk1Id, []types.Datum{types.NewDatum(3)})
	c.Assert(err, IsNil)
	tk1.ResultSetToResult(rs, Commentf("%v", rs)).Check(testkit.Rows("3 3 3 10"))

	rs, err = tk1.Se.ExecutePreparedStmt(ctx, psuk1Id, []types.Datum{types.NewDatum(0)})
	c.Assert(err, IsNil)
	tk1.ResultSetToResult(rs, Commentf("%v", rs)).Check(nil)

	// use pk again
	rs, err = tk1.Se.ExecutePreparedStmt(ctx, pspk2Id, []types.Datum{types.NewDatum(3)})
	c.Assert(err, IsNil)
	tk1.ResultSetToResult(rs, Commentf("%v", rs)).Check(testkit.Rows("3 3 3 10"))

	rs, err = tk1.Se.ExecutePreparedStmt(ctx, pspk1Id, []types.Datum{types.NewDatum(3)})
	c.Assert(err, IsNil)
	tk1.ResultSetToResult(rs, Commentf("%v", rs)).Check(testkit.Rows("3 3 3 10"))
}

func (s *testSuiteP2) TestPointGetPreparedPlanWithCommitMode(c *C) {
	tk1 := testkit.NewTestKit(c, s.store)
	tk1.MustExec("drop database if exists ps_text")
	defer tk1.MustExec("drop database if exists ps_text")
	tk1.MustExec("create database ps_text")
	tk1.MustExec("use ps_text")

	tk1.MustExec(`create table t (a int, b int, c int,
			primary key k_a(a),
			unique key k_b(b))`)
	tk1.MustExec("insert into t values (1, 1, 1)")
	tk1.MustExec("insert into t values (2, 2, 2)")
	tk1.MustExec("insert into t values (3, 3, 3)")

	pspk1Id, _, _, err := tk1.Se.PrepareStmt("select * from t where a = ?")
	c.Assert(err, IsNil)
	tk1.Se.GetSessionVars().PreparedStmts[pspk1Id].(*plannercore.CachedPrepareStmt).PreparedAst.UseCache = false

	ctx := context.Background()
	// first time plan generated
	rs, err := tk1.Se.ExecutePreparedStmt(ctx, pspk1Id, []types.Datum{types.NewDatum(0)})
	c.Assert(err, IsNil)
	tk1.ResultSetToResult(rs, Commentf("%v", rs)).Check(nil)

	// using the generated plan but with different params
	rs, err = tk1.Se.ExecutePreparedStmt(ctx, pspk1Id, []types.Datum{types.NewDatum(1)})
	c.Assert(err, IsNil)
	tk1.ResultSetToResult(rs, Commentf("%v", rs)).Check(testkit.Rows("1 1 1"))

	// next start a non autocommit txn
	tk1.MustExec("set autocommit = 0")
	tk1.MustExec("begin")
	// try to exec using point get plan(this plan should not go short path)
	rs, err = tk1.Se.ExecutePreparedStmt(ctx, pspk1Id, []types.Datum{types.NewDatum(1)})
	c.Assert(err, IsNil)
	tk1.ResultSetToResult(rs, Commentf("%v", rs)).Check(testkit.Rows("1 1 1"))

	// update rows
	tk2 := testkit.NewTestKit(c, s.store)
	tk2.MustExec("use ps_text")
	tk2.MustExec("update t set c = c + 10 where c = 1")

	// try to point get again
	rs, err = tk1.Se.ExecutePreparedStmt(ctx, pspk1Id, []types.Datum{types.NewDatum(1)})
	c.Assert(err, IsNil)
	tk1.ResultSetToResult(rs, Commentf("%v", rs)).Check(testkit.Rows("1 1 1"))

	// try to update in session 1
	tk1.MustExec("update t set c = c + 10 where c = 1")
	_, err = tk1.Exec("commit")
	c.Assert(kv.ErrWriteConflict.Equal(err), IsTrue, Commentf("error: %s", err))

	// verify
	rs, err = tk1.Se.ExecutePreparedStmt(ctx, pspk1Id, []types.Datum{types.NewDatum(1)})
	c.Assert(err, IsNil)
	tk1.ResultSetToResult(rs, Commentf("%v", rs)).Check(testkit.Rows("1 1 11"))

	rs, err = tk1.Se.ExecutePreparedStmt(ctx, pspk1Id, []types.Datum{types.NewDatum(2)})
	c.Assert(err, IsNil)
	tk1.ResultSetToResult(rs, Commentf("%v", rs)).Check(testkit.Rows("2 2 2"))

	tk2.MustQuery("select * from t where a = 1").Check(testkit.Rows("1 1 11"))
}

func (s *testSuiteP2) TestPointUpdatePreparedPlan(c *C) {
	tk1 := testkit.NewTestKit(c, s.store)
	tk1.MustExec("drop database if exists pu_test")
	defer tk1.MustExec("drop database if exists pu_test")
	tk1.MustExec("create database pu_test")
	tk1.MustExec("use pu_test")

	tk1.MustExec(`create table t (a int, b int, c int,
			primary key k_a(a),
			unique key k_b(b))`)
	tk1.MustExec("insert into t values (1, 1, 1)")
	tk1.MustExec("insert into t values (2, 2, 2)")
	tk1.MustExec("insert into t values (3, 3, 3)")

	updateID1, pc, _, err := tk1.Se.PrepareStmt(`update t set c = c + 1 where a = ?`)
	c.Assert(err, IsNil)
	tk1.Se.GetSessionVars().PreparedStmts[updateID1].(*plannercore.CachedPrepareStmt).PreparedAst.UseCache = false
	c.Assert(pc, Equals, 1)
	updateID2, pc, _, err := tk1.Se.PrepareStmt(`update t set c = c + 2 where ? = a`)
	c.Assert(err, IsNil)
	tk1.Se.GetSessionVars().PreparedStmts[updateID2].(*plannercore.CachedPrepareStmt).PreparedAst.UseCache = false
	c.Assert(pc, Equals, 1)

	ctx := context.Background()
	// first time plan generated
	rs, err := tk1.Se.ExecutePreparedStmt(ctx, updateID1, []types.Datum{types.NewDatum(3)})
	c.Assert(rs, IsNil)
	c.Assert(err, IsNil)
	tk1.MustQuery("select * from t where a = 3").Check(testkit.Rows("3 3 4"))

	// using the generated plan but with different params
	rs, err = tk1.Se.ExecutePreparedStmt(ctx, updateID1, []types.Datum{types.NewDatum(3)})
	c.Assert(rs, IsNil)
	c.Assert(err, IsNil)
	tk1.MustQuery("select * from t where a = 3").Check(testkit.Rows("3 3 5"))

	rs, err = tk1.Se.ExecutePreparedStmt(ctx, updateID1, []types.Datum{types.NewDatum(3)})
	c.Assert(rs, IsNil)
	c.Assert(err, IsNil)
	tk1.MustQuery("select * from t where a = 3").Check(testkit.Rows("3 3 6"))

	// updateID2
	rs, err = tk1.Se.ExecutePreparedStmt(ctx, updateID2, []types.Datum{types.NewDatum(3)})
	c.Assert(rs, IsNil)
	c.Assert(err, IsNil)
	tk1.MustQuery("select * from t where a = 3").Check(testkit.Rows("3 3 8"))

	rs, err = tk1.Se.ExecutePreparedStmt(ctx, updateID2, []types.Datum{types.NewDatum(3)})
	c.Assert(rs, IsNil)
	c.Assert(err, IsNil)
	tk1.MustQuery("select * from t where a = 3").Check(testkit.Rows("3 3 10"))

	// unique index
	updUkID1, _, _, err := tk1.Se.PrepareStmt(`update t set c = c + 10 where b = ?`)
	c.Assert(err, IsNil)
	tk1.Se.GetSessionVars().PreparedStmts[updUkID1].(*plannercore.CachedPrepareStmt).PreparedAst.UseCache = false
	rs, err = tk1.Se.ExecutePreparedStmt(ctx, updUkID1, []types.Datum{types.NewDatum(3)})
	c.Assert(rs, IsNil)
	c.Assert(err, IsNil)
	tk1.MustQuery("select * from t where a = 3").Check(testkit.Rows("3 3 20"))

	rs, err = tk1.Se.ExecutePreparedStmt(ctx, updUkID1, []types.Datum{types.NewDatum(3)})
	c.Assert(rs, IsNil)
	c.Assert(err, IsNil)
	tk1.MustQuery("select * from t where a = 3").Check(testkit.Rows("3 3 30"))

	// test schema changed, cached plan should be invalidated
	tk1.MustExec("alter table t add column col4 int default 10 after c")
	rs, err = tk1.Se.ExecutePreparedStmt(ctx, updateID1, []types.Datum{types.NewDatum(3)})
	c.Assert(rs, IsNil)
	c.Assert(err, IsNil)
	tk1.MustQuery("select * from t where a = 3").Check(testkit.Rows("3 3 31 10"))

	rs, err = tk1.Se.ExecutePreparedStmt(ctx, updateID1, []types.Datum{types.NewDatum(3)})
	c.Assert(rs, IsNil)
	c.Assert(err, IsNil)
	tk1.MustQuery("select * from t where a = 3").Check(testkit.Rows("3 3 32 10"))

	tk1.MustExec("alter table t drop index k_b")
	rs, err = tk1.Se.ExecutePreparedStmt(ctx, updUkID1, []types.Datum{types.NewDatum(3)})
	c.Assert(rs, IsNil)
	c.Assert(err, IsNil)
	tk1.MustQuery("select * from t where a = 3").Check(testkit.Rows("3 3 42 10"))

	rs, err = tk1.Se.ExecutePreparedStmt(ctx, updUkID1, []types.Datum{types.NewDatum(3)})
	c.Assert(rs, IsNil)
	c.Assert(err, IsNil)
	tk1.MustQuery("select * from t where a = 3").Check(testkit.Rows("3 3 52 10"))

	tk1.MustExec("alter table t add unique index k_b(b)")
	rs, err = tk1.Se.ExecutePreparedStmt(ctx, updUkID1, []types.Datum{types.NewDatum(3)})
	c.Assert(rs, IsNil)
	c.Assert(err, IsNil)
	tk1.MustQuery("select * from t where a = 3").Check(testkit.Rows("3 3 62 10"))

	rs, err = tk1.Se.ExecutePreparedStmt(ctx, updUkID1, []types.Datum{types.NewDatum(3)})
	c.Assert(rs, IsNil)
	c.Assert(err, IsNil)
	tk1.MustQuery("select * from t where a = 3").Check(testkit.Rows("3 3 72 10"))

	tk1.MustQuery("select * from t where a = 1").Check(testkit.Rows("1 1 1 10"))
	tk1.MustQuery("select * from t where a = 2").Check(testkit.Rows("2 2 2 10"))
}

func (s *testSuiteP2) TestPointUpdatePreparedPlanWithCommitMode(c *C) {
	tk1 := testkit.NewTestKit(c, s.store)
	tk1.MustExec("drop database if exists pu_test2")
	defer tk1.MustExec("drop database if exists pu_test2")
	tk1.MustExec("create database pu_test2")
	tk1.MustExec("use pu_test2")

	tk1.MustExec(`create table t (a int, b int, c int,
			primary key k_a(a),
			unique key k_b(b))`)
	tk1.MustExec("insert into t values (1, 1, 1)")
	tk1.MustExec("insert into t values (2, 2, 2)")
	tk1.MustExec("insert into t values (3, 3, 3)")

	ctx := context.Background()
	updateID1, _, _, err := tk1.Se.PrepareStmt(`update t set c = c + 1 where a = ?`)
	tk1.Se.GetSessionVars().PreparedStmts[updateID1].(*plannercore.CachedPrepareStmt).PreparedAst.UseCache = false
	c.Assert(err, IsNil)

	// first time plan generated
	rs, err := tk1.Se.ExecutePreparedStmt(ctx, updateID1, []types.Datum{types.NewDatum(3)})
	c.Assert(rs, IsNil)
	c.Assert(err, IsNil)
	tk1.MustQuery("select * from t where a = 3").Check(testkit.Rows("3 3 4"))

	rs, err = tk1.Se.ExecutePreparedStmt(ctx, updateID1, []types.Datum{types.NewDatum(3)})
	c.Assert(rs, IsNil)
	c.Assert(err, IsNil)
	tk1.MustQuery("select * from t where a = 3").Check(testkit.Rows("3 3 5"))

	// next start a non autocommit txn
	tk1.MustExec("set autocommit = 0")
	tk1.MustExec("begin")
	// try to exec using point get plan(this plan should not go short path)
	rs, err = tk1.Se.ExecutePreparedStmt(ctx, updateID1, []types.Datum{types.NewDatum(3)})
	c.Assert(rs, IsNil)
	c.Assert(err, IsNil)
	tk1.MustQuery("select * from t where a = 3").Check(testkit.Rows("3 3 6"))

	// update rows
	tk2 := testkit.NewTestKit(c, s.store)
	tk2.MustExec("use pu_test2")
	tk2.MustExec(`prepare pu2 from "update t set c = c + 2 where ? = a "`)
	tk2.MustExec("set @p3 = 3")
	tk2.MustQuery("select * from t where a = 3").Check(testkit.Rows("3 3 5"))
	tk2.MustExec("execute pu2 using @p3")
	tk2.MustQuery("select * from t where a = 3").Check(testkit.Rows("3 3 7"))
	tk2.MustExec("execute pu2 using @p3")
	tk2.MustQuery("select * from t where a = 3").Check(testkit.Rows("3 3 9"))

	// try to update in session 1
	tk1.MustQuery("select * from t where a = 3").Check(testkit.Rows("3 3 6"))
	_, err = tk1.Exec("commit")
	c.Assert(kv.ErrWriteConflict.Equal(err), IsTrue, Commentf("error: %s", err))

	// verify
	tk2.MustQuery("select * from t where a = 1").Check(testkit.Rows("1 1 1"))
	tk1.MustQuery("select * from t where a = 2").Check(testkit.Rows("2 2 2"))
	tk2.MustQuery("select * from t where a = 3").Check(testkit.Rows("3 3 9"))
	tk1.MustQuery("select * from t where a = 2").Check(testkit.Rows("2 2 2"))
	tk1.MustQuery("select * from t where a = 3").Check(testkit.Rows("3 3 9"))

	// again next start a non autocommit txn
	tk1.MustExec("set autocommit = 0")
	tk1.MustExec("begin")
	rs, err = tk1.Se.ExecutePreparedStmt(ctx, updateID1, []types.Datum{types.NewDatum(3)})
	c.Assert(rs, IsNil)
	c.Assert(err, IsNil)
	tk1.MustQuery("select * from t where a = 3").Check(testkit.Rows("3 3 10"))

	rs, err = tk1.Se.ExecutePreparedStmt(ctx, updateID1, []types.Datum{types.NewDatum(3)})
	c.Assert(rs, IsNil)
	c.Assert(err, IsNil)
	tk1.MustQuery("select * from t where a = 3").Check(testkit.Rows("3 3 11"))
	tk1.MustExec("commit")

	tk2.MustQuery("select * from t where a = 3").Check(testkit.Rows("3 3 11"))
}

func (s *testSuite1) TestPartitionHashCode(c *C) {
	tk := testkit.NewTestKitWithInit(c, s.store)
	tk.MustExec(`create table t(c1 bigint, c2 bigint, c3 bigint, primary key(c1))
			      partition by hash (c1) partitions 4;`)
	wg := sync.WaitGroup{}
	for i := 0; i < 5; i++ {
		wg.Add(1)
		go func() {
			defer wg.Done()
			tk1 := testkit.NewTestKitWithInit(c, s.store)
			for i := 0; i < 5; i++ {
				tk1.MustExec("select * from t")
			}
		}()
	}
	wg.Wait()
}

func (s *testSuite1) TestAlterDefaultValue(c *C) {
	tk := testkit.NewTestKit(c, s.store)
	tk.MustExec("use test")
	tk.MustExec("drop table if exists t1")
	tk.MustExec("create table t(a int, primary key(a))")
	tk.MustExec("insert into t(a) values(1)")
	tk.MustExec("alter table t add column b int default 1")
	tk.MustExec("alter table t alter b set default 2")
	tk.MustQuery("select b from t where a = 1").Check(testkit.Rows("1"))
}

type testClusterTableSuite struct {
	testSuiteWithCliBase
	rpcserver  *grpc.Server
	listenAddr string
}

func (s *testClusterTableSuite) SetUpSuite(c *C) {
	s.testSuiteWithCliBase.SetUpSuite(c)
	s.rpcserver, s.listenAddr = s.setUpRPCService(c, ":0")
}

func (s *testClusterTableSuite) setUpRPCService(c *C, addr string) (*grpc.Server, string) {
	sm := &mockSessionManager1{}
	sm.PS = append(sm.PS, &util.ProcessInfo{
		ID:      1,
		User:    "root",
		Host:    "127.0.0.1",
		Command: mysql.ComQuery,
	})
	lis, err := net.Listen("tcp", addr)
	c.Assert(err, IsNil)
	srv := server.NewRPCServer(config.GetGlobalConfig(), s.dom, sm)
	port := lis.Addr().(*net.TCPAddr).Port
	addr = fmt.Sprintf("127.0.0.1:%d", port)
	go func() {
		err = srv.Serve(lis)
		c.Assert(err, IsNil)
	}()
	config.UpdateGlobal(func(conf *config.Config) {
		conf.Status.StatusPort = uint(port)
	})
	return srv, addr
}
func (s *testClusterTableSuite) TearDownSuite(c *C) {
	if s.rpcserver != nil {
		s.rpcserver.Stop()
		s.rpcserver = nil
	}
	s.testSuiteWithCliBase.TearDownSuite(c)
}

func (s *testClusterTableSuite) TestSlowQuery(c *C) {
	writeFile := func(file string, data string) {
		f, err := os.OpenFile(file, os.O_CREATE|os.O_WRONLY, 0644)
		c.Assert(err, IsNil)
		_, err = f.Write([]byte(data))
		c.Assert(f.Close(), IsNil)
		c.Assert(err, IsNil)
	}

	logData0 := ""
	logData1 := `
# Time: 2020-02-15T18:00:01.000000+08:00
select 1;
# Time: 2020-02-15T19:00:05.000000+08:00
select 2;`
	logData2 := `
# Time: 2020-02-16T18:00:01.000000+08:00
select 3;
# Time: 2020-02-16T18:00:05.000000+08:00
select 4;`
	logData3 := `
# Time: 2020-02-16T19:00:00.000000+08:00
select 5;
# Time: 2020-02-17T18:00:05.000000+08:00
select 6;`
	logData4 := `
# Time: 2020-05-14T19:03:54.314615176+08:00
select 7;`

	fileName0 := "tidb-slow-2020-02-14T19-04-05.01.log"
	fileName1 := "tidb-slow-2020-02-15T19-04-05.01.log"
	fileName2 := "tidb-slow-2020-02-16T19-04-05.01.log"
	fileName3 := "tidb-slow-2020-02-17T18-00-05.01.log"
	fileName4 := "tidb-slow.log"
	writeFile(fileName0, logData0)
	writeFile(fileName1, logData1)
	writeFile(fileName2, logData2)
	writeFile(fileName3, logData3)
	writeFile(fileName4, logData4)
	defer func() {
		os.Remove(fileName0)
		os.Remove(fileName1)
		os.Remove(fileName2)
		os.Remove(fileName3)
		os.Remove(fileName4)
	}()
	tk := testkit.NewTestKitWithInit(c, s.store)
	loc, err := time.LoadLocation("Asia/Shanghai")
	c.Assert(err, IsNil)
	tk.Se.GetSessionVars().TimeZone = loc
	tk.MustExec("use information_schema")
	cases := []struct {
		prepareSQL string
		sql        string
		result     []string
	}{
		{
			sql:    "select count(*),min(time),max(time) from %s where time > '2019-01-26 21:51:00' and time < now()",
			result: []string{"7|2020-02-15 18:00:01.000000|2020-05-14 19:03:54.314615"},
		},
		{
			sql:    "select count(*),min(time),max(time) from %s where time > '2020-02-15 19:00:00' and time < '2020-02-16 18:00:02'",
			result: []string{"2|2020-02-15 19:00:05.000000|2020-02-16 18:00:01.000000"},
		},
		{
			sql:    "select count(*),min(time),max(time) from %s where time > '2020-02-16 18:00:02' and time < '2020-02-17 17:00:00'",
			result: []string{"2|2020-02-16 18:00:05.000000|2020-02-16 19:00:00.000000"},
		},
		{
			sql:    "select count(*),min(time),max(time) from %s where time > '2020-02-16 18:00:02' and time < '2020-02-17 20:00:00'",
			result: []string{"3|2020-02-16 18:00:05.000000|2020-02-17 18:00:05.000000"},
		},
		{
			sql:    "select count(*),min(time),max(time) from %s",
			result: []string{"1|2020-05-14 19:03:54.314615|2020-05-14 19:03:54.314615"},
		},
		{
			sql:    "select count(*),min(time) from %s where time > '2020-02-16 20:00:00'",
			result: []string{"1|2020-02-17 18:00:05.000000"},
		},
		{
			sql:    "select count(*) from %s where time > '2020-02-17 20:00:00'",
			result: []string{"0"},
		},
		{
			sql:    "select query from %s where time > '2019-01-26 21:51:00' and time < now()",
			result: []string{"select 1;", "select 2;", "select 3;", "select 4;", "select 5;", "select 6;", "select 7;"},
		},
		// Test for different timezone.
		{
			prepareSQL: "set @@time_zone = '+00:00'",
			sql:        "select time from %s where time = '2020-02-17 10:00:05.000000'",
			result:     []string{"2020-02-17 10:00:05.000000"},
		},
		{
			prepareSQL: "set @@time_zone = '+02:00'",
			sql:        "select time from %s where time = '2020-02-17 12:00:05.000000'",
			result:     []string{"2020-02-17 12:00:05.000000"},
		},
		// Test for issue 17224
		{
			prepareSQL: "set @@time_zone = '+08:00'",
			sql:        "select time from %s where time = '2020-05-14 19:03:54.314615'",
			result:     []string{"2020-05-14 19:03:54.314615"},
		},
	}
	for _, cas := range cases {
		if len(cas.prepareSQL) > 0 {
			tk.MustExec(cas.prepareSQL)
		}
		sql := fmt.Sprintf(cas.sql, "slow_query")
		tk.MustQuery(sql).Check(testutil.RowsWithSep("|", cas.result...))
		sql = fmt.Sprintf(cas.sql, "cluster_slow_query")
		tk.MustQuery(sql).Check(testutil.RowsWithSep("|", cas.result...))
	}
}

func (s *testSuite1) TestIssue15718(c *C) {
	tk := testkit.NewTestKit(c, s.store)
	tk.MustExec("use test;")
	tk.MustExec("drop table if exists tt;")
	tk.MustExec("create table tt(a decimal(10, 0), b varchar(1), c time);")
	tk.MustExec("insert into tt values(0, '2', null), (7, null, '1122'), (NULL, 'w', null), (NULL, '2', '3344'), (NULL, NULL, '0'), (7, 'f', '33');")
	tk.MustQuery("select a and b as d, a or c as e from tt;").Check(testkit.Rows("0 <nil>", "<nil> 1", "0 <nil>", "<nil> 1", "<nil> <nil>", "0 1"))

	tk.MustExec("drop table if exists tt;")
	tk.MustExec("create table tt(a decimal(10, 0), b varchar(1), c time);")
	tk.MustExec("insert into tt values(0, '2', '123'), (7, null, '1122'), (null, 'w', null);")
	tk.MustQuery("select a and b as d, a, b from tt order by d limit 1;").Check(testkit.Rows("<nil> 7 <nil>"))
	tk.MustQuery("select b or c as d, b, c from tt order by d limit 1;").Check(testkit.Rows("<nil> w <nil>"))

	tk.MustExec("drop table if exists t0;")
	tk.MustExec("CREATE TABLE t0(c0 FLOAT);")
	tk.MustExec("INSERT INTO t0(c0) VALUES (NULL);")
	tk.MustQuery("SELECT * FROM t0 WHERE NOT(0 OR t0.c0);").Check(testkit.Rows())
}

func (s *testSuite1) TestIssue15767(c *C) {
	tk := testkit.NewTestKit(c, s.store)
	tk.MustExec("use test;")
	tk.MustExec("drop table if exists tt;")
	tk.MustExec("create table t(a int, b char);")
	tk.MustExec("insert into t values (1,'s'),(2,'b'),(1,'c'),(2,'e'),(1,'a');")
	tk.MustExec("insert into t select * from t;")
	tk.MustExec("insert into t select * from t;")
	tk.MustExec("insert into t select * from t;")
	tk.MustQuery("select b, count(*) from ( select b from t order by a limit 20 offset 2) as s group by b order by b;").Check(testkit.Rows("a 6", "c 7", "s 7"))
}

func (s *testSuite1) TestIssue16025(c *C) {
	tk := testkit.NewTestKit(c, s.store)
	tk.MustExec("use test;")
	tk.MustExec("drop table if exists t0;")
	tk.MustExec("CREATE TABLE t0(c0 NUMERIC PRIMARY KEY);")
	tk.MustExec("INSERT IGNORE INTO t0(c0) VALUES (NULL);")
	tk.MustQuery("SELECT * FROM t0 WHERE c0;").Check(testkit.Rows())
}

func (s *testSuite1) TestIssue16854(c *C) {
	tk := testkit.NewTestKit(c, s.store)
	tk.MustExec("use test;")
	tk.MustExec("drop table if exists t;")
	tk.MustExec("CREATE TABLE `t` (	`a` enum('WAITING','PRINTED','STOCKUP','CHECKED','OUTSTOCK','PICKEDUP','WILLBACK','BACKED') DEFAULT NULL)")
	tk.MustExec("insert into t values(1),(2),(3),(4),(5),(6),(7);")
	for i := 0; i < 7; i++ {
		tk.MustExec("insert into t select * from t;")
	}
	tk.MustExec("set @@tidb_max_chunk_size=100;")
	tk.MustQuery("select distinct a from t order by a").Check(testkit.Rows("WAITING", "PRINTED", "STOCKUP", "CHECKED", "OUTSTOCK", "PICKEDUP", "WILLBACK"))
	tk.MustExec("drop table t")

	tk.MustExec("CREATE TABLE `t` (	`a` set('WAITING','PRINTED','STOCKUP','CHECKED','OUTSTOCK','PICKEDUP','WILLBACK','BACKED') DEFAULT NULL)")
	tk.MustExec("insert into t values(1),(2),(3),(4),(5),(6),(7);")
	for i := 0; i < 7; i++ {
		tk.MustExec("insert into t select * from t;")
	}
	tk.MustExec("set @@tidb_max_chunk_size=100;")
	tk.MustQuery("select distinct a from t order by a").Check(testkit.Rows("WAITING", "PRINTED", "WAITING,PRINTED", "STOCKUP", "WAITING,STOCKUP", "PRINTED,STOCKUP", "WAITING,PRINTED,STOCKUP"))
	tk.MustExec("drop table t")
}

func (s *testSuite) TestIssue16921(c *C) {
	tk := testkit.NewTestKitWithInit(c, s.store)

	tk.MustExec("drop table if exists t;")
	tk.MustExec("create table t (a float);")
	tk.MustExec("create index a on t(a);")
	tk.MustExec("insert into t values (1.0), (NULL), (0), (2.0);")
	tk.MustQuery("select `a` from `t` use index (a) where !`a`;").Check(testkit.Rows("0"))
	tk.MustQuery("select `a` from `t` ignore index (a) where !`a`;").Check(testkit.Rows("0"))
	tk.MustQuery("select `a` from `t` use index (a) where `a`;").Check(testkit.Rows("1", "2"))
	tk.MustQuery("select `a` from `t` ignore index (a) where `a`;").Check(testkit.Rows("1", "2"))
	tk.MustQuery("select a from t use index (a) where not a is true;").Check(testkit.Rows("<nil>", "0"))
	tk.MustQuery("select a from t use index (a) where not not a is true;").Check(testkit.Rows("1", "2"))
	tk.MustQuery("select a from t use index (a) where not not a;").Check(testkit.Rows("1", "2"))
	tk.MustQuery("select a from t use index (a) where not not not a is true;").Check(testkit.Rows("<nil>", "0"))
	tk.MustQuery("select a from t use index (a) where not not not a;").Check(testkit.Rows("0"))
}

func (s *testSuite) TestIssue19100(c *C) {
	tk := testkit.NewTestKitWithInit(c, s.store)

	tk.MustExec("drop table if exists t1, t2;")
	tk.MustExec("create table t1 (c decimal);")
	tk.MustExec("create table t2 (c decimal, key(c));")
	tk.MustExec("insert into t1 values (null);")
	tk.MustExec("insert into t2 values (null);")
	tk.MustQuery("select count(*) from t1 where not c;").Check(testkit.Rows("0"))
	tk.MustQuery("select count(*) from t2 where not c;").Check(testkit.Rows("0"))
	tk.MustQuery("select count(*) from t1 where c;").Check(testkit.Rows("0"))
	tk.MustQuery("select count(*) from t2 where c;").Check(testkit.Rows("0"))
}

// this is from jira issue #5856
func (s *testSuite1) TestInsertValuesWithSubQuery(c *C) {
	tk := testkit.NewTestKit(c, s.store)
	tk.MustExec("use test;")
	tk.MustExec("drop table if exists t2")
	tk.MustExec("create table t2(a int, b int, c int)")
	defer tk.MustExec("drop table if exists t2")

	// should not reference upper scope
	c.Assert(tk.ExecToErr("insert into t2 values (11, 8, (select not b))"), NotNil)
	c.Assert(tk.ExecToErr("insert into t2 set a = 11, b = 8, c = (select b))"), NotNil)

	// subquery reference target table is allowed
	tk.MustExec("insert into t2 values(1, 1, (select b from t2))")
	tk.MustQuery("select * from t2").Check(testkit.Rows("1 1 <nil>"))
	tk.MustExec("insert into t2 set a = 1, b = 1, c = (select b+1 from t2)")
	tk.MustQuery("select * from t2").Check(testkit.Rows("1 1 <nil>", "1 1 2"))

	// insert using column should work normally
	tk.MustExec("delete from t2")
	tk.MustExec("insert into t2 values(2, 4, a)")
	tk.MustQuery("select * from t2").Check(testkit.Rows("2 4 2"))
	tk.MustExec("insert into t2 set a = 3, b = 5, c = b")
	tk.MustQuery("select * from t2").Check(testkit.Rows("2 4 2", "3 5 5"))
}

func (s *testSuite1) TestInsertIntoGivenPartitionSet(c *C) {
	tk := testkit.NewTestKit(c, s.store)
	tk.MustExec("use test;")
	tk.MustExec("drop table if exists t1")
	tk.MustExec(`create table t1(
	a int(11) DEFAULT NULL,
	b varchar(10) DEFAULT NULL,
	UNIQUE KEY idx_a (a)) PARTITION BY RANGE (a)
	(PARTITION p0 VALUES LESS THAN (10) ENGINE = InnoDB,
	 PARTITION p1 VALUES LESS THAN (20) ENGINE = InnoDB,
	 PARTITION p2 VALUES LESS THAN (30) ENGINE = InnoDB,
	 PARTITION p3 VALUES LESS THAN (40) ENGINE = InnoDB,
	 PARTITION p4 VALUES LESS THAN MAXVALUE ENGINE = InnoDB)`)
	defer tk.MustExec("drop table if exists t1")

	// insert into
	tk.MustExec("insert into t1 partition(p0) values(1, 'a'), (2, 'b')")
	tk.MustQuery("select * from t1 partition(p0) order by a").Check(testkit.Rows("1 a", "2 b"))
	tk.MustExec("insert into t1 partition(p0, p1) values(3, 'c'), (4, 'd')")
	tk.MustQuery("select * from t1 partition(p1)").Check(testkit.Rows())

	err := tk.ExecToErr("insert into t1 values(1, 'a')")
	c.Assert(err.Error(), Equals, "[kv:1062]Duplicate entry '1' for key 'idx_a'")

	err = tk.ExecToErr("insert into t1 partition(p0, p_non_exist) values(1, 'a')")
	c.Assert(err.Error(), Equals, "[table:1735]Unknown partition 'p_non_exist' in table 't1'")

	err = tk.ExecToErr("insert into t1 partition(p0, p1) values(40, 'a')")
	c.Assert(err.Error(), Equals, "[table:1748]Found a row not matching the given partition set")

	// replace into
	tk.MustExec("replace into t1 partition(p0) values(1, 'replace')")
	tk.MustExec("replace into t1 partition(p0, p1) values(3, 'replace'), (4, 'replace')")

	err = tk.ExecToErr("replace into t1 values(1, 'a')")
	tk.MustQuery("select * from t1 partition (p0) order by a").Check(testkit.Rows("1 a", "2 b", "3 replace", "4 replace"))

	err = tk.ExecToErr("replace into t1 partition(p0, p_non_exist) values(1, 'a')")
	c.Assert(err.Error(), Equals, "[table:1735]Unknown partition 'p_non_exist' in table 't1'")

	err = tk.ExecToErr("replace into t1 partition(p0, p1) values(40, 'a')")
	c.Assert(err.Error(), Equals, "[table:1748]Found a row not matching the given partition set")

	tk.MustExec("truncate table t1")

	tk.MustExec("drop table if exists t")
	tk.MustExec("create table t(a int, b char(10))")
	defer tk.MustExec("drop table if exists t")

	// insert into general table
	err = tk.ExecToErr("insert into t partition(p0, p1) values(1, 'a')")
	c.Assert(err.Error(), Equals, "[planner:1747]PARTITION () clause on non partitioned table")

	// insert into from select
	tk.MustExec("insert into t values(1, 'a'), (2, 'b')")
	tk.MustExec("insert into t1 partition(p0) select * from t")
	tk.MustQuery("select * from t1 partition(p0) order by a").Check(testkit.Rows("1 a", "2 b"))

	tk.MustExec("truncate table t")
	tk.MustExec("insert into t values(3, 'c'), (4, 'd')")
	tk.MustExec("insert into t1 partition(p0, p1) select * from t")
	tk.MustQuery("select * from t1 partition(p1) order by a").Check(testkit.Rows())
	tk.MustQuery("select * from t1 partition(p0) order by a").Check(testkit.Rows("1 a", "2 b", "3 c", "4 d"))

	err = tk.ExecToErr("insert into t1 select 1, 'a'")
	c.Assert(err.Error(), Equals, "[kv:1062]Duplicate entry '1' for key 'idx_a'")

	err = tk.ExecToErr("insert into t1 partition(p0, p_non_exist) select 1, 'a'")
	c.Assert(err.Error(), Equals, "[table:1735]Unknown partition 'p_non_exist' in table 't1'")

	err = tk.ExecToErr("insert into t1 partition(p0, p1) select 40, 'a'")
	c.Assert(err.Error(), Equals, "[table:1748]Found a row not matching the given partition set")

	// replace into from select
	tk.MustExec("replace into t1 partition(p0) select 1, 'replace'")
	tk.MustExec("truncate table t")
	tk.MustExec("insert into t values(3, 'replace'), (4, 'replace')")
	tk.MustExec("replace into t1 partition(p0, p1) select * from t")

	err = tk.ExecToErr("replace into t1 values select 1, 'a'")
	tk.MustQuery("select * from t1 partition (p0) order by a").Check(testkit.Rows("1 replace", "2 b", "3 replace", "4 replace"))

	err = tk.ExecToErr("replace into t1 partition(p0, p_non_exist) select 1, 'a'")
	c.Assert(err.Error(), Equals, "[table:1735]Unknown partition 'p_non_exist' in table 't1'")

	err = tk.ExecToErr("replace into t1 partition(p0, p1) select 40, 'a'")
	c.Assert(err.Error(), Equals, "[table:1748]Found a row not matching the given partition set")
}

func (s *testSuite1) TestUpdateGivenPartitionSet(c *C) {
	tk := testkit.NewTestKit(c, s.store)
	tk.MustExec("use test;")
	tk.MustExec("drop table if exists t1,t2,t3")
	tk.MustExec(`create table t1(
	a int(11),
	b varchar(10) DEFAULT NULL,
	primary key idx_a (a)) PARTITION BY RANGE (a)
	(PARTITION p0 VALUES LESS THAN (10) ENGINE = InnoDB,
	 PARTITION p1 VALUES LESS THAN (20) ENGINE = InnoDB,
	 PARTITION p2 VALUES LESS THAN (30) ENGINE = InnoDB,
	 PARTITION p3 VALUES LESS THAN (40) ENGINE = InnoDB,
	 PARTITION p4 VALUES LESS THAN MAXVALUE ENGINE = InnoDB)`)

	tk.MustExec(`create table t2(
	a int(11) DEFAULT NULL,
	b varchar(10) DEFAULT NULL) PARTITION BY RANGE (a)
	(PARTITION p0 VALUES LESS THAN (10) ENGINE = InnoDB,
	 PARTITION p1 VALUES LESS THAN (20) ENGINE = InnoDB,
	 PARTITION p2 VALUES LESS THAN (30) ENGINE = InnoDB,
	 PARTITION p3 VALUES LESS THAN (40) ENGINE = InnoDB,
	 PARTITION p4 VALUES LESS THAN MAXVALUE ENGINE = InnoDB)`)

	tk.MustExec(`create table t3 (a int(11), b varchar(10) default null)`)

	defer tk.MustExec("drop table if exists t1,t2,t3")
	tk.MustExec("insert into t3 values(1, 'a'), (2, 'b'), (11, 'c'), (21, 'd')")
	err := tk.ExecToErr("update t3 partition(p0) set a = 40 where a = 2")
	c.Assert(err.Error(), Equals, "[planner:1747]PARTITION () clause on non partitioned table")

	// update with primary key change
	tk.MustExec("insert into t1 values(1, 'a'), (2, 'b'), (11, 'c'), (21, 'd')")
	err = tk.ExecToErr("update t1 partition(p0, p1) set a = 40")
	c.Assert(err.Error(), Equals, "[table:1748]Found a row not matching the given partition set")
	err = tk.ExecToErr("update t1 partition(p0) set a = 40 where a = 2")
	c.Assert(err.Error(), Equals, "[table:1748]Found a row not matching the given partition set")
	// test non-exist partition.
	err = tk.ExecToErr("update t1 partition (p0, p_non_exist) set a = 40")
	c.Assert(err.Error(), Equals, "[table:1735]Unknown partition 'p_non_exist' in table 't1'")
	// test join.
	err = tk.ExecToErr("update t1 partition (p0), t3 set t1.a = 40 where t3.a = 2")
	c.Assert(err.Error(), Equals, "[table:1748]Found a row not matching the given partition set")

	tk.MustExec("update t1 partition(p0) set a = 3 where a = 2")
	tk.MustExec("update t1 partition(p0, p3) set a = 33 where a = 1")

	// update without partition change
	tk.MustExec("insert into t2 values(1, 'a'), (2, 'b'), (11, 'c'), (21, 'd')")
	err = tk.ExecToErr("update t2 partition(p0, p1) set a = 40")
	c.Assert(err.Error(), Equals, "[table:1748]Found a row not matching the given partition set")
	err = tk.ExecToErr("update t2 partition(p0) set a = 40 where a = 2")
	c.Assert(err.Error(), Equals, "[table:1748]Found a row not matching the given partition set")

	tk.MustExec("update t2 partition(p0) set a = 3 where a = 2")
	tk.MustExec("update t2 partition(p0, p3) set a = 33 where a = 1")
}

func (s *testSuite1) TestDIVZeroInPartitionExpr(c *C) {
	tk := testkit.NewTestKit(c, s.store)
	tk.MustExec("use test;")
	tk.MustExec("drop table if exists t1")
	tk.MustExec("create table t1(a int) partition by range (10 div a) (partition p0 values less than (10), partition p1 values less than maxvalue)")
	defer tk.MustExec("drop table if exists t1")

	tk.MustExec("set @@sql_mode=''")
	tk.MustExec("insert into t1 values (NULL), (0), (1)")
	tk.MustExec("set @@sql_mode='STRICT_ALL_TABLES,ERROR_FOR_DIVISION_BY_ZERO'")
	tk.MustGetErrCode("insert into t1 values (NULL), (0), (1)", mysql.ErrDivisionByZero)
}

// For issue 17256
func (s *testSuite) TestGenerateColumnReplace(c *C) {
	tk := testkit.NewTestKit(c, s.store)
	tk.MustExec("use test;")
	tk.MustExec("drop table if exists t1")
	tk.MustExec("create table t1 (a int, b int as (a + 1) virtual not null, unique index idx(b));")
	tk.MustExec("REPLACE INTO `t1` (`a`) VALUES (2);")
	tk.MustExec("REPLACE INTO `t1` (`a`) VALUES (2);")
	tk.MustQuery("select * from t1").Check(testkit.Rows("2 3"))
	tk.MustExec("insert into `t1` (`a`) VALUES (2) on duplicate key update a = 3;")
	tk.MustQuery("select * from t1").Check(testkit.Rows("3 4"))
}

func (s *testSuite) TestSlowQuerySensitiveQuery(c *C) {
	tk := testkit.NewTestKit(c, s.store)
	originCfg := config.GetGlobalConfig()
	newCfg := *originCfg
	newCfg.Log.SlowQueryFile = path.Join(os.TempDir(), "tidb-slow.log")
	config.StoreGlobalConfig(&newCfg)
	defer func() {
		tk.MustExec("set tidb_slow_log_threshold=300;")
		config.StoreGlobalConfig(originCfg)
		os.Remove(newCfg.Log.SlowQueryFile)
	}()
	err := logutil.InitLogger(newCfg.Log.ToLogConfig())
	c.Assert(err, IsNil)

	tk.MustExec("set tidb_slow_log_threshold=0;")
	tk.MustExec("drop user if exists user_sensitive;")
	tk.MustExec("create user user_sensitive identified by '123456789';")
	tk.MustExec("alter user 'user_sensitive'@'%' identified by 'abcdefg';")
	tk.MustExec("set password for 'user_sensitive'@'%' = 'xyzuvw';")
	tk.MustQuery("select query from `information_schema`.`slow_query` " +
		"where (query like 'set password%' or query like 'create user%' or query like 'alter user%') " +
		"and query like '%user_sensitive%' order by query;").
		Check(testkit.Rows(
			"alter user {user_sensitive@% password = ***};",
			"create user {user_sensitive@% password = ***};",
			"set password for user user_sensitive@%;",
		))
}

func (s *testClusterTableSuite) TestSlowQueryWithoutSlowLog(c *C) {
	tk := testkit.NewTestKit(c, s.store)
	originCfg := config.GetGlobalConfig()
	newCfg := *originCfg
	newCfg.Log.SlowQueryFile = "tidb-slow-not-exist.log"
	newCfg.Log.SlowThreshold = math.MaxUint64
	config.StoreGlobalConfig(&newCfg)
	defer func() {
		config.StoreGlobalConfig(originCfg)
	}()
	tk.MustQuery("select query from information_schema.slow_query").Check(testkit.Rows())
	tk.MustQuery("select query from information_schema.slow_query where time > '2020-09-15 12:16:39' and time < now()").Check(testkit.Rows())
}

func (s *testSplitTable) TestKillTableReader(c *C) {
	var retry = "github.com/pingcap/tidb/store/tikv/mockRetrySendReqToRegion"
	defer func() {
		c.Assert(failpoint.Disable(retry), IsNil)
	}()
	tk := testkit.NewTestKit(c, s.store)
	tk.MustExec("use test;")
	tk.MustExec("drop table if exists t")
	tk.MustExec("create table t (a int)")
	tk.MustExec("insert into t values (1),(2),(3)")
	tk.MustExec("set @@tidb_distsql_scan_concurrency=1")
	atomic.StoreUint32(&tk.Se.GetSessionVars().Killed, 0)
	c.Assert(failpoint.Enable(retry, `return(true)`), IsNil)
	wg := &sync.WaitGroup{}
	wg.Add(1)
	go func() {
		defer wg.Done()
		c.Assert(int(terror.ToSQLError(errors.Cause(tk.QueryToErr("select * from t")).(*terror.Error)).Code), Equals, int(executor.ErrQueryInterrupted.Code()))
	}()
	time.Sleep(1 * time.Second)
	atomic.StoreUint32(&tk.Se.GetSessionVars().Killed, 1)
	wg.Wait()
}

func (s *testSerialSuite1) TestPrevStmtDesensitization(c *C) {
	tk := testkit.NewTestKit(c, s.store)
	tk.MustExec("use test;")
	oriCfg := config.GetGlobalConfig()
	defer config.StoreGlobalConfig(oriCfg)
	newCfg := *oriCfg
	newCfg.EnableRedactLog = 1
	config.StoreGlobalConfig(&newCfg)
	tk.MustExec("drop table if exists t")
	tk.MustExec("create table t (a int)")
	tk.MustExec("begin")
	tk.MustExec("insert into t values (1),(2)")
	c.Assert(tk.Se.GetSessionVars().PrevStmt.String(), Equals, "insert into t values ( ? ) , ( ? )")
}

func (s *testSuite) TestIssue19372(c *C) {
	tk := testkit.NewTestKit(c, s.store)
	tk.MustExec("use test;")
	tk.MustExec("drop table if exists t1, t2;")
	tk.MustExec("create table t1 (c_int int, c_str varchar(40), key(c_str));")
	tk.MustExec("create table t2 like t1;")
	tk.MustExec("insert into t1 values (1, 'a'), (2, 'b'), (3, 'c');")
	tk.MustExec("insert into t2 select * from t1;")
	tk.MustQuery("select (select t2.c_str from t2 where t2.c_str <= t1.c_str and t2.c_int in (1, 2) order by t2.c_str limit 1) x from t1 order by c_int;").Check(testkit.Rows("a", "a", "a"))
}

func (s *testSerialSuite1) TestCollectCopRuntimeStats(c *C) {
	tk := testkit.NewTestKit(c, s.store)
	tk.MustExec("use test;")
	tk.MustExec("drop table if exists t1")
	tk.MustExec("create table t1 (a int, b int)")
	tk.MustExec("set tidb_enable_collect_execution_info=1;")
	c.Assert(failpoint.Enable("github.com/pingcap/tidb/store/tikv/tikvStoreRespResult", `return(true)`), IsNil)
	rows := tk.MustQuery("explain analyze select * from t1").Rows()
	c.Assert(len(rows), Equals, 2)
	explain := fmt.Sprintf("%v", rows[0])
	c.Assert(explain, Matches, ".*rpc_num: 2, .*regionMiss:.*")
	c.Assert(failpoint.Disable("github.com/pingcap/tidb/store/tikv/tikvStoreRespResult"), IsNil)
}

func (s *testSuite) TestCollectDMLRuntimeStats(c *C) {
	tk := testkit.NewTestKit(c, s.store)
	tk.MustExec("use test")
	tk.MustExec("drop table if exists t1")
	tk.MustExec("create table t1 (a int, b int, unique index (a))")

	testSQLs := []string{
		"insert ignore into t1 values (5,5);",
		"insert into t1 values (5,5) on duplicate key update a=a+1;",
		"replace into t1 values (5,6),(6,7)",
		"update t1 set a=a+1 where a=6;",
	}

	getRootStats := func() string {
		info := tk.Se.ShowProcess()
		c.Assert(info, NotNil)
		p, ok := info.Plan.(plannercore.Plan)
		c.Assert(ok, IsTrue)
		stats := tk.Se.GetSessionVars().StmtCtx.RuntimeStatsColl.GetRootStats(p.ID())
		return stats.String()
	}
	for _, sql := range testSQLs {
		tk.MustExec(sql)
		c.Assert(getRootStats(), Matches, "time.*loops.*Get.*num_rpc.*total_time.*")
	}

	// Test for lock keys stats.
	tk.MustExec("begin pessimistic")
	tk.MustExec("update t1 set b=b+1")
	c.Assert(getRootStats(), Matches, "time.*lock_keys.*time.* region.* keys.* lock_rpc:.* rpc_count.*")
	tk.MustExec("rollback")

	tk.MustExec("begin pessimistic")
	tk.MustQuery("select * from t1 for update").Check(testkit.Rows("5 6", "7 7"))
	c.Assert(getRootStats(), Matches, "time.*lock_keys.*time.* region.* keys.* lock_rpc:.* rpc_count.*")
	tk.MustExec("rollback")
<<<<<<< HEAD

	tk.MustExec("begin pessimistic")
	tk.MustExec("insert ignore into t1 values (9,9)")
	c.Assert(getRootStats(), Matches, "time:.*, loops:.*, prepare:.*, check_insert:{total_time:.*, mem_insert_time:.*, prefetch:.*, rpc:{BatchGet:{num_rpc:.*, total_time:.*}}}.*")
	tk.MustExec("rollback")

	tk.MustExec("begin pessimistic")
	tk.MustExec("insert into t1 values (10,10) on duplicate key update a=a+1")
	c.Assert(getRootStats(), Matches, "time:.*, loops:.*, prepare:.*, check_insert:{total_time:.*, mem_insert_time:.*, prefetch:.*, rpc:{BatchGet:{num_rpc:.*, total_time:.*}.*")
	tk.MustExec("rollback")

	tk.MustExec("begin pessimistic")
	tk.MustExec("insert into t1 values (1,2)")
	c.Assert(getRootStats(), Matches, "time:.*, loops:.*, prepare:.*, insert:.*")
	tk.MustExec("rollback")

	tk.MustExec("begin pessimistic")
	tk.MustExec("insert ignore into t1 values(11,11) on duplicate key update `a`=`a`+1")
	c.Assert(getRootStats(), Matches, "time:.*, loops:.*, prepare:.*, check_insert:{total_time:.*, mem_insert_time:.*, prefetch:.*, rpc:.*}")
	tk.MustExec("rollback")

	tk.MustExec("begin pessimistic")
	tk.MustExec("replace into t1 values (1,4)")
	c.Assert(getRootStats(), Matches, "time:.*, loops:.*, prefetch:.*, rpc:.*")
	tk.MustExec("rollback")
=======
>>>>>>> 0b0fbf19
}

func (s *testSuite) TestIssue13758(c *C) {
	tk := testkit.NewTestKit(c, s.store)
	tk.MustExec("use test")
	tk.MustExec("drop table if exists t1, t2")
	tk.MustExec("create table t1 (pk int(11) primary key, a int(11) not null, b int(11), key idx_b(b), key idx_a(a))")
	tk.MustExec("insert into `t1` values (1,1,0),(2,7,6),(3,2,null),(4,1,null),(5,4,5)")
	tk.MustExec("create table t2 (a int)")
	tk.MustExec("insert into t2 values (1),(null)")
	tk.MustQuery("select (select a from t1 use index(idx_a) where b >= t2.a order by a limit 1) as field from t2").Check(testkit.Rows(
		"4",
		"<nil>",
	))
}

func (s *testSuite) TestIssue20237(c *C) {
	tk := testkit.NewTestKit(c, s.store)
	tk.MustExec("use test")
	tk.MustExec("drop table if exists t, s")
	tk.MustExec("create table t(a date, b float)")
	tk.MustExec("create table s(b float)")
	tk.MustExec(`insert into t values(NULL,-37), ("2011-11-04",105), ("2013-03-02",-22), ("2006-07-02",-56), (NULL,124), (NULL,111), ("2018-03-03",-5);`)
	tk.MustExec(`insert into s values(-37),(105),(-22),(-56),(124),(105),(111),(-5);`)
	tk.MustQuery(`select count(distinct t.a, t.b) from t join s on t.b= s.b;`).Check(testkit.Rows("4"))
}<|MERGE_RESOLUTION|>--- conflicted
+++ resolved
@@ -6067,7 +6067,6 @@
 	tk.MustQuery("select * from t1 for update").Check(testkit.Rows("5 6", "7 7"))
 	c.Assert(getRootStats(), Matches, "time.*lock_keys.*time.* region.* keys.* lock_rpc:.* rpc_count.*")
 	tk.MustExec("rollback")
-<<<<<<< HEAD
 
 	tk.MustExec("begin pessimistic")
 	tk.MustExec("insert ignore into t1 values (9,9)")
@@ -6093,8 +6092,6 @@
 	tk.MustExec("replace into t1 values (1,4)")
 	c.Assert(getRootStats(), Matches, "time:.*, loops:.*, prefetch:.*, rpc:.*")
 	tk.MustExec("rollback")
-=======
->>>>>>> 0b0fbf19
 }
 
 func (s *testSuite) TestIssue13758(c *C) {
