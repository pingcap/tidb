--- conflicted
+++ resolved
@@ -890,13 +890,10 @@
 	tk.MustExec("drop table if exists t")
 	tk.MustExec("create table t(a binary(8))")
 	tk.MustExec(`insert into t values('test')`)
-<<<<<<< HEAD
-	result = tk.MustQuery("select unhex(a) from t")
-	result.Check(testkit.Rows("<nil>"))
-=======
 	result = tk.MustQuery("select hex(a) from t")
 	result.Check(testkit.Rows("7465737400000000"))
->>>>>>> 4c3be8a9
+  result = tk.MustQuery("select unhex(a) from t")
+	result.Check(testkit.Rows("<nil>"))
 
 	// select from_unixtime
 	result = tk.MustQuery("select from_unixtime(1451606400)")
