// Copyright 2015 PingCAP, Inc.
//
// Licensed under the Apache License, Version 2.0 (the "License");
// you may not use this file except in compliance with the License.
// You may obtain a copy of the License at
//
//     http://www.apache.org/licenses/LICENSE-2.0
//
// Unless required by applicable law or agreed to in writing, software
// distributed under the License is distributed on an "AS IS" BASIS,
// See the License for the specific language governing permissions and
// limitations under the License.

package executor_test

import (
	"flag"
	"fmt"
	"os"
	"strings"
	"testing"
	"time"

	"github.com/juju/errors"
	"github.com/ngaut/log"
	. "github.com/pingcap/check"
	"github.com/pingcap/tidb"
	"github.com/pingcap/tidb/context"
	"github.com/pingcap/tidb/executor"
	"github.com/pingcap/tidb/expression"
	"github.com/pingcap/tidb/inspectkv"
	"github.com/pingcap/tidb/kv"
	"github.com/pingcap/tidb/model"
	"github.com/pingcap/tidb/mysql"
	"github.com/pingcap/tidb/parser"
	"github.com/pingcap/tidb/plan"
	"github.com/pingcap/tidb/sessionctx"
	"github.com/pingcap/tidb/sessionctx/variable"
	"github.com/pingcap/tidb/store/tikv"
	mocktikv "github.com/pingcap/tidb/store/tikv/mock-tikv"
	"github.com/pingcap/tidb/terror"
	"github.com/pingcap/tidb/util/testkit"
	"github.com/pingcap/tidb/util/testleak"
	"github.com/pingcap/tidb/util/testutil"
	"github.com/pingcap/tidb/util/types"
)

func TestT(t *testing.T) {
	CustomVerboseFlag = true
	TestingT(t)
}

var _ = Suite(&testSuite{})

type testSuite struct {
	cluster   *mocktikv.Cluster
	mvccStore *mocktikv.MvccStore
	store     kv.Storage
	*parser.Parser
}

var mockTikv = flag.Bool("mockTikv", true, "use mock tikv store in executor test")

func (s *testSuite) SetUpSuite(c *C) {
	expression.TurnOnNewExprEval = true
	s.Parser = parser.New()
	flag.Lookup("mockTikv")
	useMockTikv := *mockTikv
	if useMockTikv {
		s.cluster = mocktikv.NewCluster()
		mocktikv.BootstrapWithSingleStore(s.cluster)
		s.mvccStore = mocktikv.NewMvccStore()
		store, err := tikv.NewMockTikvStore(
			tikv.WithCluster(s.cluster),
			tikv.WithMVCCStore(s.mvccStore),
		)
		c.Assert(err, IsNil)
		s.store = store
		tidb.SetSchemaLease(0)
		tidb.SetStatsLease(0)
	} else {
		store, err := tidb.NewStore("memory://test/test")
		c.Assert(err, IsNil)
		s.store = store
	}
	_, err := tidb.BootstrapSession(s.store)
	c.Assert(err, IsNil)
	logLevel := os.Getenv("log_level")
	log.SetLevelByString(logLevel)
}

func (s *testSuite) TearDownSuite(c *C) {
	s.store.Close()
	expression.TurnOnNewExprEval = false
}

func (s *testSuite) cleanEnv(c *C) {
	tk := testkit.NewTestKit(c, s.store)
	tk.MustExec("use test")
	r := tk.MustQuery("show tables")
	for _, tb := range r.Rows() {
		tableName := tb[0]
		tk.MustExec(fmt.Sprintf("drop table %v", tableName))
	}
}

func (s *testSuite) TestAdmin(c *C) {
	defer func() {
		s.cleanEnv(c)
		testleak.AfterTest(c)()
	}()
	tk := testkit.NewTestKit(c, s.store)
	tk.MustExec("use test")
	tk.MustExec("drop table if exists admin_test")
	tk.MustExec("create table admin_test (c1 int, c2 int, c3 int default 1, index (c1))")
	tk.MustExec("insert admin_test (c1) values (1),(2),(NULL)")
	r, err := tk.Exec("admin show ddl")
	c.Assert(err, IsNil)
	row, err := r.Next()
	c.Assert(err, IsNil)
	c.Assert(row.Data, HasLen, 7)
	txn, err := s.store.Begin()
	c.Assert(err, IsNil)
	ddlInfo, err := inspectkv.GetDDLInfo(txn)
	c.Assert(err, IsNil)
	c.Assert(row.Data[0].GetInt64(), Equals, ddlInfo.SchemaVer)
	// TODO: Pass this test.
	// rowOwnerInfos := strings.Split(row.Data[1].GetString(), ",")
	// ownerInfos := strings.Split(ddlInfo.Owner.String(), ",")
	// c.Assert(rowOwnerInfos[0], Equals, ownerInfos[0])
	c.Assert(row.Data[2].GetString(), Equals, "")
	bgInfo, err := inspectkv.GetBgDDLInfo(txn)
	c.Assert(err, IsNil)
	c.Assert(row.Data[3].GetInt64(), Equals, bgInfo.SchemaVer)
	// TODO: Pass this test.
	// rowOwnerInfos = strings.Split(row.Data[4].GetString(), ",")
	// ownerInfos = strings.Split(bgInfo.Owner.String(), ",")
	// c.Assert(rowOwnerInfos[0], Equals, ownerInfos[0])
	row, err = r.Next()
	c.Assert(err, IsNil)
	c.Assert(row, IsNil)

	// check table test
	tk.MustExec("create table admin_test1 (c1 int, c2 int default 1, index (c1))")
	tk.MustExec("insert admin_test1 (c1) values (21),(22)")
	r, err = tk.Exec("admin check table admin_test, admin_test1")
	c.Assert(err, IsNil)
	c.Assert(r, IsNil)
	// error table name
	r, err = tk.Exec("admin check table admin_test_error")
	c.Assert(err, NotNil)
	// different index values
	ctx := tk.Se.(context.Context)
	domain := sessionctx.GetDomain(ctx)
	is := domain.InfoSchema()
	c.Assert(is, NotNil)
	tb, err := is.TableByName(model.NewCIStr("test"), model.NewCIStr("admin_test"))
	c.Assert(err, IsNil)
	c.Assert(tb.Indices(), HasLen, 1)
	_, err = tb.Indices()[0].Create(txn, types.MakeDatums(int64(10)), 1)
	c.Assert(err, IsNil)
	err = txn.Commit()
	c.Assert(err, IsNil)
	r, err = tk.Exec("admin check table admin_test")
	c.Assert(err, NotNil)
}

func (s *testSuite) fillData(tk *testkit.TestKit, table string) {
	tk.MustExec("use test")
	tk.MustExec(fmt.Sprintf("create table %s(id int not null default 1, name varchar(255), PRIMARY KEY(id));", table))

	// insert data
	tk.MustExec(fmt.Sprintf("insert INTO %s VALUES (1, \"hello\");", table))
	tk.CheckExecResult(1, 0)
	tk.MustExec(fmt.Sprintf("insert into %s values (2, \"hello\");", table))
	tk.CheckExecResult(1, 0)
}

type testCase struct {
	data1    []byte
	data2    []byte
	expected []string
	restData []byte
}

func checkCases(tests []testCase, ld *executor.LoadDataInfo,
	c *C, tk *testkit.TestKit, ctx context.Context, selectSQL, deleteSQL string) {
	for _, tt := range tests {
		c.Assert(ctx.NewTxn(), IsNil)
		data, reachLimit, err1 := ld.InsertData(tt.data1, tt.data2)
		c.Assert(err1, IsNil)
		c.Assert(reachLimit, IsFalse)
		if tt.restData == nil {
			c.Assert(data, HasLen, 0,
				Commentf("data1:%v, data2:%v, data:%v", string(tt.data1), string(tt.data2), string(data)))
		} else {
			c.Assert(data, DeepEquals, tt.restData,
				Commentf("data1:%v, data2:%v, data:%v", string(tt.data1), string(tt.data2), string(data)))
		}
		err1 = ctx.Txn().Commit()
		c.Assert(err1, IsNil)
		r := tk.MustQuery(selectSQL)
		r.Check(testutil.RowsWithSep("|", tt.expected...))
		tk.MustExec(deleteSQL)
	}
}

func (s *testSuite) TestSelectWithoutFrom(c *C) {
	defer testleak.AfterTest(c)()
	tk := testkit.NewTestKit(c, s.store)
	tk.MustExec("use test")

	r := tk.MustQuery("select 1 + 2*3")
	r.Check(testkit.Rows("7"))

	r = tk.MustQuery(`select _utf8"string";`)
	r.Check(testkit.Rows("string"))
}

func (s *testSuite) TestSelectLimit(c *C) {
	tk := testkit.NewTestKit(c, s.store)
	defer func() {
		s.cleanEnv(c)
		testleak.AfterTest(c)()
	}()
	tk.MustExec("use test")
	s.fillData(tk, "select_limit")

	tk.MustExec("insert INTO select_limit VALUES (3, \"hello\");")
	tk.CheckExecResult(1, 0)
	tk.MustExec("insert INTO select_limit VALUES (4, \"hello\");")
	tk.CheckExecResult(1, 0)

	r := tk.MustQuery("select * from select_limit limit 1;")
	r.Check(testkit.Rows("1 hello"))

	r = tk.MustQuery("select id from (select * from select_limit limit 1) k where id != 1;")
	r.Check(testkit.Rows())

	r = tk.MustQuery("select * from select_limit limit 18446744073709551615 offset 0;")
	r.Check(testkit.Rows("1 hello", "2 hello", "3 hello", "4 hello"))

	r = tk.MustQuery("select * from select_limit limit 18446744073709551615 offset 1;")
	r.Check(testkit.Rows("2 hello", "3 hello", "4 hello"))

	r = tk.MustQuery("select * from select_limit limit 18446744073709551615 offset 3;")
	r.Check(testkit.Rows("4 hello"))

	_, err := tk.Exec("select * from select_limit limit 18446744073709551616 offset 3;")
	c.Assert(err, NotNil)
}

func (s *testSuite) TestDAG(c *C) {
	tk := testkit.NewTestKit(c, s.store)
	defer func() {
		s.cleanEnv(c)
		testleak.AfterTest(c)()
	}()
	tk.MustExec("use test")
	tk.MustExec("create table select_dag(id int not null default 1, name varchar(255));")

	tk.MustExec("insert INTO select_dag VALUES (1, \"hello\");")
	tk.MustExec("insert INTO select_dag VALUES (2, \"hello\");")
	tk.MustExec("insert INTO select_dag VALUES (3, \"hello\");")
	tk.CheckExecResult(1, 0)

	r := tk.MustQuery("select * from select_dag;")
	r.Check(testkit.Rows("1 hello", "2 hello", "3 hello"))

	r = tk.MustQuery("select * from select_dag where id > 1;")
	r.Check(testkit.Rows("2 hello", "3 hello"))

	// for limit
	r = tk.MustQuery("select * from select_dag limit 1;")
	r.Check(testkit.Rows("1 hello"))
	r = tk.MustQuery("select * from select_dag limit 0;")
	r.Check(testkit.Rows())
	r = tk.MustQuery("select * from select_dag limit 5;")
	r.Check(testkit.Rows("1 hello", "2 hello", "3 hello"))
}

func (s *testSuite) TestSelectOrderBy(c *C) {
	defer func() {
		s.cleanEnv(c)
		testleak.AfterTest(c)()
	}()
	tk := testkit.NewTestKit(c, s.store)
	tk.MustExec("use test")
	s.fillData(tk, "select_order_test")

	// Test star field
	r := tk.MustQuery("select * from select_order_test where id = 1 order by id limit 1 offset 0;")
	r.Check(testkit.Rows("1 hello"))

	r = tk.MustQuery("select id from select_order_test order by id desc limit 1 ")
	r.Check(testkit.Rows("2"))

	r = tk.MustQuery("select id from select_order_test order by id + 1 desc limit 1 ")
	r.Check(testkit.Rows("2"))

	// Test limit
	r = tk.MustQuery("select * from select_order_test order by name, id limit 1 offset 0;")
	r.Check(testkit.Rows("1 hello"))

	// Test limit
	r = tk.MustQuery("select id as c1, name from select_order_test order by 2, id limit 1 offset 0;")
	r.Check(testkit.Rows("1 hello"))

	// Test limit overflow
	r = tk.MustQuery("select * from select_order_test order by name, id limit 100 offset 0;")
	r.Check(testkit.Rows("1 hello", "2 hello"))

	// Test offset overflow
	r = tk.MustQuery("select * from select_order_test order by name, id limit 1 offset 100;")
	r.Check(testkit.Rows())

	// Test multiple field
	r = tk.MustQuery("select id, name from select_order_test where id = 1 group by id, name limit 1 offset 0;")
	r.Check(testkit.Rows("1 hello"))

	// Test limit + order by
	for i := 3; i <= 10; i += 1 {
		tk.MustExec(fmt.Sprintf("insert INTO select_order_test VALUES (%d, \"zz\");", i))
	}
	tk.MustExec("insert INTO select_order_test VALUES (10086, \"hi\");")
	for i := 11; i <= 20; i += 1 {
		tk.MustExec(fmt.Sprintf("insert INTO select_order_test VALUES (%d, \"hh\");", i))
	}
	for i := 21; i <= 30; i += 1 {
		tk.MustExec(fmt.Sprintf("insert INTO select_order_test VALUES (%d, \"zz\");", i))
	}
	tk.MustExec("insert INTO select_order_test VALUES (1501, \"aa\");")
	r = tk.MustQuery("select * from select_order_test order by name, id limit 1 offset 3;")
	r.Check(testkit.Rows("11 hh"))
	tk.MustExec("drop table select_order_test")
	tk.MustExec("drop table if exists t")
	tk.MustExec("create table t (c int, d int)")
	tk.MustExec("insert t values (1, 1)")
	tk.MustExec("insert t values (1, 2)")
	tk.MustExec("insert t values (1, 3)")
	r = tk.MustQuery("select 1-d as d from t order by d;")
	r.Check(testkit.Rows("-2", "-1", "0"))
	r = tk.MustQuery("select 1-d as d from t order by d + 1;")
	r.Check(testkit.Rows("0", "-1", "-2"))
	r = tk.MustQuery("select t.d from t order by d;")
	r.Check(testkit.Rows("1", "2", "3"))

	tk.MustExec("drop table if exists t")
	tk.MustExec("create table t (a int, b int, c int)")
	tk.MustExec("insert t values (1, 2, 3)")
	r = tk.MustQuery("select b from (select a,b from t order by a,c) t")
	r.Check(testkit.Rows("2"))
	r = tk.MustQuery("select b from (select a,b from t order by a,c limit 1) t")
	r.Check(testkit.Rows("2"))
}

func (s *testSuite) TestSelectErrorRow(c *C) {
	defer func() {
		s.cleanEnv(c)
		testleak.AfterTest(c)()
	}()
	tk := testkit.NewTestKit(c, s.store)
	tk.MustExec("use test")

	_, err := tk.Exec("select row(1, 1) from test")
	c.Assert(err, NotNil)

	_, err = tk.Exec("select * from test group by row(1, 1);")
	c.Assert(err, NotNil)

	_, err = tk.Exec("select * from test order by row(1, 1);")
	c.Assert(err, NotNil)

	_, err = tk.Exec("select * from test having row(1, 1);")
	c.Assert(err, NotNil)

	_, err = tk.Exec("select (select 1, 1) from test;")
	c.Assert(err, NotNil)

	_, err = tk.Exec("select * from test group by (select 1, 1);")
	c.Assert(err, NotNil)

	_, err = tk.Exec("select * from test order by (select 1, 1);")
	c.Assert(err, NotNil)

	_, err = tk.Exec("select * from test having (select 1, 1);")
	c.Assert(err, NotNil)
}

// TestIssue2612 is related with https://github.com/pingcap/tidb/issues/2612
func (s *testSuite) TestIssue2612(c *C) {
	defer func() {
		s.cleanEnv(c)
		testleak.AfterTest(c)()
	}()
	tk := testkit.NewTestKit(c, s.store)
	tk.MustExec("use test")
	tk.MustExec(`drop table if exists t`)
	tk.MustExec(`create table t (
		create_at datetime NOT NULL DEFAULT '1000-01-01 00:00:00',
		finish_at datetime NOT NULL DEFAULT '1000-01-01 00:00:00');`)
	tk.MustExec(`insert into t values ('2016-02-13 15:32:24',  '2016-02-11 17:23:22');`)
	rs, err := tk.Exec(`select timediff(finish_at, create_at) from t;`)
	c.Assert(err, IsNil)
	row, err := rs.Next()
	c.Assert(err, IsNil)
	row.Data[0].GetMysqlDuration().String()
}

// TestIssue345 is related with https://github.com/pingcap/tidb/issues/345
func (s *testSuite) TestIssue345(c *C) {
	defer func() {
		s.cleanEnv(c)
		testleak.AfterTest(c)()
	}()
	tk := testkit.NewTestKit(c, s.store)
	tk.MustExec("use test")
	tk.MustExec(`drop table if exists t1, t2`)
	tk.MustExec(`create table t1 (c1 int);`)
	tk.MustExec(`create table t2 (c2 int);`)
	tk.MustExec(`insert into t1 values (1);`)
	tk.MustExec(`insert into t2 values (2);`)
	tk.MustExec(`update t1, t2 set t1.c1 = 2, t2.c2 = 1;`)
	tk.MustExec(`update t1, t2 set c1 = 2, c2 = 1;`)
	tk.MustExec(`update t1 as a, t2 as b set a.c1 = 2, b.c2 = 1;`)

	// Check t1 content
	r := tk.MustQuery("SELECT * FROM t1;")
	r.Check(testkit.Rows("2"))
	// Check t2 content
	r = tk.MustQuery("SELECT * FROM t2;")
	r.Check(testkit.Rows("1"))

	tk.MustExec(`update t1 as a, t2 as t1 set a.c1 = 1, t1.c2 = 2;`)
	// Check t1 content
	r = tk.MustQuery("SELECT * FROM t1;")
	r.Check(testkit.Rows("1"))
	// Check t2 content
	r = tk.MustQuery("SELECT * FROM t2;")
	r.Check(testkit.Rows("2"))

	_, err := tk.Exec(`update t1 as a, t2 set t1.c1 = 10;`)
	c.Assert(err, NotNil)
}

func (s *testSuite) TestUnion(c *C) {
	defer func() {
		s.cleanEnv(c)
		testleak.AfterTest(c)()
	}()
	tk := testkit.NewTestKit(c, s.store)
	tk.MustExec("use test")

	testSQL := `drop table if exists union_test; create table union_test(id int);`
	tk.MustExec(testSQL)

	testSQL = `drop table if exists union_test;`
	tk.MustExec(testSQL)
	testSQL = `create table union_test(id int);`
	tk.MustExec(testSQL)
	testSQL = `insert union_test values (1),(2)`
	tk.MustExec(testSQL)

	testSQL = `select id from union_test union select id from union_test;`
	r := tk.MustQuery(testSQL)
	r.Check(testkit.Rows("1", "2"))

	testSQL = `select * from (select id from union_test union select id from union_test) t order by id;`
	r = tk.MustQuery(testSQL)
	r.Check(testkit.Rows("1", "2"))

	r = tk.MustQuery("select 1 union all select 1")
	r.Check(testkit.Rows("1", "1"))

	r = tk.MustQuery("select 1 union all select 1 union select 1")
	r.Check(testkit.Rows("1"))

	r = tk.MustQuery("select 1 as a union (select 2) order by a limit 1")
	r.Check(testkit.Rows("1"))

	r = tk.MustQuery("select 1 as a union (select 2) order by a limit 1, 1")
	r.Check(testkit.Rows("2"))

	r = tk.MustQuery("select id from union_test union all (select 1) order by id desc")
	r.Check(testkit.Rows("2", "1", "1"))

	r = tk.MustQuery("select id as a from union_test union (select 1) order by a desc")
	r.Check(testkit.Rows("2", "1"))

	r = tk.MustQuery(`select null as a union (select "abc") order by a`)
	r.Check(testkit.Rows("<nil>", "abc"))

	r = tk.MustQuery(`select "abc" as a union (select 1) order by a`)
	r.Check(testkit.Rows("1", "abc"))

	tk.MustExec("drop table if exists t1")
	tk.MustExec("create table t1 (c int, d int)")
	tk.MustExec("insert t1 values (NULL, 1)")
	tk.MustExec("insert t1 values (1, 1)")
	tk.MustExec("insert t1 values (1, 2)")
	tk.MustExec("drop table if exists t2")
	tk.MustExec("create table t2 (c int, d int)")
	tk.MustExec("insert t2 values (1, 3)")
	tk.MustExec("insert t2 values (1, 1)")
	tk.MustExec("drop table if exists t3")
	tk.MustExec("create table t3 (c int, d int)")
	tk.MustExec("insert t3 values (3, 2)")
	tk.MustExec("insert t3 values (4, 3)")
	r = tk.MustQuery(`select sum(c1), c2 from (select c c1, d c2 from t1 union all select d c1, c c2 from t2 union all select c c1, d c2 from t3) x group by c2 order by c2`)
	r.Check(testkit.Rows("5 1", "4 2", "4 3"))

	tk.MustExec("drop table if exists t1, t2, t3")
	tk.MustExec("create table t1 (a int primary key)")
	tk.MustExec("create table t2 (a int primary key)")
	tk.MustExec("create table t3 (a int primary key)")
	tk.MustExec("insert t1 values (7), (8)")
	tk.MustExec("insert t2 values (1), (9)")
	tk.MustExec("insert t3 values (2), (3)")
	r = tk.MustQuery("select * from t1 union all select * from t2 union all (select * from t3) order by a limit 2")
	r.Check(testkit.Rows("1", "2"))

	tk.MustExec("drop table if exists t1, t2")
	tk.MustExec("create table t1 (a int)")
	tk.MustExec("create table t2 (a int)")
	tk.MustExec("insert t1 values (2), (1)")
	tk.MustExec("insert t2 values (3), (4)")
	r = tk.MustQuery("select * from t1 union all (select * from t2) order by a limit 1")
	r.Check(testkit.Rows("1"))
	r = tk.MustQuery("select (select * from t1 where a != t.a union all (select * from t2 where a != t.a) order by a limit 1) from t1 t")
	r.Check(testkit.Rows("1", "2"))

	tk.MustExec("drop table if exists t")
	tk.MustExec("create table t (id int unsigned primary key auto_increment, c1 int, c2 int, index c1_c2 (c1, c2))")
	tk.MustExec("insert into t (c1, c2) values (1, 1)")
	tk.MustExec("insert into t (c1, c2) values (1, 2)")
	tk.MustExec("insert into t (c1, c2) values (2, 3)")
	r = tk.MustQuery("select * from t where t.c1 = 1 union select * from t where t.id = 1")
	r.Check(testkit.Rows("1 1 1", "2 1 2"))

	tk.MustExec("drop table if exists t")
	tk.MustExec("CREATE TABLE t (f1 DATE)")
	tk.MustExec("INSERT INTO t VALUES ('1978-11-26')")
	r = tk.MustQuery("SELECT f1+0 FROM t UNION SELECT f1+0 FROM t")
	r.Check(testkit.Rows("19781126"))

	tk.MustExec("drop table if exists t")
	tk.MustExec("CREATE TABLE t (a int, b int)")
	tk.MustExec("INSERT INTO t VALUES ('1', '1')")
	r = tk.MustQuery("select b from (SELECT * FROM t UNION ALL SELECT a, b FROM t order by a) t")

	tk.MustExec("drop table if exists t")
	tk.MustExec("CREATE TABLE t (a DECIMAL(4,2))")
	tk.MustExec("INSERT INTO t VALUE(12.34)")
	r = tk.MustQuery("SELECT 1 AS c UNION select a FROM t")
<<<<<<< HEAD
	r.Sort().Check(testkit.Rows("1.00", "12.34"))
=======
	r.Check(testkit.Rows("1.00", "12.34"))
	// #issue3771
	r = tk.MustQuery("SELECT 'a' UNION SELECT CONCAT('a', -4)")
	r.Sort().Check(testkit.Rows("a", "a-4"))
>>>>>>> 735380c8
}

func (s *testSuite) TestIn(c *C) {
	defer func() {
		s.cleanEnv(c)
		testleak.AfterTest(c)()
	}()
	tk := testkit.NewTestKit(c, s.store)
	tk.MustExec("use test")
	tk.MustExec(`drop table if exists t`)
	tk.MustExec(`create table t (c1 int primary key, c2 int, key c (c2));`)
	for i := 0; i <= 200; i++ {
		tk.MustExec(fmt.Sprintf("insert t values(%d, %d)", i, i))
	}
	queryStr := `select c2 from t where c1 in ('7', '10', '112', '111', '98', '106', '100', '9', '18', '17') order by c2`
	r := tk.MustQuery(queryStr)
	r.Check(testkit.Rows("7", "9", "10", "17", "18", "98", "100", "106", "111", "112"))

	queryStr = `select c2 from t where c1 in ('7a')`
	tk.MustQuery(queryStr).Check(testkit.Rows("7"))
}

func (s *testSuite) TestTablePKisHandleScan(c *C) {
	defer func() {
		s.cleanEnv(c)
		testleak.AfterTest(c)()
	}()
	tk := testkit.NewTestKit(c, s.store)
	tk.MustExec("use test")
	tk.MustExec("drop table if exists t")
	tk.MustExec("create table t (a int PRIMARY KEY AUTO_INCREMENT)")
	tk.MustExec("insert t values (),()")
	tk.MustExec("insert t values (-100),(0)")

	tests := []struct {
		sql    string
		result [][]interface{}
	}{
		{
			"select * from t",
			testkit.Rows("-100", "1", "2", "3"),
		},
		{
			"select * from t where a = 1",
			testkit.Rows("1"),
		},
		{
			"select * from t where a != 1",
			testkit.Rows("-100", "2", "3"),
		},
		{
			"select * from t where a >= '1.1'",
			testkit.Rows("2", "3"),
		},
		{
			"select * from t where a < '1.1'",
			testkit.Rows("-100", "1"),
		},
		{
			"select * from t where a > '-100.1' and a < 2",
			testkit.Rows("-100", "1"),
		},
		{
			"select * from t where a is null",
			testkit.Rows(),
		}, {
			"select * from t where a is true",
			testkit.Rows("-100", "1", "2", "3"),
		}, {
			"select * from t where a is false",
			testkit.Rows(),
		},
		{
			"select * from t where a in (1, 2)",
			testkit.Rows("1", "2"),
		},
		{
			"select * from t where a between 1 and 2",
			testkit.Rows("1", "2"),
		},
	}

	for _, tt := range tests {
		result := tk.MustQuery(tt.sql)
		result.Check(tt.result)
	}
}

func (s *testSuite) TestIndexScan(c *C) {
	defer func() {
		s.cleanEnv(c)
		testleak.AfterTest(c)()
	}()
	tk := testkit.NewTestKit(c, s.store)
	tk.MustExec("use test")
	tk.MustExec("drop table if exists t")
	tk.MustExec("create table t (a int unique)")
	tk.MustExec("insert t values (-1), (2), (3), (5), (6), (7), (8), (9)")
	result := tk.MustQuery("select a from t where a < 0 or (a >= 2.1 and a < 5.1) or ( a > 5.9 and a <= 7.9) or a > '8.1'")
	result.Check(testkit.Rows("-1", "3", "5", "6", "7", "9"))
	tk.MustExec("drop table if exists t")
	tk.MustExec("create table t (a int unique)")
	tk.MustExec("insert t values (0)")
	result = tk.MustQuery("select NULL from t ")
	result.Check(testkit.Rows("<nil>"))
	// test for double read
	tk.MustExec("drop table if exists t")
	tk.MustExec("create table t (a int unique, b int)")
	tk.MustExec("insert t values (5, 0)")
	tk.MustExec("insert t values (4, 0)")
	tk.MustExec("insert t values (3, 0)")
	tk.MustExec("insert t values (2, 0)")
	tk.MustExec("insert t values (1, 0)")
	tk.MustExec("insert t values (0, 0)")
	result = tk.MustQuery("select * from t order by a limit 3")
	result.Check(testkit.Rows("0 0", "1 0", "2 0"))
	tk.MustExec("drop table if exists t")
	tk.MustExec("create table t (a int unique, b int)")
	tk.MustExec("insert t values (0, 1)")
	tk.MustExec("insert t values (1, 2)")
	tk.MustExec("insert t values (2, 1)")
	tk.MustExec("insert t values (3, 2)")
	tk.MustExec("insert t values (4, 1)")
	tk.MustExec("insert t values (5, 2)")
	result = tk.MustQuery("select * from t where a < 5 and b = 1 limit 2")
	result.Check(testkit.Rows("0 1", "2 1"))
	tk.MustExec("drop table if exists tab1")
	tk.MustExec("CREATE TABLE tab1(pk INTEGER PRIMARY KEY, col0 INTEGER, col1 FLOAT, col3 INTEGER, col4 FLOAT)")
	tk.MustExec("CREATE INDEX idx_tab1_0 on tab1 (col0)")
	tk.MustExec("CREATE INDEX idx_tab1_1 on tab1 (col1)")
	tk.MustExec("CREATE INDEX idx_tab1_3 on tab1 (col3)")
	tk.MustExec("CREATE INDEX idx_tab1_4 on tab1 (col4)")
	tk.MustExec("INSERT INTO tab1 VALUES(1,37,20.85,30,10.69)")
	result = tk.MustQuery("SELECT pk FROM tab1 WHERE ((col3 <= 6 OR col3 < 29 AND (col0 < 41)) OR col3 > 42) AND col1 >= 96.1 AND col3 = 30 AND col3 > 17 AND (col0 BETWEEN 36 AND 42)")
	result.Check(testkit.Rows())
	tk.MustExec("drop table if exists tab1")
	tk.MustExec("CREATE TABLE tab1(pk INTEGER PRIMARY KEY, a INTEGER, b INTEGER)")
	tk.MustExec("CREATE INDEX idx_tab1_0 on tab1 (a)")
	tk.MustExec("INSERT INTO tab1 VALUES(1,1,1)")
	tk.MustExec("INSERT INTO tab1 VALUES(2,2,1)")
	tk.MustExec("INSERT INTO tab1 VALUES(3,1,2)")
	tk.MustExec("INSERT INTO tab1 VALUES(4,2,2)")
	result = tk.MustQuery("SELECT * FROM tab1 WHERE pk <= 3 AND a = 1")
	result.Check(testkit.Rows("1 1 1", "3 1 2"))
	result = tk.MustQuery("SELECT * FROM tab1 WHERE pk <= 4 AND a = 1 AND b = 2")
	result.Check(testkit.Rows("3 1 2"))
	tk.MustExec("CREATE INDEX idx_tab1_1 on tab1 (b, a)")
	result = tk.MustQuery("SELECT pk FROM tab1 WHERE b > 1")
	result.Check(testkit.Rows("3", "4"))

	tk.MustExec("drop table if exists t")
	tk.MustExec("CREATE TABLE t (a varchar(3), index(a))")
	tk.MustExec("insert t values('aaa'), ('aab')")
	result = tk.MustQuery("select * from t where a >= 'aaaa' and a < 'aabb'")
	result.Check(testkit.Rows("aab"))

	tk.MustExec("drop table if exists t")
	tk.MustExec("CREATE TABLE t (a int primary key, b int, c int, index(c))")
	tk.MustExec("insert t values(1, 1, 1), (2, 2, 2), (4, 4, 4), (3, 3, 3), (5, 5, 5)")
	// Test for double read and top n.
	result = tk.MustQuery("select a from t where c >= 2 order by b desc limit 1")
	result.Check(testkit.Rows("5"))
}

func (s *testSuite) TestIndexReverseOrder(c *C) {
	defer func() {
		s.cleanEnv(c)
		testleak.AfterTest(c)()
	}()
	tk := testkit.NewTestKit(c, s.store)
	tk.MustExec("use test")
	tk.MustExec("drop table if exists t")
	tk.MustExec("create table t (a int primary key auto_increment, b int, index idx (b))")
	tk.MustExec("insert t (b) values (0), (1), (2), (3), (4), (5), (6), (7), (8), (9)")
	result := tk.MustQuery("select b from t order by b desc")
	result.Check(testkit.Rows("9", "8", "7", "6", "5", "4", "3", "2", "1", "0"))
	result = tk.MustQuery("select b from t where b <3 or (b >=6 and b < 8) order by b desc")
	result.Check(testkit.Rows("7", "6", "2", "1", "0"))

	tk.MustExec("drop table if exists t")
	tk.MustExec("create table t (a int, b int, index idx (b, a))")
	tk.MustExec("insert t values (0, 2), (1, 2), (2, 2), (0, 1), (1, 1), (2, 1), (0, 0), (1, 0), (2, 0)")
	result = tk.MustQuery("select b, a from t order by b, a desc")
	result.Check(testkit.Rows("0 2", "0 1", "0 0", "1 2", "1 1", "1 0", "2 2", "2 1", "2 0"))
}

func (s *testSuite) TestTableReverseOrder(c *C) {
	defer func() {
		s.cleanEnv(c)
		testleak.AfterTest(c)()
	}()
	tk := testkit.NewTestKit(c, s.store)
	tk.MustExec("use test")
	tk.MustExec("drop table if exists t")
	tk.MustExec("create table t (a int primary key auto_increment, b int)")
	tk.MustExec("insert t (b) values (1), (2), (3), (4), (5), (6), (7), (8), (9)")
	result := tk.MustQuery("select b from t order by a desc")
	result.Check(testkit.Rows("9", "8", "7", "6", "5", "4", "3", "2", "1"))
	result = tk.MustQuery("select a from t where a <3 or (a >=6 and a < 8) order by a desc")
	result.Check(testkit.Rows("7", "6", "2", "1"))
}

func (s *testSuite) TestDefaultNull(c *C) {
	defer func() {
		s.cleanEnv(c)
		testleak.AfterTest(c)()
	}()
	tk := testkit.NewTestKit(c, s.store)
	tk.MustExec("use test")
	tk.MustExec("drop table if exists t")
	tk.MustExec("create table t (a int primary key auto_increment, b int default 1, c int)")
	tk.MustExec("insert t values ()")
	tk.MustQuery("select * from t").Check(testkit.Rows("1 1 <nil>"))
	tk.MustExec("update t set b = NULL where a = 1")
	tk.MustQuery("select * from t").Check(testkit.Rows("1 <nil> <nil>"))
	tk.MustExec("update t set c = 1")
	tk.MustQuery("select * from t ").Check(testkit.Rows("1 <nil> 1"))
	tk.MustExec("delete from t where a = 1")
	tk.MustExec("insert t (a) values (1)")
	tk.MustQuery("select * from t").Check(testkit.Rows("1 1 <nil>"))
}

func (s *testSuite) TestUnsignedPKColumn(c *C) {
	defer func() {
		s.cleanEnv(c)
		testleak.AfterTest(c)()
	}()
	tk := testkit.NewTestKit(c, s.store)
	tk.MustExec("use test")
	tk.MustExec("drop table if exists t")
	tk.MustExec("create table t (a int unsigned primary key, b int, c int, key idx_ba (b, c, a));")
	tk.MustExec("insert t values (1, 1, 1)")
	result := tk.MustQuery("select * from t;")
	result.Check(testkit.Rows("1 1 1"))
	tk.MustExec("update t set c=2 where a=1;")
	result = tk.MustQuery("select * from t where b=1;")
	result.Check(testkit.Rows("1 1 2"))
}

func (s *testSuite) TestStringBuiltin(c *C) {
	defer func() {
		s.cleanEnv(c)
		testleak.AfterTest(c)()
	}()
	tk := testkit.NewTestKit(c, s.store)
	tk.MustExec("use test")

	// for length
	tk.MustExec("drop table if exists t")
	tk.MustExec("create table t(a int, b double, c datetime, d time, e char(20), f bit(10))")
	tk.MustExec(`insert into t values(1, 1.1, "2017-01-01 12:01:01", "12:01:01", "abcdef", 0b10101)`)
	result := tk.MustQuery("select length(a), length(b), length(c), length(d), length(e), length(f), length(null) from t")
	result.Check(testkit.Rows("1 3 19 8 6 2 <nil>"))

	// for concat
	tk.MustExec("drop table if exists t")
	tk.MustExec("create table t(a int, b double, c datetime, d time, e char(20))")
	tk.MustExec(`insert into t values(1, 1.1, "2017-01-01 12:01:01", "12:01:01", "abcdef")`)
	result = tk.MustQuery("select concat(a, b, c, d, e) from t")
	result.Check(testkit.Rows("11.12017-01-01 12:01:0112:01:01abcdef"))
	result = tk.MustQuery("select concat(null)")
	result.Check(testkit.Rows("<nil>"))
	result = tk.MustQuery("select concat(null, a, b) from t")
	result.Check(testkit.Rows("<nil>"))

	// for concat_ws
	tk.MustExec("drop table if exists t")
	tk.MustExec("create table t(a int, b double, c datetime, d time, e char(20))")
	tk.MustExec(`insert into t values(1, 1.1, "2017-01-01 12:01:01", "12:01:01", "abcdef")`)
	result = tk.MustQuery("select concat_ws('|', a, b, c, d, e) from t")
	result.Check(testkit.Rows("1|1.1|2017-01-01 12:01:01|12:01:01|abcdef"))
	result = tk.MustQuery("select concat_ws(null, null)")
	result.Check(testkit.Rows("<nil>"))
	result = tk.MustQuery("select concat_ws(null, a, b) from t")
	result.Check(testkit.Rows("<nil>"))
	result = tk.MustQuery("select concat_ws(',', 'a', 'b')")
	result.Check(testkit.Rows("a,b"))
	result = tk.MustQuery("select concat_ws(',','First name',NULL,'Last Name')")
	result.Check(testkit.Rows("First name,Last Name"))

	tk.MustExec("drop table if exists t")
	tk.MustExec("create table t(a binary(3))")
	tk.MustExec("insert into t values('a')")
	result = tk.MustQuery(`select concat_ws(',', a, 'test') = 'a\0\0,test' from t`)
	result.Check(testkit.Rows("1"))

	// for ascii
	tk.MustExec("drop table if exists t")
	tk.MustExec("create table t(a char(10), b int, c double, d datetime, e time, f bit(4))")
	tk.MustExec(`insert into t values('2', 2, 2.3, "2017-01-01 12:01:01", "12:01:01", 0b1010)`)
	result = tk.MustQuery("select ascii(a), ascii(b), ascii(c), ascii(d), ascii(e), ascii(f) from t")
	result.Check(testkit.Rows("50 50 50 50 49 10"))
	result = tk.MustQuery("select ascii('123'), ascii(123), ascii(''), ascii('你好'), ascii(NULL)")
	result.Check(testkit.Rows("49 49 0 228 <nil>"))

	// for lower
	tk.MustExec("drop table if exists t")
	tk.MustExec("create table t(a int, b double, c datetime, d time, e char(20), f binary(3), g binary(3))")
	tk.MustExec(`insert into t values(1, 1.1, "2017-01-01 12:01:01", "12:01:01", "abcdef", 'aa', 'BB')`)
	result = tk.MustQuery("select lower(a), lower(b), lower(c), lower(d), lower(e), lower(f), lower(g), lower(null) from t")
	result.Check(testkit.Rows("1 1.1 2017-01-01 12:01:01 12:01:01 abcdef aa\x00 BB\x00 <nil>"))

	// for upper
	result = tk.MustQuery("select upper(a), upper(b), upper(c), upper(d), upper(e), upper(f), upper(g), upper(null) from t")
	result.Check(testkit.Rows("1 1.1 2017-01-01 12:01:01 12:01:01 ABCDEF aa\x00 BB\x00 <nil>"))

	// for strcmp
	tk.MustExec("drop table if exists t")
	tk.MustExec("create table t(a char(10), b int, c double, d datetime, e time)")
	tk.MustExec(`insert into t values("123", 123, 12.34, "2017-01-01 12:01:01", "12:01:01")`)
	result = tk.MustQuery(`select strcmp(a, "123"), strcmp(b, "123"), strcmp(c, "12.34"), strcmp(d, "2017-01-01 12:01:01"), strcmp(e, "12:01:01") from t`)
	result.Check(testkit.Rows("0 0 0 0 0"))
	result = tk.MustQuery(`select strcmp("1", "123"), strcmp("123", "1"), strcmp("123", "45"), strcmp("123", null), strcmp(null, "123")`)
	result.Check(testkit.Rows("-1 1 -1 <nil> <nil>"))
	result = tk.MustQuery(`select strcmp("", "123"), strcmp("123", ""), strcmp("", ""), strcmp("", null), strcmp(null, "")`)
	result.Check(testkit.Rows("-1 1 0 <nil> <nil>"))

	// for left
	tk.MustExec("drop table if exists t")
	tk.MustExec("create table t(a char(10), b int, c double, d datetime, e time)")
	tk.MustExec(`insert into t values('abcde', 1234, 12.34, "2017-01-01 12:01:01", "12:01:01")`)
	result = tk.MustQuery("select left(a, 2), left(b, 2), left(c, 2), left(d, 2), left(e, 2) from t")
	result.Check(testkit.Rows("ab 12 12 20 12"))
	result = tk.MustQuery(`select left("abc", 0), left("abc", -1), left(NULL, 1), left("abc", NULL)`)
	result.Check(testkit.Rows("  <nil> <nil>"))
	result = tk.MustQuery(`select left("abc", "a"), left("abc", 1.9), left("abc", 1.2)`)
	result.Check(testkit.Rows(" ab a"))
	// for right, reuse the table created for left
	result = tk.MustQuery("select right(a, 3), right(b, 3), right(c, 3), right(d, 3), right(e, 3) from t")
	result.Check(testkit.Rows("cde 234 .34 :01 :01"))
	result = tk.MustQuery(`select right("abcde", 0), right("abcde", -1), right("abcde", 100), right(NULL, 1), right("abcde", NULL)`)
	result.Check(testkit.Rows("  abcde <nil> <nil>"))
	result = tk.MustQuery(`select right("abcde", "a"), right("abcde", 1.9), right("abcde", 1.2)`)
	result.Check(testkit.Rows(" de e"))

	// for ord
	tk.MustExec("drop table if exists t")
	tk.MustExec("create table t(a char(10), b int, c double, d datetime, e time, f bit(4), g binary(20), h blob(10), i text(30))")
	tk.MustExec(`insert into t values('2', 2, 2.3, "2017-01-01 12:01:01", "12:01:01", 0b1010, "512", "48", "tidb")`)
	result = tk.MustQuery("select ord(a), ord(b), ord(c), ord(d), ord(e), ord(f), ord(g), ord(h), ord(i) from t")
	result.Check(testkit.Rows("50 50 50 50 49 10 53 52 116"))
	result = tk.MustQuery("select ord('123'), ord(123), ord(''), ord('你好'), ord(NULL), ord('👍')")
	result.Check(testkit.Rows("49 49 0 14990752 <nil> 4036989325"))

	// for space
	result = tk.MustQuery(`select space(0), space(2), space(-1), space(1.1), space(1.9)`)
	result.Check(testutil.RowsWithSep(",", ",  ,, ,  "))
	result = tk.MustQuery(`select space("abc"), space("2"), space("1.1"), space(''), space(null)`)
	result.Check(testutil.RowsWithSep(",", ",  , ,,<nil>"))

	// for replace
	tk.MustExec("drop table if exists t")
	tk.MustExec("create table t(a char(20), b int, c double, d datetime, e time)")
	tk.MustExec(`insert into t values('www.mysql.com', 1234, 12.34, "2017-01-01 12:01:01", "12:01:01")`)
	result = tk.MustQuery(`select replace(a, 'mysql', 'pingcap'), replace(b, 2, 55), replace(c, 34, 0), replace(d, '-', '/'), replace(e, '01', '22') from t`)
	result.Check(testutil.RowsWithSep(",", "www.pingcap.com,15534,12.0,2017/01/01 12:01:01,12:22:22"))
	result = tk.MustQuery(`select replace('aaa', 'a', ''), replace(null, 'a', 'b'), replace('a', null, 'b'), replace('a', 'b', null)`)
	result.Check(testkit.Rows(" <nil> <nil> <nil>"))

	// for tobase64
	tk.MustExec("drop table if exists t")
	tk.MustExec("create table t(a int, b double, c datetime, d time, e char(20), f bit(10), g binary(20), h blob(10))")
	tk.MustExec(`insert into t values(1, 1.1, "2017-01-01 12:01:01", "12:01:01", "abcdef", 0b10101, "512", "abc")`)
	result = tk.MustQuery("select to_base64(a), to_base64(b), to_base64(c), to_base64(d), to_base64(e), to_base64(f), to_base64(g), to_base64(h), to_base64(null) from t")
	result.Check(testkit.Rows("MQ== MS4x MjAxNy0wMS0wMSAxMjowMTowMQ== MTI6MDE6MDE= YWJjZGVm ABU= NTEyAAAAAAAAAAAAAAAAAAAAAAA= YWJj <nil>"))

	// for substr
	tk.MustExec("drop table if exists t")
	tk.MustExec("create table t(a char(10), b int, c double, d datetime, e time)")
	tk.MustExec(`insert into t values('Sakila', 12345, 123.45, "2017-01-01 12:01:01", "12:01:01")`)
	result = tk.MustQuery(`select substr(a, 3), substr(b, 2, 3), substr(c, -3), substr(d, -8), substr(e, -3, 100) from t`)
	result.Check(testkit.Rows("kila 234 .45 12:01:01 :01"))
	result = tk.MustQuery(`select substr('Sakila', 100), substr('Sakila', -100), substr('Sakila', -5, 3), substr('Sakila', 2, -1)`)
	result.Check(testutil.RowsWithSep(",", ",,aki,"))
	result = tk.MustQuery(`select substr('foobarbar' from 4), substr('Sakila' from -4 for 2)`)
	result.Check(testkit.Rows("barbar ki"))
	result = tk.MustQuery(`select substr(null, 2, 3), substr('foo', null, 3), substr('foo', 2, null)`)
	result.Check(testkit.Rows("<nil> <nil> <nil>"))

	// for bit_length
	tk.MustExec("drop table if exists t")
	tk.MustExec("create table t(a int, b double, c datetime, d time, e char(20), f bit(10), g binary(20), h varbinary(20))")
	tk.MustExec(`insert into t values(1, 1.1, "2017-01-01 12:01:01", "12:01:01", "abcdef", 0b10101, "g", "h")`)
	result = tk.MustQuery("select bit_length(a), bit_length(b), bit_length(c), bit_length(d), bit_length(e), bit_length(f), bit_length(g), bit_length(h), bit_length(null) from t")
	result.Check(testkit.Rows("8 24 152 64 48 16 160 8 <nil>"))
}

func (s *testSuite) TestEncryptionBuiltin(c *C) {
	defer func() {
		s.cleanEnv(c)
		testleak.AfterTest(c)()
	}()
	tk := testkit.NewTestKit(c, s.store)
	tk.MustExec("use test")

	// for password
	tk.MustExec("drop table if exists t")
	tk.MustExec("create table t(a char(41), b char(41), c char(41))")
	tk.MustExec(`insert into t values(NULL, '', 'abc')`)
	result := tk.MustQuery("select password(a) from t")
	result.Check(testkit.Rows("<nil>"))
	result = tk.MustQuery("select password(b) from t")
	result.Check(testkit.Rows(""))
	result = tk.MustQuery("select password(c) from t")
	result.Check(testkit.Rows("*0D3CED9BEC10A777AEC23CCC353A8C08A633045E"))

	// for md5
	tk.MustExec("drop table if exists t")
	tk.MustExec("create table t(a char(10), b int, c double, d datetime, e time, f bit(4), g binary(20), h blob(10), i text(30))")
	tk.MustExec(`insert into t values('2', 2, 2.3, "2017-01-01 12:01:01", "12:01:01", 0b1010, "512", "48", "tidb")`)
	result = tk.MustQuery("select md5(a), md5(b), md5(c), md5(d), md5(e), md5(f), md5(g), md5(h), md5(i) from t")
	result.Check(testkit.Rows("c81e728d9d4c2f636f067f89cc14862c c81e728d9d4c2f636f067f89cc14862c 1a18da63cbbfb49cb9616e6bfd35f662 bad2fa88e1f35919ec7584cc2623a310 991f84d41d7acff6471e536caa8d97db 68b329da9893e34099c7d8ad5cb9c940 5c9f0e9b3b36276731bfba852a73ccc6 642e92efb79421734881b53e1e1b18b6 c337e11bfca9f12ae9b1342901e04379"))
	result = tk.MustQuery("select md5('123'), md5(123), md5(''), md5('你好'), md5(NULL), md5('👍')")
	result.Check(testkit.Rows(`202cb962ac59075b964b07152d234b70 202cb962ac59075b964b07152d234b70 d41d8cd98f00b204e9800998ecf8427e 7eca689f0d3389d9dea66ae112e5cfd7 <nil> 0215ac4dab1ecaf71d83f98af5726984`))
}

func (s *testSuite) TestTimeBuiltin(c *C) {
	defer func() {
		s.cleanEnv(c)
		testleak.AfterTest(c)()
	}()
	tk := testkit.NewTestKit(c, s.store)
	tk.MustExec("use test")

	// for makeDate
	tk.MustExec("drop table if exists t")
	tk.MustExec("create table t(a int, b double, c datetime, d time, e char(20), f bit(10))")
	tk.MustExec(`insert into t values(1, 1.1, "2017-01-01 12:01:01", "12:01:01", "abcdef", 0b10101)`)
	result := tk.MustQuery("select makedate(a,a), makedate(b,b), makedate(c,c), makedate(d,d), makedate(e,e), makedate(f,f), makedate(null,null), makedate(a,b) from t")
	result.Check(testkit.Rows("2001-01-01 2001-01-01 <nil> <nil> <nil> 2021-01-21 <nil> 2001-01-01"))
}

func (s *testSuite) TestBuiltin(c *C) {
	defer func() {
		s.cleanEnv(c)
		testleak.AfterTest(c)()
	}()
	tk := testkit.NewTestKit(c, s.store)
	tk.MustExec("use test")

	// for is true
	tk.MustExec("drop table if exists t")
	tk.MustExec("create table t (a int, b int, index idx_b (b))")
	tk.MustExec("insert t values (1, 1)")
	tk.MustExec("insert t values (2, 2)")
	tk.MustExec("insert t values (3, 2)")
	result := tk.MustQuery("select * from t where b is true")
	result.Check(testkit.Rows("1 1", "2 2", "3 2"))
	result = tk.MustQuery("select all + a from t where a = 1")
	result.Check(testkit.Rows("1"))
	result = tk.MustQuery("select * from t where a is false")
	result.Check(nil)
	result = tk.MustQuery("select * from t where a is not true")
	result.Check(nil)
	// for in
	result = tk.MustQuery("select * from t where b in (a)")
	result.Check(testkit.Rows("1 1", "2 2"))
	result = tk.MustQuery("select * from t where b not in (a)")
	result.Check(testkit.Rows("3 2"))

	// test cast
	result = tk.MustQuery("select cast(1 as decimal(3,2))")
	result.Check(testkit.Rows("1.00"))
	result = tk.MustQuery("select cast('1991-09-05 11:11:11' as datetime)")
	result.Check(testkit.Rows("1991-09-05 11:11:11"))
	result = tk.MustQuery("select cast(cast('1991-09-05 11:11:11' as datetime) as char)")
	result.Check(testkit.Rows("1991-09-05 11:11:11"))
	result = tk.MustQuery("select cast('11:11:11' as time)")
	result.Check(testkit.Rows("11:11:11"))
	result = tk.MustQuery("select * from t where a > cast(2 as decimal)")
	result.Check(testkit.Rows("3 2"))
	result = tk.MustQuery("select cast(-1 as unsigned)")
	result.Check(testkit.Rows("18446744073709551615"))

	// fixed issue #3471
	tk.MustExec("drop table if exists t")
	tk.MustExec("create table t(a time(6));")
	tk.MustExec("insert into t value('12:59:59.999999')")
	result = tk.MustQuery("select cast(a as signed) from t")
	result.Check(testkit.Rows("130000"))

	// test unhex and hex
	result = tk.MustQuery("select unhex('4D7953514C')")
	result.Check(testkit.Rows("MySQL"))
	result = tk.MustQuery("select unhex(hex('string'))")
	result.Check(testkit.Rows("string"))
	result = tk.MustQuery("select unhex('ggg')")
	result.Check(testkit.Rows("<nil>"))
	result = tk.MustQuery("select unhex(-1)")
	result.Check(testkit.Rows("<nil>"))
	result = tk.MustQuery("select hex(unhex('1267'))")
	result.Check(testkit.Rows("1267"))
	result = tk.MustQuery("select hex(unhex(1267))")
	result.Check(testkit.Rows("1267"))
	tk.MustExec("drop table if exists t")
	tk.MustExec("create table t(a binary(8))")
	tk.MustExec(`insert into t values('test')`)
	result = tk.MustQuery("select hex(a) from t")
	result.Check(testkit.Rows("7465737400000000"))
	result = tk.MustQuery("select unhex(a) from t")
	result.Check(testkit.Rows("<nil>"))

	// select from_unixtime
	result = tk.MustQuery("select from_unixtime(1451606400)")
	unixTime := time.Unix(1451606400, 0).String()[:19]
	result.Check(testkit.Rows(unixTime))
	result = tk.MustQuery("select from_unixtime(1451606400.123456)")
	unixTime = time.Unix(1451606400, 123456000).String()[:26]
	result.Check(testkit.Rows(unixTime))
	result = tk.MustQuery("select from_unixtime(1451606400.1234567)")
	unixTime = time.Unix(1451606400, 123456700).Round(time.Microsecond).Format("2006-01-02 15:04:05.000000")[:26]
	result.Check(testkit.Rows(unixTime))
	result = tk.MustQuery("select from_unixtime(1451606400.999999)")
	unixTime = time.Unix(1451606400, 999999000).String()[:26]
	result.Check(testkit.Rows(unixTime))

	// test strcmp
	result = tk.MustQuery("select strcmp('abc', 'def')")
	result.Check(testkit.Rows("-1"))
	result = tk.MustQuery("select strcmp('abc', 'aba')")
	result.Check(testkit.Rows("1"))
	result = tk.MustQuery("select strcmp('abc', 'abc')")
	result.Check(testkit.Rows("0"))
	result = tk.MustQuery("select substr(null, 1, 2)")
	result.Check(testkit.Rows("<nil>"))
	result = tk.MustQuery("select substr('123', null, 2)")
	result.Check(testkit.Rows("<nil>"))
	result = tk.MustQuery("select substr('123', 1, null)")
	result.Check(testkit.Rows("<nil>"))

	// for case
	tk.MustExec("drop table if exists t")
	tk.MustExec("create table t (a varchar(255), b int)")
	tk.MustExec("insert t values ('str1', 1)")
	result = tk.MustQuery("select * from t where a = case b when 1 then 'str1' when 2 then 'str2' end")
	result.Check(testkit.Rows("str1 1"))
	result = tk.MustQuery("select * from t where a = case b when 1 then 'str2' when 2 then 'str3' end")
	result.Check(nil)
	tk.MustExec("insert t values ('str2', 2)")
	result = tk.MustQuery("select * from t where a = case b when 2 then 'str2' when 3 then 'str3' end")
	result.Check(testkit.Rows("str2 2"))
	tk.MustExec("insert t values ('str3', 3)")
	result = tk.MustQuery("select * from t where a = case b when 4 then 'str4' when 5 then 'str5' else 'str3' end")
	result.Check(testkit.Rows("str3 3"))
	result = tk.MustQuery("select * from t where a = case b when 4 then 'str4' when 5 then 'str5' else 'str6' end")
	result.Check(nil)
	result = tk.MustQuery("select * from t where a = case  when b then 'str3' when 1 then 'str1' else 'str2' end")
	result.Check(testkit.Rows("str3 3"))
	tk.MustExec("delete from t")
	tk.MustExec("insert t values ('str2', 0)")
	result = tk.MustQuery("select * from t where a = case  when b then 'str3' when 0 then 'str1' else 'str2' end")
	result.Check(testkit.Rows("str2 0"))
	tk.MustExec("insert t values ('str1', null)")
	result = tk.MustQuery("select * from t where a = case b when null then 'str3' when 10 then 'str1' else 'str2' end")
	result.Check(testkit.Rows("str2 0"))
	result = tk.MustQuery("select * from t where a = case null when b then 'str3' when 10 then 'str1' else 'str2' end")
	result.Check(testkit.Rows("str2 0"))
	result = tk.MustQuery("select cast(1234 as char(3))")
	result.Check(testkit.Rows("123"))

	// testCase is for like and regexp
	type testCase struct {
		pattern string
		val     string
		result  int
	}
	patternMatching := func(c *C, tk *testkit.TestKit, queryOp string, data []testCase) {
		tk.MustExec("drop table if exists t")
		tk.MustExec("create table t (a varchar(255), b int)")
		for i, d := range data {
			tk.MustExec(fmt.Sprintf("insert into t values('%s', %d)", d.val, i))
			result := tk.MustQuery(fmt.Sprintf("select * from t where a %s '%s'", queryOp, d.pattern))
			if d.result == 1 {
				rowStr := fmt.Sprintf("%s %d", d.val, i)
				result.Check(testkit.Rows(rowStr))
			} else {
				result.Check(nil)
			}
			tk.MustExec(fmt.Sprintf("delete from t where b = %d", i))
		}
	}
	// for like
	likeTests := []testCase{
		{"a", "a", 1},
		{"a", "b", 0},
		{"aA", "Aa", 1},
		{"aA%", "aAab", 1},
		{"aA_", "Aaab", 0},
		{"aA_", "Aab", 1},
		{"", "", 1},
		{"", "a", 0},
	}
	patternMatching(c, tk, "like", likeTests)
	// for regexp
	likeTests = []testCase{
		{"^$", "a", 0},
		{"a", "a", 1},
		{"a", "b", 0},
		{"aA", "aA", 1},
		{".", "a", 1},
		{"^.$", "ab", 0},
		{"..", "b", 0},
		{".ab", "aab", 1},
		{"ab.", "abcd", 1},
		{".*", "abcd", 1},
	}
	patternMatching(c, tk, "regexp", likeTests)

	// for found_rows
	tk.MustExec("drop table if exists t")
	tk.MustExec("create table t (a int)")
	tk.MustQuery("select * from t") // Test XSelectTableExec
	result = tk.MustQuery("select found_rows()")
	result.Check(testkit.Rows("0"))
	result = tk.MustQuery("select found_rows()")
	result.Check(testkit.Rows("1")) // Last query is found_rows(), it returns 1 row with value 0
	tk.MustExec("insert t values (1),(2),(2)")
	tk.MustQuery("select * from t")
	result = tk.MustQuery("select found_rows()")
	result.Check(testkit.Rows("3"))
	tk.MustQuery("select * from t where a = 0")
	result = tk.MustQuery("select found_rows()")
	result.Check(testkit.Rows("0"))
	tk.MustQuery("select * from t where a = 1")
	result = tk.MustQuery("select found_rows()")
	result.Check(testkit.Rows("1"))
	tk.MustQuery("select * from t where a like '2'") // Test SelectionExec
	result = tk.MustQuery("select found_rows()")
	result.Check(testkit.Rows("2"))
	tk.MustQuery("show tables like 't'")
	result = tk.MustQuery("select found_rows()")
	result.Check(testkit.Rows("1"))
	tk.MustQuery("select count(*) from t") // Test ProjectionExec
	result = tk.MustQuery("select found_rows()")
	result.Check(testkit.Rows("1"))
}

func (s *testSuite) TestMathBuiltin(c *C) {
	defer func() {
		s.cleanEnv(c)
		testleak.AfterTest(c)()
	}()
	tk := testkit.NewTestKit(c, s.store)
	tk.MustExec("use test")

	// for degrees
	result := tk.MustQuery("select degrees(0), degrees(1)")
	result.Check(testkit.Rows("0 57.29577951308232"))
	result = tk.MustQuery("select degrees(2), degrees(5)")
	result.Check(testkit.Rows("114.59155902616465 286.4788975654116"))

	// for sin
	result = tk.MustQuery("select sin(0), sin(1.5707963267949)")
	result.Check(testkit.Rows("0 1"))
	result = tk.MustQuery("select sin(1), sin(100)")
	result.Check(testkit.Rows("0.8414709848078965 -0.5063656411097588"))
	result = tk.MustQuery("select sin('abcd')")
	result.Check(testkit.Rows("0"))

	// for cos
	result = tk.MustQuery("select cos(0), cos(3.1415926535898)")
	result.Check(testkit.Rows("1 -1"))
	result = tk.MustQuery("select cos('abcd')")
	result.Check(testkit.Rows("1"))

	// for tan
	result = tk.MustQuery("select tan(0.00), tan(PI()/4)")
	result.Check(testkit.Rows("0 1"))
	result = tk.MustQuery("select tan('abcd')")
	result.Check(testkit.Rows("0"))

	// for log2
	result = tk.MustQuery("select log2(0.0)")
	result.Check(testkit.Rows("<nil>"))
	result = tk.MustQuery("select log2(4)")
	result.Check(testkit.Rows("2"))
	result = tk.MustQuery("select log2('8.0abcd')")
	result.Check(testkit.Rows("3"))
	result = tk.MustQuery("select log2(-1)")
	result.Check(testkit.Rows("<nil>"))
	result = tk.MustQuery("select log2(NULL)")
	result.Check(testkit.Rows("<nil>"))

	// for log10
	result = tk.MustQuery("select log10(0.0)")
	result.Check(testkit.Rows("<nil>"))
	result = tk.MustQuery("select log10(100)")
	result.Check(testkit.Rows("2"))
	result = tk.MustQuery("select log10('1000.0abcd')")
	result.Check(testkit.Rows("3"))
	result = tk.MustQuery("select log10(-1)")
	result.Check(testkit.Rows("<nil>"))
	result = tk.MustQuery("select log10(NULL)")
	result.Check(testkit.Rows("<nil>"))

	//for log
	result = tk.MustQuery("select log(0.0)")
	result.Check(testkit.Rows("<nil>"))
	result = tk.MustQuery("select log(100)")
	result.Check(testkit.Rows("4.605170185988092"))
	result = tk.MustQuery("select log('100.0abcd')")
	result.Check(testkit.Rows("4.605170185988092"))
	result = tk.MustQuery("select log(-1)")
	result.Check(testkit.Rows("<nil>"))
	result = tk.MustQuery("select log(NULL)")
	result.Check(testkit.Rows("<nil>"))
	result = tk.MustQuery("select log(NULL, NULL)")
	result.Check(testkit.Rows("<nil>"))
	result = tk.MustQuery("select log(1, 100)")
	result.Check(testkit.Rows("<nil>"))
	result = tk.MustQuery("select log(0.5, 0.25)")
	result.Check(testkit.Rows("2"))
	result = tk.MustQuery("select log(-1, 0.25)")
	result.Check(testkit.Rows("<nil>"))

	// for asin
	result = tk.MustQuery("select asin(0), asin(-2), asin(2), asin(1)")
	result.Check(testkit.Rows("0 <nil> <nil> 1.5707963267948966"))
	result = tk.MustQuery("select asin('tidb')")
	result.Check(testkit.Rows("0"))
}

func (s *testSuite) TestJSON(c *C) {
	// This will be opened after implementing cast as json.
	origin := expression.TurnOnNewExprEval
	expression.TurnOnNewExprEval = false
	defer func() {
		expression.TurnOnNewExprEval = origin
		s.cleanEnv(c)
		testleak.AfterTest(c)()
	}()
	tk := testkit.NewTestKit(c, s.store)

	tk.MustExec("use test")
	tk.MustExec("drop table if exists test_json")
	tk.MustExec("create table test_json (id int, a json)")
	tk.MustExec(`insert into test_json (id, a) values (1, '{"a":[1,"2",{"aa":"bb"},4],"b":true}')`)
	tk.MustExec(`insert into test_json (id, a) values (2, "null")`)
	tk.MustExec(`insert into test_json (id, a) values (3, null)`)
	tk.MustExec(`insert into test_json (id, a) values (4, 'true')`)
	tk.MustExec(`insert into test_json (id, a) values (5, '3')`)
	tk.MustExec(`insert into test_json (id, a) values (5, '4.0')`)
	tk.MustExec(`insert into test_json (id, a) values (6, '"string"')`)

	var result *testkit.Result
	result = tk.MustQuery(`select tj.a from test_json tj order by tj.id`)
	result.Check(testkit.Rows(`{"a":[1,"2",{"aa":"bb"},4],"b":true}`, "null", "<nil>", "true", "3", "4", `"string"`))

	// check json_type function
	result = tk.MustQuery(`select json_type(a) from test_json tj order by tj.id`)
	result.Check(testkit.Rows("OBJECT", "NULL", "<nil>", "BOOLEAN", "INTEGER", "DOUBLE", "STRING"))

	// check json compare with primitives.
	result = tk.MustQuery(`select a from test_json tj where a = 3`)
	result.Check(testkit.Rows("3"))
	result = tk.MustQuery(`select a from test_json tj where a = 4.0`)
	result.Check(testkit.Rows("4"))
	result = tk.MustQuery(`select a from test_json tj where a = true`)
	result.Check(testkit.Rows("true"))
	result = tk.MustQuery(`select a from test_json tj where a = "string"`)
	result.Check(testkit.Rows(`"string"`))

	// check some DDL limits for TEXT/BLOB/JSON column.
	var err error
	var terr *terror.Error

	_, err = tk.Exec(`create table test_bad_json(a json default '{}')`)
	c.Assert(err, NotNil)
	terr = errors.Trace(err).(*errors.Err).Cause().(*terror.Error)
	c.Assert(terr.Code(), Equals, terror.ErrCode(mysql.ErrBlobCantHaveDefault))

	_, err = tk.Exec(`create table test_bad_json(a blob default 'hello')`)
	c.Assert(err, NotNil)
	terr = errors.Trace(err).(*errors.Err).Cause().(*terror.Error)
	c.Assert(terr.Code(), Equals, terror.ErrCode(mysql.ErrBlobCantHaveDefault))

	_, err = tk.Exec(`create table test_bad_json(a text default 'world')`)
	c.Assert(err, NotNil)
	terr = errors.Trace(err).(*errors.Err).Cause().(*terror.Error)
	c.Assert(terr.Code(), Equals, terror.ErrCode(mysql.ErrBlobCantHaveDefault))

	// check json fields cannot be used as key.
	_, err = tk.Exec(`create table test_bad_json(id int, a json, key (a))`)
	c.Assert(err, NotNil)
	terr = errors.Trace(err).(*errors.Err).Cause().(*terror.Error)
	c.Assert(terr.Code(), Equals, terror.ErrCode(mysql.ErrJSONUsedAsKey))

	// check CAST AS JSON.
	result = tk.MustQuery(`select CAST('3' AS JSON), CAST('{}' AS JSON), CAST(null AS JSON)`)
	result.Check(testkit.Rows(`3 {} <nil>`))
}

func (s *testSuite) TestMultiUpdate(c *C) {
	defer func() {
		s.cleanEnv(c)
		testleak.AfterTest(c)()
	}()
	tk := testkit.NewTestKit(c, s.store)
	tk.MustExec("use test")
	tk.MustExec(`CREATE TABLE test_mu (a int primary key, b int, c int)`)
	tk.MustExec(`INSERT INTO test_mu VALUES (1, 2, 3), (4, 5, 6), (7, 8, 9)`)

	// Test INSERT ... ON DUPLICATE UPDATE set_lists.
	tk.MustExec(`INSERT INTO test_mu VALUES (1, 2, 3) ON DUPLICATE KEY UPDATE b = 3, c = b`)
	result := tk.MustQuery(`SELECT * FROM test_mu ORDER BY a`)
	result.Check(testkit.Rows(`1 3 3`, `4 5 6`, `7 8 9`))

	tk.MustExec(`INSERT INTO test_mu VALUES (1, 2, 3) ON DUPLICATE KEY UPDATE c = 2, b = c+5`)
	result = tk.MustQuery(`SELECT * FROM test_mu ORDER BY a`)
	result.Check(testkit.Rows(`1 7 2`, `4 5 6`, `7 8 9`))

	// Test UPDATE ... set_lists.
	tk.MustExec(`UPDATE test_mu SET b = 0, c = b WHERE a = 4`)
	result = tk.MustQuery(`SELECT * FROM test_mu ORDER BY a`)
	result.Check(testkit.Rows(`1 7 2`, `4 0 0`, `7 8 9`))

	tk.MustExec(`UPDATE test_mu SET c = 8, b = c WHERE a = 4`)
	result = tk.MustQuery(`SELECT * FROM test_mu ORDER BY a`)
	result.Check(testkit.Rows(`1 7 2`, `4 8 8`, `7 8 9`))

	tk.MustExec(`UPDATE test_mu SET c = b, b = c WHERE a = 7`)
	result = tk.MustQuery(`SELECT * FROM test_mu ORDER BY a`)
	result.Check(testkit.Rows(`1 7 2`, `4 8 8`, `7 8 8`))
}

func (s *testSuite) TestGeneratedColumnWrite(c *C) {
	defer func() {
		s.cleanEnv(c)
		testleak.AfterTest(c)()
	}()
	tk := testkit.NewTestKit(c, s.store)
	tk.MustExec("use test")
	tk.MustExec(`CREATE TABLE test_gc_write (a int primary key, b int, c int as (a+8) virtual)`)
	tk.MustExec(`CREATE TABLE test_gc_write_1 (a int primary key, b int, c int)`)

	tests := []struct {
		stmt string
		err  int
	}{
		// Can't modify generated column by values.
		{`insert into test_gc_write (a, b, c) values (1, 1, 1)`, mysql.ErrBadGeneratedColumn},
		{`insert into test_gc_write values (1, 1, 1)`, mysql.ErrBadGeneratedColumn},
		// Can't modify generated column by select clause.
		{`insert into test_gc_write select 1, 1, 1`, mysql.ErrBadGeneratedColumn},
		// Can't modify generated column by on duplicate clause.
		{`insert into test_gc_write (a, b) values (1, 1) on duplicate key update c = 1`, mysql.ErrBadGeneratedColumn},
		// Can't modify generated column by set.
		{`insert into test_gc_write set a = 1, b = 1, c = 1`, mysql.ErrBadGeneratedColumn},
		// Can't modify generated column by update clause.
		{`update test_gc_write set c = 1`, mysql.ErrBadGeneratedColumn},
		// Can't modify generated column by multi-table update clause.
		{`update test_gc_write, test_gc_write_1 set test_gc_write.c = 1`, mysql.ErrBadGeneratedColumn},

		// Can insert without generated columns.
		{`insert into test_gc_write (a, b) values (1, 1)`, 0},
		{`insert into test_gc_write set a = 2, b = 2`, 0},
		// Can update without generated columns.
		{`update test_gc_write set b = 2 where a = 2`, 0},
		{`update test_gc_write t1, test_gc_write_1 t2 set t1.b = 3, t2.b = 4`, 0},

		// But now we can't do this, just as same with MySQL 5.7:
		{`insert into test_gc_write values (1, 1)`, mysql.ErrWrongValueCountOnRow},
		{`insert into test_gc_write select 1, 1`, mysql.ErrWrongValueCountOnRow},
	}
	for _, tt := range tests {
		_, err := tk.Exec(tt.stmt)
		if tt.err != 0 {
			c.Assert(err, NotNil)
			terr := errors.Trace(err).(*errors.Err).Cause().(*terror.Error)
			c.Assert(terr.Code(), Equals, terror.ErrCode(tt.err))
		} else {
			c.Assert(err, IsNil)
		}
	}
}

func (s *testSuite) TestToPBExpr(c *C) {
	defer func() {
		s.cleanEnv(c)
		testleak.AfterTest(c)()
	}()
	tk := testkit.NewTestKit(c, s.store)
	tk.MustExec("use test")
	tk.MustExec("drop table if exists t")
	tk.MustExec("create table t (a decimal(10,6), b decimal, index idx_b (b))")
	tk.MustExec("set sql_mode = ''")
	tk.MustExec("insert t values (1.1, 1.1)")
	tk.MustExec("insert t values (2.4, 2.4)")
	tk.MustExec("insert t values (3.3, 2.7)")
	result := tk.MustQuery("select * from t where a < 2.399999")
	result.Check(testkit.Rows("1.100000 1"))
	result = tk.MustQuery("select * from t where a > 1.5")
	result.Check(testkit.Rows("2.400000 2", "3.300000 3"))
	result = tk.MustQuery("select * from t where a <= 1.1")
	result.Check(testkit.Rows("1.100000 1"))
	result = tk.MustQuery("select * from t where b >= 3")
	result.Check(testkit.Rows("3.300000 3"))
	result = tk.MustQuery("select * from t where not (b = 1)")
	result.Check(testkit.Rows("2.400000 2", "3.300000 3"))
	result = tk.MustQuery("select * from t where b&1 = a|1")
	result.Check(testkit.Rows("1.100000 1"))
	result = tk.MustQuery("select * from t where b != 2 and b <=> 3")
	result.Check(testkit.Rows("3.300000 3"))
	result = tk.MustQuery("select * from t where b in (3)")
	result.Check(testkit.Rows("3.300000 3"))
	result = tk.MustQuery("select * from t where b not in (1, 2)")
	result.Check(testkit.Rows("3.300000 3"))

	tk.MustExec("drop table if exists t")
	tk.MustExec("create table t (a varchar(255), b int)")
	tk.MustExec("insert t values ('abc123', 1)")
	tk.MustExec("insert t values ('ab123', 2)")
	result = tk.MustQuery("select * from t where a like 'ab%'")
	result.Check(testkit.Rows("abc123 1", "ab123 2"))
	result = tk.MustQuery("select * from t where a like 'ab_12'")
	result.Check(nil)
	tk.MustExec("drop table if exists t")
	tk.MustExec("create table t (a int primary key)")
	tk.MustExec("insert t values (1)")
	tk.MustExec("insert t values (2)")
	result = tk.MustQuery("select * from t where not (a = 1)")
	result.Check(testkit.Rows("2"))
	result = tk.MustQuery("select * from t where not(not (a = 1))")
	result.Check(testkit.Rows("1"))
	result = tk.MustQuery("select * from t where not(a != 1 and a != 2)")
	result.Check(testkit.Rows("1", "2"))
}

func (s *testSuite) TestDatumXAPI(c *C) {
	defer func() {
		s.cleanEnv(c)
		testleak.AfterTest(c)()
	}()
	tk := testkit.NewTestKit(c, s.store)
	tk.MustExec("use test")
	tk.MustExec("drop table if exists t")
	tk.MustExec("create table t (a decimal(10,6), b decimal, index idx_b (b))")
	tk.MustExec("set sql_mode = ''")
	tk.MustExec("insert t values (1.1, 1.1)")
	tk.MustExec("insert t values (2.2, 2.2)")
	tk.MustExec("insert t values (3.3, 2.7)")
	result := tk.MustQuery("select * from t where a > 1.5")
	result.Check(testkit.Rows("2.200000 2", "3.300000 3"))
	result = tk.MustQuery("select * from t where b > 1.5")
	result.Check(testkit.Rows("2.200000 2", "3.300000 3"))

	tk.MustExec("drop table if exists t")
	tk.MustExec("create table t (a time(3), b time, index idx_a (a))")
	tk.MustExec("insert t values ('11:11:11', '11:11:11')")
	tk.MustExec("insert t values ('11:11:12', '11:11:12')")
	tk.MustExec("insert t values ('11:11:13', '11:11:13')")
	result = tk.MustQuery("select * from t where a > '11:11:11.5'")
	result.Check(testkit.Rows("11:11:12.000 11:11:12", "11:11:13.000 11:11:13"))
	result = tk.MustQuery("select * from t where b > '11:11:11.5'")
	result.Check(testkit.Rows("11:11:12.000 11:11:12", "11:11:13.000 11:11:13"))
}

func (s *testSuite) TestSQLMode(c *C) {
	defer func() {
		s.cleanEnv(c)
		testleak.AfterTest(c)()
	}()
	tk := testkit.NewTestKit(c, s.store)
	tk.MustExec("use test")
	tk.MustExec("drop table if exists t")
	tk.MustExec("create table t (a tinyint not null)")
	tk.MustExec("set sql_mode = 'STRICT_TRANS_TABLES'")
	_, err := tk.Exec("insert t values ()")
	c.Check(err, NotNil)

	_, err = tk.Exec("insert t values ('1000')")
	c.Check(err, NotNil)

	tk.MustExec("create table if not exists tdouble (a double(3,2))")
	_, err = tk.Exec("insert tdouble values (10.23)")
	c.Check(err, NotNil)

	tk.MustExec("set sql_mode = ''")
	tk.MustExec("insert t values ()")
	tk.MustExec("insert t values (1000)")
	tk.MustQuery("select * from t").Check(testkit.Rows("0", "127"))

	tk.MustExec("insert tdouble values (10.23)")
	tk.MustQuery("select * from tdouble").Check(testkit.Rows("9.99"))

	tk.MustExec("set sql_mode = 'STRICT_TRANS_TABLES'")
	tk.MustExec("set @@global.sql_mode = ''")

	tk2 := testkit.NewTestKit(c, s.store)
	tk2.MustExec("use test")
	tk2.MustExec("create table t2 (a varchar(3))")
	tk2.MustExec("insert t2 values ('abcd')")
	tk2.MustQuery("select * from t2").Check(testkit.Rows("abc"))

	// session1 is still in strict mode.
	_, err = tk.Exec("insert t2 values ('abcd')")
	c.Check(err, NotNil)
	// Restore original global strict mode.
	tk.MustExec("set @@global.sql_mode = 'STRICT_TRANS_TABLES'")
}

func (s *testSuite) TestTableDual(c *C) {
	defer testleak.AfterTest(c)()
	tk := testkit.NewTestKit(c, s.store)
	tk.MustExec("use test")
	result := tk.MustQuery("Select 1")
	result.Check(testkit.Rows("1"))
	result = tk.MustQuery("Select 1 from dual")
	result.Check(testkit.Rows("1"))
	result = tk.MustQuery("Select count(*) from dual")
	result.Check(testkit.Rows("1"))
	result = tk.MustQuery("Select 1 from dual where 1")
	result.Check(testkit.Rows("1"))
}

func (s *testSuite) TestTableScan(c *C) {
	defer testleak.AfterTest(c)()
	tk := testkit.NewTestKit(c, s.store)
	tk.MustExec("use information_schema")
	result := tk.MustQuery("select * from schemata")
	// There must be these tables: information_schema, mysql, performance_schema and test.
	c.Assert(len(result.Rows()), GreaterEqual, 4)
	tk.MustExec("use test")
	tk.MustExec("create database mytest")
	rowStr1 := fmt.Sprintf("%s %s %s %s %v", "def", "mysql", "utf8", "utf8_bin", nil)
	rowStr2 := fmt.Sprintf("%s %s %s %s %v", "def", "mytest", "utf8", "utf8_bin", nil)
	tk.MustExec("use information_schema")
	result = tk.MustQuery("select * from schemata where schema_name = 'mysql'")
	result.Check(testkit.Rows(rowStr1))
	result = tk.MustQuery("select * from schemata where schema_name like 'my%'")
	result.Check(testkit.Rows(rowStr1, rowStr2))
}

func (s *testSuite) TestAdapterStatement(c *C) {
	defer testleak.AfterTest(c)()
	se, err := tidb.CreateSession(s.store)
	c.Check(err, IsNil)
	se.GetSessionVars().TxnCtx.InfoSchema = sessionctx.GetDomain(se).InfoSchema()
	compiler := &executor.Compiler{}
	ctx := se.(context.Context)
	stmtNode, err := s.ParseOneStmt("select 1", "", "")
	c.Check(err, IsNil)
	stmt, err := compiler.Compile(ctx, stmtNode)
	c.Check(err, IsNil)
	c.Check(stmt.OriginText(), Equals, "select 1")

	stmtNode, err = s.ParseOneStmt("create table test.t (a int)", "", "")
	c.Check(err, IsNil)
	stmt, err = compiler.Compile(ctx, stmtNode)
	c.Check(err, IsNil)
	c.Check(stmt.OriginText(), Equals, "create table test.t (a int)")
}

func (s *testSuite) TestPointGet(c *C) {
	defer func() {
		testleak.AfterTest(c)()
	}()
	tk := testkit.NewTestKit(c, s.store)
	tk.MustExec("use mysql")
	ctx := tk.Se.(context.Context)
	tests := map[string]bool{
		"select * from help_topic where name='aaa'":         true,
		"select * from help_topic where help_topic_id=1":    true,
		"select * from help_topic where help_category_id=1": false,
	}
	infoSchema := executor.GetInfoSchema(ctx)

	for sqlStr, result := range tests {
		stmtNode, err := s.ParseOneStmt(sqlStr, "", "")
		c.Check(err, IsNil)
		err = plan.Preprocess(stmtNode, infoSchema, ctx)
		c.Check(err, IsNil)
		// Validate should be after NameResolve.
		err = plan.Validate(stmtNode, false)
		c.Check(err, IsNil)
		plan, err := plan.Optimize(ctx, stmtNode, infoSchema)
		c.Check(err, IsNil)
		ret := executor.IsPointGetWithPKOrUniqueKeyByAutoCommit(ctx, plan)
		c.Assert(ret, Equals, result)
	}
}

func (s *testSuite) TestRow(c *C) {
	defer func() {
		s.cleanEnv(c)
		testleak.AfterTest(c)()
	}()
	tk := testkit.NewTestKit(c, s.store)
	tk.MustExec("use test")
	tk.MustExec("drop table if exists t")
	tk.MustExec("create table t (c int, d int)")
	tk.MustExec("insert t values (1, 1)")
	tk.MustExec("insert t values (1, 3)")
	tk.MustExec("insert t values (2, 1)")
	tk.MustExec("insert t values (2, 3)")
	result := tk.MustQuery("select * from t where (c, d) < (2,2)")
	result.Check(testkit.Rows("1 1", "1 3", "2 1"))
	result = tk.MustQuery("select * from t where (1,2,3) > (3,2,1)")
	result.Check(testkit.Rows())
	result = tk.MustQuery("select * from t where row(1,2,3) > (3,2,1)")
	result.Check(testkit.Rows())
	result = tk.MustQuery("select * from t where (c, d) = (select * from t where (c,d) = (1,1))")
	result.Check(testkit.Rows("1 1"))
	result = tk.MustQuery("select * from t where (c, d) = (select * from t k where (t.c,t.d) = (c,d))")
	result.Check(testkit.Rows("1 1", "1 3", "2 1", "2 3"))
	result = tk.MustQuery("select (1, 2, 3) < (2, 3, 4)")
	result.Check(testkit.Rows("1"))
	result = tk.MustQuery("select (2, 3, 4) <= (2, 3, 3)")
	result.Check(testkit.Rows("0"))
	result = tk.MustQuery("select (2, 3, 4) <= (2, 3, 4)")
	result.Check(testkit.Rows("1"))
	result = tk.MustQuery("select (2, 3, 4) <= (2, 1, 4)")
	result.Check(testkit.Rows("0"))
	result = tk.MustQuery("select (2, 3, 4) >= (2, 3, 4)")
	result.Check(testkit.Rows("1"))
	result = tk.MustQuery("select (2, 3, 4) = (2, 3, 4)")
	result.Check(testkit.Rows("1"))
	result = tk.MustQuery("select (2, 3, 4) != (2, 3, 4)")
	result.Check(testkit.Rows("0"))
}

func (s *testSuite) TestColumnName(c *C) {
	defer func() {
		s.cleanEnv(c)
		testleak.AfterTest(c)()
	}()
	tk := testkit.NewTestKit(c, s.store)
	tk.MustExec("use test")
	tk.MustExec("drop table if exists t")
	tk.MustExec("create table t (c int, d int)")
	rs, err := tk.Exec("select 1 + c, count(*) from t")
	c.Check(err, IsNil)
	fields, err := rs.Fields()
	c.Check(err, IsNil)
	c.Check(len(fields), Equals, 2)
	c.Check(fields[0].Column.Name.L, Equals, "1 + c")
	c.Check(fields[1].Column.Name.L, Equals, "count(*)")
	rs, err = tk.Exec("select (c) > all (select c from t) from t")
	c.Check(err, IsNil)
	fields, err = rs.Fields()
	c.Check(err, IsNil)
	c.Check(len(fields), Equals, 1)
	c.Check(fields[0].Column.Name.L, Equals, "(c) > all (select c from t)")
	tk.MustExec("begin")
	tk.MustExec("insert t values(1,1)")
	rs, err = tk.Exec("select c d, d c from t")
	c.Check(err, IsNil)
	fields, err = rs.Fields()
	c.Check(err, IsNil)
	c.Check(len(fields), Equals, 2)
	c.Check(fields[0].Column.Name.L, Equals, "d")
	c.Check(fields[1].Column.Name.L, Equals, "c")
}

func (s *testSuite) TestSelectVar(c *C) {
	defer func() {
		s.cleanEnv(c)
		testleak.AfterTest(c)()
	}()
	tk := testkit.NewTestKit(c, s.store)
	tk.MustExec("use test")
	tk.MustExec("drop table if exists t")
	tk.MustExec("create table t (d int)")
	tk.MustExec("insert into t values(1), (2), (1)")
	// This behavior is different from MySQL.
	result := tk.MustQuery("select @a, @a := d+1 from t")
	result.Check(testkit.Rows("<nil> 2", "2 3", "3 2"))
}

func (s *testSuite) TestHistoryRead(c *C) {
	defer func() {
		s.cleanEnv(c)
		testleak.AfterTest(c)()
	}()
	tk := testkit.NewTestKit(c, s.store)
	tk.MustExec("use test")
	tk.MustExec("drop table if exists history_read")
	tk.MustExec("create table history_read (a int)")
	tk.MustExec("insert history_read values (1)")

	// For mocktikv, safe point is not initialized, we manually insert it for snapshot to use.
	safePointName := "tikv_gc_safe_point"
	safePointValue := "20060102-15:04:05 -0700 MST"
	safePointComment := "All versions after safe point can be accessed. (DO NOT EDIT)"
	updateSafePoint := fmt.Sprintf(`INSERT INTO mysql.tidb VALUES ('%[1]s', '%[2]s', '%[3]s')
	ON DUPLICATE KEY
	UPDATE variable_value = '%[2]s', comment = '%[3]s'`, safePointName, safePointValue, safePointComment)
	tk.MustExec(updateSafePoint)

	// Set snapshot to a time before save point will fail.
	_, err := tk.Exec("set @@tidb_snapshot = '2006-01-01 15:04:05.999999'")
	c.Assert(terror.ErrorEqual(err, variable.ErrSnapshotTooOld), IsTrue)
	// SnapshotTS Is not updated if check failed.
	c.Assert(tk.Se.GetSessionVars().SnapshotTS, Equals, uint64(0))

	curVer1, _ := s.store.CurrentVersion()
	time.Sleep(time.Millisecond)
	snapshotTime := time.Now()
	time.Sleep(time.Millisecond)
	curVer2, _ := s.store.CurrentVersion()
	tk.MustExec("insert history_read values (2)")
	tk.MustQuery("select * from history_read").Check(testkit.Rows("1", "2"))
	tk.MustExec("set @@tidb_snapshot = '" + snapshotTime.Format("2006-01-02 15:04:05.999999") + "'")
	ctx := tk.Se.(context.Context)
	snapshotTS := ctx.GetSessionVars().SnapshotTS
	c.Assert(snapshotTS, Greater, curVer1.Ver)
	c.Assert(snapshotTS, Less, curVer2.Ver)
	tk.MustQuery("select * from history_read").Check(testkit.Rows("1"))
	_, err = tk.Exec("insert history_read values (2)")
	c.Assert(err, NotNil)
	_, err = tk.Exec("update history_read set a = 3 where a = 1")
	c.Assert(err, NotNil)
	_, err = tk.Exec("delete from history_read where a = 1")
	c.Assert(err, NotNil)
	tk.MustExec("set @@tidb_snapshot = ''")
	tk.MustQuery("select * from history_read").Check(testkit.Rows("1", "2"))
	tk.MustExec("insert history_read values (3)")
	tk.MustExec("update history_read set a = 4 where a = 3")
	tk.MustExec("delete from history_read where a = 1")

	time.Sleep(time.Millisecond)
	snapshotTime = time.Now()
	time.Sleep(time.Millisecond)
	tk.MustExec("alter table history_read add column b int")
	tk.MustExec("insert history_read values (8, 8), (9, 9)")
	tk.MustQuery("select * from history_read order by a").Check(testkit.Rows("2 <nil>", "4 <nil>", "8 8", "9 9"))
	tk.MustExec("set @@tidb_snapshot = '" + snapshotTime.Format("2006-01-02 15:04:05.999999") + "'")
	tk.MustQuery("select * from history_read order by a").Check(testkit.Rows("2", "4"))
	tk.MustExec("set @@tidb_snapshot = ''")
	tk.MustQuery("select * from history_read order by a").Check(testkit.Rows("2 <nil>", "4 <nil>", "8 8", "9 9"))
}

func (s *testSuite) TestScanControlSelection(c *C) {
	defer func() {
		s.cleanEnv(c)
		testleak.AfterTest(c)()
	}()
	tk := testkit.NewTestKit(c, s.store)
	tk.MustExec("use test")
	tk.MustExec("drop table if exists t")
	tk.MustExec("create table t(a int primary key, b int, c int, index idx_b(b))")
	tk.MustExec("insert into t values (1, 1, 1), (2, 1, 1), (3, 1, 2), (4, 2, 3)")
	tk.MustQuery("select (select count(1) k from t s where s.b = t1.c) from t t1").Check(testkit.Rows("3", "3", "1", "0"))
}

func (s *testSuite) TestSimpleDAG(c *C) {
	defer func() {
		s.cleanEnv(c)
		testleak.AfterTest(c)()
	}()
	tk := testkit.NewTestKit(c, s.store)
	tk.MustExec("use test")
	tk.MustExec("drop table if exists t")
	tk.MustExec("create table t(a int primary key, b int, c int)")
	tk.MustExec("insert into t values (1, 1, 1), (2, 1, 1), (3, 1, 2), (4, 2, 3)")
	tk.MustQuery("select a from t").Check(testkit.Rows("1", "2", "3", "4"))
	tk.MustQuery("select * from t where a = 4").Check(testkit.Rows("4 2 3"))
	tk.MustQuery("select a from t limit 1").Check(testkit.Rows("1"))
	tk.MustQuery("select a from t order by a desc").Check(testkit.Rows("4", "3", "2", "1"))
	tk.MustQuery("select a from t order by a desc limit 1").Check(testkit.Rows("4"))
	tk.MustQuery("select a from t order by b desc limit 1").Check(testkit.Rows("4"))
	tk.MustQuery("select a from t where a < 3").Check(testkit.Rows("1", "2"))
	tk.MustQuery("select a from t where b > 1").Check(testkit.Rows("4"))
	tk.MustQuery("select a from t where b > 1 and a < 3").Check(testkit.Rows())
	tk.MustQuery("select count(*) from t where b > 1 and a < 3").Check(testkit.Rows("0"))
	tk.MustQuery("select count(*) from t").Check(testkit.Rows("4"))
	tk.MustQuery("select count(*), c from t group by c").Check(testkit.Rows("2 1", "1 2", "1 3"))
	tk.MustQuery("select sum(c) from t group by b").Check(testkit.Rows("4", "3"))
	tk.MustQuery("select avg(a) from t group by b").Check(testkit.Rows("2.0000", "4.0000"))
	tk.MustQuery("select sum(distinct c) from t group by b").Check(testkit.Rows("3", "3"))

	tk.MustExec("create index i on t(c,b)")
	tk.MustQuery("select a from t where c = 1").Check(testkit.Rows("1", "2"))
	tk.MustQuery("select a from t where c = 1 and a < 2").Check(testkit.Rows("1"))
	tk.MustQuery("select a from t where c = 1 order by a limit 1").Check(testkit.Rows("1"))
	tk.MustQuery("select count(*) from t where c = 1 ").Check(testkit.Rows("2"))
	tk.MustExec("create index i1 on t(b)")
	tk.MustQuery("select c from t where b = 2").Check(testkit.Rows("3"))
	tk.MustQuery("select * from t where b = 2").Check(testkit.Rows("4 2 3"))
	tk.MustQuery("select count(*) from t where b = 1").Check(testkit.Rows("3"))
	tk.MustQuery("select * from t where b = 1 and a > 1 limit 1").Check(testkit.Rows("2 1 1"))
}

func (s *testSuite) TestConvertToBit(c *C) {
	defer func() {
		s.cleanEnv(c)
		testleak.AfterTest(c)()
	}()
	tk := testkit.NewTestKit(c, s.store)
	tk.MustExec("use test")
	tk.MustExec("drop table if exists t, t1")
	tk.MustExec("create table t (a bit(64))")
	tk.MustExec("create table t1 (a varchar(2))")
	tk.MustExec(`insert t1 value ('10')`)
	tk.MustExec(`insert t select a from t1`)
	tk.MustQuery("select a+0 from t").Check(testkit.Rows("12592"))

	tk.MustExec("drop table if exists t, t1")
	tk.MustExec("create table t (a bit(64))")
	tk.MustExec("create table t1 (a binary(2))")
	tk.MustExec(`insert t1 value ('10')`)
	tk.MustExec(`insert t select a from t1`)
	tk.MustQuery("select a+0 from t").Check(testkit.Rows("12592"))

	tk.MustExec("drop table if exists t, t1")
	tk.MustExec("create table t (a bit(64))")
	tk.MustExec("create table t1 (a datetime)")
	tk.MustExec(`insert t1 value ('09-01-01')`)
	tk.MustExec(`insert t select a from t1`)
	tk.MustQuery("select a+0 from t").Check(testkit.Rows("20090101000000"))
}

func (s *testSuite) TestTimestampTimeZone(c *C) {
	defer func() {
		s.cleanEnv(c)
		testleak.AfterTest(c)()
	}()
	tk := testkit.NewTestKit(c, s.store)
	tk.MustExec("use test")
	tk.MustExec("drop table if exists t")
	tk.MustExec("create table t (ts timestamp)")
	tk.MustExec("set time_zone = '+00:00'")
	tk.MustExec("insert into t values ('2017-04-27 22:40:42')")
	// The timestamp will get different value if time_zone session variable changes.
	tests := []struct {
		timezone string
		expect   string
	}{
		{"+10:00", "2017-04-28 08:40:42"},
		{"-6:00", "2017-04-27 16:40:42"},
	}
	for _, tt := range tests {
		tk.MustExec(fmt.Sprintf("set time_zone = '%s'", tt.timezone))
		tk.MustQuery("select * from t").Check(testkit.Rows(tt.expect))
	}

	// For issue https://github.com/pingcap/tidb/issues/3467
	tk.MustExec("drop table if exists t1")
	tk.MustExec(`CREATE TABLE t1 (
 	      id bigint(20) NOT NULL AUTO_INCREMENT,
 	      uid int(11) DEFAULT NULL,
 	      datetime timestamp NOT NULL DEFAULT CURRENT_TIMESTAMP,
 	      ip varchar(128) DEFAULT NULL,
 	    PRIMARY KEY (id),
 	      KEY i_datetime (datetime),
 	      KEY i_userid (uid)
 	    );`)
	tk.MustExec(`INSERT INTO t1 VALUES (123381351,1734,"2014-03-31 08:57:10","127.0.0.1");`)
	r := tk.MustQuery("select datetime from t1;") // Cover TableReaderExec
	r.Check(testkit.Rows("2014-03-31 08:57:10"))
	r = tk.MustQuery("select datetime from t1 where datetime='2014-03-31 08:57:10';")
	r.Check(testkit.Rows("2014-03-31 08:57:10")) // Cover IndexReaderExec
	r = tk.MustQuery("select * from t1 where datetime='2014-03-31 08:57:10';")
	r.Check(testkit.Rows("123381351 1734 2014-03-31 08:57:10 127.0.0.1")) // Cover IndexLookupExec

	// For issue https://github.com/pingcap/tidb/issues/3485
	tk.MustExec("drop table if exists t1")
	tk.MustExec(`CREATE TABLE t1 (
	    id bigint(20) NOT NULL AUTO_INCREMENT,
	    datetime timestamp NOT NULL DEFAULT CURRENT_TIMESTAMP,
	    PRIMARY KEY (id)
	  );`)
	tk.MustExec(`INSERT INTO t1 VALUES (123381351,"2014-03-31 08:57:10");`)
	r = tk.MustQuery(`select * from t1 where datetime="2014-03-31 08:57:10";`)
	r.Check(testkit.Rows("123381351 2014-03-31 08:57:10"))
	tk.MustExec(`alter table t1 add key i_datetime (datetime);`)
	r = tk.MustQuery(`select * from t1 where datetime="2014-03-31 08:57:10";`)
	r.Check(testkit.Rows("123381351 2014-03-31 08:57:10"))
	r = tk.MustQuery(`select * from t1;`)
	r.Check(testkit.Rows("123381351 2014-03-31 08:57:10"))
	r = tk.MustQuery("select datetime from t1 where datetime='2014-03-31 08:57:10';")
	r.Check(testkit.Rows("2014-03-31 08:57:10"))
}

func (s *testSuite) TestTiDBCurrentTS(c *C) {
	defer func() {
		s.cleanEnv(c)
		testleak.AfterTest(c)()
	}()
	tk := testkit.NewTestKit(c, s.store)
	tk.MustQuery("select @@tidb_current_ts").Check(testkit.Rows("0"))
	tk.MustExec("begin")
	rows := tk.MustQuery("select @@tidb_current_ts").Rows()
	tsStr := rows[0][0].(string)
	c.Assert(tsStr, Equals, fmt.Sprintf("%d", tk.Se.Txn().StartTS()))
	tk.MustExec("commit")
	tk.MustQuery("select @@tidb_current_ts").Check(testkit.Rows("0"))

	_, err := tk.Exec("set @@tidb_current_ts = '1'")
	c.Assert(terror.ErrorEqual(err, variable.ErrReadOnly), IsTrue)
}

func (s *testSuite) TestSelectForUpdate(c *C) {
	defer func() {
		s.cleanEnv(c)
		testleak.AfterTest(c)()
	}()
	tk := testkit.NewTestKit(c, s.store)
	tk.MustExec("use test")
	tk1 := testkit.NewTestKit(c, s.store)
	tk1.MustExec("use test")
	tk2 := testkit.NewTestKit(c, s.store)
	tk2.MustExec("use test")

	tk.MustExec("drop table if exists t, t1")

	c.Assert(tk.Se.Txn(), IsNil)
	tk.MustExec("create table t (c1 int, c2 int, c3 int)")
	tk.MustExec("insert t values (11, 2, 3)")
	tk.MustExec("insert t values (12, 2, 3)")
	tk.MustExec("insert t values (13, 2, 3)")

	tk.MustExec("create table t1 (c1 int)")
	tk.MustExec("insert t1 values (11)")

	// conflict
	tk1.MustExec("begin")
	tk1.MustQuery("select * from t where c1=11 for update")

	tk2.MustExec("begin")
	tk2.MustExec("update t set c2=211 where c1=11")
	tk2.MustExec("commit")

	_, err := tk1.Exec("commit")
	c.Assert(err, NotNil)

	// no conflict for subquery.
	tk1.MustExec("begin")
	tk1.MustQuery("select * from t where exists(select null from t1 where t1.c1=t.c1) for update")

	tk2.MustExec("begin")
	tk2.MustExec("update t set c2=211 where c1=12")
	tk2.MustExec("commit")

	tk1.MustExec("commit")

	// not conflict
	tk1.MustExec("begin")
	tk1.MustQuery("select * from t where c1=11 for update")

	tk2.MustExec("begin")
	tk2.MustExec("update t set c2=22 where c1=12")
	tk2.MustExec("commit")

	tk1.MustExec("commit")

	// not conflict, auto commit
	tk1.MustExec("set @@autocommit=1;")
	tk1.MustQuery("select * from t where c1=11 for update")

	tk2.MustExec("begin")
	tk2.MustExec("update t set c2=211 where c1=11")
	tk2.MustExec("commit")

	tk1.MustExec("commit")
}

func (s *testSuite) TestFuncREPEAT(c *C) {
	tk := testkit.NewTestKit(c, s.store)
	defer func() {
		s.cleanEnv(c)
		testleak.AfterTest(c)()
	}()
	tk.MustExec("USE test;")
	tk.MustExec("DROP TABLE IF EXISTS table_string;")
	tk.MustExec("CREATE TABLE table_string(a CHAR(20), b VARCHAR(20), c TINYTEXT, d TEXT(20), e MEDIUMTEXT, f LONGTEXT, g BIGINT);")
	tk.MustExec("INSERT INTO table_string (a, b, c, d, e, f, g) VALUES ('a', 'b', 'c', 'd', 'e', 'f', 2);")
	tk.CheckExecResult(1, 0)

	r := tk.MustQuery("SELECT REPEAT(a, g), REPEAT(b, g), REPEAT(c, g), REPEAT(d, g), REPEAT(e, g), REPEAT(f, g) FROM table_string;")
	r.Check(testkit.Rows("aa bb cc dd ee ff"))

	r = tk.MustQuery("SELECT REPEAT(NULL, g), REPEAT(NULL, g), REPEAT(NULL, g), REPEAT(NULL, g), REPEAT(NULL, g), REPEAT(NULL, g) FROM table_string;")
	r.Check(testkit.Rows("<nil> <nil> <nil> <nil> <nil> <nil>"))

	r = tk.MustQuery("SELECT REPEAT(a, NULL), REPEAT(b, NULL), REPEAT(c, NULL), REPEAT(d, NULL), REPEAT(e, NULL), REPEAT(f, NULL) FROM table_string;")
	r.Check(testkit.Rows("<nil> <nil> <nil> <nil> <nil> <nil>"))

	r = tk.MustQuery("SELECT REPEAT(a, 2), REPEAT(b, 2), REPEAT(c, 2), REPEAT(d, 2), REPEAT(e, 2), REPEAT(f, 2) FROM table_string;")
	r.Check(testkit.Rows("aa bb cc dd ee ff"))

	r = tk.MustQuery("SELECT REPEAT(NULL, 2), REPEAT(NULL, 2), REPEAT(NULL, 2), REPEAT(NULL, 2), REPEAT(NULL, 2), REPEAT(NULL, 2) FROM table_string;")
	r.Check(testkit.Rows("<nil> <nil> <nil> <nil> <nil> <nil>"))

	r = tk.MustQuery("SELECT REPEAT(a, -1), REPEAT(b, -2), REPEAT(c, -2), REPEAT(d, -2), REPEAT(e, -2), REPEAT(f, -2) FROM table_string;")
	r.Check(testkit.Rows("     "))

	r = tk.MustQuery("SELECT REPEAT(a, 0), REPEAT(b, 0), REPEAT(c, 0), REPEAT(d, 0), REPEAT(e, 0), REPEAT(f, 0) FROM table_string;")
	r.Check(testkit.Rows("     "))

	r = tk.MustQuery("SELECT REPEAT(a, 16777217), REPEAT(b, 16777217), REPEAT(c, 16777217), REPEAT(d, 16777217), REPEAT(e, 16777217), REPEAT(f, 16777217) FROM table_string;")
	r.Check(testkit.Rows("<nil> <nil> <nil> <nil> <nil> <nil>"))
}

func (s *testSuite) TestEmptyEnum(c *C) {
	tk := testkit.NewTestKit(c, s.store)
	defer func() {
		s.cleanEnv(c)
		testleak.AfterTest(c)()
	}()
	tk.MustExec("use test")
	tk.MustExec("drop table if exists t")
	tk.MustExec("create table t (e enum('Y', 'N'))")
	tk.MustExec("set sql_mode='STRICT_TRANS_TABLES'")
	_, err := tk.Exec("insert into t values (0)")
	c.Assert(terror.ErrorEqual(err, types.ErrTruncated), IsTrue)
	_, err = tk.Exec("insert into t values ('abc')")
	c.Assert(terror.ErrorEqual(err, types.ErrTruncated), IsTrue)

	tk.MustExec("set sql_mode=''")
	tk.MustExec("insert into t values (0)")
	tk.MustQuery("select * from t").Check(testkit.Rows(""))
	tk.MustExec("insert into t values ('abc')")
	tk.MustQuery("select * from t").Check(testkit.Rows("", ""))
	tk.MustExec("insert into t values (null)")
	tk.MustQuery("select * from t").Check(testkit.Rows("", "", "<nil>"))
}

func (s *testSuite) TestMiscellaneousBuiltin(c *C) {
	defer func() {
		s.cleanEnv(c)
		testleak.AfterTest(c)()
	}()

	tk := testkit.NewTestKit(c, s.store)
	tk.MustExec("use test")
	// for uuid
	r := tk.MustQuery("select uuid(), uuid(), uuid(), uuid(), uuid(), uuid();")
	for _, it := range r.Rows() {
		for _, item := range it {
			uuid, ok := item.(string)
			c.Assert(ok, Equals, true)
			list := strings.Split(uuid, "-")
			c.Assert(len(list), Equals, 5)
			c.Assert(len(list[0]), Equals, 8)
			c.Assert(len(list[1]), Equals, 4)
			c.Assert(len(list[2]), Equals, 4)
			c.Assert(len(list[3]), Equals, 4)
			c.Assert(len(list[4]), Equals, 12)
		}
	}
}<|MERGE_RESOLUTION|>--- conflicted
+++ resolved
@@ -552,14 +552,10 @@
 	tk.MustExec("CREATE TABLE t (a DECIMAL(4,2))")
 	tk.MustExec("INSERT INTO t VALUE(12.34)")
 	r = tk.MustQuery("SELECT 1 AS c UNION select a FROM t")
-<<<<<<< HEAD
 	r.Sort().Check(testkit.Rows("1.00", "12.34"))
-=======
-	r.Check(testkit.Rows("1.00", "12.34"))
 	// #issue3771
 	r = tk.MustQuery("SELECT 'a' UNION SELECT CONCAT('a', -4)")
 	r.Sort().Check(testkit.Rows("a", "a-4"))
->>>>>>> 735380c8
 }
 
 func (s *testSuite) TestIn(c *C) {
