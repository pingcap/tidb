--- conflicted
+++ resolved
@@ -46,6 +46,7 @@
 	"github.com/pingcap/tidb/util/testutil"
 	"github.com/pingcap/tidb/util/types"
 	goctx "golang.org/x/net/context"
+	"strings"
 )
 
 func TestT(t *testing.T) {
@@ -1613,32 +1614,6 @@
 	tk.MustQuery("select * from t").Check(testkit.Rows("", "", "<nil>"))
 }
 
-<<<<<<< HEAD
-func (s *testSuite) TestMiscellaneousBuiltin(c *C) {
-	defer func() {
-		s.cleanEnv(c)
-		testleak.AfterTest(c)()
-	}()
-
-	tk := testkit.NewTestKit(c, s.store)
-	tk.MustExec("use test")
-	// for uuid
-	r := tk.MustQuery("select uuid(), uuid(), uuid(), uuid(), uuid(), uuid();")
-	for _, it := range r.Rows() {
-		for _, item := range it {
-			uuid, ok := item.(string)
-			c.Assert(ok, Equals, true)
-			list := strings.Split(uuid, "-")
-			c.Assert(len(list), Equals, 5)
-			c.Assert(len(list[0]), Equals, 8)
-			c.Assert(len(list[1]), Equals, 4)
-			c.Assert(len(list[2]), Equals, 4)
-			c.Assert(len(list[3]), Equals, 4)
-			c.Assert(len(list[4]), Equals, 12)
-		}
-	}
-}
-
 // This tests https://github.com/pingcap/tidb/issues/4024
 func (s *testSuite) TestIssue4024(c *C) {
 	defer func() {
@@ -1662,8 +1637,6 @@
 	tk.MustQuery("select * from test2.t").Check(testkit.Rows("2"))
 }
 
-=======
->>>>>>> a5b26bb6
 type checkRequestClient struct {
 	tikv.Client
 	priority pb.CommandPri
