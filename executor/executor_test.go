--- conflicted
+++ resolved
@@ -7561,7 +7561,6 @@
 	}
 }
 
-<<<<<<< HEAD
 func (s *testSerialSuite) TestStoreLabelsInStaleRead(c *C) {
 	tk := testkit.NewTestKit(c, s.store)
 	tk.MustExec("use test")
@@ -7601,7 +7600,8 @@
 		failpoint.Disable("github.com/pingcap/tidb/store/tikv/assertStoreLabels")
 		tk.MustExec(`commit`)
 	}
-=======
+}
+
 func (s *testSuite) TestIssue22231(c *C) {
 	tk := testkit.NewTestKit(c, s.store)
 	tk.MustExec("use test")
@@ -7624,5 +7624,4 @@
 	tk.MustQuery("show warnings").Check(testkit.Rows("Warning 1301 Result of cast_as_binary() was larger than max_allowed_packet (67108864) - truncated"))
 	tk.MustQuery("SELECT HEX(WEIGHT_STRING('ab' AS char(1000000000000000000)));").Check(testkit.Rows("<nil>"))
 	tk.MustQuery("show warnings").Check(testkit.Rows("Warning 1301 Result of weight_string() was larger than max_allowed_packet (67108864) - truncated"))
->>>>>>> 68aaa2fa
 }