// Copyright 2015 PingCAP, Inc.
//
// Licensed under the Apache License, Version 2.0 (the "License");
// you may not use this file except in compliance with the License.
// You may obtain a copy of the License at
//
//     http://www.apache.org/licenses/LICENSE-2.0
//
// Unless required by applicable law or agreed to in writing, software
// distributed under the License is distributed on an "AS IS" BASIS,
// WITHOUT WARRANTIES OR CONDITIONS OF ANY KIND, either express or implied.
// See the License for the specific language governing permissions and
// limitations under the License.

package executor_test

import (
	"archive/zip"
	"context"
	"flag"
	"fmt"
	"math"
	"math/rand"
	"net"
	"os"
	"path/filepath"
	"strconv"
	"strings"
	"sync"
	"sync/atomic"
	"testing"
	"time"

	"github.com/golang/protobuf/proto"
	. "github.com/pingcap/check"
	"github.com/pingcap/errors"
	"github.com/pingcap/failpoint"
	"github.com/pingcap/kvproto/pkg/kvrpcpb"
	"github.com/pingcap/tidb/config"
	"github.com/pingcap/tidb/ddl"
	"github.com/pingcap/tidb/domain"
	"github.com/pingcap/tidb/domain/infosync"
	"github.com/pingcap/tidb/errno"
	"github.com/pingcap/tidb/executor"
	"github.com/pingcap/tidb/expression"
	"github.com/pingcap/tidb/infoschema"
	"github.com/pingcap/tidb/kv"
	"github.com/pingcap/tidb/meta"
	"github.com/pingcap/tidb/meta/autoid"
	"github.com/pingcap/tidb/parser"
	"github.com/pingcap/tidb/parser/auth"
	"github.com/pingcap/tidb/parser/model"
	"github.com/pingcap/tidb/parser/mysql"
	"github.com/pingcap/tidb/parser/terror"
	"github.com/pingcap/tidb/planner"
	plannercore "github.com/pingcap/tidb/planner/core"
	"github.com/pingcap/tidb/server"
	"github.com/pingcap/tidb/session"
	"github.com/pingcap/tidb/sessionctx"
	"github.com/pingcap/tidb/sessionctx/stmtctx"
	"github.com/pingcap/tidb/sessionctx/variable"
	"github.com/pingcap/tidb/statistics"
	"github.com/pingcap/tidb/store/copr"
	error2 "github.com/pingcap/tidb/store/driver/error"
	"github.com/pingcap/tidb/store/mockstore"
	"github.com/pingcap/tidb/store/mockstore/unistore"
	"github.com/pingcap/tidb/table"
	"github.com/pingcap/tidb/table/tables"
	"github.com/pingcap/tidb/tablecodec"
	testkit2 "github.com/pingcap/tidb/testkit"
	"github.com/pingcap/tidb/types"
	"github.com/pingcap/tidb/util"
	"github.com/pingcap/tidb/util/admin"
	"github.com/pingcap/tidb/util/collate"
	"github.com/pingcap/tidb/util/deadlockhistory"
	"github.com/pingcap/tidb/util/gcutil"
	"github.com/pingcap/tidb/util/israce"
	"github.com/pingcap/tidb/util/logutil"
	"github.com/pingcap/tidb/util/memory"
	"github.com/pingcap/tidb/util/mock"
	"github.com/pingcap/tidb/util/rowcodec"
	"github.com/pingcap/tidb/util/testkit"
	"github.com/pingcap/tidb/util/testutil"
	"github.com/pingcap/tidb/util/timeutil"
	"github.com/pingcap/tipb/go-tipb"
	"github.com/stretchr/testify/require"
	"github.com/tikv/client-go/v2/oracle"
	"github.com/tikv/client-go/v2/testutils"
	"github.com/tikv/client-go/v2/tikv"
	"github.com/tikv/client-go/v2/tikvrpc"
	"google.golang.org/grpc"
)

func TestT(t *testing.T) {
	CustomVerboseFlag = true
	*CustomParallelSuiteFlag = true

	TestingT(t)
}

var _ = Suite(&testSuite{&baseTestSuite{}})
var _ = Suite(&testSuiteP1{&baseTestSuite{}})
var _ = Suite(&testSuiteP2{&baseTestSuite{}})
var _ = Suite(&testSuite1{})
var _ = SerialSuites(&testSerialSuite2{})
var _ = SerialSuites(&testSuiteWithCliBaseCharset{})
var _ = Suite(&testSuite2{&baseTestSuite{}})
var _ = Suite(&testSuite3{&baseTestSuite{}})
var _ = Suite(&testSuite4{&baseTestSuite{}})
var _ = Suite(&testSuite5{&baseTestSuite{}})
var _ = Suite(&testSuiteJoin1{&baseTestSuite{}})
var _ = Suite(&testSuiteJoin2{&baseTestSuite{}})
var _ = Suite(&testSuiteJoin3{&baseTestSuite{}})
var _ = SerialSuites(&testSuiteJoinSerial{&baseTestSuite{}})
var _ = Suite(&testSuite6{&baseTestSuite{}})
var _ = Suite(&testSuite7{&baseTestSuite{}})
var _ = Suite(&testSuite8{&baseTestSuite{}})
var _ = Suite(&testUpdateSuite{})
var _ = Suite(&testPointGetSuite{})
var _ = SerialSuites(&testRecoverTable{})
var _ = SerialSuites(&testMemTableReaderSuite{&testClusterTableBase{}})
var _ = SerialSuites(&testFlushSuite{})
var _ = SerialSuites(&testAutoRandomSuite{&baseTestSuite{}})
var _ = SerialSuites(&testClusterTableSuite{})
var _ = SerialSuites(&testPrepareSerialSuite{&baseTestSuite{}})
var _ = SerialSuites(&testSplitTable{&baseTestSuite{}})
var _ = Suite(&testSuiteWithData{baseTestSuite: &baseTestSuite{}})
var _ = SerialSuites(&testSerialSuite1{&baseTestSuite{}})
var _ = SerialSuites(&testSlowQuery{&baseTestSuite{}})
var _ = Suite(&partitionTableSuite{&baseTestSuite{}})
var _ = SerialSuites(&tiflashTestSuite{})
var _ = SerialSuites(&globalIndexSuite{&baseTestSuite{}})
var _ = SerialSuites(&testSerialSuite{&baseTestSuite{}})
var _ = SerialSuites(&testStaleTxnSerialSuite{&baseTestSuite{}})
var _ = Suite(&testStaleTxnSuite{&baseTestSuite{}})
var _ = SerialSuites(&testCoprCache{})
var _ = SerialSuites(&testPrepareSuite{})
var _ = SerialSuites(&testResourceTagSuite{&baseTestSuite{}})

type testSuite struct{ *baseTestSuite }
type testSuiteP1 struct{ *baseTestSuite }
type testSuiteP2 struct{ *baseTestSuite }
type testSplitTable struct{ *baseTestSuite }
type testSuiteWithData struct {
	*baseTestSuite
	testData testutil.TestData
}
type testSlowQuery struct{ *baseTestSuite }
type partitionTableSuite struct{ *baseTestSuite }
type globalIndexSuite struct{ *baseTestSuite }
type testSerialSuite struct{ *baseTestSuite }
type testStaleTxnSerialSuite struct{ *baseTestSuite }
type testStaleTxnSuite struct{ *baseTestSuite }
type testCoprCache struct {
	store kv.Storage
	dom   *domain.Domain
	cls   testutils.Cluster
}
type testPrepareSuite struct{ testData testutil.TestData }
type testResourceTagSuite struct{ *baseTestSuite }

type baseTestSuite struct {
	cluster testutils.Cluster
	store   kv.Storage
	domain  *domain.Domain
	*parser.Parser
	ctx *mock.Context // nolint:structcheck
}

func newStoreWithBootstrap() (kv.Storage, *domain.Domain, error) {
	store, err := mockstore.NewMockStore()
	if err != nil {
		return nil, nil, errors.Trace(err)
	}

	session.SetSchemaLease(0)
	session.DisableStats4Test()

	dom, err := session.BootstrapSession(store)
	if err != nil {
		return nil, nil, err
	}
	return store, dom, errors.Trace(err)
}

var mockTikv = flag.Bool("mockTikv", true, "use mock tikv store in executor test")

func (s *baseTestSuite) SetUpSuite(c *C) {
	s.Parser = parser.New()
	flag.Lookup("mockTikv")
	useMockTikv := *mockTikv
	if useMockTikv {
		store, err := mockstore.NewMockStore(
			mockstore.WithClusterInspector(func(c testutils.Cluster) {
				mockstore.BootstrapWithSingleStore(c)
				s.cluster = c
			}),
		)
		c.Assert(err, IsNil)
		s.store = store
		session.SetSchemaLease(0)
		session.DisableStats4Test()
	}
	d, err := session.BootstrapSession(s.store)
	c.Assert(err, IsNil)
	se, err := session.CreateSession4Test(s.store)
	c.Assert(err, IsNil)
	_, err = se.Execute(context.Background(), "set @@global.tidb_enable_alter_placement=1")
	c.Assert(err, IsNil)
	se.Close()
	d.SetStatsUpdating(true)
	s.domain = d
	config.UpdateGlobal(func(conf *config.Config) {
		conf.OOMAction = config.OOMActionLog
	})
}

func (s *testSuiteWithData) SetUpSuite(c *C) {
	s.baseTestSuite.SetUpSuite(c)
	var err error
	s.testData, err = testutil.LoadTestSuiteData("testdata", "executor_suite")
	c.Assert(err, IsNil)
}

func (s *testSuiteWithData) TearDownSuite(c *C) {
	s.baseTestSuite.TearDownSuite(c)
	c.Assert(s.testData.GenerateOutputIfNeeded(), IsNil)
}

func (s *testPrepareSuite) SetUpSuite(c *C) {
	var err error
	s.testData, err = testutil.LoadTestSuiteData("testdata", "prepare_suite")
	c.Assert(err, IsNil)
}

func (s *testPrepareSuite) TearDownSuite(c *C) {
	c.Assert(s.testData.GenerateOutputIfNeeded(), IsNil)
}

func (s *baseTestSuite) TearDownSuite(c *C) {
	s.domain.Close()
	c.Assert(s.store.Close(), IsNil)
}

func (s *globalIndexSuite) SetUpSuite(c *C) {
	s.baseTestSuite.SetUpSuite(c)
	config.UpdateGlobal(func(conf *config.Config) {
		conf.EnableGlobalIndex = true
	})
}

func (s *testSuiteP1) TestPessimisticSelectForUpdate(c *C) {
	tk := testkit.NewTestKit(c, s.store)
	tk.MustExec("use test")
	tk.MustExec("drop table if exists t")
	tk.MustExec("create table t(id int primary key, a int)")
	tk.MustExec("insert into t values(1, 1)")
	tk.MustExec("begin PESSIMISTIC")
	tk.MustQuery("select a from t where id=1 for update").Check(testkit.Rows("1"))
	tk.MustExec("update t set a=a+1 where id=1")
	tk.MustExec("commit")
	tk.MustQuery("select a from t where id=1").Check(testkit.Rows("2"))
}

func (s *testSuite) TearDownTest(c *C) {
	tk := testkit.NewTestKit(c, s.store)
	tk.MustExec("use test")
	r := tk.MustQuery("show tables")
	for _, tb := range r.Rows() {
		tableName := tb[0]
		tk.MustExec(fmt.Sprintf("drop table %v", tableName))
	}
}

func (s *testSuiteP1) TestBind(c *C) {
	tk := testkit.NewTestKit(c, s.store)
	tk.MustExec("use test")
	tk.MustExec("drop table if exists testbind")

	tk.MustExec("create table testbind(i int, s varchar(20))")
	tk.MustExec("create index index_t on testbind(i,s)")
	tk.MustExec("create global binding for select * from testbind using select * from testbind use index for join(index_t)")
	c.Assert(len(tk.MustQuery("show global bindings").Rows()), Equals, 1)

	tk.MustExec("create session binding for select * from testbind using select * from testbind use index for join(index_t)")
	c.Assert(len(tk.MustQuery("show session bindings").Rows()), Equals, 1)
	tk.MustExec("drop session binding for select * from testbind")
}

func (s *testSuiteP1) TestChangePumpAndDrainer(c *C) {
	tk := testkit.NewTestKit(c, s.store)
	// change pump or drainer's state need connect to etcd
	// so will meet error "URL scheme must be http, https, unix, or unixs: /tmp/tidb"
	err := tk.ExecToErr("change pump to node_state ='paused' for node_id 'pump1'")
	c.Assert(err, ErrorMatches, "URL scheme must be http, https, unix, or unixs.*")
	err = tk.ExecToErr("change drainer to node_state ='paused' for node_id 'drainer1'")
	c.Assert(err, ErrorMatches, "URL scheme must be http, https, unix, or unixs.*")
}

func (s *testSuiteP1) TestLoadStats(c *C) {
	tk := testkit.NewTestKit(c, s.store)
	tk.MustExec("use test")
	c.Assert(tk.ExecToErr("load stats"), NotNil)
	c.Assert(tk.ExecToErr("load stats ./xxx.json"), NotNil)
}

func (s *testSuiteP1) TestPlanReplayer(c *C) {
	tk := testkit.NewTestKit(c, s.store)
	tk.MustExec("use test")
	tk.MustExec("drop table if exists t")
	tk.MustExec("create table t(a int, b int, index idx_a(a))")
	tk.MustExec("plan replayer dump explain select * from t where a=10")
}

func (s *testSuiteP1) TestShow(c *C) {
	tk := testkit.NewTestKit(c, s.store)
	tk.MustExec("create database test_show;")
	tk.MustExec("use test_show")

	tk.MustQuery("show engines")
	tk.MustExec("drop table if exists t")
	tk.MustExec("create table t(a int primary key)")
	c.Assert(len(tk.MustQuery("show index in t").Rows()), Equals, 1)
	c.Assert(len(tk.MustQuery("show index from t").Rows()), Equals, 1)

	tk.MustQuery("show charset").Check(testkit.Rows(
		"ascii US ASCII ascii_bin 1",
		"binary binary binary 1",
		"latin1 Latin1 latin1_bin 1",
		"utf8 UTF-8 Unicode utf8_bin 3",
		"utf8mb4 UTF-8 Unicode utf8mb4_bin 4",
	))
	c.Assert(len(tk.MustQuery("show master status").Rows()), Equals, 1)
	tk.MustQuery("show create database test_show").Check(testkit.Rows("test_show CREATE DATABASE `test_show` /*!40100 DEFAULT CHARACTER SET utf8mb4 */"))
	tk.MustQuery("show privileges").Check(testkit.Rows("Alter Tables To alter the table",
		"Alter routine Functions,Procedures To alter or drop stored functions/procedures",
		"Create Databases,Tables,Indexes To create new databases and tables",
		"Create routine Databases To use CREATE FUNCTION/PROCEDURE",
		"Create temporary tables Databases To use CREATE TEMPORARY TABLE",
		"Create view Tables To create new views",
		"Create user Server Admin To create new users",
		"Delete Tables To delete existing rows",
		"Drop Databases,Tables To drop databases, tables, and views",
		"Event Server Admin To create, alter, drop and execute events",
		"Execute Functions,Procedures To execute stored routines",
		"File File access on server To read and write files on the server",
		"Grant option Databases,Tables,Functions,Procedures To give to other users those privileges you possess",
		"Index Tables To create or drop indexes",
		"Insert Tables To insert data into tables",
		"Lock tables Databases To use LOCK TABLES (together with SELECT privilege)",
		"Process Server Admin To view the plain text of currently executing queries",
		"Proxy Server Admin To make proxy user possible",
		"References Databases,Tables To have references on tables",
		"Reload Server Admin To reload or refresh tables, logs and privileges",
		"Replication client Server Admin To ask where the slave or master servers are",
		"Replication slave Server Admin To read binary log events from the master",
		"Select Tables To retrieve rows from table",
		"Show databases Server Admin To see all databases with SHOW DATABASES",
		"Show view Tables To see views with SHOW CREATE VIEW",
		"Shutdown Server Admin To shut down the server",
		"Super Server Admin To use KILL thread, SET GLOBAL, CHANGE MASTER, etc.",
		"Trigger Tables To use triggers",
		"Create tablespace Server Admin To create/alter/drop tablespaces",
		"Update Tables To update existing rows",
		"Usage Server Admin No privileges - allow connect only",
		"BACKUP_ADMIN Server Admin ",
		"RESTORE_ADMIN Server Admin ",
		"SYSTEM_USER Server Admin ",
		"SYSTEM_VARIABLES_ADMIN Server Admin ",
		"ROLE_ADMIN Server Admin ",
		"CONNECTION_ADMIN Server Admin ",
		"PLACEMENT_ADMIN Server Admin ",
		"DASHBOARD_CLIENT Server Admin ",
		"RESTRICTED_TABLES_ADMIN Server Admin ",
		"RESTRICTED_STATUS_ADMIN Server Admin ",
		"RESTRICTED_VARIABLES_ADMIN Server Admin ",
		"RESTRICTED_USER_ADMIN Server Admin ",
		"RESTRICTED_CONNECTION_ADMIN Server Admin ",
		"RESTRICTED_REPLICA_WRITER_ADMIN Server Admin ",
	))
	c.Assert(len(tk.MustQuery("show table status").Rows()), Equals, 1)
}

func (s *testSuite3) TestAdmin(c *C) {
	tk := testkit.NewTestKit(c, s.store)
	tk.MustExec("use test")
	tk.MustExec("drop table if exists admin_test")
	tk.MustExec("create table admin_test (c1 int, c2 int, c3 int default 1, index (c1))")
	tk.MustExec("insert admin_test (c1) values (1),(2),(NULL)")

	ctx := context.Background()
	// cancel DDL jobs test
	r, err := tk.Exec("admin cancel ddl jobs 1")
	c.Assert(err, IsNil, Commentf("err %v", err))
	req := r.NewChunk(nil)
	err = r.Next(ctx, req)
	c.Assert(err, IsNil)
	row := req.GetRow(0)
	c.Assert(row.Len(), Equals, 2)
	c.Assert(row.GetString(0), Equals, "1")
	c.Assert(row.GetString(1), Matches, "*DDL Job:1 not found")

	// show ddl test;
	r, err = tk.Exec("admin show ddl")
	c.Assert(err, IsNil)
	req = r.NewChunk(nil)
	err = r.Next(ctx, req)
	c.Assert(err, IsNil)
	row = req.GetRow(0)
	c.Assert(row.Len(), Equals, 6)
	txn, err := s.store.Begin()
	c.Assert(err, IsNil)
	ddlInfo, err := admin.GetDDLInfo(txn)
	c.Assert(err, IsNil)
	c.Assert(row.GetInt64(0), Equals, ddlInfo.SchemaVer)
	// TODO: Pass this test.
	// rowOwnerInfos := strings.Split(row.Data[1].GetString(), ",")
	// ownerInfos := strings.Split(ddlInfo.Owner.String(), ",")
	// c.Assert(rowOwnerInfos[0], Equals, ownerInfos[0])
	serverInfo, err := infosync.GetServerInfoByID(ctx, row.GetString(1))
	c.Assert(err, IsNil)
	c.Assert(row.GetString(2), Equals, serverInfo.IP+":"+
		strconv.FormatUint(uint64(serverInfo.Port), 10))
	c.Assert(row.GetString(3), Equals, "")
	req = r.NewChunk(nil)
	err = r.Next(ctx, req)
	c.Assert(err, IsNil)
	c.Assert(req.NumRows() == 0, IsTrue)
	err = txn.Rollback()
	c.Assert(err, IsNil)

	// show DDL jobs test
	r, err = tk.Exec("admin show ddl jobs")
	c.Assert(err, IsNil)
	req = r.NewChunk(nil)
	err = r.Next(ctx, req)
	c.Assert(err, IsNil)
	row = req.GetRow(0)
	c.Assert(row.Len(), Equals, 11)
	txn, err = s.store.Begin()
	c.Assert(err, IsNil)
	historyJobs, err := admin.GetHistoryDDLJobs(txn, admin.DefNumHistoryJobs)
	c.Assert(len(historyJobs), Greater, 1)
	c.Assert(len(row.GetString(1)), Greater, 0)
	c.Assert(err, IsNil)
	c.Assert(row.GetInt64(0), Equals, historyJobs[0].ID)
	c.Assert(err, IsNil)

	r, err = tk.Exec("admin show ddl jobs 20")
	c.Assert(err, IsNil)
	req = r.NewChunk(nil)
	err = r.Next(ctx, req)
	c.Assert(err, IsNil)
	row = req.GetRow(0)
	c.Assert(row.Len(), Equals, 11)
	c.Assert(row.GetInt64(0), Equals, historyJobs[0].ID)
	c.Assert(err, IsNil)

	// show DDL job queries test
	tk.MustExec("use test")
	tk.MustExec("drop table if exists admin_test2")
	tk.MustExec("create table admin_test2 (c1 int, c2 int, c3 int default 1, index (c1))")
	result := tk.MustQuery(`admin show ddl job queries 1, 1, 1`)
	result.Check(testkit.Rows())
	result = tk.MustQuery(`admin show ddl job queries 1, 2, 3, 4`)
	result.Check(testkit.Rows())
	historyJobs, err = admin.GetHistoryDDLJobs(txn, admin.DefNumHistoryJobs)
	result = tk.MustQuery(fmt.Sprintf("admin show ddl job queries %d", historyJobs[0].ID))
	result.Check(testkit.Rows(historyJobs[0].Query))
	c.Assert(err, IsNil)

	// check table test
	tk.MustExec("create table admin_test1 (c1 int, c2 int default 1, index (c1))")
	tk.MustExec("insert admin_test1 (c1) values (21),(22)")
	r, err = tk.Exec("admin check table admin_test, admin_test1")
	c.Assert(err, IsNil)
	c.Assert(r, IsNil)
	// error table name
	err = tk.ExecToErr("admin check table admin_test_error")
	c.Assert(err, NotNil)
	// different index values
	sctx := tk.Se.(sessionctx.Context)
	dom := domain.GetDomain(sctx)
	is := dom.InfoSchema()
	c.Assert(is, NotNil)
	tb, err := is.TableByName(model.NewCIStr("test"), model.NewCIStr("admin_test"))
	c.Assert(err, IsNil)
	c.Assert(tb.Indices(), HasLen, 1)
	_, err = tb.Indices()[0].Create(mock.NewContext(), txn, types.MakeDatums(int64(10)), kv.IntHandle(1), nil)
	c.Assert(err, IsNil)
	err = txn.Commit(context.Background())
	c.Assert(err, IsNil)
	errAdmin := tk.ExecToErr("admin check table admin_test")
	c.Assert(errAdmin, NotNil)

	if config.CheckTableBeforeDrop {
		err = tk.ExecToErr("drop table admin_test")
		c.Assert(err.Error(), Equals, errAdmin.Error())

		// Drop inconsistency index.
		tk.MustExec("alter table admin_test drop index c1")
		tk.MustExec("admin check table admin_test")
	}
	// checksum table test
	tk.MustExec("create table checksum_with_index (id int, count int, PRIMARY KEY(id), KEY(count))")
	tk.MustExec("create table checksum_without_index (id int, count int, PRIMARY KEY(id))")
	r, err = tk.Exec("admin checksum table checksum_with_index, checksum_without_index")
	c.Assert(err, IsNil)
	res := tk.ResultSetToResult(r, Commentf("admin checksum table"))
	// Mocktikv returns 1 for every table/index scan, then we will xor the checksums of a table.
	// For "checksum_with_index", we have two checksums, so the result will be 1^1 = 0.
	// For "checksum_without_index", we only have one checksum, so the result will be 1.
	res.Sort().Check(testkit.Rows("test checksum_with_index 0 2 2", "test checksum_without_index 1 1 1"))

	tk.MustExec("drop table if exists t1;")
	tk.MustExec("CREATE TABLE t1 (c2 BOOL, PRIMARY KEY (c2));")
	tk.MustExec("INSERT INTO t1 SET c2 = '0';")
	tk.MustExec("ALTER TABLE t1 ADD COLUMN c3 DATETIME NULL DEFAULT '2668-02-03 17:19:31';")
	tk.MustExec("ALTER TABLE t1 ADD INDEX idx2 (c3);")
	tk.MustExec("ALTER TABLE t1 ADD COLUMN c4 bit(10) default 127;")
	tk.MustExec("ALTER TABLE t1 ADD INDEX idx3 (c4);")
	tk.MustExec("admin check table t1;")

	// Test admin show ddl jobs table name after table has been droped.
	tk.MustExec("drop table if exists t1;")
	re := tk.MustQuery("admin show ddl jobs 1")
	rows := re.Rows()
	c.Assert(len(rows), Equals, 1)
	c.Assert(rows[0][2], Equals, "t1")

	// Test for reverse scan get history ddl jobs when ddl history jobs queue has multiple regions.
	txn, err = s.store.Begin()
	c.Assert(err, IsNil)
	historyJobs, err = admin.GetHistoryDDLJobs(txn, 20)
	c.Assert(err, IsNil)

	// Split region for history ddl job queues.
	m := meta.NewMeta(txn)
	startKey := meta.DDLJobHistoryKey(m, 0)
	endKey := meta.DDLJobHistoryKey(m, historyJobs[0].ID)
	s.cluster.SplitKeys(startKey, endKey, int(historyJobs[0].ID/5))

	historyJobs2, err := admin.GetHistoryDDLJobs(txn, 20)
	c.Assert(err, IsNil)
	c.Assert(historyJobs, DeepEquals, historyJobs2)
}

func (s *testSuiteP2) TestAdminShowDDLJobs(c *C) {
	tk := testkit.NewTestKit(c, s.store)
	tk.MustExec("create database if not exists test_admin_show_ddl_jobs")
	tk.MustExec("use test_admin_show_ddl_jobs")
	tk.MustExec("create table t (a int);")

	re := tk.MustQuery("admin show ddl jobs 1")
	row := re.Rows()[0]
	c.Assert(row[1], Equals, "test_admin_show_ddl_jobs")
	jobID, err := strconv.Atoi(row[0].(string))
	c.Assert(err, IsNil)

	err = kv.RunInNewTxn(context.Background(), s.store, true, func(ctx context.Context, txn kv.Transaction) error {
		t := meta.NewMeta(txn)
		job, err := t.GetHistoryDDLJob(int64(jobID))
		c.Assert(err, IsNil)
		c.Assert(job, NotNil)
		// Test for compatibility. Old TiDB version doesn't have SchemaName field, and the BinlogInfo maybe nil.
		// See PR: 11561.
		job.BinlogInfo = nil
		job.SchemaName = ""
		err = t.AddHistoryDDLJob(job, true)
		c.Assert(err, IsNil)
		return nil
	})
	c.Assert(err, IsNil)

	re = tk.MustQuery("admin show ddl jobs 1")
	row = re.Rows()[0]
	c.Assert(row[1], Equals, "test_admin_show_ddl_jobs")

	re = tk.MustQuery("admin show ddl jobs 1 where job_type='create table'")
	row = re.Rows()[0]
	c.Assert(row[1], Equals, "test_admin_show_ddl_jobs")
	c.Assert(row[9], Equals, "<nil>")

	// Test the START_TIME and END_TIME field.
	re = tk.MustQuery("admin show ddl jobs where job_type = 'create table' and start_time > str_to_date('20190101','%Y%m%d%H%i%s')")
	row = re.Rows()[0]
	c.Assert(row[2], Equals, "t")
	c.Assert(row[9], Equals, "<nil>")
}

func (s *testSuiteP2) TestAdminShowDDLJobsInfo(c *C) {
	tk := testkit.NewTestKit(c, s.store)
	tk.MustExec("create database if not exists test_admin_show_ddl_jobs")
	defer tk.MustExec("drop database if exists test_admin_show_ddl_jobs")
	tk.MustExec("use test_admin_show_ddl_jobs")
	tk.MustExec("drop table if exists t, t1;")
	tk.MustExec("create table t (a int);")
	tk.MustExec("create table t1 (a int);")

	// Test for issue: https://github.com/pingcap/tidb/issues/29915
	tk.MustExec("drop placement policy if exists x;")
	tk.MustExec("create placement policy x followers=4;")
	tk.MustExec("alter table t placement policy x;")
	c.Assert(tk.MustQuery("admin show ddl jobs 1").Rows()[0][3], Equals, "alter table placement")

	tk.MustExec("rename table t to tt, t1 to tt1")
	c.Assert(tk.MustQuery("admin show ddl jobs 1").Rows()[0][3], Equals, "rename tables")

	tk.MustExec("create table tt2 (c int) PARTITION BY RANGE (c) " +
		"(PARTITION p0 VALUES LESS THAN (6)," +
		"PARTITION p1 VALUES LESS THAN (11)," +
		"PARTITION p2 VALUES LESS THAN (16)," +
		"PARTITION p3 VALUES LESS THAN (21));")
	tk.MustExec("alter table tt2 partition p0 " +
		"PRIMARY_REGION=\"cn-east-1\" " +
		"REGIONS=\"cn-east-1, cn-east-2\" " +
		"FOLLOWERS=2 ")
	c.Assert(tk.MustQuery("admin show ddl jobs 1").Rows()[0][3], Equals, "alter table partition placement")

	tk.MustExec("alter table tt1 cache")
	c.Assert(tk.MustQuery("admin show ddl jobs 1").Rows()[0][3], Equals, "alter table cache")
	tk.MustExec("alter table tt1 nocache")
	c.Assert(tk.MustQuery("admin show ddl jobs 1").Rows()[0][3], Equals, "alter table nocache")
}

func (s *testSuiteP2) TestAdminChecksumOfPartitionedTable(c *C) {
	tk := testkit.NewTestKit(c, s.store)
	tk.MustExec("USE test;")
	tk.MustExec("DROP TABLE IF EXISTS admin_checksum_partition_test;")
	tk.MustExec("CREATE TABLE admin_checksum_partition_test (a INT) PARTITION BY HASH(a) PARTITIONS 4;")
	tk.MustExec("INSERT INTO admin_checksum_partition_test VALUES (1), (2);")

	r := tk.MustQuery("ADMIN CHECKSUM TABLE admin_checksum_partition_test;")
	r.Check(testkit.Rows("test admin_checksum_partition_test 1 5 5"))
}

func (s *baseTestSuite) fillData(tk *testkit.TestKit, table string) {
	tk.MustExec("use test")
	tk.MustExec(fmt.Sprintf("create table %s(id int not null default 1, name varchar(255), PRIMARY KEY(id));", table))

	// insert data
	tk.MustExec(fmt.Sprintf("insert INTO %s VALUES (1, \"hello\");", table))
	tk.CheckExecResult(1, 0)
	tk.MustExec(fmt.Sprintf("insert into %s values (2, \"hello\");", table))
	tk.CheckExecResult(1, 0)
}

type testCase struct {
	data1       []byte
	data2       []byte
	expected    []string
	restData    []byte
	expectedMsg string
}

func checkCases(tests []testCase, ld *executor.LoadDataInfo,
	t *testing.T, tk *testkit2.TestKit, ctx sessionctx.Context, selectSQL, deleteSQL string) {
	origin := ld.IgnoreLines
	for _, tt := range tests {
		ld.IgnoreLines = origin
		require.Nil(t, ctx.NewTxn(context.Background()))
		ctx.GetSessionVars().StmtCtx.DupKeyAsWarning = true
		ctx.GetSessionVars().StmtCtx.BadNullAsWarning = true
		ctx.GetSessionVars().StmtCtx.InLoadDataStmt = true
		ctx.GetSessionVars().StmtCtx.InDeleteStmt = false
		data, reachLimit, err1 := ld.InsertData(context.Background(), tt.data1, tt.data2)
		require.NoError(t, err1)
		require.False(t, reachLimit)
		err1 = ld.CheckAndInsertOneBatch(context.Background(), ld.GetRows(), ld.GetCurBatchCnt())
		require.NoError(t, err1)
		ld.SetMaxRowsInBatch(20000)
		if tt.restData == nil {
			require.Len(t, data, 0, "data1:%v, data2:%v, data:%v", string(tt.data1), string(tt.data2), string(data))
		} else {
			require.Equal(t, tt.restData, data, "data1:%v, data2:%v, data:%v", string(tt.data1), string(tt.data2), string(data))
		}
		ld.SetMessage()
		require.Equal(t, tt.expectedMsg, tk.Session().LastMessage())
		ctx.StmtCommit()
		txn, err := ctx.Txn(true)
		require.NoError(t, err)
		err = txn.Commit(context.Background())
		require.NoError(t, err)
		r := tk.MustQuery(selectSQL)
		r.Check(testutil.RowsWithSep("|", tt.expected...))
		tk.MustExec(deleteSQL)
	}
}

func (s *testSuiteP1) TestSelectWithoutFrom(c *C) {
	tk := testkit.NewTestKit(c, s.store)
	tk.MustExec("use test")

	r := tk.MustQuery("select 1 + 2*3;")
	r.Check(testkit.Rows("7"))

	r = tk.MustQuery(`select _utf8"string";`)
	r.Check(testkit.Rows("string"))

	r = tk.MustQuery("select 1 order by 1;")
	r.Check(testkit.Rows("1"))
}

// TestSelectBackslashN Issue 3685.
func (s *testSuiteP1) TestSelectBackslashN(c *C) {
	tk := testkit.NewTestKit(c, s.store)

	sql := `select \N;`
	r := tk.MustQuery(sql)
	r.Check(testkit.Rows("<nil>"))
	rs, err := tk.Exec(sql)
	c.Check(err, IsNil)
	fields := rs.Fields()
	c.Check(len(fields), Equals, 1)
	c.Check(fields[0].Column.Name.O, Equals, "NULL")
	c.Assert(rs.Close(), IsNil)

	sql = `select "\N";`
	r = tk.MustQuery(sql)
	r.Check(testkit.Rows("N"))
	rs, err = tk.Exec(sql)
	c.Check(err, IsNil)
	fields = rs.Fields()
	c.Check(len(fields), Equals, 1)
	c.Check(fields[0].Column.Name.O, Equals, `N`)
	c.Assert(rs.Close(), IsNil)

	tk.MustExec("use test;")
	tk.MustExec("create table test (`\\N` int);")
	tk.MustExec("insert into test values (1);")
	tk.CheckExecResult(1, 0)
	sql = "select * from test;"
	r = tk.MustQuery(sql)
	r.Check(testkit.Rows("1"))
	rs, err = tk.Exec(sql)
	c.Check(err, IsNil)
	fields = rs.Fields()
	c.Check(len(fields), Equals, 1)
	c.Check(fields[0].Column.Name.O, Equals, `\N`)
	c.Assert(rs.Close(), IsNil)

	sql = `select \N from test;`
	r = tk.MustQuery(sql)
	r.Check(testkit.Rows("<nil>"))
	rs, err = tk.Exec(sql)
	c.Check(err, IsNil)
	fields = rs.Fields()
	c.Check(err, IsNil)
	c.Check(len(fields), Equals, 1)
	c.Check(fields[0].Column.Name.O, Equals, `NULL`)
	c.Assert(rs.Close(), IsNil)

	sql = `select (\N) from test;`
	r = tk.MustQuery(sql)
	r.Check(testkit.Rows("<nil>"))
	rs, err = tk.Exec(sql)
	c.Check(err, IsNil)
	fields = rs.Fields()
	c.Check(len(fields), Equals, 1)
	c.Check(fields[0].Column.Name.O, Equals, `NULL`)
	c.Assert(rs.Close(), IsNil)

	sql = "select `\\N` from test;"
	r = tk.MustQuery(sql)
	r.Check(testkit.Rows("1"))
	rs, err = tk.Exec(sql)
	c.Check(err, IsNil)
	fields = rs.Fields()
	c.Check(len(fields), Equals, 1)
	c.Check(fields[0].Column.Name.O, Equals, `\N`)
	c.Assert(rs.Close(), IsNil)

	sql = "select (`\\N`) from test;"
	r = tk.MustQuery(sql)
	r.Check(testkit.Rows("1"))
	rs, err = tk.Exec(sql)
	c.Check(err, IsNil)
	fields = rs.Fields()
	c.Check(len(fields), Equals, 1)
	c.Check(fields[0].Column.Name.O, Equals, `\N`)
	c.Assert(rs.Close(), IsNil)

	sql = `select '\N' from test;`
	r = tk.MustQuery(sql)
	r.Check(testkit.Rows("N"))
	rs, err = tk.Exec(sql)
	c.Check(err, IsNil)
	fields = rs.Fields()
	c.Check(len(fields), Equals, 1)
	c.Check(fields[0].Column.Name.O, Equals, `N`)
	c.Assert(rs.Close(), IsNil)

	sql = `select ('\N') from test;`
	r = tk.MustQuery(sql)
	r.Check(testkit.Rows("N"))
	rs, err = tk.Exec(sql)
	c.Check(err, IsNil)
	fields = rs.Fields()
	c.Check(len(fields), Equals, 1)
	c.Check(fields[0].Column.Name.O, Equals, `N`)
	c.Assert(rs.Close(), IsNil)
}

// TestSelectNull Issue #4053.
func (s *testSuiteP1) TestSelectNull(c *C) {
	tk := testkit.NewTestKit(c, s.store)

	sql := `select nUll;`
	r := tk.MustQuery(sql)
	r.Check(testkit.Rows("<nil>"))
	rs, err := tk.Exec(sql)
	c.Check(err, IsNil)
	fields := rs.Fields()
	c.Check(len(fields), Equals, 1)
	c.Check(fields[0].Column.Name.O, Equals, `NULL`)
	c.Assert(rs.Close(), IsNil)

	sql = `select (null);`
	r = tk.MustQuery(sql)
	r.Check(testkit.Rows("<nil>"))
	rs, err = tk.Exec(sql)
	c.Check(err, IsNil)
	fields = rs.Fields()
	c.Check(len(fields), Equals, 1)
	c.Check(fields[0].Column.Name.O, Equals, `NULL`)
	c.Assert(rs.Close(), IsNil)

	sql = `select null+NULL;`
	r = tk.MustQuery(sql)
	r.Check(testkit.Rows("<nil>"))
	rs, err = tk.Exec(sql)
	c.Check(err, IsNil)
	fields = rs.Fields()
	c.Check(err, IsNil)
	c.Check(len(fields), Equals, 1)
	c.Check(fields[0].Column.Name.O, Equals, `null+NULL`)
	c.Assert(rs.Close(), IsNil)
}

// TestSelectStringLiteral Issue #3686.
func (s *testSuiteP1) TestSelectStringLiteral(c *C) {
	tk := testkit.NewTestKit(c, s.store)

	sql := `select 'abc';`
	r := tk.MustQuery(sql)
	r.Check(testkit.Rows("abc"))
	rs, err := tk.Exec(sql)
	c.Check(err, IsNil)
	fields := rs.Fields()
	c.Check(len(fields), Equals, 1)
	c.Check(fields[0].Column.Name.O, Equals, `abc`)
	c.Assert(rs.Close(), IsNil)

	sql = `select (('abc'));`
	r = tk.MustQuery(sql)
	r.Check(testkit.Rows("abc"))
	rs, err = tk.Exec(sql)
	c.Check(err, IsNil)
	fields = rs.Fields()
	c.Check(len(fields), Equals, 1)
	c.Check(fields[0].Column.Name.O, Equals, `abc`)
	c.Assert(rs.Close(), IsNil)

	sql = `select 'abc'+'def';`
	r = tk.MustQuery(sql)
	r.Check(testkit.Rows("0"))
	rs, err = tk.Exec(sql)
	c.Check(err, IsNil)
	fields = rs.Fields()
	c.Check(len(fields), Equals, 1)
	c.Check(fields[0].Column.Name.O, Equals, `'abc'+'def'`)
	c.Assert(rs.Close(), IsNil)

	// Below checks whether leading invalid chars are trimmed.
	sql = "select '\n';"
	r = tk.MustQuery(sql)
	r.Check(testkit.Rows("\n"))
	rs, err = tk.Exec(sql)
	c.Check(err, IsNil)
	fields = rs.Fields()
	c.Check(len(fields), Equals, 1)
	c.Check(fields[0].Column.Name.O, Equals, "")
	c.Assert(rs.Close(), IsNil)

	sql = "select '\t   col';" // Lowercased letter is a valid char.
	rs, err = tk.Exec(sql)
	c.Check(err, IsNil)
	fields = rs.Fields()
	c.Check(len(fields), Equals, 1)
	c.Check(fields[0].Column.Name.O, Equals, "col")
	c.Assert(rs.Close(), IsNil)

	sql = "select '\t   Col';" // Uppercased letter is a valid char.
	rs, err = tk.Exec(sql)
	c.Check(err, IsNil)
	fields = rs.Fields()
	c.Check(len(fields), Equals, 1)
	c.Check(fields[0].Column.Name.O, Equals, "Col")
	c.Assert(rs.Close(), IsNil)

	sql = "select '\n\t   中文 col';" // Chinese char is a valid char.
	rs, err = tk.Exec(sql)
	c.Check(err, IsNil)
	fields = rs.Fields()
	c.Check(len(fields), Equals, 1)
	c.Check(fields[0].Column.Name.O, Equals, "中文 col")
	c.Assert(rs.Close(), IsNil)

	sql = "select ' \r\n  .col';" // Punctuation is a valid char.
	rs, err = tk.Exec(sql)
	c.Check(err, IsNil)
	fields = rs.Fields()
	c.Check(len(fields), Equals, 1)
	c.Check(fields[0].Column.Name.O, Equals, ".col")
	c.Assert(rs.Close(), IsNil)

	sql = "select '   😆col';" // Emoji is a valid char.
	rs, err = tk.Exec(sql)
	c.Check(err, IsNil)
	fields = rs.Fields()
	c.Check(len(fields), Equals, 1)
	c.Check(fields[0].Column.Name.O, Equals, "😆col")
	c.Assert(rs.Close(), IsNil)

	// Below checks whether trailing invalid chars are preserved.
	sql = `select 'abc   ';`
	rs, err = tk.Exec(sql)
	c.Check(err, IsNil)
	fields = rs.Fields()
	c.Check(len(fields), Equals, 1)
	c.Check(fields[0].Column.Name.O, Equals, "abc   ")
	c.Assert(rs.Close(), IsNil)

	sql = `select '  abc   123   ';`
	rs, err = tk.Exec(sql)
	c.Check(err, IsNil)
	fields = rs.Fields()
	c.Check(len(fields), Equals, 1)
	c.Check(fields[0].Column.Name.O, Equals, "abc   123   ")
	c.Assert(rs.Close(), IsNil)

	// Issue #4239.
	sql = `select 'a' ' ' 'string';`
	r = tk.MustQuery(sql)
	r.Check(testkit.Rows("a string"))
	rs, err = tk.Exec(sql)
	c.Check(err, IsNil)
	fields = rs.Fields()
	c.Check(len(fields), Equals, 1)
	c.Check(fields[0].Column.Name.O, Equals, "a")
	c.Assert(rs.Close(), IsNil)

	sql = `select 'a' " " "string";`
	r = tk.MustQuery(sql)
	r.Check(testkit.Rows("a string"))
	rs, err = tk.Exec(sql)
	c.Check(err, IsNil)
	fields = rs.Fields()
	c.Check(len(fields), Equals, 1)
	c.Check(fields[0].Column.Name.O, Equals, "a")
	c.Assert(rs.Close(), IsNil)

	sql = `select 'string' 'string';`
	r = tk.MustQuery(sql)
	r.Check(testkit.Rows("stringstring"))
	rs, err = tk.Exec(sql)
	c.Check(err, IsNil)
	fields = rs.Fields()
	c.Check(len(fields), Equals, 1)
	c.Check(fields[0].Column.Name.O, Equals, "string")
	c.Assert(rs.Close(), IsNil)

	sql = `select "ss" "a";`
	r = tk.MustQuery(sql)
	r.Check(testkit.Rows("ssa"))
	rs, err = tk.Exec(sql)
	c.Check(err, IsNil)
	fields = rs.Fields()
	c.Check(len(fields), Equals, 1)
	c.Check(fields[0].Column.Name.O, Equals, "ss")
	c.Assert(rs.Close(), IsNil)

	sql = `select "ss" "a" "b";`
	r = tk.MustQuery(sql)
	r.Check(testkit.Rows("ssab"))
	rs, err = tk.Exec(sql)
	c.Check(err, IsNil)
	fields = rs.Fields()
	c.Check(len(fields), Equals, 1)
	c.Check(fields[0].Column.Name.O, Equals, "ss")
	c.Assert(rs.Close(), IsNil)

	sql = `select "ss" "a" ' ' "b";`
	r = tk.MustQuery(sql)
	r.Check(testkit.Rows("ssa b"))
	rs, err = tk.Exec(sql)
	c.Check(err, IsNil)
	fields = rs.Fields()
	c.Check(len(fields), Equals, 1)
	c.Check(fields[0].Column.Name.O, Equals, "ss")
	c.Assert(rs.Close(), IsNil)

	sql = `select "ss" "a" ' ' "b" ' ' "d";`
	r = tk.MustQuery(sql)
	r.Check(testkit.Rows("ssa b d"))
	rs, err = tk.Exec(sql)
	c.Check(err, IsNil)
	fields = rs.Fields()
	c.Check(len(fields), Equals, 1)
	c.Check(fields[0].Column.Name.O, Equals, "ss")
	c.Assert(rs.Close(), IsNil)
}

func (s *testSuiteP1) TestSelectLimit(c *C) {
	tk := testkit.NewTestKit(c, s.store)
	tk.MustExec("use test")
	s.fillData(tk, "select_limit")

	tk.MustExec("insert INTO select_limit VALUES (3, \"hello\");")
	tk.CheckExecResult(1, 0)
	tk.MustExec("insert INTO select_limit VALUES (4, \"hello\");")
	tk.CheckExecResult(1, 0)

	r := tk.MustQuery("select * from select_limit limit 1;")
	r.Check(testkit.Rows("1 hello"))

	r = tk.MustQuery("select id from (select * from select_limit limit 1) k where id != 1;")
	r.Check(testkit.Rows())

	r = tk.MustQuery("select * from select_limit limit 18446744073709551615 offset 0;")
	r.Check(testkit.Rows("1 hello", "2 hello", "3 hello", "4 hello"))

	r = tk.MustQuery("select * from select_limit limit 18446744073709551615 offset 1;")
	r.Check(testkit.Rows("2 hello", "3 hello", "4 hello"))

	r = tk.MustQuery("select * from select_limit limit 18446744073709551615 offset 3;")
	r.Check(testkit.Rows("4 hello"))

	err := tk.ExecToErr("select * from select_limit limit 18446744073709551616 offset 3;")
	c.Assert(err, NotNil)
}

func (s *testSuiteP1) TestSelectOrderBy(c *C) {
	tk := testkit.NewTestKit(c, s.store)
	tk.MustExec("use test")
	s.fillData(tk, "select_order_test")

	// Test star field
	r := tk.MustQuery("select * from select_order_test where id = 1 order by id limit 1 offset 0;")
	r.Check(testkit.Rows("1 hello"))

	r = tk.MustQuery("select id from select_order_test order by id desc limit 1 ")
	r.Check(testkit.Rows("2"))

	r = tk.MustQuery("select id from select_order_test order by id + 1 desc limit 1 ")
	r.Check(testkit.Rows("2"))

	// Test limit
	r = tk.MustQuery("select * from select_order_test order by name, id limit 1 offset 0;")
	r.Check(testkit.Rows("1 hello"))

	// Test limit
	r = tk.MustQuery("select id as c1, name from select_order_test order by 2, id limit 1 offset 0;")
	r.Check(testkit.Rows("1 hello"))

	// Test limit overflow
	r = tk.MustQuery("select * from select_order_test order by name, id limit 100 offset 0;")
	r.Check(testkit.Rows("1 hello", "2 hello"))

	// Test offset overflow
	r = tk.MustQuery("select * from select_order_test order by name, id limit 1 offset 100;")
	r.Check(testkit.Rows())

	// Test limit exceeds int range.
	r = tk.MustQuery("select id from select_order_test order by name, id limit 18446744073709551615;")
	r.Check(testkit.Rows("1", "2"))

	// Test multiple field
	r = tk.MustQuery("select id, name from select_order_test where id = 1 group by id, name limit 1 offset 0;")
	r.Check(testkit.Rows("1 hello"))

	// Test limit + order by
	for i := 3; i <= 10; i += 1 {
		tk.MustExec(fmt.Sprintf("insert INTO select_order_test VALUES (%d, \"zz\");", i))
	}
	tk.MustExec("insert INTO select_order_test VALUES (10086, \"hi\");")
	for i := 11; i <= 20; i += 1 {
		tk.MustExec(fmt.Sprintf("insert INTO select_order_test VALUES (%d, \"hh\");", i))
	}
	for i := 21; i <= 30; i += 1 {
		tk.MustExec(fmt.Sprintf("insert INTO select_order_test VALUES (%d, \"zz\");", i))
	}
	tk.MustExec("insert INTO select_order_test VALUES (1501, \"aa\");")
	r = tk.MustQuery("select * from select_order_test order by name, id limit 1 offset 3;")
	r.Check(testkit.Rows("11 hh"))
	tk.MustExec("drop table select_order_test")
	tk.MustExec("drop table if exists t")
	tk.MustExec("create table t (c int, d int)")
	tk.MustExec("insert t values (1, 1)")
	tk.MustExec("insert t values (1, 2)")
	tk.MustExec("insert t values (1, 3)")
	r = tk.MustQuery("select 1-d as d from t order by d;")
	r.Check(testkit.Rows("-2", "-1", "0"))
	r = tk.MustQuery("select 1-d as d from t order by d + 1;")
	r.Check(testkit.Rows("0", "-1", "-2"))
	r = tk.MustQuery("select t.d from t order by d;")
	r.Check(testkit.Rows("1", "2", "3"))

	tk.MustExec("drop table if exists t")
	tk.MustExec("create table t (a int, b int, c int)")
	tk.MustExec("insert t values (1, 2, 3)")
	r = tk.MustQuery("select b from (select a,b from t order by a,c) t")
	r.Check(testkit.Rows("2"))
	r = tk.MustQuery("select b from (select a,b from t order by a,c limit 1) t")
	r.Check(testkit.Rows("2"))
	tk.MustExec("drop table if exists t")
	tk.MustExec("create table t(a int, b int, index idx(a))")
	tk.MustExec("insert into t values(1, 1), (2, 2)")
	tk.MustQuery("select * from t where 1 order by b").Check(testkit.Rows("1 1", "2 2"))
	tk.MustQuery("select * from t where a between 1 and 2 order by a desc").Check(testkit.Rows("2 2", "1 1"))

	// Test double read and topN is pushed down to first read plannercore.
	tk.MustExec("drop table if exists t")
	tk.MustExec("create table t(a int primary key, b int, c int, index idx(b))")
	tk.MustExec("insert into t values(1, 3, 1)")
	tk.MustExec("insert into t values(2, 2, 2)")
	tk.MustExec("insert into t values(3, 1, 3)")
	tk.MustQuery("select * from t use index(idx) order by a desc limit 1").Check(testkit.Rows("3 1 3"))

	// Test double read which needs to keep order.
	tk.MustExec("drop table if exists t")
	tk.MustExec("create table t(a int, b int, key b (b))")
	tk.Se.GetSessionVars().IndexLookupSize = 3
	for i := 0; i < 10; i++ {
		tk.MustExec(fmt.Sprintf("insert into t values(%d, %d)", i, 10-i))
	}
	tk.MustQuery("select a from t use index(b) order by b").Check(testkit.Rows("9", "8", "7", "6", "5", "4", "3", "2", "1", "0"))
}

func (s *testSuiteP1) TestOrderBy(c *C) {
	tk := testkit.NewTestKitWithInit(c, s.store)
	tk.MustExec("drop table if exists t")
	tk.MustExec("create table t (c1 int, c2 int, c3 varchar(20))")
	tk.MustExec("insert into t values (1, 2, 'abc'), (2, 1, 'bcd')")

	// Fix issue https://github.com/pingcap/tidb/issues/337
	tk.MustQuery("select c1 as a, c1 as b from t order by c1").Check(testkit.Rows("1 1", "2 2"))

	tk.MustQuery("select c1 as a, t.c1 as a from t order by a desc").Check(testkit.Rows("2 2", "1 1"))
	tk.MustQuery("select c1 as c2 from t order by c2").Check(testkit.Rows("1", "2"))
	tk.MustQuery("select sum(c1) from t order by sum(c1)").Check(testkit.Rows("3"))
	tk.MustQuery("select c1 as c2 from t order by c2 + 1").Check(testkit.Rows("2", "1"))

	// Order by position.
	tk.MustQuery("select * from t order by 1").Check(testkit.Rows("1 2 abc", "2 1 bcd"))
	tk.MustQuery("select * from t order by 2").Check(testkit.Rows("2 1 bcd", "1 2 abc"))

	// Order by binary.
	tk.MustQuery("select c1, c3 from t order by binary c1 desc").Check(testkit.Rows("2 bcd", "1 abc"))
	tk.MustQuery("select c1, c2 from t order by binary c3").Check(testkit.Rows("1 2", "2 1"))
}

func (s *testSuiteP1) TestSelectErrorRow(c *C) {
	tk := testkit.NewTestKit(c, s.store)
	tk.MustExec("use test")

	err := tk.ExecToErr("select row(1, 1) from test")
	c.Assert(err, NotNil)

	err = tk.ExecToErr("select * from test group by row(1, 1);")
	c.Assert(err, NotNil)

	err = tk.ExecToErr("select * from test order by row(1, 1);")
	c.Assert(err, NotNil)

	err = tk.ExecToErr("select * from test having row(1, 1);")
	c.Assert(err, NotNil)

	err = tk.ExecToErr("select (select 1, 1) from test;")
	c.Assert(err, NotNil)

	err = tk.ExecToErr("select * from test group by (select 1, 1);")
	c.Assert(err, NotNil)

	err = tk.ExecToErr("select * from test order by (select 1, 1);")
	c.Assert(err, NotNil)

	err = tk.ExecToErr("select * from test having (select 1, 1);")
	c.Assert(err, NotNil)
}

// TestIssue2612 is related with https://github.com/pingcap/tidb/issues/2612
func (s *testSuiteP1) TestIssue2612(c *C) {
	tk := testkit.NewTestKit(c, s.store)
	tk.MustExec("use test")
	tk.MustExec(`drop table if exists t`)
	tk.MustExec(`create table t (
		create_at datetime NOT NULL DEFAULT '1000-01-01 00:00:00',
		finish_at datetime NOT NULL DEFAULT '1000-01-01 00:00:00');`)
	tk.MustExec(`insert into t values ('2016-02-13 15:32:24',  '2016-02-11 17:23:22');`)
	rs, err := tk.Exec(`select timediff(finish_at, create_at) from t;`)
	c.Assert(err, IsNil)
	req := rs.NewChunk(nil)
	err = rs.Next(context.Background(), req)
	c.Assert(err, IsNil)
	c.Assert(req.GetRow(0).GetDuration(0, 0).String(), Equals, "-46:09:02")
	c.Assert(rs.Close(), IsNil)
}

// TestIssue345 is related with https://github.com/pingcap/tidb/issues/345
func (s *testSuiteP1) TestIssue345(c *C) {
	tk := testkit.NewTestKit(c, s.store)
	tk.MustExec("use test")
	tk.MustExec(`drop table if exists t1, t2`)
	tk.MustExec(`create table t1 (c1 int);`)
	tk.MustExec(`create table t2 (c2 int);`)
	tk.MustExec(`insert into t1 values (1);`)
	tk.MustExec(`insert into t2 values (2);`)
	tk.MustExec(`update t1, t2 set t1.c1 = 2, t2.c2 = 1;`)
	tk.MustExec(`update t1, t2 set c1 = 2, c2 = 1;`)
	tk.MustExec(`update t1 as a, t2 as b set a.c1 = 2, b.c2 = 1;`)

	// Check t1 content
	r := tk.MustQuery("SELECT * FROM t1;")
	r.Check(testkit.Rows("2"))
	// Check t2 content
	r = tk.MustQuery("SELECT * FROM t2;")
	r.Check(testkit.Rows("1"))

	tk.MustExec(`update t1 as a, t2 as t1 set a.c1 = 1, t1.c2 = 2;`)
	// Check t1 content
	r = tk.MustQuery("SELECT * FROM t1;")
	r.Check(testkit.Rows("1"))
	// Check t2 content
	r = tk.MustQuery("SELECT * FROM t2;")
	r.Check(testkit.Rows("2"))

	_, err := tk.Exec(`update t1 as a, t2 set t1.c1 = 10;`)
	c.Assert(err, NotNil)
}

func (s *testSuiteP1) TestIssue5055(c *C) {
	tk := testkit.NewTestKit(c, s.store)
	tk.MustExec("use test")
	tk.MustExec(`drop table if exists t1, t2`)
	tk.MustExec(`create table t1 (a int);`)
	tk.MustExec(`create table t2 (a int);`)
	tk.MustExec(`insert into t1 values(1);`)
	tk.MustExec(`insert into t2 values(1);`)
	result := tk.MustQuery("select tbl1.* from (select t1.a, 1 from t1) tbl1 left join t2 tbl2 on tbl1.a = tbl2.a order by tbl1.a desc limit 1;")
	result.Check(testkit.Rows("1 1"))
}

func (s *testSuiteWithData) TestSetOperation(c *C) {
	tk := testkit.NewTestKit(c, s.store)
	tk.MustExec(`use test`)
	tk.MustExec(`drop table if exists t1, t2, t3`)
	tk.MustExec(`create table t1(a int)`)
	tk.MustExec(`create table t2 like t1`)
	tk.MustExec(`create table t3 like t1`)
	tk.MustExec(`insert into t1 values (1),(1),(2),(3),(null)`)
	tk.MustExec(`insert into t2 values (1),(2),(null),(null)`)
	tk.MustExec(`insert into t3 values (2),(3)`)

	var input []string
	var output []struct {
		SQL  string
		Plan []string
		Res  []string
	}
	s.testData.GetTestCases(c, &input, &output)
	for i, tt := range input {
		s.testData.OnRecord(func() {
			output[i].SQL = tt
			output[i].Plan = s.testData.ConvertRowsToStrings(tk.MustQuery("explain " + tt).Rows())
			output[i].Res = s.testData.ConvertRowsToStrings(tk.MustQuery(tt).Sort().Rows())
		})
		tk.MustQuery("explain " + tt).Check(testkit.Rows(output[i].Plan...))
		tk.MustQuery(tt).Sort().Check(testkit.Rows(output[i].Res...))
	}
}

func (s *testSuiteWithData) TestSetOperationOnDiffColType(c *C) {
	tk := testkit.NewTestKit(c, s.store)
	tk.MustExec(`use test`)
	tk.MustExec(`drop table if exists t1, t2, t3`)
	tk.MustExec(`create table t1(a int, b int)`)
	tk.MustExec(`create table t2(a int, b varchar(20))`)
	tk.MustExec(`create table t3(a int, b decimal(30,10))`)
	tk.MustExec(`insert into t1 values (1,1),(1,1),(2,2),(3,3),(null,null)`)
	tk.MustExec(`insert into t2 values (1,'1'),(2,'2'),(null,null),(null,'3')`)
	tk.MustExec(`insert into t3 values (2,2.1),(3,3)`)

	var input []string
	var output []struct {
		SQL  string
		Plan []string
		Res  []string
	}
	s.testData.GetTestCases(c, &input, &output)
	for i, tt := range input {
		s.testData.OnRecord(func() {
			output[i].SQL = tt
			output[i].Plan = s.testData.ConvertRowsToStrings(tk.MustQuery("explain " + tt).Rows())
			output[i].Res = s.testData.ConvertRowsToStrings(tk.MustQuery(tt).Sort().Rows())
		})
		tk.MustQuery("explain " + tt).Check(testkit.Rows(output[i].Plan...))
		tk.MustQuery(tt).Sort().Check(testkit.Rows(output[i].Res...))
	}
}

// issue-23038: wrong key range of index scan for year column
func (s *testSuiteWithData) TestIndexScanWithYearCol(c *C) {
	tk := testkit.NewTestKit(c, s.store)
	tk.MustExec("use test;")
	tk.MustExec("drop table if exists t;")
	tk.MustExec("create table t (c1 year(4), c2 int, key(c1));")
	tk.MustExec("insert into t values(2001, 1);")

	var input []string
	var output []struct {
		SQL  string
		Plan []string
		Res  []string
	}
	s.testData.GetTestCases(c, &input, &output)
	for i, tt := range input {
		s.testData.OnRecord(func() {
			output[i].SQL = tt
			output[i].Plan = s.testData.ConvertRowsToStrings(tk.MustQuery("explain format = 'brief' " + tt).Rows())
			output[i].Res = s.testData.ConvertRowsToStrings(tk.MustQuery(tt).Sort().Rows())
		})
		tk.MustQuery("explain format = 'brief' " + tt).Check(testkit.Rows(output[i].Plan...))
		tk.MustQuery(tt).Sort().Check(testkit.Rows(output[i].Res...))
	}
}

func (s *testSuiteP2) TestUnion(c *C) {
	tk := testkit.NewTestKit(c, s.store)
	tk.MustExec("use test")

	testSQL := `drop table if exists union_test; create table union_test(id int);`
	tk.MustExec(testSQL)

	testSQL = `drop table if exists union_test;`
	tk.MustExec(testSQL)
	testSQL = `create table union_test(id int);`
	tk.MustExec(testSQL)
	testSQL = `insert union_test values (1),(2)`
	tk.MustExec(testSQL)

	testSQL = `select * from (select id from union_test union select id from union_test) t order by id;`
	r := tk.MustQuery(testSQL)
	r.Check(testkit.Rows("1", "2"))

	r = tk.MustQuery("select 1 union all select 1")
	r.Check(testkit.Rows("1", "1"))

	r = tk.MustQuery("select 1 union all select 1 union select 1")
	r.Check(testkit.Rows("1"))

	r = tk.MustQuery("select 1 as a union (select 2) order by a limit 1")
	r.Check(testkit.Rows("1"))

	r = tk.MustQuery("select 1 as a union (select 2) order by a limit 1, 1")
	r.Check(testkit.Rows("2"))

	r = tk.MustQuery("select id from union_test union all (select 1) order by id desc")
	r.Check(testkit.Rows("2", "1", "1"))

	r = tk.MustQuery("select id as a from union_test union (select 1) order by a desc")
	r.Check(testkit.Rows("2", "1"))

	r = tk.MustQuery(`select null as a union (select "abc") order by a`)
	r.Check(testkit.Rows("<nil>", "abc"))

	r = tk.MustQuery(`select "abc" as a union (select 1) order by a`)
	r.Check(testkit.Rows("1", "abc"))

	tk.MustExec("drop table if exists t1")
	tk.MustExec("create table t1 (c int, d int)")
	tk.MustExec("insert t1 values (NULL, 1)")
	tk.MustExec("insert t1 values (1, 1)")
	tk.MustExec("insert t1 values (1, 2)")
	tk.MustExec("drop table if exists t2")
	tk.MustExec("create table t2 (c int, d int)")
	tk.MustExec("insert t2 values (1, 3)")
	tk.MustExec("insert t2 values (1, 1)")
	tk.MustExec("drop table if exists t3")
	tk.MustExec("create table t3 (c int, d int)")
	tk.MustExec("insert t3 values (3, 2)")
	tk.MustExec("insert t3 values (4, 3)")
	r = tk.MustQuery(`select sum(c1), c2 from (select c c1, d c2 from t1 union all select d c1, c c2 from t2 union all select c c1, d c2 from t3) x group by c2 order by c2`)
	r.Check(testkit.Rows("5 1", "4 2", "4 3"))

	tk.MustExec("drop table if exists t1, t2, t3")
	tk.MustExec("create table t1 (a int primary key)")
	tk.MustExec("create table t2 (a int primary key)")
	tk.MustExec("create table t3 (a int primary key)")
	tk.MustExec("insert t1 values (7), (8)")
	tk.MustExec("insert t2 values (1), (9)")
	tk.MustExec("insert t3 values (2), (3)")
	r = tk.MustQuery("select * from t1 union all select * from t2 union all (select * from t3) order by a limit 2")
	r.Check(testkit.Rows("1", "2"))

	tk.MustExec("drop table if exists t1, t2")
	tk.MustExec("create table t1 (a int)")
	tk.MustExec("create table t2 (a int)")
	tk.MustExec("insert t1 values (2), (1)")
	tk.MustExec("insert t2 values (3), (4)")
	r = tk.MustQuery("select * from t1 union all (select * from t2) order by a limit 1")
	r.Check(testkit.Rows("1"))
	r = tk.MustQuery("select (select * from t1 where a != t.a union all (select * from t2 where a != t.a) order by a limit 1) from t1 t")
	r.Check(testkit.Rows("1", "2"))

	tk.MustExec("drop table if exists t")
	tk.MustExec("create table t (id int unsigned primary key auto_increment, c1 int, c2 int, index c1_c2 (c1, c2))")
	tk.MustExec("insert into t (c1, c2) values (1, 1)")
	tk.MustExec("insert into t (c1, c2) values (1, 2)")
	tk.MustExec("insert into t (c1, c2) values (2, 3)")
	r = tk.MustQuery("select * from (select * from t where t.c1 = 1 union select * from t where t.id = 1) s order by s.id")
	r.Check(testkit.Rows("1 1 1", "2 1 2"))

	tk.MustExec("drop table if exists t")
	tk.MustExec("CREATE TABLE t (f1 DATE)")
	tk.MustExec("INSERT INTO t VALUES ('1978-11-26')")
	r = tk.MustQuery("SELECT f1+0 FROM t UNION SELECT f1+0 FROM t")
	r.Check(testkit.Rows("19781126"))

	tk.MustExec("drop table if exists t")
	tk.MustExec("CREATE TABLE t (a int, b int)")
	tk.MustExec("INSERT INTO t VALUES ('1', '1')")
	r = tk.MustQuery("select b from (SELECT * FROM t UNION ALL SELECT a, b FROM t order by a) t")
	r.Check(testkit.Rows("1", "1"))

	tk.MustExec("drop table if exists t")
	tk.MustExec("CREATE TABLE t (a DECIMAL(4,2))")
	tk.MustExec("INSERT INTO t VALUE(12.34)")
	r = tk.MustQuery("SELECT 1 AS c UNION select a FROM t")
	r.Sort().Check(testkit.Rows("1.00", "12.34"))

	// #issue3771
	r = tk.MustQuery("SELECT 'a' UNION SELECT CONCAT('a', -4)")
	r.Sort().Check(testkit.Rows("a", "a-4"))

	// test race
	tk.MustQuery("SELECT @x:=0 UNION ALL SELECT @x:=0 UNION ALL SELECT @x")

	// test field tp
	tk.MustExec("drop table if exists t1, t2")
	tk.MustExec("CREATE TABLE t1 (a date)")
	tk.MustExec("CREATE TABLE t2 (a date)")
	tk.MustExec("SELECT a from t1 UNION select a FROM t2")
	tk.MustQuery("show create table t1").Check(testkit.Rows("t1 CREATE TABLE `t1` (\n" + "  `a` date DEFAULT NULL\n" + ") ENGINE=InnoDB DEFAULT CHARSET=utf8mb4 COLLATE=utf8mb4_bin"))

	// Move from session test.
	tk.MustExec("drop table if exists t1, t2")
	tk.MustExec("create table t1 (c double);")
	tk.MustExec("create table t2 (c double);")
	tk.MustExec("insert into t1 value (73);")
	tk.MustExec("insert into t2 value (930);")
	// If set unspecified column flen to 0, it will cause bug in union.
	// This test is used to prevent the bug reappear.
	tk.MustQuery("select c from t1 union (select c from t2) order by c").Check(testkit.Rows("73", "930"))

	// issue 5703
	tk.MustExec("drop table if exists t")
	tk.MustExec("create table t(a date)")
	tk.MustExec("insert into t value ('2017-01-01'), ('2017-01-02')")
	r = tk.MustQuery("(select a from t where a < 0) union (select a from t where a > 0) order by a")
	r.Check(testkit.Rows("2017-01-01", "2017-01-02"))

	tk.MustExec("drop table if exists t")
	tk.MustExec("create table t(a int)")
	tk.MustExec("insert into t value(0),(0)")
	tk.MustQuery("select 1 from (select a from t union all select a from t) tmp").Check(testkit.Rows("1", "1", "1", "1"))
	tk.MustQuery("select 10 as a from dual union select a from t order by a desc limit 1 ").Check(testkit.Rows("10"))
	tk.MustQuery("select -10 as a from dual union select a from t order by a limit 1 ").Check(testkit.Rows("-10"))
	tk.MustQuery("select count(1) from (select a from t union all select a from t) tmp").Check(testkit.Rows("4"))

	err := tk.ExecToErr("select 1 from (select a from t limit 1 union all select a from t limit 1) tmp")
	c.Assert(err, NotNil)
	terr := errors.Cause(err).(*terror.Error)
	c.Assert(terr.Code(), Equals, errors.ErrCode(mysql.ErrWrongUsage))

	err = tk.ExecToErr("select 1 from (select a from t order by a union all select a from t limit 1) tmp")
	c.Assert(err, NotNil)
	terr = errors.Cause(err).(*terror.Error)
	c.Assert(terr.Code(), Equals, errors.ErrCode(mysql.ErrWrongUsage))

	_, err = tk.Exec("(select a from t order by a) union all select a from t limit 1 union all select a from t limit 1")
	c.Assert(terror.ErrorEqual(err, plannercore.ErrWrongUsage), IsTrue, Commentf("err %v", err))

	_, err = tk.Exec("(select a from t limit 1) union all select a from t limit 1")
	c.Assert(err, IsNil)
	_, err = tk.Exec("(select a from t order by a) union all select a from t order by a")
	c.Assert(err, IsNil)

	tk.MustExec("drop table if exists t")
	tk.MustExec("create table t(a int)")
	tk.MustExec("insert into t value(1),(2),(3)")

	tk.MustQuery("(select a from t order by a limit 2) union all (select a from t order by a desc limit 2) order by a desc limit 1,2").Check(testkit.Rows("2", "2"))
	tk.MustQuery("select a from t union all select a from t order by a desc limit 5").Check(testkit.Rows("3", "3", "2", "2", "1"))
	tk.MustQuery("(select a from t order by a desc limit 2) union all select a from t group by a order by a").Check(testkit.Rows("1", "2", "2", "3", "3"))
	tk.MustQuery("(select a from t order by a desc limit 2) union all select 33 as a order by a desc limit 2").Check(testkit.Rows("33", "3"))

	tk.MustQuery("select 1 union select 1 union all select 1").Check(testkit.Rows("1", "1"))
	tk.MustQuery("select 1 union all select 1 union select 1").Check(testkit.Rows("1"))

	tk.MustExec("drop table if exists t1, t2")
	tk.MustExec(`create table t1(a bigint, b bigint);`)
	tk.MustExec(`create table t2(a bigint, b bigint);`)
	tk.MustExec(`insert into t1 values(1, 1);`)
	tk.MustExec(`insert into t1 select * from t1;`)
	tk.MustExec(`insert into t1 select * from t1;`)
	tk.MustExec(`insert into t1 select * from t1;`)
	tk.MustExec(`insert into t1 select * from t1;`)
	tk.MustExec(`insert into t1 select * from t1;`)
	tk.MustExec(`insert into t1 select * from t1;`)
	tk.MustExec(`insert into t2 values(1, 1);`)
	tk.MustExec(`set @@tidb_init_chunk_size=2;`)
	tk.MustExec(`set @@sql_mode="";`)
	tk.MustQuery(`select count(*) from (select t1.a, t1.b from t1 left join t2 on t1.a=t2.a union all select t1.a, t1.a from t1 left join t2 on t1.a=t2.a) tmp;`).Check(testkit.Rows("128"))
	tk.MustQuery(`select tmp.a, count(*) from (select t1.a, t1.b from t1 left join t2 on t1.a=t2.a union all select t1.a, t1.a from t1 left join t2 on t1.a=t2.a) tmp;`).Check(testkit.Rows("1 128"))

	tk.MustExec("drop table if exists t")
	tk.MustExec("create table t(a int, b int)")
	tk.MustExec("insert into t value(1 ,2)")
	tk.MustQuery("select a, b from (select a, 0 as d, b from t union all select a, 0 as d, b from t) test;").Check(testkit.Rows("1 2", "1 2"))

	// #issue 8141
	tk.MustExec("drop table if exists t1")
	tk.MustExec("create table t1(a int, b int)")
	tk.MustExec("insert into t1 value(1,2),(1,1),(2,2),(2,2),(3,2),(3,2)")
	tk.MustExec("set @@tidb_init_chunk_size=2;")
	tk.MustQuery("select count(*) from (select a as c, a as d from t1 union all select a, b from t1) t;").Check(testkit.Rows("12"))

	// #issue 8189 and #issue 8199
	tk.MustExec("drop table if exists t1")
	tk.MustExec("drop table if exists t2")
	tk.MustExec("CREATE TABLE t1 (a int not null, b char (10) not null)")
	tk.MustExec("insert into t1 values(1,'a'),(2,'b'),(3,'c'),(3,'c')")
	tk.MustExec("CREATE TABLE t2 (a int not null, b char (10) not null)")
	tk.MustExec("insert into t2 values(1,'a'),(2,'b'),(3,'c'),(3,'c')")
	tk.MustQuery("select a from t1 union select a from t1 order by (select a+1);").Check(testkit.Rows("1", "2", "3"))

	// #issue 8201
	for i := 0; i < 4; i++ {
		tk.MustQuery("SELECT(SELECT 0 AS a FROM dual UNION SELECT 1 AS a FROM dual ORDER BY a ASC  LIMIT 1) AS dev").Check(testkit.Rows("0"))
	}

	// #issue 8231
	tk.MustExec("drop table if exists t1")
	tk.MustExec("CREATE TABLE t1 (uid int(1))")
	tk.MustExec("INSERT INTO t1 SELECT 150")
	tk.MustQuery("SELECT 'a' UNION SELECT uid FROM t1 order by 1 desc;").Check(testkit.Rows("a", "150"))

	// #issue 8196
	tk.MustExec("drop table if exists t1")
	tk.MustExec("drop table if exists t2")
	tk.MustExec("CREATE TABLE t1 (a int not null, b char (10) not null)")
	tk.MustExec("insert into t1 values(1,'a'),(2,'b'),(3,'c'),(3,'c')")
	tk.MustExec("CREATE TABLE t2 (a int not null, b char (10) not null)")
	tk.MustExec("insert into t2 values(3,'c'),(4,'d'),(5,'f'),(6,'e')")
	tk.MustExec("analyze table t1")
	tk.MustExec("analyze table t2")
	_, err = tk.Exec("(select a,b from t1 limit 2) union all (select a,b from t2 order by a limit 1) order by t1.b")
	c.Assert(err.Error(), Equals, "[planner:1250]Table 't1' from one of the SELECTs cannot be used in global ORDER clause")

	// #issue 9900
	tk.MustExec("drop table if exists t")
	tk.MustExec("create table t(a int, b decimal(6, 3))")
	tk.MustExec("insert into t values(1, 1.000)")
	tk.MustQuery("select count(distinct a), sum(distinct a), avg(distinct a) from (select a from t union all select b from t) tmp;").Check(testkit.Rows("1 1.000 1.0000000"))

	// #issue 23832
	tk.MustExec("drop table if exists t")
	tk.MustExec("create table t(a bit(20), b float, c double, d int)")
	tk.MustExec("insert into t values(10, 10, 10, 10), (1, -1, 2, -2), (2, -2, 1, 1), (2, 1.1, 2.1, 10.1)")
	tk.MustQuery("select a from t union select 10 order by a").Check(testkit.Rows("1", "2", "10"))
}

func (s *testSuite2) TestUnionLimit(c *C) {
	tk := testkit.NewTestKit(c, s.store)
	tk.MustExec("use test")
	tk.MustExec("drop table if exists union_limit")
	tk.MustExec("create table union_limit (id int) partition by hash(id) partitions 30")
	for i := 0; i < 60; i++ {
		tk.MustExec(fmt.Sprintf("insert into union_limit values (%d)", i))
	}
	// Cover the code for worker count limit in the union executor.
	tk.MustQuery("select * from union_limit limit 10")
}

func (s *testSuiteP1) TestNeighbouringProj(c *C) {
	tk := testkit.NewTestKit(c, s.store)
	tk.MustExec("use test")

	tk.MustExec("drop table if exists t1, t2")
	tk.MustExec("create table t1(a int, b int)")
	tk.MustExec("create table t2(a int, b int)")
	tk.MustExec("insert into t1 value(1, 1), (2, 2)")
	tk.MustExec("insert into t2 value(1, 1), (2, 2)")
	tk.MustQuery("select sum(c) from (select t1.a as a, t1.a as c, length(t1.b) from t1  union select a, b, b from t2) t;").Check(testkit.Rows("5"))

	tk.MustExec("drop table if exists t")
	tk.MustExec("create table t(a bigint, b bigint, c bigint);")
	tk.MustExec("insert into t values(1, 1, 1), (2, 2, 2), (3, 3, 3);")
	rs := tk.MustQuery("select cast(count(a) as signed), a as another, a from t group by a order by cast(count(a) as signed), a limit 10;")
	rs.Check(testkit.Rows("1 1 1", "1 2 2", "1 3 3"))
}

func (s *testSuiteP1) TestIn(c *C) {
	tk := testkit.NewTestKit(c, s.store)
	tk.MustExec("use test")
	tk.MustExec(`drop table if exists t`)
	tk.MustExec(`create table t (c1 int primary key, c2 int, key c (c2));`)
	for i := 0; i <= 200; i++ {
		tk.MustExec(fmt.Sprintf("insert t values(%d, %d)", i, i))
	}
	queryStr := `select c2 from t where c1 in ('7', '10', '112', '111', '98', '106', '100', '9', '18', '17') order by c2`
	r := tk.MustQuery(queryStr)
	r.Check(testkit.Rows("7", "9", "10", "17", "18", "98", "100", "106", "111", "112"))

	queryStr = `select c2 from t where c1 in ('7a')`
	tk.MustQuery(queryStr).Check(testkit.Rows("7"))
}

func (s *testSuiteP1) TestTablePKisHandleScan(c *C) {
	tk := testkit.NewTestKit(c, s.store)
	tk.MustExec("use test")
	tk.MustExec("drop table if exists t")
	tk.MustExec("create table t (a int PRIMARY KEY AUTO_INCREMENT)")
	tk.MustExec("insert t values (),()")
	tk.MustExec("insert t values (-100),(0)")

	tests := []struct {
		sql    string
		result [][]interface{}
	}{
		{
			"select * from t",
			testkit.Rows("-100", "1", "2", "3"),
		},
		{
			"select * from t where a = 1",
			testkit.Rows("1"),
		},
		{
			"select * from t where a != 1",
			testkit.Rows("-100", "2", "3"),
		},
		{
			"select * from t where a >= '1.1'",
			testkit.Rows("2", "3"),
		},
		{
			"select * from t where a < '1.1'",
			testkit.Rows("-100", "1"),
		},
		{
			"select * from t where a > '-100.1' and a < 2",
			testkit.Rows("-100", "1"),
		},
		{
			"select * from t where a is null",
			testkit.Rows(),
		}, {
			"select * from t where a is true",
			testkit.Rows("-100", "1", "2", "3"),
		}, {
			"select * from t where a is false",
			testkit.Rows(),
		},
		{
			"select * from t where a in (1, 2)",
			testkit.Rows("1", "2"),
		},
		{
			"select * from t where a between 1 and 2",
			testkit.Rows("1", "2"),
		},
	}

	for _, tt := range tests {
		result := tk.MustQuery(tt.sql)
		result.Check(tt.result)
	}
}

func (s *testSuite8) TestIndexScan(c *C) {
	tk := testkit.NewTestKit(c, s.store)
	tk.MustExec("use test")
	tk.MustExec("drop table if exists t")
	tk.MustExec("create table t (a int unique)")
	tk.MustExec("insert t values (-1), (2), (3), (5), (6), (7), (8), (9)")
	result := tk.MustQuery("select a from t where a < 0 or (a >= 2.1 and a < 5.1) or ( a > 5.9 and a <= 7.9) or a > '8.1'")
	result.Check(testkit.Rows("-1", "3", "5", "6", "7", "9"))
	tk.MustExec("drop table if exists t")
	tk.MustExec("create table t (a int unique)")
	tk.MustExec("insert t values (0)")
	result = tk.MustQuery("select NULL from t ")
	result.Check(testkit.Rows("<nil>"))
	// test for double read
	tk.MustExec("drop table if exists t")
	tk.MustExec("create table t (a int unique, b int)")
	tk.MustExec("insert t values (5, 0)")
	tk.MustExec("insert t values (4, 0)")
	tk.MustExec("insert t values (3, 0)")
	tk.MustExec("insert t values (2, 0)")
	tk.MustExec("insert t values (1, 0)")
	tk.MustExec("insert t values (0, 0)")
	result = tk.MustQuery("select * from t order by a limit 3")
	result.Check(testkit.Rows("0 0", "1 0", "2 0"))
	tk.MustExec("drop table if exists t")
	tk.MustExec("create table t (a int unique, b int)")
	tk.MustExec("insert t values (0, 1)")
	tk.MustExec("insert t values (1, 2)")
	tk.MustExec("insert t values (2, 1)")
	tk.MustExec("insert t values (3, 2)")
	tk.MustExec("insert t values (4, 1)")
	tk.MustExec("insert t values (5, 2)")
	result = tk.MustQuery("select * from t where a < 5 and b = 1 limit 2")
	result.Check(testkit.Rows("0 1", "2 1"))
	tk.MustExec("drop table if exists tab1")
	tk.MustExec("CREATE TABLE tab1(pk INTEGER PRIMARY KEY, col0 INTEGER, col1 FLOAT, col3 INTEGER, col4 FLOAT)")
	tk.MustExec("CREATE INDEX idx_tab1_0 on tab1 (col0)")
	tk.MustExec("CREATE INDEX idx_tab1_1 on tab1 (col1)")
	tk.MustExec("CREATE INDEX idx_tab1_3 on tab1 (col3)")
	tk.MustExec("CREATE INDEX idx_tab1_4 on tab1 (col4)")
	tk.MustExec("INSERT INTO tab1 VALUES(1,37,20.85,30,10.69)")
	result = tk.MustQuery("SELECT pk FROM tab1 WHERE ((col3 <= 6 OR col3 < 29 AND (col0 < 41)) OR col3 > 42) AND col1 >= 96.1 AND col3 = 30 AND col3 > 17 AND (col0 BETWEEN 36 AND 42)")
	result.Check(testkit.Rows())
	tk.MustExec("drop table if exists tab1")
	tk.MustExec("CREATE TABLE tab1(pk INTEGER PRIMARY KEY, a INTEGER, b INTEGER)")
	tk.MustExec("CREATE INDEX idx_tab1_0 on tab1 (a)")
	tk.MustExec("INSERT INTO tab1 VALUES(1,1,1)")
	tk.MustExec("INSERT INTO tab1 VALUES(2,2,1)")
	tk.MustExec("INSERT INTO tab1 VALUES(3,1,2)")
	tk.MustExec("INSERT INTO tab1 VALUES(4,2,2)")
	result = tk.MustQuery("SELECT * FROM tab1 WHERE pk <= 3 AND a = 1")
	result.Check(testkit.Rows("1 1 1", "3 1 2"))
	result = tk.MustQuery("SELECT * FROM tab1 WHERE pk <= 4 AND a = 1 AND b = 2")
	result.Check(testkit.Rows("3 1 2"))
	tk.MustExec("CREATE INDEX idx_tab1_1 on tab1 (b, a)")
	result = tk.MustQuery("SELECT pk FROM tab1 WHERE b > 1")
	result.Check(testkit.Rows("3", "4"))

	tk.MustExec("drop table if exists t")
	tk.MustExec("CREATE TABLE t (a varchar(3), index(a))")
	tk.MustExec("insert t values('aaa'), ('aab')")
	result = tk.MustQuery("select * from t where a >= 'aaaa' and a < 'aabb'")
	result.Check(testkit.Rows("aab"))

	tk.MustExec("drop table if exists t")
	tk.MustExec("CREATE TABLE t (a int primary key, b int, c int, index(c))")
	tk.MustExec("insert t values(1, 1, 1), (2, 2, 2), (4, 4, 4), (3, 3, 3), (5, 5, 5)")
	// Test for double read and top n.
	result = tk.MustQuery("select a from t where c >= 2 order by b desc limit 1")
	result.Check(testkit.Rows("5"))

	tk.MustExec("drop table if exists t")
	tk.MustExec("create table t(a varchar(50) primary key, b int, c int, index idx(b))")
	tk.MustExec("insert into t values('aa', 1, 1)")
	tk.MustQuery("select * from t use index(idx) where a > 'a'").Check(testkit.Rows("aa 1 1"))

	// fix issue9636
	tk.MustExec("drop table if exists t")
	tk.MustExec("CREATE TABLE `t` (a int, KEY (a))")
	result = tk.MustQuery(`SELECT * FROM (SELECT * FROM (SELECT a as d FROM t WHERE a IN ('100')) AS x WHERE x.d < "123" ) tmp_count`)
	result.Check(testkit.Rows())
}

func (s *testSuiteP1) TestIndexReverseOrder(c *C) {
	tk := testkit.NewTestKit(c, s.store)
	tk.MustExec("use test")
	tk.MustExec("drop table if exists t")
	tk.MustExec("create table t (a int primary key auto_increment, b int, index idx (b))")
	tk.MustExec("insert t (b) values (0), (1), (2), (3), (4), (5), (6), (7), (8), (9)")
	result := tk.MustQuery("select b from t order by b desc")
	result.Check(testkit.Rows("9", "8", "7", "6", "5", "4", "3", "2", "1", "0"))
	result = tk.MustQuery("select b from t where b <3 or (b >=6 and b < 8) order by b desc")
	result.Check(testkit.Rows("7", "6", "2", "1", "0"))

	tk.MustExec("drop table if exists t")
	tk.MustExec("create table t (a int, b int, index idx (b, a))")
	tk.MustExec("insert t values (0, 2), (1, 2), (2, 2), (0, 1), (1, 1), (2, 1), (0, 0), (1, 0), (2, 0)")
	result = tk.MustQuery("select b, a from t order by b, a desc")
	result.Check(testkit.Rows("0 2", "0 1", "0 0", "1 2", "1 1", "1 0", "2 2", "2 1", "2 0"))
}

func (s *testSuiteP1) TestTableReverseOrder(c *C) {
	tk := testkit.NewTestKit(c, s.store)
	tk.MustExec("use test")
	tk.MustExec("drop table if exists t")
	tk.MustExec("create table t (a int primary key auto_increment, b int)")
	tk.MustExec("insert t (b) values (1), (2), (3), (4), (5), (6), (7), (8), (9)")
	result := tk.MustQuery("select b from t order by a desc")
	result.Check(testkit.Rows("9", "8", "7", "6", "5", "4", "3", "2", "1"))
	result = tk.MustQuery("select a from t where a <3 or (a >=6 and a < 8) order by a desc")
	result.Check(testkit.Rows("7", "6", "2", "1"))
}

func (s *testSuiteP1) TestDefaultNull(c *C) {
	tk := testkit.NewTestKit(c, s.store)
	tk.MustExec("use test")
	tk.MustExec("drop table if exists t")
	tk.MustExec("create table t (a int primary key auto_increment, b int default 1, c int)")
	tk.MustExec("insert t values ()")
	tk.MustQuery("select * from t").Check(testkit.Rows("1 1 <nil>"))
	tk.MustExec("update t set b = NULL where a = 1")
	tk.MustQuery("select * from t").Check(testkit.Rows("1 <nil> <nil>"))
	tk.MustExec("update t set c = 1")
	tk.MustQuery("select * from t ").Check(testkit.Rows("1 <nil> 1"))
	tk.MustExec("delete from t where a = 1")
	tk.MustExec("insert t (a) values (1)")
	tk.MustQuery("select * from t").Check(testkit.Rows("1 1 <nil>"))
}

func (s *testSuiteP1) TestUnsignedPKColumn(c *C) {
	tk := testkit.NewTestKit(c, s.store)
	tk.MustExec("use test")
	tk.MustExec("drop table if exists t")
	tk.MustExec("create table t (a int unsigned primary key, b int, c int, key idx_ba (b, c, a));")
	tk.MustExec("insert t values (1, 1, 1)")
	result := tk.MustQuery("select * from t;")
	result.Check(testkit.Rows("1 1 1"))
	tk.MustExec("update t set c=2 where a=1;")
	result = tk.MustQuery("select * from t where b=1;")
	result.Check(testkit.Rows("1 1 2"))
}

func (s *testSuiteP1) TestJSON(c *C) {
	tk := testkit.NewTestKit(c, s.store)

	tk.MustExec("use test")
	tk.MustExec("drop table if exists test_json")
	tk.MustExec("create table test_json (id int, a json)")
	tk.MustExec(`insert into test_json (id, a) values (1, '{"a":[1,"2",{"aa":"bb"},4],"b":true}')`)
	tk.MustExec(`insert into test_json (id, a) values (2, "null")`)
	tk.MustExec(`insert into test_json (id, a) values (3, null)`)
	tk.MustExec(`insert into test_json (id, a) values (4, 'true')`)
	tk.MustExec(`insert into test_json (id, a) values (5, '3')`)
	tk.MustExec(`insert into test_json (id, a) values (5, '4.0')`)
	tk.MustExec(`insert into test_json (id, a) values (6, '"string"')`)

	result := tk.MustQuery(`select tj.a from test_json tj order by tj.id`)
	result.Check(testkit.Rows(`{"a": [1, "2", {"aa": "bb"}, 4], "b": true}`, "null", "<nil>", "true", "3", "4", `"string"`))

	// Check json_type function
	result = tk.MustQuery(`select json_type(a) from test_json tj order by tj.id`)
	result.Check(testkit.Rows("OBJECT", "NULL", "<nil>", "BOOLEAN", "INTEGER", "DOUBLE", "STRING"))

	// Check json compare with primitives.
	result = tk.MustQuery(`select a from test_json tj where a = 3`)
	result.Check(testkit.Rows("3"))
	result = tk.MustQuery(`select a from test_json tj where a = 4.0`)
	result.Check(testkit.Rows("4"))
	result = tk.MustQuery(`select a from test_json tj where a = true`)
	result.Check(testkit.Rows("true"))
	result = tk.MustQuery(`select a from test_json tj where a = "string"`)
	result.Check(testkit.Rows(`"string"`))

	// Check cast(true/false as JSON).
	result = tk.MustQuery(`select cast(true as JSON)`)
	result.Check(testkit.Rows(`true`))
	result = tk.MustQuery(`select cast(false as JSON)`)
	result.Check(testkit.Rows(`false`))

	// Check two json grammar sugar.
	result = tk.MustQuery(`select a->>'$.a[2].aa' as x, a->'$.b' as y from test_json having x is not null order by id`)
	result.Check(testkit.Rows(`bb true`))
	result = tk.MustQuery(`select a->'$.a[2].aa' as x, a->>'$.b' as y from test_json having x is not null order by id`)
	result.Check(testkit.Rows(`"bb" true`))

	// Check some DDL limits for TEXT/BLOB/JSON column.
	var err error
	var terr *terror.Error

	_, err = tk.Exec(`create table test_bad_json(a json default '{}')`)
	c.Assert(err, NotNil)
	terr = errors.Cause(err).(*terror.Error)
	c.Assert(terr.Code(), Equals, errors.ErrCode(mysql.ErrBlobCantHaveDefault))

	_, err = tk.Exec(`create table test_bad_json(a blob default 'hello')`)
	c.Assert(err, NotNil)
	terr = errors.Cause(err).(*terror.Error)
	c.Assert(terr.Code(), Equals, errors.ErrCode(mysql.ErrBlobCantHaveDefault))

	_, err = tk.Exec(`create table test_bad_json(a text default 'world')`)
	c.Assert(err, NotNil)
	terr = errors.Cause(err).(*terror.Error)
	c.Assert(terr.Code(), Equals, errors.ErrCode(mysql.ErrBlobCantHaveDefault))

	// check json fields cannot be used as key.
	_, err = tk.Exec(`create table test_bad_json(id int, a json, key (a))`)
	c.Assert(err, NotNil)
	terr = errors.Cause(err).(*terror.Error)
	c.Assert(terr.Code(), Equals, errors.ErrCode(mysql.ErrJSONUsedAsKey))

	// check CAST AS JSON.
	result = tk.MustQuery(`select CAST('3' AS JSON), CAST('{}' AS JSON), CAST(null AS JSON)`)
	result.Check(testkit.Rows(`3 {} <nil>`))

	tk.MustQuery("select a, count(1) from test_json group by a order by a").Check(testkit.Rows(
		"<nil> 1",
		"null 1",
		"3 1",
		"4 1",
		`"string" 1`,
		"{\"a\": [1, \"2\", {\"aa\": \"bb\"}, 4], \"b\": true} 1",
		"true 1"))

	// Check cast json to decimal.
	// NOTE: this test case contains a bug, it should be uncommented after the bug is fixed.
	// TODO: Fix bug https://github.com/pingcap/tidb/issues/12178
	// tk.MustExec("drop table if exists test_json")
	// tk.MustExec("create table test_json ( a decimal(60,2) as (JSON_EXTRACT(b,'$.c')), b json );")
	// tk.MustExec(`insert into test_json (b) values
	//	('{"c": "1267.1"}'),
	//	('{"c": "1267.01"}'),
	//	('{"c": "1267.1234"}'),
	//	('{"c": "1267.3456"}'),
	//	('{"c": "1234567890123456789012345678901234567890123456789012345"}'),
	//	('{"c": "1234567890123456789012345678901234567890123456789012345.12345"}');`)
	//
	// tk.MustQuery("select a from test_json;").Check(testkit.Rows("1267.10", "1267.01", "1267.12",
	//	"1267.35", "1234567890123456789012345678901234567890123456789012345.00",
	//	"1234567890123456789012345678901234567890123456789012345.12"))
}

func (s *testSuiteP1) TestMultiUpdate(c *C) {
	tk := testkit.NewTestKit(c, s.store)
	tk.MustExec("use test")
	tk.MustExec(`CREATE TABLE test_mu (a int primary key, b int, c int)`)
	tk.MustExec(`INSERT INTO test_mu VALUES (1, 2, 3), (4, 5, 6), (7, 8, 9)`)

	// Test INSERT ... ON DUPLICATE UPDATE set_lists.
	tk.MustExec(`INSERT INTO test_mu VALUES (1, 2, 3) ON DUPLICATE KEY UPDATE b = 3, c = b`)
	result := tk.MustQuery(`SELECT * FROM test_mu ORDER BY a`)
	result.Check(testkit.Rows(`1 3 3`, `4 5 6`, `7 8 9`))

	tk.MustExec(`INSERT INTO test_mu VALUES (1, 2, 3) ON DUPLICATE KEY UPDATE c = 2, b = c+5`)
	result = tk.MustQuery(`SELECT * FROM test_mu ORDER BY a`)
	result.Check(testkit.Rows(`1 7 2`, `4 5 6`, `7 8 9`))

	// Test UPDATE ... set_lists.
	tk.MustExec(`UPDATE test_mu SET b = 0, c = b WHERE a = 4`)
	result = tk.MustQuery(`SELECT * FROM test_mu ORDER BY a`)
	result.Check(testkit.Rows(`1 7 2`, `4 0 5`, `7 8 9`))

	tk.MustExec(`UPDATE test_mu SET c = 8, b = c WHERE a = 4`)
	result = tk.MustQuery(`SELECT * FROM test_mu ORDER BY a`)
	result.Check(testkit.Rows(`1 7 2`, `4 5 8`, `7 8 9`))

	tk.MustExec(`UPDATE test_mu SET c = b, b = c WHERE a = 7`)
	result = tk.MustQuery(`SELECT * FROM test_mu ORDER BY a`)
	result.Check(testkit.Rows(`1 7 2`, `4 5 8`, `7 9 8`))
}

func (s *testSuiteP1) TestGeneratedColumnWrite(c *C) {
	tk := testkit.NewTestKit(c, s.store)
	tk.MustExec("use test")
	_, err := tk.Exec(`CREATE TABLE test_gc_write (a int primary key auto_increment, b int, c int as (a+8) virtual)`)
	c.Assert(err.Error(), Equals, ddl.ErrGeneratedColumnRefAutoInc.GenWithStackByArgs("c").Error())
	tk.MustExec(`CREATE TABLE test_gc_write (a int primary key auto_increment, b int, c int as (b+8) virtual)`)
	tk.MustExec(`CREATE TABLE test_gc_write_1 (a int primary key, b int, c int)`)

	tests := []struct {
		stmt string
		err  int
	}{
		// Can't modify generated column by values.
		{`insert into test_gc_write (a, b, c) values (1, 1, 1)`, mysql.ErrBadGeneratedColumn},
		{`insert into test_gc_write values (1, 1, 1)`, mysql.ErrBadGeneratedColumn},
		// Can't modify generated column by select clause.
		{`insert into test_gc_write select 1, 1, 1`, mysql.ErrBadGeneratedColumn},
		// Can't modify generated column by on duplicate clause.
		{`insert into test_gc_write (a, b) values (1, 1) on duplicate key update c = 1`, mysql.ErrBadGeneratedColumn},
		// Can't modify generated column by set.
		{`insert into test_gc_write set a = 1, b = 1, c = 1`, mysql.ErrBadGeneratedColumn},
		// Can't modify generated column by update clause.
		{`update test_gc_write set c = 1`, mysql.ErrBadGeneratedColumn},
		// Can't modify generated column by multi-table update clause.
		{`update test_gc_write, test_gc_write_1 set test_gc_write.c = 1`, mysql.ErrBadGeneratedColumn},

		// Can insert without generated columns.
		{`insert into test_gc_write (a, b) values (1, 1)`, 0},
		{`insert into test_gc_write set a = 2, b = 2`, 0},
		{`insert into test_gc_write (b) select c from test_gc_write`, 0},
		// Can update without generated columns.
		{`update test_gc_write set b = 2 where a = 2`, 0},
		{`update test_gc_write t1, test_gc_write_1 t2 set t1.b = 3, t2.b = 4`, 0},

		// But now we can't do this, just as same with MySQL 5.7:
		{`insert into test_gc_write values (1, 1)`, mysql.ErrWrongValueCountOnRow},
		{`insert into test_gc_write select 1, 1`, mysql.ErrWrongValueCountOnRow},
		{`insert into test_gc_write (c) select a, b from test_gc_write`, mysql.ErrWrongValueCountOnRow},
		{`insert into test_gc_write (b, c) select a, b from test_gc_write`, mysql.ErrBadGeneratedColumn},
	}
	for _, tt := range tests {
		_, err := tk.Exec(tt.stmt)
		if tt.err != 0 {
			c.Assert(err, NotNil, Commentf("sql is `%v`", tt.stmt))
			terr := errors.Cause(err).(*terror.Error)
			c.Assert(terr.Code(), Equals, errors.ErrCode(tt.err), Commentf("sql is %v", tt.stmt))
		} else {
			c.Assert(err, IsNil)
		}
	}
}

// TestGeneratedColumnRead tests select generated columns from table.
// They should be calculated from their generation expressions.
func (s *testSuiteP1) TestGeneratedColumnRead(c *C) {
	tk := testkit.NewTestKit(c, s.store)
	tk.MustExec("use test")
	tk.MustExec(`CREATE TABLE test_gc_read(a int primary key, b int, c int as (a+b), d int as (a*b) stored, e int as (c*2))`)

	result := tk.MustQuery(`SELECT generation_expression FROM information_schema.columns WHERE table_name = 'test_gc_read' AND column_name = 'd'`)
	result.Check(testkit.Rows("`a` * `b`"))

	// Insert only column a and b, leave c and d be calculated from them.
	tk.MustExec(`INSERT INTO test_gc_read (a, b) VALUES (0,null),(1,2),(3,4)`)
	result = tk.MustQuery(`SELECT * FROM test_gc_read ORDER BY a`)
	result.Check(testkit.Rows(`0 <nil> <nil> <nil> <nil>`, `1 2 3 2 6`, `3 4 7 12 14`))

	tk.MustExec(`INSERT INTO test_gc_read SET a = 5, b = 10`)
	result = tk.MustQuery(`SELECT * FROM test_gc_read ORDER BY a`)
	result.Check(testkit.Rows(`0 <nil> <nil> <nil> <nil>`, `1 2 3 2 6`, `3 4 7 12 14`, `5 10 15 50 30`))

	tk.MustExec(`REPLACE INTO test_gc_read (a, b) VALUES (5, 6)`)
	result = tk.MustQuery(`SELECT * FROM test_gc_read ORDER BY a`)
	result.Check(testkit.Rows(`0 <nil> <nil> <nil> <nil>`, `1 2 3 2 6`, `3 4 7 12 14`, `5 6 11 30 22`))

	tk.MustExec(`INSERT INTO test_gc_read (a, b) VALUES (5, 8) ON DUPLICATE KEY UPDATE b = 9`)
	result = tk.MustQuery(`SELECT * FROM test_gc_read ORDER BY a`)
	result.Check(testkit.Rows(`0 <nil> <nil> <nil> <nil>`, `1 2 3 2 6`, `3 4 7 12 14`, `5 9 14 45 28`))

	// Test select only-generated-column-without-dependences.
	result = tk.MustQuery(`SELECT c, d FROM test_gc_read`)
	result.Check(testkit.Rows(`<nil> <nil>`, `3 2`, `7 12`, `14 45`))

	// Test select only virtual generated column that refers to other virtual generated columns.
	result = tk.MustQuery(`SELECT e FROM test_gc_read`)
	result.Check(testkit.Rows(`<nil>`, `6`, `14`, `28`))

	// Test order of on duplicate key update list.
	tk.MustExec(`INSERT INTO test_gc_read (a, b) VALUES (5, 8) ON DUPLICATE KEY UPDATE a = 6, b = a`)
	result = tk.MustQuery(`SELECT * FROM test_gc_read ORDER BY a`)
	result.Check(testkit.Rows(`0 <nil> <nil> <nil> <nil>`, `1 2 3 2 6`, `3 4 7 12 14`, `6 6 12 36 24`))

	tk.MustExec(`INSERT INTO test_gc_read (a, b) VALUES (6, 8) ON DUPLICATE KEY UPDATE b = 8, a = b`)
	result = tk.MustQuery(`SELECT * FROM test_gc_read ORDER BY a`)
	result.Check(testkit.Rows(`0 <nil> <nil> <nil> <nil>`, `1 2 3 2 6`, `3 4 7 12 14`, `8 8 16 64 32`))

	// Test where-conditions on virtual/stored generated columns.
	result = tk.MustQuery(`SELECT * FROM test_gc_read WHERE c = 7`)
	result.Check(testkit.Rows(`3 4 7 12 14`))

	result = tk.MustQuery(`SELECT * FROM test_gc_read WHERE d = 64`)
	result.Check(testkit.Rows(`8 8 16 64 32`))

	result = tk.MustQuery(`SELECT * FROM test_gc_read WHERE e = 6`)
	result.Check(testkit.Rows(`1 2 3 2 6`))

	// Test update where-conditions on virtual/generated columns.
	tk.MustExec(`UPDATE test_gc_read SET a = a + 100 WHERE c = 7`)
	result = tk.MustQuery(`SELECT * FROM test_gc_read WHERE c = 107`)
	result.Check(testkit.Rows(`103 4 107 412 214`))

	// Test update where-conditions on virtual/generated columns.
	tk.MustExec(`UPDATE test_gc_read m SET m.a = m.a + 100 WHERE c = 107`)
	result = tk.MustQuery(`SELECT * FROM test_gc_read WHERE c = 207`)
	result.Check(testkit.Rows(`203 4 207 812 414`))

	tk.MustExec(`UPDATE test_gc_read SET a = a - 200 WHERE d = 812`)
	result = tk.MustQuery(`SELECT * FROM test_gc_read WHERE d = 12`)
	result.Check(testkit.Rows(`3 4 7 12 14`))

	tk.MustExec(`INSERT INTO test_gc_read set a = 4, b = d + 1`)
	result = tk.MustQuery(`SELECT * FROM test_gc_read ORDER BY a`)
	result.Check(testkit.Rows(`0 <nil> <nil> <nil> <nil>`, `1 2 3 2 6`, `3 4 7 12 14`,
		`4 <nil> <nil> <nil> <nil>`, `8 8 16 64 32`))
	tk.MustExec(`DELETE FROM test_gc_read where a = 4`)

	// Test on-conditions on virtual/stored generated columns.
	tk.MustExec(`CREATE TABLE test_gc_help(a int primary key, b int, c int, d int, e int)`)
	tk.MustExec(`INSERT INTO test_gc_help(a, b, c, d, e) SELECT * FROM test_gc_read`)

	result = tk.MustQuery(`SELECT t1.* FROM test_gc_read t1 JOIN test_gc_help t2 ON t1.c = t2.c ORDER BY t1.a`)
	result.Check(testkit.Rows(`1 2 3 2 6`, `3 4 7 12 14`, `8 8 16 64 32`))

	result = tk.MustQuery(`SELECT t1.* FROM test_gc_read t1 JOIN test_gc_help t2 ON t1.d = t2.d ORDER BY t1.a`)
	result.Check(testkit.Rows(`1 2 3 2 6`, `3 4 7 12 14`, `8 8 16 64 32`))

	result = tk.MustQuery(`SELECT t1.* FROM test_gc_read t1 JOIN test_gc_help t2 ON t1.e = t2.e ORDER BY t1.a`)
	result.Check(testkit.Rows(`1 2 3 2 6`, `3 4 7 12 14`, `8 8 16 64 32`))

	// Test generated column in subqueries.
	result = tk.MustQuery(`SELECT * FROM test_gc_read t WHERE t.a not in (SELECT t.a FROM test_gc_read t where t.c > 5)`)
	result.Sort().Check(testkit.Rows(`0 <nil> <nil> <nil> <nil>`, `1 2 3 2 6`))

	result = tk.MustQuery(`SELECT * FROM test_gc_read t WHERE t.c in (SELECT t.c FROM test_gc_read t where t.c > 5)`)
	result.Sort().Check(testkit.Rows(`3 4 7 12 14`, `8 8 16 64 32`))

	result = tk.MustQuery(`SELECT tt.b FROM test_gc_read tt WHERE tt.a = (SELECT max(t.a) FROM test_gc_read t WHERE t.c = tt.c) ORDER BY b`)
	result.Check(testkit.Rows(`2`, `4`, `8`))

	// Test aggregation on virtual/stored generated columns.
	result = tk.MustQuery(`SELECT c, sum(a) aa, max(d) dd, sum(e) ee FROM test_gc_read GROUP BY c ORDER BY aa`)
	result.Check(testkit.Rows(`<nil> 0 <nil> <nil>`, `3 1 2 6`, `7 3 12 14`, `16 8 64 32`))

	result = tk.MustQuery(`SELECT a, sum(c), sum(d), sum(e) FROM test_gc_read GROUP BY a ORDER BY a`)
	result.Check(testkit.Rows(`0 <nil> <nil> <nil>`, `1 3 2 6`, `3 7 12 14`, `8 16 64 32`))

	// Test multi-update on generated columns.
	tk.MustExec(`UPDATE test_gc_read m, test_gc_read n SET m.b = m.b + 10, n.b = n.b + 10`)
	result = tk.MustQuery(`SELECT * FROM test_gc_read ORDER BY a`)
	result.Check(testkit.Rows(`0 <nil> <nil> <nil> <nil>`, `1 12 13 12 26`, `3 14 17 42 34`, `8 18 26 144 52`))

	tk.MustExec("drop table if exists t")
	tk.MustExec("create table t(a int)")
	tk.MustExec("insert into t values(8)")
	tk.MustExec("update test_gc_read set a = a+1 where a in (select a from t)")
	result = tk.MustQuery("select * from test_gc_read order by a")
	result.Check(testkit.Rows(`0 <nil> <nil> <nil> <nil>`, `1 12 13 12 26`, `3 14 17 42 34`, `9 18 27 162 54`))

	// Test different types between generation expression and generated column.
	tk.MustExec(`CREATE TABLE test_gc_read_cast(a VARCHAR(255), b VARCHAR(255), c INT AS (JSON_EXTRACT(a, b)), d INT AS (JSON_EXTRACT(a, b)) STORED)`)
	tk.MustExec(`INSERT INTO test_gc_read_cast (a, b) VALUES ('{"a": "3"}', '$.a')`)
	result = tk.MustQuery(`SELECT c, d FROM test_gc_read_cast`)
	result.Check(testkit.Rows(`3 3`))

	tk.MustExec(`CREATE TABLE test_gc_read_cast_1(a VARCHAR(255), b VARCHAR(255), c ENUM("red", "yellow") AS (JSON_UNQUOTE(JSON_EXTRACT(a, b))))`)
	tk.MustExec(`INSERT INTO test_gc_read_cast_1 (a, b) VALUES ('{"a": "yellow"}', '$.a')`)
	result = tk.MustQuery(`SELECT c FROM test_gc_read_cast_1`)
	result.Check(testkit.Rows(`yellow`))

	tk.MustExec(`CREATE TABLE test_gc_read_cast_2( a JSON, b JSON AS (a->>'$.a'))`)
	tk.MustExec(`INSERT INTO test_gc_read_cast_2(a) VALUES ('{"a": "{    \\\"key\\\": \\\"\\u6d4b\\\"    }"}')`)
	result = tk.MustQuery(`SELECT b FROM test_gc_read_cast_2`)
	result.Check(testkit.Rows(`{"key": "测"}`))

	tk.MustExec(`CREATE TABLE test_gc_read_cast_3( a JSON, b JSON AS (a->>'$.a'), c INT AS (b * 3.14) )`)
	tk.MustExec(`INSERT INTO test_gc_read_cast_3(a) VALUES ('{"a": "5"}')`)
	result = tk.MustQuery(`SELECT c FROM test_gc_read_cast_3`)
	result.Check(testkit.Rows(`16`))

	_, err := tk.Exec(`INSERT INTO test_gc_read_cast_1 (a, b) VALUES ('{"a": "invalid"}', '$.a')`)
	c.Assert(err, NotNil)

	// Test read generated columns after drop some irrelevant column
	tk.MustExec(`DROP TABLE IF EXISTS test_gc_read_m`)
	tk.MustExec(`CREATE TABLE test_gc_read_m (a int primary key, b int, c int as (a+1), d int as (c*2))`)
	tk.MustExec(`INSERT INTO test_gc_read_m(a) values (1), (2)`)
	tk.MustExec(`ALTER TABLE test_gc_read_m DROP b`)
	result = tk.MustQuery(`SELECT * FROM test_gc_read_m`)
	result.Check(testkit.Rows(`1 2 4`, `2 3 6`))

	// Test not null generated columns.
	tk.MustExec(`CREATE TABLE test_gc_read_1(a int primary key, b int, c int as (a+b) not null, d int as (a*b) stored)`)
	tk.MustExec(`CREATE TABLE test_gc_read_2(a int primary key, b int, c int as (a+b), d int as (a*b) stored not null)`)
	tests := []struct {
		stmt string
		err  int
	}{
		// Can't insert these records, because generated columns are not null.
		{`insert into test_gc_read_1(a, b) values (1, null)`, mysql.ErrBadNull},
		{`insert into test_gc_read_2(a, b) values (1, null)`, mysql.ErrBadNull},
	}
	for _, tt := range tests {
		_, err := tk.Exec(tt.stmt)
		if tt.err != 0 {
			c.Assert(err, NotNil)
			terr := errors.Cause(err).(*terror.Error)
			c.Assert(terr.Code(), Equals, errors.ErrCode(tt.err))
		} else {
			c.Assert(err, IsNil)
		}
	}
}

// TestGeneratedColumnRead tests generated columns using point get and batch point get
func (s *testSuiteP1) TestGeneratedColumnPointGet(c *C) {
	tk := testkit.NewTestKit(c, s.store)
	tk.MustExec("use test")
	tk.MustExec("drop table if exists tu")
	tk.MustExec("CREATE TABLE tu(a int, b int, c int GENERATED ALWAYS AS (a + b) VIRTUAL, d int as (a * b) stored, " +
		"e int GENERATED ALWAYS as (b * 2) VIRTUAL, PRIMARY KEY (a), UNIQUE KEY ukc (c), unique key ukd(d), key ke(e))")
	tk.MustExec("insert into tu(a, b) values(1, 2)")
	tk.MustExec("insert into tu(a, b) values(5, 6)")
	tk.MustQuery("select * from tu for update").Check(testkit.Rows("1 2 3 2 4", "5 6 11 30 12"))
	tk.MustQuery("select * from tu where a = 1").Check(testkit.Rows("1 2 3 2 4"))
	tk.MustQuery("select * from tu where a in (1, 2)").Check(testkit.Rows("1 2 3 2 4"))
	tk.MustQuery("select * from tu where c in (1, 2, 3)").Check(testkit.Rows("1 2 3 2 4"))
	tk.MustQuery("select * from tu where c = 3").Check(testkit.Rows("1 2 3 2 4"))
	tk.MustQuery("select d, e from tu where c = 3").Check(testkit.Rows("2 4"))
	tk.MustQuery("select * from tu where d in (1, 2, 3)").Check(testkit.Rows("1 2 3 2 4"))
	tk.MustQuery("select * from tu where d = 2").Check(testkit.Rows("1 2 3 2 4"))
	tk.MustQuery("select c, d from tu where d = 2").Check(testkit.Rows("3 2"))
	tk.MustQuery("select d, e from tu where e = 4").Check(testkit.Rows("2 4"))
	tk.MustQuery("select * from tu where e = 4").Check(testkit.Rows("1 2 3 2 4"))
	tk.MustExec("update tu set a = a + 1, b = b + 1 where c = 11")
	tk.MustQuery("select * from tu for update").Check(testkit.Rows("1 2 3 2 4", "6 7 13 42 14"))
	tk.MustQuery("select * from tu where a = 6").Check(testkit.Rows("6 7 13 42 14"))
	tk.MustQuery("select * from tu where c in (5, 6, 13)").Check(testkit.Rows("6 7 13 42 14"))
	tk.MustQuery("select b, c, e, d from tu where c = 13").Check(testkit.Rows("7 13 14 42"))
	tk.MustQuery("select a, e, d from tu where c in (5, 6, 13)").Check(testkit.Rows("6 14 42"))
	tk.MustExec("drop table if exists tu")
}

func (s *testSuiteP2) TestToPBExpr(c *C) {
	tk := testkit.NewTestKit(c, s.store)
	tk.MustExec("use test")
	tk.MustExec("drop table if exists t")
	tk.MustExec("create table t (a decimal(10,6), b decimal, index idx_b (b))")
	tk.MustExec("set sql_mode = ''")
	tk.MustExec("insert t values (1.1, 1.1)")
	tk.MustExec("insert t values (2.4, 2.4)")
	tk.MustExec("insert t values (3.3, 2.7)")
	result := tk.MustQuery("select * from t where a < 2.399999")
	result.Check(testkit.Rows("1.100000 1"))
	result = tk.MustQuery("select * from t where a > 1.5")
	result.Check(testkit.Rows("2.400000 2", "3.300000 3"))
	result = tk.MustQuery("select * from t where a <= 1.1")
	result.Check(testkit.Rows("1.100000 1"))
	result = tk.MustQuery("select * from t where b >= 3")
	result.Check(testkit.Rows("3.300000 3"))
	result = tk.MustQuery("select * from t where not (b = 1)")
	result.Check(testkit.Rows("2.400000 2", "3.300000 3"))
	result = tk.MustQuery("select * from t where b&1 = a|1")
	result.Check(testkit.Rows("1.100000 1"))
	result = tk.MustQuery("select * from t where b != 2 and b <=> 3")
	result.Check(testkit.Rows("3.300000 3"))
	result = tk.MustQuery("select * from t where b in (3)")
	result.Check(testkit.Rows("3.300000 3"))
	result = tk.MustQuery("select * from t where b not in (1, 2)")
	result.Check(testkit.Rows("3.300000 3"))

	tk.MustExec("drop table if exists t")
	tk.MustExec("create table t (a varchar(255), b int)")
	tk.MustExec("insert t values ('abc123', 1)")
	tk.MustExec("insert t values ('ab123', 2)")
	result = tk.MustQuery("select * from t where a like 'ab%'")
	result.Check(testkit.Rows("abc123 1", "ab123 2"))
	result = tk.MustQuery("select * from t where a like 'ab_12'")
	result.Check(nil)
	tk.MustExec("drop table if exists t")
	tk.MustExec("create table t (a int primary key)")
	tk.MustExec("insert t values (1)")
	tk.MustExec("insert t values (2)")
	result = tk.MustQuery("select * from t where not (a = 1)")
	result.Check(testkit.Rows("2"))
	result = tk.MustQuery("select * from t where not(not (a = 1))")
	result.Check(testkit.Rows("1"))
	result = tk.MustQuery("select * from t where not(a != 1 and a != 2)")
	result.Check(testkit.Rows("1", "2"))
}

func (s *testSuiteP2) TestDatumXAPI(c *C) {
	tk := testkit.NewTestKit(c, s.store)
	tk.MustExec("use test")
	tk.MustExec("drop table if exists t")
	tk.MustExec("create table t (a decimal(10,6), b decimal, index idx_b (b))")
	tk.MustExec("set sql_mode = ''")
	tk.MustExec("insert t values (1.1, 1.1)")
	tk.MustExec("insert t values (2.2, 2.2)")
	tk.MustExec("insert t values (3.3, 2.7)")
	result := tk.MustQuery("select * from t where a > 1.5")
	result.Check(testkit.Rows("2.200000 2", "3.300000 3"))
	result = tk.MustQuery("select * from t where b > 1.5")
	result.Check(testkit.Rows("2.200000 2", "3.300000 3"))

	tk.MustExec("drop table if exists t")
	tk.MustExec("create table t (a time(3), b time, index idx_a (a))")
	tk.MustExec("insert t values ('11:11:11', '11:11:11')")
	tk.MustExec("insert t values ('11:11:12', '11:11:12')")
	tk.MustExec("insert t values ('11:11:13', '11:11:13')")
	result = tk.MustQuery("select * from t where a > '11:11:11.5'")
	result.Check(testkit.Rows("11:11:12.000 11:11:12", "11:11:13.000 11:11:13"))
	result = tk.MustQuery("select * from t where b > '11:11:11.5'")
	result.Check(testkit.Rows("11:11:12.000 11:11:12", "11:11:13.000 11:11:13"))
}

func (s *testSuiteP2) TestSQLMode(c *C) {
	tk := testkit.NewTestKit(c, s.store)
	tk.MustExec("use test")
	tk.MustExec("drop table if exists t")
	tk.MustExec("create table t (a tinyint not null)")
	tk.MustExec("set sql_mode = 'STRICT_TRANS_TABLES'")
	_, err := tk.Exec("insert t values ()")
	c.Check(err, NotNil)

	_, err = tk.Exec("insert t values ('1000')")
	c.Check(err, NotNil)

	tk.MustExec("create table if not exists tdouble (a double(3,2))")
	_, err = tk.Exec("insert tdouble values (10.23)")
	c.Check(err, NotNil)

	tk.MustExec("set sql_mode = ''")
	tk.MustExec("insert t values ()")
	tk.MustQuery("show warnings").Check(testkit.Rows("Warning 1364 Field 'a' doesn't have a default value"))
	tk.MustExec("insert t values (null)")
	tk.MustQuery("show warnings").Check(testkit.Rows("Warning 1048 Column 'a' cannot be null"))
	tk.MustExec("insert ignore t values (null)")
	tk.MustQuery("show warnings").Check(testkit.Rows("Warning 1048 Column 'a' cannot be null"))
	tk.MustExec("insert t select null")
	tk.MustQuery("show warnings").Check(testkit.Rows("Warning 1048 Column 'a' cannot be null"))
	tk.MustExec("insert t values (1000)")
	tk.MustQuery("select * from t order by a").Check(testkit.Rows("0", "0", "0", "0", "127"))

	tk.MustExec("insert tdouble values (10.23)")
	tk.MustQuery("select * from tdouble").Check(testkit.Rows("9.99"))

	tk.MustExec("set sql_mode = 'STRICT_TRANS_TABLES'")
	tk.MustExec("set @@global.sql_mode = ''")

	tk2 := testkit.NewTestKit(c, s.store)
	tk2.MustExec("use test")
	tk2.MustExec("drop table if exists t2")
	tk2.MustExec("create table t2 (a varchar(3))")
	tk2.MustExec("insert t2 values ('abcd')")
	tk2.MustQuery("select * from t2").Check(testkit.Rows("abc"))

	// session1 is still in strict mode.
	_, err = tk.Exec("insert t2 values ('abcd')")
	c.Check(err, NotNil)
	// Restore original global strict mode.
	tk.MustExec("set @@global.sql_mode = 'STRICT_TRANS_TABLES'")
}

func (s *testSuiteP2) TestTableDual(c *C) {
	tk := testkit.NewTestKit(c, s.store)
	tk.MustExec("use test")
	result := tk.MustQuery("Select 1")
	result.Check(testkit.Rows("1"))
	result = tk.MustQuery("Select 1 from dual")
	result.Check(testkit.Rows("1"))
	result = tk.MustQuery("Select count(*) from dual")
	result.Check(testkit.Rows("1"))
	result = tk.MustQuery("Select 1 from dual where 1")
	result.Check(testkit.Rows("1"))

	tk.MustExec("drop table if exists t")
	tk.MustExec("create table t(a int primary key)")
	tk.MustQuery("select t1.* from t t1, t t2 where t1.a=t2.a and 1=0").Check(testkit.Rows())
}

func (s *testSuiteP2) TestTableScan(c *C) {
	tk := testkit.NewTestKit(c, s.store)
	tk.MustExec("use information_schema")
	result := tk.MustQuery("select * from schemata")
	// There must be these tables: information_schema, mysql, performance_schema and test.
	c.Assert(len(result.Rows()), GreaterEqual, 4)
	tk.MustExec("use test")
	tk.MustExec("create database mytest")
	rowStr1 := fmt.Sprintf("%s %s %s %s %v %v %v", "def", "mysql", "utf8mb4", "utf8mb4_bin", nil, nil, nil)
	rowStr2 := fmt.Sprintf("%s %s %s %s %v %v %v", "def", "mytest", "utf8mb4", "utf8mb4_bin", nil, nil, nil)
	tk.MustExec("use information_schema")
	result = tk.MustQuery("select * from schemata where schema_name = 'mysql'")
	result.Check(testkit.Rows(rowStr1))
	result = tk.MustQuery("select * from schemata where schema_name like 'my%'")
	result.Check(testkit.Rows(rowStr1, rowStr2))
	result = tk.MustQuery("select 1 from tables limit 1")
	result.Check(testkit.Rows("1"))
}

func (s *testSuiteP2) TestAdapterStatement(c *C) {
	se, err := session.CreateSession4Test(s.store)
	c.Check(err, IsNil)
	se.GetSessionVars().TxnCtx.InfoSchema = domain.GetDomain(se).InfoSchema()
	compiler := &executor.Compiler{Ctx: se}
	stmtNode, err := s.ParseOneStmt("select 1", "", "")
	c.Check(err, IsNil)
	stmt, err := compiler.Compile(context.TODO(), stmtNode)
	c.Check(err, IsNil)
	c.Check(stmt.OriginText(), Equals, "select 1")

	stmtNode, err = s.ParseOneStmt("create table test.t (a int)", "", "")
	c.Check(err, IsNil)
	stmt, err = compiler.Compile(context.TODO(), stmtNode)
	c.Check(err, IsNil)
	c.Check(stmt.OriginText(), Equals, "create table test.t (a int)")
}

func (s *testSuiteP2) TestIsPointGet(c *C) {
	tk := testkit.NewTestKit(c, s.store)
	tk.MustExec("use mysql")
	ctx := tk.Se.(sessionctx.Context)
	tests := map[string]bool{
		"select * from help_topic where name='aaa'":         false,
		"select 1 from help_topic where name='aaa'":         false,
		"select * from help_topic where help_topic_id=1":    true,
		"select * from help_topic where help_category_id=1": false,
	}

	for sqlStr, result := range tests {
		stmtNode, err := s.ParseOneStmt(sqlStr, "", "")
		c.Check(err, IsNil)
		preprocessorReturn := &plannercore.PreprocessorReturn{}
		err = plannercore.Preprocess(ctx, stmtNode, plannercore.WithPreprocessorReturn(preprocessorReturn))
		c.Check(err, IsNil)
		p, _, err := planner.Optimize(context.TODO(), ctx, stmtNode, preprocessorReturn.InfoSchema)
		c.Check(err, IsNil)
		ret, err := plannercore.IsPointGetWithPKOrUniqueKeyByAutoCommit(ctx, p)
		c.Assert(err, IsNil)
		c.Assert(ret, Equals, result)
	}
}

func (s *testSuiteP2) TestClusteredIndexIsPointGet(c *C) {
	tk := testkit.NewTestKit(c, s.store)
	tk.MustExec("drop database if exists test_cluster_index_is_point_get;")
	tk.MustExec("create database test_cluster_index_is_point_get;")
	tk.MustExec("use test_cluster_index_is_point_get;")

	tk.Se.GetSessionVars().EnableClusteredIndex = variable.ClusteredIndexDefModeOn
	tk.MustExec("drop table if exists t;")
	tk.MustExec("create table t (a varchar(255), b int, c char(10), primary key (c, a));")
	ctx := tk.Se.(sessionctx.Context)

	tests := map[string]bool{
		"select 1 from t where a='x'":                   false,
		"select * from t where c='x'":                   false,
		"select * from t where a='x' and c='x'":         true,
		"select * from t where a='x' and c='x' and b=1": false,
	}
	for sqlStr, result := range tests {
		stmtNode, err := s.ParseOneStmt(sqlStr, "", "")
		c.Check(err, IsNil)
		preprocessorReturn := &plannercore.PreprocessorReturn{}
		err = plannercore.Preprocess(ctx, stmtNode, plannercore.WithPreprocessorReturn(preprocessorReturn))
		c.Check(err, IsNil)
		p, _, err := planner.Optimize(context.TODO(), ctx, stmtNode, preprocessorReturn.InfoSchema)
		c.Check(err, IsNil)
		ret, err := plannercore.IsPointGetWithPKOrUniqueKeyByAutoCommit(ctx, p)
		c.Assert(err, IsNil)
		c.Assert(ret, Equals, result)
	}
}

func (s *testSerialSuite) TestPointGetRepeatableRead(c *C) {
	tk1 := testkit.NewTestKit(c, s.store)
	tk1.MustExec("use test")
	tk1.MustExec(`create table point_get (a int, b int, c int,
			primary key k_a(a),
			unique key k_b(b))`)
	tk1.MustExec("insert into point_get values (1, 1, 1)")
	tk2 := testkit.NewTestKit(c, s.store)
	tk2.MustExec("use test")

	var (
		step1 = "github.com/pingcap/tidb/executor/pointGetRepeatableReadTest-step1"
		step2 = "github.com/pingcap/tidb/executor/pointGetRepeatableReadTest-step2"
	)

	c.Assert(failpoint.Enable(step1, "return"), IsNil)
	c.Assert(failpoint.Enable(step2, "pause"), IsNil)

	updateWaitCh := make(chan struct{})
	go func() {
		ctx := context.WithValue(context.Background(), "pointGetRepeatableReadTest", updateWaitCh)
		ctx = failpoint.WithHook(ctx, func(ctx context.Context, fpname string) bool {
			return fpname == step1 || fpname == step2
		})
		rs, err := tk1.Se.Execute(ctx, "select c from point_get where b = 1")
		c.Assert(err, IsNil)
		result := tk1.ResultSetToResultWithCtx(ctx, rs[0], Commentf("execute sql fail"))
		result.Check(testkit.Rows("1"))
	}()

	<-updateWaitCh // Wait `POINT GET` first time `get`
	c.Assert(failpoint.Disable(step1), IsNil)
	tk2.MustExec("update point_get set b = 2, c = 2 where a = 1")
	c.Assert(failpoint.Disable(step2), IsNil)
}

func (s *testSerialSuite) TestBatchPointGetRepeatableRead(c *C) {
	tk1 := testkit.NewTestKit(c, s.store)
	tk1.MustExec("use test")
	tk1.MustExec(`create table batch_point_get (a int, b int, c int, unique key k_b(a, b, c))`)
	tk1.MustExec("insert into batch_point_get values (1, 1, 1), (2, 3, 4), (3, 4, 5)")
	tk2 := testkit.NewTestKit(c, s.store)
	tk2.MustExec("use test")

	var (
		step1 = "github.com/pingcap/tidb/executor/batchPointGetRepeatableReadTest-step1"
		step2 = "github.com/pingcap/tidb/executor/batchPointGetRepeatableReadTest-step2"
	)

	c.Assert(failpoint.Enable(step1, "return"), IsNil)
	c.Assert(failpoint.Enable(step2, "pause"), IsNil)

	updateWaitCh := make(chan struct{})
	go func() {
		ctx := context.WithValue(context.Background(), "batchPointGetRepeatableReadTest", updateWaitCh)
		ctx = failpoint.WithHook(ctx, func(ctx context.Context, fpname string) bool {
			return fpname == step1 || fpname == step2
		})
		rs, err := tk1.Se.Execute(ctx, "select c from batch_point_get where (a, b, c) in ((1, 1, 1))")
		c.Assert(err, IsNil)
		result := tk1.ResultSetToResultWithCtx(ctx, rs[0], Commentf("execute sql fail"))
		result.Check(testkit.Rows("1"))
	}()

	<-updateWaitCh // Wait `POINT GET` first time `get`
	c.Assert(failpoint.Disable(step1), IsNil)
	tk2.MustExec("update batch_point_get set b = 2, c = 2 where a = 1")
	c.Assert(failpoint.Disable(step2), IsNil)
}

func (s *testSerialSuite) TestSplitRegionTimeout(c *C) {
	c.Assert(failpoint.Enable("tikvclient/mockSplitRegionTimeout", `return(true)`), IsNil)
	tk := testkit.NewTestKit(c, s.store)
	tk.MustExec("use test")
	tk.MustExec("drop table if exists t")
	tk.MustExec("create table t(a varchar(100),b int, index idx1(b,a))")
	tk.MustExec(`split table t index idx1 by (10000,"abcd"),(10000000);`)
	tk.MustExec(`set @@tidb_wait_split_region_timeout=1`)
	// result 0 0 means split 0 region and 0 region finish scatter regions before timeout.
	tk.MustQuery(`split table t between (0) and (10000) regions 10`).Check(testkit.Rows("0 0"))
	err := failpoint.Disable("tikvclient/mockSplitRegionTimeout")
	c.Assert(err, IsNil)

	// Test scatter regions timeout.
	c.Assert(failpoint.Enable("tikvclient/mockScatterRegionTimeout", `return(true)`), IsNil)
	tk.MustQuery(`split table t between (0) and (10000) regions 10`).Check(testkit.Rows("10 1"))
	err = failpoint.Disable("tikvclient/mockScatterRegionTimeout")
	c.Assert(err, IsNil)

	// Test pre-split with timeout.
	tk.MustExec("drop table if exists t")
	tk.MustExec("set @@global.tidb_scatter_region=1;")
	c.Assert(failpoint.Enable("tikvclient/mockScatterRegionTimeout", `return(true)`), IsNil)
	atomic.StoreUint32(&ddl.EnableSplitTableRegion, 1)
	start := time.Now()
	tk.MustExec("create table t (a int, b int) partition by hash(a) partitions 5;")
	c.Assert(time.Since(start).Seconds(), Less, 10.0)
	err = failpoint.Disable("tikvclient/mockScatterRegionTimeout")
	c.Assert(err, IsNil)
}

func (s *testSuiteP2) TestRow(c *C) {
	tk := testkit.NewTestKit(c, s.store)
	tk.MustExec("use test")
	tk.MustExec("drop table if exists t")
	tk.MustExec("create table t (c int, d int)")
	tk.MustExec("insert t values (1, 1)")
	tk.MustExec("insert t values (1, 3)")
	tk.MustExec("insert t values (2, 1)")
	tk.MustExec("insert t values (2, 3)")
	result := tk.MustQuery("select * from t where (c, d) < (2,2)")
	result.Check(testkit.Rows("1 1", "1 3", "2 1"))
	result = tk.MustQuery("select * from t where (1,2,3) > (3,2,1)")
	result.Check(testkit.Rows())
	result = tk.MustQuery("select * from t where row(1,2,3) > (3,2,1)")
	result.Check(testkit.Rows())
	result = tk.MustQuery("select * from t where (c, d) = (select * from t where (c,d) = (1,1))")
	result.Check(testkit.Rows("1 1"))
	result = tk.MustQuery("select * from t where (c, d) = (select * from t k where (t.c,t.d) = (c,d))")
	result.Check(testkit.Rows("1 1", "1 3", "2 1", "2 3"))
	result = tk.MustQuery("select (1, 2, 3) < (2, 3, 4)")
	result.Check(testkit.Rows("1"))
	result = tk.MustQuery("select (2, 3, 4) <= (2, 3, 3)")
	result.Check(testkit.Rows("0"))
	result = tk.MustQuery("select (2, 3, 4) <= (2, 3, 4)")
	result.Check(testkit.Rows("1"))
	result = tk.MustQuery("select (2, 3, 4) <= (2, 1, 4)")
	result.Check(testkit.Rows("0"))
	result = tk.MustQuery("select (2, 3, 4) >= (2, 3, 4)")
	result.Check(testkit.Rows("1"))
	result = tk.MustQuery("select (2, 3, 4) = (2, 3, 4)")
	result.Check(testkit.Rows("1"))
	result = tk.MustQuery("select (2, 3, 4) != (2, 3, 4)")
	result.Check(testkit.Rows("0"))
	result = tk.MustQuery("select row(1, 1) in (row(1, 1))")
	result.Check(testkit.Rows("1"))
	result = tk.MustQuery("select row(1, 0) in (row(1, 1))")
	result.Check(testkit.Rows("0"))
	result = tk.MustQuery("select row(1, 1) in (select 1, 1)")
	result.Check(testkit.Rows("1"))
	result = tk.MustQuery("select row(1, 1) > row(1, 0)")
	result.Check(testkit.Rows("1"))
	result = tk.MustQuery("select row(1, 1) > (select 1, 0)")
	result.Check(testkit.Rows("1"))
	result = tk.MustQuery("select 1 > (select 1)")
	result.Check(testkit.Rows("0"))
	result = tk.MustQuery("select (select 1)")
	result.Check(testkit.Rows("1"))

	tk.MustExec("drop table if exists t1")
	tk.MustExec("create table t1 (a int, b int)")
	tk.MustExec("insert t1 values (1,2),(1,null)")
	tk.MustExec("drop table if exists t2")
	tk.MustExec("create table t2 (c int, d int)")
	tk.MustExec("insert t2 values (0,0)")

	tk.MustQuery("select * from t2 where (1,2) in (select * from t1)").Check(testkit.Rows("0 0"))
	tk.MustQuery("select * from t2 where (1,2) not in (select * from t1)").Check(testkit.Rows())
	tk.MustQuery("select * from t2 where (1,1) not in (select * from t1)").Check(testkit.Rows())
	tk.MustQuery("select * from t2 where (1,null) in (select * from t1)").Check(testkit.Rows())
	tk.MustQuery("select * from t2 where (null,null) in (select * from t1)").Check(testkit.Rows())

	tk.MustExec("delete from t1 where a=1 and b=2")
	tk.MustQuery("select (1,1) in (select * from t2) from t1").Check(testkit.Rows("0"))
	tk.MustQuery("select (1,1) not in (select * from t2) from t1").Check(testkit.Rows("1"))
	tk.MustQuery("select (1,1) in (select 1,1 from t2) from t1").Check(testkit.Rows("1"))
	tk.MustQuery("select (1,1) not in (select 1,1 from t2) from t1").Check(testkit.Rows("0"))

	// MySQL 5.7 returns 1 for these 2 queries, which is wrong.
	tk.MustQuery("select (1,null) not in (select 1,1 from t2) from t1").Check(testkit.Rows("<nil>"))
	tk.MustQuery("select (t1.a,null) not in (select 1,1 from t2) from t1").Check(testkit.Rows("<nil>"))

	tk.MustQuery("select (1,null) in (select * from t1)").Check(testkit.Rows("<nil>"))
	tk.MustQuery("select (1,null) not in (select * from t1)").Check(testkit.Rows("<nil>"))
}

func (s *testSuiteP2) TestColumnName(c *C) {
	tk := testkit.NewTestKit(c, s.store)
	tk.MustExec("use test")
	tk.MustExec("drop table if exists t")
	tk.MustExec("create table t (c int, d int)")
	// disable only full group by
	tk.MustExec("set sql_mode='STRICT_TRANS_TABLES'")
	rs, err := tk.Exec("select 1 + c, count(*) from t")
	c.Check(err, IsNil)
	fields := rs.Fields()
	c.Check(len(fields), Equals, 2)
	c.Check(fields[0].Column.Name.L, Equals, "1 + c")
	c.Check(fields[0].ColumnAsName.L, Equals, "1 + c")
	c.Check(fields[1].Column.Name.L, Equals, "count(*)")
	c.Check(fields[1].ColumnAsName.L, Equals, "count(*)")
	c.Assert(rs.Close(), IsNil)
	rs, err = tk.Exec("select (c) > all (select c from t) from t")
	c.Check(err, IsNil)
	fields = rs.Fields()
	c.Check(len(fields), Equals, 1)
	c.Check(fields[0].Column.Name.L, Equals, "(c) > all (select c from t)")
	c.Check(fields[0].ColumnAsName.L, Equals, "(c) > all (select c from t)")
	c.Assert(rs.Close(), IsNil)
	tk.MustExec("begin")
	tk.MustExec("insert t values(1,1)")
	rs, err = tk.Exec("select c d, d c from t")
	c.Check(err, IsNil)
	fields = rs.Fields()
	c.Check(len(fields), Equals, 2)
	c.Check(fields[0].Column.Name.L, Equals, "c")
	c.Check(fields[0].ColumnAsName.L, Equals, "d")
	c.Check(fields[1].Column.Name.L, Equals, "d")
	c.Check(fields[1].ColumnAsName.L, Equals, "c")
	c.Assert(rs.Close(), IsNil)
	// Test case for query a column of a table.
	// In this case, all attributes have values.
	rs, err = tk.Exec("select c as a from t as t2")
	c.Check(err, IsNil)
	fields = rs.Fields()
	c.Check(fields[0].Column.Name.L, Equals, "c")
	c.Check(fields[0].ColumnAsName.L, Equals, "a")
	c.Check(fields[0].Table.Name.L, Equals, "t")
	c.Check(fields[0].TableAsName.L, Equals, "t2")
	c.Check(fields[0].DBName.L, Equals, "test")
	c.Assert(rs.Close(), IsNil)
	// Test case for query a expression which only using constant inputs.
	// In this case, the table, org_table and database attributes will all be empty.
	rs, err = tk.Exec("select hour(1) as a from t as t2")
	c.Check(err, IsNil)
	fields = rs.Fields()
	c.Check(fields[0].Column.Name.L, Equals, "a")
	c.Check(fields[0].ColumnAsName.L, Equals, "a")
	c.Check(fields[0].Table.Name.L, Equals, "")
	c.Check(fields[0].TableAsName.L, Equals, "")
	c.Check(fields[0].DBName.L, Equals, "")
	c.Assert(rs.Close(), IsNil)
	// Test case for query a column wrapped with parentheses and unary plus.
	// In this case, the column name should be its original name.
	rs, err = tk.Exec("select (c), (+c), +(c), +(+(c)), ++c from t")
	c.Check(err, IsNil)
	fields = rs.Fields()
	for i := 0; i < 5; i++ {
		c.Check(fields[i].Column.Name.L, Equals, "c")
		c.Check(fields[i].ColumnAsName.L, Equals, "c")
	}
	c.Assert(rs.Close(), IsNil)

	// Test issue https://github.com/pingcap/tidb/issues/9639 .
	// Both window function and expression appear in final result field.
	tk.MustExec("set @@tidb_enable_window_function = 1")
	rs, err = tk.Exec("select 1+1, row_number() over() num from t")
	c.Check(err, IsNil)
	fields = rs.Fields()
	c.Assert(fields[0].Column.Name.L, Equals, "1+1")
	c.Assert(fields[0].ColumnAsName.L, Equals, "1+1")
	c.Assert(fields[1].Column.Name.L, Equals, "num")
	c.Assert(fields[1].ColumnAsName.L, Equals, "num")
	tk.MustExec("set @@tidb_enable_window_function = 0")
	c.Assert(rs.Close(), IsNil)

	rs, err = tk.Exec("select if(1,c,c) from t;")
	c.Check(err, IsNil)
	fields = rs.Fields()
	c.Assert(fields[0].Column.Name.L, Equals, "if(1,c,c)")
	// It's a compatibility issue. Should be empty instead.
	c.Assert(fields[0].ColumnAsName.L, Equals, "if(1,c,c)")
	c.Assert(rs.Close(), IsNil)
}

func (s *testSuiteP2) TestSelectVar(c *C) {
	tk := testkit.NewTestKit(c, s.store)
	tk.MustExec("use test")
	tk.MustExec("drop table if exists t")
	tk.MustExec("create table t (d int)")
	tk.MustExec("insert into t values(1), (2), (1)")
	// This behavior is different from MySQL.
	result := tk.MustQuery("select @a, @a := d+1 from t")
	result.Check(testkit.Rows("<nil> 2", "2 3", "3 2"))
	// Test for PR #10658.
	tk.MustExec("select SQL_BIG_RESULT d from t group by d")
	tk.MustExec("select SQL_SMALL_RESULT d from t group by d")
	tk.MustExec("select SQL_BUFFER_RESULT d from t group by d")
}

func (s *testSuiteP2) TestHistoryRead(c *C) {
	tk := testkit.NewTestKit(c, s.store)
	tk.MustExec("use test")
	tk.MustExec("drop table if exists history_read")
	tk.MustExec("create table history_read (a int)")
	tk.MustExec("insert history_read values (1)")

	// For mocktikv, safe point is not initialized, we manually insert it for snapshot to use.
	safePointName := "tikv_gc_safe_point"
	safePointValue := "20060102-15:04:05 -0700"
	safePointComment := "All versions after safe point can be accessed. (DO NOT EDIT)"
	updateSafePoint := fmt.Sprintf(`INSERT INTO mysql.tidb VALUES ('%[1]s', '%[2]s', '%[3]s')
	ON DUPLICATE KEY
	UPDATE variable_value = '%[2]s', comment = '%[3]s'`, safePointName, safePointValue, safePointComment)
	tk.MustExec(updateSafePoint)

	// Set snapshot to a time before save point will fail.
	_, err := tk.Exec("set @@tidb_snapshot = '2006-01-01 15:04:05.999999'")
	c.Assert(terror.ErrorEqual(err, variable.ErrSnapshotTooOld), IsTrue, Commentf("err %v", err))
	// SnapshotTS Is not updated if check failed.
	c.Assert(tk.Se.GetSessionVars().SnapshotTS, Equals, uint64(0))

	// Setting snapshot to a time in the future will fail. (One day before the 2038 problem)
	_, err = tk.Exec("set @@tidb_snapshot = '2038-01-18 03:14:07'")
	c.Assert(err, ErrorMatches, "cannot set read timestamp to a future time")
	// SnapshotTS Is not updated if check failed.
	c.Assert(tk.Se.GetSessionVars().SnapshotTS, Equals, uint64(0))

	curVer1, _ := s.store.CurrentVersion(kv.GlobalTxnScope)
	time.Sleep(time.Millisecond)
	snapshotTime := time.Now()
	time.Sleep(time.Millisecond)
	curVer2, _ := s.store.CurrentVersion(kv.GlobalTxnScope)
	tk.MustExec("insert history_read values (2)")
	tk.MustQuery("select * from history_read").Check(testkit.Rows("1", "2"))
	tk.MustExec("set @@tidb_snapshot = '" + snapshotTime.Format("2006-01-02 15:04:05.999999") + "'")
	ctx := tk.Se.(sessionctx.Context)
	snapshotTS := ctx.GetSessionVars().SnapshotTS
	c.Assert(snapshotTS, Greater, curVer1.Ver)
	c.Assert(snapshotTS, Less, curVer2.Ver)
	tk.MustQuery("select * from history_read").Check(testkit.Rows("1"))
	_, err = tk.Exec("insert history_read values (2)")
	c.Assert(err, NotNil)
	_, err = tk.Exec("update history_read set a = 3 where a = 1")
	c.Assert(err, NotNil)
	_, err = tk.Exec("delete from history_read where a = 1")
	c.Assert(err, NotNil)
	tk.MustExec("set @@tidb_snapshot = ''")
	tk.MustQuery("select * from history_read").Check(testkit.Rows("1", "2"))
	tk.MustExec("insert history_read values (3)")
	tk.MustExec("update history_read set a = 4 where a = 3")
	tk.MustExec("delete from history_read where a = 1")

	time.Sleep(time.Millisecond)
	snapshotTime = time.Now()
	time.Sleep(time.Millisecond)
	tk.MustExec("alter table history_read add column b int")
	tk.MustExec("insert history_read values (8, 8), (9, 9)")
	tk.MustQuery("select * from history_read order by a").Check(testkit.Rows("2 <nil>", "4 <nil>", "8 8", "9 9"))
	tk.MustExec("set @@tidb_snapshot = '" + snapshotTime.Format("2006-01-02 15:04:05.999999") + "'")
	tk.MustQuery("select * from history_read order by a").Check(testkit.Rows("2", "4"))
	tsoStr := strconv.FormatUint(oracle.GoTimeToTS(snapshotTime), 10)

	tk.MustExec("set @@tidb_snapshot = '" + tsoStr + "'")
	tk.MustQuery("select * from history_read order by a").Check(testkit.Rows("2", "4"))

	tk.MustExec("set @@tidb_snapshot = ''")
	tk.MustQuery("select * from history_read order by a").Check(testkit.Rows("2 <nil>", "4 <nil>", "8 8", "9 9"))
}

func (s *testSuite2) TestLowResolutionTSORead(c *C) {
	tk := testkit.NewTestKit(c, s.store)
	tk.MustExec("set @@autocommit=1")
	tk.MustExec("use test")
	tk.MustExec("drop table if exists low_resolution_tso")
	tk.MustExec("create table low_resolution_tso(a int)")
	tk.MustExec("insert low_resolution_tso values (1)")

	// enable low resolution tso
	c.Assert(tk.Se.GetSessionVars().LowResolutionTSO, IsFalse)
	_, err := tk.Exec("set @@tidb_low_resolution_tso = 'on'")
	c.Assert(err, IsNil)
	c.Assert(tk.Se.GetSessionVars().LowResolutionTSO, IsTrue)

	time.Sleep(3 * time.Second)
	tk.MustQuery("select * from low_resolution_tso").Check(testkit.Rows("1"))
	_, err = tk.Exec("update low_resolution_tso set a = 2")
	c.Assert(err, NotNil)
	tk.MustExec("set @@tidb_low_resolution_tso = 'off'")
	tk.MustExec("update low_resolution_tso set a = 2")
	tk.MustQuery("select * from low_resolution_tso").Check(testkit.Rows("2"))
}

func (s *testSuite2) TestStaleReadFutureTime(c *C) {
	tk := testkit.NewTestKit(c, s.store)
	// Setting tx_read_ts to a time in the future will fail. (One day before the 2038 problem)
	_, err := tk.Exec("set @@tx_read_ts = '2038-01-18 03:14:07'")
	c.Assert(err, ErrorMatches, "cannot set read timestamp to a future time")
	// TxnReadTS Is not updated if check failed.
	c.Assert(tk.Se.GetSessionVars().TxnReadTS.PeakTxnReadTS(), Equals, uint64(0))
}

func (s *testSuite) TestScanControlSelection(c *C) {
	tk := testkit.NewTestKit(c, s.store)
	tk.MustExec("use test")
	tk.MustExec("drop table if exists t")
	tk.MustExec("create table t(a int primary key, b int, c int, index idx_b(b))")
	tk.MustExec("insert into t values (1, 1, 1), (2, 1, 1), (3, 1, 2), (4, 2, 3)")
	tk.MustQuery("select (select count(1) k from t s where s.b = t1.c) from t t1").Sort().Check(testkit.Rows("0", "1", "3", "3"))
}

func (s *testSuite) TestSimpleDAG(c *C) {
	tk := testkit.NewTestKit(c, s.store)
	tk.MustExec("use test")
	tk.MustExec("drop table if exists t")
	tk.MustExec("create table t(a int primary key, b int, c int)")
	tk.MustExec("insert into t values (1, 1, 1), (2, 1, 1), (3, 1, 2), (4, 2, 3)")
	tk.MustQuery("select a from t").Check(testkit.Rows("1", "2", "3", "4"))
	tk.MustQuery("select * from t where a = 4").Check(testkit.Rows("4 2 3"))
	tk.MustQuery("select a from t limit 1").Check(testkit.Rows("1"))
	tk.MustQuery("select a from t order by a desc").Check(testkit.Rows("4", "3", "2", "1"))
	tk.MustQuery("select a from t order by a desc limit 1").Check(testkit.Rows("4"))
	tk.MustQuery("select a from t order by b desc limit 1").Check(testkit.Rows("4"))
	tk.MustQuery("select a from t where a < 3").Check(testkit.Rows("1", "2"))
	tk.MustQuery("select a from t where b > 1").Check(testkit.Rows("4"))
	tk.MustQuery("select a from t where b > 1 and a < 3").Check(testkit.Rows())
	tk.MustQuery("select count(*) from t where b > 1 and a < 3").Check(testkit.Rows("0"))
	tk.MustQuery("select count(*) from t").Check(testkit.Rows("4"))
	tk.MustQuery("select count(*), c from t group by c order by c").Check(testkit.Rows("2 1", "1 2", "1 3"))
	tk.MustQuery("select sum(c) as s from t group by b order by s").Check(testkit.Rows("3", "4"))
	tk.MustQuery("select avg(a) as s from t group by b order by s").Check(testkit.Rows("2.0000", "4.0000"))
	tk.MustQuery("select sum(distinct c) from t group by b").Check(testkit.Rows("3", "3"))

	tk.MustExec("create index i on t(c,b)")
	tk.MustQuery("select a from t where c = 1").Check(testkit.Rows("1", "2"))
	tk.MustQuery("select a from t where c = 1 and a < 2").Check(testkit.Rows("1"))
	tk.MustQuery("select a from t where c = 1 order by a limit 1").Check(testkit.Rows("1"))
	tk.MustQuery("select count(*) from t where c = 1 ").Check(testkit.Rows("2"))
	tk.MustExec("create index i1 on t(b)")
	tk.MustQuery("select c from t where b = 2").Check(testkit.Rows("3"))
	tk.MustQuery("select * from t where b = 2").Check(testkit.Rows("4 2 3"))
	tk.MustQuery("select count(*) from t where b = 1").Check(testkit.Rows("3"))
	tk.MustQuery("select * from t where b = 1 and a > 1 limit 1").Check(testkit.Rows("2 1 1"))

	// Test time push down.
	tk.MustExec("drop table if exists t")
	tk.MustExec("create table t (id int, c1 datetime);")
	tk.MustExec("insert into t values (1, '2015-06-07 12:12:12')")
	tk.MustQuery("select id from t where c1 = '2015-06-07 12:12:12'").Check(testkit.Rows("1"))

	// Test issue 17816
	tk.MustExec("drop table if exists t0")
	tk.MustExec("CREATE TABLE t0(c0 INT)")
	tk.MustExec("INSERT INTO t0 VALUES (100000)")
	tk.MustQuery("SELECT * FROM t0 WHERE NOT SPACE(t0.c0)").Check(testkit.Rows("100000"))
}

func (s *testSuite) TestTimestampTimeZone(c *C) {
	tk := testkit.NewTestKit(c, s.store)
	tk.MustExec("use test")
	tk.MustExec("drop table if exists t")
	tk.MustExec("create table t (ts timestamp)")
	tk.MustExec("set time_zone = '+00:00'")
	tk.MustExec("insert into t values ('2017-04-27 22:40:42')")
	// The timestamp will get different value if time_zone session variable changes.
	tests := []struct {
		timezone string
		expect   string
	}{
		{"+10:00", "2017-04-28 08:40:42"},
		{"-6:00", "2017-04-27 16:40:42"},
	}
	for _, tt := range tests {
		tk.MustExec(fmt.Sprintf("set time_zone = '%s'", tt.timezone))
		tk.MustQuery("select * from t").Check(testkit.Rows(tt.expect))
	}

	// For issue https://github.com/pingcap/tidb/issues/3467
	tk.MustExec("drop table if exists t1")
	tk.MustExec(`CREATE TABLE t1 (
 	      id bigint(20) NOT NULL AUTO_INCREMENT,
 	      uid int(11) DEFAULT NULL,
 	      datetime timestamp NOT NULL DEFAULT CURRENT_TIMESTAMP,
 	      ip varchar(128) DEFAULT NULL,
 	    PRIMARY KEY (id),
 	      KEY i_datetime (datetime),
 	      KEY i_userid (uid)
 	    );`)
	tk.MustExec(`INSERT INTO t1 VALUES (123381351,1734,"2014-03-31 08:57:10","127.0.0.1");`)
	r := tk.MustQuery("select datetime from t1;") // Cover TableReaderExec
	r.Check(testkit.Rows("2014-03-31 08:57:10"))
	r = tk.MustQuery("select datetime from t1 where datetime='2014-03-31 08:57:10';")
	r.Check(testkit.Rows("2014-03-31 08:57:10")) // Cover IndexReaderExec
	r = tk.MustQuery("select * from t1 where datetime='2014-03-31 08:57:10';")
	r.Check(testkit.Rows("123381351 1734 2014-03-31 08:57:10 127.0.0.1")) // Cover IndexLookupExec

	// For issue https://github.com/pingcap/tidb/issues/3485
	tk.MustExec("set time_zone = 'Asia/Shanghai'")
	tk.MustExec("drop table if exists t1")
	tk.MustExec(`CREATE TABLE t1 (
	    id bigint(20) NOT NULL AUTO_INCREMENT,
	    datetime timestamp NOT NULL DEFAULT CURRENT_TIMESTAMP,
	    PRIMARY KEY (id)
	  );`)
	tk.MustExec(`INSERT INTO t1 VALUES (123381351,"2014-03-31 08:57:10");`)
	r = tk.MustQuery(`select * from t1 where datetime="2014-03-31 08:57:10";`)
	r.Check(testkit.Rows("123381351 2014-03-31 08:57:10"))
	tk.MustExec(`alter table t1 add key i_datetime (datetime);`)
	r = tk.MustQuery(`select * from t1 where datetime="2014-03-31 08:57:10";`)
	r.Check(testkit.Rows("123381351 2014-03-31 08:57:10"))
	r = tk.MustQuery(`select * from t1;`)
	r.Check(testkit.Rows("123381351 2014-03-31 08:57:10"))
	r = tk.MustQuery("select datetime from t1 where datetime='2014-03-31 08:57:10';")
	r.Check(testkit.Rows("2014-03-31 08:57:10"))
}

func (s *testSuite) TestTimestampDefaultValueTimeZone(c *C) {
	tk := testkit.NewTestKit(c, s.store)
	tk.MustExec("use test")
	tk.MustExec("drop table if exists t")
	tk.MustExec("set time_zone = '+08:00'")
	tk.MustExec(`create table t (a int, b timestamp default "2019-01-17 14:46:14")`)
	tk.MustExec("insert into t set a=1")
	r := tk.MustQuery(`show create table t`)
	r.Check(testkit.Rows("t CREATE TABLE `t` (\n" + "  `a` int(11) DEFAULT NULL,\n" + "  `b` timestamp DEFAULT '2019-01-17 14:46:14'\n" + ") ENGINE=InnoDB DEFAULT CHARSET=utf8mb4 COLLATE=utf8mb4_bin"))
	tk.MustExec("set time_zone = '+00:00'")
	tk.MustExec("insert into t set a=2")
	r = tk.MustQuery(`show create table t`)
	r.Check(testkit.Rows("t CREATE TABLE `t` (\n" + "  `a` int(11) DEFAULT NULL,\n" + "  `b` timestamp DEFAULT '2019-01-17 06:46:14'\n" + ") ENGINE=InnoDB DEFAULT CHARSET=utf8mb4 COLLATE=utf8mb4_bin"))
	r = tk.MustQuery(`select a,b from t order by a`)
	r.Check(testkit.Rows("1 2019-01-17 06:46:14", "2 2019-01-17 06:46:14"))
	// Test the column's version is greater than ColumnInfoVersion1.
	sctx := tk.Se.(sessionctx.Context)
	is := domain.GetDomain(sctx).InfoSchema()
	c.Assert(is, NotNil)
	tb, err := is.TableByName(model.NewCIStr("test"), model.NewCIStr("t"))
	c.Assert(err, IsNil)
	tb.Cols()[1].Version = model.ColumnInfoVersion1 + 1
	tk.MustExec("insert into t set a=3")
	r = tk.MustQuery(`select a,b from t order by a`)
	r.Check(testkit.Rows("1 2019-01-17 06:46:14", "2 2019-01-17 06:46:14", "3 2019-01-17 06:46:14"))
	tk.MustExec("delete from t where a=3")
	// Change time zone back.
	tk.MustExec("set time_zone = '+08:00'")
	r = tk.MustQuery(`select a,b from t order by a`)
	r.Check(testkit.Rows("1 2019-01-17 14:46:14", "2 2019-01-17 14:46:14"))
	tk.MustExec("set time_zone = '-08:00'")
	r = tk.MustQuery(`show create table t`)
	r.Check(testkit.Rows("t CREATE TABLE `t` (\n" + "  `a` int(11) DEFAULT NULL,\n" + "  `b` timestamp DEFAULT '2019-01-16 22:46:14'\n" + ") ENGINE=InnoDB DEFAULT CHARSET=utf8mb4 COLLATE=utf8mb4_bin"))

	// test zero default value in multiple time zone.
	defer tk.MustExec(fmt.Sprintf("set @@sql_mode='%s'", tk.MustQuery("select @@sql_mode").Rows()[0][0]))
	tk.MustExec("set @@sql_mode='STRICT_TRANS_TABLES,NO_ENGINE_SUBSTITUTION';")
	tk.MustExec("drop table if exists t")
	tk.MustExec("set time_zone = '+08:00'")
	tk.MustExec(`create table t (a int, b timestamp default "0000-00-00 00")`)
	tk.MustExec("insert into t set a=1")
	r = tk.MustQuery(`show create table t`)
	r.Check(testkit.Rows("t CREATE TABLE `t` (\n" + "  `a` int(11) DEFAULT NULL,\n" + "  `b` timestamp DEFAULT '0000-00-00 00:00:00'\n" + ") ENGINE=InnoDB DEFAULT CHARSET=utf8mb4 COLLATE=utf8mb4_bin"))
	tk.MustExec("set time_zone = '+00:00'")
	tk.MustExec("insert into t set a=2")
	r = tk.MustQuery(`show create table t`)
	r.Check(testkit.Rows("t CREATE TABLE `t` (\n" + "  `a` int(11) DEFAULT NULL,\n" + "  `b` timestamp DEFAULT '0000-00-00 00:00:00'\n" + ") ENGINE=InnoDB DEFAULT CHARSET=utf8mb4 COLLATE=utf8mb4_bin"))
	tk.MustExec("set time_zone = '-08:00'")
	tk.MustExec("insert into t set a=3")
	r = tk.MustQuery(`show create table t`)
	r.Check(testkit.Rows("t CREATE TABLE `t` (\n" + "  `a` int(11) DEFAULT NULL,\n" + "  `b` timestamp DEFAULT '0000-00-00 00:00:00'\n" + ") ENGINE=InnoDB DEFAULT CHARSET=utf8mb4 COLLATE=utf8mb4_bin"))
	r = tk.MustQuery(`select a,b from t order by a`)
	r.Check(testkit.Rows("1 0000-00-00 00:00:00", "2 0000-00-00 00:00:00", "3 0000-00-00 00:00:00"))

	// test add timestamp column default current_timestamp.
	tk.MustExec(`drop table if exists t`)
	tk.MustExec(`set time_zone = 'Asia/Shanghai'`)
	tk.MustExec(`create table t (a int)`)
	tk.MustExec(`insert into t set a=1`)
	tk.MustExec(`alter table t add column b timestamp not null default current_timestamp;`)
	timeIn8 := tk.MustQuery("select b from t").Rows()[0][0]
	tk.MustExec(`set time_zone = '+00:00'`)
	timeIn0 := tk.MustQuery("select b from t").Rows()[0][0]
	c.Assert(timeIn8 != timeIn0, IsTrue, Commentf("%v == %v", timeIn8, timeIn0))
	datumTimeIn8, err := expression.GetTimeValue(tk.Se, timeIn8, mysql.TypeTimestamp, 0)
	c.Assert(err, IsNil)
	tIn8To0 := datumTimeIn8.GetMysqlTime()
	timeZoneIn8, err := time.LoadLocation("Asia/Shanghai")
	c.Assert(err, IsNil)
	err = tIn8To0.ConvertTimeZone(timeZoneIn8, time.UTC)
	c.Assert(err, IsNil)
	c.Assert(timeIn0 == tIn8To0.String(), IsTrue, Commentf("%v != %v", timeIn0, tIn8To0.String()))

	// test add index.
	tk.MustExec(`alter table t add index(b);`)
	tk.MustExec("admin check table t")
	tk.MustExec(`set time_zone = '+05:00'`)
	tk.MustExec("admin check table t")
}

func (s *testSuite) TestTiDBCurrentTS(c *C) {
	tk := testkit.NewTestKit(c, s.store)
	tk.MustQuery("select @@tidb_current_ts").Check(testkit.Rows("0"))
	tk.MustExec("begin")
	rows := tk.MustQuery("select @@tidb_current_ts").Rows()
	tsStr := rows[0][0].(string)
	txn, err := tk.Se.Txn(true)
	c.Assert(err, IsNil)
	c.Assert(tsStr, Equals, fmt.Sprintf("%d", txn.StartTS()))
	tk.MustExec("begin")
	rows = tk.MustQuery("select @@tidb_current_ts").Rows()
	newTsStr := rows[0][0].(string)
	txn, err = tk.Se.Txn(true)
	c.Assert(err, IsNil)
	c.Assert(newTsStr, Equals, fmt.Sprintf("%d", txn.StartTS()))
	c.Assert(newTsStr, Not(Equals), tsStr)
	tk.MustExec("commit")
	tk.MustQuery("select @@tidb_current_ts").Check(testkit.Rows("0"))

	_, err = tk.Exec("set @@tidb_current_ts = '1'")
	c.Assert(terror.ErrorEqual(err, variable.ErrIncorrectScope), IsTrue, Commentf("err %v", err))
}

func (s *testSuite) TestTiDBLastTxnInfo(c *C) {
	tk := testkit.NewTestKit(c, s.store)
	tk.MustExec("use test")
	tk.MustExec("drop table if exists t")
	tk.MustExec("create table t (a int primary key)")
	tk.MustQuery("select @@tidb_last_txn_info").Check(testkit.Rows(""))

	tk.MustExec("insert into t values (1)")
	rows1 := tk.MustQuery("select json_extract(@@tidb_last_txn_info, '$.start_ts'), json_extract(@@tidb_last_txn_info, '$.commit_ts')").Rows()
	c.Assert(rows1[0][0].(string), Greater, "0")
	c.Assert(rows1[0][0].(string), Less, rows1[0][1].(string))

	tk.MustExec("begin")
	tk.MustQuery("select a from t where a = 1").Check(testkit.Rows("1"))
	rows2 := tk.MustQuery("select json_extract(@@tidb_last_txn_info, '$.start_ts'), json_extract(@@tidb_last_txn_info, '$.commit_ts'), @@tidb_current_ts").Rows()
	tk.MustExec("commit")
	rows3 := tk.MustQuery("select json_extract(@@tidb_last_txn_info, '$.start_ts'), json_extract(@@tidb_last_txn_info, '$.commit_ts')").Rows()
	c.Assert(rows2[0][0], Equals, rows1[0][0])
	c.Assert(rows2[0][1], Equals, rows1[0][1])
	c.Assert(rows3[0][0], Equals, rows1[0][0])
	c.Assert(rows3[0][1], Equals, rows1[0][1])
	c.Assert(rows2[0][1], Less, rows2[0][2])

	tk.MustExec("begin")
	tk.MustExec("update t set a = a + 1 where a = 1")
	rows4 := tk.MustQuery("select json_extract(@@tidb_last_txn_info, '$.start_ts'), json_extract(@@tidb_last_txn_info, '$.commit_ts'), @@tidb_current_ts").Rows()
	tk.MustExec("commit")
	rows5 := tk.MustQuery("select json_extract(@@tidb_last_txn_info, '$.start_ts'), json_extract(@@tidb_last_txn_info, '$.commit_ts')").Rows()
	c.Assert(rows4[0][0], Equals, rows1[0][0])
	c.Assert(rows4[0][1], Equals, rows1[0][1])
	c.Assert(rows4[0][2], Equals, rows5[0][0])
	c.Assert(rows4[0][1], Less, rows4[0][2])
	c.Assert(rows4[0][2], Less, rows5[0][1])

	tk.MustExec("begin")
	tk.MustExec("update t set a = a + 1 where a = 2")
	tk.MustExec("rollback")
	rows6 := tk.MustQuery("select json_extract(@@tidb_last_txn_info, '$.start_ts'), json_extract(@@tidb_last_txn_info, '$.commit_ts')").Rows()
	c.Assert(rows6[0][0], Equals, rows5[0][0])
	c.Assert(rows6[0][1], Equals, rows5[0][1])

	tk.MustExec("begin optimistic")
	tk.MustExec("insert into t values (2)")
	_, err := tk.Exec("commit")
	c.Assert(err, NotNil)
	rows7 := tk.MustQuery("select json_extract(@@tidb_last_txn_info, '$.start_ts'), json_extract(@@tidb_last_txn_info, '$.commit_ts'), json_extract(@@tidb_last_txn_info, '$.error')").Rows()
	c.Assert(rows7[0][0], Greater, rows5[0][0])
	c.Assert(rows7[0][1], Equals, "0")
	c.Assert(strings.Contains(err.Error(), rows7[0][1].(string)), IsTrue)

	_, err = tk.Exec("set @@tidb_last_txn_info = '{}'")
	c.Assert(terror.ErrorEqual(err, variable.ErrIncorrectScope), IsTrue, Commentf("err %v", err))
}

func (s *testSerialSuite) TestTiDBLastTxnInfoCommitMode(c *C) {
	defer config.RestoreFunc()()
	config.UpdateGlobal(func(conf *config.Config) {
		conf.TiKVClient.AsyncCommit.SafeWindow = time.Second
	})

	tk := testkit.NewTestKit(c, s.store)
	tk.MustExec("use test")
	tk.MustExec("drop table if exists t")
	tk.MustExec("create table t (a int primary key, v int)")
	tk.MustExec("insert into t values (1, 1)")

	tk.MustExec("set @@tidb_enable_async_commit = 1")
	tk.MustExec("set @@tidb_enable_1pc = 0")
	tk.MustExec("update t set v = v + 1 where a = 1")
	rows := tk.MustQuery("select json_extract(@@tidb_last_txn_info, '$.txn_commit_mode'), json_extract(@@tidb_last_txn_info, '$.async_commit_fallback'), json_extract(@@tidb_last_txn_info, '$.one_pc_fallback')").Rows()
	c.Log(rows)
	c.Assert(rows[0][0], Equals, `"async_commit"`)
	c.Assert(rows[0][1], Equals, "false")
	c.Assert(rows[0][2], Equals, "false")

	tk.MustExec("set @@tidb_enable_async_commit = 0")
	tk.MustExec("set @@tidb_enable_1pc = 1")
	tk.MustExec("update t set v = v + 1 where a = 1")
	rows = tk.MustQuery("select json_extract(@@tidb_last_txn_info, '$.txn_commit_mode'), json_extract(@@tidb_last_txn_info, '$.async_commit_fallback'), json_extract(@@tidb_last_txn_info, '$.one_pc_fallback')").Rows()
	c.Assert(rows[0][0], Equals, `"1pc"`)
	c.Assert(rows[0][1], Equals, "false")
	c.Assert(rows[0][2], Equals, "false")

	tk.MustExec("set @@tidb_enable_async_commit = 0")
	tk.MustExec("set @@tidb_enable_1pc = 0")
	tk.MustExec("update t set v = v + 1 where a = 1")
	rows = tk.MustQuery("select json_extract(@@tidb_last_txn_info, '$.txn_commit_mode'), json_extract(@@tidb_last_txn_info, '$.async_commit_fallback'), json_extract(@@tidb_last_txn_info, '$.one_pc_fallback')").Rows()
	c.Assert(rows[0][0], Equals, `"2pc"`)
	c.Assert(rows[0][1], Equals, "false")
	c.Assert(rows[0][2], Equals, "false")

	c.Assert(failpoint.Enable("tikvclient/invalidMaxCommitTS", "return"), IsNil)
	defer func() {
		c.Assert(failpoint.Disable("tikvclient/invalidMaxCommitTS"), IsNil)
	}()

	tk.MustExec("set @@tidb_enable_async_commit = 1")
	tk.MustExec("set @@tidb_enable_1pc = 0")
	tk.MustExec("update t set v = v + 1 where a = 1")
	rows = tk.MustQuery("select json_extract(@@tidb_last_txn_info, '$.txn_commit_mode'), json_extract(@@tidb_last_txn_info, '$.async_commit_fallback'), json_extract(@@tidb_last_txn_info, '$.one_pc_fallback')").Rows()
	c.Log(rows)
	c.Assert(rows[0][0], Equals, `"2pc"`)
	c.Assert(rows[0][1], Equals, "true")
	c.Assert(rows[0][2], Equals, "false")

	tk.MustExec("set @@tidb_enable_async_commit = 0")
	tk.MustExec("set @@tidb_enable_1pc = 1")
	tk.MustExec("update t set v = v + 1 where a = 1")
	rows = tk.MustQuery("select json_extract(@@tidb_last_txn_info, '$.txn_commit_mode'), json_extract(@@tidb_last_txn_info, '$.async_commit_fallback'), json_extract(@@tidb_last_txn_info, '$.one_pc_fallback')").Rows()
	c.Log(rows)
	c.Assert(rows[0][0], Equals, `"2pc"`)
	c.Assert(rows[0][1], Equals, "false")
	c.Assert(rows[0][2], Equals, "true")

	tk.MustExec("set @@tidb_enable_async_commit = 1")
	tk.MustExec("set @@tidb_enable_1pc = 1")
	tk.MustExec("update t set v = v + 1 where a = 1")
	rows = tk.MustQuery("select json_extract(@@tidb_last_txn_info, '$.txn_commit_mode'), json_extract(@@tidb_last_txn_info, '$.async_commit_fallback'), json_extract(@@tidb_last_txn_info, '$.one_pc_fallback')").Rows()
	c.Log(rows)
	c.Assert(rows[0][0], Equals, `"2pc"`)
	c.Assert(rows[0][1], Equals, "true")
	c.Assert(rows[0][2], Equals, "true")
}

func (s *testSuite) TestTiDBLastQueryInfo(c *C) {
	tk := testkit.NewTestKit(c, s.store)
	tk.MustExec("use test")
	tk.MustExec("drop table if exists t")
	tk.MustExec("create table t (a int primary key, v int)")
	tk.MustQuery("select json_extract(@@tidb_last_query_info, '$.start_ts'), json_extract(@@tidb_last_query_info, '$.start_ts')").Check(testkit.Rows("0 0"))

	toUint64 := func(str interface{}) uint64 {
		res, err := strconv.ParseUint(str.(string), 10, 64)
		c.Assert(err, IsNil)
		return res
	}

	tk.MustExec("select * from t")
	rows := tk.MustQuery("select json_extract(@@tidb_last_query_info, '$.start_ts'), json_extract(@@tidb_last_query_info, '$.for_update_ts')").Rows()
	c.Assert(toUint64(rows[0][0]), Greater, uint64(0))
	c.Assert(rows[0][0], Equals, rows[0][1])

	tk.MustExec("insert into t values (1, 10)")
	rows = tk.MustQuery("select json_extract(@@tidb_last_query_info, '$.start_ts'), json_extract(@@tidb_last_query_info, '$.for_update_ts')").Rows()
	c.Assert(toUint64(rows[0][0]), Greater, uint64(0))
	c.Assert(rows[0][0], Equals, rows[0][1])
	// tidb_last_txn_info is still valid after checking query info.
	rows = tk.MustQuery("select json_extract(@@tidb_last_txn_info, '$.start_ts'), json_extract(@@tidb_last_txn_info, '$.commit_ts')").Rows()
	c.Assert(toUint64(rows[0][0]), Greater, uint64(0))
	c.Assert(rows[0][0].(string), Less, rows[0][1].(string))

	tk.MustExec("begin pessimistic")
	tk.MustExec("select * from t")
	rows = tk.MustQuery("select json_extract(@@tidb_last_query_info, '$.start_ts'), json_extract(@@tidb_last_query_info, '$.for_update_ts')").Rows()
	c.Assert(toUint64(rows[0][0]), Greater, uint64(0))
	c.Assert(rows[0][0], Equals, rows[0][1])

	tk2 := testkit.NewTestKit(c, s.store)
	tk2.MustExec("use test")
	tk2.MustExec("update t set v = 11 where a = 1")

	tk.MustExec("select * from t")
	rows = tk.MustQuery("select json_extract(@@tidb_last_query_info, '$.start_ts'), json_extract(@@tidb_last_query_info, '$.for_update_ts')").Rows()
	c.Assert(toUint64(rows[0][0]), Greater, uint64(0))
	c.Assert(rows[0][0], Equals, rows[0][1])

	tk.MustExec("update t set v = 12 where a = 1")
	rows = tk.MustQuery("select json_extract(@@tidb_last_query_info, '$.start_ts'), json_extract(@@tidb_last_query_info, '$.for_update_ts')").Rows()
	c.Assert(toUint64(rows[0][0]), Greater, uint64(0))
	c.Assert(toUint64(rows[0][0]), Less, toUint64(rows[0][1]))

	tk.MustExec("commit")

	tk.MustExec("set transaction isolation level read committed")
	tk.MustExec("begin pessimistic")
	tk.MustExec("select * from t")
	rows = tk.MustQuery("select json_extract(@@tidb_last_query_info, '$.start_ts'), json_extract(@@tidb_last_query_info, '$.for_update_ts')").Rows()
	c.Assert(toUint64(rows[0][0]), Greater, uint64(0))
	c.Assert(toUint64(rows[0][0]), Less, toUint64(rows[0][1]))

	tk.MustExec("rollback")
}

func (s *testSuite) TestSelectForUpdate(c *C) {
	tk := testkit.NewTestKit(c, s.store)
	tk.MustExec("use test")
	tk1 := testkit.NewTestKit(c, s.store)
	tk1.MustExec("use test")
	tk2 := testkit.NewTestKit(c, s.store)
	tk2.MustExec("use test")

	tk.MustExec("drop table if exists t, t1")

	txn, err := tk.Se.Txn(true)
	c.Assert(kv.ErrInvalidTxn.Equal(err), IsTrue)
	c.Assert(txn.Valid(), IsFalse)
	tk.MustExec("create table t (c1 int, c2 int, c3 int)")
	tk.MustExec("insert t values (11, 2, 3)")
	tk.MustExec("insert t values (12, 2, 3)")
	tk.MustExec("insert t values (13, 2, 3)")

	tk.MustExec("create table t1 (c1 int)")
	tk.MustExec("insert t1 values (11)")

	// conflict
	tk1.MustExec("begin")
	tk1.MustQuery("select * from t where c1=11 for update")

	tk2.MustExec("begin")
	tk2.MustExec("update t set c2=211 where c1=11")
	tk2.MustExec("commit")

	_, err = tk1.Exec("commit")
	c.Assert(err, NotNil)

	// no conflict for subquery.
	tk1.MustExec("begin")
	tk1.MustQuery("select * from t where exists(select null from t1 where t1.c1=t.c1) for update")

	tk2.MustExec("begin")
	tk2.MustExec("update t set c2=211 where c1=12")
	tk2.MustExec("commit")

	tk1.MustExec("commit")

	// not conflict
	tk1.MustExec("begin")
	tk1.MustQuery("select * from t where c1=11 for update")

	tk2.MustExec("begin")
	tk2.MustExec("update t set c2=22 where c1=12")
	tk2.MustExec("commit")

	tk1.MustExec("commit")

	// not conflict, auto commit
	tk1.MustExec("set @@autocommit=1;")
	tk1.MustQuery("select * from t where c1=11 for update")

	tk2.MustExec("begin")
	tk2.MustExec("update t set c2=211 where c1=11")
	tk2.MustExec("commit")

	tk1.MustExec("commit")

	// conflict
	tk1.MustExec("begin")
	tk1.MustQuery("select * from (select * from t for update) t join t1 for update")

	tk2.MustExec("begin")
	tk2.MustExec("update t1 set c1 = 13")
	tk2.MustExec("commit")

	_, err = tk1.Exec("commit")
	c.Assert(err, NotNil)

}

func (s *testSuite) TestSelectForUpdateOf(c *C) {
	tk := testkit.NewTestKit(c, s.store)
	tk.MustExec("use test")
	tk1 := testkit.NewTestKit(c, s.store)
	tk1.MustExec("use test")

	tk.MustExec("drop table if exists t, t1")
	tk.MustExec("create table t (i int)")
	tk.MustExec("create table t1 (i int)")
	tk.MustExec("insert t values (1)")
	tk.MustExec("insert t1 values (1)")

	tk.MustExec("begin pessimistic")
	tk.MustQuery("select * from t, t1 where t.i = t1.i for update of t").Check(testkit.Rows("1 1"))

	tk1.MustExec("begin pessimistic")

	// no lock for t
	tk1.MustQuery("select * from t1 for update").Check(testkit.Rows("1"))

	// meet lock for t1
	err := tk1.ExecToErr("select * from t for update nowait")
	c.Assert(terror.ErrorEqual(err, error2.ErrLockAcquireFailAndNoWaitSet), IsTrue, Commentf("error: ", err))

	// t1 rolled back, tk1 acquire the lock
	tk.MustExec("rollback")
	tk1.MustQuery("select * from t for update nowait").Check(testkit.Rows("1"))

	tk1.MustExec("rollback")
}

func (s *testSuite) TestEmptyEnum(c *C) {
	tk := testkit.NewTestKit(c, s.store)
	tk.MustExec("use test")
	tk.MustExec("drop table if exists t")
	tk.MustExec("create table t (e enum('Y', 'N'))")
	tk.MustExec("set sql_mode='STRICT_TRANS_TABLES'")
	_, err := tk.Exec("insert into t values (0)")
	c.Assert(terror.ErrorEqual(err, types.ErrTruncated), IsTrue, Commentf("err %v", err))
	_, err = tk.Exec("insert into t values ('abc')")
	c.Assert(terror.ErrorEqual(err, types.ErrTruncated), IsTrue, Commentf("err %v", err))

	tk.MustExec("set sql_mode=''")
	tk.MustExec("insert into t values (0)")
	tk.MustQuery("select * from t").Check(testkit.Rows(""))
	tk.MustExec("insert into t values ('abc')")
	tk.MustQuery("select * from t").Check(testkit.Rows("", ""))
	tk.MustExec("insert into t values (null)")
	tk.MustQuery("select * from t").Check(testkit.Rows("", "", "<nil>"))

	// Test https://github.com/pingcap/tidb/issues/29525.
	tk.MustExec("drop table if exists t;")
	tk.MustExec("create table t (id int auto_increment primary key, c1 enum('a', '', 'c'));")
	tk.MustExec("insert into t(c1) values (0);")
	tk.MustQuery("select id, c1+0, c1 from t;").Check(testkit.Rows("1 0 "))
	tk.MustExec("alter table t change c1 c1 enum('a', '') not null;")
	tk.MustQuery("select id, c1+0, c1 from t;").Check(testkit.Rows("1 0 "))
	tk.MustExec("insert into t(c1) values (0);")
	tk.MustQuery("select id, c1+0, c1 from t;").Check(testkit.Rows("1 0 ", "2 0 "))
}

// TestIssue4024 This tests https://github.com/pingcap/tidb/issues/4024
func (s *testSuite) TestIssue4024(c *C) {
	tk := testkit.NewTestKit(c, s.store)
	tk.MustExec("create database test2")
	tk.MustExec("use test2")
	tk.MustExec("create table t(a int)")
	tk.MustExec("insert into t values(1)")
	tk.MustExec("use test")
	tk.MustExec("create table t(a int)")
	tk.MustExec("insert into t values(1)")
	tk.MustExec("update t, test2.t set test2.t.a=2")
	tk.MustQuery("select * from t").Check(testkit.Rows("1"))
	tk.MustQuery("select * from test2.t").Check(testkit.Rows("2"))
	tk.MustExec("update test.t, test2.t set test.t.a=3")
	tk.MustQuery("select * from t").Check(testkit.Rows("3"))
	tk.MustQuery("select * from test2.t").Check(testkit.Rows("2"))
}

const (
	checkRequestOff = iota
	checkRequestSyncLog
	checkDDLAddIndexPriority
)

type checkRequestClient struct {
	tikv.Client
	priority       kvrpcpb.CommandPri
	lowPriorityCnt uint32
	mu             struct {
		sync.RWMutex
		checkFlags uint32
		syncLog    bool
	}
}

func (c *checkRequestClient) setCheckPriority(priority kvrpcpb.CommandPri) {
	atomic.StoreInt32((*int32)(&c.priority), int32(priority))
}

func (c *checkRequestClient) getCheckPriority() kvrpcpb.CommandPri {
	return (kvrpcpb.CommandPri)(atomic.LoadInt32((*int32)(&c.priority)))
}

func (c *checkRequestClient) SendRequest(ctx context.Context, addr string, req *tikvrpc.Request, timeout time.Duration) (*tikvrpc.Response, error) {
	resp, err := c.Client.SendRequest(ctx, addr, req, timeout)
	c.mu.RLock()
	checkFlags := c.mu.checkFlags
	c.mu.RUnlock()
	if checkFlags == checkRequestSyncLog {
		switch req.Type {
		case tikvrpc.CmdPrewrite, tikvrpc.CmdCommit:
			c.mu.RLock()
			syncLog := c.mu.syncLog
			c.mu.RUnlock()
			if syncLog != req.SyncLog {
				return nil, errors.New("fail to set sync log")
			}
		}
	} else if checkFlags == checkDDLAddIndexPriority {
		if req.Type == tikvrpc.CmdScan {
			if c.getCheckPriority() != req.Priority {
				return nil, errors.New("fail to set priority")
			}
		} else if req.Type == tikvrpc.CmdPrewrite {
			if c.getCheckPriority() == kvrpcpb.CommandPri_Low {
				atomic.AddUint32(&c.lowPriorityCnt, 1)
			}
		}
	}
	return resp, err
}

type testSuiteWithCliBaseCharset struct {
	testSuiteWithCliBase
}

func (s *testSuiteWithCliBaseCharset) SetUpSuite(c *C) {
	collate.SetCharsetFeatEnabledForTest(true)
	s.testSuiteWithCliBase.SetUpSuite(c)
}

func (s *testSuiteWithCliBaseCharset) TearDownSuite(c *C) {
	s.testSuiteWithCliBase.TearDownSuite(c)
	collate.SetCharsetFeatEnabledForTest(false)
}

type testSuiteWithCliBase struct {
	store kv.Storage
	dom   *domain.Domain
	cli   *checkRequestClient
}

type testSuite1 struct {
	testSuiteWithCliBase
}

type testSerialSuite2 struct {
	testSuiteWithCliBase
}

func (s *testSuiteWithCliBase) SetUpSuite(c *C) {
	cli := &checkRequestClient{}
	hijackClient := func(c tikv.Client) tikv.Client {
		cli.Client = c
		return cli
	}
	s.cli = cli

	var err error
	s.store, err = mockstore.NewMockStore(
		mockstore.WithClientHijacker(hijackClient),
	)
	c.Assert(err, IsNil)
	session.SetStatsLease(0)
	s.dom, err = session.BootstrapSession(s.store)
	c.Assert(err, IsNil)
	s.dom.SetStatsUpdating(true)
}

func (s *testSuiteWithCliBase) TearDownSuite(c *C) {
	s.dom.Close()
	s.store.Close()
}

func (s *testSuiteWithCliBase) TearDownTest(c *C) {
	tk := testkit.NewTestKit(c, s.store)
	tk.MustExec("use test")
	r := tk.MustQuery("show tables")
	for _, tb := range r.Rows() {
		tableName := tb[0]
		tk.MustExec(fmt.Sprintf("drop table %v", tableName))
	}
}

func (s *testSuite2) TestAddIndexPriority(c *C) {
	cli := &checkRequestClient{}
	hijackClient := func(c tikv.Client) tikv.Client {
		cli.Client = c
		return cli
	}

	store, err := mockstore.NewMockStore(
		mockstore.WithClientHijacker(hijackClient),
	)
	c.Assert(err, IsNil)
	dom, err := session.BootstrapSession(store)
	c.Assert(err, IsNil)
	defer func() {
		dom.Close()
		err = store.Close()
		c.Assert(err, IsNil)
	}()

	tk := testkit.NewTestKit(c, store)
	tk.MustExec("use test")
	tk.MustExec("create table t1 (id int, v int)")

	// Insert some data to make sure plan build IndexLookup for t1.
	for i := 0; i < 10; i++ {
		tk.MustExec(fmt.Sprintf("insert into t1 values (%d, %d)", i, i))
	}

	cli.mu.Lock()
	cli.mu.checkFlags = checkDDLAddIndexPriority
	cli.mu.Unlock()

	cli.setCheckPriority(kvrpcpb.CommandPri_Low)
	tk.MustExec("alter table t1 add index t1_index (id);")

	c.Assert(atomic.LoadUint32(&cli.lowPriorityCnt) > 0, IsTrue)

	cli.mu.Lock()
	cli.mu.checkFlags = checkRequestOff
	cli.mu.Unlock()

	tk.MustExec("alter table t1 drop index t1_index;")
	tk.MustExec("SET SESSION tidb_ddl_reorg_priority = 'PRIORITY_NORMAL'")

	cli.mu.Lock()
	cli.mu.checkFlags = checkDDLAddIndexPriority
	cli.mu.Unlock()

	cli.setCheckPriority(kvrpcpb.CommandPri_Normal)
	tk.MustExec("alter table t1 add index t1_index (id);")

	cli.mu.Lock()
	cli.mu.checkFlags = checkRequestOff
	cli.mu.Unlock()

	tk.MustExec("alter table t1 drop index t1_index;")
	tk.MustExec("SET SESSION tidb_ddl_reorg_priority = 'PRIORITY_HIGH'")

	cli.mu.Lock()
	cli.mu.checkFlags = checkDDLAddIndexPriority
	cli.mu.Unlock()

	cli.setCheckPriority(kvrpcpb.CommandPri_High)
	tk.MustExec("alter table t1 add index t1_index (id);")

	cli.mu.Lock()
	cli.mu.checkFlags = checkRequestOff
	cli.mu.Unlock()
}

func (s *testSuite1) TestAlterTableComment(c *C) {
	tk := testkit.NewTestKit(c, s.store)
	tk.MustExec("use test")
	tk.MustExec("drop table if exists t_1")
	tk.MustExec("create table t_1 (c1 int, c2 int, c3 int default 1, index (c1)) comment = 'test table';")
	tk.MustExec("alter table `t_1` comment 'this is table comment';")
	result := tk.MustQuery("select table_comment from information_schema.tables where table_name = 't_1';")
	result.Check(testkit.Rows("this is table comment"))
	tk.MustExec("alter table `t_1` comment 'table t comment';")
	result = tk.MustQuery("select table_comment from information_schema.tables where table_name = 't_1';")
	result.Check(testkit.Rows("table t comment"))
}

func (s *testSuite) TestTimezonePushDown(c *C) {
	tk := testkit.NewTestKit(c, s.store)
	tk.MustExec("use test")
	tk.MustExec("create table t (ts timestamp)")
	defer tk.MustExec("drop table t")
	tk.MustExec(`insert into t values ("2018-09-13 10:02:06")`)

	systemTZ := timeutil.SystemLocation()
	c.Assert(systemTZ.String(), Not(Equals), "System")
	c.Assert(systemTZ.String(), Not(Equals), "Local")
	ctx := context.Background()
	count := 0
	ctx1 := context.WithValue(ctx, "CheckSelectRequestHook", func(req *kv.Request) {
		count += 1
		dagReq := new(tipb.DAGRequest)
		err := proto.Unmarshal(req.Data, dagReq)
		c.Assert(err, IsNil)
		c.Assert(dagReq.GetTimeZoneName(), Equals, systemTZ.String())
	})
	_, err := tk.Se.Execute(ctx1, `select * from t where ts = "2018-09-13 10:02:06"`)
	c.Assert(err, IsNil)

	tk.MustExec(`set time_zone="System"`)
	_, err = tk.Se.Execute(ctx1, `select * from t where ts = "2018-09-13 10:02:06"`)
	c.Assert(err, IsNil)

	c.Assert(count, Equals, 2) // Make sure the hook function is called.
}

func (s *testSuite) TestNotFillCacheFlag(c *C) {
	tk := testkit.NewTestKit(c, s.store)
	tk.MustExec("use test")
	tk.MustExec("create table t (id int primary key)")
	defer tk.MustExec("drop table t")
	tk.MustExec("insert into t values (1)")

	tests := []struct {
		sql    string
		expect bool
	}{
		{"select SQL_NO_CACHE * from t", true},
		{"select SQL_CACHE * from t", false},
		{"select * from t", false},
	}
	count := 0
	ctx := context.Background()
	for _, test := range tests {
		ctx1 := context.WithValue(ctx, "CheckSelectRequestHook", func(req *kv.Request) {
			count++
			if req.NotFillCache != test.expect {
				c.Errorf("sql=%s, expect=%v, get=%v", test.sql, test.expect, req.NotFillCache)
			}
		})
		rs, err := tk.Se.Execute(ctx1, test.sql)
		c.Assert(err, IsNil)
		tk.ResultSetToResult(rs[0], Commentf("sql: %v", test.sql))
	}
	c.Assert(count, Equals, len(tests)) // Make sure the hook function is called.
}

func (s *testSuite1) TestSyncLog(c *C) {
	tk := testkit.NewTestKit(c, s.store)
	tk.MustExec("use test")

	cli := s.cli
	cli.mu.Lock()
	cli.mu.checkFlags = checkRequestSyncLog
	cli.mu.syncLog = true
	cli.mu.Unlock()
	tk.MustExec("create table t (id int primary key)")
	cli.mu.Lock()
	cli.mu.syncLog = false
	cli.mu.Unlock()
	tk.MustExec("insert into t values (1)")

	cli.mu.Lock()
	cli.mu.checkFlags = checkRequestOff
	cli.mu.Unlock()
}

func (s *testSuite) TestHandleTransfer(c *C) {
	tk := testkit.NewTestKit(c, s.store)
	tk.MustExec("use test")
	tk.MustExec("create table t(a int, index idx(a))")
	tk.MustExec("insert into t values(1), (2), (4)")
	tk.MustExec("begin")
	tk.MustExec("update t set a = 3 where a = 4")
	// test table scan read whose result need handle.
	tk.MustQuery("select * from t ignore index(idx)").Check(testkit.Rows("1", "2", "3"))
	tk.MustExec("insert into t values(4)")
	// test single read whose result need handle
	tk.MustQuery("select * from t use index(idx)").Check(testkit.Rows("1", "2", "3", "4"))
	tk.MustQuery("select * from t use index(idx) order by a desc").Check(testkit.Rows("4", "3", "2", "1"))
	tk.MustExec("update t set a = 5 where a = 3")
	tk.MustQuery("select * from t use index(idx)").Check(testkit.Rows("1", "2", "4", "5"))
	tk.MustExec("commit")

	tk.MustExec("drop table if exists t")
	tk.MustExec("create table t(a int, b int, index idx(a))")
	tk.MustExec("insert into t values(3, 3), (1, 1), (2, 2)")
	// Second test double read.
	tk.MustQuery("select * from t use index(idx) order by a").Check(testkit.Rows("1 1", "2 2", "3 3"))
}

func (s *testSuite) TestBit(c *C) {
	tk := testkit.NewTestKitWithInit(c, s.store)

	tk.MustExec("drop table if exists t")
	tk.MustExec("create table t (c1 bit(2))")
	tk.MustExec("insert into t values (0), (1), (2), (3)")
	_, err := tk.Exec("insert into t values (4)")
	c.Assert(err, NotNil)
	_, err = tk.Exec("insert into t values ('a')")
	c.Assert(err, NotNil)
	r, err := tk.Exec("select * from t where c1 = 2")
	c.Assert(err, IsNil)
	req := r.NewChunk(nil)
	err = r.Next(context.Background(), req)
	c.Assert(err, IsNil)
	c.Assert(types.BinaryLiteral(req.GetRow(0).GetBytes(0)), DeepEquals, types.NewBinaryLiteralFromUint(2, -1))
	r.Close()

	tk.MustExec("drop table if exists t")
	tk.MustExec("create table t (c1 bit(31))")
	tk.MustExec("insert into t values (0x7fffffff)")
	_, err = tk.Exec("insert into t values (0x80000000)")
	c.Assert(err, NotNil)
	_, err = tk.Exec("insert into t values (0xffffffff)")
	c.Assert(err, NotNil)
	tk.MustExec("insert into t values ('123')")
	tk.MustExec("insert into t values ('1234')")
	_, err = tk.Exec("insert into t values ('12345)")
	c.Assert(err, NotNil)

	tk.MustExec("drop table if exists t")
	tk.MustExec("create table t (c1 bit(62))")
	tk.MustExec("insert into t values ('12345678')")
	tk.MustExec("drop table if exists t")
	tk.MustExec("create table t (c1 bit(61))")
	_, err = tk.Exec("insert into t values ('12345678')")
	c.Assert(err, NotNil)

	tk.MustExec("drop table if exists t")
	tk.MustExec("create table t (c1 bit(32))")
	tk.MustExec("insert into t values (0x7fffffff)")
	tk.MustExec("insert into t values (0xffffffff)")
	_, err = tk.Exec("insert into t values (0x1ffffffff)")
	c.Assert(err, NotNil)
	tk.MustExec("insert into t values ('1234')")
	_, err = tk.Exec("insert into t values ('12345')")
	c.Assert(err, NotNil)

	tk.MustExec("drop table if exists t")
	tk.MustExec("create table t (c1 bit(64))")
	tk.MustExec("insert into t values (0xffffffffffffffff)")
	tk.MustExec("insert into t values ('12345678')")
	_, err = tk.Exec("insert into t values ('123456789')")
	c.Assert(err, NotNil)

	tk.MustExec("drop table if exists t")
	tk.MustExec("create table t (c1 bit(64))")
	tk.MustExec("insert into t values (0xffffffffffffffff)")
	tk.MustExec("insert into t values ('12345678')")
	tk.MustQuery("select * from t where c1").Check(testkit.Rows("\xff\xff\xff\xff\xff\xff\xff\xff", "12345678"))
}

func (s *testSuite) TestEnum(c *C) {
	tk := testkit.NewTestKitWithInit(c, s.store)

	tk.MustExec("drop table if exists t")
	tk.MustExec("create table t (c enum('a', 'b', 'c'))")
	tk.MustExec("insert into t values ('a'), (2), ('c')")
	tk.MustQuery("select * from t where c = 'a'").Check(testkit.Rows("a"))

	tk.MustQuery("select c + 1 from t where c = 2").Check(testkit.Rows("3"))

	tk.MustExec("delete from t")
	tk.MustExec("insert into t values ()")
	tk.MustExec("insert into t values (null), ('1')")
	tk.MustQuery("select c + 1 from t where c = 1").Check(testkit.Rows("2"))

	tk.MustExec("delete from t")
	tk.MustExec("insert into t values(1), (2), (3)")
	tk.MustQuery("select * from t where c").Check(testkit.Rows("a", "b", "c"))
}

func (s *testSuite) TestSet(c *C) {
	tk := testkit.NewTestKitWithInit(c, s.store)

	tk.MustExec("drop table if exists t")
	tk.MustExec("create table t (c set('a', 'b', 'c'))")
	tk.MustExec("insert into t values ('a'), (2), ('c'), ('a,b'), ('b,a')")
	tk.MustQuery("select * from t where c = 'a'").Check(testkit.Rows("a"))

	tk.MustQuery("select * from t where c = 'a,b'").Check(testkit.Rows("a,b", "a,b"))

	tk.MustQuery("select c + 1 from t where c = 2").Check(testkit.Rows("3"))

	tk.MustExec("delete from t")
	tk.MustExec("insert into t values ()")
	tk.MustExec("insert into t values (null), ('1')")
	tk.MustQuery("select c + 1 from t where c = 1").Check(testkit.Rows("2"))

	tk.MustExec("delete from t")
	tk.MustExec("insert into t values(3)")
	tk.MustQuery("select * from t where c").Check(testkit.Rows("a,b"))
}

func (s *testSuite) TestSubqueryInValues(c *C) {
	tk := testkit.NewTestKitWithInit(c, s.store)

	tk.MustExec("drop table if exists t")
	tk.MustExec("create table t (id int, name varchar(20))")
	tk.MustExec("drop table if exists t1")
	tk.MustExec("create table t1 (gid int)")

	tk.MustExec("insert into t1 (gid) value (1)")
	tk.MustExec("insert into t (id, name) value ((select gid from t1) ,'asd')")
	tk.MustQuery("select * from t").Check(testkit.Rows("1 asd"))
}

func (s *testSuite) TestEnhancedRangeAccess(c *C) {
	tk := testkit.NewTestKitWithInit(c, s.store)

	tk.MustExec("drop table if exists t")
	tk.MustExec("create table t (a int primary key, b int)")
	tk.MustExec("insert into t values(1, 2), (2, 1)")
	tk.MustQuery("select * from t where (a = 1 and b = 2) or (a = 2 and b = 1)").Check(testkit.Rows("1 2", "2 1"))
	tk.MustQuery("select * from t where (a = 1 and b = 1) or (a = 2 and b = 2)").Check(nil)
}

// TestMaxInt64Handle Issue #4810
func (s *testSuite) TestMaxInt64Handle(c *C) {
	tk := testkit.NewTestKitWithInit(c, s.store)

	tk.MustExec("drop table if exists t")
	tk.MustExec("create table t(id bigint, PRIMARY KEY (id))")
	tk.MustExec("insert into t values(9223372036854775807)")
	tk.MustExec("select * from t where id = 9223372036854775807")
	tk.MustQuery("select * from t where id = 9223372036854775807;").Check(testkit.Rows("9223372036854775807"))
	tk.MustQuery("select * from t").Check(testkit.Rows("9223372036854775807"))
	_, err := tk.Exec("insert into t values(9223372036854775807)")
	c.Assert(err, NotNil)
	tk.MustExec("delete from t where id = 9223372036854775807")
	tk.MustQuery("select * from t").Check(nil)
}

func (s *testSuite) TestTableScanWithPointRanges(c *C) {
	tk := testkit.NewTestKitWithInit(c, s.store)

	tk.MustExec("drop table if exists t")
	tk.MustExec("create table t(id int, PRIMARY KEY (id))")
	tk.MustExec("insert into t values(1), (5), (10)")
	tk.MustQuery("select * from t where id in(1, 2, 10)").Check(testkit.Rows("1", "10"))
}

func (s *testSuite) TestUnsignedPk(c *C) {
	tk := testkit.NewTestKitWithInit(c, s.store)

	tk.MustExec("drop table if exists t")
	tk.MustExec("create table t(id bigint unsigned primary key)")
	var num1, num2 uint64 = math.MaxInt64 + 1, math.MaxInt64 + 2
	tk.MustExec(fmt.Sprintf("insert into t values(%v), (%v), (1), (2)", num1, num2))
	num1Str := strconv.FormatUint(num1, 10)
	num2Str := strconv.FormatUint(num2, 10)
	tk.MustQuery("select * from t order by id").Check(testkit.Rows("1", "2", num1Str, num2Str))
	tk.MustQuery("select * from t where id not in (2)").Check(testkit.Rows(num1Str, num2Str, "1"))
	tk.MustExec("drop table t")
	tk.MustExec("create table t(a bigint unsigned primary key, b int, index idx(b))")
	tk.MustExec("insert into t values(9223372036854775808, 1), (1, 1)")
	tk.MustQuery("select * from t use index(idx) where b = 1 and a < 2").Check(testkit.Rows("1 1"))
	tk.MustQuery("select * from t use index(idx) where b = 1 order by b, a").Check(testkit.Rows("1 1", "9223372036854775808 1"))
}

func (s *testSuite) TestSignedCommonHandle(c *C) {
	tk := testkit.NewTestKitWithInit(c, s.store)

	tk.Se.GetSessionVars().EnableClusteredIndex = variable.ClusteredIndexDefModeOn
	tk.MustExec("drop table if exists t")
	tk.MustExec("create table t(k1 int, k2 int, primary key(k1, k2))")
	tk.MustExec("insert into t(k1, k2) value(-100, 1), (-50, 1), (0, 0), (1, 1), (3, 3)")
	tk.MustQuery("select k1 from t order by k1").Check(testkit.Rows("-100", "-50", "0", "1", "3"))
	tk.MustQuery("select k1 from t order by k1 desc").Check(testkit.Rows("3", "1", "0", "-50", "-100"))
	tk.MustQuery("select k1 from t where k1 < -51").Check(testkit.Rows("-100"))
	tk.MustQuery("select k1 from t where k1 < -1").Check(testkit.Rows("-100", "-50"))
	tk.MustQuery("select k1 from t where k1 <= 0").Check(testkit.Rows("-100", "-50", "0"))
	tk.MustQuery("select k1 from t where k1 < 2").Check(testkit.Rows("-100", "-50", "0", "1"))
	tk.MustQuery("select k1 from t where k1 < -1 and k1 > -90").Check(testkit.Rows("-50"))
}

func (s *testSuite) TestIssue5666(c *C) {
	tk := testkit.NewTestKit(c, s.store)
	tk.MustExec("set @@profiling=1")
	tk.MustQuery("SELECT QUERY_ID, SUM(DURATION) AS SUM_DURATION FROM INFORMATION_SCHEMA.PROFILING GROUP BY QUERY_ID;").Check(testkit.Rows("0 0"))
}

func (s *testSuite) TestIssue5341(c *C) {
	tk := testkit.NewTestKit(c, s.store)
	tk.MustExec("drop table if exists test.t")
	tk.MustExec("create table test.t(a char)")
	tk.MustExec("insert into test.t value('a')")
	tk.MustQuery("select * from test.t where a < 1 order by a limit 0;").Check(testkit.Rows())
}

func (s *testSuite) TestContainDotColumn(c *C) {
	tk := testkit.NewTestKit(c, s.store)

	tk.MustExec("use test")
	tk.MustExec("drop table if exists test.t1")
	tk.MustExec("create table test.t1(t1.a char)")
	tk.MustExec("drop table if exists t2")
	tk.MustExec("create table t2(a char, t2.b int)")

	tk.MustExec("drop table if exists t3")
	_, err := tk.Exec("create table t3(s.a char);")
	terr := errors.Cause(err).(*terror.Error)
	c.Assert(terr.Code(), Equals, errors.ErrCode(mysql.ErrWrongTableName))
}

func (s *testSuite) TestCheckIndex(c *C) {
	s.ctx = mock.NewContext()
	s.ctx.Store = s.store
	se, err := session.CreateSession4Test(s.store)
	c.Assert(err, IsNil)
	defer se.Close()

	_, err = se.Execute(context.Background(), "create database test_admin")
	c.Assert(err, IsNil)
	_, err = se.Execute(context.Background(), "use test_admin")
	c.Assert(err, IsNil)
	_, err = se.Execute(context.Background(), "create table t (pk int primary key, c int default 1, c1 int default 1, unique key c(c))")
	c.Assert(err, IsNil)
	is := s.domain.InfoSchema()
	db := model.NewCIStr("test_admin")
	dbInfo, ok := is.SchemaByName(db)
	c.Assert(ok, IsTrue)
	tblName := model.NewCIStr("t")
	tbl, err := is.TableByName(db, tblName)
	c.Assert(err, IsNil)
	tbInfo := tbl.Meta()

	alloc := autoid.NewAllocator(s.store, dbInfo.ID, tbInfo.ID, false, autoid.RowIDAllocType)
	tb, err := tables.TableFromMeta(autoid.NewAllocators(alloc), tbInfo)
	c.Assert(err, IsNil)

	_, err = se.Execute(context.Background(), "admin check index t c")
	c.Assert(err, IsNil)

	_, err = se.Execute(context.Background(), "admin check index t C")
	c.Assert(err, IsNil)

	// set data to:
	// index     data (handle, data): (1, 10), (2, 20)
	// table     data (handle, data): (1, 10), (2, 20)
	recordVal1 := types.MakeDatums(int64(1), int64(10), int64(11))
	recordVal2 := types.MakeDatums(int64(2), int64(20), int64(21))
	c.Assert(s.ctx.NewTxn(context.Background()), IsNil)
	_, err = tb.AddRecord(s.ctx, recordVal1)
	c.Assert(err, IsNil)
	_, err = tb.AddRecord(s.ctx, recordVal2)
	c.Assert(err, IsNil)
	txn, err := s.ctx.Txn(true)
	c.Assert(err, IsNil)
	c.Assert(txn.Commit(context.Background()), IsNil)

	mockCtx := mock.NewContext()
	idx := tb.Indices()[0]
	sc := &stmtctx.StatementContext{TimeZone: time.Local}

	_, err = se.Execute(context.Background(), "admin check index t idx_inexistent")
	c.Assert(strings.Contains(err.Error(), "not exist"), IsTrue)

	// set data to:
	// index     data (handle, data): (1, 10), (2, 20), (3, 30)
	// table     data (handle, data): (1, 10), (2, 20), (4, 40)
	txn, err = s.store.Begin()
	c.Assert(err, IsNil)
	_, err = idx.Create(mockCtx, txn, types.MakeDatums(int64(30)), kv.IntHandle(3), nil)
	c.Assert(err, IsNil)
	key := tablecodec.EncodeRowKey(tb.Meta().ID, kv.IntHandle(4).Encoded())
	setColValue(c, txn, key, types.NewDatum(int64(40)))
	err = txn.Commit(context.Background())
	c.Assert(err, IsNil)
	_, err = se.Execute(context.Background(), "admin check index t c")
	c.Assert(err, NotNil)
	c.Assert(err.Error(), Equals, "[executor:8133]handle 3, index:types.Datum{k:0x1, decimal:0x0, length:0x0, i:30, collation:\"\", b:[]uint8(nil), x:interface {}(nil)} != record:<nil>")

	// set data to:
	// index     data (handle, data): (1, 10), (2, 20), (3, 30), (4, 40)
	// table     data (handle, data): (1, 10), (2, 20), (4, 40)
	txn, err = s.store.Begin()
	c.Assert(err, IsNil)
	_, err = idx.Create(mockCtx, txn, types.MakeDatums(int64(40)), kv.IntHandle(4), nil)
	c.Assert(err, IsNil)
	err = txn.Commit(context.Background())
	c.Assert(err, IsNil)
	_, err = se.Execute(context.Background(), "admin check index t c")
	c.Assert(strings.Contains(err.Error(), "table count 3 != index(c) count 4"), IsTrue)

	// set data to:
	// index     data (handle, data): (1, 10), (4, 40)
	// table     data (handle, data): (1, 10), (2, 20), (4, 40)
	txn, err = s.store.Begin()
	c.Assert(err, IsNil)
	err = idx.Delete(sc, txn, types.MakeDatums(int64(30)), kv.IntHandle(3))
	c.Assert(err, IsNil)
	err = idx.Delete(sc, txn, types.MakeDatums(int64(20)), kv.IntHandle(2))
	c.Assert(err, IsNil)
	err = txn.Commit(context.Background())
	c.Assert(err, IsNil)
	_, err = se.Execute(context.Background(), "admin check index t c")
	c.Assert(strings.Contains(err.Error(), "table count 3 != index(c) count 2"), IsTrue)

	// TODO: pass the case below：
	// set data to:
	// index     data (handle, data): (1, 10), (4, 40), (2, 30)
	// table     data (handle, data): (1, 10), (2, 20), (4, 40)
}

func setColValue(c *C, txn kv.Transaction, key kv.Key, v types.Datum) {
	row := []types.Datum{v, {}}
	colIDs := []int64{2, 3}
	sc := &stmtctx.StatementContext{TimeZone: time.Local}
	rd := rowcodec.Encoder{Enable: true}
	value, err := tablecodec.EncodeRow(sc, row, colIDs, nil, nil, &rd)
	c.Assert(err, IsNil)
	err = txn.Set(key, value)
	c.Assert(err, IsNil)
}

func (s *testSuite) TestCheckTable(c *C) {
	tk := testkit.NewTestKit(c, s.store)

	// Test 'admin check table' when the table has a unique index with null values.
	tk.MustExec("use test")
	tk.MustExec("drop table if exists admin_test;")
	tk.MustExec("create table admin_test (c1 int, c2 int, c3 int default 1, index (c1), unique key(c2));")
	tk.MustExec("insert admin_test (c1, c2) values (1, 1), (2, 2), (NULL, NULL);")
	tk.MustExec("admin check table admin_test;")
}

func (s *testSuite) TestCheckTableClusterIndex(c *C) {
	tk := testkit.NewTestKit(c, s.store)

	tk.MustExec("use test;")
	tk.Se.GetSessionVars().EnableClusteredIndex = variable.ClusteredIndexDefModeOn
	tk.MustExec("drop table if exists admin_test;")
	tk.MustExec("create table admin_test (c1 int, c2 int, c3 int default 1, primary key (c1, c2), index (c1), unique key(c2));")
	tk.MustExec("insert admin_test (c1, c2) values (1, 1), (2, 2), (3, 3);")
	tk.MustExec("admin check table admin_test;")
}

func (s *testSuite) TestCoprocessorStreamingFlag(c *C) {
	tk := testkit.NewTestKit(c, s.store)

	tk.MustExec("use test")
	tk.MustExec("create table t (id int, value int, index idx(id))")
	// Add some data to make statistics work.
	for i := 0; i < 100; i++ {
		tk.MustExec(fmt.Sprintf("insert into t values (%d, %d)", i, i))
	}

	tests := []struct {
		sql    string
		expect bool
	}{
		{"select * from t", true},                         // TableReader
		{"select * from t where id = 5", true},            // IndexLookup
		{"select * from t where id > 5", true},            // Filter
		{"select * from t limit 3", false},                // Limit
		{"select avg(id) from t", false},                  // Aggregate
		{"select * from t order by value limit 3", false}, // TopN
	}

	ctx := context.Background()
	for _, test := range tests {
		ctx1 := context.WithValue(ctx, "CheckSelectRequestHook", func(req *kv.Request) {
			if req.Streaming != test.expect {
				c.Errorf("sql=%s, expect=%v, get=%v", test.sql, test.expect, req.Streaming)
			}
		})
		rs, err := tk.Se.Execute(ctx1, test.sql)
		c.Assert(err, IsNil)
		tk.ResultSetToResult(rs[0], Commentf("sql: %v", test.sql))
	}
}

func (s *testSuite) TestIncorrectLimitArg(c *C) {
	tk := testkit.NewTestKit(c, s.store)

	tk.MustExec(`use test;`)
	tk.MustExec(`drop table if exists t;`)
	tk.MustExec(`create table t(a bigint);`)
	tk.MustExec(`prepare stmt1 from 'select * from t limit ?';`)
	tk.MustExec(`prepare stmt2 from 'select * from t limit ?, ?';`)
	tk.MustExec(`set @a = -1;`)
	tk.MustExec(`set @b =  1;`)

	var err error
	_, err = tk.Se.Execute(context.TODO(), `execute stmt1 using @a;`)
	c.Assert(err.Error(), Equals, `[planner:1210]Incorrect arguments to LIMIT`)

	_, err = tk.Se.Execute(context.TODO(), `execute stmt2 using @b, @a;`)
	c.Assert(err.Error(), Equals, `[planner:1210]Incorrect arguments to LIMIT`)
}

func (s *testSuite) TestLimit(c *C) {
	tk := testkit.NewTestKit(c, s.store)
	tk.MustExec(`use test;`)
	tk.MustExec(`drop table if exists t;`)
	tk.MustExec(`create table t(a bigint, b bigint);`)
	tk.MustExec(`insert into t values(1, 1), (2, 2), (3, 30), (4, 40), (5, 5), (6, 6);`)
	tk.MustQuery(`select * from t order by a limit 1, 1;`).Check(testkit.Rows(
		"2 2",
	))
	tk.MustQuery(`select * from t order by a limit 1, 2;`).Check(testkit.Rows(
		"2 2",
		"3 30",
	))
	tk.MustQuery(`select * from t order by a limit 1, 3;`).Check(testkit.Rows(
		"2 2",
		"3 30",
		"4 40",
	))
	tk.MustQuery(`select * from t order by a limit 1, 4;`).Check(testkit.Rows(
		"2 2",
		"3 30",
		"4 40",
		"5 5",
	))

	// test inline projection
	tk.MustQuery(`select a from t where a > 0 limit 1, 1;`).Check(testkit.Rows(
		"2",
	))
	tk.MustQuery(`select a from t where a > 0 limit 1, 2;`).Check(testkit.Rows(
		"2",
		"3",
	))
	tk.MustQuery(`select b from t where a > 0 limit 1, 3;`).Check(testkit.Rows(
		"2",
		"30",
		"40",
	))
	tk.MustQuery(`select b from t where a > 0 limit 1, 4;`).Check(testkit.Rows(
		"2",
		"30",
		"40",
		"5",
	))

	// test @@tidb_init_chunk_size=2
	tk.MustExec(`set @@tidb_init_chunk_size=2;`)
	tk.MustQuery(`select * from t where a > 0 limit 2, 1;`).Check(testkit.Rows(
		"3 30",
	))
	tk.MustQuery(`select * from t where a > 0 limit 2, 2;`).Check(testkit.Rows(
		"3 30",
		"4 40",
	))
	tk.MustQuery(`select * from t where a > 0 limit 2, 3;`).Check(testkit.Rows(
		"3 30",
		"4 40",
		"5 5",
	))
	tk.MustQuery(`select * from t where a > 0 limit 2, 4;`).Check(testkit.Rows(
		"3 30",
		"4 40",
		"5 5",
		"6 6",
	))

	// test inline projection
	tk.MustQuery(`select a from t order by a limit 2, 1;`).Check(testkit.Rows(
		"3",
	))
	tk.MustQuery(`select b from t order by a limit 2, 2;`).Check(testkit.Rows(
		"30",
		"40",
	))
	tk.MustQuery(`select a from t order by a limit 2, 3;`).Check(testkit.Rows(
		"3",
		"4",
		"5",
	))
	tk.MustQuery(`select b from t order by a limit 2, 4;`).Check(testkit.Rows(
		"30",
		"40",
		"5",
		"6",
	))
}

func (s *testSuite) TestCoprocessorStreamingWarning(c *C) {
	tk := testkit.NewTestKit(c, s.store)
	tk.MustExec("use test")
	tk.MustExec("drop table if exists t")
	tk.MustExec("create table t(a double)")
	tk.MustExec("insert into t value(1.2)")
	tk.MustExec("set @@session.tidb_enable_streaming = 1")

	result := tk.MustQuery("select * from t where a/0 > 1")
	result.Check(testkit.Rows())
	tk.MustQuery("show warnings").Check(testutil.RowsWithSep("|", "Warning|1365|Division by 0"))
}

func (s *testSuite3) TestYearTypeDeleteIndex(c *C) {
	tk := testkit.NewTestKit(c, s.store)
	tk.MustExec("use test")
	tk.MustExec("drop table if exists t")
	tk.MustExec("create table t(a YEAR, PRIMARY KEY(a));")
	tk.MustExec("insert into t set a = '2151';")
	tk.MustExec("delete from t;")
	tk.MustExec("admin check table t")
}

func (s *testSuite3) TestForSelectScopeInUnion(c *C) {
	// A union B for update, the "for update" option belongs to union statement, so
	// it should works on both A and B.
	tk1 := testkit.NewTestKit(c, s.store)
	tk2 := testkit.NewTestKit(c, s.store)
	tk1.MustExec("use test")
	tk1.MustExec("drop table if exists t")
	tk1.MustExec("create table t(a int)")
	tk1.MustExec("insert into t values (1)")

	tk1.MustExec("begin")
	// 'For update' would act on the second select.
	tk1.MustQuery("select 1 as a union select a from t for update")

	tk2.MustExec("use test")
	tk2.MustExec("update t set a = a + 1")

	// As tk1 use select 'for update', it should detect conflict and fail.
	_, err := tk1.Exec("commit")
	c.Assert(err, NotNil)

	tk1.MustExec("begin")
	tk1.MustQuery("select 1 as a union select a from t limit 5 for update")
	tk1.MustQuery("select 1 as a union select a from t order by a for update")

	tk2.MustExec("update t set a = a + 1")

	_, err = tk1.Exec("commit")
	c.Assert(err, NotNil)
}

func (s *testSuite3) TestUnsignedDecimalOverflow(c *C) {
	tests := []struct {
		input  interface{}
		hasErr bool
		err    string
	}{{
		-1,
		true,
		"Out of range value for column",
	}, {
		"-1.1e-1",
		true,
		"Out of range value for column",
	}, {
		-1.1,
		true,
		"Out of range value for column",
	}, {
		-0,
		false,
		"",
	},
	}
	tk := testkit.NewTestKit(c, s.store)
	tk.MustExec("use test")
	tk.MustExec("drop table if exists t")
	tk.MustExec("create table t(a decimal(10,2) unsigned)")
	for _, t := range tests {
		res, err := tk.Exec("insert into t values (?)", t.input)
		if res != nil {
			defer res.Close()
		}
		if t.hasErr {
			c.Assert(err, NotNil)
			c.Assert(strings.Contains(err.Error(), t.err), IsTrue)
		} else {
			c.Assert(err, IsNil)
		}
		if res != nil {
			c.Assert(res.Close(), IsNil)
		}
	}

	tk.MustExec("set sql_mode=''")
	tk.MustExec("delete from t")
	tk.MustExec("insert into t values (?)", -1)
	r := tk.MustQuery("select a from t limit 1")
	r.Check(testkit.Rows("0.00"))
}

func (s *testSuite3) TestIndexJoinTableDualPanic(c *C) {
	tk := testkit.NewTestKit(c, s.store)
	tk.MustExec("use test")
	tk.MustExec("drop table if exists a")
	tk.MustExec("create table a (f1 int, f2 varchar(32), primary key (f1))")
	tk.MustExec("insert into a (f1,f2) values (1,'a'), (2,'b'), (3,'c')")
	// TODO here: index join cause the data race of txn.
	tk.MustQuery("select /*+ inl_merge_join(a) */ a.* from a inner join (select 1 as k1,'k2-1' as k2) as k on a.f1=k.k1;").
		Check(testkit.Rows("1 a"))
}

func (s *testSuite3) TestSortLeftJoinWithNullColumnInRightChildPanic(c *C) {
	tk := testkit.NewTestKit(c, s.store)
	tk.MustExec("use test")
	tk.MustExec("drop table if exists t1, t2")
	tk.MustExec("create table t1(a int)")
	tk.MustExec("create table t2(a int)")
	tk.MustExec("insert into t1(a) select 1;")
	tk.MustQuery("select b.n from t1 left join (select a as a, null as n from t2) b on b.a = t1.a order by t1.a").
		Check(testkit.Rows("<nil>"))
}

func (s *testSuiteP1) TestUnionAutoSignedCast(c *C) {
	tk := testkit.NewTestKit(c, s.store)
	tk.MustExec("use test")
	tk.MustExec("drop table if exists t1,t2")
	tk.MustExec("create table t1 (id int, i int, b bigint, d double, dd decimal)")
	tk.MustExec("create table t2 (id int, i int unsigned, b bigint unsigned, d double unsigned, dd decimal unsigned)")
	tk.MustExec("insert into t1 values(1, -1, -1, -1.1, -1)")
	tk.MustExec("insert into t2 values(2, 1, 1, 1.1, 1)")
	tk.MustQuery("select * from t1 union select * from t2 order by id").
		Check(testkit.Rows("1 -1 -1 -1.1 -1", "2 1 1 1.1 1"))
	tk.MustQuery("select id, i, b, d, dd from t2 union select id, i, b, d, dd from t1 order by id").
		Check(testkit.Rows("1 -1 -1 -1.1 -1", "2 1 1 1.1 1"))
	tk.MustQuery("select id, i from t2 union select id, cast(i as unsigned int) from t1 order by id").
		Check(testkit.Rows("1 18446744073709551615", "2 1"))
	tk.MustQuery("select dd from t2 union all select dd from t2").
		Check(testkit.Rows("1", "1"))

	tk.MustExec("drop table if exists t3,t4")
	tk.MustExec("create table t3 (id int, v int)")
	tk.MustExec("create table t4 (id int, v double unsigned)")
	tk.MustExec("insert into t3 values (1, -1)")
	tk.MustExec("insert into t4 values (2, 1)")
	tk.MustQuery("select id, v from t3 union select id, v from t4 order by id").
		Check(testkit.Rows("1 -1", "2 1"))
	tk.MustQuery("select id, v from t4 union select id, v from t3 order by id").
		Check(testkit.Rows("1 -1", "2 1"))

	tk.MustExec("drop table if exists t5,t6,t7")
	tk.MustExec("create table t5 (id int, v bigint unsigned)")
	tk.MustExec("create table t6 (id int, v decimal)")
	tk.MustExec("create table t7 (id int, v bigint)")
	tk.MustExec("insert into t5 values (1, 1)")
	tk.MustExec("insert into t6 values (2, -1)")
	tk.MustExec("insert into t7 values (3, -1)")
	tk.MustQuery("select id, v from t5 union select id, v from t6 order by id").
		Check(testkit.Rows("1 1", "2 -1"))
	tk.MustQuery("select id, v from t5 union select id, v from t7 union select id, v from t6 order by id").
		Check(testkit.Rows("1 1", "2 -1", "3 -1"))
}

func (s *testSuiteP1) TestUpdateClustered(c *C) {
	tk := testkit.NewTestKit(c, s.store)
	tk.MustExec("use test")

	type resultChecker struct {
		check  string
		assert []string
	}

	for _, clustered := range []string{"", "clustered"} {
		tests := []struct {
			initSchema  []string
			initData    []string
			dml         string
			resultCheck []resultChecker
		}{
			{ // left join + update both + match & unmatched + pk
				[]string{
					"drop table if exists a, b",
					"create table a (k1 int, k2 int, v int)",
					fmt.Sprintf("create table b (a int not null, k1 int, k2 int, v int, primary key(k1, k2) %s)", clustered),
				},
				[]string{
					"insert into a values (1, 1, 1), (2, 2, 2)", // unmatched + matched
					"insert into b values (2, 2, 2, 2)",
				},
				"update a left join b on a.k1 = b.k1 and a.k2 = b.k2 set a.v = 20, b.v = 100, a.k1 = a.k1 + 1, b.k1 = b.k1 + 1, a.k2 = a.k2 + 2, b.k2 = b.k2 + 2",
				[]resultChecker{
					{
						"select * from b",
						[]string{"2 3 4 100"},
					},
					{
						"select * from a",
						[]string{"2 3 20", "3 4 20"},
					},
				},
			},
			{ // left join + update both + match & unmatched + pk
				[]string{
					"drop table if exists a, b",
					"create table a (k1 int, k2 int, v int)",
					fmt.Sprintf("create table b (a int not null, k1 int, k2 int, v int, primary key(k1, k2) %s)", clustered),
				},
				[]string{
					"insert into a values (1, 1, 1), (2, 2, 2)", // unmatched + matched
					"insert into b values (2, 2, 2, 2)",
				},
				"update a left join b on a.k1 = b.k1 and a.k2 = b.k2 set a.k1 = a.k1 + 1, a.k2 = a.k2 + 2, b.k1 = b.k1 + 1, b.k2 = b.k2 + 2,  a.v = 20, b.v = 100",
				[]resultChecker{
					{
						"select * from b",
						[]string{"2 3 4 100"},
					},
					{
						"select * from a",
						[]string{"2 3 20", "3 4 20"},
					},
				},
			},
			{ // left join + update both + match & unmatched + prefix pk
				[]string{
					"drop table if exists a, b",
					"create table a (k1 varchar(100), k2 varchar(100), v varchar(100))",
					fmt.Sprintf("create table b (a varchar(100) not null, k1 varchar(100), k2 varchar(100), v varchar(100), primary key(k1(1), k2(1)) %s, key kk1(k1(1), v(1)))", clustered),
				},
				[]string{
					"insert into a values ('11', '11', '11'), ('22', '22', '22')", // unmatched + matched
					"insert into b values ('22', '22', '22', '22')",
				},
				"update a left join b on a.k1 = b.k1 and a.k2 = b.k2 set a.k1 = a.k1 + 1, a.k2 = a.k2 + 2, b.k1 = b.k1 + 1, b.k2 = b.k2 + 2, a.v = 20, b.v = 100",
				[]resultChecker{
					{
						"select * from b",
						[]string{"22 23 24 100"},
					},
					{
						"select * from a",
						[]string{"12 13 20", "23 24 20"},
					},
				},
			},
			{ // right join + update both + match & unmatched + prefix pk
				[]string{
					"drop table if exists a, b",
					"create table a (k1 varchar(100), k2 varchar(100), v varchar(100))",
					fmt.Sprintf("create table b (a varchar(100) not null, k1 varchar(100), k2 varchar(100), v varchar(100), primary key(k1(1), k2(1)) %s, key kk1(k1(1), v(1)))", clustered),
				},
				[]string{
					"insert into a values ('11', '11', '11'), ('22', '22', '22')", // unmatched + matched
					"insert into b values ('22', '22', '22', '22')",
				},
				"update b right join a on a.k1 = b.k1 and a.k2 = b.k2 set a.k1 = a.k1 + 1, a.k2 = a.k2 + 2, b.k1 = b.k1 + 1, b.k2 = b.k2 + 2, a.v = 20, b.v = 100",
				[]resultChecker{
					{
						"select * from b",
						[]string{"22 23 24 100"},
					},
					{
						"select * from a",
						[]string{"12 13 20", "23 24 20"},
					},
				},
			},
			{ // inner join + update both + match & unmatched + prefix pk
				[]string{
					"drop table if exists a, b",
					"create table a (k1 varchar(100), k2 varchar(100), v varchar(100))",
					fmt.Sprintf("create table b (a varchar(100) not null, k1 varchar(100), k2 varchar(100), v varchar(100), primary key(k1(1), k2(1)) %s, key kk1(k1(1), v(1)))", clustered),
				},
				[]string{
					"insert into a values ('11', '11', '11'), ('22', '22', '22')", // unmatched + matched
					"insert into b values ('22', '22', '22', '22')",
				},
				"update b join a on a.k1 = b.k1 and a.k2 = b.k2 set a.k1 = a.k1 + 1, a.k2 = a.k2 + 2, b.k1 = b.k1 + 1, b.k2 = b.k2 + 2, a.v = 20, b.v = 100",
				[]resultChecker{
					{
						"select * from b",
						[]string{"22 23 24 100"},
					},
					{
						"select * from a",
						[]string{"11 11 11", "23 24 20"},
					},
				},
			},
			{
				[]string{
					"drop table if exists a, b",
					"create table a (k1 varchar(100), k2 varchar(100), v varchar(100))",
					fmt.Sprintf("create table b (a varchar(100) not null, k1 varchar(100), k2 varchar(100), v varchar(100), primary key(k1(1), k2(1)) %s, key kk1(k1(1), v(1)))", clustered),
				},
				[]string{
					"insert into a values ('11', '11', '11'), ('22', '22', '22')", // unmatched + matched
					"insert into b values ('22', '22', '22', '22')",
				},
				"update a set a.k1 = a.k1 + 1, a.k2 = a.k2 + 2, a.v = 20 where exists (select 1 from b where a.k1 = b.k1 and a.k2 = b.k2)",
				[]resultChecker{
					{
						"select * from b",
						[]string{"22 22 22 22"},
					},
					{
						"select * from a",
						[]string{"11 11 11", "23 24 20"},
					},
				},
			},
		}

		for _, test := range tests {
			for _, s := range test.initSchema {
				tk.MustExec(s)
			}
			for _, s := range test.initData {
				tk.MustExec(s)
			}
			tk.MustExec(test.dml)
			for _, checker := range test.resultCheck {
				tk.MustQuery(checker.check).Check(testkit.Rows(checker.assert...))
			}
			tk.MustExec("admin check table a")
			tk.MustExec("admin check table b")
		}
	}
}

func (s *testSuite6) TestUpdateJoin(c *C) {
	tk := testkit.NewTestKit(c, s.store)
	tk.MustExec("use test")
	tk.MustExec("drop table if exists t1, t2, t3, t4, t5, t6, t7")
	tk.MustExec("create table t1(k int, v int)")
	tk.MustExec("create table t2(k int, v int)")
	tk.MustExec("create table t3(id int auto_increment, k int, v int, primary key(id))")
	tk.MustExec("create table t4(k int, v int)")
	tk.MustExec("create table t5(v int, k int, primary key(k))")
	tk.MustExec("insert into t1 values (1, 1)")
	tk.MustExec("insert into t4 values (3, 3)")
	tk.MustExec("create table t6 (id int, v longtext)")
	tk.MustExec("create table t7 (x int, id int, v longtext, primary key(id))")

	// test the normal case that update one row for a single table.
	tk.MustExec("update t1 set v = 0 where k = 1")
	tk.MustQuery("select k, v from t1 where k = 1").Check(testkit.Rows("1 0"))

	// test the case that the table with auto_increment or none-null columns as the right table of left join.
	tk.MustExec("update t1 left join t3 on t1.k = t3.k set t1.v = 1")
	tk.MustQuery("select k, v from t1").Check(testkit.Rows("1 1"))
	tk.MustQuery("select id, k, v from t3").Check(testkit.Rows())

	// test left join and the case that the right table has no matching record but has updated the right table columns.
	tk.MustExec("update t1 left join t2 on t1.k = t2.k set t1.v = t2.v, t2.v = 3")
	tk.MustQuery("select k, v from t1").Check(testkit.Rows("1 <nil>"))
	tk.MustQuery("select k, v from t2").Check(testkit.Rows())

	// test the case that the update operation in the left table references data in the right table while data of the right table columns is modified.
	tk.MustExec("update t1 left join t2 on t1.k = t2.k set t2.v = 3, t1.v = t2.v")
	tk.MustQuery("select k, v from t1").Check(testkit.Rows("1 <nil>"))
	tk.MustQuery("select k, v from t2").Check(testkit.Rows())

	// test right join and the case that the left table has no matching record but has updated the left table columns.
	tk.MustExec("update t2 right join t1 on t2.k = t1.k set t2.v = 4, t1.v = 0")
	tk.MustQuery("select k, v from t1").Check(testkit.Rows("1 0"))
	tk.MustQuery("select k, v from t2").Check(testkit.Rows())

	// test the case of right join and left join at the same time.
	tk.MustExec("update t1 left join t2 on t1.k = t2.k right join t4 on t4.k = t2.k set t1.v = 4, t2.v = 4, t4.v = 4")
	tk.MustQuery("select k, v from t1").Check(testkit.Rows("1 0"))
	tk.MustQuery("select k, v from t2").Check(testkit.Rows())
	tk.MustQuery("select k, v from t4").Check(testkit.Rows("3 4"))

	// test normal left join and the case that the right table has matching rows.
	tk.MustExec("insert t2 values (1, 10)")
	tk.MustExec("update t1 left join t2 on t1.k = t2.k set t2.v = 11")
	tk.MustQuery("select k, v from t2").Check(testkit.Rows("1 11"))

	// test the case of continuously joining the same table and updating the unmatching records.
	tk.MustExec("update t1 t11 left join t2 on t11.k = t2.k left join t1 t12 on t2.v = t12.k set t12.v = 233, t11.v = 111")
	tk.MustQuery("select k, v from t1").Check(testkit.Rows("1 111"))
	tk.MustQuery("select k, v from t2").Check(testkit.Rows("1 11"))

	// test the left join case that the left table has records but all records are null.
	tk.MustExec("delete from t1")
	tk.MustExec("delete from t2")
	tk.MustExec("insert into t1 values (null, null)")
	tk.MustExec("update t1 left join t2 on t1.k = t2.k set t1.v = 1")
	tk.MustQuery("select k, v from t1").Check(testkit.Rows("<nil> 1"))

	// test the case that the right table of left join has an primary key.
	tk.MustExec("insert t5 values(0, 0)")
	tk.MustExec("update t1 left join t5 on t1.k = t5.k set t1.v = 2")
	tk.MustQuery("select k, v from t1").Check(testkit.Rows("<nil> 2"))
	tk.MustQuery("select k, v from t5").Check(testkit.Rows("0 0"))

	tk.MustExec("insert into t6 values (1, NULL)")
	tk.MustExec("insert into t7 values (5, 1, 'a')")
	tk.MustExec("update t6, t7 set t6.v = t7.v where t6.id = t7.id and t7.x = 5")
	tk.MustQuery("select v from t6").Check(testkit.Rows("a"))

	tk.MustExec("drop table if exists t1, t2")
	tk.MustExec("create table t1(id int primary key, v int, gv int GENERATED ALWAYS AS (v * 2) STORED)")
	tk.MustExec("create table t2(id int, v int)")
	tk.MustExec("update t1 tt1 inner join (select count(t1.id) a, t1.id from t1 left join t2 on t1.id = t2.id group by t1.id) x on tt1.id = x.id set tt1.v = tt1.v + x.a")
}

func (s *testSuite3) TestMaxOneRow(c *C) {
	tk := testkit.NewTestKit(c, s.store)
	tk.MustExec(`use test`)
	tk.MustExec(`drop table if exists t1`)
	tk.MustExec(`drop table if exists t2`)
	tk.MustExec(`create table t1(a double, b double);`)
	tk.MustExec(`create table t2(a double, b double);`)
	tk.MustExec(`insert into t1 values(1, 1), (2, 2), (3, 3);`)
	tk.MustExec(`insert into t2 values(0, 0);`)
	tk.MustExec(`set @@tidb_init_chunk_size=1;`)
	rs, err := tk.Exec(`select (select t1.a from t1 where t1.a > t2.a) as a from t2;`)
	c.Assert(err, IsNil)

	err = rs.Next(context.TODO(), rs.NewChunk(nil))
	c.Assert(err.Error(), Equals, "[executor:1242]Subquery returns more than 1 row")

	c.Assert(rs.Close(), IsNil)
}

func (s *testSuiteP2) TestCurrentTimestampValueSelection(c *C) {
	tk := testkit.NewTestKit(c, s.store)
	tk.MustExec("use test")
	tk.MustExec("drop table if exists t,t1")

	tk.MustExec("create table t (id int, t0 timestamp null default current_timestamp, t1 timestamp(1) null default current_timestamp(1), t2 timestamp(2) null default current_timestamp(2) on update current_timestamp(2))")
	tk.MustExec("insert into t (id) values (1)")
	rs := tk.MustQuery("select t0, t1, t2 from t where id = 1")
	t0 := rs.Rows()[0][0].(string)
	t1 := rs.Rows()[0][1].(string)
	t2 := rs.Rows()[0][2].(string)
	c.Assert(len(strings.Split(t0, ".")), Equals, 1)
	c.Assert(len(strings.Split(t1, ".")[1]), Equals, 1)
	c.Assert(len(strings.Split(t2, ".")[1]), Equals, 2)
	tk.MustQuery("select id from t where t0 = ?", t0).Check(testkit.Rows("1"))
	tk.MustQuery("select id from t where t1 = ?", t1).Check(testkit.Rows("1"))
	tk.MustQuery("select id from t where t2 = ?", t2).Check(testkit.Rows("1"))
	time.Sleep(time.Second)
	tk.MustExec("update t set t0 = now() where id = 1")
	rs = tk.MustQuery("select t2 from t where id = 1")
	newT2 := rs.Rows()[0][0].(string)
	c.Assert(newT2 != t2, IsTrue)

	tk.MustExec("create table t1 (id int, a timestamp, b timestamp(2), c timestamp(3))")
	tk.MustExec("insert into t1 (id, a, b, c) values (1, current_timestamp(2), current_timestamp, current_timestamp(3))")
	rs = tk.MustQuery("select a, b, c from t1 where id = 1")
	a := rs.Rows()[0][0].(string)
	b := rs.Rows()[0][1].(string)
	d := rs.Rows()[0][2].(string)
	c.Assert(len(strings.Split(a, ".")), Equals, 1)
	c.Assert(strings.Split(b, ".")[1], Equals, "00")
	c.Assert(len(strings.Split(d, ".")[1]), Equals, 3)
}

func (s *testSuite3) TestRowID(c *C) {
	tk := testkit.NewTestKit(c, s.store)
	tk.MustExec(`use test`)
	tk.MustExec(`drop table if exists t`)
	tk.Se.GetSessionVars().EnableClusteredIndex = variable.ClusteredIndexDefModeIntOnly
	tk.MustExec(`create table t(a varchar(10), b varchar(10), c varchar(1), index idx(a, b, c));`)
	tk.MustExec(`insert into t values('a', 'b', 'c');`)
	tk.MustExec(`insert into t values('a', 'b', 'c');`)
	tk.MustQuery(`select b, _tidb_rowid from t use index(idx) where a = 'a';`).Check(testkit.Rows(
		`b 1`,
		`b 2`,
	))
	tk.MustExec(`begin;`)
	tk.MustExec(`select * from t for update`)
	tk.MustQuery(`select distinct b from t use index(idx) where a = 'a';`).Check(testkit.Rows(`b`))
	tk.MustExec(`commit;`)

	tk.MustExec(`drop table if exists t`)
	tk.MustExec(`create table t(a varchar(5) primary key)`)
	tk.MustExec(`insert into t values('a')`)
	tk.MustQuery("select *, _tidb_rowid from t use index(`primary`) where _tidb_rowid=1").Check(testkit.Rows("a 1"))
}

func (s *testSuite3) TestDoSubquery(c *C) {
	tk := testkit.NewTestKit(c, s.store)
	tk.MustExec(`use test`)
	tk.MustExec(`drop table if exists t`)
	tk.MustExec(`create table t(a int)`)
	_, err := tk.Exec(`do 1 in (select * from t)`)
	c.Assert(err, IsNil, Commentf("err %v", err))
	tk.MustExec(`insert into t values(1)`)
	r, err := tk.Exec(`do 1 in (select * from t)`)
	c.Assert(err, IsNil, Commentf("err %v", err))
	c.Assert(r, IsNil, Commentf("result of Do not empty"))
}

func (s *testSuite3) TestSubqueryTableAlias(c *C) {
	tk := testkit.NewTestKit(c, s.store)
	tk.MustExec(`use test`)
	tk.MustExec(`drop table if exists t`)

	tk.MustExec("set sql_mode = ''")
	tk.MustGetErrCode("select a, b from (select 1 a) ``, (select 2 b) ``;", mysql.ErrDerivedMustHaveAlias)
	tk.MustGetErrCode("select a, b from (select 1 a) `x`, (select 2 b) `x`;", mysql.ErrNonuniqTable)
	tk.MustGetErrCode("select a, b from (select 1 a), (select 2 b);", mysql.ErrDerivedMustHaveAlias)
	// ambiguous column name
	tk.MustGetErrCode("select a from (select 1 a) ``, (select 2 a) ``;", mysql.ErrDerivedMustHaveAlias)
	tk.MustGetErrCode("select a from (select 1 a) `x`, (select 2 a) `x`;", mysql.ErrNonuniqTable)
	tk.MustGetErrCode("select x.a from (select 1 a) `x`, (select 2 a) `x`;", mysql.ErrNonuniqTable)
	tk.MustGetErrCode("select a from (select 1 a), (select 2 a);", mysql.ErrDerivedMustHaveAlias)

	tk.MustExec("set sql_mode = 'oracle';")
	tk.MustQuery("select a, b from (select 1 a) ``, (select 2 b) ``;").Check(testkit.Rows("1 2"))
	tk.MustQuery("select a, b from (select 1 a) `x`, (select 2 b) `x`;").Check(testkit.Rows("1 2"))
	tk.MustQuery("select a, b from (select 1 a), (select 2 b);").Check(testkit.Rows("1 2"))
	// ambiguous column name
	tk.MustGetErrCode("select a from (select 1 a) ``, (select 2 a) ``;", mysql.ErrNonUniq)
	tk.MustGetErrCode("select a from (select 1 a) `x`, (select 2 a) `x`;", mysql.ErrNonUniq)
	tk.MustGetErrCode("select x.a from (select 1 a) `x`, (select 2 a) `x`;", mysql.ErrNonUniq)
	tk.MustGetErrCode("select a from (select 1 a), (select 2 a);", mysql.ErrNonUniq)
}

func (s *testSerialSuite) TestTSOFail(c *C) {
	tk := testkit.NewTestKit(c, s.store)
	tk.MustExec(`use test`)
	tk.MustExec(`drop table if exists t`)
	tk.MustExec(`create table t(a int)`)

	c.Assert(failpoint.Enable("github.com/pingcap/tidb/session/mockGetTSFail", "return"), IsNil)
	ctx := failpoint.WithHook(context.Background(), func(ctx context.Context, fpname string) bool {
		return fpname == "github.com/pingcap/tidb/session/mockGetTSFail"
	})
	_, err := tk.Se.Execute(ctx, `select * from t`)
	c.Assert(err, NotNil)
	c.Assert(failpoint.Disable("github.com/pingcap/tidb/session/mockGetTSFail"), IsNil)
}

func (s *testSuite3) TestSelectHashPartitionTable(c *C) {
	tk := testkit.NewTestKit(c, s.store)
	tk.MustExec(`use test`)
	tk.MustExec(`drop table if exists th`)
	tk.MustExec("set @@session.tidb_enable_table_partition = '1';")
	tk.MustExec(`create table th (a int, b int) partition by hash(a) partitions 3;`)
	defer tk.MustExec(`drop table if exists th`)
	tk.MustExec(`insert into th values (0,0),(1,1),(2,2),(3,3),(4,4),(5,5),(6,6),(7,7),(8,8);`)
	tk.MustExec("insert into th values (-1,-1),(-2,-2),(-3,-3),(-4,-4),(-5,-5),(-6,-6),(-7,-7),(-8,-8);")
	tk.MustQuery("select b from th order by a").Check(testkit.Rows("-8", "-7", "-6", "-5", "-4", "-3", "-2", "-1", "0", "1", "2", "3", "4", "5", "6", "7", "8"))
	tk.MustQuery(" select * from th where a=-2;").Check(testkit.Rows("-2 -2"))
	tk.MustQuery(" select * from th where a=5;").Check(testkit.Rows("5 5"))
}

func (s *testSuiteP1) TestSelectPartition(c *C) {
	tk := testkit.NewTestKit(c, s.store)
	tk.MustExec(`use test`)
	tk.MustExec(`drop table if exists th, tr, tl`)
	tk.MustExec("set @@session.tidb_enable_list_partition = ON;")
	tk.MustExec(`create table th (a int, b int) partition by hash(a) partitions 3;`)
	tk.MustExec(`create table tr (a int, b int)
							partition by range (a) (
							partition r0 values less than (4),
							partition r1 values less than (7),
							partition r3 values less than maxvalue)`)
	tk.MustExec(`create table tl (a int, b int, unique index idx(a)) partition by list  (a) (
					    partition p0 values in (3,5,6,9,17),
					    partition p1 values in (1,2,10,11,19,20),
					    partition p2 values in (4,12,13,14,18),
					    partition p3 values in (7,8,15,16,null));`)
	defer tk.MustExec(`drop table if exists th, tr, tl`)
	tk.MustExec(`insert into th values (0,0),(1,1),(2,2),(3,3),(4,4),(5,5),(6,6),(7,7),(8,8);`)
	tk.MustExec("insert into th values (-1,-1),(-2,-2),(-3,-3),(-4,-4),(-5,-5),(-6,-6),(-7,-7),(-8,-8);")
	tk.MustExec(`insert into tr values (-3,-3),(3,3),(4,4),(7,7),(8,8);`)
	tk.MustExec(`insert into tl values (3,3),(1,1),(4,4),(7,7),(8,8),(null,null);`)
	// select 1 partition.
	tk.MustQuery("select b from th partition (p0) order by a").Check(testkit.Rows("-6", "-3", "0", "3", "6"))
	tk.MustQuery("select b from tr partition (r0) order by a").Check(testkit.Rows("-3", "3"))
	tk.MustQuery("select b from tl partition (p0) order by a").Check(testkit.Rows("3"))
	tk.MustQuery("select b from th partition (p0,P0) order by a").Check(testkit.Rows("-6", "-3", "0", "3", "6"))
	tk.MustQuery("select b from tr partition (r0,R0,r0) order by a").Check(testkit.Rows("-3", "3"))
	tk.MustQuery("select b from tl partition (p0,P0,p0) order by a").Check(testkit.Rows("3"))
	// select multi partition.
	tk.MustQuery("select b from th partition (P2,p0) order by a").Check(testkit.Rows("-8", "-6", "-5", "-3", "-2", "0", "2", "3", "5", "6", "8"))
	tk.MustQuery("select b from tr partition (r1,R3) order by a").Check(testkit.Rows("4", "7", "8"))
	tk.MustQuery("select b from tl partition (p0,P3) order by a").Check(testkit.Rows("<nil>", "3", "7", "8"))

	// test select unknown partition error
	err := tk.ExecToErr("select b from th partition (p0,p4)")
	c.Assert(err.Error(), Equals, "[table:1735]Unknown partition 'p4' in table 'th'")
	err = tk.ExecToErr("select b from tr partition (r1,r4)")
	c.Assert(err.Error(), Equals, "[table:1735]Unknown partition 'r4' in table 'tr'")
	err = tk.ExecToErr("select b from tl partition (p0,p4)")
	c.Assert(err.Error(), Equals, "[table:1735]Unknown partition 'p4' in table 'tl'")

	// test select partition table in transaction.
	tk.MustExec("begin")
	tk.MustExec("insert into th values (10,10),(11,11)")
	tk.MustQuery("select a, b from th where b>10").Check(testkit.Rows("11 11"))
	tk.MustExec("commit")
	tk.MustQuery("select a, b from th where b>10").Check(testkit.Rows("11 11"))

	// test partition function is scalar func
	tk.MustExec("drop table if exists tscalar")
	tk.MustExec(`create table tscalar (c1 int) partition by range (c1 % 30) (
								partition p0 values less than (0),
								partition p1 values less than (10),
								partition p2 values less than (20),
								partition pm values less than (maxvalue));`)
	tk.MustExec("insert into tscalar values(0), (10), (40), (50), (55)")
	// test IN expression
	tk.MustExec("insert into tscalar values(-0), (-10), (-40), (-50), (-55)")
	tk.MustQuery("select * from tscalar where c1 in (55, 55)").Check(testkit.Rows("55"))
	tk.MustQuery("select * from tscalar where c1 in (40, 40)").Check(testkit.Rows("40"))
	tk.MustQuery("select * from tscalar where c1 in (40)").Check(testkit.Rows("40"))
	tk.MustQuery("select * from tscalar where c1 in (-40)").Check(testkit.Rows("-40"))
	tk.MustQuery("select * from tscalar where c1 in (-40, -40)").Check(testkit.Rows("-40"))
	tk.MustQuery("select * from tscalar where c1 in (-1)").Check(testkit.Rows())
}

func (s *testSuiteP1) TestDeletePartition(c *C) {
	tk := testkit.NewTestKit(c, s.store)
	tk.MustExec(`use test`)
	tk.MustExec(`drop table if exists t1`)
	tk.MustExec(`create table t1 (a int) partition by range (a) (
 partition p0 values less than (10),
 partition p1 values less than (20),
 partition p2 values less than (30),
 partition p3 values less than (40),
 partition p4 values less than MAXVALUE
 )`)
	tk.MustExec("insert into t1 values (1),(11),(21),(31)")
	tk.MustExec("delete from t1 partition (p4)")
	tk.MustQuery("select * from t1 order by a").Check(testkit.Rows("1", "11", "21", "31"))
	tk.MustExec("delete from t1 partition (p0) where a > 10")
	tk.MustQuery("select * from t1 order by a").Check(testkit.Rows("1", "11", "21", "31"))
	tk.MustExec("delete from t1 partition (p0,p1,p2)")
	tk.MustQuery("select * from t1").Check(testkit.Rows("31"))
}

func (s *testSuite) TestSelectView(c *C) {
	tk := testkit.NewTestKit(c, s.store)
	tk.MustExec("use test")
	tk.MustExec("create table view_t (a int,b int)")
	tk.MustExec("insert into view_t values(1,2)")
	tk.MustExec("create definer='root'@'localhost' view view1 as select * from view_t")
	tk.MustExec("create definer='root'@'localhost' view view2(c,d) as select * from view_t")
	tk.MustExec("create definer='root'@'localhost' view view3(c,d) as select a,b from view_t")
	tk.MustExec("create definer='root'@'localhost' view view4 as select * from (select * from (select * from view_t) tb1) tb;")
	tk.MustQuery("select * from view1;").Check(testkit.Rows("1 2"))
	tk.MustQuery("select * from view2;").Check(testkit.Rows("1 2"))
	tk.MustQuery("select * from view3;").Check(testkit.Rows("1 2"))
	tk.MustQuery("select * from view4;").Check(testkit.Rows("1 2"))
	tk.MustExec("drop table view_t;")
	tk.MustExec("create table view_t(c int,d int)")
	err := tk.ExecToErr("select * from view1")
	c.Assert(err.Error(), Equals, "[planner:1356]View 'test.view1' references invalid table(s) or column(s) or function(s) or definer/invoker of view lack rights to use them")
	err = tk.ExecToErr("select * from view2")
	c.Assert(err.Error(), Equals, "[planner:1356]View 'test.view2' references invalid table(s) or column(s) or function(s) or definer/invoker of view lack rights to use them")
	err = tk.ExecToErr("select * from view3")
	c.Assert(err.Error(), Equals, plannercore.ErrViewInvalid.GenWithStackByArgs("test", "view3").Error())
	tk.MustExec("drop table view_t;")
	tk.MustExec("create table view_t(a int,b int,c int)")
	tk.MustExec("insert into view_t values(1,2,3)")
	tk.MustQuery("select * from view1;").Check(testkit.Rows("1 2"))
	tk.MustQuery("select * from view2;").Check(testkit.Rows("1 2"))
	tk.MustQuery("select * from view3;").Check(testkit.Rows("1 2"))
	tk.MustQuery("select * from view4;").Check(testkit.Rows("1 2"))
	tk.MustExec("alter table view_t drop column a")
	tk.MustExec("alter table view_t add column a int after b")
	tk.MustExec("update view_t set a=1;")
	tk.MustQuery("select * from view1;").Check(testkit.Rows("1 2"))
	tk.MustQuery("select * from view2;").Check(testkit.Rows("1 2"))
	tk.MustQuery("select * from view3;").Check(testkit.Rows("1 2"))
	tk.MustQuery("select * from view4;").Check(testkit.Rows("1 2"))
	tk.MustExec("drop table view_t;")
	tk.MustExec("drop view view1,view2,view3,view4;")

	tk.MustExec("set @@tidb_enable_window_function = 1")
	defer func() {
		tk.MustExec("set @@tidb_enable_window_function = 0")
	}()
	tk.MustExec("create table t(a int, b int)")
	tk.MustExec("insert into t values (1,1),(1,2),(2,1),(2,2)")
	tk.MustExec("create definer='root'@'localhost' view v as select a, first_value(a) over(rows between 1 preceding and 1 following), last_value(a) over(rows between 1 preceding and 1 following) from t")
	result := tk.MustQuery("select * from v")
	result.Check(testkit.Rows("1 1 1", "1 1 2", "2 1 2", "2 2 2"))
	tk.MustExec("drop view v;")
}

type testSuite2 struct {
	*baseTestSuite
}

func (s *testSuite2) TearDownTest(c *C) {
	tk := testkit.NewTestKit(c, s.store)
	tk.MustExec("use test")
	r := tk.MustQuery("show full tables")
	for _, tb := range r.Rows() {
		tableName := tb[0]
		if tb[1] == "VIEW" {
			tk.MustExec(fmt.Sprintf("drop view %v", tableName))
		} else if tb[1] == "SEQUENCE" {
			tk.MustExec(fmt.Sprintf("drop sequence %v", tableName))
		} else {
			tk.MustExec(fmt.Sprintf("drop table %v", tableName))
		}
	}
}

type testSuite3 struct {
	*baseTestSuite
}

func (s *testSuite3) TearDownTest(c *C) {
	tk := testkit.NewTestKit(c, s.store)
	tk.MustExec("use test")
	r := tk.MustQuery("show full tables")
	for _, tb := range r.Rows() {
		tableName := tb[0]
		if tb[1] == "VIEW" {
			tk.MustExec(fmt.Sprintf("drop view %v", tableName))
		} else if tb[1] == "SEQUENCE" {
			tk.MustExec(fmt.Sprintf("drop sequence %v", tableName))
		} else {
			tk.MustExec(fmt.Sprintf("drop table %v", tableName))
		}
	}
}

type testSuite4 struct {
	*baseTestSuite
}

func (s *testSuite4) TearDownTest(c *C) {
	tk := testkit.NewTestKit(c, s.store)
	tk.MustExec("use test")
	r := tk.MustQuery("show full tables")
	for _, tb := range r.Rows() {
		tableName := tb[0]
		if tb[1] == "VIEW" {
			tk.MustExec(fmt.Sprintf("drop view %v", tableName))
		} else if tb[1] == "SEQUENCE" {
			tk.MustExec(fmt.Sprintf("drop sequence %v", tableName))
		} else {
			tk.MustExec(fmt.Sprintf("drop table %v", tableName))
		}
	}
}

type testSuite5 struct {
	*baseTestSuite
}

func (s *testSuite5) TearDownTest(c *C) {
	tk := testkit.NewTestKit(c, s.store)
	tk.MustExec("use test")
	r := tk.MustQuery("show full tables")
	for _, tb := range r.Rows() {
		tableName := tb[0]
		if tb[1] == "VIEW" {
			tk.MustExec(fmt.Sprintf("drop view %v", tableName))
		} else if tb[1] == "SEQUENCE" {
			tk.MustExec(fmt.Sprintf("drop sequence %v", tableName))
		} else {
			tk.MustExec(fmt.Sprintf("drop table %v", tableName))
		}
	}
}

type testSuite6 struct {
	*baseTestSuite
}

func (s *testSuite6) TearDownTest(c *C) {
	tk := testkit.NewTestKit(c, s.store)
	tk.MustExec("use test")
	r := tk.MustQuery("show full tables")
	for _, tb := range r.Rows() {
		tableName := tb[0]
		if tb[1] == "VIEW" {
			tk.MustExec(fmt.Sprintf("drop view %v", tableName))
		} else if tb[1] == "SEQUENCE" {
			tk.MustExec(fmt.Sprintf("drop sequence %v", tableName))
		} else {
			tk.MustExec(fmt.Sprintf("drop table %v", tableName))
		}
	}
}

type testSuite7 struct {
	*baseTestSuite
}

func (s *testSuite7) TearDownTest(c *C) {
	tk := testkit.NewTestKit(c, s.store)
	tk.MustExec("use test")
	r := tk.MustQuery("show full tables")
	for _, tb := range r.Rows() {
		tableName := tb[0]
		if tb[1] == "VIEW" {
			tk.MustExec(fmt.Sprintf("drop view %v", tableName))
		} else if tb[1] == "SEQUENCE" {
			tk.MustExec(fmt.Sprintf("drop sequence %v", tableName))
		} else {
			tk.MustExec(fmt.Sprintf("drop table %v", tableName))
		}
	}
}

type testSuite8 struct {
	*baseTestSuite
}

func (s *testSuite8) TearDownTest(c *C) {
	tk := testkit.NewTestKit(c, s.store)
	tk.MustExec("use test")
	r := tk.MustQuery("show full tables")
	for _, tb := range r.Rows() {
		tableName := tb[0]
		if tb[1] == "VIEW" {
			tk.MustExec(fmt.Sprintf("drop view %v", tableName))
		} else if tb[1] == "SEQUENCE" {
			tk.MustExec(fmt.Sprintf("drop sequence %v", tableName))
		} else {
			tk.MustExec(fmt.Sprintf("drop table %v", tableName))
		}
	}
}

type testSerialSuite1 struct {
	*baseTestSuite
}

func (s *testSerialSuite1) TearDownTest(c *C) {
	tk := testkit.NewTestKit(c, s.store)
	tk.MustExec("use test")
	r := tk.MustQuery("show full tables")
	for _, tb := range r.Rows() {
		tableName := tb[0]
		if tb[1] == "VIEW" {
			tk.MustExec(fmt.Sprintf("drop view %v", tableName))
		} else if tb[1] == "SEQUENCE" {
			tk.MustExec(fmt.Sprintf("drop sequence %v", tableName))
		} else {
			tk.MustExec(fmt.Sprintf("drop table %v", tableName))
		}
	}
}

func (s *testSuiteP2) TestStrToDateBuiltin(c *C) {
	tk := testkit.NewTestKit(c, s.store)
	tk.MustQuery(`select str_to_date('20190101','%Y%m%d%!') from dual`).Check(testkit.Rows("2019-01-01"))
	tk.MustQuery(`select str_to_date('20190101','%Y%m%d%f') from dual`).Check(testkit.Rows("2019-01-01 00:00:00.000000"))
	tk.MustQuery(`select str_to_date('20190101','%Y%m%d%H%i%s') from dual`).Check(testkit.Rows("2019-01-01 00:00:00"))
	tk.MustQuery(`select str_to_date('18/10/22','%y/%m/%d') from dual`).Check(testkit.Rows("2018-10-22"))
	tk.MustQuery(`select str_to_date('a18/10/22','%y/%m/%d') from dual`).Check(testkit.Rows("<nil>"))
	tk.MustQuery(`select str_to_date('69/10/22','%y/%m/%d') from dual`).Check(testkit.Rows("2069-10-22"))
	tk.MustQuery(`select str_to_date('70/10/22','%y/%m/%d') from dual`).Check(testkit.Rows("1970-10-22"))
	tk.MustQuery(`select str_to_date('8/10/22','%y/%m/%d') from dual`).Check(testkit.Rows("2008-10-22"))
	tk.MustQuery(`select str_to_date('8/10/22','%Y/%m/%d') from dual`).Check(testkit.Rows("2008-10-22"))
	tk.MustQuery(`select str_to_date('18/10/22','%Y/%m/%d') from dual`).Check(testkit.Rows("2018-10-22"))
	tk.MustQuery(`select str_to_date('a18/10/22','%Y/%m/%d') from dual`).Check(testkit.Rows("<nil>"))
	tk.MustQuery(`select str_to_date('69/10/22','%Y/%m/%d') from dual`).Check(testkit.Rows("2069-10-22"))
	tk.MustQuery(`select str_to_date('70/10/22','%Y/%m/%d') from dual`).Check(testkit.Rows("1970-10-22"))
	tk.MustQuery(`select str_to_date('018/10/22','%Y/%m/%d') from dual`).Check(testkit.Rows("0018-10-22"))
	tk.MustQuery(`select str_to_date('2018/10/22','%Y/%m/%d') from dual`).Check(testkit.Rows("2018-10-22"))
	tk.MustQuery(`select str_to_date('018/10/22','%y/%m/%d') from dual`).Check(testkit.Rows("<nil>"))
	tk.MustQuery(`select str_to_date('18/10/22','%y0/%m/%d') from dual`).Check(testkit.Rows("<nil>"))
	tk.MustQuery(`select str_to_date('18/10/22','%Y0/%m/%d') from dual`).Check(testkit.Rows("<nil>"))
	tk.MustQuery(`select str_to_date('18a/10/22','%y/%m/%d') from dual`).Check(testkit.Rows("<nil>"))
	tk.MustQuery(`select str_to_date('18a/10/22','%Y/%m/%d') from dual`).Check(testkit.Rows("<nil>"))
	tk.MustQuery(`select str_to_date('20188/10/22','%Y/%m/%d') from dual`).Check(testkit.Rows("<nil>"))
	tk.MustQuery(`select str_to_date('2018510522','%Y5%m5%d') from dual`).Check(testkit.Rows("2018-10-22"))
	tk.MustQuery(`select str_to_date('2018^10^22','%Y^%m^%d') from dual`).Check(testkit.Rows("2018-10-22"))
	tk.MustQuery(`select str_to_date('2018@10@22','%Y@%m@%d') from dual`).Check(testkit.Rows("2018-10-22"))
	tk.MustQuery(`select str_to_date('2018%10%22','%Y%%m%%d') from dual`).Check(testkit.Rows("<nil>"))
	tk.MustQuery(`select str_to_date('2018(10(22','%Y(%m(%d') from dual`).Check(testkit.Rows("2018-10-22"))
	tk.MustQuery(`select str_to_date('2018\10\22','%Y\%m\%d') from dual`).Check(testkit.Rows("<nil>"))
	tk.MustQuery(`select str_to_date('2018=10=22','%Y=%m=%d') from dual`).Check(testkit.Rows("2018-10-22"))
	tk.MustQuery(`select str_to_date('2018+10+22','%Y+%m+%d') from dual`).Check(testkit.Rows("2018-10-22"))
	tk.MustQuery(`select str_to_date('2018_10_22','%Y_%m_%d') from dual`).Check(testkit.Rows("2018-10-22"))
	tk.MustQuery(`select str_to_date('69510522','%y5%m5%d') from dual`).Check(testkit.Rows("2069-10-22"))
	tk.MustQuery(`select str_to_date('69^10^22','%y^%m^%d') from dual`).Check(testkit.Rows("2069-10-22"))
	tk.MustQuery(`select str_to_date('18@10@22','%y@%m@%d') from dual`).Check(testkit.Rows("2018-10-22"))
	tk.MustQuery(`select str_to_date('18%10%22','%y%%m%%d') from dual`).Check(testkit.Rows("<nil>"))
	tk.MustQuery(`select str_to_date('18(10(22','%y(%m(%d') from dual`).Check(testkit.Rows("2018-10-22"))
	tk.MustQuery(`select str_to_date('18\10\22','%y\%m\%d') from dual`).Check(testkit.Rows("<nil>"))
	tk.MustQuery(`select str_to_date('18+10+22','%y+%m+%d') from dual`).Check(testkit.Rows("2018-10-22"))
	tk.MustQuery(`select str_to_date('18=10=22','%y=%m=%d') from dual`).Check(testkit.Rows("2018-10-22"))
	tk.MustQuery(`select str_to_date('18_10_22','%y_%m_%d') from dual`).Check(testkit.Rows("2018-10-22"))
	tk.MustQuery(`SELECT STR_TO_DATE('2020-07-04 11:22:33 PM', '%Y-%m-%d %r')`).Check(testkit.Rows("2020-07-04 23:22:33"))
	tk.MustQuery(`SELECT STR_TO_DATE('2020-07-04 12:22:33 AM', '%Y-%m-%d %r')`).Check(testkit.Rows("2020-07-04 00:22:33"))
	tk.MustQuery(`SELECT STR_TO_DATE('2020-07-04 12:22:33', '%Y-%m-%d %T')`).Check(testkit.Rows("2020-07-04 12:22:33"))
	tk.MustQuery(`SELECT STR_TO_DATE('2020-07-04 00:22:33', '%Y-%m-%d %T')`).Check(testkit.Rows("2020-07-04 00:22:33"))
}

func (s *testSuiteP2) TestAddDateBuiltinWithWarnings(c *C) {
	tk := testkit.NewTestKit(c, s.store)
	tk.MustExec("set @@sql_mode='NO_ZERO_DATE'")
	result := tk.MustQuery(`select date_add('2001-01-00', interval -2 hour);`)
	result.Check(testkit.Rows("<nil>"))
	tk.MustQuery("show warnings").Check(testutil.RowsWithSep("|", "Warning|1292|Incorrect datetime value: '2001-01-00'"))
}

func (s *testSuiteP2) TestIssue27232(c *C) {
	tk := testkit.NewTestKit(c, s.store)
	tk.MustExec("use test")
	tk.MustExec("drop table if exists t")
	tk.MustExec("create table t (a timestamp)")
	tk.MustExec("insert into t values (\"1970-07-23 10:04:59\"), (\"2038-01-19 03:14:07\")")
	tk.MustQuery("select * from t where date_sub(a, interval 10 month) = date_sub(\"1970-07-23 10:04:59\", interval 10 month)").Check(testkit.Rows("1970-07-23 10:04:59"))
	tk.MustQuery("select * from t where timestampadd(hour, 1, a ) = timestampadd(hour, 1, \"2038-01-19 03:14:07\")").Check(testkit.Rows("2038-01-19 03:14:07"))
}

func (s *testSuiteP2) TestStrToDateBuiltinWithWarnings(c *C) {
	tk := testkit.NewTestKit(c, s.store)
	tk.MustExec("set @@sql_mode='NO_ZERO_DATE'")
	tk.MustExec("use test")
	tk.MustQuery(`SELECT STR_TO_DATE('0000-1-01', '%Y-%m-%d');`).Check(testkit.Rows("<nil>"))
	tk.MustQuery("show warnings").Check(testkit.Rows("Warning 1411 Incorrect datetime value: '0000-1-01' for function str_to_date"))
}

func (s *testSuiteP2) TestReadPartitionedTable(c *C) {
	// Test three reader on partitioned table.
	tk := testkit.NewTestKit(c, s.store)
	tk.MustExec("use test")
	tk.MustExec("drop table if exists pt")
	tk.MustExec("create table pt (a int, b int, index i_b(b)) partition by range (a) (partition p1 values less than (2), partition p2 values less than (4), partition p3 values less than (6))")
	for i := 0; i < 6; i++ {
		tk.MustExec(fmt.Sprintf("insert into pt values(%d, %d)", i, i))
	}
	// Table reader
	tk.MustQuery("select * from pt order by a").Check(testkit.Rows("0 0", "1 1", "2 2", "3 3", "4 4", "5 5"))
	// Index reader
	tk.MustQuery("select b from pt where b = 3").Check(testkit.Rows("3"))
	// Index lookup
	tk.MustQuery("select a from pt where b = 3").Check(testkit.Rows("3"))
}

func (s *testSplitTable) TestSplitRegion(c *C) {
	tk := testkit.NewTestKit(c, s.store)
	tk.MustExec("use test")
	tk.MustExec("drop table if exists t, t1")
	tk.MustExec("create table t(a varchar(100),b int, index idx1(b,a))")
	tk.MustExec(`split table t index idx1 by (10000,"abcd"),(10000000);`)
	_, err := tk.Exec(`split table t index idx1 by ("abcd");`)
	c.Assert(err, NotNil)
	terr := errors.Cause(err).(*terror.Error)
	c.Assert(terr.Code(), Equals, errors.ErrCode(mysql.WarnDataTruncated))

	// Test for split index region.
	// Check min value is more than max value.
	tk.MustExec(`split table t index idx1 between (0) and (1000000000) regions 10`)
	tk.MustGetErrCode(`split table t index idx1 between (2,'a') and (1,'c') regions 10`, errno.ErrInvalidSplitRegionRanges)

	// Check min value is invalid.
	_, err = tk.Exec(`split table t index idx1 between () and (1) regions 10`)
	c.Assert(err, NotNil)
	c.Assert(err.Error(), Equals, "Split index `idx1` region lower value count should more than 0")

	// Check max value is invalid.
	_, err = tk.Exec(`split table t index idx1 between (1) and () regions 10`)
	c.Assert(err, NotNil)
	c.Assert(err.Error(), Equals, "Split index `idx1` region upper value count should more than 0")

	// Check pre-split region num is too large.
	_, err = tk.Exec(`split table t index idx1 between (0) and (1000000000) regions 10000`)
	c.Assert(err, NotNil)
	c.Assert(err.Error(), Equals, "Split index region num exceeded the limit 1000")

	// Check pre-split region num 0 is invalid.
	_, err = tk.Exec(`split table t index idx1 between (0) and (1000000000) regions 0`)
	c.Assert(err, NotNil)
	c.Assert(err.Error(), Equals, "Split index region num should more than 0")

	// Test truncate error msg.
	_, err = tk.Exec(`split table t index idx1 between ("aa") and (1000000000) regions 0`)
	c.Assert(err, NotNil)
	c.Assert(err.Error(), Equals, "[types:1265]Incorrect value: 'aa' for column 'b'")

	// Test for split table region.
	tk.MustExec(`split table t between (0) and (1000000000) regions 10`)
	// Check the lower value is more than the upper value.
	tk.MustGetErrCode(`split table t between (2) and (1) regions 10`, errno.ErrInvalidSplitRegionRanges)

	// Check the lower value is invalid.
	_, err = tk.Exec(`split table t between () and (1) regions 10`)
	c.Assert(err, NotNil)
	c.Assert(err.Error(), Equals, "Split table region lower value count should be 1")

	// Check upper value is invalid.
	_, err = tk.Exec(`split table t between (1) and () regions 10`)
	c.Assert(err, NotNil)
	c.Assert(err.Error(), Equals, "Split table region upper value count should be 1")

	// Check pre-split region num is too large.
	_, err = tk.Exec(`split table t between (0) and (1000000000) regions 10000`)
	c.Assert(err, NotNil)
	c.Assert(err.Error(), Equals, "Split table region num exceeded the limit 1000")

	// Check pre-split region num 0 is invalid.
	_, err = tk.Exec(`split table t between (0) and (1000000000) regions 0`)
	c.Assert(err, NotNil)
	c.Assert(err.Error(), Equals, "Split table region num should more than 0")

	// Test truncate error msg.
	_, err = tk.Exec(`split table t between ("aa") and (1000000000) regions 10`)
	c.Assert(err, NotNil)
	c.Assert(err.Error(), Equals, "[types:1265]Incorrect value: 'aa' for column '_tidb_rowid'")

	// Test split table region step is too small.
	tk.MustGetErrCode(`split table t between (0) and (100) regions 10`, errno.ErrInvalidSplitRegionRanges)

	// Test split region by syntax.
	tk.MustExec(`split table t by (0),(1000),(1000000)`)

	// Test split region twice to test for multiple batch split region requests.
	tk.MustExec("create table t1(a int, b int)")
	tk.MustQuery("split table t1 between(0) and (10000) regions 10;").Check(testkit.Rows("9 1"))
	tk.MustQuery("split table t1 between(10) and (10010) regions 5;").Check(testkit.Rows("4 1"))

	// Test split region for partition table.
	tk.MustExec("drop table if exists t")
	tk.MustExec("create table t (a int,b int) partition by hash(a) partitions 5;")
	tk.MustQuery("split table t between (0) and (1000000) regions 5;").Check(testkit.Rows("20 1"))
	// Test for `split for region` syntax.
	tk.MustQuery("split region for partition table t between (1000000) and (100000000) regions 10;").Check(testkit.Rows("45 1"))

	// Test split region for partition table with specified partition.
	tk.MustQuery("split table t partition (p1,p2) between (100000000) and (1000000000) regions 5;").Check(testkit.Rows("8 1"))
	// Test for `split for region` syntax.
	tk.MustQuery("split region for partition table t partition (p3,p4) between (100000000) and (1000000000) regions 5;").Check(testkit.Rows("8 1"))
}

func (s *testSplitTable) TestSplitRegionEdgeCase(c *C) {
	tk := testkit.NewTestKit(c, s.store)
	tk.MustExec("use test;")

	tk.MustExec("drop table if exists t;")
	tk.MustExec("create table t(a bigint(20) auto_increment primary key);")
	tk.MustExec("split table t between (-9223372036854775808) and (9223372036854775807) regions 16;")

	tk.MustExec("drop table if exists t;")
	tk.MustExec("create table t(a int(20) auto_increment primary key);")
	tk.MustGetErrCode("split table t between (-9223372036854775808) and (9223372036854775807) regions 16;", errno.ErrDataOutOfRange)
}

func (s *testSplitTable) TestClusterIndexSplitTableIntegration(c *C) {
	tk := testkit.NewTestKit(c, s.store)
	tk.MustExec("drop database if exists test_cluster_index_index_split_table_integration;")
	tk.MustExec("create database test_cluster_index_index_split_table_integration;")
	tk.MustExec("use test_cluster_index_index_split_table_integration;")
	tk.Se.GetSessionVars().EnableClusteredIndex = variable.ClusteredIndexDefModeOn

	tk.MustExec("create table t (a varchar(255), b double, c int, primary key (a, b));")

	// Value list length not match.
	lowerMsg := "Split table region lower value count should be 2"
	upperMsg := "Split table region upper value count should be 2"
	tk.MustGetErrMsg("split table t between ('aaa') and ('aaa', 100.0) regions 10;", lowerMsg)
	tk.MustGetErrMsg("split table t between ('aaa', 1.0) and ('aaa', 100.0, 11) regions 10;", upperMsg)

	// Value type not match.
	errMsg := "[types:1265]Incorrect value: 'aaa' for column 'b'"
	tk.MustGetErrMsg("split table t between ('aaa', 0.0) and (100.0, 'aaa') regions 10;", errMsg)

	// lower bound >= upper bound.
	errMsg = "[executor:8212]Failed to split region ranges: Split table `t` region lower value (aaa,0) should less than the upper value (aaa,0)"
	tk.MustGetErrMsg("split table t between ('aaa', 0.0) and ('aaa', 0.0) regions 10;", errMsg)
	errMsg = "[executor:8212]Failed to split region ranges: Split table `t` region lower value (bbb,0) should less than the upper value (aaa,0)"
	tk.MustGetErrMsg("split table t between ('bbb', 0.0) and ('aaa', 0.0) regions 10;", errMsg)

	// Exceed limit 1000.
	errMsg = "Split table region num exceeded the limit 1000"
	tk.MustGetErrMsg("split table t between ('aaa', 0.0) and ('aaa', 0.1) regions 100000;", errMsg)

	// Split on null values.
	errMsg = "[planner:1048]Column 'a' cannot be null"
	tk.MustGetErrMsg("split table t between (null, null) and (null, null) regions 1000;", errMsg)
	tk.MustGetErrMsg("split table t by (null, null);", errMsg)

	// Success.
	tk.MustExec("split table t between ('aaa', 0.0) and ('aaa', 100.0) regions 10;")
	tk.MustExec("split table t by ('aaa', 0.0), ('aaa', 20.0), ('aaa', 100.0);")
	tk.MustExec("split table t by ('aaa', 100.0), ('qqq', 20.0), ('zzz', 100.0), ('zzz', 1000.0);")

	tk.MustExec("drop table t;")
	tk.MustExec("create table t (a int, b int, c int, d int, primary key(a, c, d));")
	tk.MustQuery("split table t between (0, 0, 0) and (0, 0, 1) regions 1000;").Check(testkit.Rows("999 1"))

	tk.MustExec("drop table t;")
	tk.MustExec("create table t (a int, b int, c int, d int, primary key(d, a, c));")
	tk.MustQuery("split table t by (0, 0, 0), (1, 2, 3), (65535, 65535, 65535);").Check(testkit.Rows("3 1"))

	tk.MustExec("drop table if exists t;")
	tk.MustExec("create table t (a varchar(255), b decimal, c int, primary key (a, b));")
	errMsg = "[types:1265]Incorrect value: '' for column 'b'"
	tk.MustGetErrMsg("split table t by ('aaa', '')", errMsg)
}

func (s *testSplitTable) TestClusterIndexShowTableRegion(c *C) {
	tk := testkit.NewTestKit(c, s.store)
	atomic.StoreUint32(&ddl.EnableSplitTableRegion, 1)
	tk.MustExec("set global tidb_scatter_region = 1")
	tk.MustExec("drop database if exists cluster_index_regions;")
	tk.MustExec("create database cluster_index_regions;")
	tk.MustExec("use cluster_index_regions;")
	tk.Se.GetSessionVars().EnableClusteredIndex = variable.ClusteredIndexDefModeOn
	tk.MustExec("create table t (a int, b int, c int, primary key(a, b));")
	tk.MustExec("insert t values (1, 1, 1), (2, 2, 2);")
	tk.MustQuery("split table t between (1, 0) and (2, 3) regions 2;").Check(testkit.Rows("1 1"))
	rows := tk.MustQuery("show table t regions").Rows()
	tbl := testGetTableByName(c, tk.Se, "cluster_index_regions", "t")
	// Check the region start key.
	c.Assert(rows[0][1], Matches, fmt.Sprintf("t_%d_", tbl.Meta().ID))
	c.Assert(rows[1][1], Matches, fmt.Sprintf("t_%d_r_03800000000000000183800000000000", tbl.Meta().ID))

	tk.MustExec("drop table t;")
	tk.MustExec("create table t (a int, b int);")
	tk.MustQuery("split table t between (0) and (100000) regions 2;").Check(testkit.Rows("1 1"))
	rows = tk.MustQuery("show table t regions").Rows()
	tbl = testGetTableByName(c, tk.Se, "cluster_index_regions", "t")
	// Check the region start key is int64.
	c.Assert(rows[0][1], Matches, fmt.Sprintf("t_%d_", tbl.Meta().ID))
	c.Assert(rows[1][1], Matches, fmt.Sprintf("t_%d_r_50000", tbl.Meta().ID))
}

func (s *testSuiteWithData) TestClusterIndexOuterJoinElimination(c *C) {
	tk := testkit.NewTestKit(c, s.store)
	tk.MustExec("use test")
	tk.Se.GetSessionVars().EnableClusteredIndex = variable.ClusteredIndexDefModeOn
	tk.MustExec("create table t (a int, b int, c int, primary key(a,b))")
	rows := tk.MustQuery(`explain format = 'brief' select t1.a from t t1 left join t t2 on t1.a = t2.a and t1.b = t2.b`).Rows()
	rowStrs := s.testData.ConvertRowsToStrings(rows)
	for _, row := range rowStrs {
		// outer join has been eliminated.
		c.Assert(strings.Index(row, "Join"), Equals, -1)
	}
}

func (s *testSplitTable) TestShowTableRegion(c *C) {
	tk := testkit.NewTestKit(c, s.store)
	tk.MustExec("use test")
	tk.MustExec("drop table if exists t_regions")
	tk.MustExec("set global tidb_scatter_region = 1")
	atomic.StoreUint32(&ddl.EnableSplitTableRegion, 1)
	tk.MustExec("create table t_regions (a int key, b int, c int, index idx(b), index idx2(c))")
	_, err := tk.Exec("split partition table t_regions partition (p1,p2) index idx between (0) and (20000) regions 2;")
	c.Assert(err.Error(), Equals, plannercore.ErrPartitionClauseOnNonpartitioned.Error())

	// Test show table regions.
	tk.MustQuery(`split table t_regions between (-10000) and (10000) regions 4;`).Check(testkit.Rows("4 1"))
	re := tk.MustQuery("show table t_regions regions")

	// Test show table regions and split table on global temporary table.
	tk.MustExec("drop table if exists t_regions_temporary_table")
	tk.MustExec("create global temporary table t_regions_temporary_table (a int key, b int, c int, index idx(b), index idx2(c)) ON COMMIT DELETE ROWS;")
	// Test show table regions.
	_, err = tk.Exec("show table t_regions_temporary_table regions")
	c.Assert(err.Error(), Equals, plannercore.ErrOptOnTemporaryTable.GenWithStackByArgs("show table regions").Error())
	// Test split table.
	_, err = tk.Exec("split table t_regions_temporary_table between (-10000) and (10000) regions 4;")
	c.Assert(err.Error(), Equals, plannercore.ErrOptOnTemporaryTable.GenWithStackByArgs("split table").Error())
	_, err = tk.Exec("split partition table t_regions_temporary_table partition (p1,p2) index idx between (0) and (20000) regions 2;")
	c.Assert(err.Error(), Equals, plannercore.ErrOptOnTemporaryTable.GenWithStackByArgs("split table").Error())
	tk.MustExec("drop table if exists t_regions_temporary_table")
	// Test pre split regions
	_, err = tk.Exec("create global temporary table temporary_table_pre_split(id int ) pre_split_regions=2 ON COMMIT DELETE ROWS;")
	c.Assert(err.Error(), Equals, ddl.ErrOptOnTemporaryTable.GenWithStackByArgs("pre split regions").Error())

	// Test show table regions and split table on local temporary table
	tk.MustExec("drop table if exists t_regions_local_temporary_table")
	tk.MustExec("create temporary table t_regions_local_temporary_table (a int key, b int, c int, index idx(b), index idx2(c));")
	// Test show table regions.
	_, err = tk.Exec("show table t_regions_local_temporary_table regions")
	c.Assert(err.Error(), Equals, plannercore.ErrOptOnTemporaryTable.GenWithStackByArgs("show table regions").Error())
	// Test split table.
	_, err = tk.Exec("split table t_regions_local_temporary_table between (-10000) and (10000) regions 4;")
	c.Assert(err.Error(), Equals, plannercore.ErrOptOnTemporaryTable.GenWithStackByArgs("split table").Error())
	_, err = tk.Exec("split partition table t_regions_local_temporary_table partition (p1,p2) index idx between (0) and (20000) regions 2;")
	c.Assert(err.Error(), Equals, plannercore.ErrOptOnTemporaryTable.GenWithStackByArgs("split table").Error())
	tk.MustExec("drop table if exists t_regions_local_temporary_table")
	// Test pre split regions
	_, err = tk.Exec("create temporary table local_temporary_table_pre_split(id int ) pre_split_regions=2;")
	c.Assert(err.Error(), Equals, ddl.ErrOptOnTemporaryTable.GenWithStackByArgs("pre split regions").Error())

	rows := re.Rows()
	// Table t_regions should have 5 regions now.
	// 4 regions to store record data.
	// 1 region to store index data.
	c.Assert(len(rows), Equals, 5)
	c.Assert(len(rows[0]), Equals, 11)
	tbl := testGetTableByName(c, tk.Se, "test", "t_regions")
	// Check the region start key.
	c.Assert(rows[0][1], Equals, fmt.Sprintf("t_%d_r", tbl.Meta().ID))
	c.Assert(rows[1][1], Equals, fmt.Sprintf("t_%d_r_-5000", tbl.Meta().ID))
	c.Assert(rows[2][1], Equals, fmt.Sprintf("t_%d_r_0", tbl.Meta().ID))
	c.Assert(rows[3][1], Equals, fmt.Sprintf("t_%d_r_5000", tbl.Meta().ID))
	c.Assert(rows[4][2], Equals, fmt.Sprintf("t_%d_r", tbl.Meta().ID))

	// Test show table index regions.
	tk.MustQuery(`split table t_regions index idx between (-1000) and (1000) regions 4;`).Check(testkit.Rows("4 1"))
	re = tk.MustQuery("show table t_regions index idx regions")
	rows = re.Rows()
	// The index `idx` of table t_regions should have 4 regions now.
	c.Assert(len(rows), Equals, 4)
	// Check the region start key.
	c.Assert(rows[0][1], Matches, fmt.Sprintf("t_%d.*", tbl.Meta().ID))
	c.Assert(rows[1][1], Matches, fmt.Sprintf("t_%d_i_1_.*", tbl.Meta().ID))
	c.Assert(rows[2][1], Matches, fmt.Sprintf("t_%d_i_1_.*", tbl.Meta().ID))
	c.Assert(rows[3][1], Matches, fmt.Sprintf("t_%d_i_1_.*", tbl.Meta().ID))

	re = tk.MustQuery("show table t_regions regions")
	rows = re.Rows()
	// The index `idx` of table t_regions should have 9 regions now.
	// 4 regions to store record data.
	// 4 region to store index idx data.
	// 1 region to store index idx2 data.
	c.Assert(len(rows), Equals, 9)
	// Check the region start key.
	c.Assert(rows[0][1], Equals, fmt.Sprintf("t_%d_r", tbl.Meta().ID))
	c.Assert(rows[1][1], Equals, fmt.Sprintf("t_%d_r_-5000", tbl.Meta().ID))
	c.Assert(rows[2][1], Equals, fmt.Sprintf("t_%d_r_0", tbl.Meta().ID))
	c.Assert(rows[3][1], Equals, fmt.Sprintf("t_%d_r_5000", tbl.Meta().ID))
	c.Assert(rows[4][1], Matches, fmt.Sprintf("t_%d_", tbl.Meta().ID))
	c.Assert(rows[5][1], Matches, fmt.Sprintf("t_%d_i_1_.*", tbl.Meta().ID))
	c.Assert(rows[6][1], Matches, fmt.Sprintf("t_%d_i_1_.*", tbl.Meta().ID))
	c.Assert(rows[7][2], Equals, fmt.Sprintf("t_%d_i_2_", tbl.Meta().ID))
	c.Assert(rows[8][2], Equals, fmt.Sprintf("t_%d_r", tbl.Meta().ID))

	// Test unsigned primary key and wait scatter finish.
	tk.MustExec("drop table if exists t_regions")
	atomic.StoreUint32(&ddl.EnableSplitTableRegion, 1)
	tk.MustExec("create table t_regions (a int unsigned key, b int, index idx(b))")

	// Test show table regions.
	tk.MustExec(`set @@session.tidb_wait_split_region_finish=1;`)
	tk.MustQuery(`split table t_regions by (2500),(5000),(7500);`).Check(testkit.Rows("3 1"))
	re = tk.MustQuery("show table t_regions regions")
	rows = re.Rows()
	// Table t_regions should have 4 regions now.
	c.Assert(len(rows), Equals, 4)
	tbl = testGetTableByName(c, tk.Se, "test", "t_regions")
	// Check the region start key.
	c.Assert(rows[0][1], Matches, "t_.*")
	c.Assert(rows[1][1], Equals, fmt.Sprintf("t_%d_r_2500", tbl.Meta().ID))
	c.Assert(rows[2][1], Equals, fmt.Sprintf("t_%d_r_5000", tbl.Meta().ID))
	c.Assert(rows[3][1], Equals, fmt.Sprintf("t_%d_r_7500", tbl.Meta().ID))

	// Test show table index regions.
	tk.MustQuery(`split table t_regions index idx by (250),(500),(750);`).Check(testkit.Rows("4 1"))
	re = tk.MustQuery("show table t_regions index idx regions")
	rows = re.Rows()
	// The index `idx` of table t_regions should have 4 regions now.
	c.Assert(len(rows), Equals, 4)
	// Check the region start key.
	c.Assert(rows[0][1], Equals, fmt.Sprintf("t_%d_", tbl.Meta().ID))
	c.Assert(rows[1][1], Matches, fmt.Sprintf("t_%d_i_1_.*", tbl.Meta().ID))
	c.Assert(rows[2][1], Matches, fmt.Sprintf("t_%d_i_1_.*", tbl.Meta().ID))
	c.Assert(rows[3][1], Matches, fmt.Sprintf("t_%d_i_1_.*", tbl.Meta().ID))

	// Test show table regions for partition table when disable split region when create table.
	atomic.StoreUint32(&ddl.EnableSplitTableRegion, 0)
	tk.MustExec("drop table if exists partition_t;")
	tk.MustExec("set @@session.tidb_enable_table_partition = '1';")
	tk.MustExec("create table partition_t (a int, b int,index(a)) partition by hash (a) partitions 3")
	re = tk.MustQuery("show table partition_t regions")
	rows = re.Rows()
	c.Assert(len(rows), Equals, 1)
	c.Assert(rows[0][1], Matches, "t_.*")

	// Test show table regions for partition table when enable split region when create table.
	atomic.StoreUint32(&ddl.EnableSplitTableRegion, 1)
	tk.MustExec("set @@global.tidb_scatter_region=1;")
	tk.MustExec("drop table if exists partition_t;")
	tk.MustExec("create table partition_t (a int, b int,index(a)) partition by hash (a) partitions 3")
	re = tk.MustQuery("show table partition_t regions")
	rows = re.Rows()
	c.Assert(len(rows), Equals, 3)
	tbl = testGetTableByName(c, tk.Se, "test", "partition_t")
	partitionDef := tbl.Meta().GetPartitionInfo().Definitions
	c.Assert(rows[0][1], Matches, fmt.Sprintf("t_%d_.*", partitionDef[0].ID))
	c.Assert(rows[1][1], Matches, fmt.Sprintf("t_%d_.*", partitionDef[1].ID))
	c.Assert(rows[2][1], Matches, fmt.Sprintf("t_%d_.*", partitionDef[2].ID))

	// Test split partition region when add new partition.
	tk.MustExec("drop table if exists partition_t;")
	tk.MustExec(`create table partition_t (a int, b int,index(a)) PARTITION BY RANGE (a) (
		PARTITION p0 VALUES LESS THAN (10),
		PARTITION p1 VALUES LESS THAN (20),
		PARTITION p2 VALUES LESS THAN (30));`)
	tk.MustExec(`alter table partition_t add partition ( partition p3 values less than (40), partition p4 values less than (50) );`)
	re = tk.MustQuery("show table partition_t regions")
	rows = re.Rows()
	c.Assert(len(rows), Equals, 5)
	tbl = testGetTableByName(c, tk.Se, "test", "partition_t")
	partitionDef = tbl.Meta().GetPartitionInfo().Definitions
	c.Assert(rows[0][1], Matches, fmt.Sprintf("t_%d_.*", partitionDef[0].ID))
	c.Assert(rows[1][1], Matches, fmt.Sprintf("t_%d_.*", partitionDef[1].ID))
	c.Assert(rows[2][1], Matches, fmt.Sprintf("t_%d_.*", partitionDef[2].ID))
	c.Assert(rows[3][1], Matches, fmt.Sprintf("t_%d_.*", partitionDef[3].ID))
	c.Assert(rows[4][1], Matches, fmt.Sprintf("t_%d_.*", partitionDef[4].ID))

	// Test pre-split table region when create table.
	tk.MustExec("drop table if exists t_pre")
	tk.MustExec("create table t_pre (a int, b int) shard_row_id_bits = 2 pre_split_regions=2;")
	re = tk.MustQuery("show table t_pre regions")
	rows = re.Rows()
	// Table t_regions should have 4 regions now.
	c.Assert(len(rows), Equals, 4)
	tbl = testGetTableByName(c, tk.Se, "test", "t_pre")
	c.Assert(rows[1][1], Equals, fmt.Sprintf("t_%d_r_2305843009213693952", tbl.Meta().ID))
	c.Assert(rows[2][1], Equals, fmt.Sprintf("t_%d_r_4611686018427387904", tbl.Meta().ID))
	c.Assert(rows[3][1], Equals, fmt.Sprintf("t_%d_r_6917529027641081856", tbl.Meta().ID))

	// Test pre-split table region when create table.
	tk.MustExec("drop table if exists pt_pre")
	tk.MustExec("create table pt_pre (a int, b int) shard_row_id_bits = 2 pre_split_regions=2 partition by hash(a) partitions 3;")
	re = tk.MustQuery("show table pt_pre regions")
	rows = re.Rows()
	// Table t_regions should have 4 regions now.
	c.Assert(len(rows), Equals, 12)
	tbl = testGetTableByName(c, tk.Se, "test", "pt_pre")
	pi := tbl.Meta().GetPartitionInfo().Definitions
	c.Assert(len(pi), Equals, 3)
	for i, p := range pi {
		c.Assert(rows[1+4*i][1], Equals, fmt.Sprintf("t_%d_r_2305843009213693952", p.ID))
		c.Assert(rows[2+4*i][1], Equals, fmt.Sprintf("t_%d_r_4611686018427387904", p.ID))
		c.Assert(rows[3+4*i][1], Equals, fmt.Sprintf("t_%d_r_6917529027641081856", p.ID))
	}

	defer atomic.StoreUint32(&ddl.EnableSplitTableRegion, 0)

	// Test split partition table.
	tk.MustExec("drop table if exists t")
	tk.MustExec("create table t (a int,b int) partition by hash(a) partitions 5;")
	tk.MustQuery("split table t between (0) and (4000000) regions 4;").Check(testkit.Rows("15 1"))
	re = tk.MustQuery("show table t regions")
	rows = re.Rows()
	c.Assert(len(rows), Equals, 20)
	tbl = testGetTableByName(c, tk.Se, "test", "t")
	c.Assert(len(tbl.Meta().GetPartitionInfo().Definitions), Equals, 5)
	for i, p := range tbl.Meta().GetPartitionInfo().Definitions {
		c.Assert(rows[i*4+0][1], Equals, fmt.Sprintf("t_%d_", p.ID))
		c.Assert(rows[i*4+1][1], Equals, fmt.Sprintf("t_%d_r_1000000", p.ID))
		c.Assert(rows[i*4+2][1], Equals, fmt.Sprintf("t_%d_r_2000000", p.ID))
		c.Assert(rows[i*4+3][1], Equals, fmt.Sprintf("t_%d_r_3000000", p.ID))
	}

	// Test split region for partition table with specified partition.
	tk.MustQuery("split table t partition (p4) between (1000000) and (2000000) regions 5;").Check(testkit.Rows("4 1"))
	re = tk.MustQuery("show table t regions")
	rows = re.Rows()
	c.Assert(len(rows), Equals, 24)
	tbl = testGetTableByName(c, tk.Se, "test", "t")
	c.Assert(len(tbl.Meta().GetPartitionInfo().Definitions), Equals, 5)
	for i := 0; i < 4; i++ {
		p := tbl.Meta().GetPartitionInfo().Definitions[i]
		c.Assert(rows[i*4+0][1], Equals, fmt.Sprintf("t_%d_", p.ID))
		c.Assert(rows[i*4+1][1], Equals, fmt.Sprintf("t_%d_r_1000000", p.ID))
		c.Assert(rows[i*4+2][1], Equals, fmt.Sprintf("t_%d_r_2000000", p.ID))
		c.Assert(rows[i*4+3][1], Equals, fmt.Sprintf("t_%d_r_3000000", p.ID))
	}
	for i := 4; i < 5; i++ {
		p := tbl.Meta().GetPartitionInfo().Definitions[i]
		c.Assert(rows[i*4+0][1], Equals, fmt.Sprintf("t_%d_", p.ID))
		c.Assert(rows[i*4+1][1], Equals, fmt.Sprintf("t_%d_r_1000000", p.ID))
		c.Assert(rows[i*4+2][1], Equals, fmt.Sprintf("t_%d_r_1200000", p.ID))
		c.Assert(rows[i*4+3][1], Equals, fmt.Sprintf("t_%d_r_1400000", p.ID))
		c.Assert(rows[i*4+4][1], Equals, fmt.Sprintf("t_%d_r_1600000", p.ID))
		c.Assert(rows[i*4+5][1], Equals, fmt.Sprintf("t_%d_r_1800000", p.ID))
		c.Assert(rows[i*4+6][1], Equals, fmt.Sprintf("t_%d_r_2000000", p.ID))
		c.Assert(rows[i*4+7][1], Equals, fmt.Sprintf("t_%d_r_3000000", p.ID))
	}

	// Test for show table partition regions.
	for i := 0; i < 4; i++ {
		re = tk.MustQuery(fmt.Sprintf("show table t partition (p%v) regions", i))
		rows = re.Rows()
		c.Assert(len(rows), Equals, 4)
		p := tbl.Meta().GetPartitionInfo().Definitions[i]
		c.Assert(rows[0][1], Equals, fmt.Sprintf("t_%d_", p.ID))
		c.Assert(rows[1][1], Equals, fmt.Sprintf("t_%d_r_1000000", p.ID))
		c.Assert(rows[2][1], Equals, fmt.Sprintf("t_%d_r_2000000", p.ID))
		c.Assert(rows[3][1], Equals, fmt.Sprintf("t_%d_r_3000000", p.ID))
	}
	re = tk.MustQuery("show table t partition (p0, p4) regions")
	rows = re.Rows()
	c.Assert(len(rows), Equals, 12)
	p := tbl.Meta().GetPartitionInfo().Definitions[0]
	c.Assert(rows[0][1], Equals, fmt.Sprintf("t_%d_", p.ID))
	c.Assert(rows[1][1], Equals, fmt.Sprintf("t_%d_r_1000000", p.ID))
	c.Assert(rows[2][1], Equals, fmt.Sprintf("t_%d_r_2000000", p.ID))
	c.Assert(rows[3][1], Equals, fmt.Sprintf("t_%d_r_3000000", p.ID))
	p = tbl.Meta().GetPartitionInfo().Definitions[4]
	c.Assert(rows[4][1], Equals, fmt.Sprintf("t_%d_", p.ID))
	c.Assert(rows[5][1], Equals, fmt.Sprintf("t_%d_r_1000000", p.ID))
	c.Assert(rows[6][1], Equals, fmt.Sprintf("t_%d_r_1200000", p.ID))
	c.Assert(rows[7][1], Equals, fmt.Sprintf("t_%d_r_1400000", p.ID))
	c.Assert(rows[8][1], Equals, fmt.Sprintf("t_%d_r_1600000", p.ID))
	c.Assert(rows[9][1], Equals, fmt.Sprintf("t_%d_r_1800000", p.ID))
	c.Assert(rows[10][1], Equals, fmt.Sprintf("t_%d_r_2000000", p.ID))
	c.Assert(rows[11][1], Equals, fmt.Sprintf("t_%d_r_3000000", p.ID))
	// Test for duplicate partition names.
	re = tk.MustQuery("show table t partition (p0, p0, p0) regions")
	rows = re.Rows()
	c.Assert(len(rows), Equals, 4)
	p = tbl.Meta().GetPartitionInfo().Definitions[0]
	c.Assert(rows[0][1], Equals, fmt.Sprintf("t_%d_", p.ID))
	c.Assert(rows[1][1], Equals, fmt.Sprintf("t_%d_r_1000000", p.ID))
	c.Assert(rows[2][1], Equals, fmt.Sprintf("t_%d_r_2000000", p.ID))
	c.Assert(rows[3][1], Equals, fmt.Sprintf("t_%d_r_3000000", p.ID))

	// Test split partition table index.
	tk.MustExec("drop table if exists t")
	tk.MustExec("create table t (a int,b int,index idx(a)) partition by hash(a) partitions 5;")
	tk.MustQuery("split table t between (0) and (4000000) regions 4;").Check(testkit.Rows("20 1"))
	tk.MustQuery("split table t index idx between (0) and (4000000) regions 4;").Check(testkit.Rows("20 1"))
	re = tk.MustQuery("show table t regions")
	rows = re.Rows()
	c.Assert(len(rows), Equals, 40)
	tbl = testGetTableByName(c, tk.Se, "test", "t")
	c.Assert(len(tbl.Meta().GetPartitionInfo().Definitions), Equals, 5)
	for i := 0; i < 5; i++ {
		p := tbl.Meta().GetPartitionInfo().Definitions[i]
		c.Assert(rows[i*8+0][1], Equals, fmt.Sprintf("t_%d_r", p.ID))
		c.Assert(rows[i*8+1][1], Equals, fmt.Sprintf("t_%d_r_1000000", p.ID))
		c.Assert(rows[i*8+2][1], Equals, fmt.Sprintf("t_%d_r_2000000", p.ID))
		c.Assert(rows[i*8+3][1], Equals, fmt.Sprintf("t_%d_r_3000000", p.ID))
		c.Assert(rows[i*8+4][1], Equals, fmt.Sprintf("t_%d_", p.ID))
		c.Assert(rows[i*8+5][1], Matches, fmt.Sprintf("t_%d_i_1_.*", p.ID))
		c.Assert(rows[i*8+6][1], Matches, fmt.Sprintf("t_%d_i_1_.*", p.ID))
		c.Assert(rows[i*8+7][1], Matches, fmt.Sprintf("t_%d_i_1_.*", p.ID))
	}

	// Test split index region for partition table with specified partition.
	tk.MustQuery("split table t partition (p4) index idx between (0) and (1000000) regions 5;").Check(testkit.Rows("4 1"))
	re = tk.MustQuery("show table t regions")
	rows = re.Rows()
	c.Assert(len(rows), Equals, 44)
	tbl = testGetTableByName(c, tk.Se, "test", "t")
	c.Assert(len(tbl.Meta().GetPartitionInfo().Definitions), Equals, 5)
	for i := 0; i < 4; i++ {
		p := tbl.Meta().GetPartitionInfo().Definitions[i]
		c.Assert(rows[i*8+0][1], Equals, fmt.Sprintf("t_%d_r", p.ID))
		c.Assert(rows[i*8+1][1], Equals, fmt.Sprintf("t_%d_r_1000000", p.ID))
		c.Assert(rows[i*8+2][1], Equals, fmt.Sprintf("t_%d_r_2000000", p.ID))
		c.Assert(rows[i*8+3][1], Equals, fmt.Sprintf("t_%d_r_3000000", p.ID))
		c.Assert(rows[i*8+4][1], Equals, fmt.Sprintf("t_%d_", p.ID))
		c.Assert(rows[i*8+5][1], Matches, fmt.Sprintf("t_%d_i_1_.*", p.ID))
		c.Assert(rows[i*8+6][1], Matches, fmt.Sprintf("t_%d_i_1_.*", p.ID))
		c.Assert(rows[i*8+7][1], Matches, fmt.Sprintf("t_%d_i_1_.*", p.ID))
	}
	for i := 4; i < 5; i++ {
		p := tbl.Meta().GetPartitionInfo().Definitions[i]
		c.Assert(rows[i*8+0][1], Equals, fmt.Sprintf("t_%d_r", p.ID))
		c.Assert(rows[i*8+1][1], Equals, fmt.Sprintf("t_%d_r_1000000", p.ID))
		c.Assert(rows[i*8+2][1], Equals, fmt.Sprintf("t_%d_r_2000000", p.ID))
		c.Assert(rows[i*8+3][1], Equals, fmt.Sprintf("t_%d_r_3000000", p.ID))
		c.Assert(rows[i*8+4][1], Equals, fmt.Sprintf("t_%d_", p.ID))
		c.Assert(rows[i*8+5][1], Matches, fmt.Sprintf("t_%d_i_1_.*", p.ID))
		c.Assert(rows[i*8+6][1], Matches, fmt.Sprintf("t_%d_i_1_.*", p.ID))
		c.Assert(rows[i*8+7][1], Matches, fmt.Sprintf("t_%d_i_1_.*", p.ID))
		c.Assert(rows[i*8+8][1], Matches, fmt.Sprintf("t_%d_i_1_.*", p.ID))
		c.Assert(rows[i*8+9][1], Matches, fmt.Sprintf("t_%d_i_1_.*", p.ID))
		c.Assert(rows[i*8+10][1], Matches, fmt.Sprintf("t_%d_i_1_.*", p.ID))
		c.Assert(rows[i*8+11][1], Matches, fmt.Sprintf("t_%d_i_1_.*", p.ID))
	}

	// Test show table partition region on unknown-partition.
	err = tk.QueryToErr("show table t partition (p_unknown) index idx regions")
	c.Assert(terror.ErrorEqual(err, table.ErrUnknownPartition), IsTrue)

	// Test show table partition index.
	for i := 0; i < 4; i++ {
		re = tk.MustQuery(fmt.Sprintf("show table t partition (p%v) index idx regions", i))
		rows = re.Rows()
		c.Assert(len(rows), Equals, 4)
		p := tbl.Meta().GetPartitionInfo().Definitions[i]
		c.Assert(rows[0][1], Equals, fmt.Sprintf("t_%d_", p.ID))
		c.Assert(rows[1][1], Matches, fmt.Sprintf("t_%d_i_1_.*", p.ID))
		c.Assert(rows[2][1], Matches, fmt.Sprintf("t_%d_i_1_.*", p.ID))
		c.Assert(rows[3][1], Matches, fmt.Sprintf("t_%d_i_1_.*", p.ID))
	}
	re = tk.MustQuery("show table t partition (p3,p4) index idx regions")
	rows = re.Rows()
	c.Assert(len(rows), Equals, 12)
	p = tbl.Meta().GetPartitionInfo().Definitions[3]
	c.Assert(rows[0][1], Equals, fmt.Sprintf("t_%d_", p.ID))
	c.Assert(rows[1][1], Matches, fmt.Sprintf("t_%d_i_1_.*", p.ID))
	c.Assert(rows[2][1], Matches, fmt.Sprintf("t_%d_i_1_.*", p.ID))
	c.Assert(rows[3][1], Matches, fmt.Sprintf("t_%d_i_1_.*", p.ID))
	p = tbl.Meta().GetPartitionInfo().Definitions[4]
	c.Assert(rows[4][1], Equals, fmt.Sprintf("t_%d_", p.ID))
	c.Assert(rows[5][1], Matches, fmt.Sprintf("t_%d_i_1_.*", p.ID))
	c.Assert(rows[6][1], Matches, fmt.Sprintf("t_%d_i_1_.*", p.ID))
	c.Assert(rows[7][1], Matches, fmt.Sprintf("t_%d_i_1_.*", p.ID))
	c.Assert(rows[8][1], Matches, fmt.Sprintf("t_%d_i_1_.*", p.ID))
	c.Assert(rows[9][1], Matches, fmt.Sprintf("t_%d_i_1_.*", p.ID))
	c.Assert(rows[10][1], Matches, fmt.Sprintf("t_%d_i_1_.*", p.ID))
	c.Assert(rows[11][1], Matches, fmt.Sprintf("t_%d_i_1_.*", p.ID))

	// Test split for the second index.
	tk.MustExec("drop table if exists t")
	tk.MustExec("create table t (a int,b int,index idx(a), index idx2(b))")
	tk.MustQuery("split table t index idx2 between (0) and (4000000) regions 2;").Check(testkit.Rows("3 1"))
	re = tk.MustQuery("show table t regions")
	rows = re.Rows()
	c.Assert(len(rows), Equals, 4)
	tbl = testGetTableByName(c, tk.Se, "test", "t")
	c.Assert(rows[0][1], Equals, fmt.Sprintf("t_%d_i_3_", tbl.Meta().ID))
	c.Assert(rows[1][1], Equals, fmt.Sprintf("t_%d_", tbl.Meta().ID))
	c.Assert(rows[2][1], Matches, fmt.Sprintf("t_%d_i_2_.*", tbl.Meta().ID))
	c.Assert(rows[3][1], Matches, fmt.Sprintf("t_%d_i_2_.*", tbl.Meta().ID))

	// Test show table partition region on non-partition table.
	err = tk.QueryToErr("show table t partition (p3,p4) index idx regions")
	c.Assert(terror.ErrorEqual(err, plannercore.ErrPartitionClauseOnNonpartitioned), IsTrue)
}

func testGetTableByName(c *C, ctx sessionctx.Context, db, table string) table.Table {
	dom := domain.GetDomain(ctx)
	// Make sure the table schema is the new schema.
	err := dom.Reload()
	c.Assert(err, IsNil)
	tbl, err := dom.InfoSchema().TableByName(model.NewCIStr(db), model.NewCIStr(table))
	c.Assert(err, IsNil)
	return tbl
}

func (s *testSuiteP2) TestIssue10435(c *C) {
	tk := testkit.NewTestKit(c, s.store)
	tk.MustExec("use test")
	tk.MustExec("drop table if exists t1")
	tk.MustExec("create table t1(i int, j int, k int)")
	tk.MustExec("insert into t1 VALUES (1,1,1),(2,2,2),(3,3,3),(4,4,4)")
	tk.MustExec("INSERT INTO t1 SELECT 10*i,j,5*j FROM t1 UNION SELECT 20*i,j,5*j FROM t1 UNION SELECT 30*i,j,5*j FROM t1")

	tk.MustExec("set @@session.tidb_enable_window_function=1")
	tk.MustQuery("SELECT SUM(i) OVER W FROM t1 WINDOW w AS (PARTITION BY j ORDER BY i) ORDER BY 1+SUM(i) OVER w").Check(
		testkit.Rows("1", "2", "3", "4", "11", "22", "31", "33", "44", "61", "62", "93", "122", "124", "183", "244"),
	)
}

func (s *testSerialSuite2) TestUnsignedFeedback(c *C) {
	tk := testkit.NewTestKit(c, s.store)
	oriProbability := statistics.FeedbackProbability.Load()
	statistics.FeedbackProbability.Store(1.0)
	defer func() { statistics.FeedbackProbability.Store(oriProbability) }()
	tk.MustExec("use test")
	tk.MustExec("drop table if exists t")
	tk.MustExec("create table t(a bigint unsigned, b int, primary key(a))")
	tk.MustExec("insert into t values (1,1),(2,2)")
	tk.MustExec("analyze table t")
	tk.MustQuery("select count(distinct b) from t").Check(testkit.Rows("2"))
	result := tk.MustQuery("explain analyze select count(distinct b) from t")
	c.Assert(result.Rows()[2][4], Equals, "table:t")
	c.Assert(result.Rows()[2][6], Equals, "keep order:false")
}

func (s *testSuiteWithCliBaseCharset) TestCharsetFeature(c *C) {
	tk := testkit.NewTestKit(c, s.store)
	tk.MustExec("use test")
	tk.MustQuery("show charset").Check(testkit.Rows(
		"ascii US ASCII ascii_bin 1",
		"binary binary binary 1",
		"gbk Chinese Internal Code Specification gbk_chinese_ci 2",
		"latin1 Latin1 latin1_bin 1",
		"utf8 UTF-8 Unicode utf8_bin 3",
		"utf8mb4 UTF-8 Unicode utf8mb4_bin 4",
	))
	tk.MustQuery("show collation").Check(testkit.Rows(
		"ascii_bin ascii 65 Yes Yes 1",
		"binary binary 63 Yes Yes 1",
		"gbk_bin gbk 87  Yes 1",
		"gbk_chinese_ci gbk 28 Yes Yes 1",
		"latin1_bin latin1 47 Yes Yes 1",
		"utf8_bin utf8 83 Yes Yes 1",
		"utf8_general_ci utf8 33  Yes 1",
		"utf8_unicode_ci utf8 192  Yes 1",
		"utf8mb4_bin utf8mb4 46 Yes Yes 1",
		"utf8mb4_general_ci utf8mb4 45  Yes 1",
		"utf8mb4_unicode_ci utf8mb4 224  Yes 1",
	))

	tk.MustExec("set names gbk;")
	tk.MustQuery("select @@character_set_connection;").Check(testkit.Rows("gbk"))
	tk.MustQuery("select @@collation_connection;").Check(testkit.Rows("gbk_chinese_ci"))
	tk.MustExec("set @@character_set_client=gbk;")
	tk.MustQuery("select @@character_set_client;").Check(testkit.Rows("gbk"))
	tk.MustExec("set names utf8mb4;")
	tk.MustExec("set @@character_set_connection=gbk;")
	tk.MustQuery("select @@character_set_connection;").Check(testkit.Rows("gbk"))
	tk.MustQuery("select @@collation_connection;").Check(testkit.Rows("gbk_chinese_ci"))

	tk.MustGetErrCode("select _gbk 'a';", errno.ErrUnknownCharacterSet)

	tk.MustExec("use test")
	tk.MustExec("create table t1(a char(10) charset gbk);")
	tk.MustExec("create table t2(a char(10) charset gbk collate gbk_bin);")
	tk.MustExec("create table t3(a char(10)) charset gbk;")
	tk.MustExec("alter table t3 add column b char(10) charset gbk;")
	tk.MustQuery("show create table t3").Check(testkit.Rows("t3 CREATE TABLE `t3` (\n" +
		"  `a` char(10) DEFAULT NULL,\n" +
		"  `b` char(10) DEFAULT NULL\n" +
		") ENGINE=InnoDB DEFAULT CHARSET=gbk COLLATE=gbk_chinese_ci",
	))
	tk.MustExec("create table t4(a char(10));")
	tk.MustExec("alter table t4 add column b char(10) charset gbk;")
	tk.MustQuery("show create table t4").Check(testkit.Rows("t4 CREATE TABLE `t4` (\n" +
		"  `a` char(10) DEFAULT NULL,\n" +
		"  `b` char(10) CHARACTER SET gbk COLLATE gbk_chinese_ci DEFAULT NULL\n" +
		") ENGINE=InnoDB DEFAULT CHARSET=utf8mb4 COLLATE=utf8mb4_bin",
	))

	tk.MustExec("create database test_gbk charset gbk;")
	tk.MustExec("use test_gbk")
	tk.MustExec("create table t1(a char(10));")
	tk.MustQuery("show create table t1").Check(testkit.Rows("t1 CREATE TABLE `t1` (\n" +
		"  `a` char(10) DEFAULT NULL\n" +
		") ENGINE=InnoDB DEFAULT CHARSET=gbk COLLATE=gbk_chinese_ci",
	))
}

func (s *testSuiteWithCliBaseCharset) TestCharsetFeatureCollation(c *C) {
	tk := testkit.NewTestKit(c, s.store)
	tk.MustExec("use test")
	tk.MustExec("drop table if exists t;")
	tk.MustExec("create table t" +
		"(ascii_char char(10) character set ascii," +
		"gbk_char char(10) character set gbk collate gbk_bin," +
		"latin_char char(10) character set latin1," +
		"utf8mb4_char char(10) character set utf8mb4)",
	)
	tk.MustExec("insert into t values ('a', 'a', 'a', 'a'), ('a', '啊', '€', 'ㅂ');")
	tk.MustQuery("select collation(concat(ascii_char, gbk_char)) from t;").Check(testkit.Rows("gbk_bin", "gbk_bin"))
	tk.MustQuery("select collation(concat(gbk_char, ascii_char)) from t;").Check(testkit.Rows("gbk_bin", "gbk_bin"))
	tk.MustQuery("select collation(concat(utf8mb4_char, gbk_char)) from t;").Check(testkit.Rows("utf8mb4_bin", "utf8mb4_bin"))
	tk.MustQuery("select collation(concat(gbk_char, utf8mb4_char)) from t;").Check(testkit.Rows("utf8mb4_bin", "utf8mb4_bin"))
	tk.MustQuery("select collation(concat('啊', convert('啊' using gbk) collate gbk_bin));").Check(testkit.Rows("gbk_bin"))
	tk.MustQuery("select collation(concat(_latin1 'a', convert('啊' using gbk) collate gbk_bin));").Check(testkit.Rows("gbk_bin"))

	tk.MustGetErrCode("select collation(concat(latin_char, gbk_char)) from t;", mysql.ErrCantAggregate2collations)
	tk.MustGetErrCode("select collation(concat(convert('€' using latin1), convert('啊' using gbk) collate gbk_bin));", mysql.ErrCantAggregate2collations)
	tk.MustGetErrCode("select collation(concat(utf8mb4_char, gbk_char collate gbk_bin)) from t;", mysql.ErrCantAggregate2collations)
	tk.MustGetErrCode("select collation(concat('ㅂ', convert('啊' using gbk) collate gbk_bin));", mysql.ErrCantAggregate2collations)
	tk.MustGetErrCode("select collation(concat(ascii_char collate ascii_bin, gbk_char)) from t;", mysql.ErrCantAggregate2collations)
}

func (s *testSerialSuite2) TestIssue23567(c *C) {
	tk := testkit.NewTestKit(c, s.store)
	oriProbability := statistics.FeedbackProbability.Load()
	statistics.FeedbackProbability.Store(1.0)
	defer func() { statistics.FeedbackProbability.Store(oriProbability) }()
	failpoint.Enable("github.com/pingcap/tidb/statistics/feedbackNoNDVCollect", `return("")`)
	tk.MustExec("use test")
	tk.MustExec("drop table if exists t")
	tk.MustExec("create table t(a bigint unsigned, b int, primary key(a))")
	tk.MustExec("insert into t values (1, 1), (2, 2)")
	tk.MustExec("analyze table t")
	// The SQL should not panic.
	tk.MustQuery("select count(distinct b) from t")
	failpoint.Disable("github.com/pingcap/tidb/statistics/feedbackNoNDVCollect")
}

func (s *testSuite) TestSummaryFailedUpdate(c *C) {
	tk := testkit.NewTestKit(c, s.store)
	tk.MustExec("use test")
	tk.MustExec("drop table if exists t")
	tk.MustExec("create table t(a int, b int as(-a))")
	tk.MustExec("insert into t(a) values(1), (3), (7)")
	sm := &mockSessionManager1{
		PS: make([]*util.ProcessInfo, 0),
	}
	tk.Se.SetSessionManager(sm)
	s.domain.ExpensiveQueryHandle().SetSessionManager(sm)
	defer config.RestoreFunc()()
	config.UpdateGlobal(func(conf *config.Config) {
		conf.OOMAction = config.OOMActionCancel
	})
	c.Assert(tk.Se.Auth(&auth.UserIdentity{Username: "root", Hostname: "%"}, nil, nil), IsTrue)
	tk.MustExec("set @@tidb_mem_quota_query=1")
	err := tk.ExecToErr("update t set t.a = t.a - 1 where t.a in (select a from t where a < 4)")
	c.Assert(err, NotNil)
	c.Assert(err.Error(), Matches, "Out Of Memory Quota!.*")
	tk.MustExec("set @@tidb_mem_quota_query=1000000000")
	tk.MustQuery("select stmt_type from information_schema.statements_summary where digest_text = 'update `t` set `t` . `a` = `t` . `a` - ? where `t` . `a` in ( select `a` from `t` where `a` < ? )'").Check(testkit.Rows("Update"))
}

func (s *testSuite) TestOOMPanicAction(c *C) {
	tk := testkit.NewTestKit(c, s.store)
	tk.MustExec("use test")
	tk.MustExec("drop table if exists t")
	tk.MustExec("create table t (a int primary key, b double);")
	tk.MustExec("insert into t values (1,1)")
	sm := &mockSessionManager1{
		PS: make([]*util.ProcessInfo, 0),
	}
	tk.Se.SetSessionManager(sm)
	s.domain.ExpensiveQueryHandle().SetSessionManager(sm)
	defer config.RestoreFunc()()
	config.UpdateGlobal(func(conf *config.Config) {
		conf.OOMAction = config.OOMActionCancel
	})
	tk.MustExec("set @@tidb_mem_quota_query=1;")
	err := tk.QueryToErr("select sum(b) from t group by a;")
	c.Assert(err, NotNil)
	c.Assert(err.Error(), Matches, "Out Of Memory Quota!.*")

	// Test insert from select oom panic.
	tk.MustExec("drop table if exists t,t1")
	tk.MustExec("create table t (a bigint);")
	tk.MustExec("create table t1 (a bigint);")
	tk.MustExec("set @@tidb_mem_quota_query=200;")
	_, err = tk.Exec("insert into t1 values (1),(2),(3),(4),(5);")
	c.Assert(err.Error(), Matches, "Out Of Memory Quota!.*")
	_, err = tk.Exec("replace into t1 values (1),(2),(3),(4),(5);")
	c.Assert(err.Error(), Matches, "Out Of Memory Quota!.*")
	tk.MustExec("set @@tidb_mem_quota_query=10000")
	tk.MustExec("insert into t1 values (1),(2),(3),(4),(5);")
	tk.MustExec("set @@tidb_mem_quota_query=10;")
	_, err = tk.Exec("insert into t select a from t1 order by a desc;")
	c.Assert(err.Error(), Matches, "Out Of Memory Quota!.*")
	_, err = tk.Exec("replace into t select a from t1 order by a desc;")
	c.Assert(err.Error(), Matches, "Out Of Memory Quota!.*")

	tk.MustExec("set @@tidb_mem_quota_query=10000")
	tk.MustExec("insert into t values (1),(2),(3),(4),(5);")
	// Set the memory quota to 244 to make this SQL panic during the DeleteExec
	// instead of the TableReaderExec.
	tk.MustExec("set @@tidb_mem_quota_query=244;")
	_, err = tk.Exec("delete from t")
	c.Assert(err.Error(), Matches, "Out Of Memory Quota!.*")

	tk.MustExec("set @@tidb_mem_quota_query=10000;")
	tk.MustExec("delete from t1")
	tk.MustExec("insert into t1 values(1)")
	tk.MustExec("insert into t values (1),(2),(3),(4),(5);")
	tk.MustExec("set @@tidb_mem_quota_query=244;")
	_, err = tk.Exec("delete t, t1 from t join t1 on t.a = t1.a")
	c.Assert(err, NotNil)
	c.Assert(err.Error(), Matches, "Out Of Memory Quota!.*")

	tk.MustExec("set @@tidb_mem_quota_query=100000;")
	tk.MustExec("truncate table t")
	tk.MustExec("insert into t values(1),(2),(3)")
	// set the memory to quota to make the SQL panic during UpdateExec instead
	// of TableReader.
	tk.MustExec("set @@tidb_mem_quota_query=244;")
	_, err = tk.Exec("update t set a = 4")
	c.Assert(err.Error(), Matches, "Out Of Memory Quota!.*")
}

type testRecoverTable struct {
	store   kv.Storage
	dom     *domain.Domain
	cluster testutils.Cluster
	cli     *regionProperityClient
}

func (s *testRecoverTable) SetUpSuite(c *C) {
	cli := &regionProperityClient{}
	hijackClient := func(c tikv.Client) tikv.Client {
		cli.Client = c
		return cli
	}
	s.cli = cli

	var err error
	s.store, err = mockstore.NewMockStore(
		mockstore.WithClientHijacker(hijackClient),
		mockstore.WithClusterInspector(func(c testutils.Cluster) {
			mockstore.BootstrapWithSingleStore(c)
			s.cluster = c
		}),
	)
	c.Assert(err, IsNil)
	s.dom, err = session.BootstrapSession(s.store)
	c.Assert(err, IsNil)
}

func (s *testRecoverTable) TearDownSuite(c *C) {
	s.dom.Close()
	s.store.Close()
}

func (s *testRecoverTable) TestRecoverTable(c *C) {
	c.Assert(failpoint.Enable("github.com/pingcap/tidb/meta/autoid/mockAutoIDChange", `return(true)`), IsNil)
	defer func() {
		err := failpoint.Disable("github.com/pingcap/tidb/meta/autoid/mockAutoIDChange")
		c.Assert(err, IsNil)
	}()
	tk := testkit.NewTestKit(c, s.store)
	tk.MustExec("create database if not exists test_recover")
	tk.MustExec("use test_recover")
	tk.MustExec("drop table if exists t_recover")
	tk.MustExec("create table t_recover (a int);")

	timeBeforeDrop, timeAfterDrop, safePointSQL, resetGC := testkit.MockGC(tk)
	defer resetGC()

	tk.MustExec("insert into t_recover values (1),(2),(3)")
	tk.MustExec("drop table t_recover")

	// if GC safe point is not exists in mysql.tidb
	_, err := tk.Exec("recover table t_recover")
	c.Assert(err, NotNil)
	c.Assert(err.Error(), Equals, "can not get 'tikv_gc_safe_point'")
	// set GC safe point
	tk.MustExec(fmt.Sprintf(safePointSQL, timeBeforeDrop))

	// Should recover, and we can drop it straight away.
	tk.MustExec("recover table t_recover")
	tk.MustExec("drop table t_recover")

	err = gcutil.EnableGC(tk.Se)
	c.Assert(err, IsNil)

	// recover job is before GC safe point
	tk.MustExec(fmt.Sprintf(safePointSQL, timeAfterDrop))
	_, err = tk.Exec("recover table t_recover")
	c.Assert(err, NotNil)
	c.Assert(strings.Contains(err.Error(), "Can't find dropped/truncated table 't_recover' in GC safe point"), Equals, true)

	// set GC safe point
	tk.MustExec(fmt.Sprintf(safePointSQL, timeBeforeDrop))
	// if there is a new table with the same name, should return failed.
	tk.MustExec("create table t_recover (a int);")
	_, err = tk.Exec("recover table t_recover")
	c.Assert(err.Error(), Equals, infoschema.ErrTableExists.GenWithStackByArgs("t_recover").Error())

	// drop the new table with the same name, then recover table.
	tk.MustExec("rename table t_recover to t_recover2")

	// do recover table.
	tk.MustExec("recover table t_recover")

	// check recover table meta and data record.
	tk.MustQuery("select * from t_recover;").Check(testkit.Rows("1", "2", "3"))
	// check recover table autoID.
	tk.MustExec("insert into t_recover values (4),(5),(6)")
	tk.MustQuery("select * from t_recover;").Check(testkit.Rows("1", "2", "3", "4", "5", "6"))
	// check rebase auto id.
	tk.MustQuery("select a,_tidb_rowid from t_recover;").Check(testkit.Rows("1 1", "2 2", "3 3", "4 5001", "5 5002", "6 5003"))

	// recover table by none exits job.
	_, err = tk.Exec(fmt.Sprintf("recover table by job %d", 10000000))
	c.Assert(err, NotNil)

	// Disable GC by manual first, then after recover table, the GC enable status should also be disabled.
	err = gcutil.DisableGC(tk.Se)
	c.Assert(err, IsNil)

	tk.MustExec("delete from t_recover where a > 1")
	tk.MustExec("drop table t_recover")

	tk.MustExec("recover table t_recover")

	// check recover table meta and data record.
	tk.MustQuery("select * from t_recover;").Check(testkit.Rows("1"))
	// check recover table autoID.
	tk.MustExec("insert into t_recover values (7),(8),(9)")
	tk.MustQuery("select * from t_recover;").Check(testkit.Rows("1", "7", "8", "9"))

	// Recover truncate table.
	tk.MustExec("truncate table t_recover")
	tk.MustExec("rename table t_recover to t_recover_new")
	tk.MustExec("recover table t_recover")
	tk.MustExec("insert into t_recover values (10)")
	tk.MustQuery("select * from t_recover;").Check(testkit.Rows("1", "7", "8", "9", "10"))

	// Test for recover one table multiple time.
	tk.MustExec("drop table t_recover")
	tk.MustExec("flashback table t_recover to t_recover_tmp")
	_, err = tk.Exec("recover table t_recover")
	c.Assert(infoschema.ErrTableExists.Equal(err), IsTrue)

	gcEnable, err := gcutil.CheckGCEnable(tk.Se)
	c.Assert(err, IsNil)
	c.Assert(gcEnable, Equals, false)
}

func (s *testRecoverTable) TestFlashbackTable(c *C) {
	c.Assert(failpoint.Enable("github.com/pingcap/tidb/meta/autoid/mockAutoIDChange", `return(true)`), IsNil)
	defer func() {
		c.Assert(failpoint.Disable("github.com/pingcap/tidb/meta/autoid/mockAutoIDChange"), IsNil)
	}()
	tk := testkit.NewTestKit(c, s.store)
	tk.MustExec("create database if not exists test_flashback")
	tk.MustExec("use test_flashback")
	tk.MustExec("drop table if exists t_flashback")
	tk.MustExec("create table t_flashback (a int);")

	timeBeforeDrop, _, safePointSQL, resetGC := testkit.MockGC(tk)
	defer resetGC()

	// Set GC safe point
	tk.MustExec(fmt.Sprintf(safePointSQL, timeBeforeDrop))
	// Set GC enable.
	err := gcutil.EnableGC(tk.Se)
	c.Assert(err, IsNil)

	tk.MustExec("insert into t_flashback values (1),(2),(3)")
	tk.MustExec("drop table t_flashback")

	// Test flash table with not_exist_table_name name.
	_, err = tk.Exec("flashback table t_not_exists")
	c.Assert(err.Error(), Equals, "Can't find localTemporary/dropped/truncated table: t_not_exists in DDL history jobs")

	// Test flashback table failed by there is already a new table with the same name.
	// If there is a new table with the same name, should return failed.
	tk.MustExec("create table t_flashback (a int);")
	_, err = tk.Exec("flashback table t_flashback")
	c.Assert(err.Error(), Equals, infoschema.ErrTableExists.GenWithStackByArgs("t_flashback").Error())

	// Drop the new table with the same name, then flashback table.
	tk.MustExec("rename table t_flashback to t_flashback_tmp")

	// Test for flashback table.
	tk.MustExec("flashback table t_flashback")
	// Check flashback table meta and data record.
	tk.MustQuery("select * from t_flashback;").Check(testkit.Rows("1", "2", "3"))
	// Check flashback table autoID.
	tk.MustExec("insert into t_flashback values (4),(5),(6)")
	tk.MustQuery("select * from t_flashback;").Check(testkit.Rows("1", "2", "3", "4", "5", "6"))
	// Check rebase auto id.
	tk.MustQuery("select a,_tidb_rowid from t_flashback;").Check(testkit.Rows("1 1", "2 2", "3 3", "4 5001", "5 5002", "6 5003"))

	// Test for flashback to new table.
	tk.MustExec("drop table t_flashback")
	tk.MustExec("create table t_flashback (a int);")
	tk.MustExec("flashback table t_flashback to t_flashback2")
	// Check flashback table meta and data record.
	tk.MustQuery("select * from t_flashback2;").Check(testkit.Rows("1", "2", "3", "4", "5", "6"))
	// Check flashback table autoID.
	tk.MustExec("insert into t_flashback2 values (7),(8),(9)")
	tk.MustQuery("select * from t_flashback2;").Check(testkit.Rows("1", "2", "3", "4", "5", "6", "7", "8", "9"))
	// Check rebase auto id.
	tk.MustQuery("select a,_tidb_rowid from t_flashback2;").Check(testkit.Rows("1 1", "2 2", "3 3", "4 5001", "5 5002", "6 5003", "7 10001", "8 10002", "9 10003"))

	// Test for flashback one table multiple time.
	_, err = tk.Exec("flashback table t_flashback to t_flashback4")
	c.Assert(infoschema.ErrTableExists.Equal(err), IsTrue)

	// Test for flashback truncated table to new table.
	tk.MustExec("truncate table t_flashback2")
	tk.MustExec("flashback table t_flashback2 to t_flashback3")
	// Check flashback table meta and data record.
	tk.MustQuery("select * from t_flashback3;").Check(testkit.Rows("1", "2", "3", "4", "5", "6", "7", "8", "9"))
	// Check flashback table autoID.
	tk.MustExec("insert into t_flashback3 values (10),(11)")
	tk.MustQuery("select * from t_flashback3;").Check(testkit.Rows("1", "2", "3", "4", "5", "6", "7", "8", "9", "10", "11"))
	// Check rebase auto id.
	tk.MustQuery("select a,_tidb_rowid from t_flashback3;").Check(testkit.Rows("1 1", "2 2", "3 3", "4 5001", "5 5002", "6 5003", "7 10001", "8 10002", "9 10003", "10 15001", "11 15002"))

	// Test for flashback drop partition table.
	tk.MustExec("drop table if exists t_p_flashback")
	tk.MustExec("create table t_p_flashback (a int) partition by hash(a) partitions 4;")
	tk.MustExec("insert into t_p_flashback values (1),(2),(3)")
	tk.MustExec("drop table t_p_flashback")
	tk.MustExec("flashback table t_p_flashback")
	// Check flashback table meta and data record.
	tk.MustQuery("select * from t_p_flashback order by a;").Check(testkit.Rows("1", "2", "3"))
	// Check flashback table autoID.
	tk.MustExec("insert into t_p_flashback values (4),(5)")
	tk.MustQuery("select a,_tidb_rowid from t_p_flashback order by a;").Check(testkit.Rows("1 1", "2 2", "3 3", "4 5001", "5 5002"))

	// Test for flashback truncate partition table.
	tk.MustExec("truncate table t_p_flashback")
	tk.MustExec("flashback table t_p_flashback to t_p_flashback1")
	// Check flashback table meta and data record.
	tk.MustQuery("select * from t_p_flashback1 order by a;").Check(testkit.Rows("1", "2", "3", "4", "5"))
	// Check flashback table autoID.
	tk.MustExec("insert into t_p_flashback1 values (6)")
	tk.MustQuery("select a,_tidb_rowid from t_p_flashback1 order by a;").Check(testkit.Rows("1 1", "2 2", "3 3", "4 5001", "5 5002", "6 10001"))

	tk.MustExec("drop database if exists Test2")
	tk.MustExec("create database Test2")
	tk.MustExec("use Test2")
	tk.MustExec("create table t (a int);")
	tk.MustExec("insert into t values (1),(2)")
	tk.MustExec("drop table t")
	tk.MustExec("flashback table t")
	tk.MustQuery("select a from t order by a").Check(testkit.Rows("1", "2"))

	tk.MustExec("drop table t")
	tk.MustExec("drop database if exists Test3")
	tk.MustExec("create database Test3")
	tk.MustExec("use Test3")
	tk.MustExec("create table t (a int);")
	tk.MustExec("drop table t")
	tk.MustExec("drop database Test3")
	tk.MustExec("use Test2")
	tk.MustExec("flashback table t")
	tk.MustExec("insert into t values (3)")
	tk.MustQuery("select a from t order by a").Check(testkit.Rows("1", "2", "3"))
}

func (s *testRecoverTable) TestRecoverTempTable(c *C) {
	tk := testkit.NewTestKit(c, s.store)
	tk.MustExec("create database if not exists test_recover")
	tk.MustExec("use test_recover")
	tk.MustExec("drop table if exists t_recover")
	tk.MustExec("create global temporary table t_recover (a int) on commit delete rows;")

	tk.MustExec("use test_recover")
	tk.MustExec("drop table if exists tmp2_recover")
	tk.MustExec("create temporary table tmp2_recover (a int);")

	timeBeforeDrop, _, safePointSQL, resetGC := testkit.MockGC(tk)
	defer resetGC()
	// Set GC safe point
	tk.MustExec(fmt.Sprintf(safePointSQL, timeBeforeDrop))

	tk.MustExec("drop table t_recover")
	tk.MustGetErrCode("recover table t_recover;", errno.ErrUnsupportedDDLOperation)
	tk.MustGetErrCode("flashback table t_recover;", errno.ErrUnsupportedDDLOperation)
	tk.MustExec("drop table tmp2_recover")
	tk.MustGetErrMsg("recover table tmp2_recover;", "Can't find localTemporary/dropped/truncated table: tmp2_recover in DDL history jobs")
	tk.MustGetErrMsg("flashback table tmp2_recover;", "Can't find localTemporary/dropped/truncated table: tmp2_recover in DDL history jobs")
}

func (s *testSuiteP2) TestPointGetPreparedPlan(c *C) {
	tk1 := testkit.NewTestKit(c, s.store)
	tk1.MustExec("drop database if exists ps_text")
	defer tk1.MustExec("drop database if exists ps_text")
	tk1.MustExec("create database ps_text")
	tk1.MustExec("use ps_text")

	tk1.MustExec(`create table t (a int, b int, c int,
			primary key k_a(a),
			unique key k_b(b))`)
	tk1.MustExec("insert into t values (1, 1, 1)")
	tk1.MustExec("insert into t values (2, 2, 2)")
	tk1.MustExec("insert into t values (3, 3, 3)")

	pspk1Id, _, _, err := tk1.Se.PrepareStmt("select * from t where a = ?")
	c.Assert(err, IsNil)
	tk1.Se.GetSessionVars().PreparedStmts[pspk1Id].(*plannercore.CachedPrepareStmt).PreparedAst.UseCache = false
	pspk2Id, _, _, err := tk1.Se.PrepareStmt("select * from t where ? = a ")
	c.Assert(err, IsNil)
	tk1.Se.GetSessionVars().PreparedStmts[pspk2Id].(*plannercore.CachedPrepareStmt).PreparedAst.UseCache = false

	ctx := context.Background()
	// first time plan generated
	rs, err := tk1.Se.ExecutePreparedStmt(ctx, pspk1Id, []types.Datum{types.NewDatum(0)})
	c.Assert(err, IsNil)
	tk1.ResultSetToResult(rs, Commentf("%v", rs)).Check(nil)

	// using the generated plan but with different params
	rs, err = tk1.Se.ExecutePreparedStmt(ctx, pspk1Id, []types.Datum{types.NewDatum(1)})
	c.Assert(err, IsNil)
	tk1.ResultSetToResult(rs, Commentf("%v", rs)).Check(testkit.Rows("1 1 1"))

	rs, err = tk1.Se.ExecutePreparedStmt(ctx, pspk1Id, []types.Datum{types.NewDatum(2)})
	c.Assert(err, IsNil)
	tk1.ResultSetToResult(rs, Commentf("%v", rs)).Check(testkit.Rows("2 2 2"))

	rs, err = tk1.Se.ExecutePreparedStmt(ctx, pspk2Id, []types.Datum{types.NewDatum(3)})
	c.Assert(err, IsNil)
	tk1.ResultSetToResult(rs, Commentf("%v", rs)).Check(testkit.Rows("3 3 3"))

	rs, err = tk1.Se.ExecutePreparedStmt(ctx, pspk2Id, []types.Datum{types.NewDatum(0)})
	c.Assert(err, IsNil)
	tk1.ResultSetToResult(rs, Commentf("%v", rs)).Check(nil)

	rs, err = tk1.Se.ExecutePreparedStmt(ctx, pspk2Id, []types.Datum{types.NewDatum(1)})
	c.Assert(err, IsNil)
	tk1.ResultSetToResult(rs, Commentf("%v", rs)).Check(testkit.Rows("1 1 1"))

	rs, err = tk1.Se.ExecutePreparedStmt(ctx, pspk2Id, []types.Datum{types.NewDatum(2)})
	c.Assert(err, IsNil)
	tk1.ResultSetToResult(rs, Commentf("%v", rs)).Check(testkit.Rows("2 2 2"))

	rs, err = tk1.Se.ExecutePreparedStmt(ctx, pspk2Id, []types.Datum{types.NewDatum(3)})
	c.Assert(err, IsNil)
	tk1.ResultSetToResult(rs, Commentf("%v", rs)).Check(testkit.Rows("3 3 3"))

	// unique index
	psuk1Id, _, _, err := tk1.Se.PrepareStmt("select * from t where b = ? ")
	c.Assert(err, IsNil)
	tk1.Se.GetSessionVars().PreparedStmts[psuk1Id].(*plannercore.CachedPrepareStmt).PreparedAst.UseCache = false

	rs, err = tk1.Se.ExecutePreparedStmt(ctx, psuk1Id, []types.Datum{types.NewDatum(1)})
	c.Assert(err, IsNil)
	tk1.ResultSetToResult(rs, Commentf("%v", rs)).Check(testkit.Rows("1 1 1"))

	rs, err = tk1.Se.ExecutePreparedStmt(ctx, psuk1Id, []types.Datum{types.NewDatum(2)})
	c.Assert(err, IsNil)
	tk1.ResultSetToResult(rs, Commentf("%v", rs)).Check(testkit.Rows("2 2 2"))

	rs, err = tk1.Se.ExecutePreparedStmt(ctx, psuk1Id, []types.Datum{types.NewDatum(3)})
	c.Assert(err, IsNil)
	tk1.ResultSetToResult(rs, Commentf("%v", rs)).Check(testkit.Rows("3 3 3"))

	rs, err = tk1.Se.ExecutePreparedStmt(ctx, psuk1Id, []types.Datum{types.NewDatum(0)})
	c.Assert(err, IsNil)
	tk1.ResultSetToResult(rs, Commentf("%v", rs)).Check(nil)

	// test schema changed, cached plan should be invalidated
	tk1.MustExec("alter table t add column col4 int default 10 after c")
	rs, err = tk1.Se.ExecutePreparedStmt(ctx, pspk1Id, []types.Datum{types.NewDatum(0)})
	c.Assert(err, IsNil)
	tk1.ResultSetToResult(rs, Commentf("%v", rs)).Check(nil)

	rs, err = tk1.Se.ExecutePreparedStmt(ctx, pspk1Id, []types.Datum{types.NewDatum(1)})
	c.Assert(err, IsNil)
	tk1.ResultSetToResult(rs, Commentf("%v", rs)).Check(testkit.Rows("1 1 1 10"))

	rs, err = tk1.Se.ExecutePreparedStmt(ctx, pspk1Id, []types.Datum{types.NewDatum(2)})
	c.Assert(err, IsNil)
	tk1.ResultSetToResult(rs, Commentf("%v", rs)).Check(testkit.Rows("2 2 2 10"))

	rs, err = tk1.Se.ExecutePreparedStmt(ctx, pspk2Id, []types.Datum{types.NewDatum(3)})
	c.Assert(err, IsNil)
	tk1.ResultSetToResult(rs, Commentf("%v", rs)).Check(testkit.Rows("3 3 3 10"))

	tk1.MustExec("alter table t drop index k_b")
	rs, err = tk1.Se.ExecutePreparedStmt(ctx, psuk1Id, []types.Datum{types.NewDatum(1)})
	c.Assert(err, IsNil)
	tk1.ResultSetToResult(rs, Commentf("%v", rs)).Check(testkit.Rows("1 1 1 10"))

	rs, err = tk1.Se.ExecutePreparedStmt(ctx, psuk1Id, []types.Datum{types.NewDatum(2)})
	c.Assert(err, IsNil)
	tk1.ResultSetToResult(rs, Commentf("%v", rs)).Check(testkit.Rows("2 2 2 10"))

	rs, err = tk1.Se.ExecutePreparedStmt(ctx, psuk1Id, []types.Datum{types.NewDatum(3)})
	c.Assert(err, IsNil)
	tk1.ResultSetToResult(rs, Commentf("%v", rs)).Check(testkit.Rows("3 3 3 10"))

	rs, err = tk1.Se.ExecutePreparedStmt(ctx, psuk1Id, []types.Datum{types.NewDatum(0)})
	c.Assert(err, IsNil)
	tk1.ResultSetToResult(rs, Commentf("%v", rs)).Check(nil)

	tk1.MustExec(`insert into t values(4, 3, 3, 11)`)
	rs, err = tk1.Se.ExecutePreparedStmt(ctx, psuk1Id, []types.Datum{types.NewDatum(1)})
	c.Assert(err, IsNil)
	tk1.ResultSetToResult(rs, Commentf("%v", rs)).Check(testkit.Rows("1 1 1 10"))

	rs, err = tk1.Se.ExecutePreparedStmt(ctx, psuk1Id, []types.Datum{types.NewDatum(2)})
	c.Assert(err, IsNil)
	tk1.ResultSetToResult(rs, Commentf("%v", rs)).Check(testkit.Rows("2 2 2 10"))

	rs, err = tk1.Se.ExecutePreparedStmt(ctx, psuk1Id, []types.Datum{types.NewDatum(3)})
	c.Assert(err, IsNil)
	tk1.ResultSetToResult(rs, Commentf("%v", rs)).Check(testkit.Rows("3 3 3 10", "4 3 3 11"))

	rs, err = tk1.Se.ExecutePreparedStmt(ctx, psuk1Id, []types.Datum{types.NewDatum(0)})
	c.Assert(err, IsNil)
	tk1.ResultSetToResult(rs, Commentf("%v", rs)).Check(nil)

	tk1.MustExec("delete from t where a = 4")
	tk1.MustExec("alter table t add index k_b(b)")
	rs, err = tk1.Se.ExecutePreparedStmt(ctx, psuk1Id, []types.Datum{types.NewDatum(1)})
	c.Assert(err, IsNil)
	tk1.ResultSetToResult(rs, Commentf("%v", rs)).Check(testkit.Rows("1 1 1 10"))

	rs, err = tk1.Se.ExecutePreparedStmt(ctx, psuk1Id, []types.Datum{types.NewDatum(2)})
	c.Assert(err, IsNil)
	tk1.ResultSetToResult(rs, Commentf("%v", rs)).Check(testkit.Rows("2 2 2 10"))

	rs, err = tk1.Se.ExecutePreparedStmt(ctx, psuk1Id, []types.Datum{types.NewDatum(3)})
	c.Assert(err, IsNil)
	tk1.ResultSetToResult(rs, Commentf("%v", rs)).Check(testkit.Rows("3 3 3 10"))

	rs, err = tk1.Se.ExecutePreparedStmt(ctx, psuk1Id, []types.Datum{types.NewDatum(0)})
	c.Assert(err, IsNil)
	tk1.ResultSetToResult(rs, Commentf("%v", rs)).Check(nil)

	// use pk again
	rs, err = tk1.Se.ExecutePreparedStmt(ctx, pspk2Id, []types.Datum{types.NewDatum(3)})
	c.Assert(err, IsNil)
	tk1.ResultSetToResult(rs, Commentf("%v", rs)).Check(testkit.Rows("3 3 3 10"))

	rs, err = tk1.Se.ExecutePreparedStmt(ctx, pspk1Id, []types.Datum{types.NewDatum(3)})
	c.Assert(err, IsNil)
	tk1.ResultSetToResult(rs, Commentf("%v", rs)).Check(testkit.Rows("3 3 3 10"))
}

func (s *testSuiteP2) TestPointGetPreparedPlanWithCommitMode(c *C) {
	tk1 := testkit.NewTestKit(c, s.store)
	tk1.MustExec("drop database if exists ps_text")
	defer tk1.MustExec("drop database if exists ps_text")
	tk1.MustExec("create database ps_text")
	tk1.MustExec("use ps_text")

	tk1.MustExec(`create table t (a int, b int, c int,
			primary key k_a(a),
			unique key k_b(b))`)
	tk1.MustExec("insert into t values (1, 1, 1)")
	tk1.MustExec("insert into t values (2, 2, 2)")
	tk1.MustExec("insert into t values (3, 3, 3)")

	pspk1Id, _, _, err := tk1.Se.PrepareStmt("select * from t where a = ?")
	c.Assert(err, IsNil)
	tk1.Se.GetSessionVars().PreparedStmts[pspk1Id].(*plannercore.CachedPrepareStmt).PreparedAst.UseCache = false

	ctx := context.Background()
	// first time plan generated
	rs, err := tk1.Se.ExecutePreparedStmt(ctx, pspk1Id, []types.Datum{types.NewDatum(0)})
	c.Assert(err, IsNil)
	tk1.ResultSetToResult(rs, Commentf("%v", rs)).Check(nil)

	// using the generated plan but with different params
	rs, err = tk1.Se.ExecutePreparedStmt(ctx, pspk1Id, []types.Datum{types.NewDatum(1)})
	c.Assert(err, IsNil)
	tk1.ResultSetToResult(rs, Commentf("%v", rs)).Check(testkit.Rows("1 1 1"))

	// next start a non autocommit txn
	tk1.MustExec("set autocommit = 0")
	tk1.MustExec("begin")
	// try to exec using point get plan(this plan should not go short path)
	rs, err = tk1.Se.ExecutePreparedStmt(ctx, pspk1Id, []types.Datum{types.NewDatum(1)})
	c.Assert(err, IsNil)
	tk1.ResultSetToResult(rs, Commentf("%v", rs)).Check(testkit.Rows("1 1 1"))

	// update rows
	tk2 := testkit.NewTestKit(c, s.store)
	tk2.MustExec("use ps_text")
	tk2.MustExec("update t set c = c + 10 where c = 1")

	// try to point get again
	rs, err = tk1.Se.ExecutePreparedStmt(ctx, pspk1Id, []types.Datum{types.NewDatum(1)})
	c.Assert(err, IsNil)
	tk1.ResultSetToResult(rs, Commentf("%v", rs)).Check(testkit.Rows("1 1 1"))

	// try to update in session 1
	tk1.MustExec("update t set c = c + 10 where c = 1")
	_, err = tk1.Exec("commit")
	c.Assert(kv.ErrWriteConflict.Equal(err), IsTrue, Commentf("error: %s", err))

	// verify
	rs, err = tk1.Se.ExecutePreparedStmt(ctx, pspk1Id, []types.Datum{types.NewDatum(1)})
	c.Assert(err, IsNil)
	tk1.ResultSetToResult(rs, Commentf("%v", rs)).Check(testkit.Rows("1 1 11"))

	rs, err = tk1.Se.ExecutePreparedStmt(ctx, pspk1Id, []types.Datum{types.NewDatum(2)})
	c.Assert(err, IsNil)
	tk1.ResultSetToResult(rs, Commentf("%v", rs)).Check(testkit.Rows("2 2 2"))

	tk2.MustQuery("select * from t where a = 1").Check(testkit.Rows("1 1 11"))
}

func (s *testSuiteP2) TestPointUpdatePreparedPlan(c *C) {
	tk1 := testkit.NewTestKit(c, s.store)
	tk1.MustExec("drop database if exists pu_test")
	defer tk1.MustExec("drop database if exists pu_test")
	tk1.MustExec("create database pu_test")
	tk1.MustExec("use pu_test")

	tk1.MustExec(`create table t (a int, b int, c int,
			primary key k_a(a),
			unique key k_b(b))`)
	tk1.MustExec("insert into t values (1, 1, 1)")
	tk1.MustExec("insert into t values (2, 2, 2)")
	tk1.MustExec("insert into t values (3, 3, 3)")

	updateID1, pc, _, err := tk1.Se.PrepareStmt(`update t set c = c + 1 where a = ?`)
	c.Assert(err, IsNil)
	tk1.Se.GetSessionVars().PreparedStmts[updateID1].(*plannercore.CachedPrepareStmt).PreparedAst.UseCache = false
	c.Assert(pc, Equals, 1)
	updateID2, pc, _, err := tk1.Se.PrepareStmt(`update t set c = c + 2 where ? = a`)
	c.Assert(err, IsNil)
	tk1.Se.GetSessionVars().PreparedStmts[updateID2].(*plannercore.CachedPrepareStmt).PreparedAst.UseCache = false
	c.Assert(pc, Equals, 1)

	ctx := context.Background()
	// first time plan generated
	rs, err := tk1.Se.ExecutePreparedStmt(ctx, updateID1, []types.Datum{types.NewDatum(3)})
	c.Assert(rs, IsNil)
	c.Assert(err, IsNil)
	tk1.MustQuery("select * from t where a = 3").Check(testkit.Rows("3 3 4"))

	// using the generated plan but with different params
	rs, err = tk1.Se.ExecutePreparedStmt(ctx, updateID1, []types.Datum{types.NewDatum(3)})
	c.Assert(rs, IsNil)
	c.Assert(err, IsNil)
	tk1.MustQuery("select * from t where a = 3").Check(testkit.Rows("3 3 5"))

	rs, err = tk1.Se.ExecutePreparedStmt(ctx, updateID1, []types.Datum{types.NewDatum(3)})
	c.Assert(rs, IsNil)
	c.Assert(err, IsNil)
	tk1.MustQuery("select * from t where a = 3").Check(testkit.Rows("3 3 6"))

	// updateID2
	rs, err = tk1.Se.ExecutePreparedStmt(ctx, updateID2, []types.Datum{types.NewDatum(3)})
	c.Assert(rs, IsNil)
	c.Assert(err, IsNil)
	tk1.MustQuery("select * from t where a = 3").Check(testkit.Rows("3 3 8"))

	rs, err = tk1.Se.ExecutePreparedStmt(ctx, updateID2, []types.Datum{types.NewDatum(3)})
	c.Assert(rs, IsNil)
	c.Assert(err, IsNil)
	tk1.MustQuery("select * from t where a = 3").Check(testkit.Rows("3 3 10"))

	// unique index
	updUkID1, _, _, err := tk1.Se.PrepareStmt(`update t set c = c + 10 where b = ?`)
	c.Assert(err, IsNil)
	tk1.Se.GetSessionVars().PreparedStmts[updUkID1].(*plannercore.CachedPrepareStmt).PreparedAst.UseCache = false
	rs, err = tk1.Se.ExecutePreparedStmt(ctx, updUkID1, []types.Datum{types.NewDatum(3)})
	c.Assert(rs, IsNil)
	c.Assert(err, IsNil)
	tk1.MustQuery("select * from t where a = 3").Check(testkit.Rows("3 3 20"))

	rs, err = tk1.Se.ExecutePreparedStmt(ctx, updUkID1, []types.Datum{types.NewDatum(3)})
	c.Assert(rs, IsNil)
	c.Assert(err, IsNil)
	tk1.MustQuery("select * from t where a = 3").Check(testkit.Rows("3 3 30"))

	// test schema changed, cached plan should be invalidated
	tk1.MustExec("alter table t add column col4 int default 10 after c")
	rs, err = tk1.Se.ExecutePreparedStmt(ctx, updateID1, []types.Datum{types.NewDatum(3)})
	c.Assert(rs, IsNil)
	c.Assert(err, IsNil)
	tk1.MustQuery("select * from t where a = 3").Check(testkit.Rows("3 3 31 10"))

	rs, err = tk1.Se.ExecutePreparedStmt(ctx, updateID1, []types.Datum{types.NewDatum(3)})
	c.Assert(rs, IsNil)
	c.Assert(err, IsNil)
	tk1.MustQuery("select * from t where a = 3").Check(testkit.Rows("3 3 32 10"))

	tk1.MustExec("alter table t drop index k_b")
	rs, err = tk1.Se.ExecutePreparedStmt(ctx, updUkID1, []types.Datum{types.NewDatum(3)})
	c.Assert(rs, IsNil)
	c.Assert(err, IsNil)
	tk1.MustQuery("select * from t where a = 3").Check(testkit.Rows("3 3 42 10"))

	rs, err = tk1.Se.ExecutePreparedStmt(ctx, updUkID1, []types.Datum{types.NewDatum(3)})
	c.Assert(rs, IsNil)
	c.Assert(err, IsNil)
	tk1.MustQuery("select * from t where a = 3").Check(testkit.Rows("3 3 52 10"))

	tk1.MustExec("alter table t add unique index k_b(b)")
	rs, err = tk1.Se.ExecutePreparedStmt(ctx, updUkID1, []types.Datum{types.NewDatum(3)})
	c.Assert(rs, IsNil)
	c.Assert(err, IsNil)
	tk1.MustQuery("select * from t where a = 3").Check(testkit.Rows("3 3 62 10"))

	rs, err = tk1.Se.ExecutePreparedStmt(ctx, updUkID1, []types.Datum{types.NewDatum(3)})
	c.Assert(rs, IsNil)
	c.Assert(err, IsNil)
	tk1.MustQuery("select * from t where a = 3").Check(testkit.Rows("3 3 72 10"))

	tk1.MustQuery("select * from t where a = 1").Check(testkit.Rows("1 1 1 10"))
	tk1.MustQuery("select * from t where a = 2").Check(testkit.Rows("2 2 2 10"))
}

func (s *testSuiteP2) TestPointUpdatePreparedPlanWithCommitMode(c *C) {
	tk1 := testkit.NewTestKit(c, s.store)
	tk1.MustExec("drop database if exists pu_test2")
	defer tk1.MustExec("drop database if exists pu_test2")
	tk1.MustExec("create database pu_test2")
	tk1.MustExec("use pu_test2")

	tk1.MustExec(`create table t (a int, b int, c int,
			primary key k_a(a),
			unique key k_b(b))`)
	tk1.MustExec("insert into t values (1, 1, 1)")
	tk1.MustExec("insert into t values (2, 2, 2)")
	tk1.MustExec("insert into t values (3, 3, 3)")

	ctx := context.Background()
	updateID1, _, _, err := tk1.Se.PrepareStmt(`update t set c = c + 1 where a = ?`)
	tk1.Se.GetSessionVars().PreparedStmts[updateID1].(*plannercore.CachedPrepareStmt).PreparedAst.UseCache = false
	c.Assert(err, IsNil)

	// first time plan generated
	rs, err := tk1.Se.ExecutePreparedStmt(ctx, updateID1, []types.Datum{types.NewDatum(3)})
	c.Assert(rs, IsNil)
	c.Assert(err, IsNil)
	tk1.MustQuery("select * from t where a = 3").Check(testkit.Rows("3 3 4"))

	rs, err = tk1.Se.ExecutePreparedStmt(ctx, updateID1, []types.Datum{types.NewDatum(3)})
	c.Assert(rs, IsNil)
	c.Assert(err, IsNil)
	tk1.MustQuery("select * from t where a = 3").Check(testkit.Rows("3 3 5"))

	// next start a non autocommit txn
	tk1.MustExec("set autocommit = 0")
	tk1.MustExec("begin")
	// try to exec using point get plan(this plan should not go short path)
	rs, err = tk1.Se.ExecutePreparedStmt(ctx, updateID1, []types.Datum{types.NewDatum(3)})
	c.Assert(rs, IsNil)
	c.Assert(err, IsNil)
	tk1.MustQuery("select * from t where a = 3").Check(testkit.Rows("3 3 6"))

	// update rows
	tk2 := testkit.NewTestKit(c, s.store)
	tk2.MustExec("use pu_test2")
	tk2.MustExec(`prepare pu2 from "update t set c = c + 2 where ? = a "`)
	tk2.MustExec("set @p3 = 3")
	tk2.MustQuery("select * from t where a = 3").Check(testkit.Rows("3 3 5"))
	tk2.MustExec("execute pu2 using @p3")
	tk2.MustQuery("select * from t where a = 3").Check(testkit.Rows("3 3 7"))
	tk2.MustExec("execute pu2 using @p3")
	tk2.MustQuery("select * from t where a = 3").Check(testkit.Rows("3 3 9"))

	// try to update in session 1
	tk1.MustQuery("select * from t where a = 3").Check(testkit.Rows("3 3 6"))
	_, err = tk1.Exec("commit")
	c.Assert(kv.ErrWriteConflict.Equal(err), IsTrue, Commentf("error: %s", err))

	// verify
	tk2.MustQuery("select * from t where a = 1").Check(testkit.Rows("1 1 1"))
	tk1.MustQuery("select * from t where a = 2").Check(testkit.Rows("2 2 2"))
	tk2.MustQuery("select * from t where a = 3").Check(testkit.Rows("3 3 9"))
	tk1.MustQuery("select * from t where a = 2").Check(testkit.Rows("2 2 2"))
	tk1.MustQuery("select * from t where a = 3").Check(testkit.Rows("3 3 9"))

	// again next start a non autocommit txn
	tk1.MustExec("set autocommit = 0")
	tk1.MustExec("begin")
	rs, err = tk1.Se.ExecutePreparedStmt(ctx, updateID1, []types.Datum{types.NewDatum(3)})
	c.Assert(rs, IsNil)
	c.Assert(err, IsNil)
	tk1.MustQuery("select * from t where a = 3").Check(testkit.Rows("3 3 10"))

	rs, err = tk1.Se.ExecutePreparedStmt(ctx, updateID1, []types.Datum{types.NewDatum(3)})
	c.Assert(rs, IsNil)
	c.Assert(err, IsNil)
	tk1.MustQuery("select * from t where a = 3").Check(testkit.Rows("3 3 11"))
	tk1.MustExec("commit")

	tk2.MustQuery("select * from t where a = 3").Check(testkit.Rows("3 3 11"))
}

func (s *testSuite1) TestPartitionHashCode(c *C) {
	tk := testkit.NewTestKitWithInit(c, s.store)
	tk.MustExec(`create table t(c1 bigint, c2 bigint, c3 bigint, primary key(c1))
			      partition by hash (c1) partitions 4;`)
	wg := sync.WaitGroup{}
	for i := 0; i < 5; i++ {
		wg.Add(1)
		go func() {
			defer wg.Done()
			tk1 := testkit.NewTestKitWithInit(c, s.store)
			for i := 0; i < 5; i++ {
				tk1.MustExec("select * from t")
			}
		}()
	}
	wg.Wait()
}

func (s *testSuite1) TestAlterDefaultValue(c *C) {
	tk := testkit.NewTestKit(c, s.store)
	tk.MustExec("use test")
	tk.MustExec("drop table if exists t1")
	tk.MustExec("create table t(a int, primary key(a))")
	tk.MustExec("insert into t(a) values(1)")
	tk.MustExec("alter table t add column b int default 1")
	tk.MustExec("alter table t alter b set default 2")
	tk.MustQuery("select b from t where a = 1").Check(testkit.Rows("1"))
}

type testClusterTableSuite struct {
	testSuiteWithCliBase
	rpcserver  *grpc.Server
	listenAddr string
}

func (s *testClusterTableSuite) SetUpSuite(c *C) {
	s.testSuiteWithCliBase.SetUpSuite(c)
	s.rpcserver, s.listenAddr = s.setUpRPCService(c, "127.0.0.1:0")
}

func (s *testClusterTableSuite) setUpRPCService(c *C, addr string) (*grpc.Server, string) {
	sm := &mockSessionManager1{}
	sm.PS = append(sm.PS, &util.ProcessInfo{
		ID:      1,
		User:    "root",
		Host:    "127.0.0.1",
		Command: mysql.ComQuery,
	})
	lis, err := net.Listen("tcp", addr)
	c.Assert(err, IsNil)
	srv := server.NewRPCServer(config.GetGlobalConfig(), s.dom, sm)
	port := lis.Addr().(*net.TCPAddr).Port
	addr = fmt.Sprintf("127.0.0.1:%d", port)
	go func() {
		err = srv.Serve(lis)
		c.Assert(err, IsNil)
	}()
	config.UpdateGlobal(func(conf *config.Config) {
		conf.Status.StatusPort = uint(port)
	})
	return srv, addr
}
func (s *testClusterTableSuite) TearDownSuite(c *C) {
	if s.rpcserver != nil {
		s.rpcserver.Stop()
		s.rpcserver = nil
	}
	s.testSuiteWithCliBase.TearDownSuite(c)
}

func (s *testSuiteP1) TestPrepareLoadData(c *C) {
	tk := testkit.NewTestKit(c, s.store)
	tk.MustGetErrCode(`prepare stmt from "load data local infile '/tmp/load_data_test.csv' into table test";`, mysql.ErrUnsupportedPs)
}

func (s *testClusterTableSuite) TestSlowQuery(c *C) {
	logData0 := ""
	logData1 := `
# Time: 2020-02-15T18:00:01.000000+08:00
select 1;
# Time: 2020-02-15T19:00:05.000000+08:00
select 2;`
	logData2 := `
# Time: 2020-02-16T18:00:01.000000+08:00
select 3;
# Time: 2020-02-16T18:00:05.000000+08:00
select 4;`
	logData3 := `
# Time: 2020-02-16T19:00:00.000000+08:00
select 5;
# Time: 2020-02-17T18:00:05.000000+08:00
select 6;`
	logData4 := `
# Time: 2020-05-14T19:03:54.314615176+08:00
select 7;`
	logData := []string{logData0, logData1, logData2, logData3, logData4}

	fileName0 := "tidb-slow-2020-02-14T19-04-05.01.log"
	fileName1 := "tidb-slow-2020-02-15T19-04-05.01.log"
	fileName2 := "tidb-slow-2020-02-16T19-04-05.01.log"
	fileName3 := "tidb-slow-2020-02-17T18-00-05.01.log"
	fileName4 := "tidb-slow.log"
	fileNames := []string{fileName0, fileName1, fileName2, fileName3, fileName4}

	prepareLogs(c, logData, fileNames)
	defer func() {
		removeFiles(fileNames)
	}()
	tk := testkit.NewTestKitWithInit(c, s.store)
	loc, err := time.LoadLocation("Asia/Shanghai")
	c.Assert(err, IsNil)
	tk.Se.GetSessionVars().TimeZone = loc
	tk.MustExec("use information_schema")
	cases := []struct {
		prepareSQL string
		sql        string
		result     []string
	}{
		{
			sql:    "select count(*),min(time),max(time) from %s where time > '2019-01-26 21:51:00' and time < now()",
			result: []string{"7|2020-02-15 18:00:01.000000|2020-05-14 19:03:54.314615"},
		},
		{
			sql:    "select count(*),min(time),max(time) from %s where time > '2020-02-15 19:00:00' and time < '2020-02-16 18:00:02'",
			result: []string{"2|2020-02-15 19:00:05.000000|2020-02-16 18:00:01.000000"},
		},
		{
			sql:    "select count(*),min(time),max(time) from %s where time > '2020-02-16 18:00:02' and time < '2020-02-17 17:00:00'",
			result: []string{"2|2020-02-16 18:00:05.000000|2020-02-16 19:00:00.000000"},
		},
		{
			sql:    "select count(*),min(time),max(time) from %s where time > '2020-02-16 18:00:02' and time < '2020-02-17 20:00:00'",
			result: []string{"3|2020-02-16 18:00:05.000000|2020-02-17 18:00:05.000000"},
		},
		{
			sql:    "select count(*),min(time),max(time) from %s",
			result: []string{"1|2020-05-14 19:03:54.314615|2020-05-14 19:03:54.314615"},
		},
		{
			sql:    "select count(*),min(time) from %s where time > '2020-02-16 20:00:00'",
			result: []string{"1|2020-02-17 18:00:05.000000"},
		},
		{
			sql:    "select count(*) from %s where time > '2020-02-17 20:00:00'",
			result: []string{"0"},
		},
		{
			sql:    "select query from %s where time > '2019-01-26 21:51:00' and time < now()",
			result: []string{"select 1;", "select 2;", "select 3;", "select 4;", "select 5;", "select 6;", "select 7;"},
		},
		// Test for different timezone.
		{
			prepareSQL: "set @@time_zone = '+00:00'",
			sql:        "select time from %s where time = '2020-02-17 10:00:05.000000'",
			result:     []string{"2020-02-17 10:00:05.000000"},
		},
		{
			prepareSQL: "set @@time_zone = '+02:00'",
			sql:        "select time from %s where time = '2020-02-17 12:00:05.000000'",
			result:     []string{"2020-02-17 12:00:05.000000"},
		},
		// Test for issue 17224
		{
			prepareSQL: "set @@time_zone = '+08:00'",
			sql:        "select time from %s where time = '2020-05-14 19:03:54.314615'",
			result:     []string{"2020-05-14 19:03:54.314615"},
		},
	}
	for _, cas := range cases {
		if len(cas.prepareSQL) > 0 {
			tk.MustExec(cas.prepareSQL)
		}
		sql := fmt.Sprintf(cas.sql, "slow_query")
		tk.MustQuery(sql).Check(testutil.RowsWithSep("|", cas.result...))
		sql = fmt.Sprintf(cas.sql, "cluster_slow_query")
		tk.MustQuery(sql).Check(testutil.RowsWithSep("|", cas.result...))
	}
}

func (s *testClusterTableSuite) TestIssue20236(c *C) {
	logData0 := ""
	logData1 := `
# Time: 2020-02-15T18:00:01.000000+08:00
select 1;
# Time: 2020-02-15T19:00:05.000000+08:00
select 2;
# Time: 2020-02-15T20:00:05.000000+08:00`
	logData2 := `select 3;
# Time: 2020-02-16T18:00:01.000000+08:00
select 4;
# Time: 2020-02-16T18:00:05.000000+08:00
select 5;`
	logData3 := `
# Time: 2020-02-16T19:00:00.000000+08:00
select 6;
# Time: 2020-02-17T18:00:05.000000+08:00
select 7;
# Time: 2020-02-17T19:00:00.000000+08:00`
	logData4 := `select 8;
# Time: 2020-02-17T20:00:00.000000+08:00
select 9
# Time: 2020-05-14T19:03:54.314615176+08:00
select 10;`
	logData := []string{logData0, logData1, logData2, logData3, logData4}

	fileName0 := "tidb-slow-2020-02-14T19-04-05.01.log"
	fileName1 := "tidb-slow-2020-02-15T19-04-05.01.log"
	fileName2 := "tidb-slow-2020-02-16T19-04-05.01.log"
	fileName3 := "tidb-slow-2020-02-17T18-00-05.01.log"
	fileName4 := "tidb-slow.log"
	fileNames := []string{fileName0, fileName1, fileName2, fileName3, fileName4}
	prepareLogs(c, logData, fileNames)
	defer func() {
		removeFiles(fileNames)
	}()
	tk := testkit.NewTestKitWithInit(c, s.store)
	loc, err := time.LoadLocation("Asia/Shanghai")
	c.Assert(err, IsNil)
	tk.Se.GetSessionVars().TimeZone = loc
	tk.MustExec("use information_schema")
	cases := []struct {
		prepareSQL string
		sql        string
		result     []string
	}{
		{
			prepareSQL: "set @@time_zone = '+08:00'",
			sql:        "select time from cluster_slow_query where time > '2020-02-17 12:00:05.000000' and time < '2020-05-14 20:00:00.000000'",
			result:     []string{"2020-02-17 18:00:05.000000", "2020-02-17 19:00:00.000000", "2020-05-14 19:03:54.314615"},
		},
		{
			prepareSQL: "set @@time_zone = '+08:00'",
			sql:        "select time from cluster_slow_query where time > '2020-02-17 12:00:05.000000' and time < '2020-05-14 20:00:00.000000' order by time desc",
			result:     []string{"2020-05-14 19:03:54.314615", "2020-02-17 19:00:00.000000", "2020-02-17 18:00:05.000000"},
		},
		{
			prepareSQL: "set @@time_zone = '+08:00'",
			sql:        "select time from cluster_slow_query where (time > '2020-02-15 18:00:00' and time < '2020-02-15 20:01:00') or (time > '2020-02-17 18:00:00' and time < '2020-05-14 20:00:00') order by time",
			result:     []string{"2020-02-15 18:00:01.000000", "2020-02-15 19:00:05.000000", "2020-02-17 18:00:05.000000", "2020-02-17 19:00:00.000000", "2020-05-14 19:03:54.314615"},
		},
		{
			prepareSQL: "set @@time_zone = '+08:00'",
			sql:        "select time from cluster_slow_query where (time > '2020-02-15 18:00:00' and time < '2020-02-15 20:01:00') or (time > '2020-02-17 18:00:00' and time < '2020-05-14 20:00:00') order by time desc",
			result:     []string{"2020-05-14 19:03:54.314615", "2020-02-17 19:00:00.000000", "2020-02-17 18:00:05.000000", "2020-02-15 19:00:05.000000", "2020-02-15 18:00:01.000000"},
		},
		{
			prepareSQL: "set @@time_zone = '+08:00'",
			sql:        "select count(*) from cluster_slow_query where time > '2020-02-15 18:00:00.000000' and time < '2020-05-14 20:00:00.000000' order by time desc",
			result:     []string{"9"},
		},
		{
			prepareSQL: "set @@time_zone = '+08:00'",
			sql:        "select count(*) from cluster_slow_query where (time > '2020-02-16 18:00:00' and time < '2020-05-14 20:00:00') or (time > '2020-02-17 18:00:00' and time < '2020-05-17 20:00:00')",
			result:     []string{"6"},
		},
		{
			prepareSQL: "set @@time_zone = '+08:00'",
			sql:        "select count(*) from cluster_slow_query where time > '2020-02-16 18:00:00.000000' and time < '2020-02-17 20:00:00.000000' order by time desc",
			result:     []string{"5"},
		},
		{
			prepareSQL: "set @@time_zone = '+08:00'",
			sql:        "select time from cluster_slow_query where time > '2020-02-16 18:00:00.000000' and time < '2020-05-14 20:00:00.000000' order by time desc limit 3",
			result:     []string{"2020-05-14 19:03:54.314615", "2020-02-17 19:00:00.000000", "2020-02-17 18:00:05.000000"},
		},
	}
	for _, cas := range cases {
		if len(cas.prepareSQL) > 0 {
			tk.MustExec(cas.prepareSQL)
		}
		tk.MustQuery(cas.sql).Check(testutil.RowsWithSep("|", cas.result...))
	}
}

func (s *testClusterTableSuite) TestSQLDigestTextRetriever(c *C) {
	tkInit := testkit.NewTestKitWithInit(c, s.store)
	tkInit.MustExec("set global tidb_enable_stmt_summary = 1")
	tkInit.MustQuery("select @@global.tidb_enable_stmt_summary").Check(testkit.Rows("1"))
	tkInit.MustExec("drop table if exists test_sql_digest_text_retriever")
	tkInit.MustExec("create table test_sql_digest_text_retriever (id int primary key, v int)")

	tk := testkit.NewTestKitWithInit(c, s.store)
	c.Assert(tk.Se.Auth(&auth.UserIdentity{Username: "root", Hostname: "%"}, nil, nil), IsTrue)
	tk.MustExec("insert into test_sql_digest_text_retriever values (1, 1)")

	insertNormalized, insertDigest := parser.NormalizeDigest("insert into test_sql_digest_text_retriever values (1, 1)")
	_, updateDigest := parser.NormalizeDigest("update test_sql_digest_text_retriever set v = v + 1 where id = 1")
	r := &expression.SQLDigestTextRetriever{
		SQLDigestsMap: map[string]string{
			insertDigest.String(): "",
			updateDigest.String(): "",
		},
	}
	err := r.RetrieveLocal(context.Background(), tk.Se)
	c.Assert(err, IsNil)
	c.Assert(r.SQLDigestsMap[insertDigest.String()], Equals, insertNormalized)
	c.Assert(r.SQLDigestsMap[updateDigest.String()], Equals, "")
}

func (s *testClusterTableSuite) TestFunctionDecodeSQLDigests(c *C) {
	tk := testkit.NewTestKitWithInit(c, s.store)
	c.Assert(tk.Se.Auth(&auth.UserIdentity{Username: "root", Hostname: "%"}, nil, nil), IsTrue)
	tk.MustExec("set global tidb_enable_stmt_summary = 1")
	tk.MustQuery("select @@global.tidb_enable_stmt_summary").Check(testkit.Rows("1"))
	tk.MustExec("drop table if exists test_func_decode_sql_digests")
	tk.MustExec("create table test_func_decode_sql_digests(id int primary key, v int)")

	q1 := "begin"
	norm1, digest1 := parser.NormalizeDigest(q1)
	q2 := "select @@tidb_current_ts"
	norm2, digest2 := parser.NormalizeDigest(q2)
	q3 := "select id, v from test_func_decode_sql_digests where id = 1 for update"
	norm3, digest3 := parser.NormalizeDigest(q3)

	// TIDB_DECODE_SQL_DIGESTS function doesn't actually do "decoding", instead it queries `statements_summary` and it's
	// variations for the corresponding statements.
	// Execute the statements so that the queries will be saved into statements_summary table.
	tk.MustExec(q1)
	// Save the ts to query the transaction from tidb_trx.
	ts, err := strconv.ParseUint(tk.MustQuery(q2).Rows()[0][0].(string), 10, 64)
	c.Assert(err, IsNil)
	c.Assert(ts, Greater, uint64(0))
	tk.MustExec(q3)
	tk.MustExec("rollback")

	// Test statements truncating.
	decoded := fmt.Sprintf(`["%s","%s","%s"]`, norm1, norm2, norm3)
	digests := fmt.Sprintf(`["%s","%s","%s"]`, digest1, digest2, digest3)
	tk.MustQuery("select tidb_decode_sql_digests(?, 0)", digests).Check(testkit.Rows(decoded))
	// The three queries are shorter than truncate length, equal to truncate length and longer than truncate length respectively.
	tk.MustQuery("select tidb_decode_sql_digests(?, ?)", digests, len(norm2)).Check(testkit.Rows(
		"[\"begin\",\"select @@tidb_current_ts\",\"select `id` , `v` from `...\"]"))

	// Empty array.
	tk.MustQuery("select tidb_decode_sql_digests('[]')").Check(testkit.Rows("[]"))

	// NULL
	tk.MustQuery("select tidb_decode_sql_digests(null)").Check(testkit.Rows("<nil>"))

	// Array containing wrong types and not-existing digests (maps to null).
	tk.MustQuery("select tidb_decode_sql_digests(?)", fmt.Sprintf(`["%s",1,null,"%s",{"a":1},[2],"%s","","abcde"]`, digest1, digest2, digest3)).
		Check(testkit.Rows(fmt.Sprintf(`["%s",null,null,"%s",null,null,"%s",null,null]`, norm1, norm2, norm3)))

	// Not JSON array (throws warnings)
	tk.MustQuery(`select tidb_decode_sql_digests('{"a":1}')`).Check(testkit.Rows("<nil>"))
	tk.MustQuery(`show warnings`).Check(testkit.Rows(`Warning 1210 The argument can't be unmarshalled as JSON array: '{"a":1}'`))
	tk.MustQuery(`select tidb_decode_sql_digests('aabbccdd')`).Check(testkit.Rows("<nil>"))
	tk.MustQuery(`show warnings`).Check(testkit.Rows(`Warning 1210 The argument can't be unmarshalled as JSON array: 'aabbccdd'`))

	// Invalid argument count.
	tk.MustGetErrCode("select tidb_decode_sql_digests('a', 1, 2)", 1582)
	tk.MustGetErrCode("select tidb_decode_sql_digests()", 1582)
}

func (s *testClusterTableSuite) TestFunctionDecodeSQLDigestsPrivilege(c *C) {
	dropUserTk := testkit.NewTestKitWithInit(c, s.store)
	c.Assert(dropUserTk.Se.Auth(&auth.UserIdentity{Username: "root", Hostname: "%"}, nil, nil), IsTrue)

	tk := testkit.NewTestKitWithInit(c, s.store)
	c.Assert(tk.Se.Auth(&auth.UserIdentity{Username: "root", Hostname: "%"}, nil, nil), IsTrue)
	tk.MustExec("create user 'testuser'@'localhost'")
	defer dropUserTk.MustExec("drop user 'testuser'@'localhost'")
	c.Assert(tk.Se.Auth(&auth.UserIdentity{
		Username: "testuser",
		Hostname: "localhost",
	}, nil, nil), IsTrue)
	err := tk.ExecToErr("select tidb_decode_sql_digests('[\"aa\"]')")
	c.Assert(err, NotNil)
	c.Assert(err.Error(), Equals, "[expression:1227]Access denied; you need (at least one of) the PROCESS privilege(s) for this operation")

	tk = testkit.NewTestKitWithInit(c, s.store)
	c.Assert(tk.Se.Auth(&auth.UserIdentity{Username: "root", Hostname: "%"}, nil, nil), IsTrue)
	tk.MustExec("create user 'testuser2'@'localhost'")
	defer dropUserTk.MustExec("drop user 'testuser2'@'localhost'")
	tk.MustExec("grant process on *.* to 'testuser2'@'localhost'")
	c.Assert(tk.Se.Auth(&auth.UserIdentity{
		Username: "testuser2",
		Hostname: "localhost",
	}, nil, nil), IsTrue)
	_ = tk.MustQuery("select tidb_decode_sql_digests('[\"aa\"]')")
}

func prepareLogs(c *C, logData []string, fileNames []string) {
	writeFile := func(file string, data string) {
		f, err := os.OpenFile(file, os.O_CREATE|os.O_WRONLY|os.O_TRUNC, 0644)
		c.Assert(err, IsNil)
		_, err = f.Write([]byte(data))
		c.Assert(f.Close(), IsNil)
		c.Assert(err, IsNil)
	}

	for i, log := range logData {
		writeFile(fileNames[i], log)
	}
}

func removeFiles(fileNames []string) {
	for _, fileName := range fileNames {
		os.Remove(fileName)
	}
}

func (s *testSuite1) TestIssue15718(c *C) {
	tk := testkit.NewTestKit(c, s.store)
	tk.MustExec("use test;")
	tk.MustExec("drop table if exists tt;")
	tk.MustExec("create table tt(a decimal(10, 0), b varchar(1), c time);")
	tk.MustExec("insert into tt values(0, '2', null), (7, null, '1122'), (NULL, 'w', null), (NULL, '2', '3344'), (NULL, NULL, '0'), (7, 'f', '33');")
	tk.MustQuery("select a and b as d, a or c as e from tt;").Check(testkit.Rows("0 <nil>", "<nil> 1", "0 <nil>", "<nil> 1", "<nil> <nil>", "0 1"))

	tk.MustExec("drop table if exists tt;")
	tk.MustExec("create table tt(a decimal(10, 0), b varchar(1), c time);")
	tk.MustExec("insert into tt values(0, '2', '123'), (7, null, '1122'), (null, 'w', null);")
	tk.MustQuery("select a and b as d, a, b from tt order by d limit 1;").Check(testkit.Rows("<nil> 7 <nil>"))
	tk.MustQuery("select b or c as d, b, c from tt order by d limit 1;").Check(testkit.Rows("<nil> w <nil>"))

	tk.MustExec("drop table if exists t0;")
	tk.MustExec("CREATE TABLE t0(c0 FLOAT);")
	tk.MustExec("INSERT INTO t0(c0) VALUES (NULL);")
	tk.MustQuery("SELECT * FROM t0 WHERE NOT(0 OR t0.c0);").Check(testkit.Rows())
}

func (s *testSuite1) TestIssue15767(c *C) {
	tk := testkit.NewTestKit(c, s.store)
	tk.MustExec("use test;")
	tk.MustExec("drop table if exists tt;")
	tk.MustExec("create table t(a int, b char);")
	tk.MustExec("insert into t values (1,'s'),(2,'b'),(1,'c'),(2,'e'),(1,'a');")
	tk.MustExec("insert into t select * from t;")
	tk.MustExec("insert into t select * from t;")
	tk.MustExec("insert into t select * from t;")
	tk.MustQuery("select b, count(*) from ( select b from t order by a limit 20 offset 2) as s group by b order by b;").Check(testkit.Rows("a 6", "c 7", "s 7"))
}

func (s *testSuite1) TestIssue16025(c *C) {
	tk := testkit.NewTestKit(c, s.store)
	tk.MustExec("use test;")
	tk.MustExec("drop table if exists t0;")
	tk.MustExec("CREATE TABLE t0(c0 NUMERIC PRIMARY KEY);")
	tk.MustExec("INSERT IGNORE INTO t0(c0) VALUES (NULL);")
	tk.MustQuery("SELECT * FROM t0 WHERE c0;").Check(testkit.Rows())
}

func (s *testSuite1) TestIssue16854(c *C) {
	tk := testkit.NewTestKit(c, s.store)
	tk.MustExec("use test;")
	tk.MustExec("drop table if exists t;")
	tk.MustExec("CREATE TABLE `t` (	`a` enum('WAITING','PRINTED','STOCKUP','CHECKED','OUTSTOCK','PICKEDUP','WILLBACK','BACKED') DEFAULT NULL)")
	tk.MustExec("insert into t values(1),(2),(3),(4),(5),(6),(7);")
	for i := 0; i < 7; i++ {
		tk.MustExec("insert into t select * from t;")
	}
	tk.MustExec("set @@tidb_max_chunk_size=100;")
	tk.MustQuery("select distinct a from t order by a").Check(testkit.Rows("WAITING", "PRINTED", "STOCKUP", "CHECKED", "OUTSTOCK", "PICKEDUP", "WILLBACK"))
	tk.MustExec("drop table t")

	tk.MustExec("CREATE TABLE `t` (	`a` set('WAITING','PRINTED','STOCKUP','CHECKED','OUTSTOCK','PICKEDUP','WILLBACK','BACKED') DEFAULT NULL)")
	tk.MustExec("insert into t values(1),(2),(3),(4),(5),(6),(7);")
	for i := 0; i < 7; i++ {
		tk.MustExec("insert into t select * from t;")
	}
	tk.MustExec("set @@tidb_max_chunk_size=100;")
	tk.MustQuery("select distinct a from t order by a").Check(testkit.Rows("WAITING", "PRINTED", "WAITING,PRINTED", "STOCKUP", "WAITING,STOCKUP", "PRINTED,STOCKUP", "WAITING,PRINTED,STOCKUP"))
	tk.MustExec("drop table t")
}

func (s *testSuite) TestIssue16921(c *C) {
	tk := testkit.NewTestKitWithInit(c, s.store)

	tk.MustExec("drop table if exists t;")
	tk.MustExec("create table t (a float);")
	tk.MustExec("create index a on t(a);")
	tk.MustExec("insert into t values (1.0), (NULL), (0), (2.0);")
	tk.MustQuery("select `a` from `t` use index (a) where !`a`;").Check(testkit.Rows("0"))
	tk.MustQuery("select `a` from `t` ignore index (a) where !`a`;").Check(testkit.Rows("0"))
	tk.MustQuery("select `a` from `t` use index (a) where `a`;").Check(testkit.Rows("1", "2"))
	tk.MustQuery("select `a` from `t` ignore index (a) where `a`;").Check(testkit.Rows("1", "2"))
	tk.MustQuery("select a from t use index (a) where not a is true;").Check(testkit.Rows("<nil>", "0"))
	tk.MustQuery("select a from t use index (a) where not not a is true;").Check(testkit.Rows("1", "2"))
	tk.MustQuery("select a from t use index (a) where not not a;").Check(testkit.Rows("1", "2"))
	tk.MustQuery("select a from t use index (a) where not not not a is true;").Check(testkit.Rows("<nil>", "0"))
	tk.MustQuery("select a from t use index (a) where not not not a;").Check(testkit.Rows("0"))
}

func (s *testSuite) TestIssue19100(c *C) {
	tk := testkit.NewTestKitWithInit(c, s.store)

	tk.MustExec("drop table if exists t1, t2;")
	tk.MustExec("create table t1 (c decimal);")
	tk.MustExec("create table t2 (c decimal, key(c));")
	tk.MustExec("insert into t1 values (null);")
	tk.MustExec("insert into t2 values (null);")
	tk.MustQuery("select count(*) from t1 where not c;").Check(testkit.Rows("0"))
	tk.MustQuery("select count(*) from t2 where not c;").Check(testkit.Rows("0"))
	tk.MustQuery("select count(*) from t1 where c;").Check(testkit.Rows("0"))
	tk.MustQuery("select count(*) from t2 where c;").Check(testkit.Rows("0"))
}

// this is from jira issue #5856
func (s *testSuite1) TestInsertValuesWithSubQuery(c *C) {
	tk := testkit.NewTestKit(c, s.store)
	tk.MustExec("use test;")
	tk.MustExec("drop table if exists t2")
	tk.MustExec("create table t2(a int, b int, c int)")
	defer tk.MustExec("drop table if exists t2")

	// should not reference upper scope
	c.Assert(tk.ExecToErr("insert into t2 values (11, 8, (select not b))"), NotNil)
	c.Assert(tk.ExecToErr("insert into t2 set a = 11, b = 8, c = (select b))"), NotNil)

	// subquery reference target table is allowed
	tk.MustExec("insert into t2 values(1, 1, (select b from t2))")
	tk.MustQuery("select * from t2").Check(testkit.Rows("1 1 <nil>"))
	tk.MustExec("insert into t2 set a = 1, b = 1, c = (select b+1 from t2)")
	tk.MustQuery("select * from t2").Check(testkit.Rows("1 1 <nil>", "1 1 2"))

	// insert using column should work normally
	tk.MustExec("delete from t2")
	tk.MustExec("insert into t2 values(2, 4, a)")
	tk.MustQuery("select * from t2").Check(testkit.Rows("2 4 2"))
	tk.MustExec("insert into t2 set a = 3, b = 5, c = b")
	tk.MustQuery("select * from t2").Check(testkit.Rows("2 4 2", "3 5 5"))
}

func (s *testSuite1) TestDIVZeroInPartitionExpr(c *C) {
	tk := testkit.NewTestKit(c, s.store)
	tk.MustExec("use test;")
	tk.MustExec("drop table if exists t1")
	tk.MustExec("create table t1(a int) partition by range (10 div a) (partition p0 values less than (10), partition p1 values less than maxvalue)")
	defer tk.MustExec("drop table if exists t1")

	tk.MustExec("set @@sql_mode=''")
	tk.MustExec("insert into t1 values (NULL), (0), (1)")
	tk.MustExec("set @@sql_mode='STRICT_ALL_TABLES,ERROR_FOR_DIVISION_BY_ZERO'")
	tk.MustGetErrCode("insert into t1 values (NULL), (0), (1)", mysql.ErrDivisionByZero)
}

func (s *testSuite1) TestInsertIntoGivenPartitionSet(c *C) {
	tk := testkit.NewTestKit(c, s.store)
	tk.MustExec("use test;")
	tk.MustExec("drop table if exists t1")
	tk.MustExec(`create table t1(
	a int(11) DEFAULT NULL,
	b varchar(10) DEFAULT NULL,
	UNIQUE KEY idx_a (a)) PARTITION BY RANGE (a)
	(PARTITION p0 VALUES LESS THAN (10) ENGINE = InnoDB,
	 PARTITION p1 VALUES LESS THAN (20) ENGINE = InnoDB,
	 PARTITION p2 VALUES LESS THAN (30) ENGINE = InnoDB,
	 PARTITION p3 VALUES LESS THAN (40) ENGINE = InnoDB,
	 PARTITION p4 VALUES LESS THAN MAXVALUE ENGINE = InnoDB)`)
	defer tk.MustExec("drop table if exists t1")

	// insert into
	tk.MustExec("insert into t1 partition(p0) values(1, 'a'), (2, 'b')")
	tk.MustQuery("select * from t1 partition(p0) order by a").Check(testkit.Rows("1 a", "2 b"))
	tk.MustExec("insert into t1 partition(p0, p1) values(3, 'c'), (4, 'd')")
	tk.MustQuery("select * from t1 partition(p1)").Check(testkit.Rows())

	tk.MustGetErrMsg("insert into t1 values(1, 'a')", "[kv:1062]Duplicate entry '1' for key 'idx_a'")
	tk.MustGetErrMsg("insert into t1 partition(p0, p_non_exist) values(1, 'a')", "[table:1735]Unknown partition 'p_non_exist' in table 't1'")
	tk.MustGetErrMsg("insert into t1 partition(p0, p1) values(40, 'a')", "[table:1748]Found a row not matching the given partition set")

	// replace into
	tk.MustExec("replace into t1 partition(p0) values(1, 'replace')")
	tk.MustExec("replace into t1 partition(p0, p1) values(3, 'replace'), (4, 'replace')")
	tk.MustExec("replace into t1 values(1, 'a')")
	tk.MustQuery("select * from t1 partition (p0) order by a").Check(testkit.Rows("1 a", "2 b", "3 replace", "4 replace"))

	tk.MustGetErrMsg("replace into t1 partition(p0, p_non_exist) values(1, 'a')", "[table:1735]Unknown partition 'p_non_exist' in table 't1'")
	tk.MustGetErrMsg("replace into t1 partition(p0, p1) values(40, 'a')", "[table:1748]Found a row not matching the given partition set")

	tk.MustExec("truncate table t1")

	tk.MustExec("drop table if exists t")
	tk.MustExec("create table t(a int, b char(10))")
	defer tk.MustExec("drop table if exists t")

	// insert into general table
	tk.MustGetErrMsg("insert into t partition(p0, p1) values(1, 'a')", "[planner:1747]PARTITION () clause on non partitioned table")

	// insert into from select
	tk.MustExec("insert into t values(1, 'a'), (2, 'b')")
	tk.MustExec("insert into t1 partition(p0) select * from t")
	tk.MustQuery("select * from t1 partition(p0) order by a").Check(testkit.Rows("1 a", "2 b"))

	tk.MustExec("truncate table t")
	tk.MustExec("insert into t values(3, 'c'), (4, 'd')")
	tk.MustExec("insert into t1 partition(p0, p1) select * from t")
	tk.MustQuery("select * from t1 partition(p1) order by a").Check(testkit.Rows())
	tk.MustQuery("select * from t1 partition(p0) order by a").Check(testkit.Rows("1 a", "2 b", "3 c", "4 d"))

	tk.MustGetErrMsg("insert into t1 select 1, 'a'", "[kv:1062]Duplicate entry '1' for key 'idx_a'")
	tk.MustGetErrMsg("insert into t1 partition(p0, p_non_exist) select 1, 'a'", "[table:1735]Unknown partition 'p_non_exist' in table 't1'")
	tk.MustGetErrMsg("insert into t1 partition(p0, p1) select 40, 'a'", "[table:1748]Found a row not matching the given partition set")

	// replace into from select
	tk.MustExec("replace into t1 partition(p0) select 1, 'replace'")
	tk.MustExec("truncate table t")
	tk.MustExec("insert into t values(3, 'replace'), (4, 'replace')")
	tk.MustExec("replace into t1 partition(p0, p1) select * from t")

	tk.MustExec("replace into t1 select 1, 'a'")
	tk.MustQuery("select * from t1 partition (p0) order by a").Check(testkit.Rows("1 a", "2 b", "3 replace", "4 replace"))
	tk.MustGetErrMsg("replace into t1 partition(p0, p_non_exist) select 1, 'a'", "[table:1735]Unknown partition 'p_non_exist' in table 't1'")
	tk.MustGetErrMsg("replace into t1 partition(p0, p1) select 40, 'a'", "[table:1748]Found a row not matching the given partition set")
}

func (s *testSuite1) TestUpdateGivenPartitionSet(c *C) {
	tk := testkit.NewTestKit(c, s.store)
	tk.MustExec("use test;")
	tk.MustExec("drop table if exists t1,t2,t3,t4")
	tk.MustExec(`create table t1(
	a int(11),
	b varchar(10) DEFAULT NULL,
	primary key idx_a (a)) PARTITION BY RANGE (a)
	(PARTITION p0 VALUES LESS THAN (10) ENGINE = InnoDB,
	 PARTITION p1 VALUES LESS THAN (20) ENGINE = InnoDB,
	 PARTITION p2 VALUES LESS THAN (30) ENGINE = InnoDB,
	 PARTITION p3 VALUES LESS THAN (40) ENGINE = InnoDB,
	 PARTITION p4 VALUES LESS THAN MAXVALUE ENGINE = InnoDB)`)

	tk.MustExec(`create table t2(
	a int(11) DEFAULT NULL,
	b varchar(10) DEFAULT NULL) PARTITION BY RANGE (a)
	(PARTITION p0 VALUES LESS THAN (10) ENGINE = InnoDB,
	 PARTITION p1 VALUES LESS THAN (20) ENGINE = InnoDB,
	 PARTITION p2 VALUES LESS THAN (30) ENGINE = InnoDB,
	 PARTITION p3 VALUES LESS THAN (40) ENGINE = InnoDB,
	 PARTITION p4 VALUES LESS THAN MAXVALUE ENGINE = InnoDB)`)

	tk.MustExec(`create table t3 (a int(11), b varchar(10) default null)`)

	defer tk.MustExec("drop table if exists t1,t2,t3")
	tk.MustExec("insert into t3 values(1, 'a'), (2, 'b'), (11, 'c'), (21, 'd')")
	err := tk.ExecToErr("update t3 partition(p0) set a = 40 where a = 2")
	c.Assert(err.Error(), Equals, "[planner:1747]PARTITION () clause on non partitioned table")

	// update with primary key change
	tk.MustExec("insert into t1 values(1, 'a'), (2, 'b'), (11, 'c'), (21, 'd')")
	err = tk.ExecToErr("update t1 partition(p0, p1) set a = 40")
	c.Assert(err.Error(), Equals, "[table:1748]Found a row not matching the given partition set")
	err = tk.ExecToErr("update t1 partition(p0) set a = 40 where a = 2")
	c.Assert(err.Error(), Equals, "[table:1748]Found a row not matching the given partition set")
	// test non-exist partition.
	err = tk.ExecToErr("update t1 partition (p0, p_non_exist) set a = 40")
	c.Assert(err.Error(), Equals, "[table:1735]Unknown partition 'p_non_exist' in table 't1'")
	// test join.
	err = tk.ExecToErr("update t1 partition (p0), t3 set t1.a = 40 where t3.a = 2")
	c.Assert(err.Error(), Equals, "[table:1748]Found a row not matching the given partition set")

	tk.MustExec("update t1 partition(p0) set a = 3 where a = 2")
	tk.MustExec("update t1 partition(p0, p3) set a = 33 where a = 1")

	// update without partition change
	tk.MustExec("insert into t2 values(1, 'a'), (2, 'b'), (11, 'c'), (21, 'd')")
	err = tk.ExecToErr("update t2 partition(p0, p1) set a = 40")
	c.Assert(err.Error(), Equals, "[table:1748]Found a row not matching the given partition set")
	err = tk.ExecToErr("update t2 partition(p0) set a = 40 where a = 2")
	c.Assert(err.Error(), Equals, "[table:1748]Found a row not matching the given partition set")

	tk.MustExec("update t2 partition(p0) set a = 3 where a = 2")
	tk.MustExec("update t2 partition(p0, p3) set a = 33 where a = 1")

	tk.MustExec("create table t4(a int primary key, b int) partition by hash(a) partitions 2")
	tk.MustExec("insert into t4(a, b) values(1, 1),(2, 2),(3, 3);")
	err = tk.ExecToErr("update t4 partition(p0) set a = 5 where a = 2")
	c.Assert(err.Error(), Equals, "[table:1748]Found a row not matching the given partition set")
}

func (s *testSuiteP2) TestApplyCache(c *C) {
	tk := testkit.NewTestKit(c, s.store)

	tk.MustExec("use test;")
	tk.MustExec("drop table if exists t;")
	tk.MustExec("create table t(a int);")
	tk.MustExec("insert into t values (1),(1),(1),(1),(1),(1),(1),(1),(1);")
	tk.MustExec("analyze table t;")
	result := tk.MustQuery("explain analyze SELECT count(1) FROM (SELECT (SELECT min(a) FROM t as t2 WHERE t2.a > t1.a) AS a from t as t1) t;")
	c.Assert(result.Rows()[1][0], Equals, "└─Apply_39")
	var (
		ind  int
		flag bool
	)
	value := (result.Rows()[1][5]).(string)
	for ind = 0; ind < len(value)-5; ind++ {
		if value[ind:ind+5] == "cache" {
			flag = true
			break
		}
	}
	c.Assert(flag, Equals, true)
	c.Assert(value[ind:], Equals, "cache:ON, cacheHitRatio:88.889%")

	tk.MustExec("drop table if exists t;")
	tk.MustExec("create table t(a int);")
	tk.MustExec("insert into t values (1),(2),(3),(4),(5),(6),(7),(8),(9);")
	tk.MustExec("analyze table t;")
	result = tk.MustQuery("explain analyze SELECT count(1) FROM (SELECT (SELECT min(a) FROM t as t2 WHERE t2.a > t1.a) AS a from t as t1) t;")
	c.Assert(result.Rows()[1][0], Equals, "└─Apply_39")
	flag = false
	value = (result.Rows()[1][5]).(string)
	for ind = 0; ind < len(value)-5; ind++ {
		if value[ind:ind+5] == "cache" {
			flag = true
			break
		}
	}
	c.Assert(flag, Equals, true)
	c.Assert(value[ind:], Equals, "cache:OFF")
}

// For issue 17256
func (s *testSuite) TestGenerateColumnReplace(c *C) {
	tk := testkit.NewTestKit(c, s.store)
	tk.MustExec("use test;")
	tk.MustExec("drop table if exists t1")
	tk.MustExec("create table t1 (a int, b int as (a + 1) virtual not null, unique index idx(b));")
	tk.MustExec("REPLACE INTO `t1` (`a`) VALUES (2);")
	tk.MustExec("REPLACE INTO `t1` (`a`) VALUES (2);")
	tk.MustQuery("select * from t1").Check(testkit.Rows("2 3"))
	tk.MustExec("insert into `t1` (`a`) VALUES (2) on duplicate key update a = 3;")
	tk.MustQuery("select * from t1").Check(testkit.Rows("3 4"))
}

func (s *testSlowQuery) TestSlowQueryWithoutSlowLog(c *C) {
	tk := testkit.NewTestKit(c, s.store)
	originCfg := config.GetGlobalConfig()
	newCfg := *originCfg
	newCfg.Log.SlowQueryFile = "tidb-slow-not-exist.log"
	newCfg.Log.SlowThreshold = math.MaxUint64
	config.StoreGlobalConfig(&newCfg)
	defer func() {
		config.StoreGlobalConfig(originCfg)
	}()
	tk.MustQuery("select query from information_schema.slow_query").Check(testkit.Rows())
	tk.MustQuery("select query from information_schema.slow_query where time > '2020-09-15 12:16:39' and time < now()").Check(testkit.Rows())
}

func (s *testSlowQuery) TestSlowQuerySensitiveQuery(c *C) {
	tk := testkit.NewTestKit(c, s.store)
	originCfg := config.GetGlobalConfig()
	newCfg := *originCfg

	f, err := os.CreateTemp("", "tidb-slow-*.log")
	c.Assert(err, IsNil)
	f.Close()
	newCfg.Log.SlowQueryFile = f.Name()
	config.StoreGlobalConfig(&newCfg)
	defer func() {
		tk.MustExec("set tidb_slow_log_threshold=300;")
		config.StoreGlobalConfig(originCfg)
		err = os.Remove(newCfg.Log.SlowQueryFile)
		c.Assert(err, IsNil)
	}()
	err = logutil.InitLogger(newCfg.Log.ToLogConfig())
	c.Assert(err, IsNil)

	tk.MustExec("set tidb_slow_log_threshold=0;")
	tk.MustExec("drop user if exists user_sensitive;")
	tk.MustExec("create user user_sensitive identified by '123456789';")
	tk.MustExec("alter user 'user_sensitive'@'%' identified by 'abcdefg';")
	tk.MustExec("set password for 'user_sensitive'@'%' = 'xyzuvw';")
	tk.MustQuery("select query from `information_schema`.`slow_query` " +
		"where (query like 'set password%' or query like 'create user%' or query like 'alter user%') " +
		"and query like '%user_sensitive%' order by query;").
		Check(testkit.Rows(
			"alter user {user_sensitive@% password = ***};",
			"create user {user_sensitive@% password = ***};",
			"set password for user user_sensitive@%;",
		))
}

func (s *testSlowQuery) TestSlowQueryPrepared(c *C) {
	tk := testkit.NewTestKit(c, s.store)
	originCfg := config.GetGlobalConfig()
	newCfg := *originCfg

	f, err := os.CreateTemp("", "tidb-slow-*.log")
	c.Assert(err, IsNil)
	f.Close()
	newCfg.Log.SlowQueryFile = f.Name()
	config.StoreGlobalConfig(&newCfg)
	defer func() {
		tk.MustExec("set tidb_slow_log_threshold=300;")
		tk.MustExec("set tidb_redact_log=0;")
		config.StoreGlobalConfig(originCfg)
		os.Remove(newCfg.Log.SlowQueryFile)
	}()
	err = logutil.InitLogger(newCfg.Log.ToLogConfig())
	c.Assert(err, IsNil)

	tk.MustExec("set tidb_slow_log_threshold=0;")
	tk.MustExec(`prepare mystmt1 from 'select sleep(?), 1';`)
	tk.MustExec("SET @num = 0.01;")
	tk.MustExec("execute mystmt1 using @num;")
	tk.MustQuery("SELECT Query FROM `information_schema`.`slow_query` " +
		"where query like 'select%sleep%' order by time desc limit 1").
		Check(testkit.Rows(
			"select sleep(?), 1 [arguments: 0.01];",
		))

	tk.MustExec("set tidb_redact_log=1;")
	tk.MustExec(`prepare mystmt2 from 'select sleep(?), 2';`)
	tk.MustExec("execute mystmt2 using @num;")
	tk.MustQuery("SELECT Query FROM `information_schema`.`slow_query` " +
		"where query like 'select%sleep%' order by time desc limit 1").
		Check(testkit.Rows(
			"select `sleep` ( ? ) , ?;",
		))
}

func (s *testSlowQuery) TestLogSlowLogIndex(c *C) {
	tk := testkit.NewTestKit(c, s.store)
	f, err := os.CreateTemp("", "tidb-slow-*.log")
	c.Assert(err, IsNil)
	f.Close()

	defer config.RestoreFunc()()
	config.UpdateGlobal(func(conf *config.Config) {
		conf.Log.SlowQueryFile = f.Name()
	})
	err = logutil.InitLogger(config.GetGlobalConfig().Log.ToLogConfig())
	c.Assert(err, IsNil)

	tk.MustExec("use test")
	tk.MustExec("create table t (a int, b int,index idx(a));")
	tk.MustExec("set tidb_slow_log_threshold=0;")
	tk.MustQuery("select * from t use index (idx) where a in (1) union select * from t use index (idx) where a in (2,3);")
	tk.MustExec("set tidb_slow_log_threshold=300;")
	tk.MustQuery("select index_names from `information_schema`.`slow_query` " +
		"where query like 'select%union%' limit 1").
		Check(testkit.Rows(
			"[t:idx]",
		))
}

func (s *testSlowQuery) TestSlowQuery(c *C) {
	tk := testkit.NewTestKit(c, s.store)

	f, err := os.CreateTemp("", "tidb-slow-*.log")
	c.Assert(err, IsNil)
	_, err = f.WriteString(`
# Time: 2020-10-13T20:08:13.970563+08:00
select * from t;
# Time: 2020-10-16T20:08:13.970563+08:00
select * from t;
`)
	c.Assert(err, IsNil)
	err = f.Close()
	c.Assert(err, IsNil)
	executor.ParseSlowLogBatchSize = 1
	originCfg := config.GetGlobalConfig()
	newCfg := *originCfg
	newCfg.Log.SlowQueryFile = f.Name()
	config.StoreGlobalConfig(&newCfg)
	defer func() {
		executor.ParseSlowLogBatchSize = 64
		config.StoreGlobalConfig(originCfg)
		err = os.Remove(newCfg.Log.SlowQueryFile)
		c.Assert(err, IsNil)
	}()
	err = logutil.InitLogger(newCfg.Log.ToLogConfig())
	c.Assert(err, IsNil)

	tk.MustQuery("select count(*) from `information_schema`.`slow_query` where time > '2020-10-16 20:08:13' and time < '2020-10-16 21:08:13'").Check(testkit.Rows("1"))
	tk.MustQuery("select count(*) from `information_schema`.`slow_query` where time > '2019-10-13 20:08:13' and time < '2020-10-16 21:08:13'").Check(testkit.Rows("2"))
}

func (s *testSerialSuite) TestKillTableReader(c *C) {
	var retry = "github.com/tikv/client-go/v2/locate/mockRetrySendReqToRegion"
	defer func() {
		c.Assert(failpoint.Disable(retry), IsNil)
	}()
	tk := testkit.NewTestKit(c, s.store)
	tk.MustExec("use test;")
	tk.MustExec("drop table if exists t")
	tk.MustExec("create table t (a int)")
	tk.MustExec("insert into t values (1),(2),(3)")
	tk.MustExec("set @@tidb_distsql_scan_concurrency=1")
	atomic.StoreUint32(&tk.Se.GetSessionVars().Killed, 0)
	c.Assert(failpoint.Enable(retry, `return(true)`), IsNil)
	wg := &sync.WaitGroup{}
	wg.Add(1)
	go func() {
		defer wg.Done()
		time.Sleep(1 * time.Second)
		err := tk.QueryToErr("select * from t")
		c.Assert(err, NotNil)
		c.Assert(int(terror.ToSQLError(errors.Cause(err).(*terror.Error)).Code), Equals, int(executor.ErrQueryInterrupted.Code()))
	}()
	atomic.StoreUint32(&tk.Se.GetSessionVars().Killed, 1)
	wg.Wait()
}

func (s *testSerialSuite) TestPrevStmtDesensitization(c *C) {
	tk := testkit.NewTestKit(c, s.store)
	tk.MustExec("use test;")
	tk.MustExec(fmt.Sprintf("set @@session.%v=1", variable.TiDBRedactLog))
	defer tk.MustExec(fmt.Sprintf("set @@session.%v=0", variable.TiDBRedactLog))
	tk.MustExec("drop table if exists t")
	tk.MustExec("create table t (a int, unique key (a))")
	tk.MustExec("begin")
	tk.MustExec("insert into t values (1),(2)")
	c.Assert(tk.Se.GetSessionVars().PrevStmt.String(), Equals, "insert into `t` values ( ? ) , ( ? )")
	c.Assert(tk.ExecToErr("insert into t values (1)").Error(), Equals, `[kv:1062]Duplicate entry '?' for key 'a'`)
}

func (s *testSuite) TestIssue19372(c *C) {
	tk := testkit.NewTestKit(c, s.store)
	tk.MustExec("use test;")
	tk.MustExec("drop table if exists t1, t2;")
	tk.MustExec("create table t1 (c_int int, c_str varchar(40), key(c_str));")
	tk.MustExec("create table t2 like t1;")
	tk.MustExec("insert into t1 values (1, 'a'), (2, 'b'), (3, 'c');")
	tk.MustExec("insert into t2 select * from t1;")
	tk.MustQuery("select (select t2.c_str from t2 where t2.c_str <= t1.c_str and t2.c_int in (1, 2) order by t2.c_str limit 1) x from t1 order by c_int;").Check(testkit.Rows("a", "a", "a"))
}

func (s *testSerialSuite1) TestCollectCopRuntimeStats(c *C) {
	tk := testkit.NewTestKit(c, s.store)
	tk.MustExec("use test;")
	tk.MustExec("drop table if exists t1")
	tk.MustExec("create table t1 (a int, b int)")
	tk.MustExec("set tidb_enable_collect_execution_info=1;")
	c.Assert(failpoint.Enable("tikvclient/tikvStoreRespResult", `return(true)`), IsNil)
	rows := tk.MustQuery("explain analyze select * from t1").Rows()
	c.Assert(len(rows), Equals, 2)
	explain := fmt.Sprintf("%v", rows[0])
	c.Assert(explain, Matches, ".*rpc_num: 2, .*regionMiss:.*")
	c.Assert(failpoint.Disable("tikvclient/tikvStoreRespResult"), IsNil)
}

func (s *testSerialSuite1) TestIndexLookupRuntimeStats(c *C) {
	tk := testkit.NewTestKit(c, s.store)
	tk.MustExec("use test;")
	tk.MustExec("drop table if exists t1")
	tk.MustExec("create table t1 (a int, b int, index(a))")
	tk.MustExec("insert into t1 values (1,2),(2,3),(3,4)")
	sql := "explain analyze select * from t1 use index(a) where a > 1;"
	rows := tk.MustQuery(sql).Rows()
	c.Assert(len(rows), Equals, 3)
	explain := fmt.Sprintf("%v", rows[0])
	c.Assert(explain, Matches, ".*time:.*loops:.*index_task:.*table_task: {total_time.*num.*concurrency.*}.*")
	indexExplain := fmt.Sprintf("%v", rows[1])
	tableExplain := fmt.Sprintf("%v", rows[2])
	c.Assert(indexExplain, Matches, ".*time:.*loops:.*cop_task:.*")
	c.Assert(tableExplain, Matches, ".*time:.*loops:.*cop_task:.*")
}

func (s *testSerialSuite1) TestHashAggRuntimeStats(c *C) {
	tk := testkit.NewTestKit(c, s.store)
	tk.MustExec("use test;")
	tk.MustExec("drop table if exists t1")
	tk.MustExec("create table t1 (a int, b int)")
	tk.MustExec("insert into t1 values (1,2),(2,3),(3,4)")
	sql := "explain analyze SELECT /*+ HASH_AGG() */ count(*) FROM t1 WHERE a < 10;"
	rows := tk.MustQuery(sql).Rows()
	c.Assert(len(rows), Equals, 5)
	explain := fmt.Sprintf("%v", rows[0])
	c.Assert(explain, Matches, ".*time:.*loops:.*partial_worker:{wall_time:.*concurrency:.*task_num:.*tot_wait:.*tot_exec:.*tot_time:.*max:.*p95:.*}.*final_worker:{wall_time:.*concurrency:.*task_num:.*tot_wait:.*tot_exec:.*tot_time:.*max:.*p95:.*}.*")
}

func (s *testSerialSuite1) TestIndexMergeRuntimeStats(c *C) {
	tk := testkit.NewTestKit(c, s.store)
	tk.MustExec("use test;")
	tk.MustExec("drop table if exists t1")
	tk.MustExec("set @@tidb_enable_index_merge = 1")
	tk.MustExec("create table t1(id int primary key, a int, b int, c int, d int)")
	tk.MustExec("create index t1a on t1(a)")
	tk.MustExec("create index t1b on t1(b)")
	tk.MustExec("insert into t1 values(1,1,1,1,1),(2,2,2,2,2),(3,3,3,3,3),(4,4,4,4,4),(5,5,5,5,5)")
	sql := "explain analyze select /*+ use_index_merge(t1, primary, t1a) */ * from t1 where id < 2 or a > 4;"
	rows := tk.MustQuery(sql).Rows()
	c.Assert(len(rows), Equals, 4)
	explain := fmt.Sprintf("%v", rows[0])
	c.Assert(explain, Matches, ".*time:.*loops:.*index_task:{fetch_handle:.*, merge:.*}.*table_task:{num.*concurrency.*fetch_row.*wait_time.*}.*")
	tableRangeExplain := fmt.Sprintf("%v", rows[1])
	indexExplain := fmt.Sprintf("%v", rows[2])
	tableExplain := fmt.Sprintf("%v", rows[3])
	c.Assert(tableRangeExplain, Matches, ".*time:.*loops:.*cop_task:.*")
	c.Assert(indexExplain, Matches, ".*time:.*loops:.*cop_task:.*")
	c.Assert(tableExplain, Matches, ".*time:.*loops:.*cop_task:.*")
	tk.MustExec("set @@tidb_enable_collect_execution_info=0;")
	sql = "select /*+ use_index_merge(t1, primary, t1a) */ * from t1 where id < 2 or a > 4 order by a"
	tk.MustQuery(sql).Check(testkit.Rows("1 1 1 1 1", "5 5 5 5 5"))
}

func (s *testSuite) TestCollectDMLRuntimeStats(c *C) {
	tk := testkit.NewTestKit(c, s.store)
	tk.MustExec("use test")
	tk.MustExec("drop table if exists t1")
	tk.MustExec("create table t1 (a int, b int, unique index (a))")

	testSQLs := []string{
		"insert ignore into t1 values (5,5);",
		"insert into t1 values (5,5) on duplicate key update a=a+1;",
		"replace into t1 values (5,6),(6,7)",
		"update t1 set a=a+1 where a=6;",
	}

	getRootStats := func() string {
		info := tk.Se.ShowProcess()
		c.Assert(info, NotNil)
		p, ok := info.Plan.(plannercore.Plan)
		c.Assert(ok, IsTrue)
		stats := tk.Se.GetSessionVars().StmtCtx.RuntimeStatsColl.GetRootStats(p.ID())
		return stats.String()
	}
	for _, sql := range testSQLs {
		tk.MustExec(sql)
		c.Assert(getRootStats(), Matches, "time.*loops.*Get.*num_rpc.*total_time.*")
	}

	// Test for lock keys stats.
	tk.MustExec("begin pessimistic")
	tk.MustExec("update t1 set b=b+1")
	c.Assert(getRootStats(), Matches, "time.*lock_keys.*time.* region.* keys.* lock_rpc:.* rpc_count.*")
	tk.MustExec("rollback")

	tk.MustExec("begin pessimistic")
	tk.MustQuery("select * from t1 for update").Check(testkit.Rows("5 6", "7 7"))
	c.Assert(getRootStats(), Matches, "time.*lock_keys.*time.* region.* keys.* lock_rpc:.* rpc_count.*")
	tk.MustExec("rollback")

	tk.MustExec("begin pessimistic")
	tk.MustExec("insert ignore into t1 values (9,9)")
	c.Assert(getRootStats(), Matches, "time:.*, loops:.*, prepare:.*, check_insert: {total_time:.*, mem_insert_time:.*, prefetch:.*, rpc:{BatchGet:{num_rpc:.*, total_time:.*}}}.*")
	tk.MustExec("rollback")

	tk.MustExec("begin pessimistic")
	tk.MustExec("insert into t1 values (10,10) on duplicate key update a=a+1")
	c.Assert(getRootStats(), Matches, "time:.*, loops:.*, prepare:.*, check_insert: {total_time:.*, mem_insert_time:.*, prefetch:.*, rpc:{BatchGet:{num_rpc:.*, total_time:.*}.*")
	tk.MustExec("rollback")

	tk.MustExec("begin pessimistic")
	tk.MustExec("insert into t1 values (1,2)")
	c.Assert(getRootStats(), Matches, "time:.*, loops:.*, prepare:.*, insert:.*")
	tk.MustExec("rollback")

	tk.MustExec("begin pessimistic")
	tk.MustExec("insert ignore into t1 values(11,11) on duplicate key update `a`=`a`+1")
	c.Assert(getRootStats(), Matches, "time:.*, loops:.*, prepare:.*, check_insert: {total_time:.*, mem_insert_time:.*, prefetch:.*, rpc:.*}")
	tk.MustExec("rollback")

	tk.MustExec("begin pessimistic")
	tk.MustExec("replace into t1 values (1,4)")
	c.Assert(getRootStats(), Matches, "time:.*, loops:.*, prefetch:.*, rpc:.*")
	tk.MustExec("rollback")
}

func (s *testSuite) TestIssue13758(c *C) {
	tk := testkit.NewTestKit(c, s.store)
	tk.MustExec("use test")
	tk.MustExec("drop table if exists t1, t2")
	tk.MustExec("create table t1 (pk int(11) primary key, a int(11) not null, b int(11), key idx_b(b), key idx_a(a))")
	tk.MustExec("insert into `t1` values (1,1,0),(2,7,6),(3,2,null),(4,1,null),(5,4,5)")
	tk.MustExec("create table t2 (a int)")
	tk.MustExec("insert into t2 values (1),(null)")
	tk.MustQuery("select (select a from t1 use index(idx_a) where b >= t2.a order by a limit 1) as field from t2").Check(testkit.Rows(
		"4",
		"<nil>",
	))
}

func (s *testCoprCache) SetUpSuite(c *C) {
	originConfig := config.GetGlobalConfig()
	config.StoreGlobalConfig(config.NewConfig())
	defer config.StoreGlobalConfig(originConfig)
	cli := &regionProperityClient{}
	hijackClient := func(c tikv.Client) tikv.Client {
		cli.Client = c
		return cli
	}
	var err error
	s.store, err = mockstore.NewMockStore(
		mockstore.WithClusterInspector(func(c testutils.Cluster) {
			mockstore.BootstrapWithSingleStore(c)
			s.cls = c
		}),
		mockstore.WithClientHijacker(hijackClient),
	)
	c.Assert(err, IsNil)
	s.dom, err = session.BootstrapSession(s.store)
	c.Assert(err, IsNil)
}

func (s *testCoprCache) TearDownSuite(c *C) {
	s.dom.Close()
	s.store.Close()
}

func (s *testCoprCache) TestIntegrationCopCache(c *C) {
	originConfig := config.GetGlobalConfig()
	config.StoreGlobalConfig(config.NewConfig())
	defer config.StoreGlobalConfig(originConfig)

	tk := testkit.NewTestKit(c, s.store)
	tk.MustExec("use test")
	tk.MustExec("drop table if exists t")
	tk.MustExec("create table t (a int primary key)")
	tblInfo, err := s.dom.InfoSchema().TableByName(model.NewCIStr("test"), model.NewCIStr("t"))
	c.Assert(err, IsNil)
	tid := tblInfo.Meta().ID
	tk.MustExec(`insert into t values(1),(2),(3),(4),(5),(6),(7),(8),(9),(10),(11),(12)`)
	tableStart := tablecodec.GenTableRecordPrefix(tid)
	s.cls.SplitKeys(tableStart, tableStart.PrefixNext(), 6)

	c.Assert(failpoint.Enable("github.com/pingcap/tidb/store/mockstore/unistore/cophandler/mockCopCacheInUnistore", `return(123)`), IsNil)
	defer func() {
		c.Assert(failpoint.Disable("github.com/pingcap/tidb/store/mockstore/unistore/cophandler/mockCopCacheInUnistore"), IsNil)
	}()

	rows := tk.MustQuery("explain analyze select * from t where t.a < 10").Rows()
	c.Assert(rows[0][2], Equals, "9")
	c.Assert(strings.Contains(rows[0][5].(string), "cop_task: {num: 5"), Equals, true)
	c.Assert(strings.Contains(rows[0][5].(string), "copr_cache_hit_ratio: 0.00"), Equals, true)

	rows = tk.MustQuery("explain analyze select * from t").Rows()
	c.Assert(rows[0][2], Equals, "12")
	c.Assert(strings.Contains(rows[0][5].(string), "cop_task: {num: 6"), Equals, true)
	hitRatioIdx := strings.Index(rows[0][5].(string), "copr_cache_hit_ratio:") + len("copr_cache_hit_ratio: ")
	c.Assert(hitRatioIdx >= len("copr_cache_hit_ratio: "), Equals, true)
	hitRatio, err := strconv.ParseFloat(rows[0][5].(string)[hitRatioIdx:hitRatioIdx+4], 64)
	c.Assert(err, IsNil)
	c.Assert(hitRatio > 0, Equals, true)

	// Test for cop cache disabled.
	cfg := config.NewConfig()
	cfg.TiKVClient.CoprCache.CapacityMB = 0
	config.StoreGlobalConfig(cfg)
	rows = tk.MustQuery("explain analyze select * from t where t.a < 10").Rows()
	c.Assert(rows[0][2], Equals, "9")
	c.Assert(strings.Contains(rows[0][5].(string), "copr_cache: disabled"), Equals, true)
}

func (s *testSerialSuite) TestCoprocessorOOMTicase(c *C) {
	tk := testkit.NewTestKit(c, s.store)
	tk.MustExec("use test")
	tk.MustExec(`set @@tidb_wait_split_region_finish=1`)
	// create table for non keep-order case
	tk.MustExec("drop table if exists t5")
	tk.MustExec("create table t5(id int)")
	tk.MustQuery(`split table t5 between (0) and (10000) regions 10`).Check(testkit.Rows("9 1"))
	// create table for keep-order case
	tk.MustExec("drop table if exists t6")
	tk.MustExec("create table t6(id int, index(id))")
	tk.MustQuery(`split table t6 between (0) and (10000) regions 10`).Check(testkit.Rows("10 1"))
	tk.MustQuery("split table t6 INDEX id between (0) and (10000) regions 10;").Check(testkit.Rows("10 1"))
	count := 10
	for i := 0; i < count; i++ {
		tk.MustExec(fmt.Sprintf("insert into t5 (id) values (%v)", i))
		tk.MustExec(fmt.Sprintf("insert into t6 (id) values (%v)", i))
	}
	defer config.RestoreFunc()()
	config.UpdateGlobal(func(conf *config.Config) {
		conf.OOMAction = config.OOMActionLog
	})
	testcases := []struct {
		name string
		sql  string
	}{
		{
			name: "keep Order",
			sql:  "select id from t6 order by id",
		},
		{
			name: "non keep Order",
			sql:  "select id from t5",
		},
	}

	f := func() {
		for _, testcase := range testcases {
			c.Log(testcase.name)
			// larger than one copResponse, smaller than 2 copResponse
			quota := 2*copr.MockResponseSizeForTest - 100
			se, err := session.CreateSession4Test(s.store)
			c.Check(err, IsNil)
			tk.Se = se
			tk.MustExec("use test")
			tk.MustExec(fmt.Sprintf("set @@tidb_mem_quota_query=%v;", quota))
			var expect []string
			for i := 0; i < count; i++ {
				expect = append(expect, fmt.Sprintf("%v", i))
			}
			tk.MustQuery(testcase.sql).Sort().Check(testkit.Rows(expect...))
			// assert oom action worked by max consumed > memory quota
			c.Assert(tk.Se.GetSessionVars().StmtCtx.MemTracker.MaxConsumed(), Greater, int64(quota))
			se.Close()
		}
	}

	// ticase-4169, trigger oom action twice after workers consuming all the data
	err := failpoint.Enable("github.com/pingcap/tidb/store/copr/ticase-4169", `return(true)`)
	c.Assert(err, IsNil)
	f()
	err = failpoint.Disable("github.com/pingcap/tidb/store/copr/ticase-4169")
	c.Assert(err, IsNil)
	// ticase-4170, trigger oom action twice after iterator receiving all the data.
	err = failpoint.Enable("github.com/pingcap/tidb/store/copr/ticase-4170", `return(true)`)
	c.Assert(err, IsNil)
	f()
	err = failpoint.Disable("github.com/pingcap/tidb/store/copr/ticase-4170")
	c.Assert(err, IsNil)
	// ticase-4171, trigger oom before reading or consuming any data
	err = failpoint.Enable("github.com/pingcap/tidb/store/copr/ticase-4171", `return(true)`)
	c.Assert(err, IsNil)
	f()
	err = failpoint.Disable("github.com/pingcap/tidb/store/copr/ticase-4171")
	c.Assert(err, IsNil)
}

func (s *testSuite) TestIssue20237(c *C) {
	tk := testkit.NewTestKit(c, s.store)
	tk.MustExec("use test")
	tk.MustExec("drop table if exists t, s")
	tk.MustExec("create table t(a date, b float)")
	tk.MustExec("create table s(b float)")
	tk.MustExec(`insert into t values(NULL,-37), ("2011-11-04",105), ("2013-03-02",-22), ("2006-07-02",-56), (NULL,124), (NULL,111), ("2018-03-03",-5);`)
	tk.MustExec(`insert into s values(-37),(105),(-22),(-56),(124),(105),(111),(-5);`)
	tk.MustQuery(`select count(distinct t.a, t.b) from t join s on t.b= s.b;`).Check(testkit.Rows("4"))
}

func (s *testSerialSuite) TestIssue19148(c *C) {
	tk := testkit.NewTestKit(c, s.store)
	tk.MustExec("use test")
	tk.MustExec("drop table if exists t")
	tk.MustExec("create table t(a decimal(16, 2));")
	tk.MustExec("select * from t where a > any_value(a);")
	ctx := tk.Se.(sessionctx.Context)
	is := domain.GetDomain(ctx).InfoSchema()
	tblInfo, err := is.TableByName(model.NewCIStr("test"), model.NewCIStr("t"))
	c.Assert(err, IsNil)
	c.Assert(int(tblInfo.Meta().Columns[0].Flag), Equals, 0)
}

func (s *testSuite) TestIssue19667(c *C) {
	tk := testkit.NewTestKit(c, s.store)
	tk.MustExec("use test")
	tk.MustExec("drop table if exists t")
	tk.MustExec("CREATE TABLE t (a DATETIME)")
	tk.MustExec("INSERT INTO t VALUES('1988-04-17 01:59:59')")
	tk.MustQuery(`SELECT DATE_ADD(a, INTERVAL 1 SECOND) FROM t`).Check(testkit.Rows("1988-04-17 02:00:00"))
}

func issue20975Prepare(c *C, store kv.Storage) (*testkit.TestKit, *testkit.TestKit) {
	tk1 := testkit.NewTestKit(c, store)
	tk2 := testkit.NewTestKit(c, store)
	tk1.MustExec("use test")
	tk1.MustExec("drop table if exists t1, t2")
	tk2.MustExec("use test")
	tk1.MustExec("create table t1(id int primary key, c int)")
	tk1.MustExec("insert into t1 values(1, 10), (2, 20)")
	return tk1, tk2
}

func (s *testSuite) TestIssue20975UpdateNoChange(c *C) {
	tk1, tk2 := issue20975Prepare(c, s.store)
	tk1.MustExec("begin pessimistic")
	tk1.MustExec("update t1 set c=c")
	tk2.MustExec("create table t2(a int)")
	tk1.MustExec("commit")
}

func (s *testSuite) TestIssue20975SelectForUpdate(c *C) {
	tk1, tk2 := issue20975Prepare(c, s.store)
	tk1.MustExec("begin")
	tk1.MustExec("select * from t1 for update")
	tk2.MustExec("create table t2(a int)")
	tk1.MustExec("commit")

	tk1.MustExec("begin pessimistic")
	tk1.MustExec("select * from t1 for update")
	tk2.MustExec("drop table t2")
	tk1.MustExec("commit")
}

func (s *testSuite) TestIssue20975SelectForUpdatePointGet(c *C) {
	tk1, tk2 := issue20975Prepare(c, s.store)
	tk1.MustExec("begin")
	tk1.MustExec("select * from t1 where id=1 for update")
	tk2.MustExec("create table t2(a int)")
	tk1.MustExec("commit")

	tk1.MustExec("begin pessimistic")
	tk1.MustExec("select * from t1 where id=1 for update")
	tk2.MustExec("drop table t2")
	tk1.MustExec("commit")
}

func (s *testSuite) TestIssue20975SelectForUpdateBatchPointGet(c *C) {
	tk1, tk2 := issue20975Prepare(c, s.store)
	tk1.MustExec("begin")
	tk1.MustExec("select * from t1 where id in (1, 2) for update")
	tk2.MustExec("create table t2(a int)")
	tk1.MustExec("commit")

	tk1.MustExec("begin pessimistic")
	tk1.MustExec("select * from t1 where id in (1, 2) for update")
	tk2.MustExec("drop table t2")
	tk1.MustExec("commit")
}

func issue20975PreparePartitionTable(c *C, store kv.Storage) (*testkit.TestKit, *testkit.TestKit) {
	tk1 := testkit.NewTestKit(c, store)
	tk2 := testkit.NewTestKit(c, store)
	tk1.MustExec("use test")
	tk1.MustExec("drop table if exists t1, t2")
	tk2.MustExec("use test")
	tk1.MustExec(`create table t1(id int primary key, c int) partition by range (id) (
		partition p1 values less than (10),
		partition p2 values less than (20)
	)`)
	tk1.MustExec("insert into t1 values(1, 10), (2, 20), (11, 30), (12, 40)")
	return tk1, tk2
}

func (s *testSuite) TestIssue20975UpdateNoChangeWithPartitionTable(c *C) {
	tk1, tk2 := issue20975PreparePartitionTable(c, s.store)

	// Set projection concurrency to avoid data race here.
	// TODO: remove this line after fixing https://github.com/pingcap/tidb/issues/25496
	tk1.Se.GetSessionVars().Concurrency.SetProjectionConcurrency(0)

	tk1.MustExec("begin pessimistic")
	tk1.MustExec("update t1 set c=c")
	tk2.MustExec("create table t2(a int)")
	tk1.MustExec("commit")
}

func (s *testSuite) TestIssue20975SelectForUpdateWithPartitionTable(c *C) {
	tk1, tk2 := issue20975PreparePartitionTable(c, s.store)
	tk1.MustExec("begin")
	tk1.MustExec("select * from t1 for update")
	tk2.MustExec("create table t2(a int)")
	tk1.MustExec("commit")

	tk1.MustExec("begin pessimistic")
	tk1.MustExec("select * from t1 for update")
	tk2.MustExec("drop table t2")
	tk1.MustExec("commit")
}

func (s *testSuite) TestIssue20975SelectForUpdatePointGetWithPartitionTable(c *C) {
	tk1, tk2 := issue20975PreparePartitionTable(c, s.store)
	tk1.MustExec("begin")
	tk1.MustExec("select * from t1 where id=1 for update")
	tk2.MustExec("create table t2(a int)")
	tk1.MustExec("commit")

	tk1.MustExec("begin")
	tk1.MustExec("select * from t1 where id=12 for update")
	tk2.MustExec("drop table t2")
	tk1.MustExec("commit")

	tk1.MustExec("begin pessimistic")
	tk1.MustExec("select * from t1 where id=1 for update")
	tk2.MustExec("create table t2(a int)")
	tk1.MustExec("commit")

	tk1.MustExec("begin pessimistic")
	tk1.MustExec("select * from t1 where id=12 for update")
	tk2.MustExec("drop table t2")
	tk1.MustExec("commit")
}

func (s *testSuite) TestIssue20975SelectForUpdateBatchPointGetWithPartitionTable(c *C) {
	tk1, tk2 := issue20975PreparePartitionTable(c, s.store)
	tk1.MustExec("begin")
	tk1.MustExec("select * from t1 where id in (1, 2) for update")
	tk2.MustExec("create table t2(a int)")
	tk1.MustExec("commit")

	tk1.MustExec("begin")
	tk1.MustExec("select * from t1 where id in (11, 12) for update")
	tk2.MustExec("drop table t2")
	tk1.MustExec("commit")

	tk1.MustExec("begin")
	tk1.MustExec("select * from t1 where id in (1, 11) for update")
	tk2.MustExec("create table t2(a int)")
	tk1.MustExec("commit")

	tk1.MustExec("begin pessimistic")
	tk1.MustExec("select * from t1 where id in (1, 2) for update")
	tk2.MustExec("drop table t2")
	tk1.MustExec("commit")

	tk1.MustExec("begin pessimistic")
	tk1.MustExec("select * from t1 where id in (11, 12) for update")
	tk2.MustExec("create table t2(a int)")
	tk1.MustExec("commit")

	tk1.MustExec("begin pessimistic")
	tk1.MustExec("select * from t1 where id in (1, 11) for update")
	tk2.MustExec("drop table t2")
	tk1.MustExec("commit")
}

func (s *testSuite) TestIssue20305(c *C) {
	tk := testkit.NewTestKit(c, s.store)
	tk.MustExec("use test")
	tk.MustExec("drop table if exists t")
	tk.MustExec("create table t2 (a year(4))")
	tk.MustExec("insert into t2 values(69)")
	tk.MustQuery("select * from t2 where a <= 69").Check(testkit.Rows("2069"))
	// the following test is a regression test that matches MySQL's behavior.
	tk.MustExec("drop table if exists t3")
	tk.MustExec("CREATE TABLE `t3` (`y` year DEFAULT NULL, `a` int DEFAULT NULL)")
	tk.MustExec("INSERT INTO `t3` VALUES (2069, 70), (2010, 11), (2155, 2156), (2069, 69)")
	tk.MustQuery("SELECT * FROM `t3` where y <= a").Check(testkit.Rows("2155 2156"))
}

func (s *testSuite) TestIssue22817(c *C) {
	tk := testkit.NewTestKit(c, s.store)
	tk.MustExec("use test")
	tk.MustExec("drop table if exists t3")
	tk.MustExec("create table t3 (a year)")
	tk.MustExec("insert into t3 values (1991), (\"1992\"), (\"93\"), (94)")
	tk.MustQuery("select * from t3 where a >= NULL").Check(testkit.Rows())
}

func (s *testSuite) TestIssue13953(c *C) {
	tk := testkit.NewTestKit(c, s.store)
	tk.MustExec("use test")
	tk.MustExec("drop table if exists t")
	tk.MustExec("CREATE TABLE `t` (`id` int(11) DEFAULT NULL, `tp_bigint` bigint(20) DEFAULT NULL )")
	tk.MustExec("insert into t values(0,1),(1,9215570218099803537)")
	tk.MustQuery("select A.tp_bigint,B.id from t A join t B on A.id < B.id * 16 where A.tp_bigint = B.id;").Check(
		testkit.Rows("1 1"))
}

func (s *testSuite) TestZeroDateTimeCompatibility(c *C) {
	SQLs := []string{
		`select YEAR(0000-00-00), YEAR("0000-00-00")`,
		`select MONTH(0000-00-00), MONTH("0000-00-00")`,
		`select DAYOFWEEK(0000-00-00), DAYOFWEEK("0000-00-00")`,
		`select DAYOFMONTH(0000-00-00), DAYOFMONTH("0000-00-00")`,
		`select DAYOFYEAR(0000-00-00), DAYOFYEAR("0000-00-00")`,
		`select QUARTER(0000-00-00), QUARTER("0000-00-00")`,
		`select EXTRACT(DAY FROM 0000-00-00), EXTRACT(DAY FROM "0000-00-00")`,
		`select EXTRACT(MONTH FROM 0000-00-00), EXTRACT(MONTH FROM "0000-00-00")`,
		`select EXTRACT(YEAR FROM 0000-00-00), EXTRACT(YEAR FROM "0000-00-00")`,
		`select EXTRACT(WEEK FROM 0000-00-00), EXTRACT(WEEK FROM "0000-00-00")`,
		`select EXTRACT(QUARTER FROM 0000-00-00), EXTRACT(QUARTER FROM "0000-00-00")`,
	}
	tk := testkit.NewTestKit(c, s.store)

	for _, t := range SQLs {
		fmt.Println(t)
		tk.MustQuery(t).Check(testkit.Rows("0 <nil>"))
		c.Assert(tk.Se.GetSessionVars().StmtCtx.WarningCount(), Equals, uint16(1))
	}
}

// https://github.com/pingcap/tidb/issues/24165.
func (s *testSuite) TestInvalidDateValueInCreateTable(c *C) {
	tk := testkit.NewTestKit(c, s.store)
	tk.MustExec("use test;")
	tk.MustExec("drop table if exists t;")

	// Test for sql mode 'NO_ZERO_IN_DATE'.
	tk.MustExec("set @@sql_mode='STRICT_TRANS_TABLES,NO_ZERO_IN_DATE';")
	tk.MustGetErrCode("create table t (a datetime default '2999-00-00 00:00:00');", errno.ErrInvalidDefault)
	tk.MustExec("create table t (a datetime);")
	tk.MustGetErrCode("alter table t modify column a datetime default '2999-00-00 00:00:00';", errno.ErrInvalidDefault)
	tk.MustExec("drop table if exists t;")

	// Test for sql mode 'NO_ZERO_DATE'.
	tk.MustExec("set @@sql_mode='STRICT_TRANS_TABLES,NO_ZERO_DATE';")
	tk.MustGetErrCode("create table t (a datetime default '0000-00-00 00:00:00');", errno.ErrInvalidDefault)
	tk.MustExec("create table t (a datetime);")
	tk.MustGetErrCode("alter table t modify column a datetime default '0000-00-00 00:00:00';", errno.ErrInvalidDefault)
	tk.MustExec("drop table if exists t;")

	// Remove NO_ZERO_DATE and NO_ZERO_IN_DATE.
	tk.MustExec("set @@sql_mode='STRICT_TRANS_TABLES';")
	// Test create table with zero datetime as a default value.
	tk.MustExec("create table t (a datetime default '2999-00-00 00:00:00');")
	tk.MustExec("drop table if exists t;")
	tk.MustExec("create table t (a datetime default '0000-00-00 00:00:00');")
	tk.MustExec("drop table if exists t;")
	tk.MustExec("create table t (a datetime);")
	tk.MustExec("alter table t modify column a datetime default '2999-00-00 00:00:00';")
	tk.MustExec("alter table t modify column a datetime default '0000-00-00 00:00:00';")
	tk.MustExec("drop table if exists t;")

	// Test create table with invalid datetime(02-30) as a default value.
	tk.MustExec("set @@sql_mode='STRICT_TRANS_TABLES';")
	tk.MustGetErrCode("create table t (a datetime default '2999-02-30 00:00:00');", errno.ErrInvalidDefault)
	tk.MustExec("drop table if exists t;")
	// NO_ZERO_IN_DATE and NO_ZERO_DATE have nothing to do with invalid datetime(02-30).
	tk.MustExec("set @@sql_mode='STRICT_TRANS_TABLES,NO_ZERO_IN_DATE,NO_ZERO_DATE';")
	tk.MustGetErrCode("create table t (a datetime default '2999-02-30 00:00:00');", errno.ErrInvalidDefault)
	tk.MustExec("drop table if exists t;")
	// ALLOW_INVALID_DATES allows invalid datetime(02-30).
	tk.MustExec("set @@sql_mode='STRICT_TRANS_TABLES,ALLOW_INVALID_DATES';")
	tk.MustExec("create table t (a datetime default '2999-02-30 00:00:00');")
	tk.MustExec("drop table if exists t;")
	tk.MustExec("create table t (a datetime);")
	tk.MustExec("alter table t modify column a datetime default '2999-02-30 00:00:00';")
	tk.MustExec("drop table if exists t;")
}

func (s *testSuite) TestOOMActionPriority(c *C) {
	tk := testkit.NewTestKit(c, s.store)
	tk.MustExec("use test")
	tk.MustExec("drop table if exists t0")
	tk.MustExec("drop table if exists t1")
	tk.MustExec("drop table if exists t2")
	tk.MustExec("drop table if exists t3")
	tk.MustExec("drop table if exists t4")
	tk.MustExec("create table t0(a int)")
	tk.MustExec("insert into t0 values(1)")
	tk.MustExec("create table t1(a int)")
	tk.MustExec("insert into t1 values(1)")
	tk.MustExec("create table t2(a int)")
	tk.MustExec("insert into t2 values(1)")
	tk.MustExec("create table t3(a int)")
	tk.MustExec("insert into t3 values(1)")
	tk.MustExec("create table t4(a int)")
	tk.MustExec("insert into t4 values(1)")
	tk.MustQuery("select * from t0 join t1 join t2 join t3 join t4 order by t0.a").Check(testkit.Rows("1 1 1 1 1"))
	action := tk.Se.GetSessionVars().StmtCtx.MemTracker.GetFallbackForTest()
	// check the first 5 actions is rate limit.
	for i := 0; i < 5; i++ {
		c.Assert(action.GetPriority(), Equals, int64(memory.DefRateLimitPriority))
		action = action.GetFallback()
	}
	for action.GetFallback() != nil {
		c.Assert(action.GetPriority(), Equals, int64(memory.DefSpillPriority))
		action = action.GetFallback()
	}
	c.Assert(action.GetPriority(), Equals, int64(memory.DefLogPriority))
}

func (s *testSerialSuite) TestIssue21441(c *C) {
	failpoint.Enable("github.com/pingcap/tidb/executor/issue21441", `return`)
	defer failpoint.Disable("github.com/pingcap/tidb/executor/issue21441")

	tk := testkit.NewTestKit(c, s.store)
	tk.MustExec("use test")
	tk.MustExec("drop table if exists t")
	tk.MustExec("create table t(a int)")
	tk.MustExec(`insert into t values(1),(2),(3)`)
	tk.Se.GetSessionVars().InitChunkSize = 1
	tk.Se.GetSessionVars().MaxChunkSize = 1
	sql := `
select a from t union all
select a from t union all
select a from t union all
select a from t union all
select a from t union all
select a from t union all
select a from t union all
select a from t`
	tk.MustQuery(sql).Sort().Check(testkit.Rows(
		"1", "1", "1", "1", "1", "1", "1", "1",
		"2", "2", "2", "2", "2", "2", "2", "2",
		"3", "3", "3", "3", "3", "3", "3", "3",
	))

	tk.MustQuery("select a from (" + sql + ") t order by a limit 4").Check(testkit.Rows("1", "1", "1", "1"))
	tk.MustQuery("select a from (" + sql + ") t order by a limit 7, 4").Check(testkit.Rows("1", "2", "2", "2"))

	tk.MustExec("set @@tidb_executor_concurrency = 2")
	c.Assert(tk.Se.GetSessionVars().UnionConcurrency(), Equals, 2)
	tk.MustQuery("select a from (" + sql + ") t order by a limit 4").Check(testkit.Rows("1", "1", "1", "1"))
	tk.MustQuery("select a from (" + sql + ") t order by a limit 7, 4").Check(testkit.Rows("1", "2", "2", "2"))
}

func (s *testSuite) Test17780(c *C) {
	tk := testkit.NewTestKit(c, s.store)
	tk.MustExec("use test")
	tk.MustExec("drop table if exists t0")
	tk.MustExec("create table t0 (c0 double)")
	tk.MustExec("insert into t0 values (1e30)")
	tk.MustExec("update t0 set c0=0 where t0.c0 like 0")
	// the update should not affect c0
	tk.MustQuery("select count(*) from t0 where c0 = 0").Check(testkit.Rows("0"))
}

func (s *testSuite) TestIssue9918(c *C) {
	tk := testkit.NewTestKit(c, s.store)
	tk.MustExec("use test")
	tk.MustExec("drop table if exists t")
	tk.MustExec("create table t (a year)")
	tk.MustExec("insert into t values(0)")
	tk.MustQuery("select cast(a as char) from t").Check(testkit.Rows("0000"))
}

func (s *testSuite) Test13004(c *C) {
	tk := testkit.NewTestKit(c, s.store)
	// see https://dev.mysql.com/doc/refman/5.6/en/date-and-time-literals.html, timestamp here actually produces a datetime
	tk.MustQuery("SELECT TIMESTAMP '9999-01-01 00:00:00'").Check(testkit.Rows("9999-01-01 00:00:00"))
}

func (s *testSuite) Test12178(c *C) {
	tk := testkit.NewTestKit(c, s.store)
	tk.MustExec("use test")
	tk.MustExec("drop table if exists ta")
	tk.MustExec("create table ta(id decimal(60,2))")
	tk.MustExec("insert into ta values (JSON_EXTRACT('{\"c\": \"1234567890123456789012345678901234567890123456789012345\"}', '$.c'))")
	tk.MustQuery("select * from ta").Check(testkit.Rows("1234567890123456789012345678901234567890123456789012345.00"))
}

func (s *testSuite) Test11883(c *C) {
	tk := testkit.NewTestKit(c, s.store)
	tk.MustExec("use test")
	tk.MustExec("drop table if exists t1")
	tk.MustExec("create table t1 (f1 json)")
	tk.MustExec("insert into t1(f1) values ('\"asd\"'),('\"asdf\"'),('\"asasas\"')")
	tk.MustQuery("select f1 from t1 where json_extract(f1,\"$\") in (\"asd\",\"asasas\",\"asdf\")").Check(testkit.Rows("\"asd\"", "\"asdf\"", "\"asasas\""))
	tk.MustQuery("select f1 from t1 where json_extract(f1, '$') = 'asd'").Check(testkit.Rows("\"asd\""))
	// MySQL produces empty row for the following SQL, I doubt it should be MySQL's bug.
	tk.MustQuery("select f1 from t1 where case json_extract(f1,\"$\") when \"asd\" then 1 else 0 end").Check(testkit.Rows("\"asd\""))
	tk.MustExec("delete from t1")
	tk.MustExec("insert into t1 values ('{\"a\": 1}')")
	// the first value in the tuple should be interpreted as string instead of JSON, so no row will be returned
	tk.MustQuery("select f1 from t1 where f1 in ('{\"a\": 1}', 'asdf', 'asdf')").Check(testkit.Rows())
	// and if we explicitly cast it into a JSON value, the check will pass
	tk.MustQuery("select f1 from t1 where f1 in (cast('{\"a\": 1}' as JSON), 'asdf', 'asdf')").Check(testkit.Rows("{\"a\": 1}"))
	tk.MustQuery("select json_extract('\"asd\"', '$') = 'asd'").Check(testkit.Rows("1"))
	tk.MustQuery("select json_extract('\"asd\"', '$') <=> 'asd'").Check(testkit.Rows("1"))
	tk.MustQuery("select json_extract('\"asd\"', '$') <> 'asd'").Check(testkit.Rows("0"))
	tk.MustQuery("select json_extract('{\"f\": 1.0}', '$.f') = 1.0").Check(testkit.Rows("1"))
	tk.MustQuery("select json_extract('{\"f\": 1.0}', '$.f') = '1.0'").Check(testkit.Rows("0"))
	tk.MustQuery("select json_extract('{\"n\": 1}', '$') = '{\"n\": 1}'").Check(testkit.Rows("0"))
	tk.MustQuery("select json_extract('{\"n\": 1}', '$') <> '{\"n\": 1}'").Check(testkit.Rows("1"))
}

func (s *testSuite) Test15492(c *C) {
	tk := testkit.NewTestKit(c, s.store)
	tk.MustExec("use test")
	tk.MustExec("drop table if exists t")
	tk.MustExec("create table t (a int, b int)")
	tk.MustExec("insert into t values (2, 20), (1, 10), (3, 30)")
	tk.MustQuery("select a + 1 as field1, a as field2 from t order by field1, field2 limit 2").Check(testkit.Rows("2 1", "3 2"))
}

func (s testSuite) TestTrackAggMemoryUsage(c *C) {
	tk := testkit.NewTestKit(c, s.store)

	tk.MustExec("use test")
	tk.MustExec("create table t(a int)")
	tk.MustExec("insert into t values(1)")

	tk.MustExec("set tidb_track_aggregate_memory_usage = off;")
	rows := tk.MustQuery("explain analyze select /*+ HASH_AGG() */ sum(a) from t").Rows()
	c.Assert(rows[0][7], Equals, "N/A")
	rows = tk.MustQuery("explain analyze select /*+ STREAM_AGG() */ sum(a) from t").Rows()
	c.Assert(rows[0][7], Equals, "N/A")
	tk.MustExec("set tidb_track_aggregate_memory_usage = on;")
	rows = tk.MustQuery("explain analyze select /*+ HASH_AGG() */ sum(a) from t").Rows()
	c.Assert(rows[0][7], Not(Equals), "N/A")
	rows = tk.MustQuery("explain analyze select /*+ STREAM_AGG() */ sum(a) from t").Rows()
	c.Assert(rows[0][7], Not(Equals), "N/A")
}

func (s *testSuite) Test12201(c *C) {
	tk := testkit.NewTestKit(c, s.store)
	tk.MustExec("use test")
	tk.MustExec("drop table if exists e")
	tk.MustExec("create table e (e enum('a', 'b'))")
	tk.MustExec("insert into e values ('a'), ('b')")
	tk.MustQuery("select * from e where case 1 when 0 then e end").Check(testkit.Rows())
	tk.MustQuery("select * from e where case 1 when 1 then e end").Check(testkit.Rows("a", "b"))
	tk.MustQuery("select * from e where case e when 1 then e end").Check(testkit.Rows("a"))
	tk.MustQuery("select * from e where case 1 when e then e end").Check(testkit.Rows("a"))
}

func (s *testSuite) TestIssue21451(c *C) {
	tk := testkit.NewTestKitWithInit(c, s.store)

	tk.MustExec("drop table if exists t")
	tk.MustExec("create table t (en enum('c', 'b', 'a'));")
	tk.MustExec("insert into t values ('a'), ('b'), ('c');")
	tk.MustQuery("select max(en) from t;").Check(testkit.Rows("c"))
	tk.MustQuery("select min(en) from t;").Check(testkit.Rows("a"))
	tk.MustQuery("select * from t order by en;").Check(testkit.Rows("c", "b", "a"))

	tk.MustExec("drop table t")
	tk.MustExec("create table t(s set('c', 'b', 'a'));")
	tk.MustExec("insert into t values ('a'), ('b'), ('c');")
	tk.MustQuery("select max(s) from t;").Check(testkit.Rows("c"))
	tk.MustQuery("select min(s) from t;").Check(testkit.Rows("a"))

	tk.MustExec("drop table t")
	tk.MustExec("create table t(id int, en enum('c', 'b', 'a'))")
	tk.MustExec("insert into t values (1, 'a'),(2, 'b'), (3, 'c'), (1, 'c');")
	tk.MustQuery("select id, max(en) from t where id=1 group by id;").Check(testkit.Rows("1 c"))
	tk.MustQuery("select id, min(en) from t where id=1 group by id;").Check(testkit.Rows("1 a"))
	tk.MustExec("drop table t")

	tk.MustExec("create table t(id int, s set('c', 'b', 'a'));")
	tk.MustExec("insert into t values (1, 'a'),(2, 'b'), (3, 'c'), (1, 'c');")
	tk.MustQuery("select id, max(s) from t where id=1 group by id;").Check(testkit.Rows("1 c"))
	tk.MustQuery("select id, min(s) from t where id=1 group by id;").Check(testkit.Rows("1 a"))

	tk.MustExec("drop table t")
	tk.MustExec("create table t(e enum('e','d','c','b','a'))")
	tk.MustExec("insert into t values ('e'),('d'),('c'),('b'),('a');")
	tk.MustQuery("select * from t order by e limit 1;").Check(testkit.Rows("e"))

	tk.MustExec("drop table t")
	tk.MustExec("create table t(s set('e', 'd', 'c', 'b', 'a'))")
	tk.MustExec("insert into t values ('e'),('d'),('c'),('b'),('a');")
	tk.MustQuery("select * from t order by s limit 1;").Check(testkit.Rows("e"))
	tk.MustExec("drop table t")
}

func (s *testSuite) TestIssue15563(c *C) {
	tk := testkit.NewTestKit(c, s.store)
	tk.MustQuery("select distinct 0.7544678906163867 /  0.68234634;").Check(testkit.Rows("1.10569639842486251190"))
}

func (s *testSuite) TestIssue22231(c *C) {
	tk := testkit.NewTestKit(c, s.store)
	tk.MustExec("use test")
	tk.MustExec("drop table if exists t_issue_22231")
	tk.MustExec("create table t_issue_22231(a datetime)")
	tk.MustExec("insert into t_issue_22231 values('2020--05-20 01:22:12')")
	tk.MustQuery("select * from t_issue_22231 where a >= '2020-05-13 00:00:00 00:00:00' and a <= '2020-05-28 23:59:59 00:00:00'").Check(testkit.Rows("2020-05-20 01:22:12"))
	tk.MustQuery("show warnings").Check(testkit.Rows("Warning 1292 Truncated incorrect datetime value: '2020-05-13 00:00:00 00:00:00'", "Warning 1292 Truncated incorrect datetime value: '2020-05-28 23:59:59 00:00:00'"))

	tk.MustQuery("select cast('2020-10-22 10:31-10:12' as datetime)").Check(testkit.Rows("2020-10-22 10:31:10"))
	tk.MustQuery("show warnings").Check(testkit.Rows("Warning 1292 Truncated incorrect datetime value: '2020-10-22 10:31-10:12'"))
	tk.MustQuery("select cast('2020-05-28 23:59:59 00:00:00' as datetime)").Check(testkit.Rows("2020-05-28 23:59:59"))
	tk.MustQuery("show warnings").Check(testkit.Rows("Warning 1292 Truncated incorrect datetime value: '2020-05-28 23:59:59 00:00:00'"))
	tk.MustExec("drop table if exists t_issue_22231")
}

func (s *testSuite) TestIssue22201(c *C) {
	tk := testkit.NewTestKitWithInit(c, s.store)
	tk.MustQuery("SELECT HEX(WEIGHT_STRING('ab' AS BINARY(1000000000000000000)));").Check(testkit.Rows("<nil>"))
	tk.MustQuery("show warnings").Check(testkit.Rows("Warning 1301 Result of cast_as_binary() was larger than max_allowed_packet (67108864) - truncated"))
	tk.MustQuery("SELECT HEX(WEIGHT_STRING('ab' AS char(1000000000000000000)));").Check(testkit.Rows("<nil>"))
	tk.MustQuery("show warnings").Check(testkit.Rows("Warning 1301 Result of weight_string() was larger than max_allowed_packet (67108864) - truncated"))
}

func (s *testSuiteP1) TestIssue22941(c *C) {
	tk := testkit.NewTestKit(c, s.store)
	tk.MustExec("use test")
	tk.MustExec("drop table if exists m, mp")
	tk.MustExec(`CREATE TABLE m (
		mid varchar(50) NOT NULL,
		ParentId varchar(50) DEFAULT NULL,
		PRIMARY KEY (mid),
		KEY ind_bm_parent (ParentId,mid)
	)`)
	// mp should have more columns than m
	tk.MustExec(`CREATE TABLE mp (
		mpid bigint(20) unsigned NOT NULL DEFAULT '0',
		mid varchar(50) DEFAULT NULL COMMENT '模块主键',
		sid int,
	PRIMARY KEY (mpid)
	);`)

	tk.MustExec(`insert into mp values("1","1","0");`)
	tk.MustExec(`insert into m values("0", "0");`)
	rs := tk.MustQuery(`SELECT ( SELECT COUNT(1) FROM m WHERE ParentId = c.mid ) expand,  bmp.mpid,  bmp.mpid IS NULL,bmp.mpid IS NOT NULL, sid FROM m c LEFT JOIN mp bmp ON c.mid = bmp.mid  WHERE c.ParentId = '0'`)
	rs.Check(testkit.Rows("1 <nil> 1 0 <nil>"))

	rs = tk.MustQuery(`SELECT  bmp.mpid,  bmp.mpid IS NULL,bmp.mpid IS NOT NULL FROM m c LEFT JOIN mp bmp ON c.mid = bmp.mid  WHERE c.ParentId = '0'`)
	rs.Check(testkit.Rows("<nil> 1 0"))
}

func (s *testSerialSuite) TestTxnWriteThroughputSLI(c *C) {
	tk := testkit.NewTestKit(c, s.store)
	tk.MustExec("use test")
	tk.MustExec("drop table if exists t")
	tk.MustExec("create table t (a int key, b int)")
	c.Assert(failpoint.Enable("github.com/pingcap/tidb/util/sli/CheckTxnWriteThroughput", "return(true)"), IsNil)
	defer func() {
		err := failpoint.Disable("github.com/pingcap/tidb/util/sli/CheckTxnWriteThroughput")
		c.Assert(err, IsNil)
	}()

	mustExec := func(sql string) {
		tk.MustExec(sql)
		tk.Se.GetTxnWriteThroughputSLI().FinishExecuteStmt(time.Second, tk.Se.AffectedRows(), tk.Se.GetSessionVars().InTxn())
	}
	errExec := func(sql string) {
		_, err := tk.Exec(sql)
		c.Assert(err, NotNil)
		tk.Se.GetTxnWriteThroughputSLI().FinishExecuteStmt(time.Second, tk.Se.AffectedRows(), tk.Se.GetSessionVars().InTxn())
	}

	// Test insert in small txn
	mustExec("insert into t values (1,3),(2,4)")
	writeSLI := tk.Se.GetTxnWriteThroughputSLI()
	c.Assert(writeSLI.IsInvalid(), Equals, false)
	c.Assert(writeSLI.IsSmallTxn(), Equals, true)
	c.Assert(tk.Se.GetTxnWriteThroughputSLI().String(), Equals, "invalid: false, affectRow: 2, writeSize: 58, readKeys: 0, writeKeys: 2, writeTime: 1s")
	tk.Se.GetTxnWriteThroughputSLI().Reset()

	// Test insert ... select ... from
	mustExec("insert into t select b, a from t")
	c.Assert(writeSLI.IsInvalid(), Equals, true)
	c.Assert(writeSLI.IsSmallTxn(), Equals, true)
	c.Assert(tk.Se.GetTxnWriteThroughputSLI().String(), Equals, "invalid: true, affectRow: 2, writeSize: 58, readKeys: 0, writeKeys: 2, writeTime: 1s")
	tk.Se.GetTxnWriteThroughputSLI().Reset()

	// Test for delete
	mustExec("delete from t")
	c.Assert(tk.Se.GetTxnWriteThroughputSLI().String(), Equals, "invalid: false, affectRow: 4, writeSize: 76, readKeys: 0, writeKeys: 4, writeTime: 1s")
	tk.Se.GetTxnWriteThroughputSLI().Reset()

	// Test insert not in small txn
	mustExec("begin")
	for i := 0; i < 20; i++ {
		mustExec(fmt.Sprintf("insert into t values (%v,%v)", i, i))
		c.Assert(writeSLI.IsSmallTxn(), Equals, true)
	}
	// The statement which affect rows is 0 shouldn't record into time.
	mustExec("select count(*) from t")
	mustExec("select * from t")
	mustExec("insert into t values (20,20)")
	c.Assert(writeSLI.IsSmallTxn(), Equals, false)
	mustExec("commit")
	c.Assert(writeSLI.IsInvalid(), Equals, false)
	c.Assert(tk.Se.GetTxnWriteThroughputSLI().String(), Equals, "invalid: false, affectRow: 21, writeSize: 609, readKeys: 0, writeKeys: 21, writeTime: 22s")
	tk.Se.GetTxnWriteThroughputSLI().Reset()

	// Test invalid when transaction has replace ... select ... from ... statement.
	mustExec("delete from t")
	tk.Se.GetTxnWriteThroughputSLI().Reset()
	mustExec("begin")
	mustExec("insert into t values (1,3),(2,4)")
	mustExec("replace into t select b, a from t")
	mustExec("commit")
	c.Assert(writeSLI.IsInvalid(), Equals, true)
	c.Assert(tk.Se.GetTxnWriteThroughputSLI().String(), Equals, "invalid: true, affectRow: 4, writeSize: 116, readKeys: 0, writeKeys: 4, writeTime: 3s")
	tk.Se.GetTxnWriteThroughputSLI().Reset()

	// Test clean last failed transaction information.
	err := failpoint.Disable("github.com/pingcap/tidb/util/sli/CheckTxnWriteThroughput")
	c.Assert(err, IsNil)
	mustExec("begin")
	mustExec("insert into t values (1,3),(2,4)")
	errExec("commit")
	c.Assert(tk.Se.GetTxnWriteThroughputSLI().String(), Equals, "invalid: false, affectRow: 0, writeSize: 0, readKeys: 0, writeKeys: 0, writeTime: 0s")

	c.Assert(failpoint.Enable("github.com/pingcap/tidb/util/sli/CheckTxnWriteThroughput", "return(true)"), IsNil)
	mustExec("begin")
	mustExec("insert into t values (5, 6)")
	mustExec("commit")
	c.Assert(tk.Se.GetTxnWriteThroughputSLI().String(), Equals, "invalid: false, affectRow: 1, writeSize: 29, readKeys: 0, writeKeys: 1, writeTime: 2s")

	// Test for reset
	tk.Se.GetTxnWriteThroughputSLI().Reset()
	c.Assert(tk.Se.GetTxnWriteThroughputSLI().String(), Equals, "invalid: false, affectRow: 0, writeSize: 0, readKeys: 0, writeKeys: 0, writeTime: 0s")
}

func (s *testSuite) TestIssue23993(c *C) {
	tk := testkit.NewTestKit(c, s.store)
	tk.MustExec("use test")
	// Real cast to time should return NULL
	tk.MustExec("drop table if exists t_issue_23993")
	tk.MustExec("create table t_issue_23993(a double)")
	tk.MustExec("insert into t_issue_23993 values(-790822912)")
	tk.MustQuery("select cast(a as time) from t_issue_23993").Check(testkit.Rows("<nil>"))
	tk.MustQuery("select a from t_issue_23993 where cast(a as time)").Check(testkit.Rows())
	// Int cast to time should return NULL
	tk.MustExec("drop table if exists t_issue_23993")
	tk.MustExec("create table t_issue_23993(a int)")
	tk.MustExec("insert into t_issue_23993 values(-790822912)")
	tk.MustQuery("select cast(a as time) from t_issue_23993").Check(testkit.Rows("<nil>"))
	tk.MustQuery("select a from t_issue_23993 where cast(a as time)").Check(testkit.Rows())
	// Decimal cast to time should return NULL
	tk.MustExec("drop table if exists t_issue_23993")
	tk.MustExec("create table t_issue_23993(a decimal)")
	tk.MustExec("insert into t_issue_23993 values(-790822912)")
	tk.MustQuery("select cast(a as time) from t_issue_23993").Check(testkit.Rows("<nil>"))
	tk.MustQuery("select a from t_issue_23993 where cast(a as time)").Check(testkit.Rows())
	// String cast to time should not return NULL
	tk.MustExec("drop table if exists t_issue_23993")
	tk.MustExec("create table t_issue_23993(a varchar(255))")
	tk.MustExec("insert into t_issue_23993 values('-790822912')")
	tk.MustQuery("select cast(a as time) from t_issue_23993").Check(testkit.Rows("-838:59:59"))
	tk.MustQuery("select a from t_issue_23993 where cast(a as time)").Check(testkit.Rows("-790822912"))
}

func (s *testSuiteP2) TestProjectionBitType(c *C) {
	tk := testkit.NewTestKit(c, s.store)
	tk.MustExec("use test")
	tk.MustExec("drop table if exists t")
	tk.MustExec("drop table if exists t1")
	tk.MustExec("create table t(k1 int, v bit(34) DEFAULT b'111010101111001001100111101111111', primary key(k1) clustered);")
	tk.MustExec("create table t1(k1 int, v bit(34) DEFAULT b'111010101111001001100111101111111', primary key(k1) nonclustered);")
	tk.MustExec("insert into t(k1) select 1;")
	tk.MustExec("insert into t1(k1) select 1;")

	tk.MustExec("set @@tidb_enable_vectorized_expression = 0;")
	// following SQL should returns same result
	tk.MustQuery("(select * from t where false) union(select * from t for update);").Check(testkit.Rows("1 \x01\xd5\xe4\xcf\u007f"))
	tk.MustQuery("(select * from t1 where false) union(select * from t1 for update);").Check(testkit.Rows("1 \x01\xd5\xe4\xcf\u007f"))

	tk.MustExec("set @@tidb_enable_vectorized_expression = 1;")
	tk.MustQuery("(select * from t where false) union(select * from t for update);").Check(testkit.Rows("1 \x01\xd5\xe4\xcf\u007f"))
	tk.MustQuery("(select * from t1 where false) union(select * from t1 for update);").Check(testkit.Rows("1 \x01\xd5\xe4\xcf\u007f"))
}

func (s *testSuite) TestIssue23609(c *C) {
	tk := testkit.NewTestKitWithInit(c, s.store)
	tk.MustExec("drop table if exists t1")
	tk.MustExec("CREATE TABLE `t1` (\n  `a` timestamp NULL DEFAULT NULL,\n  `b` year(4) DEFAULT NULL,\n  KEY `a` (`a`),\n  KEY `b` (`b`)\n)")
	tk.MustExec("insert into t1 values(\"2002-10-03 04:28:53\",2000), (\"2002-10-03 04:28:53\",2002), (NULL, 2002)")
	tk.MustQuery("select /*+ inl_join (x,y) */ * from t1 x cross join t1 y on x.a=y.b").Check(testkit.Rows())
	tk.MustQuery("select * from t1 x cross join t1 y on x.a>y.b order by x.a, x.b, y.a, y.b").Check(testkit.Rows("2002-10-03 04:28:53 2000 <nil> 2002", "2002-10-03 04:28:53 2000 2002-10-03 04:28:53 2000", "2002-10-03 04:28:53 2000 2002-10-03 04:28:53 2002", "2002-10-03 04:28:53 2002 <nil> 2002", "2002-10-03 04:28:53 2002 2002-10-03 04:28:53 2000", "2002-10-03 04:28:53 2002 2002-10-03 04:28:53 2002"))
	tk.MustQuery("select * from t1 where a = b").Check(testkit.Rows())
	tk.MustQuery("select * from t1 where a < b").Check(testkit.Rows())
	c.Assert(tk.Se.GetSessionVars().StmtCtx.WarningCount(), Equals, uint16(0))
}

func (s *testSuite1) TestIssue24091(c *C) {
	tk := testkit.NewTestKit(c, s.store)
	tk.MustExec("use test;")
	tk.MustExec("drop table if exists t;")
	defer tk.MustExec("drop table if exists t;")
	tk.MustExec("create table t(a int) partition by hash (a div 0) partitions 10;")
	tk.MustExec("insert into t values (NULL);")

	tk.MustQuery("select null div 0;").Check(testkit.Rows("<nil>"))
	tk.MustQuery("select * from t;").Check(testkit.Rows("<nil>"))
}

func (s *testSerialSuite) TestIssue24210(c *C) {
	tk := testkit.NewTestKit(c, s.store)

	// for ProjectionExec
	c.Assert(failpoint.Enable("github.com/pingcap/tidb/executor/mockProjectionExecBaseExecutorOpenReturnedError", `return(true)`), IsNil)
	_, err := tk.Exec("select a from (select 1 as a, 2 as b) t")
	c.Assert(err, NotNil)
	c.Assert(err.Error(), Equals, "mock ProjectionExec.baseExecutor.Open returned error")
	err = failpoint.Disable("github.com/pingcap/tidb/executor/mockProjectionExecBaseExecutorOpenReturnedError")
	c.Assert(err, IsNil)

	// for HashAggExec
	c.Assert(failpoint.Enable("github.com/pingcap/tidb/executor/mockHashAggExecBaseExecutorOpenReturnedError", `return(true)`), IsNil)
	_, err = tk.Exec("select sum(a) from (select 1 as a, 2 as b) t group by b")
	c.Assert(err, NotNil)
	c.Assert(err.Error(), Equals, "mock HashAggExec.baseExecutor.Open returned error")
	err = failpoint.Disable("github.com/pingcap/tidb/executor/mockHashAggExecBaseExecutorOpenReturnedError")
	c.Assert(err, IsNil)

	// for StreamAggExec
	c.Assert(failpoint.Enable("github.com/pingcap/tidb/executor/mockStreamAggExecBaseExecutorOpenReturnedError", `return(true)`), IsNil)
	_, err = tk.Exec("select sum(a) from (select 1 as a, 2 as b) t")
	c.Assert(err, NotNil)
	c.Assert(err.Error(), Equals, "mock StreamAggExec.baseExecutor.Open returned error")
	err = failpoint.Disable("github.com/pingcap/tidb/executor/mockStreamAggExecBaseExecutorOpenReturnedError")
	c.Assert(err, IsNil)

	// for SelectionExec
	c.Assert(failpoint.Enable("github.com/pingcap/tidb/executor/mockSelectionExecBaseExecutorOpenReturnedError", `return(true)`), IsNil)
	_, err = tk.Exec("select * from (select rand() as a) t where a > 0")
	c.Assert(err, NotNil)
	c.Assert(err.Error(), Equals, "mock SelectionExec.baseExecutor.Open returned error")
	err = failpoint.Disable("github.com/pingcap/tidb/executor/mockSelectionExecBaseExecutorOpenReturnedError")
	c.Assert(err, IsNil)
}

func (s *testSerialSuite) TestDeadlocksTable(c *C) {
	deadlockhistory.GlobalDeadlockHistory.Clear()
	deadlockhistory.GlobalDeadlockHistory.Resize(10)

	occurTime := time.Date(2021, 5, 10, 1, 2, 3, 456789000, time.Local)
	rec := &deadlockhistory.DeadlockRecord{
		OccurTime:   occurTime,
		IsRetryable: false,
		WaitChain: []deadlockhistory.WaitChainItem{
			{
				TryLockTxn:     101,
				SQLDigest:      "aabbccdd",
				Key:            []byte("k1"),
				AllSQLDigests:  nil,
				TxnHoldingLock: 102,
			},
			{
				TryLockTxn:     102,
				SQLDigest:      "ddccbbaa",
				Key:            []byte("k2"),
				AllSQLDigests:  []string{"sql1"},
				TxnHoldingLock: 101,
			},
		},
	}
	deadlockhistory.GlobalDeadlockHistory.Push(rec)

	occurTime2 := time.Date(2022, 6, 11, 2, 3, 4, 987654000, time.Local)
	rec2 := &deadlockhistory.DeadlockRecord{
		OccurTime:   occurTime2,
		IsRetryable: true,
		WaitChain: []deadlockhistory.WaitChainItem{
			{
				TryLockTxn:     201,
				AllSQLDigests:  []string{},
				TxnHoldingLock: 202,
			},
			{
				TryLockTxn:     202,
				AllSQLDigests:  []string{"sql1", "sql2, sql3"},
				TxnHoldingLock: 203,
			},
			{
				TryLockTxn:     203,
				TxnHoldingLock: 201,
			},
		},
	}
	deadlockhistory.GlobalDeadlockHistory.Push(rec2)

	// `Push` sets the record's ID, and ID in a single DeadlockHistory is monotonically increasing. We must get it here
	// to know what it is.
	id1 := strconv.FormatUint(rec.ID, 10)
	id2 := strconv.FormatUint(rec2.ID, 10)

	c.Assert(failpoint.Enable("github.com/pingcap/tidb/expression/sqlDigestRetrieverSkipRetrieveGlobal", "return"), IsNil)
	defer func() {
		c.Assert(failpoint.Disable("github.com/pingcap/tidb/expression/sqlDigestRetrieverSkipRetrieveGlobal"), IsNil)
	}()

	tk := testkit.NewTestKit(c, s.store)
	tk.MustQuery("select * from information_schema.deadlocks").Check(
		testutil.RowsWithSep("/",
			id1+"/2021-05-10 01:02:03.456789/0/101/aabbccdd/<nil>/6B31/<nil>/102",
			id1+"/2021-05-10 01:02:03.456789/0/102/ddccbbaa/<nil>/6B32/<nil>/101",
			id2+"/2022-06-11 02:03:04.987654/1/201/<nil>/<nil>/<nil>/<nil>/202",
			id2+"/2022-06-11 02:03:04.987654/1/202/<nil>/<nil>/<nil>/<nil>/203",
			id2+"/2022-06-11 02:03:04.987654/1/203/<nil>/<nil>/<nil>/<nil>/201",
		))
}

func (s testSerialSuite) TestExprBlackListForEnum(c *C) {
	tk := testkit.NewTestKit(c, s.store)

	tk.MustExec("use test")
	tk.MustExec("drop table if exists t;")
	tk.MustExec("create table t(a enum('a','b','c'), b enum('a','b','c'), c int, index idx(b,a));")
	tk.MustExec("insert into t values(1,1,1),(2,2,2),(3,3,3);")

	checkFuncPushDown := func(rows [][]interface{}, keyWord string) bool {
		for _, line := range rows {
			// Agg/Expr push down
			if line[2].(string) == "cop[tikv]" && strings.Contains(line[4].(string), keyWord) {
				return true
			}
			// access index
			if line[2].(string) == "cop[tikv]" && strings.Contains(line[3].(string), keyWord) {
				return true
			}
		}
		return false
	}

	// Test agg(enum) push down
	tk.MustExec("insert into mysql.expr_pushdown_blacklist(name) values('enum');")
	tk.MustExec("admin reload expr_pushdown_blacklist;")
	rows := tk.MustQuery("desc format='brief' select /*+ HASH_AGG() */ max(a) from t;").Rows()
	c.Assert(checkFuncPushDown(rows, "max"), IsFalse)
	rows = tk.MustQuery("desc format='brief' select /*+ STREAM_AGG() */ max(a) from t;").Rows()
	c.Assert(checkFuncPushDown(rows, "max"), IsFalse)

	tk.MustExec("delete from mysql.expr_pushdown_blacklist;")
	tk.MustExec("admin reload expr_pushdown_blacklist;")
	rows = tk.MustQuery("desc format='brief' select /*+ HASH_AGG() */ max(a) from t;").Rows()
	c.Assert(checkFuncPushDown(rows, "max"), IsTrue)
	rows = tk.MustQuery("desc format='brief' select /*+ STREAM_AGG() */ max(a) from t;").Rows()
	c.Assert(checkFuncPushDown(rows, "max"), IsTrue)

	// Test expr(enum) push down
	tk.MustExec("insert into mysql.expr_pushdown_blacklist(name) values('enum');")
	tk.MustExec("admin reload expr_pushdown_blacklist;")
	rows = tk.MustQuery("desc format='brief' select * from t where a + b;").Rows()
	c.Assert(checkFuncPushDown(rows, "plus"), IsFalse)
	rows = tk.MustQuery("desc format='brief' select * from t where a + b;").Rows()
	c.Assert(checkFuncPushDown(rows, "plus"), IsFalse)

	tk.MustExec("delete from mysql.expr_pushdown_blacklist;")
	tk.MustExec("admin reload expr_pushdown_blacklist;")
	rows = tk.MustQuery("desc format='brief' select * from t where a + b;").Rows()
	c.Assert(checkFuncPushDown(rows, "plus"), IsTrue)
	rows = tk.MustQuery("desc format='brief' select * from t where a + b;").Rows()
	c.Assert(checkFuncPushDown(rows, "plus"), IsTrue)

	// Test enum index
	tk.MustExec("insert into mysql.expr_pushdown_blacklist(name) values('enum');")
	tk.MustExec("admin reload expr_pushdown_blacklist;")
	rows = tk.MustQuery("desc format='brief' select * from t where b = 1;").Rows()
	c.Assert(checkFuncPushDown(rows, "index:idx(b)"), IsFalse)
	rows = tk.MustQuery("desc format='brief' select * from t where b = 'a';").Rows()
	c.Assert(checkFuncPushDown(rows, "index:idx(b)"), IsFalse)
	rows = tk.MustQuery("desc format='brief' select * from t where b > 1;").Rows()
	c.Assert(checkFuncPushDown(rows, "index:idx(b)"), IsFalse)
	rows = tk.MustQuery("desc format='brief' select * from t where b > 'a';").Rows()
	c.Assert(checkFuncPushDown(rows, "index:idx(b)"), IsFalse)

	tk.MustExec("delete from mysql.expr_pushdown_blacklist;")
	tk.MustExec("admin reload expr_pushdown_blacklist;")
	rows = tk.MustQuery("desc format='brief' select * from t where b = 1 and a = 1;").Rows()
	c.Assert(checkFuncPushDown(rows, "index:idx(b, a)"), IsTrue)
	rows = tk.MustQuery("desc format='brief' select * from t where b = 'a' and a = 'a';").Rows()
	c.Assert(checkFuncPushDown(rows, "index:idx(b, a)"), IsTrue)
	rows = tk.MustQuery("desc format='brief' select * from t where b = 1 and a > 1;").Rows()
	c.Assert(checkFuncPushDown(rows, "index:idx(b, a)"), IsTrue)
	rows = tk.MustQuery("desc format='brief' select * from t where b = 1 and a > 'a'").Rows()
	c.Assert(checkFuncPushDown(rows, "index:idx(b, a)"), IsTrue)
}

func (s *testResourceTagSuite) TestResourceGroupTag(c *C) {
	if israce.RaceEnabled {
		c.Skip("unstable, skip it and fix it before 20210622")
	}
	tk := testkit.NewTestKit(c, s.store)
	tk.MustExec("use test")
	tk.MustExec("drop table if exists t;")
	tk.MustExec("create table t(a int, b int, unique index idx(a));")
	tbInfo := testGetTableByName(c, tk.Se, "test", "t")

	// Enable Top SQL
	variable.TopSQLVariable.Enable.Store(true)
	config.UpdateGlobal(func(conf *config.Config) {
		conf.TopSQL.ReceiverAddress = "mock-agent"
	})

	c.Assert(failpoint.Enable("github.com/pingcap/tidb/store/mockstore/unistore/unistoreRPCClientSendHook", `return(true)`), IsNil)
	defer failpoint.Disable("github.com/pingcap/tidb/store/mockstore/unistore/unistoreRPCClientSendHook")

	var sqlDigest, planDigest *parser.Digest
	var tagLabel tipb.ResourceGroupTagLabel
	checkFn := func() {}
	unistore.UnistoreRPCClientSendHook = func(req *tikvrpc.Request) {
		var startKey []byte
		var ctx *kvrpcpb.Context
		switch req.Type {
		case tikvrpc.CmdGet:
			request := req.Get()
			startKey = request.Key
			ctx = request.Context
		case tikvrpc.CmdBatchGet:
			request := req.BatchGet()
			startKey = request.Keys[0]
			ctx = request.Context
		case tikvrpc.CmdPrewrite:
			request := req.Prewrite()
			startKey = request.Mutations[0].Key
			ctx = request.Context
		case tikvrpc.CmdCommit:
			request := req.Commit()
			startKey = request.Keys[0]
			ctx = request.Context
		case tikvrpc.CmdCop:
			request := req.Cop()
			startKey = request.Ranges[0].Start
			ctx = request.Context
		case tikvrpc.CmdPessimisticLock:
			request := req.PessimisticLock()
			startKey = request.PrimaryLock
			ctx = request.Context
		}
		tid := tablecodec.DecodeTableID(startKey)
		if tid != tbInfo.Meta().ID {
			return
		}
		if ctx == nil {
			return
		}
		tag := &tipb.ResourceGroupTag{}
		err := tag.Unmarshal(ctx.ResourceGroupTag)
		c.Assert(err, IsNil)
		sqlDigest = parser.NewDigest(tag.SqlDigest)
		planDigest = parser.NewDigest(tag.PlanDigest)
		tagLabel = *tag.Label
		checkFn()
	}

	resetVars := func() {
		sqlDigest = parser.NewDigest(nil)
		planDigest = parser.NewDigest(nil)
	}

	cases := []struct {
		sql       string
		tagLabels map[tipb.ResourceGroupTagLabel]struct{}
		ignore    bool
	}{
		{
			sql: "insert into t values(1,1),(2,2),(3,3)",
			tagLabels: map[tipb.ResourceGroupTagLabel]struct{}{
				tipb.ResourceGroupTagLabel_ResourceGroupTagLabelIndex: {},
			},
		},
		{
			sql: "select * from t use index (idx) where a=1",
			tagLabels: map[tipb.ResourceGroupTagLabel]struct{}{
				tipb.ResourceGroupTagLabel_ResourceGroupTagLabelRow:   {},
				tipb.ResourceGroupTagLabel_ResourceGroupTagLabelIndex: {},
			},
		},
		{
			sql: "select * from t use index (idx) where a in (1,2,3)",
			tagLabels: map[tipb.ResourceGroupTagLabel]struct{}{
				tipb.ResourceGroupTagLabel_ResourceGroupTagLabelRow:   {},
				tipb.ResourceGroupTagLabel_ResourceGroupTagLabelIndex: {},
			},
		},
		{
			sql: "select * from t use index (idx) where a>1",
			tagLabels: map[tipb.ResourceGroupTagLabel]struct{}{
				tipb.ResourceGroupTagLabel_ResourceGroupTagLabelRow:   {},
				tipb.ResourceGroupTagLabel_ResourceGroupTagLabelIndex: {},
			},
		},
		{
			sql: "select * from t where b>1",
			tagLabels: map[tipb.ResourceGroupTagLabel]struct{}{
				tipb.ResourceGroupTagLabel_ResourceGroupTagLabelRow: {},
			},
		},
		{
			sql: "select a from t use index (idx) where a>1",
			tagLabels: map[tipb.ResourceGroupTagLabel]struct{}{
				tipb.ResourceGroupTagLabel_ResourceGroupTagLabelIndex: {},
			},
		},
		{
			sql:    "begin pessimistic",
			ignore: true,
		},
		{
			sql: "insert into t values(4,4)",
			tagLabels: map[tipb.ResourceGroupTagLabel]struct{}{
				tipb.ResourceGroupTagLabel_ResourceGroupTagLabelRow:   {},
				tipb.ResourceGroupTagLabel_ResourceGroupTagLabelIndex: {},
			},
		},
		{
			sql:    "commit",
			ignore: true,
		},
		{
			sql: "update t set a=5,b=5 where a=5",
			tagLabels: map[tipb.ResourceGroupTagLabel]struct{}{
				tipb.ResourceGroupTagLabel_ResourceGroupTagLabelIndex: {},
			},
		},
		{
			sql: "replace into t values(6,6)",
			tagLabels: map[tipb.ResourceGroupTagLabel]struct{}{
				tipb.ResourceGroupTagLabel_ResourceGroupTagLabelIndex: {},
			},
		},
	}
	for _, ca := range cases {
		resetVars()
		commentf := Commentf("%v", ca.sql)

		_, expectSQLDigest := parser.NormalizeDigest(ca.sql)
		var expectPlanDigest *parser.Digest
		checkCnt := 0
		checkFn = func() {
			if ca.ignore {
				return
			}
			if expectPlanDigest == nil {
				info := tk.Se.ShowProcess()
				c.Assert(info, NotNil)
				p, ok := info.Plan.(plannercore.Plan)
				c.Assert(ok, IsTrue)
				_, expectPlanDigest = plannercore.NormalizePlan(p)
			}
			c.Assert(sqlDigest.String(), Equals, expectSQLDigest.String(), commentf)
			c.Assert(planDigest.String(), Equals, expectPlanDigest.String())
			_, ok := ca.tagLabels[tagLabel]
			c.Assert(ok, Equals, true)
			checkCnt++
		}

		if strings.HasPrefix(ca.sql, "select") {
			tk.MustQuery(ca.sql)
		} else {
			tk.MustExec(ca.sql)
		}
		if ca.ignore {
			continue
		}
		c.Assert(checkCnt > 0, IsTrue, commentf)
	}
}

func (s *testSuite) TestIssue24933(c *C) {
	tk := testkit.NewTestKit(c, s.store)

	tk.MustExec("use test")
	tk.MustExec("drop table if exists t;")
	tk.MustExec("drop view if exists v;")
	tk.MustExec("create table t(a int);")
	tk.MustExec("insert into t values(1), (2), (3);")

	tk.MustExec("create definer='root'@'localhost' view v as select count(*) as c1 from t;")
	rows := tk.MustQuery("select * from v;")
	rows.Check(testkit.Rows("3"))

	// Test subquery and outer field is wildcard.
	tk.MustExec("drop view v;")
	tk.MustExec("create definer='root'@'localhost' view v as select * from (select count(*) from t) s;")
	rows = tk.MustQuery("select * from v order by 1;")
	rows.Check(testkit.Rows("3"))

	tk.MustExec("drop view v;")
	tk.MustExec("create definer='root'@'localhost' view v as select * from (select avg(a) from t group by a) s;")
	rows = tk.MustQuery("select * from v order by 1;")
	rows.Check(testkit.Rows("1.0000", "2.0000", "3.0000"))

	tk.MustExec("drop view v;")
	tk.MustExec("create definer='root'@'localhost' view v as select * from (select sum(a) from t group by a) s;")
	rows = tk.MustQuery("select * from v order by 1;")
	rows.Check(testkit.Rows("1", "2", "3"))

	tk.MustExec("drop view v;")
	tk.MustExec("create definer='root'@'localhost' view v as select * from (select group_concat(a) from t group by a) s;")
	rows = tk.MustQuery("select * from v order by 1;")
	rows.Check(testkit.Rows("1", "2", "3"))

	// Test alias names.
	tk.MustExec("drop view v;")
	tk.MustExec("create definer='root'@'localhost' view v as select * from (select count(0) as c1 from t) s;")
	rows = tk.MustQuery("select * from v order by 1;")
	rows.Check(testkit.Rows("3"))

	tk.MustExec("drop view v;")
	tk.MustExec("create definer='root'@'localhost' view v as select * from (select count(*) as c1 from t) s;")
	rows = tk.MustQuery("select * from v order by 1;")
	rows.Check(testkit.Rows("3"))

	tk.MustExec("drop view v;")
	tk.MustExec("create definer='root'@'localhost' view v as select * from (select group_concat(a) as `concat(a)` from t group by a) s;")
	rows = tk.MustQuery("select * from v order by 1;")
	rows.Check(testkit.Rows("1", "2", "3"))

	// Test firstrow.
	tk.MustExec("drop view v;")
	tk.MustExec("create definer='root'@'localhost' view v as select * from (select a from t group by a) s;")
	rows = tk.MustQuery("select * from v order by 1;")
	rows.Check(testkit.Rows("1", "2", "3"))

	// Test direct select.
	err := tk.ExecToErr("SELECT `s`.`count(a)` FROM (SELECT COUNT(`a`) FROM `test`.`t`) AS `s`")
	c.Assert(err.Error(), Equals, "[planner:1054]Unknown column 's.count(a)' in 'field list'")

	tk.MustExec("drop view v;")
	tk.MustExec("create definer='root'@'localhost' view v as select * from (select count(a) from t) s;")
	rows = tk.MustQuery("select * from v")
	rows.Check(testkit.Rows("3"))

	// Test window function.
	tk.MustExec("drop table if exists t;")
	tk.MustExec("create table t(c1 int);")
	tk.MustExec("insert into t values(111), (222), (333);")
	tk.MustExec("drop view if exists v;")
	tk.MustExec("create definer='root'@'localhost' view v as (select * from (select row_number() over (order by c1) from t) s);")
	rows = tk.MustQuery("select * from v;")
	rows.Check(testkit.Rows("1", "2", "3"))
	tk.MustExec("drop view if exists v;")
	tk.MustExec("create definer='root'@'localhost' view v as (select * from (select c1, row_number() over (order by c1) from t) s);")
	rows = tk.MustQuery("select * from v;")
	rows.Check(testkit.Rows("111 1", "222 2", "333 3"))

	// Test simple expr.
	tk.MustExec("drop view if exists v;")
	tk.MustExec("create definer='root'@'localhost' view v as (select * from (select c1 or 0 from t) s)")
	rows = tk.MustQuery("select * from v;")
	rows.Check(testkit.Rows("1", "1", "1"))
	rows = tk.MustQuery("select `c1 or 0` from v;")
	rows.Check(testkit.Rows("1", "1", "1"))

	tk.MustExec("drop view v;")
}

func (s *testStaleTxnSuite) TestInvalidReadTemporaryTable(c *C) {
	tk := testkit.NewTestKit(c, s.store)
	// For mocktikv, safe point is not initialized, we manually insert it for snapshot to use.
	safePointName := "tikv_gc_safe_point"
	safePointValue := "20160102-15:04:05 -0700"
	safePointComment := "All versions after safe point can be accessed. (DO NOT EDIT)"
	updateSafePoint := fmt.Sprintf(`INSERT INTO mysql.tidb VALUES ('%[1]s', '%[2]s', '%[3]s')
	ON DUPLICATE KEY
	UPDATE variable_value = '%[2]s', comment = '%[3]s'`, safePointName, safePointValue, safePointComment)
	tk.MustExec(updateSafePoint)

	tk.MustExec("use test")
	tk.MustExec("drop table if exists tmp1")
	tk.MustExec("create global temporary table tmp1 " +
		"(id int not null primary key, code int not null, value int default null, unique key code(code))" +
		"on commit delete rows")
	tk.MustExec("use test")
	tk.MustExec("drop table if exists tmp2")
	tk.MustExec("create temporary table tmp2 (id int not null primary key, code int not null, value int default null, unique key code(code));")
	tk.MustExec("create table tmp3 (id int not null primary key, code int not null, value int default null, unique key code(code));")
	tk.MustExec("create table tmp4 (id int not null primary key, code int not null, value int default null, unique key code(code));")
	tk.MustExec("create temporary table tmp5(id int);")
	tk.MustExec("create table tmp6 (id int primary key);")

	// sleep 1us to make test stale
	time.Sleep(time.Microsecond)

	queries := []struct {
		sql string
	}{
		{
			sql: "select * from tmp1 where id=1",
		},
		{
			sql: "select * from tmp1 where code=1",
		},
		{
			sql: "select * from tmp1 where id in (1, 2, 3)",
		},
		{
			sql: "select * from tmp1 where code in (1, 2, 3)",
		},
		{
			sql: "select * from tmp1 where id > 1",
		},
		{
			sql: "select /*+use_index(tmp1, code)*/ * from tmp1 where code > 1",
		},
		{
			sql: "select /*+use_index(tmp1, code)*/ code from tmp1 where code > 1",
		},
		{
			sql: "select /*+ use_index_merge(tmp1, primary, code) */ * from tmp1 where id > 1 or code > 2",
		},
	}

	addStaleReadToSQL := func(sql string) string {
		idx := strings.Index(sql, " where ")
		if idx < 0 {
			return ""
		}
		return sql[0:idx] + " as of timestamp NOW(6)" + sql[idx:]
	}
	genLocalTemporarySQL := func(sql string) string {
		return strings.Replace(sql, "tmp1", "tmp2", -1)
	}

	for _, query := range queries {
		localSQL := genLocalTemporarySQL(query.sql)
		queries = append(queries, struct{ sql string }{sql: localSQL})
	}
	for _, query := range queries {
		sql := addStaleReadToSQL(query.sql)
		if sql != "" {
			tk.MustGetErrMsg(sql, "can not stale read temporary table")
		}
	}

	tk.MustExec("start transaction read only as of timestamp NOW(6)")
	for _, query := range queries {
		tk.MustGetErrMsg(query.sql, "can not stale read temporary table")
	}
	tk.MustExec("commit")

	for _, query := range queries {
		tk.MustExec(query.sql)
	}

	// Test normal table when local temporary exits.
	tk.MustExec("insert into tmp6 values(1);")
	tk.MustExec("set @a=now(6);")
	time.Sleep(time.Microsecond)
	tk.MustExec("drop table tmp6")
	tk.MustExec("create table tmp6 (id int primary key);")
	tk.MustQuery("select * from tmp6 as of timestamp(@a) where id=1;").Check(testkit.Rows("1"))
	tk.MustQuery("select * from tmp4 as of timestamp(@a), tmp3 as of timestamp(@a) where tmp3.id=1;")
	tk.MustGetErrMsg("select * from tmp4 as of timestamp(@a), tmp2 as of timestamp(@a) where tmp2.id=1;", "can not stale read temporary table")

	tk.MustExec("set transaction read only as of timestamp NOW(6)")
	tk.MustExec("start transaction")
	for _, query := range queries {
		tk.MustGetErrMsg(query.sql, "can not stale read temporary table")
	}
	tk.MustExec("commit")

	for _, query := range queries {
		tk.MustExec(query.sql)
	}

	tk.MustExec("set @@tidb_snapshot=NOW(6)")
	for _, query := range queries {
		// forbidden historical read local temporary table
		if strings.Contains(query.sql, "tmp2") {
			tk.MustGetErrMsg(query.sql, "can not read local temporary table when 'tidb_snapshot' is set")
			continue
		}
		// Will success here for compatibility with some tools like dumping
		tk.MustQuery(query.sql).Check(testkit.Rows())
	}
}

func (s *testStaleTxnSuite) TestInvalidReadCacheTable(c *C) {
	tk := testkit.NewTestKit(c, s.store)
	// For mocktikv, safe point is not initialized, we manually insert it for snapshot to use.
	safePointName := "tikv_gc_safe_point"
	safePointValue := "20160102-15:04:05 -0700"
	safePointComment := "All versions after safe point can be accessed. (DO NOT EDIT)"
	updateSafePoint := fmt.Sprintf(`INSERT INTO mysql.tidb VALUES ('%[1]s', '%[2]s', '%[3]s')
	ON DUPLICATE KEY
	UPDATE variable_value = '%[2]s', comment = '%[3]s'`, safePointName, safePointValue, safePointComment)
	tk.MustExec(updateSafePoint)
	tk.MustExec("use test")
	tk.MustExec("drop table if exists cache_tmp1")
	tk.MustExec("create table cache_tmp1 " +
		"(id int not null primary key, code int not null, value int default null, unique key code(code))")
	tk.MustExec("alter table cache_tmp1 cache")
	tk.MustExec("drop table if exists cache_tmp2")
	tk.MustExec("create table cache_tmp2 (id int not null primary key, code int not null, value int default null, unique key code(code));")
	tk.MustExec("alter table cache_tmp2 cache")
	tk.MustExec("drop table if exists cache_tmp3 , cache_tmp4, cache_tmp5")
	tk.MustExec("create table cache_tmp3 (id int not null primary key, code int not null, value int default null, unique key code(code));")
	tk.MustExec("create table cache_tmp4 (id int not null primary key, code int not null, value int default null, unique key code(code));")
	tk.MustExec("create table cache_tmp5 (id int primary key);")
	// sleep 1us to make test stale
	time.Sleep(time.Microsecond)

	queries := []struct {
		sql string
	}{
		{
			sql: "select * from cache_tmp1 where id=1",
		},
		{
			sql: "select * from cache_tmp1 where code=1",
		},
		{
			sql: "select * from cache_tmp1 where id in (1, 2, 3)",
		},
		{
			sql: "select * from cache_tmp1 where code in (1, 2, 3)",
		},
		{
			sql: "select * from cache_tmp1 where id > 1",
		},
		{
			sql: "select /*+use_index(cache_tmp1, code)*/ * from cache_tmp1 where code > 1",
		},
		{
			sql: "select /*+use_index(cache_tmp1, code)*/ code from cache_tmp1 where code > 1",
		},
	}

	addStaleReadToSQL := func(sql string) string {
		idx := strings.Index(sql, " where ")
		if idx < 0 {
			return ""
		}
		return sql[0:idx] + " as of timestamp NOW(6)" + sql[idx:]
	}
	for _, query := range queries {
		sql := addStaleReadToSQL(query.sql)
		if sql != "" {
			tk.MustGetErrMsg(sql, "can not stale read cache table")
		}
	}

	tk.MustExec("start transaction read only as of timestamp NOW(6)")
	for _, query := range queries {
		tk.MustGetErrMsg(query.sql, "can not stale read cache table")
	}
	tk.MustExec("commit")

	for _, query := range queries {
		tk.MustExec(query.sql)
	}

	// Test normal table when cache table exits.
	tk.MustExec("insert into cache_tmp5 values(1);")
	tk.MustExec("set @a=now(6);")
	time.Sleep(time.Microsecond)
	tk.MustExec("drop table cache_tmp5")
	tk.MustExec("create table cache_tmp5 (id int primary key);")
	tk.MustQuery("select * from cache_tmp5 as of timestamp(@a) where id=1;").Check(testkit.Rows("1"))
	tk.MustQuery("select * from cache_tmp4 as of timestamp(@a), cache_tmp3 as of timestamp(@a) where cache_tmp3.id=1;")
	tk.MustGetErrMsg("select * from cache_tmp4 as of timestamp(@a), cache_tmp2 as of timestamp(@a) where cache_tmp2.id=1;", "can not stale read cache table")
	tk.MustExec("set transaction read only as of timestamp NOW(6)")
	tk.MustExec("start transaction")
	for _, query := range queries {
		tk.MustGetErrMsg(query.sql, "can not stale read cache table")
	}
	tk.MustExec("commit")

	for _, query := range queries {
		tk.MustExec(query.sql)
	}

	tk.MustExec("set @@tidb_snapshot=NOW(6)")
	for _, query := range queries {
		// enable historical read cache table
		tk.MustExec(query.sql)

	}
}

func (s *testSuite) TestTableSampleTemporaryTable(c *C) {
	tk := testkit.NewTestKit(c, s.store)
	// For mocktikv, safe point is not initialized, we manually insert it for snapshot to use.
	safePointName := "tikv_gc_safe_point"
	safePointValue := "20160102-15:04:05 -0700"
	safePointComment := "All versions after safe point can be accessed. (DO NOT EDIT)"
	updateSafePoint := fmt.Sprintf(`INSERT INTO mysql.tidb VALUES ('%[1]s', '%[2]s', '%[3]s')
	ON DUPLICATE KEY
	UPDATE variable_value = '%[2]s', comment = '%[3]s'`, safePointName, safePointValue, safePointComment)
	tk.MustExec(updateSafePoint)

	tk.MustExec("use test")
	tk.MustExec("drop table if exists tmp1")
	tk.MustExec("create global temporary table tmp1 " +
		"(id int not null primary key, code int not null, value int default null, unique key code(code))" +
		"on commit delete rows")

	tk.MustExec("use test")
	tk.MustExec("drop table if exists tmp2")
	tk.MustExec("create temporary table tmp2 (id int not null primary key, code int not null, value int default null, unique key code(code));")

	// sleep 1us to make test stale
	time.Sleep(time.Microsecond)

	// test tablesample return empty for global temporary table
	tk.MustQuery("select * from tmp1 tablesample regions()").Check(testkit.Rows())

	tk.MustExec("begin")
	tk.MustExec("insert into tmp1 values (1, 1, 1)")
	tk.MustQuery("select * from tmp1 tablesample regions()").Check(testkit.Rows())
	tk.MustExec("commit")

	// tablesample for global temporary table should not return error for compatibility of tools like dumpling
	tk.MustExec("set @@tidb_snapshot=NOW(6)")
	tk.MustQuery("select * from tmp1 tablesample regions()").Check(testkit.Rows())

	tk.MustExec("begin")
	tk.MustQuery("select * from tmp1 tablesample regions()").Check(testkit.Rows())
	tk.MustExec("commit")
	tk.MustExec("set @@tidb_snapshot=''")

	// test tablesample returns error for local temporary table
	tk.MustGetErrMsg("select * from tmp2 tablesample regions()", "TABLESAMPLE clause can not be applied to local temporary tables")

	tk.MustExec("begin")
	tk.MustExec("insert into tmp2 values (1, 1, 1)")
	tk.MustGetErrMsg("select * from tmp2 tablesample regions()", "TABLESAMPLE clause can not be applied to local temporary tables")
	tk.MustExec("commit")
	tk.MustGetErrMsg("select * from tmp2 tablesample regions()", "TABLESAMPLE clause can not be applied to local temporary tables")
}

func (s *testSuite) TestIssue25506(c *C) {
	tk := testkit.NewTestKit(c, s.store)
	tk.MustExec("use test")
	tk.MustExec("drop table if exists tbl_3, tbl_23")
	tk.MustExec("create table tbl_3 (col_15 bit(20))")
	tk.MustExec("insert into tbl_3 values (0xFFFF)")
	tk.MustExec("insert into tbl_3 values (0xFF)")
	tk.MustExec("create table tbl_23 (col_15 bit(15))")
	tk.MustExec("insert into tbl_23 values (0xF)")
	tk.MustQuery("(select col_15 from tbl_23) union all (select col_15 from tbl_3 for update) order by col_15").Check(testkit.Rows("\x00\x00\x0F", "\x00\x00\xFF", "\x00\xFF\xFF"))
}

func (s *testSuite) TestIssue26348(c *C) {
	tk := testkit.NewTestKit(c, s.store)
	tk.MustExec("use test")

	tk.MustExec("drop table if exists t")
	tk.MustExec(`CREATE TABLE t (
a varchar(8) DEFAULT NULL,
b varchar(8) DEFAULT NULL,
c decimal(20,2) DEFAULT NULL,
d decimal(15,8) DEFAULT NULL
);`)
	tk.MustExec(`insert into t values(20210606, 20210606, 50000.00, 5.04600000);`)
	tk.MustQuery(`select a * c *(d/36000) from t;`).Check(testkit.Rows("141642663.71666598"))
	tk.MustQuery(`select cast(a as double) * cast(c as double) *cast(d/36000 as double) from t;`).Check(testkit.Rows("141642663.71666598"))
	tk.MustQuery("select 20210606*50000.00*(5.04600000/36000)").Check(testkit.Rows("141642663.71666599297980"))

	// differs from MySQL cause constant-fold .
	tk.MustQuery("select \"20210606\"*50000.00*(5.04600000/36000)").Check(testkit.Rows("141642663.71666598"))
	tk.MustQuery("select cast(\"20210606\" as double)*50000.00*(5.04600000/36000)").Check(testkit.Rows("141642663.71666598"))
}

func (s *testSuite) TestIssue26532(c *C) {
	tk := testkit.NewTestKit(c, s.store)
	tk.MustExec("use test")
	tk.MustQuery("select greatest(cast(\"2020-01-01 01:01:01\" as datetime), cast(\"2019-01-01 01:01:01\" as datetime) )union select null;").Sort().Check(testkit.Rows("2020-01-01 01:01:01", "<nil>"))
	tk.MustQuery("select least(cast(\"2020-01-01 01:01:01\" as datetime), cast(\"2019-01-01 01:01:01\" as datetime) )union select null;").Sort().Check(testkit.Rows("2019-01-01 01:01:01", "<nil>"))
	tk.MustQuery("select greatest(\"2020-01-01 01:01:01\" ,\"2019-01-01 01:01:01\" )union select null;").Sort().Check(testkit.Rows("2020-01-01 01:01:01", "<nil>"))
	tk.MustQuery("select least(\"2020-01-01 01:01:01\" , \"2019-01-01 01:01:01\" )union select null;").Sort().Check(testkit.Rows("2019-01-01 01:01:01", "<nil>"))
}

func (s *testSuite) TestIssue25447(c *C) {
	tk := testkit.NewTestKit(c, s.store)
	tk.MustExec("use test")
	tk.MustExec("drop table if exists t1, t2")
	tk.MustExec("create table t1(a int, b varchar(8))")
	tk.MustExec("insert into t1 values(1,'1')")
	tk.MustExec("create table t2(a int , b varchar(8) GENERATED ALWAYS AS (c) VIRTUAL, c varchar(8), PRIMARY KEY (a))")
	tk.MustExec("insert into t2(a) values(1)")
	tk.MustQuery("select /*+ tidb_inlj(t2) */ t2.b, t1.b from t1 join t2 ON t2.a=t1.a").Check(testkit.Rows("<nil> 1"))
}

func (s *testSuite) TestIssue23602(c *C) {
	tk := testkit.NewTestKit(c, s.store)
	tk.MustExec("USE test")
	tk.Se.GetSessionVars().EnableClusteredIndex = variable.ClusteredIndexDefModeOn
	tk.MustExec("CREATE TABLE t (a bigint unsigned PRIMARY KEY)")
	defer tk.MustExec("DROP TABLE t")
	tk.MustExec("INSERT INTO t VALUES (0),(1),(2),(3),(18446744073709551600),(18446744073709551605),(18446744073709551610),(18446744073709551615)")
	tk.MustExec("ANALYZE TABLE t")
	tk.MustQuery(`EXPLAIN FORMAT = 'brief' SELECT a FROM t WHERE a >= 0x1 AND a <= 0x2`).Check(testkit.Rows(
		"TableReader 2.00 root  data:TableRangeScan]\n" +
			"[└─TableRangeScan 2.00 cop[tikv] table:t range:[1,2], keep order:false"))
	tk.MustQuery(`EXPLAIN FORMAT = 'brief' SELECT a FROM t WHERE a BETWEEN 0x1 AND 0x2`).Check(testkit.Rows(
		"TableReader 2.00 root  data:TableRangeScan]\n" +
			"[└─TableRangeScan 2.00 cop[tikv] table:t range:[1,2], keep order:false"))
	tk.MustQuery("SELECT a FROM t WHERE a BETWEEN 0xFFFFFFFFFFFFFFF5 AND X'FFFFFFFFFFFFFFFA'").Check(testkit.Rows("18446744073709551605", "18446744073709551610"))
}

func (s *testSuite) TestCTEWithIndexLookupJoinDeadLock(c *C) {
	tk := testkit.NewTestKit(c, s.store)
	tk.MustExec("use test")
	tk.MustExec("create table t (a int(11) default null,b int(11) default null,key b (b),key ba (b))")
	tk.MustExec("create table t1 (a int(11) default null,b int(11) default null,key idx_ab (a,b),key idx_a (a),key idx_b (b))")
	tk.MustExec("create table t2 (a int(11) default null,b int(11) default null,key idx_ab (a,b),key idx_a (a),key idx_b (b))")
	// It's easy to reproduce this problem in 30 times execution of IndexLookUpJoin.
	for i := 0; i < 30; i++ {
		tk.MustExec("with cte as (with cte1 as (select * from t2 use index(idx_ab) where a > 1 and b > 1) select * from cte1) select /*+use_index(t1 idx_ab)*/ * from cte join t1 on t1.a=cte.a;")
	}
}

func (s *testSuite) TestGetResultRowsCount(c *C) {
	tk := testkit.NewTestKit(c, s.store)
	tk.MustExec("use test")
	tk.MustExec("drop table if exists t")
	tk.MustExec("create table t (a int)")
	for i := 1; i <= 10; i++ {
		tk.MustExec(fmt.Sprintf("insert into t values (%v)", i))
	}
	cases := []struct {
		sql string
		row int64
	}{
		{"select * from t", 10},
		{"select * from t where a < 0", 0},
		{"select * from t where a <= 3", 3},
		{"insert into t values (11)", 0},
		{"replace into t values (12)", 0},
		{"update t set a=13 where a=12", 0},
	}

	for _, ca := range cases {
		if strings.HasPrefix(ca.sql, "select") {
			tk.MustQuery(ca.sql)
		} else {
			tk.MustExec(ca.sql)
		}
		info := tk.Se.ShowProcess()
		c.Assert(info, NotNil)
		p, ok := info.Plan.(plannercore.Plan)
		c.Assert(ok, IsTrue)
		cnt := executor.GetResultRowsCount(tk.Se, p)
		c.Assert(ca.row, Equals, cnt, Commentf("sql: %v", ca.sql))
	}
}

func checkFileName(s string) bool {
	files := []string{
		"config.toml",
		"meta.txt",
		"stats/test.t_dump_single.json",
		"schema/test.t_dump_single.schema.txt",
		"variables.toml",
		"sqls.sql",
		"session_bindings.sql",
		"global_bindings.sql",
		"explain.txt",
	}
	for _, f := range files {
		if strings.Compare(f, s) == 0 {
			return true
		}
	}
	return false
}

func (s *testSuiteWithData) TestPlanReplayerDumpSingle(c *C) {
	tk := testkit.NewTestKit(c, s.store)
	tk.MustExec("use test")
	tk.MustExec("drop table if exists t_dump_single")
	tk.MustExec("create table t_dump_single(a int)")
	res := tk.MustQuery("plan replayer dump explain select * from t_dump_single")
	path := s.testData.ConvertRowsToStrings(res.Rows())

	reader, err := zip.OpenReader(filepath.Join(domain.GetPlanReplayerDirName(), path[0]))
	c.Assert(err, IsNil)
	defer reader.Close()
	for _, file := range reader.File {
		c.Assert(checkFileName(file.Name), IsTrue)
	}
}

func (s *testSuiteP1) TestIssue28935(c *C) {
	tk := testkit.NewTestKit(c, s.store)
	tk.MustExec("set @@tidb_enable_vectorized_expression=true")
	tk.MustQuery(`select trim(leading from " a "), trim(both from " a "), trim(trailing from " a ")`).Check(testkit.Rows("a  a  a"))
	tk.MustQuery(`select trim(leading null from " a "), trim(both null from " a "), trim(trailing null from " a ")`).Check(testkit.Rows("<nil> <nil> <nil>"))
	tk.MustQuery(`select trim(null from " a ")`).Check(testkit.Rows("<nil>"))

	tk.MustExec("set @@tidb_enable_vectorized_expression=false")
	tk.MustQuery(`select trim(leading from " a "), trim(both from " a "), trim(trailing from " a ")`).Check(testkit.Rows("a  a  a"))
	tk.MustQuery(`select trim(leading null from " a "), trim(both null from " a "), trim(trailing null from " a ")`).Check(testkit.Rows("<nil> <nil> <nil>"))
	tk.MustQuery(`select trim(null from " a ")`).Check(testkit.Rows("<nil>"))
}

func (s *testSuiteP1) TestIssue29412(c *C) {
	tk := testkit.NewTestKit(c, s.store)
	tk.MustExec("use test")
	tk.MustExec("drop table if exists t29142_1")
	tk.MustExec("drop table if exists t29142_2")
	tk.MustExec("create table t29142_1(a int);")
	tk.MustExec("create table t29142_2(a double);")
	tk.MustExec("insert into t29142_1 value(20);")
	tk.MustQuery("select sum(distinct a) as x from t29142_1 having x > some ( select a from t29142_2 where x in (a));").Check(nil)
}

func (s *testSerialSuite) TestIssue28650(c *C) {
	tk := testkit.NewTestKit(c, s.store)
	tk.MustExec("use test")
	tk.MustExec("drop table if exists t1, t2;")
	tk.MustExec("create table t1(a int, index(a));")
	tk.MustExec("create table t2(a int, c int, b char(50), index(a,c,b));")
	tk.MustExec("set tidb_enable_rate_limit_action=off;")

	wg := &sync.WaitGroup{}
	sql := `explain analyze
	select /*+ stream_agg(@sel_1) stream_agg(@sel_3) %s(@sel_2 t2)*/ count(1) from
		(
			SELECT t2.a AS t2_external_user_ext_id, t2.b AS t2_t1_ext_id  FROM t2 INNER JOIN (SELECT t1.a AS d_t1_ext_id  FROM t1 GROUP BY t1.a) AS anon_1 ON anon_1.d_t1_ext_id = t2.a  WHERE t2.c = 123 AND t2.b
		IN ("%s") ) tmp`

	wg.Add(1)
	sqls := make([]string, 2)
	go func() {
		defer wg.Done()
		inElems := make([]string, 1000)
		for i := 0; i < len(inElems); i++ {
			inElems[i] = fmt.Sprintf("wm_%dbDgAAwCD-v1QB%dxky-g_dxxQCw", rand.Intn(100), rand.Intn(100))
		}
		sqls[0] = fmt.Sprintf(sql, "inl_join", strings.Join(inElems, "\",\""))
		sqls[1] = fmt.Sprintf(sql, "inl_hash_join", strings.Join(inElems, "\",\""))
	}()

	tk.MustExec("insert into t1 select rand()*400;")
	for i := 0; i < 10; i++ {
		tk.MustExec("insert into t1 select rand()*400 from t1;")
	}
	config.UpdateGlobal(func(conf *config.Config) {
		conf.OOMAction = config.OOMActionCancel
	})
	defer func() {
		config.UpdateGlobal(func(conf *config.Config) {
			conf.OOMAction = config.OOMActionLog
		})
	}()
	wg.Wait()
	for _, sql := range sqls {
		tk.MustExec("set @@tidb_mem_quota_query = 1073741824") // 1GB
		c.Assert(tk.QueryToErr(sql), IsNil)
		tk.MustExec("set @@tidb_mem_quota_query = 33554432") // 32MB, out of memory during executing
		c.Assert(strings.Contains(tk.QueryToErr(sql).Error(), "Out Of Memory Quota!"), IsTrue)
		tk.MustExec("set @@tidb_mem_quota_query = 65536") // 64KB, out of memory during building the plan
		func() {
			defer func() {
				r := recover()
				c.Assert(r, NotNil)
				err := errors.Errorf("%v", r)
				c.Assert(strings.Contains(err.Error(), "Out Of Memory Quota!"), IsTrue)
			}()
			tk.MustExec(sql)
		}()
	}
}

<<<<<<< HEAD
func (s *testSuiteP1) TestIssue30382(c *C) {
	tk := testkit.NewTestKit(c, s.store)
	tk.MustExec("use test")
	tk.MustExec("set @@session.tidb_enable_list_partition = ON;")
	tk.MustExec("drop table if exists t1, t2;")
	tk.MustExec("create table t1  (c_int int, c_str varchar(40), c_decimal decimal(12, 6), primary key (c_int) , key(c_str(2)) , key(c_decimal) ) partition by list (c_int) ( partition p0 values IN (1, 5, 9, 13, 17, 21, 25, 29, 33, 37), partition p1 values IN (2, 6, 10, 14, 18, 22, 26, 30, 34, 38), partition p2 values IN (3, 7, 11, 15, 19, 23, 27, 31, 35, 39), partition p3 values IN (4, 8, 12, 16, 20, 24, 28, 32, 36, 40)) ;")
	tk.MustExec("create table t2  (c_int int, c_str varchar(40), c_decimal decimal(12, 6), primary key (c_int) , key(c_str) , key(c_decimal) ) partition by hash (c_int) partitions 4;")
	tk.MustExec("insert into t1 values (6, 'musing mayer', 1.280), (7, 'wizardly heisenberg', 6.589), (8, 'optimistic swirles', 9.633), (9, 'hungry haslett', 2.659), (10, 'stupefied wiles', 2.336);")
	tk.MustExec("insert into t2 select * from t1 ;")
	tk.MustExec("begin;")
	tk.MustQuery("select * from t1 where c_str <> any (select c_str from t2 where c_decimal < 5) for update;")
	tk.MustExec("commit")
=======
func (s *testSerialSuite) TestIssue30289(c *C) {
	tk := testkit.NewTestKit(c, s.store)
	tk.MustExec("use test")
	fpName := "github.com/pingcap/tidb/executor/issue30289"
	c.Assert(failpoint.Enable(fpName, `return(true)`), IsNil)
	defer func() {
		c.Assert(failpoint.Disable(fpName), IsNil)
	}()
	tk.MustExec("drop table if exists t")
	tk.MustExec("create table t(a int)")
	err := tk.QueryToErr("select /*+ hash_join(t1) */ * from t t1 join t t2 on t1.a=t2.a")
	c.Assert(err.Error(), Matches, "issue30289 build return error")
>>>>>>> 6c0fcea0
}<|MERGE_RESOLUTION|>--- conflicted
+++ resolved
@@ -9488,7 +9488,20 @@
 	}
 }
 
-<<<<<<< HEAD
+func (s *testSerialSuite) TestIssue30289(c *C) {
+	tk := testkit.NewTestKit(c, s.store)
+	tk.MustExec("use test")
+	fpName := "github.com/pingcap/tidb/executor/issue30289"
+	c.Assert(failpoint.Enable(fpName, `return(true)`), IsNil)
+	defer func() {
+		c.Assert(failpoint.Disable(fpName), IsNil)
+	}()
+	tk.MustExec("drop table if exists t")
+	tk.MustExec("create table t(a int)")
+	err := tk.QueryToErr("select /*+ hash_join(t1) */ * from t t1 join t t2 on t1.a=t2.a")
+	c.Assert(err.Error(), Matches, "issue30289 build return error")
+}
+
 func (s *testSuiteP1) TestIssue30382(c *C) {
 	tk := testkit.NewTestKit(c, s.store)
 	tk.MustExec("use test")
@@ -9501,18 +9514,4 @@
 	tk.MustExec("begin;")
 	tk.MustQuery("select * from t1 where c_str <> any (select c_str from t2 where c_decimal < 5) for update;")
 	tk.MustExec("commit")
-=======
-func (s *testSerialSuite) TestIssue30289(c *C) {
-	tk := testkit.NewTestKit(c, s.store)
-	tk.MustExec("use test")
-	fpName := "github.com/pingcap/tidb/executor/issue30289"
-	c.Assert(failpoint.Enable(fpName, `return(true)`), IsNil)
-	defer func() {
-		c.Assert(failpoint.Disable(fpName), IsNil)
-	}()
-	tk.MustExec("drop table if exists t")
-	tk.MustExec("create table t(a int)")
-	err := tk.QueryToErr("select /*+ hash_join(t1) */ * from t t1 join t t2 on t1.a=t2.a")
-	c.Assert(err.Error(), Matches, "issue30289 build return error")
->>>>>>> 6c0fcea0
 }