--- conflicted
+++ resolved
@@ -1615,19 +1615,14 @@
 	tk.MustQuery("select * from t").Check(testkit.Rows("", "", "<nil>"))
 }
 
-<<<<<<< HEAD
 // This tests https://github.com/pingcap/tidb/issues/4024
 func (s *testSuite) TestIssue4024(c *C) {
-=======
-func (s *testSuite) TestMiscellaneousBuiltin(c *C) {
->>>>>>> ab53786d
-	defer func() {
-		s.cleanEnv(c)
-		testleak.AfterTest(c)()
-	}()
-
-	tk := testkit.NewTestKit(c, s.store)
-<<<<<<< HEAD
+	defer func() {
+		s.cleanEnv(c)
+		testleak.AfterTest(c)()
+	}()
+
+	tk := testkit.NewTestKit(c, s.store)
 	tk.MustExec("create database test2")
 	tk.MustExec("use test2")
 	tk.MustExec("create table t(a int)")
@@ -1641,7 +1636,15 @@
 	tk.MustExec("update test.t, test2.t set test.t.a=3")
 	tk.MustQuery("select * from t").Check(testkit.Rows("3"))
 	tk.MustQuery("select * from test2.t").Check(testkit.Rows("2"))
-=======
+}
+
+func (s *testSuite) TestMiscellaneousBuiltin(c *C) {
+	defer func() {
+		s.cleanEnv(c)
+		testleak.AfterTest(c)()
+	}()
+
+	tk := testkit.NewTestKit(c, s.store)
 	tk.MustExec("use test")
 	// for uuid
 	r := tk.MustQuery("select uuid(), uuid(), uuid(), uuid(), uuid(), uuid();")
@@ -1718,7 +1721,6 @@
 	tk.MustQuery(`select * from t for update`)
 	_, err = tk.Exec(`commit;`)
 	c.Assert(terror.ErrorEqual(err, domain.ErrInfoSchemaChanged), IsTrue, Commentf("err %v", err))
->>>>>>> ab53786d
 }
 
 type checkRequestClient struct {
