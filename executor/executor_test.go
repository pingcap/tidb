--- conflicted
+++ resolved
@@ -4124,15 +4124,8 @@
 func (s *testSuite) TestShowTableRegion(c *C) {
 	tk := testkit.NewTestKit(c, s.store)
 	tk.MustExec("use test")
-<<<<<<< HEAD
 	tk.MustExec("drop table if exists t_regions")
 	tk.MustExec("create table t_regions (a int key, b int, c int, index idx(b), index idx2(c))")
-=======
-	tk.MustExec("drop table if exists t_regions1, t_regions")
-	atomic.StoreUint32(&ddl.EnableSplitTableRegion, 0)
-	tk.MustExec("create table t_regions1 (a int key, b int, index idx(b))")
-	tk.MustExec("create table t_regions (a int key, b int, index idx(b))")
->>>>>>> 9d71884e
 
 	// Test show table regions.
 	tk.MustQuery(`split table t_regions between (-10000) and (10000) regions 4;`).Check(testkit.Rows("4 1"))
@@ -4165,15 +4158,11 @@
 
 	re = tk.MustQuery("show table t_regions regions")
 	rows = re.Rows()
-<<<<<<< HEAD
 	// The index `idx` of table t_regions should have 9 regions now.
 	// 4 regions to store record data.
 	// 4 region to store index idx data.
 	// 1 region to store index idx2 data.
 	c.Assert(len(rows), Equals, 9)
-=======
-	c.Assert(len(rows), Equals, 7)
->>>>>>> 9d71884e
 	// Check the region start key.
 	c.Assert(rows[0][1], Equals, fmt.Sprintf("t_%d_r", tbl.Meta().ID))
 	c.Assert(rows[1][1], Equals, fmt.Sprintf("t_%d_r_-5000", tbl.Meta().ID))
