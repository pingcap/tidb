--- conflicted
+++ resolved
@@ -5238,11 +5238,8 @@
 	c.Assert(err, NotNil)
 	c.Assert(err.Error(), Matches, "Out Of Memory Quota!.*")
 	tk.MustExec("set @@tidb_mem_quota_query=1000000000")
-<<<<<<< HEAD
-	tk.MustQuery(fmt.Sprintf("select stmt_type from %s.statements_summary where digest_text = 'update t set t . a = t . a - ? where t . a in ( select a from t where a < ? )'", util.InformationSchemaName)).Check(testkit.Rows("Update"))
-=======
-	tk.MustQuery("select stmt_type from information_schema.statements_summary where digest_text = 'update `t` set `t` . `a` = `t` . `a` - ? where `t` . `a` in ( select `a` from `t` where `a` < ? )'").Check(testkit.Rows("Update"))
->>>>>>> 53a68b56
+	tk.MustQuery("select stmt_type from %s.statements_summary where digest_text = 'update t set t . a = t . a - ? where t . a in ( select a from t where a < ? )'", util.InformationSchemaName)).Check(testkit.Rows("Update"))
+	tk.MustQuery(fmt.Sprintf("select stmt_type from %s.statements_summary where digest_text = 'update `t` set `t` . `a` = `t` . `a` - ? where `t` . `a` in ( select `a` from `t` where `a` < ? )'", util.InformationSchemaName)).Check(testkit.Rows("Update"))
 }
 
 func (s *testSuite) TestOOMPanicAction(c *C) {
