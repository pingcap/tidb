--- conflicted
+++ resolved
@@ -6456,7 +6456,6 @@
 	tk.MustQuery("select count(*) from t0 where c0 = 0").Check(testkit.Rows("0"))
 }
 
-<<<<<<< HEAD
 func (s *testSuite) Test12178(c *C) {
 	tk := testkit.NewTestKit(c, s.store)
 	tk.MustExec("use test")
@@ -6464,7 +6463,8 @@
 	tk.MustExec("create table ta(id decimal(60,2))")
 	tk.MustExec("insert into ta values (JSON_EXTRACT('{\"c\": \"1234567890123456789012345678901234567890123456789012345\"}', '$.c'))")
 	tk.MustQuery("select * from ta").Check(testkit.Rows("1234567890123456789012345678901234567890123456789012345.00"))
-=======
+}
+
 func (s *testSuite) TestTxnRetry(c *C) {
 	tk := testkit.NewTestKit(c, s.store)
 	tk2 := testkit.NewTestKit(c, s.store)
@@ -6491,5 +6491,4 @@
 	tk.MustExec("set @var=7")
 	tk.MustExec("commit")
 	tk.MustQuery("select * from t").Check(testkit.Rows("10"))
->>>>>>> 8325a653
 }