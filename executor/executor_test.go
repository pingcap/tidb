--- conflicted
+++ resolved
@@ -9118,7 +9118,6 @@
 	}
 }
 
-<<<<<<< HEAD
 func (s *testSerialSuite) TestIssue30289(c *C) {
 	tk := testkit.NewTestKit(c, s.store)
 	tk.MustExec("use test")
@@ -9131,7 +9130,8 @@
 	tk.MustExec("create table t(a int)")
 	err := tk.QueryToErr("select /*+ hash_join(t1) */ * from t t1 join t t2 on t1.a=t2.a")
 	c.Assert(err.Error(), Matches, "issue30289 build return error")
-=======
+}
+
 func (s *testSuite) TestDeleteWithMulTbl(c *C) {
 	tk := testkit.NewTestKit(c, s.store)
 
@@ -9174,5 +9174,4 @@
 	tk.MustExec("INSERT INTO `enum-set` VALUES\n(\"x00,x59\");")
 	tk.MustQuery("select `set` from `enum-set` use index(PRIMARY)").Check(testkit.Rows("x00,x59"))
 	tk.MustExec("admin check table `enum-set`")
->>>>>>> ed728646
 }