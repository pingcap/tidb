--- conflicted
+++ resolved
@@ -989,7 +989,6 @@
 	result = tk.MustQuery(`select a from test_json tj where a = "string"`)
 	result.Check(testkit.Rows(`"string"`))
 
-<<<<<<< HEAD
 	// check some DDL limits for TEXT/BLOB/JSON column.
 	var err error
 	_, err = tk.Exec(`create table test_bad_json(a json default '{}')`)
@@ -1000,11 +999,10 @@
 	c.Assert(err, NotNil)
 	_, err = tk.Exec(`create table test_bad_json(id int, a json, key (a))`)
 	c.Assert(err, NotNil)
-=======
+
 	// check CAST AS JSON.
 	result = tk.MustQuery(`select CAST('3' AS JSON), CAST('{}' AS JSON), CAST(null AS JSON)`)
 	result.Check(testkit.Rows(`3 {} <nil>`))
->>>>>>> a623135b
 }
 
 func (s *testSuite) TestToPBExpr(c *C) {
