--- conflicted
+++ resolved
@@ -6170,7 +6170,6 @@
 	wg.Wait()
 }
 
-<<<<<<< HEAD
 func (s *testSuite) TestPrevStmtDesensitization(c *C) {
 	tk := testkit.NewTestKit(c, s.store)
 	tk.MustExec("use test;")
@@ -6180,7 +6179,8 @@
 	tk.MustExec("begin")
 	tk.MustExec("insert into t values (1),(2)")
 	c.Assert(tk.Se.GetSessionVars().PrevStmt.String(), Equals, "insert into t values ( ? ) , ( ? )")
-=======
+}
+
 func (s *testSuite) TestCollectDMLRuntimeStats(c *C) {
 	tk := testkit.NewTestKit(c, s.store)
 	tk.MustExec("use test")
@@ -6203,5 +6203,4 @@
 		stats := tk.Se.GetSessionVars().StmtCtx.RuntimeStatsColl.GetRootStats(p.ID())
 		c.Assert(stats.String(), Matches, "time.*loops.*Get.*num_rpc.*total_time.*")
 	}
->>>>>>> 650be7c4
 }