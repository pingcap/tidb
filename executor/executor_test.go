--- conflicted
+++ resolved
@@ -451,12 +451,8 @@
 		ctx.GetSessionVars().StmtCtx.DupKeyAsWarning = true
 		ctx.GetSessionVars().StmtCtx.BadNullAsWarning = true
 		ctx.GetSessionVars().StmtCtx.InLoadDataStmt = true
-<<<<<<< HEAD
 		ctx.GetSessionVars().StmtCtx.InDeleteStmt = false
-		data, reachLimit, err1 := ld.InsertData(tt.data1, tt.data2)
-=======
 		data, reachLimit, err1 := ld.InsertData(context.Background(), tt.data1, tt.data2)
->>>>>>> 368119b8
 		c.Assert(err1, IsNil)
 		c.Assert(reachLimit, IsFalse)
 		err1 = ld.CheckAndInsertOneBatch()
