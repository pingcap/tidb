--- conflicted
+++ resolved
@@ -4030,7 +4030,6 @@
 	c.Assert(r, IsNil, Commentf("result of Do not empty"))
 }
 
-<<<<<<< HEAD
 func (s *testSuite3) TestSubqueryTableAlias(c *C) {
 	tk := testkit.NewTestKit(c, s.store)
 	tk.MustExec(`use test`)
@@ -4039,10 +4038,7 @@
 	tk.MustGetErrCode(`select min(b) b from (select min(t.b) b from t where t.a = '');`, mysql.ErrDerivedMustHaveAlias)
 }
 
-func (s *testSuite3) TestTSOFail(c *C) {
-=======
 func (s *testSerialSuite) TestTSOFail(c *C) {
->>>>>>> 501466fb
 	tk := testkit.NewTestKit(c, s.store)
 	tk.MustExec(`use test`)
 	tk.MustExec(`drop table if exists t`)
