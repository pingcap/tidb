// Copyright 2015 PingCAP, Inc.
//
// Licensed under the Apache License, Version 2.0 (the "License");
// you may not use this file except in compliance with the License.
// You may obtain a copy of the License at
//
//     http://www.apache.org/licenses/LICENSE-2.0
//
// Unless required by applicable law or agreed to in writing, software
// distributed under the License is distributed on an "AS IS" BASIS,
// See the License for the specific language governing permissions and
// limitations under the License.

package executor_test

import (
	"flag"
	"fmt"
	"os"
	"testing"
	"time"

	"github.com/juju/errors"
	"github.com/ngaut/log"
	. "github.com/pingcap/check"
	"github.com/pingcap/tidb"
	"github.com/pingcap/tidb/context"
	"github.com/pingcap/tidb/executor"
	"github.com/pingcap/tidb/expression"
	"github.com/pingcap/tidb/inspectkv"
	"github.com/pingcap/tidb/kv"
	"github.com/pingcap/tidb/model"
	"github.com/pingcap/tidb/mysql"
	"github.com/pingcap/tidb/parser"
	"github.com/pingcap/tidb/plan"
	"github.com/pingcap/tidb/sessionctx"
	"github.com/pingcap/tidb/sessionctx/variable"
	"github.com/pingcap/tidb/store/tikv"
	"github.com/pingcap/tidb/terror"
	"github.com/pingcap/tidb/util/testkit"
	"github.com/pingcap/tidb/util/testleak"
	"github.com/pingcap/tidb/util/testutil"
	"github.com/pingcap/tidb/util/types"
)

func TestT(t *testing.T) {
	CustomVerboseFlag = true
	TestingT(t)
}

var _ = Suite(&testSuite{})

type testSuite struct {
	store kv.Storage
	*parser.Parser
}

var mockTikv = flag.Bool("mockTikv", true, "use mock tikv store in executor test")

func (s *testSuite) SetUpSuite(c *C) {
	expression.TurnOnNewExprEval = true
	s.Parser = parser.New()
	flag.Lookup("mockTikv")
	useMockTikv := *mockTikv
	if useMockTikv {
		store, err := tikv.NewMockTikvStore("")
		c.Assert(err, IsNil)
		s.store = store
		tidb.SetSchemaLease(0)
		tidb.SetStatsLease(0)
	} else {
		store, err := tidb.NewStore("memory://test/test")
		c.Assert(err, IsNil)
		s.store = store
	}
	_, err := tidb.BootstrapSession(s.store)
	c.Assert(err, IsNil)
	logLevel := os.Getenv("log_level")
	log.SetLevelByString(logLevel)
}

func (s *testSuite) TearDownSuite(c *C) {
	s.store.Close()
	expression.TurnOnNewExprEval = false
}

func (s *testSuite) cleanEnv(c *C) {
	tk := testkit.NewTestKit(c, s.store)
	tk.MustExec("use test")
	r := tk.MustQuery("show tables")
	for _, tb := range r.Rows() {
		tableName := tb[0]
		tk.MustExec(fmt.Sprintf("drop table %v", tableName))
	}
}

func (s *testSuite) TestAdmin(c *C) {
	defer func() {
		s.cleanEnv(c)
		testleak.AfterTest(c)()
	}()
	tk := testkit.NewTestKit(c, s.store)
	tk.MustExec("use test")
	tk.MustExec("drop table if exists admin_test")
	tk.MustExec("create table admin_test (c1 int, c2 int, c3 int default 1, index (c1))")
	tk.MustExec("insert admin_test (c1) values (1),(2),(NULL)")
	r, err := tk.Exec("admin show ddl")
	c.Assert(err, IsNil)
	row, err := r.Next()
	c.Assert(err, IsNil)
	c.Assert(row.Data, HasLen, 7)
	txn, err := s.store.Begin()
	c.Assert(err, IsNil)
	ddlInfo, err := inspectkv.GetDDLInfo(txn)
	c.Assert(err, IsNil)
	c.Assert(row.Data[0].GetInt64(), Equals, ddlInfo.SchemaVer)
	// TODO: Pass this test.
	// rowOwnerInfos := strings.Split(row.Data[1].GetString(), ",")
	// ownerInfos := strings.Split(ddlInfo.Owner.String(), ",")
	// c.Assert(rowOwnerInfos[0], Equals, ownerInfos[0])
	c.Assert(row.Data[2].GetString(), Equals, "")
	bgInfo, err := inspectkv.GetBgDDLInfo(txn)
	c.Assert(err, IsNil)
	c.Assert(row.Data[3].GetInt64(), Equals, bgInfo.SchemaVer)
	// TODO: Pass this test.
	// rowOwnerInfos = strings.Split(row.Data[4].GetString(), ",")
	// ownerInfos = strings.Split(bgInfo.Owner.String(), ",")
	// c.Assert(rowOwnerInfos[0], Equals, ownerInfos[0])
	row, err = r.Next()
	c.Assert(err, IsNil)
	c.Assert(row, IsNil)

	// check table test
	tk.MustExec("create table admin_test1 (c1 int, c2 int default 1, index (c1))")
	tk.MustExec("insert admin_test1 (c1) values (21),(22)")
	r, err = tk.Exec("admin check table admin_test, admin_test1")
	c.Assert(err, IsNil)
	c.Assert(r, IsNil)
	// error table name
	r, err = tk.Exec("admin check table admin_test_error")
	c.Assert(err, NotNil)
	// different index values
	ctx := tk.Se.(context.Context)
	domain := sessionctx.GetDomain(ctx)
	is := domain.InfoSchema()
	c.Assert(is, NotNil)
	tb, err := is.TableByName(model.NewCIStr("test"), model.NewCIStr("admin_test"))
	c.Assert(err, IsNil)
	c.Assert(tb.Indices(), HasLen, 1)
	_, err = tb.Indices()[0].Create(txn, types.MakeDatums(int64(10)), 1)
	c.Assert(err, IsNil)
	err = txn.Commit()
	c.Assert(err, IsNil)
	r, err = tk.Exec("admin check table admin_test")
	c.Assert(err, NotNil)
}

func (s *testSuite) fillData(tk *testkit.TestKit, table string) {
	tk.MustExec("use test")
	tk.MustExec(fmt.Sprintf("create table %s(id int not null default 1, name varchar(255), PRIMARY KEY(id));", table))

	// insert data
	tk.MustExec(fmt.Sprintf("insert INTO %s VALUES (1, \"hello\");", table))
	tk.CheckExecResult(1, 0)
	tk.MustExec(fmt.Sprintf("insert into %s values (2, \"hello\");", table))
	tk.CheckExecResult(1, 0)
}

type testCase struct {
	data1    []byte
	data2    []byte
	expected []string
	restData []byte
}

func checkCases(tests []testCase, ld *executor.LoadDataInfo,
	c *C, tk *testkit.TestKit, ctx context.Context, selectSQL, deleteSQL string) {
	for _, tt := range tests {
		c.Assert(ctx.NewTxn(), IsNil)
		data, reachLimit, err1 := ld.InsertData(tt.data1, tt.data2)
		c.Assert(err1, IsNil)
		c.Assert(reachLimit, IsFalse)
		if tt.restData == nil {
			c.Assert(data, HasLen, 0,
				Commentf("data1:%v, data2:%v, data:%v", string(tt.data1), string(tt.data2), string(data)))
		} else {
			c.Assert(data, DeepEquals, tt.restData,
				Commentf("data1:%v, data2:%v, data:%v", string(tt.data1), string(tt.data2), string(data)))
		}
		err1 = ctx.Txn().Commit()
		c.Assert(err1, IsNil)
		r := tk.MustQuery(selectSQL)
		r.Check(testutil.RowsWithSep("|", tt.expected...))
		tk.MustExec(deleteSQL)
	}
}

func (s *testSuite) TestSelectWithoutFrom(c *C) {
	defer testleak.AfterTest(c)()
	tk := testkit.NewTestKit(c, s.store)
	tk.MustExec("use test")

	r := tk.MustQuery("select 1 + 2*3")
	r.Check(testkit.Rows("7"))

	r = tk.MustQuery(`select _utf8"string";`)
	r.Check(testkit.Rows("string"))
}

func (s *testSuite) TestSelectLimit(c *C) {
	tk := testkit.NewTestKit(c, s.store)
	defer func() {
		s.cleanEnv(c)
		testleak.AfterTest(c)()
	}()
	tk.MustExec("use test")
	s.fillData(tk, "select_limit")

	tk.MustExec("insert INTO select_limit VALUES (3, \"hello\");")
	tk.CheckExecResult(1, 0)
	tk.MustExec("insert INTO select_limit VALUES (4, \"hello\");")
	tk.CheckExecResult(1, 0)

	r := tk.MustQuery("select * from select_limit limit 1;")
	r.Check(testkit.Rows("1 hello"))

	r = tk.MustQuery("select id from (select * from select_limit limit 1) k where id != 1;")
	r.Check(testkit.Rows())

	r = tk.MustQuery("select * from select_limit limit 18446744073709551615 offset 0;")
	r.Check(testkit.Rows("1 hello", "2 hello", "3 hello", "4 hello"))

	r = tk.MustQuery("select * from select_limit limit 18446744073709551615 offset 1;")
	r.Check(testkit.Rows("2 hello", "3 hello", "4 hello"))

	r = tk.MustQuery("select * from select_limit limit 18446744073709551615 offset 3;")
	r.Check(testkit.Rows("4 hello"))

	_, err := tk.Exec("select * from select_limit limit 18446744073709551616 offset 3;")
	c.Assert(err, NotNil)
}

func (s *testSuite) TestDAG(c *C) {
	tk := testkit.NewTestKit(c, s.store)
	defer func() {
		s.cleanEnv(c)
		testleak.AfterTest(c)()
	}()
	tk.MustExec("use test")
	tk.MustExec("create table select_dag(id int not null default 1, name varchar(255));")

	tk.MustExec("insert INTO select_dag VALUES (1, \"hello\");")
	tk.MustExec("insert INTO select_dag VALUES (2, \"hello\");")
	tk.MustExec("insert INTO select_dag VALUES (3, \"hello\");")
	tk.CheckExecResult(1, 0)

	r := tk.MustQuery("select * from select_dag;")
	r.Check(testkit.Rows("1 hello", "2 hello", "3 hello"))

	r = tk.MustQuery("select * from select_dag where id > 1;")
	r.Check(testkit.Rows("2 hello", "3 hello"))

	// for limit
	r = tk.MustQuery("select * from select_dag limit 1;")
	r.Check(testkit.Rows("1 hello"))
	r = tk.MustQuery("select * from select_dag limit 0;")
	r.Check(testkit.Rows())
	r = tk.MustQuery("select * from select_dag limit 5;")
	r.Check(testkit.Rows("1 hello", "2 hello", "3 hello"))
}

func (s *testSuite) TestSelectOrderBy(c *C) {
	defer func() {
		s.cleanEnv(c)
		testleak.AfterTest(c)()
	}()
	tk := testkit.NewTestKit(c, s.store)
	tk.MustExec("use test")
	s.fillData(tk, "select_order_test")

	// Test star field
	r := tk.MustQuery("select * from select_order_test where id = 1 order by id limit 1 offset 0;")
	r.Check(testkit.Rows("1 hello"))

	r = tk.MustQuery("select id from select_order_test order by id desc limit 1 ")
	r.Check(testkit.Rows("2"))

	r = tk.MustQuery("select id from select_order_test order by id + 1 desc limit 1 ")
	r.Check(testkit.Rows("2"))

	// Test limit
	r = tk.MustQuery("select * from select_order_test order by name, id limit 1 offset 0;")
	r.Check(testkit.Rows("1 hello"))

	// Test limit
	r = tk.MustQuery("select id as c1, name from select_order_test order by 2, id limit 1 offset 0;")
	r.Check(testkit.Rows("1 hello"))

	// Test limit overflow
	r = tk.MustQuery("select * from select_order_test order by name, id limit 100 offset 0;")
	r.Check(testkit.Rows("1 hello", "2 hello"))

	// Test offset overflow
	r = tk.MustQuery("select * from select_order_test order by name, id limit 1 offset 100;")
	r.Check(testkit.Rows())

	// Test multiple field
	r = tk.MustQuery("select id, name from select_order_test where id = 1 group by id, name limit 1 offset 0;")
	r.Check(testkit.Rows("1 hello"))

	// Test limit + order by
	for i := 3; i <= 10; i += 1 {
		tk.MustExec(fmt.Sprintf("insert INTO select_order_test VALUES (%d, \"zz\");", i))
	}
	tk.MustExec("insert INTO select_order_test VALUES (10086, \"hi\");")
	for i := 11; i <= 20; i += 1 {
		tk.MustExec(fmt.Sprintf("insert INTO select_order_test VALUES (%d, \"hh\");", i))
	}
	for i := 21; i <= 30; i += 1 {
		tk.MustExec(fmt.Sprintf("insert INTO select_order_test VALUES (%d, \"zz\");", i))
	}
	tk.MustExec("insert INTO select_order_test VALUES (1501, \"aa\");")
	r = tk.MustQuery("select * from select_order_test order by name, id limit 1 offset 3;")
	r.Check(testkit.Rows("11 hh"))
	tk.MustExec("drop table select_order_test")
	tk.MustExec("drop table if exists t")
	tk.MustExec("create table t (c int, d int)")
	tk.MustExec("insert t values (1, 1)")
	tk.MustExec("insert t values (1, 2)")
	tk.MustExec("insert t values (1, 3)")
	r = tk.MustQuery("select 1-d as d from t order by d;")
	r.Check(testkit.Rows("-2", "-1", "0"))
	r = tk.MustQuery("select 1-d as d from t order by d + 1;")
	r.Check(testkit.Rows("0", "-1", "-2"))
	r = tk.MustQuery("select t.d from t order by d;")
	r.Check(testkit.Rows("1", "2", "3"))

	tk.MustExec("drop table if exists t")
	tk.MustExec("create table t (a int, b int, c int)")
	tk.MustExec("insert t values (1, 2, 3)")
	r = tk.MustQuery("select b from (select a,b from t order by a,c) t")
	r.Check(testkit.Rows("2"))
	r = tk.MustQuery("select b from (select a,b from t order by a,c limit 1) t")
	r.Check(testkit.Rows("2"))
}

func (s *testSuite) TestSelectErrorRow(c *C) {
	defer func() {
		s.cleanEnv(c)
		testleak.AfterTest(c)()
	}()
	tk := testkit.NewTestKit(c, s.store)
	tk.MustExec("use test")

	_, err := tk.Exec("select row(1, 1) from test")
	c.Assert(err, NotNil)

	_, err = tk.Exec("select * from test group by row(1, 1);")
	c.Assert(err, NotNil)

	_, err = tk.Exec("select * from test order by row(1, 1);")
	c.Assert(err, NotNil)

	_, err = tk.Exec("select * from test having row(1, 1);")
	c.Assert(err, NotNil)

	_, err = tk.Exec("select (select 1, 1) from test;")
	c.Assert(err, NotNil)

	_, err = tk.Exec("select * from test group by (select 1, 1);")
	c.Assert(err, NotNil)

	_, err = tk.Exec("select * from test order by (select 1, 1);")
	c.Assert(err, NotNil)

	_, err = tk.Exec("select * from test having (select 1, 1);")
	c.Assert(err, NotNil)
}

// TestIssue2612 is related with https://github.com/pingcap/tidb/issues/2612
func (s *testSuite) TestIssue2612(c *C) {
	defer func() {
		s.cleanEnv(c)
		testleak.AfterTest(c)()
	}()
	tk := testkit.NewTestKit(c, s.store)
	tk.MustExec("use test")
	tk.MustExec(`drop table if exists t`)
	tk.MustExec(`create table t (
		create_at datetime NOT NULL DEFAULT '1000-01-01 00:00:00',
		finish_at datetime NOT NULL DEFAULT '1000-01-01 00:00:00');`)
	tk.MustExec(`insert into t values ('2016-02-13 15:32:24',  '2016-02-11 17:23:22');`)
	rs, err := tk.Exec(`select timediff(finish_at, create_at) from t;`)
	c.Assert(err, IsNil)
	row, err := rs.Next()
	c.Assert(err, IsNil)
	row.Data[0].GetMysqlDuration().String()
}

// TestIssue345 is related with https://github.com/pingcap/tidb/issues/345
func (s *testSuite) TestIssue345(c *C) {
	defer func() {
		s.cleanEnv(c)
		testleak.AfterTest(c)()
	}()
	tk := testkit.NewTestKit(c, s.store)
	tk.MustExec("use test")
	tk.MustExec(`drop table if exists t1, t2`)
	tk.MustExec(`create table t1 (c1 int);`)
	tk.MustExec(`create table t2 (c2 int);`)
	tk.MustExec(`insert into t1 values (1);`)
	tk.MustExec(`insert into t2 values (2);`)
	tk.MustExec(`update t1, t2 set t1.c1 = 2, t2.c2 = 1;`)
	tk.MustExec(`update t1, t2 set c1 = 2, c2 = 1;`)
	tk.MustExec(`update t1 as a, t2 as b set a.c1 = 2, b.c2 = 1;`)

	// Check t1 content
	r := tk.MustQuery("SELECT * FROM t1;")
	r.Check(testkit.Rows("2"))
	// Check t2 content
	r = tk.MustQuery("SELECT * FROM t2;")
	r.Check(testkit.Rows("1"))

	tk.MustExec(`update t1 as a, t2 as t1 set a.c1 = 1, t1.c2 = 2;`)
	// Check t1 content
	r = tk.MustQuery("SELECT * FROM t1;")
	r.Check(testkit.Rows("1"))
	// Check t2 content
	r = tk.MustQuery("SELECT * FROM t2;")
	r.Check(testkit.Rows("2"))

	_, err := tk.Exec(`update t1 as a, t2 set t1.c1 = 10;`)
	c.Assert(err, NotNil)
}

func (s *testSuite) TestUnion(c *C) {
	defer func() {
		s.cleanEnv(c)
		testleak.AfterTest(c)()
	}()
	tk := testkit.NewTestKit(c, s.store)
	tk.MustExec("use test")

	testSQL := `drop table if exists union_test; create table union_test(id int);`
	tk.MustExec(testSQL)

	testSQL = `drop table if exists union_test;`
	tk.MustExec(testSQL)
	testSQL = `create table union_test(id int);`
	tk.MustExec(testSQL)
	testSQL = `insert union_test values (1),(2)`
	tk.MustExec(testSQL)

	testSQL = `select id from union_test union select id from union_test;`
	r := tk.MustQuery(testSQL)
	r.Check(testkit.Rows("1", "2"))

	testSQL = `select * from (select id from union_test union select id from union_test) t order by id;`
	r = tk.MustQuery(testSQL)
	r.Check(testkit.Rows("1", "2"))

	r = tk.MustQuery("select 1 union all select 1")
	r.Check(testkit.Rows("1", "1"))

	r = tk.MustQuery("select 1 union all select 1 union select 1")
	r.Check(testkit.Rows("1"))

	r = tk.MustQuery("select 1 as a union (select 2) order by a limit 1")
	r.Check(testkit.Rows("1"))

	r = tk.MustQuery("select 1 as a union (select 2) order by a limit 1, 1")
	r.Check(testkit.Rows("2"))

	r = tk.MustQuery("select id from union_test union all (select 1) order by id desc")
	r.Check(testkit.Rows("2", "1", "1"))

	r = tk.MustQuery("select id as a from union_test union (select 1) order by a desc")
	r.Check(testkit.Rows("2", "1"))

	r = tk.MustQuery(`select null as a union (select "abc") order by a`)
	r.Check(testkit.Rows("<nil>", "abc"))

	r = tk.MustQuery(`select "abc" as a union (select 1) order by a`)
	r.Check(testkit.Rows("1", "abc"))

	tk.MustExec("drop table if exists t1")
	tk.MustExec("create table t1 (c int, d int)")
	tk.MustExec("insert t1 values (NULL, 1)")
	tk.MustExec("insert t1 values (1, 1)")
	tk.MustExec("insert t1 values (1, 2)")
	tk.MustExec("drop table if exists t2")
	tk.MustExec("create table t2 (c int, d int)")
	tk.MustExec("insert t2 values (1, 3)")
	tk.MustExec("insert t2 values (1, 1)")
	tk.MustExec("drop table if exists t3")
	tk.MustExec("create table t3 (c int, d int)")
	tk.MustExec("insert t3 values (3, 2)")
	tk.MustExec("insert t3 values (4, 3)")
	r = tk.MustQuery(`select sum(c1), c2 from (select c c1, d c2 from t1 union all select d c1, c c2 from t2 union all select c c1, d c2 from t3) x group by c2 order by c2`)
	r.Check(testkit.Rows("5 1", "4 2", "4 3"))

	tk.MustExec("drop table if exists t1, t2, t3")
	tk.MustExec("create table t1 (a int primary key)")
	tk.MustExec("create table t2 (a int primary key)")
	tk.MustExec("create table t3 (a int primary key)")
	tk.MustExec("insert t1 values (7), (8)")
	tk.MustExec("insert t2 values (1), (9)")
	tk.MustExec("insert t3 values (2), (3)")
	r = tk.MustQuery("select * from t1 union all select * from t2 union all (select * from t3) order by a limit 2")
	r.Check(testkit.Rows("1", "2"))

	tk.MustExec("drop table if exists t1, t2")
	tk.MustExec("create table t1 (a int)")
	tk.MustExec("create table t2 (a int)")
	tk.MustExec("insert t1 values (2), (1)")
	tk.MustExec("insert t2 values (3), (4)")
	r = tk.MustQuery("select * from t1 union all (select * from t2) order by a limit 1")
	r.Check(testkit.Rows("1"))
	r = tk.MustQuery("select (select * from t1 where a != t.a union all (select * from t2 where a != t.a) order by a limit 1) from t1 t")
	r.Check(testkit.Rows("1", "2"))

	tk.MustExec("drop table if exists t")
	tk.MustExec("create table t (id int unsigned primary key auto_increment, c1 int, c2 int, index c1_c2 (c1, c2))")
	tk.MustExec("insert into t (c1, c2) values (1, 1)")
	tk.MustExec("insert into t (c1, c2) values (1, 2)")
	tk.MustExec("insert into t (c1, c2) values (2, 3)")
	r = tk.MustQuery("select * from t where t.c1 = 1 union select * from t where t.id = 1")
	r.Check(testkit.Rows("1 1 1", "2 1 2"))

	tk.MustExec("drop table if exists t")
	tk.MustExec("CREATE TABLE t (f1 DATE)")
	tk.MustExec("INSERT INTO t VALUES ('1978-11-26')")
	r = tk.MustQuery("SELECT f1+0 FROM t UNION SELECT f1+0 FROM t")
	r.Check(testkit.Rows("19781126"))

	tk.MustExec("drop table if exists t")
	tk.MustExec("CREATE TABLE t (a int, b int)")
	tk.MustExec("INSERT INTO t VALUES ('1', '1')")
	r = tk.MustQuery("select b from (SELECT * FROM t UNION ALL SELECT a, b FROM t order by a) t")
}

func (s *testSuite) TestIn(c *C) {
	defer func() {
		s.cleanEnv(c)
		testleak.AfterTest(c)()
	}()
	tk := testkit.NewTestKit(c, s.store)
	tk.MustExec("use test")
	tk.MustExec(`drop table if exists t`)
	tk.MustExec(`create table t (c1 int primary key, c2 int, key c (c2));`)
	for i := 0; i <= 200; i++ {
		tk.MustExec(fmt.Sprintf("insert t values(%d, %d)", i, i))
	}
	queryStr := `select c2 from t where c1 in ('7', '10', '112', '111', '98', '106', '100', '9', '18', '17') order by c2`
	r := tk.MustQuery(queryStr)
	r.Check(testkit.Rows("7", "9", "10", "17", "18", "98", "100", "106", "111", "112"))

	queryStr = `select c2 from t where c1 in ('7a')`
	tk.MustQuery(queryStr).Check(testkit.Rows("7"))
}

func (s *testSuite) TestTablePKisHandleScan(c *C) {
	defer func() {
		s.cleanEnv(c)
		testleak.AfterTest(c)()
	}()
	tk := testkit.NewTestKit(c, s.store)
	tk.MustExec("use test")
	tk.MustExec("drop table if exists t")
	tk.MustExec("create table t (a int PRIMARY KEY AUTO_INCREMENT)")
	tk.MustExec("insert t values (),()")
	tk.MustExec("insert t values (-100),(0)")

	tests := []struct {
		sql    string
		result [][]interface{}
	}{
		{
			"select * from t",
			testkit.Rows("-100", "1", "2", "3"),
		},
		{
			"select * from t where a = 1",
			testkit.Rows("1"),
		},
		{
			"select * from t where a != 1",
			testkit.Rows("-100", "2", "3"),
		},
		{
			"select * from t where a >= '1.1'",
			testkit.Rows("2", "3"),
		},
		{
			"select * from t where a < '1.1'",
			testkit.Rows("-100", "1"),
		},
		{
			"select * from t where a > '-100.1' and a < 2",
			testkit.Rows("-100", "1"),
		},
		{
			"select * from t where a is null",
			testkit.Rows(),
		}, {
			"select * from t where a is true",
			testkit.Rows("-100", "1", "2", "3"),
		}, {
			"select * from t where a is false",
			testkit.Rows(),
		},
		{
			"select * from t where a in (1, 2)",
			testkit.Rows("1", "2"),
		},
		{
			"select * from t where a between 1 and 2",
			testkit.Rows("1", "2"),
		},
	}

	for _, tt := range tests {
		result := tk.MustQuery(tt.sql)
		result.Check(tt.result)
	}
}

func (s *testSuite) TestIndexScan(c *C) {
	defer func() {
		s.cleanEnv(c)
		testleak.AfterTest(c)()
	}()
	tk := testkit.NewTestKit(c, s.store)
	tk.MustExec("use test")
	tk.MustExec("drop table if exists t")
	tk.MustExec("create table t (a int unique)")
	tk.MustExec("insert t values (-1), (2), (3), (5), (6), (7), (8), (9)")
	result := tk.MustQuery("select a from t where a < 0 or (a >= 2.1 and a < 5.1) or ( a > 5.9 and a <= 7.9) or a > '8.1'")
	result.Check(testkit.Rows("-1", "3", "5", "6", "7", "9"))
	tk.MustExec("drop table if exists t")
	tk.MustExec("create table t (a int unique)")
	tk.MustExec("insert t values (0)")
	result = tk.MustQuery("select NULL from t ")
	result.Check(testkit.Rows("<nil>"))
	// test for double read
	tk.MustExec("drop table if exists t")
	tk.MustExec("create table t (a int unique, b int)")
	tk.MustExec("insert t values (5, 0)")
	tk.MustExec("insert t values (4, 0)")
	tk.MustExec("insert t values (3, 0)")
	tk.MustExec("insert t values (2, 0)")
	tk.MustExec("insert t values (1, 0)")
	tk.MustExec("insert t values (0, 0)")
	result = tk.MustQuery("select * from t order by a limit 3")
	result.Check(testkit.Rows("0 0", "1 0", "2 0"))
	tk.MustExec("drop table if exists t")
	tk.MustExec("create table t (a int unique, b int)")
	tk.MustExec("insert t values (0, 1)")
	tk.MustExec("insert t values (1, 2)")
	tk.MustExec("insert t values (2, 1)")
	tk.MustExec("insert t values (3, 2)")
	tk.MustExec("insert t values (4, 1)")
	tk.MustExec("insert t values (5, 2)")
	result = tk.MustQuery("select * from t where a < 5 and b = 1 limit 2")
	result.Check(testkit.Rows("0 1", "2 1"))
	tk.MustExec("drop table if exists tab1")
	tk.MustExec("CREATE TABLE tab1(pk INTEGER PRIMARY KEY, col0 INTEGER, col1 FLOAT, col3 INTEGER, col4 FLOAT)")
	tk.MustExec("CREATE INDEX idx_tab1_0 on tab1 (col0)")
	tk.MustExec("CREATE INDEX idx_tab1_1 on tab1 (col1)")
	tk.MustExec("CREATE INDEX idx_tab1_3 on tab1 (col3)")
	tk.MustExec("CREATE INDEX idx_tab1_4 on tab1 (col4)")
	tk.MustExec("INSERT INTO tab1 VALUES(1,37,20.85,30,10.69)")
	result = tk.MustQuery("SELECT pk FROM tab1 WHERE ((col3 <= 6 OR col3 < 29 AND (col0 < 41)) OR col3 > 42) AND col1 >= 96.1 AND col3 = 30 AND col3 > 17 AND (col0 BETWEEN 36 AND 42)")
	result.Check(testkit.Rows())
	tk.MustExec("drop table if exists tab1")
	tk.MustExec("CREATE TABLE tab1(pk INTEGER PRIMARY KEY, a INTEGER, b INTEGER)")
	tk.MustExec("CREATE INDEX idx_tab1_0 on tab1 (a)")
	tk.MustExec("INSERT INTO tab1 VALUES(1,1,1)")
	tk.MustExec("INSERT INTO tab1 VALUES(2,2,1)")
	tk.MustExec("INSERT INTO tab1 VALUES(3,1,2)")
	tk.MustExec("INSERT INTO tab1 VALUES(4,2,2)")
	result = tk.MustQuery("SELECT * FROM tab1 WHERE pk <= 3 AND a = 1")
	result.Check(testkit.Rows("1 1 1", "3 1 2"))
	result = tk.MustQuery("SELECT * FROM tab1 WHERE pk <= 4 AND a = 1 AND b = 2")
	result.Check(testkit.Rows("3 1 2"))
	tk.MustExec("CREATE INDEX idx_tab1_1 on tab1 (b, a)")
	result = tk.MustQuery("SELECT pk FROM tab1 WHERE b > 1")
	result.Check(testkit.Rows("3", "4"))

	tk.MustExec("drop table if exists t")
	tk.MustExec("CREATE TABLE t (a varchar(3), index(a))")
	tk.MustExec("insert t values('aaa'), ('aab')")
	result = tk.MustQuery("select * from t where a >= 'aaaa' and a < 'aabb'")
	result.Check(testkit.Rows("aab"))

	tk.MustExec("drop table if exists t")
	tk.MustExec("CREATE TABLE t (a int primary key, b int, c int, index(c))")
	tk.MustExec("insert t values(1, 1, 1), (2, 2, 2), (4, 4, 4), (3, 3, 3), (5, 5, 5)")
	// Test for double read and top n.
	result = tk.MustQuery("select a from t where c >= 2 order by b desc limit 1")
	result.Check(testkit.Rows("5"))
}

func (s *testSuite) TestIndexReverseOrder(c *C) {
	defer func() {
		s.cleanEnv(c)
		testleak.AfterTest(c)()
	}()
	tk := testkit.NewTestKit(c, s.store)
	tk.MustExec("use test")
	tk.MustExec("drop table if exists t")
	tk.MustExec("create table t (a int primary key auto_increment, b int, index idx (b))")
	tk.MustExec("insert t (b) values (0), (1), (2), (3), (4), (5), (6), (7), (8), (9)")
	result := tk.MustQuery("select b from t order by b desc")
	result.Check(testkit.Rows("9", "8", "7", "6", "5", "4", "3", "2", "1", "0"))
	result = tk.MustQuery("select b from t where b <3 or (b >=6 and b < 8) order by b desc")
	result.Check(testkit.Rows("7", "6", "2", "1", "0"))

	tk.MustExec("drop table if exists t")
	tk.MustExec("create table t (a int, b int, index idx (b, a))")
	tk.MustExec("insert t values (0, 2), (1, 2), (2, 2), (0, 1), (1, 1), (2, 1), (0, 0), (1, 0), (2, 0)")
	result = tk.MustQuery("select b, a from t order by b, a desc")
	result.Check(testkit.Rows("0 2", "0 1", "0 0", "1 2", "1 1", "1 0", "2 2", "2 1", "2 0"))
}

func (s *testSuite) TestTableReverseOrder(c *C) {
	defer func() {
		s.cleanEnv(c)
		testleak.AfterTest(c)()
	}()
	tk := testkit.NewTestKit(c, s.store)
	tk.MustExec("use test")
	tk.MustExec("drop table if exists t")
	tk.MustExec("create table t (a int primary key auto_increment, b int)")
	tk.MustExec("insert t (b) values (1), (2), (3), (4), (5), (6), (7), (8), (9)")
	result := tk.MustQuery("select b from t order by a desc")
	result.Check(testkit.Rows("9", "8", "7", "6", "5", "4", "3", "2", "1"))
	result = tk.MustQuery("select a from t where a <3 or (a >=6 and a < 8) order by a desc")
	result.Check(testkit.Rows("7", "6", "2", "1"))
}

func (s *testSuite) TestDefaultNull(c *C) {
	defer func() {
		s.cleanEnv(c)
		testleak.AfterTest(c)()
	}()
	tk := testkit.NewTestKit(c, s.store)
	tk.MustExec("use test")
	tk.MustExec("drop table if exists t")
	tk.MustExec("create table t (a int primary key auto_increment, b int default 1, c int)")
	tk.MustExec("insert t values ()")
	tk.MustQuery("select * from t").Check(testkit.Rows("1 1 <nil>"))
	tk.MustExec("update t set b = NULL where a = 1")
	tk.MustQuery("select * from t").Check(testkit.Rows("1 <nil> <nil>"))
	tk.MustExec("update t set c = 1")
	tk.MustQuery("select * from t ").Check(testkit.Rows("1 <nil> 1"))
	tk.MustExec("delete from t where a = 1")
	tk.MustExec("insert t (a) values (1)")
	tk.MustQuery("select * from t").Check(testkit.Rows("1 1 <nil>"))
}

func (s *testSuite) TestUnsignedPKColumn(c *C) {
	defer func() {
		s.cleanEnv(c)
		testleak.AfterTest(c)()
	}()
	tk := testkit.NewTestKit(c, s.store)
	tk.MustExec("use test")
	tk.MustExec("drop table if exists t")
	tk.MustExec("create table t (a int unsigned primary key, b int, c int, key idx_ba (b, c, a));")
	tk.MustExec("insert t values (1, 1, 1)")
	result := tk.MustQuery("select * from t;")
	result.Check(testkit.Rows("1 1 1"))
	tk.MustExec("update t set c=2 where a=1;")
	result = tk.MustQuery("select * from t where b=1;")
	result.Check(testkit.Rows("1 1 2"))
}

func (s *testSuite) TestStringBuiltin(c *C) {
	defer func() {
		s.cleanEnv(c)
		testleak.AfterTest(c)()
	}()
	tk := testkit.NewTestKit(c, s.store)
	tk.MustExec("use test")

	// for length
	tk.MustExec("drop table if exists t")
	tk.MustExec("create table t(a int, b double, c datetime, d time, e char(20), f bit(10))")
	tk.MustExec(`insert into t values(1, 1.1, "2017-01-01 12:01:01", "12:01:01", "abcdef", 0b10101)`)
	result := tk.MustQuery("select length(a), length(b), length(c), length(d), length(e), length(f), length(null) from t")
	result.Check(testkit.Rows("1 3 19 8 6 2 <nil>"))

	// for concat
	tk.MustExec("drop table if exists t")
	tk.MustExec("create table t(a int, b double, c datetime, d time, e char(20))")
	tk.MustExec(`insert into t values(1, 1.1, "2017-01-01 12:01:01", "12:01:01", "abcdef")`)
	result = tk.MustQuery("select concat(a, b, c, d, e) from t")
	result.Check(testkit.Rows("11.12017-01-01 12:01:0112:01:01abcdef"))
	result = tk.MustQuery("select concat(null)")
	result.Check(testkit.Rows("<nil>"))
	result = tk.MustQuery("select concat(null, a, b) from t")
	result.Check(testkit.Rows("<nil>"))

<<<<<<< HEAD
	// for upper
	tk.MustExec("drop table if exists t")
	tk.MustExec("create table t(a int, b double, c datetime, d time, e char(20), f varchar(20))")
	tk.MustExec(`insert into t values(1, 1.1, "2017-01-01 12:01:01", "12:01:01", "abcdef", NULL)`)
	result = tk.MustQuery("select upper(a), upper(b), upper(c), upper(d), upper(e), upper(f) from t")
	result.Check(testkit.Rows("1 1.1 2017-01-01 12:01:01 12:01:01 ABCDEF <nil>"))
	result = tk.MustQuery("select upper(null)")
	result.Check(testkit.Rows("<nil>"))
	result = tk.MustQuery("select upper(null) from t")
	result.Check(testkit.Rows("<nil>"))
	result = tk.MustQuery("select upper('aAa') from t")
	result.Check(testkit.Rows("AAA"))
	result = tk.MustQuery("select upper('a') from t")
	result.Check(testkit.Rows("A"))

	// for lower
	tk.MustExec("drop table if exists t")
	tk.MustExec("create table t(a int, b double, c datetime, d time, e char(20), f varchar(20))")
	tk.MustExec(`insert into t values(1, 1.1, "2017-01-01 12:01:01", "12:01:01", "abcdef", NULL)`)
	result = tk.MustQuery("select lower(a), lower(b), lower(c), lower(d), lower(e), lower(f) from t")
	result.Check(testkit.Rows("1 1.1 2017-01-01 12:01:01 12:01:01 abcdef <nil>"))
	result = tk.MustQuery("select lower(null)")
	result.Check(testkit.Rows("<nil>"))
	result = tk.MustQuery("select lower(null) from t")
	result.Check(testkit.Rows("<nil>"))
	result = tk.MustQuery("select lower('aAa') from t")
	result.Check(testkit.Rows("aaa"))
	result = tk.MustQuery("select lower('A') from t")
	result.Check(testkit.Rows("a"))
=======
	// for ascii
	tk.MustExec("drop table if exists t")
	tk.MustExec("create table t(a char(10), b int, c double, d datetime, e time, f bit(4))")
	tk.MustExec(`insert into t values('2', 2, 2.3, "2017-01-01 12:01:01", "12:01:01", 0b1010)`)
	result = tk.MustQuery("select ascii(a), ascii(b), ascii(c), ascii(d), ascii(e), ascii(f) from t")
	result.Check(testkit.Rows("50 50 50 50 49 10"))
	result = tk.MustQuery("select ascii('123'), ascii(123), ascii(''), ascii('你好'), ascii(NULL)")
	result.Check(testkit.Rows("49 49 0 228 <nil>"))
>>>>>>> 45490a02
}

func (s *testSuite) TestTimeBuiltin(c *C) {
	defer func() {
		s.cleanEnv(c)
		testleak.AfterTest(c)()
	}()
	tk := testkit.NewTestKit(c, s.store)
	tk.MustExec("use test")

	// for makeDate
	tk.MustExec("drop table if exists t")
	tk.MustExec("create table t(a int, b double, c datetime, d time, e char(20), f bit(10))")
	tk.MustExec(`insert into t values(1, 1.1, "2017-01-01 12:01:01", "12:01:01", "abcdef", 0b10101)`)
	result := tk.MustQuery("select makedate(a,a), makedate(b,b), makedate(c,c), makedate(d,d), makedate(e,e), makedate(f,f), makedate(null,null), makedate(a,b) from t")
	result.Check(testkit.Rows("2001-01-01 2001-01-01 <nil> <nil> <nil> 2021-01-21 <nil> 2001-01-01"))
}

func (s *testSuite) TestBuiltin(c *C) {
	defer func() {
		s.cleanEnv(c)
		testleak.AfterTest(c)()
	}()
	tk := testkit.NewTestKit(c, s.store)
	tk.MustExec("use test")

	// for is true
	tk.MustExec("drop table if exists t")
	tk.MustExec("create table t (a int, b int, index idx_b (b))")
	tk.MustExec("insert t values (1, 1)")
	tk.MustExec("insert t values (2, 2)")
	tk.MustExec("insert t values (3, 2)")
	result := tk.MustQuery("select * from t where b is true")
	result.Check(testkit.Rows("1 1", "2 2", "3 2"))
	result = tk.MustQuery("select all + a from t where a = 1")
	result.Check(testkit.Rows("1"))
	result = tk.MustQuery("select * from t where a is false")
	result.Check(nil)
	result = tk.MustQuery("select * from t where a is not true")
	result.Check(nil)
	// for in
	result = tk.MustQuery("select * from t where b in (a)")
	result.Check(testkit.Rows("1 1", "2 2"))
	result = tk.MustQuery("select * from t where b not in (a)")
	result.Check(testkit.Rows("3 2"))

	// test cast
	result = tk.MustQuery("select cast(1 as decimal(3,2))")
	result.Check(testkit.Rows("1.00"))
	result = tk.MustQuery("select cast('1991-09-05 11:11:11' as datetime)")
	result.Check(testkit.Rows("1991-09-05 11:11:11"))
	result = tk.MustQuery("select cast(cast('1991-09-05 11:11:11' as datetime) as char)")
	result.Check(testkit.Rows("1991-09-05 11:11:11"))
	result = tk.MustQuery("select cast('11:11:11' as time)")
	result.Check(testkit.Rows("11:11:11"))
	result = tk.MustQuery("select * from t where a > cast(2 as decimal)")
	result.Check(testkit.Rows("3 2"))
	// fixed issue #3471
	tk.MustExec("drop table if exists t")
	tk.MustExec("create table t(a time(6));")
	tk.MustExec("insert into t value('12:59:59.999999')")
	result = tk.MustQuery("select cast(a as signed) from t")
	result.Check(testkit.Rows("130000"))

	// test unhex and hex
	result = tk.MustQuery("select unhex('4D7953514C')")
	result.Check(testkit.Rows("MySQL"))
	result = tk.MustQuery("select unhex(hex('string'))")
	result.Check(testkit.Rows("string"))
	result = tk.MustQuery("select unhex('ggg')")
	result.Check(testkit.Rows("<nil>"))
	result = tk.MustQuery("select unhex(-1)")
	result.Check(testkit.Rows("<nil>"))
	result = tk.MustQuery("select hex(unhex('1267'))")
	result.Check(testkit.Rows("1267"))
	result = tk.MustQuery("select hex(unhex(1267))")
	result.Check(testkit.Rows("1267"))

	// select from_unixtime
	result = tk.MustQuery("select from_unixtime(1451606400)")
	unixTime := time.Unix(1451606400, 0).String()[:19]
	result.Check(testkit.Rows(unixTime))
	result = tk.MustQuery("select from_unixtime(1451606400.123456)")
	unixTime = time.Unix(1451606400, 123456000).String()[:26]
	result.Check(testkit.Rows(unixTime))
	result = tk.MustQuery("select from_unixtime(1451606400.1234567)")
	unixTime = time.Unix(1451606400, 123456700).Round(time.Microsecond).Format("2006-01-02 15:04:05.000000")[:26]
	result.Check(testkit.Rows(unixTime))
	result = tk.MustQuery("select from_unixtime(1451606400.999999)")
	unixTime = time.Unix(1451606400, 999999000).String()[:26]
	result.Check(testkit.Rows(unixTime))

	// test strcmp
	result = tk.MustQuery("select strcmp('abc', 'def')")
	result.Check(testkit.Rows("-1"))
	result = tk.MustQuery("select strcmp('abc', 'aba')")
	result.Check(testkit.Rows("1"))
	result = tk.MustQuery("select strcmp('abc', 'abc')")
	result.Check(testkit.Rows("0"))

	// for case
	tk.MustExec("drop table if exists t")
	tk.MustExec("create table t (a varchar(255), b int)")
	tk.MustExec("insert t values ('str1', 1)")
	result = tk.MustQuery("select * from t where a = case b when 1 then 'str1' when 2 then 'str2' end")
	result.Check(testkit.Rows("str1 1"))
	result = tk.MustQuery("select * from t where a = case b when 1 then 'str2' when 2 then 'str3' end")
	result.Check(nil)
	tk.MustExec("insert t values ('str2', 2)")
	result = tk.MustQuery("select * from t where a = case b when 2 then 'str2' when 3 then 'str3' end")
	result.Check(testkit.Rows("str2 2"))
	tk.MustExec("insert t values ('str3', 3)")
	result = tk.MustQuery("select * from t where a = case b when 4 then 'str4' when 5 then 'str5' else 'str3' end")
	result.Check(testkit.Rows("str3 3"))
	result = tk.MustQuery("select * from t where a = case b when 4 then 'str4' when 5 then 'str5' else 'str6' end")
	result.Check(nil)
	result = tk.MustQuery("select * from t where a = case  when b then 'str3' when 1 then 'str1' else 'str2' end")
	result.Check(testkit.Rows("str3 3"))
	tk.MustExec("delete from t")
	tk.MustExec("insert t values ('str2', 0)")
	result = tk.MustQuery("select * from t where a = case  when b then 'str3' when 0 then 'str1' else 'str2' end")
	result.Check(testkit.Rows("str2 0"))
	tk.MustExec("insert t values ('str1', null)")
	result = tk.MustQuery("select * from t where a = case b when null then 'str3' when 10 then 'str1' else 'str2' end")
	result.Check(testkit.Rows("str2 0"))
	result = tk.MustQuery("select * from t where a = case null when b then 'str3' when 10 then 'str1' else 'str2' end")
	result.Check(testkit.Rows("str2 0"))
	result = tk.MustQuery("select cast(1234 as char(3))")
	result.Check(testkit.Rows("123"))

	// testCase is for like and regexp
	type testCase struct {
		pattern string
		val     string
		result  int
	}
	patternMatching := func(c *C, tk *testkit.TestKit, queryOp string, data []testCase) {
		tk.MustExec("drop table if exists t")
		tk.MustExec("create table t (a varchar(255), b int)")
		for i, d := range data {
			tk.MustExec(fmt.Sprintf("insert into t values('%s', %d)", d.val, i))
			result := tk.MustQuery(fmt.Sprintf("select * from t where a %s '%s'", queryOp, d.pattern))
			if d.result == 1 {
				rowStr := fmt.Sprintf("%s %d", d.val, i)
				result.Check(testkit.Rows(rowStr))
			} else {
				result.Check(nil)
			}
			tk.MustExec(fmt.Sprintf("delete from t where b = %d", i))
		}
	}
	// for like
	likeTests := []testCase{
		{"a", "a", 1},
		{"a", "b", 0},
		{"aA", "Aa", 1},
		{"aA%", "aAab", 1},
		{"aA_", "Aaab", 0},
		{"aA_", "Aab", 1},
		{"", "", 1},
		{"", "a", 0},
	}
	patternMatching(c, tk, "like", likeTests)
	// for regexp
	likeTests = []testCase{
		{"^$", "a", 0},
		{"a", "a", 1},
		{"a", "b", 0},
		{"aA", "aA", 1},
		{".", "a", 1},
		{"^.$", "ab", 0},
		{"..", "b", 0},
		{".ab", "aab", 1},
		{"ab.", "abcd", 1},
		{".*", "abcd", 1},
	}
	patternMatching(c, tk, "regexp", likeTests)

	// for found_rows
	tk.MustExec("drop table if exists t")
	tk.MustExec("create table t (a int)")
	tk.MustQuery("select * from t") // Test XSelectTableExec
	result = tk.MustQuery("select found_rows()")
	result.Check(testkit.Rows("0"))
	result = tk.MustQuery("select found_rows()")
	result.Check(testkit.Rows("1")) // Last query is found_rows(), it returns 1 row with value 0
	tk.MustExec("insert t values (1),(2),(2)")
	tk.MustQuery("select * from t")
	result = tk.MustQuery("select found_rows()")
	result.Check(testkit.Rows("3"))
	tk.MustQuery("select * from t where a = 0")
	result = tk.MustQuery("select found_rows()")
	result.Check(testkit.Rows("0"))
	tk.MustQuery("select * from t where a = 1")
	result = tk.MustQuery("select found_rows()")
	result.Check(testkit.Rows("1"))
	tk.MustQuery("select * from t where a like '2'") // Test SelectionExec
	result = tk.MustQuery("select found_rows()")
	result.Check(testkit.Rows("2"))
	tk.MustQuery("show tables like 't'")
	result = tk.MustQuery("select found_rows()")
	result.Check(testkit.Rows("1"))
	tk.MustQuery("select count(*) from t") // Test ProjectionExec
	result = tk.MustQuery("select found_rows()")
	result.Check(testkit.Rows("1"))
}

func (s *testSuite) TestJSON(c *C) {
	// This will be opened after implementing cast as json.
	origin := expression.TurnOnNewExprEval
	expression.TurnOnNewExprEval = false
	defer func() {
		expression.TurnOnNewExprEval = origin
		s.cleanEnv(c)
		testleak.AfterTest(c)()
	}()
	tk := testkit.NewTestKit(c, s.store)

	tk.MustExec("use test")
	tk.MustExec("drop table if exists test_json")
	tk.MustExec("create table test_json (id int, a json)")
	tk.MustExec(`insert into test_json (id, a) values (1, '{"a":[1,"2",{"aa":"bb"},4],"b":true}')`)
	tk.MustExec(`insert into test_json (id, a) values (2, "null")`)
	tk.MustExec(`insert into test_json (id, a) values (3, null)`)
	tk.MustExec(`insert into test_json (id, a) values (4, 'true')`)
	tk.MustExec(`insert into test_json (id, a) values (5, '3')`)
	tk.MustExec(`insert into test_json (id, a) values (5, '4.0')`)
	tk.MustExec(`insert into test_json (id, a) values (6, '"string"')`)

	var result *testkit.Result
	result = tk.MustQuery(`select tj.a from test_json tj order by tj.id`)
	result.Check(testkit.Rows(`{"a":[1,"2",{"aa":"bb"},4],"b":true}`, "null", "<nil>", "true", "3", "4", `"string"`))

	// check json_type function
	result = tk.MustQuery(`select json_type(a) from test_json tj order by tj.id`)
	result.Check(testkit.Rows("OBJECT", "NULL", "<nil>", "BOOLEAN", "INTEGER", "DOUBLE", "STRING"))

	// check json compare with primitives.
	result = tk.MustQuery(`select a from test_json tj where a = 3`)
	result.Check(testkit.Rows("3"))
	result = tk.MustQuery(`select a from test_json tj where a = 4.0`)
	result.Check(testkit.Rows("4"))
	result = tk.MustQuery(`select a from test_json tj where a = true`)
	result.Check(testkit.Rows("true"))
	result = tk.MustQuery(`select a from test_json tj where a = "string"`)
	result.Check(testkit.Rows(`"string"`))

	// check some DDL limits for TEXT/BLOB/JSON column.
	var err error
	var terr *terror.Error

	_, err = tk.Exec(`create table test_bad_json(a json default '{}')`)
	c.Assert(err, NotNil)
	terr = errors.Trace(err).(*errors.Err).Cause().(*terror.Error)
	c.Assert(terr.Code(), Equals, terror.ErrCode(mysql.ErrBlobCantHaveDefault))

	_, err = tk.Exec(`create table test_bad_json(a blob default 'hello')`)
	c.Assert(err, NotNil)
	terr = errors.Trace(err).(*errors.Err).Cause().(*terror.Error)
	c.Assert(terr.Code(), Equals, terror.ErrCode(mysql.ErrBlobCantHaveDefault))

	_, err = tk.Exec(`create table test_bad_json(a text default 'world')`)
	c.Assert(err, NotNil)
	terr = errors.Trace(err).(*errors.Err).Cause().(*terror.Error)
	c.Assert(terr.Code(), Equals, terror.ErrCode(mysql.ErrBlobCantHaveDefault))

	// check json fields cannot be used as key.
	_, err = tk.Exec(`create table test_bad_json(id int, a json, key (a))`)
	c.Assert(err, NotNil)
	terr = errors.Trace(err).(*errors.Err).Cause().(*terror.Error)
	c.Assert(terr.Code(), Equals, terror.ErrCode(mysql.ErrJSONUsedAsKey))

	// check CAST AS JSON.
	result = tk.MustQuery(`select CAST('3' AS JSON), CAST('{}' AS JSON), CAST(null AS JSON)`)
	result.Check(testkit.Rows(`3 {} <nil>`))
}

func (s *testSuite) TestGeneratedColumnWrite(c *C) {
	defer func() {
		s.cleanEnv(c)
		testleak.AfterTest(c)()
	}()
	tk := testkit.NewTestKit(c, s.store)
	tk.MustExec("use test")
	tk.MustExec(`CREATE TABLE test_gc_write (a int primary key, b int, c int as (a+8) virtual)`)
	tk.MustExec(`CREATE TABLE test_gc_write_1 (a int primary key, b int, c int)`)

	tests := []struct {
		stmt string
		err  int
	}{
		// Can't modify generated column by values.
		{`insert into test_gc_write (a, b, c) values (1, 1, 1)`, mysql.ErrBadGeneratedColumn},
		{`insert into test_gc_write values (1, 1, 1)`, mysql.ErrBadGeneratedColumn},
		// Can't modify generated column by select clause.
		{`insert into test_gc_write select 1, 1, 1`, mysql.ErrBadGeneratedColumn},
		// Can't modify generated column by on duplicate clause.
		{`insert into test_gc_write (a, b) values (1, 1) on duplicate key update c = 1`, mysql.ErrBadGeneratedColumn},
		// Can't modify generated column by set.
		{`insert into test_gc_write set a = 1, b = 1, c = 1`, mysql.ErrBadGeneratedColumn},
		// Can't modify generated column by update clause.
		{`update test_gc_write set c = 1`, mysql.ErrBadGeneratedColumn},
		// Can't modify generated column by multi-table update clause.
		{`update test_gc_write, test_gc_write_1 set test_gc_write.c = 1`, mysql.ErrBadGeneratedColumn},

		// Can insert without generated columns.
		{`insert into test_gc_write (a, b) values (1, 1)`, 0},
		{`insert into test_gc_write set a = 2, b = 2`, 0},
		// Can update without generated columns.
		{`update test_gc_write set b = 2 where a = 2`, 0},
		{`update test_gc_write t1, test_gc_write_1 t2 set t1.b = 3, t2.b = 4`, 0},

		// But now we can't do this, just as same with MySQL 5.7:
		{`insert into test_gc_write values (1, 1)`, mysql.ErrWrongValueCountOnRow},
		{`insert into test_gc_write select 1, 1`, mysql.ErrWrongValueCountOnRow},
	}
	for _, tt := range tests {
		_, err := tk.Exec(tt.stmt)
		if tt.err != 0 {
			c.Assert(err, NotNil)
			terr := errors.Trace(err).(*errors.Err).Cause().(*terror.Error)
			c.Assert(terr.Code(), Equals, terror.ErrCode(tt.err))
		} else {
			c.Assert(err, IsNil)
		}
	}
}

func (s *testSuite) TestToPBExpr(c *C) {
	defer func() {
		s.cleanEnv(c)
		testleak.AfterTest(c)()
	}()
	tk := testkit.NewTestKit(c, s.store)
	tk.MustExec("use test")
	tk.MustExec("drop table if exists t")
	tk.MustExec("create table t (a decimal(10,6), b decimal, index idx_b (b))")
	tk.MustExec("set sql_mode = ''")
	tk.MustExec("insert t values (1.1, 1.1)")
	tk.MustExec("insert t values (2.4, 2.4)")
	tk.MustExec("insert t values (3.3, 2.7)")
	result := tk.MustQuery("select * from t where a < 2.399999")
	result.Check(testkit.Rows("1.100000 1"))
	result = tk.MustQuery("select * from t where a > 1.5")
	result.Check(testkit.Rows("2.400000 2", "3.300000 3"))
	result = tk.MustQuery("select * from t where a <= 1.1")
	result.Check(testkit.Rows("1.100000 1"))
	result = tk.MustQuery("select * from t where b >= 3")
	result.Check(testkit.Rows("3.300000 3"))
	result = tk.MustQuery("select * from t where not (b = 1)")
	result.Check(testkit.Rows("2.400000 2", "3.300000 3"))
	result = tk.MustQuery("select * from t where b&1 = a|1")
	result.Check(testkit.Rows("1.100000 1"))
	result = tk.MustQuery("select * from t where b != 2 and b <=> 3")
	result.Check(testkit.Rows("3.300000 3"))
	result = tk.MustQuery("select * from t where b in (3)")
	result.Check(testkit.Rows("3.300000 3"))
	result = tk.MustQuery("select * from t where b not in (1, 2)")
	result.Check(testkit.Rows("3.300000 3"))

	tk.MustExec("drop table if exists t")
	tk.MustExec("create table t (a varchar(255), b int)")
	tk.MustExec("insert t values ('abc123', 1)")
	tk.MustExec("insert t values ('ab123', 2)")
	result = tk.MustQuery("select * from t where a like 'ab%'")
	result.Check(testkit.Rows("abc123 1", "ab123 2"))
	result = tk.MustQuery("select * from t where a like 'ab_12'")
	result.Check(nil)
	tk.MustExec("drop table if exists t")
	tk.MustExec("create table t (a int primary key)")
	tk.MustExec("insert t values (1)")
	tk.MustExec("insert t values (2)")
	result = tk.MustQuery("select * from t where not (a = 1)")
	result.Check(testkit.Rows("2"))
	result = tk.MustQuery("select * from t where not(not (a = 1))")
	result.Check(testkit.Rows("1"))
	result = tk.MustQuery("select * from t where not(a != 1 and a != 2)")
	result.Check(testkit.Rows("1", "2"))
}

func (s *testSuite) TestDatumXAPI(c *C) {
	defer func() {
		s.cleanEnv(c)
		testleak.AfterTest(c)()
	}()
	tk := testkit.NewTestKit(c, s.store)
	tk.MustExec("use test")
	tk.MustExec("drop table if exists t")
	tk.MustExec("create table t (a decimal(10,6), b decimal, index idx_b (b))")
	tk.MustExec("set sql_mode = ''")
	tk.MustExec("insert t values (1.1, 1.1)")
	tk.MustExec("insert t values (2.2, 2.2)")
	tk.MustExec("insert t values (3.3, 2.7)")
	result := tk.MustQuery("select * from t where a > 1.5")
	result.Check(testkit.Rows("2.200000 2", "3.300000 3"))
	result = tk.MustQuery("select * from t where b > 1.5")
	result.Check(testkit.Rows("2.200000 2", "3.300000 3"))

	tk.MustExec("drop table if exists t")
	tk.MustExec("create table t (a time(3), b time, index idx_a (a))")
	tk.MustExec("insert t values ('11:11:11', '11:11:11')")
	tk.MustExec("insert t values ('11:11:12', '11:11:12')")
	tk.MustExec("insert t values ('11:11:13', '11:11:13')")
	result = tk.MustQuery("select * from t where a > '11:11:11.5'")
	result.Check(testkit.Rows("11:11:12.000 11:11:12", "11:11:13.000 11:11:13"))
	result = tk.MustQuery("select * from t where b > '11:11:11.5'")
	result.Check(testkit.Rows("11:11:12.000 11:11:12", "11:11:13.000 11:11:13"))
}

func (s *testSuite) TestSQLMode(c *C) {
	defer func() {
		s.cleanEnv(c)
		testleak.AfterTest(c)()
	}()
	tk := testkit.NewTestKit(c, s.store)
	tk.MustExec("use test")
	tk.MustExec("drop table if exists t")
	tk.MustExec("create table t (a tinyint not null)")
	tk.MustExec("set sql_mode = 'STRICT_TRANS_TABLES'")
	_, err := tk.Exec("insert t values ()")
	c.Check(err, NotNil)

	_, err = tk.Exec("insert t values ('1000')")
	c.Check(err, NotNil)

	tk.MustExec("create table if not exists tdouble (a double(3,2))")
	_, err = tk.Exec("insert tdouble values (10.23)")
	c.Check(err, NotNil)

	tk.MustExec("set sql_mode = ''")
	tk.MustExec("insert t values ()")
	tk.MustExec("insert t values (1000)")
	tk.MustQuery("select * from t").Check(testkit.Rows("0", "127"))

	tk.MustExec("insert tdouble values (10.23)")
	tk.MustQuery("select * from tdouble").Check(testkit.Rows("9.99"))

	tk.MustExec("set sql_mode = 'STRICT_TRANS_TABLES'")
	tk.MustExec("set @@global.sql_mode = ''")

	tk2 := testkit.NewTestKit(c, s.store)
	tk2.MustExec("use test")
	tk2.MustExec("create table t2 (a varchar(3))")
	tk2.MustExec("insert t2 values ('abcd')")
	tk2.MustQuery("select * from t2").Check(testkit.Rows("abc"))

	// session1 is still in strict mode.
	_, err = tk.Exec("insert t2 values ('abcd')")
	c.Check(err, NotNil)
	// Restore original global strict mode.
	tk.MustExec("set @@global.sql_mode = 'STRICT_TRANS_TABLES'")
}

func (s *testSuite) TestTableDual(c *C) {
	defer testleak.AfterTest(c)()
	tk := testkit.NewTestKit(c, s.store)
	tk.MustExec("use test")
	result := tk.MustQuery("Select 1")
	result.Check(testkit.Rows("1"))
	result = tk.MustQuery("Select 1 from dual")
	result.Check(testkit.Rows("1"))
	result = tk.MustQuery("Select count(*) from dual")
	result.Check(testkit.Rows("1"))
	result = tk.MustQuery("Select 1 from dual where 1")
	result.Check(testkit.Rows("1"))
}

func (s *testSuite) TestTableScan(c *C) {
	defer testleak.AfterTest(c)()
	tk := testkit.NewTestKit(c, s.store)
	tk.MustExec("use information_schema")
	result := tk.MustQuery("select * from schemata")
	// There must be these tables: information_schema, mysql, performance_schema and test.
	c.Assert(len(result.Rows()), GreaterEqual, 4)
	tk.MustExec("use test")
	tk.MustExec("create database mytest")
	rowStr1 := fmt.Sprintf("%s %s %s %s %v", "def", "mysql", "utf8", "utf8_bin", nil)
	rowStr2 := fmt.Sprintf("%s %s %s %s %v", "def", "mytest", "utf8", "utf8_bin", nil)
	tk.MustExec("use information_schema")
	result = tk.MustQuery("select * from schemata where schema_name = 'mysql'")
	result.Check(testkit.Rows(rowStr1))
	result = tk.MustQuery("select * from schemata where schema_name like 'my%'")
	result.Check(testkit.Rows(rowStr1, rowStr2))
}

func (s *testSuite) TestAdapterStatement(c *C) {
	defer testleak.AfterTest(c)()
	se, err := tidb.CreateSession(s.store)
	c.Check(err, IsNil)
	se.GetSessionVars().TxnCtx.InfoSchema = sessionctx.GetDomain(se).InfoSchema()
	compiler := &executor.Compiler{}
	ctx := se.(context.Context)
	stmtNode, err := s.ParseOneStmt("select 1", "", "")
	c.Check(err, IsNil)
	stmt, err := compiler.Compile(ctx, stmtNode)
	c.Check(err, IsNil)
	c.Check(stmt.OriginText(), Equals, "select 1")

	stmtNode, err = s.ParseOneStmt("create table t (a int)", "", "")
	c.Check(err, IsNil)
	stmt, err = compiler.Compile(ctx, stmtNode)
	c.Check(err, IsNil)
	c.Check(stmt.OriginText(), Equals, "create table t (a int)")
}

func (s *testSuite) TestPointGet(c *C) {
	defer func() {
		testleak.AfterTest(c)()
	}()
	tk := testkit.NewTestKit(c, s.store)
	tk.MustExec("use mysql")
	ctx := tk.Se.(context.Context)
	tests := map[string]bool{
		"select * from help_topic where name='aaa'":         true,
		"select * from help_topic where help_topic_id=1":    true,
		"select * from help_topic where help_category_id=1": false,
	}
	infoSchema := executor.GetInfoSchema(ctx)

	for sqlStr, result := range tests {
		stmtNode, err := s.ParseOneStmt(sqlStr, "", "")
		c.Check(err, IsNil)
		err = plan.Preprocess(stmtNode, infoSchema, ctx)
		c.Check(err, IsNil)
		// Validate should be after NameResolve.
		err = plan.Validate(stmtNode, false)
		c.Check(err, IsNil)
		plan, err := plan.Optimize(ctx, stmtNode, infoSchema)
		c.Check(err, IsNil)
		ret := executor.IsPointGetWithPKOrUniqueKeyByAutoCommit(ctx, plan)
		c.Assert(ret, Equals, result)
	}
}

func (s *testSuite) TestRow(c *C) {
	// There exists a constant folding problem when the arguments of compare functions are Rows,
	// the switch will be opened after the problem be fixed.
	origin := expression.TurnOnNewExprEval
	expression.TurnOnNewExprEval = false
	defer func() {
		expression.TurnOnNewExprEval = origin
		s.cleanEnv(c)
		testleak.AfterTest(c)()
	}()
	tk := testkit.NewTestKit(c, s.store)
	tk.MustExec("use test")
	tk.MustExec("drop table if exists t")
	tk.MustExec("create table t (c int, d int)")
	tk.MustExec("insert t values (1, 1)")
	tk.MustExec("insert t values (1, 3)")
	tk.MustExec("insert t values (2, 1)")
	tk.MustExec("insert t values (2, 3)")
	result := tk.MustQuery("select * from t where (c, d) < (2,2)")
	result.Check(testkit.Rows("1 1", "1 3", "2 1"))
	result = tk.MustQuery("select * from t where (1,2,3) > (3,2,1)")
	result.Check(testkit.Rows())
	result = tk.MustQuery("select * from t where row(1,2,3) > (3,2,1)")
	result.Check(testkit.Rows())
	result = tk.MustQuery("select * from t where (c, d) = (select * from t where (c,d) = (1,1))")
	result.Check(testkit.Rows("1 1"))
	result = tk.MustQuery("select * from t where (c, d) = (select * from t k where (t.c,t.d) = (c,d))")
	result.Check(testkit.Rows("1 1", "1 3", "2 1", "2 3"))
}

func (s *testSuite) TestColumnName(c *C) {
	defer func() {
		s.cleanEnv(c)
		testleak.AfterTest(c)()
	}()
	tk := testkit.NewTestKit(c, s.store)
	tk.MustExec("use test")
	tk.MustExec("drop table if exists t")
	tk.MustExec("create table t (c int, d int)")
	rs, err := tk.Exec("select 1 + c, count(*) from t")
	c.Check(err, IsNil)
	fields, err := rs.Fields()
	c.Check(err, IsNil)
	c.Check(len(fields), Equals, 2)
	c.Check(fields[0].Column.Name.L, Equals, "1 + c")
	c.Check(fields[1].Column.Name.L, Equals, "count(*)")
	rs, err = tk.Exec("select (c) > all (select c from t) from t")
	c.Check(err, IsNil)
	fields, err = rs.Fields()
	c.Check(err, IsNil)
	c.Check(len(fields), Equals, 1)
	c.Check(fields[0].Column.Name.L, Equals, "(c) > all (select c from t)")
	tk.MustExec("begin")
	tk.MustExec("insert t values(1,1)")
	rs, err = tk.Exec("select c d, d c from t")
	c.Check(err, IsNil)
	fields, err = rs.Fields()
	c.Check(err, IsNil)
	c.Check(len(fields), Equals, 2)
	c.Check(fields[0].Column.Name.L, Equals, "d")
	c.Check(fields[1].Column.Name.L, Equals, "c")
}

func (s *testSuite) TestSelectVar(c *C) {
	defer func() {
		s.cleanEnv(c)
		testleak.AfterTest(c)()
	}()
	tk := testkit.NewTestKit(c, s.store)
	tk.MustExec("use test")
	tk.MustExec("drop table if exists t")
	tk.MustExec("create table t (d int)")
	tk.MustExec("insert into t values(1), (2), (1)")
	result := tk.MustQuery("select @a, @a := d+1 from t")
	result.Check(testkit.Rows("<nil> 2", "<nil> 3", "<nil> 2"))
	result = tk.MustQuery("select @a, @a := d+1 from t")
	result.Check(testkit.Rows("2 2", "2 3", "3 2"))
}

func (s *testSuite) TestHistoryRead(c *C) {
	defer func() {
		s.cleanEnv(c)
		testleak.AfterTest(c)()
	}()
	tk := testkit.NewTestKit(c, s.store)
	tk.MustExec("use test")
	tk.MustExec("drop table if exists history_read")
	tk.MustExec("create table history_read (a int)")
	tk.MustExec("insert history_read values (1)")

	// For mocktikv, safe point is not initialized, we manually insert it for snapshot to use.
	safePointName := "tikv_gc_safe_point"
	safePointValue := "20060102-15:04:05 -0700 MST"
	safePointComment := "All versions after safe point can be accessed. (DO NOT EDIT)"
	updateSafePoint := fmt.Sprintf(`INSERT INTO mysql.tidb VALUES ('%[1]s', '%[2]s', '%[3]s')
	ON DUPLICATE KEY
	UPDATE variable_value = '%[2]s', comment = '%[3]s'`, safePointName, safePointValue, safePointComment)
	tk.MustExec(updateSafePoint)

	// Set snapshot to a time before save point will fail.
	_, err := tk.Exec("set @@tidb_snapshot = '2006-01-01 15:04:05.999999'")
	c.Assert(terror.ErrorEqual(err, variable.ErrSnapshotTooOld), IsTrue)
	// SnapshotTS Is not updated if check failed.
	c.Assert(tk.Se.GetSessionVars().SnapshotTS, Equals, uint64(0))

	curVer1, _ := s.store.CurrentVersion()
	time.Sleep(time.Millisecond)
	snapshotTime := time.Now()
	time.Sleep(time.Millisecond)
	curVer2, _ := s.store.CurrentVersion()
	tk.MustExec("insert history_read values (2)")
	tk.MustQuery("select * from history_read").Check(testkit.Rows("1", "2"))
	tk.MustExec("set @@tidb_snapshot = '" + snapshotTime.Format("2006-01-02 15:04:05.999999") + "'")
	ctx := tk.Se.(context.Context)
	snapshotTS := ctx.GetSessionVars().SnapshotTS
	c.Assert(snapshotTS, Greater, curVer1.Ver)
	c.Assert(snapshotTS, Less, curVer2.Ver)
	tk.MustQuery("select * from history_read").Check(testkit.Rows("1"))
	_, err = tk.Exec("insert history_read values (2)")
	c.Assert(err, NotNil)
	_, err = tk.Exec("update history_read set a = 3 where a = 1")
	c.Assert(err, NotNil)
	_, err = tk.Exec("delete from history_read where a = 1")
	c.Assert(err, NotNil)
	tk.MustExec("set @@tidb_snapshot = ''")
	tk.MustQuery("select * from history_read").Check(testkit.Rows("1", "2"))
	tk.MustExec("insert history_read values (3)")
	tk.MustExec("update history_read set a = 4 where a = 3")
	tk.MustExec("delete from history_read where a = 1")

	time.Sleep(time.Millisecond)
	snapshotTime = time.Now()
	time.Sleep(time.Millisecond)
	tk.MustExec("alter table history_read add column b int")
	tk.MustExec("insert history_read values (8, 8), (9, 9)")
	tk.MustQuery("select * from history_read order by a").Check(testkit.Rows("2 <nil>", "4 <nil>", "8 8", "9 9"))
	tk.MustExec("set @@tidb_snapshot = '" + snapshotTime.Format("2006-01-02 15:04:05.999999") + "'")
	tk.MustQuery("select * from history_read order by a").Check(testkit.Rows("2", "4"))
	tk.MustExec("set @@tidb_snapshot = ''")
	tk.MustQuery("select * from history_read order by a").Check(testkit.Rows("2 <nil>", "4 <nil>", "8 8", "9 9"))
}

func (s *testSuite) TestScanControlSelection(c *C) {
	defer func() {
		s.cleanEnv(c)
		testleak.AfterTest(c)()
	}()
	tk := testkit.NewTestKit(c, s.store)
	tk.MustExec("use test")
	tk.MustExec("drop table if exists t")
	tk.MustExec("create table t(a int primary key, b int, c int, index idx_b(b))")
	tk.MustExec("insert into t values (1, 1, 1), (2, 1, 1), (3, 1, 2), (4, 2, 3)")
	tk.MustQuery("select (select count(1) k from t s where s.b = t1.c) from t t1").Check(testkit.Rows("3", "3", "1", "0"))
}

func (s *testSuite) TestSimpleDAG(c *C) {
	defer func() {
		s.cleanEnv(c)
		testleak.AfterTest(c)()
	}()
	tk := testkit.NewTestKit(c, s.store)
	tk.MustExec("use test")
	tk.MustExec("drop table if exists t")
	tk.MustExec("create table t(a int primary key, b int, c int)")
	tk.MustExec("insert into t values (1, 1, 1), (2, 1, 1), (3, 1, 2), (4, 2, 3)")
	tk.MustQuery("select a from t").Check(testkit.Rows("1", "2", "3", "4"))
	tk.MustQuery("select * from t where a = 4").Check(testkit.Rows("4 2 3"))
	tk.MustQuery("select a from t limit 1").Check(testkit.Rows("1"))
	tk.MustQuery("select a from t order by a desc").Check(testkit.Rows("4", "3", "2", "1"))
	tk.MustQuery("select a from t order by a desc limit 1").Check(testkit.Rows("4"))
	tk.MustQuery("select a from t order by b desc limit 1").Check(testkit.Rows("4"))
	tk.MustQuery("select a from t where a < 3").Check(testkit.Rows("1", "2"))
	tk.MustQuery("select a from t where b > 1").Check(testkit.Rows("4"))
	tk.MustQuery("select a from t where b > 1 and a < 3").Check(testkit.Rows())
	tk.MustQuery("select count(*) from t where b > 1 and a < 3").Check(testkit.Rows("0"))
	tk.MustQuery("select count(*) from t").Check(testkit.Rows("4"))
	tk.MustQuery("select count(*), c from t group by c").Check(testkit.Rows("2 1", "1 2", "1 3"))
	tk.MustQuery("select sum(c) from t group by b").Check(testkit.Rows("4", "3"))
	tk.MustQuery("select avg(a) from t group by b").Check(testkit.Rows("2.0000", "4.0000"))
	tk.MustQuery("select sum(distinct c) from t group by b").Check(testkit.Rows("3", "3"))

	tk.MustExec("create index i on t(c,b)")
	tk.MustQuery("select a from t where c = 1").Check(testkit.Rows("1", "2"))
	tk.MustQuery("select a from t where c = 1 and a < 2").Check(testkit.Rows("1"))
	tk.MustQuery("select a from t where c = 1 order by a limit 1").Check(testkit.Rows("1"))
	tk.MustQuery("select count(*) from t where c = 1 ").Check(testkit.Rows("2"))
	tk.MustExec("create index i1 on t(b)")
	tk.MustQuery("select c from t where b = 2").Check(testkit.Rows("3"))
	tk.MustQuery("select * from t where b = 2").Check(testkit.Rows("4 2 3"))
	tk.MustQuery("select count(*) from t where b = 1").Check(testkit.Rows("3"))
	tk.MustQuery("select * from t where b = 1 and a > 1 limit 1").Check(testkit.Rows("2 1 1"))
}

func (s *testSuite) TestConvertToBit(c *C) {
	defer func() {
		s.cleanEnv(c)
		testleak.AfterTest(c)()
	}()
	tk := testkit.NewTestKit(c, s.store)
	tk.MustExec("use test")
	tk.MustExec("drop table if exists t, t1")
	tk.MustExec("create table t (a bit(64))")
	tk.MustExec("create table t1 (a varchar(2))")
	tk.MustExec(`insert t1 value ('10')`)
	tk.MustExec(`insert t select a from t1`)
	tk.MustQuery("select a+0 from t").Check(testkit.Rows("12592"))

	tk.MustExec("drop table if exists t, t1")
	tk.MustExec("create table t (a bit(64))")
	tk.MustExec("create table t1 (a binary(2))")
	tk.MustExec(`insert t1 value ('10')`)
	tk.MustExec(`insert t select a from t1`)
	tk.MustQuery("select a+0 from t").Check(testkit.Rows("12592"))

	tk.MustExec("drop table if exists t, t1")
	tk.MustExec("create table t (a bit(64))")
	tk.MustExec("create table t1 (a datetime)")
	tk.MustExec(`insert t1 value ('09-01-01')`)
	tk.MustExec(`insert t select a from t1`)
	tk.MustQuery("select a+0 from t").Check(testkit.Rows("20090101000000"))
}

func (s *testSuite) TestTimestampTimeZone(c *C) {
	defer func() {
		s.cleanEnv(c)
		testleak.AfterTest(c)()
	}()
	tk := testkit.NewTestKit(c, s.store)
	tk.MustExec("use test")
	tk.MustExec("drop table if exists t")
	tk.MustExec("create table t (ts timestamp)")
	tk.MustExec("set time_zone = '+00:00'")
	tk.MustExec("insert into t values ('2017-04-27 22:40:42')")
	// The timestamp will get different value if time_zone session variable changes.
	tests := []struct {
		timezone string
		expect   string
	}{
		{"+10:00", "2017-04-28 08:40:42"},
		{"-6:00", "2017-04-27 16:40:42"},
	}
	for _, tt := range tests {
		tk.MustExec(fmt.Sprintf("set time_zone = '%s'", tt.timezone))
		tk.MustQuery("select * from t").Check(testkit.Rows(tt.expect))
	}

	// For issue https://github.com/pingcap/tidb/issues/3467
	tk.MustExec("drop table if exists t1")
	tk.MustExec(`CREATE TABLE t1 (
 	      id bigint(20) NOT NULL AUTO_INCREMENT,
 	      uid int(11) DEFAULT NULL,
 	      datetime timestamp NOT NULL DEFAULT CURRENT_TIMESTAMP,
 	      ip varchar(128) DEFAULT NULL,
 	    PRIMARY KEY (id),
 	      KEY i_datetime (datetime),
 	      KEY i_userid (uid)
 	    );`)
	tk.MustExec(`INSERT INTO t1 VALUES (123381351,1734,"2014-03-31 08:57:10","127.0.0.1");`)
	r := tk.MustQuery("select datetime from t1;") // Cover TableReaderExec
	r.Check(testkit.Rows("2014-03-31 08:57:10"))
	r = tk.MustQuery("select datetime from t1 where datetime='2014-03-31 08:57:10';")
	r.Check(testkit.Rows("2014-03-31 08:57:10")) // Cover IndexReaderExec
	r = tk.MustQuery("select * from t1 where datetime='2014-03-31 08:57:10';")
	r.Check(testkit.Rows("123381351 1734 2014-03-31 08:57:10 127.0.0.1")) // Cover IndexLookupExec

	// For issue https://github.com/pingcap/tidb/issues/3485
	tk.MustExec("drop table if exists t1")
	tk.MustExec(`CREATE TABLE t1 (
	    id bigint(20) NOT NULL AUTO_INCREMENT,
	    datetime timestamp NOT NULL DEFAULT CURRENT_TIMESTAMP,
	    PRIMARY KEY (id)
	  );`)
	tk.MustExec(`INSERT INTO t1 VALUES (123381351,"2014-03-31 08:57:10");`)
	r = tk.MustQuery(`select * from t1 where datetime="2014-03-31 08:57:10";`)
	r.Check(testkit.Rows("123381351 2014-03-31 08:57:10"))
	tk.MustExec(`alter table t1 add key i_datetime (datetime);`)
	r = tk.MustQuery(`select * from t1 where datetime="2014-03-31 08:57:10";`)
	r.Check(testkit.Rows("123381351 2014-03-31 08:57:10"))
	r = tk.MustQuery(`select * from t1;`)
	r.Check(testkit.Rows("123381351 2014-03-31 08:57:10"))
	r = tk.MustQuery("select datetime from t1 where datetime='2014-03-31 08:57:10';")
	r.Check(testkit.Rows("2014-03-31 08:57:10"))
}

func (s *testSuite) TestTiDBCurrentTS(c *C) {
	defer func() {
		s.cleanEnv(c)
		testleak.AfterTest(c)()
	}()
	tk := testkit.NewTestKit(c, s.store)
	tk.MustQuery("select @@tidb_current_ts").Check(testkit.Rows("0"))
	tk.MustExec("begin")
	rows := tk.MustQuery("select @@tidb_current_ts").Rows()
	tsStr := rows[0][0].(string)
	c.Assert(tsStr, Equals, fmt.Sprintf("%d", tk.Se.Txn().StartTS()))
	tk.MustExec("commit")
	tk.MustQuery("select @@tidb_current_ts").Check(testkit.Rows("0"))

	_, err := tk.Exec("set @@tidb_current_ts = '1'")
	c.Assert(terror.ErrorEqual(err, variable.ErrReadOnly), IsTrue)
}

func (s *testSuite) TestSelectForUpdate(c *C) {
	defer func() {
		s.cleanEnv(c)
		testleak.AfterTest(c)()
	}()
	tk := testkit.NewTestKit(c, s.store)
	tk.MustExec("use test")
	tk1 := testkit.NewTestKit(c, s.store)
	tk1.MustExec("use test")
	tk2 := testkit.NewTestKit(c, s.store)
	tk2.MustExec("use test")

	tk.MustExec("drop table if exists t, t1")

	c.Assert(tk.Se.Txn(), IsNil)
	tk.MustExec("create table t (c1 int, c2 int, c3 int)")
	tk.MustExec("insert t values (11, 2, 3)")
	tk.MustExec("insert t values (12, 2, 3)")
	tk.MustExec("insert t values (13, 2, 3)")

	tk.MustExec("create table t1 (c1 int)")
	tk.MustExec("insert t1 values (11)")

	// conflict
	tk1.MustExec("begin")
	tk1.MustQuery("select * from t where c1=11 for update")

	tk2.MustExec("begin")
	tk2.MustExec("update t set c2=211 where c1=11")
	tk2.MustExec("commit")

	_, err := tk1.Exec("commit")
	c.Assert(err, NotNil)

	// no conflict for subquery.
	tk1.MustExec("begin")
	tk1.MustQuery("select * from t where exists(select null from t1 where t1.c1=t.c1) for update")

	tk2.MustExec("begin")
	tk2.MustExec("update t set c2=211 where c1=12")
	tk2.MustExec("commit")

	tk1.MustExec("commit")

	// not conflict
	tk1.MustExec("begin")
	tk1.MustQuery("select * from t where c1=11 for update")

	tk2.MustExec("begin")
	tk2.MustExec("update t set c2=22 where c1=12")
	tk2.MustExec("commit")

	tk1.MustExec("commit")

	// not conflict, auto commit
	tk1.MustExec("set @@autocommit=1;")
	tk1.MustQuery("select * from t where c1=11 for update")

	tk2.MustExec("begin")
	tk2.MustExec("update t set c2=211 where c1=11")
	tk2.MustExec("commit")

	tk1.MustExec("commit")
}<|MERGE_RESOLUTION|>--- conflicted
+++ resolved
@@ -802,7 +802,6 @@
 	result = tk.MustQuery("select concat(null, a, b) from t")
 	result.Check(testkit.Rows("<nil>"))
 
-<<<<<<< HEAD
 	// for upper
 	tk.MustExec("drop table if exists t")
 	tk.MustExec("create table t(a int, b double, c datetime, d time, e char(20), f varchar(20))")
@@ -832,7 +831,7 @@
 	result.Check(testkit.Rows("aaa"))
 	result = tk.MustQuery("select lower('A') from t")
 	result.Check(testkit.Rows("a"))
-=======
+
 	// for ascii
 	tk.MustExec("drop table if exists t")
 	tk.MustExec("create table t(a char(10), b int, c double, d datetime, e time, f bit(4))")
@@ -841,7 +840,6 @@
 	result.Check(testkit.Rows("50 50 50 50 49 10"))
 	result = tk.MustQuery("select ascii('123'), ascii(123), ascii(''), ascii('你好'), ascii(NULL)")
 	result.Check(testkit.Rows("49 49 0 228 <nil>"))
->>>>>>> 45490a02
 }
 
 func (s *testSuite) TestTimeBuiltin(c *C) {
