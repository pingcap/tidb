// Copyright 2015 PingCAP, Inc.
//
// Licensed under the Apache License, Version 2.0 (the "License");
// you may not use this file except in compliance with the License.
// You may obtain a copy of the License at
//
//     http://www.apache.org/licenses/LICENSE-2.0
//
// Unless required by applicable law or agreed to in writing, software
// distributed under the License is distributed on an "AS IS" BASIS,
// See the License for the specific language governing permissions and
// limitations under the License.

package executor_test

import (
	"context"
	"flag"
	"fmt"
	"io/ioutil"
	"math"
	"net"
	"os"
	"strconv"
	"strings"
	"sync"
	"sync/atomic"
	"testing"
	"time"

	"github.com/golang/protobuf/proto"
	. "github.com/pingcap/check"
	"github.com/pingcap/errors"
	"github.com/pingcap/failpoint"
	pb "github.com/pingcap/kvproto/pkg/kvrpcpb"
	"github.com/pingcap/parser"
	"github.com/pingcap/parser/auth"
	"github.com/pingcap/parser/model"
	"github.com/pingcap/parser/mysql"
	"github.com/pingcap/parser/terror"
	"github.com/pingcap/tidb/config"
	"github.com/pingcap/tidb/ddl"
	"github.com/pingcap/tidb/domain"
	"github.com/pingcap/tidb/domain/infosync"
	"github.com/pingcap/tidb/executor"
	"github.com/pingcap/tidb/expression"
	"github.com/pingcap/tidb/infoschema"
	"github.com/pingcap/tidb/kv"
	"github.com/pingcap/tidb/meta"
	"github.com/pingcap/tidb/meta/autoid"
	"github.com/pingcap/tidb/planner"
	plannercore "github.com/pingcap/tidb/planner/core"
	"github.com/pingcap/tidb/server"
	"github.com/pingcap/tidb/session"
	"github.com/pingcap/tidb/sessionctx"
	"github.com/pingcap/tidb/sessionctx/stmtctx"
	"github.com/pingcap/tidb/sessionctx/variable"
	"github.com/pingcap/tidb/statistics"
	"github.com/pingcap/tidb/store/copr"
	"github.com/pingcap/tidb/store/mockstore"
	"github.com/pingcap/tidb/store/tikv"
	"github.com/pingcap/tidb/store/tikv/mockstore/cluster"
	"github.com/pingcap/tidb/store/tikv/oracle"
	"github.com/pingcap/tidb/store/tikv/tikvrpc"
	"github.com/pingcap/tidb/table"
	"github.com/pingcap/tidb/table/tables"
	"github.com/pingcap/tidb/tablecodec"
	"github.com/pingcap/tidb/types"
	"github.com/pingcap/tidb/util"
	"github.com/pingcap/tidb/util/admin"
	"github.com/pingcap/tidb/util/gcutil"
	"github.com/pingcap/tidb/util/logutil"
	"github.com/pingcap/tidb/util/memory"
	"github.com/pingcap/tidb/util/mock"
	"github.com/pingcap/tidb/util/rowcodec"
	"github.com/pingcap/tidb/util/testkit"
	"github.com/pingcap/tidb/util/testleak"
	"github.com/pingcap/tidb/util/testutil"
	"github.com/pingcap/tidb/util/timeutil"
	"github.com/pingcap/tipb/go-tipb"
	"google.golang.org/grpc"
)

func TestT(t *testing.T) {
	CustomVerboseFlag = true
	*CustomParallelSuiteFlag = true
	logLevel := os.Getenv("log_level")
	err := logutil.InitLogger(logutil.NewLogConfig(logLevel, logutil.DefaultLogFormat, "", logutil.EmptyFileLogConfig, false))
	if err != nil {
		t.Fatal(err)
	}
	autoid.SetStep(5000)

	config.UpdateGlobal(func(conf *config.Config) {
		conf.Log.SlowThreshold = 30000 // 30s
		conf.TiKVClient.AsyncCommit.SafeWindow = 0
		conf.TiKVClient.AsyncCommit.AllowedClockDrift = 0
		conf.Experimental.AllowsExpressionIndex = true
	})
	tmpDir := config.GetGlobalConfig().TempStoragePath
	_ = os.RemoveAll(tmpDir) // clean the uncleared temp file during the last run.
	_ = os.MkdirAll(tmpDir, 0755)
	testleak.BeforeTest()
	TestingT(t)
	testleak.AfterTestT(t)()
}

var _ = Suite(&testSuite{&baseTestSuite{}})
var _ = Suite(&testSuiteP1{&baseTestSuite{}})
var _ = Suite(&testSuiteP2{&baseTestSuite{}})
var _ = Suite(&testSuite1{})
var _ = SerialSuites(&testSerialSuite2{})
var _ = Suite(&testSuite2{&baseTestSuite{}})
var _ = Suite(&testSuite3{&baseTestSuite{}})
var _ = Suite(&testSuite4{&baseTestSuite{}})
var _ = Suite(&testSuite5{&baseTestSuite{}})
var _ = Suite(&testSuiteJoin1{&baseTestSuite{}})
var _ = Suite(&testSuiteJoin2{&baseTestSuite{}})
var _ = Suite(&testSuiteJoin3{&baseTestSuite{}})
var _ = SerialSuites(&testSuiteJoinSerial{&baseTestSuite{}})
var _ = Suite(&testSuiteAgg{baseTestSuite: &baseTestSuite{}})
var _ = Suite(&testSuite6{&baseTestSuite{}})
var _ = Suite(&testSuite7{&baseTestSuite{}})
var _ = Suite(&testSuite8{&baseTestSuite{}})
var _ = SerialSuites(&testShowStatsSuite{&baseTestSuite{}})
var _ = Suite(&testBypassSuite{})
var _ = Suite(&testUpdateSuite{})
var _ = Suite(&testPointGetSuite{})
var _ = Suite(&testBatchPointGetSuite{})
var _ = SerialSuites(&testRecoverTable{})
var _ = SerialSuites(&testMemTableReaderSuite{&testClusterTableBase{}})
var _ = SerialSuites(&testFlushSuite{})
var _ = SerialSuites(&testAutoRandomSuite{&baseTestSuite{}})
var _ = SerialSuites(&testClusterTableSuite{})
var _ = SerialSuites(&testPrepareSerialSuite{&baseTestSuite{}})
var _ = SerialSuites(&testSplitTable{&baseTestSuite{}})
var _ = Suite(&testSuiteWithData{baseTestSuite: &baseTestSuite{}})
var _ = SerialSuites(&testSerialSuite1{&baseTestSuite{}})
var _ = SerialSuites(&testSlowQuery{&baseTestSuite{}})
var _ = Suite(&partitionTableSuite{&baseTestSuite{}})
var _ = SerialSuites(&tiflashTestSuite{})
var _ = SerialSuites(&globalIndexSuite{&baseTestSuite{}})
var _ = SerialSuites(&testSerialSuite{&baseTestSuite{}})
var _ = SerialSuites(&testCoprCache{})
var _ = SerialSuites(&testPrepareSuite{})

type testSuite struct{ *baseTestSuite }
type testSuiteP1 struct{ *baseTestSuite }
type testSuiteP2 struct{ *baseTestSuite }
type testSplitTable struct{ *baseTestSuite }
type testSuiteWithData struct {
	*baseTestSuite
	testData testutil.TestData
}
type testSlowQuery struct{ *baseTestSuite }
type partitionTableSuite struct{ *baseTestSuite }
type globalIndexSuite struct{ *baseTestSuite }
type testSerialSuite struct{ *baseTestSuite }
type testCoprCache struct {
	store kv.Storage
	dom   *domain.Domain
	cls   cluster.Cluster
}
type testPrepareSuite struct{ testData testutil.TestData }

type baseTestSuite struct {
	cluster cluster.Cluster
	store   kv.Storage
	domain  *domain.Domain
	*parser.Parser
	ctx *mock.Context // nolint:structcheck
}

var mockTikv = flag.Bool("mockTikv", true, "use mock tikv store in executor test")

func (s *baseTestSuite) SetUpSuite(c *C) {
	s.Parser = parser.New()
	flag.Lookup("mockTikv")
	useMockTikv := *mockTikv
	if useMockTikv {
		store, err := mockstore.NewMockStore(
			mockstore.WithClusterInspector(func(c cluster.Cluster) {
				mockstore.BootstrapWithSingleStore(c)
				s.cluster = c
			}),
		)
		c.Assert(err, IsNil)
		s.store = store
		session.SetSchemaLease(0)
		session.DisableStats4Test()
	}
	d, err := session.BootstrapSession(s.store)
	c.Assert(err, IsNil)
	d.SetStatsUpdating(true)
	s.domain = d
	config.UpdateGlobal(func(conf *config.Config) {
		conf.OOMAction = config.OOMActionLog
	})
}

func (s *testSuiteWithData) SetUpSuite(c *C) {
	s.baseTestSuite.SetUpSuite(c)
	var err error
	s.testData, err = testutil.LoadTestSuiteData("testdata", "executor_suite")
	c.Assert(err, IsNil)
}

func (s *testSuiteWithData) TearDownSuite(c *C) {
	s.baseTestSuite.TearDownSuite(c)
	c.Assert(s.testData.GenerateOutputIfNeeded(), IsNil)
}

func (s *testPrepareSuite) SetUpSuite(c *C) {
	var err error
	s.testData, err = testutil.LoadTestSuiteData("testdata", "prepare_suite")
	c.Assert(err, IsNil)
}

func (s *testPrepareSuite) TearDownSuite(c *C) {
	c.Assert(s.testData.GenerateOutputIfNeeded(), IsNil)
}

func (s *baseTestSuite) TearDownSuite(c *C) {
	s.domain.Close()
	s.store.Close()
}

func (s *globalIndexSuite) SetUpSuite(c *C) {
	s.baseTestSuite.SetUpSuite(c)
	config.UpdateGlobal(func(conf *config.Config) {
		conf.EnableGlobalIndex = true
	})
}

func (s *testSuiteP1) TestPessimisticSelectForUpdate(c *C) {
	tk := testkit.NewTestKit(c, s.store)
	tk.MustExec("use test")
	tk.MustExec("drop table if exists t")
	tk.MustExec("create table t(id int primary key, a int)")
	tk.MustExec("insert into t values(1, 1)")
	tk.MustExec("begin PESSIMISTIC")
	tk.MustQuery("select a from t where id=1 for update").Check(testkit.Rows("1"))
	tk.MustExec("update t set a=a+1 where id=1")
	tk.MustExec("commit")
	tk.MustQuery("select a from t where id=1").Check(testkit.Rows("2"))
}

func (s *testSuite) TearDownTest(c *C) {
	tk := testkit.NewTestKit(c, s.store)
	tk.MustExec("use test")
	r := tk.MustQuery("show tables")
	for _, tb := range r.Rows() {
		tableName := tb[0]
		tk.MustExec(fmt.Sprintf("drop table %v", tableName))
	}
}

func (s *testSuiteP1) TestBind(c *C) {
	tk := testkit.NewTestKit(c, s.store)
	tk.MustExec("use test")
	tk.MustExec("drop table if exists testbind")

	tk.MustExec("create table testbind(i int, s varchar(20))")
	tk.MustExec("create index index_t on testbind(i,s)")
	tk.MustExec("create global binding for select * from testbind using select * from testbind use index for join(index_t)")
	c.Assert(len(tk.MustQuery("show global bindings").Rows()), Equals, 1)

	tk.MustExec("create session binding for select * from testbind using select * from testbind use index for join(index_t)")
	c.Assert(len(tk.MustQuery("show session bindings").Rows()), Equals, 1)
	tk.MustExec("drop session binding for select * from testbind")
}

func (s *testSuiteP1) TestChange(c *C) {
	tk := testkit.NewTestKit(c, s.store)
	tk.MustExec("use test")
	tk.MustExec("drop table if exists t")
	tk.MustExec("create table t(a int)")
	tk.MustExec("alter table t change a b int")
	tk.MustExec("alter table t change b c bigint")
	c.Assert(tk.ExecToErr("alter table t change c d varchar(100)"), NotNil)
}

func (s *testSuiteP1) TestChangePumpAndDrainer(c *C) {
	tk := testkit.NewTestKit(c, s.store)
	// change pump or drainer's state need connect to etcd
	// so will meet error "URL scheme must be http, https, unix, or unixs: /tmp/tidb"
	err := tk.ExecToErr("change pump to node_state ='paused' for node_id 'pump1'")
	c.Assert(err, ErrorMatches, "URL scheme must be http, https, unix, or unixs.*")
	err = tk.ExecToErr("change drainer to node_state ='paused' for node_id 'drainer1'")
	c.Assert(err, ErrorMatches, "URL scheme must be http, https, unix, or unixs.*")
}

func (s *testSuiteP1) TestLoadStats(c *C) {
	tk := testkit.NewTestKit(c, s.store)
	tk.MustExec("use test")
	c.Assert(tk.ExecToErr("load stats"), NotNil)
	c.Assert(tk.ExecToErr("load stats ./xxx.json"), NotNil)
}

func (s *testSuiteP1) TestShow(c *C) {
	tk := testkit.NewTestKit(c, s.store)
	tk.MustExec("create database test_show;")
	tk.MustExec("use test_show")

	tk.MustQuery("show engines")
	tk.MustExec("drop table if exists t")
	tk.MustExec("create table t(a int primary key)")
	c.Assert(len(tk.MustQuery("show index in t").Rows()), Equals, 1)
	c.Assert(len(tk.MustQuery("show index from t").Rows()), Equals, 1)

	tk.MustQuery("show charset").Check(testkit.Rows(
		"utf8 UTF-8 Unicode utf8_bin 3",
		"utf8mb4 UTF-8 Unicode utf8mb4_bin 4",
		"ascii US ASCII ascii_bin 1",
		"latin1 Latin1 latin1_bin 1",
		"binary binary binary 1"))
	c.Assert(len(tk.MustQuery("show master status").Rows()), Equals, 1)
	tk.MustQuery("show create database test_show").Check(testkit.Rows("test_show CREATE DATABASE `test_show` /*!40100 DEFAULT CHARACTER SET utf8mb4 */"))
	tk.MustQuery("show privileges").Check(testkit.Rows("Alter Tables To alter the table",
		"Alter Tables To alter the table",
		"Alter routine Functions,Procedures To alter or drop stored functions/procedures",
		"Create Databases,Tables,Indexes To create new databases and tables",
		"Create routine Databases To use CREATE FUNCTION/PROCEDURE",
		"Create temporary tables Databases To use CREATE TEMPORARY TABLE",
		"Create view Tables To create new views",
		"Create user Server Admin To create new users",
		"Delete Tables To delete existing rows",
		"Drop Databases,Tables To drop databases, tables, and views",
		"Event Server Admin To create, alter, drop and execute events",
		"Execute Functions,Procedures To execute stored routines",
		"File File access on server To read and write files on the server",
		"Grant option Databases,Tables,Functions,Procedures To give to other users those privileges you possess",
		"Index Tables To create or drop indexes",
		"Insert Tables To insert data into tables",
		"Lock tables Databases To use LOCK TABLES (together with SELECT privilege)",
		"Process Server Admin To view the plain text of currently executing queries",
		"Proxy Server Admin To make proxy user possible",
		"References Databases,Tables To have references on tables",
		"Reload Server Admin To reload or refresh tables, logs and privileges",
		"Replication client Server Admin To ask where the slave or master servers are",
		"Replication slave Server Admin To read binary log events from the master",
		"Select Tables To retrieve rows from table",
		"Show databases Server Admin To see all databases with SHOW DATABASES",
		"Show view Tables To see views with SHOW CREATE VIEW",
		"Shutdown Server Admin To shut down the server",
		"Super Server Admin To use KILL thread, SET GLOBAL, CHANGE MASTER, etc.",
		"Trigger Tables To use triggers",
		"Create tablespace Server Admin To create/alter/drop tablespaces",
		"Update Tables To update existing rows",
		"Usage Server Admin No privileges - allow connect only"))
	c.Assert(len(tk.MustQuery("show table status").Rows()), Equals, 1)
}

func (s *testSuite3) TestAdmin(c *C) {
	tk := testkit.NewTestKit(c, s.store)
	tk.MustExec("use test")
	tk.MustExec("drop table if exists admin_test")
	tk.MustExec("create table admin_test (c1 int, c2 int, c3 int default 1, index (c1))")
	tk.MustExec("insert admin_test (c1) values (1),(2),(NULL)")

	ctx := context.Background()
	// cancel DDL jobs test
	r, err := tk.Exec("admin cancel ddl jobs 1")
	c.Assert(err, IsNil, Commentf("err %v", err))
	req := r.NewChunk()
	err = r.Next(ctx, req)
	c.Assert(err, IsNil)
	row := req.GetRow(0)
	c.Assert(row.Len(), Equals, 2)
	c.Assert(row.GetString(0), Equals, "1")
	c.Assert(row.GetString(1), Matches, "*DDL Job:1 not found")

	// show ddl test;
	r, err = tk.Exec("admin show ddl")
	c.Assert(err, IsNil)
	req = r.NewChunk()
	err = r.Next(ctx, req)
	c.Assert(err, IsNil)
	row = req.GetRow(0)
	c.Assert(row.Len(), Equals, 6)
	txn, err := s.store.Begin()
	c.Assert(err, IsNil)
	ddlInfo, err := admin.GetDDLInfo(txn)
	c.Assert(err, IsNil)
	c.Assert(row.GetInt64(0), Equals, ddlInfo.SchemaVer)
	// TODO: Pass this test.
	// rowOwnerInfos := strings.Split(row.Data[1].GetString(), ",")
	// ownerInfos := strings.Split(ddlInfo.Owner.String(), ",")
	// c.Assert(rowOwnerInfos[0], Equals, ownerInfos[0])
	serverInfo, err := infosync.GetServerInfoByID(ctx, row.GetString(1))
	c.Assert(err, IsNil)
	c.Assert(row.GetString(2), Equals, serverInfo.IP+":"+
		strconv.FormatUint(uint64(serverInfo.Port), 10))
	c.Assert(row.GetString(3), Equals, "")
	req = r.NewChunk()
	err = r.Next(ctx, req)
	c.Assert(err, IsNil)
	c.Assert(req.NumRows() == 0, IsTrue)
	err = txn.Rollback()
	c.Assert(err, IsNil)

	// show DDL jobs test
	r, err = tk.Exec("admin show ddl jobs")
	c.Assert(err, IsNil)
	req = r.NewChunk()
	err = r.Next(ctx, req)
	c.Assert(err, IsNil)
	row = req.GetRow(0)
	c.Assert(row.Len(), Equals, 11)
	txn, err = s.store.Begin()
	c.Assert(err, IsNil)
	historyJobs, err := admin.GetHistoryDDLJobs(txn, admin.DefNumHistoryJobs)
	c.Assert(len(historyJobs), Greater, 1)
	c.Assert(len(row.GetString(1)), Greater, 0)
	c.Assert(err, IsNil)
	c.Assert(row.GetInt64(0), Equals, historyJobs[0].ID)
	c.Assert(err, IsNil)

	r, err = tk.Exec("admin show ddl jobs 20")
	c.Assert(err, IsNil)
	req = r.NewChunk()
	err = r.Next(ctx, req)
	c.Assert(err, IsNil)
	row = req.GetRow(0)
	c.Assert(row.Len(), Equals, 11)
	c.Assert(row.GetInt64(0), Equals, historyJobs[0].ID)
	c.Assert(err, IsNil)

	// show DDL job queries test
	tk.MustExec("use test")
	tk.MustExec("drop table if exists admin_test2")
	tk.MustExec("create table admin_test2 (c1 int, c2 int, c3 int default 1, index (c1))")
	result := tk.MustQuery(`admin show ddl job queries 1, 1, 1`)
	result.Check(testkit.Rows())
	result = tk.MustQuery(`admin show ddl job queries 1, 2, 3, 4`)
	result.Check(testkit.Rows())
	historyJobs, err = admin.GetHistoryDDLJobs(txn, admin.DefNumHistoryJobs)
	result = tk.MustQuery(fmt.Sprintf("admin show ddl job queries %d", historyJobs[0].ID))
	result.Check(testkit.Rows(historyJobs[0].Query))
	c.Assert(err, IsNil)

	// check table test
	tk.MustExec("create table admin_test1 (c1 int, c2 int default 1, index (c1))")
	tk.MustExec("insert admin_test1 (c1) values (21),(22)")
	r, err = tk.Exec("admin check table admin_test, admin_test1")
	c.Assert(err, IsNil)
	c.Assert(r, IsNil)
	// error table name
	err = tk.ExecToErr("admin check table admin_test_error")
	c.Assert(err, NotNil)
	// different index values
	sctx := tk.Se.(sessionctx.Context)
	dom := domain.GetDomain(sctx)
	is := dom.InfoSchema()
	c.Assert(is, NotNil)
	tb, err := is.TableByName(model.NewCIStr("test"), model.NewCIStr("admin_test"))
	c.Assert(err, IsNil)
	c.Assert(tb.Indices(), HasLen, 1)
<<<<<<< HEAD
	_, err = tb.Indices()[0].Create(mock.NewContext(), txn, types.MakeDatums(int64(10)), kv.IntHandle(1))
=======
	_, err = tb.Indices()[0].Create(mock.NewContext(), txn.GetUnionStore(), types.MakeDatums(int64(10)), kv.IntHandle(1), nil)
>>>>>>> 6f250b62
	c.Assert(err, IsNil)
	err = txn.Commit(context.Background())
	c.Assert(err, IsNil)
	errAdmin := tk.ExecToErr("admin check table admin_test")
	c.Assert(errAdmin, NotNil)

	if config.CheckTableBeforeDrop {
		err = tk.ExecToErr("drop table admin_test")
		c.Assert(err.Error(), Equals, errAdmin.Error())

		// Drop inconsistency index.
		tk.MustExec("alter table admin_test drop index c1")
		tk.MustExec("admin check table admin_test")
	}
	// checksum table test
	tk.MustExec("create table checksum_with_index (id int, count int, PRIMARY KEY(id), KEY(count))")
	tk.MustExec("create table checksum_without_index (id int, count int, PRIMARY KEY(id))")
	r, err = tk.Exec("admin checksum table checksum_with_index, checksum_without_index")
	c.Assert(err, IsNil)
	res := tk.ResultSetToResult(r, Commentf("admin checksum table"))
	// Mocktikv returns 1 for every table/index scan, then we will xor the checksums of a table.
	// For "checksum_with_index", we have two checksums, so the result will be 1^1 = 0.
	// For "checksum_without_index", we only have one checksum, so the result will be 1.
	res.Sort().Check(testkit.Rows("test checksum_with_index 0 2 2", "test checksum_without_index 1 1 1"))

	tk.MustExec("drop table if exists t1;")
	tk.MustExec("CREATE TABLE t1 (c2 BOOL, PRIMARY KEY (c2));")
	tk.MustExec("INSERT INTO t1 SET c2 = '0';")
	tk.MustExec("ALTER TABLE t1 ADD COLUMN c3 DATETIME NULL DEFAULT '2668-02-03 17:19:31';")
	tk.MustExec("ALTER TABLE t1 ADD INDEX idx2 (c3);")
	tk.MustExec("ALTER TABLE t1 ADD COLUMN c4 bit(10) default 127;")
	tk.MustExec("ALTER TABLE t1 ADD INDEX idx3 (c4);")
	tk.MustExec("admin check table t1;")

	// Test admin show ddl jobs table name after table has been droped.
	tk.MustExec("drop table if exists t1;")
	re := tk.MustQuery("admin show ddl jobs 1")
	rows := re.Rows()
	c.Assert(len(rows), Equals, 1)
	c.Assert(rows[0][2], Equals, "t1")

	// Test for reverse scan get history ddl jobs when ddl history jobs queue has multiple regions.
	txn, err = s.store.Begin()
	c.Assert(err, IsNil)
	historyJobs, err = admin.GetHistoryDDLJobs(txn, 20)
	c.Assert(err, IsNil)

	// Split region for history ddl job queues.
	m := meta.NewMeta(txn)
	startKey := meta.DDLJobHistoryKey(m, 0)
	endKey := meta.DDLJobHistoryKey(m, historyJobs[0].ID)
	s.cluster.SplitKeys(startKey, endKey, int(historyJobs[0].ID/5))

	historyJobs2, err := admin.GetHistoryDDLJobs(txn, 20)
	c.Assert(err, IsNil)
	c.Assert(historyJobs, DeepEquals, historyJobs2)
}

func (s *testSuiteP2) TestAdminShowDDLJobs(c *C) {
	tk := testkit.NewTestKit(c, s.store)
	tk.MustExec("create database if not exists test_admin_show_ddl_jobs")
	tk.MustExec("use test_admin_show_ddl_jobs")
	tk.MustExec("create table t (a int);")

	re := tk.MustQuery("admin show ddl jobs 1")
	row := re.Rows()[0]
	c.Assert(row[1], Equals, "test_admin_show_ddl_jobs")
	jobID, err := strconv.Atoi(row[0].(string))
	c.Assert(err, IsNil)

	err = kv.RunInNewTxn(context.Background(), s.store, true, func(ctx context.Context, txn kv.Transaction) error {
		t := meta.NewMeta(txn)
		job, err := t.GetHistoryDDLJob(int64(jobID))
		c.Assert(err, IsNil)
		c.Assert(job, NotNil)
		// Test for compatibility. Old TiDB version doesn't have SchemaName field, and the BinlogInfo maybe nil.
		// See PR: 11561.
		job.BinlogInfo = nil
		job.SchemaName = ""
		err = t.AddHistoryDDLJob(job, true)
		c.Assert(err, IsNil)
		return nil
	})
	c.Assert(err, IsNil)

	re = tk.MustQuery("admin show ddl jobs 1")
	row = re.Rows()[0]
	c.Assert(row[1], Equals, "test_admin_show_ddl_jobs")

	re = tk.MustQuery("admin show ddl jobs 1 where job_type='create table'")
	row = re.Rows()[0]
	c.Assert(row[1], Equals, "test_admin_show_ddl_jobs")
	c.Assert(row[9], Equals, "<nil>")

	// Test the START_TIME and END_TIME field.
	re = tk.MustQuery("admin show ddl jobs where job_type = 'create table' and start_time > str_to_date('20190101','%Y%m%d%H%i%s')")
	row = re.Rows()[0]
	c.Assert(row[2], Equals, "t")
	c.Assert(row[9], Equals, "<nil>")
}

func (s *testSuiteP2) TestAdminChecksumOfPartitionedTable(c *C) {
	tk := testkit.NewTestKit(c, s.store)
	tk.MustExec("USE test;")
	tk.MustExec("DROP TABLE IF EXISTS admin_checksum_partition_test;")
	tk.MustExec("CREATE TABLE admin_checksum_partition_test (a INT) PARTITION BY HASH(a) PARTITIONS 4;")
	tk.MustExec("INSERT INTO admin_checksum_partition_test VALUES (1), (2);")

	r := tk.MustQuery("ADMIN CHECKSUM TABLE admin_checksum_partition_test;")
	r.Check(testkit.Rows("test admin_checksum_partition_test 1 5 5"))
}

func (s *baseTestSuite) fillData(tk *testkit.TestKit, table string) {
	tk.MustExec("use test")
	tk.MustExec(fmt.Sprintf("create table %s(id int not null default 1, name varchar(255), PRIMARY KEY(id));", table))

	// insert data
	tk.MustExec(fmt.Sprintf("insert INTO %s VALUES (1, \"hello\");", table))
	tk.CheckExecResult(1, 0)
	tk.MustExec(fmt.Sprintf("insert into %s values (2, \"hello\");", table))
	tk.CheckExecResult(1, 0)
}

type testCase struct {
	data1       []byte
	data2       []byte
	expected    []string
	restData    []byte
	expectedMsg string
}

func checkCases(tests []testCase, ld *executor.LoadDataInfo,
	c *C, tk *testkit.TestKit, ctx sessionctx.Context, selectSQL, deleteSQL string) {
	origin := ld.IgnoreLines
	for _, tt := range tests {
		ld.IgnoreLines = origin
		c.Assert(ctx.NewTxn(context.Background()), IsNil)
		ctx.GetSessionVars().StmtCtx.DupKeyAsWarning = true
		ctx.GetSessionVars().StmtCtx.BadNullAsWarning = true
		ctx.GetSessionVars().StmtCtx.InLoadDataStmt = true
		ctx.GetSessionVars().StmtCtx.InDeleteStmt = false
		data, reachLimit, err1 := ld.InsertData(context.Background(), tt.data1, tt.data2)
		c.Assert(err1, IsNil)
		c.Assert(reachLimit, IsFalse)
		err1 = ld.CheckAndInsertOneBatch(context.Background(), ld.GetRows(), ld.GetCurBatchCnt())
		c.Assert(err1, IsNil)
		ld.SetMaxRowsInBatch(20000)
		if tt.restData == nil {
			c.Assert(data, HasLen, 0,
				Commentf("data1:%v, data2:%v, data:%v", string(tt.data1), string(tt.data2), string(data)))
		} else {
			c.Assert(data, DeepEquals, tt.restData,
				Commentf("data1:%v, data2:%v, data:%v", string(tt.data1), string(tt.data2), string(data)))
		}
		ld.SetMessage()
		tk.CheckLastMessage(tt.expectedMsg)
		ctx.StmtCommit()
		txn, err := ctx.Txn(true)
		c.Assert(err, IsNil)
		err = txn.Commit(context.Background())
		c.Assert(err, IsNil)
		r := tk.MustQuery(selectSQL)
		r.Check(testutil.RowsWithSep("|", tt.expected...))
		tk.MustExec(deleteSQL)
	}
}

func (s *testSuiteP1) TestSelectWithoutFrom(c *C) {
	tk := testkit.NewTestKit(c, s.store)
	tk.MustExec("use test")

	r := tk.MustQuery("select 1 + 2*3;")
	r.Check(testkit.Rows("7"))

	r = tk.MustQuery(`select _utf8"string";`)
	r.Check(testkit.Rows("string"))

	r = tk.MustQuery("select 1 order by 1;")
	r.Check(testkit.Rows("1"))
}

// TestSelectBackslashN Issue 3685.
func (s *testSuiteP1) TestSelectBackslashN(c *C) {
	tk := testkit.NewTestKit(c, s.store)

	sql := `select \N;`
	r := tk.MustQuery(sql)
	r.Check(testkit.Rows("<nil>"))
	rs, err := tk.Exec(sql)
	c.Check(err, IsNil)
	fields := rs.Fields()
	c.Check(len(fields), Equals, 1)
	c.Check(fields[0].Column.Name.O, Equals, "NULL")

	sql = `select "\N";`
	r = tk.MustQuery(sql)
	r.Check(testkit.Rows("N"))
	rs, err = tk.Exec(sql)
	c.Check(err, IsNil)
	fields = rs.Fields()
	c.Check(len(fields), Equals, 1)
	c.Check(fields[0].Column.Name.O, Equals, `N`)

	tk.MustExec("use test;")
	tk.MustExec("create table test (`\\N` int);")
	tk.MustExec("insert into test values (1);")
	tk.CheckExecResult(1, 0)
	sql = "select * from test;"
	r = tk.MustQuery(sql)
	r.Check(testkit.Rows("1"))
	rs, err = tk.Exec(sql)
	c.Check(err, IsNil)
	fields = rs.Fields()
	c.Check(len(fields), Equals, 1)
	c.Check(fields[0].Column.Name.O, Equals, `\N`)

	sql = `select \N from test;`
	r = tk.MustQuery(sql)
	r.Check(testkit.Rows("<nil>"))
	rs, err = tk.Exec(sql)
	c.Check(err, IsNil)
	fields = rs.Fields()
	c.Check(err, IsNil)
	c.Check(len(fields), Equals, 1)
	c.Check(fields[0].Column.Name.O, Equals, `NULL`)

	sql = `select (\N) from test;`
	r = tk.MustQuery(sql)
	r.Check(testkit.Rows("<nil>"))
	rs, err = tk.Exec(sql)
	c.Check(err, IsNil)
	fields = rs.Fields()
	c.Check(len(fields), Equals, 1)
	c.Check(fields[0].Column.Name.O, Equals, `NULL`)

	sql = "select `\\N` from test;"
	r = tk.MustQuery(sql)
	r.Check(testkit.Rows("1"))
	rs, err = tk.Exec(sql)
	c.Check(err, IsNil)
	fields = rs.Fields()
	c.Check(len(fields), Equals, 1)
	c.Check(fields[0].Column.Name.O, Equals, `\N`)

	sql = "select (`\\N`) from test;"
	r = tk.MustQuery(sql)
	r.Check(testkit.Rows("1"))
	rs, err = tk.Exec(sql)
	c.Check(err, IsNil)
	fields = rs.Fields()
	c.Check(len(fields), Equals, 1)
	c.Check(fields[0].Column.Name.O, Equals, `\N`)

	sql = `select '\N' from test;`
	r = tk.MustQuery(sql)
	r.Check(testkit.Rows("N"))
	rs, err = tk.Exec(sql)
	c.Check(err, IsNil)
	fields = rs.Fields()
	c.Check(len(fields), Equals, 1)
	c.Check(fields[0].Column.Name.O, Equals, `N`)

	sql = `select ('\N') from test;`
	r = tk.MustQuery(sql)
	r.Check(testkit.Rows("N"))
	rs, err = tk.Exec(sql)
	c.Check(err, IsNil)
	fields = rs.Fields()
	c.Check(len(fields), Equals, 1)
	c.Check(fields[0].Column.Name.O, Equals, `N`)
}

// TestSelectNull Issue #4053.
func (s *testSuiteP1) TestSelectNull(c *C) {
	tk := testkit.NewTestKit(c, s.store)

	sql := `select nUll;`
	r := tk.MustQuery(sql)
	r.Check(testkit.Rows("<nil>"))
	rs, err := tk.Exec(sql)
	c.Check(err, IsNil)
	fields := rs.Fields()
	c.Check(len(fields), Equals, 1)
	c.Check(fields[0].Column.Name.O, Equals, `NULL`)

	sql = `select (null);`
	r = tk.MustQuery(sql)
	r.Check(testkit.Rows("<nil>"))
	rs, err = tk.Exec(sql)
	c.Check(err, IsNil)
	fields = rs.Fields()
	c.Check(len(fields), Equals, 1)
	c.Check(fields[0].Column.Name.O, Equals, `NULL`)

	sql = `select null+NULL;`
	r = tk.MustQuery(sql)
	r.Check(testkit.Rows("<nil>"))
	rs, err = tk.Exec(sql)
	c.Check(err, IsNil)
	fields = rs.Fields()
	c.Check(err, IsNil)
	c.Check(len(fields), Equals, 1)
	c.Check(fields[0].Column.Name.O, Equals, `null+NULL`)
}

// TestSelectStringLiteral Issue #3686.
func (s *testSuiteP1) TestSelectStringLiteral(c *C) {
	tk := testkit.NewTestKit(c, s.store)

	sql := `select 'abc';`
	r := tk.MustQuery(sql)
	r.Check(testkit.Rows("abc"))
	rs, err := tk.Exec(sql)
	c.Check(err, IsNil)
	fields := rs.Fields()
	c.Check(len(fields), Equals, 1)
	c.Check(fields[0].Column.Name.O, Equals, `abc`)

	sql = `select (('abc'));`
	r = tk.MustQuery(sql)
	r.Check(testkit.Rows("abc"))
	rs, err = tk.Exec(sql)
	c.Check(err, IsNil)
	fields = rs.Fields()
	c.Check(len(fields), Equals, 1)
	c.Check(fields[0].Column.Name.O, Equals, `abc`)

	sql = `select 'abc'+'def';`
	r = tk.MustQuery(sql)
	r.Check(testkit.Rows("0"))
	rs, err = tk.Exec(sql)
	c.Check(err, IsNil)
	fields = rs.Fields()
	c.Check(len(fields), Equals, 1)
	c.Check(fields[0].Column.Name.O, Equals, `'abc'+'def'`)

	// Below checks whether leading invalid chars are trimmed.
	sql = "select '\n';"
	r = tk.MustQuery(sql)
	r.Check(testkit.Rows("\n"))
	rs, err = tk.Exec(sql)
	c.Check(err, IsNil)
	fields = rs.Fields()
	c.Check(len(fields), Equals, 1)
	c.Check(fields[0].Column.Name.O, Equals, "")

	sql = "select '\t   col';" // Lowercased letter is a valid char.
	rs, err = tk.Exec(sql)
	c.Check(err, IsNil)
	fields = rs.Fields()
	c.Check(len(fields), Equals, 1)
	c.Check(fields[0].Column.Name.O, Equals, "col")

	sql = "select '\t   Col';" // Uppercased letter is a valid char.
	rs, err = tk.Exec(sql)
	c.Check(err, IsNil)
	fields = rs.Fields()
	c.Check(len(fields), Equals, 1)
	c.Check(fields[0].Column.Name.O, Equals, "Col")

	sql = "select '\n\t   中文 col';" // Chinese char is a valid char.
	rs, err = tk.Exec(sql)
	c.Check(err, IsNil)
	fields = rs.Fields()
	c.Check(len(fields), Equals, 1)
	c.Check(fields[0].Column.Name.O, Equals, "中文 col")

	sql = "select ' \r\n  .col';" // Punctuation is a valid char.
	rs, err = tk.Exec(sql)
	c.Check(err, IsNil)
	fields = rs.Fields()
	c.Check(len(fields), Equals, 1)
	c.Check(fields[0].Column.Name.O, Equals, ".col")

	sql = "select '   😆col';" // Emoji is a valid char.
	rs, err = tk.Exec(sql)
	c.Check(err, IsNil)
	fields = rs.Fields()
	c.Check(len(fields), Equals, 1)
	c.Check(fields[0].Column.Name.O, Equals, "😆col")

	// Below checks whether trailing invalid chars are preserved.
	sql = `select 'abc   ';`
	rs, err = tk.Exec(sql)
	c.Check(err, IsNil)
	fields = rs.Fields()
	c.Check(len(fields), Equals, 1)
	c.Check(fields[0].Column.Name.O, Equals, "abc   ")

	sql = `select '  abc   123   ';`
	rs, err = tk.Exec(sql)
	c.Check(err, IsNil)
	fields = rs.Fields()
	c.Check(len(fields), Equals, 1)
	c.Check(fields[0].Column.Name.O, Equals, "abc   123   ")

	// Issue #4239.
	sql = `select 'a' ' ' 'string';`
	r = tk.MustQuery(sql)
	r.Check(testkit.Rows("a string"))
	rs, err = tk.Exec(sql)
	c.Check(err, IsNil)
	fields = rs.Fields()
	c.Check(len(fields), Equals, 1)
	c.Check(fields[0].Column.Name.O, Equals, "a")

	sql = `select 'a' " " "string";`
	r = tk.MustQuery(sql)
	r.Check(testkit.Rows("a string"))
	rs, err = tk.Exec(sql)
	c.Check(err, IsNil)
	fields = rs.Fields()
	c.Check(len(fields), Equals, 1)
	c.Check(fields[0].Column.Name.O, Equals, "a")

	sql = `select 'string' 'string';`
	r = tk.MustQuery(sql)
	r.Check(testkit.Rows("stringstring"))
	rs, err = tk.Exec(sql)
	c.Check(err, IsNil)
	fields = rs.Fields()
	c.Check(len(fields), Equals, 1)
	c.Check(fields[0].Column.Name.O, Equals, "string")

	sql = `select "ss" "a";`
	r = tk.MustQuery(sql)
	r.Check(testkit.Rows("ssa"))
	rs, err = tk.Exec(sql)
	c.Check(err, IsNil)
	fields = rs.Fields()
	c.Check(len(fields), Equals, 1)
	c.Check(fields[0].Column.Name.O, Equals, "ss")

	sql = `select "ss" "a" "b";`
	r = tk.MustQuery(sql)
	r.Check(testkit.Rows("ssab"))
	rs, err = tk.Exec(sql)
	c.Check(err, IsNil)
	fields = rs.Fields()
	c.Check(len(fields), Equals, 1)
	c.Check(fields[0].Column.Name.O, Equals, "ss")

	sql = `select "ss" "a" ' ' "b";`
	r = tk.MustQuery(sql)
	r.Check(testkit.Rows("ssa b"))
	rs, err = tk.Exec(sql)
	c.Check(err, IsNil)
	fields = rs.Fields()
	c.Check(len(fields), Equals, 1)
	c.Check(fields[0].Column.Name.O, Equals, "ss")

	sql = `select "ss" "a" ' ' "b" ' ' "d";`
	r = tk.MustQuery(sql)
	r.Check(testkit.Rows("ssa b d"))
	rs, err = tk.Exec(sql)
	c.Check(err, IsNil)
	fields = rs.Fields()
	c.Check(len(fields), Equals, 1)
	c.Check(fields[0].Column.Name.O, Equals, "ss")
}

func (s *testSuiteP1) TestSelectLimit(c *C) {
	tk := testkit.NewTestKit(c, s.store)
	tk.MustExec("use test")
	s.fillData(tk, "select_limit")

	tk.MustExec("insert INTO select_limit VALUES (3, \"hello\");")
	tk.CheckExecResult(1, 0)
	tk.MustExec("insert INTO select_limit VALUES (4, \"hello\");")
	tk.CheckExecResult(1, 0)

	r := tk.MustQuery("select * from select_limit limit 1;")
	r.Check(testkit.Rows("1 hello"))

	r = tk.MustQuery("select id from (select * from select_limit limit 1) k where id != 1;")
	r.Check(testkit.Rows())

	r = tk.MustQuery("select * from select_limit limit 18446744073709551615 offset 0;")
	r.Check(testkit.Rows("1 hello", "2 hello", "3 hello", "4 hello"))

	r = tk.MustQuery("select * from select_limit limit 18446744073709551615 offset 1;")
	r.Check(testkit.Rows("2 hello", "3 hello", "4 hello"))

	r = tk.MustQuery("select * from select_limit limit 18446744073709551615 offset 3;")
	r.Check(testkit.Rows("4 hello"))

	err := tk.ExecToErr("select * from select_limit limit 18446744073709551616 offset 3;")
	c.Assert(err, NotNil)
}

func (s *testSuiteP1) TestSelectOrderBy(c *C) {
	tk := testkit.NewTestKit(c, s.store)
	tk.MustExec("use test")
	s.fillData(tk, "select_order_test")

	// Test star field
	r := tk.MustQuery("select * from select_order_test where id = 1 order by id limit 1 offset 0;")
	r.Check(testkit.Rows("1 hello"))

	r = tk.MustQuery("select id from select_order_test order by id desc limit 1 ")
	r.Check(testkit.Rows("2"))

	r = tk.MustQuery("select id from select_order_test order by id + 1 desc limit 1 ")
	r.Check(testkit.Rows("2"))

	// Test limit
	r = tk.MustQuery("select * from select_order_test order by name, id limit 1 offset 0;")
	r.Check(testkit.Rows("1 hello"))

	// Test limit
	r = tk.MustQuery("select id as c1, name from select_order_test order by 2, id limit 1 offset 0;")
	r.Check(testkit.Rows("1 hello"))

	// Test limit overflow
	r = tk.MustQuery("select * from select_order_test order by name, id limit 100 offset 0;")
	r.Check(testkit.Rows("1 hello", "2 hello"))

	// Test offset overflow
	r = tk.MustQuery("select * from select_order_test order by name, id limit 1 offset 100;")
	r.Check(testkit.Rows())

	// Test limit exceeds int range.
	r = tk.MustQuery("select id from select_order_test order by name, id limit 18446744073709551615;")
	r.Check(testkit.Rows("1", "2"))

	// Test multiple field
	r = tk.MustQuery("select id, name from select_order_test where id = 1 group by id, name limit 1 offset 0;")
	r.Check(testkit.Rows("1 hello"))

	// Test limit + order by
	for i := 3; i <= 10; i += 1 {
		tk.MustExec(fmt.Sprintf("insert INTO select_order_test VALUES (%d, \"zz\");", i))
	}
	tk.MustExec("insert INTO select_order_test VALUES (10086, \"hi\");")
	for i := 11; i <= 20; i += 1 {
		tk.MustExec(fmt.Sprintf("insert INTO select_order_test VALUES (%d, \"hh\");", i))
	}
	for i := 21; i <= 30; i += 1 {
		tk.MustExec(fmt.Sprintf("insert INTO select_order_test VALUES (%d, \"zz\");", i))
	}
	tk.MustExec("insert INTO select_order_test VALUES (1501, \"aa\");")
	r = tk.MustQuery("select * from select_order_test order by name, id limit 1 offset 3;")
	r.Check(testkit.Rows("11 hh"))
	tk.MustExec("drop table select_order_test")
	tk.MustExec("drop table if exists t")
	tk.MustExec("create table t (c int, d int)")
	tk.MustExec("insert t values (1, 1)")
	tk.MustExec("insert t values (1, 2)")
	tk.MustExec("insert t values (1, 3)")
	r = tk.MustQuery("select 1-d as d from t order by d;")
	r.Check(testkit.Rows("-2", "-1", "0"))
	r = tk.MustQuery("select 1-d as d from t order by d + 1;")
	r.Check(testkit.Rows("0", "-1", "-2"))
	r = tk.MustQuery("select t.d from t order by d;")
	r.Check(testkit.Rows("1", "2", "3"))

	tk.MustExec("drop table if exists t")
	tk.MustExec("create table t (a int, b int, c int)")
	tk.MustExec("insert t values (1, 2, 3)")
	r = tk.MustQuery("select b from (select a,b from t order by a,c) t")
	r.Check(testkit.Rows("2"))
	r = tk.MustQuery("select b from (select a,b from t order by a,c limit 1) t")
	r.Check(testkit.Rows("2"))
	tk.MustExec("drop table if exists t")
	tk.MustExec("create table t(a int, b int, index idx(a))")
	tk.MustExec("insert into t values(1, 1), (2, 2)")
	tk.MustQuery("select * from t where 1 order by b").Check(testkit.Rows("1 1", "2 2"))
	tk.MustQuery("select * from t where a between 1 and 2 order by a desc").Check(testkit.Rows("2 2", "1 1"))

	// Test double read and topN is pushed down to first read plannercore.
	tk.MustExec("drop table if exists t")
	tk.MustExec("create table t(a int primary key, b int, c int, index idx(b))")
	tk.MustExec("insert into t values(1, 3, 1)")
	tk.MustExec("insert into t values(2, 2, 2)")
	tk.MustExec("insert into t values(3, 1, 3)")
	tk.MustQuery("select * from t use index(idx) order by a desc limit 1").Check(testkit.Rows("3 1 3"))

	// Test double read which needs to keep order.
	tk.MustExec("drop table if exists t")
	tk.MustExec("create table t(a int, b int, key b (b))")
	tk.Se.GetSessionVars().IndexLookupSize = 3
	for i := 0; i < 10; i++ {
		tk.MustExec(fmt.Sprintf("insert into t values(%d, %d)", i, 10-i))
	}
	tk.MustQuery("select a from t use index(b) order by b").Check(testkit.Rows("9", "8", "7", "6", "5", "4", "3", "2", "1", "0"))
}

func (s *testSuiteP1) TestOrderBy(c *C) {
	tk := testkit.NewTestKitWithInit(c, s.store)
	tk.MustExec("drop table if exists t")
	tk.MustExec("create table t (c1 int, c2 int, c3 varchar(20))")
	tk.MustExec("insert into t values (1, 2, 'abc'), (2, 1, 'bcd')")

	// Fix issue https://github.com/pingcap/tidb/issues/337
	tk.MustQuery("select c1 as a, c1 as b from t order by c1").Check(testkit.Rows("1 1", "2 2"))

	tk.MustQuery("select c1 as a, t.c1 as a from t order by a desc").Check(testkit.Rows("2 2", "1 1"))
	tk.MustQuery("select c1 as c2 from t order by c2").Check(testkit.Rows("1", "2"))
	tk.MustQuery("select sum(c1) from t order by sum(c1)").Check(testkit.Rows("3"))
	tk.MustQuery("select c1 as c2 from t order by c2 + 1").Check(testkit.Rows("2", "1"))

	// Order by position.
	tk.MustQuery("select * from t order by 1").Check(testkit.Rows("1 2 abc", "2 1 bcd"))
	tk.MustQuery("select * from t order by 2").Check(testkit.Rows("2 1 bcd", "1 2 abc"))

	// Order by binary.
	tk.MustQuery("select c1, c3 from t order by binary c1 desc").Check(testkit.Rows("2 bcd", "1 abc"))
	tk.MustQuery("select c1, c2 from t order by binary c3").Check(testkit.Rows("1 2", "2 1"))
}

func (s *testSuiteP1) TestSelectErrorRow(c *C) {
	tk := testkit.NewTestKit(c, s.store)
	tk.MustExec("use test")

	err := tk.ExecToErr("select row(1, 1) from test")
	c.Assert(err, NotNil)

	err = tk.ExecToErr("select * from test group by row(1, 1);")
	c.Assert(err, NotNil)

	err = tk.ExecToErr("select * from test order by row(1, 1);")
	c.Assert(err, NotNil)

	err = tk.ExecToErr("select * from test having row(1, 1);")
	c.Assert(err, NotNil)

	err = tk.ExecToErr("select (select 1, 1) from test;")
	c.Assert(err, NotNil)

	err = tk.ExecToErr("select * from test group by (select 1, 1);")
	c.Assert(err, NotNil)

	err = tk.ExecToErr("select * from test order by (select 1, 1);")
	c.Assert(err, NotNil)

	err = tk.ExecToErr("select * from test having (select 1, 1);")
	c.Assert(err, NotNil)
}

// TestIssue2612 is related with https://github.com/pingcap/tidb/issues/2612
func (s *testSuiteP1) TestIssue2612(c *C) {
	tk := testkit.NewTestKit(c, s.store)
	tk.MustExec("use test")
	tk.MustExec(`drop table if exists t`)
	tk.MustExec(`create table t (
		create_at datetime NOT NULL DEFAULT '1000-01-01 00:00:00',
		finish_at datetime NOT NULL DEFAULT '1000-01-01 00:00:00');`)
	tk.MustExec(`insert into t values ('2016-02-13 15:32:24',  '2016-02-11 17:23:22');`)
	rs, err := tk.Exec(`select timediff(finish_at, create_at) from t;`)
	c.Assert(err, IsNil)
	req := rs.NewChunk()
	err = rs.Next(context.Background(), req)
	c.Assert(err, IsNil)
	c.Assert(req.GetRow(0).GetDuration(0, 0).String(), Equals, "-46:09:02")
	rs.Close()
}

// TestIssue345 is related with https://github.com/pingcap/tidb/issues/345
func (s *testSuiteP1) TestIssue345(c *C) {
	tk := testkit.NewTestKit(c, s.store)
	tk.MustExec("use test")
	tk.MustExec(`drop table if exists t1, t2`)
	tk.MustExec(`create table t1 (c1 int);`)
	tk.MustExec(`create table t2 (c2 int);`)
	tk.MustExec(`insert into t1 values (1);`)
	tk.MustExec(`insert into t2 values (2);`)
	tk.MustExec(`update t1, t2 set t1.c1 = 2, t2.c2 = 1;`)
	tk.MustExec(`update t1, t2 set c1 = 2, c2 = 1;`)
	tk.MustExec(`update t1 as a, t2 as b set a.c1 = 2, b.c2 = 1;`)

	// Check t1 content
	r := tk.MustQuery("SELECT * FROM t1;")
	r.Check(testkit.Rows("2"))
	// Check t2 content
	r = tk.MustQuery("SELECT * FROM t2;")
	r.Check(testkit.Rows("1"))

	tk.MustExec(`update t1 as a, t2 as t1 set a.c1 = 1, t1.c2 = 2;`)
	// Check t1 content
	r = tk.MustQuery("SELECT * FROM t1;")
	r.Check(testkit.Rows("1"))
	// Check t2 content
	r = tk.MustQuery("SELECT * FROM t2;")
	r.Check(testkit.Rows("2"))

	_, err := tk.Exec(`update t1 as a, t2 set t1.c1 = 10;`)
	c.Assert(err, NotNil)
}

func (s *testSuiteP1) TestIssue5055(c *C) {
	tk := testkit.NewTestKit(c, s.store)
	tk.MustExec("use test")
	tk.MustExec(`drop table if exists t1, t2`)
	tk.MustExec(`create table t1 (a int);`)
	tk.MustExec(`create table t2 (a int);`)
	tk.MustExec(`insert into t1 values(1);`)
	tk.MustExec(`insert into t2 values(1);`)
	result := tk.MustQuery("select tbl1.* from (select t1.a, 1 from t1) tbl1 left join t2 tbl2 on tbl1.a = tbl2.a order by tbl1.a desc limit 1;")
	result.Check(testkit.Rows("1 1"))
}

func (s *testSuiteWithData) TestSetOperation(c *C) {
	tk := testkit.NewTestKit(c, s.store)
	tk.MustExec(`use test`)
	tk.MustExec(`drop table if exists t1, t2, t3`)
	tk.MustExec(`create table t1(a int)`)
	tk.MustExec(`create table t2 like t1`)
	tk.MustExec(`create table t3 like t1`)
	tk.MustExec(`insert into t1 values (1),(1),(2),(3),(null)`)
	tk.MustExec(`insert into t2 values (1),(2),(null),(null)`)
	tk.MustExec(`insert into t3 values (2),(3)`)

	var input []string
	var output []struct {
		SQL  string
		Plan []string
		Res  []string
	}
	s.testData.GetTestCases(c, &input, &output)
	for i, tt := range input {
		s.testData.OnRecord(func() {
			output[i].SQL = tt
			output[i].Plan = s.testData.ConvertRowsToStrings(tk.MustQuery("explain " + tt).Rows())
			output[i].Res = s.testData.ConvertRowsToStrings(tk.MustQuery(tt).Sort().Rows())
		})
		tk.MustQuery("explain " + tt).Check(testkit.Rows(output[i].Plan...))
		tk.MustQuery(tt).Sort().Check(testkit.Rows(output[i].Res...))
	}
}

func (s *testSuiteWithData) TestSetOperationOnDiffColType(c *C) {
	tk := testkit.NewTestKit(c, s.store)
	tk.MustExec(`use test`)
	tk.MustExec(`drop table if exists t1, t2, t3`)
	tk.MustExec(`create table t1(a int, b int)`)
	tk.MustExec(`create table t2(a int, b varchar(20))`)
	tk.MustExec(`create table t3(a int, b decimal(30,10))`)
	tk.MustExec(`insert into t1 values (1,1),(1,1),(2,2),(3,3),(null,null)`)
	tk.MustExec(`insert into t2 values (1,'1'),(2,'2'),(null,null),(null,'3')`)
	tk.MustExec(`insert into t3 values (2,2.1),(3,3)`)

	var input []string
	var output []struct {
		SQL  string
		Plan []string
		Res  []string
	}
	s.testData.GetTestCases(c, &input, &output)
	for i, tt := range input {
		s.testData.OnRecord(func() {
			output[i].SQL = tt
			output[i].Plan = s.testData.ConvertRowsToStrings(tk.MustQuery("explain " + tt).Rows())
			output[i].Res = s.testData.ConvertRowsToStrings(tk.MustQuery(tt).Sort().Rows())
		})
		tk.MustQuery("explain " + tt).Check(testkit.Rows(output[i].Plan...))
		tk.MustQuery(tt).Sort().Check(testkit.Rows(output[i].Res...))
	}
}

func (s *testSuiteP2) TestUnion(c *C) {
	tk := testkit.NewTestKit(c, s.store)
	tk.MustExec("use test")

	testSQL := `drop table if exists union_test; create table union_test(id int);`
	tk.MustExec(testSQL)

	testSQL = `drop table if exists union_test;`
	tk.MustExec(testSQL)
	testSQL = `create table union_test(id int);`
	tk.MustExec(testSQL)
	testSQL = `insert union_test values (1),(2)`
	tk.MustExec(testSQL)

	testSQL = `select * from (select id from union_test union select id from union_test) t order by id;`
	r := tk.MustQuery(testSQL)
	r.Check(testkit.Rows("1", "2"))

	r = tk.MustQuery("select 1 union all select 1")
	r.Check(testkit.Rows("1", "1"))

	r = tk.MustQuery("select 1 union all select 1 union select 1")
	r.Check(testkit.Rows("1"))

	r = tk.MustQuery("select 1 as a union (select 2) order by a limit 1")
	r.Check(testkit.Rows("1"))

	r = tk.MustQuery("select 1 as a union (select 2) order by a limit 1, 1")
	r.Check(testkit.Rows("2"))

	r = tk.MustQuery("select id from union_test union all (select 1) order by id desc")
	r.Check(testkit.Rows("2", "1", "1"))

	r = tk.MustQuery("select id as a from union_test union (select 1) order by a desc")
	r.Check(testkit.Rows("2", "1"))

	r = tk.MustQuery(`select null as a union (select "abc") order by a`)
	r.Check(testkit.Rows("<nil>", "abc"))

	r = tk.MustQuery(`select "abc" as a union (select 1) order by a`)
	r.Check(testkit.Rows("1", "abc"))

	tk.MustExec("drop table if exists t1")
	tk.MustExec("create table t1 (c int, d int)")
	tk.MustExec("insert t1 values (NULL, 1)")
	tk.MustExec("insert t1 values (1, 1)")
	tk.MustExec("insert t1 values (1, 2)")
	tk.MustExec("drop table if exists t2")
	tk.MustExec("create table t2 (c int, d int)")
	tk.MustExec("insert t2 values (1, 3)")
	tk.MustExec("insert t2 values (1, 1)")
	tk.MustExec("drop table if exists t3")
	tk.MustExec("create table t3 (c int, d int)")
	tk.MustExec("insert t3 values (3, 2)")
	tk.MustExec("insert t3 values (4, 3)")
	r = tk.MustQuery(`select sum(c1), c2 from (select c c1, d c2 from t1 union all select d c1, c c2 from t2 union all select c c1, d c2 from t3) x group by c2 order by c2`)
	r.Check(testkit.Rows("5 1", "4 2", "4 3"))

	tk.MustExec("drop table if exists t1, t2, t3")
	tk.MustExec("create table t1 (a int primary key)")
	tk.MustExec("create table t2 (a int primary key)")
	tk.MustExec("create table t3 (a int primary key)")
	tk.MustExec("insert t1 values (7), (8)")
	tk.MustExec("insert t2 values (1), (9)")
	tk.MustExec("insert t3 values (2), (3)")
	r = tk.MustQuery("select * from t1 union all select * from t2 union all (select * from t3) order by a limit 2")
	r.Check(testkit.Rows("1", "2"))

	tk.MustExec("drop table if exists t1, t2")
	tk.MustExec("create table t1 (a int)")
	tk.MustExec("create table t2 (a int)")
	tk.MustExec("insert t1 values (2), (1)")
	tk.MustExec("insert t2 values (3), (4)")
	r = tk.MustQuery("select * from t1 union all (select * from t2) order by a limit 1")
	r.Check(testkit.Rows("1"))
	r = tk.MustQuery("select (select * from t1 where a != t.a union all (select * from t2 where a != t.a) order by a limit 1) from t1 t")
	r.Check(testkit.Rows("1", "2"))

	tk.MustExec("drop table if exists t")
	tk.MustExec("create table t (id int unsigned primary key auto_increment, c1 int, c2 int, index c1_c2 (c1, c2))")
	tk.MustExec("insert into t (c1, c2) values (1, 1)")
	tk.MustExec("insert into t (c1, c2) values (1, 2)")
	tk.MustExec("insert into t (c1, c2) values (2, 3)")
	r = tk.MustQuery("select * from (select * from t where t.c1 = 1 union select * from t where t.id = 1) s order by s.id")
	r.Check(testkit.Rows("1 1 1", "2 1 2"))

	tk.MustExec("drop table if exists t")
	tk.MustExec("CREATE TABLE t (f1 DATE)")
	tk.MustExec("INSERT INTO t VALUES ('1978-11-26')")
	r = tk.MustQuery("SELECT f1+0 FROM t UNION SELECT f1+0 FROM t")
	r.Check(testkit.Rows("19781126"))

	tk.MustExec("drop table if exists t")
	tk.MustExec("CREATE TABLE t (a int, b int)")
	tk.MustExec("INSERT INTO t VALUES ('1', '1')")
	r = tk.MustQuery("select b from (SELECT * FROM t UNION ALL SELECT a, b FROM t order by a) t")
	r.Check(testkit.Rows("1", "1"))

	tk.MustExec("drop table if exists t")
	tk.MustExec("CREATE TABLE t (a DECIMAL(4,2))")
	tk.MustExec("INSERT INTO t VALUE(12.34)")
	r = tk.MustQuery("SELECT 1 AS c UNION select a FROM t")
	r.Sort().Check(testkit.Rows("1.00", "12.34"))

	// #issue3771
	r = tk.MustQuery("SELECT 'a' UNION SELECT CONCAT('a', -4)")
	r.Sort().Check(testkit.Rows("a", "a-4"))

	// test race
	tk.MustQuery("SELECT @x:=0 UNION ALL SELECT @x:=0 UNION ALL SELECT @x")

	// test field tp
	tk.MustExec("drop table if exists t1, t2")
	tk.MustExec("CREATE TABLE t1 (a date)")
	tk.MustExec("CREATE TABLE t2 (a date)")
	tk.MustExec("SELECT a from t1 UNION select a FROM t2")
	tk.MustQuery("show create table t1").Check(testkit.Rows("t1 CREATE TABLE `t1` (\n" + "  `a` date DEFAULT NULL\n" + ") ENGINE=InnoDB DEFAULT CHARSET=utf8mb4 COLLATE=utf8mb4_bin"))

	// Move from session test.
	tk.MustExec("drop table if exists t1, t2")
	tk.MustExec("create table t1 (c double);")
	tk.MustExec("create table t2 (c double);")
	tk.MustExec("insert into t1 value (73);")
	tk.MustExec("insert into t2 value (930);")
	// If set unspecified column flen to 0, it will cause bug in union.
	// This test is used to prevent the bug reappear.
	tk.MustQuery("select c from t1 union (select c from t2) order by c").Check(testkit.Rows("73", "930"))

	// issue 5703
	tk.MustExec("drop table if exists t")
	tk.MustExec("create table t(a date)")
	tk.MustExec("insert into t value ('2017-01-01'), ('2017-01-02')")
	r = tk.MustQuery("(select a from t where a < 0) union (select a from t where a > 0) order by a")
	r.Check(testkit.Rows("2017-01-01", "2017-01-02"))

	tk.MustExec("drop table if exists t")
	tk.MustExec("create table t(a int)")
	tk.MustExec("insert into t value(0),(0)")
	tk.MustQuery("select 1 from (select a from t union all select a from t) tmp").Check(testkit.Rows("1", "1", "1", "1"))
	tk.MustQuery("select 10 as a from dual union select a from t order by a desc limit 1 ").Check(testkit.Rows("10"))
	tk.MustQuery("select -10 as a from dual union select a from t order by a limit 1 ").Check(testkit.Rows("-10"))
	tk.MustQuery("select count(1) from (select a from t union all select a from t) tmp").Check(testkit.Rows("4"))

	err := tk.ExecToErr("select 1 from (select a from t limit 1 union all select a from t limit 1) tmp")
	c.Assert(err, NotNil)
	terr := errors.Cause(err).(*terror.Error)
	c.Assert(terr.Code(), Equals, errors.ErrCode(mysql.ErrWrongUsage))

	err = tk.ExecToErr("select 1 from (select a from t order by a union all select a from t limit 1) tmp")
	c.Assert(err, NotNil)
	terr = errors.Cause(err).(*terror.Error)
	c.Assert(terr.Code(), Equals, errors.ErrCode(mysql.ErrWrongUsage))

	_, err = tk.Exec("(select a from t order by a) union all select a from t limit 1 union all select a from t limit 1")
	c.Assert(terror.ErrorEqual(err, plannercore.ErrWrongUsage), IsTrue, Commentf("err %v", err))

	_, err = tk.Exec("(select a from t limit 1) union all select a from t limit 1")
	c.Assert(err, IsNil)
	_, err = tk.Exec("(select a from t order by a) union all select a from t order by a")
	c.Assert(err, IsNil)

	tk.MustExec("drop table if exists t")
	tk.MustExec("create table t(a int)")
	tk.MustExec("insert into t value(1),(2),(3)")

	tk.MustQuery("(select a from t order by a limit 2) union all (select a from t order by a desc limit 2) order by a desc limit 1,2").Check(testkit.Rows("2", "2"))
	tk.MustQuery("select a from t union all select a from t order by a desc limit 5").Check(testkit.Rows("3", "3", "2", "2", "1"))
	tk.MustQuery("(select a from t order by a desc limit 2) union all select a from t group by a order by a").Check(testkit.Rows("1", "2", "2", "3", "3"))
	tk.MustQuery("(select a from t order by a desc limit 2) union all select 33 as a order by a desc limit 2").Check(testkit.Rows("33", "3"))

	tk.MustQuery("select 1 union select 1 union all select 1").Check(testkit.Rows("1", "1"))
	tk.MustQuery("select 1 union all select 1 union select 1").Check(testkit.Rows("1"))

	tk.MustExec("drop table if exists t1, t2")
	tk.MustExec(`create table t1(a bigint, b bigint);`)
	tk.MustExec(`create table t2(a bigint, b bigint);`)
	tk.MustExec(`insert into t1 values(1, 1);`)
	tk.MustExec(`insert into t1 select * from t1;`)
	tk.MustExec(`insert into t1 select * from t1;`)
	tk.MustExec(`insert into t1 select * from t1;`)
	tk.MustExec(`insert into t1 select * from t1;`)
	tk.MustExec(`insert into t1 select * from t1;`)
	tk.MustExec(`insert into t1 select * from t1;`)
	tk.MustExec(`insert into t2 values(1, 1);`)
	tk.MustExec(`set @@tidb_init_chunk_size=2;`)
	tk.MustExec(`set @@sql_mode="";`)
	tk.MustQuery(`select count(*) from (select t1.a, t1.b from t1 left join t2 on t1.a=t2.a union all select t1.a, t1.a from t1 left join t2 on t1.a=t2.a) tmp;`).Check(testkit.Rows("128"))
	tk.MustQuery(`select tmp.a, count(*) from (select t1.a, t1.b from t1 left join t2 on t1.a=t2.a union all select t1.a, t1.a from t1 left join t2 on t1.a=t2.a) tmp;`).Check(testkit.Rows("1 128"))

	tk.MustExec("drop table if exists t")
	tk.MustExec("create table t(a int, b int)")
	tk.MustExec("insert into t value(1 ,2)")
	tk.MustQuery("select a, b from (select a, 0 as d, b from t union all select a, 0 as d, b from t) test;").Check(testkit.Rows("1 2", "1 2"))

	// #issue 8141
	tk.MustExec("drop table if exists t1")
	tk.MustExec("create table t1(a int, b int)")
	tk.MustExec("insert into t1 value(1,2),(1,1),(2,2),(2,2),(3,2),(3,2)")
	tk.MustExec("set @@tidb_init_chunk_size=2;")
	tk.MustQuery("select count(*) from (select a as c, a as d from t1 union all select a, b from t1) t;").Check(testkit.Rows("12"))

	// #issue 8189 and #issue 8199
	tk.MustExec("drop table if exists t1")
	tk.MustExec("drop table if exists t2")
	tk.MustExec("CREATE TABLE t1 (a int not null, b char (10) not null)")
	tk.MustExec("insert into t1 values(1,'a'),(2,'b'),(3,'c'),(3,'c')")
	tk.MustExec("CREATE TABLE t2 (a int not null, b char (10) not null)")
	tk.MustExec("insert into t2 values(1,'a'),(2,'b'),(3,'c'),(3,'c')")
	tk.MustQuery("select a from t1 union select a from t1 order by (select a+1);").Check(testkit.Rows("1", "2", "3"))

	// #issue 8201
	for i := 0; i < 4; i++ {
		tk.MustQuery("SELECT(SELECT 0 AS a FROM dual UNION SELECT 1 AS a FROM dual ORDER BY a ASC  LIMIT 1) AS dev").Check(testkit.Rows("0"))
	}

	// #issue 8231
	tk.MustExec("drop table if exists t1")
	tk.MustExec("CREATE TABLE t1 (uid int(1))")
	tk.MustExec("INSERT INTO t1 SELECT 150")
	tk.MustQuery("SELECT 'a' UNION SELECT uid FROM t1 order by 1 desc;").Check(testkit.Rows("a", "150"))

	// #issue 8196
	tk.MustExec("drop table if exists t1")
	tk.MustExec("drop table if exists t2")
	tk.MustExec("CREATE TABLE t1 (a int not null, b char (10) not null)")
	tk.MustExec("insert into t1 values(1,'a'),(2,'b'),(3,'c'),(3,'c')")
	tk.MustExec("CREATE TABLE t2 (a int not null, b char (10) not null)")
	tk.MustExec("insert into t2 values(3,'c'),(4,'d'),(5,'f'),(6,'e')")
	tk.MustExec("analyze table t1")
	tk.MustExec("analyze table t2")
	_, err = tk.Exec("(select a,b from t1 limit 2) union all (select a,b from t2 order by a limit 1) order by t1.b")
	c.Assert(err.Error(), Equals, "[planner:1250]Table 't1' from one of the SELECTs cannot be used in global ORDER clause")

	// #issue 9900
	tk.MustExec("drop table if exists t")
	tk.MustExec("create table t(a int, b decimal(6, 3))")
	tk.MustExec("insert into t values(1, 1.000)")
	tk.MustQuery("select count(distinct a), sum(distinct a), avg(distinct a) from (select a from t union all select b from t) tmp;").Check(testkit.Rows("1 1.000 1.0000000"))
}

func (s *testSuite2) TestUnionLimit(c *C) {
	tk := testkit.NewTestKit(c, s.store)
	tk.MustExec("use test")
	tk.MustExec("drop table if exists union_limit")
	tk.MustExec("create table union_limit (id int) partition by hash(id) partitions 30")
	for i := 0; i < 60; i++ {
		tk.MustExec(fmt.Sprintf("insert into union_limit values (%d)", i))
	}
	// Cover the code for worker count limit in the union executor.
	tk.MustQuery("select * from union_limit limit 10")
}

func (s *testSuiteP1) TestNeighbouringProj(c *C) {
	tk := testkit.NewTestKit(c, s.store)
	tk.MustExec("use test")

	tk.MustExec("drop table if exists t1, t2")
	tk.MustExec("create table t1(a int, b int)")
	tk.MustExec("create table t2(a int, b int)")
	tk.MustExec("insert into t1 value(1, 1), (2, 2)")
	tk.MustExec("insert into t2 value(1, 1), (2, 2)")
	tk.MustQuery("select sum(c) from (select t1.a as a, t1.a as c, length(t1.b) from t1  union select a, b, b from t2) t;").Check(testkit.Rows("5"))

	tk.MustExec("drop table if exists t")
	tk.MustExec("create table t(a bigint, b bigint, c bigint);")
	tk.MustExec("insert into t values(1, 1, 1), (2, 2, 2), (3, 3, 3);")
	rs := tk.MustQuery("select cast(count(a) as signed), a as another, a from t group by a order by cast(count(a) as signed), a limit 10;")
	rs.Check(testkit.Rows("1 1 1", "1 2 2", "1 3 3"))
}

func (s *testSuiteP1) TestIn(c *C) {
	tk := testkit.NewTestKit(c, s.store)
	tk.MustExec("use test")
	tk.MustExec(`drop table if exists t`)
	tk.MustExec(`create table t (c1 int primary key, c2 int, key c (c2));`)
	for i := 0; i <= 200; i++ {
		tk.MustExec(fmt.Sprintf("insert t values(%d, %d)", i, i))
	}
	queryStr := `select c2 from t where c1 in ('7', '10', '112', '111', '98', '106', '100', '9', '18', '17') order by c2`
	r := tk.MustQuery(queryStr)
	r.Check(testkit.Rows("7", "9", "10", "17", "18", "98", "100", "106", "111", "112"))

	queryStr = `select c2 from t where c1 in ('7a')`
	tk.MustQuery(queryStr).Check(testkit.Rows("7"))
}

func (s *testSuiteP1) TestTablePKisHandleScan(c *C) {
	tk := testkit.NewTestKit(c, s.store)
	tk.MustExec("use test")
	tk.MustExec("drop table if exists t")
	tk.MustExec("create table t (a int PRIMARY KEY AUTO_INCREMENT)")
	tk.MustExec("insert t values (),()")
	tk.MustExec("insert t values (-100),(0)")

	tests := []struct {
		sql    string
		result [][]interface{}
	}{
		{
			"select * from t",
			testkit.Rows("-100", "1", "2", "3"),
		},
		{
			"select * from t where a = 1",
			testkit.Rows("1"),
		},
		{
			"select * from t where a != 1",
			testkit.Rows("-100", "2", "3"),
		},
		{
			"select * from t where a >= '1.1'",
			testkit.Rows("2", "3"),
		},
		{
			"select * from t where a < '1.1'",
			testkit.Rows("-100", "1"),
		},
		{
			"select * from t where a > '-100.1' and a < 2",
			testkit.Rows("-100", "1"),
		},
		{
			"select * from t where a is null",
			testkit.Rows(),
		}, {
			"select * from t where a is true",
			testkit.Rows("-100", "1", "2", "3"),
		}, {
			"select * from t where a is false",
			testkit.Rows(),
		},
		{
			"select * from t where a in (1, 2)",
			testkit.Rows("1", "2"),
		},
		{
			"select * from t where a between 1 and 2",
			testkit.Rows("1", "2"),
		},
	}

	for _, tt := range tests {
		result := tk.MustQuery(tt.sql)
		result.Check(tt.result)
	}
}

func (s *testSuite8) TestIndexScan(c *C) {
	tk := testkit.NewTestKit(c, s.store)
	tk.MustExec("use test")
	tk.MustExec("drop table if exists t")
	tk.MustExec("create table t (a int unique)")
	tk.MustExec("insert t values (-1), (2), (3), (5), (6), (7), (8), (9)")
	result := tk.MustQuery("select a from t where a < 0 or (a >= 2.1 and a < 5.1) or ( a > 5.9 and a <= 7.9) or a > '8.1'")
	result.Check(testkit.Rows("-1", "3", "5", "6", "7", "9"))
	tk.MustExec("drop table if exists t")
	tk.MustExec("create table t (a int unique)")
	tk.MustExec("insert t values (0)")
	result = tk.MustQuery("select NULL from t ")
	result.Check(testkit.Rows("<nil>"))
	// test for double read
	tk.MustExec("drop table if exists t")
	tk.MustExec("create table t (a int unique, b int)")
	tk.MustExec("insert t values (5, 0)")
	tk.MustExec("insert t values (4, 0)")
	tk.MustExec("insert t values (3, 0)")
	tk.MustExec("insert t values (2, 0)")
	tk.MustExec("insert t values (1, 0)")
	tk.MustExec("insert t values (0, 0)")
	result = tk.MustQuery("select * from t order by a limit 3")
	result.Check(testkit.Rows("0 0", "1 0", "2 0"))
	tk.MustExec("drop table if exists t")
	tk.MustExec("create table t (a int unique, b int)")
	tk.MustExec("insert t values (0, 1)")
	tk.MustExec("insert t values (1, 2)")
	tk.MustExec("insert t values (2, 1)")
	tk.MustExec("insert t values (3, 2)")
	tk.MustExec("insert t values (4, 1)")
	tk.MustExec("insert t values (5, 2)")
	result = tk.MustQuery("select * from t where a < 5 and b = 1 limit 2")
	result.Check(testkit.Rows("0 1", "2 1"))
	tk.MustExec("drop table if exists tab1")
	tk.MustExec("CREATE TABLE tab1(pk INTEGER PRIMARY KEY, col0 INTEGER, col1 FLOAT, col3 INTEGER, col4 FLOAT)")
	tk.MustExec("CREATE INDEX idx_tab1_0 on tab1 (col0)")
	tk.MustExec("CREATE INDEX idx_tab1_1 on tab1 (col1)")
	tk.MustExec("CREATE INDEX idx_tab1_3 on tab1 (col3)")
	tk.MustExec("CREATE INDEX idx_tab1_4 on tab1 (col4)")
	tk.MustExec("INSERT INTO tab1 VALUES(1,37,20.85,30,10.69)")
	result = tk.MustQuery("SELECT pk FROM tab1 WHERE ((col3 <= 6 OR col3 < 29 AND (col0 < 41)) OR col3 > 42) AND col1 >= 96.1 AND col3 = 30 AND col3 > 17 AND (col0 BETWEEN 36 AND 42)")
	result.Check(testkit.Rows())
	tk.MustExec("drop table if exists tab1")
	tk.MustExec("CREATE TABLE tab1(pk INTEGER PRIMARY KEY, a INTEGER, b INTEGER)")
	tk.MustExec("CREATE INDEX idx_tab1_0 on tab1 (a)")
	tk.MustExec("INSERT INTO tab1 VALUES(1,1,1)")
	tk.MustExec("INSERT INTO tab1 VALUES(2,2,1)")
	tk.MustExec("INSERT INTO tab1 VALUES(3,1,2)")
	tk.MustExec("INSERT INTO tab1 VALUES(4,2,2)")
	result = tk.MustQuery("SELECT * FROM tab1 WHERE pk <= 3 AND a = 1")
	result.Check(testkit.Rows("1 1 1", "3 1 2"))
	result = tk.MustQuery("SELECT * FROM tab1 WHERE pk <= 4 AND a = 1 AND b = 2")
	result.Check(testkit.Rows("3 1 2"))
	tk.MustExec("CREATE INDEX idx_tab1_1 on tab1 (b, a)")
	result = tk.MustQuery("SELECT pk FROM tab1 WHERE b > 1")
	result.Check(testkit.Rows("3", "4"))

	tk.MustExec("drop table if exists t")
	tk.MustExec("CREATE TABLE t (a varchar(3), index(a))")
	tk.MustExec("insert t values('aaa'), ('aab')")
	result = tk.MustQuery("select * from t where a >= 'aaaa' and a < 'aabb'")
	result.Check(testkit.Rows("aab"))

	tk.MustExec("drop table if exists t")
	tk.MustExec("CREATE TABLE t (a int primary key, b int, c int, index(c))")
	tk.MustExec("insert t values(1, 1, 1), (2, 2, 2), (4, 4, 4), (3, 3, 3), (5, 5, 5)")
	// Test for double read and top n.
	result = tk.MustQuery("select a from t where c >= 2 order by b desc limit 1")
	result.Check(testkit.Rows("5"))

	tk.MustExec("drop table if exists t")
	tk.MustExec("create table t(a varchar(50) primary key, b int, c int, index idx(b))")
	tk.MustExec("insert into t values('aa', 1, 1)")
	tk.MustQuery("select * from t use index(idx) where a > 'a'").Check(testkit.Rows("aa 1 1"))

	// fix issue9636
	tk.MustExec("drop table if exists t")
	tk.MustExec("CREATE TABLE `t` (a int, KEY (a))")
	result = tk.MustQuery(`SELECT * FROM (SELECT * FROM (SELECT a as d FROM t WHERE a IN ('100')) AS x WHERE x.d < "123" ) tmp_count`)
	result.Check(testkit.Rows())
}

func (s *testSuiteP1) TestIndexReverseOrder(c *C) {
	tk := testkit.NewTestKit(c, s.store)
	tk.MustExec("use test")
	tk.MustExec("drop table if exists t")
	tk.MustExec("create table t (a int primary key auto_increment, b int, index idx (b))")
	tk.MustExec("insert t (b) values (0), (1), (2), (3), (4), (5), (6), (7), (8), (9)")
	result := tk.MustQuery("select b from t order by b desc")
	result.Check(testkit.Rows("9", "8", "7", "6", "5", "4", "3", "2", "1", "0"))
	result = tk.MustQuery("select b from t where b <3 or (b >=6 and b < 8) order by b desc")
	result.Check(testkit.Rows("7", "6", "2", "1", "0"))

	tk.MustExec("drop table if exists t")
	tk.MustExec("create table t (a int, b int, index idx (b, a))")
	tk.MustExec("insert t values (0, 2), (1, 2), (2, 2), (0, 1), (1, 1), (2, 1), (0, 0), (1, 0), (2, 0)")
	result = tk.MustQuery("select b, a from t order by b, a desc")
	result.Check(testkit.Rows("0 2", "0 1", "0 0", "1 2", "1 1", "1 0", "2 2", "2 1", "2 0"))
}

func (s *testSuiteP1) TestTableReverseOrder(c *C) {
	tk := testkit.NewTestKit(c, s.store)
	tk.MustExec("use test")
	tk.MustExec("drop table if exists t")
	tk.MustExec("create table t (a int primary key auto_increment, b int)")
	tk.MustExec("insert t (b) values (1), (2), (3), (4), (5), (6), (7), (8), (9)")
	result := tk.MustQuery("select b from t order by a desc")
	result.Check(testkit.Rows("9", "8", "7", "6", "5", "4", "3", "2", "1"))
	result = tk.MustQuery("select a from t where a <3 or (a >=6 and a < 8) order by a desc")
	result.Check(testkit.Rows("7", "6", "2", "1"))
}

func (s *testSuiteP1) TestDefaultNull(c *C) {
	tk := testkit.NewTestKit(c, s.store)
	tk.MustExec("use test")
	tk.MustExec("drop table if exists t")
	tk.MustExec("create table t (a int primary key auto_increment, b int default 1, c int)")
	tk.MustExec("insert t values ()")
	tk.MustQuery("select * from t").Check(testkit.Rows("1 1 <nil>"))
	tk.MustExec("update t set b = NULL where a = 1")
	tk.MustQuery("select * from t").Check(testkit.Rows("1 <nil> <nil>"))
	tk.MustExec("update t set c = 1")
	tk.MustQuery("select * from t ").Check(testkit.Rows("1 <nil> 1"))
	tk.MustExec("delete from t where a = 1")
	tk.MustExec("insert t (a) values (1)")
	tk.MustQuery("select * from t").Check(testkit.Rows("1 1 <nil>"))
}

func (s *testSuiteP1) TestUnsignedPKColumn(c *C) {
	tk := testkit.NewTestKit(c, s.store)
	tk.MustExec("use test")
	tk.MustExec("drop table if exists t")
	tk.MustExec("create table t (a int unsigned primary key, b int, c int, key idx_ba (b, c, a));")
	tk.MustExec("insert t values (1, 1, 1)")
	result := tk.MustQuery("select * from t;")
	result.Check(testkit.Rows("1 1 1"))
	tk.MustExec("update t set c=2 where a=1;")
	result = tk.MustQuery("select * from t where b=1;")
	result.Check(testkit.Rows("1 1 2"))
}

func (s *testSuiteP1) TestJSON(c *C) {
	tk := testkit.NewTestKit(c, s.store)

	tk.MustExec("use test")
	tk.MustExec("drop table if exists test_json")
	tk.MustExec("create table test_json (id int, a json)")
	tk.MustExec(`insert into test_json (id, a) values (1, '{"a":[1,"2",{"aa":"bb"},4],"b":true}')`)
	tk.MustExec(`insert into test_json (id, a) values (2, "null")`)
	tk.MustExec(`insert into test_json (id, a) values (3, null)`)
	tk.MustExec(`insert into test_json (id, a) values (4, 'true')`)
	tk.MustExec(`insert into test_json (id, a) values (5, '3')`)
	tk.MustExec(`insert into test_json (id, a) values (5, '4.0')`)
	tk.MustExec(`insert into test_json (id, a) values (6, '"string"')`)

	result := tk.MustQuery(`select tj.a from test_json tj order by tj.id`)
	result.Check(testkit.Rows(`{"a": [1, "2", {"aa": "bb"}, 4], "b": true}`, "null", "<nil>", "true", "3", "4", `"string"`))

	// Check json_type function
	result = tk.MustQuery(`select json_type(a) from test_json tj order by tj.id`)
	result.Check(testkit.Rows("OBJECT", "NULL", "<nil>", "BOOLEAN", "INTEGER", "DOUBLE", "STRING"))

	// Check json compare with primitives.
	result = tk.MustQuery(`select a from test_json tj where a = 3`)
	result.Check(testkit.Rows("3"))
	result = tk.MustQuery(`select a from test_json tj where a = 4.0`)
	result.Check(testkit.Rows("4"))
	result = tk.MustQuery(`select a from test_json tj where a = true`)
	result.Check(testkit.Rows("true"))
	result = tk.MustQuery(`select a from test_json tj where a = "string"`)
	result.Check(testkit.Rows(`"string"`))

	// Check cast(true/false as JSON).
	result = tk.MustQuery(`select cast(true as JSON)`)
	result.Check(testkit.Rows(`true`))
	result = tk.MustQuery(`select cast(false as JSON)`)
	result.Check(testkit.Rows(`false`))

	// Check two json grammar sugar.
	result = tk.MustQuery(`select a->>'$.a[2].aa' as x, a->'$.b' as y from test_json having x is not null order by id`)
	result.Check(testkit.Rows(`bb true`))
	result = tk.MustQuery(`select a->'$.a[2].aa' as x, a->>'$.b' as y from test_json having x is not null order by id`)
	result.Check(testkit.Rows(`"bb" true`))

	// Check some DDL limits for TEXT/BLOB/JSON column.
	var err error
	var terr *terror.Error

	_, err = tk.Exec(`create table test_bad_json(a json default '{}')`)
	c.Assert(err, NotNil)
	terr = errors.Cause(err).(*terror.Error)
	c.Assert(terr.Code(), Equals, errors.ErrCode(mysql.ErrBlobCantHaveDefault))

	_, err = tk.Exec(`create table test_bad_json(a blob default 'hello')`)
	c.Assert(err, NotNil)
	terr = errors.Cause(err).(*terror.Error)
	c.Assert(terr.Code(), Equals, errors.ErrCode(mysql.ErrBlobCantHaveDefault))

	_, err = tk.Exec(`create table test_bad_json(a text default 'world')`)
	c.Assert(err, NotNil)
	terr = errors.Cause(err).(*terror.Error)
	c.Assert(terr.Code(), Equals, errors.ErrCode(mysql.ErrBlobCantHaveDefault))

	// check json fields cannot be used as key.
	_, err = tk.Exec(`create table test_bad_json(id int, a json, key (a))`)
	c.Assert(err, NotNil)
	terr = errors.Cause(err).(*terror.Error)
	c.Assert(terr.Code(), Equals, errors.ErrCode(mysql.ErrJSONUsedAsKey))

	// check CAST AS JSON.
	result = tk.MustQuery(`select CAST('3' AS JSON), CAST('{}' AS JSON), CAST(null AS JSON)`)
	result.Check(testkit.Rows(`3 {} <nil>`))

	tk.MustQuery("select a, count(1) from test_json group by a order by a").Check(testkit.Rows(
		"<nil> 1",
		"null 1",
		"3 1",
		"4 1",
		`"string" 1`,
		"{\"a\": [1, \"2\", {\"aa\": \"bb\"}, 4], \"b\": true} 1",
		"true 1"))

	// Check cast json to decimal.
	// NOTE: this test case contains a bug, it should be uncommented after the bug is fixed.
	// TODO: Fix bug https://github.com/pingcap/tidb/issues/12178
	// tk.MustExec("drop table if exists test_json")
	// tk.MustExec("create table test_json ( a decimal(60,2) as (JSON_EXTRACT(b,'$.c')), b json );")
	// tk.MustExec(`insert into test_json (b) values
	//	('{"c": "1267.1"}'),
	//	('{"c": "1267.01"}'),
	//	('{"c": "1267.1234"}'),
	//	('{"c": "1267.3456"}'),
	//	('{"c": "1234567890123456789012345678901234567890123456789012345"}'),
	//	('{"c": "1234567890123456789012345678901234567890123456789012345.12345"}');`)
	//
	// tk.MustQuery("select a from test_json;").Check(testkit.Rows("1267.10", "1267.01", "1267.12",
	//	"1267.35", "1234567890123456789012345678901234567890123456789012345.00",
	//	"1234567890123456789012345678901234567890123456789012345.12"))
}

func (s *testSuiteP1) TestMultiUpdate(c *C) {
	tk := testkit.NewTestKit(c, s.store)
	tk.MustExec("use test")
	tk.MustExec(`CREATE TABLE test_mu (a int primary key, b int, c int)`)
	tk.MustExec(`INSERT INTO test_mu VALUES (1, 2, 3), (4, 5, 6), (7, 8, 9)`)

	// Test INSERT ... ON DUPLICATE UPDATE set_lists.
	tk.MustExec(`INSERT INTO test_mu VALUES (1, 2, 3) ON DUPLICATE KEY UPDATE b = 3, c = b`)
	result := tk.MustQuery(`SELECT * FROM test_mu ORDER BY a`)
	result.Check(testkit.Rows(`1 3 3`, `4 5 6`, `7 8 9`))

	tk.MustExec(`INSERT INTO test_mu VALUES (1, 2, 3) ON DUPLICATE KEY UPDATE c = 2, b = c+5`)
	result = tk.MustQuery(`SELECT * FROM test_mu ORDER BY a`)
	result.Check(testkit.Rows(`1 7 2`, `4 5 6`, `7 8 9`))

	// Test UPDATE ... set_lists.
	tk.MustExec(`UPDATE test_mu SET b = 0, c = b WHERE a = 4`)
	result = tk.MustQuery(`SELECT * FROM test_mu ORDER BY a`)
	result.Check(testkit.Rows(`1 7 2`, `4 0 5`, `7 8 9`))

	tk.MustExec(`UPDATE test_mu SET c = 8, b = c WHERE a = 4`)
	result = tk.MustQuery(`SELECT * FROM test_mu ORDER BY a`)
	result.Check(testkit.Rows(`1 7 2`, `4 5 8`, `7 8 9`))

	tk.MustExec(`UPDATE test_mu SET c = b, b = c WHERE a = 7`)
	result = tk.MustQuery(`SELECT * FROM test_mu ORDER BY a`)
	result.Check(testkit.Rows(`1 7 2`, `4 5 8`, `7 9 8`))
}

func (s *testSuiteP1) TestGeneratedColumnWrite(c *C) {
	tk := testkit.NewTestKit(c, s.store)
	tk.MustExec("use test")
	_, err := tk.Exec(`CREATE TABLE test_gc_write (a int primary key auto_increment, b int, c int as (a+8) virtual)`)
	c.Assert(err.Error(), Equals, ddl.ErrGeneratedColumnRefAutoInc.GenWithStackByArgs("c").Error())
	tk.MustExec(`CREATE TABLE test_gc_write (a int primary key auto_increment, b int, c int as (b+8) virtual)`)
	tk.MustExec(`CREATE TABLE test_gc_write_1 (a int primary key, b int, c int)`)

	tests := []struct {
		stmt string
		err  int
	}{
		// Can't modify generated column by values.
		{`insert into test_gc_write (a, b, c) values (1, 1, 1)`, mysql.ErrBadGeneratedColumn},
		{`insert into test_gc_write values (1, 1, 1)`, mysql.ErrBadGeneratedColumn},
		// Can't modify generated column by select clause.
		{`insert into test_gc_write select 1, 1, 1`, mysql.ErrBadGeneratedColumn},
		// Can't modify generated column by on duplicate clause.
		{`insert into test_gc_write (a, b) values (1, 1) on duplicate key update c = 1`, mysql.ErrBadGeneratedColumn},
		// Can't modify generated column by set.
		{`insert into test_gc_write set a = 1, b = 1, c = 1`, mysql.ErrBadGeneratedColumn},
		// Can't modify generated column by update clause.
		{`update test_gc_write set c = 1`, mysql.ErrBadGeneratedColumn},
		// Can't modify generated column by multi-table update clause.
		{`update test_gc_write, test_gc_write_1 set test_gc_write.c = 1`, mysql.ErrBadGeneratedColumn},

		// Can insert without generated columns.
		{`insert into test_gc_write (a, b) values (1, 1)`, 0},
		{`insert into test_gc_write set a = 2, b = 2`, 0},
		{`insert into test_gc_write (b) select c from test_gc_write`, 0},
		// Can update without generated columns.
		{`update test_gc_write set b = 2 where a = 2`, 0},
		{`update test_gc_write t1, test_gc_write_1 t2 set t1.b = 3, t2.b = 4`, 0},

		// But now we can't do this, just as same with MySQL 5.7:
		{`insert into test_gc_write values (1, 1)`, mysql.ErrWrongValueCountOnRow},
		{`insert into test_gc_write select 1, 1`, mysql.ErrWrongValueCountOnRow},
		{`insert into test_gc_write (c) select a, b from test_gc_write`, mysql.ErrWrongValueCountOnRow},
		{`insert into test_gc_write (b, c) select a, b from test_gc_write`, mysql.ErrBadGeneratedColumn},
	}
	for _, tt := range tests {
		_, err := tk.Exec(tt.stmt)
		if tt.err != 0 {
			c.Assert(err, NotNil, Commentf("sql is `%v`", tt.stmt))
			terr := errors.Cause(err).(*terror.Error)
			c.Assert(terr.Code(), Equals, errors.ErrCode(tt.err), Commentf("sql is %v", tt.stmt))
		} else {
			c.Assert(err, IsNil)
		}
	}
}

// TestGeneratedColumnRead tests select generated columns from table.
// They should be calculated from their generation expressions.
func (s *testSuiteP1) TestGeneratedColumnRead(c *C) {
	tk := testkit.NewTestKit(c, s.store)
	tk.MustExec("use test")
	tk.MustExec(`CREATE TABLE test_gc_read(a int primary key, b int, c int as (a+b), d int as (a*b) stored, e int as (c*2))`)

	result := tk.MustQuery(`SELECT generation_expression FROM information_schema.columns WHERE table_name = 'test_gc_read' AND column_name = 'd'`)
	result.Check(testkit.Rows("`a` * `b`"))

	// Insert only column a and b, leave c and d be calculated from them.
	tk.MustExec(`INSERT INTO test_gc_read (a, b) VALUES (0,null),(1,2),(3,4)`)
	result = tk.MustQuery(`SELECT * FROM test_gc_read ORDER BY a`)
	result.Check(testkit.Rows(`0 <nil> <nil> <nil> <nil>`, `1 2 3 2 6`, `3 4 7 12 14`))

	tk.MustExec(`INSERT INTO test_gc_read SET a = 5, b = 10`)
	result = tk.MustQuery(`SELECT * FROM test_gc_read ORDER BY a`)
	result.Check(testkit.Rows(`0 <nil> <nil> <nil> <nil>`, `1 2 3 2 6`, `3 4 7 12 14`, `5 10 15 50 30`))

	tk.MustExec(`REPLACE INTO test_gc_read (a, b) VALUES (5, 6)`)
	result = tk.MustQuery(`SELECT * FROM test_gc_read ORDER BY a`)
	result.Check(testkit.Rows(`0 <nil> <nil> <nil> <nil>`, `1 2 3 2 6`, `3 4 7 12 14`, `5 6 11 30 22`))

	tk.MustExec(`INSERT INTO test_gc_read (a, b) VALUES (5, 8) ON DUPLICATE KEY UPDATE b = 9`)
	result = tk.MustQuery(`SELECT * FROM test_gc_read ORDER BY a`)
	result.Check(testkit.Rows(`0 <nil> <nil> <nil> <nil>`, `1 2 3 2 6`, `3 4 7 12 14`, `5 9 14 45 28`))

	// Test select only-generated-column-without-dependences.
	result = tk.MustQuery(`SELECT c, d FROM test_gc_read`)
	result.Check(testkit.Rows(`<nil> <nil>`, `3 2`, `7 12`, `14 45`))

	// Test select only virtual generated column that refers to other virtual generated columns.
	result = tk.MustQuery(`SELECT e FROM test_gc_read`)
	result.Check(testkit.Rows(`<nil>`, `6`, `14`, `28`))

	// Test order of on duplicate key update list.
	tk.MustExec(`INSERT INTO test_gc_read (a, b) VALUES (5, 8) ON DUPLICATE KEY UPDATE a = 6, b = a`)
	result = tk.MustQuery(`SELECT * FROM test_gc_read ORDER BY a`)
	result.Check(testkit.Rows(`0 <nil> <nil> <nil> <nil>`, `1 2 3 2 6`, `3 4 7 12 14`, `6 6 12 36 24`))

	tk.MustExec(`INSERT INTO test_gc_read (a, b) VALUES (6, 8) ON DUPLICATE KEY UPDATE b = 8, a = b`)
	result = tk.MustQuery(`SELECT * FROM test_gc_read ORDER BY a`)
	result.Check(testkit.Rows(`0 <nil> <nil> <nil> <nil>`, `1 2 3 2 6`, `3 4 7 12 14`, `8 8 16 64 32`))

	// Test where-conditions on virtual/stored generated columns.
	result = tk.MustQuery(`SELECT * FROM test_gc_read WHERE c = 7`)
	result.Check(testkit.Rows(`3 4 7 12 14`))

	result = tk.MustQuery(`SELECT * FROM test_gc_read WHERE d = 64`)
	result.Check(testkit.Rows(`8 8 16 64 32`))

	result = tk.MustQuery(`SELECT * FROM test_gc_read WHERE e = 6`)
	result.Check(testkit.Rows(`1 2 3 2 6`))

	// Test update where-conditions on virtual/generated columns.
	tk.MustExec(`UPDATE test_gc_read SET a = a + 100 WHERE c = 7`)
	result = tk.MustQuery(`SELECT * FROM test_gc_read WHERE c = 107`)
	result.Check(testkit.Rows(`103 4 107 412 214`))

	// Test update where-conditions on virtual/generated columns.
	tk.MustExec(`UPDATE test_gc_read m SET m.a = m.a + 100 WHERE c = 107`)
	result = tk.MustQuery(`SELECT * FROM test_gc_read WHERE c = 207`)
	result.Check(testkit.Rows(`203 4 207 812 414`))

	tk.MustExec(`UPDATE test_gc_read SET a = a - 200 WHERE d = 812`)
	result = tk.MustQuery(`SELECT * FROM test_gc_read WHERE d = 12`)
	result.Check(testkit.Rows(`3 4 7 12 14`))

	tk.MustExec(`INSERT INTO test_gc_read set a = 4, b = d + 1`)
	result = tk.MustQuery(`SELECT * FROM test_gc_read ORDER BY a`)
	result.Check(testkit.Rows(`0 <nil> <nil> <nil> <nil>`, `1 2 3 2 6`, `3 4 7 12 14`,
		`4 <nil> <nil> <nil> <nil>`, `8 8 16 64 32`))
	tk.MustExec(`DELETE FROM test_gc_read where a = 4`)

	// Test on-conditions on virtual/stored generated columns.
	tk.MustExec(`CREATE TABLE test_gc_help(a int primary key, b int, c int, d int, e int)`)
	tk.MustExec(`INSERT INTO test_gc_help(a, b, c, d, e) SELECT * FROM test_gc_read`)

	result = tk.MustQuery(`SELECT t1.* FROM test_gc_read t1 JOIN test_gc_help t2 ON t1.c = t2.c ORDER BY t1.a`)
	result.Check(testkit.Rows(`1 2 3 2 6`, `3 4 7 12 14`, `8 8 16 64 32`))

	result = tk.MustQuery(`SELECT t1.* FROM test_gc_read t1 JOIN test_gc_help t2 ON t1.d = t2.d ORDER BY t1.a`)
	result.Check(testkit.Rows(`1 2 3 2 6`, `3 4 7 12 14`, `8 8 16 64 32`))

	result = tk.MustQuery(`SELECT t1.* FROM test_gc_read t1 JOIN test_gc_help t2 ON t1.e = t2.e ORDER BY t1.a`)
	result.Check(testkit.Rows(`1 2 3 2 6`, `3 4 7 12 14`, `8 8 16 64 32`))

	// Test generated column in subqueries.
	result = tk.MustQuery(`SELECT * FROM test_gc_read t WHERE t.a not in (SELECT t.a FROM test_gc_read t where t.c > 5)`)
	result.Sort().Check(testkit.Rows(`0 <nil> <nil> <nil> <nil>`, `1 2 3 2 6`))

	result = tk.MustQuery(`SELECT * FROM test_gc_read t WHERE t.c in (SELECT t.c FROM test_gc_read t where t.c > 5)`)
	result.Sort().Check(testkit.Rows(`3 4 7 12 14`, `8 8 16 64 32`))

	result = tk.MustQuery(`SELECT tt.b FROM test_gc_read tt WHERE tt.a = (SELECT max(t.a) FROM test_gc_read t WHERE t.c = tt.c) ORDER BY b`)
	result.Check(testkit.Rows(`2`, `4`, `8`))

	// Test aggregation on virtual/stored generated columns.
	result = tk.MustQuery(`SELECT c, sum(a) aa, max(d) dd, sum(e) ee FROM test_gc_read GROUP BY c ORDER BY aa`)
	result.Check(testkit.Rows(`<nil> 0 <nil> <nil>`, `3 1 2 6`, `7 3 12 14`, `16 8 64 32`))

	result = tk.MustQuery(`SELECT a, sum(c), sum(d), sum(e) FROM test_gc_read GROUP BY a ORDER BY a`)
	result.Check(testkit.Rows(`0 <nil> <nil> <nil>`, `1 3 2 6`, `3 7 12 14`, `8 16 64 32`))

	// Test multi-update on generated columns.
	tk.MustExec(`UPDATE test_gc_read m, test_gc_read n SET m.b = m.b + 10, n.b = n.b + 10`)
	result = tk.MustQuery(`SELECT * FROM test_gc_read ORDER BY a`)
	result.Check(testkit.Rows(`0 <nil> <nil> <nil> <nil>`, `1 12 13 12 26`, `3 14 17 42 34`, `8 18 26 144 52`))

	tk.MustExec("drop table if exists t")
	tk.MustExec("create table t(a int)")
	tk.MustExec("insert into t values(8)")
	tk.MustExec("update test_gc_read set a = a+1 where a in (select a from t)")
	result = tk.MustQuery("select * from test_gc_read order by a")
	result.Check(testkit.Rows(`0 <nil> <nil> <nil> <nil>`, `1 12 13 12 26`, `3 14 17 42 34`, `9 18 27 162 54`))

	// Test different types between generation expression and generated column.
	tk.MustExec(`CREATE TABLE test_gc_read_cast(a VARCHAR(255), b VARCHAR(255), c INT AS (JSON_EXTRACT(a, b)), d INT AS (JSON_EXTRACT(a, b)) STORED)`)
	tk.MustExec(`INSERT INTO test_gc_read_cast (a, b) VALUES ('{"a": "3"}', '$.a')`)
	result = tk.MustQuery(`SELECT c, d FROM test_gc_read_cast`)
	result.Check(testkit.Rows(`3 3`))

	tk.MustExec(`CREATE TABLE test_gc_read_cast_1(a VARCHAR(255), b VARCHAR(255), c ENUM("red", "yellow") AS (JSON_UNQUOTE(JSON_EXTRACT(a, b))))`)
	tk.MustExec(`INSERT INTO test_gc_read_cast_1 (a, b) VALUES ('{"a": "yellow"}', '$.a')`)
	result = tk.MustQuery(`SELECT c FROM test_gc_read_cast_1`)
	result.Check(testkit.Rows(`yellow`))

	tk.MustExec(`CREATE TABLE test_gc_read_cast_2( a JSON, b JSON AS (a->>'$.a'))`)
	tk.MustExec(`INSERT INTO test_gc_read_cast_2(a) VALUES ('{"a": "{    \\\"key\\\": \\\"\\u6d4b\\\"    }"}')`)
	result = tk.MustQuery(`SELECT b FROM test_gc_read_cast_2`)
	result.Check(testkit.Rows(`{"key": "测"}`))

	tk.MustExec(`CREATE TABLE test_gc_read_cast_3( a JSON, b JSON AS (a->>'$.a'), c INT AS (b * 3.14) )`)
	tk.MustExec(`INSERT INTO test_gc_read_cast_3(a) VALUES ('{"a": "5"}')`)
	result = tk.MustQuery(`SELECT c FROM test_gc_read_cast_3`)
	result.Check(testkit.Rows(`16`))

	_, err := tk.Exec(`INSERT INTO test_gc_read_cast_1 (a, b) VALUES ('{"a": "invalid"}', '$.a')`)
	c.Assert(err, NotNil)

	// Test read generated columns after drop some irrelevant column
	tk.MustExec(`DROP TABLE IF EXISTS test_gc_read_m`)
	tk.MustExec(`CREATE TABLE test_gc_read_m (a int primary key, b int, c int as (a+1), d int as (c*2))`)
	tk.MustExec(`INSERT INTO test_gc_read_m(a) values (1), (2)`)
	tk.MustExec(`ALTER TABLE test_gc_read_m DROP b`)
	result = tk.MustQuery(`SELECT * FROM test_gc_read_m`)
	result.Check(testkit.Rows(`1 2 4`, `2 3 6`))

	// Test not null generated columns.
	tk.MustExec(`CREATE TABLE test_gc_read_1(a int primary key, b int, c int as (a+b) not null, d int as (a*b) stored)`)
	tk.MustExec(`CREATE TABLE test_gc_read_2(a int primary key, b int, c int as (a+b), d int as (a*b) stored not null)`)
	tests := []struct {
		stmt string
		err  int
	}{
		// Can't insert these records, because generated columns are not null.
		{`insert into test_gc_read_1(a, b) values (1, null)`, mysql.ErrBadNull},
		{`insert into test_gc_read_2(a, b) values (1, null)`, mysql.ErrBadNull},
	}
	for _, tt := range tests {
		_, err := tk.Exec(tt.stmt)
		if tt.err != 0 {
			c.Assert(err, NotNil)
			terr := errors.Cause(err).(*terror.Error)
			c.Assert(terr.Code(), Equals, errors.ErrCode(tt.err))
		} else {
			c.Assert(err, IsNil)
		}
	}
}

// TestGeneratedColumnRead tests generated columns using point get and batch point get
func (s *testSuiteP1) TestGeneratedColumnPointGet(c *C) {
	tk := testkit.NewTestKit(c, s.store)
	tk.MustExec("use test")
	tk.MustExec("drop table if exists tu")
	tk.MustExec("CREATE TABLE tu(a int, b int, c int GENERATED ALWAYS AS (a + b) VIRTUAL, d int as (a * b) stored, " +
		"e int GENERATED ALWAYS as (b * 2) VIRTUAL, PRIMARY KEY (a), UNIQUE KEY ukc (c), unique key ukd(d), key ke(e))")
	tk.MustExec("insert into tu(a, b) values(1, 2)")
	tk.MustExec("insert into tu(a, b) values(5, 6)")
	tk.MustQuery("select * from tu for update").Check(testkit.Rows("1 2 3 2 4", "5 6 11 30 12"))
	tk.MustQuery("select * from tu where a = 1").Check(testkit.Rows("1 2 3 2 4"))
	tk.MustQuery("select * from tu where a in (1, 2)").Check(testkit.Rows("1 2 3 2 4"))
	tk.MustQuery("select * from tu where c in (1, 2, 3)").Check(testkit.Rows("1 2 3 2 4"))
	tk.MustQuery("select * from tu where c = 3").Check(testkit.Rows("1 2 3 2 4"))
	tk.MustQuery("select d, e from tu where c = 3").Check(testkit.Rows("2 4"))
	tk.MustQuery("select * from tu where d in (1, 2, 3)").Check(testkit.Rows("1 2 3 2 4"))
	tk.MustQuery("select * from tu where d = 2").Check(testkit.Rows("1 2 3 2 4"))
	tk.MustQuery("select c, d from tu where d = 2").Check(testkit.Rows("3 2"))
	tk.MustQuery("select d, e from tu where e = 4").Check(testkit.Rows("2 4"))
	tk.MustQuery("select * from tu where e = 4").Check(testkit.Rows("1 2 3 2 4"))
	tk.MustExec("update tu set a = a + 1, b = b + 1 where c = 11")
	tk.MustQuery("select * from tu for update").Check(testkit.Rows("1 2 3 2 4", "6 7 13 42 14"))
	tk.MustQuery("select * from tu where a = 6").Check(testkit.Rows("6 7 13 42 14"))
	tk.MustQuery("select * from tu where c in (5, 6, 13)").Check(testkit.Rows("6 7 13 42 14"))
	tk.MustQuery("select b, c, e, d from tu where c = 13").Check(testkit.Rows("7 13 14 42"))
	tk.MustQuery("select a, e, d from tu where c in (5, 6, 13)").Check(testkit.Rows("6 14 42"))
	tk.MustExec("drop table if exists tu")
}

func (s *testSuiteP2) TestToPBExpr(c *C) {
	tk := testkit.NewTestKit(c, s.store)
	tk.MustExec("use test")
	tk.MustExec("drop table if exists t")
	tk.MustExec("create table t (a decimal(10,6), b decimal, index idx_b (b))")
	tk.MustExec("set sql_mode = ''")
	tk.MustExec("insert t values (1.1, 1.1)")
	tk.MustExec("insert t values (2.4, 2.4)")
	tk.MustExec("insert t values (3.3, 2.7)")
	result := tk.MustQuery("select * from t where a < 2.399999")
	result.Check(testkit.Rows("1.100000 1"))
	result = tk.MustQuery("select * from t where a > 1.5")
	result.Check(testkit.Rows("2.400000 2", "3.300000 3"))
	result = tk.MustQuery("select * from t where a <= 1.1")
	result.Check(testkit.Rows("1.100000 1"))
	result = tk.MustQuery("select * from t where b >= 3")
	result.Check(testkit.Rows("3.300000 3"))
	result = tk.MustQuery("select * from t where not (b = 1)")
	result.Check(testkit.Rows("2.400000 2", "3.300000 3"))
	result = tk.MustQuery("select * from t where b&1 = a|1")
	result.Check(testkit.Rows("1.100000 1"))
	result = tk.MustQuery("select * from t where b != 2 and b <=> 3")
	result.Check(testkit.Rows("3.300000 3"))
	result = tk.MustQuery("select * from t where b in (3)")
	result.Check(testkit.Rows("3.300000 3"))
	result = tk.MustQuery("select * from t where b not in (1, 2)")
	result.Check(testkit.Rows("3.300000 3"))

	tk.MustExec("drop table if exists t")
	tk.MustExec("create table t (a varchar(255), b int)")
	tk.MustExec("insert t values ('abc123', 1)")
	tk.MustExec("insert t values ('ab123', 2)")
	result = tk.MustQuery("select * from t where a like 'ab%'")
	result.Check(testkit.Rows("abc123 1", "ab123 2"))
	result = tk.MustQuery("select * from t where a like 'ab_12'")
	result.Check(nil)
	tk.MustExec("drop table if exists t")
	tk.MustExec("create table t (a int primary key)")
	tk.MustExec("insert t values (1)")
	tk.MustExec("insert t values (2)")
	result = tk.MustQuery("select * from t where not (a = 1)")
	result.Check(testkit.Rows("2"))
	result = tk.MustQuery("select * from t where not(not (a = 1))")
	result.Check(testkit.Rows("1"))
	result = tk.MustQuery("select * from t where not(a != 1 and a != 2)")
	result.Check(testkit.Rows("1", "2"))
}

func (s *testSuiteP2) TestDatumXAPI(c *C) {
	tk := testkit.NewTestKit(c, s.store)
	tk.MustExec("use test")
	tk.MustExec("drop table if exists t")
	tk.MustExec("create table t (a decimal(10,6), b decimal, index idx_b (b))")
	tk.MustExec("set sql_mode = ''")
	tk.MustExec("insert t values (1.1, 1.1)")
	tk.MustExec("insert t values (2.2, 2.2)")
	tk.MustExec("insert t values (3.3, 2.7)")
	result := tk.MustQuery("select * from t where a > 1.5")
	result.Check(testkit.Rows("2.200000 2", "3.300000 3"))
	result = tk.MustQuery("select * from t where b > 1.5")
	result.Check(testkit.Rows("2.200000 2", "3.300000 3"))

	tk.MustExec("drop table if exists t")
	tk.MustExec("create table t (a time(3), b time, index idx_a (a))")
	tk.MustExec("insert t values ('11:11:11', '11:11:11')")
	tk.MustExec("insert t values ('11:11:12', '11:11:12')")
	tk.MustExec("insert t values ('11:11:13', '11:11:13')")
	result = tk.MustQuery("select * from t where a > '11:11:11.5'")
	result.Check(testkit.Rows("11:11:12.000 11:11:12", "11:11:13.000 11:11:13"))
	result = tk.MustQuery("select * from t where b > '11:11:11.5'")
	result.Check(testkit.Rows("11:11:12.000 11:11:12", "11:11:13.000 11:11:13"))
}

func (s *testSuiteP2) TestSQLMode(c *C) {
	tk := testkit.NewTestKit(c, s.store)
	tk.MustExec("use test")
	tk.MustExec("drop table if exists t")
	tk.MustExec("create table t (a tinyint not null)")
	tk.MustExec("set sql_mode = 'STRICT_TRANS_TABLES'")
	_, err := tk.Exec("insert t values ()")
	c.Check(err, NotNil)

	_, err = tk.Exec("insert t values ('1000')")
	c.Check(err, NotNil)

	tk.MustExec("create table if not exists tdouble (a double(3,2))")
	_, err = tk.Exec("insert tdouble values (10.23)")
	c.Check(err, NotNil)

	tk.MustExec("set sql_mode = ''")
	tk.MustExec("insert t values ()")
	tk.MustQuery("show warnings").Check(testkit.Rows("Warning 1364 Field 'a' doesn't have a default value"))
	tk.MustExec("insert t values (null)")
	tk.MustQuery("show warnings").Check(testkit.Rows("Warning 1048 Column 'a' cannot be null"))
	tk.MustExec("insert ignore t values (null)")
	tk.MustQuery("show warnings").Check(testkit.Rows("Warning 1048 Column 'a' cannot be null"))
	tk.MustExec("insert t select null")
	tk.MustQuery("show warnings").Check(testkit.Rows("Warning 1048 Column 'a' cannot be null"))
	tk.MustExec("insert t values (1000)")
	tk.MustQuery("select * from t order by a").Check(testkit.Rows("0", "0", "0", "0", "127"))

	tk.MustExec("insert tdouble values (10.23)")
	tk.MustQuery("select * from tdouble").Check(testkit.Rows("9.99"))

	tk.MustExec("set sql_mode = 'STRICT_TRANS_TABLES'")
	tk.MustExec("set @@global.sql_mode = ''")

	// Disable global variable cache, so load global session variable take effect immediate.
	s.domain.GetGlobalVarsCache().Disable()
	tk2 := testkit.NewTestKit(c, s.store)
	tk2.MustExec("use test")
	tk2.MustExec("drop table if exists t2")
	tk2.MustExec("create table t2 (a varchar(3))")
	tk2.MustExec("insert t2 values ('abcd')")
	tk2.MustQuery("select * from t2").Check(testkit.Rows("abc"))

	// session1 is still in strict mode.
	_, err = tk.Exec("insert t2 values ('abcd')")
	c.Check(err, NotNil)
	// Restore original global strict mode.
	tk.MustExec("set @@global.sql_mode = 'STRICT_TRANS_TABLES'")
}

func (s *testSuiteP2) TestTableDual(c *C) {
	tk := testkit.NewTestKit(c, s.store)
	tk.MustExec("use test")
	result := tk.MustQuery("Select 1")
	result.Check(testkit.Rows("1"))
	result = tk.MustQuery("Select 1 from dual")
	result.Check(testkit.Rows("1"))
	result = tk.MustQuery("Select count(*) from dual")
	result.Check(testkit.Rows("1"))
	result = tk.MustQuery("Select 1 from dual where 1")
	result.Check(testkit.Rows("1"))

	tk.MustExec("drop table if exists t")
	tk.MustExec("create table t(a int primary key)")
	tk.MustQuery("select t1.* from t t1, t t2 where t1.a=t2.a and 1=0").Check(testkit.Rows())
}

func (s *testSuiteP2) TestTableScan(c *C) {
	tk := testkit.NewTestKit(c, s.store)
	tk.MustExec("use information_schema")
	result := tk.MustQuery("select * from schemata")
	// There must be these tables: information_schema, mysql, performance_schema and test.
	c.Assert(len(result.Rows()), GreaterEqual, 4)
	tk.MustExec("use test")
	tk.MustExec("create database mytest")
	rowStr1 := fmt.Sprintf("%s %s %s %s %v", "def", "mysql", "utf8mb4", "utf8mb4_bin", nil)
	rowStr2 := fmt.Sprintf("%s %s %s %s %v", "def", "mytest", "utf8mb4", "utf8mb4_bin", nil)
	tk.MustExec("use information_schema")
	result = tk.MustQuery("select * from schemata where schema_name = 'mysql'")
	result.Check(testkit.Rows(rowStr1))
	result = tk.MustQuery("select * from schemata where schema_name like 'my%'")
	result.Check(testkit.Rows(rowStr1, rowStr2))
	result = tk.MustQuery("select 1 from tables limit 1")
	result.Check(testkit.Rows("1"))
}

func (s *testSuiteP2) TestAdapterStatement(c *C) {
	se, err := session.CreateSession4Test(s.store)
	c.Check(err, IsNil)
	se.GetSessionVars().TxnCtx.InfoSchema = domain.GetDomain(se).InfoSchema()
	compiler := &executor.Compiler{Ctx: se}
	stmtNode, err := s.ParseOneStmt("select 1", "", "")
	c.Check(err, IsNil)
	stmt, err := compiler.Compile(context.TODO(), stmtNode)
	c.Check(err, IsNil)
	c.Check(stmt.OriginText(), Equals, "select 1")

	stmtNode, err = s.ParseOneStmt("create table test.t (a int)", "", "")
	c.Check(err, IsNil)
	stmt, err = compiler.Compile(context.TODO(), stmtNode)
	c.Check(err, IsNil)
	c.Check(stmt.OriginText(), Equals, "create table test.t (a int)")
}

func (s *testSuiteP2) TestIsPointGet(c *C) {
	tk := testkit.NewTestKit(c, s.store)
	tk.MustExec("use mysql")
	ctx := tk.Se.(sessionctx.Context)
	tests := map[string]bool{
		"select * from help_topic where name='aaa'":         false,
		"select 1 from help_topic where name='aaa'":         false,
		"select * from help_topic where help_topic_id=1":    true,
		"select * from help_topic where help_category_id=1": false,
	}
	infoSchema := infoschema.GetInfoSchema(ctx)

	for sqlStr, result := range tests {
		stmtNode, err := s.ParseOneStmt(sqlStr, "", "")
		c.Check(err, IsNil)
		err = plannercore.Preprocess(ctx, stmtNode, infoSchema)
		c.Check(err, IsNil)
		p, _, err := planner.Optimize(context.TODO(), ctx, stmtNode, infoSchema)
		c.Check(err, IsNil)
		ret, err := plannercore.IsPointGetWithPKOrUniqueKeyByAutoCommit(ctx, p)
		c.Assert(err, IsNil)
		c.Assert(ret, Equals, result)
	}
}

func (s *testSuiteP2) TestClusteredIndexIsPointGet(c *C) {
	tk := testkit.NewTestKit(c, s.store)
	tk.MustExec("drop database if exists test_cluster_index_is_point_get;")
	tk.MustExec("create database test_cluster_index_is_point_get;")
	tk.MustExec("use test_cluster_index_is_point_get;")

	tk.Se.GetSessionVars().EnableClusteredIndex = true
	tk.MustExec("drop table if exists t;")
	tk.MustExec("create table t (a varchar(255), b int, c char(10), primary key (c, a));")
	ctx := tk.Se.(sessionctx.Context)

	tests := map[string]bool{
		"select 1 from t where a='x'":                   false,
		"select * from t where c='x'":                   false,
		"select * from t where a='x' and c='x'":         true,
		"select * from t where a='x' and c='x' and b=1": false,
	}
	infoSchema := infoschema.GetInfoSchema(ctx)
	for sqlStr, result := range tests {
		stmtNode, err := s.ParseOneStmt(sqlStr, "", "")
		c.Check(err, IsNil)
		err = plannercore.Preprocess(ctx, stmtNode, infoSchema)
		c.Check(err, IsNil)
		p, _, err := planner.Optimize(context.TODO(), ctx, stmtNode, infoSchema)
		c.Check(err, IsNil)
		ret, err := plannercore.IsPointGetWithPKOrUniqueKeyByAutoCommit(ctx, p)
		c.Assert(err, IsNil)
		c.Assert(ret, Equals, result)
	}
}

func (s *testSerialSuite) TestPointGetRepeatableRead(c *C) {
	tk1 := testkit.NewTestKit(c, s.store)
	tk1.MustExec("use test")
	tk1.MustExec(`create table point_get (a int, b int, c int,
			primary key k_a(a),
			unique key k_b(b))`)
	tk1.MustExec("insert into point_get values (1, 1, 1)")
	tk2 := testkit.NewTestKit(c, s.store)
	tk2.MustExec("use test")

	var (
		step1 = "github.com/pingcap/tidb/executor/pointGetRepeatableReadTest-step1"
		step2 = "github.com/pingcap/tidb/executor/pointGetRepeatableReadTest-step2"
	)

	c.Assert(failpoint.Enable(step1, "return"), IsNil)
	c.Assert(failpoint.Enable(step2, "pause"), IsNil)

	updateWaitCh := make(chan struct{})
	go func() {
		ctx := context.WithValue(context.Background(), "pointGetRepeatableReadTest", updateWaitCh)
		ctx = failpoint.WithHook(ctx, func(ctx context.Context, fpname string) bool {
			return fpname == step1 || fpname == step2
		})
		rs, err := tk1.Se.Execute(ctx, "select c from point_get where b = 1")
		c.Assert(err, IsNil)
		result := tk1.ResultSetToResultWithCtx(ctx, rs[0], Commentf("execute sql fail"))
		result.Check(testkit.Rows("1"))
	}()

	<-updateWaitCh // Wait `POINT GET` first time `get`
	c.Assert(failpoint.Disable(step1), IsNil)
	tk2.MustExec("update point_get set b = 2, c = 2 where a = 1")
	c.Assert(failpoint.Disable(step2), IsNil)
}

func (s *testSerialSuite) TestBatchPointGetRepeatableRead(c *C) {
	tk1 := testkit.NewTestKit(c, s.store)
	tk1.MustExec("use test")
	tk1.MustExec(`create table batch_point_get (a int, b int, c int, unique key k_b(a, b, c))`)
	tk1.MustExec("insert into batch_point_get values (1, 1, 1), (2, 3, 4), (3, 4, 5)")
	tk2 := testkit.NewTestKit(c, s.store)
	tk2.MustExec("use test")

	var (
		step1 = "github.com/pingcap/tidb/executor/batchPointGetRepeatableReadTest-step1"
		step2 = "github.com/pingcap/tidb/executor/batchPointGetRepeatableReadTest-step2"
	)

	c.Assert(failpoint.Enable(step1, "return"), IsNil)
	c.Assert(failpoint.Enable(step2, "pause"), IsNil)

	updateWaitCh := make(chan struct{})
	go func() {
		ctx := context.WithValue(context.Background(), "batchPointGetRepeatableReadTest", updateWaitCh)
		ctx = failpoint.WithHook(ctx, func(ctx context.Context, fpname string) bool {
			return fpname == step1 || fpname == step2
		})
		rs, err := tk1.Se.Execute(ctx, "select c from batch_point_get where (a, b, c) in ((1, 1, 1))")
		c.Assert(err, IsNil)
		result := tk1.ResultSetToResultWithCtx(ctx, rs[0], Commentf("execute sql fail"))
		result.Check(testkit.Rows("1"))
	}()

	<-updateWaitCh // Wait `POINT GET` first time `get`
	c.Assert(failpoint.Disable(step1), IsNil)
	tk2.MustExec("update batch_point_get set b = 2, c = 2 where a = 1")
	c.Assert(failpoint.Disable(step2), IsNil)
}

func (s *testSerialSuite) TestSplitRegionTimeout(c *C) {
	c.Assert(tikv.MockSplitRegionTimeout.Enable(`return(true)`), IsNil)
	tk := testkit.NewTestKit(c, s.store)
	tk.MustExec("use test")
	tk.MustExec("drop table if exists t")
	tk.MustExec("create table t(a varchar(100),b int, index idx1(b,a))")
	tk.MustExec(`split table t index idx1 by (10000,"abcd"),(10000000);`)
	tk.MustExec(`set @@tidb_wait_split_region_timeout=1`)
	// result 0 0 means split 0 region and 0 region finish scatter regions before timeout.
	tk.MustQuery(`split table t between (0) and (10000) regions 10`).Check(testkit.Rows("0 0"))
	err := tikv.MockSplitRegionTimeout.Disable()
	c.Assert(err, IsNil)

	// Test scatter regions timeout.
	c.Assert(tikv.MockScatterRegionTimeout.Enable(`return(true)`), IsNil)
	tk.MustQuery(`split table t between (0) and (10000) regions 10`).Check(testkit.Rows("10 1"))
	err = tikv.MockScatterRegionTimeout.Disable()
	c.Assert(err, IsNil)

	// Test pre-split with timeout.
	tk.MustExec("drop table if exists t")
	tk.MustExec("set @@global.tidb_scatter_region=1;")
	c.Assert(tikv.MockScatterRegionTimeout.Enable(`return(true)`), IsNil)
	atomic.StoreUint32(&ddl.EnableSplitTableRegion, 1)
	start := time.Now()
	tk.MustExec("create table t (a int, b int) partition by hash(a) partitions 5;")
	c.Assert(time.Since(start).Seconds(), Less, 10.0)
	err = tikv.MockScatterRegionTimeout.Disable()
	c.Assert(err, IsNil)
}

func (s *testSuiteP2) TestRow(c *C) {
	tk := testkit.NewTestKit(c, s.store)
	tk.MustExec("use test")
	tk.MustExec("drop table if exists t")
	tk.MustExec("create table t (c int, d int)")
	tk.MustExec("insert t values (1, 1)")
	tk.MustExec("insert t values (1, 3)")
	tk.MustExec("insert t values (2, 1)")
	tk.MustExec("insert t values (2, 3)")
	result := tk.MustQuery("select * from t where (c, d) < (2,2)")
	result.Check(testkit.Rows("1 1", "1 3", "2 1"))
	result = tk.MustQuery("select * from t where (1,2,3) > (3,2,1)")
	result.Check(testkit.Rows())
	result = tk.MustQuery("select * from t where row(1,2,3) > (3,2,1)")
	result.Check(testkit.Rows())
	result = tk.MustQuery("select * from t where (c, d) = (select * from t where (c,d) = (1,1))")
	result.Check(testkit.Rows("1 1"))
	result = tk.MustQuery("select * from t where (c, d) = (select * from t k where (t.c,t.d) = (c,d))")
	result.Check(testkit.Rows("1 1", "1 3", "2 1", "2 3"))
	result = tk.MustQuery("select (1, 2, 3) < (2, 3, 4)")
	result.Check(testkit.Rows("1"))
	result = tk.MustQuery("select (2, 3, 4) <= (2, 3, 3)")
	result.Check(testkit.Rows("0"))
	result = tk.MustQuery("select (2, 3, 4) <= (2, 3, 4)")
	result.Check(testkit.Rows("1"))
	result = tk.MustQuery("select (2, 3, 4) <= (2, 1, 4)")
	result.Check(testkit.Rows("0"))
	result = tk.MustQuery("select (2, 3, 4) >= (2, 3, 4)")
	result.Check(testkit.Rows("1"))
	result = tk.MustQuery("select (2, 3, 4) = (2, 3, 4)")
	result.Check(testkit.Rows("1"))
	result = tk.MustQuery("select (2, 3, 4) != (2, 3, 4)")
	result.Check(testkit.Rows("0"))
	result = tk.MustQuery("select row(1, 1) in (row(1, 1))")
	result.Check(testkit.Rows("1"))
	result = tk.MustQuery("select row(1, 0) in (row(1, 1))")
	result.Check(testkit.Rows("0"))
	result = tk.MustQuery("select row(1, 1) in (select 1, 1)")
	result.Check(testkit.Rows("1"))
	result = tk.MustQuery("select row(1, 1) > row(1, 0)")
	result.Check(testkit.Rows("1"))
	result = tk.MustQuery("select row(1, 1) > (select 1, 0)")
	result.Check(testkit.Rows("1"))
	result = tk.MustQuery("select 1 > (select 1)")
	result.Check(testkit.Rows("0"))
	result = tk.MustQuery("select (select 1)")
	result.Check(testkit.Rows("1"))

	tk.MustExec("drop table if exists t1")
	tk.MustExec("create table t1 (a int, b int)")
	tk.MustExec("insert t1 values (1,2),(1,null)")
	tk.MustExec("drop table if exists t2")
	tk.MustExec("create table t2 (c int, d int)")
	tk.MustExec("insert t2 values (0,0)")

	tk.MustQuery("select * from t2 where (1,2) in (select * from t1)").Check(testkit.Rows("0 0"))
	tk.MustQuery("select * from t2 where (1,2) not in (select * from t1)").Check(testkit.Rows())
	tk.MustQuery("select * from t2 where (1,1) not in (select * from t1)").Check(testkit.Rows())
	tk.MustQuery("select * from t2 where (1,null) in (select * from t1)").Check(testkit.Rows())
	tk.MustQuery("select * from t2 where (null,null) in (select * from t1)").Check(testkit.Rows())

	tk.MustExec("delete from t1 where a=1 and b=2")
	tk.MustQuery("select (1,1) in (select * from t2) from t1").Check(testkit.Rows("0"))
	tk.MustQuery("select (1,1) not in (select * from t2) from t1").Check(testkit.Rows("1"))
	tk.MustQuery("select (1,1) in (select 1,1 from t2) from t1").Check(testkit.Rows("1"))
	tk.MustQuery("select (1,1) not in (select 1,1 from t2) from t1").Check(testkit.Rows("0"))

	// MySQL 5.7 returns 1 for these 2 queries, which is wrong.
	tk.MustQuery("select (1,null) not in (select 1,1 from t2) from t1").Check(testkit.Rows("<nil>"))
	tk.MustQuery("select (t1.a,null) not in (select 1,1 from t2) from t1").Check(testkit.Rows("<nil>"))

	tk.MustQuery("select (1,null) in (select * from t1)").Check(testkit.Rows("<nil>"))
	tk.MustQuery("select (1,null) not in (select * from t1)").Check(testkit.Rows("<nil>"))
}

func (s *testSuiteP2) TestColumnName(c *C) {
	tk := testkit.NewTestKit(c, s.store)
	tk.MustExec("use test")
	tk.MustExec("drop table if exists t")
	tk.MustExec("create table t (c int, d int)")
	// disable only full group by
	tk.MustExec("set sql_mode='STRICT_TRANS_TABLES'")
	rs, err := tk.Exec("select 1 + c, count(*) from t")
	c.Check(err, IsNil)
	fields := rs.Fields()
	c.Check(len(fields), Equals, 2)
	c.Check(fields[0].Column.Name.L, Equals, "1 + c")
	c.Check(fields[0].ColumnAsName.L, Equals, "1 + c")
	c.Check(fields[1].Column.Name.L, Equals, "count(*)")
	c.Check(fields[1].ColumnAsName.L, Equals, "count(*)")
	rs.Close()
	rs, err = tk.Exec("select (c) > all (select c from t) from t")
	c.Check(err, IsNil)
	fields = rs.Fields()
	c.Check(len(fields), Equals, 1)
	c.Check(fields[0].Column.Name.L, Equals, "(c) > all (select c from t)")
	c.Check(fields[0].ColumnAsName.L, Equals, "(c) > all (select c from t)")
	rs.Close()
	tk.MustExec("begin")
	tk.MustExec("insert t values(1,1)")
	rs, err = tk.Exec("select c d, d c from t")
	c.Check(err, IsNil)
	fields = rs.Fields()
	c.Check(len(fields), Equals, 2)
	c.Check(fields[0].Column.Name.L, Equals, "c")
	c.Check(fields[0].ColumnAsName.L, Equals, "d")
	c.Check(fields[1].Column.Name.L, Equals, "d")
	c.Check(fields[1].ColumnAsName.L, Equals, "c")
	rs.Close()
	// Test case for query a column of a table.
	// In this case, all attributes have values.
	rs, err = tk.Exec("select c as a from t as t2")
	c.Check(err, IsNil)
	fields = rs.Fields()
	c.Check(fields[0].Column.Name.L, Equals, "c")
	c.Check(fields[0].ColumnAsName.L, Equals, "a")
	c.Check(fields[0].Table.Name.L, Equals, "t")
	c.Check(fields[0].TableAsName.L, Equals, "t2")
	c.Check(fields[0].DBName.L, Equals, "test")
	rs.Close()
	// Test case for query a expression which only using constant inputs.
	// In this case, the table, org_table and database attributes will all be empty.
	rs, err = tk.Exec("select hour(1) as a from t as t2")
	c.Check(err, IsNil)
	fields = rs.Fields()
	c.Check(fields[0].Column.Name.L, Equals, "a")
	c.Check(fields[0].ColumnAsName.L, Equals, "a")
	c.Check(fields[0].Table.Name.L, Equals, "")
	c.Check(fields[0].TableAsName.L, Equals, "")
	c.Check(fields[0].DBName.L, Equals, "")
	rs.Close()
	// Test case for query a column wrapped with parentheses and unary plus.
	// In this case, the column name should be its original name.
	rs, err = tk.Exec("select (c), (+c), +(c), +(+(c)), ++c from t")
	c.Check(err, IsNil)
	fields = rs.Fields()
	for i := 0; i < 5; i++ {
		c.Check(fields[i].Column.Name.L, Equals, "c")
		c.Check(fields[i].ColumnAsName.L, Equals, "c")
	}
	rs.Close()

	// Test issue https://github.com/pingcap/tidb/issues/9639 .
	// Both window function and expression appear in final result field.
	tk.MustExec("set @@tidb_enable_window_function = 1")
	rs, err = tk.Exec("select 1+1, row_number() over() num from t")
	c.Check(err, IsNil)
	fields = rs.Fields()
	c.Assert(fields[0].Column.Name.L, Equals, "1+1")
	c.Assert(fields[0].ColumnAsName.L, Equals, "1+1")
	c.Assert(fields[1].Column.Name.L, Equals, "num")
	c.Assert(fields[1].ColumnAsName.L, Equals, "num")
	tk.MustExec("set @@tidb_enable_window_function = 0")
	rs.Close()

	rs, err = tk.Exec("select if(1,c,c) from t;")
	c.Check(err, IsNil)
	fields = rs.Fields()
	c.Assert(fields[0].Column.Name.L, Equals, "if(1,c,c)")
	// It's a compatibility issue. Should be empty instead.
	c.Assert(fields[0].ColumnAsName.L, Equals, "if(1,c,c)")
}

func (s *testSuiteP2) TestSelectVar(c *C) {
	tk := testkit.NewTestKit(c, s.store)
	tk.MustExec("use test")
	tk.MustExec("drop table if exists t")
	tk.MustExec("create table t (d int)")
	tk.MustExec("insert into t values(1), (2), (1)")
	// This behavior is different from MySQL.
	result := tk.MustQuery("select @a, @a := d+1 from t")
	result.Check(testkit.Rows("<nil> 2", "2 3", "3 2"))
	// Test for PR #10658.
	tk.MustExec("select SQL_BIG_RESULT d from t group by d")
	tk.MustExec("select SQL_SMALL_RESULT d from t group by d")
	tk.MustExec("select SQL_BUFFER_RESULT d from t group by d")
}

func (s *testSuiteP2) TestHistoryRead(c *C) {
	tk := testkit.NewTestKit(c, s.store)
	tk.MustExec("use test")
	tk.MustExec("drop table if exists history_read")
	tk.MustExec("create table history_read (a int)")
	tk.MustExec("insert history_read values (1)")

	// For mocktikv, safe point is not initialized, we manually insert it for snapshot to use.
	safePointName := "tikv_gc_safe_point"
	safePointValue := "20060102-15:04:05 -0700"
	safePointComment := "All versions after safe point can be accessed. (DO NOT EDIT)"
	updateSafePoint := fmt.Sprintf(`INSERT INTO mysql.tidb VALUES ('%[1]s', '%[2]s', '%[3]s')
	ON DUPLICATE KEY
	UPDATE variable_value = '%[2]s', comment = '%[3]s'`, safePointName, safePointValue, safePointComment)
	tk.MustExec(updateSafePoint)

	// Set snapshot to a time before save point will fail.
	_, err := tk.Exec("set @@tidb_snapshot = '2006-01-01 15:04:05.999999'")
	c.Assert(terror.ErrorEqual(err, variable.ErrSnapshotTooOld), IsTrue, Commentf("err %v", err))
	// SnapshotTS Is not updated if check failed.
	c.Assert(tk.Se.GetSessionVars().SnapshotTS, Equals, uint64(0))

	curVer1, _ := s.store.CurrentVersion(oracle.GlobalTxnScope)
	time.Sleep(time.Millisecond)
	snapshotTime := time.Now()
	time.Sleep(time.Millisecond)
	curVer2, _ := s.store.CurrentVersion(oracle.GlobalTxnScope)
	tk.MustExec("insert history_read values (2)")
	tk.MustQuery("select * from history_read").Check(testkit.Rows("1", "2"))
	tk.MustExec("set @@tidb_snapshot = '" + snapshotTime.Format("2006-01-02 15:04:05.999999") + "'")
	ctx := tk.Se.(sessionctx.Context)
	snapshotTS := ctx.GetSessionVars().SnapshotTS
	c.Assert(snapshotTS, Greater, curVer1.Ver)
	c.Assert(snapshotTS, Less, curVer2.Ver)
	tk.MustQuery("select * from history_read").Check(testkit.Rows("1"))
	_, err = tk.Exec("insert history_read values (2)")
	c.Assert(err, NotNil)
	_, err = tk.Exec("update history_read set a = 3 where a = 1")
	c.Assert(err, NotNil)
	_, err = tk.Exec("delete from history_read where a = 1")
	c.Assert(err, NotNil)
	tk.MustExec("set @@tidb_snapshot = ''")
	tk.MustQuery("select * from history_read").Check(testkit.Rows("1", "2"))
	tk.MustExec("insert history_read values (3)")
	tk.MustExec("update history_read set a = 4 where a = 3")
	tk.MustExec("delete from history_read where a = 1")

	time.Sleep(time.Millisecond)
	snapshotTime = time.Now()
	time.Sleep(time.Millisecond)
	tk.MustExec("alter table history_read add column b int")
	tk.MustExec("insert history_read values (8, 8), (9, 9)")
	tk.MustQuery("select * from history_read order by a").Check(testkit.Rows("2 <nil>", "4 <nil>", "8 8", "9 9"))
	tk.MustExec("set @@tidb_snapshot = '" + snapshotTime.Format("2006-01-02 15:04:05.999999") + "'")
	tk.MustQuery("select * from history_read order by a").Check(testkit.Rows("2", "4"))
	tsoStr := strconv.FormatUint(oracle.EncodeTSO(snapshotTime.UnixNano()/int64(time.Millisecond)), 10)

	tk.MustExec("set @@tidb_snapshot = '" + tsoStr + "'")
	tk.MustQuery("select * from history_read order by a").Check(testkit.Rows("2", "4"))

	tk.MustExec("set @@tidb_snapshot = ''")
	tk.MustQuery("select * from history_read order by a").Check(testkit.Rows("2 <nil>", "4 <nil>", "8 8", "9 9"))
}

func (s *testSuite2) TestLowResolutionTSORead(c *C) {
	tk := testkit.NewTestKit(c, s.store)
	tk.MustExec("set @@autocommit=1")
	tk.MustExec("use test")
	tk.MustExec("drop table if exists low_resolution_tso")
	tk.MustExec("create table low_resolution_tso(a int)")
	tk.MustExec("insert low_resolution_tso values (1)")

	// enable low resolution tso
	c.Assert(tk.Se.GetSessionVars().LowResolutionTSO, IsFalse)
	_, err := tk.Exec("set @@tidb_low_resolution_tso = 'on'")
	c.Assert(err, IsNil)
	c.Assert(tk.Se.GetSessionVars().LowResolutionTSO, IsTrue)

	time.Sleep(3 * time.Second)
	tk.MustQuery("select * from low_resolution_tso").Check(testkit.Rows("1"))
	_, err = tk.Exec("update low_resolution_tso set a = 2")
	c.Assert(err, NotNil)
	tk.MustExec("set @@tidb_low_resolution_tso = 'off'")
	tk.MustExec("update low_resolution_tso set a = 2")
	tk.MustQuery("select * from low_resolution_tso").Check(testkit.Rows("2"))
}

func (s *testSuite) TestScanControlSelection(c *C) {
	tk := testkit.NewTestKit(c, s.store)
	tk.MustExec("use test")
	tk.MustExec("drop table if exists t")
	tk.MustExec("create table t(a int primary key, b int, c int, index idx_b(b))")
	tk.MustExec("insert into t values (1, 1, 1), (2, 1, 1), (3, 1, 2), (4, 2, 3)")
	tk.MustQuery("select (select count(1) k from t s where s.b = t1.c) from t t1").Sort().Check(testkit.Rows("0", "1", "3", "3"))
}

func (s *testSuite) TestSimpleDAG(c *C) {
	tk := testkit.NewTestKit(c, s.store)
	tk.MustExec("use test")
	tk.MustExec("drop table if exists t")
	tk.MustExec("create table t(a int primary key, b int, c int)")
	tk.MustExec("insert into t values (1, 1, 1), (2, 1, 1), (3, 1, 2), (4, 2, 3)")
	tk.MustQuery("select a from t").Check(testkit.Rows("1", "2", "3", "4"))
	tk.MustQuery("select * from t where a = 4").Check(testkit.Rows("4 2 3"))
	tk.MustQuery("select a from t limit 1").Check(testkit.Rows("1"))
	tk.MustQuery("select a from t order by a desc").Check(testkit.Rows("4", "3", "2", "1"))
	tk.MustQuery("select a from t order by a desc limit 1").Check(testkit.Rows("4"))
	tk.MustQuery("select a from t order by b desc limit 1").Check(testkit.Rows("4"))
	tk.MustQuery("select a from t where a < 3").Check(testkit.Rows("1", "2"))
	tk.MustQuery("select a from t where b > 1").Check(testkit.Rows("4"))
	tk.MustQuery("select a from t where b > 1 and a < 3").Check(testkit.Rows())
	tk.MustQuery("select count(*) from t where b > 1 and a < 3").Check(testkit.Rows("0"))
	tk.MustQuery("select count(*) from t").Check(testkit.Rows("4"))
	tk.MustQuery("select count(*), c from t group by c order by c").Check(testkit.Rows("2 1", "1 2", "1 3"))
	tk.MustQuery("select sum(c) as s from t group by b order by s").Check(testkit.Rows("3", "4"))
	tk.MustQuery("select avg(a) as s from t group by b order by s").Check(testkit.Rows("2.0000", "4.0000"))
	tk.MustQuery("select sum(distinct c) from t group by b").Check(testkit.Rows("3", "3"))

	tk.MustExec("create index i on t(c,b)")
	tk.MustQuery("select a from t where c = 1").Check(testkit.Rows("1", "2"))
	tk.MustQuery("select a from t where c = 1 and a < 2").Check(testkit.Rows("1"))
	tk.MustQuery("select a from t where c = 1 order by a limit 1").Check(testkit.Rows("1"))
	tk.MustQuery("select count(*) from t where c = 1 ").Check(testkit.Rows("2"))
	tk.MustExec("create index i1 on t(b)")
	tk.MustQuery("select c from t where b = 2").Check(testkit.Rows("3"))
	tk.MustQuery("select * from t where b = 2").Check(testkit.Rows("4 2 3"))
	tk.MustQuery("select count(*) from t where b = 1").Check(testkit.Rows("3"))
	tk.MustQuery("select * from t where b = 1 and a > 1 limit 1").Check(testkit.Rows("2 1 1"))

	// Test time push down.
	tk.MustExec("drop table if exists t")
	tk.MustExec("create table t (id int, c1 datetime);")
	tk.MustExec("insert into t values (1, '2015-06-07 12:12:12')")
	tk.MustQuery("select id from t where c1 = '2015-06-07 12:12:12'").Check(testkit.Rows("1"))

	// Test issue 17816
	tk.MustExec("drop table if exists t0")
	tk.MustExec("CREATE TABLE t0(c0 INT)")
	tk.MustExec("INSERT INTO t0 VALUES (100000)")
	tk.MustQuery("SELECT * FROM t0 WHERE NOT SPACE(t0.c0)").Check(testkit.Rows("100000"))
}

func (s *testSuite) TestTimestampTimeZone(c *C) {
	tk := testkit.NewTestKit(c, s.store)
	tk.MustExec("use test")
	tk.MustExec("drop table if exists t")
	tk.MustExec("create table t (ts timestamp)")
	tk.MustExec("set time_zone = '+00:00'")
	tk.MustExec("insert into t values ('2017-04-27 22:40:42')")
	// The timestamp will get different value if time_zone session variable changes.
	tests := []struct {
		timezone string
		expect   string
	}{
		{"+10:00", "2017-04-28 08:40:42"},
		{"-6:00", "2017-04-27 16:40:42"},
	}
	for _, tt := range tests {
		tk.MustExec(fmt.Sprintf("set time_zone = '%s'", tt.timezone))
		tk.MustQuery("select * from t").Check(testkit.Rows(tt.expect))
	}

	// For issue https://github.com/pingcap/tidb/issues/3467
	tk.MustExec("drop table if exists t1")
	tk.MustExec(`CREATE TABLE t1 (
 	      id bigint(20) NOT NULL AUTO_INCREMENT,
 	      uid int(11) DEFAULT NULL,
 	      datetime timestamp NOT NULL DEFAULT CURRENT_TIMESTAMP,
 	      ip varchar(128) DEFAULT NULL,
 	    PRIMARY KEY (id),
 	      KEY i_datetime (datetime),
 	      KEY i_userid (uid)
 	    );`)
	tk.MustExec(`INSERT INTO t1 VALUES (123381351,1734,"2014-03-31 08:57:10","127.0.0.1");`)
	r := tk.MustQuery("select datetime from t1;") // Cover TableReaderExec
	r.Check(testkit.Rows("2014-03-31 08:57:10"))
	r = tk.MustQuery("select datetime from t1 where datetime='2014-03-31 08:57:10';")
	r.Check(testkit.Rows("2014-03-31 08:57:10")) // Cover IndexReaderExec
	r = tk.MustQuery("select * from t1 where datetime='2014-03-31 08:57:10';")
	r.Check(testkit.Rows("123381351 1734 2014-03-31 08:57:10 127.0.0.1")) // Cover IndexLookupExec

	// For issue https://github.com/pingcap/tidb/issues/3485
	tk.MustExec("set time_zone = 'Asia/Shanghai'")
	tk.MustExec("drop table if exists t1")
	tk.MustExec(`CREATE TABLE t1 (
	    id bigint(20) NOT NULL AUTO_INCREMENT,
	    datetime timestamp NOT NULL DEFAULT CURRENT_TIMESTAMP,
	    PRIMARY KEY (id)
	  );`)
	tk.MustExec(`INSERT INTO t1 VALUES (123381351,"2014-03-31 08:57:10");`)
	r = tk.MustQuery(`select * from t1 where datetime="2014-03-31 08:57:10";`)
	r.Check(testkit.Rows("123381351 2014-03-31 08:57:10"))
	tk.MustExec(`alter table t1 add key i_datetime (datetime);`)
	r = tk.MustQuery(`select * from t1 where datetime="2014-03-31 08:57:10";`)
	r.Check(testkit.Rows("123381351 2014-03-31 08:57:10"))
	r = tk.MustQuery(`select * from t1;`)
	r.Check(testkit.Rows("123381351 2014-03-31 08:57:10"))
	r = tk.MustQuery("select datetime from t1 where datetime='2014-03-31 08:57:10';")
	r.Check(testkit.Rows("2014-03-31 08:57:10"))
}

func (s *testSuite) TestTimestampDefaultValueTimeZone(c *C) {
	tk := testkit.NewTestKit(c, s.store)
	tk.MustExec("use test")
	tk.MustExec("drop table if exists t")
	tk.MustExec("set time_zone = '+08:00'")
	tk.MustExec(`create table t (a int, b timestamp default "2019-01-17 14:46:14")`)
	tk.MustExec("insert into t set a=1")
	r := tk.MustQuery(`show create table t`)
	r.Check(testkit.Rows("t CREATE TABLE `t` (\n" + "  `a` int(11) DEFAULT NULL,\n" + "  `b` timestamp DEFAULT '2019-01-17 14:46:14'\n" + ") ENGINE=InnoDB DEFAULT CHARSET=utf8mb4 COLLATE=utf8mb4_bin"))
	tk.MustExec("set time_zone = '+00:00'")
	tk.MustExec("insert into t set a=2")
	r = tk.MustQuery(`show create table t`)
	r.Check(testkit.Rows("t CREATE TABLE `t` (\n" + "  `a` int(11) DEFAULT NULL,\n" + "  `b` timestamp DEFAULT '2019-01-17 06:46:14'\n" + ") ENGINE=InnoDB DEFAULT CHARSET=utf8mb4 COLLATE=utf8mb4_bin"))
	r = tk.MustQuery(`select a,b from t order by a`)
	r.Check(testkit.Rows("1 2019-01-17 06:46:14", "2 2019-01-17 06:46:14"))
	// Test the column's version is greater than ColumnInfoVersion1.
	sctx := tk.Se.(sessionctx.Context)
	is := domain.GetDomain(sctx).InfoSchema()
	c.Assert(is, NotNil)
	tb, err := is.TableByName(model.NewCIStr("test"), model.NewCIStr("t"))
	c.Assert(err, IsNil)
	tb.Cols()[1].Version = model.ColumnInfoVersion1 + 1
	tk.MustExec("insert into t set a=3")
	r = tk.MustQuery(`select a,b from t order by a`)
	r.Check(testkit.Rows("1 2019-01-17 06:46:14", "2 2019-01-17 06:46:14", "3 2019-01-17 06:46:14"))
	tk.MustExec("delete from t where a=3")
	// Change time zone back.
	tk.MustExec("set time_zone = '+08:00'")
	r = tk.MustQuery(`select a,b from t order by a`)
	r.Check(testkit.Rows("1 2019-01-17 14:46:14", "2 2019-01-17 14:46:14"))
	tk.MustExec("set time_zone = '-08:00'")
	r = tk.MustQuery(`show create table t`)
	r.Check(testkit.Rows("t CREATE TABLE `t` (\n" + "  `a` int(11) DEFAULT NULL,\n" + "  `b` timestamp DEFAULT '2019-01-16 22:46:14'\n" + ") ENGINE=InnoDB DEFAULT CHARSET=utf8mb4 COLLATE=utf8mb4_bin"))

	// test zero default value in multiple time zone.
	defer tk.MustExec(fmt.Sprintf("set @@sql_mode='%s'", tk.MustQuery("select @@sql_mode").Rows()[0][0]))
	tk.MustExec("set @@sql_mode='STRICT_TRANS_TABLES,NO_ENGINE_SUBSTITUTION';")
	tk.MustExec("drop table if exists t")
	tk.MustExec("set time_zone = '+08:00'")
	tk.MustExec(`create table t (a int, b timestamp default "0000-00-00 00")`)
	tk.MustExec("insert into t set a=1")
	r = tk.MustQuery(`show create table t`)
	r.Check(testkit.Rows("t CREATE TABLE `t` (\n" + "  `a` int(11) DEFAULT NULL,\n" + "  `b` timestamp DEFAULT '0000-00-00 00:00:00'\n" + ") ENGINE=InnoDB DEFAULT CHARSET=utf8mb4 COLLATE=utf8mb4_bin"))
	tk.MustExec("set time_zone = '+00:00'")
	tk.MustExec("insert into t set a=2")
	r = tk.MustQuery(`show create table t`)
	r.Check(testkit.Rows("t CREATE TABLE `t` (\n" + "  `a` int(11) DEFAULT NULL,\n" + "  `b` timestamp DEFAULT '0000-00-00 00:00:00'\n" + ") ENGINE=InnoDB DEFAULT CHARSET=utf8mb4 COLLATE=utf8mb4_bin"))
	tk.MustExec("set time_zone = '-08:00'")
	tk.MustExec("insert into t set a=3")
	r = tk.MustQuery(`show create table t`)
	r.Check(testkit.Rows("t CREATE TABLE `t` (\n" + "  `a` int(11) DEFAULT NULL,\n" + "  `b` timestamp DEFAULT '0000-00-00 00:00:00'\n" + ") ENGINE=InnoDB DEFAULT CHARSET=utf8mb4 COLLATE=utf8mb4_bin"))
	r = tk.MustQuery(`select a,b from t order by a`)
	r.Check(testkit.Rows("1 0000-00-00 00:00:00", "2 0000-00-00 00:00:00", "3 0000-00-00 00:00:00"))

	// test add timestamp column default current_timestamp.
	tk.MustExec(`drop table if exists t`)
	tk.MustExec(`set time_zone = 'Asia/Shanghai'`)
	tk.MustExec(`create table t (a int)`)
	tk.MustExec(`insert into t set a=1`)
	tk.MustExec(`alter table t add column b timestamp not null default current_timestamp;`)
	timeIn8 := tk.MustQuery("select b from t").Rows()[0][0]
	tk.MustExec(`set time_zone = '+00:00'`)
	timeIn0 := tk.MustQuery("select b from t").Rows()[0][0]
	c.Assert(timeIn8 != timeIn0, IsTrue, Commentf("%v == %v", timeIn8, timeIn0))
	datumTimeIn8, err := expression.GetTimeValue(tk.Se, timeIn8, mysql.TypeTimestamp, 0)
	c.Assert(err, IsNil)
	tIn8To0 := datumTimeIn8.GetMysqlTime()
	timeZoneIn8, err := time.LoadLocation("Asia/Shanghai")
	c.Assert(err, IsNil)
	err = tIn8To0.ConvertTimeZone(timeZoneIn8, time.UTC)
	c.Assert(err, IsNil)
	c.Assert(timeIn0 == tIn8To0.String(), IsTrue, Commentf("%v != %v", timeIn0, tIn8To0.String()))

	// test add index.
	tk.MustExec(`alter table t add index(b);`)
	tk.MustExec("admin check table t")
	tk.MustExec(`set time_zone = '+05:00'`)
	tk.MustExec("admin check table t")
}

func (s *testSuite) TestTiDBCurrentTS(c *C) {
	tk := testkit.NewTestKit(c, s.store)
	tk.MustQuery("select @@tidb_current_ts").Check(testkit.Rows("0"))
	tk.MustExec("begin")
	rows := tk.MustQuery("select @@tidb_current_ts").Rows()
	tsStr := rows[0][0].(string)
	txn, err := tk.Se.Txn(true)
	c.Assert(err, IsNil)
	c.Assert(tsStr, Equals, fmt.Sprintf("%d", txn.StartTS()))
	tk.MustExec("begin")
	rows = tk.MustQuery("select @@tidb_current_ts").Rows()
	newTsStr := rows[0][0].(string)
	txn, err = tk.Se.Txn(true)
	c.Assert(err, IsNil)
	c.Assert(newTsStr, Equals, fmt.Sprintf("%d", txn.StartTS()))
	c.Assert(newTsStr, Not(Equals), tsStr)
	tk.MustExec("commit")
	tk.MustQuery("select @@tidb_current_ts").Check(testkit.Rows("0"))

	_, err = tk.Exec("set @@tidb_current_ts = '1'")
	c.Assert(terror.ErrorEqual(err, variable.ErrIncorrectScope), IsTrue, Commentf("err %v", err))
}

func (s *testSuite) TestTiDBLastTxnInfo(c *C) {
	tk := testkit.NewTestKit(c, s.store)
	tk.MustExec("use test")
	tk.MustExec("drop table if exists t")
	tk.MustExec("create table t (a int primary key)")
	tk.MustQuery("select json_extract(@@tidb_last_txn_info, '$.start_ts'), json_extract(@@tidb_last_txn_info, '$.commit_ts')").Check(testkit.Rows("0 0"))

	tk.MustExec("insert into t values (1)")
	rows1 := tk.MustQuery("select json_extract(@@tidb_last_txn_info, '$.start_ts'), json_extract(@@tidb_last_txn_info, '$.commit_ts')").Rows()
	c.Assert(rows1[0][0].(string), Greater, "0")
	c.Assert(rows1[0][0].(string), Less, rows1[0][1].(string))

	tk.MustExec("begin")
	tk.MustQuery("select a from t where a = 1").Check(testkit.Rows("1"))
	rows2 := tk.MustQuery("select json_extract(@@tidb_last_txn_info, '$.start_ts'), json_extract(@@tidb_last_txn_info, '$.commit_ts'), @@tidb_current_ts").Rows()
	tk.MustExec("commit")
	rows3 := tk.MustQuery("select json_extract(@@tidb_last_txn_info, '$.start_ts'), json_extract(@@tidb_last_txn_info, '$.commit_ts')").Rows()
	c.Assert(rows2[0][0], Equals, rows1[0][0])
	c.Assert(rows2[0][1], Equals, rows1[0][1])
	c.Assert(rows3[0][0], Equals, rows1[0][0])
	c.Assert(rows3[0][1], Equals, rows1[0][1])
	c.Assert(rows2[0][1], Less, rows2[0][2])

	tk.MustExec("begin")
	tk.MustExec("update t set a = a + 1 where a = 1")
	rows4 := tk.MustQuery("select json_extract(@@tidb_last_txn_info, '$.start_ts'), json_extract(@@tidb_last_txn_info, '$.commit_ts'), @@tidb_current_ts").Rows()
	tk.MustExec("commit")
	rows5 := tk.MustQuery("select json_extract(@@tidb_last_txn_info, '$.start_ts'), json_extract(@@tidb_last_txn_info, '$.commit_ts')").Rows()
	c.Assert(rows4[0][0], Equals, rows1[0][0])
	c.Assert(rows4[0][1], Equals, rows1[0][1])
	c.Assert(rows4[0][2], Equals, rows5[0][0])
	c.Assert(rows4[0][1], Less, rows4[0][2])
	c.Assert(rows4[0][2], Less, rows5[0][1])

	tk.MustExec("begin")
	tk.MustExec("update t set a = a + 1 where a = 2")
	tk.MustExec("rollback")
	rows6 := tk.MustQuery("select json_extract(@@tidb_last_txn_info, '$.start_ts'), json_extract(@@tidb_last_txn_info, '$.commit_ts')").Rows()
	c.Assert(rows6[0][0], Equals, rows5[0][0])
	c.Assert(rows6[0][1], Equals, rows5[0][1])

	tk.MustExec("begin optimistic")
	tk.MustExec("insert into t values (2)")
	_, err := tk.Exec("commit")
	c.Assert(err, NotNil)
	rows7 := tk.MustQuery("select json_extract(@@tidb_last_txn_info, '$.start_ts'), json_extract(@@tidb_last_txn_info, '$.commit_ts'), json_extract(@@tidb_last_txn_info, '$.error')").Rows()
	c.Assert(rows7[0][0], Greater, rows5[0][0])
	c.Assert(rows7[0][1], Equals, "0")
	c.Assert(strings.Contains(err.Error(), rows7[0][1].(string)), IsTrue)

	_, err = tk.Exec("set @@tidb_last_txn_info = '{}'")
	c.Assert(terror.ErrorEqual(err, variable.ErrIncorrectScope), IsTrue, Commentf("err %v", err))
}

func (s *testSuite) TestTiDBLastQueryInfo(c *C) {
	tk := testkit.NewTestKit(c, s.store)
	tk.MustExec("use test")
	tk.MustExec("drop table if exists t")
	tk.MustExec("create table t (a int primary key, v int)")
	tk.MustQuery("select json_extract(@@tidb_last_query_info, '$.start_ts'), json_extract(@@tidb_last_query_info, '$.start_ts')").Check(testkit.Rows("0 0"))

	toUint64 := func(str interface{}) uint64 {
		res, err := strconv.ParseUint(str.(string), 10, 64)
		c.Assert(err, IsNil)
		return res
	}

	tk.MustExec("select * from t")
	rows := tk.MustQuery("select json_extract(@@tidb_last_query_info, '$.start_ts'), json_extract(@@tidb_last_query_info, '$.for_update_ts')").Rows()
	c.Assert(toUint64(rows[0][0]), Greater, uint64(0))
	c.Assert(rows[0][0], Equals, rows[0][1])

	tk.MustExec("insert into t values (1, 10)")
	rows = tk.MustQuery("select json_extract(@@tidb_last_query_info, '$.start_ts'), json_extract(@@tidb_last_query_info, '$.for_update_ts')").Rows()
	c.Assert(toUint64(rows[0][0]), Greater, uint64(0))
	c.Assert(rows[0][0], Equals, rows[0][1])
	// tidb_last_txn_info is still valid after checking query info.
	rows = tk.MustQuery("select json_extract(@@tidb_last_txn_info, '$.start_ts'), json_extract(@@tidb_last_txn_info, '$.commit_ts')").Rows()
	c.Assert(toUint64(rows[0][0]), Greater, uint64(0))
	c.Assert(rows[0][0].(string), Less, rows[0][1].(string))

	tk.MustExec("begin pessimistic")
	tk.MustExec("select * from t")
	rows = tk.MustQuery("select json_extract(@@tidb_last_query_info, '$.start_ts'), json_extract(@@tidb_last_query_info, '$.for_update_ts')").Rows()
	c.Assert(toUint64(rows[0][0]), Greater, uint64(0))
	c.Assert(rows[0][0], Equals, rows[0][1])

	tk2 := testkit.NewTestKit(c, s.store)
	tk2.MustExec("use test")
	tk2.MustExec("update t set v = 11 where a = 1")

	tk.MustExec("select * from t")
	rows = tk.MustQuery("select json_extract(@@tidb_last_query_info, '$.start_ts'), json_extract(@@tidb_last_query_info, '$.for_update_ts')").Rows()
	c.Assert(toUint64(rows[0][0]), Greater, uint64(0))
	c.Assert(rows[0][0], Equals, rows[0][1])

	tk.MustExec("update t set v = 12 where a = 1")
	rows = tk.MustQuery("select json_extract(@@tidb_last_query_info, '$.start_ts'), json_extract(@@tidb_last_query_info, '$.for_update_ts')").Rows()
	c.Assert(toUint64(rows[0][0]), Greater, uint64(0))
	c.Assert(toUint64(rows[0][0]), Less, toUint64(rows[0][1]))

	tk.MustExec("commit")

	tk.MustExec("set transaction isolation level read committed")
	tk.MustExec("begin pessimistic")
	tk.MustExec("select * from t")
	rows = tk.MustQuery("select json_extract(@@tidb_last_query_info, '$.start_ts'), json_extract(@@tidb_last_query_info, '$.for_update_ts')").Rows()
	c.Assert(toUint64(rows[0][0]), Greater, uint64(0))
	c.Assert(toUint64(rows[0][0]), Less, toUint64(rows[0][1]))

	tk.MustExec("rollback")
}

func (s *testSuite) TestSelectForUpdate(c *C) {
	tk := testkit.NewTestKit(c, s.store)
	tk.MustExec("use test")
	tk1 := testkit.NewTestKit(c, s.store)
	tk1.MustExec("use test")
	tk2 := testkit.NewTestKit(c, s.store)
	tk2.MustExec("use test")

	tk.MustExec("drop table if exists t, t1")

	txn, err := tk.Se.Txn(true)
	c.Assert(kv.ErrInvalidTxn.Equal(err), IsTrue)
	c.Assert(txn.Valid(), IsFalse)
	tk.MustExec("create table t (c1 int, c2 int, c3 int)")
	tk.MustExec("insert t values (11, 2, 3)")
	tk.MustExec("insert t values (12, 2, 3)")
	tk.MustExec("insert t values (13, 2, 3)")

	tk.MustExec("create table t1 (c1 int)")
	tk.MustExec("insert t1 values (11)")

	// conflict
	tk1.MustExec("begin")
	tk1.MustQuery("select * from t where c1=11 for update")

	tk2.MustExec("begin")
	tk2.MustExec("update t set c2=211 where c1=11")
	tk2.MustExec("commit")

	_, err = tk1.Exec("commit")
	c.Assert(err, NotNil)

	// no conflict for subquery.
	tk1.MustExec("begin")
	tk1.MustQuery("select * from t where exists(select null from t1 where t1.c1=t.c1) for update")

	tk2.MustExec("begin")
	tk2.MustExec("update t set c2=211 where c1=12")
	tk2.MustExec("commit")

	tk1.MustExec("commit")

	// not conflict
	tk1.MustExec("begin")
	tk1.MustQuery("select * from t where c1=11 for update")

	tk2.MustExec("begin")
	tk2.MustExec("update t set c2=22 where c1=12")
	tk2.MustExec("commit")

	tk1.MustExec("commit")

	// not conflict, auto commit
	tk1.MustExec("set @@autocommit=1;")
	tk1.MustQuery("select * from t where c1=11 for update")

	tk2.MustExec("begin")
	tk2.MustExec("update t set c2=211 where c1=11")
	tk2.MustExec("commit")

	tk1.MustExec("commit")

	// conflict
	tk1.MustExec("begin")
	tk1.MustQuery("select * from (select * from t for update) t join t1 for update")

	tk2.MustExec("begin")
	tk2.MustExec("update t1 set c1 = 13")
	tk2.MustExec("commit")

	_, err = tk1.Exec("commit")
	c.Assert(err, NotNil)

}

func (s *testSuite) TestEmptyEnum(c *C) {
	tk := testkit.NewTestKit(c, s.store)
	tk.MustExec("use test")
	tk.MustExec("drop table if exists t")
	tk.MustExec("create table t (e enum('Y', 'N'))")
	tk.MustExec("set sql_mode='STRICT_TRANS_TABLES'")
	_, err := tk.Exec("insert into t values (0)")
	c.Assert(terror.ErrorEqual(err, types.ErrTruncated), IsTrue, Commentf("err %v", err))
	_, err = tk.Exec("insert into t values ('abc')")
	c.Assert(terror.ErrorEqual(err, types.ErrTruncated), IsTrue, Commentf("err %v", err))

	tk.MustExec("set sql_mode=''")
	tk.MustExec("insert into t values (0)")
	tk.MustQuery("select * from t").Check(testkit.Rows(""))
	tk.MustExec("insert into t values ('abc')")
	tk.MustQuery("select * from t").Check(testkit.Rows("", ""))
	tk.MustExec("insert into t values (null)")
	tk.MustQuery("select * from t").Check(testkit.Rows("", "", "<nil>"))
}

// TestIssue4024 This tests https://github.com/pingcap/tidb/issues/4024
func (s *testSuite) TestIssue4024(c *C) {
	tk := testkit.NewTestKit(c, s.store)
	tk.MustExec("create database test2")
	tk.MustExec("use test2")
	tk.MustExec("create table t(a int)")
	tk.MustExec("insert into t values(1)")
	tk.MustExec("use test")
	tk.MustExec("create table t(a int)")
	tk.MustExec("insert into t values(1)")
	tk.MustExec("update t, test2.t set test2.t.a=2")
	tk.MustQuery("select * from t").Check(testkit.Rows("1"))
	tk.MustQuery("select * from test2.t").Check(testkit.Rows("2"))
	tk.MustExec("update test.t, test2.t set test.t.a=3")
	tk.MustQuery("select * from t").Check(testkit.Rows("3"))
	tk.MustQuery("select * from test2.t").Check(testkit.Rows("2"))
}

const (
	checkRequestOff = iota
	checkRequestSyncLog
	checkDDLAddIndexPriority
)

type checkRequestClient struct {
	tikv.Client
	priority       pb.CommandPri
	lowPriorityCnt uint32
	mu             struct {
		sync.RWMutex
		checkFlags uint32
		syncLog    bool
	}
}

func (c *checkRequestClient) setCheckPriority(priority pb.CommandPri) {
	atomic.StoreInt32((*int32)(&c.priority), int32(priority))
}

func (c *checkRequestClient) getCheckPriority() pb.CommandPri {
	return (pb.CommandPri)(atomic.LoadInt32((*int32)(&c.priority)))
}

func (c *checkRequestClient) SendRequest(ctx context.Context, addr string, req *tikvrpc.Request, timeout time.Duration) (*tikvrpc.Response, error) {
	resp, err := c.Client.SendRequest(ctx, addr, req, timeout)
	c.mu.RLock()
	checkFlags := c.mu.checkFlags
	c.mu.RUnlock()
	if checkFlags == checkRequestSyncLog {
		switch req.Type {
		case tikvrpc.CmdPrewrite, tikvrpc.CmdCommit:
			c.mu.RLock()
			syncLog := c.mu.syncLog
			c.mu.RUnlock()
			if syncLog != req.SyncLog {
				return nil, errors.New("fail to set sync log")
			}
		}
	} else if checkFlags == checkDDLAddIndexPriority {
		if req.Type == tikvrpc.CmdScan {
			if c.getCheckPriority() != req.Priority {
				return nil, errors.New("fail to set priority")
			}
		} else if req.Type == tikvrpc.CmdPrewrite {
			if c.getCheckPriority() == pb.CommandPri_Low {
				atomic.AddUint32(&c.lowPriorityCnt, 1)
			}
		}
	}
	return resp, err
}

type testSuiteWithCliBase struct {
	store kv.Storage
	dom   *domain.Domain
	cli   *checkRequestClient
}

type testSuite1 struct {
	testSuiteWithCliBase
}

type testSerialSuite2 struct {
	testSuiteWithCliBase
}

func (s *testSuiteWithCliBase) SetUpSuite(c *C) {
	cli := &checkRequestClient{}
	hijackClient := func(c tikv.Client) tikv.Client {
		cli.Client = c
		return cli
	}
	s.cli = cli

	var err error
	s.store, err = mockstore.NewMockStore(
		mockstore.WithClientHijacker(hijackClient),
	)
	c.Assert(err, IsNil)
	session.SetStatsLease(0)
	s.dom, err = session.BootstrapSession(s.store)
	c.Assert(err, IsNil)
	s.dom.SetStatsUpdating(true)
}

func (s *testSuiteWithCliBase) TearDownSuite(c *C) {
	s.dom.Close()
	s.store.Close()
}

func (s *testSuiteWithCliBase) TearDownTest(c *C) {
	tk := testkit.NewTestKit(c, s.store)
	tk.MustExec("use test")
	r := tk.MustQuery("show tables")
	for _, tb := range r.Rows() {
		tableName := tb[0]
		tk.MustExec(fmt.Sprintf("drop table %v", tableName))
	}
}

func (s *testSuite2) TestAddIndexPriority(c *C) {
	cli := &checkRequestClient{}
	hijackClient := func(c tikv.Client) tikv.Client {
		cli.Client = c
		return cli
	}

	store, err := mockstore.NewMockStore(
		mockstore.WithClientHijacker(hijackClient),
	)
	c.Assert(err, IsNil)
	dom, err := session.BootstrapSession(store)
	c.Assert(err, IsNil)
	defer func() {
		dom.Close()
		err = store.Close()
		c.Assert(err, IsNil)
	}()

	tk := testkit.NewTestKit(c, store)
	tk.MustExec("use test")
	tk.MustExec("create table t1 (id int, v int)")

	// Insert some data to make sure plan build IndexLookup for t1.
	for i := 0; i < 10; i++ {
		tk.MustExec(fmt.Sprintf("insert into t1 values (%d, %d)", i, i))
	}

	cli.mu.Lock()
	cli.mu.checkFlags = checkDDLAddIndexPriority
	cli.mu.Unlock()

	cli.setCheckPriority(pb.CommandPri_Low)
	tk.MustExec("alter table t1 add index t1_index (id);")

	c.Assert(atomic.LoadUint32(&cli.lowPriorityCnt) > 0, IsTrue)

	cli.mu.Lock()
	cli.mu.checkFlags = checkRequestOff
	cli.mu.Unlock()

	tk.MustExec("alter table t1 drop index t1_index;")
	tk.MustExec("SET SESSION tidb_ddl_reorg_priority = 'PRIORITY_NORMAL'")

	cli.mu.Lock()
	cli.mu.checkFlags = checkDDLAddIndexPriority
	cli.mu.Unlock()

	cli.setCheckPriority(pb.CommandPri_Normal)
	tk.MustExec("alter table t1 add index t1_index (id);")

	cli.mu.Lock()
	cli.mu.checkFlags = checkRequestOff
	cli.mu.Unlock()

	tk.MustExec("alter table t1 drop index t1_index;")
	tk.MustExec("SET SESSION tidb_ddl_reorg_priority = 'PRIORITY_HIGH'")

	cli.mu.Lock()
	cli.mu.checkFlags = checkDDLAddIndexPriority
	cli.mu.Unlock()

	cli.setCheckPriority(pb.CommandPri_High)
	tk.MustExec("alter table t1 add index t1_index (id);")

	cli.mu.Lock()
	cli.mu.checkFlags = checkRequestOff
	cli.mu.Unlock()
}

func (s *testSuite1) TestAlterTableComment(c *C) {
	tk := testkit.NewTestKit(c, s.store)
	tk.MustExec("use test")
	tk.MustExec("drop table if exists t_1")
	tk.MustExec("create table t_1 (c1 int, c2 int, c3 int default 1, index (c1)) comment = 'test table';")
	tk.MustExec("alter table `t_1` comment 'this is table comment';")
	result := tk.MustQuery("select table_comment from information_schema.tables where table_name = 't_1';")
	result.Check(testkit.Rows("this is table comment"))
	tk.MustExec("alter table `t_1` comment 'table t comment';")
	result = tk.MustQuery("select table_comment from information_schema.tables where table_name = 't_1';")
	result.Check(testkit.Rows("table t comment"))
}

func (s *testSuite) TestTimezonePushDown(c *C) {
	tk := testkit.NewTestKit(c, s.store)
	tk.MustExec("use test")
	tk.MustExec("create table t (ts timestamp)")
	defer tk.MustExec("drop table t")
	tk.MustExec(`insert into t values ("2018-09-13 10:02:06")`)

	systemTZ := timeutil.SystemLocation()
	c.Assert(systemTZ.String(), Not(Equals), "System")
	c.Assert(systemTZ.String(), Not(Equals), "Local")
	ctx := context.Background()
	count := 0
	ctx1 := context.WithValue(ctx, "CheckSelectRequestHook", func(req *kv.Request) {
		count += 1
		dagReq := new(tipb.DAGRequest)
		err := proto.Unmarshal(req.Data, dagReq)
		c.Assert(err, IsNil)
		c.Assert(dagReq.GetTimeZoneName(), Equals, systemTZ.String())
	})
	_, err := tk.Se.Execute(ctx1, `select * from t where ts = "2018-09-13 10:02:06"`)
	c.Assert(err, IsNil)

	tk.MustExec(`set time_zone="System"`)
	_, err = tk.Se.Execute(ctx1, `select * from t where ts = "2018-09-13 10:02:06"`)
	c.Assert(err, IsNil)

	c.Assert(count, Equals, 2) // Make sure the hook function is called.
}

func (s *testSuite) TestNotFillCacheFlag(c *C) {
	tk := testkit.NewTestKit(c, s.store)
	tk.MustExec("use test")
	tk.MustExec("create table t (id int primary key)")
	defer tk.MustExec("drop table t")
	tk.MustExec("insert into t values (1)")

	tests := []struct {
		sql    string
		expect bool
	}{
		{"select SQL_NO_CACHE * from t", true},
		{"select SQL_CACHE * from t", false},
		{"select * from t", false},
	}
	count := 0
	ctx := context.Background()
	for _, test := range tests {
		ctx1 := context.WithValue(ctx, "CheckSelectRequestHook", func(req *kv.Request) {
			count++
			if req.NotFillCache != test.expect {
				c.Errorf("sql=%s, expect=%v, get=%v", test.sql, test.expect, req.NotFillCache)
			}
		})
		rs, err := tk.Se.Execute(ctx1, test.sql)
		c.Assert(err, IsNil)
		tk.ResultSetToResult(rs[0], Commentf("sql: %v", test.sql))
	}
	c.Assert(count, Equals, len(tests)) // Make sure the hook function is called.
}

func (s *testSuite1) TestSyncLog(c *C) {
	tk := testkit.NewTestKit(c, s.store)
	tk.MustExec("use test")

	cli := s.cli
	cli.mu.Lock()
	cli.mu.checkFlags = checkRequestSyncLog
	cli.mu.syncLog = true
	cli.mu.Unlock()
	tk.MustExec("create table t (id int primary key)")
	cli.mu.Lock()
	cli.mu.syncLog = false
	cli.mu.Unlock()
	tk.MustExec("insert into t values (1)")

	cli.mu.Lock()
	cli.mu.checkFlags = checkRequestOff
	cli.mu.Unlock()
}

func (s *testSuite) TestHandleTransfer(c *C) {
	tk := testkit.NewTestKit(c, s.store)
	tk.MustExec("use test")
	tk.MustExec("create table t(a int, index idx(a))")
	tk.MustExec("insert into t values(1), (2), (4)")
	tk.MustExec("begin")
	tk.MustExec("update t set a = 3 where a = 4")
	// test table scan read whose result need handle.
	tk.MustQuery("select * from t ignore index(idx)").Check(testkit.Rows("1", "2", "3"))
	tk.MustExec("insert into t values(4)")
	// test single read whose result need handle
	tk.MustQuery("select * from t use index(idx)").Check(testkit.Rows("1", "2", "3", "4"))
	tk.MustQuery("select * from t use index(idx) order by a desc").Check(testkit.Rows("4", "3", "2", "1"))
	tk.MustExec("update t set a = 5 where a = 3")
	tk.MustQuery("select * from t use index(idx)").Check(testkit.Rows("1", "2", "4", "5"))
	tk.MustExec("commit")

	tk.MustExec("drop table if exists t")
	tk.MustExec("create table t(a int, b int, index idx(a))")
	tk.MustExec("insert into t values(3, 3), (1, 1), (2, 2)")
	// Second test double read.
	tk.MustQuery("select * from t use index(idx) order by a").Check(testkit.Rows("1 1", "2 2", "3 3"))
}

func (s *testSuite) TestBit(c *C) {
	tk := testkit.NewTestKitWithInit(c, s.store)

	tk.MustExec("drop table if exists t")
	tk.MustExec("create table t (c1 bit(2))")
	tk.MustExec("insert into t values (0), (1), (2), (3)")
	_, err := tk.Exec("insert into t values (4)")
	c.Assert(err, NotNil)
	_, err = tk.Exec("insert into t values ('a')")
	c.Assert(err, NotNil)
	r, err := tk.Exec("select * from t where c1 = 2")
	c.Assert(err, IsNil)
	req := r.NewChunk()
	err = r.Next(context.Background(), req)
	c.Assert(err, IsNil)
	c.Assert(types.BinaryLiteral(req.GetRow(0).GetBytes(0)), DeepEquals, types.NewBinaryLiteralFromUint(2, -1))
	r.Close()

	tk.MustExec("drop table if exists t")
	tk.MustExec("create table t (c1 bit(31))")
	tk.MustExec("insert into t values (0x7fffffff)")
	_, err = tk.Exec("insert into t values (0x80000000)")
	c.Assert(err, NotNil)
	_, err = tk.Exec("insert into t values (0xffffffff)")
	c.Assert(err, NotNil)
	tk.MustExec("insert into t values ('123')")
	tk.MustExec("insert into t values ('1234')")
	_, err = tk.Exec("insert into t values ('12345)")
	c.Assert(err, NotNil)

	tk.MustExec("drop table if exists t")
	tk.MustExec("create table t (c1 bit(62))")
	tk.MustExec("insert into t values ('12345678')")
	tk.MustExec("drop table if exists t")
	tk.MustExec("create table t (c1 bit(61))")
	_, err = tk.Exec("insert into t values ('12345678')")
	c.Assert(err, NotNil)

	tk.MustExec("drop table if exists t")
	tk.MustExec("create table t (c1 bit(32))")
	tk.MustExec("insert into t values (0x7fffffff)")
	tk.MustExec("insert into t values (0xffffffff)")
	_, err = tk.Exec("insert into t values (0x1ffffffff)")
	c.Assert(err, NotNil)
	tk.MustExec("insert into t values ('1234')")
	_, err = tk.Exec("insert into t values ('12345')")
	c.Assert(err, NotNil)

	tk.MustExec("drop table if exists t")
	tk.MustExec("create table t (c1 bit(64))")
	tk.MustExec("insert into t values (0xffffffffffffffff)")
	tk.MustExec("insert into t values ('12345678')")
	_, err = tk.Exec("insert into t values ('123456789')")
	c.Assert(err, NotNil)

	tk.MustExec("drop table if exists t")
	tk.MustExec("create table t (c1 bit(64))")
	tk.MustExec("insert into t values (0xffffffffffffffff)")
	tk.MustExec("insert into t values ('12345678')")
	tk.MustQuery("select * from t where c1").Check(testkit.Rows("\xff\xff\xff\xff\xff\xff\xff\xff", "12345678"))
}

func (s *testSuite) TestEnum(c *C) {
	tk := testkit.NewTestKitWithInit(c, s.store)

	tk.MustExec("drop table if exists t")
	tk.MustExec("create table t (c enum('a', 'b', 'c'))")
	tk.MustExec("insert into t values ('a'), (2), ('c')")
	tk.MustQuery("select * from t where c = 'a'").Check(testkit.Rows("a"))

	tk.MustQuery("select c + 1 from t where c = 2").Check(testkit.Rows("3"))

	tk.MustExec("delete from t")
	tk.MustExec("insert into t values ()")
	tk.MustExec("insert into t values (null), ('1')")
	tk.MustQuery("select c + 1 from t where c = 1").Check(testkit.Rows("2"))

	tk.MustExec("delete from t")
	tk.MustExec("insert into t values(1), (2), (3)")
	tk.MustQuery("select * from t where c").Check(testkit.Rows("a", "b", "c"))
}

func (s *testSuite) TestSet(c *C) {
	tk := testkit.NewTestKitWithInit(c, s.store)

	tk.MustExec("drop table if exists t")
	tk.MustExec("create table t (c set('a', 'b', 'c'))")
	tk.MustExec("insert into t values ('a'), (2), ('c'), ('a,b'), ('b,a')")
	tk.MustQuery("select * from t where c = 'a'").Check(testkit.Rows("a"))

	tk.MustQuery("select * from t where c = 'a,b'").Check(testkit.Rows("a,b", "a,b"))

	tk.MustQuery("select c + 1 from t where c = 2").Check(testkit.Rows("3"))

	tk.MustExec("delete from t")
	tk.MustExec("insert into t values ()")
	tk.MustExec("insert into t values (null), ('1')")
	tk.MustQuery("select c + 1 from t where c = 1").Check(testkit.Rows("2"))

	tk.MustExec("delete from t")
	tk.MustExec("insert into t values(3)")
	tk.MustQuery("select * from t where c").Check(testkit.Rows("a,b"))
}

func (s *testSuite) TestSubqueryInValues(c *C) {
	tk := testkit.NewTestKitWithInit(c, s.store)

	tk.MustExec("drop table if exists t")
	tk.MustExec("create table t (id int, name varchar(20))")
	tk.MustExec("drop table if exists t1")
	tk.MustExec("create table t1 (gid int)")

	tk.MustExec("insert into t1 (gid) value (1)")
	tk.MustExec("insert into t (id, name) value ((select gid from t1) ,'asd')")
	tk.MustQuery("select * from t").Check(testkit.Rows("1 asd"))
}

func (s *testSuite) TestEnhancedRangeAccess(c *C) {
	tk := testkit.NewTestKitWithInit(c, s.store)

	tk.MustExec("drop table if exists t")
	tk.MustExec("create table t (a int primary key, b int)")
	tk.MustExec("insert into t values(1, 2), (2, 1)")
	tk.MustQuery("select * from t where (a = 1 and b = 2) or (a = 2 and b = 1)").Check(testkit.Rows("1 2", "2 1"))
	tk.MustQuery("select * from t where (a = 1 and b = 1) or (a = 2 and b = 2)").Check(nil)
}

// TestMaxInt64Handle Issue #4810
func (s *testSuite) TestMaxInt64Handle(c *C) {
	tk := testkit.NewTestKitWithInit(c, s.store)

	tk.MustExec("drop table if exists t")
	tk.MustExec("create table t(id bigint, PRIMARY KEY (id))")
	tk.MustExec("insert into t values(9223372036854775807)")
	tk.MustExec("select * from t where id = 9223372036854775807")
	tk.MustQuery("select * from t where id = 9223372036854775807;").Check(testkit.Rows("9223372036854775807"))
	tk.MustQuery("select * from t").Check(testkit.Rows("9223372036854775807"))
	_, err := tk.Exec("insert into t values(9223372036854775807)")
	c.Assert(err, NotNil)
	tk.MustExec("delete from t where id = 9223372036854775807")
	tk.MustQuery("select * from t").Check(nil)
}

func (s *testSuite) TestTableScanWithPointRanges(c *C) {
	tk := testkit.NewTestKitWithInit(c, s.store)

	tk.MustExec("drop table if exists t")
	tk.MustExec("create table t(id int, PRIMARY KEY (id))")
	tk.MustExec("insert into t values(1), (5), (10)")
	tk.MustQuery("select * from t where id in(1, 2, 10)").Check(testkit.Rows("1", "10"))
}

func (s *testSuite) TestUnsignedPk(c *C) {
	tk := testkit.NewTestKitWithInit(c, s.store)

	tk.MustExec("drop table if exists t")
	tk.MustExec("create table t(id bigint unsigned primary key)")
	var num1, num2 uint64 = math.MaxInt64 + 1, math.MaxInt64 + 2
	tk.MustExec(fmt.Sprintf("insert into t values(%v), (%v), (1), (2)", num1, num2))
	num1Str := strconv.FormatUint(num1, 10)
	num2Str := strconv.FormatUint(num2, 10)
	tk.MustQuery("select * from t order by id").Check(testkit.Rows("1", "2", num1Str, num2Str))
	tk.MustQuery("select * from t where id not in (2)").Check(testkit.Rows(num1Str, num2Str, "1"))
	tk.MustExec("drop table t")
	tk.MustExec("create table t(a bigint unsigned primary key, b int, index idx(b))")
	tk.MustExec("insert into t values(9223372036854775808, 1), (1, 1)")
	tk.MustQuery("select * from t use index(idx) where b = 1 and a < 2").Check(testkit.Rows("1 1"))
	tk.MustQuery("select * from t use index(idx) where b = 1 order by b, a").Check(testkit.Rows("1 1", "9223372036854775808 1"))
}

func (s *testSuite) TestSignedCommonHandle(c *C) {
	tk := testkit.NewTestKitWithInit(c, s.store)

	tk.Se.GetSessionVars().EnableClusteredIndex = true
	tk.MustExec("drop table if exists t")
	tk.MustExec("create table t(k1 int, k2 int, primary key(k1, k2))")
	tk.MustExec("insert into t(k1, k2) value(-100, 1), (-50, 1), (0, 0), (1, 1), (3, 3)")
	tk.MustQuery("select k1 from t order by k1").Check(testkit.Rows("-100", "-50", "0", "1", "3"))
	tk.MustQuery("select k1 from t order by k1 desc").Check(testkit.Rows("3", "1", "0", "-50", "-100"))
	tk.MustQuery("select k1 from t where k1 < -51").Check(testkit.Rows("-100"))
	tk.MustQuery("select k1 from t where k1 < -1").Check(testkit.Rows("-100", "-50"))
	tk.MustQuery("select k1 from t where k1 <= 0").Check(testkit.Rows("-100", "-50", "0"))
	tk.MustQuery("select k1 from t where k1 < 2").Check(testkit.Rows("-100", "-50", "0", "1"))
	tk.MustQuery("select k1 from t where k1 < -1 and k1 > -90").Check(testkit.Rows("-50"))
}

func (s *testSuite) TestIssue5666(c *C) {
	tk := testkit.NewTestKit(c, s.store)
	tk.MustExec("set @@profiling=1")
	tk.MustQuery("SELECT QUERY_ID, SUM(DURATION) AS SUM_DURATION FROM INFORMATION_SCHEMA.PROFILING GROUP BY QUERY_ID;").Check(testkit.Rows("0 0"))
}

func (s *testSuite) TestIssue5341(c *C) {
	tk := testkit.NewTestKit(c, s.store)
	tk.MustExec("drop table if exists test.t")
	tk.MustExec("create table test.t(a char)")
	tk.MustExec("insert into test.t value('a')")
	tk.MustQuery("select * from test.t where a < 1 order by a limit 0;").Check(testkit.Rows())
}

func (s *testSuite) TestContainDotColumn(c *C) {
	tk := testkit.NewTestKit(c, s.store)

	tk.MustExec("use test")
	tk.MustExec("drop table if exists test.t1")
	tk.MustExec("create table test.t1(t1.a char)")
	tk.MustExec("drop table if exists t2")
	tk.MustExec("create table t2(a char, t2.b int)")

	tk.MustExec("drop table if exists t3")
	_, err := tk.Exec("create table t3(s.a char);")
	terr := errors.Cause(err).(*terror.Error)
	c.Assert(terr.Code(), Equals, errors.ErrCode(mysql.ErrWrongTableName))
}

func (s *testSuite) TestCheckIndex(c *C) {
	s.ctx = mock.NewContext()
	s.ctx.Store = s.store
	se, err := session.CreateSession4Test(s.store)
	c.Assert(err, IsNil)
	defer se.Close()

	_, err = se.Execute(context.Background(), "create database test_admin")
	c.Assert(err, IsNil)
	_, err = se.Execute(context.Background(), "use test_admin")
	c.Assert(err, IsNil)
	_, err = se.Execute(context.Background(), "create table t (pk int primary key, c int default 1, c1 int default 1, unique key c(c))")
	c.Assert(err, IsNil)
	is := s.domain.InfoSchema()
	db := model.NewCIStr("test_admin")
	dbInfo, ok := is.SchemaByName(db)
	c.Assert(ok, IsTrue)
	tblName := model.NewCIStr("t")
	tbl, err := is.TableByName(db, tblName)
	c.Assert(err, IsNil)
	tbInfo := tbl.Meta()

	alloc := autoid.NewAllocator(s.store, dbInfo.ID, false, autoid.RowIDAllocType)
	tb, err := tables.TableFromMeta(autoid.NewAllocators(alloc), tbInfo)
	c.Assert(err, IsNil)

	_, err = se.Execute(context.Background(), "admin check index t c")
	c.Assert(err, IsNil)

	_, err = se.Execute(context.Background(), "admin check index t C")
	c.Assert(err, IsNil)

	// set data to:
	// index     data (handle, data): (1, 10), (2, 20)
	// table     data (handle, data): (1, 10), (2, 20)
	recordVal1 := types.MakeDatums(int64(1), int64(10), int64(11))
	recordVal2 := types.MakeDatums(int64(2), int64(20), int64(21))
	c.Assert(s.ctx.NewTxn(context.Background()), IsNil)
	_, err = tb.AddRecord(s.ctx, recordVal1)
	c.Assert(err, IsNil)
	_, err = tb.AddRecord(s.ctx, recordVal2)
	c.Assert(err, IsNil)
	txn, err := s.ctx.Txn(true)
	c.Assert(err, IsNil)
	c.Assert(txn.Commit(context.Background()), IsNil)

	mockCtx := mock.NewContext()
	idx := tb.Indices()[0]
	sc := &stmtctx.StatementContext{TimeZone: time.Local}

	_, err = se.Execute(context.Background(), "admin check index t idx_inexistent")
	c.Assert(strings.Contains(err.Error(), "not exist"), IsTrue)

	// set data to:
	// index     data (handle, data): (1, 10), (2, 20), (3, 30)
	// table     data (handle, data): (1, 10), (2, 20), (4, 40)
	txn, err = s.store.Begin()
	c.Assert(err, IsNil)
<<<<<<< HEAD
	_, err = idx.Create(mockCtx, txn, types.MakeDatums(int64(30)), kv.IntHandle(3))
=======
	_, err = idx.Create(mockCtx, txn.GetUnionStore(), types.MakeDatums(int64(30)), kv.IntHandle(3), nil)
>>>>>>> 6f250b62
	c.Assert(err, IsNil)
	key := tablecodec.EncodeRowKey(tb.Meta().ID, kv.IntHandle(4).Encoded())
	setColValue(c, txn, key, types.NewDatum(int64(40)))
	err = txn.Commit(context.Background())
	c.Assert(err, IsNil)
	_, err = se.Execute(context.Background(), "admin check index t c")
	c.Assert(err, NotNil)
	c.Assert(err.Error(), Equals, "handle 3, index:types.Datum{k:0x1, decimal:0x0, length:0x0, i:30, collation:\"\", b:[]uint8(nil), x:interface {}(nil)} != record:<nil>")

	// set data to:
	// index     data (handle, data): (1, 10), (2, 20), (3, 30), (4, 40)
	// table     data (handle, data): (1, 10), (2, 20), (4, 40)
	txn, err = s.store.Begin()
	c.Assert(err, IsNil)
<<<<<<< HEAD
	_, err = idx.Create(mockCtx, txn, types.MakeDatums(int64(40)), kv.IntHandle(4))
=======
	_, err = idx.Create(mockCtx, txn.GetUnionStore(), types.MakeDatums(int64(40)), kv.IntHandle(4), nil)
>>>>>>> 6f250b62
	c.Assert(err, IsNil)
	err = txn.Commit(context.Background())
	c.Assert(err, IsNil)
	_, err = se.Execute(context.Background(), "admin check index t c")
	c.Assert(strings.Contains(err.Error(), "table count 3 != index(c) count 4"), IsTrue)

	// set data to:
	// index     data (handle, data): (1, 10), (4, 40)
	// table     data (handle, data): (1, 10), (2, 20), (4, 40)
	txn, err = s.store.Begin()
	c.Assert(err, IsNil)
	err = idx.Delete(sc, txn.GetUnionStore(), types.MakeDatums(int64(30)), kv.IntHandle(3))
	c.Assert(err, IsNil)
	err = idx.Delete(sc, txn.GetUnionStore(), types.MakeDatums(int64(20)), kv.IntHandle(2))
	c.Assert(err, IsNil)
	err = txn.Commit(context.Background())
	c.Assert(err, IsNil)
	_, err = se.Execute(context.Background(), "admin check index t c")
	c.Assert(strings.Contains(err.Error(), "table count 3 != index(c) count 2"), IsTrue)

	// TODO: pass the case below：
	// set data to:
	// index     data (handle, data): (1, 10), (4, 40), (2, 30)
	// table     data (handle, data): (1, 10), (2, 20), (4, 40)
}

func setColValue(c *C, txn kv.Transaction, key kv.Key, v types.Datum) {
	row := []types.Datum{v, {}}
	colIDs := []int64{2, 3}
	sc := &stmtctx.StatementContext{TimeZone: time.Local}
	rd := rowcodec.Encoder{Enable: true}
	value, err := tablecodec.EncodeRow(sc, row, colIDs, nil, nil, &rd)
	c.Assert(err, IsNil)
	err = txn.Set(key, value)
	c.Assert(err, IsNil)
}

func (s *testSuite) TestCheckTable(c *C) {
	tk := testkit.NewTestKit(c, s.store)

	// Test 'admin check table' when the table has a unique index with null values.
	tk.MustExec("use test")
	tk.MustExec("drop table if exists admin_test;")
	tk.MustExec("create table admin_test (c1 int, c2 int, c3 int default 1, index (c1), unique key(c2));")
	tk.MustExec("insert admin_test (c1, c2) values (1, 1), (2, 2), (NULL, NULL);")
	tk.MustExec("admin check table admin_test;")
}

func (s *testSuite) TestCheckTableClusterIndex(c *C) {
	tk := testkit.NewTestKit(c, s.store)

	tk.MustExec("use test;")
	tk.Se.GetSessionVars().EnableClusteredIndex = true
	tk.MustExec("drop table if exists admin_test;")
	tk.MustExec("create table admin_test (c1 int, c2 int, c3 int default 1, primary key (c1, c2), index (c1), unique key(c2));")
	tk.MustExec("insert admin_test (c1, c2) values (1, 1), (2, 2), (3, 3);")
	tk.MustExec("admin check table admin_test;")
}

func (s *testSuite) TestCoprocessorStreamingFlag(c *C) {
	tk := testkit.NewTestKit(c, s.store)

	tk.MustExec("use test")
	tk.MustExec("create table t (id int, value int, index idx(id))")
	// Add some data to make statistics work.
	for i := 0; i < 100; i++ {
		tk.MustExec(fmt.Sprintf("insert into t values (%d, %d)", i, i))
	}

	tests := []struct {
		sql    string
		expect bool
	}{
		{"select * from t", true},                         // TableReader
		{"select * from t where id = 5", true},            // IndexLookup
		{"select * from t where id > 5", true},            // Filter
		{"select * from t limit 3", false},                // Limit
		{"select avg(id) from t", false},                  // Aggregate
		{"select * from t order by value limit 3", false}, // TopN
	}

	ctx := context.Background()
	for _, test := range tests {
		ctx1 := context.WithValue(ctx, "CheckSelectRequestHook", func(req *kv.Request) {
			if req.Streaming != test.expect {
				c.Errorf("sql=%s, expect=%v, get=%v", test.sql, test.expect, req.Streaming)
			}
		})
		rs, err := tk.Se.Execute(ctx1, test.sql)
		c.Assert(err, IsNil)
		tk.ResultSetToResult(rs[0], Commentf("sql: %v", test.sql))
	}
}

func (s *testSuite) TestIncorrectLimitArg(c *C) {
	tk := testkit.NewTestKit(c, s.store)

	tk.MustExec(`use test;`)
	tk.MustExec(`drop table if exists t;`)
	tk.MustExec(`create table t(a bigint);`)
	tk.MustExec(`prepare stmt1 from 'select * from t limit ?';`)
	tk.MustExec(`prepare stmt2 from 'select * from t limit ?, ?';`)
	tk.MustExec(`set @a = -1;`)
	tk.MustExec(`set @b =  1;`)

	var err error
	_, err = tk.Se.Execute(context.TODO(), `execute stmt1 using @a;`)
	c.Assert(err.Error(), Equals, `[planner:1210]Incorrect arguments to LIMIT`)

	_, err = tk.Se.Execute(context.TODO(), `execute stmt2 using @b, @a;`)
	c.Assert(err.Error(), Equals, `[planner:1210]Incorrect arguments to LIMIT`)
}

func (s *testSuite) TestLimit(c *C) {
	tk := testkit.NewTestKit(c, s.store)
	tk.MustExec(`use test;`)
	tk.MustExec(`drop table if exists t;`)
	tk.MustExec(`create table t(a bigint, b bigint);`)
	tk.MustExec(`insert into t values(1, 1), (2, 2), (3, 30), (4, 40), (5, 5), (6, 6);`)
	tk.MustQuery(`select * from t order by a limit 1, 1;`).Check(testkit.Rows(
		"2 2",
	))
	tk.MustQuery(`select * from t order by a limit 1, 2;`).Check(testkit.Rows(
		"2 2",
		"3 30",
	))
	tk.MustQuery(`select * from t order by a limit 1, 3;`).Check(testkit.Rows(
		"2 2",
		"3 30",
		"4 40",
	))
	tk.MustQuery(`select * from t order by a limit 1, 4;`).Check(testkit.Rows(
		"2 2",
		"3 30",
		"4 40",
		"5 5",
	))

	// test inline projection
	tk.MustQuery(`select a from t where a > 0 limit 1, 1;`).Check(testkit.Rows(
		"2",
	))
	tk.MustQuery(`select a from t where a > 0 limit 1, 2;`).Check(testkit.Rows(
		"2",
		"3",
	))
	tk.MustQuery(`select b from t where a > 0 limit 1, 3;`).Check(testkit.Rows(
		"2",
		"30",
		"40",
	))
	tk.MustQuery(`select b from t where a > 0 limit 1, 4;`).Check(testkit.Rows(
		"2",
		"30",
		"40",
		"5",
	))

	// test @@tidb_init_chunk_size=2
	tk.MustExec(`set @@tidb_init_chunk_size=2;`)
	tk.MustQuery(`select * from t where a > 0 limit 2, 1;`).Check(testkit.Rows(
		"3 30",
	))
	tk.MustQuery(`select * from t where a > 0 limit 2, 2;`).Check(testkit.Rows(
		"3 30",
		"4 40",
	))
	tk.MustQuery(`select * from t where a > 0 limit 2, 3;`).Check(testkit.Rows(
		"3 30",
		"4 40",
		"5 5",
	))
	tk.MustQuery(`select * from t where a > 0 limit 2, 4;`).Check(testkit.Rows(
		"3 30",
		"4 40",
		"5 5",
		"6 6",
	))

	// test inline projection
	tk.MustQuery(`select a from t order by a limit 2, 1;`).Check(testkit.Rows(
		"3",
	))
	tk.MustQuery(`select b from t order by a limit 2, 2;`).Check(testkit.Rows(
		"30",
		"40",
	))
	tk.MustQuery(`select a from t order by a limit 2, 3;`).Check(testkit.Rows(
		"3",
		"4",
		"5",
	))
	tk.MustQuery(`select b from t order by a limit 2, 4;`).Check(testkit.Rows(
		"30",
		"40",
		"5",
		"6",
	))
}

func (s *testSuite) TestCoprocessorStreamingWarning(c *C) {
	tk := testkit.NewTestKit(c, s.store)
	tk.MustExec("use test")
	tk.MustExec("drop table if exists t")
	tk.MustExec("create table t(a double)")
	tk.MustExec("insert into t value(1.2)")
	tk.MustExec("set @@session.tidb_enable_streaming = 1")

	result := tk.MustQuery("select * from t where a/0 > 1")
	result.Check(testkit.Rows())
	tk.MustQuery("show warnings").Check(testutil.RowsWithSep("|", "Warning|1365|Division by 0"))
}

func (s *testSuite3) TestYearTypeDeleteIndex(c *C) {
	tk := testkit.NewTestKit(c, s.store)
	tk.MustExec("use test")
	tk.MustExec("drop table if exists t")
	tk.MustExec("create table t(a YEAR, PRIMARY KEY(a));")
	tk.MustExec("insert into t set a = '2151';")
	tk.MustExec("delete from t;")
	tk.MustExec("admin check table t")
}

func (s *testSuite3) TestForSelectScopeInUnion(c *C) {
	// A union B for update, the "for update" option belongs to union statement, so
	// it should works on both A and B.
	tk1 := testkit.NewTestKit(c, s.store)
	tk2 := testkit.NewTestKit(c, s.store)
	tk1.MustExec("use test")
	tk1.MustExec("drop table if exists t")
	tk1.MustExec("create table t(a int)")
	tk1.MustExec("insert into t values (1)")

	tk1.MustExec("begin")
	// 'For update' would act on the second select.
	tk1.MustQuery("select 1 as a union select a from t for update")

	tk2.MustExec("use test")
	tk2.MustExec("update t set a = a + 1")

	// As tk1 use select 'for update', it should detect conflict and fail.
	_, err := tk1.Exec("commit")
	c.Assert(err, NotNil)

	tk1.MustExec("begin")
	tk1.MustQuery("select 1 as a union select a from t limit 5 for update")
	tk1.MustQuery("select 1 as a union select a from t order by a for update")

	tk2.MustExec("update t set a = a + 1")

	_, err = tk1.Exec("commit")
	c.Assert(err, NotNil)
}

func (s *testSuite3) TestUnsignedDecimalOverflow(c *C) {
	tests := []struct {
		input  interface{}
		hasErr bool
		err    string
	}{{
		-1,
		true,
		"Out of range value for column",
	}, {
		"-1.1e-1",
		true,
		"Out of range value for column",
	}, {
		-1.1,
		true,
		"Out of range value for column",
	}, {
		-0,
		false,
		"",
	},
	}
	tk := testkit.NewTestKit(c, s.store)
	tk.MustExec("use test")
	tk.MustExec("drop table if exists t")
	tk.MustExec("create table t(a decimal(10,2) unsigned)")
	for _, t := range tests {
		res, err := tk.Exec("insert into t values (?)", t.input)
		if res != nil {
			defer res.Close()
		}
		if t.hasErr {
			c.Assert(err, NotNil)
			c.Assert(strings.Contains(err.Error(), t.err), IsTrue)
		} else {
			c.Assert(err, IsNil)
		}
		if res != nil {
			res.Close()
		}
	}

	tk.MustExec("set sql_mode=''")
	tk.MustExec("delete from t")
	tk.MustExec("insert into t values (?)", -1)
	r := tk.MustQuery("select a from t limit 1")
	r.Check(testkit.Rows("0.00"))
}

func (s *testSuite3) TestIndexJoinTableDualPanic(c *C) {
	tk := testkit.NewTestKit(c, s.store)
	tk.MustExec("use test")
	tk.MustExec("drop table if exists a")
	tk.MustExec("create table a (f1 int, f2 varchar(32), primary key (f1))")
	tk.MustExec("insert into a (f1,f2) values (1,'a'), (2,'b'), (3,'c')")
	// TODO here: index join cause the data race of txn.
	tk.MustQuery("select /*+ inl_merge_join(a) */ a.* from a inner join (select 1 as k1,'k2-1' as k2) as k on a.f1=k.k1;").
		Check(testkit.Rows("1 a"))
}

func (s *testSuite3) TestSortLeftJoinWithNullColumnInRightChildPanic(c *C) {
	tk := testkit.NewTestKit(c, s.store)
	tk.MustExec("use test")
	tk.MustExec("drop table if exists t1, t2")
	tk.MustExec("create table t1(a int)")
	tk.MustExec("create table t2(a int)")
	tk.MustExec("insert into t1(a) select 1;")
	tk.MustQuery("select b.n from t1 left join (select a as a, null as n from t2) b on b.a = t1.a order by t1.a").
		Check(testkit.Rows("<nil>"))
}

func (s *testSuiteP1) TestUnionAutoSignedCast(c *C) {
	tk := testkit.NewTestKit(c, s.store)
	tk.MustExec("use test")
	tk.MustExec("drop table if exists t1,t2")
	tk.MustExec("create table t1 (id int, i int, b bigint, d double, dd decimal)")
	tk.MustExec("create table t2 (id int, i int unsigned, b bigint unsigned, d double unsigned, dd decimal unsigned)")
	tk.MustExec("insert into t1 values(1, -1, -1, -1.1, -1)")
	tk.MustExec("insert into t2 values(2, 1, 1, 1.1, 1)")
	tk.MustQuery("select * from t1 union select * from t2 order by id").
		Check(testkit.Rows("1 -1 -1 -1.1 -1", "2 1 1 1.1 1"))
	tk.MustQuery("select id, i, b, d, dd from t2 union select id, i, b, d, dd from t1 order by id").
		Check(testkit.Rows("1 0 0 0 -1", "2 1 1 1.1 1"))
	tk.MustQuery("select id, i from t2 union select id, cast(i as unsigned int) from t1 order by id").
		Check(testkit.Rows("1 18446744073709551615", "2 1"))
	tk.MustQuery("select dd from t2 union all select dd from t2").
		Check(testkit.Rows("1", "1"))

	tk.MustExec("drop table if exists t3,t4")
	tk.MustExec("create table t3 (id int, v int)")
	tk.MustExec("create table t4 (id int, v double unsigned)")
	tk.MustExec("insert into t3 values (1, -1)")
	tk.MustExec("insert into t4 values (2, 1)")
	tk.MustQuery("select id, v from t3 union select id, v from t4 order by id").
		Check(testkit.Rows("1 -1", "2 1"))
	tk.MustQuery("select id, v from t4 union select id, v from t3 order by id").
		Check(testkit.Rows("1 0", "2 1"))

	tk.MustExec("drop table if exists t5,t6,t7")
	tk.MustExec("create table t5 (id int, v bigint unsigned)")
	tk.MustExec("create table t6 (id int, v decimal)")
	tk.MustExec("create table t7 (id int, v bigint)")
	tk.MustExec("insert into t5 values (1, 1)")
	tk.MustExec("insert into t6 values (2, -1)")
	tk.MustExec("insert into t7 values (3, -1)")
	tk.MustQuery("select id, v from t5 union select id, v from t6 order by id").
		Check(testkit.Rows("1 1", "2 -1"))
	tk.MustQuery("select id, v from t5 union select id, v from t7 union select id, v from t6 order by id").
		Check(testkit.Rows("1 1", "2 -1", "3 -1"))
}

func (s *testSuite6) TestUpdateJoin(c *C) {
	tk := testkit.NewTestKit(c, s.store)
	tk.MustExec("use test")
	tk.MustExec("drop table if exists t1, t2, t3, t4, t5, t6, t7")
	tk.MustExec("create table t1(k int, v int)")
	tk.MustExec("create table t2(k int, v int)")
	tk.MustExec("create table t3(id int auto_increment, k int, v int, primary key(id))")
	tk.MustExec("create table t4(k int, v int)")
	tk.MustExec("create table t5(v int, k int, primary key(k))")
	tk.MustExec("insert into t1 values (1, 1)")
	tk.MustExec("insert into t4 values (3, 3)")
	tk.MustExec("create table t6 (id int, v longtext)")
	tk.MustExec("create table t7 (x int, id int, v longtext, primary key(id))")

	// test the normal case that update one row for a single table.
	tk.MustExec("update t1 set v = 0 where k = 1")
	tk.MustQuery("select k, v from t1 where k = 1").Check(testkit.Rows("1 0"))

	// test the case that the table with auto_increment or none-null columns as the right table of left join.
	tk.MustExec("update t1 left join t3 on t1.k = t3.k set t1.v = 1")
	tk.MustQuery("select k, v from t1").Check(testkit.Rows("1 1"))
	tk.MustQuery("select id, k, v from t3").Check(testkit.Rows())

	// test left join and the case that the right table has no matching record but has updated the right table columns.
	tk.MustExec("update t1 left join t2 on t1.k = t2.k set t1.v = t2.v, t2.v = 3")
	tk.MustQuery("select k, v from t1").Check(testkit.Rows("1 <nil>"))
	tk.MustQuery("select k, v from t2").Check(testkit.Rows())

	// test the case that the update operation in the left table references data in the right table while data of the right table columns is modified.
	tk.MustExec("update t1 left join t2 on t1.k = t2.k set t2.v = 3, t1.v = t2.v")
	tk.MustQuery("select k, v from t1").Check(testkit.Rows("1 <nil>"))
	tk.MustQuery("select k, v from t2").Check(testkit.Rows())

	// test right join and the case that the left table has no matching record but has updated the left table columns.
	tk.MustExec("update t2 right join t1 on t2.k = t1.k set t2.v = 4, t1.v = 0")
	tk.MustQuery("select k, v from t1").Check(testkit.Rows("1 0"))
	tk.MustQuery("select k, v from t2").Check(testkit.Rows())

	// test the case of right join and left join at the same time.
	tk.MustExec("update t1 left join t2 on t1.k = t2.k right join t4 on t4.k = t2.k set t1.v = 4, t2.v = 4, t4.v = 4")
	tk.MustQuery("select k, v from t1").Check(testkit.Rows("1 0"))
	tk.MustQuery("select k, v from t2").Check(testkit.Rows())
	tk.MustQuery("select k, v from t4").Check(testkit.Rows("3 4"))

	// test normal left join and the case that the right table has matching rows.
	tk.MustExec("insert t2 values (1, 10)")
	tk.MustExec("update t1 left join t2 on t1.k = t2.k set t2.v = 11")
	tk.MustQuery("select k, v from t2").Check(testkit.Rows("1 11"))

	// test the case of continuously joining the same table and updating the unmatching records.
	tk.MustExec("update t1 t11 left join t2 on t11.k = t2.k left join t1 t12 on t2.v = t12.k set t12.v = 233, t11.v = 111")
	tk.MustQuery("select k, v from t1").Check(testkit.Rows("1 111"))
	tk.MustQuery("select k, v from t2").Check(testkit.Rows("1 11"))

	// test the left join case that the left table has records but all records are null.
	tk.MustExec("delete from t1")
	tk.MustExec("delete from t2")
	tk.MustExec("insert into t1 values (null, null)")
	tk.MustExec("update t1 left join t2 on t1.k = t2.k set t1.v = 1")
	tk.MustQuery("select k, v from t1").Check(testkit.Rows("<nil> 1"))

	// test the case that the right table of left join has an primary key.
	tk.MustExec("insert t5 values(0, 0)")
	tk.MustExec("update t1 left join t5 on t1.k = t5.k set t1.v = 2")
	tk.MustQuery("select k, v from t1").Check(testkit.Rows("<nil> 2"))
	tk.MustQuery("select k, v from t5").Check(testkit.Rows("0 0"))

	tk.MustExec("insert into t6 values (1, NULL)")
	tk.MustExec("insert into t7 values (5, 1, 'a')")
	tk.MustExec("update t6, t7 set t6.v = t7.v where t6.id = t7.id and t7.x = 5")
	tk.MustQuery("select v from t6").Check(testkit.Rows("a"))
}

func (s *testSuite3) TestMaxOneRow(c *C) {
	tk := testkit.NewTestKit(c, s.store)
	tk.MustExec(`use test`)
	tk.MustExec(`drop table if exists t1`)
	tk.MustExec(`drop table if exists t2`)
	tk.MustExec(`create table t1(a double, b double);`)
	tk.MustExec(`create table t2(a double, b double);`)
	tk.MustExec(`insert into t1 values(1, 1), (2, 2), (3, 3);`)
	tk.MustExec(`insert into t2 values(0, 0);`)
	tk.MustExec(`set @@tidb_init_chunk_size=1;`)
	rs, err := tk.Exec(`select (select t1.a from t1 where t1.a > t2.a) as a from t2;`)
	c.Assert(err, IsNil)

	err = rs.Next(context.TODO(), rs.NewChunk())
	c.Assert(err.Error(), Equals, "[executor:1242]Subquery returns more than 1 row")

	err = rs.Close()
	c.Assert(err, IsNil)
}

func (s *testSuiteP2) TestCurrentTimestampValueSelection(c *C) {
	tk := testkit.NewTestKit(c, s.store)
	tk.MustExec("use test")
	tk.MustExec("drop table if exists t,t1")

	tk.MustExec("create table t (id int, t0 timestamp null default current_timestamp, t1 timestamp(1) null default current_timestamp(1), t2 timestamp(2) null default current_timestamp(2) on update current_timestamp(2))")
	tk.MustExec("insert into t (id) values (1)")
	rs := tk.MustQuery("select t0, t1, t2 from t where id = 1")
	t0 := rs.Rows()[0][0].(string)
	t1 := rs.Rows()[0][1].(string)
	t2 := rs.Rows()[0][2].(string)
	c.Assert(len(strings.Split(t0, ".")), Equals, 1)
	c.Assert(len(strings.Split(t1, ".")[1]), Equals, 1)
	c.Assert(len(strings.Split(t2, ".")[1]), Equals, 2)
	tk.MustQuery("select id from t where t0 = ?", t0).Check(testkit.Rows("1"))
	tk.MustQuery("select id from t where t1 = ?", t1).Check(testkit.Rows("1"))
	tk.MustQuery("select id from t where t2 = ?", t2).Check(testkit.Rows("1"))
	time.Sleep(time.Second)
	tk.MustExec("update t set t0 = now() where id = 1")
	rs = tk.MustQuery("select t2 from t where id = 1")
	newT2 := rs.Rows()[0][0].(string)
	c.Assert(newT2 != t2, IsTrue)

	tk.MustExec("create table t1 (id int, a timestamp, b timestamp(2), c timestamp(3))")
	tk.MustExec("insert into t1 (id, a, b, c) values (1, current_timestamp(2), current_timestamp, current_timestamp(3))")
	rs = tk.MustQuery("select a, b, c from t1 where id = 1")
	a := rs.Rows()[0][0].(string)
	b := rs.Rows()[0][1].(string)
	d := rs.Rows()[0][2].(string)
	c.Assert(len(strings.Split(a, ".")), Equals, 1)
	c.Assert(strings.Split(b, ".")[1], Equals, "00")
	c.Assert(len(strings.Split(d, ".")[1]), Equals, 3)
}

func (s *testSuite3) TestRowID(c *C) {
	tk := testkit.NewTestKit(c, s.store)
	tk.MustExec(`use test`)
	tk.MustExec(`drop table if exists t`)
	tk.Se.GetSessionVars().EnableClusteredIndex = false
	tk.MustExec(`create table t(a varchar(10), b varchar(10), c varchar(1), index idx(a, b, c));`)
	tk.MustExec(`insert into t values('a', 'b', 'c');`)
	tk.MustExec(`insert into t values('a', 'b', 'c');`)
	tk.MustQuery(`select b, _tidb_rowid from t use index(idx) where a = 'a';`).Check(testkit.Rows(
		`b 1`,
		`b 2`,
	))
	tk.MustExec(`begin;`)
	tk.MustExec(`select * from t for update`)
	tk.MustQuery(`select distinct b from t use index(idx) where a = 'a';`).Check(testkit.Rows(`b`))
	tk.MustExec(`commit;`)

	tk.MustExec(`drop table if exists t`)
	tk.MustExec(`create table t(a varchar(5) primary key)`)
	tk.MustExec(`insert into t values('a')`)
	tk.MustQuery("select *, _tidb_rowid from t use index(`primary`) where _tidb_rowid=1").Check(testkit.Rows("a 1"))
}

func (s *testSuite3) TestDoSubquery(c *C) {
	tk := testkit.NewTestKit(c, s.store)
	tk.MustExec(`use test`)
	tk.MustExec(`drop table if exists t`)
	tk.MustExec(`create table t(a int)`)
	_, err := tk.Exec(`do 1 in (select * from t)`)
	c.Assert(err, IsNil, Commentf("err %v", err))
	tk.MustExec(`insert into t values(1)`)
	r, err := tk.Exec(`do 1 in (select * from t)`)
	c.Assert(err, IsNil, Commentf("err %v", err))
	c.Assert(r, IsNil, Commentf("result of Do not empty"))
}

func (s *testSuite3) TestSubqueryTableAlias(c *C) {
	tk := testkit.NewTestKit(c, s.store)
	tk.MustExec(`use test`)
	tk.MustExec(`drop table if exists t`)

	tk.MustExec("set sql_mode = ''")
	tk.MustGetErrCode("select a, b from (select 1 a) ``, (select 2 b) ``;", mysql.ErrDerivedMustHaveAlias)
	tk.MustGetErrCode("select a, b from (select 1 a) `x`, (select 2 b) `x`;", mysql.ErrNonuniqTable)
	tk.MustGetErrCode("select a, b from (select 1 a), (select 2 b);", mysql.ErrDerivedMustHaveAlias)
	// ambiguous column name
	tk.MustGetErrCode("select a from (select 1 a) ``, (select 2 a) ``;", mysql.ErrDerivedMustHaveAlias)
	tk.MustGetErrCode("select a from (select 1 a) `x`, (select 2 a) `x`;", mysql.ErrNonuniqTable)
	tk.MustGetErrCode("select x.a from (select 1 a) `x`, (select 2 a) `x`;", mysql.ErrNonuniqTable)
	tk.MustGetErrCode("select a from (select 1 a), (select 2 a);", mysql.ErrDerivedMustHaveAlias)

	tk.MustExec("set sql_mode = 'oracle';")
	tk.MustQuery("select a, b from (select 1 a) ``, (select 2 b) ``;").Check(testkit.Rows("1 2"))
	tk.MustQuery("select a, b from (select 1 a) `x`, (select 2 b) `x`;").Check(testkit.Rows("1 2"))
	tk.MustQuery("select a, b from (select 1 a), (select 2 b);").Check(testkit.Rows("1 2"))
	// ambiguous column name
	tk.MustGetErrCode("select a from (select 1 a) ``, (select 2 a) ``;", mysql.ErrNonUniq)
	tk.MustGetErrCode("select a from (select 1 a) `x`, (select 2 a) `x`;", mysql.ErrNonUniq)
	tk.MustGetErrCode("select x.a from (select 1 a) `x`, (select 2 a) `x`;", mysql.ErrNonUniq)
	tk.MustGetErrCode("select a from (select 1 a), (select 2 a);", mysql.ErrNonUniq)
}

func (s *testSerialSuite) TestTSOFail(c *C) {
	tk := testkit.NewTestKit(c, s.store)
	tk.MustExec(`use test`)
	tk.MustExec(`drop table if exists t`)
	tk.MustExec(`create table t(a int)`)

	c.Assert(failpoint.Enable("github.com/pingcap/tidb/session/mockGetTSFail", "return"), IsNil)
	ctx := failpoint.WithHook(context.Background(), func(ctx context.Context, fpname string) bool {
		return fpname == "github.com/pingcap/tidb/session/mockGetTSFail"
	})
	_, err := tk.Se.Execute(ctx, `select * from t`)
	c.Assert(err, NotNil)
	c.Assert(failpoint.Disable("github.com/pingcap/tidb/session/mockGetTSFail"), IsNil)
}

func (s *testSuite3) TestSelectHashPartitionTable(c *C) {
	tk := testkit.NewTestKit(c, s.store)
	tk.MustExec(`use test`)
	tk.MustExec(`drop table if exists th`)
	tk.MustExec("set @@session.tidb_enable_table_partition = '1';")
	tk.MustExec(`create table th (a int, b int) partition by hash(a) partitions 3;`)
	defer tk.MustExec(`drop table if exists th`)
	tk.MustExec(`insert into th values (0,0),(1,1),(2,2),(3,3),(4,4),(5,5),(6,6),(7,7),(8,8);`)
	tk.MustExec("insert into th values (-1,-1),(-2,-2),(-3,-3),(-4,-4),(-5,-5),(-6,-6),(-7,-7),(-8,-8);")
	tk.MustQuery("select b from th order by a").Check(testkit.Rows("-8", "-7", "-6", "-5", "-4", "-3", "-2", "-1", "0", "1", "2", "3", "4", "5", "6", "7", "8"))
	tk.MustQuery(" select * from th where a=-2;").Check(testkit.Rows("-2 -2"))
	tk.MustQuery(" select * from th where a=5;").Check(testkit.Rows("5 5"))
}

func (s *testSuiteP1) TestSelectPartition(c *C) {
	tk := testkit.NewTestKit(c, s.store)
	tk.MustExec(`use test`)
	tk.MustExec(`drop table if exists th, tr, tl`)
	tk.MustExec("set @@session.tidb_enable_list_partition = ON;")
	tk.MustExec(`create table th (a int, b int) partition by hash(a) partitions 3;`)
	tk.MustExec(`create table tr (a int, b int)
							partition by range (a) (
							partition r0 values less than (4),
							partition r1 values less than (7),
							partition r3 values less than maxvalue)`)
	tk.MustExec(`create table tl (a int, b int, unique index idx(a)) partition by list  (a) (
					    partition p0 values in (3,5,6,9,17),
					    partition p1 values in (1,2,10,11,19,20),
					    partition p2 values in (4,12,13,14,18),
					    partition p3 values in (7,8,15,16,null));`)
	defer tk.MustExec(`drop table if exists th, tr, tl`)
	tk.MustExec(`insert into th values (0,0),(1,1),(2,2),(3,3),(4,4),(5,5),(6,6),(7,7),(8,8);`)
	tk.MustExec("insert into th values (-1,-1),(-2,-2),(-3,-3),(-4,-4),(-5,-5),(-6,-6),(-7,-7),(-8,-8);")
	tk.MustExec(`insert into tr values (-3,-3),(3,3),(4,4),(7,7),(8,8);`)
	tk.MustExec(`insert into tl values (3,3),(1,1),(4,4),(7,7),(8,8),(null,null);`)
	// select 1 partition.
	tk.MustQuery("select b from th partition (p0) order by a").Check(testkit.Rows("-6", "-3", "0", "3", "6"))
	tk.MustQuery("select b from tr partition (r0) order by a").Check(testkit.Rows("-3", "3"))
	tk.MustQuery("select b from tl partition (p0) order by a").Check(testkit.Rows("3"))
	tk.MustQuery("select b from th partition (p0,P0) order by a").Check(testkit.Rows("-6", "-3", "0", "3", "6"))
	tk.MustQuery("select b from tr partition (r0,R0,r0) order by a").Check(testkit.Rows("-3", "3"))
	tk.MustQuery("select b from tl partition (p0,P0,p0) order by a").Check(testkit.Rows("3"))
	// select multi partition.
	tk.MustQuery("select b from th partition (P2,p0) order by a").Check(testkit.Rows("-8", "-6", "-5", "-3", "-2", "0", "2", "3", "5", "6", "8"))
	tk.MustQuery("select b from tr partition (r1,R3) order by a").Check(testkit.Rows("4", "7", "8"))
	tk.MustQuery("select b from tl partition (p0,P3) order by a").Check(testkit.Rows("<nil>", "3", "7", "8"))

	// test select unknown partition error
	err := tk.ExecToErr("select b from th partition (p0,p4)")
	c.Assert(err.Error(), Equals, "[table:1735]Unknown partition 'p4' in table 'th'")
	err = tk.ExecToErr("select b from tr partition (r1,r4)")
	c.Assert(err.Error(), Equals, "[table:1735]Unknown partition 'r4' in table 'tr'")
	err = tk.ExecToErr("select b from tl partition (p0,p4)")
	c.Assert(err.Error(), Equals, "[table:1735]Unknown partition 'p4' in table 'tl'")

	// test select partition table in transaction.
	tk.MustExec("begin")
	tk.MustExec("insert into th values (10,10),(11,11)")
	tk.MustQuery("select a, b from th where b>10").Check(testkit.Rows("11 11"))
	tk.MustExec("commit")
	tk.MustQuery("select a, b from th where b>10").Check(testkit.Rows("11 11"))

	// test partition function is scalar func
	tk.MustExec("drop table if exists tscalar")
	tk.MustExec(`create table tscalar (c1 int) partition by range (c1 % 30) (
								partition p0 values less than (0),
								partition p1 values less than (10),
								partition p2 values less than (20),
								partition pm values less than (maxvalue));`)
	tk.MustExec("insert into tscalar values(0), (10), (40), (50), (55)")
	// test IN expression
	tk.MustExec("insert into tscalar values(-0), (-10), (-40), (-50), (-55)")
	tk.MustQuery("select * from tscalar where c1 in (55, 55)").Check(testkit.Rows("55"))
	tk.MustQuery("select * from tscalar where c1 in (40, 40)").Check(testkit.Rows("40"))
	tk.MustQuery("select * from tscalar where c1 in (40)").Check(testkit.Rows("40"))
	tk.MustQuery("select * from tscalar where c1 in (-40)").Check(testkit.Rows("-40"))
	tk.MustQuery("select * from tscalar where c1 in (-40, -40)").Check(testkit.Rows("-40"))
	tk.MustQuery("select * from tscalar where c1 in (-1)").Check(testkit.Rows())
}

func (s *testSuiteP1) TestDeletePartition(c *C) {
	tk := testkit.NewTestKit(c, s.store)
	tk.MustExec(`use test`)
	tk.MustExec(`drop table if exists t1`)
	tk.MustExec(`create table t1 (a int) partition by range (a) (
 partition p0 values less than (10),
 partition p1 values less than (20),
 partition p2 values less than (30),
 partition p3 values less than (40),
 partition p4 values less than MAXVALUE
 )`)
	tk.MustExec("insert into t1 values (1),(11),(21),(31)")
	tk.MustExec("delete from t1 partition (p4)")
	tk.MustQuery("select * from t1 order by a").Check(testkit.Rows("1", "11", "21", "31"))
	tk.MustExec("delete from t1 partition (p0) where a > 10")
	tk.MustQuery("select * from t1 order by a").Check(testkit.Rows("1", "11", "21", "31"))
	tk.MustExec("delete from t1 partition (p0,p1,p2)")
	tk.MustQuery("select * from t1").Check(testkit.Rows("31"))
}

func (s *testSuite) TestSelectView(c *C) {
	tk := testkit.NewTestKit(c, s.store)
	tk.MustExec("use test")
	tk.MustExec("create table view_t (a int,b int)")
	tk.MustExec("insert into view_t values(1,2)")
	tk.MustExec("create definer='root'@'localhost' view view1 as select * from view_t")
	tk.MustExec("create definer='root'@'localhost' view view2(c,d) as select * from view_t")
	tk.MustExec("create definer='root'@'localhost' view view3(c,d) as select a,b from view_t")
	tk.MustQuery("select * from view1;").Check(testkit.Rows("1 2"))
	tk.MustQuery("select * from view2;").Check(testkit.Rows("1 2"))
	tk.MustQuery("select * from view3;").Check(testkit.Rows("1 2"))
	tk.MustExec("drop table view_t;")
	tk.MustExec("create table view_t(c int,d int)")
	err := tk.ExecToErr("select * from view1")
	c.Assert(err.Error(), Equals, "[planner:1356]View 'test.view1' references invalid table(s) or column(s) or function(s) or definer/invoker of view lack rights to use them")
	err = tk.ExecToErr("select * from view2")
	c.Assert(err.Error(), Equals, "[planner:1356]View 'test.view2' references invalid table(s) or column(s) or function(s) or definer/invoker of view lack rights to use them")
	err = tk.ExecToErr("select * from view3")
	c.Assert(err.Error(), Equals, plannercore.ErrViewInvalid.GenWithStackByArgs("test", "view3").Error())
	tk.MustExec("drop table view_t;")
	tk.MustExec("create table view_t(a int,b int,c int)")
	tk.MustExec("insert into view_t values(1,2,3)")
	tk.MustQuery("select * from view1;").Check(testkit.Rows("1 2"))
	tk.MustQuery("select * from view2;").Check(testkit.Rows("1 2"))
	tk.MustQuery("select * from view3;").Check(testkit.Rows("1 2"))
	tk.MustExec("alter table view_t drop column a")
	tk.MustExec("alter table view_t add column a int after b")
	tk.MustExec("update view_t set a=1;")
	tk.MustQuery("select * from view1;").Check(testkit.Rows("1 2"))
	tk.MustQuery("select * from view2;").Check(testkit.Rows("1 2"))
	tk.MustQuery("select * from view3;").Check(testkit.Rows("1 2"))
	tk.MustExec("drop table view_t;")
	tk.MustExec("drop view view1,view2,view3;")

	tk.MustExec("set @@tidb_enable_window_function = 1")
	defer func() {
		tk.MustExec("set @@tidb_enable_window_function = 0")
	}()
	tk.MustExec("create table t(a int, b int)")
	tk.MustExec("insert into t values (1,1),(1,2),(2,1),(2,2)")
	tk.MustExec("create definer='root'@'localhost' view v as select a, first_value(a) over(rows between 1 preceding and 1 following), last_value(a) over(rows between 1 preceding and 1 following) from t")
	result := tk.MustQuery("select * from v")
	result.Check(testkit.Rows("1 1 1", "1 1 2", "2 1 2", "2 2 2"))
	tk.MustExec("drop view v;")
}

type testSuite2 struct {
	*baseTestSuite
}

func (s *testSuite2) TearDownTest(c *C) {
	tk := testkit.NewTestKit(c, s.store)
	tk.MustExec("use test")
	r := tk.MustQuery("show full tables")
	for _, tb := range r.Rows() {
		tableName := tb[0]
		if tb[1] == "VIEW" {
			tk.MustExec(fmt.Sprintf("drop view %v", tableName))
		} else if tb[1] == "SEQUENCE" {
			tk.MustExec(fmt.Sprintf("drop sequence %v", tableName))
		} else {
			tk.MustExec(fmt.Sprintf("drop table %v", tableName))
		}
	}
}

type testSuite3 struct {
	*baseTestSuite
}

func (s *testSuite3) TearDownTest(c *C) {
	tk := testkit.NewTestKit(c, s.store)
	tk.MustExec("use test")
	r := tk.MustQuery("show full tables")
	for _, tb := range r.Rows() {
		tableName := tb[0]
		if tb[1] == "VIEW" {
			tk.MustExec(fmt.Sprintf("drop view %v", tableName))
		} else if tb[1] == "SEQUENCE" {
			tk.MustExec(fmt.Sprintf("drop sequence %v", tableName))
		} else {
			tk.MustExec(fmt.Sprintf("drop table %v", tableName))
		}
	}
}

type testSuite4 struct {
	*baseTestSuite
}

func (s *testSuite4) TearDownTest(c *C) {
	tk := testkit.NewTestKit(c, s.store)
	tk.MustExec("use test")
	r := tk.MustQuery("show full tables")
	for _, tb := range r.Rows() {
		tableName := tb[0]
		if tb[1] == "VIEW" {
			tk.MustExec(fmt.Sprintf("drop view %v", tableName))
		} else if tb[1] == "SEQUENCE" {
			tk.MustExec(fmt.Sprintf("drop sequence %v", tableName))
		} else {
			tk.MustExec(fmt.Sprintf("drop table %v", tableName))
		}
	}
}

type testSuite5 struct {
	*baseTestSuite
}

func (s *testSuite5) TearDownTest(c *C) {
	tk := testkit.NewTestKit(c, s.store)
	tk.MustExec("use test")
	r := tk.MustQuery("show full tables")
	for _, tb := range r.Rows() {
		tableName := tb[0]
		if tb[1] == "VIEW" {
			tk.MustExec(fmt.Sprintf("drop view %v", tableName))
		} else if tb[1] == "SEQUENCE" {
			tk.MustExec(fmt.Sprintf("drop sequence %v", tableName))
		} else {
			tk.MustExec(fmt.Sprintf("drop table %v", tableName))
		}
	}
}

type testSuite6 struct {
	*baseTestSuite
}

func (s *testSuite6) TearDownTest(c *C) {
	tk := testkit.NewTestKit(c, s.store)
	tk.MustExec("use test")
	r := tk.MustQuery("show full tables")
	for _, tb := range r.Rows() {
		tableName := tb[0]
		if tb[1] == "VIEW" {
			tk.MustExec(fmt.Sprintf("drop view %v", tableName))
		} else if tb[1] == "SEQUENCE" {
			tk.MustExec(fmt.Sprintf("drop sequence %v", tableName))
		} else {
			tk.MustExec(fmt.Sprintf("drop table %v", tableName))
		}
	}
}

type testSuite7 struct {
	*baseTestSuite
}

func (s *testSuite7) TearDownTest(c *C) {
	tk := testkit.NewTestKit(c, s.store)
	tk.MustExec("use test")
	r := tk.MustQuery("show full tables")
	for _, tb := range r.Rows() {
		tableName := tb[0]
		if tb[1] == "VIEW" {
			tk.MustExec(fmt.Sprintf("drop view %v", tableName))
		} else if tb[1] == "SEQUENCE" {
			tk.MustExec(fmt.Sprintf("drop sequence %v", tableName))
		} else {
			tk.MustExec(fmt.Sprintf("drop table %v", tableName))
		}
	}
}

type testSuite8 struct {
	*baseTestSuite
}

func (s *testSuite8) TearDownTest(c *C) {
	tk := testkit.NewTestKit(c, s.store)
	tk.MustExec("use test")
	r := tk.MustQuery("show full tables")
	for _, tb := range r.Rows() {
		tableName := tb[0]
		if tb[1] == "VIEW" {
			tk.MustExec(fmt.Sprintf("drop view %v", tableName))
		} else if tb[1] == "SEQUENCE" {
			tk.MustExec(fmt.Sprintf("drop sequence %v", tableName))
		} else {
			tk.MustExec(fmt.Sprintf("drop table %v", tableName))
		}
	}
}

type testSerialSuite1 struct {
	*baseTestSuite
}

func (s *testSerialSuite1) TearDownTest(c *C) {
	tk := testkit.NewTestKit(c, s.store)
	tk.MustExec("use test")
	r := tk.MustQuery("show full tables")
	for _, tb := range r.Rows() {
		tableName := tb[0]
		if tb[1] == "VIEW" {
			tk.MustExec(fmt.Sprintf("drop view %v", tableName))
		} else if tb[1] == "SEQUENCE" {
			tk.MustExec(fmt.Sprintf("drop sequence %v", tableName))
		} else {
			tk.MustExec(fmt.Sprintf("drop table %v", tableName))
		}
	}
}

func (s *testSuiteP2) TestStrToDateBuiltin(c *C) {
	tk := testkit.NewTestKit(c, s.store)
	tk.MustQuery(`select str_to_date('20190101','%Y%m%d%!') from dual`).Check(testkit.Rows("2019-01-01"))
	tk.MustQuery(`select str_to_date('20190101','%Y%m%d%f') from dual`).Check(testkit.Rows("2019-01-01 00:00:00.000000"))
	tk.MustQuery(`select str_to_date('20190101','%Y%m%d%H%i%s') from dual`).Check(testkit.Rows("2019-01-01 00:00:00"))
	tk.MustQuery(`select str_to_date('18/10/22','%y/%m/%d') from dual`).Check(testkit.Rows("2018-10-22"))
	tk.MustQuery(`select str_to_date('a18/10/22','%y/%m/%d') from dual`).Check(testkit.Rows("<nil>"))
	tk.MustQuery(`select str_to_date('69/10/22','%y/%m/%d') from dual`).Check(testkit.Rows("2069-10-22"))
	tk.MustQuery(`select str_to_date('70/10/22','%y/%m/%d') from dual`).Check(testkit.Rows("1970-10-22"))
	tk.MustQuery(`select str_to_date('8/10/22','%y/%m/%d') from dual`).Check(testkit.Rows("2008-10-22"))
	tk.MustQuery(`select str_to_date('8/10/22','%Y/%m/%d') from dual`).Check(testkit.Rows("2008-10-22"))
	tk.MustQuery(`select str_to_date('18/10/22','%Y/%m/%d') from dual`).Check(testkit.Rows("2018-10-22"))
	tk.MustQuery(`select str_to_date('a18/10/22','%Y/%m/%d') from dual`).Check(testkit.Rows("<nil>"))
	tk.MustQuery(`select str_to_date('69/10/22','%Y/%m/%d') from dual`).Check(testkit.Rows("2069-10-22"))
	tk.MustQuery(`select str_to_date('70/10/22','%Y/%m/%d') from dual`).Check(testkit.Rows("1970-10-22"))
	tk.MustQuery(`select str_to_date('018/10/22','%Y/%m/%d') from dual`).Check(testkit.Rows("0018-10-22"))
	tk.MustQuery(`select str_to_date('2018/10/22','%Y/%m/%d') from dual`).Check(testkit.Rows("2018-10-22"))
	tk.MustQuery(`select str_to_date('018/10/22','%y/%m/%d') from dual`).Check(testkit.Rows("<nil>"))
	tk.MustQuery(`select str_to_date('18/10/22','%y0/%m/%d') from dual`).Check(testkit.Rows("<nil>"))
	tk.MustQuery(`select str_to_date('18/10/22','%Y0/%m/%d') from dual`).Check(testkit.Rows("<nil>"))
	tk.MustQuery(`select str_to_date('18a/10/22','%y/%m/%d') from dual`).Check(testkit.Rows("<nil>"))
	tk.MustQuery(`select str_to_date('18a/10/22','%Y/%m/%d') from dual`).Check(testkit.Rows("<nil>"))
	tk.MustQuery(`select str_to_date('20188/10/22','%Y/%m/%d') from dual`).Check(testkit.Rows("<nil>"))
	tk.MustQuery(`select str_to_date('2018510522','%Y5%m5%d') from dual`).Check(testkit.Rows("2018-10-22"))
	tk.MustQuery(`select str_to_date('2018^10^22','%Y^%m^%d') from dual`).Check(testkit.Rows("2018-10-22"))
	tk.MustQuery(`select str_to_date('2018@10@22','%Y@%m@%d') from dual`).Check(testkit.Rows("2018-10-22"))
	tk.MustQuery(`select str_to_date('2018%10%22','%Y%%m%%d') from dual`).Check(testkit.Rows("<nil>"))
	tk.MustQuery(`select str_to_date('2018(10(22','%Y(%m(%d') from dual`).Check(testkit.Rows("2018-10-22"))
	tk.MustQuery(`select str_to_date('2018\10\22','%Y\%m\%d') from dual`).Check(testkit.Rows("<nil>"))
	tk.MustQuery(`select str_to_date('2018=10=22','%Y=%m=%d') from dual`).Check(testkit.Rows("2018-10-22"))
	tk.MustQuery(`select str_to_date('2018+10+22','%Y+%m+%d') from dual`).Check(testkit.Rows("2018-10-22"))
	tk.MustQuery(`select str_to_date('2018_10_22','%Y_%m_%d') from dual`).Check(testkit.Rows("2018-10-22"))
	tk.MustQuery(`select str_to_date('69510522','%y5%m5%d') from dual`).Check(testkit.Rows("2069-10-22"))
	tk.MustQuery(`select str_to_date('69^10^22','%y^%m^%d') from dual`).Check(testkit.Rows("2069-10-22"))
	tk.MustQuery(`select str_to_date('18@10@22','%y@%m@%d') from dual`).Check(testkit.Rows("2018-10-22"))
	tk.MustQuery(`select str_to_date('18%10%22','%y%%m%%d') from dual`).Check(testkit.Rows("<nil>"))
	tk.MustQuery(`select str_to_date('18(10(22','%y(%m(%d') from dual`).Check(testkit.Rows("2018-10-22"))
	tk.MustQuery(`select str_to_date('18\10\22','%y\%m\%d') from dual`).Check(testkit.Rows("<nil>"))
	tk.MustQuery(`select str_to_date('18+10+22','%y+%m+%d') from dual`).Check(testkit.Rows("2018-10-22"))
	tk.MustQuery(`select str_to_date('18=10=22','%y=%m=%d') from dual`).Check(testkit.Rows("2018-10-22"))
	tk.MustQuery(`select str_to_date('18_10_22','%y_%m_%d') from dual`).Check(testkit.Rows("2018-10-22"))
	tk.MustQuery(`SELECT STR_TO_DATE('2020-07-04 11:22:33 PM', '%Y-%m-%d %r')`).Check(testkit.Rows("2020-07-04 23:22:33"))
	tk.MustQuery(`SELECT STR_TO_DATE('2020-07-04 12:22:33 AM', '%Y-%m-%d %r')`).Check(testkit.Rows("2020-07-04 00:22:33"))
	tk.MustQuery(`SELECT STR_TO_DATE('2020-07-04 12:22:33', '%Y-%m-%d %T')`).Check(testkit.Rows("2020-07-04 12:22:33"))
	tk.MustQuery(`SELECT STR_TO_DATE('2020-07-04 00:22:33', '%Y-%m-%d %T')`).Check(testkit.Rows("2020-07-04 00:22:33"))
}

func (s *testSuiteP2) TestAddDateBuiltinWithWarnings(c *C) {
	tk := testkit.NewTestKit(c, s.store)
	tk.MustExec("set @@sql_mode='NO_ZERO_DATE'")
	result := tk.MustQuery(`select date_add('2001-01-00', interval -2 hour);`)
	result.Check(testkit.Rows("<nil>"))
	tk.MustQuery("show warnings").Check(testutil.RowsWithSep("|", "Warning|1292|Incorrect datetime value: '2001-01-00'"))
}

func (s *testSuiteP2) TestStrToDateBuiltinWithWarnings(c *C) {
	tk := testkit.NewTestKit(c, s.store)
	tk.MustExec("set @@sql_mode='NO_ZERO_DATE'")
	tk.MustExec("use test")
	tk.MustQuery(`SELECT STR_TO_DATE('0000-1-01', '%Y-%m-%d');`).Check(testkit.Rows("<nil>"))
	tk.MustQuery("show warnings").Check(testkit.Rows("Warning 1411 Incorrect datetime value: '0000-1-01' for function str_to_date"))
}

func (s *testSuiteP2) TestReadPartitionedTable(c *C) {
	// Test three reader on partitioned table.
	tk := testkit.NewTestKit(c, s.store)
	tk.MustExec("use test")
	tk.MustExec("drop table if exists pt")
	tk.MustExec("create table pt (a int, b int, index i_b(b)) partition by range (a) (partition p1 values less than (2), partition p2 values less than (4), partition p3 values less than (6))")
	for i := 0; i < 6; i++ {
		tk.MustExec(fmt.Sprintf("insert into pt values(%d, %d)", i, i))
	}
	// Table reader
	tk.MustQuery("select * from pt order by a").Check(testkit.Rows("0 0", "1 1", "2 2", "3 3", "4 4", "5 5"))
	// Index reader
	tk.MustQuery("select b from pt where b = 3").Check(testkit.Rows("3"))
	// Index lookup
	tk.MustQuery("select a from pt where b = 3").Check(testkit.Rows("3"))
}

func (s *testSplitTable) TestSplitRegion(c *C) {
	tk := testkit.NewTestKit(c, s.store)
	tk.MustExec("use test")
	tk.MustExec("drop table if exists t, t1")
	tk.MustExec("create table t(a varchar(100),b int, index idx1(b,a))")
	tk.MustExec(`split table t index idx1 by (10000,"abcd"),(10000000);`)
	_, err := tk.Exec(`split table t index idx1 by ("abcd");`)
	c.Assert(err, NotNil)
	terr := errors.Cause(err).(*terror.Error)
	c.Assert(terr.Code(), Equals, errors.ErrCode(mysql.WarnDataTruncated))

	// Test for split index region.
	// Check min value is more than max value.
	tk.MustExec(`split table t index idx1 between (0) and (1000000000) regions 10`)
	_, err = tk.Exec(`split table t index idx1 between (2,'a') and (1,'c') regions 10`)
	c.Assert(err, NotNil)
	c.Assert(err.Error(), Equals, "Split index `idx1` region lower value (2,a) should less than the upper value (1,c)")

	// Check min value is invalid.
	_, err = tk.Exec(`split table t index idx1 between () and (1) regions 10`)
	c.Assert(err, NotNil)
	c.Assert(err.Error(), Equals, "Split index `idx1` region lower value count should more than 0")

	// Check max value is invalid.
	_, err = tk.Exec(`split table t index idx1 between (1) and () regions 10`)
	c.Assert(err, NotNil)
	c.Assert(err.Error(), Equals, "Split index `idx1` region upper value count should more than 0")

	// Check pre-split region num is too large.
	_, err = tk.Exec(`split table t index idx1 between (0) and (1000000000) regions 10000`)
	c.Assert(err, NotNil)
	c.Assert(err.Error(), Equals, "Split index region num exceeded the limit 1000")

	// Check pre-split region num 0 is invalid.
	_, err = tk.Exec(`split table t index idx1 between (0) and (1000000000) regions 0`)
	c.Assert(err, NotNil)
	c.Assert(err.Error(), Equals, "Split index region num should more than 0")

	// Test truncate error msg.
	_, err = tk.Exec(`split table t index idx1 between ("aa") and (1000000000) regions 0`)
	c.Assert(err, NotNil)
	c.Assert(err.Error(), Equals, "[types:1265]Incorrect value: 'aa' for column 'b'")

	// Test for split table region.
	tk.MustExec(`split table t between (0) and (1000000000) regions 10`)
	// Check the lower value is more than the upper value.
	_, err = tk.Exec(`split table t between (2) and (1) regions 10`)
	c.Assert(err, NotNil)
	c.Assert(err.Error(), Equals, "Split table `t` region lower value 2 should less than the upper value 1")

	// Check the lower value is invalid.
	_, err = tk.Exec(`split table t between () and (1) regions 10`)
	c.Assert(err, NotNil)
	c.Assert(err.Error(), Equals, "Split table region lower value count should be 1")

	// Check upper value is invalid.
	_, err = tk.Exec(`split table t between (1) and () regions 10`)
	c.Assert(err, NotNil)
	c.Assert(err.Error(), Equals, "Split table region upper value count should be 1")

	// Check pre-split region num is too large.
	_, err = tk.Exec(`split table t between (0) and (1000000000) regions 10000`)
	c.Assert(err, NotNil)
	c.Assert(err.Error(), Equals, "Split table region num exceeded the limit 1000")

	// Check pre-split region num 0 is invalid.
	_, err = tk.Exec(`split table t between (0) and (1000000000) regions 0`)
	c.Assert(err, NotNil)
	c.Assert(err.Error(), Equals, "Split table region num should more than 0")

	// Test truncate error msg.
	_, err = tk.Exec(`split table t between ("aa") and (1000000000) regions 10`)
	c.Assert(err, NotNil)
	c.Assert(err.Error(), Equals, "[types:1265]Incorrect value: 'aa' for column '_tidb_rowid'")

	// Test split table region step is too small.
	_, err = tk.Exec(`split table t between (0) and (100) regions 10`)
	c.Assert(err, NotNil)
	c.Assert(err.Error(), Equals, "Split table `t` region step value should more than 1000, step 10 is invalid")

	// Test split region by syntax.
	tk.MustExec(`split table t by (0),(1000),(1000000)`)

	// Test split region twice to test for multiple batch split region requests.
	tk.MustExec("create table t1(a int, b int)")
	tk.MustQuery("split table t1 between(0) and (10000) regions 10;").Check(testkit.Rows("9 1"))
	tk.MustQuery("split table t1 between(10) and (10010) regions 5;").Check(testkit.Rows("4 1"))

	// Test split region for partition table.
	tk.MustExec("drop table if exists t")
	tk.MustExec("create table t (a int,b int) partition by hash(a) partitions 5;")
	tk.MustQuery("split table t between (0) and (1000000) regions 5;").Check(testkit.Rows("20 1"))
	// Test for `split for region` syntax.
	tk.MustQuery("split region for partition table t between (1000000) and (100000000) regions 10;").Check(testkit.Rows("45 1"))

	// Test split region for partition table with specified partition.
	tk.MustQuery("split table t partition (p1,p2) between (100000000) and (1000000000) regions 5;").Check(testkit.Rows("8 1"))
	// Test for `split for region` syntax.
	tk.MustQuery("split region for partition table t partition (p3,p4) between (100000000) and (1000000000) regions 5;").Check(testkit.Rows("8 1"))
}

func (s *testSplitTable) TestClusterIndexSplitTableIntegration(c *C) {
	tk := testkit.NewTestKit(c, s.store)
	tk.MustExec("drop database if exists test_cluster_index_index_split_table_integration;")
	tk.MustExec("create database test_cluster_index_index_split_table_integration;")
	tk.MustExec("use test_cluster_index_index_split_table_integration;")
	tk.Se.GetSessionVars().EnableClusteredIndex = true

	tk.MustExec("create table t (a varchar(255), b double, c int, primary key (a, b));")

	// Value list length not match.
	lowerMsg := "Split table region lower value count should be 2"
	upperMsg := "Split table region upper value count should be 2"
	tk.MustGetErrMsg("split table t between ('aaa') and ('aaa', 100.0) regions 10;", lowerMsg)
	tk.MustGetErrMsg("split table t between ('aaa', 1.0) and ('aaa', 100.0, 11) regions 10;", upperMsg)

	// Value type not match.
	errMsg := "[types:1265]Incorrect value: 'aaa' for column 'b'"
	tk.MustGetErrMsg("split table t between ('aaa', 0.0) and (100.0, 'aaa') regions 10;", errMsg)

	// lower bound >= upper bound.
	errMsg = "Split table `t` region lower value (aaa,0) should less than the upper value (aaa,0)"
	tk.MustGetErrMsg("split table t between ('aaa', 0.0) and ('aaa', 0.0) regions 10;", errMsg)
	errMsg = "Split table `t` region lower value (bbb,0) should less than the upper value (aaa,0)"
	tk.MustGetErrMsg("split table t between ('bbb', 0.0) and ('aaa', 0.0) regions 10;", errMsg)

	// Exceed limit 1000.
	errMsg = "Split table region num exceeded the limit 1000"
	tk.MustGetErrMsg("split table t between ('aaa', 0.0) and ('aaa', 0.1) regions 100000;", errMsg)

	// Split on null values.
	errMsg = "[planner:1048]Column 'a' cannot be null"
	tk.MustGetErrMsg("split table t between (null, null) and (null, null) regions 1000;", errMsg)
	tk.MustGetErrMsg("split table t by (null, null);", errMsg)

	// Success.
	tk.MustExec("split table t between ('aaa', 0.0) and ('aaa', 100.0) regions 10;")
	tk.MustExec("split table t by ('aaa', 0.0), ('aaa', 20.0), ('aaa', 100.0);")
	tk.MustExec("split table t by ('aaa', 100.0), ('qqq', 20.0), ('zzz', 100.0), ('zzz', 1000.0);")

	tk.MustExec("drop table t;")
	tk.MustExec("create table t (a int, b int, c int, d int, primary key(a, c, d));")
	tk.MustQuery("split table t between (0, 0, 0) and (0, 0, 1) regions 1000;").Check(testkit.Rows("999 1"))

	tk.MustExec("drop table t;")
	tk.MustExec("create table t (a int, b int, c int, d int, primary key(d, a, c));")
	tk.MustQuery("split table t by (0, 0, 0), (1, 2, 3), (65535, 65535, 65535);").Check(testkit.Rows("3 1"))

	tk.MustExec("drop table if exists t;")
	tk.MustExec("create table t (a varchar(255), b decimal, c int, primary key (a, b));")
	errMsg = "[types:1265]Incorrect value: '' for column 'b'"
	tk.MustGetErrMsg("split table t by ('aaa', '')", errMsg)
}

func (s *testSplitTable) TestClusterIndexShowTableRegion(c *C) {
	tk := testkit.NewTestKit(c, s.store)
	atomic.StoreUint32(&ddl.EnableSplitTableRegion, 1)
	tk.MustExec("set global tidb_scatter_region = 1")
	tk.MustExec("drop database if exists cluster_index_regions;")
	tk.MustExec("create database cluster_index_regions;")
	tk.MustExec("use cluster_index_regions;")
	tk.Se.GetSessionVars().EnableClusteredIndex = true
	tk.MustExec("create table t (a int, b int, c int, primary key(a, b));")
	tk.MustExec("insert t values (1, 1, 1), (2, 2, 2);")
	tk.MustQuery("split table t between (1, 0) and (2, 3) regions 2;").Check(testkit.Rows("1 1"))
	rows := tk.MustQuery("show table t regions").Rows()
	tbl := testGetTableByName(c, tk.Se, "cluster_index_regions", "t")
	// Check the region start key.
	c.Assert(rows[0][1], Matches, fmt.Sprintf("t_%d_", tbl.Meta().ID))
	c.Assert(rows[1][1], Matches, fmt.Sprintf("t_%d_r_03800000000000000183800000000000", tbl.Meta().ID))

	tk.MustExec("drop table t;")
	tk.MustExec("create table t (a int, b int);")
	tk.MustQuery("split table t between (0) and (100000) regions 2;").Check(testkit.Rows("1 1"))
	rows = tk.MustQuery("show table t regions").Rows()
	tbl = testGetTableByName(c, tk.Se, "cluster_index_regions", "t")
	// Check the region start key is int64.
	c.Assert(rows[0][1], Matches, fmt.Sprintf("t_%d_", tbl.Meta().ID))
	c.Assert(rows[1][1], Matches, fmt.Sprintf("t_%d_r_50000", tbl.Meta().ID))
}

func (s *testSuiteWithData) TestClusterIndexOuterJoinElimination(c *C) {
	tk := testkit.NewTestKit(c, s.store)
	tk.MustExec("use test")
	tk.Se.GetSessionVars().EnableClusteredIndex = true
	tk.MustExec("create table t (a int, b int, c int, primary key(a,b))")
	rows := tk.MustQuery(`explain format = 'brief' select t1.a from t t1 left join t t2 on t1.a = t2.a and t1.b = t2.b`).Rows()
	rowStrs := s.testData.ConvertRowsToStrings(rows)
	for _, row := range rowStrs {
		// outer join has been eliminated.
		c.Assert(strings.Index(row, "Join"), Equals, -1)
	}
}

func (s *testSplitTable) TestShowTableRegion(c *C) {
	tk := testkit.NewTestKit(c, s.store)
	tk.MustExec("use test")
	tk.MustExec("drop table if exists t_regions")
	tk.MustExec("set global tidb_scatter_region = 1")
	atomic.StoreUint32(&ddl.EnableSplitTableRegion, 1)
	tk.MustExec("create table t_regions (a int key, b int, c int, index idx(b), index idx2(c))")
	_, err := tk.Exec("split partition table t_regions partition (p1,p2) index idx between (0) and (20000) regions 2;")
	c.Assert(err.Error(), Equals, plannercore.ErrPartitionClauseOnNonpartitioned.Error())

	// Test show table regions.
	tk.MustQuery(`split table t_regions between (-10000) and (10000) regions 4;`).Check(testkit.Rows("4 1"))
	re := tk.MustQuery("show table t_regions regions")
	rows := re.Rows()
	// Table t_regions should have 5 regions now.
	// 4 regions to store record data.
	// 1 region to store index data.
	c.Assert(len(rows), Equals, 5)
	c.Assert(len(rows[0]), Equals, 11)
	tbl := testGetTableByName(c, tk.Se, "test", "t_regions")
	// Check the region start key.
	c.Assert(rows[0][1], Equals, fmt.Sprintf("t_%d_r", tbl.Meta().ID))
	c.Assert(rows[1][1], Equals, fmt.Sprintf("t_%d_r_-5000", tbl.Meta().ID))
	c.Assert(rows[2][1], Equals, fmt.Sprintf("t_%d_r_0", tbl.Meta().ID))
	c.Assert(rows[3][1], Equals, fmt.Sprintf("t_%d_r_5000", tbl.Meta().ID))
	c.Assert(rows[4][2], Equals, fmt.Sprintf("t_%d_r", tbl.Meta().ID))

	// Test show table index regions.
	tk.MustQuery(`split table t_regions index idx between (-1000) and (1000) regions 4;`).Check(testkit.Rows("4 1"))
	re = tk.MustQuery("show table t_regions index idx regions")
	rows = re.Rows()
	// The index `idx` of table t_regions should have 4 regions now.
	c.Assert(len(rows), Equals, 4)
	// Check the region start key.
	c.Assert(rows[0][1], Matches, fmt.Sprintf("t_%d.*", tbl.Meta().ID))
	c.Assert(rows[1][1], Matches, fmt.Sprintf("t_%d_i_1_.*", tbl.Meta().ID))
	c.Assert(rows[2][1], Matches, fmt.Sprintf("t_%d_i_1_.*", tbl.Meta().ID))
	c.Assert(rows[3][1], Matches, fmt.Sprintf("t_%d_i_1_.*", tbl.Meta().ID))

	re = tk.MustQuery("show table t_regions regions")
	rows = re.Rows()
	// The index `idx` of table t_regions should have 9 regions now.
	// 4 regions to store record data.
	// 4 region to store index idx data.
	// 1 region to store index idx2 data.
	c.Assert(len(rows), Equals, 9)
	// Check the region start key.
	c.Assert(rows[0][1], Equals, fmt.Sprintf("t_%d_r", tbl.Meta().ID))
	c.Assert(rows[1][1], Equals, fmt.Sprintf("t_%d_r_-5000", tbl.Meta().ID))
	c.Assert(rows[2][1], Equals, fmt.Sprintf("t_%d_r_0", tbl.Meta().ID))
	c.Assert(rows[3][1], Equals, fmt.Sprintf("t_%d_r_5000", tbl.Meta().ID))
	c.Assert(rows[4][1], Matches, fmt.Sprintf("t_%d_", tbl.Meta().ID))
	c.Assert(rows[5][1], Matches, fmt.Sprintf("t_%d_i_1_.*", tbl.Meta().ID))
	c.Assert(rows[6][1], Matches, fmt.Sprintf("t_%d_i_1_.*", tbl.Meta().ID))
	c.Assert(rows[7][2], Equals, fmt.Sprintf("t_%d_i_2_", tbl.Meta().ID))
	c.Assert(rows[8][2], Equals, fmt.Sprintf("t_%d_r", tbl.Meta().ID))

	// Test unsigned primary key and wait scatter finish.
	tk.MustExec("drop table if exists t_regions")
	atomic.StoreUint32(&ddl.EnableSplitTableRegion, 1)
	tk.MustExec("create table t_regions (a int unsigned key, b int, index idx(b))")

	// Test show table regions.
	tk.MustExec(`set @@session.tidb_wait_split_region_finish=1;`)
	tk.MustQuery(`split table t_regions by (2500),(5000),(7500);`).Check(testkit.Rows("3 1"))
	re = tk.MustQuery("show table t_regions regions")
	rows = re.Rows()
	// Table t_regions should have 4 regions now.
	c.Assert(len(rows), Equals, 4)
	tbl = testGetTableByName(c, tk.Se, "test", "t_regions")
	// Check the region start key.
	c.Assert(rows[0][1], Matches, "t_.*")
	c.Assert(rows[1][1], Equals, fmt.Sprintf("t_%d_r_2500", tbl.Meta().ID))
	c.Assert(rows[2][1], Equals, fmt.Sprintf("t_%d_r_5000", tbl.Meta().ID))
	c.Assert(rows[3][1], Equals, fmt.Sprintf("t_%d_r_7500", tbl.Meta().ID))

	// Test show table index regions.
	tk.MustQuery(`split table t_regions index idx by (250),(500),(750);`).Check(testkit.Rows("4 1"))
	re = tk.MustQuery("show table t_regions index idx regions")
	rows = re.Rows()
	// The index `idx` of table t_regions should have 4 regions now.
	c.Assert(len(rows), Equals, 4)
	// Check the region start key.
	c.Assert(rows[0][1], Equals, fmt.Sprintf("t_%d_", tbl.Meta().ID))
	c.Assert(rows[1][1], Matches, fmt.Sprintf("t_%d_i_1_.*", tbl.Meta().ID))
	c.Assert(rows[2][1], Matches, fmt.Sprintf("t_%d_i_1_.*", tbl.Meta().ID))
	c.Assert(rows[3][1], Matches, fmt.Sprintf("t_%d_i_1_.*", tbl.Meta().ID))

	// Test show table regions for partition table when disable split region when create table.
	atomic.StoreUint32(&ddl.EnableSplitTableRegion, 0)
	tk.MustExec("drop table if exists partition_t;")
	tk.MustExec("set @@session.tidb_enable_table_partition = '1';")
	tk.MustExec("create table partition_t (a int, b int,index(a)) partition by hash (a) partitions 3")
	re = tk.MustQuery("show table partition_t regions")
	rows = re.Rows()
	c.Assert(len(rows), Equals, 1)
	c.Assert(rows[0][1], Matches, "t_.*")

	// Test show table regions for partition table when enable split region when create table.
	atomic.StoreUint32(&ddl.EnableSplitTableRegion, 1)
	tk.MustExec("set @@global.tidb_scatter_region=1;")
	tk.MustExec("drop table if exists partition_t;")
	tk.MustExec("create table partition_t (a int, b int,index(a)) partition by hash (a) partitions 3")
	re = tk.MustQuery("show table partition_t regions")
	rows = re.Rows()
	c.Assert(len(rows), Equals, 3)
	tbl = testGetTableByName(c, tk.Se, "test", "partition_t")
	partitionDef := tbl.Meta().GetPartitionInfo().Definitions
	c.Assert(rows[0][1], Matches, fmt.Sprintf("t_%d_.*", partitionDef[0].ID))
	c.Assert(rows[1][1], Matches, fmt.Sprintf("t_%d_.*", partitionDef[1].ID))
	c.Assert(rows[2][1], Matches, fmt.Sprintf("t_%d_.*", partitionDef[2].ID))

	// Test split partition region when add new partition.
	tk.MustExec("drop table if exists partition_t;")
	tk.MustExec(`create table partition_t (a int, b int,index(a)) PARTITION BY RANGE (a) (
		PARTITION p0 VALUES LESS THAN (10),
		PARTITION p1 VALUES LESS THAN (20),
		PARTITION p2 VALUES LESS THAN (30));`)
	tk.MustExec(`alter table partition_t add partition ( partition p3 values less than (40), partition p4 values less than (50) );`)
	re = tk.MustQuery("show table partition_t regions")
	rows = re.Rows()
	c.Assert(len(rows), Equals, 5)
	tbl = testGetTableByName(c, tk.Se, "test", "partition_t")
	partitionDef = tbl.Meta().GetPartitionInfo().Definitions
	c.Assert(rows[0][1], Matches, fmt.Sprintf("t_%d_.*", partitionDef[0].ID))
	c.Assert(rows[1][1], Matches, fmt.Sprintf("t_%d_.*", partitionDef[1].ID))
	c.Assert(rows[2][1], Matches, fmt.Sprintf("t_%d_.*", partitionDef[2].ID))
	c.Assert(rows[3][1], Matches, fmt.Sprintf("t_%d_.*", partitionDef[3].ID))
	c.Assert(rows[4][1], Matches, fmt.Sprintf("t_%d_.*", partitionDef[4].ID))

	// Test pre-split table region when create table.
	tk.MustExec("drop table if exists t_pre")
	tk.MustExec("create table t_pre (a int, b int) shard_row_id_bits = 2 pre_split_regions=2;")
	re = tk.MustQuery("show table t_pre regions")
	rows = re.Rows()
	// Table t_regions should have 4 regions now.
	c.Assert(len(rows), Equals, 4)
	tbl = testGetTableByName(c, tk.Se, "test", "t_pre")
	c.Assert(rows[1][1], Equals, fmt.Sprintf("t_%d_r_2305843009213693952", tbl.Meta().ID))
	c.Assert(rows[2][1], Equals, fmt.Sprintf("t_%d_r_4611686018427387904", tbl.Meta().ID))
	c.Assert(rows[3][1], Equals, fmt.Sprintf("t_%d_r_6917529027641081856", tbl.Meta().ID))

	// Test pre-split table region when create table.
	tk.MustExec("drop table if exists pt_pre")
	tk.MustExec("create table pt_pre (a int, b int) shard_row_id_bits = 2 pre_split_regions=2 partition by hash(a) partitions 3;")
	re = tk.MustQuery("show table pt_pre regions")
	rows = re.Rows()
	// Table t_regions should have 4 regions now.
	c.Assert(len(rows), Equals, 12)
	tbl = testGetTableByName(c, tk.Se, "test", "pt_pre")
	pi := tbl.Meta().GetPartitionInfo().Definitions
	c.Assert(len(pi), Equals, 3)
	for i, p := range pi {
		c.Assert(rows[1+4*i][1], Equals, fmt.Sprintf("t_%d_r_2305843009213693952", p.ID))
		c.Assert(rows[2+4*i][1], Equals, fmt.Sprintf("t_%d_r_4611686018427387904", p.ID))
		c.Assert(rows[3+4*i][1], Equals, fmt.Sprintf("t_%d_r_6917529027641081856", p.ID))
	}

	defer atomic.StoreUint32(&ddl.EnableSplitTableRegion, 0)

	// Test split partition table.
	tk.MustExec("drop table if exists t")
	tk.MustExec("create table t (a int,b int) partition by hash(a) partitions 5;")
	tk.MustQuery("split table t between (0) and (4000000) regions 4;").Check(testkit.Rows("15 1"))
	re = tk.MustQuery("show table t regions")
	rows = re.Rows()
	c.Assert(len(rows), Equals, 20)
	tbl = testGetTableByName(c, tk.Se, "test", "t")
	c.Assert(len(tbl.Meta().GetPartitionInfo().Definitions), Equals, 5)
	for i, p := range tbl.Meta().GetPartitionInfo().Definitions {
		c.Assert(rows[i*4+0][1], Equals, fmt.Sprintf("t_%d_", p.ID))
		c.Assert(rows[i*4+1][1], Equals, fmt.Sprintf("t_%d_r_1000000", p.ID))
		c.Assert(rows[i*4+2][1], Equals, fmt.Sprintf("t_%d_r_2000000", p.ID))
		c.Assert(rows[i*4+3][1], Equals, fmt.Sprintf("t_%d_r_3000000", p.ID))
	}

	// Test split region for partition table with specified partition.
	tk.MustQuery("split table t partition (p4) between (1000000) and (2000000) regions 5;").Check(testkit.Rows("4 1"))
	re = tk.MustQuery("show table t regions")
	rows = re.Rows()
	c.Assert(len(rows), Equals, 24)
	tbl = testGetTableByName(c, tk.Se, "test", "t")
	c.Assert(len(tbl.Meta().GetPartitionInfo().Definitions), Equals, 5)
	for i := 0; i < 4; i++ {
		p := tbl.Meta().GetPartitionInfo().Definitions[i]
		c.Assert(rows[i*4+0][1], Equals, fmt.Sprintf("t_%d_", p.ID))
		c.Assert(rows[i*4+1][1], Equals, fmt.Sprintf("t_%d_r_1000000", p.ID))
		c.Assert(rows[i*4+2][1], Equals, fmt.Sprintf("t_%d_r_2000000", p.ID))
		c.Assert(rows[i*4+3][1], Equals, fmt.Sprintf("t_%d_r_3000000", p.ID))
	}
	for i := 4; i < 5; i++ {
		p := tbl.Meta().GetPartitionInfo().Definitions[i]
		c.Assert(rows[i*4+0][1], Equals, fmt.Sprintf("t_%d_", p.ID))
		c.Assert(rows[i*4+1][1], Equals, fmt.Sprintf("t_%d_r_1000000", p.ID))
		c.Assert(rows[i*4+2][1], Equals, fmt.Sprintf("t_%d_r_1200000", p.ID))
		c.Assert(rows[i*4+3][1], Equals, fmt.Sprintf("t_%d_r_1400000", p.ID))
		c.Assert(rows[i*4+4][1], Equals, fmt.Sprintf("t_%d_r_1600000", p.ID))
		c.Assert(rows[i*4+5][1], Equals, fmt.Sprintf("t_%d_r_1800000", p.ID))
		c.Assert(rows[i*4+6][1], Equals, fmt.Sprintf("t_%d_r_2000000", p.ID))
		c.Assert(rows[i*4+7][1], Equals, fmt.Sprintf("t_%d_r_3000000", p.ID))
	}

	// Test for show table partition regions.
	for i := 0; i < 4; i++ {
		re = tk.MustQuery(fmt.Sprintf("show table t partition (p%v) regions", i))
		rows = re.Rows()
		c.Assert(len(rows), Equals, 4)
		p := tbl.Meta().GetPartitionInfo().Definitions[i]
		c.Assert(rows[0][1], Equals, fmt.Sprintf("t_%d_", p.ID))
		c.Assert(rows[1][1], Equals, fmt.Sprintf("t_%d_r_1000000", p.ID))
		c.Assert(rows[2][1], Equals, fmt.Sprintf("t_%d_r_2000000", p.ID))
		c.Assert(rows[3][1], Equals, fmt.Sprintf("t_%d_r_3000000", p.ID))
	}
	re = tk.MustQuery("show table t partition (p0, p4) regions")
	rows = re.Rows()
	c.Assert(len(rows), Equals, 12)
	p := tbl.Meta().GetPartitionInfo().Definitions[0]
	c.Assert(rows[0][1], Equals, fmt.Sprintf("t_%d_", p.ID))
	c.Assert(rows[1][1], Equals, fmt.Sprintf("t_%d_r_1000000", p.ID))
	c.Assert(rows[2][1], Equals, fmt.Sprintf("t_%d_r_2000000", p.ID))
	c.Assert(rows[3][1], Equals, fmt.Sprintf("t_%d_r_3000000", p.ID))
	p = tbl.Meta().GetPartitionInfo().Definitions[4]
	c.Assert(rows[4][1], Equals, fmt.Sprintf("t_%d_", p.ID))
	c.Assert(rows[5][1], Equals, fmt.Sprintf("t_%d_r_1000000", p.ID))
	c.Assert(rows[6][1], Equals, fmt.Sprintf("t_%d_r_1200000", p.ID))
	c.Assert(rows[7][1], Equals, fmt.Sprintf("t_%d_r_1400000", p.ID))
	c.Assert(rows[8][1], Equals, fmt.Sprintf("t_%d_r_1600000", p.ID))
	c.Assert(rows[9][1], Equals, fmt.Sprintf("t_%d_r_1800000", p.ID))
	c.Assert(rows[10][1], Equals, fmt.Sprintf("t_%d_r_2000000", p.ID))
	c.Assert(rows[11][1], Equals, fmt.Sprintf("t_%d_r_3000000", p.ID))
	// Test for duplicate partition names.
	re = tk.MustQuery("show table t partition (p0, p0, p0) regions")
	rows = re.Rows()
	c.Assert(len(rows), Equals, 4)
	p = tbl.Meta().GetPartitionInfo().Definitions[0]
	c.Assert(rows[0][1], Equals, fmt.Sprintf("t_%d_", p.ID))
	c.Assert(rows[1][1], Equals, fmt.Sprintf("t_%d_r_1000000", p.ID))
	c.Assert(rows[2][1], Equals, fmt.Sprintf("t_%d_r_2000000", p.ID))
	c.Assert(rows[3][1], Equals, fmt.Sprintf("t_%d_r_3000000", p.ID))

	// Test split partition table index.
	tk.MustExec("drop table if exists t")
	tk.MustExec("create table t (a int,b int,index idx(a)) partition by hash(a) partitions 5;")
	tk.MustQuery("split table t between (0) and (4000000) regions 4;").Check(testkit.Rows("20 1"))
	tk.MustQuery("split table t index idx between (0) and (4000000) regions 4;").Check(testkit.Rows("20 1"))
	re = tk.MustQuery("show table t regions")
	rows = re.Rows()
	c.Assert(len(rows), Equals, 40)
	tbl = testGetTableByName(c, tk.Se, "test", "t")
	c.Assert(len(tbl.Meta().GetPartitionInfo().Definitions), Equals, 5)
	for i := 0; i < 5; i++ {
		p := tbl.Meta().GetPartitionInfo().Definitions[i]
		c.Assert(rows[i*8+0][1], Equals, fmt.Sprintf("t_%d_r", p.ID))
		c.Assert(rows[i*8+1][1], Equals, fmt.Sprintf("t_%d_r_1000000", p.ID))
		c.Assert(rows[i*8+2][1], Equals, fmt.Sprintf("t_%d_r_2000000", p.ID))
		c.Assert(rows[i*8+3][1], Equals, fmt.Sprintf("t_%d_r_3000000", p.ID))
		c.Assert(rows[i*8+4][1], Equals, fmt.Sprintf("t_%d_", p.ID))
		c.Assert(rows[i*8+5][1], Matches, fmt.Sprintf("t_%d_i_1_.*", p.ID))
		c.Assert(rows[i*8+6][1], Matches, fmt.Sprintf("t_%d_i_1_.*", p.ID))
		c.Assert(rows[i*8+7][1], Matches, fmt.Sprintf("t_%d_i_1_.*", p.ID))
	}

	// Test split index region for partition table with specified partition.
	tk.MustQuery("split table t partition (p4) index idx between (0) and (1000000) regions 5;").Check(testkit.Rows("4 1"))
	re = tk.MustQuery("show table t regions")
	rows = re.Rows()
	c.Assert(len(rows), Equals, 44)
	tbl = testGetTableByName(c, tk.Se, "test", "t")
	c.Assert(len(tbl.Meta().GetPartitionInfo().Definitions), Equals, 5)
	for i := 0; i < 4; i++ {
		p := tbl.Meta().GetPartitionInfo().Definitions[i]
		c.Assert(rows[i*8+0][1], Equals, fmt.Sprintf("t_%d_r", p.ID))
		c.Assert(rows[i*8+1][1], Equals, fmt.Sprintf("t_%d_r_1000000", p.ID))
		c.Assert(rows[i*8+2][1], Equals, fmt.Sprintf("t_%d_r_2000000", p.ID))
		c.Assert(rows[i*8+3][1], Equals, fmt.Sprintf("t_%d_r_3000000", p.ID))
		c.Assert(rows[i*8+4][1], Equals, fmt.Sprintf("t_%d_", p.ID))
		c.Assert(rows[i*8+5][1], Matches, fmt.Sprintf("t_%d_i_1_.*", p.ID))
		c.Assert(rows[i*8+6][1], Matches, fmt.Sprintf("t_%d_i_1_.*", p.ID))
		c.Assert(rows[i*8+7][1], Matches, fmt.Sprintf("t_%d_i_1_.*", p.ID))
	}
	for i := 4; i < 5; i++ {
		p := tbl.Meta().GetPartitionInfo().Definitions[i]
		c.Assert(rows[i*8+0][1], Equals, fmt.Sprintf("t_%d_r", p.ID))
		c.Assert(rows[i*8+1][1], Equals, fmt.Sprintf("t_%d_r_1000000", p.ID))
		c.Assert(rows[i*8+2][1], Equals, fmt.Sprintf("t_%d_r_2000000", p.ID))
		c.Assert(rows[i*8+3][1], Equals, fmt.Sprintf("t_%d_r_3000000", p.ID))
		c.Assert(rows[i*8+4][1], Equals, fmt.Sprintf("t_%d_", p.ID))
		c.Assert(rows[i*8+5][1], Matches, fmt.Sprintf("t_%d_i_1_.*", p.ID))
		c.Assert(rows[i*8+6][1], Matches, fmt.Sprintf("t_%d_i_1_.*", p.ID))
		c.Assert(rows[i*8+7][1], Matches, fmt.Sprintf("t_%d_i_1_.*", p.ID))
		c.Assert(rows[i*8+8][1], Matches, fmt.Sprintf("t_%d_i_1_.*", p.ID))
		c.Assert(rows[i*8+9][1], Matches, fmt.Sprintf("t_%d_i_1_.*", p.ID))
		c.Assert(rows[i*8+10][1], Matches, fmt.Sprintf("t_%d_i_1_.*", p.ID))
		c.Assert(rows[i*8+11][1], Matches, fmt.Sprintf("t_%d_i_1_.*", p.ID))
	}

	// Test show table partition region on unknown-partition.
	err = tk.QueryToErr("show table t partition (p_unknown) index idx regions")
	c.Assert(terror.ErrorEqual(err, table.ErrUnknownPartition), IsTrue)

	// Test show table partition index.
	for i := 0; i < 4; i++ {
		re = tk.MustQuery(fmt.Sprintf("show table t partition (p%v) index idx regions", i))
		rows = re.Rows()
		c.Assert(len(rows), Equals, 4)
		p := tbl.Meta().GetPartitionInfo().Definitions[i]
		c.Assert(rows[0][1], Equals, fmt.Sprintf("t_%d_", p.ID))
		c.Assert(rows[1][1], Matches, fmt.Sprintf("t_%d_i_1_.*", p.ID))
		c.Assert(rows[2][1], Matches, fmt.Sprintf("t_%d_i_1_.*", p.ID))
		c.Assert(rows[3][1], Matches, fmt.Sprintf("t_%d_i_1_.*", p.ID))
	}
	re = tk.MustQuery("show table t partition (p3,p4) index idx regions")
	rows = re.Rows()
	c.Assert(len(rows), Equals, 12)
	p = tbl.Meta().GetPartitionInfo().Definitions[3]
	c.Assert(rows[0][1], Equals, fmt.Sprintf("t_%d_", p.ID))
	c.Assert(rows[1][1], Matches, fmt.Sprintf("t_%d_i_1_.*", p.ID))
	c.Assert(rows[2][1], Matches, fmt.Sprintf("t_%d_i_1_.*", p.ID))
	c.Assert(rows[3][1], Matches, fmt.Sprintf("t_%d_i_1_.*", p.ID))
	p = tbl.Meta().GetPartitionInfo().Definitions[4]
	c.Assert(rows[4][1], Equals, fmt.Sprintf("t_%d_", p.ID))
	c.Assert(rows[5][1], Matches, fmt.Sprintf("t_%d_i_1_.*", p.ID))
	c.Assert(rows[6][1], Matches, fmt.Sprintf("t_%d_i_1_.*", p.ID))
	c.Assert(rows[7][1], Matches, fmt.Sprintf("t_%d_i_1_.*", p.ID))
	c.Assert(rows[8][1], Matches, fmt.Sprintf("t_%d_i_1_.*", p.ID))
	c.Assert(rows[9][1], Matches, fmt.Sprintf("t_%d_i_1_.*", p.ID))
	c.Assert(rows[10][1], Matches, fmt.Sprintf("t_%d_i_1_.*", p.ID))
	c.Assert(rows[11][1], Matches, fmt.Sprintf("t_%d_i_1_.*", p.ID))

	// Test split for the second index.
	tk.MustExec("drop table if exists t")
	tk.MustExec("create table t (a int,b int,index idx(a), index idx2(b))")
	tk.MustQuery("split table t index idx2 between (0) and (4000000) regions 2;").Check(testkit.Rows("3 1"))
	re = tk.MustQuery("show table t regions")
	rows = re.Rows()
	c.Assert(len(rows), Equals, 4)
	tbl = testGetTableByName(c, tk.Se, "test", "t")
	c.Assert(rows[0][1], Equals, fmt.Sprintf("t_%d_i_3_", tbl.Meta().ID))
	c.Assert(rows[1][1], Equals, fmt.Sprintf("t_%d_", tbl.Meta().ID))
	c.Assert(rows[2][1], Matches, fmt.Sprintf("t_%d_i_2_.*", tbl.Meta().ID))
	c.Assert(rows[3][1], Matches, fmt.Sprintf("t_%d_i_2_.*", tbl.Meta().ID))

	// Test show table partition region on non-partition table.
	err = tk.QueryToErr("show table t partition (p3,p4) index idx regions")
	c.Assert(terror.ErrorEqual(err, plannercore.ErrPartitionClauseOnNonpartitioned), IsTrue)
}

func testGetTableByName(c *C, ctx sessionctx.Context, db, table string) table.Table {
	dom := domain.GetDomain(ctx)
	// Make sure the table schema is the new schema.
	err := dom.Reload()
	c.Assert(err, IsNil)
	tbl, err := dom.InfoSchema().TableByName(model.NewCIStr(db), model.NewCIStr(table))
	c.Assert(err, IsNil)
	return tbl
}

func (s *testSuiteP2) TestIssue10435(c *C) {
	tk := testkit.NewTestKit(c, s.store)
	tk.MustExec("use test")
	tk.MustExec("drop table if exists t1")
	tk.MustExec("create table t1(i int, j int, k int)")
	tk.MustExec("insert into t1 VALUES (1,1,1),(2,2,2),(3,3,3),(4,4,4)")
	tk.MustExec("INSERT INTO t1 SELECT 10*i,j,5*j FROM t1 UNION SELECT 20*i,j,5*j FROM t1 UNION SELECT 30*i,j,5*j FROM t1")

	tk.MustExec("set @@session.tidb_enable_window_function=1")
	tk.MustQuery("SELECT SUM(i) OVER W FROM t1 WINDOW w AS (PARTITION BY j ORDER BY i) ORDER BY 1+SUM(i) OVER w").Check(
		testkit.Rows("1", "2", "3", "4", "11", "22", "31", "33", "44", "61", "62", "93", "122", "124", "183", "244"),
	)
}

func (s *testSuiteP2) TestUnsignedFeedback(c *C) {
	tk := testkit.NewTestKit(c, s.store)
	oriProbability := statistics.FeedbackProbability.Load()
	statistics.FeedbackProbability.Store(1.0)
	defer func() { statistics.FeedbackProbability.Store(oriProbability) }()
	tk.MustExec("use test")
	tk.MustExec("drop table if exists t")
	tk.MustExec("create table t(a bigint unsigned, b int, primary key(a))")
	tk.MustExec("insert into t values (1,1),(2,2)")
	tk.MustExec("analyze table t")
	tk.MustQuery("select count(distinct b) from t").Check(testkit.Rows("2"))
	result := tk.MustQuery("explain analyze select count(distinct b) from t")
	c.Assert(result.Rows()[2][4], Equals, "table:t")
	c.Assert(result.Rows()[2][6], Equals, "range:[0,+inf], keep order:false")
}

func (s *testSuite) TestSummaryFailedUpdate(c *C) {
	tk := testkit.NewTestKit(c, s.store)
	tk.MustExec("use test")
	tk.MustExec("drop table if exists t")
	tk.MustExec("create table t(a int, b int as(-a))")
	tk.MustExec("insert into t(a) values(1), (3), (7)")
	sm := &mockSessionManager1{
		PS: make([]*util.ProcessInfo, 0),
	}
	tk.Se.SetSessionManager(sm)
	s.domain.ExpensiveQueryHandle().SetSessionManager(sm)
	defer config.RestoreFunc()()
	config.UpdateGlobal(func(conf *config.Config) {
		conf.OOMAction = config.OOMActionCancel
	})
	c.Assert(tk.Se.Auth(&auth.UserIdentity{Username: "root", Hostname: "%"}, nil, nil), IsTrue)
	tk.MustExec("set @@tidb_mem_quota_query=1")
	err := tk.ExecToErr("update t set t.a = t.a - 1 where t.a in (select a from t where a < 4)")
	c.Assert(err, NotNil)
	c.Assert(err.Error(), Matches, "Out Of Memory Quota!.*")
	tk.MustExec("set @@tidb_mem_quota_query=1000000000")
	tk.MustQuery("select stmt_type from information_schema.statements_summary where digest_text = 'update `t` set `t` . `a` = `t` . `a` - ? where `t` . `a` in ( select `a` from `t` where `a` < ? )'").Check(testkit.Rows("Update"))
}

func (s *testSuite) TestOOMPanicAction(c *C) {
	tk := testkit.NewTestKit(c, s.store)
	tk.MustExec("use test")
	tk.MustExec("drop table if exists t")
	tk.MustExec("create table t (a int primary key, b double);")
	tk.MustExec("insert into t values (1,1)")
	sm := &mockSessionManager1{
		PS: make([]*util.ProcessInfo, 0),
	}
	tk.Se.SetSessionManager(sm)
	s.domain.ExpensiveQueryHandle().SetSessionManager(sm)
	defer config.RestoreFunc()()
	config.UpdateGlobal(func(conf *config.Config) {
		conf.OOMAction = config.OOMActionCancel
	})
	tk.MustExec("set @@tidb_mem_quota_query=1;")
	err := tk.QueryToErr("select sum(b) from t group by a;")
	c.Assert(err, NotNil)
	c.Assert(err.Error(), Matches, "Out Of Memory Quota!.*")

	// Test insert from select oom panic.
	tk.MustExec("drop table if exists t,t1")
	tk.MustExec("create table t (a bigint);")
	tk.MustExec("create table t1 (a bigint);")
	tk.MustExec("set @@tidb_mem_quota_query=200;")
	_, err = tk.Exec("insert into t1 values (1),(2),(3),(4),(5);")
	c.Assert(err.Error(), Matches, "Out Of Memory Quota!.*")
	_, err = tk.Exec("replace into t1 values (1),(2),(3),(4),(5);")
	c.Assert(err.Error(), Matches, "Out Of Memory Quota!.*")
	tk.MustExec("set @@tidb_mem_quota_query=10000")
	tk.MustExec("insert into t1 values (1),(2),(3),(4),(5);")
	tk.MustExec("set @@tidb_mem_quota_query=10;")
	_, err = tk.Exec("insert into t select a from t1 order by a desc;")
	c.Assert(err.Error(), Matches, "Out Of Memory Quota!.*")
	_, err = tk.Exec("replace into t select a from t1 order by a desc;")
	c.Assert(err.Error(), Matches, "Out Of Memory Quota!.*")

	tk.MustExec("set @@tidb_mem_quota_query=10000")
	tk.MustExec("insert into t values (1),(2),(3),(4),(5);")
	// Set the memory quota to 244 to make this SQL panic during the DeleteExec
	// instead of the TableReaderExec.
	tk.MustExec("set @@tidb_mem_quota_query=244;")
	_, err = tk.Exec("delete from t")
	c.Assert(err.Error(), Matches, "Out Of Memory Quota!.*")

	tk.MustExec("set @@tidb_mem_quota_query=10000;")
	tk.MustExec("delete from t1")
	tk.MustExec("insert into t1 values(1)")
	tk.MustExec("insert into t values (1),(2),(3),(4),(5);")
	tk.MustExec("set @@tidb_mem_quota_query=244;")
	_, err = tk.Exec("delete t, t1 from t join t1 on t.a = t1.a")
	c.Assert(err, NotNil)
	c.Assert(err.Error(), Matches, "Out Of Memory Quota!.*")

	tk.MustExec("set @@tidb_mem_quota_query=100000;")
	tk.MustExec("truncate table t")
	tk.MustExec("insert into t values(1),(2),(3)")
	// set the memory to quota to make the SQL panic during UpdateExec instead
	// of TableReader.
	tk.MustExec("set @@tidb_mem_quota_query=244;")
	_, err = tk.Exec("update t set a = 4")
	c.Assert(err.Error(), Matches, "Out Of Memory Quota!.*")
}

type testRecoverTable struct {
	store   kv.Storage
	dom     *domain.Domain
	cluster cluster.Cluster
	cli     *regionProperityClient
}

func (s *testRecoverTable) SetUpSuite(c *C) {
	cli := &regionProperityClient{}
	hijackClient := func(c tikv.Client) tikv.Client {
		cli.Client = c
		return cli
	}
	s.cli = cli

	var err error
	s.store, err = mockstore.NewMockStore(
		mockstore.WithClientHijacker(hijackClient),
		mockstore.WithClusterInspector(func(c cluster.Cluster) {
			mockstore.BootstrapWithSingleStore(c)
			s.cluster = c
		}),
	)
	c.Assert(err, IsNil)
	s.dom, err = session.BootstrapSession(s.store)
	c.Assert(err, IsNil)
}

func (s *testRecoverTable) TearDownSuite(c *C) {
	s.store.Close()
	s.dom.Close()
}

func (s *testRecoverTable) TestRecoverTable(c *C) {
	c.Assert(failpoint.Enable("github.com/pingcap/tidb/meta/autoid/mockAutoIDChange", `return(true)`), IsNil)
	defer func() {
		err := failpoint.Disable("github.com/pingcap/tidb/meta/autoid/mockAutoIDChange")
		c.Assert(err, IsNil)
	}()
	tk := testkit.NewTestKit(c, s.store)
	tk.MustExec("create database if not exists test_recover")
	tk.MustExec("use test_recover")
	tk.MustExec("drop table if exists t_recover")
	tk.MustExec("create table t_recover (a int);")
	defer func(originGC bool) {
		if originGC {
			ddl.EmulatorGCEnable()
		} else {
			ddl.EmulatorGCDisable()
		}
	}(ddl.IsEmulatorGCEnable())

	// disable emulator GC.
	// Otherwise emulator GC will delete table record as soon as possible after execute drop table ddl.
	ddl.EmulatorGCDisable()
	gcTimeFormat := "20060102-15:04:05 -0700 MST"
	timeBeforeDrop := time.Now().Add(0 - 48*60*60*time.Second).Format(gcTimeFormat)
	timeAfterDrop := time.Now().Add(48 * 60 * 60 * time.Second).Format(gcTimeFormat)
	safePointSQL := `INSERT HIGH_PRIORITY INTO mysql.tidb VALUES ('tikv_gc_safe_point', '%[1]s', '')
			       ON DUPLICATE KEY
			       UPDATE variable_value = '%[1]s'`
	// clear GC variables first.
	tk.MustExec("delete from mysql.tidb where variable_name in ( 'tikv_gc_safe_point','tikv_gc_enable' )")

	tk.MustExec("insert into t_recover values (1),(2),(3)")
	tk.MustExec("drop table t_recover")

	// if GC safe point is not exists in mysql.tidb
	_, err := tk.Exec("recover table t_recover")
	c.Assert(err, NotNil)
	c.Assert(err.Error(), Equals, "can not get 'tikv_gc_safe_point'")
	// set GC safe point
	tk.MustExec(fmt.Sprintf(safePointSQL, timeBeforeDrop))

	// Should recover, and we can drop it straight away.
	tk.MustExec("recover table t_recover")
	tk.MustExec("drop table t_recover")

	err = gcutil.EnableGC(tk.Se)
	c.Assert(err, IsNil)

	// recover job is before GC safe point
	tk.MustExec(fmt.Sprintf(safePointSQL, timeAfterDrop))
	_, err = tk.Exec("recover table t_recover")
	c.Assert(err, NotNil)
	c.Assert(strings.Contains(err.Error(), "Can't find dropped/truncated table 't_recover' in GC safe point"), Equals, true)

	// set GC safe point
	tk.MustExec(fmt.Sprintf(safePointSQL, timeBeforeDrop))
	// if there is a new table with the same name, should return failed.
	tk.MustExec("create table t_recover (a int);")
	_, err = tk.Exec("recover table t_recover")
	c.Assert(err.Error(), Equals, infoschema.ErrTableExists.GenWithStackByArgs("t_recover").Error())

	// drop the new table with the same name, then recover table.
	tk.MustExec("rename table t_recover to t_recover2")

	// do recover table.
	tk.MustExec("recover table t_recover")

	// check recover table meta and data record.
	tk.MustQuery("select * from t_recover;").Check(testkit.Rows("1", "2", "3"))
	// check recover table autoID.
	tk.MustExec("insert into t_recover values (4),(5),(6)")
	tk.MustQuery("select * from t_recover;").Check(testkit.Rows("1", "2", "3", "4", "5", "6"))
	// check rebase auto id.
	tk.MustQuery("select a,_tidb_rowid from t_recover;").Check(testkit.Rows("1 1", "2 2", "3 3", "4 5001", "5 5002", "6 5003"))

	// recover table by none exits job.
	_, err = tk.Exec(fmt.Sprintf("recover table by job %d", 10000000))
	c.Assert(err, NotNil)

	// Disable GC by manual first, then after recover table, the GC enable status should also be disabled.
	err = gcutil.DisableGC(tk.Se)
	c.Assert(err, IsNil)

	tk.MustExec("delete from t_recover where a > 1")
	tk.MustExec("drop table t_recover")

	tk.MustExec("recover table t_recover")

	// check recover table meta and data record.
	tk.MustQuery("select * from t_recover;").Check(testkit.Rows("1"))
	// check recover table autoID.
	tk.MustExec("insert into t_recover values (7),(8),(9)")
	tk.MustQuery("select * from t_recover;").Check(testkit.Rows("1", "7", "8", "9"))

	// Recover truncate table.
	tk.MustExec("truncate table t_recover")
	tk.MustExec("rename table t_recover to t_recover_new")
	tk.MustExec("recover table t_recover")
	tk.MustExec("insert into t_recover values (10)")
	tk.MustQuery("select * from t_recover;").Check(testkit.Rows("1", "7", "8", "9", "10"))

	// Test for recover one table multiple time.
	tk.MustExec("drop table t_recover")
	tk.MustExec("flashback table t_recover to t_recover_tmp")
	_, err = tk.Exec(fmt.Sprintf("recover table t_recover"))
	c.Assert(infoschema.ErrTableExists.Equal(err), IsTrue)

	gcEnable, err := gcutil.CheckGCEnable(tk.Se)
	c.Assert(err, IsNil)
	c.Assert(gcEnable, Equals, false)
}

func (s *testRecoverTable) TestFlashbackTable(c *C) {
	c.Assert(failpoint.Enable("github.com/pingcap/tidb/meta/autoid/mockAutoIDChange", `return(true)`), IsNil)
	defer func() {
		c.Assert(failpoint.Disable("github.com/pingcap/tidb/meta/autoid/mockAutoIDChange"), IsNil)
	}()
	tk := testkit.NewTestKit(c, s.store)
	tk.MustExec("create database if not exists test_flashback")
	tk.MustExec("use test_flashback")
	tk.MustExec("drop table if exists t_flashback")
	tk.MustExec("create table t_flashback (a int);")
	defer func(originGC bool) {
		if originGC {
			ddl.EmulatorGCEnable()
		} else {
			ddl.EmulatorGCDisable()
		}
	}(ddl.IsEmulatorGCEnable())

	// Disable emulator GC.
	// Otherwise emulator GC will delete table record as soon as possible after execute drop table ddl.
	ddl.EmulatorGCDisable()
	gcTimeFormat := "20060102-15:04:05 -0700 MST"
	timeBeforeDrop := time.Now().Add(0 - 48*60*60*time.Second).Format(gcTimeFormat)
	safePointSQL := `INSERT HIGH_PRIORITY INTO mysql.tidb VALUES ('tikv_gc_safe_point', '%[1]s', '')
			       ON DUPLICATE KEY
			       UPDATE variable_value = '%[1]s'`
	// Clear GC variables first.
	tk.MustExec("delete from mysql.tidb where variable_name in ( 'tikv_gc_safe_point','tikv_gc_enable' )")
	// Set GC safe point
	tk.MustExec(fmt.Sprintf(safePointSQL, timeBeforeDrop))
	// Set GC enable.
	err := gcutil.EnableGC(tk.Se)
	c.Assert(err, IsNil)

	tk.MustExec("insert into t_flashback values (1),(2),(3)")
	tk.MustExec("drop table t_flashback")

	// Test flash table with not_exist_table_name name.
	_, err = tk.Exec("flashback table t_not_exists")
	c.Assert(err.Error(), Equals, "Can't find dropped/truncated table: t_not_exists in DDL history jobs")

	// Test flashback table failed by there is already a new table with the same name.
	// If there is a new table with the same name, should return failed.
	tk.MustExec("create table t_flashback (a int);")
	_, err = tk.Exec("flashback table t_flashback")
	c.Assert(err.Error(), Equals, infoschema.ErrTableExists.GenWithStackByArgs("t_flashback").Error())

	// Drop the new table with the same name, then flashback table.
	tk.MustExec("rename table t_flashback to t_flashback_tmp")

	// Test for flashback table.
	tk.MustExec("flashback table t_flashback")
	// Check flashback table meta and data record.
	tk.MustQuery("select * from t_flashback;").Check(testkit.Rows("1", "2", "3"))
	// Check flashback table autoID.
	tk.MustExec("insert into t_flashback values (4),(5),(6)")
	tk.MustQuery("select * from t_flashback;").Check(testkit.Rows("1", "2", "3", "4", "5", "6"))
	// Check rebase auto id.
	tk.MustQuery("select a,_tidb_rowid from t_flashback;").Check(testkit.Rows("1 1", "2 2", "3 3", "4 5001", "5 5002", "6 5003"))

	// Test for flashback to new table.
	tk.MustExec("drop table t_flashback")
	tk.MustExec("create table t_flashback (a int);")
	tk.MustExec("flashback table t_flashback to t_flashback2")
	// Check flashback table meta and data record.
	tk.MustQuery("select * from t_flashback2;").Check(testkit.Rows("1", "2", "3", "4", "5", "6"))
	// Check flashback table autoID.
	tk.MustExec("insert into t_flashback2 values (7),(8),(9)")
	tk.MustQuery("select * from t_flashback2;").Check(testkit.Rows("1", "2", "3", "4", "5", "6", "7", "8", "9"))
	// Check rebase auto id.
	tk.MustQuery("select a,_tidb_rowid from t_flashback2;").Check(testkit.Rows("1 1", "2 2", "3 3", "4 5001", "5 5002", "6 5003", "7 10001", "8 10002", "9 10003"))

	// Test for flashback one table multiple time.
	_, err = tk.Exec(fmt.Sprintf("flashback table t_flashback to t_flashback4"))
	c.Assert(infoschema.ErrTableExists.Equal(err), IsTrue)

	// Test for flashback truncated table to new table.
	tk.MustExec("truncate table t_flashback2")
	tk.MustExec("flashback table t_flashback2 to t_flashback3")
	// Check flashback table meta and data record.
	tk.MustQuery("select * from t_flashback3;").Check(testkit.Rows("1", "2", "3", "4", "5", "6", "7", "8", "9"))
	// Check flashback table autoID.
	tk.MustExec("insert into t_flashback3 values (10),(11)")
	tk.MustQuery("select * from t_flashback3;").Check(testkit.Rows("1", "2", "3", "4", "5", "6", "7", "8", "9", "10", "11"))
	// Check rebase auto id.
	tk.MustQuery("select a,_tidb_rowid from t_flashback3;").Check(testkit.Rows("1 1", "2 2", "3 3", "4 5001", "5 5002", "6 5003", "7 10001", "8 10002", "9 10003", "10 15001", "11 15002"))

	// Test for flashback drop partition table.
	tk.MustExec("drop table if exists t_p_flashback")
	tk.MustExec("create table t_p_flashback (a int) partition by hash(a) partitions 4;")
	tk.MustExec("insert into t_p_flashback values (1),(2),(3)")
	tk.MustExec("drop table t_p_flashback")
	tk.MustExec("flashback table t_p_flashback")
	// Check flashback table meta and data record.
	tk.MustQuery("select * from t_p_flashback order by a;").Check(testkit.Rows("1", "2", "3"))
	// Check flashback table autoID.
	tk.MustExec("insert into t_p_flashback values (4),(5)")
	tk.MustQuery("select a,_tidb_rowid from t_p_flashback order by a;").Check(testkit.Rows("1 1", "2 2", "3 3", "4 5001", "5 5002"))

	// Test for flashback truncate partition table.
	tk.MustExec("truncate table t_p_flashback")
	tk.MustExec("flashback table t_p_flashback to t_p_flashback1")
	// Check flashback table meta and data record.
	tk.MustQuery("select * from t_p_flashback1 order by a;").Check(testkit.Rows("1", "2", "3", "4", "5"))
	// Check flashback table autoID.
	tk.MustExec("insert into t_p_flashback1 values (6)")
	tk.MustQuery("select a,_tidb_rowid from t_p_flashback1 order by a;").Check(testkit.Rows("1 1", "2 2", "3 3", "4 5001", "5 5002", "6 10001"))

	tk.MustExec("drop database if exists Test2")
	tk.MustExec("create database Test2")
	tk.MustExec("use Test2")
	tk.MustExec("create table t (a int);")
	tk.MustExec("insert into t values (1),(2)")
	tk.MustExec("drop table t")
	tk.MustExec("flashback table t")
	tk.MustQuery("select a from t order by a").Check(testkit.Rows("1", "2"))

	tk.MustExec("drop table t")
	tk.MustExec("drop database if exists Test3")
	tk.MustExec("create database Test3")
	tk.MustExec("use Test3")
	tk.MustExec("create table t (a int);")
	tk.MustExec("drop table t")
	tk.MustExec("drop database Test3")
	tk.MustExec("use Test2")
	tk.MustExec("flashback table t")
	tk.MustExec("insert into t values (3)")
	tk.MustQuery("select a from t order by a").Check(testkit.Rows("1", "2", "3"))
}

func (s *testSuiteP2) TestPointGetPreparedPlan(c *C) {
	tk1 := testkit.NewTestKit(c, s.store)
	tk1.MustExec("drop database if exists ps_text")
	defer tk1.MustExec("drop database if exists ps_text")
	tk1.MustExec("create database ps_text")
	tk1.MustExec("use ps_text")

	tk1.MustExec(`create table t (a int, b int, c int,
			primary key k_a(a),
			unique key k_b(b))`)
	tk1.MustExec("insert into t values (1, 1, 1)")
	tk1.MustExec("insert into t values (2, 2, 2)")
	tk1.MustExec("insert into t values (3, 3, 3)")

	pspk1Id, _, _, err := tk1.Se.PrepareStmt("select * from t where a = ?")
	c.Assert(err, IsNil)
	tk1.Se.GetSessionVars().PreparedStmts[pspk1Id].(*plannercore.CachedPrepareStmt).PreparedAst.UseCache = false
	pspk2Id, _, _, err := tk1.Se.PrepareStmt("select * from t where ? = a ")
	c.Assert(err, IsNil)
	tk1.Se.GetSessionVars().PreparedStmts[pspk2Id].(*plannercore.CachedPrepareStmt).PreparedAst.UseCache = false

	ctx := context.Background()
	// first time plan generated
	rs, err := tk1.Se.ExecutePreparedStmt(ctx, pspk1Id, []types.Datum{types.NewDatum(0)})
	c.Assert(err, IsNil)
	tk1.ResultSetToResult(rs, Commentf("%v", rs)).Check(nil)

	// using the generated plan but with different params
	rs, err = tk1.Se.ExecutePreparedStmt(ctx, pspk1Id, []types.Datum{types.NewDatum(1)})
	c.Assert(err, IsNil)
	tk1.ResultSetToResult(rs, Commentf("%v", rs)).Check(testkit.Rows("1 1 1"))

	rs, err = tk1.Se.ExecutePreparedStmt(ctx, pspk1Id, []types.Datum{types.NewDatum(2)})
	c.Assert(err, IsNil)
	tk1.ResultSetToResult(rs, Commentf("%v", rs)).Check(testkit.Rows("2 2 2"))

	rs, err = tk1.Se.ExecutePreparedStmt(ctx, pspk2Id, []types.Datum{types.NewDatum(3)})
	c.Assert(err, IsNil)
	tk1.ResultSetToResult(rs, Commentf("%v", rs)).Check(testkit.Rows("3 3 3"))

	rs, err = tk1.Se.ExecutePreparedStmt(ctx, pspk2Id, []types.Datum{types.NewDatum(0)})
	c.Assert(err, IsNil)
	tk1.ResultSetToResult(rs, Commentf("%v", rs)).Check(nil)

	rs, err = tk1.Se.ExecutePreparedStmt(ctx, pspk2Id, []types.Datum{types.NewDatum(1)})
	c.Assert(err, IsNil)
	tk1.ResultSetToResult(rs, Commentf("%v", rs)).Check(testkit.Rows("1 1 1"))

	rs, err = tk1.Se.ExecutePreparedStmt(ctx, pspk2Id, []types.Datum{types.NewDatum(2)})
	c.Assert(err, IsNil)
	tk1.ResultSetToResult(rs, Commentf("%v", rs)).Check(testkit.Rows("2 2 2"))

	rs, err = tk1.Se.ExecutePreparedStmt(ctx, pspk2Id, []types.Datum{types.NewDatum(3)})
	c.Assert(err, IsNil)
	tk1.ResultSetToResult(rs, Commentf("%v", rs)).Check(testkit.Rows("3 3 3"))

	// unique index
	psuk1Id, _, _, err := tk1.Se.PrepareStmt("select * from t where b = ? ")
	c.Assert(err, IsNil)
	tk1.Se.GetSessionVars().PreparedStmts[psuk1Id].(*plannercore.CachedPrepareStmt).PreparedAst.UseCache = false

	rs, err = tk1.Se.ExecutePreparedStmt(ctx, psuk1Id, []types.Datum{types.NewDatum(1)})
	c.Assert(err, IsNil)
	tk1.ResultSetToResult(rs, Commentf("%v", rs)).Check(testkit.Rows("1 1 1"))

	rs, err = tk1.Se.ExecutePreparedStmt(ctx, psuk1Id, []types.Datum{types.NewDatum(2)})
	c.Assert(err, IsNil)
	tk1.ResultSetToResult(rs, Commentf("%v", rs)).Check(testkit.Rows("2 2 2"))

	rs, err = tk1.Se.ExecutePreparedStmt(ctx, psuk1Id, []types.Datum{types.NewDatum(3)})
	c.Assert(err, IsNil)
	tk1.ResultSetToResult(rs, Commentf("%v", rs)).Check(testkit.Rows("3 3 3"))

	rs, err = tk1.Se.ExecutePreparedStmt(ctx, psuk1Id, []types.Datum{types.NewDatum(0)})
	c.Assert(err, IsNil)
	tk1.ResultSetToResult(rs, Commentf("%v", rs)).Check(nil)

	// test schema changed, cached plan should be invalidated
	tk1.MustExec("alter table t add column col4 int default 10 after c")
	rs, err = tk1.Se.ExecutePreparedStmt(ctx, pspk1Id, []types.Datum{types.NewDatum(0)})
	c.Assert(err, IsNil)
	tk1.ResultSetToResult(rs, Commentf("%v", rs)).Check(nil)

	rs, err = tk1.Se.ExecutePreparedStmt(ctx, pspk1Id, []types.Datum{types.NewDatum(1)})
	c.Assert(err, IsNil)
	tk1.ResultSetToResult(rs, Commentf("%v", rs)).Check(testkit.Rows("1 1 1 10"))

	rs, err = tk1.Se.ExecutePreparedStmt(ctx, pspk1Id, []types.Datum{types.NewDatum(2)})
	c.Assert(err, IsNil)
	tk1.ResultSetToResult(rs, Commentf("%v", rs)).Check(testkit.Rows("2 2 2 10"))

	rs, err = tk1.Se.ExecutePreparedStmt(ctx, pspk2Id, []types.Datum{types.NewDatum(3)})
	c.Assert(err, IsNil)
	tk1.ResultSetToResult(rs, Commentf("%v", rs)).Check(testkit.Rows("3 3 3 10"))

	tk1.MustExec("alter table t drop index k_b")
	rs, err = tk1.Se.ExecutePreparedStmt(ctx, psuk1Id, []types.Datum{types.NewDatum(1)})
	c.Assert(err, IsNil)
	tk1.ResultSetToResult(rs, Commentf("%v", rs)).Check(testkit.Rows("1 1 1 10"))

	rs, err = tk1.Se.ExecutePreparedStmt(ctx, psuk1Id, []types.Datum{types.NewDatum(2)})
	c.Assert(err, IsNil)
	tk1.ResultSetToResult(rs, Commentf("%v", rs)).Check(testkit.Rows("2 2 2 10"))

	rs, err = tk1.Se.ExecutePreparedStmt(ctx, psuk1Id, []types.Datum{types.NewDatum(3)})
	c.Assert(err, IsNil)
	tk1.ResultSetToResult(rs, Commentf("%v", rs)).Check(testkit.Rows("3 3 3 10"))

	rs, err = tk1.Se.ExecutePreparedStmt(ctx, psuk1Id, []types.Datum{types.NewDatum(0)})
	c.Assert(err, IsNil)
	tk1.ResultSetToResult(rs, Commentf("%v", rs)).Check(nil)

	tk1.MustExec(`insert into t values(4, 3, 3, 11)`)
	rs, err = tk1.Se.ExecutePreparedStmt(ctx, psuk1Id, []types.Datum{types.NewDatum(1)})
	c.Assert(err, IsNil)
	tk1.ResultSetToResult(rs, Commentf("%v", rs)).Check(testkit.Rows("1 1 1 10"))

	rs, err = tk1.Se.ExecutePreparedStmt(ctx, psuk1Id, []types.Datum{types.NewDatum(2)})
	c.Assert(err, IsNil)
	tk1.ResultSetToResult(rs, Commentf("%v", rs)).Check(testkit.Rows("2 2 2 10"))

	rs, err = tk1.Se.ExecutePreparedStmt(ctx, psuk1Id, []types.Datum{types.NewDatum(3)})
	c.Assert(err, IsNil)
	tk1.ResultSetToResult(rs, Commentf("%v", rs)).Check(testkit.Rows("3 3 3 10", "4 3 3 11"))

	rs, err = tk1.Se.ExecutePreparedStmt(ctx, psuk1Id, []types.Datum{types.NewDatum(0)})
	c.Assert(err, IsNil)
	tk1.ResultSetToResult(rs, Commentf("%v", rs)).Check(nil)

	tk1.MustExec("delete from t where a = 4")
	tk1.MustExec("alter table t add index k_b(b)")
	rs, err = tk1.Se.ExecutePreparedStmt(ctx, psuk1Id, []types.Datum{types.NewDatum(1)})
	c.Assert(err, IsNil)
	tk1.ResultSetToResult(rs, Commentf("%v", rs)).Check(testkit.Rows("1 1 1 10"))

	rs, err = tk1.Se.ExecutePreparedStmt(ctx, psuk1Id, []types.Datum{types.NewDatum(2)})
	c.Assert(err, IsNil)
	tk1.ResultSetToResult(rs, Commentf("%v", rs)).Check(testkit.Rows("2 2 2 10"))

	rs, err = tk1.Se.ExecutePreparedStmt(ctx, psuk1Id, []types.Datum{types.NewDatum(3)})
	c.Assert(err, IsNil)
	tk1.ResultSetToResult(rs, Commentf("%v", rs)).Check(testkit.Rows("3 3 3 10"))

	rs, err = tk1.Se.ExecutePreparedStmt(ctx, psuk1Id, []types.Datum{types.NewDatum(0)})
	c.Assert(err, IsNil)
	tk1.ResultSetToResult(rs, Commentf("%v", rs)).Check(nil)

	// use pk again
	rs, err = tk1.Se.ExecutePreparedStmt(ctx, pspk2Id, []types.Datum{types.NewDatum(3)})
	c.Assert(err, IsNil)
	tk1.ResultSetToResult(rs, Commentf("%v", rs)).Check(testkit.Rows("3 3 3 10"))

	rs, err = tk1.Se.ExecutePreparedStmt(ctx, pspk1Id, []types.Datum{types.NewDatum(3)})
	c.Assert(err, IsNil)
	tk1.ResultSetToResult(rs, Commentf("%v", rs)).Check(testkit.Rows("3 3 3 10"))
}

func (s *testSuiteP2) TestPointGetPreparedPlanWithCommitMode(c *C) {
	tk1 := testkit.NewTestKit(c, s.store)
	tk1.MustExec("drop database if exists ps_text")
	defer tk1.MustExec("drop database if exists ps_text")
	tk1.MustExec("create database ps_text")
	tk1.MustExec("use ps_text")

	tk1.MustExec(`create table t (a int, b int, c int,
			primary key k_a(a),
			unique key k_b(b))`)
	tk1.MustExec("insert into t values (1, 1, 1)")
	tk1.MustExec("insert into t values (2, 2, 2)")
	tk1.MustExec("insert into t values (3, 3, 3)")

	pspk1Id, _, _, err := tk1.Se.PrepareStmt("select * from t where a = ?")
	c.Assert(err, IsNil)
	tk1.Se.GetSessionVars().PreparedStmts[pspk1Id].(*plannercore.CachedPrepareStmt).PreparedAst.UseCache = false

	ctx := context.Background()
	// first time plan generated
	rs, err := tk1.Se.ExecutePreparedStmt(ctx, pspk1Id, []types.Datum{types.NewDatum(0)})
	c.Assert(err, IsNil)
	tk1.ResultSetToResult(rs, Commentf("%v", rs)).Check(nil)

	// using the generated plan but with different params
	rs, err = tk1.Se.ExecutePreparedStmt(ctx, pspk1Id, []types.Datum{types.NewDatum(1)})
	c.Assert(err, IsNil)
	tk1.ResultSetToResult(rs, Commentf("%v", rs)).Check(testkit.Rows("1 1 1"))

	// next start a non autocommit txn
	tk1.MustExec("set autocommit = 0")
	tk1.MustExec("begin")
	// try to exec using point get plan(this plan should not go short path)
	rs, err = tk1.Se.ExecutePreparedStmt(ctx, pspk1Id, []types.Datum{types.NewDatum(1)})
	c.Assert(err, IsNil)
	tk1.ResultSetToResult(rs, Commentf("%v", rs)).Check(testkit.Rows("1 1 1"))

	// update rows
	tk2 := testkit.NewTestKit(c, s.store)
	tk2.MustExec("use ps_text")
	tk2.MustExec("update t set c = c + 10 where c = 1")

	// try to point get again
	rs, err = tk1.Se.ExecutePreparedStmt(ctx, pspk1Id, []types.Datum{types.NewDatum(1)})
	c.Assert(err, IsNil)
	tk1.ResultSetToResult(rs, Commentf("%v", rs)).Check(testkit.Rows("1 1 1"))

	// try to update in session 1
	tk1.MustExec("update t set c = c + 10 where c = 1")
	_, err = tk1.Exec("commit")
	c.Assert(kv.ErrWriteConflict.Equal(err), IsTrue, Commentf("error: %s", err))

	// verify
	rs, err = tk1.Se.ExecutePreparedStmt(ctx, pspk1Id, []types.Datum{types.NewDatum(1)})
	c.Assert(err, IsNil)
	tk1.ResultSetToResult(rs, Commentf("%v", rs)).Check(testkit.Rows("1 1 11"))

	rs, err = tk1.Se.ExecutePreparedStmt(ctx, pspk1Id, []types.Datum{types.NewDatum(2)})
	c.Assert(err, IsNil)
	tk1.ResultSetToResult(rs, Commentf("%v", rs)).Check(testkit.Rows("2 2 2"))

	tk2.MustQuery("select * from t where a = 1").Check(testkit.Rows("1 1 11"))
}

func (s *testSuiteP2) TestPointUpdatePreparedPlan(c *C) {
	tk1 := testkit.NewTestKit(c, s.store)
	tk1.MustExec("drop database if exists pu_test")
	defer tk1.MustExec("drop database if exists pu_test")
	tk1.MustExec("create database pu_test")
	tk1.MustExec("use pu_test")

	tk1.MustExec(`create table t (a int, b int, c int,
			primary key k_a(a),
			unique key k_b(b))`)
	tk1.MustExec("insert into t values (1, 1, 1)")
	tk1.MustExec("insert into t values (2, 2, 2)")
	tk1.MustExec("insert into t values (3, 3, 3)")

	updateID1, pc, _, err := tk1.Se.PrepareStmt(`update t set c = c + 1 where a = ?`)
	c.Assert(err, IsNil)
	tk1.Se.GetSessionVars().PreparedStmts[updateID1].(*plannercore.CachedPrepareStmt).PreparedAst.UseCache = false
	c.Assert(pc, Equals, 1)
	updateID2, pc, _, err := tk1.Se.PrepareStmt(`update t set c = c + 2 where ? = a`)
	c.Assert(err, IsNil)
	tk1.Se.GetSessionVars().PreparedStmts[updateID2].(*plannercore.CachedPrepareStmt).PreparedAst.UseCache = false
	c.Assert(pc, Equals, 1)

	ctx := context.Background()
	// first time plan generated
	rs, err := tk1.Se.ExecutePreparedStmt(ctx, updateID1, []types.Datum{types.NewDatum(3)})
	c.Assert(rs, IsNil)
	c.Assert(err, IsNil)
	tk1.MustQuery("select * from t where a = 3").Check(testkit.Rows("3 3 4"))

	// using the generated plan but with different params
	rs, err = tk1.Se.ExecutePreparedStmt(ctx, updateID1, []types.Datum{types.NewDatum(3)})
	c.Assert(rs, IsNil)
	c.Assert(err, IsNil)
	tk1.MustQuery("select * from t where a = 3").Check(testkit.Rows("3 3 5"))

	rs, err = tk1.Se.ExecutePreparedStmt(ctx, updateID1, []types.Datum{types.NewDatum(3)})
	c.Assert(rs, IsNil)
	c.Assert(err, IsNil)
	tk1.MustQuery("select * from t where a = 3").Check(testkit.Rows("3 3 6"))

	// updateID2
	rs, err = tk1.Se.ExecutePreparedStmt(ctx, updateID2, []types.Datum{types.NewDatum(3)})
	c.Assert(rs, IsNil)
	c.Assert(err, IsNil)
	tk1.MustQuery("select * from t where a = 3").Check(testkit.Rows("3 3 8"))

	rs, err = tk1.Se.ExecutePreparedStmt(ctx, updateID2, []types.Datum{types.NewDatum(3)})
	c.Assert(rs, IsNil)
	c.Assert(err, IsNil)
	tk1.MustQuery("select * from t where a = 3").Check(testkit.Rows("3 3 10"))

	// unique index
	updUkID1, _, _, err := tk1.Se.PrepareStmt(`update t set c = c + 10 where b = ?`)
	c.Assert(err, IsNil)
	tk1.Se.GetSessionVars().PreparedStmts[updUkID1].(*plannercore.CachedPrepareStmt).PreparedAst.UseCache = false
	rs, err = tk1.Se.ExecutePreparedStmt(ctx, updUkID1, []types.Datum{types.NewDatum(3)})
	c.Assert(rs, IsNil)
	c.Assert(err, IsNil)
	tk1.MustQuery("select * from t where a = 3").Check(testkit.Rows("3 3 20"))

	rs, err = tk1.Se.ExecutePreparedStmt(ctx, updUkID1, []types.Datum{types.NewDatum(3)})
	c.Assert(rs, IsNil)
	c.Assert(err, IsNil)
	tk1.MustQuery("select * from t where a = 3").Check(testkit.Rows("3 3 30"))

	// test schema changed, cached plan should be invalidated
	tk1.MustExec("alter table t add column col4 int default 10 after c")
	rs, err = tk1.Se.ExecutePreparedStmt(ctx, updateID1, []types.Datum{types.NewDatum(3)})
	c.Assert(rs, IsNil)
	c.Assert(err, IsNil)
	tk1.MustQuery("select * from t where a = 3").Check(testkit.Rows("3 3 31 10"))

	rs, err = tk1.Se.ExecutePreparedStmt(ctx, updateID1, []types.Datum{types.NewDatum(3)})
	c.Assert(rs, IsNil)
	c.Assert(err, IsNil)
	tk1.MustQuery("select * from t where a = 3").Check(testkit.Rows("3 3 32 10"))

	tk1.MustExec("alter table t drop index k_b")
	rs, err = tk1.Se.ExecutePreparedStmt(ctx, updUkID1, []types.Datum{types.NewDatum(3)})
	c.Assert(rs, IsNil)
	c.Assert(err, IsNil)
	tk1.MustQuery("select * from t where a = 3").Check(testkit.Rows("3 3 42 10"))

	rs, err = tk1.Se.ExecutePreparedStmt(ctx, updUkID1, []types.Datum{types.NewDatum(3)})
	c.Assert(rs, IsNil)
	c.Assert(err, IsNil)
	tk1.MustQuery("select * from t where a = 3").Check(testkit.Rows("3 3 52 10"))

	tk1.MustExec("alter table t add unique index k_b(b)")
	rs, err = tk1.Se.ExecutePreparedStmt(ctx, updUkID1, []types.Datum{types.NewDatum(3)})
	c.Assert(rs, IsNil)
	c.Assert(err, IsNil)
	tk1.MustQuery("select * from t where a = 3").Check(testkit.Rows("3 3 62 10"))

	rs, err = tk1.Se.ExecutePreparedStmt(ctx, updUkID1, []types.Datum{types.NewDatum(3)})
	c.Assert(rs, IsNil)
	c.Assert(err, IsNil)
	tk1.MustQuery("select * from t where a = 3").Check(testkit.Rows("3 3 72 10"))

	tk1.MustQuery("select * from t where a = 1").Check(testkit.Rows("1 1 1 10"))
	tk1.MustQuery("select * from t where a = 2").Check(testkit.Rows("2 2 2 10"))
}

func (s *testSuiteP2) TestPointUpdatePreparedPlanWithCommitMode(c *C) {
	tk1 := testkit.NewTestKit(c, s.store)
	tk1.MustExec("drop database if exists pu_test2")
	defer tk1.MustExec("drop database if exists pu_test2")
	tk1.MustExec("create database pu_test2")
	tk1.MustExec("use pu_test2")

	tk1.MustExec(`create table t (a int, b int, c int,
			primary key k_a(a),
			unique key k_b(b))`)
	tk1.MustExec("insert into t values (1, 1, 1)")
	tk1.MustExec("insert into t values (2, 2, 2)")
	tk1.MustExec("insert into t values (3, 3, 3)")

	ctx := context.Background()
	updateID1, _, _, err := tk1.Se.PrepareStmt(`update t set c = c + 1 where a = ?`)
	tk1.Se.GetSessionVars().PreparedStmts[updateID1].(*plannercore.CachedPrepareStmt).PreparedAst.UseCache = false
	c.Assert(err, IsNil)

	// first time plan generated
	rs, err := tk1.Se.ExecutePreparedStmt(ctx, updateID1, []types.Datum{types.NewDatum(3)})
	c.Assert(rs, IsNil)
	c.Assert(err, IsNil)
	tk1.MustQuery("select * from t where a = 3").Check(testkit.Rows("3 3 4"))

	rs, err = tk1.Se.ExecutePreparedStmt(ctx, updateID1, []types.Datum{types.NewDatum(3)})
	c.Assert(rs, IsNil)
	c.Assert(err, IsNil)
	tk1.MustQuery("select * from t where a = 3").Check(testkit.Rows("3 3 5"))

	// next start a non autocommit txn
	tk1.MustExec("set autocommit = 0")
	tk1.MustExec("begin")
	// try to exec using point get plan(this plan should not go short path)
	rs, err = tk1.Se.ExecutePreparedStmt(ctx, updateID1, []types.Datum{types.NewDatum(3)})
	c.Assert(rs, IsNil)
	c.Assert(err, IsNil)
	tk1.MustQuery("select * from t where a = 3").Check(testkit.Rows("3 3 6"))

	// update rows
	tk2 := testkit.NewTestKit(c, s.store)
	tk2.MustExec("use pu_test2")
	tk2.MustExec(`prepare pu2 from "update t set c = c + 2 where ? = a "`)
	tk2.MustExec("set @p3 = 3")
	tk2.MustQuery("select * from t where a = 3").Check(testkit.Rows("3 3 5"))
	tk2.MustExec("execute pu2 using @p3")
	tk2.MustQuery("select * from t where a = 3").Check(testkit.Rows("3 3 7"))
	tk2.MustExec("execute pu2 using @p3")
	tk2.MustQuery("select * from t where a = 3").Check(testkit.Rows("3 3 9"))

	// try to update in session 1
	tk1.MustQuery("select * from t where a = 3").Check(testkit.Rows("3 3 6"))
	_, err = tk1.Exec("commit")
	c.Assert(kv.ErrWriteConflict.Equal(err), IsTrue, Commentf("error: %s", err))

	// verify
	tk2.MustQuery("select * from t where a = 1").Check(testkit.Rows("1 1 1"))
	tk1.MustQuery("select * from t where a = 2").Check(testkit.Rows("2 2 2"))
	tk2.MustQuery("select * from t where a = 3").Check(testkit.Rows("3 3 9"))
	tk1.MustQuery("select * from t where a = 2").Check(testkit.Rows("2 2 2"))
	tk1.MustQuery("select * from t where a = 3").Check(testkit.Rows("3 3 9"))

	// again next start a non autocommit txn
	tk1.MustExec("set autocommit = 0")
	tk1.MustExec("begin")
	rs, err = tk1.Se.ExecutePreparedStmt(ctx, updateID1, []types.Datum{types.NewDatum(3)})
	c.Assert(rs, IsNil)
	c.Assert(err, IsNil)
	tk1.MustQuery("select * from t where a = 3").Check(testkit.Rows("3 3 10"))

	rs, err = tk1.Se.ExecutePreparedStmt(ctx, updateID1, []types.Datum{types.NewDatum(3)})
	c.Assert(rs, IsNil)
	c.Assert(err, IsNil)
	tk1.MustQuery("select * from t where a = 3").Check(testkit.Rows("3 3 11"))
	tk1.MustExec("commit")

	tk2.MustQuery("select * from t where a = 3").Check(testkit.Rows("3 3 11"))
}

func (s *testSuite1) TestPartitionHashCode(c *C) {
	tk := testkit.NewTestKitWithInit(c, s.store)
	tk.MustExec(`create table t(c1 bigint, c2 bigint, c3 bigint, primary key(c1))
			      partition by hash (c1) partitions 4;`)
	wg := sync.WaitGroup{}
	for i := 0; i < 5; i++ {
		wg.Add(1)
		go func() {
			defer wg.Done()
			tk1 := testkit.NewTestKitWithInit(c, s.store)
			for i := 0; i < 5; i++ {
				tk1.MustExec("select * from t")
			}
		}()
	}
	wg.Wait()
}

func (s *testSuite1) TestAlterDefaultValue(c *C) {
	tk := testkit.NewTestKit(c, s.store)
	tk.MustExec("use test")
	tk.MustExec("drop table if exists t1")
	tk.MustExec("create table t(a int, primary key(a))")
	tk.MustExec("insert into t(a) values(1)")
	tk.MustExec("alter table t add column b int default 1")
	tk.MustExec("alter table t alter b set default 2")
	tk.MustQuery("select b from t where a = 1").Check(testkit.Rows("1"))
}

type testClusterTableSuite struct {
	testSuiteWithCliBase
	rpcserver  *grpc.Server
	listenAddr string
}

func (s *testClusterTableSuite) SetUpSuite(c *C) {
	s.testSuiteWithCliBase.SetUpSuite(c)
	s.rpcserver, s.listenAddr = s.setUpRPCService(c, "127.0.0.1:0")
}

func (s *testClusterTableSuite) setUpRPCService(c *C, addr string) (*grpc.Server, string) {
	sm := &mockSessionManager1{}
	sm.PS = append(sm.PS, &util.ProcessInfo{
		ID:      1,
		User:    "root",
		Host:    "127.0.0.1",
		Command: mysql.ComQuery,
	})
	lis, err := net.Listen("tcp", addr)
	c.Assert(err, IsNil)
	srv := server.NewRPCServer(config.GetGlobalConfig(), s.dom, sm)
	port := lis.Addr().(*net.TCPAddr).Port
	addr = fmt.Sprintf("127.0.0.1:%d", port)
	go func() {
		err = srv.Serve(lis)
		c.Assert(err, IsNil)
	}()
	config.UpdateGlobal(func(conf *config.Config) {
		conf.Status.StatusPort = uint(port)
	})
	return srv, addr
}
func (s *testClusterTableSuite) TearDownSuite(c *C) {
	if s.rpcserver != nil {
		s.rpcserver.Stop()
		s.rpcserver = nil
	}
	s.testSuiteWithCliBase.TearDownSuite(c)
}

func (s *testSuiteP1) TestPrepareLoadData(c *C) {
	tk := testkit.NewTestKit(c, s.store)
	tk.MustGetErrCode(`prepare stmt from "load data local infile '/tmp/load_data_test.csv' into table test";`, mysql.ErrUnsupportedPs)
}

func (s *testClusterTableSuite) TestSlowQuery(c *C) {
	logData0 := ""
	logData1 := `
# Time: 2020-02-15T18:00:01.000000+08:00
select 1;
# Time: 2020-02-15T19:00:05.000000+08:00
select 2;`
	logData2 := `
# Time: 2020-02-16T18:00:01.000000+08:00
select 3;
# Time: 2020-02-16T18:00:05.000000+08:00
select 4;`
	logData3 := `
# Time: 2020-02-16T19:00:00.000000+08:00
select 5;
# Time: 2020-02-17T18:00:05.000000+08:00
select 6;`
	logData4 := `
# Time: 2020-05-14T19:03:54.314615176+08:00
select 7;`
	logData := []string{logData0, logData1, logData2, logData3, logData4}

	fileName0 := "tidb-slow-2020-02-14T19-04-05.01.log"
	fileName1 := "tidb-slow-2020-02-15T19-04-05.01.log"
	fileName2 := "tidb-slow-2020-02-16T19-04-05.01.log"
	fileName3 := "tidb-slow-2020-02-17T18-00-05.01.log"
	fileName4 := "tidb-slow.log"
	fileNames := []string{fileName0, fileName1, fileName2, fileName3, fileName4}

	prepareLogs(c, logData, fileNames)
	defer func() {
		removeFiles(fileNames)
	}()
	tk := testkit.NewTestKitWithInit(c, s.store)
	loc, err := time.LoadLocation("Asia/Shanghai")
	c.Assert(err, IsNil)
	tk.Se.GetSessionVars().TimeZone = loc
	tk.MustExec("use information_schema")
	cases := []struct {
		prepareSQL string
		sql        string
		result     []string
	}{
		{
			sql:    "select count(*),min(time),max(time) from %s where time > '2019-01-26 21:51:00' and time < now()",
			result: []string{"7|2020-02-15 18:00:01.000000|2020-05-14 19:03:54.314615"},
		},
		{
			sql:    "select count(*),min(time),max(time) from %s where time > '2020-02-15 19:00:00' and time < '2020-02-16 18:00:02'",
			result: []string{"2|2020-02-15 19:00:05.000000|2020-02-16 18:00:01.000000"},
		},
		{
			sql:    "select count(*),min(time),max(time) from %s where time > '2020-02-16 18:00:02' and time < '2020-02-17 17:00:00'",
			result: []string{"2|2020-02-16 18:00:05.000000|2020-02-16 19:00:00.000000"},
		},
		{
			sql:    "select count(*),min(time),max(time) from %s where time > '2020-02-16 18:00:02' and time < '2020-02-17 20:00:00'",
			result: []string{"3|2020-02-16 18:00:05.000000|2020-02-17 18:00:05.000000"},
		},
		{
			sql:    "select count(*),min(time),max(time) from %s",
			result: []string{"1|2020-05-14 19:03:54.314615|2020-05-14 19:03:54.314615"},
		},
		{
			sql:    "select count(*),min(time) from %s where time > '2020-02-16 20:00:00'",
			result: []string{"1|2020-02-17 18:00:05.000000"},
		},
		{
			sql:    "select count(*) from %s where time > '2020-02-17 20:00:00'",
			result: []string{"0"},
		},
		{
			sql:    "select query from %s where time > '2019-01-26 21:51:00' and time < now()",
			result: []string{"select 1;", "select 2;", "select 3;", "select 4;", "select 5;", "select 6;", "select 7;"},
		},
		// Test for different timezone.
		{
			prepareSQL: "set @@time_zone = '+00:00'",
			sql:        "select time from %s where time = '2020-02-17 10:00:05.000000'",
			result:     []string{"2020-02-17 10:00:05.000000"},
		},
		{
			prepareSQL: "set @@time_zone = '+02:00'",
			sql:        "select time from %s where time = '2020-02-17 12:00:05.000000'",
			result:     []string{"2020-02-17 12:00:05.000000"},
		},
		// Test for issue 17224
		{
			prepareSQL: "set @@time_zone = '+08:00'",
			sql:        "select time from %s where time = '2020-05-14 19:03:54.314615'",
			result:     []string{"2020-05-14 19:03:54.314615"},
		},
	}
	for _, cas := range cases {
		if len(cas.prepareSQL) > 0 {
			tk.MustExec(cas.prepareSQL)
		}
		sql := fmt.Sprintf(cas.sql, "slow_query")
		tk.MustQuery(sql).Check(testutil.RowsWithSep("|", cas.result...))
		sql = fmt.Sprintf(cas.sql, "cluster_slow_query")
		tk.MustQuery(sql).Check(testutil.RowsWithSep("|", cas.result...))
	}
}

func (s *testClusterTableSuite) TestIssue20236(c *C) {
	logData0 := ""
	logData1 := `
# Time: 2020-02-15T18:00:01.000000+08:00
select 1;
# Time: 2020-02-15T19:00:05.000000+08:00
select 2;
# Time: 2020-02-15T20:00:05.000000+08:00`
	logData2 := `select 3;
# Time: 2020-02-16T18:00:01.000000+08:00
select 4;
# Time: 2020-02-16T18:00:05.000000+08:00
select 5;`
	logData3 := `
# Time: 2020-02-16T19:00:00.000000+08:00
select 6;
# Time: 2020-02-17T18:00:05.000000+08:00
select 7;
# Time: 2020-02-17T19:00:00.000000+08:00`
	logData4 := `select 8;
# Time: 2020-02-17T20:00:00.000000+08:00
select 9
# Time: 2020-05-14T19:03:54.314615176+08:00
select 10;`
	logData := []string{logData0, logData1, logData2, logData3, logData4}

	fileName0 := "tidb-slow-2020-02-14T19-04-05.01.log"
	fileName1 := "tidb-slow-2020-02-15T19-04-05.01.log"
	fileName2 := "tidb-slow-2020-02-16T19-04-05.01.log"
	fileName3 := "tidb-slow-2020-02-17T18-00-05.01.log"
	fileName4 := "tidb-slow.log"
	fileNames := []string{fileName0, fileName1, fileName2, fileName3, fileName4}
	prepareLogs(c, logData, fileNames)
	defer func() {
		removeFiles(fileNames)
	}()
	tk := testkit.NewTestKitWithInit(c, s.store)
	loc, err := time.LoadLocation("Asia/Shanghai")
	c.Assert(err, IsNil)
	tk.Se.GetSessionVars().TimeZone = loc
	tk.MustExec("use information_schema")
	cases := []struct {
		prepareSQL string
		sql        string
		result     []string
	}{
		{
			prepareSQL: "set @@time_zone = '+08:00'",
			sql:        "select time from cluster_slow_query where time > '2020-02-17 12:00:05.000000' and time < '2020-05-14 20:00:00.000000'",
			result:     []string{"2020-02-17 18:00:05.000000", "2020-02-17 19:00:00.000000", "2020-05-14 19:03:54.314615"},
		},
		{
			prepareSQL: "set @@time_zone = '+08:00'",
			sql:        "select time from cluster_slow_query where time > '2020-02-17 12:00:05.000000' and time < '2020-05-14 20:00:00.000000' order by time desc",
			result:     []string{"2020-05-14 19:03:54.314615", "2020-02-17 19:00:00.000000", "2020-02-17 18:00:05.000000"},
		},
		{
			prepareSQL: "set @@time_zone = '+08:00'",
			sql:        "select time from cluster_slow_query where (time > '2020-02-15 18:00:00' and time < '2020-02-15 20:01:00') or (time > '2020-02-17 18:00:00' and time < '2020-05-14 20:00:00') order by time",
			result:     []string{"2020-02-15 18:00:01.000000", "2020-02-15 19:00:05.000000", "2020-02-17 18:00:05.000000", "2020-02-17 19:00:00.000000", "2020-05-14 19:03:54.314615"},
		},
		{
			prepareSQL: "set @@time_zone = '+08:00'",
			sql:        "select time from cluster_slow_query where (time > '2020-02-15 18:00:00' and time < '2020-02-15 20:01:00') or (time > '2020-02-17 18:00:00' and time < '2020-05-14 20:00:00') order by time desc",
			result:     []string{"2020-05-14 19:03:54.314615", "2020-02-17 19:00:00.000000", "2020-02-17 18:00:05.000000", "2020-02-15 19:00:05.000000", "2020-02-15 18:00:01.000000"},
		},
		{
			prepareSQL: "set @@time_zone = '+08:00'",
			sql:        "select count(*) from cluster_slow_query where time > '2020-02-15 18:00:00.000000' and time < '2020-05-14 20:00:00.000000' order by time desc",
			result:     []string{"9"},
		},
		{
			prepareSQL: "set @@time_zone = '+08:00'",
			sql:        "select count(*) from cluster_slow_query where (time > '2020-02-16 18:00:00' and time < '2020-05-14 20:00:00') or (time > '2020-02-17 18:00:00' and time < '2020-05-17 20:00:00')",
			result:     []string{"6"},
		},
		{
			prepareSQL: "set @@time_zone = '+08:00'",
			sql:        "select count(*) from cluster_slow_query where time > '2020-02-16 18:00:00.000000' and time < '2020-02-17 20:00:00.000000' order by time desc",
			result:     []string{"5"},
		},
		{
			prepareSQL: "set @@time_zone = '+08:00'",
			sql:        "select time from cluster_slow_query where time > '2020-02-16 18:00:00.000000' and time < '2020-05-14 20:00:00.000000' order by time desc limit 3",
			result:     []string{"2020-05-14 19:03:54.314615", "2020-02-17 19:00:00.000000", "2020-02-17 18:00:05.000000"},
		},
	}
	for _, cas := range cases {
		if len(cas.prepareSQL) > 0 {
			tk.MustExec(cas.prepareSQL)
		}
		tk.MustQuery(cas.sql).Check(testutil.RowsWithSep("|", cas.result...))
	}
}

func prepareLogs(c *C, logData []string, fileNames []string) {
	writeFile := func(file string, data string) {
		f, err := os.OpenFile(file, os.O_CREATE|os.O_WRONLY|os.O_TRUNC, 0644)
		c.Assert(err, IsNil)
		_, err = f.Write([]byte(data))
		c.Assert(f.Close(), IsNil)
		c.Assert(err, IsNil)
	}

	for i, log := range logData {
		writeFile(fileNames[i], log)
	}
}

func removeFiles(fileNames []string) {
	for _, fileName := range fileNames {
		os.Remove(fileName)
	}
}

func (s *testSuite1) TestIssue15718(c *C) {
	tk := testkit.NewTestKit(c, s.store)
	tk.MustExec("use test;")
	tk.MustExec("drop table if exists tt;")
	tk.MustExec("create table tt(a decimal(10, 0), b varchar(1), c time);")
	tk.MustExec("insert into tt values(0, '2', null), (7, null, '1122'), (NULL, 'w', null), (NULL, '2', '3344'), (NULL, NULL, '0'), (7, 'f', '33');")
	tk.MustQuery("select a and b as d, a or c as e from tt;").Check(testkit.Rows("0 <nil>", "<nil> 1", "0 <nil>", "<nil> 1", "<nil> <nil>", "0 1"))

	tk.MustExec("drop table if exists tt;")
	tk.MustExec("create table tt(a decimal(10, 0), b varchar(1), c time);")
	tk.MustExec("insert into tt values(0, '2', '123'), (7, null, '1122'), (null, 'w', null);")
	tk.MustQuery("select a and b as d, a, b from tt order by d limit 1;").Check(testkit.Rows("<nil> 7 <nil>"))
	tk.MustQuery("select b or c as d, b, c from tt order by d limit 1;").Check(testkit.Rows("<nil> w <nil>"))

	tk.MustExec("drop table if exists t0;")
	tk.MustExec("CREATE TABLE t0(c0 FLOAT);")
	tk.MustExec("INSERT INTO t0(c0) VALUES (NULL);")
	tk.MustQuery("SELECT * FROM t0 WHERE NOT(0 OR t0.c0);").Check(testkit.Rows())
}

func (s *testSuite1) TestIssue15767(c *C) {
	tk := testkit.NewTestKit(c, s.store)
	tk.MustExec("use test;")
	tk.MustExec("drop table if exists tt;")
	tk.MustExec("create table t(a int, b char);")
	tk.MustExec("insert into t values (1,'s'),(2,'b'),(1,'c'),(2,'e'),(1,'a');")
	tk.MustExec("insert into t select * from t;")
	tk.MustExec("insert into t select * from t;")
	tk.MustExec("insert into t select * from t;")
	tk.MustQuery("select b, count(*) from ( select b from t order by a limit 20 offset 2) as s group by b order by b;").Check(testkit.Rows("a 6", "c 7", "s 7"))
}

func (s *testSuite1) TestIssue16025(c *C) {
	tk := testkit.NewTestKit(c, s.store)
	tk.MustExec("use test;")
	tk.MustExec("drop table if exists t0;")
	tk.MustExec("CREATE TABLE t0(c0 NUMERIC PRIMARY KEY);")
	tk.MustExec("INSERT IGNORE INTO t0(c0) VALUES (NULL);")
	tk.MustQuery("SELECT * FROM t0 WHERE c0;").Check(testkit.Rows())
}

func (s *testSuite1) TestIssue16854(c *C) {
	tk := testkit.NewTestKit(c, s.store)
	tk.MustExec("use test;")
	tk.MustExec("drop table if exists t;")
	tk.MustExec("CREATE TABLE `t` (	`a` enum('WAITING','PRINTED','STOCKUP','CHECKED','OUTSTOCK','PICKEDUP','WILLBACK','BACKED') DEFAULT NULL)")
	tk.MustExec("insert into t values(1),(2),(3),(4),(5),(6),(7);")
	for i := 0; i < 7; i++ {
		tk.MustExec("insert into t select * from t;")
	}
	tk.MustExec("set @@tidb_max_chunk_size=100;")
	tk.MustQuery("select distinct a from t order by a").Check(testkit.Rows("WAITING", "PRINTED", "STOCKUP", "CHECKED", "OUTSTOCK", "PICKEDUP", "WILLBACK"))
	tk.MustExec("drop table t")

	tk.MustExec("CREATE TABLE `t` (	`a` set('WAITING','PRINTED','STOCKUP','CHECKED','OUTSTOCK','PICKEDUP','WILLBACK','BACKED') DEFAULT NULL)")
	tk.MustExec("insert into t values(1),(2),(3),(4),(5),(6),(7);")
	for i := 0; i < 7; i++ {
		tk.MustExec("insert into t select * from t;")
	}
	tk.MustExec("set @@tidb_max_chunk_size=100;")
	tk.MustQuery("select distinct a from t order by a").Check(testkit.Rows("WAITING", "PRINTED", "WAITING,PRINTED", "STOCKUP", "WAITING,STOCKUP", "PRINTED,STOCKUP", "WAITING,PRINTED,STOCKUP"))
	tk.MustExec("drop table t")
}

func (s *testSuite) TestIssue16921(c *C) {
	tk := testkit.NewTestKitWithInit(c, s.store)

	tk.MustExec("drop table if exists t;")
	tk.MustExec("create table t (a float);")
	tk.MustExec("create index a on t(a);")
	tk.MustExec("insert into t values (1.0), (NULL), (0), (2.0);")
	tk.MustQuery("select `a` from `t` use index (a) where !`a`;").Check(testkit.Rows("0"))
	tk.MustQuery("select `a` from `t` ignore index (a) where !`a`;").Check(testkit.Rows("0"))
	tk.MustQuery("select `a` from `t` use index (a) where `a`;").Check(testkit.Rows("1", "2"))
	tk.MustQuery("select `a` from `t` ignore index (a) where `a`;").Check(testkit.Rows("1", "2"))
	tk.MustQuery("select a from t use index (a) where not a is true;").Check(testkit.Rows("<nil>", "0"))
	tk.MustQuery("select a from t use index (a) where not not a is true;").Check(testkit.Rows("1", "2"))
	tk.MustQuery("select a from t use index (a) where not not a;").Check(testkit.Rows("1", "2"))
	tk.MustQuery("select a from t use index (a) where not not not a is true;").Check(testkit.Rows("<nil>", "0"))
	tk.MustQuery("select a from t use index (a) where not not not a;").Check(testkit.Rows("0"))
}

func (s *testSuite) TestIssue19100(c *C) {
	tk := testkit.NewTestKitWithInit(c, s.store)

	tk.MustExec("drop table if exists t1, t2;")
	tk.MustExec("create table t1 (c decimal);")
	tk.MustExec("create table t2 (c decimal, key(c));")
	tk.MustExec("insert into t1 values (null);")
	tk.MustExec("insert into t2 values (null);")
	tk.MustQuery("select count(*) from t1 where not c;").Check(testkit.Rows("0"))
	tk.MustQuery("select count(*) from t2 where not c;").Check(testkit.Rows("0"))
	tk.MustQuery("select count(*) from t1 where c;").Check(testkit.Rows("0"))
	tk.MustQuery("select count(*) from t2 where c;").Check(testkit.Rows("0"))
}

// this is from jira issue #5856
func (s *testSuite1) TestInsertValuesWithSubQuery(c *C) {
	tk := testkit.NewTestKit(c, s.store)
	tk.MustExec("use test;")
	tk.MustExec("drop table if exists t2")
	tk.MustExec("create table t2(a int, b int, c int)")
	defer tk.MustExec("drop table if exists t2")

	// should not reference upper scope
	c.Assert(tk.ExecToErr("insert into t2 values (11, 8, (select not b))"), NotNil)
	c.Assert(tk.ExecToErr("insert into t2 set a = 11, b = 8, c = (select b))"), NotNil)

	// subquery reference target table is allowed
	tk.MustExec("insert into t2 values(1, 1, (select b from t2))")
	tk.MustQuery("select * from t2").Check(testkit.Rows("1 1 <nil>"))
	tk.MustExec("insert into t2 set a = 1, b = 1, c = (select b+1 from t2)")
	tk.MustQuery("select * from t2").Check(testkit.Rows("1 1 <nil>", "1 1 2"))

	// insert using column should work normally
	tk.MustExec("delete from t2")
	tk.MustExec("insert into t2 values(2, 4, a)")
	tk.MustQuery("select * from t2").Check(testkit.Rows("2 4 2"))
	tk.MustExec("insert into t2 set a = 3, b = 5, c = b")
	tk.MustQuery("select * from t2").Check(testkit.Rows("2 4 2", "3 5 5"))
}

func (s *testSuite1) TestDIVZeroInPartitionExpr(c *C) {
	tk := testkit.NewTestKit(c, s.store)
	tk.MustExec("use test;")
	tk.MustExec("drop table if exists t1")
	tk.MustExec("create table t1(a int) partition by range (10 div a) (partition p0 values less than (10), partition p1 values less than maxvalue)")
	defer tk.MustExec("drop table if exists t1")

	tk.MustExec("set @@sql_mode=''")
	tk.MustExec("insert into t1 values (NULL), (0), (1)")
	tk.MustExec("set @@sql_mode='STRICT_ALL_TABLES,ERROR_FOR_DIVISION_BY_ZERO'")
	tk.MustGetErrCode("insert into t1 values (NULL), (0), (1)", mysql.ErrDivisionByZero)
}

func (s *testSuite1) TestInsertIntoGivenPartitionSet(c *C) {
	tk := testkit.NewTestKit(c, s.store)
	tk.MustExec("use test;")
	tk.MustExec("drop table if exists t1")
	tk.MustExec(`create table t1(
	a int(11) DEFAULT NULL,
	b varchar(10) DEFAULT NULL,
	UNIQUE KEY idx_a (a)) PARTITION BY RANGE (a)
	(PARTITION p0 VALUES LESS THAN (10) ENGINE = InnoDB,
	 PARTITION p1 VALUES LESS THAN (20) ENGINE = InnoDB,
	 PARTITION p2 VALUES LESS THAN (30) ENGINE = InnoDB,
	 PARTITION p3 VALUES LESS THAN (40) ENGINE = InnoDB,
	 PARTITION p4 VALUES LESS THAN MAXVALUE ENGINE = InnoDB)`)
	defer tk.MustExec("drop table if exists t1")

	// insert into
	tk.MustExec("insert into t1 partition(p0) values(1, 'a'), (2, 'b')")
	tk.MustQuery("select * from t1 partition(p0) order by a").Check(testkit.Rows("1 a", "2 b"))
	tk.MustExec("insert into t1 partition(p0, p1) values(3, 'c'), (4, 'd')")
	tk.MustQuery("select * from t1 partition(p1)").Check(testkit.Rows())

	tk.MustGetErrMsg("insert into t1 values(1, 'a')", "[kv:1062]Duplicate entry '1' for key 'idx_a'")
	tk.MustGetErrMsg("insert into t1 partition(p0, p_non_exist) values(1, 'a')", "[table:1735]Unknown partition 'p_non_exist' in table 't1'")
	tk.MustGetErrMsg("insert into t1 partition(p0, p1) values(40, 'a')", "[table:1748]Found a row not matching the given partition set")

	// replace into
	tk.MustExec("replace into t1 partition(p0) values(1, 'replace')")
	tk.MustExec("replace into t1 partition(p0, p1) values(3, 'replace'), (4, 'replace')")
	tk.MustExec("replace into t1 values(1, 'a')")
	tk.MustQuery("select * from t1 partition (p0) order by a").Check(testkit.Rows("1 a", "2 b", "3 replace", "4 replace"))

	tk.MustGetErrMsg("replace into t1 partition(p0, p_non_exist) values(1, 'a')", "[table:1735]Unknown partition 'p_non_exist' in table 't1'")
	tk.MustGetErrMsg("replace into t1 partition(p0, p1) values(40, 'a')", "[table:1748]Found a row not matching the given partition set")

	tk.MustExec("truncate table t1")

	tk.MustExec("drop table if exists t")
	tk.MustExec("create table t(a int, b char(10))")
	defer tk.MustExec("drop table if exists t")

	// insert into general table
	tk.MustGetErrMsg("insert into t partition(p0, p1) values(1, 'a')", "[planner:1747]PARTITION () clause on non partitioned table")

	// insert into from select
	tk.MustExec("insert into t values(1, 'a'), (2, 'b')")
	tk.MustExec("insert into t1 partition(p0) select * from t")
	tk.MustQuery("select * from t1 partition(p0) order by a").Check(testkit.Rows("1 a", "2 b"))

	tk.MustExec("truncate table t")
	tk.MustExec("insert into t values(3, 'c'), (4, 'd')")
	tk.MustExec("insert into t1 partition(p0, p1) select * from t")
	tk.MustQuery("select * from t1 partition(p1) order by a").Check(testkit.Rows())
	tk.MustQuery("select * from t1 partition(p0) order by a").Check(testkit.Rows("1 a", "2 b", "3 c", "4 d"))

	tk.MustGetErrMsg("insert into t1 select 1, 'a'", "[kv:1062]Duplicate entry '1' for key 'idx_a'")
	tk.MustGetErrMsg("insert into t1 partition(p0, p_non_exist) select 1, 'a'", "[table:1735]Unknown partition 'p_non_exist' in table 't1'")
	tk.MustGetErrMsg("insert into t1 partition(p0, p1) select 40, 'a'", "[table:1748]Found a row not matching the given partition set")

	// replace into from select
	tk.MustExec("replace into t1 partition(p0) select 1, 'replace'")
	tk.MustExec("truncate table t")
	tk.MustExec("insert into t values(3, 'replace'), (4, 'replace')")
	tk.MustExec("replace into t1 partition(p0, p1) select * from t")

	tk.MustExec("replace into t1 select 1, 'a'")
	tk.MustQuery("select * from t1 partition (p0) order by a").Check(testkit.Rows("1 a", "2 b", "3 replace", "4 replace"))
	tk.MustGetErrMsg("replace into t1 partition(p0, p_non_exist) select 1, 'a'", "[table:1735]Unknown partition 'p_non_exist' in table 't1'")
	tk.MustGetErrMsg("replace into t1 partition(p0, p1) select 40, 'a'", "[table:1748]Found a row not matching the given partition set")
}

func (s *testSuite1) TestUpdateGivenPartitionSet(c *C) {
	tk := testkit.NewTestKit(c, s.store)
	tk.MustExec("use test;")
	tk.MustExec("drop table if exists t1,t2,t3")
	tk.MustExec(`create table t1(
	a int(11),
	b varchar(10) DEFAULT NULL,
	primary key idx_a (a)) PARTITION BY RANGE (a)
	(PARTITION p0 VALUES LESS THAN (10) ENGINE = InnoDB,
	 PARTITION p1 VALUES LESS THAN (20) ENGINE = InnoDB,
	 PARTITION p2 VALUES LESS THAN (30) ENGINE = InnoDB,
	 PARTITION p3 VALUES LESS THAN (40) ENGINE = InnoDB,
	 PARTITION p4 VALUES LESS THAN MAXVALUE ENGINE = InnoDB)`)

	tk.MustExec(`create table t2(
	a int(11) DEFAULT NULL,
	b varchar(10) DEFAULT NULL) PARTITION BY RANGE (a)
	(PARTITION p0 VALUES LESS THAN (10) ENGINE = InnoDB,
	 PARTITION p1 VALUES LESS THAN (20) ENGINE = InnoDB,
	 PARTITION p2 VALUES LESS THAN (30) ENGINE = InnoDB,
	 PARTITION p3 VALUES LESS THAN (40) ENGINE = InnoDB,
	 PARTITION p4 VALUES LESS THAN MAXVALUE ENGINE = InnoDB)`)

	tk.MustExec(`create table t3 (a int(11), b varchar(10) default null)`)

	defer tk.MustExec("drop table if exists t1,t2,t3")
	tk.MustExec("insert into t3 values(1, 'a'), (2, 'b'), (11, 'c'), (21, 'd')")
	err := tk.ExecToErr("update t3 partition(p0) set a = 40 where a = 2")
	c.Assert(err.Error(), Equals, "[planner:1747]PARTITION () clause on non partitioned table")

	// update with primary key change
	tk.MustExec("insert into t1 values(1, 'a'), (2, 'b'), (11, 'c'), (21, 'd')")
	err = tk.ExecToErr("update t1 partition(p0, p1) set a = 40")
	c.Assert(err.Error(), Equals, "[table:1748]Found a row not matching the given partition set")
	err = tk.ExecToErr("update t1 partition(p0) set a = 40 where a = 2")
	c.Assert(err.Error(), Equals, "[table:1748]Found a row not matching the given partition set")
	// test non-exist partition.
	err = tk.ExecToErr("update t1 partition (p0, p_non_exist) set a = 40")
	c.Assert(err.Error(), Equals, "[table:1735]Unknown partition 'p_non_exist' in table 't1'")
	// test join.
	err = tk.ExecToErr("update t1 partition (p0), t3 set t1.a = 40 where t3.a = 2")
	c.Assert(err.Error(), Equals, "[table:1748]Found a row not matching the given partition set")

	tk.MustExec("update t1 partition(p0) set a = 3 where a = 2")
	tk.MustExec("update t1 partition(p0, p3) set a = 33 where a = 1")

	// update without partition change
	tk.MustExec("insert into t2 values(1, 'a'), (2, 'b'), (11, 'c'), (21, 'd')")
	err = tk.ExecToErr("update t2 partition(p0, p1) set a = 40")
	c.Assert(err.Error(), Equals, "[table:1748]Found a row not matching the given partition set")
	err = tk.ExecToErr("update t2 partition(p0) set a = 40 where a = 2")
	c.Assert(err.Error(), Equals, "[table:1748]Found a row not matching the given partition set")

	tk.MustExec("update t2 partition(p0) set a = 3 where a = 2")
	tk.MustExec("update t2 partition(p0, p3) set a = 33 where a = 1")
}

func (s *testSuiteP2) TestApplyCache(c *C) {
	tk := testkit.NewTestKit(c, s.store)

	tk.MustExec("use test;")
	tk.MustExec("drop table if exists t;")
	tk.MustExec("create table t(a int);")
	tk.MustExec("insert into t values (1),(1),(1),(1),(1),(1),(1),(1),(1);")
	tk.MustExec("analyze table t;")
	result := tk.MustQuery("explain analyze SELECT count(1) FROM (SELECT (SELECT min(a) FROM t as t2 WHERE t2.a > t1.a) AS a from t as t1) t;")
	c.Assert(result.Rows()[1][0], Equals, "└─Apply_38")
	var (
		ind  int
		flag bool
	)
	value := (result.Rows()[1][5]).(string)
	for ind = 0; ind < len(value)-5; ind++ {
		if value[ind:ind+5] == "cache" {
			flag = true
			break
		}
	}
	c.Assert(flag, Equals, true)
	c.Assert(value[ind:], Equals, "cache:ON, cacheHitRatio:88.889%")

	tk.MustExec("drop table if exists t;")
	tk.MustExec("create table t(a int);")
	tk.MustExec("insert into t values (1),(2),(3),(4),(5),(6),(7),(8),(9);")
	tk.MustExec("analyze table t;")
	result = tk.MustQuery("explain analyze SELECT count(1) FROM (SELECT (SELECT min(a) FROM t as t2 WHERE t2.a > t1.a) AS a from t as t1) t;")
	c.Assert(result.Rows()[1][0], Equals, "└─Apply_38")
	flag = false
	value = (result.Rows()[1][5]).(string)
	for ind = 0; ind < len(value)-5; ind++ {
		if value[ind:ind+5] == "cache" {
			flag = true
			break
		}
	}
	c.Assert(flag, Equals, true)
	c.Assert(value[ind:], Equals, "cache:OFF")
}

// For issue 17256
func (s *testSuite) TestGenerateColumnReplace(c *C) {
	tk := testkit.NewTestKit(c, s.store)
	tk.MustExec("use test;")
	tk.MustExec("drop table if exists t1")
	tk.MustExec("create table t1 (a int, b int as (a + 1) virtual not null, unique index idx(b));")
	tk.MustExec("REPLACE INTO `t1` (`a`) VALUES (2);")
	tk.MustExec("REPLACE INTO `t1` (`a`) VALUES (2);")
	tk.MustQuery("select * from t1").Check(testkit.Rows("2 3"))
	tk.MustExec("insert into `t1` (`a`) VALUES (2) on duplicate key update a = 3;")
	tk.MustQuery("select * from t1").Check(testkit.Rows("3 4"))
}

func (s *testSlowQuery) TestSlowQueryWithoutSlowLog(c *C) {
	tk := testkit.NewTestKit(c, s.store)
	originCfg := config.GetGlobalConfig()
	newCfg := *originCfg
	newCfg.Log.SlowQueryFile = "tidb-slow-not-exist.log"
	newCfg.Log.SlowThreshold = math.MaxUint64
	config.StoreGlobalConfig(&newCfg)
	defer func() {
		config.StoreGlobalConfig(originCfg)
	}()
	tk.MustQuery("select query from information_schema.slow_query").Check(testkit.Rows())
	tk.MustQuery("select query from information_schema.slow_query where time > '2020-09-15 12:16:39' and time < now()").Check(testkit.Rows())
}

func (s *testSlowQuery) TestSlowQuerySensitiveQuery(c *C) {
	tk := testkit.NewTestKit(c, s.store)
	originCfg := config.GetGlobalConfig()
	newCfg := *originCfg

	f, err := ioutil.TempFile("", "tidb-slow-*.log")
	c.Assert(err, IsNil)
	f.Close()
	newCfg.Log.SlowQueryFile = f.Name()
	config.StoreGlobalConfig(&newCfg)
	defer func() {
		tk.MustExec("set tidb_slow_log_threshold=300;")
		config.StoreGlobalConfig(originCfg)
		err = os.Remove(newCfg.Log.SlowQueryFile)
		c.Assert(err, IsNil)
	}()
	err = logutil.InitLogger(newCfg.Log.ToLogConfig())
	c.Assert(err, IsNil)

	tk.MustExec("set tidb_slow_log_threshold=0;")
	tk.MustExec("drop user if exists user_sensitive;")
	tk.MustExec("create user user_sensitive identified by '123456789';")
	tk.MustExec("alter user 'user_sensitive'@'%' identified by 'abcdefg';")
	tk.MustExec("set password for 'user_sensitive'@'%' = 'xyzuvw';")
	tk.MustQuery("select query from `information_schema`.`slow_query` " +
		"where (query like 'set password%' or query like 'create user%' or query like 'alter user%') " +
		"and query like '%user_sensitive%' order by query;").
		Check(testkit.Rows(
			"alter user {user_sensitive@% password = ***};",
			"create user {user_sensitive@% password = ***};",
			"set password for user user_sensitive@%;",
		))
}

func (s *testSlowQuery) TestLogSlowLogIndex(c *C) {
	tk := testkit.NewTestKit(c, s.store)
	f, err := ioutil.TempFile("", "tidb-slow-*.log")
	c.Assert(err, IsNil)
	f.Close()

	defer config.RestoreFunc()()
	config.UpdateGlobal(func(conf *config.Config) {
		conf.Log.SlowQueryFile = f.Name()
	})
	err = logutil.InitLogger(config.GetGlobalConfig().Log.ToLogConfig())
	c.Assert(err, IsNil)

	tk.MustExec("use test")
	tk.MustExec("create table t (a int, b int,index idx(a));")
	tk.MustExec("set tidb_slow_log_threshold=0;")
	tk.MustQuery("select * from t use index (idx) where a in (1) union select * from t use index (idx) where a in (2,3);")
	tk.MustExec("set tidb_slow_log_threshold=300;")
	tk.MustQuery("select index_names from `information_schema`.`slow_query` " +
		"where query like 'select%union%' limit 1").
		Check(testkit.Rows(
			"[t:idx]",
		))
}

func (s *testSlowQuery) TestSlowQuery(c *C) {
	tk := testkit.NewTestKit(c, s.store)

	f, err := ioutil.TempFile("", "tidb-slow-*.log")
	c.Assert(err, IsNil)
	_, err = f.WriteString(`
# Time: 2020-10-13T20:08:13.970563+08:00
select * from t;
# Time: 2020-10-16T20:08:13.970563+08:00
select * from t;
`)
	c.Assert(err, IsNil)
	err = f.Close()
	c.Assert(err, IsNil)
	executor.ParseSlowLogBatchSize = 1
	originCfg := config.GetGlobalConfig()
	newCfg := *originCfg
	newCfg.Log.SlowQueryFile = f.Name()
	config.StoreGlobalConfig(&newCfg)
	defer func() {
		executor.ParseSlowLogBatchSize = 64
		config.StoreGlobalConfig(originCfg)
		err = os.Remove(newCfg.Log.SlowQueryFile)
		c.Assert(err, IsNil)
	}()
	err = logutil.InitLogger(newCfg.Log.ToLogConfig())
	c.Assert(err, IsNil)

	tk.MustQuery("select count(*) from `information_schema`.`slow_query` where time > '2020-10-16 20:08:13' and time < '2020-10-16 21:08:13'").Check(testkit.Rows("1"))
	tk.MustQuery("select count(*) from `information_schema`.`slow_query` where time > '2019-10-13 20:08:13' and time < '2020-10-16 21:08:13'").Check(testkit.Rows("2"))
}

func (s *testSerialSuite) TestKillTableReader(c *C) {
	var retry = "github.com/pingcap/tidb/store/tikv/mockRetrySendReqToRegion"
	defer func() {
		c.Assert(failpoint.Disable(retry), IsNil)
	}()
	tk := testkit.NewTestKit(c, s.store)
	tk.MustExec("use test;")
	tk.MustExec("drop table if exists t")
	tk.MustExec("create table t (a int)")
	tk.MustExec("insert into t values (1),(2),(3)")
	tk.MustExec("set @@tidb_distsql_scan_concurrency=1")
	atomic.StoreUint32(&tk.Se.GetSessionVars().Killed, 0)
	c.Assert(failpoint.Enable(retry, `return(true)`), IsNil)
	wg := &sync.WaitGroup{}
	wg.Add(1)
	go func() {
		defer wg.Done()
		time.Sleep(1 * time.Second)
		err := tk.QueryToErr("select * from t")
		c.Assert(err, NotNil)
		c.Assert(int(terror.ToSQLError(errors.Cause(err).(*terror.Error)).Code), Equals, int(executor.ErrQueryInterrupted.Code()))
	}()
	atomic.StoreUint32(&tk.Se.GetSessionVars().Killed, 1)
	wg.Wait()
}

func (s *testSerialSuite) TestPrevStmtDesensitization(c *C) {
	tk := testkit.NewTestKit(c, s.store)
	tk.MustExec("use test;")
	tk.MustExec(fmt.Sprintf("set @@session.%v=1", variable.TiDBRedactLog))
	defer tk.MustExec(fmt.Sprintf("set @@session.%v=0", variable.TiDBRedactLog))
	tk.MustExec("drop table if exists t")
	tk.MustExec("create table t (a int, unique key (a))")
	tk.MustExec("begin")
	tk.MustExec("insert into t values (1),(2)")
	c.Assert(tk.Se.GetSessionVars().PrevStmt.String(), Equals, "insert into `t` values ( ? ) , ( ? )")
	c.Assert(tk.ExecToErr("insert into t values (1)").Error(), Equals, `[kv:1062]Duplicate entry '?' for key 'a'`)
}

func (s *testSuite) TestIssue19372(c *C) {
	tk := testkit.NewTestKit(c, s.store)
	tk.MustExec("use test;")
	tk.MustExec("drop table if exists t1, t2;")
	tk.MustExec("create table t1 (c_int int, c_str varchar(40), key(c_str));")
	tk.MustExec("create table t2 like t1;")
	tk.MustExec("insert into t1 values (1, 'a'), (2, 'b'), (3, 'c');")
	tk.MustExec("insert into t2 select * from t1;")
	tk.MustQuery("select (select t2.c_str from t2 where t2.c_str <= t1.c_str and t2.c_int in (1, 2) order by t2.c_str limit 1) x from t1 order by c_int;").Check(testkit.Rows("a", "a", "a"))
}

func (s *testSerialSuite1) TestCollectCopRuntimeStats(c *C) {
	tk := testkit.NewTestKit(c, s.store)
	tk.MustExec("use test;")
	tk.MustExec("drop table if exists t1")
	tk.MustExec("create table t1 (a int, b int)")
	tk.MustExec("set tidb_enable_collect_execution_info=1;")
	c.Assert(failpoint.Enable("github.com/pingcap/tidb/store/tikv/tikvStoreRespResult", `return(true)`), IsNil)
	rows := tk.MustQuery("explain analyze select * from t1").Rows()
	c.Assert(len(rows), Equals, 2)
	explain := fmt.Sprintf("%v", rows[0])
	c.Assert(explain, Matches, ".*rpc_num: 2, .*regionMiss:.*")
	c.Assert(failpoint.Disable("github.com/pingcap/tidb/store/tikv/tikvStoreRespResult"), IsNil)
}

func (s *testSerialSuite1) TestIndexLookupRuntimeStats(c *C) {
	tk := testkit.NewTestKit(c, s.store)
	tk.MustExec("use test;")
	tk.MustExec("drop table if exists t1")
	tk.MustExec("create table t1 (a int, b int, index(a))")
	tk.MustExec("insert into t1 values (1,2),(2,3),(3,4)")
	sql := "explain analyze select * from t1 use index(a) where a > 1;"
	rows := tk.MustQuery(sql).Rows()
	c.Assert(len(rows), Equals, 3)
	explain := fmt.Sprintf("%v", rows[0])
	c.Assert(explain, Matches, ".*time:.*loops:.*index_task:.*table_task: {total_time.*num.*concurrency.*}.*")
	indexExplain := fmt.Sprintf("%v", rows[1])
	tableExplain := fmt.Sprintf("%v", rows[2])
	c.Assert(indexExplain, Matches, ".*time:.*loops:.*cop_task:.*")
	c.Assert(tableExplain, Matches, ".*time:.*loops:.*cop_task:.*")
}

func (s *testSerialSuite1) TestHashAggRuntimeStats(c *C) {
	tk := testkit.NewTestKit(c, s.store)
	tk.MustExec("use test;")
	tk.MustExec("drop table if exists t1")
	tk.MustExec("create table t1 (a int, b int)")
	tk.MustExec("insert into t1 values (1,2),(2,3),(3,4)")
	sql := "explain analyze SELECT /*+ HASH_AGG() */ count(*) FROM t1 WHERE a < 10;"
	rows := tk.MustQuery(sql).Rows()
	c.Assert(len(rows), Equals, 5)
	explain := fmt.Sprintf("%v", rows[0])
	c.Assert(explain, Matches, ".*time:.*loops:.*partial_worker:{wall_time:.*concurrency:.*task_num:.*tot_wait:.*tot_exec:.*tot_time:.*max:.*p95:.*}.*final_worker:{wall_time:.*concurrency:.*task_num:.*tot_wait:.*tot_exec:.*tot_time:.*max:.*p95:.*}.*")
}

func (s *testSerialSuite1) TestIndexMergeRuntimeStats(c *C) {
	tk := testkit.NewTestKit(c, s.store)
	tk.MustExec("use test;")
	tk.MustExec("drop table if exists t1")
	tk.MustExec("set @@tidb_enable_index_merge = 1")
	tk.MustExec("create table t1(id int primary key, a int, b int, c int, d int)")
	tk.MustExec("create index t1a on t1(a)")
	tk.MustExec("create index t1b on t1(b)")
	tk.MustExec("insert into t1 values(1,1,1,1,1),(2,2,2,2,2),(3,3,3,3,3),(4,4,4,4,4),(5,5,5,5,5)")
	sql := "explain analyze select /*+ use_index_merge(t1, primary, t1a) */ * from t1 where id < 2 or a > 4;"
	rows := tk.MustQuery(sql).Rows()
	c.Assert(len(rows), Equals, 4)
	explain := fmt.Sprintf("%v", rows[0])
	c.Assert(explain, Matches, ".*time:.*loops:.*index_task:{fetch_handle:.*, merge:.*}.*table_task:{num.*concurrency.*fetch_row.*wait_time.*}.*")
	tableRangeExplain := fmt.Sprintf("%v", rows[1])
	indexExplain := fmt.Sprintf("%v", rows[2])
	tableExplain := fmt.Sprintf("%v", rows[3])
	c.Assert(tableRangeExplain, Matches, ".*time:.*loops:.*cop_task:.*")
	c.Assert(indexExplain, Matches, ".*time:.*loops:.*cop_task:.*")
	c.Assert(tableExplain, Matches, ".*time:.*loops:.*cop_task:.*")
	tk.MustExec("set @@tidb_enable_collect_execution_info=0;")
	sql = "select /*+ use_index_merge(t1, primary, t1a) */ * from t1 where id < 2 or a > 4 order by a"
	tk.MustQuery(sql).Check(testkit.Rows("1 1 1 1 1", "5 5 5 5 5"))
}

func (s *testSuite) TestCollectDMLRuntimeStats(c *C) {
	tk := testkit.NewTestKit(c, s.store)
	tk.MustExec("use test")
	tk.MustExec("drop table if exists t1")
	tk.MustExec("create table t1 (a int, b int, unique index (a))")

	testSQLs := []string{
		"insert ignore into t1 values (5,5);",
		"insert into t1 values (5,5) on duplicate key update a=a+1;",
		"replace into t1 values (5,6),(6,7)",
		"update t1 set a=a+1 where a=6;",
	}

	getRootStats := func() string {
		info := tk.Se.ShowProcess()
		c.Assert(info, NotNil)
		p, ok := info.Plan.(plannercore.Plan)
		c.Assert(ok, IsTrue)
		stats := tk.Se.GetSessionVars().StmtCtx.RuntimeStatsColl.GetRootStats(p.ID())
		return stats.String()
	}
	for _, sql := range testSQLs {
		tk.MustExec(sql)
		c.Assert(getRootStats(), Matches, "time.*loops.*Get.*num_rpc.*total_time.*")
	}

	// Test for lock keys stats.
	tk.MustExec("begin pessimistic")
	tk.MustExec("update t1 set b=b+1")
	c.Assert(getRootStats(), Matches, "time.*lock_keys.*time.* region.* keys.* lock_rpc:.* rpc_count.*")
	tk.MustExec("rollback")

	tk.MustExec("begin pessimistic")
	tk.MustQuery("select * from t1 for update").Check(testkit.Rows("5 6", "7 7"))
	c.Assert(getRootStats(), Matches, "time.*lock_keys.*time.* region.* keys.* lock_rpc:.* rpc_count.*")
	tk.MustExec("rollback")

	tk.MustExec("begin pessimistic")
	tk.MustExec("insert ignore into t1 values (9,9)")
	c.Assert(getRootStats(), Matches, "time:.*, loops:.*, prepare:.*, check_insert: {total_time:.*, mem_insert_time:.*, prefetch:.*, rpc:{BatchGet:{num_rpc:.*, total_time:.*}}}.*")
	tk.MustExec("rollback")

	tk.MustExec("begin pessimistic")
	tk.MustExec("insert into t1 values (10,10) on duplicate key update a=a+1")
	c.Assert(getRootStats(), Matches, "time:.*, loops:.*, prepare:.*, check_insert: {total_time:.*, mem_insert_time:.*, prefetch:.*, rpc:{BatchGet:{num_rpc:.*, total_time:.*}.*")
	tk.MustExec("rollback")

	tk.MustExec("begin pessimistic")
	tk.MustExec("insert into t1 values (1,2)")
	c.Assert(getRootStats(), Matches, "time:.*, loops:.*, prepare:.*, insert:.*")
	tk.MustExec("rollback")

	tk.MustExec("begin pessimistic")
	tk.MustExec("insert ignore into t1 values(11,11) on duplicate key update `a`=`a`+1")
	c.Assert(getRootStats(), Matches, "time:.*, loops:.*, prepare:.*, check_insert: {total_time:.*, mem_insert_time:.*, prefetch:.*, rpc:.*}")
	tk.MustExec("rollback")

	tk.MustExec("begin pessimistic")
	tk.MustExec("replace into t1 values (1,4)")
	c.Assert(getRootStats(), Matches, "time:.*, loops:.*, prefetch:.*, rpc:.*")
	tk.MustExec("rollback")
}

func (s *testSuite) TestIssue13758(c *C) {
	tk := testkit.NewTestKit(c, s.store)
	tk.MustExec("use test")
	tk.MustExec("drop table if exists t1, t2")
	tk.MustExec("create table t1 (pk int(11) primary key, a int(11) not null, b int(11), key idx_b(b), key idx_a(a))")
	tk.MustExec("insert into `t1` values (1,1,0),(2,7,6),(3,2,null),(4,1,null),(5,4,5)")
	tk.MustExec("create table t2 (a int)")
	tk.MustExec("insert into t2 values (1),(null)")
	tk.MustQuery("select (select a from t1 use index(idx_a) where b >= t2.a order by a limit 1) as field from t2").Check(testkit.Rows(
		"4",
		"<nil>",
	))
}

func (s *testCoprCache) SetUpSuite(c *C) {
	originConfig := config.GetGlobalConfig()
	config.StoreGlobalConfig(config.NewConfig())
	defer config.StoreGlobalConfig(originConfig)
	cli := &regionProperityClient{}
	hijackClient := func(c tikv.Client) tikv.Client {
		cli.Client = c
		return cli
	}
	var err error
	s.store, err = mockstore.NewMockStore(
		mockstore.WithClusterInspector(func(c cluster.Cluster) {
			mockstore.BootstrapWithSingleStore(c)
			s.cls = c
		}),
		mockstore.WithClientHijacker(hijackClient),
	)
	c.Assert(err, IsNil)
	s.dom, err = session.BootstrapSession(s.store)
	c.Assert(err, IsNil)
}

func (s *testCoprCache) TearDownSuite(c *C) {
	s.dom.Close()
	s.store.Close()
}

func (s *testCoprCache) TestIntegrationCopCache(c *C) {
	originConfig := config.GetGlobalConfig()
	config.StoreGlobalConfig(config.NewConfig())
	defer config.StoreGlobalConfig(originConfig)

	tk := testkit.NewTestKit(c, s.store)
	tk.MustExec("use test")
	tk.MustExec("drop table if exists t")
	tk.MustExec("create table t (a int primary key)")
	tblInfo, err := s.dom.InfoSchema().TableByName(model.NewCIStr("test"), model.NewCIStr("t"))
	c.Assert(err, IsNil)
	tid := tblInfo.Meta().ID
	tk.MustExec(`insert into t values(1),(2),(3),(4),(5),(6),(7),(8),(9),(10),(11),(12)`)
	s.cls.SplitTable(tid, 6)

	c.Assert(failpoint.Enable("github.com/pingcap/tidb/store/mockstore/unistore/cophandler/mockCopCacheInUnistore", `return(123)`), IsNil)
	defer func() {
		c.Assert(failpoint.Disable("github.com/pingcap/tidb/store/mockstore/unistore/cophandler/mockCopCacheInUnistore"), IsNil)
	}()

	rows := tk.MustQuery("explain analyze select * from t where t.a < 10").Rows()
	c.Assert(rows[0][2], Equals, "9")
	c.Assert(strings.Contains(rows[0][5].(string), "cop_task: {num: 5"), Equals, true)
	c.Assert(strings.Contains(rows[0][5].(string), "copr_cache_hit_ratio: 0.00"), Equals, true)

	rows = tk.MustQuery("explain analyze select * from t").Rows()
	c.Assert(rows[0][2], Equals, "12")
	c.Assert(strings.Contains(rows[0][5].(string), "cop_task: {num: 6"), Equals, true)
	hitRatioIdx := strings.Index(rows[0][5].(string), "copr_cache_hit_ratio:") + len("copr_cache_hit_ratio: ")
	c.Assert(hitRatioIdx >= len("copr_cache_hit_ratio: "), Equals, true)
	hitRatio, err := strconv.ParseFloat(rows[0][5].(string)[hitRatioIdx:hitRatioIdx+4], 64)
	c.Assert(err, IsNil)
	c.Assert(hitRatio > 0, Equals, true)

	// Test for cop cache disabled.
	cfg := config.NewConfig()
	cfg.TiKVClient.CoprCache.Enable = false
	config.StoreGlobalConfig(cfg)
	rows = tk.MustQuery("explain analyze select * from t where t.a < 10").Rows()
	c.Assert(rows[0][2], Equals, "9")
	c.Assert(strings.Contains(rows[0][5].(string), "copr_cache: disabled"), Equals, true)
}

func (s *testSerialSuite) TestCoprocessorOOMTicase(c *C) {
	tk := testkit.NewTestKit(c, s.store)
	tk.MustExec("use test")
	tk.MustExec(`set @@tidb_wait_split_region_finish=1`)
	// create table for non keep-order case
	tk.MustExec("drop table if exists t5")
	tk.MustExec("create table t5(id int)")
	tk.MustQuery(`split table t5 between (0) and (10000) regions 10`).Check(testkit.Rows("9 1"))
	// create table for keep-order case
	tk.MustExec("drop table if exists t6")
	tk.MustExec("create table t6(id int, index(id))")
	tk.MustQuery(`split table t6 between (0) and (10000) regions 10`).Check(testkit.Rows("10 1"))
	tk.MustQuery("split table t6 INDEX id between (0) and (10000) regions 10;").Check(testkit.Rows("10 1"))
	count := 10
	for i := 0; i < count; i++ {
		tk.MustExec(fmt.Sprintf("insert into t5 (id) values (%v)", i))
		tk.MustExec(fmt.Sprintf("insert into t6 (id) values (%v)", i))
	}
	defer config.RestoreFunc()()
	config.UpdateGlobal(func(conf *config.Config) {
		conf.OOMAction = config.OOMActionLog
	})
	testcases := []struct {
		name string
		sql  string
	}{
		{
			name: "keep Order",
			sql:  "select id from t6 order by id",
		},
		{
			name: "non keep Order",
			sql:  "select id from t5",
		},
	}

	f := func() {
		for _, testcase := range testcases {
			c.Log(testcase.name)
			// larger than one copResponse, smaller than 2 copResponse
			quota := 2*copr.MockResponseSizeForTest - 100
			se, err := session.CreateSession4Test(s.store)
			c.Check(err, IsNil)
			tk.Se = se
			tk.MustExec("use test")
			tk.MustExec(fmt.Sprintf("set @@tidb_mem_quota_query=%v;", quota))
			var expect []string
			for i := 0; i < count; i++ {
				expect = append(expect, fmt.Sprintf("%v", i))
			}
			tk.MustQuery(testcase.sql).Sort().Check(testkit.Rows(expect...))
			// assert oom action worked by max consumed > memory quota
			c.Assert(tk.Se.GetSessionVars().StmtCtx.MemTracker.MaxConsumed(), Greater, int64(quota))
			se.Close()
		}
	}

	// ticase-4169, trigger oom action twice after workers consuming all the data
	err := failpoint.Enable("github.com/pingcap/tidb/store/copr/ticase-4169", `return(true)`)
	c.Assert(err, IsNil)
	f()
	err = failpoint.Disable("github.com/pingcap/tidb/store/copr/ticase-4169")
	c.Assert(err, IsNil)
	// ticase-4170, trigger oom action twice after iterator receiving all the data.
	err = failpoint.Enable("github.com/pingcap/tidb/store/copr/ticase-4170", `return(true)`)
	c.Assert(err, IsNil)
	f()
	err = failpoint.Disable("github.com/pingcap/tidb/store/copr/ticase-4170")
	c.Assert(err, IsNil)
	// ticase-4171, trigger oom before reading or consuming any data
	err = failpoint.Enable("github.com/pingcap/tidb/store/copr/ticase-4171", `return(true)`)
	c.Assert(err, IsNil)
	f()
	err = failpoint.Disable("github.com/pingcap/tidb/store/copr/ticase-4171")
	c.Assert(err, IsNil)
}

func (s *testSuite) TestIssue20237(c *C) {
	tk := testkit.NewTestKit(c, s.store)
	tk.MustExec("use test")
	tk.MustExec("drop table if exists t, s")
	tk.MustExec("create table t(a date, b float)")
	tk.MustExec("create table s(b float)")
	tk.MustExec(`insert into t values(NULL,-37), ("2011-11-04",105), ("2013-03-02",-22), ("2006-07-02",-56), (NULL,124), (NULL,111), ("2018-03-03",-5);`)
	tk.MustExec(`insert into s values(-37),(105),(-22),(-56),(124),(105),(111),(-5);`)
	tk.MustQuery(`select count(distinct t.a, t.b) from t join s on t.b= s.b;`).Check(testkit.Rows("4"))
}

func (s *testSerialSuite) TestIssue19148(c *C) {
	tk := testkit.NewTestKit(c, s.store)
	tk.MustExec("use test")
	tk.MustExec("drop table if exists t")
	tk.MustExec("create table t(a decimal(16, 2));")
	tk.MustExec("select * from t where a > any_value(a);")
	ctx := tk.Se.(sessionctx.Context)
	is := domain.GetDomain(ctx).InfoSchema()
	tblInfo, err := is.TableByName(model.NewCIStr("test"), model.NewCIStr("t"))
	c.Assert(err, IsNil)
	c.Assert(int(tblInfo.Meta().Columns[0].Flag), Equals, 0)
}

func (s *testSuite) TestIssue19667(c *C) {
	tk := testkit.NewTestKit(c, s.store)
	tk.MustExec("use test")
	tk.MustExec("drop table if exists t")
	tk.MustExec("CREATE TABLE t (a DATETIME)")
	tk.MustExec("INSERT INTO t VALUES('1988-04-17 01:59:59')")
	tk.MustQuery(`SELECT DATE_ADD(a, INTERVAL 1 SECOND) FROM t`).Check(testkit.Rows("1988-04-17 02:00:00"))
}

func issue20975Prepare(c *C, store kv.Storage) (*testkit.TestKit, *testkit.TestKit) {
	tk1 := testkit.NewTestKit(c, store)
	tk2 := testkit.NewTestKit(c, store)
	tk1.MustExec("use test")
	tk1.MustExec("drop table if exists t1, t2")
	tk2.MustExec("use test")
	tk1.MustExec("create table t1(id int primary key, c int)")
	tk1.MustExec("insert into t1 values(1, 10), (2, 20)")
	return tk1, tk2
}

func (s *testSuite) TestIssue20975UpdateNoChange(c *C) {
	tk1, tk2 := issue20975Prepare(c, s.store)
	tk1.MustExec("begin pessimistic")
	tk1.MustExec("update t1 set c=c")
	tk2.MustExec("create table t2(a int)")
	tk1.MustExec("commit")
}

func (s *testSuite) TestIssue20975SelectForUpdate(c *C) {
	tk1, tk2 := issue20975Prepare(c, s.store)
	tk1.MustExec("begin")
	tk1.MustExec("select * from t1 for update")
	tk2.MustExec("create table t2(a int)")
	tk1.MustExec("commit")

	tk1.MustExec("begin pessimistic")
	tk1.MustExec("select * from t1 for update")
	tk2.MustExec("drop table t2")
	tk1.MustExec("commit")
}

func (s *testSuite) TestIssue20975SelectForUpdatePointGet(c *C) {
	tk1, tk2 := issue20975Prepare(c, s.store)
	tk1.MustExec("begin")
	tk1.MustExec("select * from t1 where id=1 for update")
	tk2.MustExec("create table t2(a int)")
	tk1.MustExec("commit")

	tk1.MustExec("begin pessimistic")
	tk1.MustExec("select * from t1 where id=1 for update")
	tk2.MustExec("drop table t2")
	tk1.MustExec("commit")
}

func (s *testSuite) TestIssue20975SelectForUpdateBatchPointGet(c *C) {
	tk1, tk2 := issue20975Prepare(c, s.store)
	tk1.MustExec("begin")
	tk1.MustExec("select * from t1 where id in (1, 2) for update")
	tk2.MustExec("create table t2(a int)")
	tk1.MustExec("commit")

	tk1.MustExec("begin pessimistic")
	tk1.MustExec("select * from t1 where id in (1, 2) for update")
	tk2.MustExec("drop table t2")
	tk1.MustExec("commit")
}

func issue20975PreparePartitionTable(c *C, store kv.Storage) (*testkit.TestKit, *testkit.TestKit) {
	tk1 := testkit.NewTestKit(c, store)
	tk2 := testkit.NewTestKit(c, store)
	tk1.MustExec("use test")
	tk1.MustExec("drop table if exists t1, t2")
	tk2.MustExec("use test")
	tk1.MustExec(`create table t1(id int primary key, c int) partition by range (id) (
		partition p1 values less than (10),
		partition p2 values less than (20)
	)`)
	tk1.MustExec("insert into t1 values(1, 10), (2, 20), (11, 30), (12, 40)")
	return tk1, tk2
}

func (s *testSuite) TestIssue20975UpdateNoChangeWithPartitionTable(c *C) {
	tk1, tk2 := issue20975PreparePartitionTable(c, s.store)
	tk1.MustExec("begin pessimistic")
	tk1.MustExec("update t1 set c=c")
	tk2.MustExec("create table t2(a int)")
	tk1.MustExec("commit")
}

func (s *testSuite) TestIssue20975SelectForUpdateWithPartitionTable(c *C) {
	tk1, tk2 := issue20975PreparePartitionTable(c, s.store)
	tk1.MustExec("begin")
	tk1.MustExec("select * from t1 for update")
	tk2.MustExec("create table t2(a int)")
	tk1.MustExec("commit")

	tk1.MustExec("begin pessimistic")
	tk1.MustExec("select * from t1 for update")
	tk2.MustExec("drop table t2")
	tk1.MustExec("commit")
}

func (s *testSuite) TestIssue20975SelectForUpdatePointGetWithPartitionTable(c *C) {
	tk1, tk2 := issue20975PreparePartitionTable(c, s.store)
	tk1.MustExec("begin")
	tk1.MustExec("select * from t1 where id=1 for update")
	tk2.MustExec("create table t2(a int)")
	tk1.MustExec("commit")

	tk1.MustExec("begin")
	tk1.MustExec("select * from t1 where id=12 for update")
	tk2.MustExec("drop table t2")
	tk1.MustExec("commit")

	tk1.MustExec("begin pessimistic")
	tk1.MustExec("select * from t1 where id=1 for update")
	tk2.MustExec("create table t2(a int)")
	tk1.MustExec("commit")

	tk1.MustExec("begin pessimistic")
	tk1.MustExec("select * from t1 where id=12 for update")
	tk2.MustExec("drop table t2")
	tk1.MustExec("commit")
}

func (s *testSuite) TestIssue20975SelectForUpdateBatchPointGetWithPartitionTable(c *C) {
	tk1, tk2 := issue20975PreparePartitionTable(c, s.store)
	tk1.MustExec("begin")
	tk1.MustExec("select * from t1 where id in (1, 2) for update")
	tk2.MustExec("create table t2(a int)")
	tk1.MustExec("commit")

	tk1.MustExec("begin")
	tk1.MustExec("select * from t1 where id in (11, 12) for update")
	tk2.MustExec("drop table t2")
	tk1.MustExec("commit")

	tk1.MustExec("begin")
	tk1.MustExec("select * from t1 where id in (1, 11) for update")
	tk2.MustExec("create table t2(a int)")
	tk1.MustExec("commit")

	tk1.MustExec("begin pessimistic")
	tk1.MustExec("select * from t1 where id in (1, 2) for update")
	tk2.MustExec("drop table t2")
	tk1.MustExec("commit")

	tk1.MustExec("begin pessimistic")
	tk1.MustExec("select * from t1 where id in (11, 12) for update")
	tk2.MustExec("create table t2(a int)")
	tk1.MustExec("commit")

	tk1.MustExec("begin pessimistic")
	tk1.MustExec("select * from t1 where id in (1, 11) for update")
	tk2.MustExec("drop table t2")
	tk1.MustExec("commit")
}

func (s *testSuite) TestIssue20305(c *C) {
	tk := testkit.NewTestKit(c, s.store)
	tk.MustExec("use test")
	tk.MustExec("drop table if exists t")
	tk.MustExec("create table t2 (a year(4))")
	tk.MustExec("insert into t2 values(69)")
	tk.MustQuery("select * from t2 where a <= 69").Check(testkit.Rows("2069"))
	// the following test is a regression test that matches MySQL's behavior.
	tk.MustExec("drop table if exists t3")
	tk.MustExec("CREATE TABLE `t3` (`y` year DEFAULT NULL, `a` int DEFAULT NULL)")
	tk.MustExec("INSERT INTO `t3` VALUES (2069, 70), (2010, 11), (2155, 2156), (2069, 69)")
	tk.MustQuery("SELECT * FROM `t3` where y <= a").Check(testkit.Rows("2155 2156"))
}

func (s *testSuite) TestIssue22817(c *C) {
	tk := testkit.NewTestKit(c, s.store)
	tk.MustExec("use test")
	tk.MustExec("drop table if exists t3")
	tk.MustExec("create table t3 (a year)")
	tk.MustExec("insert into t3 values (1991), (\"1992\"), (\"93\"), (94)")
	tk.MustQuery("select * from t3 where a >= NULL").Check(testkit.Rows())
}

func (s *testSuite) TestIssue13953(c *C) {
	tk := testkit.NewTestKit(c, s.store)
	tk.MustExec("use test")
	tk.MustExec("drop table if exists t")
	tk.MustExec("CREATE TABLE `t` (`id` int(11) DEFAULT NULL, `tp_bigint` bigint(20) DEFAULT NULL )")
	tk.MustExec("insert into t values(0,1),(1,9215570218099803537)")
	tk.MustQuery("select A.tp_bigint,B.id from t A join t B on A.id < B.id * 16 where A.tp_bigint = B.id;").Check(
		testkit.Rows("1 1"))
}

func (s *testSuite) TestZeroDateTimeCompatibility(c *C) {
	SQLs := []string{
		`select YEAR(0000-00-00), YEAR("0000-00-00")`,
		`select MONTH(0000-00-00), MONTH("0000-00-00")`,
		`select DAYOFWEEK(0000-00-00), DAYOFWEEK("0000-00-00")`,
		`select DAYOFMONTH(0000-00-00), DAYOFMONTH("0000-00-00")`,
		`select DAYOFYEAR(0000-00-00), DAYOFYEAR("0000-00-00")`,
		`select QUARTER(0000-00-00), QUARTER("0000-00-00")`,
		`select EXTRACT(DAY FROM 0000-00-00), EXTRACT(DAY FROM "0000-00-00")`,
		`select EXTRACT(MONTH FROM 0000-00-00), EXTRACT(MONTH FROM "0000-00-00")`,
		`select EXTRACT(YEAR FROM 0000-00-00), EXTRACT(YEAR FROM "0000-00-00")`,
		`select EXTRACT(WEEK FROM 0000-00-00), EXTRACT(WEEK FROM "0000-00-00")`,
		`select EXTRACT(QUARTER FROM 0000-00-00), EXTRACT(QUARTER FROM "0000-00-00")`,
	}
	tk := testkit.NewTestKit(c, s.store)

	for _, t := range SQLs {
		fmt.Println(t)
		tk.MustQuery(t).Check(testkit.Rows("0 <nil>"))
		c.Assert(tk.Se.GetSessionVars().StmtCtx.WarningCount(), Equals, uint16(1))
	}
}

func (s *testSuite) TestOOMActionPriority(c *C) {
	tk := testkit.NewTestKit(c, s.store)
	tk.MustExec("use test")
	tk.MustExec("drop table if exists t0")
	tk.MustExec("drop table if exists t1")
	tk.MustExec("drop table if exists t2")
	tk.MustExec("drop table if exists t3")
	tk.MustExec("drop table if exists t4")
	tk.MustExec("create table t0(a int)")
	tk.MustExec("insert into t0 values(1)")
	tk.MustExec("create table t1(a int)")
	tk.MustExec("insert into t1 values(1)")
	tk.MustExec("create table t2(a int)")
	tk.MustExec("insert into t2 values(1)")
	tk.MustExec("create table t3(a int)")
	tk.MustExec("insert into t3 values(1)")
	tk.MustExec("create table t4(a int)")
	tk.MustExec("insert into t4 values(1)")
	tk.MustQuery("select * from t0 join t1 join t2 join t3 join t4 order by t0.a").Check(testkit.Rows("1 1 1 1 1"))
	action := tk.Se.GetSessionVars().StmtCtx.MemTracker.GetFallbackForTest()
	// check the first 5 actions is rate limit.
	for i := 0; i < 5; i++ {
		c.Assert(action.GetPriority(), Equals, int64(memory.DefRateLimitPriority))
		action = action.GetFallback()
	}
	for action.GetFallback() != nil {
		c.Assert(action.GetPriority(), Equals, int64(memory.DefSpillPriority))
		action = action.GetFallback()
	}
	c.Assert(action.GetPriority(), Equals, int64(memory.DefLogPriority))
}

func (s *testSerialSuite) TestIssue21441(c *C) {
	err := failpoint.Enable("github.com/pingcap/tidb/executor/issue21441", `return`)
	c.Assert(err, IsNil)
	defer func() {
		err := failpoint.Disable("github.com/pingcap/tidb/executor/issue21441")
		c.Assert(err, IsNil)
	}()

	tk := testkit.NewTestKit(c, s.store)
	tk.MustExec("use test")
	tk.MustExec("drop table if exists t")
	tk.MustExec("create table t(a int)")
	tk.MustExec(`insert into t values(1),(2),(3)`)
	tk.Se.GetSessionVars().InitChunkSize = 1
	tk.Se.GetSessionVars().MaxChunkSize = 1
	sql := `
select a from t union all
select a from t union all
select a from t union all
select a from t union all
select a from t union all
select a from t union all
select a from t union all
select a from t`
	tk.MustQuery(sql).Sort().Check(testkit.Rows(
		"1", "1", "1", "1", "1", "1", "1", "1",
		"2", "2", "2", "2", "2", "2", "2", "2",
		"3", "3", "3", "3", "3", "3", "3", "3",
	))

	tk.MustQuery("select a from (" + sql + ") t order by a limit 4").Check(testkit.Rows("1", "1", "1", "1"))
	tk.MustQuery("select a from (" + sql + ") t order by a limit 7, 4").Check(testkit.Rows("1", "2", "2", "2"))
}

func (s *testSuite) Test17780(c *C) {
	tk := testkit.NewTestKit(c, s.store)
	tk.MustExec("use test")
	tk.MustExec("drop table if exists t0")
	tk.MustExec("create table t0 (c0 double)")
	tk.MustExec("insert into t0 values (1e30)")
	tk.MustExec("update t0 set c0=0 where t0.c0 like 0")
	// the update should not affect c0
	tk.MustQuery("select count(*) from t0 where c0 = 0").Check(testkit.Rows("0"))
}

func (s *testSuite) TestIssue9918(c *C) {
	tk := testkit.NewTestKit(c, s.store)
	tk.MustExec("use test")
	tk.MustExec("drop table if exists t")
	tk.MustExec("create table t (a year)")
	tk.MustExec("insert into t values(0)")
	tk.MustQuery("select cast(a as char) from t").Check(testkit.Rows("0000"))
}

func (s *testSuite) Test13004(c *C) {
	tk := testkit.NewTestKit(c, s.store)
	// see https://dev.mysql.com/doc/refman/5.6/en/date-and-time-literals.html, timestamp here actually produces a datetime
	tk.MustQuery("SELECT TIMESTAMP '9999-01-01 00:00:00'").Check(testkit.Rows("9999-01-01 00:00:00"))
}

func (s *testSuite) Test12178(c *C) {
	tk := testkit.NewTestKit(c, s.store)
	tk.MustExec("use test")
	tk.MustExec("drop table if exists ta")
	tk.MustExec("create table ta(id decimal(60,2))")
	tk.MustExec("insert into ta values (JSON_EXTRACT('{\"c\": \"1234567890123456789012345678901234567890123456789012345\"}', '$.c'))")
	tk.MustQuery("select * from ta").Check(testkit.Rows("1234567890123456789012345678901234567890123456789012345.00"))
}

func (s *testSuite) Test11883(c *C) {
	tk := testkit.NewTestKit(c, s.store)
	tk.MustExec("use test")
	tk.MustExec("drop table if exists t1")
	tk.MustExec("create table t1 (f1 json)")
	tk.MustExec("insert into t1(f1) values ('\"asd\"'),('\"asdf\"'),('\"asasas\"')")
	tk.MustQuery("select f1 from t1 where json_extract(f1,\"$\") in (\"asd\",\"asasas\",\"asdf\")").Check(testkit.Rows("\"asd\"", "\"asdf\"", "\"asasas\""))
	tk.MustQuery("select f1 from t1 where json_extract(f1, '$') = 'asd'").Check(testkit.Rows("\"asd\""))
	// MySQL produces empty row for the following SQL, I doubt it should be MySQL's bug.
	tk.MustQuery("select f1 from t1 where case json_extract(f1,\"$\") when \"asd\" then 1 else 0 end").Check(testkit.Rows("\"asd\""))
	tk.MustExec("delete from t1")
	tk.MustExec("insert into t1 values ('{\"a\": 1}')")
	// the first value in the tuple should be interpreted as string instead of JSON, so no row will be returned
	tk.MustQuery("select f1 from t1 where f1 in ('{\"a\": 1}', 'asdf', 'asdf')").Check(testkit.Rows())
	// and if we explicitly cast it into a JSON value, the check will pass
	tk.MustQuery("select f1 from t1 where f1 in (cast('{\"a\": 1}' as JSON), 'asdf', 'asdf')").Check(testkit.Rows("{\"a\": 1}"))
	tk.MustQuery("select json_extract('\"asd\"', '$') = 'asd'").Check(testkit.Rows("1"))
	tk.MustQuery("select json_extract('\"asd\"', '$') <=> 'asd'").Check(testkit.Rows("1"))
	tk.MustQuery("select json_extract('\"asd\"', '$') <> 'asd'").Check(testkit.Rows("0"))
	tk.MustQuery("select json_extract('{\"f\": 1.0}', '$.f') = 1.0").Check(testkit.Rows("1"))
	tk.MustQuery("select json_extract('{\"f\": 1.0}', '$.f') = '1.0'").Check(testkit.Rows("0"))
	tk.MustQuery("select json_extract('{\"n\": 1}', '$') = '{\"n\": 1}'").Check(testkit.Rows("0"))
	tk.MustQuery("select json_extract('{\"n\": 1}', '$') <> '{\"n\": 1}'").Check(testkit.Rows("1"))
}

func (s *testSuite) Test15492(c *C) {
	tk := testkit.NewTestKit(c, s.store)
	tk.MustExec("use test")
	tk.MustExec("drop table if exists t")
	tk.MustExec("create table t (a int, b int)")
	tk.MustExec("insert into t values (2, 20), (1, 10), (3, 30)")
	tk.MustQuery("select a + 1 as field1, a as field2 from t order by field1, field2 limit 2").Check(testkit.Rows("2 1", "3 2"))
}

func (s testSuite) TestTrackAggMemoryUsage(c *C) {
	tk := testkit.NewTestKit(c, s.store)

	tk.MustExec("use test")
	tk.MustExec("create table t(a int)")
	tk.MustExec("insert into t values(1)")

	tk.MustExec("set tidb_track_aggregate_memory_usage = off;")
	rows := tk.MustQuery("explain analyze select /*+ HASH_AGG() */ sum(a) from t").Rows()
	c.Assert(rows[0][7], Equals, "N/A")
	rows = tk.MustQuery("explain analyze select /*+ STREAM_AGG() */ sum(a) from t").Rows()
	c.Assert(rows[0][7], Equals, "N/A")
	tk.MustExec("set tidb_track_aggregate_memory_usage = on;")
	rows = tk.MustQuery("explain analyze select /*+ HASH_AGG() */ sum(a) from t").Rows()
	c.Assert(rows[0][7], Not(Equals), "N/A")
	rows = tk.MustQuery("explain analyze select /*+ STREAM_AGG() */ sum(a) from t").Rows()
	c.Assert(rows[0][7], Not(Equals), "N/A")
}

func (s *testSuite) Test12201(c *C) {
	tk := testkit.NewTestKit(c, s.store)
	tk.MustExec("use test")
	tk.MustExec("drop table if exists e")
	tk.MustExec("create table e (e enum('a', 'b'))")
	tk.MustExec("insert into e values ('a'), ('b')")
	tk.MustQuery("select * from e where case 1 when 0 then e end").Check(testkit.Rows())
	tk.MustQuery("select * from e where case 1 when 1 then e end").Check(testkit.Rows("a", "b"))
	tk.MustQuery("select * from e where case e when 1 then e end").Check(testkit.Rows("a"))
	tk.MustQuery("select * from e where case 1 when e then e end").Check(testkit.Rows("a"))
}

func (s *testSuite) TestIssue21451(c *C) {
	tk := testkit.NewTestKitWithInit(c, s.store)

	tk.MustExec("drop table if exists t")
	tk.MustExec("create table t (en enum('c', 'b', 'a'));")
	tk.MustExec("insert into t values ('a'), ('b'), ('c');")
	tk.MustQuery("select max(en) from t;").Check(testkit.Rows("c"))
	tk.MustQuery("select min(en) from t;").Check(testkit.Rows("a"))
	tk.MustQuery("select * from t order by en;").Check(testkit.Rows("c", "b", "a"))

	tk.MustExec("drop table t")
	tk.MustExec("create table t(s set('c', 'b', 'a'));")
	tk.MustExec("insert into t values ('a'), ('b'), ('c');")
	tk.MustQuery("select max(s) from t;").Check(testkit.Rows("c"))
	tk.MustQuery("select min(s) from t;").Check(testkit.Rows("a"))

	tk.MustExec("drop table t")
	tk.MustExec("create table t(id int, en enum('c', 'b', 'a'))")
	tk.MustExec("insert into t values (1, 'a'),(2, 'b'), (3, 'c'), (1, 'c');")
	tk.MustQuery("select id, max(en) from t where id=1 group by id;").Check(testkit.Rows("1 c"))
	tk.MustQuery("select id, min(en) from t where id=1 group by id;").Check(testkit.Rows("1 a"))
	tk.MustExec("drop table t")

	tk.MustExec("create table t(id int, s set('c', 'b', 'a'));")
	tk.MustExec("insert into t values (1, 'a'),(2, 'b'), (3, 'c'), (1, 'c');")
	tk.MustQuery("select id, max(s) from t where id=1 group by id;").Check(testkit.Rows("1 c"))
	tk.MustQuery("select id, min(s) from t where id=1 group by id;").Check(testkit.Rows("1 a"))

	tk.MustExec("drop table t")
	tk.MustExec("create table t(e enum('e','d','c','b','a'))")
	tk.MustExec("insert into t values ('e'),('d'),('c'),('b'),('a');")
	tk.MustQuery("select * from t order by e limit 1;").Check(testkit.Rows("e"))

	tk.MustExec("drop table t")
	tk.MustExec("create table t(s set('e', 'd', 'c', 'b', 'a'))")
	tk.MustExec("insert into t values ('e'),('d'),('c'),('b'),('a');")
	tk.MustQuery("select * from t order by s limit 1;").Check(testkit.Rows("e"))
	tk.MustExec("drop table t")
}

func (s *testSuite) TestIssue15563(c *C) {
	tk := testkit.NewTestKit(c, s.store)
	tk.MustQuery("select distinct 0.7544678906163867 /  0.68234634;").Check(testkit.Rows("1.10569639842486251190"))
}

func (s *testSerialSuite) TestStalenessTransaction(c *C) {
	c.Assert(failpoint.Enable("github.com/pingcap/tidb/executor/mockStalenessTxnSchemaVer", "return(false)"), IsNil)
	defer func() {
		err := failpoint.Disable("github.com/pingcap/tidb/executor/mockStalenessTxnSchemaVer")
		c.Assert(err, IsNil)
	}()

	testcases := []struct {
		name             string
		preSQL           string
		sql              string
		IsStaleness      bool
		expectPhysicalTS int64
		preSec           int64
		txnScope         string
		zone             string
	}{
		{
			name:             "TimestampBoundExactStaleness",
			preSQL:           `START TRANSACTION READ ONLY WITH TIMESTAMP BOUND EXACT STALENESS '00:00:20';`,
			sql:              `START TRANSACTION READ ONLY WITH TIMESTAMP BOUND READ TIMESTAMP '2020-09-06 00:00:00';`,
			IsStaleness:      true,
			expectPhysicalTS: 1599321600000,
			txnScope:         "local",
			zone:             "sh",
		},
		{
			name:             "TimestampBoundReadTimestamp",
			preSQL:           "begin",
			sql:              `START TRANSACTION READ ONLY WITH TIMESTAMP BOUND READ TIMESTAMP '2020-09-06 00:00:00';`,
			IsStaleness:      true,
			expectPhysicalTS: 1599321600000,
			txnScope:         "local",
			zone:             "bj",
		},
		{
			name:        "TimestampBoundExactStaleness",
			preSQL:      "begin",
			sql:         `START TRANSACTION READ ONLY WITH TIMESTAMP BOUND EXACT STALENESS '00:00:20';`,
			IsStaleness: true,
			preSec:      20,
			txnScope:    "local",
			zone:        "sh",
		},
		{
			name:        "TimestampBoundExactStaleness",
			preSQL:      `START TRANSACTION READ ONLY WITH TIMESTAMP BOUND READ TIMESTAMP '2020-09-06 00:00:00';`,
			sql:         `START TRANSACTION READ ONLY WITH TIMESTAMP BOUND EXACT STALENESS '00:00:20';`,
			IsStaleness: true,
			preSec:      20,
			txnScope:    "local",
			zone:        "sz",
		},
		{
			name:        "begin",
			preSQL:      `START TRANSACTION READ ONLY WITH TIMESTAMP BOUND READ TIMESTAMP '2020-09-06 00:00:00';`,
			sql:         "begin",
			IsStaleness: false,
			txnScope:    oracle.GlobalTxnScope,
			zone:        "",
		},
	}
	tk := testkit.NewTestKit(c, s.store)
	tk.MustExec("use test")
	for _, testcase := range testcases {
		c.Log(testcase.name)
		failpoint.Enable("github.com/pingcap/tidb/config/injectTxnScope",
			fmt.Sprintf(`return("%v")`, testcase.zone))
		tk.MustExec(fmt.Sprintf("set @@txn_scope=%v", testcase.txnScope))
		tk.MustExec(testcase.preSQL)
		tk.MustExec(testcase.sql)
		if testcase.expectPhysicalTS > 0 {
			c.Assert(oracle.ExtractPhysical(tk.Se.GetSessionVars().TxnCtx.StartTS), Equals, testcase.expectPhysicalTS)
		} else if testcase.preSec > 0 {
			curSec := time.Now().Unix()
			startTS := oracle.ExtractPhysical(tk.Se.GetSessionVars().TxnCtx.StartTS)
			c.Assert(startTS, Greater, (curSec-testcase.preSec-2)*1000)
			c.Assert(startTS, Less, (curSec-testcase.preSec+2)*1000)
		} else if !testcase.IsStaleness {
			curSec := time.Now().Unix()
			startTS := oracle.ExtractPhysical(tk.Se.GetSessionVars().TxnCtx.StartTS)
			c.Assert(curSec*1000-startTS, Less, time.Second/time.Millisecond)
			c.Assert(startTS-curSec*1000, Less, time.Second/time.Millisecond)
		}
		c.Assert(tk.Se.GetSessionVars().TxnCtx.IsStaleness, Equals, testcase.IsStaleness)
		tk.MustExec("commit")
		failpoint.Disable("github.com/pingcap/tidb/config/injectTxnScope")
	}
}

func (s *testSuite) TestStalenessAndHistoryRead(c *C) {
	c.Assert(failpoint.Enable("github.com/pingcap/tidb/executor/mockStalenessTxnSchemaVer", "return(false)"), IsNil)
	defer func() {
		err := failpoint.Disable("github.com/pingcap/tidb/executor/mockStalenessTxnSchemaVer")
		c.Assert(err, IsNil)
	}()

	tk := testkit.NewTestKit(c, s.store)
	tk.MustExec("use test")
	// For mocktikv, safe point is not initialized, we manually insert it for snapshot to use.
	safePointName := "tikv_gc_safe_point"
	safePointValue := "20160102-15:04:05 -0700"
	safePointComment := "All versions after safe point can be accessed. (DO NOT EDIT)"
	updateSafePoint := fmt.Sprintf(`INSERT INTO mysql.tidb VALUES ('%[1]s', '%[2]s', '%[3]s')
	ON DUPLICATE KEY
	UPDATE variable_value = '%[2]s', comment = '%[3]s'`, safePointName, safePointValue, safePointComment)
	tk.MustExec(updateSafePoint)
	// set @@tidb_snapshot before staleness txn
	tk.MustExec(`set @@tidb_snapshot="2016-10-08 16:45:26";`)
	tk.MustExec(`START TRANSACTION READ ONLY WITH TIMESTAMP BOUND READ TIMESTAMP '2020-09-06 00:00:00';`)
	c.Assert(oracle.ExtractPhysical(tk.Se.GetSessionVars().TxnCtx.StartTS), Equals, int64(1599321600000))
	tk.MustExec("commit")
	// set @@tidb_snapshot during staleness txn
	tk.MustExec(`START TRANSACTION READ ONLY WITH TIMESTAMP BOUND READ TIMESTAMP '2020-09-06 00:00:00';`)
	tk.MustExec(`set @@tidb_snapshot="2016-10-08 16:45:26";`)
	c.Assert(oracle.ExtractPhysical(tk.Se.GetSessionVars().TxnCtx.StartTS), Equals, int64(1599321600000))
	tk.MustExec("commit")
}

func (s *testSuite) TestIssue22231(c *C) {
	tk := testkit.NewTestKit(c, s.store)
	tk.MustExec("use test")
	tk.MustExec("drop table if exists t_issue_22231")
	tk.MustExec("create table t_issue_22231(a datetime)")
	tk.MustExec("insert into t_issue_22231 values('2020--05-20 01:22:12')")
	tk.MustQuery("select * from t_issue_22231 where a >= '2020-05-13 00:00:00 00:00:00' and a <= '2020-05-28 23:59:59 00:00:00'").Check(testkit.Rows("2020-05-20 01:22:12"))
	tk.MustQuery("show warnings").Check(testkit.Rows("Warning 1292 Truncated incorrect datetime value: '2020-05-13 00:00:00 00:00:00'", "Warning 1292 Truncated incorrect datetime value: '2020-05-28 23:59:59 00:00:00'"))

	tk.MustQuery("select cast('2020-10-22 10:31-10:12' as datetime)").Check(testkit.Rows("2020-10-22 10:31:10"))
	tk.MustQuery("show warnings").Check(testkit.Rows("Warning 1292 Truncated incorrect datetime value: '2020-10-22 10:31-10:12'"))
	tk.MustQuery("select cast('2020-05-28 23:59:59 00:00:00' as datetime)").Check(testkit.Rows("2020-05-28 23:59:59"))
	tk.MustQuery("show warnings").Check(testkit.Rows("Warning 1292 Truncated incorrect datetime value: '2020-05-28 23:59:59 00:00:00'"))
	tk.MustExec("drop table if exists t_issue_22231")
}

func (s *testSuite) TestIssue22201(c *C) {
	tk := testkit.NewTestKitWithInit(c, s.store)
	tk.MustQuery("SELECT HEX(WEIGHT_STRING('ab' AS BINARY(1000000000000000000)));").Check(testkit.Rows("<nil>"))
	tk.MustQuery("show warnings").Check(testkit.Rows("Warning 1301 Result of cast_as_binary() was larger than max_allowed_packet (67108864) - truncated"))
	tk.MustQuery("SELECT HEX(WEIGHT_STRING('ab' AS char(1000000000000000000)));").Check(testkit.Rows("<nil>"))
	tk.MustQuery("show warnings").Check(testkit.Rows("Warning 1301 Result of weight_string() was larger than max_allowed_packet (67108864) - truncated"))
}

func (s *testSerialSuite) TestStalenessTransactionSchemaVer(c *C) {
	testcases := []struct {
		name      string
		sql       string
		expectErr error
	}{
		{
			name:      "ddl change before stale txn",
			sql:       `START TRANSACTION READ ONLY WITH TIMESTAMP BOUND EXACT STALENESS '00:00:03'`,
			expectErr: errors.New("schema version changed after the staleness startTS"),
		},
		{
			name: "ddl change before stale txn",
			sql: fmt.Sprintf("START TRANSACTION READ ONLY WITH TIMESTAMP BOUND READ TIMESTAMP '%v'",
				time.Now().Truncate(3*time.Second).Format("2006-01-02 15:04:05")),
			expectErr: errors.New(".*schema version changed after the staleness startTS.*"),
		},
		{
			name:      "ddl change before stale txn",
			sql:       `START TRANSACTION READ ONLY WITH TIMESTAMP BOUND EXACT STALENESS '00:00:03'`,
			expectErr: nil,
		},
	}
	tk := testkit.NewTestKitWithInit(c, s.store)
	for _, testcase := range testcases {
		check := func() {
			if testcase.expectErr != nil {
				c.Assert(failpoint.Enable("github.com/pingcap/tidb/executor/mockStalenessTxnSchemaVer", "return(true)"), IsNil)
				defer func() {
					err := failpoint.Disable("github.com/pingcap/tidb/executor/mockStalenessTxnSchemaVer")
					c.Assert(err, IsNil)
				}()

			} else {
				c.Assert(failpoint.Enable("github.com/pingcap/tidb/executor/mockStalenessTxnSchemaVer", "return(false)"), IsNil)
				defer func() {
					err := failpoint.Disable("github.com/pingcap/tidb/executor/mockStalenessTxnSchemaVer")
					c.Assert(err, IsNil)
				}()

			}
			_, err := tk.Exec(testcase.sql)
			if testcase.expectErr != nil {
				c.Assert(err, NotNil)
				c.Assert(err.Error(), Matches, testcase.expectErr.Error())
			} else {
				c.Assert(err, IsNil)
			}
		}
		check()
	}
}

func (s *testSuiteP1) TestIssue22941(c *C) {
	tk := testkit.NewTestKit(c, s.store)
	tk.MustExec("use test")
	tk.MustExec("drop table if exists m, mp")
	tk.MustExec(`CREATE TABLE m (
		mid varchar(50) NOT NULL,
		ParentId varchar(50) DEFAULT NULL,
		PRIMARY KEY (mid),
		KEY ind_bm_parent (ParentId,mid)
	)`)

	tk.MustExec(`CREATE TABLE mp (
		mpid bigint(20) unsigned NOT NULL DEFAULT '0',
		mid varchar(50) DEFAULT NULL COMMENT '模块主键',
	PRIMARY KEY (mpid)
	);`)

	tk.MustExec(`insert into mp values("1","1");`)
	tk.MustExec(`insert into m values("0", "0");`)
	rs := tk.MustQuery(`SELECT ( SELECT COUNT(1) FROM m WHERE ParentId = c.mid ) expand,  bmp.mpid,  bmp.mpid IS NULL,bmp.mpid IS NOT NULL FROM m c LEFT JOIN mp bmp ON c.mid = bmp.mid  WHERE c.ParentId = '0'`)
	rs.Check(testkit.Rows("1 <nil> 1 0"))

	rs = tk.MustQuery(`SELECT  bmp.mpid,  bmp.mpid IS NULL,bmp.mpid IS NOT NULL FROM m c LEFT JOIN mp bmp ON c.mid = bmp.mid  WHERE c.ParentId = '0'`)
	rs.Check(testkit.Rows("<nil> 1 0"))
}<|MERGE_RESOLUTION|>--- conflicted
+++ resolved
@@ -456,11 +456,7 @@
 	tb, err := is.TableByName(model.NewCIStr("test"), model.NewCIStr("admin_test"))
 	c.Assert(err, IsNil)
 	c.Assert(tb.Indices(), HasLen, 1)
-<<<<<<< HEAD
-	_, err = tb.Indices()[0].Create(mock.NewContext(), txn, types.MakeDatums(int64(10)), kv.IntHandle(1))
-=======
-	_, err = tb.Indices()[0].Create(mock.NewContext(), txn.GetUnionStore(), types.MakeDatums(int64(10)), kv.IntHandle(1), nil)
->>>>>>> 6f250b62
+	_, err = tb.Indices()[0].Create(mock.NewContext(), txn, types.MakeDatums(int64(10)), kv.IntHandle(1), nil)
 	c.Assert(err, IsNil)
 	err = txn.Commit(context.Background())
 	c.Assert(err, IsNil)
@@ -3694,11 +3690,7 @@
 	// table     data (handle, data): (1, 10), (2, 20), (4, 40)
 	txn, err = s.store.Begin()
 	c.Assert(err, IsNil)
-<<<<<<< HEAD
-	_, err = idx.Create(mockCtx, txn, types.MakeDatums(int64(30)), kv.IntHandle(3))
-=======
-	_, err = idx.Create(mockCtx, txn.GetUnionStore(), types.MakeDatums(int64(30)), kv.IntHandle(3), nil)
->>>>>>> 6f250b62
+	_, err = idx.Create(mockCtx, txn, types.MakeDatums(int64(30)), kv.IntHandle(3), nil)
 	c.Assert(err, IsNil)
 	key := tablecodec.EncodeRowKey(tb.Meta().ID, kv.IntHandle(4).Encoded())
 	setColValue(c, txn, key, types.NewDatum(int64(40)))
@@ -3713,11 +3705,7 @@
 	// table     data (handle, data): (1, 10), (2, 20), (4, 40)
 	txn, err = s.store.Begin()
 	c.Assert(err, IsNil)
-<<<<<<< HEAD
-	_, err = idx.Create(mockCtx, txn, types.MakeDatums(int64(40)), kv.IntHandle(4))
-=======
-	_, err = idx.Create(mockCtx, txn.GetUnionStore(), types.MakeDatums(int64(40)), kv.IntHandle(4), nil)
->>>>>>> 6f250b62
+	_, err = idx.Create(mockCtx, txn, types.MakeDatums(int64(40)), kv.IntHandle(4), nil)
 	c.Assert(err, IsNil)
 	err = txn.Commit(context.Background())
 	c.Assert(err, IsNil)
