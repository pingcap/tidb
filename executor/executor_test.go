--- conflicted
+++ resolved
@@ -9068,7 +9068,6 @@
 	}
 }
 
-<<<<<<< HEAD
 func (s *testSuite) TestDeleteWithMulTbl(c *C) {
 	tk := testkit.NewTestKit(c, s.store)
 
@@ -9097,7 +9096,8 @@
 	tk.MustExec("delete from t1, t2 using t1 join t2 where t1.c1 is null;")
 	tk.MustQuery("select * from t1;").Check(testkit.Rows())
 	tk.MustQuery("select * from t2;").Check(testkit.Rows())
-=======
+}
+
 func (s *testSerialSuite) TestEncodingSet(c *C) {
 	tk := testkit.NewTestKit(c, s.store)
 	tk.MustExec("use test")
@@ -9110,5 +9110,4 @@
 	tk.MustExec("INSERT INTO `enum-set` VALUES\n(\"x00,x59\");")
 	tk.MustQuery("select `set` from `enum-set` use index(PRIMARY)").Check(testkit.Rows("x00,x59"))
 	tk.MustExec("admin check table `enum-set`")
->>>>>>> b28d582e
 }