--- conflicted
+++ resolved
@@ -1248,7 +1248,6 @@
 	result = tk.MustQuery("select log10(NULL)")
 	result.Check(testkit.Rows("<nil>"))
 
-<<<<<<< HEAD
 	//for log
 	result = tk.MustQuery("select log(0.0)")
 	result.Check(testkit.Rows("<nil>"))
@@ -1268,13 +1267,12 @@
 	result.Check(testkit.Rows("2"))
 	result = tk.MustQuery("select log(-1, 0.25)")
 	result.Check(testkit.Rows("<nil>"))
-=======
+
 	// for asin
 	result = tk.MustQuery("select asin(0), asin(-2), asin(2), asin(1)")
 	result.Check(testkit.Rows("0 <nil> <nil> 1.5707963267948966"))
 	result = tk.MustQuery("select asin('tidb')")
 	result.Check(testkit.Rows("0"))
->>>>>>> 5a3a8b0c
 }
 
 func (s *testSuite) TestJSON(c *C) {
