// Copyright 2015 PingCAP, Inc.
//
// Licensed under the Apache License, Version 2.0 (the "License");
// you may not use this file except in compliance with the License.
// You may obtain a copy of the License at
//
//     http://www.apache.org/licenses/LICENSE-2.0
//
// Unless required by applicable law or agreed to in writing, software
// distributed under the License is distributed on an "AS IS" BASIS,
// See the License for the specific language governing permissions and
// limitations under the License.

package executor_test

import (
	"context"
	"flag"
	"fmt"
	"io/ioutil"
	"math"
	"net"
	"os"
	"strconv"
	"strings"
	"sync"
	"sync/atomic"
	"testing"
	"time"

	"github.com/golang/protobuf/proto"
	. "github.com/pingcap/check"
	"github.com/pingcap/errors"
	"github.com/pingcap/failpoint"
	pb "github.com/pingcap/kvproto/pkg/kvrpcpb"
	"github.com/pingcap/parser"
	"github.com/pingcap/parser/auth"
	"github.com/pingcap/parser/model"
	"github.com/pingcap/parser/mysql"
	"github.com/pingcap/parser/terror"
	"github.com/pingcap/tidb/config"
	"github.com/pingcap/tidb/ddl"
	"github.com/pingcap/tidb/domain"
	"github.com/pingcap/tidb/domain/infosync"
	"github.com/pingcap/tidb/executor"
	"github.com/pingcap/tidb/expression"
	"github.com/pingcap/tidb/infoschema"
	"github.com/pingcap/tidb/kv"
	"github.com/pingcap/tidb/meta"
	"github.com/pingcap/tidb/meta/autoid"
	"github.com/pingcap/tidb/planner"
	plannercore "github.com/pingcap/tidb/planner/core"
	"github.com/pingcap/tidb/server"
	"github.com/pingcap/tidb/session"
	"github.com/pingcap/tidb/sessionctx"
	"github.com/pingcap/tidb/sessionctx/stmtctx"
	"github.com/pingcap/tidb/sessionctx/variable"
	"github.com/pingcap/tidb/statistics"
	"github.com/pingcap/tidb/store/mockstore"
	"github.com/pingcap/tidb/store/mockstore/mocktikv"
	"github.com/pingcap/tidb/store/tikv"
	"github.com/pingcap/tidb/store/tikv/oracle"
	"github.com/pingcap/tidb/store/tikv/tikvrpc"
	"github.com/pingcap/tidb/table"
	"github.com/pingcap/tidb/table/tables"
	"github.com/pingcap/tidb/tablecodec"
	"github.com/pingcap/tidb/types"
	"github.com/pingcap/tidb/util"
	"github.com/pingcap/tidb/util/admin"
	"github.com/pingcap/tidb/util/codec"
	"github.com/pingcap/tidb/util/gcutil"
	"github.com/pingcap/tidb/util/logutil"
	"github.com/pingcap/tidb/util/memory"
	"github.com/pingcap/tidb/util/mock"
	"github.com/pingcap/tidb/util/rowcodec"
	"github.com/pingcap/tidb/util/testkit"
	"github.com/pingcap/tidb/util/testleak"
	"github.com/pingcap/tidb/util/testutil"
	"github.com/pingcap/tidb/util/timeutil"
	"github.com/pingcap/tipb/go-tipb"
	"google.golang.org/grpc"
)

func TestT(t *testing.T) {
	CustomVerboseFlag = true
	*CustomParallelSuiteFlag = true
	logLevel := os.Getenv("log_level")
	logutil.InitLogger(logutil.NewLogConfig(logLevel, logutil.DefaultLogFormat, "", logutil.EmptyFileLogConfig, false))
	autoid.SetStep(5000)

	config.UpdateGlobal(func(conf *config.Config) {
		conf.Log.SlowThreshold = 30000 // 30s
		conf.Experimental.AllowsExpressionIndex = true
	})
	tmpDir := config.GetGlobalConfig().TempStoragePath
	_ = os.RemoveAll(tmpDir) // clean the uncleared temp file during the last run.
	_ = os.MkdirAll(tmpDir, 0755)
	testleak.BeforeTest()
	TestingT(t)
	testleak.AfterTestT(t)()
}

var _ = Suite(&testSuite{&baseTestSuite{}})
var _ = Suite(&testSuiteP1{&baseTestSuite{}})
var _ = Suite(&testSuiteP2{&baseTestSuite{}})
var _ = Suite(&testSuite1{})
var _ = SerialSuites(&testSerialSuite2{})
var _ = Suite(&testSuite2{&baseTestSuite{}})
var _ = Suite(&testSuite3{&baseTestSuite{}})
var _ = Suite(&testSuite4{&baseTestSuite{}})
var _ = Suite(&testSuite5{&baseTestSuite{}})
var _ = Suite(&testSuiteJoin1{&baseTestSuite{}})
var _ = Suite(&testSuiteJoin2{&baseTestSuite{}})
var _ = Suite(&testSuiteJoin3{&baseTestSuite{}})
var _ = SerialSuites(&testSuiteJoinSerial{&baseTestSuite{}})
var _ = Suite(&testSuiteAgg{baseTestSuite: &baseTestSuite{}})
var _ = Suite(&testSuite6{&baseTestSuite{}})
var _ = Suite(&testSuite7{&baseTestSuite{}})
var _ = Suite(&testSuite8{&baseTestSuite{}})
var _ = SerialSuites(&testShowStatsSuite{&baseTestSuite{}})
var _ = Suite(&testBypassSuite{})
var _ = Suite(&testUpdateSuite{})
var _ = Suite(&testPointGetSuite{})
var _ = Suite(&testBatchPointGetSuite{})
var _ = Suite(&testRecoverTable{})
var _ = Suite(&testMemTableReaderSuite{&testClusterTableBase{}})
var _ = SerialSuites(&testFlushSuite{})
var _ = SerialSuites(&testAutoRandomSuite{&baseTestSuite{}})
var _ = SerialSuites(&testClusterTableSuite{})
var _ = SerialSuites(&testPrepareSerialSuite{&baseTestSuite{}})
var _ = SerialSuites(&testSplitTable{&baseTestSuite{}})
var _ = SerialSuites(&testSerialSuite1{&baseTestSuite{}})
var _ = SerialSuites(&testPrepareSuite{})
var _ = Suite(&testSuiteWithData{baseTestSuite: &baseTestSuite{}})

type testSuite struct{ *baseTestSuite }
type testSuiteP1 struct{ *baseTestSuite }
type testSuiteP2 struct{ *baseTestSuite }
type testSplitTable struct{ *baseTestSuite }
type testPrepareSuite struct{ testData testutil.TestData }

type baseTestSuite struct {
	cluster   *mocktikv.Cluster
	mvccStore mocktikv.MVCCStore
	store     kv.Storage
	domain    *domain.Domain
	*parser.Parser
	ctx *mock.Context
}

type testSuiteWithData struct {
	*baseTestSuite
	testData testutil.TestData
}

var mockTikv = flag.Bool("mockTikv", true, "use mock tikv store in executor test")

func (s *baseTestSuite) SetUpSuite(c *C) {
	s.Parser = parser.New()
	flag.Lookup("mockTikv")
	useMockTikv := *mockTikv
	if useMockTikv {
		s.cluster = mocktikv.NewCluster()
		mocktikv.BootstrapWithSingleStore(s.cluster)
		s.mvccStore = mocktikv.MustNewMVCCStore()
		store, err := mockstore.NewMockTikvStore(
			mockstore.WithCluster(s.cluster),
			mockstore.WithMVCCStore(s.mvccStore),
		)
		c.Assert(err, IsNil)
		s.store = store
		session.SetSchemaLease(0)
		session.DisableStats4Test()
	}
	d, err := session.BootstrapSession(s.store)
	c.Assert(err, IsNil)
	d.SetStatsUpdating(true)
	s.domain = d
	config.UpdateGlobal(func(conf *config.Config) {
		conf.OOMAction = config.OOMActionLog
	})
}

func (s *testSuiteWithData) SetUpSuite(c *C) {
	s.baseTestSuite.SetUpSuite(c)
	var err error
	s.testData, err = testutil.LoadTestSuiteData("testdata", "executor_suite")
	c.Assert(err, IsNil)
}

func (s *testSuiteWithData) TearDownSuite(c *C) {
	s.baseTestSuite.TearDownSuite(c)
	c.Assert(s.testData.GenerateOutputIfNeeded(), IsNil)
}

func (s *testPrepareSuite) SetUpSuite(c *C) {
	var err error
	s.testData, err = testutil.LoadTestSuiteData("testdata", "prepare_suite")
	c.Assert(err, IsNil)
}

func (s *testPrepareSuite) TearDownSuite(c *C) {
	c.Assert(s.testData.GenerateOutputIfNeeded(), IsNil)
}

func (s *baseTestSuite) TearDownSuite(c *C) {
	s.domain.Close()
	s.store.Close()
}

func (s *testSuiteP1) TestPessimisticSelectForUpdate(c *C) {
	tk := testkit.NewTestKit(c, s.store)
	tk.MustExec("use test")
	tk.MustExec("drop table if exists t")
	tk.MustExec("create table t(id int primary key, a int)")
	tk.MustExec("insert into t values(1, 1)")
	tk.MustExec("begin PESSIMISTIC")
	tk.MustQuery("select a from t where id=1 for update").Check(testkit.Rows("1"))
	tk.MustExec("update t set a=a+1 where id=1")
	tk.MustExec("commit")
	tk.MustQuery("select a from t where id=1").Check(testkit.Rows("2"))
}

func (s *testSuite) TearDownTest(c *C) {
	tk := testkit.NewTestKit(c, s.store)
	tk.MustExec("use test")
	r := tk.MustQuery("show tables")
	for _, tb := range r.Rows() {
		tableName := tb[0]
		tk.MustExec(fmt.Sprintf("drop table %v", tableName))
	}
}

func (s *testSuiteP1) TestBind(c *C) {
	tk := testkit.NewTestKit(c, s.store)
	tk.MustExec("use test")
	tk.MustExec("drop table if exists testbind")

	tk.MustExec("create table testbind(i int, s varchar(20))")
	tk.MustExec("create index index_t on testbind(i,s)")
	tk.MustExec("create global binding for select * from testbind using select * from testbind use index for join(index_t)")
	c.Assert(len(tk.MustQuery("show global bindings").Rows()), Equals, 1)

	tk.MustExec("create session binding for select * from testbind using select * from testbind use index for join(index_t)")
	c.Assert(len(tk.MustQuery("show session bindings").Rows()), Equals, 1)
	tk.MustExec("drop session binding for select * from testbind")
}

func (s *testSuiteP1) TestChange(c *C) {
	tk := testkit.NewTestKit(c, s.store)
	tk.MustExec("use test")
	tk.MustExec("drop table if exists t")
	tk.MustExec("create table t(a int)")
	tk.MustExec("alter table t change a b int")
	tk.MustExec("alter table t change b c bigint")
	c.Assert(tk.ExecToErr("alter table t change c d varchar(100)"), NotNil)
}

func (s *testSuiteP1) TestChangePumpAndDrainer(c *C) {
	tk := testkit.NewTestKit(c, s.store)
	// change pump or drainer's state need connect to etcd
	// so will meet error "URL scheme must be http, https, unix, or unixs: /tmp/tidb"
	err := tk.ExecToErr("change pump to node_state ='paused' for node_id 'pump1'")
	c.Assert(err, ErrorMatches, "URL scheme must be http, https, unix, or unixs.*")
	err = tk.ExecToErr("change drainer to node_state ='paused' for node_id 'drainer1'")
	c.Assert(err, ErrorMatches, "URL scheme must be http, https, unix, or unixs.*")
}

func (s *testSuiteP1) TestLoadStats(c *C) {
	tk := testkit.NewTestKit(c, s.store)
	tk.MustExec("use test")
	c.Assert(tk.ExecToErr("load stats"), NotNil)
	c.Assert(tk.ExecToErr("load stats ./xxx.json"), NotNil)
}

func (s *testSuiteP1) TestShow(c *C) {
	tk := testkit.NewTestKit(c, s.store)
	tk.MustExec("create database test_show;")
	tk.MustExec("use test_show")

	tk.MustQuery("show engines")
	tk.MustExec("drop table if exists t")
	tk.MustExec("create table t(a int primary key)")
	c.Assert(len(tk.MustQuery("show index in t").Rows()), Equals, 1)
	c.Assert(len(tk.MustQuery("show index from t").Rows()), Equals, 1)

	tk.MustQuery("show charset").Check(testkit.Rows(
		"utf8 UTF-8 Unicode utf8_bin 3",
		"utf8mb4 UTF-8 Unicode utf8mb4_bin 4",
		"ascii US ASCII ascii_bin 1",
		"latin1 Latin1 latin1_bin 1",
		"binary binary binary 1"))
	c.Assert(len(tk.MustQuery("show master status").Rows()), Equals, 1)
	tk.MustQuery("show create database test_show").Check(testkit.Rows("test_show CREATE DATABASE `test_show` /*!40100 DEFAULT CHARACTER SET utf8mb4 */"))
	tk.MustQuery("show privileges").Check(testkit.Rows("Alter Tables To alter the table",
		"Alter Tables To alter the table",
		"Alter routine Functions,Procedures To alter or drop stored functions/procedures",
		"Create Databases,Tables,Indexes To create new databases and tables",
		"Create routine Databases To use CREATE FUNCTION/PROCEDURE",
		"Create temporary tables Databases To use CREATE TEMPORARY TABLE",
		"Create view Tables To create new views",
		"Create user Server Admin To create new users",
		"Delete Tables To delete existing rows",
		"Drop Databases,Tables To drop databases, tables, and views",
		"Event Server Admin To create, alter, drop and execute events",
		"Execute Functions,Procedures To execute stored routines",
		"File File access on server To read and write files on the server",
		"Grant option Databases,Tables,Functions,Procedures To give to other users those privileges you possess",
		"Index Tables To create or drop indexes",
		"Insert Tables To insert data into tables",
		"Lock tables Databases To use LOCK TABLES (together with SELECT privilege)",
		"Process Server Admin To view the plain text of currently executing queries",
		"Proxy Server Admin To make proxy user possible",
		"References Databases,Tables To have references on tables",
		"Reload Server Admin To reload or refresh tables, logs and privileges",
		"Replication client Server Admin To ask where the slave or master servers are",
		"Replication slave Server Admin To read binary log events from the master",
		"Select Tables To retrieve rows from table",
		"Show databases Server Admin To see all databases with SHOW DATABASES",
		"Show view Tables To see views with SHOW CREATE VIEW",
		"Shutdown Server Admin To shut down the server",
		"Super Server Admin To use KILL thread, SET GLOBAL, CHANGE MASTER, etc.",
		"Trigger Tables To use triggers",
		"Create tablespace Server Admin To create/alter/drop tablespaces",
		"Update Tables To update existing rows",
		"Usage Server Admin No privileges - allow connect only"))
	c.Assert(len(tk.MustQuery("show table status").Rows()), Equals, 1)
}

func (s *testSuite3) TestAdmin(c *C) {
	tk := testkit.NewTestKit(c, s.store)
	tk.MustExec("use test")
	tk.MustExec("drop table if exists admin_test")
	tk.MustExec("create table admin_test (c1 int, c2 int, c3 int default 1, index (c1))")
	tk.MustExec("insert admin_test (c1) values (1),(2),(NULL)")

	ctx := context.Background()
	// cancel DDL jobs test
	r, err := tk.Exec("admin cancel ddl jobs 1")
	c.Assert(err, IsNil, Commentf("err %v", err))
	req := r.NewChunk()
	err = r.Next(ctx, req)
	c.Assert(err, IsNil)
	row := req.GetRow(0)
	c.Assert(row.Len(), Equals, 2)
	c.Assert(row.GetString(0), Equals, "1")
	c.Assert(row.GetString(1), Matches, "*DDL Job:1 not found")

	// show ddl test;
	r, err = tk.Exec("admin show ddl")
	c.Assert(err, IsNil)
	req = r.NewChunk()
	err = r.Next(ctx, req)
	c.Assert(err, IsNil)
	row = req.GetRow(0)
	c.Assert(row.Len(), Equals, 6)
	txn, err := s.store.Begin()
	c.Assert(err, IsNil)
	ddlInfo, err := admin.GetDDLInfo(txn)
	c.Assert(err, IsNil)
	c.Assert(row.GetInt64(0), Equals, ddlInfo.SchemaVer)
	// TODO: Pass this test.
	// rowOwnerInfos := strings.Split(row.Data[1].GetString(), ",")
	// ownerInfos := strings.Split(ddlInfo.Owner.String(), ",")
	// c.Assert(rowOwnerInfos[0], Equals, ownerInfos[0])
	serverInfo, err := infosync.GetServerInfoByID(ctx, row.GetString(1))
	c.Assert(err, IsNil)
	c.Assert(row.GetString(2), Equals, serverInfo.IP+":"+
		strconv.FormatUint(uint64(serverInfo.Port), 10))
	c.Assert(row.GetString(3), Equals, "")
	req = r.NewChunk()
	err = r.Next(ctx, req)
	c.Assert(err, IsNil)
	c.Assert(req.NumRows() == 0, IsTrue)
	err = txn.Rollback()
	c.Assert(err, IsNil)

	// show DDL jobs test
	r, err = tk.Exec("admin show ddl jobs")
	c.Assert(err, IsNil)
	req = r.NewChunk()
	err = r.Next(ctx, req)
	c.Assert(err, IsNil)
	row = req.GetRow(0)
	c.Assert(row.Len(), Equals, 11)
	txn, err = s.store.Begin()
	c.Assert(err, IsNil)
	historyJobs, err := admin.GetHistoryDDLJobs(txn, admin.DefNumHistoryJobs)
	c.Assert(len(historyJobs), Greater, 1)
	c.Assert(len(row.GetString(1)), Greater, 0)
	c.Assert(err, IsNil)
	c.Assert(row.GetInt64(0), Equals, historyJobs[0].ID)
	c.Assert(err, IsNil)

	r, err = tk.Exec("admin show ddl jobs 20")
	c.Assert(err, IsNil)
	req = r.NewChunk()
	err = r.Next(ctx, req)
	c.Assert(err, IsNil)
	row = req.GetRow(0)
	c.Assert(row.Len(), Equals, 11)
	c.Assert(row.GetInt64(0), Equals, historyJobs[0].ID)
	c.Assert(err, IsNil)

	// show DDL job queries test
	tk.MustExec("use test")
	tk.MustExec("drop table if exists admin_test2")
	tk.MustExec("create table admin_test2 (c1 int, c2 int, c3 int default 1, index (c1))")
	result := tk.MustQuery(`admin show ddl job queries 1, 1, 1`)
	result.Check(testkit.Rows())
	result = tk.MustQuery(`admin show ddl job queries 1, 2, 3, 4`)
	result.Check(testkit.Rows())
	historyJobs, err = admin.GetHistoryDDLJobs(txn, admin.DefNumHistoryJobs)
	result = tk.MustQuery(fmt.Sprintf("admin show ddl job queries %d", historyJobs[0].ID))
	result.Check(testkit.Rows(historyJobs[0].Query))
	c.Assert(err, IsNil)

	// check table test
	tk.MustExec("create table admin_test1 (c1 int, c2 int default 1, index (c1))")
	tk.MustExec("insert admin_test1 (c1) values (21),(22)")
	r, err = tk.Exec("admin check table admin_test, admin_test1")
	c.Assert(err, IsNil)
	c.Assert(r, IsNil)
	// error table name
	err = tk.ExecToErr("admin check table admin_test_error")
	c.Assert(err, NotNil)
	// different index values
	sctx := tk.Se.(sessionctx.Context)
	dom := domain.GetDomain(sctx)
	is := dom.InfoSchema()
	c.Assert(is, NotNil)
	tb, err := is.TableByName(model.NewCIStr("test"), model.NewCIStr("admin_test"))
	c.Assert(err, IsNil)
	c.Assert(tb.Indices(), HasLen, 1)
	_, err = tb.Indices()[0].Create(mock.NewContext(), txn, types.MakeDatums(int64(10)), 1)
	c.Assert(err, IsNil)
	err = txn.Commit(context.Background())
	c.Assert(err, IsNil)
	errAdmin := tk.ExecToErr("admin check table admin_test")
	c.Assert(errAdmin, NotNil)

	if config.CheckTableBeforeDrop {
		err = tk.ExecToErr("drop table admin_test")
		c.Assert(err.Error(), Equals, errAdmin.Error())

		// Drop inconsistency index.
		tk.MustExec("alter table admin_test drop index c1")
		tk.MustExec("admin check table admin_test")
	}
	// checksum table test
	tk.MustExec("create table checksum_with_index (id int, count int, PRIMARY KEY(id), KEY(count))")
	tk.MustExec("create table checksum_without_index (id int, count int, PRIMARY KEY(id))")
	r, err = tk.Exec("admin checksum table checksum_with_index, checksum_without_index")
	c.Assert(err, IsNil)
	res := tk.ResultSetToResult(r, Commentf("admin checksum table"))
	// Mocktikv returns 1 for every table/index scan, then we will xor the checksums of a table.
	// For "checksum_with_index", we have two checksums, so the result will be 1^1 = 0.
	// For "checksum_without_index", we only have one checksum, so the result will be 1.
	res.Sort().Check(testkit.Rows("test checksum_with_index 0 2 2", "test checksum_without_index 1 1 1"))

	tk.MustExec("drop table if exists t1;")
	tk.MustExec("CREATE TABLE t1 (c2 BOOL, PRIMARY KEY (c2));")
	tk.MustExec("INSERT INTO t1 SET c2 = '0';")
	tk.MustExec("ALTER TABLE t1 ADD COLUMN c3 DATETIME NULL DEFAULT '2668-02-03 17:19:31';")
	tk.MustExec("ALTER TABLE t1 ADD INDEX idx2 (c3);")
	tk.MustExec("ALTER TABLE t1 ADD COLUMN c4 bit(10) default 127;")
	tk.MustExec("ALTER TABLE t1 ADD INDEX idx3 (c4);")
	tk.MustExec("admin check table t1;")

	// Test admin show ddl jobs table name after table has been droped.
	tk.MustExec("drop table if exists t1;")
	re := tk.MustQuery("admin show ddl jobs 1")
	rows := re.Rows()
	c.Assert(len(rows), Equals, 1)
	c.Assert(rows[0][2], Equals, "t1")

	// Test for reverse scan get history ddl jobs when ddl history jobs queue has multiple regions.
	txn, err = s.store.Begin()
	c.Assert(err, IsNil)
	historyJobs, err = admin.GetHistoryDDLJobs(txn, 20)
	c.Assert(err, IsNil)

	// Split region for history ddl job queues.
	m := meta.NewMeta(txn)
	startKey := meta.DDLJobHistoryKey(m, 0)
	endKey := meta.DDLJobHistoryKey(m, historyJobs[0].ID)
	s.cluster.SplitKeys(s.mvccStore, startKey, endKey, int(historyJobs[0].ID/5))

	historyJobs2, err := admin.GetHistoryDDLJobs(txn, 20)
	c.Assert(err, IsNil)
	c.Assert(historyJobs, DeepEquals, historyJobs2)
}

func (s *testSuiteP2) TestAdminShowDDLJobs(c *C) {
	tk := testkit.NewTestKit(c, s.store)
	tk.MustExec("create database if not exists test_admin_show_ddl_jobs")
	tk.MustExec("use test_admin_show_ddl_jobs")
	tk.MustExec("create table t (a int);")

	re := tk.MustQuery("admin show ddl jobs 1")
	row := re.Rows()[0]
	c.Assert(row[1], Equals, "test_admin_show_ddl_jobs")
	jobID, err := strconv.Atoi(row[0].(string))
	c.Assert(err, IsNil)

	err = kv.RunInNewTxn(s.store, true, func(txn kv.Transaction) error {
		t := meta.NewMeta(txn)
		job, err := t.GetHistoryDDLJob(int64(jobID))
		c.Assert(err, IsNil)
		c.Assert(job, NotNil)
		// Test for compatibility. Old TiDB version doesn't have SchemaName field, and the BinlogInfo maybe nil.
		// See PR: 11561.
		job.BinlogInfo = nil
		job.SchemaName = ""
		err = t.AddHistoryDDLJob(job, true)
		c.Assert(err, IsNil)
		return nil
	})
	c.Assert(err, IsNil)

	re = tk.MustQuery("admin show ddl jobs 1")
	row = re.Rows()[0]
	c.Assert(row[1], Equals, "test_admin_show_ddl_jobs")

	re = tk.MustQuery("admin show ddl jobs 1 where job_type='create table'")
	row = re.Rows()[0]
	c.Assert(row[1], Equals, "test_admin_show_ddl_jobs")
	c.Assert(row[9], Equals, "<nil>")

	// Test the START_TIME and END_TIME field.
	re = tk.MustQuery("admin show ddl jobs where job_type = 'create table' and start_time > str_to_date('20190101','%Y%m%d%H%i%s')")
	row = re.Rows()[0]
	c.Assert(row[2], Equals, "t")
	c.Assert(row[9], Equals, "<nil>")
}

func (s *testSuiteP2) TestAdminChecksumOfPartitionedTable(c *C) {
	tk := testkit.NewTestKit(c, s.store)
	tk.MustExec("USE test;")
	tk.MustExec("DROP TABLE IF EXISTS admin_checksum_partition_test;")
	tk.MustExec("CREATE TABLE admin_checksum_partition_test (a INT) PARTITION BY HASH(a) PARTITIONS 4;")
	tk.MustExec("INSERT INTO admin_checksum_partition_test VALUES (1), (2);")

	r := tk.MustQuery("ADMIN CHECKSUM TABLE admin_checksum_partition_test;")
	r.Check(testkit.Rows("test admin_checksum_partition_test 1 5 5"))
}

func (s *baseTestSuite) fillData(tk *testkit.TestKit, table string) {
	tk.MustExec("use test")
	tk.MustExec(fmt.Sprintf("create table %s(id int not null default 1, name varchar(255), PRIMARY KEY(id));", table))

	// insert data
	tk.MustExec(fmt.Sprintf("insert INTO %s VALUES (1, \"hello\");", table))
	tk.CheckExecResult(1, 0)
	tk.MustExec(fmt.Sprintf("insert into %s values (2, \"hello\");", table))
	tk.CheckExecResult(1, 0)
}

type testCase struct {
	data1       []byte
	data2       []byte
	expected    []string
	restData    []byte
	expectedMsg string
}

func checkCases(tests []testCase, ld *executor.LoadDataInfo,
	c *C, tk *testkit.TestKit, ctx sessionctx.Context, selectSQL, deleteSQL string) {
	origin := ld.IgnoreLines
	for _, tt := range tests {
		ld.IgnoreLines = origin
		c.Assert(ctx.NewTxn(context.Background()), IsNil)
		ctx.GetSessionVars().StmtCtx.DupKeyAsWarning = true
		ctx.GetSessionVars().StmtCtx.BadNullAsWarning = true
		ctx.GetSessionVars().StmtCtx.InLoadDataStmt = true
		ctx.GetSessionVars().StmtCtx.InDeleteStmt = false
		data, reachLimit, err1 := ld.InsertData(context.Background(), tt.data1, tt.data2)
		c.Assert(err1, IsNil)
		c.Assert(reachLimit, IsFalse)
		err1 = ld.CheckAndInsertOneBatch(context.Background(), ld.GetRows(), ld.GetCurBatchCnt())
		c.Assert(err1, IsNil)
		ld.SetMaxRowsInBatch(20000)
		if tt.restData == nil {
			c.Assert(data, HasLen, 0,
				Commentf("data1:%v, data2:%v, data:%v", string(tt.data1), string(tt.data2), string(data)))
		} else {
			c.Assert(data, DeepEquals, tt.restData,
				Commentf("data1:%v, data2:%v, data:%v", string(tt.data1), string(tt.data2), string(data)))
		}
		ld.SetMessage()
		tk.CheckLastMessage(tt.expectedMsg)
		err := ctx.StmtCommit(nil)
		c.Assert(err, IsNil)
		txn, err := ctx.Txn(true)
		c.Assert(err, IsNil)
		err = txn.Commit(context.Background())
		c.Assert(err, IsNil)
		r := tk.MustQuery(selectSQL)
		r.Check(testutil.RowsWithSep("|", tt.expected...))
		tk.MustExec(deleteSQL)
	}
}

func (s *testSuiteP1) TestSelectWithoutFrom(c *C) {
	tk := testkit.NewTestKit(c, s.store)
	tk.MustExec("use test")

	r := tk.MustQuery("select 1 + 2*3;")
	r.Check(testkit.Rows("7"))

	r = tk.MustQuery(`select _utf8"string";`)
	r.Check(testkit.Rows("string"))

	r = tk.MustQuery("select 1 order by 1;")
	r.Check(testkit.Rows("1"))
}

// TestSelectBackslashN Issue 3685.
func (s *testSuiteP1) TestSelectBackslashN(c *C) {
	tk := testkit.NewTestKit(c, s.store)

	sql := `select \N;`
	r := tk.MustQuery(sql)
	r.Check(testkit.Rows("<nil>"))
	rs, err := tk.Exec(sql)
	c.Check(err, IsNil)
	fields := rs.Fields()
	c.Check(len(fields), Equals, 1)
	c.Check(fields[0].Column.Name.O, Equals, "NULL")

	sql = `select "\N";`
	r = tk.MustQuery(sql)
	r.Check(testkit.Rows("N"))
	rs, err = tk.Exec(sql)
	c.Check(err, IsNil)
	fields = rs.Fields()
	c.Check(len(fields), Equals, 1)
	c.Check(fields[0].Column.Name.O, Equals, `N`)

	tk.MustExec("use test;")
	tk.MustExec("create table test (`\\N` int);")
	tk.MustExec("insert into test values (1);")
	tk.CheckExecResult(1, 0)
	sql = "select * from test;"
	r = tk.MustQuery(sql)
	r.Check(testkit.Rows("1"))
	rs, err = tk.Exec(sql)
	c.Check(err, IsNil)
	fields = rs.Fields()
	c.Check(len(fields), Equals, 1)
	c.Check(fields[0].Column.Name.O, Equals, `\N`)

	sql = `select \N from test;`
	r = tk.MustQuery(sql)
	r.Check(testkit.Rows("<nil>"))
	rs, err = tk.Exec(sql)
	c.Check(err, IsNil)
	fields = rs.Fields()
	c.Check(err, IsNil)
	c.Check(len(fields), Equals, 1)
	c.Check(fields[0].Column.Name.O, Equals, `NULL`)

	sql = `select (\N) from test;`
	r = tk.MustQuery(sql)
	r.Check(testkit.Rows("<nil>"))
	rs, err = tk.Exec(sql)
	c.Check(err, IsNil)
	fields = rs.Fields()
	c.Check(len(fields), Equals, 1)
	c.Check(fields[0].Column.Name.O, Equals, `NULL`)

	sql = "select `\\N` from test;"
	r = tk.MustQuery(sql)
	r.Check(testkit.Rows("1"))
	rs, err = tk.Exec(sql)
	c.Check(err, IsNil)
	fields = rs.Fields()
	c.Check(len(fields), Equals, 1)
	c.Check(fields[0].Column.Name.O, Equals, `\N`)

	sql = "select (`\\N`) from test;"
	r = tk.MustQuery(sql)
	r.Check(testkit.Rows("1"))
	rs, err = tk.Exec(sql)
	c.Check(err, IsNil)
	fields = rs.Fields()
	c.Check(len(fields), Equals, 1)
	c.Check(fields[0].Column.Name.O, Equals, `\N`)

	sql = `select '\N' from test;`
	r = tk.MustQuery(sql)
	r.Check(testkit.Rows("N"))
	rs, err = tk.Exec(sql)
	c.Check(err, IsNil)
	fields = rs.Fields()
	c.Check(len(fields), Equals, 1)
	c.Check(fields[0].Column.Name.O, Equals, `N`)

	sql = `select ('\N') from test;`
	r = tk.MustQuery(sql)
	r.Check(testkit.Rows("N"))
	rs, err = tk.Exec(sql)
	c.Check(err, IsNil)
	fields = rs.Fields()
	c.Check(len(fields), Equals, 1)
	c.Check(fields[0].Column.Name.O, Equals, `N`)
}

// TestSelectNull Issue #4053.
func (s *testSuiteP1) TestSelectNull(c *C) {
	tk := testkit.NewTestKit(c, s.store)

	sql := `select nUll;`
	r := tk.MustQuery(sql)
	r.Check(testkit.Rows("<nil>"))
	rs, err := tk.Exec(sql)
	c.Check(err, IsNil)
	fields := rs.Fields()
	c.Check(len(fields), Equals, 1)
	c.Check(fields[0].Column.Name.O, Equals, `NULL`)

	sql = `select (null);`
	r = tk.MustQuery(sql)
	r.Check(testkit.Rows("<nil>"))
	rs, err = tk.Exec(sql)
	c.Check(err, IsNil)
	fields = rs.Fields()
	c.Check(len(fields), Equals, 1)
	c.Check(fields[0].Column.Name.O, Equals, `NULL`)

	sql = `select null+NULL;`
	r = tk.MustQuery(sql)
	r.Check(testkit.Rows("<nil>"))
	rs, err = tk.Exec(sql)
	c.Check(err, IsNil)
	fields = rs.Fields()
	c.Check(err, IsNil)
	c.Check(len(fields), Equals, 1)
	c.Check(fields[0].Column.Name.O, Equals, `null+NULL`)
}

// TestSelectStringLiteral Issue #3686.
func (s *testSuiteP1) TestSelectStringLiteral(c *C) {
	tk := testkit.NewTestKit(c, s.store)

	sql := `select 'abc';`
	r := tk.MustQuery(sql)
	r.Check(testkit.Rows("abc"))
	rs, err := tk.Exec(sql)
	c.Check(err, IsNil)
	fields := rs.Fields()
	c.Check(len(fields), Equals, 1)
	c.Check(fields[0].Column.Name.O, Equals, `abc`)

	sql = `select (('abc'));`
	r = tk.MustQuery(sql)
	r.Check(testkit.Rows("abc"))
	rs, err = tk.Exec(sql)
	c.Check(err, IsNil)
	fields = rs.Fields()
	c.Check(len(fields), Equals, 1)
	c.Check(fields[0].Column.Name.O, Equals, `abc`)

	sql = `select 'abc'+'def';`
	r = tk.MustQuery(sql)
	r.Check(testkit.Rows("0"))
	rs, err = tk.Exec(sql)
	c.Check(err, IsNil)
	fields = rs.Fields()
	c.Check(len(fields), Equals, 1)
	c.Check(fields[0].Column.Name.O, Equals, `'abc'+'def'`)

	// Below checks whether leading invalid chars are trimmed.
	sql = "select '\n';"
	r = tk.MustQuery(sql)
	r.Check(testkit.Rows("\n"))
	rs, err = tk.Exec(sql)
	c.Check(err, IsNil)
	fields = rs.Fields()
	c.Check(len(fields), Equals, 1)
	c.Check(fields[0].Column.Name.O, Equals, "")

	sql = "select '\t   col';" // Lowercased letter is a valid char.
	rs, err = tk.Exec(sql)
	c.Check(err, IsNil)
	fields = rs.Fields()
	c.Check(len(fields), Equals, 1)
	c.Check(fields[0].Column.Name.O, Equals, "col")

	sql = "select '\t   Col';" // Uppercased letter is a valid char.
	rs, err = tk.Exec(sql)
	c.Check(err, IsNil)
	fields = rs.Fields()
	c.Check(len(fields), Equals, 1)
	c.Check(fields[0].Column.Name.O, Equals, "Col")

	sql = "select '\n\t   中文 col';" // Chinese char is a valid char.
	rs, err = tk.Exec(sql)
	c.Check(err, IsNil)
	fields = rs.Fields()
	c.Check(len(fields), Equals, 1)
	c.Check(fields[0].Column.Name.O, Equals, "中文 col")

	sql = "select ' \r\n  .col';" // Punctuation is a valid char.
	rs, err = tk.Exec(sql)
	c.Check(err, IsNil)
	fields = rs.Fields()
	c.Check(len(fields), Equals, 1)
	c.Check(fields[0].Column.Name.O, Equals, ".col")

	sql = "select '   😆col';" // Emoji is a valid char.
	rs, err = tk.Exec(sql)
	c.Check(err, IsNil)
	fields = rs.Fields()
	c.Check(len(fields), Equals, 1)
	c.Check(fields[0].Column.Name.O, Equals, "😆col")

	// Below checks whether trailing invalid chars are preserved.
	sql = `select 'abc   ';`
	rs, err = tk.Exec(sql)
	c.Check(err, IsNil)
	fields = rs.Fields()
	c.Check(len(fields), Equals, 1)
	c.Check(fields[0].Column.Name.O, Equals, "abc   ")

	sql = `select '  abc   123   ';`
	rs, err = tk.Exec(sql)
	c.Check(err, IsNil)
	fields = rs.Fields()
	c.Check(len(fields), Equals, 1)
	c.Check(fields[0].Column.Name.O, Equals, "abc   123   ")

	// Issue #4239.
	sql = `select 'a' ' ' 'string';`
	r = tk.MustQuery(sql)
	r.Check(testkit.Rows("a string"))
	rs, err = tk.Exec(sql)
	c.Check(err, IsNil)
	fields = rs.Fields()
	c.Check(len(fields), Equals, 1)
	c.Check(fields[0].Column.Name.O, Equals, "a")

	sql = `select 'a' " " "string";`
	r = tk.MustQuery(sql)
	r.Check(testkit.Rows("a string"))
	rs, err = tk.Exec(sql)
	c.Check(err, IsNil)
	fields = rs.Fields()
	c.Check(len(fields), Equals, 1)
	c.Check(fields[0].Column.Name.O, Equals, "a")

	sql = `select 'string' 'string';`
	r = tk.MustQuery(sql)
	r.Check(testkit.Rows("stringstring"))
	rs, err = tk.Exec(sql)
	c.Check(err, IsNil)
	fields = rs.Fields()
	c.Check(len(fields), Equals, 1)
	c.Check(fields[0].Column.Name.O, Equals, "string")

	sql = `select "ss" "a";`
	r = tk.MustQuery(sql)
	r.Check(testkit.Rows("ssa"))
	rs, err = tk.Exec(sql)
	c.Check(err, IsNil)
	fields = rs.Fields()
	c.Check(len(fields), Equals, 1)
	c.Check(fields[0].Column.Name.O, Equals, "ss")

	sql = `select "ss" "a" "b";`
	r = tk.MustQuery(sql)
	r.Check(testkit.Rows("ssab"))
	rs, err = tk.Exec(sql)
	c.Check(err, IsNil)
	fields = rs.Fields()
	c.Check(len(fields), Equals, 1)
	c.Check(fields[0].Column.Name.O, Equals, "ss")

	sql = `select "ss" "a" ' ' "b";`
	r = tk.MustQuery(sql)
	r.Check(testkit.Rows("ssa b"))
	rs, err = tk.Exec(sql)
	c.Check(err, IsNil)
	fields = rs.Fields()
	c.Check(len(fields), Equals, 1)
	c.Check(fields[0].Column.Name.O, Equals, "ss")

	sql = `select "ss" "a" ' ' "b" ' ' "d";`
	r = tk.MustQuery(sql)
	r.Check(testkit.Rows("ssa b d"))
	rs, err = tk.Exec(sql)
	c.Check(err, IsNil)
	fields = rs.Fields()
	c.Check(len(fields), Equals, 1)
	c.Check(fields[0].Column.Name.O, Equals, "ss")
}

func (s *testSuiteP1) TestSelectLimit(c *C) {
	tk := testkit.NewTestKit(c, s.store)
	tk.MustExec("use test")
	s.fillData(tk, "select_limit")

	tk.MustExec("insert INTO select_limit VALUES (3, \"hello\");")
	tk.CheckExecResult(1, 0)
	tk.MustExec("insert INTO select_limit VALUES (4, \"hello\");")
	tk.CheckExecResult(1, 0)

	r := tk.MustQuery("select * from select_limit limit 1;")
	r.Check(testkit.Rows("1 hello"))

	r = tk.MustQuery("select id from (select * from select_limit limit 1) k where id != 1;")
	r.Check(testkit.Rows())

	r = tk.MustQuery("select * from select_limit limit 18446744073709551615 offset 0;")
	r.Check(testkit.Rows("1 hello", "2 hello", "3 hello", "4 hello"))

	r = tk.MustQuery("select * from select_limit limit 18446744073709551615 offset 1;")
	r.Check(testkit.Rows("2 hello", "3 hello", "4 hello"))

	r = tk.MustQuery("select * from select_limit limit 18446744073709551615 offset 3;")
	r.Check(testkit.Rows("4 hello"))

	err := tk.ExecToErr("select * from select_limit limit 18446744073709551616 offset 3;")
	c.Assert(err, NotNil)
}

func (s *testSuiteP1) TestSelectOrderBy(c *C) {
	tk := testkit.NewTestKit(c, s.store)
	tk.MustExec("use test")
	s.fillData(tk, "select_order_test")

	// Test star field
	r := tk.MustQuery("select * from select_order_test where id = 1 order by id limit 1 offset 0;")
	r.Check(testkit.Rows("1 hello"))

	r = tk.MustQuery("select id from select_order_test order by id desc limit 1 ")
	r.Check(testkit.Rows("2"))

	r = tk.MustQuery("select id from select_order_test order by id + 1 desc limit 1 ")
	r.Check(testkit.Rows("2"))

	// Test limit
	r = tk.MustQuery("select * from select_order_test order by name, id limit 1 offset 0;")
	r.Check(testkit.Rows("1 hello"))

	// Test limit
	r = tk.MustQuery("select id as c1, name from select_order_test order by 2, id limit 1 offset 0;")
	r.Check(testkit.Rows("1 hello"))

	// Test limit overflow
	r = tk.MustQuery("select * from select_order_test order by name, id limit 100 offset 0;")
	r.Check(testkit.Rows("1 hello", "2 hello"))

	// Test offset overflow
	r = tk.MustQuery("select * from select_order_test order by name, id limit 1 offset 100;")
	r.Check(testkit.Rows())

	// Test limit exceeds int range.
	r = tk.MustQuery("select id from select_order_test order by name, id limit 18446744073709551615;")
	r.Check(testkit.Rows("1", "2"))

	// Test multiple field
	r = tk.MustQuery("select id, name from select_order_test where id = 1 group by id, name limit 1 offset 0;")
	r.Check(testkit.Rows("1 hello"))

	// Test limit + order by
	for i := 3; i <= 10; i += 1 {
		tk.MustExec(fmt.Sprintf("insert INTO select_order_test VALUES (%d, \"zz\");", i))
	}
	tk.MustExec("insert INTO select_order_test VALUES (10086, \"hi\");")
	for i := 11; i <= 20; i += 1 {
		tk.MustExec(fmt.Sprintf("insert INTO select_order_test VALUES (%d, \"hh\");", i))
	}
	for i := 21; i <= 30; i += 1 {
		tk.MustExec(fmt.Sprintf("insert INTO select_order_test VALUES (%d, \"zz\");", i))
	}
	tk.MustExec("insert INTO select_order_test VALUES (1501, \"aa\");")
	r = tk.MustQuery("select * from select_order_test order by name, id limit 1 offset 3;")
	r.Check(testkit.Rows("11 hh"))
	tk.MustExec("drop table select_order_test")
	tk.MustExec("drop table if exists t")
	tk.MustExec("create table t (c int, d int)")
	tk.MustExec("insert t values (1, 1)")
	tk.MustExec("insert t values (1, 2)")
	tk.MustExec("insert t values (1, 3)")
	r = tk.MustQuery("select 1-d as d from t order by d;")
	r.Check(testkit.Rows("-2", "-1", "0"))
	r = tk.MustQuery("select 1-d as d from t order by d + 1;")
	r.Check(testkit.Rows("0", "-1", "-2"))
	r = tk.MustQuery("select t.d from t order by d;")
	r.Check(testkit.Rows("1", "2", "3"))

	tk.MustExec("drop table if exists t")
	tk.MustExec("create table t (a int, b int, c int)")
	tk.MustExec("insert t values (1, 2, 3)")
	r = tk.MustQuery("select b from (select a,b from t order by a,c) t")
	r.Check(testkit.Rows("2"))
	r = tk.MustQuery("select b from (select a,b from t order by a,c limit 1) t")
	r.Check(testkit.Rows("2"))
	tk.MustExec("drop table if exists t")
	tk.MustExec("create table t(a int, b int, index idx(a))")
	tk.MustExec("insert into t values(1, 1), (2, 2)")
	tk.MustQuery("select * from t where 1 order by b").Check(testkit.Rows("1 1", "2 2"))
	tk.MustQuery("select * from t where a between 1 and 2 order by a desc").Check(testkit.Rows("2 2", "1 1"))

	// Test double read and topN is pushed down to first read plannercore.
	tk.MustExec("drop table if exists t")
	tk.MustExec("create table t(a int primary key, b int, c int, index idx(b))")
	tk.MustExec("insert into t values(1, 3, 1)")
	tk.MustExec("insert into t values(2, 2, 2)")
	tk.MustExec("insert into t values(3, 1, 3)")
	tk.MustQuery("select * from t use index(idx) order by a desc limit 1").Check(testkit.Rows("3 1 3"))

	// Test double read which needs to keep order.
	tk.MustExec("drop table if exists t")
	tk.MustExec("create table t(a int, b int, key b (b))")
	tk.Se.GetSessionVars().IndexLookupSize = 3
	for i := 0; i < 10; i++ {
		tk.MustExec(fmt.Sprintf("insert into t values(%d, %d)", i, 10-i))
	}
	tk.MustQuery("select a from t use index(b) order by b").Check(testkit.Rows("9", "8", "7", "6", "5", "4", "3", "2", "1", "0"))
}

func (s *testSuiteP1) TestOrderBy(c *C) {
	tk := testkit.NewTestKitWithInit(c, s.store)
	tk.MustExec("drop table if exists t")
	tk.MustExec("create table t (c1 int, c2 int, c3 varchar(20))")
	tk.MustExec("insert into t values (1, 2, 'abc'), (2, 1, 'bcd')")

	// Fix issue https://github.com/pingcap/tidb/issues/337
	tk.MustQuery("select c1 as a, c1 as b from t order by c1").Check(testkit.Rows("1 1", "2 2"))

	tk.MustQuery("select c1 as a, t.c1 as a from t order by a desc").Check(testkit.Rows("2 2", "1 1"))
	tk.MustQuery("select c1 as c2 from t order by c2").Check(testkit.Rows("1", "2"))
	tk.MustQuery("select sum(c1) from t order by sum(c1)").Check(testkit.Rows("3"))
	tk.MustQuery("select c1 as c2 from t order by c2 + 1").Check(testkit.Rows("2", "1"))

	// Order by position.
	tk.MustQuery("select * from t order by 1").Check(testkit.Rows("1 2 abc", "2 1 bcd"))
	tk.MustQuery("select * from t order by 2").Check(testkit.Rows("2 1 bcd", "1 2 abc"))

	// Order by binary.
	tk.MustQuery("select c1, c3 from t order by binary c1 desc").Check(testkit.Rows("2 bcd", "1 abc"))
	tk.MustQuery("select c1, c2 from t order by binary c3").Check(testkit.Rows("1 2", "2 1"))
}

func (s *testSuiteP1) TestSelectErrorRow(c *C) {
	tk := testkit.NewTestKit(c, s.store)
	tk.MustExec("use test")

	err := tk.ExecToErr("select row(1, 1) from test")
	c.Assert(err, NotNil)

	err = tk.ExecToErr("select * from test group by row(1, 1);")
	c.Assert(err, NotNil)

	err = tk.ExecToErr("select * from test order by row(1, 1);")
	c.Assert(err, NotNil)

	err = tk.ExecToErr("select * from test having row(1, 1);")
	c.Assert(err, NotNil)

	err = tk.ExecToErr("select (select 1, 1) from test;")
	c.Assert(err, NotNil)

	err = tk.ExecToErr("select * from test group by (select 1, 1);")
	c.Assert(err, NotNil)

	err = tk.ExecToErr("select * from test order by (select 1, 1);")
	c.Assert(err, NotNil)

	err = tk.ExecToErr("select * from test having (select 1, 1);")
	c.Assert(err, NotNil)
}

// TestIssue2612 is related with https://github.com/pingcap/tidb/issues/2612
func (s *testSuiteP1) TestIssue2612(c *C) {
	tk := testkit.NewTestKit(c, s.store)
	tk.MustExec("use test")
	tk.MustExec(`drop table if exists t`)
	tk.MustExec(`create table t (
		create_at datetime NOT NULL DEFAULT '1000-01-01 00:00:00',
		finish_at datetime NOT NULL DEFAULT '1000-01-01 00:00:00');`)
	tk.MustExec(`insert into t values ('2016-02-13 15:32:24',  '2016-02-11 17:23:22');`)
	rs, err := tk.Exec(`select timediff(finish_at, create_at) from t;`)
	c.Assert(err, IsNil)
	req := rs.NewChunk()
	err = rs.Next(context.Background(), req)
	c.Assert(err, IsNil)
	c.Assert(req.GetRow(0).GetDuration(0, 0).String(), Equals, "-46:09:02")
	rs.Close()
}

// TestIssue345 is related with https://github.com/pingcap/tidb/issues/345
func (s *testSuiteP1) TestIssue345(c *C) {
	tk := testkit.NewTestKit(c, s.store)
	tk.MustExec("use test")
	tk.MustExec(`drop table if exists t1, t2`)
	tk.MustExec(`create table t1 (c1 int);`)
	tk.MustExec(`create table t2 (c2 int);`)
	tk.MustExec(`insert into t1 values (1);`)
	tk.MustExec(`insert into t2 values (2);`)
	tk.MustExec(`update t1, t2 set t1.c1 = 2, t2.c2 = 1;`)
	tk.MustExec(`update t1, t2 set c1 = 2, c2 = 1;`)
	tk.MustExec(`update t1 as a, t2 as b set a.c1 = 2, b.c2 = 1;`)

	// Check t1 content
	r := tk.MustQuery("SELECT * FROM t1;")
	r.Check(testkit.Rows("2"))
	// Check t2 content
	r = tk.MustQuery("SELECT * FROM t2;")
	r.Check(testkit.Rows("1"))

	tk.MustExec(`update t1 as a, t2 as t1 set a.c1 = 1, t1.c2 = 2;`)
	// Check t1 content
	r = tk.MustQuery("SELECT * FROM t1;")
	r.Check(testkit.Rows("1"))
	// Check t2 content
	r = tk.MustQuery("SELECT * FROM t2;")
	r.Check(testkit.Rows("2"))

	_, err := tk.Exec(`update t1 as a, t2 set t1.c1 = 10;`)
	c.Assert(err, NotNil)
}

func (s *testSuiteP1) TestIssue5055(c *C) {
	tk := testkit.NewTestKit(c, s.store)
	tk.MustExec("use test")
	tk.MustExec(`drop table if exists t1, t2`)
	tk.MustExec(`create table t1 (a int);`)
	tk.MustExec(`create table t2 (a int);`)
	tk.MustExec(`insert into t1 values(1);`)
	tk.MustExec(`insert into t2 values(1);`)
	result := tk.MustQuery("select tbl1.* from (select t1.a, 1 from t1) tbl1 left join t2 tbl2 on tbl1.a = tbl2.a order by tbl1.a desc limit 1;")
	result.Check(testkit.Rows("1 1"))
}

// issue-23038: wrong key range of index scan for year column
func (s *testSuiteWithData) TestIndexScanWithYearCol(c *C) {
	tk := testkit.NewTestKit(c, s.store)
	tk.MustExec("use test;")
	tk.MustExec("drop table if exists t;")
	tk.MustExec("create table t (c1 year(4), c2 int, key(c1));")
	tk.MustExec("insert into t values(2001, 1);")

	var input []string
	var output []struct {
		SQL  string
		Plan []string
		Res  []string
	}
	s.testData.GetTestCases(c, &input, &output)
	for i, tt := range input {
		s.testData.OnRecord(func() {
			output[i].SQL = tt
			output[i].Plan = s.testData.ConvertRowsToStrings(tk.MustQuery("explain " + tt).Rows())
			output[i].Res = s.testData.ConvertRowsToStrings(tk.MustQuery(tt).Sort().Rows())
		})
		tk.MustQuery("explain " + tt).Check(testkit.Rows(output[i].Plan...))
		tk.MustQuery(tt).Sort().Check(testkit.Rows(output[i].Res...))
	}
}

func (s *testSuiteP2) TestUnion(c *C) {
	tk := testkit.NewTestKit(c, s.store)
	tk.MustExec("use test")

	testSQL := `drop table if exists union_test; create table union_test(id int);`
	tk.MustExec(testSQL)

	testSQL = `drop table if exists union_test;`
	tk.MustExec(testSQL)
	testSQL = `create table union_test(id int);`
	tk.MustExec(testSQL)
	testSQL = `insert union_test values (1),(2)`
	tk.MustExec(testSQL)

	testSQL = `select * from (select id from union_test union select id from union_test) t order by id;`
	r := tk.MustQuery(testSQL)
	r.Check(testkit.Rows("1", "2"))

	r = tk.MustQuery("select 1 union all select 1")
	r.Check(testkit.Rows("1", "1"))

	r = tk.MustQuery("select 1 union all select 1 union select 1")
	r.Check(testkit.Rows("1"))

	r = tk.MustQuery("select 1 as a union (select 2) order by a limit 1")
	r.Check(testkit.Rows("1"))

	r = tk.MustQuery("select 1 as a union (select 2) order by a limit 1, 1")
	r.Check(testkit.Rows("2"))

	r = tk.MustQuery("select id from union_test union all (select 1) order by id desc")
	r.Check(testkit.Rows("2", "1", "1"))

	r = tk.MustQuery("select id as a from union_test union (select 1) order by a desc")
	r.Check(testkit.Rows("2", "1"))

	r = tk.MustQuery(`select null as a union (select "abc") order by a`)
	r.Check(testkit.Rows("<nil>", "abc"))

	r = tk.MustQuery(`select "abc" as a union (select 1) order by a`)
	r.Check(testkit.Rows("1", "abc"))

	tk.MustExec("drop table if exists t1")
	tk.MustExec("create table t1 (c int, d int)")
	tk.MustExec("insert t1 values (NULL, 1)")
	tk.MustExec("insert t1 values (1, 1)")
	tk.MustExec("insert t1 values (1, 2)")
	tk.MustExec("drop table if exists t2")
	tk.MustExec("create table t2 (c int, d int)")
	tk.MustExec("insert t2 values (1, 3)")
	tk.MustExec("insert t2 values (1, 1)")
	tk.MustExec("drop table if exists t3")
	tk.MustExec("create table t3 (c int, d int)")
	tk.MustExec("insert t3 values (3, 2)")
	tk.MustExec("insert t3 values (4, 3)")
	r = tk.MustQuery(`select sum(c1), c2 from (select c c1, d c2 from t1 union all select d c1, c c2 from t2 union all select c c1, d c2 from t3) x group by c2 order by c2`)
	r.Check(testkit.Rows("5 1", "4 2", "4 3"))

	tk.MustExec("drop table if exists t1, t2, t3")
	tk.MustExec("create table t1 (a int primary key)")
	tk.MustExec("create table t2 (a int primary key)")
	tk.MustExec("create table t3 (a int primary key)")
	tk.MustExec("insert t1 values (7), (8)")
	tk.MustExec("insert t2 values (1), (9)")
	tk.MustExec("insert t3 values (2), (3)")
	r = tk.MustQuery("select * from t1 union all select * from t2 union all (select * from t3) order by a limit 2")
	r.Check(testkit.Rows("1", "2"))

	tk.MustExec("drop table if exists t1, t2")
	tk.MustExec("create table t1 (a int)")
	tk.MustExec("create table t2 (a int)")
	tk.MustExec("insert t1 values (2), (1)")
	tk.MustExec("insert t2 values (3), (4)")
	r = tk.MustQuery("select * from t1 union all (select * from t2) order by a limit 1")
	r.Check(testkit.Rows("1"))
	r = tk.MustQuery("select (select * from t1 where a != t.a union all (select * from t2 where a != t.a) order by a limit 1) from t1 t")
	r.Check(testkit.Rows("1", "2"))

	tk.MustExec("drop table if exists t")
	tk.MustExec("create table t (id int unsigned primary key auto_increment, c1 int, c2 int, index c1_c2 (c1, c2))")
	tk.MustExec("insert into t (c1, c2) values (1, 1)")
	tk.MustExec("insert into t (c1, c2) values (1, 2)")
	tk.MustExec("insert into t (c1, c2) values (2, 3)")
	r = tk.MustQuery("select * from (select * from t where t.c1 = 1 union select * from t where t.id = 1) s order by s.id")
	r.Check(testkit.Rows("1 1 1", "2 1 2"))

	tk.MustExec("drop table if exists t")
	tk.MustExec("CREATE TABLE t (f1 DATE)")
	tk.MustExec("INSERT INTO t VALUES ('1978-11-26')")
	r = tk.MustQuery("SELECT f1+0 FROM t UNION SELECT f1+0 FROM t")
	r.Check(testkit.Rows("19781126"))

	tk.MustExec("drop table if exists t")
	tk.MustExec("CREATE TABLE t (a int, b int)")
	tk.MustExec("INSERT INTO t VALUES ('1', '1')")
	r = tk.MustQuery("select b from (SELECT * FROM t UNION ALL SELECT a, b FROM t order by a) t")
	r.Check(testkit.Rows("1", "1"))

	tk.MustExec("drop table if exists t")
	tk.MustExec("CREATE TABLE t (a DECIMAL(4,2))")
	tk.MustExec("INSERT INTO t VALUE(12.34)")
	r = tk.MustQuery("SELECT 1 AS c UNION select a FROM t")
	r.Sort().Check(testkit.Rows("1.00", "12.34"))

	// #issue3771
	r = tk.MustQuery("SELECT 'a' UNION SELECT CONCAT('a', -4)")
	r.Sort().Check(testkit.Rows("a", "a-4"))

	// test race
	tk.MustQuery("SELECT @x:=0 UNION ALL SELECT @x:=0 UNION ALL SELECT @x")

	// test field tp
	tk.MustExec("drop table if exists t1, t2")
	tk.MustExec("CREATE TABLE t1 (a date)")
	tk.MustExec("CREATE TABLE t2 (a date)")
	tk.MustExec("SELECT a from t1 UNION select a FROM t2")
	tk.MustQuery("show create table t1").Check(testkit.Rows("t1 CREATE TABLE `t1` (\n" + "  `a` date DEFAULT NULL\n" + ") ENGINE=InnoDB DEFAULT CHARSET=utf8mb4 COLLATE=utf8mb4_bin"))

	// Move from session test.
	tk.MustExec("drop table if exists t1, t2")
	tk.MustExec("create table t1 (c double);")
	tk.MustExec("create table t2 (c double);")
	tk.MustExec("insert into t1 value (73);")
	tk.MustExec("insert into t2 value (930);")
	// If set unspecified column flen to 0, it will cause bug in union.
	// This test is used to prevent the bug reappear.
	tk.MustQuery("select c from t1 union (select c from t2) order by c").Check(testkit.Rows("73", "930"))

	// issue 5703
	tk.MustExec("drop table if exists t")
	tk.MustExec("create table t(a date)")
	tk.MustExec("insert into t value ('2017-01-01'), ('2017-01-02')")
	r = tk.MustQuery("(select a from t where a < 0) union (select a from t where a > 0) order by a")
	r.Check(testkit.Rows("2017-01-01", "2017-01-02"))

	tk.MustExec("drop table if exists t")
	tk.MustExec("create table t(a int)")
	tk.MustExec("insert into t value(0),(0)")
	tk.MustQuery("select 1 from (select a from t union all select a from t) tmp").Check(testkit.Rows("1", "1", "1", "1"))
	tk.MustQuery("select 10 as a from dual union select a from t order by a desc limit 1 ").Check(testkit.Rows("10"))
	tk.MustQuery("select -10 as a from dual union select a from t order by a limit 1 ").Check(testkit.Rows("-10"))
	tk.MustQuery("select count(1) from (select a from t union all select a from t) tmp").Check(testkit.Rows("4"))

	err := tk.ExecToErr("select 1 from (select a from t limit 1 union all select a from t limit 1) tmp")
	c.Assert(err, NotNil)
	terr := errors.Cause(err).(*terror.Error)
	c.Assert(terr.Code(), Equals, errors.ErrCode(mysql.ErrWrongUsage))

	err = tk.ExecToErr("select 1 from (select a from t order by a union all select a from t limit 1) tmp")
	c.Assert(err, NotNil)
	terr = errors.Cause(err).(*terror.Error)
	c.Assert(terr.Code(), Equals, errors.ErrCode(mysql.ErrWrongUsage))

	_, err = tk.Exec("(select a from t order by a) union all select a from t limit 1 union all select a from t limit 1")
	c.Assert(terror.ErrorEqual(err, plannercore.ErrWrongUsage), IsTrue, Commentf("err %v", err))

	_, err = tk.Exec("(select a from t limit 1) union all select a from t limit 1")
	c.Assert(err, IsNil)
	_, err = tk.Exec("(select a from t order by a) union all select a from t order by a")
	c.Assert(err, IsNil)

	tk.MustExec("drop table if exists t")
	tk.MustExec("create table t(a int)")
	tk.MustExec("insert into t value(1),(2),(3)")

	tk.MustQuery("(select a from t order by a limit 2) union all (select a from t order by a desc limit 2) order by a desc limit 1,2").Check(testkit.Rows("2", "2"))
	tk.MustQuery("select a from t union all select a from t order by a desc limit 5").Check(testkit.Rows("3", "3", "2", "2", "1"))
	tk.MustQuery("(select a from t order by a desc limit 2) union all select a from t group by a order by a").Check(testkit.Rows("1", "2", "2", "3", "3"))
	tk.MustQuery("(select a from t order by a desc limit 2) union all select 33 as a order by a desc limit 2").Check(testkit.Rows("33", "3"))

	tk.MustQuery("select 1 union select 1 union all select 1").Check(testkit.Rows("1", "1"))
	tk.MustQuery("select 1 union all select 1 union select 1").Check(testkit.Rows("1"))

	tk.MustExec("drop table if exists t1, t2")
	tk.MustExec(`create table t1(a bigint, b bigint);`)
	tk.MustExec(`create table t2(a bigint, b bigint);`)
	tk.MustExec(`insert into t1 values(1, 1);`)
	tk.MustExec(`insert into t1 select * from t1;`)
	tk.MustExec(`insert into t1 select * from t1;`)
	tk.MustExec(`insert into t1 select * from t1;`)
	tk.MustExec(`insert into t1 select * from t1;`)
	tk.MustExec(`insert into t1 select * from t1;`)
	tk.MustExec(`insert into t1 select * from t1;`)
	tk.MustExec(`insert into t2 values(1, 1);`)
	tk.MustExec(`set @@tidb_init_chunk_size=2;`)
	tk.MustExec(`set @@sql_mode="";`)
	tk.MustQuery(`select count(*) from (select t1.a, t1.b from t1 left join t2 on t1.a=t2.a union all select t1.a, t1.a from t1 left join t2 on t1.a=t2.a) tmp;`).Check(testkit.Rows("128"))
	tk.MustQuery(`select tmp.a, count(*) from (select t1.a, t1.b from t1 left join t2 on t1.a=t2.a union all select t1.a, t1.a from t1 left join t2 on t1.a=t2.a) tmp;`).Check(testkit.Rows("1 128"))

	tk.MustExec("drop table if exists t")
	tk.MustExec("create table t(a int, b int)")
	tk.MustExec("insert into t value(1 ,2)")
	tk.MustQuery("select a, b from (select a, 0 as d, b from t union all select a, 0 as d, b from t) test;").Check(testkit.Rows("1 2", "1 2"))

	// #issue 8141
	tk.MustExec("drop table if exists t1")
	tk.MustExec("create table t1(a int, b int)")
	tk.MustExec("insert into t1 value(1,2),(1,1),(2,2),(2,2),(3,2),(3,2)")
	tk.MustExec("set @@tidb_init_chunk_size=2;")
	tk.MustQuery("select count(*) from (select a as c, a as d from t1 union all select a, b from t1) t;").Check(testkit.Rows("12"))

	// #issue 8189 and #issue 8199
	tk.MustExec("drop table if exists t1")
	tk.MustExec("drop table if exists t2")
	tk.MustExec("CREATE TABLE t1 (a int not null, b char (10) not null)")
	tk.MustExec("insert into t1 values(1,'a'),(2,'b'),(3,'c'),(3,'c')")
	tk.MustExec("CREATE TABLE t2 (a int not null, b char (10) not null)")
	tk.MustExec("insert into t2 values(1,'a'),(2,'b'),(3,'c'),(3,'c')")
	tk.MustQuery("select a from t1 union select a from t1 order by (select a+1);").Check(testkit.Rows("1", "2", "3"))

	// #issue 8201
	for i := 0; i < 4; i++ {
		tk.MustQuery("SELECT(SELECT 0 AS a FROM dual UNION SELECT 1 AS a FROM dual ORDER BY a ASC  LIMIT 1) AS dev").Check(testkit.Rows("0"))
	}

	// #issue 8231
	tk.MustExec("drop table if exists t1")
	tk.MustExec("CREATE TABLE t1 (uid int(1))")
	tk.MustExec("INSERT INTO t1 SELECT 150")
	tk.MustQuery("SELECT 'a' UNION SELECT uid FROM t1 order by 1 desc;").Check(testkit.Rows("a", "150"))

	// #issue 8196
	tk.MustExec("drop table if exists t1")
	tk.MustExec("drop table if exists t2")
	tk.MustExec("CREATE TABLE t1 (a int not null, b char (10) not null)")
	tk.MustExec("insert into t1 values(1,'a'),(2,'b'),(3,'c'),(3,'c')")
	tk.MustExec("CREATE TABLE t2 (a int not null, b char (10) not null)")
	tk.MustExec("insert into t2 values(3,'c'),(4,'d'),(5,'f'),(6,'e')")
	tk.MustExec("analyze table t1")
	tk.MustExec("analyze table t2")
	_, err = tk.Exec("(select a,b from t1 limit 2) union all (select a,b from t2 order by a limit 1) order by t1.b")
	c.Assert(err.Error(), Equals, "[planner:1250]Table 't1' from one of the SELECTs cannot be used in global ORDER clause")

	// #issue 9900
	tk.MustExec("drop table if exists t")
	tk.MustExec("create table t(a int, b decimal(6, 3))")
	tk.MustExec("insert into t values(1, 1.000)")
	tk.MustQuery("select count(distinct a), sum(distinct a), avg(distinct a) from (select a from t union all select b from t) tmp;").Check(testkit.Rows("1 1.000 1.0000000"))

	// #issue 23832
	tk.MustExec("drop table if exists t")
	tk.MustExec("create table t(a bit(20), b float, c double, d int)")
	tk.MustExec("insert into t values(10, 10, 10, 10), (1, -1, 2, -2), (2, -2, 1, 1), (2, 1.1, 2.1, 10.1)")
	tk.MustQuery("select a from t union select 10 order by a").Check(testkit.Rows("1", "2", "10"))
}

func (s *testSuite2) TestUnionLimit(c *C) {
	tk := testkit.NewTestKit(c, s.store)
	tk.MustExec("use test")
	tk.MustExec("drop table if exists union_limit")
	tk.MustExec("create table union_limit (id int) partition by hash(id) partitions 30")
	for i := 0; i < 60; i++ {
		tk.MustExec(fmt.Sprintf("insert into union_limit values (%d)", i))
	}
	// Cover the code for worker count limit in the union executor.
	tk.MustQuery("select * from union_limit limit 10")
}

func (s *testSuiteP1) TestNeighbouringProj(c *C) {
	tk := testkit.NewTestKit(c, s.store)
	tk.MustExec("use test")

	tk.MustExec("drop table if exists t1, t2")
	tk.MustExec("create table t1(a int, b int)")
	tk.MustExec("create table t2(a int, b int)")
	tk.MustExec("insert into t1 value(1, 1), (2, 2)")
	tk.MustExec("insert into t2 value(1, 1), (2, 2)")
	tk.MustQuery("select sum(c) from (select t1.a as a, t1.a as c, length(t1.b) from t1  union select a, b, b from t2) t;").Check(testkit.Rows("5"))

	tk.MustExec("drop table if exists t")
	tk.MustExec("create table t(a bigint, b bigint, c bigint);")
	tk.MustExec("insert into t values(1, 1, 1), (2, 2, 2), (3, 3, 3);")
	rs := tk.MustQuery("select cast(count(a) as signed), a as another, a from t group by a order by cast(count(a) as signed), a limit 10;")
	rs.Check(testkit.Rows("1 1 1", "1 2 2", "1 3 3"))
}

func (s *testSuiteP1) TestIn(c *C) {
	tk := testkit.NewTestKit(c, s.store)
	tk.MustExec("use test")
	tk.MustExec(`drop table if exists t`)
	tk.MustExec(`create table t (c1 int primary key, c2 int, key c (c2));`)
	for i := 0; i <= 200; i++ {
		tk.MustExec(fmt.Sprintf("insert t values(%d, %d)", i, i))
	}
	queryStr := `select c2 from t where c1 in ('7', '10', '112', '111', '98', '106', '100', '9', '18', '17') order by c2`
	r := tk.MustQuery(queryStr)
	r.Check(testkit.Rows("7", "9", "10", "17", "18", "98", "100", "106", "111", "112"))

	queryStr = `select c2 from t where c1 in ('7a')`
	tk.MustQuery(queryStr).Check(testkit.Rows("7"))
}

func (s *testSuiteP1) TestTablePKisHandleScan(c *C) {
	tk := testkit.NewTestKit(c, s.store)
	tk.MustExec("use test")
	tk.MustExec("drop table if exists t")
	tk.MustExec("create table t (a int PRIMARY KEY AUTO_INCREMENT)")
	tk.MustExec("insert t values (),()")
	tk.MustExec("insert t values (-100),(0)")

	tests := []struct {
		sql    string
		result [][]interface{}
	}{
		{
			"select * from t",
			testkit.Rows("-100", "1", "2", "3"),
		},
		{
			"select * from t where a = 1",
			testkit.Rows("1"),
		},
		{
			"select * from t where a != 1",
			testkit.Rows("-100", "2", "3"),
		},
		{
			"select * from t where a >= '1.1'",
			testkit.Rows("2", "3"),
		},
		{
			"select * from t where a < '1.1'",
			testkit.Rows("-100", "1"),
		},
		{
			"select * from t where a > '-100.1' and a < 2",
			testkit.Rows("-100", "1"),
		},
		{
			"select * from t where a is null",
			testkit.Rows(),
		}, {
			"select * from t where a is true",
			testkit.Rows("-100", "1", "2", "3"),
		}, {
			"select * from t where a is false",
			testkit.Rows(),
		},
		{
			"select * from t where a in (1, 2)",
			testkit.Rows("1", "2"),
		},
		{
			"select * from t where a between 1 and 2",
			testkit.Rows("1", "2"),
		},
	}

	for _, tt := range tests {
		result := tk.MustQuery(tt.sql)
		result.Check(tt.result)
	}
}

func (s *testSuite8) TestIndexScan(c *C) {
	tk := testkit.NewTestKit(c, s.store)
	tk.MustExec("use test")
	tk.MustExec("drop table if exists t")
	tk.MustExec("create table t (a int unique)")
	tk.MustExec("insert t values (-1), (2), (3), (5), (6), (7), (8), (9)")
	result := tk.MustQuery("select a from t where a < 0 or (a >= 2.1 and a < 5.1) or ( a > 5.9 and a <= 7.9) or a > '8.1'")
	result.Check(testkit.Rows("-1", "3", "5", "6", "7", "9"))
	tk.MustExec("drop table if exists t")
	tk.MustExec("create table t (a int unique)")
	tk.MustExec("insert t values (0)")
	result = tk.MustQuery("select NULL from t ")
	result.Check(testkit.Rows("<nil>"))
	// test for double read
	tk.MustExec("drop table if exists t")
	tk.MustExec("create table t (a int unique, b int)")
	tk.MustExec("insert t values (5, 0)")
	tk.MustExec("insert t values (4, 0)")
	tk.MustExec("insert t values (3, 0)")
	tk.MustExec("insert t values (2, 0)")
	tk.MustExec("insert t values (1, 0)")
	tk.MustExec("insert t values (0, 0)")
	result = tk.MustQuery("select * from t order by a limit 3")
	result.Check(testkit.Rows("0 0", "1 0", "2 0"))
	tk.MustExec("drop table if exists t")
	tk.MustExec("create table t (a int unique, b int)")
	tk.MustExec("insert t values (0, 1)")
	tk.MustExec("insert t values (1, 2)")
	tk.MustExec("insert t values (2, 1)")
	tk.MustExec("insert t values (3, 2)")
	tk.MustExec("insert t values (4, 1)")
	tk.MustExec("insert t values (5, 2)")
	result = tk.MustQuery("select * from t where a < 5 and b = 1 limit 2")
	result.Check(testkit.Rows("0 1", "2 1"))
	tk.MustExec("drop table if exists tab1")
	tk.MustExec("CREATE TABLE tab1(pk INTEGER PRIMARY KEY, col0 INTEGER, col1 FLOAT, col3 INTEGER, col4 FLOAT)")
	tk.MustExec("CREATE INDEX idx_tab1_0 on tab1 (col0)")
	tk.MustExec("CREATE INDEX idx_tab1_1 on tab1 (col1)")
	tk.MustExec("CREATE INDEX idx_tab1_3 on tab1 (col3)")
	tk.MustExec("CREATE INDEX idx_tab1_4 on tab1 (col4)")
	tk.MustExec("INSERT INTO tab1 VALUES(1,37,20.85,30,10.69)")
	result = tk.MustQuery("SELECT pk FROM tab1 WHERE ((col3 <= 6 OR col3 < 29 AND (col0 < 41)) OR col3 > 42) AND col1 >= 96.1 AND col3 = 30 AND col3 > 17 AND (col0 BETWEEN 36 AND 42)")
	result.Check(testkit.Rows())
	tk.MustExec("drop table if exists tab1")
	tk.MustExec("CREATE TABLE tab1(pk INTEGER PRIMARY KEY, a INTEGER, b INTEGER)")
	tk.MustExec("CREATE INDEX idx_tab1_0 on tab1 (a)")
	tk.MustExec("INSERT INTO tab1 VALUES(1,1,1)")
	tk.MustExec("INSERT INTO tab1 VALUES(2,2,1)")
	tk.MustExec("INSERT INTO tab1 VALUES(3,1,2)")
	tk.MustExec("INSERT INTO tab1 VALUES(4,2,2)")
	result = tk.MustQuery("SELECT * FROM tab1 WHERE pk <= 3 AND a = 1")
	result.Check(testkit.Rows("1 1 1", "3 1 2"))
	result = tk.MustQuery("SELECT * FROM tab1 WHERE pk <= 4 AND a = 1 AND b = 2")
	result.Check(testkit.Rows("3 1 2"))
	tk.MustExec("CREATE INDEX idx_tab1_1 on tab1 (b, a)")
	result = tk.MustQuery("SELECT pk FROM tab1 WHERE b > 1")
	result.Check(testkit.Rows("3", "4"))

	tk.MustExec("drop table if exists t")
	tk.MustExec("CREATE TABLE t (a varchar(3), index(a))")
	tk.MustExec("insert t values('aaa'), ('aab')")
	result = tk.MustQuery("select * from t where a >= 'aaaa' and a < 'aabb'")
	result.Check(testkit.Rows("aab"))

	tk.MustExec("drop table if exists t")
	tk.MustExec("CREATE TABLE t (a int primary key, b int, c int, index(c))")
	tk.MustExec("insert t values(1, 1, 1), (2, 2, 2), (4, 4, 4), (3, 3, 3), (5, 5, 5)")
	// Test for double read and top n.
	result = tk.MustQuery("select a from t where c >= 2 order by b desc limit 1")
	result.Check(testkit.Rows("5"))

	tk.MustExec("drop table if exists t")
	tk.MustExec("create table t(a varchar(50) primary key, b int, c int, index idx(b))")
	tk.MustExec("insert into t values('aa', 1, 1)")
	tk.MustQuery("select * from t use index(idx) where a > 'a'").Check(testkit.Rows("aa 1 1"))

	// fix issue9636
	tk.MustExec("drop table if exists t")
	tk.MustExec("CREATE TABLE `t` (a int, KEY (a))")
	result = tk.MustQuery(`SELECT * FROM (SELECT * FROM (SELECT a as d FROM t WHERE a IN ('100')) AS x WHERE x.d < "123" ) tmp_count`)
	result.Check(testkit.Rows())
}

func (s *testSuiteP1) TestIndexReverseOrder(c *C) {
	tk := testkit.NewTestKit(c, s.store)
	tk.MustExec("use test")
	tk.MustExec("drop table if exists t")
	tk.MustExec("create table t (a int primary key auto_increment, b int, index idx (b))")
	tk.MustExec("insert t (b) values (0), (1), (2), (3), (4), (5), (6), (7), (8), (9)")
	result := tk.MustQuery("select b from t order by b desc")
	result.Check(testkit.Rows("9", "8", "7", "6", "5", "4", "3", "2", "1", "0"))
	result = tk.MustQuery("select b from t where b <3 or (b >=6 and b < 8) order by b desc")
	result.Check(testkit.Rows("7", "6", "2", "1", "0"))

	tk.MustExec("drop table if exists t")
	tk.MustExec("create table t (a int, b int, index idx (b, a))")
	tk.MustExec("insert t values (0, 2), (1, 2), (2, 2), (0, 1), (1, 1), (2, 1), (0, 0), (1, 0), (2, 0)")
	result = tk.MustQuery("select b, a from t order by b, a desc")
	result.Check(testkit.Rows("0 2", "0 1", "0 0", "1 2", "1 1", "1 0", "2 2", "2 1", "2 0"))
}

func (s *testSuiteP1) TestTableReverseOrder(c *C) {
	tk := testkit.NewTestKit(c, s.store)
	tk.MustExec("use test")
	tk.MustExec("drop table if exists t")
	tk.MustExec("create table t (a int primary key auto_increment, b int)")
	tk.MustExec("insert t (b) values (1), (2), (3), (4), (5), (6), (7), (8), (9)")
	result := tk.MustQuery("select b from t order by a desc")
	result.Check(testkit.Rows("9", "8", "7", "6", "5", "4", "3", "2", "1"))
	result = tk.MustQuery("select a from t where a <3 or (a >=6 and a < 8) order by a desc")
	result.Check(testkit.Rows("7", "6", "2", "1"))
}

func (s *testSuiteP1) TestDefaultNull(c *C) {
	tk := testkit.NewTestKit(c, s.store)
	tk.MustExec("use test")
	tk.MustExec("drop table if exists t")
	tk.MustExec("create table t (a int primary key auto_increment, b int default 1, c int)")
	tk.MustExec("insert t values ()")
	tk.MustQuery("select * from t").Check(testkit.Rows("1 1 <nil>"))
	tk.MustExec("update t set b = NULL where a = 1")
	tk.MustQuery("select * from t").Check(testkit.Rows("1 <nil> <nil>"))
	tk.MustExec("update t set c = 1")
	tk.MustQuery("select * from t ").Check(testkit.Rows("1 <nil> 1"))
	tk.MustExec("delete from t where a = 1")
	tk.MustExec("insert t (a) values (1)")
	tk.MustQuery("select * from t").Check(testkit.Rows("1 1 <nil>"))
}

func (s *testSuiteP1) TestUnsignedPKColumn(c *C) {
	tk := testkit.NewTestKit(c, s.store)
	tk.MustExec("use test")
	tk.MustExec("drop table if exists t")
	tk.MustExec("create table t (a int unsigned primary key, b int, c int, key idx_ba (b, c, a));")
	tk.MustExec("insert t values (1, 1, 1)")
	result := tk.MustQuery("select * from t;")
	result.Check(testkit.Rows("1 1 1"))
	tk.MustExec("update t set c=2 where a=1;")
	result = tk.MustQuery("select * from t where b=1;")
	result.Check(testkit.Rows("1 1 2"))
}

func (s *testSuiteP1) TestJSON(c *C) {
	tk := testkit.NewTestKit(c, s.store)

	tk.MustExec("use test")
	tk.MustExec("drop table if exists test_json")
	tk.MustExec("create table test_json (id int, a json)")
	tk.MustExec(`insert into test_json (id, a) values (1, '{"a":[1,"2",{"aa":"bb"},4],"b":true}')`)
	tk.MustExec(`insert into test_json (id, a) values (2, "null")`)
	tk.MustExec(`insert into test_json (id, a) values (3, null)`)
	tk.MustExec(`insert into test_json (id, a) values (4, 'true')`)
	tk.MustExec(`insert into test_json (id, a) values (5, '3')`)
	tk.MustExec(`insert into test_json (id, a) values (5, '4.0')`)
	tk.MustExec(`insert into test_json (id, a) values (6, '"string"')`)

	result := tk.MustQuery(`select tj.a from test_json tj order by tj.id`)
	result.Check(testkit.Rows(`{"a": [1, "2", {"aa": "bb"}, 4], "b": true}`, "null", "<nil>", "true", "3", "4", `"string"`))

	// Check json_type function
	result = tk.MustQuery(`select json_type(a) from test_json tj order by tj.id`)
	result.Check(testkit.Rows("OBJECT", "NULL", "<nil>", "BOOLEAN", "INTEGER", "DOUBLE", "STRING"))

	// Check json compare with primitives.
	result = tk.MustQuery(`select a from test_json tj where a = 3`)
	result.Check(testkit.Rows("3"))
	result = tk.MustQuery(`select a from test_json tj where a = 4.0`)
	result.Check(testkit.Rows("4"))
	result = tk.MustQuery(`select a from test_json tj where a = true`)
	result.Check(testkit.Rows("true"))
	result = tk.MustQuery(`select a from test_json tj where a = "string"`)
	result.Check(testkit.Rows(`"string"`))

	// Check cast(true/false as JSON).
	result = tk.MustQuery(`select cast(true as JSON)`)
	result.Check(testkit.Rows(`true`))
	result = tk.MustQuery(`select cast(false as JSON)`)
	result.Check(testkit.Rows(`false`))

	// Check two json grammar sugar.
	result = tk.MustQuery(`select a->>'$.a[2].aa' as x, a->'$.b' as y from test_json having x is not null order by id`)
	result.Check(testkit.Rows(`bb true`))
	result = tk.MustQuery(`select a->'$.a[2].aa' as x, a->>'$.b' as y from test_json having x is not null order by id`)
	result.Check(testkit.Rows(`"bb" true`))

	// Check some DDL limits for TEXT/BLOB/JSON column.
	var err error
	var terr *terror.Error

	_, err = tk.Exec(`create table test_bad_json(a json default '{}')`)
	c.Assert(err, NotNil)
	terr = errors.Cause(err).(*terror.Error)
	c.Assert(terr.Code(), Equals, errors.ErrCode(mysql.ErrBlobCantHaveDefault))

	_, err = tk.Exec(`create table test_bad_json(a blob default 'hello')`)
	c.Assert(err, NotNil)
	terr = errors.Cause(err).(*terror.Error)
	c.Assert(terr.Code(), Equals, errors.ErrCode(mysql.ErrBlobCantHaveDefault))

	_, err = tk.Exec(`create table test_bad_json(a text default 'world')`)
	c.Assert(err, NotNil)
	terr = errors.Cause(err).(*terror.Error)
	c.Assert(terr.Code(), Equals, errors.ErrCode(mysql.ErrBlobCantHaveDefault))

	// check json fields cannot be used as key.
	_, err = tk.Exec(`create table test_bad_json(id int, a json, key (a))`)
	c.Assert(err, NotNil)
	terr = errors.Cause(err).(*terror.Error)
	c.Assert(terr.Code(), Equals, errors.ErrCode(mysql.ErrJSONUsedAsKey))

	// check CAST AS JSON.
	result = tk.MustQuery(`select CAST('3' AS JSON), CAST('{}' AS JSON), CAST(null AS JSON)`)
	result.Check(testkit.Rows(`3 {} <nil>`))

	// Check cast json to decimal.
	// NOTE: this test case contains a bug, it should be uncommented after the bug is fixed.
	// TODO: Fix bug https://github.com/pingcap/tidb/issues/12178
	//tk.MustExec("drop table if exists test_json")
	//tk.MustExec("create table test_json ( a decimal(60,2) as (JSON_EXTRACT(b,'$.c')), b json );")
	//tk.MustExec(`insert into test_json (b) values
	//	('{"c": "1267.1"}'),
	//	('{"c": "1267.01"}'),
	//	('{"c": "1267.1234"}'),
	//	('{"c": "1267.3456"}'),
	//	('{"c": "1234567890123456789012345678901234567890123456789012345"}'),
	//	('{"c": "1234567890123456789012345678901234567890123456789012345.12345"}');`)
	//
	//tk.MustQuery("select a from test_json;").Check(testkit.Rows("1267.10", "1267.01", "1267.12",
	//	"1267.35", "1234567890123456789012345678901234567890123456789012345.00",
	//	"1234567890123456789012345678901234567890123456789012345.12"))
}

func (s *testSuiteP1) TestMultiUpdate(c *C) {
	tk := testkit.NewTestKit(c, s.store)
	tk.MustExec("use test")
	tk.MustExec(`CREATE TABLE test_mu (a int primary key, b int, c int)`)
	tk.MustExec(`INSERT INTO test_mu VALUES (1, 2, 3), (4, 5, 6), (7, 8, 9)`)

	// Test INSERT ... ON DUPLICATE UPDATE set_lists.
	tk.MustExec(`INSERT INTO test_mu VALUES (1, 2, 3) ON DUPLICATE KEY UPDATE b = 3, c = b`)
	result := tk.MustQuery(`SELECT * FROM test_mu ORDER BY a`)
	result.Check(testkit.Rows(`1 3 3`, `4 5 6`, `7 8 9`))

	tk.MustExec(`INSERT INTO test_mu VALUES (1, 2, 3) ON DUPLICATE KEY UPDATE c = 2, b = c+5`)
	result = tk.MustQuery(`SELECT * FROM test_mu ORDER BY a`)
	result.Check(testkit.Rows(`1 7 2`, `4 5 6`, `7 8 9`))

	// Test UPDATE ... set_lists.
	tk.MustExec(`UPDATE test_mu SET b = 0, c = b WHERE a = 4`)
	result = tk.MustQuery(`SELECT * FROM test_mu ORDER BY a`)
	result.Check(testkit.Rows(`1 7 2`, `4 0 0`, `7 8 9`))

	tk.MustExec(`UPDATE test_mu SET c = 8, b = c WHERE a = 4`)
	result = tk.MustQuery(`SELECT * FROM test_mu ORDER BY a`)
	result.Check(testkit.Rows(`1 7 2`, `4 8 8`, `7 8 9`))

	tk.MustExec(`UPDATE test_mu SET c = b, b = c WHERE a = 7`)
	result = tk.MustQuery(`SELECT * FROM test_mu ORDER BY a`)
	result.Check(testkit.Rows(`1 7 2`, `4 8 8`, `7 8 8`))
}

func (s *testSuiteP1) TestGeneratedColumnWrite(c *C) {
	tk := testkit.NewTestKit(c, s.store)
	tk.MustExec("use test")
	_, err := tk.Exec(`CREATE TABLE test_gc_write (a int primary key auto_increment, b int, c int as (a+8) virtual)`)
	c.Assert(err.Error(), Equals, ddl.ErrGeneratedColumnRefAutoInc.GenWithStackByArgs("c").Error())
	tk.MustExec(`CREATE TABLE test_gc_write (a int primary key auto_increment, b int, c int as (b+8) virtual)`)
	tk.MustExec(`CREATE TABLE test_gc_write_1 (a int primary key, b int, c int)`)

	tests := []struct {
		stmt string
		err  int
	}{
		// Can't modify generated column by values.
		{`insert into test_gc_write (a, b, c) values (1, 1, 1)`, mysql.ErrBadGeneratedColumn},
		{`insert into test_gc_write values (1, 1, 1)`, mysql.ErrBadGeneratedColumn},
		// Can't modify generated column by select clause.
		{`insert into test_gc_write select 1, 1, 1`, mysql.ErrBadGeneratedColumn},
		// Can't modify generated column by on duplicate clause.
		{`insert into test_gc_write (a, b) values (1, 1) on duplicate key update c = 1`, mysql.ErrBadGeneratedColumn},
		// Can't modify generated column by set.
		{`insert into test_gc_write set a = 1, b = 1, c = 1`, mysql.ErrBadGeneratedColumn},
		// Can't modify generated column by update clause.
		{`update test_gc_write set c = 1`, mysql.ErrBadGeneratedColumn},
		// Can't modify generated column by multi-table update clause.
		{`update test_gc_write, test_gc_write_1 set test_gc_write.c = 1`, mysql.ErrBadGeneratedColumn},

		// Can insert without generated columns.
		{`insert into test_gc_write (a, b) values (1, 1)`, 0},
		{`insert into test_gc_write set a = 2, b = 2`, 0},
		{`insert into test_gc_write (b) select c from test_gc_write`, 0},
		// Can update without generated columns.
		{`update test_gc_write set b = 2 where a = 2`, 0},
		{`update test_gc_write t1, test_gc_write_1 t2 set t1.b = 3, t2.b = 4`, 0},

		// But now we can't do this, just as same with MySQL 5.7:
		{`insert into test_gc_write values (1, 1)`, mysql.ErrWrongValueCountOnRow},
		{`insert into test_gc_write select 1, 1`, mysql.ErrWrongValueCountOnRow},
		{`insert into test_gc_write (c) select a, b from test_gc_write`, mysql.ErrWrongValueCountOnRow},
		{`insert into test_gc_write (b, c) select a, b from test_gc_write`, mysql.ErrBadGeneratedColumn},
	}
	for _, tt := range tests {
		_, err := tk.Exec(tt.stmt)
		if tt.err != 0 {
			c.Assert(err, NotNil, Commentf("sql is `%v`", tt.stmt))
			terr := errors.Cause(err).(*terror.Error)
			c.Assert(terr.Code(), Equals, errors.ErrCode(tt.err), Commentf("sql is %v", tt.stmt))
		} else {
			c.Assert(err, IsNil)
		}
	}
}

// TestGeneratedColumnRead tests select generated columns from table.
// They should be calculated from their generation expressions.
func (s *testSuiteP1) TestGeneratedColumnRead(c *C) {
	tk := testkit.NewTestKit(c, s.store)
	tk.MustExec("use test")
	tk.MustExec(`CREATE TABLE test_gc_read(a int primary key, b int, c int as (a+b), d int as (a*b) stored, e int as (c*2))`)

	result := tk.MustQuery(`SELECT generation_expression FROM information_schema.columns WHERE table_name = 'test_gc_read' AND column_name = 'd'`)
	result.Check(testkit.Rows("`a` * `b`"))

	// Insert only column a and b, leave c and d be calculated from them.
	tk.MustExec(`INSERT INTO test_gc_read (a, b) VALUES (0,null),(1,2),(3,4)`)
	result = tk.MustQuery(`SELECT * FROM test_gc_read ORDER BY a`)
	result.Check(testkit.Rows(`0 <nil> <nil> <nil> <nil>`, `1 2 3 2 6`, `3 4 7 12 14`))

	tk.MustExec(`INSERT INTO test_gc_read SET a = 5, b = 10`)
	result = tk.MustQuery(`SELECT * FROM test_gc_read ORDER BY a`)
	result.Check(testkit.Rows(`0 <nil> <nil> <nil> <nil>`, `1 2 3 2 6`, `3 4 7 12 14`, `5 10 15 50 30`))

	tk.MustExec(`REPLACE INTO test_gc_read (a, b) VALUES (5, 6)`)
	result = tk.MustQuery(`SELECT * FROM test_gc_read ORDER BY a`)
	result.Check(testkit.Rows(`0 <nil> <nil> <nil> <nil>`, `1 2 3 2 6`, `3 4 7 12 14`, `5 6 11 30 22`))

	tk.MustExec(`INSERT INTO test_gc_read (a, b) VALUES (5, 8) ON DUPLICATE KEY UPDATE b = 9`)
	result = tk.MustQuery(`SELECT * FROM test_gc_read ORDER BY a`)
	result.Check(testkit.Rows(`0 <nil> <nil> <nil> <nil>`, `1 2 3 2 6`, `3 4 7 12 14`, `5 9 14 45 28`))

	// Test select only-generated-column-without-dependences.
	result = tk.MustQuery(`SELECT c, d FROM test_gc_read`)
	result.Check(testkit.Rows(`<nil> <nil>`, `3 2`, `7 12`, `14 45`))

	// Test select only virtual generated column that refers to other virtual generated columns.
	result = tk.MustQuery(`SELECT e FROM test_gc_read`)
	result.Check(testkit.Rows(`<nil>`, `6`, `14`, `28`))

	// Test order of on duplicate key update list.
	tk.MustExec(`INSERT INTO test_gc_read (a, b) VALUES (5, 8) ON DUPLICATE KEY UPDATE a = 6, b = a`)
	result = tk.MustQuery(`SELECT * FROM test_gc_read ORDER BY a`)
	result.Check(testkit.Rows(`0 <nil> <nil> <nil> <nil>`, `1 2 3 2 6`, `3 4 7 12 14`, `6 6 12 36 24`))

	tk.MustExec(`INSERT INTO test_gc_read (a, b) VALUES (6, 8) ON DUPLICATE KEY UPDATE b = 8, a = b`)
	result = tk.MustQuery(`SELECT * FROM test_gc_read ORDER BY a`)
	result.Check(testkit.Rows(`0 <nil> <nil> <nil> <nil>`, `1 2 3 2 6`, `3 4 7 12 14`, `8 8 16 64 32`))

	// Test where-conditions on virtual/stored generated columns.
	result = tk.MustQuery(`SELECT * FROM test_gc_read WHERE c = 7`)
	result.Check(testkit.Rows(`3 4 7 12 14`))

	result = tk.MustQuery(`SELECT * FROM test_gc_read WHERE d = 64`)
	result.Check(testkit.Rows(`8 8 16 64 32`))

	result = tk.MustQuery(`SELECT * FROM test_gc_read WHERE e = 6`)
	result.Check(testkit.Rows(`1 2 3 2 6`))

	// Test update where-conditions on virtual/generated columns.
	tk.MustExec(`UPDATE test_gc_read SET a = a + 100 WHERE c = 7`)
	result = tk.MustQuery(`SELECT * FROM test_gc_read WHERE c = 107`)
	result.Check(testkit.Rows(`103 4 107 412 214`))

	// Test update where-conditions on virtual/generated columns.
	tk.MustExec(`UPDATE test_gc_read m SET m.a = m.a + 100 WHERE c = 107`)
	result = tk.MustQuery(`SELECT * FROM test_gc_read WHERE c = 207`)
	result.Check(testkit.Rows(`203 4 207 812 414`))

	tk.MustExec(`UPDATE test_gc_read SET a = a - 200 WHERE d = 812`)
	result = tk.MustQuery(`SELECT * FROM test_gc_read WHERE d = 12`)
	result.Check(testkit.Rows(`3 4 7 12 14`))

	tk.MustExec(`INSERT INTO test_gc_read set a = 4, b = d + 1`)
	result = tk.MustQuery(`SELECT * FROM test_gc_read ORDER BY a`)
	result.Check(testkit.Rows(`0 <nil> <nil> <nil> <nil>`, `1 2 3 2 6`, `3 4 7 12 14`,
		`4 <nil> <nil> <nil> <nil>`, `8 8 16 64 32`))
	tk.MustExec(`DELETE FROM test_gc_read where a = 4`)

	// Test on-conditions on virtual/stored generated columns.
	tk.MustExec(`CREATE TABLE test_gc_help(a int primary key, b int, c int, d int, e int)`)
	tk.MustExec(`INSERT INTO test_gc_help(a, b, c, d, e) SELECT * FROM test_gc_read`)

	result = tk.MustQuery(`SELECT t1.* FROM test_gc_read t1 JOIN test_gc_help t2 ON t1.c = t2.c ORDER BY t1.a`)
	result.Check(testkit.Rows(`1 2 3 2 6`, `3 4 7 12 14`, `8 8 16 64 32`))

	result = tk.MustQuery(`SELECT t1.* FROM test_gc_read t1 JOIN test_gc_help t2 ON t1.d = t2.d ORDER BY t1.a`)
	result.Check(testkit.Rows(`1 2 3 2 6`, `3 4 7 12 14`, `8 8 16 64 32`))

	result = tk.MustQuery(`SELECT t1.* FROM test_gc_read t1 JOIN test_gc_help t2 ON t1.e = t2.e ORDER BY t1.a`)
	result.Check(testkit.Rows(`1 2 3 2 6`, `3 4 7 12 14`, `8 8 16 64 32`))

	// Test generated column in subqueries.
	result = tk.MustQuery(`SELECT * FROM test_gc_read t WHERE t.a not in (SELECT t.a FROM test_gc_read t where t.c > 5)`)
	result.Sort().Check(testkit.Rows(`0 <nil> <nil> <nil> <nil>`, `1 2 3 2 6`))

	result = tk.MustQuery(`SELECT * FROM test_gc_read t WHERE t.c in (SELECT t.c FROM test_gc_read t where t.c > 5)`)
	result.Sort().Check(testkit.Rows(`3 4 7 12 14`, `8 8 16 64 32`))

	result = tk.MustQuery(`SELECT tt.b FROM test_gc_read tt WHERE tt.a = (SELECT max(t.a) FROM test_gc_read t WHERE t.c = tt.c) ORDER BY b`)
	result.Check(testkit.Rows(`2`, `4`, `8`))

	// Test aggregation on virtual/stored generated columns.
	result = tk.MustQuery(`SELECT c, sum(a) aa, max(d) dd, sum(e) ee FROM test_gc_read GROUP BY c ORDER BY aa`)
	result.Check(testkit.Rows(`<nil> 0 <nil> <nil>`, `3 1 2 6`, `7 3 12 14`, `16 8 64 32`))

	result = tk.MustQuery(`SELECT a, sum(c), sum(d), sum(e) FROM test_gc_read GROUP BY a ORDER BY a`)
	result.Check(testkit.Rows(`0 <nil> <nil> <nil>`, `1 3 2 6`, `3 7 12 14`, `8 16 64 32`))

	// Test multi-update on generated columns.
	tk.MustExec(`UPDATE test_gc_read m, test_gc_read n SET m.b = m.b + 10, n.b = n.b + 10`)
	result = tk.MustQuery(`SELECT * FROM test_gc_read ORDER BY a`)
	result.Check(testkit.Rows(`0 <nil> <nil> <nil> <nil>`, `1 12 13 12 26`, `3 14 17 42 34`, `8 18 26 144 52`))

	tk.MustExec("drop table if exists t")
	tk.MustExec("create table t(a int)")
	tk.MustExec("insert into t values(8)")
	tk.MustExec("update test_gc_read set a = a+1 where a in (select a from t)")
	result = tk.MustQuery("select * from test_gc_read order by a")
	result.Check(testkit.Rows(`0 <nil> <nil> <nil> <nil>`, `1 12 13 12 26`, `3 14 17 42 34`, `9 18 27 162 54`))

	// Test different types between generation expression and generated column.
	tk.MustExec(`CREATE TABLE test_gc_read_cast(a VARCHAR(255), b VARCHAR(255), c INT AS (JSON_EXTRACT(a, b)), d INT AS (JSON_EXTRACT(a, b)) STORED)`)
	tk.MustExec(`INSERT INTO test_gc_read_cast (a, b) VALUES ('{"a": "3"}', '$.a')`)
	result = tk.MustQuery(`SELECT c, d FROM test_gc_read_cast`)
	result.Check(testkit.Rows(`3 3`))

	tk.MustExec(`CREATE TABLE test_gc_read_cast_1(a VARCHAR(255), b VARCHAR(255), c ENUM("red", "yellow") AS (JSON_UNQUOTE(JSON_EXTRACT(a, b))))`)
	tk.MustExec(`INSERT INTO test_gc_read_cast_1 (a, b) VALUES ('{"a": "yellow"}', '$.a')`)
	result = tk.MustQuery(`SELECT c FROM test_gc_read_cast_1`)
	result.Check(testkit.Rows(`yellow`))

	tk.MustExec(`CREATE TABLE test_gc_read_cast_2( a JSON, b JSON AS (a->>'$.a'))`)
	tk.MustExec(`INSERT INTO test_gc_read_cast_2(a) VALUES ('{"a": "{    \\\"key\\\": \\\"\\u6d4b\\\"    }"}')`)
	result = tk.MustQuery(`SELECT b FROM test_gc_read_cast_2`)
	result.Check(testkit.Rows(`{"key": "测"}`))

	tk.MustExec(`CREATE TABLE test_gc_read_cast_3( a JSON, b JSON AS (a->>'$.a'), c INT AS (b * 3.14) )`)
	tk.MustExec(`INSERT INTO test_gc_read_cast_3(a) VALUES ('{"a": "5"}')`)
	result = tk.MustQuery(`SELECT c FROM test_gc_read_cast_3`)
	result.Check(testkit.Rows(`16`))

	_, err := tk.Exec(`INSERT INTO test_gc_read_cast_1 (a, b) VALUES ('{"a": "invalid"}', '$.a')`)
	c.Assert(err, NotNil)

	// Test read generated columns after drop some irrelevant column
	tk.MustExec(`DROP TABLE IF EXISTS test_gc_read_m`)
	tk.MustExec(`CREATE TABLE test_gc_read_m (a int primary key, b int, c int as (a+1), d int as (c*2))`)
	tk.MustExec(`INSERT INTO test_gc_read_m(a) values (1), (2)`)
	tk.MustExec(`ALTER TABLE test_gc_read_m DROP b`)
	result = tk.MustQuery(`SELECT * FROM test_gc_read_m`)
	result.Check(testkit.Rows(`1 2 4`, `2 3 6`))

	// Test not null generated columns.
	tk.MustExec(`CREATE TABLE test_gc_read_1(a int primary key, b int, c int as (a+b) not null, d int as (a*b) stored)`)
	tk.MustExec(`CREATE TABLE test_gc_read_2(a int primary key, b int, c int as (a+b), d int as (a*b) stored not null)`)
	tests := []struct {
		stmt string
		err  int
	}{
		// Can't insert these records, because generated columns are not null.
		{`insert into test_gc_read_1(a, b) values (1, null)`, mysql.ErrBadNull},
		{`insert into test_gc_read_2(a, b) values (1, null)`, mysql.ErrBadNull},
	}
	for _, tt := range tests {
		_, err := tk.Exec(tt.stmt)
		if tt.err != 0 {
			c.Assert(err, NotNil)
			terr := errors.Cause(err).(*terror.Error)
			c.Assert(terr.Code(), Equals, errors.ErrCode(tt.err))
		} else {
			c.Assert(err, IsNil)
		}
	}
}

// TestGeneratedColumnRead tests generated columns using point get and batch point get
func (s *testSuiteP1) TestGeneratedColumnPointGet(c *C) {
	tk := testkit.NewTestKit(c, s.store)
	tk.MustExec("use test")
	tk.MustExec("drop table if exists tu")
	tk.MustExec("CREATE TABLE tu(a int, b int, c int GENERATED ALWAYS AS (a + b) VIRTUAL, d int as (a * b) stored, " +
		"e int GENERATED ALWAYS as (b * 2) VIRTUAL, PRIMARY KEY (a), UNIQUE KEY ukc (c), unique key ukd(d), key ke(e))")
	tk.MustExec("insert into tu(a, b) values(1, 2)")
	tk.MustExec("insert into tu(a, b) values(5, 6)")
	tk.MustQuery("select * from tu for update").Check(testkit.Rows("1 2 3 2 4", "5 6 11 30 12"))
	tk.MustQuery("select * from tu where a = 1").Check(testkit.Rows("1 2 3 2 4"))
	tk.MustQuery("select * from tu where a in (1, 2)").Check(testkit.Rows("1 2 3 2 4"))
	tk.MustQuery("select * from tu where c in (1, 2, 3)").Check(testkit.Rows("1 2 3 2 4"))
	tk.MustQuery("select * from tu where c = 3").Check(testkit.Rows("1 2 3 2 4"))
	tk.MustQuery("select d, e from tu where c = 3").Check(testkit.Rows("2 4"))
	tk.MustQuery("select * from tu where d in (1, 2, 3)").Check(testkit.Rows("1 2 3 2 4"))
	tk.MustQuery("select * from tu where d = 2").Check(testkit.Rows("1 2 3 2 4"))
	tk.MustQuery("select c, d from tu where d = 2").Check(testkit.Rows("3 2"))
	tk.MustQuery("select d, e from tu where e = 4").Check(testkit.Rows("2 4"))
	tk.MustQuery("select * from tu where e = 4").Check(testkit.Rows("1 2 3 2 4"))
	tk.MustExec("update tu set a = a + 1, b = b + 1 where c = 11")
	tk.MustQuery("select * from tu for update").Check(testkit.Rows("1 2 3 2 4", "6 7 13 42 14"))
	tk.MustQuery("select * from tu where a = 6").Check(testkit.Rows("6 7 13 42 14"))
	tk.MustQuery("select * from tu where c in (5, 6, 13)").Check(testkit.Rows("6 7 13 42 14"))
	tk.MustQuery("select b, c, e, d from tu where c = 13").Check(testkit.Rows("7 13 14 42"))
	tk.MustQuery("select a, e, d from tu where c in (5, 6, 13)").Check(testkit.Rows("6 14 42"))
	tk.MustExec("drop table if exists tu")
}

func (s *testSuiteP2) TestToPBExpr(c *C) {
	tk := testkit.NewTestKit(c, s.store)
	tk.MustExec("use test")
	tk.MustExec("drop table if exists t")
	tk.MustExec("create table t (a decimal(10,6), b decimal, index idx_b (b))")
	tk.MustExec("set sql_mode = ''")
	tk.MustExec("insert t values (1.1, 1.1)")
	tk.MustExec("insert t values (2.4, 2.4)")
	tk.MustExec("insert t values (3.3, 2.7)")
	result := tk.MustQuery("select * from t where a < 2.399999")
	result.Check(testkit.Rows("1.100000 1"))
	result = tk.MustQuery("select * from t where a > 1.5")
	result.Check(testkit.Rows("2.400000 2", "3.300000 3"))
	result = tk.MustQuery("select * from t where a <= 1.1")
	result.Check(testkit.Rows("1.100000 1"))
	result = tk.MustQuery("select * from t where b >= 3")
	result.Check(testkit.Rows("3.300000 3"))
	result = tk.MustQuery("select * from t where not (b = 1)")
	result.Check(testkit.Rows("2.400000 2", "3.300000 3"))
	result = tk.MustQuery("select * from t where b&1 = a|1")
	result.Check(testkit.Rows("1.100000 1"))
	result = tk.MustQuery("select * from t where b != 2 and b <=> 3")
	result.Check(testkit.Rows("3.300000 3"))
	result = tk.MustQuery("select * from t where b in (3)")
	result.Check(testkit.Rows("3.300000 3"))
	result = tk.MustQuery("select * from t where b not in (1, 2)")
	result.Check(testkit.Rows("3.300000 3"))

	tk.MustExec("drop table if exists t")
	tk.MustExec("create table t (a varchar(255), b int)")
	tk.MustExec("insert t values ('abc123', 1)")
	tk.MustExec("insert t values ('ab123', 2)")
	result = tk.MustQuery("select * from t where a like 'ab%'")
	result.Check(testkit.Rows("abc123 1", "ab123 2"))
	result = tk.MustQuery("select * from t where a like 'ab_12'")
	result.Check(nil)
	tk.MustExec("drop table if exists t")
	tk.MustExec("create table t (a int primary key)")
	tk.MustExec("insert t values (1)")
	tk.MustExec("insert t values (2)")
	result = tk.MustQuery("select * from t where not (a = 1)")
	result.Check(testkit.Rows("2"))
	result = tk.MustQuery("select * from t where not(not (a = 1))")
	result.Check(testkit.Rows("1"))
	result = tk.MustQuery("select * from t where not(a != 1 and a != 2)")
	result.Check(testkit.Rows("1", "2"))
}

func (s *testSuiteP2) TestDatumXAPI(c *C) {
	tk := testkit.NewTestKit(c, s.store)
	tk.MustExec("use test")
	tk.MustExec("drop table if exists t")
	tk.MustExec("create table t (a decimal(10,6), b decimal, index idx_b (b))")
	tk.MustExec("set sql_mode = ''")
	tk.MustExec("insert t values (1.1, 1.1)")
	tk.MustExec("insert t values (2.2, 2.2)")
	tk.MustExec("insert t values (3.3, 2.7)")
	result := tk.MustQuery("select * from t where a > 1.5")
	result.Check(testkit.Rows("2.200000 2", "3.300000 3"))
	result = tk.MustQuery("select * from t where b > 1.5")
	result.Check(testkit.Rows("2.200000 2", "3.300000 3"))

	tk.MustExec("drop table if exists t")
	tk.MustExec("create table t (a time(3), b time, index idx_a (a))")
	tk.MustExec("insert t values ('11:11:11', '11:11:11')")
	tk.MustExec("insert t values ('11:11:12', '11:11:12')")
	tk.MustExec("insert t values ('11:11:13', '11:11:13')")
	result = tk.MustQuery("select * from t where a > '11:11:11.5'")
	result.Check(testkit.Rows("11:11:12.000 11:11:12", "11:11:13.000 11:11:13"))
	result = tk.MustQuery("select * from t where b > '11:11:11.5'")
	result.Check(testkit.Rows("11:11:12.000 11:11:12", "11:11:13.000 11:11:13"))
}

func (s *testSuiteP2) TestSQLMode(c *C) {
	tk := testkit.NewTestKit(c, s.store)
	tk.MustExec("use test")
	tk.MustExec("drop table if exists t")
	tk.MustExec("create table t (a tinyint not null)")
	tk.MustExec("set sql_mode = 'STRICT_TRANS_TABLES'")
	_, err := tk.Exec("insert t values ()")
	c.Check(err, NotNil)

	_, err = tk.Exec("insert t values ('1000')")
	c.Check(err, NotNil)

	tk.MustExec("create table if not exists tdouble (a double(3,2))")
	_, err = tk.Exec("insert tdouble values (10.23)")
	c.Check(err, NotNil)

	tk.MustExec("set sql_mode = ''")
	tk.MustExec("insert t values ()")
	tk.MustQuery("show warnings").Check(testkit.Rows("Warning 1364 Field 'a' doesn't have a default value"))
	_, err = tk.Exec("insert t values (null)")
	c.Check(err, NotNil)
	tk.MustExec("insert ignore t values (null)")
	tk.MustQuery("show warnings").Check(testkit.Rows("Warning 1048 Column 'a' cannot be null"))
	tk.MustExec("insert t select null")
	tk.MustQuery("show warnings").Check(testkit.Rows("Warning 1048 Column 'a' cannot be null"))
	tk.MustExec("insert t values (1000)")
	tk.MustQuery("select * from t order by a").Check(testkit.Rows("0", "0", "0", "127"))

	tk.MustExec("insert tdouble values (10.23)")
	tk.MustQuery("select * from tdouble").Check(testkit.Rows("9.99"))

	tk.MustExec("set sql_mode = 'STRICT_TRANS_TABLES'")
	tk.MustExec("set @@global.sql_mode = ''")

	// Disable global variable cache, so load global session variable take effect immediate.
	s.domain.GetGlobalVarsCache().Disable()
	tk2 := testkit.NewTestKit(c, s.store)
	tk2.MustExec("use test")
	tk2.MustExec("drop table if exists t2")
	tk2.MustExec("create table t2 (a varchar(3))")
	tk2.MustExec("insert t2 values ('abcd')")
	tk2.MustQuery("select * from t2").Check(testkit.Rows("abc"))

	// session1 is still in strict mode.
	_, err = tk.Exec("insert t2 values ('abcd')")
	c.Check(err, NotNil)
	// Restore original global strict mode.
	tk.MustExec("set @@global.sql_mode = 'STRICT_TRANS_TABLES'")
}

func (s *testSuiteP2) TestTableDual(c *C) {
	tk := testkit.NewTestKit(c, s.store)
	tk.MustExec("use test")
	result := tk.MustQuery("Select 1")
	result.Check(testkit.Rows("1"))
	result = tk.MustQuery("Select 1 from dual")
	result.Check(testkit.Rows("1"))
	result = tk.MustQuery("Select count(*) from dual")
	result.Check(testkit.Rows("1"))
	result = tk.MustQuery("Select 1 from dual where 1")
	result.Check(testkit.Rows("1"))

	tk.MustExec("drop table if exists t")
	tk.MustExec("create table t(a int primary key)")
	tk.MustQuery("select t1.* from t t1, t t2 where t1.a=t2.a and 1=0").Check(testkit.Rows())
}

func (s *testSuiteP2) TestTableScan(c *C) {
	tk := testkit.NewTestKit(c, s.store)
	tk.MustExec("use information_schema")
	result := tk.MustQuery("select * from schemata")
	// There must be these tables: information_schema, mysql, performance_schema and test.
	c.Assert(len(result.Rows()), GreaterEqual, 4)
	tk.MustExec("use test")
	tk.MustExec("create database mytest")
	rowStr1 := fmt.Sprintf("%s %s %s %s %v", "def", "mysql", "utf8mb4", "utf8mb4_bin", nil)
	rowStr2 := fmt.Sprintf("%s %s %s %s %v", "def", "mytest", "utf8mb4", "utf8mb4_bin", nil)
	tk.MustExec("use information_schema")
	result = tk.MustQuery("select * from schemata where schema_name = 'mysql'")
	result.Check(testkit.Rows(rowStr1))
	result = tk.MustQuery("select * from schemata where schema_name like 'my%'")
	result.Check(testkit.Rows(rowStr1, rowStr2))
	result = tk.MustQuery("select 1 from tables limit 1")
	result.Check(testkit.Rows("1"))
}

func (s *testSuiteP2) TestAdapterStatement(c *C) {
	se, err := session.CreateSession4Test(s.store)
	c.Check(err, IsNil)
	se.GetSessionVars().TxnCtx.InfoSchema = domain.GetDomain(se).InfoSchema()
	compiler := &executor.Compiler{Ctx: se}
	stmtNode, err := s.ParseOneStmt("select 1", "", "")
	c.Check(err, IsNil)
	stmt, err := compiler.Compile(context.TODO(), stmtNode)
	c.Check(err, IsNil)
	c.Check(stmt.OriginText(), Equals, "select 1")

	stmtNode, err = s.ParseOneStmt("create table test.t (a int)", "", "")
	c.Check(err, IsNil)
	stmt, err = compiler.Compile(context.TODO(), stmtNode)
	c.Check(err, IsNil)
	c.Check(stmt.OriginText(), Equals, "create table test.t (a int)")
}

func (s *testSuiteP2) TestIsPointGet(c *C) {
	tk := testkit.NewTestKit(c, s.store)
	tk.MustExec("use mysql")
	ctx := tk.Se.(sessionctx.Context)
	tests := map[string]bool{
		"select * from help_topic where name='aaa'":         false,
		"select 1 from help_topic where name='aaa'":         false,
		"select * from help_topic where help_topic_id=1":    true,
		"select * from help_topic where help_category_id=1": false,
	}
	infoSchema := infoschema.GetInfoSchema(ctx)

	for sqlStr, result := range tests {
		stmtNode, err := s.ParseOneStmt(sqlStr, "", "")
		c.Check(err, IsNil)
		err = plannercore.Preprocess(ctx, stmtNode, infoSchema)
		c.Check(err, IsNil)
		p, _, err := planner.Optimize(context.TODO(), ctx, stmtNode, infoSchema)
		c.Check(err, IsNil)
		ret, err := plannercore.IsPointGetWithPKOrUniqueKeyByAutoCommit(ctx, p)
		c.Assert(err, IsNil)
		c.Assert(ret, Equals, result)
	}
}

func (s *testSuiteP2) TestPointGetRepeatableRead(c *C) {
	tk1 := testkit.NewTestKit(c, s.store)
	tk1.MustExec("use test")
	tk1.MustExec(`create table point_get (a int, b int, c int,
			primary key k_a(a),
			unique key k_b(b))`)
	tk1.MustExec("insert into point_get values (1, 1, 1)")
	tk2 := testkit.NewTestKit(c, s.store)
	tk2.MustExec("use test")

	var (
		step1 = "github.com/pingcap/tidb/executor/pointGetRepeatableReadTest-step1"
		step2 = "github.com/pingcap/tidb/executor/pointGetRepeatableReadTest-step2"
	)

	c.Assert(failpoint.Enable(step1, "return"), IsNil)
	c.Assert(failpoint.Enable(step2, "pause"), IsNil)

	updateWaitCh := make(chan struct{})
	go func() {
		ctx := context.WithValue(context.Background(), "pointGetRepeatableReadTest", updateWaitCh)
		ctx = failpoint.WithHook(ctx, func(ctx context.Context, fpname string) bool {
			return fpname == step1 || fpname == step2
		})
		rs, err := tk1.Se.Execute(ctx, "select c from point_get where b = 1")
		c.Assert(err, IsNil)
		result := tk1.ResultSetToResultWithCtx(ctx, rs[0], Commentf("execute sql fail"))
		result.Check(testkit.Rows("1"))
	}()

	<-updateWaitCh // Wait `POINT GET` first time `get`
	c.Assert(failpoint.Disable(step1), IsNil)
	tk2.MustExec("update point_get set b = 2, c = 2 where a = 1")
	c.Assert(failpoint.Disable(step2), IsNil)
}

func (s *testSuiteP2) TestBatchPointGetRepeatableRead(c *C) {
	tk1 := testkit.NewTestKit(c, s.store)
	tk1.MustExec("use test")
	tk1.MustExec(`create table batch_point_get (a int, b int, c int, unique key k_b(a, b, c))`)
	tk1.MustExec("insert into batch_point_get values (1, 1, 1), (2, 3, 4), (3, 4, 5)")
	tk2 := testkit.NewTestKit(c, s.store)
	tk2.MustExec("use test")

	var (
		step1 = "github.com/pingcap/tidb/executor/batchPointGetRepeatableReadTest-step1"
		step2 = "github.com/pingcap/tidb/executor/batchPointGetRepeatableReadTest-step2"
	)

	c.Assert(failpoint.Enable(step1, "return"), IsNil)
	c.Assert(failpoint.Enable(step2, "pause"), IsNil)

	updateWaitCh := make(chan struct{})
	go func() {
		ctx := context.WithValue(context.Background(), "batchPointGetRepeatableReadTest", updateWaitCh)
		ctx = failpoint.WithHook(ctx, func(ctx context.Context, fpname string) bool {
			return fpname == step1 || fpname == step2
		})
		rs, err := tk1.Se.Execute(ctx, "select c from batch_point_get where (a, b, c) in ((1, 1, 1))")
		c.Assert(err, IsNil)
		result := tk1.ResultSetToResultWithCtx(ctx, rs[0], Commentf("execute sql fail"))
		result.Check(testkit.Rows("1"))
	}()

	<-updateWaitCh // Wait `POINT GET` first time `get`
	c.Assert(failpoint.Disable(step1), IsNil)
	tk2.MustExec("update batch_point_get set b = 2, c = 2 where a = 1")
	c.Assert(failpoint.Disable(step2), IsNil)
}

func (s *testSuite7) TestSplitRegionTimeout(c *C) {
	c.Assert(failpoint.Enable("github.com/pingcap/tidb/store/tikv/MockSplitRegionTimeout", `return(true)`), IsNil)
	tk := testkit.NewTestKit(c, s.store)
	tk.MustExec("use test")
	tk.MustExec("drop table if exists t")
	tk.MustExec("create table t(a varchar(100),b int, index idx1(b,a))")
	tk.MustExec(`split table t index idx1 by (10000,"abcd"),(10000000);`)
	tk.MustExec(`set @@tidb_wait_split_region_timeout=1`)
	// result 0 0 means split 0 region and 0 region finish scatter regions before timeout.
	tk.MustQuery(`split table t between (0) and (10000) regions 10`).Check(testkit.Rows("0 0"))
	c.Assert(failpoint.Disable("github.com/pingcap/tidb/store/tikv/MockSplitRegionTimeout"), IsNil)

	// Test scatter regions timeout.
	c.Assert(failpoint.Enable("github.com/pingcap/tidb/store/tikv/MockScatterRegionTimeout", `return(true)`), IsNil)
	tk.MustQuery(`split table t between (0) and (10000) regions 10`).Check(testkit.Rows("10 1"))
	c.Assert(failpoint.Disable("github.com/pingcap/tidb/store/tikv/MockScatterRegionTimeout"), IsNil)

	// Test pre-split with timeout.
	tk.MustExec("drop table if exists t")
	tk.MustExec("set @@global.tidb_scatter_region=1;")
	c.Assert(failpoint.Enable("github.com/pingcap/tidb/store/tikv/MockScatterRegionTimeout", `return(true)`), IsNil)
	atomic.StoreUint32(&ddl.EnableSplitTableRegion, 1)
	start := time.Now()
	tk.MustExec("create table t (a int, b int) partition by hash(a) partitions 5;")
	c.Assert(time.Since(start).Seconds(), Less, 10.0)
	c.Assert(failpoint.Disable("github.com/pingcap/tidb/store/tikv/MockScatterRegionTimeout"), IsNil)
}

func (s *testSuiteP2) TestRow(c *C) {
	tk := testkit.NewTestKit(c, s.store)
	tk.MustExec("use test")
	tk.MustExec("drop table if exists t")
	tk.MustExec("create table t (c int, d int)")
	tk.MustExec("insert t values (1, 1)")
	tk.MustExec("insert t values (1, 3)")
	tk.MustExec("insert t values (2, 1)")
	tk.MustExec("insert t values (2, 3)")
	result := tk.MustQuery("select * from t where (c, d) < (2,2)")
	result.Check(testkit.Rows("1 1", "1 3", "2 1"))
	result = tk.MustQuery("select * from t where (1,2,3) > (3,2,1)")
	result.Check(testkit.Rows())
	result = tk.MustQuery("select * from t where row(1,2,3) > (3,2,1)")
	result.Check(testkit.Rows())
	result = tk.MustQuery("select * from t where (c, d) = (select * from t where (c,d) = (1,1))")
	result.Check(testkit.Rows("1 1"))
	result = tk.MustQuery("select * from t where (c, d) = (select * from t k where (t.c,t.d) = (c,d))")
	result.Check(testkit.Rows("1 1", "1 3", "2 1", "2 3"))
	result = tk.MustQuery("select (1, 2, 3) < (2, 3, 4)")
	result.Check(testkit.Rows("1"))
	result = tk.MustQuery("select (2, 3, 4) <= (2, 3, 3)")
	result.Check(testkit.Rows("0"))
	result = tk.MustQuery("select (2, 3, 4) <= (2, 3, 4)")
	result.Check(testkit.Rows("1"))
	result = tk.MustQuery("select (2, 3, 4) <= (2, 1, 4)")
	result.Check(testkit.Rows("0"))
	result = tk.MustQuery("select (2, 3, 4) >= (2, 3, 4)")
	result.Check(testkit.Rows("1"))
	result = tk.MustQuery("select (2, 3, 4) = (2, 3, 4)")
	result.Check(testkit.Rows("1"))
	result = tk.MustQuery("select (2, 3, 4) != (2, 3, 4)")
	result.Check(testkit.Rows("0"))
	result = tk.MustQuery("select row(1, 1) in (row(1, 1))")
	result.Check(testkit.Rows("1"))
	result = tk.MustQuery("select row(1, 0) in (row(1, 1))")
	result.Check(testkit.Rows("0"))
	result = tk.MustQuery("select row(1, 1) in (select 1, 1)")
	result.Check(testkit.Rows("1"))
	result = tk.MustQuery("select row(1, 1) > row(1, 0)")
	result.Check(testkit.Rows("1"))
	result = tk.MustQuery("select row(1, 1) > (select 1, 0)")
	result.Check(testkit.Rows("1"))
	result = tk.MustQuery("select 1 > (select 1)")
	result.Check(testkit.Rows("0"))
	result = tk.MustQuery("select (select 1)")
	result.Check(testkit.Rows("1"))

	tk.MustExec("drop table if exists t1")
	tk.MustExec("create table t1 (a int, b int)")
	tk.MustExec("insert t1 values (1,2),(1,null)")
	tk.MustExec("drop table if exists t2")
	tk.MustExec("create table t2 (c int, d int)")
	tk.MustExec("insert t2 values (0,0)")

	tk.MustQuery("select * from t2 where (1,2) in (select * from t1)").Check(testkit.Rows("0 0"))
	tk.MustQuery("select * from t2 where (1,2) not in (select * from t1)").Check(testkit.Rows())
	tk.MustQuery("select * from t2 where (1,1) not in (select * from t1)").Check(testkit.Rows())
	tk.MustQuery("select * from t2 where (1,null) in (select * from t1)").Check(testkit.Rows())
	tk.MustQuery("select * from t2 where (null,null) in (select * from t1)").Check(testkit.Rows())

	tk.MustExec("delete from t1 where a=1 and b=2")
	tk.MustQuery("select (1,1) in (select * from t2) from t1").Check(testkit.Rows("0"))
	tk.MustQuery("select (1,1) not in (select * from t2) from t1").Check(testkit.Rows("1"))
	tk.MustQuery("select (1,1) in (select 1,1 from t2) from t1").Check(testkit.Rows("1"))
	tk.MustQuery("select (1,1) not in (select 1,1 from t2) from t1").Check(testkit.Rows("0"))

	// MySQL 5.7 returns 1 for these 2 queries, which is wrong.
	tk.MustQuery("select (1,null) not in (select 1,1 from t2) from t1").Check(testkit.Rows("<nil>"))
	tk.MustQuery("select (t1.a,null) not in (select 1,1 from t2) from t1").Check(testkit.Rows("<nil>"))

	tk.MustQuery("select (1,null) in (select * from t1)").Check(testkit.Rows("<nil>"))
	tk.MustQuery("select (1,null) not in (select * from t1)").Check(testkit.Rows("<nil>"))
}

func (s *testSuiteP2) TestColumnName(c *C) {
	tk := testkit.NewTestKit(c, s.store)
	tk.MustExec("use test")
	tk.MustExec("drop table if exists t")
	tk.MustExec("create table t (c int, d int)")
	// disable only full group by
	tk.MustExec("set sql_mode='STRICT_TRANS_TABLES'")
	rs, err := tk.Exec("select 1 + c, count(*) from t")
	c.Check(err, IsNil)
	fields := rs.Fields()
	c.Check(len(fields), Equals, 2)
	c.Check(fields[0].Column.Name.L, Equals, "1 + c")
	c.Check(fields[0].ColumnAsName.L, Equals, "1 + c")
	c.Check(fields[1].Column.Name.L, Equals, "count(*)")
	c.Check(fields[1].ColumnAsName.L, Equals, "count(*)")
	rs.Close()
	rs, err = tk.Exec("select (c) > all (select c from t) from t")
	c.Check(err, IsNil)
	fields = rs.Fields()
	c.Check(len(fields), Equals, 1)
	c.Check(fields[0].Column.Name.L, Equals, "(c) > all (select c from t)")
	c.Check(fields[0].ColumnAsName.L, Equals, "(c) > all (select c from t)")
	rs.Close()
	tk.MustExec("begin")
	tk.MustExec("insert t values(1,1)")
	rs, err = tk.Exec("select c d, d c from t")
	c.Check(err, IsNil)
	fields = rs.Fields()
	c.Check(len(fields), Equals, 2)
	c.Check(fields[0].Column.Name.L, Equals, "c")
	c.Check(fields[0].ColumnAsName.L, Equals, "d")
	c.Check(fields[1].Column.Name.L, Equals, "d")
	c.Check(fields[1].ColumnAsName.L, Equals, "c")
	rs.Close()
	// Test case for query a column of a table.
	// In this case, all attributes have values.
	rs, err = tk.Exec("select c as a from t as t2")
	c.Check(err, IsNil)
	fields = rs.Fields()
	c.Check(fields[0].Column.Name.L, Equals, "c")
	c.Check(fields[0].ColumnAsName.L, Equals, "a")
	c.Check(fields[0].Table.Name.L, Equals, "t")
	c.Check(fields[0].TableAsName.L, Equals, "t2")
	c.Check(fields[0].DBName.L, Equals, "test")
	rs.Close()
	// Test case for query a expression which only using constant inputs.
	// In this case, the table, org_table and database attributes will all be empty.
	rs, err = tk.Exec("select hour(1) as a from t as t2")
	c.Check(err, IsNil)
	fields = rs.Fields()
	c.Check(fields[0].Column.Name.L, Equals, "a")
	c.Check(fields[0].ColumnAsName.L, Equals, "a")
	c.Check(fields[0].Table.Name.L, Equals, "")
	c.Check(fields[0].TableAsName.L, Equals, "")
	c.Check(fields[0].DBName.L, Equals, "")
	rs.Close()
	// Test case for query a column wrapped with parentheses and unary plus.
	// In this case, the column name should be its original name.
	rs, err = tk.Exec("select (c), (+c), +(c), +(+(c)), ++c from t")
	c.Check(err, IsNil)
	fields = rs.Fields()
	for i := 0; i < 5; i++ {
		c.Check(fields[i].Column.Name.L, Equals, "c")
		c.Check(fields[i].ColumnAsName.L, Equals, "c")
	}
	rs.Close()

	// Test issue https://github.com/pingcap/tidb/issues/9639 .
	// Both window function and expression appear in final result field.
	tk.MustExec("set @@tidb_enable_window_function = 1")
	rs, err = tk.Exec("select 1+1, row_number() over() num from t")
	c.Check(err, IsNil)
	fields = rs.Fields()
	c.Assert(fields[0].Column.Name.L, Equals, "1+1")
	c.Assert(fields[0].ColumnAsName.L, Equals, "1+1")
	c.Assert(fields[1].Column.Name.L, Equals, "num")
	c.Assert(fields[1].ColumnAsName.L, Equals, "num")
	tk.MustExec("set @@tidb_enable_window_function = 0")
	rs.Close()

	rs, err = tk.Exec("select if(1,c,c) from t;")
	c.Check(err, IsNil)
	fields = rs.Fields()
	c.Assert(fields[0].Column.Name.L, Equals, "if(1,c,c)")
	// It's a compatibility issue. Should be empty instead.
	c.Assert(fields[0].ColumnAsName.L, Equals, "if(1,c,c)")
}

func (s *testSuiteP2) TestSelectVar(c *C) {
	tk := testkit.NewTestKit(c, s.store)
	tk.MustExec("use test")
	tk.MustExec("drop table if exists t")
	tk.MustExec("create table t (d int)")
	tk.MustExec("insert into t values(1), (2), (1)")
	// This behavior is different from MySQL.
	result := tk.MustQuery("select @a, @a := d+1 from t")
	result.Check(testkit.Rows("<nil> 2", "2 3", "3 2"))
	// Test for PR #10658.
	tk.MustExec("select SQL_BIG_RESULT d from t group by d")
	tk.MustExec("select SQL_SMALL_RESULT d from t group by d")
	tk.MustExec("select SQL_BUFFER_RESULT d from t group by d")
}

func (s *testSuiteP2) TestHistoryRead(c *C) {
	tk := testkit.NewTestKit(c, s.store)
	tk.MustExec("use test")
	tk.MustExec("drop table if exists history_read")
	tk.MustExec("create table history_read (a int)")
	tk.MustExec("insert history_read values (1)")

	// For mocktikv, safe point is not initialized, we manually insert it for snapshot to use.
	safePointName := "tikv_gc_safe_point"
	safePointValue := "20060102-15:04:05 -0700"
	safePointComment := "All versions after safe point can be accessed. (DO NOT EDIT)"
	updateSafePoint := fmt.Sprintf(`INSERT INTO mysql.tidb VALUES ('%[1]s', '%[2]s', '%[3]s')
	ON DUPLICATE KEY
	UPDATE variable_value = '%[2]s', comment = '%[3]s'`, safePointName, safePointValue, safePointComment)
	tk.MustExec(updateSafePoint)

	// Set snapshot to a time before save point will fail.
	_, err := tk.Exec("set @@tidb_snapshot = '2006-01-01 15:04:05.999999'")
	c.Assert(terror.ErrorEqual(err, variable.ErrSnapshotTooOld), IsTrue, Commentf("err %v", err))
	// SnapshotTS Is not updated if check failed.
	c.Assert(tk.Se.GetSessionVars().SnapshotTS, Equals, uint64(0))

	curVer1, _ := s.store.CurrentVersion()
	time.Sleep(time.Millisecond)
	snapshotTime := time.Now()
	time.Sleep(time.Millisecond)
	curVer2, _ := s.store.CurrentVersion()
	tk.MustExec("insert history_read values (2)")
	tk.MustQuery("select * from history_read").Check(testkit.Rows("1", "2"))
	tk.MustExec("set @@tidb_snapshot = '" + snapshotTime.Format("2006-01-02 15:04:05.999999") + "'")
	ctx := tk.Se.(sessionctx.Context)
	snapshotTS := ctx.GetSessionVars().SnapshotTS
	c.Assert(snapshotTS, Greater, curVer1.Ver)
	c.Assert(snapshotTS, Less, curVer2.Ver)
	tk.MustQuery("select * from history_read").Check(testkit.Rows("1"))
	_, err = tk.Exec("insert history_read values (2)")
	c.Assert(err, NotNil)
	_, err = tk.Exec("update history_read set a = 3 where a = 1")
	c.Assert(err, NotNil)
	_, err = tk.Exec("delete from history_read where a = 1")
	c.Assert(err, NotNil)
	tk.MustExec("set @@tidb_snapshot = ''")
	tk.MustQuery("select * from history_read").Check(testkit.Rows("1", "2"))
	tk.MustExec("insert history_read values (3)")
	tk.MustExec("update history_read set a = 4 where a = 3")
	tk.MustExec("delete from history_read where a = 1")

	time.Sleep(time.Millisecond)
	snapshotTime = time.Now()
	time.Sleep(time.Millisecond)
	tk.MustExec("alter table history_read add column b int")
	tk.MustExec("insert history_read values (8, 8), (9, 9)")
	tk.MustQuery("select * from history_read order by a").Check(testkit.Rows("2 <nil>", "4 <nil>", "8 8", "9 9"))
	tk.MustExec("set @@tidb_snapshot = '" + snapshotTime.Format("2006-01-02 15:04:05.999999") + "'")
	tk.MustQuery("select * from history_read order by a").Check(testkit.Rows("2", "4"))
	tsoStr := strconv.FormatUint(oracle.EncodeTSO(snapshotTime.UnixNano()/int64(time.Millisecond)), 10)

	tk.MustExec("set @@tidb_snapshot = '" + tsoStr + "'")
	tk.MustQuery("select * from history_read order by a").Check(testkit.Rows("2", "4"))

	tk.MustExec("set @@tidb_snapshot = ''")
	tk.MustQuery("select * from history_read order by a").Check(testkit.Rows("2 <nil>", "4 <nil>", "8 8", "9 9"))
}

func (s *testSuite2) TestLowResolutionTSORead(c *C) {
	tk := testkit.NewTestKit(c, s.store)
	tk.MustExec("set @@autocommit=1")
	tk.MustExec("use test")
	tk.MustExec("drop table if exists low_resolution_tso")
	tk.MustExec("create table low_resolution_tso(a int)")
	tk.MustExec("insert low_resolution_tso values (1)")

	// enable low resolution tso
	c.Assert(tk.Se.GetSessionVars().LowResolutionTSO, IsFalse)
	tk.Exec("set @@tidb_low_resolution_tso = 'on'")
	c.Assert(tk.Se.GetSessionVars().LowResolutionTSO, IsTrue)

	time.Sleep(3 * time.Second)
	tk.MustQuery("select * from low_resolution_tso").Check(testkit.Rows("1"))
	_, err := tk.Exec("update low_resolution_tso set a = 2")
	c.Assert(err, NotNil)
	tk.MustExec("set @@tidb_low_resolution_tso = 'off'")
	tk.MustExec("update low_resolution_tso set a = 2")
	tk.MustQuery("select * from low_resolution_tso").Check(testkit.Rows("2"))
}

func (s *testSuite) TestScanControlSelection(c *C) {
	tk := testkit.NewTestKit(c, s.store)
	tk.MustExec("use test")
	tk.MustExec("drop table if exists t")
	tk.MustExec("create table t(a int primary key, b int, c int, index idx_b(b))")
	tk.MustExec("insert into t values (1, 1, 1), (2, 1, 1), (3, 1, 2), (4, 2, 3)")
	tk.MustQuery("select (select count(1) k from t s where s.b = t1.c) from t t1").Sort().Check(testkit.Rows("0", "1", "3", "3"))
}

func (s *testSuite) TestSimpleDAG(c *C) {
	tk := testkit.NewTestKit(c, s.store)
	tk.MustExec("use test")
	tk.MustExec("drop table if exists t")
	tk.MustExec("create table t(a int primary key, b int, c int)")
	tk.MustExec("insert into t values (1, 1, 1), (2, 1, 1), (3, 1, 2), (4, 2, 3)")
	tk.MustQuery("select a from t").Check(testkit.Rows("1", "2", "3", "4"))
	tk.MustQuery("select * from t where a = 4").Check(testkit.Rows("4 2 3"))
	tk.MustQuery("select a from t limit 1").Check(testkit.Rows("1"))
	tk.MustQuery("select a from t order by a desc").Check(testkit.Rows("4", "3", "2", "1"))
	tk.MustQuery("select a from t order by a desc limit 1").Check(testkit.Rows("4"))
	tk.MustQuery("select a from t order by b desc limit 1").Check(testkit.Rows("4"))
	tk.MustQuery("select a from t where a < 3").Check(testkit.Rows("1", "2"))
	tk.MustQuery("select a from t where b > 1").Check(testkit.Rows("4"))
	tk.MustQuery("select a from t where b > 1 and a < 3").Check(testkit.Rows())
	tk.MustQuery("select count(*) from t where b > 1 and a < 3").Check(testkit.Rows("0"))
	tk.MustQuery("select count(*) from t").Check(testkit.Rows("4"))
	tk.MustQuery("select count(*), c from t group by c order by c").Check(testkit.Rows("2 1", "1 2", "1 3"))
	tk.MustQuery("select sum(c) as s from t group by b order by s").Check(testkit.Rows("3", "4"))
	tk.MustQuery("select avg(a) as s from t group by b order by s").Check(testkit.Rows("2.0000", "4.0000"))
	tk.MustQuery("select sum(distinct c) from t group by b").Check(testkit.Rows("3", "3"))

	tk.MustExec("create index i on t(c,b)")
	tk.MustQuery("select a from t where c = 1").Check(testkit.Rows("1", "2"))
	tk.MustQuery("select a from t where c = 1 and a < 2").Check(testkit.Rows("1"))
	tk.MustQuery("select a from t where c = 1 order by a limit 1").Check(testkit.Rows("1"))
	tk.MustQuery("select count(*) from t where c = 1 ").Check(testkit.Rows("2"))
	tk.MustExec("create index i1 on t(b)")
	tk.MustQuery("select c from t where b = 2").Check(testkit.Rows("3"))
	tk.MustQuery("select * from t where b = 2").Check(testkit.Rows("4 2 3"))
	tk.MustQuery("select count(*) from t where b = 1").Check(testkit.Rows("3"))
	tk.MustQuery("select * from t where b = 1 and a > 1 limit 1").Check(testkit.Rows("2 1 1"))

	// Test time push down.
	tk.MustExec("drop table if exists t")
	tk.MustExec("create table t (id int, c1 datetime);")
	tk.MustExec("insert into t values (1, '2015-06-07 12:12:12')")
	tk.MustQuery("select id from t where c1 = '2015-06-07 12:12:12'").Check(testkit.Rows("1"))

	// Test issue 17816
	tk.MustExec("drop table if exists t0")
	tk.MustExec("CREATE TABLE t0(c0 INT)")
	tk.MustExec("INSERT INTO t0 VALUES (100000)")
	tk.MustQuery("SELECT * FROM t0 WHERE NOT SPACE(t0.c0)").Check(testkit.Rows("100000"))
}

func (s *testSuite) TestTimestampTimeZone(c *C) {
	tk := testkit.NewTestKit(c, s.store)
	tk.MustExec("use test")
	tk.MustExec("drop table if exists t")
	tk.MustExec("create table t (ts timestamp)")
	tk.MustExec("set time_zone = '+00:00'")
	tk.MustExec("insert into t values ('2017-04-27 22:40:42')")
	// The timestamp will get different value if time_zone session variable changes.
	tests := []struct {
		timezone string
		expect   string
	}{
		{"+10:00", "2017-04-28 08:40:42"},
		{"-6:00", "2017-04-27 16:40:42"},
	}
	for _, tt := range tests {
		tk.MustExec(fmt.Sprintf("set time_zone = '%s'", tt.timezone))
		tk.MustQuery("select * from t").Check(testkit.Rows(tt.expect))
	}

	// For issue https://github.com/pingcap/tidb/issues/3467
	tk.MustExec("drop table if exists t1")
	tk.MustExec(`CREATE TABLE t1 (
 	      id bigint(20) NOT NULL AUTO_INCREMENT,
 	      uid int(11) DEFAULT NULL,
 	      datetime timestamp NOT NULL DEFAULT CURRENT_TIMESTAMP,
 	      ip varchar(128) DEFAULT NULL,
 	    PRIMARY KEY (id),
 	      KEY i_datetime (datetime),
 	      KEY i_userid (uid)
 	    );`)
	tk.MustExec(`INSERT INTO t1 VALUES (123381351,1734,"2014-03-31 08:57:10","127.0.0.1");`)
	r := tk.MustQuery("select datetime from t1;") // Cover TableReaderExec
	r.Check(testkit.Rows("2014-03-31 08:57:10"))
	r = tk.MustQuery("select datetime from t1 where datetime='2014-03-31 08:57:10';")
	r.Check(testkit.Rows("2014-03-31 08:57:10")) // Cover IndexReaderExec
	r = tk.MustQuery("select * from t1 where datetime='2014-03-31 08:57:10';")
	r.Check(testkit.Rows("123381351 1734 2014-03-31 08:57:10 127.0.0.1")) // Cover IndexLookupExec

	// For issue https://github.com/pingcap/tidb/issues/3485
	tk.MustExec("set time_zone = 'Asia/Shanghai'")
	tk.MustExec("drop table if exists t1")
	tk.MustExec(`CREATE TABLE t1 (
	    id bigint(20) NOT NULL AUTO_INCREMENT,
	    datetime timestamp NOT NULL DEFAULT CURRENT_TIMESTAMP,
	    PRIMARY KEY (id)
	  );`)
	tk.MustExec(`INSERT INTO t1 VALUES (123381351,"2014-03-31 08:57:10");`)
	r = tk.MustQuery(`select * from t1 where datetime="2014-03-31 08:57:10";`)
	r.Check(testkit.Rows("123381351 2014-03-31 08:57:10"))
	tk.MustExec(`alter table t1 add key i_datetime (datetime);`)
	r = tk.MustQuery(`select * from t1 where datetime="2014-03-31 08:57:10";`)
	r.Check(testkit.Rows("123381351 2014-03-31 08:57:10"))
	r = tk.MustQuery(`select * from t1;`)
	r.Check(testkit.Rows("123381351 2014-03-31 08:57:10"))
	r = tk.MustQuery("select datetime from t1 where datetime='2014-03-31 08:57:10';")
	r.Check(testkit.Rows("2014-03-31 08:57:10"))
}

func (s *testSuite) TestTimestampDefaultValueTimeZone(c *C) {
	tk := testkit.NewTestKit(c, s.store)
	tk.MustExec("use test")
	tk.MustExec("drop table if exists t")
	tk.MustExec("set time_zone = '+08:00'")
	tk.MustExec(`create table t (a int, b timestamp default "2019-01-17 14:46:14")`)
	tk.MustExec("insert into t set a=1")
	r := tk.MustQuery(`show create table t`)
	r.Check(testkit.Rows("t CREATE TABLE `t` (\n" + "  `a` int(11) DEFAULT NULL,\n" + "  `b` timestamp DEFAULT '2019-01-17 14:46:14'\n" + ") ENGINE=InnoDB DEFAULT CHARSET=utf8mb4 COLLATE=utf8mb4_bin"))
	tk.MustExec("set time_zone = '+00:00'")
	tk.MustExec("insert into t set a=2")
	r = tk.MustQuery(`show create table t`)
	r.Check(testkit.Rows("t CREATE TABLE `t` (\n" + "  `a` int(11) DEFAULT NULL,\n" + "  `b` timestamp DEFAULT '2019-01-17 06:46:14'\n" + ") ENGINE=InnoDB DEFAULT CHARSET=utf8mb4 COLLATE=utf8mb4_bin"))
	r = tk.MustQuery(`select a,b from t order by a`)
	r.Check(testkit.Rows("1 2019-01-17 06:46:14", "2 2019-01-17 06:46:14"))
	// Test the column's version is greater than ColumnInfoVersion1.
	sctx := tk.Se.(sessionctx.Context)
	is := domain.GetDomain(sctx).InfoSchema()
	c.Assert(is, NotNil)
	tb, err := is.TableByName(model.NewCIStr("test"), model.NewCIStr("t"))
	c.Assert(err, IsNil)
	tb.Cols()[1].Version = model.ColumnInfoVersion1 + 1
	tk.MustExec("insert into t set a=3")
	r = tk.MustQuery(`select a,b from t order by a`)
	r.Check(testkit.Rows("1 2019-01-17 06:46:14", "2 2019-01-17 06:46:14", "3 2019-01-17 06:46:14"))
	tk.MustExec("delete from t where a=3")
	// Change time zone back.
	tk.MustExec("set time_zone = '+08:00'")
	r = tk.MustQuery(`select a,b from t order by a`)
	r.Check(testkit.Rows("1 2019-01-17 14:46:14", "2 2019-01-17 14:46:14"))
	tk.MustExec("set time_zone = '-08:00'")
	r = tk.MustQuery(`show create table t`)
	r.Check(testkit.Rows("t CREATE TABLE `t` (\n" + "  `a` int(11) DEFAULT NULL,\n" + "  `b` timestamp DEFAULT '2019-01-16 22:46:14'\n" + ") ENGINE=InnoDB DEFAULT CHARSET=utf8mb4 COLLATE=utf8mb4_bin"))

	// test zero default value in multiple time zone.
	defer tk.MustExec(fmt.Sprintf("set @@sql_mode='%s'", tk.MustQuery("select @@sql_mode").Rows()[0][0]))
	tk.MustExec("set @@sql_mode='STRICT_TRANS_TABLES,NO_ENGINE_SUBSTITUTION';")
	tk.MustExec("drop table if exists t")
	tk.MustExec("set time_zone = '+08:00'")
	tk.MustExec(`create table t (a int, b timestamp default "0000-00-00 00")`)
	tk.MustExec("insert into t set a=1")
	r = tk.MustQuery(`show create table t`)
	r.Check(testkit.Rows("t CREATE TABLE `t` (\n" + "  `a` int(11) DEFAULT NULL,\n" + "  `b` timestamp DEFAULT '0000-00-00 00:00:00'\n" + ") ENGINE=InnoDB DEFAULT CHARSET=utf8mb4 COLLATE=utf8mb4_bin"))
	tk.MustExec("set time_zone = '+00:00'")
	tk.MustExec("insert into t set a=2")
	r = tk.MustQuery(`show create table t`)
	r.Check(testkit.Rows("t CREATE TABLE `t` (\n" + "  `a` int(11) DEFAULT NULL,\n" + "  `b` timestamp DEFAULT '0000-00-00 00:00:00'\n" + ") ENGINE=InnoDB DEFAULT CHARSET=utf8mb4 COLLATE=utf8mb4_bin"))
	tk.MustExec("set time_zone = '-08:00'")
	tk.MustExec("insert into t set a=3")
	r = tk.MustQuery(`show create table t`)
	r.Check(testkit.Rows("t CREATE TABLE `t` (\n" + "  `a` int(11) DEFAULT NULL,\n" + "  `b` timestamp DEFAULT '0000-00-00 00:00:00'\n" + ") ENGINE=InnoDB DEFAULT CHARSET=utf8mb4 COLLATE=utf8mb4_bin"))
	r = tk.MustQuery(`select a,b from t order by a`)
	r.Check(testkit.Rows("1 0000-00-00 00:00:00", "2 0000-00-00 00:00:00", "3 0000-00-00 00:00:00"))

	// test add timestamp column default current_timestamp.
	tk.MustExec(`drop table if exists t`)
	tk.MustExec(`set time_zone = 'Asia/Shanghai'`)
	tk.MustExec(`create table t (a int)`)
	tk.MustExec(`insert into t set a=1`)
	tk.MustExec(`alter table t add column b timestamp not null default current_timestamp;`)
	timeIn8 := tk.MustQuery("select b from t").Rows()[0][0]
	tk.MustExec(`set time_zone = '+00:00'`)
	timeIn0 := tk.MustQuery("select b from t").Rows()[0][0]
	c.Assert(timeIn8 != timeIn0, IsTrue, Commentf("%v == %v", timeIn8, timeIn0))
	datumTimeIn8, err := expression.GetTimeValue(tk.Se, timeIn8, mysql.TypeTimestamp, 0)
	c.Assert(err, IsNil)
	tIn8To0 := datumTimeIn8.GetMysqlTime()
	timeZoneIn8, err := time.LoadLocation("Asia/Shanghai")
	c.Assert(err, IsNil)
	err = tIn8To0.ConvertTimeZone(timeZoneIn8, time.UTC)
	c.Assert(err, IsNil)
	c.Assert(timeIn0 == tIn8To0.String(), IsTrue, Commentf("%v != %v", timeIn0, tIn8To0.String()))

	// test add index.
	tk.MustExec(`alter table t add index(b);`)
	tk.MustExec("admin check table t")
	tk.MustExec(`set time_zone = '+05:00'`)
	tk.MustExec("admin check table t")
}

func (s *testSuite) TestTiDBCurrentTS(c *C) {
	tk := testkit.NewTestKit(c, s.store)
	tk.MustQuery("select @@tidb_current_ts").Check(testkit.Rows("0"))
	tk.MustExec("begin")
	rows := tk.MustQuery("select @@tidb_current_ts").Rows()
	tsStr := rows[0][0].(string)
	txn, err := tk.Se.Txn(true)
	c.Assert(err, IsNil)
	c.Assert(tsStr, Equals, fmt.Sprintf("%d", txn.StartTS()))
	tk.MustExec("begin")
	rows = tk.MustQuery("select @@tidb_current_ts").Rows()
	newTsStr := rows[0][0].(string)
	txn, err = tk.Se.Txn(true)
	c.Assert(err, IsNil)
	c.Assert(newTsStr, Equals, fmt.Sprintf("%d", txn.StartTS()))
	c.Assert(newTsStr, Not(Equals), tsStr)
	tk.MustExec("commit")
	tk.MustQuery("select @@tidb_current_ts").Check(testkit.Rows("0"))

	_, err = tk.Exec("set @@tidb_current_ts = '1'")
	c.Assert(terror.ErrorEqual(err, variable.ErrReadOnly), IsTrue, Commentf("err %v", err))
}

func (s *testSuite) TestTiDBLastTxnInfo(c *C) {
	tk := testkit.NewTestKit(c, s.store)
	tk.MustExec("use test")
	tk.MustExec("drop table if exists t")
	tk.MustExec("create table t (a int primary key)")
	tk.MustQuery("select json_extract(@@tidb_last_txn_info, '$.start_ts'), json_extract(@@tidb_last_txn_info, '$.commit_ts')").Check(testkit.Rows("0 0"))

	tk.MustExec("insert into t values (1)")
	rows1 := tk.MustQuery("select json_extract(@@tidb_last_txn_info, '$.start_ts'), json_extract(@@tidb_last_txn_info, '$.commit_ts')").Rows()
	c.Assert(rows1[0][0].(string), Greater, "0")
	c.Assert(rows1[0][0].(string), Less, rows1[0][1].(string))

	tk.MustExec("begin")
	tk.MustQuery("select a from t where a = 1").Check(testkit.Rows("1"))
	rows2 := tk.MustQuery("select json_extract(@@tidb_last_txn_info, '$.start_ts'), json_extract(@@tidb_last_txn_info, '$.commit_ts'), @@tidb_current_ts").Rows()
	tk.MustExec("commit")
	rows3 := tk.MustQuery("select json_extract(@@tidb_last_txn_info, '$.start_ts'), json_extract(@@tidb_last_txn_info, '$.commit_ts')").Rows()
	c.Assert(rows2[0][0], Equals, rows1[0][0])
	c.Assert(rows2[0][1], Equals, rows1[0][1])
	c.Assert(rows3[0][0], Equals, rows1[0][0])
	c.Assert(rows3[0][1], Equals, rows1[0][1])
	c.Assert(rows2[0][1], Less, rows2[0][2])

	tk.MustExec("begin")
	tk.MustExec("update t set a = a + 1 where a = 1")
	rows4 := tk.MustQuery("select json_extract(@@tidb_last_txn_info, '$.start_ts'), json_extract(@@tidb_last_txn_info, '$.commit_ts'), @@tidb_current_ts").Rows()
	tk.MustExec("commit")
	rows5 := tk.MustQuery("select json_extract(@@tidb_last_txn_info, '$.start_ts'), json_extract(@@tidb_last_txn_info, '$.commit_ts')").Rows()
	c.Assert(rows4[0][0], Equals, rows1[0][0])
	c.Assert(rows4[0][1], Equals, rows1[0][1])
	c.Assert(rows4[0][2], Equals, rows5[0][0])
	c.Assert(rows4[0][1], Less, rows4[0][2])
	c.Assert(rows4[0][2], Less, rows5[0][1])

	tk.MustExec("begin")
	tk.MustExec("update t set a = a + 1 where a = 2")
	tk.MustExec("rollback")
	rows6 := tk.MustQuery("select json_extract(@@tidb_last_txn_info, '$.start_ts'), json_extract(@@tidb_last_txn_info, '$.commit_ts')").Rows()
	c.Assert(rows6[0][0], Equals, rows5[0][0])
	c.Assert(rows6[0][1], Equals, rows5[0][1])

	tk.MustExec("begin optimistic")
	tk.MustExec("insert into t values (2)")
	_, err := tk.Exec("commit")
	c.Assert(err, NotNil)
	rows7 := tk.MustQuery("select json_extract(@@tidb_last_txn_info, '$.start_ts'), json_extract(@@tidb_last_txn_info, '$.commit_ts'), json_extract(@@tidb_last_txn_info, '$.error')").Rows()
	c.Assert(rows7[0][0], Greater, rows5[0][0])
	c.Assert(rows7[0][1], Equals, "0")
	c.Assert(strings.Contains(err.Error(), rows7[0][1].(string)), IsTrue)

	_, err = tk.Exec("set @@tidb_last_txn_info = '{}'")
	c.Assert(terror.ErrorEqual(err, variable.ErrReadOnly), IsTrue, Commentf("err %v", err))
}

func (s *testSuite) TestSelectForUpdate(c *C) {
	tk := testkit.NewTestKit(c, s.store)
	tk.MustExec("use test")
	tk1 := testkit.NewTestKit(c, s.store)
	tk1.MustExec("use test")
	tk2 := testkit.NewTestKit(c, s.store)
	tk2.MustExec("use test")

	tk.MustExec("drop table if exists t, t1")

	txn, err := tk.Se.Txn(true)
	c.Assert(kv.ErrInvalidTxn.Equal(err), IsTrue)
	c.Assert(txn.Valid(), IsFalse)
	tk.MustExec("create table t (c1 int, c2 int, c3 int)")
	tk.MustExec("insert t values (11, 2, 3)")
	tk.MustExec("insert t values (12, 2, 3)")
	tk.MustExec("insert t values (13, 2, 3)")

	tk.MustExec("create table t1 (c1 int)")
	tk.MustExec("insert t1 values (11)")

	// conflict
	tk1.MustExec("begin")
	tk1.MustQuery("select * from t where c1=11 for update")

	tk2.MustExec("begin")
	tk2.MustExec("update t set c2=211 where c1=11")
	tk2.MustExec("commit")

	_, err = tk1.Exec("commit")
	c.Assert(err, NotNil)

	// no conflict for subquery.
	tk1.MustExec("begin")
	tk1.MustQuery("select * from t where exists(select null from t1 where t1.c1=t.c1) for update")

	tk2.MustExec("begin")
	tk2.MustExec("update t set c2=211 where c1=12")
	tk2.MustExec("commit")

	tk1.MustExec("commit")

	// not conflict
	tk1.MustExec("begin")
	tk1.MustQuery("select * from t where c1=11 for update")

	tk2.MustExec("begin")
	tk2.MustExec("update t set c2=22 where c1=12")
	tk2.MustExec("commit")

	tk1.MustExec("commit")

	// not conflict, auto commit
	tk1.MustExec("set @@autocommit=1;")
	tk1.MustQuery("select * from t where c1=11 for update")

	tk2.MustExec("begin")
	tk2.MustExec("update t set c2=211 where c1=11")
	tk2.MustExec("commit")

	tk1.MustExec("commit")

	// conflict
	tk1.MustExec("begin")
	tk1.MustQuery("select * from (select * from t for update) t join t1 for update")

	tk2.MustExec("begin")
	tk2.MustExec("update t1 set c1 = 13")
	tk2.MustExec("commit")

	_, err = tk1.Exec("commit")
	c.Assert(err, NotNil)

}

func (s *testSuite) TestEmptyEnum(c *C) {
	tk := testkit.NewTestKit(c, s.store)
	tk.MustExec("use test")
	tk.MustExec("drop table if exists t")
	tk.MustExec("create table t (e enum('Y', 'N'))")
	tk.MustExec("set sql_mode='STRICT_TRANS_TABLES'")
	_, err := tk.Exec("insert into t values (0)")
	c.Assert(terror.ErrorEqual(err, types.ErrTruncated), IsTrue, Commentf("err %v", err))
	_, err = tk.Exec("insert into t values ('abc')")
	c.Assert(terror.ErrorEqual(err, types.ErrTruncated), IsTrue, Commentf("err %v", err))

	tk.MustExec("set sql_mode=''")
	tk.MustExec("insert into t values (0)")
	tk.MustQuery("select * from t").Check(testkit.Rows(""))
	tk.MustExec("insert into t values ('abc')")
	tk.MustQuery("select * from t").Check(testkit.Rows("", ""))
	tk.MustExec("insert into t values (null)")
	tk.MustQuery("select * from t").Check(testkit.Rows("", "", "<nil>"))
}

// TestIssue4024 This tests https://github.com/pingcap/tidb/issues/4024
func (s *testSuite) TestIssue4024(c *C) {
	tk := testkit.NewTestKit(c, s.store)
	tk.MustExec("create database test2")
	tk.MustExec("use test2")
	tk.MustExec("create table t(a int)")
	tk.MustExec("insert into t values(1)")
	tk.MustExec("use test")
	tk.MustExec("create table t(a int)")
	tk.MustExec("insert into t values(1)")
	tk.MustExec("update t, test2.t set test2.t.a=2")
	tk.MustQuery("select * from t").Check(testkit.Rows("1"))
	tk.MustQuery("select * from test2.t").Check(testkit.Rows("2"))
	tk.MustExec("update test.t, test2.t set test.t.a=3")
	tk.MustQuery("select * from t").Check(testkit.Rows("3"))
	tk.MustQuery("select * from test2.t").Check(testkit.Rows("2"))
}

const (
	checkRequestOff = iota
	checkRequestSyncLog
	checkDDLAddIndexPriority
)

type checkRequestClient struct {
	tikv.Client
	priority       pb.CommandPri
	lowPriorityCnt uint32
	mu             struct {
		sync.RWMutex
		checkFlags uint32
		syncLog    bool
	}
}

func (c *checkRequestClient) setCheckPriority(priority pb.CommandPri) {
	atomic.StoreInt32((*int32)(&c.priority), int32(priority))
}

func (c *checkRequestClient) getCheckPriority() pb.CommandPri {
	return (pb.CommandPri)(atomic.LoadInt32((*int32)(&c.priority)))
}

func (c *checkRequestClient) SendRequest(ctx context.Context, addr string, req *tikvrpc.Request, timeout time.Duration) (*tikvrpc.Response, error) {
	resp, err := c.Client.SendRequest(ctx, addr, req, timeout)
	c.mu.RLock()
	checkFlags := c.mu.checkFlags
	c.mu.RUnlock()
	if checkFlags == checkRequestSyncLog {
		switch req.Type {
		case tikvrpc.CmdPrewrite, tikvrpc.CmdCommit:
			c.mu.RLock()
			syncLog := c.mu.syncLog
			c.mu.RUnlock()
			if syncLog != req.SyncLog {
				return nil, errors.New("fail to set sync log")
			}
		}
	} else if checkFlags == checkDDLAddIndexPriority {
		if req.Type == tikvrpc.CmdScan {
			if c.getCheckPriority() != req.Priority {
				return nil, errors.New("fail to set priority")
			}
		} else if req.Type == tikvrpc.CmdPrewrite {
			if c.getCheckPriority() == pb.CommandPri_Low {
				atomic.AddUint32(&c.lowPriorityCnt, 1)
			}
		}
	}
	return resp, err
}

type testSuiteWithCliBase struct {
	store kv.Storage
	dom   *domain.Domain
	cli   *checkRequestClient
}

type testSuite1 struct {
	testSuiteWithCliBase
}

type testSerialSuite2 struct {
	testSuiteWithCliBase
}

func (s *testSuiteWithCliBase) SetUpSuite(c *C) {
	cli := &checkRequestClient{}
	hijackClient := func(c tikv.Client) tikv.Client {
		cli.Client = c
		return cli
	}
	s.cli = cli

	var err error
	s.store, err = mockstore.NewMockTikvStore(
		mockstore.WithHijackClient(hijackClient),
	)
	c.Assert(err, IsNil)
	session.SetStatsLease(0)
	s.dom, err = session.BootstrapSession(s.store)
	c.Assert(err, IsNil)
	s.dom.SetStatsUpdating(true)
}

func (s *testSuiteWithCliBase) TearDownSuite(c *C) {
	s.dom.Close()
	s.store.Close()
}

func (s *testSuiteWithCliBase) TearDownTest(c *C) {
	tk := testkit.NewTestKit(c, s.store)
	tk.MustExec("use test")
	r := tk.MustQuery("show tables")
	for _, tb := range r.Rows() {
		tableName := tb[0]
		tk.MustExec(fmt.Sprintf("drop table %v", tableName))
	}
}

func (s *testSuite2) TestAddIndexPriority(c *C) {
	cli := &checkRequestClient{}
	hijackClient := func(c tikv.Client) tikv.Client {
		cli.Client = c
		return cli
	}

	store, err := mockstore.NewMockTikvStore(
		mockstore.WithHijackClient(hijackClient),
	)
	c.Assert(err, IsNil)
	dom, err := session.BootstrapSession(store)
	c.Assert(err, IsNil)
	defer func() {
		dom.Close()
		store.Close()
	}()

	tk := testkit.NewTestKit(c, store)
	tk.MustExec("use test")
	tk.MustExec("create table t1 (id int, v int)")

	// Insert some data to make sure plan build IndexLookup for t1.
	for i := 0; i < 10; i++ {
		tk.MustExec(fmt.Sprintf("insert into t1 values (%d, %d)", i, i))
	}

	cli.mu.Lock()
	cli.mu.checkFlags = checkDDLAddIndexPriority
	cli.mu.Unlock()

	cli.setCheckPriority(pb.CommandPri_Low)
	tk.MustExec("alter table t1 add index t1_index (id);")

	c.Assert(atomic.LoadUint32(&cli.lowPriorityCnt) > 0, IsTrue)

	cli.mu.Lock()
	cli.mu.checkFlags = checkRequestOff
	cli.mu.Unlock()

	tk.MustExec("alter table t1 drop index t1_index;")
	tk.MustExec("SET SESSION tidb_ddl_reorg_priority = 'PRIORITY_NORMAL'")

	cli.mu.Lock()
	cli.mu.checkFlags = checkDDLAddIndexPriority
	cli.mu.Unlock()

	cli.setCheckPriority(pb.CommandPri_Normal)
	tk.MustExec("alter table t1 add index t1_index (id);")

	cli.mu.Lock()
	cli.mu.checkFlags = checkRequestOff
	cli.mu.Unlock()

	tk.MustExec("alter table t1 drop index t1_index;")
	tk.MustExec("SET SESSION tidb_ddl_reorg_priority = 'PRIORITY_HIGH'")

	cli.mu.Lock()
	cli.mu.checkFlags = checkDDLAddIndexPriority
	cli.mu.Unlock()

	cli.setCheckPriority(pb.CommandPri_High)
	tk.MustExec("alter table t1 add index t1_index (id);")

	cli.mu.Lock()
	cli.mu.checkFlags = checkRequestOff
	cli.mu.Unlock()
}

func (s *testSuite1) TestAlterTableComment(c *C) {
	tk := testkit.NewTestKit(c, s.store)
	tk.MustExec("use test")
	tk.MustExec("drop table if exists t_1")
	tk.MustExec("create table t_1 (c1 int, c2 int, c3 int default 1, index (c1)) comment = 'test table';")
	tk.MustExec("alter table `t_1` comment 'this is table comment';")
	result := tk.MustQuery("select table_comment from information_schema.tables where table_name = 't_1';")
	result.Check(testkit.Rows("this is table comment"))
	tk.MustExec("alter table `t_1` comment 'table t comment';")
	result = tk.MustQuery("select table_comment from information_schema.tables where table_name = 't_1';")
	result.Check(testkit.Rows("table t comment"))
}

func (s *testSuite) TestTimezonePushDown(c *C) {
	tk := testkit.NewTestKit(c, s.store)
	tk.MustExec("use test")
	tk.MustExec("create table t (ts timestamp)")
	defer tk.MustExec("drop table t")
	tk.MustExec(`insert into t values ("2018-09-13 10:02:06")`)

	systemTZ := timeutil.SystemLocation()
	c.Assert(systemTZ.String(), Not(Equals), "System")
	c.Assert(systemTZ.String(), Not(Equals), "Local")
	ctx := context.Background()
	count := 0
	ctx1 := context.WithValue(ctx, "CheckSelectRequestHook", func(req *kv.Request) {
		count += 1
		dagReq := new(tipb.DAGRequest)
		err := proto.Unmarshal(req.Data, dagReq)
		c.Assert(err, IsNil)
		c.Assert(dagReq.GetTimeZoneName(), Equals, systemTZ.String())
	})
	tk.Se.Execute(ctx1, `select * from t where ts = "2018-09-13 10:02:06"`)

	tk.MustExec(`set time_zone="System"`)
	tk.Se.Execute(ctx1, `select * from t where ts = "2018-09-13 10:02:06"`)

	c.Assert(count, Equals, 2) // Make sure the hook function is called.
}

func (s *testSuite) TestNotFillCacheFlag(c *C) {
	tk := testkit.NewTestKit(c, s.store)
	tk.MustExec("use test")
	tk.MustExec("create table t (id int primary key)")
	defer tk.MustExec("drop table t")
	tk.MustExec("insert into t values (1)")

	tests := []struct {
		sql    string
		expect bool
	}{
		{"select SQL_NO_CACHE * from t", true},
		{"select SQL_CACHE * from t", false},
		{"select * from t", false},
	}
	count := 0
	ctx := context.Background()
	for _, test := range tests {
		ctx1 := context.WithValue(ctx, "CheckSelectRequestHook", func(req *kv.Request) {
			count++
			if req.NotFillCache != test.expect {
				c.Errorf("sql=%s, expect=%v, get=%v", test.sql, test.expect, req.NotFillCache)
			}
		})
		rs, err := tk.Se.Execute(ctx1, test.sql)
		c.Assert(err, IsNil)
		tk.ResultSetToResult(rs[0], Commentf("sql: %v", test.sql))
	}
	c.Assert(count, Equals, len(tests)) // Make sure the hook function is called.
}

func (s *testSuite1) TestSyncLog(c *C) {
	tk := testkit.NewTestKit(c, s.store)
	tk.MustExec("use test")

	cli := s.cli
	cli.mu.Lock()
	cli.mu.checkFlags = checkRequestSyncLog
	cli.mu.syncLog = true
	cli.mu.Unlock()
	tk.MustExec("create table t (id int primary key)")
	cli.mu.Lock()
	cli.mu.syncLog = false
	cli.mu.Unlock()
	tk.MustExec("insert into t values (1)")

	cli.mu.Lock()
	cli.mu.checkFlags = checkRequestOff
	cli.mu.Unlock()
}

func (s *testSuite) TestHandleTransfer(c *C) {
	tk := testkit.NewTestKit(c, s.store)
	tk.MustExec("use test")
	tk.MustExec("create table t(a int, index idx(a))")
	tk.MustExec("insert into t values(1), (2), (4)")
	tk.MustExec("begin")
	tk.MustExec("update t set a = 3 where a = 4")
	// test table scan read whose result need handle.
	tk.MustQuery("select * from t ignore index(idx)").Check(testkit.Rows("1", "2", "3"))
	tk.MustExec("insert into t values(4)")
	// test single read whose result need handle
	tk.MustQuery("select * from t use index(idx)").Check(testkit.Rows("1", "2", "3", "4"))
	tk.MustQuery("select * from t use index(idx) order by a desc").Check(testkit.Rows("4", "3", "2", "1"))
	tk.MustExec("update t set a = 5 where a = 3")
	tk.MustQuery("select * from t use index(idx)").Check(testkit.Rows("1", "2", "4", "5"))
	tk.MustExec("commit")

	tk.MustExec("drop table if exists t")
	tk.MustExec("create table t(a int, b int, index idx(a))")
	tk.MustExec("insert into t values(3, 3), (1, 1), (2, 2)")
	// Second test double read.
	tk.MustQuery("select * from t use index(idx) order by a").Check(testkit.Rows("1 1", "2 2", "3 3"))
}

func (s *testSuite) TestBit(c *C) {
	tk := testkit.NewTestKitWithInit(c, s.store)

	tk.MustExec("drop table if exists t")
	tk.MustExec("create table t (c1 bit(2))")
	tk.MustExec("insert into t values (0), (1), (2), (3)")
	_, err := tk.Exec("insert into t values (4)")
	c.Assert(err, NotNil)
	_, err = tk.Exec("insert into t values ('a')")
	c.Assert(err, NotNil)
	r, err := tk.Exec("select * from t where c1 = 2")
	c.Assert(err, IsNil)
	req := r.NewChunk()
	err = r.Next(context.Background(), req)
	c.Assert(err, IsNil)
	c.Assert(types.BinaryLiteral(req.GetRow(0).GetBytes(0)), DeepEquals, types.NewBinaryLiteralFromUint(2, -1))
	r.Close()

	tk.MustExec("drop table if exists t")
	tk.MustExec("create table t (c1 bit(31))")
	tk.MustExec("insert into t values (0x7fffffff)")
	_, err = tk.Exec("insert into t values (0x80000000)")
	c.Assert(err, NotNil)
	_, err = tk.Exec("insert into t values (0xffffffff)")
	c.Assert(err, NotNil)
	tk.MustExec("insert into t values ('123')")
	tk.MustExec("insert into t values ('1234')")
	_, err = tk.Exec("insert into t values ('12345)")
	c.Assert(err, NotNil)

	tk.MustExec("drop table if exists t")
	tk.MustExec("create table t (c1 bit(62))")
	tk.MustExec("insert into t values ('12345678')")
	tk.MustExec("drop table if exists t")
	tk.MustExec("create table t (c1 bit(61))")
	_, err = tk.Exec("insert into t values ('12345678')")
	c.Assert(err, NotNil)

	tk.MustExec("drop table if exists t")
	tk.MustExec("create table t (c1 bit(32))")
	tk.MustExec("insert into t values (0x7fffffff)")
	tk.MustExec("insert into t values (0xffffffff)")
	_, err = tk.Exec("insert into t values (0x1ffffffff)")
	c.Assert(err, NotNil)
	tk.MustExec("insert into t values ('1234')")
	_, err = tk.Exec("insert into t values ('12345')")
	c.Assert(err, NotNil)

	tk.MustExec("drop table if exists t")
	tk.MustExec("create table t (c1 bit(64))")
	tk.MustExec("insert into t values (0xffffffffffffffff)")
	tk.MustExec("insert into t values ('12345678')")
	_, err = tk.Exec("insert into t values ('123456789')")
	c.Assert(err, NotNil)

	tk.MustExec("drop table if exists t")
	tk.MustExec("create table t (c1 bit(64))")
	tk.MustExec("insert into t values (0xffffffffffffffff)")
	tk.MustExec("insert into t values ('12345678')")
	tk.MustQuery("select * from t where c1").Check(testkit.Rows("\xff\xff\xff\xff\xff\xff\xff\xff", "12345678"))
}

func (s *testSuite) TestEnum(c *C) {
	tk := testkit.NewTestKitWithInit(c, s.store)

	tk.MustExec("drop table if exists t")
	tk.MustExec("create table t (c enum('a', 'b', 'c'))")
	tk.MustExec("insert into t values ('a'), (2), ('c')")
	tk.MustQuery("select * from t where c = 'a'").Check(testkit.Rows("a"))

	tk.MustQuery("select c + 1 from t where c = 2").Check(testkit.Rows("3"))

	tk.MustExec("delete from t")
	tk.MustExec("insert into t values ()")
	tk.MustExec("insert into t values (null), ('1')")
	tk.MustQuery("select c + 1 from t where c = 1").Check(testkit.Rows("2"))

	tk.MustExec("delete from t")
	tk.MustExec("insert into t values(1), (2), (3)")
	tk.MustQuery("select * from t where c").Check(testkit.Rows("a", "b", "c"))
}

func (s *testSuite) TestSet(c *C) {
	tk := testkit.NewTestKitWithInit(c, s.store)

	tk.MustExec("drop table if exists t")
	tk.MustExec("create table t (c set('a', 'b', 'c'))")
	tk.MustExec("insert into t values ('a'), (2), ('c'), ('a,b'), ('b,a')")
	tk.MustQuery("select * from t where c = 'a'").Check(testkit.Rows("a"))

	tk.MustQuery("select * from t where c = 'a,b'").Check(testkit.Rows("a,b", "a,b"))

	tk.MustQuery("select c + 1 from t where c = 2").Check(testkit.Rows("3"))

	tk.MustExec("delete from t")
	tk.MustExec("insert into t values ()")
	tk.MustExec("insert into t values (null), ('1')")
	tk.MustQuery("select c + 1 from t where c = 1").Check(testkit.Rows("2"))

	tk.MustExec("delete from t")
	tk.MustExec("insert into t values(3)")
	tk.MustQuery("select * from t where c").Check(testkit.Rows("a,b"))
}

func (s *testSuite) TestSubqueryInValues(c *C) {
	tk := testkit.NewTestKitWithInit(c, s.store)

	tk.MustExec("drop table if exists t")
	tk.MustExec("create table t (id int, name varchar(20))")
	tk.MustExec("drop table if exists t1")
	tk.MustExec("create table t1 (gid int)")

	tk.MustExec("insert into t1 (gid) value (1)")
	tk.MustExec("insert into t (id, name) value ((select gid from t1) ,'asd')")
	tk.MustQuery("select * from t").Check(testkit.Rows("1 asd"))
}

func (s *testSuite) TestEnhancedRangeAccess(c *C) {
	tk := testkit.NewTestKitWithInit(c, s.store)

	tk.MustExec("drop table if exists t")
	tk.MustExec("create table t (a int primary key, b int)")
	tk.MustExec("insert into t values(1, 2), (2, 1)")
	tk.MustQuery("select * from t where (a = 1 and b = 2) or (a = 2 and b = 1)").Check(testkit.Rows("1 2", "2 1"))
	tk.MustQuery("select * from t where (a = 1 and b = 1) or (a = 2 and b = 2)").Check(nil)
}

// TestMaxInt64Handle Issue #4810
func (s *testSuite) TestMaxInt64Handle(c *C) {
	tk := testkit.NewTestKitWithInit(c, s.store)

	tk.MustExec("drop table if exists t")
	tk.MustExec("create table t(id bigint, PRIMARY KEY (id))")
	tk.MustExec("insert into t values(9223372036854775807)")
	tk.MustExec("select * from t where id = 9223372036854775807")
	tk.MustQuery("select * from t where id = 9223372036854775807;").Check(testkit.Rows("9223372036854775807"))
	tk.MustQuery("select * from t").Check(testkit.Rows("9223372036854775807"))
	_, err := tk.Exec("insert into t values(9223372036854775807)")
	c.Assert(err, NotNil)
	tk.MustExec("delete from t where id = 9223372036854775807")
	tk.MustQuery("select * from t").Check(nil)
}

func (s *testSuite) TestTableScanWithPointRanges(c *C) {
	tk := testkit.NewTestKitWithInit(c, s.store)

	tk.MustExec("drop table if exists t")
	tk.MustExec("create table t(id int, PRIMARY KEY (id))")
	tk.MustExec("insert into t values(1), (5), (10)")
	tk.MustQuery("select * from t where id in(1, 2, 10)").Check(testkit.Rows("1", "10"))
}

func (s *testSuite) TestUnsignedPk(c *C) {
	tk := testkit.NewTestKitWithInit(c, s.store)

	tk.MustExec("drop table if exists t")
	tk.MustExec("create table t(id bigint unsigned primary key)")
	var num1, num2 uint64 = math.MaxInt64 + 1, math.MaxInt64 + 2
	tk.MustExec(fmt.Sprintf("insert into t values(%v), (%v), (1), (2)", num1, num2))
	num1Str := strconv.FormatUint(num1, 10)
	num2Str := strconv.FormatUint(num2, 10)
	tk.MustQuery("select * from t order by id").Check(testkit.Rows("1", "2", num1Str, num2Str))
	tk.MustQuery("select * from t where id not in (2)").Check(testkit.Rows(num1Str, num2Str, "1"))
	tk.MustExec("drop table t")
	tk.MustExec("create table t(a bigint unsigned primary key, b int, index idx(b))")
	tk.MustExec("insert into t values(9223372036854775808, 1), (1, 1)")
	tk.MustQuery("select * from t use index(idx) where b = 1 and a < 2").Check(testkit.Rows("1 1"))
	tk.MustQuery("select * from t use index(idx) where b = 1 order by b, a").Check(testkit.Rows("1 1", "9223372036854775808 1"))
}

func (s *testSuite) TestIssue5666(c *C) {
	tk := testkit.NewTestKit(c, s.store)
	tk.MustExec("set @@profiling=1")
	tk.MustQuery("SELECT QUERY_ID, SUM(DURATION) AS SUM_DURATION FROM INFORMATION_SCHEMA.PROFILING GROUP BY QUERY_ID;").Check(testkit.Rows("0 0"))
}

func (s *testSuite) TestIssue5341(c *C) {
	tk := testkit.NewTestKit(c, s.store)
	tk.MustExec("drop table if exists test.t")
	tk.MustExec("create table test.t(a char)")
	tk.MustExec("insert into test.t value('a')")
	tk.MustQuery("select * from test.t where a < 1 order by a limit 0;").Check(testkit.Rows())
}

func (s *testSuite) TestContainDotColumn(c *C) {
	tk := testkit.NewTestKit(c, s.store)

	tk.MustExec("use test")
	tk.MustExec("drop table if exists test.t1")
	tk.MustExec("create table test.t1(t1.a char)")
	tk.MustExec("drop table if exists t2")
	tk.MustExec("create table t2(a char, t2.b int)")

	tk.MustExec("drop table if exists t3")
	_, err := tk.Exec("create table t3(s.a char);")
	terr := errors.Cause(err).(*terror.Error)
	c.Assert(terr.Code(), Equals, errors.ErrCode(mysql.ErrWrongTableName))
}

func (s *testSuite) TestCheckIndex(c *C) {
	s.ctx = mock.NewContext()
	s.ctx.Store = s.store
	se, err := session.CreateSession4Test(s.store)
	c.Assert(err, IsNil)
	defer se.Close()

	_, err = se.Execute(context.Background(), "create database test_admin")
	c.Assert(err, IsNil)
	_, err = se.Execute(context.Background(), "use test_admin")
	c.Assert(err, IsNil)
	_, err = se.Execute(context.Background(), "create table t (pk int primary key, c int default 1, c1 int default 1, unique key c(c))")
	c.Assert(err, IsNil)
	is := s.domain.InfoSchema()
	db := model.NewCIStr("test_admin")
	dbInfo, ok := is.SchemaByName(db)
	c.Assert(ok, IsTrue)
	tblName := model.NewCIStr("t")
	tbl, err := is.TableByName(db, tblName)
	c.Assert(err, IsNil)
	tbInfo := tbl.Meta()

	alloc := autoid.NewAllocator(s.store, dbInfo.ID, false, autoid.RowIDAllocType)
	tb, err := tables.TableFromMeta(autoid.NewAllocators(alloc), tbInfo)
	c.Assert(err, IsNil)

	_, err = se.Execute(context.Background(), "admin check index t c")
	c.Assert(err, IsNil)

	_, err = se.Execute(context.Background(), "admin check index t C")
	c.Assert(err, IsNil)

	// set data to:
	// index     data (handle, data): (1, 10), (2, 20)
	// table     data (handle, data): (1, 10), (2, 20)
	recordVal1 := types.MakeDatums(int64(1), int64(10), int64(11))
	recordVal2 := types.MakeDatums(int64(2), int64(20), int64(21))
	c.Assert(s.ctx.NewTxn(context.Background()), IsNil)
	_, err = tb.AddRecord(s.ctx, recordVal1)
	c.Assert(err, IsNil)
	_, err = tb.AddRecord(s.ctx, recordVal2)
	c.Assert(err, IsNil)
	txn, err := s.ctx.Txn(true)
	c.Assert(err, IsNil)
	c.Assert(txn.Commit(context.Background()), IsNil)

	mockCtx := mock.NewContext()
	idx := tb.Indices()[0]
	sc := &stmtctx.StatementContext{TimeZone: time.Local}

	_, err = se.Execute(context.Background(), "admin check index t idx_inexistent")
	c.Assert(strings.Contains(err.Error(), "not exist"), IsTrue)

	// set data to:
	// index     data (handle, data): (1, 10), (2, 20), (3, 30)
	// table     data (handle, data): (1, 10), (2, 20), (4, 40)
	txn, err = s.store.Begin()
	c.Assert(err, IsNil)
	_, err = idx.Create(mockCtx, txn, types.MakeDatums(int64(30)), 3)
	c.Assert(err, IsNil)
	key := tablecodec.EncodeRowKey(tb.Meta().ID, codec.EncodeInt(nil, 4))
	setColValue(c, txn, key, types.NewDatum(int64(40)))
	err = txn.Commit(context.Background())
	c.Assert(err, IsNil)
	_, err = se.Execute(context.Background(), "admin check index t c")
	c.Assert(err, NotNil)
	c.Assert(err.Error(), Equals, "handle 3, index:types.Datum{k:0x1, collation:\"\", decimal:0x0, length:0x0, i:30, b:[]uint8(nil), x:interface {}(nil)} != record:<nil>")

	// set data to:
	// index     data (handle, data): (1, 10), (2, 20), (3, 30), (4, 40)
	// table     data (handle, data): (1, 10), (2, 20), (4, 40)
	txn, err = s.store.Begin()
	c.Assert(err, IsNil)
	_, err = idx.Create(mockCtx, txn, types.MakeDatums(int64(40)), 4)
	c.Assert(err, IsNil)
	err = txn.Commit(context.Background())
	c.Assert(err, IsNil)
	_, err = se.Execute(context.Background(), "admin check index t c")
	c.Assert(strings.Contains(err.Error(), "table count 3 != index(c) count 4"), IsTrue)

	// set data to:
	// index     data (handle, data): (1, 10), (4, 40)
	// table     data (handle, data): (1, 10), (2, 20), (4, 40)
	txn, err = s.store.Begin()
	c.Assert(err, IsNil)
	err = idx.Delete(sc, txn, types.MakeDatums(int64(30)), 3)
	c.Assert(err, IsNil)
	err = idx.Delete(sc, txn, types.MakeDatums(int64(20)), 2)
	c.Assert(err, IsNil)
	err = txn.Commit(context.Background())
	c.Assert(err, IsNil)
	_, err = se.Execute(context.Background(), "admin check index t c")
	c.Assert(strings.Contains(err.Error(), "table count 3 != index(c) count 2"), IsTrue)

	// TODO: pass the case below：
	// set data to:
	// index     data (handle, data): (1, 10), (4, 40), (2, 30)
	// table     data (handle, data): (1, 10), (2, 20), (4, 40)
}

func setColValue(c *C, txn kv.Transaction, key kv.Key, v types.Datum) {
	row := []types.Datum{v, {}}
	colIDs := []int64{2, 3}
	sc := &stmtctx.StatementContext{TimeZone: time.Local}
	rd := rowcodec.Encoder{Enable: true}
	value, err := tablecodec.EncodeRow(sc, row, colIDs, nil, nil, &rd)
	c.Assert(err, IsNil)
	err = txn.Set(key, value)
	c.Assert(err, IsNil)
}

func (s *testSuite) TestCheckTable(c *C) {
	tk := testkit.NewTestKit(c, s.store)

	// Test 'admin check table' when the table has a unique index with null values.
	tk.MustExec("use test")
	tk.MustExec("drop table if exists admin_test;")
	tk.MustExec("create table admin_test (c1 int, c2 int, c3 int default 1, index (c1), unique key(c2));")
	tk.MustExec("insert admin_test (c1, c2) values (1, 1), (2, 2), (NULL, NULL);")
	tk.MustExec("admin check table admin_test;")
}

func (s *testSuite) TestCoprocessorStreamingFlag(c *C) {
	tk := testkit.NewTestKit(c, s.store)

	tk.MustExec("use test")
	tk.MustExec("create table t (id int, value int, index idx(id))")
	// Add some data to make statistics work.
	for i := 0; i < 100; i++ {
		tk.MustExec(fmt.Sprintf("insert into t values (%d, %d)", i, i))
	}

	tests := []struct {
		sql    string
		expect bool
	}{
		{"select * from t", true},                         // TableReader
		{"select * from t where id = 5", true},            // IndexLookup
		{"select * from t where id > 5", true},            // Filter
		{"select * from t limit 3", false},                // Limit
		{"select avg(id) from t", false},                  // Aggregate
		{"select * from t order by value limit 3", false}, // TopN
	}

	ctx := context.Background()
	for _, test := range tests {
		ctx1 := context.WithValue(ctx, "CheckSelectRequestHook", func(req *kv.Request) {
			if req.Streaming != test.expect {
				c.Errorf("sql=%s, expect=%v, get=%v", test.sql, test.expect, req.Streaming)
			}
		})
		rs, err := tk.Se.Execute(ctx1, test.sql)
		c.Assert(err, IsNil)
		tk.ResultSetToResult(rs[0], Commentf("sql: %v", test.sql))
	}
}

func (s *testSuite) TestIncorrectLimitArg(c *C) {
	tk := testkit.NewTestKit(c, s.store)

	tk.MustExec(`use test;`)
	tk.MustExec(`drop table if exists t;`)
	tk.MustExec(`create table t(a bigint);`)
	tk.MustExec(`prepare stmt1 from 'select * from t limit ?';`)
	tk.MustExec(`prepare stmt2 from 'select * from t limit ?, ?';`)
	tk.MustExec(`set @a = -1;`)
	tk.MustExec(`set @b =  1;`)

	var err error
	_, err = tk.Se.Execute(context.TODO(), `execute stmt1 using @a;`)
	c.Assert(err.Error(), Equals, `[planner:1210]Incorrect arguments to LIMIT`)

	_, err = tk.Se.Execute(context.TODO(), `execute stmt2 using @b, @a;`)
	c.Assert(err.Error(), Equals, `[planner:1210]Incorrect arguments to LIMIT`)
}

func (s *testSuite) TestLimit(c *C) {
	tk := testkit.NewTestKit(c, s.store)
	tk.MustExec(`use test;`)
	tk.MustExec(`drop table if exists t;`)
	tk.MustExec(`create table t(a bigint, b bigint);`)
	tk.MustExec(`insert into t values(1, 1), (2, 2), (3, 3), (4, 4), (5, 5), (6, 6);`)
	tk.MustQuery(`select * from t order by a limit 1, 1;`).Check(testkit.Rows(
		"2 2",
	))
	tk.MustQuery(`select * from t order by a limit 1, 2;`).Check(testkit.Rows(
		"2 2",
		"3 3",
	))
	tk.MustQuery(`select * from t order by a limit 1, 3;`).Check(testkit.Rows(
		"2 2",
		"3 3",
		"4 4",
	))
	tk.MustQuery(`select * from t order by a limit 1, 4;`).Check(testkit.Rows(
		"2 2",
		"3 3",
		"4 4",
		"5 5",
	))
	tk.MustExec(`set @@tidb_init_chunk_size=2;`)
	tk.MustQuery(`select * from t order by a limit 2, 1;`).Check(testkit.Rows(
		"3 3",
	))
	tk.MustQuery(`select * from t order by a limit 2, 2;`).Check(testkit.Rows(
		"3 3",
		"4 4",
	))
	tk.MustQuery(`select * from t order by a limit 2, 3;`).Check(testkit.Rows(
		"3 3",
		"4 4",
		"5 5",
	))
	tk.MustQuery(`select * from t order by a limit 2, 4;`).Check(testkit.Rows(
		"3 3",
		"4 4",
		"5 5",
		"6 6",
	))
}

func (s *testSuite) TestCoprocessorStreamingWarning(c *C) {
	tk := testkit.NewTestKit(c, s.store)
	tk.MustExec("use test")
	tk.MustExec("drop table if exists t")
	tk.MustExec("create table t(a double)")
	tk.MustExec("insert into t value(1.2)")
	tk.MustExec("set @@session.tidb_enable_streaming = 1")

	result := tk.MustQuery("select * from t where a/0 > 1")
	result.Check(testkit.Rows())
	tk.MustQuery("show warnings").Check(testutil.RowsWithSep("|", "Warning|1365|Division by 0"))
}

func (s *testSuite3) TestYearTypeDeleteIndex(c *C) {
	tk := testkit.NewTestKit(c, s.store)
	tk.MustExec("use test")
	tk.MustExec("drop table if exists t")
	tk.MustExec("create table t(a YEAR, PRIMARY KEY(a));")
	tk.MustExec("insert into t set a = '2151';")
	tk.MustExec("delete from t;")
	tk.MustExec("admin check table t")
}

func (s *testSuite3) TestForSelectScopeInUnion(c *C) {
	// A union B for update, the "for update" option belongs to union statement, so
	// it should works on both A and B.
	tk1 := testkit.NewTestKit(c, s.store)
	tk2 := testkit.NewTestKit(c, s.store)
	tk1.MustExec("use test")
	tk1.MustExec("drop table if exists t")
	tk1.MustExec("create table t(a int)")
	tk1.MustExec("insert into t values (1)")

	tk1.MustExec("begin")
	// 'For update' would act on the second select.
	tk1.MustQuery("select 1 as a union select a from t for update")

	tk2.MustExec("use test")
	tk2.MustExec("update t set a = a + 1")

	// As tk1 use select 'for update', it should detect conflict and fail.
	_, err := tk1.Exec("commit")
	c.Assert(err, NotNil)

	tk1.MustExec("begin")
	// 'For update' would be ignored if 'order by' or 'limit' exists.
	tk1.MustQuery("select 1 as a union select a from t limit 5 for update")
	tk1.MustQuery("select 1 as a union select a from t order by a for update")

	tk2.MustExec("update t set a = a + 1")

	_, err = tk1.Exec("commit")
	c.Assert(err, IsNil)
}

func (s *testSuite3) TestUnsignedDecimalOverflow(c *C) {
	tests := []struct {
		input  interface{}
		hasErr bool
		err    string
	}{{
		-1,
		true,
		"Out of range value for column",
	}, {
		"-1.1e-1",
		true,
		"Out of range value for column",
	}, {
		-1.1,
		true,
		"Out of range value for column",
	}, {
		-0,
		false,
		"",
	},
	}
	tk := testkit.NewTestKit(c, s.store)
	tk.MustExec("use test")
	tk.MustExec("drop table if exists t")
	tk.MustExec("create table t(a decimal(10,2) unsigned)")
	for _, t := range tests {
		res, err := tk.Exec("insert into t values (?)", t.input)
		if res != nil {
			defer res.Close()
		}
		if t.hasErr {
			c.Assert(err, NotNil)
			c.Assert(strings.Contains(err.Error(), t.err), IsTrue)
		} else {
			c.Assert(err, IsNil)
		}
		if res != nil {
			res.Close()
		}
	}

	tk.MustExec("set sql_mode=''")
	tk.MustExec("delete from t")
	tk.MustExec("insert into t values (?)", -1)
	r := tk.MustQuery("select a from t limit 1")
	r.Check(testkit.Rows("0.00"))
}

func (s *testSuite3) TestIndexJoinTableDualPanic(c *C) {
	tk := testkit.NewTestKit(c, s.store)
	tk.MustExec("use test")
	tk.MustExec("drop table if exists a")
	tk.MustExec("create table a (f1 int, f2 varchar(32), primary key (f1))")
	tk.MustExec("insert into a (f1,f2) values (1,'a'), (2,'b'), (3,'c')")
	tk.MustQuery("select a.* from a inner join (select 1 as k1,'k2-1' as k2) as k on a.f1=k.k1;").
		Check(testkit.Rows("1 a"))
}

func (s *testSuite3) TestSortLeftJoinWithNullColumnInRightChildPanic(c *C) {
	tk := testkit.NewTestKit(c, s.store)
	tk.MustExec("use test")
	tk.MustExec("drop table if exists t1, t2")
	tk.MustExec("create table t1(a int)")
	tk.MustExec("create table t2(a int)")
	tk.MustExec("insert into t1(a) select 1;")
	tk.MustQuery("select b.n from t1 left join (select a as a, null as n from t2) b on b.a = t1.a order by t1.a").
		Check(testkit.Rows("<nil>"))
}

func (s *testSuiteP1) TestUnionAutoSignedCast(c *C) {
	tk := testkit.NewTestKit(c, s.store)
	tk.MustExec("use test")
	tk.MustExec("drop table if exists t1,t2")
	tk.MustExec("create table t1 (id int, i int, b bigint, d double, dd decimal)")
	tk.MustExec("create table t2 (id int, i int unsigned, b bigint unsigned, d double unsigned, dd decimal unsigned)")
	tk.MustExec("insert into t1 values(1, -1, -1, -1.1, -1)")
	tk.MustExec("insert into t2 values(2, 1, 1, 1.1, 1)")
	tk.MustQuery("select * from t1 union select * from t2 order by id").
		Check(testkit.Rows("1 -1 -1 -1.1 -1", "2 1 1 1.1 1"))
	tk.MustQuery("select id, i, b, d, dd from t2 union select id, i, b, d, dd from t1 order by id").
		Check(testkit.Rows("1 0 0 0 -1", "2 1 1 1.1 1"))
	tk.MustQuery("select id, i from t2 union select id, cast(i as unsigned int) from t1 order by id").
		Check(testkit.Rows("1 18446744073709551615", "2 1"))
	tk.MustQuery("select dd from t2 union all select dd from t2").
		Check(testkit.Rows("1", "1"))

	tk.MustExec("drop table if exists t3,t4")
	tk.MustExec("create table t3 (id int, v int)")
	tk.MustExec("create table t4 (id int, v double unsigned)")
	tk.MustExec("insert into t3 values (1, -1)")
	tk.MustExec("insert into t4 values (2, 1)")
	tk.MustQuery("select id, v from t3 union select id, v from t4 order by id").
		Check(testkit.Rows("1 -1", "2 1"))
	tk.MustQuery("select id, v from t4 union select id, v from t3 order by id").
		Check(testkit.Rows("1 0", "2 1"))

	tk.MustExec("drop table if exists t5,t6,t7")
	tk.MustExec("create table t5 (id int, v bigint unsigned)")
	tk.MustExec("create table t6 (id int, v decimal)")
	tk.MustExec("create table t7 (id int, v bigint)")
	tk.MustExec("insert into t5 values (1, 1)")
	tk.MustExec("insert into t6 values (2, -1)")
	tk.MustExec("insert into t7 values (3, -1)")
	tk.MustQuery("select id, v from t5 union select id, v from t6 order by id").
		Check(testkit.Rows("1 1", "2 -1"))
	tk.MustQuery("select id, v from t5 union select id, v from t7 union select id, v from t6 order by id").
		Check(testkit.Rows("1 1", "2 -1", "3 -1"))
}

func (s *testSuite6) TestUpdateJoin(c *C) {
	tk := testkit.NewTestKit(c, s.store)
	tk.MustExec("use test")
	tk.MustExec("drop table if exists t1, t2, t3, t4, t5, t6, t7")
	tk.MustExec("create table t1(k int, v int)")
	tk.MustExec("create table t2(k int, v int)")
	tk.MustExec("create table t3(id int auto_increment, k int, v int, primary key(id))")
	tk.MustExec("create table t4(k int, v int)")
	tk.MustExec("create table t5(v int, k int, primary key(k))")
	tk.MustExec("insert into t1 values (1, 1)")
	tk.MustExec("insert into t4 values (3, 3)")
	tk.MustExec("create table t6 (id int, v longtext)")
	tk.MustExec("create table t7 (x int, id int, v longtext, primary key(id))")

	// test the normal case that update one row for a single table.
	tk.MustExec("update t1 set v = 0 where k = 1")
	tk.MustQuery("select k, v from t1 where k = 1").Check(testkit.Rows("1 0"))

	// test the case that the table with auto_increment or none-null columns as the right table of left join.
	tk.MustExec("update t1 left join t3 on t1.k = t3.k set t1.v = 1")
	tk.MustQuery("select k, v from t1").Check(testkit.Rows("1 1"))
	tk.MustQuery("select id, k, v from t3").Check(testkit.Rows())

	// test left join and the case that the right table has no matching record but has updated the right table columns.
	tk.MustExec("update t1 left join t2 on t1.k = t2.k set t1.v = t2.v, t2.v = 3")
	tk.MustQuery("select k, v from t1").Check(testkit.Rows("1 <nil>"))
	tk.MustQuery("select k, v from t2").Check(testkit.Rows())

	// test the case that the update operation in the left table references data in the right table while data of the right table columns is modified.
	tk.MustExec("update t1 left join t2 on t1.k = t2.k set t2.v = 3, t1.v = t2.v")
	tk.MustQuery("select k, v from t1").Check(testkit.Rows("1 <nil>"))
	tk.MustQuery("select k, v from t2").Check(testkit.Rows())

	// test right join and the case that the left table has no matching record but has updated the left table columns.
	tk.MustExec("update t2 right join t1 on t2.k = t1.k set t2.v = 4, t1.v = 0")
	tk.MustQuery("select k, v from t1").Check(testkit.Rows("1 0"))
	tk.MustQuery("select k, v from t2").Check(testkit.Rows())

	// test the case of right join and left join at the same time.
	tk.MustExec("update t1 left join t2 on t1.k = t2.k right join t4 on t4.k = t2.k set t1.v = 4, t2.v = 4, t4.v = 4")
	tk.MustQuery("select k, v from t1").Check(testkit.Rows("1 0"))
	tk.MustQuery("select k, v from t2").Check(testkit.Rows())
	tk.MustQuery("select k, v from t4").Check(testkit.Rows("3 4"))

	// test normal left join and the case that the right table has matching rows.
	tk.MustExec("insert t2 values (1, 10)")
	tk.MustExec("update t1 left join t2 on t1.k = t2.k set t2.v = 11")
	tk.MustQuery("select k, v from t2").Check(testkit.Rows("1 11"))

	// test the case of continuously joining the same table and updating the unmatching records.
	tk.MustExec("update t1 t11 left join t2 on t11.k = t2.k left join t1 t12 on t2.v = t12.k set t12.v = 233, t11.v = 111")
	tk.MustQuery("select k, v from t1").Check(testkit.Rows("1 111"))
	tk.MustQuery("select k, v from t2").Check(testkit.Rows("1 11"))

	// test the left join case that the left table has records but all records are null.
	tk.MustExec("delete from t1")
	tk.MustExec("delete from t2")
	tk.MustExec("insert into t1 values (null, null)")
	tk.MustExec("update t1 left join t2 on t1.k = t2.k set t1.v = 1")
	tk.MustQuery("select k, v from t1").Check(testkit.Rows("<nil> 1"))

	// test the case that the right table of left join has an primary key.
	tk.MustExec("insert t5 values(0, 0)")
	tk.MustExec("update t1 left join t5 on t1.k = t5.k set t1.v = 2")
	tk.MustQuery("select k, v from t1").Check(testkit.Rows("<nil> 2"))
	tk.MustQuery("select k, v from t5").Check(testkit.Rows("0 0"))

	tk.MustExec("insert into t6 values (1, NULL)")
	tk.MustExec("insert into t7 values (5, 1, 'a')")
	tk.MustExec("update t6, t7 set t6.v = t7.v where t6.id = t7.id and t7.x = 5")
	tk.MustQuery("select v from t6").Check(testkit.Rows("a"))
}

func (s *testSuite3) TestMaxOneRow(c *C) {
	tk := testkit.NewTestKit(c, s.store)
	tk.MustExec(`use test`)
	tk.MustExec(`drop table if exists t1`)
	tk.MustExec(`drop table if exists t2`)
	tk.MustExec(`create table t1(a double, b double);`)
	tk.MustExec(`create table t2(a double, b double);`)
	tk.MustExec(`insert into t1 values(1, 1), (2, 2), (3, 3);`)
	tk.MustExec(`insert into t2 values(0, 0);`)
	tk.MustExec(`set @@tidb_init_chunk_size=1;`)
	rs, err := tk.Exec(`select (select t1.a from t1 where t1.a > t2.a) as a from t2;`)
	c.Assert(err, IsNil)

	err = rs.Next(context.TODO(), rs.NewChunk())
	c.Assert(err.Error(), Equals, "subquery returns more than 1 row")

	err = rs.Close()
	c.Assert(err, IsNil)
}

func (s *testSuiteP2) TestCurrentTimestampValueSelection(c *C) {
	tk := testkit.NewTestKit(c, s.store)
	tk.MustExec("use test")
	tk.MustExec("drop table if exists t,t1")

	tk.MustExec("create table t (id int, t0 timestamp null default current_timestamp, t1 timestamp(1) null default current_timestamp(1), t2 timestamp(2) null default current_timestamp(2) on update current_timestamp(2))")
	tk.MustExec("insert into t (id) values (1)")
	rs := tk.MustQuery("select t0, t1, t2 from t where id = 1")
	t0 := rs.Rows()[0][0].(string)
	t1 := rs.Rows()[0][1].(string)
	t2 := rs.Rows()[0][2].(string)
	c.Assert(len(strings.Split(t0, ".")), Equals, 1)
	c.Assert(len(strings.Split(t1, ".")[1]), Equals, 1)
	c.Assert(len(strings.Split(t2, ".")[1]), Equals, 2)
	tk.MustQuery("select id from t where t0 = ?", t0).Check(testkit.Rows("1"))
	tk.MustQuery("select id from t where t1 = ?", t1).Check(testkit.Rows("1"))
	tk.MustQuery("select id from t where t2 = ?", t2).Check(testkit.Rows("1"))
	time.Sleep(time.Second)
	tk.MustExec("update t set t0 = now() where id = 1")
	rs = tk.MustQuery("select t2 from t where id = 1")
	newT2 := rs.Rows()[0][0].(string)
	c.Assert(newT2 != t2, IsTrue)

	tk.MustExec("create table t1 (id int, a timestamp, b timestamp(2), c timestamp(3))")
	tk.MustExec("insert into t1 (id, a, b, c) values (1, current_timestamp(2), current_timestamp, current_timestamp(3))")
	rs = tk.MustQuery("select a, b, c from t1 where id = 1")
	a := rs.Rows()[0][0].(string)
	b := rs.Rows()[0][1].(string)
	d := rs.Rows()[0][2].(string)
	c.Assert(len(strings.Split(a, ".")), Equals, 1)
	c.Assert(strings.Split(b, ".")[1], Equals, "00")
	c.Assert(len(strings.Split(d, ".")[1]), Equals, 3)
}

func (s *testSuite3) TestRowID(c *C) {
	tk := testkit.NewTestKit(c, s.store)
	tk.MustExec(`use test`)
	tk.MustExec(`drop table if exists t`)
	tk.MustExec(`create table t(a varchar(10), b varchar(10), c varchar(1), index idx(a, b, c));`)
	tk.MustExec(`insert into t values('a', 'b', 'c');`)
	tk.MustExec(`insert into t values('a', 'b', 'c');`)
	tk.MustQuery(`select b, _tidb_rowid from t use index(idx) where a = 'a';`).Check(testkit.Rows(
		`b 1`,
		`b 2`,
	))
	tk.MustExec(`begin;`)
	tk.MustExec(`select * from t for update`)
	tk.MustQuery(`select distinct b from t use index(idx) where a = 'a';`).Check(testkit.Rows(`b`))
	tk.MustExec(`commit;`)

	tk.MustExec(`drop table if exists t`)
	tk.MustExec(`create table t(a varchar(5) primary key)`)
	tk.MustExec(`insert into t values('a')`)
	tk.MustQuery("select *, _tidb_rowid from t use index(`primary`) where _tidb_rowid=1").Check(testkit.Rows("a 1"))
}

func (s *testSuite3) TestDoSubquery(c *C) {
	tk := testkit.NewTestKit(c, s.store)
	tk.MustExec(`use test`)
	tk.MustExec(`drop table if exists t`)
	tk.MustExec(`create table t(a int)`)
	_, err := tk.Exec(`do 1 in (select * from t)`)
	c.Assert(err, IsNil, Commentf("err %v", err))
	tk.MustExec(`insert into t values(1)`)
	r, err := tk.Exec(`do 1 in (select * from t)`)
	c.Assert(err, IsNil, Commentf("err %v", err))
	c.Assert(r, IsNil, Commentf("result of Do not empty"))
}

func (s *testSuite3) TestSubqueryTableAlias(c *C) {
	tk := testkit.NewTestKit(c, s.store)
	tk.MustExec(`use test`)
	tk.MustExec(`drop table if exists t`)

	tk.MustExec("set sql_mode = ''")
	tk.MustGetErrCode("select a, b from (select 1 a) ``, (select 2 b) ``;", mysql.ErrDerivedMustHaveAlias)
	tk.MustGetErrCode("select a, b from (select 1 a) `x`, (select 2 b) `x`;", mysql.ErrNonuniqTable)
	tk.MustGetErrCode("select a, b from (select 1 a), (select 2 b);", mysql.ErrDerivedMustHaveAlias)
	// ambiguous column name
	tk.MustGetErrCode("select a from (select 1 a) ``, (select 2 a) ``;", mysql.ErrDerivedMustHaveAlias)
	tk.MustGetErrCode("select a from (select 1 a) `x`, (select 2 a) `x`;", mysql.ErrNonuniqTable)
	tk.MustGetErrCode("select x.a from (select 1 a) `x`, (select 2 a) `x`;", mysql.ErrNonuniqTable)
	tk.MustGetErrCode("select a from (select 1 a), (select 2 a);", mysql.ErrDerivedMustHaveAlias)

	tk.MustExec("set sql_mode = 'oracle';")
	tk.MustQuery("select a, b from (select 1 a) ``, (select 2 b) ``;").Check(testkit.Rows("1 2"))
	tk.MustQuery("select a, b from (select 1 a) `x`, (select 2 b) `x`;").Check(testkit.Rows("1 2"))
	tk.MustQuery("select a, b from (select 1 a), (select 2 b);").Check(testkit.Rows("1 2"))
	// ambiguous column name
	tk.MustGetErrCode("select a from (select 1 a) ``, (select 2 a) ``;", mysql.ErrNonUniq)
	tk.MustGetErrCode("select a from (select 1 a) `x`, (select 2 a) `x`;", mysql.ErrNonUniq)
	tk.MustGetErrCode("select x.a from (select 1 a) `x`, (select 2 a) `x`;", mysql.ErrNonUniq)
	tk.MustGetErrCode("select a from (select 1 a), (select 2 a);", mysql.ErrNonUniq)
}

func (s *testSerialSuite1) TestTSOFail(c *C) {
	tk := testkit.NewTestKit(c, s.store)
	tk.MustExec(`use test`)
	tk.MustExec(`drop table if exists t`)
	tk.MustExec(`create table t(a int)`)

	c.Assert(failpoint.Enable("github.com/pingcap/tidb/session/mockGetTSFail", "return"), IsNil)
	ctx := failpoint.WithHook(context.Background(), func(ctx context.Context, fpname string) bool {
		return fpname == "github.com/pingcap/tidb/session/mockGetTSFail"
	})
	_, err := tk.Se.Execute(ctx, `select * from t`)
	c.Assert(err, NotNil)
	c.Assert(failpoint.Disable("github.com/pingcap/tidb/session/mockGetTSFail"), IsNil)
}

func (s *testSuite3) TestSelectHashPartitionTable(c *C) {
	tk := testkit.NewTestKit(c, s.store)
	tk.MustExec(`use test`)
	tk.MustExec(`drop table if exists th`)
	tk.MustExec("set @@session.tidb_enable_table_partition = '1';")
	tk.MustExec(`create table th (a int, b int) partition by hash(a) partitions 3;`)
	defer tk.MustExec(`drop table if exists th`)
	tk.MustExec(`insert into th values (0,0),(1,1),(2,2),(3,3),(4,4),(5,5),(6,6),(7,7),(8,8);`)
	tk.MustExec("insert into th values (-1,-1),(-2,-2),(-3,-3),(-4,-4),(-5,-5),(-6,-6),(-7,-7),(-8,-8);")
	tk.MustQuery("select b from th order by a").Check(testkit.Rows("-8", "-7", "-6", "-5", "-4", "-3", "-2", "-1", "0", "1", "2", "3", "4", "5", "6", "7", "8"))
	tk.MustQuery(" select * from th where a=-2;").Check(testkit.Rows("-2 -2"))
	tk.MustQuery(" select * from th where a=5;").Check(testkit.Rows("5 5"))
}

func (s *testSuiteP1) TestSelectPartition(c *C) {
	tk := testkit.NewTestKit(c, s.store)
	tk.MustExec(`use test`)
	tk.MustExec(`drop table if exists th, tr`)
	tk.MustExec("set @@session.tidb_enable_table_partition = '1';")
	tk.MustExec(`create table th (a int, b int) partition by hash(a) partitions 3;`)
	tk.MustExec(`create table tr (a int, b int)
							partition by range (a) (
							partition r0 values less than (4),
							partition r1 values less than (7),
							partition r3 values less than maxvalue)`)
	defer tk.MustExec(`drop table if exists th, tr`)
	tk.MustExec(`insert into th values (0,0),(1,1),(2,2),(3,3),(4,4),(5,5),(6,6),(7,7),(8,8);`)
	tk.MustExec("insert into th values (-1,-1),(-2,-2),(-3,-3),(-4,-4),(-5,-5),(-6,-6),(-7,-7),(-8,-8);")
	tk.MustExec(`insert into tr values (-3,-3),(3,3),(4,4),(7,7),(8,8);`)
	// select 1 partition.
	tk.MustQuery("select b from th partition (p0) order by a").Check(testkit.Rows("-6", "-3", "0", "3", "6"))
	tk.MustQuery("select b from tr partition (r0) order by a").Check(testkit.Rows("-3", "3"))
	tk.MustQuery("select b from th partition (p0,P0) order by a").Check(testkit.Rows("-6", "-3", "0", "3", "6"))
	tk.MustQuery("select b from tr partition (r0,R0,r0) order by a").Check(testkit.Rows("-3", "3"))
	// select multi partition.
	tk.MustQuery("select b from th partition (P2,p0) order by a").Check(testkit.Rows("-8", "-6", "-5", "-3", "-2", "0", "2", "3", "5", "6", "8"))
	tk.MustQuery("select b from tr partition (r1,R3) order by a").Check(testkit.Rows("4", "7", "8"))

	// test select unknown partition error
	err := tk.ExecToErr("select b from th partition (p0,p4)")
	c.Assert(err.Error(), Equals, "[table:1735]Unknown partition 'p4' in table 'th'")
	err = tk.ExecToErr("select b from tr partition (r1,r4)")
	c.Assert(err.Error(), Equals, "[table:1735]Unknown partition 'r4' in table 'tr'")

	// test select partition table in transaction.
	tk.MustExec("begin")
	tk.MustExec("insert into th values (10,10),(11,11)")
	tk.MustQuery("select a, b from th where b>10").Check(testkit.Rows("11 11"))
	tk.MustExec("commit")
	tk.MustQuery("select a, b from th where b>10").Check(testkit.Rows("11 11"))

	// test partition function is scalar func
	tk.MustExec("drop table if exists tscalar")
	tk.MustExec(`create table tscalar (c1 int) partition by range (c1 % 30) (
								partition p0 values less than (0),
								partition p1 values less than (10),
								partition p2 values less than (20),
								partition pm values less than (maxvalue));`)
	tk.MustExec("insert into tscalar values(0), (10), (40), (50), (55)")
	// test IN expression
	tk.MustExec("insert into tscalar values(-0), (-10), (-40), (-50), (-55)")
	tk.MustQuery("select * from tscalar where c1 in (55, 55)").Check(testkit.Rows("55"))
	tk.MustQuery("select * from tscalar where c1 in (40, 40)").Check(testkit.Rows("40"))
	tk.MustQuery("select * from tscalar where c1 in (40)").Check(testkit.Rows("40"))
	tk.MustQuery("select * from tscalar where c1 in (-40)").Check(testkit.Rows("-40"))
	tk.MustQuery("select * from tscalar where c1 in (-40, -40)").Check(testkit.Rows("-40"))
	tk.MustQuery("select * from tscalar where c1 in (-1)").Check(testkit.Rows())
}

func (s *testSuiteP1) TestDeletePartition(c *C) {
	tk := testkit.NewTestKit(c, s.store)
	tk.MustExec(`use test`)
	tk.MustExec(`drop table if exists t1`)
	tk.MustExec(`create table t1 (a int) partition by range (a) (
 partition p0 values less than (10),
 partition p1 values less than (20),
 partition p2 values less than (30),
 partition p3 values less than (40),
 partition p4 values less than MAXVALUE
 )`)
	tk.MustExec("insert into t1 values (1),(11),(21),(31)")
	tk.MustExec("delete from t1 partition (p4)")
	tk.MustQuery("select * from t1 order by a").Check(testkit.Rows("1", "11", "21", "31"))
	tk.MustExec("delete from t1 partition (p0) where a > 10")
	tk.MustQuery("select * from t1 order by a").Check(testkit.Rows("1", "11", "21", "31"))
	tk.MustExec("delete from t1 partition (p0,p1,p2)")
	tk.MustQuery("select * from t1").Check(testkit.Rows("31"))
}

func (s *testSuite) TestSelectView(c *C) {
	tk := testkit.NewTestKit(c, s.store)
	tk.MustExec("use test")
	tk.MustExec("create table view_t (a int,b int)")
	tk.MustExec("insert into view_t values(1,2)")
	tk.MustExec("create definer='root'@'localhost' view view1 as select * from view_t")
	tk.MustExec("create definer='root'@'localhost' view view2(c,d) as select * from view_t")
	tk.MustExec("create definer='root'@'localhost' view view3(c,d) as select a,b from view_t")
	tk.MustQuery("select * from view1;").Check(testkit.Rows("1 2"))
	tk.MustQuery("select * from view2;").Check(testkit.Rows("1 2"))
	tk.MustQuery("select * from view3;").Check(testkit.Rows("1 2"))
	tk.MustExec("drop table view_t;")
	tk.MustExec("create table view_t(c int,d int)")
	err := tk.ExecToErr("select * from view1")
	c.Assert(err.Error(), Equals, "[planner:1356]View 'test.view1' references invalid table(s) or column(s) or function(s) or definer/invoker of view lack rights to use them")
	err = tk.ExecToErr("select * from view2")
	c.Assert(err.Error(), Equals, "[planner:1356]View 'test.view2' references invalid table(s) or column(s) or function(s) or definer/invoker of view lack rights to use them")
	err = tk.ExecToErr("select * from view3")
	c.Assert(err.Error(), Equals, plannercore.ErrViewInvalid.GenWithStackByArgs("test", "view3").Error())
	tk.MustExec("drop table view_t;")
	tk.MustExec("create table view_t(a int,b int,c int)")
	tk.MustExec("insert into view_t values(1,2,3)")
	tk.MustQuery("select * from view1;").Check(testkit.Rows("1 2"))
	tk.MustQuery("select * from view2;").Check(testkit.Rows("1 2"))
	tk.MustQuery("select * from view3;").Check(testkit.Rows("1 2"))
	tk.MustExec("alter table view_t drop column a")
	tk.MustExec("alter table view_t add column a int after b")
	tk.MustExec("update view_t set a=1;")
	tk.MustQuery("select * from view1;").Check(testkit.Rows("1 2"))
	tk.MustQuery("select * from view2;").Check(testkit.Rows("1 2"))
	tk.MustQuery("select * from view3;").Check(testkit.Rows("1 2"))
	tk.MustExec("drop table view_t;")
	tk.MustExec("drop view view1,view2,view3;")

	tk.MustExec("set @@tidb_enable_window_function = 1")
	defer func() {
		tk.MustExec("set @@tidb_enable_window_function = 0")
	}()
	tk.MustExec("create table t(a int, b int)")
	tk.MustExec("insert into t values (1,1),(1,2),(2,1),(2,2)")
	tk.MustExec("create definer='root'@'localhost' view v as select a, first_value(a) over(rows between 1 preceding and 1 following), last_value(a) over(rows between 1 preceding and 1 following) from t")
	result := tk.MustQuery("select * from v")
	result.Check(testkit.Rows("1 1 1", "1 1 2", "2 1 2", "2 2 2"))
	tk.MustExec("drop view v;")
}

type testSuite2 struct {
	*baseTestSuite
}

func (s *testSuite2) TearDownTest(c *C) {
	tk := testkit.NewTestKit(c, s.store)
	tk.MustExec("use test")
	r := tk.MustQuery("show full tables")
	for _, tb := range r.Rows() {
		tableName := tb[0]
		if tb[1] == "VIEW" {
			tk.MustExec(fmt.Sprintf("drop view %v", tableName))
		} else if tb[1] == "SEQUENCE" {
			tk.MustExec(fmt.Sprintf("drop sequence %v", tableName))
		} else {
			tk.MustExec(fmt.Sprintf("drop table %v", tableName))
		}
	}
}

type testSuite3 struct {
	*baseTestSuite
}

func (s *testSuite3) TearDownTest(c *C) {
	tk := testkit.NewTestKit(c, s.store)
	tk.MustExec("use test")
	r := tk.MustQuery("show full tables")
	for _, tb := range r.Rows() {
		tableName := tb[0]
		if tb[1] == "VIEW" {
			tk.MustExec(fmt.Sprintf("drop view %v", tableName))
		} else if tb[1] == "SEQUENCE" {
			tk.MustExec(fmt.Sprintf("drop sequence %v", tableName))
		} else {
			tk.MustExec(fmt.Sprintf("drop table %v", tableName))
		}
	}
}

type testSuite4 struct {
	*baseTestSuite
}

func (s *testSuite4) TearDownTest(c *C) {
	tk := testkit.NewTestKit(c, s.store)
	tk.MustExec("use test")
	r := tk.MustQuery("show full tables")
	for _, tb := range r.Rows() {
		tableName := tb[0]
		if tb[1] == "VIEW" {
			tk.MustExec(fmt.Sprintf("drop view %v", tableName))
		} else if tb[1] == "SEQUENCE" {
			tk.MustExec(fmt.Sprintf("drop sequence %v", tableName))
		} else {
			tk.MustExec(fmt.Sprintf("drop table %v", tableName))
		}
	}
}

type testSuite5 struct {
	*baseTestSuite
}

func (s *testSuite5) TearDownTest(c *C) {
	tk := testkit.NewTestKit(c, s.store)
	tk.MustExec("use test")
	r := tk.MustQuery("show full tables")
	for _, tb := range r.Rows() {
		tableName := tb[0]
		if tb[1] == "VIEW" {
			tk.MustExec(fmt.Sprintf("drop view %v", tableName))
		} else if tb[1] == "SEQUENCE" {
			tk.MustExec(fmt.Sprintf("drop sequence %v", tableName))
		} else {
			tk.MustExec(fmt.Sprintf("drop table %v", tableName))
		}
	}
}

type testSuite6 struct {
	*baseTestSuite
}

func (s *testSuite6) TearDownTest(c *C) {
	tk := testkit.NewTestKit(c, s.store)
	tk.MustExec("use test")
	r := tk.MustQuery("show full tables")
	for _, tb := range r.Rows() {
		tableName := tb[0]
		if tb[1] == "VIEW" {
			tk.MustExec(fmt.Sprintf("drop view %v", tableName))
		} else if tb[1] == "SEQUENCE" {
			tk.MustExec(fmt.Sprintf("drop sequence %v", tableName))
		} else {
			tk.MustExec(fmt.Sprintf("drop table %v", tableName))
		}
	}
}

type testSuite7 struct {
	*baseTestSuite
}

func (s *testSuite7) TearDownTest(c *C) {
	tk := testkit.NewTestKit(c, s.store)
	tk.MustExec("use test")
	r := tk.MustQuery("show full tables")
	for _, tb := range r.Rows() {
		tableName := tb[0]
		if tb[1] == "VIEW" {
			tk.MustExec(fmt.Sprintf("drop view %v", tableName))
		} else if tb[1] == "SEQUENCE" {
			tk.MustExec(fmt.Sprintf("drop sequence %v", tableName))
		} else {
			tk.MustExec(fmt.Sprintf("drop table %v", tableName))
		}
	}
}

type testSuite8 struct {
	*baseTestSuite
}

func (s *testSuite8) TearDownTest(c *C) {
	tk := testkit.NewTestKit(c, s.store)
	tk.MustExec("use test")
	r := tk.MustQuery("show full tables")
	for _, tb := range r.Rows() {
		tableName := tb[0]
		if tb[1] == "VIEW" {
			tk.MustExec(fmt.Sprintf("drop view %v", tableName))
		} else if tb[1] == "SEQUENCE" {
			tk.MustExec(fmt.Sprintf("drop sequence %v", tableName))
		} else {
			tk.MustExec(fmt.Sprintf("drop table %v", tableName))
		}
	}
}

type testSerialSuite1 struct {
	*baseTestSuite
}

func (s *testSerialSuite1) TearDownTest(c *C) {
	tk := testkit.NewTestKit(c, s.store)
	tk.MustExec("use test")
	r := tk.MustQuery("show full tables")
	for _, tb := range r.Rows() {
		tableName := tb[0]
		if tb[1] == "VIEW" {
			tk.MustExec(fmt.Sprintf("drop view %v", tableName))
		} else if tb[1] == "SEQUENCE" {
			tk.MustExec(fmt.Sprintf("drop sequence %v", tableName))
		} else {
			tk.MustExec(fmt.Sprintf("drop table %v", tableName))
		}
	}
}

func (s *testSuiteP2) TestStrToDateBuiltin(c *C) {
	tk := testkit.NewTestKit(c, s.store)
	tk.MustQuery(`select str_to_date('20190101','%Y%m%d%!') from dual`).Check(testkit.Rows("2019-01-01"))
	tk.MustQuery(`select str_to_date('20190101','%Y%m%d%f') from dual`).Check(testkit.Rows("2019-01-01 00:00:00.000000"))
	tk.MustQuery(`select str_to_date('20190101','%Y%m%d%H%i%s') from dual`).Check(testkit.Rows("2019-01-01 00:00:00"))
	tk.MustQuery(`select str_to_date('18/10/22','%y/%m/%d') from dual`).Check(testkit.Rows("2018-10-22"))
	tk.MustQuery(`select str_to_date('a18/10/22','%y/%m/%d') from dual`).Check(testkit.Rows("<nil>"))
	tk.MustQuery(`select str_to_date('69/10/22','%y/%m/%d') from dual`).Check(testkit.Rows("2069-10-22"))
	tk.MustQuery(`select str_to_date('70/10/22','%y/%m/%d') from dual`).Check(testkit.Rows("1970-10-22"))
	tk.MustQuery(`select str_to_date('8/10/22','%y/%m/%d') from dual`).Check(testkit.Rows("2008-10-22"))
	tk.MustQuery(`select str_to_date('8/10/22','%Y/%m/%d') from dual`).Check(testkit.Rows("2008-10-22"))
	tk.MustQuery(`select str_to_date('18/10/22','%Y/%m/%d') from dual`).Check(testkit.Rows("2018-10-22"))
	tk.MustQuery(`select str_to_date('a18/10/22','%Y/%m/%d') from dual`).Check(testkit.Rows("<nil>"))
	tk.MustQuery(`select str_to_date('69/10/22','%Y/%m/%d') from dual`).Check(testkit.Rows("2069-10-22"))
	tk.MustQuery(`select str_to_date('70/10/22','%Y/%m/%d') from dual`).Check(testkit.Rows("1970-10-22"))
	tk.MustQuery(`select str_to_date('018/10/22','%Y/%m/%d') from dual`).Check(testkit.Rows("0018-10-22"))
	tk.MustQuery(`select str_to_date('2018/10/22','%Y/%m/%d') from dual`).Check(testkit.Rows("2018-10-22"))
	tk.MustQuery(`select str_to_date('018/10/22','%y/%m/%d') from dual`).Check(testkit.Rows("<nil>"))
	tk.MustQuery(`select str_to_date('18/10/22','%y0/%m/%d') from dual`).Check(testkit.Rows("<nil>"))
	tk.MustQuery(`select str_to_date('18/10/22','%Y0/%m/%d') from dual`).Check(testkit.Rows("<nil>"))
	tk.MustQuery(`select str_to_date('18a/10/22','%y/%m/%d') from dual`).Check(testkit.Rows("<nil>"))
	tk.MustQuery(`select str_to_date('18a/10/22','%Y/%m/%d') from dual`).Check(testkit.Rows("<nil>"))
	tk.MustQuery(`select str_to_date('20188/10/22','%Y/%m/%d') from dual`).Check(testkit.Rows("<nil>"))
	tk.MustQuery(`select str_to_date('2018510522','%Y5%m5%d') from dual`).Check(testkit.Rows("2018-10-22"))
	tk.MustQuery(`select str_to_date('2018^10^22','%Y^%m^%d') from dual`).Check(testkit.Rows("2018-10-22"))
	tk.MustQuery(`select str_to_date('2018@10@22','%Y@%m@%d') from dual`).Check(testkit.Rows("2018-10-22"))
	tk.MustQuery(`select str_to_date('2018%10%22','%Y%%m%%d') from dual`).Check(testkit.Rows("<nil>"))
	tk.MustQuery(`select str_to_date('2018(10(22','%Y(%m(%d') from dual`).Check(testkit.Rows("2018-10-22"))
	tk.MustQuery(`select str_to_date('2018\10\22','%Y\%m\%d') from dual`).Check(testkit.Rows("<nil>"))
	tk.MustQuery(`select str_to_date('2018=10=22','%Y=%m=%d') from dual`).Check(testkit.Rows("2018-10-22"))
	tk.MustQuery(`select str_to_date('2018+10+22','%Y+%m+%d') from dual`).Check(testkit.Rows("2018-10-22"))
	tk.MustQuery(`select str_to_date('2018_10_22','%Y_%m_%d') from dual`).Check(testkit.Rows("2018-10-22"))
	tk.MustQuery(`select str_to_date('69510522','%y5%m5%d') from dual`).Check(testkit.Rows("2069-10-22"))
	tk.MustQuery(`select str_to_date('69^10^22','%y^%m^%d') from dual`).Check(testkit.Rows("2069-10-22"))
	tk.MustQuery(`select str_to_date('18@10@22','%y@%m@%d') from dual`).Check(testkit.Rows("2018-10-22"))
	tk.MustQuery(`select str_to_date('18%10%22','%y%%m%%d') from dual`).Check(testkit.Rows("<nil>"))
	tk.MustQuery(`select str_to_date('18(10(22','%y(%m(%d') from dual`).Check(testkit.Rows("2018-10-22"))
	tk.MustQuery(`select str_to_date('18\10\22','%y\%m\%d') from dual`).Check(testkit.Rows("<nil>"))
	tk.MustQuery(`select str_to_date('18+10+22','%y+%m+%d') from dual`).Check(testkit.Rows("2018-10-22"))
	tk.MustQuery(`select str_to_date('18=10=22','%y=%m=%d') from dual`).Check(testkit.Rows("2018-10-22"))
	tk.MustQuery(`select str_to_date('18_10_22','%y_%m_%d') from dual`).Check(testkit.Rows("2018-10-22"))
	tk.MustQuery(`SELECT STR_TO_DATE('2020-07-04 11:22:33 PM', '%Y-%m-%d %r')`).Check(testkit.Rows("2020-07-04 23:22:33"))
	tk.MustQuery(`SELECT STR_TO_DATE('2020-07-04 12:22:33 AM', '%Y-%m-%d %r')`).Check(testkit.Rows("2020-07-04 00:22:33"))
	tk.MustQuery(`SELECT STR_TO_DATE('2020-07-04 12:22:33', '%Y-%m-%d %T')`).Check(testkit.Rows("2020-07-04 12:22:33"))
	tk.MustQuery(`SELECT STR_TO_DATE('2020-07-04 00:22:33', '%Y-%m-%d %T')`).Check(testkit.Rows("2020-07-04 00:22:33"))
}

func (s *testSuiteP2) TestReadPartitionedTable(c *C) {
	// Test three reader on partitioned table.
	tk := testkit.NewTestKit(c, s.store)
	tk.MustExec("use test")
	tk.MustExec("drop table if exists pt")
	tk.MustExec("create table pt (a int, b int, index i_b(b)) partition by range (a) (partition p1 values less than (2), partition p2 values less than (4), partition p3 values less than (6))")
	for i := 0; i < 6; i++ {
		tk.MustExec(fmt.Sprintf("insert into pt values(%d, %d)", i, i))
	}
	// Table reader
	tk.MustQuery("select * from pt order by a").Check(testkit.Rows("0 0", "1 1", "2 2", "3 3", "4 4", "5 5"))
	// Index reader
	tk.MustQuery("select b from pt where b = 3").Check(testkit.Rows("3"))
	// Index lookup
	tk.MustQuery("select a from pt where b = 3").Check(testkit.Rows("3"))
}

func (s *testSuiteP2) TestSplitRegion(c *C) {
	tk := testkit.NewTestKit(c, s.store)
	tk.MustExec("use test")
	tk.MustExec("drop table if exists t, t1")
	tk.MustExec("create table t(a varchar(100),b int, index idx1(b,a))")
	tk.MustExec(`split table t index idx1 by (10000,"abcd"),(10000000);`)
	_, err := tk.Exec(`split table t index idx1 by ("abcd");`)
	c.Assert(err, NotNil)
	terr := errors.Cause(err).(*terror.Error)
	c.Assert(terr.Code(), Equals, errors.ErrCode(mysql.WarnDataTruncated))

	// Test for split index region.
	// Check min value is more than max value.
	tk.MustExec(`split table t index idx1 between (0) and (1000000000) regions 10`)
	_, err = tk.Exec(`split table t index idx1 between (2,'a') and (1,'c') regions 10`)
	c.Assert(err, NotNil)
	c.Assert(err.Error(), Equals, "Split index `idx1` region lower value (2,a) should less than the upper value (1,c)")

	// Check min value is invalid.
	_, err = tk.Exec(`split table t index idx1 between () and (1) regions 10`)
	c.Assert(err, NotNil)
	c.Assert(err.Error(), Equals, "Split index `idx1` region lower value count should more than 0")

	// Check max value is invalid.
	_, err = tk.Exec(`split table t index idx1 between (1) and () regions 10`)
	c.Assert(err, NotNil)
	c.Assert(err.Error(), Equals, "Split index `idx1` region upper value count should more than 0")

	// Check pre-split region num is too large.
	_, err = tk.Exec(`split table t index idx1 between (0) and (1000000000) regions 10000`)
	c.Assert(err, NotNil)
	c.Assert(err.Error(), Equals, "Split index region num exceeded the limit 1000")

	// Check pre-split region num 0 is invalid.
	_, err = tk.Exec(`split table t index idx1 between (0) and (1000000000) regions 0`)
	c.Assert(err, NotNil)
	c.Assert(err.Error(), Equals, "Split index region num should more than 0")

	// Test truncate error msg.
	_, err = tk.Exec(`split table t index idx1 between ("aa") and (1000000000) regions 0`)
	c.Assert(err, NotNil)
	c.Assert(err.Error(), Equals, "[types:1265]Incorrect value: 'aa' for column 'b'")

	// Test for split table region.
	tk.MustExec(`split table t between (0) and (1000000000) regions 10`)
	// Check the lower value is more than the upper value.
	_, err = tk.Exec(`split table t between (2) and (1) regions 10`)
	c.Assert(err, NotNil)
	c.Assert(err.Error(), Equals, "Split table `t` region lower value 2 should less than the upper value 1")

	// Check the lower value is invalid.
	_, err = tk.Exec(`split table t between () and (1) regions 10`)
	c.Assert(err, NotNil)
	c.Assert(err.Error(), Equals, "Split table region lower value count should be 1")

	// Check upper value is invalid.
	_, err = tk.Exec(`split table t between (1) and () regions 10`)
	c.Assert(err, NotNil)
	c.Assert(err.Error(), Equals, "Split table region upper value count should be 1")

	// Check pre-split region num is too large.
	_, err = tk.Exec(`split table t between (0) and (1000000000) regions 10000`)
	c.Assert(err, NotNil)
	c.Assert(err.Error(), Equals, "Split table region num exceeded the limit 1000")

	// Check pre-split region num 0 is invalid.
	_, err = tk.Exec(`split table t between (0) and (1000000000) regions 0`)
	c.Assert(err, NotNil)
	c.Assert(err.Error(), Equals, "Split table region num should more than 0")

	// Test truncate error msg.
	_, err = tk.Exec(`split table t between ("aa") and (1000000000) regions 10`)
	c.Assert(err, NotNil)
	c.Assert(err.Error(), Equals, "[types:1265]Incorrect value: 'aa' for column '_tidb_rowid'")

	// Test split table region step is too small.
	_, err = tk.Exec(`split table t between (0) and (100) regions 10`)
	c.Assert(err, NotNil)
	c.Assert(err.Error(), Equals, "Split table `t` region step value should more than 1000, step 10 is invalid")

	// Test split region by syntax.
	tk.MustExec(`split table t by (0),(1000),(1000000)`)

	// Test split region twice to test for multiple batch split region requests.
	tk.MustExec("create table t1(a int, b int)")
	tk.MustQuery("split table t1 between(0) and (10000) regions 10;").Check(testkit.Rows("9 1"))
	tk.MustQuery("split table t1 between(10) and (10010) regions 5;").Check(testkit.Rows("4 1"))

	// Test split region for partition table.
	tk.MustExec("drop table if exists t")
	tk.MustExec("create table t (a int,b int) partition by hash(a) partitions 5;")
	tk.MustQuery("split table t between (0) and (1000000) regions 5;").Check(testkit.Rows("20 1"))
	// Test for `split for region` syntax.
	tk.MustQuery("split region for partition table t between (1000000) and (100000000) regions 10;").Check(testkit.Rows("45 1"))

	// Test split region for partition table with specified partition.
	tk.MustQuery("split table t partition (p1,p2) between (100000000) and (1000000000) regions 5;").Check(testkit.Rows("8 1"))
	// Test for `split for region` syntax.
	tk.MustQuery("split region for partition table t partition (p3,p4) between (100000000) and (1000000000) regions 5;").Check(testkit.Rows("8 1"))
}

func (s *testSplitTable) TestShowTableRegion(c *C) {
	tk := testkit.NewTestKit(c, s.store)
	tk.MustExec("use test")
	tk.MustExec("drop table if exists t_regions")
	tk.MustExec("set global tidb_scatter_region = 1")
	atomic.StoreUint32(&ddl.EnableSplitTableRegion, 1)
	tk.MustExec("create table t_regions (a int key, b int, c int, index idx(b), index idx2(c))")
	// Test show table regions.
	tk.MustQuery(`split table t_regions between (-10000) and (10000) regions 4;`).Check(testkit.Rows("4 1"))
	re := tk.MustQuery("show table t_regions regions")
	rows := re.Rows()
	// Table t_regions should have 5 regions now.
	// 4 regions to store record data.
	// 1 region to store index data.
	c.Assert(len(rows), Equals, 5)
	c.Assert(len(rows[0]), Equals, 11)
	tbl := testGetTableByName(c, tk.Se, "test", "t_regions")
	// Check the region start key.
	c.Assert(rows[0][1], Equals, fmt.Sprintf("t_%d_r", tbl.Meta().ID))
	c.Assert(rows[1][1], Equals, fmt.Sprintf("t_%d_r_-5000", tbl.Meta().ID))
	c.Assert(rows[2][1], Equals, fmt.Sprintf("t_%d_r_0", tbl.Meta().ID))
	c.Assert(rows[3][1], Equals, fmt.Sprintf("t_%d_r_5000", tbl.Meta().ID))
	c.Assert(rows[4][2], Equals, fmt.Sprintf("t_%d_r", tbl.Meta().ID))

	// Test show table index regions.
	tk.MustQuery(`split table t_regions index idx between (-1000) and (1000) regions 4;`).Check(testkit.Rows("4 1"))
	re = tk.MustQuery("show table t_regions index idx regions")
	rows = re.Rows()
	// The index `idx` of table t_regions should have 4 regions now.
	c.Assert(len(rows), Equals, 4)
	// Check the region start key.
	c.Assert(rows[0][1], Matches, fmt.Sprintf("t_%d.*", tbl.Meta().ID))
	c.Assert(rows[1][1], Matches, fmt.Sprintf("t_%d_i_1_.*", tbl.Meta().ID))
	c.Assert(rows[2][1], Matches, fmt.Sprintf("t_%d_i_1_.*", tbl.Meta().ID))
	c.Assert(rows[3][1], Matches, fmt.Sprintf("t_%d_i_1_.*", tbl.Meta().ID))

	re = tk.MustQuery("show table t_regions regions")
	rows = re.Rows()
	// The index `idx` of table t_regions should have 9 regions now.
	// 4 regions to store record data.
	// 4 region to store index idx data.
	// 1 region to store index idx2 data.
	c.Assert(len(rows), Equals, 9)
	// Check the region start key.
	c.Assert(rows[0][1], Equals, fmt.Sprintf("t_%d_r", tbl.Meta().ID))
	c.Assert(rows[1][1], Equals, fmt.Sprintf("t_%d_r_-5000", tbl.Meta().ID))
	c.Assert(rows[2][1], Equals, fmt.Sprintf("t_%d_r_0", tbl.Meta().ID))
	c.Assert(rows[3][1], Equals, fmt.Sprintf("t_%d_r_5000", tbl.Meta().ID))
	c.Assert(rows[4][1], Matches, fmt.Sprintf("t_%d_", tbl.Meta().ID))
	c.Assert(rows[5][1], Matches, fmt.Sprintf("t_%d_i_1_.*", tbl.Meta().ID))
	c.Assert(rows[6][1], Matches, fmt.Sprintf("t_%d_i_1_.*", tbl.Meta().ID))
	c.Assert(rows[7][2], Equals, fmt.Sprintf("t_%d_i_2_", tbl.Meta().ID))
	c.Assert(rows[8][2], Equals, fmt.Sprintf("t_%d_r", tbl.Meta().ID))

	// Test unsigned primary key and wait scatter finish.
	tk.MustExec("drop table if exists t_regions")
	atomic.StoreUint32(&ddl.EnableSplitTableRegion, 1)
	tk.MustExec("create table t_regions (a int unsigned key, b int, index idx(b))")

	// Test show table regions.
	tk.MustExec(`set @@session.tidb_wait_split_region_finish=1;`)
	tk.MustQuery(`split table t_regions by (2500),(5000),(7500);`).Check(testkit.Rows("3 1"))
	re = tk.MustQuery("show table t_regions regions")
	rows = re.Rows()
	// Table t_regions should have 4 regions now.
	c.Assert(len(rows), Equals, 4)
	tbl = testGetTableByName(c, tk.Se, "test", "t_regions")
	// Check the region start key.
	c.Assert(rows[0][1], Matches, "t_.*")
	c.Assert(rows[1][1], Equals, fmt.Sprintf("t_%d_r_2500", tbl.Meta().ID))
	c.Assert(rows[2][1], Equals, fmt.Sprintf("t_%d_r_5000", tbl.Meta().ID))
	c.Assert(rows[3][1], Equals, fmt.Sprintf("t_%d_r_7500", tbl.Meta().ID))

	// Test show table index regions.
	tk.MustQuery(`split table t_regions index idx by (250),(500),(750);`).Check(testkit.Rows("4 1"))
	re = tk.MustQuery("show table t_regions index idx regions")
	rows = re.Rows()
	// The index `idx` of table t_regions should have 4 regions now.
	c.Assert(len(rows), Equals, 4)
	// Check the region start key.
	c.Assert(rows[0][1], Equals, fmt.Sprintf("t_%d_", tbl.Meta().ID))
	c.Assert(rows[1][1], Matches, fmt.Sprintf("t_%d_i_1_.*", tbl.Meta().ID))
	c.Assert(rows[2][1], Matches, fmt.Sprintf("t_%d_i_1_.*", tbl.Meta().ID))
	c.Assert(rows[3][1], Matches, fmt.Sprintf("t_%d_i_1_.*", tbl.Meta().ID))

	// Test show table regions for partition table when disable split region when create table.
	atomic.StoreUint32(&ddl.EnableSplitTableRegion, 0)
	tk.MustExec("drop table if exists partition_t;")
	tk.MustExec("set @@session.tidb_enable_table_partition = '1';")
	tk.MustExec("create table partition_t (a int, b int,index(a)) partition by hash (a) partitions 3")
	re = tk.MustQuery("show table partition_t regions")
	rows = re.Rows()
	c.Assert(len(rows), Equals, 1)
	c.Assert(rows[0][1], Matches, "t_.*")

	// Test show table regions for partition table when enable split region when create table.
	atomic.StoreUint32(&ddl.EnableSplitTableRegion, 1)
	tk.MustExec("set @@global.tidb_scatter_region=1;")
	tk.MustExec("drop table if exists partition_t;")
	tk.MustExec("create table partition_t (a int, b int,index(a)) partition by hash (a) partitions 3")
	re = tk.MustQuery("show table partition_t regions")
	rows = re.Rows()
	c.Assert(len(rows), Equals, 3)
	tbl = testGetTableByName(c, tk.Se, "test", "partition_t")
	partitionDef := tbl.Meta().GetPartitionInfo().Definitions
	c.Assert(rows[0][1], Matches, fmt.Sprintf("t_%d_.*", partitionDef[0].ID))
	c.Assert(rows[1][1], Matches, fmt.Sprintf("t_%d_.*", partitionDef[1].ID))
	c.Assert(rows[2][1], Matches, fmt.Sprintf("t_%d_.*", partitionDef[2].ID))

	// Test split partition region when add new partition.
	tk.MustExec("drop table if exists partition_t;")
	tk.MustExec(`create table partition_t (a int, b int,index(a)) PARTITION BY RANGE (a) (
		PARTITION p0 VALUES LESS THAN (10),
		PARTITION p1 VALUES LESS THAN (20),
		PARTITION p2 VALUES LESS THAN (30));`)
	tk.MustExec(`alter table partition_t add partition ( partition p3 values less than (40), partition p4 values less than (50) );`)
	re = tk.MustQuery("show table partition_t regions")
	rows = re.Rows()
	c.Assert(len(rows), Equals, 5)
	tbl = testGetTableByName(c, tk.Se, "test", "partition_t")
	partitionDef = tbl.Meta().GetPartitionInfo().Definitions
	c.Assert(rows[0][1], Matches, fmt.Sprintf("t_%d_.*", partitionDef[0].ID))
	c.Assert(rows[1][1], Matches, fmt.Sprintf("t_%d_.*", partitionDef[1].ID))
	c.Assert(rows[2][1], Matches, fmt.Sprintf("t_%d_.*", partitionDef[2].ID))
	c.Assert(rows[3][1], Matches, fmt.Sprintf("t_%d_.*", partitionDef[3].ID))
	c.Assert(rows[4][1], Matches, fmt.Sprintf("t_%d_.*", partitionDef[4].ID))

	// Test pre-split table region when create table.
	tk.MustExec("drop table if exists t_pre")
	tk.MustExec("create table t_pre (a int, b int) shard_row_id_bits = 2 pre_split_regions=2;")
	re = tk.MustQuery("show table t_pre regions")
	rows = re.Rows()
	// Table t_regions should have 4 regions now.
	c.Assert(len(rows), Equals, 4)
	tbl = testGetTableByName(c, tk.Se, "test", "t_pre")
	c.Assert(rows[1][1], Equals, fmt.Sprintf("t_%d_r_2305843009213693952", tbl.Meta().ID))
	c.Assert(rows[2][1], Equals, fmt.Sprintf("t_%d_r_4611686018427387904", tbl.Meta().ID))
	c.Assert(rows[3][1], Equals, fmt.Sprintf("t_%d_r_6917529027641081856", tbl.Meta().ID))

	// Test pre-split table region when create table.
	tk.MustExec("drop table if exists pt_pre")
	tk.MustExec("create table pt_pre (a int, b int) shard_row_id_bits = 2 pre_split_regions=2 partition by hash(a) partitions 3;")
	re = tk.MustQuery("show table pt_pre regions")
	rows = re.Rows()
	// Table t_regions should have 4 regions now.
	c.Assert(len(rows), Equals, 12)
	tbl = testGetTableByName(c, tk.Se, "test", "pt_pre")
	pi := tbl.Meta().GetPartitionInfo().Definitions
	c.Assert(len(pi), Equals, 3)
	for i, p := range pi {
		c.Assert(rows[1+4*i][1], Equals, fmt.Sprintf("t_%d_r_2305843009213693952", p.ID))
		c.Assert(rows[2+4*i][1], Equals, fmt.Sprintf("t_%d_r_4611686018427387904", p.ID))
		c.Assert(rows[3+4*i][1], Equals, fmt.Sprintf("t_%d_r_6917529027641081856", p.ID))
	}

	defer atomic.StoreUint32(&ddl.EnableSplitTableRegion, 0)

	// Test split partition table.
	tk.MustExec("drop table if exists t")
	tk.MustExec("create table t (a int,b int) partition by hash(a) partitions 5;")
	tk.MustQuery("split table t between (0) and (4000000) regions 4;").Check(testkit.Rows("15 1"))
	re = tk.MustQuery("show table t regions")
	rows = re.Rows()
	c.Assert(len(rows), Equals, 20)
	tbl = testGetTableByName(c, tk.Se, "test", "t")
	c.Assert(len(tbl.Meta().GetPartitionInfo().Definitions), Equals, 5)
	for i, p := range tbl.Meta().GetPartitionInfo().Definitions {
		c.Assert(rows[i*4+0][1], Equals, fmt.Sprintf("t_%d_", p.ID))
		c.Assert(rows[i*4+1][1], Equals, fmt.Sprintf("t_%d_r_1000000", p.ID))
		c.Assert(rows[i*4+2][1], Equals, fmt.Sprintf("t_%d_r_2000000", p.ID))
		c.Assert(rows[i*4+3][1], Equals, fmt.Sprintf("t_%d_r_3000000", p.ID))
	}

	// Test split region for partition table with specified partition.
	tk.MustQuery("split table t partition (p4) between (1000000) and (2000000) regions 5;").Check(testkit.Rows("4 1"))
	re = tk.MustQuery("show table t regions")
	rows = re.Rows()
	c.Assert(len(rows), Equals, 24)
	tbl = testGetTableByName(c, tk.Se, "test", "t")
	c.Assert(len(tbl.Meta().GetPartitionInfo().Definitions), Equals, 5)
	for i := 0; i < 4; i++ {
		p := tbl.Meta().GetPartitionInfo().Definitions[i]
		c.Assert(rows[i*4+0][1], Equals, fmt.Sprintf("t_%d_", p.ID))
		c.Assert(rows[i*4+1][1], Equals, fmt.Sprintf("t_%d_r_1000000", p.ID))
		c.Assert(rows[i*4+2][1], Equals, fmt.Sprintf("t_%d_r_2000000", p.ID))
		c.Assert(rows[i*4+3][1], Equals, fmt.Sprintf("t_%d_r_3000000", p.ID))
	}
	for i := 4; i < 5; i++ {
		p := tbl.Meta().GetPartitionInfo().Definitions[i]
		c.Assert(rows[i*4+0][1], Equals, fmt.Sprintf("t_%d_", p.ID))
		c.Assert(rows[i*4+1][1], Equals, fmt.Sprintf("t_%d_r_1000000", p.ID))
		c.Assert(rows[i*4+2][1], Equals, fmt.Sprintf("t_%d_r_1200000", p.ID))
		c.Assert(rows[i*4+3][1], Equals, fmt.Sprintf("t_%d_r_1400000", p.ID))
		c.Assert(rows[i*4+4][1], Equals, fmt.Sprintf("t_%d_r_1600000", p.ID))
		c.Assert(rows[i*4+5][1], Equals, fmt.Sprintf("t_%d_r_1800000", p.ID))
		c.Assert(rows[i*4+6][1], Equals, fmt.Sprintf("t_%d_r_2000000", p.ID))
		c.Assert(rows[i*4+7][1], Equals, fmt.Sprintf("t_%d_r_3000000", p.ID))
	}

	// Test for show table partition regions.
	for i := 0; i < 4; i++ {
		re = tk.MustQuery(fmt.Sprintf("show table t partition (p%v) regions", i))
		rows = re.Rows()
		c.Assert(len(rows), Equals, 4)
		p := tbl.Meta().GetPartitionInfo().Definitions[i]
		c.Assert(rows[0][1], Equals, fmt.Sprintf("t_%d_", p.ID))
		c.Assert(rows[1][1], Equals, fmt.Sprintf("t_%d_r_1000000", p.ID))
		c.Assert(rows[2][1], Equals, fmt.Sprintf("t_%d_r_2000000", p.ID))
		c.Assert(rows[3][1], Equals, fmt.Sprintf("t_%d_r_3000000", p.ID))
	}
	re = tk.MustQuery("show table t partition (p0, p4) regions")
	rows = re.Rows()
	c.Assert(len(rows), Equals, 12)
	p := tbl.Meta().GetPartitionInfo().Definitions[0]
	c.Assert(rows[0][1], Equals, fmt.Sprintf("t_%d_", p.ID))
	c.Assert(rows[1][1], Equals, fmt.Sprintf("t_%d_r_1000000", p.ID))
	c.Assert(rows[2][1], Equals, fmt.Sprintf("t_%d_r_2000000", p.ID))
	c.Assert(rows[3][1], Equals, fmt.Sprintf("t_%d_r_3000000", p.ID))
	p = tbl.Meta().GetPartitionInfo().Definitions[4]
	c.Assert(rows[4][1], Equals, fmt.Sprintf("t_%d_", p.ID))
	c.Assert(rows[5][1], Equals, fmt.Sprintf("t_%d_r_1000000", p.ID))
	c.Assert(rows[6][1], Equals, fmt.Sprintf("t_%d_r_1200000", p.ID))
	c.Assert(rows[7][1], Equals, fmt.Sprintf("t_%d_r_1400000", p.ID))
	c.Assert(rows[8][1], Equals, fmt.Sprintf("t_%d_r_1600000", p.ID))
	c.Assert(rows[9][1], Equals, fmt.Sprintf("t_%d_r_1800000", p.ID))
	c.Assert(rows[10][1], Equals, fmt.Sprintf("t_%d_r_2000000", p.ID))
	c.Assert(rows[11][1], Equals, fmt.Sprintf("t_%d_r_3000000", p.ID))
	// Test for duplicate partition names.
	re = tk.MustQuery("show table t partition (p0, p0, p0) regions")
	rows = re.Rows()
	c.Assert(len(rows), Equals, 4)
	p = tbl.Meta().GetPartitionInfo().Definitions[0]
	c.Assert(rows[0][1], Equals, fmt.Sprintf("t_%d_", p.ID))
	c.Assert(rows[1][1], Equals, fmt.Sprintf("t_%d_r_1000000", p.ID))
	c.Assert(rows[2][1], Equals, fmt.Sprintf("t_%d_r_2000000", p.ID))
	c.Assert(rows[3][1], Equals, fmt.Sprintf("t_%d_r_3000000", p.ID))

	// Test split partition table index.
	tk.MustExec("drop table if exists t")
	tk.MustExec("create table t (a int,b int,index idx(a)) partition by hash(a) partitions 5;")
	tk.MustQuery("split table t between (0) and (4000000) regions 4;").Check(testkit.Rows("20 1"))
	tk.MustQuery("split table t index idx between (0) and (4000000) regions 4;").Check(testkit.Rows("20 1"))
	re = tk.MustQuery("show table t regions")
	rows = re.Rows()
	c.Assert(len(rows), Equals, 40)
	tbl = testGetTableByName(c, tk.Se, "test", "t")
	c.Assert(len(tbl.Meta().GetPartitionInfo().Definitions), Equals, 5)
	for i := 0; i < 5; i++ {
		p := tbl.Meta().GetPartitionInfo().Definitions[i]
		c.Assert(rows[i*8+0][1], Equals, fmt.Sprintf("t_%d_r", p.ID))
		c.Assert(rows[i*8+1][1], Equals, fmt.Sprintf("t_%d_r_1000000", p.ID))
		c.Assert(rows[i*8+2][1], Equals, fmt.Sprintf("t_%d_r_2000000", p.ID))
		c.Assert(rows[i*8+3][1], Equals, fmt.Sprintf("t_%d_r_3000000", p.ID))
		c.Assert(rows[i*8+4][1], Equals, fmt.Sprintf("t_%d_", p.ID))
		c.Assert(rows[i*8+5][1], Matches, fmt.Sprintf("t_%d_i_1_.*", p.ID))
		c.Assert(rows[i*8+6][1], Matches, fmt.Sprintf("t_%d_i_1_.*", p.ID))
		c.Assert(rows[i*8+7][1], Matches, fmt.Sprintf("t_%d_i_1_.*", p.ID))
	}

	// Test split index region for partition table with specified partition.
	tk.MustQuery("split table t partition (p4) index idx between (0) and (1000000) regions 5;").Check(testkit.Rows("4 1"))
	re = tk.MustQuery("show table t regions")
	rows = re.Rows()
	c.Assert(len(rows), Equals, 44)
	tbl = testGetTableByName(c, tk.Se, "test", "t")
	c.Assert(len(tbl.Meta().GetPartitionInfo().Definitions), Equals, 5)
	for i := 0; i < 4; i++ {
		p := tbl.Meta().GetPartitionInfo().Definitions[i]
		c.Assert(rows[i*8+0][1], Equals, fmt.Sprintf("t_%d_r", p.ID))
		c.Assert(rows[i*8+1][1], Equals, fmt.Sprintf("t_%d_r_1000000", p.ID))
		c.Assert(rows[i*8+2][1], Equals, fmt.Sprintf("t_%d_r_2000000", p.ID))
		c.Assert(rows[i*8+3][1], Equals, fmt.Sprintf("t_%d_r_3000000", p.ID))
		c.Assert(rows[i*8+4][1], Equals, fmt.Sprintf("t_%d_", p.ID))
		c.Assert(rows[i*8+5][1], Matches, fmt.Sprintf("t_%d_i_1_.*", p.ID))
		c.Assert(rows[i*8+6][1], Matches, fmt.Sprintf("t_%d_i_1_.*", p.ID))
		c.Assert(rows[i*8+7][1], Matches, fmt.Sprintf("t_%d_i_1_.*", p.ID))
	}
	for i := 4; i < 5; i++ {
		p := tbl.Meta().GetPartitionInfo().Definitions[i]
		c.Assert(rows[i*8+0][1], Equals, fmt.Sprintf("t_%d_r", p.ID))
		c.Assert(rows[i*8+1][1], Equals, fmt.Sprintf("t_%d_r_1000000", p.ID))
		c.Assert(rows[i*8+2][1], Equals, fmt.Sprintf("t_%d_r_2000000", p.ID))
		c.Assert(rows[i*8+3][1], Equals, fmt.Sprintf("t_%d_r_3000000", p.ID))
		c.Assert(rows[i*8+4][1], Equals, fmt.Sprintf("t_%d_", p.ID))
		c.Assert(rows[i*8+5][1], Matches, fmt.Sprintf("t_%d_i_1_.*", p.ID))
		c.Assert(rows[i*8+6][1], Matches, fmt.Sprintf("t_%d_i_1_.*", p.ID))
		c.Assert(rows[i*8+7][1], Matches, fmt.Sprintf("t_%d_i_1_.*", p.ID))
		c.Assert(rows[i*8+8][1], Matches, fmt.Sprintf("t_%d_i_1_.*", p.ID))
		c.Assert(rows[i*8+9][1], Matches, fmt.Sprintf("t_%d_i_1_.*", p.ID))
		c.Assert(rows[i*8+10][1], Matches, fmt.Sprintf("t_%d_i_1_.*", p.ID))
		c.Assert(rows[i*8+11][1], Matches, fmt.Sprintf("t_%d_i_1_.*", p.ID))
	}

	// Test show table partition region on unknown-partition.
	err := tk.QueryToErr("show table t partition (p_unknown) index idx regions")
	c.Assert(terror.ErrorEqual(err, table.ErrUnknownPartition), IsTrue)

	// Test show table partition index.
	for i := 0; i < 4; i++ {
		re = tk.MustQuery(fmt.Sprintf("show table t partition (p%v) index idx regions", i))
		rows = re.Rows()
		c.Assert(len(rows), Equals, 4)
		p := tbl.Meta().GetPartitionInfo().Definitions[i]
		c.Assert(rows[0][1], Equals, fmt.Sprintf("t_%d_", p.ID))
		c.Assert(rows[1][1], Matches, fmt.Sprintf("t_%d_i_1_.*", p.ID))
		c.Assert(rows[2][1], Matches, fmt.Sprintf("t_%d_i_1_.*", p.ID))
		c.Assert(rows[3][1], Matches, fmt.Sprintf("t_%d_i_1_.*", p.ID))
	}
	re = tk.MustQuery("show table t partition (p3,p4) index idx regions")
	rows = re.Rows()
	c.Assert(len(rows), Equals, 12)
	p = tbl.Meta().GetPartitionInfo().Definitions[3]
	c.Assert(rows[0][1], Equals, fmt.Sprintf("t_%d_", p.ID))
	c.Assert(rows[1][1], Matches, fmt.Sprintf("t_%d_i_1_.*", p.ID))
	c.Assert(rows[2][1], Matches, fmt.Sprintf("t_%d_i_1_.*", p.ID))
	c.Assert(rows[3][1], Matches, fmt.Sprintf("t_%d_i_1_.*", p.ID))
	p = tbl.Meta().GetPartitionInfo().Definitions[4]
	c.Assert(rows[4][1], Equals, fmt.Sprintf("t_%d_", p.ID))
	c.Assert(rows[5][1], Matches, fmt.Sprintf("t_%d_i_1_.*", p.ID))
	c.Assert(rows[6][1], Matches, fmt.Sprintf("t_%d_i_1_.*", p.ID))
	c.Assert(rows[7][1], Matches, fmt.Sprintf("t_%d_i_1_.*", p.ID))
	c.Assert(rows[8][1], Matches, fmt.Sprintf("t_%d_i_1_.*", p.ID))
	c.Assert(rows[9][1], Matches, fmt.Sprintf("t_%d_i_1_.*", p.ID))
	c.Assert(rows[10][1], Matches, fmt.Sprintf("t_%d_i_1_.*", p.ID))
	c.Assert(rows[11][1], Matches, fmt.Sprintf("t_%d_i_1_.*", p.ID))

	// Test split for the second index.
	tk.MustExec("drop table if exists t")
	tk.MustExec("create table t (a int,b int,index idx(a), index idx2(b))")
	tk.MustQuery("split table t index idx2 between (0) and (4000000) regions 2;").Check(testkit.Rows("3 1"))
	re = tk.MustQuery("show table t regions")
	rows = re.Rows()
	c.Assert(len(rows), Equals, 4)
	tbl = testGetTableByName(c, tk.Se, "test", "t")
	c.Assert(rows[0][1], Equals, fmt.Sprintf("t_%d_i_3_", tbl.Meta().ID))
	c.Assert(rows[1][1], Equals, fmt.Sprintf("t_%d_", tbl.Meta().ID))
	c.Assert(rows[2][1], Matches, fmt.Sprintf("t_%d_i_2_.*", tbl.Meta().ID))
	c.Assert(rows[3][1], Matches, fmt.Sprintf("t_%d_i_2_.*", tbl.Meta().ID))

	// Test show table partition region on non-partition table.
	err = tk.QueryToErr("show table t partition (p3,p4) index idx regions")
	c.Assert(terror.ErrorEqual(err, plannercore.ErrPartitionClauseOnNonpartitioned), IsTrue)
}

func testGetTableByName(c *C, ctx sessionctx.Context, db, table string) table.Table {
	dom := domain.GetDomain(ctx)
	// Make sure the table schema is the new schema.
	err := dom.Reload()
	c.Assert(err, IsNil)
	tbl, err := dom.InfoSchema().TableByName(model.NewCIStr(db), model.NewCIStr(table))
	c.Assert(err, IsNil)
	return tbl
}

func (s *testSuiteP2) TestIssue10435(c *C) {
	tk := testkit.NewTestKit(c, s.store)
	tk.MustExec("use test")
	tk.MustExec("drop table if exists t1")
	tk.MustExec("create table t1(i int, j int, k int)")
	tk.MustExec("insert into t1 VALUES (1,1,1),(2,2,2),(3,3,3),(4,4,4)")
	tk.MustExec("INSERT INTO t1 SELECT 10*i,j,5*j FROM t1 UNION SELECT 20*i,j,5*j FROM t1 UNION SELECT 30*i,j,5*j FROM t1")

	tk.MustExec("set @@session.tidb_enable_window_function=1")
	tk.MustQuery("SELECT SUM(i) OVER W FROM t1 WINDOW w AS (PARTITION BY j ORDER BY i) ORDER BY 1+SUM(i) OVER w").Check(
		testkit.Rows("1", "2", "3", "4", "11", "22", "31", "33", "44", "61", "62", "93", "122", "124", "183", "244"),
	)
}

func (s *testSuiteP2) TestUnsignedFeedback(c *C) {
	tk := testkit.NewTestKit(c, s.store)
	oriProbability := statistics.FeedbackProbability.Load()
	statistics.FeedbackProbability.Store(1.0)
	defer func() { statistics.FeedbackProbability.Store(oriProbability) }()
	tk.MustExec("use test")
	tk.MustExec("drop table if exists t")
	tk.MustExec("create table t(a bigint unsigned, b int, primary key(a))")
	tk.MustExec("insert into t values (1,1),(2,2)")
	tk.MustExec("analyze table t")
	tk.MustQuery("select count(distinct b) from t").Check(testkit.Rows("2"))
	result := tk.MustQuery("explain analyze select count(distinct b) from t")
	c.Assert(result.Rows()[2][4], Equals, "table:t")
	c.Assert(result.Rows()[2][6], Equals, "range:[0,+inf], keep order:false")
}

func (s *testSuite) TestSummaryFailedUpdate(c *C) {
	tk := testkit.NewTestKit(c, s.store)
	tk.MustExec("use test")
	tk.MustExec("drop table if exists t")
	tk.MustExec("create table t(a int, b int as(-a))")
	tk.MustExec("insert into t(a) values(1), (3), (7)")
	sm := &mockSessionManager1{
		PS: make([]*util.ProcessInfo, 0),
	}
	tk.Se.SetSessionManager(sm)
	s.domain.ExpensiveQueryHandle().SetSessionManager(sm)
	defer config.RestoreFunc()()
	config.UpdateGlobal(func(conf *config.Config) {
		conf.OOMAction = config.OOMActionCancel
	})
	c.Assert(tk.Se.Auth(&auth.UserIdentity{Username: "root", Hostname: "%"}, nil, nil), IsTrue)
	tk.MustExec("set @@tidb_mem_quota_query=1")
	err := tk.ExecToErr("update t set t.a = t.a - 1 where t.a in (select a from t where a < 4)")
	c.Assert(err, NotNil)
	c.Assert(err.Error(), Matches, "Out Of Memory Quota!.*")
	tk.MustExec("set @@tidb_mem_quota_query=1000000000")
	tk.MustQuery("select stmt_type from information_schema.statements_summary where digest_text = 'update t set t . a = t . a - ? where t . a in ( select a from t where a < ? )'").Check(testkit.Rows("Update"))
}

func (s *testSuite) TestOOMPanicAction(c *C) {
	tk := testkit.NewTestKit(c, s.store)
	tk.MustExec("use test")
	tk.MustExec("drop table if exists t")
	tk.MustExec("create table t (a int primary key, b double);")
	tk.MustExec("insert into t values (1,1)")
	sm := &mockSessionManager1{
		PS: make([]*util.ProcessInfo, 0),
	}
	tk.Se.SetSessionManager(sm)
	s.domain.ExpensiveQueryHandle().SetSessionManager(sm)
	defer config.RestoreFunc()()
	config.UpdateGlobal(func(conf *config.Config) {
		conf.OOMAction = config.OOMActionCancel
	})
	tk.MustExec("set @@tidb_mem_quota_query=1;")
	err := tk.QueryToErr("select sum(b) from t group by a;")
	c.Assert(err, NotNil)
	c.Assert(err.Error(), Matches, "Out Of Memory Quota!.*")

	// Test insert from select oom panic.
	tk.MustExec("drop table if exists t,t1")
	tk.MustExec("create table t (a bigint);")
	tk.MustExec("create table t1 (a bigint);")
	tk.MustExec("set @@tidb_mem_quota_query=200;")
	_, err = tk.Exec("insert into t1 values (1),(2),(3),(4),(5);")
	c.Assert(err.Error(), Matches, "Out Of Memory Quota!.*")
	_, err = tk.Exec("replace into t1 values (1),(2),(3),(4),(5);")
	c.Assert(err.Error(), Matches, "Out Of Memory Quota!.*")
	tk.MustExec("set @@tidb_mem_quota_query=10000")
	tk.MustExec("insert into t1 values (1),(2),(3),(4),(5);")
	tk.MustExec("set @@tidb_mem_quota_query=10;")
	_, err = tk.Exec("insert into t select a from t1 order by a desc;")
	c.Assert(err.Error(), Matches, "Out Of Memory Quota!.*")
	_, err = tk.Exec("replace into t select a from t1 order by a desc;")
	c.Assert(err.Error(), Matches, "Out Of Memory Quota!.*")

	tk.MustExec("set @@tidb_mem_quota_query=10000")
	tk.MustExec("insert into t values (1),(2),(3),(4),(5);")
	// Set the memory quota to 244 to make this SQL panic during the DeleteExec
	// instead of the TableReaderExec.
	tk.MustExec("set @@tidb_mem_quota_query=244;")
	_, err = tk.Exec("delete from t")
	c.Assert(err.Error(), Matches, "Out Of Memory Quota!.*")

	tk.MustExec("set @@tidb_mem_quota_query=10000;")
	tk.MustExec("delete from t1")
	tk.MustExec("insert into t1 values(1)")
	tk.MustExec("insert into t values (1),(2),(3),(4),(5);")
	tk.MustExec("set @@tidb_mem_quota_query=244;")
	_, err = tk.Exec("delete t, t1 from t join t1 on t.a = t1.a")

	tk.MustExec("set @@tidb_mem_quota_query=100000;")
	tk.MustExec("truncate table t")
	tk.MustExec("insert into t values(1),(2),(3)")
	// set the memory to quota to make the SQL panic during UpdateExec instead
	// of TableReader.
	tk.MustExec("set @@tidb_mem_quota_query=244;")
	_, err = tk.Exec("update t set a = 4")
	c.Assert(err.Error(), Matches, "Out Of Memory Quota!.*")
}

type testRecoverTable struct {
	store   kv.Storage
	dom     *domain.Domain
	cluster *mocktikv.Cluster
	cli     *regionProperityClient
}

func (s *testRecoverTable) SetUpSuite(c *C) {
	cli := &regionProperityClient{}
	hijackClient := func(c tikv.Client) tikv.Client {
		cli.Client = c
		return cli
	}
	s.cli = cli

	var err error
	s.cluster = mocktikv.NewCluster()
	mocktikv.BootstrapWithSingleStore(s.cluster)
	s.store, err = mockstore.NewMockTikvStore(
		mockstore.WithHijackClient(hijackClient),
		mockstore.WithCluster(s.cluster),
	)
	c.Assert(err, IsNil)
	s.dom, err = session.BootstrapSession(s.store)
	c.Assert(err, IsNil)
}

func (s *testRecoverTable) TearDownSuite(c *C) {
	s.store.Close()
	s.dom.Close()
}

func (s *testRecoverTable) TestRecoverTable(c *C) {
	c.Assert(failpoint.Enable("github.com/pingcap/tidb/meta/autoid/mockAutoIDChange", `return(true)`), IsNil)
	defer func() {
		failpoint.Disable("github.com/pingcap/tidb/meta/autoid/mockAutoIDChange")
	}()
	tk := testkit.NewTestKit(c, s.store)
	tk.MustExec("create database if not exists test_recover")
	tk.MustExec("use test_recover")
	tk.MustExec("drop table if exists t_recover")
	tk.MustExec("create table t_recover (a int);")
	defer func(originGC bool) {
		if originGC {
			ddl.EmulatorGCEnable()
		} else {
			ddl.EmulatorGCDisable()
		}
	}(ddl.IsEmulatorGCEnable())

	// disable emulator GC.
	// Otherwise emulator GC will delete table record as soon as possible after execute drop table ddl.
	ddl.EmulatorGCDisable()
	gcTimeFormat := "20060102-15:04:05 -0700 MST"
	timeBeforeDrop := time.Now().Add(0 - time.Duration(48*60*60*time.Second)).Format(gcTimeFormat)
	timeAfterDrop := time.Now().Add(time.Duration(48 * 60 * 60 * time.Second)).Format(gcTimeFormat)
	safePointSQL := `INSERT HIGH_PRIORITY INTO mysql.tidb VALUES ('tikv_gc_safe_point', '%[1]s', '')
			       ON DUPLICATE KEY
			       UPDATE variable_value = '%[1]s'`
	// clear GC variables first.
	tk.MustExec("delete from mysql.tidb where variable_name in ( 'tikv_gc_safe_point','tikv_gc_enable' )")

	tk.MustExec("insert into t_recover values (1),(2),(3)")
	tk.MustExec("drop table t_recover")

	// if GC safe point is not exists in mysql.tidb
	_, err := tk.Exec("recover table t_recover")
	c.Assert(err, NotNil)
	c.Assert(err.Error(), Equals, "can not get 'tikv_gc_safe_point'")
	// set GC safe point
	tk.MustExec(fmt.Sprintf(safePointSQL, timeBeforeDrop))

	// if GC enable is not exists in mysql.tidb
	_, err = tk.Exec("recover table t_recover")
	c.Assert(err, NotNil)
	c.Assert(err.Error(), Equals, "[ddl:-1]can not get 'tikv_gc_enable'")

	err = gcutil.EnableGC(tk.Se)
	c.Assert(err, IsNil)

	// recover job is before GC safe point
	tk.MustExec(fmt.Sprintf(safePointSQL, timeAfterDrop))
	_, err = tk.Exec("recover table t_recover")
	c.Assert(err, NotNil)
	c.Assert(strings.Contains(err.Error(), "Can't find dropped/truncated table 't_recover' in GC safe point"), Equals, true)

	// set GC safe point
	tk.MustExec(fmt.Sprintf(safePointSQL, timeBeforeDrop))
	// if there is a new table with the same name, should return failed.
	tk.MustExec("create table t_recover (a int);")
	_, err = tk.Exec("recover table t_recover")
	c.Assert(err.Error(), Equals, infoschema.ErrTableExists.GenWithStackByArgs("t_recover").Error())

	// drop the new table with the same name, then recover table.
	tk.MustExec("rename table t_recover to t_recover2")

	// do recover table.
	tk.MustExec("recover table t_recover")

	// check recover table meta and data record.
	tk.MustQuery("select * from t_recover;").Check(testkit.Rows("1", "2", "3"))
	// check recover table autoID.
	tk.MustExec("insert into t_recover values (4),(5),(6)")
	tk.MustQuery("select * from t_recover;").Check(testkit.Rows("1", "2", "3", "4", "5", "6"))
	// check rebase auto id.
	tk.MustQuery("select a,_tidb_rowid from t_recover;").Check(testkit.Rows("1 1", "2 2", "3 3", "4 5001", "5 5002", "6 5003"))

	// recover table by none exits job.
	_, err = tk.Exec(fmt.Sprintf("recover table by job %d", 10000000))
	c.Assert(err, NotNil)

	// Disable GC by manual first, then after recover table, the GC enable status should also be disabled.
	err = gcutil.DisableGC(tk.Se)
	c.Assert(err, IsNil)

	tk.MustExec("delete from t_recover where a > 1")
	tk.MustExec("drop table t_recover")

	tk.MustExec("recover table t_recover")

	// check recover table meta and data record.
	tk.MustQuery("select * from t_recover;").Check(testkit.Rows("1"))
	// check recover table autoID.
	tk.MustExec("insert into t_recover values (7),(8),(9)")
	tk.MustQuery("select * from t_recover;").Check(testkit.Rows("1", "7", "8", "9"))

	// Recover truncate table.
	tk.MustExec("truncate table t_recover")
	tk.MustExec("rename table t_recover to t_recover_new")
	tk.MustExec("recover table t_recover")
	tk.MustExec("insert into t_recover values (10)")
	tk.MustQuery("select * from t_recover;").Check(testkit.Rows("1", "7", "8", "9", "10"))

	// Test for recover one table multiple time.
	tk.MustExec("drop table t_recover")
	tk.MustExec("flashback table t_recover to t_recover_tmp")
	_, err = tk.Exec(fmt.Sprintf("recover table t_recover"))
	c.Assert(infoschema.ErrTableExists.Equal(err), IsTrue)

	gcEnable, err := gcutil.CheckGCEnable(tk.Se)
	c.Assert(err, IsNil)
	c.Assert(gcEnable, Equals, false)
}

func (s *testRecoverTable) TestFlashbackTable(c *C) {
	c.Assert(failpoint.Enable("github.com/pingcap/tidb/meta/autoid/mockAutoIDChange", `return(true)`), IsNil)
	defer func() {
		c.Assert(failpoint.Disable("github.com/pingcap/tidb/meta/autoid/mockAutoIDChange"), IsNil)
	}()
	tk := testkit.NewTestKit(c, s.store)
	tk.MustExec("create database if not exists test_flashback")
	tk.MustExec("use test_flashback")
	tk.MustExec("drop table if exists t_flashback")
	tk.MustExec("create table t_flashback (a int);")
	defer func(originGC bool) {
		if originGC {
			ddl.EmulatorGCEnable()
		} else {
			ddl.EmulatorGCDisable()
		}
	}(ddl.IsEmulatorGCEnable())

	// Disable emulator GC.
	// Otherwise emulator GC will delete table record as soon as possible after execute drop table ddl.
	ddl.EmulatorGCDisable()
	gcTimeFormat := "20060102-15:04:05 -0700 MST"
	timeBeforeDrop := time.Now().Add(0 - time.Duration(48*60*60*time.Second)).Format(gcTimeFormat)
	safePointSQL := `INSERT HIGH_PRIORITY INTO mysql.tidb VALUES ('tikv_gc_safe_point', '%[1]s', '')
			       ON DUPLICATE KEY
			       UPDATE variable_value = '%[1]s'`
	// Clear GC variables first.
	tk.MustExec("delete from mysql.tidb where variable_name in ( 'tikv_gc_safe_point','tikv_gc_enable' )")
	// Set GC safe point
	tk.MustExec(fmt.Sprintf(safePointSQL, timeBeforeDrop))
	// Set GC enable.
	err := gcutil.EnableGC(tk.Se)
	c.Assert(err, IsNil)

	tk.MustExec("insert into t_flashback values (1),(2),(3)")
	tk.MustExec("drop table t_flashback")

	// Test flash table with not_exist_table_name name.
	_, err = tk.Exec("flashback table t_not_exists")
	c.Assert(err.Error(), Equals, "Can't find dropped/truncated table: t_not_exists in DDL history jobs")

	// Test flashback table failed by there is already a new table with the same name.
	// If there is a new table with the same name, should return failed.
	tk.MustExec("create table t_flashback (a int);")
	_, err = tk.Exec("flashback table t_flashback")
	c.Assert(err.Error(), Equals, infoschema.ErrTableExists.GenWithStackByArgs("t_flashback").Error())

	// Drop the new table with the same name, then flashback table.
	tk.MustExec("rename table t_flashback to t_flashback_tmp")

	// Test for flashback table.
	tk.MustExec("flashback table t_flashback")
	// Check flashback table meta and data record.
	tk.MustQuery("select * from t_flashback;").Check(testkit.Rows("1", "2", "3"))
	// Check flashback table autoID.
	tk.MustExec("insert into t_flashback values (4),(5),(6)")
	tk.MustQuery("select * from t_flashback;").Check(testkit.Rows("1", "2", "3", "4", "5", "6"))
	// Check rebase auto id.
	tk.MustQuery("select a,_tidb_rowid from t_flashback;").Check(testkit.Rows("1 1", "2 2", "3 3", "4 5001", "5 5002", "6 5003"))

	// Test for flashback to new table.
	tk.MustExec("drop table t_flashback")
	tk.MustExec("create table t_flashback (a int);")
	tk.MustExec("flashback table t_flashback to t_flashback2")
	// Check flashback table meta and data record.
	tk.MustQuery("select * from t_flashback2;").Check(testkit.Rows("1", "2", "3", "4", "5", "6"))
	// Check flashback table autoID.
	tk.MustExec("insert into t_flashback2 values (7),(8),(9)")
	tk.MustQuery("select * from t_flashback2;").Check(testkit.Rows("1", "2", "3", "4", "5", "6", "7", "8", "9"))
	// Check rebase auto id.
	tk.MustQuery("select a,_tidb_rowid from t_flashback2;").Check(testkit.Rows("1 1", "2 2", "3 3", "4 5001", "5 5002", "6 5003", "7 10001", "8 10002", "9 10003"))

	// Test for flashback one table multiple time.
	_, err = tk.Exec(fmt.Sprintf("flashback table t_flashback to t_flashback4"))
	c.Assert(infoschema.ErrTableExists.Equal(err), IsTrue)

	// Test for flashback truncated table to new table.
	tk.MustExec("truncate table t_flashback2")
	tk.MustExec("flashback table t_flashback2 to t_flashback3")
	// Check flashback table meta and data record.
	tk.MustQuery("select * from t_flashback3;").Check(testkit.Rows("1", "2", "3", "4", "5", "6", "7", "8", "9"))
	// Check flashback table autoID.
	tk.MustExec("insert into t_flashback3 values (10),(11)")
	tk.MustQuery("select * from t_flashback3;").Check(testkit.Rows("1", "2", "3", "4", "5", "6", "7", "8", "9", "10", "11"))
	// Check rebase auto id.
	tk.MustQuery("select a,_tidb_rowid from t_flashback3;").Check(testkit.Rows("1 1", "2 2", "3 3", "4 5001", "5 5002", "6 5003", "7 10001", "8 10002", "9 10003", "10 15001", "11 15002"))

	// Test for flashback drop partition table.
	tk.MustExec("drop table if exists t_p_flashback")
	tk.MustExec("create table t_p_flashback (a int) partition by hash(a) partitions 4;")
	tk.MustExec("insert into t_p_flashback values (1),(2),(3)")
	tk.MustExec("drop table t_p_flashback")
	tk.MustExec("flashback table t_p_flashback")
	// Check flashback table meta and data record.
	tk.MustQuery("select * from t_p_flashback order by a;").Check(testkit.Rows("1", "2", "3"))
	// Check flashback table autoID.
	tk.MustExec("insert into t_p_flashback values (4),(5)")
	tk.MustQuery("select a,_tidb_rowid from t_p_flashback order by a;").Check(testkit.Rows("1 1", "2 2", "3 3", "4 5001", "5 5002"))

	// Test for flashback truncate partition table.
	tk.MustExec("truncate table t_p_flashback")
	tk.MustExec("flashback table t_p_flashback to t_p_flashback1")
	// Check flashback table meta and data record.
	tk.MustQuery("select * from t_p_flashback1 order by a;").Check(testkit.Rows("1", "2", "3", "4", "5"))
	// Check flashback table autoID.
	tk.MustExec("insert into t_p_flashback1 values (6)")
	tk.MustQuery("select a,_tidb_rowid from t_p_flashback1 order by a;").Check(testkit.Rows("1 1", "2 2", "3 3", "4 5001", "5 5002", "6 10001"))

	tk.MustExec("drop database if exists Test2")
	tk.MustExec("create database Test2")
	tk.MustExec("use Test2")
	tk.MustExec("create table t (a int);")
	tk.MustExec("insert into t values (1),(2)")
	tk.MustExec("drop table t")
	tk.MustExec("flashback table t")
	tk.MustQuery("select a from t order by a").Check(testkit.Rows("1", "2"))

	tk.MustExec("drop table t")
	tk.MustExec("drop database if exists Test3")
	tk.MustExec("create database Test3")
	tk.MustExec("use Test3")
	tk.MustExec("create table t (a int);")
	tk.MustExec("drop table t")
	tk.MustExec("drop database Test3")
	tk.MustExec("use Test2")
	tk.MustExec("flashback table t")
	tk.MustExec("insert into t values (3)")
	tk.MustQuery("select a from t order by a").Check(testkit.Rows("1", "2", "3"))
}

func (s *testSuiteP2) TestPointGetPreparedPlan(c *C) {
	tk1 := testkit.NewTestKit(c, s.store)
	tk1.MustExec("drop database if exists ps_text")
	defer tk1.MustExec("drop database if exists ps_text")
	tk1.MustExec("create database ps_text")
	tk1.MustExec("use ps_text")

	tk1.MustExec(`create table t (a int, b int, c int,
			primary key k_a(a),
			unique key k_b(b))`)
	tk1.MustExec("insert into t values (1, 1, 1)")
	tk1.MustExec("insert into t values (2, 2, 2)")
	tk1.MustExec("insert into t values (3, 3, 3)")

	pspk1Id, _, _, err := tk1.Se.PrepareStmt("select * from t where a = ?")
	c.Assert(err, IsNil)
	tk1.Se.GetSessionVars().PreparedStmts[pspk1Id].(*plannercore.CachedPrepareStmt).PreparedAst.UseCache = false
	pspk2Id, _, _, err := tk1.Se.PrepareStmt("select * from t where ? = a ")
	c.Assert(err, IsNil)
	tk1.Se.GetSessionVars().PreparedStmts[pspk2Id].(*plannercore.CachedPrepareStmt).PreparedAst.UseCache = false

	ctx := context.Background()
	// first time plan generated
	rs, err := tk1.Se.ExecutePreparedStmt(ctx, pspk1Id, []types.Datum{types.NewDatum(0)})
	c.Assert(err, IsNil)
	tk1.ResultSetToResult(rs, Commentf("%v", rs)).Check(nil)

	// using the generated plan but with different params
	rs, err = tk1.Se.ExecutePreparedStmt(ctx, pspk1Id, []types.Datum{types.NewDatum(1)})
	c.Assert(err, IsNil)
	tk1.ResultSetToResult(rs, Commentf("%v", rs)).Check(testkit.Rows("1 1 1"))

	rs, err = tk1.Se.ExecutePreparedStmt(ctx, pspk1Id, []types.Datum{types.NewDatum(2)})
	c.Assert(err, IsNil)
	tk1.ResultSetToResult(rs, Commentf("%v", rs)).Check(testkit.Rows("2 2 2"))

	rs, err = tk1.Se.ExecutePreparedStmt(ctx, pspk2Id, []types.Datum{types.NewDatum(3)})
	c.Assert(err, IsNil)
	tk1.ResultSetToResult(rs, Commentf("%v", rs)).Check(testkit.Rows("3 3 3"))

	rs, err = tk1.Se.ExecutePreparedStmt(ctx, pspk2Id, []types.Datum{types.NewDatum(0)})
	c.Assert(err, IsNil)
	tk1.ResultSetToResult(rs, Commentf("%v", rs)).Check(nil)

	rs, err = tk1.Se.ExecutePreparedStmt(ctx, pspk2Id, []types.Datum{types.NewDatum(1)})
	c.Assert(err, IsNil)
	tk1.ResultSetToResult(rs, Commentf("%v", rs)).Check(testkit.Rows("1 1 1"))

	rs, err = tk1.Se.ExecutePreparedStmt(ctx, pspk2Id, []types.Datum{types.NewDatum(2)})
	c.Assert(err, IsNil)
	tk1.ResultSetToResult(rs, Commentf("%v", rs)).Check(testkit.Rows("2 2 2"))

	rs, err = tk1.Se.ExecutePreparedStmt(ctx, pspk2Id, []types.Datum{types.NewDatum(3)})
	c.Assert(err, IsNil)
	tk1.ResultSetToResult(rs, Commentf("%v", rs)).Check(testkit.Rows("3 3 3"))

	// unique index
	psuk1Id, _, _, err := tk1.Se.PrepareStmt("select * from t where b = ? ")
	c.Assert(err, IsNil)
	tk1.Se.GetSessionVars().PreparedStmts[psuk1Id].(*plannercore.CachedPrepareStmt).PreparedAst.UseCache = false

	rs, err = tk1.Se.ExecutePreparedStmt(ctx, psuk1Id, []types.Datum{types.NewDatum(1)})
	c.Assert(err, IsNil)
	tk1.ResultSetToResult(rs, Commentf("%v", rs)).Check(testkit.Rows("1 1 1"))

	rs, err = tk1.Se.ExecutePreparedStmt(ctx, psuk1Id, []types.Datum{types.NewDatum(2)})
	c.Assert(err, IsNil)
	tk1.ResultSetToResult(rs, Commentf("%v", rs)).Check(testkit.Rows("2 2 2"))

	rs, err = tk1.Se.ExecutePreparedStmt(ctx, psuk1Id, []types.Datum{types.NewDatum(3)})
	c.Assert(err, IsNil)
	tk1.ResultSetToResult(rs, Commentf("%v", rs)).Check(testkit.Rows("3 3 3"))

	rs, err = tk1.Se.ExecutePreparedStmt(ctx, psuk1Id, []types.Datum{types.NewDatum(0)})
	c.Assert(err, IsNil)
	tk1.ResultSetToResult(rs, Commentf("%v", rs)).Check(nil)

	// test schema changed, cached plan should be invalidated
	tk1.MustExec("alter table t add column col4 int default 10 after c")
	rs, err = tk1.Se.ExecutePreparedStmt(ctx, pspk1Id, []types.Datum{types.NewDatum(0)})
	c.Assert(err, IsNil)
	tk1.ResultSetToResult(rs, Commentf("%v", rs)).Check(nil)

	rs, err = tk1.Se.ExecutePreparedStmt(ctx, pspk1Id, []types.Datum{types.NewDatum(1)})
	c.Assert(err, IsNil)
	tk1.ResultSetToResult(rs, Commentf("%v", rs)).Check(testkit.Rows("1 1 1 10"))

	rs, err = tk1.Se.ExecutePreparedStmt(ctx, pspk1Id, []types.Datum{types.NewDatum(2)})
	c.Assert(err, IsNil)
	tk1.ResultSetToResult(rs, Commentf("%v", rs)).Check(testkit.Rows("2 2 2 10"))

	rs, err = tk1.Se.ExecutePreparedStmt(ctx, pspk2Id, []types.Datum{types.NewDatum(3)})
	c.Assert(err, IsNil)
	tk1.ResultSetToResult(rs, Commentf("%v", rs)).Check(testkit.Rows("3 3 3 10"))

	tk1.MustExec("alter table t drop index k_b")
	rs, err = tk1.Se.ExecutePreparedStmt(ctx, psuk1Id, []types.Datum{types.NewDatum(1)})
	c.Assert(err, IsNil)
	tk1.ResultSetToResult(rs, Commentf("%v", rs)).Check(testkit.Rows("1 1 1 10"))

	rs, err = tk1.Se.ExecutePreparedStmt(ctx, psuk1Id, []types.Datum{types.NewDatum(2)})
	c.Assert(err, IsNil)
	tk1.ResultSetToResult(rs, Commentf("%v", rs)).Check(testkit.Rows("2 2 2 10"))

	rs, err = tk1.Se.ExecutePreparedStmt(ctx, psuk1Id, []types.Datum{types.NewDatum(3)})
	c.Assert(err, IsNil)
	tk1.ResultSetToResult(rs, Commentf("%v", rs)).Check(testkit.Rows("3 3 3 10"))

	rs, err = tk1.Se.ExecutePreparedStmt(ctx, psuk1Id, []types.Datum{types.NewDatum(0)})
	c.Assert(err, IsNil)
	tk1.ResultSetToResult(rs, Commentf("%v", rs)).Check(nil)

	tk1.MustExec(`insert into t values(4, 3, 3, 11)`)
	rs, err = tk1.Se.ExecutePreparedStmt(ctx, psuk1Id, []types.Datum{types.NewDatum(1)})
	c.Assert(err, IsNil)
	tk1.ResultSetToResult(rs, Commentf("%v", rs)).Check(testkit.Rows("1 1 1 10"))

	rs, err = tk1.Se.ExecutePreparedStmt(ctx, psuk1Id, []types.Datum{types.NewDatum(2)})
	c.Assert(err, IsNil)
	tk1.ResultSetToResult(rs, Commentf("%v", rs)).Check(testkit.Rows("2 2 2 10"))

	rs, err = tk1.Se.ExecutePreparedStmt(ctx, psuk1Id, []types.Datum{types.NewDatum(3)})
	c.Assert(err, IsNil)
	tk1.ResultSetToResult(rs, Commentf("%v", rs)).Check(testkit.Rows("3 3 3 10", "4 3 3 11"))

	rs, err = tk1.Se.ExecutePreparedStmt(ctx, psuk1Id, []types.Datum{types.NewDatum(0)})
	c.Assert(err, IsNil)
	tk1.ResultSetToResult(rs, Commentf("%v", rs)).Check(nil)

	tk1.MustExec("delete from t where a = 4")
	tk1.MustExec("alter table t add index k_b(b)")
	rs, err = tk1.Se.ExecutePreparedStmt(ctx, psuk1Id, []types.Datum{types.NewDatum(1)})
	c.Assert(err, IsNil)
	tk1.ResultSetToResult(rs, Commentf("%v", rs)).Check(testkit.Rows("1 1 1 10"))

	rs, err = tk1.Se.ExecutePreparedStmt(ctx, psuk1Id, []types.Datum{types.NewDatum(2)})
	c.Assert(err, IsNil)
	tk1.ResultSetToResult(rs, Commentf("%v", rs)).Check(testkit.Rows("2 2 2 10"))

	rs, err = tk1.Se.ExecutePreparedStmt(ctx, psuk1Id, []types.Datum{types.NewDatum(3)})
	c.Assert(err, IsNil)
	tk1.ResultSetToResult(rs, Commentf("%v", rs)).Check(testkit.Rows("3 3 3 10"))

	rs, err = tk1.Se.ExecutePreparedStmt(ctx, psuk1Id, []types.Datum{types.NewDatum(0)})
	c.Assert(err, IsNil)
	tk1.ResultSetToResult(rs, Commentf("%v", rs)).Check(nil)

	// use pk again
	rs, err = tk1.Se.ExecutePreparedStmt(ctx, pspk2Id, []types.Datum{types.NewDatum(3)})
	c.Assert(err, IsNil)
	tk1.ResultSetToResult(rs, Commentf("%v", rs)).Check(testkit.Rows("3 3 3 10"))

	rs, err = tk1.Se.ExecutePreparedStmt(ctx, pspk1Id, []types.Datum{types.NewDatum(3)})
	c.Assert(err, IsNil)
	tk1.ResultSetToResult(rs, Commentf("%v", rs)).Check(testkit.Rows("3 3 3 10"))
}

func (s *testSuiteP2) TestPointGetPreparedPlanWithCommitMode(c *C) {
	tk1 := testkit.NewTestKit(c, s.store)
	tk1.MustExec("drop database if exists ps_text")
	defer tk1.MustExec("drop database if exists ps_text")
	tk1.MustExec("create database ps_text")
	tk1.MustExec("use ps_text")

	tk1.MustExec(`create table t (a int, b int, c int,
			primary key k_a(a),
			unique key k_b(b))`)
	tk1.MustExec("insert into t values (1, 1, 1)")
	tk1.MustExec("insert into t values (2, 2, 2)")
	tk1.MustExec("insert into t values (3, 3, 3)")

	pspk1Id, _, _, err := tk1.Se.PrepareStmt("select * from t where a = ?")
	c.Assert(err, IsNil)
	tk1.Se.GetSessionVars().PreparedStmts[pspk1Id].(*plannercore.CachedPrepareStmt).PreparedAst.UseCache = false

	ctx := context.Background()
	// first time plan generated
	rs, err := tk1.Se.ExecutePreparedStmt(ctx, pspk1Id, []types.Datum{types.NewDatum(0)})
	c.Assert(err, IsNil)
	tk1.ResultSetToResult(rs, Commentf("%v", rs)).Check(nil)

	// using the generated plan but with different params
	rs, err = tk1.Se.ExecutePreparedStmt(ctx, pspk1Id, []types.Datum{types.NewDatum(1)})
	c.Assert(err, IsNil)
	tk1.ResultSetToResult(rs, Commentf("%v", rs)).Check(testkit.Rows("1 1 1"))

	// next start a non autocommit txn
	tk1.MustExec("set autocommit = 0")
	tk1.MustExec("begin")
	// try to exec using point get plan(this plan should not go short path)
	rs, err = tk1.Se.ExecutePreparedStmt(ctx, pspk1Id, []types.Datum{types.NewDatum(1)})
	c.Assert(err, IsNil)
	tk1.ResultSetToResult(rs, Commentf("%v", rs)).Check(testkit.Rows("1 1 1"))

	// update rows
	tk2 := testkit.NewTestKit(c, s.store)
	tk2.MustExec("use ps_text")
	tk2.MustExec("update t set c = c + 10 where c = 1")

	// try to point get again
	rs, err = tk1.Se.ExecutePreparedStmt(ctx, pspk1Id, []types.Datum{types.NewDatum(1)})
	c.Assert(err, IsNil)
	tk1.ResultSetToResult(rs, Commentf("%v", rs)).Check(testkit.Rows("1 1 1"))

	// try to update in session 1
	tk1.MustExec("update t set c = c + 10 where c = 1")
	_, err = tk1.Exec("commit")
	c.Assert(kv.ErrWriteConflict.Equal(err), IsTrue, Commentf("error: %s", err))

	// verify
	rs, err = tk1.Se.ExecutePreparedStmt(ctx, pspk1Id, []types.Datum{types.NewDatum(1)})
	c.Assert(err, IsNil)
	tk1.ResultSetToResult(rs, Commentf("%v", rs)).Check(testkit.Rows("1 1 11"))

	rs, err = tk1.Se.ExecutePreparedStmt(ctx, pspk1Id, []types.Datum{types.NewDatum(2)})
	c.Assert(err, IsNil)
	tk1.ResultSetToResult(rs, Commentf("%v", rs)).Check(testkit.Rows("2 2 2"))

	tk2.MustQuery("select * from t where a = 1").Check(testkit.Rows("1 1 11"))
}

func (s *testSuiteP2) TestPointUpdatePreparedPlan(c *C) {
	tk1 := testkit.NewTestKit(c, s.store)
	tk1.MustExec("drop database if exists pu_test")
	defer tk1.MustExec("drop database if exists pu_test")
	tk1.MustExec("create database pu_test")
	tk1.MustExec("use pu_test")

	tk1.MustExec(`create table t (a int, b int, c int,
			primary key k_a(a),
			unique key k_b(b))`)
	tk1.MustExec("insert into t values (1, 1, 1)")
	tk1.MustExec("insert into t values (2, 2, 2)")
	tk1.MustExec("insert into t values (3, 3, 3)")

	updateID1, pc, _, err := tk1.Se.PrepareStmt(`update t set c = c + 1 where a = ?`)
	c.Assert(err, IsNil)
	tk1.Se.GetSessionVars().PreparedStmts[updateID1].(*plannercore.CachedPrepareStmt).PreparedAst.UseCache = false
	c.Assert(pc, Equals, 1)
	updateID2, pc, _, err := tk1.Se.PrepareStmt(`update t set c = c + 2 where ? = a`)
	c.Assert(err, IsNil)
	tk1.Se.GetSessionVars().PreparedStmts[updateID2].(*plannercore.CachedPrepareStmt).PreparedAst.UseCache = false
	c.Assert(pc, Equals, 1)

	ctx := context.Background()
	// first time plan generated
	rs, err := tk1.Se.ExecutePreparedStmt(ctx, updateID1, []types.Datum{types.NewDatum(3)})
	c.Assert(rs, IsNil)
	c.Assert(err, IsNil)
	tk1.MustQuery("select * from t where a = 3").Check(testkit.Rows("3 3 4"))

	// using the generated plan but with different params
	rs, err = tk1.Se.ExecutePreparedStmt(ctx, updateID1, []types.Datum{types.NewDatum(3)})
	c.Assert(rs, IsNil)
	c.Assert(err, IsNil)
	tk1.MustQuery("select * from t where a = 3").Check(testkit.Rows("3 3 5"))

	rs, err = tk1.Se.ExecutePreparedStmt(ctx, updateID1, []types.Datum{types.NewDatum(3)})
	c.Assert(rs, IsNil)
	c.Assert(err, IsNil)
	tk1.MustQuery("select * from t where a = 3").Check(testkit.Rows("3 3 6"))

	// updateID2
	rs, err = tk1.Se.ExecutePreparedStmt(ctx, updateID2, []types.Datum{types.NewDatum(3)})
	c.Assert(rs, IsNil)
	c.Assert(err, IsNil)
	tk1.MustQuery("select * from t where a = 3").Check(testkit.Rows("3 3 8"))

	rs, err = tk1.Se.ExecutePreparedStmt(ctx, updateID2, []types.Datum{types.NewDatum(3)})
	c.Assert(rs, IsNil)
	c.Assert(err, IsNil)
	tk1.MustQuery("select * from t where a = 3").Check(testkit.Rows("3 3 10"))

	// unique index
	updUkID1, _, _, err := tk1.Se.PrepareStmt(`update t set c = c + 10 where b = ?`)
	c.Assert(err, IsNil)
	tk1.Se.GetSessionVars().PreparedStmts[updUkID1].(*plannercore.CachedPrepareStmt).PreparedAst.UseCache = false
	rs, err = tk1.Se.ExecutePreparedStmt(ctx, updUkID1, []types.Datum{types.NewDatum(3)})
	c.Assert(rs, IsNil)
	c.Assert(err, IsNil)
	tk1.MustQuery("select * from t where a = 3").Check(testkit.Rows("3 3 20"))

	rs, err = tk1.Se.ExecutePreparedStmt(ctx, updUkID1, []types.Datum{types.NewDatum(3)})
	c.Assert(rs, IsNil)
	c.Assert(err, IsNil)
	tk1.MustQuery("select * from t where a = 3").Check(testkit.Rows("3 3 30"))

	// test schema changed, cached plan should be invalidated
	tk1.MustExec("alter table t add column col4 int default 10 after c")
	rs, err = tk1.Se.ExecutePreparedStmt(ctx, updateID1, []types.Datum{types.NewDatum(3)})
	c.Assert(rs, IsNil)
	c.Assert(err, IsNil)
	tk1.MustQuery("select * from t where a = 3").Check(testkit.Rows("3 3 31 10"))

	rs, err = tk1.Se.ExecutePreparedStmt(ctx, updateID1, []types.Datum{types.NewDatum(3)})
	c.Assert(rs, IsNil)
	c.Assert(err, IsNil)
	tk1.MustQuery("select * from t where a = 3").Check(testkit.Rows("3 3 32 10"))

	tk1.MustExec("alter table t drop index k_b")
	rs, err = tk1.Se.ExecutePreparedStmt(ctx, updUkID1, []types.Datum{types.NewDatum(3)})
	c.Assert(rs, IsNil)
	c.Assert(err, IsNil)
	tk1.MustQuery("select * from t where a = 3").Check(testkit.Rows("3 3 42 10"))

	rs, err = tk1.Se.ExecutePreparedStmt(ctx, updUkID1, []types.Datum{types.NewDatum(3)})
	c.Assert(rs, IsNil)
	c.Assert(err, IsNil)
	tk1.MustQuery("select * from t where a = 3").Check(testkit.Rows("3 3 52 10"))

	tk1.MustExec("alter table t add unique index k_b(b)")
	rs, err = tk1.Se.ExecutePreparedStmt(ctx, updUkID1, []types.Datum{types.NewDatum(3)})
	c.Assert(rs, IsNil)
	c.Assert(err, IsNil)
	tk1.MustQuery("select * from t where a = 3").Check(testkit.Rows("3 3 62 10"))

	rs, err = tk1.Se.ExecutePreparedStmt(ctx, updUkID1, []types.Datum{types.NewDatum(3)})
	c.Assert(rs, IsNil)
	c.Assert(err, IsNil)
	tk1.MustQuery("select * from t where a = 3").Check(testkit.Rows("3 3 72 10"))

	tk1.MustQuery("select * from t where a = 1").Check(testkit.Rows("1 1 1 10"))
	tk1.MustQuery("select * from t where a = 2").Check(testkit.Rows("2 2 2 10"))
}

func (s *testSuiteP2) TestPointUpdatePreparedPlanWithCommitMode(c *C) {
	tk1 := testkit.NewTestKit(c, s.store)
	tk1.MustExec("drop database if exists pu_test2")
	defer tk1.MustExec("drop database if exists pu_test2")
	tk1.MustExec("create database pu_test2")
	tk1.MustExec("use pu_test2")

	tk1.MustExec(`create table t (a int, b int, c int,
			primary key k_a(a),
			unique key k_b(b))`)
	tk1.MustExec("insert into t values (1, 1, 1)")
	tk1.MustExec("insert into t values (2, 2, 2)")
	tk1.MustExec("insert into t values (3, 3, 3)")

	ctx := context.Background()
	updateID1, _, _, err := tk1.Se.PrepareStmt(`update t set c = c + 1 where a = ?`)
	tk1.Se.GetSessionVars().PreparedStmts[updateID1].(*plannercore.CachedPrepareStmt).PreparedAst.UseCache = false
	c.Assert(err, IsNil)

	// first time plan generated
	rs, err := tk1.Se.ExecutePreparedStmt(ctx, updateID1, []types.Datum{types.NewDatum(3)})
	c.Assert(rs, IsNil)
	c.Assert(err, IsNil)
	tk1.MustQuery("select * from t where a = 3").Check(testkit.Rows("3 3 4"))

	rs, err = tk1.Se.ExecutePreparedStmt(ctx, updateID1, []types.Datum{types.NewDatum(3)})
	c.Assert(rs, IsNil)
	c.Assert(err, IsNil)
	tk1.MustQuery("select * from t where a = 3").Check(testkit.Rows("3 3 5"))

	// next start a non autocommit txn
	tk1.MustExec("set autocommit = 0")
	tk1.MustExec("begin")
	// try to exec using point get plan(this plan should not go short path)
	rs, err = tk1.Se.ExecutePreparedStmt(ctx, updateID1, []types.Datum{types.NewDatum(3)})
	c.Assert(rs, IsNil)
	c.Assert(err, IsNil)
	tk1.MustQuery("select * from t where a = 3").Check(testkit.Rows("3 3 6"))

	// update rows
	tk2 := testkit.NewTestKit(c, s.store)
	tk2.MustExec("use pu_test2")
	tk2.MustExec(`prepare pu2 from "update t set c = c + 2 where ? = a "`)
	tk2.MustExec("set @p3 = 3")
	tk2.MustQuery("select * from t where a = 3").Check(testkit.Rows("3 3 5"))
	tk2.MustExec("execute pu2 using @p3")
	tk2.MustQuery("select * from t where a = 3").Check(testkit.Rows("3 3 7"))
	tk2.MustExec("execute pu2 using @p3")
	tk2.MustQuery("select * from t where a = 3").Check(testkit.Rows("3 3 9"))

	// try to update in session 1
	tk1.MustQuery("select * from t where a = 3").Check(testkit.Rows("3 3 6"))
	_, err = tk1.Exec("commit")
	c.Assert(kv.ErrWriteConflict.Equal(err), IsTrue, Commentf("error: %s", err))

	// verify
	tk2.MustQuery("select * from t where a = 1").Check(testkit.Rows("1 1 1"))
	tk1.MustQuery("select * from t where a = 2").Check(testkit.Rows("2 2 2"))
	tk2.MustQuery("select * from t where a = 3").Check(testkit.Rows("3 3 9"))
	tk1.MustQuery("select * from t where a = 2").Check(testkit.Rows("2 2 2"))
	tk1.MustQuery("select * from t where a = 3").Check(testkit.Rows("3 3 9"))

	// again next start a non autocommit txn
	tk1.MustExec("set autocommit = 0")
	tk1.MustExec("begin")
	rs, err = tk1.Se.ExecutePreparedStmt(ctx, updateID1, []types.Datum{types.NewDatum(3)})
	c.Assert(rs, IsNil)
	c.Assert(err, IsNil)
	tk1.MustQuery("select * from t where a = 3").Check(testkit.Rows("3 3 10"))

	rs, err = tk1.Se.ExecutePreparedStmt(ctx, updateID1, []types.Datum{types.NewDatum(3)})
	c.Assert(rs, IsNil)
	c.Assert(err, IsNil)
	tk1.MustQuery("select * from t where a = 3").Check(testkit.Rows("3 3 11"))
	tk1.MustExec("commit")

	tk2.MustQuery("select * from t where a = 3").Check(testkit.Rows("3 3 11"))
}

func (s *testSuite1) TestPartitionHashCode(c *C) {
	tk := testkit.NewTestKitWithInit(c, s.store)
	tk.MustExec(`create table t(c1 bigint, c2 bigint, c3 bigint, primary key(c1))
			      partition by hash (c1) partitions 4;`)
	wg := sync.WaitGroup{}
	for i := 0; i < 5; i++ {
		wg.Add(1)
		go func() {
			defer wg.Done()
			tk1 := testkit.NewTestKitWithInit(c, s.store)
			for i := 0; i < 5; i++ {
				tk1.MustExec("select * from t")
			}
		}()
	}
	wg.Wait()
}

func (s *testSuite1) TestAlterDefaultValue(c *C) {
	tk := testkit.NewTestKit(c, s.store)
	tk.MustExec("use test")
	tk.MustExec("drop table if exists t1")
	tk.MustExec("create table t(a int, primary key(a))")
	tk.MustExec("insert into t(a) values(1)")
	tk.MustExec("alter table t add column b int default 1")
	tk.MustExec("alter table t alter b set default 2")
	tk.MustQuery("select b from t where a = 1").Check(testkit.Rows("1"))
}

type testClusterTableSuite struct {
	testSuiteWithCliBase
	rpcserver  *grpc.Server
	listenAddr string
}

func (s *testClusterTableSuite) SetUpSuite(c *C) {
	s.testSuiteWithCliBase.SetUpSuite(c)
	s.rpcserver, s.listenAddr = s.setUpRPCService(c, ":0")
}

func (s *testClusterTableSuite) setUpRPCService(c *C, addr string) (*grpc.Server, string) {
	sm := &mockSessionManager1{}
	sm.PS = append(sm.PS, &util.ProcessInfo{
		ID:      1,
		User:    "root",
		Host:    "127.0.0.1",
		Command: mysql.ComQuery,
	})
	lis, err := net.Listen("tcp", addr)
	c.Assert(err, IsNil)
	srv := server.NewRPCServer(config.GetGlobalConfig(), s.dom, sm)
	port := lis.Addr().(*net.TCPAddr).Port
	addr = fmt.Sprintf("127.0.0.1:%d", port)
	go func() {
		err = srv.Serve(lis)
		c.Assert(err, IsNil)
	}()
	config.UpdateGlobal(func(conf *config.Config) {
		conf.Status.StatusPort = uint(port)
	})
	return srv, addr
}
func (s *testClusterTableSuite) TearDownSuite(c *C) {
	if s.rpcserver != nil {
		s.rpcserver.Stop()
		s.rpcserver = nil
	}
	s.testSuiteWithCliBase.TearDownSuite(c)
}

func (s *testSuiteP1) TestPrepareLoadData(c *C) {
	tk := testkit.NewTestKit(c, s.store)
	tk.MustGetErrCode(`prepare stmt from "load data local infile '/tmp/load_data_test.csv' into table test";`, mysql.ErrUnsupportedPs)
}

func (s *testClusterTableSuite) TestSlowQuery(c *C) {
	writeFile := func(file string, data string) {
		f, err := os.OpenFile(file, os.O_CREATE|os.O_WRONLY, 0644)
		c.Assert(err, IsNil)
		_, err = f.Write([]byte(data))
		c.Assert(f.Close(), IsNil)
		c.Assert(err, IsNil)
	}

	logData0 := ""
	logData1 := `
# Time: 2020-02-15T18:00:01.000000+08:00
select 1;
# Time: 2020-02-15T19:00:05.000000+08:00
select 2;`
	logData2 := `
# Time: 2020-02-16T18:00:01.000000+08:00
select 3;
# Time: 2020-02-16T18:00:05.000000+08:00
select 4;`
	logData3 := `
# Time: 2020-02-16T19:00:00.000000+08:00
select 5;
# Time: 2020-02-17T18:00:05.000000+08:00
select 6;`
	logData4 := `
# Time: 2020-05-14T19:03:54.314615176+08:00
select 7;`

	fileName0 := "tidb-slow-2020-02-14T19-04-05.01.log"
	fileName1 := "tidb-slow-2020-02-15T19-04-05.01.log"
	fileName2 := "tidb-slow-2020-02-16T19-04-05.01.log"
	fileName3 := "tidb-slow-2020-02-17T18-00-05.01.log"
	fileName4 := "tidb-slow.log"
	writeFile(fileName0, logData0)
	writeFile(fileName1, logData1)
	writeFile(fileName2, logData2)
	writeFile(fileName3, logData3)
	writeFile(fileName4, logData4)
	defer func() {
		os.Remove(fileName0)
		os.Remove(fileName1)
		os.Remove(fileName2)
		os.Remove(fileName3)
		os.Remove(fileName4)
	}()
	tk := testkit.NewTestKitWithInit(c, s.store)
	loc, err := time.LoadLocation("Asia/Shanghai")
	c.Assert(err, IsNil)
	tk.Se.GetSessionVars().TimeZone = loc
	tk.MustExec("use information_schema")
	cases := []struct {
		prepareSQL string
		sql        string
		result     []string
	}{
		{
			sql:    "select count(*),min(time),max(time) from %s where time > '2019-01-26 21:51:00' and time < now()",
			result: []string{"7|2020-02-15 18:00:01.000000|2020-05-14 19:03:54.314615"},
		},
		{
			sql:    "select count(*),min(time),max(time) from %s where time > '2020-02-15 19:00:00' and time < '2020-02-16 18:00:02'",
			result: []string{"2|2020-02-15 19:00:05.000000|2020-02-16 18:00:01.000000"},
		},
		{
			sql:    "select count(*),min(time),max(time) from %s where time > '2020-02-16 18:00:02' and time < '2020-02-17 17:00:00'",
			result: []string{"2|2020-02-16 18:00:05.000000|2020-02-16 19:00:00.000000"},
		},
		{
			sql:    "select count(*),min(time),max(time) from %s where time > '2020-02-16 18:00:02' and time < '2020-02-17 20:00:00'",
			result: []string{"3|2020-02-16 18:00:05.000000|2020-02-17 18:00:05.000000"},
		},
		{
			sql:    "select count(*),min(time),max(time) from %s",
			result: []string{"1|2020-05-14 19:03:54.314615|2020-05-14 19:03:54.314615"},
		},
		{
			sql:    "select count(*),min(time) from %s where time > '2020-02-16 20:00:00'",
			result: []string{"1|2020-02-17 18:00:05.000000"},
		},
		{
			sql:    "select count(*) from %s where time > '2020-02-17 20:00:00'",
			result: []string{"0"},
		},
		{
			sql:    "select query from %s where time > '2019-01-26 21:51:00' and time < now()",
			result: []string{"select 1;", "select 2;", "select 3;", "select 4;", "select 5;", "select 6;", "select 7;"},
		},
		// Test for different timezone.
		{
			prepareSQL: "set @@time_zone = '+00:00'",
			sql:        "select time from %s where time = '2020-02-17 10:00:05.000000'",
			result:     []string{"2020-02-17 10:00:05.000000"},
		},
		{
			prepareSQL: "set @@time_zone = '+02:00'",
			sql:        "select time from %s where time = '2020-02-17 12:00:05.000000'",
			result:     []string{"2020-02-17 12:00:05.000000"},
		},
		// Test for issue 17224
		{
			prepareSQL: "set @@time_zone = '+08:00'",
			sql:        "select time from %s where time = '2020-05-14 19:03:54.314615'",
			result:     []string{"2020-05-14 19:03:54.314615"},
		},
	}
	for _, cas := range cases {
		if len(cas.prepareSQL) > 0 {
			tk.MustExec(cas.prepareSQL)
		}
		sql := fmt.Sprintf(cas.sql, "slow_query")
		tk.MustQuery(sql).Check(testutil.RowsWithSep("|", cas.result...))
		sql = fmt.Sprintf(cas.sql, "cluster_slow_query")
		tk.MustQuery(sql).Check(testutil.RowsWithSep("|", cas.result...))
	}
}

func (s *testSuite1) TestIssue15718(c *C) {
	tk := testkit.NewTestKit(c, s.store)
	tk.MustExec("use test;")
	tk.MustExec("drop table if exists tt;")
	tk.MustExec("create table tt(a decimal(10, 0), b varchar(1), c time);")
	tk.MustExec("insert into tt values(0, '2', null), (7, null, '1122'), (NULL, 'w', null), (NULL, '2', '3344'), (NULL, NULL, '0'), (7, 'f', '33');")
	tk.MustQuery("select a and b as d, a or c as e from tt;").Check(testkit.Rows("0 <nil>", "<nil> 1", "0 <nil>", "<nil> 1", "<nil> <nil>", "0 1"))

	tk.MustExec("drop table if exists tt;")
	tk.MustExec("create table tt(a decimal(10, 0), b varchar(1), c time);")
	tk.MustExec("insert into tt values(0, '2', '123'), (7, null, '1122'), (null, 'w', null);")
	tk.MustQuery("select a and b as d, a, b from tt order by d limit 1;").Check(testkit.Rows("<nil> 7 <nil>"))
	tk.MustQuery("select b or c as d, b, c from tt order by d limit 1;").Check(testkit.Rows("<nil> w <nil>"))

	tk.MustExec("drop table if exists t0;")
	tk.MustExec("CREATE TABLE t0(c0 FLOAT);")
	tk.MustExec("INSERT INTO t0(c0) VALUES (NULL);")
	tk.MustQuery("SELECT * FROM t0 WHERE NOT(0 OR t0.c0);").Check(testkit.Rows())
}

func (s *testSuite1) TestIssue15767(c *C) {
	tk := testkit.NewTestKit(c, s.store)
	tk.MustExec("use test;")
	tk.MustExec("drop table if exists tt;")
	tk.MustExec("create table t(a int, b char);")
	tk.MustExec("insert into t values (1,'s'),(2,'b'),(1,'c'),(2,'e'),(1,'a');")
	tk.MustExec("insert into t select * from t;")
	tk.MustExec("insert into t select * from t;")
	tk.MustExec("insert into t select * from t;")
	tk.MustQuery("select b, count(*) from ( select b from t order by a limit 20 offset 2) as s group by b order by b;").Check(testkit.Rows("a 6", "c 7", "s 7"))
}

func (s *testSuite1) TestIssue16025(c *C) {
	tk := testkit.NewTestKit(c, s.store)
	tk.MustExec("use test;")
	tk.MustExec("drop table if exists t0;")
	tk.MustExec("CREATE TABLE t0(c0 NUMERIC PRIMARY KEY);")
	tk.MustExec("INSERT IGNORE INTO t0(c0) VALUES (NULL);")
	tk.MustQuery("SELECT * FROM t0 WHERE c0;").Check(testkit.Rows())
}

func (s *testSuite1) TestIssue16854(c *C) {
	tk := testkit.NewTestKit(c, s.store)
	tk.MustExec("use test;")
	tk.MustExec("drop table if exists t;")
	tk.MustExec("CREATE TABLE `t` (	`a` enum('WAITING','PRINTED','STOCKUP','CHECKED','OUTSTOCK','PICKEDUP','WILLBACK','BACKED') DEFAULT NULL)")
	tk.MustExec("insert into t values(1),(2),(3),(4),(5),(6),(7);")
	for i := 0; i < 7; i++ {
		tk.MustExec("insert into t select * from t;")
	}
	tk.MustExec("set @@tidb_max_chunk_size=100;")
	tk.MustQuery("select distinct a from t order by a").Check(testkit.Rows("WAITING", "PRINTED", "STOCKUP", "CHECKED", "OUTSTOCK", "PICKEDUP", "WILLBACK"))
	tk.MustExec("drop table t")

	tk.MustExec("CREATE TABLE `t` (	`a` set('WAITING','PRINTED','STOCKUP','CHECKED','OUTSTOCK','PICKEDUP','WILLBACK','BACKED') DEFAULT NULL)")
	tk.MustExec("insert into t values(1),(2),(3),(4),(5),(6),(7);")
	for i := 0; i < 7; i++ {
		tk.MustExec("insert into t select * from t;")
	}
	tk.MustExec("set @@tidb_max_chunk_size=100;")
	tk.MustQuery("select distinct a from t order by a").Check(testkit.Rows("WAITING", "PRINTED", "WAITING,PRINTED", "STOCKUP", "WAITING,STOCKUP", "PRINTED,STOCKUP", "WAITING,PRINTED,STOCKUP"))
	tk.MustExec("drop table t")
}

func (s *testSuite) TestIssue16921(c *C) {
	tk := testkit.NewTestKitWithInit(c, s.store)

	tk.MustExec("drop table if exists t;")
	tk.MustExec("create table t (a float);")
	tk.MustExec("create index a on t(a);")
	tk.MustExec("insert into t values (1.0), (NULL), (0), (2.0);")
	tk.MustQuery("select `a` from `t` use index (a) where !`a`;").Check(testkit.Rows("0"))
	tk.MustQuery("select `a` from `t` ignore index (a) where !`a`;").Check(testkit.Rows("0"))
	tk.MustQuery("select `a` from `t` use index (a) where `a`;").Check(testkit.Rows("1", "2"))
	tk.MustQuery("select `a` from `t` ignore index (a) where `a`;").Check(testkit.Rows("1", "2"))
	tk.MustQuery("select a from t use index (a) where not a is true;").Check(testkit.Rows("<nil>", "0"))
	tk.MustQuery("select a from t use index (a) where not not a is true;").Check(testkit.Rows("1", "2"))
	tk.MustQuery("select a from t use index (a) where not not a;").Check(testkit.Rows("1", "2"))
	tk.MustQuery("select a from t use index (a) where not not not a is true;").Check(testkit.Rows("<nil>", "0"))
	tk.MustQuery("select a from t use index (a) where not not not a;").Check(testkit.Rows("0"))
}

func (s *testSuite) TestIssue19100(c *C) {
	tk := testkit.NewTestKitWithInit(c, s.store)

	tk.MustExec("drop table if exists t1, t2;")
	tk.MustExec("create table t1 (c decimal);")
	tk.MustExec("create table t2 (c decimal, key(c));")
	tk.MustExec("insert into t1 values (null);")
	tk.MustExec("insert into t2 values (null);")
	tk.MustQuery("select count(*) from t1 where not c;").Check(testkit.Rows("0"))
	tk.MustQuery("select count(*) from t2 where not c;").Check(testkit.Rows("0"))
	tk.MustQuery("select count(*) from t1 where c;").Check(testkit.Rows("0"))
	tk.MustQuery("select count(*) from t2 where c;").Check(testkit.Rows("0"))
}

// this is from jira issue #5856
func (s *testSuite1) TestInsertValuesWithSubQuery(c *C) {
	tk := testkit.NewTestKit(c, s.store)
	tk.MustExec("use test;")
	tk.MustExec("drop table if exists t2")
	tk.MustExec("create table t2(a int, b int, c int)")
	defer tk.MustExec("drop table if exists t2")

	// should not reference upper scope
	c.Assert(tk.ExecToErr("insert into t2 values (11, 8, (select not b))"), NotNil)
	c.Assert(tk.ExecToErr("insert into t2 set a = 11, b = 8, c = (select b))"), NotNil)

	// subquery reference target table is allowed
	tk.MustExec("insert into t2 values(1, 1, (select b from t2))")
	tk.MustQuery("select * from t2").Check(testkit.Rows("1 1 <nil>"))
	tk.MustExec("insert into t2 set a = 1, b = 1, c = (select b+1 from t2)")
	tk.MustQuery("select * from t2").Check(testkit.Rows("1 1 <nil>", "1 1 2"))

	// insert using column should work normally
	tk.MustExec("delete from t2")
	tk.MustExec("insert into t2 values(2, 4, a)")
	tk.MustQuery("select * from t2").Check(testkit.Rows("2 4 2"))
	tk.MustExec("insert into t2 set a = 3, b = 5, c = b")
	tk.MustQuery("select * from t2").Check(testkit.Rows("2 4 2", "3 5 5"))
}

func (s *testSuite1) TestInsertIntoGivenPartitionSet(c *C) {
	tk := testkit.NewTestKit(c, s.store)
	tk.MustExec("use test;")
	tk.MustExec("drop table if exists t1")
	tk.MustExec(`create table t1(
	a int(11) DEFAULT NULL,
	b varchar(10) DEFAULT NULL,
	UNIQUE KEY idx_a (a)) PARTITION BY RANGE (a)
	(PARTITION p0 VALUES LESS THAN (10) ENGINE = InnoDB,
	 PARTITION p1 VALUES LESS THAN (20) ENGINE = InnoDB,
	 PARTITION p2 VALUES LESS THAN (30) ENGINE = InnoDB,
	 PARTITION p3 VALUES LESS THAN (40) ENGINE = InnoDB,
	 PARTITION p4 VALUES LESS THAN MAXVALUE ENGINE = InnoDB)`)
	defer tk.MustExec("drop table if exists t1")

	// insert into
	tk.MustExec("insert into t1 partition(p0) values(1, 'a'), (2, 'b')")
	tk.MustQuery("select * from t1 partition(p0) order by a").Check(testkit.Rows("1 a", "2 b"))
	tk.MustExec("insert into t1 partition(p0, p1) values(3, 'c'), (4, 'd')")
	tk.MustQuery("select * from t1 partition(p1)").Check(testkit.Rows())

	err := tk.ExecToErr("insert into t1 values(1, 'a')")
	c.Assert(err.Error(), Equals, "[kv:1062]Duplicate entry '1' for key 'idx_a'")

	err = tk.ExecToErr("insert into t1 partition(p0, p_non_exist) values(1, 'a')")
	c.Assert(err.Error(), Equals, "[table:1735]Unknown partition 'p_non_exist' in table 't1'")

	err = tk.ExecToErr("insert into t1 partition(p0, p1) values(40, 'a')")
	c.Assert(err.Error(), Equals, "[table:1748]Found a row not matching the given partition set")

	// replace into
	tk.MustExec("replace into t1 partition(p0) values(1, 'replace')")
	tk.MustExec("replace into t1 partition(p0, p1) values(3, 'replace'), (4, 'replace')")

	err = tk.ExecToErr("replace into t1 values(1, 'a')")
	tk.MustQuery("select * from t1 partition (p0) order by a").Check(testkit.Rows("1 a", "2 b", "3 replace", "4 replace"))

	err = tk.ExecToErr("replace into t1 partition(p0, p_non_exist) values(1, 'a')")
	c.Assert(err.Error(), Equals, "[table:1735]Unknown partition 'p_non_exist' in table 't1'")

	err = tk.ExecToErr("replace into t1 partition(p0, p1) values(40, 'a')")
	c.Assert(err.Error(), Equals, "[table:1748]Found a row not matching the given partition set")

	tk.MustExec("truncate table t1")

	tk.MustExec("drop table if exists t")
	tk.MustExec("create table t(a int, b char(10))")
	defer tk.MustExec("drop table if exists t")

	// insert into general table
	err = tk.ExecToErr("insert into t partition(p0, p1) values(1, 'a')")
	c.Assert(err.Error(), Equals, "[planner:1747]PARTITION () clause on non partitioned table")

	// insert into from select
	tk.MustExec("insert into t values(1, 'a'), (2, 'b')")
	tk.MustExec("insert into t1 partition(p0) select * from t")
	tk.MustQuery("select * from t1 partition(p0) order by a").Check(testkit.Rows("1 a", "2 b"))

	tk.MustExec("truncate table t")
	tk.MustExec("insert into t values(3, 'c'), (4, 'd')")
	tk.MustExec("insert into t1 partition(p0, p1) select * from t")
	tk.MustQuery("select * from t1 partition(p1) order by a").Check(testkit.Rows())
	tk.MustQuery("select * from t1 partition(p0) order by a").Check(testkit.Rows("1 a", "2 b", "3 c", "4 d"))

	err = tk.ExecToErr("insert into t1 select 1, 'a'")
	c.Assert(err.Error(), Equals, "[kv:1062]Duplicate entry '1' for key 'idx_a'")

	err = tk.ExecToErr("insert into t1 partition(p0, p_non_exist) select 1, 'a'")
	c.Assert(err.Error(), Equals, "[table:1735]Unknown partition 'p_non_exist' in table 't1'")

	err = tk.ExecToErr("insert into t1 partition(p0, p1) select 40, 'a'")
	c.Assert(err.Error(), Equals, "[table:1748]Found a row not matching the given partition set")

	// replace into from select
	tk.MustExec("replace into t1 partition(p0) select 1, 'replace'")
	tk.MustExec("truncate table t")
	tk.MustExec("insert into t values(3, 'replace'), (4, 'replace')")
	tk.MustExec("replace into t1 partition(p0, p1) select * from t")

	err = tk.ExecToErr("replace into t1 values select 1, 'a'")
	tk.MustQuery("select * from t1 partition (p0) order by a").Check(testkit.Rows("1 replace", "2 b", "3 replace", "4 replace"))

	err = tk.ExecToErr("replace into t1 partition(p0, p_non_exist) select 1, 'a'")
	c.Assert(err.Error(), Equals, "[table:1735]Unknown partition 'p_non_exist' in table 't1'")

	err = tk.ExecToErr("replace into t1 partition(p0, p1) select 40, 'a'")
	c.Assert(err.Error(), Equals, "[table:1748]Found a row not matching the given partition set")
}

func (s *testSuite1) TestUpdateGivenPartitionSet(c *C) {
	tk := testkit.NewTestKit(c, s.store)
	tk.MustExec("use test;")
	tk.MustExec("drop table if exists t1,t2,t3")
	tk.MustExec(`create table t1(
	a int(11),
	b varchar(10) DEFAULT NULL,
	primary key idx_a (a)) PARTITION BY RANGE (a)
	(PARTITION p0 VALUES LESS THAN (10) ENGINE = InnoDB,
	 PARTITION p1 VALUES LESS THAN (20) ENGINE = InnoDB,
	 PARTITION p2 VALUES LESS THAN (30) ENGINE = InnoDB,
	 PARTITION p3 VALUES LESS THAN (40) ENGINE = InnoDB,
	 PARTITION p4 VALUES LESS THAN MAXVALUE ENGINE = InnoDB)`)

	tk.MustExec(`create table t2(
	a int(11) DEFAULT NULL,
	b varchar(10) DEFAULT NULL) PARTITION BY RANGE (a)
	(PARTITION p0 VALUES LESS THAN (10) ENGINE = InnoDB,
	 PARTITION p1 VALUES LESS THAN (20) ENGINE = InnoDB,
	 PARTITION p2 VALUES LESS THAN (30) ENGINE = InnoDB,
	 PARTITION p3 VALUES LESS THAN (40) ENGINE = InnoDB,
	 PARTITION p4 VALUES LESS THAN MAXVALUE ENGINE = InnoDB)`)

	tk.MustExec(`create table t3 (a int(11), b varchar(10) default null)`)

	defer tk.MustExec("drop table if exists t1,t2,t3")
	tk.MustExec("insert into t3 values(1, 'a'), (2, 'b'), (11, 'c'), (21, 'd')")
	err := tk.ExecToErr("update t3 partition(p0) set a = 40 where a = 2")
	c.Assert(err.Error(), Equals, "[planner:1747]PARTITION () clause on non partitioned table")

	// update with primary key change
	tk.MustExec("insert into t1 values(1, 'a'), (2, 'b'), (11, 'c'), (21, 'd')")
	err = tk.ExecToErr("update t1 partition(p0, p1) set a = 40")
	c.Assert(err.Error(), Equals, "[table:1748]Found a row not matching the given partition set")
	err = tk.ExecToErr("update t1 partition(p0) set a = 40 where a = 2")
	c.Assert(err.Error(), Equals, "[table:1748]Found a row not matching the given partition set")
	// test non-exist partition.
	err = tk.ExecToErr("update t1 partition (p0, p_non_exist) set a = 40")
	c.Assert(err.Error(), Equals, "[table:1735]Unknown partition 'p_non_exist' in table 't1'")
	// test join.
	err = tk.ExecToErr("update t1 partition (p0), t3 set t1.a = 40 where t3.a = 2")
	c.Assert(err.Error(), Equals, "[table:1748]Found a row not matching the given partition set")

	tk.MustExec("update t1 partition(p0) set a = 3 where a = 2")
	tk.MustExec("update t1 partition(p0, p3) set a = 33 where a = 1")

	// update without partition change
	tk.MustExec("insert into t2 values(1, 'a'), (2, 'b'), (11, 'c'), (21, 'd')")
	err = tk.ExecToErr("update t2 partition(p0, p1) set a = 40")
	c.Assert(err.Error(), Equals, "[table:1748]Found a row not matching the given partition set")
	err = tk.ExecToErr("update t2 partition(p0) set a = 40 where a = 2")
	c.Assert(err.Error(), Equals, "[table:1748]Found a row not matching the given partition set")

	tk.MustExec("update t2 partition(p0) set a = 3 where a = 2")
	tk.MustExec("update t2 partition(p0, p3) set a = 33 where a = 1")
}

func (s *testSuite1) TestDIVZeroInPartitionExpr(c *C) {
	tk := testkit.NewTestKit(c, s.store)
	tk.MustExec("use test;")
	tk.MustExec("drop table if exists t1")
	tk.MustExec("create table t1(a int) partition by range (10 div a) (partition p0 values less than (10), partition p1 values less than maxvalue)")
	defer tk.MustExec("drop table if exists t1")

	tk.MustExec("set @@sql_mode=''")
	tk.MustExec("insert into t1 values (NULL), (0), (1)")
	tk.MustExec("set @@sql_mode='STRICT_ALL_TABLES,ERROR_FOR_DIVISION_BY_ZERO'")
	tk.MustGetErrCode("insert into t1 values (NULL), (0), (1)", mysql.ErrDivisionByZero)
}

// For issue 17256
func (s *testSuite) TestGenerateColumnReplace(c *C) {
	tk := testkit.NewTestKit(c, s.store)
	tk.MustExec("use test;")
	tk.MustExec("drop table if exists t1")
	tk.MustExec("create table t1 (a int, b int as (a + 1) virtual not null, unique index idx(b));")
	tk.MustExec("REPLACE INTO `t1` (`a`) VALUES (2);")
	tk.MustExec("REPLACE INTO `t1` (`a`) VALUES (2);")
	tk.MustQuery("select * from t1").Check(testkit.Rows("2 3"))
	tk.MustExec("insert into `t1` (`a`) VALUES (2) on duplicate key update a = 3;")
	tk.MustQuery("select * from t1").Check(testkit.Rows("3 4"))
}

func (s *testClusterTableSuite) TestSlowQuerySensitiveQuery(c *C) {
	tk := testkit.NewTestKit(c, s.store)
	originCfg := config.GetGlobalConfig()
	newCfg := *originCfg

	f, err := ioutil.TempFile("", "tidb-slow-*.log")
	c.Assert(err, IsNil)
	f.Close()
	newCfg.Log.SlowQueryFile = f.Name()
	config.StoreGlobalConfig(&newCfg)
	defer func() {
		tk.MustExec("set tidb_slow_log_threshold=300;")
		config.StoreGlobalConfig(originCfg)
		os.Remove(newCfg.Log.SlowQueryFile)
	}()
	err = logutil.InitLogger(newCfg.Log.ToLogConfig())
	c.Assert(err, IsNil)

	tk.MustExec("set tidb_slow_log_threshold=0;")
	tk.MustExec("drop user if exists user_sensitive;")
	tk.MustExec("create user user_sensitive identified by '123456789';")
	tk.MustExec("alter user 'user_sensitive'@'%' identified by 'abcdefg';")
	tk.MustExec("set password for 'user_sensitive'@'%' = 'xyzuvw';")
	tk.MustQuery("select query from `information_schema`.`slow_query` " +
		"where (query like 'set password%' or query like 'create user%' or query like 'alter user%') " +
		"and query like '%user_sensitive%' order by query;").
		Check(testkit.Rows(
			"alter user {user_sensitive@% password = ***};",
			"create user {user_sensitive@% password = ***};",
			"set password for user user_sensitive@%;",
		))
}

func (s *testClusterTableSuite) TestSlowQueryWithoutSlowLog(c *C) {
	tk := testkit.NewTestKit(c, s.store)
	originCfg := config.GetGlobalConfig()
	newCfg := *originCfg
	newCfg.Log.SlowQueryFile = "tidb-slow-not-exist.log"
	newCfg.Log.SlowThreshold = math.MaxUint64
	config.StoreGlobalConfig(&newCfg)
	defer func() {
		config.StoreGlobalConfig(originCfg)
	}()
	tk.MustQuery("select query from information_schema.slow_query").Check(testkit.Rows())
	tk.MustQuery("select query from information_schema.slow_query where time > '2020-09-15 12:16:39' and time < now()").Check(testkit.Rows())
}

func (s *testClusterTableSuite) TestSlowQuery2(c *C) {
	tk := testkit.NewTestKit(c, s.store)

	f, err := ioutil.TempFile("", "tidb-slow-*.log")
	c.Assert(err, IsNil)
	f.WriteString(`
# Time: 2020-10-13T20:08:13.970563+08:00
select * from t;
# Time: 2020-10-16T20:08:13.970563+08:00
select * from t;
`)
	f.Close()

	executor.ParseSlowLogBatchSize = 1
	originCfg := config.GetGlobalConfig()
	newCfg := *originCfg
	newCfg.Log.SlowQueryFile = f.Name()
	config.StoreGlobalConfig(&newCfg)
	defer func() {
		executor.ParseSlowLogBatchSize = 64
		config.StoreGlobalConfig(originCfg)
		os.Remove(newCfg.Log.SlowQueryFile)
	}()
	err = logutil.InitLogger(newCfg.Log.ToLogConfig())
	c.Assert(err, IsNil)

	tk.MustQuery("select count(*) from `information_schema`.`slow_query` where time > '2020-10-16 20:08:13' and time < '2020-10-16 21:08:13'").Check(testkit.Rows("1"))
	tk.MustQuery("select count(*) from `information_schema`.`slow_query` where time > '2019-10-13 20:08:13' and time < '2020-10-16 21:08:13'").Check(testkit.Rows("2"))
}

func (s *testClusterTableSuite) TestLogSlowLogIndex(c *C) {
	tk := testkit.NewTestKit(c, s.store)
	f, err := ioutil.TempFile("", "tidb-slow-*.log")
	c.Assert(err, IsNil)
	f.Close()

	defer config.RestoreFunc()()
	config.UpdateGlobal(func(conf *config.Config) {
		conf.Log.SlowQueryFile = f.Name()
	})
	err = logutil.InitLogger(config.GetGlobalConfig().Log.ToLogConfig())
	c.Assert(err, IsNil)

	tk.MustExec("use test")
	tk.MustExec("create table t (a int, b int,index idx(a));")
	tk.MustExec("set tidb_slow_log_threshold=0;")
	tk.MustQuery("select * from t use index (idx) where a in (1) union select * from t use index (idx) where a in (2,3);")
	tk.MustExec("set tidb_slow_log_threshold=300;")
	tk.MustQuery("select index_names from `information_schema`.`slow_query` " +
		"where query like 'select%union%' limit 1").
		Check(testkit.Rows(
			"[t:idx]",
		))
}

func (s *testSplitTable) TestKillTableReader(c *C) {
	var retry = "github.com/pingcap/tidb/store/tikv/mockRetrySendReqToRegion"
	defer func() {
		c.Assert(failpoint.Disable(retry), IsNil)
	}()
	tk := testkit.NewTestKit(c, s.store)
	tk.MustExec("use test;")
	tk.MustExec("drop table if exists t")
	tk.MustExec("create table t (a int)")
	tk.MustExec("insert into t values (1),(2),(3)")
	tk.MustExec("set @@tidb_distsql_scan_concurrency=1")
	atomic.StoreUint32(&tk.Se.GetSessionVars().Killed, 0)
	c.Assert(failpoint.Enable(retry, `return(true)`), IsNil)
	wg := &sync.WaitGroup{}
	wg.Add(1)
	go func() {
		defer wg.Done()
		c.Assert(int(terror.ToSQLError(errors.Cause(tk.QueryToErr("select * from t")).(*terror.Error)).Code), Equals, int(executor.ErrQueryInterrupted.Code()))
	}()
	time.Sleep(1 * time.Second)
	atomic.StoreUint32(&tk.Se.GetSessionVars().Killed, 1)
	wg.Wait()
}

func (s *testSerialSuite1) TestPrevStmtDesensitization(c *C) {
	tk := testkit.NewTestKit(c, s.store)
	tk.MustExec("use test;")
	tk.MustExec(fmt.Sprintf("set @@session.%v=1", variable.TiDBRedactLog))
	defer tk.MustExec(fmt.Sprintf("set @@session.%v=0", variable.TiDBRedactLog))
	tk.MustExec("drop table if exists t")
	tk.MustExec("create table t (a int, unique key (a))")
	tk.MustExec("begin")
	tk.MustExec("insert into t values (1),(2)")
	c.Assert(tk.Se.GetSessionVars().PrevStmt.String(), Equals, "insert into t values ( ? ) , ( ? )")
	c.Assert(tk.ExecToErr("insert into t values (1)").Error(), Equals, `[kv:1062]Duplicate entry '?' for key 'a'`)
}

func (s *testSuite) TestIssue19372(c *C) {
	tk := testkit.NewTestKit(c, s.store)
	tk.MustExec("use test;")
	tk.MustExec("drop table if exists t1, t2;")
	tk.MustExec("create table t1 (c_int int, c_str varchar(40), key(c_str));")
	tk.MustExec("create table t2 like t1;")
	tk.MustExec("insert into t1 values (1, 'a'), (2, 'b'), (3, 'c');")
	tk.MustExec("insert into t2 select * from t1;")
	tk.MustQuery("select (select t2.c_str from t2 where t2.c_str <= t1.c_str and t2.c_int in (1, 2) order by t2.c_str limit 1) x from t1 order by c_int;").Check(testkit.Rows("a", "a", "a"))
}

func (s *testSerialSuite1) TestCollectCopRuntimeStats(c *C) {
	tk := testkit.NewTestKit(c, s.store)
	tk.MustExec("use test;")
	tk.MustExec("drop table if exists t1")
	tk.MustExec("create table t1 (a int, b int)")
	tk.MustExec("set tidb_enable_collect_execution_info=1;")
	c.Assert(failpoint.Enable("github.com/pingcap/tidb/store/tikv/tikvStoreRespResult", `return(true)`), IsNil)
	rows := tk.MustQuery("explain analyze select * from t1").Rows()
	c.Assert(len(rows), Equals, 2)
	explain := fmt.Sprintf("%v", rows[0])
	c.Assert(explain, Matches, ".*rpc_num: 2, .*regionMiss:.*")
	c.Assert(failpoint.Disable("github.com/pingcap/tidb/store/tikv/tikvStoreRespResult"), IsNil)
}

func (s *testSerialSuite1) TestIndexlookupRuntimeStats(c *C) {
	tk := testkit.NewTestKit(c, s.store)
	tk.MustExec("use test;")
	tk.MustExec("drop table if exists t1")
	tk.MustExec("create table t1 (a int, b int, index(a))")
	tk.MustExec("insert into t1 values (1,2),(2,3),(3,4)")
	sql := "explain analyze select * from t1 use index(a) where a > 1;"
	rows := tk.MustQuery(sql).Rows()
	c.Assert(len(rows), Equals, 3)
	explain := fmt.Sprintf("%v", rows[0])
	c.Assert(explain, Matches, ".*time:.*loops:.*index_task:.*table_task: {total_time.*num.*concurrency.*}.*")
	indexExplain := fmt.Sprintf("%v", rows[1])
	tableExplain := fmt.Sprintf("%v", rows[2])
	c.Assert(indexExplain, Matches, ".*time:.*loops:.*cop_task:.*")
	c.Assert(tableExplain, Matches, ".*time:.*loops:.*cop_task:.*")
}

func (s *testSuite) TestCollectDMLRuntimeStats(c *C) {
	tk := testkit.NewTestKit(c, s.store)
	tk.MustExec("use test")
	tk.MustExec("drop table if exists t1")
	tk.MustExec("create table t1 (a int, b int, unique index (a))")

	testSQLs := []string{
		"insert ignore into t1 values (5,5);",
		"insert into t1 values (5,5) on duplicate key update a=a+1;",
		"replace into t1 values (5,6),(6,7)",
		"update t1 set a=a+1 where a=6;",
	}

	getRootStats := func() string {
		info := tk.Se.ShowProcess()
		c.Assert(info, NotNil)
		p, ok := info.Plan.(plannercore.Plan)
		c.Assert(ok, IsTrue)
		stats := tk.Se.GetSessionVars().StmtCtx.RuntimeStatsColl.GetRootStats(p.ID())
		return stats.String()
	}
	for _, sql := range testSQLs {
		tk.MustExec(sql)
		c.Assert(getRootStats(), Matches, "time.*loops.*Get.*num_rpc.*total_time.*")
	}

	// Test for lock keys stats.
	tk.MustExec("begin pessimistic")
	tk.MustExec("update t1 set b=b+1")
	c.Assert(getRootStats(), Matches, "time.*lock_keys.*time.* region.* keys.* lock_rpc:.* rpc_count.*")
	tk.MustExec("rollback")

	tk.MustExec("begin pessimistic")
	tk.MustQuery("select * from t1 for update").Check(testkit.Rows("5 6", "7 7"))
	c.Assert(getRootStats(), Matches, "time.*lock_keys.*time.* region.* keys.* lock_rpc:.* rpc_count.*")
	tk.MustExec("rollback")

	tk.MustExec("begin pessimistic")
	tk.MustExec("insert ignore into t1 values (9,9)")
	c.Assert(getRootStats(), Matches, "time:.*, loops:.*, prepare:.*, check_insert: {total_time:.*, mem_insert_time:.*, prefetch:.*, rpc:{BatchGet:{num_rpc:.*, total_time:.*}}}.*")
	tk.MustExec("rollback")

	tk.MustExec("begin pessimistic")
	tk.MustExec("insert into t1 values (10,10) on duplicate key update a=a+1")
	c.Assert(getRootStats(), Matches, "time:.*, loops:.*, prepare:.*, check_insert: {total_time:.*, mem_insert_time:.*, prefetch:.*, rpc:{BatchGet:{num_rpc:.*, total_time:.*}.*")
	tk.MustExec("rollback")

	tk.MustExec("begin pessimistic")
	tk.MustExec("insert into t1 values (1,2)")
	c.Assert(getRootStats(), Matches, "time:.*, loops:.*, prepare:.*, insert:.*")
	tk.MustExec("rollback")

	tk.MustExec("begin pessimistic")
	tk.MustExec("insert ignore into t1 values(11,11) on duplicate key update `a`=`a`+1")
	c.Assert(getRootStats(), Matches, "time:.*, loops:.*, prepare:.*, check_insert: {total_time:.*, mem_insert_time:.*, prefetch:.*, rpc:.*}")
	tk.MustExec("rollback")

	tk.MustExec("begin pessimistic")
	tk.MustExec("replace into t1 values (1,4)")
	c.Assert(getRootStats(), Matches, "time:.*, loops:.*, prefetch:.*, rpc:.*")
	tk.MustExec("rollback")
}

func (s *testSuite) TestIssue13758(c *C) {
	tk := testkit.NewTestKit(c, s.store)
	tk.MustExec("use test")
	tk.MustExec("drop table if exists t1, t2")
	tk.MustExec("create table t1 (pk int(11) primary key, a int(11) not null, b int(11), key idx_b(b), key idx_a(a))")
	tk.MustExec("insert into `t1` values (1,1,0),(2,7,6),(3,2,null),(4,1,null),(5,4,5)")
	tk.MustExec("create table t2 (a int)")
	tk.MustExec("insert into t2 values (1),(null)")
	tk.MustQuery("select (select a from t1 use index(idx_a) where b >= t2.a order by a limit 1) as field from t2").Check(testkit.Rows(
		"4",
		"<nil>",
	))
}

func (s *testSerialSuite1) TestCoprocessorOOMTicase(c *C) {
	tk := testkit.NewTestKit(c, s.store)
	tk.MustExec("use test")
	tk.MustExec(`set @@tidb_wait_split_region_finish=1`)
	// create table for non keep-order case
	tk.MustExec("drop table if exists t5")
	tk.MustExec("create table t5(id int)")
	tk.MustQuery(`split table t5 between (0) and (10000) regions 10`).Check(testkit.Rows("9 1"))
	// create table for keep-order case
	tk.MustExec("drop table if exists t6")
	tk.MustExec("create table t6(id int, index(id))")
	tk.MustQuery(`split table t6 between (0) and (10000) regions 10`).Check(testkit.Rows("10 1"))
	tk.MustQuery("split table t6 INDEX id between (0) and (10000) regions 10;").Check(testkit.Rows("10 1"))
	count := 10
	for i := 0; i < count; i++ {
		tk.MustExec(fmt.Sprintf("insert into t5 (id) values (%v)", i))
		tk.MustExec(fmt.Sprintf("insert into t6 (id) values (%v)", i))
	}
	defer config.RestoreFunc()()
	config.UpdateGlobal(func(conf *config.Config) {
		conf.OOMAction = config.OOMActionLog
	})
	testcases := []struct {
		name string
		sql  string
	}{
		{
			name: "keep Order",
			sql:  "select id from t6 order by id",
		},
		{
			name: "non keep Order",
			sql:  "select id from t5",
		},
	}

	f := func() {
		for _, testcase := range testcases {
			c.Log(testcase.name)
			// larger than one copResponse, smaller than 2 copResponse
			quota := 2*tikv.MockResponseSizeForTest - 100
			se, err := session.CreateSession4Test(s.store)
			c.Check(err, IsNil)
			tk.Se = se
			tk.MustExec("use test")
			tk.MustExec(fmt.Sprintf("set @@tidb_mem_quota_query=%v;", quota))
			var expect []string
			for i := 0; i < count; i++ {
				expect = append(expect, fmt.Sprintf("%v", i))
			}
			tk.MustQuery(testcase.sql).Sort().Check(testkit.Rows(expect...))
			// assert oom action worked by max consumed > memory quota
			c.Assert(tk.Se.GetSessionVars().StmtCtx.MemTracker.MaxConsumed(), Greater, int64(quota))
			se.Close()
		}
	}

	// ticase-4169, trigger oom action twice after workers consuming all the data
	failpoint.Enable("github.com/pingcap/tidb/store/tikv/ticase-4169", `return(true)`)
	f()
	failpoint.Disable("github.com/pingcap/tidb/store/tikv/ticase-4169")
	// ticase-4170, trigger oom action twice after iterator receiving all the data.
	failpoint.Enable("github.com/pingcap/tidb/store/tikv/ticase-4170", `return(true)`)
	f()
	failpoint.Disable("github.com/pingcap/tidb/store/tikv/ticase-4170")
	// ticase-4171, trigger oom before reading or consuming any data
	failpoint.Enable("github.com/pingcap/tidb/store/tikv/ticase-4171", `return(true)`)
	f()
	failpoint.Disable("github.com/pingcap/tidb/store/tikv/ticase-4171")
}

func (s *testSuite) TestIssue20237(c *C) {
	tk := testkit.NewTestKit(c, s.store)
	tk.MustExec("use test")
	tk.MustExec("drop table if exists t, s")
	tk.MustExec("create table t(a date, b float)")
	tk.MustExec("create table s(b float)")
	tk.MustExec(`insert into t values(NULL,-37), ("2011-11-04",105), ("2013-03-02",-22), ("2006-07-02",-56), (NULL,124), (NULL,111), ("2018-03-03",-5);`)
	tk.MustExec(`insert into s values(-37),(105),(-22),(-56),(124),(105),(111),(-5);`)
	tk.MustQuery(`select count(distinct t.a, t.b) from t join s on t.b= s.b;`).Check(testkit.Rows("4"))
}

func (s *testSuite) TestIssue19667(c *C) {
	tk := testkit.NewTestKit(c, s.store)
	tk.MustExec("use test")
	tk.MustExec("drop table if exists t")
	tk.MustExec("CREATE TABLE t (a DATETIME)")
	tk.MustExec("INSERT INTO t VALUES('1988-04-17 01:59:59')")
	tk.MustQuery(`SELECT DATE_ADD(a, INTERVAL 1 SECOND) FROM t`).Check(testkit.Rows("1988-04-17 02:00:00"))
}

func (s *testSuite) TestIssue20305(c *C) {
	tk := testkit.NewTestKit(c, s.store)
	tk.MustExec("use test")
	tk.MustExec("drop table if exists t")
	tk.MustExec("create table t2 (a year(4))")
	tk.MustExec("insert into t2 values(69)")
	tk.MustQuery("select * from t2 where a <= 69").Check(testkit.Rows("2069"))
	// the following test is a regression test that matches MySQL's behavior.
	tk.MustExec("drop table if exists t3")
	tk.MustExec("CREATE TABLE `t3` (`y` year DEFAULT NULL, `a` int DEFAULT NULL)")
	tk.MustExec("INSERT INTO `t3` VALUES (2069, 70), (2010, 11), (2155, 2156), (2069, 69)")
	tk.MustQuery("SELECT * FROM `t3` where y <= a").Check(testkit.Rows("2155 2156"))
}

func (s *testSuite) TestIssue22817(c *C) {
	tk := testkit.NewTestKit(c, s.store)
	tk.MustExec("use test")
	tk.MustExec("drop table if exists t3")
	tk.MustExec("create table t3 (a year)")
	tk.MustExec("insert into t3 values (1991), (\"1992\"), (\"93\"), (94)")
	tk.MustQuery("select * from t3 where a >= NULL").Check(testkit.Rows())
}

func (s *testSuite) TestIssue13953(c *C) {
	tk := testkit.NewTestKit(c, s.store)
	tk.MustExec("use test")
	tk.MustExec("drop table if exists t")
	tk.MustExec("CREATE TABLE `t` (`id` int(11) DEFAULT NULL, `tp_bigint` bigint(20) DEFAULT NULL )")
	tk.MustExec("insert into t values(0,1),(1,9215570218099803537)")
	tk.MustQuery("select A.tp_bigint,B.id from t A join t B on A.id < B.id * 16 where A.tp_bigint = B.id;").Check(
		testkit.Rows("1 1"))
}

func (s *testSuite) TestZeroDateTimeCompatibility(c *C) {
	SQLs := []string{
		`select YEAR(0000-00-00), YEAR("0000-00-00")`,
		`select MONTH(0000-00-00), MONTH("0000-00-00")`,
		`select DAYOFWEEK(0000-00-00), DAYOFWEEK("0000-00-00")`,
		`select DAYOFMONTH(0000-00-00), DAYOFMONTH("0000-00-00")`,
		`select DAYOFYEAR(0000-00-00), DAYOFYEAR("0000-00-00")`,
		`select QUARTER(0000-00-00), QUARTER("0000-00-00")`,
		`select EXTRACT(DAY FROM 0000-00-00), EXTRACT(DAY FROM "0000-00-00")`,
		`select EXTRACT(MONTH FROM 0000-00-00), EXTRACT(MONTH FROM "0000-00-00")`,
		`select EXTRACT(YEAR FROM 0000-00-00), EXTRACT(YEAR FROM "0000-00-00")`,
		`select EXTRACT(WEEK FROM 0000-00-00), EXTRACT(WEEK FROM "0000-00-00")`,
		`select EXTRACT(QUARTER FROM 0000-00-00), EXTRACT(QUARTER FROM "0000-00-00")`,
	}
	tk := testkit.NewTestKit(c, s.store)

	for _, t := range SQLs {
		fmt.Println(t)
		tk.MustQuery(t).Check(testkit.Rows("0 <nil>"))
		c.Assert(tk.Se.GetSessionVars().StmtCtx.WarningCount(), Equals, uint16(1))
	}
}

// https://github.com/pingcap/tidb/issues/24165.
func (s *testSuite) TestInvalidDateValueInCreateTable(c *C) {
	tk := testkit.NewTestKit(c, s.store)
	tk.MustExec("use test;")
	tk.MustExec("drop table if exists t;")
	tk.MustExec("set @@sql_mode='STRICT_TRANS_TABLES,NO_ZERO_IN_DATE,NO_ZERO_DATE';")
	tk.MustGetErrCode("create table t (a datetime default '2999-00-00 00:00:00');", mysql.ErrInvalidDefault)
	tk.MustGetErrCode("create table t (a datetime default '2999-02-30 00:00:00');", mysql.ErrInvalidDefault)
	tk.MustExec("create table t (a datetime);")
	tk.MustGetErrCode("alter table t modify column a datetime default '2999-00-00 00:00:00';", mysql.ErrInvalidDefault)
	tk.MustExec("drop table if exists t;")

	tk.MustExec("set @@sql_mode = (select replace(@@sql_mode,'NO_ZERO_IN_DATE',''));")
	tk.MustExec("set @@sql_mode = (select replace(@@sql_mode,'NO_ZERO_DATE',''));")
	tk.MustExec("set @@sql_mode=(select concat(@@sql_mode, ',ALLOW_INVALID_DATES'));")
	// Test create table with zero datetime as a default value.
	tk.MustExec("create table t (a datetime default '2999-00-00 00:00:00');")
	tk.MustExec("drop table if exists t;")
	// Test create table with invalid datetime(02-30) as a default value.
	tk.MustExec("create table t (a datetime default '2999-02-30 00:00:00');")
	tk.MustExec("drop table if exists t;")
	tk.MustExec("create table t (a datetime);")
	tk.MustExec("alter table t modify column a datetime default '2999-00-00 00:00:00';")
	tk.MustExec("drop table if exists t;")
}

func (s *testSuite) TestOOMActionPriority(c *C) {
	tk := testkit.NewTestKit(c, s.store)
	tk.MustExec("use test")
	tk.MustExec("drop table if exists t0")
	tk.MustExec("drop table if exists t1")
	tk.MustExec("drop table if exists t2")
	tk.MustExec("drop table if exists t3")
	tk.MustExec("drop table if exists t4")
	tk.MustExec("create table t0(a int)")
	tk.MustExec("insert into t0 values(1)")
	tk.MustExec("create table t1(a int)")
	tk.MustExec("insert into t1 values(1)")
	tk.MustExec("create table t2(a int)")
	tk.MustExec("insert into t2 values(1)")
	tk.MustExec("create table t3(a int)")
	tk.MustExec("insert into t3 values(1)")
	tk.MustExec("create table t4(a int)")
	tk.MustExec("insert into t4 values(1)")
	tk.MustQuery("select * from t0 join t1 join t2 join t3 join t4 order by t0.a").Check(testkit.Rows("1 1 1 1 1"))
	action := tk.Se.GetSessionVars().StmtCtx.MemTracker.GetFallbackForTest()
	// check the first 5 actions is rate limit.
	for i := 0; i < 5; i++ {
		c.Assert(action.GetPriority(), Equals, int64(memory.DefRateLimitPriority))
		action = action.GetFallback()
	}
	for action.GetFallback() != nil {
		c.Assert(action.GetPriority(), Equals, int64(memory.DefSpillPriority))
		action = action.GetFallback()
	}
	c.Assert(action.GetPriority(), Equals, int64(memory.DefLogPriority))
}

func (s *testSuite) TestIssue21441(c *C) {
	failpoint.Enable("github.com/pingcap/tidb/executor/issue21441", `return`)
	defer failpoint.Disable("github.com/pingcap/tidb/executor/issue21441")

	tk := testkit.NewTestKit(c, s.store)
	tk.MustExec("use test")
	tk.MustExec("drop table if exists t")
	tk.MustExec("create table t(a int)")
	tk.MustExec(`insert into t values(1),(2),(3)`)
	tk.Se.GetSessionVars().InitChunkSize = 1
	tk.Se.GetSessionVars().MaxChunkSize = 1
	sql := `
select a from t union all
select a from t union all
select a from t union all
select a from t union all
select a from t union all
select a from t union all
select a from t union all
select a from t`
	tk.MustQuery(sql).Sort().Check(testkit.Rows(
		"1", "1", "1", "1", "1", "1", "1", "1",
		"2", "2", "2", "2", "2", "2", "2", "2",
		"3", "3", "3", "3", "3", "3", "3", "3",
	))

	tk.MustQuery("select a from (" + sql + ") t order by a limit 4").Check(testkit.Rows("1", "1", "1", "1"))
	tk.MustQuery("select a from (" + sql + ") t order by a limit 7, 4").Check(testkit.Rows("1", "2", "2", "2"))
}

func (s *testSuite) Test17780(c *C) {
	tk := testkit.NewTestKit(c, s.store)
	tk.MustExec("use test")
	tk.MustExec("drop table if exists t0")
	tk.MustExec("create table t0 (c0 double)")
	tk.MustExec("insert into t0 values (1e30)")
	tk.MustExec("update t0 set c0=0 where t0.c0 like 0")
	// the update should not affect c0
	tk.MustQuery("select count(*) from t0 where c0 = 0").Check(testkit.Rows("0"))
}

func (s *testSuite) Test11883(c *C) {
	tk := testkit.NewTestKit(c, s.store)
	tk.MustExec("use test")
	tk.MustExec("drop table if exists t1")
	tk.MustExec("create table t1 (f1 json)")
	tk.MustExec("insert into t1(f1) values ('\"asd\"'),('\"asdf\"'),('\"asasas\"')")
	tk.MustQuery("select f1 from t1 where json_extract(f1,\"$\") in (\"asd\",\"asasas\",\"asdf\")").Check(testkit.Rows("\"asd\"", "\"asdf\"", "\"asasas\""))
	tk.MustQuery("select f1 from t1 where json_extract(f1, '$') = 'asd'").Check(testkit.Rows("\"asd\""))
	// MySQL produces empty row for the following SQL, I doubt it should be MySQL's bug.
	tk.MustQuery("select f1 from t1 where case json_extract(f1,\"$\") when \"asd\" then 1 else 0 end").Check(testkit.Rows("\"asd\""))
	tk.MustExec("delete from t1")
	tk.MustExec("insert into t1 values ('{\"a\": 1}')")
	// the first value in the tuple should be interpreted as string instead of JSON, so no row will be returned
	tk.MustQuery("select f1 from t1 where f1 in ('{\"a\": 1}', 'asdf', 'asdf')").Check(testkit.Rows())
	// and if we explicitly cast it into a JSON value, the check will pass
	tk.MustQuery("select f1 from t1 where f1 in (cast('{\"a\": 1}' as JSON), 'asdf', 'asdf')").Check(testkit.Rows("{\"a\": 1}"))
	tk.MustQuery("select json_extract('\"asd\"', '$') = 'asd'").Check(testkit.Rows("1"))
	tk.MustQuery("select json_extract('\"asd\"', '$') <=> 'asd'").Check(testkit.Rows("1"))
	tk.MustQuery("select json_extract('\"asd\"', '$') <> 'asd'").Check(testkit.Rows("0"))
	tk.MustQuery("select json_extract('{\"f\": 1.0}', '$.f') = 1.0").Check(testkit.Rows("1"))
	tk.MustQuery("select json_extract('{\"f\": 1.0}', '$.f') = '1.0'").Check(testkit.Rows("0"))
	tk.MustQuery("select json_extract('{\"n\": 1}', '$') = '{\"n\": 1}'").Check(testkit.Rows("0"))
	tk.MustQuery("select json_extract('{\"n\": 1}', '$') <> '{\"n\": 1}'").Check(testkit.Rows("1"))
}

func (s *testSuite) Test12178(c *C) {
	tk := testkit.NewTestKit(c, s.store)
	tk.MustExec("use test")
	tk.MustExec("drop table if exists ta")
	tk.MustExec("create table ta(id decimal(60,2))")
	tk.MustExec("insert into ta values (JSON_EXTRACT('{\"c\": \"1234567890123456789012345678901234567890123456789012345\"}', '$.c'))")
	tk.MustQuery("select * from ta").Check(testkit.Rows("1234567890123456789012345678901234567890123456789012345.00"))
}

func (s *testSuite) Test13004(c *C) {
	tk := testkit.NewTestKit(c, s.store)
	// see https://dev.mysql.com/doc/refman/5.6/en/date-and-time-literals.html, timestamp here actually produces a datetime
	tk.MustQuery("SELECT TIMESTAMP '9999-01-01 00:00:00'").Check(testkit.Rows("9999-01-01 00:00:00"))
}

func (s *testSuite) TestTxnRetry(c *C) {
	tk := testkit.NewTestKit(c, s.store)
	tk2 := testkit.NewTestKit(c, s.store)
	tk.MustExec("use test;")
	tk2.MustExec("use test;")
	tk.MustExec("drop table if exists t;")
	tk.MustExec("create table t (a int);")
	tk.MustExec("insert into t values (1)")
	tk.MustExec("set @@tidb_disable_txn_auto_retry=0;")
	tk.MustExec("set autocommit=0;")
	tk.MustQuery("select * from t;").Check(testkit.Rows("1"))
	tk.MustExec("SET SQL_SELECT_LIMIT=DEFAULT;")

	tk2.MustExec("update t set a=2")

	tk.MustExec("update t set a=3")
	tk.MustExec("commit")
	tk.MustQuery("select * from t").Check(testkit.Rows("3"))

	// Check retry will activate the txn immediately.
	tk.MustExec("set @var=10")
	tk.MustExec("update t set a=@var")
	tk2.MustExec("update t set a=2")
	tk.MustExec("set @var=7")
	tk.MustExec("commit")
	tk.MustQuery("select * from t").Check(testkit.Rows("10"))
}

func (s *testSuite) Test12201(c *C) {
	tk := testkit.NewTestKit(c, s.store)
	tk.MustExec("use test")
	tk.MustExec("drop table if exists e")
	tk.MustExec("create table e (e enum('a', 'b'))")
	tk.MustExec("insert into e values ('a'), ('b')")
	tk.MustQuery("select * from e where case 1 when 0 then e end").Check(testkit.Rows())
	tk.MustQuery("select * from e where case 1 when 1 then e end").Check(testkit.Rows("a", "b"))
	tk.MustQuery("select * from e where case e when 1 then e end").Check(testkit.Rows("a"))
	tk.MustQuery("select * from e where case 1 when e then e end").Check(testkit.Rows("a"))
}

func (s *testSuite) TestIssue22201(c *C) {
	tk := testkit.NewTestKitWithInit(c, s.store)
	tk.MustQuery("SELECT HEX(WEIGHT_STRING('ab' AS BINARY(1000000000000000000)));").Check(testkit.Rows("<nil>"))
	tk.MustQuery("show warnings").Check(testkit.Rows("Warning 1301 Result of cast_as_binary() was larger than max_allowed_packet (67108864) - truncated"))
	tk.MustQuery("SELECT HEX(WEIGHT_STRING('ab' AS char(1000000000000000000)));").Check(testkit.Rows("<nil>"))
	tk.MustQuery("show warnings").Check(testkit.Rows("Warning 1301 Result of weight_string() was larger than max_allowed_packet (67108864) - truncated"))
}

func (s *testSuiteP1) TestIssue22941(c *C) {
	tk := testkit.NewTestKit(c, s.store)
	tk.MustExec("use test")
	tk.MustExec("drop table if exists m, mp")
	tk.MustExec(`CREATE TABLE m (
		mid varchar(50) NOT NULL,
		ParentId varchar(50) DEFAULT NULL,
		PRIMARY KEY (mid),
		KEY ind_bm_parent (ParentId,mid)
	)`)
	// mp should have more columns than m
	tk.MustExec(`CREATE TABLE mp (
		mpid bigint(20) unsigned NOT NULL DEFAULT '0',
		mid varchar(50) DEFAULT NULL COMMENT '模块主键',
		sid int,
	PRIMARY KEY (mpid)
	);`)

	tk.MustExec(`insert into mp values("1","1","0");`)
	tk.MustExec(`insert into m values("0", "0");`)
	rs := tk.MustQuery(`SELECT ( SELECT COUNT(1) FROM m WHERE ParentId = c.mid ) expand,  bmp.mpid,  bmp.mpid IS NULL,bmp.mpid IS NOT NULL, sid FROM m c LEFT JOIN mp bmp ON c.mid = bmp.mid  WHERE c.ParentId = '0'`)
	rs.Check(testkit.Rows("1 <nil> 1 0 <nil>"))

	rs = tk.MustQuery(`SELECT  bmp.mpid,  bmp.mpid IS NULL,bmp.mpid IS NOT NULL FROM m c LEFT JOIN mp bmp ON c.mid = bmp.mid  WHERE c.ParentId = '0'`)
	rs.Check(testkit.Rows("<nil> 1 0"))
}

<<<<<<< HEAD
func (s *testSerialSuite) TestTxnWriteThroughputSLI(c *C) {
	tk := testkit.NewTestKit(c, s.store)
	tk.MustExec("use test")
	tk.MustExec("drop table if exists t")
	tk.MustExec("create table t (a int key, b int)")
	c.Assert(failpoint.Enable("github.com/pingcap/tidb/util/sli/CheckTxnWriteThroughput", "return(true)"), IsNil)
	defer func() {
		err := failpoint.Disable("github.com/pingcap/tidb/util/sli/CheckTxnWriteThroughput")
		c.Assert(err, IsNil)
	}()

	mustExec := func(sql string) {
		tk.MustExec(sql)
		tk.Se.GetTxnWriteThroughputSLI().FinishExecuteStmt(time.Second, tk.Se.AffectedRows(), tk.Se.GetSessionVars().InTxn())
	}
	errExec := func(sql string) {
		_, err := tk.Exec(sql)
		c.Assert(err, NotNil)
		tk.Se.GetTxnWriteThroughputSLI().FinishExecuteStmt(time.Second, tk.Se.AffectedRows(), tk.Se.GetSessionVars().InTxn())
	}

	// Test insert in small txn
	mustExec("insert into t values (1,3),(2,4)")
	writeSLI := tk.Se.GetTxnWriteThroughputSLI()
	c.Assert(writeSLI.IsInvalid(), Equals, false)
	c.Assert(writeSLI.IsSmallTxn(), Equals, true)
	c.Assert(tk.Se.GetTxnWriteThroughputSLI().String(), Equals, "invalid: false, affectRow: 2, writeSize: 58, readKeys: 0, writeKeys: 2, writeTime: 1s")
	tk.Se.GetTxnWriteThroughputSLI().Reset()

	// Test insert ... select ... from
	mustExec("insert into t select b, a from t")
	c.Assert(writeSLI.IsInvalid(), Equals, true)
	c.Assert(writeSLI.IsSmallTxn(), Equals, true)
	c.Assert(tk.Se.GetTxnWriteThroughputSLI().String(), Equals, "invalid: true, affectRow: 2, writeSize: 58, readKeys: 0, writeKeys: 2, writeTime: 1s")
	tk.Se.GetTxnWriteThroughputSLI().Reset()

	// Test for delete
	mustExec("delete from t")
	c.Assert(tk.Se.GetTxnWriteThroughputSLI().String(), Equals, "invalid: false, affectRow: 4, writeSize: 76, readKeys: 0, writeKeys: 4, writeTime: 1s")
	tk.Se.GetTxnWriteThroughputSLI().Reset()

	// Test insert not in small txn
	mustExec("begin")
	for i := 0; i < 20; i++ {
		mustExec(fmt.Sprintf("insert into t values (%v,%v)", i, i))
		c.Assert(writeSLI.IsSmallTxn(), Equals, true)
	}
	// The statement which affect rows is 0 shouldn't record into time.
	mustExec("select count(*) from t")
	mustExec("select * from t")
	mustExec("insert into t values (20,20)")
	c.Assert(writeSLI.IsSmallTxn(), Equals, false)
	mustExec("commit")
	c.Assert(writeSLI.IsInvalid(), Equals, false)
	c.Assert(tk.Se.GetTxnWriteThroughputSLI().String(), Equals, "invalid: false, affectRow: 21, writeSize: 609, readKeys: 0, writeKeys: 21, writeTime: 22s")
	tk.Se.GetTxnWriteThroughputSLI().Reset()

	// Test invalid when transaction has replace ... select ... from ... statement.
	mustExec("delete from t")
	tk.Se.GetTxnWriteThroughputSLI().Reset()
	mustExec("begin")
	mustExec("insert into t values (1,3),(2,4)")
	mustExec("replace into t select b, a from t")
	mustExec("commit")
	c.Assert(writeSLI.IsInvalid(), Equals, true)
	c.Assert(tk.Se.GetTxnWriteThroughputSLI().String(), Equals, "invalid: true, affectRow: 4, writeSize: 116, readKeys: 0, writeKeys: 4, writeTime: 3s")
	tk.Se.GetTxnWriteThroughputSLI().Reset()

	// Test clean last failed transaction information.
	err := failpoint.Disable("github.com/pingcap/tidb/util/sli/CheckTxnWriteThroughput")
	c.Assert(err, IsNil)
	mustExec("begin")
	mustExec("insert into t values (1,3),(2,4)")
	errExec("commit")
	c.Assert(tk.Se.GetTxnWriteThroughputSLI().String(), Equals, "invalid: false, affectRow: 0, writeSize: 0, readKeys: 0, writeKeys: 0, writeTime: 0s")

	c.Assert(failpoint.Enable("github.com/pingcap/tidb/util/sli/CheckTxnWriteThroughput", "return(true)"), IsNil)
	mustExec("begin")
	mustExec("insert into t values (5, 6)")
	mustExec("commit")
	c.Assert(tk.Se.GetTxnWriteThroughputSLI().String(), Equals, "invalid: false, affectRow: 1, writeSize: 29, readKeys: 0, writeKeys: 1, writeTime: 2s")

	// Test for reset
	tk.Se.GetTxnWriteThroughputSLI().Reset()
	c.Assert(tk.Se.GetTxnWriteThroughputSLI().String(), Equals, "invalid: false, affectRow: 0, writeSize: 0, readKeys: 0, writeKeys: 0, writeTime: 0s")
=======
func (s *testSerialSuite1) TestIssue24210(c *C) {
	tk := testkit.NewTestKit(c, s.store)

	// for ProjectionExec
	c.Assert(failpoint.Enable("github.com/pingcap/tidb/executor/mockProjectionExecBaseExecutorOpenReturnedError", `return(true)`), IsNil)
	_, err := tk.Exec("select a from (select 1 as a, 2 as b) t")
	c.Assert(err, NotNil)
	c.Assert(err.Error(), Equals, "mock ProjectionExec.baseExecutor.Open returned error")
	err = failpoint.Disable("github.com/pingcap/tidb/executor/mockProjectionExecBaseExecutorOpenReturnedError")
	c.Assert(err, IsNil)

	// for HashAggExec
	c.Assert(failpoint.Enable("github.com/pingcap/tidb/executor/mockHashAggExecBaseExecutorOpenReturnedError", `return(true)`), IsNil)
	_, err = tk.Exec("select sum(a) from (select 1 as a, 2 as b) t group by b")
	c.Assert(err, NotNil)
	c.Assert(err.Error(), Equals, "mock HashAggExec.baseExecutor.Open returned error")
	err = failpoint.Disable("github.com/pingcap/tidb/executor/mockHashAggExecBaseExecutorOpenReturnedError")
	c.Assert(err, IsNil)

	// for StreamAggExec
	c.Assert(failpoint.Enable("github.com/pingcap/tidb/executor/mockStreamAggExecBaseExecutorOpenReturnedError", `return(true)`), IsNil)
	_, err = tk.Exec("select sum(a) from (select 1 as a, 2 as b) t")
	c.Assert(err, NotNil)
	c.Assert(err.Error(), Equals, "mock StreamAggExec.baseExecutor.Open returned error")
	err = failpoint.Disable("github.com/pingcap/tidb/executor/mockStreamAggExecBaseExecutorOpenReturnedError")
	c.Assert(err, IsNil)

	// for SelectionExec
	c.Assert(failpoint.Enable("github.com/pingcap/tidb/executor/mockSelectionExecBaseExecutorOpenReturnedError", `return(true)`), IsNil)
	_, err = tk.Exec("select * from (select 1 as a) t where a > 0")
	c.Assert(err, NotNil)
	c.Assert(err.Error(), Equals, "mock SelectionExec.baseExecutor.Open returned error")
	err = failpoint.Disable("github.com/pingcap/tidb/executor/mockSelectionExecBaseExecutorOpenReturnedError")
	c.Assert(err, IsNil)

>>>>>>> 59cd2837
}<|MERGE_RESOLUTION|>--- conflicted
+++ resolved
@@ -6764,8 +6764,7 @@
 	rs.Check(testkit.Rows("<nil> 1 0"))
 }
 
-<<<<<<< HEAD
-func (s *testSerialSuite) TestTxnWriteThroughputSLI(c *C) {
+func (s *testSerialSuite2) TestTxnWriteThroughputSLI(c *C) {
 	tk := testkit.NewTestKit(c, s.store)
 	tk.MustExec("use test")
 	tk.MustExec("drop table if exists t")
@@ -6850,7 +6849,8 @@
 	// Test for reset
 	tk.Se.GetTxnWriteThroughputSLI().Reset()
 	c.Assert(tk.Se.GetTxnWriteThroughputSLI().String(), Equals, "invalid: false, affectRow: 0, writeSize: 0, readKeys: 0, writeKeys: 0, writeTime: 0s")
-=======
+}
+
 func (s *testSerialSuite1) TestIssue24210(c *C) {
 	tk := testkit.NewTestKit(c, s.store)
 
@@ -6885,6 +6885,4 @@
 	c.Assert(err.Error(), Equals, "mock SelectionExec.baseExecutor.Open returned error")
 	err = failpoint.Disable("github.com/pingcap/tidb/executor/mockSelectionExecBaseExecutorOpenReturnedError")
 	c.Assert(err, IsNil)
-
->>>>>>> 59cd2837
 }