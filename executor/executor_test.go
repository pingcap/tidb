--- conflicted
+++ resolved
@@ -6412,8 +6412,7 @@
 	))
 }
 
-<<<<<<< HEAD
-func (s *testSuite9) TestIntegrationCopCache(c *C) {
+func (s *testFastAnalyze) TestIntegrationCopCache(c *C) {
 	originConfig := config.GetGlobalConfig()
 	config.StoreGlobalConfig(config.NewConfig())
 	defer config.StoreGlobalConfig(originConfig)
@@ -6463,7 +6462,8 @@
 	c.Assert(rows[0][2], Equals, "12")
 	c.Assert(strings.Contains(rows[0][5].(string), "cop_task: {num: 6"), Equals, true)
 	c.Assert(strings.Contains(rows[0][5].(string), "copr_cache_hit_ratio: 0.67"), Equals, true)
-=======
+}
+
 func (s *testSerialSuite) TestCoprocessorOOMAction(c *C) {
 	// Assert Coprocessor OOMAction
 	tk := testkit.NewTestKit(c, s.store)
@@ -6552,5 +6552,4 @@
 		c.Assert(err.Error(), Matches, "Out Of Memory Quota.*")
 		se.Close()
 	}
->>>>>>> 877d871a
 }