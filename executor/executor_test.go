// Copyright 2015 PingCAP, Inc.
//
// Licensed under the Apache License, Version 2.0 (the "License");
// you may not use this file except in compliance with the License.
// You may obtain a copy of the License at
//
//     http://www.apache.org/licenses/LICENSE-2.0
//
// Unless required by applicable law or agreed to in writing, software
// distributed under the License is distributed on an "AS IS" BASIS,
// See the License for the specific language governing permissions and
// limitations under the License.

package executor_test

import (
	"flag"
	"fmt"
	"math"
	"os"
	"strconv"
	"strings"
	"sync"
	"sync/atomic"
	"testing"
	"time"

	gofail "github.com/etcd-io/gofail/runtime"
	"github.com/juju/errors"
	. "github.com/pingcap/check"
	pb "github.com/pingcap/kvproto/pkg/kvrpcpb"
	"github.com/pingcap/tidb/config"
	"github.com/pingcap/tidb/domain"
	"github.com/pingcap/tidb/executor"
	"github.com/pingcap/tidb/kv"
	"github.com/pingcap/tidb/meta/autoid"
	"github.com/pingcap/tidb/model"
	"github.com/pingcap/tidb/mysql"
	"github.com/pingcap/tidb/parser"
	"github.com/pingcap/tidb/plan"
	"github.com/pingcap/tidb/session"
	"github.com/pingcap/tidb/sessionctx"
	"github.com/pingcap/tidb/sessionctx/stmtctx"
	"github.com/pingcap/tidb/sessionctx/variable"
	"github.com/pingcap/tidb/store/mockstore"
	"github.com/pingcap/tidb/store/mockstore/mocktikv"
	"github.com/pingcap/tidb/store/tikv"
	"github.com/pingcap/tidb/store/tikv/oracle"
	"github.com/pingcap/tidb/store/tikv/tikvrpc"
	"github.com/pingcap/tidb/table/tables"
	"github.com/pingcap/tidb/tablecodec"
	"github.com/pingcap/tidb/terror"
	"github.com/pingcap/tidb/types"
	"github.com/pingcap/tidb/util/admin"
	"github.com/pingcap/tidb/util/codec"
	"github.com/pingcap/tidb/util/logutil"
	"github.com/pingcap/tidb/util/mock"
	"github.com/pingcap/tidb/util/testkit"
	"github.com/pingcap/tidb/util/testleak"
	"github.com/pingcap/tidb/util/testutil"
	"golang.org/x/net/context"
)

func TestT(t *testing.T) {
	CustomVerboseFlag = true
	logLevel := os.Getenv("log_level")
	logutil.InitLogger(&logutil.LogConfig{
		Level: logLevel,
	})
	TestingT(t)
}

var _ = Suite(&testSuite{})
var _ = Suite(&testContextOptionSuite{})
var _ = Suite(&testBypassSuite{})

type testSuite struct {
	cluster   *mocktikv.Cluster
	mvccStore mocktikv.MVCCStore
	store     kv.Storage
	domain    *domain.Domain
	*parser.Parser
	ctx *mock.Context

	autoIDStep int64
}

var mockTikv = flag.Bool("mockTikv", true, "use mock tikv store in executor test")

func (s *testSuite) SetUpSuite(c *C) {
	testleak.BeforeTest()
	s.autoIDStep = autoid.GetStep()
	autoid.SetStep(5000)
	s.Parser = parser.New()
	flag.Lookup("mockTikv")
	useMockTikv := *mockTikv
	if useMockTikv {
		s.cluster = mocktikv.NewCluster()
		mocktikv.BootstrapWithSingleStore(s.cluster)
		s.mvccStore = mocktikv.MustNewMVCCStore()
		store, err := mockstore.NewMockTikvStore(
			mockstore.WithCluster(s.cluster),
			mockstore.WithMVCCStore(s.mvccStore),
		)
		c.Assert(err, IsNil)
		s.store = store
		session.SetSchemaLease(0)
		session.SetStatsLease(0)
	}
	d, err := session.BootstrapSession(s.store)
	c.Assert(err, IsNil)
	s.domain = d
}

func (s *testSuite) TearDownSuite(c *C) {
	s.domain.Close()
	s.store.Close()
	autoid.SetStep(s.autoIDStep)
	testleak.AfterTest(c)()
}

func (s *testSuite) TearDownTest(c *C) {
	tk := testkit.NewTestKit(c, s.store)
	tk.MustExec("use test")
	r := tk.MustQuery("show tables")
	for _, tb := range r.Rows() {
		sql := fmt.Sprintf("drop table %v", tb[0])
		tk.MustExec(sql)
	}
}

func (s *testSuite) TestAdmin(c *C) {
	origin := os.Getenv("TIDB_CHECK_BEFORE_DROP")
	os.Setenv("TIDB_CHECK_BEFORE_DROP", "0")
	defer func() {
		os.Setenv("TIDB_CHECK_BEFORE_DROP", origin)
	}()
	tk := testkit.NewTestKit(c, s.store)
	tk.MustExec("use test")
	tk.MustExec("drop table if exists admin_test")
	tk.MustExec("create table admin_test (c1 int, c2 int, c3 int default 1, index (c1))")
	tk.MustExec("insert admin_test (c1) values (1),(2),(NULL)")

	ctx := context.Background()
	// cancel DDL jobs test
	r, err := tk.Exec("admin cancel ddl jobs 1")
	c.Assert(err, IsNil, Commentf("err %v", err))
	chk := r.NewChunk()
	err = r.Next(ctx, chk)
	c.Assert(err, IsNil)
	row := chk.GetRow(0)
	c.Assert(row.Len(), Equals, 2)
	c.Assert(row.GetString(0), Equals, "1")
	c.Assert(row.GetString(1), Equals, "error: Can't find this job")

	r, err = tk.Exec("admin show ddl")
	c.Assert(err, IsNil)
	chk = r.NewChunk()
	err = r.Next(ctx, chk)
	c.Assert(err, IsNil)
	row = chk.GetRow(0)
	c.Assert(row.Len(), Equals, 4)
	txn, err := s.store.Begin()
	c.Assert(err, IsNil)
	ddlInfo, err := admin.GetDDLInfo(txn)
	c.Assert(err, IsNil)
	c.Assert(row.GetInt64(0), Equals, ddlInfo.SchemaVer)
	// TODO: Pass this test.
	// rowOwnerInfos := strings.Split(row.Data[1].GetString(), ",")
	// ownerInfos := strings.Split(ddlInfo.Owner.String(), ",")
	// c.Assert(rowOwnerInfos[0], Equals, ownerInfos[0])
	c.Assert(row.GetString(2), Equals, "")
	chk = r.NewChunk()
	err = r.Next(ctx, chk)
	c.Assert(err, IsNil)
	c.Assert(chk.NumRows() == 0, IsTrue)
	err = txn.Rollback()
	c.Assert(err, IsNil)

	// show DDL jobs test
	r, err = tk.Exec("admin show ddl jobs")
	c.Assert(err, IsNil)
	chk = r.NewChunk()
	err = r.Next(ctx, chk)
	c.Assert(err, IsNil)
	row = chk.GetRow(0)
	c.Assert(row.Len(), Equals, 10)
	txn, err = s.store.Begin()
	c.Assert(err, IsNil)
	historyJobs, err := admin.GetHistoryDDLJobs(txn, admin.DefNumHistoryJobs)
	c.Assert(len(historyJobs), Greater, 1)
	c.Assert(len(row.GetString(1)), Greater, 0)
	c.Assert(err, IsNil)
	c.Assert(row.GetInt64(0), Equals, historyJobs[0].ID)
	c.Assert(err, IsNil)

	r, err = tk.Exec("admin show ddl jobs 20")
	c.Assert(err, IsNil)
	chk = r.NewChunk()
	err = r.Next(ctx, chk)
	c.Assert(err, IsNil)
	row = chk.GetRow(0)
	c.Assert(row.Len(), Equals, 10)
	c.Assert(row.GetInt64(0), Equals, historyJobs[0].ID)
	c.Assert(err, IsNil)

	// show DDL job queries test
	tk.MustExec("use test")
	tk.MustExec("drop table if exists admin_test2")
	tk.MustExec("create table admin_test2 (c1 int, c2 int, c3 int default 1, index (c1))")
	result := tk.MustQuery(`admin show ddl job queries 1, 1, 1`)
	result.Check(testkit.Rows())
	result = tk.MustQuery(`admin show ddl job queries 1, 2, 3, 4`)
	result.Check(testkit.Rows())
	historyJob, err := admin.GetHistoryDDLJobs(txn, admin.DefNumHistoryJobs)
	result = tk.MustQuery(fmt.Sprintf("admin show ddl job queries %d", historyJob[0].ID))
	result.Check(testkit.Rows(historyJob[0].Query))
	c.Assert(err, IsNil)

	// check table test
	tk.MustExec("create table admin_test1 (c1 int, c2 int default 1, index (c1))")
	tk.MustExec("insert admin_test1 (c1) values (21),(22)")
	r, err = tk.Exec("admin check table admin_test, admin_test1")
	c.Assert(err, IsNil)
	c.Assert(r, IsNil)
	// error table name
	r, err = tk.Exec("admin check table admin_test_error")
	c.Assert(err, NotNil)
	// different index values
	sctx := tk.Se.(sessionctx.Context)
	dom := domain.GetDomain(sctx)
	is := dom.InfoSchema()
	c.Assert(is, NotNil)
	tb, err := is.TableByName(model.NewCIStr("test"), model.NewCIStr("admin_test"))
	c.Assert(err, IsNil)
	c.Assert(tb.Indices(), HasLen, 1)
	_, err = tb.Indices()[0].Create(mock.NewContext(), txn, types.MakeDatums(int64(10)), 1)
	c.Assert(err, IsNil)
	err = txn.Commit(context.Background())
	c.Assert(err, IsNil)
	r, err = tk.Exec("admin check table admin_test")
	c.Assert(err, NotNil)

	// checksum table test
	tk.MustExec("create table checksum_with_index (id int, count int, PRIMARY KEY(id), KEY(count))")
	tk.MustExec("create table checksum_without_index (id int, count int, PRIMARY KEY(id))")
	r, err = tk.Exec("admin checksum table checksum_with_index, checksum_without_index")
	c.Assert(err, IsNil)
	res := tk.ResultSetToResult(r, Commentf("admin checksum table"))
	// Mocktikv returns 1 for every table/index scan, then we will xor the checksums of a table.
	// For "checksum_with_index", we have two checksums, so the result will be 1^1 = 0.
	// For "checksum_without_index", we only have one checksum, so the result will be 1.
	res.Sort().Check(testkit.Rows("test checksum_with_index 0 2 2", "test checksum_without_index 1 1 1"))

<<<<<<< HEAD
	tk.MustExec("drop table if exists admin_test")
	tk.MustExec("drop table if exists admin_test1")
	tk.MustExec("drop table if exists admin_test2")
=======
	tk.MustExec("drop table if exists t")
	tk.MustExec("create table t(a bigint unsigned primary key, b int, c int, index idx(a, b));")
	tk.MustExec("insert into t values(1, 1, 1)")
	tk.MustExec("admin check table t")
>>>>>>> be2c276f
}

func (s *testSuite) fillData(tk *testkit.TestKit, table string) {
	tk.MustExec("use test")
	tk.MustExec(fmt.Sprintf("create table %s(id int not null default 1, name varchar(255), PRIMARY KEY(id));", table))

	// insert data
	tk.MustExec(fmt.Sprintf("insert INTO %s VALUES (1, \"hello\");", table))
	tk.CheckExecResult(1, 0)
	tk.MustExec(fmt.Sprintf("insert into %s values (2, \"hello\");", table))
	tk.CheckExecResult(1, 0)
}

type testCase struct {
	data1    []byte
	data2    []byte
	expected []string
	restData []byte
}

func checkCases(tests []testCase, ld *executor.LoadDataInfo,
	c *C, tk *testkit.TestKit, ctx sessionctx.Context, selectSQL, deleteSQL string) {
	for _, tt := range tests {
		c.Assert(ctx.NewTxn(), IsNil)
		ctx.GetSessionVars().StmtCtx.DupKeyAsWarning = true
		ctx.GetSessionVars().StmtCtx.BadNullAsWarning = true
		data, reachLimit, err1 := ld.InsertData(tt.data1, tt.data2)
		c.Assert(err1, IsNil)
		c.Assert(reachLimit, IsFalse)
		if tt.restData == nil {
			c.Assert(data, HasLen, 0,
				Commentf("data1:%v, data2:%v, data:%v", string(tt.data1), string(tt.data2), string(data)))
		} else {
			c.Assert(data, DeepEquals, tt.restData,
				Commentf("data1:%v, data2:%v, data:%v", string(tt.data1), string(tt.data2), string(data)))
		}
		ctx.StmtCommit()
		err1 = ctx.Txn().Commit(context.Background())
		c.Assert(err1, IsNil)
		r := tk.MustQuery(selectSQL)
		r.Check(testutil.RowsWithSep("|", tt.expected...))
		tk.MustExec(deleteSQL)
	}
}

func (s *testSuite) TestSelectWithoutFrom(c *C) {
	tk := testkit.NewTestKit(c, s.store)
	tk.MustExec("use test")

	r := tk.MustQuery("select 1 + 2*3;")
	r.Check(testkit.Rows("7"))

	r = tk.MustQuery(`select _utf8"string";`)
	r.Check(testkit.Rows("string"))

	r = tk.MustQuery("select 1 order by 1;")
	r.Check(testkit.Rows("1"))
}

// TestSelectBackslashN Issue 3685.
func (s *testSuite) TestSelectBackslashN(c *C) {
	tk := testkit.NewTestKit(c, s.store)

	sql := `select \N;`
	r := tk.MustQuery(sql)
	r.Check(testkit.Rows("<nil>"))
	rs, err := tk.Exec(sql)
	c.Check(err, IsNil)
	fields := rs.Fields()
	c.Check(len(fields), Equals, 1)
	c.Check(fields[0].Column.Name.O, Equals, "NULL")

	sql = `select "\N";`
	r = tk.MustQuery(sql)
	r.Check(testkit.Rows("N"))
	rs, err = tk.Exec(sql)
	c.Check(err, IsNil)
	fields = rs.Fields()
	c.Check(len(fields), Equals, 1)
	c.Check(fields[0].Column.Name.O, Equals, `N`)

	tk.MustExec("use test;")
	tk.MustExec("create table test (`\\N` int);")
	tk.MustExec("insert into test values (1);")
	tk.CheckExecResult(1, 0)
	sql = "select * from test;"
	r = tk.MustQuery(sql)
	r.Check(testkit.Rows("1"))
	rs, err = tk.Exec(sql)
	c.Check(err, IsNil)
	fields = rs.Fields()
	c.Check(len(fields), Equals, 1)
	c.Check(fields[0].Column.Name.O, Equals, `\N`)

	sql = `select \N from test;`
	r = tk.MustQuery(sql)
	r.Check(testkit.Rows("<nil>"))
	rs, err = tk.Exec(sql)
	c.Check(err, IsNil)
	fields = rs.Fields()
	c.Check(err, IsNil)
	c.Check(len(fields), Equals, 1)
	c.Check(fields[0].Column.Name.O, Equals, `NULL`)

	sql = `select (\N) from test;`
	r = tk.MustQuery(sql)
	r.Check(testkit.Rows("<nil>"))
	rs, err = tk.Exec(sql)
	c.Check(err, IsNil)
	fields = rs.Fields()
	c.Check(len(fields), Equals, 1)
	c.Check(fields[0].Column.Name.O, Equals, `NULL`)

	sql = "select `\\N` from test;"
	r = tk.MustQuery(sql)
	r.Check(testkit.Rows("1"))
	rs, err = tk.Exec(sql)
	c.Check(err, IsNil)
	fields = rs.Fields()
	c.Check(len(fields), Equals, 1)
	c.Check(fields[0].Column.Name.O, Equals, `\N`)

	sql = "select (`\\N`) from test;"
	r = tk.MustQuery(sql)
	r.Check(testkit.Rows("1"))
	rs, err = tk.Exec(sql)
	c.Check(err, IsNil)
	fields = rs.Fields()
	c.Check(len(fields), Equals, 1)
	c.Check(fields[0].Column.Name.O, Equals, `\N`)

	sql = `select '\N' from test;`
	r = tk.MustQuery(sql)
	r.Check(testkit.Rows("N"))
	rs, err = tk.Exec(sql)
	c.Check(err, IsNil)
	fields = rs.Fields()
	c.Check(len(fields), Equals, 1)
	c.Check(fields[0].Column.Name.O, Equals, `N`)

	sql = `select ('\N') from test;`
	r = tk.MustQuery(sql)
	r.Check(testkit.Rows("N"))
	rs, err = tk.Exec(sql)
	c.Check(err, IsNil)
	fields = rs.Fields()
	c.Check(len(fields), Equals, 1)
	c.Check(fields[0].Column.Name.O, Equals, `N`)
}

// TestSelectNull Issue #4053.
func (s *testSuite) TestSelectNull(c *C) {
	tk := testkit.NewTestKit(c, s.store)

	sql := `select nUll;`
	r := tk.MustQuery(sql)
	r.Check(testkit.Rows("<nil>"))
	rs, err := tk.Exec(sql)
	c.Check(err, IsNil)
	fields := rs.Fields()
	c.Check(len(fields), Equals, 1)
	c.Check(fields[0].Column.Name.O, Equals, `NULL`)

	sql = `select (null);`
	r = tk.MustQuery(sql)
	r.Check(testkit.Rows("<nil>"))
	rs, err = tk.Exec(sql)
	c.Check(err, IsNil)
	fields = rs.Fields()
	c.Check(len(fields), Equals, 1)
	c.Check(fields[0].Column.Name.O, Equals, `NULL`)

	sql = `select null+NULL;`
	r = tk.MustQuery(sql)
	r.Check(testkit.Rows("<nil>"))
	rs, err = tk.Exec(sql)
	c.Check(err, IsNil)
	fields = rs.Fields()
	c.Check(err, IsNil)
	c.Check(len(fields), Equals, 1)
	c.Check(fields[0].Column.Name.O, Equals, `null+NULL`)
}

// TestSelectStringLiteral Issue #3686.
func (s *testSuite) TestSelectStringLiteral(c *C) {
	tk := testkit.NewTestKit(c, s.store)

	sql := `select 'abc';`
	r := tk.MustQuery(sql)
	r.Check(testkit.Rows("abc"))
	rs, err := tk.Exec(sql)
	c.Check(err, IsNil)
	fields := rs.Fields()
	c.Check(len(fields), Equals, 1)
	c.Check(fields[0].Column.Name.O, Equals, `abc`)

	sql = `select (('abc'));`
	r = tk.MustQuery(sql)
	r.Check(testkit.Rows("abc"))
	rs, err = tk.Exec(sql)
	c.Check(err, IsNil)
	fields = rs.Fields()
	c.Check(len(fields), Equals, 1)
	c.Check(fields[0].Column.Name.O, Equals, `abc`)

	sql = `select 'abc'+'def';`
	r = tk.MustQuery(sql)
	r.Check(testkit.Rows("0"))
	rs, err = tk.Exec(sql)
	c.Check(err, IsNil)
	fields = rs.Fields()
	c.Check(len(fields), Equals, 1)
	c.Check(fields[0].Column.Name.O, Equals, `'abc'+'def'`)

	// Below checks whether leading invalid chars are trimmed.
	sql = "select '\n';"
	r = tk.MustQuery(sql)
	r.Check(testkit.Rows("\n"))
	rs, err = tk.Exec(sql)
	c.Check(err, IsNil)
	fields = rs.Fields()
	c.Check(len(fields), Equals, 1)
	c.Check(fields[0].Column.Name.O, Equals, "")

	sql = "select '\t   col';" // Lowercased letter is a valid char.
	rs, err = tk.Exec(sql)
	c.Check(err, IsNil)
	fields = rs.Fields()
	c.Check(len(fields), Equals, 1)
	c.Check(fields[0].Column.Name.O, Equals, "col")

	sql = "select '\t   Col';" // Uppercased letter is a valid char.
	rs, err = tk.Exec(sql)
	c.Check(err, IsNil)
	fields = rs.Fields()
	c.Check(len(fields), Equals, 1)
	c.Check(fields[0].Column.Name.O, Equals, "Col")

	sql = "select '\n\t   中文 col';" // Chinese char is a valid char.
	rs, err = tk.Exec(sql)
	c.Check(err, IsNil)
	fields = rs.Fields()
	c.Check(len(fields), Equals, 1)
	c.Check(fields[0].Column.Name.O, Equals, "中文 col")

	sql = "select ' \r\n  .col';" // Punctuation is a valid char.
	rs, err = tk.Exec(sql)
	c.Check(err, IsNil)
	fields = rs.Fields()
	c.Check(len(fields), Equals, 1)
	c.Check(fields[0].Column.Name.O, Equals, ".col")

	sql = "select '   😆col';" // Emoji is a valid char.
	rs, err = tk.Exec(sql)
	c.Check(err, IsNil)
	fields = rs.Fields()
	c.Check(len(fields), Equals, 1)
	c.Check(fields[0].Column.Name.O, Equals, "😆col")

	// Below checks whether trailing invalid chars are preserved.
	sql = `select 'abc   ';`
	rs, err = tk.Exec(sql)
	c.Check(err, IsNil)
	fields = rs.Fields()
	c.Check(len(fields), Equals, 1)
	c.Check(fields[0].Column.Name.O, Equals, "abc   ")

	sql = `select '  abc   123   ';`
	rs, err = tk.Exec(sql)
	c.Check(err, IsNil)
	fields = rs.Fields()
	c.Check(len(fields), Equals, 1)
	c.Check(fields[0].Column.Name.O, Equals, "abc   123   ")

	// Issue #4239.
	sql = `select 'a' ' ' 'string';`
	r = tk.MustQuery(sql)
	r.Check(testkit.Rows("a string"))
	rs, err = tk.Exec(sql)
	c.Check(err, IsNil)
	fields = rs.Fields()
	c.Check(len(fields), Equals, 1)
	c.Check(fields[0].Column.Name.O, Equals, "a")

	sql = `select 'a' " " "string";`
	r = tk.MustQuery(sql)
	r.Check(testkit.Rows("a string"))
	rs, err = tk.Exec(sql)
	c.Check(err, IsNil)
	fields = rs.Fields()
	c.Check(len(fields), Equals, 1)
	c.Check(fields[0].Column.Name.O, Equals, "a")

	sql = `select 'string' 'string';`
	r = tk.MustQuery(sql)
	r.Check(testkit.Rows("stringstring"))
	rs, err = tk.Exec(sql)
	c.Check(err, IsNil)
	fields = rs.Fields()
	c.Check(len(fields), Equals, 1)
	c.Check(fields[0].Column.Name.O, Equals, "string")

	sql = `select "ss" "a";`
	r = tk.MustQuery(sql)
	r.Check(testkit.Rows("ssa"))
	rs, err = tk.Exec(sql)
	c.Check(err, IsNil)
	fields = rs.Fields()
	c.Check(len(fields), Equals, 1)
	c.Check(fields[0].Column.Name.O, Equals, "ss")

	sql = `select "ss" "a" "b";`
	r = tk.MustQuery(sql)
	r.Check(testkit.Rows("ssab"))
	rs, err = tk.Exec(sql)
	c.Check(err, IsNil)
	fields = rs.Fields()
	c.Check(len(fields), Equals, 1)
	c.Check(fields[0].Column.Name.O, Equals, "ss")

	sql = `select "ss" "a" ' ' "b";`
	r = tk.MustQuery(sql)
	r.Check(testkit.Rows("ssa b"))
	rs, err = tk.Exec(sql)
	c.Check(err, IsNil)
	fields = rs.Fields()
	c.Check(len(fields), Equals, 1)
	c.Check(fields[0].Column.Name.O, Equals, "ss")

	sql = `select "ss" "a" ' ' "b" ' ' "d";`
	r = tk.MustQuery(sql)
	r.Check(testkit.Rows("ssa b d"))
	rs, err = tk.Exec(sql)
	c.Check(err, IsNil)
	fields = rs.Fields()
	c.Check(len(fields), Equals, 1)
	c.Check(fields[0].Column.Name.O, Equals, "ss")
}

func (s *testSuite) TestSelectLimit(c *C) {
	tk := testkit.NewTestKit(c, s.store)
	tk.MustExec("use test")
	s.fillData(tk, "select_limit")

	tk.MustExec("insert INTO select_limit VALUES (3, \"hello\");")
	tk.CheckExecResult(1, 0)
	tk.MustExec("insert INTO select_limit VALUES (4, \"hello\");")
	tk.CheckExecResult(1, 0)

	r := tk.MustQuery("select * from select_limit limit 1;")
	r.Check(testkit.Rows("1 hello"))

	r = tk.MustQuery("select id from (select * from select_limit limit 1) k where id != 1;")
	r.Check(testkit.Rows())

	r = tk.MustQuery("select * from select_limit limit 18446744073709551615 offset 0;")
	r.Check(testkit.Rows("1 hello", "2 hello", "3 hello", "4 hello"))

	r = tk.MustQuery("select * from select_limit limit 18446744073709551615 offset 1;")
	r.Check(testkit.Rows("2 hello", "3 hello", "4 hello"))

	r = tk.MustQuery("select * from select_limit limit 18446744073709551615 offset 3;")
	r.Check(testkit.Rows("4 hello"))

	_, err := tk.Exec("select * from select_limit limit 18446744073709551616 offset 3;")
	c.Assert(err, NotNil)
}

func (s *testSuite) TestSelectOrderBy(c *C) {
	tk := testkit.NewTestKit(c, s.store)
	tk.MustExec("use test")
	s.fillData(tk, "select_order_test")

	// Test star field
	r := tk.MustQuery("select * from select_order_test where id = 1 order by id limit 1 offset 0;")
	r.Check(testkit.Rows("1 hello"))

	r = tk.MustQuery("select id from select_order_test order by id desc limit 1 ")
	r.Check(testkit.Rows("2"))

	r = tk.MustQuery("select id from select_order_test order by id + 1 desc limit 1 ")
	r.Check(testkit.Rows("2"))

	// Test limit
	r = tk.MustQuery("select * from select_order_test order by name, id limit 1 offset 0;")
	r.Check(testkit.Rows("1 hello"))

	// Test limit
	r = tk.MustQuery("select id as c1, name from select_order_test order by 2, id limit 1 offset 0;")
	r.Check(testkit.Rows("1 hello"))

	// Test limit overflow
	r = tk.MustQuery("select * from select_order_test order by name, id limit 100 offset 0;")
	r.Check(testkit.Rows("1 hello", "2 hello"))

	// Test offset overflow
	r = tk.MustQuery("select * from select_order_test order by name, id limit 1 offset 100;")
	r.Check(testkit.Rows())

	// Test multiple field
	r = tk.MustQuery("select id, name from select_order_test where id = 1 group by id, name limit 1 offset 0;")
	r.Check(testkit.Rows("1 hello"))

	// Test limit + order by
	for i := 3; i <= 10; i += 1 {
		tk.MustExec(fmt.Sprintf("insert INTO select_order_test VALUES (%d, \"zz\");", i))
	}
	tk.MustExec("insert INTO select_order_test VALUES (10086, \"hi\");")
	for i := 11; i <= 20; i += 1 {
		tk.MustExec(fmt.Sprintf("insert INTO select_order_test VALUES (%d, \"hh\");", i))
	}
	for i := 21; i <= 30; i += 1 {
		tk.MustExec(fmt.Sprintf("insert INTO select_order_test VALUES (%d, \"zz\");", i))
	}
	tk.MustExec("insert INTO select_order_test VALUES (1501, \"aa\");")
	r = tk.MustQuery("select * from select_order_test order by name, id limit 1 offset 3;")
	r.Check(testkit.Rows("11 hh"))
	tk.MustExec("drop table select_order_test")
	tk.MustExec("drop table if exists t")
	tk.MustExec("create table t (c int, d int)")
	tk.MustExec("insert t values (1, 1)")
	tk.MustExec("insert t values (1, 2)")
	tk.MustExec("insert t values (1, 3)")
	r = tk.MustQuery("select 1-d as d from t order by d;")
	r.Check(testkit.Rows("-2", "-1", "0"))
	r = tk.MustQuery("select 1-d as d from t order by d + 1;")
	r.Check(testkit.Rows("0", "-1", "-2"))
	r = tk.MustQuery("select t.d from t order by d;")
	r.Check(testkit.Rows("1", "2", "3"))

	tk.MustExec("drop table if exists t")
	tk.MustExec("create table t (a int, b int, c int)")
	tk.MustExec("insert t values (1, 2, 3)")
	r = tk.MustQuery("select b from (select a,b from t order by a,c) t")
	r.Check(testkit.Rows("2"))
	r = tk.MustQuery("select b from (select a,b from t order by a,c limit 1) t")
	r.Check(testkit.Rows("2"))
	tk.MustExec("drop table if exists t")
	tk.MustExec("create table t(a int, b int, index idx(a))")
	tk.MustExec("insert into t values(1, 1), (2, 2)")
	tk.MustQuery("select * from t where 1 order by b").Check(testkit.Rows("1 1", "2 2"))
	tk.MustQuery("select * from t where a between 1 and 2 order by a desc").Check(testkit.Rows("2 2", "1 1"))

	// Test double read and topN is pushed down to first read plan.
	tk.MustExec("drop table if exists t")
	tk.MustExec("create table t(a int primary key, b int, c int, index idx(b))")
	tk.MustExec("insert into t values(1, 3, 1)")
	tk.MustExec("insert into t values(2, 2, 2)")
	tk.MustExec("insert into t values(3, 1, 3)")
	tk.MustQuery("select * from t use index(idx) order by a desc limit 1").Check(testkit.Rows("3 1 3"))

	// Test double read which needs to keep order.
	tk.MustExec("drop table if exists t")
	tk.MustExec("create table t(a int, b int, key b (b))")
	tk.Se.GetSessionVars().IndexLookupSize = 3
	for i := 0; i < 10; i++ {
		tk.MustExec(fmt.Sprintf("insert into t values(%d, %d)", i, 10-i))
	}
	tk.MustQuery("select a from t use index(b) order by b").Check(testkit.Rows("9", "8", "7", "6", "5", "4", "3", "2", "1", "0"))
}

func (s *testSuite) TestOrderBy(c *C) {
	tk := testkit.NewTestKitWithInit(c, s.store)
	tk.MustExec("drop table if exists t")
	tk.MustExec("create table t (c1 int, c2 int, c3 varchar(20))")
	tk.MustExec("insert into t values (1, 2, 'abc'), (2, 1, 'bcd')")

	// Fix issue https://github.com/pingcap/tidb/issues/337
	tk.MustQuery("select c1 as a, c1 as b from t order by c1").Check(testkit.Rows("1 1", "2 2"))

	tk.MustQuery("select c1 as a, t.c1 as a from t order by a desc").Check(testkit.Rows("2 2", "1 1"))
	tk.MustQuery("select c1 as c2 from t order by c2").Check(testkit.Rows("1", "2"))
	tk.MustQuery("select sum(c1) from t order by sum(c1)").Check(testkit.Rows("3"))
	tk.MustQuery("select c1 as c2 from t order by c2 + 1").Check(testkit.Rows("2", "1"))

	// Order by position.
	tk.MustQuery("select * from t order by 1").Check(testkit.Rows("1 2 abc", "2 1 bcd"))
	tk.MustQuery("select * from t order by 2").Check(testkit.Rows("2 1 bcd", "1 2 abc"))

	// Order by binary.
	tk.MustQuery("select c1, c3 from t order by binary c1 desc").Check(testkit.Rows("2 bcd", "1 abc"))
	tk.MustQuery("select c1, c2 from t order by binary c3").Check(testkit.Rows("1 2", "2 1"))
}

func (s *testSuite) TestSelectErrorRow(c *C) {
	tk := testkit.NewTestKit(c, s.store)
	tk.MustExec("use test")

	_, err := tk.Exec("select row(1, 1) from test")
	c.Assert(err, NotNil)

	_, err = tk.Exec("select * from test group by row(1, 1);")
	c.Assert(err, NotNil)

	_, err = tk.Exec("select * from test order by row(1, 1);")
	c.Assert(err, NotNil)

	_, err = tk.Exec("select * from test having row(1, 1);")
	c.Assert(err, NotNil)

	_, err = tk.Exec("select (select 1, 1) from test;")
	c.Assert(err, NotNil)

	_, err = tk.Exec("select * from test group by (select 1, 1);")
	c.Assert(err, NotNil)

	_, err = tk.Exec("select * from test order by (select 1, 1);")
	c.Assert(err, NotNil)

	_, err = tk.Exec("select * from test having (select 1, 1);")
	c.Assert(err, NotNil)
}

// TestIssue2612 is related with https://github.com/pingcap/tidb/issues/2612
func (s *testSuite) TestIssue2612(c *C) {
	tk := testkit.NewTestKit(c, s.store)
	tk.MustExec("use test")
	tk.MustExec(`drop table if exists t`)
	tk.MustExec(`create table t (
		create_at datetime NOT NULL DEFAULT '1000-01-01 00:00:00',
		finish_at datetime NOT NULL DEFAULT '1000-01-01 00:00:00');`)
	tk.MustExec(`insert into t values ('2016-02-13 15:32:24',  '2016-02-11 17:23:22');`)
	rs, err := tk.Exec(`select timediff(finish_at, create_at) from t;`)
	c.Assert(err, IsNil)
	chk := rs.NewChunk()
	err = rs.Next(context.Background(), chk)
	c.Assert(err, IsNil)
	c.Assert(chk.GetRow(0).GetDuration(0, 0).String(), Equals, "-46:09:02")
}

// TestIssue345 is related with https://github.com/pingcap/tidb/issues/345
func (s *testSuite) TestIssue345(c *C) {
	tk := testkit.NewTestKit(c, s.store)
	tk.MustExec("use test")
	tk.MustExec(`drop table if exists t1, t2`)
	tk.MustExec(`create table t1 (c1 int);`)
	tk.MustExec(`create table t2 (c2 int);`)
	tk.MustExec(`insert into t1 values (1);`)
	tk.MustExec(`insert into t2 values (2);`)
	tk.MustExec(`update t1, t2 set t1.c1 = 2, t2.c2 = 1;`)
	tk.MustExec(`update t1, t2 set c1 = 2, c2 = 1;`)
	tk.MustExec(`update t1 as a, t2 as b set a.c1 = 2, b.c2 = 1;`)

	// Check t1 content
	r := tk.MustQuery("SELECT * FROM t1;")
	r.Check(testkit.Rows("2"))
	// Check t2 content
	r = tk.MustQuery("SELECT * FROM t2;")
	r.Check(testkit.Rows("1"))

	tk.MustExec(`update t1 as a, t2 as t1 set a.c1 = 1, t1.c2 = 2;`)
	// Check t1 content
	r = tk.MustQuery("SELECT * FROM t1;")
	r.Check(testkit.Rows("1"))
	// Check t2 content
	r = tk.MustQuery("SELECT * FROM t2;")
	r.Check(testkit.Rows("2"))

	_, err := tk.Exec(`update t1 as a, t2 set t1.c1 = 10;`)
	c.Assert(err, NotNil)
}

func (s *testSuite) TestIssue5055(c *C) {
	tk := testkit.NewTestKit(c, s.store)
	tk.MustExec("use test")
	tk.MustExec(`drop table if exists t1, t2`)
	tk.MustExec(`create table t1 (a int);`)
	tk.MustExec(`create table t2 (a int);`)
	tk.MustExec(`insert into t1 values(1);`)
	tk.MustExec(`insert into t2 values(1);`)
	result := tk.MustQuery("select tbl1.* from (select t1.a, 1 from t1) tbl1 left join t2 tbl2 on tbl1.a = tbl2.a order by tbl1.a desc limit 1;")
	result.Check(testkit.Rows("1 1"))
}

func (s *testSuite) TestUnion(c *C) {
	tk := testkit.NewTestKit(c, s.store)
	tk.MustExec("use test")

	testSQL := `drop table if exists union_test; create table union_test(id int);`
	tk.MustExec(testSQL)

	testSQL = `drop table if exists union_test;`
	tk.MustExec(testSQL)
	testSQL = `create table union_test(id int);`
	tk.MustExec(testSQL)
	testSQL = `insert union_test values (1),(2)`
	tk.MustExec(testSQL)

	testSQL = `select * from (select id from union_test union select id from union_test) t order by id;`
	r := tk.MustQuery(testSQL)
	r.Check(testkit.Rows("1", "2"))

	r = tk.MustQuery("select 1 union all select 1")
	r.Check(testkit.Rows("1", "1"))

	r = tk.MustQuery("select 1 union all select 1 union select 1")
	r.Check(testkit.Rows("1"))

	r = tk.MustQuery("select 1 as a union (select 2) order by a limit 1")
	r.Check(testkit.Rows("1"))

	r = tk.MustQuery("select 1 as a union (select 2) order by a limit 1, 1")
	r.Check(testkit.Rows("2"))

	r = tk.MustQuery("select id from union_test union all (select 1) order by id desc")
	r.Check(testkit.Rows("2", "1", "1"))

	r = tk.MustQuery("select id as a from union_test union (select 1) order by a desc")
	r.Check(testkit.Rows("2", "1"))

	r = tk.MustQuery(`select null as a union (select "abc") order by a`)
	r.Check(testkit.Rows("<nil>", "abc"))

	r = tk.MustQuery(`select "abc" as a union (select 1) order by a`)
	r.Check(testkit.Rows("1", "abc"))

	tk.MustExec("drop table if exists t1")
	tk.MustExec("create table t1 (c int, d int)")
	tk.MustExec("insert t1 values (NULL, 1)")
	tk.MustExec("insert t1 values (1, 1)")
	tk.MustExec("insert t1 values (1, 2)")
	tk.MustExec("drop table if exists t2")
	tk.MustExec("create table t2 (c int, d int)")
	tk.MustExec("insert t2 values (1, 3)")
	tk.MustExec("insert t2 values (1, 1)")
	tk.MustExec("drop table if exists t3")
	tk.MustExec("create table t3 (c int, d int)")
	tk.MustExec("insert t3 values (3, 2)")
	tk.MustExec("insert t3 values (4, 3)")
	r = tk.MustQuery(`select sum(c1), c2 from (select c c1, d c2 from t1 union all select d c1, c c2 from t2 union all select c c1, d c2 from t3) x group by c2 order by c2`)
	r.Check(testkit.Rows("5 1", "4 2", "4 3"))

	tk.MustExec("drop table if exists t1, t2, t3")
	tk.MustExec("create table t1 (a int primary key)")
	tk.MustExec("create table t2 (a int primary key)")
	tk.MustExec("create table t3 (a int primary key)")
	tk.MustExec("insert t1 values (7), (8)")
	tk.MustExec("insert t2 values (1), (9)")
	tk.MustExec("insert t3 values (2), (3)")
	r = tk.MustQuery("select * from t1 union all select * from t2 union all (select * from t3) order by a limit 2")
	r.Check(testkit.Rows("1", "2"))

	tk.MustExec("drop table if exists t1, t2")
	tk.MustExec("create table t1 (a int)")
	tk.MustExec("create table t2 (a int)")
	tk.MustExec("insert t1 values (2), (1)")
	tk.MustExec("insert t2 values (3), (4)")
	r = tk.MustQuery("select * from t1 union all (select * from t2) order by a limit 1")
	r.Check(testkit.Rows("1"))
	r = tk.MustQuery("select (select * from t1 where a != t.a union all (select * from t2 where a != t.a) order by a limit 1) from t1 t")
	r.Check(testkit.Rows("1", "2"))

	tk.MustExec("drop table if exists t")
	tk.MustExec("create table t (id int unsigned primary key auto_increment, c1 int, c2 int, index c1_c2 (c1, c2))")
	tk.MustExec("insert into t (c1, c2) values (1, 1)")
	tk.MustExec("insert into t (c1, c2) values (1, 2)")
	tk.MustExec("insert into t (c1, c2) values (2, 3)")
	r = tk.MustQuery("select * from (select * from t where t.c1 = 1 union select * from t where t.id = 1) s order by s.id")
	r.Check(testkit.Rows("1 1 1", "2 1 2"))

	tk.MustExec("drop table if exists t")
	tk.MustExec("CREATE TABLE t (f1 DATE)")
	tk.MustExec("INSERT INTO t VALUES ('1978-11-26')")
	r = tk.MustQuery("SELECT f1+0 FROM t UNION SELECT f1+0 FROM t")
	r.Check(testkit.Rows("19781126"))

	tk.MustExec("drop table if exists t")
	tk.MustExec("CREATE TABLE t (a int, b int)")
	tk.MustExec("INSERT INTO t VALUES ('1', '1')")
	r = tk.MustQuery("select b from (SELECT * FROM t UNION ALL SELECT a, b FROM t order by a) t")

	tk.MustExec("drop table if exists t")
	tk.MustExec("CREATE TABLE t (a DECIMAL(4,2))")
	tk.MustExec("INSERT INTO t VALUE(12.34)")
	r = tk.MustQuery("SELECT 1 AS c UNION select a FROM t")
	r.Sort().Check(testkit.Rows("1.00", "12.34"))

	// #issue3771
	r = tk.MustQuery("SELECT 'a' UNION SELECT CONCAT('a', -4)")
	r.Sort().Check(testkit.Rows("a", "a-4"))

	// test race
	tk.MustQuery("SELECT @x:=0 UNION ALL SELECT @x:=0 UNION ALL SELECT @x")

	// test field tp
	tk.MustExec("drop table if exists t1, t2")
	tk.MustExec("CREATE TABLE t1 (a date)")
	tk.MustExec("CREATE TABLE t2 (a date)")
	tk.MustExec("SELECT a from t1 UNION select a FROM t2")
	tk.MustQuery("show create table t1").Check(testkit.Rows("t1 CREATE TABLE `t1` (\n" + "  `a` date DEFAULT NULL\n" + ") ENGINE=InnoDB DEFAULT CHARSET=utf8 COLLATE=utf8_bin"))

	// Move from session test.
	tk.MustExec("drop table if exists t1, t2")
	tk.MustExec("create table t1 (c double);")
	tk.MustExec("create table t2 (c double);")
	tk.MustExec("insert into t1 value (73);")
	tk.MustExec("insert into t2 value (930);")
	// If set unspecified column flen to 0, it will cause bug in union.
	// This test is used to prevent the bug reappear.
	tk.MustQuery("select c from t1 union (select c from t2) order by c").Check(testkit.Rows("73", "930"))

	// issue 5703
	tk.MustExec("drop table if exists t")
	tk.MustExec("create table t(a date)")
	tk.MustExec("insert into t value ('2017-01-01'), ('2017-01-02')")
	r = tk.MustQuery("(select a from t where a < 0) union (select a from t where a > 0) order by a")
	r.Check(testkit.Rows("2017-01-01", "2017-01-02"))

	tk.MustExec("drop table if exists t")
	tk.MustExec("create table t(a int)")
	tk.MustExec("insert into t value(0),(0)")
	tk.MustQuery("select 1 from (select a from t union all select a from t) tmp").Check(testkit.Rows("1", "1", "1", "1"))
	tk.MustQuery("select 10 as a from dual union select a from t order by a desc limit 1 ").Check(testkit.Rows("10"))
	tk.MustQuery("select -10 as a from dual union select a from t order by a limit 1 ").Check(testkit.Rows("-10"))
	tk.MustQuery("select count(1) from (select a from t union all select a from t) tmp").Check(testkit.Rows("4"))

	_, err := tk.Exec("select 1 from (select a from t limit 1 union all select a from t limit 1) tmp")
	c.Assert(err, NotNil)
	terr := errors.Trace(err).(*errors.Err).Cause().(*terror.Error)
	c.Assert(terr.Code(), Equals, terror.ErrCode(mysql.ErrWrongUsage))

	_, err = tk.Exec("select 1 from (select a from t order by a union all select a from t limit 1) tmp")
	c.Assert(err, NotNil)
	terr = errors.Trace(err).(*errors.Err).Cause().(*terror.Error)
	c.Assert(terr.Code(), Equals, terror.ErrCode(mysql.ErrWrongUsage))

	_, err = tk.Exec("(select a from t order by a) union all select a from t limit 1 union all select a from t limit 1")
	c.Assert(terror.ErrorEqual(err, plan.ErrWrongUsage), IsTrue)

	_, err = tk.Exec("(select a from t limit 1) union all select a from t limit 1")
	c.Assert(err, IsNil)
	_, err = tk.Exec("(select a from t order by a) union all select a from t order by a")
	c.Assert(err, IsNil)

	tk.MustExec("drop table if exists t")
	tk.MustExec("create table t(a int)")
	tk.MustExec("insert into t value(1),(2),(3)")

	tk.MustQuery("(select a from t order by a limit 2) union all (select a from t order by a desc limit 2) order by a desc limit 1,2").Check(testkit.Rows("2", "2"))
	tk.MustQuery("select a from t union all select a from t order by a desc limit 5").Check(testkit.Rows("3", "3", "2", "2", "1"))
	tk.MustQuery("(select a from t order by a desc limit 2) union all select a from t group by a order by a").Check(testkit.Rows("1", "2", "2", "3", "3"))
	tk.MustQuery("(select a from t order by a desc limit 2) union all select 33 as a order by a desc limit 2").Check(testkit.Rows("33", "3"))

	tk.MustQuery("select 1 union select 1 union all select 1").Check(testkit.Rows("1", "1"))
	tk.MustQuery("select 1 union all select 1 union select 1").Check(testkit.Rows("1"))
}

func (s *testSuite) TestIn(c *C) {
	tk := testkit.NewTestKit(c, s.store)
	tk.MustExec("use test")
	tk.MustExec(`drop table if exists t`)
	tk.MustExec(`create table t (c1 int primary key, c2 int, key c (c2));`)
	for i := 0; i <= 200; i++ {
		tk.MustExec(fmt.Sprintf("insert t values(%d, %d)", i, i))
	}
	queryStr := `select c2 from t where c1 in ('7', '10', '112', '111', '98', '106', '100', '9', '18', '17') order by c2`
	r := tk.MustQuery(queryStr)
	r.Check(testkit.Rows("7", "9", "10", "17", "18", "98", "100", "106", "111", "112"))

	queryStr = `select c2 from t where c1 in ('7a')`
	tk.MustQuery(queryStr).Check(testkit.Rows("7"))
}

func (s *testSuite) TestTablePKisHandleScan(c *C) {
	tk := testkit.NewTestKit(c, s.store)
	tk.MustExec("use test")
	tk.MustExec("drop table if exists t")
	tk.MustExec("create table t (a int PRIMARY KEY AUTO_INCREMENT)")
	tk.MustExec("insert t values (),()")
	tk.MustExec("insert t values (-100),(0)")

	tests := []struct {
		sql    string
		result [][]interface{}
	}{
		{
			"select * from t",
			testkit.Rows("-100", "1", "2", "3"),
		},
		{
			"select * from t where a = 1",
			testkit.Rows("1"),
		},
		{
			"select * from t where a != 1",
			testkit.Rows("-100", "2", "3"),
		},
		{
			"select * from t where a >= '1.1'",
			testkit.Rows("2", "3"),
		},
		{
			"select * from t where a < '1.1'",
			testkit.Rows("-100", "1"),
		},
		{
			"select * from t where a > '-100.1' and a < 2",
			testkit.Rows("-100", "1"),
		},
		{
			"select * from t where a is null",
			testkit.Rows(),
		}, {
			"select * from t where a is true",
			testkit.Rows("-100", "1", "2", "3"),
		}, {
			"select * from t where a is false",
			testkit.Rows(),
		},
		{
			"select * from t where a in (1, 2)",
			testkit.Rows("1", "2"),
		},
		{
			"select * from t where a between 1 and 2",
			testkit.Rows("1", "2"),
		},
	}

	for _, tt := range tests {
		result := tk.MustQuery(tt.sql)
		result.Check(tt.result)
	}
}

func (s *testSuite) TestIndexScan(c *C) {
	tk := testkit.NewTestKit(c, s.store)
	tk.MustExec("use test")
	tk.MustExec("drop table if exists t")
	tk.MustExec("create table t (a int unique)")
	tk.MustExec("insert t values (-1), (2), (3), (5), (6), (7), (8), (9)")
	result := tk.MustQuery("select a from t where a < 0 or (a >= 2.1 and a < 5.1) or ( a > 5.9 and a <= 7.9) or a > '8.1'")
	result.Check(testkit.Rows("-1", "3", "5", "6", "7", "9"))
	tk.MustExec("drop table if exists t")
	tk.MustExec("create table t (a int unique)")
	tk.MustExec("insert t values (0)")
	result = tk.MustQuery("select NULL from t ")
	result.Check(testkit.Rows("<nil>"))
	// test for double read
	tk.MustExec("drop table if exists t")
	tk.MustExec("create table t (a int unique, b int)")
	tk.MustExec("insert t values (5, 0)")
	tk.MustExec("insert t values (4, 0)")
	tk.MustExec("insert t values (3, 0)")
	tk.MustExec("insert t values (2, 0)")
	tk.MustExec("insert t values (1, 0)")
	tk.MustExec("insert t values (0, 0)")
	result = tk.MustQuery("select * from t order by a limit 3")
	result.Check(testkit.Rows("0 0", "1 0", "2 0"))
	tk.MustExec("drop table if exists t")
	tk.MustExec("create table t (a int unique, b int)")
	tk.MustExec("insert t values (0, 1)")
	tk.MustExec("insert t values (1, 2)")
	tk.MustExec("insert t values (2, 1)")
	tk.MustExec("insert t values (3, 2)")
	tk.MustExec("insert t values (4, 1)")
	tk.MustExec("insert t values (5, 2)")
	result = tk.MustQuery("select * from t where a < 5 and b = 1 limit 2")
	result.Check(testkit.Rows("0 1", "2 1"))
	tk.MustExec("drop table if exists tab1")
	tk.MustExec("CREATE TABLE tab1(pk INTEGER PRIMARY KEY, col0 INTEGER, col1 FLOAT, col3 INTEGER, col4 FLOAT)")
	tk.MustExec("CREATE INDEX idx_tab1_0 on tab1 (col0)")
	tk.MustExec("CREATE INDEX idx_tab1_1 on tab1 (col1)")
	tk.MustExec("CREATE INDEX idx_tab1_3 on tab1 (col3)")
	tk.MustExec("CREATE INDEX idx_tab1_4 on tab1 (col4)")
	tk.MustExec("INSERT INTO tab1 VALUES(1,37,20.85,30,10.69)")
	result = tk.MustQuery("SELECT pk FROM tab1 WHERE ((col3 <= 6 OR col3 < 29 AND (col0 < 41)) OR col3 > 42) AND col1 >= 96.1 AND col3 = 30 AND col3 > 17 AND (col0 BETWEEN 36 AND 42)")
	result.Check(testkit.Rows())
	tk.MustExec("drop table if exists tab1")
	tk.MustExec("CREATE TABLE tab1(pk INTEGER PRIMARY KEY, a INTEGER, b INTEGER)")
	tk.MustExec("CREATE INDEX idx_tab1_0 on tab1 (a)")
	tk.MustExec("INSERT INTO tab1 VALUES(1,1,1)")
	tk.MustExec("INSERT INTO tab1 VALUES(2,2,1)")
	tk.MustExec("INSERT INTO tab1 VALUES(3,1,2)")
	tk.MustExec("INSERT INTO tab1 VALUES(4,2,2)")
	result = tk.MustQuery("SELECT * FROM tab1 WHERE pk <= 3 AND a = 1")
	result.Check(testkit.Rows("1 1 1", "3 1 2"))
	result = tk.MustQuery("SELECT * FROM tab1 WHERE pk <= 4 AND a = 1 AND b = 2")
	result.Check(testkit.Rows("3 1 2"))
	tk.MustExec("CREATE INDEX idx_tab1_1 on tab1 (b, a)")
	result = tk.MustQuery("SELECT pk FROM tab1 WHERE b > 1")
	result.Check(testkit.Rows("3", "4"))

	tk.MustExec("drop table if exists t")
	tk.MustExec("CREATE TABLE t (a varchar(3), index(a))")
	tk.MustExec("insert t values('aaa'), ('aab')")
	result = tk.MustQuery("select * from t where a >= 'aaaa' and a < 'aabb'")
	result.Check(testkit.Rows("aab"))

	tk.MustExec("drop table if exists t")
	tk.MustExec("CREATE TABLE t (a int primary key, b int, c int, index(c))")
	tk.MustExec("insert t values(1, 1, 1), (2, 2, 2), (4, 4, 4), (3, 3, 3), (5, 5, 5)")
	// Test for double read and top n.
	result = tk.MustQuery("select a from t where c >= 2 order by b desc limit 1")
	result.Check(testkit.Rows("5"))

	tk.MustExec("drop table if exists t")
	tk.MustExec("create table t(a varchar(50) primary key, b int, c int, index idx(b))")
	tk.MustExec("insert into t values('aa', 1, 1)")
	tk.MustQuery("select * from t use index(idx) where a > 'a'").Check(testkit.Rows("aa 1 1"))
}

func (s *testSuite) TestIndexReverseOrder(c *C) {
	tk := testkit.NewTestKit(c, s.store)
	tk.MustExec("use test")
	tk.MustExec("drop table if exists t")
	tk.MustExec("create table t (a int primary key auto_increment, b int, index idx (b))")
	tk.MustExec("insert t (b) values (0), (1), (2), (3), (4), (5), (6), (7), (8), (9)")
	result := tk.MustQuery("select b from t order by b desc")
	result.Check(testkit.Rows("9", "8", "7", "6", "5", "4", "3", "2", "1", "0"))
	result = tk.MustQuery("select b from t where b <3 or (b >=6 and b < 8) order by b desc")
	result.Check(testkit.Rows("7", "6", "2", "1", "0"))

	tk.MustExec("drop table if exists t")
	tk.MustExec("create table t (a int, b int, index idx (b, a))")
	tk.MustExec("insert t values (0, 2), (1, 2), (2, 2), (0, 1), (1, 1), (2, 1), (0, 0), (1, 0), (2, 0)")
	result = tk.MustQuery("select b, a from t order by b, a desc")
	result.Check(testkit.Rows("0 2", "0 1", "0 0", "1 2", "1 1", "1 0", "2 2", "2 1", "2 0"))
}

func (s *testSuite) TestTableReverseOrder(c *C) {
	tk := testkit.NewTestKit(c, s.store)
	tk.MustExec("use test")
	tk.MustExec("drop table if exists t")
	tk.MustExec("create table t (a int primary key auto_increment, b int)")
	tk.MustExec("insert t (b) values (1), (2), (3), (4), (5), (6), (7), (8), (9)")
	result := tk.MustQuery("select b from t order by a desc")
	result.Check(testkit.Rows("9", "8", "7", "6", "5", "4", "3", "2", "1"))
	result = tk.MustQuery("select a from t where a <3 or (a >=6 and a < 8) order by a desc")
	result.Check(testkit.Rows("7", "6", "2", "1"))
}

func (s *testSuite) TestDefaultNull(c *C) {
	tk := testkit.NewTestKit(c, s.store)
	tk.MustExec("use test")
	tk.MustExec("drop table if exists t")
	tk.MustExec("create table t (a int primary key auto_increment, b int default 1, c int)")
	tk.MustExec("insert t values ()")
	tk.MustQuery("select * from t").Check(testkit.Rows("1 1 <nil>"))
	tk.MustExec("update t set b = NULL where a = 1")
	tk.MustQuery("select * from t").Check(testkit.Rows("1 <nil> <nil>"))
	tk.MustExec("update t set c = 1")
	tk.MustQuery("select * from t ").Check(testkit.Rows("1 <nil> 1"))
	tk.MustExec("delete from t where a = 1")
	tk.MustExec("insert t (a) values (1)")
	tk.MustQuery("select * from t").Check(testkit.Rows("1 1 <nil>"))
}

func (s *testSuite) TestUnsignedPKColumn(c *C) {
	tk := testkit.NewTestKit(c, s.store)
	tk.MustExec("use test")
	// Uncomment below test after fix admin check table bug.
	//tk.MustExec("drop table if exists t")
	//tk.MustExec("create table t (a int unsigned primary key, b int, c int, key idx_ba (b, c, a));")
	//tk.MustExec("insert t values (1, 1, 1)")
	//result := tk.MustQuery("select * from t;")
	//result.Check(testkit.Rows("1 1 1"))
	//tk.MustExec("update t set c=2 where a=1;")
	//result = tk.MustQuery("select * from t where b=1;")
	//result.Check(testkit.Rows("1 1 2"))
}

func (s *testSuite) TestJSON(c *C) {
	tk := testkit.NewTestKit(c, s.store)

	tk.MustExec("use test")
	tk.MustExec("drop table if exists test_json")
	tk.MustExec("create table test_json (id int, a json)")
	tk.MustExec(`insert into test_json (id, a) values (1, '{"a":[1,"2",{"aa":"bb"},4],"b":true}')`)
	tk.MustExec(`insert into test_json (id, a) values (2, "null")`)
	tk.MustExec(`insert into test_json (id, a) values (3, null)`)
	tk.MustExec(`insert into test_json (id, a) values (4, 'true')`)
	tk.MustExec(`insert into test_json (id, a) values (5, '3')`)
	tk.MustExec(`insert into test_json (id, a) values (5, '4.0')`)
	tk.MustExec(`insert into test_json (id, a) values (6, '"string"')`)

	var result *testkit.Result
	result = tk.MustQuery(`select tj.a from test_json tj order by tj.id`)
	result.Check(testkit.Rows(`{"a":[1,"2",{"aa":"bb"},4],"b":true}`, "null", "<nil>", "true", "3", "4", `"string"`))

	// Check json_type function
	result = tk.MustQuery(`select json_type(a) from test_json tj order by tj.id`)
	result.Check(testkit.Rows("OBJECT", "NULL", "<nil>", "BOOLEAN", "INTEGER", "DOUBLE", "STRING"))

	// Check json compare with primitives.
	result = tk.MustQuery(`select a from test_json tj where a = 3`)
	result.Check(testkit.Rows("3"))
	result = tk.MustQuery(`select a from test_json tj where a = 4.0`)
	result.Check(testkit.Rows("4"))
	result = tk.MustQuery(`select a from test_json tj where a = true`)
	result.Check(testkit.Rows("true"))
	result = tk.MustQuery(`select a from test_json tj where a = "string"`)
	result.Check(testkit.Rows(`"string"`))

	// Check cast(true/false as JSON).
	result = tk.MustQuery(`select cast(true as JSON)`)
	result.Check(testkit.Rows(`true`))
	result = tk.MustQuery(`select cast(false as JSON)`)
	result.Check(testkit.Rows(`false`))

	// Check two json grammar sugar.
	result = tk.MustQuery(`select a->>'$.a[2].aa' as x, a->'$.b' as y from test_json having x is not null order by id`)
	result.Check(testkit.Rows(`bb true`))
	result = tk.MustQuery(`select a->'$.a[2].aa' as x, a->>'$.b' as y from test_json having x is not null order by id`)
	result.Check(testkit.Rows(`"bb" true`))

	// Check some DDL limits for TEXT/BLOB/JSON column.
	var err error
	var terr *terror.Error

	_, err = tk.Exec(`create table test_bad_json(a json default '{}')`)
	c.Assert(err, NotNil)
	terr = errors.Trace(err).(*errors.Err).Cause().(*terror.Error)
	c.Assert(terr.Code(), Equals, terror.ErrCode(mysql.ErrBlobCantHaveDefault))

	_, err = tk.Exec(`create table test_bad_json(a blob default 'hello')`)
	c.Assert(err, NotNil)
	terr = errors.Trace(err).(*errors.Err).Cause().(*terror.Error)
	c.Assert(terr.Code(), Equals, terror.ErrCode(mysql.ErrBlobCantHaveDefault))

	_, err = tk.Exec(`create table test_bad_json(a text default 'world')`)
	c.Assert(err, NotNil)
	terr = errors.Trace(err).(*errors.Err).Cause().(*terror.Error)
	c.Assert(terr.Code(), Equals, terror.ErrCode(mysql.ErrBlobCantHaveDefault))

	// check json fields cannot be used as key.
	_, err = tk.Exec(`create table test_bad_json(id int, a json, key (a))`)
	c.Assert(err, NotNil)
	terr = errors.Trace(err).(*errors.Err).Cause().(*terror.Error)
	c.Assert(terr.Code(), Equals, terror.ErrCode(mysql.ErrJSONUsedAsKey))

	// check CAST AS JSON.
	result = tk.MustQuery(`select CAST('3' AS JSON), CAST('{}' AS JSON), CAST(null AS JSON)`)
	result.Check(testkit.Rows(`3 {} <nil>`))
}

func (s *testSuite) TestMultiUpdate(c *C) {
	tk := testkit.NewTestKit(c, s.store)
	tk.MustExec("use test")
	tk.MustExec(`CREATE TABLE test_mu (a int primary key, b int, c int)`)
	tk.MustExec(`INSERT INTO test_mu VALUES (1, 2, 3), (4, 5, 6), (7, 8, 9)`)

	// Test INSERT ... ON DUPLICATE UPDATE set_lists.
	tk.MustExec(`INSERT INTO test_mu VALUES (1, 2, 3) ON DUPLICATE KEY UPDATE b = 3, c = b`)
	result := tk.MustQuery(`SELECT * FROM test_mu ORDER BY a`)
	result.Check(testkit.Rows(`1 3 3`, `4 5 6`, `7 8 9`))

	tk.MustExec(`INSERT INTO test_mu VALUES (1, 2, 3) ON DUPLICATE KEY UPDATE c = 2, b = c+5`)
	result = tk.MustQuery(`SELECT * FROM test_mu ORDER BY a`)
	result.Check(testkit.Rows(`1 7 2`, `4 5 6`, `7 8 9`))

	// Test UPDATE ... set_lists.
	tk.MustExec(`UPDATE test_mu SET b = 0, c = b WHERE a = 4`)
	result = tk.MustQuery(`SELECT * FROM test_mu ORDER BY a`)
	result.Check(testkit.Rows(`1 7 2`, `4 0 0`, `7 8 9`))

	tk.MustExec(`UPDATE test_mu SET c = 8, b = c WHERE a = 4`)
	result = tk.MustQuery(`SELECT * FROM test_mu ORDER BY a`)
	result.Check(testkit.Rows(`1 7 2`, `4 8 8`, `7 8 9`))

	tk.MustExec(`UPDATE test_mu SET c = b, b = c WHERE a = 7`)
	result = tk.MustQuery(`SELECT * FROM test_mu ORDER BY a`)
	result.Check(testkit.Rows(`1 7 2`, `4 8 8`, `7 8 8`))
}

func (s *testSuite) TestGeneratedColumnWrite(c *C) {
	tk := testkit.NewTestKit(c, s.store)
	tk.MustExec("use test")
	tk.MustExec(`CREATE TABLE test_gc_write (a int primary key auto_increment, b int, c int as (a+8) virtual)`)
	tk.MustExec(`CREATE TABLE test_gc_write_1 (a int primary key, b int, c int)`)

	tests := []struct {
		stmt string
		err  int
	}{
		// Can't modify generated column by values.
		{`insert into test_gc_write (a, b, c) values (1, 1, 1)`, mysql.ErrBadGeneratedColumn},
		{`insert into test_gc_write values (1, 1, 1)`, mysql.ErrBadGeneratedColumn},
		// Can't modify generated column by select clause.
		{`insert into test_gc_write select 1, 1, 1`, mysql.ErrBadGeneratedColumn},
		// Can't modify generated column by on duplicate clause.
		{`insert into test_gc_write (a, b) values (1, 1) on duplicate key update c = 1`, mysql.ErrBadGeneratedColumn},
		// Can't modify generated column by set.
		{`insert into test_gc_write set a = 1, b = 1, c = 1`, mysql.ErrBadGeneratedColumn},
		// Can't modify generated column by update clause.
		{`update test_gc_write set c = 1`, mysql.ErrBadGeneratedColumn},
		// Can't modify generated column by multi-table update clause.
		{`update test_gc_write, test_gc_write_1 set test_gc_write.c = 1`, mysql.ErrBadGeneratedColumn},

		// Can insert without generated columns.
		{`insert into test_gc_write (a, b) values (1, 1)`, 0},
		{`insert into test_gc_write set a = 2, b = 2`, 0},
		{`insert into test_gc_write (b) select c from test_gc_write`, 0},
		// Can update without generated columns.
		{`update test_gc_write set b = 2 where a = 2`, 0},
		{`update test_gc_write t1, test_gc_write_1 t2 set t1.b = 3, t2.b = 4`, 0},

		// But now we can't do this, just as same with MySQL 5.7:
		{`insert into test_gc_write values (1, 1)`, mysql.ErrWrongValueCountOnRow},
		{`insert into test_gc_write select 1, 1`, mysql.ErrWrongValueCountOnRow},
		{`insert into test_gc_write (c) select a, b from test_gc_write`, mysql.ErrWrongValueCountOnRow},
		{`insert into test_gc_write (b, c) select a, b from test_gc_write`, mysql.ErrBadGeneratedColumn},
	}
	for _, tt := range tests {
		_, err := tk.Exec(tt.stmt)
		if tt.err != 0 {
			c.Assert(err, NotNil, Commentf("sql is `%v`", tt.stmt))
			terr := errors.Trace(err).(*errors.Err).Cause().(*terror.Error)
			c.Assert(terr.Code(), Equals, terror.ErrCode(tt.err), Commentf("sql is %v", tt.stmt))
		} else {
			c.Assert(err, IsNil)
		}
	}
}

// TestGeneratedColumnRead tests select generated columns from table.
// They should be calculated from their generation expressions.
func (s *testSuite) TestGeneratedColumnRead(c *C) {
	tk := testkit.NewTestKit(c, s.store)
	tk.MustExec("use test")
	tk.MustExec(`CREATE TABLE test_gc_read(a int primary key, b int, c int as (a+b), d int as (a*b) stored)`)

	result := tk.MustQuery(`SELECT generation_expression FROM information_schema.columns WHERE table_name = 'test_gc_read' AND column_name = 'd'`)
	result.Check(testkit.Rows("`a` * `b`"))

	// Insert only column a and b, leave c and d be calculated from them.
	tk.MustExec(`INSERT INTO test_gc_read (a, b) VALUES (0,null),(1,2),(3,4)`)
	result = tk.MustQuery(`SELECT * FROM test_gc_read ORDER BY a`)
	result.Check(testkit.Rows(`0 <nil> <nil> <nil>`, `1 2 3 2`, `3 4 7 12`))

	tk.MustExec(`INSERT INTO test_gc_read SET a = 5, b = 10`)
	result = tk.MustQuery(`SELECT * FROM test_gc_read ORDER BY a`)
	result.Check(testkit.Rows(`0 <nil> <nil> <nil>`, `1 2 3 2`, `3 4 7 12`, `5 10 15 50`))

	tk.MustExec(`REPLACE INTO test_gc_read (a, b) VALUES (5, 6)`)
	result = tk.MustQuery(`SELECT * FROM test_gc_read ORDER BY a`)
	result.Check(testkit.Rows(`0 <nil> <nil> <nil>`, `1 2 3 2`, `3 4 7 12`, `5 6 11 30`))

	tk.MustExec(`INSERT INTO test_gc_read (a, b) VALUES (5, 8) ON DUPLICATE KEY UPDATE b = 9`)
	result = tk.MustQuery(`SELECT * FROM test_gc_read ORDER BY a`)
	result.Check(testkit.Rows(`0 <nil> <nil> <nil>`, `1 2 3 2`, `3 4 7 12`, `5 9 14 45`))

	// Test select only-generated-column-without-dependences.
	result = tk.MustQuery(`SELECT c, d FROM test_gc_read`)
	result.Check(testkit.Rows(`<nil> <nil>`, `3 2`, `7 12`, `14 45`))

	// Test order of on duplicate key update list.
	tk.MustExec(`INSERT INTO test_gc_read (a, b) VALUES (5, 8) ON DUPLICATE KEY UPDATE a = 6, b = a`)
	result = tk.MustQuery(`SELECT * FROM test_gc_read ORDER BY a`)
	result.Check(testkit.Rows(`0 <nil> <nil> <nil>`, `1 2 3 2`, `3 4 7 12`, `6 6 12 36`))

	tk.MustExec(`INSERT INTO test_gc_read (a, b) VALUES (6, 8) ON DUPLICATE KEY UPDATE b = 8, a = b`)
	result = tk.MustQuery(`SELECT * FROM test_gc_read ORDER BY a`)
	result.Check(testkit.Rows(`0 <nil> <nil> <nil>`, `1 2 3 2`, `3 4 7 12`, `8 8 16 64`))

	// Test where-conditions on virtual/stored generated columns.
	result = tk.MustQuery(`SELECT * FROM test_gc_read WHERE c = 7`)
	result.Check(testkit.Rows(`3 4 7 12`))

	result = tk.MustQuery(`SELECT * FROM test_gc_read WHERE d = 64`)
	result.Check(testkit.Rows(`8 8 16 64`))

	// Test update where-conditions on virtual/generated columns.
	tk.MustExec(`UPDATE test_gc_read SET a = a + 100 WHERE c = 7`)
	result = tk.MustQuery(`SELECT * FROM test_gc_read WHERE c = 107`)
	result.Check(testkit.Rows(`103 4 107 412`))

	// Test update where-conditions on virtual/generated columns.
	tk.MustExec(`UPDATE test_gc_read m SET m.a = m.a + 100 WHERE c = 107`)
	result = tk.MustQuery(`SELECT * FROM test_gc_read WHERE c = 207`)
	result.Check(testkit.Rows(`203 4 207 812`))

	tk.MustExec(`UPDATE test_gc_read SET a = a - 200 WHERE d = 812`)
	result = tk.MustQuery(`SELECT * FROM test_gc_read WHERE d = 12`)
	result.Check(testkit.Rows(`3 4 7 12`))

	// Test on-conditions on virtual/stored generated columns.
	tk.MustExec(`CREATE TABLE test_gc_help(a int primary key, b int, c int, d int)`)
	tk.MustExec(`INSERT INTO test_gc_help(a, b, c, d) SELECT * FROM test_gc_read`)

	result = tk.MustQuery(`SELECT t1.* FROM test_gc_read t1 JOIN test_gc_help t2 ON t1.c = t2.c ORDER BY t1.a`)
	result.Check(testkit.Rows(`1 2 3 2`, `3 4 7 12`, `8 8 16 64`))

	result = tk.MustQuery(`SELECT t1.* FROM test_gc_read t1 JOIN test_gc_help t2 ON t1.d = t2.d ORDER BY t1.a`)
	result.Check(testkit.Rows(`1 2 3 2`, `3 4 7 12`, `8 8 16 64`))

	// Test generated column in subqueries.
	result = tk.MustQuery(`SELECT * FROM test_gc_read t WHERE t.a not in (SELECT t.a FROM test_gc_read t where t.c > 5)`)
	result.Sort().Check(testkit.Rows(`0 <nil> <nil> <nil>`, `1 2 3 2`))

	result = tk.MustQuery(`SELECT * FROM test_gc_read t WHERE t.c in (SELECT t.c FROM test_gc_read t where t.c > 5)`)
	result.Sort().Check(testkit.Rows(`3 4 7 12`, `8 8 16 64`))

	result = tk.MustQuery(`SELECT tt.b FROM test_gc_read tt WHERE tt.a = (SELECT max(t.a) FROM test_gc_read t WHERE t.c = tt.c) ORDER BY b`)
	result.Check(testkit.Rows(`2`, `4`, `8`))

	// Test aggregation on virtual/stored generated columns.
	result = tk.MustQuery(`SELECT c, sum(a) aa, max(d) dd FROM test_gc_read GROUP BY c ORDER BY aa`)
	result.Check(testkit.Rows(`<nil> 0 <nil>`, `3 1 2`, `7 3 12`, `16 8 64`))

	result = tk.MustQuery(`SELECT a, sum(c), sum(d) FROM test_gc_read GROUP BY a ORDER BY a`)
	result.Check(testkit.Rows(`0 <nil> <nil>`, `1 3 2`, `3 7 12`, `8 16 64`))

	// Test multi-update on generated columns.
	tk.MustExec(`UPDATE test_gc_read m, test_gc_read n SET m.a = m.a + 10, n.a = n.a + 10`)
	result = tk.MustQuery(`SELECT * FROM test_gc_read ORDER BY a`)
	result.Check(testkit.Rows(`10 <nil> <nil> <nil>`, `11 2 13 22`, `13 4 17 52`, `18 8 26 144`))

	// Test different types between generation expression and generated column.
	tk.MustExec(`CREATE TABLE test_gc_read_cast(a VARCHAR(255), b VARCHAR(255), c INT AS (JSON_EXTRACT(a, b)), d INT AS (JSON_EXTRACT(a, b)) STORED)`)
	tk.MustExec(`INSERT INTO test_gc_read_cast (a, b) VALUES ('{"a": "3"}', '$.a')`)
	result = tk.MustQuery(`SELECT c, d FROM test_gc_read_cast`)
	result.Check(testkit.Rows(`3 3`))

	tk.MustExec(`CREATE TABLE test_gc_read_cast_1(a VARCHAR(255), b VARCHAR(255), c ENUM("red", "yellow") AS (JSON_UNQUOTE(JSON_EXTRACT(a, b))))`)
	tk.MustExec(`INSERT INTO test_gc_read_cast_1 (a, b) VALUES ('{"a": "yellow"}', '$.a')`)
	result = tk.MustQuery(`SELECT c FROM test_gc_read_cast_1`)
	result.Check(testkit.Rows(`yellow`))

	tk.MustExec(`CREATE TABLE test_gc_read_cast_2( a JSON, b JSON AS (a->>'$.a'))`)
	tk.MustExec(`INSERT INTO test_gc_read_cast_2(a) VALUES ('{"a": "{    \\\"key\\\": \\\"\\u6d4b\\\"    }"}')`)
	result = tk.MustQuery(`SELECT b FROM test_gc_read_cast_2`)
	result.Check(testkit.Rows(`{"key":"测"}`))

	_, err := tk.Exec(`INSERT INTO test_gc_read_cast_1 (a, b) VALUES ('{"a": "invalid"}', '$.a')`)
	c.Assert(err, NotNil)

	// Test not null generated columns.
	tk.MustExec(`CREATE TABLE test_gc_read_1(a int primary key, b int, c int as (a+b) not null, d int as (a*b) stored)`)
	tk.MustExec(`CREATE TABLE test_gc_read_2(a int primary key, b int, c int as (a+b), d int as (a*b) stored not null)`)
	tests := []struct {
		stmt string
		err  int
	}{
		// Can't insert these records, because generated columns are not null.
		{`insert into test_gc_read_1(a, b) values (1, null)`, mysql.ErrBadNull},
		{`insert into test_gc_read_2(a, b) values (1, null)`, mysql.ErrBadNull},
	}
	for _, tt := range tests {
		_, err := tk.Exec(tt.stmt)
		if tt.err != 0 {
			c.Assert(err, NotNil)
			terr := errors.Trace(err).(*errors.Err).Cause().(*terror.Error)
			c.Assert(terr.Code(), Equals, terror.ErrCode(tt.err))
		} else {
			c.Assert(err, IsNil)
		}
	}
}

func (s *testSuite) TestToPBExpr(c *C) {
	tk := testkit.NewTestKit(c, s.store)
	tk.MustExec("use test")
	tk.MustExec("drop table if exists t")
	tk.MustExec("create table t (a decimal(10,6), b decimal, index idx_b (b))")
	tk.MustExec("set sql_mode = ''")
	tk.MustExec("insert t values (1.1, 1.1)")
	tk.MustExec("insert t values (2.4, 2.4)")
	tk.MustExec("insert t values (3.3, 2.7)")
	result := tk.MustQuery("select * from t where a < 2.399999")
	result.Check(testkit.Rows("1.100000 1"))
	result = tk.MustQuery("select * from t where a > 1.5")
	result.Check(testkit.Rows("2.400000 2", "3.300000 3"))
	result = tk.MustQuery("select * from t where a <= 1.1")
	result.Check(testkit.Rows("1.100000 1"))
	result = tk.MustQuery("select * from t where b >= 3")
	result.Check(testkit.Rows("3.300000 3"))
	result = tk.MustQuery("select * from t where not (b = 1)")
	result.Check(testkit.Rows("2.400000 2", "3.300000 3"))
	result = tk.MustQuery("select * from t where b&1 = a|1")
	result.Check(testkit.Rows("1.100000 1"))
	result = tk.MustQuery("select * from t where b != 2 and b <=> 3")
	result.Check(testkit.Rows("3.300000 3"))
	result = tk.MustQuery("select * from t where b in (3)")
	result.Check(testkit.Rows("3.300000 3"))
	result = tk.MustQuery("select * from t where b not in (1, 2)")
	result.Check(testkit.Rows("3.300000 3"))

	tk.MustExec("drop table if exists t")
	tk.MustExec("create table t (a varchar(255), b int)")
	tk.MustExec("insert t values ('abc123', 1)")
	tk.MustExec("insert t values ('ab123', 2)")
	result = tk.MustQuery("select * from t where a like 'ab%'")
	result.Check(testkit.Rows("abc123 1", "ab123 2"))
	result = tk.MustQuery("select * from t where a like 'ab_12'")
	result.Check(nil)
	tk.MustExec("drop table if exists t")
	tk.MustExec("create table t (a int primary key)")
	tk.MustExec("insert t values (1)")
	tk.MustExec("insert t values (2)")
	result = tk.MustQuery("select * from t where not (a = 1)")
	result.Check(testkit.Rows("2"))
	result = tk.MustQuery("select * from t where not(not (a = 1))")
	result.Check(testkit.Rows("1"))
	result = tk.MustQuery("select * from t where not(a != 1 and a != 2)")
	result.Check(testkit.Rows("1", "2"))
}

func (s *testSuite) TestDatumXAPI(c *C) {
	tk := testkit.NewTestKit(c, s.store)
	tk.MustExec("use test")
	tk.MustExec("drop table if exists t")
	tk.MustExec("create table t (a decimal(10,6), b decimal, index idx_b (b))")
	tk.MustExec("set sql_mode = ''")
	tk.MustExec("insert t values (1.1, 1.1)")
	tk.MustExec("insert t values (2.2, 2.2)")
	tk.MustExec("insert t values (3.3, 2.7)")
	result := tk.MustQuery("select * from t where a > 1.5")
	result.Check(testkit.Rows("2.200000 2", "3.300000 3"))
	result = tk.MustQuery("select * from t where b > 1.5")
	result.Check(testkit.Rows("2.200000 2", "3.300000 3"))

	tk.MustExec("drop table if exists t")
	tk.MustExec("create table t (a time(3), b time, index idx_a (a))")
	tk.MustExec("insert t values ('11:11:11', '11:11:11')")
	tk.MustExec("insert t values ('11:11:12', '11:11:12')")
	tk.MustExec("insert t values ('11:11:13', '11:11:13')")
	result = tk.MustQuery("select * from t where a > '11:11:11.5'")
	result.Check(testkit.Rows("11:11:12.000 11:11:12", "11:11:13.000 11:11:13"))
	result = tk.MustQuery("select * from t where b > '11:11:11.5'")
	result.Check(testkit.Rows("11:11:12.000 11:11:12", "11:11:13.000 11:11:13"))
}

func (s *testSuite) TestSQLMode(c *C) {
	tk := testkit.NewTestKit(c, s.store)
	tk.MustExec("use test")
	tk.MustExec("drop table if exists t")
	tk.MustExec("create table t (a tinyint not null)")
	tk.MustExec("set sql_mode = 'STRICT_TRANS_TABLES'")
	_, err := tk.Exec("insert t values ()")
	c.Check(err, NotNil)

	_, err = tk.Exec("insert t values ('1000')")
	c.Check(err, NotNil)

	tk.MustExec("create table if not exists tdouble (a double(3,2))")
	_, err = tk.Exec("insert tdouble values (10.23)")
	c.Check(err, NotNil)

	tk.MustExec("set sql_mode = ''")
	tk.MustExec("insert t values ()")
	tk.MustExec("insert t values (1000)")
	tk.MustQuery("select * from t").Check(testkit.Rows("0", "127"))

	tk.MustExec("insert tdouble values (10.23)")
	tk.MustQuery("select * from tdouble").Check(testkit.Rows("9.99"))

	tk.MustExec("set sql_mode = 'STRICT_TRANS_TABLES'")
	tk.MustExec("set @@global.sql_mode = ''")

	// With the existence of global variable cache, it have to sleep a while here.
	time.Sleep(3 * time.Second)
	tk2 := testkit.NewTestKit(c, s.store)
	tk2.MustExec("use test")
	tk2.MustExec("create table t2 (a varchar(3))")
	tk2.MustExec("insert t2 values ('abcd')")
	tk2.MustQuery("select * from t2").Check(testkit.Rows("abc"))

	// session1 is still in strict mode.
	_, err = tk.Exec("insert t2 values ('abcd')")
	c.Check(err, NotNil)
	// Restore original global strict mode.
	tk.MustExec("set @@global.sql_mode = 'STRICT_TRANS_TABLES'")
}

func (s *testSuite) TestTableDual(c *C) {
	tk := testkit.NewTestKit(c, s.store)
	tk.MustExec("use test")
	result := tk.MustQuery("Select 1")
	result.Check(testkit.Rows("1"))
	result = tk.MustQuery("Select 1 from dual")
	result.Check(testkit.Rows("1"))
	result = tk.MustQuery("Select count(*) from dual")
	result.Check(testkit.Rows("1"))
	result = tk.MustQuery("Select 1 from dual where 1")
	result.Check(testkit.Rows("1"))
}

func (s *testSuite) TestTableScan(c *C) {
	tk := testkit.NewTestKit(c, s.store)
	tk.MustExec("use information_schema")
	result := tk.MustQuery("select * from schemata")
	// There must be these tables: information_schema, mysql, performance_schema and test.
	c.Assert(len(result.Rows()), GreaterEqual, 4)
	tk.MustExec("use test")
	tk.MustExec("create database mytest")
	rowStr1 := fmt.Sprintf("%s %s %s %s %v", "def", "mysql", "utf8", "utf8_bin", nil)
	rowStr2 := fmt.Sprintf("%s %s %s %s %v", "def", "mytest", "utf8", "utf8_bin", nil)
	tk.MustExec("use information_schema")
	result = tk.MustQuery("select * from schemata where schema_name = 'mysql'")
	result.Check(testkit.Rows(rowStr1))
	result = tk.MustQuery("select * from schemata where schema_name like 'my%'")
	result.Check(testkit.Rows(rowStr1, rowStr2))
	result = tk.MustQuery("select 1 from tables limit 1")
	result.Check(testkit.Rows("1"))
}

func (s *testSuite) TestAdapterStatement(c *C) {
	se, err := session.CreateSession4Test(s.store)
	c.Check(err, IsNil)
	se.GetSessionVars().TxnCtx.InfoSchema = domain.GetDomain(se).InfoSchema()
	compiler := &executor.Compiler{Ctx: se}
	stmtNode, err := s.ParseOneStmt("select 1", "", "")
	c.Check(err, IsNil)
	stmt, err := compiler.Compile(context.TODO(), stmtNode)
	c.Check(err, IsNil)
	c.Check(stmt.OriginText(), Equals, "select 1")

	stmtNode, err = s.ParseOneStmt("create table test.t (a int)", "", "")
	c.Check(err, IsNil)
	stmt, err = compiler.Compile(context.TODO(), stmtNode)
	c.Check(err, IsNil)
	c.Check(stmt.OriginText(), Equals, "create table test.t (a int)")
}

func (s *testSuite) TestIsPointGet(c *C) {
	tk := testkit.NewTestKit(c, s.store)
	tk.MustExec("use mysql")
	ctx := tk.Se.(sessionctx.Context)
	tests := map[string]bool{
		"select * from help_topic where name='aaa'":         true,
		"select * from help_topic where help_topic_id=1":    true,
		"select * from help_topic where help_category_id=1": false,
	}
	infoSchema := executor.GetInfoSchema(ctx)

	for sqlStr, result := range tests {
		stmtNode, err := s.ParseOneStmt(sqlStr, "", "")
		c.Check(err, IsNil)
		err = plan.Preprocess(ctx, stmtNode, infoSchema, false)
		c.Check(err, IsNil)
		p, err := plan.Optimize(ctx, stmtNode, infoSchema)
		c.Check(err, IsNil)
		ret := executor.IsPointGetWithPKOrUniqueKeyByAutoCommit(ctx, p)
		c.Assert(ret, Equals, result)
	}
}

func (s *testSuite) TestRow(c *C) {
	tk := testkit.NewTestKit(c, s.store)
	tk.MustExec("use test")
	tk.MustExec("drop table if exists t")
	tk.MustExec("create table t (c int, d int)")
	tk.MustExec("insert t values (1, 1)")
	tk.MustExec("insert t values (1, 3)")
	tk.MustExec("insert t values (2, 1)")
	tk.MustExec("insert t values (2, 3)")
	result := tk.MustQuery("select * from t where (c, d) < (2,2)")
	result.Check(testkit.Rows("1 1", "1 3", "2 1"))
	result = tk.MustQuery("select * from t where (1,2,3) > (3,2,1)")
	result.Check(testkit.Rows())
	result = tk.MustQuery("select * from t where row(1,2,3) > (3,2,1)")
	result.Check(testkit.Rows())
	result = tk.MustQuery("select * from t where (c, d) = (select * from t where (c,d) = (1,1))")
	result.Check(testkit.Rows("1 1"))
	result = tk.MustQuery("select * from t where (c, d) = (select * from t k where (t.c,t.d) = (c,d))")
	result.Check(testkit.Rows("1 1", "1 3", "2 1", "2 3"))
	result = tk.MustQuery("select (1, 2, 3) < (2, 3, 4)")
	result.Check(testkit.Rows("1"))
	result = tk.MustQuery("select (2, 3, 4) <= (2, 3, 3)")
	result.Check(testkit.Rows("0"))
	result = tk.MustQuery("select (2, 3, 4) <= (2, 3, 4)")
	result.Check(testkit.Rows("1"))
	result = tk.MustQuery("select (2, 3, 4) <= (2, 1, 4)")
	result.Check(testkit.Rows("0"))
	result = tk.MustQuery("select (2, 3, 4) >= (2, 3, 4)")
	result.Check(testkit.Rows("1"))
	result = tk.MustQuery("select (2, 3, 4) = (2, 3, 4)")
	result.Check(testkit.Rows("1"))
	result = tk.MustQuery("select (2, 3, 4) != (2, 3, 4)")
	result.Check(testkit.Rows("0"))
	result = tk.MustQuery("select row(1, 1) in (row(1, 1))")
	result.Check(testkit.Rows("1"))
	result = tk.MustQuery("select row(1, 0) in (row(1, 1))")
	result.Check(testkit.Rows("0"))
	result = tk.MustQuery("select row(1, 1) in (select 1, 1)")
	result.Check(testkit.Rows("1"))
	result = tk.MustQuery("select row(1, 1) > row(1, 0)")
	result.Check(testkit.Rows("1"))
	result = tk.MustQuery("select row(1, 1) > (select 1, 0)")
	result.Check(testkit.Rows("1"))
	result = tk.MustQuery("select 1 > (select 1)")
	result.Check(testkit.Rows("0"))
	result = tk.MustQuery("select (select 1)")
	result.Check(testkit.Rows("1"))
}

func (s *testSuite) TestColumnName(c *C) {
	tk := testkit.NewTestKit(c, s.store)
	tk.MustExec("use test")
	tk.MustExec("drop table if exists t")
	tk.MustExec("create table t (c int, d int)")
	rs, err := tk.Exec("select 1 + c, count(*) from t")
	c.Check(err, IsNil)
	fields := rs.Fields()
	c.Check(len(fields), Equals, 2)
	c.Check(fields[0].Column.Name.L, Equals, "1 + c")
	c.Check(fields[1].Column.Name.L, Equals, "count(*)")
	rs, err = tk.Exec("select (c) > all (select c from t) from t")
	c.Check(err, IsNil)
	fields = rs.Fields()
	c.Check(len(fields), Equals, 1)
	c.Check(fields[0].Column.Name.L, Equals, "(c) > all (select c from t)")
	tk.MustExec("begin")
	tk.MustExec("insert t values(1,1)")
	rs, err = tk.Exec("select c d, d c from t")
	c.Check(err, IsNil)
	fields = rs.Fields()
	c.Check(len(fields), Equals, 2)
	c.Check(fields[0].Column.Name.L, Equals, "d")
	c.Check(fields[1].Column.Name.L, Equals, "c")
	// Test case for query a column of a table.
	// In this case, all attributes have values.
	rs, err = tk.Exec("select c as a from t as t2")
	c.Check(err, IsNil)
	fields = rs.Fields()
	c.Check(fields[0].Column.Name.L, Equals, "a")
	c.Check(fields[0].ColumnAsName.L, Equals, "a")
	c.Check(fields[0].Table.Name.L, Equals, "t")
	c.Check(fields[0].TableAsName.L, Equals, "t2")
	c.Check(fields[0].DBName.L, Equals, "test")
	// Test case for query a expression which only using constant inputs.
	// In this case, the table, org_table and database attributes will all be empty.
	rs, err = tk.Exec("select hour(1) as a from t as t2")
	c.Check(err, IsNil)
	fields = rs.Fields()
	c.Check(fields[0].Column.Name.L, Equals, "a")
	c.Check(fields[0].ColumnAsName.L, Equals, "a")
	c.Check(fields[0].Table.Name.L, Equals, "")
	c.Check(fields[0].TableAsName.L, Equals, "")
	c.Check(fields[0].DBName.L, Equals, "")
}

func (s *testSuite) TestSelectVar(c *C) {
	tk := testkit.NewTestKit(c, s.store)
	tk.MustExec("use test")
	tk.MustExec("drop table if exists t")
	tk.MustExec("create table t (d int)")
	tk.MustExec("insert into t values(1), (2), (1)")
	// This behavior is different from MySQL.
	result := tk.MustQuery("select @a, @a := d+1 from t")
	result.Check(testkit.Rows("<nil> 2", "2 3", "3 2"))
}

func (s *testSuite) TestHistoryRead(c *C) {
	tk := testkit.NewTestKit(c, s.store)
	tk.MustExec("use test")
	tk.MustExec("drop table if exists history_read")
	tk.MustExec("create table history_read (a int)")
	tk.MustExec("insert history_read values (1)")

	// For mocktikv, safe point is not initialized, we manually insert it for snapshot to use.
	safePointName := "tikv_gc_safe_point"
	safePointValue := "20060102-15:04:05 -0700 MST"
	safePointComment := "All versions after safe point can be accessed. (DO NOT EDIT)"
	updateSafePoint := fmt.Sprintf(`INSERT INTO mysql.tidb VALUES ('%[1]s', '%[2]s', '%[3]s')
	ON DUPLICATE KEY
	UPDATE variable_value = '%[2]s', comment = '%[3]s'`, safePointName, safePointValue, safePointComment)
	tk.MustExec(updateSafePoint)

	// Set snapshot to a time before save point will fail.
	_, err := tk.Exec("set @@tidb_snapshot = '2006-01-01 15:04:05.999999'")
	c.Assert(terror.ErrorEqual(err, variable.ErrSnapshotTooOld), IsTrue)
	// SnapshotTS Is not updated if check failed.
	c.Assert(tk.Se.GetSessionVars().SnapshotTS, Equals, uint64(0))

	curVer1, _ := s.store.CurrentVersion()
	time.Sleep(time.Millisecond)
	snapshotTime := time.Now()
	time.Sleep(time.Millisecond)
	curVer2, _ := s.store.CurrentVersion()
	tk.MustExec("insert history_read values (2)")
	tk.MustQuery("select * from history_read").Check(testkit.Rows("1", "2"))
	tk.MustExec("set @@tidb_snapshot = '" + snapshotTime.Format("2006-01-02 15:04:05.999999") + "'")
	ctx := tk.Se.(sessionctx.Context)
	snapshotTS := ctx.GetSessionVars().SnapshotTS
	c.Assert(snapshotTS, Greater, curVer1.Ver)
	c.Assert(snapshotTS, Less, curVer2.Ver)
	tk.MustQuery("select * from history_read").Check(testkit.Rows("1"))
	_, err = tk.Exec("insert history_read values (2)")
	c.Assert(err, NotNil)
	_, err = tk.Exec("update history_read set a = 3 where a = 1")
	c.Assert(err, NotNil)
	_, err = tk.Exec("delete from history_read where a = 1")
	c.Assert(err, NotNil)
	tk.MustExec("set @@tidb_snapshot = ''")
	tk.MustQuery("select * from history_read").Check(testkit.Rows("1", "2"))
	tk.MustExec("insert history_read values (3)")
	tk.MustExec("update history_read set a = 4 where a = 3")
	tk.MustExec("delete from history_read where a = 1")

	time.Sleep(time.Millisecond)
	snapshotTime = time.Now()
	time.Sleep(time.Millisecond)
	tk.MustExec("alter table history_read add column b int")
	tk.MustExec("insert history_read values (8, 8), (9, 9)")
	tk.MustQuery("select * from history_read order by a").Check(testkit.Rows("2 <nil>", "4 <nil>", "8 8", "9 9"))
	tk.MustExec("set @@tidb_snapshot = '" + snapshotTime.Format("2006-01-02 15:04:05.999999") + "'")
	tk.MustQuery("select * from history_read order by a").Check(testkit.Rows("2", "4"))
	tsoStr := strconv.FormatUint(oracle.EncodeTSO(snapshotTime.UnixNano()/int64(time.Millisecond)), 10)

	tk.MustExec("set @@tidb_snapshot = '" + tsoStr + "'")
	tk.MustQuery("select * from history_read order by a").Check(testkit.Rows("2", "4"))

	tk.MustExec("set @@tidb_snapshot = ''")
	tk.MustQuery("select * from history_read order by a").Check(testkit.Rows("2 <nil>", "4 <nil>", "8 8", "9 9"))
}

func (s *testSuite) TestScanControlSelection(c *C) {
	tk := testkit.NewTestKit(c, s.store)
	tk.MustExec("use test")
	tk.MustExec("drop table if exists t")
	tk.MustExec("create table t(a int primary key, b int, c int, index idx_b(b))")
	tk.MustExec("insert into t values (1, 1, 1), (2, 1, 1), (3, 1, 2), (4, 2, 3)")
	tk.MustQuery("select (select count(1) k from t s where s.b = t1.c) from t t1").Sort().Check(testkit.Rows("0", "1", "3", "3"))
}

func (s *testSuite) TestSimpleDAG(c *C) {
	tk := testkit.NewTestKit(c, s.store)
	tk.MustExec("use test")
	tk.MustExec("drop table if exists t")
	tk.MustExec("create table t(a int primary key, b int, c int)")
	tk.MustExec("insert into t values (1, 1, 1), (2, 1, 1), (3, 1, 2), (4, 2, 3)")
	tk.MustQuery("select a from t").Check(testkit.Rows("1", "2", "3", "4"))
	tk.MustQuery("select * from t where a = 4").Check(testkit.Rows("4 2 3"))
	tk.MustQuery("select a from t limit 1").Check(testkit.Rows("1"))
	tk.MustQuery("select a from t order by a desc").Check(testkit.Rows("4", "3", "2", "1"))
	tk.MustQuery("select a from t order by a desc limit 1").Check(testkit.Rows("4"))
	tk.MustQuery("select a from t order by b desc limit 1").Check(testkit.Rows("4"))
	tk.MustQuery("select a from t where a < 3").Check(testkit.Rows("1", "2"))
	tk.MustQuery("select a from t where b > 1").Check(testkit.Rows("4"))
	tk.MustQuery("select a from t where b > 1 and a < 3").Check(testkit.Rows())
	tk.MustQuery("select count(*) from t where b > 1 and a < 3").Check(testkit.Rows("0"))
	tk.MustQuery("select count(*) from t").Check(testkit.Rows("4"))
	tk.MustQuery("select count(*), c from t group by c order by c").Check(testkit.Rows("2 1", "1 2", "1 3"))
	tk.MustQuery("select sum(c) as s from t group by b order by s").Check(testkit.Rows("3", "4"))
	tk.MustQuery("select avg(a) as s from t group by b order by s").Check(testkit.Rows("2.0000", "4.0000"))
	tk.MustQuery("select sum(distinct c) from t group by b").Check(testkit.Rows("3", "3"))

	tk.MustExec("create index i on t(c,b)")
	tk.MustQuery("select a from t where c = 1").Check(testkit.Rows("1", "2"))
	tk.MustQuery("select a from t where c = 1 and a < 2").Check(testkit.Rows("1"))
	tk.MustQuery("select a from t where c = 1 order by a limit 1").Check(testkit.Rows("1"))
	tk.MustQuery("select count(*) from t where c = 1 ").Check(testkit.Rows("2"))
	tk.MustExec("create index i1 on t(b)")
	tk.MustQuery("select c from t where b = 2").Check(testkit.Rows("3"))
	tk.MustQuery("select * from t where b = 2").Check(testkit.Rows("4 2 3"))
	tk.MustQuery("select count(*) from t where b = 1").Check(testkit.Rows("3"))
	tk.MustQuery("select * from t where b = 1 and a > 1 limit 1").Check(testkit.Rows("2 1 1"))

	// Test time push down.
	tk.MustExec("drop table if exists t")
	tk.MustExec("create table t (id int, c1 datetime);")
	tk.MustExec("insert into t values (1, '2015-06-07 12:12:12')")
	tk.MustQuery("select id from t where c1 = '2015-06-07 12:12:12'").Check(testkit.Rows("1"))
}

func (s *testSuite) TestTimestampTimeZone(c *C) {
	tk := testkit.NewTestKit(c, s.store)
	tk.MustExec("use test")
	tk.MustExec("drop table if exists t")
	tk.MustExec("create table t (ts timestamp)")
	tk.MustExec("set time_zone = '+00:00'")
	tk.MustExec("insert into t values ('2017-04-27 22:40:42')")
	// The timestamp will get different value if time_zone session variable changes.
	tests := []struct {
		timezone string
		expect   string
	}{
		{"+10:00", "2017-04-28 08:40:42"},
		{"-6:00", "2017-04-27 16:40:42"},
	}
	for _, tt := range tests {
		tk.MustExec(fmt.Sprintf("set time_zone = '%s'", tt.timezone))
		tk.MustQuery("select * from t").Check(testkit.Rows(tt.expect))
	}

	// For issue https://github.com/pingcap/tidb/issues/3467
	tk.MustExec("drop table if exists t1")
	tk.MustExec(`CREATE TABLE t1 (
 	      id bigint(20) NOT NULL AUTO_INCREMENT,
 	      uid int(11) DEFAULT NULL,
 	      datetime timestamp NOT NULL DEFAULT CURRENT_TIMESTAMP,
 	      ip varchar(128) DEFAULT NULL,
 	    PRIMARY KEY (id),
 	      KEY i_datetime (datetime),
 	      KEY i_userid (uid)
 	    );`)
	tk.MustExec(`INSERT INTO t1 VALUES (123381351,1734,"2014-03-31 08:57:10","127.0.0.1");`)
	r := tk.MustQuery("select datetime from t1;") // Cover TableReaderExec
	r.Check(testkit.Rows("2014-03-31 08:57:10"))
	r = tk.MustQuery("select datetime from t1 where datetime='2014-03-31 08:57:10';")
	r.Check(testkit.Rows("2014-03-31 08:57:10")) // Cover IndexReaderExec
	r = tk.MustQuery("select * from t1 where datetime='2014-03-31 08:57:10';")
	r.Check(testkit.Rows("123381351 1734 2014-03-31 08:57:10 127.0.0.1")) // Cover IndexLookupExec

	// For issue https://github.com/pingcap/tidb/issues/3485
	tk.MustExec("set time_zone = 'Asia/Shanghai'")
	tk.MustExec("drop table if exists t1")
	tk.MustExec(`CREATE TABLE t1 (
	    id bigint(20) NOT NULL AUTO_INCREMENT,
	    datetime timestamp NOT NULL DEFAULT CURRENT_TIMESTAMP,
	    PRIMARY KEY (id)
	  );`)
	tk.MustExec(`INSERT INTO t1 VALUES (123381351,"2014-03-31 08:57:10");`)
	r = tk.MustQuery(`select * from t1 where datetime="2014-03-31 08:57:10";`)
	r.Check(testkit.Rows("123381351 2014-03-31 08:57:10"))
	tk.MustExec(`alter table t1 add key i_datetime (datetime);`)
	r = tk.MustQuery(`select * from t1 where datetime="2014-03-31 08:57:10";`)
	r.Check(testkit.Rows("123381351 2014-03-31 08:57:10"))
	r = tk.MustQuery(`select * from t1;`)
	r.Check(testkit.Rows("123381351 2014-03-31 08:57:10"))
	r = tk.MustQuery("select datetime from t1 where datetime='2014-03-31 08:57:10';")
	r.Check(testkit.Rows("2014-03-31 08:57:10"))
}

func (s *testSuite) TestTiDBCurrentTS(c *C) {
	tk := testkit.NewTestKit(c, s.store)
	tk.MustQuery("select @@tidb_current_ts").Check(testkit.Rows("0"))
	tk.MustExec("begin")
	rows := tk.MustQuery("select @@tidb_current_ts").Rows()
	tsStr := rows[0][0].(string)
	c.Assert(tsStr, Equals, fmt.Sprintf("%d", tk.Se.Txn().StartTS()))
	tk.MustExec("begin")
	rows = tk.MustQuery("select @@tidb_current_ts").Rows()
	newTsStr := rows[0][0].(string)
	c.Assert(newTsStr, Equals, fmt.Sprintf("%d", tk.Se.Txn().StartTS()))
	c.Assert(newTsStr, Not(Equals), tsStr)
	tk.MustExec("commit")
	tk.MustQuery("select @@tidb_current_ts").Check(testkit.Rows("0"))

	_, err := tk.Exec("set @@tidb_current_ts = '1'")
	c.Assert(terror.ErrorEqual(err, variable.ErrReadOnly), IsTrue)
}

func (s *testSuite) TestSelectForUpdate(c *C) {
	tk := testkit.NewTestKit(c, s.store)
	tk.MustExec("use test")
	tk1 := testkit.NewTestKit(c, s.store)
	tk1.MustExec("use test")
	tk2 := testkit.NewTestKit(c, s.store)
	tk2.MustExec("use test")

	tk.MustExec("drop table if exists t, t1")

	c.Assert(tk.Se.Txn(), IsNil)
	tk.MustExec("create table t (c1 int, c2 int, c3 int)")
	tk.MustExec("insert t values (11, 2, 3)")
	tk.MustExec("insert t values (12, 2, 3)")
	tk.MustExec("insert t values (13, 2, 3)")

	tk.MustExec("create table t1 (c1 int)")
	tk.MustExec("insert t1 values (11)")

	// conflict
	tk1.MustExec("begin")
	tk1.MustQuery("select * from t where c1=11 for update")

	tk2.MustExec("begin")
	tk2.MustExec("update t set c2=211 where c1=11")
	tk2.MustExec("commit")

	_, err := tk1.Exec("commit")
	c.Assert(err, NotNil)

	// no conflict for subquery.
	tk1.MustExec("begin")
	tk1.MustQuery("select * from t where exists(select null from t1 where t1.c1=t.c1) for update")

	tk2.MustExec("begin")
	tk2.MustExec("update t set c2=211 where c1=12")
	tk2.MustExec("commit")

	tk1.MustExec("commit")

	// not conflict
	tk1.MustExec("begin")
	tk1.MustQuery("select * from t where c1=11 for update")

	tk2.MustExec("begin")
	tk2.MustExec("update t set c2=22 where c1=12")
	tk2.MustExec("commit")

	tk1.MustExec("commit")

	// not conflict, auto commit
	tk1.MustExec("set @@autocommit=1;")
	tk1.MustQuery("select * from t where c1=11 for update")

	tk2.MustExec("begin")
	tk2.MustExec("update t set c2=211 where c1=11")
	tk2.MustExec("commit")

	tk1.MustExec("commit")

	// conflict
	tk1.MustExec("begin")
	tk1.MustQuery("select * from (select * from t for update) t join t1 for update")

	tk2.MustExec("begin")
	tk2.MustExec("update t1 set c1 = 13")
	tk2.MustExec("commit")

	_, err = tk1.Exec("commit")
	c.Assert(err, NotNil)

}

func (s *testSuite) TestEmptyEnum(c *C) {
	tk := testkit.NewTestKit(c, s.store)
	tk.MustExec("use test")
	tk.MustExec("drop table if exists t")
	tk.MustExec("create table t (e enum('Y', 'N'))")
	tk.MustExec("set sql_mode='STRICT_TRANS_TABLES'")
	_, err := tk.Exec("insert into t values (0)")
	c.Assert(terror.ErrorEqual(err, types.ErrTruncated), IsTrue)
	_, err = tk.Exec("insert into t values ('abc')")
	c.Assert(terror.ErrorEqual(err, types.ErrTruncated), IsTrue)

	tk.MustExec("set sql_mode=''")
	tk.MustExec("insert into t values (0)")
	tk.MustQuery("select * from t").Check(testkit.Rows(""))
	tk.MustExec("insert into t values ('abc')")
	tk.MustQuery("select * from t").Check(testkit.Rows("", ""))
	tk.MustExec("insert into t values (null)")
	tk.MustQuery("select * from t").Check(testkit.Rows("", "", "<nil>"))
}

// TestIssue4024 This tests https://github.com/pingcap/tidb/issues/4024
func (s *testSuite) TestIssue4024(c *C) {
	tk := testkit.NewTestKit(c, s.store)
	tk.MustExec("create database test2")
	tk.MustExec("use test2")
	tk.MustExec("create table t(a int)")
	tk.MustExec("insert into t values(1)")
	tk.MustExec("use test")
	tk.MustExec("create table t(a int)")
	tk.MustExec("insert into t values(1)")
	tk.MustExec("update t, test2.t set test2.t.a=2")
	tk.MustQuery("select * from t").Check(testkit.Rows("1"))
	tk.MustQuery("select * from test2.t").Check(testkit.Rows("2"))
	tk.MustExec("update test.t, test2.t set test.t.a=3")
	tk.MustQuery("select * from t").Check(testkit.Rows("3"))
	tk.MustQuery("select * from test2.t").Check(testkit.Rows("2"))
}

const (
	checkRequestOff          = 0
	checkRequestPriority     = 1
	checkRequestSyncLog      = 3
	checkDDLAddIndexPriority = 4
)

type checkRequestClient struct {
	tikv.Client
	priority       pb.CommandPri
	lowPriorityCnt uint32
	mu             struct {
		sync.RWMutex
		checkFlags uint32
		syncLog    bool
	}
}

func (c *checkRequestClient) setCheckPriority(priority pb.CommandPri) {
	atomic.StoreInt32((*int32)(&c.priority), int32(priority))
}

func (c *checkRequestClient) getCheckPriority() pb.CommandPri {
	return (pb.CommandPri)(atomic.LoadInt32((*int32)(&c.priority)))
}

func (c *checkRequestClient) SendRequest(ctx context.Context, addr string, req *tikvrpc.Request, timeout time.Duration) (*tikvrpc.Response, error) {
	resp, err := c.Client.SendRequest(ctx, addr, req, timeout)
	c.mu.RLock()
	checkFlags := c.mu.checkFlags
	c.mu.RUnlock()
	if checkFlags == checkRequestPriority {
		switch req.Type {
		case tikvrpc.CmdCop:
			if c.getCheckPriority() != req.Priority {
				return nil, errors.New("fail to set priority")
			}
		}
	} else if checkFlags == checkRequestSyncLog {
		switch req.Type {
		case tikvrpc.CmdPrewrite, tikvrpc.CmdCommit:
			c.mu.RLock()
			syncLog := c.mu.syncLog
			c.mu.RUnlock()
			if syncLog != req.SyncLog {
				return nil, errors.New("fail to set sync log")
			}
		}
	} else if checkFlags == checkDDLAddIndexPriority {
		if req.Type == tikvrpc.CmdScan {
			if c.getCheckPriority() != req.Priority {
				return nil, errors.New("fail to set priority")
			}
		} else if req.Type == tikvrpc.CmdPrewrite {
			if c.getCheckPriority() == pb.CommandPri_Low {
				atomic.AddUint32(&c.lowPriorityCnt, 1)
			}
		}
	}
	return resp, err
}

type testContextOptionSuite struct {
	store kv.Storage
	dom   *domain.Domain
	cli   *checkRequestClient
}

func (s *testContextOptionSuite) SetUpSuite(c *C) {
	cli := &checkRequestClient{}
	hijackClient := func(c tikv.Client) tikv.Client {
		cli.Client = c
		return cli
	}
	s.cli = cli

	var err error
	s.store, err = mockstore.NewMockTikvStore(
		mockstore.WithHijackClient(hijackClient),
	)
	c.Assert(err, IsNil)
	s.dom, err = session.BootstrapSession(s.store)
	c.Assert(err, IsNil)
}

func (s *testContextOptionSuite) TearDownSuite(c *C) {
	s.dom.Close()
	s.store.Close()
}

func (s *testContextOptionSuite) TestAddIndexPriority(c *C) {
	cli := &checkRequestClient{}
	hijackClient := func(c tikv.Client) tikv.Client {
		cli.Client = c
		return cli
	}

	store, err := mockstore.NewMockTikvStore(
		mockstore.WithHijackClient(hijackClient),
	)
	c.Assert(err, IsNil)
	dom, err := session.BootstrapSession(store)
	c.Assert(err, IsNil)
	defer func() {
		dom.Close()
		store.Close()
	}()

	tk := testkit.NewTestKit(c, store)
	tk.MustExec("use test")
	tk.MustExec("create table t1 (id int, v int)")

	// Insert some data to make sure plan build IndexLookup for t1.
	for i := 0; i < 10; i++ {
		tk.MustExec(fmt.Sprintf("insert into t1 values (%d, %d)", i, i))
	}

	cli.mu.Lock()
	cli.mu.checkFlags = checkDDLAddIndexPriority
	cli.mu.Unlock()

	cli.setCheckPriority(pb.CommandPri_Low)
	tk.MustExec("alter table t1 add index t1_index (id);")

	c.Assert(atomic.LoadUint32(&cli.lowPriorityCnt) > 0, IsTrue)

	cli.mu.Lock()
	cli.mu.checkFlags = checkRequestOff
	cli.mu.Unlock()

	tk.MustExec("alter table t1 drop index t1_index;")
	tk.MustExec("SET SESSION tidb_ddl_reorg_priority = 'PRIORITY_NORMAL'")

	cli.mu.Lock()
	cli.mu.checkFlags = checkDDLAddIndexPriority
	cli.mu.Unlock()

	cli.setCheckPriority(pb.CommandPri_Normal)
	tk.MustExec("alter table t1 add index t1_index (id);")

	cli.mu.Lock()
	cli.mu.checkFlags = checkRequestOff
	cli.mu.Unlock()

	tk.MustExec("alter table t1 drop index t1_index;")
	tk.MustExec("SET SESSION tidb_ddl_reorg_priority = 'PRIORITY_HIGH'")

	cli.mu.Lock()
	cli.mu.checkFlags = checkDDLAddIndexPriority
	cli.mu.Unlock()

	cli.setCheckPriority(pb.CommandPri_High)
	tk.MustExec("alter table t1 add index t1_index (id);")

	cli.mu.Lock()
	cli.mu.checkFlags = checkRequestOff
	cli.mu.Unlock()
}

func (s *testContextOptionSuite) TestAlterTableComment(c *C) {
	tk := testkit.NewTestKit(c, s.store)
	tk.MustExec("use test")
	tk.MustExec("drop table if exists t_1")
	tk.MustExec("create table t_1 (c1 int, c2 int, c3 int default 1, index (c1)) comment = 'test table';")
	tk.MustExec("alter table `t_1` comment 'this is table comment';")
	result := tk.MustQuery("select table_comment from information_schema.tables where table_name = 't_1';")
	result.Check(testkit.Rows("this is table comment"))
	tk.MustExec("alter table `t_1` comment 'table t comment';")
	result = tk.MustQuery("select table_comment from information_schema.tables where table_name = 't_1';")
	result.Check(testkit.Rows("table t comment"))
}

func (s *testContextOptionSuite) TestCoprocessorPriority(c *C) {
	tk := testkit.NewTestKit(c, s.store)
	tk.MustExec("use test")
	tk.MustExec("create table t (id int primary key)")
	tk.MustExec("create table t1 (id int, v int, unique index i_id (id))")
	defer tk.MustExec("drop table t")
	defer tk.MustExec("drop table t1")
	tk.MustExec("insert into t values (1)")

	// Insert some data to make sure plan build IndexLookup for t1.
	for i := 0; i < 10; i++ {
		tk.MustExec(fmt.Sprintf("insert into t1 values (%d, %d)", i, i))
	}

	cli := s.cli
	cli.mu.Lock()
	cli.mu.checkFlags = checkRequestPriority
	cli.mu.Unlock()

	cli.setCheckPriority(pb.CommandPri_High)
	tk.MustQuery("select id from t where id = 1")
	tk.MustQuery("select * from t1 where id = 1")

	cli.setCheckPriority(pb.CommandPri_Normal)
	tk.MustQuery("select count(*) from t")
	tk.MustExec("update t set id = 3")
	tk.MustExec("delete from t")
	tk.MustExec("insert into t select * from t limit 2")
	tk.MustExec("delete from t")

	// Insert some data to make sure plan build IndexLookup for t.
	tk.MustExec("insert into t values (1), (2)")

	oldThreshold := config.GetGlobalConfig().Log.ExpensiveThreshold
	config.GetGlobalConfig().Log.ExpensiveThreshold = 0
	defer func() { config.GetGlobalConfig().Log.ExpensiveThreshold = oldThreshold }()

	cli.setCheckPriority(pb.CommandPri_High)
	tk.MustQuery("select id from t where id = 1")
	tk.MustQuery("select * from t1 where id = 1")

	cli.setCheckPriority(pb.CommandPri_Low)
	tk.MustQuery("select count(*) from t")
	tk.MustExec("delete from t")
	tk.MustExec("insert into t values (3)")

	// TODO: Those are not point get, but they should be high priority.
	// cli.priority = pb.CommandPri_High
	// tk.MustExec("delete from t where id = 2")
	// tk.MustExec("update t set id = 2 where id = 1")

	// Test priority specified by SQL statement.
	cli.setCheckPriority(pb.CommandPri_High)
	tk.MustQuery("select HIGH_PRIORITY * from t")

	cli.setCheckPriority(pb.CommandPri_Low)
	tk.MustQuery("select LOW_PRIORITY id from t where id = 1")

	cli.mu.Lock()
	cli.mu.checkFlags = checkRequestOff
	cli.mu.Unlock()
}

func (s *testSuite) TestNotFillCacheFlag(c *C) {
	tk := testkit.NewTestKit(c, s.store)
	tk.MustExec("use test")
	tk.MustExec("create table t (id int primary key)")
	defer tk.MustExec("drop table t")
	tk.MustExec("insert into t values (1)")

	tests := []struct {
		sql    string
		expect bool
	}{
		{"select SQL_NO_CACHE * from t", true},
		{"select SQL_CACHE * from t", false},
		{"select * from t", false},
	}
	count := 0
	ctx := context.Background()
	for _, test := range tests {
		ctx1 := context.WithValue(ctx, "CheckSelectRequestHook", func(req *kv.Request) {
			count++
			if req.NotFillCache != test.expect {
				c.Errorf("sql=%s, expect=%v, get=%v", test.sql, test.expect, req.NotFillCache)
			}
		})
		rs, err := tk.Se.Execute(ctx1, test.sql)
		c.Assert(err, IsNil)
		tk.ResultSetToResult(rs[0], Commentf("sql: %v", test.sql))
	}
	c.Assert(count, Equals, len(tests)) // Make sure the hook function is called.
}

func (s *testContextOptionSuite) TestSyncLog(c *C) {
	tk := testkit.NewTestKit(c, s.store)
	tk.MustExec("use test")

	cli := s.cli
	cli.mu.Lock()
	cli.mu.checkFlags = checkRequestSyncLog
	cli.mu.syncLog = true
	cli.mu.Unlock()
	tk.MustExec("create table t (id int primary key)")
	cli.mu.Lock()
	cli.mu.syncLog = false
	cli.mu.Unlock()
	tk.MustExec("insert into t values (1)")

	cli.mu.Lock()
	cli.mu.checkFlags = checkRequestOff
	cli.mu.Unlock()
}

func (s *testSuite) TestHandleTransfer(c *C) {
	tk := testkit.NewTestKit(c, s.store)
	tk.MustExec("use test")
	tk.MustExec("create table t(a int, index idx(a))")
	tk.MustExec("insert into t values(1), (2), (4)")
	tk.MustExec("begin")
	tk.MustExec("update t set a = 3 where a = 4")
	// test table scan read whose result need handle.
	tk.MustQuery("select * from t ignore index(idx)").Check(testkit.Rows("1", "2", "3"))
	tk.MustExec("insert into t values(4)")
	// test single read whose result need handle
	tk.MustQuery("select * from t use index(idx)").Check(testkit.Rows("1", "2", "3", "4"))
	tk.MustExec("update t set a = 5 where a = 3")
	tk.MustQuery("select * from t use index(idx)").Check(testkit.Rows("1", "2", "4", "5"))
	tk.MustExec("commit")

	tk.MustExec("drop table if exists t")
	tk.MustExec("create table t(a int, b int, index idx(a))")
	tk.MustExec("insert into t values(3, 3), (1, 1), (2, 2)")
	// Second test double read.
	tk.MustQuery("select * from t use index(idx) order by a").Check(testkit.Rows("1 1", "2 2", "3 3"))
}

func (s *testSuite) TestBit(c *C) {
	tk := testkit.NewTestKitWithInit(c, s.store)

	tk.MustExec("drop table if exists t")
	tk.MustExec("create table t (c1 bit(2))")
	tk.MustExec("insert into t values (0), (1), (2), (3)")
	_, err := tk.Exec("insert into t values (4)")
	c.Assert(err, NotNil)
	_, err = tk.Exec("insert into t values ('a')")
	c.Assert(err, NotNil)
	r, err := tk.Exec("select * from t where c1 = 2")
	c.Assert(err, IsNil)
	chk := r.NewChunk()
	err = r.Next(context.Background(), chk)
	c.Assert(err, IsNil)
	c.Assert(types.BinaryLiteral(chk.GetRow(0).GetBytes(0)), DeepEquals, types.NewBinaryLiteralFromUint(2, -1))

	tk.MustExec("drop table if exists t")
	tk.MustExec("create table t (c1 bit(31))")
	tk.MustExec("insert into t values (0x7fffffff)")
	_, err = tk.Exec("insert into t values (0x80000000)")
	c.Assert(err, NotNil)
	_, err = tk.Exec("insert into t values (0xffffffff)")
	c.Assert(err, NotNil)
	tk.MustExec("insert into t values ('123')")
	tk.MustExec("insert into t values ('1234')")
	_, err = tk.Exec("insert into t values ('12345)")
	c.Assert(err, NotNil)

	tk.MustExec("drop table if exists t")
	tk.MustExec("create table t (c1 bit(62))")
	tk.MustExec("insert into t values ('12345678')")
	tk.MustExec("drop table if exists t")
	tk.MustExec("create table t (c1 bit(61))")
	_, err = tk.Exec("insert into t values ('12345678')")
	c.Assert(err, NotNil)

	tk.MustExec("drop table if exists t")
	tk.MustExec("create table t (c1 bit(32))")
	tk.MustExec("insert into t values (0x7fffffff)")
	tk.MustExec("insert into t values (0xffffffff)")
	_, err = tk.Exec("insert into t values (0x1ffffffff)")
	c.Assert(err, NotNil)
	tk.MustExec("insert into t values ('1234')")
	_, err = tk.Exec("insert into t values ('12345')")
	c.Assert(err, NotNil)

	tk.MustExec("drop table if exists t")
	tk.MustExec("create table t (c1 bit(64))")
	tk.MustExec("insert into t values (0xffffffffffffffff)")
	tk.MustExec("insert into t values ('12345678')")
	_, err = tk.Exec("insert into t values ('123456789')")
	c.Assert(err, NotNil)
}

func (s *testSuite) TestEnum(c *C) {
	tk := testkit.NewTestKitWithInit(c, s.store)

	tk.MustExec("drop table if exists t")
	tk.MustExec("create table t (c enum('a', 'b', 'c'))")
	tk.MustExec("insert into t values ('a'), (2), ('c')")
	tk.MustQuery("select * from t where c = 'a'").Check(testkit.Rows("a"))

	tk.MustQuery("select c + 1 from t where c = 2").Check(testkit.Rows("3"))

	tk.MustExec("delete from t")
	tk.MustExec("insert into t values ()")
	tk.MustExec("insert into t values (null), ('1')")
	tk.MustQuery("select c + 1 from t where c = 1").Check(testkit.Rows("2"))
}

func (s *testSuite) TestSet(c *C) {
	tk := testkit.NewTestKitWithInit(c, s.store)

	tk.MustExec("drop table if exists t")
	tk.MustExec("create table t (c set('a', 'b', 'c'))")
	tk.MustExec("insert into t values ('a'), (2), ('c'), ('a,b'), ('b,a')")
	tk.MustQuery("select * from t where c = 'a'").Check(testkit.Rows("a"))

	tk.MustQuery("select * from t where c = 'a,b'").Check(testkit.Rows("a,b", "a,b"))

	tk.MustQuery("select c + 1 from t where c = 2").Check(testkit.Rows("3"))

	tk.MustExec("delete from t")
	tk.MustExec("insert into t values ()")
	tk.MustExec("insert into t values (null), ('1')")
	tk.MustQuery("select c + 1 from t where c = 1").Check(testkit.Rows("2"))
}

func (s *testSuite) TestSubqueryInValues(c *C) {
	tk := testkit.NewTestKitWithInit(c, s.store)

	tk.MustExec("drop table if exists t")
	tk.MustExec("create table t (id int, name varchar(20))")
	tk.MustExec("drop table if exists t1")
	tk.MustExec("create table t1 (gid int)")

	tk.MustExec("insert into t1 (gid) value (1)")
	tk.MustExec("insert into t (id, name) value ((select gid from t1) ,'asd')")
	tk.MustQuery("select * from t").Check(testkit.Rows("1 asd"))
}

func (s *testSuite) TestEnhancedRangeAccess(c *C) {
	tk := testkit.NewTestKitWithInit(c, s.store)

	tk.MustExec("drop table if exists t")
	tk.MustExec("create table t (a int primary key, b int)")
	tk.MustExec("insert into t values(1, 2), (2, 1)")
	tk.MustQuery("select * from t where (a = 1 and b = 2) or (a = 2 and b = 1)").Check(testkit.Rows("1 2", "2 1"))
	tk.MustQuery("select * from t where (a = 1 and b = 1) or (a = 2 and b = 2)").Check(nil)
}

// TestMaxInt64Handle Issue #4810
func (s *testSuite) TestMaxInt64Handle(c *C) {
	tk := testkit.NewTestKitWithInit(c, s.store)

	tk.MustExec("drop table if exists t")
	tk.MustExec("create table t(id bigint, PRIMARY KEY (id))")
	tk.MustExec("insert into t values(9223372036854775807)")
	tk.MustExec("select * from t where id = 9223372036854775807")
	tk.MustQuery("select * from t where id = 9223372036854775807;").Check(testkit.Rows("9223372036854775807"))
	tk.MustQuery("select * from t").Check(testkit.Rows("9223372036854775807"))
	_, err := tk.Exec("insert into t values(9223372036854775807)")
	c.Assert(err, NotNil)
	tk.MustExec("delete from t where id = 9223372036854775807")
	tk.MustQuery("select * from t").Check(nil)
}

func (s *testSuite) TestTableScanWithPointRanges(c *C) {
	tk := testkit.NewTestKitWithInit(c, s.store)

	tk.MustExec("drop table if exists t")
	tk.MustExec("create table t(id int, PRIMARY KEY (id))")
	tk.MustExec("insert into t values(1), (5), (10)")
	tk.MustQuery("select * from t where id in(1, 2, 10)").Check(testkit.Rows("1", "10"))
}

func (s *testSuite) TestUnsignedPk(c *C) {
	tk := testkit.NewTestKitWithInit(c, s.store)

	tk.MustExec("drop table if exists t")
	tk.MustExec("create table t(id bigint unsigned primary key)")
	var num1, num2 uint64 = math.MaxInt64 + 1, math.MaxInt64 + 2
	tk.MustExec(fmt.Sprintf("insert into t values(%v), (%v), (1), (2)", num1, num2))
	num1Str := strconv.FormatUint(num1, 10)
	num2Str := strconv.FormatUint(num2, 10)
	tk.MustQuery("select * from t order by id").Check(testkit.Rows("1", "2", num1Str, num2Str))
	tk.MustQuery("select * from t where id not in (2)").Check(testkit.Rows(num1Str, num2Str, "1"))
}

func (s *testSuite) TestEarlyClose(c *C) {
	tk := testkit.NewTestKit(c, s.store)
	tk.MustExec("use test")
	tk.MustExec("create table earlyclose (id int primary key)")

	// Insert 1000 rows.
	var values []string
	for i := 0; i < 1000; i++ {
		values = append(values, fmt.Sprintf("(%d)", i))
	}
	tk.MustExec("insert earlyclose values " + strings.Join(values, ","))

	// Get table ID for split.
	dom := domain.GetDomain(tk.Se)
	is := dom.InfoSchema()
	tbl, err := is.TableByName(model.NewCIStr("test"), model.NewCIStr("earlyclose"))
	c.Assert(err, IsNil)
	tblID := tbl.Meta().ID

	// Split the table.
	s.cluster.SplitTable(s.mvccStore, tblID, 500)

	ctx := context.Background()
	for i := 0; i < 500; i++ {
		rss, err1 := tk.Se.Execute(ctx, "select * from earlyclose order by id")
		c.Assert(err1, IsNil)
		rs := rss[0]
		chk := rs.NewChunk()
		err = rs.Next(ctx, chk)
		c.Assert(err, IsNil)
		rs.Close()
	}

	// Goroutine should not leak when error happen.
	gofail.Enable("github.com/pingcap/tidb/store/tikv/handleTaskOnceError", `return(true)`)
	defer gofail.Disable("github.com/pingcap/tidb/store/tikv/handleTaskOnceError")
	rss, err := tk.Se.Execute(ctx, "select * from earlyclose")
	c.Assert(err, IsNil)
	rs := rss[0]
	chk := rs.NewChunk()
	err = rs.Next(ctx, chk)
	c.Assert(err, NotNil)
	rs.Close()
}

func (s *testSuite) TestIssue5666(c *C) {
	tk := testkit.NewTestKit(c, s.store)
	tk.MustExec("set @@profiling=1")
	tk.MustQuery("SELECT QUERY_ID, SUM(DURATION) AS SUM_DURATION FROM INFORMATION_SCHEMA.PROFILING GROUP BY QUERY_ID;").Check(testkit.Rows("0 0"))
}

func (s *testSuite) TestIssue5341(c *C) {
	tk := testkit.NewTestKit(c, s.store)
	tk.MustExec("drop table if exists test.t")
	tk.MustExec("create table test.t(a char)")
	tk.MustExec("insert into test.t value('a')")
	tk.MustQuery("select * from test.t where a < 1 order by a limit 0;").Check(testkit.Rows())
}

func (s *testSuite) TestContainDotColumn(c *C) {
	tk := testkit.NewTestKit(c, s.store)

	tk.MustExec("use test")
	tk.MustExec("drop table if exists test.t1")
	tk.MustExec("create table test.t1(t1.a char)")
	tk.MustExec("drop table if exists t2")
	tk.MustExec("create table t2(a char, t2.b int)")

	tk.MustExec("drop table if exists t3")
	_, err := tk.Exec("create table t3(s.a char);")
	terr := errors.Trace(err).(*errors.Err).Cause().(*terror.Error)
	c.Assert(terr.Code(), Equals, terror.ErrCode(mysql.ErrWrongTableName))
}

func (s *testSuite) TestCheckIndex(c *C) {
	s.ctx = mock.NewContext()
	s.ctx.Store = s.store
	se, err := session.CreateSession4Test(s.store)
	c.Assert(err, IsNil)
	defer se.Close()

	_, err = se.Execute(context.Background(), "create database test_admin")
	c.Assert(err, IsNil)
	_, err = se.Execute(context.Background(), "use test_admin")
	c.Assert(err, IsNil)
	_, err = se.Execute(context.Background(), "create table t (pk int primary key, c int default 1, c1 int default 1, unique key c(c))")
	c.Assert(err, IsNil)
	is := s.domain.InfoSchema()
	db := model.NewCIStr("test_admin")
	dbInfo, ok := is.SchemaByName(db)
	c.Assert(ok, IsTrue)
	tblName := model.NewCIStr("t")
	tbl, err := is.TableByName(db, tblName)
	c.Assert(err, IsNil)
	tbInfo := tbl.Meta()

	alloc := autoid.NewAllocator(s.store, dbInfo.ID)
	tb, err := tables.TableFromMeta(alloc, tbInfo)
	c.Assert(err, IsNil)

	_, err = se.Execute(context.Background(), "admin check index t c")
	c.Assert(err, IsNil)

	_, err = se.Execute(context.Background(), "admin check index t C")
	c.Assert(err, IsNil)

	// set data to:
	// index     data (handle, data): (1, 10), (2, 20)
	// table     data (handle, data): (1, 10), (2, 20)
	recordVal1 := types.MakeDatums(int64(1), int64(10), int64(11))
	recordVal2 := types.MakeDatums(int64(2), int64(20), int64(21))
	c.Assert(s.ctx.NewTxn(), IsNil)
	_, err = tb.AddRecord(s.ctx, recordVal1, false)
	c.Assert(err, IsNil)
	_, err = tb.AddRecord(s.ctx, recordVal2, false)
	c.Assert(err, IsNil)
	c.Assert(s.ctx.Txn().Commit(context.Background()), IsNil)

	mockCtx := mock.NewContext()
	idx := tb.Indices()[0]
	sc := &stmtctx.StatementContext{TimeZone: time.Local}

	_, err = se.Execute(context.Background(), "admin check index t idx_inexistent")
	c.Assert(strings.Contains(err.Error(), "not exist"), IsTrue)

	// set data to:
	// index     data (handle, data): (1, 10), (2, 20), (3, 30)
	// table     data (handle, data): (1, 10), (2, 20), (4, 40)
	txn, err := s.store.Begin()
	c.Assert(err, IsNil)
	_, err = idx.Create(mockCtx, txn, types.MakeDatums(int64(30)), 3)
	c.Assert(err, IsNil)
	key := tablecodec.EncodeRowKey(tb.Meta().ID, codec.EncodeInt(nil, 4))
	setColValue(c, txn, key, types.NewDatum(int64(40)))
	err = txn.Commit(context.Background())
	c.Assert(err, IsNil)
	_, err = se.Execute(context.Background(), "admin check index t c")
	c.Assert(err, NotNil)
	c.Assert(strings.Contains(err.Error(), "isn't equal to value count"), IsTrue)

	// set data to:
	// index     data (handle, data): (1, 10), (2, 20), (3, 30), (4, 40)
	// table     data (handle, data): (1, 10), (2, 20), (4, 40)
	txn, err = s.store.Begin()
	c.Assert(err, IsNil)
	_, err = idx.Create(mockCtx, txn, types.MakeDatums(int64(40)), 4)
	c.Assert(err, IsNil)
	err = txn.Commit(context.Background())
	c.Assert(err, IsNil)
	_, err = se.Execute(context.Background(), "admin check index t c")
	c.Assert(strings.Contains(err.Error(), "table count 3 != index(c) count 4"), IsTrue)

	// set data to:
	// index     data (handle, data): (1, 10), (4, 40)
	// table     data (handle, data): (1, 10), (2, 20), (4, 40)
	txn, err = s.store.Begin()
	c.Assert(err, IsNil)
	err = idx.Delete(sc, txn, types.MakeDatums(int64(30)), 3)
	c.Assert(err, IsNil)
	err = idx.Delete(sc, txn, types.MakeDatums(int64(20)), 2)
	c.Assert(err, IsNil)
	err = txn.Commit(context.Background())
	c.Assert(err, IsNil)
	_, err = se.Execute(context.Background(), "admin check index t c")
	c.Assert(strings.Contains(err.Error(), "table count 3 != index(c) count 2"), IsTrue)

	// TODO: pass the case below：
	// set data to:
	// index     data (handle, data): (1, 10), (4, 40), (2, 30)
	// table     data (handle, data): (1, 10), (2, 20), (4, 40)
}

func setColValue(c *C, txn kv.Transaction, key kv.Key, v types.Datum) {
	row := []types.Datum{v, {}}
	colIDs := []int64{2, 3}
	sc := &stmtctx.StatementContext{TimeZone: time.Local}
	value, err := tablecodec.EncodeRow(sc, row, colIDs, nil, nil)
	c.Assert(err, IsNil)
	err = txn.Set(key, value)
	c.Assert(err, IsNil)
}

func (s *testSuite) TestCheckTable(c *C) {
	tk := testkit.NewTestKit(c, s.store)

	// Test 'admin check table' when the table has a unique index with null values.
	tk.MustExec("use test")
	tk.MustExec("drop table if exists admin_test;")
	tk.MustExec("create table admin_test (c1 int, c2 int, c3 int default 1, index (c1), unique key(c2));")
	tk.MustExec("insert admin_test (c1, c2) values (1, 1), (2, 2), (NULL, NULL);")
	tk.MustExec("admin check table admin_test;")
}

func (s *testSuite) TestCoprocessorStreamingFlag(c *C) {
	tk := testkit.NewTestKit(c, s.store)

	tk.MustExec("use test")
	tk.MustExec("create table t (id int, value int, index idx(id))")
	// Add some data to make statistics work.
	for i := 0; i < 100; i++ {
		tk.MustExec(fmt.Sprintf("insert into t values (%d, %d)", i, i))
	}

	tests := []struct {
		sql    string
		expect bool
	}{
		{"select * from t", true},                         // TableReader
		{"select * from t where id = 5", true},            // IndexLookup
		{"select * from t where id > 5", true},            // Filter
		{"select * from t limit 3", false},                // Limit
		{"select avg(id) from t", false},                  // Aggregate
		{"select * from t order by value limit 3", false}, // TopN
	}

	ctx := context.Background()
	for _, test := range tests {
		ctx1 := context.WithValue(ctx, "CheckSelectRequestHook", func(req *kv.Request) {
			if req.Streaming != test.expect {
				c.Errorf("sql=%s, expect=%v, get=%v", test.sql, test.expect, req.Streaming)
			}
		})
		rs, err := tk.Se.Execute(ctx1, test.sql)
		c.Assert(err, IsNil)
		tk.ResultSetToResult(rs[0], Commentf("sql: %v", test.sql))
	}
}

func (s *testSuite) TestIncorrectLimitArg(c *C) {
	tk := testkit.NewTestKit(c, s.store)

	tk.MustExec(`use test;`)
	tk.MustExec(`drop table if exists t;`)
	tk.MustExec(`create table t(a bigint);`)
	tk.MustExec(`prepare stmt1 from 'select * from t limit ?';`)
	tk.MustExec(`prepare stmt2 from 'select * from t limit ?, ?';`)
	tk.MustExec(`set @a = -1;`)
	tk.MustExec(`set @b =  1;`)

	var err error
	_, err = tk.Se.Execute(context.TODO(), `execute stmt1 using @a;`)
	c.Assert(err.Error(), Equals, `[planner:1210]Incorrect arguments to LIMIT`)

	_, err = tk.Se.Execute(context.TODO(), `execute stmt2 using @b, @a;`)
	c.Assert(err.Error(), Equals, `[planner:1210]Incorrect arguments to LIMIT`)
}

func (s *testSuite) TestLimit(c *C) {
	tk := testkit.NewTestKit(c, s.store)
	tk.MustExec(`use test;`)
	tk.MustExec(`drop table if exists t;`)
	tk.MustExec(`create table t(a bigint, b bigint);`)
	tk.MustExec(`insert into t values(1, 1), (2, 2), (3, 3), (4, 4), (5, 5), (6, 6);`)
	tk.MustQuery(`select * from t order by a limit 1, 1;`).Check(testkit.Rows(
		"2 2",
	))
	tk.MustQuery(`select * from t order by a limit 1, 2;`).Check(testkit.Rows(
		"2 2",
		"3 3",
	))
	tk.MustQuery(`select * from t order by a limit 1, 3;`).Check(testkit.Rows(
		"2 2",
		"3 3",
		"4 4",
	))
	tk.MustQuery(`select * from t order by a limit 1, 4;`).Check(testkit.Rows(
		"2 2",
		"3 3",
		"4 4",
		"5 5",
	))
	tk.MustExec(`set @@tidb_max_chunk_size=2;`)
	tk.MustQuery(`select * from t order by a limit 2, 1;`).Check(testkit.Rows(
		"3 3",
	))
	tk.MustQuery(`select * from t order by a limit 2, 2;`).Check(testkit.Rows(
		"3 3",
		"4 4",
	))
	tk.MustQuery(`select * from t order by a limit 2, 3;`).Check(testkit.Rows(
		"3 3",
		"4 4",
		"5 5",
	))
	tk.MustQuery(`select * from t order by a limit 2, 4;`).Check(testkit.Rows(
		"3 3",
		"4 4",
		"5 5",
		"6 6",
	))
}

func (s *testSuite) TestCoprocessorStreamingWarning(c *C) {
	tk := testkit.NewTestKit(c, s.store)
	tk.MustExec("use test")
	tk.MustExec("drop table if exists t")
	tk.MustExec("create table t(a double)")
	tk.MustExec("insert into t value(1.2)")
	tk.MustExec("set @@session.tidb_enable_streaming = 1")

	result := tk.MustQuery("select * from t where a/0 > 1")
	result.Check(testkit.Rows())
	tk.MustQuery("show warnings").Check(testutil.RowsWithSep("|", "Warning|1105|Division by 0"))
}

func (s *testSuite) TestYearTypeDeleteIndex(c *C) {
	tk := testkit.NewTestKit(c, s.store)
	tk.MustExec("use test")
	tk.MustExec("drop table if exists t")
	tk.MustExec("create table t(a YEAR, PRIMARY KEY(a));")
	tk.MustExec("insert into t set a = '2151';")
	tk.MustExec("delete from t;")
	tk.MustExec("admin check table t")
}

func (s *testSuite) TestForSelectScopeInUnion(c *C) {
	// A union B for update, the "for update" option belongs to union statement, so
	// it should works on both A and B.
	tk1 := testkit.NewTestKit(c, s.store)
	tk2 := testkit.NewTestKit(c, s.store)
	tk1.MustExec("use test")
	tk1.MustExec("drop table if exists t")
	tk1.MustExec("create table t(a int)")
	tk1.MustExec("insert into t values (1)")

	tk1.MustExec("begin")
	// 'For update' would act on the second select.
	tk1.MustQuery("select 1 as a union select a from t for update")

	tk2.MustExec("use test")
	tk2.MustExec("update t set a = a + 1")

	// As tk1 use select 'for update', it should detect conflict and fail.
	_, err := tk1.Exec("commit")
	c.Assert(err, NotNil)

	tk1.MustExec("begin")
	// 'For update' would be ignored if 'order by' or 'limit' exists.
	tk1.MustQuery("select 1 as a union select a from t limit 5 for update")
	tk1.MustQuery("select 1 as a union select a from t order by a for update")

	tk2.MustExec("update t set a = a + 1")

	_, err = tk1.Exec("commit")
	c.Assert(err, IsNil)
}

func (s *testSuite) TestUnsignedDecimalOverflow(c *C) {
	tests := []struct {
		input  interface{}
		hasErr bool
		err    string
	}{{
		-1,
		true,
		"Out of range value for column",
	}, {
		"-1.1e-1",
		true,
		"Out of range value for column",
	}, {
		-1.1,
		true,
		"Out of range value for column",
	}, {
		-0,
		false,
		"",
	},
	}
	tk := testkit.NewTestKit(c, s.store)
	tk.MustExec("use test")
	tk.MustExec("drop table if exists t")
	tk.MustExec("create table t(a decimal(10,2) unsigned)")
	for _, t := range tests {
		res, err := tk.Exec("insert into t values (?)", t.input)
		if res != nil {
			defer res.Close()
		}
		if t.hasErr {
			c.Assert(err, NotNil)
			c.Assert(strings.Contains(err.Error(), t.err), IsTrue)
		} else {
			c.Assert(err, IsNil)
		}
		if res != nil {
			res.Close()
		}
	}

	tk.MustExec("set sql_mode=''")
	tk.MustExec("delete from t")
	tk.MustExec("insert into t values (?)", -1)
	r := tk.MustQuery("select a from t limit 1")
	r.Check(testkit.Rows("0.00"))
}

func (s *testSuite) TestIndexJoinTableDualPanic(c *C) {
	tk := testkit.NewTestKit(c, s.store)
	tk.MustExec("use test")
	tk.MustExec("drop table if exists a")
	tk.MustExec("create table a (f1 int, f2 varchar(32), primary key (f1))")
	tk.MustExec("insert into a (f1,f2) values (1,'a'), (2,'b'), (3,'c')")
	tk.MustQuery("select a.* from a inner join (select 1 as k1,'k2-1' as k2) as k on a.f1=k.k1;").
		Check(testkit.Rows("1 a"))
}

func (s *testSuite) TestUnionAutoSignedCast(c *C) {
	tk := testkit.NewTestKit(c, s.store)
	tk.MustExec("use test")
	tk.MustExec("drop table if exists t1,t2")
	tk.MustExec("create table t1 (id int, i int, b bigint, d double, dd decimal)")
	tk.MustExec("create table t2 (id int, i int unsigned, b bigint unsigned, d double unsigned, dd decimal unsigned)")
	tk.MustExec("insert into t1 values(1, -1, -1, -1.1, -1)")
	tk.MustExec("insert into t2 values(2, 1, 1, 1.1, 1)")
	tk.MustQuery("select * from t1 union select * from t2 order by id").
		Check(testkit.Rows("1 -1 -1 -1.1 -1", "2 1 1 1.1 1"))
	tk.MustQuery("select id, i, b, d, dd from t2 union select id, i, b, d, dd from t1 order by id").
		Check(testkit.Rows("1 0 0 0 -1", "2 1 1 1.1 1"))
	tk.MustQuery("select id, i from t2 union select id, cast(i as unsigned int) from t1 order by id").
		Check(testkit.Rows("1 18446744073709551615", "2 1"))
	tk.MustQuery("select dd from t2 union all select dd from t2").
		Check(testkit.Rows("1", "1"))

	tk.MustExec("drop table if exists t3,t4")
	tk.MustExec("create table t3 (id int, v int)")
	tk.MustExec("create table t4 (id int, v double unsigned)")
	tk.MustExec("insert into t3 values (1, -1)")
	tk.MustExec("insert into t4 values (2, 1)")
	tk.MustQuery("select id, v from t3 union select id, v from t4 order by id").
		Check(testkit.Rows("1 -1", "2 1"))
	tk.MustQuery("select id, v from t4 union select id, v from t3 order by id").
		Check(testkit.Rows("1 0", "2 1"))

	tk.MustExec("drop table if exists t5,t6,t7")
	tk.MustExec("create table t5 (id int, v bigint unsigned)")
	tk.MustExec("create table t6 (id int, v decimal)")
	tk.MustExec("create table t7 (id int, v bigint)")
	tk.MustExec("insert into t5 values (1, 1)")
	tk.MustExec("insert into t6 values (2, -1)")
	tk.MustExec("insert into t7 values (3, -1)")
	tk.MustQuery("select id, v from t5 union select id, v from t6 order by id").
		Check(testkit.Rows("1 1", "2 -1"))
	tk.MustQuery("select id, v from t5 union select id, v from t7 union select id, v from t6 order by id").
		Check(testkit.Rows("1 1", "2 -1", "3 -1"))
}

func (s *testSuite) TestUpdateJoin(c *C) {
	tk := testkit.NewTestKit(c, s.store)
	tk.MustExec("use test")
	tk.MustExec("drop table if exists t1, t2, t3, t4, t5")
	tk.MustExec("create table t1(k int, v int)")
	tk.MustExec("create table t2(k int, v int)")
	tk.MustExec("create table t3(id int auto_increment, k int, v int, primary key(id))")
	tk.MustExec("create table t4(k int, v int)")
	tk.MustExec("create table t5(v int, k int, primary key(k))")
	tk.MustExec("insert into t1 values (1, 1)")
	tk.MustExec("insert into t4 values (3, 3)")

	// test the normal case that update one row for a single table.
	tk.MustExec("update t1 set v = 0 where k = 1")
	tk.MustQuery("select k, v from t1 where k = 1").Check(testkit.Rows("1 0"))

	// test the case that the table with auto_increment or none-null columns as the right table of left join.
	tk.MustExec("update t1 left join t3 on t1.k = t3.k set t1.v = 1")
	tk.MustQuery("select k, v from t1").Check(testkit.Rows("1 1"))
	tk.MustQuery("select id, k, v from t3").Check(testkit.Rows())

	// test left join and the case that the right table has no matching record but has updated the right table columns.
	tk.MustExec("update t1 left join t2 on t1.k = t2.k set t1.v = t2.v, t2.v = 3")
	tk.MustQuery("select k, v from t1").Check(testkit.Rows("1 <nil>"))
	tk.MustQuery("select k, v from t2").Check(testkit.Rows())

	// test the case that the update operation in the left table references data in the right table while data of the right table columns is modified.
	tk.MustExec("update t1 left join t2 on t1.k = t2.k set t2.v = 3, t1.v = t2.v")
	tk.MustQuery("select k, v from t1").Check(testkit.Rows("1 <nil>"))
	tk.MustQuery("select k, v from t2").Check(testkit.Rows())

	// test right join and the case that the left table has no matching record but has updated the left table columns.
	tk.MustExec("update t2 right join t1 on t2.k = t1.k set t2.v = 4, t1.v = 0")
	tk.MustQuery("select k, v from t1").Check(testkit.Rows("1 0"))
	tk.MustQuery("select k, v from t2").Check(testkit.Rows())

	// test the case of right join and left join at the same time.
	tk.MustExec("update t1 left join t2 on t1.k = t2.k right join t4 on t4.k = t2.k set t1.v = 4, t2.v = 4, t4.v = 4")
	tk.MustQuery("select k, v from t1").Check(testkit.Rows("1 0"))
	tk.MustQuery("select k, v from t2").Check(testkit.Rows())
	tk.MustQuery("select k, v from t4").Check(testkit.Rows("3 4"))

	// test normal left join and the case that the right table has matching rows.
	tk.MustExec("insert t2 values (1, 10)")
	tk.MustExec("update t1 left join t2 on t1.k = t2.k set t2.v = 11")
	tk.MustQuery("select k, v from t2").Check(testkit.Rows("1 11"))

	// test the case of continuously joining the same table and updating the unmatching records.
	tk.MustExec("update t1 t11 left join t2 on t11.k = t2.k left join t1 t12 on t2.v = t12.k set t12.v = 233, t11.v = 111")
	tk.MustQuery("select k, v from t1").Check(testkit.Rows("1 111"))
	tk.MustQuery("select k, v from t2").Check(testkit.Rows("1 11"))

	// test the left join case that the left table has records but all records are null.
	tk.MustExec("delete from t1")
	tk.MustExec("delete from t2")
	tk.MustExec("insert into t1 values (null, null)")
	tk.MustExec("update t1 left join t2 on t1.k = t2.k set t1.v = 1")
	tk.MustQuery("select k, v from t1").Check(testkit.Rows("<nil> 1"))

	// test the case that the right table of left join has an primary key.
	tk.MustExec("insert t5 values(0, 0)")
	tk.MustExec("update t1 left join t5 on t1.k = t5.k set t1.v = 2")
	tk.MustQuery("select k, v from t1").Check(testkit.Rows("<nil> 2"))
	tk.MustQuery("select k, v from t5").Check(testkit.Rows("0 0"))

}<|MERGE_RESOLUTION|>--- conflicted
+++ resolved
@@ -124,8 +124,8 @@
 	tk.MustExec("use test")
 	r := tk.MustQuery("show tables")
 	for _, tb := range r.Rows() {
-		sql := fmt.Sprintf("drop table %v", tb[0])
-		tk.MustExec(sql)
+		tableName := tb[0]
+		tk.MustExec(fmt.Sprintf("drop table %v", tableName))
 	}
 }
 
@@ -252,16 +252,14 @@
 	// For "checksum_without_index", we only have one checksum, so the result will be 1.
 	res.Sort().Check(testkit.Rows("test checksum_with_index 0 2 2", "test checksum_without_index 1 1 1"))
 
-<<<<<<< HEAD
 	tk.MustExec("drop table if exists admin_test")
 	tk.MustExec("drop table if exists admin_test1")
 	tk.MustExec("drop table if exists admin_test2")
-=======
+
 	tk.MustExec("drop table if exists t")
 	tk.MustExec("create table t(a bigint unsigned primary key, b int, c int, index idx(a, b));")
 	tk.MustExec("insert into t values(1, 1, 1)")
 	tk.MustExec("admin check table t")
->>>>>>> be2c276f
 }
 
 func (s *testSuite) fillData(tk *testkit.TestKit, table string) {
@@ -1213,15 +1211,14 @@
 func (s *testSuite) TestUnsignedPKColumn(c *C) {
 	tk := testkit.NewTestKit(c, s.store)
 	tk.MustExec("use test")
-	// Uncomment below test after fix admin check table bug.
-	//tk.MustExec("drop table if exists t")
-	//tk.MustExec("create table t (a int unsigned primary key, b int, c int, key idx_ba (b, c, a));")
-	//tk.MustExec("insert t values (1, 1, 1)")
-	//result := tk.MustQuery("select * from t;")
-	//result.Check(testkit.Rows("1 1 1"))
-	//tk.MustExec("update t set c=2 where a=1;")
-	//result = tk.MustQuery("select * from t where b=1;")
-	//result.Check(testkit.Rows("1 1 2"))
+	tk.MustExec("drop table if exists t")
+	tk.MustExec("create table t (a int unsigned primary key, b int, c int, key idx_ba (b, c, a));")
+	tk.MustExec("insert t values (1, 1, 1)")
+	result := tk.MustQuery("select * from t;")
+	result.Check(testkit.Rows("1 1 1"))
+	tk.MustExec("update t set c=2 where a=1;")
+	result = tk.MustQuery("select * from t where b=1;")
+	result.Check(testkit.Rows("1 1 2"))
 }
 
 func (s *testSuite) TestJSON(c *C) {
