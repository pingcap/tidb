--- conflicted
+++ resolved
@@ -132,72 +132,6 @@
 	c.Assert(err, NotNil)
 }
 
-<<<<<<< HEAD
-func (s *testSuite) TestPrepared(c *C) {
-	defer testleak.AfterTest(c)()
-	tk := testkit.NewTestKit(c, s.store)
-	tk.MustExec("use test")
-	tk.MustExec("drop table if exists prepare_test")
-	tk.MustExec("create table prepare_test (id int PRIMARY KEY AUTO_INCREMENT, c1 int, c2 int, c3 int default 1)")
-	tk.MustExec("insert prepare_test (c1) values (1),(2),(NULL)")
-
-	tk.MustExec(`prepare stmt_test_1 from 'select id from prepare_test where id > ?'; set @a = 1; execute stmt_test_1 using @a;`)
-	tk.MustExec(`prepare stmt_test_2 from 'select 1'`)
-	// Prepare multiple statement is not allowed.
-	_, err := tk.Exec(`prepare stmt_test_3 from 'select id from prepare_test where id > ?;select id from prepare_test where id > ?;'`)
-	c.Assert(executor.ErrPrepareMulti.Equal(err), IsTrue)
-
-	// Prepare DDL statement is not allowed.
-	_, err = tk.Exec(`prepare stmt_test_3 from 'create table prepare_ddl (a int);'`)
-	c.Assert(executor.ErrPrepareDDL.Equal(err), IsTrue)
-
-	// The variable count does not match.
-	_, err = tk.Exec(`prepare stmt_test_4 from 'select id from prepare_test where id > ? and id < ?'; set @a = 1; execute stmt_test_4 using @a;`)
-	c.Assert(executor.ErrWrongParamCount.Equal(err), IsTrue)
-	// Prepare and deallocate prepared statement immediately.
-	tk.MustExec(`prepare stmt_test_5 from 'select id from prepare_test where id > ?'; deallocate prepare stmt_test_5;`)
-
-	// Statement not found.
-	_, err = tk.Exec("deallocate prepare stmt_test_5")
-	c.Assert(executor.ErrStmtNotFound.Equal(err), IsTrue)
-
-	// The `stmt_test5` should not be found.
-	_, err = tk.Exec(`set @a = 1; execute stmt_test_5 using @a;`)
-	c.Assert(executor.ErrStmtNotFound.Equal(err), IsTrue)
-
-	// Use parameter marker with argument will run prepared statement.
-	result := tk.MustQuery("select distinct c1, c2 from prepare_test where c1 = ?", 1)
-	result.Check([][]interface{}{{1, nil}})
-
-	// Call Session PrepareStmt directly to get stmtId.
-	stmtId, _, _, err := tk.Se.PrepareStmt("select c1, c2 from prepare_test where c1 = ?")
-	c.Assert(err, IsNil)
-	_, err = tk.Se.ExecutePreparedStmt(stmtId, 1)
-	c.Assert(err, IsNil)
-
-	// Make schema change.
-	tk.Exec("create table prepare2 (a int)")
-
-	// Should success as the changed schema do not affect the prepared statement.
-	_, err = tk.Se.ExecutePreparedStmt(stmtId, 1)
-	c.Assert(err, IsNil)
-
-	// Drop a column so the prepared statement become invalid.
-	tk.MustExec("alter table prepare_test drop column c2")
-
-	// There should be schema changed error.
-	_, err = tk.Se.ExecutePreparedStmt(stmtId, 1)
-	c.Assert(executor.ErrSchemaChanged.Equal(err), IsTrue)
-
-	// Coverage.
-	exec := &executor.ExecuteExec{}
-	exec.Fields()
-	exec.Next()
-	exec.Close()
-}
-
-=======
->>>>>>> a6a456bd
 func (s *testSuite) fillData(tk *testkit.TestKit, table string) {
 	tk.MustExec("use test")
 	tk.MustExec(fmt.Sprintf("create table %s(id int not null default 1, name varchar(255), PRIMARY KEY(id));", table))
