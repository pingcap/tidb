--- conflicted
+++ resolved
@@ -1089,8 +1089,7 @@
 	tk.MustExec("set @@tidb_max_chunk_size=2;")
 	tk.MustQuery("select count(*) from (select a as c, a as d from t1 union all select a, b from t1) t;").Check(testkit.Rows("12"))
 
-<<<<<<< HEAD
-	// #issue 8189 and issue 8199
+	// #issue 8189 and #issue 8199
 	tk.MustExec("drop table if exists t1")
 	tk.MustExec("drop table if exists t2")
 	tk.MustExec("CREATE TABLE t1 (a int not null, b char (10) not null)")
@@ -1098,12 +1097,11 @@
 	tk.MustExec("CREATE TABLE t2 (a int not null, b char (10) not null)")
 	tk.MustExec("insert into t2 values(1,'a'),(2,'b'),(3,'c'),(3,'c')")
 	tk.MustQuery("select a from t1 union select a from t1 order by (select a+1);").Check(testkit.Rows("1", "2", "3"))
-=======
+  
 	// #issue 8201
 	for i := 0; i < 4; i++ {
 		tk.MustQuery("SELECT(SELECT 0 AS a FROM dual UNION SELECT 1 AS a FROM dual ORDER BY a ASC  LIMIT 1) AS dev").Check(testkit.Rows("0"))
 	}
->>>>>>> 6a99fa25
 }
 
 func (s *testSuite) TestNeighbouringProj(c *C) {
