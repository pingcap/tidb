--- conflicted
+++ resolved
@@ -7152,7 +7152,6 @@
 	tk.MustQuery("select a + 1 as field1, a as field2 from t order by field1, field2 limit 2").Check(testkit.Rows("2 1", "3 2"))
 }
 
-<<<<<<< HEAD
 func (s testSuite) TestTrackAggMemoryUsage(c *C) {
 	tk := testkit.NewTestKit(c, s.store)
 
@@ -7170,7 +7169,8 @@
 	c.Assert(rows[0][7], Not(Equals), "N/A")
 	rows = tk.MustQuery("explain analyze select /*+ STREAM_AGG() */ sum(a) from t").Rows()
 	c.Assert(rows[0][7], Not(Equals), "N/A")
-=======
+}
+
 func (s *testSuite) Test12201(c *C) {
 	tk := testkit.NewTestKit(c, s.store)
 	tk.MustExec("use test")
@@ -7181,5 +7181,4 @@
 	tk.MustQuery("select * from e where case 1 when 1 then e end").Check(testkit.Rows("a", "b"))
 	tk.MustQuery("select * from e where case e when 1 then e end").Check(testkit.Rows("a"))
 	tk.MustQuery("select * from e where case 1 when e then e end").Check(testkit.Rows("a"))
->>>>>>> 7fac2ba0
 }