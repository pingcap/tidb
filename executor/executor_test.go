--- conflicted
+++ resolved
@@ -8815,7 +8815,6 @@
 	}
 }
 
-<<<<<<< HEAD
 func (s *testSerialSuite) TestIssue30289(c *C) {
 	tk := testkit.NewTestKit(c, s.store)
 	tk.MustExec("use test")
@@ -8828,7 +8827,8 @@
 	tk.MustExec("create table t(a int)")
 	err := tk.QueryToErr("select /*+ hash_join(t1) */ * from t t1 join t t2 on t1.a=t2.a")
 	c.Assert(err.Error(), Matches, "issue30289 build return error")
-=======
+}
+
 func (s *testSerialSuite) TestIndexJoin31494(c *C) {
 	tk := testkit.NewTestKit(c, s.store)
 	tk.MustExec("use test")
@@ -8896,5 +8896,4 @@
 	tk.MustExec("delete from t1, t2 using t1 join t2 where t1.c1 is null;")
 	tk.MustQuery("select * from t1;").Check(testkit.Rows())
 	tk.MustQuery("select * from t2;").Check(testkit.Rows())
->>>>>>> d6c6b54c
 }