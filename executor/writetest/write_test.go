// Copyright 2016 PingCAP, Inc.
//
// Licensed under the Apache License, Version 2.0 (the "License");
// you may not use this file except in compliance with the License.
// You may obtain a copy of the License at
//
//     http://www.apache.org/licenses/LICENSE-2.0
//
// Unless required by applicable law or agreed to in writing, software
// distributed under the License is distributed on an "AS IS" BASIS,
// WITHOUT WARRANTIES OR CONDITIONS OF ANY KIND, either express or implied.
// See the License for the specific language governing permissions and
// limitations under the License.

package writetest

import (
	"context"
	"errors"
	"fmt"
	"strconv"
	"testing"

	"github.com/pingcap/failpoint"
	"github.com/pingcap/tidb/br/pkg/lightning/mydump"
	"github.com/pingcap/tidb/config"
	"github.com/pingcap/tidb/executor"
	"github.com/pingcap/tidb/kv"
	"github.com/pingcap/tidb/parser/model"
	"github.com/pingcap/tidb/parser/mysql"
	"github.com/pingcap/tidb/planner/core"
	"github.com/pingcap/tidb/session"
	"github.com/pingcap/tidb/sessionctx"
	"github.com/pingcap/tidb/sessionctx/variable"
	"github.com/pingcap/tidb/sessiontxn"
	"github.com/pingcap/tidb/store/mockstore"
	"github.com/pingcap/tidb/table"
	"github.com/pingcap/tidb/table/tables"
	"github.com/pingcap/tidb/testkit"
	"github.com/pingcap/tidb/types"
	"github.com/pingcap/tidb/util"
	"github.com/pingcap/tidb/util/mock"
	"github.com/stretchr/testify/require"
)

func TestInsert(t *testing.T) {
	store := testkit.CreateMockStore(t)
	tk := testkit.NewTestKit(t, store)
	tk.MustExec("use test")
	testSQL := `drop table if exists insert_test;create table insert_test (id int PRIMARY KEY AUTO_INCREMENT, c1 int, c2 int, c3 int default 1);`
	tk.MustExec(testSQL)
	testSQL = `insert insert_test (c1) values (1),(2),(NULL);`
	tk.MustExec(testSQL)
	require.Equal(t, tk.Session().LastMessage(), "Records: 3  Duplicates: 0  Warnings: 0")

	errInsertSelectSQL := `insert insert_test (c1) values ();`
	tk.MustExec("begin")
	err := tk.ExecToErr(errInsertSelectSQL)
	require.Error(t, err)
	tk.MustExec("rollback")

	errInsertSelectSQL = `insert insert_test (c1, c2) values (1,2),(1);`
	tk.MustExec("begin")
	err = tk.ExecToErr(errInsertSelectSQL)
	require.Error(t, err)
	tk.MustExec("rollback")

	errInsertSelectSQL = `insert insert_test (xxx) values (3);`
	tk.MustExec("begin")
	err = tk.ExecToErr(errInsertSelectSQL)
	require.Error(t, err)
	tk.MustExec("rollback")

	errInsertSelectSQL = `insert insert_test_xxx (c1) values ();`
	tk.MustExec("begin")
	err = tk.ExecToErr(errInsertSelectSQL)
	require.Error(t, err)
	tk.MustExec("rollback")

	insertSetSQL := `insert insert_test set c1 = 3;`
	tk.MustExec(insertSetSQL)
	require.Empty(t, tk.Session().LastMessage())

	errInsertSelectSQL = `insert insert_test set c1 = 4, c1 = 5;`
	tk.MustExec("begin")
	err = tk.ExecToErr(errInsertSelectSQL)
	require.Error(t, err)
	tk.MustExec("rollback")

	errInsertSelectSQL = `insert insert_test set xxx = 6;`
	tk.MustExec("begin")
	err = tk.ExecToErr(errInsertSelectSQL)
	require.Error(t, err)
	tk.MustExec("rollback")

	insertSelectSQL := `create table insert_test_1 (id int, c1 int);`
	tk.MustExec(insertSelectSQL)
	insertSelectSQL = `insert insert_test_1 select id, c1 from insert_test;`
	tk.MustExec(insertSelectSQL)
	require.Equal(t, tk.Session().LastMessage(), "Records: 4  Duplicates: 0  Warnings: 0")

	insertSelectSQL = `create table insert_test_2 (id int, c1 int);`
	tk.MustExec(insertSelectSQL)
	insertSelectSQL = `insert insert_test_1 select id, c1 from insert_test union select id * 10, c1 * 10 from insert_test;`
	tk.MustExec(insertSelectSQL)
	require.Equal(t, tk.Session().LastMessage(), "Records: 8  Duplicates: 0  Warnings: 0")

	errInsertSelectSQL = `insert insert_test_1 select c1 from insert_test;`
	tk.MustExec("begin")
	err = tk.ExecToErr(errInsertSelectSQL)
	require.Error(t, err)
	tk.MustExec("rollback")

	errInsertSelectSQL = `insert insert_test_1 values(default, default, default, default, default)`
	tk.MustExec("begin")
	err = tk.ExecToErr(errInsertSelectSQL)
	require.Error(t, err)
	tk.MustExec("rollback")

	// Updating column is PK handle.
	// Make sure the record is "1, 1, nil, 1".
	r := tk.MustQuery("select * from insert_test where id = 1;")
	rowStr := fmt.Sprintf("%v %v %v %v", "1", "1", nil, "1")
	r.Check(testkit.Rows(rowStr))
	insertSQL := `insert into insert_test (id, c3) values (1, 2) on duplicate key update id=values(id), c2=10;`
	tk.MustExec(insertSQL)
	require.Empty(t, tk.Session().LastMessage())
	r = tk.MustQuery("select * from insert_test where id = 1;")
	rowStr = fmt.Sprintf("%v %v %v %v", "1", "1", "10", "1")
	r.Check(testkit.Rows(rowStr))

	insertSQL = `insert into insert_test (id, c2) values (1, 1) on duplicate key update insert_test.c2=10;`
	tk.MustExec(insertSQL)
	require.Empty(t, tk.Session().LastMessage())

	err = tk.ExecToErr(`insert into insert_test (id, c2) values(1, 1) on duplicate key update t.c2 = 10`)
	require.Error(t, err)

	// for on duplicate key
	insertSQL = `INSERT INTO insert_test (id, c3) VALUES (1, 2) ON DUPLICATE KEY UPDATE c3=values(c3)+c3+3;`
	tk.MustExec(insertSQL)
	require.Empty(t, tk.Session().LastMessage())
	r = tk.MustQuery("select * from insert_test where id = 1;")
	rowStr = fmt.Sprintf("%v %v %v %v", "1", "1", "10", "6")
	r.Check(testkit.Rows(rowStr))

	// for on duplicate key with ignore
	insertSQL = `INSERT IGNORE INTO insert_test (id, c3) VALUES (1, 2) ON DUPLICATE KEY UPDATE c3=values(c3)+c3+3;`
	tk.MustExec(insertSQL)
	require.Empty(t, tk.Session().LastMessage())
	r = tk.MustQuery("select * from insert_test where id = 1;")
	rowStr = fmt.Sprintf("%v %v %v %v", "1", "1", "10", "11")
	r.Check(testkit.Rows(rowStr))

	tk.MustExec("create table insert_err (id int, c1 varchar(8))")
	err = tk.ExecToErr("insert insert_err values (1, 'abcdabcdabcd')")
	require.True(t, types.ErrDataTooLong.Equal(err))
	err = tk.ExecToErr("insert insert_err values (1, '你好，世界')")
	require.NoError(t, err)

	tk.MustExec("create table TEST1 (ID INT NOT NULL, VALUE INT DEFAULT NULL, PRIMARY KEY (ID))")
	err = tk.ExecToErr("INSERT INTO TEST1(id,value) VALUE(3,3) on DUPLICATE KEY UPDATE VALUE=4")
	require.NoError(t, err)
	require.Empty(t, tk.Session().LastMessage())

	tk.MustExec("create table t (id int)")
	tk.MustExec("insert into t values(1)")
	tk.MustExec("update t t1 set id = (select count(*) + 1 from t t2 where t1.id = t2.id)")
	r = tk.MustQuery("select * from t;")
	r.Check(testkit.Rows("2"))

	// issue 3235
	tk.MustExec("drop table if exists t")
	tk.MustExec("create table t(c decimal(5, 5))")
	err = tk.ExecToErr("insert into t value(0)")
	require.NoError(t, err)
	err = tk.ExecToErr("insert into t value(1)")
	require.True(t, types.ErrWarnDataOutOfRange.Equal(err))

	tk.MustExec("drop table if exists t")
	tk.MustExec("create table t(c binary(255))")
	err = tk.ExecToErr("insert into t value(1)")
	require.NoError(t, err)
	r = tk.MustQuery("select length(c) from t;")
	r.Check(testkit.Rows("255"))

	tk.MustExec("drop table if exists t")
	tk.MustExec("create table t(c varbinary(255))")
	err = tk.ExecToErr("insert into t value(1)")
	require.NoError(t, err)
	r = tk.MustQuery("select length(c) from t;")
	r.Check(testkit.Rows("1"))

	// issue 3509
	tk.MustExec("drop table if exists t")
	tk.MustExec("create table t(c int)")
	tk.MustExec("set @origin_time_zone = @@time_zone")
	tk.MustExec("set @@time_zone = '+08:00'")
	err = tk.ExecToErr("insert into t value(Unix_timestamp('2002-10-27 01:00'))")
	require.NoError(t, err)
	r = tk.MustQuery("select * from t;")
	r.Check(testkit.Rows("1035651600"))
	tk.MustExec("set @@time_zone = @origin_time_zone")

	// issue 3832
	tk.MustExec("create table t1 (b char(0));")
	err = tk.ExecToErr(`insert into t1 values ("");`)
	require.NoError(t, err)

	// issue 3895
	tk.MustExec("USE test;")
	tk.MustExec("DROP TABLE IF EXISTS t;")
	tk.MustExec("CREATE TABLE t(a DECIMAL(4,2));")
	tk.MustExec("INSERT INTO t VALUES (1.000001);")
	r = tk.MustQuery("SHOW WARNINGS;")
	// TODO: MySQL8.0 reports Note 1265 Data truncated for column 'a' at row 1
	r.Check(testkit.Rows("Warning 1366 Incorrect decimal value: '1.000001' for column 'a' at row 1"))
	tk.MustExec("INSERT INTO t VALUES (1.000000);")
	r = tk.MustQuery("SHOW WARNINGS;")
	r.Check(testkit.Rows())

	// issue 4653
	tk.MustExec("DROP TABLE IF EXISTS t;")
	tk.MustExec("CREATE TABLE t(a datetime);")
	err = tk.ExecToErr("INSERT INTO t VALUES('2017-00-00')")
	require.Error(t, err)
	tk.MustExec("set sql_mode = ''")
	tk.MustExec("INSERT INTO t VALUES('2017-00-00')")
	r = tk.MustQuery("SELECT * FROM t;")
	r.Check(testkit.Rows("2017-00-00 00:00:00"))
	tk.MustExec("set sql_mode = 'strict_all_tables';")
	r = tk.MustQuery("SELECT * FROM t;")
	r.Check(testkit.Rows("2017-00-00 00:00:00"))

	// test auto_increment with unsigned.
	tk.MustExec("drop table if exists test")
	tk.MustExec("CREATE TABLE test(id int(10) UNSIGNED NOT NULL AUTO_INCREMENT, p int(10) UNSIGNED NOT NULL, PRIMARY KEY(p), KEY(id))")
	tk.MustExec("insert into test(p) value(1)")
	tk.MustQuery("select * from test").Check(testkit.Rows("1 1"))
	tk.MustQuery("select * from test use index (id) where id = 1").Check(testkit.Rows("1 1"))
	tk.MustExec("insert into test values(NULL, 2)")
	tk.MustQuery("select * from test use index (id) where id = 2").Check(testkit.Rows("2 2"))
	tk.MustExec("insert into test values(2, 3)")
	tk.MustQuery("select * from test use index (id) where id = 2").Check(testkit.Rows("2 2", "2 3"))

	// issue 6360
	tk.MustExec("drop table if exists t;")
	tk.MustExec("create table t(a bigint unsigned);")
	tk.MustExec(" set @orig_sql_mode = @@sql_mode; set @@sql_mode = 'strict_all_tables';")
	err = tk.ExecToErr("insert into t value (-1);")
	require.True(t, types.ErrWarnDataOutOfRange.Equal(err))
	tk.MustExec("set @@sql_mode = '';")
	tk.MustExec("insert into t value (-1);")
	tk.MustQuery("show warnings").Check(testkit.Rows("Warning 1264 Out of range value for column 'a' at row 1"))
	tk.MustExec("insert into t select -1;")
	tk.MustQuery("show warnings").Check(testkit.Rows("Warning 1690 constant -1 overflows bigint"))
	tk.MustExec("insert into t select cast(-1 as unsigned);")
	tk.MustExec("insert into t value (-1.111);")
	tk.MustQuery("show warnings").Check(testkit.Rows("Warning 1264 Out of range value for column 'a' at row 1"))
	tk.MustExec("insert into t value ('-1.111');")
	tk.MustQuery("show warnings").Check(testkit.Rows("Warning 1264 Out of range value for column 'a' at row 1"))
	tk.MustExec("update t set a = -1 limit 1;")
	tk.MustQuery("show warnings").Check(testkit.Rows("Warning 1690 constant -1 overflows bigint"))
	r = tk.MustQuery("select * from t;")
	r.Check(testkit.Rows("0", "0", "18446744073709551615", "0", "0"))
	tk.MustExec("set @@sql_mode = @orig_sql_mode;")

	// issue 6424 & issue 20207
	tk.MustExec("drop table if exists t")
	tk.MustExec("create table t(a time(6))")
	tk.MustExec("insert into t value('20070219173709.055870'), ('20070219173709.055'), ('20070219173709.055870123')")
	tk.MustQuery("select * from t").Check(testkit.Rows("17:37:09.055870", "17:37:09.055000", "17:37:09.055870"))
	tk.MustExec("truncate table t")
	tk.MustExec("insert into t value(20070219173709.055870), (20070219173709.055), (20070219173709.055870123)")
	tk.MustQuery("select * from t").Check(testkit.Rows("17:37:09.055870", "17:37:09.055000", "17:37:09.055870"))
	err = tk.ExecToErr("insert into t value(-20070219173709.055870)")
	require.EqualError(t, err, "[table:1292]Incorrect time value: '-20070219173709.055870' for column 'a' at row 1")

	tk.MustExec("drop table if exists t")
	tk.MustExec("set @@sql_mode=''")
	tk.MustExec("create table t(a float unsigned, b double unsigned)")
	tk.MustExec("insert into t value(-1.1, -1.1), (-2.1, -2.1), (0, 0), (1.1, 1.1)")
	tk.MustQuery("show warnings").
		Check(testkit.Rows("Warning 1264 Out of range value for column 'a' at row 1", "Warning 1264 Out of range value for column 'b' at row 1",
			"Warning 1264 Out of range value for column 'a' at row 2", "Warning 1264 Out of range value for column 'b' at row 2"))
	tk.MustQuery("select * from t").Check(testkit.Rows("0 0", "0 0", "0 0", "1.1 1.1"))

	// issue 7061
	tk.MustExec("drop table if exists t")
	tk.MustExec("create table t(a int default 1, b int default 2)")
	tk.MustExec("insert into t values(default, default)")
	tk.MustQuery("select * from t").Check(testkit.Rows("1 2"))
	tk.MustExec("truncate table t")
	tk.MustExec("insert into t values(default(b), default(a))")
	tk.MustQuery("select * from t").Check(testkit.Rows("2 1"))
	tk.MustExec("truncate table t")
	tk.MustExec("insert into t (b) values(default)")
	tk.MustQuery("select * from t").Check(testkit.Rows("1 2"))
	tk.MustExec("truncate table t")
	tk.MustExec("insert into t (b) values(default(a))")
	tk.MustQuery("select * from t").Check(testkit.Rows("1 1"))

	tk.MustExec("create view v as select * from t")
	err = tk.ExecToErr("insert into v values(1,2)")
	require.EqualError(t, err, "insert into view v is not supported now")
	err = tk.ExecToErr("replace into v values(1,2)")
	require.EqualError(t, err, "replace into view v is not supported now")
	tk.MustExec("drop view v")

	tk.MustExec("create sequence seq")
	err = tk.ExecToErr("insert into seq values()")
	require.EqualError(t, err, "insert into sequence seq is not supported now")
	err = tk.ExecToErr("replace into seq values()")
	require.EqualError(t, err, "replace into sequence seq is not supported now")
	tk.MustExec("drop sequence seq")

	// issue 22851
	tk.MustExec("drop table if exists t")
	tk.MustExec("create table t(name varchar(255), b int, c int, primary key(name(2)))")
	tk.MustExec("insert into t(name, b) values(\"cha\", 3)")
	err = tk.ExecToErr("insert into t(name, b) values(\"chb\", 3)")
	require.EqualError(t, err, "[kv:1062]Duplicate entry 'ch' for key 't.PRIMARY'")
	tk.MustExec("insert into t(name, b) values(\"测试\", 3)")
	err = tk.ExecToErr("insert into t(name, b) values(\"测试\", 3)")
	require.EqualError(t, err, "[kv:1062]Duplicate entry '\xe6\xb5' for key 't.PRIMARY'")
}

func TestMultiBatch(t *testing.T) {
	store := testkit.CreateMockStore(t)
	tk := testkit.NewTestKit(t, store)
	tk.MustExec("use test")
	tk.MustExec("drop table if exists t,t0")
	tk.MustExec("create table t0 (i int)")
	tk.MustExec("insert into t0 values (1), (1)")
	tk.MustExec("create table t (i int unique key)")
	tk.MustExec("set @@tidb_dml_batch_size = 1")
	tk.MustExec("insert ignore into t select * from t0")
	tk.MustExec("admin check table t")
}

func TestInsertAutoInc(t *testing.T) {
	store := testkit.CreateMockStore(t)
	tk := testkit.NewTestKit(t, store)
	tk.MustExec("use test")
	createSQL := `drop table if exists insert_autoinc_test; create table insert_autoinc_test (id int primary key auto_increment, c1 int);`
	tk.MustExec(createSQL)

	insertSQL := `insert into insert_autoinc_test(c1) values (1), (2)`
	tk.MustExec(insertSQL)
	tk.MustExec("begin")
	r := tk.MustQuery("select * from insert_autoinc_test;")
	rowStr1 := fmt.Sprintf("%v %v", "1", "1")
	rowStr2 := fmt.Sprintf("%v %v", "2", "2")
	r.Check(testkit.Rows(rowStr1, rowStr2))
	tk.MustExec("commit")

	tk.MustExec("begin")
	insertSQL = `insert into insert_autoinc_test(id, c1) values (5,5)`
	tk.MustExec(insertSQL)
	insertSQL = `insert into insert_autoinc_test(c1) values (6)`
	tk.MustExec(insertSQL)
	tk.MustExec("commit")
	tk.MustExec("begin")
	r = tk.MustQuery("select * from insert_autoinc_test;")
	rowStr3 := fmt.Sprintf("%v %v", "5", "5")
	rowStr4 := fmt.Sprintf("%v %v", "6", "6")
	r.Check(testkit.Rows(rowStr1, rowStr2, rowStr3, rowStr4))
	tk.MustExec("commit")

	tk.MustExec("begin")
	insertSQL = `insert into insert_autoinc_test(id, c1) values (3,3)`
	tk.MustExec(insertSQL)
	tk.MustExec("commit")
	tk.MustExec("begin")
	r = tk.MustQuery("select * from insert_autoinc_test;")
	rowStr5 := fmt.Sprintf("%v %v", "3", "3")
	r.Check(testkit.Rows(rowStr1, rowStr2, rowStr5, rowStr3, rowStr4))
	tk.MustExec("commit")

	tk.MustExec("begin")
	insertSQL = `insert into insert_autoinc_test(c1) values (7)`
	tk.MustExec(insertSQL)
	tk.MustExec("commit")
	tk.MustExec("begin")
	r = tk.MustQuery("select * from insert_autoinc_test;")
	rowStr6 := fmt.Sprintf("%v %v", "7", "7")
	r.Check(testkit.Rows(rowStr1, rowStr2, rowStr5, rowStr3, rowStr4, rowStr6))
	tk.MustExec("commit")

	// issue-962
	createSQL = `drop table if exists insert_autoinc_test; create table insert_autoinc_test (id int primary key auto_increment, c1 int);`
	tk.MustExec(createSQL)
	insertSQL = `insert into insert_autoinc_test(id, c1) values (0.3, 1)`
	tk.MustExec(insertSQL)
	r = tk.MustQuery("select * from insert_autoinc_test;")
	rowStr1 = fmt.Sprintf("%v %v", "1", "1")
	r.Check(testkit.Rows(rowStr1))
	insertSQL = `insert into insert_autoinc_test(id, c1) values (-0.3, 2)`
	tk.MustExec(insertSQL)
	r = tk.MustQuery("select * from insert_autoinc_test;")
	rowStr2 = fmt.Sprintf("%v %v", "2", "2")
	r.Check(testkit.Rows(rowStr1, rowStr2))
	insertSQL = `insert into insert_autoinc_test(id, c1) values (-3.3, 3)`
	tk.MustExec(insertSQL)
	r = tk.MustQuery("select * from insert_autoinc_test;")
	rowStr3 = fmt.Sprintf("%v %v", "-3", "3")
	r.Check(testkit.Rows(rowStr3, rowStr1, rowStr2))
	insertSQL = `insert into insert_autoinc_test(id, c1) values (4.3, 4)`
	tk.MustExec(insertSQL)
	r = tk.MustQuery("select * from insert_autoinc_test;")
	rowStr4 = fmt.Sprintf("%v %v", "4", "4")
	r.Check(testkit.Rows(rowStr3, rowStr1, rowStr2, rowStr4))
	insertSQL = `insert into insert_autoinc_test(c1) values (5)`
	tk.MustExec(insertSQL)
	r = tk.MustQuery("select * from insert_autoinc_test;")
	rowStr5 = fmt.Sprintf("%v %v", "5", "5")
	r.Check(testkit.Rows(rowStr3, rowStr1, rowStr2, rowStr4, rowStr5))
	insertSQL = `insert into insert_autoinc_test(id, c1) values (null, 6)`
	tk.MustExec(insertSQL)
	r = tk.MustQuery("select * from insert_autoinc_test;")
	rowStr6 = fmt.Sprintf("%v %v", "6", "6")
	r.Check(testkit.Rows(rowStr3, rowStr1, rowStr2, rowStr4, rowStr5, rowStr6))

	// SQL_MODE=NO_AUTO_VALUE_ON_ZERO
	createSQL = `drop table if exists insert_autoinc_test; create table insert_autoinc_test (id int primary key auto_increment, c1 int);`
	tk.MustExec(createSQL)
	insertSQL = `insert into insert_autoinc_test(id, c1) values (5, 1)`
	tk.MustExec(insertSQL)
	r = tk.MustQuery("select * from insert_autoinc_test;")
	rowStr1 = fmt.Sprintf("%v %v", "5", "1")
	r.Check(testkit.Rows(rowStr1))
	insertSQL = `insert into insert_autoinc_test(id, c1) values (0, 2)`
	tk.MustExec(insertSQL)
	r = tk.MustQuery("select * from insert_autoinc_test;")
	rowStr2 = fmt.Sprintf("%v %v", "6", "2")
	r.Check(testkit.Rows(rowStr1, rowStr2))
	insertSQL = `insert into insert_autoinc_test(id, c1) values (0, 3)`
	tk.MustExec(insertSQL)
	r = tk.MustQuery("select * from insert_autoinc_test;")
	rowStr3 = fmt.Sprintf("%v %v", "7", "3")
	r.Check(testkit.Rows(rowStr1, rowStr2, rowStr3))
	tk.MustExec("set SQL_MODE=NO_AUTO_VALUE_ON_ZERO")
	insertSQL = `insert into insert_autoinc_test(id, c1) values (0, 4)`
	tk.MustExec(insertSQL)
	r = tk.MustQuery("select * from insert_autoinc_test;")
	rowStr4 = fmt.Sprintf("%v %v", "0", "4")
	r.Check(testkit.Rows(rowStr4, rowStr1, rowStr2, rowStr3))
	insertSQL = `insert into insert_autoinc_test(id, c1) values (0, 5)`
	err := tk.ExecToErr(insertSQL)
	// ERROR 1062 (23000): Duplicate entry '0' for key 'PRIMARY'
	require.Error(t, err)
	insertSQL = `insert into insert_autoinc_test(c1) values (6)`
	tk.MustExec(insertSQL)
	r = tk.MustQuery("select * from insert_autoinc_test;")
	rowStr5 = fmt.Sprintf("%v %v", "8", "6")
	r.Check(testkit.Rows(rowStr4, rowStr1, rowStr2, rowStr3, rowStr5))
	insertSQL = `insert into insert_autoinc_test(id, c1) values (null, 7)`
	tk.MustExec(insertSQL)
	r = tk.MustQuery("select * from insert_autoinc_test;")
	rowStr6 = fmt.Sprintf("%v %v", "9", "7")
	r.Check(testkit.Rows(rowStr4, rowStr1, rowStr2, rowStr3, rowStr5, rowStr6))
	tk.MustExec("set SQL_MODE='';")
	insertSQL = `insert into insert_autoinc_test(id, c1) values (0, 8)`
	tk.MustExec(insertSQL)
	r = tk.MustQuery("select * from insert_autoinc_test;")
	rowStr7 := fmt.Sprintf("%v %v", "10", "8")
	r.Check(testkit.Rows(rowStr4, rowStr1, rowStr2, rowStr3, rowStr5, rowStr6, rowStr7))
	insertSQL = `insert into insert_autoinc_test(id, c1) values (null, 9)`
	tk.MustExec(insertSQL)
	r = tk.MustQuery("select * from insert_autoinc_test;")
	rowStr8 := fmt.Sprintf("%v %v", "11", "9")
	r.Check(testkit.Rows(rowStr4, rowStr1, rowStr2, rowStr3, rowStr5, rowStr6, rowStr7, rowStr8))
}

func TestInsertIgnore(t *testing.T) {
	store := testkit.CreateMockStore(t)
	var cfg kv.InjectionConfig
	tk := testkit.NewTestKit(t, kv.NewInjectedStore(store, &cfg))
	tk.MustExec("use test")
	testSQL := `drop table if exists t;
    create table t (id int PRIMARY KEY AUTO_INCREMENT, c1 int unique key);`
	tk.MustExec(testSQL)
	testSQL = `insert into t values (1, 2);`
	tk.MustExec(testSQL)
	require.Empty(t, tk.Session().LastMessage())

	r := tk.MustQuery("select * from t;")
	rowStr := fmt.Sprintf("%v %v", "1", "2")
	r.Check(testkit.Rows(rowStr))

	tk.MustExec("insert ignore into t values (1, 3), (2, 3)")
	require.Equal(t, tk.Session().LastMessage(), "Records: 2  Duplicates: 1  Warnings: 1")
	r = tk.MustQuery("select * from t;")
	rowStr1 := fmt.Sprintf("%v %v", "2", "3")
	r.Check(testkit.Rows(rowStr, rowStr1))

	tk.MustExec("insert ignore into t values (3, 4), (3, 4)")
	require.Equal(t, tk.Session().LastMessage(), "Records: 2  Duplicates: 1  Warnings: 1")
	r = tk.MustQuery("select * from t;")
	rowStr2 := fmt.Sprintf("%v %v", "3", "4")
	r.Check(testkit.Rows(rowStr, rowStr1, rowStr2))

	tk.MustExec("begin")
	tk.MustExec("insert ignore into t values (4, 4), (4, 5), (4, 6)")
	require.Equal(t, tk.Session().LastMessage(), "Records: 3  Duplicates: 2  Warnings: 2")
	r = tk.MustQuery("select * from t;")
	rowStr3 := fmt.Sprintf("%v %v", "4", "5")
	r.Check(testkit.Rows(rowStr, rowStr1, rowStr2, rowStr3))
	tk.MustExec("commit")

	cfg.SetGetError(errors.New("foo"))
	err := tk.ExecToErr("insert ignore into t values (1, 3)")
	require.Error(t, err)
	cfg.SetGetError(nil)

	// for issue 4268
	testSQL = `drop table if exists t;
	create table t (a bigint);`
	tk.MustExec(testSQL)
	testSQL = "insert ignore into t select '1a';"
	err = tk.ExecToErr(testSQL)
	require.NoError(t, err)
	require.Equal(t, tk.Session().LastMessage(), "Records: 1  Duplicates: 0  Warnings: 1")
	r = tk.MustQuery("SHOW WARNINGS")
	r.Check(testkit.Rows("Warning 1292 Truncated incorrect DOUBLE value: '1a'"))
	testSQL = "insert ignore into t values ('1a')"
	err = tk.ExecToErr(testSQL)
	require.NoError(t, err)
	require.Empty(t, tk.Session().LastMessage())
	r = tk.MustQuery("SHOW WARNINGS")
	// TODO: MySQL8.0 reports Warning 1265 Data truncated for column 'a' at row 1
	r.Check(testkit.Rows("Warning 1366 Incorrect bigint value: '1a' for column 'a' at row 1"))

	// for duplicates with warning
	testSQL = `drop table if exists t;
	create table t(a int primary key, b int);`
	tk.MustExec(testSQL)
	testSQL = "insert ignore into t values (1,1);"
	tk.MustExec(testSQL)
	require.Empty(t, tk.Session().LastMessage())
	err = tk.ExecToErr(testSQL)
	require.Empty(t, tk.Session().LastMessage())
	require.NoError(t, err)
	r = tk.MustQuery("SHOW WARNINGS")
	r.Check(testkit.Rows("Warning 1062 Duplicate entry '1' for key 't.PRIMARY'"))

	testSQL = `drop table if exists test;
create table test (i int primary key, j int unique);
begin;
insert into test values (1,1);
insert ignore into test values (2,1);
commit;`
	tk.MustExec(testSQL)
	testSQL = `select * from test;`
	r = tk.MustQuery(testSQL)
	r.Check(testkit.Rows("1 1"))

	testSQL = `delete from test;
insert into test values (1, 1);
begin;
delete from test where i = 1;
insert ignore into test values (2, 1);
commit;`
	tk.MustExec(testSQL)
	testSQL = `select * from test;`
	r = tk.MustQuery(testSQL)
	r.Check(testkit.Rows("2 1"))

	testSQL = `delete from test;
insert into test values (1, 1);
begin;
update test set i = 2, j = 2 where i = 1;
insert ignore into test values (1, 3);
insert ignore into test values (2, 4);
commit;`
	tk.MustExec(testSQL)
	testSQL = `select * from test order by i;`
	r = tk.MustQuery(testSQL)
	r.Check(testkit.Rows("1 3", "2 2"))

	testSQL = `create table badnull (i int not null)`
	tk.MustExec(testSQL)
	testSQL = `insert ignore into badnull values (null)`
	tk.MustExec(testSQL)
	require.Empty(t, tk.Session().LastMessage())
	tk.MustQuery("show warnings").Check(testkit.Rows("Warning 1048 Column 'i' cannot be null"))
	testSQL = `select * from badnull`
	tk.MustQuery(testSQL).Check(testkit.Rows("0"))

	tk.MustExec("create table tp (id int) partition by range (id) (partition p0 values less than (1), partition p1 values less than(2))")
	tk.MustExec("insert ignore into tp values (1), (3)")
	tk.MustQuery("show warnings").Check(testkit.Rows("Warning 1526 Table has no partition for value 3"))
}

func TestIssue38950(t *testing.T) {
	store := testkit.CreateMockStore(t)
	var cfg kv.InjectionConfig
	tk := testkit.NewTestKit(t, kv.NewInjectedStore(store, &cfg))
	tk.MustExec("use test;")
	tk.MustExec("drop table if exists t; create table t (id smallint auto_increment primary key);")
	tk.MustExec("alter table t add column c1 int default 1;")
	tk.MustExec("insert ignore into t(id) values (194626268);")
	require.Empty(t, tk.Session().LastMessage())

	tk.MustQuery("select * from t").Check(testkit.Rows("32767 1"))

	tk.MustExec("insert ignore into t(id) values ('*') on duplicate key update c1 = 2;")
	require.Equal(t, int64(2), int64(tk.Session().AffectedRows()))
	require.Empty(t, tk.Session().LastMessage())

	tk.MustQuery("select * from t").Check(testkit.Rows("32767 2"))
}

func TestInsertOnDup(t *testing.T) {
	store := testkit.CreateMockStore(t)
	var cfg kv.InjectionConfig
	tk := testkit.NewTestKit(t, kv.NewInjectedStore(store, &cfg))
	tk.MustExec("use test")
	testSQL := `drop table if exists t;
    create table t (i int unique key);`
	tk.MustExec(testSQL)
	testSQL = `insert into t values (1),(2);`
	tk.MustExec(testSQL)
	require.Equal(t, tk.Session().LastMessage(), "Records: 2  Duplicates: 0  Warnings: 0")

	r := tk.MustQuery("select * from t;")
	rowStr1 := fmt.Sprintf("%v", "1")
	rowStr2 := fmt.Sprintf("%v", "2")
	r.Check(testkit.Rows(rowStr1, rowStr2))

	tk.MustExec("insert into t values (1), (2) on duplicate key update i = values(i)")
	require.Equal(t, tk.Session().LastMessage(), "Records: 2  Duplicates: 0  Warnings: 0")
	r = tk.MustQuery("select * from t;")
	r.Check(testkit.Rows(rowStr1, rowStr2))

	tk.MustExec("insert into t values (2), (3) on duplicate key update i = 3")
	require.Equal(t, tk.Session().LastMessage(), "Records: 2  Duplicates: 1  Warnings: 0")
	r = tk.MustQuery("select * from t;")
	rowStr3 := fmt.Sprintf("%v", "3")
	r.Check(testkit.Rows(rowStr1, rowStr3))

	testSQL = `drop table if exists t;
    create table t (i int primary key, j int unique key);`
	tk.MustExec(testSQL)
	testSQL = `insert into t values (-1, 1);`
	tk.MustExec(testSQL)
	require.Empty(t, tk.Session().LastMessage())

	r = tk.MustQuery("select * from t;")
	rowStr1 = fmt.Sprintf("%v %v", "-1", "1")
	r.Check(testkit.Rows(rowStr1))

	tk.MustExec("insert into t values (1, 1) on duplicate key update j = values(j)")
	require.Empty(t, tk.Session().LastMessage())
	r = tk.MustQuery("select * from t;")
	r.Check(testkit.Rows(rowStr1))

	testSQL = `drop table if exists test;
create table test (i int primary key, j int unique);
begin;
insert into test values (1,1);
insert into test values (2,1) on duplicate key update i = -i, j = -j;
commit;`
	tk.MustExec(testSQL)
	testSQL = `select * from test;`
	r = tk.MustQuery(testSQL)
	r.Check(testkit.Rows("-1 -1"))

	testSQL = `delete from test;
insert into test values (1, 1);
begin;
delete from test where i = 1;
insert into test values (2, 1) on duplicate key update i = -i, j = -j;
commit;`
	tk.MustExec(testSQL)
	testSQL = `select * from test;`
	r = tk.MustQuery(testSQL)
	r.Check(testkit.Rows("2 1"))

	testSQL = `delete from test;
insert into test values (1, 1);
begin;
update test set i = 2, j = 2 where i = 1;
insert into test values (1, 3) on duplicate key update i = -i, j = -j;
insert into test values (2, 4) on duplicate key update i = -i, j = -j;
commit;`
	tk.MustExec(testSQL)
	testSQL = `select * from test order by i;`
	r = tk.MustQuery(testSQL)
	r.Check(testkit.Rows("-2 -2", "1 3"))

	testSQL = `delete from test;
begin;
insert into test values (1, 3), (1, 3) on duplicate key update i = values(i), j = values(j);
commit;`
	tk.MustExec(testSQL)
	testSQL = `select * from test order by i;`
	r = tk.MustQuery(testSQL)
	r.Check(testkit.Rows("1 3"))

	testSQL = `create table tmp (id int auto_increment, code int, primary key(id, code));
	create table m (id int primary key auto_increment, code int unique);
	insert tmp (code) values (1);
	insert tmp (code) values (1);
	set tidb_init_chunk_size=1;
	insert m (code) select code from tmp on duplicate key update code = values(code);`
	tk.MustExec(testSQL)
	testSQL = `select * from m;`
	r = tk.MustQuery(testSQL)
	r.Check(testkit.Rows("1 1"))

	// The following two cases are used for guaranteeing the last_insert_id
	// to be set as the value of on-duplicate-update assigned.
	testSQL = `DROP TABLE IF EXISTS t1;
	CREATE TABLE t1 (f1 INT AUTO_INCREMENT PRIMARY KEY,
	f2 VARCHAR(5) NOT NULL UNIQUE);
	INSERT t1 (f2) VALUES ('test') ON DUPLICATE KEY UPDATE f1 = LAST_INSERT_ID(f1);`
	tk.MustExec(testSQL)
	require.Empty(t, tk.Session().LastMessage())
	testSQL = `SELECT LAST_INSERT_ID();`
	r = tk.MustQuery(testSQL)
	r.Check(testkit.Rows("1"))
	testSQL = `INSERT t1 (f2) VALUES ('test') ON DUPLICATE KEY UPDATE f1 = LAST_INSERT_ID(f1);`
	tk.MustExec(testSQL)
	require.Empty(t, tk.Session().LastMessage())
	testSQL = `SELECT LAST_INSERT_ID();`
	r = tk.MustQuery(testSQL)
	r.Check(testkit.Rows("1"))

	testSQL = `DROP TABLE IF EXISTS t1;
	CREATE TABLE t1 (f1 INT AUTO_INCREMENT UNIQUE,
	f2 VARCHAR(5) NOT NULL UNIQUE);
	INSERT t1 (f2) VALUES ('test') ON DUPLICATE KEY UPDATE f1 = LAST_INSERT_ID(f1);`
	tk.MustExec(testSQL)
	require.Empty(t, tk.Session().LastMessage())
	testSQL = `SELECT LAST_INSERT_ID();`
	r = tk.MustQuery(testSQL)
	r.Check(testkit.Rows("1"))
	testSQL = `INSERT t1 (f2) VALUES ('test') ON DUPLICATE KEY UPDATE f1 = LAST_INSERT_ID(f1);`
	tk.MustExec(testSQL)
	require.Empty(t, tk.Session().LastMessage())
	testSQL = `SELECT LAST_INSERT_ID();`
	r = tk.MustQuery(testSQL)
	r.Check(testkit.Rows("1"))
	testSQL = `INSERT t1 (f2) VALUES ('test') ON DUPLICATE KEY UPDATE f1 = 2;`
	tk.MustExec(testSQL)
	require.Empty(t, tk.Session().LastMessage())
	testSQL = `SELECT LAST_INSERT_ID();`
	r = tk.MustQuery(testSQL)
	r.Check(testkit.Rows("1"))

	testSQL = `DROP TABLE IF EXISTS t1;
	CREATE TABLE t1 (f1 INT);
	INSERT t1 VALUES (1) ON DUPLICATE KEY UPDATE f1 = 1;`
	tk.MustExec(testSQL)
	require.Empty(t, tk.Session().LastMessage())
	tk.MustQuery(`SELECT * FROM t1;`).Check(testkit.Rows("1"))

	testSQL = `DROP TABLE IF EXISTS t1;
	CREATE TABLE t1 (f1 INT PRIMARY KEY, f2 INT NOT NULL UNIQUE);
	INSERT t1 VALUES (1, 1);`
	tk.MustExec(testSQL)
	require.Empty(t, tk.Session().LastMessage())
	tk.MustExec(`INSERT t1 VALUES (1, 1), (1, 1) ON DUPLICATE KEY UPDATE f1 = 2, f2 = 2;`)
	require.Equal(t, tk.Session().LastMessage(), "Records: 2  Duplicates: 1  Warnings: 0")
	tk.MustQuery(`SELECT * FROM t1 order by f1;`).Check(testkit.Rows("1 1", "2 2"))
	err := tk.ExecToErr(`INSERT t1 VALUES (1, 1) ON DUPLICATE KEY UPDATE f2 = null;`)
	require.Error(t, err)
	tk.MustExec(`INSERT IGNORE t1 VALUES (1, 1) ON DUPLICATE KEY UPDATE f2 = null;`)
	require.Empty(t, tk.Session().LastMessage())
	tk.MustQuery("show warnings").Check(testkit.Rows("Warning 1048 Column 'f2' cannot be null"))
	tk.MustQuery(`SELECT * FROM t1 order by f1;`).Check(testkit.Rows("1 0", "2 2"))

	tk.MustExec(`SET sql_mode='';`)
	tk.MustExec(`INSERT t1 VALUES (1, 1) ON DUPLICATE KEY UPDATE f2 = null;`)
	tk.MustQuery("show warnings").Check(testkit.Rows("Warning 1048 Column 'f2' cannot be null"))
	tk.MustQuery(`SELECT * FROM t1 order by f1;`).Check(testkit.Rows("1 0", "2 2"))
}

func TestInsertIgnoreOnDup(t *testing.T) {
	store := testkit.CreateMockStore(t)
	tk := testkit.NewTestKit(t, store)
	tk.MustExec("use test")
	testSQL := `drop table if exists t;
    create table t (i int not null primary key, j int unique key);`
	tk.MustExec(testSQL)
	testSQL = `insert into t values (1, 1), (2, 2);`
	tk.MustExec(testSQL)
	require.Equal(t, tk.Session().LastMessage(), "Records: 2  Duplicates: 0  Warnings: 0")
	testSQL = `insert ignore into t values(1, 1) on duplicate key update i = 2;`
	tk.MustExec(testSQL)
	require.Empty(t, tk.Session().LastMessage())
	testSQL = `select * from t;`
	r := tk.MustQuery(testSQL)
	r.Check(testkit.Rows("1 1", "2 2"))
	testSQL = `insert ignore into t values(1, 1) on duplicate key update j = 2;`
	tk.MustExec(testSQL)
	require.Empty(t, tk.Session().LastMessage())
	testSQL = `select * from t;`
	r = tk.MustQuery(testSQL)
	r.Check(testkit.Rows("1 1", "2 2"))

	tk.MustExec("drop table if exists t2")
	tk.MustExec("create table t2(`col_25` set('Alice','Bob','Charlie','David') NOT NULL,`col_26` date NOT NULL DEFAULT '2016-04-15', PRIMARY KEY (`col_26`) clustered, UNIQUE KEY `idx_9` (`col_25`,`col_26`),UNIQUE KEY `idx_10` (`col_25`))")
	tk.MustExec("insert into t2(col_25, col_26) values('Bob', '1989-03-23'),('Alice', '2023-11-24'), ('Charlie', '2023-12-05')")
	tk.MustExec("insert ignore into t2 (col_25,col_26) values ( 'Bob','1977-11-23' ) on duplicate key update col_25 = 'Alice', col_26 = '2036-12-13'")
	tk.MustQuery("show warnings").Check(testkit.Rows("Warning 1062 Duplicate entry 'Alice' for key 't2.idx_10'"))
	tk.MustQuery("select * from t2").Check(testkit.Rows("Bob 1989-03-23", "Alice 2023-11-24", "Charlie 2023-12-05"))

	tk.MustExec("drop table if exists t4")
	tk.MustExec("create table t4(id int primary key clustered, k int, v int, unique key uk1(k))")
	tk.MustExec("insert into t4 values (1, 10, 100), (3, 30, 300)")
	tk.MustExec("insert ignore into t4 (id, k, v) values(1, 0, 0) on duplicate key update id = 2, k = 30")
	tk.MustQuery("show warnings").Check(testkit.Rows("Warning 1062 Duplicate entry '30' for key 't4.uk1'"))
	tk.MustQuery("select * from t4").Check(testkit.Rows("1 10 100", "3 30 300"))

	tk.MustExec("drop table if exists t5")
	tk.MustExec("create table t5(k1 varchar(100), k2 varchar(100), uk1 int, v int, primary key(k1, k2) clustered, unique key ukk1(uk1), unique key ukk2(v))")
	tk.MustExec("insert into t5(k1, k2, uk1, v) values('1', '1', 1, '100'), ('1', '3', 2, '200')")
	tk.MustExec("update ignore t5 set k2 = '2', uk1 = 2 where k1 = '1' and k2 = '1'")
	tk.MustQuery("show warnings").Check(testkit.Rows("Warning 1062 Duplicate entry '2' for key 't5.ukk1'"))
	tk.MustQuery("select * from t5").Check(testkit.Rows("1 1 1 100", "1 3 2 200"))

	tk.MustExec("drop table if exists t6")
	tk.MustExec("create table t6 (a int, b int, c int, primary key(a, b) clustered, unique key idx_14(b), unique key idx_15(b), unique key idx_16(a, b))")
	tk.MustExec("insert into t6 select 10, 10, 20")
	tk.MustExec("insert ignore into t6 set a = 20, b = 10 on duplicate key update a = 100")
	tk.MustQuery("select * from t6").Check(testkit.Rows("100 10 20"))
	tk.MustExec("insert ignore into t6 set a = 200, b= 10 on duplicate key update c = 1000")
	tk.MustQuery("select * from t6").Check(testkit.Rows("100 10 1000"))
}

func TestInsertSetWithDefault(t *testing.T) {
	store := testkit.CreateMockStore(t)
	tk := testkit.NewTestKit(t, store)
	tk.MustExec("use test")
	// Assign `DEFAULT` in `INSERT ... SET ...` statement
	tk.MustExec("drop table if exists t1, t2;")
	tk.MustExec("create table t1 (a int default 10, b int default 20);")
	tk.MustExec("insert into t1 set a=default;")
	tk.MustQuery("select * from t1;").Check(testkit.Rows("10 20"))
	tk.MustExec("delete from t1;")
	tk.MustExec("insert into t1 set b=default;")
	tk.MustQuery("select * from t1;").Check(testkit.Rows("10 20"))
	tk.MustExec("delete from t1;")
	tk.MustExec("insert into t1 set b=default, a=1;")
	tk.MustQuery("select * from t1;").Check(testkit.Rows("1 20"))
	tk.MustExec("delete from t1;")
	tk.MustExec("insert into t1 set a=default(a);")
	tk.MustQuery("select * from t1;").Check(testkit.Rows("10 20"))
	tk.MustExec("delete from t1;")
	tk.MustExec("insert into t1 set a=default(b), b=default(a)")
	tk.MustQuery("select * from t1;").Check(testkit.Rows("20 10"))
	tk.MustExec("delete from t1;")
	tk.MustExec("insert into t1 set a=default(b)+default(a);")
	tk.MustQuery("select * from t1;").Check(testkit.Rows("30 20"))
	// With generated columns
	tk.MustExec("create table t2 (a int default 10 primary key, b int generated always as (-a) virtual, c int generated always as (-a) stored);")
	tk.MustExec("insert into t2 set a=default;")
	tk.MustQuery("select * from t2;").Check(testkit.Rows("10 -10 -10"))
	tk.MustExec("delete from t2;")
	tk.MustExec("insert into t2 set a=2, b=default;")
	tk.MustQuery("select * from t2;").Check(testkit.Rows("2 -2 -2"))
	tk.MustExec("delete from t2;")
	tk.MustExec("insert into t2 set c=default, a=3;")
	tk.MustQuery("select * from t2;").Check(testkit.Rows("3 -3 -3"))
	tk.MustExec("delete from t2;")
	tk.MustExec("insert into t2 set a=default, b=default, c=default;")
	tk.MustQuery("select * from t2;").Check(testkit.Rows("10 -10 -10"))
	tk.MustExec("delete from t2;")
	tk.MustExec("insert into t2 set a=default(a), b=default, c=default;")
	tk.MustQuery("select * from t2;").Check(testkit.Rows("10 -10 -10"))
	tk.MustExec("delete from t2;")
	// Looks like MySQL accepts this, but still the inserted value would be default(b) i.e. ignored
	tk.MustGetErrCode("insert into t2 set b=default(a);", mysql.ErrBadGeneratedColumn)
	// Looks like MySQL accepts this, but inserted values are all NULL
	tk.MustGetErrCode("insert into t2 set a=default(b), b=default(b);", mysql.ErrBadGeneratedColumn)
	tk.MustExec("insert into t2 set a=default(a), c=default(c)")
	tk.MustGetErrCode("insert into t2 set a=default(a), c=default(a);", mysql.ErrBadGeneratedColumn)
	tk.MustExec("insert into t2 set a=3, b=default, c=default(c) ON DUPLICATE KEY UPDATE b = default(b)")
	// This fails most likely due only the generated column is updated -> no change -> duplicate key?
	// Too odd to create a bug, better to have it documented by this test instead...
	tk.MustGetErrCode("insert into t2 set a=3, b=default, c=default(c) ON DUPLICATE KEY UPDATE b = default(b)", mysql.ErrDupEntry)
	tk.MustGetErrCode("insert into t2 set a=3, b=default, c=default(c) ON DUPLICATE KEY UPDATE b = default(a)", mysql.ErrBadGeneratedColumn)
	tk.MustQuery("select * from t2").Sort().Check(testkit.Rows("10 -10 -10", "3 -3 -3"))
	tk.MustExec("drop table t1, t2")
	// Issue 29926
	tk.MustExec("create table t1 (a int not null auto_increment,primary key(a), t timestamp NOT NULL DEFAULT CURRENT_TIMESTAMP)")
	defer tk.MustExec("drop table if exists t1")
	tk.MustExec("set @@timestamp = 1637541064")
	defer tk.MustExec("set @@timestamp = DEFAULT")
	tk.MustExec("insert into t1 set a=default,t=default")
	tk.MustQuery("show warnings").Check(testkit.Rows())
	tk.MustExec("set @@timestamp = 1637541082")
	tk.MustExec("insert into t1 VALUES (default,default)")
	tk.MustQuery("select * from t1").Sort().Check(testkit.Rows(
		"1 2021-11-22 08:31:04",
		"2 2021-11-22 08:31:22"))
	tk.MustExec("set @@timestamp = 1637541332")
	tk.MustExec("insert into t1 set a=1,t='2001-02-03 04:05:06' ON DUPLICATE KEY UPDATE t = default")
	tk.MustQuery("show warnings").Check(testkit.Rows())
	tk.MustExec("insert into t1 set a=2,t='2001-02-03 04:05:06' ON DUPLICATE KEY UPDATE t = default(t)")
	tk.MustQuery("show warnings").Check(testkit.Rows())
	tk.MustQuery("select * from t1").Sort().Check(testkit.Rows(
		"1 2021-11-22 08:35:32",
		"2 2021-11-22 08:35:32"))
	tk.MustExec(`DROP TABLE t1`)
	tk.MustExec(`CREATE TABLE t1 (a int default 1 PRIMARY KEY, b int default 2)`)
	tk.MustExec(`INSERT INTO t1 VALUES (2,2), (3,3)`)
	tk.MustExec(`INSERT INTO t1 VALUES (3,2) ON DUPLICATE KEY UPDATE b = DEFAULT(a)`)
	tk.MustExec(`INSERT INTO t1 SET a = 2, b = 3 ON DUPLICATE KEY UPDATE b = DEFAULT(a)`)
	tk.MustQuery("show warnings").Check(testkit.Rows())
	tk.MustQuery("select * from t1").Sort().Check(testkit.Rows(
		"2 1",
		"3 1"))
}

func TestInsertOnDupUpdateDefault(t *testing.T) {
	store := testkit.CreateMockStore(t)
	tk := testkit.NewTestKit(t, store)
	tk.MustExec("use test")
	// Assign `DEFAULT` in `INSERT ... ON DUPLICATE KEY UPDATE ...` statement
	tk.MustExec("drop table if exists t1, t2;")
	tk.MustExec("create table t1 (a int unique, b int default 20, c int default 30);")
	tk.MustExec("insert into t1 values (1,default,default);")
	tk.MustExec("insert into t1 values (1,default,default) on duplicate key update b=default;")
	tk.MustQuery("select * from t1;").Check(testkit.Rows("1 20 30"))
	tk.MustExec("insert into t1 values (1,default,default) on duplicate key update c=default, b=default;")
	tk.MustQuery("select * from t1;").Check(testkit.Rows("1 20 30"))
	tk.MustExec("insert into t1 values (1,default,default) on duplicate key update c=default, a=2")
	tk.MustQuery("select * from t1;").Check(testkit.Rows("2 20 30"))
	tk.MustExec("insert into t1 values (2,default,default) on duplicate key update c=default(b)")
	tk.MustQuery("select * from t1;").Check(testkit.Rows("2 20 20"))
	tk.MustExec("insert into t1 values (2,default,default) on duplicate key update a=default(b)+default(c)")
	tk.MustQuery("select * from t1;").Check(testkit.Rows("50 20 20"))
	// With generated columns
	tk.MustExec("create table t2 (a int unique, b int generated always as (-a) virtual, c int generated always as (-a) stored);")
	tk.MustExec("insert into t2 values (1,default,default);")
	tk.MustExec("insert into t2 values (1,default,default) on duplicate key update a=2, b=default;")
	tk.MustQuery("select * from t2").Check(testkit.Rows("2 -2 -2"))
	tk.MustExec("insert into t2 values (2,default,default) on duplicate key update a=3, c=default;")
	tk.MustQuery("select * from t2").Check(testkit.Rows("3 -3 -3"))
	tk.MustExec("insert into t2 values (3,default,default) on duplicate key update c=default, b=default, a=4;")
	tk.MustQuery("select * from t2").Check(testkit.Rows("4 -4 -4"))
	tk.MustExec("insert into t2 values (4,default,default) on duplicate key update b=default, a=5, c=default;")
	tk.MustQuery("select * from t2").Check(testkit.Rows("5 -5 -5"))
	tk.MustGetErrCode("insert into t2 values (5,default,default) on duplicate key update b=default(a);", mysql.ErrBadGeneratedColumn)
	tk.MustExec("insert into t2 values (5,default,default) on duplicate key update a=default(a), c=default(c)")
	tk.MustQuery("select * from t2").Check(testkit.Rows("<nil> <nil> <nil>"))
	tk.MustExec("delete from t2")
	tk.MustExec("insert into t2 (a) values (1);")
	tk.MustExec("insert into t2 values (1,default,default) on duplicate key update a=default(b), b=default(b);")
	tk.MustQuery("select * from t2").Check(testkit.Rows("<nil> <nil> <nil>"))
	tk.MustExec("delete from t2")
	tk.MustExec("insert into t2 (a) values (1);")
	tk.MustGetErrCode("insert into t2 values (1,default,default) on duplicate key update a=default(a), c=default(a);", mysql.ErrBadGeneratedColumn)
	tk.MustExec("drop table t1, t2")

	tk.MustExec("set @@tidb_txn_mode = 'pessimistic'")
	tk.MustExec("create table t ( c_int int, c_string varchar(40) collate utf8mb4_bin , primary key (c_string), unique key (c_int));")
	tk.MustExec("insert into t values (22, 'gold witch'), (24, 'gray singer'), (21, 'silver sight');")
	tk.MustExec("begin;")
	err := tk.ExecToErr("insert into t values (21,'black warlock'), (22, 'dark sloth'), (21,  'cyan song') on duplicate key update c_int = c_int + 1, c_string = concat(c_int, ':', c_string);")
	require.True(t, kv.ErrKeyExists.Equal(err))
	tk.MustExec("commit;")
	tk.MustQuery("select * from t order by c_int;").Check(testkit.RowsWithSep("|", "21|silver sight", "22|gold witch", "24|gray singer"))
	tk.MustExec("drop table t;")
}

func TestReplace(t *testing.T) {
	store := testkit.CreateMockStore(t)
	tk := testkit.NewTestKit(t, store)
	tk.MustExec("use test")
	testSQL := `drop table if exists replace_test;
    create table replace_test (id int PRIMARY KEY AUTO_INCREMENT, c1 int, c2 int, c3 int default 1);`
	tk.MustExec(testSQL)
	testSQL = `replace replace_test (c1) values (1),(2),(NULL);`
	tk.MustExec(testSQL)
	require.Equal(t, tk.Session().LastMessage(), "Records: 3  Duplicates: 0  Warnings: 0")

	errReplaceSQL := `replace replace_test (c1) values ();`
	tk.MustExec("begin")
	err := tk.ExecToErr(errReplaceSQL)
	require.Error(t, err)
	tk.MustExec("rollback")

	errReplaceSQL = `replace replace_test (c1, c2) values (1,2),(1);`
	tk.MustExec("begin")
	err = tk.ExecToErr(errReplaceSQL)
	require.Error(t, err)
	tk.MustExec("rollback")

	errReplaceSQL = `replace replace_test (xxx) values (3);`
	tk.MustExec("begin")
	err = tk.ExecToErr(errReplaceSQL)
	require.Error(t, err)
	tk.MustExec("rollback")

	errReplaceSQL = `replace replace_test_xxx (c1) values ();`
	tk.MustExec("begin")
	err = tk.ExecToErr(errReplaceSQL)
	require.Error(t, err)
	tk.MustExec("rollback")

	replaceSetSQL := `replace replace_test set c1 = 3;`
	tk.MustExec(replaceSetSQL)
	require.Empty(t, tk.Session().LastMessage())

	errReplaceSetSQL := `replace replace_test set c1 = 4, c1 = 5;`
	tk.MustExec("begin")
	err = tk.ExecToErr(errReplaceSetSQL)
	require.Error(t, err)
	tk.MustExec("rollback")

	errReplaceSetSQL = `replace replace_test set xxx = 6;`
	tk.MustExec("begin")
	err = tk.ExecToErr(errReplaceSetSQL)
	require.Error(t, err)
	tk.MustExec("rollback")

	replaceSelectSQL := `create table replace_test_1 (id int, c1 int);`
	tk.MustExec(replaceSelectSQL)
	replaceSelectSQL = `replace replace_test_1 select id, c1 from replace_test;`
	tk.MustExec(replaceSelectSQL)
	require.Equal(t, tk.Session().LastMessage(), "Records: 4  Duplicates: 0  Warnings: 0")

	replaceSelectSQL = `create table replace_test_2 (id int, c1 int);`
	tk.MustExec(replaceSelectSQL)
	replaceSelectSQL = `replace replace_test_1 select id, c1 from replace_test union select id * 10, c1 * 10 from replace_test;`
	tk.MustExec(replaceSelectSQL)
	require.Equal(t, tk.Session().LastMessage(), "Records: 8  Duplicates: 0  Warnings: 0")

	errReplaceSelectSQL := `replace replace_test_1 select c1 from replace_test;`
	tk.MustExec("begin")
	err = tk.ExecToErr(errReplaceSelectSQL)
	require.Error(t, err)
	tk.MustExec("rollback")

	replaceUniqueIndexSQL := `create table replace_test_3 (c1 int, c2 int, UNIQUE INDEX (c2));`
	tk.MustExec(replaceUniqueIndexSQL)
	replaceUniqueIndexSQL = `replace into replace_test_3 set c2=1;`
	tk.MustExec(replaceUniqueIndexSQL)
	replaceUniqueIndexSQL = `replace into replace_test_3 set c2=1;`
	tk.MustExec(replaceUniqueIndexSQL)
	require.Equal(t, int64(1), int64(tk.Session().AffectedRows()))
	require.Empty(t, tk.Session().LastMessage())

	replaceUniqueIndexSQL = `replace into replace_test_3 set c1=1, c2=1;`
	tk.MustExec(replaceUniqueIndexSQL)
	require.Equal(t, int64(2), int64(tk.Session().AffectedRows()))
	require.Empty(t, tk.Session().LastMessage())

	replaceUniqueIndexSQL = `replace into replace_test_3 set c2=NULL;`
	tk.MustExec(replaceUniqueIndexSQL)
	replaceUniqueIndexSQL = `replace into replace_test_3 set c2=NULL;`
	tk.MustExec(replaceUniqueIndexSQL)
	require.Equal(t, int64(1), int64(tk.Session().AffectedRows()))
	require.Empty(t, tk.Session().LastMessage())

	replaceUniqueIndexSQL = `create table replace_test_4 (c1 int, c2 int, c3 int, UNIQUE INDEX (c1, c2));`
	tk.MustExec(replaceUniqueIndexSQL)
	replaceUniqueIndexSQL = `replace into replace_test_4 set c2=NULL;`
	tk.MustExec(replaceUniqueIndexSQL)
	replaceUniqueIndexSQL = `replace into replace_test_4 set c2=NULL;`
	tk.MustExec(replaceUniqueIndexSQL)
	require.Equal(t, int64(1), int64(tk.Session().AffectedRows()))
	require.Empty(t, tk.Session().LastMessage())

	replacePrimaryKeySQL := `create table replace_test_5 (c1 int, c2 int, c3 int, PRIMARY KEY (c1, c2));`
	tk.MustExec(replacePrimaryKeySQL)
	replacePrimaryKeySQL = `replace into replace_test_5 set c1=1, c2=2;`
	tk.MustExec(replacePrimaryKeySQL)
	replacePrimaryKeySQL = `replace into replace_test_5 set c1=1, c2=2;`
	tk.MustExec(replacePrimaryKeySQL)
	require.Equal(t, int64(1), int64(tk.Session().AffectedRows()))
	require.Empty(t, tk.Session().LastMessage())

	// For Issue989
	issue989SQL := `CREATE TABLE tIssue989 (a int, b int, PRIMARY KEY(a), UNIQUE KEY(b));`
	tk.MustExec(issue989SQL)
	issue989SQL = `insert into tIssue989 (a, b) values (1, 2);`
	tk.MustExec(issue989SQL)
	require.Empty(t, tk.Session().LastMessage())
	issue989SQL = `replace into tIssue989(a, b) values (111, 2);`
	tk.MustExec(issue989SQL)
	require.Empty(t, tk.Session().LastMessage())
	r := tk.MustQuery("select * from tIssue989;")
	r.Check(testkit.Rows("111 2"))

	// For Issue1012
	issue1012SQL := `CREATE TABLE tIssue1012 (a int, b int, PRIMARY KEY(a), UNIQUE KEY(b));`
	tk.MustExec(issue1012SQL)
	issue1012SQL = `insert into tIssue1012 (a, b) values (1, 2);`
	tk.MustExec(issue1012SQL)
	issue1012SQL = `insert into tIssue1012 (a, b) values (2, 1);`
	tk.MustExec(issue1012SQL)
	issue1012SQL = `replace into tIssue1012(a, b) values (1, 1);`
	tk.MustExec(issue1012SQL)
	require.Equal(t, int64(3), int64(tk.Session().AffectedRows()))
	require.Empty(t, tk.Session().LastMessage())
	r = tk.MustQuery("select * from tIssue1012;")
	r.Check(testkit.Rows("1 1"))

	// Test Replace with info message
	tk.MustExec(`drop table if exists t1`)
	tk.MustExec(`create table t1(a int primary key, b int);`)
	tk.MustExec(`insert into t1 values(1,1),(2,2),(3,3),(4,4),(5,5);`)
	tk.MustExec(`replace into t1 values(1,1);`)
	require.Equal(t, int64(1), int64(tk.Session().AffectedRows()))
	require.Empty(t, tk.Session().LastMessage())
	tk.MustExec(`replace into t1 values(1,1),(2,2);`)
	require.Equal(t, int64(2), int64(tk.Session().AffectedRows()))
	require.Equal(t, tk.Session().LastMessage(), "Records: 2  Duplicates: 0  Warnings: 0")
	tk.MustExec(`replace into t1 values(4,14),(5,15),(6,16),(7,17),(8,18)`)
	require.Equal(t, int64(7), int64(tk.Session().AffectedRows()))
	require.Equal(t, tk.Session().LastMessage(), "Records: 5  Duplicates: 2  Warnings: 0")
	tk.MustExec(`replace into t1 select * from (select 1, 2) as tmp;`)
	require.Equal(t, int64(2), int64(tk.Session().AffectedRows()))
	require.Equal(t, tk.Session().LastMessage(), "Records: 1  Duplicates: 1  Warnings: 0")

	// Assign `DEFAULT` in `REPLACE` statement
	tk.MustExec("drop table if exists t1, t2;")
	tk.MustExec("create table t1 (a int primary key, b int default 20, c int default 30);")
	tk.MustExec("insert into t1 value (1, 2, 3);")
	tk.MustExec("replace t1 set a=1, b=default;")
	tk.MustQuery("select * from t1;").Check(testkit.Rows("1 20 30"))
	tk.MustExec("replace t1 set a=2, b=default, c=default")
	tk.MustQuery("select * from t1;").Check(testkit.Rows("1 20 30", "2 20 30"))
	tk.MustExec("replace t1 set a=2, b=default(c), c=default(b);")
	tk.MustQuery("select * from t1;").Check(testkit.Rows("1 20 30", "2 30 20"))
	tk.MustExec("replace t1 set a=default(b)+default(c)")
	tk.MustQuery("select * from t1;").Check(testkit.Rows("1 20 30", "2 30 20", "50 20 30"))
	// With generated columns
	tk.MustExec("create table t2 (pk int primary key, a int default 1, b int generated always as (-a) virtual, c int generated always as (-a) stored);")
	tk.MustExec("replace t2 set pk=1, b=default;")
	tk.MustQuery("select * from t2;").Check(testkit.Rows("1 1 -1 -1"))
	tk.MustExec("replace t2 set pk=2, a=10, b=default;")
	tk.MustQuery("select * from t2;").Check(testkit.Rows("1 1 -1 -1", "2 10 -10 -10"))
	tk.MustExec("replace t2 set pk=2, c=default, a=20;")
	tk.MustQuery("select * from t2;").Check(testkit.Rows("1 1 -1 -1", "2 20 -20 -20"))
	tk.MustExec("replace t2 set pk=2, a=default, b=default, c=default;")
	tk.MustQuery("select * from t2;").Check(testkit.Rows("1 1 -1 -1", "2 1 -1 -1"))
	tk.MustExec("replace t2 set pk=3, a=default(a), b=default, c=default;")
	tk.MustQuery("select * from t2;").Check(testkit.Rows("1 1 -1 -1", "2 1 -1 -1", "3 1 -1 -1"))
	tk.MustGetErrCode("replace t2 set b=default(a);", mysql.ErrBadGeneratedColumn)
	tk.MustGetErrCode("replace t2 set a=default(b), b=default(b);", mysql.ErrBadGeneratedColumn)
	tk.MustGetErrCode("replace t2 set a=default(a), c=default(c);", mysql.ErrNoDefaultForField)
	tk.MustGetErrCode("replace t2 set c=default(a);", mysql.ErrBadGeneratedColumn)
	tk.MustExec("drop table t1, t2")
}

func TestReplaceWithCICollation(t *testing.T) {
	store := testkit.CreateMockStore(t)
	tk := testkit.NewTestKit(t, store)
	tk.MustExec("use test")

	tk.MustExec("create table t (a varchar(20) charset utf8mb4 collate utf8mb4_general_ci primary key);")
	tk.MustExec("replace into t(a) values (_binary'A '),(_binary'A');")
	tk.MustQuery("select a from t use index(primary);").Check(testkit.Rows("A"))
	tk.MustQuery("select a from t ignore index(primary);").Check(testkit.Rows("A"))
}

func TestGeneratedColumnForInsert(t *testing.T) {
	store := testkit.CreateMockStore(t)
	tk := testkit.NewTestKit(t, store)
	tk.MustExec("use test")

	// test cases for default behavior
	tk.MustExec(`drop table if exists t1;`)
	tk.MustExec(`create table t1(id int, id_gen int as(id + 42), b int, unique key id_gen(id_gen));`)
	tk.MustExec(`insert into t1 (id, b) values(1,1),(2,2),(3,3),(4,4),(5,5);`)
	tk.MustExec(`replace into t1 (id, b) values(1,1);`)
	tk.MustExec(`replace into t1 (id, b) values(1,1),(2,2);`)
	tk.MustExec(`replace into t1 (id, b) values(6,16),(7,17),(8,18);`)
	tk.MustQuery("select * from t1;").Check(testkit.Rows(
		"1 43 1", "2 44 2", "3 45 3", "4 46 4", "5 47 5", "6 48 16", "7 49 17", "8 50 18"))
	tk.MustExec(`insert into t1 (id, b) values (6,18) on duplicate key update id = -id;`)
	tk.MustExec(`insert into t1 (id, b) values (7,28) on duplicate key update b = -values(b);`)
	tk.MustQuery("select * from t1;").Check(testkit.Rows(
		"1 43 1", "2 44 2", "3 45 3", "4 46 4", "5 47 5", "-6 36 16", "7 49 -28", "8 50 18"))

	// test cases for virtual and stored columns in the same table
	tk.MustExec(`drop table if exists t`)
	tk.MustExec(`create table t
	(i int as(k+1) stored, j int as(k+2) virtual, k int, unique key idx_i(i), unique key idx_j(j))`)
	tk.MustExec(`insert into t (k) values (1), (2)`)
	tk.MustExec(`replace into t (k) values (1), (2)`)
	tk.MustQuery(`select * from t`).Check(testkit.Rows("2 3 1", "3 4 2"))

	tk.MustExec(`drop table if exists t`)
	tk.MustExec(`create table t
	(i int as(k+1) stored, j int as(k+2) virtual, k int, unique key idx_j(j))`)
	tk.MustExec(`insert into t (k) values (1), (2)`)
	tk.MustExec(`replace into t (k) values (1), (2)`)
	tk.MustQuery(`select * from t`).Check(testkit.Rows("2 3 1", "3 4 2"))

	tk.MustExec(`drop table if exists t`)
	tk.MustExec(`create table t
	(i int as(k+1) stored, j int as(k+2) virtual, k int, unique key idx_i(i))`)
	tk.MustExec(`insert into t (k) values (1), (2)`)
	tk.MustExec(`replace into t (k) values (1), (2)`)
	tk.MustQuery(`select * from t`).Check(testkit.Rows("2 3 1", "3 4 2"))

	// For issue 14340
	tk.MustExec(`drop table if exists t1`)
	tk.MustExec(`create table t1(f1 json, f2 real as (cast(f1 as decimal(2,1))))`)
	tk.MustGetErrMsg(`INSERT INTO t1 (f1) VALUES (CAST(1000 AS JSON))`, "[types:1690]DECIMAL value is out of range in '(2, 1)'")
	tk.MustExec(`set @@sql_mode = ''`)
	tk.MustExec(`INSERT INTO t1 (f1) VALUES (CAST(1000 AS JSON))`)
	tk.MustQuery(`select * from t1`).Check(testkit.Rows("1000 9.9"))
}

func TestPartitionedTableReplace(t *testing.T) {
	failpoint.Enable("github.com/pingcap/tidb/planner/core/forceDynamicPrune", `return(true)`)
	defer failpoint.Disable("github.com/pingcap/tidb/planner/core/forceDynamicPrune")
	store := testkit.CreateMockStore(t)
	tk := testkit.NewTestKit(t, store)
	tk.MustExec("use test")
	testSQL := `drop table if exists replace_test;
		    create table replace_test (id int PRIMARY KEY AUTO_INCREMENT, c1 int, c2 int, c3 int default 1)
			partition by range (id) (
			PARTITION p0 VALUES LESS THAN (3),
			PARTITION p1 VALUES LESS THAN (5),
			PARTITION p2 VALUES LESS THAN (7),
			PARTITION p3 VALUES LESS THAN (9));`
	tk.MustExec(testSQL)
	testSQL = `replace replace_test (c1) values (1),(2),(NULL);`
	tk.MustExec(testSQL)
	require.Equal(t, tk.Session().LastMessage(), "Records: 3  Duplicates: 0  Warnings: 0")

	errReplaceSQL := `replace replace_test (c1) values ();`
	tk.MustExec("begin")
	err := tk.ExecToErr(errReplaceSQL)
	require.Error(t, err)
	tk.MustExec("rollback")

	errReplaceSQL = `replace replace_test (c1, c2) values (1,2),(1);`
	tk.MustExec("begin")
	err = tk.ExecToErr(errReplaceSQL)
	require.Error(t, err)
	tk.MustExec("rollback")

	errReplaceSQL = `replace replace_test (xxx) values (3);`
	tk.MustExec("begin")
	err = tk.ExecToErr(errReplaceSQL)
	require.Error(t, err)
	tk.MustExec("rollback")

	errReplaceSQL = `replace replace_test_xxx (c1) values ();`
	tk.MustExec("begin")
	err = tk.ExecToErr(errReplaceSQL)
	require.Error(t, err)
	tk.MustExec("rollback")

	replaceSetSQL := `replace replace_test set c1 = 3;`
	tk.MustExec(replaceSetSQL)
	require.Empty(t, tk.Session().LastMessage())

	errReplaceSetSQL := `replace replace_test set c1 = 4, c1 = 5;`
	tk.MustExec("begin")
	err = tk.ExecToErr(errReplaceSetSQL)
	require.Error(t, err)
	tk.MustExec("rollback")

	errReplaceSetSQL = `replace replace_test set xxx = 6;`
	tk.MustExec("begin")
	err = tk.ExecToErr(errReplaceSetSQL)
	require.Error(t, err)
	tk.MustExec("rollback")

	tk.MustExec(`drop table if exists replace_test_1`)
	tk.MustExec(`create table replace_test_1 (id int, c1 int) partition by range (id) (
			PARTITION p0 VALUES LESS THAN (4),
			PARTITION p1 VALUES LESS THAN (6),
			PARTITION p2 VALUES LESS THAN (8),
			PARTITION p3 VALUES LESS THAN (10),
			PARTITION p4 VALUES LESS THAN (100))`)
	tk.MustExec(`replace replace_test_1 select id, c1 from replace_test;`)
	require.Equal(t, tk.Session().LastMessage(), "Records: 4  Duplicates: 0  Warnings: 0")

	tk.MustExec(`drop table if exists replace_test_2`)
	tk.MustExec(`create table replace_test_2 (id int, c1 int) partition by range (id) (
			PARTITION p0 VALUES LESS THAN (10),
			PARTITION p1 VALUES LESS THAN (50),
			PARTITION p2 VALUES LESS THAN (100),
			PARTITION p3 VALUES LESS THAN (300))`)
	tk.MustExec(`replace replace_test_1 select id, c1 from replace_test union select id * 10, c1 * 10 from replace_test;`)
	require.Equal(t, tk.Session().LastMessage(), "Records: 8  Duplicates: 0  Warnings: 0")

	errReplaceSelectSQL := `replace replace_test_1 select c1 from replace_test;`
	tk.MustExec("begin")
	err = tk.ExecToErr(errReplaceSelectSQL)
	require.Error(t, err)
	tk.MustExec("rollback")

	tk.MustExec(`drop table if exists replace_test_3`)
	replaceUniqueIndexSQL := `create table replace_test_3 (c1 int, c2 int, UNIQUE INDEX (c2)) partition by range (c2) (
				    PARTITION p0 VALUES LESS THAN (4),
				    PARTITION p1 VALUES LESS THAN (7),
				    PARTITION p2 VALUES LESS THAN (11))`
	tk.MustExec(replaceUniqueIndexSQL)
	replaceUniqueIndexSQL = `replace into replace_test_3 set c2=8;`
	tk.MustExec(replaceUniqueIndexSQL)
	replaceUniqueIndexSQL = `replace into replace_test_3 set c2=8;`
	tk.MustExec(replaceUniqueIndexSQL)
	require.Equal(t, int64(1), int64(tk.Session().AffectedRows()))
	require.Empty(t, tk.Session().LastMessage())
	replaceUniqueIndexSQL = `replace into replace_test_3 set c1=8, c2=8;`
	tk.MustExec(replaceUniqueIndexSQL)
	require.Equal(t, int64(2), int64(tk.Session().AffectedRows()))
	require.Empty(t, tk.Session().LastMessage())

	replaceUniqueIndexSQL = `replace into replace_test_3 set c2=NULL;`
	tk.MustExec(replaceUniqueIndexSQL)
	replaceUniqueIndexSQL = `replace into replace_test_3 set c2=NULL;`
	tk.MustExec(replaceUniqueIndexSQL)
	require.Equal(t, int64(1), int64(tk.Session().AffectedRows()))
	require.Empty(t, tk.Session().LastMessage())

	replaceUniqueIndexSQL = `create table replace_test_4 (c1 int, c2 int, c3 int, UNIQUE INDEX (c1, c2)) partition by range (c1) (
				    PARTITION p0 VALUES LESS THAN (4),
				    PARTITION p1 VALUES LESS THAN (7),
				    PARTITION p2 VALUES LESS THAN (11));`
	tk.MustExec(`drop table if exists replace_test_4`)
	tk.MustExec(replaceUniqueIndexSQL)
	replaceUniqueIndexSQL = `replace into replace_test_4 set c2=NULL;`
	tk.MustExec(replaceUniqueIndexSQL)
	replaceUniqueIndexSQL = `replace into replace_test_4 set c2=NULL;`
	tk.MustExec(replaceUniqueIndexSQL)
	require.Equal(t, int64(1), int64(tk.Session().AffectedRows()))

	replacePrimaryKeySQL := `create table replace_test_5 (c1 int, c2 int, c3 int, PRIMARY KEY (c1, c2)) partition by range (c2) (
				    PARTITION p0 VALUES LESS THAN (4),
				    PARTITION p1 VALUES LESS THAN (7),
				    PARTITION p2 VALUES LESS THAN (11));`
	tk.MustExec(replacePrimaryKeySQL)
	replacePrimaryKeySQL = `replace into replace_test_5 set c1=1, c2=2;`
	tk.MustExec(replacePrimaryKeySQL)
	replacePrimaryKeySQL = `replace into replace_test_5 set c1=1, c2=2;`
	tk.MustExec(replacePrimaryKeySQL)
	require.Equal(t, int64(1), int64(tk.Session().AffectedRows()))

	issue989SQL := `CREATE TABLE tIssue989 (a int, b int, KEY(a), UNIQUE KEY(b)) partition by range (b) (
			    PARTITION p1 VALUES LESS THAN (100),
			    PARTITION p2 VALUES LESS THAN (200))`
	tk.MustExec(issue989SQL)
	issue989SQL = `insert into tIssue989 (a, b) values (1, 2);`
	tk.MustExec(issue989SQL)
	issue989SQL = `replace into tIssue989(a, b) values (111, 2);`
	tk.MustExec(issue989SQL)
	r := tk.MustQuery("select * from tIssue989;")
	r.Check(testkit.Rows("111 2"))
}

func TestHashPartitionedTableReplace(t *testing.T) {
	store := testkit.CreateMockStore(t)
	tk := testkit.NewTestKit(t, store)
	tk.MustExec("use test")
	tk.MustExec("set @@session.tidb_enable_table_partition = '1';")
	tk.MustExec("drop table if exists replace_test;")
	testSQL := `create table replace_test (id int PRIMARY KEY AUTO_INCREMENT, c1 int, c2 int, c3 int default 1)
			partition by hash(id) partitions 4;`
	tk.MustExec(testSQL)

	testSQL = `replace replace_test (c1) values (1),(2),(NULL);`
	tk.MustExec(testSQL)

	errReplaceSQL := `replace replace_test (c1) values ();`
	tk.MustExec("begin")
	err := tk.ExecToErr(errReplaceSQL)
	require.Error(t, err)
	tk.MustExec("rollback")

	errReplaceSQL = `replace replace_test (c1, c2) values (1,2),(1);`
	tk.MustExec("begin")
	err = tk.ExecToErr(errReplaceSQL)
	require.Error(t, err)
	tk.MustExec("rollback")

	errReplaceSQL = `replace replace_test (xxx) values (3);`
	tk.MustExec("begin")
	err = tk.ExecToErr(errReplaceSQL)
	require.Error(t, err)
	tk.MustExec("rollback")

	errReplaceSQL = `replace replace_test_xxx (c1) values ();`
	tk.MustExec("begin")
	err = tk.ExecToErr(errReplaceSQL)
	require.Error(t, err)
	tk.MustExec("rollback")

	errReplaceSetSQL := `replace replace_test set c1 = 4, c1 = 5;`
	tk.MustExec("begin")
	err = tk.ExecToErr(errReplaceSetSQL)
	require.Error(t, err)
	tk.MustExec("rollback")

	errReplaceSetSQL = `replace replace_test set xxx = 6;`
	tk.MustExec("begin")
	err = tk.ExecToErr(errReplaceSetSQL)
	require.Error(t, err)
	tk.MustExec("rollback")

	tk.MustExec(`replace replace_test set c1 = 3;`)
	tk.MustExec(`replace replace_test set c1 = 4;`)
	tk.MustExec(`replace replace_test set c1 = 5;`)
	tk.MustExec(`replace replace_test set c1 = 6;`)
	tk.MustExec(`replace replace_test set c1 = 7;`)

	tk.MustExec(`drop table if exists replace_test_1`)
	tk.MustExec(`create table replace_test_1 (id int, c1 int) partition by hash(id) partitions 5;`)
	tk.MustExec(`replace replace_test_1 select id, c1 from replace_test;`)

	tk.MustExec(`drop table if exists replace_test_2`)
	tk.MustExec(`create table replace_test_2 (id int, c1 int) partition by hash(id) partitions 6;`)

	tk.MustExec(`replace replace_test_1 select id, c1 from replace_test union select id * 10, c1 * 10 from replace_test;`)

	errReplaceSelectSQL := `replace replace_test_1 select c1 from replace_test;`
	tk.MustExec("begin")
	err = tk.ExecToErr(errReplaceSelectSQL)
	require.Error(t, err)
	tk.MustExec("rollback")

	tk.MustExec(`drop table if exists replace_test_3`)
	replaceUniqueIndexSQL := `create table replace_test_3 (c1 int, c2 int, UNIQUE INDEX (c2)) partition by hash(c2) partitions 7;`
	tk.MustExec(replaceUniqueIndexSQL)

	tk.MustExec(`replace into replace_test_3 set c2=8;`)
	tk.MustExec(`replace into replace_test_3 set c2=8;`)
	require.Equal(t, int64(1), int64(tk.Session().AffectedRows()))
	tk.MustExec(`replace into replace_test_3 set c1=8, c2=8;`)
	require.Equal(t, int64(2), int64(tk.Session().AffectedRows()))

	tk.MustExec(`replace into replace_test_3 set c2=NULL;`)
	tk.MustExec(`replace into replace_test_3 set c2=NULL;`)
	require.Equal(t, int64(1), int64(tk.Session().AffectedRows()))

	for i := 0; i < 100; i++ {
		sql := fmt.Sprintf("replace into replace_test_3 set c2=%d;", i)
		tk.MustExec(sql)
	}
	result := tk.MustQuery("select count(*) from replace_test_3")
	result.Check(testkit.Rows("102"))

	replaceUniqueIndexSQL = `create table replace_test_4 (c1 int, c2 int, c3 int, UNIQUE INDEX (c1, c2)) partition by hash(c1) partitions 8;`
	tk.MustExec(`drop table if exists replace_test_4`)
	tk.MustExec(replaceUniqueIndexSQL)
	replaceUniqueIndexSQL = `replace into replace_test_4 set c2=NULL;`
	tk.MustExec(replaceUniqueIndexSQL)
	replaceUniqueIndexSQL = `replace into replace_test_4 set c2=NULL;`
	tk.MustExec(replaceUniqueIndexSQL)
	require.Equal(t, int64(1), int64(tk.Session().AffectedRows()))

	replacePrimaryKeySQL := `create table replace_test_5 (c1 int, c2 int, c3 int, PRIMARY KEY (c1, c2)) partition by hash (c2) partitions 9;`
	tk.MustExec(replacePrimaryKeySQL)
	replacePrimaryKeySQL = `replace into replace_test_5 set c1=1, c2=2;`
	tk.MustExec(replacePrimaryKeySQL)
	replacePrimaryKeySQL = `replace into replace_test_5 set c1=1, c2=2;`
	tk.MustExec(replacePrimaryKeySQL)
	require.Equal(t, int64(1), int64(tk.Session().AffectedRows()))

	issue989SQL := `CREATE TABLE tIssue989 (a int, b int, KEY(a), UNIQUE KEY(b)) partition by hash (b) partitions 10;`
	tk.MustExec(issue989SQL)
	issue989SQL = `insert into tIssue989 (a, b) values (1, 2);`
	tk.MustExec(issue989SQL)
	issue989SQL = `replace into tIssue989(a, b) values (111, 2);`
	tk.MustExec(issue989SQL)
	r := tk.MustQuery("select * from tIssue989;")
	r.Check(testkit.Rows("111 2"))
}

func TestPartitionedTableUpdate(t *testing.T) {
	failpoint.Enable("github.com/pingcap/tidb/planner/core/forceDynamicPrune", `return(true)`)
	defer failpoint.Disable("github.com/pingcap/tidb/planner/core/forceDynamicPrune")
	store := testkit.CreateMockStore(t)
	tk := testkit.NewTestKit(t, store)
	tk.MustExec("use test")
	tk.MustExec("drop table if exists t")
	tk.MustExec(`create table t (id int not null default 1, name varchar(255))
			PARTITION BY RANGE ( id ) (
			PARTITION p0 VALUES LESS THAN (6),
			PARTITION p1 VALUES LESS THAN (11),
			PARTITION p2 VALUES LESS THAN (16),
			PARTITION p3 VALUES LESS THAN (21))`)

	tk.MustExec(`insert INTO t VALUES (1, "hello");`)
	tk.CheckExecResult(1, 0)
	tk.MustExec(`insert INTO t VALUES (7, "hello");`)
	tk.CheckExecResult(1, 0)

	// update non partition column
	tk.MustExec(`UPDATE t SET name = "abc" where id > 0;`)
	tk.CheckExecResult(2, 0)
	require.Equal(t, tk.Session().LastMessage(), "Rows matched: 2  Changed: 2  Warnings: 0")
	r := tk.MustQuery(`SELECT * from t order by id limit 2;`)
	r.Check(testkit.Rows("1 abc", "7 abc"))

	// update partition column
	tk.MustExec(`update t set id = id + 1`)
	tk.CheckExecResult(2, 0)
	require.Equal(t, tk.Session().LastMessage(), "Rows matched: 2  Changed: 2  Warnings: 0")
	r = tk.MustQuery(`SELECT * from t order by id limit 2;`)
	r.Check(testkit.Rows("2 abc", "8 abc"))

	// update partition column, old and new record locates on different partitions
	tk.MustExec(`update t set id = 20 where id = 8`)
	tk.CheckExecResult(1, 0)
	require.Equal(t, tk.Session().LastMessage(), "Rows matched: 1  Changed: 1  Warnings: 0")
	r = tk.MustQuery(`SELECT * from t order by id limit 2;`)
	r.Check(testkit.Rows("2 abc", "20 abc"))

	// table option is auto-increment
	tk.MustExec("drop table if exists t;")
	tk.MustExec(`create table t (id int not null auto_increment, name varchar(255), primary key(id))
			PARTITION BY RANGE ( id ) (
			PARTITION p0 VALUES LESS THAN (6),
			PARTITION p1 VALUES LESS THAN (11),
			PARTITION p2 VALUES LESS THAN (16),
			PARTITION p3 VALUES LESS THAN (21))`)

	tk.MustExec("insert into t(name) values ('aa')")
	tk.MustExec("update t set id = 8 where name = 'aa'")
	require.Equal(t, tk.Session().LastMessage(), "Rows matched: 1  Changed: 1  Warnings: 0")
	tk.MustExec("insert into t(name) values ('bb')")
	r = tk.MustQuery("select * from t;")
	r.Check(testkit.Rows("8 aa", "9 bb"))

	err := tk.ExecToErr("update t set id = null where name = 'aa'")
	require.EqualError(t, err, "[table:1048]Column 'id' cannot be null")

	// Test that in a transaction, when a constraint failed in an update statement, the record is not inserted.
	tk.MustExec("drop table if exists t;")
	tk.MustExec(`create table t (id int, name int unique)
			PARTITION BY RANGE ( name ) (
			PARTITION p0 VALUES LESS THAN (6),
			PARTITION p1 VALUES LESS THAN (11),
			PARTITION p2 VALUES LESS THAN (16),
			PARTITION p3 VALUES LESS THAN (21))`)
	tk.MustExec("insert t values (1, 1), (2, 2);")
	err = tk.ExecToErr("update t set name = 1 where id = 2")
	require.Error(t, err)
	tk.MustQuery("select * from t").Check(testkit.Rows("1 1", "2 2"))

	// test update ignore for pimary key
	tk.MustExec("drop table if exists t;")
	tk.MustExec(`create table t(a bigint, primary key (a))
			PARTITION BY RANGE (a) (
			PARTITION p0 VALUES LESS THAN (6),
			PARTITION p1 VALUES LESS THAN (11))`)
	tk.MustExec("insert into t values (5)")
	tk.MustExec("insert into t values (7)")
	err = tk.ExecToErr("update ignore t set a = 5 where a = 7;")
	require.NoError(t, err)
	require.Equal(t, tk.Session().LastMessage(), "Rows matched: 1  Changed: 0  Warnings: 1")
	r = tk.MustQuery("SHOW WARNINGS;")
	r.Check(testkit.Rows("Warning 1062 Duplicate entry '5' for key 't.PRIMARY'"))
	tk.MustQuery("select * from t order by a").Check(testkit.Rows("5", "7"))

	// test update ignore for truncate as warning
	err = tk.ExecToErr("update ignore t set a = 1 where a = (select '2a')")
	require.NoError(t, err)
	r = tk.MustQuery("SHOW WARNINGS;")
	r.Check(testkit.Rows("Warning 1292 Truncated incorrect DOUBLE value: '2a'", "Warning 1292 Truncated incorrect DOUBLE value: '2a'"))

	// test update ignore for unique key
	tk.MustExec("drop table if exists t;")
	tk.MustExec(`create table t(a bigint, unique key I_uniq (a))
			PARTITION BY RANGE (a) (
			PARTITION p0 VALUES LESS THAN (6),
			PARTITION p1 VALUES LESS THAN (11))`)
	tk.MustExec("insert into t values (5)")
	tk.MustExec("insert into t values (7)")
	err = tk.ExecToErr("update ignore t set a = 5 where a = 7;")
	require.NoError(t, err)
	require.Equal(t, tk.Session().LastMessage(), "Rows matched: 1  Changed: 0  Warnings: 1")
	r = tk.MustQuery("SHOW WARNINGS;")
	r.Check(testkit.Rows("Warning 1062 Duplicate entry '5' for key 't.I_uniq'"))
	tk.MustQuery("select * from t order by a").Check(testkit.Rows("5", "7"))
}

// TestUpdateCastOnlyModifiedValues for issue #4514.
func TestUpdateCastOnlyModifiedValues(t *testing.T) {
	store := testkit.CreateMockStore(t)
	tk := testkit.NewTestKit(t, store)
	tk.MustExec("use test")
	tk.MustExec("create table update_modified (col_1 int, col_2 enum('a', 'b'))")
	tk.MustExec("set SQL_MODE=''")
	tk.MustExec("insert into update_modified values (0, 3)")
	r := tk.MustQuery("SELECT * FROM update_modified")
	r.Check(testkit.Rows("0 "))
	tk.MustExec("set SQL_MODE=STRICT_ALL_TABLES")
	tk.MustExec("update update_modified set col_1 = 1")
	require.Equal(t, tk.Session().LastMessage(), "Rows matched: 1  Changed: 1  Warnings: 0")
	r = tk.MustQuery("SELECT * FROM update_modified")
	r.Check(testkit.Rows("1 "))
	err := tk.ExecToErr("update update_modified set col_1 = 2, col_2 = 'c'")
	require.Error(t, err)
	r = tk.MustQuery("SELECT * FROM update_modified")
	r.Check(testkit.Rows("1 "))
	tk.MustExec("update update_modified set col_1 = 3, col_2 = 'a'")
	require.Equal(t, tk.Session().LastMessage(), "Rows matched: 1  Changed: 1  Warnings: 0")
	r = tk.MustQuery("SELECT * FROM update_modified")
	r.Check(testkit.Rows("3 a"))

	// Test update a field with different column type.
	tk.MustExec(`CREATE TABLE update_with_diff_type (a int, b JSON)`)
	tk.MustExec(`INSERT INTO update_with_diff_type VALUES(3, '{"a": "测试"}')`)
	tk.MustExec(`UPDATE update_with_diff_type SET a = '300'`)
	require.Equal(t, tk.Session().LastMessage(), "Rows matched: 1  Changed: 1  Warnings: 0")
	r = tk.MustQuery("SELECT a FROM update_with_diff_type")
	r.Check(testkit.Rows("300"))
	tk.MustExec(`UPDATE update_with_diff_type SET b = '{"a":   "\\u6d4b\\u8bd5"}'`)
	require.Equal(t, tk.Session().LastMessage(), "Rows matched: 1  Changed: 0  Warnings: 0")
	r = tk.MustQuery("SELECT b FROM update_with_diff_type")
	r.Check(testkit.Rows(`{"a": "测试"}`))
}

func fillMultiTableForUpdate(tk *testkit.TestKit) {
	// Create and fill table items
	tk.MustExec("CREATE TABLE items (id int, price TEXT);")
	tk.MustExec(`insert into items values (11, "items_price_11"), (12, "items_price_12"), (13, "items_price_13");`)
	tk.CheckExecResult(3, 0)
	// Create and fill table month
	tk.MustExec("CREATE TABLE month (mid int, mprice TEXT);")
	tk.MustExec(`insert into month values (11, "month_price_11"), (22, "month_price_22"), (13, "month_price_13");`)
	tk.CheckExecResult(3, 0)
}

func TestMultipleTableUpdate(t *testing.T) {
	store := testkit.CreateMockStore(t)
	tk := testkit.NewTestKit(t, store)
	tk.MustExec("use test")
	fillMultiTableForUpdate(tk)

	tk.MustExec(`UPDATE items, month  SET items.price=month.mprice WHERE items.id=month.mid;`)
	require.Equal(t, tk.Session().LastMessage(), "Rows matched: 2  Changed: 2  Warnings: 0")
	tk.MustExec("begin")
	r := tk.MustQuery("SELECT * FROM items")
	r.Check(testkit.Rows("11 month_price_11", "12 items_price_12", "13 month_price_13"))
	tk.MustExec("commit")

	// Single-table syntax but with multiple tables
	tk.MustExec(`UPDATE items join month on items.id=month.mid SET items.price=month.mid;`)
	require.Equal(t, tk.Session().LastMessage(), "Rows matched: 2  Changed: 2  Warnings: 0")
	tk.MustExec("begin")
	r = tk.MustQuery("SELECT * FROM items")
	r.Check(testkit.Rows("11 11", "12 items_price_12", "13 13"))
	tk.MustExec("commit")

	// JoinTable with alias table name.
	tk.MustExec(`UPDATE items T0 join month T1 on T0.id=T1.mid SET T0.price=T1.mprice;`)
	require.Equal(t, tk.Session().LastMessage(), "Rows matched: 2  Changed: 2  Warnings: 0")
	tk.MustExec("begin")
	r = tk.MustQuery("SELECT * FROM items")
	r.Check(testkit.Rows("11 month_price_11", "12 items_price_12", "13 month_price_13"))
	tk.MustExec("commit")

	// fix https://github.com/pingcap/tidb/issues/369
	testSQL := `
		DROP TABLE IF EXISTS t1, t2;
		create table t1 (c int);
		create table t2 (c varchar(256));
		insert into t1 values (1), (2);
		insert into t2 values ("a"), ("b");
		update t1, t2 set t1.c = 10, t2.c = "abc";`
	tk.MustExec(testSQL)
	require.Equal(t, tk.Session().LastMessage(), "Rows matched: 4  Changed: 4  Warnings: 0")

	// fix https://github.com/pingcap/tidb/issues/376
	testSQL = `DROP TABLE IF EXISTS t1, t2;
		create table t1 (c1 int);
		create table t2 (c2 int);
		insert into t1 values (1), (2);
		insert into t2 values (1), (2);
		update t1, t2 set t1.c1 = 10, t2.c2 = 2 where t2.c2 = 1;`
	tk.MustExec(testSQL)
	require.Equal(t, tk.Session().LastMessage(), "Rows matched: 3  Changed: 3  Warnings: 0")

	r = tk.MustQuery("select * from t1")
	r.Check(testkit.Rows("10", "10"))

	// test https://github.com/pingcap/tidb/issues/3604
	tk.MustExec("drop table if exists t, t")
	tk.MustExec("create table t (a int, b int)")
	tk.MustExec("insert into t values(1, 1), (2, 2), (3, 3)")
	require.Equal(t, tk.Session().LastMessage(), "Records: 3  Duplicates: 0  Warnings: 0")
	tk.MustExec("update t m, t n set m.a = m.a + 1")
	require.Equal(t, tk.Session().LastMessage(), "Rows matched: 3  Changed: 3  Warnings: 0")
	tk.MustQuery("select * from t").Check(testkit.Rows("2 1", "3 2", "4 3"))
	tk.MustExec("update t m, t n set n.a = n.a - 1, n.b = n.b + 1")
	require.Equal(t, tk.Session().LastMessage(), "Rows matched: 3  Changed: 3  Warnings: 0")
	tk.MustQuery("select * from t").Check(testkit.Rows("1 2", "2 3", "3 4"))
}

func TestDelete(t *testing.T) {
	store := testkit.CreateMockStore(t)
	tk := testkit.NewTestKit(t, store)
	fillData(tk, "delete_test")

	tk.MustExec(`update delete_test set name = "abc" where id = 2;`)
	tk.CheckExecResult(1, 0)

	tk.MustExec(`delete from delete_test where id = 2 limit 1;`)
	tk.CheckExecResult(1, 0)

	// Test delete with false condition
	tk.MustExec(`delete from delete_test where 0;`)
	tk.CheckExecResult(0, 0)

	tk.MustExec("insert into delete_test values (2, 'abc')")
	tk.MustExec(`delete from delete_test where delete_test.id = 2 limit 1`)
	tk.CheckExecResult(1, 0)

	// Select data
	tk.MustExec("begin")
	rows := tk.MustQuery(`SELECT * from delete_test limit 2;`)
	rows.Check(testkit.Rows("1 hello"))
	tk.MustExec("commit")

	// Test delete ignore
	tk.MustExec("insert into delete_test values (2, 'abc')")
	err := tk.ExecToErr("delete from delete_test where id = (select '2a')")
	require.Error(t, err)
	err = tk.ExecToErr("delete ignore from delete_test where id = (select '2a')")
	require.NoError(t, err)
	tk.CheckExecResult(1, 0)
	r := tk.MustQuery("SHOW WARNINGS;")
	r.Check(testkit.Rows("Warning 1292 Truncated incorrect DOUBLE value: '2a'", "Warning 1292 Truncated incorrect DOUBLE value: '2a'"))

	tk.MustExec(`delete from delete_test ;`)
	tk.CheckExecResult(1, 0)

	tk.MustExec("create view v as select * from delete_test")
	err = tk.ExecToErr("delete from v where name = 'aaa'")
	require.EqualError(t, err, core.ErrViewInvalid.GenWithStackByArgs("test", "v").Error())
	tk.MustExec("drop view v")

	tk.MustExec("create sequence seq")
	err = tk.ExecToErr("delete from seq")
	require.EqualError(t, err, "delete sequence seq is not supported now")
	tk.MustExec("drop sequence seq")
}

func TestPartitionedTableDelete(t *testing.T) {
	failpoint.Enable("github.com/pingcap/tidb/planner/core/forceDynamicPrune", `return(true)`)
	defer failpoint.Disable("github.com/pingcap/tidb/planner/core/forceDynamicPrune")
	createTable := `CREATE TABLE test.t (id int not null default 1, name varchar(255), index(id))
			  PARTITION BY RANGE ( id ) (
			  PARTITION p0 VALUES LESS THAN (6),
			  PARTITION p1 VALUES LESS THAN (11),
			  PARTITION p2 VALUES LESS THAN (16),
			  PARTITION p3 VALUES LESS THAN (21))`

	store := testkit.CreateMockStore(t)
	tk := testkit.NewTestKit(t, store)
	tk.MustExec("use test")
	tk.MustExec("drop table if exists t")
	tk.MustExec(createTable)
	for i := 1; i < 21; i++ {
		tk.MustExec(fmt.Sprintf(`insert into t values (%d, "hello")`, i))
	}

	tk.MustExec(`delete from t where id = 2 limit 1;`)
	tk.CheckExecResult(1, 0)

	// Test delete with false condition
	tk.MustExec(`delete from t where 0;`)
	tk.CheckExecResult(0, 0)

	tk.MustExec("insert into t values (2, 'abc')")
	tk.MustExec(`delete from t where t.id = 2 limit 1`)
	tk.CheckExecResult(1, 0)

	// Test delete ignore
	tk.MustExec("insert into t values (2, 'abc')")
	err := tk.ExecToErr("delete from t where id = (select '2a')")
	require.Error(t, err)
	err = tk.ExecToErr("delete ignore from t where id = (select '2a')")
	require.NoError(t, err)
	tk.CheckExecResult(1, 0)
	r := tk.MustQuery("SHOW WARNINGS;")
	r.Check(testkit.Rows("Warning 1292 Truncated incorrect DOUBLE value: '2a'", "Warning 1292 Truncated incorrect DOUBLE value: '2a'"))

	// Test delete without using index, involve multiple partitions.
	tk.MustExec("delete from t ignore index(id) where id >= 13 and id <= 17")
	tk.CheckExecResult(5, 0)

	tk.MustExec("admin check table t")
	tk.MustExec(`delete from t;`)
	tk.CheckExecResult(14, 0)

	// Fix that partitioned table should not use PointGetPlan.
	tk.MustExec(`create table t1 (c1 bigint, c2 bigint, c3 bigint, primary key(c1)) partition by range (c1) (partition p0 values less than (3440))`)
	tk.MustExec("insert into t1 values (379, 379, 379)")
	tk.MustExec("delete from t1 where c1 = 379")
	tk.CheckExecResult(1, 0)
	tk.MustExec(`drop table t1;`)
}

func fillDataMultiTable(tk *testkit.TestKit) {
	tk.MustExec("use test")
	tk.MustExec("drop table if exists t1, t2, t3")
	// Create and fill table t1
	tk.MustExec("create table t1 (id int, data int);")
	tk.MustExec("insert into t1 values (11, 121), (12, 122), (13, 123);")
	tk.CheckExecResult(3, 0)
	// Create and fill table t2
	tk.MustExec("create table t2 (id int, data int);")
	tk.MustExec("insert into t2 values (11, 221), (22, 222), (23, 223);")
	tk.CheckExecResult(3, 0)
	// Create and fill table t3
	tk.MustExec("create table t3 (id int, data int);")
	tk.MustExec("insert into t3 values (11, 321), (22, 322), (23, 323);")
	tk.CheckExecResult(3, 0)
}

func TestMultiTableDelete(t *testing.T) {
	store := testkit.CreateMockStore(t)
	tk := testkit.NewTestKit(t, store)
	fillDataMultiTable(tk)

	tk.MustExec(`delete t1, t2 from t1 inner join t2 inner join t3 where t1.id=t2.id and t2.id=t3.id;`)
	tk.CheckExecResult(2, 0)

	// Select data
	r := tk.MustQuery("select * from t3")
	require.Len(t, r.Rows(), 3)
}

func TestQualifiedDelete(t *testing.T) {
	store := testkit.CreateMockStore(t)
	tk := testkit.NewTestKit(t, store)
	tk.MustExec("use test")
	tk.MustExec("drop table if exists t1")
	tk.MustExec("drop table if exists t2")
	tk.MustExec("create table t1 (c1 int, c2 int, index (c1))")
	tk.MustExec("create table t2 (c1 int, c2 int)")
	tk.MustExec("insert into t1 values (1, 1), (2, 2)")

	// delete with index
	tk.MustExec("delete from t1 where t1.c1 = 1")
	tk.CheckExecResult(1, 0)

	// delete with no index
	tk.MustExec("delete from t1 where t1.c2 = 2")
	tk.CheckExecResult(1, 0)

	r := tk.MustQuery("select * from t1")
	require.Len(t, r.Rows(), 0)
	tk.MustExec("insert into t1 values (1, 3)")
	tk.MustExec("delete from t1 as a where a.c1 = 1")
	tk.CheckExecResult(1, 0)

	tk.MustExec("insert into t1 values (1, 1), (2, 2)")
	tk.MustExec("insert into t2 values (2, 1), (3,1)")
	tk.MustExec("delete t1, t2 from t1 join t2 where t1.c1 = t2.c2")
	tk.CheckExecResult(3, 0)

	tk.MustExec("insert into t2 values (2, 1), (3,1)")
	tk.MustExec("delete a, b from t1 as a join t2 as b where a.c2 = b.c1")
	tk.CheckExecResult(2, 0)

	err := tk.ExecToErr("delete t1, t2 from t1 as a join t2 as b where a.c2 = b.c1")
	require.Error(t, err)
}

type testCase struct {
	data        []byte
	expected    []string
	expectedMsg string
}

func checkCases(
	tests []testCase,
	ld *executor.LoadDataWorker,
	t *testing.T,
	tk *testkit.TestKit,
	ctx sessionctx.Context,
	selectSQL, deleteSQL string,
) {
	origin := ld.GetController().IgnoreLines
	for _, tt := range tests {
		ld.GetController().IgnoreLines = origin
		require.Nil(t, sessiontxn.NewTxn(context.Background(), ctx))
		ctx.GetSessionVars().StmtCtx.DupKeyAsWarning = true
		ctx.GetSessionVars().StmtCtx.BadNullAsWarning = true
		ctx.GetSessionVars().StmtCtx.InLoadDataStmt = true
		ctx.GetSessionVars().StmtCtx.InDeleteStmt = false

		parser, err := mydump.NewCSVParser(
			context.Background(),
			ld.GetController().GenerateCSVConfig(),
			mydump.NewStringReader(string(tt.data)),
			1,
			nil,
			false,
			nil)
		require.NoError(t, err)

		for ld.IgnoreLines > 0 {
			ld.IgnoreLines--
			//nolint: errcheck
			_ = parser.ReadRow()
		}

		err1 := ld.ReadOneBatchRows(context.Background(), parser)
		require.NoError(t, err1)
		err1 = ld.CheckAndInsertOneBatch(context.Background(), ld.GetRows(), ld.GetCurBatchCnt())
		require.NoError(t, err1)
		ld.ResetBatch()
		ld.SetMessage()
		require.Equal(t, tt.expectedMsg, tk.Session().LastMessage(), tt.expected)
		ctx.StmtCommit(context.Background())
		txn, err := ctx.Txn(true)
		require.NoError(t, err)
		err = txn.Commit(context.Background())
		require.NoError(t, err)
		tk.MustQuery(selectSQL).Check(testkit.RowsWithSep("|", tt.expected...))
		tk.MustExec(deleteSQL)
	}
}

func TestLoadDataMissingColumn(t *testing.T) {
	store := testkit.CreateMockStore(t)
	tk := testkit.NewTestKit(t, store)
	tk.MustExec("use test")
	createSQL := `create table load_data_missing (id int, t timestamp not null)`
	tk.MustExec(createSQL)
	tk.MustExec("load data local infile '/tmp/nonexistence.csv' ignore into table load_data_missing")
	ctx := tk.Session().(sessionctx.Context)
	ld, ok := ctx.Value(executor.LoadDataVarKey).(*executor.LoadDataWorker)
	require.True(t, ok)
	defer ctx.SetValue(executor.LoadDataVarKey, nil)
	require.NotNil(t, ld)

	deleteSQL := "delete from load_data_missing"
	selectSQL := "select id, hour(t), minute(t) from load_data_missing;"
	parser, err := mydump.NewCSVParser(
		context.Background(),
		ld.GetController().GenerateCSVConfig(),
		mydump.NewStringReader(""),
		1,
		nil,
		false,
		nil)
	require.NoError(t, err)
	err = ld.ReadOneBatchRows(context.Background(), parser)
	require.NoError(t, err)
	require.Len(t, ld.GetRows(), 0)
	r := tk.MustQuery(selectSQL)
	r.Check(nil)

	curTime := types.CurrentTime(mysql.TypeTimestamp)
	timeHour := curTime.Hour()
	timeMinute := curTime.Minute()
	tests := []testCase{
		{[]byte("12\n"), []string{fmt.Sprintf("12|%v|%v", timeHour, timeMinute)}, "Records: 1  Deleted: 0  Skipped: 0  Warnings: 1"},
	}
	checkCases(tests, ld, t, tk, ctx, selectSQL, deleteSQL)

	tk.MustExec("alter table load_data_missing add column t2 timestamp null")
	curTime = types.CurrentTime(mysql.TypeTimestamp)
	timeHour = curTime.Hour()
	timeMinute = curTime.Minute()
	selectSQL = "select id, hour(t), minute(t), t2 from load_data_missing;"
	tests = []testCase{
		{[]byte("12\n"), []string{fmt.Sprintf("12|%v|%v|<nil>", timeHour, timeMinute)}, "Records: 1  Deleted: 0  Skipped: 0  Warnings: 1"},
	}
	checkCases(tests, ld, t, tk, ctx, selectSQL, deleteSQL)
}

func TestIssue18681(t *testing.T) {
	store := testkit.CreateMockStore(t)
	tk := testkit.NewTestKit(t, store)
	tk.MustExec("use test")
	createSQL := `drop table if exists load_data_test;
		create table load_data_test (a bit(1),b bit(1),c bit(1),d bit(1));`
	tk.MustExec(createSQL)
	tk.MustExec("load data local infile '/tmp/nonexistence.csv' ignore into table load_data_test")
	ctx := tk.Session().(sessionctx.Context)
	ld, ok := ctx.Value(executor.LoadDataVarKey).(*executor.LoadDataWorker)
	require.True(t, ok)
	defer ctx.SetValue(executor.LoadDataVarKey, nil)
	require.NotNil(t, ld)

	deleteSQL := "delete from load_data_test"
	selectSQL := "select bin(a), bin(b), bin(c), bin(d) from load_data_test;"
	ctx.GetSessionVars().StmtCtx.DupKeyAsWarning = true
	ctx.GetSessionVars().StmtCtx.BadNullAsWarning = true
	ld.ResetBatch()

	sc := ctx.GetSessionVars().StmtCtx
	originIgnoreTruncate := sc.IgnoreTruncate
	defer func() {
		sc.IgnoreTruncate = originIgnoreTruncate
	}()
	sc.IgnoreTruncate = false
	tests := []testCase{
		{[]byte("true\tfalse\t0\t1\n"), []string{"1|0|0|1"}, "Records: 1  Deleted: 0  Skipped: 0  Warnings: 0"},
	}
	checkCases(tests, ld, t, tk, ctx, selectSQL, deleteSQL)
	require.Equal(t, uint16(0), sc.WarningCount())
}

func TestIssue33298(t *testing.T) {
	store := testkit.CreateMockStore(t)
	tk := testkit.NewTestKit(t, store)
	ctx := tk.Session().(sessionctx.Context)
	defer ctx.SetValue(executor.LoadDataVarKey, nil)

	tk.MustExec("use test")
	tk.MustExec("drop table if exists load_data_test")
	tk.MustExec("create table load_data_test (a varchar(10), b varchar(10))")

	// According to https://dev.mysql.com/doc/refman/8.0/en/load-data.html , fixed-row format should be used when fields
	// terminated by '' and enclosed by ''. However, tidb doesn't support it yet and empty terminator leads to infinite
	// loop in `indexOfTerminator` (see https://github.com/pingcap/tidb/issues/33298).
	require.Error(t, tk.ExecToErr("load data local infile '/tmp/nonexistence.csv' into table load_data_test fields terminated by ''"))
	require.Error(t, tk.ExecToErr("load data local infile '/tmp/nonexistence.csv' into table load_data_test fields terminated by '' enclosed by ''"))
}

func TestIssue34358(t *testing.T) {
	store := testkit.CreateMockStore(t)
	tk := testkit.NewTestKit(t, store)
	ctx := tk.Session().(sessionctx.Context)
	defer ctx.SetValue(executor.LoadDataVarKey, nil)

	tk.MustExec("use test")
	tk.MustExec("drop table if exists load_data_test")
	tk.MustExec("create table load_data_test (a varchar(10), b varchar(10))")

	tk.MustExec("load data local infile '/tmp/nonexistence.csv' into table load_data_test ( @v1, @v2 ) set a = @v1, b = @v2")
	ld, ok := ctx.Value(executor.LoadDataVarKey).(*executor.LoadDataWorker)
	require.True(t, ok)
	require.NotNil(t, ld)
	checkCases([]testCase{
		{[]byte("\\N\n"), []string{"<nil>|<nil>"}, "Records: 1  Deleted: 0  Skipped: 0  Warnings: 1"},
	}, ld, t, tk, ctx, "select * from load_data_test", "delete from load_data_test")
}

func TestLoadData(t *testing.T) {
	trivialMsg := "Records: 1  Deleted: 0  Skipped: 0  Warnings: 0"
	store := testkit.CreateMockStore(t)
	tk := testkit.NewTestKit(t, store)
	tk.MustExec("use test")
	createSQL := `drop table if exists load_data_test;
		create table load_data_test (id int PRIMARY KEY AUTO_INCREMENT, c1 int, c2 varchar(255) default "def", c3 int);`
	err := tk.ExecToErr("load data local infile '/tmp/nonexistence.csv' into table load_data_test")
	require.Error(t, err)
	tk.MustExec(createSQL)
	err = tk.ExecToErr("load data infile '/tmp/nonexistence.csv' into table load_data_test")
	require.Error(t, err)
	tk.MustExec("load data local infile '/tmp/nonexistence.csv' ignore into table load_data_test")
	ctx := tk.Session().(sessionctx.Context)
	ld, ok := ctx.Value(executor.LoadDataVarKey).(*executor.LoadDataWorker)
	require.True(t, ok)
	defer ctx.SetValue(executor.LoadDataVarKey, nil)
	require.NotNil(t, ld)

	deleteSQL := "delete from load_data_test"
	selectSQL := "select * from load_data_test;"
	ctx.GetSessionVars().StmtCtx.DupKeyAsWarning = true
	ctx.GetSessionVars().StmtCtx.BadNullAsWarning = true
	parser, err := mydump.NewCSVParser(
		context.Background(),
		ld.GetController().GenerateCSVConfig(),
		mydump.NewStringReader(""),
		1,
		nil,
		false,
		nil)
	require.NoError(t, err)
	err = ld.ReadOneBatchRows(context.Background(), parser)
	require.NoError(t, err)
	err = ld.CheckAndInsertOneBatch(context.Background(), ld.GetRows(), ld.GetCurBatchCnt())
	require.NoError(t, err)
	ld.ResetBatch()
	r := tk.MustQuery(selectSQL)
	r.Check(nil)

	sc := ctx.GetSessionVars().StmtCtx
	originIgnoreTruncate := sc.IgnoreTruncate
	defer func() {
		sc.IgnoreTruncate = originIgnoreTruncate
	}()
	sc.IgnoreTruncate = false
	// fields and lines are default, ReadOneBatchRows returns data is nil
	tests := []testCase{
		// In MySQL we have 4 warnings: 1*"Incorrect integer value: '' for column 'id' at row", 3*"Row 1 doesn't contain data for all columns"
		{[]byte("\n"), []string{"1|<nil>|<nil>|<nil>"}, "Records: 1  Deleted: 0  Skipped: 0  Warnings: 2"},
		{[]byte("\t\n"), []string{"2|0|<nil>|<nil>"}, "Records: 1  Deleted: 0  Skipped: 0  Warnings: 3"},
		{[]byte("3\t2\t3\t4\n"), []string{"3|2|3|4"}, trivialMsg},
		{[]byte("3*1\t2\t3\t4\n"), []string{"3|2|3|4"}, "Records: 1  Deleted: 0  Skipped: 0  Warnings: 1"},
		{[]byte("4\t2\t\t3\t4\n"), []string{"4|2||3"}, "Records: 1  Deleted: 0  Skipped: 0  Warnings: 1"},
		{[]byte("\t1\t2\t3\t4\n"), []string{"5|1|2|3"}, "Records: 1  Deleted: 0  Skipped: 0  Warnings: 2"},
		{[]byte("6\t2\t3\n"), []string{"6|2|3|<nil>"}, "Records: 1  Deleted: 0  Skipped: 0  Warnings: 1"},
		{[]byte("\t2\t3\t4\n\t22\t33\t44\n"), []string{"7|2|3|4", "8|22|33|44"}, "Records: 2  Deleted: 0  Skipped: 0  Warnings: 2"},
		{[]byte("7\t2\t3\t4\n7\t22\t33\t44\n"), []string{"7|2|3|4"}, "Records: 2  Deleted: 0  Skipped: 1  Warnings: 1"},

		// outdated test but still increase AUTO_INCREMENT
		{[]byte("\t2\t3\t4"), []string{"9|2|3|4"}, "Records: 1  Deleted: 0  Skipped: 0  Warnings: 1"},
		{[]byte("\t2\t3\t4\t5\n"), []string{"10|2|3|4"}, "Records: 1  Deleted: 0  Skipped: 0  Warnings: 2"},
		{[]byte("\t2\t34\t5\n"), []string{"11|2|34|5"}, "Records: 1  Deleted: 0  Skipped: 0  Warnings: 1"},
	}
	checkCases(tests, ld, t, tk, ctx, selectSQL, deleteSQL)

<<<<<<< HEAD
	// lines starting symbol is "" and terminated symbol length is 2, ReadRows returns data is nil
	ld.GetController().LinesTerminatedBy = "||"
=======
	// lines starting symbol is "" and terminated symbol length is 2, ReadOneBatchRows returns data is nil
	ld.LinesInfo.Terminated = "||"
>>>>>>> ae0255cd
	tests = []testCase{
		{[]byte("0\t2\t3\t4\t5||"), []string{"12|2|3|4"}, "Records: 1  Deleted: 0  Skipped: 0  Warnings: 1"},
		{[]byte("1\t2\t3\t4\t5||"), []string{"1|2|3|4"}, "Records: 1  Deleted: 0  Skipped: 0  Warnings: 1"},
		{[]byte("2\t2\t3\t4\t5||3\t22\t33\t44\t55||"),
			[]string{"2|2|3|4", "3|22|33|44"}, "Records: 2  Deleted: 0  Skipped: 0  Warnings: 2"},
		{[]byte("3\t2\t3\t4\t5||4\t22\t33||"), []string{
			"3|2|3|4", "4|22|33|<nil>"}, "Records: 2  Deleted: 0  Skipped: 0  Warnings: 2"},
		{[]byte("4\t2\t3\t4\t5||5\t22\t33||6\t222||"),
			[]string{"4|2|3|4", "5|22|33|<nil>", "6|222|<nil>|<nil>"}, "Records: 3  Deleted: 0  Skipped: 0  Warnings: 3"},
		{[]byte("6\t2\t34\t5||"), []string{"6|2|34|5"}, trivialMsg},
	}
	checkCases(tests, ld, t, tk, ctx, selectSQL, deleteSQL)

<<<<<<< HEAD
	// fields and lines aren't default, ReadRows returns data is nil
	ld.GetController().FieldsTerminatedBy = "\\"
	ld.GetController().LinesStartingBy = "xxx"
	ld.GetController().LinesTerminatedBy = "|!#^"
=======
	// fields and lines aren't default, ReadOneBatchRows returns data is nil
	ld.FieldsInfo.Terminated = "\\"
	ld.LinesInfo.Starting = "xxx"
	ld.LinesInfo.Terminated = "|!#^"
>>>>>>> ae0255cd
	tests = []testCase{
		{[]byte("xxx|!#^"), []string{"13|<nil>|<nil>|<nil>"}, "Records: 1  Deleted: 0  Skipped: 0  Warnings: 2"},
		{[]byte("xxx\\|!#^"), []string{"14|0|<nil>|<nil>"}, "Records: 1  Deleted: 0  Skipped: 0  Warnings: 3"},
		{[]byte("xxx3\\2\\3\\4|!#^"), []string{"3|2|3|4"}, trivialMsg},
		{[]byte("xxx4\\2\\\\3\\4|!#^"), []string{"4|2||3"}, "Records: 1  Deleted: 0  Skipped: 0  Warnings: 1"},
		{[]byte("xxx\\1\\2\\3\\4|!#^"), []string{"15|1|2|3"}, "Records: 1  Deleted: 0  Skipped: 0  Warnings: 2"},
		{[]byte("xxx6\\2\\3|!#^"), []string{"6|2|3|<nil>"}, "Records: 1  Deleted: 0  Skipped: 0  Warnings: 1"},
		{[]byte("xxx\\2\\3\\4|!#^xxx\\22\\33\\44|!#^"), []string{
			"16|2|3|4",
			"17|22|33|44"}, "Records: 2  Deleted: 0  Skipped: 0  Warnings: 2"},
		{[]byte("\\2\\3\\4|!#^\\22\\33\\44|!#^xxx\\222\\333\\444|!#^"), []string{
			"18|222|333|444"}, "Records: 1  Deleted: 0  Skipped: 0  Warnings: 1"},

		{[]byte("xxx\\2\\3\\4"), []string{"19|2|3|4"}, "Records: 1  Deleted: 0  Skipped: 0  Warnings: 1"},
		{[]byte("\\2\\3\\4|!#^"), []string{}, "Records: 0  Deleted: 0  Skipped: 0  Warnings: 0"},
		{[]byte("\\2\\3\\4|!#^xxx18\\22\\33\\44|!#^"),
			[]string{"18|22|33|44"}, trivialMsg},

		{[]byte("xxx10\\2\\3\\4|!#^"),
			[]string{"10|2|3|4"}, trivialMsg},
		{[]byte("10\\2\\3xxx11\\4\\5|!#^"),
			[]string{"11|4|5|<nil>"}, "Records: 1  Deleted: 0  Skipped: 0  Warnings: 1"},
		{[]byte("xxx21\\2\\3\\4\\5|!#^"),
			[]string{"21|2|3|4"}, "Records: 1  Deleted: 0  Skipped: 0  Warnings: 1"},
		{[]byte("xxx22\\2\\3\\4\\5|!#^xxx23\\22\\33\\44\\55|!#^"),
			[]string{"22|2|3|4", "23|22|33|44"}, "Records: 2  Deleted: 0  Skipped: 0  Warnings: 2"},
		{[]byte("xxx23\\2\\3\\4\\5|!#^xxx24\\22\\33|!#^"),
			[]string{"23|2|3|4", "24|22|33|<nil>"}, "Records: 2  Deleted: 0  Skipped: 0  Warnings: 2"},
		{[]byte("xxx24\\2\\3\\4\\5|!#^xxx25\\22\\33|!#^xxx26\\222|!#^"),
			[]string{"24|2|3|4", "25|22|33|<nil>", "26|222|<nil>|<nil>"}, "Records: 3  Deleted: 0  Skipped: 0  Warnings: 3"},
		{[]byte("xxx25\\2\\3\\4\\5|!#^26\\22\\33|!#^xxx27\\222|!#^"),
			[]string{"25|2|3|4", "27|222|<nil>|<nil>"}, "Records: 2  Deleted: 0  Skipped: 0  Warnings: 2"},
		{[]byte("xxx\\2\\34\\5|!#^"), []string{"28|2|34|5"}, "Records: 1  Deleted: 0  Skipped: 0  Warnings: 1"},
	}
	checkCases(tests, ld, t, tk, ctx, selectSQL, deleteSQL)

	// TODO: not support it now
	// lines starting symbol is the same as terminated symbol, ReadOneBatchRows returns data is nil
	//ld.LinesInfo.Terminated = "xxx"
	//tests = []testCase{
	//	// data1 = nil, data2 != nil
	//	{[]byte("xxxxxx"), []string{"29|<nil>|<nil>|<nil>"}, "Records: 1  Deleted: 0  Skipped: 0  Warnings: 1"},
	//	{[]byte("xxx3\\2\\3\\4xxx"), []string{"3|2|3|4"}, nil, trivialMsg},
	//	{[]byte("xxx\\2\\3\\4xxxxxx\\22\\33\\44xxx"),
	//		[]string{"30|2|3|4", "31|22|33|44"}, nil, "Records: 2  Deleted: 0  Skipped: 0  Warnings: 2"},
	//
	//	// data1 != nil, data2 = nil
	//	{[]byte("xxx\\2\\3\\4"), nil, []string{"32|2|3|4"}, nil, "Records: 1  Deleted: 0  Skipped: 0  Warnings: 1"},
	//
	//	// data1 != nil, data2 != nil
	//	{[]byte("xxx10\\2\\3"), []byte("\\4\\5xxx"), []string{"10|2|3|4"}, nil, trivialMsg},
	//	{[]byte("xxxxx10\\2\\3"), []byte("\\4\\5xxx"), []string{"33|2|3|4"}, nil, "Records: 1  Deleted: 0  Skipped: 0  Warnings: 1"},
	//	{[]byte("xxx21\\2\\3\\4\\5xx"), []byte("x"), []string{"21|2|3|4"}, nil, trivialMsg},
	//	{[]byte("xxx32\\2\\3\\4\\5x"), []byte("xxxxx33\\22\\33\\44\\55xxx"),
	//		[]string{"32|2|3|4", "33|22|33|44"}, nil, "Records: 2  Deleted: 0  Skipped: 0  Warnings: 0"},
	//	{[]byte("xxx33\\2\\3\\4\\5xxx"), []byte("xxx34\\22\\33xxx"),
	//		[]string{"33|2|3|4", "34|22|33|<nil>"}, nil, "Records: 2  Deleted: 0  Skipped: 0  Warnings: 0"},
	//	{[]byte("xxx34\\2\\3\\4\\5xx"), []byte("xxxx35\\22\\33xxxxxx36\\222xxx"),
	//		[]string{"34|2|3|4", "35|22|33|<nil>", "36|222|<nil>|<nil>"}, nil, "Records: 3  Deleted: 0  Skipped: 0  Warnings: 0"},
	//
	//	// ReadOneBatchRows returns data isn't nil
	//	{[]byte("\\2\\3\\4xxxx"), nil, []byte("xxxx"), "Records: 0  Deleted: 0  Skipped: 0  Warnings: 0"},
	//	{[]byte("\\2\\3\\4xxx"), nil, []string{"37|<nil>|<nil>|<nil>"}, nil, "Records: 1  Deleted: 0  Skipped: 0  Warnings: 1"},
	//	{[]byte("\\2\\3\\4xxxxxx11\\22\\33\\44xxx"), nil,
	//		[]string{"38|<nil>|<nil>|<nil>", "39|<nil>|<nil>|<nil>"}, nil, "Records: 2  Deleted: 0  Skipped: 0  Warnings: 2"},
	//	{[]byte("xx10\\2\\3"), []byte("\\4\\5xxx"), nil, []byte("xxx"), "Records: 0  Deleted: 0  Skipped: 0  Warnings: 0"},
	//	{[]byte("xxx10\\2\\3"), []byte("\\4xxxx"), []string{"10|2|3|4"}, []byte("x"), trivialMsg},
	//	{[]byte("xxx10\\2\\3\\4\\5x"), []byte("xx11\\22\\33xxxxxx12\\222xxx"),
	//		[]string{"10|2|3|4", "40|<nil>|<nil>|<nil>"}, []byte("xxx"), "Records: 2  Deleted: 0  Skipped: 0  Warnings: 1"},
	//}
	//checkCases(tests, ld, t, tk, ctx, selectSQL, deleteSQL)

	// test line terminator in field quoter
	ld.GetController().LinesTerminatedBy = "\n"
	ld.GetController().FieldsEnclosedBy = `"`
	tests = []testCase{
		{[]byte("xxx1\\1\\\"2\n\"\\3\nxxx4\\4\\\"5\n5\"\\6"), []string{"1|1|2\n|3", "4|4|5\n5|6"}, "Records: 2  Deleted: 0  Skipped: 0  Warnings: 0"},
	}
	checkCases(tests, ld, t, tk, ctx, selectSQL, deleteSQL)

	ld.GetController().LinesTerminatedBy = "#\n"
	ld.GetController().FieldsTerminatedBy = "#"
	tests = []testCase{
		{[]byte("xxx1#\nxxx2#\n"), []string{"1|<nil>|<nil>|<nil>", "2|<nil>|<nil>|<nil>"}, "Records: 2  Deleted: 0  Skipped: 0  Warnings: 2"},
		{[]byte("xxx1#2#3#4#\nnxxx2#3#4#5#\n"), []string{"1|2|3|4", "2|3|4|5"}, "Records: 2  Deleted: 0  Skipped: 0  Warnings: 0"},
		{[]byte("xxx1#2#\"3#\"#\"4\n\"#\nxxx2#3#\"#4#\n\"#5#\n"), []string{"1|2|3#|4", "2|3|#4#\n|5"}, "Records: 2  Deleted: 0  Skipped: 0  Warnings: 0"},
	}
	checkCases(tests, ld, t, tk, ctx, selectSQL, deleteSQL)

	// TODO: now support it now
	//ld.LinesInfo.Terminated = "#"
	//ld.FieldsInfo.Terminated = "##"
	//ld.LinesInfo.Starting = ""
	//tests = []testCase{
	//	{[]byte("1#2#"), []string{"1|<nil>|<nil>|<nil>", "2|<nil>|<nil>|<nil>"}, "Records: 2  Deleted: 0  Skipped: 0  Warnings: 0"},
	//	// TODO: WTF?
	//	{[]byte("1##2##3##4#2##3##4##5#"), []string{"1|2|3|4", "2|3|4|5"}, "Records: 14  Deleted: 0  Skipped: 3  Warnings: 9"},
	//	{[]byte("1##2##\"3##\"##\"4\n\"#2##3##\"##4#\"##5#"), []string{"1|2|3##|4", "2|3|##4#|5"}, "Records: 2  Deleted: 0  Skipped: 0  Warnings: 0"},
	//}
	//checkCases(tests, ld, t, tk, ctx, selectSQL, deleteSQL)
}

func TestLoadDataEscape(t *testing.T) {
	trivialMsg := "Records: 1  Deleted: 0  Skipped: 0  Warnings: 0"
	store := testkit.CreateMockStore(t)
	tk := testkit.NewTestKit(t, store)
	tk.MustExec("use test; drop table if exists load_data_test;")
	tk.MustExec("CREATE TABLE load_data_test (id INT NOT NULL PRIMARY KEY, value TEXT NOT NULL) CHARACTER SET utf8")
	tk.MustExec("load data local infile '/tmp/nonexistence.csv' into table load_data_test")
	ctx := tk.Session().(sessionctx.Context)
	ld, ok := ctx.Value(executor.LoadDataVarKey).(*executor.LoadDataWorker)
	require.True(t, ok)
	defer ctx.SetValue(executor.LoadDataVarKey, nil)
	require.NotNil(t, ld)
	// test escape
	tests := []testCase{
		// data1 = nil, data2 != nil
		{[]byte("1\ta string\n"), []string{"1|a string"}, trivialMsg},
		{[]byte("2\tstr \\t\n"), []string{"2|str \t"}, trivialMsg},
		{[]byte("3\tstr \\n\n"), []string{"3|str \n"}, trivialMsg},
		{[]byte("4\tboth \\t\\n\n"), []string{"4|both \t\n"}, trivialMsg},
		{[]byte("5\tstr \\\\\n"), []string{"5|str \\"}, trivialMsg},
		{[]byte("6\t\\r\\t\\n\\0\\Z\\b\n"), []string{"6|" + string([]byte{'\r', '\t', '\n', 0, 26, '\b'})}, trivialMsg},
		{[]byte("7\trtn0ZbN\n"), []string{"7|" + string([]byte{'r', 't', 'n', '0', 'Z', 'b', 'N'})}, trivialMsg},
		{[]byte("8\trtn0Zb\\N\n"), []string{"8|" + string([]byte{'r', 't', 'n', '0', 'Z', 'b', 'N'})}, trivialMsg},
		{[]byte("9\ttab\\	tab\n"), []string{"9|tab	tab"}, trivialMsg},
	}
	deleteSQL := "delete from load_data_test"
	selectSQL := "select * from load_data_test;"
	checkCases(tests, ld, t, tk, ctx, selectSQL, deleteSQL)
}

// TestLoadDataSpecifiedColumns reuse TestLoadDataEscape's test case :-)
func TestLoadDataSpecifiedColumns(t *testing.T) {
	trivialMsg := "Records: 1  Deleted: 0  Skipped: 0  Warnings: 0"
	store := testkit.CreateMockStore(t)
	tk := testkit.NewTestKit(t, store)
	tk.MustExec("use test; drop table if exists load_data_test;")
	tk.MustExec(`create table load_data_test (id int PRIMARY KEY AUTO_INCREMENT, c1 int, c2 varchar(255) default "def", c3 int default 0);`)
	tk.MustExec("load data local infile '/tmp/nonexistence.csv' into table load_data_test (c1, c2)")
	ctx := tk.Session().(sessionctx.Context)
	ld, ok := ctx.Value(executor.LoadDataVarKey).(*executor.LoadDataWorker)
	require.True(t, ok)
	defer ctx.SetValue(executor.LoadDataVarKey, nil)
	require.NotNil(t, ld)
	// test
	tests := []testCase{
		{[]byte("7\ta string\n"), []string{"1|7|a string|0"}, trivialMsg},
		{[]byte("8\tstr \\t\n"), []string{"2|8|str \t|0"}, trivialMsg},
		{[]byte("9\tstr \\n\n"), []string{"3|9|str \n|0"}, trivialMsg},
		{[]byte("10\tboth \\t\\n\n"), []string{"4|10|both \t\n|0"}, trivialMsg},
		{[]byte("11\tstr \\\\\n"), []string{"5|11|str \\|0"}, trivialMsg},
		{[]byte("12\t\\r\\t\\n\\0\\Z\\b\n"), []string{"6|12|" + string([]byte{'\r', '\t', '\n', 0, 26, '\b'}) + "|0"}, trivialMsg},
		{[]byte("\\N\ta string\n"), []string{"7|<nil>|a string|0"}, trivialMsg},
	}
	deleteSQL := "delete from load_data_test"
	selectSQL := "select * from load_data_test;"
	checkCases(tests, ld, t, tk, ctx, selectSQL, deleteSQL)
}

func TestLoadDataIgnoreLines(t *testing.T) {
	store := testkit.CreateMockStore(t)
	tk := testkit.NewTestKit(t, store)
	tk.MustExec("use test; drop table if exists load_data_test;")
	tk.MustExec("CREATE TABLE load_data_test (id INT NOT NULL PRIMARY KEY, value TEXT NOT NULL) CHARACTER SET utf8")
	tk.MustExec("load data local infile '/tmp/nonexistence.csv' into table load_data_test ignore 1 lines")
	ctx := tk.Session().(sessionctx.Context)
	ld, ok := ctx.Value(executor.LoadDataVarKey).(*executor.LoadDataWorker)
	require.True(t, ok)
	defer ctx.SetValue(executor.LoadDataVarKey, nil)
	require.NotNil(t, ld)
	tests := []testCase{
		{[]byte("1\tline1\n2\tline2\n"), []string{"2|line2"}, "Records: 1  Deleted: 0  Skipped: 0  Warnings: 0"},
		{[]byte("1\tline1\n2\tline2\n3\tline3\n"), []string{"2|line2", "3|line3"}, "Records: 2  Deleted: 0  Skipped: 0  Warnings: 0"},
	}
	deleteSQL := "delete from load_data_test"
	selectSQL := "select * from load_data_test;"
	checkCases(tests, ld, t, tk, ctx, selectSQL, deleteSQL)
}

func TestLoadDataNULL(t *testing.T) {
	// https://dev.mysql.com/doc/refman/8.0/en/load-data.html
	// - For the default FIELDS and LINES values, NULL is written as a field value of \N for output, and a field value of \N is read as NULL for input (assuming that the ESCAPED BY character is \).
	// - If FIELDS ENCLOSED BY is not empty, a field containing the literal word NULL as its value is read as a NULL value. This differs from the word NULL enclosed within FIELDS ENCLOSED BY characters, which is read as the string 'NULL'.
	// - If FIELDS ESCAPED BY is empty, NULL is written as the word NULL.
	store := testkit.CreateMockStore(t)
	tk := testkit.NewTestKit(t, store)
	tk.MustExec("use test; drop table if exists load_data_test;")
	tk.MustExec("CREATE TABLE load_data_test (id VARCHAR(20), value VARCHAR(20)) CHARACTER SET utf8")
	tk.MustExec(`load data local infile '/tmp/nonexistence.csv' into table load_data_test
FIELDS TERMINATED BY ',' ENCLOSED BY '"' LINES TERMINATED BY '\n';`)
	ctx := tk.Session().(sessionctx.Context)
	ld, ok := ctx.Value(executor.LoadDataVarKey).(*executor.LoadDataWorker)
	require.True(t, ok)
	defer ctx.SetValue(executor.LoadDataVarKey, nil)
	require.NotNil(t, ld)
	tests := []testCase{
		{
			[]byte(`NULL,"NULL"
\N,"\N"
"\\N"`),
			[]string{"<nil>|NULL", "<nil>|<nil>", "\\N|<nil>"},
			"Records: 3  Deleted: 0  Skipped: 0  Warnings: 1",
		},
	}
	deleteSQL := "delete from load_data_test"
	selectSQL := "select * from load_data_test;"
	checkCases(tests, ld, t, tk, ctx, selectSQL, deleteSQL)
}

func TestLoadDataReplace(t *testing.T) {
	store := testkit.CreateMockStore(t)
	tk := testkit.NewTestKit(t, store)
	tk.MustExec("USE test; DROP TABLE IF EXISTS load_data_replace;")
	tk.MustExec("CREATE TABLE load_data_replace (id INT NOT NULL PRIMARY KEY, value TEXT NOT NULL)")
	tk.MustExec("INSERT INTO load_data_replace VALUES(1,'val 1'),(2,'val 2')")
	tk.MustExec("LOAD DATA LOCAL INFILE '/tmp/nonexistence.csv' REPLACE INTO TABLE load_data_replace")
	ctx := tk.Session().(sessionctx.Context)
	ld, ok := ctx.Value(executor.LoadDataVarKey).(*executor.LoadDataWorker)
	require.True(t, ok)
	defer ctx.SetValue(executor.LoadDataVarKey, nil)
	require.NotNil(t, ld)
	tests := []testCase{
		{[]byte("1\tline1\n2\tline2\n"), []string{"1|line1", "2|line2"}, "Records: 2  Deleted: 2  Skipped: 0  Warnings: 0"},
		{[]byte("2\tnew line2\n3\tnew line3\n"), []string{"1|line1", "2|new line2", "3|new line3"}, "Records: 2  Deleted: 1  Skipped: 0  Warnings: 0"},
	}
	deleteSQL := "DO 1"
	selectSQL := "TABLE load_data_replace;"
	checkCases(tests, ld, t, tk, ctx, selectSQL, deleteSQL)
}

// TestLoadDataOverflowBigintUnsigned related to issue 6360
func TestLoadDataOverflowBigintUnsigned(t *testing.T) {
	store := testkit.CreateMockStore(t)
	tk := testkit.NewTestKit(t, store)
	tk.MustExec("use test; drop table if exists load_data_test;")
	tk.MustExec("CREATE TABLE load_data_test (a bigint unsigned);")
	tk.MustExec("load data local infile '/tmp/nonexistence.csv' into table load_data_test")
	ctx := tk.Session().(sessionctx.Context)
	ld, ok := ctx.Value(executor.LoadDataVarKey).(*executor.LoadDataWorker)
	require.True(t, ok)
	defer ctx.SetValue(executor.LoadDataVarKey, nil)
	require.NotNil(t, ld)
	tests := []testCase{
		{[]byte("-1\n-18446744073709551615\n-18446744073709551616\n"), []string{"0", "0", "0"}, "Records: 3  Deleted: 0  Skipped: 0  Warnings: 3"},
		{[]byte("-9223372036854775809\n18446744073709551616\n"), []string{"0", "18446744073709551615"}, "Records: 2  Deleted: 0  Skipped: 0  Warnings: 2"},
	}
	deleteSQL := "delete from load_data_test"
	selectSQL := "select * from load_data_test;"
	checkCases(tests, ld, t, tk, ctx, selectSQL, deleteSQL)
}

func TestLoadDataWithUppercaseUserVars(t *testing.T) {
	store := testkit.CreateMockStore(t)
	tk := testkit.NewTestKit(t, store)
	tk.MustExec("use test; drop table if exists load_data_test;")
	tk.MustExec("CREATE TABLE load_data_test (a int, b int);")
	tk.MustExec("load data local infile '/tmp/nonexistence.csv' into table load_data_test (@V1)" +
		" set a = @V1, b = @V1*100")
	ctx := tk.Session().(sessionctx.Context)
	ld, ok := ctx.Value(executor.LoadDataVarKey).(*executor.LoadDataWorker)
	require.True(t, ok)
	defer ctx.SetValue(executor.LoadDataVarKey, nil)
	require.NotNil(t, ld)
	tests := []testCase{
		{[]byte("1\n2\n"), []string{"1|100", "2|200"}, "Records: 2  Deleted: 0  Skipped: 0  Warnings: 0"},
	}
	deleteSQL := "delete from load_data_test"
	selectSQL := "select * from load_data_test;"
	checkCases(tests, ld, t, tk, ctx, selectSQL, deleteSQL)
}

func TestLoadDataIntoPartitionedTable(t *testing.T) {
	store := testkit.CreateMockStore(t)
	tk := testkit.NewTestKit(t, store)
	tk.MustExec("use test")
	tk.MustExec("create table range_t (a int, b int) partition by range (a) ( " +
		"partition p0 values less than (4)," +
		"partition p1 values less than (7)," +
		"partition p2 values less than (11))")
	tk.MustExec("load data local infile '/tmp/nonexistence.csv' into table range_t fields terminated by ','")
	ctx := tk.Session().(sessionctx.Context)
	ld := ctx.Value(executor.LoadDataVarKey).(*executor.LoadDataWorker)
	require.Nil(t, sessiontxn.NewTxn(context.Background(), ctx))

	parser, err := mydump.NewCSVParser(
		context.Background(),
		ld.GetController().GenerateCSVConfig(),
		mydump.NewStringReader("1,2\n3,4\n5,6\n7,8\n9,10\n"),
		1,
		nil,
		false,
		nil)
	require.NoError(t, err)

	err = ld.ReadOneBatchRows(context.Background(), parser)
	require.NoError(t, err)
	err = ld.CheckAndInsertOneBatch(context.Background(), ld.GetRows(), ld.GetCurBatchCnt())
	require.NoError(t, err)
	ld.ResetBatch()
	ld.SetMessage()
	ctx.StmtCommit(context.Background())
	txn, err := ctx.Txn(true)
	require.NoError(t, err)
	err = txn.Commit(context.Background())
	require.NoError(t, err)
}

func TestNullDefault(t *testing.T) {
	store := testkit.CreateMockStore(t)
	tk := testkit.NewTestKit(t, store)
	tk.MustExec("use test; drop table if exists test_null_default;")
	tk.MustExec("set timestamp = 1234")
	tk.MustExec("set time_zone = '+08:00'")
	tk.MustExec("create table test_null_default (ts timestamp null default current_timestamp)")
	tk.MustExec("insert into test_null_default values (null)")
	tk.MustQuery("select * from test_null_default").Check(testkit.Rows("<nil>"))
	tk.MustExec("insert into test_null_default values ()")
	tk.MustQuery("select * from test_null_default").Check(testkit.Rows("<nil>", "1970-01-01 08:20:34"))
}

func TestNotNullDefault(t *testing.T) {
	store := testkit.CreateMockStore(t)
	tk := testkit.NewTestKit(t, store)
	tk.MustExec("use test; drop table if exists t1,t2;")
	defer tk.MustExec("drop table t1,t2")
	tk.MustExec("create table t1 (a int not null default null default 1);")
	tk.MustExec("create table t2 (a int);")
	tk.MustExec("alter table  t2 change column a a int not null default null default 1;")
}

func TestLatch(t *testing.T) {
	store, err := mockstore.NewMockStore(
		// Small latch slot size to make conflicts.
		mockstore.WithTxnLocalLatches(64),
	)
	require.NoError(t, err)
	defer func() {
		err := store.Close()
		require.NoError(t, err)
	}()

	dom, err1 := session.BootstrapSession(store)
	require.Nil(t, err1)
	defer dom.Close()

	setTxnTk := testkit.NewTestKit(t, store)
	setTxnTk.MustExec("set global tidb_txn_mode=''")
	tk1 := testkit.NewTestKit(t, store)
	tk1.MustExec("use test")
	tk1.MustExec("drop table if exists t")
	tk1.MustExec("create table t (id int)")
	tk1.MustExec("set @@tidb_disable_txn_auto_retry = true")

	tk2 := testkit.NewTestKit(t, store)
	tk2.MustExec("use test")
	tk1.MustExec("set @@tidb_disable_txn_auto_retry = true")

	fn := func() {
		tk1.MustExec("begin")
		for i := 0; i < 100; i++ {
			tk1.MustExec(fmt.Sprintf("insert into t values (%d)", i))
		}
		tk2.MustExec("begin")
		for i := 100; i < 200; i++ {
			tk1.MustExec(fmt.Sprintf("insert into t values (%d)", i))
		}
		tk2.MustExec("commit")
	}

	// txn1 and txn2 data range do not overlap, using latches should not
	// result in txn conflict.
	fn()
	tk1.MustExec("commit")

	tk1.MustExec("truncate table t")
	fn()
	tk1.MustExec("commit")

	// Test the error type of latch and it could be retry if TiDB enable the retry.
	tk1.MustExec("begin")
	tk1.MustExec("update t set id = id + 1")
	tk2.MustExec("update t set id = id + 1")
	tk1.MustGetDBError("commit", kv.ErrWriteConflictInTiDB)

	tk1.MustExec("set @@tidb_disable_txn_auto_retry = 0")
	tk1.MustExec("update t set id = id + 1")
	tk2.MustExec("update t set id = id + 1")
	tk1.MustExec("commit")
}

// TestIssue4067 Test issue https://github.com/pingcap/tidb/issues/4067
func TestIssue4067(t *testing.T) {
	store := testkit.CreateMockStore(t)
	tk := testkit.NewTestKit(t, store)
	tk.MustExec("use test")
	tk.MustExec("drop table if exists t1, t2")
	tk.MustExec("create table t1(id int)")
	tk.MustExec("create table t2(id int)")
	tk.MustExec("insert into t1 values(123)")
	tk.MustExec("insert into t2 values(123)")
	tk.MustExec("delete from t1 where id not in (select id from t2)")
	tk.MustQuery("select * from t1").Check(testkit.Rows("123"))
	tk.MustExec("delete from t1 where id in (select id from t2)")
	tk.MustQuery("select * from t1").Check(nil)
}

func TestInsertCalculatedValue(t *testing.T) {
	store := testkit.CreateMockStore(t)
	tk := testkit.NewTestKit(t, store)
	tk.MustExec("use test")

	tk.MustExec("drop table if exists t")
	tk.MustExec("create table t(a int, b int)")
	tk.MustExec("insert into t set a=1, b=a+1")
	tk.MustQuery("select a, b from t").Check(testkit.Rows("1 2"))

	tk.MustExec("drop table if exists t")
	tk.MustExec("create table t(a int default 100, b int)")
	tk.MustExec("insert into t set b=a+1, a=1")
	tk.MustQuery("select a, b from t").Check(testkit.Rows("1 101"))
	tk.MustExec("insert into t (b) value (a)")
	tk.MustQuery("select * from t where b = 100").Check(testkit.Rows("100 100"))
	tk.MustExec("insert into t set a=2, b=a+1")
	tk.MustQuery("select * from t where a = 2").Check(testkit.Rows("2 3"))

	tk.MustExec("drop table if exists t")
	tk.MustExec("create table t (c int)")
	tk.MustExec("insert into test.t set test.t.c = '1'")
	tk.MustQuery("select * from t").Check(testkit.Rows("1"))

	tk.MustExec("drop table if exists t")
	tk.MustExec("create table t(a int default 1)")
	tk.MustExec("insert into t values (a)")
	tk.MustQuery("select * from t").Check(testkit.Rows("1"))

	tk.MustExec("drop table if exists t")
	tk.MustExec("create table t (a int, b int, c int, d int)")
	tk.MustExec("insert into t value (1, 2, a+1, b+1)")
	tk.MustQuery("select * from t").Check(testkit.Rows("1 2 2 3"))

	tk.MustExec("drop table if exists t")
	tk.MustExec("create table t (a int not null)")
	tk.MustExec("insert into t values (a+2)")
	tk.MustExec("insert into t values (a)")
	tk.MustQuery("select * from t order by a").Check(testkit.Rows("0", "2"))

	tk.MustExec("drop table if exists t")
	tk.MustExec("create table t (a bigint not null, b bigint not null)")
	tk.MustExec("insert into t value(b + 1, a)")
	tk.MustExec("insert into t set a = b + a, b = a + 1")
	tk.MustExec("insert into t value(1000, a)")
	tk.MustExec("insert t set b = sqrt(a + 4), a = 10")
	tk.MustQuery("select * from t order by a").Check(testkit.Rows("0 1", "1 1", "10 2", "1000 1000"))

	tk.MustExec("drop table if exists t")
	tk.MustExec("create table t(a int)")
	tk.MustExec("insert into t values(a)")
	tk.MustQuery("select * from t").Check(testkit.Rows("<nil>"))

	tk.MustExec("drop table if exists t")
	tk.MustExec("create table t(a enum('a', 'b'))")
	tk.MustExec("insert into t values(a)")
	tk.MustQuery("select * from t").Check(testkit.Rows("<nil>"))
	tk.MustExec("drop table if exists t")
	tk.MustExec("create table t(a enum('a', 'b') default 'a')")
	tk.MustExec("insert into t values(a)")
	tk.MustExec("insert into t values(a+1)")
	tk.MustQuery("select * from t order by a").Check(testkit.Rows("a", "b"))

	tk.MustExec("drop table if exists t")
	tk.MustExec("create table t(a blob)")
	tk.MustExec("insert into t values(a)")
	tk.MustQuery("select * from t").Check(testkit.Rows("<nil>"))

	tk.MustExec("drop table if exists t")
	tk.MustExec("create table t(a varchar(20) default 'a')")
	tk.MustExec("insert into t values(a)")
	tk.MustExec("insert into t values(upper(a))")
	tk.MustQuery("select * from t order by a").Check(testkit.Rows("A", "a"))
	tk.MustExec("drop table if exists t")
	tk.MustExec("create table t(a varchar(20) not null, b varchar(20))")
	tk.MustExec("insert into t value (a, b)")
	tk.MustQuery("select * from t").Check(testkit.Rows(" <nil>"))

	tk.MustExec("drop table if exists t")
	tk.MustExec("create table t(a int, b int)")
	tk.MustExec("insert into t values(a*b, b*b)")
	tk.MustQuery("select * from t").Check(testkit.Rows("<nil> <nil>"))

	tk.MustExec("drop table if exists t")
	tk.MustExec("create table t (a json not null, b int)")
	// TODO: MySQL reports 3156 instead of ErrTruncatedWrongValueForField.
	tk.MustGetErrCode("insert into t value (a,a->'$')", mysql.ErrTruncatedWrongValueForField)

	tk.MustExec("drop table if exists t")
	tk.MustExec("create table t (a json not null, b varchar(10))")
	tk.MustExec("insert into t value (a,a->'$')")
	tk.MustQuery("select * from t").Check(testkit.Rows("null null"))

	tk.MustExec("drop table if exists t")
	tk.MustExec("create table t(a json, b int, c int as (a->'$.a'))")
	tk.MustExec("insert into t (a, b) value (a, a->'$.a'+1)")
	tk.MustExec("insert into t (b) value (a->'$.a'+1)")
	tk.MustQuery("select * from t").Check(testkit.Rows("<nil> <nil> <nil>", "<nil> <nil> <nil>"))
	tk.MustExec(`insert into t (a, b) value ('{"a": 1}', a->'$.a'+1)`)
	tk.MustQuery("select * from t where c = 1").Check(testkit.Rows(`{"a": 1} 2 1`))
	tk.MustExec("truncate table t")
	tk.MustExec("insert t set b = c + 1")
	tk.MustQuery("select * from t").Check(testkit.Rows("<nil> <nil> <nil>"))
	tk.MustExec("truncate table t")
	tk.MustExec(`insert t set a = '{"a": 1}', b = c`)
	tk.MustQuery("select * from t").Check(testkit.Rows(`{"a": 1} <nil> 1`))

	tk.MustExec("drop table if exists t")
	tk.MustExec("create table t(a int auto_increment key, b int)")
	tk.MustExec("insert into t (b) value (a)")
	tk.MustExec("insert into t value (a, a+1)")
	tk.MustExec("set SQL_MODE=NO_AUTO_VALUE_ON_ZERO")
	tk.MustExec("insert into t (b) value (a+1)")
	tk.MustQuery("select * from t order by a").Check(testkit.Rows("1 0", "2 1", "3 1"))

	tk.MustExec("set SQL_MODE=STRICT_ALL_TABLES")
	tk.MustExec("drop table if exists t")
	tk.MustExec("create table t(a int not null, b int, c int as (sqrt(a)))")
	tk.MustExec("insert t set b = a, a = 4")
	tk.MustQuery("select * from t").Check(testkit.Rows("4 0 2"))
}

func TestDataTooLongErrMsg(t *testing.T) {
	store := testkit.CreateMockStore(t)
	tk := testkit.NewTestKit(t, store)
	tk.MustExec("use test")
	tk.MustExec("create table t(a varchar(2));")
	err := tk.ExecToErr("insert into t values('123');")
	require.True(t, types.ErrDataTooLong.Equal(err))
	require.EqualError(t, err, "[types:1406]Data too long for column 'a' at row 1")
	tk.MustExec("insert into t values('12')")
	err = tk.ExecToErr("update t set a = '123' where a = '12';")
	require.True(t, types.ErrDataTooLong.Equal(err))
	require.EqualError(t, err, "[types:1406]Data too long for column 'a' at row 1")
}

func TestUpdateSelect(t *testing.T) {
	store := testkit.CreateMockStore(t)
	tk := testkit.NewTestKit(t, store)
	tk.MustExec("use test")
	tk.MustExec("create table msg (id varchar(8), b int, status int, primary key (id, b))")
	tk.MustExec("insert msg values ('abc', 1, 1)")
	tk.MustExec("create table detail (id varchar(8), start varchar(8), status int, index idx_start(start))")
	tk.MustExec("insert detail values ('abc', '123', 2)")
	tk.MustExec("UPDATE msg SET msg.status = (SELECT detail.status FROM detail WHERE msg.id = detail.id)")
	require.Equal(t, tk.Session().LastMessage(), "Rows matched: 1  Changed: 1  Warnings: 0")
	tk.MustExec("admin check table msg")
}

func TestUpdateDelete(t *testing.T) {
	store := testkit.CreateMockStore(t)
	tk := testkit.NewTestKit(t, store)
	tk.MustExec("use test")
	tk.MustExec("CREATE TABLE ttt (id bigint(20) NOT NULL, host varchar(30) NOT NULL, PRIMARY KEY (id), UNIQUE KEY i_host (host));")
	tk.MustExec("insert into ttt values (8,8),(9,9);")

	tk.MustExec("begin")
	tk.MustExec("update ttt set id = 0, host='9' where id = 9 limit 1;")
	require.Equal(t, tk.Session().LastMessage(), "Rows matched: 1  Changed: 1  Warnings: 0")
	tk.MustExec("delete from ttt where id = 0 limit 1;")
	tk.MustQuery("select * from ttt use index (i_host) order by host;").Check(testkit.Rows("8 8"))
	tk.MustExec("update ttt set id = 0, host='8' where id = 8 limit 1;")
	require.Equal(t, tk.Session().LastMessage(), "Rows matched: 1  Changed: 1  Warnings: 0")
	tk.MustExec("delete from ttt where id = 0 limit 1;")
	tk.MustQuery("select * from ttt use index (i_host) order by host;").Check(testkit.Rows())
	tk.MustExec("commit")
	tk.MustExec("admin check table ttt;")
	tk.MustExec("drop table ttt")
}

func TestUpdateAffectRowCnt(t *testing.T) {
	store := testkit.CreateMockStore(t)
	tk := testkit.NewTestKit(t, store)
	tk.MustExec("use test")
	tk.MustExec("create table a(id int auto_increment, a int default null, primary key(id))")
	tk.MustExec("insert into a values (1, 1001), (2, 1001), (10001, 1), (3, 1)")
	tk.MustExec("update a set id = id*10 where a = 1001")
	ctx := tk.Session().(sessionctx.Context)
	require.Equal(t, uint64(2), ctx.GetSessionVars().StmtCtx.AffectedRows())
	require.Equal(t, tk.Session().LastMessage(), "Rows matched: 2  Changed: 2  Warnings: 0")

	tk.MustExec("drop table a")
	tk.MustExec("create table a ( a bigint, b bigint)")
	tk.MustExec("insert into a values (1, 1001), (2, 1001), (10001, 1), (3, 1)")
	tk.MustExec("update a set a = a*10 where b = 1001")
	ctx = tk.Session().(sessionctx.Context)
	require.Equal(t, uint64(2), ctx.GetSessionVars().StmtCtx.AffectedRows())
	require.Equal(t, tk.Session().LastMessage(), "Rows matched: 2  Changed: 2  Warnings: 0")
}

func TestReplaceLog(t *testing.T) {
	store, domain := testkit.CreateMockStoreAndDomain(t)
	tk := testkit.NewTestKit(t, store)
	tk.MustExec("use test")
	tk.MustExec(`create table testLog (a int not null primary key, b int unique key);`)

	// Make some dangling index.
	ctx := mock.NewContext()
	ctx.Store = store
	is := domain.InfoSchema()
	dbName := model.NewCIStr("test")
	tblName := model.NewCIStr("testLog")
	tbl, err := is.TableByName(dbName, tblName)
	require.NoError(t, err)
	tblInfo := tbl.Meta()
	idxInfo := tblInfo.FindIndexByName("b")
	indexOpr := tables.NewIndex(tblInfo.ID, tblInfo, idxInfo)

	txn, err := store.Begin()
	require.NoError(t, err)
	_, err = indexOpr.Create(ctx, txn, types.MakeDatums(1), kv.IntHandle(1), nil)
	require.NoError(t, err)
	err = txn.Commit(context.Background())
	require.NoError(t, err)

	err = tk.ExecToErr(`replace into testLog values (0, 0), (1, 1);`)
	require.Error(t, err)
	require.EqualError(t, err, `can not be duplicated row, due to old row not found. handle 1 not found`)
	tk.MustQuery(`admin cleanup index testLog b;`).Check(testkit.Rows("1"))
}

// TestRebaseIfNeeded is for issue 7422.
// There is no need to do the rebase when updating a record if the auto-increment ID not changed.
// This could make the auto ID increasing speed slower.
func TestRebaseIfNeeded(t *testing.T) {
	store, domain := testkit.CreateMockStoreAndDomain(t)
	tk := testkit.NewTestKit(t, store)
	tk.MustExec("use test")
	tk.MustExec(`create table t (a int not null primary key auto_increment, b int unique key);`)
	tk.MustExec(`insert into t (b) values (1);`)

	ctx := mock.NewContext()
	ctx.Store = store
	tbl, err := domain.InfoSchema().TableByName(model.NewCIStr("test"), model.NewCIStr("t"))
	require.NoError(t, err)
	require.Nil(t, sessiontxn.NewTxn(context.Background(), ctx))
	// AddRecord directly here will skip to rebase the auto ID in the insert statement,
	// which could simulate another TiDB adds a large auto ID.
	_, err = tbl.AddRecord(ctx, types.MakeDatums(30001, 2))
	require.NoError(t, err)
	txn, err := ctx.Txn(true)
	require.NoError(t, err)
	require.NoError(t, txn.Commit(context.Background()))

	tk.MustExec(`update t set b = 3 where a = 30001;`)
	tk.MustExec(`insert into t (b) values (4);`)
	tk.MustQuery(`select a from t where b = 4;`).Check(testkit.Rows("2"))

	tk.MustExec(`insert into t set b = 3 on duplicate key update a = a;`)
	tk.MustExec(`insert into t (b) values (5);`)
	tk.MustQuery(`select a from t where b = 5;`).Check(testkit.Rows("4"))

	tk.MustExec(`insert into t set b = 3 on duplicate key update a = a + 1;`)
	tk.MustExec(`insert into t (b) values (6);`)
	tk.MustQuery(`select a from t where b = 6;`).Check(testkit.Rows("30003"))
}

func TestDeferConstraintCheckForDelete(t *testing.T) {
	store := testkit.CreateMockStore(t)
	tk := testkit.NewTestKit(t, store)
	tk.MustExec("set tidb_constraint_check_in_place = 0")
	tk.MustExec("set @@tidb_txn_mode = 'optimistic'")
	tk.MustExec("use test")

	tk.MustExec("drop table if exists t1, t2, t3, t4, t5")
	tk.MustExec("create table t1(i int primary key, j int)")
	tk.MustExec("insert into t1 values(1, 2)")
	tk.MustExec("begin")
	tk.MustExec("insert into t1 values(1, 3)")
	tk.MustExec("delete from t1 where j = 3")
	tk.MustGetErrMsg("commit", "previous statement: delete from t1 where j = 3: [kv:1062]Duplicate entry '1' for key 't1.PRIMARY'")
	tk.MustExec("rollback")

	tk.MustExec("create table t2(i int, j int, unique index idx(i))")
	tk.MustExec("insert into t2 values(1, 2)")
	tk.MustExec("begin")
	tk.MustExec("insert into t2 values(1, 3)")
	tk.MustExec("delete from t2 where j = 3")
	tk.MustGetErrMsg("commit", "previous statement: delete from t2 where j = 3: [kv:1062]Duplicate entry '1' for key 't2.idx'")
	tk.MustExec("admin check table t2")

	tk.MustExec("create table t3(i int, j int, primary key(i))")
	tk.MustExec("begin")
	tk.MustExec("insert into t3 values(1, 3)")
	tk.MustExec("delete from t3 where j = 3")
	tk.MustExec("commit")

	tk.MustExec("create table t4(i int, j int, primary key(i))")
	tk.MustExec("begin")
	tk.MustExec("insert into t4 values(1, 3)")
	tk.MustExec("delete from t4 where j = 3")
	tk.MustExec("insert into t4 values(2, 3)")
	tk.MustExec("commit")
	tk.MustExec("admin check table t4")
	tk.MustQuery("select * from t4").Check(testkit.Rows("2 3"))

	tk.MustExec("create table t5(i int, j int, primary key(i))")
	tk.MustExec("begin")
	tk.MustExec("insert into t5 values(1, 3)")
	tk.MustExec("delete from t5 where j = 3")
	tk.MustExec("insert into t5 values(1, 4)")
	tk.MustExec("commit")
	tk.MustExec("admin check table t5")
	tk.MustQuery("select * from t5").Check(testkit.Rows("1 4"))
}

func TestDeferConstraintCheckForInsert(t *testing.T) {
	store := testkit.CreateMockStore(t)
	setTxnTk := testkit.NewTestKit(t, store)
	setTxnTk.MustExec("set global tidb_txn_mode=''")
	tk := testkit.NewTestKit(t, store)
	tk.MustExec(`use test`)

	tk.MustExec(`drop table if exists t;create table t (a int primary key, b int);`)
	tk.MustExec(`insert into t values (1,2),(2,2)`)
	err := tk.ExecToErr("update t set a=a+1 where b=2")
	require.Error(t, err)

	tk.MustExec(`drop table if exists t;create table t (i int key);`)
	tk.MustExec(`insert t values (1);`)
	tk.MustExec(`set tidb_constraint_check_in_place = 1;`)
	tk.MustExec(`begin;`)
	err = tk.ExecToErr(`insert t values (1);`)
	require.Error(t, err)
	tk.MustExec(`update t set i = 2 where i = 1;`)
	tk.MustExec(`commit;`)
	tk.MustQuery(`select * from t;`).Check(testkit.Rows("2"))

	tk.MustExec(`set tidb_constraint_check_in_place = 0;`)
	tk.MustExec("replace into t values (1),(2)")
	tk.MustExec("begin")
	err = tk.ExecToErr("update t set i = 2 where i = 1")
	require.Error(t, err)
	err = tk.ExecToErr("insert into t values (1) on duplicate key update i = i + 1")
	require.Error(t, err)
	tk.MustExec("rollback")

	tk.MustExec(`drop table t; create table t (id int primary key, v int unique);`)
	tk.MustExec(`insert into t values (1, 1)`)
	tk.MustExec(`set tidb_constraint_check_in_place = 1;`)
	tk.MustExec(`set @@autocommit = 0;`)

	err = tk.ExecToErr("insert into t values (3, 1)")
	require.Error(t, err)
	err = tk.ExecToErr("insert into t values (1, 3)")
	require.Error(t, err)
	tk.MustExec("commit")

	tk.MustExec(`set tidb_constraint_check_in_place = 0;`)
	tk.MustExec("insert into t values (3, 1)")
	tk.MustExec("insert into t values (1, 3)")
	err = tk.ExecToErr("commit")
	require.Error(t, err)

	// Cover the temporary table.
	for val := range []int{0, 1} {
		tk.MustExec("set tidb_constraint_check_in_place = ?", val)

		tk.MustExec("drop table t")
		tk.MustExec("create global temporary table t (a int primary key, b int) on commit delete rows")
		tk.MustExec("begin")
		tk.MustExec("insert into t values (1, 1)")
		err = tk.ExecToErr(`insert into t values (1, 3)`)
		require.Error(t, err)
		tk.MustExec("insert into t values (2, 2)")
		err = tk.ExecToErr("update t set a = a + 1 where a = 1")
		require.Error(t, err)
		err = tk.ExecToErr("insert into t values (1, 3) on duplicated key update a = a + 1")
		require.Error(t, err)
		tk.MustExec("commit")

		tk.MustExec("drop table t")
		tk.MustExec("create global temporary table t (a int, b int unique) on commit delete rows")
		tk.MustExec("begin")
		tk.MustExec("insert into t values (1, 1)")
		err = tk.ExecToErr(`insert into t values (3, 1)`)
		require.Error(t, err)
		tk.MustExec("insert into t values (2, 2)")
		err = tk.ExecToErr("update t set b = b + 1 where a = 1")
		require.Error(t, err)
		err = tk.ExecToErr("insert into t values (3, 1) on duplicated key update b = b + 1")
		require.Error(t, err)
		tk.MustExec("commit")

		// cases for temporary table
		tk.MustExec("drop table if exists tl")
		tk.MustExec("create temporary table tl (a int primary key, b int)")
		tk.MustExec("begin")
		tk.MustExec("insert into tl values (1, 1)")
		err = tk.ExecToErr(`insert into tl values (1, 3)`)
		require.Error(t, err)
		tk.MustExec("insert into tl values (2, 2)")
		err = tk.ExecToErr("update tl set a = a + 1 where a = 1")
		require.Error(t, err)
		err = tk.ExecToErr("insert into tl values (1, 3) on duplicated key update a = a + 1")
		require.Error(t, err)
		tk.MustExec("commit")

		tk.MustExec("begin")
		tk.MustQuery("select * from tl").Check(testkit.Rows("1 1", "2 2"))
		err = tk.ExecToErr(`insert into tl values (1, 3)`)
		require.Error(t, err)
		err = tk.ExecToErr("update tl set a = a + 1 where a = 1")
		require.Error(t, err)
		err = tk.ExecToErr("insert into tl values (1, 3) on duplicated key update a = a + 1")
		require.Error(t, err)
		tk.MustExec("rollback")

		tk.MustExec("drop table tl")
		tk.MustExec("create temporary table tl (a int, b int unique)")
		tk.MustExec("begin")
		tk.MustExec("insert into tl values (1, 1)")
		err = tk.ExecToErr(`insert into tl values (3, 1)`)
		require.Error(t, err)
		tk.MustExec("insert into tl values (2, 2)")
		err = tk.ExecToErr("update tl set b = b + 1 where a = 1")
		require.Error(t, err)
		err = tk.ExecToErr("insert into tl values (3, 1) on duplicated key update b = b + 1")
		require.Error(t, err)
		tk.MustExec("commit")

		tk.MustExec("begin")
		tk.MustQuery("select * from tl").Check(testkit.Rows("1 1", "2 2"))
		err = tk.ExecToErr(`insert into tl values (3, 1)`)
		require.Error(t, err)
		err = tk.ExecToErr("update tl set b = b + 1 where a = 1")
		require.Error(t, err)
		err = tk.ExecToErr("insert into tl values (3, 1) on duplicated key update b = b + 1")
		require.Error(t, err)
		tk.MustExec("rollback")
	}
}

func TestPessimisticDeleteYourWrites(t *testing.T) {
	store := testkit.CreateMockStore(t)

	session1 := testkit.NewTestKit(t, store)
	session1.MustExec("use test")
	session2 := testkit.NewTestKit(t, store)
	session2.MustExec("use test")

	session1.MustExec("drop table if exists x;")
	session1.MustExec("create table x (id int primary key, c int);")

	session1.MustExec("set tidb_txn_mode = 'pessimistic'")
	session2.MustExec("set tidb_txn_mode = 'pessimistic'")

	session1.MustExec("begin;")
	session1.MustExec("insert into x select 1, 1")
	session1.MustExec("delete from x where id = 1")
	session2.MustExec("begin;")
	var wg util.WaitGroupWrapper
	wg.Run(func() {
		session2.MustExec("insert into x select 1, 2")
	})
	session1.MustExec("commit;")
	wg.Wait()
	session2.MustExec("commit;")
	session2.MustQuery("select * from x").Check(testkit.Rows("1 2"))
}

func TestDefEnumInsert(t *testing.T) {
	store := testkit.CreateMockStore(t)
	tk := testkit.NewTestKit(t, store)
	tk.MustExec("use test")
	tk.MustExec("create table test (id int, prescription_type enum('a','b','c','d','e','f') NOT NULL, primary key(id));")
	tk.MustExec("insert into test (id)  values (1)")
	tk.MustQuery("select prescription_type from test").Check(testkit.Rows("a"))
}

func TestIssue11059(t *testing.T) {
	store := testkit.CreateMockStore(t)
	tk := testkit.NewTestKit(t, store)
	tk.MustExec("use test")
	tk.MustExec("create table t (pk int primary key, uk int unique, v int)")
	tk.MustExec("insert into t values (2, 11, 215)")
	tk.MustExec("insert into t values (3, 7, 2111)")
	err := tk.ExecToErr("update t set pk = 2 where uk = 7")
	require.Error(t, err)
}

func TestSetWithRefGenCol(t *testing.T) {
	store := testkit.CreateMockStore(t)
	tk := testkit.NewTestKit(t, store)
	tk.MustExec("use test")
	tk.MustExec(`create table t (i int, j int as (i+1) not null);`)
	tk.MustExec(`insert into t set i = j + 1;`)
	tk.MustQuery("select * from t").Check(testkit.Rows("1 2"))
	tk.MustExec(`insert into t set i = j + 100;`)
	tk.MustQuery("select * from t").Check(testkit.Rows("1 2", "100 101"))

	tk.MustExec(`create table te (i int)`)
	tk.MustExec(`insert into te set i = i + 10;`)
	tk.MustQuery("select * from te").Check(testkit.Rows("<nil>"))
	tk.MustExec(`insert into te set i = i;`)
	tk.MustQuery("select * from te").Check(testkit.Rows("<nil>", "<nil>"))

	tk.MustExec(`create table tn (i int not null)`)
	tk.MustExec(`insert into tn set i = i;`)
	tk.MustQuery("select * from tn").Check(testkit.Rows("0"))
	tk.MustExec(`insert into tn set i = i + 10;`)
	tk.MustQuery("select * from tn").Check(testkit.Rows("0", "10"))

	//
	tk.MustExec(`create table t1 (j int(11) GENERATED ALWAYS AS (i + 1) stored, i int(11) DEFAULT '10');`)
	tk.MustExec(`insert into t1 values()`)
	tk.MustQuery("select * from t1").Check(testkit.Rows("11 10"))
	tk.MustExec(`insert into t1 values()`)
	tk.MustQuery("select * from t1").Check(testkit.Rows("11 10", "11 10"))

	tk.MustExec(`create table t2 (j int(11) GENERATED ALWAYS AS (i + 1) stored not null, i int(11) DEFAULT '5');`)
	tk.MustExec(`insert into t2 set i = j + 9`)
	tk.MustQuery("select * from t2").Check(testkit.Rows("10 9"))
	err := tk.ExecToErr(`insert into t2 set j = i + 1`)
	require.Error(t, err)
	tk.MustExec(`insert into t2 set i = j + 100`)
	tk.MustQuery("select * from t2").Check(testkit.Rows("10 9", "101 100"))

	tk.MustExec(`create table t3(j int(11) GENERATED ALWAYS AS (i + 1) stored, i int(11) DEFAULT '5');`)
	tk.MustExec(`insert into t3 set i = j + 100`)
	tk.MustQuery("select * from t3").Check(testkit.Rows("<nil> <nil>"))
	err = tk.ExecToErr(`insert into t3 set j = i + 1`)
	require.Error(t, err)
}

func TestSetWithCurrentTimestampAndNow(t *testing.T) {
	store := testkit.CreateMockStore(t)
	tk := testkit.NewTestKit(t, store)
	tk.MustExec("use test")
	tk.MustExec(`drop table if exists tbl;`)
	tk.MustExec(`create table t1(c1 timestamp default current_timestamp, c2 int, c3 timestamp default current_timestamp);`)
	// c1 insert using now() function result, c3 using default value calculation, should be same
	tk.MustExec(`insert into t1 set c1 = current_timestamp, c2 = sleep(2);`)
	tk.MustQuery("select c1 = c3 from t1").Check(testkit.Rows("1"))
	tk.MustExec(`insert into t1 set c1 = current_timestamp, c2 = sleep(1);`)
	tk.MustQuery("select c1 = c3 from t1").Check(testkit.Rows("1", "1"))
}

func TestApplyWithPointAndBatchPointGet(t *testing.T) {
	store := testkit.CreateMockStore(t)
	tk := testkit.NewTestKit(t, store)
	tk.MustExec("use test")
	tk.MustExec(`drop table if exists t;`)
	tk.MustExec(`create table t ( c_int int, c_str varchar(40),c_datetime datetime, c_timestamp timestamp,
c_double double, c_decimal decimal(12, 6) , primary key(c_int, c_str) , unique key(c_int) , unique key(c_str) ,
unique key(c_decimal) , unique key(c_datetime) , key(c_timestamp) );`)
	tk.MustExec(`insert into t values (1, 'zen ardinghelli', '2020-02-03 18:15:17', '2020-03-11 05:47:11', 36.226534, 3.763),
(2, 'suspicious joliot', '2020-01-01 22:56:37', '2020-04-07 06:19:07', 62.756537, 5.567),
(3, 'keen zhukovsky', '2020-01-21 04:09:20', '2020-06-06 08:32:14', 33.115065, 1.381),
(4, 'crazy newton', '2020-02-14 21:37:56', '2020-04-28 08:33:48', 44.146318, 4.249),
(5, 'happy black', '2020-03-12 16:04:14', '2020-01-18 09:17:37', 41.962653, 5.959);`)
	tk.MustExec(`insert into t values (6, 'vigilant swartz', '2020-06-01 07:37:44', '2020-05-25 01:26:43', 56.352233, 2.202),
(7, 'suspicious germain', '2020-04-16 23:25:23', '2020-03-17 05:06:57', 55.897698, 3.460),
(8, 'festive chandrasekhar', '2020-02-11 23:40:29', '2020-04-08 10:13:04', 77.565691, 0.540),
(9, 'vigorous meninsky', '2020-02-17 10:03:17', '2020-01-02 15:02:02', 6.484815, 6.292),
(10, 'heuristic moser', '2020-04-20 12:18:49', '2020-06-20 20:20:18', 28.023822, 2.765);`)
	tk.MustExec(`insert into t values (11, 'sharp carver', '2020-03-01 11:23:41', '2020-03-23 17:59:05', 40.842442, 6.345),
(12, 'trusting noether', '2020-03-28 06:42:34', '2020-01-27 15:33:40', 49.544658, 4.811),
(13, 'objective ishizaka', '2020-01-28 17:30:55', '2020-04-02 17:45:39', 59.523930, 5.015),
(14, 'sad rhodes', '2020-03-30 21:43:37', '2020-06-09 06:53:53', 87.295753, 2.413),
(15, 'wonderful shockley', '2020-04-29 09:17:11', '2020-03-14 04:36:51', 6.778588, 8.497);`)
	tk.MustExec("begin pessimistic")
	tk.MustExec(`insert into t values (13, 'vibrant yalow', '2020-05-15 06:59:05', '2020-05-03 05:58:45', 43.721929, 8.066),
(14, 'xenodochial spence', '2020-02-13 17:28:07', '2020-04-01 12:18:30', 19.981331, 5.774),
(22, 'eloquent neumann', '2020-02-10 16:00:20', '2020-03-28 00:24:42', 10.702532, 7.618)
on duplicate key update c_int=values(c_int), c_str=values(c_str), c_double=values(c_double), c_timestamp=values(c_timestamp);`)
	// Test pointGet.
	tk.MustQuery(`select sum((select t1.c_str from t t1 where t1.c_int = 11 and t1.c_str > t.c_str order by t1.c_decimal limit 1) is null) nulls
from t order by c_str;`).Check(testkit.Rows("10"))
	// Test batchPointGet
	tk.MustQuery(`select sum((select t1.c_str from t t1 where t1.c_int in (11, 10086) and t1.c_str > t.c_str order by t1.c_decimal limit 1) is null) nulls
from t order by c_str;`).Check(testkit.Rows("10"))
	tk.MustExec("commit")
	tk.MustQuery(`select sum((select t1.c_str from t t1 where t1.c_int = 11 and t1.c_str > t.c_str order by t1.c_decimal limit 1) is null) nulls
from t order by c_str;`).Check(testkit.Rows("10"))
	// Test batchPointGet
	tk.MustQuery(`select sum((select t1.c_str from t t1 where t1.c_int in (11, 10086) and t1.c_str > t.c_str order by t1.c_decimal limit 1) is null) nulls
from t order by c_str;`).Check(testkit.Rows("10"))
}

func TestWriteListPartitionTable(t *testing.T) {
	store := testkit.CreateMockStore(t)
	tk := testkit.NewTestKit(t, store)
	tk.MustExec("use test")
	tk.MustExec("set @@session.tidb_enable_list_partition = ON")
	tk.MustExec("drop table if exists t")
	tk.MustExec(`create table t (id int, name varchar(10), unique index idx (id)) partition by list  (id) (
    	partition p0 values in (3,5,6,9,17),
    	partition p1 values in (1,2,10,11,19,20),
    	partition p2 values in (4,12,13,14,18),
    	partition p3 values in (7,8,15,16,null)
	);`)

	// Test insert,update,delete
	tk.MustExec("insert into t values  (1, 'a')")
	tk.MustExec("update t set name='b' where id=2;")
	tk.MustQuery("select * from t").Check(testkit.Rows("1 a"))
	tk.MustExec("update t set name='b' where id=1;")
	tk.MustQuery("select * from t").Check(testkit.Rows("1 b"))
	tk.MustExec("replace into t values  (1, 'c')")
	tk.MustQuery("select * from t").Check(testkit.Rows("1 c"))
	tk.MustExec("insert into t values (1, 'd') on duplicate key update name='e'")
	tk.MustQuery("select * from t").Check(testkit.Rows("1 e"))
	tk.MustExec("delete from t where id=1")
	tk.MustQuery("select * from t").Check(testkit.Rows())
	tk.MustExec("insert into t values  (2, 'f')")
	tk.MustExec("delete from t where name='f'")
	tk.MustQuery("select * from t").Check(testkit.Rows())

	// Test insert error
	tk.MustExec("insert into t values  (1, 'a')")
	tk.MustGetErrMsg("insert into t values (1, 'd')", "[kv:1062]Duplicate entry '1' for key 't.idx'")
	tk.MustGetErrMsg("insert into t values (100, 'd')", "[table:1526]Table has no partition for value 100")
	tk.MustExec("admin check table t;")

	// Test select partition
	tk.MustExec("insert into t values  (2,'b'),(3,'c'),(4,'d'),(7,'f'), (null,null)")
	tk.MustQuery("select * from t partition (p0) order by id").Check(testkit.Rows("3 c"))
	tk.MustQuery("select * from t partition (p1,p3) order by id").Check(testkit.Rows("<nil> <nil>", "1 a", "2 b", "7 f"))
	tk.MustQuery("select * from t partition (p1,p3,p0,p2) order by id").Check(testkit.Rows("<nil> <nil>", "1 a", "2 b", "3 c", "4 d", "7 f"))
	tk.MustQuery("select * from t order by id").Check(testkit.Rows("<nil> <nil>", "1 a", "2 b", "3 c", "4 d", "7 f"))
	tk.MustExec("delete from t partition (p0)")
	tk.MustQuery("select * from t order by id").Check(testkit.Rows("<nil> <nil>", "1 a", "2 b", "4 d", "7 f"))
	tk.MustExec("delete from t partition (p3,p2)")
	tk.MustQuery("select * from t order by id").Check(testkit.Rows("1 a", "2 b"))
}

func TestWriteListColumnsPartitionTable(t *testing.T) {
	store := testkit.CreateMockStore(t)
	tk := testkit.NewTestKit(t, store)
	tk.MustExec("use test")
	tk.MustExec("set @@session.tidb_enable_list_partition = ON")
	tk.MustExec("drop table if exists t")
	tk.MustExec(`create table t (id int, name varchar(10), unique index idx (id)) partition by list columns (id) (
    	partition p0 values in (3,5,6,9,17),
    	partition p1 values in (1,2,10,11,19,20),
    	partition p2 values in (4,12,13,14,18),
    	partition p3 values in (7,8,15,16,null)
	);`)

	// Test insert,update,delete
	tk.MustExec("insert into t values  (1, 'a')")
	tk.MustExec("update t set name='b' where id=2;")
	tk.MustQuery("select * from t").Check(testkit.Rows("1 a"))
	tk.MustExec("update t set name='b' where id=1;")
	tk.MustQuery("select * from t").Check(testkit.Rows("1 b"))
	tk.MustExec("replace into t values  (1, 'c')")
	tk.MustQuery("select * from t").Check(testkit.Rows("1 c"))
	tk.MustExec("insert into t values (1, 'd') on duplicate key update name='e'")
	tk.MustQuery("select * from t").Check(testkit.Rows("1 e"))
	tk.MustExec("delete from t where id=1")
	tk.MustQuery("select * from t").Check(testkit.Rows())
	tk.MustExec("insert into t values  (2, 'f')")
	tk.MustExec("delete from t where name='f'")
	tk.MustQuery("select * from t").Check(testkit.Rows())

	// Test insert error
	tk.MustExec("insert into t values  (1, 'a')")
	err := tk.ExecToErr("insert into t values (1, 'd')")
	require.EqualError(t, err, "[kv:1062]Duplicate entry '1' for key 't.idx'")
	err = tk.ExecToErr("insert into t values (100, 'd')")
	require.EqualError(t, err, "[table:1526]Table has no partition for value from column_list")
	tk.MustExec("admin check table t;")

	// Test select partition
	tk.MustExec("insert into t values  (2,'b'),(3,'c'),(4,'d'),(7,'f'), (null,null)")
	tk.MustQuery("select * from t partition (p0) order by id").Check(testkit.Rows("3 c"))
	tk.MustQuery("select * from t partition (p1,p3) order by id").Check(testkit.Rows("<nil> <nil>", "1 a", "2 b", "7 f"))
	tk.MustQuery("select * from t partition (p1,p3,p0,p2) order by id").Check(testkit.Rows("<nil> <nil>", "1 a", "2 b", "3 c", "4 d", "7 f"))
	tk.MustQuery("select * from t order by id").Check(testkit.Rows("<nil> <nil>", "1 a", "2 b", "3 c", "4 d", "7 f"))
	tk.MustExec("delete from t partition (p0)")
	tk.MustQuery("select * from t order by id").Check(testkit.Rows("<nil> <nil>", "1 a", "2 b", "4 d", "7 f"))
	tk.MustExec("delete from t partition (p3,p2)")
	tk.MustQuery("select * from t order by id").Check(testkit.Rows("1 a", "2 b"))
}

// TestWriteListPartitionTable1 test for write list partition when the partition expression is simple.
func TestWriteListPartitionTable1(t *testing.T) {
	store := testkit.CreateMockStore(t)
	tk := testkit.NewTestKit(t, store)
	tk.MustExec("use test")
	tk.MustExec("set @@session.tidb_enable_list_partition = ON")
	tk.MustExec("drop table if exists t")
	tk.MustExec(`create table t (id int, name varchar(10)) partition by list  (id) (
    	partition p0 values in (3,5,6,9,17),
    	partition p1 values in (1,2,10,11,19,20),
    	partition p2 values in (4,12,13,14,18),
    	partition p3 values in (7,8,15,16,null)
	);`)

	// Test add unique index failed.
	tk.MustExec("insert into t values  (1, 'a'),(1,'b')")
	err := tk.ExecToErr("alter table t add unique index idx (id)")
	require.EqualError(t, err, "[kv:1062]Duplicate entry '1' for key 't.idx'")
	// Test add unique index success.
	tk.MustExec("delete from t where name='b'")
	tk.MustExec("alter table t add unique index idx (id)")

	// --------------------------Test insert---------------------------
	// Test insert 1 partition.
	tk.MustExec("delete from t")
	tk.MustExec("insert into t values  (1, 'a'),(2,'b'),(10,'c')")
	tk.MustQuery("select * from t partition(p1) order by id").Check(testkit.Rows("1 a", "2 b", "10 c"))
	// Test insert multi-partitions.
	tk.MustExec("delete from t")
	tk.MustExec("insert into t values  (1, 'a'),(3,'c'),(4,'e')")
	tk.MustQuery("select * from t partition(p0) order by id").Check(testkit.Rows("3 c"))
	tk.MustQuery("select * from t partition(p1) order by id").Check(testkit.Rows("1 a"))
	tk.MustQuery("select * from t partition(p2) order by id").Check(testkit.Rows("4 e"))
	tk.MustQuery("select * from t partition(p3) order by id").Check(testkit.Rows())
	// Test insert on duplicate.
	tk.MustExec("insert into t values (1, 'd'), (3,'f'),(5,'g') on duplicate key update name='x'")
	tk.MustQuery("select * from t partition(p0) order by id").Check(testkit.Rows("3 x", "5 g"))
	tk.MustQuery("select * from t partition(p1) order by id").Check(testkit.Rows("1 x"))
	tk.MustQuery("select * from t partition(p2) order by id").Check(testkit.Rows("4 e"))
	tk.MustQuery("select * from t partition(p3) order by id").Check(testkit.Rows())
	// Test insert on duplicate error
	err = tk.ExecToErr("insert into t values (3, 'a'), (11,'x') on duplicate key update id=id+1")
	require.EqualError(t, err, "[kv:1062]Duplicate entry '4' for key 't.idx'")
	tk.MustQuery("select * from t order by id").Check(testkit.Rows("1 x", "3 x", "4 e", "5 g"))
	// Test insert ignore with duplicate
	tk.MustExec("insert ignore into t values  (1, 'b'), (5,'a'),(null,'y')")
	tk.MustQuery("show warnings").Check(testkit.Rows("Warning 1062 Duplicate entry '1' for key 't.idx'", "Warning 1062 Duplicate entry '5' for key 't.idx'"))
	tk.MustQuery("select * from t partition(p0) order by id").Check(testkit.Rows("3 x", "5 g"))
	tk.MustQuery("select * from t partition(p1) order by id").Check(testkit.Rows("1 x"))
	tk.MustQuery("select * from t partition(p2) order by id").Check(testkit.Rows("4 e"))
	tk.MustQuery("select * from t partition(p3) order by id").Check(testkit.Rows("<nil> y"))
	// Test insert ignore without duplicate
	tk.MustExec("insert ignore into t values  (15, 'a'),(17,'a')")
	tk.MustQuery("select * from t partition(p0,p1,p2) order by id").Check(testkit.Rows("1 x", "3 x", "4 e", "5 g", "17 a"))
	tk.MustQuery("select * from t partition(p3) order by id").Check(testkit.Rows("<nil> y", "15 a"))
	// Test insert meet no partition error.
	err = tk.ExecToErr("insert into t values (100, 'd')")
	require.EqualError(t, err, "[table:1526]Table has no partition for value 100")

	// --------------------------Test update---------------------------
	// Test update 1 partition.
	tk.MustExec("delete from t")
	tk.MustExec("insert into t values  (1, 'a'),(2,'b'),(3,'c')")
	tk.MustExec("update t set name='b' where id=2;")
	tk.MustQuery("select * from t partition(p1)").Check(testkit.Rows("1 a", "2 b"))
	tk.MustExec("update t set name='x' where id in (1,2)")
	tk.MustQuery("select * from t partition(p1)").Check(testkit.Rows("1 x", "2 x"))
	tk.MustExec("update t set name='y' where id < 3")
	tk.MustQuery("select * from t order by id").Check(testkit.Rows("1 y", "2 y", "3 c"))
	// Test update meet duplicate error.
	err = tk.ExecToErr("update t set id=2 where id = 1")
	require.EqualError(t, err, "[kv:1062]Duplicate entry '2' for key 't.idx'")
	tk.MustQuery("select * from t order by id").Check(testkit.Rows("1 y", "2 y", "3 c"))

	// Test update multi-partitions
	tk.MustExec("update t set name='z' where id in (1,2,3);")
	tk.MustQuery("select * from t order by id").Check(testkit.Rows("1 z", "2 z", "3 z"))
	tk.MustExec("update t set name='a' limit 3")
	tk.MustQuery("select * from t order by id").Check(testkit.Rows("1 a", "2 a", "3 a"))
	tk.MustExec("update t set id=id*10 where id in (1,2)")
	tk.MustQuery("select * from t order by id").Check(testkit.Rows("3 a", "10 a", "20 a"))
	// Test update meet duplicate error.
	err = tk.ExecToErr("update t set id=id+17 where id in (3,10)")
	require.EqualError(t, err, "[kv:1062]Duplicate entry '20' for key 't.idx'")
	tk.MustQuery("select * from t order by id").Check(testkit.Rows("3 a", "10 a", "20 a"))
	// Test update meet no partition error.
	err = tk.ExecToErr("update t set id=id*2 where id in (3,20)")
	require.EqualError(t, err, "[table:1526]Table has no partition for value 40")
	tk.MustQuery("select * from t order by id").Check(testkit.Rows("3 a", "10 a", "20 a"))

	// --------------------------Test replace---------------------------
	// Test replace 1 partition.
	tk.MustExec("delete from t")
	tk.MustExec("replace into t values  (1, 'a'),(2,'b')")
	tk.MustQuery("select * from t order by id").Check(testkit.Rows("1 a", "2 b"))
	// Test replace multi-partitions.
	tk.MustExec("replace into t values  (3, 'c'),(4,'d'),(7,'f')")
	tk.MustQuery("select * from t partition(p0) order by id").Check(testkit.Rows("3 c"))
	tk.MustQuery("select * from t partition(p1) order by id").Check(testkit.Rows("1 a", "2 b"))
	tk.MustQuery("select * from t partition(p2) order by id").Check(testkit.Rows("4 d"))
	tk.MustQuery("select * from t partition(p3) order by id").Check(testkit.Rows("7 f"))
	// Test replace on duplicate.
	tk.MustExec("replace into t values  (1, 'x'),(7,'x')")
	tk.MustQuery("select * from t order by id").Check(testkit.Rows("1 x", "2 b", "3 c", "4 d", "7 x"))
	// Test replace meet no partition error.
	err = tk.ExecToErr("replace into t values  (10,'x'),(50,'x')")
	require.EqualError(t, err, "[table:1526]Table has no partition for value 50")
	tk.MustQuery("select * from t order by id").Check(testkit.Rows("1 x", "2 b", "3 c", "4 d", "7 x"))

	// --------------------------Test delete---------------------------
	// Test delete 1 partition.
	tk.MustExec("delete from t where id = 3")
	tk.MustQuery("select * from t partition(p0) order by id").Check(testkit.Rows())
	tk.MustExec("delete from t where id in (1,2)")
	tk.MustQuery("select * from t partition(p1) order by id").Check(testkit.Rows())
	// Test delete multi-partitions.
	tk.MustExec("delete from t where id in (4,7,10,11)")
	tk.MustQuery("select * from t").Check(testkit.Rows())
	tk.MustExec("insert into t values  (3, 'c'),(4,'d'),(7,'f')")
	tk.MustExec("delete from t where id < 10")
	tk.MustQuery("select * from t").Check(testkit.Rows())
	tk.MustExec("insert into t values  (3, 'c'),(4,'d'),(7,'f')")
	tk.MustExec("delete from t limit 3")
	tk.MustQuery("select * from t").Check(testkit.Rows())
}

// TestWriteListPartitionTable2 test for write list partition when the partition expression is complicated and contain generated column.
func TestWriteListPartitionTable2(t *testing.T) {
	failpoint.Enable("github.com/pingcap/tidb/planner/core/forceDynamicPrune", `return(true)`)
	defer failpoint.Disable("github.com/pingcap/tidb/planner/core/forceDynamicPrune")
	store := testkit.CreateMockStore(t)
	tk := testkit.NewTestKit(t, store)
	tk.MustExec("use test")
	tk.MustExec("set @@session.tidb_enable_list_partition = ON")
	tk.MustExec("drop table if exists t")
	tk.MustExec(`create table t (id int, name varchar(10),b int generated always as (length(name)+1) virtual)
      partition by list  (id*2 + b*b + b*b - b*b*2 - abs(id)) (
    	partition p0 values in (3,5,6,9,17),
    	partition p1 values in (1,2,10,11,19,20),
    	partition p2 values in (4,12,13,14,18),
    	partition p3 values in (7,8,15,16,null)
	);`)

	// Test add unique index failed.
	tk.MustExec("insert into t (id,name) values  (1, 'a'),(1,'b')")
	err := tk.ExecToErr("alter table t add unique index idx (id,b)")
	require.EqualError(t, err, "[kv:1062]Duplicate entry '1-2' for key 't.idx'")
	// Test add unique index success.
	tk.MustExec("delete from t where name='b'")
	tk.MustExec("alter table t add unique index idx (id,b)")

	// --------------------------Test insert---------------------------
	// Test insert 1 partition.
	tk.MustExec("delete from t")
	tk.MustExec("insert into t (id,name) values  (1, 'a'),(2,'b'),(10,'c')")
	tk.MustQuery("select id,name from t partition(p1) order by id").Check(testkit.Rows("1 a", "2 b", "10 c"))
	// Test insert multi-partitions.
	tk.MustExec("delete from t")
	tk.MustExec("insert into t (id,name) values  (1, 'a'),(3,'c'),(4,'e')")
	tk.MustQuery("select id,name from t partition(p0) order by id").Check(testkit.Rows("3 c"))
	tk.MustQuery("select id,name from t partition(p1) order by id").Check(testkit.Rows("1 a"))
	tk.MustQuery("select id,name from t partition(p2) order by id").Check(testkit.Rows("4 e"))
	tk.MustQuery("select id,name from t partition(p3) order by id").Check(testkit.Rows())
	// Test insert on duplicate.
	tk.MustExec("insert into t (id,name) values (1, 'd'), (3,'f'),(5,'g') on duplicate key update name='x'")
	tk.MustQuery("select id,name from t partition(p0) order by id").Check(testkit.Rows("3 x", "5 g"))
	tk.MustQuery("select id,name from t partition(p1) order by id").Check(testkit.Rows("1 x"))
	tk.MustQuery("select id,name from t partition(p2) order by id").Check(testkit.Rows("4 e"))
	tk.MustQuery("select id,name from t partition(p3) order by id").Check(testkit.Rows())
	// Test insert on duplicate error
	err = tk.ExecToErr("insert into t (id,name) values (3, 'a'), (11,'x') on duplicate key update id=id+1")
	require.EqualError(t, err, "[kv:1062]Duplicate entry '4-2' for key 't.idx'")
	tk.MustQuery("select id,name from t order by id").Check(testkit.Rows("1 x", "3 x", "4 e", "5 g"))
	// Test insert ignore with duplicate
	tk.MustExec("insert ignore into t (id,name) values  (1, 'b'), (5,'a'),(null,'y')")
	tk.MustQuery("show warnings").Check(testkit.Rows("Warning 1062 Duplicate entry '1-2' for key 't.idx'", "Warning 1062 Duplicate entry '5-2' for key 't.idx'"))
	tk.MustQuery("select id,name from t partition(p0) order by id").Check(testkit.Rows("3 x", "5 g"))
	tk.MustQuery("select id,name from t partition(p1) order by id").Check(testkit.Rows("1 x"))
	tk.MustQuery("select id,name from t partition(p2) order by id").Check(testkit.Rows("4 e"))
	tk.MustQuery("select id,name from t partition(p3) order by id").Check(testkit.Rows("<nil> y"))
	// Test insert ignore without duplicate
	tk.MustExec("insert ignore into t (id,name) values  (15, 'a'),(17,'a')")
	tk.MustQuery("select id,name from t partition(p0,p1,p2) order by id").Check(testkit.Rows("1 x", "3 x", "4 e", "5 g", "17 a"))
	tk.MustQuery("select id,name from t partition(p3) order by id").Check(testkit.Rows("<nil> y", "15 a"))
	// Test insert meet no partition error.
	err = tk.ExecToErr("insert into t (id,name) values (100, 'd')")
	require.EqualError(t, err, "[table:1526]Table has no partition for value 100")

	// --------------------------Test update---------------------------
	// Test update 1 partition.
	tk.MustExec("delete from t")
	tk.MustExec("insert into t (id,name) values  (1, 'a'),(2,'b'),(3,'c')")
	tk.MustExec("update t set name='b' where id=2;")
	tk.MustQuery("select id,name from t partition(p1)").Check(testkit.Rows("1 a", "2 b"))
	tk.MustExec("update t set name='x' where id in (1,2)")
	tk.MustQuery("select id,name from t partition(p1)").Check(testkit.Rows("1 x", "2 x"))
	tk.MustExec("update t set name='y' where id < 3")
	tk.MustQuery("select id,name from t order by id").Check(testkit.Rows("1 y", "2 y", "3 c"))
	// Test update meet duplicate error.
	tk.MustGetErrMsg("update t set id=2 where id = 1", "[kv:1062]Duplicate entry '2-2' for key 't.idx'")
	tk.MustQuery("select id,name from t order by id").Check(testkit.Rows("1 y", "2 y", "3 c"))

	// Test update multi-partitions
	tk.MustExec("update t set name='z' where id in (1,2,3);")
	tk.MustQuery("select id,name from t order by id").Check(testkit.Rows("1 z", "2 z", "3 z"))
	tk.MustExec("update t set name='a' limit 3")
	tk.MustQuery("select id,name from t order by id").Check(testkit.Rows("1 a", "2 a", "3 a"))
	tk.MustExec("update t set id=id*10 where id in (1,2)")
	tk.MustQuery("select id,name from t order by id").Check(testkit.Rows("3 a", "10 a", "20 a"))
	// Test update meet duplicate error.
	tk.MustGetErrMsg("update t set id=id+17 where id in (3,10)", "[kv:1062]Duplicate entry '20-2' for key 't.idx'")
	tk.MustQuery("select id,name from t order by id").Check(testkit.Rows("3 a", "10 a", "20 a"))
	// Test update meet no partition error.
	tk.MustGetErrMsg("update t set id=id*2 where id in (3,20)", "[table:1526]Table has no partition for value 40")
	tk.MustQuery("select id,name from t order by id").Check(testkit.Rows("3 a", "10 a", "20 a"))

	// --------------------------Test replace---------------------------
	// Test replace 1 partition.
	tk.MustExec("delete from t")
	tk.MustExec("replace into t (id,name) values  (1, 'a'),(2,'b')")
	tk.MustQuery("select id,name from t order by id").Check(testkit.Rows("1 a", "2 b"))
	// Test replace multi-partitions.
	tk.MustExec("replace into t (id,name) values  (3, 'c'),(4,'d'),(7,'f')")
	tk.MustQuery("select id,name from t partition(p0) order by id").Check(testkit.Rows("3 c"))
	tk.MustQuery("select id,name from t partition(p1) order by id").Check(testkit.Rows("1 a", "2 b"))
	tk.MustQuery("select id,name from t partition(p2) order by id").Check(testkit.Rows("4 d"))
	tk.MustQuery("select id,name from t partition(p3) order by id").Check(testkit.Rows("7 f"))
	// Test replace on duplicate.
	tk.MustExec("replace into t (id,name) values  (1, 'x'),(7,'x')")
	tk.MustQuery("select id,name from t order by id").Check(testkit.Rows("1 x", "2 b", "3 c", "4 d", "7 x"))
	// Test replace meet no partition error.
	tk.MustGetErrMsg("replace into t (id,name) values  (10,'x'),(50,'x')", "[table:1526]Table has no partition for value 50")
	tk.MustQuery("select id,name from t order by id").Check(testkit.Rows("1 x", "2 b", "3 c", "4 d", "7 x"))

	// --------------------------Test delete---------------------------
	// Test delete 1 partition.
	tk.MustExec("delete from t where id = 3")
	tk.MustQuery("select id,name from t partition(p0) order by id").Check(testkit.Rows())
	tk.MustExec("delete from t where id in (1,2)")
	tk.MustQuery("select id,name from t partition(p1) order by id").Check(testkit.Rows())
	// Test delete multi-partitions.
	tk.MustExec("delete from t where id in (4,7,10,11)")
	tk.MustQuery("select id,name from t").Check(testkit.Rows())
	tk.MustExec("insert into t (id,name) values  (3, 'c'),(4,'d'),(7,'f')")
	tk.MustExec("delete from t where id < 10")
	tk.MustQuery("select id,name from t").Check(testkit.Rows())
	tk.MustExec("insert into t (id,name) values  (3, 'c'),(4,'d'),(7,'f')")
	tk.MustExec("delete from t limit 3")
	tk.MustQuery("select id,name from t").Check(testkit.Rows())
}

func TestWriteListColumnsPartitionTable1(t *testing.T) {
	failpoint.Enable("github.com/pingcap/tidb/planner/core/forceDynamicPrune", `return(true)`)
	defer failpoint.Disable("github.com/pingcap/tidb/planner/core/forceDynamicPrune")
	store := testkit.CreateMockStore(t)
	tk := testkit.NewTestKit(t, store)
	tk.MustExec("use test")
	tk.MustExec("set @@session.tidb_enable_list_partition = ON")

	tk.MustExec("drop table if exists t")
	tk.MustExec(`create table t (id int, name varchar(10)) partition by list columns (id) (
    	partition p0 values in (3,5,6,9,17),
    	partition p1 values in (1,2,10,11,19,20),
    	partition p2 values in (4,12,13,14,18),
    	partition p3 values in (7,8,15,16,null)
	);`)

	// Test add unique index failed.
	tk.MustExec("insert into t values  (1, 'a'),(1,'b')")
	tk.MustGetErrMsg("alter table t add unique index idx (id)", "[kv:1062]Duplicate entry '1' for key 't.idx'")
	// Test add unique index success.
	tk.MustExec("delete from t where name='b'")
	tk.MustExec("alter table t add unique index idx (id)")

	// --------------------------Test insert---------------------------
	// Test insert 1 partition.
	tk.MustExec("delete from t")
	tk.MustExec("insert into t values  (1, 'a'),(2,'b'),(10,'c')")
	tk.MustQuery("select * from t partition(p1) order by id").Check(testkit.Rows("1 a", "2 b", "10 c"))
	// Test insert multi-partitions.
	tk.MustExec("delete from t")
	tk.MustExec("insert into t values  (1, 'a'),(3,'c'),(4,'e')")
	tk.MustQuery("select * from t partition(p0) order by id").Check(testkit.Rows("3 c"))
	tk.MustQuery("select * from t partition(p1) order by id").Check(testkit.Rows("1 a"))
	tk.MustQuery("select * from t partition(p2) order by id").Check(testkit.Rows("4 e"))
	tk.MustQuery("select * from t partition(p3) order by id").Check(testkit.Rows())
	// Test insert on duplicate.
	tk.MustExec("insert into t values (1, 'd'), (3,'f'),(5,'g') on duplicate key update name='x'")
	tk.MustQuery("select * from t partition(p0) order by id").Check(testkit.Rows("3 x", "5 g"))
	tk.MustQuery("select * from t partition(p1) order by id").Check(testkit.Rows("1 x"))
	tk.MustQuery("select * from t partition(p2) order by id").Check(testkit.Rows("4 e"))
	tk.MustQuery("select * from t partition(p3) order by id").Check(testkit.Rows())
	// Test insert on duplicate error
	tk.MustGetErrMsg("insert into t values (3, 'a'), (11,'x') on duplicate key update id=id+1", "[kv:1062]Duplicate entry '4' for key 't.idx'")
	tk.MustQuery("select * from t order by id").Check(testkit.Rows("1 x", "3 x", "4 e", "5 g"))
	// Test insert ignore with duplicate
	tk.MustExec("insert ignore into t values  (1, 'b'), (5,'a'),(null,'y')")
	tk.MustQuery("show warnings").Check(testkit.Rows("Warning 1062 Duplicate entry '1' for key 't.idx'", "Warning 1062 Duplicate entry '5' for key 't.idx'"))
	tk.MustQuery("select * from t partition(p0) order by id").Check(testkit.Rows("3 x", "5 g"))
	tk.MustQuery("select * from t partition(p1) order by id").Check(testkit.Rows("1 x"))
	tk.MustQuery("select * from t partition(p2) order by id").Check(testkit.Rows("4 e"))
	tk.MustQuery("select * from t partition(p3) order by id").Check(testkit.Rows("<nil> y"))
	// Test insert ignore without duplicate
	tk.MustExec("insert ignore into t values  (15, 'a'),(17,'a')")
	tk.MustQuery("select * from t partition(p0,p1,p2) order by id").Check(testkit.Rows("1 x", "3 x", "4 e", "5 g", "17 a"))
	tk.MustQuery("select * from t partition(p3) order by id").Check(testkit.Rows("<nil> y", "15 a"))
	// Test insert meet no partition error.
	tk.MustGetErrMsg("insert into t values (100, 'd')", "[table:1526]Table has no partition for value from column_list")

	// --------------------------Test update---------------------------
	// Test update 1 partition.
	tk.MustExec("delete from t")
	tk.MustExec("insert into t values  (1, 'a'),(2,'b'),(3,'c')")
	tk.MustExec("update t set name='b' where id=2;")
	tk.MustQuery("select * from t partition(p1)").Check(testkit.Rows("1 a", "2 b"))
	tk.MustExec("update t set name='x' where id in (1,2)")
	tk.MustQuery("select * from t partition(p1)").Check(testkit.Rows("1 x", "2 x"))
	tk.MustExec("update t set name='y' where id < 3")
	tk.MustQuery("select * from t order by id").Check(testkit.Rows("1 y", "2 y", "3 c"))
	// Test update meet duplicate error.
	tk.MustGetErrMsg("update t set id=2 where id = 1", "[kv:1062]Duplicate entry '2' for key 't.idx'")
	tk.MustQuery("select * from t order by id").Check(testkit.Rows("1 y", "2 y", "3 c"))

	// Test update multi-partitions
	tk.MustExec("update t set name='z' where id in (1,2,3);")
	tk.MustQuery("select * from t order by id").Check(testkit.Rows("1 z", "2 z", "3 z"))
	tk.MustExec("update t set name='a' limit 3")
	tk.MustQuery("select * from t order by id").Check(testkit.Rows("1 a", "2 a", "3 a"))
	tk.MustExec("update t set id=id*10 where id in (1,2)")
	tk.MustQuery("select * from t order by id").Check(testkit.Rows("3 a", "10 a", "20 a"))
	// Test update meet duplicate error.
	tk.MustGetErrMsg("update t set id=id+17 where id in (3,10)", "[kv:1062]Duplicate entry '20' for key 't.idx'")
	tk.MustQuery("select * from t order by id").Check(testkit.Rows("3 a", "10 a", "20 a"))
	// Test update meet no partition error.
	tk.MustGetErrMsg("update t set id=id*2 where id in (3,20)", "[table:1526]Table has no partition for value from column_list")
	tk.MustQuery("select * from t order by id").Check(testkit.Rows("3 a", "10 a", "20 a"))

	// --------------------------Test replace---------------------------
	// Test replace 1 partition.
	tk.MustExec("delete from t")
	tk.MustExec("replace into t values  (1, 'a'),(2,'b')")
	tk.MustQuery("select * from t order by id").Check(testkit.Rows("1 a", "2 b"))
	// Test replace multi-partitions.
	tk.MustExec("replace into t values  (3, 'c'),(4,'d'),(7,'f')")
	tk.MustQuery("select * from t partition(p0) order by id").Check(testkit.Rows("3 c"))
	tk.MustQuery("select * from t partition(p1) order by id").Check(testkit.Rows("1 a", "2 b"))
	tk.MustQuery("select * from t partition(p2) order by id").Check(testkit.Rows("4 d"))
	tk.MustQuery("select * from t partition(p3) order by id").Check(testkit.Rows("7 f"))
	// Test replace on duplicate.
	tk.MustExec("replace into t values  (1, 'x'),(7,'x')")
	tk.MustQuery("select * from t order by id").Check(testkit.Rows("1 x", "2 b", "3 c", "4 d", "7 x"))
	// Test replace meet no partition error.
	tk.MustGetErrMsg("replace into t values  (10,'x'),(100,'x')", "[table:1526]Table has no partition for value from column_list")
	tk.MustQuery("select * from t order by id").Check(testkit.Rows("1 x", "2 b", "3 c", "4 d", "7 x"))

	// --------------------------Test delete---------------------------
	// Test delete 1 partition.
	tk.MustExec("delete from t where id = 3")
	tk.MustQuery("select * from t partition(p0) order by id").Check(testkit.Rows())
	tk.MustExec("delete from t where id in (1,2)")
	tk.MustQuery("select * from t partition(p1) order by id").Check(testkit.Rows())
	// Test delete multi-partitions.
	tk.MustExec("delete from t where id in (4,7,10,11)")
	tk.MustQuery("select * from t").Check(testkit.Rows())
	tk.MustExec("insert into t values  (3, 'c'),(4,'d'),(7,'f')")
	tk.MustExec("delete from t where id < 10")
	tk.MustQuery("select * from t").Check(testkit.Rows())
	tk.MustExec("insert into t values  (3, 'c'),(4,'d'),(7,'f')")
	tk.MustExec("delete from t limit 3")
	tk.MustQuery("select * from t").Check(testkit.Rows())
}

// TestWriteListColumnsPartitionTable2 test for write list partition when the partition by multi-columns.
func TestWriteListColumnsPartitionTable2(t *testing.T) {
	store := testkit.CreateMockStore(t)
	tk := testkit.NewTestKit(t, store)
	tk.MustExec("use test")
	tk.MustExec("set @@session.tidb_enable_list_partition = ON")
	tk.MustExec("drop table if exists t")
	tk.MustExec(`create table t (location varchar(10), id int, a int) partition by list columns (location,id) (
    	partition p_west  values in (('w', 1),('w', 2),('w', 3),('w', 4)),
    	partition p_east  values in (('e', 5),('e', 6),('e', 7),('e', 8)),
    	partition p_north values in (('n', 9),('n',10),('n',11),('n',12)),
    	partition p_south values in (('s',13),('s',14),('s',15),('s',16))
	);`)

	// Test add unique index failed.
	tk.MustExec("insert into t values  ('w', 1, 1),('w', 1, 2)")
	err := tk.ExecToErr("alter table t add unique index idx (location,id)")
	require.EqualError(t, err, "[kv:1062]Duplicate entry 'w-1' for key 't.idx'")
	// Test add unique index success.
	tk.MustExec("delete from t where a=2")
	tk.MustExec("alter table t add unique index idx (location,id)")

	// --------------------------Test insert---------------------------
	// Test insert 1 partition.
	tk.MustExec("delete from t")
	tk.MustExec("insert into t values  ('w', 1, 1),('w', 2, 2),('w', 3, 3)")
	tk.MustQuery("select * from t partition(p_west) order by id").Check(testkit.Rows("w 1 1", "w 2 2", "w 3 3"))
	// Test insert multi-partitions.
	tk.MustExec("delete from t")
	tk.MustExec("insert into t values  ('w', 1, 1),('e', 5, 5),('n', 9, 9)")
	tk.MustQuery("select * from t partition(p_west) order by id").Check(testkit.Rows("w 1 1"))
	tk.MustQuery("select * from t partition(p_east) order by id").Check(testkit.Rows("e 5 5"))
	tk.MustQuery("select * from t partition(p_north) order by id").Check(testkit.Rows("n 9 9"))
	tk.MustQuery("select * from t partition(p_south) order by id").Check(testkit.Rows())
	// Test insert on duplicate.
	tk.MustExec("insert into t values  ('w', 1, 1) on duplicate key update a=a+1")
	tk.MustQuery("select * from t partition(p_west) order by id").Check(testkit.Rows("w 1 2"))
	// Test insert on duplicate and move from partition 1 to partition 2
	tk.MustExec("insert into t values  ('w', 1, 1) on duplicate key update location='s', id=13")
	tk.MustQuery("select * from t partition(p_south) order by id").Check(testkit.Rows("s 13 2"))
	tk.MustQuery("select * from t partition(p_west) order by id").Check(testkit.Rows())
	// Test insert on duplicate error
	tk.MustExec("insert into t values  ('w', 2, 2), ('w', 1, 1)")
	tk.MustGetErrMsg("insert into t values  ('w', 2, 3) on duplicate key update id=1", "[kv:1062]Duplicate entry 'w-1' for key 't.idx'")
	tk.MustQuery("select * from t partition(p_west) order by id").Check(testkit.Rows("w 1 1", "w 2 2"))
	// Test insert ignore with duplicate
	tk.MustExec("insert ignore into t values  ('w', 2, 2), ('w', 3, 3), ('n', 10, 10)")
	tk.MustQuery("show warnings").Check(testkit.Rows("Warning 1062 Duplicate entry 'w-2' for key 't.idx'"))
	tk.MustQuery("select * from t partition(p_west) order by id").Check(testkit.Rows("w 1 1", "w 2 2", "w 3 3"))
	tk.MustQuery("select * from t partition(p_north) order by id").Check(testkit.Rows("n 9 9", "n 10 10"))
	// Test insert ignore without duplicate
	tk.MustExec("insert ignore into t values  ('w', 4, 4), ('s', 14, 14)")
	tk.MustQuery("select * from t partition(p_west) order by id").Check(testkit.Rows("w 1 1", "w 2 2", "w 3 3", "w 4 4"))
	tk.MustQuery("select * from t partition(p_south) order by id").Check(testkit.Rows("s 13 2", "s 14 14"))
	// Test insert meet no partition error.
	tk.MustGetErrMsg("insert into t values  ('w', 5, 5)", "[table:1526]Table has no partition for value from column_list")
	tk.MustGetErrMsg("insert into t values  ('s', 5, 5)", "[table:1526]Table has no partition for value from column_list")
	tk.MustGetErrMsg("insert into t values  ('s', 100, 5)", "[table:1526]Table has no partition for value from column_list")
	tk.MustGetErrMsg("insert into t values  ('x', 1, 5)", "[table:1526]Table has no partition for value from column_list")

	// --------------------------Test update---------------------------
	// Test update 1 partition.
	tk.MustExec("delete from t")
	tk.MustExec("insert into t values  ('w', 1, 1),('w', 2, 2),('w', 3, 3)")
	tk.MustExec("update t set a=2 where a=1")
	tk.MustQuery("select * from t partition(p_west) order by id").Check(testkit.Rows("w 1 2", "w 2 2", "w 3 3"))
	tk.MustExec("update t set a=3 where location='w'")
	tk.MustQuery("select * from t partition(p_west) order by id").Check(testkit.Rows("w 1 3", "w 2 3", "w 3 3"))
	tk.MustExec("update t set a=4 where location='w' and id=1")
	tk.MustQuery("select * from t partition(p_west) order by id").Check(testkit.Rows("w 1 4", "w 2 3", "w 3 3"))
	tk.MustExec("update t set a=5 where id=1")
	tk.MustQuery("select * from t partition(p_west) order by id").Check(testkit.Rows("w 1 5", "w 2 3", "w 3 3"))
	tk.MustExec("update t set a=a+id where id>1")
	tk.MustQuery("select * from t partition(p_west) order by id,a").Check(testkit.Rows("w 1 5", "w 2 5", "w 3 6"))
	// Test update meet duplicate error.
	err = tk.ExecToErr("update t set id=id+1 where location='w' and id<2")
	require.EqualError(t, err, "[kv:1062]Duplicate entry 'w-2' for key 't.idx'")
	tk.MustQuery("select * from t partition(p_west) order by id,a").Check(testkit.Rows("w 1 5", "w 2 5", "w 3 6"))

	// Test update multi-partitions
	tk.MustExec("delete from t")
	tk.MustExec("insert into t values  ('w', 1, 1), ('w', 2, 2), ('e', 8, 8),('n', 11, 11)")
	tk.MustExec("update t set a=a+1 where id < 20")
	tk.MustQuery("select * from t order by id").Check(testkit.Rows("w 1 2", "w 2 3", "e 8 9", "n 11 12"))
	tk.MustExec("update t set a=a+1 where location in ('w','s','n')")
	tk.MustQuery("select * from t order by id").Check(testkit.Rows("w 1 3", "w 2 4", "e 8 9", "n 11 13"))
	tk.MustExec("update t set a=a+1 where location in ('w','s','n') and id in (1,3,5,7,8,9,11)")
	tk.MustQuery("select * from t order by id").Check(testkit.Rows("w 1 4", "w 2 4", "e 8 9", "n 11 14"))
	tk.MustExec("update t set a=a+1 where location='n' and id=12")
	tk.MustQuery("select * from t order by id").Check(testkit.Rows("w 1 4", "w 2 4", "e 8 9", "n 11 14"))
	tk.MustExec("update t set a=a+1 where location='n' and id=11")
	tk.MustQuery("select * from t order by id").Check(testkit.Rows("w 1 4", "w 2 4", "e 8 9", "n 11 15"))
	// Test update meet duplicate error.
	err = tk.ExecToErr("update t set id=id+1 where location='w' and id in (1,2)")
	require.EqualError(t, err, "[kv:1062]Duplicate entry 'w-2' for key 't.idx'")
	tk.MustQuery("select * from t order by id").Check(testkit.Rows("w 1 4", "w 2 4", "e 8 9", "n 11 15"))
	// Test update meet no partition error.
	err = tk.ExecToErr("update t set id=id+3 where location='w' and id in (1,2)")
	require.EqualError(t, err, "[table:1526]Table has no partition for value from column_list")
	tk.MustQuery("select * from t order by id").Check(testkit.Rows("w 1 4", "w 2 4", "e 8 9", "n 11 15"))
	// Test update that move from partition 1 to partition 2.
	// TODO: fix this
	tk.MustExec("update t set location='s', id=14 where location='e' and id=8")
	tk.MustQuery("select * from t order by id").Check(testkit.Rows("w 1 4", "w 2 4", "n 11 15", "s 14 9"))

	// --------------------------Test replace---------------------------
	// Test replace 1 partition.
	tk.MustExec("delete from t")
	tk.MustExec("replace into t values  ('w', 1, 1),('w', 2, 2),('w', 3, 3)")
	tk.MustQuery("select * from t partition(p_west) order by id").Check(testkit.Rows("w 1 1", "w 2 2", "w 3 3"))
	// Test replace multi-partitions.
	tk.MustExec("delete from t")
	tk.MustExec("replace into t values  ('w', 1, 1),('e', 5, 5),('n', 9, 9)")
	tk.MustQuery("select * from t order by id").Check(testkit.Rows("w 1 1", "e 5 5", "n 9 9"))
	// Test replace on duplicate.
	tk.MustExec("replace into t values  ('w', 1, 2),('n', 10, 10)")
	tk.MustQuery("select * from t order by id").Check(testkit.Rows("w 1 2", "e 5 5", "n 9 9", "n 10 10"))
	// Test replace meet no partition error.
	tk.MustGetErrMsg("replace into t values  ('w', 5, 5)", "[table:1526]Table has no partition for value from column_list")
	tk.MustGetErrMsg("replace into t values  ('s', 5, 5)", "[table:1526]Table has no partition for value from column_list")
	tk.MustGetErrMsg("replace into t values  ('s', 100, 5)", "[table:1526]Table has no partition for value from column_list")
	tk.MustGetErrMsg("replace into t values  ('x', 1, 5)", "[table:1526]Table has no partition for value from column_list")

	// --------------------------Test delete---------------------------
	// Test delete 1 partition.
	tk.MustExec("delete from t where location='w' and id=2")
	tk.MustQuery("select * from t order by id").Check(testkit.Rows("w 1 2", "e 5 5", "n 9 9", "n 10 10"))
	tk.MustExec("delete from t where location='w' and id=1")
	tk.MustQuery("select * from t order by id").Check(testkit.Rows("e 5 5", "n 9 9", "n 10 10"))
	// Test delete multi-partitions.
	tk.MustExec("delete from t where location in ('w','e','n') and id in (1,2,3,4,5,8,9)")
	tk.MustQuery("select * from t order by id").Check(testkit.Rows("n 10 10"))
	tk.MustExec("delete from t where a=10")
	tk.MustQuery("select * from t order by id").Check(testkit.Rows())
	tk.MustExec("replace into t values  ('w', 1, 1),('e', 5, 5),('n', 11, 11)")
	tk.MustExec("delete from t where id < 10")
	tk.MustQuery("select * from t order by id").Check(testkit.Rows("n 11 11"))
	tk.MustExec("delete from t limit 1")
	tk.MustQuery("select * from t order by id").Check(testkit.Rows())
}

// TestWriteListColumnsPartitionTable2 test for write list partition when the partition by multi-columns.
func TestWriteListPartitionTableIssue21437(t *testing.T) {
	store := testkit.CreateMockStore(t)
	tk := testkit.NewTestKit(t, store)
	tk.MustExec("use test")
	tk.MustExec("set @@session.tidb_enable_list_partition = ON")
	tk.MustExec("drop table if exists t")
	tk.MustExec(`create table t (a int) partition by list (a%10) (partition p0 values in (0,1));`)
	err := tk.ExecToErr("replace into t values  (null)")
	require.EqualError(t, err, "[table:1526]Table has no partition for value NULL")
}

func TestListPartitionWithAutoRandom(t *testing.T) {
	store := testkit.CreateMockStore(t)
	tk := testkit.NewTestKit(t, store)
	tk.MustExec("use test")
	tk.MustExec("set @@session.tidb_enable_list_partition = ON")
	tk.MustExec("drop table if exists t")
	tk.MustExec(`create table t (a bigint key auto_random (3), b int) partition by list (a%5) (partition p0 values in (0,1,2), partition p1 values in (3,4));`)
	tk.MustExec("set @@allow_auto_random_explicit_insert = true")
	tk.MustExec("replace into t values  (1,1)")
	result := []string{"1"}
	for i := 2; i < 100; i++ {
		sql := fmt.Sprintf("insert into t (b) values (%v)", i)
		tk.MustExec(sql)
		result = append(result, strconv.Itoa(i))
	}
	tk.MustQuery("select b from t order by b").Check(testkit.Rows(result...))
	tk.MustExec("update t set b=b+1 where a=1")
	tk.MustQuery("select b from t where a=1").Check(testkit.Rows("2"))
	tk.MustExec("update t set b=b+1 where a<2")
	tk.MustQuery("select b from t where a<2").Check(testkit.Rows("3"))
	tk.MustExec("insert into t values (1, 1) on duplicate key update b=b+1")
	tk.MustQuery("select b from t where a=1").Check(testkit.Rows("4"))
}

func TestListPartitionWithAutoIncrement(t *testing.T) {
	store := testkit.CreateMockStore(t)
	tk := testkit.NewTestKit(t, store)
	tk.MustExec("use test")
	tk.MustExec("set @@session.tidb_enable_list_partition = ON")
	tk.MustExec("drop table if exists t")
	tk.MustExec(`create table t (a bigint key auto_increment, b int) partition by list (a%5) (partition p0 values in (0,1,2), partition p1 values in (3,4));`)
	tk.MustExec("set @@allow_auto_random_explicit_insert = true")
	tk.MustExec("replace into t values  (1,1)")
	result := []string{"1"}
	for i := 2; i < 100; i++ {
		sql := fmt.Sprintf("insert into t (b) values (%v)", i)
		tk.MustExec(sql)
		result = append(result, strconv.Itoa(i))
	}
	tk.MustQuery("select b from t order by b").Check(testkit.Rows(result...))
	tk.MustExec("update t set b=b+1 where a=1")
	tk.MustQuery("select b from t where a=1").Check(testkit.Rows("2"))
	tk.MustExec("update t set b=b+1 where a<2")
	tk.MustQuery("select b from t where a<2").Check(testkit.Rows("3"))
	tk.MustExec("insert into t values (1, 1) on duplicate key update b=b+1")
	tk.MustQuery("select b from t where a=1").Check(testkit.Rows("4"))
}

func TestListPartitionWithGeneratedColumn(t *testing.T) {
	store := testkit.CreateMockStore(t)
	tk := testkit.NewTestKit(t, store)
	tk.MustExec("use test")
	tk.MustExec("set @@session.tidb_enable_list_partition = ON")
	// Test for generated column with bigint type.
	tableDefs := []string{
		// Test for virtual generated column for list partition
		`create table t (a bigint, b bigint GENERATED ALWAYS AS (3*a - 2*a) VIRTUAL, index idx(a)) partition by list (5*b - 4*b) (partition p0 values in (1,2,3,4,5), partition p1 values in (6,7,8,9,10));`,
		// Test for stored generated column for list partition
		`create table t (a bigint, b bigint GENERATED ALWAYS AS (3*a - 2*a) STORED, index idx(a)) partition by list (5*b - 4*b) (partition p0 values in (1,2,3,4,5), partition p1 values in (6,7,8,9,10));`,
		// Test for virtual generated column for list columns partition
		`create table t (a bigint, b bigint GENERATED ALWAYS AS (3*a - 2*a) VIRTUAL, index idx(a)) partition by list columns(b) (partition p0 values in (1,2,3,4,5), partition p1 values in (6,7,8,9,10));`,
		// Test for stored generated column for list columns partition
		`create table t (a bigint, b bigint GENERATED ALWAYS AS (3*a - 2*a) STORED, index idx(a)) partition by list columns(b) (partition p0 values in (1,2,3,4,5), partition p1 values in (6,7,8,9,10));`,
	}
	for _, tbl := range tableDefs {
		tk.MustExec("drop table if exists t")
		tk.MustExec(tbl)
		// Test for insert
		tk.MustExec("insert into t (a) values (1),(3),(5),(7),(9)")
		tk.MustQuery("select a from t partition (p0) order by a").Check(testkit.Rows("1", "3", "5"))
		tk.MustQuery("select a from t partition (p1) order by a").Check(testkit.Rows("7", "9"))
		tk.MustQuery("select * from t where a = 1").Check(testkit.Rows("1 1"))
		// Test for update
		tk.MustExec("update t set a=a+1 where a = 1")
		tk.MustQuery("select a from t partition (p0) order by a").Check(testkit.Rows("2", "3", "5"))
		tk.MustQuery("select a from t partition (p1) order by a").Check(testkit.Rows("7", "9"))
		tk.MustQuery("select * from t where a = 1").Check(testkit.Rows())
		tk.MustQuery("select * from t where a = 2").Check(testkit.Rows("2 2"))
		// Test for delete
		tk.MustExec("delete from t where a>10")
		tk.MustQuery("select count(1) from t").Check(testkit.Rows("5"))
		tk.MustExec("delete from t where a=9")
		tk.MustQuery("select a from t partition (p1) order by a").Check(testkit.Rows("7"))
		tk.MustQuery("select count(1) from t").Check(testkit.Rows("4"))

		// Test for insert meet no partition error
		err := tk.ExecToErr("insert into t (a) values (11)")
		require.True(t, table.ErrNoPartitionForGivenValue.Equal(err))
		// Test for update meet no partition error
		err = tk.ExecToErr("update t set a=a+10 where a = 2")
		require.True(t, table.ErrNoPartitionForGivenValue.Equal(err))
	}
}

func TestListPartitionWithGeneratedColumn1(t *testing.T) {
	store := testkit.CreateMockStore(t)
	tk := testkit.NewTestKit(t, store)
	tk.MustExec("use test")
	tk.MustExec("set @@session.tidb_enable_list_partition = ON")
	// Test for generated column with year type.
	tableDefs := []string{
		// Test for virtual generated column for list partition
		`create table t (a year, b year GENERATED ALWAYS AS (3*a - 2*a) VIRTUAL, index idx(a)) partition by list (1 + b - 1) (partition p0 values in (2001,2002,2003,2004,2005), partition p1 values in (2006,2007,2008,2009));`,
		// Test for stored generated column for list partition
		`create table t (a year, b year GENERATED ALWAYS AS (3*a - 2*a) STORED, index idx(a)) partition by list (1 + b - 1) (partition p0 values in (2001,2002,2003,2004,2005), partition p1 values in (2006,2007,2008,2009));`,
	}
	for _, tbl := range tableDefs {
		tk.MustExec("drop table if exists t")
		tk.MustExec(tbl)
		// Test for insert
		tk.MustExec("insert into t (a) values (1),(3),(5),(7),(9)")
		tk.MustQuery("select a from t partition (p0) order by a").Check(testkit.Rows("2001", "2003", "2005"))
		tk.MustQuery("select a from t partition (p1) order by a").Check(testkit.Rows("2007", "2009"))
		tk.MustQuery("select * from t where a = 1").Check(testkit.Rows("2001 2001"))
		// Test for update
		tk.MustExec("update t set a=a+1 where a = 1")
		tk.MustQuery("select a from t partition (p0) order by a").Check(testkit.Rows("2002", "2003", "2005"))
		tk.MustQuery("select a from t partition (p1) order by a").Check(testkit.Rows("2007", "2009"))
		tk.MustQuery("select * from t where a = 1").Check(testkit.Rows())
		tk.MustQuery("select * from t where a = 2").Check(testkit.Rows("2002 2002"))
		// Test for delete
		tk.MustExec("delete from t where a>10")
		tk.MustQuery("select count(1) from t").Check(testkit.Rows("5"))
		tk.MustExec("delete from t where a=9")
		tk.MustQuery("select a from t partition (p1) order by a").Check(testkit.Rows("2007"))
		tk.MustQuery("select count(1) from t").Check(testkit.Rows("4"))

		// Test for insert meet no partition error
		err := tk.ExecToErr("insert into t (a) values (11)")
		require.EqualError(t, err, "[table:1526]Table has no partition for value 2011")
		// Test for update meet no partition error
		err = tk.ExecToErr("update t set a=a+10 where a = 2")
		require.EqualError(t, err, "[table:1526]Table has no partition for value 2012")
		tk.MustExec("delete from t")

		// Test for insert
		tk.MustExec("insert into t (a) values (2001),(2003),(2005),(2007),(2009)")
		tk.MustQuery("select a from t partition (p0) order by a").Check(testkit.Rows("2001", "2003", "2005"))
		tk.MustQuery("select a from t partition (p1) order by a").Check(testkit.Rows("2007", "2009"))
		tk.MustQuery("select * from t where a = 2001").Check(testkit.Rows("2001 2001"))
		// Test for update
		tk.MustExec("update t set a=a+1 where a = 2001")
		tk.MustQuery("select a from t partition (p0) order by a").Check(testkit.Rows("2002", "2003", "2005"))
		tk.MustQuery("select a from t partition (p1) order by a").Check(testkit.Rows("2007", "2009"))
		tk.MustQuery("select * from t where a = 2001").Check(testkit.Rows())
		tk.MustQuery("select * from t where a = 2002").Check(testkit.Rows("2002 2002"))
		// Test for delete
		tk.MustExec("delete from t where a>2010")
		tk.MustQuery("select count(1) from t").Check(testkit.Rows("5"))
		tk.MustExec("delete from t where a=2009")
		tk.MustQuery("select a from t partition (p1) order by a").Check(testkit.Rows("2007"))
		tk.MustQuery("select count(1) from t").Check(testkit.Rows("4"))

		// Test for insert meet no partition error
		tk.MustGetErrMsg("insert into t (a) values (2011)", "[table:1526]Table has no partition for value 2011")
		// Test for update meet no partition error
		tk.MustGetErrMsg("update t set a=a+10 where a = 2002", "[table:1526]Table has no partition for value 2012")
	}
}

func TestListPartitionWithGeneratedColumn2(t *testing.T) {
	store := testkit.CreateMockStore(t)
	tk := testkit.NewTestKit(t, store)
	tk.MustExec("use test")
	tk.MustExec("set @@session.tidb_enable_list_partition = ON")
	tableDefs := []string{
		// Test for virtual generated column for datetime type in list partition.
		`create table t (a datetime, b bigint GENERATED ALWAYS AS (to_seconds(a)) VIRTUAL, index idx(a)) partition by list (1 + b - 1) (
				partition p0 values in (to_seconds('2020-09-28 17:03:38'),to_seconds('2020-09-28 17:03:39')),
				partition p1 values in (to_seconds('2020-09-28 17:03:40'),to_seconds('2020-09-28 17:03:41')));`,
		// Test for stored generated column for datetime type in list partition.
		`create table t (a datetime, b bigint GENERATED ALWAYS AS (to_seconds(a)) STORED, index idx(a)) partition by list (1 + b - 1) (
				partition p0 values in (to_seconds('2020-09-28 17:03:38'),to_seconds('2020-09-28 17:03:39')),
				partition p1 values in (to_seconds('2020-09-28 17:03:40'),to_seconds('2020-09-28 17:03:41')));`,
		// Test for virtual generated column for timestamp type in list partition.
		`create table t (a timestamp, b bigint GENERATED ALWAYS AS (to_seconds(a)) VIRTUAL, index idx(a)) partition by list (1 + b - 1) (
				partition p0 values in (to_seconds('2020-09-28 17:03:38'),to_seconds('2020-09-28 17:03:39')),
				partition p1 values in (to_seconds('2020-09-28 17:03:40'),to_seconds('2020-09-28 17:03:41')));`,
		// Test for stored generated column for timestamp type in list partition.
		`create table t (a timestamp, b bigint GENERATED ALWAYS AS (to_seconds(a)) STORED, index idx(a)) partition by list (1 + b - 1) (
				partition p0 values in (to_seconds('2020-09-28 17:03:38'),to_seconds('2020-09-28 17:03:39')),
				partition p1 values in (to_seconds('2020-09-28 17:03:40'),to_seconds('2020-09-28 17:03:41')));`,
		// Test for virtual generated column for timestamp type in list columns partition.
		`create table t (a timestamp, b bigint GENERATED ALWAYS AS (to_seconds(a)) VIRTUAL, index idx(a)) partition by list columns(b) (
				partition p0 values in (to_seconds('2020-09-28 17:03:38'),to_seconds('2020-09-28 17:03:39')),
				partition p1 values in (to_seconds('2020-09-28 17:03:40'),to_seconds('2020-09-28 17:03:41')));`,
		// Test for stored generated column for timestamp type in list columns partition.
		`create table t (a timestamp, b bigint GENERATED ALWAYS AS (to_seconds(a)) STORED, index idx(a)) partition by list columns(b) (
				partition p0 values in (to_seconds('2020-09-28 17:03:38'),to_seconds('2020-09-28 17:03:39')),
				partition p1 values in (to_seconds('2020-09-28 17:03:40'),to_seconds('2020-09-28 17:03:41')));`,
	}
	for _, tbl := range tableDefs {
		tk.MustExec("drop table if exists t")
		tk.MustExec(tbl)
		tk.MustExec("insert into t (a) values  ('2020-09-28 17:03:38'),('2020-09-28 17:03:40')")
		tk.MustQuery("select a from t partition (p0)").Check(testkit.Rows("2020-09-28 17:03:38"))
		tk.MustQuery("select a from t where a = '2020-09-28 17:03:40'").Check(testkit.Rows("2020-09-28 17:03:40"))
		tk.MustExec("update t set a='2020-09-28 17:03:41' where a = '2020-09-28 17:03:38'")
		tk.MustQuery("select a from t partition (p0)").Check(testkit.Rows())
		tk.MustQuery("select a from t partition (p1) order by a").Check(testkit.Rows("2020-09-28 17:03:40", "2020-09-28 17:03:41"))
	}
}

func TestListColumnsPartitionWithGeneratedColumn(t *testing.T) {
	store := testkit.CreateMockStore(t)
	tk := testkit.NewTestKit(t, store)
	tk.MustExec("use test")
	tk.MustExec("set @@session.tidb_enable_list_partition = ON")
	// Test for generated column with substr expression.
	tableDefs := []string{
		// Test for virtual generated column
		`create table t (a varchar(10), b varchar(1) GENERATED ALWAYS AS (substr(a,1,1)) VIRTUAL, index idx(a)) partition by list columns(b) (partition p0 values in ('a','c'), partition p1 values in ('b','d'));`,
		// Test for stored generated column
		`create table t (a varchar(10), b varchar(1) GENERATED ALWAYS AS (substr(a,1,1)) STORED, index idx(a)) partition by list columns(b) (partition p0 values in ('a','c'), partition p1 values in ('b','d'));`,
	}
	for _, tbl := range tableDefs {
		tk.MustExec("drop table if exists t")
		tk.MustExec(tbl)
		tk.MustExec("insert into t (a) values  ('aaa'),('abc'),('acd')")
		tk.MustQuery("select a from t partition (p0) order by a").Check(testkit.Rows("aaa", "abc", "acd"))
		tk.MustQuery("select * from t where a = 'abc' order by a").Check(testkit.Rows("abc a"))
		tk.MustExec("update t set a='bbb' where a = 'aaa'")
		tk.MustQuery("select a from t partition (p0) order by a").Check(testkit.Rows("abc", "acd"))
		tk.MustQuery("select a from t partition (p1) order by a").Check(testkit.Rows("bbb"))
		tk.MustQuery("select * from t where a = 'bbb' order by a").Check(testkit.Rows("bbb b"))
	}
}

func TestIssue22496(t *testing.T) {
	store := testkit.CreateMockStore(t)
	tk := testkit.NewTestKit(t, store)
	tk.MustExec("use test")
	tk.MustExec("drop table if exists t12")
	tk.MustExec("create table t12(d decimal(15,2));")
	err := tk.ExecToErr("insert into t12 values('1,9999.00')")
	require.Error(t, err)
	tk.MustExec("set sql_mode=''")
	tk.MustExec("insert into t12 values('1,999.00');")
	tk.MustQuery("SELECT * FROM t12;").Check(testkit.Rows("1.00"))
	tk.MustExec("drop table t12")
}

func TestIssue21232(t *testing.T) {
	store := testkit.CreateMockStore(t)
	tk := testkit.NewTestKit(t, store)
	tk.MustExec("use test")
	tk.MustExec("drop table if exists t, t1")
	tk.MustExec("create table t(a varchar(1), index idx(a))")
	tk.MustExec("create table t1(a varchar(5), index idx(a))")
	tk.MustExec("insert into t values('a'), ('b')")
	tk.MustExec("insert into t1 values('a'), ('bbbbb')")
	tk.MustExec("update /*+ INL_JOIN(t) */ t, t1 set t.a='a' where t.a=t1.a")
	tk.MustQuery("show warnings").Check(testkit.Rows())
	tk.MustQuery("select * from t").Check(testkit.Rows("a", "b"))
	tk.MustExec("update /*+ INL_HASH_JOIN(t) */ t, t1 set t.a='a' where t.a=t1.a")
	tk.MustQuery("show warnings").Check(testkit.Rows())
	tk.MustQuery("select * from t").Check(testkit.Rows("a", "b"))
	tk.MustExec("update /*+ INL_MERGE_JOIN(t) */ t, t1 set t.a='a' where t.a=t1.a")
	tk.MustQuery("show warnings").Check(testkit.Rows())
	tk.MustQuery("select * from t").Check(testkit.Rows("a", "b"))
}

func TestUpdate(t *testing.T) {
	failpoint.Enable("github.com/pingcap/tidb/planner/core/forceDynamicPrune", `return(true)`)
	defer failpoint.Disable("github.com/pingcap/tidb/planner/core/forceDynamicPrune")
	store := testkit.CreateMockStore(t)
	tk := testkit.NewTestKit(t, store)
	tk.MustExec("use test")
	fillData(tk, "update_test")

	updateStr := `UPDATE update_test SET name = "abc" where id > 0;`
	tk.MustExec(updateStr)
	tk.CheckExecResult(2, 0)
	require.Equal(t, tk.Session().LastMessage(), "Rows matched: 2  Changed: 2  Warnings: 0")

	// select data
	tk.MustExec("begin")
	r := tk.MustQuery(`SELECT * from update_test limit 2;`)
	r.Check(testkit.Rows("1 abc", "2 abc"))
	tk.MustExec("commit")

	tk.MustExec(`UPDATE update_test SET name = "foo"`)
	tk.CheckExecResult(2, 0)
	require.Equal(t, tk.Session().LastMessage(), "Rows matched: 2  Changed: 2  Warnings: 0")

	// table option is auto-increment
	tk.MustExec("begin")
	tk.MustExec("drop table if exists update_test;")
	tk.MustExec("commit")
	tk.MustExec("begin")
	tk.MustExec("create table update_test(id int not null auto_increment, name varchar(255), primary key(id))")
	tk.MustExec("insert into update_test(name) values ('aa')")
	tk.MustExec("update update_test set id = 8 where name = 'aa'")
	require.Equal(t, tk.Session().LastMessage(), "Rows matched: 1  Changed: 1  Warnings: 0")
	tk.MustExec("insert into update_test(name) values ('bb')")
	tk.MustExec("commit")
	tk.MustExec("begin")
	r = tk.MustQuery("select * from update_test;")
	r.Check(testkit.Rows("8 aa", "9 bb"))
	tk.MustExec("commit")

	tk.MustExec("begin")
	tk.MustExec("drop table if exists update_test;")
	tk.MustExec("commit")
	tk.MustExec("begin")
	tk.MustExec("create table update_test(id int not null auto_increment, name varchar(255), index(id))")
	tk.MustExec("insert into update_test(name) values ('aa')")
	err := tk.ExecToErr("update update_test set id = null where name = 'aa'")
	require.EqualError(t, err, "[table:1048]Column 'id' cannot be null")

	tk.MustExec("drop table update_test")
	tk.MustExec("create table update_test(id int)")
	tk.MustExec("begin")
	tk.MustExec("insert into update_test(id) values (1)")
	tk.MustExec("update update_test set id = 2 where id = 1 limit 1")
	require.Equal(t, tk.Session().LastMessage(), "Rows matched: 1  Changed: 1  Warnings: 0")
	r = tk.MustQuery("select * from update_test;")
	r.Check(testkit.Rows("2"))
	tk.MustExec("commit")

	// Test that in a transaction, when a constraint failed in an update statement, the record is not inserted.
	tk.MustExec("create table update_unique (id int primary key, name int unique)")
	tk.MustExec("insert update_unique values (1, 1), (2, 2);")
	tk.MustExec("begin")
	err = tk.ExecToErr("update update_unique set name = 1 where id = 2")
	require.Error(t, err)
	tk.MustExec("commit")
	tk.MustQuery("select * from update_unique").Check(testkit.Rows("1 1", "2 2"))

	// test update ignore for pimary key
	tk.MustExec("drop table if exists t;")
	tk.MustExec("create table t(a bigint, primary key (a));")
	tk.MustExec("insert into t values (1)")
	tk.MustExec("insert into t values (2)")
	err = tk.ExecToErr("update ignore t set a = 1 where a = 2;")
	require.NoError(t, err)
	require.Equal(t, tk.Session().LastMessage(), "Rows matched: 1  Changed: 0  Warnings: 1")
	r = tk.MustQuery("SHOW WARNINGS;")
	r.Check(testkit.Rows("Warning 1062 Duplicate entry '1' for key 't.PRIMARY'"))
	tk.MustQuery("select * from t").Check(testkit.Rows("1", "2"))

	// test update ignore for truncate as warning
	err = tk.ExecToErr("update ignore t set a = 1 where a = (select '2a')")
	require.NoError(t, err)
	r = tk.MustQuery("SHOW WARNINGS;")
	r.Check(testkit.Rows("Warning 1292 Truncated incorrect DOUBLE value: '2a'", "Warning 1292 Truncated incorrect DOUBLE value: '2a'", "Warning 1062 Duplicate entry '1' for key 't.PRIMARY'"))

	tk.MustExec("update ignore t set a = 42 where a = 2;")
	tk.MustQuery("select * from t").Check(testkit.Rows("1", "42"))

	// test update ignore for unique key
	tk.MustExec("drop table if exists t;")
	tk.MustExec("create table t(a bigint, unique key I_uniq (a));")
	tk.MustExec("insert into t values (1)")
	tk.MustExec("insert into t values (2)")
	err = tk.ExecToErr("update ignore t set a = 1 where a = 2;")
	require.NoError(t, err)
	require.Equal(t, tk.Session().LastMessage(), "Rows matched: 1  Changed: 0  Warnings: 1")
	r = tk.MustQuery("SHOW WARNINGS;")
	r.Check(testkit.Rows("Warning 1062 Duplicate entry '1' for key 't.I_uniq'"))
	tk.MustQuery("select * from t").Check(testkit.Rows("1", "2"))

	// test issue21965
	tk.MustExec("drop table if exists t;")
	tk.MustExec("set @@session.tidb_enable_list_partition = ON")
	tk.MustExec("create table t (a int) partition by list (a) (partition p0 values in (0,1));")
	tk.MustExec("insert ignore into t values (1);")
	tk.MustExec("update ignore t set a=2 where a=1;")
	require.Equal(t, tk.Session().LastMessage(), "Rows matched: 1  Changed: 0  Warnings: 0")
	tk.MustExec("drop table if exists t;")
	tk.MustExec("create table t (a int key) partition by list (a) (partition p0 values in (0,1));")
	tk.MustExec("insert ignore into t values (1);")
	tk.MustExec("update ignore t set a=2 where a=1;")
	require.Equal(t, tk.Session().LastMessage(), "Rows matched: 1  Changed: 0  Warnings: 0")

	tk.MustExec("drop table if exists t")
	tk.MustExec("create table t(id integer auto_increment, t1 datetime, t2 datetime, primary key (id))")
	tk.MustExec("insert into t(t1, t2) values('2000-10-01 01:01:01', '2017-01-01 10:10:10')")
	tk.MustQuery("select * from t").Check(testkit.Rows("1 2000-10-01 01:01:01 2017-01-01 10:10:10"))
	tk.MustExec("update t set t1 = '2017-10-01 10:10:11', t2 = date_add(t1, INTERVAL 10 MINUTE) where id = 1")
	require.Equal(t, tk.Session().LastMessage(), "Rows matched: 1  Changed: 1  Warnings: 0")
	tk.MustQuery("select * from t").Check(testkit.Rows("1 2017-10-01 10:10:11 2000-10-01 01:11:01"))

	// for issue #5132
	tk.MustExec("CREATE TABLE `tt1` (" +
		"`a` int(11) NOT NULL," +
		"`b` varchar(32) DEFAULT NULL," +
		"`c` varchar(32) DEFAULT NULL," +
		"PRIMARY KEY (`a`)," +
		"UNIQUE KEY `b_idx` (`b`)" +
		") ENGINE=InnoDB DEFAULT CHARSET=utf8 COLLATE=utf8_bin;")
	tk.MustExec("insert into tt1 values(1, 'a', 'a');")
	tk.MustExec("insert into tt1 values(2, 'd', 'b');")
	r = tk.MustQuery("select * from tt1;")
	r.Check(testkit.Rows("1 a a", "2 d b"))
	tk.MustExec("update tt1 set a=5 where c='b';")
	require.Equal(t, tk.Session().LastMessage(), "Rows matched: 1  Changed: 1  Warnings: 0")
	r = tk.MustQuery("select * from tt1;")
	r.Check(testkit.Rows("1 a a", "5 d b"))

	// Automatic Updating for TIMESTAMP
	tk.MustExec("CREATE TABLE `tsup` (" +
		"`a` int," +
		"`ts` TIMESTAMP DEFAULT CURRENT_TIMESTAMP ON UPDATE CURRENT_TIMESTAMP," +
		"KEY `idx` (`ts`)" +
		");")
	tk.MustExec("set @orig_sql_mode=@@sql_mode; set @@sql_mode='';")
	tk.MustExec("insert into tsup values(1, '0000-00-00 00:00:00');")
	tk.MustExec("update tsup set a=5;")
	require.Equal(t, tk.Session().LastMessage(), "Rows matched: 1  Changed: 1  Warnings: 0")
	r1 := tk.MustQuery("select ts from tsup use index (idx);")
	r2 := tk.MustQuery("select ts from tsup;")
	r1.Check(r2.Rows())
	tk.MustExec("update tsup set ts='2019-01-01';")
	tk.MustQuery("select ts from tsup;").Check(testkit.Rows("2019-01-01 00:00:00"))
	tk.MustExec("set @@sql_mode=@orig_sql_mode;")

	// issue 5532
	tk.MustExec("create table decimals (a decimal(20, 0) not null)")
	tk.MustExec("insert into decimals values (201)")
	// A warning rather than data truncated error.
	tk.MustExec("update decimals set a = a + 1.23;")
	require.Equal(t, tk.Session().LastMessage(), "Rows matched: 1  Changed: 1  Warnings: 1")
	tk.MustQuery("show warnings").Check(testkit.Rows("Warning 1292 Truncated incorrect DECIMAL value: '202.23'"))
	r = tk.MustQuery("select * from decimals")
	r.Check(testkit.Rows("202"))

	tk.MustExec("drop table t")
	tk.MustExec("CREATE TABLE `t` (	`c1` year DEFAULT NULL, `c2` year DEFAULT NULL, `c3` date DEFAULT NULL, `c4` datetime DEFAULT NULL,	KEY `idx` (`c1`,`c2`))")
	err = tk.ExecToErr("UPDATE t SET c2=16777215 WHERE c1>= -8388608 AND c1 < -9 ORDER BY c1 LIMIT 2")
	require.NoError(t, err)

	tk.MustGetErrCode("update (select * from t) t set c1 = 1111111", mysql.ErrNonUpdatableTable)

	// test update ignore for bad null error
	tk.MustExec("drop table if exists t;")
	tk.MustExec(`create table t (i int not null default 10)`)
	tk.MustExec("insert into t values (1)")
	tk.MustExec("update ignore t set i = null;")
	require.Equal(t, tk.Session().LastMessage(), "Rows matched: 1  Changed: 1  Warnings: 1")
	r = tk.MustQuery("SHOW WARNINGS;")
	r.Check(testkit.Rows("Warning 1048 Column 'i' cannot be null"))
	tk.MustQuery("select * from t").Check(testkit.Rows("0"))

	// issue 7237, update subquery table should be forbidden
	tk.MustExec("drop table t")
	tk.MustExec("create table t (k int, v int)")
	err = tk.ExecToErr("update t, (select * from t) as b set b.k = t.k")
	require.EqualError(t, err, "[planner:1288]The target table b of the UPDATE is not updatable")
	tk.MustExec("update t, (select * from t) as b set t.k = b.k")

	// issue 8045
	tk.MustExec("drop table if exists t1")
	tk.MustExec(`CREATE TABLE t1 (c1 float)`)
	tk.MustExec("INSERT INTO t1 SET c1 = 1")
	tk.MustExec("UPDATE t1 SET c1 = 1.2 WHERE c1=1;")
	require.Equal(t, tk.Session().LastMessage(), "Rows matched: 1  Changed: 1  Warnings: 0")

	// issue 8119
	tk.MustExec("drop table if exists t;")
	tk.MustExec("create table t (c1 float(1,1));")
	tk.MustExec("insert into t values (0.0);")
	err = tk.ExecToErr("update t set c1 = 2.0;")
	require.True(t, types.ErrWarnDataOutOfRange.Equal(err))

	tk.MustExec("drop table if exists t")
	tk.MustExec("create table t(a datetime not null, b datetime)")
	tk.MustExec("insert into t value('1999-12-12', '1999-12-13')")
	tk.MustExec("set @orig_sql_mode=@@sql_mode; set @@sql_mode='';")
	tk.MustQuery("select * from t").Check(testkit.Rows("1999-12-12 00:00:00 1999-12-13 00:00:00"))
	tk.MustExec("update t set a = ''")
	tk.MustQuery("select * from t").Check(testkit.Rows("0000-00-00 00:00:00 1999-12-13 00:00:00"))
	tk.MustExec("update t set b = ''")
	tk.MustQuery("select * from t").Check(testkit.Rows("0000-00-00 00:00:00 0000-00-00 00:00:00"))
	tk.MustExec("set @@sql_mode=@orig_sql_mode;")

	tk.MustExec("create view v as select * from t")
	err = tk.ExecToErr("update v set a = '2000-11-11'")
	require.EqualError(t, err, core.ErrViewInvalid.GenWithStackByArgs("test", "v").Error())
	tk.MustExec("drop view v")

	tk.MustExec("create sequence seq")
	tk.MustGetErrCode("update seq set minvalue=1", mysql.ErrBadField)
	tk.MustExec("drop sequence seq")

	tk.MustExec("drop table if exists t1, t2")
	tk.MustExec("create table t1(a int, b int, c int, d int, e int, index idx(a))")
	tk.MustExec("create table t2(a int, b int, c int)")
	tk.MustExec("update t1 join t2 on t1.a=t2.a set t1.a=1 where t2.b=1 and t2.c=2")

	// Assign `DEFAULT` in `UPDATE` statement
	tk.MustExec("drop table if exists t1, t2;")
	tk.MustExec("create table t1 (a int default 1, b int default 2);")
	tk.MustExec("insert into t1 values (10, 10), (20, 20);")
	tk.MustExec("update t1 set a=default where b=10;")
	tk.MustQuery("select * from t1;").Check(testkit.Rows("1 10", "20 20"))
	tk.MustExec("update t1 set a=30, b=default where a=20;")
	tk.MustQuery("select * from t1;").Check(testkit.Rows("1 10", "30 2"))
	tk.MustExec("update t1 set a=default, b=default where a=30;")
	tk.MustQuery("select * from t1;").Check(testkit.Rows("1 10", "1 2"))
	tk.MustExec("insert into t1 values (40, 40)")
	tk.MustExec("update t1 set a=default, b=default")
	tk.MustQuery("select * from t1;").Check(testkit.Rows("1 2", "1 2", "1 2"))
	tk.MustExec("update t1 set a=default(b), b=default(a)")
	tk.MustQuery("select * from t1;").Check(testkit.Rows("2 1", "2 1", "2 1"))
	// With generated columns
	tk.MustExec("create table t2 (a int default 1, b int generated always as (-a) virtual, c int generated always as (-a) stored);")
	tk.MustExec("insert into t2 values (10, default, default), (20, default, default)")
	tk.MustExec("update t2 set b=default;")
	tk.MustQuery("select * from t2;").Check(testkit.Rows("10 -10 -10", "20 -20 -20"))
	tk.MustExec("update t2 set a=30, b=default where a=10;")
	tk.MustQuery("select * from t2;").Check(testkit.Rows("30 -30 -30", "20 -20 -20"))
	tk.MustExec("update t2 set c=default, a=40 where c=-20;")
	tk.MustQuery("select * from t2;").Check(testkit.Rows("30 -30 -30", "40 -40 -40"))
	tk.MustExec("update t2 set a=default, b=default, c=default where b=-30;")
	tk.MustQuery("select * from t2;").Check(testkit.Rows("1 -1 -1", "40 -40 -40"))
	tk.MustExec("update t2 set a=default(a), b=default, c=default;")
	tk.MustQuery("select * from t2;").Check(testkit.Rows("1 -1 -1", "1 -1 -1"))
	// Same as in MySQL 8.0.27, but still weird behavior: a=default(b) => NULL
	tk.MustExec("update t2 set a=default(b), b=default, c=default;")
	tk.MustQuery("select * from t2;").Check(testkit.Rows("<nil> <nil> <nil>", "<nil> <nil> <nil>"))
	tk.MustGetErrCode("update t2 set b=default(a);", mysql.ErrBadGeneratedColumn)
	tk.MustExec("update t2 set a=default(a), c=default(c)")
	tk.MustQuery("select * from t2;").Check(testkit.Rows("1 -1 -1", "1 -1 -1"))
	// Same as in MySQL 8.0.27, but still weird behavior: a=default(b) => NULL
	tk.MustExec("update t2 set a=default(b), b=default(b)")
	tk.MustQuery("select * from t2;").Check(testkit.Rows("<nil> <nil> <nil>", "<nil> <nil> <nil>"))
	tk.MustExec("update t2 set a=default(a), c=default(c)")
	tk.MustQuery("select * from t2;").Check(testkit.Rows("1 -1 -1", "1 -1 -1"))
	// Allowed in MySQL, but should probably not be allowed.
	tk.MustGetErrCode("update t2 set a=default(a), c=default(a)", mysql.ErrBadGeneratedColumn)
	tk.MustExec("drop table t1, t2")
}

func TestListColumnsPartitionWithGlobalIndex(t *testing.T) {
	failpoint.Enable("github.com/pingcap/tidb/planner/core/forceDynamicPrune", `return(true)`)
	defer failpoint.Disable("github.com/pingcap/tidb/planner/core/forceDynamicPrune")
	store := testkit.CreateMockStore(t)
	tk := testkit.NewTestKit(t, store)
	tk.MustExec("use test")
	tk.MustExec("set @@session.tidb_enable_list_partition = ON")
	// Test generated column with global index
	restoreConfig := config.RestoreFunc()
	defer restoreConfig()
	config.UpdateGlobal(func(conf *config.Config) {
		conf.EnableGlobalIndex = true
	})
	tableDefs := []string{
		// Test for virtual generated column with global index
		`create table t (a varchar(10), b varchar(1) GENERATED ALWAYS AS (substr(a,1,1)) VIRTUAL) partition by list columns(b) (partition p0 values in ('a','c'), partition p1 values in ('b','d'));`,
		// Test for stored generated column with global index
		`create table t (a varchar(10), b varchar(1) GENERATED ALWAYS AS (substr(a,1,1)) STORED) partition by list columns(b) (partition p0 values in ('a','c'), partition p1 values in ('b','d'));`,
	}
	for _, tbl := range tableDefs {
		tk.MustExec("drop table if exists t")
		tk.MustExec(tbl)
		tk.MustExec("alter table t add unique index (a)")
		tk.MustExec("insert into t (a) values  ('aaa'),('abc'),('acd')")
		tk.MustQuery("select a from t partition (p0) order by a").Check(testkit.Rows("aaa", "abc", "acd"))
		tk.MustQuery("select * from t where a = 'abc' order by a").Check(testkit.Rows("abc a"))
		tk.MustExec("update t set a='bbb' where a = 'aaa'")
		tk.MustExec("admin check table t")
		tk.MustQuery("select a from t order by a").Check(testkit.Rows("abc", "acd", "bbb"))
		// TODO: fix below test.
		//tk.MustQuery("select a from t partition (p0) order by a").Check(testkit.Rows("abc", "acd"))
		//tk.MustQuery("select a from t partition (p1) order by a").Check(testkit.Rows("bbb"))
		tk.MustQuery("select * from t where a = 'bbb' order by a").Check(testkit.Rows("bbb b"))
		// Test insert meet duplicate error.
		err := tk.ExecToErr("insert into t (a) values  ('abc')")
		require.Error(t, err)
		// Test insert on duplicate update
		tk.MustExec("insert into t (a) values ('abc') on duplicate key update a='bbc'")
		tk.MustQuery("select a from t order by a").Check(testkit.Rows("acd", "bbb", "bbc"))
		tk.MustQuery("select * from t where a = 'bbc'").Check(testkit.Rows("bbc b"))
		// TODO: fix below test.
		//tk.MustQuery("select a from t partition (p0) order by a").Check(testkit.Rows("acd"))
		//tk.MustQuery("select a from t partition (p1) order by a").Check(testkit.Rows("bbb", "bbc"))
	}
}

func TestIssue20724(t *testing.T) {
	store := testkit.CreateMockStore(t)
	tk := testkit.NewTestKit(t, store)
	tk.MustExec("use test")
	tk.MustExec("drop table if exists t1")
	tk.MustExec("create table t1(a varchar(10) collate utf8mb4_general_ci)")
	tk.MustExec("insert into t1 values ('a')")
	tk.MustExec("update t1 set a = 'A'")
	tk.MustQuery("select * from t1").Check(testkit.Rows("A"))
	tk.MustExec("drop table t1")
}

func TestIssue20840(t *testing.T) {
	store := testkit.CreateMockStore(t)
	tk := testkit.NewTestKit(t, store)
	tk.MustExec("use test")
	tk.MustExec("drop table if exists t1")
	tk.Session().GetSessionVars().EnableClusteredIndex = variable.ClusteredIndexDefModeIntOnly
	tk.MustExec("create table t1 (i varchar(20) unique key) collate=utf8mb4_general_ci")
	tk.MustExec("insert into t1 values ('a')")
	tk.MustExec("replace into t1 values ('A')")
	tk.MustQuery("select * from t1").Check(testkit.Rows("A"))
	tk.MustExec("drop table t1")
}

func TestIssueInsertPrefixIndexForNonUTF8Collation(t *testing.T) {
	store := testkit.CreateMockStore(t)
	tk := testkit.NewTestKit(t, store)
	tk.MustExec("use test")
	tk.MustExec("drop table if exists t1, t2, t3")
	tk.MustExec("create table t1 ( c_int int, c_str varchar(40) character set ascii collate ascii_bin, primary key(c_int, c_str(8)) clustered , unique key(c_str))")
	tk.MustExec("create table t2 ( c_int int, c_str varchar(40) character set latin1 collate latin1_bin, primary key(c_int, c_str(8)) clustered , unique key(c_str))")
	tk.MustExec("insert into t1 values (3, 'fervent brattain')")
	tk.MustExec("insert into t2 values (3, 'fervent brattain')")
	tk.MustExec("admin check table t1")
	tk.MustExec("admin check table t2")

	tk.MustExec("create table t3 (x varchar(40) CHARACTER SET ascii COLLATE ascii_bin, UNIQUE KEY uk(x(4)))")
	tk.MustExec("insert into t3 select 'abc '")
	tk.MustGetErrCode("insert into t3 select 'abc d'", 1062)
}

func TestMutipleReplaceAndInsertInOneSession(t *testing.T) {
	store := testkit.CreateMockStore(t)
	tk := testkit.NewTestKit(t, store)
	tk.MustExec("use test")
	tk.MustExec("create table t_securities(id bigint not null auto_increment primary key, security_id varchar(8), market_id smallint, security_type int, unique key uu(security_id, market_id))")
	tk.MustExec(`insert into t_securities (security_id, market_id, security_type) values ("1", 2, 7), ("7", 1, 7) ON DUPLICATE KEY UPDATE security_type = VALUES(security_type)`)
	tk.MustExec(`replace into t_securities (security_id, market_id, security_type) select security_id+1, 1, security_type from t_securities  where security_id="7";`)
	tk.MustExec(`INSERT INTO t_securities (security_id, market_id, security_type) values ("1", 2, 7), ("7", 1, 7) ON DUPLICATE KEY UPDATE security_type = VALUES(security_type)`)

	tk.MustQuery("select * from t_securities").Sort().Check(testkit.Rows("1 1 2 7", "2 7 1 7", "3 8 1 7"))

	tk2 := testkit.NewTestKit(t, store)
	tk2.MustExec("use test")
	tk2.MustExec(`insert into t_securities (security_id, market_id, security_type) values ("1", 2, 7), ("7", 1, 7) ON DUPLICATE KEY UPDATE security_type = VALUES(security_type)`)
	tk2.MustExec(`insert into t_securities (security_id, market_id, security_type) select security_id+2, 1, security_type from t_securities  where security_id="7";`)
	tk2.MustExec(`INSERT INTO t_securities (security_id, market_id, security_type) values ("1", 2, 7), ("7", 1, 7) ON DUPLICATE KEY UPDATE security_type = VALUES(security_type)`)

	tk2.MustQuery("select * from t_securities").Sort().Check(testkit.Rows("1 1 2 7", "2 7 1 7", "3 8 1 7", "8 9 1 7"))
}<|MERGE_RESOLUTION|>--- conflicted
+++ resolved
@@ -1898,8 +1898,8 @@
 			nil)
 		require.NoError(t, err)
 
-		for ld.IgnoreLines > 0 {
-			ld.IgnoreLines--
+		for ld.GetController().IgnoreLines > 0 {
+			ld.GetController().IgnoreLines--
 			//nolint: errcheck
 			_ = parser.ReadRow()
 		}
@@ -2105,13 +2105,8 @@
 	}
 	checkCases(tests, ld, t, tk, ctx, selectSQL, deleteSQL)
 
-<<<<<<< HEAD
-	// lines starting symbol is "" and terminated symbol length is 2, ReadRows returns data is nil
+	// lines starting symbol is "" and terminated symbol length is 2, ReadOneBatchRows returns data is nil
 	ld.GetController().LinesTerminatedBy = "||"
-=======
-	// lines starting symbol is "" and terminated symbol length is 2, ReadOneBatchRows returns data is nil
-	ld.LinesInfo.Terminated = "||"
->>>>>>> ae0255cd
 	tests = []testCase{
 		{[]byte("0\t2\t3\t4\t5||"), []string{"12|2|3|4"}, "Records: 1  Deleted: 0  Skipped: 0  Warnings: 1"},
 		{[]byte("1\t2\t3\t4\t5||"), []string{"1|2|3|4"}, "Records: 1  Deleted: 0  Skipped: 0  Warnings: 1"},
@@ -2125,17 +2120,10 @@
 	}
 	checkCases(tests, ld, t, tk, ctx, selectSQL, deleteSQL)
 
-<<<<<<< HEAD
-	// fields and lines aren't default, ReadRows returns data is nil
+	// fields and lines aren't default, ReadOneBatchRows returns data is nil
 	ld.GetController().FieldsTerminatedBy = "\\"
 	ld.GetController().LinesStartingBy = "xxx"
 	ld.GetController().LinesTerminatedBy = "|!#^"
-=======
-	// fields and lines aren't default, ReadOneBatchRows returns data is nil
-	ld.FieldsInfo.Terminated = "\\"
-	ld.LinesInfo.Starting = "xxx"
-	ld.LinesInfo.Terminated = "|!#^"
->>>>>>> ae0255cd
 	tests = []testCase{
 		{[]byte("xxx|!#^"), []string{"13|<nil>|<nil>|<nil>"}, "Records: 1  Deleted: 0  Skipped: 0  Warnings: 2"},
 		{[]byte("xxx\\|!#^"), []string{"14|0|<nil>|<nil>"}, "Records: 1  Deleted: 0  Skipped: 0  Warnings: 3"},
