--- conflicted
+++ resolved
@@ -4319,7 +4319,6 @@
 	tk.MustGetErrCode("insert into t3 select 'abc d'", 1062)
 }
 
-<<<<<<< HEAD
 func TestIssue40066(t *testing.T) {
 	store := testkit.CreateMockStore(t)
 	tk := testkit.NewTestKit(t, store)
@@ -4361,7 +4360,8 @@
 	tk.MustExec("insert into t_varchar(column1) values ('87.12');")
 	tk.MustQuery("show warnings;").Check(testkit.Rows("Warning 1264 Out of range value for column 'column2' at row 1"))
 	tk.MustQuery("select * from t_varchar;").Check(testkit.Rows("87.12 0"))
-=======
+}
+
 func TestMutipleReplaceAndInsertInOneSession(t *testing.T) {
 	store := testkit.CreateMockStore(t)
 	tk := testkit.NewTestKit(t, store)
@@ -4380,5 +4380,4 @@
 	tk2.MustExec(`INSERT INTO t_securities (security_id, market_id, security_type) values ("1", 2, 7), ("7", 1, 7) ON DUPLICATE KEY UPDATE security_type = VALUES(security_type)`)
 
 	tk2.MustQuery("select * from t_securities").Sort().Check(testkit.Rows("1 1 2 7", "2 7 1 7", "3 8 1 7", "8 9 1 7"))
->>>>>>> 2f13578e
 }