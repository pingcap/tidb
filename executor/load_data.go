// Copyright 2018 PingCAP, Inc.
//
// Licensed under the Apache License, Version 2.0 (the "License");
// you may not use this file except in compliance with the License.
// You may obtain a copy of the License at
//
//     http://www.apache.org/licenses/LICENSE-2.0
//
// Unless required by applicable law or agreed to in writing, software
// distributed under the License is distributed on an "AS IS" BASIS,
// WITHOUT WARRANTIES OR CONDITIONS OF ANY KIND, either express or implied.
// See the License for the specific language governing permissions and
// limitations under the License.

package executor

import (
	"context"
	"fmt"
	"io"
	"path/filepath"
	"strings"
	"sync"
	"sync/atomic"
	"time"

	"github.com/pingcap/errors"
	"github.com/pingcap/failpoint"
	backup "github.com/pingcap/kvproto/pkg/brpb"
	"github.com/pingcap/tidb/br/pkg/lightning/config"
	"github.com/pingcap/tidb/br/pkg/lightning/log"
	"github.com/pingcap/tidb/br/pkg/lightning/mydump"
	"github.com/pingcap/tidb/br/pkg/storage"
	"github.com/pingcap/tidb/executor/asyncloaddata"
	"github.com/pingcap/tidb/executor/importer"
	"github.com/pingcap/tidb/expression"
	"github.com/pingcap/tidb/kv"
	"github.com/pingcap/tidb/parser/ast"
	"github.com/pingcap/tidb/parser/model"
	"github.com/pingcap/tidb/parser/mysql"
	"github.com/pingcap/tidb/parser/terror"
	plannercore "github.com/pingcap/tidb/planner/core"
	"github.com/pingcap/tidb/sessionctx"
	"github.com/pingcap/tidb/sessiontxn"
	"github.com/pingcap/tidb/table"
	"github.com/pingcap/tidb/types"
	"github.com/pingcap/tidb/util/chunk"
	"github.com/pingcap/tidb/util/dbterror/exeerrors"
	"github.com/pingcap/tidb/util/intest"
	"github.com/pingcap/tidb/util/logutil"
	"github.com/pingcap/tidb/util/sqlexec"
	"github.com/pingcap/tidb/util/stringutil"
	"go.uber.org/zap"
	"golang.org/x/sync/errgroup"
)

var (
	taskQueueSize = 16 // the maximum number of pending tasks to commit in queue

	// InTest is a flag that bypass gcs authentication in unit tests.
	InTest bool
)

// LoadDataExec represents a load data executor.
type LoadDataExec struct {
	baseExecutor

	FileLocRef     ast.FileLocRefTp
	OnDuplicate    ast.OnDuplicateKeyHandlingType
	loadDataWorker *LoadDataWorker
}

// Next implements the Executor Next interface.
func (e *LoadDataExec) Next(ctx context.Context, req *chunk.Chunk) error {
	req.GrowAndReset(e.maxChunkSize)

	switch e.FileLocRef {
	case ast.FileLocServerOrRemote:
		u, err := storage.ParseRawURL(e.loadDataWorker.GetInfilePath())
		if err != nil {
			return exeerrors.ErrLoadDataInvalidURI.GenWithStackByArgs(err.Error())
		}
		path := strings.Trim(u.Path, "/")
		u.Path = ""
		b, err := storage.ParseBackendFromURL(u, nil)
		if err != nil {
			return exeerrors.ErrLoadDataInvalidURI.GenWithStackByArgs(getMsgFromBRError(err))
		}
		if b.GetLocal() != nil {
			return exeerrors.ErrLoadDataFromServerDisk.GenWithStackByArgs(e.loadDataWorker.GetInfilePath())
		}
		// try to find pattern error in advance
		_, err = filepath.Match(stringutil.EscapeGlobExceptAsterisk(path), "")
		if err != nil {
			return ErrLoadDataInvalidURI.GenWithStackByArgs("Glob pattern error: " + err.Error())
		}
		return e.loadFromRemote(ctx, b, path)
	case ast.FileLocClient:
		// let caller use handleQuerySpecial to read data in this connection
		sctx := e.loadDataWorker.ctx
		val := sctx.Value(LoadDataVarKey)
		if val != nil {
			sctx.SetValue(LoadDataVarKey, nil)
			return errors.New("previous load data option wasn't closed normally")
		}
		sctx.SetValue(LoadDataVarKey, e.loadDataWorker)
	}
	return nil
}

func (e *LoadDataExec) loadFromRemote(
	ctx context.Context,
	b *backup.StorageBackend,
	path string,
) error {
	opt := &storage.ExternalStorageOptions{}
	if intest.InTest {
		opt.NoCredentials = true
	}
	s, err := storage.New(ctx, b, opt)
	if err != nil {
		return exeerrors.ErrLoadDataCantAccess
	}
<<<<<<< HEAD
	fileReader, err := s.Open(ctx, filename)
	if err != nil {
		return exeerrors.ErrLoadDataCantRead.GenWithStackByArgs(getMsgFromBRError(err), "Please check the INFILE path is correct")
=======

	idx := strings.IndexByte(path, '*')
	// simple path when the INFILE represent one file
	if idx == -1 {
		opener := func(ctx context.Context) (io.ReadSeekCloser, error) {
			fileReader, err2 := s.Open(ctx, path)
			if err2 != nil {
				return nil, ErrLoadDataCantRead.GenWithStackByArgs(getMsgFromBRError(err2), "Please check the INFILE path is correct")
			}
			return fileReader, nil
		}

		// try to read the file size to report progress. Don't fail the main load
		// if this fails to tolerate transient errors.
		filesize := int64(-1)
		reader, err2 := opener(ctx)
		if err2 == nil {
			size, err3 := reader.Seek(0, io.SeekEnd)
			if err3 != nil {
				logutil.Logger(ctx).Warn("failed to read file size by seek in LOAD DATA",
					zap.Error(err3))
			} else {
				filesize = size
			}
			terror.Log(reader.Close())
		}

		return e.loadDataWorker.Load(ctx, []LoadDataReaderInfo{{
			Opener: opener,
			Remote: &loadRemoteInfo{store: s, path: path, size: filesize},
		}})
>>>>>>> ae0255cd
	}

	// when the INFILE represent multiple files
	readerInfos := make([]LoadDataReaderInfo, 0, 8)
	commonPrefix := path[:idx]
	// we only support '*', in order to reuse glob library manually escape the path
	escapedPath := stringutil.EscapeGlobExceptAsterisk(path)

	err = s.WalkDir(ctx, &storage.WalkOption{ObjPrefix: commonPrefix},
		func(remotePath string, size int64) error {
			// we have checked in LoadDataExec.Next
			//nolint: errcheck
			match, _ := filepath.Match(escapedPath, remotePath)
			if !match {
				return nil
			}
			readerInfos = append(readerInfos, LoadDataReaderInfo{
				Opener: func(ctx context.Context) (io.ReadSeekCloser, error) {
					fileReader, err2 := s.Open(ctx, remotePath)
					if err2 != nil {
						return nil, ErrLoadDataCantRead.GenWithStackByArgs(getMsgFromBRError(err2), "Please check the INFILE path is correct")
					}
					return fileReader, nil
				},
				Remote: &loadRemoteInfo{
					store: s,
					path:  remotePath,
					size:  size,
				},
			})
			return nil
		})
	if err != nil {
		return err
	}

	return e.loadDataWorker.Load(ctx, readerInfos)
}

// Close implements the Executor Close interface.
func (e *LoadDataExec) Close() error {
	if e.runtimeStats != nil && e.loadDataWorker != nil && e.loadDataWorker.stats != nil {
		defer e.ctx.GetSessionVars().StmtCtx.RuntimeStatsColl.RegisterStats(e.id, e.loadDataWorker.stats)
	}
	return nil
}

// Open implements the Executor Open interface.
func (e *LoadDataExec) Open(ctx context.Context) error {
	if e.loadDataWorker.insertColumns != nil {
		e.loadDataWorker.initEvalBuffer()
	}
	// Init for runtime stats.
	e.loadDataWorker.collectRuntimeStatsEnabled()
	return nil
}

// commitTask is used for passing data from processStream goroutine to commitWork goroutine.
type commitTask struct {
	cnt  uint64
	rows [][]types.Datum

	loadedRowCnt    uint64
	scannedFileSize int64
}

type loadRemoteInfo struct {
	store storage.ExternalStorage
	path  string
	size  int64
}

// LoadDataWorker does a LOAD DATA job.
type LoadDataWorker struct {
	*InsertValues

	Ctx sessionctx.Context
	// Data interpretation is restrictive if the SQL mode is restrictive and neither
	// the IGNORE nor the LOCAL modifier is specified. Errors terminate the load
	// operation.
	// ref https://dev.mysql.com/doc/refman/8.0/en/load-data.html#load-data-column-assignments
	restrictive bool

	controller *importer.LoadDataController

	table           table.Table
	row             []types.Datum
	rows            [][]types.Datum
	commitTaskQueue chan commitTask
	finishedSize    int64
	progress        atomic.Pointer[asyncloaddata.Progress]
	getSysSessionFn func() (sessionctx.Context, error)
	putSysSessionFn func(context.Context, sessionctx.Context)
}

// NewLoadDataWorker creates a new LoadDataWorker that is ready to work.
func NewLoadDataWorker(
	sctx sessionctx.Context,
	plan *plannercore.LoadData,
	tbl table.Table,
	getSysSessionFn func() (sessionctx.Context, error),
	putSysSessionFn func(context.Context, sessionctx.Context),
) (*LoadDataWorker, error) {
	insertVal := &InsertValues{
		baseExecutor:   newBaseExecutor(sctx, nil, plan.ID()),
		Table:          tbl,
		Columns:        plan.Columns,
		GenExprs:       plan.GenCols.Exprs,
		isLoadData:     true,
		txnInUse:       sync.Mutex{},
		maxRowsInBatch: uint64(sctx.GetSessionVars().DMLBatchSize),
	}
	restrictive := sctx.GetSessionVars().SQLMode.HasStrictMode() &&
		plan.OnDuplicate != ast.OnDuplicateKeyHandlingIgnore
	controller := importer.NewLoadDataController(plan, tbl)
	if err := controller.Init(sctx, plan.Options); err != nil {
		return nil, err
	}
	if !restrictive {
		// TODO: DupKeyAsWarning represents too many "ignore error" paths, the
		// meaning of this flag is not clear. I can only reuse it here.
		sctx.GetSessionVars().StmtCtx.DupKeyAsWarning = true
		sctx.GetSessionVars().StmtCtx.TruncateAsWarning = true
		sctx.GetSessionVars().StmtCtx.BadNullAsWarning = true
	}
	loadDataWorker := &LoadDataWorker{
		row:             make([]types.Datum, 0, len(insertVal.insertColumns)),
		commitTaskQueue: make(chan commitTask, taskQueueSize),
		InsertValues:    insertVal,
		table:           tbl,
		controller:      controller,
		Ctx:             sctx,
		restrictive:     restrictive,
		getSysSessionFn: getSysSessionFn,
		putSysSessionFn: putSysSessionFn,
	}
	if err := loadDataWorker.initInsertValues(); err != nil {
		return nil, err
	}
	loadDataWorker.ResetBatch()
	return loadDataWorker, nil
}

func (e *LoadDataWorker) initInsertValues() error {
	e.insertColumns = e.controller.GetInsertColumns()
	e.rowLen = len(e.insertColumns)

	for _, col := range e.insertColumns {
		if col.Name.L == model.ExtraHandleName.L {
			if !e.ctx.GetSessionVars().AllowWriteRowID {
				return errors.Errorf("load data statement for _tidb_rowid are not supported")
			}
			e.hasExtraHandle = true
			break
		}
	}

	return nil
}

// LoadDataReadBlockSize is exposed for test.
var LoadDataReadBlockSize = int64(config.ReadBlockSize)

// LoadDataReaderInfo provides information for a data reader of LOAD DATA.
type LoadDataReaderInfo struct {
	// Opener can be called at needed to get a io.ReadSeekCloser. It will only
	// be called once.
	Opener func(ctx context.Context) (io.ReadSeekCloser, error)
	// Remote is not nil only if load from cloud storage.
	Remote *loadRemoteInfo
}

// Load reads from readerFn and do load data job.
func (e *LoadDataWorker) Load(
	ctx context.Context,
	readerInfos []LoadDataReaderInfo,
) error {
	var (
		jobID  int64
		parser mydump.Parser
		err    error
	)
	ctx = kv.WithInternalSourceType(ctx, kv.InternalLoadData)

	s, err := e.getSysSessionFn()
	if err != nil {
		return err
	}
	defer e.putSysSessionFn(ctx, s)

	sqlExec := s.(sqlexec.SQLExecutor)
	// TODO: move it to bootstrap
	_, err = sqlExec.ExecuteInternal(ctx, asyncloaddata.CreateLoadDataJobs)
	if err != nil {
		return err
	}

	jobID, err = asyncloaddata.CreateLoadDataJob(
		ctx, sqlExec, e.GetInfilePath(), e.controller.SchemaName, e.table.Meta().Name.O,
		"logical", e.Ctx.GetSessionVars().User.String())
	if err != nil {
		return err
	}

	defer func() {
		if err == nil {
			err2 := asyncloaddata.FinishJob(
				ctx,
				sqlExec,
				jobID,
				e.Ctx.GetSessionVars().StmtCtx.GetMessage())
			terror.Log(err2)
			return
		}
		errMsg := err.Error()
		if errImpl, ok := err.(*errors.Error); ok {
			errMsg = terror.ToSQLError(errImpl).Error()
		}

		err2 := asyncloaddata.FailJob(ctx, sqlExec, jobID, errMsg)
		terror.Log(err2)
	}()

	failpoint.Inject("AfterCreateLoadDataJob", nil)

<<<<<<< HEAD
	switch strings.ToLower(e.controller.Format) {
	case "":
		// CSV-like
		parser, err = mydump.NewCSVParser(
			ctx,
			e.controller.GenerateCSVConfig(),
			reader,
			LoadDataReadBlockSize,
			nil,
			false,
			// TODO: support charset conversion
			nil)
	case importer.LoadDataFormatSQLDump:
		parser = mydump.NewChunkParser(
			ctx,
			e.Ctx.GetSessionVars().SQLMode,
			reader,
			LoadDataReadBlockSize,
			nil,
		)
	case importer.LoadDataFormatParquet:
		if e.loadRemoteInfo.store == nil {
			return exeerrors.ErrLoadParquetFromLocal
		}
		parser, err = mydump.NewParquetParser(
			ctx,
			e.loadRemoteInfo.store,
			reader,
			e.loadRemoteInfo.path,
		)
	}
	if err != nil {
		return exeerrors.ErrLoadDataWrongFormatConfig.GenWithStack(err.Error())
	}
	parser.SetLogger(log.Logger{Logger: logutil.Logger(ctx)})

=======
>>>>>>> ae0255cd
	progress := asyncloaddata.Progress{
		SourceFileSize: -1,
		LoadedFileSize: 0,
		LoadedRowCnt:   0,
	}

	totalFilesize := int64(0)
	hasErr := false
	for _, readerInfo := range readerInfos {
		if readerInfo.Remote == nil {
			logutil.Logger(ctx).Warn("can not get total file size when LOAD DATA from local file")
			hasErr = true
			break
		}
		totalFilesize += readerInfo.Remote.size
	}
	if !hasErr {
		progress.SourceFileSize = totalFilesize
	}
	e.progress.Store(&progress)

	err = asyncloaddata.StartJob(ctx, sqlExec, jobID)
	if err != nil {
		return err
	}

	failpoint.Inject("AfterStartJob", nil)

	group, groupCtx := errgroup.WithContext(ctx)
	// done is used to let commitWork goroutine notify UpdateJobProgress
	// goroutine that the job is finished.
	done := make(chan struct{})

	// processStream goroutine.
	group.Go(func() error {
		for _, info := range readerInfos {
			reader, err2 := info.Opener(ctx)
			if err2 != nil {
				return err2
			}

			parser, err2 = e.buildParser(ctx, reader, info.Remote)
			if err2 != nil {
				terror.Log(reader.Close())
				return err2
			}
			err2 = e.processStream(groupCtx, parser, reader)
			terror.Log(reader.Close())
			if err2 != nil {
				return err2
			}
		}

		close(e.commitTaskQueue)
		return nil
	})
	// commitWork goroutine.
	group.Go(func() error {
		err2 := e.commitWork(groupCtx)
		if err2 == nil {
			close(done)
		}
		return err2
	})
	// UpdateJobProgress goroutine.
	group.Go(func() error {
		ticker := time.NewTicker(time.Duration(asyncloaddata.HeartBeatInSec) * time.Second)
		defer ticker.Stop()

		for {
			select {
			case <-done:
				// try to update progress to set 100% progress
				p := e.progress.Load()
				ok, err2 := asyncloaddata.UpdateJobProgress(ctx, sqlExec, jobID, p.String())
				if !ok || err2 != nil {
					logutil.Logger(ctx).Warn("failed to update job progress when finished",
						zap.Bool("ok", ok), zap.Error(err2))
				}
				return nil
			case <-groupCtx.Done():
				return nil
			case <-ticker.C:
				p := e.progress.Load()
				ok, err2 := asyncloaddata.UpdateJobProgress(ctx, sqlExec, jobID, p.String())
				if err2 != nil {
					return err2
				}
				if !ok {
					return errors.Errorf("failed to keepalive for LOAD DATA job %d", jobID)
				}
			}
		}
	})

	err = group.Wait()
	e.SetMessage()
	return err
}

func (e *LoadDataWorker) buildParser(
	ctx context.Context,
	reader io.ReadSeekCloser,
	remote *loadRemoteInfo,
) (parser mydump.Parser, err error) {
	switch strings.ToLower(e.format) {
	case "":
		// CSV-like
		parser, err = mydump.NewCSVParser(
			ctx,
			e.GenerateCSVConfig(),
			reader,
			LoadDataReadBlockSize,
			nil,
			false,
			// TODO: support charset conversion
			nil)
	case LoadDataFormatSQLDump:
		parser = mydump.NewChunkParser(
			ctx,
			e.Ctx.GetSessionVars().SQLMode,
			reader,
			LoadDataReadBlockSize,
			nil,
		)
	case LoadDataFormatParquet:
		if remote == nil {
			return nil, ErrLoadParquetFromLocal
		}
		parser, err = mydump.NewParquetParser(
			ctx,
			remote.store,
			reader,
			remote.path,
		)
	default:
		return nil, ErrLoadDataUnsupportedFormat.GenWithStackByArgs(e.format)
	}
	if err != nil {
		return nil, ErrLoadDataWrongFormatConfig.GenWithStack(err.Error())
	}
	parser.SetLogger(log.Logger{Logger: logutil.Logger(ctx)})

	// handle IGNORE N LINES
	ignoreOneLineFn := parser.ReadRow
	if csvParser, ok := parser.(*mydump.CSVParser); ok {
		ignoreOneLineFn = func() error {
			_, _, err := csvParser.ReadUntilTerminator()
			return err
		}
	}

	ignoreLineCnt := e.IgnoreLines
	for ignoreLineCnt > 0 {
		err = ignoreOneLineFn()
		if err != nil {
			if errors.Cause(err) == io.EOF {
				return parser, nil
			}
			return nil, err
		}

		ignoreLineCnt--
	}
	return parser, nil
}

// processStream process input stream from parser. When returns nil, it means
// all data is read.
func (e *LoadDataWorker) processStream(
	ctx context.Context,
	parser mydump.Parser,
	seeker io.Seeker,
) (err error) {
	defer func() {
		r := recover()
		if r != nil {
			logutil.Logger(ctx).Error("process routine panicked",
				zap.Reflect("r", r),
				zap.Stack("stack"))
			err = errors.Errorf("%v", r)
		}
	}()

	checkKilled := time.NewTicker(30 * time.Second)
	defer checkKilled.Stop()

	var (
		loggedError     = false
		currScannedSize = int64(0)
	)
	for {
		// prepare batch and enqueue task
		if err = e.ReadOneBatchRows(ctx, parser); err != nil {
			return
		}
		if e.curBatchCnt == 0 {
			e.finishedSize += currScannedSize
			return
		}

	TrySendTask:
		currScannedSize, err = seeker.Seek(0, io.SeekCurrent)
		if err != nil && !loggedError {
			loggedError = true
			logutil.Logger(ctx).Error(" LOAD DATA failed to read current file offset by seek",
				zap.Error(err))
		}
		select {
		case <-ctx.Done():
			return ctx.Err()
		case <-checkKilled.C:
			if atomic.CompareAndSwapUint32(&e.Ctx.GetSessionVars().Killed, 1, 0) {
				logutil.Logger(ctx).Info("load data query interrupted quit data processing")
				close(e.commitTaskQueue)
				return exeerrors.ErrQueryInterrupted
			}
			goto TrySendTask
		case e.commitTaskQueue <- commitTask{
			cnt:             e.curBatchCnt,
			rows:            e.rows,
			loadedRowCnt:    e.rowCount,
			scannedFileSize: e.finishedSize + currScannedSize,
		}:
		}
		// reset rows buffer, will reallocate buffer but NOT reuse
		e.ResetBatch()
	}
}

// ResetBatch reset the inner batch.
func (e *LoadDataWorker) ResetBatch() {
	e.rows = make([][]types.Datum, 0, e.maxRowsInBatch)
	e.curBatchCnt = 0
}

// commitWork commit batch sequentially. When returns nil, it means the job is
// finished.
func (e *LoadDataWorker) commitWork(ctx context.Context) (err error) {
	defer func() {
		r := recover()
		if r != nil {
			logutil.Logger(ctx).Error("commitWork panicked",
				zap.Reflect("r", r),
				zap.Stack("stack"))
			err = errors.Errorf("%v", r)
		}
	}()

	err = sessiontxn.NewTxn(ctx, e.Ctx)
	if err != nil {
		return err
	}

	var (
		tasks               uint64
		lastScannedFileSize int64
		currScannedFileSize int64
	)
	for {
		select {
		case <-ctx.Done():
			return ctx.Err()
		case task, ok := <-e.commitTaskQueue:
			if !ok {
				p := e.progress.Load()
				newP := &asyncloaddata.Progress{
					SourceFileSize: p.SourceFileSize,
					LoadedFileSize: currScannedFileSize,
					LoadedRowCnt:   p.LoadedRowCnt,
				}
				e.progress.Store(newP)
				return nil
			}
			start := time.Now()
			if err = e.commitOneTask(ctx, task); err != nil {
				return err
			}
			// we want to report "loaded" progress, not "scanned" progress, the
			// difference of these two is the latest block we read is still in
			// processing. So when "scanned" progress get forward we know the
			// last block is processed.
			// The corner case is when a record is larger than the block size,
			// but that should be rare.
			if task.scannedFileSize != currScannedFileSize {
				lastScannedFileSize = currScannedFileSize
				currScannedFileSize = task.scannedFileSize
			}
			p := e.progress.Load()
			newP := &asyncloaddata.Progress{
				SourceFileSize: p.SourceFileSize,
				LoadedFileSize: lastScannedFileSize,
				LoadedRowCnt:   task.loadedRowCnt,
			}
			e.progress.Store(newP)
			tasks++
			logutil.Logger(ctx).Info("commit one task success",
				zap.Duration("commit time usage", time.Since(start)),
				zap.Uint64("keys processed", task.cnt),
				zap.Uint64("tasks processed", tasks),
				zap.Int("tasks in queue", len(e.commitTaskQueue)))
			failpoint.Inject("AfterCommitOneTask", nil)
		}
	}
}

// commitOneTask insert Data from LoadDataWorker.rows, then make commit and refresh txn
func (e *LoadDataWorker) commitOneTask(ctx context.Context, task commitTask) error {
	var err error
	defer func() {
		if err != nil {
			e.Ctx.StmtRollback(ctx, false)
		}
	}()
	err = e.CheckAndInsertOneBatch(ctx, task.rows, task.cnt)
	if err != nil {
		logutil.Logger(ctx).Error("commit error CheckAndInsert", zap.Error(err))
		return err
	}
	failpoint.Inject("commitOneTaskErr", func() error {
		return errors.New("mock commit one task error")
	})
	e.Ctx.StmtCommit(ctx)
	// Make sure process stream routine never use invalid txn
	e.txnInUse.Lock()
	defer e.txnInUse.Unlock()
	// Make sure that there are no retries when committing.
	if err = e.Ctx.RefreshTxnCtx(ctx); err != nil {
		logutil.Logger(ctx).Error("commit error refresh", zap.Error(err))
		return err
	}
	return nil
}

// CheckAndInsertOneBatch is used to commit one transaction batch fulfilled data
func (e *LoadDataWorker) CheckAndInsertOneBatch(ctx context.Context, rows [][]types.Datum, cnt uint64) error {
	if e.stats != nil && e.stats.BasicRuntimeStats != nil {
		// Since this method will not call by executor Next,
		// so we need record the basic executor runtime stats by ourselves.
		start := time.Now()
		defer func() {
			e.stats.BasicRuntimeStats.Record(time.Since(start), 0)
		}()
	}
	var err error
	if cnt == 0 {
		return err
	}
	e.ctx.GetSessionVars().StmtCtx.AddRecordRows(cnt)

	switch e.controller.OnDuplicate {
	case ast.OnDuplicateKeyHandlingReplace:
		return e.batchCheckAndInsert(ctx, rows[0:cnt], e.addRecordLD, true)
	case ast.OnDuplicateKeyHandlingIgnore:
		return e.batchCheckAndInsert(ctx, rows[0:cnt], e.addRecordLD, false)
	case ast.OnDuplicateKeyHandlingError:
		for i, row := range rows[0:cnt] {
			sizeHintStep := int(e.Ctx.GetSessionVars().ShardAllocateStep)
			if sizeHintStep > 0 && i%sizeHintStep == 0 {
				sizeHint := sizeHintStep
				remain := len(rows[0:cnt]) - i
				if sizeHint > remain {
					sizeHint = remain
				}
				err = e.addRecordWithAutoIDHint(ctx, row, sizeHint)
			} else {
				err = e.addRecord(ctx, row)
			}
			if err != nil {
				return err
			}
			e.ctx.GetSessionVars().StmtCtx.AddCopiedRows(1)
		}
		return nil
	default:
		return errors.Errorf("unknown on duplicate key handling: %v", e.controller.OnDuplicate)
	}
}

func (e *LoadDataWorker) addRecordLD(ctx context.Context, row []types.Datum) error {
	if row == nil {
		return nil
	}
	err := e.addRecord(ctx, row)
	if err != nil {
		if e.restrictive {
			return err
		}
		e.handleWarning(err)
	}
	return nil
}

// ReadOneBatchRows reads rows from parser. When parser's reader meet EOF, it
// will return nil. For other errors it will return directly. When the rows
// batch is full it will also return nil.
// The result rows are saved in e.rows and update some members, caller can check
// if curBatchCnt == 0 to know if reached EOF.
<<<<<<< HEAD
func (e *LoadDataWorker) ReadRows(ctx context.Context, parser mydump.Parser) error {
	ignoreOneLineFn := parser.ReadRow
	if csvParser, ok := parser.(*mydump.CSVParser); ok {
		ignoreOneLineFn = func() error {
			_, _, err := csvParser.ReadUntilTerminator()
			return err
		}
	}

	for e.controller.IgnoreLines > 0 {
		err := ignoreOneLineFn()
		if err != nil {
			if errors.Cause(err) == io.EOF {
				return nil
			}
			return err
		}

		e.controller.IgnoreLines--
	}
=======
func (e *LoadDataWorker) ReadOneBatchRows(ctx context.Context, parser mydump.Parser) error {
>>>>>>> ae0255cd
	for {
		if err := parser.ReadRow(); err != nil {
			if errors.Cause(err) == io.EOF {
				return nil
			}
			return exeerrors.ErrLoadDataCantRead.GenWithStackByArgs(
				err.Error(),
				"Only the following formats delimited text file (csv, tsv), parquet, sql are supported. Please provide the valid source file(s)",
			)
		}
		// rowCount will be used in fillRow(), last insert ID will be assigned according to the rowCount = 1.
		// So should add first here.
		e.rowCount++
		r, err := e.parserData2TableData(ctx, parser.LastRow().Row)
		if err != nil {
			return err
		}
		e.rows = append(e.rows, r)
		e.curBatchCnt++
		if e.maxRowsInBatch != 0 && e.rowCount%e.maxRowsInBatch == 0 {
			logutil.Logger(ctx).Info("batch limit hit when inserting rows", zap.Int("maxBatchRows", e.maxChunkSize),
				zap.Uint64("totalRows", e.rowCount))
			return nil
		}
	}
}

// parserData2TableData encodes the data of parser output.
func (e *LoadDataWorker) parserData2TableData(
	ctx context.Context,
	parserData []types.Datum,
) ([]types.Datum, error) {
	var errColNumMismatch error
	switch {
	case len(parserData) < e.controller.GetFieldCount():
		errColNumMismatch = exeerrors.ErrWarnTooFewRecords.GenWithStackByArgs(e.rowCount)
	case len(parserData) > e.controller.GetFieldCount():
		errColNumMismatch = exeerrors.ErrWarnTooManyRecords.GenWithStackByArgs(e.rowCount)
	}

	if errColNumMismatch != nil {
		if e.restrictive {
			return nil, errColNumMismatch
		}
		e.handleWarning(errColNumMismatch)
	}

	row := make([]types.Datum, 0, len(e.insertColumns))
	sessionVars := e.Ctx.GetSessionVars()
	setVar := func(name string, col *types.Datum) {
		// User variable names are not case-sensitive
		// https://dev.mysql.com/doc/refman/8.0/en/user-variables.html
		name = strings.ToLower(name)
		if col == nil || col.IsNull() {
			sessionVars.UnsetUserVar(name)
		} else {
			sessionVars.SetUserVarVal(name, *col)
		}
	}

	fieldMappings := e.controller.GetFieldMapping()
	for i := 0; i < len(fieldMappings); i++ {
		if i >= len(parserData) {
			if fieldMappings[i].Column == nil {
				setVar(fieldMappings[i].UserVar.Name, nil)
				continue
			}

			// If some columns is missing and their type is time and has not null flag, they should be set as current time.
			if types.IsTypeTime(fieldMappings[i].Column.GetType()) && mysql.HasNotNullFlag(fieldMappings[i].Column.GetFlag()) {
				row = append(row, types.NewTimeDatum(types.CurrentTime(fieldMappings[i].Column.GetType())))
				continue
			}

			row = append(row, types.NewDatum(nil))
			continue
		}

		if fieldMappings[i].Column == nil {
			setVar(fieldMappings[i].UserVar.Name, &parserData[i])
			continue
		}

		row = append(row, parserData[i])
	}
	for i := 0; i < len(e.controller.ColumnAssignments); i++ {
		// eval expression of `SET` clause
		d, err := expression.EvalAstExpr(e.Ctx, e.controller.ColumnAssignments[i].Expr)
		if err != nil {
			if e.restrictive {
				return nil, err
			}
			e.handleWarning(err)
		}
		row = append(row, d)
	}

	// a new row buffer will be allocated in getRow
	newRow, err := e.getRow(ctx, row)
	if err != nil {
		if e.restrictive {
			return nil, err
		}
		e.handleWarning(err)
		// TODO: should not return nil! caller will panic when lookup index
		return nil, nil
	}

	return newRow, nil
}

// SetMessage sets info message(ERR_LOAD_INFO) generated by LOAD statement, it is public because of the special way that
// LOAD statement is handled.
func (e *LoadDataWorker) SetMessage() {
	stmtCtx := e.ctx.GetSessionVars().StmtCtx
	numRecords := stmtCtx.RecordRows()
	numDeletes := stmtCtx.DeletedRows()
	numSkipped := numRecords - stmtCtx.CopiedRows()
	numWarnings := stmtCtx.WarningCount()
	msg := fmt.Sprintf(mysql.MySQLErrName[mysql.ErrLoadInfo].Raw, numRecords, numDeletes, numSkipped, numWarnings)
	e.ctx.GetSessionVars().StmtCtx.SetMessage(msg)
}

// GetRows getter for rows
func (e *LoadDataWorker) GetRows() [][]types.Datum {
	return e.rows
}

// GetCurBatchCnt getter for curBatchCnt
func (e *LoadDataWorker) GetCurBatchCnt() uint64 {
	return e.curBatchCnt
}

// GetInfilePath get infile path.
func (e *LoadDataWorker) GetInfilePath() string {
	return e.controller.Path
}

// GetController get load data controller.
// used in unit test.
func (e *LoadDataWorker) GetController() *importer.LoadDataController {
	return e.controller
}

var _ io.ReadSeekCloser = (*SimpleSeekerOnReadCloser)(nil)

// SimpleSeekerOnReadCloser provides Seek(0, SeekCurrent) on ReadCloser.
type SimpleSeekerOnReadCloser struct {
	r   io.ReadCloser
	pos int
}

// NewSimpleSeekerOnReadCloser creates a SimpleSeekerOnReadCloser.
func NewSimpleSeekerOnReadCloser(r io.ReadCloser) *SimpleSeekerOnReadCloser {
	return &SimpleSeekerOnReadCloser{r: r}
}

// Read implements io.Reader.
func (s *SimpleSeekerOnReadCloser) Read(p []byte) (n int, err error) {
	n, err = s.r.Read(p)
	s.pos += n
	return
}

// Seek implements io.Seeker.
func (s *SimpleSeekerOnReadCloser) Seek(offset int64, whence int) (int64, error) {
	// only support get reader's current offset
	if offset == 0 && whence == io.SeekCurrent {
		return int64(s.pos), nil
	}
	return 0, errors.Errorf("unsupported seek on SimpleSeekerOnReadCloser, offset: %d whence: %d", offset, whence)
}

// Close implements io.Closer.
func (s *SimpleSeekerOnReadCloser) Close() error {
	return s.r.Close()
}

// loadDataVarKeyType is a dummy type to avoid naming collision in context.
type loadDataVarKeyType int

// String defines a Stringer function for debugging and pretty printing.
func (k loadDataVarKeyType) String() string {
	return "load_data_var"
}

// LoadDataVarKey is a variable key for load data.
const LoadDataVarKey loadDataVarKeyType = 0<|MERGE_RESOLUTION|>--- conflicted
+++ resolved
@@ -92,7 +92,7 @@
 		// try to find pattern error in advance
 		_, err = filepath.Match(stringutil.EscapeGlobExceptAsterisk(path), "")
 		if err != nil {
-			return ErrLoadDataInvalidURI.GenWithStackByArgs("Glob pattern error: " + err.Error())
+			return exeerrors.ErrLoadDataInvalidURI.GenWithStackByArgs("Glob pattern error: " + err.Error())
 		}
 		return e.loadFromRemote(ctx, b, path)
 	case ast.FileLocClient:
@@ -121,11 +121,6 @@
 	if err != nil {
 		return exeerrors.ErrLoadDataCantAccess
 	}
-<<<<<<< HEAD
-	fileReader, err := s.Open(ctx, filename)
-	if err != nil {
-		return exeerrors.ErrLoadDataCantRead.GenWithStackByArgs(getMsgFromBRError(err), "Please check the INFILE path is correct")
-=======
 
 	idx := strings.IndexByte(path, '*')
 	// simple path when the INFILE represent one file
@@ -133,7 +128,7 @@
 		opener := func(ctx context.Context) (io.ReadSeekCloser, error) {
 			fileReader, err2 := s.Open(ctx, path)
 			if err2 != nil {
-				return nil, ErrLoadDataCantRead.GenWithStackByArgs(getMsgFromBRError(err2), "Please check the INFILE path is correct")
+				return nil, exeerrors.ErrLoadDataCantRead.GenWithStackByArgs(getMsgFromBRError(err2), "Please check the INFILE path is correct")
 			}
 			return fileReader, nil
 		}
@@ -157,7 +152,6 @@
 			Opener: opener,
 			Remote: &loadRemoteInfo{store: s, path: path, size: filesize},
 		}})
->>>>>>> ae0255cd
 	}
 
 	// when the INFILE represent multiple files
@@ -178,7 +172,7 @@
 				Opener: func(ctx context.Context) (io.ReadSeekCloser, error) {
 					fileReader, err2 := s.Open(ctx, remotePath)
 					if err2 != nil {
-						return nil, ErrLoadDataCantRead.GenWithStackByArgs(getMsgFromBRError(err2), "Please check the INFILE path is correct")
+						return nil, exeerrors.ErrLoadDataCantRead.GenWithStackByArgs(getMsgFromBRError(err2), "Please check the INFILE path is correct")
 					}
 					return fileReader, nil
 				},
@@ -383,45 +377,6 @@
 
 	failpoint.Inject("AfterCreateLoadDataJob", nil)
 
-<<<<<<< HEAD
-	switch strings.ToLower(e.controller.Format) {
-	case "":
-		// CSV-like
-		parser, err = mydump.NewCSVParser(
-			ctx,
-			e.controller.GenerateCSVConfig(),
-			reader,
-			LoadDataReadBlockSize,
-			nil,
-			false,
-			// TODO: support charset conversion
-			nil)
-	case importer.LoadDataFormatSQLDump:
-		parser = mydump.NewChunkParser(
-			ctx,
-			e.Ctx.GetSessionVars().SQLMode,
-			reader,
-			LoadDataReadBlockSize,
-			nil,
-		)
-	case importer.LoadDataFormatParquet:
-		if e.loadRemoteInfo.store == nil {
-			return exeerrors.ErrLoadParquetFromLocal
-		}
-		parser, err = mydump.NewParquetParser(
-			ctx,
-			e.loadRemoteInfo.store,
-			reader,
-			e.loadRemoteInfo.path,
-		)
-	}
-	if err != nil {
-		return exeerrors.ErrLoadDataWrongFormatConfig.GenWithStack(err.Error())
-	}
-	parser.SetLogger(log.Logger{Logger: logutil.Logger(ctx)})
-
-=======
->>>>>>> ae0255cd
 	progress := asyncloaddata.Progress{
 		SourceFileSize: -1,
 		LoadedFileSize: 0,
@@ -527,19 +482,19 @@
 	reader io.ReadSeekCloser,
 	remote *loadRemoteInfo,
 ) (parser mydump.Parser, err error) {
-	switch strings.ToLower(e.format) {
+	switch strings.ToLower(e.controller.Format) {
 	case "":
 		// CSV-like
 		parser, err = mydump.NewCSVParser(
 			ctx,
-			e.GenerateCSVConfig(),
+			e.controller.GenerateCSVConfig(),
 			reader,
 			LoadDataReadBlockSize,
 			nil,
 			false,
 			// TODO: support charset conversion
 			nil)
-	case LoadDataFormatSQLDump:
+	case importer.LoadDataFormatSQLDump:
 		parser = mydump.NewChunkParser(
 			ctx,
 			e.Ctx.GetSessionVars().SQLMode,
@@ -547,9 +502,9 @@
 			LoadDataReadBlockSize,
 			nil,
 		)
-	case LoadDataFormatParquet:
+	case importer.LoadDataFormatParquet:
 		if remote == nil {
-			return nil, ErrLoadParquetFromLocal
+			return nil, exeerrors.ErrLoadParquetFromLocal
 		}
 		parser, err = mydump.NewParquetParser(
 			ctx,
@@ -557,11 +512,9 @@
 			reader,
 			remote.path,
 		)
-	default:
-		return nil, ErrLoadDataUnsupportedFormat.GenWithStackByArgs(e.format)
-	}
-	if err != nil {
-		return nil, ErrLoadDataWrongFormatConfig.GenWithStack(err.Error())
+	}
+	if err != nil {
+		return nil, exeerrors.ErrLoadDataWrongFormatConfig.GenWithStack(err.Error())
 	}
 	parser.SetLogger(log.Logger{Logger: logutil.Logger(ctx)})
 
@@ -574,7 +527,7 @@
 		}
 	}
 
-	ignoreLineCnt := e.IgnoreLines
+	ignoreLineCnt := e.controller.IgnoreLines
 	for ignoreLineCnt > 0 {
 		err = ignoreOneLineFn()
 		if err != nil {
@@ -820,30 +773,7 @@
 // batch is full it will also return nil.
 // The result rows are saved in e.rows and update some members, caller can check
 // if curBatchCnt == 0 to know if reached EOF.
-<<<<<<< HEAD
-func (e *LoadDataWorker) ReadRows(ctx context.Context, parser mydump.Parser) error {
-	ignoreOneLineFn := parser.ReadRow
-	if csvParser, ok := parser.(*mydump.CSVParser); ok {
-		ignoreOneLineFn = func() error {
-			_, _, err := csvParser.ReadUntilTerminator()
-			return err
-		}
-	}
-
-	for e.controller.IgnoreLines > 0 {
-		err := ignoreOneLineFn()
-		if err != nil {
-			if errors.Cause(err) == io.EOF {
-				return nil
-			}
-			return err
-		}
-
-		e.controller.IgnoreLines--
-	}
-=======
 func (e *LoadDataWorker) ReadOneBatchRows(ctx context.Context, parser mydump.Parser) error {
->>>>>>> ae0255cd
 	for {
 		if err := parser.ReadRow(); err != nil {
 			if errors.Cause(err) == io.EOF {
