// Copyright 2018 PingCAP, Inc.
//
// Licensed under the Apache License, Version 2.0 (the "License");
// you may not use this file except in compliance with the License.
// You may obtain a copy of the License at
//
//     http://www.apache.org/licenses/LICENSE-2.0
//
// Unless required by applicable law or agreed to in writing, software
// distributed under the License is distributed on an "AS IS" BASIS,
// WITHOUT WARRANTIES OR CONDITIONS OF ANY KIND, either express or implied.
// See the License for the specific language governing permissions and
// limitations under the License.

package executor

import (
	"context"
	"fmt"
	"io"
	"math"
	"path/filepath"
	"runtime"
	"strings"
	"sync"
	"sync/atomic"
	"time"

	"github.com/pingcap/errors"
	"github.com/pingcap/failpoint"
	backup "github.com/pingcap/kvproto/pkg/brpb"
	"github.com/pingcap/tidb/br/pkg/lightning/config"
	"github.com/pingcap/tidb/br/pkg/lightning/log"
	"github.com/pingcap/tidb/br/pkg/lightning/mydump"
	"github.com/pingcap/tidb/br/pkg/storage"
	"github.com/pingcap/tidb/executor/asyncloaddata"
	"github.com/pingcap/tidb/expression"
	"github.com/pingcap/tidb/kv"
	"github.com/pingcap/tidb/parser/ast"
	"github.com/pingcap/tidb/parser/model"
	"github.com/pingcap/tidb/parser/mysql"
	"github.com/pingcap/tidb/parser/terror"
	plannercore "github.com/pingcap/tidb/planner/core"
	"github.com/pingcap/tidb/sessionctx"
	"github.com/pingcap/tidb/sessiontxn"
	"github.com/pingcap/tidb/table"
	"github.com/pingcap/tidb/types"
	"github.com/pingcap/tidb/util/chunk"
	"github.com/pingcap/tidb/util/dbterror"
	"github.com/pingcap/tidb/util/intest"
	"github.com/pingcap/tidb/util/logutil"
	"github.com/pingcap/tidb/util/sqlexec"
	"go.uber.org/zap"
	"golang.org/x/sync/errgroup"
)

const (
	// LoadDataFormatSQLDump represents the data source file of LOAD DATA is
	// mydumper-format DML file
	LoadDataFormatSQLDump = "sql file"
	// LoadDataFormatParquet represents the data source file of LOAD DATA is
	// parquet
	LoadDataFormatParquet = "parquet"

	logicalImportMode   = "logical"  // tidb backend
	physicalImportMode  = "physical" // local backend
	unlimitedWriteSpeed = config.ByteSize(math.MaxInt64)
	minDiskQuota        = config.ByteSize(10 << 30) // 10GiB
	minBatchSize        = config.ByteSize(1 << 10)  // 1KiB
	minWriteSpeed       = config.ByteSize(1 << 10)  // 1KiB/s

	importModeOption    = "import_mode"
	diskQuotaOption     = "disk_quota"
	checksumOption      = "checksum_table"
	addIndexOption      = "add_index"
	analyzeOption       = "analyze_table"
	threadOption        = "thread"
	batchSizeOption     = "batch_size"
	maxWriteSpeedOption = "max_write_speed"
	splitFileOption     = "split_file"
	recordErrorsOption  = "record_errors"
	detachedOption      = "detached"
)

var (
	taskQueueSize = 16 // the maximum number of pending tasks to commit in queue

	// name -> whether the option has value
	supportedOptions = map[string]bool{
		importModeOption:    true,
		diskQuotaOption:     true,
		checksumOption:      true,
		addIndexOption:      true,
		analyzeOption:       true,
		threadOption:        true,
		batchSizeOption:     true,
		maxWriteSpeedOption: true,
		splitFileOption:     true,
		recordErrorsOption:  true,
		detachedOption:      false,
	}

	// options only allowed when import mode is physical
	optionsForPhysicalImport = map[string]struct{}{
		diskQuotaOption: {},
		checksumOption:  {},
		addIndexOption:  {},
		analyzeOption:   {},
	}
)

// LoadDataExec represents a load data executor.
type LoadDataExec struct {
	baseExecutor

	FileLocRef     ast.FileLocRefTp
	OnDuplicate    ast.OnDuplicateKeyHandlingType
	loadDataWorker *LoadDataWorker
}

// Next implements the Executor Next interface.
func (e *LoadDataExec) Next(ctx context.Context, req *chunk.Chunk) error {
	req.GrowAndReset(e.maxChunkSize)

	if e.loadDataWorker.Path == "" {
		return ErrLoadDataEmptyPath
	}

	// CSV-like
	if e.loadDataWorker.format == "" {
		if e.loadDataWorker.NullInfo != nil && e.loadDataWorker.NullInfo.OptEnclosed &&
			(e.loadDataWorker.FieldsInfo == nil || e.loadDataWorker.FieldsInfo.Enclosed == nil) {
			return ErrLoadDataWrongFormatConfig.GenWithStackByArgs("must specify FIELDS [OPTIONALLY] ENCLOSED BY when use NULL DEFINED BY OPTIONALLY ENCLOSED")
		}
		// TODO: support lines terminated is "".
		if len(e.loadDataWorker.LinesInfo.Terminated) == 0 {
			return ErrLoadDataWrongFormatConfig.GenWithStackByArgs("LINES TERMINATED BY is empty")
		}
	}

	switch e.FileLocRef {
	case ast.FileLocServerOrRemote:
		u, err := storage.ParseRawURL(e.loadDataWorker.Path)
		if err != nil {
			return ErrLoadDataInvalidURI.GenWithStackByArgs(err.Error())
		}
		var filename string
		u.Path, filename = filepath.Split(u.Path)
		b, err := storage.ParseBackendFromURL(u, nil)
		if err != nil {
			return ErrLoadDataInvalidURI.GenWithStackByArgs(getMsgFromBRError(err))
		}
		if b.GetLocal() != nil {
			return ErrLoadDataFromServerDisk.GenWithStackByArgs(e.loadDataWorker.Path)
		}
		return e.loadFromRemote(ctx, b, filename)
	case ast.FileLocClient:
		// let caller use handleQuerySpecial to read data in this connection
		sctx := e.loadDataWorker.ctx
		val := sctx.Value(LoadDataVarKey)
		if val != nil {
			sctx.SetValue(LoadDataVarKey, nil)
			return errors.New("previous load data option wasn't closed normally")
		}
		sctx.SetValue(LoadDataVarKey, e.loadDataWorker)
	}
	return nil
}

func (e *LoadDataExec) loadFromRemote(
	ctx context.Context,
	b *backup.StorageBackend,
	filename string,
) error {
	opt := &storage.ExternalStorageOptions{}
	if intest.InTest {
		opt.NoCredentials = true
	}
	s, err := storage.New(ctx, b, opt)
	if err != nil {
		return ErrLoadDataCantAccess
	}
	fileReader, err := s.Open(ctx, filename)
	if err != nil {
		return ErrLoadDataCantRead.GenWithStackByArgs(getMsgFromBRError(err), "Please check the INFILE path is correct")
	}
	defer fileReader.Close()

	e.loadDataWorker.loadRemoteInfo = loadRemoteInfo{
		store: s,
		path:  filename,
	}
	return e.loadDataWorker.Load(ctx, fileReader)
}

// Close implements the Executor Close interface.
func (e *LoadDataExec) Close() error {
	if e.runtimeStats != nil && e.loadDataWorker != nil && e.loadDataWorker.stats != nil {
		defer e.ctx.GetSessionVars().StmtCtx.RuntimeStatsColl.RegisterStats(e.id, e.loadDataWorker.stats)
	}
	return nil
}

// Open implements the Executor Open interface.
func (e *LoadDataExec) Open(ctx context.Context) error {
	if e.loadDataWorker.insertColumns != nil {
		e.loadDataWorker.initEvalBuffer()
	}
	// Init for runtime stats.
	e.loadDataWorker.collectRuntimeStatsEnabled()
	return nil
}

// commitTask is used for passing data from processStream goroutine to commitWork goroutine.
type commitTask struct {
	cnt  uint64
	rows [][]types.Datum

	loadedRowCnt    uint64
	scannedFileSize int64
}

type loadRemoteInfo struct {
	store storage.ExternalStorage
	path  string
}

// LoadDataWorker does a LOAD DATA job.
type LoadDataWorker struct {
	*InsertValues

	Path string
	Ctx  sessionctx.Context
	// expose some fields for test
	FieldsInfo  *ast.FieldsClause
	LinesInfo   *ast.LinesClause
	NullInfo    *ast.NullDefinedBy
	IgnoreLines uint64

	format             string
	schemaName         string
	columnAssignments  []*ast.Assignment
	columnsAndUserVars []*ast.ColumnNameOrUserVar
	fieldMappings      []*FieldMapping
	onDuplicate        ast.OnDuplicateKeyHandlingType
	// Data interpretation is restrictive if the SQL mode is restrictive and neither
	// the IGNORE nor the LOCAL modifier is specified. Errors terminate the load
	// operation.
	// ref https://dev.mysql.com/doc/refman/8.0/en/load-data.html#load-data-column-assignments
	restrictive bool

	// import options
	importMode        string
	diskQuota         config.ByteSize
	checksum          config.PostOpLevel
	addIndex          bool
	analyze           config.PostOpLevel
	threadCnt         int64
	batchSize         config.ByteSize
	maxWriteSpeed     config.ByteSize // per second
	splitFile         bool
	maxRecordedErrors int64 // -1 means record all error
	detached          bool

	table           table.Table
	row             []types.Datum
	rows            [][]types.Datum
	commitTaskQueue chan commitTask
	loadRemoteInfo  loadRemoteInfo
	progress        atomic.Pointer[asyncloaddata.Progress]
	getSysSessionFn func() (sessionctx.Context, error)
	putSysSessionFn func(context.Context, sessionctx.Context)
}

// NewLoadDataWorker creates a new LoadDataWorker that is ready to work.
func NewLoadDataWorker(
	sctx sessionctx.Context,
	plan *plannercore.LoadData,
	tbl table.Table,
	getSysSessionFn func() (sessionctx.Context, error),
	putSysSessionFn func(context.Context, sessionctx.Context),
) (*LoadDataWorker, error) {
	insertVal := &InsertValues{
		baseExecutor:   newBaseExecutor(sctx, nil, plan.ID()),
		Table:          tbl,
		Columns:        plan.Columns,
		GenExprs:       plan.GenCols.Exprs,
		isLoadData:     true,
		txnInUse:       sync.Mutex{},
		maxRowsInBatch: uint64(sctx.GetSessionVars().DMLBatchSize),
	}
	restrictive := sctx.GetSessionVars().SQLMode.HasStrictMode() &&
		plan.OnDuplicate != ast.OnDuplicateKeyHandlingIgnore
	loadDataWorker := &LoadDataWorker{
		row:                make([]types.Datum, 0, len(insertVal.insertColumns)),
		commitTaskQueue:    make(chan commitTask, taskQueueSize),
		InsertValues:       insertVal,
		Path:               plan.Path,
		format:             plan.Format,
		schemaName:         plan.Table.Schema.O,
		table:              tbl,
		FieldsInfo:         plan.FieldsInfo,
		LinesInfo:          plan.LinesInfo,
		NullInfo:           plan.NullInfo,
		IgnoreLines:        plan.IgnoreLines,
		columnAssignments:  plan.ColumnAssignments,
		columnsAndUserVars: plan.ColumnsAndUserVars,
		onDuplicate:        plan.OnDuplicate,
		Ctx:                sctx,
<<<<<<< HEAD
		restrictive:        restrictive,
=======
		getSysSessionFn:    getSysSessionFn,
		putSysSessionFn:    putSysSessionFn,
>>>>>>> 49bf4ce6
	}
	if !restrictive {
		// TODO: DupKeyAsWarning represents too many "ignore error" paths, the
		// meaning of this flag is not clear. I can only reuse it here.
		sctx.GetSessionVars().StmtCtx.DupKeyAsWarning = true
		sctx.GetSessionVars().StmtCtx.TruncateAsWarning = true
		sctx.GetSessionVars().StmtCtx.BadNullAsWarning = true
	}

	if err := loadDataWorker.initOptions(plan.Options); err != nil {
		return nil, err
	}
	columnNames := loadDataWorker.initFieldMappings()
	if err := loadDataWorker.initLoadColumns(columnNames); err != nil {
		return nil, err
	}
	loadDataWorker.ResetBatch()
	return loadDataWorker, nil
}

func (e *LoadDataWorker) initDefaultOptions() {
	threadCnt := runtime.NumCPU()
	if e.format == LoadDataFormatParquet {
		threadCnt = int(math.Max(1, float64(threadCnt)*0.75))
	}

	e.importMode = logicalImportMode
	_ = e.diskQuota.UnmarshalText([]byte("50GiB")) // todo confirm with pm
	e.checksum = config.OpLevelRequired
	e.addIndex = true
	e.analyze = config.OpLevelOptional
	e.threadCnt = int64(threadCnt)
	_ = e.batchSize.UnmarshalText([]byte("100MiB")) // todo confirm with pm
	e.maxWriteSpeed = unlimitedWriteSpeed
	e.splitFile = false
	e.maxRecordedErrors = 100
	e.detached = false
}

func (e *LoadDataWorker) initOptions(options []*plannercore.LoadDataOpt) error {
	e.initDefaultOptions()

	specifiedOptions := map[string]*plannercore.LoadDataOpt{}
	for _, opt := range options {
		hasValue, ok := supportedOptions[opt.Name]
		if !ok {
			return ErrUnknownOption.FastGenByArgs(opt.Name)
		}
		if hasValue && opt.Value == nil || !hasValue && opt.Value != nil {
			return ErrInvalidOptionVal.FastGenByArgs(opt.Name)
		}
		if _, ok = specifiedOptions[opt.Name]; ok {
			return ErrDuplicateOption.FastGenByArgs(opt.Name)
		}
		specifiedOptions[opt.Name] = opt
	}

	var (
		v      string
		err    error
		isNull bool
	)
	if opt, ok := specifiedOptions[importModeOption]; ok {
		v, isNull, err = opt.Value.EvalString(e.Ctx, chunk.Row{})
		if err != nil || isNull {
			return ErrInvalidOptionVal.FastGenByArgs(opt.Name)
		}
		v = strings.ToLower(v)
		if v != logicalImportMode && v != physicalImportMode {
			return ErrInvalidOptionVal.FastGenByArgs(opt.Name)
		}
		e.importMode = v
	}

	if e.importMode == logicalImportMode {
		// some options are only allowed in physical mode
		for _, opt := range specifiedOptions {
			if _, ok := optionsForPhysicalImport[opt.Name]; ok {
				return ErrLoadDataUnsupportedOption.FastGenByArgs(opt.Name, e.importMode)
			}
		}
	}
	if opt, ok := specifiedOptions[diskQuotaOption]; ok {
		v, isNull, err = opt.Value.EvalString(e.Ctx, chunk.Row{})
		if err != nil || isNull {
			return ErrInvalidOptionVal.FastGenByArgs(opt.Name)
		}
		if err = e.diskQuota.UnmarshalText([]byte(v)); err != nil || e.diskQuota <= 0 {
			return ErrInvalidOptionVal.FastGenByArgs(opt.Name)
		}
	}
	if opt, ok := specifiedOptions[checksumOption]; ok {
		v, isNull, err = opt.Value.EvalString(e.Ctx, chunk.Row{})
		if err != nil || isNull {
			return ErrInvalidOptionVal.FastGenByArgs(opt.Name)
		}
		if err = e.checksum.FromStringValue(v); err != nil {
			return ErrInvalidOptionVal.FastGenByArgs(opt.Name)
		}
	}
	if opt, ok := specifiedOptions[addIndexOption]; ok {
		var vInt int64
		if !mysql.HasIsBooleanFlag(opt.Value.GetType().GetFlag()) {
			return ErrInvalidOptionVal.FastGenByArgs(opt.Name)
		}
		vInt, isNull, err = opt.Value.EvalInt(e.Ctx, chunk.Row{})
		if err != nil || isNull {
			return ErrInvalidOptionVal.FastGenByArgs(opt.Name)
		}
		e.addIndex = vInt == 1
	}
	if opt, ok := specifiedOptions[analyzeOption]; ok {
		v, isNull, err = opt.Value.EvalString(e.Ctx, chunk.Row{})
		if err != nil || isNull {
			return ErrInvalidOptionVal.FastGenByArgs(opt.Name)
		}
		if err = e.analyze.FromStringValue(v); err != nil {
			return ErrInvalidOptionVal.FastGenByArgs(opt.Name)
		}
	}
	if opt, ok := specifiedOptions[threadOption]; ok {
		// boolean true will be taken as 1
		e.threadCnt, isNull, err = opt.Value.EvalInt(e.Ctx, chunk.Row{})
		if err != nil || isNull || e.threadCnt <= 0 {
			return ErrInvalidOptionVal.FastGenByArgs(opt.Name)
		}
	}
	if opt, ok := specifiedOptions[batchSizeOption]; ok {
		v, isNull, err = opt.Value.EvalString(e.Ctx, chunk.Row{})
		if err != nil || isNull {
			return ErrInvalidOptionVal.FastGenByArgs(opt.Name)
		}
		if err = e.batchSize.UnmarshalText([]byte(v)); err != nil || e.batchSize <= 0 {
			return ErrInvalidOptionVal.FastGenByArgs(opt.Name)
		}
	}
	if opt, ok := specifiedOptions[maxWriteSpeedOption]; ok {
		v, isNull, err = opt.Value.EvalString(e.Ctx, chunk.Row{})
		if err != nil || isNull {
			return ErrInvalidOptionVal.FastGenByArgs(opt.Name)
		}
		if err = e.maxWriteSpeed.UnmarshalText([]byte(v)); err != nil || e.maxWriteSpeed <= 0 {
			return ErrInvalidOptionVal.FastGenByArgs(opt.Name)
		}
	}
	if opt, ok := specifiedOptions[splitFileOption]; ok {
		if !mysql.HasIsBooleanFlag(opt.Value.GetType().GetFlag()) {
			return ErrInvalidOptionVal.FastGenByArgs(opt.Name)
		}
		var vInt int64
		vInt, isNull, err = opt.Value.EvalInt(e.Ctx, chunk.Row{})
		if err != nil || isNull {
			return ErrInvalidOptionVal.FastGenByArgs(opt.Name)
		}
		e.splitFile = vInt == 1
	}
	if opt, ok := specifiedOptions[recordErrorsOption]; ok {
		e.maxRecordedErrors, isNull, err = opt.Value.EvalInt(e.Ctx, chunk.Row{})
		if err != nil || isNull || e.maxRecordedErrors < -1 {
			return ErrInvalidOptionVal.FastGenByArgs(opt.Name)
		}
		// todo: set a max value for this param?
	}
	if _, ok := specifiedOptions[detachedOption]; ok {
		e.detached = true
	}

	e.adjustOptions()
	return nil
}

func (e *LoadDataWorker) adjustOptions() {
	if e.diskQuota < minDiskQuota {
		e.diskQuota = minDiskQuota
	}
	// max value is cpu-count
	numCPU := int64(runtime.NumCPU())
	if e.threadCnt > numCPU {
		e.threadCnt = numCPU
	}
	if e.batchSize < minBatchSize {
		e.batchSize = minBatchSize
	}
	if e.maxWriteSpeed < minWriteSpeed {
		e.maxWriteSpeed = minWriteSpeed
	}
}

// FieldMapping indicates the relationship between input field and table column or user variable
type FieldMapping struct {
	Column  *table.Column
	UserVar *ast.VariableExpr
}

// initFieldMappings make a field mapping slice to implicitly map input field to table column or user defined variable
// the slice's order is the same as the order of the input fields.
// Returns a slice of same ordered column names without user defined variable names.
func (e *LoadDataWorker) initFieldMappings() []string {
	columns := make([]string, 0, len(e.columnsAndUserVars)+len(e.columnAssignments))
	tableCols := e.table.Cols()

	if len(e.columnsAndUserVars) == 0 {
		for _, v := range tableCols {
			fieldMapping := &FieldMapping{
				Column: v,
			}
			e.fieldMappings = append(e.fieldMappings, fieldMapping)
			columns = append(columns, v.Name.O)
		}

		return columns
	}

	var column *table.Column

	for _, v := range e.columnsAndUserVars {
		if v.ColumnName != nil {
			column = table.FindCol(tableCols, v.ColumnName.Name.O)
			columns = append(columns, v.ColumnName.Name.O)
		} else {
			column = nil
		}

		fieldMapping := &FieldMapping{
			Column:  column,
			UserVar: v.UserVar,
		}
		e.fieldMappings = append(e.fieldMappings, fieldMapping)
	}

	return columns
}

// initLoadColumns sets columns which the input fields loaded to.
func (e *LoadDataWorker) initLoadColumns(columnNames []string) error {
	var cols []*table.Column
	var missingColName string
	var err error
	tableCols := e.table.Cols()

	if len(columnNames) != len(tableCols) {
		for _, v := range e.columnAssignments {
			columnNames = append(columnNames, v.Column.Name.O)
		}
	}

	cols, missingColName = table.FindCols(tableCols, columnNames, e.table.Meta().PKIsHandle)
	if missingColName != "" {
		return dbterror.ErrBadField.GenWithStackByArgs(missingColName, "field list")
	}

	for _, col := range cols {
		if !col.IsGenerated() {
			e.insertColumns = append(e.insertColumns, col)
		}
		if col.Name.L == model.ExtraHandleName.L {
			if !e.ctx.GetSessionVars().AllowWriteRowID {
				return errors.Errorf("load data statement for _tidb_rowid are not supported")
			}
			e.hasExtraHandle = true
			break
		}
	}

	// e.insertColumns is appended according to the original tables' column sequence.
	// We have to reorder it to follow the use-specified column order which is shown in the columnNames.
	if err = e.reorderColumns(columnNames); err != nil {
		return err
	}

	e.rowLen = len(e.insertColumns)
	// Check column whether is specified only once.
	err = table.CheckOnce(cols)
	if err != nil {
		return err
	}

	return nil
}

// reorderColumns reorder the e.insertColumns according to the order of columnNames
// Note: We must ensure there must be one-to-one mapping between e.insertColumns and columnNames in terms of column name.
func (e *LoadDataWorker) reorderColumns(columnNames []string) error {
	cols := e.insertColumns

	if len(cols) != len(columnNames) {
		return ErrColumnsNotMatched
	}

	reorderedColumns := make([]*table.Column, len(cols))

	if columnNames == nil {
		return nil
	}

	mapping := make(map[string]int)
	for idx, colName := range columnNames {
		mapping[strings.ToLower(colName)] = idx
	}

	for _, col := range cols {
		idx := mapping[col.Name.L]
		reorderedColumns[idx] = col
	}

	e.insertColumns = reorderedColumns

	return nil
}

// LoadDataReadBlockSize is exposed for test.
var LoadDataReadBlockSize = int64(config.ReadBlockSize)

// Load reads from readerFn and do load data job.
func (e *LoadDataWorker) Load(ctx context.Context, reader io.ReadSeekCloser) error {
	var (
		jobID  int64
		parser mydump.Parser
		err    error
	)
	ctx = kv.WithInternalSourceType(ctx, kv.InternalLoadData)

	s, err := e.getSysSessionFn()
	if err != nil {
		return err
	}
	defer e.putSysSessionFn(ctx, s)

	sqlExec := s.(sqlexec.SQLExecutor)
	// TODO: move it to bootstrap
	_, err = sqlExec.ExecuteInternal(ctx, asyncloaddata.CreateLoadDataJobs)
	if err != nil {
		return err
	}

	jobID, err = asyncloaddata.CreateLoadDataJob(
		ctx, sqlExec, e.Path, e.schemaName, e.table.Meta().Name.O,
		"logical", e.Ctx.GetSessionVars().User.String())
	if err != nil {
		return err
	}

	defer func() {
		if err == nil {
			err2 := asyncloaddata.FinishJob(
				ctx,
				sqlExec,
				jobID,
				e.Ctx.GetSessionVars().StmtCtx.GetMessage())
			terror.Log(err2)
			return
		}
		errMsg := err.Error()
		if errImpl, ok := err.(*errors.Error); ok {
			errMsg = terror.ToSQLError(errImpl).Error()
		}

		err2 := asyncloaddata.FailJob(ctx, sqlExec, jobID, errMsg)
		terror.Log(err2)
	}()

	failpoint.Inject("AfterCreateLoadDataJob", nil)

	switch strings.ToLower(e.format) {
	case "":
		// CSV-like
		parser, err = mydump.NewCSVParser(
			ctx,
			e.GenerateCSVConfig(),
			reader,
			LoadDataReadBlockSize,
			nil,
			false,
			// TODO: support charset conversion
			nil)
	case LoadDataFormatSQLDump:
		parser = mydump.NewChunkParser(
			ctx,
			e.Ctx.GetSessionVars().SQLMode,
			reader,
			LoadDataReadBlockSize,
			nil,
		)
	case LoadDataFormatParquet:
		if e.loadRemoteInfo.store == nil {
			return ErrLoadParquetFromLocal
		}
		parser, err = mydump.NewParquetParser(
			ctx,
			e.loadRemoteInfo.store,
			reader,
			e.loadRemoteInfo.path,
		)
	default:
		return ErrLoadDataUnsupportedFormat.GenWithStackByArgs(e.format)
	}
	if err != nil {
		return ErrLoadDataWrongFormatConfig.GenWithStack(err.Error())
	}
	parser.SetLogger(log.Logger{Logger: logutil.Logger(ctx)})

	progress := asyncloaddata.Progress{
		SourceFileSize: -1,
		LoadedFileSize: 0,
		LoadedRowCnt:   0,
	}

	if e.loadRemoteInfo.store != nil {
		reader2, err2 := e.loadRemoteInfo.store.Open(ctx, e.loadRemoteInfo.path)
		if err2 != nil {
			logutil.Logger(ctx).Warn("open file failed, can not know file size", zap.Error(err2))
		} else {
			//nolint: errcheck
			defer reader2.Close()

			filesize, err3 := reader2.Seek(0, io.SeekEnd)
			if err3 != nil {
				logutil.Logger(ctx).Warn("seek file end failed, can not know file size", zap.Error(err2))
			} else {
				progress.SourceFileSize = filesize
			}
		}
	}
	e.progress.Store(&progress)

	err = asyncloaddata.StartJob(ctx, sqlExec, jobID)
	if err != nil {
		return err
	}

	failpoint.Inject("AfterStartJob", nil)

	group, groupCtx := errgroup.WithContext(ctx)
	// done is used to let commitWork goroutine notify UpdateJobProgress
	// goroutine that the job is finished.
	done := make(chan struct{})

	// UpdateJobProgress goroutine.
	group.Go(func() error {
		ticker := time.NewTicker(time.Duration(asyncloaddata.HeartBeatInSec) * time.Second)
		defer ticker.Stop()

		for {
			select {
			case <-done:
				// try to update progress to set 100% progress
				p := e.progress.Load()
				ok, err2 := asyncloaddata.UpdateJobProgress(ctx, sqlExec, jobID, p.String())
				if !ok || err2 != nil {
					logutil.Logger(ctx).Warn("failed to update job progress when finished",
						zap.Bool("ok", ok), zap.Error(err2))
				}
				return nil
			case <-groupCtx.Done():
				return nil
			case <-ticker.C:
				p := e.progress.Load()
				ok, err2 := asyncloaddata.UpdateJobProgress(ctx, sqlExec, jobID, p.String())
				if err2 != nil {
					return err2
				}
				if !ok {
					return errors.Errorf("failed to keepalive for LOAD DATA job %d", jobID)
				}
			}
		}
	})
	// processStream goroutine.
	group.Go(func() error {
		return e.processStream(groupCtx, parser, reader)
	})
	// commitWork goroutine.
	group.Go(func() error {
		err2 := e.commitWork(groupCtx)
		if err2 == nil {
			close(done)
		}
		return err2
	})

	err = group.Wait()
	e.SetMessage()
	return err
}

// processStream process input stream from parser. When returns nil, it means
// all data is read.
func (e *LoadDataWorker) processStream(
	ctx context.Context,
	parser mydump.Parser,
	seeker io.Seeker,
) (err error) {
	defer func() {
		r := recover()
		if r != nil {
			logutil.Logger(ctx).Error("process routine panicked",
				zap.Reflect("r", r),
				zap.Stack("stack"))
			err = errors.Errorf("%v", r)
		}
	}()

	checkKilled := time.NewTicker(30 * time.Second)
	defer checkKilled.Stop()

	loggedError := false
	for {
		// prepare batch and enqueue task
		if err = e.ReadRows(ctx, parser); err != nil {
			return
		}
		if e.curBatchCnt == 0 {
			close(e.commitTaskQueue)
			return
		}

	TrySendTask:
		pos, err2 := seeker.Seek(0, io.SeekCurrent)
		if err2 != nil && !loggedError {
			loggedError = true
			logutil.Logger(ctx).Error(" LOAD DATA failed to read current file offset by seek",
				zap.Error(err2))
		}
		select {
		case <-ctx.Done():
			return ctx.Err()
		case <-checkKilled.C:
			if atomic.CompareAndSwapUint32(&e.Ctx.GetSessionVars().Killed, 1, 0) {
				logutil.Logger(ctx).Info("load data query interrupted quit data processing")
				close(e.commitTaskQueue)
				return ErrQueryInterrupted
			}
			goto TrySendTask
		case e.commitTaskQueue <- commitTask{
			cnt:             e.curBatchCnt,
			rows:            e.rows,
			loadedRowCnt:    e.rowCount,
			scannedFileSize: pos,
		}:
		}
		// reset rows buffer, will reallocate buffer but NOT reuse
		e.ResetBatch()
	}
}

// ResetBatch reset the inner batch.
func (e *LoadDataWorker) ResetBatch() {
	e.rows = make([][]types.Datum, 0, e.maxRowsInBatch)
	e.curBatchCnt = 0
}

// commitWork commit batch sequentially. When returns nil, it means the job is
// finished.
func (e *LoadDataWorker) commitWork(ctx context.Context) (err error) {
	defer func() {
		r := recover()
		if r != nil {
			logutil.Logger(ctx).Error("commitWork panicked",
				zap.Reflect("r", r),
				zap.Stack("stack"))
			err = errors.Errorf("%v", r)
		}
	}()

	err = sessiontxn.NewTxn(ctx, e.Ctx)
	if err != nil {
		return err
	}

	var (
		tasks               uint64
		lastScannedFileSize int64
		currScannedFileSize int64
	)
	for {
		select {
		case <-ctx.Done():
			return ctx.Err()
		case task, ok := <-e.commitTaskQueue:
			if !ok {
				p := e.progress.Load()
				newP := &asyncloaddata.Progress{
					SourceFileSize: p.SourceFileSize,
					LoadedFileSize: currScannedFileSize,
					LoadedRowCnt:   p.LoadedRowCnt,
				}
				e.progress.Store(newP)
				return nil
			}
			start := time.Now()
			if err = e.commitOneTask(ctx, task); err != nil {
				return err
			}
			// we want to report "loaded" progress, not "scanned" progress, the
			// difference of these two is the latest block we read is still in
			// processing. So when "scanned" progress get forward we know the
			// last block is processed.
			// The corner case is when a record is larger than the block size,
			// but that should be rare.
			if task.scannedFileSize != currScannedFileSize {
				lastScannedFileSize = currScannedFileSize
				currScannedFileSize = task.scannedFileSize
			}
			p := e.progress.Load()
			newP := &asyncloaddata.Progress{
				SourceFileSize: p.SourceFileSize,
				LoadedFileSize: lastScannedFileSize,
				LoadedRowCnt:   task.loadedRowCnt,
			}
			e.progress.Store(newP)
			tasks++
			logutil.Logger(ctx).Info("commit one task success",
				zap.Duration("commit time usage", time.Since(start)),
				zap.Uint64("keys processed", task.cnt),
				zap.Uint64("tasks processed", tasks),
				zap.Int("tasks in queue", len(e.commitTaskQueue)))
			failpoint.Inject("AfterCommitOneTask", nil)
		}
	}
}

// commitOneTask insert Data from LoadDataWorker.rows, then make commit and refresh txn
func (e *LoadDataWorker) commitOneTask(ctx context.Context, task commitTask) error {
	var err error
	defer func() {
		if err != nil {
			e.Ctx.StmtRollback(ctx, false)
		}
	}()
	err = e.CheckAndInsertOneBatch(ctx, task.rows, task.cnt)
	if err != nil {
		logutil.Logger(ctx).Error("commit error CheckAndInsert", zap.Error(err))
		return err
	}
	failpoint.Inject("commitOneTaskErr", func() error {
		return errors.New("mock commit one task error")
	})
	e.Ctx.StmtCommit(ctx)
	// Make sure process stream routine never use invalid txn
	e.txnInUse.Lock()
	defer e.txnInUse.Unlock()
	// Make sure that there are no retries when committing.
	if err = e.Ctx.RefreshTxnCtx(ctx); err != nil {
		logutil.Logger(ctx).Error("commit error refresh", zap.Error(err))
		return err
	}
	return nil
}

// CheckAndInsertOneBatch is used to commit one transaction batch fulfilled data
func (e *LoadDataWorker) CheckAndInsertOneBatch(ctx context.Context, rows [][]types.Datum, cnt uint64) error {
	if e.stats != nil && e.stats.BasicRuntimeStats != nil {
		// Since this method will not call by executor Next,
		// so we need record the basic executor runtime stats by ourselves.
		start := time.Now()
		defer func() {
			e.stats.BasicRuntimeStats.Record(time.Since(start), 0)
		}()
	}
	var err error
	if cnt == 0 {
		return err
	}
	e.ctx.GetSessionVars().StmtCtx.AddRecordRows(cnt)

	switch e.onDuplicate {
	case ast.OnDuplicateKeyHandlingReplace:
		return e.batchCheckAndInsert(ctx, rows[0:cnt], e.addRecordLD, true)
	case ast.OnDuplicateKeyHandlingIgnore:
		return e.batchCheckAndInsert(ctx, rows[0:cnt], e.addRecordLD, false)
	case ast.OnDuplicateKeyHandlingError:
		for i, row := range rows[0:cnt] {
			sizeHintStep := int(e.Ctx.GetSessionVars().ShardAllocateStep)
			if sizeHintStep > 0 && i%sizeHintStep == 0 {
				sizeHint := sizeHintStep
				remain := len(rows[0:cnt]) - i
				if sizeHint > remain {
					sizeHint = remain
				}
				err = e.addRecordWithAutoIDHint(ctx, row, sizeHint)
			} else {
				err = e.addRecord(ctx, row)
			}
			if err != nil {
				return err
			}
			e.ctx.GetSessionVars().StmtCtx.AddCopiedRows(1)
		}
		return nil
	default:
		return errors.Errorf("unknown on duplicate key handling: %v", e.onDuplicate)
	}
}

func (e *LoadDataWorker) addRecordLD(ctx context.Context, row []types.Datum) error {
	if row == nil {
		return nil
	}
	err := e.addRecord(ctx, row)
	if err != nil {
		if e.restrictive {
			return err
		}
		e.handleWarning(err)
	}
	return nil
}

// ReadRows reads rows from parser. When parser's reader meet EOF, it will return
// nil. For other errors it will return directly. When the rows batch is full it
// will also return nil.
// The result rows are saved in e.rows and update some members, caller can check
// if curBatchCnt == 0 to know if reached EOF.
func (e *LoadDataWorker) ReadRows(ctx context.Context, parser mydump.Parser) error {
	ignoreOneLineFn := parser.ReadRow
	if csvParser, ok := parser.(*mydump.CSVParser); ok {
		ignoreOneLineFn = func() error {
			_, _, err := csvParser.ReadUntilTerminator()
			return err
		}
	}

	for e.IgnoreLines > 0 {
		err := ignoreOneLineFn()
		if err != nil {
			if errors.Cause(err) == io.EOF {
				return nil
			}
			return err
		}

		e.IgnoreLines--
	}
	for {
		if err := parser.ReadRow(); err != nil {
			if errors.Cause(err) == io.EOF {
				return nil
			}
			return ErrLoadDataCantRead.GenWithStackByArgs(
				err.Error(),
				"Only the following formats delimited text file (csv, tsv), parquet, sql are supported. Please provide the valid source file(s)",
			)
		}
		// rowCount will be used in fillRow(), last insert ID will be assigned according to the rowCount = 1.
		// So should add first here.
		e.rowCount++
		r, err := e.parserData2TableData(ctx, parser.LastRow().Row)
		if err != nil {
			return err
		}
		e.rows = append(e.rows, r)
		e.curBatchCnt++
		if e.maxRowsInBatch != 0 && e.rowCount%e.maxRowsInBatch == 0 {
			logutil.Logger(ctx).Info("batch limit hit when inserting rows", zap.Int("maxBatchRows", e.maxChunkSize),
				zap.Uint64("totalRows", e.rowCount))
			return nil
		}
	}
}

// parserData2TableData encodes the data of parser output.
func (e *LoadDataWorker) parserData2TableData(
	ctx context.Context,
	parserData []types.Datum,
) ([]types.Datum, error) {
	var errColNumMismatch error
	switch {
	case len(parserData) < len(e.fieldMappings):
		errColNumMismatch = ErrWarnTooFewRecords.GenWithStackByArgs(e.rowCount)
	case len(parserData) > len(e.fieldMappings):
		errColNumMismatch = ErrWarnTooManyRecords.GenWithStackByArgs(e.rowCount)
	}

	if errColNumMismatch != nil {
		if e.restrictive {
			return nil, errColNumMismatch
		}
		e.handleWarning(errColNumMismatch)
	}

	row := make([]types.Datum, 0, len(e.insertColumns))
	sessionVars := e.Ctx.GetSessionVars()
	setVar := func(name string, col *types.Datum) {
		// User variable names are not case-sensitive
		// https://dev.mysql.com/doc/refman/8.0/en/user-variables.html
		name = strings.ToLower(name)
		if col == nil || col.IsNull() {
			sessionVars.UnsetUserVar(name)
		} else {
			sessionVars.SetUserVarVal(name, *col)
		}
	}

	for i := 0; i < len(e.fieldMappings); i++ {
		if i >= len(parserData) {
			if e.fieldMappings[i].Column == nil {
				setVar(e.fieldMappings[i].UserVar.Name, nil)
				continue
			}

			// If some columns is missing and their type is time and has not null flag, they should be set as current time.
			if types.IsTypeTime(e.fieldMappings[i].Column.GetType()) && mysql.HasNotNullFlag(e.fieldMappings[i].Column.GetFlag()) {
				row = append(row, types.NewTimeDatum(types.CurrentTime(e.fieldMappings[i].Column.GetType())))
				continue
			}

			row = append(row, types.NewDatum(nil))
			continue
		}

		if e.fieldMappings[i].Column == nil {
			setVar(e.fieldMappings[i].UserVar.Name, &parserData[i])
			continue
		}

		row = append(row, parserData[i])
	}
	for i := 0; i < len(e.columnAssignments); i++ {
		// eval expression of `SET` clause
		d, err := expression.EvalAstExpr(e.Ctx, e.columnAssignments[i].Expr)
		if err != nil {
			if e.restrictive {
				return nil, err
			}
			e.handleWarning(err)
		}
		row = append(row, d)
	}

	// a new row buffer will be allocated in getRow
	newRow, err := e.getRow(ctx, row)
	if err != nil {
		if e.restrictive {
			return nil, err
		}
		e.handleWarning(err)
		// TODO: should not return nil! caller will panic when lookup index
		return nil, nil
	}

	return newRow, nil
}

// SetMessage sets info message(ERR_LOAD_INFO) generated by LOAD statement, it is public because of the special way that
// LOAD statement is handled.
func (e *LoadDataWorker) SetMessage() {
	stmtCtx := e.ctx.GetSessionVars().StmtCtx
	numRecords := stmtCtx.RecordRows()
	numDeletes := stmtCtx.DeletedRows()
	numSkipped := numRecords - stmtCtx.CopiedRows()
	numWarnings := stmtCtx.WarningCount()
	msg := fmt.Sprintf(mysql.MySQLErrName[mysql.ErrLoadInfo].Raw, numRecords, numDeletes, numSkipped, numWarnings)
	e.ctx.GetSessionVars().StmtCtx.SetMessage(msg)
}

// GenerateCSVConfig generates a CSV config for parser from LoadDataWorker.
func (e *LoadDataWorker) GenerateCSVConfig() *config.CSVConfig {
	var (
		nullDef          []string
		quotedNullIsText = true
	)

	if e.NullInfo != nil {
		nullDef = append(nullDef, e.NullInfo.NullDef)
		quotedNullIsText = !e.NullInfo.OptEnclosed
	} else if e.FieldsInfo.Enclosed != nil {
		nullDef = append(nullDef, "NULL")
	}
	if e.FieldsInfo.Escaped != nil {
		nullDef = append(nullDef, string([]byte{*e.FieldsInfo.Escaped, 'N'}))
	}

	enclosed := ""
	if e.FieldsInfo.Enclosed != nil {
		enclosed = string([]byte{*e.FieldsInfo.Enclosed})
	}
	escaped := ""
	if e.FieldsInfo.Escaped != nil {
		escaped = string([]byte{*e.FieldsInfo.Escaped})
	}

	return &config.CSVConfig{
		Separator: e.FieldsInfo.Terminated,
		// ignore optionally enclosed
		Delimiter:        enclosed,
		Terminator:       e.LinesInfo.Terminated,
		NotNull:          false,
		Null:             nullDef,
		Header:           false,
		TrimLastSep:      false,
		EscapedBy:        escaped,
		StartingBy:       e.LinesInfo.Starting,
		AllowEmptyLine:   true,
		QuotedNullIsText: quotedNullIsText,
		UnescapedQuote:   true,
	}
}

// GetRows getter for rows
func (e *LoadDataWorker) GetRows() [][]types.Datum {
	return e.rows
}

// GetCurBatchCnt getter for curBatchCnt
func (e *LoadDataWorker) GetCurBatchCnt() uint64 {
	return e.curBatchCnt
}

var _ io.ReadSeekCloser = (*SimpleSeekerOnReadCloser)(nil)

// SimpleSeekerOnReadCloser provides Seek(0, SeekCurrent) on ReadCloser.
type SimpleSeekerOnReadCloser struct {
	r   io.ReadCloser
	pos int
}

// NewSimpleSeekerOnReadCloser creates a SimpleSeekerOnReadCloser.
func NewSimpleSeekerOnReadCloser(r io.ReadCloser) *SimpleSeekerOnReadCloser {
	return &SimpleSeekerOnReadCloser{r: r}
}

// Read implements io.Reader.
func (s *SimpleSeekerOnReadCloser) Read(p []byte) (n int, err error) {
	n, err = s.r.Read(p)
	s.pos += n
	return
}

// Seek implements io.Seeker.
func (s *SimpleSeekerOnReadCloser) Seek(offset int64, whence int) (int64, error) {
	// only support get reader's current offset
	if offset == 0 && whence == io.SeekCurrent {
		return int64(s.pos), nil
	}
	return 0, errors.Errorf("unsupported seek on SimpleSeekerOnReadCloser, offset: %d whence: %d", offset, whence)
}

// Close implements io.Closer.
func (s *SimpleSeekerOnReadCloser) Close() error {
	return s.r.Close()
}

// loadDataVarKeyType is a dummy type to avoid naming collision in context.
type loadDataVarKeyType int

// String defines a Stringer function for debugging and pretty printing.
func (k loadDataVarKeyType) String() string {
	return "load_data_var"
}

// LoadDataVarKey is a variable key for load data.
const LoadDataVarKey loadDataVarKeyType = 0<|MERGE_RESOLUTION|>--- conflicted
+++ resolved
@@ -307,12 +307,9 @@
 		columnsAndUserVars: plan.ColumnsAndUserVars,
 		onDuplicate:        plan.OnDuplicate,
 		Ctx:                sctx,
-<<<<<<< HEAD
 		restrictive:        restrictive,
-=======
 		getSysSessionFn:    getSysSessionFn,
 		putSysSessionFn:    putSysSessionFn,
->>>>>>> 49bf4ce6
 	}
 	if !restrictive {
 		// TODO: DupKeyAsWarning represents too many "ignore error" paths, the
