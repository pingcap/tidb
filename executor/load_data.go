// Copyright 2018 PingCAP, Inc.
//
// Licensed under the Apache License, Version 2.0 (the "License");
// you may not use this file except in compliance with the License.
// You may obtain a copy of the License at
//
//     http://www.apache.org/licenses/LICENSE-2.0
//
// Unless required by applicable law or agreed to in writing, software
// distributed under the License is distributed on an "AS IS" BASIS,
// See the License for the specific language governing permissions and
// limitations under the License.

package executor

import (
	"bytes"
	"context"
	"fmt"
	"strings"

	"github.com/pingcap/errors"
	"github.com/pingcap/parser/ast"
	"github.com/pingcap/parser/mysql"
	"github.com/pingcap/tidb/sessionctx"
	"github.com/pingcap/tidb/table"
	"github.com/pingcap/tidb/types"
	"github.com/pingcap/tidb/util/chunk"
	"github.com/pingcap/tidb/util/hack"
	"github.com/pingcap/tidb/util/logutil"
	"github.com/pingcap/tidb/util/stringutil"
	"go.uber.org/zap"
)

var (
	null = []byte("NULL")
)

// LoadDataExec represents a load data executor.
type LoadDataExec struct {
	baseExecutor

	IsLocal      bool
	OnDuplicate  ast.OnDuplicateKeyHandlingType
	loadDataInfo *LoadDataInfo
}

var insertValuesLabel fmt.Stringer = stringutil.StringerStr("InsertValues")

// NewLoadDataInfo returns a LoadDataInfo structure, and it's only used for tests now.
func NewLoadDataInfo(ctx sessionctx.Context, row []types.Datum, tbl table.Table, cols []*table.Column) *LoadDataInfo {
	insertVal := &InsertValues{baseExecutor: newBaseExecutor(ctx, nil, insertValuesLabel), Table: tbl}
	return &LoadDataInfo{
		row:          row,
		InsertValues: insertVal,
		Table:        tbl,
		Ctx:          ctx,
	}
}

// Next implements the Executor Next interface.
func (e *LoadDataExec) Next(ctx context.Context, req *chunk.Chunk) error {
	req.GrowAndReset(e.maxChunkSize)
	// TODO: support load data without local field.
	if !e.IsLocal {
		return errors.New("Load Data: don't support load data without local field")
	}
	// TODO: support load data with replace field.
	if e.OnDuplicate == ast.OnDuplicateKeyHandlingReplace {
		return errors.New("Load Data: don't support load data with replace field")
	}
	// TODO: support lines terminated is "".
	if len(e.loadDataInfo.LinesInfo.Terminated) == 0 {
		return errors.New("Load Data: don't support load data terminated is nil")
	}

	sctx := e.loadDataInfo.ctx
	val := sctx.Value(LoadDataVarKey)
	if val != nil {
		sctx.SetValue(LoadDataVarKey, nil)
		return errors.New("Load Data: previous load data option isn't closed normal")
	}
	if e.loadDataInfo.Path == "" {
		return errors.New("Load Data: infile path is empty")
	}
	sctx.SetValue(LoadDataVarKey, e.loadDataInfo)

	return nil
}

// Close implements the Executor Close interface.
func (e *LoadDataExec) Close() error {
	return nil
}

// Open implements the Executor Open interface.
func (e *LoadDataExec) Open(ctx context.Context) error {
	if e.loadDataInfo.insertColumns != nil {
		e.loadDataInfo.initEvalBuffer()
	}
	return nil
}

// LoadDataInfo saves the information of loading data operation.
type LoadDataInfo struct {
	*InsertValues

	row         []types.Datum
	Path        string
	Table       table.Table
	FieldsInfo  *ast.FieldsClause
	LinesInfo   *ast.LinesClause
	IgnoreLines uint64
	Ctx         sessionctx.Context
	rows        [][]types.Datum
}

// SetMaxRowsInBatch sets the max number of rows to insert in a batch.
func (e *LoadDataInfo) SetMaxRowsInBatch(limit uint64) {
	e.maxRowsInBatch = limit
	if uint64(cap(e.rows)) < limit {
		e.rows = make([][]types.Datum, 0, limit)
		for i := 0; uint64(i) < limit; i++ {
			e.rows = append(e.rows, make([]types.Datum, len(e.Table.Cols())))
		}
	}
}

// getValidData returns prevData and curData that starts from starting symbol.
// If the data doesn't have starting symbol, prevData is nil and curData is curData[len(curData)-startingLen+1:].
// If curData size less than startingLen, curData is returned directly.
func (e *LoadDataInfo) getValidData(prevData, curData []byte) ([]byte, []byte) {
	startingLen := len(e.LinesInfo.Starting)
	if startingLen == 0 {
		return prevData, curData
	}

	prevLen := len(prevData)
	if prevLen > 0 {
		// starting symbol in the prevData
		idx := strings.Index(string(hack.String(prevData)), e.LinesInfo.Starting)
		if idx != -1 {
			return prevData[idx:], curData
		}

		// starting symbol in the middle of prevData and curData
		restStart := curData
		if len(curData) >= startingLen {
			restStart = curData[:startingLen-1]
		}
		prevData = append(prevData, restStart...)
		idx = strings.Index(string(hack.String(prevData)), e.LinesInfo.Starting)
		if idx != -1 {
			return prevData[idx:prevLen], curData
		}
	}

	// starting symbol in the curData
	idx := strings.Index(string(hack.String(curData)), e.LinesInfo.Starting)
	if idx != -1 {
		return nil, curData[idx:]
	}

	// no starting symbol
	if len(curData) >= startingLen {
		curData = curData[len(curData)-startingLen+1:]
	}
	return nil, curData
}

// getLine returns a line, curData, the next data start index and a bool value.
// If it has starting symbol the bool is true, otherwise is false.
func (e *LoadDataInfo) getLine(prevData, curData []byte) ([]byte, []byte, bool) {
	startingLen := len(e.LinesInfo.Starting)
	prevData, curData = e.getValidData(prevData, curData)
	if prevData == nil && len(curData) < startingLen {
		return nil, curData, false
	}

	prevLen := len(prevData)
	terminatedLen := len(e.LinesInfo.Terminated)
	curStartIdx := 0
	if prevLen < startingLen {
		curStartIdx = startingLen - prevLen
	}
	endIdx := -1
	if len(curData) >= curStartIdx {
		endIdx = strings.Index(string(hack.String(curData[curStartIdx:])), e.LinesInfo.Terminated)
	}
	if endIdx == -1 {
		// no terminated symbol
		if len(prevData) == 0 {
			return nil, curData, true
		}

		// terminated symbol in the middle of prevData and curData
		curData = append(prevData, curData...)
		endIdx = strings.Index(string(hack.String(curData[startingLen:])), e.LinesInfo.Terminated)
		if endIdx != -1 {
			nextDataIdx := startingLen + endIdx + terminatedLen
			return curData[startingLen : startingLen+endIdx], curData[nextDataIdx:], true
		}
		// no terminated symbol
		return nil, curData, true
	}

	// terminated symbol in the curData
	nextDataIdx := curStartIdx + endIdx + terminatedLen
	if len(prevData) == 0 {
		return curData[curStartIdx : curStartIdx+endIdx], curData[nextDataIdx:], true
	}

	// terminated symbol in the curData
	prevData = append(prevData, curData[:nextDataIdx]...)
	endIdx = strings.Index(string(hack.String(prevData[startingLen:])), e.LinesInfo.Terminated)
	if endIdx >= prevLen {
		return prevData[startingLen : startingLen+endIdx], curData[nextDataIdx:], true
	}

	// terminated symbol in the middle of prevData and curData
	lineLen := startingLen + endIdx + terminatedLen
	return prevData[startingLen : startingLen+endIdx], curData[lineLen-prevLen:], true
}

// InsertData inserts data into specified table according to the specified format.
// If it has the rest of data isn't completed the processing, then it returns without completed data.
// If the number of inserted rows reaches the batchRows, then the second return value is true.
// If prevData isn't nil and curData is nil, there are no other data to deal with and the isEOF is true.
func (e *LoadDataInfo) InsertData(ctx context.Context, prevData, curData []byte) ([]byte, bool, error) {
	if len(prevData) == 0 && len(curData) == 0 {
		return nil, false, nil
	}
	var line []byte
	var isEOF, hasStarting, reachLimit bool
	if len(prevData) > 0 && len(curData) == 0 {
		isEOF = true
		prevData, curData = curData, prevData
	}
	for len(curData) > 0 {
		line, curData, hasStarting = e.getLine(prevData, curData)
		prevData = nil
		// If it doesn't find the terminated symbol and this data isn't the last data,
		// the data can't be inserted.
		if line == nil && !isEOF {
			break
		}
		// If doesn't find starting symbol, this data can't be inserted.
		if !hasStarting {
			if isEOF {
				curData = nil
			}
			break
		}
		if line == nil && isEOF {
			line = curData[len(e.LinesInfo.Starting):]
			curData = nil
		}

		if e.IgnoreLines > 0 {
			e.IgnoreLines--
			continue
		}
		cols, err := e.getFieldsFromLine(line)
		if err != nil {
			return nil, false, err
		}
		e.colsToRow(ctx, cols)
		e.rowCount++
		e.curBatchCnt++
		if e.maxRowsInBatch != 0 && e.rowCount%e.maxRowsInBatch == 0 {
			reachLimit = true
			logutil.BgLogger().Info("batch limit hit when inserting rows", zap.Int("maxBatchRows", e.maxChunkSize),
				zap.Uint64("totalRows", e.rowCount))
			break
		}
	}
	return curData, reachLimit, nil
}

// CheckAndInsertOneBatch is used to commit one transaction batch full filled data
func (e *LoadDataInfo) CheckAndInsertOneBatch(ctx context.Context) error {
	var err error
	if e.curBatchCnt == 0 {
		return err
	}
	e.ctx.GetSessionVars().StmtCtx.AddRecordRows(e.curBatchCnt)
	err = e.batchCheckAndInsert(ctx, e.rows[0:e.curBatchCnt], e.addRecordLD)
	if err != nil {
		return err
	}
	e.curBatchCnt = 0
	return err
}

// SetMessage sets info message(ERR_LOAD_INFO) generated by LOAD statement, it is public because of the special way that
// LOAD statement is handled.
func (e *LoadDataInfo) SetMessage() {
	stmtCtx := e.ctx.GetSessionVars().StmtCtx
	numRecords := stmtCtx.RecordRows()
	numDeletes := 0
	numSkipped := numRecords - stmtCtx.CopiedRows()
	numWarnings := stmtCtx.WarningCount()
	msg := fmt.Sprintf(mysql.MySQLErrName[mysql.ErrLoadInfo], numRecords, numDeletes, numSkipped, numWarnings)
	e.ctx.GetSessionVars().StmtCtx.SetMessage(msg)
}

func (e *LoadDataInfo) colsToRow(ctx context.Context, cols []field) []types.Datum {
	totalCols := e.Table.Cols()
	for i := 0; i < len(e.row); i++ {
		if i >= len(cols) {
			// If some columns is missing and their type is time and has not null flag, they should be set as current time.
			if types.IsTypeTime(totalCols[i].Tp) && mysql.HasNotNullFlag(totalCols[i].Flag) {
				e.row[i].SetMysqlTime(types.CurrentTime(totalCols[i].Tp))
				continue
			}
			e.row[i].SetNull()
			continue
		}
		// The field with only "\N" in it is handled as NULL in the csv file.
		// See http://dev.mysql.com/doc/refman/5.7/en/load-data.html
		if cols[i].maybeNull && string(cols[i].str) == "N" {
			e.row[i].SetNull()
		} else {
			e.row[i].SetString(string(cols[i].str))
		}
	}
	row, err := e.getRowInPlace(ctx, e.row, e.rows[e.curBatchCnt])
	if err != nil {
		e.handleWarning(err)
		return nil
	}
	return row
}

func (e *LoadDataInfo) addRecordLD(ctx context.Context, row []types.Datum) (int64, error) {
	if row == nil {
		return 0, nil
	}
	h, err := e.addRecord(ctx, row)
	if err != nil {
		e.handleWarning(err)
	}
	return h, nil
}

type field struct {
	str       []byte
	maybeNull bool
	enclosed  bool
}

type fieldWriter struct {
	pos           int
	term          *string
	ReadBuf       *[]byte
	OutputBuf     []byte
	enclosedChar  byte
	fieldTermChar byte
<<<<<<< HEAD
	isEnclosed    bool
	isLineStart   bool
	isFieldStart  bool
=======
	term          string
	isEnclosed    bool
	isLineStart   bool
	isFieldStart  bool
	ReadBuf       []byte
	OutputBuf     []byte
>>>>>>> 3d6c5619
}

func (w *fieldWriter) Init(enclosedChar byte, fieldTermChar byte, readBuf []byte, term string) {
	w.isEnclosed = false
	w.isLineStart = true
	w.isFieldStart = true
	w.ReadBuf = readBuf
	w.enclosedChar = enclosedChar
	w.fieldTermChar = fieldTermChar
	w.term = term
}

func (w *fieldWriter) putback() {
	w.pos--
}

func (w *fieldWriter) getChar() (bool, byte) {
	if w.pos < len(w.ReadBuf) {
		ret := w.ReadBuf[w.pos]
		w.pos++
		return true, ret
	}
	return false, 0
}

func (w *fieldWriter) isTerminator() bool {
	chkpt, isterm := w.pos, true
	for i := 1; i < len(w.term); i++ {
		flag, ch := w.getChar()
		if !flag || ch != w.term[i] {
			isterm = false
			break
		}
	}
	if !isterm {
		w.pos = chkpt
		return false
	}
	return true
}

func (w *fieldWriter) outputField(enclosed bool) field {
	var fild []byte
	start := 0
	if enclosed {
		start = 1
	}
	for i := start; i < len(w.OutputBuf); i++ {
		fild = append(fild, w.OutputBuf[i])
	}
	if len(fild) == 0 {
		fild = []byte("")
	}
	w.OutputBuf = w.OutputBuf[0:0]
	w.isEnclosed = false
	w.isFieldStart = true
	return field{fild, false, enclosed}
}

func (w *fieldWriter) GetField() (bool, field) {
	// The first return value implies whether fieldWriter read the last character of line.
	if w.isLineStart {
		_, ch := w.getChar()
		if ch == w.enclosedChar {
			w.isEnclosed = true
			w.isFieldStart, w.isLineStart = false, false
			w.OutputBuf = append(w.OutputBuf, ch)
		} else {
			w.putback()
		}
	}
	for {
		flag, ch := w.getChar()
		if !flag {
			ret := w.outputField(false)
			return true, ret
		}
		if ch == w.enclosedChar && w.isFieldStart {
			// If read enclosed char at field start.
			w.isEnclosed = true
			w.OutputBuf = append(w.OutputBuf, ch)
			w.isLineStart, w.isFieldStart = false, false
			continue
		}
		w.isLineStart, w.isFieldStart = false, false
		if ch == w.fieldTermChar && !w.isEnclosed {
			// If read filed terminate char.
			if w.isTerminator() {
				ret := w.outputField(false)
				return false, ret
			}
			w.OutputBuf = append(w.OutputBuf, ch)
		} else if ch == w.enclosedChar && w.isEnclosed {
			// If read enclosed char, look ahead.
			flag, ch = w.getChar()
			if !flag {
				ret := w.outputField(true)
				return true, ret
			} else if ch == w.enclosedChar {
				w.OutputBuf = append(w.OutputBuf, ch)
				continue
			} else if ch == w.fieldTermChar {
				// If the next char is fieldTermChar, look ahead.
				if w.isTerminator() {
					ret := w.outputField(true)
					return false, ret
				}
				w.OutputBuf = append(w.OutputBuf, ch)
			} else {
				// If there is no terminator behind enclosedChar, put the char back.
				w.OutputBuf = append(w.OutputBuf, w.enclosedChar)
				w.putback()
			}
		} else if ch == '\\' {
			// TODO: escape only support '\'
			w.OutputBuf = append(w.OutputBuf, ch)
			flag, ch = w.getChar()
			if flag {
				if ch == w.enclosedChar {
					w.OutputBuf = append(w.OutputBuf, ch)
				} else {
					w.putback()
				}
			}
		} else {
			w.OutputBuf = append(w.OutputBuf, ch)
		}
	}
}

// getFieldsFromLine splits line according to fieldsInfo.
func (e *LoadDataInfo) getFieldsFromLine(line []byte) ([]field, error) {
	var (
		reader fieldWriter
		fields []field
	)

	if len(line) == 0 {
		str := []byte("")
		fields = append(fields, field{str, false, false})
		return fields, nil
	}

	reader.Init(e.FieldsInfo.Enclosed, e.FieldsInfo.Terminated[0], line, e.FieldsInfo.Terminated)
	for {
		eol, f := reader.GetField()
		f = f.escape()
		if bytes.Equal(f.str, null) && !f.enclosed {
			f.str = []byte{'N'}
			f.maybeNull = true
		}
		fields = append(fields, f)
		if eol {
			break
		}
	}
	return fields, nil
}

// escape handles escape characters when running load data statement.
// See http://dev.mysql.com/doc/refman/5.7/en/load-data.html
// TODO: escape only support '\' as the `ESCAPED BY` character, it should support specify characters.
func (f *field) escape() field {
	pos := 0
	for i := 0; i < len(f.str); i++ {
		c := f.str[i]
		if i+1 < len(f.str) && f.str[i] == '\\' {
			c = f.escapeChar(f.str[i+1])
			i++
		}

		f.str[pos] = c
		pos++
	}
	return field{f.str[:pos], f.maybeNull, f.enclosed}
}

func (f *field) escapeChar(c byte) byte {
	switch c {
	case '0':
		return 0
	case 'b':
		return '\b'
	case 'n':
		return '\n'
	case 'r':
		return '\r'
	case 't':
		return '\t'
	case 'Z':
		return 26
	case 'N':
		f.maybeNull = true
		return c
	case '\\':
		return c
	default:
		return c
	}
}

// loadDataVarKeyType is a dummy type to avoid naming collision in context.
type loadDataVarKeyType int

// String defines a Stringer function for debugging and pretty printing.
func (k loadDataVarKeyType) String() string {
	return "load_data_var"
}

// LoadDataVarKey is a variable key for load data.
const LoadDataVarKey loadDataVarKeyType = 0<|MERGE_RESOLUTION|>--- conflicted
+++ resolved
@@ -352,22 +352,14 @@
 type fieldWriter struct {
 	pos           int
 	term          *string
-	ReadBuf       *[]byte
+	ReadBuf       []byte
 	OutputBuf     []byte
 	enclosedChar  byte
 	fieldTermChar byte
-<<<<<<< HEAD
-	isEnclosed    bool
-	isLineStart   bool
-	isFieldStart  bool
-=======
 	term          string
 	isEnclosed    bool
 	isLineStart   bool
 	isFieldStart  bool
-	ReadBuf       []byte
-	OutputBuf     []byte
->>>>>>> 3d6c5619
 }
 
 func (w *fieldWriter) Init(enclosedChar byte, fieldTermChar byte, readBuf []byte, term string) {
