// Copyright 2018 PingCAP, Inc.
//
// Licensed under the Apache License, Version 2.0 (the "License");
// you may not use this file except in compliance with the License.
// You may obtain a copy of the License at
//
//     http://www.apache.org/licenses/LICENSE-2.0
//
// Unless required by applicable law or agreed to in writing, software
// distributed under the License is distributed on an "AS IS" BASIS,
// WITHOUT WARRANTIES OR CONDITIONS OF ANY KIND, either express or implied.
// See the License for the specific language governing permissions and
// limitations under the License.

package executor

import (
	"context"
	"fmt"
	"io"
<<<<<<< HEAD
	"math"
	"path/filepath"
=======
>>>>>>> 976148d8
	"strings"
	"sync/atomic"
	"time"

	"github.com/pingcap/errors"
	"github.com/pingcap/failpoint"
	"github.com/pingcap/tidb/br/pkg/lightning/mydump"
	"github.com/pingcap/tidb/executor/asyncloaddata"
	"github.com/pingcap/tidb/executor/importer"
	"github.com/pingcap/tidb/expression"
	"github.com/pingcap/tidb/kv"
	"github.com/pingcap/tidb/parser/ast"
	"github.com/pingcap/tidb/parser/model"
	"github.com/pingcap/tidb/parser/mysql"
	"github.com/pingcap/tidb/parser/terror"
	plannercore "github.com/pingcap/tidb/planner/core"
	"github.com/pingcap/tidb/sessionctx"
	"github.com/pingcap/tidb/sessionctx/stmtctx"
	"github.com/pingcap/tidb/sessiontxn"
	"github.com/pingcap/tidb/table"
	"github.com/pingcap/tidb/types"
	"github.com/pingcap/tidb/util/chunk"
	"github.com/pingcap/tidb/util/dbterror/exeerrors"
	"github.com/pingcap/tidb/util/logutil"
	"github.com/pingcap/tidb/util/sqlexec"
<<<<<<< HEAD
	"github.com/pingcap/tidb/util/stringutil"
=======
	"github.com/pingcap/tidb/util/syncutil"
>>>>>>> 976148d8
	"go.uber.org/zap"
	"golang.org/x/sync/errgroup"
)

var (
	taskQueueSize = 16 // the maximum number of pending tasks to commit in queue
)

// LoadDataExec represents a load data executor.
type LoadDataExec struct {
	baseExecutor

	FileLocRef     ast.FileLocRefTp
	OnDuplicate    ast.OnDuplicateKeyHandlingType
	loadDataWorker *LoadDataWorker
	detachHandled  bool
}

func buildCloseSessionOnErr(
	err *error,
	sctx sessionctx.Context,
	closeFn func(sessionctx.Context),
) func() {
	return func() {
		if err != nil && *err != nil {
			closeFn(sctx)
		}
	}
}

// Next implements the Executor Next interface.
func (e *LoadDataExec) Next(ctx context.Context, req *chunk.Chunk) (err error) {
	req.GrowAndReset(e.maxChunkSize)
	if e.detachHandled {
		// need to return an empty req to indicate all results have been written
		return nil
	}
	ctx = kv.WithInternalSourceType(ctx, kv.InternalLoadData)

	switch e.FileLocRef {
	case ast.FileLocServerOrRemote:
<<<<<<< HEAD
		b, path, err2 := e.loadDataWorker.resolveRemoteStorage()
		if err2 != nil {
			CloseSession(e.loadDataWorker.encodeWorker.ctx)
			CloseSession(e.loadDataWorker.commitWorker.ctx)
			return err2
		}
		jobID, err2 := e.loadFromRemote(ctx, b, path)
=======
		jobID, err2 := e.loadDataWorker.loadRemote(ctx)
>>>>>>> 976148d8
		if err2 != nil {
			return err2
		}
		if e.loadDataWorker.controller.Detached {
			req.AppendInt64(0, jobID)
			e.detachHandled = true
		}
	case ast.FileLocClient:
		if e.loadDataWorker.controller.Detached {
			return exeerrors.ErrLoadDataCantDetachWithLocal
		}

		// let caller use handleQuerySpecial to read data in this connection
		sctx := e.loadDataWorker.UserSctx
		val := sctx.Value(LoadDataVarKey)
		if val != nil {
			sctx.SetValue(LoadDataVarKey, nil)
			return errors.New("previous load data option wasn't closed normally")
		}
		sctx.SetValue(LoadDataVarKey, e.loadDataWorker)
	}
	return nil
}

<<<<<<< HEAD
func (e *LoadDataWorker) resolveRemoteStorage() (*backup.StorageBackend, string, error) {
	u, err := storage.ParseRawURL(e.GetInfilePath())
	if err != nil {
		return nil, "", exeerrors.ErrLoadDataInvalidURI.GenWithStackByArgs(err.Error())
	}
	path := strings.Trim(u.Path, "/")
	u.Path = ""
	b, err := storage.ParseBackendFromURL(u, nil)
	if err != nil {
		return nil, "", exeerrors.ErrLoadDataInvalidURI.GenWithStackByArgs(getMsgFromBRError(err))
	}
	if b.GetLocal() != nil {
		return nil, "", exeerrors.ErrLoadDataFromServerDisk.GenWithStackByArgs(e.GetInfilePath())
	}
	// try to find pattern error in advance
	_, err = filepath.Match(stringutil.EscapeGlobExceptAsterisk(path), "")
	if err != nil {
		return nil, "", exeerrors.ErrLoadDataInvalidURI.GenWithStackByArgs("Glob pattern error: " + err.Error())
	}
	return b, path, nil
}

func (e *LoadDataExec) loadFromRemote(
	ctx context.Context,
	b *backup.StorageBackend,
	path string,
) (int64, error) {
	opt := &storage.ExternalStorageOptions{}
	if intest.InTest {
		opt.NoCredentials = true
	}
	s, err := storage.New(ctx, b, opt)
	if err != nil {
		return 0, exeerrors.ErrLoadDataCantAccess.GenWithStackByArgs(getMsgFromBRError(err))
	}

	idx := strings.IndexByte(path, '*')
	// simple path when the INFILE represent one file
	if idx == -1 {
		opener := func(ctx context.Context) (io.ReadSeekCloser, error) {
			fileReader, err2 := s.Open(ctx, path)
			if err2 != nil {
				return nil, exeerrors.ErrLoadDataCantRead.GenWithStackByArgs(getMsgFromBRError(err2), "Please check the INFILE path is correct")
			}
			return fileReader, nil
		}

		// try to read the file size to report progress. Don't fail the main load
		// if this fails to tolerate transient errors.
		filesize := int64(-1)
		reader, err2 := opener(ctx)
		if err2 == nil {
			size, err3 := reader.Seek(0, io.SeekEnd)
			if err3 != nil {
				logutil.Logger(ctx).Warn("failed to read file size by seek in LOAD DATA",
					zap.Error(err3))
			} else {
				filesize = size
			}
			terror.Log(reader.Close())
		}

		return e.loadDataWorker.Load(ctx, []LoadDataReaderInfo{{
			Opener: opener,
			Remote: &loadRemoteInfo{store: s, path: path, size: filesize},
		}})
	}

	// when the INFILE represent multiple files
	readerInfos := make([]LoadDataReaderInfo, 0, 8)
	commonPrefix := path[:idx]
	// we only support '*', in order to reuse glob library manually escape the path
	escapedPath := stringutil.EscapeGlobExceptAsterisk(path)

	err = s.WalkDir(ctx, &storage.WalkOption{ObjPrefix: commonPrefix},
		func(remotePath string, size int64) error {
			// we have checked in LoadDataExec.Next
			//nolint: errcheck
			match, _ := filepath.Match(escapedPath, remotePath)
			if !match {
				return nil
			}
			readerInfos = append(readerInfos, LoadDataReaderInfo{
				Opener: func(ctx context.Context) (io.ReadSeekCloser, error) {
					fileReader, err2 := s.Open(ctx, remotePath)
					if err2 != nil {
						return nil, exeerrors.ErrLoadDataCantRead.GenWithStackByArgs(getMsgFromBRError(err2), "Please check the INFILE path is correct")
					}
					return fileReader, nil
				},
				Remote: &loadRemoteInfo{
					store: s,
					path:  remotePath,
					size:  size,
				},
			})
			return nil
		})
	if err != nil {
		return 0, err
	}

	return e.loadDataWorker.Load(ctx, readerInfos)
=======
// Close implements the Executor Close interface.
func (e *LoadDataExec) Close() error {
	if e.runtimeStats != nil && e.loadDataWorker != nil && e.loadDataWorker.stats != nil {
		defer e.ctx.GetSessionVars().StmtCtx.RuntimeStatsColl.RegisterStats(e.id, e.loadDataWorker.stats)
	}
	return nil
}

// Open implements the Executor Open interface.
func (e *LoadDataExec) Open(_ context.Context) error {
	if e.loadDataWorker.insertColumns != nil {
		e.loadDataWorker.initEvalBuffer()
	}
	// Init for runtime stats.
	e.loadDataWorker.collectRuntimeStatsEnabled()
	return nil
>>>>>>> 976148d8
}

// commitTask is used for passing data from processStream goroutine to commitWork goroutine.
type commitTask struct {
	cnt  uint64
	rows [][]types.Datum

	fileSize int64
}

// LoadDataWorker does a LOAD DATA job.
type LoadDataWorker struct {
	UserSctx sessionctx.Context

	// TODO: they should be []T to support concurrent load data.
	encodeWorker *encodeWorker
	commitWorker *commitWorker

	controller *importer.LoadDataController

	table    table.Table
	progress *asyncloaddata.Progress
}

func setNonRestrictiveFlags(stmtCtx *stmtctx.StatementContext) {
	// TODO: DupKeyAsWarning represents too many "ignore error" paths, the
	// meaning of this flag is not clear. I can only reuse it here.
	stmtCtx.DupKeyAsWarning = true
	stmtCtx.TruncateAsWarning = true
	stmtCtx.BadNullAsWarning = true
}

// NewLoadDataWorker creates a new LoadDataWorker that is ready to work.
func NewLoadDataWorker(
	userSctx sessionctx.Context,
	plan *plannercore.LoadData,
	tbl table.Table,
) (w *LoadDataWorker, err error) {
	controller, err := importer.NewLoadDataController(userSctx, plan, tbl)
	if err != nil {
		return nil, err
	}

	if !controller.Restrictive {
		setNonRestrictiveFlags(userSctx.GetSessionVars().StmtCtx)
	}

	// TODO: create N InsertValues where N is threadCnt
	encodeCore, err2 := createInsertValues(userSctx, plan, tbl, controller)
	if err2 != nil {
		return nil, err2
	}
	defer buildCloseSessionOnErr(&err, encodeCore.ctx, CloseSession)()
	commitCore, err2 := createInsertValues(userSctx, plan, tbl, controller)
	if err2 != nil {
		return nil, err2
	}
	defer buildCloseSessionOnErr(&err, commitCore.ctx, CloseSession)()

<<<<<<< HEAD
	encode := &encodeWorker{
		InsertValues: encodeCore,
		controller:   controller,
		killed:       &userSctx.GetSessionVars().Killed,
=======
	insertVal := &InsertValues{
		baseExecutor:   newBaseExecutor(sctx, nil, plan.ID()),
		Table:          tbl,
		Columns:        plan.Columns,
		GenExprs:       plan.GenCols.Exprs,
		isLoadData:     true,
		txnInUse:       syncutil.Mutex{},
		maxRowsInBatch: uint64(controller.BatchSize),
>>>>>>> 976148d8
	}
	encode.resetBatch()
	progress := asyncloaddata.NewProgress()
	commit := &commitWorker{
		InsertValues: commitCore,
		controller:   controller,
		progress:     progress,
	}
	loadDataWorker := &LoadDataWorker{
		UserSctx:     userSctx,
		encodeWorker: encode,
		commitWorker: commit,
		table:        tbl,
		controller:   controller,
		progress:     progress,
	}
	return loadDataWorker, nil
}

<<<<<<< HEAD
// createInsertValues creates InsertValues whose session context is a clone of
// userSctx.
func createInsertValues(
	userSctx sessionctx.Context,
	plan *plannercore.LoadData,
	tbl table.Table,
	controller *importer.LoadDataController,
) (insertVal *InsertValues, err error) {
	sysSession, err2 := CreateSession(userSctx)
	if err2 != nil {
		return nil, err2
	}
	defer buildCloseSessionOnErr(&err, sysSession, CloseSession)()
=======
func (e *LoadDataWorker) initInsertValues() error {
	e.insertColumns = e.controller.InsertColumns
	e.rowLen = len(e.insertColumns)
>>>>>>> 976148d8

	err = ResetContextOfStmt(sysSession, &ast.LoadDataStmt{})
	if err != nil {
		return nil, err
	}
	// copy the related variables to the new session
	// I have no confident that all needed variables are copied :(
	fromVars := userSctx.GetSessionVars()
	toVars := sysSession.GetSessionVars()
	toVars.User = fromVars.User
	toVars.CurrentDB = fromVars.CurrentDB
	toVars.SQLMode = fromVars.SQLMode
	if !controller.Restrictive {
		setNonRestrictiveFlags(toVars.StmtCtx)
	}
	toVars.StmtCtx.InitSQLDigest(fromVars.StmtCtx.SQLDigest())

	insertColumns := controller.GetInsertColumns()
	hasExtraHandle := false
	for _, col := range insertColumns {
		if col.Name.L == model.ExtraHandleName.L {
			if !userSctx.GetSessionVars().AllowWriteRowID {
				return nil, errors.Errorf("load data statement for _tidb_rowid are not supported")
			}
			hasExtraHandle = true
			break
		}
	}
	ret := &InsertValues{
		baseExecutor:   newBaseExecutor(sysSession, nil, plan.ID()),
		Table:          tbl,
		Columns:        plan.Columns,
		GenExprs:       plan.GenCols.Exprs,
		maxRowsInBatch: uint64(controller.GetBatchSize()),
		insertColumns:  insertColumns,
		rowLen:         len(insertColumns),
		hasExtraHandle: hasExtraHandle,
	}
	if len(insertColumns) > 0 {
		ret.initEvalBuffer()
	}
	ret.collectRuntimeStatsEnabled()
	return ret, nil
}

func (e *LoadDataWorker) loadRemote(ctx context.Context) (int64, error) {
	if err2 := e.controller.InitDataFiles(ctx); err2 != nil {
		return 0, err2
	}

	if e.controller.ImportMode == importer.PhysicalImportMode {
		return e.controller.PhysicalImport(ctx)
	}

	dataReaderInfos := e.controller.GetLoadDataReaderInfos()
	return e.Load(ctx, dataReaderInfos)
}

// Load reads from readerInfos and do load data job.
func (e *LoadDataWorker) Load(
	ctx context.Context,
	readerInfos []importer.LoadDataReaderInfo,
) (int64, error) {
	var (
		jobID int64
		err   error
	)

	s, err := CreateSession(e.UserSctx)
	if err != nil {
		return 0, err
	}
	defer CloseSession(s)

	sqlExec := s.(sqlexec.SQLExecutor)

	jobID, err = asyncloaddata.CreateLoadDataJob(
		ctx,
		sqlExec,
		e.GetInfilePath(),
		e.controller.DBName,
		e.table.Meta().Name.O,
		importer.LogicalImportMode,
		e.UserSctx.GetSessionVars().User.String(),
	)
	if err != nil {
		return 0, err
	}

	if e.controller.Detached {
		go func() {
			detachedCtx := context.Background()
			detachedCtx = kv.WithInternalSourceType(detachedCtx, kv.InternalLoadData)
			// error is stored in system table, so we can ignore it here
			//nolint: errcheck
			_ = e.doLoad(detachedCtx, readerInfos, jobID)
		}()
		return jobID, nil
	}
	return jobID, e.doLoad(ctx, readerInfos, jobID)
}

func (e *LoadDataWorker) doLoad(
	ctx context.Context,
	readerInfos []importer.LoadDataReaderInfo,
	jobID int64,
) (err error) {
	defer func() {
		e.encodeWorker.ctx.GetSessionVars().StmtCtx.RuntimeStatsColl.RegisterStats(e.encodeWorker.id, e.encodeWorker.stats)
		e.commitWorker.ctx.GetSessionVars().StmtCtx.RuntimeStatsColl.RegisterStats(e.commitWorker.id, e.commitWorker.stats)

		CloseSession(e.encodeWorker.ctx)
		CloseSession(e.commitWorker.ctx)
	}()

	// get a session for UpdateJobProgress.
	s, err := CreateSession(e.UserSctx)
	if err != nil {
		return err
	}
	defer CloseSession(s)

	sqlExec := s.(sqlexec.SQLExecutor)

	var msg string
	defer func() {
		// write the ending status even if user context is canceled.
		ctx2 := context.Background()
		ctx2 = kv.WithInternalSourceType(ctx2, kv.InternalLoadData)
		if err == nil {
			err2 := asyncloaddata.FinishJob(
				ctx2,
				sqlExec,
				jobID,
				msg)
			terror.Log(err2)
			return
		}
		errMsg := err.Error()
		if errImpl, ok := errors.Cause(err).(*errors.Error); ok {
			b, marshalErr := errImpl.MarshalJSON()
			if marshalErr == nil {
				errMsg = string(b)
			}
		}

		err2 := asyncloaddata.FailJob(ctx2, sqlExec, jobID, errMsg)
		terror.Log(err2)
	}()

	failpoint.Inject("AfterCreateLoadDataJob", nil)

	totalFilesize := int64(0)
	hasErr := false
	for _, readerInfo := range readerInfos {
		if readerInfo.Remote == nil {
			logutil.Logger(ctx).Warn("can not get total file size when LOAD DATA from local file")
			hasErr = true
			break
		}
		totalFilesize += readerInfo.Remote.FileSize
	}
	if !hasErr {
		e.progress.SourceFileSize = totalFilesize
	}

	err = asyncloaddata.StartJob(ctx, sqlExec, jobID)
	if err != nil {
		return err
	}

	failpoint.Inject("AfterStartJob", nil)

	group, groupCtx := errgroup.WithContext(ctx)
	// done is used to let commitWork goroutine notify UpdateJobProgress
	// goroutine that the job is finished.
	done := make(chan struct{})
	commitTaskCh := make(chan commitTask, taskQueueSize)

	// processStream goroutine.
	group.Go(func() error {
		err := sessiontxn.NewTxn(ctx, e.encodeWorker.ctx)
		if err != nil {
			return err
		}
		for _, info := range readerInfos {
<<<<<<< HEAD
			reader, err2 := info.Opener(ctx)
			if err2 != nil {
				return err2
			}

			parser, err2 = e.encodeWorker.buildParser(ctx, reader, info.Remote)
=======
			dataParser, err2 := e.controller.GetParser(ctx, info)
>>>>>>> 976148d8
			if err2 != nil {
				return err2
			}
<<<<<<< HEAD
			err2 = e.encodeWorker.processStream(groupCtx, parser, reader, commitTaskCh)
			terror.Log(reader.Close())
=======
			err2 = e.processStream(groupCtx, dataParser)
			terror.Log(dataParser.Close())
>>>>>>> 976148d8
			if err2 != nil {
				return err2
			}
		}

		close(commitTaskCh)
		return nil
	})
	// commitWork goroutine.
	group.Go(func() error {
		failpoint.Inject("BeforeCommitWork", nil)
		err2 := e.commitWorker.commitWork(groupCtx, commitTaskCh)
		if err2 == nil {
			close(done)
		}
		return err2
	})
	// UpdateJobProgress goroutine.
	group.Go(func() error {
		ticker := time.NewTicker(time.Duration(asyncloaddata.HeartBeatInSec) * time.Second)
		defer ticker.Stop()

		for {
			select {
			case <-done:
				// When done, try to update progress to reach 100%
				ok, err2 := asyncloaddata.UpdateJobProgress(ctx, sqlExec, jobID, e.progress.String())
				if !ok || err2 != nil {
					logutil.Logger(ctx).Warn("failed to update job progress when finished",
						zap.Bool("ok", ok), zap.Error(err2))
				}
				return nil
			case <-groupCtx.Done():
				return nil
			case <-ticker.C:
				ok, err2 := asyncloaddata.UpdateJobProgress(ctx, sqlExec, jobID, e.progress.String())
				if err2 != nil {
					return err2
				}
				if !ok {
					return errors.Errorf("failed to update job progress, the job %d is interrupted by user or failed to keepalive", jobID)
				}
			}
		}
	})

	err = group.Wait()
	msg = e.mergeAndSetMessage()
	return err
}

<<<<<<< HEAD
// encodeWorker is a sub-worker of LoadDataWorker that dedicated to encode data.
type encodeWorker struct {
	*InsertValues
	controller *importer.LoadDataController
	killed     *uint32
	rows       [][]types.Datum
}

func (w *encodeWorker) buildParser(
	ctx context.Context,
	reader io.ReadSeekCloser,
	remote *loadRemoteInfo,
) (parser mydump.Parser, err error) {
	switch w.controller.Format {
	case importer.LoadDataFormatDelimitedData:
		// CSV-like
		parser, err = mydump.NewCSVParser(
			ctx,
			w.controller.GenerateCSVConfig(),
			reader,
			importer.LoadDataReadBlockSize,
			nil,
			false,
			// TODO: support charset conversion
			nil)
	case importer.LoadDataFormatSQLDump:
		parser = mydump.NewChunkParser(
			ctx,
			w.ctx.GetSessionVars().SQLMode,
			reader,
			importer.LoadDataReadBlockSize,
			nil,
		)
	case importer.LoadDataFormatParquet:
		if remote == nil {
			return nil, exeerrors.ErrLoadParquetFromLocal
		}
		parser, err = mydump.NewParquetParser(
			ctx,
			remote.store,
			reader,
			remote.path,
		)
	}
	if err != nil {
		return nil, exeerrors.ErrLoadDataWrongFormatConfig.GenWithStack(err.Error())
	}
	parser.SetLogger(log.Logger{Logger: logutil.Logger(ctx)})

	// handle IGNORE N LINES
	ignoreOneLineFn := parser.ReadRow
	if csvParser, ok := parser.(*mydump.CSVParser); ok {
		ignoreOneLineFn = func() error {
			_, _, err := csvParser.ReadUntilTerminator()
			return err
		}
	}

	ignoreLineCnt := w.controller.IgnoreLines
	for ignoreLineCnt > 0 {
		err = ignoreOneLineFn()
		if err != nil {
			if errors.Cause(err) == io.EOF {
				return parser, nil
			}
			return nil, err
		}

		ignoreLineCnt--
	}
	return parser, nil
}

=======
>>>>>>> 976148d8
// processStream process input stream from parser. When returns nil, it means
// all data is read.
func (w *encodeWorker) processStream(
	ctx context.Context,
	parser mydump.Parser,
<<<<<<< HEAD
	seeker io.Seeker,
	outCh chan<- commitTask,
=======
>>>>>>> 976148d8
) (err error) {
	defer func() {
		r := recover()
		if r != nil {
			logutil.Logger(ctx).Error("process routine panicked",
				zap.Reflect("r", r),
				zap.Stack("stack"))
			err = errors.Errorf("%v", r)
		}
	}()

	checkKilled := time.NewTicker(30 * time.Second)
	defer checkKilled.Stop()

	var (
		loggedError     = false
		lastScannedSize = int64(0)
	)
	for {
		// prepare batch and enqueue task
		if err = w.readOneBatchRows(ctx, parser); err != nil {
			return
		}
		if w.curBatchCnt == 0 {
			return
		}

	TrySendTask:
<<<<<<< HEAD
		scannedSize, err := seeker.Seek(0, io.SeekCurrent)
=======
		currScannedSize, err = parser.ScannedPos()
>>>>>>> 976148d8
		if err != nil && !loggedError {
			loggedError = true
			logutil.Logger(ctx).Error(" LOAD DATA failed to read current file offset by seek",
				zap.Error(err))
		}
		select {
		case <-ctx.Done():
			return ctx.Err()
		case <-checkKilled.C:
			if atomic.CompareAndSwapUint32(w.killed, 1, 0) {
				logutil.Logger(ctx).Info("load data query interrupted quit data processing")
				// TODO: after multiple encodeWorker, caller should close this channel
				close(outCh)
				return exeerrors.ErrQueryInterrupted
			}
			goto TrySendTask
		case outCh <- commitTask{
			cnt:      w.curBatchCnt,
			rows:     w.rows,
			fileSize: scannedSize - lastScannedSize,
		}:
		}
		lastScannedSize = scannedSize
		// reset rows buffer, will reallocate buffer but NOT reuse
		w.resetBatch()
	}
}

func (w *encodeWorker) resetBatch() {
	w.rows = make([][]types.Datum, 0, w.maxRowsInBatch)
	w.curBatchCnt = 0
}

// readOneBatchRows reads rows from parser. When parser's reader meet EOF, it
// will return nil. For other errors it will return directly. When the rows
// batch is full it will also return nil.
// The result rows are saved in w.rows and update some members, caller can check
// if curBatchCnt == 0 to know if reached EOF.
func (w *encodeWorker) readOneBatchRows(ctx context.Context, parser mydump.Parser) error {
	for {
		if err := parser.ReadRow(); err != nil {
			if errors.Cause(err) == io.EOF {
				return nil
			}
			return exeerrors.ErrLoadDataCantRead.GenWithStackByArgs(
				err.Error(),
				"Only the following formats delimited text file (csv, tsv), parquet, sql are supported. Please provide the valid source file(s)",
			)
		}
		// rowCount will be used in fillRow(), last insert ID will be assigned according to the rowCount = 1.
		// So should add first here.
		w.rowCount++
		r, err := w.parserData2TableData(ctx, parser.LastRow().Row)
		if err != nil {
			return err
		}
		parser.RecycleRow(parser.LastRow())
		w.rows = append(w.rows, r)
		w.curBatchCnt++
		if w.maxRowsInBatch != 0 && w.rowCount%w.maxRowsInBatch == 0 {
			logutil.Logger(ctx).Info("batch limit hit when inserting rows", zap.Int("maxBatchRows", w.maxChunkSize),
				zap.Uint64("totalRows", w.rowCount))
			return nil
		}
	}
}

// parserData2TableData encodes the data of parser output.
func (w *encodeWorker) parserData2TableData(
	ctx context.Context,
	parserData []types.Datum,
) ([]types.Datum, error) {
	var errColNumMismatch error
	switch {
	case len(parserData) < w.controller.GetFieldCount():
		errColNumMismatch = exeerrors.ErrWarnTooFewRecords.GenWithStackByArgs(w.rowCount)
	case len(parserData) > w.controller.GetFieldCount():
		errColNumMismatch = exeerrors.ErrWarnTooManyRecords.GenWithStackByArgs(w.rowCount)
	}

	if errColNumMismatch != nil {
		if w.controller.Restrictive {
			return nil, errColNumMismatch
		}
		w.handleWarning(errColNumMismatch)
	}

	row := make([]types.Datum, 0, len(w.insertColumns))
	sessionVars := w.ctx.GetSessionVars()
	setVar := func(name string, col *types.Datum) {
		// User variable names are not case-sensitive
		// https://dev.mysql.com/doc/refman/8.0/en/user-variables.html
		name = strings.ToLower(name)
		if col == nil || col.IsNull() {
			sessionVars.UnsetUserVar(name)
		} else {
			sessionVars.SetUserVarVal(name, *col)
		}
	}

	fieldMappings := w.controller.GetFieldMapping()
	for i := 0; i < len(fieldMappings); i++ {
		if i >= len(parserData) {
			if fieldMappings[i].Column == nil {
				setVar(fieldMappings[i].UserVar.Name, nil)
				continue
			}

			// If some columns is missing and their type is time and has not null flag, they should be set as current time.
			if types.IsTypeTime(fieldMappings[i].Column.GetType()) && mysql.HasNotNullFlag(fieldMappings[i].Column.GetFlag()) {
				row = append(row, types.NewTimeDatum(types.CurrentTime(fieldMappings[i].Column.GetType())))
				continue
			}

			row = append(row, types.NewDatum(nil))
			continue
		}

		if fieldMappings[i].Column == nil {
			setVar(fieldMappings[i].UserVar.Name, &parserData[i])
			continue
		}

		row = append(row, parserData[i])
	}
	for i := 0; i < len(w.controller.ColumnAssignments); i++ {
		// eval expression of `SET` clause
		d, err := expression.EvalAstExpr(w.ctx, w.controller.ColumnAssignments[i].Expr)
		if err != nil {
			if w.controller.Restrictive {
				return nil, err
			}
			w.handleWarning(err)
		}
		row = append(row, d)
	}

	// a new row buffer will be allocated in getRow
	newRow, err := w.getRow(ctx, row)
	if err != nil {
		if w.controller.Restrictive {
			return nil, err
		}
		w.handleWarning(err)
		logutil.Logger(ctx).Error("failed to get row", zap.Error(err))
		// TODO: should not return nil! caller will panic when lookup index
		return nil, nil
	}

	return newRow, nil
}

// commitWorker is a sub-worker of LoadDataWorker that dedicated to commit data.
type commitWorker struct {
	*InsertValues
	controller *importer.LoadDataController
	progress   *asyncloaddata.Progress
}

// commitWork commit batch sequentially. When returns nil, it means the job is
// finished.
func (w *commitWorker) commitWork(ctx context.Context, inCh <-chan commitTask) (err error) {
	defer func() {
		r := recover()
		if r != nil {
			logutil.Logger(ctx).Error("commitWork panicked",
				zap.Reflect("r", r),
				zap.Stack("stack"))
			err = errors.Errorf("%v", r)
		}
	}()

	var (
		taskCnt       uint64
		backgroundCtx = context.Background()
	)
	err = sessiontxn.NewTxn(ctx, w.ctx)
	if err != nil {
		return err
	}
	for {
		select {
		case <-ctx.Done():
			w.ctx.StmtRollback(backgroundCtx, false)
			_ = w.ctx.RefreshTxnCtx(backgroundCtx)
			return ctx.Err()
		case task, ok := <-inCh:
			if !ok {
				return nil
			}
			start := time.Now()
			if err = w.commitOneTask(ctx, task); err != nil {
				return err
			}
			w.progress.LoadedRowCnt.Add(task.cnt)
			w.progress.LoadedFileSize.Add(task.fileSize)
			taskCnt++
			logutil.Logger(ctx).Info("commit one task success",
				zap.Duration("commit time usage", time.Since(start)),
				zap.Uint64("keys processed", task.cnt),
				zap.Uint64("taskCnt processed", taskCnt),
			)
			failpoint.Inject("AfterCommitOneTask", nil)
		}
	}
}

// commitOneTask insert Data from LoadDataWorker.rows, then make commit and refresh txn
func (w *commitWorker) commitOneTask(ctx context.Context, task commitTask) error {
	var err error
	defer func() {
		if err != nil {
			w.ctx.StmtRollback(ctx, false)
		}
	}()
	err = w.checkAndInsertOneBatch(ctx, task.rows, task.cnt)
	if err != nil {
		logutil.Logger(ctx).Error("commit error CheckAndInsert", zap.Error(err))
		return err
	}
	failpoint.Inject("commitOneTaskErr", func() error {
		return errors.New("mock commit one task error")
	})
	w.ctx.StmtCommit(ctx)
	// Make sure that there are no retries when committing.
	if err = w.ctx.RefreshTxnCtx(ctx); err != nil {
		logutil.Logger(ctx).Error("commit error refresh", zap.Error(err))
		return err
	}
	return nil
}

func (w *commitWorker) checkAndInsertOneBatch(ctx context.Context, rows [][]types.Datum, cnt uint64) error {
	if w.stats != nil && w.stats.BasicRuntimeStats != nil {
		// Since this method will not call by executor Next,
		// so we need record the basic executor runtime stats by ourselves.
		start := time.Now()
		defer func() {
			w.stats.BasicRuntimeStats.Record(time.Since(start), 0)
		}()
	}
	var err error
	if cnt == 0 {
		return err
	}
	w.ctx.GetSessionVars().StmtCtx.AddRecordRows(cnt)

	switch w.controller.OnDuplicate {
	case ast.OnDuplicateKeyHandlingReplace:
		return w.batchCheckAndInsert(ctx, rows[0:cnt], w.addRecordLD, true)
	case ast.OnDuplicateKeyHandlingIgnore:
		return w.batchCheckAndInsert(ctx, rows[0:cnt], w.addRecordLD, false)
	case ast.OnDuplicateKeyHandlingError:
		for i, row := range rows[0:cnt] {
			sizeHintStep := int(w.ctx.GetSessionVars().ShardAllocateStep)
			if sizeHintStep > 0 && i%sizeHintStep == 0 {
				sizeHint := sizeHintStep
				remain := len(rows[0:cnt]) - i
				if sizeHint > remain {
					sizeHint = remain
				}
				err = w.addRecordWithAutoIDHint(ctx, row, sizeHint)
			} else {
				err = w.addRecord(ctx, row)
			}
			if err != nil {
				return err
			}
			w.ctx.GetSessionVars().StmtCtx.AddCopiedRows(1)
		}
		return nil
	default:
		return errors.Errorf("unknown on duplicate key handling: %v", w.controller.OnDuplicate)
	}
}

func (w *commitWorker) addRecordLD(ctx context.Context, row []types.Datum) error {
	if row == nil {
		return nil
	}
	err := w.addRecord(ctx, row)
	if err != nil {
		if w.controller.Restrictive {
			return err
		}
		w.handleWarning(err)
	}
	return nil
}

<<<<<<< HEAD
// mergeAndSetMessage merges stats from all used session context and sets info
// message(ERR_LOAD_INFO) generated by LOAD statement to UserSctx.
func (e *LoadDataWorker) mergeAndSetMessage() string {
	encodeStmtCtx := e.encodeWorker.ctx.GetSessionVars().StmtCtx
	numWarnings := encodeStmtCtx.WarningCount()
=======
// ReadOneBatchRows reads rows from parser. When parser's reader meet EOF, it
// will return nil. For other errors it will return directly. When the rows
// batch is full it will also return nil.
// The result rows are saved in e.rows and update some members, caller can check
// if curBatchCnt == 0 to know if reached EOF.
func (e *LoadDataWorker) ReadOneBatchRows(ctx context.Context, parser mydump.Parser) error {
	for {
		if err := parser.ReadRow(); err != nil {
			if errors.Cause(err) == io.EOF {
				return nil
			}
			return exeerrors.ErrLoadDataCantRead.GenWithStackByArgs(
				err.Error(),
				"Only the following formats delimited text file (csv, tsv), parquet, sql are supported. Please provide the valid source file(s)",
			)
		}
		// rowCount will be used in fillRow(), last insert ID will be assigned according to the rowCount = 1.
		// So should add first here.
		e.rowCount++
		r, err := e.parserData2TableData(ctx, parser.LastRow().Row)
		if err != nil {
			return err
		}
		e.rows = append(e.rows, r)
		e.curBatchCnt++
		if e.maxRowsInBatch != 0 && e.rowCount%e.maxRowsInBatch == 0 {
			logutil.Logger(ctx).Info("batch limit hit when inserting rows", zap.Int("maxBatchRows", e.maxChunkSize),
				zap.Uint64("totalRows", e.rowCount))
			return nil
		}
	}
}

// parserData2TableData encodes the data of parser output.
func (e *LoadDataWorker) parserData2TableData(
	ctx context.Context,
	parserData []types.Datum,
) ([]types.Datum, error) {
	var errColNumMismatch error
	switch {
	case len(parserData) < e.controller.GetFieldCount():
		errColNumMismatch = exeerrors.ErrWarnTooFewRecords.GenWithStackByArgs(e.rowCount)
	case len(parserData) > e.controller.GetFieldCount():
		errColNumMismatch = exeerrors.ErrWarnTooManyRecords.GenWithStackByArgs(e.rowCount)
	}

	if errColNumMismatch != nil {
		if e.restrictive {
			return nil, errColNumMismatch
		}
		e.handleWarning(errColNumMismatch)
	}

	row := make([]types.Datum, 0, len(e.insertColumns))
	sessionVars := e.Ctx.GetSessionVars()
	setVar := func(name string, col *types.Datum) {
		// User variable names are not case-sensitive
		// https://dev.mysql.com/doc/refman/8.0/en/user-variables.html
		name = strings.ToLower(name)
		if col == nil || col.IsNull() {
			sessionVars.UnsetUserVar(name)
		} else {
			sessionVars.SetUserVarVal(name, *col)
		}
	}

	fieldMappings := e.controller.FieldMappings
	for i := 0; i < len(fieldMappings); i++ {
		if i >= len(parserData) {
			if fieldMappings[i].Column == nil {
				setVar(fieldMappings[i].UserVar.Name, nil)
				continue
			}
>>>>>>> 976148d8

	commitStmtCtx := e.commitWorker.ctx.GetSessionVars().StmtCtx
	numAffected := commitStmtCtx.AffectedRows()
	numRecords := commitStmtCtx.RecordRows()
	numDeletes := commitStmtCtx.DeletedRows()
	numSkipped := numRecords - commitStmtCtx.CopiedRows()
	numWarnings += commitStmtCtx.WarningCount()

	msg := fmt.Sprintf(mysql.MySQLErrName[mysql.ErrLoadInfo].Raw, numRecords, numDeletes, numSkipped, numWarnings)
	if !e.controller.Detached {
		userStmtCtx := e.UserSctx.GetSessionVars().StmtCtx
		userStmtCtx.SetMessage(msg)

		encodeWarns := e.encodeWorker.ctx.GetSessionVars().StmtCtx.GetWarnings()
		commitWarns := e.commitWorker.ctx.GetSessionVars().StmtCtx.GetWarnings()
		warnsLen := math.MaxUint16
		if len(encodeWarns)+len(commitWarns) < math.MaxUint16 {
			warnsLen = len(encodeWarns) + len(commitWarns)
		}
		warns := make([]stmtctx.SQLWarn, warnsLen)
		n := copy(warns, encodeWarns)
		copy(warns[n:], commitWarns)
		userStmtCtx.SetWarnings(warns)

		userStmtCtx.LastInsertID = e.encodeWorker.lastInsertID
		if e.commitWorker.lastInsertID > userStmtCtx.LastInsertID {
			userStmtCtx.LastInsertID = e.commitWorker.lastInsertID
		}

		userStmtCtx.SetAffectedRows(numAffected)
	}
	return msg
}

// GetInfilePath get infile path.
func (e *LoadDataWorker) GetInfilePath() string {
	return e.controller.Path
}

// GetController get load data controller.
// used in unit test.
func (e *LoadDataWorker) GetController() *importer.LoadDataController {
	return e.controller
}

// TestLoad is a helper function for unit test.
func (e *LoadDataWorker) TestLoad(parser mydump.Parser) error {
	err := ResetContextOfStmt(e.encodeWorker.ctx, &ast.LoadDataStmt{})
	if err != nil {
		return err
	}
	setNonRestrictiveFlags(e.encodeWorker.ctx.GetSessionVars().StmtCtx)
	err = ResetContextOfStmt(e.commitWorker.ctx, &ast.LoadDataStmt{})
	if err != nil {
		return err
	}
	setNonRestrictiveFlags(e.commitWorker.ctx.GetSessionVars().StmtCtx)

	ctx := context.Background()
	for i := uint64(0); i < e.controller.IgnoreLines; i++ {
		//nolint: errcheck
		_ = parser.ReadRow()
	}
	err = e.encodeWorker.readOneBatchRows(ctx, parser)
	if err != nil {
		return err
	}
	err = sessiontxn.NewTxn(ctx, e.commitWorker.ctx)
	if err != nil {
		return err
	}
	err = e.commitWorker.checkAndInsertOneBatch(
		ctx,
		e.encodeWorker.rows,
		e.encodeWorker.curBatchCnt)
	if err != nil {
		return err
	}
	e.encodeWorker.resetBatch()
	e.commitWorker.ctx.StmtCommit(ctx)
	err = e.commitWorker.ctx.CommitTxn(ctx)
	if err != nil {
		return err
	}
	e.mergeAndSetMessage()
	return nil
}

var _ io.ReadSeekCloser = (*SimpleSeekerOnReadCloser)(nil)

// SimpleSeekerOnReadCloser provides Seek(0, SeekCurrent) on ReadCloser.
type SimpleSeekerOnReadCloser struct {
	r   io.ReadCloser
	pos int
}

// NewSimpleSeekerOnReadCloser creates a SimpleSeekerOnReadCloser.
func NewSimpleSeekerOnReadCloser(r io.ReadCloser) *SimpleSeekerOnReadCloser {
	return &SimpleSeekerOnReadCloser{r: r}
}

// Read implements io.Reader.
func (s *SimpleSeekerOnReadCloser) Read(p []byte) (n int, err error) {
	n, err = s.r.Read(p)
	s.pos += n
	return
}

// Seek implements io.Seeker.
func (s *SimpleSeekerOnReadCloser) Seek(offset int64, whence int) (int64, error) {
	// only support get reader's current offset
	if offset == 0 && whence == io.SeekCurrent {
		return int64(s.pos), nil
	}
	return 0, errors.Errorf("unsupported seek on SimpleSeekerOnReadCloser, offset: %d whence: %d", offset, whence)
}

// Close implements io.Closer.
func (s *SimpleSeekerOnReadCloser) Close() error {
	return s.r.Close()
}

// loadDataVarKeyType is a dummy type to avoid naming collision in context.
type loadDataVarKeyType int

// String defines a Stringer function for debugging and pretty printing.
func (k loadDataVarKeyType) String() string {
	return "load_data_var"
}

// LoadDataVarKey is a variable key for load data.
const LoadDataVarKey loadDataVarKeyType = 0

var (
	_ Executor = (*LoadDataActionExec)(nil)
)

// LoadDataActionExec executes LoadDataActionStmt.
type LoadDataActionExec struct {
	baseExecutor

	tp    ast.LoadDataActionTp
	jobID int64
}

// Next implements the Executor Next interface.
func (e *LoadDataActionExec) Next(ctx context.Context, _ *chunk.Chunk) error {
	sqlExec := e.ctx.(sqlexec.SQLExecutor)
	user := e.ctx.GetSessionVars().User.String()

	switch e.tp {
	case ast.LoadDataCancel:
		return asyncloaddata.CancelJob(ctx, sqlExec, e.jobID, user)
	case ast.LoadDataDrop:
		return asyncloaddata.DropJob(ctx, sqlExec, e.jobID, user)
	default:
		return errors.Errorf("not implemented LOAD DATA action %v", e.tp)
	}
}<|MERGE_RESOLUTION|>--- conflicted
+++ resolved
@@ -18,11 +18,7 @@
 	"context"
 	"fmt"
 	"io"
-<<<<<<< HEAD
 	"math"
-	"path/filepath"
-=======
->>>>>>> 976148d8
 	"strings"
 	"sync/atomic"
 	"time"
@@ -48,11 +44,6 @@
 	"github.com/pingcap/tidb/util/dbterror/exeerrors"
 	"github.com/pingcap/tidb/util/logutil"
 	"github.com/pingcap/tidb/util/sqlexec"
-<<<<<<< HEAD
-	"github.com/pingcap/tidb/util/stringutil"
-=======
-	"github.com/pingcap/tidb/util/syncutil"
->>>>>>> 976148d8
 	"go.uber.org/zap"
 	"golang.org/x/sync/errgroup"
 )
@@ -94,17 +85,7 @@
 
 	switch e.FileLocRef {
 	case ast.FileLocServerOrRemote:
-<<<<<<< HEAD
-		b, path, err2 := e.loadDataWorker.resolveRemoteStorage()
-		if err2 != nil {
-			CloseSession(e.loadDataWorker.encodeWorker.ctx)
-			CloseSession(e.loadDataWorker.commitWorker.ctx)
-			return err2
-		}
-		jobID, err2 := e.loadFromRemote(ctx, b, path)
-=======
 		jobID, err2 := e.loadDataWorker.loadRemote(ctx)
->>>>>>> 976148d8
 		if err2 != nil {
 			return err2
 		}
@@ -127,130 +108,6 @@
 		sctx.SetValue(LoadDataVarKey, e.loadDataWorker)
 	}
 	return nil
-}
-
-<<<<<<< HEAD
-func (e *LoadDataWorker) resolveRemoteStorage() (*backup.StorageBackend, string, error) {
-	u, err := storage.ParseRawURL(e.GetInfilePath())
-	if err != nil {
-		return nil, "", exeerrors.ErrLoadDataInvalidURI.GenWithStackByArgs(err.Error())
-	}
-	path := strings.Trim(u.Path, "/")
-	u.Path = ""
-	b, err := storage.ParseBackendFromURL(u, nil)
-	if err != nil {
-		return nil, "", exeerrors.ErrLoadDataInvalidURI.GenWithStackByArgs(getMsgFromBRError(err))
-	}
-	if b.GetLocal() != nil {
-		return nil, "", exeerrors.ErrLoadDataFromServerDisk.GenWithStackByArgs(e.GetInfilePath())
-	}
-	// try to find pattern error in advance
-	_, err = filepath.Match(stringutil.EscapeGlobExceptAsterisk(path), "")
-	if err != nil {
-		return nil, "", exeerrors.ErrLoadDataInvalidURI.GenWithStackByArgs("Glob pattern error: " + err.Error())
-	}
-	return b, path, nil
-}
-
-func (e *LoadDataExec) loadFromRemote(
-	ctx context.Context,
-	b *backup.StorageBackend,
-	path string,
-) (int64, error) {
-	opt := &storage.ExternalStorageOptions{}
-	if intest.InTest {
-		opt.NoCredentials = true
-	}
-	s, err := storage.New(ctx, b, opt)
-	if err != nil {
-		return 0, exeerrors.ErrLoadDataCantAccess.GenWithStackByArgs(getMsgFromBRError(err))
-	}
-
-	idx := strings.IndexByte(path, '*')
-	// simple path when the INFILE represent one file
-	if idx == -1 {
-		opener := func(ctx context.Context) (io.ReadSeekCloser, error) {
-			fileReader, err2 := s.Open(ctx, path)
-			if err2 != nil {
-				return nil, exeerrors.ErrLoadDataCantRead.GenWithStackByArgs(getMsgFromBRError(err2), "Please check the INFILE path is correct")
-			}
-			return fileReader, nil
-		}
-
-		// try to read the file size to report progress. Don't fail the main load
-		// if this fails to tolerate transient errors.
-		filesize := int64(-1)
-		reader, err2 := opener(ctx)
-		if err2 == nil {
-			size, err3 := reader.Seek(0, io.SeekEnd)
-			if err3 != nil {
-				logutil.Logger(ctx).Warn("failed to read file size by seek in LOAD DATA",
-					zap.Error(err3))
-			} else {
-				filesize = size
-			}
-			terror.Log(reader.Close())
-		}
-
-		return e.loadDataWorker.Load(ctx, []LoadDataReaderInfo{{
-			Opener: opener,
-			Remote: &loadRemoteInfo{store: s, path: path, size: filesize},
-		}})
-	}
-
-	// when the INFILE represent multiple files
-	readerInfos := make([]LoadDataReaderInfo, 0, 8)
-	commonPrefix := path[:idx]
-	// we only support '*', in order to reuse glob library manually escape the path
-	escapedPath := stringutil.EscapeGlobExceptAsterisk(path)
-
-	err = s.WalkDir(ctx, &storage.WalkOption{ObjPrefix: commonPrefix},
-		func(remotePath string, size int64) error {
-			// we have checked in LoadDataExec.Next
-			//nolint: errcheck
-			match, _ := filepath.Match(escapedPath, remotePath)
-			if !match {
-				return nil
-			}
-			readerInfos = append(readerInfos, LoadDataReaderInfo{
-				Opener: func(ctx context.Context) (io.ReadSeekCloser, error) {
-					fileReader, err2 := s.Open(ctx, remotePath)
-					if err2 != nil {
-						return nil, exeerrors.ErrLoadDataCantRead.GenWithStackByArgs(getMsgFromBRError(err2), "Please check the INFILE path is correct")
-					}
-					return fileReader, nil
-				},
-				Remote: &loadRemoteInfo{
-					store: s,
-					path:  remotePath,
-					size:  size,
-				},
-			})
-			return nil
-		})
-	if err != nil {
-		return 0, err
-	}
-
-	return e.loadDataWorker.Load(ctx, readerInfos)
-=======
-// Close implements the Executor Close interface.
-func (e *LoadDataExec) Close() error {
-	if e.runtimeStats != nil && e.loadDataWorker != nil && e.loadDataWorker.stats != nil {
-		defer e.ctx.GetSessionVars().StmtCtx.RuntimeStatsColl.RegisterStats(e.id, e.loadDataWorker.stats)
-	}
-	return nil
-}
-
-// Open implements the Executor Open interface.
-func (e *LoadDataExec) Open(_ context.Context) error {
-	if e.loadDataWorker.insertColumns != nil {
-		e.loadDataWorker.initEvalBuffer()
-	}
-	// Init for runtime stats.
-	e.loadDataWorker.collectRuntimeStatsEnabled()
-	return nil
->>>>>>> 976148d8
 }
 
 // commitTask is used for passing data from processStream goroutine to commitWork goroutine.
@@ -310,21 +167,10 @@
 	}
 	defer buildCloseSessionOnErr(&err, commitCore.ctx, CloseSession)()
 
-<<<<<<< HEAD
 	encode := &encodeWorker{
 		InsertValues: encodeCore,
 		controller:   controller,
 		killed:       &userSctx.GetSessionVars().Killed,
-=======
-	insertVal := &InsertValues{
-		baseExecutor:   newBaseExecutor(sctx, nil, plan.ID()),
-		Table:          tbl,
-		Columns:        plan.Columns,
-		GenExprs:       plan.GenCols.Exprs,
-		isLoadData:     true,
-		txnInUse:       syncutil.Mutex{},
-		maxRowsInBatch: uint64(controller.BatchSize),
->>>>>>> 976148d8
 	}
 	encode.resetBatch()
 	progress := asyncloaddata.NewProgress()
@@ -344,7 +190,6 @@
 	return loadDataWorker, nil
 }
 
-<<<<<<< HEAD
 // createInsertValues creates InsertValues whose session context is a clone of
 // userSctx.
 func createInsertValues(
@@ -358,11 +203,6 @@
 		return nil, err2
 	}
 	defer buildCloseSessionOnErr(&err, sysSession, CloseSession)()
-=======
-func (e *LoadDataWorker) initInsertValues() error {
-	e.insertColumns = e.controller.InsertColumns
-	e.rowLen = len(e.insertColumns)
->>>>>>> 976148d8
 
 	err = ResetContextOfStmt(sysSession, &ast.LoadDataStmt{})
 	if err != nil {
@@ -380,7 +220,7 @@
 	}
 	toVars.StmtCtx.InitSQLDigest(fromVars.StmtCtx.SQLDigest())
 
-	insertColumns := controller.GetInsertColumns()
+	insertColumns := controller.InsertColumns
 	hasExtraHandle := false
 	for _, col := range insertColumns {
 		if col.Name.L == model.ExtraHandleName.L {
@@ -396,7 +236,7 @@
 		Table:          tbl,
 		Columns:        plan.Columns,
 		GenExprs:       plan.GenCols.Exprs,
-		maxRowsInBatch: uint64(controller.GetBatchSize()),
+		maxRowsInBatch: uint64(controller.BatchSize),
 		insertColumns:  insertColumns,
 		rowLen:         len(insertColumns),
 		hasExtraHandle: hasExtraHandle,
@@ -410,10 +250,15 @@
 
 func (e *LoadDataWorker) loadRemote(ctx context.Context) (int64, error) {
 	if err2 := e.controller.InitDataFiles(ctx); err2 != nil {
+		CloseSession(e.encodeWorker.ctx)
+		CloseSession(e.commitWorker.ctx)
 		return 0, err2
 	}
 
 	if e.controller.ImportMode == importer.PhysicalImportMode {
+		// will not use session context
+		CloseSession(e.encodeWorker.ctx)
+		CloseSession(e.commitWorker.ctx)
 		return e.controller.PhysicalImport(ctx)
 	}
 
@@ -549,26 +394,13 @@
 			return err
 		}
 		for _, info := range readerInfos {
-<<<<<<< HEAD
-			reader, err2 := info.Opener(ctx)
+			dataParser, err2 := e.controller.GetParser(ctx, info)
 			if err2 != nil {
 				return err2
 			}
 
-			parser, err2 = e.encodeWorker.buildParser(ctx, reader, info.Remote)
-=======
-			dataParser, err2 := e.controller.GetParser(ctx, info)
->>>>>>> 976148d8
-			if err2 != nil {
-				return err2
-			}
-<<<<<<< HEAD
-			err2 = e.encodeWorker.processStream(groupCtx, parser, reader, commitTaskCh)
-			terror.Log(reader.Close())
-=======
-			err2 = e.processStream(groupCtx, dataParser)
+			err2 = e.encodeWorker.processStream(groupCtx, dataParser, commitTaskCh)
 			terror.Log(dataParser.Close())
->>>>>>> 976148d8
 			if err2 != nil {
 				return err2
 			}
@@ -620,7 +452,6 @@
 	return err
 }
 
-<<<<<<< HEAD
 // encodeWorker is a sub-worker of LoadDataWorker that dedicated to encode data.
 type encodeWorker struct {
 	*InsertValues
@@ -629,83 +460,12 @@
 	rows       [][]types.Datum
 }
 
-func (w *encodeWorker) buildParser(
-	ctx context.Context,
-	reader io.ReadSeekCloser,
-	remote *loadRemoteInfo,
-) (parser mydump.Parser, err error) {
-	switch w.controller.Format {
-	case importer.LoadDataFormatDelimitedData:
-		// CSV-like
-		parser, err = mydump.NewCSVParser(
-			ctx,
-			w.controller.GenerateCSVConfig(),
-			reader,
-			importer.LoadDataReadBlockSize,
-			nil,
-			false,
-			// TODO: support charset conversion
-			nil)
-	case importer.LoadDataFormatSQLDump:
-		parser = mydump.NewChunkParser(
-			ctx,
-			w.ctx.GetSessionVars().SQLMode,
-			reader,
-			importer.LoadDataReadBlockSize,
-			nil,
-		)
-	case importer.LoadDataFormatParquet:
-		if remote == nil {
-			return nil, exeerrors.ErrLoadParquetFromLocal
-		}
-		parser, err = mydump.NewParquetParser(
-			ctx,
-			remote.store,
-			reader,
-			remote.path,
-		)
-	}
-	if err != nil {
-		return nil, exeerrors.ErrLoadDataWrongFormatConfig.GenWithStack(err.Error())
-	}
-	parser.SetLogger(log.Logger{Logger: logutil.Logger(ctx)})
-
-	// handle IGNORE N LINES
-	ignoreOneLineFn := parser.ReadRow
-	if csvParser, ok := parser.(*mydump.CSVParser); ok {
-		ignoreOneLineFn = func() error {
-			_, _, err := csvParser.ReadUntilTerminator()
-			return err
-		}
-	}
-
-	ignoreLineCnt := w.controller.IgnoreLines
-	for ignoreLineCnt > 0 {
-		err = ignoreOneLineFn()
-		if err != nil {
-			if errors.Cause(err) == io.EOF {
-				return parser, nil
-			}
-			return nil, err
-		}
-
-		ignoreLineCnt--
-	}
-	return parser, nil
-}
-
-=======
->>>>>>> 976148d8
 // processStream process input stream from parser. When returns nil, it means
 // all data is read.
 func (w *encodeWorker) processStream(
 	ctx context.Context,
 	parser mydump.Parser,
-<<<<<<< HEAD
-	seeker io.Seeker,
 	outCh chan<- commitTask,
-=======
->>>>>>> 976148d8
 ) (err error) {
 	defer func() {
 		r := recover()
@@ -734,11 +494,7 @@
 		}
 
 	TrySendTask:
-<<<<<<< HEAD
-		scannedSize, err := seeker.Seek(0, io.SeekCurrent)
-=======
-		currScannedSize, err = parser.ScannedPos()
->>>>>>> 976148d8
+		scannedSize, err := parser.ScannedPos()
 		if err != nil && !loggedError {
 			loggedError = true
 			logutil.Logger(ctx).Error(" LOAD DATA failed to read current file offset by seek",
@@ -839,7 +595,7 @@
 		}
 	}
 
-	fieldMappings := w.controller.GetFieldMapping()
+	fieldMappings := w.controller.FieldMappings
 	for i := 0; i < len(fieldMappings); i++ {
 		if i >= len(parserData) {
 			if fieldMappings[i].Column == nil {
@@ -1029,87 +785,11 @@
 	return nil
 }
 
-<<<<<<< HEAD
 // mergeAndSetMessage merges stats from all used session context and sets info
 // message(ERR_LOAD_INFO) generated by LOAD statement to UserSctx.
 func (e *LoadDataWorker) mergeAndSetMessage() string {
 	encodeStmtCtx := e.encodeWorker.ctx.GetSessionVars().StmtCtx
 	numWarnings := encodeStmtCtx.WarningCount()
-=======
-// ReadOneBatchRows reads rows from parser. When parser's reader meet EOF, it
-// will return nil. For other errors it will return directly. When the rows
-// batch is full it will also return nil.
-// The result rows are saved in e.rows and update some members, caller can check
-// if curBatchCnt == 0 to know if reached EOF.
-func (e *LoadDataWorker) ReadOneBatchRows(ctx context.Context, parser mydump.Parser) error {
-	for {
-		if err := parser.ReadRow(); err != nil {
-			if errors.Cause(err) == io.EOF {
-				return nil
-			}
-			return exeerrors.ErrLoadDataCantRead.GenWithStackByArgs(
-				err.Error(),
-				"Only the following formats delimited text file (csv, tsv), parquet, sql are supported. Please provide the valid source file(s)",
-			)
-		}
-		// rowCount will be used in fillRow(), last insert ID will be assigned according to the rowCount = 1.
-		// So should add first here.
-		e.rowCount++
-		r, err := e.parserData2TableData(ctx, parser.LastRow().Row)
-		if err != nil {
-			return err
-		}
-		e.rows = append(e.rows, r)
-		e.curBatchCnt++
-		if e.maxRowsInBatch != 0 && e.rowCount%e.maxRowsInBatch == 0 {
-			logutil.Logger(ctx).Info("batch limit hit when inserting rows", zap.Int("maxBatchRows", e.maxChunkSize),
-				zap.Uint64("totalRows", e.rowCount))
-			return nil
-		}
-	}
-}
-
-// parserData2TableData encodes the data of parser output.
-func (e *LoadDataWorker) parserData2TableData(
-	ctx context.Context,
-	parserData []types.Datum,
-) ([]types.Datum, error) {
-	var errColNumMismatch error
-	switch {
-	case len(parserData) < e.controller.GetFieldCount():
-		errColNumMismatch = exeerrors.ErrWarnTooFewRecords.GenWithStackByArgs(e.rowCount)
-	case len(parserData) > e.controller.GetFieldCount():
-		errColNumMismatch = exeerrors.ErrWarnTooManyRecords.GenWithStackByArgs(e.rowCount)
-	}
-
-	if errColNumMismatch != nil {
-		if e.restrictive {
-			return nil, errColNumMismatch
-		}
-		e.handleWarning(errColNumMismatch)
-	}
-
-	row := make([]types.Datum, 0, len(e.insertColumns))
-	sessionVars := e.Ctx.GetSessionVars()
-	setVar := func(name string, col *types.Datum) {
-		// User variable names are not case-sensitive
-		// https://dev.mysql.com/doc/refman/8.0/en/user-variables.html
-		name = strings.ToLower(name)
-		if col == nil || col.IsNull() {
-			sessionVars.UnsetUserVar(name)
-		} else {
-			sessionVars.SetUserVarVal(name, *col)
-		}
-	}
-
-	fieldMappings := e.controller.FieldMappings
-	for i := 0; i < len(fieldMappings); i++ {
-		if i >= len(parserData) {
-			if fieldMappings[i].Column == nil {
-				setVar(fieldMappings[i].UserVar.Name, nil)
-				continue
-			}
->>>>>>> 976148d8
 
 	commitStmtCtx := e.commitWorker.ctx.GetSessionVars().StmtCtx
 	numAffected := commitStmtCtx.AffectedRows()
