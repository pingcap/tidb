// Copyright 2018 PingCAP, Inc.
//
// Licensed under the Apache License, Version 2.0 (the "License");
// you may not use this file except in compliance with the License.
// You may obtain a copy of the License at
//
//     http://www.apache.org/licenses/LICENSE-2.0
//
// Unless required by applicable law or agreed to in writing, software
// distributed under the License is distributed on an "AS IS" BASIS,
// WITHOUT WARRANTIES OR CONDITIONS OF ANY KIND, either express or implied.
// See the License for the specific language governing permissions and
// limitations under the License.

package executor

import (
	"context"
	"fmt"
	"io"
	"strings"
	"sync/atomic"
	"time"
	"unicode/utf8"

	"github.com/pingcap/errors"
	"github.com/pingcap/failpoint"
	"github.com/pingcap/tidb/br/pkg/lightning/mydump"
	"github.com/pingcap/tidb/executor/asyncloaddata"
	"github.com/pingcap/tidb/executor/importer"
	"github.com/pingcap/tidb/expression"
	"github.com/pingcap/tidb/kv"
	"github.com/pingcap/tidb/parser/ast"
	"github.com/pingcap/tidb/parser/model"
	"github.com/pingcap/tidb/parser/mysql"
	"github.com/pingcap/tidb/parser/terror"
	plannercore "github.com/pingcap/tidb/planner/core"
	"github.com/pingcap/tidb/sessionctx"
	"github.com/pingcap/tidb/sessionctx/variable"
	"github.com/pingcap/tidb/sessiontxn"
	"github.com/pingcap/tidb/table"
	"github.com/pingcap/tidb/types"
	"github.com/pingcap/tidb/util/chunk"
	"github.com/pingcap/tidb/util/dbterror/exeerrors"
	"github.com/pingcap/tidb/util/logutil"
	"github.com/pingcap/tidb/util/sqlexec"
	"github.com/pingcap/tidb/util/syncutil"
	"go.uber.org/zap"
	"golang.org/x/sync/errgroup"
)

var (
	taskQueueSize = 16 // the maximum number of pending tasks to commit in queue
)

// LoadDataExec represents a load data executor.
type LoadDataExec struct {
	baseExecutor

	FileLocRef     ast.FileLocRefTp
	OnDuplicate    ast.OnDuplicateKeyHandlingType
	loadDataWorker *LoadDataWorker
	detachHandled  bool
}

// Next implements the Executor Next interface.
func (e *LoadDataExec) Next(ctx context.Context, req *chunk.Chunk) (err error) {
	defer func() {
		// in happy path the detached worker will release the system session in
		// e.loadDataWorker.doLoad, and it must have no error after e.loadDataWorker.doLoad.
		// Here we handle the case that error occurred before e.loadDataWorker.doLoad/
		if err != nil && e.loadDataWorker.controller.Detached {
			ctx2 := context.Background()
			ctx2 = kv.WithInternalSourceType(ctx2, kv.InternalLoadData)
			e.loadDataWorker.releaseSysSession(ctx2, e.loadDataWorker.Ctx)
		}
	}()

	req.GrowAndReset(e.maxChunkSize)
	if e.detachHandled {
		// need to return an empty req to indicate all results have been written
		return nil
	}
	ctx = kv.WithInternalSourceType(ctx, kv.InternalLoadData)

	switch e.FileLocRef {
	case ast.FileLocServerOrRemote:
		jobID, err2 := e.loadDataWorker.loadRemote(ctx)
		if err2 != nil {
			return err2
		}
		if e.loadDataWorker.controller.Detached {
			req.AppendInt64(0, jobID)
			e.detachHandled = true
		}
	case ast.FileLocClient:
		if e.loadDataWorker.controller.Detached {
			return exeerrors.ErrLoadDataCantDetachWithLocal
		}

		// let caller use handleQuerySpecial to read data in this connection
		sctx := e.loadDataWorker.ctx
		val := sctx.Value(LoadDataVarKey)
		if val != nil {
			sctx.SetValue(LoadDataVarKey, nil)
			return errors.New("previous load data option wasn't closed normally")
		}
		sctx.SetValue(LoadDataVarKey, e.loadDataWorker)
	}
	return nil
}

// Close implements the Executor Close interface.
func (e *LoadDataExec) Close() error {
	if e.runtimeStats != nil && e.loadDataWorker != nil && e.loadDataWorker.stats != nil {
		defer e.ctx.GetSessionVars().StmtCtx.RuntimeStatsColl.RegisterStats(e.id, e.loadDataWorker.stats)
	}
	return nil
}

// Open implements the Executor Open interface.
func (e *LoadDataExec) Open(_ context.Context) error {
	if e.loadDataWorker.insertColumns != nil {
		e.loadDataWorker.initEvalBuffer()
	}
	// Init for runtime stats.
	e.loadDataWorker.collectRuntimeStatsEnabled()
	return nil
}

// commitTask is used for passing data from processStream goroutine to commitWork goroutine.
type commitTask struct {
	cnt  uint64
	rows [][]types.Datum

	loadedRowCnt    uint64
	scannedFileSize int64
}

// LoadDataWorker does a LOAD DATA job.
type LoadDataWorker struct {
	*InsertValues

	// TODO: remove this field, use embedded InsertValues.ctx instead.
	Ctx sessionctx.Context
	// Data interpretation is restrictive if the SQL mode is restrictive and neither
	// the IGNORE nor the LOCAL modifier is specified. Errors terminate the load
	// operation.
	// ref https://dev.mysql.com/doc/refman/8.0/en/load-data.html#load-data-column-assignments
	restrictive bool

	controller *importer.LoadDataController

	table           table.Table
	charset         *string
	row             []types.Datum
	rows            [][]types.Datum
	commitTaskQueue chan commitTask
	finishedSize    int64
	progress        atomic.Pointer[asyncloaddata.Progress]
	getSysSessionFn func() (sessionctx.Context, error)
	putSysSessionFn func(context.Context, sessionctx.Context)
}

// NewLoadDataWorker creates a new LoadDataWorker that is ready to work.
func NewLoadDataWorker(
	userSctx sessionctx.Context,
	plan *plannercore.LoadData,
	tbl table.Table,
	getSysSessionFn func() (sessionctx.Context, error),
	putSysSessionFn func(context.Context, sessionctx.Context),
) (w *LoadDataWorker, err error) {
	ownSession := false
	defer func() {
		if err != nil && ownSession {
			ctx := context.Background()
			ctx = kv.WithInternalSourceType(ctx, kv.InternalLoadData)
			putSysSessionFn(ctx, userSctx)
		}
	}()

	controller, err := importer.NewLoadDataController(userSctx, plan, tbl)
	if err != nil {
		return nil, err
	}

	sctx := userSctx
	if controller.Detached {
		if plan.FileLocRef == ast.FileLocClient {
			return nil, exeerrors.ErrLoadDataCantDetachWithLocal
		}
		sysSession, err2 := getSysSessionFn()
		if err2 != nil {
			return nil, err2
		}
		ownSession = true

		err = ResetContextOfStmt(sysSession, &ast.LoadDataStmt{})
		if err != nil {
			return nil, err
		}
		// copy the related variables to the new session
		// I have no confident that all needed variables are copied :(
		from := userSctx.GetSessionVars()
		to := sysSession.GetSessionVars()
		to.User = from.User
		to.CurrentDB = from.CurrentDB
		to.SQLMode = from.SQLMode
		sctx = sysSession
	}

	insertVal := &InsertValues{
		baseExecutor:   newBaseExecutor(sctx, nil, plan.ID()),
		Table:          tbl,
		Columns:        plan.Columns,
		GenExprs:       plan.GenCols.Exprs,
		isLoadData:     true,
		txnInUse:       syncutil.Mutex{},
		maxRowsInBatch: uint64(controller.BatchSize),
	}
	restrictive := sctx.GetSessionVars().SQLMode.HasStrictMode() &&
		plan.OnDuplicate != ast.OnDuplicateKeyHandlingIgnore
	if !restrictive {
		// TODO: DupKeyAsWarning represents too many "ignore error" paths, the
		// meaning of this flag is not clear. I can only reuse it here.
		sctx.GetSessionVars().StmtCtx.DupKeyAsWarning = true
		sctx.GetSessionVars().StmtCtx.TruncateAsWarning = true
		sctx.GetSessionVars().StmtCtx.BadNullAsWarning = true
	}
	charset := plan.Charset
	if charset == nil {
		// https://dev.mysql.com/doc/refman/8.0/en/load-data.html#load-data-character-set
		d, err2 := userSctx.GetSessionVars().GetSessionOrGlobalSystemVar(
			context.Background(), variable.CharsetDatabase)
		if err2 != nil {
			logutil.BgLogger().Error("LOAD DATA get charset failed", zap.Error(err2))
		} else {
			charset = &d
		}
	}
	loadDataWorker := &LoadDataWorker{
		row:             make([]types.Datum, 0, len(insertVal.insertColumns)),
		commitTaskQueue: make(chan commitTask, taskQueueSize),
		InsertValues:    insertVal,
		table:           tbl,
		charset:         charset,
		controller:      controller,
		Ctx:             sctx,
		restrictive:     restrictive,
		getSysSessionFn: getSysSessionFn,
		putSysSessionFn: putSysSessionFn,
	}
	if err = loadDataWorker.initInsertValues(); err != nil {
		return nil, err
	}
	loadDataWorker.ResetBatch()
	return loadDataWorker, nil
}

func (e *LoadDataWorker) initInsertValues() error {
	e.insertColumns = e.controller.InsertColumns
	e.rowLen = len(e.insertColumns)

	for _, col := range e.insertColumns {
		if col.Name.L == model.ExtraHandleName.L {
			if !e.ctx.GetSessionVars().AllowWriteRowID {
				return errors.Errorf("load data statement for _tidb_rowid are not supported")
			}
			e.hasExtraHandle = true
			break
		}
	}

	return nil
}

func (e *LoadDataWorker) loadRemote(ctx context.Context) (int64, error) {
	if err2 := e.controller.InitDataFiles(ctx); err2 != nil {
		return 0, err2
	}

	if e.controller.ImportMode == importer.PhysicalImportMode {
		return e.controller.PhysicalImport(ctx)
	}

	dataReaderInfos := e.controller.GetLoadDataReaderInfos()
	return e.Load(ctx, dataReaderInfos)
}

// Load reads from readerInfos and do load data job.
func (e *LoadDataWorker) Load(
	ctx context.Context,
	readerInfos []importer.LoadDataReaderInfo,
) (int64, error) {
	var (
		jobID int64
		err   error
	)

	s, err := e.getSysSessionFn()
	if err != nil {
		return 0, err
	}
	defer e.putSysSessionFn(ctx, s)

	sqlExec := s.(sqlexec.SQLExecutor)

	jobID, err = asyncloaddata.CreateLoadDataJob(
		ctx,
		sqlExec,
		e.GetInfilePath(),
		e.controller.DBName,
		e.table.Meta().Name.O,
		importer.LogicalImportMode,
		e.Ctx.GetSessionVars().User.String(),
	)
	if err != nil {
		return 0, err
	}

	if e.controller.Detached {
		go func() {
			detachedCtx := context.Background()
			detachedCtx = kv.WithInternalSourceType(detachedCtx, kv.InternalLoadData)
			// error is stored in system table, so we can ignore it here
			//nolint: errcheck
			_ = e.doLoad(detachedCtx, readerInfos, jobID)
		}()
		return jobID, nil
	}
	return jobID, e.doLoad(ctx, readerInfos, jobID)
}

func (e *LoadDataWorker) doLoad(
	ctx context.Context,
	readerInfos []importer.LoadDataReaderInfo,
	jobID int64,
) (err error) {
	defer func() {
		if e.controller.Detached {
			e.putSysSessionFn(ctx, e.Ctx)
		}
	}()

	// get a session for UpdateJobProgress. e.Ctx is exclusively used by commitWork.
	s, err := e.getSysSessionFn()
	if err != nil {
		return err
	}
	defer e.putSysSessionFn(ctx, s)

	sqlExec := s.(sqlexec.SQLExecutor)

	defer func() {
		// write the ending status even if user context is canceled.
		ctx2 := context.Background()
		ctx2 = kv.WithInternalSourceType(ctx2, kv.InternalLoadData)
		if err == nil {
			err2 := asyncloaddata.FinishJob(
				ctx2,
				sqlExec,
				jobID,
				e.Ctx.GetSessionVars().StmtCtx.GetMessage())
			terror.Log(err2)
			return
		}
		errMsg := err.Error()
		if errImpl, ok := errors.Cause(err).(*errors.Error); ok {
			b, marshalErr := errImpl.MarshalJSON()
			if marshalErr == nil {
				errMsg = string(b)
			}
		}

		err2 := asyncloaddata.FailJob(ctx2, sqlExec, jobID, errMsg)
		terror.Log(err2)
	}()

	failpoint.Inject("AfterCreateLoadDataJob", nil)

	progress := asyncloaddata.Progress{
		SourceFileSize: -1,
		LoadedFileSize: 0,
		LoadedRowCnt:   0,
	}

	totalFilesize := int64(0)
	hasErr := false
	for _, readerInfo := range readerInfos {
		if readerInfo.Remote == nil {
			logutil.Logger(ctx).Warn("can not get total file size when LOAD DATA from local file")
			hasErr = true
			break
		}
		totalFilesize += readerInfo.Remote.FileSize
	}
	if !hasErr {
		progress.SourceFileSize = totalFilesize
	}
	e.progress.Store(&progress)

	err = asyncloaddata.StartJob(ctx, sqlExec, jobID)
	if err != nil {
		return err
	}

	failpoint.Inject("AfterStartJob", nil)

	group, groupCtx := errgroup.WithContext(ctx)
	// done is used to let commitWork goroutine notify UpdateJobProgress
	// goroutine that the job is finished.
	done := make(chan struct{})
	// both processStream and commitWork goroutines will use this txn.
	err = sessiontxn.NewTxn(ctx, e.Ctx)
	if err != nil {
		return err
	}

	// processStream goroutine.
	group.Go(func() error {
		for _, info := range readerInfos {
			dataParser, err2 := e.controller.GetParser(ctx, info)
			if err2 != nil {
				return err2
			}
			err2 = e.processStream(groupCtx, dataParser)
			terror.Log(dataParser.Close())
			if err2 != nil {
				return err2
			}
		}

		close(e.commitTaskQueue)
		return nil
	})
	// commitWork goroutine.
	group.Go(func() error {
		failpoint.Inject("BeforeCommitWork", nil)
		err2 := e.commitWork(groupCtx)
		if err2 == nil {
			close(done)
		}
		return err2
	})
	// UpdateJobProgress goroutine.
	group.Go(func() error {
		ticker := time.NewTicker(time.Duration(asyncloaddata.HeartBeatInSec) * time.Second)
		defer ticker.Stop()

		for {
			select {
			case <-done:
				// try to update progress to set 100% progress
				p := e.progress.Load()
				ok, err2 := asyncloaddata.UpdateJobProgress(ctx, sqlExec, jobID, p.String())
				if !ok || err2 != nil {
					logutil.Logger(ctx).Warn("failed to update job progress when finished",
						zap.Bool("ok", ok), zap.Error(err2))
				}
				return nil
			case <-groupCtx.Done():
				return nil
			case <-ticker.C:
				p := e.progress.Load()
				ok, err2 := asyncloaddata.UpdateJobProgress(ctx, sqlExec, jobID, p.String())
				if err2 != nil {
					return err2
				}
				if !ok {
					return errors.Errorf("failed to update job progress, the job %d is interrupted by user or failed to keepalive", jobID)
				}
			}
		}
	})

	err = group.Wait()
	e.SetMessage()
	return err
}

<<<<<<< HEAD
func (e *LoadDataWorker) buildParser(
	ctx context.Context,
	reader io.ReadSeekCloser,
	remote *loadRemoteInfo,
) (parser mydump.Parser, err error) {
	switch e.controller.Format {
	case importer.LoadDataFormatDelimitedData:
		var charsetConvertor *mydump.CharsetConvertor
		if e.charset != nil {
			charsetConvertor, err = mydump.NewCharsetConvertor(*e.charset, string(utf8.RuneError))
			if err != nil {
				return nil, err
			}
		}
		if err != nil {
			return nil, err
		}
		// CSV-like
		parser, err = mydump.NewCSVParser(
			ctx,
			e.controller.GenerateCSVConfig(),
			reader,
			importer.LoadDataReadBlockSize,
			nil,
			false,
			charsetConvertor)
	case importer.LoadDataFormatSQLDump:
		parser = mydump.NewChunkParser(
			ctx,
			e.Ctx.GetSessionVars().SQLMode,
			reader,
			importer.LoadDataReadBlockSize,
			nil,
		)
	case importer.LoadDataFormatParquet:
		if remote == nil {
			return nil, exeerrors.ErrLoadParquetFromLocal
		}
		parser, err = mydump.NewParquetParser(
			ctx,
			remote.store,
			reader,
			remote.path,
		)
	}
	if err != nil {
		return nil, exeerrors.ErrLoadDataWrongFormatConfig.GenWithStack(err.Error())
	}
	parser.SetLogger(log.Logger{Logger: logutil.Logger(ctx)})

	// handle IGNORE N LINES
	ignoreOneLineFn := parser.ReadRow
	if csvParser, ok := parser.(*mydump.CSVParser); ok {
		ignoreOneLineFn = func() error {
			_, _, err := csvParser.ReadUntilTerminator()
			return err
		}
	}

	ignoreLineCnt := e.controller.IgnoreLines
	for ignoreLineCnt > 0 {
		err = ignoreOneLineFn()
		if err != nil {
			if errors.Cause(err) == io.EOF {
				return parser, nil
			}
			return nil, err
		}

		ignoreLineCnt--
	}
	return parser, nil
}

=======
>>>>>>> 370b5692
// processStream process input stream from parser. When returns nil, it means
// all data is read.
func (e *LoadDataWorker) processStream(
	ctx context.Context,
	parser mydump.Parser,
) (err error) {
	defer func() {
		r := recover()
		if r != nil {
			logutil.Logger(ctx).Error("process routine panicked",
				zap.Reflect("r", r),
				zap.Stack("stack"))
			err = errors.Errorf("%v", r)
		}
	}()

	checkKilled := time.NewTicker(30 * time.Second)
	defer checkKilled.Stop()

	var (
		loggedError     = false
		currScannedSize = int64(0)
	)
	for {
		// prepare batch and enqueue task
		if err = e.ReadOneBatchRows(ctx, parser); err != nil {
			return
		}
		if e.curBatchCnt == 0 {
			e.finishedSize += currScannedSize
			return
		}

	TrySendTask:
		currScannedSize, err = parser.ScannedPos()
		if err != nil && !loggedError {
			loggedError = true
			logutil.Logger(ctx).Error(" LOAD DATA failed to read current file offset by seek",
				zap.Error(err))
		}
		select {
		case <-ctx.Done():
			return ctx.Err()
		case <-checkKilled.C:
			if atomic.CompareAndSwapUint32(&e.Ctx.GetSessionVars().Killed, 1, 0) {
				logutil.Logger(ctx).Info("load data query interrupted quit data processing")
				close(e.commitTaskQueue)
				return exeerrors.ErrQueryInterrupted
			}
			goto TrySendTask
		case e.commitTaskQueue <- commitTask{
			cnt:             e.curBatchCnt,
			rows:            e.rows,
			loadedRowCnt:    e.rowCount,
			scannedFileSize: e.finishedSize + currScannedSize,
		}:
		}
		// reset rows buffer, will reallocate buffer but NOT reuse
		e.ResetBatch()
	}
}

// ResetBatch reset the inner batch.
func (e *LoadDataWorker) ResetBatch() {
	e.rows = make([][]types.Datum, 0, e.maxRowsInBatch)
	e.curBatchCnt = 0
}

// commitWork commit batch sequentially. When returns nil, it means the job is
// finished.
func (e *LoadDataWorker) commitWork(ctx context.Context) (err error) {
	defer func() {
		r := recover()
		if r != nil {
			logutil.Logger(ctx).Error("commitWork panicked",
				zap.Reflect("r", r),
				zap.Stack("stack"))
			err = errors.Errorf("%v", r)
		}
	}()

	var (
		tasks               uint64
		lastScannedFileSize int64
		currScannedFileSize int64
		backgroundCtx       = context.Background()
	)
	for {
		select {
		case <-ctx.Done():
			e.Ctx.StmtRollback(backgroundCtx, false)
			_ = e.Ctx.RefreshTxnCtx(backgroundCtx)
			return ctx.Err()
		case task, ok := <-e.commitTaskQueue:
			if !ok {
				p := e.progress.Load()
				newP := &asyncloaddata.Progress{
					SourceFileSize: p.SourceFileSize,
					LoadedFileSize: currScannedFileSize,
					LoadedRowCnt:   p.LoadedRowCnt,
				}
				e.progress.Store(newP)
				return nil
			}
			start := time.Now()
			if err = e.commitOneTask(ctx, task); err != nil {
				return err
			}
			// we want to report "loaded" progress, not "scanned" progress, the
			// difference of these two is the latest block we read is still in
			// processing. So when "scanned" progress get forward we know the
			// last block is processed.
			// The corner case is when a record is larger than the block size,
			// but that should be rare.
			if task.scannedFileSize != currScannedFileSize {
				lastScannedFileSize = currScannedFileSize
				currScannedFileSize = task.scannedFileSize
			}
			p := e.progress.Load()
			newP := &asyncloaddata.Progress{
				SourceFileSize: p.SourceFileSize,
				LoadedFileSize: lastScannedFileSize,
				LoadedRowCnt:   task.loadedRowCnt,
			}
			e.progress.Store(newP)
			tasks++
			logutil.Logger(ctx).Info("commit one task success",
				zap.Duration("commit time usage", time.Since(start)),
				zap.Uint64("keys processed", task.cnt),
				zap.Uint64("tasks processed", tasks),
				zap.Int("tasks in queue", len(e.commitTaskQueue)))
			failpoint.Inject("AfterCommitOneTask", nil)
		}
	}
}

// commitOneTask insert Data from LoadDataWorker.rows, then make commit and refresh txn
func (e *LoadDataWorker) commitOneTask(ctx context.Context, task commitTask) error {
	var err error
	defer func() {
		if err != nil {
			e.Ctx.StmtRollback(ctx, false)
		}
	}()
	err = e.CheckAndInsertOneBatch(ctx, task.rows, task.cnt)
	if err != nil {
		logutil.Logger(ctx).Error("commit error CheckAndInsert", zap.Error(err))
		return err
	}
	failpoint.Inject("commitOneTaskErr", func() error {
		return errors.New("mock commit one task error")
	})
	e.Ctx.StmtCommit(ctx)
	// Make sure process stream routine never use invalid txn
	e.txnInUse.Lock()
	defer e.txnInUse.Unlock()
	// Make sure that there are no retries when committing.
	if err = e.Ctx.RefreshTxnCtx(ctx); err != nil {
		logutil.Logger(ctx).Error("commit error refresh", zap.Error(err))
		return err
	}
	return nil
}

// CheckAndInsertOneBatch is used to commit one transaction batch fulfilled data
func (e *LoadDataWorker) CheckAndInsertOneBatch(ctx context.Context, rows [][]types.Datum, cnt uint64) error {
	if e.stats != nil && e.stats.BasicRuntimeStats != nil {
		// Since this method will not call by executor Next,
		// so we need record the basic executor runtime stats by ourselves.
		start := time.Now()
		defer func() {
			e.stats.BasicRuntimeStats.Record(time.Since(start), 0)
		}()
	}
	var err error
	if cnt == 0 {
		return err
	}
	e.ctx.GetSessionVars().StmtCtx.AddRecordRows(cnt)

	switch e.controller.OnDuplicate {
	case ast.OnDuplicateKeyHandlingReplace:
		return e.batchCheckAndInsert(ctx, rows[0:cnt], e.addRecordLD, true)
	case ast.OnDuplicateKeyHandlingIgnore:
		return e.batchCheckAndInsert(ctx, rows[0:cnt], e.addRecordLD, false)
	case ast.OnDuplicateKeyHandlingError:
		for i, row := range rows[0:cnt] {
			sizeHintStep := int(e.Ctx.GetSessionVars().ShardAllocateStep)
			if sizeHintStep > 0 && i%sizeHintStep == 0 {
				sizeHint := sizeHintStep
				remain := len(rows[0:cnt]) - i
				if sizeHint > remain {
					sizeHint = remain
				}
				err = e.addRecordWithAutoIDHint(ctx, row, sizeHint)
			} else {
				err = e.addRecord(ctx, row)
			}
			if err != nil {
				return err
			}
			e.ctx.GetSessionVars().StmtCtx.AddCopiedRows(1)
		}
		return nil
	default:
		return errors.Errorf("unknown on duplicate key handling: %v", e.controller.OnDuplicate)
	}
}

func (e *LoadDataWorker) addRecordLD(ctx context.Context, row []types.Datum) error {
	if row == nil {
		return nil
	}
	err := e.addRecord(ctx, row)
	if err != nil {
		if e.restrictive {
			return err
		}
		e.handleWarning(err)
	}
	return nil
}

// ReadOneBatchRows reads rows from parser. When parser's reader meet EOF, it
// will return nil. For other errors it will return directly. When the rows
// batch is full it will also return nil.
// The result rows are saved in e.rows and update some members, caller can check
// if curBatchCnt == 0 to know if reached EOF.
func (e *LoadDataWorker) ReadOneBatchRows(ctx context.Context, parser mydump.Parser) error {
	for {
		if err := parser.ReadRow(); err != nil {
			if errors.Cause(err) == io.EOF {
				return nil
			}
			return exeerrors.ErrLoadDataCantRead.GenWithStackByArgs(
				err.Error(),
				"Only the following formats delimited text file (csv, tsv), parquet, sql are supported. Please provide the valid source file(s)",
			)
		}
		// rowCount will be used in fillRow(), last insert ID will be assigned according to the rowCount = 1.
		// So should add first here.
		e.rowCount++
		r, err := e.parserData2TableData(ctx, parser.LastRow().Row)
		if err != nil {
			return err
		}
		e.rows = append(e.rows, r)
		e.curBatchCnt++
		if e.maxRowsInBatch != 0 && e.rowCount%e.maxRowsInBatch == 0 {
			logutil.Logger(ctx).Info("batch limit hit when inserting rows", zap.Int("maxBatchRows", e.maxChunkSize),
				zap.Uint64("totalRows", e.rowCount))
			return nil
		}
	}
}

// parserData2TableData encodes the data of parser output.
func (e *LoadDataWorker) parserData2TableData(
	ctx context.Context,
	parserData []types.Datum,
) ([]types.Datum, error) {
	var errColNumMismatch error
	switch {
	case len(parserData) < e.controller.GetFieldCount():
		errColNumMismatch = exeerrors.ErrWarnTooFewRecords.GenWithStackByArgs(e.rowCount)
	case len(parserData) > e.controller.GetFieldCount():
		errColNumMismatch = exeerrors.ErrWarnTooManyRecords.GenWithStackByArgs(e.rowCount)
	}

	if errColNumMismatch != nil {
		if e.restrictive {
			return nil, errColNumMismatch
		}
		e.handleWarning(errColNumMismatch)
	}

	row := make([]types.Datum, 0, len(e.insertColumns))
	sessionVars := e.Ctx.GetSessionVars()
	setVar := func(name string, col *types.Datum) {
		// User variable names are not case-sensitive
		// https://dev.mysql.com/doc/refman/8.0/en/user-variables.html
		name = strings.ToLower(name)
		if col == nil || col.IsNull() {
			sessionVars.UnsetUserVar(name)
		} else {
			sessionVars.SetUserVarVal(name, *col)
		}
	}

	fieldMappings := e.controller.FieldMappings
	for i := 0; i < len(fieldMappings); i++ {
		if i >= len(parserData) {
			if fieldMappings[i].Column == nil {
				setVar(fieldMappings[i].UserVar.Name, nil)
				continue
			}

			// If some columns is missing and their type is time and has not null flag, they should be set as current time.
			if types.IsTypeTime(fieldMappings[i].Column.GetType()) && mysql.HasNotNullFlag(fieldMappings[i].Column.GetFlag()) {
				row = append(row, types.NewTimeDatum(types.CurrentTime(fieldMappings[i].Column.GetType())))
				continue
			}

			row = append(row, types.NewDatum(nil))
			continue
		}

		if fieldMappings[i].Column == nil {
			setVar(fieldMappings[i].UserVar.Name, &parserData[i])
			continue
		}

		row = append(row, parserData[i])
	}
	for i := 0; i < len(e.controller.ColumnAssignments); i++ {
		// eval expression of `SET` clause
		d, err := expression.EvalAstExpr(e.Ctx, e.controller.ColumnAssignments[i].Expr)
		if err != nil {
			if e.restrictive {
				return nil, err
			}
			e.handleWarning(err)
		}
		row = append(row, d)
	}

	// a new row buffer will be allocated in getRow
	newRow, err := e.getRow(ctx, row)
	if err != nil {
		if e.restrictive {
			return nil, err
		}
		e.handleWarning(err)
		logutil.Logger(ctx).Error("failed to get row", zap.Error(err))
		// TODO: should not return nil! caller will panic when lookup index
		return nil, nil
	}

	return newRow, nil
}

// SetMessage sets info message(ERR_LOAD_INFO) generated by LOAD statement, it is public because of the special way that
// LOAD statement is handled.
func (e *LoadDataWorker) SetMessage() {
	stmtCtx := e.ctx.GetSessionVars().StmtCtx
	numRecords := stmtCtx.RecordRows()
	numDeletes := stmtCtx.DeletedRows()
	numSkipped := numRecords - stmtCtx.CopiedRows()
	numWarnings := stmtCtx.WarningCount()
	msg := fmt.Sprintf(mysql.MySQLErrName[mysql.ErrLoadInfo].Raw, numRecords, numDeletes, numSkipped, numWarnings)
	e.ctx.GetSessionVars().StmtCtx.SetMessage(msg)
}

// GetRows getter for rows
func (e *LoadDataWorker) GetRows() [][]types.Datum {
	return e.rows
}

// GetCurBatchCnt getter for curBatchCnt
func (e *LoadDataWorker) GetCurBatchCnt() uint64 {
	return e.curBatchCnt
}

// GetInfilePath get infile path.
func (e *LoadDataWorker) GetInfilePath() string {
	return e.controller.Path
}

// GetController get load data controller.
// used in unit test.
func (e *LoadDataWorker) GetController() *importer.LoadDataController {
	return e.controller
}

var _ io.ReadSeekCloser = (*SimpleSeekerOnReadCloser)(nil)

// SimpleSeekerOnReadCloser provides Seek(0, SeekCurrent) on ReadCloser.
type SimpleSeekerOnReadCloser struct {
	r   io.ReadCloser
	pos int
}

// NewSimpleSeekerOnReadCloser creates a SimpleSeekerOnReadCloser.
func NewSimpleSeekerOnReadCloser(r io.ReadCloser) *SimpleSeekerOnReadCloser {
	return &SimpleSeekerOnReadCloser{r: r}
}

// Read implements io.Reader.
func (s *SimpleSeekerOnReadCloser) Read(p []byte) (n int, err error) {
	n, err = s.r.Read(p)
	s.pos += n
	return
}

// Seek implements io.Seeker.
func (s *SimpleSeekerOnReadCloser) Seek(offset int64, whence int) (int64, error) {
	// only support get reader's current offset
	if offset == 0 && whence == io.SeekCurrent {
		return int64(s.pos), nil
	}
	return 0, errors.Errorf("unsupported seek on SimpleSeekerOnReadCloser, offset: %d whence: %d", offset, whence)
}

// Close implements io.Closer.
func (s *SimpleSeekerOnReadCloser) Close() error {
	return s.r.Close()
}

// loadDataVarKeyType is a dummy type to avoid naming collision in context.
type loadDataVarKeyType int

// String defines a Stringer function for debugging and pretty printing.
func (k loadDataVarKeyType) String() string {
	return "load_data_var"
}

// LoadDataVarKey is a variable key for load data.
const LoadDataVarKey loadDataVarKeyType = 0

var (
	_ Executor = (*LoadDataActionExec)(nil)
)

// LoadDataActionExec executes LoadDataActionStmt.
type LoadDataActionExec struct {
	baseExecutor

	tp    ast.LoadDataActionTp
	jobID int64
}

// Next implements the Executor Next interface.
func (e *LoadDataActionExec) Next(ctx context.Context, _ *chunk.Chunk) error {
	sqlExec := e.ctx.(sqlexec.SQLExecutor)
	user := e.ctx.GetSessionVars().User.String()

	switch e.tp {
	case ast.LoadDataCancel:
		return asyncloaddata.CancelJob(ctx, sqlExec, e.jobID, user)
	case ast.LoadDataDrop:
		return asyncloaddata.DropJob(ctx, sqlExec, e.jobID, user)
	default:
		return errors.Errorf("not implemented LOAD DATA action %v", e.tp)
	}
}<|MERGE_RESOLUTION|>--- conflicted
+++ resolved
@@ -21,7 +21,6 @@
 	"strings"
 	"sync/atomic"
 	"time"
-	"unicode/utf8"
 
 	"github.com/pingcap/errors"
 	"github.com/pingcap/failpoint"
@@ -478,83 +477,6 @@
 	return err
 }
 
-<<<<<<< HEAD
-func (e *LoadDataWorker) buildParser(
-	ctx context.Context,
-	reader io.ReadSeekCloser,
-	remote *loadRemoteInfo,
-) (parser mydump.Parser, err error) {
-	switch e.controller.Format {
-	case importer.LoadDataFormatDelimitedData:
-		var charsetConvertor *mydump.CharsetConvertor
-		if e.charset != nil {
-			charsetConvertor, err = mydump.NewCharsetConvertor(*e.charset, string(utf8.RuneError))
-			if err != nil {
-				return nil, err
-			}
-		}
-		if err != nil {
-			return nil, err
-		}
-		// CSV-like
-		parser, err = mydump.NewCSVParser(
-			ctx,
-			e.controller.GenerateCSVConfig(),
-			reader,
-			importer.LoadDataReadBlockSize,
-			nil,
-			false,
-			charsetConvertor)
-	case importer.LoadDataFormatSQLDump:
-		parser = mydump.NewChunkParser(
-			ctx,
-			e.Ctx.GetSessionVars().SQLMode,
-			reader,
-			importer.LoadDataReadBlockSize,
-			nil,
-		)
-	case importer.LoadDataFormatParquet:
-		if remote == nil {
-			return nil, exeerrors.ErrLoadParquetFromLocal
-		}
-		parser, err = mydump.NewParquetParser(
-			ctx,
-			remote.store,
-			reader,
-			remote.path,
-		)
-	}
-	if err != nil {
-		return nil, exeerrors.ErrLoadDataWrongFormatConfig.GenWithStack(err.Error())
-	}
-	parser.SetLogger(log.Logger{Logger: logutil.Logger(ctx)})
-
-	// handle IGNORE N LINES
-	ignoreOneLineFn := parser.ReadRow
-	if csvParser, ok := parser.(*mydump.CSVParser); ok {
-		ignoreOneLineFn = func() error {
-			_, _, err := csvParser.ReadUntilTerminator()
-			return err
-		}
-	}
-
-	ignoreLineCnt := e.controller.IgnoreLines
-	for ignoreLineCnt > 0 {
-		err = ignoreOneLineFn()
-		if err != nil {
-			if errors.Cause(err) == io.EOF {
-				return parser, nil
-			}
-			return nil, err
-		}
-
-		ignoreLineCnt--
-	}
-	return parser, nil
-}
-
-=======
->>>>>>> 370b5692
 // processStream process input stream from parser. When returns nil, it means
 // all data is read.
 func (e *LoadDataWorker) processStream(
