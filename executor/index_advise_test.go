// Copyright 2021 PingCAP, Inc.
//
// Licensed under the Apache License, Version 2.0 (the "License");
// you may not use this file except in compliance with the License.
// You may obtain a copy of the License at
//
//     http://www.apache.org/licenses/LICENSE-2.0
//
// Unless required by applicable law or agreed to in writing, software
// distributed under the License is distributed on an "AS IS" BASIS,
// WITHOUT WARRANTIES OR CONDITIONS OF ANY KIND, either express or implied.
// See the License for the specific language governing permissions and
// limitations under the License.

package executor_test

import (
	"os"
	"testing"

	"github.com/pingcap/tidb/executor"
	"github.com/pingcap/tidb/sessionctx"
	"github.com/pingcap/tidb/testkit"
	"github.com/stretchr/testify/require"
)

func TestIndexAdvise(t *testing.T) {
	t.Parallel()
<<<<<<< HEAD

=======
	
>>>>>>> 36939eeb
	store, clean := testkit.CreateMockStore(t)
	defer clean()

	tk := testkit.NewTestKit(t, store)

	_, err := tk.Exec("index advise infile '/tmp/nonexistence.sql'")
	require.EqualError(t, err, "Index Advise: don't support load file without local field")
	_, err = tk.Exec("index advise local infile ''")
	require.EqualError(t, err, "Index Advise: infile path is empty")
	_, err = tk.Exec("index advise local infile '/tmp/nonexistence.sql' lines terminated by ''")
	require.EqualError(t, err, "Index Advise: don't support advise index for SQL terminated by nil")

	path := "/tmp/index_advise.sql"
	fp, err := os.Create(path)
	require.NoError(t, err)
	require.NotNil(t, fp)
	defer func() {
		err = fp.Close()
		require.NoError(t, err)
		err = os.Remove(path)
		require.NoError(t, err)
	}()

	_, err = fp.WriteString("\n" +
		"select * from t;\n" +
		"\n" +
		"select * from t where a > 1;\n" +
		"select a from t where a > 1 and a < 100;\n" +
		"\n" +
		"\n" +
		"select a,b from t1,t2 where t1.a = t2.b;\n" +
		"\n")
	require.NoError(t, err)

	// TODO: Using "tastCase" to do more test when we finish the index advisor completely.
	tk.MustExec("index advise local infile '/tmp/index_advise.sql' max_minutes 3 max_idxnum per_table 4 per_db 5")
	ctx := tk.Session().(sessionctx.Context)
	ia, ok := ctx.Value(executor.IndexAdviseVarKey).(*executor.IndexAdviseInfo)
	defer ctx.SetValue(executor.IndexAdviseVarKey, nil)
	require.True(t, ok)
	require.Equal(t, uint64(3), ia.MaxMinutes)
	require.Equal(t, uint64(4), ia.MaxIndexNum.PerTable)
	require.Equal(t, uint64(5), ia.MaxIndexNum.PerDB)
}<|MERGE_RESOLUTION|>--- conflicted
+++ resolved
@@ -26,11 +26,6 @@
 
 func TestIndexAdvise(t *testing.T) {
 	t.Parallel()
-<<<<<<< HEAD
-
-=======
-	
->>>>>>> 36939eeb
 	store, clean := testkit.CreateMockStore(t)
 	defer clean()
 
