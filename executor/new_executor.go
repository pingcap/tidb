// Copyright 2016 PingCAP, Inc.
//
// Licensed under the Apache License, Version 2.0 (the "License");
// you may not use this file except in compliance with the License.
// You may obtain a copy of the License at
//
//     http://www.apache.org/licenses/LICENSE-2.0
//
// Unless required by applicable law or agreed to in writing, software
// distributed under the License is distributed on an "AS IS" BASIS,
// See the License for the specific language governing permissions and
// limitations under the License.

package executor

import (
	"sort"
	"time"

	"github.com/golang/protobuf/proto"
	"github.com/juju/errors"
	"github.com/ngaut/log"
	"github.com/pingcap/tidb/ast"
	"github.com/pingcap/tidb/context"
	"github.com/pingcap/tidb/expression"
	"github.com/pingcap/tidb/kv"
	"github.com/pingcap/tidb/model"
	"github.com/pingcap/tidb/mysql"
	"github.com/pingcap/tidb/plan"
	"github.com/pingcap/tidb/table"
	"github.com/pingcap/tidb/util/codec"
	"github.com/pingcap/tidb/util/types"
	"github.com/pingcap/tidb/xapi"
	"github.com/pingcap/tipb/go-tipb"
)

// HashJoinExec implements the hash join algorithm.
type HashJoinExec struct {
	hashTable    map[string][]*Row
	smallHashKey []*expression.Column
	bigHashKey   []*expression.Column
	smallExec    Executor
	bigExec      Executor
	prepared     bool
	ctx          context.Context
	smallFilter  expression.Expression
	bigFilter    expression.Expression
	otherFilter  expression.Expression
	//TODO: remove fields when abandon old plan.
	fields      []*ast.ResultField
	schema      expression.Schema
	outter      bool
	leftSmall   bool
	matchedRows []*Row
	cursor      int
}

// Close implements Executor Close interface.
func (e *HashJoinExec) Close() error {
	e.prepared = false
	e.cursor = 0
	e.matchedRows = nil
	err := e.smallExec.Close()
	if err != nil {
		return errors.Trace(err)
	}
	return e.bigExec.Close()
}

func joinTwoRow(a *Row, b *Row) *Row {
	ret := &Row{
		RowKeys: make([]*RowKeyEntry, 0, len(a.RowKeys)+len(b.RowKeys)),
		Data:    make([]types.Datum, 0, len(a.Data)+len(b.Data)),
	}
	ret.RowKeys = append(ret.RowKeys, a.RowKeys...)
	ret.RowKeys = append(ret.RowKeys, b.RowKeys...)
	ret.Data = append(ret.Data, a.Data...)
	ret.Data = append(ret.Data, b.Data...)
	return ret
}

func (e *HashJoinExec) getHashKey(exprs []*expression.Column, row *Row) ([]byte, error) {
	vals := make([]types.Datum, 0, len(exprs))
	for _, expr := range exprs {
		v, err := expr.Eval(row.Data, e.ctx)
		if err != nil {
			return nil, errors.Trace(err)
		}
		vals = append(vals, v)
	}
	if len(vals) == 0 {
		return []byte{}, nil
	}

	return codec.EncodeValue([]byte{}, vals...)
}

// Schema implements Executor Schema interface.
func (e *HashJoinExec) Schema() expression.Schema {
	return e.schema
}

// Fields implements Executor Fields interface.
func (e *HashJoinExec) Fields() []*ast.ResultField {
	return e.fields
}

func (e *HashJoinExec) prepare() error {
	e.hashTable = make(map[string][]*Row)
	e.cursor = 0
	for {
		row, err := e.smallExec.Next()
		if err != nil {
			return errors.Trace(err)
		}
		if row == nil {
			e.smallExec.Close()
			break
		}

		matched := true
		if e.smallFilter != nil {
			matched, err = expression.EvalBool(e.smallFilter, row.Data, e.ctx)
			if err != nil {
				return errors.Trace(err)
			}
			if !matched {
				continue
			}
		}
		hashcode, err := e.getHashKey(e.smallHashKey, row)
		if err != nil {
			return errors.Trace(err)
		}
		if rows, ok := e.hashTable[string(hashcode)]; !ok {
			e.hashTable[string(hashcode)] = []*Row{row}
		} else {
			e.hashTable[string(hashcode)] = append(rows, row)
		}
	}

	e.prepared = true
	return nil
}

func (e *HashJoinExec) constructMatchedRows(bigRow *Row) (matchedRows []*Row, err error) {
	hashcode, err := e.getHashKey(e.bigHashKey, bigRow)
	if err != nil {
		return nil, errors.Trace(err)
	}

	rows, ok := e.hashTable[string(hashcode)]
	if !ok {
		return
	}
	// match eq condition
	for _, smallRow := range rows {
		//TODO: remove result fields in order to reduce memory copy cost.
		otherMatched := true
		var matchedRow *Row
		if e.leftSmall {
			matchedRow = joinTwoRow(smallRow, bigRow)
		} else {
			matchedRow = joinTwoRow(bigRow, smallRow)
		}
		if e.otherFilter != nil {
			otherMatched, err = expression.EvalBool(e.otherFilter, matchedRow.Data, e.ctx)
			if err != nil {
				return nil, errors.Trace(err)
			}
		}
		if otherMatched {
			matchedRows = append(matchedRows, matchedRow)
		}
	}

	return matchedRows, nil
}

func (e *HashJoinExec) fillNullRow(bigRow *Row) (returnRow *Row) {
	smallRow := &Row{
		RowKeys: make([]*RowKeyEntry, len(e.smallExec.Schema())),
		Data:    make([]types.Datum, len(e.smallExec.Schema())),
	}

	for _, data := range smallRow.Data {
		data.SetNull()
	}
	if e.leftSmall {
		returnRow = joinTwoRow(smallRow, bigRow)
	} else {
		returnRow = joinTwoRow(bigRow, smallRow)
	}
	return returnRow
}

func (e *HashJoinExec) returnRecord() (ret *Row, ok bool) {
	if e.cursor >= len(e.matchedRows) {
		return nil, false
	}
	e.cursor++
	return e.matchedRows[e.cursor-1], true
}

// Next implements Executor Next interface.
func (e *HashJoinExec) Next() (*Row, error) {
	if !e.prepared {
		if err := e.prepare(); err != nil {
			return nil, errors.Trace(err)
		}
	}

	row, ok := e.returnRecord()
	if ok {
		return row, nil
	}

	for {
		bigRow, err := e.bigExec.Next()
		if err != nil {
			return nil, errors.Trace(err)
		}
		if bigRow == nil {
			e.bigExec.Close()
			return nil, nil
		}

		var matchedRows []*Row
		bigMatched := true
		if e.bigFilter != nil {
			bigMatched, err = expression.EvalBool(e.bigFilter, bigRow.Data, e.ctx)
			if err != nil {
				return nil, errors.Trace(err)
			}
		}
		if bigMatched {
			matchedRows, err = e.constructMatchedRows(bigRow)
			if err != nil {
				return nil, errors.Trace(err)
			}
		}
		e.matchedRows = matchedRows
		e.cursor = 0
		row, ok := e.returnRecord()
		if ok {
			return row, nil
		} else if e.outter {
			row = e.fillNullRow(bigRow)
			return row, nil
		}
	}
}

// AggregationExec deals with all the aggregate functions.
// It is built from Aggregate Plan. When Next() is called, it reads all the data from Src and updates all the items in AggFuncs.
type AggregationExec struct {
	Src               Executor
	schema            expression.Schema
	ResultFields      []*ast.ResultField
	executed          bool
	ctx               context.Context
	AggFuncs          []expression.AggregationFunction
	groupMap          map[string]bool
	groups            [][]byte
	currentGroupIndex int
	GroupByItems      []expression.Expression
}

// Close implements Executor Close interface.
func (e *AggregationExec) Close() error {
	e.executed = false
	e.groups = nil
	e.currentGroupIndex = 0
	for _, agg := range e.AggFuncs {
		agg.Clear()
	}
	return e.Src.Close()
}

// Schema implements Executor Schema interface.
func (e *AggregationExec) Schema() expression.Schema {
	return e.schema
}

// Fields implements Executor Fields interface.
func (e *AggregationExec) Fields() []*ast.ResultField {
	return e.ResultFields
}

// Next implements Executor Next interface.
func (e *AggregationExec) Next() (*Row, error) {
	// In this stage we consider all data from src as a single group.
	if !e.executed {
		e.groupMap = make(map[string]bool)
		for {
			hasMore, err := e.innerNext()
			if err != nil {
				return nil, errors.Trace(err)
			}
			if !hasMore {
				break
			}
		}
		e.executed = true
		if (len(e.groups) == 0) && (len(e.GroupByItems) == 0) {
			// If no groupby and no data, we should add an empty group.
			// For example:
			// "select count(c) from t;" should return one row [0]
			// "select count(c) from t group by c1;" should return empty result set.
			e.groups = append(e.groups, []byte{})
		}
	}
	if e.currentGroupIndex >= len(e.groups) {
		return nil, nil
	}
	retRow := &Row{Data: make([]types.Datum, 0, len(e.AggFuncs))}
	groupKey := e.groups[e.currentGroupIndex]
	for _, af := range e.AggFuncs {
		retRow.Data = append(retRow.Data, af.GetGroupResult(groupKey))
	}
	e.currentGroupIndex++
	return retRow, nil
}

func (e *AggregationExec) getGroupKey(row *Row) ([]byte, error) {
	if len(e.GroupByItems) == 0 {
		return []byte{}, nil
	}
	vals := make([]types.Datum, 0, len(e.GroupByItems))
	for _, item := range e.GroupByItems {
		v, err := item.Eval(row.Data, e.ctx)
		if err != nil {
			return nil, errors.Trace(err)
		}
		vals = append(vals, v)
	}
	bs, err := codec.EncodeValue([]byte{}, vals...)
	if err != nil {
		return nil, errors.Trace(err)
	}
	return bs, nil
}

// Fetch a single row from src and update each aggregate function.
// If the first return value is false, it means there is no more data from src.
func (e *AggregationExec) innerNext() (ret bool, err error) {
	var srcRow *Row
	if e.Src != nil {
		srcRow, err = e.Src.Next()
		if err != nil {
			return false, errors.Trace(err)
		}
		if srcRow == nil {
			return false, nil
		}
	} else {
		// If Src is nil, only one row should be returned.
		if e.executed {
			return false, nil
		}
	}
	e.executed = true
	groupKey, err := e.getGroupKey(srcRow)
	if err != nil {
		return false, errors.Trace(err)
	}
	if _, ok := e.groupMap[string(groupKey)]; !ok {
		e.groupMap[string(groupKey)] = true
		e.groups = append(e.groups, groupKey)
	}
	for _, af := range e.AggFuncs {
		af.Update(srcRow.Data, groupKey, e.ctx)
	}
	return true, nil
}

// ProjectionExec represents a select fields executor.
type ProjectionExec struct {
	Src          Executor
	ResultFields []*ast.ResultField
	schema       expression.Schema
	executed     bool
	ctx          context.Context
	exprs        []expression.Expression
}

// Schema implements Executor Schema interface.
func (e *ProjectionExec) Schema() expression.Schema {
	return e.schema
}

// Fields implements Executor Fields interface.
func (e *ProjectionExec) Fields() []*ast.ResultField {
	return e.ResultFields
}

// Next implements Executor Next interface.
func (e *ProjectionExec) Next() (retRow *Row, err error) {
	var rowKeys []*RowKeyEntry
	var srcRow *Row
	if e.Src != nil {
		srcRow, err = e.Src.Next()
		if err != nil {
			return nil, errors.Trace(err)
		}
		if srcRow == nil {
			return nil, nil
		}
		rowKeys = srcRow.RowKeys
	} else {
		// If Src is nil, only one row should be returned.
		if e.executed {
			return nil, nil
		}
	}
	e.executed = true
	row := &Row{
		RowKeys: rowKeys,
		Data:    make([]types.Datum, 0, len(e.exprs)),
	}
	for _, expr := range e.exprs {
		val, err := expr.Eval(srcRow.Data, e.ctx)
		if err != nil {
			return nil, errors.Trace(err)
		}
		row.Data = append(row.Data, val)
	}
	return row, nil
}

// Close implements Executor Close interface.
func (e *ProjectionExec) Close() error {
	if e.Src != nil {
		return e.Src.Close()
	}
	return nil
}

// NewTableDualExec represents a dual table executor.
type NewTableDualExec struct {
	schema   expression.Schema
	executed bool
}

// Init implements NewExecutor Init interface.
func (e *NewTableDualExec) Init() {
	e.executed = false
}

// Schema implements Executor Schema interface.
func (e *NewTableDualExec) Schema() expression.Schema {
	return e.schema
}

// Fields implements Executor Fields interface.
func (e *NewTableDualExec) Fields() []*ast.ResultField {
	return nil
}

// Next implements Executor Next interface.
func (e *NewTableDualExec) Next() (*Row, error) {
	if e.executed {
		return nil, nil
	}
	e.executed = true
	return &Row{}, nil
}

// Close implements Executor interface.
func (e *NewTableDualExec) Close() error {
	return nil
}

// SelectionExec represents a filter executor.
type SelectionExec struct {
	Src       Executor
	Condition expression.Expression
	ctx       context.Context
	schema    expression.Schema
}

// Schema implements Executor Schema interface.
func (e *SelectionExec) Schema() expression.Schema {
	return e.schema
}

// Fields implements Executor Fields interface.
func (e *SelectionExec) Fields() []*ast.ResultField {
	return e.Src.Fields()
}

// Next implements Executor Next interface.
func (e *SelectionExec) Next() (*Row, error) {
	for {
		srcRow, err := e.Src.Next()
		if err != nil {
			return nil, errors.Trace(err)
		}
		if srcRow == nil {
			return nil, nil
		}
		match, err := expression.EvalBool(e.Condition, srcRow.Data, e.ctx)
		if err != nil {
			return nil, errors.Trace(err)
		}
		if match {
			return srcRow, nil
		}
	}
}

// Close implements Executor Close interface.
func (e *SelectionExec) Close() error {
	return e.Src.Close()
}

// NewTableScanExec is a table scan executor without result fields.
type NewTableScanExec struct {
	tableInfo   *model.TableInfo
	table       table.Table
	asName      *model.CIStr
	ctx         context.Context
	supportDesc bool
	isMemDB     bool
	result      *xapi.SelectResult
	subResult   *xapi.SubResult
	where       *tipb.Expr
	Columns     []*model.ColumnInfo
	schema      expression.Schema
	ranges      []plan.TableRange
}

// Schema implements Executor Schema interface.
func (e *NewTableScanExec) Schema() expression.Schema {
	return e.schema
}

func (e *NewTableScanExec) doRequest() error {
	txn, err := e.ctx.GetTxn(false)
	if err != nil {
		return errors.Trace(err)
	}
	selReq := new(tipb.SelectRequest)
	startTs := txn.StartTS()
	selReq.StartTs = &startTs
	selReq.Where = e.where
	selReq.Ranges = tableRangesToPBRanges(e.ranges)
	columns := e.Columns
	selReq.TableInfo = &tipb.TableInfo{
		TableId: proto.Int64(e.tableInfo.ID),
	}
	selReq.TableInfo.Columns = xapi.ColumnsToProto(columns, e.tableInfo.PKIsHandle)
	e.result, err = xapi.Select(txn.GetClient(), selReq, defaultConcurrency)
	if err != nil {
		return errors.Trace(err)
	}
	return nil
}

// Close implements Executor Close interface.
func (e *NewTableScanExec) Close() error {
	e.result = nil
	e.subResult = nil
	return nil
}

// Next implements Executor interface.
func (e *NewTableScanExec) Next() (*Row, error) {
	if e.result == nil {
		err := e.doRequest()
		if err != nil {
			return nil, errors.Trace(err)
		}
	}
	for {
		if e.subResult == nil {
			var err error
			startTs := time.Now()
			e.subResult, err = e.result.Next()
			if err != nil {
				return nil, errors.Trace(err)
			}
			if e.subResult == nil {
				return nil, nil
			}
			log.Debugf("[TIME_TABLE_SCAN] %v", time.Now().Sub(startTs))
		}
		h, rowData, err := e.subResult.Next()
		if err != nil {
			return nil, errors.Trace(err)
		}
		if rowData == nil {
			e.subResult = nil
			continue
		}
		return resultRowToRow(e.table, h, rowData, e.asName), nil
	}
}

// Fields implements Executor interface.
func (e *NewTableScanExec) Fields() []*ast.ResultField {
	return nil
}

// NewSortExec represents sorting executor.
type NewSortExec struct {
	Src     Executor
	ByItems []plan.ByItems
	Rows    []*orderByRow
	ctx     context.Context
	Limit   *plan.Limit
	Idx     int
	fetched bool
	err     error
	schema  expression.Schema
}

// Close implements Executor Close interface.
func (e *NewSortExec) Close() error {
	e.fetched = false
	e.Rows = nil
	return e.Src.Close()
}

// Schema implements Executor Schema interface.
func (e *NewSortExec) Schema() expression.Schema {
	return e.schema
}

// Fields implements Executor Fields interface.
func (e *NewSortExec) Fields() []*ast.ResultField {
	return e.Src.Fields()
}

// Len returns the number of rows.
func (e *NewSortExec) Len() int {
	return len(e.Rows)
}

// Swap implements sort.Interface Swap interface.
func (e *NewSortExec) Swap(i, j int) {
	e.Rows[i], e.Rows[j] = e.Rows[j], e.Rows[i]
}

// Less implements sort.Interface Less interface.
func (e *NewSortExec) Less(i, j int) bool {
	for index, by := range e.ByItems {
		v1 := e.Rows[i].key[index]
		v2 := e.Rows[j].key[index]

		ret, err := v1.CompareDatum(v2)
		if err != nil {
			e.err = err
			return true
		}

		if by.Desc {
			ret = -ret
		}

		if ret < 0 {
			return true
		} else if ret > 0 {
			return false
		}
	}

	return false
}

// Next implements Executor Next interface.
func (e *NewSortExec) Next() (*Row, error) {
	if !e.fetched {
		offset := -1
		totalCount := -1
		if e.Limit != nil {
			offset = int(e.Limit.Offset)
			totalCount = offset + int(e.Limit.Count)
		}
		for {
			srcRow, err := e.Src.Next()
			if err != nil {
				return nil, errors.Trace(err)
			}
			if srcRow == nil {
				break
			}
			orderRow := &orderByRow{
				row: srcRow,
				key: make([]types.Datum, len(e.ByItems)),
			}
			for i, byItem := range e.ByItems {
				orderRow.key[i], err = byItem.Expr.Eval(srcRow.Data, e.ctx)
				if err != nil {
					return nil, errors.Trace(err)
				}
			}
			e.Rows = append(e.Rows, orderRow)
			if totalCount != -1 && e.Len() >= totalCount+SortBufferSize {
				sort.Sort(e)
				e.Rows = e.Rows[:totalCount]
			}
		}
		sort.Sort(e)
		if offset >= 0 && offset < e.Len() {
			if totalCount > e.Len() {
				e.Rows = e.Rows[offset:]
			} else {
				e.Rows = e.Rows[offset:totalCount]
			}
		} else if offset != -1 {
			e.Rows = e.Rows[:0]
		}
		e.fetched = true
	}
	if e.err != nil {
		return nil, errors.Trace(e.err)
	}
	if e.Idx >= len(e.Rows) {
		return nil, nil
	}
	row := e.Rows[e.Idx].row
	e.Idx++
	return row, nil
}

func (b *executorBuilder) newConditionExprToPBExpr(client kv.Client, exprs []expression.Expression,
	tbl *model.TableInfo) (pbExpr *tipb.Expr, remained []expression.Expression) {
	for _, expr := range exprs {
		v := b.newExprToPBExpr(client, expr, tbl)
		if v == nil {
			remained = append(remained, expr)
			continue
		}
		if pbExpr == nil {
			pbExpr = v
		} else {
			// merge multiple converted pb expression into an AND expression.
			pbExpr = &tipb.Expr{
				Tp:       tipb.ExprType_And.Enum(),
				Children: []*tipb.Expr{pbExpr, v}}
		}
	}
	return
}

// newExprToPBExpr converts an expression.Expression to a tipb.Expr, if not supported, nil will be returned.
func (b *executorBuilder) newExprToPBExpr(client kv.Client, expr expression.Expression, tbl *model.TableInfo) *tipb.Expr {
	switch x := expr.(type) {
	case *expression.Column:
		return b.columnToPBExpr(client, x, tbl)
	case *expression.ScalarFunction:
		return b.scalarFuncToPBExpr(client, x, tbl)
	}

	return nil
}

func (b *executorBuilder) columnToPBExpr(client kv.Client, column *expression.Column, tbl *model.TableInfo) *tipb.Expr {
	if !client.SupportRequestType(kv.ReqTypeSelect, int64(tipb.ExprType_ColumnRef)) {
		return nil
	}
	switch column.GetType().Tp {
	case mysql.TypeBit, mysql.TypeSet, mysql.TypeEnum, mysql.TypeDecimal, mysql.TypeGeometry,
		mysql.TypeDate, mysql.TypeNewDate, mysql.TypeDatetime, mysql.TypeTimestamp, mysql.TypeYear:
		return nil
	}

	id := int64(-1)
	for _, col := range tbl.Columns {
		if tbl.Name == column.TblName && col.Name == column.ColName {
			id = col.ID
			break
		}
	}
	// Zero Column ID is not a column from table, can not support for now.
	if id == 0 {
		return nil
	}
	// TODO：If the column ID isn't in fields, it means the column is from an outer table,
	// its value is available to use.
	if id == -1 {
		return nil
	}

	return &tipb.Expr{
		Tp:  tipb.ExprType_ColumnRef.Enum(),
		Val: codec.EncodeInt(nil, id)}
}

func (b *executorBuilder) scalarFuncToPBExpr(client kv.Client, expr *expression.ScalarFunction,
	tbl *model.TableInfo) *tipb.Expr {
	var tp tipb.ExprType
	switch expr.FuncName.L {
	case ast.LT:
		tp = tipb.ExprType_LT
	case ast.LE:
		tp = tipb.ExprType_LE
	case ast.EQ:
		tp = tipb.ExprType_EQ
	case ast.NE:
		tp = tipb.ExprType_NE
	case ast.GE:
		tp = tipb.ExprType_GE
	case ast.GT:
		tp = tipb.ExprType_GT
	case ast.NullEQ:
		tp = tipb.ExprType_NullEQ
	case ast.And:
		tp = tipb.ExprType_And
	case ast.Or:
		tp = tipb.ExprType_Or
	// It's the operation for unary operator.
	case ast.UnaryNot:
		tp = tipb.ExprType_Not
	default:
		return nil
	}

	if !client.SupportRequestType(kv.ReqTypeSelect, int64(tp)) {
		return nil
	}

	if len(expr.Args) == 1 {
		child := b.newExprToPBExpr(client, expr.Args[0], tbl)
		if child == nil {
			return nil
		}
		return &tipb.Expr{
			Tp:       tp.Enum(),
			Children: []*tipb.Expr{child}}
	}

	leftExpr := b.newExprToPBExpr(client, expr.Args[0], tbl)
	if leftExpr == nil {
		return nil
	}
	rightExpr := b.newExprToPBExpr(client, expr.Args[1], tbl)
	if rightExpr == nil {
		return nil
	}
	return &tipb.Expr{
		Tp:       tp.Enum(),
		Children: []*tipb.Expr{leftExpr, rightExpr}}
}

// ApplyExec represents apply executor.
// Apply gets one row from outer executor and gets one row from inner executor according to outer row.
type ApplyExec struct {
	schema      expression.Schema
	Src         Executor
	outerSchema expression.Schema
	innerExec   Executor
	checker     *conditionChecker
}

<<<<<<< HEAD
=======
// conditionChecker checks if all or any of the row match this condition.
>>>>>>> 87bbb120
type conditionChecker struct {
	cond    expression.Expression
	trimLen int
	ctx     context.Context
	all     bool
	matched bool
}

<<<<<<< HEAD
func (c *conditionChecker) Exec(row *Row, lastRow bool) (*Row, bool, error) {
	matched := false
	if !lastRow {
		var err error
		matched, err = expression.EvalBool(c.cond, row.Data, c.ctx)
		if err != nil {
			return nil, false, errors.Trace(err)
		}
		if matched {
			c.matched = true
		}
	} else if c.all {
		matched = c.matched
	}
	if (matched && !c.all) || (!matched && c.all) || lastRow {
		row.Data = append(row.Data[:c.trimLen], types.NewDatum(matched))
		return row, true, nil
	}
	row.Data = row.Data[:c.trimLen]
	return nil, false, nil
=======
func (c *conditionChecker) Exec(row *Row) (*Row, error) {
	var err error
	c.matched, err = expression.EvalBool(c.cond, row.Data, c.ctx)
	if err != nil {
		return nil, errors.Trace(err)
	}
	row.Data = row.Data[:c.trimLen]
	if c.matched != c.all {
		row.Data = append(row.Data, types.NewDatum(c.matched))
		return row, nil
	}
	return nil, nil
>>>>>>> 87bbb120
}

// Schema implements Executor Schema interface.
func (e *ApplyExec) Schema() expression.Schema {
	return e.schema
}

// Fields implements Executor Fields interface.
func (e *ApplyExec) Fields() []*ast.ResultField {
	return nil
}

// Close implements Executor Close interface.
func (e *ApplyExec) Close() error {
	if e.checker != nil {
		e.checker.matched = false
	}
	return e.Src.Close()
}

// Next implements Executor Next interface.
func (e *ApplyExec) Next() (*Row, error) {
	srcRow, err := e.Src.Next()
	if err != nil {
		return nil, errors.Trace(err)
	}
	if srcRow == nil {
		return nil, nil
	}
	for {
		for _, col := range e.outerSchema {
			idx := col.Index
			col.SetValue(&srcRow.Data[idx])
		}
<<<<<<< HEAD
		outerRow, err := e.innerExec.Next()
		if err != nil {
			return nil, errors.Trace(err)
		}
		if outerRow != nil {
			srcRow.Data = append(srcRow.Data, outerRow.Data...)
=======
		innerRow, err := e.innerExec.Next()
		if err != nil {
			return nil, errors.Trace(err)
		}
		if innerRow != nil {
			srcRow.Data = append(srcRow.Data, innerRow.Data...)
>>>>>>> 87bbb120
		}
		if e.checker == nil {
			e.innerExec.Close()
			return srcRow, nil
		}
<<<<<<< HEAD
		resultRow, finished, err := e.checker.Exec(srcRow, outerRow == nil)
		if err != nil {
			return nil, errors.Trace(err)
		}
		if finished {
=======
		if innerRow == nil {
			srcRow.Data = append(srcRow.Data, types.NewDatum(e.checker.matched))
			e.innerExec.Close()
			return srcRow, nil
		}
		resultRow, err := e.checker.Exec(srcRow)
		if err != nil {
			return nil, errors.Trace(err)
		}
		if resultRow != nil {
>>>>>>> 87bbb120
			e.innerExec.Close()
			return resultRow, nil
		}
	}
}

// ExistsExec represents exists executor.
type ExistsExec struct {
	schema    expression.Schema
	Src       Executor
	evaluated bool
}

// Schema implements Executor Schema interface.
func (e *ExistsExec) Schema() expression.Schema {
	return e.schema
}

// Fields implements Executor Fields interface.
func (e *ExistsExec) Fields() []*ast.ResultField {
	return nil
}

// Close implements Executor Close interface.
func (e *ExistsExec) Close() error {
	e.evaluated = false
	return e.Src.Close()
}

// Next implements Executor Next interface.
func (e *ExistsExec) Next() (*Row, error) {
	if !e.evaluated {
		e.evaluated = true
		srcRow, err := e.Src.Next()
		if err != nil {
			return nil, errors.Trace(err)
		}
		return &Row{Data: []types.Datum{types.NewDatum(srcRow != nil)}}, nil
	}
	return nil, nil
}

// MaxOneRowExec checks if a query returns no more than one row.
type MaxOneRowExec struct {
	schema    expression.Schema
	Src       Executor
	evaluated bool
}

// Schema implements Executor Schema interface.
func (e *MaxOneRowExec) Schema() expression.Schema {
	return e.schema
}

// Fields implements Executor Fields interface.
func (e *MaxOneRowExec) Fields() []*ast.ResultField {
	return nil
}

// Close implements Executor Close interface.
func (e *MaxOneRowExec) Close() error {
	e.evaluated = false
	return e.Src.Close()
}

// Next implements Executor Next interface.
func (e *MaxOneRowExec) Next() (*Row, error) {
	if !e.evaluated {
		e.evaluated = true
		srcRow, err := e.Src.Next()
		if err != nil {
			return nil, errors.Trace(err)
		}
		if srcRow == nil {
			return &Row{Data: []types.Datum{types.NewDatum(nil)}}, nil
		}
		srcRow1, err := e.Src.Next()
		if err != nil {
			return nil, errors.Trace(err)
		}
		if srcRow1 != nil {
			return nil, errors.New("Subquery returns more than 1 row.")
		}
		return srcRow, nil
	}
	return nil, nil
}

// TrimExec truncates src rows.
type TrimExec struct {
	schema expression.Schema
	Src    Executor
	len    int
}

// Schema implements Executor Schema interface.
func (e *TrimExec) Schema() expression.Schema {
	return e.schema
}

// Fields implements Executor Fields interface.
func (e *TrimExec) Fields() []*ast.ResultField {
	return nil
}

// Close implements Executor Close interface.
func (e *TrimExec) Close() error {
	return e.Src.Close()
}

// Next implements Executor Next interface.
func (e *TrimExec) Next() (*Row, error) {
	row, err := e.Src.Next()
	if err != nil {
		return nil, errors.Trace(err)
	}
	if row == nil {
		return nil, nil
	}
	row.Data = row.Data[:e.len]
	return row, nil
}

// NewUnionExec represents union executor.
type NewUnionExec struct {
	fields []*ast.ResultField
	schema expression.Schema
	Srcs   []Executor
	cursor int
}

// Schema implements Executor Schema interface.
func (e *NewUnionExec) Schema() expression.Schema {
	return e.schema
}

// Fields implements Executor Fields interface.
func (e *NewUnionExec) Fields() []*ast.ResultField {
	return e.fields
}

// Next implements Executor Next interface.
func (e *NewUnionExec) Next() (*Row, error) {
	for {
		if e.cursor >= len(e.Srcs) {
			return nil, nil
		}
		sel := e.Srcs[e.cursor]
		row, err := sel.Next()
		if err != nil {
			return nil, errors.Trace(err)
		}
		if row == nil {
			e.cursor++
			continue
		}
		if e.cursor != 0 {
			for i := range row.Data {
				// The column value should be casted as the same type of the first select statement in corresponding position.
				col := e.schema[i]
				var val types.Datum
				val, err = row.Data[i].ConvertTo(col.RetType)
				if err != nil {
					return nil, errors.Trace(err)
				}
				row.Data[i] = val
			}
		}
		return row, nil
	}
}

// Close implements Executor Close interface.
func (e *NewUnionExec) Close() error {
	e.cursor = 0
	for _, sel := range e.Srcs {
		er := sel.Close()
		if er != nil {
			return errors.Trace(er)
		}
	}
	return nil
}<|MERGE_RESOLUTION|>--- conflicted
+++ resolved
@@ -854,10 +854,7 @@
 	checker     *conditionChecker
 }
 
-<<<<<<< HEAD
-=======
 // conditionChecker checks if all or any of the row match this condition.
->>>>>>> 87bbb120
 type conditionChecker struct {
 	cond    expression.Expression
 	trimLen int
@@ -866,28 +863,6 @@
 	matched bool
 }
 
-<<<<<<< HEAD
-func (c *conditionChecker) Exec(row *Row, lastRow bool) (*Row, bool, error) {
-	matched := false
-	if !lastRow {
-		var err error
-		matched, err = expression.EvalBool(c.cond, row.Data, c.ctx)
-		if err != nil {
-			return nil, false, errors.Trace(err)
-		}
-		if matched {
-			c.matched = true
-		}
-	} else if c.all {
-		matched = c.matched
-	}
-	if (matched && !c.all) || (!matched && c.all) || lastRow {
-		row.Data = append(row.Data[:c.trimLen], types.NewDatum(matched))
-		return row, true, nil
-	}
-	row.Data = row.Data[:c.trimLen]
-	return nil, false, nil
-=======
 func (c *conditionChecker) Exec(row *Row) (*Row, error) {
 	var err error
 	c.matched, err = expression.EvalBool(c.cond, row.Data, c.ctx)
@@ -900,7 +875,6 @@
 		return row, nil
 	}
 	return nil, nil
->>>>>>> 87bbb120
 }
 
 // Schema implements Executor Schema interface.
@@ -935,33 +909,17 @@
 			idx := col.Index
 			col.SetValue(&srcRow.Data[idx])
 		}
-<<<<<<< HEAD
-		outerRow, err := e.innerExec.Next()
-		if err != nil {
-			return nil, errors.Trace(err)
-		}
-		if outerRow != nil {
-			srcRow.Data = append(srcRow.Data, outerRow.Data...)
-=======
 		innerRow, err := e.innerExec.Next()
 		if err != nil {
 			return nil, errors.Trace(err)
 		}
 		if innerRow != nil {
 			srcRow.Data = append(srcRow.Data, innerRow.Data...)
->>>>>>> 87bbb120
 		}
 		if e.checker == nil {
 			e.innerExec.Close()
 			return srcRow, nil
 		}
-<<<<<<< HEAD
-		resultRow, finished, err := e.checker.Exec(srcRow, outerRow == nil)
-		if err != nil {
-			return nil, errors.Trace(err)
-		}
-		if finished {
-=======
 		if innerRow == nil {
 			srcRow.Data = append(srcRow.Data, types.NewDatum(e.checker.matched))
 			e.innerExec.Close()
@@ -972,7 +930,6 @@
 			return nil, errors.Trace(err)
 		}
 		if resultRow != nil {
->>>>>>> 87bbb120
 			e.innerExec.Close()
 			return resultRow, nil
 		}
