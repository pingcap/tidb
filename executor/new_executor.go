--- conflicted
+++ resolved
@@ -724,7 +724,6 @@
 	return e.Src.Close()
 }
 
-<<<<<<< HEAD
 func (b *executorBuilder) newConditionExprToPBExpr(client kv.Client, exprs []expression.Expression,
 	tbl *model.TableInfo) (pbExpr *tipb.Expr, remained []expression.Expression) {
 	for _, expr := range exprs {
@@ -843,7 +842,8 @@
 	return &tipb.Expr{
 		Tp:       tp.Enum(),
 		Children: []*tipb.Expr{leftExpr, rightExpr}}
-=======
+}
+
 // ApplyExec represents apply executor.
 // Apply gets one row from outer executor and gets one row from inner executor according to outer row.
 type ApplyExec struct {
@@ -985,5 +985,4 @@
 		return srcRow, nil
 	}
 	return nil, nil
->>>>>>> 67378982
 }