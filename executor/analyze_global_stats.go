// Copyright 2022 PingCAP, Inc.
//
// Licensed under the Apache License, Version 2.0 (the "License");
// you may not use this file except in compliance with the License.
// You may obtain a copy of the License at
//
//     http://www.apache.org/licenses/LICENSE-2.0
//
// Unless required by applicable law or agreed to in writing, software
// distributed under the License is distributed on an "AS IS" BASIS,
// WITHOUT WARRANTIES OR CONDITIONS OF ANY KIND, either express or implied.
// See the License for the specific language governing permissions and
// limitations under the License.

package executor

import (
	"context"

	"github.com/pingcap/tidb/domain"
	"github.com/pingcap/tidb/infoschema"
	"github.com/pingcap/tidb/statistics"
	"github.com/pingcap/tidb/types"
	"github.com/pingcap/tidb/util/logutil"
	"go.uber.org/zap"
)

type globalStatsKey struct {
	tableID int64
	indexID int64
}

type globalStatsInfo struct {
	isIndex int
	// When the `isIndex == 0`, histIDs will be the column IDs.
	// Otherwise, histIDs will only contain the index ID.
	histIDs      []int64
	statsVersion int
}

// globalStatsMap is a map used to store which partition tables and the corresponding indexes need global-level stats.
// The meaning of key in map is the structure that used to store the tableID and indexID.
// The meaning of value in map is some additional information needed to build global-level stats.
type globalStatsMap map[globalStatsKey]globalStatsInfo

<<<<<<< HEAD
func (e *AnalyzeExec) handleGlobalStats(ctx context.Context, globalStatsMap globalStatsMap) error {
=======
func (e *AnalyzeExec) handleGlobalStats(ctx context.Context, needGlobalStats bool, globalStatsMap globalStatsMap) error {
	if !needGlobalStats {
		return nil
	}
	globalStatsTableIDs := make(map[int64]struct{})
	for globalStatsID := range globalStatsMap {
		globalStatsTableIDs[globalStatsID.tableID] = struct{}{}
	}
>>>>>>> c5a28bfe
	statsHandle := domain.GetDomain(e.ctx).StatsHandle()
	for tableID := range globalStatsTableIDs {
		tableAllPartitionStats := make(map[int64]*statistics.Table)
		for globalStatsID, info := range globalStatsMap {
			if globalStatsID.tableID != tableID {
				continue
			}
			globalOpts := e.opts
			if e.OptionsMap != nil {
				if v2Options, ok := e.OptionsMap[globalStatsID.tableID]; ok {
					globalOpts = v2Options.FilledOpts
				}
			}
			globalStats, err := statsHandle.MergePartitionStats2GlobalStatsByTableID(e.ctx, globalOpts, e.ctx.GetInfoSchema().(infoschema.InfoSchema),
				globalStatsID.tableID, info.isIndex, info.histIDs,
				tableAllPartitionStats)
			if err != nil {
				if types.ErrPartitionStatsMissing.Equal(err) || types.ErrPartitionColumnStatsMissing.Equal(err) {
					// When we find some partition-level stats are missing, we need to report warning.
					e.ctx.GetSessionVars().StmtCtx.AppendWarning(err)
					continue
				}
				return err
			}
			for i := 0; i < globalStats.Num; i++ {
				hg, cms, topN := globalStats.Hg[i], globalStats.Cms[i], globalStats.TopN[i]
				// fms for global stats doesn't need to dump to kv.
				err = statsHandle.SaveStatsToStorage(globalStatsID.tableID, globalStats.Count, info.isIndex, hg, cms, topN, info.statsVersion, 1, true)
				if err != nil {
					logutil.Logger(ctx).Error("save global-level stats to storage failed", zap.Error(err))
				}
				// Dump stats to historical storage.
				if err := e.recordHistoricalStats(globalStatsID.tableID); err != nil {
					logutil.BgLogger().Error("record historical stats failed", zap.Error(err))
				}
			}
		}
	}
	return nil
}<|MERGE_RESOLUTION|>--- conflicted
+++ resolved
@@ -43,18 +43,11 @@
 // The meaning of value in map is some additional information needed to build global-level stats.
 type globalStatsMap map[globalStatsKey]globalStatsInfo
 
-<<<<<<< HEAD
 func (e *AnalyzeExec) handleGlobalStats(ctx context.Context, globalStatsMap globalStatsMap) error {
-=======
-func (e *AnalyzeExec) handleGlobalStats(ctx context.Context, needGlobalStats bool, globalStatsMap globalStatsMap) error {
-	if !needGlobalStats {
-		return nil
-	}
 	globalStatsTableIDs := make(map[int64]struct{})
 	for globalStatsID := range globalStatsMap {
 		globalStatsTableIDs[globalStatsID.tableID] = struct{}{}
 	}
->>>>>>> c5a28bfe
 	statsHandle := domain.GetDomain(e.ctx).StatsHandle()
 	for tableID := range globalStatsTableIDs {
 		tableAllPartitionStats := make(map[int64]*statistics.Table)
