--- conflicted
+++ resolved
@@ -80,7 +80,6 @@
 					}
 					return err
 				}
-<<<<<<< HEAD
 				for i := 0; i < globalStats.Num; i++ {
 					hg, cms, topN := globalStats.Hg[i], globalStats.Cms[i], globalStats.TopN[i]
 					// fms for global stats doesn't need to dump to kv.
@@ -89,14 +88,9 @@
 						logutil.Logger(ctx).Error("save global-level stats to storage failed", zap.Error(err))
 					}
 					// Dump stats to historical storage.
-					if err := e.recordHistoricalStats(globalStatsID.tableID); err != nil {
+					if err := recordHistoricalStats(e.ctx, globalStatsID.tableID); err != nil {
 						logutil.BgLogger().Error("record historical stats failed", zap.Error(err))
 					}
-=======
-				// Dump stats to historical storage.
-				if err := recordHistoricalStats(e.ctx, globalStatsID.tableID); err != nil {
-					logutil.BgLogger().Error("record historical stats failed", zap.Error(err))
->>>>>>> 753e3da2
 				}
 				return nil
 			}()
