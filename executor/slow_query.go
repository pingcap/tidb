// Copyright 2019 PingCAP, Inc.
//
// Licensed under the Apache License, Version 2.0 (the "License");
// you may not use this file except in compliance with the License.
// You may obtain a copy of the License at
//
//     http://www.apache.org/licenses/LICENSE-2.0
//
// Unless required by applicable law or agreed to in writing, software
// distributed under the License is distributed on an "AS IS" BASIS,
// See the License for the specific language governing permissions and
// limitations under the License.

package executor

import (
	"bufio"
	"context"
	"io"
	"os"
	"path/filepath"
	"sort"
	"strconv"
	"strings"
	"time"

	"github.com/pingcap/errors"
	"github.com/pingcap/parser/auth"
	"github.com/pingcap/parser/model"
	"github.com/pingcap/parser/mysql"
	"github.com/pingcap/parser/terror"
	"github.com/pingcap/tidb/infoschema"
	plannercore "github.com/pingcap/tidb/planner/core"
	"github.com/pingcap/tidb/privilege"
	"github.com/pingcap/tidb/sessionctx"
	"github.com/pingcap/tidb/sessionctx/variable"
	"github.com/pingcap/tidb/types"
	"github.com/pingcap/tidb/util/execdetails"
	"github.com/pingcap/tidb/util/hack"
	"github.com/pingcap/tidb/util/logutil"
	"github.com/pingcap/tidb/util/plancodec"
	"go.uber.org/zap"
)

//slowQueryRetriever is used to read slow log data.
type slowQueryRetriever struct {
	table       *model.TableInfo
	outputCols  []*model.ColumnInfo
	initialized bool
	extractor   *plannercore.SlowQueryExtractor
	files       []logFile
	fileIdx     int
	fileLine    int
	checker     *slowLogChecker

	parsedSlowLogCh chan parsedSlowLog
}

func (e *slowQueryRetriever) retrieve(ctx context.Context, sctx sessionctx.Context) ([][]types.Datum, error) {
	if !e.initialized {
		err := e.initialize(sctx)
		if err != nil {
			return nil, err
		}
		e.initializeAsyncParsing(ctx, sctx)
	}

	rows, retrieved, err := e.dataForSlowLog(ctx)
	if err != nil {
		return nil, err
	}
	if retrieved {
		return nil, nil
	}
	if len(e.outputCols) == len(e.table.Columns) {
		return rows, nil
	}
	retRows := make([][]types.Datum, len(rows))
	for i, fullRow := range rows {
		row := make([]types.Datum, len(e.outputCols))
		for j, col := range e.outputCols {
			row[j] = fullRow[col.Offset]
		}
		retRows[i] = row
	}
	return retRows, nil
}

func (e *slowQueryRetriever) initialize(sctx sessionctx.Context) error {
	var err error
	var hasProcessPriv bool
	if pm := privilege.GetPrivilegeManager(sctx); pm != nil {
		hasProcessPriv = pm.RequestVerification(sctx.GetSessionVars().ActiveRoles, "", "", "", mysql.ProcessPriv)
	}
	e.checker = &slowLogChecker{
		hasProcessPriv: hasProcessPriv,
		user:           sctx.GetSessionVars().User,
	}
	if e.extractor != nil {
		e.checker.enableTimeCheck = e.extractor.Enable
		e.checker.startTime = types.NewTime(types.FromGoTime(e.extractor.StartTime), mysql.TypeDatetime, types.MaxFsp)
		e.checker.endTime = types.NewTime(types.FromGoTime(e.extractor.EndTime), mysql.TypeDatetime, types.MaxFsp)
	}
	e.initialized = true
	e.files, err = e.getAllFiles(sctx, sctx.GetSessionVars().SlowQueryFile)
	return err
}

func (e *slowQueryRetriever) close() error {
	for _, f := range e.files {
		err := f.file.Close()
		if err != nil {
			logutil.BgLogger().Error("close slow log file failed.", zap.Error(err))
		}
	}
	return nil
}

type parsedSlowLog struct {
	rows [][]types.Datum
	err  error
}

func (e *slowQueryRetriever) parseDataForSlowLog(ctx context.Context, sctx sessionctx.Context) {
	if len(e.files) == 0 {
		close(e.parsedSlowLogCh)
		return
	}

	reader := bufio.NewReader(e.files[0].file)
	for e.fileIdx < len(e.files) {
		rows, err := e.parseSlowLog(sctx, reader, 1024)
		select {
		case <-ctx.Done():
			break
		case e.parsedSlowLogCh <- parsedSlowLog{rows, err}:
		}
	}
	close(e.parsedSlowLogCh)
}

func (e *slowQueryRetriever) dataForSlowLog(ctx context.Context) ([][]types.Datum, bool, error) {
	var (
		slowLog parsedSlowLog
		ok      bool
	)
	select {
	case slowLog, ok = <-e.parsedSlowLogCh:
	case <-ctx.Done():
		return nil, false, ctx.Err()
	}
	if !ok {
		// When e.parsedSlowLogCh is closed, the slow log data is retrieved.
		return nil, true, nil
	}

	rows, err := slowLog.rows, slowLog.err
	if err != nil {
		return nil, false, err
	}
	if e.table.Name.L == strings.ToLower(infoschema.ClusterTableSlowLog) {
		rows, err := infoschema.AppendHostInfoToRows(rows)
		return rows, false, err
	}
	return rows, false, nil
}

type slowLogChecker struct {
	// Below fields is used to check privilege.
	hasProcessPriv bool
	user           *auth.UserIdentity
	// Below fields is used to check slow log time valid.
	enableTimeCheck bool
	startTime       types.Time
	endTime         types.Time
}

func (sc *slowLogChecker) hasPrivilege(userName string) bool {
	return sc.hasProcessPriv || sc.user == nil || userName == sc.user.Username
}

func (sc *slowLogChecker) isTimeValid(t types.Time) bool {
	if sc.enableTimeCheck && (t.Compare(sc.startTime) < 0 || t.Compare(sc.endTime) > 0) {
		return false
	}
	return true
}

// TODO: optimize for parse huge log-file.
func (e *slowQueryRetriever) parseSlowLog(ctx sessionctx.Context, reader *bufio.Reader, maxRow int) ([][]types.Datum, error) {
	var rows [][]types.Datum
	var st *slowQueryTuple
	startFlag := false
	tz := ctx.GetSessionVars().Location()
	for {
		if len(rows) >= maxRow {
			return rows, nil
		}
		e.fileLine++
		lineByte, err := getOneLine(reader)
		if err != nil {
			if err == io.EOF {
				e.fileIdx++
				e.fileLine = 0
				if e.fileIdx >= len(e.files) {
					return rows, nil
				}
				reader.Reset(e.files[e.fileIdx].file)
				continue
			}
			return rows, err
		}
		line := string(hack.String(lineByte))
		// Check slow log entry start flag.
		if !startFlag && strings.HasPrefix(line, variable.SlowLogStartPrefixStr) {
			st = &slowQueryTuple{}
			valid, err := st.setFieldValue(tz, variable.SlowLogTimeStr, line[len(variable.SlowLogStartPrefixStr):], e.fileLine, e.checker)
			if err != nil {
				ctx.GetSessionVars().StmtCtx.AppendWarning(err)
				continue
			}
			if valid {
				startFlag = true
			}
			continue
		}

		if startFlag {
			// Parse slow log field.
			if strings.HasPrefix(line, variable.SlowLogRowPrefixStr) {
				line = line[len(variable.SlowLogRowPrefixStr):]
				if strings.HasPrefix(line, variable.SlowLogPrevStmtPrefix) {
					st.prevStmt = line[len(variable.SlowLogPrevStmtPrefix):]
				} else {
					fieldValues := strings.Split(line, " ")
					for i := 0; i < len(fieldValues)-1; i += 2 {
						field := fieldValues[i]
						if strings.HasSuffix(field, ":") {
							field = field[:len(field)-1]
						}
						valid, err := st.setFieldValue(tz, field, fieldValues[i+1], e.fileLine, e.checker)
						if err != nil {
							ctx.GetSessionVars().StmtCtx.AppendWarning(err)
							continue
						}
						if !valid {
							startFlag = false
						}
					}
				}
			} else if strings.HasSuffix(line, variable.SlowLogSQLSuffixStr) {
				// Get the sql string, and mark the start flag to false.
				_, err = st.setFieldValue(tz, variable.SlowLogQuerySQLStr, string(hack.Slice(line)), e.fileLine, e.checker)
				if err != nil {
					ctx.GetSessionVars().StmtCtx.AppendWarning(err)
					continue
				}
				if e.checker.hasPrivilege(st.user) {
					rows = append(rows, st.convertToDatumRow())
				}
				startFlag = false
			} else {
				startFlag = false
			}
		}
	}
}

func getOneLine(reader *bufio.Reader) ([]byte, error) {
	var resByte []byte
	lineByte, isPrefix, err := reader.ReadLine()
	if isPrefix {
		// Need to read more data.
		resByte = make([]byte, len(lineByte), len(lineByte)*2)
	} else {
		resByte = make([]byte, len(lineByte))
	}
	// Use copy here to avoid shallow copy problem.
	copy(resByte, lineByte)
	if err != nil {
		return resByte, err
	}

	var tempLine []byte
	for isPrefix {
		tempLine, isPrefix, err = reader.ReadLine()
		resByte = append(resByte, tempLine...)

		// Use the max value of max_allowed_packet to check the single line length.
		if len(resByte) > int(variable.MaxOfMaxAllowedPacket) {
			return resByte, errors.Errorf("single line length exceeds limit: %v", variable.MaxOfMaxAllowedPacket)
		}
		if err != nil {
			return resByte, err
		}
	}
	return resByte, err
}

type slowQueryTuple struct {
	time                   types.Time
	txnStartTs             uint64
	user                   string
	host                   string
	connID                 uint64
	queryTime              float64
	parseTime              float64
	compileTime            float64
	rewriteTime            float64
	preprocSubqueries      uint64
	preprocSubQueryTime    float64
	preWriteTime           float64
	waitPrewriteBinlogTime float64
	commitTime             float64
	getCommitTSTime        float64
	commitBackoffTime      float64
	backoffTypes           string
	resolveLockTime        float64
	localLatchWaitTime     float64
	writeKeys              uint64
	writeSize              uint64
	prewriteRegion         uint64
	txnRetry               uint64
	copTime                float64
	processTime            float64
	waitTime               float64
	backOffTime            float64
	lockKeysTime           float64
	requestCount           uint64
	totalKeys              uint64
	processKeys            uint64
	db                     string
	indexIDs               string
	digest                 string
	statsInfo              string
	avgProcessTime         float64
	p90ProcessTime         float64
	maxProcessTime         float64
	maxProcessAddress      string
	avgWaitTime            float64
	p90WaitTime            float64
	maxWaitTime            float64
	maxWaitAddress         string
	memMax                 int64
	diskMax                int64
	prevStmt               string
	sql                    string
	isInternal             bool
	succ                   bool
	planFromCache          bool
	plan                   string
	planDigest             string
}

func (st *slowQueryTuple) setFieldValue(tz *time.Location, field, value string, lineNum int, checker *slowLogChecker) (valid bool, err error) {
	valid = true
	switch field {
	case variable.SlowLogTimeStr:
		var t time.Time
		t, err = ParseTime(value)
		if err != nil {
			break
		}
		st.time = types.NewTime(types.FromGoTime(t), mysql.TypeDatetime, types.MaxFsp)
		if checker != nil {
			valid = checker.isTimeValid(st.time)
		}
		if t.Location() != tz {
			t = t.In(tz)
			st.time = types.NewTime(types.FromGoTime(t), mysql.TypeDatetime, types.MaxFsp)
		}
	case variable.SlowLogTxnStartTSStr:
		st.txnStartTs, err = strconv.ParseUint(value, 10, 64)
	case variable.SlowLogUserStr:
		fields := strings.SplitN(value, "@", 2)
		if len(field) > 0 {
			st.user = fields[0]
		}
		if len(field) > 1 {
			st.host = fields[1]
		}
		if checker != nil {
			valid = checker.hasPrivilege(st.user)
		}
	case variable.SlowLogConnIDStr:
		st.connID, err = strconv.ParseUint(value, 10, 64)
	case variable.SlowLogQueryTimeStr:
		st.queryTime, err = strconv.ParseFloat(value, 64)
	case variable.SlowLogParseTimeStr:
		st.parseTime, err = strconv.ParseFloat(value, 64)
	case variable.SlowLogCompileTimeStr:
		st.compileTime, err = strconv.ParseFloat(value, 64)
	case execdetails.PreWriteTimeStr:
		st.preWriteTime, err = strconv.ParseFloat(value, 64)
	case execdetails.WaitPrewriteBinlogTimeStr:
		st.waitPrewriteBinlogTime, err = strconv.ParseFloat(value, 64)
	case execdetails.CommitTimeStr:
		st.commitTime, err = strconv.ParseFloat(value, 64)
	case execdetails.GetCommitTSTimeStr:
		st.getCommitTSTime, err = strconv.ParseFloat(value, 64)
	case execdetails.CommitBackoffTimeStr:
		st.commitBackoffTime, err = strconv.ParseFloat(value, 64)
	case execdetails.BackoffTypesStr:
		st.backoffTypes = value
	case execdetails.ResolveLockTimeStr:
		st.resolveLockTime, err = strconv.ParseFloat(value, 64)
	case execdetails.LocalLatchWaitTimeStr:
		st.localLatchWaitTime, err = strconv.ParseFloat(value, 64)
	case execdetails.WriteKeysStr:
		st.writeKeys, err = strconv.ParseUint(value, 10, 64)
	case execdetails.WriteSizeStr:
		st.writeSize, err = strconv.ParseUint(value, 10, 64)
	case execdetails.PrewriteRegionStr:
		st.prewriteRegion, err = strconv.ParseUint(value, 10, 64)
	case execdetails.TxnRetryStr:
		st.txnRetry, err = strconv.ParseUint(value, 10, 64)
	case execdetails.CopTimeStr:
		st.copTime, err = strconv.ParseFloat(value, 64)
	case execdetails.ProcessTimeStr:
		st.processTime, err = strconv.ParseFloat(value, 64)
	case execdetails.WaitTimeStr:
		st.waitTime, err = strconv.ParseFloat(value, 64)
	case execdetails.BackoffTimeStr:
		st.backOffTime, err = strconv.ParseFloat(value, 64)
	case execdetails.LockKeysTimeStr:
		st.lockKeysTime, err = strconv.ParseFloat(value, 64)
	case execdetails.RequestCountStr:
		st.requestCount, err = strconv.ParseUint(value, 10, 64)
	case execdetails.TotalKeysStr:
		st.totalKeys, err = strconv.ParseUint(value, 10, 64)
	case execdetails.ProcessKeysStr:
		st.processKeys, err = strconv.ParseUint(value, 10, 64)
	case variable.SlowLogDBStr:
		st.db = value
	case variable.SlowLogIndexNamesStr:
		st.indexIDs = value
	case variable.SlowLogIsInternalStr:
		st.isInternal = value == "true"
	case variable.SlowLogDigestStr:
		st.digest = value
	case variable.SlowLogStatsInfoStr:
		st.statsInfo = value
	case variable.SlowLogCopProcAvg:
		st.avgProcessTime, err = strconv.ParseFloat(value, 64)
	case variable.SlowLogCopProcP90:
		st.p90ProcessTime, err = strconv.ParseFloat(value, 64)
	case variable.SlowLogCopProcMax:
		st.maxProcessTime, err = strconv.ParseFloat(value, 64)
	case variable.SlowLogCopProcAddr:
		st.maxProcessAddress = value
	case variable.SlowLogCopWaitAvg:
		st.avgWaitTime, err = strconv.ParseFloat(value, 64)
	case variable.SlowLogCopWaitP90:
		st.p90WaitTime, err = strconv.ParseFloat(value, 64)
	case variable.SlowLogCopWaitMax:
		st.maxWaitTime, err = strconv.ParseFloat(value, 64)
	case variable.SlowLogCopWaitAddr:
		st.maxWaitAddress = value
	case variable.SlowLogMemMax:
		st.memMax, err = strconv.ParseInt(value, 10, 64)
	case variable.SlowLogSucc:
		st.succ, err = strconv.ParseBool(value)
	case variable.SlowLogPlanFromCache:
		st.planFromCache, err = strconv.ParseBool(value)
	case variable.SlowLogPlan:
		st.plan = value
	case variable.SlowLogPlanDigest:
		st.planDigest = value
	case variable.SlowLogQuerySQLStr:
		st.sql = value
<<<<<<< HEAD
<<<<<<< HEAD
=======
	case variable.SlowLogDiskMax:
		st.diskMax, err = strconv.ParseInt(value, 10, 64)
	case variable.SlowLogRewriteTimeStr:
		st.rewriteTime, err = strconv.ParseFloat(value, 64)
	case variable.SlowLogPreprocSubQueriesStr:
		st.preprocSubqueries, err = strconv.ParseUint(value, 10, 64)
	case variable.SlowLogPreProcSubQueryTimeStr:
		st.preprocSubQueryTime, err = strconv.ParseFloat(value, 64)
>>>>>>> 0ec197f... sessionctx: add some information about the rewriting phase into the slow log (#17569)
=======
	case variable.SlowLogDiskMax:
		st.diskMax, err = strconv.ParseInt(value, 10, 64)
>>>>>>> 45c746b6
	}
	if err != nil {
		return valid, errors.Wrap(err, "Parse slow log at line "+strconv.FormatInt(int64(lineNum), 10)+" failed. Field: `"+field+"`, error")
	}
	return valid, err
}

func (st *slowQueryTuple) convertToDatumRow() []types.Datum {
	record := make([]types.Datum, 0, 64)
	record = append(record, types.NewTimeDatum(st.time))
	record = append(record, types.NewUintDatum(st.txnStartTs))
	record = append(record, types.NewStringDatum(st.user))
	record = append(record, types.NewStringDatum(st.host))
	record = append(record, types.NewUintDatum(st.connID))
	record = append(record, types.NewFloat64Datum(st.queryTime))
	record = append(record, types.NewFloat64Datum(st.parseTime))
	record = append(record, types.NewFloat64Datum(st.compileTime))
	record = append(record, types.NewFloat64Datum(st.rewriteTime))
	record = append(record, types.NewUintDatum(st.preprocSubqueries))
	record = append(record, types.NewFloat64Datum(st.preprocSubQueryTime))
	record = append(record, types.NewFloat64Datum(st.preWriteTime))
	record = append(record, types.NewFloat64Datum(st.waitPrewriteBinlogTime))
	record = append(record, types.NewFloat64Datum(st.commitTime))
	record = append(record, types.NewFloat64Datum(st.getCommitTSTime))
	record = append(record, types.NewFloat64Datum(st.commitBackoffTime))
	record = append(record, types.NewStringDatum(st.backoffTypes))
	record = append(record, types.NewFloat64Datum(st.resolveLockTime))
	record = append(record, types.NewFloat64Datum(st.localLatchWaitTime))
	record = append(record, types.NewUintDatum(st.writeKeys))
	record = append(record, types.NewUintDatum(st.writeSize))
	record = append(record, types.NewUintDatum(st.prewriteRegion))
	record = append(record, types.NewUintDatum(st.txnRetry))
	record = append(record, types.NewFloat64Datum(st.copTime))
	record = append(record, types.NewFloat64Datum(st.processTime))
	record = append(record, types.NewFloat64Datum(st.waitTime))
	record = append(record, types.NewFloat64Datum(st.backOffTime))
	record = append(record, types.NewFloat64Datum(st.lockKeysTime))
	record = append(record, types.NewUintDatum(st.requestCount))
	record = append(record, types.NewUintDatum(st.totalKeys))
	record = append(record, types.NewUintDatum(st.processKeys))
	record = append(record, types.NewStringDatum(st.db))
	record = append(record, types.NewStringDatum(st.indexIDs))
	record = append(record, types.NewDatum(st.isInternal))
	record = append(record, types.NewStringDatum(st.digest))
	record = append(record, types.NewStringDatum(st.statsInfo))
	record = append(record, types.NewFloat64Datum(st.avgProcessTime))
	record = append(record, types.NewFloat64Datum(st.p90ProcessTime))
	record = append(record, types.NewFloat64Datum(st.maxProcessTime))
	record = append(record, types.NewStringDatum(st.maxProcessAddress))
	record = append(record, types.NewFloat64Datum(st.avgWaitTime))
	record = append(record, types.NewFloat64Datum(st.p90WaitTime))
	record = append(record, types.NewFloat64Datum(st.maxWaitTime))
	record = append(record, types.NewStringDatum(st.maxWaitAddress))
	record = append(record, types.NewIntDatum(st.memMax))
	record = append(record, types.NewIntDatum(st.diskMax))
	if st.succ {
		record = append(record, types.NewIntDatum(1))
	} else {
		record = append(record, types.NewIntDatum(0))
	}
	if st.planFromCache {
		record = append(record, types.NewIntDatum(1))
	} else {
		record = append(record, types.NewIntDatum(0))
	}
	record = append(record, types.NewStringDatum(parsePlan(st.plan)))
	record = append(record, types.NewStringDatum(st.planDigest))
	record = append(record, types.NewStringDatum(st.prevStmt))
	record = append(record, types.NewStringDatum(st.sql))
	return record
}

func parsePlan(planString string) string {
	if len(planString) <= len(variable.SlowLogPlanPrefix)+len(variable.SlowLogPlanSuffix) {
		return planString
	}
	planString = planString[len(variable.SlowLogPlanPrefix) : len(planString)-len(variable.SlowLogPlanSuffix)]
	decodePlanString, err := plancodec.DecodePlan(planString)
	if err == nil {
		planString = decodePlanString
	} else {
		logutil.BgLogger().Error("decode plan in slow log failed", zap.String("plan", planString), zap.Error(err))
	}
	return planString
}

// ParseTime exports for testing.
func ParseTime(s string) (time.Time, error) {
	t, err := time.Parse(logutil.SlowLogTimeFormat, s)
	if err != nil {
		// This is for compatibility.
		t, err = time.Parse(logutil.OldSlowLogTimeFormat, s)
		if err != nil {
			err = errors.Errorf("string \"%v\" doesn't has a prefix that matches format \"%v\", err: %v", s, logutil.SlowLogTimeFormat, err)
		}
	}
	return t, err
}

type logFile struct {
	file       *os.File  // The opened file handle
	start, end time.Time // The start/end time of the log file
}

// getAllFiles is used to get all slow-log needed to parse, it is exported for test.
func (e *slowQueryRetriever) getAllFiles(sctx sessionctx.Context, logFilePath string) ([]logFile, error) {
	if e.extractor == nil || !e.extractor.Enable {
		file, err := os.Open(logFilePath)
		if err != nil {
			return nil, err
		}
		return []logFile{{file: file}}, nil
	}
	var logFiles []logFile
	logDir := filepath.Dir(logFilePath)
	ext := filepath.Ext(logFilePath)
	prefix := logFilePath[:len(logFilePath)-len(ext)]
	handleErr := func(err error) error {
		// Ignore the error and append warning for usability.
		if err != io.EOF {
			sctx.GetSessionVars().StmtCtx.AppendWarning(err)
		}
		return nil
	}
	err := filepath.Walk(logDir, func(path string, info os.FileInfo, err error) error {
		if err != nil {
			return handleErr(err)
		}
		if info.IsDir() {
			return nil
		}
		// All rotated log files have the same prefix with the original file.
		if !strings.HasPrefix(path, prefix) {
			return nil
		}
		file, err := os.OpenFile(path, os.O_RDONLY, os.ModePerm)
		if err != nil {
			return handleErr(err)
		}
		skip := false
		defer func() {
			if !skip {
				terror.Log(file.Close())
			}
		}()
		// Get the file start time.
		fileStartTime, err := e.getFileStartTime(file)
		if err != nil {
			return handleErr(err)
		}
		start := types.NewTime(types.FromGoTime(fileStartTime), mysql.TypeDatetime, types.MaxFsp)
		if start.Compare(e.checker.endTime) > 0 {
			return nil
		}

		// Get the file end time.
		fileEndTime, err := e.getFileEndTime(file)
		if err != nil {
			return handleErr(err)
		}
		end := types.NewTime(types.FromGoTime(fileEndTime), mysql.TypeDatetime, types.MaxFsp)
		if end.Compare(e.checker.startTime) < 0 {
			return nil
		}
		_, err = file.Seek(0, io.SeekStart)
		if err != nil {
			return handleErr(err)
		}
		logFiles = append(logFiles, logFile{
			file:  file,
			start: fileStartTime,
			end:   fileEndTime,
		})
		skip = true
		return nil
	})
	// Sort by start time
	sort.Slice(logFiles, func(i, j int) bool {
		return logFiles[i].start.Before(logFiles[j].start)
	})
	return logFiles, err
}

func (e *slowQueryRetriever) getFileStartTime(file *os.File) (time.Time, error) {
	var t time.Time
	_, err := file.Seek(0, io.SeekStart)
	if err != nil {
		return t, err
	}
	reader := bufio.NewReader(file)
	maxNum := 128
	for {
		lineByte, err := getOneLine(reader)
		if err != nil {
			return t, err
		}
		line := string(lineByte)
		if strings.HasPrefix(line, variable.SlowLogStartPrefixStr) {
			return ParseTime(line[len(variable.SlowLogStartPrefixStr):])
		}
		maxNum -= 1
		if maxNum <= 0 {
			break
		}
	}
	return t, errors.Errorf("malform slow query file %v", file.Name())
}
func (e *slowQueryRetriever) getFileEndTime(file *os.File) (time.Time, error) {
	var t time.Time
	stat, err := file.Stat()
	if err != nil {
		return t, err
	}
	fileSize := stat.Size()
	cursor := int64(0)
	line := make([]byte, 0, 64)
	maxLineNum := 128
	tryGetTime := func(line []byte) string {
		for i, j := 0, len(line)-1; i < j; i, j = i+1, j-1 {
			line[i], line[j] = line[j], line[i]
		}
		lineStr := string(line)
		lineStr = strings.TrimSpace(lineStr)
		if strings.HasPrefix(lineStr, variable.SlowLogStartPrefixStr) {
			return lineStr[len(variable.SlowLogStartPrefixStr):]
		}
		return ""
	}
	for {
		cursor -= 1
		_, err := file.Seek(cursor, io.SeekEnd)
		if err != nil {
			return t, err
		}

		char := make([]byte, 1)
		_, err = file.Read(char)
		if err != nil {
			return t, err
		}
		// If find a line.
		if cursor != -1 && (char[0] == '\n' || char[0] == '\r') {
			if timeStr := tryGetTime(line); len(timeStr) > 0 {
				return ParseTime(timeStr)
			}
			line = line[:0]
			maxLineNum -= 1
		}
		line = append(line, char[0])
		if cursor == -fileSize || maxLineNum <= 0 {
			if timeStr := tryGetTime(line); len(timeStr) > 0 {
				return ParseTime(timeStr)
			}
			return t, errors.Errorf("malform slow query file %v", file.Name())
		}
	}
}

func (e *slowQueryRetriever) initializeAsyncParsing(ctx context.Context, sctx sessionctx.Context) {
	e.parsedSlowLogCh = make(chan parsedSlowLog, 1)
	go e.parseDataForSlowLog(ctx, sctx)
}<|MERGE_RESOLUTION|>--- conflicted
+++ resolved
@@ -468,22 +468,8 @@
 		st.planDigest = value
 	case variable.SlowLogQuerySQLStr:
 		st.sql = value
-<<<<<<< HEAD
-<<<<<<< HEAD
-=======
 	case variable.SlowLogDiskMax:
 		st.diskMax, err = strconv.ParseInt(value, 10, 64)
-	case variable.SlowLogRewriteTimeStr:
-		st.rewriteTime, err = strconv.ParseFloat(value, 64)
-	case variable.SlowLogPreprocSubQueriesStr:
-		st.preprocSubqueries, err = strconv.ParseUint(value, 10, 64)
-	case variable.SlowLogPreProcSubQueryTimeStr:
-		st.preprocSubQueryTime, err = strconv.ParseFloat(value, 64)
->>>>>>> 0ec197f... sessionctx: add some information about the rewriting phase into the slow log (#17569)
-=======
-	case variable.SlowLogDiskMax:
-		st.diskMax, err = strconv.ParseInt(value, 10, 64)
->>>>>>> 45c746b6
 	}
 	if err != nil {
 		return valid, errors.Wrap(err, "Parse slow log at line "+strconv.FormatInt(int64(lineNum), 10)+" failed. Field: `"+field+"`, error")
