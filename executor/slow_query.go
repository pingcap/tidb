// Copyright 2019 PingCAP, Inc.
//
// Licensed under the Apache License, Version 2.0 (the "License");
// you may not use this file except in compliance with the License.
// You may obtain a copy of the License at
//
//     http://www.apache.org/licenses/LICENSE-2.0
//
// Unless required by applicable law or agreed to in writing, software
// distributed under the License is distributed on an "AS IS" BASIS,
// See the License for the specific language governing permissions and
// limitations under the License.

package executor

import (
	"bufio"
	"context"
	"fmt"
	"io"
	"io/ioutil"
	"os"
	"path/filepath"
	"sort"
	"strconv"
	"strings"
	"sync"
	"sync/atomic"
	"time"

	"github.com/pingcap/errors"
	"github.com/pingcap/failpoint"
	"github.com/pingcap/parser/auth"
	"github.com/pingcap/parser/model"
	"github.com/pingcap/parser/mysql"
	"github.com/pingcap/parser/terror"
	"github.com/pingcap/tidb/infoschema"
	plannercore "github.com/pingcap/tidb/planner/core"
	"github.com/pingcap/tidb/privilege"
	"github.com/pingcap/tidb/sessionctx"
	"github.com/pingcap/tidb/sessionctx/variable"
	"github.com/pingcap/tidb/types"
	"github.com/pingcap/tidb/util/execdetails"
	"github.com/pingcap/tidb/util/hack"
	"github.com/pingcap/tidb/util/logutil"
	"github.com/pingcap/tidb/util/memory"
	"github.com/pingcap/tidb/util/plancodec"
	"go.uber.org/zap"
)

// ParseSlowLogBatchSize is the batch size of slow-log lines for a worker to parse, exported for testing.
var ParseSlowLogBatchSize = 64

//slowQueryRetriever is used to read slow log data.
type slowQueryRetriever struct {
	table       *model.TableInfo
	outputCols  []*model.ColumnInfo
	initialized bool
	extractor   *plannercore.SlowQueryExtractor
	files       []logFile
	fileIdx     int
	fileLine    int
	checker     *slowLogChecker

	parsedSlowLogCh chan parsedSlowLog
	stats           *slowQueryRuntimeStats
}

func (e *slowQueryRetriever) retrieve(ctx context.Context, sctx sessionctx.Context) ([][]types.Datum, error) {
	if !e.initialized {
		err := e.initialize(sctx)
		if err != nil {
			return nil, err
		}
		e.initializeAsyncParsing(ctx, sctx)
	}
	rows, retrieved, err := e.dataForSlowLog(ctx)
	if err != nil {
		return nil, err
	}
	if retrieved {
		return nil, nil
	}
	if len(e.outputCols) == len(e.table.Columns) {
		return rows, nil
	}
	retRows := make([][]types.Datum, len(rows))
	for i, fullRow := range rows {
		row := make([]types.Datum, len(e.outputCols))
		for j, col := range e.outputCols {
			row[j] = fullRow[col.Offset]
		}
		retRows[i] = row
	}
	return retRows, nil
}

func (e *slowQueryRetriever) initialize(sctx sessionctx.Context) error {
	var err error
	var hasProcessPriv bool
	if pm := privilege.GetPrivilegeManager(sctx); pm != nil {
		hasProcessPriv = pm.RequestVerification(sctx.GetSessionVars().ActiveRoles, "", "", "", mysql.ProcessPriv)
	}
	e.checker = &slowLogChecker{
		hasProcessPriv: hasProcessPriv,
		user:           sctx.GetSessionVars().User,
	}
	e.stats = &slowQueryRuntimeStats{}
	if e.extractor != nil {
		e.checker.enableTimeCheck = e.extractor.Enable
		e.checker.startTime = types.NewTime(types.FromGoTime(e.extractor.StartTime), mysql.TypeDatetime, types.MaxFsp)
		e.checker.endTime = types.NewTime(types.FromGoTime(e.extractor.EndTime), mysql.TypeDatetime, types.MaxFsp)
	}
	e.initialized = true
	e.files, err = e.getAllFiles(sctx, sctx.GetSessionVars().SlowQueryFile)
	return err
}

func (e *slowQueryRetriever) close() error {
	for _, f := range e.files {
		err := f.file.Close()
		if err != nil {
			logutil.BgLogger().Error("close slow log file failed.", zap.Error(err))
		}
	}
	return nil
}

type parsedSlowLog struct {
	rows [][]types.Datum
	err  error
}

func (e *slowQueryRetriever) getNextFile() *os.File {
	if e.fileIdx >= len(e.files) {
		return nil
	}
	file := e.files[e.fileIdx].file
	e.fileIdx++
	if e.stats != nil {
		stat, err := file.Stat()
		if err == nil {
			// ignore the err will be ok.
			e.stats.readFileSize += stat.Size()
			e.stats.readFileNum++
		}
	}
	return file
}

func (e *slowQueryRetriever) parseDataForSlowLog(ctx context.Context, sctx sessionctx.Context) {
	file := e.getNextFile()
	if file == nil {
		close(e.parsedSlowLogCh)
		return
	}
	reader := bufio.NewReader(file)
	e.parseSlowLog(ctx, sctx, reader, ParseSlowLogBatchSize)
}

func (e *slowQueryRetriever) dataForSlowLog(ctx context.Context) ([][]types.Datum, bool, error) {
	var (
		slowLog parsedSlowLog
		ok      bool
	)
	for {
		select {
		case slowLog, ok = <-e.parsedSlowLogCh:
		case <-ctx.Done():
			return nil, false, ctx.Err()
		}
		if !ok {
			return nil, true, nil
		}
		rows, err := slowLog.rows, slowLog.err
		if err != nil {
			return nil, false, err
		}
		if len(rows) == 0 {
			continue
		}
		if e.table.Name.L == strings.ToLower(infoschema.ClusterTableSlowLog) {
			rows, err := infoschema.AppendHostInfoToRows(rows)
			return rows, false, err
		}
		return rows, false, nil
	}
}

type slowLogChecker struct {
	// Below fields is used to check privilege.
	hasProcessPriv bool
	user           *auth.UserIdentity
	// Below fields is used to check slow log time valid.
	enableTimeCheck bool
	startTime       types.Time
	endTime         types.Time
}

func (sc *slowLogChecker) hasPrivilege(userName string) bool {
	return sc.hasProcessPriv || sc.user == nil || userName == sc.user.Username
}

func (sc *slowLogChecker) isTimeValid(t types.Time) bool {
	if sc.enableTimeCheck && (t.Compare(sc.startTime) < 0 || t.Compare(sc.endTime) > 0) {
		return false
	}
	return true
}

func getOneLine(reader *bufio.Reader) ([]byte, error) {
	var resByte []byte
	lineByte, isPrefix, err := reader.ReadLine()
	if isPrefix {
		// Need to read more data.
		resByte = make([]byte, len(lineByte), len(lineByte)*2)
	} else {
		resByte = make([]byte, len(lineByte))
	}
	// Use copy here to avoid shallow copy problem.
	copy(resByte, lineByte)
	if err != nil {
		return resByte, err
	}

	var tempLine []byte
	for isPrefix {
		tempLine, isPrefix, err = reader.ReadLine()
		resByte = append(resByte, tempLine...)
		// Use the max value of max_allowed_packet to check the single line length.
		if len(resByte) > int(variable.MaxOfMaxAllowedPacket) {
			return resByte, errors.Errorf("single line length exceeds limit: %v", variable.MaxOfMaxAllowedPacket)
		}
		if err != nil {
			return resByte, err
		}
	}
	return resByte, err
}

type offset struct {
	offset int
	length int
}

func (e *slowQueryRetriever) getBatchLog(reader *bufio.Reader, offset *offset, num int) ([]string, error) {
	var line string
	log := make([]string, 0, num)
	var err error
	for i := 0; i < num; i++ {
		for {
			e.fileLine++
			lineByte, err := getOneLine(reader)
			if err != nil {
				if err == io.EOF {
					e.fileLine = 0
					file := e.getNextFile()
					if file == nil {
						return log, nil
					}
					offset.length = len(log)
					reader.Reset(file)
					continue
				}
				return log, err
			}
			line = string(hack.String(lineByte))
			log = append(log, line)
			if strings.HasSuffix(line, variable.SlowLogSQLSuffixStr) {
				if strings.HasPrefix(line, "use") {
					continue
				}
				break
			}
		}
	}
	return log, err
}

func (e *slowQueryRetriever) parseSlowLog(ctx context.Context, sctx sessionctx.Context, reader *bufio.Reader, logNum int) {
	defer close(e.parsedSlowLogCh)
	var wg sync.WaitGroup
	offset := offset{offset: 0, length: 0}
	// To limit the num of go routine
	concurrent := sctx.GetSessionVars().Concurrency.DistSQLScanConcurrency()
	ch := make(chan int, concurrent)
	if e.stats != nil {
		e.stats.concurrent = concurrent
	}
	defer close(ch)
	for {
		startTime := time.Now()
		log, err := e.getBatchLog(reader, &offset, logNum)
		if err != nil {
			e.parsedSlowLogCh <- parsedSlowLog{nil, err}
			break
		}
		if len(log) == 0 {
			break
		}
		if e.stats != nil {
			e.stats.readFile += time.Since(startTime)
		}
		start := offset
		wg.Add(1)
		ch <- 1
		go func() {
			defer wg.Done()
			result, err := e.parseLog(sctx, log, start)
			e.parsedSlowLogCh <- parsedSlowLog{result, err}
			<-ch
		}()
		offset.offset = e.fileLine
		offset.length = 0
		select {
		case <-ctx.Done():
			break
		default:
		}
	}
	wg.Wait()
}

func getLineIndex(offset offset, index int) int {
	var fileLine int
	if offset.length <= index {
		fileLine = index - offset.length + 1
	} else {
		fileLine = offset.offset + index + 1
	}
	return fileLine
}

func (e *slowQueryRetriever) parseLog(ctx sessionctx.Context, log []string, offset offset) (data [][]types.Datum, err error) {
	start := time.Now()
	defer func() {
		if r := recover(); r != nil {
			err = fmt.Errorf("%s", r)
		}
		if e.stats != nil {
			atomic.AddInt64(&e.stats.parseLog, int64(time.Since(start)))
		}
	}()
	failpoint.Inject("errorMockParseSlowLogPanic", func(val failpoint.Value) {
		if val.(bool) {
			panic("panic test")
		}
	})
	var st *slowQueryTuple
	tz := ctx.GetSessionVars().Location()
	startFlag := false
	for index, line := range log {
		fileLine := getLineIndex(offset, index)
		if !startFlag && strings.HasPrefix(line, variable.SlowLogStartPrefixStr) {
			st = &slowQueryTuple{}
			valid, err := st.setFieldValue(tz, variable.SlowLogTimeStr, line[len(variable.SlowLogStartPrefixStr):], fileLine, e.checker)
			if err != nil {
				ctx.GetSessionVars().StmtCtx.AppendWarning(err)
				continue
			}
			if valid {
				startFlag = true
			}
			continue
		}
		if startFlag {
			if strings.HasPrefix(line, variable.SlowLogRowPrefixStr) {
				line = line[len(variable.SlowLogRowPrefixStr):]
				if strings.HasPrefix(line, variable.SlowLogPrevStmtPrefix) {
					st.prevStmt = line[len(variable.SlowLogPrevStmtPrefix):]
				} else if strings.HasPrefix(line, variable.SlowLogUserAndHostStr+variable.SlowLogSpaceMarkStr) {
					value := line[len(variable.SlowLogUserAndHostStr+variable.SlowLogSpaceMarkStr):]
					valid, err := st.setFieldValue(tz, variable.SlowLogUserAndHostStr, value, fileLine, e.checker)
					if err != nil {
						ctx.GetSessionVars().StmtCtx.AppendWarning(err)
						continue
					}
					if !valid {
						startFlag = false
					}
				} else if strings.HasPrefix(line, variable.SlowLogCopBackoffPrefix) {
					valid, err := st.setFieldValue(tz, variable.SlowLogBackoffDetail, line, fileLine, e.checker)
					if err != nil {
						ctx.GetSessionVars().StmtCtx.AppendWarning(err)
						continue
					}
					if !valid {
						startFlag = false
					}
				} else {
					fieldValues := strings.Split(line, " ")
					for i := 0; i < len(fieldValues)-1; i += 2 {
						field := fieldValues[i]
						if strings.HasSuffix(field, ":") {
							field = field[:len(field)-1]
						}
						valid, err := st.setFieldValue(tz, field, fieldValues[i+1], fileLine, e.checker)
						if err != nil {
							ctx.GetSessionVars().StmtCtx.AppendWarning(err)
							continue
						}
						if !valid {
							startFlag = false
						}
					}
				}
			} else if strings.HasSuffix(line, variable.SlowLogSQLSuffixStr) {
				if strings.HasPrefix(line, "use") {
					// `use DB` statements in the slow log is used to keep it be compatible with MySQL,
					// since we already get the current DB from the `# DB` field, we can ignore it here,
					// please see https://github.com/pingcap/tidb/issues/17846 for more details.
					continue
				}
				// Get the sql string, and mark the start flag to false.
				_, err := st.setFieldValue(tz, variable.SlowLogQuerySQLStr, string(hack.Slice(line)), fileLine, e.checker)
				if err != nil {
					ctx.GetSessionVars().StmtCtx.AppendWarning(err)
					continue
				}
				if e.checker.hasPrivilege(st.user) {
					data = append(data, st.convertToDatumRow())
				}
				startFlag = false
			} else {
				startFlag = false
			}
		}
	}
	return data, nil
}

type slowQueryTuple struct {
<<<<<<< HEAD
	time                   types.Time
	txnStartTs             uint64
	user                   string
	host                   string
	connID                 uint64
	queryTime              float64
	parseTime              float64
	compileTime            float64
	rewriteTime            float64
	preprocSubqueries      uint64
	preprocSubQueryTime    float64
	optimizeTime           float64
	waitTSTime             float64
	preWriteTime           float64
	waitPrewriteBinlogTime float64
	commitTime             float64
	getCommitTSTime        float64
	commitBackoffTime      float64
	backoffTypes           string
	resolveLockTime        float64
	localLatchWaitTime     float64
	writeKeys              uint64
	writeSize              uint64
	prewriteRegion         uint64
	txnRetry               uint64
	copTime                float64
	processTime            float64
	waitTime               float64
	backOffTime            float64
	lockKeysTime           float64
	requestCount           uint64
	totalKeys              uint64
	processKeys            uint64
	db                     string
	indexIDs               string
	digest                 string
	statsInfo              string
	avgProcessTime         float64
	p90ProcessTime         float64
	maxProcessTime         float64
	maxProcessAddress      string
	avgWaitTime            float64
	p90WaitTime            float64
	maxWaitTime            float64
	maxWaitAddress         string
	memMax                 int64
	diskMax                int64
	prevStmt               string
	sql                    string
	isInternal             bool
	succ                   bool
	planFromCache          bool
	planFromSPM            bool
	plan                   string
	planDigest             string
=======
	time                      types.Time
	txnStartTs                uint64
	user                      string
	host                      string
	connID                    uint64
	execRetryCount            uint64
	execRetryTime             float64
	queryTime                 float64
	parseTime                 float64
	compileTime               float64
	rewriteTime               float64
	preprocSubqueries         uint64
	preprocSubQueryTime       float64
	optimizeTime              float64
	waitTSTime                float64
	preWriteTime              float64
	waitPrewriteBinlogTime    float64
	commitTime                float64
	getCommitTSTime           float64
	commitBackoffTime         float64
	backoffTypes              string
	resolveLockTime           float64
	localLatchWaitTime        float64
	writeKeys                 uint64
	writeSize                 uint64
	prewriteRegion            uint64
	txnRetry                  uint64
	copTime                   float64
	processTime               float64
	waitTime                  float64
	backOffTime               float64
	lockKeysTime              float64
	requestCount              uint64
	totalKeys                 uint64
	processKeys               uint64
	db                        string
	indexIDs                  string
	digest                    string
	statsInfo                 string
	avgProcessTime            float64
	p90ProcessTime            float64
	maxProcessTime            float64
	maxProcessAddress         string
	avgWaitTime               float64
	p90WaitTime               float64
	maxWaitTime               float64
	maxWaitAddress            string
	memMax                    int64
	diskMax                   int64
	prevStmt                  string
	sql                       string
	isInternal                bool
	succ                      bool
	planFromCache             bool
	prepared                  bool
	kvTotal                   float64
	pdTotal                   float64
	backoffTotal              float64
	writeSQLRespTotal         float64
	plan                      string
	planDigest                string
	backoffDetail             string
	rocksdbDeleteSkippedCount uint64
	rocksdbKeySkippedCount    uint64
	rocksdbBlockCacheCount    uint64
	rocksdbBlockReadCount     uint64
	rocksdbBlockReadByte      uint64
>>>>>>> 2f067c05
}

func (st *slowQueryTuple) setFieldValue(tz *time.Location, field, value string, lineNum int, checker *slowLogChecker) (valid bool, err error) {
	valid = true
	switch field {
	case variable.SlowLogTimeStr:
		var t time.Time
		t, err = ParseTime(value)
		if err != nil {
			break
		}
		st.time = types.NewTime(types.FromGoTime(t), mysql.TypeTimestamp, types.MaxFsp)
		if checker != nil {
			valid = checker.isTimeValid(st.time)
		}
		if t.Location() != tz {
			t = t.In(tz)
			st.time = types.NewTime(types.FromGoTime(t), mysql.TypeTimestamp, types.MaxFsp)
		}
	case variable.SlowLogTxnStartTSStr:
		st.txnStartTs, err = strconv.ParseUint(value, 10, 64)
	case variable.SlowLogUserStr:
		// the old User format is kept for compatibility
		fields := strings.SplitN(value, "@", 2)
		if len(field) > 0 {
			st.user = fields[0]
		}
		if len(field) > 1 {
			st.host = fields[1]
		}
		if checker != nil {
			valid = checker.hasPrivilege(st.user)
		}
	case variable.SlowLogUserAndHostStr:
		// the new User&Host format: root[root] @ localhost [127.0.0.1]
		fields := strings.SplitN(value, "@", 2)
		if len(fields) > 0 {
			tmp := strings.Split(fields[0], "[")
			st.user = strings.TrimSpace(tmp[0])
		}
		if len(fields) > 1 {
			tmp := strings.Split(fields[1], "[")
			st.host = strings.TrimSpace(tmp[0])
		}
		if checker != nil {
			valid = checker.hasPrivilege(st.user)
		}
	case variable.SlowLogConnIDStr:
		st.connID, err = strconv.ParseUint(value, 10, 64)
	case variable.SlowLogExecRetryCount:
		st.execRetryCount, err = strconv.ParseUint(value, 10, 64)
	case variable.SlowLogExecRetryTime:
		st.execRetryTime, err = strconv.ParseFloat(value, 64)
	case variable.SlowLogQueryTimeStr:
		st.queryTime, err = strconv.ParseFloat(value, 64)
	case variable.SlowLogParseTimeStr:
		st.parseTime, err = strconv.ParseFloat(value, 64)
	case variable.SlowLogCompileTimeStr:
		st.compileTime, err = strconv.ParseFloat(value, 64)
	case variable.SlowLogOptimizeTimeStr:
		st.optimizeTime, err = strconv.ParseFloat(value, 64)
	case variable.SlowLogWaitTSTimeStr:
		st.waitTSTime, err = strconv.ParseFloat(value, 64)
	case execdetails.PreWriteTimeStr:
		st.preWriteTime, err = strconv.ParseFloat(value, 64)
	case execdetails.WaitPrewriteBinlogTimeStr:
		st.waitPrewriteBinlogTime, err = strconv.ParseFloat(value, 64)
	case execdetails.CommitTimeStr:
		st.commitTime, err = strconv.ParseFloat(value, 64)
	case execdetails.GetCommitTSTimeStr:
		st.getCommitTSTime, err = strconv.ParseFloat(value, 64)
	case execdetails.CommitBackoffTimeStr:
		st.commitBackoffTime, err = strconv.ParseFloat(value, 64)
	case execdetails.BackoffTypesStr:
		st.backoffTypes = value
	case execdetails.ResolveLockTimeStr:
		st.resolveLockTime, err = strconv.ParseFloat(value, 64)
	case execdetails.LocalLatchWaitTimeStr:
		st.localLatchWaitTime, err = strconv.ParseFloat(value, 64)
	case execdetails.WriteKeysStr:
		st.writeKeys, err = strconv.ParseUint(value, 10, 64)
	case execdetails.WriteSizeStr:
		st.writeSize, err = strconv.ParseUint(value, 10, 64)
	case execdetails.PrewriteRegionStr:
		st.prewriteRegion, err = strconv.ParseUint(value, 10, 64)
	case execdetails.TxnRetryStr:
		st.txnRetry, err = strconv.ParseUint(value, 10, 64)
	case execdetails.CopTimeStr:
		st.copTime, err = strconv.ParseFloat(value, 64)
	case execdetails.ProcessTimeStr:
		st.processTime, err = strconv.ParseFloat(value, 64)
	case execdetails.WaitTimeStr:
		st.waitTime, err = strconv.ParseFloat(value, 64)
	case execdetails.BackoffTimeStr:
		st.backOffTime, err = strconv.ParseFloat(value, 64)
	case execdetails.LockKeysTimeStr:
		st.lockKeysTime, err = strconv.ParseFloat(value, 64)
	case execdetails.RequestCountStr:
		st.requestCount, err = strconv.ParseUint(value, 10, 64)
	case execdetails.TotalKeysStr:
		st.totalKeys, err = strconv.ParseUint(value, 10, 64)
	case execdetails.ProcessKeysStr:
		st.processKeys, err = strconv.ParseUint(value, 10, 64)
	case execdetails.RocksdbDeleteSkippedCountStr:
		st.rocksdbDeleteSkippedCount, err = strconv.ParseUint(value, 10, 64)
	case execdetails.RocksdbKeySkippedCountStr:
		st.rocksdbKeySkippedCount, err = strconv.ParseUint(value, 10, 64)
	case execdetails.RocksdbBlockCacheHitCountStr:
		st.rocksdbBlockCacheCount, err = strconv.ParseUint(value, 10, 64)
	case execdetails.RocksdbBlockReadCountStr:
		st.rocksdbBlockReadCount, err = strconv.ParseUint(value, 10, 64)
	case execdetails.RocksdbBlockReadByteStr:
		st.rocksdbBlockReadByte, err = strconv.ParseUint(value, 10, 64)
	case variable.SlowLogDBStr:
		st.db = value
	case variable.SlowLogIndexNamesStr:
		st.indexIDs = value
	case variable.SlowLogIsInternalStr:
		st.isInternal = value == "true"
	case variable.SlowLogDigestStr:
		st.digest = value
	case variable.SlowLogStatsInfoStr:
		st.statsInfo = value
	case variable.SlowLogCopProcAvg:
		st.avgProcessTime, err = strconv.ParseFloat(value, 64)
	case variable.SlowLogCopProcP90:
		st.p90ProcessTime, err = strconv.ParseFloat(value, 64)
	case variable.SlowLogCopProcMax:
		st.maxProcessTime, err = strconv.ParseFloat(value, 64)
	case variable.SlowLogCopProcAddr:
		st.maxProcessAddress = value
	case variable.SlowLogCopWaitAvg:
		st.avgWaitTime, err = strconv.ParseFloat(value, 64)
	case variable.SlowLogCopWaitP90:
		st.p90WaitTime, err = strconv.ParseFloat(value, 64)
	case variable.SlowLogCopWaitMax:
		st.maxWaitTime, err = strconv.ParseFloat(value, 64)
	case variable.SlowLogCopWaitAddr:
		st.maxWaitAddress = value
	case variable.SlowLogMemMax:
		st.memMax, err = strconv.ParseInt(value, 10, 64)
	case variable.SlowLogSucc:
		st.succ, err = strconv.ParseBool(value)
	case variable.SlowLogPlanFromCache:
		st.planFromCache, err = strconv.ParseBool(value)
	case variable.SlowLogPlanFromSPM:
		st.planFromSPM, err = strconv.ParseBool(value)
	case variable.SlowLogPlan:
		st.plan = value
	case variable.SlowLogPlanDigest:
		st.planDigest = value
	case variable.SlowLogQuerySQLStr:
		st.sql = value
	case variable.SlowLogDiskMax:
		st.diskMax, err = strconv.ParseInt(value, 10, 64)
	case variable.SlowLogKVTotal:
		st.kvTotal, err = strconv.ParseFloat(value, 64)
	case variable.SlowLogPDTotal:
		st.pdTotal, err = strconv.ParseFloat(value, 64)
	case variable.SlowLogBackoffTotal:
		st.backoffTotal, err = strconv.ParseFloat(value, 64)
	case variable.SlowLogWriteSQLRespTotal:
		st.writeSQLRespTotal, err = strconv.ParseFloat(value, 64)
	case variable.SlowLogPrepared:
		st.prepared, err = strconv.ParseBool(value)
	case variable.SlowLogRewriteTimeStr:
		st.rewriteTime, err = strconv.ParseFloat(value, 64)
	case variable.SlowLogPreprocSubQueriesStr:
		st.preprocSubqueries, err = strconv.ParseUint(value, 10, 64)
	case variable.SlowLogPreProcSubQueryTimeStr:
		st.preprocSubQueryTime, err = strconv.ParseFloat(value, 64)
	case variable.SlowLogBackoffDetail:
		if len(st.backoffDetail) > 0 {
			st.backoffDetail += " "
		}
		st.backoffDetail += value
	}
	if err != nil {
		return valid, fmt.Errorf("Parse slow log at line " + strconv.FormatInt(int64(lineNum), 10) + " failed. Field: `" + field + "`, error: " + err.Error())
	}
	return valid, err
}

func (st *slowQueryTuple) convertToDatumRow() []types.Datum {
	// Build the slow query result
	record := make([]types.Datum, 0, 64)
	record = append(record, types.NewTimeDatum(st.time))
	record = append(record, types.NewUintDatum(st.txnStartTs))
	record = append(record, types.NewStringDatum(st.user))
	record = append(record, types.NewStringDatum(st.host))
	record = append(record, types.NewUintDatum(st.connID))
	record = append(record, types.NewUintDatum(st.execRetryCount))
	record = append(record, types.NewFloat64Datum(st.execRetryTime))
	record = append(record, types.NewFloat64Datum(st.queryTime))
	record = append(record, types.NewFloat64Datum(st.parseTime))
	record = append(record, types.NewFloat64Datum(st.compileTime))
	record = append(record, types.NewFloat64Datum(st.rewriteTime))
	record = append(record, types.NewUintDatum(st.preprocSubqueries))
	record = append(record, types.NewFloat64Datum(st.preprocSubQueryTime))
	record = append(record, types.NewFloat64Datum(st.optimizeTime))
	record = append(record, types.NewFloat64Datum(st.waitTSTime))
	record = append(record, types.NewFloat64Datum(st.preWriteTime))
	record = append(record, types.NewFloat64Datum(st.waitPrewriteBinlogTime))
	record = append(record, types.NewFloat64Datum(st.commitTime))
	record = append(record, types.NewFloat64Datum(st.getCommitTSTime))
	record = append(record, types.NewFloat64Datum(st.commitBackoffTime))
	record = append(record, types.NewStringDatum(st.backoffTypes))
	record = append(record, types.NewFloat64Datum(st.resolveLockTime))
	record = append(record, types.NewFloat64Datum(st.localLatchWaitTime))
	record = append(record, types.NewUintDatum(st.writeKeys))
	record = append(record, types.NewUintDatum(st.writeSize))
	record = append(record, types.NewUintDatum(st.prewriteRegion))
	record = append(record, types.NewUintDatum(st.txnRetry))
	record = append(record, types.NewFloat64Datum(st.copTime))
	record = append(record, types.NewFloat64Datum(st.processTime))
	record = append(record, types.NewFloat64Datum(st.waitTime))
	record = append(record, types.NewFloat64Datum(st.backOffTime))
	record = append(record, types.NewFloat64Datum(st.lockKeysTime))
	record = append(record, types.NewUintDatum(st.requestCount))
	record = append(record, types.NewUintDatum(st.totalKeys))
	record = append(record, types.NewUintDatum(st.processKeys))
	record = append(record, types.NewUintDatum(st.rocksdbDeleteSkippedCount))
	record = append(record, types.NewUintDatum(st.rocksdbKeySkippedCount))
	record = append(record, types.NewUintDatum(st.rocksdbBlockCacheCount))
	record = append(record, types.NewUintDatum(st.rocksdbBlockReadCount))
	record = append(record, types.NewUintDatum(st.rocksdbBlockReadByte))
	record = append(record, types.NewStringDatum(st.db))
	record = append(record, types.NewStringDatum(st.indexIDs))
	record = append(record, types.NewDatum(st.isInternal))
	record = append(record, types.NewStringDatum(st.digest))
	record = append(record, types.NewStringDatum(st.statsInfo))
	record = append(record, types.NewFloat64Datum(st.avgProcessTime))
	record = append(record, types.NewFloat64Datum(st.p90ProcessTime))
	record = append(record, types.NewFloat64Datum(st.maxProcessTime))
	record = append(record, types.NewStringDatum(st.maxProcessAddress))
	record = append(record, types.NewFloat64Datum(st.avgWaitTime))
	record = append(record, types.NewFloat64Datum(st.p90WaitTime))
	record = append(record, types.NewFloat64Datum(st.maxWaitTime))
	record = append(record, types.NewStringDatum(st.maxWaitAddress))
	record = append(record, types.NewIntDatum(st.memMax))
	record = append(record, types.NewIntDatum(st.diskMax))
	record = append(record, types.NewFloat64Datum(st.kvTotal))
	record = append(record, types.NewFloat64Datum(st.pdTotal))
	record = append(record, types.NewFloat64Datum(st.backoffTotal))
	record = append(record, types.NewFloat64Datum(st.writeSQLRespTotal))
	record = append(record, types.NewStringDatum(st.backoffDetail))
	if st.prepared {
		record = append(record, types.NewIntDatum(1))
	} else {
		record = append(record, types.NewIntDatum(0))
	}
	if st.succ {
		record = append(record, types.NewIntDatum(1))
	} else {
		record = append(record, types.NewIntDatum(0))
	}
	if st.planFromCache {
		record = append(record, types.NewIntDatum(1))
	} else {
		record = append(record, types.NewIntDatum(0))
	}
	if st.planFromSPM {
		record = append(record, types.NewIntDatum(1))
	} else {
		record = append(record, types.NewIntDatum(0))
	}
	record = append(record, types.NewStringDatum(parsePlan(st.plan)))
	record = append(record, types.NewStringDatum(st.planDigest))
	record = append(record, types.NewStringDatum(st.prevStmt))
	record = append(record, types.NewStringDatum(st.sql))
	return record
}

func parsePlan(planString string) string {
	if len(planString) <= len(variable.SlowLogPlanPrefix)+len(variable.SlowLogPlanSuffix) {
		return planString
	}
	planString = planString[len(variable.SlowLogPlanPrefix) : len(planString)-len(variable.SlowLogPlanSuffix)]
	decodePlanString, err := plancodec.DecodePlan(planString)
	if err == nil {
		planString = decodePlanString
	} else {
		logutil.BgLogger().Error("decode plan in slow log failed", zap.String("plan", planString), zap.Error(err))
	}
	return planString
}

// ParseTime exports for testing.
func ParseTime(s string) (time.Time, error) {
	t, err := time.Parse(logutil.SlowLogTimeFormat, s)
	if err != nil {
		// This is for compatibility.
		t, err = time.Parse(logutil.OldSlowLogTimeFormat, s)
		if err != nil {
			err = errors.Errorf("string \"%v\" doesn't has a prefix that matches format \"%v\", err: %v", s, logutil.SlowLogTimeFormat, err)
		}
	}
	return t, err
}

type logFile struct {
	file       *os.File  // The opened file handle
	start, end time.Time // The start/end time of the log file
}

// getAllFiles is used to get all slow-log needed to parse, it is exported for test.
func (e *slowQueryRetriever) getAllFiles(sctx sessionctx.Context, logFilePath string) ([]logFile, error) {
	totalFileNum := 0
	if e.stats != nil {
		startTime := time.Now()
		defer func() {
			e.stats.initialize = time.Since(startTime)
			e.stats.totalFileNum = totalFileNum
		}()
	}
	if e.extractor == nil || !e.extractor.Enable {
		totalFileNum = 1
		file, err := os.Open(logFilePath)
		if err != nil {
			if os.IsNotExist(err) {
				return nil, nil
			}
			return nil, err
		}
		return []logFile{{file: file}}, nil
	}
	var logFiles []logFile
	logDir := filepath.Dir(logFilePath)
	ext := filepath.Ext(logFilePath)
	prefix := logFilePath[:len(logFilePath)-len(ext)]
	handleErr := func(err error) error {
		// Ignore the error and append warning for usability.
		if err != io.EOF {
			sctx.GetSessionVars().StmtCtx.AppendWarning(err)
		}
		return nil
	}
	files, err := ioutil.ReadDir(logDir)
	if err != nil {
		return nil, err
	}
	walkFn := func(path string, info os.FileInfo) error {
		if info.IsDir() {
			return nil
		}
		// All rotated log files have the same prefix with the original file.
		if !strings.HasPrefix(path, prefix) {
			return nil
		}
		totalFileNum++
		file, err := os.OpenFile(path, os.O_RDONLY, os.ModePerm)
		if err != nil {
			return handleErr(err)
		}
		skip := false
		defer func() {
			if !skip {
				terror.Log(file.Close())
			}
		}()
		// Get the file start time.
		fileStartTime, err := e.getFileStartTime(file)
		if err != nil {
			return handleErr(err)
		}
		start := types.NewTime(types.FromGoTime(fileStartTime), mysql.TypeDatetime, types.MaxFsp)
		if start.Compare(e.checker.endTime) > 0 {
			return nil
		}

		// Get the file end time.
		fileEndTime, err := e.getFileEndTime(file)
		if err != nil {
			return handleErr(err)
		}
		end := types.NewTime(types.FromGoTime(fileEndTime), mysql.TypeDatetime, types.MaxFsp)
		if end.Compare(e.checker.startTime) < 0 {
			return nil
		}
		_, err = file.Seek(0, io.SeekStart)
		if err != nil {
			return handleErr(err)
		}
		logFiles = append(logFiles, logFile{
			file:  file,
			start: fileStartTime,
			end:   fileEndTime,
		})
		skip = true
		return nil
	}
	for _, file := range files {
		err := walkFn(filepath.Join(logDir, file.Name()), file)
		if err != nil {
			return nil, err
		}
	}
	// Sort by start time
	sort.Slice(logFiles, func(i, j int) bool {
		return logFiles[i].start.Before(logFiles[j].start)
	})
	return logFiles, err
}

func (e *slowQueryRetriever) getFileStartTime(file *os.File) (time.Time, error) {
	var t time.Time
	_, err := file.Seek(0, io.SeekStart)
	if err != nil {
		return t, err
	}
	reader := bufio.NewReader(file)
	maxNum := 128
	for {
		lineByte, err := getOneLine(reader)
		if err != nil {
			return t, err
		}
		line := string(lineByte)
		if strings.HasPrefix(line, variable.SlowLogStartPrefixStr) {
			return ParseTime(line[len(variable.SlowLogStartPrefixStr):])
		}
		maxNum -= 1
		if maxNum <= 0 {
			break
		}
	}
	return t, errors.Errorf("malform slow query file %v", file.Name())
}

func (e *slowQueryRetriever) getRuntimeStats() execdetails.RuntimeStats {
	return e.stats
}

type slowQueryRuntimeStats struct {
	totalFileNum int
	readFileNum  int
	readFile     time.Duration
	initialize   time.Duration
	readFileSize int64
	parseLog     int64
	concurrent   int
}

// String implements the RuntimeStats interface.
func (s *slowQueryRuntimeStats) String() string {
	return fmt.Sprintf("initialize: %s, read_file: %s, parse_log: {time:%s, concurrency:%v}, total_file: %v, read_file: %v, read_size: %s",
		s.initialize, s.readFile, time.Duration(s.parseLog), s.concurrent,
		s.totalFileNum, s.readFileNum, memory.BytesToString(s.readFileSize))
}

// Merge implements the RuntimeStats interface.
func (s *slowQueryRuntimeStats) Merge(rs execdetails.RuntimeStats) {
	tmp, ok := rs.(*slowQueryRuntimeStats)
	if !ok {
		return
	}
	s.totalFileNum += tmp.totalFileNum
	s.readFileNum += tmp.readFileNum
	s.readFile += tmp.readFile
	s.initialize += tmp.initialize
	s.readFileSize += tmp.readFileSize
	s.parseLog += tmp.parseLog
}

// Clone implements the RuntimeStats interface.
func (s *slowQueryRuntimeStats) Clone() execdetails.RuntimeStats {
	newRs := *s
	return &newRs
}

// Tp implements the RuntimeStats interface.
func (s *slowQueryRuntimeStats) Tp() int {
	return execdetails.TpSlowQueryRuntimeStat
}

func (e *slowQueryRetriever) getFileEndTime(file *os.File) (time.Time, error) {
	var t time.Time
	var tried int
	stat, err := file.Stat()
	if err != nil {
		return t, err
	}
	endCursor := stat.Size()
	maxLineNum := 128
	for {
		lines, readBytes, err := readLastLines(file, endCursor)
		if err != nil {
			return t, err
		}
		// read out the file
		if readBytes == 0 {
			break
		}
		endCursor -= int64(readBytes)
		for i := len(lines) - 1; i >= 0; i-- {
			if strings.HasPrefix(lines[i], variable.SlowLogStartPrefixStr) {
				return ParseTime(lines[i][len(variable.SlowLogStartPrefixStr):])
			}
		}
		tried += len(lines)
		if tried >= maxLineNum {
			break
		}
	}
	return t, errors.Errorf("invalid slow query file %v", file.Name())
}

// Read lines from the end of a file
// endCursor initial value should be the filesize
func readLastLines(file *os.File, endCursor int64) ([]string, int, error) {
	var lines []byte
	var firstNonNewlinePos int
	var cursor = endCursor
	for {
		// stop if we are at the beginning
		// check it in the start to avoid read beyond the size
		if cursor <= 0 {
			break
		}

		var size int64 = 4096
		if cursor < size {
			size = cursor
		}
		cursor -= size

		_, err := file.Seek(cursor, io.SeekStart)
		if err != nil {
			return nil, 0, err
		}
		chars := make([]byte, size)
		_, err = file.Read(chars)
		if err != nil {
			return nil, 0, err
		}
		lines = append(chars, lines...)

		// find first '\n' or '\r'
		for i := 0; i < len(chars); i++ {
			// reach the line end
			// the first newline may be in the line end at the first round
			if i >= len(lines)-1 {
				break
			}
			if (chars[i] == 10 || chars[i] == 13) && chars[i+1] != 10 && chars[i+1] != 13 {
				firstNonNewlinePos = i + 1
				break
			}
		}
		if firstNonNewlinePos > 0 {
			break
		}
	}
	finalStr := string(lines[firstNonNewlinePos:])
	return strings.Split(strings.ReplaceAll(finalStr, "\r\n", "\n"), "\n"), len(finalStr), nil
}

func (e *slowQueryRetriever) initializeAsyncParsing(ctx context.Context, sctx sessionctx.Context) {
	e.parsedSlowLogCh = make(chan parsedSlowLog, 100)
	go e.parseDataForSlowLog(ctx, sctx)
}<|MERGE_RESOLUTION|>--- conflicted
+++ resolved
@@ -430,63 +430,6 @@
 }
 
 type slowQueryTuple struct {
-<<<<<<< HEAD
-	time                   types.Time
-	txnStartTs             uint64
-	user                   string
-	host                   string
-	connID                 uint64
-	queryTime              float64
-	parseTime              float64
-	compileTime            float64
-	rewriteTime            float64
-	preprocSubqueries      uint64
-	preprocSubQueryTime    float64
-	optimizeTime           float64
-	waitTSTime             float64
-	preWriteTime           float64
-	waitPrewriteBinlogTime float64
-	commitTime             float64
-	getCommitTSTime        float64
-	commitBackoffTime      float64
-	backoffTypes           string
-	resolveLockTime        float64
-	localLatchWaitTime     float64
-	writeKeys              uint64
-	writeSize              uint64
-	prewriteRegion         uint64
-	txnRetry               uint64
-	copTime                float64
-	processTime            float64
-	waitTime               float64
-	backOffTime            float64
-	lockKeysTime           float64
-	requestCount           uint64
-	totalKeys              uint64
-	processKeys            uint64
-	db                     string
-	indexIDs               string
-	digest                 string
-	statsInfo              string
-	avgProcessTime         float64
-	p90ProcessTime         float64
-	maxProcessTime         float64
-	maxProcessAddress      string
-	avgWaitTime            float64
-	p90WaitTime            float64
-	maxWaitTime            float64
-	maxWaitAddress         string
-	memMax                 int64
-	diskMax                int64
-	prevStmt               string
-	sql                    string
-	isInternal             bool
-	succ                   bool
-	planFromCache          bool
-	planFromSPM            bool
-	plan                   string
-	planDigest             string
-=======
 	time                      types.Time
 	txnStartTs                uint64
 	user                      string
@@ -554,7 +497,6 @@
 	rocksdbBlockCacheCount    uint64
 	rocksdbBlockReadCount     uint64
 	rocksdbBlockReadByte      uint64
->>>>>>> 2f067c05
 }
 
 func (st *slowQueryTuple) setFieldValue(tz *time.Location, field, value string, lineNum int, checker *slowLogChecker) (valid bool, err error) {
@@ -700,8 +642,6 @@
 		st.succ, err = strconv.ParseBool(value)
 	case variable.SlowLogPlanFromCache:
 		st.planFromCache, err = strconv.ParseBool(value)
-	case variable.SlowLogPlanFromSPM:
-		st.planFromSPM, err = strconv.ParseBool(value)
 	case variable.SlowLogPlan:
 		st.plan = value
 	case variable.SlowLogPlanDigest:
@@ -816,11 +756,6 @@
 	} else {
 		record = append(record, types.NewIntDatum(0))
 	}
-	if st.planFromSPM {
-		record = append(record, types.NewIntDatum(1))
-	} else {
-		record = append(record, types.NewIntDatum(0))
-	}
 	record = append(record, types.NewStringDatum(parsePlan(st.plan)))
 	record = append(record, types.NewStringDatum(st.planDigest))
 	record = append(record, types.NewStringDatum(st.prevStmt))
