--- conflicted
+++ resolved
@@ -898,30 +898,21 @@
 			}
 		}
 		// Get the file start time.
-<<<<<<< HEAD
 		fileStartTime, err := meta.GetStartTime(stat, func() (time.Time, error) {
 			return e.getFileStartTime(ctx, file)
 		})
-=======
-		fileStartTime, err := e.getFileStartTime(ctx, file)
->>>>>>> c3c3063b
 		if err != nil {
 			return handleErr(err)
 		}
-
 		start := types.NewTime(types.FromGoTime(fileStartTime), mysql.TypeDatetime, types.MaxFsp)
 		if start.Compare(e.checker.endTime) > 0 {
 			return nil
 		}
 
 		// Get the file end time.
-<<<<<<< HEAD
 		fileEndTime, err := meta.GetEndTime(stat, func() (time.Time, error) {
 			return e.getFileEndTime(ctx, file)
 		})
-=======
-		fileEndTime, err := e.getFileEndTime(ctx, file)
->>>>>>> c3c3063b
 		if err != nil {
 			return handleErr(err)
 		}
