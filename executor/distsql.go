--- conflicted
+++ resolved
@@ -398,11 +398,7 @@
 	if err != nil {
 		return nil, errors.Trace(err)
 	}
-<<<<<<< HEAD
-	result, err := distsql.SelectDAG(goCtx, e.ctx, kvReq, e.schema.GetTypes())
-=======
-	e.result, err = distsql.SelectDAG(goCtx, e.ctx, kvReq, e.retTypes())
->>>>>>> d568bf7f
+	result, err := distsql.SelectDAG(goCtx, e.ctx, kvReq, e.retTypes())
 	if err != nil {
 		return nil, errors.Trace(err)
 	}
