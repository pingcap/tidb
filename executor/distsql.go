// Copyright 2017 PingCAP, Inc.
//
// Licensed under the Apache License, Version 2.0 (the "License");
// you may not use this file except in compliance with the License.
// You may obtain a copy of the License at
//
//     http://www.apache.org/licenses/LICENSE-2.0
//
// Unless required by applicable law or agreed to in writing, software
// distributed under the License is distributed on an "AS IS" BASIS,
// See the License for the specific language governing permissions and
// limitations under the License.

package executor

import (
	"math"
	"sort"
	"sync"
	"sync/atomic"
	"time"

	log "github.com/Sirupsen/logrus"
	"github.com/juju/errors"
	"github.com/opentracing/opentracing-go"
	"github.com/pingcap/tidb/ast"
	"github.com/pingcap/tidb/context"
	"github.com/pingcap/tidb/distsql"
	"github.com/pingcap/tidb/expression"
	"github.com/pingcap/tidb/kv"
	"github.com/pingcap/tidb/model"
	"github.com/pingcap/tidb/mysql"
	"github.com/pingcap/tidb/sessionctx/variable"
	"github.com/pingcap/tidb/table"
	"github.com/pingcap/tidb/tablecodec"
	"github.com/pingcap/tidb/terror"
	"github.com/pingcap/tidb/types"
	"github.com/pingcap/tidb/util/codec"
	"github.com/pingcap/tipb/go-tipb"
	goctx "golang.org/x/net/context"
)

var (
	_ Executor = &TableReaderExecutor{}
	_ Executor = &IndexReaderExecutor{}
	_ Executor = &IndexLookUpExecutor{}
)

// LookupTableTaskChannelSize represents the channel size of the index double read taskChan.
var LookupTableTaskChannelSize int32 = 50

// lookupTableTask is created from a partial result of an index request which
// contains the handles in those index keys.
type lookupTableTask struct {
	handles []int64
	rows    []Row
	cursor  int

	done   bool
	doneCh chan error

	// indexOrder map is used to save the original index order for the handles.
	// Without this map, the original index order might be lost.
	// The handles fetched from index is originally ordered by index, but we need handles to be ordered by itself
	// to do table request.
	indexOrder map[int64]int
}

func (task *lookupTableTask) getRow() (Row, error) {
	if !task.done {
		err := <-task.doneCh
		if err != nil {
			return nil, errors.Trace(err)
		}
		task.done = true
	}

	if task.cursor < len(task.rows) {
		row := task.rows[task.cursor]
		task.cursor++
		return row, nil
	}

	return nil, nil
}

// rowsSorter sorts the rows by its index order.
type rowsSorter struct {
	order     map[int64]int
	rows      []Row
	handleIdx int
}

func (s *rowsSorter) Less(i, j int) bool {
	x := s.order[s.rows[i][s.handleIdx].GetInt64()]
	y := s.order[s.rows[j][s.handleIdx].GetInt64()]
	return x < y
}

func (s *rowsSorter) Len() int {
	return len(s.rows)
}

func (s *rowsSorter) Swap(i, j int) {
	s.rows[i], s.rows[j] = s.rows[j], s.rows[i]
}

func tableRangesToKVRanges(tid int64, tableRanges []types.IntColumnRange) []kv.KeyRange {
	krs := make([]kv.KeyRange, 0, len(tableRanges))
	for _, tableRange := range tableRanges {
		startKey := tablecodec.EncodeRowKeyWithHandle(tid, tableRange.LowVal)

		var endKey kv.Key
		if tableRange.HighVal != math.MaxInt64 {
			endKey = tablecodec.EncodeRowKeyWithHandle(tid, tableRange.HighVal+1)
		} else {
			endKey = tablecodec.EncodeRowKeyWithHandle(tid, tableRange.HighVal).Next()
		}
		krs = append(krs, kv.KeyRange{StartKey: startKey, EndKey: endKey})
	}
	return krs
}

/*
 * Convert sorted handle to kv ranges.
 * For continuous handles, we should merge them to a single key range.
 */
func tableHandlesToKVRanges(tid int64, handles []int64) []kv.KeyRange {
	krs := make([]kv.KeyRange, 0, len(handles))
	i := 0
	for i < len(handles) {
		h := handles[i]
		if h == math.MaxInt64 {
			// We can't convert MaxInt64 into an left closed, right open range.
			i++
			continue
		}
		j := i + 1
		endHandle := h + 1
		for ; j < len(handles); j++ {
			if handles[j] == endHandle {
				endHandle = handles[j] + 1
				continue
			}
			break
		}
		startKey := tablecodec.EncodeRowKeyWithHandle(tid, h)
		endKey := tablecodec.EncodeRowKeyWithHandle(tid, endHandle)
		krs = append(krs, kv.KeyRange{StartKey: startKey, EndKey: endKey})
		i = j
	}
	return krs
}

// indexValuesToKVRanges will convert the index datums to kv ranges.
func indexValuesToKVRanges(tid, idxID int64, values [][]types.Datum) ([]kv.KeyRange, error) {
	krs := make([]kv.KeyRange, 0, len(values))
	for _, vals := range values {
		// TODO: We don't process the case that equal key has different types.
		valKey, err := codec.EncodeKey(nil, vals...)
		if err != nil {
			return nil, errors.Trace(err)
		}
		valKeyNext := []byte(kv.Key(valKey).PrefixNext())
		rangeBeginKey := tablecodec.EncodeIndexSeekKey(tid, idxID, valKey)
		rangeEndKey := tablecodec.EncodeIndexSeekKey(tid, idxID, valKeyNext)
		krs = append(krs, kv.KeyRange{StartKey: rangeBeginKey, EndKey: rangeEndKey})
	}
	return krs, nil
}

func indexRangesToKVRanges(sc *variable.StatementContext, tid, idxID int64, ranges []*types.IndexRange, fieldTypes []*types.FieldType) ([]kv.KeyRange, error) {
	krs := make([]kv.KeyRange, 0, len(ranges))
	for _, ran := range ranges {
		err := convertIndexRangeTypes(sc, ran, fieldTypes)
		if err != nil {
			return nil, errors.Trace(err)
		}

		low, err := codec.EncodeKey(nil, ran.LowVal...)
		if err != nil {
			return nil, errors.Trace(err)
		}
		if ran.LowExclude {
			low = []byte(kv.Key(low).PrefixNext())
		}
		high, err := codec.EncodeKey(nil, ran.HighVal...)
		if err != nil {
			return nil, errors.Trace(err)
		}
		if !ran.HighExclude {
			high = []byte(kv.Key(high).PrefixNext())
		}
		startKey := tablecodec.EncodeIndexSeekKey(tid, idxID, low)
		endKey := tablecodec.EncodeIndexSeekKey(tid, idxID, high)
		krs = append(krs, kv.KeyRange{StartKey: startKey, EndKey: endKey})
	}
	return krs, nil
}

func convertIndexRangeTypes(sc *variable.StatementContext, ran *types.IndexRange, fieldTypes []*types.FieldType) error {
	for i := range ran.LowVal {
		if ran.LowVal[i].Kind() == types.KindMinNotNull || ran.LowVal[i].Kind() == types.KindMaxValue {
			continue
		}
		converted, err := ran.LowVal[i].ConvertTo(sc, fieldTypes[i])
		if err != nil {
			return errors.Trace(err)
		}
		cmp, err := converted.CompareDatum(sc, &ran.LowVal[i])
		if err != nil {
			return errors.Trace(err)
		}
		ran.LowVal[i] = converted
		if cmp == 0 {
			continue
		}
		if cmp < 0 && !ran.LowExclude {
			// For int column a, a >= 1.1 is converted to a > 1.
			ran.LowExclude = true
		} else if cmp > 0 && ran.LowExclude {
			// For int column a, a > 1.9 is converted to a >= 2.
			ran.LowExclude = false
		}
		// The converted value has changed, the other column values doesn't matter.
		// For equal condition, converted value changed means there will be no match.
		// For non equal condition, this column would be the last one to build the range.
		// Break here to prevent the rest columns modify LowExclude again.
		break
	}
	for i := range ran.HighVal {
		if ran.HighVal[i].Kind() == types.KindMaxValue || ran.LowVal[i].Kind() == types.KindNull {
			continue
		}
		converted, err := ran.HighVal[i].ConvertTo(sc, fieldTypes[i])
		if err != nil {
			return errors.Trace(err)
		}
		cmp, err := converted.CompareDatum(sc, &ran.HighVal[i])
		if err != nil {
			return errors.Trace(err)
		}
		ran.HighVal[i] = converted
		if cmp == 0 {
			continue
		}
		// For int column a, a < 1.1 is converted to a <= 1.
		if cmp < 0 && ran.HighExclude {
			ran.HighExclude = false
		}
		// For int column a, a <= 1.9 is converted to a < 2.
		if cmp > 0 && !ran.HighExclude {
			ran.HighExclude = true
		}
		break
	}
	return nil
}

func extractHandlesFromNewIndexResult(idxResult distsql.SelectResult) (handles []int64, finish bool, err error) {
	subResult, e0 := idxResult.Next()
	if e0 != nil {
		err = errors.Trace(e0)
		return
	}
	if subResult == nil {
		finish = true
		return
	}
	handles, err = extractHandlesFromNewIndexSubResult(subResult)
	if err != nil {
		err = errors.Trace(err)
	}
	return
}

func extractHandlesFromNewIndexSubResult(subResult distsql.PartialResult) ([]int64, error) {
	defer terror.Call(subResult.Close)
	var (
		handles     []int64
		handleDatum types.Datum
	)
	handleType := types.NewFieldType(mysql.TypeLonglong)
	for {
		data, err := subResult.Next()
		if err != nil {
			return nil, errors.Trace(err)
		}
		if data == nil {
			break
		}
		handleDatum, err = tablecodec.DecodeColumnValue(data[0].GetRaw(), handleType, nil)
		if err != nil {
			return nil, errors.Trace(err)
		}
		handles = append(handles, handleDatum.GetInt64())
	}
	return handles, nil
}

type int64Slice []int64

func (p int64Slice) Len() int           { return len(p) }
func (p int64Slice) Less(i, j int) bool { return p[i] < p[j] }
func (p int64Slice) Swap(i, j int)      { p[i], p[j] = p[j], p[i] }

// Closeable is a interface for closeable structures.
type Closeable interface {
	// Close closes the object.
	Close() error
}

// closeAll closes all objects even if an object returns an error.
// If multiple objects returns error, the first error will be returned.
func closeAll(objs ...Closeable) error {
	var err error
	for _, obj := range objs {
		if obj != nil {
			err1 := obj.Close()
			if err == nil && err1 != nil {
				err = err1
			}
		}
	}
	return errors.Trace(err)
}

func decodeRawValues(values []types.Datum, schema *expression.Schema, loc *time.Location) error {
	var err error
	for i := 0; i < schema.Len(); i++ {
		if values[i].Kind() == types.KindRaw {
			values[i], err = tablecodec.DecodeColumnValue(values[i].GetRaw(), schema.Columns[i].RetType, loc)
			if err != nil {
				return errors.Trace(err)
			}
		}
	}
	return nil
}

// timeZoneOffset returns the local time zone offset in seconds.
func timeZoneOffset(ctx context.Context) int64 {
	loc := ctx.GetSessionVars().GetTimeZone()
	_, offset := time.Now().In(loc).Zone()
	return int64(offset)
}

// Flags are used by tipb.SelectRequest.Flags to handle execution mode, like how to handle truncate error.
const (
	// FlagIgnoreTruncate indicates if truncate error should be ignored.
	// Read-only statements should ignore truncate error, write statements should not ignore truncate error.
	FlagIgnoreTruncate uint64 = 1
	// FlagTruncateAsWarning indicates if truncate error should be returned as warning.
	// This flag only matters if FlagIgnoreTruncate is not set, in strict sql mode, truncate error should
	// be returned as error, in non-strict sql mode, truncate error should be saved as warning.
	FlagTruncateAsWarning uint64 = 1 << 1
)

// statementContextToFlags converts StatementContext to tipb.SelectRequest.Flags.
func statementContextToFlags(sc *variable.StatementContext) uint64 {
	var flags uint64
	if sc.IgnoreTruncate {
		flags |= FlagIgnoreTruncate
	} else if sc.TruncateAsWarning {
		flags |= FlagTruncateAsWarning
	}
	return flags
}

func setPBColumnsDefaultValue(ctx context.Context, pbColumns []*tipb.ColumnInfo, columns []*model.ColumnInfo) error {
	for i, c := range columns {
		if c.OriginDefaultValue == nil {
			continue
		}

		sessVars := ctx.GetSessionVars()
		originStrict := sessVars.StrictSQLMode
		sessVars.StrictSQLMode = false
		d, err := table.GetColOriginDefaultValue(ctx, c)
		sessVars.StrictSQLMode = originStrict
		if err != nil {
			return errors.Trace(err)
		}

		pbColumns[i].DefaultVal, err = tablecodec.EncodeValue(d, ctx.GetSessionVars().GetTimeZone())
		if err != nil {
			return errors.Trace(err)
		}
	}
	return nil
}

// handleIsExtra checks whether this column is a extra handle column generated during plan building phase.
func handleIsExtra(col *expression.Column) bool {
	if col != nil && col.ID == model.ExtraHandleID {
		return true
	}
	return false
}

// TableReaderExecutor sends dag request and reads table data from kv layer.
type TableReaderExecutor struct {
	table     table.Table
	tableID   int64
	keepOrder bool
	desc      bool
	ranges    []types.IntColumnRange
	dagPB     *tipb.DAGRequest
	ctx       context.Context
	schema    *expression.Schema
	// columns are only required by union scan.
	columns []*model.ColumnInfo

	// result returns one or more distsql.PartialResult and each PartialResult is returned by one region.
	result        distsql.SelectResult
	partialResult distsql.PartialResult
	priority      int
}

// Schema implements the Executor Schema interface.
func (e *TableReaderExecutor) Schema() *expression.Schema {
	return e.schema
}

// Close implements the Executor Close interface.
func (e *TableReaderExecutor) Close() error {
	err := closeAll(e.result, e.partialResult)
	e.result = nil
	e.partialResult = nil
	return errors.Trace(err)
}

// Next implements the Executor Next interface.
func (e *TableReaderExecutor) Next() (Row, error) {
	for {
		// Get partial result.
		if e.partialResult == nil {
			var err error
			e.partialResult, err = e.result.Next()
			if err != nil {
				return nil, errors.Trace(err)
			}
			if e.partialResult == nil {
				// Finished.
				return nil, nil
			}
		}
		// Get a row from partial result.
		rowData, err := e.partialResult.Next()
		if err != nil {
			return nil, errors.Trace(err)
		}
		if rowData == nil {
			// Finish the current partial result and get the next one.
			err = e.partialResult.Close()
			terror.Log(errors.Trace(err))
			e.partialResult = nil
			continue
		}
		err = decodeRawValues(rowData, e.schema, e.ctx.GetSessionVars().GetTimeZone())
		if err != nil {
			return nil, errors.Trace(err)
		}
		return rowData, nil
	}
}

// Open implements the Executor Open interface.
func (e *TableReaderExecutor) Open() error {
	span, goCtx := startSpanFollowsContext(e.ctx.GoCtx(), "executor.TableReader.Open")
	defer span.Finish()

	var builder requestBuilder
	kvReq, err := builder.SetTableRanges(e.tableID, e.ranges).
		SetDAGRequest(e.dagPB).
		SetDesc(e.desc).
		SetKeepOrder(e.keepOrder).
		SetPriority(e.priority).
		SetFromSessionVars(e.ctx.GetSessionVars()).
		Build()
	if err != nil {
		return errors.Trace(err)
	}
	e.result, err = distsql.SelectDAG(goCtx, e.ctx.GetClient(), kvReq, e.schema.Len())
	if err != nil {
		return errors.Trace(err)
	}
	e.result.Fetch(goCtx)
	return nil
}

<<<<<<< HEAD
=======
// startSpanFollowContext is similar to opentracing.StartSpanFromContext, but the span reference use FollowsFrom option.
func startSpanFollowsContext(goCtx goctx.Context, operationName string) (opentracing.Span, goctx.Context) {
	span := opentracing.SpanFromContext(goCtx)
	if span != nil {
		span = opentracing.StartSpan(operationName, opentracing.FollowsFrom(span.Context()))
	} else {
		span = opentracing.StartSpan(operationName)
	}

	return span, opentracing.ContextWithSpan(goCtx, span)
}

// doRequestForHandles constructs kv ranges by handles. It is used by index look up executor.
func (e *TableReaderExecutor) doRequestForHandles(goCtx goctx.Context, handles []int64) error {
	sort.Sort(int64Slice(handles))
	var builder requestBuilder
	kvReq, err := builder.SetTableHandles(e.tableID, handles).
		SetDAGRequest(e.dagPB).
		SetDesc(e.desc).
		SetKeepOrder(e.keepOrder).
		SetPriority(e.priority).
		SetFromSessionVars(e.ctx.GetSessionVars()).
		Build()
	if err != nil {
		return errors.Trace(err)
	}
	e.result, err = distsql.SelectDAG(goCtx, e.ctx.GetClient(), kvReq, e.schema.Len())
	if err != nil {
		return errors.Trace(err)
	}
	e.result.Fetch(goCtx)
	return nil
}

// doRequestForDatums constructs kv ranges by Datums. It is used by index look up join.
// Every lens for `datums` will always be one and must be type of int64.
func (e *TableReaderExecutor) doRequestForDatums(goCtx goctx.Context, datums [][]types.Datum) error {
	handles := make([]int64, 0, len(datums))
	for _, datum := range datums {
		handles = append(handles, datum[0].GetInt64())
	}
	return errors.Trace(e.doRequestForHandles(goCtx, handles))
}

>>>>>>> c4e6d2f7
// IndexReaderExecutor sends dag request and reads index data from kv layer.
type IndexReaderExecutor struct {
	table     table.Table
	index     *model.IndexInfo
	tableID   int64
	keepOrder bool
	desc      bool
	ranges    []*types.IndexRange
	dagPB     *tipb.DAGRequest
	ctx       context.Context
	schema    *expression.Schema

	// result returns one or more distsql.PartialResult and each PartialResult is returned by one region.
	result        distsql.SelectResult
	partialResult distsql.PartialResult
	// columns are only required by union scan.
	columns  []*model.ColumnInfo
	priority int
}

// Schema implements the Executor Schema interface.
func (e *IndexReaderExecutor) Schema() *expression.Schema {
	return e.schema
}

// Close implements the Executor Close interface.
func (e *IndexReaderExecutor) Close() error {
	err := closeAll(e.result, e.partialResult)
	e.result = nil
	e.partialResult = nil
	return errors.Trace(err)
}

// Next implements the Executor Next interface.
func (e *IndexReaderExecutor) Next() (Row, error) {
	for {
		// Get partial result.
		if e.partialResult == nil {
			var err error
			e.partialResult, err = e.result.Next()
			if err != nil {
				return nil, errors.Trace(err)
			}
			if e.partialResult == nil {
				// Finished.
				return nil, nil
			}
		}
		// Get a row from partial result.
		rowData, err := e.partialResult.Next()
		if err != nil {
			return nil, errors.Trace(err)
		}
		if rowData == nil {
			// Finish the current partial result and get the next one.
			err = e.partialResult.Close()
			terror.Log(errors.Trace(err))
			e.partialResult = nil
			continue
		}
		err = decodeRawValues(rowData, e.schema, e.ctx.GetSessionVars().GetTimeZone())
		if err != nil {
			return nil, errors.Trace(err)
		}
		return rowData, nil
	}
}

// Open implements the Executor Open interface.
func (e *IndexReaderExecutor) Open() error {
	span, goCtx := startSpanFollowsContext(e.ctx.GoCtx(), "executor.IndexReader.Open")
	defer span.Finish()

	fieldTypes := make([]*types.FieldType, len(e.index.Columns))
	for i, v := range e.index.Columns {
		fieldTypes[i] = &(e.table.Cols()[v.Offset].FieldType)
	}
	var builder requestBuilder
	kvReq, err := builder.SetIndexRanges(e.ctx.GetSessionVars().StmtCtx, e.tableID, e.index.ID, e.ranges, fieldTypes).
		SetDAGRequest(e.dagPB).
		SetDesc(e.desc).
		SetKeepOrder(e.keepOrder).
		SetPriority(e.priority).
		SetFromSessionVars(e.ctx.GetSessionVars()).
		Build()
	if err != nil {
		return errors.Trace(err)
	}
	e.result, err = distsql.SelectDAG(goCtx, e.ctx.GetClient(), kvReq, e.schema.Len())
	if err != nil {
		return errors.Trace(err)
	}
	e.result.Fetch(goCtx)
	return nil
}

// IndexLookUpExecutor implements double read for index scan.
type IndexLookUpExecutor struct {
	table     table.Table
	index     *model.IndexInfo
	tableID   int64
	keepOrder bool
	desc      bool
	ranges    []*types.IndexRange
	dagPB     *tipb.DAGRequest
	ctx       context.Context
	schema    *expression.Schema
	// This is the column that represent the handle, we can use handleCol.Index to know its position.
	handleCol    *expression.Column
	tableRequest *tipb.DAGRequest
	// When we need to sort the data in the second read, we must use handle to do this,
	// In this case, schema that the table reader use is different with executor's schema.
	// TODO: store it in table plan's schema. Not store it here.
	tableReaderSchema *expression.Schema
	// columns are only required by union scan.
	columns  []*model.ColumnInfo
	priority int
	// All fields above is immutable.

	indexWorker
	tableWorker
	finished chan struct{}

	resultCh   chan *lookupTableTask
	resultCurr *lookupTableTask
}

// indexWorker is used by IndexLookUpExecutor to maintain index lookup background goroutines.
type indexWorker struct {
	wg sync.WaitGroup
}

// startIndexWorker launch a background goroutine to fetch handles, send the results to workCh.
func (e *IndexLookUpExecutor) startIndexWorker(goCtx goctx.Context, kvRanges []kv.KeyRange, workCh chan<- *lookupTableTask, finished <-chan struct{}) error {
	var builder requestBuilder
	kvReq, err := builder.SetKeyRanges(kvRanges).
		SetDAGRequest(e.dagPB).
		SetDesc(e.desc).
		SetKeepOrder(e.keepOrder).
		SetPriority(e.priority).
		SetFromSessionVars(e.ctx.GetSessionVars()).
		Build()
	if err != nil {
		return errors.Trace(err)
	}
	// Since the first read only need handle information. So its returned col is only 1.
	result, err := distsql.SelectDAG(goCtx, e.ctx.GetClient(), kvReq, 1)
	if err != nil {
		return errors.Trace(err)
	}
	result.Fetch(goCtx)
	worker := &e.indexWorker
	worker.wg.Add(1)
	go func() {
		goCtx1, cancel := goctx.WithCancel(goCtx)
		worker.fetchHandles(e, result, workCh, goCtx1, finished)
		cancel()
		if err := result.Close(); err != nil {
			log.Error("close SelectDAG result failed:", errors.ErrorStack(err))
		}
		close(workCh)
		close(e.resultCh)
		worker.wg.Done()
	}()
	return nil
}

// fetchHandles fetches a batch of handles from index data and builds the index lookup tasks.
// The tasks are sent to workCh to be further processed by tableWorker, and sent to e.resultCh
// at the same time to keep data ordered.
func (worker *indexWorker) fetchHandles(e *IndexLookUpExecutor, result distsql.SelectResult, workCh chan<- *lookupTableTask, goCtx goctx.Context, finished <-chan struct{}) {
	for {
		handles, finish, err := extractHandlesFromNewIndexResult(result)
		if err != nil {
			doneCh := make(chan error, 1)
			doneCh <- errors.Trace(err)
			e.resultCh <- &lookupTableTask{
				doneCh: doneCh,
			}
			return
		}
		if finish {
			return
		}
		tasks := e.buildTableTasks(handles)
		for _, task := range tasks {
			select {
			case <-goCtx.Done():
				return
			case <-finished:
				return
			case workCh <- task:
				e.resultCh <- task
			}
		}
	}
}

func (worker *indexWorker) close() {
	worker.wg.Wait()
}

// tableWorker is used by IndexLookUpExecutor to maintain table lookup background goroutines.
type tableWorker struct {
	wg sync.WaitGroup
}

// startTableWorker launch some background goroutines which pick tasks from workCh and execute the task.
func (e *IndexLookUpExecutor) startTableWorker(goCtx goctx.Context, workCh <-chan *lookupTableTask, finished <-chan struct{}) {
	worker := &e.tableWorker
	lookupConcurrencyLimit := e.ctx.GetSessionVars().IndexLookupConcurrency
	worker.wg.Add(lookupConcurrencyLimit)
	for i := 0; i < lookupConcurrencyLimit; i++ {
		goCtx1, cancel := goctx.WithCancel(goCtx)
		go func() {
			worker.pickAndExecTask(e, workCh, goCtx1, finished)
			cancel()
			worker.wg.Done()
		}()
	}
}

// pickAndExecTask picks tasks from workCh, and execute them.
func (worker *tableWorker) pickAndExecTask(e *IndexLookUpExecutor, workCh <-chan *lookupTableTask, goCtx goctx.Context, finished <-chan struct{}) {
	for {
		// Don't check ctx.Done() on purpose. If background worker get the signal and all
		// exit immediately, session's goroutine doesn't know this and still calling Next(),
		// it may block reading task.doneCh forever.
		select {
		case task, ok := <-workCh:
			if !ok {
				return
			}
			e.executeTask(task, goCtx)
		case <-finished:
			return
		}
	}
}

func (worker *tableWorker) close() {
	worker.wg.Wait()
}

// Open implements the Executor Open interface.
func (e *IndexLookUpExecutor) Open() error {
	kvRanges, err := e.indexRangesToKVRanges()
	if err != nil {
		return errors.Trace(err)
	}
	return e.open(kvRanges)
}

func (e *IndexLookUpExecutor) open(kvRanges []kv.KeyRange) error {
	span, goCtx := startSpanFollowsContext(e.ctx.GoCtx(), "executor.IndexLookUp.Open")
	defer span.Finish()

	e.finished = make(chan struct{})
	e.indexWorker = indexWorker{}
	e.tableWorker = tableWorker{}
	e.resultCh = make(chan *lookupTableTask, atomic.LoadInt32(&LookupTableTaskChannelSize))

	// indexWorker will write to workCh and tableWorker will read from workCh,
	// so fetching index and getting table data can run concurrently.
	workCh := make(chan *lookupTableTask, 1)
	err := e.startIndexWorker(goCtx, kvRanges, workCh, e.finished)
	if err != nil {
		return errors.Trace(err)
	}
	e.startTableWorker(goCtx, workCh, e.finished)
	return nil
}

func (e *IndexLookUpExecutor) indexRangesToKVRanges() ([]kv.KeyRange, error) {
	fieldTypes := make([]*types.FieldType, len(e.index.Columns))
	for i, v := range e.index.Columns {
		fieldTypes[i] = &(e.table.Cols()[v.Offset].FieldType)
	}
	return indexRangesToKVRanges(e.ctx.GetSessionVars().StmtCtx, e.tableID, e.index.ID, e.ranges, fieldTypes)
}

// executeTask executes the table look up tasks. We will construct a table reader and send request by handles.
// Then we hold the returning rows and finish this task.
func (e *IndexLookUpExecutor) executeTask(task *lookupTableTask, goCtx goctx.Context) {
	var err error
	defer func() {
		task.doneCh <- errors.Trace(err)
	}()
	var schema *expression.Schema
	if e.tableReaderSchema != nil {
		schema = e.tableReaderSchema
	} else {
		schema = e.schema
	}

	var e1 Executor
	e1, err = doRequestForHandles(goCtx, &TableReaderExecutor{
		table:   e.table,
		tableID: e.tableID,
		dagPB:   e.tableRequest,
		schema:  schema,
		ctx:     e.ctx,
	}, task.handles)
	if err != nil {
		return
	}
	defer terror.Call(e1.Close)
	for {
		var row Row
		row, err = e1.Next()
		if err != nil || row == nil {
			break
		}
		task.rows = append(task.rows, row)
	}
	if e.keepOrder {
		// Restore the index order.
		sorter := &rowsSorter{order: task.indexOrder, rows: task.rows, handleIdx: e.handleCol.Index}
		sort.Sort(sorter)
		if e.tableReaderSchema != nil {
			for i, row := range task.rows {
				task.rows[i] = row[:len(row)-1]
			}
		}
	}
}

func (e *IndexLookUpExecutor) buildTableTasks(handles []int64) []*lookupTableTask {
	// Build tasks with increasing batch size.
	var taskSizes []int
	total := len(handles)
	batchSize := e.ctx.GetSessionVars().IndexLookupSize
	for total > 0 {
		if batchSize > total {
			batchSize = total
		}
		taskSizes = append(taskSizes, batchSize)
		total -= batchSize
	}

	var indexOrder map[int64]int
	if e.keepOrder {
		// Save the index order.
		indexOrder = make(map[int64]int, len(handles))
		for i, h := range handles {
			indexOrder[h] = i
		}
	}

	tasks := make([]*lookupTableTask, len(taskSizes))
	for i, size := range taskSizes {
		task := &lookupTableTask{
			handles:    handles[:size],
			indexOrder: indexOrder,
		}
		task.doneCh = make(chan error, 1)
		handles = handles[size:]
		tasks[i] = task
	}
	return tasks
}

// Schema implements Exec Schema interface.
func (e *IndexLookUpExecutor) Schema() *expression.Schema {
	return e.schema
}

// Close implements Exec Close interface.
func (e *IndexLookUpExecutor) Close() error {
	if e.finished != nil {
		close(e.finished)
		// Drain the resultCh and discard the result, in case that Next() doesn't fully
		// consume the data, background worker still writing to resultCh and block forever.
		for range e.resultCh {
		}
		e.indexWorker.close()
		e.tableWorker.close()
		e.finished = nil
	}
	return nil
}

// Next implements Exec Next interface.
func (e *IndexLookUpExecutor) Next() (Row, error) {
	for {
		if e.resultCurr == nil {
			resultCurr, ok := <-e.resultCh
			if !ok {
				return nil, nil
			}
			e.resultCurr = resultCurr
		}
		row, err := e.resultCurr.getRow()
		if err != nil {
			return nil, errors.Trace(err)
		}
		if row != nil {
			return row, nil
		}
		e.resultCurr = nil
	}
}

type requestBuilder struct {
	kv.Request
	err error
}

func (builder *requestBuilder) Build() (*kv.Request, error) {
	return &builder.Request, errors.Trace(builder.err)
}

func (builder *requestBuilder) SetTableRanges(tid int64, tableRanges []types.IntColumnRange) *requestBuilder {
	builder.Request.KeyRanges = tableRangesToKVRanges(tid, tableRanges)
	return builder
}

func (builder *requestBuilder) SetIndexRanges(sc *variable.StatementContext, tid, idxID int64, ranges []*types.IndexRange, fieldTypes []*types.FieldType) *requestBuilder {
	if builder.err != nil {
		return builder
	}
	builder.Request.KeyRanges, builder.err = indexRangesToKVRanges(sc, tid, idxID, ranges, fieldTypes)
	return builder
}

func (builder *requestBuilder) SetTableHandles(tid int64, handles []int64) *requestBuilder {
	builder.Request.KeyRanges = tableHandlesToKVRanges(tid, handles)
	return builder
}

func (builder *requestBuilder) SetIndexValues(tid, idxID int64, values [][]types.Datum) *requestBuilder {
	if builder.err != nil {
		return builder
	}
	builder.Request.KeyRanges, builder.err = indexValuesToKVRanges(tid, idxID, values)
	return builder
}

func (builder *requestBuilder) SetDAGRequest(dag *tipb.DAGRequest) *requestBuilder {
	if builder.err != nil {
		return builder
	}

	builder.Request.Tp = kv.ReqTypeDAG
	builder.Request.StartTs = dag.StartTs
	builder.Request.Data, builder.err = dag.Marshal()
	return builder
}

func (builder *requestBuilder) SetAnalyzeRequest(ana *tipb.AnalyzeReq) *requestBuilder {
	if builder.err != nil {
		return builder
	}

	builder.Request.Tp = kv.ReqTypeAnalyze
	builder.Request.StartTs = ana.StartTs
	builder.Request.Data, builder.err = ana.Marshal()
	builder.Request.NotFillCache = true
	return builder
}

func (builder *requestBuilder) SetKeyRanges(keyRanges []kv.KeyRange) *requestBuilder {
	builder.Request.KeyRanges = keyRanges
	return builder
}

func (builder *requestBuilder) SetDesc(desc bool) *requestBuilder {
	builder.Request.Desc = desc
	return builder
}

func (builder *requestBuilder) SetKeepOrder(order bool) *requestBuilder {
	builder.Request.KeepOrder = order
	return builder
}

func getIsolationLevel(sv *variable.SessionVars) kv.IsoLevel {
	if sv.Systems[variable.TxnIsolation] == ast.ReadCommitted {
		return kv.RC
	}
	return kv.SI
}

func (builder *requestBuilder) SetFromSessionVars(sv *variable.SessionVars) *requestBuilder {
	builder.Request.Concurrency = sv.DistSQLScanConcurrency
	builder.Request.IsolationLevel = getIsolationLevel(sv)
	builder.Request.NotFillCache = sv.StmtCtx.NotFillCache
	return builder
}

func (builder *requestBuilder) SetPriority(priority int) *requestBuilder {
	builder.Request.Priority = priority
	return builder
}<|MERGE_RESOLUTION|>--- conflicted
+++ resolved
@@ -489,8 +489,6 @@
 	return nil
 }
 
-<<<<<<< HEAD
-=======
 // startSpanFollowContext is similar to opentracing.StartSpanFromContext, but the span reference use FollowsFrom option.
 func startSpanFollowsContext(goCtx goctx.Context, operationName string) (opentracing.Span, goctx.Context) {
 	span := opentracing.SpanFromContext(goCtx)
@@ -535,7 +533,6 @@
 	return errors.Trace(e.doRequestForHandles(goCtx, handles))
 }
 
->>>>>>> c4e6d2f7
 // IndexReaderExecutor sends dag request and reads index data from kv layer.
 type IndexReaderExecutor struct {
 	table     table.Table
