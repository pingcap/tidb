// Copyright 2017 PingCAP, Inc.
//
// Licensed under the Apache License, Version 2.0 (the "License");
// you may not use this file except in compliance with the License.
// You may obtain a copy of the License at
//
//     http://www.apache.org/licenses/LICENSE-2.0
//
// Unless required by applicable law or agreed to in writing, software
// distributed under the License is distributed on an "AS IS" BASIS,
// See the License for the specific language governing permissions and
// limitations under the License.

package executor

import (
	"context"
	"fmt"
	"math"
	"runtime"
	"sort"
	"strconv"
	"sync"
	"sync/atomic"
	"time"
	"unsafe"

	"github.com/pingcap/errors"
	"github.com/pingcap/parser/model"
	"github.com/pingcap/parser/mysql"
	"github.com/pingcap/parser/terror"
	"github.com/pingcap/tidb/distsql"
	"github.com/pingcap/tidb/expression"
	"github.com/pingcap/tidb/kv"
	plannercore "github.com/pingcap/tidb/planner/core"
	"github.com/pingcap/tidb/sessionctx"
	"github.com/pingcap/tidb/statistics"
	"github.com/pingcap/tidb/table"
	"github.com/pingcap/tidb/table/tables"
	"github.com/pingcap/tidb/types"
	"github.com/pingcap/tidb/util/chunk"
	"github.com/pingcap/tidb/util/logutil"
	"github.com/pingcap/tidb/util/memory"
	"github.com/pingcap/tidb/util/ranger"
	"github.com/pingcap/tidb/util/stringutil"
	"github.com/pingcap/tipb/go-tipb"
	"go.uber.org/zap"
)

var (
	_ Executor = &TableReaderExecutor{}
	_ Executor = &IndexReaderExecutor{}
	_ Executor = &IndexLookUpExecutor{}
)

// LookupTableTaskChannelSize represents the channel size of the index double read taskChan.
var LookupTableTaskChannelSize int32 = 50

// lookupTableTask is created from a partial result of an index request which
// contains the handles in those index keys.
type lookupTableTask struct {
	handles []int64
	rowIdx  []int // rowIdx represents the handle index for every row. Only used when keep order.
	rows    []chunk.Row
	idxRows *chunk.Chunk
	cursor  int

	doneCh chan error

	// indexOrder map is used to save the original index order for the handles.
	// Without this map, the original index order might be lost.
	// The handles fetched from index is originally ordered by index, but we need handles to be ordered by itself
	// to do table request.
	indexOrder map[int64]int
	// duplicatedIndexOrder map likes indexOrder. But it's used when isCheckOp is true and
	// the same handle of index has multiple values.
	duplicatedIndexOrder map[int64]int

	// memUsage records the memory usage of this task calculated by table worker.
	// memTracker is used to release memUsage after task is done and unused.
	//
	// The sequence of function calls are:
	//   1. calculate task.memUsage.
	//   2. task.memTracker = tableWorker.memTracker
	//   3. task.memTracker.Consume(task.memUsage)
	//   4. task.memTracker.Consume(-task.memUsage)
	//
	// Step 1~3 are completed in "tableWorker.executeTask".
	// Step 4   is  completed in "IndexLookUpExecutor.Next".
	memUsage   int64
	memTracker *memory.Tracker
}

func (task *lookupTableTask) Len() int {
	return len(task.rows)
}

func (task *lookupTableTask) Less(i, j int) bool {
	return task.rowIdx[i] < task.rowIdx[j]
}

func (task *lookupTableTask) Swap(i, j int) {
	task.rowIdx[i], task.rowIdx[j] = task.rowIdx[j], task.rowIdx[i]
	task.rows[i], task.rows[j] = task.rows[j], task.rows[i]
}

// Closeable is a interface for closeable structures.
type Closeable interface {
	// Close closes the object.
	Close() error
}

// closeAll closes all objects even if an object returns an error.
// If multiple objects returns error, the first error will be returned.
func closeAll(objs ...Closeable) error {
	var err error
	for _, obj := range objs {
		if obj != nil {
			err1 := obj.Close()
			if err == nil && err1 != nil {
				err = err1
			}
		}
	}
	if err != nil {
		return errors.Trace(err)
	}
	return nil
}

// handleIsExtra checks whether this column is a extra handle column generated during plan building phase.
func handleIsExtra(col *expression.Column) bool {
	if col != nil && col.ID == model.ExtraHandleID {
		return true
	}
	return false
}

func splitRanges(ranges []*ranger.Range, keepOrder bool, desc bool) ([]*ranger.Range, []*ranger.Range) {
	if len(ranges) == 0 || ranges[0].LowVal[0].Kind() == types.KindInt64 {
		return ranges, nil
	}
	idx := sort.Search(len(ranges), func(i int) bool { return ranges[i].HighVal[0].GetUint64() > math.MaxInt64 })
	if idx == len(ranges) {
		return ranges, nil
	}
	if ranges[idx].LowVal[0].GetUint64() > math.MaxInt64 {
		signedRanges := ranges[0:idx]
		unsignedRanges := ranges[idx:]
		if !keepOrder {
			return append(unsignedRanges, signedRanges...), nil
		}
		if desc {
			return unsignedRanges, signedRanges
		}
		return signedRanges, unsignedRanges
	}
	signedRanges := make([]*ranger.Range, 0, idx+1)
	unsignedRanges := make([]*ranger.Range, 0, len(ranges)-idx)
	signedRanges = append(signedRanges, ranges[0:idx]...)
	if !(ranges[idx].LowVal[0].GetUint64() == math.MaxInt64 && ranges[idx].LowExclude) {
		signedRanges = append(signedRanges, &ranger.Range{
			LowVal:     ranges[idx].LowVal,
			LowExclude: ranges[idx].LowExclude,
			HighVal:    []types.Datum{types.NewUintDatum(math.MaxInt64)},
		})
	}
	if !(ranges[idx].HighVal[0].GetUint64() == math.MaxInt64+1 && ranges[idx].HighExclude) {
		unsignedRanges = append(unsignedRanges, &ranger.Range{
			LowVal:      []types.Datum{types.NewUintDatum(math.MaxInt64 + 1)},
			HighVal:     ranges[idx].HighVal,
			HighExclude: ranges[idx].HighExclude,
		})
	}
	if idx < len(ranges) {
		unsignedRanges = append(unsignedRanges, ranges[idx+1:]...)
	}
	if !keepOrder {
		return append(unsignedRanges, signedRanges...), nil
	}
	if desc {
		return unsignedRanges, signedRanges
	}
	return signedRanges, unsignedRanges
}

// rebuildIndexRanges will be called if there's correlated column in access conditions. We will rebuild the range
// by substitute correlated column with the constant.
func rebuildIndexRanges(ctx sessionctx.Context, is *plannercore.PhysicalIndexScan, idxCols []*expression.Column, colLens []int) (ranges []*ranger.Range, err error) {
	access := make([]expression.Expression, 0, len(is.AccessCondition))
	for _, cond := range is.AccessCondition {
		newCond, err1 := expression.SubstituteCorCol2Constant(cond)
		if err1 != nil {
			return nil, err1
		}
		access = append(access, newCond)
	}
	ranges, _, err = ranger.DetachSimpleCondAndBuildRangeForIndex(ctx, access, idxCols, colLens)
	return ranges, err
}

// IndexReaderExecutor sends dag request and reads index data from kv layer.
type IndexReaderExecutor struct {
	baseExecutor

	// For a partitioned table, the IndexReaderExecutor works on a partition, so
	// the type of this table field is actually `table.PhysicalTable`.
	table           table.Table
	index           *model.IndexInfo
	physicalTableID int64
	keepOrder       bool
	desc            bool
	ranges          []*ranger.Range
	dagPB           *tipb.DAGRequest

	// result returns one or more distsql.PartialResult and each PartialResult is returned by one region.
	result distsql.SelectResult
	// columns are only required by union scan.
	columns   []*model.ColumnInfo
	streaming bool
	feedback  *statistics.QueryFeedback

	corColInFilter bool
	corColInAccess bool
	idxCols        []*expression.Column
	colLens        []int
	plans          []plannercore.PhysicalPlan

	memTracker *memory.Tracker

	selectResultHook // for testing
}

// Close clears all resources hold by current object.
func (e *IndexReaderExecutor) Close() error {
	err := e.result.Close()
	e.result = nil
	if e.runtimeStats != nil {
		copStats := e.ctx.GetSessionVars().StmtCtx.RuntimeStatsColl.GetRootStats(e.plans[0].ExplainID().String())
		copStats.SetRowNum(e.feedback.Actual())
	}
	e.ctx.StoreQueryFeedback(e.feedback)
	return err
}

// Next implements the Executor Next interface.
func (e *IndexReaderExecutor) Next(ctx context.Context, req *chunk.Chunk) error {
	err := e.result.Next(ctx, req)
	if err != nil {
		e.feedback.Invalidate()
	}
	return err
}

// Open implements the Executor Open interface.
func (e *IndexReaderExecutor) Open(ctx context.Context) error {
	var err error
	if e.corColInAccess {
		e.ranges, err = rebuildIndexRanges(e.ctx, e.plans[0].(*plannercore.PhysicalIndexScan), e.idxCols, e.colLens)
		if err != nil {
			return err
		}
	}
	kvRanges, err := distsql.IndexRangesToKVRanges(e.ctx.GetSessionVars().StmtCtx, e.physicalTableID, e.index.ID, e.ranges, e.feedback)
	if err != nil {
		e.feedback.Invalidate()
		return err
	}
	return e.open(ctx, kvRanges)
}

func (e *IndexReaderExecutor) open(ctx context.Context, kvRanges []kv.KeyRange) error {
	var err error
	if e.corColInFilter {
		e.dagPB.Executors, _, err = constructDistExec(e.ctx, e.plans)
		if err != nil {
			return err
		}
	}

	if e.runtimeStats != nil {
		collExec := true
		e.dagPB.CollectExecutionSummaries = &collExec
	}

	e.memTracker = memory.NewTracker(e.id, e.ctx.GetSessionVars().MemQuotaDistSQL)
	e.memTracker.AttachTo(e.ctx.GetSessionVars().StmtCtx.MemTracker)
	var builder distsql.RequestBuilder
	kvReq, err := builder.SetKeyRanges(kvRanges).
		SetDAGRequest(e.dagPB).
		SetDesc(e.desc).
		SetKeepOrder(e.keepOrder).
		SetStreaming(e.streaming).
		SetFromSessionVars(e.ctx.GetSessionVars()).
		SetMemTracker(e.memTracker).
		Build()
	if err != nil {
		e.feedback.Invalidate()
		return err
	}
	e.result, err = e.SelectResult(ctx, e.ctx, kvReq, retTypes(e), e.feedback, getPhysicalPlanIDs(e.plans))
	if err != nil {
		e.feedback.Invalidate()
		return err
	}
	e.result.Fetch(ctx)
	return nil
}

// IndexLookUpExecutor implements double read for index scan.
type IndexLookUpExecutor struct {
	baseExecutor

	table     table.Table
	index     *model.IndexInfo
	keepOrder bool
	desc      bool
	ranges    []*ranger.Range
	dagPB     *tipb.DAGRequest
	// handleIdx is the index of handle, which is only used for case of keeping order.
	handleIdx    int
	tableRequest *tipb.DAGRequest
	// columns are only required by union scan.
	columns        []*model.ColumnInfo
	indexStreaming bool
	tableStreaming bool
	*dataReaderBuilder
	// All fields above are immutable.

	idxWorkerWg sync.WaitGroup
	tblWorkerWg sync.WaitGroup
	finished    chan struct{}

	kvRanges      []kv.KeyRange
	workerStarted bool

	resultCh   chan *lookupTableTask
	resultCurr *lookupTableTask
	feedback   *statistics.QueryFeedback

	// memTracker is used to track the memory usage of this executor.
	memTracker *memory.Tracker

	// checkIndexValue is used to check the consistency of the index data.
	checkIndexValue

	corColInIdxSide bool
	idxPlans        []plannercore.PhysicalPlan
	corColInTblSide bool
	tblPlans        []plannercore.PhysicalPlan
	corColInAccess  bool
	idxCols         []*expression.Column
	colLens         []int
}

type checkIndexValue struct {
	isCheckOp bool
	tps       []*types.FieldType
	tbl       table.Table
	idxInfo   *model.IndexInfo
	cols      []*table.Column
	genExprs  map[model.TableColumnID]expression.Expression
}

// Open implements the Executor Open interface.
func (e *IndexLookUpExecutor) Open(ctx context.Context) error {
	var err error
	if e.corColInAccess {
		e.ranges, err = rebuildIndexRanges(e.ctx, e.idxPlans[0].(*plannercore.PhysicalIndexScan), e.idxCols, e.colLens)
		if err != nil {
			return err
		}
	}
	e.kvRanges, err = distsql.IndexRangesToKVRanges(e.ctx.GetSessionVars().StmtCtx, getPhysicalTableID(e.table), e.index.ID, e.ranges, e.feedback)
	if err != nil {
		e.feedback.Invalidate()
		return err
	}
	err = e.open(ctx)
	if err != nil {
		e.feedback.Invalidate()
	}
	return err
}

func (e *IndexLookUpExecutor) open(ctx context.Context) error {
	// We have to initialize "memTracker" and other execution resources in here
	// instead of in function "Open", because this "IndexLookUpExecutor" may be
	// constructed by a "IndexLookUpJoin" and "Open" will not be called in that
	// situation.
	e.memTracker = memory.NewTracker(e.id, e.ctx.GetSessionVars().MemQuotaIndexLookupReader)
	e.memTracker.AttachTo(e.ctx.GetSessionVars().StmtCtx.MemTracker)

	e.finished = make(chan struct{})
	e.resultCh = make(chan *lookupTableTask, atomic.LoadInt32(&LookupTableTaskChannelSize))

	var err error
	if e.corColInIdxSide {
		e.dagPB.Executors, _, err = constructDistExec(e.ctx, e.idxPlans)
		if err != nil {
			return err
		}
	}

	if e.corColInTblSide {
		e.tableRequest.Executors, _, err = constructDistExec(e.ctx, e.tblPlans)
		if err != nil {
			return err
		}
	}
	return nil
}

func (e *IndexLookUpExecutor) startWorkers(ctx context.Context, initBatchSize int) error {
	// indexWorker will write to workCh and tableWorker will read from workCh,
	// so fetching index and getting table data can run concurrently.
	workCh := make(chan *lookupTableTask, 1)
	if err := e.startIndexWorker(ctx, e.kvRanges, workCh, initBatchSize); err != nil {
		return err
	}
	e.startTableWorker(ctx, workCh)
	e.workerStarted = true
	return nil
}

var indexLookupDistSQLTrackerLabel fmt.Stringer = stringutil.StringerStr("IndexLookupDistSQLTracker")

// startIndexWorker launch a background goroutine to fetch handles, send the results to workCh.
func (e *IndexLookUpExecutor) startIndexWorker(ctx context.Context, kvRanges []kv.KeyRange, workCh chan<- *lookupTableTask, initBatchSize int) error {
	if e.runtimeStats != nil {
		collExec := true
		e.dagPB.CollectExecutionSummaries = &collExec
	}

	tracker := memory.NewTracker(stringutil.StringerStr("IndexWorker"), e.ctx.GetSessionVars().MemQuotaIndexLookupReader)
	tracker.AttachTo(e.memTracker)
	var builder distsql.RequestBuilder
	kvReq, err := builder.SetKeyRanges(kvRanges).
		SetDAGRequest(e.dagPB).
		SetDesc(e.desc).
		SetKeepOrder(e.keepOrder).
		SetStreaming(e.indexStreaming).
		SetFromSessionVars(e.ctx.GetSessionVars()).
		SetMemTracker(tracker).
		Build()
	if err != nil {
		return err
	}
	tps := []*types.FieldType{types.NewFieldType(mysql.TypeLonglong)}
	if e.isCheckOp {
		tps = e.tps
	}
	// Since the first read only need handle information. So its returned col is only 1.
	result, err := distsql.SelectWithRuntimeStats(ctx, e.ctx, kvReq, tps, e.feedback, getPhysicalPlanIDs(e.idxPlans))
	if err != nil {
		return err
	}
	result.Fetch(ctx)
	worker := &indexWorker{
		idxLookup:       e,
		workCh:          workCh,
		finished:        e.finished,
		resultCh:        e.resultCh,
		keepOrder:       e.keepOrder,
		batchSize:       initBatchSize,
		checkIndexValue: e.checkIndexValue,
		maxBatchSize:    e.ctx.GetSessionVars().IndexLookupSize,
		maxChunkSize:    e.maxChunkSize,
	}
	if worker.batchSize > worker.maxBatchSize {
		worker.batchSize = worker.maxBatchSize
	}
	e.idxWorkerWg.Add(1)
	go func() {
		ctx1, cancel := context.WithCancel(ctx)
		count, err := worker.fetchHandles(ctx1, result)
		if err != nil {
			e.feedback.Invalidate()
		}
		cancel()
		if err := result.Close(); err != nil {
			logutil.Logger(ctx).Error("close Select result failed", zap.Error(err))
		}
		if e.runtimeStats != nil {
			copStats := e.ctx.GetSessionVars().StmtCtx.RuntimeStatsColl.GetRootStats(e.idxPlans[len(e.idxPlans)-1].ExplainID().String())
			copStats.SetRowNum(count)
			copStats = e.ctx.GetSessionVars().StmtCtx.RuntimeStatsColl.GetRootStats(e.tblPlans[0].ExplainID().String())
			copStats.SetRowNum(count)
		}
		e.ctx.StoreQueryFeedback(e.feedback)
		close(workCh)
		close(e.resultCh)
		e.idxWorkerWg.Done()
	}()
	return nil
}

// startTableWorker launchs some background goroutines which pick tasks from workCh and execute the task.
func (e *IndexLookUpExecutor) startTableWorker(ctx context.Context, workCh <-chan *lookupTableTask) {
	lookupConcurrencyLimit := e.ctx.GetSessionVars().IndexLookupConcurrency
	e.tblWorkerWg.Add(lookupConcurrencyLimit)
	for i := 0; i < lookupConcurrencyLimit; i++ {
		worker := &tableWorker{
<<<<<<< HEAD
			idxLookup:       e,
			workCh:          workCh,
			finished:        e.finished,
			buildTblReader:  e.buildTableReader,
			keepOrder:       e.keepOrder,
			handleIdx:       e.handleIdx,
			checkIndexValue: e.checkIndexValue,
			memTracker:      memory.NewTracker(tableWorkerLabel, -1),
=======
			idxLookup:      e,
			workCh:         workCh,
			finished:       e.finished,
			buildTblReader: e.buildTableReader,
			keepOrder:      e.keepOrder,
			handleIdx:      e.handleIdx,
			isCheckOp:      e.isCheckOp,
			memTracker: memory.NewTracker(stringutil.MemoizeStr(func() string { return "TableWorker_" + strconv.Itoa(i) }),
				e.ctx.GetSessionVars().MemQuotaIndexLookupReader),
>>>>>>> 1e1cc1f3
		}
		worker.memTracker.AttachTo(e.memTracker)
		ctx1, cancel := context.WithCancel(ctx)
		go func() {
			worker.pickAndExecTask(ctx1)
			cancel()
			e.tblWorkerWg.Done()
		}()
	}
}

func (e *IndexLookUpExecutor) buildTableReader(ctx context.Context, handles []int64) (Executor, error) {
	tableReaderExec := &TableReaderExecutor{
		baseExecutor:   newBaseExecutor(e.ctx, e.schema, stringutil.MemoizeStr(func() string { return e.id.String() + "_tableReader" })),
		table:          e.table,
		dagPB:          e.tableRequest,
		streaming:      e.tableStreaming,
		feedback:       statistics.NewQueryFeedback(0, nil, 0, false),
		corColInFilter: e.corColInTblSide,
		plans:          e.tblPlans,
	}
	tableReader, err := e.dataReaderBuilder.buildTableReaderFromHandles(ctx, tableReaderExec, handles)
	if err != nil {
		logutil.Logger(ctx).Error("build table reader from handles failed", zap.Error(err))
		return nil, err
	}
	return tableReader, nil
}

// Close implements Exec Close interface.
func (e *IndexLookUpExecutor) Close() error {
	if !e.workerStarted || e.finished == nil {
		return nil
	}

	close(e.finished)
	// Drain the resultCh and discard the result, in case that Next() doesn't fully
	// consume the data, background worker still writing to resultCh and block forever.
	for range e.resultCh {
	}
	e.idxWorkerWg.Wait()
	e.tblWorkerWg.Wait()
	e.finished = nil
	e.workerStarted = false
	e.memTracker = nil
	if e.runtimeStats != nil {
		copStats := e.ctx.GetSessionVars().StmtCtx.RuntimeStatsColl.GetRootStats(e.idxPlans[0].ExplainID().String())
		copStats.SetRowNum(e.feedback.Actual())
	}
	return nil
}

// Next implements Exec Next interface.
func (e *IndexLookUpExecutor) Next(ctx context.Context, req *chunk.Chunk) error {
	if e.runtimeStats != nil {
		start := time.Now()
		defer func() { e.runtimeStats.Record(time.Since(start), req.NumRows()) }()
	}
	if !e.workerStarted {
		if err := e.startWorkers(ctx, req.RequiredRows()); err != nil {
			return err
		}
	}
	req.Reset()
	for {
		resultTask, err := e.getResultTask()
		if err != nil {
			return err
		}
		if resultTask == nil {
			return nil
		}
		for resultTask.cursor < len(resultTask.rows) {
			req.AppendRow(resultTask.rows[resultTask.cursor])
			resultTask.cursor++
			if req.IsFull() {
				return nil
			}
		}
	}
}

func (e *IndexLookUpExecutor) getResultTask() (*lookupTableTask, error) {
	if e.resultCurr != nil && e.resultCurr.cursor < len(e.resultCurr.rows) {
		return e.resultCurr, nil
	}
	task, ok := <-e.resultCh
	if !ok {
		return nil, nil
	}
	if err := <-task.doneCh; err != nil {
		return nil, err
	}

	// Release the memory usage of last task before we handle a new task.
	if e.resultCurr != nil {
		e.resultCurr.memTracker.Consume(-e.resultCurr.memUsage)
	}
	e.resultCurr = task
	return e.resultCurr, nil
}

// indexWorker is used by IndexLookUpExecutor to maintain index lookup background goroutines.
type indexWorker struct {
	idxLookup *IndexLookUpExecutor
	workCh    chan<- *lookupTableTask
	finished  <-chan struct{}
	resultCh  chan<- *lookupTableTask
	keepOrder bool

	// batchSize is for lightweight startup. It will be increased exponentially until reaches the max batch size value.
	batchSize    int
	maxBatchSize int
	maxChunkSize int

	// checkIndexValue is used to check the consistency of the index data.
	checkIndexValue
}

// fetchHandles fetches a batch of handles from index data and builds the index lookup tasks.
// The tasks are sent to workCh to be further processed by tableWorker, and sent to e.resultCh
// at the same time to keep data ordered.
func (w *indexWorker) fetchHandles(ctx context.Context, result distsql.SelectResult) (count int64, err error) {
	defer func() {
		if r := recover(); r != nil {
			buf := make([]byte, 4096)
			stackSize := runtime.Stack(buf, false)
			buf = buf[:stackSize]
			logutil.Logger(ctx).Error("indexWorker in IndexLookupExecutor panicked", zap.String("stack", string(buf)))
			err4Panic := errors.Errorf("%v", r)
			doneCh := make(chan error, 1)
			doneCh <- err4Panic
			w.resultCh <- &lookupTableTask{
				doneCh: doneCh,
			}
			if err != nil {
				err = errors.Trace(err4Panic)
			}
		}
	}()
	var chk *chunk.Chunk
	if w.isCheckOp {
		chk = chunk.NewChunkWithCapacity(w.tps, w.maxChunkSize)
	} else {
		chk = chunk.NewChunkWithCapacity([]*types.FieldType{types.NewFieldType(mysql.TypeLonglong)}, w.idxLookup.maxChunkSize)
	}
	for {
		handles, retChunk, err := w.extractTaskHandles(ctx, chk, result)
		if err != nil {
			doneCh := make(chan error, 1)
			doneCh <- err
			w.resultCh <- &lookupTableTask{
				doneCh: doneCh,
			}
			return count, err
		}
		if len(handles) == 0 {
			return count, nil
		}
		count += int64(len(handles))
		task := w.buildTableTask(handles, retChunk)
		select {
		case <-ctx.Done():
			return count, nil
		case <-w.finished:
			return count, nil
		case w.workCh <- task:
			w.resultCh <- task
		}
	}
}

func (w *indexWorker) extractTaskHandles(ctx context.Context, chk *chunk.Chunk, idxResult distsql.SelectResult) (
	handles []int64, retChk *chunk.Chunk, err error) {
	handleOffset := chk.NumCols() - 1
	handles = make([]int64, 0, w.batchSize)
	for len(handles) < w.batchSize {
		chk.SetRequiredRows(w.batchSize-len(handles), w.maxChunkSize)
		err = errors.Trace(idxResult.Next(ctx, chk))
		if err != nil {
			return handles, nil, err
		}
		if chk.NumRows() == 0 {
			return handles, retChk, nil
		}
		for i := 0; i < chk.NumRows(); i++ {
			h := chk.GetRow(i).GetInt64(handleOffset)
			handles = append(handles, h)
		}
		if w.isCheckOp {
			if retChk == nil {
				retChk = chunk.NewChunkWithCapacity(w.tps, w.batchSize)
			}
			retChk.Append(chk, 0, chk.NumRows())
		}
	}
	w.batchSize *= 2
	if w.batchSize > w.maxBatchSize {
		w.batchSize = w.maxBatchSize
	}
	return handles, retChk, nil
}

func (w *indexWorker) buildTableTask(handles []int64, retChk *chunk.Chunk) *lookupTableTask {
	var indexOrder map[int64]int
	var duplicatedIndexOrder map[int64]int
	if w.keepOrder {
		// Save the index order.
		indexOrder = make(map[int64]int, len(handles))
		for i, h := range handles {
			indexOrder[h] = i
		}
	}

	if w.isCheckOp {
		// Save the index order.
		indexOrder = make(map[int64]int, len(handles))
		duplicatedIndexOrder = make(map[int64]int)
		for i, h := range handles {
			if _, ok := indexOrder[h]; ok {
				duplicatedIndexOrder[h] = i
			} else {
				indexOrder[h] = i
			}
		}
	}

	task := &lookupTableTask{
		handles:              handles,
		indexOrder:           indexOrder,
		duplicatedIndexOrder: duplicatedIndexOrder,
		idxRows:              retChk,
	}

	task.doneCh = make(chan error, 1)
	return task
}

// tableWorker is used by IndexLookUpExecutor to maintain table lookup background goroutines.
type tableWorker struct {
	idxLookup      *IndexLookUpExecutor
	workCh         <-chan *lookupTableTask
	finished       <-chan struct{}
	buildTblReader func(ctx context.Context, handles []int64) (Executor, error)
	keepOrder      bool
	handleIdx      int

	// memTracker is used to track the memory usage of this executor.
	memTracker *memory.Tracker

	// checkIndexValue is used to check the consistency of the index data.
	checkIndexValue
}

// pickAndExecTask picks tasks from workCh, and execute them.
func (w *tableWorker) pickAndExecTask(ctx context.Context) {
	var task *lookupTableTask
	var ok bool
	defer func() {
		if r := recover(); r != nil {
			buf := make([]byte, 4096)
			stackSize := runtime.Stack(buf, false)
			buf = buf[:stackSize]
			logutil.Logger(ctx).Error("tableWorker in IndexLookUpExecutor panicked", zap.String("stack", string(buf)))
			task.doneCh <- errors.Errorf("%v", r)
		}
	}()
	for {
		// Don't check ctx.Done() on purpose. If background worker get the signal and all
		// exit immediately, session's goroutine doesn't know this and still calling Next(),
		// it may block reading task.doneCh forever.
		select {
		case task, ok = <-w.workCh:
			if !ok {
				return
			}
		case <-w.finished:
			return
		}
		err := w.executeTask(ctx, task)
		task.doneCh <- err
	}
}

func (w *tableWorker) compareData(ctx context.Context, task *lookupTableTask, tableReader Executor) error {
	chk := newFirstChunk(tableReader)
	vals := make([]types.Datum, 0, len(w.cols))
	for {
		err := tableReader.Next(ctx, chk)
		if err != nil {
			return errors.Trace(err)
		}
		if chk.NumRows() == 0 {
			for h := range task.indexOrder {
				idxRow := task.idxRows.GetRow(task.indexOrder[h])
				return errors.Errorf("handle %#v, index:%#v != record:%#v", h, idxRow.GetDatum(0, w.tps[0]), nil)
			}
			break
		}

		tblReaderExec := tableReader.(*TableReaderExecutor)
		iter := chunk.NewIterator4Chunk(chk)
		for row := iter.Begin(); row != iter.End(); row = iter.Next() {
			handle := row.GetInt64(w.handleIdx)
			offset, ok := task.indexOrder[handle]
			if !ok {
				offset = task.duplicatedIndexOrder[handle]
			}
			delete(task.indexOrder, handle)
			idxRow := task.idxRows.GetRow(offset)
			vals = vals[:0]
			for i, col := range w.cols {
				if col.IsGenerated() && !col.GeneratedStored {
					expr := w.genExprs[model.TableColumnID{TableID: w.tbl.Meta().ID, ColumnID: col.ID}]
					// Eval the column value
					val, err := expr.Eval(row)
					if err != nil {
						return errors.Trace(err)
					}
					val, err = table.CastValue(tblReaderExec.ctx, val, col.ColumnInfo)
					if err != nil {
						return errors.Trace(err)
					}
					vals = append(vals, val)
				} else {
					vals = append(vals, row.GetDatum(i, &col.FieldType))
				}
			}
			vals = tables.TruncateIndexValuesIfNeeded(w.tbl.Meta(), w.idxInfo, vals)
			for i, val := range vals {
				col := w.cols[i]
				tp := &col.FieldType
				ret := chunk.Compare(idxRow, i, &val)
				if ret != 0 {
					return errors.Errorf("col %s, handle %#v, index:%#v != record:%#v", col.Name, handle, idxRow.GetDatum(i, tp), val)
				}
			}
		}
	}

	return nil
}

// executeTask executes the table look up tasks. We will construct a table reader and send request by handles.
// Then we hold the returning rows and finish this task.
func (w *tableWorker) executeTask(ctx context.Context, task *lookupTableTask) error {
	tableReader, err := w.buildTblReader(ctx, task.handles)
	if err != nil {
		logutil.Logger(ctx).Error("build table reader failed", zap.Error(err))
		return err
	}
	defer terror.Call(tableReader.Close)

	if w.isCheckOp {
		return w.compareData(ctx, task, tableReader)
	}

	task.memTracker = w.memTracker
	memUsage := int64(cap(task.handles) * 8)
	task.memUsage = memUsage
	task.memTracker.Consume(memUsage)
	handleCnt := len(task.handles)
	task.rows = make([]chunk.Row, 0, handleCnt)
	for {
		chk := newFirstChunk(tableReader)
		err = tableReader.Next(ctx, chk)
		if err != nil {
			logutil.Logger(ctx).Error("table reader fetch next chunk failed", zap.Error(err))
			return err
		}
		if chk.NumRows() == 0 {
			break
		}
		memUsage = chk.MemoryUsage()
		task.memUsage += memUsage
		task.memTracker.Consume(memUsage)
		iter := chunk.NewIterator4Chunk(chk)
		for row := iter.Begin(); row != iter.End(); row = iter.Next() {
			task.rows = append(task.rows, row)
		}
	}

	memUsage = int64(cap(task.rows)) * int64(unsafe.Sizeof(chunk.Row{}))
	task.memUsage += memUsage
	task.memTracker.Consume(memUsage)
	if w.keepOrder {
		task.rowIdx = make([]int, 0, len(task.rows))
		for i := range task.rows {
			handle := task.rows[i].GetInt64(w.handleIdx)
			task.rowIdx = append(task.rowIdx, task.indexOrder[handle])
		}
		memUsage = int64(cap(task.rowIdx) * 4)
		task.memUsage += memUsage
		task.memTracker.Consume(memUsage)
		sort.Sort(task)
	}

	if handleCnt != len(task.rows) {
		if len(w.idxLookup.tblPlans) == 1 {
			obtainedHandlesMap := make(map[int64]struct{}, len(task.rows))
			for _, row := range task.rows {
				handle := row.GetInt64(w.handleIdx)
				obtainedHandlesMap[handle] = struct{}{}
			}

			logutil.Logger(ctx).Error("inconsistent index handles", zap.String("index", w.idxLookup.index.Name.O),
				zap.Int("index_cnt", handleCnt), zap.Int("table_cnt", len(task.rows)),
				zap.Int64s("missing_handles", GetLackHandles(task.handles, obtainedHandlesMap)),
				zap.Int64s("total_handles", task.handles))

			// table scan in double read can never has conditions according to convertToIndexScan.
			// if this table scan has no condition, the number of rows it returns must equal to the length of handles.
			return errors.Errorf("inconsistent index %s handle count %d isn't equal to value count %d",
				w.idxLookup.index.Name.O, handleCnt, len(task.rows))
		}
	}

	return nil
}

// GetLackHandles gets the handles in expectedHandles but not in obtainedHandlesMap.
func GetLackHandles(expectedHandles []int64, obtainedHandlesMap map[int64]struct{}) []int64 {
	diffCnt := len(expectedHandles) - len(obtainedHandlesMap)
	diffHandles := make([]int64, 0, diffCnt)
	var cnt int
	for _, handle := range expectedHandles {
		isExist := false
		if _, ok := obtainedHandlesMap[handle]; ok {
			delete(obtainedHandlesMap, handle)
			isExist = true
		}
		if !isExist {
			diffHandles = append(diffHandles, handle)
			cnt++
			if cnt == diffCnt {
				break
			}
		}
	}

	return diffHandles
}

func getPhysicalPlanIDs(plans []plannercore.PhysicalPlan) []fmt.Stringer {
	planIDs := make([]fmt.Stringer, 0, len(plans))
	for _, p := range plans {
		planIDs = append(planIDs, p.ExplainID())
	}
	return planIDs
}<|MERGE_RESOLUTION|>--- conflicted
+++ resolved
@@ -501,7 +501,6 @@
 	e.tblWorkerWg.Add(lookupConcurrencyLimit)
 	for i := 0; i < lookupConcurrencyLimit; i++ {
 		worker := &tableWorker{
-<<<<<<< HEAD
 			idxLookup:       e,
 			workCh:          workCh,
 			finished:        e.finished,
@@ -509,18 +508,8 @@
 			keepOrder:       e.keepOrder,
 			handleIdx:       e.handleIdx,
 			checkIndexValue: e.checkIndexValue,
-			memTracker:      memory.NewTracker(tableWorkerLabel, -1),
-=======
-			idxLookup:      e,
-			workCh:         workCh,
-			finished:       e.finished,
-			buildTblReader: e.buildTableReader,
-			keepOrder:      e.keepOrder,
-			handleIdx:      e.handleIdx,
-			isCheckOp:      e.isCheckOp,
 			memTracker: memory.NewTracker(stringutil.MemoizeStr(func() string { return "TableWorker_" + strconv.Itoa(i) }),
 				e.ctx.GetSessionVars().MemQuotaIndexLookupReader),
->>>>>>> 1e1cc1f3
 		}
 		worker.memTracker.AttachTo(e.memTracker)
 		ctx1, cancel := context.WithCancel(ctx)
