// Copyright 2017 PingCAP, Inc.
//
// Licensed under the Apache License, Version 2.0 (the "License");
// you may not use this file except in compliance with the License.
// You may obtain a copy of the License at
//
//     http://www.apache.org/licenses/LICENSE-2.0
//
// Unless required by applicable law or agreed to in writing, software
// distributed under the License is distributed on an "AS IS" BASIS,
// See the License for the specific language governing permissions and
// limitations under the License.

package executor

import (
	"math"
	"sort"
	"sync"
	"sync/atomic"
	"time"

	"github.com/juju/errors"
	"github.com/opentracing/opentracing-go"
	"github.com/pingcap/tidb/distsql"
	"github.com/pingcap/tidb/expression"
	"github.com/pingcap/tidb/kv"
	"github.com/pingcap/tidb/model"
	"github.com/pingcap/tidb/mysql"
	"github.com/pingcap/tidb/sessionctx"
	"github.com/pingcap/tidb/sessionctx/stmtctx"
	"github.com/pingcap/tidb/statistics"
	"github.com/pingcap/tidb/table"
	"github.com/pingcap/tidb/tablecodec"
	"github.com/pingcap/tidb/terror"
	"github.com/pingcap/tidb/types"
	"github.com/pingcap/tidb/util/chunk"
	"github.com/pingcap/tidb/util/ranger"
	"github.com/pingcap/tipb/go-tipb"
	log "github.com/sirupsen/logrus"
	"golang.org/x/net/context"
)

var (
	_ Executor = &TableReaderExecutor{}
	_ Executor = &IndexReaderExecutor{}
	_ Executor = &IndexLookUpExecutor{}
)

// LookupTableTaskChannelSize represents the channel size of the index double read taskChan.
var LookupTableTaskChannelSize int32 = 50

// lookupTableTask is created from a partial result of an index request which
// contains the handles in those index keys.
type lookupTableTask struct {
	handles []int64
	rowIdx  []int // rowIdx represents the handle index for every row. Only used when keep order.
	rows    []chunk.Row
	cursor  int

	doneCh chan error

	// indexOrder map is used to save the original index order for the handles.
	// Without this map, the original index order might be lost.
	// The handles fetched from index is originally ordered by index, but we need handles to be ordered by itself
	// to do table request.
	indexOrder map[int64]int
}

func (task *lookupTableTask) Len() int {
	return len(task.rows)
}

func (task *lookupTableTask) Less(i, j int) bool {
	return task.rowIdx[i] < task.rowIdx[j]
}

func (task *lookupTableTask) Swap(i, j int) {
	task.rowIdx[i], task.rowIdx[j] = task.rowIdx[j], task.rowIdx[i]
	task.rows[i], task.rows[j] = task.rows[j], task.rows[i]
}

func (task *lookupTableTask) getRow(schema *expression.Schema) (Row, error) {
	if task.cursor < len(task.rows) {
		row := task.rows[task.cursor]
		task.cursor++
		datumRow := make(types.DatumRow, row.Len())
		for i := 0; i < len(datumRow); i++ {
			datumRow[i] = row.GetDatum(i, schema.Columns[i].RetType)
		}
		return datumRow, nil
	}

	return nil, nil
}

// Closeable is a interface for closeable structures.
type Closeable interface {
	// Close closes the object.
	Close() error
}

// closeAll closes all objects even if an object returns an error.
// If multiple objects returns error, the first error will be returned.
func closeAll(objs ...Closeable) error {
	var err error
	for _, obj := range objs {
		if obj != nil {
			err1 := obj.Close()
			if err == nil && err1 != nil {
				err = err1
			}
		}
	}
	return errors.Trace(err)
}

func decodeRawValues(values []types.Datum, schema *expression.Schema, loc *time.Location) error {
	var err error
	for i := 0; i < schema.Len(); i++ {
		if values[i].Kind() == types.KindRaw {
			values[i], err = tablecodec.DecodeColumnValue(values[i].GetRaw(), schema.Columns[i].RetType, loc)
			if err != nil {
				return errors.Trace(err)
			}
		}
	}
	return nil
}

// timeZoneOffset returns the local time zone offset in seconds.
func timeZoneOffset(ctx sessionctx.Context) int64 {
	loc := ctx.GetSessionVars().GetTimeZone()
	_, offset := time.Now().In(loc).Zone()
	return int64(offset)
}

// Flags are used by tipb.SelectRequest.Flags to handle execution mode, like how to handle truncate error.
const (
	// FlagIgnoreTruncate indicates if truncate error should be ignored.
	// Read-only statements should ignore truncate error, write statements should not ignore truncate error.
	FlagIgnoreTruncate uint64 = 1
	// FlagTruncateAsWarning indicates if truncate error should be returned as warning.
	// This flag only matters if FlagIgnoreTruncate is not set, in strict sql mode, truncate error should
	// be returned as error, in non-strict sql mode, truncate error should be saved as warning.
	FlagTruncateAsWarning uint64 = 1 << 1

	// FlagPadCharToFullLength indicates if sql_mode 'PAD_CHAR_TO_FULL_LENGTH' is set.
	FlagPadCharToFullLength uint64 = 1 << 2
)

// statementContextToFlags converts StatementContext to tipb.SelectRequest.Flags.
func statementContextToFlags(sc *stmtctx.StatementContext) uint64 {
	var flags uint64
	if sc.IgnoreTruncate {
		flags |= FlagIgnoreTruncate
	} else if sc.TruncateAsWarning {
		flags |= FlagTruncateAsWarning
	}
	if sc.PadCharToFullLength {
		flags |= FlagPadCharToFullLength
	}
	return flags
}

func setPBColumnsDefaultValue(ctx sessionctx.Context, pbColumns []*tipb.ColumnInfo, columns []*model.ColumnInfo) error {
	for i, c := range columns {
		if c.OriginDefaultValue == nil {
			continue
		}

		sessVars := ctx.GetSessionVars()
		originStrict := sessVars.StrictSQLMode
		sessVars.StrictSQLMode = false
		d, err := table.GetColOriginDefaultValue(ctx, c)
		sessVars.StrictSQLMode = originStrict
		if err != nil {
			return errors.Trace(err)
		}

		pbColumns[i].DefaultVal, err = tablecodec.EncodeValue(ctx.GetSessionVars().StmtCtx, d)
		if err != nil {
			return errors.Trace(err)
		}
	}
	return nil
}

// handleIsExtra checks whether this column is a extra handle column generated during plan building phase.
func handleIsExtra(col *expression.Column) bool {
	if col != nil && col.ID == model.ExtraHandleID {
		return true
	}
	return false
}

// TableReaderExecutor sends dag request and reads table data from kv layer.
type TableReaderExecutor struct {
	baseExecutor

	table     table.Table
	tableID   int64
	keepOrder bool
	desc      bool
	ranges    []*ranger.NewRange
	dagPB     *tipb.DAGRequest
	// columns are only required by union scan.
	columns []*model.ColumnInfo

	// partialResult store the result from one region.
	partialResult distsql.PartialResult
	// resultHandler handles the order of the result. Since (MAXInt64, MAXUint64] stores before [0, MaxInt64] physically
	// for unsigned int.
	resultHandler *tableResultHandler
	priority      int
	feedback      *statistics.QueryFeedback
}

// Close implements the Executor Close interface.
func (e *TableReaderExecutor) Close() error {
	e.ctx.StoreQueryFeedback(e.feedback)
	err := closeAll(e.resultHandler, e.partialResult)
	e.partialResult = nil
	return errors.Trace(err)
}

// Next returns next available Row. In its process, any error will be returned.
// It first try to fetch a partial result if current partial result is nil.
// If any error appears during this stage, it simply return a error to its caller.
// If it successfully initialize its partial result, it will use this to get next
// available row.
func (e *TableReaderExecutor) Next(ctx context.Context) (Row, error) {
	for {
		// Get partial result.
		if e.partialResult == nil {
			var err error
			e.partialResult, err = e.resultHandler.next(ctx)
			if err != nil {
				e.feedback.Invalidate()
				return nil, errors.Trace(err)
			}
			if e.partialResult == nil {
				// Finished.
				return nil, nil
			}
		}
		// Get a row from partial result.
		rowData, err := e.partialResult.Next(ctx)
		if err != nil {
			e.feedback.Invalidate()
			return nil, errors.Trace(err)
		}
		if rowData == nil {
			// Finish the current partial result and get the next one.
			err = e.partialResult.Close()
			terror.Log(errors.Trace(err))
			e.partialResult = nil
			continue
		}
		err = decodeRawValues(rowData, e.schema, e.ctx.GetSessionVars().GetTimeZone())
		if err != nil {
			e.feedback.Invalidate()
			return nil, errors.Trace(err)
		}
		return rowData, nil
	}
}

// NextChunk fills data into the chunk passed by its caller.
// The task was actually done by tableReaderHandler.
func (e *TableReaderExecutor) NextChunk(ctx context.Context, chk *chunk.Chunk) error {
	err := e.resultHandler.nextChunk(ctx, chk)
	if err != nil {
		e.feedback.Invalidate()
	}
	return errors.Trace(err)
}

// Open initialzes necessary variables for using this executor.
func (e *TableReaderExecutor) Open(ctx context.Context) error {
	span, ctx := startSpanFollowsContext(ctx, "executor.TableReader.Open")
	defer span.Finish()

	e.resultHandler = &tableResultHandler{}
	firstPartRanges, secondPartRanges := splitRanges(e.ranges, e.keepOrder)
	firstResult, err := e.buildResp(ctx, firstPartRanges)
	if err != nil {
		e.feedback.Invalidate()
		return errors.Trace(err)
	}
	if len(secondPartRanges) == 0 {
		e.resultHandler.open(nil, firstResult)
		return nil
	}
	var secondResult distsql.SelectResult
	secondResult, err = e.buildResp(ctx, secondPartRanges)
	if err != nil {
		e.feedback.Invalidate()
		return errors.Trace(err)
	}
	e.resultHandler.open(firstResult, secondResult)
	return nil
}

// buildResp first build request and send it to tikv using distsql.Select. It uses SelectResut returned by the callee
// to fetch all results.
func (e *TableReaderExecutor) buildResp(ctx context.Context, ranges []*ranger.NewRange) (distsql.SelectResult, error) {
	var builder distsql.RequestBuilder
	kvReq, err := builder.SetTableRanges(e.tableID, ranges, e.feedback).
		SetDAGRequest(e.dagPB).
		SetDesc(e.desc).
		SetKeepOrder(e.keepOrder).
		SetPriority(e.priority).
		SetFromSessionVars(e.ctx.GetSessionVars()).
		Build()
	if err != nil {
		return nil, errors.Trace(err)
	}
	result, err := distsql.Select(ctx, e.ctx, kvReq, e.retTypes(), e.feedback)
	if err != nil {
		return nil, errors.Trace(err)
	}
	result.Fetch(ctx)
	return result, nil
}

func splitRanges(ranges []*ranger.NewRange, keepOrder bool) ([]*ranger.NewRange, []*ranger.NewRange) {
	if len(ranges) == 0 || ranges[0].LowVal[0].Kind() == types.KindInt64 {
		return ranges, nil
	}
	idx := sort.Search(len(ranges), func(i int) bool { return ranges[i].HighVal[0].GetUint64() > math.MaxInt64 })
	if idx == len(ranges) {
		return ranges, nil
	}
	if ranges[idx].LowVal[0].GetUint64() > math.MaxInt64 {
		signedRanges := ranges[0:idx]
		unsignedRanges := ranges[idx:]
		if !keepOrder {
			return append(unsignedRanges, signedRanges...), nil
		}
		return signedRanges, unsignedRanges
	}
	signedRanges := make([]*ranger.NewRange, 0, idx+1)
	unsignedRanges := make([]*ranger.NewRange, 0, len(ranges)-idx)
	signedRanges = append(signedRanges, ranges[0:idx]...)
	signedRanges = append(signedRanges, &ranger.NewRange{
		LowVal:     ranges[idx].LowVal,
		LowExclude: ranges[idx].LowExclude,
		HighVal:    []types.Datum{types.NewUintDatum(math.MaxInt64)},
	})
	unsignedRanges = append(unsignedRanges, &ranger.NewRange{
		LowVal:      []types.Datum{types.NewUintDatum(math.MaxInt64 + 1)},
		HighVal:     ranges[idx].HighVal,
		HighExclude: ranges[idx].HighExclude,
	})
	if idx < len(ranges) {
		unsignedRanges = append(unsignedRanges, ranges[idx+1:]...)
	}
	if !keepOrder {
		return append(unsignedRanges, signedRanges...), nil
	}
	return signedRanges, unsignedRanges
}

// startSpanFollowContext is similar to opentracing.StartSpanFromContext, but the span reference use FollowsFrom option.
func startSpanFollowsContext(ctx context.Context, operationName string) (opentracing.Span, context.Context) {
	span := opentracing.SpanFromContext(ctx)
	if span != nil {
		span = opentracing.StartSpan(operationName, opentracing.FollowsFrom(span.Context()))
	} else {
		span = opentracing.StartSpan(operationName)
	}

	return span, opentracing.ContextWithSpan(ctx, span)
}

// IndexReaderExecutor sends dag request and reads index data from kv layer.
type IndexReaderExecutor struct {
	baseExecutor

	table     table.Table
	index     *model.IndexInfo
	tableID   int64
	keepOrder bool
	desc      bool
	ranges    []*ranger.NewRange
	dagPB     *tipb.DAGRequest

	// result returns one or more distsql.PartialResult and each PartialResult is returned by one region.
	result        distsql.SelectResult
	partialResult distsql.PartialResult
	// columns are only required by union scan.
	columns  []*model.ColumnInfo
	priority int
	feedback *statistics.QueryFeedback
}

// Close clears all resources hold by current object.
func (e *IndexReaderExecutor) Close() error {
	e.ctx.StoreQueryFeedback(e.feedback)
	err := closeAll(e.result, e.partialResult)
	e.result = nil
	e.partialResult = nil
	return errors.Trace(err)
}

// Next returns next available Row. In its process, any error will be returned.
// It first try to fetch a partial result if current partial result is nil.
// If any error appears during this stage, it simply return a error to its caller.
// If it successfully initialize its partial result, it will use this to get next
// available row.
func (e *IndexReaderExecutor) Next(ctx context.Context) (Row, error) {
	for {
		// Get partial result.
		if e.partialResult == nil {
			var err error
			e.partialResult, err = e.result.Next(ctx)
			if err != nil {
				e.feedback.Invalidate()
				return nil, errors.Trace(err)
			}
			if e.partialResult == nil {
				// Finished.
				return nil, nil
			}
		}
		// Get a row from partial result.
		rowData, err := e.partialResult.Next(ctx)
		if err != nil {
			e.feedback.Invalidate()
			return nil, errors.Trace(err)
		}
		if rowData == nil {
			// Finish the current partial result and get the next one.
			err = e.partialResult.Close()
			terror.Log(errors.Trace(err))
			e.partialResult = nil
			continue
		}
		err = decodeRawValues(rowData, e.schema, e.ctx.GetSessionVars().GetTimeZone())
		if err != nil {
			e.feedback.Invalidate()
			return nil, errors.Trace(err)
		}
		return rowData, nil
	}
}

// NextChunk implements the Executor NextChunk interface.
func (e *IndexReaderExecutor) NextChunk(ctx context.Context, chk *chunk.Chunk) error {
	err := e.result.NextChunk(ctx, chk)
	if err != nil {
		e.feedback.Invalidate()
	}
	return errors.Trace(err)
}

// Open implements the Executor Open interface.
func (e *IndexReaderExecutor) Open(ctx context.Context) error {
	kvRanges, err := distsql.IndexRangesToKVRanges(e.ctx.GetSessionVars().StmtCtx, e.tableID, e.index.ID, e.ranges, e.feedback)
	if err != nil {
		e.feedback.Invalidate()
		return errors.Trace(err)
	}
	return e.open(ctx, kvRanges)
}

func (e *IndexReaderExecutor) open(ctx context.Context, kvRanges []kv.KeyRange) error {
	span, ctx := startSpanFollowsContext(ctx, "executor.IndexReader.Open")
	defer span.Finish()

	var builder distsql.RequestBuilder
	kvReq, err := builder.SetKeyRanges(kvRanges).
		SetDAGRequest(e.dagPB).
		SetDesc(e.desc).
		SetKeepOrder(e.keepOrder).
		SetPriority(e.priority).
		SetFromSessionVars(e.ctx.GetSessionVars()).
		Build()
	if err != nil {
		e.feedback.Invalidate()
		return errors.Trace(err)
	}
	e.result, err = distsql.Select(ctx, e.ctx, kvReq, e.retTypes(), e.feedback)
	if err != nil {
		e.feedback.Invalidate()
		return errors.Trace(err)
	}
	e.result.Fetch(ctx)
	return nil
}

// IndexLookUpExecutor implements double read for index scan.
type IndexLookUpExecutor struct {
	baseExecutor

	table     table.Table
	index     *model.IndexInfo
	tableID   int64
	keepOrder bool
	desc      bool
	ranges    []*ranger.NewRange
	dagPB     *tipb.DAGRequest
	// handleIdx is the index of handle, which is only used for case of keeping order.
	handleIdx    int
	tableRequest *tipb.DAGRequest
	// columns are only required by union scan.
	columns  []*model.ColumnInfo
	priority int
	*dataReaderBuilder
	// All fields above are immutable.

	idxWorkerWg sync.WaitGroup
	tblWorkerWg sync.WaitGroup
	finished    chan struct{}

	resultCh   chan *lookupTableTask
	resultCurr *lookupTableTask
	feedback   *statistics.QueryFeedback
}

// Open implements the Executor Open interface.
func (e *IndexLookUpExecutor) Open(ctx context.Context) error {
	kvRanges, err := distsql.IndexRangesToKVRanges(e.ctx.GetSessionVars().StmtCtx, e.tableID, e.index.ID, e.ranges)
	if err != nil {
		e.feedback.Invalidate()
		return errors.Trace(err)
	}
	err = e.open(ctx, kvRanges)
	if err != nil {
		e.feedback.Invalidate()
	}
	return errors.Trace(err)
}

func (e *IndexLookUpExecutor) open(ctx context.Context, kvRanges []kv.KeyRange) error {
	span, ctx := startSpanFollowsContext(ctx, "executor.IndexLookUp.Open")
	defer span.Finish()

	e.finished = make(chan struct{})
	e.resultCh = make(chan *lookupTableTask, atomic.LoadInt32(&LookupTableTaskChannelSize))

	// indexWorker will write to workCh and tableWorker will read from workCh,
	// so fetching index and getting table data can run concurrently.
	workCh := make(chan *lookupTableTask, 1)
	err := e.startIndexWorker(ctx, kvRanges, workCh)
	if err != nil {
		return errors.Trace(err)
	}
	e.startTableWorker(ctx, workCh)
	return nil
}

// startIndexWorker launch a background goroutine to fetch handles, send the results to workCh.
func (e *IndexLookUpExecutor) startIndexWorker(ctx context.Context, kvRanges []kv.KeyRange, workCh chan<- *lookupTableTask) error {
	var builder distsql.RequestBuilder
	kvReq, err := builder.SetKeyRanges(kvRanges).
		SetDAGRequest(e.dagPB).
		SetDesc(e.desc).
		SetKeepOrder(e.keepOrder).
		SetPriority(e.priority).
		SetFromSessionVars(e.ctx.GetSessionVars()).
		Build()
	if err != nil {
		return errors.Trace(err)
	}
	// Since the first read only need handle information. So its returned col is only 1.
	result, err := distsql.Select(ctx, e.ctx, kvReq, []*types.FieldType{types.NewFieldType(mysql.TypeLonglong)}, e.feedback)
	if err != nil {
		return errors.Trace(err)
	}
	result.Fetch(ctx)
	worker := &indexWorker{
		workCh:       workCh,
		finished:     e.finished,
		resultCh:     e.resultCh,
		keepOrder:    e.keepOrder,
		batchSize:    e.maxChunkSize,
		maxBatchSize: e.ctx.GetSessionVars().IndexLookupSize,
	}
	if worker.batchSize > worker.maxBatchSize {
		worker.batchSize = worker.maxBatchSize
	}
	e.idxWorkerWg.Add(1)
	go func() {
		ctx1, cancel := context.WithCancel(ctx)
		err := worker.fetchHandles(ctx1, result)
		if err != nil {
			e.feedback.Invalidate()
		}
		e.ctx.StoreQueryFeedback(e.feedback)
		cancel()
		if err := result.Close(); err != nil {
			log.Error("close Select result failed:", errors.ErrorStack(err))
		}
		close(workCh)
		close(e.resultCh)
		e.idxWorkerWg.Done()
	}()
	return nil
}

<<<<<<< HEAD
// fetchHandles fetches a batch of handles from index data and builds the index lookup tasks.
// The tasks are sent to workCh to be further processed by tableWorker, and sent to e.resultCh
// at the same time to keep data ordered.
func (w *indexWorker) fetchHandles(ctx context.Context, result distsql.SelectResult) error {
	chk := chunk.NewChunk([]*types.FieldType{types.NewFieldType(mysql.TypeLonglong)})
	for {
		handles, err := w.extractTaskHandles(ctx, chk, result)
		if err != nil {
			doneCh := make(chan error, 1)
			doneCh <- errors.Trace(err)
			w.resultCh <- &lookupTableTask{
				doneCh: doneCh,
			}
			return err
		}
		if len(handles) == 0 {
			return nil
		}
		task := w.buildTableTask(handles)
		select {
		case <-ctx.Done():
			return nil
		case <-w.finished:
			return nil
		case w.workCh <- task:
			w.resultCh <- task
		}
	}
}

// tableWorker is used by IndexLookUpExecutor to maintain table lookup background goroutines.
type tableWorker struct {
	workCh         <-chan *lookupTableTask
	finished       <-chan struct{}
	buildTblReader func(ctx context.Context, handles []int64) (Executor, error)
	keepOrder      bool
	handleIdx      int
}

func (e *IndexLookUpExecutor) buildTableReader(ctx context.Context, handles []int64) (Executor, error) {
	tableReader, err := e.dataReaderBuilder.buildTableReaderFromHandles(ctx, &TableReaderExecutor{
		baseExecutor: newBaseExecutor(e.ctx, e.schema, e.id+"_tableReader"),
		table:        e.table,
		tableID:      e.tableID,
		dagPB:        e.tableRequest,
		priority:     e.priority,
		feedback:     statistics.NewQueryFeedback(0, nil, 0, false),
	}, handles)
	if err != nil {
		log.Error(err)
		return nil, errors.Trace(err)
	}
	return tableReader, nil
}

=======
>>>>>>> 816c764c
// startTableWorker launchs some background goroutines which pick tasks from workCh and execute the task.
func (e *IndexLookUpExecutor) startTableWorker(ctx context.Context, workCh <-chan *lookupTableTask) {
	lookupConcurrencyLimit := e.ctx.GetSessionVars().IndexLookupConcurrency
	e.tblWorkerWg.Add(lookupConcurrencyLimit)
	for i := 0; i < lookupConcurrencyLimit; i++ {
		worker := &tableWorker{
			workCh:         workCh,
			finished:       e.finished,
			buildTblReader: e.buildTableReader,
			keepOrder:      e.keepOrder,
			handleIdx:      e.handleIdx,
		}
		ctx1, cancel := context.WithCancel(ctx)
		go func() {
			worker.pickAndExecTask(ctx1)
			cancel()
			e.tblWorkerWg.Done()
		}()
	}
}

<<<<<<< HEAD
// pickAndExecTask picks tasks from workCh, and execute them.
func (w *tableWorker) pickAndExecTask(ctx context.Context) {
	for {
		// Don't check ctx.Done() on purpose. If background worker get the signal and all
		// exit immediately, session's goroutine doesn't know this and still calling Next(),
		// it may block reading task.doneCh forever.
		select {
		case task, ok := <-w.workCh:
			if !ok {
				return
			}
			w.executeTask(ctx, task)
		case <-w.finished:
			return
		}
	}
}

// Open implements the Executor Open interface.
func (e *IndexLookUpExecutor) Open(ctx context.Context) error {
	kvRanges, err := distsql.IndexRangesToKVRanges(e.ctx.GetSessionVars().StmtCtx, e.tableID, e.index.ID, e.ranges, e.feedback)
	if err != nil {
		e.feedback.Invalidate()
		return errors.Trace(err)
	}
	err = e.open(ctx, kvRanges)
	if err != nil {
		e.feedback.Invalidate()
	}
	return errors.Trace(err)
}

func (e *IndexLookUpExecutor) open(ctx context.Context, kvRanges []kv.KeyRange) error {
	span, ctx := startSpanFollowsContext(ctx, "executor.IndexLookUp.Open")
	defer span.Finish()

	e.finished = make(chan struct{})
	e.resultCh = make(chan *lookupTableTask, atomic.LoadInt32(&LookupTableTaskChannelSize))

	// indexWorker will write to workCh and tableWorker will read from workCh,
	// so fetching index and getting table data can run concurrently.
	workCh := make(chan *lookupTableTask, 1)
	err := e.startIndexWorker(ctx, kvRanges, workCh)
	if err != nil {
		return errors.Trace(err)
	}
	e.startTableWorker(ctx, workCh)
	return nil
}

// executeTask executes the table look up tasks. We will construct a table reader and send request by handles.
// Then we hold the returning rows and finish this task.
func (w *tableWorker) executeTask(ctx context.Context, task *lookupTableTask) {
	var err error
	defer func() {
		task.doneCh <- errors.Trace(err)
	}()
	var tableReader Executor
	tableReader, err = w.buildTblReader(ctx, task.handles)
=======
func (e *IndexLookUpExecutor) buildTableReader(ctx context.Context, handles []int64) (Executor, error) {
	tableReader, err := e.dataReaderBuilder.buildTableReaderFromHandles(ctx, &TableReaderExecutor{
		baseExecutor: newBaseExecutor(e.ctx, e.schema, e.id+"_tableReader"),
		table:        e.table,
		tableID:      e.tableID,
		dagPB:        e.tableRequest,
		priority:     e.priority,
		feedback:     statistics.NewQueryFeedback(0, 0, false, 0, 0),
	}, handles)
>>>>>>> 816c764c
	if err != nil {
		log.Error(err)
		return nil, errors.Trace(err)
	}
	return tableReader, nil
}

// Close implements Exec Close interface.
func (e *IndexLookUpExecutor) Close() error {
	if e.finished != nil {
		close(e.finished)
		// Drain the resultCh and discard the result, in case that Next() doesn't fully
		// consume the data, background worker still writing to resultCh and block forever.
		for range e.resultCh {
		}
		e.idxWorkerWg.Wait()
		e.tblWorkerWg.Wait()
		e.finished = nil
	}
	return nil
}

// Next implements Exec Next interface.
func (e *IndexLookUpExecutor) Next(ctx context.Context) (Row, error) {
	for {
		resultTask, err := e.getResultTask()
		if err != nil {
			return nil, errors.Trace(err)
		}
		if resultTask == nil {
			return nil, nil
		}
		row, err := resultTask.getRow(e.schema)
		if err != nil {
			return nil, errors.Trace(err)
		}
		if row != nil {
			return row, nil
		}
	}
}

// NextChunk implements Exec NextChunk interface.
func (e *IndexLookUpExecutor) NextChunk(ctx context.Context, chk *chunk.Chunk) error {
	chk.Reset()
	for {
		resultTask, err := e.getResultTask()
		if err != nil {
			return errors.Trace(err)
		}
		if resultTask == nil {
			return nil
		}
		for resultTask.cursor < len(resultTask.rows) {
			chk.AppendRow(resultTask.rows[resultTask.cursor])
			resultTask.cursor++
			if chk.NumRows() >= e.maxChunkSize {
				return nil
			}
		}
	}
}

func (e *IndexLookUpExecutor) getResultTask() (*lookupTableTask, error) {
	if e.resultCurr != nil && e.resultCurr.cursor < len(e.resultCurr.rows) {
		return e.resultCurr, nil
	}
	task, ok := <-e.resultCh
	if !ok {
		return nil, nil
	}
	err := <-task.doneCh
	if err != nil {
		return nil, errors.Trace(err)
	}
	e.resultCurr = task
	return e.resultCurr, nil
}

// indexWorker is used by IndexLookUpExecutor to maintain index lookup background goroutines.
type indexWorker struct {
	workCh    chan<- *lookupTableTask
	finished  <-chan struct{}
	resultCh  chan<- *lookupTableTask
	keepOrder bool

	// batchSize is for lightweight startup. It will be increased exponentially until reaches the max batch size value.
	batchSize    int
	maxBatchSize int
}

// fetchHandles fetches a batch of handles from index data and builds the index lookup tasks.
// The tasks are sent to workCh to be further processed by tableWorker, and sent to e.resultCh
// at the same time to keep data ordered.
func (w *indexWorker) fetchHandles(ctx context.Context, result distsql.SelectResult) error {
	chk := chunk.NewChunk([]*types.FieldType{types.NewFieldType(mysql.TypeLonglong)})
	for {
		handles, err := w.extractTaskHandles(ctx, chk, result)
		if err != nil {
			doneCh := make(chan error, 1)
			doneCh <- errors.Trace(err)
			w.resultCh <- &lookupTableTask{
				doneCh: doneCh,
			}
			return err
		}
		if len(handles) == 0 {
			return nil
		}
		task := w.buildTableTask(handles)
		select {
		case <-ctx.Done():
			return nil
		case <-w.finished:
			return nil
		case w.workCh <- task:
			w.resultCh <- task
		}
	}
}

func (w *indexWorker) extractTaskHandles(ctx context.Context, chk *chunk.Chunk, idxResult distsql.SelectResult) (handles []int64, err error) {
	handles = make([]int64, 0, w.batchSize)
	for len(handles) < w.batchSize {
		e0 := idxResult.NextChunk(ctx, chk)
		if e0 != nil {
			err = errors.Trace(e0)
			return
		}
		if chk.NumRows() == 0 {
			return
		}
		for i := 0; i < chk.NumRows(); i++ {
			handles = append(handles, chk.GetRow(i).GetInt64(0))
		}
	}
	w.batchSize *= 2
	if w.batchSize > w.maxBatchSize {
		w.batchSize = w.maxBatchSize
	}
	return
}

func (w *indexWorker) buildTableTask(handles []int64) *lookupTableTask {
	var indexOrder map[int64]int
	if w.keepOrder {
		// Save the index order.
		indexOrder = make(map[int64]int, len(handles))
		for i, h := range handles {
			indexOrder[h] = i
		}
	}
	task := &lookupTableTask{
		handles:    handles,
		indexOrder: indexOrder,
	}
	task.doneCh = make(chan error, 1)
	return task
}

// tableWorker is used by IndexLookUpExecutor to maintain table lookup background goroutines.
type tableWorker struct {
	workCh         <-chan *lookupTableTask
	finished       <-chan struct{}
	buildTblReader func(ctx context.Context, handles []int64) (Executor, error)
	keepOrder      bool
	handleIdx      int
}

// pickAndExecTask picks tasks from workCh, and execute them.
func (w *tableWorker) pickAndExecTask(ctx context.Context) {
	for {
		// Don't check ctx.Done() on purpose. If background worker get the signal and all
		// exit immediately, session's goroutine doesn't know this and still calling Next(),
		// it may block reading task.doneCh forever.
		select {
		case task, ok := <-w.workCh:
			if !ok {
				return
			}
			w.executeTask(ctx, task)
		case <-w.finished:
			return
		}
	}
}

// executeTask executes the table look up tasks. We will construct a table reader and send request by handles.
// Then we hold the returning rows and finish this task.
func (w *tableWorker) executeTask(ctx context.Context, task *lookupTableTask) {
	var err error
	defer func() {
		task.doneCh <- errors.Trace(err)
	}()
	var tableReader Executor
	tableReader, err = w.buildTblReader(ctx, task.handles)
	if err != nil {
		log.Error(err)
		return
	}
	defer terror.Call(tableReader.Close)
	task.rows = make([]chunk.Row, 0, len(task.handles))
	for {
		chk := tableReader.newChunk()
		err = tableReader.NextChunk(ctx, chk)
		if err != nil {
			log.Error(err)
			return
		}
		if chk.NumRows() == 0 {
			break
		}
		iter := chunk.NewIterator4Chunk(chk)
		for row := iter.Begin(); row != iter.End(); row = iter.Next() {
			task.rows = append(task.rows, row)
		}
	}
	if w.keepOrder {
		task.rowIdx = make([]int, 0, len(task.rows))
		for i := range task.rows {
			handle := task.rows[i].GetInt64(w.handleIdx)
			task.rowIdx = append(task.rowIdx, task.indexOrder[handle])
		}
		sort.Sort(task)
	}
}

type tableResultHandler struct {
	// If the pk is unsigned and we have KeepOrder=true.
	// optionalResult handles the request whose range is in signed int range.
	// result handles the request whose range is exceed signed int range.
	// Otherwise, we just set optionalFinished true and the result handles the whole ranges.
	optionalResult distsql.SelectResult
	result         distsql.SelectResult

	optionalFinished bool
}

func (tr *tableResultHandler) open(optionalResult, result distsql.SelectResult) {
	if optionalResult == nil {
		tr.optionalFinished = true
		tr.result = result
		return
	}
	tr.optionalResult = optionalResult
	tr.result = result
	tr.optionalFinished = false
}

func (tr *tableResultHandler) next(ctx context.Context) (partialResult distsql.PartialResult, err error) {
	if !tr.optionalFinished {
		partialResult, err = tr.optionalResult.Next(ctx)
		if err != nil {
			return nil, errors.Trace(err)
		}
		if partialResult != nil {
			return partialResult, nil
		}
		tr.optionalFinished = true
	}
	partialResult, err = tr.result.Next(ctx)
	if err != nil {
		return nil, errors.Trace(err)
	}
	return partialResult, nil
}

func (tr *tableResultHandler) nextChunk(ctx context.Context, chk *chunk.Chunk) error {
	if !tr.optionalFinished {
		err := tr.optionalResult.NextChunk(ctx, chk)
		if err != nil {
			return errors.Trace(err)
		}
		if chk.NumRows() > 0 {
			return nil
		}
		tr.optionalFinished = true
	}
	return tr.result.NextChunk(ctx, chk)
}

func (tr *tableResultHandler) nextRaw(ctx context.Context) (data []byte, err error) {
	if !tr.optionalFinished {
		data, err = tr.optionalResult.NextRaw(ctx)
		if err != nil {
			return nil, errors.Trace(err)
		}
		if data != nil {
			return data, nil
		}
		tr.optionalFinished = true
	}
	data, err = tr.result.NextRaw(ctx)
	if err != nil {
		return nil, errors.Trace(err)
	}
	return data, nil
}

func (tr *tableResultHandler) Close() error {
	err := closeAll(tr.optionalResult, tr.result)
	tr.optionalResult, tr.result = nil, nil
	return errors.Trace(err)
}<|MERGE_RESOLUTION|>--- conflicted
+++ resolved
@@ -521,7 +521,7 @@
 
 // Open implements the Executor Open interface.
 func (e *IndexLookUpExecutor) Open(ctx context.Context) error {
-	kvRanges, err := distsql.IndexRangesToKVRanges(e.ctx.GetSessionVars().StmtCtx, e.tableID, e.index.ID, e.ranges)
+	kvRanges, err := distsql.IndexRangesToKVRanges(e.ctx.GetSessionVars().StmtCtx, e.tableID, e.index.ID, e.ranges, e.feedback)
 	if err != nil {
 		e.feedback.Invalidate()
 		return errors.Trace(err)
@@ -600,64 +600,6 @@
 	return nil
 }
 
-<<<<<<< HEAD
-// fetchHandles fetches a batch of handles from index data and builds the index lookup tasks.
-// The tasks are sent to workCh to be further processed by tableWorker, and sent to e.resultCh
-// at the same time to keep data ordered.
-func (w *indexWorker) fetchHandles(ctx context.Context, result distsql.SelectResult) error {
-	chk := chunk.NewChunk([]*types.FieldType{types.NewFieldType(mysql.TypeLonglong)})
-	for {
-		handles, err := w.extractTaskHandles(ctx, chk, result)
-		if err != nil {
-			doneCh := make(chan error, 1)
-			doneCh <- errors.Trace(err)
-			w.resultCh <- &lookupTableTask{
-				doneCh: doneCh,
-			}
-			return err
-		}
-		if len(handles) == 0 {
-			return nil
-		}
-		task := w.buildTableTask(handles)
-		select {
-		case <-ctx.Done():
-			return nil
-		case <-w.finished:
-			return nil
-		case w.workCh <- task:
-			w.resultCh <- task
-		}
-	}
-}
-
-// tableWorker is used by IndexLookUpExecutor to maintain table lookup background goroutines.
-type tableWorker struct {
-	workCh         <-chan *lookupTableTask
-	finished       <-chan struct{}
-	buildTblReader func(ctx context.Context, handles []int64) (Executor, error)
-	keepOrder      bool
-	handleIdx      int
-}
-
-func (e *IndexLookUpExecutor) buildTableReader(ctx context.Context, handles []int64) (Executor, error) {
-	tableReader, err := e.dataReaderBuilder.buildTableReaderFromHandles(ctx, &TableReaderExecutor{
-		baseExecutor: newBaseExecutor(e.ctx, e.schema, e.id+"_tableReader"),
-		table:        e.table,
-		tableID:      e.tableID,
-		dagPB:        e.tableRequest,
-		priority:     e.priority,
-		feedback:     statistics.NewQueryFeedback(0, nil, 0, false),
-	}, handles)
-	if err != nil {
-		log.Error(err)
-		return nil, errors.Trace(err)
-	}
-	return tableReader, nil
-}
-
-=======
->>>>>>> 816c764c
 // startTableWorker launchs some background goroutines which pick tasks from workCh and execute the task.
 func (e *IndexLookUpExecutor) startTableWorker(ctx context.Context, workCh <-chan *lookupTableTask) {
 	lookupConcurrencyLimit := e.ctx.GetSessionVars().IndexLookupConcurrency
@@ -679,7 +621,184 @@
 	}
 }
 
-<<<<<<< HEAD
+func (e *IndexLookUpExecutor) buildTableReader(ctx context.Context, handles []int64) (Executor, error) {
+	tableReader, err := e.dataReaderBuilder.buildTableReaderFromHandles(ctx, &TableReaderExecutor{
+		baseExecutor: newBaseExecutor(e.ctx, e.schema, e.id+"_tableReader"),
+		table:        e.table,
+		tableID:      e.tableID,
+		dagPB:        e.tableRequest,
+		priority:     e.priority,
+		feedback:     statistics.NewQueryFeedback(0, nil, 0, false),
+	}, handles)
+	if err != nil {
+		log.Error(err)
+		return nil, errors.Trace(err)
+	}
+	return tableReader, nil
+}
+
+// Close implements Exec Close interface.
+func (e *IndexLookUpExecutor) Close() error {
+	if e.finished != nil {
+		close(e.finished)
+		// Drain the resultCh and discard the result, in case that Next() doesn't fully
+		// consume the data, background worker still writing to resultCh and block forever.
+		for range e.resultCh {
+		}
+		e.idxWorkerWg.Wait()
+		e.tblWorkerWg.Wait()
+		e.finished = nil
+	}
+	return nil
+}
+
+// Next implements Exec Next interface.
+func (e *IndexLookUpExecutor) Next(ctx context.Context) (Row, error) {
+	for {
+		resultTask, err := e.getResultTask()
+		if err != nil {
+			return nil, errors.Trace(err)
+		}
+		if resultTask == nil {
+			return nil, nil
+		}
+		row, err := resultTask.getRow(e.schema)
+		if err != nil {
+			return nil, errors.Trace(err)
+		}
+		if row != nil {
+			return row, nil
+		}
+	}
+}
+
+// NextChunk implements Exec NextChunk interface.
+func (e *IndexLookUpExecutor) NextChunk(ctx context.Context, chk *chunk.Chunk) error {
+	chk.Reset()
+	for {
+		resultTask, err := e.getResultTask()
+		if err != nil {
+			return errors.Trace(err)
+		}
+		if resultTask == nil {
+			return nil
+		}
+		for resultTask.cursor < len(resultTask.rows) {
+			chk.AppendRow(resultTask.rows[resultTask.cursor])
+			resultTask.cursor++
+			if chk.NumRows() >= e.maxChunkSize {
+				return nil
+			}
+		}
+	}
+}
+
+func (e *IndexLookUpExecutor) getResultTask() (*lookupTableTask, error) {
+	if e.resultCurr != nil && e.resultCurr.cursor < len(e.resultCurr.rows) {
+		return e.resultCurr, nil
+	}
+	task, ok := <-e.resultCh
+	if !ok {
+		return nil, nil
+	}
+	err := <-task.doneCh
+	if err != nil {
+		return nil, errors.Trace(err)
+	}
+	e.resultCurr = task
+	return e.resultCurr, nil
+}
+
+// indexWorker is used by IndexLookUpExecutor to maintain index lookup background goroutines.
+type indexWorker struct {
+	workCh    chan<- *lookupTableTask
+	finished  <-chan struct{}
+	resultCh  chan<- *lookupTableTask
+	keepOrder bool
+
+	// batchSize is for lightweight startup. It will be increased exponentially until reaches the max batch size value.
+	batchSize    int
+	maxBatchSize int
+}
+
+// fetchHandles fetches a batch of handles from index data and builds the index lookup tasks.
+// The tasks are sent to workCh to be further processed by tableWorker, and sent to e.resultCh
+// at the same time to keep data ordered.
+func (w *indexWorker) fetchHandles(ctx context.Context, result distsql.SelectResult) error {
+	chk := chunk.NewChunk([]*types.FieldType{types.NewFieldType(mysql.TypeLonglong)})
+	for {
+		handles, err := w.extractTaskHandles(ctx, chk, result)
+		if err != nil {
+			doneCh := make(chan error, 1)
+			doneCh <- errors.Trace(err)
+			w.resultCh <- &lookupTableTask{
+				doneCh: doneCh,
+			}
+			return err
+		}
+		if len(handles) == 0 {
+			return nil
+		}
+		task := w.buildTableTask(handles)
+		select {
+		case <-ctx.Done():
+			return nil
+		case <-w.finished:
+			return nil
+		case w.workCh <- task:
+			w.resultCh <- task
+		}
+	}
+}
+
+func (w *indexWorker) extractTaskHandles(ctx context.Context, chk *chunk.Chunk, idxResult distsql.SelectResult) (handles []int64, err error) {
+	handles = make([]int64, 0, w.batchSize)
+	for len(handles) < w.batchSize {
+		e0 := idxResult.NextChunk(ctx, chk)
+		if e0 != nil {
+			err = errors.Trace(e0)
+			return
+		}
+		if chk.NumRows() == 0 {
+			return
+		}
+		for i := 0; i < chk.NumRows(); i++ {
+			handles = append(handles, chk.GetRow(i).GetInt64(0))
+		}
+	}
+	w.batchSize *= 2
+	if w.batchSize > w.maxBatchSize {
+		w.batchSize = w.maxBatchSize
+	}
+	return
+}
+
+func (w *indexWorker) buildTableTask(handles []int64) *lookupTableTask {
+	var indexOrder map[int64]int
+	if w.keepOrder {
+		// Save the index order.
+		indexOrder = make(map[int64]int, len(handles))
+		for i, h := range handles {
+			indexOrder[h] = i
+		}
+	}
+	task := &lookupTableTask{
+		handles:    handles,
+		indexOrder: indexOrder,
+	}
+	task.doneCh = make(chan error, 1)
+	return task
+}
+
+// tableWorker is used by IndexLookUpExecutor to maintain table lookup background goroutines.
+type tableWorker struct {
+	workCh         <-chan *lookupTableTask
+	finished       <-chan struct{}
+	buildTblReader func(ctx context.Context, handles []int64) (Executor, error)
+	keepOrder      bool
+	handleIdx      int
+}
+
 // pickAndExecTask picks tasks from workCh, and execute them.
 func (w *tableWorker) pickAndExecTask(ctx context.Context) {
 	for {
@@ -698,38 +817,6 @@
 	}
 }
 
-// Open implements the Executor Open interface.
-func (e *IndexLookUpExecutor) Open(ctx context.Context) error {
-	kvRanges, err := distsql.IndexRangesToKVRanges(e.ctx.GetSessionVars().StmtCtx, e.tableID, e.index.ID, e.ranges, e.feedback)
-	if err != nil {
-		e.feedback.Invalidate()
-		return errors.Trace(err)
-	}
-	err = e.open(ctx, kvRanges)
-	if err != nil {
-		e.feedback.Invalidate()
-	}
-	return errors.Trace(err)
-}
-
-func (e *IndexLookUpExecutor) open(ctx context.Context, kvRanges []kv.KeyRange) error {
-	span, ctx := startSpanFollowsContext(ctx, "executor.IndexLookUp.Open")
-	defer span.Finish()
-
-	e.finished = make(chan struct{})
-	e.resultCh = make(chan *lookupTableTask, atomic.LoadInt32(&LookupTableTaskChannelSize))
-
-	// indexWorker will write to workCh and tableWorker will read from workCh,
-	// so fetching index and getting table data can run concurrently.
-	workCh := make(chan *lookupTableTask, 1)
-	err := e.startIndexWorker(ctx, kvRanges, workCh)
-	if err != nil {
-		return errors.Trace(err)
-	}
-	e.startTableWorker(ctx, workCh)
-	return nil
-}
-
 // executeTask executes the table look up tasks. We will construct a table reader and send request by handles.
 // Then we hold the returning rows and finish this task.
 func (w *tableWorker) executeTask(ctx context.Context, task *lookupTableTask) {
@@ -739,213 +826,6 @@
 	}()
 	var tableReader Executor
 	tableReader, err = w.buildTblReader(ctx, task.handles)
-=======
-func (e *IndexLookUpExecutor) buildTableReader(ctx context.Context, handles []int64) (Executor, error) {
-	tableReader, err := e.dataReaderBuilder.buildTableReaderFromHandles(ctx, &TableReaderExecutor{
-		baseExecutor: newBaseExecutor(e.ctx, e.schema, e.id+"_tableReader"),
-		table:        e.table,
-		tableID:      e.tableID,
-		dagPB:        e.tableRequest,
-		priority:     e.priority,
-		feedback:     statistics.NewQueryFeedback(0, 0, false, 0, 0),
-	}, handles)
->>>>>>> 816c764c
-	if err != nil {
-		log.Error(err)
-		return nil, errors.Trace(err)
-	}
-	return tableReader, nil
-}
-
-// Close implements Exec Close interface.
-func (e *IndexLookUpExecutor) Close() error {
-	if e.finished != nil {
-		close(e.finished)
-		// Drain the resultCh and discard the result, in case that Next() doesn't fully
-		// consume the data, background worker still writing to resultCh and block forever.
-		for range e.resultCh {
-		}
-		e.idxWorkerWg.Wait()
-		e.tblWorkerWg.Wait()
-		e.finished = nil
-	}
-	return nil
-}
-
-// Next implements Exec Next interface.
-func (e *IndexLookUpExecutor) Next(ctx context.Context) (Row, error) {
-	for {
-		resultTask, err := e.getResultTask()
-		if err != nil {
-			return nil, errors.Trace(err)
-		}
-		if resultTask == nil {
-			return nil, nil
-		}
-		row, err := resultTask.getRow(e.schema)
-		if err != nil {
-			return nil, errors.Trace(err)
-		}
-		if row != nil {
-			return row, nil
-		}
-	}
-}
-
-// NextChunk implements Exec NextChunk interface.
-func (e *IndexLookUpExecutor) NextChunk(ctx context.Context, chk *chunk.Chunk) error {
-	chk.Reset()
-	for {
-		resultTask, err := e.getResultTask()
-		if err != nil {
-			return errors.Trace(err)
-		}
-		if resultTask == nil {
-			return nil
-		}
-		for resultTask.cursor < len(resultTask.rows) {
-			chk.AppendRow(resultTask.rows[resultTask.cursor])
-			resultTask.cursor++
-			if chk.NumRows() >= e.maxChunkSize {
-				return nil
-			}
-		}
-	}
-}
-
-func (e *IndexLookUpExecutor) getResultTask() (*lookupTableTask, error) {
-	if e.resultCurr != nil && e.resultCurr.cursor < len(e.resultCurr.rows) {
-		return e.resultCurr, nil
-	}
-	task, ok := <-e.resultCh
-	if !ok {
-		return nil, nil
-	}
-	err := <-task.doneCh
-	if err != nil {
-		return nil, errors.Trace(err)
-	}
-	e.resultCurr = task
-	return e.resultCurr, nil
-}
-
-// indexWorker is used by IndexLookUpExecutor to maintain index lookup background goroutines.
-type indexWorker struct {
-	workCh    chan<- *lookupTableTask
-	finished  <-chan struct{}
-	resultCh  chan<- *lookupTableTask
-	keepOrder bool
-
-	// batchSize is for lightweight startup. It will be increased exponentially until reaches the max batch size value.
-	batchSize    int
-	maxBatchSize int
-}
-
-// fetchHandles fetches a batch of handles from index data and builds the index lookup tasks.
-// The tasks are sent to workCh to be further processed by tableWorker, and sent to e.resultCh
-// at the same time to keep data ordered.
-func (w *indexWorker) fetchHandles(ctx context.Context, result distsql.SelectResult) error {
-	chk := chunk.NewChunk([]*types.FieldType{types.NewFieldType(mysql.TypeLonglong)})
-	for {
-		handles, err := w.extractTaskHandles(ctx, chk, result)
-		if err != nil {
-			doneCh := make(chan error, 1)
-			doneCh <- errors.Trace(err)
-			w.resultCh <- &lookupTableTask{
-				doneCh: doneCh,
-			}
-			return err
-		}
-		if len(handles) == 0 {
-			return nil
-		}
-		task := w.buildTableTask(handles)
-		select {
-		case <-ctx.Done():
-			return nil
-		case <-w.finished:
-			return nil
-		case w.workCh <- task:
-			w.resultCh <- task
-		}
-	}
-}
-
-func (w *indexWorker) extractTaskHandles(ctx context.Context, chk *chunk.Chunk, idxResult distsql.SelectResult) (handles []int64, err error) {
-	handles = make([]int64, 0, w.batchSize)
-	for len(handles) < w.batchSize {
-		e0 := idxResult.NextChunk(ctx, chk)
-		if e0 != nil {
-			err = errors.Trace(e0)
-			return
-		}
-		if chk.NumRows() == 0 {
-			return
-		}
-		for i := 0; i < chk.NumRows(); i++ {
-			handles = append(handles, chk.GetRow(i).GetInt64(0))
-		}
-	}
-	w.batchSize *= 2
-	if w.batchSize > w.maxBatchSize {
-		w.batchSize = w.maxBatchSize
-	}
-	return
-}
-
-func (w *indexWorker) buildTableTask(handles []int64) *lookupTableTask {
-	var indexOrder map[int64]int
-	if w.keepOrder {
-		// Save the index order.
-		indexOrder = make(map[int64]int, len(handles))
-		for i, h := range handles {
-			indexOrder[h] = i
-		}
-	}
-	task := &lookupTableTask{
-		handles:    handles,
-		indexOrder: indexOrder,
-	}
-	task.doneCh = make(chan error, 1)
-	return task
-}
-
-// tableWorker is used by IndexLookUpExecutor to maintain table lookup background goroutines.
-type tableWorker struct {
-	workCh         <-chan *lookupTableTask
-	finished       <-chan struct{}
-	buildTblReader func(ctx context.Context, handles []int64) (Executor, error)
-	keepOrder      bool
-	handleIdx      int
-}
-
-// pickAndExecTask picks tasks from workCh, and execute them.
-func (w *tableWorker) pickAndExecTask(ctx context.Context) {
-	for {
-		// Don't check ctx.Done() on purpose. If background worker get the signal and all
-		// exit immediately, session's goroutine doesn't know this and still calling Next(),
-		// it may block reading task.doneCh forever.
-		select {
-		case task, ok := <-w.workCh:
-			if !ok {
-				return
-			}
-			w.executeTask(ctx, task)
-		case <-w.finished:
-			return
-		}
-	}
-}
-
-// executeTask executes the table look up tasks. We will construct a table reader and send request by handles.
-// Then we hold the returning rows and finish this task.
-func (w *tableWorker) executeTask(ctx context.Context, task *lookupTableTask) {
-	var err error
-	defer func() {
-		task.doneCh <- errors.Trace(err)
-	}()
-	var tableReader Executor
-	tableReader, err = w.buildTblReader(ctx, task.handles)
 	if err != nil {
 		log.Error(err)
 		return
