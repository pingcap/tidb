// Copyright 2016 PingCAP, Inc.
//
// Licensed under the Apache License, Version 2.0 (the "License");
// you may not use this file except in compliance with the License.
// You may obtain a copy of the License at
//
//     http://www.apache.org/licenses/LICENSE-2.0
//
// Unless required by applicable law or agreed to in writing, software
// distributed under the License is distributed on an "AS IS" BASIS,
// See the License for the specific language governing permissions and
// limitations under the License.

package executor

import (
	"fmt"
	"math"
	"sort"
	"time"

	"github.com/juju/errors"
	"github.com/ngaut/log"
	"github.com/pingcap/tidb/context"
	"github.com/pingcap/tidb/distsql"
	"github.com/pingcap/tidb/distsql/xeval"
	"github.com/pingcap/tidb/expression"
	"github.com/pingcap/tidb/kv"
	"github.com/pingcap/tidb/model"
	"github.com/pingcap/tidb/mysql"
	"github.com/pingcap/tidb/plan"
	"github.com/pingcap/tidb/sessionctx/variable"
	"github.com/pingcap/tidb/table"
	"github.com/pingcap/tidb/tablecodec"
	"github.com/pingcap/tidb/util/codec"
	"github.com/pingcap/tidb/util/types"
	"github.com/pingcap/tipb/go-tipb"
	goctx "golang.org/x/net/context"
)

const (
	minLogDuration = 50 * time.Millisecond
)

func resultRowToRow(t table.Table, h int64, data []types.Datum, tableAsName *model.CIStr) *Row {
	entry := &RowKeyEntry{
		Handle:      h,
		Tbl:         t,
		TableAsName: tableAsName,
	}
	return &Row{Data: data, RowKeys: []*RowKeyEntry{entry}}
}

// LookupTableTaskChannelSize represents the channel size of the index double read taskChan.
var LookupTableTaskChannelSize = 50

// lookupTableTask is created from a partial result of an index request which
// contains the handles in those index keys.
type lookupTableTask struct {
	handles []int64
	rows    []*Row
	cursor  int
	done    bool
	doneCh  chan error

	// The handles fetched from index is originally ordered by index, but we need handles to be ordered by itself
	// to do table request.
	// The indexOrder map is used to save the original index order for the handles.
	// Without this map, the original index order might be lost.
	indexOrder map[int64]int
}

func (task *lookupTableTask) getRow() (*Row, error) {
	if !task.done {
		err := <-task.doneCh
		if err != nil {
			return nil, errors.Trace(err)
		}
		task.done = true
	}

	if task.cursor < len(task.rows) {
		row := task.rows[task.cursor]
		task.cursor++
		return row, nil
	}

	return nil, nil
}

// rowsSorter sorts the rows by its index order.
type rowsSorter struct {
	order map[int64]int
	rows  []*Row
}

func (s *rowsSorter) Less(i, j int) bool {
	x := s.order[s.rows[i].RowKeys[0].Handle]
	y := s.order[s.rows[j].RowKeys[0].Handle]
	return x < y
}

func (s *rowsSorter) Len() int {
	return len(s.rows)
}

func (s *rowsSorter) Swap(i, j int) {
	s.rows[i], s.rows[j] = s.rows[j], s.rows[i]
}

func tableRangesToKVRanges(tid int64, tableRanges []plan.TableRange) []kv.KeyRange {
	krs := make([]kv.KeyRange, 0, len(tableRanges))
	for _, tableRange := range tableRanges {
		startKey := tablecodec.EncodeRowKeyWithHandle(tid, tableRange.LowVal)
		hi := tableRange.HighVal
		if hi != math.MaxInt64 {
			hi++
		}
		endKey := tablecodec.EncodeRowKeyWithHandle(tid, hi)
		krs = append(krs, kv.KeyRange{StartKey: startKey, EndKey: endKey})
	}
	return krs
}

/*
 * Convert sorted handle to kv ranges.
 * For continuous handles, we should merge them to a single key range.
 */
func tableHandlesToKVRanges(tid int64, handles []int64) []kv.KeyRange {
	krs := make([]kv.KeyRange, 0, len(handles))
	i := 0
	for i < len(handles) {
		h := handles[i]
		if h == math.MaxInt64 {
			// We can't convert MaxInt64 into an left closed, right open range.
			i++
			continue
		}
		j := i + 1
		endHandle := h + 1
		for ; j < len(handles); j++ {
			if handles[j] == endHandle {
				endHandle = handles[j] + 1
				continue
			}
			break
		}
		startKey := tablecodec.EncodeRowKeyWithHandle(tid, h)
		endKey := tablecodec.EncodeRowKeyWithHandle(tid, endHandle)
		krs = append(krs, kv.KeyRange{StartKey: startKey, EndKey: endKey})
		i = j
	}
	return krs
}

func indexRangesToKVRanges(sc *variable.StatementContext, tid, idxID int64, ranges []*plan.IndexRange, fieldTypes []*types.FieldType) ([]kv.KeyRange, error) {
	krs := make([]kv.KeyRange, 0, len(ranges))
	for _, ran := range ranges {
		err := convertIndexRangeTypes(sc, ran, fieldTypes)
		if err != nil {
			return nil, errors.Trace(err)
		}

		low, err := codec.EncodeKey(nil, ran.LowVal...)
		if err != nil {
			return nil, errors.Trace(err)
		}
		if ran.LowExclude {
			low = []byte(kv.Key(low).PrefixNext())
		}
		high, err := codec.EncodeKey(nil, ran.HighVal...)
		if err != nil {
			return nil, errors.Trace(err)
		}
		if !ran.HighExclude {
			high = []byte(kv.Key(high).PrefixNext())
		}
		startKey := tablecodec.EncodeIndexSeekKey(tid, idxID, low)
		endKey := tablecodec.EncodeIndexSeekKey(tid, idxID, high)
		krs = append(krs, kv.KeyRange{StartKey: startKey, EndKey: endKey})
	}
	return krs, nil
}

func convertIndexRangeTypes(sc *variable.StatementContext, ran *plan.IndexRange, fieldTypes []*types.FieldType) error {
	for i := range ran.LowVal {
		if ran.LowVal[i].Kind() == types.KindMinNotNull || ran.LowVal[i].Kind() == types.KindMaxValue {
			continue
		}
		converted, err := ran.LowVal[i].ConvertTo(sc, fieldTypes[i])
		if err != nil {
			return errors.Trace(err)
		}
		cmp, err := converted.CompareDatum(sc, ran.LowVal[i])
		if err != nil {
			return errors.Trace(err)
		}
		ran.LowVal[i] = converted
		if cmp == 0 {
			continue
		}
		if cmp < 0 && !ran.LowExclude {
			// For int column a, a >= 1.1 is converted to a > 1.
			ran.LowExclude = true
		} else if cmp > 0 && ran.LowExclude {
			// For int column a, a > 1.9 is converted to a >= 2.
			ran.LowExclude = false
		}
		// The converted value has changed, the other column values doesn't matter.
		// For equal condition, converted value changed means there will be no match.
		// For non equal condition, this column would be the last one to build the range.
		// Break here to prevent the rest columns modify LowExclude again.
		break
	}
	for i := range ran.HighVal {
		if ran.HighVal[i].Kind() == types.KindMaxValue || ran.LowVal[i].Kind() == types.KindNull {
			continue
		}
		converted, err := ran.HighVal[i].ConvertTo(sc, fieldTypes[i])
		if err != nil {
			return errors.Trace(err)
		}
		cmp, err := converted.CompareDatum(sc, ran.HighVal[i])
		if err != nil {
			return errors.Trace(err)
		}
		ran.HighVal[i] = converted
		if cmp == 0 {
			continue
		}
		// For int column a, a < 1.1 is converted to a <= 1.
		if cmp < 0 && ran.HighExclude {
			ran.HighExclude = false
		}
		// For int column a, a <= 1.9 is converted to a < 2.
		if cmp > 0 && !ran.HighExclude {
			ran.HighExclude = true
		}
		break
	}
	return nil
}

// extractHandlesFromIndexResult gets some handles from SelectResult.
// It should be called in a loop until finished or error happened.
func extractHandlesFromIndexResult(idxResult distsql.SelectResult) (handles []int64, finish bool, err error) {
	subResult, e0 := idxResult.Next()
	if e0 != nil {
		err = errors.Trace(e0)
		return
	}
	if subResult == nil {
		finish = true
		return
	}
	handles, err = extractHandlesFromIndexSubResult(subResult)
	if err != nil {
		err = errors.Trace(err)
	}
	return
}

func extractHandlesFromIndexSubResult(subResult distsql.PartialResult) ([]int64, error) {
	defer subResult.Close()
	var handles []int64
	for {
		h, data, err := subResult.Next()
		if err != nil {
			return nil, errors.Trace(err)
		}
		if data == nil {
			break
		}
		handles = append(handles, h)
	}
	return handles, nil
}

type int64Slice []int64

func (p int64Slice) Len() int           { return len(p) }
func (p int64Slice) Less(i, j int) bool { return p[i] < p[j] }
func (p int64Slice) Swap(i, j int)      { p[i], p[j] = p[j], p[i] }

// Closeable is a interface for closeable structures.
type Closeable interface {
	// Close closes the object.
	Close() error
}

// closeAll closes all objects even if an object returns an error.
// If multiple objects returns error, the first error will be returned.
func closeAll(objs ...Closeable) error {
	var err error
	for _, obj := range objs {
		if obj != nil {
			err1 := obj.Close()
			if err == nil && err1 != nil {
				err = err1
			}
		}
	}
	return errors.Trace(err)
}

// XSelectIndexExec represents the DistSQL select index executor.
// There are two execution modes. One is single-read, in which case we only need to read index keys.
// The other one is double-read, in which case we first do index request to get handles, we use each
// partial result to build a lookupTableTask.
//
// Each lookupTableTask works like XSelectTableExec. It sorts the handles, sends an *tipb.SelectRequest, then
// gets distsql.SelectResult which returns multiple distsql.PartialResults, we fetch all the rows from
// each distsql.PartialResult, then sort the rows by the original index order.
//
// So there might be many tasks built from index request, each task do its own table request.
// If we do it one by one, the execution might be very slow.
//
// To speed up the execution, index request or table request is done concurrently. The concurrency is controlled
// by kv.Client, we only need to pass the concurrency parameter.
//
// We also make a higher level of concurrency by doing index request in a background goroutine. The index goroutine
// starts multiple worker goroutines and fetches handles from each index partial request, builds lookup table tasks
// and sends the task to 'workerCh'.
//
// Each worker goroutine receives tasks through the 'workerCh', then executes the task.
// After finishing the task, the workers send the task to a taskChan. At the outer most Executor.Next method,
// we receive the finished task through taskChan, and return each row in that task until no more tasks to receive.
type XSelectIndexExec struct {
	tableInfo      *model.TableInfo
	table          table.Table
	asName         *model.CIStr
	ctx            context.Context
	supportDesc    bool
	isMemDB        bool
	singleReadMode bool

	indexPlan *plan.PhysicalIndexScan

	// Variables only used for single read.
	result        distsql.SelectResult
	partialResult distsql.PartialResult
	idxColsSchema *expression.Schema

	// Variables only used for double read.
	taskChan    chan *lookupTableTask
	tasksErr    error // not nil if tasks closed due to error.
	taskCurr    *lookupTableTask
	handleCount uint64 // returned handle count in double read.

	where        *tipb.Expr
	startTS      uint64
	returnedRows uint64 // returned row count

	/*
	   The following attributes are used for aggregation push down.
	   aggFuncs is the aggregation functions in protobuf format. They will be added to distsql request msg.
	   byItem is the groupby items in protobuf format. They will be added to distsql request msg.
	   aggregate indicates of the executor is handling aggregate result.
	   It is more convenient to use a single variable than use a long condition.
	*/
	aggFuncs  []*tipb.Expr
	byItems   []*tipb.ByItem
	aggregate bool

	scanConcurrency int
	execStart       time.Time
	partialCount    int
}

// Schema implements Exec Schema interface.
func (e *XSelectIndexExec) Schema() *expression.Schema {
	return e.indexPlan.Schema()
}

// Close implements Exec Close interface.
func (e *XSelectIndexExec) Close() error {
	err := closeAll(e.result, e.partialResult)
	e.result = nil
	e.partialResult = nil

	e.taskCurr = nil
	if e.taskChan != nil {
		// Consume the task channel in case channel is full.
		for range e.taskChan {
		}
		e.taskChan = nil
	}
	e.returnedRows = 0
	e.partialCount = 0
	return errors.Trace(err)
}

// Next implements the Executor Next interface.
func (e *XSelectIndexExec) Next() (*Row, error) {
	if e.indexPlan.LimitCount != nil && len(e.indexPlan.SortItemsPB) == 0 && e.returnedRows >= uint64(*e.indexPlan.LimitCount) {
		return nil, nil
	}
	e.returnedRows++
	if e.singleReadMode {
		return e.nextForSingleRead()
	}
	return e.nextForDoubleRead()
}

func (e *XSelectIndexExec) nextForSingleRead() (*Row, error) {
	if e.result == nil {
		e.execStart = time.Now()
		var err error
		e.result, err = e.doIndexRequest()
		if err != nil {
			return nil, errors.Trace(err)
		}
		e.result.Fetch(context.CtxForCancel{e.ctx})
	}
	for {
		// Get partial result.
		if e.partialResult == nil {
			var err error
			e.partialResult, err = e.result.Next()
			if err != nil {
				return nil, errors.Trace(err)
			}
			if e.partialResult == nil {
				// Finished.
				duration := time.Since(e.execStart)
				if duration > minLogDuration {
					connID := e.ctx.GetSessionVars().ConnectionID
					log.Infof("[%d] [TIME_INDEX_SINGLE] %s", connID, e.slowQueryInfo(duration))
				}
				return nil, nil
			}
			e.partialCount++
		}
		// Get a row from partial result.
		h, rowData, err := e.partialResult.Next()
		if err != nil {
			return nil, errors.Trace(err)
		}
		if rowData == nil {
			// Finish current partial result and get the next one.
			e.partialResult.Close()
			e.partialResult = nil
			continue
		}
		var schema *expression.Schema
		if e.aggregate {
			schema = e.Schema()
		} else {
			schema = e.idxColsSchema
		}
		values := make([]types.Datum, schema.Len())
		codec.SetRawValues(rowData, values)
		err = decodeRawValues(values, schema)
		if err != nil {
			return nil, errors.Trace(err)
		}
		if e.aggregate {
			return &Row{Data: values}, nil
		}
		values = e.indexRowToTableRow(h, values)
		return resultRowToRow(e.table, h, values, e.asName), nil
	}
}

func decodeRawValues(values []types.Datum, schema *expression.Schema) error {
	var err error
	for i := 0; i < schema.Len(); i++ {
		if values[i].Kind() == types.KindRaw {
			values[i], err = tablecodec.DecodeColumnValue(values[i].GetRaw(), schema.Columns[i].RetType)
			if err != nil {
				return errors.Trace(err)
			}
		}
	}
	return nil
}

func (e *XSelectIndexExec) indexRowToTableRow(handle int64, indexRow []types.Datum) []types.Datum {
	tableRow := make([]types.Datum, len(e.indexPlan.Columns))
	for i, tblCol := range e.indexPlan.Columns {
		if table.ToColumn(tblCol).IsPKHandleColumn(e.indexPlan.Table) {
			if mysql.HasUnsignedFlag(tblCol.FieldType.Flag) {
				tableRow[i] = types.NewUintDatum(uint64(handle))
			} else {
				tableRow[i] = types.NewIntDatum(handle)
			}
			continue
		}
		for j, idxCol := range e.indexPlan.Index.Columns {
			if tblCol.Name.L == idxCol.Name.L {
				tableRow[i] = indexRow[j]
				break
			}
		}
	}
	return tableRow
}

func (e *XSelectIndexExec) nextForDoubleRead() (*Row, error) {
	if e.taskChan == nil {
		e.execStart = time.Now()
		idxResult, err := e.doIndexRequest()
		if err != nil {
			return nil, errors.Trace(err)
		}
		idxResult.Fetch(context.CtxForCancel{e.ctx})

		// Use a background goroutine to fetch index and put the result in e.taskChan.
		// e.taskChan serves as a pipeline, so fetching index and getting table data can
		// run concurrently.
		e.taskChan = make(chan *lookupTableTask, LookupTableTaskChannelSize)
		go e.fetchHandles(idxResult, e.taskChan)
	}

	for {
		if e.taskCurr == nil {
			taskCurr, ok := <-e.taskChan
			if !ok {
				duration := time.Since(e.execStart)
				if duration > minLogDuration {
					connID := e.ctx.GetSessionVars().ConnectionID
					log.Infof("[%d] [TIME_INDEX_DOUBLE] %s", connID, e.slowQueryInfo(duration))
				}
				return nil, e.tasksErr
			}
			e.partialCount++
			e.taskCurr = taskCurr
		}
		row, err := e.taskCurr.getRow()
		if err != nil {
			return nil, errors.Trace(err)
		}
		if row != nil {
			return row, nil
		}
		e.taskCurr = nil
	}
}

func (e *XSelectIndexExec) slowQueryInfo(duration time.Duration) string {
	return fmt.Sprintf("time: %v, table: %s(%d), index: %s(%d), partials: %d, concurrency: %d, rows: %d, handles: %d",
		duration, e.tableInfo.Name, e.tableInfo.ID, e.indexPlan.Index.Name, e.indexPlan.Index.ID,
		e.partialCount, e.scanConcurrency, e.returnedRows, e.handleCount)
}

func (e *XSelectIndexExec) addWorker(workCh chan *lookupTableTask, concurrency *int, concurrencyLimit int) {
	if *concurrency < concurrencyLimit {
		go e.pickAndExecTask(workCh)
		*concurrency++
	}
}

func (e *XSelectIndexExec) fetchHandles(idxResult distsql.SelectResult, ch chan<- *lookupTableTask) {
	workCh := make(chan *lookupTableTask, 1)
	defer func() {
		close(ch)
		close(workCh)
		idxResult.Close()
	}()

	lookupConcurrencyLimit := e.ctx.GetSessionVars().IndexLookupConcurrency
	var concurrency int
	e.addWorker(workCh, &concurrency, lookupConcurrencyLimit)

	for {
		handles, finish, err := extractHandlesFromIndexResult(idxResult)
		if err != nil || finish {
			e.tasksErr = errors.Trace(err)
			return
		}
		e.handleCount += uint64(len(handles))
		tasks := e.buildTableTasks(handles)
		for _, task := range tasks {
			if concurrency < len(tasks) {
				e.addWorker(workCh, &concurrency, lookupConcurrencyLimit)
			}

			select {
			case <-e.ctx.Done():
				return
			case workCh <- task:
			default:
				e.addWorker(workCh, &concurrency, lookupConcurrencyLimit)
				workCh <- task
			}
			ch <- task
		}
	}
}

func (e *XSelectIndexExec) doIndexRequest() (distsql.SelectResult, error) {
	selIdxReq := new(tipb.SelectRequest)
	selIdxReq.StartTs = e.startTS
	selIdxReq.TimeZoneOffset = timeZoneOffset()
	selIdxReq.Flags = statementContextToFlags(e.ctx.GetSessionVars().StmtCtx)
	selIdxReq.IndexInfo = distsql.IndexToProto(e.table.Meta(), e.indexPlan.Index)
	if e.indexPlan.Desc {
		selIdxReq.OrderBy = []*tipb.ByItem{{Desc: e.indexPlan.Desc}}
	}
	// If the index is single read, we can push topn down.
	if e.singleReadMode {
		selIdxReq.Limit = e.indexPlan.LimitCount
		// If sortItemsPB is empty, the Desc may be true and we shouldn't overwrite it.
		if len(e.indexPlan.SortItemsPB) > 0 {
			selIdxReq.OrderBy = e.indexPlan.SortItemsPB
		}
	} else if e.where == nil && len(e.indexPlan.SortItemsPB) == 0 {
		// If the index is double read but table scan has no filter or topn, we can push limit down to index.
		selIdxReq.Limit = e.indexPlan.LimitCount
	}
	selIdxReq.Where = e.indexPlan.IndexConditionPBExpr
	if e.singleReadMode {
		selIdxReq.Aggregates = e.aggFuncs
		selIdxReq.GroupBy = e.byItems
	} else if !e.indexPlan.OutOfOrder {
		// The cost of index scan double-read is higher than single-read. Usually ordered index scan has a limit
		// which may not have been pushed down, so we set concurrency to 1 to avoid fetching unnecessary data.
		e.scanConcurrency = e.ctx.GetSessionVars().IndexSerialScanConcurrency
	}
	fieldTypes := make([]*types.FieldType, len(e.indexPlan.Index.Columns))
	for i, v := range e.indexPlan.Index.Columns {
		fieldTypes[i] = &(e.table.Cols()[v.Offset].FieldType)
	}
	sc := e.ctx.GetSessionVars().StmtCtx
	keyRanges, err := indexRangesToKVRanges(sc, e.table.Meta().ID, e.indexPlan.Index.ID, e.indexPlan.Ranges, fieldTypes)
	if err != nil {
		return nil, errors.Trace(err)
	}
	return distsql.Select(e.ctx.GetClient(), context.CtxForCancel{e.ctx}, selIdxReq, keyRanges, e.scanConcurrency, !e.indexPlan.OutOfOrder)
}

func (e *XSelectIndexExec) buildTableTasks(handles []int64) []*lookupTableTask {
	// Build tasks with increasing batch size.
	var taskSizes []int
	total := len(handles)
	batchSize := e.ctx.GetSessionVars().IndexLookupSize
	for total > 0 {
		if batchSize > total {
			batchSize = total
		}
		taskSizes = append(taskSizes, batchSize)
		total -= batchSize
	}

	var indexOrder map[int64]int
	if !e.indexPlan.OutOfOrder {
		// Save the index order.
		indexOrder = make(map[int64]int, len(handles))
		for i, h := range handles {
			indexOrder[h] = i
		}
	}

	tasks := make([]*lookupTableTask, len(taskSizes))
	for i, size := range taskSizes {
		task := &lookupTableTask{
			handles:    handles[:size],
			indexOrder: indexOrder,
		}
		task.doneCh = make(chan error, 1)
		handles = handles[size:]

		tasks[i] = task
	}

	return tasks
}

// pickAndExecTask is a worker function, the common usage is
// go e.pickAndExecTask(ch)
func (e *XSelectIndexExec) pickAndExecTask(ch <-chan *lookupTableTask) {
	for task := range ch {
		err := e.executeTask(task)
		task.doneCh <- err
	}
}

// ExecuteTask executes a lookup table task.
// It works like executing an XSelectTableExec, except that the ranges are built from a slice of handles
// rather than table ranges. It sends the request to all the regions containing those handles.
func (e *XSelectIndexExec) executeTask(task *lookupTableTask) error {
	sort.Sort(int64Slice(task.handles))
	tblResult, err := e.doTableRequest(task.handles)
	if err != nil {
		return errors.Trace(err)
	}
	task.rows, err = e.extractRowsFromTableResult(e.table, tblResult)
	if err != nil {
		return errors.Trace(err)
	}
	if !e.indexPlan.OutOfOrder {
		// Restore the index order.
		sorter := &rowsSorter{order: task.indexOrder, rows: task.rows}
		if e.indexPlan.Desc && !e.supportDesc {
			sort.Sort(sort.Reverse(sorter))
		} else {
			sort.Sort(sorter)
		}
	}
	return nil
}

func (e *XSelectIndexExec) extractRowsFromTableResult(t table.Table, tblResult distsql.SelectResult) ([]*Row, error) {
	defer tblResult.Close()
	var rows []*Row
	for {
		partialResult, err := tblResult.Next()
		if err != nil {
			return nil, errors.Trace(err)
		}
		if partialResult == nil {
			break
		}
		subRows, err := e.extractRowsFromPartialResult(t, partialResult)
		if err != nil {
			return nil, errors.Trace(err)
		}
		rows = append(rows, subRows...)
	}
	return rows, nil
}

func (e *XSelectIndexExec) extractRowsFromPartialResult(t table.Table, partialResult distsql.PartialResult) ([]*Row, error) {
	defer partialResult.Close()
	var rows []*Row
	for {
		h, rowData, err := partialResult.Next()
		if err != nil {
			return nil, errors.Trace(err)
		}
		if rowData == nil {
			break
		}
		values := make([]types.Datum, len(e.indexPlan.Columns))
		codec.SetRawValues(rowData, values)
		err = decodeRawValues(values, e.Schema())
		if err != nil {
			return nil, errors.Trace(err)
		}
		row := resultRowToRow(t, h, values, e.indexPlan.TableAsName)
		rows = append(rows, row)
	}
	return rows, nil
}

func (e *XSelectIndexExec) doTableRequest(handles []int64) (distsql.SelectResult, error) {
	// The handles are not in original index order, so we can't push limit here.
	selTableReq := new(tipb.SelectRequest)
	if e.indexPlan.OutOfOrder {
		selTableReq.Limit = e.indexPlan.LimitCount
		selTableReq.OrderBy = e.indexPlan.SortItemsPB
	}
	selTableReq.StartTs = e.startTS
	selTableReq.TimeZoneOffset = timeZoneOffset()
	selTableReq.Flags = statementContextToFlags(e.ctx.GetSessionVars().StmtCtx)
	selTableReq.TableInfo = &tipb.TableInfo{
		TableId: e.table.Meta().ID,
	}
	selTableReq.TableInfo.Columns = distsql.ColumnsToProto(e.indexPlan.Columns, e.table.Meta().PKIsHandle)
	err := setPBColumnsDefaultValue(e.ctx, selTableReq.TableInfo.Columns, e.indexPlan.Columns)
	if err != nil {
		return nil, errors.Trace(err)
	}
	selTableReq.Where = e.where
	// Aggregate Info
	selTableReq.Aggregates = e.aggFuncs
	selTableReq.GroupBy = e.byItems
	keyRanges := tableHandlesToKVRanges(e.table.Meta().ID, handles)

	resp, err := distsql.Select(e.ctx.GetClient(), goctx.Background(), selTableReq, keyRanges, e.scanConcurrency, false)
	if err != nil {
		return nil, errors.Trace(err)
	}
	resp.Fetch(context.CtxForCancel{e.ctx})
	return resp, nil
}

// XSelectTableExec represents the DistSQL select table executor.
// Its execution is pushed down to KV layer.
type XSelectTableExec struct {
	tableInfo   *model.TableInfo
	table       table.Table
	asName      *model.CIStr
	ctx         context.Context
	supportDesc bool
	isMemDB     bool

	// result returns one or more distsql.PartialResult and each PartialResult is return by one region.
	result        distsql.SelectResult
	partialResult distsql.PartialResult

	where        *tipb.Expr
	Columns      []*model.ColumnInfo
	schema       *expression.Schema
	ranges       []plan.TableRange
	desc         bool
	limitCount   *int64
	returnedRows uint64 // returned rowCount
	keepOrder    bool
	startTS      uint64
	orderByList  []*tipb.ByItem

	/*
	   The following attributes are used for aggregation push down.
	   aggFuncs is the aggregation functions in protobuf format. They will be added to distsql request msg.
	   byItem is the groupby items in protobuf format. They will be added to distsql request msg.
	   aggFields is used to decode returned rows from distsql.
	   aggregate indicates of the executor is handling aggregate result.
	   It is more convenient to use a single varible than use a long condition.
	*/
	aggFuncs  []*tipb.Expr
	byItems   []*tipb.ByItem
	aggregate bool

	execStart    time.Time
	partialCount int
}

// Schema implements the Executor Schema interface.
func (e *XSelectTableExec) Schema() *expression.Schema {
	return e.schema
}

// doRequest sends a *tipb.SelectRequest via kv.Client and gets the distsql.SelectResult.
func (e *XSelectTableExec) doRequest() error {
	selReq := new(tipb.SelectRequest)
	selReq.StartTs = e.startTS
	selReq.TimeZoneOffset = timeZoneOffset()
	selReq.Flags = statementContextToFlags(e.ctx.GetSessionVars().StmtCtx)
	selReq.Where = e.where
	selReq.TableInfo = &tipb.TableInfo{
		TableId: e.tableInfo.ID,
	}
	selReq.TableInfo.Columns = distsql.ColumnsToProto(e.Columns, e.tableInfo.PKIsHandle)
	err := setPBColumnsDefaultValue(e.ctx, selReq.TableInfo.Columns, e.Columns)
	if err != nil {
		return errors.Trace(err)
	}
	if len(e.orderByList) > 0 {
		selReq.OrderBy = e.orderByList
	} else if e.supportDesc && e.desc {
		selReq.OrderBy = []*tipb.ByItem{{Desc: e.desc}}
	}
	selReq.Limit = e.limitCount
	// Aggregate Info
	selReq.Aggregates = e.aggFuncs
	selReq.GroupBy = e.byItems

	kvRanges := tableRangesToKVRanges(e.table.Meta().ID, e.ranges)
	e.result, err = distsql.Select(e.ctx.GetClient(), goctx.Background(), selReq, kvRanges, e.ctx.GetSessionVars().DistSQLScanConcurrency, e.keepOrder)
	if err != nil {
		return errors.Trace(err)
	}
	e.result.Fetch(context.CtxForCancel{e.ctx})
	return nil
}

// Close implements the Executor Close interface.
func (e *XSelectTableExec) Close() error {
	err := closeAll(e.result, e.partialResult)
	if err != nil {
		return errors.Trace(err)
	}
	e.result = nil
	e.partialResult = nil
	e.returnedRows = 0
	e.partialCount = 0
	return nil
}

// Next implements the Executor interface.
func (e *XSelectTableExec) Next() (*Row, error) {
	if e.limitCount != nil && e.returnedRows >= uint64(*e.limitCount) {
		return nil, nil
	}
	if e.result == nil {
		e.execStart = time.Now()
		err := e.doRequest()
		if err != nil {
			return nil, errors.Trace(err)
		}
	}
	for {
		// Get partial result.
		if e.partialResult == nil {
			var err error
			e.partialResult, err = e.result.Next()
			if err != nil {
				return nil, errors.Trace(err)
			}
			if e.partialResult == nil {
				// Finished.
				duration := time.Since(e.execStart)
				if duration > minLogDuration {
					connID := e.ctx.GetSessionVars().ConnectionID
					log.Infof("[%d] [TIME_TABLE_SCAN] %s", connID, e.slowQueryInfo(duration))
				}
				return nil, nil
			}
			e.partialCount++
		}
		// Get a row from partial result.
		h, rowData, err := e.partialResult.Next()
		if err != nil {
			return nil, errors.Trace(err)
		}
		if rowData == nil {
			// Finish the current partial result and get the next one.
			e.partialResult.Close()
			e.partialResult = nil
			continue
		}
		e.returnedRows++
		values := make([]types.Datum, e.schema.Len())
		codec.SetRawValues(rowData, values)
		err = decodeRawValues(values, e.schema)
		if err != nil {
			return nil, errors.Trace(err)
		}
		if e.aggregate {
			// compose aggregate row
<<<<<<< HEAD
			return &Row{Data: values}, nil
=======
			return &Row{Data: rowData}, nil
>>>>>>> 3bfc8207
		}
		return resultRowToRow(e.table, h, values, e.asName), nil
	}
}

func (e *XSelectTableExec) slowQueryInfo(duration time.Duration) string {
	return fmt.Sprintf("time: %v, table: %s(%d), partials: %d, concurrency: %d, start_ts: %d, rows: %d",
		duration, e.tableInfo.Name, e.tableInfo.ID, e.partialCount, e.ctx.GetSessionVars().DistSQLScanConcurrency,
		e.startTS, e.returnedRows)
}

// timeZoneOffset returns the local time zone offset in seconds.
func timeZoneOffset() int64 {
	_, offset := time.Now().Zone()
	return int64(offset)
}

// statementContextToFlags converts StatementContext to tipb.SelectRequest.Flags.
func statementContextToFlags(sc *variable.StatementContext) uint64 {
	var flags uint64
	if sc.IgnoreTruncate {
		flags |= xeval.FlagIgnoreTruncate
	} else if sc.TruncateAsWarning {
		flags |= xeval.FlagTruncateAsWarning
	}
	return flags
}

func setPBColumnsDefaultValue(ctx context.Context, pbColumns []*tipb.ColumnInfo, columns []*model.ColumnInfo) error {
	for i, c := range columns {
		if c.OriginDefaultValue == nil {
			continue
		}

		sessVars := ctx.GetSessionVars()
		originStrict := sessVars.StrictSQLMode
		sessVars.StrictSQLMode = false
		d, err := table.GetColOriginDefaultValue(ctx, c)
		sessVars.StrictSQLMode = originStrict
		if err != nil {
			return errors.Trace(err)
		}

		pbColumns[i].DefaultVal, err = tablecodec.EncodeValue(d)
		if err != nil {
			return errors.Trace(err)
		}
	}
	return nil
}<|MERGE_RESOLUTION|>--- conflicted
+++ resolved
@@ -919,11 +919,7 @@
 		}
 		if e.aggregate {
 			// compose aggregate row
-<<<<<<< HEAD
 			return &Row{Data: values}, nil
-=======
-			return &Row{Data: rowData}, nil
->>>>>>> 3bfc8207
 		}
 		return resultRowToRow(e.table, h, values, e.asName), nil
 	}
