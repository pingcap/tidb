// Copyright 2017 PingCAP, Inc.
//
// Licensed under the Apache License, Version 2.0 (the "License");
// you may not use this file except in compliance with the License.
// You may obtain a copy of the License at
//
//     http://www.apache.org/licenses/LICENSE-2.0
//
// Unless required by applicable law or agreed to in writing, software
// distributed under the License is distributed on an "AS IS" BASIS,
// See the License for the specific language governing permissions and
// limitations under the License.

package executor

import (
	"math"
	"sort"
	"sync"
	"sync/atomic"
	"time"

	"github.com/juju/errors"
	"github.com/opentracing/opentracing-go"
	"github.com/pingcap/tidb/distsql"
	"github.com/pingcap/tidb/expression"
	"github.com/pingcap/tidb/kv"
	"github.com/pingcap/tidb/model"
	"github.com/pingcap/tidb/mysql"
	"github.com/pingcap/tidb/sessionctx"
	"github.com/pingcap/tidb/sessionctx/stmtctx"
	"github.com/pingcap/tidb/statistics"
	"github.com/pingcap/tidb/table"
	"github.com/pingcap/tidb/tablecodec"
	"github.com/pingcap/tidb/terror"
	"github.com/pingcap/tidb/types"
	"github.com/pingcap/tidb/util/chunk"
	"github.com/pingcap/tidb/util/ranger"
	"github.com/pingcap/tipb/go-tipb"
	log "github.com/sirupsen/logrus"
	"golang.org/x/net/context"
)

var (
	_ Executor = &TableReaderExecutor{}
	_ Executor = &IndexReaderExecutor{}
	_ Executor = &IndexLookUpExecutor{}
)

// LookupTableTaskChannelSize represents the channel size of the index double read taskChan.
var LookupTableTaskChannelSize int32 = 50

// lookupTableTask is created from a partial result of an index request which
// contains the handles in those index keys.
type lookupTableTask struct {
	handles []int64
	rowIdx  []int // rowIdx represents the handle index for every row. Only used when keep order.
	rows    []chunk.Row
	cursor  int

	doneCh chan error

	// indexOrder map is used to save the original index order for the handles.
	// Without this map, the original index order might be lost.
	// The handles fetched from index is originally ordered by index, but we need handles to be ordered by itself
	// to do table request.
	indexOrder map[int64]int
}

func (task *lookupTableTask) Len() int {
	return len(task.rows)
}

func (task *lookupTableTask) Less(i, j int) bool {
	return task.rowIdx[i] < task.rowIdx[j]
}

func (task *lookupTableTask) Swap(i, j int) {
	task.rowIdx[i], task.rowIdx[j] = task.rowIdx[j], task.rowIdx[i]
	task.rows[i], task.rows[j] = task.rows[j], task.rows[i]
}

func (task *lookupTableTask) getRow(schema *expression.Schema) (Row, error) {
	if task.cursor < len(task.rows) {
		row := task.rows[task.cursor]
		task.cursor++
		datumRow := make(types.DatumRow, row.Len())
		for i := 0; i < len(datumRow); i++ {
			datumRow[i] = row.GetDatum(i, schema.Columns[i].RetType)
		}
		return datumRow, nil
	}

	return nil, nil
}

// Closeable is a interface for closeable structures.
type Closeable interface {
	// Close closes the object.
	Close() error
}

// closeAll closes all objects even if an object returns an error.
// If multiple objects returns error, the first error will be returned.
func closeAll(objs ...Closeable) error {
	var err error
	for _, obj := range objs {
		if obj != nil {
			err1 := obj.Close()
			if err == nil && err1 != nil {
				err = err1
			}
		}
	}
	return errors.Trace(err)
}

func decodeRawValues(values []types.Datum, schema *expression.Schema, loc *time.Location) error {
	var err error
	for i := 0; i < schema.Len(); i++ {
		if values[i].Kind() == types.KindRaw {
			values[i], err = tablecodec.DecodeColumnValue(values[i].GetRaw(), schema.Columns[i].RetType, loc)
			if err != nil {
				return errors.Trace(err)
			}
		}
	}
	return nil
}

// timeZoneOffset returns the local time zone offset in seconds.
func timeZoneOffset(ctx sessionctx.Context) int64 {
	loc := ctx.GetSessionVars().GetTimeZone()
	_, offset := time.Now().In(loc).Zone()
	return int64(offset)
}

// Flags are used by tipb.SelectRequest.Flags to handle execution mode, like how to handle truncate error.
const (
	// FlagIgnoreTruncate indicates if truncate error should be ignored.
	// Read-only statements should ignore truncate error, write statements should not ignore truncate error.
	FlagIgnoreTruncate uint64 = 1
	// FlagTruncateAsWarning indicates if truncate error should be returned as warning.
	// This flag only matters if FlagIgnoreTruncate is not set, in strict sql mode, truncate error should
	// be returned as error, in non-strict sql mode, truncate error should be saved as warning.
	FlagTruncateAsWarning uint64 = 1 << 1

	// FlagPadCharToFullLength indicates if sql_mode 'PAD_CHAR_TO_FULL_LENGTH' is set.
	FlagPadCharToFullLength uint64 = 1 << 2
)

// statementContextToFlags converts StatementContext to tipb.SelectRequest.Flags.
func statementContextToFlags(sc *stmtctx.StatementContext) uint64 {
	var flags uint64
	if sc.IgnoreTruncate {
		flags |= FlagIgnoreTruncate
	} else if sc.TruncateAsWarning {
		flags |= FlagTruncateAsWarning
	}
	if sc.PadCharToFullLength {
		flags |= FlagPadCharToFullLength
	}
	return flags
}

func setPBColumnsDefaultValue(ctx sessionctx.Context, pbColumns []*tipb.ColumnInfo, columns []*model.ColumnInfo) error {
	for i, c := range columns {
		if c.OriginDefaultValue == nil {
			continue
		}

		sessVars := ctx.GetSessionVars()
		originStrict := sessVars.StrictSQLMode
		sessVars.StrictSQLMode = false
		d, err := table.GetColOriginDefaultValue(ctx, c)
		sessVars.StrictSQLMode = originStrict
		if err != nil {
			return errors.Trace(err)
		}

		pbColumns[i].DefaultVal, err = tablecodec.EncodeValue(ctx.GetSessionVars().StmtCtx, d)
		if err != nil {
			return errors.Trace(err)
		}
	}
	return nil
}

// handleIsExtra checks whether this column is a extra handle column generated during plan building phase.
func handleIsExtra(col *expression.Column) bool {
	if col != nil && col.ID == model.ExtraHandleID {
		return true
	}
	return false
}

// TableReaderExecutor sends dag request and reads table data from kv layer.
type TableReaderExecutor struct {
	baseExecutor

	table     table.Table
	tableID   int64
	keepOrder bool
	desc      bool
	ranges    []*ranger.NewRange
	dagPB     *tipb.DAGRequest
	// columns are only required by union scan.
	columns []*model.ColumnInfo

	// partialResult store the result from one region.
	partialResult distsql.PartialResult
	// resultHandler handles the order of the result. Since (MAXInt64, MAXUint64] stores before [0, MaxInt64] physically
	// for unsigned int.
	resultHandler *tableResultHandler
	priority      int
	streaming     bool
	feedback      *statistics.QueryFeedback
}

// Close implements the Executor Close interface.
func (e *TableReaderExecutor) Close() error {
	e.ctx.StoreQueryFeedback(e.feedback)
	err := closeAll(e.resultHandler, e.partialResult)
	e.partialResult = nil
	return errors.Trace(err)
}

// Next returns next available Row. In its process, any error will be returned.
// It first try to fetch a partial result if current partial result is nil.
// If any error appears during this stage, it simply return a error to its caller.
// If it successfully initialize its partial result, it will use this to get next
// available row.
func (e *TableReaderExecutor) Next(ctx context.Context) (Row, error) {
	for {
		// Get partial result.
		if e.partialResult == nil {
			var err error
			e.partialResult, err = e.resultHandler.next(ctx)
			if err != nil {
				e.feedback.Invalidate()
				return nil, errors.Trace(err)
			}
			if e.partialResult == nil {
				// Finished.
				return nil, nil
			}
		}
		// Get a row from partial result.
		rowData, err := e.partialResult.Next(ctx)
		if err != nil {
			e.feedback.Invalidate()
			return nil, errors.Trace(err)
		}
		if rowData == nil {
			// Finish the current partial result and get the next one.
			err = e.partialResult.Close()
			terror.Log(errors.Trace(err))
			e.partialResult = nil
			continue
		}
		err = decodeRawValues(rowData, e.schema, e.ctx.GetSessionVars().GetTimeZone())
		if err != nil {
			e.feedback.Invalidate()
			return nil, errors.Trace(err)
		}
		return rowData, nil
	}
}

// NextChunk fills data into the chunk passed by its caller.
// The task was actually done by tableReaderHandler.
func (e *TableReaderExecutor) NextChunk(ctx context.Context, chk *chunk.Chunk) error {
	err := e.resultHandler.nextChunk(ctx, chk)
	if err != nil {
		e.feedback.Invalidate()
	}
	return errors.Trace(err)
}

// Open initialzes necessary variables for using this executor.
func (e *TableReaderExecutor) Open(ctx context.Context) error {
	span, ctx := startSpanFollowsContext(ctx, "executor.TableReader.Open")
	defer span.Finish()

	e.resultHandler = &tableResultHandler{}
	firstPartRanges, secondPartRanges := splitRanges(e.ranges, e.keepOrder)
	firstResult, err := e.buildResp(ctx, firstPartRanges)
	if err != nil {
		e.feedback.Invalidate()
		return errors.Trace(err)
	}
	if len(secondPartRanges) == 0 {
		e.resultHandler.open(nil, firstResult)
		return nil
	}
	var secondResult distsql.SelectResult
	secondResult, err = e.buildResp(ctx, secondPartRanges)
	if err != nil {
		e.feedback.Invalidate()
		return errors.Trace(err)
	}
	e.resultHandler.open(firstResult, secondResult)
	return nil
}

// buildResp first build request and send it to tikv using distsql.Select. It uses SelectResut returned by the callee
// to fetch all results.
func (e *TableReaderExecutor) buildResp(ctx context.Context, ranges []*ranger.NewRange) (distsql.SelectResult, error) {
	var builder distsql.RequestBuilder
	kvReq, err := builder.SetTableRanges(e.tableID, ranges, e.feedback).
		SetDAGRequest(e.dagPB).
		SetDesc(e.desc).
		SetKeepOrder(e.keepOrder).
		SetPriority(e.priority).
		SetStreaming(e.streaming).
		SetFromSessionVars(e.ctx.GetSessionVars()).
		Build()
	if err != nil {
		return nil, errors.Trace(err)
	}
	result, err := distsql.Select(ctx, e.ctx, kvReq, e.retTypes(), e.feedback)
	if err != nil {
		return nil, errors.Trace(err)
	}
	result.Fetch(ctx)
	return result, nil
}

func splitRanges(ranges []*ranger.NewRange, keepOrder bool) ([]*ranger.NewRange, []*ranger.NewRange) {
	if len(ranges) == 0 || ranges[0].LowVal[0].Kind() == types.KindInt64 {
		return ranges, nil
	}
	idx := sort.Search(len(ranges), func(i int) bool { return ranges[i].HighVal[0].GetUint64() > math.MaxInt64 })
	if idx == len(ranges) {
		return ranges, nil
	}
	if ranges[idx].LowVal[0].GetUint64() > math.MaxInt64 {
		signedRanges := ranges[0:idx]
		unsignedRanges := ranges[idx:]
		if !keepOrder {
			return append(unsignedRanges, signedRanges...), nil
		}
		return signedRanges, unsignedRanges
	}
	signedRanges := make([]*ranger.NewRange, 0, idx+1)
	unsignedRanges := make([]*ranger.NewRange, 0, len(ranges)-idx)
	signedRanges = append(signedRanges, ranges[0:idx]...)
	signedRanges = append(signedRanges, &ranger.NewRange{
		LowVal:     ranges[idx].LowVal,
		LowExclude: ranges[idx].LowExclude,
		HighVal:    []types.Datum{types.NewUintDatum(math.MaxInt64)},
	})
	unsignedRanges = append(unsignedRanges, &ranger.NewRange{
		LowVal:      []types.Datum{types.NewUintDatum(math.MaxInt64 + 1)},
		HighVal:     ranges[idx].HighVal,
		HighExclude: ranges[idx].HighExclude,
	})
	if idx < len(ranges) {
		unsignedRanges = append(unsignedRanges, ranges[idx+1:]...)
	}
	if !keepOrder {
		return append(unsignedRanges, signedRanges...), nil
	}
	return signedRanges, unsignedRanges
}

// startSpanFollowContext is similar to opentracing.StartSpanFromContext, but the span reference use FollowsFrom option.
func startSpanFollowsContext(ctx context.Context, operationName string) (opentracing.Span, context.Context) {
	span := opentracing.SpanFromContext(ctx)
	if span != nil {
		span = opentracing.StartSpan(operationName, opentracing.FollowsFrom(span.Context()))
	} else {
		span = opentracing.StartSpan(operationName)
	}

	return span, opentracing.ContextWithSpan(ctx, span)
}

// IndexReaderExecutor sends dag request and reads index data from kv layer.
type IndexReaderExecutor struct {
	baseExecutor

	table     table.Table
	index     *model.IndexInfo
	tableID   int64
	keepOrder bool
	desc      bool
	ranges    []*ranger.NewRange
	dagPB     *tipb.DAGRequest

	// result returns one or more distsql.PartialResult and each PartialResult is returned by one region.
	result        distsql.SelectResult
	partialResult distsql.PartialResult
	// columns are only required by union scan.
	columns   []*model.ColumnInfo
	priority  int
	streaming bool
	feedback  *statistics.QueryFeedback
}

// Close clears all resources hold by current object.
func (e *IndexReaderExecutor) Close() error {
	e.ctx.StoreQueryFeedback(e.feedback)
	err := closeAll(e.result, e.partialResult)
	e.result = nil
	e.partialResult = nil
	return errors.Trace(err)
}

// Next returns next available Row. In its process, any error will be returned.
// It first try to fetch a partial result if current partial result is nil.
// If any error appears during this stage, it simply return a error to its caller.
// If it successfully initialize its partial result, it will use this to get next
// available row.
func (e *IndexReaderExecutor) Next(ctx context.Context) (Row, error) {
	for {
		// Get partial result.
		if e.partialResult == nil {
			var err error
			e.partialResult, err = e.result.Next(ctx)
			if err != nil {
				e.feedback.Invalidate()
				return nil, errors.Trace(err)
			}
			if e.partialResult == nil {
				// Finished.
				return nil, nil
			}
		}
		// Get a row from partial result.
		rowData, err := e.partialResult.Next(ctx)
		if err != nil {
			e.feedback.Invalidate()
			return nil, errors.Trace(err)
		}
		if rowData == nil {
			// Finish the current partial result and get the next one.
			err = e.partialResult.Close()
			terror.Log(errors.Trace(err))
			e.partialResult = nil
			continue
		}
		err = decodeRawValues(rowData, e.schema, e.ctx.GetSessionVars().GetTimeZone())
		if err != nil {
			e.feedback.Invalidate()
			return nil, errors.Trace(err)
		}
		return rowData, nil
	}
}

// NextChunk implements the Executor NextChunk interface.
func (e *IndexReaderExecutor) NextChunk(ctx context.Context, chk *chunk.Chunk) error {
	err := e.result.NextChunk(ctx, chk)
	if err != nil {
		e.feedback.Invalidate()
	}
	return errors.Trace(err)
}

// Open implements the Executor Open interface.
func (e *IndexReaderExecutor) Open(ctx context.Context) error {
	kvRanges, err := distsql.IndexRangesToKVRanges(e.ctx.GetSessionVars().StmtCtx, e.tableID, e.index.ID, e.ranges, e.feedback)
	if err != nil {
		e.feedback.Invalidate()
		return errors.Trace(err)
	}
	return e.open(ctx, kvRanges)
}

func (e *IndexReaderExecutor) open(ctx context.Context, kvRanges []kv.KeyRange) error {
	span, ctx := startSpanFollowsContext(ctx, "executor.IndexReader.Open")
	defer span.Finish()

	var builder distsql.RequestBuilder
	kvReq, err := builder.SetKeyRanges(kvRanges).
		SetDAGRequest(e.dagPB).
		SetDesc(e.desc).
		SetKeepOrder(e.keepOrder).
		SetPriority(e.priority).
		SetStreaming(e.streaming).
		SetFromSessionVars(e.ctx.GetSessionVars()).
		Build()
	if err != nil {
		e.feedback.Invalidate()
		return errors.Trace(err)
	}
	e.result, err = distsql.Select(ctx, e.ctx, kvReq, e.retTypes(), e.feedback)
	if err != nil {
		e.feedback.Invalidate()
		return errors.Trace(err)
	}
	e.result.Fetch(ctx)
	return nil
}

// IndexLookUpExecutor implements double read for index scan.
type IndexLookUpExecutor struct {
	baseExecutor

	table     table.Table
	index     *model.IndexInfo
	tableID   int64
	keepOrder bool
	desc      bool
	ranges    []*ranger.NewRange
	dagPB     *tipb.DAGRequest
	// handleIdx is the index of handle, which is only used for case of keeping order.
	handleIdx    int
	tableRequest *tipb.DAGRequest
	// columns are only required by union scan.
	columns        []*model.ColumnInfo
	priority       int
	indexStreaming bool
	tableStreaming bool
	*dataReaderBuilder
	// All fields above are immutable.

	idxWorkerWg sync.WaitGroup
	tblWorkerWg sync.WaitGroup
	finished    chan struct{}

	resultCh   chan *lookupTableTask
	resultCurr *lookupTableTask
	feedback   *statistics.QueryFeedback

	// isCheckOp is used to determine whether we need to check the consistency of the index data.
	isCheckOp bool
}

// Open implements the Executor Open interface.
func (e *IndexLookUpExecutor) Open(ctx context.Context) error {
	kvRanges, err := distsql.IndexRangesToKVRanges(e.ctx.GetSessionVars().StmtCtx, e.tableID, e.index.ID, e.ranges, e.feedback)
	if err != nil {
		e.feedback.Invalidate()
		return errors.Trace(err)
	}
	err = e.open(ctx, kvRanges)
	if err != nil {
		e.feedback.Invalidate()
	}
	return errors.Trace(err)
}

func (e *IndexLookUpExecutor) open(ctx context.Context, kvRanges []kv.KeyRange) error {
	span, ctx := startSpanFollowsContext(ctx, "executor.IndexLookUp.Open")
	defer span.Finish()

	e.finished = make(chan struct{})
	e.resultCh = make(chan *lookupTableTask, atomic.LoadInt32(&LookupTableTaskChannelSize))

	// indexWorker will write to workCh and tableWorker will read from workCh,
	// so fetching index and getting table data can run concurrently.
	workCh := make(chan *lookupTableTask, 1)
	err := e.startIndexWorker(ctx, kvRanges, workCh)
	if err != nil {
		return errors.Trace(err)
	}
	e.startTableWorker(ctx, workCh)
	return nil
}

// startIndexWorker launch a background goroutine to fetch handles, send the results to workCh.
func (e *IndexLookUpExecutor) startIndexWorker(ctx context.Context, kvRanges []kv.KeyRange, workCh chan<- *lookupTableTask) error {
	var builder distsql.RequestBuilder
	kvReq, err := builder.SetKeyRanges(kvRanges).
		SetDAGRequest(e.dagPB).
		SetDesc(e.desc).
		SetKeepOrder(e.keepOrder).
		SetPriority(e.priority).
		SetStreaming(e.indexStreaming).
		SetFromSessionVars(e.ctx.GetSessionVars()).
		Build()
	if err != nil {
		return errors.Trace(err)
	}
	// Since the first read only need handle information. So its returned col is only 1.
	result, err := distsql.Select(ctx, e.ctx, kvReq, []*types.FieldType{types.NewFieldType(mysql.TypeLonglong)}, e.feedback)
	if err != nil {
		return errors.Trace(err)
	}
	result.Fetch(ctx)
	worker := &indexWorker{
		workCh:       workCh,
		finished:     e.finished,
		resultCh:     e.resultCh,
		keepOrder:    e.keepOrder,
		batchSize:    e.maxChunkSize,
		maxBatchSize: e.ctx.GetSessionVars().IndexLookupSize,
	}
	if worker.batchSize > worker.maxBatchSize {
		worker.batchSize = worker.maxBatchSize
	}
	e.idxWorkerWg.Add(1)
	go func() {
		ctx1, cancel := context.WithCancel(ctx)
		err := worker.fetchHandles(ctx1, result)
		if err != nil {
			e.feedback.Invalidate()
		}
		e.ctx.StoreQueryFeedback(e.feedback)
		cancel()
		if err := result.Close(); err != nil {
			log.Error("close Select result failed:", errors.ErrorStack(err))
		}
		close(workCh)
		close(e.resultCh)
		e.idxWorkerWg.Done()
	}()
	return nil
}

// startTableWorker launchs some background goroutines which pick tasks from workCh and execute the task.
func (e *IndexLookUpExecutor) startTableWorker(ctx context.Context, workCh <-chan *lookupTableTask) {
	lookupConcurrencyLimit := e.ctx.GetSessionVars().IndexLookupConcurrency
	e.tblWorkerWg.Add(lookupConcurrencyLimit)
	for i := 0; i < lookupConcurrencyLimit; i++ {
		worker := &tableWorker{
			workCh:         workCh,
			finished:       e.finished,
			buildTblReader: e.buildTableReader,
			keepOrder:      e.keepOrder,
			handleIdx:      e.handleIdx,
			isCheckOp:      e.isCheckOp,
		}
		ctx1, cancel := context.WithCancel(ctx)
		go func() {
			worker.pickAndExecTask(ctx1)
			cancel()
			e.tblWorkerWg.Done()
		}()
	}
}

func (e *IndexLookUpExecutor) buildTableReader(ctx context.Context, handles []int64) (Executor, error) {
	tableReader, err := e.dataReaderBuilder.buildTableReaderFromHandles(ctx, &TableReaderExecutor{
		baseExecutor: newBaseExecutor(e.ctx, e.schema, e.id+"_tableReader"),
		table:        e.table,
		tableID:      e.tableID,
		dagPB:        e.tableRequest,
		priority:     e.priority,
<<<<<<< HEAD
		feedback:     statistics.NewQueryFeedback(0, nil, 0, false),
=======
		streaming:    e.tableStreaming,
		feedback:     statistics.NewQueryFeedback(0, 0, false, 0, 0),
>>>>>>> 9a3463fd
	}, handles)
	if err != nil {
		log.Error(err)
		return nil, errors.Trace(err)
	}
	return tableReader, nil
}

// Close implements Exec Close interface.
func (e *IndexLookUpExecutor) Close() error {
	if e.finished != nil {
		close(e.finished)
		// Drain the resultCh and discard the result, in case that Next() doesn't fully
		// consume the data, background worker still writing to resultCh and block forever.
		for range e.resultCh {
		}
		e.idxWorkerWg.Wait()
		e.tblWorkerWg.Wait()
		e.finished = nil
	}
	return nil
}

// Next implements Exec Next interface.
func (e *IndexLookUpExecutor) Next(ctx context.Context) (Row, error) {
	for {
		resultTask, err := e.getResultTask()
		if err != nil {
			return nil, errors.Trace(err)
		}
		if resultTask == nil {
			return nil, nil
		}
		row, err := resultTask.getRow(e.schema)
		if err != nil {
			return nil, errors.Trace(err)
		}
		if row != nil {
			return row, nil
		}
	}
}

// NextChunk implements Exec NextChunk interface.
func (e *IndexLookUpExecutor) NextChunk(ctx context.Context, chk *chunk.Chunk) error {
	chk.Reset()
	for {
		resultTask, err := e.getResultTask()
		if err != nil {
			return errors.Trace(err)
		}
		if resultTask == nil {
			return nil
		}
		for resultTask.cursor < len(resultTask.rows) {
			chk.AppendRow(resultTask.rows[resultTask.cursor])
			resultTask.cursor++
			if chk.NumRows() >= e.maxChunkSize {
				return nil
			}
		}
	}
}

func (e *IndexLookUpExecutor) getResultTask() (*lookupTableTask, error) {
	if e.resultCurr != nil && e.resultCurr.cursor < len(e.resultCurr.rows) {
		return e.resultCurr, nil
	}
	task, ok := <-e.resultCh
	if !ok {
		return nil, nil
	}
	err := <-task.doneCh
	if err != nil {
		return nil, errors.Trace(err)
	}
	e.resultCurr = task
	return e.resultCurr, nil
}

// indexWorker is used by IndexLookUpExecutor to maintain index lookup background goroutines.
type indexWorker struct {
	workCh    chan<- *lookupTableTask
	finished  <-chan struct{}
	resultCh  chan<- *lookupTableTask
	keepOrder bool

	// batchSize is for lightweight startup. It will be increased exponentially until reaches the max batch size value.
	batchSize    int
	maxBatchSize int
}

// fetchHandles fetches a batch of handles from index data and builds the index lookup tasks.
// The tasks are sent to workCh to be further processed by tableWorker, and sent to e.resultCh
// at the same time to keep data ordered.
func (w *indexWorker) fetchHandles(ctx context.Context, result distsql.SelectResult) (err error) {
	defer func() {
		if r := recover(); r != nil {
			err4Panic := errors.Errorf("%v", r)
			doneCh := make(chan error, 1)
			doneCh <- err4Panic
			w.resultCh <- &lookupTableTask{
				doneCh: doneCh,
			}
			if err != nil {
				err = errors.Trace(err4Panic)
			}
		}
	}()
	chk := chunk.NewChunk([]*types.FieldType{types.NewFieldType(mysql.TypeLonglong)})
	for {
		handles, err := w.extractTaskHandles(ctx, chk, result)
		if err != nil {
			doneCh := make(chan error, 1)
			doneCh <- errors.Trace(err)
			w.resultCh <- &lookupTableTask{
				doneCh: doneCh,
			}
			return err
		}
		if len(handles) == 0 {
			return nil
		}
		task := w.buildTableTask(handles)
		select {
		case <-ctx.Done():
			return nil
		case <-w.finished:
			return nil
		case w.workCh <- task:
			w.resultCh <- task
		}
	}
}

func (w *indexWorker) extractTaskHandles(ctx context.Context, chk *chunk.Chunk, idxResult distsql.SelectResult) (handles []int64, err error) {
	handles = make([]int64, 0, w.batchSize)
	for len(handles) < w.batchSize {
		e0 := idxResult.NextChunk(ctx, chk)
		if e0 != nil {
			err = errors.Trace(e0)
			return
		}
		if chk.NumRows() == 0 {
			return
		}
		for i := 0; i < chk.NumRows(); i++ {
			handles = append(handles, chk.GetRow(i).GetInt64(0))
		}
	}
	w.batchSize *= 2
	if w.batchSize > w.maxBatchSize {
		w.batchSize = w.maxBatchSize
	}
	return
}

func (w *indexWorker) buildTableTask(handles []int64) *lookupTableTask {
	var indexOrder map[int64]int
	if w.keepOrder {
		// Save the index order.
		indexOrder = make(map[int64]int, len(handles))
		for i, h := range handles {
			indexOrder[h] = i
		}
	}
	task := &lookupTableTask{
		handles:    handles,
		indexOrder: indexOrder,
	}
	task.doneCh = make(chan error, 1)
	return task
}

// tableWorker is used by IndexLookUpExecutor to maintain table lookup background goroutines.
type tableWorker struct {
	workCh         <-chan *lookupTableTask
	finished       <-chan struct{}
	buildTblReader func(ctx context.Context, handles []int64) (Executor, error)
	keepOrder      bool
	handleIdx      int

	// isCheckOp is used to determine whether we need to check the consistency of the index data.
	isCheckOp bool
}

// pickAndExecTask picks tasks from workCh, and execute them.
func (w *tableWorker) pickAndExecTask(ctx context.Context) {
	var task *lookupTableTask
	var ok bool
	defer func() {
		if r := recover(); r != nil {
			task.doneCh <- errors.Errorf("%v", r)
		}
	}()
	for {
		// Don't check ctx.Done() on purpose. If background worker get the signal and all
		// exit immediately, session's goroutine doesn't know this and still calling Next(),
		// it may block reading task.doneCh forever.
		select {
		case task, ok = <-w.workCh:
			if !ok {
				return
			}
			w.executeTask(ctx, task)
		case <-w.finished:
			return
		}
	}
}

// executeTask executes the table look up tasks. We will construct a table reader and send request by handles.
// Then we hold the returning rows and finish this task.
func (w *tableWorker) executeTask(ctx context.Context, task *lookupTableTask) {
	var err error
	defer func() {
		task.doneCh <- errors.Trace(err)
	}()
	var tableReader Executor
	tableReader, err = w.buildTblReader(ctx, task.handles)
	if err != nil {
		log.Error(err)
		return
	}
	defer terror.Call(tableReader.Close)
	handleCnt := len(task.handles)
	task.rows = make([]chunk.Row, 0, handleCnt)
	for {
		chk := tableReader.newChunk()
		err = tableReader.NextChunk(ctx, chk)
		if err != nil {
			log.Error(err)
			return
		}
		if chk.NumRows() == 0 {
			break
		}
		iter := chunk.NewIterator4Chunk(chk)
		for row := iter.Begin(); row != iter.End(); row = iter.Next() {
			task.rows = append(task.rows, row)
		}
	}
	if w.keepOrder {
		task.rowIdx = make([]int, 0, len(task.rows))
		for i := range task.rows {
			handle := task.rows[i].GetInt64(w.handleIdx)
			task.rowIdx = append(task.rowIdx, task.indexOrder[handle])
		}
		sort.Sort(task)
	}

	if w.isCheckOp && handleCnt != len(task.rows) {
		obtainedHandlesMap := make(map[int64]struct{}, len(task.rows))
		for _, row := range task.rows {
			handle := row.GetInt64(w.handleIdx)
			obtainedHandlesMap[handle] = struct{}{}
		}
		err = errors.Errorf("handle count %d isn't equal to value count %d, missing handles %v in a batch",
			handleCnt, len(task.rows), GetLackHandles(task.handles, obtainedHandlesMap))
	}
}

// GetLackHandles gets the handles in expectedHandles but not in obtainedHandlesMap.
func GetLackHandles(expectedHandles []int64, obtainedHandlesMap map[int64]struct{}) []int64 {
	diffCnt := len(expectedHandles) - len(obtainedHandlesMap)
	diffHandles := make([]int64, 0, diffCnt)
	var cnt int
	for _, handle := range expectedHandles {
		isExist := false
		if _, ok := obtainedHandlesMap[handle]; ok {
			delete(obtainedHandlesMap, handle)
			isExist = true
		}
		if !isExist {
			diffHandles = append(diffHandles, handle)
			cnt++
			if cnt == diffCnt {
				break
			}
		}
	}

	return diffHandles
}

type tableResultHandler struct {
	// If the pk is unsigned and we have KeepOrder=true.
	// optionalResult handles the request whose range is in signed int range.
	// result handles the request whose range is exceed signed int range.
	// Otherwise, we just set optionalFinished true and the result handles the whole ranges.
	optionalResult distsql.SelectResult
	result         distsql.SelectResult

	optionalFinished bool
}

func (tr *tableResultHandler) open(optionalResult, result distsql.SelectResult) {
	if optionalResult == nil {
		tr.optionalFinished = true
		tr.result = result
		return
	}
	tr.optionalResult = optionalResult
	tr.result = result
	tr.optionalFinished = false
}

func (tr *tableResultHandler) next(ctx context.Context) (partialResult distsql.PartialResult, err error) {
	if !tr.optionalFinished {
		partialResult, err = tr.optionalResult.Next(ctx)
		if err != nil {
			return nil, errors.Trace(err)
		}
		if partialResult != nil {
			return partialResult, nil
		}
		tr.optionalFinished = true
	}
	partialResult, err = tr.result.Next(ctx)
	if err != nil {
		return nil, errors.Trace(err)
	}
	return partialResult, nil
}

func (tr *tableResultHandler) nextChunk(ctx context.Context, chk *chunk.Chunk) error {
	if !tr.optionalFinished {
		err := tr.optionalResult.NextChunk(ctx, chk)
		if err != nil {
			return errors.Trace(err)
		}
		if chk.NumRows() > 0 {
			return nil
		}
		tr.optionalFinished = true
	}
	return tr.result.NextChunk(ctx, chk)
}

func (tr *tableResultHandler) nextRaw(ctx context.Context) (data []byte, err error) {
	if !tr.optionalFinished {
		data, err = tr.optionalResult.NextRaw(ctx)
		if err != nil {
			return nil, errors.Trace(err)
		}
		if data != nil {
			return data, nil
		}
		tr.optionalFinished = true
	}
	data, err = tr.result.NextRaw(ctx)
	if err != nil {
		return nil, errors.Trace(err)
	}
	return data, nil
}

func (tr *tableResultHandler) Close() error {
	err := closeAll(tr.optionalResult, tr.result)
	tr.optionalResult, tr.result = nil, nil
	return errors.Trace(err)
}<|MERGE_RESOLUTION|>--- conflicted
+++ resolved
@@ -639,12 +639,8 @@
 		tableID:      e.tableID,
 		dagPB:        e.tableRequest,
 		priority:     e.priority,
-<<<<<<< HEAD
+		streaming:    e.tableStreaming,
 		feedback:     statistics.NewQueryFeedback(0, nil, 0, false),
-=======
-		streaming:    e.tableStreaming,
-		feedback:     statistics.NewQueryFeedback(0, 0, false, 0, 0),
->>>>>>> 9a3463fd
 	}, handles)
 	if err != nil {
 		log.Error(err)
