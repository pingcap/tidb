--- conflicted
+++ resolved
@@ -310,7 +310,8 @@
 		SetFromSessionVars(e.ctx.GetSessionVars()).
 		SetFromInfoSchema(e.ctx.GetInfoSchema()).
 		SetMemTracker(e.memTracker).
-		SetClosestReplicaReadAdjuster(newClosestReadAdjuster(e.ctx, &builder.Request, e.netDataSize))
+		SetClosestReplicaReadAdjuster(newClosestReadAdjuster(e.ctx, &builder.Request, e.netDataSize)).
+    SetConnID(e.ctx.GetSessionVars().ConnectionID)
 	kvReq, err := builder.Build()
 	return kvReq, err
 }
@@ -345,7 +346,6 @@
 	slices.SortFunc(kvRanges, func(i, j kv.KeyRange) bool {
 		return bytes.Compare(i.StartKey, j.StartKey) < 0
 	})
-<<<<<<< HEAD
 	// use sortedSelectResults only when byItems pushed down and partition numbers > 1
 	if e.byItems == nil || len(e.partitions) <= 1 {
 		kvReq, err := e.buildKVReq(ctx, kvRanges)
@@ -378,31 +378,6 @@
 			results = append(results, result)
 		}
 		e.result = distsql.NewSortedSelectResults(results, e.byItems, e.memTracker)
-=======
-	var builder distsql.RequestBuilder
-	builder.SetKeyRanges(kvRanges).
-		SetDAGRequest(e.dagPB).
-		SetStartTS(e.startTS).
-		SetDesc(e.desc).
-		SetKeepOrder(e.keepOrder).
-		SetTxnScope(e.txnScope).
-		SetReadReplicaScope(e.readReplicaScope).
-		SetIsStaleness(e.isStaleness).
-		SetFromSessionVars(e.ctx.GetSessionVars()).
-		SetFromInfoSchema(e.ctx.GetInfoSchema()).
-		SetMemTracker(e.memTracker).
-		SetClosestReplicaReadAdjuster(newClosestReadAdjuster(e.ctx, &builder.Request, e.netDataSize)).
-		SetConnID(e.ctx.GetSessionVars().ConnectionID)
-	kvReq, err := builder.Build()
-	if err != nil {
-		e.feedback.Invalidate()
-		return err
-	}
-	e.result, err = e.SelectResult(ctx, e.ctx, kvReq, retTypes(e), e.feedback, getPhysicalPlanIDs(e.plans), e.id)
-	if err != nil {
-		e.feedback.Invalidate()
-		return err
->>>>>>> e927cade
 	}
 	return nil
 }
