// Copyright 2017 PingCAP, Inc.
//
// Licensed under the Apache License, Version 2.0 (the "License");
// you may not use this file except in compliance with the License.
// You may obtain a copy of the License at
//
//     http://www.apache.org/licenses/LICENSE-2.0
//
// Unless required by applicable law or agreed to in writing, software
// distributed under the License is distributed on an "AS IS" BASIS,
// See the License for the specific language governing permissions and
// limitations under the License.

package executor

import (
	"context"
<<<<<<< HEAD
	// "fmt"
=======
	"fmt"
>>>>>>> 4fd815b4
	"math"
	"runtime"
	"sort"
	"sync"
	"sync/atomic"
	"time"
	"unsafe"

	"github.com/pingcap/errors"
	"github.com/pingcap/parser/model"
	"github.com/pingcap/parser/mysql"
	"github.com/pingcap/parser/terror"
	"github.com/pingcap/tidb/distsql"
	"github.com/pingcap/tidb/expression"
	"github.com/pingcap/tidb/kv"
	plannercore "github.com/pingcap/tidb/planner/core"
	"github.com/pingcap/tidb/sessionctx"
	"github.com/pingcap/tidb/sessionctx/stmtctx"
	"github.com/pingcap/tidb/statistics"
	"github.com/pingcap/tidb/table"
	"github.com/pingcap/tidb/table/tables"
	"github.com/pingcap/tidb/types"
	"github.com/pingcap/tidb/util/chunk"
	"github.com/pingcap/tidb/util/logutil"
	"github.com/pingcap/tidb/util/memory"
	"github.com/pingcap/tidb/util/ranger"
	"github.com/pingcap/tidb/util/stringutil"
	"github.com/pingcap/tipb/go-tipb"
	"go.uber.org/zap"
)

var (
	_ Executor = &TableReaderExecutor{}
	_ Executor = &IndexReaderExecutor{}
	_ Executor = &IndexLookUpExecutor{}
)

// LookupTableTaskChannelSize represents the channel size of the index double read taskChan.
var LookupTableTaskChannelSize int32 = 50

// lookupTableTask is created from a partial result of an index request which
// contains the handles in those index keys.
type lookupTableTask struct {
	handles []int64
	rowIdx  []int // rowIdx represents the handle index for every row. Only used when keep order.
	rows    []chunk.Row
	idxRows *chunk.Chunk
	cursor  int

	doneCh chan error

	// indexOrder map is used to save the original index order for the handles.
	// Without this map, the original index order might be lost.
	// The handles fetched from index is originally ordered by index, but we need handles to be ordered by itself
	// to do table request.
	indexOrder map[int64]int

	// memUsage records the memory usage of this task calculated by table worker.
	// memTracker is used to release memUsage after task is done and unused.
	//
	// The sequence of function calls are:
	//   1. calculate task.memUsage.
	//   2. task.memTracker = tableWorker.memTracker
	//   3. task.memTracker.Consume(task.memUsage)
	//   4. task.memTracker.Consume(-task.memUsage)
	//
	// Step 1~3 are completed in "tableWorker.executeTask".
	// Step 4   is  completed in "IndexLookUpExecutor.Next".
	memUsage   int64
	memTracker *memory.Tracker
}

func (task *lookupTableTask) Len() int {
	return len(task.rows)
}

func (task *lookupTableTask) Less(i, j int) bool {
	return task.rowIdx[i] < task.rowIdx[j]
}

func (task *lookupTableTask) Swap(i, j int) {
	task.rowIdx[i], task.rowIdx[j] = task.rowIdx[j], task.rowIdx[i]
	task.rows[i], task.rows[j] = task.rows[j], task.rows[i]
}

// Closeable is a interface for closeable structures.
type Closeable interface {
	// Close closes the object.
	Close() error
}

// closeAll closes all objects even if an object returns an error.
// If multiple objects returns error, the first error will be returned.
func closeAll(objs ...Closeable) error {
	var err error
	for _, obj := range objs {
		if obj != nil {
			err1 := obj.Close()
			if err == nil && err1 != nil {
				err = err1
			}
		}
	}
	if err != nil {
		return errors.Trace(err)
	}
	return nil
}

// statementContextToFlags converts StatementContext to tipb.SelectRequest.Flags.
func statementContextToFlags(sc *stmtctx.StatementContext) uint64 {
	var flags uint64
	if sc.InInsertStmt {
		flags |= model.FlagInInsertStmt
	} else if sc.InUpdateStmt || sc.InDeleteStmt {
		flags |= model.FlagInUpdateOrDeleteStmt
	} else if sc.InSelectStmt {
		flags |= model.FlagInSelectStmt
	}
	if sc.IgnoreTruncate {
		flags |= model.FlagIgnoreTruncate
	} else if sc.TruncateAsWarning {
		flags |= model.FlagTruncateAsWarning
	}
	if sc.OverflowAsWarning {
		flags |= model.FlagOverflowAsWarning
	}
	if sc.IgnoreZeroInDate {
		flags |= model.FlagIgnoreZeroInDate
	}
	if sc.DividedByZeroAsWarning {
		flags |= model.FlagDividedByZeroAsWarning
	}
	if sc.PadCharToFullLength {
		flags |= model.FlagPadCharToFullLength
	}
	return flags
}

// handleIsExtra checks whether this column is a extra handle column generated during plan building phase.
func handleIsExtra(col *expression.Column) bool {
	if col != nil && col.ID == model.ExtraHandleID {
		return true
	}
	return false
}

func splitRanges(ranges []*ranger.Range, keepOrder bool, desc bool) ([]*ranger.Range, []*ranger.Range) {
	if len(ranges) == 0 || ranges[0].LowVal[0].Kind() == types.KindInt64 {
		return ranges, nil
	}
	idx := sort.Search(len(ranges), func(i int) bool { return ranges[i].HighVal[0].GetUint64() > math.MaxInt64 })
	if idx == len(ranges) {
		return ranges, nil
	}
	if ranges[idx].LowVal[0].GetUint64() > math.MaxInt64 {
		signedRanges := ranges[0:idx]
		unsignedRanges := ranges[idx:]
		if !keepOrder {
			return append(unsignedRanges, signedRanges...), nil
		}
		if desc {
			return unsignedRanges, signedRanges
		}
		return signedRanges, unsignedRanges
	}
	signedRanges := make([]*ranger.Range, 0, idx+1)
	unsignedRanges := make([]*ranger.Range, 0, len(ranges)-idx)
	signedRanges = append(signedRanges, ranges[0:idx]...)
	if !(ranges[idx].LowVal[0].GetUint64() == math.MaxInt64 && ranges[idx].LowExclude) {
		signedRanges = append(signedRanges, &ranger.Range{
			LowVal:     ranges[idx].LowVal,
			LowExclude: ranges[idx].LowExclude,
			HighVal:    []types.Datum{types.NewUintDatum(math.MaxInt64)},
		})
	}
	if !(ranges[idx].HighVal[0].GetUint64() == math.MaxInt64+1 && ranges[idx].HighExclude) {
		unsignedRanges = append(unsignedRanges, &ranger.Range{
			LowVal:      []types.Datum{types.NewUintDatum(math.MaxInt64 + 1)},
			HighVal:     ranges[idx].HighVal,
			HighExclude: ranges[idx].HighExclude,
		})
	}
	if idx < len(ranges) {
		unsignedRanges = append(unsignedRanges, ranges[idx+1:]...)
	}
	if !keepOrder {
		return append(unsignedRanges, signedRanges...), nil
	}
	if desc {
		return unsignedRanges, signedRanges
	}
	return signedRanges, unsignedRanges
}

// rebuildIndexRanges will be called if there's correlated column in access conditions. We will rebuild the range
// by substitute correlated column with the constant.
func rebuildIndexRanges(ctx sessionctx.Context, is *plannercore.PhysicalIndexScan, idxCols []*expression.Column, colLens []int) (ranges []*ranger.Range, err error) {
	access := make([]expression.Expression, 0, len(is.AccessCondition))
	for _, cond := range is.AccessCondition {
		newCond, err1 := expression.SubstituteCorCol2Constant(cond)
		if err1 != nil {
			return nil, err1
		}
		access = append(access, newCond)
	}
	ranges, _, err = ranger.DetachSimpleCondAndBuildRangeForIndex(ctx, access, idxCols, colLens)
	return ranges, err
}

// IndexReaderExecutor sends dag request and reads index data from kv layer.
type IndexReaderExecutor struct {
	baseExecutor

	// For a partitioned table, the IndexReaderExecutor works on a partition, so
	// the type of this table field is actually `table.PhysicalTable`.
	table           table.Table
	index           *model.IndexInfo
	physicalTableID int64
	keepOrder       bool
	desc            bool
	ranges          []*ranger.Range
	dagPB           *tipb.DAGRequest

	// result returns one or more distsql.PartialResult and each PartialResult is returned by one region.
	result distsql.SelectResult
	// columns are only required by union scan.
	columns   []*model.ColumnInfo
	streaming bool
	feedback  *statistics.QueryFeedback

	corColInFilter bool
	corColInAccess bool
	idxCols        []*expression.Column
	colLens        []int
	plans          []plannercore.PhysicalPlan

	selectResultHook // for testing
}

// Close clears all resources hold by current object.
func (e *IndexReaderExecutor) Close() error {
	err := e.result.Close()
	e.result = nil
	if e.runtimeStats != nil {
		copStats := e.ctx.GetSessionVars().StmtCtx.RuntimeStatsColl.GetRootStats(e.plans[0].ExplainID().String())
		copStats.SetRowNum(e.feedback.Actual())
	}
	e.ctx.StoreQueryFeedback(e.feedback)
	return err
}

// Next implements the Executor Next interface.
func (e *IndexReaderExecutor) Next(ctx context.Context, req *chunk.Chunk) error {
	err := e.result.Next(ctx, req)
	if err != nil {
		e.feedback.Invalidate()
	}
	return err
}

// Open implements the Executor Open interface.
func (e *IndexReaderExecutor) Open(ctx context.Context) error {
	var err error
	if e.corColInAccess {
		e.ranges, err = rebuildIndexRanges(e.ctx, e.plans[0].(*plannercore.PhysicalIndexScan), e.idxCols, e.colLens)
		if err != nil {
			return err
		}
	}
	kvRanges, err := distsql.IndexRangesToKVRanges(e.ctx.GetSessionVars().StmtCtx, e.physicalTableID, e.index.ID, e.ranges, e.feedback)
	if err != nil {
		e.feedback.Invalidate()
		return err
	}
	return e.open(ctx, kvRanges)
}

var indexReaderDistSQLTrackerLabel fmt.Stringer = stringutil.StringerStr("IndexReaderDistSQLTracker")

func (e *IndexReaderExecutor) open(ctx context.Context, kvRanges []kv.KeyRange) error {
	var err error
	if e.corColInFilter {
		e.dagPB.Executors, _, err = constructDistExec(e.ctx, e.plans)
		if err != nil {
			return err
		}
	}

	if e.runtimeStats != nil {
		collExec := true
		e.dagPB.CollectExecutionSummaries = &collExec
	}

	var builder distsql.RequestBuilder
	kvReq, err := builder.SetKeyRanges(kvRanges).
		SetDAGRequest(e.dagPB).
		SetDesc(e.desc).
		SetKeepOrder(e.keepOrder).
		SetStreaming(e.streaming).
		SetFromSessionVars(e.ctx.GetSessionVars()).
		SetMemTracker(e.ctx, indexReaderDistSQLTrackerLabel).
		Build()
	if err != nil {
		e.feedback.Invalidate()
		return err
	}
	e.result, err = e.SelectResult(ctx, e.ctx, kvReq, retTypes(e), e.feedback, getPhysicalPlanIDs(e.plans))
	if err != nil {
		e.feedback.Invalidate()
		return err
	}
	e.result.Fetch(ctx)
	return nil
}

// IndexLookUpExecutor implements double read for index scan.
type IndexLookUpExecutor struct {
	baseExecutor

	table     table.Table
	index     *model.IndexInfo
	keepOrder bool
	desc      bool
	ranges    []*ranger.Range
	dagPB     *tipb.DAGRequest
	// handleIdx is the index of handle, which is only used for case of keeping order.
	handleIdx    int
	tableRequest *tipb.DAGRequest
	// columns are only required by union scan.
	columns        []*model.ColumnInfo
	indexStreaming bool
	tableStreaming bool
	*dataReaderBuilder
	// All fields above are immutable.

	idxWorkerWg sync.WaitGroup
	tblWorkerWg sync.WaitGroup
	finished    chan struct{}

	kvRanges      []kv.KeyRange
	workerStarted bool

	resultCh   chan *lookupTableTask
	resultCurr *lookupTableTask
	feedback   *statistics.QueryFeedback

	// memTracker is used to track the memory usage of this executor.
	memTracker *memory.Tracker

	// isCheckOp is used to determine whether we need to check the consistency of the index data.
	checkIndexValue

	corColInIdxSide bool
	idxPlans        []plannercore.PhysicalPlan
	corColInTblSide bool
	tblPlans        []plannercore.PhysicalPlan
	corColInAccess  bool
	idxCols         []*expression.Column
	colLens         []int
}

type checkIndexValue struct {
	isCheckOp bool
	tps       []*types.FieldType
	tbl       table.Table
	idxInfo   *model.IndexInfo
	cols      []*table.Column
	genExprs  map[model.TableColumnID]expression.Expression
}

// Open implements the Executor Open interface.
func (e *IndexLookUpExecutor) Open(ctx context.Context) error {
	var err error
	if e.corColInAccess {
		e.ranges, err = rebuildIndexRanges(e.ctx, e.idxPlans[0].(*plannercore.PhysicalIndexScan), e.idxCols, e.colLens)
		if err != nil {
			return err
		}
	}
	e.kvRanges, err = distsql.IndexRangesToKVRanges(e.ctx.GetSessionVars().StmtCtx, getPhysicalTableID(e.table), e.index.ID, e.ranges, e.feedback)
	if err != nil {
		e.feedback.Invalidate()
		return err
	}
	err = e.open(ctx)
	if err != nil {
		e.feedback.Invalidate()
	}
	return err
}

func (e *IndexLookUpExecutor) open(ctx context.Context) error {
	// We have to initialize "memTracker" and other execution resources in here
	// instead of in function "Open", because this "IndexLookUpExecutor" may be
	// constructed by a "IndexLookUpJoin" and "Open" will not be called in that
	// situation.
	e.memTracker = memory.NewTracker(e.id, e.ctx.GetSessionVars().MemQuotaIndexLookupReader)
	e.memTracker.AttachTo(e.ctx.GetSessionVars().StmtCtx.MemTracker)

	e.finished = make(chan struct{})
	e.resultCh = make(chan *lookupTableTask, atomic.LoadInt32(&LookupTableTaskChannelSize))

	var err error
	if e.corColInIdxSide {
		e.dagPB.Executors, _, err = constructDistExec(e.ctx, e.idxPlans)
		if err != nil {
			return err
		}
	}

	if e.corColInTblSide {
		e.tableRequest.Executors, _, err = constructDistExec(e.ctx, e.tblPlans)
		if err != nil {
			return err
		}
	}
	return nil
}

func (e *IndexLookUpExecutor) startWorkers(ctx context.Context, initBatchSize int) error {
	// indexWorker will write to workCh and tableWorker will read from workCh,
	// so fetching index and getting table data can run concurrently.
	workCh := make(chan *lookupTableTask, 1)
	if err := e.startIndexWorker(ctx, e.kvRanges, workCh, initBatchSize); err != nil {
		return err
	}
	e.startTableWorker(ctx, workCh)
	e.workerStarted = true
	return nil
}

var indexLookupDistSQLTrackerLabel fmt.Stringer = stringutil.StringerStr("IndexLookupDistSQLTracker")

// startIndexWorker launch a background goroutine to fetch handles, send the results to workCh.
func (e *IndexLookUpExecutor) startIndexWorker(ctx context.Context, kvRanges []kv.KeyRange, workCh chan<- *lookupTableTask, initBatchSize int) error {
	if e.runtimeStats != nil {
		collExec := true
		e.dagPB.CollectExecutionSummaries = &collExec
	}

	var builder distsql.RequestBuilder
	kvReq, err := builder.SetKeyRanges(kvRanges).
		SetDAGRequest(e.dagPB).
		SetDesc(e.desc).
		SetKeepOrder(e.keepOrder).
		SetStreaming(e.indexStreaming).
		SetFromSessionVars(e.ctx.GetSessionVars()).
		SetMemTracker(e.ctx, indexLookupDistSQLTrackerLabel).
		Build()
	if err != nil {
		return err
	}
	tps := []*types.FieldType{types.NewFieldType(mysql.TypeLonglong)}
	if e.isCheckOp {
		tps = e.tps
	}
	// Since the first read only need handle information. So its returned col is only 1.
<<<<<<< HEAD
	// result, err := distsql.Select(ctx, e.ctx, kvReq, []*types.FieldType{types.NewFieldType(mysql.TypeLonglong)}, e.feedback)
	log.Warnf(".......................... dag req:%v, len %v", e.dagPB.Executors[0].IdxScan, len(tps))
	result, err := distsql.Select(ctx, e.ctx, kvReq, tps, e.feedback)
=======
	result, err := distsql.SelectWithRuntimeStats(ctx, e.ctx, kvReq, []*types.FieldType{types.NewFieldType(mysql.TypeLonglong)}, e.feedback, getPhysicalPlanIDs(e.idxPlans))
>>>>>>> 4fd815b4
	if err != nil {
		return err
	}
	result.Fetch(ctx)
	worker := &indexWorker{
<<<<<<< HEAD
		workCh:          workCh,
		finished:        e.finished,
		resultCh:        e.resultCh,
		keepOrder:       e.keepOrder,
		batchSize:       e.maxChunkSize,
		maxBatchSize:    e.ctx.GetSessionVars().IndexLookupSize,
		maxChunkSize:    e.maxChunkSize,
		checkIndexValue: e.checkIndexValue,
=======
		idxLookup:    e,
		workCh:       workCh,
		finished:     e.finished,
		resultCh:     e.resultCh,
		keepOrder:    e.keepOrder,
		batchSize:    initBatchSize,
		maxBatchSize: e.ctx.GetSessionVars().IndexLookupSize,
		maxChunkSize: e.maxChunkSize,
>>>>>>> 4fd815b4
	}
	if worker.batchSize > worker.maxBatchSize {
		worker.batchSize = worker.maxBatchSize
	}
	e.idxWorkerWg.Add(1)
	go func() {
		ctx1, cancel := context.WithCancel(ctx)
		count, err := worker.fetchHandles(ctx1, result)
		if err != nil {
			e.feedback.Invalidate()
		}
		cancel()
		if err := result.Close(); err != nil {
			logutil.Logger(ctx).Error("close Select result failed", zap.Error(err))
		}
		if e.runtimeStats != nil {
			copStats := e.ctx.GetSessionVars().StmtCtx.RuntimeStatsColl.GetRootStats(e.idxPlans[len(e.idxPlans)-1].ExplainID().String())
			copStats.SetRowNum(count)
			copStats = e.ctx.GetSessionVars().StmtCtx.RuntimeStatsColl.GetRootStats(e.tblPlans[0].ExplainID().String())
			copStats.SetRowNum(count)
		}
		e.ctx.StoreQueryFeedback(e.feedback)
		close(workCh)
		close(e.resultCh)
		e.idxWorkerWg.Done()
	}()
	return nil
}

var tableWorkerLabel fmt.Stringer = stringutil.StringerStr("tableWorker")

// startTableWorker launchs some background goroutines which pick tasks from workCh and execute the task.
func (e *IndexLookUpExecutor) startTableWorker(ctx context.Context, workCh <-chan *lookupTableTask) {
	lookupConcurrencyLimit := e.ctx.GetSessionVars().IndexLookupConcurrency
	e.tblWorkerWg.Add(lookupConcurrencyLimit)
	for i := 0; i < lookupConcurrencyLimit; i++ {
		worker := &tableWorker{
<<<<<<< HEAD
			workCh:          workCh,
			finished:        e.finished,
			buildTblReader:  e.buildTableReader,
			keepOrder:       e.keepOrder,
			handleIdx:       e.handleIdx,
			checkIndexValue: e.checkIndexValue,
			memTracker:      memory.NewTracker("tableWorker", -1),
=======
			idxLookup:      e,
			workCh:         workCh,
			finished:       e.finished,
			buildTblReader: e.buildTableReader,
			keepOrder:      e.keepOrder,
			handleIdx:      e.handleIdx,
			isCheckOp:      e.isCheckOp,
			memTracker:     memory.NewTracker(tableWorkerLabel, -1),
>>>>>>> 4fd815b4
		}
		worker.memTracker.AttachTo(e.memTracker)
		ctx1, cancel := context.WithCancel(ctx)
		go func() {
			worker.pickAndExecTask(ctx1)
			cancel()
			e.tblWorkerWg.Done()
		}()
	}
}

func (e *IndexLookUpExecutor) buildTableReader(ctx context.Context, handles []int64) (Executor, error) {
	tableReaderExec := &TableReaderExecutor{
		baseExecutor:   newBaseExecutor(e.ctx, e.schema, stringutil.MemoizeStr(func() string { return e.id.String() + "_tableReader" })),
		table:          e.table,
		dagPB:          e.tableRequest,
		streaming:      e.tableStreaming,
		feedback:       statistics.NewQueryFeedback(0, nil, 0, false),
		corColInFilter: e.corColInTblSide,
		plans:          e.tblPlans,
	}
	tableReader, err := e.dataReaderBuilder.buildTableReaderFromHandles(ctx, tableReaderExec, handles)
	if err != nil {
		logutil.Logger(ctx).Error("build table reader from handles failed", zap.Error(err))
		return nil, err
	}
	return tableReader, nil
}

// Close implements Exec Close interface.
func (e *IndexLookUpExecutor) Close() error {
	if !e.workerStarted || e.finished == nil {
		return nil
	}

	close(e.finished)
	// Drain the resultCh and discard the result, in case that Next() doesn't fully
	// consume the data, background worker still writing to resultCh and block forever.
	for range e.resultCh {
	}
	e.idxWorkerWg.Wait()
	e.tblWorkerWg.Wait()
	e.finished = nil
	e.workerStarted = false
	e.memTracker.Detach()
	e.memTracker = nil
	if e.runtimeStats != nil {
		copStats := e.ctx.GetSessionVars().StmtCtx.RuntimeStatsColl.GetRootStats(e.idxPlans[0].ExplainID().String())
		copStats.SetRowNum(e.feedback.Actual())
	}
	return nil
}

// Next implements Exec Next interface.
func (e *IndexLookUpExecutor) Next(ctx context.Context, req *chunk.Chunk) error {
	if e.runtimeStats != nil {
		start := time.Now()
		defer func() { e.runtimeStats.Record(time.Since(start), req.NumRows()) }()
	}
	if !e.workerStarted {
		if err := e.startWorkers(ctx, req.RequiredRows()); err != nil {
			return err
		}
	}
	req.Reset()
	for {
		resultTask, err := e.getResultTask()
		if err != nil {
			return err
		}
		if resultTask == nil {
			return nil
		}
		for resultTask.cursor < len(resultTask.rows) {
			req.AppendRow(resultTask.rows[resultTask.cursor])
			resultTask.cursor++
			if req.IsFull() {
				return nil
			}
		}
	}
}

func (e *IndexLookUpExecutor) getResultTask() (*lookupTableTask, error) {
	if e.resultCurr != nil && e.resultCurr.cursor < len(e.resultCurr.rows) {
		return e.resultCurr, nil
	}
	task, ok := <-e.resultCh
	if !ok {
		return nil, nil
	}
	if err := <-task.doneCh; err != nil {
		return nil, err
	}

	// Release the memory usage of last task before we handle a new task.
	if e.resultCurr != nil {
		e.resultCurr.memTracker.Consume(-e.resultCurr.memUsage)
	}
	e.resultCurr = task
	return e.resultCurr, nil
}

// indexWorker is used by IndexLookUpExecutor to maintain index lookup background goroutines.
type indexWorker struct {
	idxLookup *IndexLookUpExecutor
	workCh    chan<- *lookupTableTask
	finished  <-chan struct{}
	resultCh  chan<- *lookupTableTask
	keepOrder bool

	// batchSize is for lightweight startup. It will be increased exponentially until reaches the max batch size value.
	batchSize    int
	maxBatchSize int
	maxChunkSize int

	// isCheckOp is used to determine whether we need to check the consistency of the index data.
	checkIndexValue
}

// fetchHandles fetches a batch of handles from index data and builds the index lookup tasks.
// The tasks are sent to workCh to be further processed by tableWorker, and sent to e.resultCh
// at the same time to keep data ordered.
func (w *indexWorker) fetchHandles(ctx context.Context, result distsql.SelectResult) (count int64, err error) {
	defer func() {
		if r := recover(); r != nil {
			buf := make([]byte, 4096)
			stackSize := runtime.Stack(buf, false)
			buf = buf[:stackSize]
			logutil.Logger(ctx).Error("indexWorker in IndexLookupExecutor panicked", zap.String("stack", string(buf)))
			err4Panic := errors.Errorf("%v", r)
			doneCh := make(chan error, 1)
			doneCh <- err4Panic
			w.resultCh <- &lookupTableTask{
				doneCh: doneCh,
			}
			if err != nil {
				err = errors.Trace(err4Panic)
			}
		}
	}()
	chk := chunk.NewChunkWithCapacity([]*types.FieldType{types.NewFieldType(mysql.TypeLonglong)}, w.idxLookup.maxChunkSize)
	for {
		handles, retChunk, err := w.extractTaskHandles(ctx, chk, result)
		if err != nil {
			doneCh := make(chan error, 1)
			doneCh <- err
			w.resultCh <- &lookupTableTask{
				doneCh: doneCh,
			}
			return count, err
		}
		if len(handles) == 0 {
			return count, nil
		}
		count += int64(len(handles))
		task := w.buildTableTask(handles, retChunk)
		select {
		case <-ctx.Done():
			return count, nil
		case <-w.finished:
			return count, nil
		case w.workCh <- task:
			w.resultCh <- task
		}
	}
}

func (w *indexWorker) extractTaskHandles(ctx context.Context, chk *chunk.Chunk, idxResult distsql.SelectResult) (
	handles []int64, retChk *chunk.Chunk, err error) {
	if w.isCheckOp {
		chk = chunk.NewChunkWithCapacity(w.tps, w.maxChunkSize)
	}
	handles = make([]int64, 0, w.batchSize)
	for len(handles) < w.batchSize {
<<<<<<< HEAD
		err = errors.Trace(idxResult.Next(ctx, chk))
		log.Warnf("===================================================== extract task handles, batch size: %v, rows: %v", w.batchSize, chk.NumRows())
=======
		chk.SetRequiredRows(w.batchSize-len(handles), w.maxChunkSize)
		err = idxResult.Next(ctx, chk)
>>>>>>> 4fd815b4
		if err != nil {
			return handles, nil, err
		}
		if chk.NumRows() == 0 {
			return handles, retChk, nil
		}
		for i := 0; i < chk.NumRows(); i++ {
			h := chk.GetRow(i).GetInt64(chk.NumCols() - 1)
			handles = append(handles, h)

			if w.isCheckOp {
				if retChk == nil {
					retChk = chunk.NewChunkWithCapacity(w.tps, w.maxChunkSize)
				}
				retChk.AppendRow(chunk.MutRowFromDatums(chk.GetRow(i).GetDatumRow(w.tps)).ToRow())
			}
			if len(w.tps) > 1 {
				log.Infof("xxx ..... cols len %v, tps len %v, datum1: %v, datum2: %v, handle: %v",
					chk.NumCols(), len(w.tps), chk.GetRow(i).GetDatum(0, w.tps[0]), chk.GetRow(i).GetDatum(1, w.tps[1]), h)
			}
		}
	}
	w.batchSize *= 2
	if w.batchSize > w.maxBatchSize {
		w.batchSize = w.maxBatchSize
	}
	return handles, retChk, nil
}

func (w *indexWorker) buildTableTask(handles []int64, retChk *chunk.Chunk) *lookupTableTask {
	var indexOrder map[int64]int
	if w.keepOrder {
		// Save the index order.
		indexOrder = make(map[int64]int, len(handles))
		for i, h := range handles {
			indexOrder[h] = i
		}
	}
	task := &lookupTableTask{
		handles:    handles,
		indexOrder: indexOrder,
		idxRows:    retChk,
	}
	task.doneCh = make(chan error, 1)
	return task
}

// tableWorker is used by IndexLookUpExecutor to maintain table lookup background goroutines.
type tableWorker struct {
	idxLookup      *IndexLookUpExecutor
	workCh         <-chan *lookupTableTask
	finished       <-chan struct{}
	buildTblReader func(ctx context.Context, handles []int64) (Executor, error)
	keepOrder      bool
	handleIdx      int

	// memTracker is used to track the memory usage of this executor.
	memTracker *memory.Tracker

	// isCheckOp is used to determine whether we need to check the consistency of the index data.
	checkIndexValue
}

// pickAndExecTask picks tasks from workCh, and execute them.
func (w *tableWorker) pickAndExecTask(ctx context.Context) {
	var task *lookupTableTask
	var ok bool
<<<<<<< HEAD
	// 	defer func() {
	// 		if r := recover(); r != nil {
	// 			buf := make([]byte, 4096)
	// 			stackSize := runtime.Stack(buf, false)
	// 			buf = buf[:stackSize]
	// 			log.Errorf("tableWorker panic stack is:\n%s", buf)
	// 			task.doneCh <- errors.Errorf("%v", r)
	// 		}
	// 	}()
=======
	defer func() {
		if r := recover(); r != nil {
			buf := make([]byte, 4096)
			stackSize := runtime.Stack(buf, false)
			buf = buf[:stackSize]
			logutil.Logger(ctx).Error("tableWorker in IndexLookUpExecutor panicked", zap.String("stack", string(buf)))
			task.doneCh <- errors.Errorf("%v", r)
		}
	}()
>>>>>>> 4fd815b4
	for {
		// Don't check ctx.Done() on purpose. If background worker get the signal and all
		// exit immediately, session's goroutine doesn't know this and still calling Next(),
		// it may block reading task.doneCh forever.
		select {
		case task, ok = <-w.workCh:
			if !ok {
				return
			}
		case <-w.finished:
			return
		}
		err := w.executeTask(ctx, task)
		task.doneCh <- err
	}
}

func adjustDatumKind(vals1, vals2 []types.Datum) {
	if len(vals1) != len(vals2) {
		return
	}

	for i, val1 := range vals1 {
		val2 := vals2[i]
		if val1.Kind() != val2.Kind() {
			if (val1.Kind() == types.KindBytes || val1.Kind() == types.KindString) &&
				(val2.Kind() == types.KindBytes || val2.Kind() == types.KindString) {
				vals1[i].SetBytes(val1.GetBytes())
				vals2[i].SetBytes(val2.GetBytes())
			}
		}
	}
}

func (w *tableWorker) compareData(ctx context.Context, task *lookupTableTask, tableReader Executor) error {
	for {
		chk := tableReader.newFirstChunk()
		// err := tableReader.Next(ctx, chk)
		err := tableReader.Next(ctx, chunk.NewRecordBatch(chk))
		if err != nil {
			return errors.Trace(err)
		}
		if chk.NumRows() == 0 {
			for h := range task.indexOrder {
				idxRow := task.idxRows.GetRow(task.indexOrder[h])
				return errors.Errorf("handle %#v, index:%#v != record:%#v", h, idxRow.GetDatum(0, w.tps[0]), nil)
			}
			break
		}

		tblReaderExec := tableReader.(*TableReaderExecutor)
		//	str := ""
		//	for i := 0; i < chk.NumRows(); i++ {
		//		str += fmt.Sprintf("no.%d, row %v", i, chk.GetRow(i).GetDatumRow(w.tps))
		//	}
		//	log.Warnf("rows %v, cnt %v", str, chk.NumRows())
		i := 0
		iter := chunk.NewIterator4Chunk(chk)
		for row := iter.Begin(); row != iter.End(); row = iter.Next() {
			handle := row.GetInt64(row.Len() - 1)
			offset := task.indexOrder[handle]
			delete(task.indexOrder, handle)
			idxRow := task.idxRows.GetRow(offset)
			vals := make([]types.Datum, 0, len(w.cols))
			for j, col := range w.cols {
				if col.IsGenerated() && !col.GeneratedStored {
					expr := w.genExprs[model.TableColumnID{TableID: w.tbl.Meta().ID, ColumnID: col.ID}]
					// Eval the column value
					val, err := expr.Eval(row)
					if err != nil {
						return errors.Trace(err)
					}
					val, err = table.CastValue(tblReaderExec.ctx, val, col.ColumnInfo)
					if err != nil {
						return errors.Trace(err)
					}

					//	if val.Kind() == types.KindMysqlTime && sysLoc != time.UTC {
					//		t := val.GetMysqlTime()
					//		if t.Type == mysql.TypeTimestamp {
					//			err := t.ConvertTimeZone(sysLoc, time.UTC)
					//			if err != nil {
					//				return errors.Trace(err)
					//			}
					//			val.SetMysqlTime(t)
					//		}
					//	}
					vals = append(vals, val)
					log.Infof("xxx ------------------------------------------- col %v, val %v", col, val)
				} else {
					vals = append(vals, row.GetDatum(j, &col.FieldType))
					log.Infof("xxx ------------------------------------------- j %v, row len %v, cols len %v, col %v, rows %v, handles %v, val %v",
						j, row.Len(), len(w.cols), col, chk.NumRows(), len(task.handles), vals[j])
				}
			}
			vals = tables.TruncateIndexValuesIfNeeded(w.tbl.Meta(), w.idxInfo, vals)
			for j, val := range vals {
				col := w.cols[j]
				tp := &col.FieldType
				log.Infof("xxx ------------------------------------------- i:%v, j:%v, idx cols %v, tbl cols %d, col %v, idx %v, tbl %v, tp %v",
					i, j, idxRow.Len(), len(tableReader.Schema().Columns), col, idxRow.GetDatum(j, tp), val, tp)
				ret := chunk.Compare(idxRow, j, &val)

				log.Warnf("xxx no.%v, order %v, j %v, row handle: %v, idx handle: %v, name:%v, tbl d:%v, idx d:%v",
					i, offset, j, idxRow.GetInt64(idxRow.Len()-1), handle,
					tableReader.Schema().Columns[j].ColName, val, idxRow.GetDatum(j, tp))
				if ret != 0 {
					log.Errorf("handle %#v, index:%#v != record:%#v", handle, idxRow.GetDatum(j, tp), vals[j])
					// panic("xxx")
					return errors.Errorf("handle %#v, index:%#v != record:%#v", handle, idxRow.GetDatum(j, tp), vals[j])
				}
			}
			i++
		}
	}

	return nil
}

// executeTask executes the table look up tasks. We will construct a table reader and send request by handles.
// Then we hold the returning rows and finish this task.
func (w *tableWorker) executeTask(ctx context.Context, task *lookupTableTask) error {
	tableReader, err := w.buildTblReader(ctx, task.handles)
	if err != nil {
		logutil.Logger(ctx).Error("build table reader failed", zap.Error(err))
		return err
	}
	defer terror.Call(tableReader.Close)

	if w.isCheckOp {
		//		str := ""
		//		for i, row := range task.idxRows {
		//			str += fmt.Sprintf("no.%d row %v  ", i, row.GetDatumRow(w.tps))
		//		}
		//		log.Errorf("======= execute task. rows %v\n handles: %v", str, task.handles)
		tblReaderExec := tableReader.(*TableReaderExecutor)
		log.Errorf("======= execute task. handles: %v, order %v, tps %v", task.handles, tblReaderExec.keepOrder, w.tps)
		return w.compareData(ctx, task, tableReader)
	}

	task.memTracker = w.memTracker
	memUsage := int64(cap(task.handles) * 8)
	task.memUsage = memUsage
	task.memTracker.Consume(memUsage)
	handleCnt := len(task.handles)
	task.rows = make([]chunk.Row, 0, handleCnt)
	for {
		chk := newFirstChunk(tableReader)
		err = tableReader.Next(ctx, chk)
		if err != nil {
			logutil.Logger(ctx).Error("table reader fetch next chunk failed", zap.Error(err))
			return err
		}
		if chk.NumRows() == 0 {
			break
		}
		memUsage = chk.MemoryUsage()
		task.memUsage += memUsage
		task.memTracker.Consume(memUsage)
		iter := chunk.NewIterator4Chunk(chk)
		for row := iter.Begin(); row != iter.End(); row = iter.Next() {
			task.rows = append(task.rows, row)
		}
	}

	memUsage = int64(cap(task.rows)) * int64(unsafe.Sizeof(chunk.Row{}))
	task.memUsage += memUsage
	task.memTracker.Consume(memUsage)
	if w.keepOrder {
		task.rowIdx = make([]int, 0, len(task.rows))
		for i := range task.rows {
			handle := task.rows[i].GetInt64(w.handleIdx)
			task.rowIdx = append(task.rowIdx, task.indexOrder[handle])
		}
		memUsage = int64(cap(task.rowIdx) * 4)
		task.memUsage += memUsage
		task.memTracker.Consume(memUsage)
		sort.Sort(task)
	}

<<<<<<< HEAD
	// if w.isCheckOp && handleCnt != len(task.rows) {
	// 	obtainedHandlesMap := make(map[int64]struct{}, len(task.rows))
	// 	for _, row := range task.rows {
	// 		handle := row.GetInt64(w.handleIdx)
	// 		obtainedHandlesMap[handle] = struct{}{}
	// 	}
	// 	return errors.Errorf("handle count %d isn't equal to value count %d, missing handles %v in a batch",
	// 		handleCnt, len(task.rows), GetLackHandles(task.handles, obtainedHandlesMap))
	// }
=======
	if handleCnt != len(task.rows) {
		if w.isCheckOp {
			obtainedHandlesMap := make(map[int64]struct{}, len(task.rows))
			for _, row := range task.rows {
				handle := row.GetInt64(w.handleIdx)
				obtainedHandlesMap[handle] = struct{}{}
			}
			return errors.Errorf("inconsistent index %s handle count %d isn't equal to value count %d, missing handles %v in a batch",
				w.idxLookup.index.Name.O, handleCnt, len(task.rows), GetLackHandles(task.handles, obtainedHandlesMap))
		}

		if len(w.idxLookup.tblPlans) == 1 {
			obtainedHandlesMap := make(map[int64]struct{}, len(task.rows))
			for _, row := range task.rows {
				handle := row.GetInt64(w.handleIdx)
				obtainedHandlesMap[handle] = struct{}{}
			}

			logutil.Logger(ctx).Error("inconsistent index handles", zap.String("index", w.idxLookup.index.Name.O),
				zap.Int("index_cnt", handleCnt), zap.Int("table_cnt", len(task.rows)),
				zap.Int64s("missing_handles", GetLackHandles(task.handles, obtainedHandlesMap)),
				zap.Int64s("total_handles", task.handles))

			// table scan in double read can never has conditions according to convertToIndexScan.
			// if this table scan has no condition, the number of rows it returns must equal to the length of handles.
			return errors.Errorf("inconsistent index %s handle count %d isn't equal to value count %d",
				w.idxLookup.index.Name.O, handleCnt, len(task.rows))
		}
	}
>>>>>>> 4fd815b4

	return nil
}

// GetLackHandles gets the handles in expectedHandles but not in obtainedHandlesMap.
func GetLackHandles(expectedHandles []int64, obtainedHandlesMap map[int64]struct{}) []int64 {
	diffCnt := len(expectedHandles) - len(obtainedHandlesMap)
	diffHandles := make([]int64, 0, diffCnt)
	var cnt int
	for _, handle := range expectedHandles {
		isExist := false
		if _, ok := obtainedHandlesMap[handle]; ok {
			delete(obtainedHandlesMap, handle)
			isExist = true
		}
		if !isExist {
			diffHandles = append(diffHandles, handle)
			cnt++
			if cnt == diffCnt {
				break
			}
		}
	}

	return diffHandles
}

func getPhysicalPlanIDs(plans []plannercore.PhysicalPlan) []fmt.Stringer {
	planIDs := make([]fmt.Stringer, 0, len(plans))
	for _, p := range plans {
		planIDs = append(planIDs, p.ExplainID())
	}
	return planIDs
}<|MERGE_RESOLUTION|>--- conflicted
+++ resolved
@@ -15,11 +15,7 @@
 
 import (
 	"context"
-<<<<<<< HEAD
-	// "fmt"
-=======
 	"fmt"
->>>>>>> 4fd815b4
 	"math"
 	"runtime"
 	"sort"
@@ -28,6 +24,7 @@
 	"time"
 	"unsafe"
 
+	"github.com/ngaut/log"
 	"github.com/pingcap/errors"
 	"github.com/pingcap/parser/model"
 	"github.com/pingcap/parser/mysql"
@@ -478,37 +475,24 @@
 		tps = e.tps
 	}
 	// Since the first read only need handle information. So its returned col is only 1.
-<<<<<<< HEAD
-	// result, err := distsql.Select(ctx, e.ctx, kvReq, []*types.FieldType{types.NewFieldType(mysql.TypeLonglong)}, e.feedback)
 	log.Warnf(".......................... dag req:%v, len %v", e.dagPB.Executors[0].IdxScan, len(tps))
-	result, err := distsql.Select(ctx, e.ctx, kvReq, tps, e.feedback)
-=======
-	result, err := distsql.SelectWithRuntimeStats(ctx, e.ctx, kvReq, []*types.FieldType{types.NewFieldType(mysql.TypeLonglong)}, e.feedback, getPhysicalPlanIDs(e.idxPlans))
->>>>>>> 4fd815b4
+	// result, err := distsql.SelectWithRuntimeStats(ctx, e.ctx, kvReq, []*types.FieldType{types.NewFieldType(mysql.TypeLonglong)}, e.feedback, getPhysicalPlanIDs(e.idxPlans))
+	result, err := distsql.SelectWithRuntimeStats(ctx, e.ctx, kvReq, tps, e.feedback, getPhysicalPlanIDs(e.idxPlans))
 	if err != nil {
 		return err
 	}
 	result.Fetch(ctx)
 	worker := &indexWorker{
-<<<<<<< HEAD
-		workCh:          workCh,
-		finished:        e.finished,
-		resultCh:        e.resultCh,
-		keepOrder:       e.keepOrder,
-		batchSize:       e.maxChunkSize,
+		idxLookup: e,
+		workCh:    workCh,
+		finished:  e.finished,
+		resultCh:  e.resultCh,
+		keepOrder: e.keepOrder,
+		batchSize: initBatchSize,
+		// batchSize:       e.maxChunkSize,
+		checkIndexValue: e.checkIndexValue,
 		maxBatchSize:    e.ctx.GetSessionVars().IndexLookupSize,
 		maxChunkSize:    e.maxChunkSize,
-		checkIndexValue: e.checkIndexValue,
-=======
-		idxLookup:    e,
-		workCh:       workCh,
-		finished:     e.finished,
-		resultCh:     e.resultCh,
-		keepOrder:    e.keepOrder,
-		batchSize:    initBatchSize,
-		maxBatchSize: e.ctx.GetSessionVars().IndexLookupSize,
-		maxChunkSize: e.maxChunkSize,
->>>>>>> 4fd815b4
 	}
 	if worker.batchSize > worker.maxBatchSize {
 		worker.batchSize = worker.maxBatchSize
@@ -546,24 +530,14 @@
 	e.tblWorkerWg.Add(lookupConcurrencyLimit)
 	for i := 0; i < lookupConcurrencyLimit; i++ {
 		worker := &tableWorker{
-<<<<<<< HEAD
+			idxLookup:       e,
 			workCh:          workCh,
 			finished:        e.finished,
 			buildTblReader:  e.buildTableReader,
 			keepOrder:       e.keepOrder,
 			handleIdx:       e.handleIdx,
 			checkIndexValue: e.checkIndexValue,
-			memTracker:      memory.NewTracker("tableWorker", -1),
-=======
-			idxLookup:      e,
-			workCh:         workCh,
-			finished:       e.finished,
-			buildTblReader: e.buildTableReader,
-			keepOrder:      e.keepOrder,
-			handleIdx:      e.handleIdx,
-			isCheckOp:      e.isCheckOp,
-			memTracker:     memory.NewTracker(tableWorkerLabel, -1),
->>>>>>> 4fd815b4
+			memTracker:      memory.NewTracker(tableWorkerLabel, -1),
 		}
 		worker.memTracker.AttachTo(e.memTracker)
 		ctx1, cancel := context.WithCancel(ctx)
@@ -739,13 +713,9 @@
 	}
 	handles = make([]int64, 0, w.batchSize)
 	for len(handles) < w.batchSize {
-<<<<<<< HEAD
+		chk.SetRequiredRows(w.batchSize-len(handles), w.maxChunkSize)
 		err = errors.Trace(idxResult.Next(ctx, chk))
 		log.Warnf("===================================================== extract task handles, batch size: %v, rows: %v", w.batchSize, chk.NumRows())
-=======
-		chk.SetRequiredRows(w.batchSize-len(handles), w.maxChunkSize)
-		err = idxResult.Next(ctx, chk)
->>>>>>> 4fd815b4
 		if err != nil {
 			return handles, nil, err
 		}
@@ -813,27 +783,16 @@
 func (w *tableWorker) pickAndExecTask(ctx context.Context) {
 	var task *lookupTableTask
 	var ok bool
-<<<<<<< HEAD
 	// 	defer func() {
 	// 		if r := recover(); r != nil {
 	// 			buf := make([]byte, 4096)
 	// 			stackSize := runtime.Stack(buf, false)
 	// 			buf = buf[:stackSize]
 	// 			log.Errorf("tableWorker panic stack is:\n%s", buf)
+	//	logutil.Logger(ctx).Error("tableWorker in IndexLookUpExecutor panicked", zap.String("stack", string(buf)))
 	// 			task.doneCh <- errors.Errorf("%v", r)
 	// 		}
 	// 	}()
-=======
-	defer func() {
-		if r := recover(); r != nil {
-			buf := make([]byte, 4096)
-			stackSize := runtime.Stack(buf, false)
-			buf = buf[:stackSize]
-			logutil.Logger(ctx).Error("tableWorker in IndexLookUpExecutor panicked", zap.String("stack", string(buf)))
-			task.doneCh <- errors.Errorf("%v", r)
-		}
-	}()
->>>>>>> 4fd815b4
 	for {
 		// Don't check ctx.Done() on purpose. If background worker get the signal and all
 		// exit immediately, session's goroutine doesn't know this and still calling Next(),
@@ -870,9 +829,10 @@
 
 func (w *tableWorker) compareData(ctx context.Context, task *lookupTableTask, tableReader Executor) error {
 	for {
-		chk := tableReader.newFirstChunk()
+		chk := newFirstChunk(tableReader)
 		// err := tableReader.Next(ctx, chk)
-		err := tableReader.Next(ctx, chunk.NewRecordBatch(chk))
+		//err := tableReader.Next(ctx,chunk.NewRecordBatch(chk))
+		err := tableReader.Next(ctx, chk)
 		if err != nil {
 			return errors.Trace(err)
 		}
@@ -1014,47 +974,35 @@
 		sort.Sort(task)
 	}
 
-<<<<<<< HEAD
-	// if w.isCheckOp && handleCnt != len(task.rows) {
-	// 	obtainedHandlesMap := make(map[int64]struct{}, len(task.rows))
-	// 	for _, row := range task.rows {
-	// 		handle := row.GetInt64(w.handleIdx)
-	// 		obtainedHandlesMap[handle] = struct{}{}
-	// 	}
-	// 	return errors.Errorf("handle count %d isn't equal to value count %d, missing handles %v in a batch",
-	// 		handleCnt, len(task.rows), GetLackHandles(task.handles, obtainedHandlesMap))
-	// }
-=======
-	if handleCnt != len(task.rows) {
-		if w.isCheckOp {
-			obtainedHandlesMap := make(map[int64]struct{}, len(task.rows))
-			for _, row := range task.rows {
-				handle := row.GetInt64(w.handleIdx)
-				obtainedHandlesMap[handle] = struct{}{}
-			}
-			return errors.Errorf("inconsistent index %s handle count %d isn't equal to value count %d, missing handles %v in a batch",
-				w.idxLookup.index.Name.O, handleCnt, len(task.rows), GetLackHandles(task.handles, obtainedHandlesMap))
-		}
-
-		if len(w.idxLookup.tblPlans) == 1 {
-			obtainedHandlesMap := make(map[int64]struct{}, len(task.rows))
-			for _, row := range task.rows {
-				handle := row.GetInt64(w.handleIdx)
-				obtainedHandlesMap[handle] = struct{}{}
-			}
-
-			logutil.Logger(ctx).Error("inconsistent index handles", zap.String("index", w.idxLookup.index.Name.O),
-				zap.Int("index_cnt", handleCnt), zap.Int("table_cnt", len(task.rows)),
-				zap.Int64s("missing_handles", GetLackHandles(task.handles, obtainedHandlesMap)),
-				zap.Int64s("total_handles", task.handles))
-
-			// table scan in double read can never has conditions according to convertToIndexScan.
-			// if this table scan has no condition, the number of rows it returns must equal to the length of handles.
-			return errors.Errorf("inconsistent index %s handle count %d isn't equal to value count %d",
-				w.idxLookup.index.Name.O, handleCnt, len(task.rows))
-		}
-	}
->>>>>>> 4fd815b4
+	//	if handleCnt != len(task.rows) {
+	//		if w.isCheckOp {
+	//			obtainedHandlesMap := make(map[int64]struct{}, len(task.rows))
+	//			for _, row := range task.rows {
+	//				handle := row.GetInt64(w.handleIdx)
+	//				obtainedHandlesMap[handle] = struct{}{}
+	//			}
+	//			return errors.Errorf("inconsistent index %s handle count %d isn't equal to value count %d, missing handles %v in a batch",
+	//				w.idxLookup.index.Name.O, handleCnt, len(task.rows), GetLackHandles(task.handles, obtainedHandlesMap))
+	//		}
+	//
+	//		if len(w.idxLookup.tblPlans) == 1 {
+	//			obtainedHandlesMap := make(map[int64]struct{}, len(task.rows))
+	//			for _, row := range task.rows {
+	//				handle := row.GetInt64(w.handleIdx)
+	//				obtainedHandlesMap[handle] = struct{}{}
+	//			}
+	//
+	//			logutil.Logger(ctx).Error("inconsistent index handles", zap.String("index", w.idxLookup.index.Name.O),
+	//				zap.Int("index_cnt", handleCnt), zap.Int("table_cnt", len(task.rows)),
+	//				zap.Int64s("missing_handles", GetLackHandles(task.handles, obtainedHandlesMap)),
+	//				zap.Int64s("total_handles", task.handles))
+	//
+	//			// table scan in double read can never has conditions according to convertToIndexScan.
+	//			// if this table scan has no condition, the number of rows it returns must equal to the length of handles.
+	//			return errors.Errorf("inconsistent index %s handle count %d isn't equal to value count %d",
+	//				w.idxLookup.index.Name.O, handleCnt, len(task.rows))
+	//		}
+	//	}
 
 	return nil
 }
