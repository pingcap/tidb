--- conflicted
+++ resolved
@@ -633,8 +633,6 @@
 		return nil
 	}
 
-<<<<<<< HEAD
-=======
 	close(e.finished)
 	// Drain the resultCh and discard the result, in case that Next() doesn't fully
 	// consume the data, background worker still writing to resultCh and block forever.
@@ -648,7 +646,6 @@
 	return nil
 }
 
->>>>>>> 4f991afb
 // NextChunk implements Exec NextChunk interface.
 func (e *IndexLookUpExecutor) NextChunk(ctx context.Context, chk *chunk.Chunk) error {
 	chk.Reset()
