--- conflicted
+++ resolved
@@ -503,14 +503,6 @@
 			e.taskCurr = taskCurr
 		}
 		row, err := e.taskCurr.getRow()
-<<<<<<< HEAD
-		if err != nil || row != nil {
-			log.Warnf("index row")
-			for _, d := range row.Data {
-				log.Warnf("d %v", d.GetValue())
-			}
-			return row, errors.Trace(err)
-=======
 		if err != nil {
 			// Consume the task channel in case channel is full.
 			go func() {
@@ -521,7 +513,6 @@
 		}
 		if row != nil {
 			return row, nil
->>>>>>> 657a74fd
 		}
 		e.taskCurr = nil
 	}
@@ -602,10 +593,8 @@
 		if len(e.indexPlan.SortItemsPB) > 0 {
 			selIdxReq.OrderBy = e.indexPlan.SortItemsPB
 		}
-		log.Warnf("ha1?")
 	} else if e.where == nil && len(e.indexPlan.SortItemsPB) == 0 {
 		selIdxReq.Limit = e.indexPlan.LimitCount
-		log.Warnf("ha2?")
 	}
 	selIdxReq.Where = e.indexPlan.IndexConditionPBExpr
 	if e.singleReadMode {
@@ -744,7 +733,6 @@
 		selTableReq.Limit = e.indexPlan.LimitCount
 		if len(e.indexPlan.SortItemsPB) > 0 {
 			selTableReq.OrderBy = e.indexPlan.SortItemsPB
-			log.Warnf("ha3?")
 		}
 	}
 	selTableReq.StartTs = e.startTS
