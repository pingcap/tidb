--- conflicted
+++ resolved
@@ -44,24 +44,8 @@
 	minLogDuration = 50 * time.Millisecond
 )
 
-<<<<<<< HEAD
 var xIndexSelectGP = gp.New(3 * time.Minute)
 
-func resultRowToRow(t table.Table, h int64, data []types.Datum, tableAsName *model.CIStr) *Row {
-	entry := &RowKeyEntry{
-		Handle: h,
-		Tbl:    t,
-	}
-	if tableAsName != nil && tableAsName.L != "" {
-		entry.TableName = tableAsName.L
-	} else {
-		entry.TableName = t.Meta().Name.L
-	}
-	return &Row{Data: data, RowKeys: []*RowKeyEntry{entry}}
-}
-
-=======
->>>>>>> 1c653f71
 // LookupTableTaskChannelSize represents the channel size of the index double read taskChan.
 var LookupTableTaskChannelSize int32 = 50
 
@@ -569,15 +553,10 @@
 		// Use a background goroutine to fetch index and put the result in e.taskChan.
 		// e.taskChan serves as a pipeline, so fetching index and getting table data can
 		// run concurrently.
-<<<<<<< HEAD
-		e.taskChan = make(chan *lookupTableTask, LookupTableTaskChannelSize)
+		e.taskChan = make(chan *lookupTableTask, atomic.LoadInt32(&LookupTableTaskChannelSize))
 		xIndexSelectGP.Go(func() {
 			e.fetchHandles(idxResult, e.taskChan)
 		})
-=======
-		e.taskChan = make(chan *lookupTableTask, atomic.LoadInt32(&LookupTableTaskChannelSize))
-		go e.fetchHandles(idxResult, e.taskChan)
->>>>>>> 1c653f71
 	}
 
 	for {
