// Copyright 2016 PingCAP, Inc.
//
// Licensed under the Apache License, Version 2.0 (the "License");
// you may not use this file except in compliance with the License.
// You may obtain a copy of the License at
//
//     http://www.apache.org/licenses/LICENSE-2.0
//
// Unless required by applicable law or agreed to in writing, software
// distributed under the License is distributed on an "AS IS" BASIS,
// See the License for the specific language governing permissions and
// limitations under the License.

package executor

import (
	"fmt"
	"math"
	"sort"
	"sync/atomic"
	"time"

	"github.com/juju/errors"
	"github.com/ngaut/log"
	"github.com/pingcap/tidb/ast"
	"github.com/pingcap/tidb/context"
	"github.com/pingcap/tidb/distsql"
	"github.com/pingcap/tidb/distsql/xeval"
	"github.com/pingcap/tidb/expression"
	"github.com/pingcap/tidb/kv"
	"github.com/pingcap/tidb/model"
	"github.com/pingcap/tidb/mysql"
	"github.com/pingcap/tidb/sessionctx/variable"
	"github.com/pingcap/tidb/table"
	"github.com/pingcap/tidb/tablecodec"
	"github.com/pingcap/tidb/util/codec"
	"github.com/pingcap/tidb/util/types"
	"github.com/pingcap/tipb/go-tipb"
	goctx "golang.org/x/net/context"
)

const (
	minLogDuration = 50 * time.Millisecond
)

// evalGeneratedColumns calculates all virtual generated columns, with such arguments:
//  cols is the collection of columns of vs;
//  gvs's keys are index in cols, and the values are generation expressions.
func evalGeneratedColumns(cols []*model.ColumnInfo, gvs map[int]expression.Expression, vs []types.Datum) error {
	for i, col := range cols {
		if !col.GeneratedStored && col.IsGenerated() {
			val, err := gvs[col.Offset].Eval(vs)
			if err != nil {
				return errors.Trace(err)
			}
			vs[i] = val
		}
	}
	return nil
}

// LookupTableTaskChannelSize represents the channel size of the index double read taskChan.
var LookupTableTaskChannelSize int32 = 50

// lookupTableTask is created from a partial result of an index request which
// contains the handles in those index keys.
type lookupTableTask struct {
	handles []int64
	rows    []Row
	cursor  int
	done    bool
	doneCh  chan error

	// indexOrder map is used to save the original index order for the handles.
	// Without this map, the original index order might be lost.
	// The handles fetched from index is originally ordered by index, but we need handles to be ordered by itself
	// to do table request.
	indexOrder map[int64]int
}

func (task *lookupTableTask) getRow() (Row, error) {
	if !task.done {
		err := <-task.doneCh
		if err != nil {
			return nil, errors.Trace(err)
		}
		task.done = true
	}

	if task.cursor < len(task.rows) {
		row := task.rows[task.cursor]
		task.cursor++
		return row, nil
	}

	return nil, nil
}

// rowsSorter sorts the rows by its index order.
type rowsSorter struct {
	order     map[int64]int
	rows      []Row
	handleIdx int
}

func (s *rowsSorter) Less(i, j int) bool {
	x := s.order[s.rows[i][s.handleIdx].GetInt64()]
	y := s.order[s.rows[j][s.handleIdx].GetInt64()]
	return x < y
}

func (s *rowsSorter) Len() int {
	return len(s.rows)
}

func (s *rowsSorter) Swap(i, j int) {
	s.rows[i], s.rows[j] = s.rows[j], s.rows[i]
}

func tableRangesToKVRanges(tid int64, tableRanges []types.IntColumnRange) []kv.KeyRange {
	krs := make([]kv.KeyRange, 0, len(tableRanges))
	for _, tableRange := range tableRanges {
		startKey := tablecodec.EncodeRowKeyWithHandle(tid, tableRange.LowVal)
		hi := tableRange.HighVal
		if hi != math.MaxInt64 {
			hi++
		}
		endKey := tablecodec.EncodeRowKeyWithHandle(tid, hi)
		krs = append(krs, kv.KeyRange{StartKey: startKey, EndKey: endKey})
	}
	return krs
}

/*
 * Convert sorted handle to kv ranges.
 * For continuous handles, we should merge them to a single key range.
 */
func tableHandlesToKVRanges(tid int64, handles []int64) []kv.KeyRange {
	krs := make([]kv.KeyRange, 0, len(handles))
	i := 0
	for i < len(handles) {
		h := handles[i]
		if h == math.MaxInt64 {
			// We can't convert MaxInt64 into an left closed, right open range.
			i++
			continue
		}
		j := i + 1
		endHandle := h + 1
		for ; j < len(handles); j++ {
			if handles[j] == endHandle {
				endHandle = handles[j] + 1
				continue
			}
			break
		}
		startKey := tablecodec.EncodeRowKeyWithHandle(tid, h)
		endKey := tablecodec.EncodeRowKeyWithHandle(tid, endHandle)
		krs = append(krs, kv.KeyRange{StartKey: startKey, EndKey: endKey})
		i = j
	}
	return krs
}

// indexValuesToKVRanges will convert the index datums to kv ranges.
func indexValuesToKVRanges(tid, idxID int64, values [][]types.Datum) ([]kv.KeyRange, error) {
	krs := make([]kv.KeyRange, 0, len(values))
	for _, vals := range values {
		// TODO: We don't process the case that equal key has different types.
		valKey, err := codec.EncodeKey(nil, vals...)
		if err != nil {
			return nil, errors.Trace(err)
		}
		valKeyNext := []byte(kv.Key(valKey).PrefixNext())
		rangeBeginKey := tablecodec.EncodeIndexSeekKey(tid, idxID, valKey)
		rangeEndKey := tablecodec.EncodeIndexSeekKey(tid, idxID, valKeyNext)
		krs = append(krs, kv.KeyRange{StartKey: rangeBeginKey, EndKey: rangeEndKey})
	}
	return krs, nil
}

func indexRangesToKVRanges(sc *variable.StatementContext, tid, idxID int64, ranges []*types.IndexRange, fieldTypes []*types.FieldType) ([]kv.KeyRange, error) {
	krs := make([]kv.KeyRange, 0, len(ranges))
	for _, ran := range ranges {
		err := convertIndexRangeTypes(sc, ran, fieldTypes)
		if err != nil {
			return nil, errors.Trace(err)
		}

		low, err := codec.EncodeKey(nil, ran.LowVal...)
		if err != nil {
			return nil, errors.Trace(err)
		}
		if ran.LowExclude {
			low = []byte(kv.Key(low).PrefixNext())
		}
		high, err := codec.EncodeKey(nil, ran.HighVal...)
		if err != nil {
			return nil, errors.Trace(err)
		}
		if !ran.HighExclude {
			high = []byte(kv.Key(high).PrefixNext())
		}
		startKey := tablecodec.EncodeIndexSeekKey(tid, idxID, low)
		endKey := tablecodec.EncodeIndexSeekKey(tid, idxID, high)
		krs = append(krs, kv.KeyRange{StartKey: startKey, EndKey: endKey})
	}
	return krs, nil
}

func convertIndexRangeTypes(sc *variable.StatementContext, ran *types.IndexRange, fieldTypes []*types.FieldType) error {
	for i := range ran.LowVal {
		if ran.LowVal[i].Kind() == types.KindMinNotNull || ran.LowVal[i].Kind() == types.KindMaxValue {
			continue
		}
		converted, err := ran.LowVal[i].ConvertTo(sc, fieldTypes[i])
		if err != nil {
			return errors.Trace(err)
		}
		cmp, err := converted.CompareDatum(sc, ran.LowVal[i])
		if err != nil {
			return errors.Trace(err)
		}
		ran.LowVal[i] = converted
		if cmp == 0 {
			continue
		}
		if cmp < 0 && !ran.LowExclude {
			// For int column a, a >= 1.1 is converted to a > 1.
			ran.LowExclude = true
		} else if cmp > 0 && ran.LowExclude {
			// For int column a, a > 1.9 is converted to a >= 2.
			ran.LowExclude = false
		}
		// The converted value has changed, the other column values doesn't matter.
		// For equal condition, converted value changed means there will be no match.
		// For non equal condition, this column would be the last one to build the range.
		// Break here to prevent the rest columns modify LowExclude again.
		break
	}
	for i := range ran.HighVal {
		if ran.HighVal[i].Kind() == types.KindMaxValue || ran.LowVal[i].Kind() == types.KindNull {
			continue
		}
		converted, err := ran.HighVal[i].ConvertTo(sc, fieldTypes[i])
		if err != nil {
			return errors.Trace(err)
		}
		cmp, err := converted.CompareDatum(sc, ran.HighVal[i])
		if err != nil {
			return errors.Trace(err)
		}
		ran.HighVal[i] = converted
		if cmp == 0 {
			continue
		}
		// For int column a, a < 1.1 is converted to a <= 1.
		if cmp < 0 && ran.HighExclude {
			ran.HighExclude = false
		}
		// For int column a, a <= 1.9 is converted to a < 2.
		if cmp > 0 && !ran.HighExclude {
			ran.HighExclude = true
		}
		break
	}
	return nil
}

// extractHandlesFromIndexResult gets some handles from SelectResult.
// It should be called in a loop until finished or error happened.
func extractHandlesFromIndexResult(idxResult distsql.SelectResult) (handles []int64, finish bool, err error) {
	subResult, e0 := idxResult.Next()
	if e0 != nil {
		err = errors.Trace(e0)
		return
	}
	if subResult == nil {
		finish = true
		return
	}
	handles, err = extractHandlesFromIndexSubResult(subResult)
	if err != nil {
		err = errors.Trace(err)
	}
	return
}

func extractHandlesFromIndexSubResult(subResult distsql.PartialResult) ([]int64, error) {
	defer subResult.Close()
	var handles []int64
	for {
		h, data, err := subResult.Next()
		if err != nil {
			return nil, errors.Trace(err)
		}
		if data == nil {
			break
		}
		handles = append(handles, h)
	}
	return handles, nil
}

type int64Slice []int64

func (p int64Slice) Len() int           { return len(p) }
func (p int64Slice) Less(i, j int) bool { return p[i] < p[j] }
func (p int64Slice) Swap(i, j int)      { p[i], p[j] = p[j], p[i] }

// Closeable is a interface for closeable structures.
type Closeable interface {
	// Close closes the object.
	Close() error
}

// closeAll closes all objects even if an object returns an error.
// If multiple objects returns error, the first error will be returned.
func closeAll(objs ...Closeable) error {
	var err error
	for _, obj := range objs {
		if obj != nil {
			err1 := obj.Close()
			if err == nil && err1 != nil {
				err = err1
			}
		}
	}
	return errors.Trace(err)
}

// XSelectIndexExec represents the DistSQL select index executor.
// There are two execution modes. One is single-read, in which case we only need to read index keys.
// The other one is double-read, in which case we first do index request to get handles, we use each
// partial result to build a lookupTableTask.
//
// Each lookupTableTask works like XSelectTableExec. It sorts the handles, sends an *tipb.SelectRequest, then
// gets distsql.SelectResult which returns multiple distsql.PartialResults, we fetch all the rows from
// each distsql.PartialResult, then sort the rows by the original index order.
//
// So there might be many tasks built from index request, each task do its own table request.
// If we do it one by one, the execution might be very slow.
//
// To speed up the execution, index request or table request is done concurrently. The concurrency is controlled
// by kv.Client, we only need to pass the concurrency parameter.
//
// We also make a higher level of concurrency by doing index request in a background goroutine. The index goroutine
// starts multiple worker goroutines and fetches handles from each index partial request, builds lookup table tasks
// and sends the task to 'workerCh'.
//
// Each worker goroutine receives tasks through the 'workerCh', then executes the task.
// After finishing the task, the workers send the task to a taskChan. At the outer most Executor.Next method,
// we receive the finished task through taskChan, and return each row in that task until no more tasks to receive.
type XSelectIndexExec struct {
	tableInfo      *model.TableInfo
	table          table.Table
	asName         *model.CIStr
	ctx            context.Context
	supportDesc    bool
	isMemDB        bool
	singleReadMode bool

	// Variables only used for single read.

	result        distsql.SelectResult
	partialResult distsql.PartialResult
	idxColsSchema *expression.Schema

	// Variables only used for double read.

	taskChan    chan *lookupTableTask
	tasksErr    error // not nil if tasks closed due to error.
	taskCurr    *lookupTableTask
	handleCount uint64 // returned handle count in double read.

	closeCh chan struct{}

	where                *tipb.Expr
	startTS              uint64
	returnedRows         uint64 // returned row count
	schema               *expression.Schema
	ranges               []*types.IndexRange
	limitCount           *int64
	sortItemsPB          []*tipb.ByItem
	columns              []*model.ColumnInfo
	index                *model.IndexInfo
	desc                 bool
	outOfOrder           bool
	indexConditionPBExpr *tipb.Expr
	// This is the column that represent the handle, we can use handleCol.Index to know its position.
	handleCol *expression.Column

	// genValues is for calculating virtual generated columns.
	genValues map[int]expression.Expression

	/*
	   The following attributes are used for aggregation push down.
	   aggFuncs is the aggregation functions in protobuf format. They will be added to distsql request msg.
	   byItem is the groupby items in protobuf format. They will be added to distsql request msg.
	   aggregate indicates of the executor is handling aggregate result.
	   It is more convenient to use a single variable than use a long condition.
	*/
	aggFuncs  []*tipb.Expr
	byItems   []*tipb.ByItem
	aggregate bool

	scanConcurrency int
	execStart       time.Time
	partialCount    int

	priority int
}

// Open implements the Executor Open interface.
func (e *XSelectIndexExec) Open() error {
	e.returnedRows = 0
	e.partialCount = 0
	e.closeCh = make(chan struct{})
	return nil
}

// Schema implements Exec Schema interface.
func (e *XSelectIndexExec) Schema() *expression.Schema {
	return e.schema
}

// Close implements Exec Close interface.
func (e *XSelectIndexExec) Close() error {
	err := closeAll(e.result, e.partialResult)
	e.result = nil
	e.partialResult = nil

	e.taskCurr = nil
	if e.taskChan != nil {
		close(e.closeCh)
		// Consume the task channel in case channel is full.
		for range e.taskChan {
		}
		e.taskChan = nil
	}
	return errors.Trace(err)
}

// Next implements the Executor Next interface.
func (e *XSelectIndexExec) Next() (Row, error) {
	if e.limitCount != nil && len(e.sortItemsPB) == 0 && e.returnedRows >= uint64(*e.limitCount) {
		return nil, nil
	}
	e.returnedRows++
	if e.singleReadMode {
		return e.nextForSingleRead()
	}
	return e.nextForDoubleRead()
}

func (e *XSelectIndexExec) nextForSingleRead() (Row, error) {
	if e.result == nil {
		e.execStart = time.Now()
		var err error
		e.result, err = e.doIndexRequest()
		if err != nil {
			return nil, errors.Trace(err)
		}
		e.result.Fetch(e.ctx.GoCtx())
	}
	for {
		// Get partial result.
		if e.partialResult == nil {
			var err error
			e.partialResult, err = e.result.Next()
			if err != nil {
				return nil, errors.Trace(err)
			}
			if e.partialResult == nil {
				// Finished.
				duration := time.Since(e.execStart)
				if duration > minLogDuration {
					connID := e.ctx.GetSessionVars().ConnectionID
					log.Infof("[%d] [TIME_INDEX_SINGLE] %s", connID, e.slowQueryInfo(duration))
				}
				return nil, nil
			}
			e.partialCount++
		}
		// Get a row from partial result.
		h, rowData, err := e.partialResult.Next()
		if err != nil {
			return nil, errors.Trace(err)
		}
		if rowData == nil {
			// Finish current partial result and get the next one.
			e.partialResult.Close()
			e.partialResult = nil
			continue
		}
		var schema *expression.Schema
		if e.aggregate {
			schema = e.Schema()
		} else {
			schema = e.idxColsSchema
		}
		values := make([]types.Datum, schema.Len())
		if handleIsExtra(e.handleCol) {
			err = codec.SetRawValues(rowData, values[:len(values)-1])
		} else {
			err = codec.SetRawValues(rowData, values)
		}
		if err != nil {
			return nil, errors.Trace(err)
		}
		err = decodeRawValues(values, schema, e.ctx.GetSessionVars().GetTimeZone())
		if err != nil {
			return nil, errors.Trace(err)
		}
		if e.aggregate {
			return values, nil
		}
		values = e.indexRowToTableRow(h, values)
		if handleIsExtra(e.handleCol) {
			values[len(values)-1].SetInt64(h)
		}
		return values, nil
	}
}

func decodeRawValues(values []types.Datum, schema *expression.Schema, loc *time.Location) error {
	var err error
	for i := 0; i < schema.Len(); i++ {
		if values[i].Kind() == types.KindRaw {
			values[i], err = tablecodec.DecodeColumnValue(values[i].GetRaw(), schema.Columns[i].RetType, loc)
			if err != nil {
				return errors.Trace(err)
			}
		}
	}
	return nil
}

func (e *XSelectIndexExec) indexRowToTableRow(handle int64, indexRow []types.Datum) []types.Datum {
	tableRow := make([]types.Datum, len(e.columns))
	for i, tblCol := range e.columns {
		if table.ToColumn(tblCol).IsPKHandleColumn(e.tableInfo) {
			if mysql.HasUnsignedFlag(tblCol.FieldType.Flag) {
				tableRow[i] = types.NewUintDatum(uint64(handle))
			} else {
				tableRow[i] = types.NewIntDatum(handle)
			}
			continue
		}
		for j, idxCol := range e.index.Columns {
			if tblCol.Name.L == idxCol.Name.L {
				tableRow[i] = indexRow[j]
				break
			}
		}
	}
	return tableRow
}

func (e *XSelectIndexExec) nextForDoubleRead() (Row, error) {
	if e.taskChan == nil {
		e.execStart = time.Now()
		idxResult, err := e.doIndexRequest()
		if err != nil {
			return nil, errors.Trace(err)
		}
		idxResult.Fetch(e.ctx.GoCtx())

		// Use a background goroutine to fetch index and put the result in e.taskChan.
		// e.taskChan serves as a pipeline, so fetching index and getting table data can
		// run concurrently.
		e.taskChan = make(chan *lookupTableTask, atomic.LoadInt32(&LookupTableTaskChannelSize))
		go e.fetchHandles(idxResult, e.taskChan)
	}

	for {
		if e.taskCurr == nil {
			taskCurr, ok := <-e.taskChan
			if !ok {
				duration := time.Since(e.execStart)
				if duration > minLogDuration {
					connID := e.ctx.GetSessionVars().ConnectionID
					log.Infof("[%d] [TIME_INDEX_DOUBLE] %s", connID, e.slowQueryInfo(duration))
				}
				return nil, e.tasksErr
			}
			e.partialCount++
			e.taskCurr = taskCurr
		}
		row, err := e.taskCurr.getRow()
		if err != nil {
			return nil, errors.Trace(err)
		}
		if row != nil {
			return row, nil
		}
		e.taskCurr = nil
	}
}

func (e *XSelectIndexExec) slowQueryInfo(duration time.Duration) string {
	return fmt.Sprintf("time: %v, table: %s(%d), index: %s(%d), partials: %d, concurrency: %d, rows: %d, handles: %d",
		duration, e.tableInfo.Name, e.tableInfo.ID, e.index.Name, e.index.ID,
		e.partialCount, e.scanConcurrency, e.returnedRows, e.handleCount)
}

func (e *XSelectIndexExec) addWorker(workCh chan *lookupTableTask, concurrency *int, concurrencyLimit int) {
	if *concurrency < concurrencyLimit {
		go e.pickAndExecTask(workCh)
		*concurrency++
	}
}

func (e *XSelectIndexExec) fetchHandles(idxResult distsql.SelectResult, ch chan<- *lookupTableTask) {
	workCh := make(chan *lookupTableTask, 1)
	defer func() {
		close(ch)
		close(workCh)
		idxResult.Close()
	}()

	lookupConcurrencyLimit := e.ctx.GetSessionVars().IndexLookupConcurrency
	var concurrency int
	e.addWorker(workCh, &concurrency, lookupConcurrencyLimit)

	txnCtx := e.ctx.GoCtx()
	for {
		handles, finish, err := extractHandlesFromIndexResult(idxResult)
		if err != nil || finish {
			e.tasksErr = errors.Trace(err)
			return
		}
		e.handleCount += uint64(len(handles))
		tasks := e.buildTableTasks(handles)
		for _, task := range tasks {
			if concurrency < len(tasks) {
				e.addWorker(workCh, &concurrency, lookupConcurrencyLimit)
			}

			select {
			case <-txnCtx.Done():
				return
			case <-e.closeCh:
				return
			case workCh <- task:
			default:
				e.addWorker(workCh, &concurrency, lookupConcurrencyLimit)
				workCh <- task
			}
			ch <- task
		}
	}
}

func (e *XSelectIndexExec) doIndexRequest() (distsql.SelectResult, error) {
	selIdxReq := new(tipb.SelectRequest)
	selIdxReq.StartTs = e.startTS
	selIdxReq.TimeZoneOffset = timeZoneOffset(e.ctx)
	selIdxReq.Flags = statementContextToFlags(e.ctx.GetSessionVars().StmtCtx)
	selIdxReq.IndexInfo = distsql.IndexToProto(e.table.Meta(), e.index)
	if e.desc {
		selIdxReq.OrderBy = []*tipb.ByItem{{Desc: e.desc}}
	}
	// If the index is single read, we can push topN down.
	if e.singleReadMode {
		selIdxReq.Limit = e.limitCount
		// If sortItemsPB is empty, the Desc may be true and we shouldn't overwrite it.
		if len(e.sortItemsPB) > 0 {
			selIdxReq.OrderBy = e.sortItemsPB
		}
	} else if e.where == nil && len(e.sortItemsPB) == 0 {
		// If the index is double read but table scan has no filter or topN, we can push limit down to index.
		selIdxReq.Limit = e.limitCount
	}
	selIdxReq.Where = e.indexConditionPBExpr
	if e.singleReadMode {
		selIdxReq.Aggregates = e.aggFuncs
		selIdxReq.GroupBy = e.byItems
	}
	fieldTypes := make([]*types.FieldType, len(e.index.Columns))
	for i, v := range e.index.Columns {
		fieldTypes[i] = &(e.table.Cols()[v.Offset].FieldType)
	}
	sv := e.ctx.GetSessionVars()
	sc := sv.StmtCtx
	keyRanges, err := indexRangesToKVRanges(sc, e.table.Meta().ID, e.index.ID, e.ranges, fieldTypes)
	if err != nil {
		return nil, errors.Trace(err)
	}
	return distsql.Select(e.ctx.GetClient(), e.ctx.GoCtx(), selIdxReq, keyRanges, e.scanConcurrency, !e.outOfOrder, getIsolationLevel(sv), e.priority)
}

func getIsolationLevel(sv *variable.SessionVars) kv.IsoLevel {
	if sv.Systems[variable.TxnIsolation] == ast.ReadCommitted {
		return kv.RC
	}
	return kv.SI
}

func (e *XSelectIndexExec) buildTableTasks(handles []int64) []*lookupTableTask {
	// Build tasks with increasing batch size.
	var taskSizes []int
	total := len(handles)
	batchSize := e.ctx.GetSessionVars().IndexLookupSize
	for total > 0 {
		if batchSize > total {
			batchSize = total
		}
		taskSizes = append(taskSizes, batchSize)
		total -= batchSize
	}

	var indexOrder map[int64]int
	if !e.outOfOrder {
		// Save the index order.
		indexOrder = make(map[int64]int, len(handles))
		for i, h := range handles {
			indexOrder[h] = i
		}
	}

	tasks := make([]*lookupTableTask, len(taskSizes))
	for i, size := range taskSizes {
		task := &lookupTableTask{
			handles:    handles[:size],
			indexOrder: indexOrder,
		}
		task.doneCh = make(chan error, 1)
		handles = handles[size:]

		tasks[i] = task
	}

	return tasks
}

// pickAndExecTask is a worker function, the common usage is
// go e.pickAndExecTask(ch)
func (e *XSelectIndexExec) pickAndExecTask(ch <-chan *lookupTableTask) {
	for task := range ch {
		err := e.executeTask(task)
		task.doneCh <- err
	}
}

// executeTask executes a lookup table task.
// It works like executing an XSelectTableExec, except that the ranges are built from a slice of handles
// rather than table ranges. It sends the request to all the regions containing those handles.
func (e *XSelectIndexExec) executeTask(task *lookupTableTask) error {
	sort.Sort(int64Slice(task.handles))
	tblResult, err := e.doTableRequest(task.handles)
	if err != nil {
		return errors.Trace(err)
	}
	task.rows, err = e.extractRowsFromTableResult(e.table, tblResult)
	if err != nil {
		return errors.Trace(err)
	}
	if !e.outOfOrder {
		// Restore the index order.
		var handleIdx int
		if e.handleCol == nil {
			handleIdx = e.schema.Len()
		} else {
			handleIdx = e.handleCol.Index
		}
		sorter := &rowsSorter{order: task.indexOrder, rows: task.rows, handleIdx: handleIdx}
		if e.desc && !e.supportDesc {
			sort.Sort(sort.Reverse(sorter))
		} else {
			sort.Sort(sorter)
		}
		// If this executor don't need handle, we should cut it off.
		if e.handleCol == nil {
			for i, row := range task.rows {
				task.rows[i] = row[:len(row)-1]
			}
		}
	}
	return nil
}

func (e *XSelectIndexExec) extractRowsFromTableResult(t table.Table, tblResult distsql.SelectResult) ([]Row, error) {
	defer tblResult.Close()
	var rows []Row
	for {
		partialResult, err := tblResult.Next()
		if err != nil {
			return nil, errors.Trace(err)
		}
		if partialResult == nil {
			break
		}
		subRows, err := e.extractRowsFromPartialResult(t, partialResult)
		if err != nil {
			return nil, errors.Trace(err)
		}
		rows = append(rows, subRows...)
	}
	return rows, nil
}

func (e *XSelectIndexExec) extractRowsFromPartialResult(t table.Table, partialResult distsql.PartialResult) ([]Row, error) {
	defer partialResult.Close()
	var rows []Row
	for {
		h, rowData, err := partialResult.Next()
		if err != nil {
			return nil, errors.Trace(err)
		}
		if rowData == nil {
			break
		}
		length := e.Schema().Len()
		if e.handleCol == nil && !e.outOfOrder {
			length++
		}
		values := make([]types.Datum, length)
		// If the handle col is not pk or we need it to sort the rows, it should be generated
		// and cannot set value by SetRawValues.
		if handleIsExtra(e.handleCol) || length > e.schema.Len() {
			err = codec.SetRawValues(rowData, values[:length-1])
			values[length-1].SetInt64(h)
		} else {
			err = codec.SetRawValues(rowData, values)
		}
		if err != nil {
			return nil, errors.Trace(err)
		}
		err = decodeRawValues(values, e.Schema(), e.ctx.GetSessionVars().GetTimeZone())
		if err != nil {
			return nil, errors.Trace(err)
		}
<<<<<<< HEAD
		// Calculate generated columns here.
		if err := evalGeneratedColumns(e.columns, e.genValues, values); err != nil {
			return nil, errors.Trace(err)
		}
		row := &Row{Data: values}
		rows = append(rows, row)
=======
		rows = append(rows, values)
>>>>>>> c7c248eb
	}
	return rows, nil
}

func (e *XSelectIndexExec) doTableRequest(handles []int64) (distsql.SelectResult, error) {
	// The handles are not in original index order, so we can't push limit here.
	selTableReq := new(tipb.SelectRequest)
	if e.outOfOrder {
		selTableReq.Limit = e.limitCount
		selTableReq.OrderBy = e.sortItemsPB
	}
	selTableReq.StartTs = e.startTS
	selTableReq.TimeZoneOffset = timeZoneOffset(e.ctx)
	selTableReq.Flags = statementContextToFlags(e.ctx.GetSessionVars().StmtCtx)
	selTableReq.TableInfo = &tipb.TableInfo{
		TableId: e.table.Meta().ID,
	}
	selTableReq.TableInfo.Columns = distsql.ColumnsToProto(e.columns, e.table.Meta().PKIsHandle)
	err := setPBColumnsDefaultValue(e.ctx, selTableReq.TableInfo.Columns, e.columns)
	if err != nil {
		return nil, errors.Trace(err)
	}
	selTableReq.Where = e.where
	// Aggregate Info
	selTableReq.Aggregates = e.aggFuncs
	selTableReq.GroupBy = e.byItems
	keyRanges := tableHandlesToKVRanges(e.table.Meta().ID, handles)
	// Use the table scan concurrency variable to do table request.
	concurrency := e.ctx.GetSessionVars().DistSQLScanConcurrency
	resp, err := distsql.Select(e.ctx.GetClient(), goctx.Background(), selTableReq, keyRanges, concurrency, false, getIsolationLevel(e.ctx.GetSessionVars()), e.priority)
	if err != nil {
		return nil, errors.Trace(err)
	}
	resp.Fetch(e.ctx.GoCtx())
	return resp, nil
}

// XSelectTableExec represents the DistSQL select table executor.
// Its execution is pushed down to KV layer.
type XSelectTableExec struct {
	tableInfo   *model.TableInfo
	table       table.Table
	asName      *model.CIStr
	ctx         context.Context
	supportDesc bool
	isMemDB     bool

	// result returns one or more distsql.PartialResult and each PartialResult is returned by one region.
	result        distsql.SelectResult
	partialResult distsql.PartialResult

	where        *tipb.Expr
	Columns      []*model.ColumnInfo
	schema       *expression.Schema
	ranges       []types.IntColumnRange
	desc         bool
	limitCount   *int64
	returnedRows uint64 // returned rowCount
	keepOrder    bool
	startTS      uint64
	orderByList  []*tipb.ByItem
	// This is the column that represent the handle, we can use handleCol.Index to know its position.
	handleCol *expression.Column

	// genValues is for calculating virtual generated columns.
	genValues map[int]expression.Expression

	/*
	   The following attributes are used for aggregation push down.
	   aggFuncs is the aggregation functions in protobuf format. They will be added to distsql request msg.
	   byItem is the groupby items in protobuf format. They will be added to distsql request msg.
	   aggFields is used to decode returned rows from distsql.
	   aggregate indicates of the executor is handling aggregate result.
	   It is more convenient to use a single varible than use a long condition.
	*/
	aggFuncs  []*tipb.Expr
	byItems   []*tipb.ByItem
	aggregate bool

	execStart    time.Time
	partialCount int

	priority int
}

// Schema implements the Executor Schema interface.
func (e *XSelectTableExec) Schema() *expression.Schema {
	return e.schema
}

// doRequest sends a *tipb.SelectRequest via kv.Client and gets the distsql.SelectResult.
func (e *XSelectTableExec) doRequest() error {
	selReq := new(tipb.SelectRequest)
	selReq.StartTs = e.startTS
	selReq.TimeZoneOffset = timeZoneOffset(e.ctx)
	selReq.Flags = statementContextToFlags(e.ctx.GetSessionVars().StmtCtx)
	selReq.Where = e.where
	selReq.TableInfo = &tipb.TableInfo{
		TableId: e.tableInfo.ID,
	}
	selReq.TableInfo.Columns = distsql.ColumnsToProto(e.Columns, e.tableInfo.PKIsHandle)
	err := setPBColumnsDefaultValue(e.ctx, selReq.TableInfo.Columns, e.Columns)
	if err != nil {
		return errors.Trace(err)
	}
	if len(e.orderByList) > 0 {
		selReq.OrderBy = e.orderByList
	} else if e.supportDesc && e.desc {
		selReq.OrderBy = []*tipb.ByItem{{Desc: e.desc}}
	}
	selReq.Limit = e.limitCount
	// Aggregate Info
	selReq.Aggregates = e.aggFuncs
	selReq.GroupBy = e.byItems

	kvRanges := tableRangesToKVRanges(e.table.Meta().ID, e.ranges)
	e.result, err = distsql.Select(e.ctx.GetClient(), goctx.Background(), selReq, kvRanges, e.ctx.GetSessionVars().DistSQLScanConcurrency, e.keepOrder, getIsolationLevel(e.ctx.GetSessionVars()), e.priority)
	if err != nil {
		return errors.Trace(err)
	}
	e.result.Fetch(e.ctx.GoCtx())
	return nil
}

// Close implements the Executor Close interface.
func (e *XSelectTableExec) Close() error {
	err := closeAll(e.result, e.partialResult)
	if err != nil {
		return errors.Trace(err)
	}
	e.result = nil
	e.partialResult = nil
	return nil
}

// Open implements the Executor interface.
func (e *XSelectTableExec) Open() error {
	e.result = nil
	e.partialResult = nil
	e.returnedRows = 0
	e.partialCount = 0
	return nil
}

// Next implements the Executor interface.
func (e *XSelectTableExec) Next() (Row, error) {
	if e.limitCount != nil && e.returnedRows >= uint64(*e.limitCount) {
		return nil, nil
	}
	if e.result == nil {
		e.execStart = time.Now()
		err := e.doRequest()
		if err != nil {
			return nil, errors.Trace(err)
		}
	}
	for {
		// Get partial result.
		if e.partialResult == nil {
			var err error
			e.partialResult, err = e.result.Next()
			if err != nil {
				return nil, errors.Trace(err)
			}
			if e.partialResult == nil {
				// Finished.
				duration := time.Since(e.execStart)
				if duration > minLogDuration {
					connID := e.ctx.GetSessionVars().ConnectionID
					log.Infof("[%d] [TIME_TABLE_SCAN] %s", connID, e.slowQueryInfo(duration))
				}
				return nil, nil
			}
			e.partialCount++
		}
		// Get a row from partial result.
		h, rowData, err := e.partialResult.Next()
		if err != nil {
			return nil, errors.Trace(err)
		}
		if rowData == nil {
			// Finish the current partial result and get the next one.
			e.partialResult.Close()
			e.partialResult = nil
			continue
		}
		e.returnedRows++
		values := make([]types.Datum, e.schema.Len())
		if handleIsExtra(e.handleCol) {
			err = codec.SetRawValues(rowData, values[:len(values)-1])
			values[len(values)-1].SetInt64(h)
		} else {
			err = codec.SetRawValues(rowData, values)
		}
		if err != nil {
			return nil, errors.Trace(err)
		}
		err = decodeRawValues(values, e.schema, e.ctx.GetSessionVars().GetTimeZone())
		if err != nil {
			return nil, errors.Trace(err)
		}
		if e.aggregate {
			// compose aggregate row
			return values, nil
		}
<<<<<<< HEAD
		// Calculate generated columns here.
		if err := evalGeneratedColumns(e.Columns, e.genValues, values); err != nil {
			return nil, errors.Trace(err)
		}
		return &Row{Data: values}, nil
=======
		return values, nil
>>>>>>> c7c248eb
	}
}

func (e *XSelectTableExec) slowQueryInfo(duration time.Duration) string {
	return fmt.Sprintf("time: %v, table: %s(%d), partials: %d, concurrency: %d, start_ts: %d, rows: %d",
		duration, e.tableInfo.Name, e.tableInfo.ID, e.partialCount, e.ctx.GetSessionVars().DistSQLScanConcurrency,
		e.startTS, e.returnedRows)
}

// timeZoneOffset returns the local time zone offset in seconds.
func timeZoneOffset(ctx context.Context) int64 {
	loc := ctx.GetSessionVars().GetTimeZone()
	_, offset := time.Now().In(loc).Zone()
	return int64(offset)
}

// statementContextToFlags converts StatementContext to tipb.SelectRequest.Flags.
func statementContextToFlags(sc *variable.StatementContext) uint64 {
	var flags uint64
	if sc.IgnoreTruncate {
		flags |= xeval.FlagIgnoreTruncate
	} else if sc.TruncateAsWarning {
		flags |= xeval.FlagTruncateAsWarning
	}
	return flags
}

func setPBColumnsDefaultValue(ctx context.Context, pbColumns []*tipb.ColumnInfo, columns []*model.ColumnInfo) error {
	for i, c := range columns {
		if c.OriginDefaultValue == nil {
			continue
		}

		sessVars := ctx.GetSessionVars()
		originStrict := sessVars.StrictSQLMode
		sessVars.StrictSQLMode = false
		d, err := table.GetColOriginDefaultValue(ctx, c)
		sessVars.StrictSQLMode = originStrict
		if err != nil {
			return errors.Trace(err)
		}

		pbColumns[i].DefaultVal, err = tablecodec.EncodeValue(d, ctx.GetSessionVars().GetTimeZone())
		if err != nil {
			return errors.Trace(err)
		}
	}
	return nil
}<|MERGE_RESOLUTION|>--- conflicted
+++ resolved
@@ -831,16 +831,11 @@
 		if err != nil {
 			return nil, errors.Trace(err)
 		}
-<<<<<<< HEAD
 		// Calculate generated columns here.
 		if err := evalGeneratedColumns(e.columns, e.genValues, values); err != nil {
 			return nil, errors.Trace(err)
 		}
-		row := &Row{Data: values}
-		rows = append(rows, row)
-=======
 		rows = append(rows, values)
->>>>>>> c7c248eb
 	}
 	return rows, nil
 }
@@ -1046,15 +1041,11 @@
 			// compose aggregate row
 			return values, nil
 		}
-<<<<<<< HEAD
 		// Calculate generated columns here.
 		if err := evalGeneratedColumns(e.Columns, e.genValues, values); err != nil {
 			return nil, errors.Trace(err)
 		}
-		return &Row{Data: values}, nil
-=======
 		return values, nil
->>>>>>> c7c248eb
 	}
 }
 
