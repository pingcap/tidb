// Copyright 2017 PingCAP, Inc.
//
// Licensed under the Apache License, Version 2.0 (the "License");
// you may not use this file except in compliance with the License.
// You may obtain a copy of the License at
//
//     http://www.apache.org/licenses/LICENSE-2.0
//
// Unless required by applicable law or agreed to in writing, software
// distributed under the License is distributed on an "AS IS" BASIS,
// See the License for the specific language governing permissions and
// limitations under the License.

package executor

import (
	"context"
	"fmt"
	"math"
	"runtime"
	"sort"
	"sync"
	"sync/atomic"
	"unsafe"

	"github.com/pingcap/errors"
	"github.com/pingcap/parser/model"
	"github.com/pingcap/parser/mysql"
	"github.com/pingcap/parser/terror"
	"github.com/pingcap/tidb/distsql"
	"github.com/pingcap/tidb/expression"
	"github.com/pingcap/tidb/kv"
	plannercore "github.com/pingcap/tidb/planner/core"
	"github.com/pingcap/tidb/sessionctx"
	"github.com/pingcap/tidb/statistics"
	"github.com/pingcap/tidb/table"
	"github.com/pingcap/tidb/tablecodec"
	"github.com/pingcap/tidb/types"
	"github.com/pingcap/tidb/util"
	"github.com/pingcap/tidb/util/chunk"
	"github.com/pingcap/tidb/util/codec"
	"github.com/pingcap/tidb/util/logutil"
	"github.com/pingcap/tidb/util/memory"
	"github.com/pingcap/tidb/util/ranger"
	"github.com/pingcap/tidb/util/stringutil"
	"github.com/pingcap/tipb/go-tipb"
	"go.uber.org/zap"
)

var (
	_ Executor = &TableReaderExecutor{}
	_ Executor = &IndexReaderExecutor{}
	_ Executor = &IndexLookUpExecutor{}
)

// LookupTableTaskChannelSize represents the channel size of the index double read taskChan.
var LookupTableTaskChannelSize int32 = 50

// lookupTableTask is created from a partial result of an index request which
// contains the handles in those index keys.
type lookupTableTask struct {
	handles []kv.Handle
	rowIdx  []int // rowIdx represents the handle index for every row. Only used when keep order.
	rows    []chunk.Row
	idxRows *chunk.Chunk
	cursor  int

	doneCh chan error

	// indexOrder map is used to save the original index order for the handles.
	// Without this map, the original index order might be lost.
	// The handles fetched from index is originally ordered by index, but we need handles to be ordered by itself
	// to do table request.
	indexOrder *kv.HandleMap
	// duplicatedIndexOrder map likes indexOrder. But it's used when checkIndexValue isn't nil and
	// the same handle of index has multiple values.
	duplicatedIndexOrder *kv.HandleMap

	// memUsage records the memory usage of this task calculated by table worker.
	// memTracker is used to release memUsage after task is done and unused.
	//
	// The sequence of function calls are:
	//   1. calculate task.memUsage.
	//   2. task.memTracker = tableWorker.memTracker
	//   3. task.memTracker.Consume(task.memUsage)
	//   4. task.memTracker.Consume(-task.memUsage)
	//
	// Step 1~3 are completed in "tableWorker.executeTask".
	// Step 4   is  completed in "IndexLookUpExecutor.Next".
	memUsage   int64
	memTracker *memory.Tracker
}

func (task *lookupTableTask) Len() int {
	return len(task.rows)
}

func (task *lookupTableTask) Less(i, j int) bool {
	return task.rowIdx[i] < task.rowIdx[j]
}

func (task *lookupTableTask) Swap(i, j int) {
	task.rowIdx[i], task.rowIdx[j] = task.rowIdx[j], task.rowIdx[i]
	task.rows[i], task.rows[j] = task.rows[j], task.rows[i]
}

// Closeable is a interface for closeable structures.
type Closeable interface {
	// Close closes the object.
	Close() error
}

// closeAll closes all objects even if an object returns an error.
// If multiple objects returns error, the first error will be returned.
func closeAll(objs ...Closeable) error {
	var err error
	for _, obj := range objs {
		if obj != nil {
			err1 := obj.Close()
			if err == nil && err1 != nil {
				err = err1
			}
		}
	}
	if err != nil {
		return errors.Trace(err)
	}
	return nil
}

// handleIsExtra checks whether this column is a extra handle column generated during plan building phase.
func handleIsExtra(col *expression.Column) bool {
	if col != nil && col.ID == model.ExtraHandleID {
		return true
	}
	return false
}

func splitRanges(ranges []*ranger.Range, keepOrder bool, desc bool) ([]*ranger.Range, []*ranger.Range) {
	if len(ranges) == 0 || ranges[0].LowVal[0].Kind() == types.KindInt64 {
		return ranges, nil
	}
	idx := sort.Search(len(ranges), func(i int) bool { return ranges[i].HighVal[0].GetUint64() > math.MaxInt64 })
	if idx == len(ranges) {
		return ranges, nil
	}
	if ranges[idx].LowVal[0].GetUint64() > math.MaxInt64 {
		signedRanges := ranges[0:idx]
		unsignedRanges := ranges[idx:]
		if !keepOrder {
			return append(unsignedRanges, signedRanges...), nil
		}
		if desc {
			return unsignedRanges, signedRanges
		}
		return signedRanges, unsignedRanges
	}
	signedRanges := make([]*ranger.Range, 0, idx+1)
	unsignedRanges := make([]*ranger.Range, 0, len(ranges)-idx)
	signedRanges = append(signedRanges, ranges[0:idx]...)
	if !(ranges[idx].LowVal[0].GetUint64() == math.MaxInt64 && ranges[idx].LowExclude) {
		signedRanges = append(signedRanges, &ranger.Range{
			LowVal:     ranges[idx].LowVal,
			LowExclude: ranges[idx].LowExclude,
			HighVal:    []types.Datum{types.NewUintDatum(math.MaxInt64)},
		})
	}
	if !(ranges[idx].HighVal[0].GetUint64() == math.MaxInt64+1 && ranges[idx].HighExclude) {
		unsignedRanges = append(unsignedRanges, &ranger.Range{
			LowVal:      []types.Datum{types.NewUintDatum(math.MaxInt64 + 1)},
			HighVal:     ranges[idx].HighVal,
			HighExclude: ranges[idx].HighExclude,
		})
	}
	if idx < len(ranges) {
		unsignedRanges = append(unsignedRanges, ranges[idx+1:]...)
	}
	if !keepOrder {
		return append(unsignedRanges, signedRanges...), nil
	}
	if desc {
		return unsignedRanges, signedRanges
	}
	return signedRanges, unsignedRanges
}

// rebuildIndexRanges will be called if there's correlated column in access conditions. We will rebuild the range
// by substitute correlated column with the constant.
func rebuildIndexRanges(ctx sessionctx.Context, is *plannercore.PhysicalIndexScan, idxCols []*expression.Column, colLens []int) (ranges []*ranger.Range, err error) {
	access := make([]expression.Expression, 0, len(is.AccessCondition))
	for _, cond := range is.AccessCondition {
		newCond, err1 := expression.SubstituteCorCol2Constant(cond)
		if err1 != nil {
			return nil, err1
		}
		access = append(access, newCond)
	}
	ranges, _, err = ranger.DetachSimpleCondAndBuildRangeForIndex(ctx, access, idxCols, colLens)
	return ranges, err
}

// IndexReaderExecutor sends dag request and reads index data from kv layer.
type IndexReaderExecutor struct {
	baseExecutor

	// For a partitioned table, the IndexReaderExecutor works on a partition, so
	// the type of this table field is actually `table.PhysicalTable`.
	table           table.Table
	index           *model.IndexInfo
	physicalTableID int64
	ranges          []*ranger.Range
	// kvRanges are only used for union scan.
	kvRanges []kv.KeyRange
	dagPB    *tipb.DAGRequest
	startTS  uint64

	// result returns one or more distsql.PartialResult and each PartialResult is returned by one region.
	result distsql.SelectResult
	// columns are only required by union scan.
	columns []*model.ColumnInfo
	// outputColumns are only required by union scan.
	outputColumns []*expression.Column

	feedback  *statistics.QueryFeedback
	streaming bool

	keepOrder bool
	desc      bool

	corColInFilter bool
	corColInAccess bool
	idxCols        []*expression.Column
	colLens        []int
	plans          []plannercore.PhysicalPlan

	memTracker *memory.Tracker

	selectResultHook // for testing
}

// Close clears all resources hold by current object.
func (e *IndexReaderExecutor) Close() error {
	err := e.result.Close()
	e.result = nil
<<<<<<< HEAD
	if e.runtimeStats != nil {
		copStats := e.ctx.GetSessionVars().StmtCtx.RuntimeStatsColl.GetRootStats(e.plans[0].ID())
		copStats.SetRowNum(e.feedback.Actual())
	}
=======
>>>>>>> 030eab2b
	e.ctx.StoreQueryFeedback(e.feedback)
	return err
}

// Next implements the Executor Next interface.
func (e *IndexReaderExecutor) Next(ctx context.Context, req *chunk.Chunk) error {
	err := e.result.Next(ctx, req)
	if err != nil {
		e.feedback.Invalidate()
	}
	return err
}

// Open implements the Executor Open interface.
func (e *IndexReaderExecutor) Open(ctx context.Context) error {
	var err error
	if e.corColInAccess {
		e.ranges, err = rebuildIndexRanges(e.ctx, e.plans[0].(*plannercore.PhysicalIndexScan), e.idxCols, e.colLens)
		if err != nil {
			return err
		}
	}
	kvRanges, err := distsql.IndexRangesToKVRanges(e.ctx.GetSessionVars().StmtCtx, e.physicalTableID, e.index.ID, e.ranges, e.feedback)
	if err != nil {
		e.feedback.Invalidate()
		return err
	}
	return e.open(ctx, kvRanges)
}

func (e *IndexReaderExecutor) open(ctx context.Context, kvRanges []kv.KeyRange) error {
	var err error
	if e.corColInFilter {
		e.dagPB.Executors, _, err = constructDistExec(e.ctx, e.plans)
		if err != nil {
			return err
		}
	}

	if e.runtimeStats != nil {
		collExec := true
		e.dagPB.CollectExecutionSummaries = &collExec
	}
	e.kvRanges = kvRanges

	e.memTracker = memory.NewTracker(e.id, -1)
	e.memTracker.AttachTo(e.ctx.GetSessionVars().StmtCtx.MemTracker)
	var builder distsql.RequestBuilder
	kvReq, err := builder.SetKeyRanges(kvRanges).
		SetDAGRequest(e.dagPB).
		SetStartTS(e.startTS).
		SetDesc(e.desc).
		SetKeepOrder(e.keepOrder).
		SetStreaming(e.streaming).
		SetFromSessionVars(e.ctx.GetSessionVars()).
		SetMemTracker(e.memTracker).
		Build()
	if err != nil {
		e.feedback.Invalidate()
		return err
	}
	e.result, err = e.SelectResult(ctx, e.ctx, kvReq, retTypes(e), e.feedback, getPhysicalPlanIDs(e.plans), e.id)
	if err != nil {
		e.feedback.Invalidate()
		return err
	}
	e.result.Fetch(ctx)
	return nil
}

// IndexLookUpExecutor implements double read for index scan.
type IndexLookUpExecutor struct {
	baseExecutor

	table   table.Table
	index   *model.IndexInfo
	ranges  []*ranger.Range
	dagPB   *tipb.DAGRequest
	startTS uint64
	// handleIdx is the index of handle, which is only used for case of keeping order.
	handleIdx       []int
	handleCols      []*expression.Column
	primaryKeyIndex *model.IndexInfo
	tableRequest    *tipb.DAGRequest
	// columns are only required by union scan.
	columns []*model.ColumnInfo
	*dataReaderBuilder
	// All fields above are immutable.

	idxWorkerWg sync.WaitGroup
	tblWorkerWg sync.WaitGroup
	finished    chan struct{}

	resultCh   chan *lookupTableTask
	resultCurr *lookupTableTask
	feedback   *statistics.QueryFeedback

	// memTracker is used to track the memory usage of this executor.
	memTracker *memory.Tracker

	// checkIndexValue is used to check the consistency of the index data.
	*checkIndexValue

	kvRanges      []kv.KeyRange
	workerStarted bool

	keepOrder bool
	desc      bool

	indexStreaming bool
	tableStreaming bool

	corColInIdxSide bool
	corColInTblSide bool
	corColInAccess  bool
	idxPlans        []plannercore.PhysicalPlan
	tblPlans        []plannercore.PhysicalPlan
	idxCols         []*expression.Column
	colLens         []int
	// PushedLimit is used to skip the preceding and tailing handles when Limit is sunk into IndexLookUpReader.
	PushedLimit *plannercore.PushedDownLimit
}

type checkIndexValue struct {
	idxColTps  []*types.FieldType
	idxTblCols []*table.Column
}

// Open implements the Executor Open interface.
func (e *IndexLookUpExecutor) Open(ctx context.Context) error {
	var err error
	if e.corColInAccess {
		e.ranges, err = rebuildIndexRanges(e.ctx, e.idxPlans[0].(*plannercore.PhysicalIndexScan), e.idxCols, e.colLens)
		if err != nil {
			return err
		}
	}
	sc := e.ctx.GetSessionVars().StmtCtx
	physicalID := getPhysicalTableID(e.table)
	if e.index.ID == -1 {
		e.kvRanges, err = distsql.CommonHandleRangesToKVRanges(sc, physicalID, e.ranges)
	} else {
		e.kvRanges, err = distsql.IndexRangesToKVRanges(sc, physicalID, e.index.ID, e.ranges, e.feedback)
	}
	if err != nil {
		e.feedback.Invalidate()
		return err
	}
	err = e.open(ctx)
	if err != nil {
		e.feedback.Invalidate()
	}
	return err
}

func (e *IndexLookUpExecutor) open(ctx context.Context) error {
	// We have to initialize "memTracker" and other execution resources in here
	// instead of in function "Open", because this "IndexLookUpExecutor" may be
	// constructed by a "IndexLookUpJoin" and "Open" will not be called in that
	// situation.
	e.memTracker = memory.NewTracker(e.id, -1)
	e.memTracker.AttachTo(e.ctx.GetSessionVars().StmtCtx.MemTracker)

	e.finished = make(chan struct{})
	e.resultCh = make(chan *lookupTableTask, atomic.LoadInt32(&LookupTableTaskChannelSize))

	var err error
	if e.corColInIdxSide {
		e.dagPB.Executors, _, err = constructDistExec(e.ctx, e.idxPlans)
		if err != nil {
			return err
		}
	}

	if e.corColInTblSide {
		e.tableRequest.Executors, _, err = constructDistExec(e.ctx, e.tblPlans)
		if err != nil {
			return err
		}
	}
	return nil
}

func (e *IndexLookUpExecutor) startWorkers(ctx context.Context, initBatchSize int) error {
	// indexWorker will write to workCh and tableWorker will read from workCh,
	// so fetching index and getting table data can run concurrently.
	workCh := make(chan *lookupTableTask, 1)
	if err := e.startIndexWorker(ctx, e.kvRanges, workCh, initBatchSize); err != nil {
		return err
	}
	e.startTableWorker(ctx, workCh)
	e.workerStarted = true
	return nil
}

func (e *IndexLookUpExecutor) isCommonHandle() bool {
	return !(len(e.handleCols) == 1 && e.handleCols[0].ID == model.ExtraHandleID) && e.table.Meta() != nil && e.table.Meta().IsCommonHandle
}

func (e *IndexLookUpExecutor) getRetTpsByHandle() []*types.FieldType {
	var tps []*types.FieldType
	if e.isCommonHandle() {
		for _, handleCol := range e.handleCols {
			tps = append(tps, handleCol.RetType)
		}
	} else {
		tps = []*types.FieldType{types.NewFieldType(mysql.TypeLonglong)}
	}
	if e.checkIndexValue != nil {
		tps = e.idxColTps
	}
	return tps
}

// startIndexWorker launch a background goroutine to fetch handles, send the results to workCh.
func (e *IndexLookUpExecutor) startIndexWorker(ctx context.Context, kvRanges []kv.KeyRange, workCh chan<- *lookupTableTask, initBatchSize int) error {
	if e.runtimeStats != nil {
		collExec := true
		e.dagPB.CollectExecutionSummaries = &collExec
	}

	tracker := memory.NewTracker(memory.LabelForIndexWorker, -1)
	tracker.AttachTo(e.memTracker)
	var builder distsql.RequestBuilder
	kvReq, err := builder.SetKeyRanges(kvRanges).
		SetDAGRequest(e.dagPB).
		SetStartTS(e.startTS).
		SetDesc(e.desc).
		SetKeepOrder(e.keepOrder).
		SetStreaming(e.indexStreaming).
		SetFromSessionVars(e.ctx.GetSessionVars()).
		SetMemTracker(tracker).
		Build()
	if err != nil {
		return err
	}
	tps := e.getRetTpsByHandle()
	// Since the first read only need handle information. So its returned col is only 1.
	result, err := distsql.SelectWithRuntimeStats(ctx, e.ctx, kvReq, tps, e.feedback, getPhysicalPlanIDs(e.idxPlans), e.id)
	if err != nil {
		return err
	}
	result.Fetch(ctx)
	worker := &indexWorker{
		idxLookup:       e,
		workCh:          workCh,
		finished:        e.finished,
		resultCh:        e.resultCh,
		keepOrder:       e.keepOrder,
		batchSize:       initBatchSize,
		checkIndexValue: e.checkIndexValue,
		maxBatchSize:    e.ctx.GetSessionVars().IndexLookupSize,
		maxChunkSize:    e.maxChunkSize,
		PushedLimit:     e.PushedLimit,
	}
	if worker.batchSize > worker.maxBatchSize {
		worker.batchSize = worker.maxBatchSize
	}
	e.idxWorkerWg.Add(1)
	go func() {
		ctx1, cancel := context.WithCancel(ctx)
		_, err := worker.fetchHandles(ctx1, result)
		if err != nil {
			e.feedback.Invalidate()
		}
		cancel()
		if err := result.Close(); err != nil {
			logutil.Logger(ctx).Error("close Select result failed", zap.Error(err))
		}
<<<<<<< HEAD
		if e.runtimeStats != nil {
			copStats := e.ctx.GetSessionVars().StmtCtx.RuntimeStatsColl.GetRootStats(e.idxPlans[len(e.idxPlans)-1].ID())
			copStats.SetRowNum(int64(count))
			copStats = e.ctx.GetSessionVars().StmtCtx.RuntimeStatsColl.GetRootStats(e.tblPlans[0].ID())
			copStats.SetRowNum(int64(count))
		}
=======
>>>>>>> 030eab2b
		e.ctx.StoreQueryFeedback(e.feedback)
		close(workCh)
		close(e.resultCh)
		e.idxWorkerWg.Done()
	}()
	return nil
}

// startTableWorker launchs some background goroutines which pick tasks from workCh and execute the task.
func (e *IndexLookUpExecutor) startTableWorker(ctx context.Context, workCh <-chan *lookupTableTask) {
	lookupConcurrencyLimit := e.ctx.GetSessionVars().IndexLookupConcurrency()
	e.tblWorkerWg.Add(lookupConcurrencyLimit)
	for i := 0; i < lookupConcurrencyLimit; i++ {
		workerID := i
		worker := &tableWorker{
			idxLookup:       e,
			workCh:          workCh,
			finished:        e.finished,
			buildTblReader:  e.buildTableReader,
			keepOrder:       e.keepOrder,
			handleIdx:       e.handleIdx,
			checkIndexValue: e.checkIndexValue,
			memTracker:      memory.NewTracker(workerID, -1),
		}
		worker.memTracker.AttachTo(e.memTracker)
		ctx1, cancel := context.WithCancel(ctx)
		go func() {
			worker.pickAndExecTask(ctx1)
			cancel()
			e.tblWorkerWg.Done()
		}()
	}
}

func (e *IndexLookUpExecutor) buildTableReader(ctx context.Context, handles []kv.Handle) (Executor, error) {
	tableReaderExec := &TableReaderExecutor{
		baseExecutor:   newBaseExecutor(e.ctx, e.schema, stringutil.MemoizeStr(func() string { return e.name.String() + "_tableReader" }), e.id),
		table:          e.table,
		dagPB:          e.tableRequest,
		startTS:        e.startTS,
		columns:        e.columns,
		streaming:      e.tableStreaming,
		feedback:       statistics.NewQueryFeedback(0, nil, 0, false),
		corColInFilter: e.corColInTblSide,
		plans:          e.tblPlans,
	}
	tableReaderExec.buildVirtualColumnInfo()
	tableReader, err := e.dataReaderBuilder.buildTableReaderFromHandles(ctx, tableReaderExec, handles)
	if err != nil {
		logutil.Logger(ctx).Error("build table reader from handles failed", zap.Error(err))
		return nil, err
	}
	return tableReader, nil
}

// Close implements Exec Close interface.
func (e *IndexLookUpExecutor) Close() error {
	if !e.workerStarted || e.finished == nil {
		return nil
	}

	close(e.finished)
	// Drain the resultCh and discard the result, in case that Next() doesn't fully
	// consume the data, background worker still writing to resultCh and block forever.
	for range e.resultCh {
	}
	e.idxWorkerWg.Wait()
	e.tblWorkerWg.Wait()
	e.finished = nil
	e.workerStarted = false
	e.memTracker = nil
<<<<<<< HEAD
	if e.runtimeStats != nil {
		copStats := e.ctx.GetSessionVars().StmtCtx.RuntimeStatsColl.GetRootStats(e.idxPlans[0].ID())
		copStats.SetRowNum(e.feedback.Actual())
	}
=======
>>>>>>> 030eab2b
	return nil
}

// Next implements Exec Next interface.
func (e *IndexLookUpExecutor) Next(ctx context.Context, req *chunk.Chunk) error {
	if !e.workerStarted {
		if err := e.startWorkers(ctx, req.RequiredRows()); err != nil {
			return err
		}
	}
	req.Reset()
	for {
		resultTask, err := e.getResultTask()
		if err != nil {
			return err
		}
		if resultTask == nil {
			return nil
		}
		for resultTask.cursor < len(resultTask.rows) {
			req.AppendRow(resultTask.rows[resultTask.cursor])
			resultTask.cursor++
			if req.IsFull() {
				return nil
			}
		}
	}
}

func (e *IndexLookUpExecutor) getResultTask() (*lookupTableTask, error) {
	if e.resultCurr != nil && e.resultCurr.cursor < len(e.resultCurr.rows) {
		return e.resultCurr, nil
	}
	task, ok := <-e.resultCh
	if !ok {
		return nil, nil
	}
	if err := <-task.doneCh; err != nil {
		return nil, err
	}

	// Release the memory usage of last task before we handle a new task.
	if e.resultCurr != nil {
		e.resultCurr.memTracker.Consume(-e.resultCurr.memUsage)
	}
	e.resultCurr = task
	return e.resultCurr, nil
}

// indexWorker is used by IndexLookUpExecutor to maintain index lookup background goroutines.
type indexWorker struct {
	idxLookup *IndexLookUpExecutor
	workCh    chan<- *lookupTableTask
	finished  <-chan struct{}
	resultCh  chan<- *lookupTableTask
	keepOrder bool

	// batchSize is for lightweight startup. It will be increased exponentially until reaches the max batch size value.
	batchSize    int
	maxBatchSize int
	maxChunkSize int

	// checkIndexValue is used to check the consistency of the index data.
	*checkIndexValue
	// PushedLimit is used to skip the preceding and tailing handles when Limit is sunk into IndexLookUpReader.
	PushedLimit *plannercore.PushedDownLimit
}

// fetchHandles fetches a batch of handles from index data and builds the index lookup tasks.
// The tasks are sent to workCh to be further processed by tableWorker, and sent to e.resultCh
// at the same time to keep data ordered.
func (w *indexWorker) fetchHandles(ctx context.Context, result distsql.SelectResult) (count uint64, err error) {
	defer func() {
		if r := recover(); r != nil {
			buf := make([]byte, 4096)
			stackSize := runtime.Stack(buf, false)
			buf = buf[:stackSize]
			logutil.Logger(ctx).Error("indexWorker in IndexLookupExecutor panicked", zap.String("stack", string(buf)))
			err4Panic := errors.Errorf("%v", r)
			doneCh := make(chan error, 1)
			doneCh <- err4Panic
			w.resultCh <- &lookupTableTask{
				doneCh: doneCh,
			}
			if err != nil {
				err = errors.Trace(err4Panic)
			}
		}
	}()
	retTps := w.idxLookup.getRetTpsByHandle()
	chk := chunk.NewChunkWithCapacity(retTps, w.idxLookup.maxChunkSize)
	for {
		handles, retChunk, scannedKeys, err := w.extractTaskHandles(ctx, chk, result, count)
		if err != nil {
			doneCh := make(chan error, 1)
			doneCh <- err
			w.resultCh <- &lookupTableTask{
				doneCh: doneCh,
			}
			return count, err
		}
		count += scannedKeys
		if len(handles) == 0 {
			return count, nil
		}
		task := w.buildTableTask(handles, retChunk)
		select {
		case <-ctx.Done():
			return count, nil
		case <-w.finished:
			return count, nil
		case w.workCh <- task:
			w.resultCh <- task
		}
	}
}

func (w *indexWorker) extractTaskHandles(ctx context.Context, chk *chunk.Chunk, idxResult distsql.SelectResult, count uint64) (
	handles []kv.Handle, retChk *chunk.Chunk, scannedKeys uint64, err error) {
	var handleOffset []int
	for i := range w.idxLookup.handleCols {
		handleOffset = append(handleOffset, chk.NumCols()-len(w.idxLookup.handleCols)+i)
	}
	if len(handleOffset) == 0 {
		handleOffset = []int{chk.NumCols() - 1}
	}
	handles = make([]kv.Handle, 0, w.batchSize)
	// PushedLimit would always be nil for CheckIndex or CheckTable, we add this check just for insurance.
	checkLimit := (w.PushedLimit != nil) && (w.checkIndexValue == nil)
	for len(handles) < w.batchSize {
		requiredRows := w.batchSize - len(handles)
		if checkLimit {
			if w.PushedLimit.Offset+w.PushedLimit.Count <= scannedKeys+count {
				return handles, nil, scannedKeys, nil
			}
			leftCnt := w.PushedLimit.Offset + w.PushedLimit.Count - scannedKeys - count
			if uint64(requiredRows) > leftCnt {
				requiredRows = int(leftCnt)
			}
		}
		chk.SetRequiredRows(requiredRows, w.maxChunkSize)
		err = errors.Trace(idxResult.Next(ctx, chk))
		if err != nil {
			return handles, nil, scannedKeys, err
		}
		if chk.NumRows() == 0 {
			return handles, retChk, scannedKeys, nil
		}
		for i := 0; i < chk.NumRows(); i++ {
			scannedKeys++
			if checkLimit {
				if (count + scannedKeys) <= w.PushedLimit.Offset {
					// Skip the preceding Offset handles.
					continue
				}
				if (count + scannedKeys) > (w.PushedLimit.Offset + w.PushedLimit.Count) {
					// Skip the handles after Offset+Count.
					return handles, nil, scannedKeys, nil
				}
			}
			h, err := w.idxLookup.getHandle(chk.GetRow(i), handleOffset, w.idxLookup.isCommonHandle())
			if err != nil {
				return handles, retChk, scannedKeys, err
			}
			handles = append(handles, h)
		}
		if w.checkIndexValue != nil {
			if retChk == nil {
				retChk = chunk.NewChunkWithCapacity(w.idxColTps, w.batchSize)
			}
			retChk.Append(chk, 0, chk.NumRows())
		}
	}
	w.batchSize *= 2
	if w.batchSize > w.maxBatchSize {
		w.batchSize = w.maxBatchSize
	}
	return handles, retChk, scannedKeys, nil
}

func (w *indexWorker) buildTableTask(handles []kv.Handle, retChk *chunk.Chunk) *lookupTableTask {
	var indexOrder *kv.HandleMap
	var duplicatedIndexOrder *kv.HandleMap
	if w.keepOrder {
		// Save the index order.
		indexOrder = kv.NewHandleMap()
		for i, h := range handles {
			indexOrder.Set(h, i)
		}
	}

	if w.checkIndexValue != nil {
		// Save the index order.
		indexOrder = kv.NewHandleMap()
		duplicatedIndexOrder = kv.NewHandleMap()
		for i, h := range handles {
			if _, ok := indexOrder.Get(h); ok {
				duplicatedIndexOrder.Set(h, i)
			} else {
				indexOrder.Set(h, i)
			}
		}
	}

	task := &lookupTableTask{
		handles:              handles,
		indexOrder:           indexOrder,
		duplicatedIndexOrder: duplicatedIndexOrder,
		idxRows:              retChk,
	}

	task.doneCh = make(chan error, 1)
	return task
}

// tableWorker is used by IndexLookUpExecutor to maintain table lookup background goroutines.
type tableWorker struct {
	idxLookup      *IndexLookUpExecutor
	workCh         <-chan *lookupTableTask
	finished       <-chan struct{}
	buildTblReader func(ctx context.Context, handles []kv.Handle) (Executor, error)
	keepOrder      bool
	handleIdx      []int

	// memTracker is used to track the memory usage of this executor.
	memTracker *memory.Tracker

	// checkIndexValue is used to check the consistency of the index data.
	*checkIndexValue
}

// pickAndExecTask picks tasks from workCh, and execute them.
func (w *tableWorker) pickAndExecTask(ctx context.Context) {
	var task *lookupTableTask
	var ok bool
	defer func() {
		if r := recover(); r != nil {
			buf := make([]byte, 4096)
			stackSize := runtime.Stack(buf, false)
			buf = buf[:stackSize]
			logutil.Logger(ctx).Error("tableWorker in IndexLookUpExecutor panicked", zap.String("stack", string(buf)))
			task.doneCh <- errors.Errorf("%v", r)
		}
	}()
	for {
		// Don't check ctx.Done() on purpose. If background worker get the signal and all
		// exit immediately, session's goroutine doesn't know this and still calling Next(),
		// it may block reading task.doneCh forever.
		select {
		case task, ok = <-w.workCh:
			if !ok {
				return
			}
		case <-w.finished:
			return
		}
		err := w.executeTask(ctx, task)
		task.doneCh <- err
	}
}

func (e *IndexLookUpExecutor) getHandle(row chunk.Row, handleIdx []int, isCommonHandle bool) (handle kv.Handle, err error) {
	if isCommonHandle {
		var handleEncoded []byte
		var datums []types.Datum
		for i, idx := range handleIdx {
			datums = append(datums, row.GetDatum(idx, e.handleCols[i].RetType))
		}
		tablecodec.TruncateIndexValues(e.table.Meta(), e.primaryKeyIndex, datums)
		handleEncoded, err = codec.EncodeKey(e.ctx.GetSessionVars().StmtCtx, nil, datums...)
		if err != nil {
			return nil, err
		}
		handle, err = kv.NewCommonHandle(handleEncoded)
		if err != nil {
			return nil, err
		}
	} else {
		if len(handleIdx) == 0 {
			handle = kv.IntHandle(row.GetInt64(0))
		} else {
			handle = kv.IntHandle(row.GetInt64(handleIdx[0]))
		}
	}
	return
}

func (w *tableWorker) compareData(ctx context.Context, task *lookupTableTask, tableReader Executor) error {
	chk := newFirstChunk(tableReader)
	tblInfo := w.idxLookup.table.Meta()
	vals := make([]types.Datum, 0, len(w.idxTblCols))
	for {
		err := Next(ctx, tableReader, chk)
		if err != nil {
			return errors.Trace(err)
		}
		if chk.NumRows() == 0 {
			task.indexOrder.Range(func(h kv.Handle, val interface{}) bool {
				idxRow := task.idxRows.GetRow(val.(int))
				err = errors.Errorf("handle %#v, index:%#v != record:%#v", h, idxRow.GetDatum(0, w.idxColTps[0]), nil)
				return false
			})
			if err != nil {
				return err
			}
			break
		}

		iter := chunk.NewIterator4Chunk(chk)
		for row := iter.Begin(); row != iter.End(); row = iter.Next() {
			handle, err := w.idxLookup.getHandle(row, w.handleIdx, w.idxLookup.isCommonHandle())
			if err != nil {
				return err
			}
			v, ok := task.indexOrder.Get(handle)
			if !ok {
				v, _ = task.duplicatedIndexOrder.Get(handle)
			}
			offset, _ := v.(int)
			task.indexOrder.Delete(handle)
			idxRow := task.idxRows.GetRow(offset)
			vals = vals[:0]
			for i, col := range w.idxTblCols {
				vals = append(vals, row.GetDatum(i, &col.FieldType))
			}
			tablecodec.TruncateIndexValues(tblInfo, w.idxLookup.index, vals)
			for i, val := range vals {
				col := w.idxTblCols[i]
				tp := &col.FieldType
				ret := chunk.Compare(idxRow, i, &val)
				if ret != 0 {
					return errors.Errorf("col %s, handle %#v, index:%#v != record:%#v", col.Name, handle, idxRow.GetDatum(i, tp), val)
				}
			}
		}
	}

	return nil
}

// executeTask executes the table look up tasks. We will construct a table reader and send request by handles.
// Then we hold the returning rows and finish this task.
func (w *tableWorker) executeTask(ctx context.Context, task *lookupTableTask) error {
	tableReader, err := w.buildTblReader(ctx, task.handles)
	if err != nil {
		logutil.Logger(ctx).Error("build table reader failed", zap.Error(err))
		return err
	}
	defer terror.Call(tableReader.Close)

	if w.checkIndexValue != nil {
		return w.compareData(ctx, task, tableReader)
	}

	task.memTracker = w.memTracker
	memUsage := int64(cap(task.handles) * 8)
	task.memUsage = memUsage
	task.memTracker.Consume(memUsage)
	handleCnt := len(task.handles)
	task.rows = make([]chunk.Row, 0, handleCnt)
	for {
		chk := newFirstChunk(tableReader)
		err = Next(ctx, tableReader, chk)
		if err != nil {
			logutil.Logger(ctx).Error("table reader fetch next chunk failed", zap.Error(err))
			return err
		}
		if chk.NumRows() == 0 {
			break
		}
		memUsage = chk.MemoryUsage()
		task.memUsage += memUsage
		task.memTracker.Consume(memUsage)
		iter := chunk.NewIterator4Chunk(chk)
		for row := iter.Begin(); row != iter.End(); row = iter.Next() {
			task.rows = append(task.rows, row)
		}
	}

	memUsage = int64(cap(task.rows)) * int64(unsafe.Sizeof(chunk.Row{}))
	task.memUsage += memUsage
	task.memTracker.Consume(memUsage)
	if w.keepOrder {
		task.rowIdx = make([]int, 0, len(task.rows))
		for i := range task.rows {
			handle, err := w.idxLookup.getHandle(task.rows[i], w.handleIdx, w.idxLookup.isCommonHandle())
			if err != nil {
				return err
			}
			rowIdx, _ := task.indexOrder.Get(handle)
			task.rowIdx = append(task.rowIdx, rowIdx.(int))
		}
		memUsage = int64(cap(task.rowIdx) * 4)
		task.memUsage += memUsage
		task.memTracker.Consume(memUsage)
		sort.Sort(task)
	}

	if handleCnt != len(task.rows) && !util.HasCancelled(ctx) {
		if len(w.idxLookup.tblPlans) == 1 {
			obtainedHandlesMap := kv.NewHandleMap()
			for _, row := range task.rows {
				handle, err := w.idxLookup.getHandle(row, w.handleIdx, w.idxLookup.isCommonHandle())
				if err != nil {
					return err
				}
				obtainedHandlesMap.Set(handle, true)
			}

			logutil.Logger(ctx).Error("inconsistent index handles", zap.String("index", w.idxLookup.index.Name.O),
				zap.Int("index_cnt", handleCnt), zap.Int("table_cnt", len(task.rows)),
				zap.String("missing_handles", fmt.Sprint(GetLackHandles(task.handles, obtainedHandlesMap))),
				zap.String("total_handles", fmt.Sprint(task.handles)))

			// table scan in double read can never has conditions according to convertToIndexScan.
			// if this table scan has no condition, the number of rows it returns must equal to the length of handles.
			return errors.Errorf("inconsistent index %s handle count %d isn't equal to value count %d",
				w.idxLookup.index.Name.O, handleCnt, len(task.rows))
		}
	}

	return nil
}

// GetLackHandles gets the handles in expectedHandles but not in obtainedHandlesMap.
func GetLackHandles(expectedHandles []kv.Handle, obtainedHandlesMap *kv.HandleMap) []kv.Handle {
	diffCnt := len(expectedHandles) - obtainedHandlesMap.Len()
	diffHandles := make([]kv.Handle, 0, diffCnt)
	var cnt int
	for _, handle := range expectedHandles {
		isExist := false
		if _, ok := obtainedHandlesMap.Get(handle); ok {
			obtainedHandlesMap.Delete(handle)
			isExist = true
		}
		if !isExist {
			diffHandles = append(diffHandles, handle)
			cnt++
			if cnt == diffCnt {
				break
			}
		}
	}

	return diffHandles
}

func getPhysicalPlanIDs(plans []plannercore.PhysicalPlan) []int {
	planIDs := make([]int, 0, len(plans))
	for _, p := range plans {
		planIDs = append(planIDs, p.ID())
	}
	return planIDs
}<|MERGE_RESOLUTION|>--- conflicted
+++ resolved
@@ -242,13 +242,6 @@
 func (e *IndexReaderExecutor) Close() error {
 	err := e.result.Close()
 	e.result = nil
-<<<<<<< HEAD
-	if e.runtimeStats != nil {
-		copStats := e.ctx.GetSessionVars().StmtCtx.RuntimeStatsColl.GetRootStats(e.plans[0].ID())
-		copStats.SetRowNum(e.feedback.Actual())
-	}
-=======
->>>>>>> 030eab2b
 	e.ctx.StoreQueryFeedback(e.feedback)
 	return err
 }
@@ -518,15 +511,6 @@
 		if err := result.Close(); err != nil {
 			logutil.Logger(ctx).Error("close Select result failed", zap.Error(err))
 		}
-<<<<<<< HEAD
-		if e.runtimeStats != nil {
-			copStats := e.ctx.GetSessionVars().StmtCtx.RuntimeStatsColl.GetRootStats(e.idxPlans[len(e.idxPlans)-1].ID())
-			copStats.SetRowNum(int64(count))
-			copStats = e.ctx.GetSessionVars().StmtCtx.RuntimeStatsColl.GetRootStats(e.tblPlans[0].ID())
-			copStats.SetRowNum(int64(count))
-		}
-=======
->>>>>>> 030eab2b
 		e.ctx.StoreQueryFeedback(e.feedback)
 		close(workCh)
 		close(e.resultCh)
@@ -598,13 +582,6 @@
 	e.finished = nil
 	e.workerStarted = false
 	e.memTracker = nil
-<<<<<<< HEAD
-	if e.runtimeStats != nil {
-		copStats := e.ctx.GetSessionVars().StmtCtx.RuntimeStatsColl.GetRootStats(e.idxPlans[0].ID())
-		copStats.SetRowNum(e.feedback.Actual())
-	}
-=======
->>>>>>> 030eab2b
 	return nil
 }
 
