// Copyright 2017 PingCAP, Inc.
//
// Licensed under the Apache License, Version 2.0 (the "License");
// you may not use this file except in compliance with the License.
// You may obtain a copy of the License at
//
//     http://www.apache.org/licenses/LICENSE-2.0
//
// Unless required by applicable law or agreed to in writing, software
// distributed under the License is distributed on an "AS IS" BASIS,
// WITHOUT WARRANTIES OR CONDITIONS OF ANY KIND, either express or implied.
// See the License for the specific language governing permissions and
// limitations under the License.

package executor

import (
	"bytes"
	"context"
	"fmt"
	"runtime"
	"runtime/trace"
	"sort"
	"sync"
	"sync/atomic"
	"time"
	"unsafe"

	"github.com/cznic/mathutil"
	"github.com/pingcap/errors"
	"github.com/pingcap/tidb/distsql"
	"github.com/pingcap/tidb/expression"
	"github.com/pingcap/tidb/kv"
	"github.com/pingcap/tidb/parser/charset"
	"github.com/pingcap/tidb/parser/model"
	"github.com/pingcap/tidb/parser/mysql"
	"github.com/pingcap/tidb/parser/terror"
	plannercore "github.com/pingcap/tidb/planner/core"
	"github.com/pingcap/tidb/sessionctx"
	"github.com/pingcap/tidb/sessionctx/stmtctx"
	"github.com/pingcap/tidb/statistics"
	"github.com/pingcap/tidb/table"
	"github.com/pingcap/tidb/tablecodec"
	"github.com/pingcap/tidb/types"
	"github.com/pingcap/tidb/util"
	"github.com/pingcap/tidb/util/chunk"
	"github.com/pingcap/tidb/util/codec"
	"github.com/pingcap/tidb/util/collate"
	"github.com/pingcap/tidb/util/execdetails"
	"github.com/pingcap/tidb/util/logutil"
	"github.com/pingcap/tidb/util/memory"
	"github.com/pingcap/tidb/util/ranger"
	"github.com/pingcap/tipb/go-tipb"
	"go.uber.org/zap"
)

var (
	_ Executor = &TableReaderExecutor{}
	_ Executor = &IndexReaderExecutor{}
	_ Executor = &IndexLookUpExecutor{}
)

// LookupTableTaskChannelSize represents the channel size of the index double read taskChan.
var LookupTableTaskChannelSize int32 = 50

// lookupTableTask is created from a partial result of an index request which
// contains the handles in those index keys.
type lookupTableTask struct {
	handles []kv.Handle
	rowIdx  []int // rowIdx represents the handle index for every row. Only used when keep order.
	rows    []chunk.Row
	idxRows *chunk.Chunk
	cursor  int

	doneCh chan error

	// indexOrder map is used to save the original index order for the handles.
	// Without this map, the original index order might be lost.
	// The handles fetched from index is originally ordered by index, but we need handles to be ordered by itself
	// to do table request.
	indexOrder *kv.HandleMap
	// duplicatedIndexOrder map likes indexOrder. But it's used when checkIndexValue isn't nil and
	// the same handle of index has multiple values.
	duplicatedIndexOrder *kv.HandleMap

	// partitionTable indicates whether this task belongs to a partition table and which partition table it is.
	partitionTable table.PhysicalTable

	// memUsage records the memory usage of this task calculated by table worker.
	// memTracker is used to release memUsage after task is done and unused.
	//
	// The sequence of function calls are:
	//   1. calculate task.memUsage.
	//   2. task.memTracker = tableWorker.memTracker
	//   3. task.memTracker.Consume(task.memUsage)
	//   4. task.memTracker.Consume(-task.memUsage)
	//
	// Step 1~3 are completed in "tableWorker.executeTask".
	// Step 4   is  completed in "IndexLookUpExecutor.Next".
	memUsage   int64
	memTracker *memory.Tracker
}

func (task *lookupTableTask) Len() int {
	return len(task.rows)
}

func (task *lookupTableTask) Less(i, j int) bool {
	return task.rowIdx[i] < task.rowIdx[j]
}

func (task *lookupTableTask) Swap(i, j int) {
	task.rowIdx[i], task.rowIdx[j] = task.rowIdx[j], task.rowIdx[i]
	task.rows[i], task.rows[j] = task.rows[j], task.rows[i]
}

// Closeable is a interface for closeable structures.
type Closeable interface {
	// Close closes the object.
	Close() error
}

// closeAll closes all objects even if an object returns an error.
// If multiple objects returns error, the first error will be returned.
func closeAll(objs ...Closeable) error {
	var err error
	for _, obj := range objs {
		if obj != nil {
			err1 := obj.Close()
			if err == nil && err1 != nil {
				err = err1
			}
		}
	}
	if err != nil {
		return errors.Trace(err)
	}
	return nil
}

// rebuildIndexRanges will be called if there's correlated column in access conditions. We will rebuild the range
// by substitute correlated column with the constant.
func rebuildIndexRanges(ctx sessionctx.Context, is *plannercore.PhysicalIndexScan, idxCols []*expression.Column, colLens []int) (ranges []*ranger.Range, err error) {
	access := make([]expression.Expression, 0, len(is.AccessCondition))
	for _, cond := range is.AccessCondition {
		newCond, err1 := expression.SubstituteCorCol2Constant(cond)
		if err1 != nil {
			return nil, err1
		}
		access = append(access, newCond)
	}
	ranges, _, err = ranger.DetachSimpleCondAndBuildRangeForIndex(ctx, access, idxCols, colLens)
	return ranges, err
}

// IndexReaderExecutor sends dag request and reads index data from kv layer.
type IndexReaderExecutor struct {
	baseExecutor

	// For a partitioned table, the IndexReaderExecutor works on a partition, so
	// the type of this table field is actually `table.PhysicalTable`.
	table           table.Table
	index           *model.IndexInfo
	physicalTableID int64
	ranges          []*ranger.Range
	partitions      []table.PhysicalTable
	partRangeMap    map[int64][]*ranger.Range // each partition may have different ranges

	// kvRanges are only used for union scan.
	kvRanges         []kv.KeyRange
	dagPB            *tipb.DAGRequest
	startTS          uint64
	readReplicaScope string
	isStaleness      bool
	// result returns one or more distsql.PartialResult and each PartialResult is returned by one region.
	result distsql.SelectResult
	// columns are only required by union scan.
	columns []*model.ColumnInfo
	// outputColumns are only required by union scan.
	outputColumns []*expression.Column

	feedback  *statistics.QueryFeedback
	streaming bool

	keepOrder bool
	desc      bool

	corColInFilter bool
	corColInAccess bool
	idxCols        []*expression.Column
	colLens        []int
	plans          []plannercore.PhysicalPlan

	memTracker *memory.Tracker

	selectResultHook // for testing
}

// Close clears all resources hold by current object.
func (e *IndexReaderExecutor) Close() (err error) {
<<<<<<< HEAD
	if e.result != nil {
		err = e.result.Close()
	}
=======
	if e.table != nil && e.table.Meta().TempTableType != model.TempTableNone {
		return nil
	}

	if e.result != nil {
		err = e.result.Close()
	}
>>>>>>> 9360d4aa
	e.result = nil
	e.kvRanges = e.kvRanges[:0]
	if e.table != nil && e.table.Meta().TempTableType != model.TempTableNone {
		return
	}
	e.ctx.StoreQueryFeedback(e.feedback)
	return err
}

// Next implements the Executor Next interface.
func (e *IndexReaderExecutor) Next(ctx context.Context, req *chunk.Chunk) error {
	if e.table != nil && e.table.Meta().TempTableType != model.TempTableNone {
		req.Reset()
		return nil
	}

	err := e.result.Next(ctx, req)
	if err != nil {
		e.feedback.Invalidate()
	}
	return err
}

func (e *IndexReaderExecutor) buildKeyRanges(sc *stmtctx.StatementContext, ranges []*ranger.Range, physicalID int64) ([]kv.KeyRange, error) {
	if e.index.ID == -1 {
		return distsql.CommonHandleRangesToKVRanges(sc, []int64{physicalID}, ranges)
	}
	return distsql.IndexRangesToKVRanges(sc, physicalID, e.index.ID, ranges, e.feedback)
}

// Open implements the Executor Open interface.
func (e *IndexReaderExecutor) Open(ctx context.Context) error {
	var err error
	if e.corColInAccess {
		e.ranges, err = rebuildIndexRanges(e.ctx, e.plans[0].(*plannercore.PhysicalIndexScan), e.idxCols, e.colLens)
		if err != nil {
			return err
		}
	}

	sc := e.ctx.GetSessionVars().StmtCtx
	var kvRanges []kv.KeyRange
	if len(e.partitions) > 0 {
		for _, p := range e.partitions {
			partRange := e.ranges
			if pRange, ok := e.partRangeMap[p.GetPhysicalID()]; ok {
				partRange = pRange
			}
			kvRange, err := e.buildKeyRanges(sc, partRange, p.GetPhysicalID())
			if err != nil {
				return err
			}
			kvRanges = append(kvRanges, kvRange...)
		}
	} else {
		kvRanges, err = e.buildKeyRanges(sc, e.ranges, e.physicalTableID)
	}
	if err != nil {
		return err
	}

	return e.open(ctx, kvRanges)
}

func (e *IndexReaderExecutor) open(ctx context.Context, kvRanges []kv.KeyRange) error {
	var err error
	if e.corColInFilter {
		e.dagPB.Executors, _, err = constructDistExec(e.ctx, e.plans)
		if err != nil {
			return err
		}
	}

	if e.runtimeStats != nil {
		collExec := true
		e.dagPB.CollectExecutionSummaries = &collExec
	}
	e.kvRanges = kvRanges
	// Treat temporary table as dummy table, avoid sending distsql request to TiKV.
	// In a test case IndexReaderExecutor is mocked and e.table is nil.
	if e.table != nil && e.table.Meta().TempTableType != model.TempTableNone {
		return nil
	}

	e.memTracker = memory.NewTracker(e.id, -1)
	e.memTracker.AttachTo(e.ctx.GetSessionVars().StmtCtx.MemTracker)
	var builder distsql.RequestBuilder
	builder.SetKeyRanges(kvRanges).
		SetDAGRequest(e.dagPB).
		SetStartTS(e.startTS).
		SetDesc(e.desc).
		SetKeepOrder(e.keepOrder).
		SetStreaming(e.streaming).
		SetReadReplicaScope(e.readReplicaScope).
		SetIsStaleness(e.isStaleness).
		SetFromSessionVars(e.ctx.GetSessionVars()).
		SetFromInfoSchema(e.ctx.GetInfoSchema()).
		SetMemTracker(e.memTracker)
	kvReq, err := builder.Build()
	if err != nil {
		e.feedback.Invalidate()
		return err
	}
	e.result, err = e.SelectResult(ctx, e.ctx, kvReq, retTypes(e), e.feedback, getPhysicalPlanIDs(e.plans), e.id)
	if err != nil {
		e.feedback.Invalidate()
		return err
	}
	return nil
}

// IndexLookUpExecutor implements double read for index scan.
type IndexLookUpExecutor struct {
	baseExecutor

	table   table.Table
	index   *model.IndexInfo
	ranges  []*ranger.Range
	dagPB   *tipb.DAGRequest
	startTS uint64
	// handleIdx is the index of handle, which is only used for case of keeping order.
	handleIdx       []int
	handleCols      []*expression.Column
	primaryKeyIndex *model.IndexInfo
	tableRequest    *tipb.DAGRequest
	// columns are only required by union scan.
	columns []*model.ColumnInfo
	*dataReaderBuilder

	// fields about accessing partition tables
	partitionTableMode bool                  // if this executor is accessing a partition table
	prunedPartitions   []table.PhysicalTable // partition tables need to access
	partitionRangeMap  map[int64][]*ranger.Range
	partitionKVRanges  [][]kv.KeyRange // kvRanges of each partition table

	// All fields above are immutable.

	idxWorkerWg sync.WaitGroup
	tblWorkerWg sync.WaitGroup
	finished    chan struct{}

	resultCh   chan *lookupTableTask
	resultCurr *lookupTableTask
	feedback   *statistics.QueryFeedback

	// memTracker is used to track the memory usage of this executor.
	memTracker *memory.Tracker

	// checkIndexValue is used to check the consistency of the index data.
	*checkIndexValue

	kvRanges      []kv.KeyRange
	workerStarted bool

	keepOrder bool
	desc      bool

	indexStreaming bool
	tableStreaming bool

	corColInIdxSide bool
	corColInTblSide bool
	corColInAccess  bool
	idxPlans        []plannercore.PhysicalPlan
	tblPlans        []plannercore.PhysicalPlan
	idxCols         []*expression.Column
	colLens         []int
	// PushedLimit is used to skip the preceding and tailing handles when Limit is sunk into IndexLookUpReader.
	PushedLimit *plannercore.PushedDownLimit

	stats *IndexLookUpRunTimeStats

	// extraPIDColumnIndex is used for partition reader to add an extra partition ID column, default -1
	extraPIDColumnIndex offsetOptional
}

type getHandleType int8

const (
	getHandleFromIndex getHandleType = iota
	getHandleFromTable
)

// nolint:structcheck
type checkIndexValue struct {
	idxColTps  []*types.FieldType
	idxTblCols []*table.Column
}

// Open implements the Executor Open interface.
func (e *IndexLookUpExecutor) Open(ctx context.Context) error {
	var err error
	if e.corColInAccess {
		e.ranges, err = rebuildIndexRanges(e.ctx, e.idxPlans[0].(*plannercore.PhysicalIndexScan), e.idxCols, e.colLens)
		if err != nil {
			return err
		}
	}
	err = e.buildTableKeyRanges()
	if err != nil {
		e.feedback.Invalidate()
		return err
	}

	// Treat temporary table as dummy table, avoid sending distsql request to TiKV.
	if e.table.Meta().TempTableType != model.TempTableNone {
		return nil
	}

	err = e.open(ctx)
	if err != nil {
		e.feedback.Invalidate()
	}
	return err
}

func (e *IndexLookUpExecutor) buildTableKeyRanges() (err error) {
	sc := e.ctx.GetSessionVars().StmtCtx
	if e.partitionTableMode {
		if e.keepOrder { // this case should be prevented by the optimizer
			return errors.New("invalid execution plan: cannot keep order when accessing a partition table by IndexLookUpReader")
		}
		e.feedback.Invalidate() // feedback for partition tables is not ready
		e.partitionKVRanges = make([][]kv.KeyRange, 0, len(e.prunedPartitions))
		for _, p := range e.prunedPartitions {
			// TODO: prune and adjust e.ranges for each partition again, since not all e.ranges are suitable for all e.prunedPartitions.
			// For example, a table partitioned by range(a), and p0=(1, 10), p1=(11, 20), for the condition "(a>1 and a<10) or (a>11 and a<20)",
			// the first range is only suitable to p0 and the second is to p1, but now we'll also build kvRange for range0+p1 and range1+p0.
			physicalID := p.GetPhysicalID()
			ranges := e.ranges
			if e.partitionRangeMap != nil && e.partitionRangeMap[physicalID] != nil {
				ranges = e.partitionRangeMap[physicalID]
			}
			var kvRange []kv.KeyRange
			if e.index.ID == -1 {
				kvRange, err = distsql.CommonHandleRangesToKVRanges(sc, []int64{physicalID}, ranges)
			} else {
				kvRange, err = distsql.IndexRangesToKVRanges(sc, physicalID, e.index.ID, ranges, e.feedback)
			}
			if err != nil {
				return err
			}
			e.partitionKVRanges = append(e.partitionKVRanges, kvRange)
		}
	} else {
		physicalID := getPhysicalTableID(e.table)
		if e.index.ID == -1 {
			e.kvRanges, err = distsql.CommonHandleRangesToKVRanges(sc, []int64{physicalID}, e.ranges)
		} else {
			e.kvRanges, err = distsql.IndexRangesToKVRanges(sc, physicalID, e.index.ID, e.ranges, e.feedback)
		}
	}
	return err
}

func (e *IndexLookUpExecutor) open(ctx context.Context) error {
	// We have to initialize "memTracker" and other execution resources in here
	// instead of in function "Open", because this "IndexLookUpExecutor" may be
	// constructed by a "IndexLookUpJoin" and "Open" will not be called in that
	// situation.
	e.initRuntimeStats()
	e.memTracker = memory.NewTracker(e.id, -1)
	e.memTracker.AttachTo(e.ctx.GetSessionVars().StmtCtx.MemTracker)

	e.finished = make(chan struct{})
	e.resultCh = make(chan *lookupTableTask, atomic.LoadInt32(&LookupTableTaskChannelSize))

	var err error
	if e.corColInIdxSide {
		e.dagPB.Executors, _, err = constructDistExec(e.ctx, e.idxPlans)
		if err != nil {
			return err
		}
	}

	if e.corColInTblSide {
		e.tableRequest.Executors, _, err = constructDistExec(e.ctx, e.tblPlans)
		if err != nil {
			return err
		}
	}
	return nil
}

func (e *IndexLookUpExecutor) startWorkers(ctx context.Context, initBatchSize int) error {
	// indexWorker will write to workCh and tableWorker will read from workCh,
	// so fetching index and getting table data can run concurrently.
	workCh := make(chan *lookupTableTask, 1)
	if err := e.startIndexWorker(ctx, workCh, initBatchSize); err != nil {
		return err
	}
	e.startTableWorker(ctx, workCh)
	e.workerStarted = true
	return nil
}

func (e *IndexLookUpExecutor) isCommonHandle() bool {
	return !(len(e.handleCols) == 1 && e.handleCols[0].ID == model.ExtraHandleID) && e.table.Meta() != nil && e.table.Meta().IsCommonHandle
}

func (e *IndexLookUpExecutor) getRetTpsByHandle() []*types.FieldType {
	var tps []*types.FieldType
	if e.isCommonHandle() {
		for _, handleCol := range e.handleCols {
			tps = append(tps, handleCol.RetType)
		}
	} else {
		tps = []*types.FieldType{types.NewFieldType(mysql.TypeLonglong)}
	}
	if e.index.Global {
		tps = append(tps, types.NewFieldType(mysql.TypeLonglong))
	}
	if e.checkIndexValue != nil {
		tps = e.idxColTps
	}
	return tps
}

// startIndexWorker launch a background goroutine to fetch handles, send the results to workCh.
func (e *IndexLookUpExecutor) startIndexWorker(ctx context.Context, workCh chan<- *lookupTableTask, initBatchSize int) error {
	if e.runtimeStats != nil {
		collExec := true
		e.dagPB.CollectExecutionSummaries = &collExec
	}
	tracker := memory.NewTracker(memory.LabelForIndexWorker, -1)
	tracker.AttachTo(e.memTracker)

	kvRanges := [][]kv.KeyRange{e.kvRanges}
	if e.partitionTableMode {
		kvRanges = e.partitionKVRanges
	}
	tps := e.getRetTpsByHandle()
	idxID := e.getIndexPlanRootID()
	e.idxWorkerWg.Add(1)
	go func() {
		defer trace.StartRegion(ctx, "IndexLookUpIndexWorker").End()
		worker := &indexWorker{
			idxLookup:       e,
			workCh:          workCh,
			finished:        e.finished,
			resultCh:        e.resultCh,
			keepOrder:       e.keepOrder,
			checkIndexValue: e.checkIndexValue,
			maxBatchSize:    e.ctx.GetSessionVars().IndexLookupSize,
			maxChunkSize:    e.maxChunkSize,
			PushedLimit:     e.PushedLimit,
		}
		var builder distsql.RequestBuilder
		builder.SetDAGRequest(e.dagPB).
			SetStartTS(e.startTS).
			SetDesc(e.desc).
			SetKeepOrder(e.keepOrder).
			SetStreaming(e.indexStreaming).
			SetReadReplicaScope(e.readReplicaScope).
			SetIsStaleness(e.isStaleness).
			SetFromSessionVars(e.ctx.GetSessionVars()).
			SetFromInfoSchema(e.ctx.GetInfoSchema()).
			SetMemTracker(tracker)

		for partTblIdx, kvRange := range kvRanges {
			// check if executor is closed
			finished := false
			select {
			case <-e.finished:
				finished = true
			default:
			}
			if finished {
				break
			}

			// init kvReq, result and worker for this partition
			kvReq, err := builder.SetKeyRanges(kvRange).Build()
			if err != nil {
				worker.syncErr(err)
				break
			}
			result, err := distsql.SelectWithRuntimeStats(ctx, e.ctx, kvReq, tps, e.feedback, getPhysicalPlanIDs(e.idxPlans), idxID)
			if err != nil {
				worker.syncErr(err)
				break
			}
			worker.batchSize = initBatchSize
			if worker.batchSize > worker.maxBatchSize {
				worker.batchSize = worker.maxBatchSize
			}
			if e.partitionTableMode {
				worker.partitionTable = e.prunedPartitions[partTblIdx]
			}

			// fetch data from this partition
			ctx1, cancel := context.WithCancel(ctx)
			_, fetchErr := worker.fetchHandles(ctx1, result)
			if fetchErr != nil { // this error is synced in fetchHandles(), don't sync it again
				e.feedback.Invalidate()
			}
			cancel()
			if err := result.Close(); err != nil {
				logutil.Logger(ctx).Error("close Select result failed", zap.Error(err))
			}
			e.ctx.StoreQueryFeedback(e.feedback)
			if fetchErr != nil {
				break // if any error occurs, exit after releasing all resources
			}
		}
		close(workCh)
		close(e.resultCh)
		e.idxWorkerWg.Done()
	}()
	return nil
}

// startTableWorker launchs some background goroutines which pick tasks from workCh and execute the task.
func (e *IndexLookUpExecutor) startTableWorker(ctx context.Context, workCh <-chan *lookupTableTask) {
	lookupConcurrencyLimit := e.ctx.GetSessionVars().IndexLookupConcurrency()
	e.tblWorkerWg.Add(lookupConcurrencyLimit)
	for i := 0; i < lookupConcurrencyLimit; i++ {
		workerID := i
		worker := &tableWorker{
			idxLookup:       e,
			workCh:          workCh,
			finished:        e.finished,
			keepOrder:       e.keepOrder,
			handleIdx:       e.handleIdx,
			checkIndexValue: e.checkIndexValue,
			memTracker:      memory.NewTracker(workerID, -1),
		}
		worker.memTracker.AttachTo(e.memTracker)
		ctx1, cancel := context.WithCancel(ctx)
		go func() {
			defer trace.StartRegion(ctx1, "IndexLookUpTableWorker").End()
			worker.pickAndExecTask(ctx1)
			cancel()
			e.tblWorkerWg.Done()
		}()
	}
}

func (e *IndexLookUpExecutor) buildTableReader(ctx context.Context, task *lookupTableTask) (Executor, error) {
	table := e.table
	if e.partitionTableMode && task.partitionTable != nil {
		table = task.partitionTable
	}
	tableReaderExec := &TableReaderExecutor{
		baseExecutor:        newBaseExecutor(e.ctx, e.schema, e.getTableRootPlanID()),
		table:               table,
		dagPB:               e.tableRequest,
		startTS:             e.startTS,
		readReplicaScope:    e.readReplicaScope,
		isStaleness:         e.isStaleness,
		columns:             e.columns,
		streaming:           e.tableStreaming,
		feedback:            statistics.NewQueryFeedback(0, nil, 0, false),
		corColInFilter:      e.corColInTblSide,
		plans:               e.tblPlans,
		extraPIDColumnIndex: e.extraPIDColumnIndex,
	}
	tableReaderExec.buildVirtualColumnInfo()
	tableReader, err := e.dataReaderBuilder.buildTableReaderFromHandles(ctx, tableReaderExec, task.handles, true)
	if err != nil {
		logutil.Logger(ctx).Error("build table reader from handles failed", zap.Error(err))
		return nil, err
	}
	return tableReader, nil
}

// Close implements Exec Close interface.
func (e *IndexLookUpExecutor) Close() error {
	e.kvRanges = e.kvRanges[:0]
	if e.table.Meta().TempTableType != model.TempTableNone {
		return nil
	}

	if !e.workerStarted || e.finished == nil {
		return nil
	}

	close(e.finished)
	// Drain the resultCh and discard the result, in case that Next() doesn't fully
	// consume the data, background worker still writing to resultCh and block forever.
	for range e.resultCh {
	}
	e.idxWorkerWg.Wait()
	e.tblWorkerWg.Wait()
	e.finished = nil
	e.workerStarted = false
	e.memTracker = nil
	e.resultCurr = nil
	return nil
}

// Next implements Exec Next interface.
func (e *IndexLookUpExecutor) Next(ctx context.Context, req *chunk.Chunk) error {
	if e.table.Meta().TempTableType != model.TempTableNone {
		req.Reset()
		return nil
	}

	if !e.workerStarted {
		if err := e.startWorkers(ctx, req.RequiredRows()); err != nil {
			return err
		}
	}
	req.Reset()
	for {
		resultTask, err := e.getResultTask()
		if err != nil {
			return err
		}
		if resultTask == nil {
			return nil
		}
		if resultTask.cursor < len(resultTask.rows) {
			numToAppend := mathutil.Min(len(resultTask.rows)-resultTask.cursor, req.RequiredRows()-req.NumRows())
			req.AppendRows(resultTask.rows[resultTask.cursor : resultTask.cursor+numToAppend])
			resultTask.cursor += numToAppend
			if req.IsFull() {
				return nil
			}
		}
	}
}

func (e *IndexLookUpExecutor) getResultTask() (*lookupTableTask, error) {
	if e.resultCurr != nil && e.resultCurr.cursor < len(e.resultCurr.rows) {
		return e.resultCurr, nil
	}
	task, ok := <-e.resultCh
	if !ok {
		return nil, nil
	}
	if err := <-task.doneCh; err != nil {
		return nil, err
	}

	// Release the memory usage of last task before we handle a new task.
	if e.resultCurr != nil {
		e.resultCurr.memTracker.Consume(-e.resultCurr.memUsage)
	}
	e.resultCurr = task
	return e.resultCurr, nil
}

func (e *IndexLookUpExecutor) initRuntimeStats() {
	if e.runtimeStats != nil {
		if e.stats == nil {
			e.stats = &IndexLookUpRunTimeStats{
				indexScanBasicStats: &execdetails.BasicRuntimeStats{},
				Concurrency:         e.ctx.GetSessionVars().IndexLookupConcurrency(),
			}
			e.ctx.GetSessionVars().StmtCtx.RuntimeStatsColl.RegisterStats(e.id, e.stats)
		}
	}
}

func (e *IndexLookUpExecutor) getIndexPlanRootID() int {
	if len(e.idxPlans) > 0 {
		return e.idxPlans[len(e.idxPlans)-1].ID()
	}
	return e.id
}

func (e *IndexLookUpExecutor) getTableRootPlanID() int {
	if len(e.tblPlans) > 0 {
		return e.tblPlans[len(e.tblPlans)-1].ID()
	}
	return e.id
}

// indexWorker is used by IndexLookUpExecutor to maintain index lookup background goroutines.
type indexWorker struct {
	idxLookup *IndexLookUpExecutor
	workCh    chan<- *lookupTableTask
	finished  <-chan struct{}
	resultCh  chan<- *lookupTableTask
	keepOrder bool

	// batchSize is for lightweight startup. It will be increased exponentially until reaches the max batch size value.
	batchSize    int
	maxBatchSize int
	maxChunkSize int

	// checkIndexValue is used to check the consistency of the index data.
	*checkIndexValue
	// PushedLimit is used to skip the preceding and tailing handles when Limit is sunk into IndexLookUpReader.
	PushedLimit *plannercore.PushedDownLimit
	// partitionTable indicates if this worker is accessing a particular partition table.
	partitionTable table.PhysicalTable
}

func (w *indexWorker) syncErr(err error) {
	doneCh := make(chan error, 1)
	doneCh <- err
	w.resultCh <- &lookupTableTask{
		doneCh: doneCh,
	}
}

// fetchHandles fetches a batch of handles from index data and builds the index lookup tasks.
// The tasks are sent to workCh to be further processed by tableWorker, and sent to e.resultCh
// at the same time to keep data ordered.
func (w *indexWorker) fetchHandles(ctx context.Context, result distsql.SelectResult) (count uint64, err error) {
	defer func() {
		if r := recover(); r != nil {
			buf := make([]byte, 4096)
			stackSize := runtime.Stack(buf, false)
			buf = buf[:stackSize]
			logutil.Logger(ctx).Error("indexWorker in IndexLookupExecutor panicked", zap.String("stack", string(buf)))
			err4Panic := errors.Errorf("%v", r)
			w.syncErr(err4Panic)
			if err != nil {
				err = errors.Trace(err4Panic)
			}
		}
	}()
	retTps := w.idxLookup.getRetTpsByHandle()
	chk := chunk.NewChunkWithCapacity(retTps, w.idxLookup.maxChunkSize)
	idxID := w.idxLookup.getIndexPlanRootID()
	if w.idxLookup.ctx.GetSessionVars().StmtCtx.RuntimeStatsColl != nil {
		if idxID != w.idxLookup.id && w.idxLookup.stats != nil {
			w.idxLookup.ctx.GetSessionVars().StmtCtx.RuntimeStatsColl.RegisterStats(idxID, w.idxLookup.stats.indexScanBasicStats)
		}
	}
	for {
		startTime := time.Now()
		handles, retChunk, scannedKeys, err := w.extractTaskHandles(ctx, chk, result, count)
		finishFetch := time.Now()
		if err != nil {
			w.syncErr(err)
			return count, err
		}
		count += scannedKeys
		if len(handles) == 0 {
			return count, nil
		}
		task := w.buildTableTask(handles, retChunk)
		finishBuild := time.Now()
		select {
		case <-ctx.Done():
			return count, nil
		case <-w.finished:
			return count, nil
		case w.workCh <- task:
			w.resultCh <- task
		}
		if w.idxLookup.stats != nil {
			atomic.AddInt64(&w.idxLookup.stats.FetchHandle, int64(finishFetch.Sub(startTime)))
			atomic.AddInt64(&w.idxLookup.stats.TaskWait, int64(time.Since(finishBuild)))
			atomic.AddInt64(&w.idxLookup.stats.FetchHandleTotal, int64(time.Since(startTime)))
		}
	}
}

func (w *indexWorker) extractTaskHandles(ctx context.Context, chk *chunk.Chunk, idxResult distsql.SelectResult, count uint64) (
	handles []kv.Handle, retChk *chunk.Chunk, scannedKeys uint64, err error) {
	numColsWithoutPid := chk.NumCols()
	if w.idxLookup.index.Global {
		numColsWithoutPid = numColsWithoutPid - 1
	}
	handleOffset := make([]int, 0, len(w.idxLookup.handleCols))
	for i := range w.idxLookup.handleCols {
		handleOffset = append(handleOffset, numColsWithoutPid-len(w.idxLookup.handleCols)+i)
	}
	if len(handleOffset) == 0 {
		handleOffset = []int{numColsWithoutPid - 1}
	}
	handles = make([]kv.Handle, 0, w.batchSize)
	// PushedLimit would always be nil for CheckIndex or CheckTable, we add this check just for insurance.
	checkLimit := (w.PushedLimit != nil) && (w.checkIndexValue == nil)
	for len(handles) < w.batchSize {
		requiredRows := w.batchSize - len(handles)
		if checkLimit {
			if w.PushedLimit.Offset+w.PushedLimit.Count <= scannedKeys+count {
				return handles, nil, scannedKeys, nil
			}
			leftCnt := w.PushedLimit.Offset + w.PushedLimit.Count - scannedKeys - count
			if uint64(requiredRows) > leftCnt {
				requiredRows = int(leftCnt)
			}
		}
		chk.SetRequiredRows(requiredRows, w.maxChunkSize)
		startTime := time.Now()
		err = errors.Trace(idxResult.Next(ctx, chk))
		if err != nil {
			return handles, nil, scannedKeys, err
		}
		if w.idxLookup.stats != nil {
			w.idxLookup.stats.indexScanBasicStats.Record(time.Since(startTime), chk.NumRows())
		}
		if chk.NumRows() == 0 {
			return handles, retChk, scannedKeys, nil
		}
		for i := 0; i < chk.NumRows(); i++ {
			scannedKeys++
			if checkLimit {
				if (count + scannedKeys) <= w.PushedLimit.Offset {
					// Skip the preceding Offset handles.
					continue
				}
				if (count + scannedKeys) > (w.PushedLimit.Offset + w.PushedLimit.Count) {
					// Skip the handles after Offset+Count.
					return handles, nil, scannedKeys, nil
				}
			}
			h, err := w.idxLookup.getHandle(chk.GetRow(i), handleOffset, w.idxLookup.isCommonHandle(), getHandleFromIndex)
			if err != nil {
				return handles, retChk, scannedKeys, err
			}
			handles = append(handles, h)
		}
		if w.checkIndexValue != nil {
			if retChk == nil {
				retChk = chunk.NewChunkWithCapacity(w.idxColTps, w.batchSize)
			}
			retChk.Append(chk, 0, chk.NumRows())
		}
	}
	w.batchSize *= 2
	if w.batchSize > w.maxBatchSize {
		w.batchSize = w.maxBatchSize
	}
	return handles, retChk, scannedKeys, nil
}

func (w *indexWorker) buildTableTask(handles []kv.Handle, retChk *chunk.Chunk) *lookupTableTask {
	var indexOrder *kv.HandleMap
	var duplicatedIndexOrder *kv.HandleMap
	if w.keepOrder {
		// Save the index order.
		indexOrder = kv.NewHandleMap()
		for i, h := range handles {
			indexOrder.Set(h, i)
		}
	}

	if w.checkIndexValue != nil {
		// Save the index order.
		indexOrder = kv.NewHandleMap()
		duplicatedIndexOrder = kv.NewHandleMap()
		for i, h := range handles {
			if _, ok := indexOrder.Get(h); ok {
				duplicatedIndexOrder.Set(h, i)
			} else {
				indexOrder.Set(h, i)
			}
		}
	}

	task := &lookupTableTask{
		handles:              handles,
		indexOrder:           indexOrder,
		duplicatedIndexOrder: duplicatedIndexOrder,
		idxRows:              retChk,
		partitionTable:       w.partitionTable,
	}

	task.doneCh = make(chan error, 1)
	return task
}

// tableWorker is used by IndexLookUpExecutor to maintain table lookup background goroutines.
type tableWorker struct {
	idxLookup *IndexLookUpExecutor
	workCh    <-chan *lookupTableTask
	finished  <-chan struct{}
	keepOrder bool
	handleIdx []int

	// memTracker is used to track the memory usage of this executor.
	memTracker *memory.Tracker

	// checkIndexValue is used to check the consistency of the index data.
	*checkIndexValue
}

// pickAndExecTask picks tasks from workCh, and execute them.
func (w *tableWorker) pickAndExecTask(ctx context.Context) {
	var task *lookupTableTask
	var ok bool
	defer func() {
		if r := recover(); r != nil {
			buf := make([]byte, 4096)
			stackSize := runtime.Stack(buf, false)
			buf = buf[:stackSize]
			logutil.Logger(ctx).Error("tableWorker in IndexLookUpExecutor panicked", zap.String("stack", string(buf)))
			task.doneCh <- errors.Errorf("%v", r)
		}
	}()
	for {
		// Don't check ctx.Done() on purpose. If background worker get the signal and all
		// exit immediately, session's goroutine doesn't know this and still calling Next(),
		// it may block reading task.doneCh forever.
		select {
		case task, ok = <-w.workCh:
			if !ok {
				return
			}
		case <-w.finished:
			return
		}
		startTime := time.Now()
		err := w.executeTask(ctx, task)
		if w.idxLookup.stats != nil {
			atomic.AddInt64(&w.idxLookup.stats.TableRowScan, int64(time.Since(startTime)))
			atomic.AddInt64(&w.idxLookup.stats.TableTaskNum, 1)
		}
		task.doneCh <- err
	}
}

func (e *IndexLookUpExecutor) getHandle(row chunk.Row, handleIdx []int,
	isCommonHandle bool, tp getHandleType) (handle kv.Handle, err error) {
	if isCommonHandle {
		var handleEncoded []byte
		var datums []types.Datum
		for i, idx := range handleIdx {
			// If the new collation is enabled and the handle contains non-binary string,
			// the handle in the index is encoded as "sortKey". So we cannot restore its
			// original value(the primary key) here.
			// We use a trick to avoid encoding the "sortKey" again by changing the charset
			// collation to `binary`.
			rtp := e.handleCols[i].RetType
			if collate.NewCollationEnabled() && e.table.Meta().CommonHandleVersion == 0 && rtp.EvalType() == types.ETString &&
				!mysql.HasBinaryFlag(rtp.Flag) && tp == getHandleFromIndex {
				rtp = rtp.Clone()
				rtp.Collate = charset.CollationBin
				datums = append(datums, row.GetDatum(idx, rtp))
				continue
			}
			datums = append(datums, row.GetDatum(idx, e.handleCols[i].RetType))
		}
		tablecodec.TruncateIndexValues(e.table.Meta(), e.primaryKeyIndex, datums)
		handleEncoded, err = codec.EncodeKey(e.ctx.GetSessionVars().StmtCtx, nil, datums...)
		if err != nil {
			return nil, err
		}
		handle, err = kv.NewCommonHandle(handleEncoded)
		if err != nil {
			return nil, err
		}
	} else {
		if len(handleIdx) == 0 {
			handle = kv.IntHandle(row.GetInt64(0))
		} else {
			handle = kv.IntHandle(row.GetInt64(handleIdx[0]))
		}
	}
	if e.index.Global {
		pidOffset := row.Len() - 1
		pid := row.GetInt64(pidOffset)
		handle = kv.NewPartitionHandle(pid, handle)
	}
	return
}

// IndexLookUpRunTimeStats record the indexlookup runtime stat
type IndexLookUpRunTimeStats struct {
	// indexScanBasicStats uses to record basic runtime stats for index scan.
	indexScanBasicStats *execdetails.BasicRuntimeStats
	FetchHandleTotal    int64
	FetchHandle         int64
	TaskWait            int64
	TableRowScan        int64
	TableTaskNum        int64
	Concurrency         int
}

func (e *IndexLookUpRunTimeStats) String() string {
	var buf bytes.Buffer
	fetchHandle := atomic.LoadInt64(&e.FetchHandleTotal)
	indexScan := atomic.LoadInt64(&e.FetchHandle)
	taskWait := atomic.LoadInt64(&e.TaskWait)
	tableScan := atomic.LoadInt64(&e.TableRowScan)
	tableTaskNum := atomic.LoadInt64(&e.TableTaskNum)
	concurrency := e.Concurrency
	if indexScan != 0 {
		buf.WriteString(fmt.Sprintf("index_task: {total_time: %s, fetch_handle: %s, build: %s, wait: %s}",
			execdetails.FormatDuration(time.Duration(fetchHandle)),
			execdetails.FormatDuration(time.Duration(indexScan)),
			execdetails.FormatDuration(time.Duration(fetchHandle-indexScan-taskWait)),
			execdetails.FormatDuration(time.Duration(taskWait))))
	}
	if tableScan != 0 {
		if buf.Len() > 0 {
			buf.WriteByte(',')
		}
		buf.WriteString(fmt.Sprintf(" table_task: {total_time: %v, num: %d, concurrency: %d}", execdetails.FormatDuration(time.Duration(tableScan)), tableTaskNum, concurrency))
	}
	return buf.String()
}

// Clone implements the RuntimeStats interface.
func (e *IndexLookUpRunTimeStats) Clone() execdetails.RuntimeStats {
	newRs := *e
	return &newRs
}

// Merge implements the RuntimeStats interface.
func (e *IndexLookUpRunTimeStats) Merge(other execdetails.RuntimeStats) {
	tmp, ok := other.(*IndexLookUpRunTimeStats)
	if !ok {
		return
	}
	e.FetchHandleTotal += tmp.FetchHandleTotal
	e.FetchHandle += tmp.FetchHandle
	e.TaskWait += tmp.TaskWait
	e.TableRowScan += tmp.TableRowScan
	e.TableTaskNum += tmp.TableTaskNum
	e.Concurrency += tmp.Concurrency
}

// Tp implements the RuntimeStats interface.
func (e *IndexLookUpRunTimeStats) Tp() int {
	return execdetails.TpIndexLookUpRunTimeStats
}

func (w *tableWorker) compareData(ctx context.Context, task *lookupTableTask, tableReader Executor) error {
	chk := newFirstChunk(tableReader)
	tblInfo := w.idxLookup.table.Meta()
	vals := make([]types.Datum, 0, len(w.idxTblCols))
	for {
		err := Next(ctx, tableReader, chk)
		if err != nil {
			return errors.Trace(err)
		}
		if chk.NumRows() == 0 {
			task.indexOrder.Range(func(h kv.Handle, val interface{}) bool {
				idxRow := task.idxRows.GetRow(val.(int))
				err = ErrDataInConsistentExtraIndex.GenWithStackByArgs(h, idxRow.GetDatum(0, w.idxColTps[0]), nil)
				return false
			})
			if err != nil {
				return err
			}
			break
		}

		iter := chunk.NewIterator4Chunk(chk)
		for row := iter.Begin(); row != iter.End(); row = iter.Next() {
			handle, err := w.idxLookup.getHandle(row, w.handleIdx, w.idxLookup.isCommonHandle(), getHandleFromTable)
			if err != nil {
				return err
			}
			v, ok := task.indexOrder.Get(handle)
			if !ok {
				v, _ = task.duplicatedIndexOrder.Get(handle)
			}
			offset, _ := v.(int)
			task.indexOrder.Delete(handle)
			idxRow := task.idxRows.GetRow(offset)
			vals = vals[:0]
			for i, col := range w.idxTblCols {
				vals = append(vals, row.GetDatum(i, &col.FieldType))
			}
			tablecodec.TruncateIndexValues(tblInfo, w.idxLookup.index, vals)
			sctx := w.idxLookup.ctx.GetSessionVars().StmtCtx
			for i, val := range vals {
				col := w.idxTblCols[i]
				tp := &col.FieldType
				idxVal := idxRow.GetDatum(i, tp)
				tablecodec.TruncateIndexValue(&idxVal, w.idxLookup.index.Columns[i], col.ColumnInfo)
				cmpRes, err := idxVal.CompareDatum(sctx, &val)
				if err != nil {
					return ErrDataInConsistentMisMatchIndex.GenWithStackByArgs(col.Name,
						handle, idxRow.GetDatum(i, tp), val, err)
				}
				if cmpRes != 0 {
					return ErrDataInConsistentMisMatchIndex.GenWithStackByArgs(col.Name,
						handle, idxRow.GetDatum(i, tp), val, err)
				}
			}
		}
	}
	return nil
}

// executeTask executes the table look up tasks. We will construct a table reader and send request by handles.
// Then we hold the returning rows and finish this task.
func (w *tableWorker) executeTask(ctx context.Context, task *lookupTableTask) error {
	tableReader, err := w.idxLookup.buildTableReader(ctx, task)
	if err != nil {
		logutil.Logger(ctx).Error("build table reader failed", zap.Error(err))
		return err
	}
	defer terror.Call(tableReader.Close)

	if w.checkIndexValue != nil {
		return w.compareData(ctx, task, tableReader)
	}

	task.memTracker = w.memTracker
	memUsage := int64(cap(task.handles) * 8)
	task.memUsage = memUsage
	task.memTracker.Consume(memUsage)
	handleCnt := len(task.handles)
	task.rows = make([]chunk.Row, 0, handleCnt)
	for {
		chk := newFirstChunk(tableReader)
		err = Next(ctx, tableReader, chk)
		if err != nil {
			logutil.Logger(ctx).Error("table reader fetch next chunk failed", zap.Error(err))
			return err
		}
		if chk.NumRows() == 0 {
			break
		}
		memUsage = chk.MemoryUsage()
		task.memUsage += memUsage
		task.memTracker.Consume(memUsage)
		iter := chunk.NewIterator4Chunk(chk)
		for row := iter.Begin(); row != iter.End(); row = iter.Next() {
			task.rows = append(task.rows, row)
		}
	}

	defer trace.StartRegion(ctx, "IndexLookUpTableCompute").End()
	memUsage = int64(cap(task.rows)) * int64(unsafe.Sizeof(chunk.Row{}))
	task.memUsage += memUsage
	task.memTracker.Consume(memUsage)
	if w.keepOrder {
		task.rowIdx = make([]int, 0, len(task.rows))
		for i := range task.rows {
			handle, err := w.idxLookup.getHandle(task.rows[i], w.handleIdx, w.idxLookup.isCommonHandle(), getHandleFromTable)
			if err != nil {
				return err
			}
			rowIdx, _ := task.indexOrder.Get(handle)
			task.rowIdx = append(task.rowIdx, rowIdx.(int))
		}
		memUsage = int64(cap(task.rowIdx) * 4)
		task.memUsage += memUsage
		task.memTracker.Consume(memUsage)
		sort.Sort(task)
	}

	if handleCnt != len(task.rows) && !util.HasCancelled(ctx) {
		if len(w.idxLookup.tblPlans) == 1 {
			obtainedHandlesMap := kv.NewHandleMap()
			for _, row := range task.rows {
				handle, err := w.idxLookup.getHandle(row, w.handleIdx, w.idxLookup.isCommonHandle(), getHandleFromTable)
				if err != nil {
					return err
				}
				obtainedHandlesMap.Set(handle, true)
			}

			if w.idxLookup.ctx.GetSessionVars().EnableRedactLog {
				logutil.Logger(ctx).Error("inconsistent index handles",
					zap.String("table_name", w.idxLookup.index.Table.O),
					zap.String("index", w.idxLookup.index.Name.O),
					zap.Int("index_cnt", handleCnt),
					zap.Int("table_cnt", len(task.rows)))
			} else {
				logutil.Logger(ctx).Error("inconsistent index handles",
					zap.String("table_name", w.idxLookup.index.Table.O),
					zap.String("index", w.idxLookup.index.Name.O),
					zap.Int("index_cnt", handleCnt), zap.Int("table_cnt", len(task.rows)),
					zap.String("missing_handles", fmt.Sprint(GetLackHandles(task.handles, obtainedHandlesMap))),
					zap.String("total_handles", fmt.Sprint(task.handles)))
			}

			// table scan in double read can never has conditions according to convertToIndexScan.
			// if this table scan has no condition, the number of rows it returns must equal to the length of handles.
			return errors.Errorf("inconsistent index %s handle count %d isn't equal to value count %d",
				w.idxLookup.index.Name.O, handleCnt, len(task.rows))
		}
	}

	return nil
}

// GetLackHandles gets the handles in expectedHandles but not in obtainedHandlesMap.
func GetLackHandles(expectedHandles []kv.Handle, obtainedHandlesMap *kv.HandleMap) []kv.Handle {
	diffCnt := len(expectedHandles) - obtainedHandlesMap.Len()
	diffHandles := make([]kv.Handle, 0, diffCnt)
	var cnt int
	for _, handle := range expectedHandles {
		isExist := false
		if _, ok := obtainedHandlesMap.Get(handle); ok {
			obtainedHandlesMap.Delete(handle)
			isExist = true
		}
		if !isExist {
			diffHandles = append(diffHandles, handle)
			cnt++
			if cnt == diffCnt {
				break
			}
		}
	}

	return diffHandles
}

func getPhysicalPlanIDs(plans []plannercore.PhysicalPlan) []int {
	planIDs := make([]int, 0, len(plans))
	for _, p := range plans {
		planIDs = append(planIDs, p.ID())
	}
	return planIDs
}<|MERGE_RESOLUTION|>--- conflicted
+++ resolved
@@ -198,19 +198,14 @@
 
 // Close clears all resources hold by current object.
 func (e *IndexReaderExecutor) Close() (err error) {
-<<<<<<< HEAD
 	if e.result != nil {
 		err = e.result.Close()
 	}
-=======
+
 	if e.table != nil && e.table.Meta().TempTableType != model.TempTableNone {
 		return nil
 	}
 
-	if e.result != nil {
-		err = e.result.Close()
-	}
->>>>>>> 9360d4aa
 	e.result = nil
 	e.kvRanges = e.kvRanges[:0]
 	if e.table != nil && e.table.Meta().TempTableType != model.TempTableNone {
