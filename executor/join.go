// Copyright 2016 PingCAP, Inc.
//
// Licensed under the Apache License, Version 2.0 (the "License");
// you may not use this file except in compliance with the License.
// You may obtain a copy of the License at
//
//     http://www.apache.org/licenses/LICENSE-2.0
//
// Unless required by applicable law or agreed to in writing, software
// distributed under the License is distributed on an "AS IS" BASIS,
// See the License for the specific language governing permissions and
// limitations under the License.

package executor

import (
	"context"
	"fmt"
	"sync"
	"sync/atomic"

	"github.com/pingcap/errors"
	"github.com/pingcap/failpoint"
	"github.com/pingcap/parser/terror"
	"github.com/pingcap/tidb/config"
	"github.com/pingcap/tidb/expression"
	plannercore "github.com/pingcap/tidb/planner/core"
	"github.com/pingcap/tidb/sessionctx"
	"github.com/pingcap/tidb/types"
	"github.com/pingcap/tidb/util"
	"github.com/pingcap/tidb/util/bitmap"
	"github.com/pingcap/tidb/util/chunk"
	"github.com/pingcap/tidb/util/codec"
	"github.com/pingcap/tidb/util/disk"
	"github.com/pingcap/tidb/util/execdetails"
	"github.com/pingcap/tidb/util/memory"
	"github.com/pingcap/tidb/util/stringutil"
)

var (
	_ Executor = &HashJoinExec{}
	_ Executor = &NestedLoopApplyExec{}
)

// HashJoinExec implements the hash join algorithm.
type HashJoinExec struct {
	baseExecutor

	probeSideExec     Executor
	buildSideExec     Executor
	buildSideEstCount float64
	outerFilter       expression.CNFExprs
	probeKeys         []*expression.Column
	buildKeys         []*expression.Column
	probeTypes        []*types.FieldType
	buildTypes        []*types.FieldType

	// concurrency is the number of partition, build and join workers.
	concurrency   uint
	rowContainer  *hashRowContainer
	buildFinished chan error

	// closeCh add a lock for closing executor.
	closeCh      chan struct{}
	joinType     plannercore.JoinType
	requiredRows int64

	// We build individual joiner for each join worker when use chunk-based
	// execution, to avoid the concurrency of joiner.chk and joiner.selected.
	joiners []joiner

	probeChkResourceCh chan *probeChkResource
	probeResultChs     []chan *chunk.Chunk
	joinChkResourceCh  []chan *chunk.Chunk
	joinResultCh       chan *hashjoinWorkerResult

	memTracker  *memory.Tracker // track memory usage.
	diskTracker *disk.Tracker   // track disk usage.

	outerMatchedStatus []*bitmap.ConcurrentBitmap
	useOuterToBuild    bool

	prepared    bool
	isOuterJoin bool

	// joinWorkerWaitGroup is for sync multiple join workers.
	joinWorkerWaitGroup sync.WaitGroup
	finished            atomic.Value
}

// probeChkResource stores the result of the join probe side fetch worker,
// `dest` is for Chunk reuse: after join workers process the probe side chunk which is read from `dest`,
// they'll store the used chunk as `chk`, and then the probe side fetch worker will put new data into `chk` and write `chk` into dest.
type probeChkResource struct {
	chk  *chunk.Chunk
	dest chan<- *chunk.Chunk
}

// hashjoinWorkerResult stores the result of join workers,
// `src` is for Chunk reuse: the main goroutine will get the join result chunk `chk`,
// and push `chk` into `src` after processing, join worker goroutines get the empty chunk from `src`
// and push new data into this chunk.
type hashjoinWorkerResult struct {
	chk *chunk.Chunk
	err error
	src chan<- *chunk.Chunk
}

// Close implements the Executor Close interface.
func (e *HashJoinExec) Close() error {
	close(e.closeCh)
	e.finished.Store(true)
	if e.prepared {
		if e.buildFinished != nil {
			for range e.buildFinished {
			}
		}
		if e.joinResultCh != nil {
			for range e.joinResultCh {
			}
		}
		if e.probeChkResourceCh != nil {
			close(e.probeChkResourceCh)
			for range e.probeChkResourceCh {
			}
		}
		for i := range e.probeResultChs {
			for range e.probeResultChs[i] {
			}
		}
		for i := range e.joinChkResourceCh {
			close(e.joinChkResourceCh[i])
			for range e.joinChkResourceCh[i] {
			}
		}
		e.probeChkResourceCh = nil
		e.joinChkResourceCh = nil
		terror.Call(e.rowContainer.Close)
	}

	if e.runtimeStats != nil {
		concurrency := cap(e.joiners)
		runtimeStats := newJoinRuntimeStats(e.runtimeStats)
		e.ctx.GetSessionVars().StmtCtx.RuntimeStatsColl.RegisterStats(e.id.String(), runtimeStats)
		runtimeStats.SetConcurrencyInfo(execdetails.NewConcurrencyInfo("Concurrency", concurrency))
		if e.rowContainer != nil {
			runtimeStats.setHashStat(e.rowContainer.stat)
		}
	}
	err := e.baseExecutor.Close()
	return err
}

// Open implements the Executor Open interface.
func (e *HashJoinExec) Open(ctx context.Context) error {
	if err := e.baseExecutor.Open(ctx); err != nil {
		return err
	}

	e.prepared = false
	e.memTracker = memory.NewTracker(e.id, -1)
	e.memTracker.AttachTo(e.ctx.GetSessionVars().StmtCtx.MemTracker)

	e.diskTracker = disk.NewTracker(e.id, -1)
	e.diskTracker.AttachTo(e.ctx.GetSessionVars().StmtCtx.DiskTracker)

	e.closeCh = make(chan struct{})
	e.finished.Store(false)
	e.joinWorkerWaitGroup = sync.WaitGroup{}

	if e.probeTypes == nil {
		e.probeTypes = retTypes(e.probeSideExec)
	}
	if e.buildTypes == nil {
		e.buildTypes = retTypes(e.buildSideExec)
	}
	return nil
}

// fetchProbeSideChunks get chunks from fetches chunks from the big table in a background goroutine
// and sends the chunks to multiple channels which will be read by multiple join workers.
func (e *HashJoinExec) fetchProbeSideChunks(ctx context.Context) {
	hasWaitedForBuild := false
	for {
		if e.finished.Load().(bool) {
			return
		}

		var probeSideResource *probeChkResource
		var ok bool
		select {
		case <-e.closeCh:
			return
		case probeSideResource, ok = <-e.probeChkResourceCh:
			if !ok {
				return
			}
		}
		probeSideResult := probeSideResource.chk
		if e.isOuterJoin {
			required := int(atomic.LoadInt64(&e.requiredRows))
			probeSideResult.SetRequiredRows(required, e.maxChunkSize)
		}
		err := Next(ctx, e.probeSideExec, probeSideResult)
		if err != nil {
			e.joinResultCh <- &hashjoinWorkerResult{
				err: err,
			}
			return
		}
		if !hasWaitedForBuild {
			if probeSideResult.NumRows() == 0 && !e.useOuterToBuild {
				e.finished.Store(true)
				return
			}
			emptyBuild, buildErr := e.wait4BuildSide()
			if buildErr != nil {
				e.joinResultCh <- &hashjoinWorkerResult{
					err: buildErr,
				}
				return
			} else if emptyBuild {
				return
			}
			hasWaitedForBuild = true
		}

		if probeSideResult.NumRows() == 0 {
			return
		}

		probeSideResource.dest <- probeSideResult
	}
}

func (e *HashJoinExec) wait4BuildSide() (emptyBuild bool, err error) {
	select {
	case <-e.closeCh:
		return true, nil
	case err := <-e.buildFinished:
		if err != nil {
			return false, err
		}
	}
	if e.rowContainer.Len() == 0 && (e.joinType == plannercore.InnerJoin || e.joinType == plannercore.SemiJoin) {
		return true, nil
	}
	return false, nil
}

var buildSideResultLabel fmt.Stringer = stringutil.StringerStr("hashJoin.buildSideResult")

// fetchBuildSideRows fetches all rows from build side executor, and append them
// to e.buildSideResult.
func (e *HashJoinExec) fetchBuildSideRows(ctx context.Context, chkCh chan<- *chunk.Chunk, doneCh <-chan struct{}) {
	defer close(chkCh)
	var err error
	for {
		if e.finished.Load().(bool) {
			return
		}
		chk := chunk.NewChunkWithCapacity(e.buildSideExec.base().retFieldTypes, e.ctx.GetSessionVars().MaxChunkSize)
		err = Next(ctx, e.buildSideExec, chk)
		if err != nil {
			e.buildFinished <- errors.Trace(err)
			return
		}
		failpoint.Inject("errorFetchBuildSideRowsMockOOMPanic", nil)
		if chk.NumRows() == 0 {
			return
		}
		select {
		case <-doneCh:
			return
		case <-e.closeCh:
			return
		case chkCh <- chk:
		}
	}
}

func (e *HashJoinExec) initializeForProbe() {
	// e.probeResultChs is for transmitting the chunks which store the data of
	// probeSideExec, it'll be written by probe side worker goroutine, and read by join
	// workers.
	e.probeResultChs = make([]chan *chunk.Chunk, e.concurrency)
	for i := uint(0); i < e.concurrency; i++ {
		e.probeResultChs[i] = make(chan *chunk.Chunk, 1)
	}

	// e.probeChkResourceCh is for transmitting the used probeSideExec chunks from
	// join workers to probeSideExec worker.
	e.probeChkResourceCh = make(chan *probeChkResource, e.concurrency)
	for i := uint(0); i < e.concurrency; i++ {
		e.probeChkResourceCh <- &probeChkResource{
			chk:  newFirstChunk(e.probeSideExec),
			dest: e.probeResultChs[i],
		}
	}

	// e.joinChkResourceCh is for transmitting the reused join result chunks
	// from the main thread to join worker goroutines.
	e.joinChkResourceCh = make([]chan *chunk.Chunk, e.concurrency)
	for i := uint(0); i < e.concurrency; i++ {
		e.joinChkResourceCh[i] = make(chan *chunk.Chunk, 1)
		e.joinChkResourceCh[i] <- newFirstChunk(e)
	}

	// e.joinResultCh is for transmitting the join result chunks to the main
	// thread.
	e.joinResultCh = make(chan *hashjoinWorkerResult, e.concurrency+1)
}

func (e *HashJoinExec) fetchAndProbeHashTable(ctx context.Context) {
	e.initializeForProbe()
	e.joinWorkerWaitGroup.Add(1)
	go util.WithRecovery(func() { e.fetchProbeSideChunks(ctx) }, e.handleProbeSideFetcherPanic)

	probeKeyColIdx := make([]int, len(e.probeKeys))
	for i := range e.probeKeys {
		probeKeyColIdx[i] = e.probeKeys[i].Index
	}

	// Start e.concurrency join workers to probe hash table and join build side and
	// probe side rows.
	for i := uint(0); i < e.concurrency; i++ {
		e.joinWorkerWaitGroup.Add(1)
		workID := i
		go util.WithRecovery(func() { e.runJoinWorker(workID, probeKeyColIdx) }, e.handleJoinWorkerPanic)
	}
	go util.WithRecovery(e.waitJoinWorkersAndCloseResultChan, nil)
}

func (e *HashJoinExec) handleProbeSideFetcherPanic(r interface{}) {
	for i := range e.probeResultChs {
		close(e.probeResultChs[i])
	}
	if r != nil {
		e.joinResultCh <- &hashjoinWorkerResult{err: errors.Errorf("%v", r)}
	}
	e.joinWorkerWaitGroup.Done()
}

func (e *HashJoinExec) handleJoinWorkerPanic(r interface{}) {
	if r != nil {
		e.joinResultCh <- &hashjoinWorkerResult{err: errors.Errorf("%v", r)}
	}
	e.joinWorkerWaitGroup.Done()
}

// Concurrently handling unmatched rows from the hash table
func (e *HashJoinExec) handleUnmatchedRowsFromHashTable(workerID uint) {
	ok, joinResult := e.getNewJoinResult(workerID)
	if !ok {
		return
	}
	numChks := e.rowContainer.NumChunks()
	for i := int(workerID); i < numChks; i += int(e.concurrency) {
		chk, err := e.rowContainer.GetChunk(i)
		if err != nil {
			// Catching the error and send it
			joinResult.err = err
			e.joinResultCh <- joinResult
			return
		}
		for j := 0; j < chk.NumRows(); j++ {
			if !e.outerMatchedStatus[i].UnsafeIsSet(j) { // process unmatched outer rows
				e.joiners[workerID].onMissMatch(false, chk.GetRow(j), joinResult.chk)
			}
			if joinResult.chk.IsFull() {
				e.joinResultCh <- joinResult
				ok, joinResult = e.getNewJoinResult(workerID)
				if !ok {
					return
				}
			}
		}
	}

	if joinResult == nil {
		return
	} else if joinResult.err != nil || (joinResult.chk != nil && joinResult.chk.NumRows() > 0) {
		e.joinResultCh <- joinResult
	}
}

func (e *HashJoinExec) waitJoinWorkersAndCloseResultChan() {
	e.joinWorkerWaitGroup.Wait()
	if e.useOuterToBuild {
		// Concurrently handling unmatched rows from the hash table at the tail
		for i := uint(0); i < e.concurrency; i++ {
			var workerID = i
			e.joinWorkerWaitGroup.Add(1)
			go util.WithRecovery(func() { e.handleUnmatchedRowsFromHashTable(workerID) }, e.handleJoinWorkerPanic)
		}
		e.joinWorkerWaitGroup.Wait()
	}
	close(e.joinResultCh)
}

func (e *HashJoinExec) runJoinWorker(workerID uint, probeKeyColIdx []int) {
	var (
		probeSideResult *chunk.Chunk
		selected        = make([]bool, 0, chunk.InitialCapacity)
	)
	ok, joinResult := e.getNewJoinResult(workerID)
	if !ok {
		return
	}

	// Read and filter probeSideResult, and join the probeSideResult with the build side rows.
	emptyProbeSideResult := &probeChkResource{
		dest: e.probeResultChs[workerID],
	}
	hCtx := &hashContext{
		allTypes:  e.probeTypes,
		keyColIdx: probeKeyColIdx,
	}
	for ok := true; ok; {
		if e.finished.Load().(bool) {
			break
		}
		select {
		case <-e.closeCh:
			return
		case probeSideResult, ok = <-e.probeResultChs[workerID]:
		}
		if !ok {
			break
		}
		if e.useOuterToBuild {
			ok, joinResult = e.join2ChunkForOuterHashJoin(workerID, probeSideResult, hCtx, joinResult)
		} else {
			ok, joinResult = e.join2Chunk(workerID, probeSideResult, hCtx, joinResult, selected)
		}
		if !ok {
			break
		}
		probeSideResult.Reset()
		emptyProbeSideResult.chk = probeSideResult
		e.probeChkResourceCh <- emptyProbeSideResult
	}
	// note joinResult.chk may be nil when getNewJoinResult fails in loops
	if joinResult == nil {
		return
	} else if joinResult.err != nil || (joinResult.chk != nil && joinResult.chk.NumRows() > 0) {
		e.joinResultCh <- joinResult
	} else if joinResult.chk != nil && joinResult.chk.NumRows() == 0 {
		e.joinChkResourceCh[workerID] <- joinResult.chk
	}
}

func (e *HashJoinExec) joinMatchedProbeSideRow2ChunkForOuterHashJoin(workerID uint, probeKey uint64, probeSideRow chunk.Row, hCtx *hashContext,
	joinResult *hashjoinWorkerResult) (bool, *hashjoinWorkerResult) {
	buildSideRows, rowsPtrs, err := e.rowContainer.GetMatchedRowsAndPtrs(probeKey, probeSideRow, hCtx)
	if err != nil {
		joinResult.err = err
		return false, joinResult
	}
	if len(buildSideRows) == 0 {
		return true, joinResult
	}

	iter := chunk.NewIterator4Slice(buildSideRows)
	var outerMatchStatus []outerRowStatusFlag
	rowIdx := 0
	for iter.Begin(); iter.Current() != iter.End(); {
		outerMatchStatus, err = e.joiners[workerID].tryToMatchOuters(iter, probeSideRow, joinResult.chk, outerMatchStatus)
		if err != nil {
			joinResult.err = err
			return false, joinResult
		}
		for i := range outerMatchStatus {
			if outerMatchStatus[i] == outerRowMatched {
				e.outerMatchedStatus[rowsPtrs[rowIdx+i].ChkIdx].Set(int(rowsPtrs[rowIdx+i].RowIdx))
			}
		}
		rowIdx += len(outerMatchStatus)
		if joinResult.chk.IsFull() {
			e.joinResultCh <- joinResult
			ok, joinResult := e.getNewJoinResult(workerID)
			if !ok {
				return false, joinResult
			}
		}
	}
	return true, joinResult
}
func (e *HashJoinExec) joinMatchedProbeSideRow2Chunk(workerID uint, probeKey uint64, probeSideRow chunk.Row, hCtx *hashContext,
	joinResult *hashjoinWorkerResult) (bool, *hashjoinWorkerResult) {
	buildSideRows, _, err := e.rowContainer.GetMatchedRowsAndPtrs(probeKey, probeSideRow, hCtx)
	if err != nil {
		joinResult.err = err
		return false, joinResult
	}
	if len(buildSideRows) == 0 {
		e.joiners[workerID].onMissMatch(false, probeSideRow, joinResult.chk)
		return true, joinResult
	}
	iter := chunk.NewIterator4Slice(buildSideRows)
	hasMatch, hasNull := false, false
	for iter.Begin(); iter.Current() != iter.End(); {
		matched, isNull, err := e.joiners[workerID].tryToMatchInners(probeSideRow, iter, joinResult.chk)
		if err != nil {
			joinResult.err = err
			return false, joinResult
		}
		hasMatch = hasMatch || matched
		hasNull = hasNull || isNull

		if joinResult.chk.IsFull() {
			e.joinResultCh <- joinResult
			ok, joinResult := e.getNewJoinResult(workerID)
			if !ok {
				return false, joinResult
			}
		}
	}
	if !hasMatch {
		e.joiners[workerID].onMissMatch(hasNull, probeSideRow, joinResult.chk)
	}
	return true, joinResult
}

func (e *HashJoinExec) getNewJoinResult(workerID uint) (bool, *hashjoinWorkerResult) {
	joinResult := &hashjoinWorkerResult{
		src: e.joinChkResourceCh[workerID],
	}
	ok := true
	select {
	case <-e.closeCh:
		ok = false
	case joinResult.chk, ok = <-e.joinChkResourceCh[workerID]:
	}
	return ok, joinResult
}

func (e *HashJoinExec) join2Chunk(workerID uint, probeSideChk *chunk.Chunk, hCtx *hashContext, joinResult *hashjoinWorkerResult,
	selected []bool) (ok bool, _ *hashjoinWorkerResult) {
	var err error
	selected, err = expression.VectorizedFilter(e.ctx, e.outerFilter, chunk.NewIterator4Chunk(probeSideChk), selected)
	if err != nil {
		joinResult.err = err
		return false, joinResult
	}

	hCtx.initHash(probeSideChk.NumRows())
	for _, i := range hCtx.keyColIdx {
		err = codec.HashChunkSelected(e.rowContainer.sc, hCtx.hashVals, probeSideChk, hCtx.allTypes[i], i, hCtx.buf, hCtx.hasNull, selected)
		if err != nil {
			joinResult.err = err
			return false, joinResult
		}
	}

	for i := range selected {
		if !selected[i] || hCtx.hasNull[i] { // process unmatched probe side rows
			e.joiners[workerID].onMissMatch(false, probeSideChk.GetRow(i), joinResult.chk)
		} else { // process matched probe side rows
			probeKey, probeRow := hCtx.hashVals[i].Sum64(), probeSideChk.GetRow(i)
			ok, joinResult = e.joinMatchedProbeSideRow2Chunk(workerID, probeKey, probeRow, hCtx, joinResult)
			if !ok {
				return false, joinResult
			}
		}
		if joinResult.chk.IsFull() {
			e.joinResultCh <- joinResult
			ok, joinResult = e.getNewJoinResult(workerID)
			if !ok {
				return false, joinResult
			}
		}
	}
	return true, joinResult
}

// join2ChunkForOuterHashJoin joins chunks when using the outer to build a hash table (refer to outer hash join)
func (e *HashJoinExec) join2ChunkForOuterHashJoin(workerID uint, probeSideChk *chunk.Chunk, hCtx *hashContext, joinResult *hashjoinWorkerResult) (ok bool, _ *hashjoinWorkerResult) {
	hCtx.initHash(probeSideChk.NumRows())
	for _, i := range hCtx.keyColIdx {
		err := codec.HashChunkColumns(e.rowContainer.sc, hCtx.hashVals, probeSideChk, hCtx.allTypes[i], i, hCtx.buf, hCtx.hasNull)
		if err != nil {
			joinResult.err = err
			return false, joinResult
		}
	}
	for i := 0; i < probeSideChk.NumRows(); i++ {
		probeKey, probeRow := hCtx.hashVals[i].Sum64(), probeSideChk.GetRow(i)
		ok, joinResult = e.joinMatchedProbeSideRow2ChunkForOuterHashJoin(workerID, probeKey, probeRow, hCtx, joinResult)
		if !ok {
			return false, joinResult
		}
		if joinResult.chk.IsFull() {
			e.joinResultCh <- joinResult
			ok, joinResult = e.getNewJoinResult(workerID)
			if !ok {
				return false, joinResult
			}
		}
	}
	return true, joinResult
}

// Next implements the Executor Next interface.
// hash join constructs the result following these steps:
// step 1. fetch data from build side child and build a hash table;
// step 2. fetch data from probe child in a background goroutine and probe the hash table in multiple join workers.
func (e *HashJoinExec) Next(ctx context.Context, req *chunk.Chunk) (err error) {
	if !e.prepared {
		e.buildFinished = make(chan error, 1)
		go util.WithRecovery(func() { e.fetchAndBuildHashTable(ctx) }, e.handleFetchAndBuildHashTablePanic)
		e.fetchAndProbeHashTable(ctx)
		e.prepared = true
	}
	if e.isOuterJoin {
		atomic.StoreInt64(&e.requiredRows, int64(req.RequiredRows()))
	}
	req.Reset()

	result, ok := <-e.joinResultCh
	if !ok {
		return nil
	}
	if result.err != nil {
		e.finished.Store(true)
		return result.err
	}
	req.SwapColumns(result.chk)
	result.src <- result.chk
	return nil
}

func (e *HashJoinExec) handleFetchAndBuildHashTablePanic(r interface{}) {
	if r != nil {
		e.buildFinished <- errors.Errorf("%v", r)
	}
	close(e.buildFinished)
}

func (e *HashJoinExec) fetchAndBuildHashTable(ctx context.Context) {
	// buildSideResultCh transfers build side chunk from build side fetch to build hash table.
	buildSideResultCh := make(chan *chunk.Chunk, 1)
	doneCh := make(chan struct{})
	fetchBuildSideRowsOk := make(chan error, 1)
	go util.WithRecovery(
		func() { e.fetchBuildSideRows(ctx, buildSideResultCh, doneCh) },
		func(r interface{}) {
			if r != nil {
				fetchBuildSideRowsOk <- errors.Errorf("%v", r)
			}
			close(fetchBuildSideRowsOk)
		},
	)

	// TODO: Parallel build hash table. Currently not support because `rowHashMap` is not thread-safe.
	err := e.buildHashTableForList(buildSideResultCh)
	if err != nil {
		e.buildFinished <- errors.Trace(err)
		close(doneCh)
	}
	// Wait fetchBuildSideRows be finished.
	// 1. if buildHashTableForList fails
	// 2. if probeSideResult.NumRows() == 0, fetchProbeSideChunks will not wait for the build side.
	for range buildSideResultCh {
	}
	// Check whether err is nil to avoid sending redundant error into buildFinished.
	if err == nil {
		if err = <-fetchBuildSideRowsOk; err != nil {
			e.buildFinished <- err
		}
	}
}

// buildHashTableForList builds hash table from `list`.
func (e *HashJoinExec) buildHashTableForList(buildSideResultCh <-chan *chunk.Chunk) error {
	buildKeyColIdx := make([]int, len(e.buildKeys))
	for i := range e.buildKeys {
		buildKeyColIdx[i] = e.buildKeys[i].Index
	}
	hCtx := &hashContext{
		allTypes:  e.buildTypes,
		keyColIdx: buildKeyColIdx,
	}
	var err error
	var selected []bool
	e.rowContainer = newHashRowContainer(e.ctx, int(e.buildSideEstCount), hCtx)
	e.rowContainer.GetMemTracker().AttachTo(e.memTracker)
	e.rowContainer.GetMemTracker().SetLabel(buildSideResultLabel)
	e.rowContainer.GetDiskTracker().AttachTo(e.diskTracker)
	e.rowContainer.GetDiskTracker().SetLabel(buildSideResultLabel)
	if config.GetGlobalConfig().OOMUseTmpStorage {
		actionSpill := e.rowContainer.ActionSpill()
		failpoint.Inject("testRowContainerSpill", func(val failpoint.Value) {
			if val.(bool) {
				actionSpill = e.rowContainer.rowContainer.ActionSpillForTest()
				defer actionSpill.(*chunk.SpillDiskAction).WaitForTest()
			}
		})
		e.ctx.GetSessionVars().StmtCtx.MemTracker.FallbackOldAndSetNewAction(actionSpill)
	}
	for chk := range buildSideResultCh {
		if e.finished.Load().(bool) {
			return nil
		}
		if !e.useOuterToBuild {
			err = e.rowContainer.PutChunk(chk)
		} else {
			var bitMap = bitmap.NewConcurrentBitmap(chk.NumRows())
			e.outerMatchedStatus = append(e.outerMatchedStatus, bitMap)
			e.memTracker.Consume(bitMap.BytesConsumed())
			if len(e.outerFilter) == 0 {
				err = e.rowContainer.PutChunk(chk)
			} else {
				selected, err = expression.VectorizedFilter(e.ctx, e.outerFilter, chunk.NewIterator4Chunk(chk), selected)
				if err != nil {
					return err
				}
				err = e.rowContainer.PutChunkSelected(chk, selected)
			}
		}
		if err != nil {
			return err
		}
	}
	return nil
}

// NestedLoopApplyExec is the executor for apply.
type NestedLoopApplyExec struct {
	baseExecutor

	ctx         sessionctx.Context
	innerRows   []chunk.Row
	cursor      int
	innerExec   Executor
	outerExec   Executor
	innerFilter expression.CNFExprs
	outerFilter expression.CNFExprs

	joiner joiner

	cache              *applyCache
	canUseCache        bool
	cacheHitCounter    int
	cacheAccessCounter int

	outerSchema []*expression.CorrelatedColumn

	outerChunk       *chunk.Chunk
	outerChunkCursor int
	outerSelected    []bool
	innerList        *chunk.List
	innerChunk       *chunk.Chunk
	innerSelected    []bool
	innerIter        chunk.Iterator
	outerRow         *chunk.Row
	hasMatch         bool
	hasNull          bool

	outer bool

	memTracker *memory.Tracker // track memory usage.
}

// Close implements the Executor interface.
func (e *NestedLoopApplyExec) Close() error {
	e.innerRows = nil
	e.memTracker = nil
	if e.runtimeStats != nil {
		runtimeStats := newJoinRuntimeStats(e.runtimeStats)
		e.ctx.GetSessionVars().StmtCtx.RuntimeStatsColl.RegisterStats(e.id.String(), runtimeStats)
		if e.canUseCache {
			var hitRatio float64
			if e.cacheAccessCounter > 0 {
				hitRatio = float64(e.cacheHitCounter) / float64(e.cacheAccessCounter)
			}
			runtimeStats.setCacheInfo(true, hitRatio)
		} else {
			runtimeStats.setCacheInfo(false, 0)
		}
	}
	return e.outerExec.Close()
}

var innerListLabel fmt.Stringer = stringutil.StringerStr("innerList")

// Open implements the Executor interface.
func (e *NestedLoopApplyExec) Open(ctx context.Context) error {
	err := e.outerExec.Open(ctx)
	if err != nil {
		return err
	}
	e.cursor = 0
	e.innerRows = e.innerRows[:0]
	e.outerChunk = newFirstChunk(e.outerExec)
	e.innerChunk = newFirstChunk(e.innerExec)
	e.innerList = chunk.NewList(retTypes(e.innerExec), e.initCap, e.maxChunkSize)

	e.memTracker = memory.NewTracker(e.id, -1)
	e.memTracker.AttachTo(e.ctx.GetSessionVars().StmtCtx.MemTracker)

	e.innerList.GetMemTracker().SetLabel(innerListLabel)
	e.innerList.GetMemTracker().AttachTo(e.memTracker)

	if e.canUseCache {
		e.cache, err = newApplyCache(e.ctx)
		if err != nil {
			return err
		}
		e.cacheHitCounter = 0
		e.cacheAccessCounter = 0
		e.cache.GetMemTracker().AttachTo(e.memTracker)
	}
	return nil
}

func (e *NestedLoopApplyExec) fetchSelectedOuterRow(ctx context.Context, chk *chunk.Chunk) (*chunk.Row, error) {
	outerIter := chunk.NewIterator4Chunk(e.outerChunk)
	for {
		if e.outerChunkCursor >= e.outerChunk.NumRows() {
			err := Next(ctx, e.outerExec, e.outerChunk)
			if err != nil {
				return nil, err
			}
			if e.outerChunk.NumRows() == 0 {
				return nil, nil
			}
			e.outerSelected, err = expression.VectorizedFilter(e.ctx, e.outerFilter, outerIter, e.outerSelected)
			if err != nil {
				return nil, err
			}
			e.outerChunkCursor = 0
		}
		outerRow := e.outerChunk.GetRow(e.outerChunkCursor)
		selected := e.outerSelected[e.outerChunkCursor]
		e.outerChunkCursor++
		if selected {
			return &outerRow, nil
		} else if e.outer {
			e.joiner.onMissMatch(false, outerRow, chk)
			if chk.IsFull() {
				return nil, nil
			}
		}
	}
}

// fetchAllInners reads all data from the inner table and stores them in a List.
func (e *NestedLoopApplyExec) fetchAllInners(ctx context.Context) error {
	err := e.innerExec.Open(ctx)
	defer terror.Call(e.innerExec.Close)
	if err != nil {
		return err
	}

	if e.canUseCache {
		// create a new one since it may be in the cache
		e.innerList = chunk.NewList(retTypes(e.innerExec), e.initCap, e.maxChunkSize)
	} else {
		e.innerList.Reset()
	}
	innerIter := chunk.NewIterator4Chunk(e.innerChunk)
	for {
		err := Next(ctx, e.innerExec, e.innerChunk)
		if err != nil {
			return err
		}
		if e.innerChunk.NumRows() == 0 {
			return nil
		}

		e.innerSelected, err = expression.VectorizedFilter(e.ctx, e.innerFilter, innerIter, e.innerSelected)
		if err != nil {
			return err
		}
		for row := innerIter.Begin(); row != innerIter.End(); row = innerIter.Next() {
			if e.innerSelected[row.Idx()] {
				e.innerList.AppendRow(row)
			}
		}
	}
}

// Next implements the Executor interface.
func (e *NestedLoopApplyExec) Next(ctx context.Context, req *chunk.Chunk) (err error) {
	req.Reset()
	for {
		if e.innerIter == nil || e.innerIter.Current() == e.innerIter.End() {
			if e.outerRow != nil && !e.hasMatch {
				e.joiner.onMissMatch(e.hasNull, *e.outerRow, req)
			}
			e.outerRow, err = e.fetchSelectedOuterRow(ctx, req)
			if e.outerRow == nil || err != nil {
				return err
			}
			e.hasMatch = false
			e.hasNull = false

			if e.canUseCache {
				var key []byte
				for _, col := range e.outerSchema {
					*col.Data = e.outerRow.GetDatum(col.Index, col.RetType)
					key, err = codec.EncodeKey(e.ctx.GetSessionVars().StmtCtx, key, *col.Data)
					if err != nil {
						return err
					}
				}
				e.cacheAccessCounter++
				value, err := e.cache.Get(key)
				if err != nil {
					return err
				}
				if value != nil {
					e.innerList = value
					e.cacheHitCounter++
				} else {
					err = e.fetchAllInners(ctx)
					if err != nil {
						return err
					}
					if _, err := e.cache.Set(key, e.innerList); err != nil {
						return err
					}
				}
			} else {
				for _, col := range e.outerSchema {
					*col.Data = e.outerRow.GetDatum(col.Index, col.RetType)
				}
				err = e.fetchAllInners(ctx)
				if err != nil {
					return err
				}
			}
			e.innerIter = chunk.NewIterator4List(e.innerList)
			e.innerIter.Begin()
		}

		matched, isNull, err := e.joiner.tryToMatchInners(*e.outerRow, e.innerIter, req)
		e.hasMatch = e.hasMatch || matched
		e.hasNull = e.hasNull || isNull

		if err != nil || req.IsFull() {
			return err
		}
	}
}

// cacheInfo is used to save the concurrency information of the executor operator
type cacheInfo struct {
	hitRatio float64
	useCache bool
}

<<<<<<< HEAD
type JoinRuntimeStats struct {
=======
type joinRuntimeStats struct {
>>>>>>> ee6a67a3
	*execdetails.RuntimeStatsWithConcurrencyInfo

	applyCache  bool
	cache       cacheInfo
	hasHashStat bool
	hashStat    hashStatistic
}

<<<<<<< HEAD
func newJoinRuntimeStats(basic *execdetails.BasicRuntimeStats) *JoinRuntimeStats {
	stats := &JoinRuntimeStats{
=======
func newJoinRuntimeStats(basic *execdetails.BasicRuntimeStats) *joinRuntimeStats {
	stats := &joinRuntimeStats{
>>>>>>> ee6a67a3
		RuntimeStatsWithConcurrencyInfo: &execdetails.RuntimeStatsWithConcurrencyInfo{
			BasicRuntimeStats: basic,
		},
	}
	return stats
}

// setCacheInfo sets the cache information. Only used for apply executor.
<<<<<<< HEAD
func (e *JoinRuntimeStats) setCacheInfo(useCache bool, hitRatio float64) {
=======
func (e *joinRuntimeStats) setCacheInfo(useCache bool, hitRatio float64) {
>>>>>>> ee6a67a3
	e.Lock()
	e.applyCache = true
	e.cache.useCache = useCache
	e.cache.hitRatio = hitRatio
	e.Unlock()
}

<<<<<<< HEAD
func (e *JoinRuntimeStats) setHashStat(hashStat hashStatistic) {
=======
func (e *joinRuntimeStats) setHashStat(hashStat hashStatistic) {
>>>>>>> ee6a67a3
	e.Lock()
	e.hasHashStat = true
	e.hashStat = hashStat
	e.Unlock()
}

<<<<<<< HEAD
func (e *JoinRuntimeStats) String() string {
=======
func (e *joinRuntimeStats) String() string {
>>>>>>> ee6a67a3
	result := e.RuntimeStatsWithConcurrencyInfo.String()
	if e.applyCache {
		if e.cache.useCache {
			result += fmt.Sprintf(", cache:ON, cacheHitRatio:%.3f%%", e.cache.hitRatio*100)
		} else {
			result += fmt.Sprintf(", cache:OFF")
		}
	}
	if e.hasHashStat {
		result += ", " + e.hashStat.String()
	}
	return result
}<|MERGE_RESOLUTION|>--- conflicted
+++ resolved
@@ -951,11 +951,7 @@
 	useCache bool
 }
 
-<<<<<<< HEAD
-type JoinRuntimeStats struct {
-=======
 type joinRuntimeStats struct {
->>>>>>> ee6a67a3
 	*execdetails.RuntimeStatsWithConcurrencyInfo
 
 	applyCache  bool
@@ -964,13 +960,8 @@
 	hashStat    hashStatistic
 }
 
-<<<<<<< HEAD
-func newJoinRuntimeStats(basic *execdetails.BasicRuntimeStats) *JoinRuntimeStats {
-	stats := &JoinRuntimeStats{
-=======
 func newJoinRuntimeStats(basic *execdetails.BasicRuntimeStats) *joinRuntimeStats {
 	stats := &joinRuntimeStats{
->>>>>>> ee6a67a3
 		RuntimeStatsWithConcurrencyInfo: &execdetails.RuntimeStatsWithConcurrencyInfo{
 			BasicRuntimeStats: basic,
 		},
@@ -978,12 +969,7 @@
 	return stats
 }
 
-// setCacheInfo sets the cache information. Only used for apply executor.
-<<<<<<< HEAD
-func (e *JoinRuntimeStats) setCacheInfo(useCache bool, hitRatio float64) {
-=======
 func (e *joinRuntimeStats) setCacheInfo(useCache bool, hitRatio float64) {
->>>>>>> ee6a67a3
 	e.Lock()
 	e.applyCache = true
 	e.cache.useCache = useCache
@@ -991,22 +977,14 @@
 	e.Unlock()
 }
 
-<<<<<<< HEAD
-func (e *JoinRuntimeStats) setHashStat(hashStat hashStatistic) {
-=======
 func (e *joinRuntimeStats) setHashStat(hashStat hashStatistic) {
->>>>>>> ee6a67a3
 	e.Lock()
 	e.hasHashStat = true
 	e.hashStat = hashStat
 	e.Unlock()
 }
 
-<<<<<<< HEAD
-func (e *JoinRuntimeStats) String() string {
-=======
 func (e *joinRuntimeStats) String() string {
->>>>>>> ee6a67a3
 	result := e.RuntimeStatsWithConcurrencyInfo.String()
 	if e.applyCache {
 		if e.cache.useCache {
