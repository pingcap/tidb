--- conflicted
+++ resolved
@@ -125,7 +125,6 @@
 		e.joinChkResourceCh = nil
 		terror.Call(e.rowContainer.Close)
 	}
-	e.memTracker = nil
 
 	err := e.baseExecutor.Close()
 	return err
@@ -178,19 +177,12 @@
 			}
 			return
 		}
-<<<<<<< HEAD
-		if !hasWaitedForInner {
-			if outerResult.NumRows() == 0 {
+		if !hasWaitedForBuild {
+			if probeSideResult.NumRows() == 0 {
 				if !e.useOuterToBuild {
 					e.finished.Store(true)
 					return
 				}
-=======
-		if !hasWaitedForBuild {
-			if probeSideResult.NumRows() == 0 {
-				e.finished.Store(true)
-				return
->>>>>>> b80b4178
 			}
 			jobFinished, buildErr := e.wait4BuildSide()
 			if buildErr != nil {
@@ -399,15 +391,11 @@
 		if !ok {
 			break
 		}
-<<<<<<< HEAD
 		if e.useOuterToBuild {
-			ok, joinResult = e.join2ChunkForOuterHashJoin(workerID, outerResult, hCtx, joinResult)
+			ok, joinResult = e.join2ChunkForOuterHashJoin(workerID, probeSideResult, hCtx, joinResult)
 		} else {
-			ok, joinResult = e.join2Chunk(workerID, outerResult, hCtx, joinResult, selected)
-		}
-=======
-		ok, joinResult = e.join2Chunk(workerID, probeSideResult, hCtx, joinResult, selected)
->>>>>>> b80b4178
+			ok, joinResult = e.join2Chunk(workerID, probeSideResult, hCtx, joinResult, selected)
+		}
 		if !ok {
 			break
 		}
@@ -424,24 +412,23 @@
 	}
 }
 
-<<<<<<< HEAD
-func (e *HashJoinExec) joinMatchedOuterRow2ChunkForOuterHashJoin(workerID uint, innerRow chunk.Row, hCtx *hashContext,
+func (e *HashJoinExec) joinMatchedProbeSideRow2ChunkForOuterHashJoin(workerID uint, probeSideRow chunk.Row, hCtx *hashContext,
 	joinResult *hashjoinWorkerResult) (bool, *hashjoinWorkerResult) {
-	outerRows, rowsIds, err := e.rowContainer.GetMatchedRowsAndPtrs(innerRow, hCtx)
+	buildSideRows, rowsIds, err := e.rowContainer.GetMatchedRowsAndPtrs(probeSideRow, hCtx)
 	if err != nil {
 		joinResult.err = err
 		return false, joinResult
 	}
-	if len(outerRows) == 0 {
+	if len(buildSideRows) == 0 {
 		return true, joinResult
 	}
 	for i := range rowsIds {
 		e.outerMatchedStatus[rowsIds[i].ChkIdx].Set(int(rowsIds[i].RowIdx))
 	}
-	iter := chunk.NewIterator4Slice(outerRows)
+	iter := chunk.NewIterator4Slice(buildSideRows)
 	var outerMatchStatus []outerRowStatusFlag
 	for iter.Begin(); iter.Current() != iter.End(); {
-		_, err = e.joiners[workerID].tryToMatchOuters(iter, innerRow, joinResult.chk, outerMatchStatus)
+		_, err = e.joiners[workerID].tryToMatchOuters(iter, probeSideRow, joinResult.chk, outerMatchStatus)
 		if err != nil {
 			joinResult.err = err
 			return false, joinResult
@@ -457,14 +444,9 @@
 	}
 	return true, joinResult
 }
-func (e *HashJoinExec) joinMatchedOuterRow2Chunk(workerID uint, outerRow chunk.Row, hCtx *hashContext,
-	joinResult *hashjoinWorkerResult) (bool, *hashjoinWorkerResult) {
-	innerRows, _, err := e.rowContainer.GetMatchedRowsAndPtrs(outerRow, hCtx)
-=======
 func (e *HashJoinExec) joinMatchedProbeSideRow2Chunk(workerID uint, probeSideRow chunk.Row, hCtx *hashContext,
 	joinResult *hashjoinWorkerResult) (bool, *hashjoinWorkerResult) {
-	buildSideRows, err := e.rowContainer.GetMatchedRows(probeSideRow, hCtx)
->>>>>>> b80b4178
+	buildSideRows, _, err := e.rowContainer.GetMatchedRowsAndPtrs(probeSideRow, hCtx)
 	if err != nil {
 		joinResult.err = err
 		return false, joinResult
@@ -538,9 +520,9 @@
 	}
 	return true, joinResult
 }
-func (e *HashJoinExec) join2ChunkForOuterHashJoin(workerID uint, innerChk *chunk.Chunk, hCtx *hashContext, joinResult *hashjoinWorkerResult) (ok bool, _ *hashjoinWorkerResult) {
-	for i := 0; i < innerChk.NumRows(); i++ {
-		ok, joinResult = e.joinMatchedOuterRow2ChunkForOuterHashJoin(workerID, innerChk.GetRow(i), hCtx, joinResult)
+func (e *HashJoinExec) join2ChunkForOuterHashJoin(workerID uint, probeSideChk *chunk.Chunk, hCtx *hashContext, joinResult *hashjoinWorkerResult) (ok bool, _ *hashjoinWorkerResult) {
+	for i := 0; i < probeSideChk.NumRows(); i++ {
+		ok, joinResult = e.joinMatchedProbeSideRow2ChunkForOuterHashJoin(workerID, probeSideChk.GetRow(i), hCtx, joinResult)
 		if !ok {
 			return false, joinResult
 		}
@@ -621,13 +603,9 @@
 		allTypes:  allTypes,
 		keyColIdx: buildKeyColIdx,
 	}
-<<<<<<< HEAD
 	var err error
 	var selected []bool
-	e.rowContainer = newHashRowContainer(e.ctx, int(e.innerEstCount), hCtx)
-=======
 	e.rowContainer = newHashRowContainer(e.ctx, int(e.buildSideEstCount), hCtx)
->>>>>>> b80b4178
 	e.rowContainer.GetMemTracker().AttachTo(e.memTracker)
 	e.rowContainer.GetMemTracker().SetLabel(buildSideResultLabel)
 	if config.GetGlobalConfig().OOMUseTmpStorage {
@@ -642,8 +620,8 @@
 			var bitMap = bitmap.NewConcurrentBitmap(chk.NumRows())
 			e.outerMatchedStatus = append(e.outerMatchedStatus, bitMap)
 			e.memTracker.Consume(bitMap.BytesConsumed())
-			if len(e.outerFilter) > 0 {
-				selected, err = expression.VectorizedFilter(e.ctx, e.outerFilter, chunk.NewIterator4Chunk(chk), selected)
+			if len(e.probeSideFilter) > 0 {
+				selected, err = expression.VectorizedFilter(e.ctx, e.probeSideFilter, chunk.NewIterator4Chunk(chk), selected)
 				if err != nil {
 					return err
 				}
