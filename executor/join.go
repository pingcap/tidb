--- conflicted
+++ resolved
@@ -562,18 +562,13 @@
 	e.workerWaitGroup.Done()
 }
 
-<<<<<<< HEAD
 func (e *HashJoinExec) runJoinWorker4Chunk(workerID uint) {
-	defer e.workerWaitGroup.Done()
-=======
-func (e *HashJoinExec) runJoinWorker4Chunk(workerID int) {
 	defer func() {
 		if r := recover(); r != nil {
 			e.joinResultCh <- &hashjoinWorkerResult{err: errors.Errorf("%v", r)}
 		}
 		e.workerWaitGroup.Done()
 	}()
->>>>>>> fb69fa9a
 	var (
 		outerResult *chunk.Chunk
 		selected    = make([]bool, 0, chunk.InitialCapacity)
