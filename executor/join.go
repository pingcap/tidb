--- conflicted
+++ resolved
@@ -490,15 +490,9 @@
 
 	e.iterators[workerID].Reset(buildSideRows)
 	var outerMatchStatus []outerRowStatusFlag
-<<<<<<< HEAD
-	rowIdx := 0
+	rowIdx, ok := 0, false
 	for e.iterators[workerID].Begin(); e.iterators[workerID].Current() != e.iterators[workerID].End(); {
 		outerMatchStatus, err = e.joiners[workerID].tryToMatchOuters(&e.iterators[workerID], probeSideRow, joinResult.chk, outerMatchStatus)
-=======
-	rowIdx, ok := 0, false
-	for iter.Begin(); iter.Current() != iter.End(); {
-		outerMatchStatus, err = e.joiners[workerID].tryToMatchOuters(iter, probeSideRow, joinResult.chk, outerMatchStatus)
->>>>>>> 91cd5bf4
 		if err != nil {
 			joinResult.err = err
 			return false, joinResult
@@ -530,17 +524,10 @@
 		e.joiners[workerID].onMissMatch(false, probeSideRow, joinResult.chk)
 		return true, joinResult
 	}
-<<<<<<< HEAD
 	e.iterators[workerID].Reset(buildSideRows)
-	hasMatch, hasNull := false, false
+	hasMatch, hasNull, ok := false, false, false
 	for e.iterators[workerID].Begin(); e.iterators[workerID].Current() != e.iterators[workerID].End(); {
 		matched, isNull, err := e.joiners[workerID].tryToMatchInners(probeSideRow, &e.iterators[workerID], joinResult.chk)
-=======
-	iter := chunk.NewIterator4Slice(buildSideRows)
-	hasMatch, hasNull, ok := false, false, false
-	for iter.Begin(); iter.Current() != iter.End(); {
-		matched, isNull, err := e.joiners[workerID].tryToMatchInners(probeSideRow, iter, joinResult.chk)
->>>>>>> 91cd5bf4
 		if err != nil {
 			joinResult.err = err
 			return false, joinResult
