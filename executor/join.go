--- conflicted
+++ resolved
@@ -143,7 +143,6 @@
 	e.closeCh = make(chan struct{})
 	e.finished.Store(false)
 	e.joinWorkerWaitGroup = sync.WaitGroup{}
-
 	return nil
 }
 
@@ -501,6 +500,7 @@
 	}
 	return ok, joinResult
 }
+
 func (e *HashJoinExec) join2Chunk(workerID uint, outerChk *chunk.Chunk, hCtx *hashContext, joinResult *hashjoinWorkerResult,
 	selected []bool) (ok bool, _ *hashjoinWorkerResult) {
 	var err error
@@ -611,14 +611,9 @@
 		allTypes:  allTypes,
 		keyColIdx: innerKeyColIdx,
 	}
-<<<<<<< HEAD
 	var err error
 	var selected []bool
-	initList := chunk.NewList(allTypes, e.initCap, e.maxChunkSize)
-	e.rowContainer = newHashRowContainer(e.ctx, int(e.innerEstCount), hCtx, initList)
-=======
 	e.rowContainer = newHashRowContainer(e.ctx, int(e.innerEstCount), hCtx)
->>>>>>> 2d3dfac0
 	e.rowContainer.GetMemTracker().AttachTo(e.memTracker)
 	e.rowContainer.GetMemTracker().SetLabel(innerResultLabel)
 	if config.GetGlobalConfig().OOMUseTmpStorage {
