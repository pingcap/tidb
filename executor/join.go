--- conflicted
+++ resolved
@@ -413,10 +413,9 @@
 	}
 }
 
-<<<<<<< HEAD
-func (e *HashJoinExec) joinMatchedProbeSideRow2ChunkForOuterHashJoin(workerID uint, probeSideRow chunk.Row, hCtx *hashContext,
+func (e *HashJoinExec) joinMatchedProbeSideRow2ChunkForOuterHashJoin(workerID uint, probeKey uint64, probeSideRow chunk.Row, hCtx *hashContext,
 	joinResult *hashjoinWorkerResult) (bool, *hashjoinWorkerResult) {
-	buildSideRows, rowsPtrs, err := e.rowContainer.GetMatchedRowsAndPtrs(probeSideRow, hCtx)
+	buildSideRows, rowsPtrs, err := e.rowContainer.GetMatchedRowsAndPtrs(probeKey, probeSideRow, hCtx)
 	if err != nil {
 		joinResult.err = err
 		return false, joinResult
@@ -446,14 +445,9 @@
 	}
 	return true, joinResult
 }
-func (e *HashJoinExec) joinMatchedProbeSideRow2Chunk(workerID uint, probeSideRow chunk.Row, hCtx *hashContext,
-	joinResult *hashjoinWorkerResult) (bool, *hashjoinWorkerResult) {
-	buildSideRows, _, err := e.rowContainer.GetMatchedRowsAndPtrs(probeSideRow, hCtx)
-=======
 func (e *HashJoinExec) joinMatchedProbeSideRow2Chunk(workerID uint, probeKey uint64, probeSideRow chunk.Row, hCtx *hashContext,
 	joinResult *hashjoinWorkerResult) (bool, *hashjoinWorkerResult) {
-	buildSideRows, err := e.rowContainer.GetMatchedRows(probeKey, probeSideRow, hCtx)
->>>>>>> a28fc711
+	buildSideRows, _, err := e.rowContainer.GetMatchedRowsAndPtrs(probeKey, probeSideRow, hCtx)
 	if err != nil {
 		joinResult.err = err
 		return false, joinResult
@@ -540,7 +534,8 @@
 }
 func (e *HashJoinExec) join2ChunkForOuterHashJoin(workerID uint, probeSideChk *chunk.Chunk, hCtx *hashContext, joinResult *hashjoinWorkerResult) (ok bool, _ *hashjoinWorkerResult) {
 	for i := 0; i < probeSideChk.NumRows(); i++ {
-		ok, joinResult = e.joinMatchedProbeSideRow2ChunkForOuterHashJoin(workerID, probeSideChk.GetRow(i), hCtx, joinResult)
+		probeKey, probeRow := hCtx.hashVals[i].Sum64(), probeSideChk.GetRow(i)
+		ok, joinResult = e.joinMatchedProbeSideRow2ChunkForOuterHashJoin(workerID, probeKey, probeRow, hCtx, joinResult)
 		if !ok {
 			return false, joinResult
 		}
