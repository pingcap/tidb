--- conflicted
+++ resolved
@@ -91,16 +91,10 @@
 	buildFinished chan error
 
 	// closeCh add a lock for closing executor.
-<<<<<<< HEAD
 	closeCh  chan struct{}
+	worker   util.WaitGroupWrapper
+	waiter   util.WaitGroupWrapper
 	joinType plannercore.JoinType
-=======
-	closeCh      chan struct{}
-	worker       util.WaitGroupWrapper
-	waiter       util.WaitGroupWrapper
-	joinType     plannercore.JoinType
-	requiredRows int64
->>>>>>> 208478bf
 
 	joinChkResourceCh    []chan *chunk.Chunk
 	joinResultCh         chan *hashjoinWorkerResult
