--- conflicted
+++ resolved
@@ -204,77 +204,7 @@
 	return nil
 }
 
-<<<<<<< HEAD
 func (w *probeSideFetcher) wait4BuildSide() (emptyBuild bool, err error) {
-=======
-// fetchProbeSideChunks get chunks from fetches chunks from the big table in a background goroutine
-// and sends the chunks to multiple channels which will be read by multiple join workers.
-func (e *HashJoinExec) fetchProbeSideChunks(ctx context.Context) {
-	hasWaitedForBuild := false
-	for {
-		if e.finished.Load().(bool) {
-			return
-		}
-
-		var probeSideResource *probeChkResource
-		var ok bool
-		select {
-		case <-e.closeCh:
-			return
-		case probeSideResource, ok = <-e.probeChkResourceCh:
-			if !ok {
-				return
-			}
-		}
-		probeSideResult := probeSideResource.chk
-		if e.isOuterJoin {
-			required := int(atomic.LoadInt64(&e.requiredRows))
-			probeSideResult.SetRequiredRows(required, e.maxChunkSize)
-		}
-		err := Next(ctx, e.probeSideExec, probeSideResult)
-		failpoint.Inject("ConsumeRandomPanic", nil)
-		if err != nil {
-			e.joinResultCh <- &hashjoinWorkerResult{
-				err: err,
-			}
-			return
-		}
-		if !hasWaitedForBuild {
-			failpoint.Inject("issue30289", func(val failpoint.Value) {
-				if val.(bool) {
-					probeSideResult.Reset()
-				}
-			})
-			if probeSideResult.NumRows() == 0 && !e.useOuterToBuild {
-				e.finished.Store(true)
-			}
-			emptyBuild, buildErr := e.wait4BuildSide()
-			if buildErr != nil {
-				e.joinResultCh <- &hashjoinWorkerResult{
-					err: buildErr,
-				}
-				return
-			} else if emptyBuild {
-				return
-			}
-			// after building is finished. the hash null bucket slice is allocated and determined.
-			// copy it for multi probe worker.
-			for i := range e.rowContainerForProbe {
-				e.rowContainerForProbe[i].hashNANullBucket = e.rowContainer.hashNANullBucket
-			}
-			hasWaitedForBuild = true
-		}
-
-		if probeSideResult.NumRows() == 0 {
-			return
-		}
-
-		probeSideResource.dest <- probeSideResult
-	}
-}
-
-func (e *HashJoinExec) wait4BuildSide() (emptyBuild bool, err error) {
->>>>>>> b84ea232
 	select {
 	case <-w.closeCh:
 		return true, nil
@@ -1227,6 +1157,12 @@
 	if e.rowContainer.Len() == uint64(0) && (e.joinType == plannercore.InnerJoin || e.joinType == plannercore.SemiJoin) {
 		e.buildFinished <- &buildResult{true, nil}
 	}
+
+	// after building is finished. the hash null bucket slice is allocated and determined.
+	// copy it for multi probe worker.
+	for i := range e.rowContainerForProbe {
+		e.rowContainerForProbe[i].hashNANullBucket = e.rowContainer.hashNANullBucket
+	}
 	close(e.buildFinished)
 }
 
