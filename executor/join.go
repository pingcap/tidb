--- conflicted
+++ resolved
@@ -278,14 +278,9 @@
 		if e.finished.Load().(bool) {
 			return nil
 		}
-<<<<<<< HEAD
-
-		chk := e.children[e.innerIdx].newFirstChunk()
+
+		chk := newFirstChunk(e.children[e.innerIdx])
 		err = Next(ctx, e.innerExec, chunk.NewRecordBatch(chk))
-=======
-		chk := newFirstChunk(e.children[e.innerIdx])
-		err = e.innerExec.Next(ctx, chunk.NewRecordBatch(chk))
->>>>>>> f6be085b
 		if err != nil || chk.NumRows() == 0 {
 			return err
 		}
