--- conflicted
+++ resolved
@@ -77,11 +77,8 @@
 	outerResultChs     []chan *chunk.Chunk
 	joinChkResourceCh  []chan *chunk.Chunk
 	joinResultCh       chan *hashjoinWorkerResult
-<<<<<<< HEAD
+	hashTableValBufs   [][][]byte
 	memoryUsage        []int64
-=======
-	hashTableValBufs   [][][]byte
->>>>>>> 4345458d
 }
 
 // outerChkResource stores the result of the join outer fetch worker,
