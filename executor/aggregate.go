// Copyright 2016 PingCAP, Inc.
//
// Licensed under the Apache License, Version 2.0 (the "License");
// you may not use this file except in compliance with the License.
// You may obtain a copy of the License at
//
//     http://www.apache.org/licenses/LICENSE-2.0
//
// Unless required by applicable law or agreed to in writing, software
// distributed under the License is distributed on an "AS IS" BASIS,
// See the License for the specific language governing permissions and
// limitations under the License.

package executor

import (
	"context"
	"sync"

	"github.com/cznic/mathutil"
	"github.com/pingcap/errors"
	"github.com/pingcap/failpoint"
	"github.com/pingcap/parser/mysql"
	"github.com/pingcap/tidb/executor/aggfuncs"
	"github.com/pingcap/tidb/expression"
	"github.com/pingcap/tidb/sessionctx"
	"github.com/pingcap/tidb/sessionctx/stmtctx"
	"github.com/pingcap/tidb/types"
	"github.com/pingcap/tidb/util/chunk"
	"github.com/pingcap/tidb/util/codec"
	"github.com/pingcap/tidb/util/logutil"
	"github.com/pingcap/tidb/util/set"
	"github.com/spaolacci/murmur3"
	"go.uber.org/zap"
)

type aggPartialResultMapper map[string][]aggfuncs.PartialResult

// baseHashAggWorker stores the common attributes of HashAggFinalWorker and HashAggPartialWorker.
type baseHashAggWorker struct {
	ctx          sessionctx.Context
	finishCh     <-chan struct{}
	aggFuncs     []aggfuncs.AggFunc
	maxChunkSize int
}

func newBaseHashAggWorker(ctx sessionctx.Context, finishCh <-chan struct{}, aggFuncs []aggfuncs.AggFunc, maxChunkSize int) baseHashAggWorker {
	return baseHashAggWorker{
		ctx:          ctx,
		finishCh:     finishCh,
		aggFuncs:     aggFuncs,
		maxChunkSize: maxChunkSize,
	}
}

// HashAggPartialWorker indicates the partial workers of parallel hash agg execution,
// the number of the worker can be set by `tidb_hashagg_partial_concurrency`.
type HashAggPartialWorker struct {
	baseHashAggWorker

	inputCh           chan *chunk.Chunk
	outputChs         []chan *HashAggIntermData
	globalOutputCh    chan *AfFinalResult
	giveBackCh        chan<- *HashAggInput
	partialResultsMap aggPartialResultMapper
	groupByItems      []expression.Expression
	groupKey          [][]byte
	// chk stores the input data from child,
	// and is reused by childExec and partial worker.
	chk *chunk.Chunk
}

// HashAggFinalWorker indicates the final workers of parallel hash agg execution,
// the number of the worker can be set by `tidb_hashagg_final_concurrency`.
type HashAggFinalWorker struct {
	baseHashAggWorker

	rowBuffer           []types.Datum
	partialResultMap    aggPartialResultMapper
	groupSet            set.StringSet
	inputCh             chan *HashAggIntermData
	outputCh            chan *AfFinalResult
	finalResultHolderCh chan *chunk.Chunk
	groupKeys           [][]byte
}

// AfFinalResult indicates aggregation functions final result.
type AfFinalResult struct {
	chk *chunk.Chunk
	err error
}

// HashAggExec deals with all the aggregate functions.
// It is built from the Aggregate Plan. When Next() is called, it reads all the data from Src
// and updates all the items in PartialAggFuncs.
// The parallel execution flow is as the following graph shows:
//
//                            +-------------+
//                            | Main Thread |
//                            +------+------+
//                                   ^
//                                   |
//                                   +
//                              +-+-            +-+
//                              | |    ......   | |  finalOutputCh
//                              +++-            +-+
//                               ^
//                               |
//                               +---------------+
//                               |               |
//                 +--------------+             +--------------+
//                 | final worker |     ......  | final worker |
//                 +------------+-+             +-+------------+
//                              ^                 ^
//                              |                 |
//                             +-+  +-+  ......  +-+
//                             | |  | |          | |
//                             ...  ...          ...    partialOutputChs
//                             | |  | |          | |
//                             +++  +++          +++
//                              ^    ^            ^
//          +-+                 |    |            |
//          | |        +--------o----+            |
// inputCh  +-+        |        +-----------------+---+
//          | |        |                              |
//          ...    +---+------------+            +----+-----------+
//          | |    | partial worker |   ......   | partial worker |
//          +++    +--------------+-+            +-+--------------+
//           |                     ^                ^
//           |                     |                |
//      +----v---------+          +++ +-+          +++
//      | data fetcher | +------> | | | |  ......  | |   partialInputChs
//      +--------------+          +-+ +-+          +-+
type HashAggExec struct {
	baseExecutor

	sc               *stmtctx.StatementContext
	PartialAggFuncs  []aggfuncs.AggFunc
	FinalAggFuncs    []aggfuncs.AggFunc
	partialResultMap aggPartialResultMapper
	groupSet         set.StringSet
	groupKeys        []string
	cursor4GroupKey  int
	GroupByItems     []expression.Expression
	groupKeyBuffer   [][]byte

	finishCh         chan struct{}
	finalOutputCh    chan *AfFinalResult
	finalInputCh     chan *chunk.Chunk
	partialOutputChs []chan *HashAggIntermData
	inputCh          chan *HashAggInput
	partialInputChs  []chan *chunk.Chunk
	partialWorkers   []HashAggPartialWorker
	finalWorkers     []HashAggFinalWorker
	defaultVal       *chunk.Chunk
	childResult      *chunk.Chunk

	// isChildReturnEmpty indicates whether the child executor only returns an empty input.
	isChildReturnEmpty bool
	// After we support parallel execution for aggregation functions with distinct,
	// we can remove this attribute.
	isUnparallelExec bool
	prepared         bool
	executed         bool
}

// HashAggInput indicates the input of hash agg exec.
type HashAggInput struct {
	chk *chunk.Chunk
	// giveBackCh is bound with specific partial worker,
	// it's used to reuse the `chk`,
	// and tell the data-fetcher which partial worker it should send data to.
	giveBackCh chan<- *chunk.Chunk
}

// HashAggIntermData indicates the intermediate data of aggregation execution.
type HashAggIntermData struct {
	groupKeys        []string
	cursor           int
	partialResultMap aggPartialResultMapper
}

// getPartialResultBatch fetches a batch of partial results from HashAggIntermData.
func (d *HashAggIntermData) getPartialResultBatch(sc *stmtctx.StatementContext, prs [][]aggfuncs.PartialResult, aggFuncs []aggfuncs.AggFunc, maxChunkSize int) (_ [][]aggfuncs.PartialResult, groupKeys []string, reachEnd bool) {
	keyStart := d.cursor
	for ; d.cursor < len(d.groupKeys) && len(prs) < maxChunkSize; d.cursor++ {
		prs = append(prs, d.partialResultMap[d.groupKeys[d.cursor]])
	}
	if d.cursor == len(d.groupKeys) {
		reachEnd = true
	}
	return prs, d.groupKeys[keyStart:d.cursor], reachEnd
}

// Close implements the Executor Close interface.
func (e *HashAggExec) Close() error {
	if e.isUnparallelExec {
		e.childResult = nil
		e.groupSet = nil
		e.partialResultMap = nil
		return e.baseExecutor.Close()
	}
	// `Close` may be called after `Open` without calling `Next` in test.
	if !e.prepared {
		close(e.inputCh)
		for _, ch := range e.partialOutputChs {
			close(ch)
		}
		for _, ch := range e.partialInputChs {
			close(ch)
		}
		close(e.finalOutputCh)
	}
	close(e.finishCh)
	for _, ch := range e.partialOutputChs {
		for range ch {
		}
	}
	for _, ch := range e.partialInputChs {
		for range ch {
		}
	}
	for range e.finalOutputCh {
	}
	e.executed = false
	return e.baseExecutor.Close()
}

// Open implements the Executor Open interface.
func (e *HashAggExec) Open(ctx context.Context) error {
	if err := e.baseExecutor.Open(ctx); err != nil {
		return err
	}
	e.prepared = false

	if e.isUnparallelExec {
		e.initForUnparallelExec()
		return nil
	}
	e.initForParallelExec(e.ctx)
	return nil
}

func (e *HashAggExec) initForUnparallelExec() {
	e.groupSet = set.NewStringSet()
	e.partialResultMap = make(aggPartialResultMapper)
	e.groupKeyBuffer = make([][]byte, 0, 8)
	e.childResult = newFirstChunk(e.children[0])
}

func (e *HashAggExec) initForParallelExec(ctx sessionctx.Context) {
	sessionVars := e.ctx.GetSessionVars()
	finalConcurrency := sessionVars.HashAggFinalConcurrency
	partialConcurrency := sessionVars.HashAggPartialConcurrency
	e.isChildReturnEmpty = true
	e.finalOutputCh = make(chan *AfFinalResult, finalConcurrency)
	e.finalInputCh = make(chan *chunk.Chunk, finalConcurrency)
	e.inputCh = make(chan *HashAggInput, partialConcurrency)
	e.finishCh = make(chan struct{}, 1)

	e.partialInputChs = make([]chan *chunk.Chunk, partialConcurrency)
	for i := range e.partialInputChs {
		e.partialInputChs[i] = make(chan *chunk.Chunk, 1)
	}
	e.partialOutputChs = make([]chan *HashAggIntermData, finalConcurrency)
	for i := range e.partialOutputChs {
		e.partialOutputChs[i] = make(chan *HashAggIntermData, partialConcurrency)
	}

	e.partialWorkers = make([]HashAggPartialWorker, partialConcurrency)
	e.finalWorkers = make([]HashAggFinalWorker, finalConcurrency)

	// Init partial workers.
	for i := 0; i < partialConcurrency; i++ {
		w := HashAggPartialWorker{
			baseHashAggWorker: newBaseHashAggWorker(e.ctx, e.finishCh, e.PartialAggFuncs, e.maxChunkSize),
			inputCh:           e.partialInputChs[i],
			outputChs:         e.partialOutputChs,
			giveBackCh:        e.inputCh,
			globalOutputCh:    e.finalOutputCh,
			partialResultsMap: make(aggPartialResultMapper),
			groupByItems:      e.GroupByItems,
			chk:               newFirstChunk(e.children[0]),
			groupKey:          make([][]byte, 0, 8),
		}

		e.partialWorkers[i] = w
		e.inputCh <- &HashAggInput{
			chk:        newFirstChunk(e.children[0]),
			giveBackCh: w.inputCh,
		}
	}

	// Init final workers.
	for i := 0; i < finalConcurrency; i++ {
		e.finalWorkers[i] = HashAggFinalWorker{
			baseHashAggWorker:   newBaseHashAggWorker(e.ctx, e.finishCh, e.FinalAggFuncs, e.maxChunkSize),
			partialResultMap:    make(aggPartialResultMapper),
			groupSet:            set.NewStringSet(),
			inputCh:             e.partialOutputChs[i],
			outputCh:            e.finalOutputCh,
			finalResultHolderCh: e.finalInputCh,
			rowBuffer:           make([]types.Datum, 0, e.Schema().Len()),
<<<<<<< HEAD
=======
			mutableRow:          chunk.MutRowFromTypes(retTypes(e)),
			groupKeys:           make([][]byte, 0, 8),
>>>>>>> b274eb20
		}
	}
}

func (w *HashAggPartialWorker) getChildInput() bool {
	select {
	case <-w.finishCh:
		return false
	case chk, ok := <-w.inputCh:
		if !ok {
			return false
		}
		w.chk.SwapColumns(chk)
		w.giveBackCh <- &HashAggInput{
			chk:        chk,
			giveBackCh: w.inputCh,
		}
	}
	return true
}

func recoveryHashAgg(output chan *AfFinalResult, r interface{}) {
	err := errors.Errorf("%v", r)
	output <- &AfFinalResult{err: errors.Errorf("%v", r)}
	logutil.BgLogger().Error("parallel hash aggregation panicked", zap.Error(err))
}

func (w *HashAggPartialWorker) run(ctx sessionctx.Context, waitGroup *sync.WaitGroup, finalConcurrency int) {
	needShuffle, sc := false, ctx.GetSessionVars().StmtCtx
	defer func() {
		if r := recover(); r != nil {
			recoveryHashAgg(w.globalOutputCh, r)
		}
		if needShuffle {
			w.shuffleIntermData(sc, finalConcurrency)
		}
		waitGroup.Done()
	}()
	for {
		if !w.getChildInput() {
			return
		}
		if err := w.updatePartialResult(ctx, sc, w.chk, len(w.partialResultsMap)); err != nil {
			w.globalOutputCh <- &AfFinalResult{err: err}
			return
		}
		// The intermData can be promised to be not empty if reaching here,
		// so we set needShuffle to be true.
		needShuffle = true
	}
}

func (w *HashAggPartialWorker) updatePartialResult(ctx sessionctx.Context, sc *stmtctx.StatementContext, chk *chunk.Chunk, finalConcurrency int) (err error) {
	w.groupKey, err = getGroupKey(w.ctx, chk, w.groupKey, w.groupByItems)
	if err != nil {
		return err
	}

	partialResults := w.getPartialResult(sc, w.groupKey, w.partialResultsMap)
	numRows := chk.NumRows()
	rows := make([]chunk.Row, 1)
	for i := 0; i < numRows; i++ {
		for j, af := range w.aggFuncs {
			rows[0] = chk.GetRow(i)
			if err = af.UpdatePartialResult(ctx, rows, partialResults[i][j]); err != nil {
				return err
			}
		}
	}
	return nil
}

// shuffleIntermData shuffles the intermediate data of partial workers to corresponded final workers.
// We only support parallel execution for single-machine, so process of encode and decode can be skipped.
func (w *HashAggPartialWorker) shuffleIntermData(sc *stmtctx.StatementContext, finalConcurrency int) {
	groupKeysSlice := make([][]string, finalConcurrency)
	for groupKey := range w.partialResultsMap {
		finalWorkerIdx := int(murmur3.Sum32([]byte(groupKey))) % finalConcurrency
		if groupKeysSlice[finalWorkerIdx] == nil {
			groupKeysSlice[finalWorkerIdx] = make([]string, 0, len(w.partialResultsMap)/finalConcurrency)
		}
		groupKeysSlice[finalWorkerIdx] = append(groupKeysSlice[finalWorkerIdx], groupKey)
	}

	for i := range groupKeysSlice {
		if groupKeysSlice[i] == nil {
			continue
		}
		w.outputChs[i] <- &HashAggIntermData{
			groupKeys:        groupKeysSlice[i],
			partialResultMap: w.partialResultsMap,
		}
	}
}

// getGroupKey evaluates the group items and args of aggregate functions.
func getGroupKey(ctx sessionctx.Context, input *chunk.Chunk, groupKey [][]byte, groupByItems []expression.Expression) ([][]byte, error) {
	numRows := input.NumRows()
	avlGroupKeyLen := mathutil.Min(len(groupKey), numRows)
	for i := 0; i < avlGroupKeyLen; i++ {
		groupKey[i] = groupKey[i][:0]
	}
	for i := avlGroupKeyLen; i < numRows; i++ {
		groupKey = append(groupKey, make([]byte, 0, 10*len(groupByItems)))
	}

	for _, item := range groupByItems {
		tp := item.GetType()
		buf, err := expression.GetColumn(tp.EvalType(), numRows)
		if err != nil {
			return nil, err
		}

		if err := expression.VecEval(ctx, item, input, buf); err != nil {
			expression.PutColumn(buf)
			return nil, err
		}
		// This check is used to avoid error during the execution of `EncodeDecimal`.
		if item.GetType().Tp == mysql.TypeNewDecimal {
			newTp := *tp
			newTp.Flen = 0
			tp = &newTp
		}
		groupKey, err = codec.HashGroupKey(ctx.GetSessionVars().StmtCtx, input.NumRows(), buf, groupKey, tp)
		if err != nil {
			expression.PutColumn(buf)
			return nil, err
		}
		expression.PutColumn(buf)
	}
	return groupKey, nil
}

func (w baseHashAggWorker) getPartialResult(sc *stmtctx.StatementContext, groupKey [][]byte, mapper aggPartialResultMapper) [][]aggfuncs.PartialResult {
	n := len(groupKey)
	partialResults := make([][]aggfuncs.PartialResult, n)
	for i := 0; i < n; i++ {
		var ok bool
		if partialResults[i], ok = mapper[string(groupKey[i])]; ok {
			continue
		}
		for _, af := range w.aggFuncs {
			partialResults[i] = append(partialResults[i], af.AllocPartialResult())
		}
		mapper[string(groupKey[i])] = partialResults[i]
	}
	return partialResults
}

func (w *HashAggFinalWorker) getPartialInput() (input *HashAggIntermData, ok bool) {
	select {
	case <-w.finishCh:
		return nil, false
	case input, ok = <-w.inputCh:
		if !ok {
			return nil, false
		}
	}
	return
}

func (w *HashAggFinalWorker) consumeIntermData(sctx sessionctx.Context) (err error) {
	var (
		input            *HashAggIntermData
		ok               bool
		intermDataBuffer [][]aggfuncs.PartialResult
		groupKeys        []string
		sc               = sctx.GetSessionVars().StmtCtx
	)
	for {
		if input, ok = w.getPartialInput(); !ok {
			return nil
		}
		if intermDataBuffer == nil {
			intermDataBuffer = make([][]aggfuncs.PartialResult, 0, w.maxChunkSize)
		}
		// Consume input in batches, size of every batch is less than w.maxChunkSize.
		for reachEnd := false; !reachEnd; {
			intermDataBuffer, groupKeys, reachEnd = input.getPartialResultBatch(sc, intermDataBuffer[:0], w.aggFuncs, w.maxChunkSize)
			groupKeysLen := len(groupKeys)
			w.groupKeys = w.groupKeys[:0]
			for i := 0; i < groupKeysLen; i++ {
				w.groupKeys = append(w.groupKeys, []byte(groupKeys[i]))
			}
			finalPartialResults := w.getPartialResult(sc, w.groupKeys, w.partialResultMap)
			for i, groupKey := range groupKeys {
				if !w.groupSet.Exist(groupKey) {
					w.groupSet.Insert(groupKey)
				}
				prs := intermDataBuffer[i]
				for j, af := range w.aggFuncs {
					if err = af.MergePartialResult(sctx, prs[j], finalPartialResults[i][j]); err != nil {
						return err
					}
				}
			}
		}
	}
}

func (w *HashAggFinalWorker) getFinalResult(sctx sessionctx.Context) {
	result, finished := w.receiveFinalResultHolder()
	if finished {
		return
	}
	w.groupKeys = w.groupKeys[:0]
	for groupKey := range w.groupSet {
		w.groupKeys = append(w.groupKeys, []byte(groupKey))
	}
	partialResults := w.getPartialResult(sctx.GetSessionVars().StmtCtx, w.groupKeys, w.partialResultMap)
	for i := 0; i < len(w.groupSet); i++ {
		for j, af := range w.aggFuncs {
			if err := af.AppendFinalResult2Chunk(sctx, partialResults[i][j], result); err != nil {
				logutil.BgLogger().Error("HashAggFinalWorker failed to append final result to Chunk", zap.Error(err))
			}
		}
		if len(w.aggFuncs) == 0 {
			result.SetNumVirtualRows(result.NumRows() + 1)
		}
		if result.IsFull() {
			w.outputCh <- &AfFinalResult{chk: result}
			result, finished = w.receiveFinalResultHolder()
			if finished {
				return
			}
		}
	}
	w.outputCh <- &AfFinalResult{chk: result}
}

func (w *HashAggFinalWorker) receiveFinalResultHolder() (*chunk.Chunk, bool) {
	select {
	case <-w.finishCh:
		return nil, true
	case result, ok := <-w.finalResultHolderCh:
		return result, !ok
	}
}

func (w *HashAggFinalWorker) run(ctx sessionctx.Context, waitGroup *sync.WaitGroup) {
	defer func() {
		if r := recover(); r != nil {
			recoveryHashAgg(w.outputCh, r)
		}
		waitGroup.Done()
	}()
	if err := w.consumeIntermData(ctx); err != nil {
		w.outputCh <- &AfFinalResult{err: err}
	}
	w.getFinalResult(ctx)
}

// Next implements the Executor Next interface.
func (e *HashAggExec) Next(ctx context.Context, req *chunk.Chunk) error {
	req.Reset()
	if e.isUnparallelExec {
		return e.unparallelExec(ctx, req)
	}
	return e.parallelExec(ctx, req)
}

func (e *HashAggExec) fetchChildData(ctx context.Context) {
	var (
		input *HashAggInput
		chk   *chunk.Chunk
		ok    bool
		err   error
	)
	defer func() {
		if r := recover(); r != nil {
			recoveryHashAgg(e.finalOutputCh, r)
		}
		for i := range e.partialInputChs {
			close(e.partialInputChs[i])
		}
	}()
	for {
		select {
		case <-e.finishCh:
			return
		case input, ok = <-e.inputCh:
			if !ok {
				return
			}
			chk = input.chk
		}
		err = Next(ctx, e.children[0], chk)
		if err != nil {
			e.finalOutputCh <- &AfFinalResult{err: err}
			return
		}
		if chk.NumRows() == 0 {
			return
		}
		input.giveBackCh <- chk
	}
}

func (e *HashAggExec) waitPartialWorkerAndCloseOutputChs(waitGroup *sync.WaitGroup) {
	waitGroup.Wait()
	for _, ch := range e.partialOutputChs {
		close(ch)
	}
}

func (e *HashAggExec) waitFinalWorkerAndCloseFinalOutput(waitGroup *sync.WaitGroup) {
	waitGroup.Wait()
	close(e.finalOutputCh)
}

func (e *HashAggExec) prepare4ParallelExec(ctx context.Context) {
	go e.fetchChildData(ctx)

	partialWorkerWaitGroup := &sync.WaitGroup{}
	partialWorkerWaitGroup.Add(len(e.partialWorkers))
	for i := range e.partialWorkers {
		go e.partialWorkers[i].run(e.ctx, partialWorkerWaitGroup, len(e.finalWorkers))
	}
	go e.waitPartialWorkerAndCloseOutputChs(partialWorkerWaitGroup)

	finalWorkerWaitGroup := &sync.WaitGroup{}
	finalWorkerWaitGroup.Add(len(e.finalWorkers))
	for i := range e.finalWorkers {
		go e.finalWorkers[i].run(e.ctx, finalWorkerWaitGroup)
	}
	go e.waitFinalWorkerAndCloseFinalOutput(finalWorkerWaitGroup)
}

// HashAggExec employs one input reader, M partial workers and N final workers to execute parallelly.
// The parallel execution flow is:
// 1. input reader reads data from child executor and send them to partial workers.
// 2. partial worker receives the input data, updates the partial results, and shuffle the partial results to the final workers.
// 3. final worker receives partial results from all the partial workers, evaluates the final results and sends the final results to the main thread.
func (e *HashAggExec) parallelExec(ctx context.Context, chk *chunk.Chunk) error {
	if !e.prepared {
		e.prepare4ParallelExec(ctx)
		e.prepared = true
	}

	failpoint.Inject("parallelHashAggError", func(val failpoint.Value) {
		if val.(bool) {
			failpoint.Return(errors.New("HashAggExec.parallelExec error"))
		}
	})

	if e.executed {
		return nil
	}
	for !chk.IsFull() {
		e.finalInputCh <- chk
		result, ok := <-e.finalOutputCh
		if !ok { // all finalWorkers exited
			e.executed = true
			if chk.NumRows() > 0 { // but there are some data left
				return nil
			}
			if e.isChildReturnEmpty && e.defaultVal != nil {
				chk.Append(e.defaultVal, 0, 1)
			}
			e.isChildReturnEmpty = false
			return nil
		}
		if result.err != nil {
			return result.err
		}
		if chk.NumRows() > 0 {
			e.isChildReturnEmpty = false
		}
	}
	return nil
}

// unparallelExec executes hash aggregation algorithm in single thread.
func (e *HashAggExec) unparallelExec(ctx context.Context, chk *chunk.Chunk) error {
	// In this stage we consider all data from src as a single group.
	if !e.prepared {
		err := e.execute(ctx)
		if err != nil {
			return err
		}
		if (len(e.groupSet) == 0) && len(e.GroupByItems) == 0 {
			// If no groupby and no data, we should add an empty group.
			// For example:
			// "select count(c) from t;" should return one row [0]
			// "select count(c) from t group by c1;" should return empty result set.
			e.groupSet.Insert("")
			e.groupKeys = append(e.groupKeys, "")
		}
		e.prepared = true
	}
	chk.Reset()

	// Since we return e.maxChunkSize rows every time, so we should not traverse
	// `groupSet` because of its randomness.
	for ; e.cursor4GroupKey < len(e.groupKeys); e.cursor4GroupKey++ {
		partialResults := e.getPartialResults(e.groupKeys[e.cursor4GroupKey])
		if len(e.PartialAggFuncs) == 0 {
			chk.SetNumVirtualRows(chk.NumRows() + 1)
		}
		for i, af := range e.PartialAggFuncs {
			if err := af.AppendFinalResult2Chunk(e.ctx, partialResults[i], chk); err != nil {
				return err
			}
		}
		if chk.IsFull() {
			e.cursor4GroupKey++
			return nil
		}
	}
	return nil
}

// execute fetches Chunks from src and update each aggregate function for each row in Chunk.
func (e *HashAggExec) execute(ctx context.Context) (err error) {
	for {
		err := Next(ctx, e.children[0], e.childResult)
		if err != nil {
			return err
		}

		failpoint.Inject("unparallelHashAggError", func(val failpoint.Value) {
			if val.(bool) {
				failpoint.Return(errors.New("HashAggExec.unparallelExec error"))
			}
		})

		// no more data.
		if e.childResult.NumRows() == 0 {
			return nil
		}

		e.groupKeyBuffer, err = getGroupKey(e.ctx, e.childResult, e.groupKeyBuffer, e.GroupByItems)
		if err != nil {
			return err
		}

		for j := 0; j < e.childResult.NumRows(); j++ {
			groupKey := string(e.groupKeyBuffer[j])
			if !e.groupSet.Exist(groupKey) {
				e.groupSet.Insert(groupKey)
				e.groupKeys = append(e.groupKeys, groupKey)
			}
			partialResults := e.getPartialResults(groupKey)
			for i, af := range e.PartialAggFuncs {
				err = af.UpdatePartialResult(e.ctx, []chunk.Row{e.childResult.GetRow(j)}, partialResults[i])
				if err != nil {
					return err
				}
			}
		}
	}
}

func (e *HashAggExec) getPartialResults(groupKey string) []aggfuncs.PartialResult {
	partialResults, ok := e.partialResultMap[groupKey]
	if !ok {
		partialResults = make([]aggfuncs.PartialResult, 0, len(e.PartialAggFuncs))
		for _, af := range e.PartialAggFuncs {
			partialResults = append(partialResults, af.AllocPartialResult())
		}
		e.partialResultMap[groupKey] = partialResults
	}
	return partialResults
}

// StreamAggExec deals with all the aggregate functions.
// It assumes all the input data is sorted by group by key.
// When Next() is called, it will return a result for the same group.
type StreamAggExec struct {
	baseExecutor

	executed bool
	// isChildReturnEmpty indicates whether the child executor only returns an empty input.
	isChildReturnEmpty bool
	defaultVal         *chunk.Chunk
	groupChecker       *groupChecker
	inputIter          *chunk.Iterator4Chunk
	inputRow           chunk.Row
	aggFuncs           []aggfuncs.AggFunc
	partialResults     []aggfuncs.PartialResult
	groupRows          []chunk.Row
	childResult        *chunk.Chunk
}

// Open implements the Executor Open interface.
func (e *StreamAggExec) Open(ctx context.Context) error {
	if err := e.baseExecutor.Open(ctx); err != nil {
		return err
	}
	e.childResult = newFirstChunk(e.children[0])
	e.executed = false
	e.isChildReturnEmpty = true
	e.inputIter = chunk.NewIterator4Chunk(e.childResult)
	e.inputRow = e.inputIter.End()

	e.partialResults = make([]aggfuncs.PartialResult, 0, len(e.aggFuncs))
	for _, aggFunc := range e.aggFuncs {
		e.partialResults = append(e.partialResults, aggFunc.AllocPartialResult())
	}

	return nil
}

// Close implements the Executor Close interface.
func (e *StreamAggExec) Close() error {
	e.childResult = nil
	e.groupChecker.reset()
	return e.baseExecutor.Close()
}

// Next implements the Executor Next interface.
func (e *StreamAggExec) Next(ctx context.Context, req *chunk.Chunk) error {
	req.Reset()
	for !e.executed && !req.IsFull() {
		err := e.consumeOneGroup(ctx, req)
		if err != nil {
			e.executed = true
			return err
		}
	}
	return nil
}

func (e *StreamAggExec) consumeOneGroup(ctx context.Context, chk *chunk.Chunk) error {
	for !e.executed {
		if err := e.fetchChildIfNecessary(ctx, chk); err != nil {
			return err
		}
		for ; e.inputRow != e.inputIter.End(); e.inputRow = e.inputIter.Next() {
			meetNewGroup, err := e.groupChecker.meetNewGroup(e.inputRow)
			if err != nil {
				return err
			}
			if meetNewGroup {
				err := e.consumeGroupRows()
				if err != nil {
					return err
				}
				err = e.appendResult2Chunk(chk)
				if err != nil {
					return err
				}
			}
			e.groupRows = append(e.groupRows, e.inputRow)
			if meetNewGroup {
				e.inputRow = e.inputIter.Next()
				return nil
			}
		}
	}
	return nil
}

func (e *StreamAggExec) consumeGroupRows() error {
	if len(e.groupRows) == 0 {
		return nil
	}

	for i, aggFunc := range e.aggFuncs {
		err := aggFunc.UpdatePartialResult(e.ctx, e.groupRows, e.partialResults[i])
		if err != nil {
			return err
		}
	}
	e.groupRows = e.groupRows[:0]
	return nil
}

func (e *StreamAggExec) fetchChildIfNecessary(ctx context.Context, chk *chunk.Chunk) (err error) {
	if e.inputRow != e.inputIter.End() {
		return nil
	}

	// Before fetching a new batch of input, we should consume the last group.
	err = e.consumeGroupRows()
	if err != nil {
		return err
	}

	err = Next(ctx, e.children[0], e.childResult)
	if err != nil {
		return err
	}

	// No more data.
	if e.childResult.NumRows() == 0 {
		if !e.isChildReturnEmpty {
			err = e.appendResult2Chunk(chk)
		} else if e.defaultVal != nil {
			chk.Append(e.defaultVal, 0, 1)
		}
		e.executed = true
		return err
	}
	// Reach here, "e.childrenResults[0].NumRows() > 0" is guaranteed.
	e.isChildReturnEmpty = false
	e.inputRow = e.inputIter.Begin()
	return nil
}

// appendResult2Chunk appends result of all the aggregation functions to the
// result chunk, and reset the evaluation context for each aggregation.
func (e *StreamAggExec) appendResult2Chunk(chk *chunk.Chunk) error {
	for i, aggFunc := range e.aggFuncs {
		err := aggFunc.AppendFinalResult2Chunk(e.ctx, e.partialResults[i], chk)
		if err != nil {
			return err
		}
		aggFunc.ResetPartialResult(e.partialResults[i])
	}
	if len(e.aggFuncs) == 0 {
		chk.SetNumVirtualRows(chk.NumRows() + 1)
	}
	return nil
}

type groupChecker struct {
	StmtCtx      *stmtctx.StatementContext
	GroupByItems []expression.Expression
	curGroupKey  []types.Datum
	tmpGroupKey  []types.Datum
}

func newGroupChecker(stmtCtx *stmtctx.StatementContext, items []expression.Expression) *groupChecker {
	return &groupChecker{
		StmtCtx:      stmtCtx,
		GroupByItems: items,
	}
}

// meetNewGroup returns a value that represents if the new group is different from last group.
// TODO: Since all the group by items are only a column reference, guaranteed by building projection below aggregation, we can directly compare data in a chunk.
func (e *groupChecker) meetNewGroup(row chunk.Row) (bool, error) {
	if len(e.GroupByItems) == 0 {
		return false, nil
	}
	e.tmpGroupKey = e.tmpGroupKey[:0]
	matched, firstGroup := true, false
	if len(e.curGroupKey) == 0 {
		matched, firstGroup = false, true
	}
	for i, item := range e.GroupByItems {
		v, err := item.Eval(row)
		if err != nil {
			return false, err
		}
		if matched {
			c, err := v.CompareDatum(e.StmtCtx, &e.curGroupKey[i])
			if err != nil {
				return false, err
			}
			matched = c == 0
		}
		e.tmpGroupKey = append(e.tmpGroupKey, v)
	}
	if matched {
		return false, nil
	}
	e.curGroupKey = e.curGroupKey[:0]
	for _, v := range e.tmpGroupKey {
		e.curGroupKey = append(e.curGroupKey, *((&v).Copy()))
	}
	return !firstGroup, nil
}

func (e *groupChecker) reset() {
	if e.curGroupKey != nil {
		e.curGroupKey = e.curGroupKey[:0]
	}
	if e.tmpGroupKey != nil {
		e.tmpGroupKey = e.tmpGroupKey[:0]
	}
}<|MERGE_RESOLUTION|>--- conflicted
+++ resolved
@@ -301,11 +301,8 @@
 			outputCh:            e.finalOutputCh,
 			finalResultHolderCh: e.finalInputCh,
 			rowBuffer:           make([]types.Datum, 0, e.Schema().Len()),
-<<<<<<< HEAD
-=======
 			mutableRow:          chunk.MutRowFromTypes(retTypes(e)),
 			groupKeys:           make([][]byte, 0, 8),
->>>>>>> b274eb20
 		}
 	}
 }
