--- conflicted
+++ resolved
@@ -50,12 +50,9 @@
 	finishCh     <-chan struct{}
 	aggFuncs     []aggfuncs.AggFunc
 	maxChunkSize int
-<<<<<<< HEAD
 	syncSetMap   *sync.Map
 	haveDistinct []bool
-=======
 	stats        *AggWorkerStat
->>>>>>> cc0e1d46
 }
 
 func newBaseHashAggWorker(ctx sessionctx.Context, finishCh <-chan struct{}, aggFuncs []aggfuncs.AggFunc, maxChunkSize int) baseHashAggWorker {
@@ -297,13 +294,10 @@
 
 	e.partialWorkers = make([]HashAggPartialWorker, partialConcurrency)
 	e.finalWorkers = make([]HashAggFinalWorker, finalConcurrency)
-<<<<<<< HEAD
 	if e.hasDistinct {
 		e.syncSetMap = new(sync.Map)
 	}
-=======
 	e.initRuntimeStats()
->>>>>>> cc0e1d46
 
 	// Init partial workers.
 	for i := 0; i < partialConcurrency; i++ {
@@ -319,15 +313,12 @@
 			groupKey:          make([][]byte, 0, 8),
 			memTracker:        e.memTracker,
 		}
-<<<<<<< HEAD
 		w.syncSetMap = e.syncSetMap
 		w.haveDistinct = e.haveDistinct
-=======
 		if e.stats != nil {
 			w.stats = &AggWorkerStat{}
 			e.stats.PartialStats = append(e.stats.PartialStats, w.stats)
 		}
->>>>>>> cc0e1d46
 		e.memTracker.Consume(w.chk.MemoryUsage())
 		e.partialWorkers[i] = w
 		input := &HashAggInput{
