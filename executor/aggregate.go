--- conflicted
+++ resolved
@@ -77,7 +77,7 @@
 		if err != nil {
 			return errors.Trace(err)
 		}
-		if (e.groupMap.Len() == 0) && !e.hasGby {
+		if (e.groupMap.Len() == 0) && len(e.GroupByItems) == 0 {
 			// If no groupby and no data, we should add an empty group.
 			// For example:
 			// "select count(c) from t;" should return one row [0]
@@ -168,14 +168,7 @@
 	return retRow, nil
 }
 
-<<<<<<< HEAD
 func (e *HashAggExec) getGroupKey(row types.Row) ([]byte, error) {
-	if !e.hasGby {
-		return []byte{}, nil
-	}
-=======
-func (e *HashAggExec) getGroupKey(row Row) ([]byte, error) {
->>>>>>> 6c68e41f
 	vals := make([]types.Datum, 0, len(e.GroupByItems))
 	for _, item := range e.GroupByItems {
 		v, err := item.Eval(row)
