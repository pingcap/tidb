--- conflicted
+++ resolved
@@ -387,22 +387,14 @@
 	}{
 		{
 			name:              "5 seconds ago to now, safeTS 5 secs ago",
-<<<<<<< HEAD
 			sql:               fmt.Sprintf("flashback cluster to timestamp '%s'", flashbackTs),
-=======
-			sql:               fmt.Sprintf("flashback cluster as of timestamp '%s'", flashbackTs),
->>>>>>> 51e6536c
 			injectSafeTS:      oracle.GoTimeToTS(flashbackTs),
 			compareWithSafeTS: 0,
 		},
 		{
 			name: "10 seconds ago to now, safeTS 5 secs ago",
 			// Add flashbackTs.Add(-500*time.Millisecond) to avoid flashback time range overlapped.
-<<<<<<< HEAD
 			sql:               fmt.Sprintf("flashback cluster to timestamp '%s'", flashbackTs.Add(-500*time.Millisecond)),
-=======
-			sql:               fmt.Sprintf("flashback cluster as of timestamp '%s'", flashbackTs.Add(-500*time.Millisecond)),
->>>>>>> 51e6536c
 			injectSafeTS:      oracle.GoTimeToTS(flashbackTs.Add(10 * time.Second)),
 			compareWithSafeTS: -1,
 		},
