// Copyright 2017 PingCAP, Inc.
//
// Licensed under the Apache License, Version 2.0 (the "License");
// you may not use this file except in compliance with the License.
// You may obtain a copy of the License at
//
//     http://www.apache.org/licenses/LICENSE-2.0
//
// Unless required by applicable law or agreed to in writing, software
// distributed under the License is distributed on an "AS IS" BASIS,
// See the License for the specific language governing permissions and
// limitations under the License.

package executor

import (
	"github.com/juju/errors"
	"github.com/pingcap/tidb/context"
	"github.com/pingcap/tidb/expression"
	"github.com/pingcap/tidb/plan"
	"github.com/pingcap/tidb/util/types"
)

// joinBuilder builds a join Executor.
type joinBuilder struct {
	context       context.Context
	leftChild     Executor
	rightChild    Executor
	eqConditions  []*expression.ScalarFunction
	leftFilter    []expression.Expression
	rightFilter   []expression.Expression
	otherFilter   []expression.Expression
	schema        *expression.Schema
	joinType      plan.JoinType
	defaultValues []types.Datum
}

func (b *joinBuilder) BuildMergeJoin() (*MergeJoinExec, error) {
	var leftJoinKeys, rightJoinKeys []*expression.Column
	for _, eqCond := range b.eqConditions {
		if len(eqCond.GetArgs()) != 2 {
			return nil, errors.Annotate(ErrBuildExecutor, "invalid join key for equal condition")
		}
		lKey, ok := eqCond.GetArgs()[0].(*expression.Column)
		if !ok {
			return nil, errors.Annotate(ErrBuildExecutor, "left side of join key must be column for merge join")
		}
		rKey, ok := eqCond.GetArgs()[1].(*expression.Column)
		if !ok {
			return nil, errors.Annotate(ErrBuildExecutor, "right side of join key must be column for merge join")
		}
		leftJoinKeys = append(leftJoinKeys, lKey)
		rightJoinKeys = append(rightJoinKeys, rKey)
	}

	leftRowBlock := &rowBlockIterator{
		ctx:      b.context,
		reader:   b.leftChild,
		filter:   b.leftFilter,
		joinKeys: leftJoinKeys,
	}

	rightRowBlock := &rowBlockIterator{
		ctx:      b.context,
		reader:   b.rightChild,
		filter:   b.rightFilter,
		joinKeys: rightJoinKeys,
	}

	exec := &MergeJoinExec{
		ctx:             b.context,
		outerKeys:       leftJoinKeys,
		innerKeys:       rightJoinKeys,
		outerIter:       leftRowBlock,
		innerIter:       rightRowBlock,
		schema:          b.schema,
<<<<<<< HEAD
		desc:            assumeSortedDesc,
		resultGenerator: newJoinResultGenerator(b.context, b.joinType, false, b.defaultValues, b.otherFilter),
=======
		resultGenerator: newJoinResultGenerator(b.context, b.joinType, b.defaultValues, b.otherFilter),
>>>>>>> 68fcccdb
	}

	if b.joinType == plan.RightOuterJoin {
		exec.outerKeys, exec.innerKeys = exec.innerKeys, exec.outerKeys
		exec.outerIter, exec.innerIter = exec.innerIter, exec.outerIter
	}
	if b.joinType != plan.InnerJoin {
		exec.outerIter.filter = nil
		exec.outerFilter = b.leftFilter
	}

	return exec, nil
}<|MERGE_RESOLUTION|>--- conflicted
+++ resolved
@@ -74,12 +74,7 @@
 		outerIter:       leftRowBlock,
 		innerIter:       rightRowBlock,
 		schema:          b.schema,
-<<<<<<< HEAD
-		desc:            assumeSortedDesc,
 		resultGenerator: newJoinResultGenerator(b.context, b.joinType, false, b.defaultValues, b.otherFilter),
-=======
-		resultGenerator: newJoinResultGenerator(b.context, b.joinType, b.defaultValues, b.otherFilter),
->>>>>>> 68fcccdb
 	}
 
 	if b.joinType == plan.RightOuterJoin {
