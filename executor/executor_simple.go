// Copyright 2016 PingCAP, Inc.
//
// Licensed under the Apache License, Version 2.0 (the "License");
// you may not use this file except in compliance with the License.
// You may obtain a copy of the License at
//
//     http://www.apache.org/licenses/LICENSE-2.0
//
// Unless required by applicable law or agreed to in writing, software
// distributed under the License is distributed on an "AS IS" BASIS,
// See the License for the specific language governing permissions and
// limitations under the License.

package executor

import (
	"fmt"
	"math/rand"
	"strings"

	"github.com/juju/errors"
	"github.com/ngaut/log"
	"github.com/pingcap/tidb/ast"
	"github.com/pingcap/tidb/context"
	"github.com/pingcap/tidb/evaluator"
	"github.com/pingcap/tidb/expression"
	"github.com/pingcap/tidb/infoschema"
	"github.com/pingcap/tidb/meta"
	"github.com/pingcap/tidb/model"
	"github.com/pingcap/tidb/mysql"
	"github.com/pingcap/tidb/plan/statistics"
	"github.com/pingcap/tidb/sessionctx"
	"github.com/pingcap/tidb/sessionctx/variable"
	"github.com/pingcap/tidb/terror"
	"github.com/pingcap/tidb/util"
	"github.com/pingcap/tidb/util/sqlexec"
	"github.com/pingcap/tidb/util/types"
)

// SimpleExec represents simple statement executor.
// For statements do simple execution.
// includes `UseStmt`, 'SetStmt`, `DoStmt`,
// `BeginStmt`, `CommitStmt`, `RollbackStmt`.
// TODO: list all simple statements.
type SimpleExec struct {
	Statement ast.StmtNode
	ctx       context.Context
	done      bool
}

// Schema implements the Executor Schema interface.
func (e *SimpleExec) Schema() expression.Schema {
	return nil
}

// Next implements Execution Next interface.
func (e *SimpleExec) Next() (*Row, error) {
	if e.done {
		return nil, nil
	}
	var err error
	switch x := e.Statement.(type) {
	case *ast.UseStmt:
		err = e.executeUse(x)
	case *ast.FlushTableStmt:
		err = e.executeFlushTable(x)
	case *ast.DoStmt:
		err = e.executeDo(x)
	case *ast.BeginStmt:
		err = e.executeBegin(x)
	case *ast.CommitStmt:
		err = e.executeCommit(x)
	case *ast.RollbackStmt:
		err = e.executeRollback(x)
	case *ast.CreateUserStmt:
		err = e.executeCreateUser(x)
	case *ast.DropUserStmt:
		err = e.executeDropUser(x)
	case *ast.SetPwdStmt:
		err = e.executeSetPwd(x)
	case *ast.AnalyzeTableStmt:
		err = e.executeAnalyzeTable(x)
	case *ast.BinlogStmt:
		// We just ignore it.
		return nil, nil
	}
	if err != nil {
		return nil, errors.Trace(err)
	}
	e.done = true
	return nil, nil
}

// Close implements the Executor Close interface.
func (e *SimpleExec) Close() error {
	return nil
}

func (e *SimpleExec) executeUse(s *ast.UseStmt) error {
	dbname := model.NewCIStr(s.DBName)
	dbinfo, exists := sessionctx.GetDomain(e.ctx).InfoSchema().SchemaByName(dbname)
	if !exists {
		return infoschema.ErrDatabaseNotExists.GenByArgs(dbname)
	}
	e.ctx.GetSessionVars().CurrentDB = dbname.O
	// character_set_database is the character set used by the default database.
	// The server sets this variable whenever the default database changes.
	// See http://dev.mysql.com/doc/refman/5.7/en/server-system-variables.html#sysvar_character_set_database
	sessionVars := e.ctx.GetSessionVars()
<<<<<<< HEAD
	err := sessionVars.SetSystemVar(variable.CharsetDatabase, types.NewStringDatum(dbinfo.Charset))
	if err != nil {
		return errors.Trace(err)
	}
	err = sessionVars.SetSystemVar(variable.CollationDatabase, types.NewStringDatum(dbinfo.Collate))
	if err != nil {
		return errors.Trace(err)
	}
	return nil
}

func (e *SimpleExec) executeSet(s *ast.SetStmt) error {
	sessionVars := e.ctx.GetSessionVars()
	globalVars := sessionVars.GlobalVarsAccessor
	for _, v := range s.Variables {
		// Variable is case insensitive, we use lower case.
		if v.Name == ast.SetNames {
			// This is set charset stmt.
			cs := v.Value.GetValue().(string)
			var co string
			if v.ExtendValue != nil {
				co = v.ExtendValue.GetValue().(string)
			}
			err := e.setCharset(cs, co)
			if err != nil {
				return errors.Trace(err)
			}
			continue
		}
		name := strings.ToLower(v.Name)
		if !v.IsSystem {
			// Set user variable.
			value, err := evaluator.Eval(e.ctx, v.Value)
			if err != nil {
				return errors.Trace(err)
			}

			if value.IsNull() {
				delete(sessionVars.Users, name)
			} else {
				svalue, err1 := value.ToString()
				if err1 != nil {
					return errors.Trace(err1)
				}
				sessionVars.Users[name] = fmt.Sprintf("%v", svalue)
			}
			continue
		}

		// Set system variable
		sysVar := variable.GetSysVar(name)
		if sysVar == nil {
			return variable.UnknownSystemVar.GenByArgs(name)
		}
		if sysVar.Scope == variable.ScopeNone {
			return errors.Errorf("Variable '%s' is a read only variable", name)
		}
		if v.IsGlobal {
			// Set global scope system variable.
			if sysVar.Scope&variable.ScopeGlobal == 0 {
				return errors.Errorf("Variable '%s' is a SESSION variable and can't be used with SET GLOBAL", name)
			}
			value, err := e.getVarValue(v, sysVar, nil)
			if err != nil {
				return errors.Trace(err)
			}
			if value.IsNull() {
				value.SetString("")
			}
			svalue, err := value.ToString()
			if err != nil {
				return errors.Trace(err)
			}
			err = globalVars.SetGlobalSysVar(name, svalue)
			if err != nil {
				return errors.Trace(err)
			}
		} else {
			// Set session scope system variable.
			if sysVar.Scope&variable.ScopeSession == 0 {
				return errors.Errorf("Variable '%s' is a GLOBAL variable and should be set with SET GLOBAL", name)
			}
			value, err := e.getVarValue(v, nil, globalVars)
			if err != nil {
				return errors.Trace(err)
			}
			err = sessionVars.SetSystemVar(name, value)
			if err != nil {
				return errors.Trace(err)
			}
			log.Infof("[%d] set system variable %s = %s", sessionVars.ConnectionID, name, value.GetString())
			if name == variable.TiDBSnapshot {
				err = e.loadSnapshotInfoSchemaIfNeeded(sessionVars)
				if err != nil {
					return errors.Trace(err)
				}
			}
		}
	}
	return nil
}

func (e *SimpleExec) loadSnapshotInfoSchemaIfNeeded(sessionVars *variable.SessionVars) error {
	if sessionVars.SnapshotTS == 0 {
		sessionVars.SnapshotInfoschema = nil
		return nil
	}
	log.Infof("[%d] loadSnapshotInfoSchema, SnapshotTS:%d", sessionVars.ConnectionID, sessionVars.SnapshotTS)
	dom := sessionctx.GetDomain(e.ctx)
	snapInfo, err := dom.GetSnapshotInfoSchema(sessionVars.SnapshotTS)
	if err != nil {
		return errors.Trace(err)
	}
	sessionVars.SnapshotInfoschema = snapInfo
	return nil
}

func (e *SimpleExec) getVarValue(v *ast.VariableAssignment, sysVar *variable.SysVar, globalVars variable.GlobalVarAccessor) (value types.Datum, err error) {
	switch v.Value.(type) {
	case *ast.DefaultExpr:
		// To set a SESSION variable to the GLOBAL value or a GLOBAL value
		// to the compiled-in MySQL default value, use the DEFAULT keyword.
		// See http://dev.mysql.com/doc/refman/5.7/en/set-statement.html
		if sysVar != nil {
			value = types.NewStringDatum(sysVar.Value)
		} else {
			s, err1 := globalVars.GetGlobalSysVar(strings.ToLower(v.Name))
			if err1 != nil {
				return value, errors.Trace(err1)
			}
			value = types.NewStringDatum(s)
		}
	default:
		value, err = evaluator.Eval(e.ctx, v.Value)
	}
	return value, errors.Trace(err)
}

func (e *SimpleExec) setCharset(cs, co string) error {
	var err error
	if len(co) == 0 {
		co, err = charset.GetDefaultCollation(cs)
		if err != nil {
			return errors.Trace(err)
		}
	}
	sessionVars := e.ctx.GetSessionVars()
	for _, v := range variable.SetNamesVariables {
		err = sessionVars.SetSystemVar(v, types.NewStringDatum(cs))
		if err != nil {
			return errors.Trace(err)
		}
	}
	err = sessionVars.SetSystemVar(variable.CollationConnection, types.NewStringDatum(co))
	if err != nil {
		return errors.Trace(err)
	}
=======
	sessionVars.Systems[variable.CharsetDatabase] = dbinfo.Charset
	sessionVars.Systems[variable.CollationDatabase] = dbinfo.Collate
>>>>>>> 73f2ffad
	return nil
}

func (e *SimpleExec) executeDo(s *ast.DoStmt) error {
	for _, expr := range s.Exprs {
		_, err := evaluator.Eval(e.ctx, expr)
		if err != nil {
			return errors.Trace(err)
		}
	}
	return nil
}

func (e *SimpleExec) executeBegin(s *ast.BeginStmt) error {
	_, err := e.ctx.GetTxn(true)
	if err != nil {
		return errors.Trace(err)
	}
	// With START TRANSACTION, autocommit remains disabled until you end
	// the transaction with COMMIT or ROLLBACK. The autocommit mode then
	// reverts to its previous state.
	e.ctx.GetSessionVars().SetStatusFlag(mysql.ServerStatusInTrans, true)
	return nil
}

func (e *SimpleExec) executeCommit(s *ast.CommitStmt) error {
	err := e.ctx.CommitTxn()
	e.ctx.GetSessionVars().SetStatusFlag(mysql.ServerStatusInTrans, false)
	return errors.Trace(err)
}

func (e *SimpleExec) executeRollback(s *ast.RollbackStmt) error {
	sessVars := e.ctx.GetSessionVars()
	log.Infof("[%d] execute rollback statement", sessVars.ConnectionID)
	err := e.ctx.RollbackTxn()
	sessVars.SetStatusFlag(mysql.ServerStatusInTrans, false)
	return errors.Trace(err)
}

func (e *SimpleExec) executeCreateUser(s *ast.CreateUserStmt) error {
	users := make([]string, 0, len(s.Specs))
	for _, spec := range s.Specs {
		userName, host := parseUser(spec.User)
		exists, err1 := userExists(e.ctx, userName, host)
		if err1 != nil {
			return errors.Trace(err1)
		}
		if exists {
			if !s.IfNotExists {
				return errors.New("Duplicate user")
			}
			continue
		}
		pwd := ""
		if spec.AuthOpt != nil {
			if spec.AuthOpt.ByAuthString {
				pwd = util.EncodePassword(spec.AuthOpt.AuthString)
			} else {
				pwd = util.EncodePassword(spec.AuthOpt.HashString)
			}
		}
		user := fmt.Sprintf(`("%s", "%s", "%s")`, host, userName, pwd)
		users = append(users, user)
	}
	if len(users) == 0 {
		return nil
	}
	sql := fmt.Sprintf(`INSERT INTO %s.%s (Host, User, Password) VALUES %s;`, mysql.SystemDB, mysql.UserTable, strings.Join(users, ", "))
	_, err := e.ctx.(sqlexec.RestrictedSQLExecutor).ExecRestrictedSQL(e.ctx, sql)
	if err != nil {
		return errors.Trace(err)
	}
	return nil
}

func (e *SimpleExec) executeDropUser(s *ast.DropUserStmt) error {
	failedUsers := make([]string, 0, len(s.UserList))
	for _, user := range s.UserList {
		userName, host := parseUser(user)
		exists, err := userExists(e.ctx, userName, host)
		if err != nil {
			return errors.Trace(err)
		}
		if !exists {
			if !s.IfExists {
				failedUsers = append(failedUsers, user)
			}
			continue
		}
		sql := fmt.Sprintf(`DELETE FROM %s.%s WHERE Host = "%s" and User = "%s";`, mysql.SystemDB, mysql.UserTable, host, userName)
		_, err = e.ctx.(sqlexec.RestrictedSQLExecutor).ExecRestrictedSQL(e.ctx, sql)
		if err != nil {
			failedUsers = append(failedUsers, user)
		}
	}
	err := e.ctx.CommitTxn()
	if err != nil {
		return errors.Trace(err)
	}
	if len(failedUsers) > 0 {
		errMsg := "Operation DROP USER failed for " + strings.Join(failedUsers, ",")
		return terror.ClassExecutor.New(CodeCannotUser, errMsg)
	}
	return nil
}

// parse user string into username and host
// root@localhost -> root, localhost
func parseUser(user string) (string, string) {
	strs := strings.Split(user, "@")
	return strs[0], strs[1]
}

func userExists(ctx context.Context, name string, host string) (bool, error) {
	sql := fmt.Sprintf(`SELECT * FROM %s.%s WHERE User="%s" AND Host="%s";`, mysql.SystemDB, mysql.UserTable, name, host)
	rs, err := ctx.(sqlexec.RestrictedSQLExecutor).ExecRestrictedSQL(ctx, sql)
	if err != nil {
		return false, errors.Trace(err)
	}
	defer rs.Close()
	row, err := rs.Next()
	if err != nil {
		return false, errors.Trace(err)
	}
	return row != nil, nil
}

func (e *SimpleExec) executeSetPwd(s *ast.SetPwdStmt) error {
	// TODO: If len(s.User) == 0, use CURRENT_USER()
	userName, host := parseUser(s.User)
	// Update mysql.user
	sql := fmt.Sprintf(`UPDATE %s.%s SET password="%s" WHERE User="%s" AND Host="%s";`, mysql.SystemDB, mysql.UserTable, util.EncodePassword(s.Password), userName, host)
	_, err := e.ctx.(sqlexec.RestrictedSQLExecutor).ExecRestrictedSQL(e.ctx, sql)
	return errors.Trace(err)
}

func (e *SimpleExec) executeFlushTable(s *ast.FlushTableStmt) error {
	// TODO: A dummy implement
	return nil
}

func (e *SimpleExec) executeAnalyzeTable(s *ast.AnalyzeTableStmt) error {
	for _, table := range s.TableNames {
		err := e.createStatisticsForTable(table)
		if err != nil {
			return errors.Trace(err)
		}
	}
	return nil
}

const (
	maxSampleCount     = 10000
	defaultBucketCount = 256
)

func (e *SimpleExec) createStatisticsForTable(tn *ast.TableName) error {
	var tableName string
	if tn.Schema.L == "" {
		tableName = tn.Name.L
	} else {
		tableName = tn.Schema.L + "." + tn.Name.L
	}
	sql := "select * from " + tableName
	result, err := e.ctx.(sqlexec.RestrictedSQLExecutor).ExecRestrictedSQL(e.ctx, sql)
	if err != nil {
		return errors.Trace(err)
	}
	count, samples, err := e.collectSamples(result)
	result.Close()
	if err != nil {
		return errors.Trace(err)
	}
	err = e.buildStatisticsAndSaveToKV(tn, count, samples)
	if err != nil {
		return errors.Trace(err)
	}
	return nil
}

// collectSamples collects sample from the result set, using Reservoir Sampling algorithm.
// See https://en.wikipedia.org/wiki/Reservoir_sampling
func (e *SimpleExec) collectSamples(result ast.RecordSet) (count int64, samples []*ast.Row, err error) {
	for {
		var row *ast.Row
		row, err = result.Next()
		if err != nil {
			return count, samples, errors.Trace(err)
		}
		if row == nil {
			break
		}
		if len(samples) < maxSampleCount {
			samples = append(samples, row)
		} else {
			shouldAdd := rand.Int63n(count) < maxSampleCount
			if shouldAdd {
				idx := rand.Intn(maxSampleCount)
				samples[idx] = row
			}
		}
		count++
	}
	return count, samples, nil
}

func (e *SimpleExec) buildStatisticsAndSaveToKV(tn *ast.TableName, count int64, sampleRows []*ast.Row) error {
	txn, err := e.ctx.GetTxn(false)
	if err != nil {
		return errors.Trace(err)
	}
	columnSamples := rowsToColumnSamples(sampleRows)
	t, err := statistics.NewTable(tn.TableInfo, int64(txn.StartTS()), count, defaultBucketCount, columnSamples)
	if err != nil {
		return errors.Trace(err)
	}
	tpb, err := t.ToPB()
	if err != nil {
		return errors.Trace(err)
	}
	m := meta.NewMeta(txn)
	err = m.SetTableStats(tn.TableInfo.ID, tpb)
	if err != nil {
		return errors.Trace(err)
	}
	return nil
}

func rowsToColumnSamples(rows []*ast.Row) [][]types.Datum {
	if len(rows) == 0 {
		return nil
	}
	columnSamples := make([][]types.Datum, len(rows[0].Data))
	for i := range columnSamples {
		columnSamples[i] = make([]types.Datum, len(rows))
	}
	for j, row := range rows {
		for i, val := range row.Data {
			columnSamples[i][j] = val
		}
	}
	return columnSamples
}<|MERGE_RESOLUTION|>--- conflicted
+++ resolved
@@ -107,168 +107,8 @@
 	// The server sets this variable whenever the default database changes.
 	// See http://dev.mysql.com/doc/refman/5.7/en/server-system-variables.html#sysvar_character_set_database
 	sessionVars := e.ctx.GetSessionVars()
-<<<<<<< HEAD
-	err := sessionVars.SetSystemVar(variable.CharsetDatabase, types.NewStringDatum(dbinfo.Charset))
-	if err != nil {
-		return errors.Trace(err)
-	}
-	err = sessionVars.SetSystemVar(variable.CollationDatabase, types.NewStringDatum(dbinfo.Collate))
-	if err != nil {
-		return errors.Trace(err)
-	}
-	return nil
-}
-
-func (e *SimpleExec) executeSet(s *ast.SetStmt) error {
-	sessionVars := e.ctx.GetSessionVars()
-	globalVars := sessionVars.GlobalVarsAccessor
-	for _, v := range s.Variables {
-		// Variable is case insensitive, we use lower case.
-		if v.Name == ast.SetNames {
-			// This is set charset stmt.
-			cs := v.Value.GetValue().(string)
-			var co string
-			if v.ExtendValue != nil {
-				co = v.ExtendValue.GetValue().(string)
-			}
-			err := e.setCharset(cs, co)
-			if err != nil {
-				return errors.Trace(err)
-			}
-			continue
-		}
-		name := strings.ToLower(v.Name)
-		if !v.IsSystem {
-			// Set user variable.
-			value, err := evaluator.Eval(e.ctx, v.Value)
-			if err != nil {
-				return errors.Trace(err)
-			}
-
-			if value.IsNull() {
-				delete(sessionVars.Users, name)
-			} else {
-				svalue, err1 := value.ToString()
-				if err1 != nil {
-					return errors.Trace(err1)
-				}
-				sessionVars.Users[name] = fmt.Sprintf("%v", svalue)
-			}
-			continue
-		}
-
-		// Set system variable
-		sysVar := variable.GetSysVar(name)
-		if sysVar == nil {
-			return variable.UnknownSystemVar.GenByArgs(name)
-		}
-		if sysVar.Scope == variable.ScopeNone {
-			return errors.Errorf("Variable '%s' is a read only variable", name)
-		}
-		if v.IsGlobal {
-			// Set global scope system variable.
-			if sysVar.Scope&variable.ScopeGlobal == 0 {
-				return errors.Errorf("Variable '%s' is a SESSION variable and can't be used with SET GLOBAL", name)
-			}
-			value, err := e.getVarValue(v, sysVar, nil)
-			if err != nil {
-				return errors.Trace(err)
-			}
-			if value.IsNull() {
-				value.SetString("")
-			}
-			svalue, err := value.ToString()
-			if err != nil {
-				return errors.Trace(err)
-			}
-			err = globalVars.SetGlobalSysVar(name, svalue)
-			if err != nil {
-				return errors.Trace(err)
-			}
-		} else {
-			// Set session scope system variable.
-			if sysVar.Scope&variable.ScopeSession == 0 {
-				return errors.Errorf("Variable '%s' is a GLOBAL variable and should be set with SET GLOBAL", name)
-			}
-			value, err := e.getVarValue(v, nil, globalVars)
-			if err != nil {
-				return errors.Trace(err)
-			}
-			err = sessionVars.SetSystemVar(name, value)
-			if err != nil {
-				return errors.Trace(err)
-			}
-			log.Infof("[%d] set system variable %s = %s", sessionVars.ConnectionID, name, value.GetString())
-			if name == variable.TiDBSnapshot {
-				err = e.loadSnapshotInfoSchemaIfNeeded(sessionVars)
-				if err != nil {
-					return errors.Trace(err)
-				}
-			}
-		}
-	}
-	return nil
-}
-
-func (e *SimpleExec) loadSnapshotInfoSchemaIfNeeded(sessionVars *variable.SessionVars) error {
-	if sessionVars.SnapshotTS == 0 {
-		sessionVars.SnapshotInfoschema = nil
-		return nil
-	}
-	log.Infof("[%d] loadSnapshotInfoSchema, SnapshotTS:%d", sessionVars.ConnectionID, sessionVars.SnapshotTS)
-	dom := sessionctx.GetDomain(e.ctx)
-	snapInfo, err := dom.GetSnapshotInfoSchema(sessionVars.SnapshotTS)
-	if err != nil {
-		return errors.Trace(err)
-	}
-	sessionVars.SnapshotInfoschema = snapInfo
-	return nil
-}
-
-func (e *SimpleExec) getVarValue(v *ast.VariableAssignment, sysVar *variable.SysVar, globalVars variable.GlobalVarAccessor) (value types.Datum, err error) {
-	switch v.Value.(type) {
-	case *ast.DefaultExpr:
-		// To set a SESSION variable to the GLOBAL value or a GLOBAL value
-		// to the compiled-in MySQL default value, use the DEFAULT keyword.
-		// See http://dev.mysql.com/doc/refman/5.7/en/set-statement.html
-		if sysVar != nil {
-			value = types.NewStringDatum(sysVar.Value)
-		} else {
-			s, err1 := globalVars.GetGlobalSysVar(strings.ToLower(v.Name))
-			if err1 != nil {
-				return value, errors.Trace(err1)
-			}
-			value = types.NewStringDatum(s)
-		}
-	default:
-		value, err = evaluator.Eval(e.ctx, v.Value)
-	}
-	return value, errors.Trace(err)
-}
-
-func (e *SimpleExec) setCharset(cs, co string) error {
-	var err error
-	if len(co) == 0 {
-		co, err = charset.GetDefaultCollation(cs)
-		if err != nil {
-			return errors.Trace(err)
-		}
-	}
-	sessionVars := e.ctx.GetSessionVars()
-	for _, v := range variable.SetNamesVariables {
-		err = sessionVars.SetSystemVar(v, types.NewStringDatum(cs))
-		if err != nil {
-			return errors.Trace(err)
-		}
-	}
-	err = sessionVars.SetSystemVar(variable.CollationConnection, types.NewStringDatum(co))
-	if err != nil {
-		return errors.Trace(err)
-	}
-=======
 	sessionVars.Systems[variable.CharsetDatabase] = dbinfo.Charset
 	sessionVars.Systems[variable.CollationDatabase] = dbinfo.Collate
->>>>>>> 73f2ffad
 	return nil
 }
 
