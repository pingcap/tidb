// Copyright 2016 PingCAP, Inc.
//
// Licensed under the Apache License, Version 2.0 (the "License");
// you may not use this file except in compliance with the License.
// You may obtain a copy of the License at
//
//     http://www.apache.org/licenses/LICENSE-2.0
//
// Unless required by applicable law or agreed to in writing, software
// distributed under the License is distributed on an "AS IS" BASIS,
// See the License for the specific language governing permissions and
// limitations under the License.

package executor

import (
	"sync"
	"sync/atomic"

	"github.com/juju/errors"
	"github.com/pingcap/tidb/context"
	"github.com/pingcap/tidb/expression"
	"github.com/pingcap/tidb/sessionctx/variable"
	"github.com/pingcap/tidb/util/codec"
	"github.com/pingcap/tidb/util/types"
)

var (
	_ joinExec = &NestedLoopJoinExec{}
	_ Executor = &HashJoinExec{}
	_ joinExec = &HashSemiJoinExec{}
	_ Executor = &ApplyJoinExec{}
)

// HashJoinExec implements the hash join algorithm.
type HashJoinExec struct {
	hashTable     map[string][]*Row
	smallHashKey  []*expression.Column
	bigHashKey    []*expression.Column
	smallExec     Executor
	bigExec       Executor
	prepared      bool
	ctx           context.Context
	smallFilter   expression.Expression
	bigFilter     expression.Expression
	otherFilter   expression.Expression
	schema        expression.Schema
	outer         bool
	leftSmall     bool
	cursor        int
	defaultValues []types.Datum
	// targetTypes means the target the type that both smallHashKey and bigHashKey should convert to.
	targetTypes []*types.FieldType

	finished atomic.Value
	// For sync multiple join workers.
	wg sync.WaitGroup
	// closeCh add a lock for closing executor.
	closeCh chan struct{}

	// Concurrent channels.
	concurrency      int
	bigTableRows     []chan []*Row
	bigTableErr      chan error
	hashJoinContexts []*hashJoinCtx

	// Channels for output.
	resultErr  chan error
	resultRows chan *Row
}

// hashJoinCtx holds the variables needed to do a hash join in one of many concurrent goroutines.
type hashJoinCtx struct {
	bigFilter   expression.Expression
	otherFilter expression.Expression
	// Buffer used for encode hash keys.
	datumBuffer   []types.Datum
	hashKeyBuffer []byte
}

// Close implements the Executor Close interface.
func (e *HashJoinExec) Close() error {
	e.finished.Store(true)
<<<<<<< HEAD
	if e.prepared {
		<-e.closeCh
	}
=======
	for range e.resultRows {
	}
	<-e.closeCh
>>>>>>> 21236384
	e.prepared = false
	e.cursor = 0
	return e.smallExec.Close()
}

// makeJoinRow simply creates a new row that appends row b to row a.
func makeJoinRow(a *Row, b *Row) *Row {
	ret := &Row{
		RowKeys: make([]*RowKeyEntry, 0, len(a.RowKeys)+len(b.RowKeys)),
		Data:    make([]types.Datum, 0, len(a.Data)+len(b.Data)),
	}
	ret.RowKeys = append(ret.RowKeys, a.RowKeys...)
	ret.RowKeys = append(ret.RowKeys, b.RowKeys...)
	ret.Data = append(ret.Data, a.Data...)
	ret.Data = append(ret.Data, b.Data...)
	return ret
}

// getHashKey gets the hash key when given a row and hash columns.
// It will return a boolean value representing if the hash key has null, a byte slice representing the result hash code.
func getHashKey(sc *variable.StatementContext, cols []*expression.Column, row *Row, targetTypes []*types.FieldType,
	vals []types.Datum, bytes []byte) (bool, []byte, error) {
	var err error
	for i, col := range cols {
		vals[i], err = col.Eval(row.Data, nil)
		if err != nil {
			return false, nil, errors.Trace(err)
		}
		if vals[i].IsNull() {
			return true, nil, nil
		}
		vals[i], err = vals[i].ConvertTo(sc, targetTypes[i])
		if err != nil {
			return false, nil, errors.Trace(err)
		}
	}
	if len(vals) == 0 {
		return false, nil, nil
	}
	bytes, err = codec.EncodeValue(bytes, vals...)
	return false, bytes, errors.Trace(err)
}

// Schema implements the Executor Schema interface.
func (e *HashJoinExec) Schema() expression.Schema {
	return e.schema
}

var batchSize = 128

// fetchBigExec fetches rows from the big table in a background goroutine
// and sends the rows to multiple channels which will be read by multiple join workers.
func (e *HashJoinExec) fetchBigExec() {
	cnt := 0
	defer func() {
		for _, cn := range e.bigTableRows {
			close(cn)
		}
		e.bigExec.Close()
		e.wg.Done()
	}()
	curBatchSize := 1
	for {
		rows := make([]*Row, 0, batchSize)
		done := false
		for i := 0; i < curBatchSize; i++ {
			if e.finished.Load().(bool) {
				return
			}
			row, err := e.bigExec.Next()
			if err != nil {
				e.bigTableErr <- errors.Trace(err)
				done = true
				break
			}
			if row == nil {
				done = true
				break
			}
			rows = append(rows, row)
		}
		idx := cnt % e.concurrency
		e.bigTableRows[idx] <- rows
		cnt++
		if done {
			break
		}
		if curBatchSize < batchSize {
			curBatchSize *= 2
		}
	}
}

// prepare runs the first time when 'Next' is called, it starts one worker goroutine to fetch rows from the big table,
// and reads all data from the small table to build a hash table, then starts multiple join worker goroutines.
func (e *HashJoinExec) prepare() error {
	e.closeCh = make(chan struct{})
	e.finished.Store(false)
	e.bigTableRows = make([]chan []*Row, e.concurrency)
	e.wg = sync.WaitGroup{}
	for i := 0; i < e.concurrency; i++ {
		e.bigTableRows[i] = make(chan []*Row, e.concurrency*batchSize)
	}
	e.bigTableErr = make(chan error, 1)

	// Start a worker to fetch big table rows.
	e.wg.Add(1)
	go e.fetchBigExec()

	e.hashTable = make(map[string][]*Row)
	e.cursor = 0
	sc := e.ctx.GetSessionVars().StmtCtx
	for {
		row, err := e.smallExec.Next()
		if err != nil {
			return errors.Trace(err)
		}
		if row == nil {
			e.smallExec.Close()
			break
		}

		matched := true
		if e.smallFilter != nil {
			matched, err = expression.EvalBool(e.smallFilter, row.Data, e.ctx)
			if err != nil {
				return errors.Trace(err)
			}
			if !matched {
				continue
			}
		}
		hasNull, hashcode, err := getHashKey(sc, e.smallHashKey, row, e.targetTypes, e.hashJoinContexts[0].datumBuffer, nil)
		if err != nil {
			return errors.Trace(err)
		}
		if hasNull {
			continue
		}
		if rows, ok := e.hashTable[string(hashcode)]; !ok {
			e.hashTable[string(hashcode)] = []*Row{row}
		} else {
			e.hashTable[string(hashcode)] = append(rows, row)
		}
	}

	e.resultRows = make(chan *Row, e.concurrency*1000)
	e.resultErr = make(chan error, 1)

	for i := 0; i < e.concurrency; i++ {
		e.wg.Add(1)
		go e.runJoinWorker(i)
	}
	go e.waitJoinWorkersAndCloseResultChan()

	e.prepared = true
	return nil
}

func (e *HashJoinExec) waitJoinWorkersAndCloseResultChan() {
	e.wg.Wait()
	close(e.resultRows)
	e.hashTable = nil
	close(e.closeCh)
}

// doJoin does join job in one goroutine.
func (e *HashJoinExec) runJoinWorker(idx int) {
	for {
		var (
			bigRows []*Row
			ok      bool
			err     error
		)
		select {
		case bigRows, ok = <-e.bigTableRows[idx]:
		case err = <-e.bigTableErr:
		}
		if err != nil {
			e.resultErr <- errors.Trace(err)
			break
		}
		if !ok || e.finished.Load().(bool) {
			break
		}
		for _, bigRow := range bigRows {
			succ := e.joinOneBigRow(e.hashJoinContexts[idx], bigRow)
			if !succ {
				break
			}
		}
	}
	e.wg.Done()
}

// joinOneBigRow creates result rows from a row in a big table and sends them to resultRows channel.
// Every matching row generates a result row.
// If there are no matching rows and it is outer join, a null filled result row is created.
func (e *HashJoinExec) joinOneBigRow(ctx *hashJoinCtx, bigRow *Row) bool {
	var (
		matchedRows []*Row
		err         error
	)
	bigMatched := true
	if e.bigFilter != nil {
		bigMatched, err = expression.EvalBool(ctx.bigFilter, bigRow.Data, e.ctx)
		if err != nil {
			e.resultErr <- errors.Trace(err)
			return false
		}
	}
	if bigMatched {
		matchedRows, err = e.constructMatchedRows(ctx, bigRow)
		if err != nil {
			e.resultErr <- errors.Trace(err)
			return false
		}
	}
	for _, r := range matchedRows {
		e.resultRows <- r
	}
	if len(matchedRows) == 0 && e.outer {
		r := e.fillRowWithDefaultValues(bigRow)
		e.resultRows <- r
	}
	return true
}

// constructMatchedRows creates matching result rows from a row in the big table.
func (e *HashJoinExec) constructMatchedRows(ctx *hashJoinCtx, bigRow *Row) (matchedRows []*Row, err error) {
	sc := e.ctx.GetSessionVars().StmtCtx
	hasNull, hashcode, err := getHashKey(sc, e.bigHashKey, bigRow, e.targetTypes, ctx.datumBuffer, ctx.hashKeyBuffer[0:0:cap(ctx.hashKeyBuffer)])
	if err != nil {
		return nil, errors.Trace(err)
	}

	if hasNull {
		return
	}
	rows, ok := e.hashTable[string(hashcode)]
	if !ok {
		return
	}
	// match eq condition
	for _, smallRow := range rows {
		otherMatched := true
		var matchedRow *Row
		if e.leftSmall {
			matchedRow = makeJoinRow(smallRow, bigRow)
		} else {
			matchedRow = makeJoinRow(bigRow, smallRow)
		}
		if e.otherFilter != nil {
			otherMatched, err = expression.EvalBool(ctx.otherFilter, matchedRow.Data, e.ctx)
			if err != nil {
				return nil, errors.Trace(err)
			}
		}
		if otherMatched {
			matchedRows = append(matchedRows, matchedRow)
		}
	}

	return matchedRows, nil
}

// fillRowWithDefaultValues creates a result row filled with default values from a row in the big table.
// It is used for outer join, when a row from outer table doesn't have any matching rows.
func (e *HashJoinExec) fillRowWithDefaultValues(bigRow *Row) (returnRow *Row) {
	smallRow := &Row{
		Data: make([]types.Datum, e.smallExec.Schema().Len()),
	}
	copy(smallRow.Data, e.defaultValues)
	if e.leftSmall {
		returnRow = makeJoinRow(smallRow, bigRow)
	} else {
		returnRow = makeJoinRow(bigRow, smallRow)
	}
	return returnRow
}

// Next implements the Executor Next interface.
func (e *HashJoinExec) Next() (*Row, error) {
	if !e.prepared {
		if err := e.prepare(); err != nil {
			return nil, errors.Trace(err)
		}
	}
	var (
		row *Row
		err error
		ok  bool
	)
	select {
	case row, ok = <-e.resultRows:
	case err, ok = <-e.resultErr:
	}
	if err != nil {
		e.finished.Store(true)
		return nil, errors.Trace(err)
	}
	if !ok {
		return nil, nil
	}
	return row, nil
}

// joinExec is the common interface of join algorithm except for hash join.
type joinExec interface {
	Executor

	// fetchBigRow fetches a valid row from big Exec.
	fetchBigRow() (*Row, error)
	// prepare reads all records from small Exec and stores them.
	prepare() error
	// doJoin fetch a row from big exec and get all the rows matches the on condition.
	doJoin(*Row) ([]*Row, error)
}

// NestedLoopJoinExec implements nested-loop algorithm for join.
// TODO: Currently we only implements inner join for it. We will complete it in future.
type NestedLoopJoinExec struct {
	innerRows   []*Row
	cursor      int
	resultRows  []*Row
	SmallExec   Executor
	BigExec     Executor
	prepared    bool
	Ctx         context.Context
	SmallFilter expression.Expression
	BigFilter   expression.Expression
	OtherFilter expression.Expression
	schema      expression.Schema
}

// Schema implements Executor interface.
func (e *NestedLoopJoinExec) Schema() expression.Schema {
	return e.schema
}

// Close implements Executor interface.
func (e *NestedLoopJoinExec) Close() error {
	e.resultRows = nil
	e.innerRows = nil
	e.cursor = 0
	e.prepared = false
	err := e.BigExec.Close()
	if err != nil {
		return errors.Trace(err)
	}
	return e.SmallExec.Close()
}

func (e *NestedLoopJoinExec) fetchBigRow() (*Row, error) {
	for {
		bigRow, err := e.BigExec.Next()
		if err != nil {
			return nil, errors.Trace(err)
		}
		if bigRow == nil {
			return nil, e.BigExec.Close()
		}

		matched := true
		if e.BigFilter != nil {
			matched, err = expression.EvalBool(e.BigFilter, bigRow.Data, e.Ctx)
			if err != nil {
				return nil, errors.Trace(err)
			}
		}
		if matched {
			return bigRow, nil
		}
	}
}

// Prepare runs the first time when 'Next' is called and it reads all data from the small table and stores
// them in a slice.
func (e *NestedLoopJoinExec) prepare() error {
	err := e.SmallExec.Close()
	if err != nil {
		return errors.Trace(err)
	}
	e.innerRows = e.innerRows[:0]
	e.prepared = true
	for {
		row, err := e.SmallExec.Next()
		if err != nil {
			return errors.Trace(err)
		}
		if row == nil {
			return e.SmallExec.Close()
		}

		matched := true
		if e.SmallFilter != nil {
			matched, err = expression.EvalBool(e.SmallFilter, row.Data, e.Ctx)
			if err != nil {
				return errors.Trace(err)
			}
			if !matched {
				continue
			}
		}
		if matched {
			e.innerRows = append(e.innerRows, row)
		}
	}
}

func (e *NestedLoopJoinExec) doJoin(bigRow *Row) ([]*Row, error) {
	e.resultRows = e.resultRows[0:0]
	for _, row := range e.innerRows {
		mergedRow := makeJoinRow(bigRow, row)
		if e.OtherFilter != nil {
			matched, err := expression.EvalBool(e.OtherFilter, mergedRow.Data, e.Ctx)
			if err != nil {
				return nil, errors.Trace(err)
			}
			if !matched {
				continue
			}
		}
		e.resultRows = append(e.resultRows, mergedRow)
	}
	return e.resultRows, nil
}

// Next implements the Executor interface.
func (e *NestedLoopJoinExec) Next() (*Row, error) {
	if !e.prepared {
		if err := e.prepare(); err != nil {
			return nil, errors.Trace(err)
		}
	}

	for {
		if e.cursor < len(e.resultRows) {
			retRow := e.resultRows[e.cursor]
			e.cursor++
			return retRow, nil
		}
		bigRow, err := e.fetchBigRow()
		if bigRow == nil || err != nil {
			return bigRow, errors.Trace(err)
		}
		e.resultRows, err = e.doJoin(bigRow)
		if err != nil {
			return nil, errors.Trace(err)
		}
		e.cursor = 0
	}
}

// HashSemiJoinExec implements the hash join algorithm for semi join.
type HashSemiJoinExec struct {
	hashTable    map[string][]*Row
	smallHashKey []*expression.Column
	bigHashKey   []*expression.Column
	smallExec    Executor
	bigExec      Executor
	prepared     bool
	ctx          context.Context
	smallFilter  expression.Expression
	bigFilter    expression.Expression
	otherFilter  expression.Expression
	schema       expression.Schema
	resultRows   []*Row
	// In auxMode, the result row always returns with an extra column which stores a boolean
	// or NULL value to indicate if this row is matched.
	auxMode           bool
	targetTypes       []*types.FieldType
	smallTableHasNull bool
	// If anti is true, semi join only output the unmatched row.
	anti bool
}

// Close implements the Executor Close interface.
func (e *HashSemiJoinExec) Close() error {
	e.prepared = false
	e.hashTable = make(map[string][]*Row)
	e.smallTableHasNull = false
	e.resultRows = nil
	err := e.smallExec.Close()
	if err != nil {
		return errors.Trace(err)
	}
	return e.bigExec.Close()
}

// Schema implements the Executor Schema interface.
func (e *HashSemiJoinExec) Schema() expression.Schema {
	return e.schema
}

// Prepare runs the first time when 'Next' is called and it reads all data from the small table and stores
// them in a hash table.
func (e *HashSemiJoinExec) prepare() error {
	err := e.smallExec.Close()
	if err != nil {
		return errors.Trace(err)
	}
	e.hashTable = make(map[string][]*Row)
	sc := e.ctx.GetSessionVars().StmtCtx
	e.resultRows = make([]*Row, 1)
	for {
		row, err := e.smallExec.Next()
		if err != nil {
			return errors.Trace(err)
		}
		if row == nil {
			e.smallExec.Close()
			break
		}

		matched := true
		if e.smallFilter != nil {
			matched, err = expression.EvalBool(e.smallFilter, row.Data, e.ctx)
			if err != nil {
				return errors.Trace(err)
			}
			if !matched {
				continue
			}
		}
		hasNull, hashcode, err := getHashKey(sc, e.smallHashKey, row, e.targetTypes, make([]types.Datum, len(e.smallHashKey)), nil)
		if err != nil {
			return errors.Trace(err)
		}
		if hasNull {
			e.smallTableHasNull = true
			continue
		}
		if rows, ok := e.hashTable[string(hashcode)]; !ok {
			e.hashTable[string(hashcode)] = []*Row{row}
		} else {
			e.hashTable[string(hashcode)] = append(rows, row)
		}
	}

	e.prepared = true
	return nil
}

func (e *HashSemiJoinExec) rowIsMatched(bigRow *Row) (matched bool, hasNull bool, err error) {
	sc := e.ctx.GetSessionVars().StmtCtx
	hasNull, hashcode, err := getHashKey(sc, e.bigHashKey, bigRow, e.targetTypes, make([]types.Datum, len(e.smallHashKey)), nil)
	if err != nil {
		return false, false, errors.Trace(err)
	}
	if hasNull {
		return false, true, nil
	}
	rows, ok := e.hashTable[string(hashcode)]
	if !ok {
		return
	}
	// match eq condition
	for _, smallRow := range rows {
		matched = true
		if e.otherFilter != nil {
			var matchedRow *Row
			matchedRow = makeJoinRow(bigRow, smallRow)
			matched, err = expression.EvalBool(e.otherFilter, matchedRow.Data, e.ctx)
			if err != nil {
				return false, false, errors.Trace(err)
			}
		}
		if matched {
			return
		}
	}
	return
}

func (e *HashSemiJoinExec) fetchBigRow() (*Row, error) {
	for {
		bigRow, err := e.bigExec.Next()
		if err != nil {
			return nil, errors.Trace(err)
		}
		if bigRow == nil {
			e.bigExec.Close()
			return nil, nil
		}

		matched := true
		if e.bigFilter != nil {
			matched, err = expression.EvalBool(e.bigFilter, bigRow.Data, e.ctx)
			if err != nil {
				return nil, errors.Trace(err)
			}
		}
		if matched {
			return bigRow, err
		}
	}
}

func (e *HashSemiJoinExec) doJoin(bigRow *Row) ([]*Row, error) {
	matched, isNull, err := e.rowIsMatched(bigRow)
	if err != nil {
		return nil, errors.Trace(err)
	}
	if !matched && e.smallTableHasNull {
		isNull = true
	}
	if e.anti && !isNull {
		matched = !matched
	}
	// For the auxMode subquery, we return the row with a Datum indicating if it's a match,
	// For the non-auxMode subquery, we return the matching row only.
	if e.auxMode {
		if isNull {
			bigRow.Data = append(bigRow.Data, types.NewDatum(nil))
		} else {
			bigRow.Data = append(bigRow.Data, types.NewDatum(matched))
		}
		matched = true
	}
	if matched {
		e.resultRows[0] = bigRow
		return e.resultRows, nil
	}
	return nil, nil
}

// Next implements the Executor Next interface.
func (e *HashSemiJoinExec) Next() (*Row, error) {
	if !e.prepared {
		if err := e.prepare(); err != nil {
			return nil, errors.Trace(err)
		}
	}

	for {
		bigRow, err := e.fetchBigRow()
		if bigRow == nil || err != nil {
			return bigRow, errors.Trace(err)
		}
		resultRows, err := e.doJoin(bigRow)
		if err != nil {
			return nil, errors.Trace(err)
		}
		if len(resultRows) > 0 {
			return resultRows[0], nil
		}
	}
}

// ApplyJoinExec is the new logic of apply.
type ApplyJoinExec struct {
	join        joinExec
	outerSchema []*expression.CorrelatedColumn
	cursor      int
	resultRows  []*Row
	schema      expression.Schema
}

// Schema implements the Executor interface.
func (e *ApplyJoinExec) Schema() expression.Schema {
	return e.schema
}

// Close implements the Executor interface.
func (e *ApplyJoinExec) Close() error {
	e.cursor = 0
	e.resultRows = nil
	return e.join.Close()
}

// Next implements the Executor interface.
func (e *ApplyJoinExec) Next() (*Row, error) {
	for {
		if e.cursor < len(e.resultRows) {
			row := e.resultRows[e.cursor]
			e.cursor++
			return row, nil
		}
		bigRow, err := e.join.fetchBigRow()
		if bigRow == nil || err != nil {
			return nil, errors.Trace(err)
		}
		for _, col := range e.outerSchema {
			*col.Data = bigRow.Data[col.Index]
		}
		err = e.join.prepare()
		if err != nil {
			return nil, errors.Trace(err)
		}
		e.resultRows, err = e.join.doJoin(bigRow)
		if err != nil {
			return nil, errors.Trace(err)
		}
		e.cursor = 0
	}
}<|MERGE_RESOLUTION|>--- conflicted
+++ resolved
@@ -81,15 +81,11 @@
 // Close implements the Executor Close interface.
 func (e *HashJoinExec) Close() error {
 	e.finished.Store(true)
-<<<<<<< HEAD
 	if e.prepared {
+		for range e.resultRows {
+		}
 		<-e.closeCh
 	}
-=======
-	for range e.resultRows {
-	}
-	<-e.closeCh
->>>>>>> 21236384
 	e.prepared = false
 	e.cursor = 0
 	return e.smallExec.Close()
