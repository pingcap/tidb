--- conflicted
+++ resolved
@@ -1259,34 +1259,27 @@
 	require.NoError(t, err)
 	require.Equal(t, "DELETE FROM `test`.`t` WHERE (`c0`, `c1`) IN ((1,'a'), (2,'b'))", sql)
 
-<<<<<<< HEAD
+	sql, err = executor.GenCascadeDeleteSQL(model.NewCIStr("test"), model.NewCIStr("t"), model.NewCIStr("idx"), fk, fkValues)
+	require.NoError(t, err)
+	require.Equal(t, "DELETE FROM `test`.`t` USE INDEX(`idx`) WHERE (`c0`, `c1`) IN ((1,'a'), (2,'b'))", sql)
+
 	newValue1 := []types.Datum{types.NewDatum(10), types.NewDatum("aa")}
 	couple := &executor.UpdatedValuesCouple{
 		NewValues:     newValue1,
 		OldValuesList: fkValues,
 	}
-	sql, err = executor.GenCascadeUpdateSQL(model.NewCIStr("test"), model.NewCIStr("t"), fk, couple)
+	sql, err = executor.GenCascadeUpdateSQL(model.NewCIStr("test"), model.NewCIStr("t"), model.NewCIStr(""), fk, couple)
 	require.NoError(t, err)
 	require.Equal(t, "UPDATE `test`.`t` SET `c0` = 10, `c1` = 'aa' WHERE (`c0`, `c1`) IN ((1,'a'), (2,'b'))", sql)
+
+	newValue2 := []types.Datum{types.NewDatum(nil), types.NewDatum(nil)}
+	couple.NewValues = newValue2
+	sql, err = executor.GenCascadeUpdateSQL(model.NewCIStr("test"), model.NewCIStr("t"), model.NewCIStr("idx"), fk, couple)
+	require.NoError(t, err)
+	require.Equal(t, "UPDATE `test`.`t` USE INDEX(`idx`) SET `c0` = NULL, `c1` = NULL WHERE (`c0`, `c1`) IN ((1,'a'), (2,'b'))", sql)
 }
 
-func TestForeignKeyOnUpdateCascade(t *testing.T) {
-=======
-	sql, err = executor.GenCascadeDeleteSQL(model.NewCIStr("test"), model.NewCIStr("t"), model.NewCIStr("idx"), fk, fkValues)
-	require.NoError(t, err)
-	require.Equal(t, "DELETE FROM `test`.`t` USE INDEX(`idx`) WHERE (`c0`, `c1`) IN ((1,'a'), (2,'b'))", sql)
-
-	sql, err = executor.GenCascadeSetNullSQL(model.NewCIStr("test"), model.NewCIStr("t"), model.NewCIStr(""), fk, fkValues)
-	require.NoError(t, err)
-	require.Equal(t, "UPDATE `test`.`t` SET `c0`=NULL, `c1`=NULL WHERE (`c0`, `c1`) IN ((1,'a'), (2,'b'))", sql)
-
-	sql, err = executor.GenCascadeSetNullSQL(model.NewCIStr("test"), model.NewCIStr("t"), model.NewCIStr("idx"), fk, fkValues)
-	require.NoError(t, err)
-	require.Equal(t, "UPDATE `test`.`t` USE INDEX(`idx`) SET `c0`=NULL, `c1`=NULL WHERE (`c0`, `c1`) IN ((1,'a'), (2,'b'))", sql)
-}
-
 func TestForeignKeyOnDeleteSetNull(t *testing.T) {
->>>>>>> 9d56ee97
 	store := testkit.CreateMockStore(t)
 	tk := testkit.NewTestKit(t, store)
 	tk.MustExec("set @@global.tidb_enable_foreign_key=1")
@@ -1300,44 +1293,28 @@
 		{
 			prepareSQLs: []string{
 				"create table t1 (id int, a int, b int,  unique index(a, b));",
-<<<<<<< HEAD
-				"create table t2 (b int, name varchar(10), a int, id int, unique index (a,b), foreign key fk(a, b) references t1(a, b) ON UPDATE CASCADE);",
-=======
 				"create table t2 (b int, name varchar(10), a int, id int, unique index (a,b), foreign key fk(a, b) references t1(a, b) ON DELETE SET NULL);",
->>>>>>> 9d56ee97
 			},
 		},
 		// Case-2: test unique index contain foreign key columns and other columns.
 		{
 			prepareSQLs: []string{
 				"create table t1 (id int key, a int, b int, unique index(a, b, id));",
-<<<<<<< HEAD
-				"create table t2 (b int, name varchar(10), a int, id int key, unique index (a,b, id), foreign key fk(a, b) references t1(a, b) ON UPDATE CASCADE);",
-=======
 				"create table t2 (b int, a int, id int key, name varchar(10), unique index (a,b, id), foreign key fk(a, b) references t1(a, b) ON DELETE SET NULL);",
->>>>>>> 9d56ee97
 			},
 		},
 		// Case-3: test non-unique index only contain foreign key columns.
 		{
 			prepareSQLs: []string{
 				"create table t1 (id int key,a int, b int, index(a, b));",
-<<<<<<< HEAD
-				"create table t2 (b int, a int, name varchar(10), id int key, index (a, b), foreign key fk(a, b) references t1(a, b) ON UPDATE CASCADE);",
-=======
 				"create table t2 (b int, a int, name varchar(10), id int key, index (a, b), foreign key fk(a, b) references t1(a, b) ON DELETE SET NULL);",
->>>>>>> 9d56ee97
 			},
 		},
 		// Case-4: test non-unique index contain foreign key columns and other columns.
 		{
 			prepareSQLs: []string{
 				"create table t1 (id int key,a int, b int,  index(a, b, id));",
-<<<<<<< HEAD
-				"create table t2 (name varchar(10), b int, id int key, a int, index (a, b, id), foreign key fk(a, b) references t1(a, b) ON UPDATE CASCADE);",
-=======
 				"create table t2 (name varchar(10), b int, a int, id int key, index (a, b, id), foreign key fk(a, b) references t1(a, b) ON DELETE SET NULL);",
->>>>>>> 9d56ee97
 			},
 		},
 	}
@@ -1348,30 +1325,11 @@
 		for _, sql := range ca.prepareSQLs {
 			tk.MustExec(sql)
 		}
-<<<<<<< HEAD
-		tk.MustExec("insert into t1 (id, a, b) values (1, 11, 21),(2, 12, 22), (3, 13, 23), (4, 14, 24), (5, 15, null), (6, null, 26), (7, null, null);")
-		tk.MustExec("insert into t2 (id, a, b, name) values (1, 11, 21, 'a'),(2, 12, 22, 'b'), (3, 13, 23, 'c'), (4, 14, 24, 'd'), (5, 15, null, 'e'), (6, null, 26, 'f'), (7, null, null, 'g');")
-		tk.MustExec("update t1 set a=a+100, b = b+200 where id in (1, 2)")
-		tk.MustQuery("select id, a, b from t1 where id in (1,2) order by id").Check(testkit.Rows("1 111 221", "2 112 222"))
-		tk.MustQuery("select id, a, b, name from t2 where id in (1,2,3) order by id").Check(testkit.Rows("1 111 221 a", "2 112 222 b", "3 13 23 c"))
-		// Test update fk column to null
-		tk.MustExec("update t1 set a=101, b=null where id = 1 or b = 222")
-		tk.MustQuery("select id, a, b from t1 where id in (1,2) order by id").Check(testkit.Rows("1 101 <nil>", "2 101 <nil>"))
-		tk.MustQuery("select id, a, b, name from t2 where id in (1,2,3) order by id").Check(testkit.Rows("1 101 <nil> a", "2 101 <nil> b", "3 13 23 c"))
-		tk.MustExec("update t1 set a=null where b is null")
-		tk.MustQuery("select id, a, b from t1 where b is null order by id").Check(testkit.Rows("1 <nil> <nil>", "2 <nil> <nil>", "5 <nil> <nil>", "7 <nil> <nil>"))
-		tk.MustQuery("select id, a, b, name from t2 where b is null order by id").Check(testkit.Rows("1 101 <nil> a", "2 101 <nil> b", "5 15 <nil> e", "7 <nil> <nil> g"))
-		// Test update fk column from null to not-null value
-		tk.MustExec("update t1 set a=0, b = 0 where id = 7")
-		tk.MustQuery("select id, a, b from t1 where a=0 and b=0 order by id").Check(testkit.Rows("7 0 0"))
-		tk.MustQuery("select id, a, b from t2 where a=0 and b=0 order by id").Check(testkit.Rows())
-=======
 		tk.MustExec("insert into t1 values (1, 1, 1),(2, 2, 2), (3, 3, 3), (4, 4, 4), (5, 5, null), (6, null, 6), (7, null, null);")
 		tk.MustExec("insert into t2 (id, a, b, name) values (1, 1, 1, 'a'),(2, 2, 2, 'b'), (3, 3, 3, 'c'), (4, 4, 4, 'd'), (5, 5, null, 'e'), (6, null, 6, 'f'), (7, null, null, 'g');")
 		tk.MustExec("delete from t1 where id = 1 or a = 2")
 		tk.MustExec("delete from t1 where a in (2,3,4) or b in (5,6,7)")
 		tk.MustQuery("select id, a, b, name from t2 order by id").Check(testkit.Rows("1 <nil> <nil> a", "2 <nil> <nil> b", "3 <nil> <nil> c", "4 <nil> <nil> d", "5 5 <nil> e", "6 <nil> 6 f", "7 <nil> <nil> g"))
->>>>>>> 9d56ee97
 
 		// Test in transaction.
 		tk.MustExec("delete from t2")
@@ -1379,14 +1337,9 @@
 		tk.MustExec("begin")
 		tk.MustExec("insert into t1 values (1, 1, 1),(2, 2, 2), (3, 3, 3), (4, 4, 4), (5, 5, null), (6, null, 6), (7, null, null);")
 		tk.MustExec("insert into t2 (id, a, b, name) values (1, 1, 1, 'a'),(2, 2, 2, 'b'), (3, 3, 3, 'c'), (4, 4, 4, 'd'), (5, 5, null, 'e'), (6, null, 6, 'f'), (7, null, null, 'g');")
-<<<<<<< HEAD
-		tk.MustExec("update t1 set a=a+100, b = b+200 where id in (1, 2)")
-		tk.MustQuery("select id, a, b, name from t2 order by id").Check(testkit.Rows("1 101 201 a", "2 102 202 b", "3 3 3 c", "4 4 4 d", "5 5 <nil> e", "6 <nil> 6 f", "7 <nil> <nil> g"))
-=======
 		tk.MustExec("delete from t1 where id = 1 or a = 2")
 		tk.MustExec("delete from t1 where a in (2,3,4) or b in (5,6,7)")
 		tk.MustQuery("select id, a, b, name from t2 order by id").Check(testkit.Rows("1 <nil> <nil> a", "2 <nil> <nil> b", "3 <nil> <nil> c", "4 <nil> <nil> d", "5 5 <nil> e", "6 <nil> 6 f", "7 <nil> <nil> g"))
->>>>>>> 9d56ee97
 		tk.MustExec("rollback")
 		tk.MustQuery("select * from t1").Check(testkit.Rows())
 		tk.MustQuery("select * from t2").Check(testkit.Rows())
@@ -1394,22 +1347,6 @@
 		tk.MustExec("insert into t1 values (1, 1, 1),(2, 2, 2);")
 		tk.MustExec("begin")
 		tk.MustExec("insert into t2 (id, a, b, name) values (1, 1, 1, 'a'),(2, 2, 2, 'b')")
-<<<<<<< HEAD
-		tk.MustExec("update t1 set a=101 where a = 1")
-		tk.MustQuery("select id, a, b from t1 order by id").Check(testkit.Rows("1 101 1", "2 2 2"))
-		tk.MustQuery("select id, a, b, name from t2 order by id").Check(testkit.Rows("1 101 1 a", "2 2 2 b"))
-		err := tk.ExecToErr("insert into t2 (id, a, b, name) values (3, 1, 1, 'c')")
-		require.Error(t, err)
-		require.True(t, plannercore.ErrNoReferencedRow2.Equal(err), err.Error())
-		tk.MustExec("insert into t1 values (3, 1, 1);")
-		tk.MustExec("insert into t2 (id, a, b, name) values (3, 1, 1, 'c')")
-		tk.MustQuery("select id, a, b from t1 order by id").Check(testkit.Rows("1 101 1", "2 2 2", "3 1 1"))
-		tk.MustQuery("select id, a, b, name from t2 order by id, a").Check(testkit.Rows("1 101 1 a", "2 2 2 b", "3 1 1 c"))
-		tk.MustExec("update t1 set a=null, b=2000 where id in (1, 2)")
-		tk.MustExec("commit")
-		tk.MustQuery("select id, a, b from t1 order by id").Check(testkit.Rows("1 <nil> 2000", "2 <nil> 2000", "3 1 1"))
-		tk.MustQuery("select id, a, b, name from t2 order by id").Check(testkit.Rows("1 <nil> 2000 a", "2 <nil> 2000 b", "3 1 1 c"))
-=======
 		tk.MustExec("delete from t1 where id = 1")
 		tk.MustQuery("select id, a, b from t1 order by id").Check(testkit.Rows("2 2 2"))
 		tk.MustQuery("select id, a, b, name from t2 order by id").Check(testkit.Rows("1 <nil> <nil> a", "2 2 2 b"))
@@ -1424,22 +1361,10 @@
 		tk.MustExec("commit")
 		tk.MustQuery("select * from t1").Check(testkit.Rows())
 		tk.MustQuery("select id, a, b, name from t2 order by id").Check(testkit.Rows("1 <nil> <nil> a", "2 <nil> <nil> b", "11 <nil> <nil> c"))
->>>>>>> 9d56ee97
 
 		// only test in non-unique index
 		if idx >= 2 {
 			tk.MustExec("delete from t2")
-<<<<<<< HEAD
-			tk.MustExec("delete from t1")
-			tk.MustExec("insert into t1 values (1, 1, 1),(2, 1, 1);")
-			tk.MustExec("begin")
-			tk.MustExec("update t1 set a=101 where id = 1")
-			tk.MustExec("insert into t2 (id, a, b, name) values (1, 1, 1, 'a')")
-			tk.MustExec("update t1 set b=102 where id = 2")
-			tk.MustQuery("select * from t1").Check(testkit.Rows("1 101 1", "2 1 102"))
-			tk.MustQuery("select id, a, b, name from t2").Check(testkit.Rows("1 1 102 a"))
-			err := tk.ExecToErr("insert into t2 (id, a, b, name) values (3, 1, 1, 'e')")
-=======
 			tk.MustExec("insert into t1 values (1, 1, 1),(2, 1, 1);")
 			tk.MustExec("begin")
 			tk.MustExec("delete from t1 where id = 1")
@@ -1448,138 +1373,19 @@
 			tk.MustQuery("select * from t1").Check(testkit.Rows())
 			tk.MustQuery("select id, a, b, name from t2").Check(testkit.Rows("1 <nil> <nil> a"))
 			err := tk.ExecToErr("insert into t2 (id, a, b, name) values (2, 1, 1, 'b')")
->>>>>>> 9d56ee97
 			require.Error(t, err)
 			require.True(t, plannercore.ErrNoReferencedRow2.Equal(err), err.Error())
 			tk.MustExec("insert into t1 values (3, 1, 1);")
 			tk.MustExec("insert into t2 (id, a, b, name) values (3, 1, 1, 'e')")
 			tk.MustExec("commit")
-<<<<<<< HEAD
-			tk.MustQuery("select id, a, b from t1 order by id").Check(testkit.Rows("1 101 1", "2 1 102", "3 1 1"))
-			tk.MustQuery("select id, a, b, name from t2 order by id").Check(testkit.Rows("1 1 102 a", "3 1 1 e"))
-=======
 			tk.MustQuery("select id, a, b from t1 order by id").Check(testkit.Rows("3 1 1"))
 			tk.MustQuery("select id, a, b, name from t2 order by id").Check(testkit.Rows("1 <nil> <nil> a", "3 1 1 e"))
->>>>>>> 9d56ee97
 
 			tk.MustExec("delete from t2")
 			tk.MustExec("delete from t1")
 			tk.MustExec("begin")
 			tk.MustExec("insert into t1 values (1, 1, 1),(2, 1, 1);")
 			tk.MustExec("insert into t2 (id, a, b, name) values (1, 1, 1, 'a'), (2, 1, 1, 'b')")
-<<<<<<< HEAD
-			tk.MustExec("update t1 set a=101, b=102 where id = 1")
-			tk.MustExec("commit")
-			tk.MustQuery("select id, a, b from t1 order by id").Check(testkit.Rows("1 101 102", "2 1 1"))
-			tk.MustQuery("select id, a, b, name from t2 order by id").Check(testkit.Rows("1 101 102 a", "2 101 102 b"))
-		}
-	}
-
-	cases = []struct {
-		prepareSQLs []string
-	}{
-		// Case-5: test primary key only contain foreign key columns, and disable tidb_enable_clustered_index.
-		{
-			prepareSQLs: []string{
-				"set @@tidb_enable_clustered_index=0;",
-				"create table t1 (id int, a int, b int,  primary key (a, b));",
-				"create table t2 (b int,  a int, name varchar(10), id int, primary key (a, b), foreign key fk(a, b) references t1(a, b) ON UPDATE CASCADE);",
-			},
-		},
-		// Case-6: test primary key only contain foreign key columns, and enable tidb_enable_clustered_index.
-		{
-			prepareSQLs: []string{
-				"set @@tidb_enable_clustered_index=1;",
-				"create table t1 (id int, a int, b int,  primary key (a, b));",
-				"create table t2 (name varchar(10), b int,  a int, id int, primary key (a, b), foreign key fk(a, b) references t1(a, b) ON UPDATE CASCADE);",
-			},
-		},
-		// Case-7: test primary key contain foreign key columns and other column, and disable tidb_enable_clustered_index.
-		{
-			prepareSQLs: []string{
-				"set @@tidb_enable_clustered_index=0;",
-				"create table t1 (id int, a int, b int,  primary key (a, b, id));",
-				"create table t2 (b int, name varchar(10),  a int, id int, primary key (a, b, id), foreign key fk(a, b) references t1(a, b) ON UPDATE CASCADE);",
-			},
-		},
-		// Case-8: test primary key contain foreign key columns and other column, and enable tidb_enable_clustered_index.
-		{
-			prepareSQLs: []string{
-				"set @@tidb_enable_clustered_index=1;",
-				"create table t1 (id int, a int, b int,  primary key (a, b, id));",
-				"create table t2 (b int,  a int, id int, name varchar(10), primary key (a, b, id), foreign key fk(a, b) references t1(a, b) ON UPDATE CASCADE);",
-			},
-		},
-	}
-	for idx, ca := range cases {
-		tk.MustExec("drop table if exists t2;")
-		tk.MustExec("drop table if exists t1;")
-		for _, sql := range ca.prepareSQLs {
-			tk.MustExec(sql)
-		}
-		tk.MustExec("insert into t1 (id, a, b) values (1, 11, 21),(2, 12, 22), (3, 13, 23), (4, 14, 24)")
-		tk.MustExec("insert into t2 (id, a, b, name) values (1, 11, 21, 'a'),(2, 12, 22, 'b'), (3, 13, 23, 'c'), (4, 14, 24, 'd')")
-		tk.MustExec("update t1 set a=a+100, b = b+200 where id in (1, 2)")
-		tk.MustQuery("select id, a, b from t1 where id in (1,2) order by id").Check(testkit.Rows("1 111 221", "2 112 222"))
-		tk.MustQuery("select id, a, b, name from t2 where id in (1,2,3) order by id").Check(testkit.Rows("1 111 221 a", "2 112 222 b", "3 13 23 c"))
-		tk.MustExec("update t1 set a=101 where id = 1 or b = 222")
-		tk.MustQuery("select id, a, b from t1 where id in (1,2) order by id").Check(testkit.Rows("1 101 221", "2 101 222"))
-		tk.MustQuery("select id, a, b, name from t2 where id in (1,2,3) order by id").Check(testkit.Rows("1 101 221 a", "2 101 222 b", "3 13 23 c"))
-
-		if idx < 2 {
-			tk.MustGetDBError("update t1 set b=200 where id in (1,2);", kv.ErrKeyExists)
-		}
-
-		// test in transaction.
-		tk.MustExec("delete from t2")
-		tk.MustExec("delete from t1")
-		tk.MustExec("begin")
-		tk.MustExec("insert into t1 values (1, 1, 1),(2, 2, 2), (3, 3, 3), (4, 4, 4);")
-		tk.MustExec("insert into t2 (id, a, b, name) values (1, 1, 1, 'a'),(2, 2, 2, 'b'), (3, 3, 3, 'c'), (4, 4, 4, 'd');")
-		tk.MustExec("update t1 set a=a+100, b=b+200 where id = 1 or a = 2")
-		tk.MustExec("update t1 set a=a+1000, b=b+2000 where a in (2,3,4) or b in (5,6,7) or id=2")
-		tk.MustQuery("select id, a, b from t2 order by id").Check(testkit.Rows("1 101 201", "2 1102 2202", "3 1003 2003", "4 1004 2004"))
-		tk.MustQuery("select id, a, b, name from t2 order by id").Check(testkit.Rows("1 101 201 a", "2 1102 2202 b", "3 1003 2003 c", "4 1004 2004 d"))
-		tk.MustExec("commit")
-		tk.MustQuery("select id, a, b from t2 order by id").Check(testkit.Rows("1 101 201", "2 1102 2202", "3 1003 2003", "4 1004 2004"))
-		tk.MustQuery("select id, a, b, name from t2 order by id").Check(testkit.Rows("1 101 201 a", "2 1102 2202 b", "3 1003 2003 c", "4 1004 2004 d"))
-
-		tk.MustExec("delete from t2")
-		tk.MustExec("delete from t1")
-		tk.MustExec("insert into t1 values (1, 1, 1),(2, 2, 2);")
-		tk.MustExec("begin")
-		tk.MustExec("insert into t2 (id, a, b, name) values (1, 1, 1, 'a'),(2, 2, 2, 'b')")
-		tk.MustExec("update t1 set a=a+100, b=b+200 where id = 1")
-		tk.MustQuery("select id, a, b from t1 order by id").Check(testkit.Rows("1 101 201", "2 2 2"))
-		tk.MustQuery("select id, a, b, name from t2 order by id").Check(testkit.Rows("1 101 201 a", "2 2 2 b"))
-		err := tk.ExecToErr("insert into t2 (id, a, b, name) values (3, 1, 1, 'e')")
-		require.Error(t, err)
-		require.True(t, plannercore.ErrNoReferencedRow2.Equal(err), err.Error())
-		tk.MustExec("insert into t1 values (3, 1, 1);")
-		tk.MustExec("insert into t2 (id, a, b, name) values (3, 1, 1, 'c')")
-		tk.MustQuery("select id, a, b from t1 order by id").Check(testkit.Rows("1 101 201", "2 2 2", "3 1 1"))
-		tk.MustQuery("select id, a, b, name from t2 order by id").Check(testkit.Rows("1 101 201 a", "2 2 2 b", "3 1 1 c"))
-		tk.MustExec("update t1 set a=a+1000, b=b+2000 where a>1")
-		tk.MustExec("commit")
-		tk.MustQuery("select id, a, b from t1 order by id").Check(testkit.Rows("1 1101 2201", "2 1002 2002", "3 1 1"))
-		tk.MustQuery("select id, a, b, name from t2 order by id").Check(testkit.Rows("1 1101 2201 a", "2 1002 2002 b", "3 1 1 c"))
-	}
-
-	// Case-9: test primary key is handle and contain foreign key column.
-	tk.MustExec("drop table if exists t2;")
-	tk.MustExec("drop table if exists t1;")
-	tk.MustExec("set @@tidb_enable_clustered_index=0;")
-	tk.MustExec("create table t1 (id int, a int, b int,  primary key (id));")
-	tk.MustExec("create table t2 (b int,  a int, id int, name varchar(10), primary key (a), foreign key fk(a) references t1(id) ON UPDATE CASCADE);")
-	tk.MustExec("insert into t1 (id, a, b) values       (1, 11, 21),(2, 12, 22), (3, 13, 23), (4, 14, 24)")
-	tk.MustExec("insert into t2 (id, a, b, name) values (11, 1, 21, 'a'),(12, 2, 22, 'b'), (13, 3, 23, 'c'), (14, 4, 24, 'd')")
-	tk.MustExec("update t1 set id = id + 100 where id in (1, 2, 3)")
-	tk.MustQuery("select id, a, b from t1 order by id").Check(testkit.Rows("4 14 24", "101 11 21", "102 12 22", "103 13 23"))
-	tk.MustQuery("select id, a, b, name from t2 order by id").Check(testkit.Rows("11 101 21 a", "12 102 22 b", "13 103 23 c", "14 4 24 d"))
-}
-
-func TestForeignKeyOnUpdateCascade2(t *testing.T) {
-=======
 			tk.MustExec("delete from t1 where id = 1")
 			tk.MustExec("commit")
 			tk.MustQuery("select id, a, b from t1 order by id").Check(testkit.Rows("2 1 1"))
@@ -1589,67 +1395,12 @@
 }
 
 func TestForeignKeyOnDeleteSetNull2(t *testing.T) {
->>>>>>> 9d56ee97
 	store := testkit.CreateMockStore(t)
 	tk := testkit.NewTestKit(t, store)
 	tk.MustExec("set @@global.tidb_enable_foreign_key=1")
 	tk.MustExec("set @@foreign_key_checks=1")
 	tk.MustExec("use test")
 
-<<<<<<< HEAD
-	// Test update same old row in parent, but only the first old row do cascade update
-	tk.MustExec("create table t1 (id int key, a int,  index (a));")
-	tk.MustExec("create table t2 (id int key, pid int, constraint fk_pid foreign key (pid) references t1(a) ON UPDATE CASCADE);")
-	tk.MustExec("insert into t1 (id, a) values   (1,1), (2, 1)")
-	tk.MustExec("insert into t2 (id, pid) values (1,1), (2, 1)")
-	tk.MustExec("update t1 set a=id+1")
-	tk.MustQuery("select id, a from t1 order by id").Check(testkit.Rows("1 2", "2 3"))
-	tk.MustQuery("select id, pid from t2 order by id").Check(testkit.Rows("1 2", "2 2"))
-
-	// Test cascade delete in self table.
-	tk.MustExec("drop table if exists t1, t2")
-	tk.MustExec("create table t1 (id int key, name varchar(10), leader int,  index(leader), foreign key (leader) references t1(id) ON UPDATE CASCADE);")
-	tk.MustExec("insert into t1 values (1, 'boss', null), (10, 'l1_a', 1), (11, 'l1_b', 1), (12, 'l1_c', 1)")
-	tk.MustExec("insert into t1 values (100, 'l2_a1', 10)")
-	tk.MustExec("insert into t1 values (110, 'l2_b1', 11)")
-	tk.MustExec("insert into t1 values (1000,'l3_a1', 100)")
-	tk.MustExec("update t1 set id=id+10000 where id=11")
-	tk.MustQuery("select id, name, leader from t1 order by id").Check(testkit.Rows("1 boss <nil>", "10 l1_a 1", "12 l1_c 1", "100 l2_a1 10", "110 l2_b1 10011", "1000 l3_a1 100", "10011 l1_b 1"))
-	tk.MustExec("update t1 set id=0 where id=1")
-	tk.MustQuery("select id, name, leader from t1 order by id").Check(testkit.Rows("0 boss <nil>", "10 l1_a 0", "12 l1_c 0", "100 l2_a1 10", "110 l2_b1 10011", "1000 l3_a1 100", "10011 l1_b 0"))
-
-	// Test explain analyze with foreign key cascade.
-	tk.MustExec("explain analyze update t1 set id=1 where id=10")
-	tk.MustQuery("select id, name, leader from t1 order by id").Check(testkit.Rows("0 boss <nil>", "1 l1_a 0", "12 l1_c 0", "100 l2_a1 1", "110 l2_b1 10011", "1000 l3_a1 100", "10011 l1_b 0"))
-
-	// Test cascade delete in self table with string type foreign key.
-	tk.MustExec("drop table if exists t1, t2")
-	tk.MustExec("create table t1 (id varchar(100) key, name varchar(10), leader varchar(100),  index(leader), foreign key (leader) references t1(id) ON UPDATE CASCADE);")
-	tk.MustExec("insert into t1 values (1, 'boss', null), (10, 'l1_a', 1), (11, 'l1_b', 1), (12, 'l1_c', 1)")
-	tk.MustExec("insert into t1 values (100, 'l2_a1', 10)")
-	tk.MustExec("insert into t1 values (110, 'l2_b1', 11)")
-	tk.MustExec("insert into t1 values (1000,'l3_a1', 100)")
-	tk.MustExec("update t1 set id=id+10000 where id=11")
-	tk.MustQuery("select id, name, leader from t1 order by name").Check(testkit.Rows("1 boss <nil>", "10 l1_a 1", "10011 l1_b 1", "12 l1_c 1", "100 l2_a1 10", "110 l2_b1 10011", "1000 l3_a1 100"))
-	tk.MustExec("update t1 set id=0 where id=1")
-	tk.MustQuery("select id, name, leader from t1 order by name").Check(testkit.Rows("0 boss <nil>", "10 l1_a 0", "10011 l1_b 0", "12 l1_c 0", "100 l2_a1 10", "110 l2_b1 10011", "1000 l3_a1 100"))
-
-	// Test cascade delete depth error.
-	tk.MustExec("drop table if exists t1, t2")
-	tk.MustExec("create table t0 (id int, unique index(id))")
-	tk.MustExec("insert into t0 values (1)")
-	for i := 1; i < 17; i++ {
-		tk.MustExec(fmt.Sprintf("create table t%v (id int, unique index(id), foreign key (id) references t%v(id) on update cascade)", i, i-1))
-		tk.MustExec(fmt.Sprintf("insert into t%v values (1)", i))
-	}
-	tk.MustGetDBError("update t0 set id=10 where id=1;", executor.ErrForeignKeyCascadeDepthExceeded)
-	tk.MustQuery("select id from t0").Check(testkit.Rows("1"))
-	tk.MustQuery("select id from t15").Check(testkit.Rows("1"))
-	tk.MustExec("drop table if exists t16")
-	tk.MustExec("update t0 set id=10 where id=1;")
-	tk.MustQuery("select id from t0").Check(testkit.Rows("10"))
-	tk.MustQuery("select id from t15").Check(testkit.Rows("10"))
-=======
 	// Test cascade delete in self table.
 	tk.MustExec("create table t1 (id int key, name varchar(10), leader int,  index(leader), foreign key (leader) references t1(id) ON DELETE SET NULL);")
 	tk.MustExec("insert into t1 values (1, 'boss', null), (10, 'l1_a', 1), (11, 'l1_b', 1), (12, 'l1_c', 1)")
@@ -1840,5 +1591,293 @@
 	tk.MustExec("delete from t1")
 	tk.MustQuery("select count(*) from t1").Check(testkit.Rows("0"))
 	tk.MustQuery("select count(*) from t2 where id is null").Check(testkit.Rows("32768"))
->>>>>>> 9d56ee97
+}
+
+func TestForeignKeyOnUpdateCascade(t *testing.T) {
+	store := testkit.CreateMockStore(t)
+	tk := testkit.NewTestKit(t, store)
+	tk.MustExec("set @@global.tidb_enable_foreign_key=1")
+	tk.MustExec("set @@foreign_key_checks=1")
+	tk.MustExec("use test")
+
+	cases := []struct {
+		prepareSQLs []string
+	}{
+		// Case-1: test unique index only contain foreign key columns.
+		{
+			prepareSQLs: []string{
+				"create table t1 (id int, a int, b int,  unique index(a, b));",
+				"create table t2 (b int, name varchar(10), a int, id int, unique index (a,b), foreign key fk(a, b) references t1(a, b) ON UPDATE CASCADE);",
+			},
+		},
+		// Case-2: test unique index contain foreign key columns and other columns.
+		{
+			prepareSQLs: []string{
+				"create table t1 (id int key, a int, b int, unique index(a, b, id));",
+				"create table t2 (b int, name varchar(10), a int, id int key, unique index (a,b, id), foreign key fk(a, b) references t1(a, b) ON UPDATE CASCADE);",
+			},
+		},
+		// Case-3: test non-unique index only contain foreign key columns.
+		{
+			prepareSQLs: []string{
+				"create table t1 (id int key,a int, b int, index(a, b));",
+				"create table t2 (b int, a int, name varchar(10), id int key, index (a, b), foreign key fk(a, b) references t1(a, b) ON UPDATE CASCADE);",
+			},
+		},
+		// Case-4: test non-unique index contain foreign key columns and other columns.
+		{
+			prepareSQLs: []string{
+				"create table t1 (id int key,a int, b int,  index(a, b, id));",
+				"create table t2 (name varchar(10), b int, id int key, a int, index (a, b, id), foreign key fk(a, b) references t1(a, b) ON UPDATE CASCADE);",
+			},
+		},
+	}
+
+	for idx, ca := range cases {
+		tk.MustExec("drop table if exists t2;")
+		tk.MustExec("drop table if exists t1;")
+		for _, sql := range ca.prepareSQLs {
+			tk.MustExec(sql)
+		}
+		tk.MustExec("insert into t1 (id, a, b) values (1, 11, 21),(2, 12, 22), (3, 13, 23), (4, 14, 24), (5, 15, null), (6, null, 26), (7, null, null);")
+		tk.MustExec("insert into t2 (id, a, b, name) values (1, 11, 21, 'a'),(2, 12, 22, 'b'), (3, 13, 23, 'c'), (4, 14, 24, 'd'), (5, 15, null, 'e'), (6, null, 26, 'f'), (7, null, null, 'g');")
+		tk.MustExec("update t1 set a=a+100, b = b+200 where id in (1, 2)")
+		tk.MustQuery("select id, a, b from t1 where id in (1,2) order by id").Check(testkit.Rows("1 111 221", "2 112 222"))
+		tk.MustQuery("select id, a, b, name from t2 where id in (1,2,3) order by id").Check(testkit.Rows("1 111 221 a", "2 112 222 b", "3 13 23 c"))
+		// Test update fk column to null
+		tk.MustExec("update t1 set a=101, b=null where id = 1 or b = 222")
+		tk.MustQuery("select id, a, b from t1 where id in (1,2) order by id").Check(testkit.Rows("1 101 <nil>", "2 101 <nil>"))
+		tk.MustQuery("select id, a, b, name from t2 where id in (1,2,3) order by id").Check(testkit.Rows("1 101 <nil> a", "2 101 <nil> b", "3 13 23 c"))
+		tk.MustExec("update t1 set a=null where b is null")
+		tk.MustQuery("select id, a, b from t1 where b is null order by id").Check(testkit.Rows("1 <nil> <nil>", "2 <nil> <nil>", "5 <nil> <nil>", "7 <nil> <nil>"))
+		tk.MustQuery("select id, a, b, name from t2 where b is null order by id").Check(testkit.Rows("1 101 <nil> a", "2 101 <nil> b", "5 15 <nil> e", "7 <nil> <nil> g"))
+		// Test update fk column from null to not-null value
+		tk.MustExec("update t1 set a=0, b = 0 where id = 7")
+		tk.MustQuery("select id, a, b from t1 where a=0 and b=0 order by id").Check(testkit.Rows("7 0 0"))
+		tk.MustQuery("select id, a, b from t2 where a=0 and b=0 order by id").Check(testkit.Rows())
+
+		// Test in transaction.
+		tk.MustExec("delete from t2")
+		tk.MustExec("delete from t1")
+		tk.MustExec("begin")
+		tk.MustExec("insert into t1 values (1, 1, 1),(2, 2, 2), (3, 3, 3), (4, 4, 4), (5, 5, null), (6, null, 6), (7, null, null);")
+		tk.MustExec("insert into t2 (id, a, b, name) values (1, 1, 1, 'a'),(2, 2, 2, 'b'), (3, 3, 3, 'c'), (4, 4, 4, 'd'), (5, 5, null, 'e'), (6, null, 6, 'f'), (7, null, null, 'g');")
+		tk.MustExec("update t1 set a=a+100, b = b+200 where id in (1, 2)")
+		tk.MustQuery("select id, a, b, name from t2 order by id").Check(testkit.Rows("1 101 201 a", "2 102 202 b", "3 3 3 c", "4 4 4 d", "5 5 <nil> e", "6 <nil> 6 f", "7 <nil> <nil> g"))
+		tk.MustExec("rollback")
+		tk.MustQuery("select * from t1").Check(testkit.Rows())
+		tk.MustQuery("select * from t2").Check(testkit.Rows())
+
+		tk.MustExec("insert into t1 values (1, 1, 1),(2, 2, 2);")
+		tk.MustExec("begin")
+		tk.MustExec("insert into t2 (id, a, b, name) values (1, 1, 1, 'a'),(2, 2, 2, 'b')")
+		tk.MustExec("update t1 set a=101 where a = 1")
+		tk.MustQuery("select id, a, b from t1 order by id").Check(testkit.Rows("1 101 1", "2 2 2"))
+		tk.MustQuery("select id, a, b, name from t2 order by id").Check(testkit.Rows("1 101 1 a", "2 2 2 b"))
+		err := tk.ExecToErr("insert into t2 (id, a, b, name) values (3, 1, 1, 'c')")
+		require.Error(t, err)
+		require.True(t, plannercore.ErrNoReferencedRow2.Equal(err), err.Error())
+		tk.MustExec("insert into t1 values (3, 1, 1);")
+		tk.MustExec("insert into t2 (id, a, b, name) values (3, 1, 1, 'c')")
+		tk.MustQuery("select id, a, b from t1 order by id").Check(testkit.Rows("1 101 1", "2 2 2", "3 1 1"))
+		tk.MustQuery("select id, a, b, name from t2 order by id, a").Check(testkit.Rows("1 101 1 a", "2 2 2 b", "3 1 1 c"))
+		tk.MustExec("update t1 set a=null, b=2000 where id in (1, 2)")
+		tk.MustExec("commit")
+		tk.MustQuery("select id, a, b from t1 order by id").Check(testkit.Rows("1 <nil> 2000", "2 <nil> 2000", "3 1 1"))
+		tk.MustQuery("select id, a, b, name from t2 order by id").Check(testkit.Rows("1 <nil> 2000 a", "2 <nil> 2000 b", "3 1 1 c"))
+
+		// only test in non-unique index
+		if idx >= 2 {
+			tk.MustExec("delete from t2")
+			tk.MustExec("delete from t1")
+			tk.MustExec("insert into t1 values (1, 1, 1),(2, 1, 1);")
+			tk.MustExec("begin")
+			tk.MustExec("update t1 set a=101 where id = 1")
+			tk.MustExec("insert into t2 (id, a, b, name) values (1, 1, 1, 'a')")
+			tk.MustExec("update t1 set b=102 where id = 2")
+			tk.MustQuery("select * from t1").Check(testkit.Rows("1 101 1", "2 1 102"))
+			tk.MustQuery("select id, a, b, name from t2").Check(testkit.Rows("1 1 102 a"))
+			err := tk.ExecToErr("insert into t2 (id, a, b, name) values (3, 1, 1, 'e')")
+			require.Error(t, err)
+			require.True(t, plannercore.ErrNoReferencedRow2.Equal(err), err.Error())
+			tk.MustExec("insert into t1 values (3, 1, 1);")
+			tk.MustExec("insert into t2 (id, a, b, name) values (3, 1, 1, 'e')")
+			tk.MustExec("commit")
+			tk.MustQuery("select id, a, b from t1 order by id").Check(testkit.Rows("1 101 1", "2 1 102", "3 1 1"))
+			tk.MustQuery("select id, a, b, name from t2 order by id").Check(testkit.Rows("1 1 102 a", "3 1 1 e"))
+
+			tk.MustExec("delete from t2")
+			tk.MustExec("delete from t1")
+			tk.MustExec("begin")
+			tk.MustExec("insert into t1 values (1, 1, 1),(2, 1, 1);")
+			tk.MustExec("insert into t2 (id, a, b, name) values (1, 1, 1, 'a'), (2, 1, 1, 'b')")
+			tk.MustExec("update t1 set a=101, b=102 where id = 1")
+			tk.MustExec("commit")
+			tk.MustQuery("select id, a, b from t1 order by id").Check(testkit.Rows("1 101 102", "2 1 1"))
+			tk.MustQuery("select id, a, b, name from t2 order by id").Check(testkit.Rows("1 101 102 a", "2 101 102 b"))
+		}
+	}
+
+	cases = []struct {
+		prepareSQLs []string
+	}{
+		// Case-5: test primary key only contain foreign key columns, and disable tidb_enable_clustered_index.
+		{
+			prepareSQLs: []string{
+				"set @@tidb_enable_clustered_index=0;",
+				"create table t1 (id int, a int, b int,  primary key (a, b));",
+				"create table t2 (b int,  a int, name varchar(10), id int, primary key (a, b), foreign key fk(a, b) references t1(a, b) ON UPDATE CASCADE);",
+			},
+		},
+		// Case-6: test primary key only contain foreign key columns, and enable tidb_enable_clustered_index.
+		{
+			prepareSQLs: []string{
+				"set @@tidb_enable_clustered_index=1;",
+				"create table t1 (id int, a int, b int,  primary key (a, b));",
+				"create table t2 (name varchar(10), b int,  a int, id int, primary key (a, b), foreign key fk(a, b) references t1(a, b) ON UPDATE CASCADE);",
+			},
+		},
+		// Case-7: test primary key contain foreign key columns and other column, and disable tidb_enable_clustered_index.
+		{
+			prepareSQLs: []string{
+				"set @@tidb_enable_clustered_index=0;",
+				"create table t1 (id int, a int, b int,  primary key (a, b, id));",
+				"create table t2 (b int, name varchar(10),  a int, id int, primary key (a, b, id), foreign key fk(a, b) references t1(a, b) ON UPDATE CASCADE);",
+			},
+		},
+		// Case-8: test primary key contain foreign key columns and other column, and enable tidb_enable_clustered_index.
+		{
+			prepareSQLs: []string{
+				"set @@tidb_enable_clustered_index=1;",
+				"create table t1 (id int, a int, b int,  primary key (a, b, id));",
+				"create table t2 (b int,  a int, id int, name varchar(10), primary key (a, b, id), foreign key fk(a, b) references t1(a, b) ON UPDATE CASCADE);",
+			},
+		},
+	}
+	for idx, ca := range cases {
+		tk.MustExec("drop table if exists t2;")
+		tk.MustExec("drop table if exists t1;")
+		for _, sql := range ca.prepareSQLs {
+			tk.MustExec(sql)
+		}
+		tk.MustExec("insert into t1 (id, a, b) values (1, 11, 21),(2, 12, 22), (3, 13, 23), (4, 14, 24)")
+		tk.MustExec("insert into t2 (id, a, b, name) values (1, 11, 21, 'a'),(2, 12, 22, 'b'), (3, 13, 23, 'c'), (4, 14, 24, 'd')")
+		tk.MustExec("update t1 set a=a+100, b = b+200 where id in (1, 2)")
+		tk.MustQuery("select id, a, b from t1 where id in (1,2) order by id").Check(testkit.Rows("1 111 221", "2 112 222"))
+		tk.MustQuery("select id, a, b, name from t2 where id in (1,2,3) order by id").Check(testkit.Rows("1 111 221 a", "2 112 222 b", "3 13 23 c"))
+		tk.MustExec("update t1 set a=101 where id = 1 or b = 222")
+		tk.MustQuery("select id, a, b from t1 where id in (1,2) order by id").Check(testkit.Rows("1 101 221", "2 101 222"))
+		tk.MustQuery("select id, a, b, name from t2 where id in (1,2,3) order by id").Check(testkit.Rows("1 101 221 a", "2 101 222 b", "3 13 23 c"))
+
+		if idx < 2 {
+			tk.MustGetDBError("update t1 set b=200 where id in (1,2);", kv.ErrKeyExists)
+		}
+
+		// test in transaction.
+		tk.MustExec("delete from t2")
+		tk.MustExec("delete from t1")
+		tk.MustExec("begin")
+		tk.MustExec("insert into t1 values (1, 1, 1),(2, 2, 2), (3, 3, 3), (4, 4, 4);")
+		tk.MustExec("insert into t2 (id, a, b, name) values (1, 1, 1, 'a'),(2, 2, 2, 'b'), (3, 3, 3, 'c'), (4, 4, 4, 'd');")
+		tk.MustExec("update t1 set a=a+100, b=b+200 where id = 1 or a = 2")
+		tk.MustExec("update t1 set a=a+1000, b=b+2000 where a in (2,3,4) or b in (5,6,7) or id=2")
+		tk.MustQuery("select id, a, b from t2 order by id").Check(testkit.Rows("1 101 201", "2 1102 2202", "3 1003 2003", "4 1004 2004"))
+		tk.MustQuery("select id, a, b, name from t2 order by id").Check(testkit.Rows("1 101 201 a", "2 1102 2202 b", "3 1003 2003 c", "4 1004 2004 d"))
+		tk.MustExec("commit")
+		tk.MustQuery("select id, a, b from t2 order by id").Check(testkit.Rows("1 101 201", "2 1102 2202", "3 1003 2003", "4 1004 2004"))
+		tk.MustQuery("select id, a, b, name from t2 order by id").Check(testkit.Rows("1 101 201 a", "2 1102 2202 b", "3 1003 2003 c", "4 1004 2004 d"))
+
+		tk.MustExec("delete from t2")
+		tk.MustExec("delete from t1")
+		tk.MustExec("insert into t1 values (1, 1, 1),(2, 2, 2);")
+		tk.MustExec("begin")
+		tk.MustExec("insert into t2 (id, a, b, name) values (1, 1, 1, 'a'),(2, 2, 2, 'b')")
+		tk.MustExec("update t1 set a=a+100, b=b+200 where id = 1")
+		tk.MustQuery("select id, a, b from t1 order by id").Check(testkit.Rows("1 101 201", "2 2 2"))
+		tk.MustQuery("select id, a, b, name from t2 order by id").Check(testkit.Rows("1 101 201 a", "2 2 2 b"))
+		err := tk.ExecToErr("insert into t2 (id, a, b, name) values (3, 1, 1, 'e')")
+		require.Error(t, err)
+		require.True(t, plannercore.ErrNoReferencedRow2.Equal(err), err.Error())
+		tk.MustExec("insert into t1 values (3, 1, 1);")
+		tk.MustExec("insert into t2 (id, a, b, name) values (3, 1, 1, 'c')")
+		tk.MustQuery("select id, a, b from t1 order by id").Check(testkit.Rows("1 101 201", "2 2 2", "3 1 1"))
+		tk.MustQuery("select id, a, b, name from t2 order by id").Check(testkit.Rows("1 101 201 a", "2 2 2 b", "3 1 1 c"))
+		tk.MustExec("update t1 set a=a+1000, b=b+2000 where a>1")
+		tk.MustExec("commit")
+		tk.MustQuery("select id, a, b from t1 order by id").Check(testkit.Rows("1 1101 2201", "2 1002 2002", "3 1 1"))
+		tk.MustQuery("select id, a, b, name from t2 order by id").Check(testkit.Rows("1 1101 2201 a", "2 1002 2002 b", "3 1 1 c"))
+	}
+
+	// Case-9: test primary key is handle and contain foreign key column.
+	tk.MustExec("drop table if exists t2;")
+	tk.MustExec("drop table if exists t1;")
+	tk.MustExec("set @@tidb_enable_clustered_index=0;")
+	tk.MustExec("create table t1 (id int, a int, b int,  primary key (id));")
+	tk.MustExec("create table t2 (b int,  a int, id int, name varchar(10), primary key (a), foreign key fk(a) references t1(id) ON UPDATE CASCADE);")
+	tk.MustExec("insert into t1 (id, a, b) values       (1, 11, 21),(2, 12, 22), (3, 13, 23), (4, 14, 24)")
+	tk.MustExec("insert into t2 (id, a, b, name) values (11, 1, 21, 'a'),(12, 2, 22, 'b'), (13, 3, 23, 'c'), (14, 4, 24, 'd')")
+	tk.MustExec("update t1 set id = id + 100 where id in (1, 2, 3)")
+	tk.MustQuery("select id, a, b from t1 order by id").Check(testkit.Rows("4 14 24", "101 11 21", "102 12 22", "103 13 23"))
+	tk.MustQuery("select id, a, b, name from t2 order by id").Check(testkit.Rows("11 101 21 a", "12 102 22 b", "13 103 23 c", "14 4 24 d"))
+}
+
+func TestForeignKeyOnUpdateCascade2(t *testing.T) {
+	store := testkit.CreateMockStore(t)
+	tk := testkit.NewTestKit(t, store)
+	tk.MustExec("set @@global.tidb_enable_foreign_key=1")
+	tk.MustExec("set @@foreign_key_checks=1")
+	tk.MustExec("use test")
+
+	// Test update same old row in parent, but only the first old row do cascade update
+	tk.MustExec("create table t1 (id int key, a int,  index (a));")
+	tk.MustExec("create table t2 (id int key, pid int, constraint fk_pid foreign key (pid) references t1(a) ON UPDATE CASCADE);")
+	tk.MustExec("insert into t1 (id, a) values   (1,1), (2, 1)")
+	tk.MustExec("insert into t2 (id, pid) values (1,1), (2, 1)")
+	tk.MustExec("update t1 set a=id+1")
+	tk.MustQuery("select id, a from t1 order by id").Check(testkit.Rows("1 2", "2 3"))
+	tk.MustQuery("select id, pid from t2 order by id").Check(testkit.Rows("1 2", "2 2"))
+
+	// Test cascade delete in self table.
+	tk.MustExec("drop table if exists t1, t2")
+	tk.MustExec("create table t1 (id int key, name varchar(10), leader int,  index(leader), foreign key (leader) references t1(id) ON UPDATE CASCADE);")
+	tk.MustExec("insert into t1 values (1, 'boss', null), (10, 'l1_a', 1), (11, 'l1_b', 1), (12, 'l1_c', 1)")
+	tk.MustExec("insert into t1 values (100, 'l2_a1', 10)")
+	tk.MustExec("insert into t1 values (110, 'l2_b1', 11)")
+	tk.MustExec("insert into t1 values (1000,'l3_a1', 100)")
+	tk.MustExec("update t1 set id=id+10000 where id=11")
+	tk.MustQuery("select id, name, leader from t1 order by id").Check(testkit.Rows("1 boss <nil>", "10 l1_a 1", "12 l1_c 1", "100 l2_a1 10", "110 l2_b1 10011", "1000 l3_a1 100", "10011 l1_b 1"))
+	tk.MustExec("update t1 set id=0 where id=1")
+	tk.MustQuery("select id, name, leader from t1 order by id").Check(testkit.Rows("0 boss <nil>", "10 l1_a 0", "12 l1_c 0", "100 l2_a1 10", "110 l2_b1 10011", "1000 l3_a1 100", "10011 l1_b 0"))
+
+	// Test explain analyze with foreign key cascade.
+	tk.MustExec("explain analyze update t1 set id=1 where id=10")
+	tk.MustQuery("select id, name, leader from t1 order by id").Check(testkit.Rows("0 boss <nil>", "1 l1_a 0", "12 l1_c 0", "100 l2_a1 1", "110 l2_b1 10011", "1000 l3_a1 100", "10011 l1_b 0"))
+
+	// Test cascade delete in self table with string type foreign key.
+	tk.MustExec("drop table if exists t1, t2")
+	tk.MustExec("create table t1 (id varchar(100) key, name varchar(10), leader varchar(100),  index(leader), foreign key (leader) references t1(id) ON UPDATE CASCADE);")
+	tk.MustExec("insert into t1 values (1, 'boss', null), (10, 'l1_a', 1), (11, 'l1_b', 1), (12, 'l1_c', 1)")
+	tk.MustExec("insert into t1 values (100, 'l2_a1', 10)")
+	tk.MustExec("insert into t1 values (110, 'l2_b1', 11)")
+	tk.MustExec("insert into t1 values (1000,'l3_a1', 100)")
+	tk.MustExec("update t1 set id=id+10000 where id=11")
+	tk.MustQuery("select id, name, leader from t1 order by name").Check(testkit.Rows("1 boss <nil>", "10 l1_a 1", "10011 l1_b 1", "12 l1_c 1", "100 l2_a1 10", "110 l2_b1 10011", "1000 l3_a1 100"))
+	tk.MustExec("update t1 set id=0 where id=1")
+	tk.MustQuery("select id, name, leader from t1 order by name").Check(testkit.Rows("0 boss <nil>", "10 l1_a 0", "10011 l1_b 0", "12 l1_c 0", "100 l2_a1 10", "110 l2_b1 10011", "1000 l3_a1 100"))
+
+	// Test cascade delete depth error.
+	tk.MustExec("drop table if exists t1, t2")
+	tk.MustExec("create table t0 (id int, unique index(id))")
+	tk.MustExec("insert into t0 values (1)")
+	for i := 1; i < 17; i++ {
+		tk.MustExec(fmt.Sprintf("create table t%v (id int, unique index(id), foreign key (id) references t%v(id) on update cascade)", i, i-1))
+		tk.MustExec(fmt.Sprintf("insert into t%v values (1)", i))
+	}
+	tk.MustGetDBError("update t0 set id=10 where id=1;", executor.ErrForeignKeyCascadeDepthExceeded)
+	tk.MustQuery("select id from t0").Check(testkit.Rows("1"))
+	tk.MustQuery("select id from t15").Check(testkit.Rows("1"))
+	tk.MustExec("drop table if exists t16")
+	tk.MustExec("update t0 set id=10 where id=1;")
+	tk.MustQuery("select id from t0").Check(testkit.Rows("10"))
+	tk.MustQuery("select id from t15").Check(testkit.Rows("10"))
 }