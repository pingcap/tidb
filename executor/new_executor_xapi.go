// Copyright 2016 PingCAP, Inc.
//
// Licensed under the Apache License, Version 2.0 (the "License");
// you may not use this file except in compliance with the License.
// You may obtain a copy of the License at
//
//     http://www.apache.org/licenses/LICENSE-2.0
//
// Unless required by applicable law or agreed to in writing, software
// distributed under the License is distributed on an "AS IS" BASIS,
// See the License for the specific language governing permissions and
// limitations under the License.

package executor

import (
	"math"
	"sort"
	"sync"
	"time"

	"github.com/golang/protobuf/proto"
	"github.com/juju/errors"
	"github.com/ngaut/log"
	"github.com/pingcap/tidb/ast"
	"github.com/pingcap/tidb/context"
	"github.com/pingcap/tidb/expression"
	"github.com/pingcap/tidb/kv"
	"github.com/pingcap/tidb/model"
	"github.com/pingcap/tidb/mysql"
	"github.com/pingcap/tidb/plan"
	"github.com/pingcap/tidb/table"
	"github.com/pingcap/tidb/util/codec"
	"github.com/pingcap/tidb/util/types"
	"github.com/pingcap/tidb/xapi"
	"github.com/pingcap/tipb/go-tipb"
)

var (
	_ NewXExecutor = &NewXSelectTableExec{}
	_ NewXExecutor = &NewXSelectIndexExec{}
)

// NewXExecutor defines some interfaces used by dist-sql.
type NewXExecutor interface {
	// AddAggregate adds aggregate info into an executor.
	AddAggregate(funcs []*tipb.Expr, byItems []*tipb.ByItem, fields []*types.FieldType)
	// GetTable gets the TableInfo of this XExecutor.
	GetTable() *model.TableInfo
	// AddLimit try to add limit to NewXExecutor. If success, return true.
	AddLimit(l *plan.Limit) bool
}

// Closeable is a interface for closeable structures.
type Closeable interface {
	// Close closes the object.
	Close() error
}

func closeAll(objs ...Closeable) error {
	for _, obj := range objs {
		if obj != nil {
			err := obj.Close()
			if err != nil {
				return errors.Trace(err)
			}
		}
	}
	return nil
}

// NewXSelectIndexExec represents XAPI select index executor without result fields.
type NewXSelectIndexExec struct {
	tableInfo     *model.TableInfo
	table         table.Table
	asName        *model.CIStr
	ctx           context.Context
	supportDesc   bool
	isMemDB       bool
	result        xapi.SelectResult
	partialResult xapi.PartialResult
	where         *tipb.Expr

	tasks      []*lookupTableTask
	taskCursor int
	indexOrder map[int64]int
	indexPlan  *plan.PhysicalIndexScan

	returnedRows uint64 // returned row count

	mu sync.Mutex

	/*
		The following attributes are used for aggregation push down.
		aggFuncs is the aggregation functions in protobuf format. They will be added to xapi request msg.
		byItem is the groupby items in protobuf format. They will be added to xapi request msg.
		aggFields is used to decode returned rows from xapi.
		aggregate indicates of the executor is handling aggregate result.
		It is more convenient to use a single varible than use a long condition.
	*/
	aggFuncs  []*tipb.Expr
	byItems   []*tipb.ByItem
	aggFields []*types.FieldType
	aggregate bool
}

// AddAggregate implements NewXExecutor interface.
func (e *NewXSelectIndexExec) AddAggregate(funcs []*tipb.Expr, byItems []*tipb.ByItem, fields []*types.FieldType) {
	e.aggFuncs = funcs
	e.byItems = byItems
	e.aggFields = fields
	e.aggregate = true
	txn, err := e.ctx.GetTxn(false)
	if err != nil {
		e.indexPlan.DoubleRead = true
		return
	}
	client := txn.GetClient()
	if !client.SupportRequestType(kv.ReqTypeIndex, kv.ReqSubTypeGroupBy) {
		e.indexPlan.DoubleRead = true
	}
}

// AddLimit implements NewXExecutor interface.
func (e *NewXSelectIndexExec) AddLimit(limit *plan.Limit) bool {
	cnt := int64(limit.Offset + limit.Count)
	if e.indexPlan.LimitCount == nil {
		e.indexPlan.LimitCount = &cnt
		return true
	}
	return false
}

// GetTable implements NewXExecutor interface.
func (e *NewXSelectIndexExec) GetTable() *model.TableInfo {
	return e.tableInfo
}

// Fields implements Exec Fields interface.
func (e *NewXSelectIndexExec) Fields() []*ast.ResultField {
	return nil
}

// Schema implements Exec Schema interface.
func (e *NewXSelectIndexExec) Schema() expression.Schema {
	return e.indexPlan.GetSchema()
}

// Close implements Exec Close interface.
func (e *NewXSelectIndexExec) Close() error {
	err := closeAll(e.result, e.partialResult)
	if err != nil {
		return errors.Trace(err)
	}
	e.result = nil
	e.partialResult = nil
	e.taskCursor = 0
	e.mu.Lock()
	e.tasks = nil
	e.mu.Unlock()
	e.indexOrder = make(map[int64]int)
	e.returnedRows = 0
	return nil
}

// Next implements Executor Next interface.
func (e *NewXSelectIndexExec) Next() (*Row, error) {
	if e.indexPlan.LimitCount != nil && e.returnedRows >= uint64(*e.indexPlan.LimitCount) {
		return nil, nil
	}
	e.returnedRows++
	if e.indexPlan.DoubleRead {
		return e.nextForDoubleRead()
	}
	return e.nextForSingleRead()
}

func (e *NewXSelectIndexExec) nextForSingleRead() (*Row, error) {
	if e.result == nil {
		var err error
		e.result, err = e.doIndexRequest()
		if err != nil {
			return nil, errors.Trace(err)
		}
		if e.aggregate {
			// The returned rows should be aggregate partial result.
			e.result.SetFields(e.aggFields)
		}
	}
	for {
		if e.partialResult == nil {
			var err error
			e.partialResult, err = e.result.Next()
			if err != nil {
				return nil, errors.Trace(err)
			}
			if e.partialResult == nil {
				return nil, nil
			}
		}
		h, rowData, err := e.partialResult.Next()
		if err != nil {
			return nil, errors.Trace(err)
		}
		if rowData == nil {
			e.partialResult = nil
			continue
		}
		if e.aggregate {
			return &Row{Data: rowData}, nil
		}
		rowData = e.indexRowToTableRow(h, rowData)
		return resultRowToRow(e.table, h, rowData, e.asName), nil
	}
}

func (e *NewXSelectIndexExec) indexRowToTableRow(handle int64, indexRow []types.Datum) []types.Datum {
	tableRow := make([]types.Datum, len(e.indexPlan.Columns))
	for i, tblCol := range e.indexPlan.Columns {
		if mysql.HasPriKeyFlag(tblCol.Flag) && e.indexPlan.Table.PKIsHandle {
			tableRow[i] = types.NewIntDatum(handle)
			continue
		}
		for j, idxCol := range e.indexPlan.Index.Columns {
			if tblCol.Name.L == idxCol.Name.L {
				tableRow[i] = indexRow[j]
				break
			}
		}
	}
	return tableRow
}

func (e *NewXSelectIndexExec) nextForDoubleRead() (*Row, error) {
	if e.tasks == nil {
		startTs := time.Now()
		handles, err := e.fetchHandles()
		if err != nil {
			return nil, errors.Trace(err)
		}
		log.Debugf("[TIME_INDEX_SCAN] time: %v handles: %d", time.Now().Sub(startTs), len(handles))
		e.buildTableTasks(handles)
		limitCount := int64(-1)
		if e.indexPlan.LimitCount != nil {
			limitCount = *e.indexPlan.LimitCount
		}
		concurrency := 2
		if limitCount == -1 {
			concurrency = len(e.tasks)
		} else if limitCount > int64(BaseLookupTableTaskSize) {
			concurrency = int(limitCount/int64(BaseLookupTableTaskSize) + 1)
		}
		log.Debugf("[TIME_INDEX_TABLE_CONCURRENT_SCAN] start %d workers", concurrency)
		e.runTableTasks(concurrency)
	}
	for {
		if e.taskCursor >= len(e.tasks) {
			return nil, nil
		}
		task := e.tasks[e.taskCursor]
		if !task.done {
			startTs := time.Now()
			err := <-task.doneCh
			if err != nil {
				return nil, errors.Trace(err)
			}
			task.done = true
			log.Debugf("[TIME_INDEX_TABLE_SCAN] time: %v handles: %d", time.Now().Sub(startTs), len(task.handles))
		}
		if task.cursor < len(task.rows) {
			row := task.rows[task.cursor]
			task.cursor++
			return row, nil
		}
		e.taskCursor++
	}
}

// fetchHandle fetches all handles from the index.
// This should be optimized to fetch handles in batch.
func (e *NewXSelectIndexExec) fetchHandles() ([]int64, error) {
	idxResult, err := e.doIndexRequest()
	if err != nil {
		return nil, errors.Trace(err)
	}
	handles, err := extractHandlesFromIndexResult(idxResult)
	if err != nil {
		return nil, errors.Trace(err)
	}
	if !e.indexPlan.OutOfOrder {
		// Save the index order.
		e.indexOrder = make(map[int64]int)
		for i, h := range handles {
			e.indexOrder[h] = i
		}
	}
	return handles, nil
}

func (e *NewXSelectIndexExec) doIndexRequest() (xapi.SelectResult, error) {
	txn, err := e.ctx.GetTxn(false)
	if err != nil {
		return nil, errors.Trace(err)
	}
	selIdxReq := new(tipb.SelectRequest)
	startTs := txn.StartTS()
	selIdxReq.StartTs = &startTs
	selIdxReq.IndexInfo = xapi.IndexToProto(e.table.Meta(), e.indexPlan.Index)
	selIdxReq.Limit = e.indexPlan.LimitCount
	if e.indexPlan.Desc {
		selIdxReq.OrderBy = append(selIdxReq.OrderBy, &tipb.ByItem{Desc: &e.indexPlan.Desc})
	}
	fieldTypes := make([]*types.FieldType, len(e.indexPlan.Index.Columns))
	for i, v := range e.indexPlan.Index.Columns {
		fieldTypes[i] = &(e.table.Cols()[v.Offset].FieldType)
	}
	selIdxReq.Ranges, err = indexRangesToPBRanges(e.indexPlan.Ranges, fieldTypes)
	if err != nil {
		return nil, errors.Trace(err)
	}
	concurrency := 1
	if !e.indexPlan.DoubleRead {
		concurrency = defaultConcurrency
		selIdxReq.Aggregates = e.aggFuncs
		selIdxReq.GroupBy = e.byItems
		selIdxReq.Where = e.where
	} else if e.indexPlan.OutOfOrder {
		concurrency = defaultConcurrency
	}
	return xapi.Select(txn.GetClient(), selIdxReq, concurrency, !e.indexPlan.OutOfOrder)
}

func (e *NewXSelectIndexExec) buildTableTasks(handles []int64) {
	// Build tasks with increasing batch size.
	var taskSizes []int
	total := len(handles)
	batchSize := BaseLookupTableTaskSize
	for total > 0 {
		if batchSize > total {
			batchSize = total
		}
		taskSizes = append(taskSizes, batchSize)
		total -= batchSize
		if batchSize < MaxLookupTableTaskSize {
			batchSize *= 2
		}
	}
	if e.indexPlan.Desc && !e.supportDesc {
		// Reverse tasks sizes.
		for i := 0; i < len(taskSizes)/2; i++ {
			j := len(taskSizes) - i - 1
			taskSizes[i], taskSizes[j] = taskSizes[j], taskSizes[i]
		}
	}
	e.tasks = make([]*lookupTableTask, len(taskSizes))
	for i, size := range taskSizes {
		task := &lookupTableTask{
			handles: handles[:size],
		}
		task.doneCh = make(chan error, 1)
		handles = handles[size:]
		e.tasks[i] = task
	}
	if e.indexPlan.Desc && !e.supportDesc {
		// Reverse tasks order.
		for i := 0; i < len(e.tasks)/2; i++ {
			j := len(e.tasks) - i - 1
			e.tasks[i], e.tasks[j] = e.tasks[j], e.tasks[i]
		}
	}
}

func (e *NewXSelectIndexExec) runTableTasks(n int) {
	for i := 0; i < n && i < len(e.tasks); i++ {
		go e.pickAndExecTask()
	}
}

func (e *NewXSelectIndexExec) pickAndExecTask() {
	for {
		// Pick a new task.
		var task *lookupTableTask
		e.mu.Lock()
		for _, t := range e.tasks {
			if t.status == taskNew {
				task = t
				task.status = taskRunning
				break
			}
		}
		e.mu.Unlock()
		if task == nil {
			// No more task to run.
			break
		}
		// Execute the picked task.
		err := e.executeTask(task)
		e.mu.Lock()
		task.status = taskDone
		e.mu.Unlock()
		task.doneCh <- err
	}
}

func (e *NewXSelectIndexExec) executeTask(task *lookupTableTask) error {
	sort.Sort(int64Slice(task.handles))
	tblResult, err := e.doTableRequest(task.handles)
	if err != nil {
		return errors.Trace(err)
	}
	task.rows, err = e.extractRowsFromTableResult(e.table, tblResult)
	if err != nil {
		return errors.Trace(err)
	}
	if !e.indexPlan.OutOfOrder {
		// Restore the index order.
		sorter := &rowsSorter{order: e.indexOrder, rows: task.rows}
		if e.indexPlan.Desc && !e.supportDesc {
			sort.Sort(sort.Reverse(sorter))
		} else {
			sort.Sort(sorter)
		}
	}
	return nil
}

func (e *NewXSelectIndexExec) extractRowsFromTableResult(t table.Table, tblResult xapi.SelectResult) ([]*Row, error) {
	var rows []*Row
	for {
		partialResult, err := tblResult.Next()
		if err != nil {
			return nil, errors.Trace(err)
		}
		if partialResult == nil {
			break
		}
<<<<<<< HEAD
		subRows, err := e.extractRowsFromSubResult(t, partialResult)
=======
		subRows, err := e.extractRowsFromPartialResult(t, partialResult)
>>>>>>> b3a7272d
		if err != nil {
			return nil, errors.Trace(err)
		}
		rows = append(rows, subRows...)
	}
	return rows, nil
}

<<<<<<< HEAD
func (e *NewXSelectIndexExec) extractRowsFromSubResult(t table.Table, partialResult xapi.PartialResult) ([]*Row, error) {
=======
func (e *NewXSelectIndexExec) extractRowsFromPartialResult(t table.Table, partialResult xapi.PartialResult) ([]*Row, error) {
>>>>>>> b3a7272d
	var rows []*Row
	for {
		h, rowData, err := partialResult.Next()
		if err != nil {
			return nil, errors.Trace(err)
		}
		if rowData == nil {
			break
		}
		row := resultRowToRow(t, h, rowData, e.indexPlan.TableAsName)
		rows = append(rows, row)
	}
	return rows, nil
}

func (e *NewXSelectIndexExec) doTableRequest(handles []int64) (xapi.SelectResult, error) {
	txn, err := e.ctx.GetTxn(false)
	if err != nil {
		return nil, errors.Trace(err)
	}
	// The handles are not in original index order, so we can't push limit here.
	selTableReq := new(tipb.SelectRequest)
	startTs := txn.StartTS()
	selTableReq.StartTs = &startTs
	selTableReq.TableInfo = &tipb.TableInfo{
		TableId: proto.Int64(e.table.Meta().ID),
	}
	selTableReq.TableInfo.Columns = xapi.ColumnsToProto(e.indexPlan.Columns, e.table.Meta().PKIsHandle)
	for _, h := range handles {
		if h == math.MaxInt64 {
			// We can't convert MaxInt64 into an left closed, right open range.
			continue
		}
		pbRange := new(tipb.KeyRange)
		pbRange.Low = codec.EncodeInt(nil, h)
		pbRange.High = kv.Key(pbRange.Low).PrefixNext()
		selTableReq.Ranges = append(selTableReq.Ranges, pbRange)
	}
	selTableReq.Where = e.where
	// Aggregate Info
	selTableReq.Aggregates = e.aggFuncs
	selTableReq.GroupBy = e.byItems
	// Aggregate Info
	resp, err := xapi.Select(txn.GetClient(), selTableReq, defaultConcurrency, false)
	if err != nil {
		return nil, errors.Trace(err)
	}
	if e.aggregate {
		// The returned rows should be aggregate partial result.
		resp.SetFields(e.aggFields)
	}
	return resp, nil
}

// NewXSelectTableExec represents XAPI select executor without result fields.
type NewXSelectTableExec struct {
	tableInfo     *model.TableInfo
	table         table.Table
	asName        *model.CIStr
	ctx           context.Context
	supportDesc   bool
	isMemDB       bool
	result        xapi.SelectResult
	partialResult xapi.PartialResult
	where         *tipb.Expr
	Columns       []*model.ColumnInfo
	schema        expression.Schema
	ranges        []plan.TableRange
	desc          bool
	limitCount    *int64
	returnedRows  uint64 // returned rowCount

	/*
		The following attributes are used for aggregation push down.
		aggFuncs is the aggregation functions in protobuf format. They will be added to xapi request msg.
		byItem is the groupby items in protobuf format. They will be added to xapi request msg.
		aggFields is used to decode returned rows from xapi.
		aggregate indicates of the executor is handling aggregate result.
		It is more convenient to use a single varible than use a long condition.
	*/
	aggFuncs  []*tipb.Expr
	byItems   []*tipb.ByItem
	aggFields []*types.FieldType
	aggregate bool
}

// AddLimit implements NewXExecutor interface.
func (e *NewXSelectTableExec) AddLimit(limit *plan.Limit) bool {
	cnt := int64(limit.Offset + limit.Count)
	if e.limitCount == nil {
		e.limitCount = &cnt
		return true
	}
	return false
}

// Schema implements Executor Schema interface.
func (e *NewXSelectTableExec) Schema() expression.Schema {
	return e.schema
}

func (e *NewXSelectTableExec) doRequest() error {
	txn, err := e.ctx.GetTxn(false)
	if err != nil {
		return errors.Trace(err)
	}
	selReq := new(tipb.SelectRequest)
	startTs := txn.StartTS()
	selReq.StartTs = &startTs
	selReq.Where = e.where
	selReq.Ranges = tableRangesToPBRanges(e.ranges)
	columns := e.Columns
	selReq.TableInfo = &tipb.TableInfo{
		TableId: proto.Int64(e.tableInfo.ID),
	}
	if e.supportDesc && e.desc {
		selReq.OrderBy = append(selReq.OrderBy, &tipb.ByItem{Desc: &e.desc})
	}
	selReq.Limit = e.limitCount
	selReq.TableInfo.Columns = xapi.ColumnsToProto(columns, e.tableInfo.PKIsHandle)
	// Aggregate Info
	selReq.Aggregates = e.aggFuncs
	selReq.GroupBy = e.byItems
<<<<<<< HEAD
	log.Infof("[TABLE_SCAN_CONCURRENT] %d", defaultConcurrency)
	e.result, err = xapi.Select(txn.GetClient(), selReq, defaultConcurrency)
=======
	keepOrder := false
	e.result, err = xapi.Select(txn.GetClient(), selReq, defaultConcurrency, keepOrder)
>>>>>>> b3a7272d
	if err != nil {
		return errors.Trace(err)
	}
	//if len(selReq.Aggregates) > 0 || len(selReq.GroupBy) > 0 {
	if e.aggregate {
		// The returned rows should be aggregate partial result.
		e.result.SetFields(e.aggFields)
	}
	return nil
}

// Close implements Executor Close interface.
func (e *NewXSelectTableExec) Close() error {
	err := closeAll(e.result, e.partialResult)
	if err != nil {
		return errors.Trace(err)
	}
	e.result = nil
	e.partialResult = nil
	e.returnedRows = 0
	return nil
}

// Next implements Executor interface.
func (e *NewXSelectTableExec) Next() (*Row, error) {
	if e.limitCount != nil && e.returnedRows >= uint64(*e.limitCount) {
		return nil, nil
	}
	if e.result == nil {
		err := e.doRequest()
		if err != nil {
			return nil, errors.Trace(err)
		}
	}
	for {
		if e.partialResult == nil {
			var err error
			startTs := time.Now()
			e.partialResult, err = e.result.Next()
			if err != nil {
				return nil, errors.Trace(err)
			}
			if e.partialResult == nil {
				return nil, nil
			}
			log.Infof("[TIME_TABLE_SCAN] %v", time.Now().Sub(startTs))
		}
		h, rowData, err := e.partialResult.Next()
		if err != nil {
			return nil, errors.Trace(err)
		}
		if rowData == nil {
			e.partialResult = nil
			continue
		}
		e.returnedRows++
		if e.aggregate {
			// compose aggreagte row
			return &Row{Data: rowData}, nil
		}
		return resultRowToRow(e.table, h, rowData, e.asName), nil
	}
}

// AddAggregate implements NewXExecutor interface.
func (e *NewXSelectTableExec) AddAggregate(funcs []*tipb.Expr, byItems []*tipb.ByItem, fields []*types.FieldType) {
	e.aggFuncs = funcs
	e.byItems = byItems
	e.aggFields = fields
	e.aggregate = true
}

// GetTable implements NewXExecutor interface.
func (e *NewXSelectTableExec) GetTable() *model.TableInfo {
	return e.tableInfo
}

// Fields implements Executor interface.
func (e *NewXSelectTableExec) Fields() []*ast.ResultField {
	return nil
}<|MERGE_RESOLUTION|>--- conflicted
+++ resolved
@@ -434,11 +434,7 @@
 		if partialResult == nil {
 			break
 		}
-<<<<<<< HEAD
-		subRows, err := e.extractRowsFromSubResult(t, partialResult)
-=======
 		subRows, err := e.extractRowsFromPartialResult(t, partialResult)
->>>>>>> b3a7272d
 		if err != nil {
 			return nil, errors.Trace(err)
 		}
@@ -447,11 +443,7 @@
 	return rows, nil
 }
 
-<<<<<<< HEAD
-func (e *NewXSelectIndexExec) extractRowsFromSubResult(t table.Table, partialResult xapi.PartialResult) ([]*Row, error) {
-=======
 func (e *NewXSelectIndexExec) extractRowsFromPartialResult(t table.Table, partialResult xapi.PartialResult) ([]*Row, error) {
->>>>>>> b3a7272d
 	var rows []*Row
 	for {
 		h, rowData, err := partialResult.Next()
@@ -575,13 +567,9 @@
 	// Aggregate Info
 	selReq.Aggregates = e.aggFuncs
 	selReq.GroupBy = e.byItems
-<<<<<<< HEAD
 	log.Infof("[TABLE_SCAN_CONCURRENT] %d", defaultConcurrency)
-	e.result, err = xapi.Select(txn.GetClient(), selReq, defaultConcurrency)
-=======
 	keepOrder := false
 	e.result, err = xapi.Select(txn.GetClient(), selReq, defaultConcurrency, keepOrder)
->>>>>>> b3a7272d
 	if err != nil {
 		return errors.Trace(err)
 	}
