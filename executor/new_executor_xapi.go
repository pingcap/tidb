--- conflicted
+++ resolved
@@ -567,13 +567,7 @@
 	// Aggregate Info
 	selReq.Aggregates = e.aggFuncs
 	selReq.GroupBy = e.byItems
-<<<<<<< HEAD
-	log.Infof("[TABLE_SCAN_CONCURRENT] %d", defaultConcurrency)
-	keepOrder := false
-	e.result, err = xapi.Select(txn.GetClient(), selReq, defaultConcurrency, keepOrder)
-=======
 	e.result, err = xapi.Select(txn.GetClient(), selReq, defaultConcurrency, e.keepOrder)
->>>>>>> b2e8aa93
 	if err != nil {
 		return errors.Trace(err)
 	}
