--- conflicted
+++ resolved
@@ -143,11 +143,8 @@
 		return
 	}
 	matched = make([]chunk.Row, 0, len(innerPtrs))
-<<<<<<< HEAD
+	var matchedRow chunk.Row
 	matchedIds = make([]chunk.RowPtr, 0, len(innerPtrs))
-=======
-	var matchedRow chunk.Row
->>>>>>> 2d3dfac0
 	for _, ptr := range innerPtrs {
 		if c.alreadySpilled() {
 			matchedRow, err = c.recordsInDisk.GetRow(ptr)
