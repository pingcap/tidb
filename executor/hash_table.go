--- conflicted
+++ resolved
@@ -162,14 +162,8 @@
 // key of hash table: hash value of key columns
 // value of hash table: RowPtr of the corresponded row
 func (c *hashRowContainer) PutChunkSelected(chk *chunk.Chunk, selected []bool) error {
-<<<<<<< HEAD
-	var chkIdx uint32
-	chkIdx = uint32(c.rowContainer.NumChunks())
+	chkIdx := uint32(c.rowContainer.NumChunks())
 	err := c.rowContainer.Add(chk, nil)
-=======
-	chkIdx := uint32(c.rowContainer.NumChunks())
-	err := c.rowContainer.Add(chk)
->>>>>>> 5c874403
 	if err != nil {
 		return err
 	}
