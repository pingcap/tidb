--- conflicted
+++ resolved
@@ -133,17 +133,8 @@
 // GetMatchedRowsAndPtrs get matched rows and Ptrs from probeRow. It can be called
 // in multiple goroutines while each goroutine should keep its own
 // h and buf.
-<<<<<<< HEAD
-func (c *hashRowContainer) GetMatchedRowsAndPtrs(probeRow chunk.Row, hCtx *hashContext) (matched []chunk.Row, matchedPtrs []chunk.RowPtr, err error) {
-	hasNull, key, err := c.getJoinKeyFromChkRow(c.sc, probeRow, hCtx)
-	if err != nil || hasNull {
-		return
-	}
-	innerPtrs := c.hashTable.Get(key)
-=======
-func (c *hashRowContainer) GetMatchedRows(probeKey uint64, probeRow chunk.Row, hCtx *hashContext) (matched []chunk.Row, err error) {
+func (c *hashRowContainer) GetMatchedRowsAndPtrs(probeKey uint64, probeRow chunk.Row, hCtx *hashContext) (matched []chunk.Row, matchedPtrs []chunk.RowPtr, err error) {
 	innerPtrs := c.hashTable.Get(probeKey)
->>>>>>> a28fc711
 	if len(innerPtrs) == 0 {
 		return
 	}
