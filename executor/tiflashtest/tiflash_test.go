--- conflicted
+++ resolved
@@ -1276,8 +1276,6 @@
 		conf.DisaggregatedTiFlash = false
 	})
 	tk.MustQuery("select * from t;").Check(testkit.Rows())
-<<<<<<< HEAD
-=======
 }
 
 func TestDisaggregatedTiFlashQuery(t *testing.T) {
@@ -1310,5 +1308,4 @@
 	failpoint.Enable("github.com/pingcap/tidb/planner/core/testDisaggregatedTiFlashQuery", fmt.Sprintf("return(%s)", needCheckTiFlashComputeNode))
 	defer failpoint.Disable("github.com/pingcap/tidb/planner/core/testDisaggregatedTiFlashQuery")
 	tk.MustExec("explain select max( tbl_1.col_1 ) as r0 , sum( tbl_1.col_1 ) as r1 , sum( tbl_1.col_8 ) as r2 from tbl_1 where tbl_1.col_8 != 68 or tbl_1.col_3 between null and 939 order by r0,r1,r2;")
->>>>>>> f7de8bee
 }