--- conflicted
+++ resolved
@@ -1266,33 +1266,6 @@
 	}
 }
 
-// TestIssue41014 test issue that can't find proper physical plan
-func TestIssue41014(t *testing.T) {
-	store := testkit.CreateMockStore(t, withMockTiFlash(2))
-	tk := testkit.NewTestKit(t, store)
-	tk.MustExec("use test;")
-	tk.MustExec("CREATE TABLE `tai1` (\n  `aid` int(11) DEFAULT NULL,\n  `rid` int(11) DEFAULT NULL\n) ENGINE=InnoDB DEFAULT CHARSET=utf8mb4 COLLATE=utf8mb4_bin")
-	tk.MustExec("CREATE TABLE `tai2` (\n  `rid` int(11) DEFAULT NULL,\n  `prilan` varchar(20) DEFAULT NULL\n) ENGINE=InnoDB DEFAULT CHARSET=utf8mb4 COLLATE=utf8mb4_bin")
-	tk.MustExec("alter table tai1 set tiflash replica 1")
-	tk.MustExec("alter table tai2 set tiflash replica 1")
-	tk.MustExec("alter table tai2 add index idx((lower(prilan)));")
-	tk.MustExec("set @@tidb_opt_distinct_agg_push_down = 1;")
-
-	tk.MustQuery("explain select count(distinct tai1.aid) as cb from tai1 inner join tai2 on tai1.rid = tai2.rid where lower(prilan)  LIKE LOWER('%python%');").Check(
-		testkit.Rows("HashAgg_11 1.00 root  funcs:count(distinct test.tai1.aid)->Column#8",
-			"└─HashJoin_15 9990.00 root  inner join, equal:[eq(test.tai2.rid, test.tai1.rid)]",
-			"  ├─Selection_20(Build) 8000.00 root  like(lower(test.tai2.prilan), \"%python%\", 92)",
-			"  │ └─Projection_19 10000.00 root  test.tai2.rid, lower(test.tai2.prilan)",
-			"  │   └─TableReader_18 9990.00 root  data:Selection_17",
-			"  │     └─Selection_17 9990.00 cop[tikv]  not(isnull(test.tai2.rid))",
-			"  │       └─TableFullScan_16 10000.00 cop[tikv] table:tai2 keep order:false, stats:pseudo",
-			"  └─TableReader_23(Probe) 9990.00 root  data:Selection_22",
-			"    └─Selection_22 9990.00 cop[tikv]  not(isnull(test.tai1.rid))",
-			"      └─TableFullScan_21 10000.00 cop[tikv] table:tai1 keep order:false, stats:pseudo"))
-	tk.MustQuery("select count(distinct tai1.aid) as cb from tai1 inner join tai2 on tai1.rid = tai2.rid where lower(prilan)  LIKE LOWER('%python%');").Check(
-		testkit.Rows("0"))
-}
-
 func TestTiflashEmptyDynamicPruneResult(t *testing.T) {
 	store := testkit.CreateMockStore(t, withMockTiFlash(2))
 	tk := testkit.NewTestKit(t, store)
@@ -1430,30 +1403,6 @@
 	// tk.MustQuery("select * from t1 where c1 < 2").Check(testkit.Rows("1 1"))
 }
 
-func TestMPPMemoryTracker(t *testing.T) {
-	store := testkit.CreateMockStore(t, withMockTiFlash(2))
-	tk := testkit.NewTestKit(t, store)
-	tk.MustExec("set tidb_mem_quota_query = 1 << 30")
-	tk.MustExec("set global tidb_mem_oom_action = 'CANCEL'")
-	tk.MustExec("use test")
-	tk.MustExec("create table t(a int);")
-	tk.MustExec("insert into t values (1);")
-	tk.MustExec("alter table t set tiflash replica 1")
-	tb := external.GetTableByName(t, tk, "test", "t")
-	err := domain.GetDomain(tk.Session()).DDL().UpdateTableReplicaInfo(tk.Session(), tb.Meta().ID, true)
-	require.NoError(t, err)
-	tk.MustExec("set tidb_enforce_mpp = on;")
-	tk.MustQuery("select * from t").Check(testkit.Rows("1"))
-	require.NoError(t, failpoint.Enable("github.com/pingcap/tidb/store/copr/testMPPOOMPanic", `return(true)`))
-	defer func() {
-		require.NoError(t, failpoint.Disable("github.com/pingcap/tidb/store/copr/testMPPOOMPanic"))
-	}()
-	err = tk.QueryToErr("select * from t")
-	require.NotNil(t, err)
-	require.True(t, strings.Contains(err.Error(), "Out Of Memory Quota!"))
-}
-
-<<<<<<< HEAD
 func TestTiFlashComputeDispatchPolicy(t *testing.T) {
 	config.UpdateGlobal(func(conf *config.Config) {
 		conf.DisaggregatedTiFlash = true
@@ -1463,14 +1412,10 @@
 	})
 
 	var err error
-=======
-func TestDisaggregatedTiFlashGeneratedColumn(t *testing.T) {
->>>>>>> 6c1674cb
-	store := testkit.CreateMockStore(t, withMockTiFlash(2))
-	tk := testkit.NewTestKit(t, store)
-	tk.MustExec("use test")
-
-<<<<<<< HEAD
+	store := testkit.CreateMockStore(t, withMockTiFlash(2))
+	tk := testkit.NewTestKit(t, store)
+	tk.MustExec("use test")
+
 	// Default policy is 'consistent_hash'
 	tk.MustQuery("select @@tiflash_compute_dispatch_policy").Check(testkit.Rows("consistent_hash"))
 
@@ -1528,121 +1473,27 @@
 		}
 	}
 	failpoint.Disable("github.com/pingcap/tidb/store/copr/testWhichDispatchPolicy")
-=======
-	tk.MustExec("drop table if exists t1;")
-	tk.MustExec("create table t1(c1 varchar(100), c2 varchar(100) AS (lower(c1)));")
-	tk.MustExec("insert into t1(c1) values('ABC');")
-	tk.MustExec("alter table t1 set tiflash replica 1;")
-	tb := external.GetTableByName(t, tk, "test", "t1")
-	err := domain.GetDomain(tk.Session()).DDL().UpdateTableReplicaInfo(tk.Session(), tb.Meta().ID, true)
-	require.NoError(t, err)
-
-	tk.MustExec("drop table if exists t2;")
-	tk.MustExec("create table t2(c1 int, c2 varchar(100));")
-	tk.MustExec("insert into t2 values(1, 'xhy'), (2, 'abc');")
-	tk.MustExec("alter table t2 set tiflash replica 1;")
-	tb = external.GetTableByName(t, tk, "test", "t2")
-	err = domain.GetDomain(tk.Session()).DDL().UpdateTableReplicaInfo(tk.Session(), tb.Meta().ID, true)
-	require.NoError(t, err)
-	tk.MustExec("alter table t2 add index idx2((lower(c2)));")
-
-	nthPlan := 100
-	test1 := func(forceTiFlash bool) {
-		if forceTiFlash {
-			tk.MustExec("set tidb_isolation_read_engines = 'tiflash'")
-		} else {
-			tk.MustExec("set tidb_isolation_read_engines = 'tikv,tiflash'")
-		}
-		sqls := []string{
-			"explain select /*+ nth_plan(%d) */ * from t2 where lower(c2) = 'abc';",
-			"explain select /*+ nth_plan(%d) */ count(*) from t2 where lower(c2) = 'abc';",
-			"explain select /*+ nth_plan(%d) */ count(c1) from t2 where lower(c2) = 'abc';",
-		}
-		for _, sql := range sqls {
-			var genTiFlashPlan bool
-			var selectionPushdownTiFlash bool
-			var aggPushdownTiFlash bool
-
-			for i := 0; i < nthPlan; i++ {
-				s := fmt.Sprintf(sql, i)
-				rows := tk.MustQuery(s).Rows()
-				for _, row := range rows {
-					line := fmt.Sprintf("%v", row)
-					if strings.Contains(line, "tiflash") {
-						genTiFlashPlan = true
-					}
-					if strings.Contains(line, "Selection") && strings.Contains(line, "tiflash") {
-						selectionPushdownTiFlash = true
-					}
-					if strings.Contains(line, "Agg") && strings.Contains(line, "tiflash") {
-						aggPushdownTiFlash = true
-					}
-				}
-			}
-			if forceTiFlash {
-				// Can generate tiflash plan, also Agg/Selection can push down to tiflash.
-				require.True(t, genTiFlashPlan)
-				require.True(t, selectionPushdownTiFlash)
-				if strings.Contains(sql, "count") {
-					require.True(t, aggPushdownTiFlash)
-				}
-			} else {
-				// Can generate tiflash plan, but Agg/Selection cannot push down to tiflash.
-				require.True(t, genTiFlashPlan)
-				require.False(t, selectionPushdownTiFlash)
-				if strings.Contains(sql, "count") {
-					require.False(t, aggPushdownTiFlash)
-				}
-			}
-		}
-	}
-
-	test2 := func() {
-		// Can generate tiflash plan when select generated column.
-		// But Agg cannot push down to tiflash.
-		sqls := []string{
-			"explain select /*+ nth_plan(%d) */ * from t1;",
-			"explain select /*+ nth_plan(%d) */ c2 from t1;",
-			"explain select /*+ nth_plan(%d) */ count(c2) from t1;",
-		}
-		for _, sql := range sqls {
-			var genTiFlashPlan bool
-			var aggPushdownTiFlash bool
-			for i := 0; i < nthPlan; i++ {
-				s := fmt.Sprintf(sql, i)
-				rows := tk.MustQuery(s).Rows()
-				for _, row := range rows {
-					line := fmt.Sprintf("%v", row)
-					if strings.Contains(line, "tiflash") {
-						genTiFlashPlan = true
-					}
-					if strings.Contains(line, "tiflash") && strings.Contains(line, "Agg") {
-						aggPushdownTiFlash = true
-					}
-				}
-			}
-			require.True(t, genTiFlashPlan)
-			if strings.Contains(sql, "count") {
-				require.False(t, aggPushdownTiFlash)
-			}
-		}
-	}
-
-	config.UpdateGlobal(func(conf *config.Config) {
-		conf.DisaggregatedTiFlash = false
-	})
-	test1(true)
-	test1(false)
-	test2()
-
-	config.UpdateGlobal(func(conf *config.Config) {
-		conf.DisaggregatedTiFlash = true
-	})
-	defer config.UpdateGlobal(func(conf *config.Config) {
-		conf.DisaggregatedTiFlash = false
-	})
-	test1(true)
-	test1(false)
-	test2()
->>>>>>> 6c1674cb
+}
+
+func TestMPPMemoryTracker(t *testing.T) {
+	store := testkit.CreateMockStore(t, withMockTiFlash(2))
+	tk := testkit.NewTestKit(t, store)
+	tk.MustExec("set tidb_mem_quota_query = 1 << 30")
+	tk.MustExec("set global tidb_mem_oom_action = 'CANCEL'")
+	tk.MustExec("use test")
+	tk.MustExec("create table t(a int);")
+	tk.MustExec("insert into t values (1);")
+	tk.MustExec("alter table t set tiflash replica 1")
+	tb := external.GetTableByName(t, tk, "test", "t")
+	err := domain.GetDomain(tk.Session()).DDL().UpdateTableReplicaInfo(tk.Session(), tb.Meta().ID, true)
+	require.NoError(t, err)
+	tk.MustExec("set tidb_enforce_mpp = on;")
+	tk.MustQuery("select * from t").Check(testkit.Rows("1"))
+	require.NoError(t, failpoint.Enable("github.com/pingcap/tidb/store/copr/testMPPOOMPanic", `return(true)`))
+	defer func() {
+		require.NoError(t, failpoint.Disable("github.com/pingcap/tidb/store/copr/testMPPOOMPanic"))
+	}()
+	err = tk.QueryToErr("select * from t")
+	require.NotNil(t, err)
+	require.True(t, strings.Contains(err.Error(), "Out Of Memory Quota!"))
 }