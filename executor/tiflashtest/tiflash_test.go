// Copyright 2020 PingCAP, Inc.
//
// Licensed under the Apache License, Version 2.0 (the "License");
// you may not use this file except in compliance with the License.
// You may obtain a copy of the License at
//
//     http://www.apache.org/licenses/LICENSE-2.0
//
// Unless required by applicable law or agreed to in writing, software
// distributed under the License is distributed on an "AS IS" BASIS,
// WITHOUT WARRANTIES OR CONDITIONS OF ANY KIND, either express or implied.
// See the License for the specific language governing permissions and
// limitations under the License.

package tiflashtest

import (
	"bytes"
	"fmt"
	"math/rand"
	"strings"
	"sync"
	"sync/atomic"
	"testing"
	"time"

	"github.com/pingcap/errors"
	"github.com/pingcap/failpoint"
	"github.com/pingcap/kvproto/pkg/metapb"
	"github.com/pingcap/tidb/config"
	"github.com/pingcap/tidb/domain"
	"github.com/pingcap/tidb/executor"
	"github.com/pingcap/tidb/parser/terror"
	plannercore "github.com/pingcap/tidb/planner/core"
	"github.com/pingcap/tidb/store/mockstore"
	"github.com/pingcap/tidb/store/mockstore/unistore"
	"github.com/pingcap/tidb/testkit"
	"github.com/pingcap/tidb/testkit/external"
	"github.com/pingcap/tidb/util/israce"
	"github.com/pingcap/tidb/util/tiflashcompute"
	"github.com/stretchr/testify/require"
	"github.com/tikv/client-go/v2/testutils"
)

// withMockTiFlash sets the mockStore to have N TiFlash stores (naming as tiflash0, tiflash1, ...).
func withMockTiFlash(nodes int) mockstore.MockTiKVStoreOption {
	return mockstore.WithMultipleOptions(
		mockstore.WithClusterInspector(func(c testutils.Cluster) {
			mockCluster := c.(*unistore.Cluster)
			_, _, region1 := mockstore.BootstrapWithSingleStore(c)
			tiflashIdx := 0
			for tiflashIdx < nodes {
				store2 := c.AllocID()
				peer2 := c.AllocID()
				addr2 := fmt.Sprintf("tiflash%d", tiflashIdx)
				mockCluster.AddStore(store2, addr2, &metapb.StoreLabel{Key: "engine", Value: "tiflash"})
				mockCluster.AddPeer(region1, store2, peer2)
				tiflashIdx++
			}
		}),
		mockstore.WithStoreType(mockstore.EmbedUnistore),
	)
}

func TestNonsupportCharsetTable(t *testing.T) {
	store := testkit.CreateMockStore(t, withMockTiFlash(2))
	tk := testkit.NewTestKit(t, store)
	tk.MustExec("use test")
	tk.MustExec("drop table if exists t")
	tk.MustExec("create table t(a int, b char(10) charset gbk collate gbk_bin)")
	err := tk.ExecToErr("alter table t set tiflash replica 1")
	require.Error(t, err)
	require.Equal(t, "[ddl:8200]Unsupported ALTER TiFlash settings for tables not supported by TiFlash: table contains gbk charset", err.Error())

	tk.MustExec("drop table if exists t")
	tk.MustExec("create table t(a char(10) charset utf8)")
	tk.MustExec("alter table t set tiflash replica 1")
}

func TestReadPartitionTable(t *testing.T) {
	store := testkit.CreateMockStore(t, withMockTiFlash(2))
	tk := testkit.NewTestKit(t, store)
	tk.MustExec("use test")
	tk.MustExec("drop table if exists t")
	tk.MustExec("create table t(a int not null primary key, b int not null) partition by hash(a) partitions 2")
	tk.MustExec("alter table t set tiflash replica 1")
	tb := external.GetTableByName(t, tk, "test", "t")
	err := domain.GetDomain(tk.Session()).DDL().UpdateTableReplicaInfo(tk.Session(), tb.Meta().ID, true)
	require.NoError(t, err)
	tk.MustExec("insert into t values(1,0)")
	tk.MustExec("insert into t values(2,0)")
	tk.MustExec("insert into t values(3,0)")
	tk.MustExec("set @@session.tidb_isolation_read_engines=\"tiflash\"")
	// mock executor does not support use outer table as build side for outer join, so need to
	// force the inner table as build side
	tk.MustExec("set tidb_opt_mpp_outer_join_fixed_build_side=1")
	tk.MustQuery("select /*+ STREAM_AGG() */ count(*) from t").Check(testkit.Rows("3"))
	tk.MustQuery("select * from t order by a").Check(testkit.Rows("1 0", "2 0", "3 0"))

	// test union scan
	tk.MustExec("begin")
	tk.MustExec("insert into t values(4,0)")
	tk.MustQuery("select /*+ STREAM_AGG() */ count(*) from t").Check(testkit.Rows("4"))
	tk.MustExec("insert into t values(5,0)")
	tk.MustQuery("select /*+ STREAM_AGG() */ count(*) from t").Check(testkit.Rows("5"))
	tk.MustExec("insert into t values(6,0)")
	tk.MustQuery("select /*+ STREAM_AGG() */ count(*) from t").Check(testkit.Rows("6"))
	// test dynamic prune + union scan
	tk.MustExec("set tidb_partition_prune_mode=dynamic")
	tk.MustQuery("select /*+ STREAM_AGG() */ count(*) from t").Check(testkit.Rows("6"))
	// test dynamic prune + batch cop + union scan
	tk.MustExec("set tidb_allow_batch_cop=2")
	tk.MustQuery("select /*+ STREAM_AGG() */ count(*) from t").Check(testkit.Rows("6"))
	tk.MustExec("commit")
}

func TestAggPushDownApplyAll(t *testing.T) {
	store := testkit.CreateMockStore(t, withMockTiFlash(2))
	tk := testkit.NewTestKit(t, store)

	tk.MustExec("use test")
	tk.MustExec("drop table if exists foo")
	tk.MustExec("drop table if exists bar")
	tk.MustExec("create table foo(a int, b int)")
	tk.MustExec("create table bar(a double not null, b decimal(65,0) not null)")
	tk.MustExec("alter table foo set tiflash replica 1")
	tk.MustExec("alter table bar set tiflash replica 1")
	tk.MustExec("insert into foo values(0, NULL)")
	tk.MustExec("insert into bar values(0, 0)")

	tk.MustExec("set @@session.tidb_allow_mpp=1")
	tk.MustExec("set @@session.tidb_enforce_mpp=1")

	tk.MustQuery("select * from foo where a=all(select a from bar where bar.b=foo.b)").Check(testkit.Rows("0 <nil>"))
}

func TestReadUnsigedPK(t *testing.T) {
	store := testkit.CreateMockStore(t, withMockTiFlash(2))
	tk := testkit.NewTestKit(t, store)
	tk.MustExec("use test")
	tk.MustExec("drop table if exists t")
	tk.MustExec("drop table if exists t1")
	tk.MustExec("create table t(a bigint unsigned not null primary key, b int not null)")
	tk.MustExec("alter table t set tiflash replica 1")
	tb := external.GetTableByName(t, tk, "test", "t")
	err := domain.GetDomain(tk.Session()).DDL().UpdateTableReplicaInfo(tk.Session(), tb.Meta().ID, true)
	require.NoError(t, err)
	tk.MustExec("insert into t values(1,0)")
	tk.MustExec("insert into t values(2,0)")
	tk.MustExec("insert into t values(3,0)")
	tk.MustExec("insert into t values(18446744073709551606,0)")
	tk.MustExec("insert into t values(9223372036854775798,0)")

	tk.MustExec("create table t1(a bigint unsigned not null primary key, b int not null)")
	tk.MustExec("alter table t1 set tiflash replica 1")
	tb = external.GetTableByName(t, tk, "test", "t1")
	err = domain.GetDomain(tk.Session()).DDL().UpdateTableReplicaInfo(tk.Session(), tb.Meta().ID, true)
	require.NoError(t, err)
	tk.MustExec("insert into t1 values(1,0)")
	tk.MustExec("insert into t1 values(2,0)")
	tk.MustExec("insert into t1 values(3,0)")
	tk.MustExec("insert into t1 values(18446744073709551606,0)")
	tk.MustExec("insert into t1 values(9223372036854775798,0)")

	tk.MustExec("set @@session.tidb_isolation_read_engines=\"tiflash\"")
	tk.MustExec("set @@session.tidb_allow_mpp=ON")
	// mock executor does not support use outer table as build side for outer join, so need to
	// force the inner table as build side
	tk.MustExec("set tidb_opt_mpp_outer_join_fixed_build_side=1")

	tk.MustQuery("select count(*) from t1 , t where t1.a = t.a").Check(testkit.Rows("5"))
	tk.MustQuery("select count(*) from t1 , t where t1.a = t.a and ((t1.a < 9223372036854775800 and t1.a > 2) or (t1.a <= 1 and t1.a > -1))").Check(testkit.Rows("3"))
}

// to fix https://github.com/pingcap/tidb/issues/27952
func TestJoinRace(t *testing.T) {
	store := testkit.CreateMockStore(t, withMockTiFlash(2))
	tk := testkit.NewTestKit(t, store)
	tk.MustExec("use test")
	tk.MustExec("drop table if exists t")
	tk.MustExec("create table t(a int not null, b int not null)")
	tk.MustExec("alter table t set tiflash replica 1")
	tb := external.GetTableByName(t, tk, "test", "t")
	err := domain.GetDomain(tk.Session()).DDL().UpdateTableReplicaInfo(tk.Session(), tb.Meta().ID, true)
	require.NoError(t, err)
	tk.MustExec("insert into t values(1,1)")
	tk.MustExec("insert into t values(2,1)")
	tk.MustExec("insert into t values(3,1)")
	tk.MustExec("insert into t values(1,2)")
	tk.MustExec("insert into t values(2,2)")
	tk.MustExec("insert into t values(3,2)")
	tk.MustExec("insert into t values(1,2)")
	tk.MustExec("insert into t values(2,2)")
	tk.MustExec("insert into t values(3,2)")
	tk.MustExec("insert into t values(1,3)")
	tk.MustExec("insert into t values(2,3)")
	tk.MustExec("insert into t values(3,4)")
	tk.MustExec("set @@session.tidb_isolation_read_engines=\"tiflash\"")
	tk.MustExec("set @@session.tidb_enforce_mpp=ON")
	tk.MustExec("set @@tidb_opt_broadcast_cartesian_join=0")
	tk.MustQuery("select count(*) from (select count(a) x from t group by b) t1 join (select count(a) x from t group by b) t2 on t1.x > t2.x").Check(testkit.Rows("6"))
}

func TestMppExecution(t *testing.T) {
	if israce.RaceEnabled {
		t.Skip("skip race test because of long running")
	}
	store := testkit.CreateMockStore(t, withMockTiFlash(2))
	tk := testkit.NewTestKit(t, store)
	tk.MustExec("use test")
	tk.MustExec("drop table if exists t")
	tk.MustExec("create table t(a int not null primary key, b int not null)")
	tk.MustExec("alter table t set tiflash replica 2")
	tb := external.GetTableByName(t, tk, "test", "t")
	err := domain.GetDomain(tk.Session()).DDL().UpdateTableReplicaInfo(tk.Session(), tb.Meta().ID, true)
	require.NoError(t, err)
	tk.MustExec("insert into t values(1,0)")
	tk.MustExec("insert into t values(2,0)")
	tk.MustExec("insert into t values(3,0)")

	tk.MustExec("create table t1(a int primary key, b int not null)")
	tk.MustExec("alter table t1 set tiflash replica 2")
	tb = external.GetTableByName(t, tk, "test", "t1")
	err = domain.GetDomain(tk.Session()).DDL().UpdateTableReplicaInfo(tk.Session(), tb.Meta().ID, true)
	require.NoError(t, err)
	tk.MustExec("insert into t1 values(1,0)")
	tk.MustExec("insert into t1 values(2,0)")
	tk.MustExec("insert into t1 values(3,0)")

	tk.MustExec("set @@session.tidb_isolation_read_engines=\"tiflash\"")
	tk.MustExec("set @@session.tidb_allow_mpp=ON")
	// mock executor does not support use outer table as build side for outer join, so need to
	// force the inner table as build side
	tk.MustExec("set tidb_opt_mpp_outer_join_fixed_build_side=1")
	for i := 0; i < 20; i++ {
		// test if it is stable.
		tk.MustQuery("select count(*) from t1 , t where t1.a = t.a").Check(testkit.Rows("3"))
	}
	// test multi-way join
	tk.MustExec("create table t2(a int primary key, b int not null)")
	tk.MustExec("alter table t2 set tiflash replica 1")
	tb = external.GetTableByName(t, tk, "test", "t2")
	err = domain.GetDomain(tk.Session()).DDL().UpdateTableReplicaInfo(tk.Session(), tb.Meta().ID, true)
	require.NoError(t, err)

	tk.MustExec("insert into t2 values(1,0)")
	tk.MustExec("insert into t2 values(2,0)")
	tk.MustExec("insert into t2 values(3,0)")
	tk.MustQuery("select count(*) from t1 , t, t2 where t1.a = t.a and t2.a = t.a").Check(testkit.Rows("3"))

	// test avg
	tk.MustQuery("select avg(t1.a) from t1 , t where t1.a = t.a").Check(testkit.Rows("2.0000"))
	// test proj and selection
	tk.MustQuery("select count(*) from (select a * 2 as a from t1) t1 , (select b + 4 as a from t)t where t1.a = t.a").Check(testkit.Rows("3"))

	// test shuffle hash join.
	tk.MustExec("set @@session.tidb_broadcast_join_threshold_size=1")
	tk.MustQuery("select count(*) from t1 , t where t1.a = t.a").Check(testkit.Rows("3"))
	tk.MustQuery("select count(*) from t1 , t, t2 where t1.a = t.a and t2.a = t.a").Check(testkit.Rows("3"))

	// test agg by expression
	tk.MustExec("insert into t1 values(4,0)")
	tk.MustQuery("select count(*) k, t2.b from t1 left join t2 on t1.a = t2.a group by t2.b order by k").Check(testkit.Rows("1 <nil>", "3 0"))
	tk.MustQuery("select count(*) k, t2.b+1 from t1 left join t2 on t1.a = t2.a group by t2.b+1 order by k").Check(testkit.Rows("1 <nil>", "3 1"))
	tk.MustQuery("select count(*) k, t2.b * t2.a from t2 group by t2.b * t2.a").Check(testkit.Rows("3 0"))
	tk.MustQuery("select count(*) k, t2.a/2 m from t2 group by t2.a / 2 order by m").Check(testkit.Rows("1 0.5000", "1 1.0000", "1 1.5000"))
	tk.MustQuery("select count(*) k, t2.a div 2 from t2 group by t2.a div 2 order by k").Check(testkit.Rows("1 0", "2 1"))
	// test task id for same start ts.
	tk.MustExec("begin")
	tk.MustQuery("select count(*) from ( select * from t2 group by a, b) A group by A.b").Check(testkit.Rows("3"))
	tk.MustQuery("select count(*) from t1 where t1.a+100 > ( select count(*) from t2 where t1.a=t2.a and t1.b=t2.b) group by t1.b").Check(testkit.Rows("4"))
	taskID := plannercore.AllocMPPTaskID(tk.Session())
	require.Equal(t, int64(1), taskID)
	tk.MustExec("commit")

	failpoint.Enable("github.com/pingcap/tidb/executor/checkTotalMPPTasks", `return(3)`)
	// all the data is related to one store, so there are three tasks.
	tk.MustQuery("select avg(t.a) from t join t t1 on t.a = t1.a").Check(testkit.Rows("2.0000"))
	failpoint.Disable("github.com/pingcap/tidb/executor/checkTotalMPPTasks")

	tk.MustExec("drop table if exists t")
	tk.MustExec("create table t (c1 decimal(8, 5) not null, c2 decimal(9, 5), c3 decimal(9, 4) , c4 decimal(8, 4) not null)")
	tk.MustExec("alter table t set tiflash replica 1")
	tb = external.GetTableByName(t, tk, "test", "t")
	err = domain.GetDomain(tk.Session()).DDL().UpdateTableReplicaInfo(tk.Session(), tb.Meta().ID, true)
	require.NoError(t, err)
	tk.MustExec("insert into t values(1.00000,1.00000,1.0000,1.0000)")
	tk.MustExec("insert into t values(1.00010,1.00010,1.0001,1.0001)")
	tk.MustExec("insert into t values(1.00001,1.00001,1.0000,1.0002)")
	tk.MustQuery("select t1.c1 from t t1 join t t2 on t1.c1 = t2.c1 order by t1.c1").Check(testkit.Rows("1.00000", "1.00001", "1.00010"))
	tk.MustQuery("select t1.c1 from t t1 join t t2 on t1.c1 = t2.c3 order by t1.c1").Check(testkit.Rows("1.00000", "1.00000", "1.00010"))
	tk.MustQuery("select t1.c4 from t t1 join t t2 on t1.c4 = t2.c3 order by t1.c4").Check(testkit.Rows("1.0000", "1.0000", "1.0001"))
	// let this query choose hash join
	tk.MustQuery("select /*+ nth_plan(2) */ t1.c1 from t t1 join t t2 on t1.c1 = t2.c3 order by t1.c1").Check(testkit.Rows("1.00000", "1.00000", "1.00010"))
}

func TestInjectExtraProj(t *testing.T) {
	store := testkit.CreateMockStore(t, withMockTiFlash(2))
	tk := testkit.NewTestKit(t, store)
	tk.MustExec("use test")
	tk.MustExec("drop table if exists t")
	tk.MustExec("create table t(a bigint(20))")
	tk.MustExec("alter table t set tiflash replica 1")
	tb := external.GetTableByName(t, tk, "test", "t")
	err := domain.GetDomain(tk.Session()).DDL().UpdateTableReplicaInfo(tk.Session(), tb.Meta().ID, true)
	require.NoError(t, err)
	tk.MustExec("insert into t values (9223372036854775807)")
	tk.MustExec("insert into t values (9223372036854775807)")
	tk.MustExec("insert into t values (9223372036854775807)")
	tk.MustExec("insert into t values (9223372036854775807)")
	tk.MustExec("insert into t values (9223372036854775807)")
	tk.MustExec("insert into t values (9223372036854775807)")

	tk.MustQuery("select avg(a) from t").Check(testkit.Rows("9223372036854775807.0000"))
	tk.MustQuery("select avg(a), a from t group by a").Check(testkit.Rows("9223372036854775807.0000 9223372036854775807"))
}

func TestTiFlashPartitionTableShuffledHashJoin(t *testing.T) {
	t.Skip("too slow")

	store := testkit.CreateMockStore(t, withMockTiFlash(2))
	tk := testkit.NewTestKit(t, store)
	tk.MustExec(`create database tiflash_partition_SHJ`)
	tk.MustExec("use tiflash_partition_SHJ")
	tk.MustExec(`create table thash (a int, b int) partition by hash(a) partitions 4`)
	tk.MustExec(`create table trange (a int, b int) partition by range(a) (
		partition p0 values less than (100), partition p1 values less than (200),
		partition p2 values less than (300), partition p3 values less than (400))`)
	listPartitions := make([]string, 4)
	for i := 0; i < 400; i++ {
		idx := i % 4
		if listPartitions[idx] != "" {
			listPartitions[idx] += ", "
		}
		listPartitions[idx] = listPartitions[idx] + fmt.Sprintf("%v", i)
	}
	tk.MustExec(`create table tlist (a int, b int) partition by list(a) (
		partition p0 values in (` + listPartitions[0] + `), partition p1 values in (` + listPartitions[1] + `),
		partition p2 values in (` + listPartitions[2] + `), partition p3 values in (` + listPartitions[3] + `))`)
	tk.MustExec(`create table tnormal (a int, b int)`)

	for _, tbl := range []string{`thash`, `trange`, `tlist`, `tnormal`} {
		tk.MustExec("alter table " + tbl + " set tiflash replica 1")
		tb := external.GetTableByName(t, tk, "tiflash_partition_SHJ", tbl)
		err := domain.GetDomain(tk.Session()).DDL().UpdateTableReplicaInfo(tk.Session(), tb.Meta().ID, true)
		require.NoError(t, err)
	}

	vals := make([]string, 0, 100)
	for i := 0; i < 100; i++ {
		vals = append(vals, fmt.Sprintf("(%v, %v)", rand.Intn(400), rand.Intn(400)))
	}
	for _, tbl := range []string{`thash`, `trange`, `tlist`, `tnormal`} {
		tk.MustExec(fmt.Sprintf("insert into %v values %v", tbl, strings.Join(vals, ", ")))
		tk.MustExec(fmt.Sprintf("analyze table %v", tbl))
	}

	tk.MustExec("SET tidb_enforce_mpp=1")
	tk.MustExec("SET tidb_broadcast_join_threshold_count=0")
	tk.MustExec("SET tidb_broadcast_join_threshold_size=0")
	tk.MustExec("set @@session.tidb_isolation_read_engines='tiflash'")
	// mock executor does not support use outer table as build side for outer join, so need to
	// force the inner table as build side
	tk.MustExec("set tidb_opt_mpp_outer_join_fixed_build_side=1")

	lr := func() (int, int) {
		l, r := rand.Intn(400), rand.Intn(400)
		if l > r {
			l, r = r, l
		}
		return l, r
	}
	for i := 0; i < 2; i++ {
		l1, r1 := lr()
		l2, r2 := lr()
		cond := fmt.Sprintf("t1.b>=%v and t1.b<=%v and t2.b>=%v and t2.b<=%v", l1, r1, l2, r2)
		var res [][]interface{}
		for _, mode := range []string{"static", "dynamic"} {
			tk.MustExec(fmt.Sprintf("set @@tidb_partition_prune_mode = '%v'", mode))
			for _, tbl := range []string{`thash`, `trange`, `tlist`, `tnormal`} {
				q := fmt.Sprintf("select count(*) from %v t1 join %v t2 on t1.a=t2.a where %v", tbl, tbl, cond)
				if res == nil {
					res = tk.MustQuery(q).Sort().Rows()
				} else {
					tk.MustQuery(q).Check(res)
				}
			}
		}
	}
}

func TestTiFlashPartitionTableReader(t *testing.T) {
	t.Skip("too slow")

	store := testkit.CreateMockStore(t, withMockTiFlash(2))
	tk := testkit.NewTestKit(t, store)
	tk.MustExec(`create database tiflash_partition_tablereader`)
	tk.MustExec("use tiflash_partition_tablereader")
	tk.MustExec(`create table thash (a int, b int) partition by hash(a) partitions 4`)
	tk.MustExec(`create table trange (a int, b int) partition by range(a) (
		partition p0 values less than (100), partition p1 values less than (200),
		partition p2 values less than (300), partition p3 values less than (400))`)
	listPartitions := make([]string, 4)
	for i := 0; i < 400; i++ {
		idx := i % 4
		if listPartitions[idx] != "" {
			listPartitions[idx] += ", "
		}
		listPartitions[idx] = listPartitions[idx] + fmt.Sprintf("%v", i)
	}
	tk.MustExec(`create table tlist (a int, b int) partition by list(a) (
		partition p0 values in (` + listPartitions[0] + `), partition p1 values in (` + listPartitions[1] + `),
		partition p2 values in (` + listPartitions[2] + `), partition p3 values in (` + listPartitions[3] + `))`)
	tk.MustExec(`create table tnormal (a int, b int)`)

	for _, tbl := range []string{`thash`, `trange`, `tlist`, `tnormal`} {
		tk.MustExec("alter table " + tbl + " set tiflash replica 1")
		tb := external.GetTableByName(t, tk, "tiflash_partition_tablereader", tbl)
		err := domain.GetDomain(tk.Session()).DDL().UpdateTableReplicaInfo(tk.Session(), tb.Meta().ID, true)
		require.NoError(t, err)
	}
	// mock executor does not support use outer table as build side for outer join, so need to
	// force the inner table as build side
	tk.MustExec("set tidb_opt_mpp_outer_join_fixed_build_side=1")

	vals := make([]string, 0, 500)
	for i := 0; i < 500; i++ {
		vals = append(vals, fmt.Sprintf("(%v, %v)", rand.Intn(400), rand.Intn(400)))
	}
	for _, tbl := range []string{`thash`, `trange`, `tlist`, `tnormal`} {
		tk.MustExec(fmt.Sprintf("insert into %v values %v", tbl, strings.Join(vals, ", ")))
	}

	tk.MustExec("SET tidb_enforce_mpp=1")
	tk.MustExec("set @@session.tidb_isolation_read_engines='tiflash'")
	for i := 0; i < 10; i++ {
		l, r := rand.Intn(400), rand.Intn(400)
		if l > r {
			l, r = r, l
		}
		cond := fmt.Sprintf("a>=%v and a<=%v", l, r)
		var res [][]interface{}
		for _, mode := range []string{"static", "dynamic"} {
			tk.MustExec(fmt.Sprintf("set @@tidb_partition_prune_mode = '%v'", mode))
			for _, tbl := range []string{"thash", "trange", "tlist", "tnormal"} {
				q := fmt.Sprintf("select * from %v where %v", tbl, cond)
				if res == nil {
					res = tk.MustQuery(q).Sort().Rows()
				} else {
					tk.MustQuery(q).Sort().Check(res)
				}
			}
		}
	}
}

func TestPartitionTable(t *testing.T) {
	failpoint.Enable("github.com/pingcap/tidb/planner/core/forceDynamicPrune", `return(true)`)
	defer failpoint.Disable("github.com/pingcap/tidb/planner/core/forceDynamicPrune")
	store := testkit.CreateMockStore(t, withMockTiFlash(2))
	tk := testkit.NewTestKit(t, store)
	tk.MustExec("use test")
	tk.MustExec("set tidb_cost_model_version=1")
	tk.MustExec("drop table if exists t")
	tk.MustExec("drop table if exists t1")
	tk.MustExec("drop table if exists t2")
	tk.MustExec("create table t(a int not null primary key, b int not null) partition by hash(a+1) partitions 4")
	// Looks like setting replica number of a region is not supported in mock store, a region always has n replicas(where n
	// is the number of stores), in this test, there are 2 TiFlash store, so the TiFlash replica is always 2, change the
	// TiFlash replica to 2 to make it consist with mock store.
	tk.MustExec("alter table t set tiflash replica 2")
	tb := external.GetTableByName(t, tk, "test", "t")
	err := domain.GetDomain(tk.Session()).DDL().UpdateTableReplicaInfo(tk.Session(), tb.Meta().ID, true)
	require.NoError(t, err)
	tk.MustExec("insert into t values(1,0)")
	tk.MustExec("insert into t values(2,0)")
	tk.MustExec("insert into t values(3,0)")
	tk.MustExec("insert into t values(4,0)")
	failpoint.Enable("github.com/pingcap/tidb/executor/checkUseMPP", `return(true)`)
	tk.MustExec("set @@session.tidb_isolation_read_engines=\"tiflash\"")
	tk.MustExec("set @@session.tidb_allow_mpp=ON")
	// mock executor does not support use outer table as build side for outer join, so need to
	// force the inner table as build side
	tk.MustExec("set tidb_opt_mpp_outer_join_fixed_build_side=1")
	failpoint.Enable("github.com/pingcap/tidb/executor/checkTotalMPPTasks", `return(2)`)
	tk.MustQuery("select count(*) from t").Check(testkit.Rows("4"))
	failpoint.Disable("github.com/pingcap/tidb/executor/checkTotalMPPTasks")
	tk.MustExec("set @@session.tidb_partition_prune_mode='static-only'")
	failpoint.Enable("github.com/pingcap/tidb/executor/checkUseMPP", `return(false)`)
	tk.MustQuery("select count(*) from t").Check(testkit.Rows("4"))
	tk.MustExec("set @@session.tidb_partition_prune_mode='dynamic-only'")
	failpoint.Enable("github.com/pingcap/tidb/executor/checkUseMPP", `return(true)`)

	tk.MustExec("create table t1(a int not null primary key, b int not null) partition by hash(a) partitions 4")
	tk.MustExec("alter table t1 set tiflash replica 2")
	tb = external.GetTableByName(t, tk, "test", "t1")
	err = domain.GetDomain(tk.Session()).DDL().UpdateTableReplicaInfo(tk.Session(), tb.Meta().ID, true)
	require.NoError(t, err)
	tk.MustExec("insert into t1 values(1,4)")
	tk.MustExec("insert into t1 values(2,3)")
	tk.MustExec("insert into t1 values(3,2)")
	tk.MustExec("insert into t1 values(4,1)")

	tk.MustExec("set @@session.tidb_isolation_read_engines=\"tiflash\"")
	tk.MustExec("set @@session.tidb_allow_mpp=ON")
	// test if it is really work.
	failpoint.Enable("github.com/pingcap/tidb/executor/checkTotalMPPTasks", `return(4)`)
	tk.MustQuery("select count(*) from t1 , t where t1.a = t.a").Check(testkit.Rows("4"))
	// test partition prune
	tk.MustQuery("select count(*) from t1 , t where t1.a = t.a and t1.a < 2 and t.a < 2").Check(testkit.Rows("1"))
	tk.MustQuery("select count(*) from t1 , t where t1.a = t.a and t1.a < -1 and t.a < 2").Check(testkit.Rows("0"))
	failpoint.Disable("github.com/pingcap/tidb/executor/checkTotalMPPTasks")
	// test multi-way join
	tk.MustExec("create table t2(a int not null primary key, b int not null)")
	tk.MustExec("alter table t2 set tiflash replica 2")
	tb = external.GetTableByName(t, tk, "test", "t2")
	err = domain.GetDomain(tk.Session()).DDL().UpdateTableReplicaInfo(tk.Session(), tb.Meta().ID, true)
	require.NoError(t, err)

	tk.MustExec("insert into t2 values(1,0)")
	tk.MustExec("insert into t2 values(2,0)")
	tk.MustExec("insert into t2 values(3,0)")
	tk.MustExec("insert into t2 values(4,0)")
	// test with no partition table
	failpoint.Enable("github.com/pingcap/tidb/executor/checkTotalMPPTasks", `return(5)`)
	tk.MustQuery("select count(*) from t1 , t, t2 where t1.a = t.a and t2.a = t.a").Check(testkit.Rows("4"))
	failpoint.Disable("github.com/pingcap/tidb/executor/checkTotalMPPTasks")

	tk.MustExec(`create table t3(a int not null, b int not null) PARTITION BY RANGE (b) (
		PARTITION p0 VALUES LESS THAN (1),
		PARTITION p1 VALUES LESS THAN (3),
		PARTITION p2 VALUES LESS THAN (5),
		PARTITION p3 VALUES LESS THAN (7)
	);`)
	tk.MustExec("alter table t3 set tiflash replica 2")
	tb = external.GetTableByName(t, tk, "test", "t3")
	err = domain.GetDomain(tk.Session()).DDL().UpdateTableReplicaInfo(tk.Session(), tb.Meta().ID, true)
	require.NoError(t, err)

	tk.MustExec("insert into t3 values(1,0)")
	tk.MustExec("insert into t3 values(2,2)")
	tk.MustExec("insert into t3 values(3,4)")
	tk.MustExec("insert into t3 values(4,6)")

	failpoint.Enable("github.com/pingcap/tidb/executor/checkTotalMPPTasks", `return(4)`)
	tk.MustQuery("select count(*) from t, t3 where t3.a = t.a and t3.b <= 4").Check(testkit.Rows("3"))
	failpoint.Disable("github.com/pingcap/tidb/executor/checkTotalMPPTasks")
	failpoint.Enable("github.com/pingcap/tidb/executor/checkTotalMPPTasks", `return(3)`)
	tk.MustQuery("select count(*) from t, t3 where t3.a = t.a and t3.b > 10").Check(testkit.Rows("0"))
	failpoint.Disable("github.com/pingcap/tidb/executor/checkTotalMPPTasks")
	failpoint.Disable("github.com/pingcap/tidb/executor/checkUseMPP")
}

func TestMppEnum(t *testing.T) {
	store := testkit.CreateMockStore(t, withMockTiFlash(2))
	tk := testkit.NewTestKit(t, store)
	tk.MustExec("use test")
	tk.MustExec("drop table if exists t")
	tk.MustExec("create table t(a int not null primary key, b enum('aca','bca','zca'))")
	tk.MustExec("alter table t set tiflash replica 1")
	tb := external.GetTableByName(t, tk, "test", "t")
	err := domain.GetDomain(tk.Session()).DDL().UpdateTableReplicaInfo(tk.Session(), tb.Meta().ID, true)
	require.NoError(t, err)
	tk.MustExec("insert into t values(1,'aca')")
	tk.MustExec("insert into t values(2,'bca')")
	tk.MustExec("insert into t values(3,'zca')")
	tk.MustExec("set @@session.tidb_isolation_read_engines=\"tiflash\"")
	tk.MustExec("set @@session.tidb_allow_mpp=ON")
	// mock executor does not support use outer table as build side for outer join, so need to
	// force the inner table as build side
	tk.MustExec("set tidb_opt_mpp_outer_join_fixed_build_side=1")
	tk.MustQuery("select t1.b from t t1 join t t2 on t1.a = t2.a order by t1.b").Check(testkit.Rows("aca", "bca", "zca"))
}

func TestTiFlashPlanCacheable(t *testing.T) {
	store := testkit.CreateMockStore(t, withMockTiFlash(2))
	tk := testkit.NewTestKit(t, store)
	tk.MustExec(`set tidb_enable_prepared_plan_cache=1`)
	tk.MustExec("use test;")
	tk.MustExec("drop table if exists t;")
	tk.MustExec("create table t(a int);")
	tk.MustExec("set @@tidb_enable_collect_execution_info=0;")
	tk.MustExec("alter table test.t set tiflash replica 1")
	tb := external.GetTableByName(t, tk, "test", "t")
	err := domain.GetDomain(tk.Session()).DDL().UpdateTableReplicaInfo(tk.Session(), tb.Meta().ID, true)
	require.NoError(t, err)
	tk.MustExec("set @@session.tidb_isolation_read_engines = 'tikv, tiflash'")
	tk.MustExec("insert into t values(1);")
	tk.MustExec("prepare stmt from 'select /*+ read_from_storage(tiflash[t]) */ * from t;';")
	tk.MustQuery("execute stmt;").Check(testkit.Rows("1"))
	tk.MustQuery("select @@last_plan_from_cache").Check(testkit.Rows("0"))
	tk.MustQuery("execute stmt;").Check(testkit.Rows("1"))
	// The TiFlash plan can not be cached.
	tk.MustQuery("select @@last_plan_from_cache").Check(testkit.Rows("0"))

	tk.MustExec("prepare stmt from 'select /*+ read_from_storage(tikv[t]) */ * from t;';")
	tk.MustQuery("execute stmt;").Check(testkit.Rows("1"))
	tk.MustQuery("select @@last_plan_from_cache").Check(testkit.Rows("0"))
	tk.MustQuery("execute stmt;").Check(testkit.Rows("1"))
	// The TiKV plan can be cached.
	tk.MustQuery("select @@last_plan_from_cache").Check(testkit.Rows("1"))

	// test the mpp plan
	tk.MustExec("set @@session.tidb_allow_mpp = 1;")
	tk.MustExec("set @@session.tidb_enforce_mpp = 1;")
	tk.MustExec("prepare stmt from 'select count(t1.a) from t t1 join t t2 on t1.a = t2.a where t1.a > ?;';")
	tk.MustExec("set @a = 0;")
	tk.MustQuery("execute stmt using @a;").Check(testkit.Rows("1"))

	tk.MustExec("set @a = 1;")
	tk.MustQuery("execute stmt using @a;").Check(testkit.Rows("0"))
	// The TiFlash plan can not be cached.
	tk.MustQuery("select @@last_plan_from_cache").Check(testkit.Rows("0"))
}

func TestDispatchTaskRetry(t *testing.T) {
	store := testkit.CreateMockStore(t, withMockTiFlash(2))
	tk := testkit.NewTestKit(t, store)
	tk.MustExec("use test")
	tk.MustExec("drop table if exists t")
	tk.MustExec("create table t(a int not null primary key, b int not null)")
	tk.MustExec("alter table t set tiflash replica 1")
	tk.MustExec("insert into t values(1,0)")
	tk.MustExec("insert into t values(2,0)")
	tk.MustExec("insert into t values(3,0)")
	tk.MustExec("insert into t values(4,0)")
	tb := external.GetTableByName(t, tk, "test", "t")
	err := domain.GetDomain(tk.Session()).DDL().UpdateTableReplicaInfo(tk.Session(), tb.Meta().ID, true)
	require.NoError(t, err)
	tk.MustExec("set @@session.tidb_enforce_mpp=ON")
	require.Nil(t, failpoint.Enable("github.com/pingcap/tidb/store/mockstore/unistore/mppDispatchTimeout", "3*return(true)"))
	tk.MustQuery("select count(*) from t").Check(testkit.Rows("4"))
	require.Nil(t, failpoint.Disable("github.com/pingcap/tidb/store/mockstore/unistore/mppDispatchTimeout"))
}

func TestCancelMppTasks(t *testing.T) {
	var hang = "github.com/pingcap/tidb/store/mockstore/unistore/mppRecvHang"
	store := testkit.CreateMockStore(t, withMockTiFlash(2))
	tk := testkit.NewTestKit(t, store)
	tk.MustExec("use test")
	tk.MustExec("drop table if exists t")
	tk.MustExec("create table t(a int not null primary key, b int not null)")
	tk.MustExec("alter table t set tiflash replica 1")
	tk.MustExec("insert into t values(1,0)")
	tk.MustExec("insert into t values(2,0)")
	tk.MustExec("insert into t values(3,0)")
	tk.MustExec("insert into t values(4,0)")
	tb := external.GetTableByName(t, tk, "test", "t")
	err := domain.GetDomain(tk.Session()).DDL().UpdateTableReplicaInfo(tk.Session(), tb.Meta().ID, true)
	require.NoError(t, err)
	tk.MustExec("set @@session.tidb_isolation_read_engines=\"tiflash\"")
	tk.MustExec("set @@session.tidb_allow_mpp=ON")
	// mock executor does not support use outer table as build side for outer join, so need to
	// force the inner table as build side
	tk.MustExec("set tidb_opt_mpp_outer_join_fixed_build_side=1")
	atomic.StoreUint32(&tk.Session().GetSessionVars().Killed, 0)
	require.Nil(t, failpoint.Enable(hang, `return(true)`))
	wg := &sync.WaitGroup{}
	wg.Add(1)
	go func() {
		defer wg.Done()
		err := tk.QueryToErr("select count(*) from t as t1 , t where t1.a = t.a")
		require.Error(t, err)
		require.Equal(t, int(executor.ErrQueryInterrupted.Code()), int(terror.ToSQLError(errors.Cause(err).(*terror.Error)).Code))
	}()
	time.Sleep(1 * time.Second)
	atomic.StoreUint32(&tk.Session().GetSessionVars().Killed, 1)
	wg.Wait()
	require.Nil(t, failpoint.Disable(hang))
}

// all goroutines exit if one goroutine hangs but another return errors
func TestMppGoroutinesExitFromErrors(t *testing.T) {
	// mock non-root tasks return error
	var mppNonRootTaskError = "github.com/pingcap/tidb/store/copr/mppNonRootTaskError"
	// mock root tasks hang
	var hang = "github.com/pingcap/tidb/store/mockstore/unistore/mppRecvHang"
	store := testkit.CreateMockStore(t, withMockTiFlash(2))
	tk := testkit.NewTestKit(t, store)
	tk.MustExec("use test")
	tk.MustExec("drop table if exists t")
	tk.MustExec("create table t(a int not null primary key, b int not null)")
	tk.MustExec("alter table t set tiflash replica 1")
	tb := external.GetTableByName(t, tk, "test", "t")
	err := domain.GetDomain(tk.Session()).DDL().UpdateTableReplicaInfo(tk.Session(), tb.Meta().ID, true)
	require.NoError(t, err)
	tk.MustExec("insert into t values(1,0)")
	tk.MustExec("insert into t values(2,0)")
	tk.MustExec("insert into t values(3,0)")
	tk.MustExec("drop table if exists t1")
	tk.MustExec("create table t1(a int not null primary key, b int not null)")
	tk.MustExec("alter table t1 set tiflash replica 1")
	tb = external.GetTableByName(t, tk, "test", "t1")
	err = domain.GetDomain(tk.Session()).DDL().UpdateTableReplicaInfo(tk.Session(), tb.Meta().ID, true)
	require.NoError(t, err)
	tk.MustExec("insert into t1 values(1,0)")
	tk.MustExec("insert into t1 values(2,0)")
	tk.MustExec("insert into t1 values(3,0)")
	tk.MustExec("set @@session.tidb_isolation_read_engines=\"tiflash\"")
	tk.MustExec("set @@session.tidb_allow_mpp=ON")
	// mock executor does not support use outer table as build side for outer join, so need to
	// force the inner table as build side
	tk.MustExec("set tidb_opt_mpp_outer_join_fixed_build_side=1")
	require.Nil(t, failpoint.Enable(mppNonRootTaskError, `return(true)`))
	require.Nil(t, failpoint.Enable(hang, `return(true)`))

	// generate 2 root tasks, one will hang and another will return errors
	err = tk.QueryToErr("select count(*) from t as t1 , t where t1.a = t.a")
	require.Error(t, err)
	require.Nil(t, failpoint.Disable(mppNonRootTaskError))
	require.Nil(t, failpoint.Disable(hang))
}

func TestMppUnionAll(t *testing.T) {
	store := testkit.CreateMockStore(t, withMockTiFlash(2))
	tk := testkit.NewTestKit(t, store)
	tk.MustExec("use test")
	tk.MustExec("drop table if exists x1")
	tk.MustExec("create table x1(a int , b int);")
	tk.MustExec("alter table x1 set tiflash replica 2")
	tk.MustExec("drop table if exists x2")
	tk.MustExec("create table x2(a int , b int);")
	tk.MustExec("alter table x2 set tiflash replica 2")
	tb := external.GetTableByName(t, tk, "test", "x1")
	err := domain.GetDomain(tk.Session()).DDL().UpdateTableReplicaInfo(tk.Session(), tb.Meta().ID, true)
	require.NoError(t, err)
	tb = external.GetTableByName(t, tk, "test", "x2")
	err = domain.GetDomain(tk.Session()).DDL().UpdateTableReplicaInfo(tk.Session(), tb.Meta().ID, true)
	require.NoError(t, err)

	tk.MustExec("insert into x1 values (1, 1), (2, 2), (3, 3), (4, 4)")
	tk.MustExec("insert into x2 values (5, 1), (2, 2), (3, 3), (4, 4)")
	// mock executor does not support use outer table as build side for outer join, so need to
	// force the inner table as build side
	tk.MustExec("set tidb_opt_mpp_outer_join_fixed_build_side=1")

	// test join + union (join + select)
	tk.MustQuery("select x1.a, x.a from x1 left join (select x2.b a, x1.b from x1 join x2 on x1.a = x2.b union all select * from x1 ) x on x1.a = x.a order by x1.a").Check(testkit.Rows("1 1", "1 1", "2 2", "2 2", "3 3", "3 3", "4 4", "4 4"))
	tk.MustQuery("select x1.a, x.a from x1 left join (select count(*) a, sum(b) b from x1 group by a union all select * from x2 ) x on x1.a = x.a order by x1.a").Check(testkit.Rows("1 1", "1 1", "1 1", "1 1", "2 2", "3 3", "4 4"))

	tk.MustExec("drop table if exists x3")
	tk.MustExec("create table x3(a int , b int);")
	tk.MustExec("alter table x3 set tiflash replica 1")
	tb = external.GetTableByName(t, tk, "test", "x3")
	err = domain.GetDomain(tk.Session()).DDL().UpdateTableReplicaInfo(tk.Session(), tb.Meta().ID, true)
	require.NoError(t, err)

	tk.MustExec("insert into x3 values (2, 2), (2, 3), (2, 4)")
	// test nested union all
	tk.MustQuery("select count(*) from (select a, b from x1 union all select a, b from x3 union all (select x1.a, x3.b from (select * from x3 union all select * from x2) x3 left join x1 on x3.a = x1.b))").Check(testkit.Rows("14"))
	// test union all join union all
	tk.MustQuery("select count(*) from (select * from x1 union all select * from x2 union all select * from x3) x join (select * from x1 union all select * from x2 union all select * from x3) y on x.a = y.b").Check(testkit.Rows("29"))
	tk.MustExec("set @@session.tidb_broadcast_join_threshold_count=100000")
	failpoint.Enable("github.com/pingcap/tidb/executor/checkTotalMPPTasks", `return(6)`)
	tk.MustQuery("select count(*) from (select * from x1 union all select * from x2 union all select * from x3) x join (select * from x1 union all select * from x2 union all select * from x3) y on x.a = y.b").Check(testkit.Rows("29"))
	failpoint.Disable("github.com/pingcap/tidb/executor/checkTotalMPPTasks")

	tk.MustExec("drop table if exists x4")
	tk.MustExec("create table x4(a int not null, b int not null);")
	tk.MustExec("alter table x4 set tiflash replica 1")
	tb = external.GetTableByName(t, tk, "test", "x4")
	err = domain.GetDomain(tk.Session()).DDL().UpdateTableReplicaInfo(tk.Session(), tb.Meta().ID, true)
	require.NoError(t, err)

	tk.MustExec("set @@tidb_enforce_mpp=1")
	tk.MustExec("insert into x4 values (2, 2), (2, 3)")
	tk.MustQuery("(select * from x1 union all select * from x4) order by a, b").Check(testkit.Rows("1 1", "2 2", "2 2", "2 3", "3 3", "4 4"))
}

func TestUnionWithEmptyDualTable(t *testing.T) {
	store := testkit.CreateMockStore(t, withMockTiFlash(2))
	tk := testkit.NewTestKit(t, store)
	tk.MustExec("use test")
	tk.MustExec("drop table if exists t")
	tk.MustExec("drop table if exists t1")
	tk.MustExec("create table t (a int not null, b int, c varchar(20))")
	tk.MustExec("create table t1 (a int, b int not null, c double)")
	tk.MustExec("alter table t set tiflash replica 1")
	tk.MustExec("alter table t1 set tiflash replica 1")
	tb := external.GetTableByName(t, tk, "test", "t")
	err := domain.GetDomain(tk.Session()).DDL().UpdateTableReplicaInfo(tk.Session(), tb.Meta().ID, true)
	require.NoError(t, err)
	tb = external.GetTableByName(t, tk, "test", "t1")
	err = domain.GetDomain(tk.Session()).DDL().UpdateTableReplicaInfo(tk.Session(), tb.Meta().ID, true)
	require.NoError(t, err)
	tk.MustExec("insert into t values(1,2,3)")
	tk.MustExec("insert into t1 values(1,2,3)")
	tk.MustExec("set @@session.tidb_isolation_read_engines=\"tiflash\"")
	tk.MustExec("set @@session.tidb_enforce_mpp=ON")
	tk.MustQuery("select count(*) from (select a , b from t union all select a , c from t1 where false) tt").Check(testkit.Rows("1"))
}

func TestAvgOverflow(t *testing.T) {
	store := testkit.CreateMockStore(t, withMockTiFlash(2))
	tk := testkit.NewTestKit(t, store)
	tk.MustExec("use test")
	// avg int
	tk.MustExec("drop table if exists t")
	tk.MustExec("create table t (a decimal(1,0))")
	tk.MustExec("alter table t set tiflash replica 1")
	tb := external.GetTableByName(t, tk, "test", "t")
	err := domain.GetDomain(tk.Session()).DDL().UpdateTableReplicaInfo(tk.Session(), tb.Meta().ID, true)
	require.NoError(t, err)
	tk.MustExec("insert into t values(9)")
	for i := 0; i < 16; i++ {
		tk.MustExec("insert into t select * from t")
	}
	tk.MustExec("set @@session.tidb_isolation_read_engines=\"tiflash\"")
	tk.MustExec("set @@session.tidb_enforce_mpp=ON")
	tk.MustQuery("select avg(a) from t group by a").Check(testkit.Rows("9.0000"))
	tk.MustExec("drop table if exists t")

	// avg decimal
	tk.MustExec("drop table if exists td;")
	tk.MustExec("create table td (col_bigint bigint(20), col_smallint smallint(6));")
	tk.MustExec("alter table td set tiflash replica 1")
	tb = external.GetTableByName(t, tk, "test", "td")
	err = domain.GetDomain(tk.Session()).DDL().UpdateTableReplicaInfo(tk.Session(), tb.Meta().ID, true)
	require.NoError(t, err)
	tk.MustExec("insert into td values (null, 22876);")
	tk.MustExec("insert into td values (9220557287087669248, 32767);")
	tk.MustExec("insert into td values (28030, 32767);")
	tk.MustExec("insert into td values (-3309864251140603904,32767);")
	tk.MustExec("insert into td values (4,0);")
	tk.MustExec("insert into td values (null,0);")
	tk.MustExec("insert into td values (4,-23828);")
	tk.MustExec("insert into td values (54720,32767);")
	tk.MustExec("insert into td values (0,29815);")
	tk.MustExec("insert into td values (10017,-32661);")
	tk.MustExec("set @@session.tidb_isolation_read_engines=\"tiflash\"")
	tk.MustExec("set @@session.tidb_enforce_mpp=ON")
	tk.MustQuery(" SELECT AVG( col_bigint / col_smallint) AS field1 FROM td;").Sort().Check(testkit.Rows("25769363061037.62077260"))
	tk.MustQuery(" SELECT AVG(col_bigint) OVER (PARTITION BY col_smallint) as field2 FROM td where col_smallint = -23828;").Sort().Check(testkit.Rows("4.0000"))
	tk.MustExec("drop table if exists td;")
}

func TestMppApply(t *testing.T) {
	store := testkit.CreateMockStore(t, withMockTiFlash(2))
	tk := testkit.NewTestKit(t, store)
	tk.MustExec("use test")
	tk.MustExec("drop table if exists x1")
	tk.MustExec("create table x1(a int primary key, b int);")
	tk.MustExec("alter table x1 set tiflash replica 1")
	tb := external.GetTableByName(t, tk, "test", "x1")
	err := domain.GetDomain(tk.Session()).DDL().UpdateTableReplicaInfo(tk.Session(), tb.Meta().ID, true)
	require.NoError(t, err)
	tk.MustExec("insert into x1 values(1, 1),(2, 10),(0,11);")

	tk.MustExec("create table x2(a int primary key, b int);")
	tk.MustExec("alter table x2 set tiflash replica 1")
	tb = external.GetTableByName(t, tk, "test", "x2")
	err = domain.GetDomain(tk.Session()).DDL().UpdateTableReplicaInfo(tk.Session(), tb.Meta().ID, true)
	require.NoError(t, err)
	tk.MustExec("insert into x2 values(1,2),(0,1),(2,-3);")
	tk.MustExec("analyze table x1, x2;")

	tk.MustExec("set @@session.tidb_isolation_read_engines=\"tiflash\"")
	tk.MustExec("set @@session.tidb_allow_mpp=ON")
	// mock executor does not support use outer table as build side for outer join, so need to
	// force the inner table as build side
	tk.MustExec("set tidb_opt_mpp_outer_join_fixed_build_side=1")
	// table full scan with correlated filter
	tk.MustQuery("select /*+ agg_to_cop(), hash_agg()*/ count(*) from x1 where a >= any (select a from x2 where x1.a = x2.a) order by 1;").Check(testkit.Rows("3"))
	// table range scan with correlated access conditions
	tk.MustQuery("select /*+ agg_to_cop(), hash_agg()*/ count(*) from x1 where b > any (select x2.a from x2 where x1.a = x2.a);").Check(testkit.Rows("2"))
}

func TestTiFlashVirtualColumn(t *testing.T) {
	store := testkit.CreateMockStore(t, withMockTiFlash(2))
	tk := testkit.NewTestKit(t, store)
	tk.MustExec("use test")
	tk.MustExec("drop table if exists t1,t2,t3")
	tk.MustExec("create table t1 (a bit(4), b bit(4), c bit(4) generated always as (a) virtual)")
	tk.MustExec("alter table t1 set tiflash replica 1")
	tb := external.GetTableByName(t, tk, "test", "t1")
	err := domain.GetDomain(tk.Session()).DDL().UpdateTableReplicaInfo(tk.Session(), tb.Meta().ID, true)
	require.NoError(t, err)
	tk.MustExec("insert into t1(a,b) values(b'01',b'01'),(b'10',b'10'),(b'11',b'11')")

	tk.MustExec("create table t2 (a int, b int, c int generated always as (a) virtual)")
	tk.MustExec("alter table t2 set tiflash replica 1")
	tb = external.GetTableByName(t, tk, "test", "t2")
	err = domain.GetDomain(tk.Session()).DDL().UpdateTableReplicaInfo(tk.Session(), tb.Meta().ID, true)
	require.NoError(t, err)
	tk.MustExec("insert into t2(a,b) values(1,1),(2,2),(3,3)")

	tk.MustExec("create table t3 (a bit(4), b bit(4), c bit(4) generated always as (b'01'+b'10') virtual)")
	tk.MustExec("alter table t3 set tiflash replica 1")
	tb = external.GetTableByName(t, tk, "test", "t3")
	err = domain.GetDomain(tk.Session()).DDL().UpdateTableReplicaInfo(tk.Session(), tb.Meta().ID, true)
	require.NoError(t, err)
	tk.MustExec("insert into t3(a,b) values(b'01',b'01'),(b'10',b'10'),(b'11',b'11')")

	tk.MustExec("set @@session.tidb_isolation_read_engines=\"tiflash\"")
	tk.MustExec("set @@session.tidb_allow_mpp=ON")
	// mock executor does not support use outer table as build side for outer join, so need to
	// force the inner table as build side
	tk.MustExec("set tidb_opt_mpp_outer_join_fixed_build_side=1")

	tk.MustQuery("select /*+ hash_agg() */ count(*) from t1 where c > b'01'").Check(testkit.Rows("2"))
	tk.MustQuery("select /*+ hash_agg() */ count(*) from t2 where c > 1").Check(testkit.Rows("2"))
	tk.MustQuery("select /*+ hash_agg() */ count(*) from t3 where c > b'01'").Check(testkit.Rows("3"))
}

func TestTiFlashPartitionTableShuffledHashAggregation(t *testing.T) {
	store := testkit.CreateMockStore(t, withMockTiFlash(2))
	tk := testkit.NewTestKit(t, store)
	tk.MustExec("create database tiflash_partition_AGG")
	tk.MustExec("use tiflash_partition_AGG")
	tk.MustExec(`create table thash (a int, b int) partition by hash(a) partitions 4`)
	tk.MustExec(`create table trange (a int, b int) partition by range(a) (
		partition p0 values less than (100), partition p1 values less than (200),
		partition p2 values less than (300), partition p3 values less than (400))`)
	listPartitions := make([]string, 4)
	for i := 0; i < 400; i++ {
		idx := i % 4
		if listPartitions[idx] != "" {
			listPartitions[idx] += ", "
		}
		listPartitions[idx] = listPartitions[idx] + fmt.Sprintf("%v", i)
	}
	tk.MustExec(`create table tlist (a int, b int) partition by list(a) (
		partition p0 values in (` + listPartitions[0] + `), partition p1 values in (` + listPartitions[1] + `),
		partition p2 values in (` + listPartitions[2] + `), partition p3 values in (` + listPartitions[3] + `))`)
	tk.MustExec(`create table tnormal (a int, b int) partition by hash(a) partitions 4`)

	for _, tbl := range []string{`thash`, `trange`, `tlist`, `tnormal`} {
		tk.MustExec("alter table " + tbl + " set tiflash replica 1")
		tb := external.GetTableByName(t, tk, "tiflash_partition_AGG", tbl)
		err := domain.GetDomain(tk.Session()).DDL().UpdateTableReplicaInfo(tk.Session(), tb.Meta().ID, true)
		require.NoError(t, err)
	}

	vals := make([]string, 0, 100)
	for i := 0; i < 100; i++ {
		vals = append(vals, fmt.Sprintf("(%v, %v)", rand.Intn(400), rand.Intn(400)))
	}
	for _, tbl := range []string{`thash`, `trange`, `tlist`, `tnormal`} {
		tk.MustExec(fmt.Sprintf("insert into %v values %v", tbl, strings.Join(vals, ", ")))
		tk.MustExec(fmt.Sprintf("analyze table %v", tbl))
	}
	tk.MustExec("set @@session.tidb_isolation_read_engines='tiflash'")
	tk.MustExec("set @@session.tidb_enforce_mpp=1")
	// mock executor does not support use outer table as build side for outer join, so need to
	// force the inner table as build side
	tk.MustExec("set tidb_opt_mpp_outer_join_fixed_build_side=1")

	lr := func() (int, int) {
		l, r := rand.Intn(400), rand.Intn(400)
		if l > r {
			l, r = r, l
		}
		return l, r
	}
	for i := 0; i < 2; i++ {
		l1, r1 := lr()
		cond := fmt.Sprintf("t1.b>=%v and t1.b<=%v", l1, r1)
		var res [][]interface{}
		for _, mode := range []string{"static", "dynamic"} {
			tk.MustExec(fmt.Sprintf("set @@tidb_partition_prune_mode = '%v'", mode))
			for _, tbl := range []string{`thash`, `trange`, `tlist`, `tnormal`} {
				q := fmt.Sprintf("select /*+ HASH_AGG() */ count(*) from %v t1 where %v", tbl, cond)
				require.True(t, tk.HasPlan(q, "HashAgg"))
				if res == nil {
					res = tk.MustQuery(q).Sort().Rows()
				} else {
					tk.MustQuery(q).Check(res)
				}
			}
		}
	}
}

func TestTiFlashPartitionTableBroadcastJoin(t *testing.T) {
	store := testkit.CreateMockStore(t, withMockTiFlash(2))
	tk := testkit.NewTestKit(t, store)
	tk.MustExec("create database tiflash_partition_BCJ")
	tk.MustExec("use tiflash_partition_BCJ")
	tk.MustExec(`create table thash (a int, b int) partition by hash(a) partitions 4`)
	tk.MustExec(`create table trange (a int, b int) partition by range(a) (
		partition p0 values less than (100), partition p1 values less than (200),
		partition p2 values less than (300), partition p3 values less than (400))`)
	listPartitions := make([]string, 4)
	for i := 0; i < 400; i++ {
		idx := i % 4
		if listPartitions[idx] != "" {
			listPartitions[idx] += ", "
		}
		listPartitions[idx] = listPartitions[idx] + fmt.Sprintf("%v", i)
	}
	tk.MustExec(`create table tlist (a int, b int) partition by list(a) (
		partition p0 values in (` + listPartitions[0] + `), partition p1 values in (` + listPartitions[1] + `),
		partition p2 values in (` + listPartitions[2] + `), partition p3 values in (` + listPartitions[3] + `))`)
	tk.MustExec(`create table tnormal (a int, b int) partition by hash(a) partitions 4`)

	for _, tbl := range []string{`thash`, `trange`, `tlist`, `tnormal`} {
		tk.MustExec("alter table " + tbl + " set tiflash replica 1")
		tb := external.GetTableByName(t, tk, "tiflash_partition_BCJ", tbl)
		err := domain.GetDomain(tk.Session()).DDL().UpdateTableReplicaInfo(tk.Session(), tb.Meta().ID, true)
		require.NoError(t, err)
	}

	vals := make([]string, 0, 100)
	for i := 0; i < 100; i++ {
		vals = append(vals, fmt.Sprintf("(%v, %v)", rand.Intn(400), rand.Intn(400)))
	}
	for _, tbl := range []string{`thash`, `trange`, `tlist`, `tnormal`} {
		tk.MustExec(fmt.Sprintf("insert into %v values %v", tbl, strings.Join(vals, ", ")))
		tk.MustExec(fmt.Sprintf("analyze table %v", tbl))
	}
	tk.MustExec("set @@session.tidb_isolation_read_engines='tiflash'")
	tk.MustExec("set @@session.tidb_enforce_mpp=1")
	// mock executor does not support use outer table as build side for outer join, so need to
	// force the inner table as build side
	tk.MustExec("set tidb_opt_mpp_outer_join_fixed_build_side=1")

	lr := func() (int, int) {
		l, r := rand.Intn(400), rand.Intn(400)
		if l > r {
			l, r = r, l
		}
		return l, r
	}
	for i := 0; i < 2; i++ {
		l1, r1 := lr()
		l2, r2 := lr()
		cond := fmt.Sprintf("t1.b>=%v and t1.b<=%v and t2.b>=%v and t2.b<=%v", l1, r1, l2, r2)
		var res [][]interface{}
		for _, mode := range []string{"static", "dynamic"} {
			tk.MustExec(fmt.Sprintf("set @@tidb_partition_prune_mode = '%v'", mode))
			for _, tbl := range []string{`thash`, `trange`, `tlist`, `tnormal`} {
				q := fmt.Sprintf("select count(*) from %v t1 join %v t2 on t1.a=t2.a where %v", tbl, tbl, cond)
				if res == nil {
					res = tk.MustQuery(q).Sort().Rows()
				} else {
					tk.MustQuery(q).Check(res)
				}
			}
		}
	}
}

func TestTiflashSupportStaleRead(t *testing.T) {
	store := testkit.CreateMockStore(t, withMockTiFlash(2))
	tk := testkit.NewTestKit(t, store)
	tk.MustExec("use test")
	tk.MustExec("drop table if exists t")
	tk.MustExec("create table t(a bigint(20))")
	tk.MustExec("alter table t set tiflash replica 1")
	tb := external.GetTableByName(t, tk, "test", "t")
	err := domain.GetDomain(tk.Session()).DDL().UpdateTableReplicaInfo(tk.Session(), tb.Meta().ID, true)
	require.NoError(t, err)
	time.Sleep(2 * time.Second)
	tk.MustExec("insert into t values (9223372036854775807)")
	tk.MustExec("insert into t values (9223372036854775807)")
	tk.MustExec("insert into t values (9223372036854775807)")
	tk.MustExec("insert into t values (9223372036854775807)")
	tk.MustExec("insert into t values (9223372036854775807)")
	tk.MustExec("insert into t values (9223372036854775807)")
	rows := tk.MustQuery("explain select avg(a) from t").Rows()
	resBuff := bytes.NewBufferString("")
	for _, row := range rows {
		fmt.Fprintf(resBuff, "%s\n", row)
	}
	res := resBuff.String()
	require.Contains(t, res, "tiflash")
	require.NotContains(t, res, "tikv")
	tk.MustExec("set transaction read only as of timestamp now(1)")
	rows = tk.MustQuery("explain select avg(a) from t").Rows()
	resBuff = bytes.NewBufferString("")
	for _, row := range rows {
		fmt.Fprintf(resBuff, "%s\n", row)
	}
	res = resBuff.String()
	require.Contains(t, res, "tiflash")
	require.NotContains(t, res, "tikv")
}

func TestForbidTiFlashIfExtraPhysTableIDIsNeeded(t *testing.T) {
	store := testkit.CreateMockStore(t, withMockTiFlash(2))
	tk := testkit.NewTestKit(t, store)
	tk.MustExec("use test")
	tk.MustExec("drop table if exists t")
	tk.MustExec("create table t(a int not null primary key, b int not null) partition by hash(a) partitions 2")
	tk.MustExec("alter table t set tiflash replica 1")
	tb := external.GetTableByName(t, tk, "test", "t")
	err := domain.GetDomain(tk.Session()).DDL().UpdateTableReplicaInfo(tk.Session(), tb.Meta().ID, true)
	require.NoError(t, err)
	tk.MustExec("set tidb_partition_prune_mode=dynamic")
	tk.MustExec("set tidb_enforce_mpp=1")
	tk.MustExec("set tidb_cost_model_version=2")

	rows := tk.MustQuery("explain select count(*) from t").Rows()
	resBuff := bytes.NewBufferString("")
	for _, row := range rows {
		fmt.Fprintf(resBuff, "%s\n", row)
	}
	res := resBuff.String()
	require.Contains(t, res, "tiflash")
	require.NotContains(t, res, "tikv")

	rows = tk.MustQuery("explain select count(*) from t for update").Rows()
	resBuff = bytes.NewBufferString("")
	for _, row := range rows {
		fmt.Fprintf(resBuff, "%s\n", row)
	}
	res = resBuff.String()
	require.NotContains(t, res, "tiflash")
	require.Contains(t, res, "tikv")

	tk.MustExec("begin")
	rows = tk.MustQuery("explain select count(*) from t").Rows()
	resBuff = bytes.NewBufferString("")
	for _, row := range rows {
		fmt.Fprintf(resBuff, "%s\n", row)
	}
	res = resBuff.String()
	require.Contains(t, res, "tiflash")
	require.NotContains(t, res, "tikv")
	tk.MustExec("insert into t values(1,2)")
	rows = tk.MustQuery("explain select count(*) from t").Rows()
	resBuff = bytes.NewBufferString("")
	for _, row := range rows {
		fmt.Fprintf(resBuff, "%s\n", row)
	}
	res = resBuff.String()
	require.Contains(t, res, "tiflash")
	require.NotContains(t, res, "tikv")
	tk.MustExec("rollback")
}

func TestTiflashPartitionTableScan(t *testing.T) {
	store := testkit.CreateMockStore(t, withMockTiFlash(2))
	tk := testkit.NewTestKit(t, store)
	tk.MustExec("use test;")
	tk.MustExec("drop table if exists t")
	tk.MustExec("create table t(\n    a int,\n    primary key(a)\n) partition by range(a) (\n    partition p1 values less than (10),\n    partition p2 values less than (20),\n    partition p3 values less than (30),\n    partition p4 values less than (40),\n    partition p5 values less than (50)\n);")
	tk.MustExec("alter table t set tiflash replica 1")
	tb := external.GetTableByName(t, tk, "test", "t")
	err := domain.GetDomain(tk.Session()).DDL().UpdateTableReplicaInfo(tk.Session(), tb.Meta().ID, true)
	require.NoError(t, err)
	tk.MustExec("insert into t values(1),(11),(21),(31),(41);")
	tk.MustExec("set @@tidb_partition_prune_mode = 'dynamic';")
	tk.MustExec("set @@session.tidb_isolation_read_engines=\"tiflash\";")
	// MPP
	tk.MustExec("set @@session.tidb_allow_mpp=ON;")
	tk.MustQuery("select count(*) from t where a < 12;").Check(testkit.Rows("2"))

	// BatchCop
	tk.MustExec("set @@session.tidb_allow_mpp=OFF;")
	tk.MustExec("set @@tidb_allow_batch_cop = 2;")
	tk.MustQuery("select count(*) from t where a < 12;").Check(testkit.Rows("2"))

	// test retry batch cop
	// MPP
	wg := sync.WaitGroup{}
	wg.Add(1)
	require.NoError(t, failpoint.Enable("github.com/pingcap/tidb/store/mockstore/unistore/rpcServerBusy", `return(true)`))
	go func() {
		time.Sleep(100 * time.Millisecond)
		require.NoError(t, failpoint.Disable("github.com/pingcap/tidb/store/mockstore/unistore/rpcServerBusy"))
		wg.Done()
	}()
	tk.MustExec("set @@session.tidb_allow_mpp=ON;")
	tk.MustQuery("select count(*) from t where a < 12;").Check(testkit.Rows("2"))
	wg.Wait()

	// BatchCop
	wg.Add(1)
	require.NoError(t, failpoint.Enable("github.com/pingcap/tidb/store/mockstore/unistore/rpcServerBusy", `return(true)`))
	go func() {
		time.Sleep(100 * time.Millisecond)
		require.NoError(t, failpoint.Disable("github.com/pingcap/tidb/store/mockstore/unistore/rpcServerBusy"))
		wg.Done()
	}()
	tk.MustExec("set @@session.tidb_allow_mpp=OFF;")
	tk.MustExec("set @@tidb_allow_batch_cop = 2;")
	tk.MustQuery("select count(*) from t where a < 12;").Check(testkit.Rows("2"))
	wg.Wait()
}

func TestAggPushDownCountStar(t *testing.T) {
	store := testkit.CreateMockStore(t, withMockTiFlash(2))
	tk := testkit.NewTestKit(t, store)

	tk.MustExec("use test")
	tk.MustExec("drop table if exists c")
	tk.MustExec("drop table if exists o")
	tk.MustExec("create table c(c_id bigint primary key)")
	tk.MustExec("create table o(o_id bigint primary key, c_id bigint not null)")
	tk.MustExec("alter table c set tiflash replica 1")
	tb := external.GetTableByName(t, tk, "test", "c")
	err := domain.GetDomain(tk.Session()).DDL().UpdateTableReplicaInfo(tk.Session(), tb.Meta().ID, true)
	require.NoError(t, err)
	tk.MustExec("alter table o set tiflash replica 1")
	tb = external.GetTableByName(t, tk, "test", "o")
	err = domain.GetDomain(tk.Session()).DDL().UpdateTableReplicaInfo(tk.Session(), tb.Meta().ID, true)
	require.NoError(t, err)
	tk.MustExec("insert into c values(1),(2),(3),(4),(5)")
	tk.MustExec("insert into o values(1,1),(2,1),(3,2),(4,2),(5,2)")

	tk.MustExec("set @@tidb_enforce_mpp=1")
	tk.MustExec("set @@tidb_opt_agg_push_down=1")

	tk.MustQuery("select count(*) from c, o where c.c_id=o.c_id").Check(testkit.Rows("5"))
}

func TestGroupStreamAggOnTiFlash(t *testing.T) {
	store := testkit.CreateMockStore(t, withMockTiFlash(2))
	tk := testkit.NewTestKit(t, store)

	tk.MustExec("use test")
	tk.MustExec("drop table if exists foo")
	tk.MustExec("create table foo(a int, b int, c int, d int, primary key(a,b,c,d))")
	tk.MustExec("alter table foo set tiflash replica 1")
	tk.MustExec("insert into foo values(1,2,3,1),(1,2,3,6),(1,2,3,5)," +
		"(1,2,3,2),(1,2,3,4),(1,2,3,7),(1,2,3,3),(1,2,3,0)")
	tb := external.GetTableByName(t, tk, "test", "foo")
	err := domain.GetDomain(tk.Session()).DDL().UpdateTableReplicaInfo(tk.Session(), tb.Meta().ID, true)
	require.NoError(t, err)
	tk.MustExec("set @@tidb_allow_mpp=0")
	sql := "select a,b,c,count(*) from foo group by a,b,c order by a,b,c"
	tk.MustQuery(sql).Check(testkit.Rows("1 2 3 8"))
	rows := tk.MustQuery("explain " + sql).Rows()

	for _, row := range rows {
		resBuff := bytes.NewBufferString("")
		fmt.Fprintf(resBuff, "%s\n", row)
		res := resBuff.String()
		// StreamAgg with group keys on TiFlash is not supported
		if strings.Contains(res, "tiflash") {
			require.NotContains(t, res, "StreamAgg")
		}
	}
}

func TestTiflashEmptyDynamicPruneResult(t *testing.T) {
	store := testkit.CreateMockStore(t, withMockTiFlash(2))
	tk := testkit.NewTestKit(t, store)
	tk.MustExec("use test;")
	tk.MustExec("drop table if exists t")
	tk.MustExec("CREATE TABLE `IDT_RP24833` (  `COL1` bigint(16) DEFAULT '15' COMMENT 'NUMERIC UNIQUE INDEX',\n  `COL2` varchar(20) DEFAULT NULL,\n  `COL4` datetime DEFAULT NULL,\n  `COL3` bigint(20) DEFAULT NULL,\n  `COL5` float DEFAULT NULL,\n  KEY `UK_COL1` (`COL1`) /*!80000 INVISIBLE */\n) ENGINE=InnoDB DEFAULT CHARSET=utf8mb4 COLLATE=utf8mb4_bin\nPARTITION BY RANGE ((`COL1`-57))\n(PARTITION `P0` VALUES LESS THAN (-3503857335115112215),\n PARTITION `P1` VALUES LESS THAN (-2987877108151063747),\n PARTITION `P2` VALUES LESS THAN (-1981049919102122710),\n PARTITION `P3` VALUES LESS THAN (-1635802972727465681),\n PARTITION `P4` VALUES LESS THAN (1186020639986357714),\n PARTITION `P5` VALUES LESS THAN (1220018677454711359),\n PARTITION `PMX` VALUES LESS THAN (MAXVALUE));")
	tk.MustExec("alter table IDT_RP24833 set tiflash replica 1")
	tb := external.GetTableByName(t, tk, "test", "IDT_RP24833")
	err := domain.GetDomain(tk.Session()).DDL().UpdateTableReplicaInfo(tk.Session(), tb.Meta().ID, true)
	require.NoError(t, err)

	tk.MustExec("insert into IDT_RP24833 values(-8448770111093677011, \"郇鋺篤堯擈斥鍮啸赠璭饱磟朅闑傒聎疫ᛄ怖霃\", \"8781-05-02 04:23:03\", -27252736532807028, -1.34554e38);")
	tk.MustExec("set @@tidb_partition_prune_mode = 'dynamic';")
	tk.MustExec("set @@session.tidb_isolation_read_engines=\"tiflash\";")
	tk.MustExec("set @@session.tidb_allow_mpp=ON;")
	tk.MustExec("set @@session.tidb_enforce_mpp = on;")
	tk.MustQuery("select /*+ read_from_storage(tiflash[t1]) */  * from IDT_RP24833 partition(p3, p4) t1 where t1. col1 between -8448770111093677011 and -8448770111093677011;").Check(testkit.Rows())
	tk.MustQuery("select /*+ read_from_storage(tiflash[t2]) */  * from IDT_RP24833 partition(p2) t2 where t2. col1 <= -8448770111093677011;").Check(testkit.Rows())
	tk.MustQuery("select /*+ read_from_storage(tiflash[t1, t2]) */  * from IDT_RP24833 partition(p3, p4) t1 join IDT_RP24833 partition(p2) t2 on t1.col1 = t2.col1 where t1. col1 between -8448770111093677011 and -8448770111093677011 and t2. col1 <= -8448770111093677011;").Check(testkit.Rows())
}

func TestDisaggregatedTiFlash(t *testing.T) {
	config.UpdateGlobal(func(conf *config.Config) {
		conf.DisaggregatedTiFlash = true
	})
	defer config.UpdateGlobal(func(conf *config.Config) {
		conf.DisaggregatedTiFlash = false
	})
	err := tiflashcompute.InitGlobalTopoFetcher(tiflashcompute.TestASStr, "", "", false)
	require.NoError(t, err)

	store := testkit.CreateMockStore(t, withMockTiFlash(2))
	tk := testkit.NewTestKit(t, store)
	tk.MustExec("use test")
	tk.MustExec("drop table if exists t")
	tk.MustExec("create table t(c1 int)")
	tk.MustExec("alter table t set tiflash replica 1")
	tb := external.GetTableByName(t, tk, "test", "t")
	err = domain.GetDomain(tk.Session()).DDL().UpdateTableReplicaInfo(tk.Session(), tb.Meta().ID, true)
	require.NoError(t, err)
	tk.MustExec("set @@session.tidb_isolation_read_engines=\"tiflash\"")

	err = tk.ExecToErr("select * from t;")
<<<<<<< HEAD
	require.Contains(t, err.Error(), "Cannot find proper topo from AutoScaler")
=======
	require.Contains(t, err.Error(), "tiflash_compute node is unavailable")
>>>>>>> 4a38deec

	err = tiflashcompute.InitGlobalTopoFetcher(tiflashcompute.AWSASStr, "", "", false)
	require.NoError(t, err)
	err = tk.ExecToErr("select * from t;")
	require.Contains(t, err.Error(), "[util:1815]Internal : get tiflash_compute topology failed")
}

func TestDisaggregatedTiFlashQuery(t *testing.T) {
	config.UpdateGlobal(func(conf *config.Config) {
		conf.DisaggregatedTiFlash = true
	})
	defer config.UpdateGlobal(func(conf *config.Config) {
		conf.DisaggregatedTiFlash = false
	})

	store := testkit.CreateMockStore(t, withMockTiFlash(2))
	tk := testkit.NewTestKit(t, store)
	tk.MustExec("use test")
	tk.MustExec("drop table if exists tbl_1")
	tk.MustExec(`create table tbl_1 ( col_1 bigint not null default -1443635317331776148,
		col_2 text ( 176 ) collate utf8mb4_bin not null,
		col_3 decimal ( 8, 3 ),
		col_4 varchar ( 128 ) collate utf8mb4_bin not null,
		col_5 varchar ( 377 ) collate utf8mb4_bin,
		col_6 double,
		col_7 varchar ( 459 ) collate utf8mb4_bin,
		col_8 tinyint default -88 ) charset utf8mb4 collate utf8mb4_bin ;`)
	tk.MustExec("alter table tbl_1 set tiflash replica 1")
	tb := external.GetTableByName(t, tk, "test", "tbl_1")
	err := domain.GetDomain(tk.Session()).DDL().UpdateTableReplicaInfo(tk.Session(), tb.Meta().ID, true)
	require.NoError(t, err)
	tk.MustExec("set @@session.tidb_isolation_read_engines=\"tiflash\"")

	tk.MustExec("explain select max( tbl_1.col_1 ) as r0 , sum( tbl_1.col_1 ) as r1 , sum( tbl_1.col_8 ) as r2 from tbl_1 where tbl_1.col_8 != 68 or tbl_1.col_3 between null and 939 order by r0,r1,r2;")

	tk.MustExec("set @@tidb_partition_prune_mode = 'static';")
	tk.MustExec("set @@session.tidb_isolation_read_engines=\"tiflash\"")
	tk.MustExec("create table t1(c1 int, c2 int) partition by hash(c1) partitions 3")
	tk.MustExec("insert into t1 values(1, 1), (2, 2), (3, 3)")
	tk.MustExec("alter table t1 set tiflash replica 1")
	tb = external.GetTableByName(t, tk, "test", "t1")
	err = domain.GetDomain(tk.Session()).DDL().UpdateTableReplicaInfo(tk.Session(), tb.Meta().ID, true)
	require.NoError(t, err)
	tk.MustQuery("explain select * from t1 where c1 < 2").Check(testkit.Rows(
		"PartitionUnion_10 9970.00 root  ",
		"├─TableReader_15 3323.33 root  data:ExchangeSender_14",
		"│ └─ExchangeSender_14 3323.33 mpp[tiflash]  ExchangeType: PassThrough",
		"│   └─Selection_13 3323.33 mpp[tiflash]  lt(test.t1.c1, 2)",
		"│     └─TableFullScan_12 10000.00 mpp[tiflash] table:t1, partition:p0 keep order:false, stats:pseudo",
		"├─TableReader_19 3323.33 root  data:ExchangeSender_18",
		"│ └─ExchangeSender_18 3323.33 mpp[tiflash]  ExchangeType: PassThrough",
		"│   └─Selection_17 3323.33 mpp[tiflash]  lt(test.t1.c1, 2)",
		"│     └─TableFullScan_16 10000.00 mpp[tiflash] table:t1, partition:p1 keep order:false, stats:pseudo",
		"└─TableReader_23 3323.33 root  data:ExchangeSender_22",
		"  └─ExchangeSender_22 3323.33 mpp[tiflash]  ExchangeType: PassThrough",
		"    └─Selection_21 3323.33 mpp[tiflash]  lt(test.t1.c1, 2)",
		"      └─TableFullScan_20 10000.00 mpp[tiflash] table:t1, partition:p2 keep order:false, stats:pseudo"))
	// tk.MustQuery("select * from t1 where c1 < 2").Check(testkit.Rows("1 1"))
}<|MERGE_RESOLUTION|>--- conflicted
+++ resolved
@@ -1277,11 +1277,7 @@
 	tk.MustExec("set @@session.tidb_isolation_read_engines=\"tiflash\"")
 
 	err = tk.ExecToErr("select * from t;")
-<<<<<<< HEAD
-	require.Contains(t, err.Error(), "Cannot find proper topo from AutoScaler")
-=======
 	require.Contains(t, err.Error(), "tiflash_compute node is unavailable")
->>>>>>> 4a38deec
 
 	err = tiflashcompute.InitGlobalTopoFetcher(tiflashcompute.AWSASStr, "", "", false)
 	require.NoError(t, err)
