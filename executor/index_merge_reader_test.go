--- conflicted
+++ resolved
@@ -915,30 +915,11 @@
 		require.NoError(t, failpoint.Disable(fp))
 	}
 }
-<<<<<<< HEAD
-<<<<<<< HEAD
-=======
-=======
->>>>>>> 32ab7eb6
 
 func TestIndexMergeCoprGoroutinesLeak(t *testing.T) {
 	store := testkit.CreateMockStore(t)
 	tk := testkit.NewTestKit(t, store)
-<<<<<<< HEAD
 	setupPartitionTableHelper(tk)
-=======
-
-	tk.MustExec("use test")
-	tk.MustExec("drop table if exists t1")
-	tk.MustExec("create table t1(c1 int, c2 bigint, c3 bigint, primary key(c1), key(c2), key(c3));")
-	insertStr := "insert into t1 values(0, 0, 0)"
-	for i := 1; i < 1000; i++ {
-		insertStr += fmt.Sprintf(", (%d, %d, %d)", i, i, i)
-	}
-	tk.MustExec(insertStr)
-	tk.MustExec("analyze table t1;")
-	tk.MustExec("set tidb_partition_prune_mode = 'dynamic'")
->>>>>>> 32ab7eb6
 
 	var err error
 	sql := "select /*+ use_index_merge(t1) */ c1 from t1 where c1 < 900 or c2 < 1000;"
@@ -955,9 +936,4 @@
 	err = tk.QueryToErr(sql)
 	require.Contains(t, err.Error(), "testIndexMergePartialIndexWorkerCoprLeak")
 	require.NoError(t, failpoint.Disable("github.com/pingcap/tidb/executor/testIndexMergePartialIndexWorkerCoprLeak"))
-<<<<<<< HEAD
-}
->>>>>>> 0801e4210f (executor: fix IndexMerge hang when got oom cancel (#41633))
-=======
-}
->>>>>>> 32ab7eb6
+}