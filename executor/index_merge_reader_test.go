// Copyright 2019 PingCAP, Inc.
//
// Licensed under the Apache License, Version 2.0 (the "License");
// you may not use this file except in compliance with the License.
// You may obtain a copy of the License at
//
//     http://www.apache.org/licenses/LICENSE-2.0
//
// Unless required by applicable law or agreed to in writing, software
// distributed under the License is distributed on an "AS IS" BASIS,
// WITHOUT WARRANTIES OR CONDITIONS OF ANY KIND, either express or implied.
// See the License for the specific language governing permissions and
// limitations under the License.

package executor_test

import (
	"fmt"
	"math/rand"
	"regexp"
	"strconv"
	"strings"

	. "github.com/pingcap/check"
	"github.com/pingcap/tidb/util"
	"github.com/pingcap/tidb/util/israce"
	"github.com/pingcap/tidb/util/testkit"
)

func (s *testSuite1) TestSingleTableRead(c *C) {
	tk := testkit.NewTestKitWithInit(c, s.store)
	tk.MustExec("drop table if exists t1, t2")
	tk.MustExec("create table t1(id int primary key, a int, b int, c int, d int)")
	tk.MustExec("create index t1a on t1(a)")
	tk.MustExec("create index t1b on t1(b)")
	tk.MustExec("insert into t1 values(1,1,1,1,1),(2,2,2,2,2),(3,3,3,3,3),(4,4,4,4,4),(5,5,5,5,5)")
	tk.MustQuery("select /*+ use_index_merge(t1, primary, t1a) */ * from t1 where id < 2 or a > 4 order by id").Check(testkit.Rows("1 1 1 1 1",
		"5 5 5 5 5"))
	tk.MustQuery("select /*+ use_index_merge(t1, primary, t1a) */ a from t1 where id < 2 or a > 4 order by a").Check(testkit.Rows("1",
		"5"))
	tk.MustQuery("select /*+ use_index_merge(t1, primary, t1a) */ sum(a) from t1 where id < 2 or a > 4").Check(testkit.Rows("6"))
	tk.MustQuery("select /*+ use_index_merge(t1, t1a, t1b) */ * from t1 where a < 2 or b > 4 order by a").Check(testkit.Rows("1 1 1 1 1",
		"5 5 5 5 5"))
	tk.MustQuery("select /*+ use_index_merge(t1, t1a, t1b) */ a from t1 where a < 2 or b > 4 order by a").Check(testkit.Rows("1",
		"5"))
	tk.MustQuery("select /*+ use_index_merge(t1, t1a, t1b) */ sum(a) from t1 where a < 2 or b > 4").Check(testkit.Rows("6"))
}

func (s *testSuite1) TestJoin(c *C) {
	tk := testkit.NewTestKitWithInit(c, s.store)
	tk.MustExec("drop table if exists t1, t2")
	tk.MustExec("create table t1(id int primary key, a int, b int, c int, d int)")
	tk.MustExec("create index t1a on t1(a)")
	tk.MustExec("create index t1b on t1(b)")
	tk.MustExec("create table t2(id int primary key, a int)")
	tk.MustExec("create index t2a on t2(a)")
	tk.MustExec("insert into t1 values(1,1,1,1,1),(2,2,2,2,2),(3,3,3,3,3),(4,4,4,4,4),(5,5,5,5,5)")
	tk.MustExec("insert into t2 values(1,1),(5,5)")
	tk.MustQuery("select /*+ use_index_merge(t1, t1a, t1b) */ sum(t1.a) from t1 join t2 on t1.id = t2.id where t1.a < 2 or t1.b > 4").Check(testkit.Rows("6"))
	tk.MustQuery("select /*+ use_index_merge(t1, t1a, t1b) */ sum(t1.a) from t1 join t2 on t1.id = t2.id where t1.a < 2 or t1.b > 5").Check(testkit.Rows("1"))
}

func (s *testSuite1) TestIndexMergeReaderAndGeneratedColumn(c *C) {
	tk := testkit.NewTestKitWithInit(c, s.store)
	tk.MustExec("use test")
	tk.MustExec("drop table if exists t0")
	tk.MustExec("CREATE TABLE t0(c0 INT AS (1), c1 INT PRIMARY KEY)")
	tk.MustExec("INSERT INTO t0(c1) VALUES (0)")
	tk.MustExec("CREATE INDEX i0 ON t0(c0)")
	tk.MustQuery("SELECT /*+ USE_INDEX_MERGE(t0, i0, PRIMARY)*/ t0.c0 FROM t0 WHERE t0.c1 OR t0.c0").Check(testkit.Rows("1"))
	tk.MustQuery("SELECT t0.c0 FROM t0 WHERE t0.c1 OR t0.c0").Check(testkit.Rows("1"))
}

// issue 25045
func (s *testSuite1) TestIndexMergeReaderIssue25045(c *C) {
	tk := testkit.NewTestKitWithInit(c, s.store)
	tk.MustExec("use test")
	tk.MustExec("drop table if exists t1")
	tk.MustExec("create table t1(a int primary key, b int, c int, key(b), key(c));")
	tk.MustExec("INSERT INTO t1 VALUES (10, 10, 10), (11, 11, 11)")
	tk.MustQuery("explain format='brief' select /*+ use_index_merge(t1) */ * from t1 where c=10 or (b=10 and a=10);").Check(testkit.Rows(
		"IndexMerge 0.01 root  ",
		"├─IndexRangeScan(Build) 10.00 cop[tikv] table:t1, index:c(c) range:[10,10], keep order:false, stats:pseudo",
		"├─TableRangeScan(Build) 1.00 cop[tikv] table:t1 range:[10,10], keep order:false, stats:pseudo",
		"└─Selection(Probe) 0.01 cop[tikv]  or(eq(test.t1.c, 10), and(eq(test.t1.b, 10), eq(test.t1.a, 10)))",
		"  └─TableRowIDScan 11.00 cop[tikv] table:t1 keep order:false, stats:pseudo"))
	tk.MustQuery("select /*+ use_index_merge(t1) */ * from t1 where c=10 or (b=10 and a=10);").Check(testkit.Rows("10 10 10"))
}

func (s *testSuite1) TestIssue16910(c *C) {
	tk := testkit.NewTestKitWithInit(c, s.store)
	tk.MustExec("use test;")
	tk.MustExec("drop table if exists t1, t2, t3;")
	tk.MustExec("create table t1 (a int not null, b tinyint not null, index (a), index (b)) partition by range (a) (" +
		"partition p0 values less than (10)," +
		"partition p1 values less than (20)," +
		"partition p2 values less than (30)," +
		"partition p3 values less than (40)," +
		"partition p4 values less than MAXVALUE);")
	tk.MustExec("insert into t1 values(0, 0), (1, 1), (2, 2), (3, 3), (4, 4), (5, 5), (6, 6), (7, 7), (10, 10), (11, 11), (12, 12), (13, 13), (14, 14), (15, 15), (20, 20), (21, 21), " +
		"(22, 22), (23, 23), (24, 24), (25, 25), (30, 30), (31, 31), (32, 32), (33, 33), (34, 34), (35, 35), (36, 36), (40, 40), (50, 50), (80, 80), (90, 90), (100, 100);")
	tk.MustExec("create table t2 (a int not null, b bigint not null, index (a), index (b)) partition by hash(a) partitions 10;")
	tk.MustExec("insert into t2 values (0, 0), (1, 1), (2, 2), (3, 3), (4, 4), (5, 5), (6, 6), (7, 7), (8, 8), (9, 9), (10, 10), (11, 11), (12, 12), (13, 13), (14, 14), (15, 15), (16, 16), (17, 17), (18, 18), (19, 19), (20, 20), (21, 21), (22, 22), (23, 23);")
	tk.MustQuery("select /*+ USE_INDEX_MERGE(t1, a, b) */ * from t1 partition (p0) join t2 partition (p1) on t1.a = t2.a where t1.a < 40 or t1.b < 30;").Check(testkit.Rows("1 1 1 1"))
}

func (s *testSuite1) TestIndexMergeCausePanic(c *C) {
	tk := testkit.NewTestKit(c, s.store)
	tk.MustExec("use test")
	tk.MustExec("set @@tidb_enable_index_merge = 1;")
	tk.MustExec("create table t (a int, b int, c int, primary key(a), key(b))")
	tk.MustQuery("explain select /*+ inl_join(t2) */ * from t t1 join t t2 on t1.a = t2.a and t1.c = t2.c where t2.a = 1 or t2.b = 1")
}

func (s *testSuite1) TestPartitionTableRandomIndexMerge(c *C) {
	if israce.RaceEnabled {
		c.Skip("exhaustive types test, skip race test")
	}
	tk := testkit.NewTestKit(c, s.store)
	tk.MustExec("use test")
	tk.MustExec("set @@tidb_enable_index_merge=1")
	tk.MustExec("set @@tidb_partition_prune_mode='dynamic'")
	tk.MustExec(`create table t (a int, b int, key(a), key(b))
		partition by range (a) (
		partition p1 values less than (10),
		partition p2 values less than (20),
		partition p3 values less than (30),
		partition p4 values less than (40))`)
	tk.MustExec(`create table tnormal (a int, b int, key(a), key(b))`)

	values := make([]string, 0, 128)
	for i := 0; i < 128; i++ {
		values = append(values, fmt.Sprintf("(%v, %v)", rand.Intn(40), rand.Intn(40)))
	}
	tk.MustExec(fmt.Sprintf("insert into t values %v", strings.Join(values, ", ")))
	tk.MustExec(fmt.Sprintf("insert into tnormal values %v", strings.Join(values, ", ")))

	randRange := func() (int, int) {
		a, b := rand.Intn(40), rand.Intn(40)
		if a > b {
			return b, a
		}
		return a, b
	}
	for i := 0; i < 256; i++ {
		la, ra := randRange()
		lb, rb := randRange()
		cond := fmt.Sprintf("(a between %v and %v) or (b between %v and %v)", la, ra, lb, rb)
		result := tk.MustQuery("select * from tnormal where " + cond).Sort().Rows()
		tk.MustQuery("select /*+ USE_INDEX_MERGE(t, a, b) */ * from t where " + cond).Sort().Check(result)
	}

	// test a table with a primary key
	tk.MustExec(`create table tpk (a int primary key, b int, key(b))
		partition by range (a) (
		partition p1 values less than (10),
		partition p2 values less than (20),
		partition p3 values less than (30),
		partition p4 values less than (40))`)
	tk.MustExec("truncate tnormal")

	values = values[:0]
	for i := 0; i < 40; i++ {
		values = append(values, fmt.Sprintf("(%v, %v)", i, rand.Intn(40)))
	}
	tk.MustExec(fmt.Sprintf("insert into tpk values %v", strings.Join(values, ", ")))
	tk.MustExec(fmt.Sprintf("insert into tnormal values %v", strings.Join(values, ", ")))
	for i := 0; i < 256; i++ {
		la, ra := randRange()
		lb, rb := randRange()
		cond := fmt.Sprintf("(a between %v and %v) or (b between %v and %v)", la, ra, lb, rb)
		result := tk.MustQuery("select * from tnormal where " + cond).Sort().Rows()
		tk.MustQuery("select /*+ USE_INDEX_MERGE(tpk, a, b) */ * from tpk where " + cond).Sort().Check(result)
	}
}

<<<<<<< HEAD
func (s *testSuite1) TestIndexMergeWithPreparedStmt(c *C) {
	tk := testkit.NewTestKit(c, s.store)
	tk.MustExec("use test;")
	tk.MustExec("drop table if exists t1;")
	tk.MustExec("create table t1(c1 int, c2 int, c3 int, key(c1), key(c2));")
	insertStr := "insert into t1 values(0, 0, 0)"
	for i := 1; i < 100; i++ {
		insertStr += fmt.Sprintf(", (%d, %d, %d)", i, i, i)
	}
	tk.MustExec(insertStr)

	tk.MustExec("prepare stmt1 from 'select /*+ use_index_merge(t1) */ count(1) from t1 where c1 < ? or c2 < ?';")
	tk.MustExec("set @a = 10;")
	tk.MustQuery("execute stmt1 using @a, @a;").Check(testkit.Rows("10"))
	tk.Se.SetSessionManager(&mockSessionManager1{
		PS: []*util.ProcessInfo{tk.Se.ShowProcess()},
	})
	explainStr := "explain for connection " + strconv.FormatUint(tk.Se.ShowProcess().ID, 10)
	res := tk.MustQuery(explainStr)
	indexMergeLine := res.Rows()[1][0].(string)
	re, err := regexp.Compile(".*IndexMerge.*")
	c.Assert(err, IsNil)
	c.Assert(re.MatchString(indexMergeLine), IsTrue)

	tk.MustExec("prepare stmt1 from 'select /*+ use_index_merge(t1) */ count(1) from t1 where c1 < ? or c2 < ? and c3';")
	tk.MustExec("set @a = 10;")
	tk.MustQuery("execute stmt1 using @a, @a;").Check(testkit.Rows("10"))
	res = tk.MustQuery(explainStr)
	indexMergeLine = res.Rows()[1][0].(string)
	c.Assert(re.MatchString(indexMergeLine), IsTrue)
=======
func (s *testSuite1) TestIndexMergeInTransaction(c *C) {
	tk := testkit.NewTestKitWithInit(c, s.store)

	for i := 0; i < 2; i++ {
		tk.MustExec("drop table if exists t1;")
		tk.MustExec("create table t1(c1 int, c2 int, c3 int, pk int, key(c1), key(c2), key(c3), primary key(pk));")
		if i == 1 {
			tk.MustExec("set tx_isolation = 'READ-COMMITTED';")
		}
		tk.MustExec("begin;")
		// Expect two IndexScan(c1, c2).
		tk.MustQuery("explain select /*+ use_index_merge(t1) */ * from t1 where (c1 < 10 or c2 < 10) and c3 < 10;").Check(testkit.Rows(
			"IndexMerge_9 1841.86 root  ",
			"├─IndexRangeScan_5(Build) 3323.33 cop[tikv] table:t1, index:c1(c1) range:[-inf,10), keep order:false, stats:pseudo",
			"├─IndexRangeScan_6(Build) 3323.33 cop[tikv] table:t1, index:c2(c2) range:[-inf,10), keep order:false, stats:pseudo",
			"└─Selection_8(Probe) 1841.86 cop[tikv]  lt(test.t1.c3, 10)",
			"  └─TableRowIDScan_7 5542.21 cop[tikv] table:t1 keep order:false, stats:pseudo"))
		// Expect one IndexScan(c2) and one TableScan(pk).
		tk.MustQuery("explain select /*+ use_index_merge(t1) */ * from t1 where (pk < 10 or c2 < 10) and c3 < 10;").Check(testkit.Rows(
			"IndexMerge_9 1106.67 root  ",
			"├─TableRangeScan_5(Build) 3333.33 cop[tikv] table:t1 range:[-inf,10), keep order:false, stats:pseudo",
			"├─IndexRangeScan_6(Build) 3323.33 cop[tikv] table:t1, index:c2(c2) range:[-inf,10), keep order:false, stats:pseudo",
			"└─Selection_8(Probe) 1106.67 cop[tikv]  lt(test.t1.c3, 10)",
			"  └─TableRowIDScan_7 3330.01 cop[tikv] table:t1 keep order:false, stats:pseudo"))

		// Test with normal key.
		tk.MustQuery("select /*+ use_index_merge(t1) */ * from t1 where (c1 < 10 or c2 < 10) and c3 < 10;").Check(testkit.Rows())
		tk.MustExec("insert into t1 values(1, 1, 1, 1);")
		tk.MustQuery("select /*+ use_index_merge(t1) */ * from t1 where (c1 < 10 or c2 < 10) and c3 < 10;").Check(testkit.Rows("1 1 1 1"))
		tk.MustExec("update t1 set c3 = 100 where c3 = 1;")
		tk.MustQuery("select /*+ use_index_merge(t1) */ * from t1 where (c1 < 10 or c2 < 10) and c3 < 10;").Check(testkit.Rows())
		tk.MustExec("delete from t1;")
		tk.MustQuery("select /*+ use_index_merge(t1) */ * from t1 where (c1 < 10 or c2 < 10) and c3 < 10;").Check(testkit.Rows())

		// Test with primary key, so the partialPlan is TableScan.
		tk.MustQuery("select /*+ use_index_merge(t1) */ * from t1 where (pk < 10 or c2 < 10) and c3 < 10;").Check(testkit.Rows())
		tk.MustExec("insert into t1 values(1, 1, 1, 1);")
		tk.MustQuery("select /*+ use_index_merge(t1) */ * from t1 where (pk < 10 or c2 < 10) and c3 < 10;").Check(testkit.Rows("1 1 1 1"))
		tk.MustExec("update t1 set c3 = 100 where c3 = 1;")
		tk.MustQuery("select /*+ use_index_merge(t1) */ * from t1 where (pk < 10 or c2 < 10) and c3 < 10;").Check(testkit.Rows())
		tk.MustExec("delete from t1;")
		tk.MustQuery("select /*+ use_index_merge(t1) */ * from t1 where (pk < 10 or c2 < 10) and c3 < 10;").Check(testkit.Rows())
		tk.MustExec("commit;")
		if i == 1 {
			tk.MustExec("set tx_isolation = 'REPEATABLE-READ';")
		}
	}

	// Same with above, but select ... for update.
	tk.MustExec("drop table if exists t1;")
	tk.MustExec("create table t1(c1 int, c2 int, c3 int, pk int, key(c1), key(c2), key(c3), primary key(pk));")
	tk.MustExec("begin;")
	tk.MustQuery("explain select /*+ use_index_merge(t1) */ * from t1 where (c1 < 10 or c2 < 10) and c3 < 10 for update;").Check(testkit.Rows(
		"SelectLock_6 1841.86 root  for update 0",
		"└─IndexMerge_11 1841.86 root  ",
		"  ├─IndexRangeScan_7(Build) 3323.33 cop[tikv] table:t1, index:c1(c1) range:[-inf,10), keep order:false, stats:pseudo",
		"  ├─IndexRangeScan_8(Build) 3323.33 cop[tikv] table:t1, index:c2(c2) range:[-inf,10), keep order:false, stats:pseudo",
		"  └─Selection_10(Probe) 1841.86 cop[tikv]  lt(test.t1.c3, 10)",
		"    └─TableRowIDScan_9 5542.21 cop[tikv] table:t1 keep order:false, stats:pseudo"))
	tk.MustQuery("explain select /*+ use_index_merge(t1) */ * from t1 where (pk < 10 or c2 < 10) and c3 < 10 for update;").Check(testkit.Rows(
		"SelectLock_6 1106.67 root  for update 0",
		"└─IndexMerge_11 1106.67 root  ",
		"  ├─TableRangeScan_7(Build) 3333.33 cop[tikv] table:t1 range:[-inf,10), keep order:false, stats:pseudo",
		"  ├─IndexRangeScan_8(Build) 3323.33 cop[tikv] table:t1, index:c2(c2) range:[-inf,10), keep order:false, stats:pseudo",
		"  └─Selection_10(Probe) 1106.67 cop[tikv]  lt(test.t1.c3, 10)",
		"    └─TableRowIDScan_9 3330.01 cop[tikv] table:t1 keep order:false, stats:pseudo"))

	// Test with normal key.
	tk.MustQuery("select /*+ use_index_merge(t1) */ * from t1 where (c1 < 10 or c2 < 10) and c3 < 10 for update;").Check(testkit.Rows())
	tk.MustExec("insert into t1 values(1, 1, 1, 1);")
	tk.MustQuery("select /*+ use_index_merge(t1) */ * from t1 where (c1 < 10 or c2 < 10) and c3 < 10 for update;").Check(testkit.Rows("1 1 1 1"))
	tk.MustExec("update t1 set c3 = 100 where c3 = 1;")
	tk.MustQuery("select /*+ use_index_merge(t1) */ * from t1 where (c1 < 10 or c2 < 10) and c3 < 10 for update;").Check(testkit.Rows())
	tk.MustExec("delete from t1;")
	tk.MustQuery("select /*+ use_index_merge(t1) */ * from t1 where (c1 < 10 or c2 < 10) and c3 < 10 for update;").Check(testkit.Rows())

	// Test with primary key, so the partialPlan is TableScan.
	tk.MustQuery("select /*+ use_index_merge(t1) */ * from t1 where (pk < 10 or c2 < 10) and c3 < 10 for update;").Check(testkit.Rows())
	tk.MustExec("insert into t1 values(1, 1, 1, 1);")
	tk.MustQuery("select /*+ use_index_merge(t1) */ * from t1 where (pk < 10 or c2 < 10) and c3 < 10 for update;").Check(testkit.Rows("1 1 1 1"))
	tk.MustExec("update t1 set c3 = 100 where c3 = 1;")
	tk.MustQuery("select /*+ use_index_merge(t1) */ * from t1 where (pk < 10 or c2 < 10) and c3 < 10 for update;").Check(testkit.Rows())
	tk.MustExec("delete from t1;")
	tk.MustQuery("select /*+ use_index_merge(t1) */ * from t1 where (pk < 10 or c2 < 10) and c3 < 10 for update;").Check(testkit.Rows())
	tk.MustExec("commit;")

	// Test partition table.
	tk.MustExec("drop table if exists t1;")
	tk.MustExec(`create table t1(c1 int, c2 int, c3 int, pk int, part int, key(c1), key(c2), key(c3), primary key(pk, part)) 
			partition by range(part) (
			partition p0 values less than (10),
			partition p1 values less than (20),
			partition p2 values less than (maxvalue))`)
	tk.MustExec("begin;")
	tk.MustQuery("select /*+ use_index_merge(t1) */ * from t1 where (c1 < 20 or c2 < 20) and c3 < 20;").Check(testkit.Rows())

	tk.MustExec("insert into t1 values(1, 1, 1, 1, 1);")
	tk.MustExec("insert into t1 values(11, 11, 11, 11, 11);")
	tk.MustExec("insert into t1 values(21, 21, 21, 21, 21);")
	tk.MustExec("insert into t1 values(31, 31, 31, 31, 31);")
	res := tk.MustQuery("select /*+ use_index_merge(t1) */ * from t1 where (c1 < 20 or c2 < 20) and c3 < 20;").Sort()
	res.Check(testkit.Rows("1 1 1 1 1", "11 11 11 11 11"))
	res = tk.MustQuery("select /*+ use_index_merge(t1) */ * from t1 where (pk < 20 or c2 < 20) and c3 < 20;").Sort()
	res.Check(testkit.Rows("1 1 1 1 1", "11 11 11 11 11"))

	tk.MustExec("update t1 set c3 = 100 where c3 = 1;")
	res = tk.MustQuery("select /*+ use_index_merge(t1) */ * from t1 where (c1 < 20 or c2 < 20) and c3 < 20;")
	res.Check(testkit.Rows("11 11 11 11 11"))
	res = tk.MustQuery("select /*+ use_index_merge(t1) */ * from t1 where (pk < 20 or c2 < 20) and c3 < 20;")
	res.Check(testkit.Rows("11 11 11 11 11"))

	tk.MustExec("delete from t1;")
	res = tk.MustQuery("select /*+ use_index_merge(t1) */ * from t1 where (c1 < 20 or c2 < 20) and c3 < 20;")
	res.Check(testkit.Rows())
	res = tk.MustQuery("select /*+ use_index_merge(t1) */ * from t1 where (pk < 20 or c2 < 20) and c3 < 20;")
	res.Check(testkit.Rows())
	tk.MustExec("commit;")
>>>>>>> daf8f3ef
}

func (test *testSerialSuite2) TestIndexMergeReaderMemTracker(c *C) {
	tk := testkit.NewTestKit(c, test.store)
	tk.MustExec("use test;")
	tk.MustExec("create table t1(c1 int, c2 int, c3 int, key(c1), key(c2), key(c3));")

	insertStr := "insert into t1 values(0, 0, 0)"
	rowNum := 1000
	for i := 0; i < rowNum; i++ {
		insertStr += fmt.Sprintf(" ,(%d, %d, %d)", i, i, i)
	}
	insertStr += ";"
	memTracker := tk.Se.GetSessionVars().StmtCtx.MemTracker

	tk.MustExec(insertStr)

	oriMaxUsage := memTracker.MaxConsumed()

	// We select all rows in t1, so the mem usage is more clear.
	tk.MustQuery("select /*+ use_index_merge(t1) */ * from t1 where c1 > 1 or c2 > 1")

	newMaxUsage := memTracker.MaxConsumed()
	c.Assert(newMaxUsage, Greater, oriMaxUsage)

	res := tk.MustQuery("explain analyze select /*+ use_index_merge(t1) */ * from t1 where c1 > 1 or c2 > 1")
	c.Assert(len(res.Rows()), Equals, 4)
	// Parse "xxx KB" and check it's greater than 0.
	memStr := res.Rows()[0][7].(string)
	re, err := regexp.Compile("[0-9]+ KB")
	c.Assert(err, IsNil)
	c.Assert(re.MatchString(memStr), IsTrue)
	bytes, err := strconv.ParseFloat(memStr[:len(memStr)-3], 32)
	c.Assert(err, IsNil)
	c.Assert(bytes, Greater, 0.0)
}<|MERGE_RESOLUTION|>--- conflicted
+++ resolved
@@ -174,7 +174,6 @@
 	}
 }
 
-<<<<<<< HEAD
 func (s *testSuite1) TestIndexMergeWithPreparedStmt(c *C) {
 	tk := testkit.NewTestKit(c, s.store)
 	tk.MustExec("use test;")
@@ -205,7 +204,8 @@
 	res = tk.MustQuery(explainStr)
 	indexMergeLine = res.Rows()[1][0].(string)
 	c.Assert(re.MatchString(indexMergeLine), IsTrue)
-=======
+}
+
 func (s *testSuite1) TestIndexMergeInTransaction(c *C) {
 	tk := testkit.NewTestKitWithInit(c, s.store)
 
@@ -323,7 +323,6 @@
 	res = tk.MustQuery("select /*+ use_index_merge(t1) */ * from t1 where (pk < 20 or c2 < 20) and c3 < 20;")
 	res.Check(testkit.Rows())
 	tk.MustExec("commit;")
->>>>>>> daf8f3ef
 }
 
 func (test *testSerialSuite2) TestIndexMergeReaderMemTracker(c *C) {
