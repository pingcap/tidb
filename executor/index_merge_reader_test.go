--- conflicted
+++ resolved
@@ -175,7 +175,6 @@
 	}
 }
 
-<<<<<<< HEAD
 func (s *testSuite1) TestIndexMergePanicAndError(c *C) {
 	tk := testkit.NewTestKit(c, s.store)
 	tk.MustExec("use test")
@@ -193,7 +192,8 @@
 	err = tk.QueryToErr(sql)
 	c.Assert(err, NotNil) // verify errors are not be ignored
 	c.Assert(failpoint.Disable("github.com/pingcap/tidb/executor/partialTableWorkerError"), IsNil)
-=======
+}
+
 func (s *testSuite1) TestIndexMergeWithPreparedStmt(c *C) {
 	tk := testkit.NewTestKit(c, s.store)
 	tk.MustExec("use test;")
@@ -493,5 +493,4 @@
 	tk.MustExec("INSERT INTO tab2 VALUES(7,253,453.21,'gjccm',107,104.5,'lvunv');")
 	tk.MustExec("SPLIT TABLE tab2 BY (5);")
 	tk.MustQuery("SELECT /*+ use_index_merge(tab2) */ pk FROM tab2 WHERE (col4 > 565.89 OR col0 > 68 ) and col0 > 10 order by 1;").Check(testkit.Rows("0", "1", "2", "3", "4", "5", "6", "7"))
->>>>>>> 152a00dd
 }