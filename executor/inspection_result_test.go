// Copyright 2019 PingCAP, Inc.
//
// Licensed under the Apache License, Version 2.0 (the "License");
// you may not use this file except in compliance with the License.
// You may obtain a copy of the License at
//
//     http://www.apache.org/licenses/LICENSE-2.0
//
// Unless required by applicable law or agreed to in writing, software
// distributed under the License is distributed on an "AS IS" BASIS,
// See the License for the specific language governing permissions and
// limitations under the License.

package executor_test

import (
	"context"
	"fmt"
	"strings"

	. "github.com/pingcap/check"
	"github.com/pingcap/failpoint"
	"github.com/pingcap/parser/mysql"
	"github.com/pingcap/tidb/infoschema"
	"github.com/pingcap/tidb/session"
	"github.com/pingcap/tidb/sessionctx/variable"
	"github.com/pingcap/tidb/types"
	"github.com/pingcap/tidb/util/testkit"
)

var _ = SerialSuites(&inspectionResultSuite{&testClusterTableBase{}})

type inspectionResultSuite struct{ *testClusterTableBase }

func (s *inspectionResultSuite) TestInspectionResult(c *C) {
	tk := testkit.NewTestKitWithInit(c, s.store)

	mockData := map[string]variable.TableSnapshot{}
	// mock configuration inconsistent
	mockData[infoschema.TableClusterConfig] = variable.TableSnapshot{
		Rows: [][]types.Datum{
			types.MakeDatums("tidb", "192.168.3.22:4000", "ddl.lease", "1"),
			types.MakeDatums("tidb", "192.168.3.23:4000", "ddl.lease", "2"),
			types.MakeDatums("tidb", "192.168.3.24:4000", "ddl.lease", "1"),
			types.MakeDatums("tidb", "192.168.3.25:4000", "ddl.lease", "1"),
			types.MakeDatums("tidb", "192.168.3.24:4000", "status.status-port", "10080"),
			types.MakeDatums("tidb", "192.168.3.25:4000", "status.status-port", "10081"),
			types.MakeDatums("tidb", "192.168.3.24:4000", "log.slow-threshold", "0"),
			types.MakeDatums("tidb", "192.168.3.25:4000", "log.slow-threshold", "1"),
			types.MakeDatums("tikv", "192.168.3.32:26600", "coprocessor.high", "8"),
			types.MakeDatums("tikv", "192.168.3.33:26600", "coprocessor.high", "8"),
			types.MakeDatums("tikv", "192.168.3.34:26600", "coprocessor.high", "7"),
			types.MakeDatums("tikv", "192.168.3.35:26600", "coprocessor.high", "7"),
			types.MakeDatums("tikv", "192.168.3.35:26600", "raftstore.sync-log", "false"),
			types.MakeDatums("pd", "192.168.3.32:2379", "scheduler.limit", "3"),
			types.MakeDatums("pd", "192.168.3.33:2379", "scheduler.limit", "3"),
			types.MakeDatums("pd", "192.168.3.34:2379", "scheduler.limit", "3"),
			types.MakeDatums("pd", "192.168.3.35:2379", "scheduler.limit", "3"),
			types.MakeDatums("pd", "192.168.3.34:2379", "advertise-client-urls", "0"),
			types.MakeDatums("pd", "192.168.3.35:2379", "advertise-client-urls", "1"),
			types.MakeDatums("pd", "192.168.3.34:2379", "advertise-peer-urls", "0"),
			types.MakeDatums("pd", "192.168.3.35:2379", "advertise-peer-urls", "1"),
			types.MakeDatums("pd", "192.168.3.34:2379", "client-urls", "0"),
			types.MakeDatums("pd", "192.168.3.35:2379", "client-urls", "1"),
			types.MakeDatums("pd", "192.168.3.34:2379", "log.file.filename", "0"),
			types.MakeDatums("pd", "192.168.3.35:2379", "log.file.filename", "1"),
			types.MakeDatums("pd", "192.168.3.34:2379", "metric.job", "0"),
			types.MakeDatums("pd", "192.168.3.35:2379", "metric.job", "1"),
			types.MakeDatums("pd", "192.168.3.34:2379", "name", "0"),
			types.MakeDatums("pd", "192.168.3.35:2379", "name", "1"),
			types.MakeDatums("pd", "192.168.3.34:2379", "peer-urls", "0"),
			types.MakeDatums("pd", "192.168.3.35:2379", "peer-urls", "1"),
		},
	}
	// mock version inconsistent
	mockData[infoschema.TableClusterInfo] = variable.TableSnapshot{
		Rows: [][]types.Datum{
			types.MakeDatums("tidb", "192.168.1.11:1234", "192.168.1.11:1234", "4.0", "a234c"),
			types.MakeDatums("tidb", "192.168.1.12:1234", "192.168.1.11:1234", "4.0", "a234d"),
			types.MakeDatums("tidb", "192.168.1.13:1234", "192.168.1.11:1234", "4.0", "a234e"),
			types.MakeDatums("tikv", "192.168.1.21:1234", "192.168.1.21:1234", "4.0", "c234d"),
			types.MakeDatums("tikv", "192.168.1.22:1234", "192.168.1.22:1234", "4.0", "c234d"),
			types.MakeDatums("tikv", "192.168.1.23:1234", "192.168.1.23:1234", "4.0", "c234e"),
			types.MakeDatums("pd", "192.168.1.31:1234", "192.168.1.31:1234", "4.0", "m234c"),
			types.MakeDatums("pd", "192.168.1.32:1234", "192.168.1.32:1234", "4.0", "m234d"),
			types.MakeDatums("pd", "192.168.1.33:1234", "192.168.1.33:1234", "4.0", "m234e"),
		},
	}
	mockData[infoschema.TableClusterHardware] = variable.TableSnapshot{
		Rows: [][]types.Datum{
			types.MakeDatums("tikv", "192.168.1.22:1234", "disk", "sda", "used-percent", "80"),
			types.MakeDatums("tikv", "192.168.1.23:1234", "disk", "sdb", "used-percent", "50"),
			types.MakeDatums("pd", "192.168.1.31:1234", "cpu", "cpu", "cpu-logical-cores", "1"),
			types.MakeDatums("pd", "192.168.1.32:1234", "cpu", "cpu", "cpu-logical-cores", "4"),
			types.MakeDatums("pd", "192.168.1.33:1234", "cpu", "cpu", "cpu-logical-cores", "10"),
		},
	}

	ctx := context.WithValue(context.Background(), "__mockInspectionTables", mockData)
	fpName := "github.com/pingcap/tidb/executor/mockMergeMockInspectionTables"
	ctx = failpoint.WithHook(ctx, func(_ context.Context, fpname string) bool {
		return fpname == fpName
	})

	c.Assert(failpoint.Enable(fpName, "return"), IsNil)
	defer func() { c.Assert(failpoint.Disable(fpName), IsNil) }()

	cases := []struct {
		sql  string
		rows []string
	}{
		{
			sql: "select rule, item, type, value, reference, severity, details from information_schema.inspection_result where rule in ('config', 'version')",
			rows: []string{
				"config coprocessor.high tikv inconsistent consistent warning the cluster has different config value of coprocessor.high, execute the sql to see more detail: select * from information_schema.cluster_config where type='tikv' and `key`='coprocessor.high'",
				"config ddl.lease tidb inconsistent consistent warning the cluster has different config value of ddl.lease, execute the sql to see more detail: select * from information_schema.cluster_config where type='tidb' and `key`='ddl.lease'",
				"config log.slow-threshold tidb 0 not 0 warning slow-threshold = 0 will record every query to slow log, it may affect performance",
				"config log.slow-threshold tidb inconsistent consistent warning the cluster has different config value of log.slow-threshold, execute the sql to see more detail: select * from information_schema.cluster_config where type='tidb' and `key`='log.slow-threshold'",
				"config raftstore.sync-log tikv false not false warning sync-log should be true to avoid recover region when the machine breaks down",
				"version git_hash pd inconsistent consistent critical the cluster has 3 different pd versions, execute the sql to see more detail: select * from information_schema.cluster_info where type='pd'",
				"version git_hash tidb inconsistent consistent critical the cluster has 3 different tidb versions, execute the sql to see more detail: select * from information_schema.cluster_info where type='tidb'",
				"version git_hash tikv inconsistent consistent critical the cluster has 2 different tikv versions, execute the sql to see more detail: select * from information_schema.cluster_info where type='tikv'",
			},
		},
		{
			sql: "select rule, item, type, value, reference, severity, details from information_schema.inspection_result where rule in ('config', 'version') and item in ('coprocessor.high', 'git_hash') and type='tikv'",
			rows: []string{
				"config coprocessor.high tikv inconsistent consistent warning the cluster has different config value of coprocessor.high, execute the sql to see more detail: select * from information_schema.cluster_config where type='tikv' and `key`='coprocessor.high'",
				"version git_hash tikv inconsistent consistent critical the cluster has 2 different tikv versions, execute the sql to see more detail: select * from information_schema.cluster_info where type='tikv'",
			},
		},
		{
			sql: "select rule, item, type, value, reference, severity, details from information_schema.inspection_result where rule='config'",
			rows: []string{
				"config coprocessor.high tikv inconsistent consistent warning the cluster has different config value of coprocessor.high, execute the sql to see more detail: select * from information_schema.cluster_config where type='tikv' and `key`='coprocessor.high'",
				"config ddl.lease tidb inconsistent consistent warning the cluster has different config value of ddl.lease, execute the sql to see more detail: select * from information_schema.cluster_config where type='tidb' and `key`='ddl.lease'",
				"config log.slow-threshold tidb 0 not 0 warning slow-threshold = 0 will record every query to slow log, it may affect performance",
				"config log.slow-threshold tidb inconsistent consistent warning the cluster has different config value of log.slow-threshold, execute the sql to see more detail: select * from information_schema.cluster_config where type='tidb' and `key`='log.slow-threshold'",
				"config raftstore.sync-log tikv false not false warning sync-log should be true to avoid recover region when the machine breaks down",
			},
		},
		{
			sql: "select rule, item, type, value, reference, severity, details from information_schema.inspection_result where rule='version' and item='git_hash' and type in ('pd', 'tidb')",
			rows: []string{
				"version git_hash pd inconsistent consistent critical the cluster has 3 different pd versions, execute the sql to see more detail: select * from information_schema.cluster_info where type='pd'",
				"version git_hash tidb inconsistent consistent critical the cluster has 3 different tidb versions, execute the sql to see more detail: select * from information_schema.cluster_info where type='tidb'",
			},
		},
	}

	for _, cs := range cases {
		rs, err := tk.Se.Execute(ctx, cs.sql)
		c.Assert(err, IsNil)
		result := tk.ResultSetToResultWithCtx(ctx, rs[0], Commentf("SQL: %v", cs.sql))
		warnings := tk.Se.GetSessionVars().StmtCtx.GetWarnings()
		c.Assert(len(warnings), Equals, 0, Commentf("expected no warning, got: %+v", warnings))
		result.Check(testkit.Rows(cs.rows...))
	}
}

func (s *inspectionResultSuite) parseTime(c *C, se session.Session, str string) types.Time {
	t, err := types.ParseTime(se.GetSessionVars().StmtCtx, str, mysql.TypeDatetime, types.MaxFsp)
	c.Assert(err, IsNil)
	return t
}

func (s *inspectionResultSuite) tearDownForThresholdCheck(c *C) {
	fpName := "github.com/pingcap/tidb/executor/mockMergeMockInspectionTables"
	c.Assert(failpoint.Disable(fpName), IsNil)

	fpName2 := "github.com/pingcap/tidb/executor/mockMetricsTableData"
	c.Assert(failpoint.Disable(fpName2), IsNil)
}

func (s *inspectionResultSuite) setupForThresholdCheck(c *C, mockData map[string][][]types.Datum) context.Context {
	// mock tikv configuration.
	configurations := map[string]variable.TableSnapshot{}
	configurations[infoschema.TableClusterConfig] = variable.TableSnapshot{
		Rows: [][]types.Datum{
			types.MakeDatums("tikv", "tikv-0", "raftstore.apply-pool-size", "2"),
			types.MakeDatums("tikv", "tikv-0", "raftstore.store-pool-size", "2"),
			types.MakeDatums("tikv", "tikv-0", "readpool.coprocessor.high-concurrency", "4"),
			types.MakeDatums("tikv", "tikv-0", "readpool.coprocessor.low-concurrency", "4"),
			types.MakeDatums("tikv", "tikv-0", "readpool.coprocessor.normal-concurrency", "4"),
			types.MakeDatums("tikv", "tikv-1", "readpool.coprocessor.normal-concurrency", "8"),
			types.MakeDatums("tikv", "tikv-0", "readpool.storage.high-concurrency", "4"),
			types.MakeDatums("tikv", "tikv-0", "readpool.storage.low-concurrency", "4"),
			types.MakeDatums("tikv", "tikv-0", "readpool.storage.normal-concurrency", "4"),
			types.MakeDatums("tikv", "tikv-0", "server.grpc-concurrency", "8"),
			types.MakeDatums("tikv", "tikv-0", "storage.scheduler-worker-pool-size", "6"),
			types.MakeDatums("tikv", "192.168.3.33:26600", "storage.block-cache.capacity", "10GiB"),
			types.MakeDatums("tikv", "192.168.3.33:26700", "storage.block-cache.capacity", "10GiB"),
			types.MakeDatums("tikv", "192.168.3.34:26600", "storage.block-cache.capacity", "20GiB"),
			types.MakeDatums("tikv", "192.168.3.35:26700", "storage.block-cache.capacity", "10GiB"),
		},
	}
	// mock cluster information
	configurations[infoschema.TableClusterInfo] = variable.TableSnapshot{
		Rows: [][]types.Datum{
			types.MakeDatums("tikv", "tikv-0", "tikv-0", "4.0", "a234c", "", ""),
			types.MakeDatums("tikv", "tikv-1", "tikv-1", "4.0", "a234c", "", ""),
		},
	}
	fpName := "github.com/pingcap/tidb/executor/mockMergeMockInspectionTables"
	c.Assert(failpoint.Enable(fpName, "return"), IsNil)

	// Mock for metric table data.
	fpName2 := "github.com/pingcap/tidb/executor/mockMetricsTableData"
	c.Assert(failpoint.Enable(fpName2, "return"), IsNil)

	ctx := context.WithValue(context.Background(), "__mockInspectionTables", configurations)
	ctx = context.WithValue(ctx, "__mockMetricsTableData", mockData)
	ctx = failpoint.WithHook(ctx, func(_ context.Context, currName string) bool {
		return fpName2 == currName || currName == fpName
	})
	return ctx
}

func (s *inspectionResultSuite) TestThresholdCheckInspection(c *C) {
	tk := testkit.NewTestKitWithInit(c, s.store)
	datetime := func(str string) types.Time {
		return s.parseTime(c, tk.Se, str)
	}
	// construct some mock abnormal data
	mockData := map[string][][]types.Datum{
		// columns: time, instance, name, value
		"tikv_thread_cpu": {
			types.MakeDatums(datetime("2020-02-14 05:20:00"), "tikv-0", "cop_normal0", 10.0),
			types.MakeDatums(datetime("2020-02-14 05:20:00"), "tikv-1", "cop_normal0", 10.0),
			types.MakeDatums(datetime("2020-02-14 05:20:00"), "tikv-0", "cop_normal1", 10.0),
			types.MakeDatums(datetime("2020-02-14 05:20:00"), "tikv-0", "cop_high1", 10.0),
			types.MakeDatums(datetime("2020-02-14 05:20:00"), "tikv-0", "cop_low1", 10.0),
			types.MakeDatums(datetime("2020-02-14 05:20:00"), "tikv-0", "grpc_1", 10.0),
			types.MakeDatums(datetime("2020-02-14 05:20:00"), "tikv-0", "raftstore_1", 10.0),
			types.MakeDatums(datetime("2020-02-14 05:20:00"), "tikv-0", "apply_0", 10.0),
			types.MakeDatums(datetime("2020-02-14 05:20:00"), "tikv-0", "store_read_norm1", 10.0),
			types.MakeDatums(datetime("2020-02-14 05:20:00"), "tikv-0", "store_read_high2", 10.0),
			types.MakeDatums(datetime("2020-02-14 05:20:00"), "tikv-0", "store_read_low0", 10.0),
			types.MakeDatums(datetime("2020-02-14 05:20:00"), "tikv-0", "sched_2", 10.0),
			types.MakeDatums(datetime("2020-02-14 05:20:00"), "tikv-0", "split_check", 10.0),
		},
		"pd_tso_wait_duration":                {},
		"tidb_get_token_duration":             {},
		"tidb_load_schema_duration":           {},
		"tikv_scheduler_command_duration":     {},
		"tikv_handle_snapshot_duration":       {},
		"tikv_storage_async_request_duration": {},
		"tikv_engine_write_duration":          {},
		"tikv_engine_max_get_duration":        {},
		"tikv_engine_max_seek_duration":       {},
		"tikv_scheduler_pending_commands":     {},
		"tikv_block_index_cache_hit":          {},
		"tikv_block_data_cache_hit":           {},
		"tikv_block_filter_cache_hit":         {},
		"pd_scheduler_store_status":           {},
		"pd_region_health":                    {},
	}

	ctx := s.setupForThresholdCheck(c, mockData)
	defer s.tearDownForThresholdCheck(c)

	rs, err := tk.Se.Execute(ctx, "select  /*+ time_range('2020-02-12 10:35:00','2020-02-12 10:37:00') */ item, type, instance, value, reference, details from information_schema.inspection_result where rule='threshold-check' order by item")
	c.Assert(err, IsNil)
	result := tk.ResultSetToResultWithCtx(ctx, rs[0], Commentf("execute inspect SQL failed"))
	c.Assert(tk.Se.GetSessionVars().StmtCtx.WarningCount(), Equals, uint16(0), Commentf("unexpected warnings: %+v", tk.Se.GetSessionVars().StmtCtx.GetWarnings()))
	result.Check(testkit.Rows(
		"apply-cpu tikv tikv-0 10.00 < 1.60, config: raftstore.apply-pool-size=2 the 'apply-cpu' max cpu-usage of tikv-0 tikv is too high",
		"coprocessor-high-cpu tikv tikv-0 10.00 < 3.60, config: readpool.coprocessor.high-concurrency=4 the 'coprocessor-high-cpu' max cpu-usage of tikv-0 tikv is too high",
		"coprocessor-low-cpu tikv tikv-0 10.00 < 3.60, config: readpool.coprocessor.low-concurrency=4 the 'coprocessor-low-cpu' max cpu-usage of tikv-0 tikv is too high",
		"coprocessor-normal-cpu tikv tikv-0 10.00 < 3.60, config: readpool.coprocessor.normal-concurrency=4 the 'coprocessor-normal-cpu' max cpu-usage of tikv-0 tikv is too high",
		"coprocessor-normal-cpu tikv tikv-1 10.00 < 7.20, config: readpool.coprocessor.normal-concurrency=8 the 'coprocessor-normal-cpu' max cpu-usage of tikv-1 tikv is too high",
		"grpc-cpu tikv tikv-0 10.00 < 7.20, config: server.grpc-concurrency=8 the 'grpc-cpu' max cpu-usage of tikv-0 tikv is too high",
		"raftstore-cpu tikv tikv-0 10.00 < 1.60, config: raftstore.store-pool-size=2 the 'raftstore-cpu' max cpu-usage of tikv-0 tikv is too high",
		"scheduler-worker-cpu tikv tikv-0 10.00 < 5.10, config: storage.scheduler-worker-pool-size=6 the 'scheduler-worker-cpu' max cpu-usage of tikv-0 tikv is too high",
		"split-check-cpu tikv tikv-0 10.00 < 0.00 the 'split-check-cpu' max cpu-usage of tikv-0 tikv is too high",
		"storage-readpool-high-cpu tikv tikv-0 10.00 < 3.60, config: readpool.storage.high-concurrency=4 the 'storage-readpool-high-cpu' max cpu-usage of tikv-0 tikv is too high",
		"storage-readpool-low-cpu tikv tikv-0 10.00 < 3.60, config: readpool.storage.low-concurrency=4 the 'storage-readpool-low-cpu' max cpu-usage of tikv-0 tikv is too high",
		"storage-readpool-normal-cpu tikv tikv-0 10.00 < 3.60, config: readpool.storage.normal-concurrency=4 the 'storage-readpool-normal-cpu' max cpu-usage of tikv-0 tikv is too high",
	))

	// construct some mock normal data
	mockData["tikv_thread_cpu"] = [][]types.Datum{
		// columns: time, instance, name, value
		types.MakeDatums(datetime("2020-02-14 05:20:00"), "tikv-0", "cop_normal0", 1.0),
		types.MakeDatums(datetime("2020-02-14 05:20:00"), "tikv-0", "cop_high1", 0.1),
		types.MakeDatums(datetime("2020-02-14 05:20:00"), "tikv-0", "cop_low1", 1.0),
		types.MakeDatums(datetime("2020-02-14 05:20:00"), "tikv-0", "grpc_1", 7.21),
		types.MakeDatums(datetime("2020-02-14 05:20:00"), "tikv-0", "grpc_2", 0.21),
		types.MakeDatums(datetime("2020-02-14 05:20:00"), "tikv-0", "raftstore_1", 1.0),
		types.MakeDatums(datetime("2020-02-14 05:20:00"), "tikv-0", "apply_0", 1.0),
		types.MakeDatums(datetime("2020-02-14 05:20:00"), "tikv-0", "store_read_norm1", 1.0),
		types.MakeDatums(datetime("2020-02-14 05:20:00"), "tikv-0", "store_read_high2", 1.0),
		types.MakeDatums(datetime("2020-02-14 05:20:00"), "tikv-0", "store_read_low0", 1.0),
		types.MakeDatums(datetime("2020-02-14 05:20:00"), "tikv-0", "sched_2", 0.3),
		types.MakeDatums(datetime("2020-02-14 05:20:00"), "tikv-0", "split_check", 0.5),
	}

	ctx = context.WithValue(ctx, "__mockMetricsTableData", mockData)
	rs, err = tk.Se.Execute(ctx, "select item, type, instance, value, reference from information_schema.inspection_result where rule='threshold-check' order by item")
	c.Assert(err, IsNil)
	result = tk.ResultSetToResultWithCtx(ctx, rs[0], Commentf("execute inspect SQL failed"))
	c.Assert(tk.Se.GetSessionVars().StmtCtx.WarningCount(), Equals, uint16(0), Commentf("unexpected warnings: %+v", tk.Se.GetSessionVars().StmtCtx.GetWarnings()))
	result.Check(testkit.Rows("grpc-cpu tikv tikv-0 7.21 < 7.20, config: server.grpc-concurrency=8"))
}

func (s *inspectionResultSuite) TestThresholdCheckInspection2(c *C) {
	tk := testkit.NewTestKitWithInit(c, s.store)
	datetime := func(s string) types.Time {
		t, err := types.ParseTime(tk.Se.GetSessionVars().StmtCtx, s, mysql.TypeDatetime, types.MaxFsp)
		c.Assert(err, IsNil)
		return t
	}

	// construct some mock abnormal data
	mockData := map[string][][]types.Datum{
		"pd_tso_wait_duration": {
			types.MakeDatums(datetime("2020-02-14 05:20:00"), "pd-0", 0.999, 0.06),
		},
		"tidb_get_token_duration": {
			types.MakeDatums(datetime("2020-02-14 05:20:00"), "tidb-0", 0.999, 0.02*10e5),
		},
		"tidb_load_schema_duration": {
			types.MakeDatums(datetime("2020-02-14 05:20:00"), "tidb-0", 0.99, 2.0),
		},
		"tikv_scheduler_command_duration": {
			types.MakeDatums(datetime("2020-02-14 05:20:00"), "tikv-0", "get", 0.99, 2.0),
			types.MakeDatums(datetime("2020-02-14 05:20:00"), "tikv-0", "write", 0.99, 5.0),
		},
		"tikv_handle_snapshot_duration": {
			types.MakeDatums(datetime("2020-02-14 05:20:00"), "tikv-0", "gen", 0.999, 40.0),
			types.MakeDatums(datetime("2020-02-14 05:20:00"), "tikv-0", "read", 0.999, 10.0),
		},
		"tikv_storage_async_request_duration": {
			types.MakeDatums(datetime("2020-02-14 05:20:00"), "tikv-0", "write", 0.999, 0.2),
			types.MakeDatums(datetime("2020-02-14 05:20:00"), "tikv-0", "snapshot", 0.999, 0.06),
		},
		"tikv_engine_write_duration": {
			types.MakeDatums(datetime("2020-02-14 05:20:00"), "tikv-0", "write_max", "kv", 0.2*10e5),
		},
		"tikv_engine_max_get_duration": {
			types.MakeDatums(datetime("2020-02-14 05:20:00"), "tikv-0", "get_max", "kv", 0.06*10e5),
		},
		"tikv_engine_max_seek_duration": {
			types.MakeDatums(datetime("2020-02-14 05:20:00"), "tikv-0", "seek_max", "raft", 0.06*10e5),
		},
		"tikv_scheduler_pending_commands": {
			types.MakeDatums(datetime("2020-02-14 05:20:00"), "tikv-0", 1001.0),
		},
		"tikv_block_index_cache_hit": {
			types.MakeDatums(datetime("2020-02-14 05:20:00"), "tikv-0", "kv", 0.94),
		},
		"tikv_block_data_cache_hit": {
			types.MakeDatums(datetime("2020-02-14 05:20:00"), "tikv-0", "kv", 0.79),
		},
		"tikv_block_filter_cache_hit": {
			types.MakeDatums(datetime("2020-02-14 05:20:00"), "tikv-0", "kv", 0.93),
		},
		"tikv_thread_cpu":           {},
		"pd_scheduler_store_status": {},
		"pd_region_health":          {},
	}

	ctx := s.setupForThresholdCheck(c, mockData)
	defer s.tearDownForThresholdCheck(c)

	rs, err := tk.Se.Execute(ctx, "select /*+ time_range('2020-02-12 10:35:00','2020-02-12 10:37:00') */ item, type, instance, value, reference, details from information_schema.inspection_result where rule='threshold-check' order by item")
	c.Assert(err, IsNil)
	result := tk.ResultSetToResultWithCtx(ctx, rs[0], Commentf("execute inspect SQL failed"))
	c.Assert(tk.Se.GetSessionVars().StmtCtx.WarningCount(), Equals, uint16(0), Commentf("unexpected warnings: %+v", tk.Se.GetSessionVars().StmtCtx.GetWarnings()))
	result.Check(testkit.Rows(
		"data-block-cache-hit tikv tikv-0 0.790 > 0.800 min data-block-cache-hit rate of tikv-0 tikv is too low",
		"filter-block-cache-hit tikv tikv-0 0.930 > 0.950 min filter-block-cache-hit rate of tikv-0 tikv is too low",
		"get-token-duration tidb tidb-0 0.020 < 0.001 max duration of tidb-0 tidb get-token-duration is too slow",
		"handle-snapshot-duration tikv tikv-0 40.000 < 30.000 max duration of tikv-0 tikv handle-snapshot-duration is too slow",
		"index-block-cache-hit tikv tikv-0 0.940 > 0.950 min index-block-cache-hit rate of tikv-0 tikv is too low",
		"load-schema-duration tidb tidb-0 2.000 < 1.000 max duration of tidb-0 tidb load-schema-duration is too slow",
		"rocksdb-get-duration tikv tikv-0 0.060 < 0.050 max duration of tikv-0 tikv rocksdb-get-duration is too slow",
		"rocksdb-seek-duration tikv tikv-0 0.060 < 0.050 max duration of tikv-0 tikv rocksdb-seek-duration is too slow",
		"rocksdb-write-duration tikv tikv-0 0.200 < 0.100 max duration of tikv-0 tikv rocksdb-write-duration is too slow",
		"scheduler-cmd-duration tikv tikv-0 5.000 < 0.100 max duration of tikv-0 tikv scheduler-cmd-duration is too slow",
		"scheduler-pending-cmd-count tikv tikv-0 1001.000 < 1000.000  tikv-0 tikv scheduler has too many pending commands",
		"storage-snapshot-duration tikv tikv-0 0.060 < 0.050 max duration of tikv-0 tikv storage-snapshot-duration is too slow",
		"storage-write-duration tikv tikv-0 0.200 < 0.100 max duration of tikv-0 tikv storage-write-duration is too slow",
		"tso-duration tidb pd-0 0.060 < 0.050 max duration of pd-0 tidb tso-duration is too slow",
	))
}

func (s *inspectionResultSuite) TestThresholdCheckInspection3(c *C) {
	tk := testkit.NewTestKitWithInit(c, s.store)
	datetime := func(s string) types.Time {
		t, err := types.ParseTime(tk.Se.GetSessionVars().StmtCtx, s, mysql.TypeDatetime, types.MaxFsp)
		c.Assert(err, IsNil)
		return t
	}

	// construct some mock abnormal data
	mockData := map[string][][]types.Datum{
		"pd_scheduler_store_status": {
			types.MakeDatums(datetime("2020-02-14 05:20:00"), "pd-0", "tikv-0", "0", "leader_score", 100.0),
			types.MakeDatums(datetime("2020-02-14 05:20:00"), "pd-0", "tikv-1", "1", "leader_score", 50.0),
			types.MakeDatums(datetime("2020-02-14 05:21:00"), "pd-0", "tikv-0", "0", "leader_score", 99.0),
			types.MakeDatums(datetime("2020-02-14 05:21:00"), "pd-0", "tikv-1", "1", "leader_score", 51.0),
			types.MakeDatums(datetime("2020-02-14 05:20:00"), "pd-0", "tikv-0", "0", "region_score", 100.0),
			types.MakeDatums(datetime("2020-02-14 05:20:00"), "pd-0", "tikv-1", "1", "region_score", 90.0),
			types.MakeDatums(datetime("2020-02-14 05:20:00"), "pd-0", "tikv-0", "0", "store_available", 100.0),
			types.MakeDatums(datetime("2020-02-14 05:20:00"), "pd-0", "tikv-1", "1", "store_available", 70.0),
			types.MakeDatums(datetime("2020-02-14 05:20:00"), "pd-0", "tikv-0", "0", "region_count", 20001.0),
			types.MakeDatums(datetime("2020-02-14 05:20:00"), "pd-0", "tikv-0", "0", "leader_count", 10000.0),
			types.MakeDatums(datetime("2020-02-14 05:21:00"), "pd-0", "tikv-0", "0", "leader_count", 5000.0),
			types.MakeDatums(datetime("2020-02-14 05:22:00"), "pd-0", "tikv-0", "0", "leader_count", 5000.0),
			types.MakeDatums(datetime("2020-02-14 05:20:00"), "pd-0", "tikv-1", "0", "leader_count", 5000.0),
			types.MakeDatums(datetime("2020-02-14 05:21:00"), "pd-0", "tikv-1", "0", "leader_count", 10000.0),
			types.MakeDatums(datetime("2020-02-14 05:20:00"), "pd-0", "tikv-2", "0", "leader_count", 10000.0),
			types.MakeDatums(datetime("2020-02-14 05:21:00"), "pd-0", "tikv-2", "0", "leader_count", 0.0),
		},
		"pd_region_health": {
			types.MakeDatums(datetime("2020-02-14 05:20:00"), "pd-0", "extra-peer-region-count", 40.0),
			types.MakeDatums(datetime("2020-02-14 05:20:00"), "pd-0", "learner-peer-region-count", 40.0),
			types.MakeDatums(datetime("2020-02-14 05:20:00"), "pd-0", "pending-peer-region-count", 30.0),
		},
	}

	ctx := s.setupForThresholdCheck(c, mockData)
	defer s.tearDownForThresholdCheck(c)

	rs, err := tk.Se.Execute(ctx, `select /*+ time_range('2020-02-14 04:20:00','2020-02-14 05:23:00') */
		item, type, instance, value, reference, details from information_schema.inspection_result
		where rule='threshold-check' and item in ('leader-score-balance','region-score-balance','region-count','region-health','store-available-balance','leader-drop')
		order by item`)
	c.Assert(err, IsNil)
	result := tk.ResultSetToResultWithCtx(ctx, rs[0], Commentf("execute inspect SQL failed"))
	c.Assert(tk.Se.GetSessionVars().StmtCtx.WarningCount(), Equals, uint16(0), Commentf("unexpected warnings: %+v", tk.Se.GetSessionVars().StmtCtx.GetWarnings()))
	result.Check(testkit.Rows(
		"leader-drop tikv tikv-2 10000 <= 50 tikv-2 tikv has too many leader-drop around time 2020-02-14 05:21:00.000000, leader count from 10000 drop to 0",
		"leader-drop tikv tikv-0 5000 <= 50 tikv-0 tikv has too many leader-drop around time 2020-02-14 05:21:00.000000, leader count from 10000 drop to 5000",
		"leader-score-balance tikv tikv-1 50.00% < 5.00% tikv-0 max leader_score is 100.00, much more than tikv-1 min leader_score 50.00",
		"region-count tikv tikv-0 20001.00 <= 20000 tikv-0 tikv has too many regions",
		"region-health pd pd-0 110.00 < 100 the count of extra-perr and learner-peer and pending-peer are 110, it means the scheduling is too frequent or too slow",
		"region-score-balance tikv tikv-1 10.00% < 5.00% tikv-0 max region_score is 100.00, much more than tikv-1 min region_score 90.00",
		"store-available-balance tikv tikv-1 30.00% < 20.00% tikv-0 max store_available is 100.00, much more than tikv-1 min store_available 70.00"))
}

func (s *inspectionResultSuite) TestCriticalErrorInspection(c *C) {
	tk := testkit.NewTestKitWithInit(c, s.store)

	testServers := s.setupClusterGRPCServer(c)
	defer func() {
		for _, s := range testServers {
			s.server.Stop()
		}
	}()

	var servers []string
	for _, s := range testServers {
		servers = append(servers, strings.Join([]string{s.typ, s.address, s.address}, ","))
	}
	fpName2 := "github.com/pingcap/tidb/executor/mockClusterLogServerInfo"
	fpExpr := strings.Join(servers, ";")
	c.Assert(failpoint.Enable(fpName2, fmt.Sprintf(`return("%s")`, fpExpr)), IsNil)
	defer func() { c.Assert(failpoint.Disable(fpName2), IsNil) }()

	fpName := "github.com/pingcap/tidb/executor/mockMetricsTableData"
	c.Assert(failpoint.Enable(fpName, "return"), IsNil)
	defer func() { c.Assert(failpoint.Disable(fpName), IsNil) }()

	datetime := func(str string) types.Time {
		return s.parseTime(c, tk.Se, str)
	}

	// construct some mock data
	mockData := map[string][][]types.Datum{
		// columns: time, instance, type, value
		"tikv_critical_error_total_count": {
			types.MakeDatums(datetime("2020-02-12 10:35:00"), "tikv-0", "type1", 0.0),
			types.MakeDatums(datetime("2020-02-12 10:36:00"), "tikv-1", "type1", 1.0),
			types.MakeDatums(datetime("2020-02-12 10:37:00"), "tikv-2", "type2", 5.0),
		},
		// columns: time, instance, value
		"tidb_panic_count_total_count": {
			types.MakeDatums(datetime("2020-02-12 10:35:00"), "tidb-0", 4.0),
			types.MakeDatums(datetime("2020-02-12 10:36:00"), "tidb-0", 0.0),
			types.MakeDatums(datetime("2020-02-12 10:37:00"), "tidb-1", 1.0),
		},
		// columns: time, instance, value
		"tidb_binlog_error_total_count": {
			types.MakeDatums(datetime("2020-02-12 10:35:00"), "tidb-1", 4.0),
			types.MakeDatums(datetime("2020-02-12 10:36:00"), "tidb-2", 0.0),
			types.MakeDatums(datetime("2020-02-12 10:37:00"), "tidb-3", 1.0),
		},
		// columns: time, instance, db, type, stage, value
		"tikv_scheduler_is_busy_total_count": {
			types.MakeDatums(datetime("2020-02-12 10:35:00"), "tikv-0", "db1", "type1", "stage1", 1.0),
			types.MakeDatums(datetime("2020-02-12 10:36:00"), "tikv-0", "db2", "type1", "stage2", 2.0),
			types.MakeDatums(datetime("2020-02-12 10:37:00"), "tikv-1", "db1", "type2", "stage1", 3.0),
			types.MakeDatums(datetime("2020-02-12 10:38:00"), "tikv-0", "db1", "type1", "stage2", 4.0),
			types.MakeDatums(datetime("2020-02-12 10:39:00"), "tikv-0", "db2", "type1", "stage1", 5.0),
			types.MakeDatums(datetime("2020-02-12 10:40:00"), "tikv-1", "db1", "type2", "stage2", 6.0),
		},
		// columns: time, instance, db, value
		"tikv_coprocessor_is_busy_total_count": {
			types.MakeDatums(datetime("2020-02-12 10:35:00"), "tikv-0", "db1", 1.0),
			types.MakeDatums(datetime("2020-02-12 10:36:00"), "tikv-0", "db2", 2.0),
			types.MakeDatums(datetime("2020-02-12 10:37:00"), "tikv-1", "db1", 3.0),
			types.MakeDatums(datetime("2020-02-12 10:38:00"), "tikv-0", "db1", 4.0),
			types.MakeDatums(datetime("2020-02-12 10:39:00"), "tikv-0", "db2", 5.0),
			types.MakeDatums(datetime("2020-02-12 10:40:00"), "tikv-1", "db1", 6.0),
		},
		// columns: time, instance, db, type, value
		"tikv_channel_full_total_count": {
			types.MakeDatums(datetime("2020-02-12 10:35:00"), "tikv-0", "db1", "type1", 1.0),
			types.MakeDatums(datetime("2020-02-12 10:36:00"), "tikv-0", "db2", "type1", 2.0),
			types.MakeDatums(datetime("2020-02-12 10:37:00"), "tikv-1", "db1", "type2", 3.0),
			types.MakeDatums(datetime("2020-02-12 10:38:00"), "tikv-0", "db1", "type1", 4.0),
			types.MakeDatums(datetime("2020-02-12 10:39:00"), "tikv-0", "db2", "type1", 5.0),
			types.MakeDatums(datetime("2020-02-12 10:40:00"), "tikv-1", "db1", "type2", 6.0),
		},
		// columns: time, instance, db, value
		"tikv_engine_write_stall": {
			types.MakeDatums(datetime("2020-02-12 10:35:00"), "tikv-0", "kv", 1.0),
			types.MakeDatums(datetime("2020-02-12 10:36:00"), "tikv-0", "raft", 2.0),
			types.MakeDatums(datetime("2020-02-12 10:37:00"), "tikv-1", "reason3", 3.0),
		},
		// columns: time, instance, job, value
		"up": {
			types.MakeDatums(datetime("2020-02-12 10:35:00"), "tikv-0", "tikv", 1.0),
			types.MakeDatums(datetime("2020-02-12 10:36:00"), "tikv-0", "tikv", 0.0),
			types.MakeDatums(datetime("2020-02-12 10:37:00"), "tidb-0", "tidb", 0.0),
			types.MakeDatums(datetime("2020-02-12 10:37:00"), "tidb-1", "tidb", 0.0),
			types.MakeDatums(datetime("2020-02-12 10:38:00"), "tidb-1", "tidb", 1.0),
		},
	}

	ctx := context.WithValue(context.Background(), "__mockMetricsTableData", mockData)
	ctx = failpoint.WithHook(ctx, func(_ context.Context, fpname string) bool {
		return fpname == fpName
	})

	rs, err := tk.Se.Execute(ctx, "select /*+ time_range('2020-02-12 10:35:00','2020-02-12 10:37:00') */ item, instance, value, details from information_schema.inspection_result where rule='critical-error'")
	c.Assert(err, IsNil)
	result := tk.ResultSetToResultWithCtx(ctx, rs[0], Commentf("execute inspect SQL failed"))
	c.Assert(tk.Se.GetSessionVars().StmtCtx.WarningCount(), Equals, uint16(0), Commentf("unexpected warnings: %+v", tk.Se.GetSessionVars().StmtCtx.GetWarnings()))
	result.Check(testkit.Rows(
		"server-down tikv-0  tikv tikv-0 disconnect with prometheus around time '2020-02-12 10:36:00.000000'",
		"server-down tidb-1  tidb tidb-1 disconnect with prometheus around time '2020-02-12 10:37:00.000000'",
		"channel-is-full tikv-1 9.00(db1, type2) the total number of errors about 'channel-is-full' is too many",
		"coprocessor-is-busy tikv-1 9.00(db1) the total number of errors about 'coprocessor-is-busy' is too many",
		"channel-is-full tikv-0 7.00(db2, type1) the total number of errors about 'channel-is-full' is too many",
		"coprocessor-is-busy tikv-0 7.00(db2) the total number of errors about 'coprocessor-is-busy' is too many",
		"scheduler-is-busy tikv-1 6.00(db1, type2, stage2) the total number of errors about 'scheduler-is-busy' is too many",
		"channel-is-full tikv-0 5.00(db1, type1) the total number of errors about 'channel-is-full' is too many",
		"coprocessor-is-busy tikv-0 5.00(db1) the total number of errors about 'coprocessor-is-busy' is too many",
		"critical-error tikv-2 5.00(type2) the total number of errors about 'critical-error' is too many",
		"scheduler-is-busy tikv-0 5.00(db2, type1, stage1) the total number of errors about 'scheduler-is-busy' is too many",
		"binlog-error tidb-1 4.00 the total number of errors about 'binlog-error' is too many",
		"panic-count tidb-0 4.00 the total number of errors about 'panic-count' is too many",
		"scheduler-is-busy tikv-0 4.00(db1, type1, stage2) the total number of errors about 'scheduler-is-busy' is too many",
		"scheduler-is-busy tikv-1 3.00(db1, type2, stage1) the total number of errors about 'scheduler-is-busy' is too many",
		"tikv_engine_write_stall tikv-1 3.00(reason3) the total number of errors about 'tikv_engine_write_stall' is too many",
		"scheduler-is-busy tikv-0 2.00(db2, type1, stage2) the total number of errors about 'scheduler-is-busy' is too many",
		"tikv_engine_write_stall tikv-0 2.00(raft) the total number of errors about 'tikv_engine_write_stall' is too many",
		"binlog-error tidb-3 1.00 the total number of errors about 'binlog-error' is too many",
		"critical-error tikv-1 1.00(type1) the total number of errors about 'critical-error' is too many",
		"panic-count tidb-1 1.00 the total number of errors about 'panic-count' is too many",
		"scheduler-is-busy tikv-0 1.00(db1, type1, stage1) the total number of errors about 'scheduler-is-busy' is too many",
		"tikv_engine_write_stall tikv-0 1.00(kv) the total number of errors about 'tikv_engine_write_stall' is too many",
	))
}

<<<<<<< HEAD
func (s *inspectionResultSuite) TestConfigCheckOfStorageBlockCacheSize(c *C) {
=======
func (s *inspectionResultSuite) TestNodeLoadInspection(c *C) {
>>>>>>> 82529c88
	tk := testkit.NewTestKitWithInit(c, s.store)
	datetime := func(s string) types.Time {
		t, err := types.ParseTime(tk.Se.GetSessionVars().StmtCtx, s, mysql.TypeDatetime, types.MaxFsp)
		c.Assert(err, IsNil)
		return t
	}

<<<<<<< HEAD
	mockData := map[string][][]types.Datum{
		"node_total_memory": {
			types.MakeDatums(datetime("2020-02-14 05:20:00"), "192.168.3.33:26600", 50.0*1024*1024*1024),
			types.MakeDatums(datetime("2020-02-14 05:20:00"), "192.168.3.34:26600", 50.0*1024*1024*1024),
			types.MakeDatums(datetime("2020-02-14 05:20:00"), "192.168.3.35:26600", 50.0*1024*1024*1024),
=======
	// construct some mock abnormal data
	mockData := map[string][][]types.Datum{
		// columns: time, instance, value
		"node_load1": {
			types.MakeDatums(datetime("2020-02-14 05:20:00"), "node-0", 28.1),
			types.MakeDatums(datetime("2020-02-14 05:20:00"), "node-1", 13.0),
			types.MakeDatums(datetime("2020-02-14 05:21:00"), "node-0", 10.0),
		},
		// columns: time, instance, value
		"node_load5": {
			types.MakeDatums(datetime("2020-02-14 05:20:00"), "node-0", 27.9),
			types.MakeDatums(datetime("2020-02-14 05:20:00"), "node-1", 14.1),
			types.MakeDatums(datetime("2020-02-14 05:21:00"), "node-0", 0.0),
		},
		// columns: time, instance, value
		"node_load15": {
			types.MakeDatums(datetime("2020-02-14 05:20:00"), "node-0", 30.0),
			types.MakeDatums(datetime("2020-02-14 05:20:00"), "node-1", 14.1),
			types.MakeDatums(datetime("2020-02-14 05:21:00"), "node-0", 20.0),
		},
		// columns: time, instance, value
		"node_virtual_cpus": {
			types.MakeDatums(datetime("2020-02-14 05:21:00"), "node-0", 40.0),
			types.MakeDatums(datetime("2020-02-14 05:21:00"), "node-1", 20.0),
		},
		// columns: time, instance, value
		"node_memory_usage": {
			types.MakeDatums(datetime("2020-02-14 05:21:00"), "node-0", 80.0),
			types.MakeDatums(datetime("2020-02-14 05:21:00"), "node-1", 60.0),
			types.MakeDatums(datetime("2020-02-14 05:22:00"), "node-0", 60.0),
		},
		// columns: time, instance, value
		"node_memory_swap_used": {
			types.MakeDatums(datetime("2020-02-14 05:21:00"), "node-0", 0.0),
			types.MakeDatums(datetime("2020-02-14 05:21:00"), "node-1", 1.0),
			types.MakeDatums(datetime("2020-02-14 05:22:00"), "node-1", 0.0),
		},
		// columns: time, instance, device, value
		"node_disk_usage": {
			types.MakeDatums(datetime("2020-02-14 05:21:00"), "node-0", "/dev/nvme0", 80.0),
			types.MakeDatums(datetime("2020-02-14 05:22:00"), "node-0", "/dev/nvme0", 50.0),
			types.MakeDatums(datetime("2020-02-14 05:21:00"), "node-0", "tmpfs", 80.0),
			types.MakeDatums(datetime("2020-02-14 05:22:00"), "node-0", "tmpfs", 50.0),
>>>>>>> 82529c88
		},
	}

	ctx := s.setupForThresholdCheck(c, mockData)
	defer s.tearDownForThresholdCheck(c)

<<<<<<< HEAD
	rs, err := tk.Se.Execute(ctx, "select * from information_schema.cluster_config")
	//rs, err := tk.Se.Execute(ctx, "select * from metrics_schema.node_total_memory")
	//rs, err := tk.Se.Execute(ctx, "select /*+ time_range('2020-02-12 10:35:00','2020-02-12 10:37:00') */ item, type, instance, value, reference, details from information_schema.inspection_result where rule='config' and item='storage.block-cache.capacity' order by item")
	c.Assert(err, IsNil)
	result := tk.ResultSetToResultWithCtx(ctx, rs[0], Commentf("execute inspect SQL failed"))
	c.Assert(tk.Se.GetSessionVars().StmtCtx.WarningCount(), Equals, uint16(0), Commentf("unexpected warnings: %+v", tk.Se.GetSessionVars().StmtCtx.GetWarnings()))
	result.Check(testkit.Rows())
=======
	rs, err := tk.Se.Execute(ctx, `select /*+ time_range('2020-02-14 04:20:00','2020-02-14 05:23:00') */
		item, type, instance, value, reference, details from information_schema.inspection_result
		where rule='node-load' order by item, value`)
	c.Assert(err, IsNil)
	result := tk.ResultSetToResultWithCtx(ctx, rs[0], Commentf("execute inspect SQL failed"))
	c.Assert(tk.Se.GetSessionVars().StmtCtx.WarningCount(), Equals, uint16(0), Commentf("unexpected warnings: %+v", tk.Se.GetSessionVars().StmtCtx.GetWarnings()))
	result.Check(testkit.Rows(
		"cpu-load1 node node-0 28.1 < 28.0 cpu-load1 should less than (cpu_logical_cores * 0.7)",
		"cpu-load15 node node-1 14.1 < 14.0 cpu-load15 should less than (cpu_logical_cores * 0.7)",
		"cpu-load15 node node-0 30.0 < 28.0 cpu-load15 should less than (cpu_logical_cores * 0.7)",
		"cpu-load5 node node-1 14.1 < 14.0 cpu-load5 should less than (cpu_logical_cores * 0.7)",
		"disk-usage node node-0 80.0% < 70% the disk-usage of /dev/nvme0 is too high",
		"swap-memory-used node node-1 1.0 0 ",
		"virtual-memory-usage node node-0 80.0% < 70% the memory-usage is too high",
	))
>>>>>>> 82529c88
}<|MERGE_RESOLUTION|>--- conflicted
+++ resolved
@@ -96,14 +96,20 @@
 		},
 	}
 
-	ctx := context.WithValue(context.Background(), "__mockInspectionTables", mockData)
-	fpName := "github.com/pingcap/tidb/executor/mockMergeMockInspectionTables"
-	ctx = failpoint.WithHook(ctx, func(_ context.Context, fpname string) bool {
-		return fpname == fpName
-	})
-
-	c.Assert(failpoint.Enable(fpName, "return"), IsNil)
-	defer func() { c.Assert(failpoint.Disable(fpName), IsNil) }()
+	datetime := func(str string) types.Time {
+		return s.parseTime(c, tk.Se, str)
+	}
+	// construct some mock abnormal data
+	mockMetric := map[string][][]types.Datum{
+		"node_total_memory": {
+			types.MakeDatums(datetime("2020-02-14 05:20:00"), "192.168.3.33:26600", 50.0*1024*1024*1024),
+			types.MakeDatums(datetime("2020-02-14 05:20:00"), "192.168.3.34:26600", 50.0*1024*1024*1024),
+			types.MakeDatums(datetime("2020-02-14 05:20:00"), "192.168.3.35:26600", 50.0*1024*1024*1024),
+		},
+	}
+
+	ctx := s.setupForThresholdCheck(c, mockMetric, mockData)
+	defer s.tearDownForThresholdCheck(c)
 
 	cases := []struct {
 		sql  string
@@ -172,34 +178,32 @@
 	c.Assert(failpoint.Disable(fpName2), IsNil)
 }
 
-func (s *inspectionResultSuite) setupForThresholdCheck(c *C, mockData map[string][][]types.Datum) context.Context {
+func (s *inspectionResultSuite) setupForThresholdCheck(c *C, mockData map[string][][]types.Datum, configurations map[string]variable.TableSnapshot) context.Context {
 	// mock tikv configuration.
-	configurations := map[string]variable.TableSnapshot{}
-	configurations[infoschema.TableClusterConfig] = variable.TableSnapshot{
-		Rows: [][]types.Datum{
-			types.MakeDatums("tikv", "tikv-0", "raftstore.apply-pool-size", "2"),
-			types.MakeDatums("tikv", "tikv-0", "raftstore.store-pool-size", "2"),
-			types.MakeDatums("tikv", "tikv-0", "readpool.coprocessor.high-concurrency", "4"),
-			types.MakeDatums("tikv", "tikv-0", "readpool.coprocessor.low-concurrency", "4"),
-			types.MakeDatums("tikv", "tikv-0", "readpool.coprocessor.normal-concurrency", "4"),
-			types.MakeDatums("tikv", "tikv-1", "readpool.coprocessor.normal-concurrency", "8"),
-			types.MakeDatums("tikv", "tikv-0", "readpool.storage.high-concurrency", "4"),
-			types.MakeDatums("tikv", "tikv-0", "readpool.storage.low-concurrency", "4"),
-			types.MakeDatums("tikv", "tikv-0", "readpool.storage.normal-concurrency", "4"),
-			types.MakeDatums("tikv", "tikv-0", "server.grpc-concurrency", "8"),
-			types.MakeDatums("tikv", "tikv-0", "storage.scheduler-worker-pool-size", "6"),
-			types.MakeDatums("tikv", "192.168.3.33:26600", "storage.block-cache.capacity", "10GiB"),
-			types.MakeDatums("tikv", "192.168.3.33:26700", "storage.block-cache.capacity", "10GiB"),
-			types.MakeDatums("tikv", "192.168.3.34:26600", "storage.block-cache.capacity", "20GiB"),
-			types.MakeDatums("tikv", "192.168.3.35:26700", "storage.block-cache.capacity", "10GiB"),
-		},
-	}
-	// mock cluster information
-	configurations[infoschema.TableClusterInfo] = variable.TableSnapshot{
-		Rows: [][]types.Datum{
-			types.MakeDatums("tikv", "tikv-0", "tikv-0", "4.0", "a234c", "", ""),
-			types.MakeDatums("tikv", "tikv-1", "tikv-1", "4.0", "a234c", "", ""),
-		},
+	if configurations == nil {
+		configurations = map[string]variable.TableSnapshot{}
+		configurations[infoschema.TableClusterConfig] = variable.TableSnapshot{
+			Rows: [][]types.Datum{
+				types.MakeDatums("tikv", "tikv-0", "raftstore.apply-pool-size", "2"),
+				types.MakeDatums("tikv", "tikv-0", "raftstore.store-pool-size", "2"),
+				types.MakeDatums("tikv", "tikv-0", "readpool.coprocessor.high-concurrency", "4"),
+				types.MakeDatums("tikv", "tikv-0", "readpool.coprocessor.low-concurrency", "4"),
+				types.MakeDatums("tikv", "tikv-0", "readpool.coprocessor.normal-concurrency", "4"),
+				types.MakeDatums("tikv", "tikv-1", "readpool.coprocessor.normal-concurrency", "8"),
+				types.MakeDatums("tikv", "tikv-0", "readpool.storage.high-concurrency", "4"),
+				types.MakeDatums("tikv", "tikv-0", "readpool.storage.low-concurrency", "4"),
+				types.MakeDatums("tikv", "tikv-0", "readpool.storage.normal-concurrency", "4"),
+				types.MakeDatums("tikv", "tikv-0", "server.grpc-concurrency", "8"),
+				types.MakeDatums("tikv", "tikv-0", "storage.scheduler-worker-pool-size", "6"),
+			},
+		}
+		// mock cluster information
+		configurations[infoschema.TableClusterInfo] = variable.TableSnapshot{
+			Rows: [][]types.Datum{
+				types.MakeDatums("tikv", "tikv-0", "tikv-0", "4.0", "a234c", "", ""),
+				types.MakeDatums("tikv", "tikv-1", "tikv-1", "4.0", "a234c", "", ""),
+			},
+		}
 	}
 	fpName := "github.com/pingcap/tidb/executor/mockMergeMockInspectionTables"
 	c.Assert(failpoint.Enable(fpName, "return"), IsNil)
@@ -256,7 +260,7 @@
 		"pd_region_health":                    {},
 	}
 
-	ctx := s.setupForThresholdCheck(c, mockData)
+	ctx := s.setupForThresholdCheck(c, mockData, nil)
 	defer s.tearDownForThresholdCheck(c)
 
 	rs, err := tk.Se.Execute(ctx, "select  /*+ time_range('2020-02-12 10:35:00','2020-02-12 10:37:00') */ item, type, instance, value, reference, details from information_schema.inspection_result where rule='threshold-check' order by item")
@@ -360,7 +364,7 @@
 		"pd_region_health":          {},
 	}
 
-	ctx := s.setupForThresholdCheck(c, mockData)
+	ctx := s.setupForThresholdCheck(c, mockData, nil)
 	defer s.tearDownForThresholdCheck(c)
 
 	rs, err := tk.Se.Execute(ctx, "select /*+ time_range('2020-02-12 10:35:00','2020-02-12 10:37:00') */ item, type, instance, value, reference, details from information_schema.inspection_result where rule='threshold-check' order by item")
@@ -420,7 +424,7 @@
 		},
 	}
 
-	ctx := s.setupForThresholdCheck(c, mockData)
+	ctx := s.setupForThresholdCheck(c, mockData, nil)
 	defer s.tearDownForThresholdCheck(c)
 
 	rs, err := tk.Se.Execute(ctx, `select /*+ time_range('2020-02-14 04:20:00','2020-02-14 05:23:00') */
@@ -566,11 +570,7 @@
 	))
 }
 
-<<<<<<< HEAD
-func (s *inspectionResultSuite) TestConfigCheckOfStorageBlockCacheSize(c *C) {
-=======
 func (s *inspectionResultSuite) TestNodeLoadInspection(c *C) {
->>>>>>> 82529c88
 	tk := testkit.NewTestKitWithInit(c, s.store)
 	datetime := func(s string) types.Time {
 		t, err := types.ParseTime(tk.Se.GetSessionVars().StmtCtx, s, mysql.TypeDatetime, types.MaxFsp)
@@ -578,13 +578,6 @@
 		return t
 	}
 
-<<<<<<< HEAD
-	mockData := map[string][][]types.Datum{
-		"node_total_memory": {
-			types.MakeDatums(datetime("2020-02-14 05:20:00"), "192.168.3.33:26600", 50.0*1024*1024*1024),
-			types.MakeDatums(datetime("2020-02-14 05:20:00"), "192.168.3.34:26600", 50.0*1024*1024*1024),
-			types.MakeDatums(datetime("2020-02-14 05:20:00"), "192.168.3.35:26600", 50.0*1024*1024*1024),
-=======
 	// construct some mock abnormal data
 	mockData := map[string][][]types.Datum{
 		// columns: time, instance, value
@@ -628,22 +621,12 @@
 			types.MakeDatums(datetime("2020-02-14 05:22:00"), "node-0", "/dev/nvme0", 50.0),
 			types.MakeDatums(datetime("2020-02-14 05:21:00"), "node-0", "tmpfs", 80.0),
 			types.MakeDatums(datetime("2020-02-14 05:22:00"), "node-0", "tmpfs", 50.0),
->>>>>>> 82529c88
-		},
-	}
-
-	ctx := s.setupForThresholdCheck(c, mockData)
+		},
+	}
+
+	ctx := s.setupForThresholdCheck(c, mockData, nil)
 	defer s.tearDownForThresholdCheck(c)
 
-<<<<<<< HEAD
-	rs, err := tk.Se.Execute(ctx, "select * from information_schema.cluster_config")
-	//rs, err := tk.Se.Execute(ctx, "select * from metrics_schema.node_total_memory")
-	//rs, err := tk.Se.Execute(ctx, "select /*+ time_range('2020-02-12 10:35:00','2020-02-12 10:37:00') */ item, type, instance, value, reference, details from information_schema.inspection_result where rule='config' and item='storage.block-cache.capacity' order by item")
-	c.Assert(err, IsNil)
-	result := tk.ResultSetToResultWithCtx(ctx, rs[0], Commentf("execute inspect SQL failed"))
-	c.Assert(tk.Se.GetSessionVars().StmtCtx.WarningCount(), Equals, uint16(0), Commentf("unexpected warnings: %+v", tk.Se.GetSessionVars().StmtCtx.GetWarnings()))
-	result.Check(testkit.Rows())
-=======
 	rs, err := tk.Se.Execute(ctx, `select /*+ time_range('2020-02-14 04:20:00','2020-02-14 05:23:00') */
 		item, type, instance, value, reference, details from information_schema.inspection_result
 		where rule='node-load' order by item, value`)
@@ -659,5 +642,46 @@
 		"swap-memory-used node node-1 1.0 0 ",
 		"virtual-memory-usage node node-0 80.0% < 70% the memory-usage is too high",
 	))
->>>>>>> 82529c88
+}
+
+func (s *inspectionResultSuite) TestConfigCheckOfStorageBlockCacheSize(c *C) {
+	tk := testkit.NewTestKitWithInit(c, s.store)
+	datetime := func(s string) types.Time {
+		t, err := types.ParseTime(tk.Se.GetSessionVars().StmtCtx, s, mysql.TypeDatetime, types.MaxFsp)
+		c.Assert(err, IsNil)
+		return t
+	}
+
+	configurations := map[string]variable.TableSnapshot{}
+	configurations[infoschema.TableClusterConfig] = variable.TableSnapshot{
+		Rows: [][]types.Datum{
+			types.MakeDatums("tikv", "192.168.3.33:26600", "storage.block-cache.capacity", "10GiB"),
+			types.MakeDatums("tikv", "192.168.3.33:26700", "storage.block-cache.capacity", "20GiB"),
+			types.MakeDatums("tikv", "192.168.3.34:26600", "storage.block-cache.capacity", "1TiB"),
+			types.MakeDatums("tikv", "192.168.3.35:26700", "storage.block-cache.capacity", "20GiB"),
+		},
+	}
+
+	// construct some mock abnormal data
+	mockData := map[string][][]types.Datum{
+		"node_total_memory": {
+			types.MakeDatums(datetime("2020-02-14 05:20:00"), "192.168.3.33:26600", 50.0*1024*1024*1024),
+			types.MakeDatums(datetime("2020-02-14 05:20:00"), "192.168.3.34:26600", 50.0*1024*1024*1024),
+			types.MakeDatums(datetime("2020-02-14 05:20:00"), "192.168.3.35:26600", 50.0*1024*1024*1024),
+		},
+	}
+
+	ctx := s.setupForThresholdCheck(c, mockData, configurations)
+	defer s.tearDownForThresholdCheck(c)
+
+	rs, err := tk.Se.Execute(ctx, "select * from metrics_schema.node_total_memory")
+	//rs, err = tk.Se.Execute(ctx, "select * from metrics_schema.node_total_memory")
+	rs, err = tk.Se.Execute(ctx, "select  /*+ time_range('2020-02-14 04:20:00','2020-02-14 05:23:00') */ * from information_schema.inspection_result where rule='config' and item='storage.block-cache.capacity' order by value")
+	c.Assert(err, IsNil)
+	result := tk.ResultSetToResultWithCtx(ctx, rs[0], Commentf("execute inspect SQL failed"))
+	c.Assert(tk.Se.GetSessionVars().StmtCtx.WarningCount(), Equals, uint16(0), Commentf("unexpected warnings: %+v", tk.Se.GetSessionVars().StmtCtx.GetWarnings()))
+	result.Check(testkit.Rows(
+		"config storage.block-cache.capacity tikv  1099511627776 < 24159191040 warning There are 1 TiKV server in 192.168.3.34 node, the total 'storage.block-cache.capacity' of TiKV is more than (0.45 * total node memory)",
+		"config storage.block-cache.capacity tikv  32212254720 < 24159191040 warning There are 2 TiKV server in 192.168.3.33 node, the total 'storage.block-cache.capacity' of TiKV is more than (0.45 * total node memory)",
+	))
 }