// Copyright 2019 PingCAP, Inc.
//
// Licensed under the Apache License, Version 2.0 (the "License");
// you may not use this file except in compliance with the License.
// You may obtain a copy of the License at
//
//     http://www.apache.org/licenses/LICENSE-2.0
//
// Unless required by applicable law or agreed to in writing, software
// distributed under the License is distributed on an "AS IS" BASIS,
// See the License for the specific language governing permissions and
// limitations under the License.

package executor_test

import (
	"context"
	"fmt"
	"strings"

	. "github.com/pingcap/check"
	"github.com/pingcap/failpoint"
	"github.com/pingcap/parser/mysql"
	"github.com/pingcap/tidb/infoschema"
	"github.com/pingcap/tidb/session"
	"github.com/pingcap/tidb/sessionctx/variable"
	"github.com/pingcap/tidb/types"
	"github.com/pingcap/tidb/util/testkit"
)

var _ = SerialSuites(&inspectionResultSuite{&testClusterTableBase{}})

type inspectionResultSuite struct{ *testClusterTableBase }

func (s *inspectionResultSuite) TestInspectionResult(c *C) {
	tk := testkit.NewTestKitWithInit(c, s.store)

	mockData := map[string]variable.TableSnapshot{}
	// mock configuration inconsistent
	mockData[infoschema.TableClusterConfig] = variable.TableSnapshot{
		Rows: [][]types.Datum{
			types.MakeDatums("tidb", "192.168.3.22:4000", "ddl.lease", "1"),
			types.MakeDatums("tidb", "192.168.3.23:4000", "ddl.lease", "2"),
			types.MakeDatums("tidb", "192.168.3.24:4000", "ddl.lease", "1"),
			types.MakeDatums("tidb", "192.168.3.25:4000", "ddl.lease", "1"),
			types.MakeDatums("tidb", "192.168.3.24:4000", "log.slow-threshold", "0"),
			types.MakeDatums("tidb", "192.168.3.25:4000", "log.slow-threshold", "1"),
			types.MakeDatums("tikv", "192.168.3.32:26600", "coprocessor.high", "8"),
			types.MakeDatums("tikv", "192.168.3.33:26600", "coprocessor.high", "8"),
			types.MakeDatums("tikv", "192.168.3.34:26600", "coprocessor.high", "7"),
			types.MakeDatums("tikv", "192.168.3.35:26600", "coprocessor.high", "7"),
			types.MakeDatums("pd", "192.168.3.32:2379", "scheduler.limit", "3"),
			types.MakeDatums("pd", "192.168.3.33:2379", "scheduler.limit", "3"),
			types.MakeDatums("pd", "192.168.3.34:2379", "scheduler.limit", "3"),
			types.MakeDatums("pd", "192.168.3.35:2379", "scheduler.limit", "3"),
		},
	}
	// mock version inconsistent
	mockData[infoschema.TableClusterInfo] = variable.TableSnapshot{
		Rows: [][]types.Datum{
			types.MakeDatums("tidb", "192.168.1.11:1234", "192.168.1.11:1234", "4.0", "a234c"),
			types.MakeDatums("tidb", "192.168.1.12:1234", "192.168.1.11:1234", "4.0", "a234d"),
			types.MakeDatums("tidb", "192.168.1.13:1234", "192.168.1.11:1234", "4.0", "a234e"),
			types.MakeDatums("tikv", "192.168.1.21:1234", "192.168.1.21:1234", "4.0", "c234d"),
			types.MakeDatums("tikv", "192.168.1.22:1234", "192.168.1.22:1234", "4.0", "c234d"),
			types.MakeDatums("tikv", "192.168.1.23:1234", "192.168.1.23:1234", "4.0", "c234e"),
			types.MakeDatums("pd", "192.168.1.31:1234", "192.168.1.31:1234", "4.0", "m234c"),
			types.MakeDatums("pd", "192.168.1.32:1234", "192.168.1.32:1234", "4.0", "m234d"),
			types.MakeDatums("pd", "192.168.1.33:1234", "192.168.1.33:1234", "4.0", "m234e"),
		},
	}
	// mock load
	mockData[infoschema.TableClusterLoad] = variable.TableSnapshot{
		Rows: [][]types.Datum{
			types.MakeDatums("tidb", "192.168.1.11:1234", "memory", "virtual", "used-percent", "0.8"),
			types.MakeDatums("tidb", "192.168.1.12:1234", "memory", "virtual", "used-percent", "0.6"),
			types.MakeDatums("tidb", "192.168.1.13:1234", "memory", "swap", "used-percent", "0"),
			types.MakeDatums("tikv", "192.168.1.21:1234", "memory", "swap", "used-percent", "0.6"),
			types.MakeDatums("pd", "192.168.1.31:1234", "cpu", "cpu", "load1", "1.0"),
			types.MakeDatums("pd", "192.168.1.32:1234", "cpu", "cpu", "load5", "2.0"),
			types.MakeDatums("pd", "192.168.1.33:1234", "cpu", "cpu", "load15", "8.0"),
		},
	}
	mockData[infoschema.TableClusterHardware] = variable.TableSnapshot{
		Rows: [][]types.Datum{
			types.MakeDatums("tikv", "192.168.1.22:1234", "disk", "sda", "used-percent", "80"),
			types.MakeDatums("tikv", "192.168.1.23:1234", "disk", "sdb", "used-percent", "50"),
			types.MakeDatums("pd", "192.168.1.31:1234", "cpu", "cpu", "cpu-logical-cores", "1"),
			types.MakeDatums("pd", "192.168.1.32:1234", "cpu", "cpu", "cpu-logical-cores", "4"),
			types.MakeDatums("pd", "192.168.1.33:1234", "cpu", "cpu", "cpu-logical-cores", "10"),
		},
	}

	ctx := context.WithValue(context.Background(), "__mockInspectionTables", mockData)
	fpName := "github.com/pingcap/tidb/executor/mockMergeMockInspectionTables"
	ctx = failpoint.WithHook(ctx, func(_ context.Context, fpname string) bool {
		return fpname == fpName
	})

	c.Assert(failpoint.Enable(fpName, "return"), IsNil)
	defer func() { c.Assert(failpoint.Disable(fpName), IsNil) }()

	cases := []struct {
		sql  string
		rows []string
	}{
		{
			sql: "select rule, item, type, value, reference, severity, details from information_schema.inspection_result where rule in ('config', 'version')",
			rows: []string{
				"config coprocessor.high tikv inconsistent consistent warning the cluster has different config value of coprocessor.high, execute the sql to see more detail: select * from information_schema.cluster_config where type='tikv' and `key`='coprocessor.high'",
				"config ddl.lease tidb inconsistent consistent warning the cluster has different config value of ddl.lease, execute the sql to see more detail: select * from information_schema.cluster_config where type='tidb' and `key`='ddl.lease'",
				"config log.slow-threshold tidb 0 not 0 warning slow-threshold = 0 will record every query to slow log, it may affect performance",
				"config log.slow-threshold tidb inconsistent consistent warning the cluster has different config value of log.slow-threshold, execute the sql to see more detail: select * from information_schema.cluster_config where type='tidb' and `key`='log.slow-threshold'",
				"version git_hash pd inconsistent consistent critical the cluster has 3 different pd versions, execute the sql to see more detail: select * from information_schema.cluster_info where type='pd'",
				"version git_hash tidb inconsistent consistent critical the cluster has 3 different tidb versions, execute the sql to see more detail: select * from information_schema.cluster_info where type='tidb'",
				"version git_hash tikv inconsistent consistent critical the cluster has 2 different tikv versions, execute the sql to see more detail: select * from information_schema.cluster_info where type='tikv'",
			},
		},
		{
			sql: "select rule, item, type, value, reference, severity, details from information_schema.inspection_result where rule in ('config', 'version') and item in ('coprocessor.high', 'git_hash') and type='tikv'",
			rows: []string{
				"config coprocessor.high tikv inconsistent consistent warning the cluster has different config value of coprocessor.high, execute the sql to see more detail: select * from information_schema.cluster_config where type='tikv' and `key`='coprocessor.high'",
				"version git_hash tikv inconsistent consistent critical the cluster has 2 different tikv versions, execute the sql to see more detail: select * from information_schema.cluster_info where type='tikv'",
			},
		},
		{
			sql: "select rule, item, type, value, reference, severity, details from information_schema.inspection_result where rule='config'",
			rows: []string{
				"config coprocessor.high tikv inconsistent consistent warning the cluster has different config value of coprocessor.high, execute the sql to see more detail: select * from information_schema.cluster_config where type='tikv' and `key`='coprocessor.high'",
				"config ddl.lease tidb inconsistent consistent warning the cluster has different config value of ddl.lease, execute the sql to see more detail: select * from information_schema.cluster_config where type='tidb' and `key`='ddl.lease'",
				"config log.slow-threshold tidb 0 not 0 warning slow-threshold = 0 will record every query to slow log, it may affect performance",
				"config log.slow-threshold tidb inconsistent consistent warning the cluster has different config value of log.slow-threshold, execute the sql to see more detail: select * from information_schema.cluster_config where type='tidb' and `key`='log.slow-threshold'",
			},
		},
		{
			sql: "select rule, item, type, value, reference, severity, details from information_schema.inspection_result where rule='version' and item='git_hash' and type in ('pd', 'tidb')",
			rows: []string{
				"version git_hash pd inconsistent consistent critical the cluster has 3 different pd versions, execute the sql to see more detail: select * from information_schema.cluster_info where type='pd'",
				"version git_hash tidb inconsistent consistent critical the cluster has 3 different tidb versions, execute the sql to see more detail: select * from information_schema.cluster_info where type='tidb'",
			},
		},
		{
			sql: "select rule, item, type, instance, value, reference, severity, details from information_schema.inspection_result where rule='current-load'",
			rows: []string{
				"current-load cpu-load1 pd 192.168.1.31:1234 1.0 < 0.7 warning cpu-load1 should less than (cpu_logical_cores * 0.7)",
				"current-load cpu-load15 pd 192.168.1.33:1234 8.0 < 7.0 warning cpu-load15 should less than (cpu_logical_cores * 0.7)",
				"current-load disk-usage tikv 192.168.1.22:1234 80 < 70 warning current disk-usage is too high, execute the sql to see more detail: select * from information_schema.cluster_hardware where type='tikv' and instance='192.168.1.22:1234' and device_type='disk' and device_name='sda'",
				"current-load swap-memory-usage tikv 192.168.1.21:1234 0.6 0 warning ",
				"current-load virtual-memory-usage tidb 192.168.1.11:1234 0.8 < 0.7 warning ",
			},
		},
	}

	for _, cs := range cases {
		rs, err := tk.Se.Execute(ctx, cs.sql)
		c.Assert(err, IsNil)
		result := tk.ResultSetToResultWithCtx(ctx, rs[0], Commentf("SQL: %v", cs.sql))
		warnings := tk.Se.GetSessionVars().StmtCtx.GetWarnings()
		c.Assert(len(warnings), Equals, 0, Commentf("expected no warning, got: %+v", warnings))
		result.Check(testkit.Rows(cs.rows...))
	}
}

func (s *inspectionResultSuite) parseTime(c *C, se session.Session, str string) types.Time {
	t, err := types.ParseTime(se.GetSessionVars().StmtCtx, str, mysql.TypeDatetime, types.MaxFsp)
	c.Assert(err, IsNil)
	return t
}

func (s *inspectionResultSuite) TestThresholdCheckInspection(c *C) {
	tk := testkit.NewTestKitWithInit(c, s.store)
	// mock tikv configuration.
	configurations := map[string]variable.TableSnapshot{}
	configurations[infoschema.TableClusterConfig] = variable.TableSnapshot{
		Rows: [][]types.Datum{
			types.MakeDatums("tikv", "tikv-0", "raftstore.apply-pool-size", "2"),
			types.MakeDatums("tikv", "tikv-0", "raftstore.store-pool-size", "2"),
			types.MakeDatums("tikv", "tikv-0", "readpool.coprocessor.high-concurrency", "4"),
			types.MakeDatums("tikv", "tikv-0", "readpool.coprocessor.low-concurrency", "4"),
			types.MakeDatums("tikv", "tikv-0", "readpool.coprocessor.normal-concurrency", "4"),
			types.MakeDatums("tikv", "tikv-0", "readpool.storage.high-concurrency", "4"),
			types.MakeDatums("tikv", "tikv-0", "readpool.storage.low-concurrency", "4"),
			types.MakeDatums("tikv", "tikv-0", "readpool.storage.normal-concurrency", "4"),
			types.MakeDatums("tikv", "tikv-0", "server.grpc-concurrency", "8"),
			types.MakeDatums("tikv", "tikv-0", "storage.scheduler-worker-pool-size", "6"),
		},
	}
	datetime := func(str string) types.Time {
		return s.parseTime(c, tk.Se, str)
	}
	// construct some mock abnormal data
	mockData := map[string][][]types.Datum{
		// columns: time, instance, name, value
		"tikv_thread_cpu": {
			types.MakeDatums(datetime("2020-02-14 05:20:00"), "tikv-0", "cop_normal0", 10.0),
			types.MakeDatums(datetime("2020-02-14 05:20:00"), "tikv-0", "cop_normal1", 10.0),
			types.MakeDatums(datetime("2020-02-14 05:20:00"), "tikv-0", "cop_high1", 10.0),
			types.MakeDatums(datetime("2020-02-14 05:20:00"), "tikv-0", "cop_low1", 10.0),
			types.MakeDatums(datetime("2020-02-14 05:20:00"), "tikv-0", "grpc_1", 10.0),
			types.MakeDatums(datetime("2020-02-14 05:20:00"), "tikv-0", "raftstore_1", 10.0),
			types.MakeDatums(datetime("2020-02-14 05:20:00"), "tikv-0", "apply_0", 10.0),
			types.MakeDatums(datetime("2020-02-14 05:20:00"), "tikv-0", "store_read_norm1", 10.0),
			types.MakeDatums(datetime("2020-02-14 05:20:00"), "tikv-0", "store_read_high2", 10.0),
			types.MakeDatums(datetime("2020-02-14 05:20:00"), "tikv-0", "store_read_low0", 10.0),
			types.MakeDatums(datetime("2020-02-14 05:20:00"), "tikv-0", "sched_2", 10.0),
			types.MakeDatums(datetime("2020-02-14 05:20:00"), "tikv-0", "split_check", 10.0),
		},
		"pd_tso_wait_duration":                {},
		"tidb_get_token_duration":             {},
		"tidb_load_schema_duration":           {},
		"tikv_scheduler_command_duration":     {},
		"tikv_handle_snapshot_duration":       {},
		"tikv_storage_async_request_duration": {},
		"tikv_engine_write_duration":          {},
		"tikv_engine_max_get_duration":        {},
		"tikv_engine_max_seek_duration":       {},
		"tikv_scheduler_pending_commands":     {},
		"tikv_block_index_cache_hit":          {},
		"tikv_block_data_cache_hit":           {},
		"tikv_block_filter_cache_hit":         {},
		"pd_scheduler_store_status":           {},
		"pd_region_health":                    {},
	}

	fpName := "github.com/pingcap/tidb/executor/mockMergeMockInspectionTables"
	c.Assert(failpoint.Enable(fpName, "return"), IsNil)
	defer func() { c.Assert(failpoint.Disable(fpName), IsNil) }()

	// Mock for metric table data.
	fpName2 := "github.com/pingcap/tidb/executor/mockMetricsTableData"
	c.Assert(failpoint.Enable(fpName2, "return"), IsNil)
	defer func() { c.Assert(failpoint.Disable(fpName2), IsNil) }()

	ctx := context.WithValue(context.Background(), "__mockInspectionTables", configurations)
	ctx = context.WithValue(ctx, "__mockMetricsTableData", mockData)
	ctx = failpoint.WithHook(ctx, func(_ context.Context, fpname2 string) bool {
		return fpName2 == fpname2 || fpname2 == fpName
	})

	rs, err := tk.Se.Execute(ctx, "select  /*+ time_range('2020-02-12 10:35:00','2020-02-12 10:37:00') */ item, type, instance, value, reference, details from information_schema.inspection_result where rule='threshold-check' order by item")
	c.Assert(err, IsNil)
	result := tk.ResultSetToResultWithCtx(ctx, rs[0], Commentf("execute inspect SQL failed"))
	c.Assert(tk.Se.GetSessionVars().StmtCtx.WarningCount(), Equals, uint16(0), Commentf("unexpected warnings: %+v", tk.Se.GetSessionVars().StmtCtx.GetWarnings()))
	result.Check(testkit.Rows(
		"apply-cpu tikv tikv-0 10.00 < 1.60, config: raftstore.apply-pool-size=2 the 'apply-cpu' max cpu-usage of tikv-0 tikv is too high",
		"coprocessor-high-cpu tikv tikv-0 10.00 < 3.60, config: readpool.coprocessor.high-concurrency=4 the 'coprocessor-high-cpu' max cpu-usage of tikv-0 tikv is too high",
		"coprocessor-low-cpu tikv tikv-0 10.00 < 3.60, config: readpool.coprocessor.low-concurrency=4 the 'coprocessor-low-cpu' max cpu-usage of tikv-0 tikv is too high",
		"coprocessor-normal-cpu tikv tikv-0 10.00 < 3.60, config: readpool.coprocessor.normal-concurrency=4 the 'coprocessor-normal-cpu' max cpu-usage of tikv-0 tikv is too high",
		"grpc-cpu tikv tikv-0 10.00 < 7.20, config: server.grpc-concurrency=8 the 'grpc-cpu' max cpu-usage of tikv-0 tikv is too high",
		"raftstore-cpu tikv tikv-0 10.00 < 1.60, config: raftstore.store-pool-size=2 the 'raftstore-cpu' max cpu-usage of tikv-0 tikv is too high",
		"scheduler-worker-cpu tikv tikv-0 10.00 < 5.10, config: storage.scheduler-worker-pool-size=6 the 'scheduler-worker-cpu' max cpu-usage of tikv-0 tikv is too high",
		"split-check-cpu tikv tikv-0 10.00 < 0.00 the 'split-check-cpu' max cpu-usage of tikv-0 tikv is too high",
		"storage-readpool-high-cpu tikv tikv-0 10.00 < 3.60, config: readpool.storage.high-concurrency=4 the 'storage-readpool-high-cpu' max cpu-usage of tikv-0 tikv is too high",
		"storage-readpool-low-cpu tikv tikv-0 10.00 < 3.60, config: readpool.storage.low-concurrency=4 the 'storage-readpool-low-cpu' max cpu-usage of tikv-0 tikv is too high",
		"storage-readpool-normal-cpu tikv tikv-0 10.00 < 3.60, config: readpool.storage.normal-concurrency=4 the 'storage-readpool-normal-cpu' max cpu-usage of tikv-0 tikv is too high",
	))

	// construct some mock normal data
	mockData["tikv_thread_cpu"] = [][]types.Datum{
		// columns: time, instance, name, value
		types.MakeDatums(datetime("2020-02-14 05:20:00"), "tikv-0", "cop_normal0", 1.0),
		types.MakeDatums(datetime("2020-02-14 05:20:00"), "tikv-0", "cop_high1", 0.1),
		types.MakeDatums(datetime("2020-02-14 05:20:00"), "tikv-0", "cop_low1", 1.0),
		types.MakeDatums(datetime("2020-02-14 05:20:00"), "tikv-0", "grpc_1", 7.21),
		types.MakeDatums(datetime("2020-02-14 05:20:00"), "tikv-0", "grpc_2", 0.21),
		types.MakeDatums(datetime("2020-02-14 05:20:00"), "tikv-0", "raftstore_1", 1.0),
		types.MakeDatums(datetime("2020-02-14 05:20:00"), "tikv-0", "apply_0", 1.0),
		types.MakeDatums(datetime("2020-02-14 05:20:00"), "tikv-0", "store_read_norm1", 1.0),
		types.MakeDatums(datetime("2020-02-14 05:20:00"), "tikv-0", "store_read_high2", 1.0),
		types.MakeDatums(datetime("2020-02-14 05:20:00"), "tikv-0", "store_read_low0", 1.0),
		types.MakeDatums(datetime("2020-02-14 05:20:00"), "tikv-0", "sched_2", 0.3),
		types.MakeDatums(datetime("2020-02-14 05:20:00"), "tikv-0", "split_check", 0.5),
	}

	ctx = context.WithValue(context.Background(), "__mockInspectionTables", configurations)
	ctx = context.WithValue(ctx, "__mockMetricsTableData", mockData)
	ctx = failpoint.WithHook(ctx, func(_ context.Context, fpname2 string) bool {
		return fpName2 == fpname2 || fpname2 == fpName
	})
	rs, err = tk.Se.Execute(ctx, "select item, type, instance, value, reference from information_schema.inspection_result where rule='threshold-check' order by item")
	c.Assert(err, IsNil)
	result = tk.ResultSetToResultWithCtx(ctx, rs[0], Commentf("execute inspect SQL failed"))
	c.Assert(tk.Se.GetSessionVars().StmtCtx.WarningCount(), Equals, uint16(0), Commentf("unexpected warnings: %+v", tk.Se.GetSessionVars().StmtCtx.GetWarnings()))
	result.Check(testkit.Rows("grpc-cpu tikv tikv-0 7.21 < 7.20, config: server.grpc-concurrency=8"))
}

func (s *inspectionResultSuite) TestThresholdCheckInspection2(c *C) {
	tk := testkit.NewTestKitWithInit(c, s.store)
	// Mock for metric table data.
	fpName := "github.com/pingcap/tidb/executor/mockMetricsTableData"
	c.Assert(failpoint.Enable(fpName, "return"), IsNil)
	defer func() { c.Assert(failpoint.Disable(fpName), IsNil) }()

	datetime := func(s string) types.Time {
		t, err := types.ParseTime(tk.Se.GetSessionVars().StmtCtx, s, mysql.TypeDatetime, types.MaxFsp)
		c.Assert(err, IsNil)
		return t
	}

	// construct some mock abnormal data
	mockData := map[string][][]types.Datum{
		"pd_tso_wait_duration": {
			types.MakeDatums(datetime("2020-02-14 05:20:00"), "pd-0", 0.999, 0.06),
		},
		"tidb_get_token_duration": {
			types.MakeDatums(datetime("2020-02-14 05:20:00"), "tidb-0", 0.999, 0.02*10e5),
		},
		"tidb_load_schema_duration": {
			types.MakeDatums(datetime("2020-02-14 05:20:00"), "tidb-0", 0.99, 2.0),
		},
		"tikv_scheduler_command_duration": {
			types.MakeDatums(datetime("2020-02-14 05:20:00"), "tikv-0", "get", 0.99, 2.0),
			types.MakeDatums(datetime("2020-02-14 05:20:00"), "tikv-0", "write", 0.99, 5.0),
		},
		"tikv_handle_snapshot_duration": {
			types.MakeDatums(datetime("2020-02-14 05:20:00"), "tikv-0", "gen", 0.999, 40.0),
			types.MakeDatums(datetime("2020-02-14 05:20:00"), "tikv-0", "read", 0.999, 10.0),
		},
		"tikv_storage_async_request_duration": {
			types.MakeDatums(datetime("2020-02-14 05:20:00"), "tikv-0", "write", 0.999, 0.2),
			types.MakeDatums(datetime("2020-02-14 05:20:00"), "tikv-0", "snapshot", 0.999, 0.06),
		},
		"tikv_engine_write_duration": {
			types.MakeDatums(datetime("2020-02-14 05:20:00"), "tikv-0", "write_max", "kv", 0.2*10e5),
		},
		"tikv_engine_max_get_duration": {
			types.MakeDatums(datetime("2020-02-14 05:20:00"), "tikv-0", "get_max", "kv", 0.06*10e5),
		},
		"tikv_engine_max_seek_duration": {
			types.MakeDatums(datetime("2020-02-14 05:20:00"), "tikv-0", "seek_max", "raft", 0.06*10e5),
		},
		"tikv_scheduler_pending_commands": {
			types.MakeDatums(datetime("2020-02-14 05:20:00"), "tikv-0", 1001.0),
		},
		"tikv_block_index_cache_hit": {
			types.MakeDatums(datetime("2020-02-14 05:20:00"), "tikv-0", "kv", 0.94),
		},
		"tikv_block_data_cache_hit": {
			types.MakeDatums(datetime("2020-02-14 05:20:00"), "tikv-0", "kv", 0.79),
		},
		"tikv_block_filter_cache_hit": {
			types.MakeDatums(datetime("2020-02-14 05:20:00"), "tikv-0", "kv", 0.93),
		},
		"tikv_thread_cpu":           {},
		"pd_scheduler_store_status": {},
		"pd_region_health":          {},
	}

	ctx := context.WithValue(context.Background(), "__mockMetricsTableData", mockData)
	ctx = failpoint.WithHook(ctx, func(_ context.Context, fpname string) bool {
		return fpname == fpName
	})

	rs, err := tk.Se.Execute(ctx, "select /*+ time_range('2020-02-12 10:35:00','2020-02-12 10:37:00') */ item, type, instance, value, reference, details from information_schema.inspection_result where rule='threshold-check' order by item")
	c.Assert(err, IsNil)
	result := tk.ResultSetToResultWithCtx(ctx, rs[0], Commentf("execute inspect SQL failed"))
	c.Assert(tk.Se.GetSessionVars().StmtCtx.WarningCount(), Equals, uint16(0), Commentf("unexpected warnings: %+v", tk.Se.GetSessionVars().StmtCtx.GetWarnings()))
	result.Check(testkit.Rows(
		"data-block-cache-hit tikv tikv-0 0.790 > 0.800 min data-block-cache-hit rate of tikv-0 tikv is too low",
		"filter-block-cache-hit tikv tikv-0 0.930 > 0.950 min filter-block-cache-hit rate of tikv-0 tikv is too low",
		"get-token-duration tidb tidb-0 0.020 < 0.001 max duration of tidb-0 tidb get-token-duration is too slow",
		"handle-snapshot-duration tikv tikv-0 40.000 < 30.000 max duration of tikv-0 tikv handle-snapshot-duration is too slow",
		"index-block-cache-hit tikv tikv-0 0.940 > 0.950 min index-block-cache-hit rate of tikv-0 tikv is too low",
		"load-schema-duration tidb tidb-0 2.000 < 1.000 max duration of tidb-0 tidb load-schema-duration is too slow",
		"rocksdb-get-duration tikv tikv-0 0.060 < 0.050 max duration of tikv-0 tikv rocksdb-get-duration is too slow",
		"rocksdb-seek-duration tikv tikv-0 0.060 < 0.050 max duration of tikv-0 tikv rocksdb-seek-duration is too slow",
		"rocksdb-write-duration tikv tikv-0 0.200 < 0.100 max duration of tikv-0 tikv rocksdb-write-duration is too slow",
		"scheduler-cmd-duration tikv tikv-0 5.000 < 0.100 max duration of tikv-0 tikv scheduler-cmd-duration is too slow",
		"scheduler-pending-cmd-count tikv tikv-0 1001.000 < 1000.000  tikv-0 tikv scheduler has too many pending commands",
		"storage-snapshot-duration tikv tikv-0 0.060 < 0.050 max duration of tikv-0 tikv storage-snapshot-duration is too slow",
		"storage-write-duration tikv tikv-0 0.200 < 0.100 max duration of tikv-0 tikv storage-write-duration is too slow",
		"tso-duration tidb pd-0 0.060 < 0.050 max duration of pd-0 tidb tso-duration is too slow",
	))
}

func (s *inspectionResultSuite) TestThresholdCheckInspection3(c *C) {
	tk := testkit.NewTestKitWithInit(c, s.store)
	// Mock for metric table data.
	fpName := "github.com/pingcap/tidb/executor/mockMetricsTableData"
	c.Assert(failpoint.Enable(fpName, "return"), IsNil)
	defer func() { c.Assert(failpoint.Disable(fpName), IsNil) }()

	datetime := func(s string) types.Time {
		t, err := types.ParseTime(tk.Se.GetSessionVars().StmtCtx, s, mysql.TypeDatetime, types.MaxFsp)
		c.Assert(err, IsNil)
		return t
	}

	// construct some mock abnormal data
	mockData := map[string][][]types.Datum{
		"pd_scheduler_store_status": {
			types.MakeDatums(datetime("2020-02-14 05:20:00"), "pd-0", "tikv-0", "0", "leader_score", 100.0),
			types.MakeDatums(datetime("2020-02-14 05:20:00"), "pd-0", "tikv-1", "1", "leader_score", 50.0),
			types.MakeDatums(datetime("2020-02-14 05:21:00"), "pd-0", "tikv-0", "0", "leader_score", 99.0),
			types.MakeDatums(datetime("2020-02-14 05:21:00"), "pd-0", "tikv-1", "1", "leader_score", 51.0),
			types.MakeDatums(datetime("2020-02-14 05:20:00"), "pd-0", "tikv-0", "0", "region_score", 100.0),
			types.MakeDatums(datetime("2020-02-14 05:20:00"), "pd-0", "tikv-1", "1", "region_score", 90.0),
			types.MakeDatums(datetime("2020-02-14 05:20:00"), "pd-0", "tikv-0", "0", "store_available", 100.0),
			types.MakeDatums(datetime("2020-02-14 05:20:00"), "pd-0", "tikv-1", "1", "store_available", 70.0),
			types.MakeDatums(datetime("2020-02-14 05:20:00"), "pd-0", "tikv-0", "0", "region_count", 20001.0),
			types.MakeDatums(datetime("2020-02-14 05:20:00"), "pd-0", "tikv-0", "0", "leader_count", 10000.0),
			types.MakeDatums(datetime("2020-02-14 05:21:00"), "pd-0", "tikv-0", "0", "leader_count", 5000.0),
			types.MakeDatums(datetime("2020-02-14 05:22:00"), "pd-0", "tikv-0", "0", "leader_count", 5000.0),
			types.MakeDatums(datetime("2020-02-14 05:20:00"), "pd-0", "tikv-1", "0", "leader_count", 5000.0),
			types.MakeDatums(datetime("2020-02-14 05:21:00"), "pd-0", "tikv-1", "0", "leader_count", 10000.0),
			types.MakeDatums(datetime("2020-02-14 05:20:00"), "pd-0", "tikv-2", "0", "leader_count", 10000.0),
			types.MakeDatums(datetime("2020-02-14 05:21:00"), "pd-0", "tikv-2", "0", "leader_count", 0.0),
		},
		"pd_region_health": {
			types.MakeDatums(datetime("2020-02-14 05:20:00"), "pd-0", "extra-peer-region-count", 40.0),
			types.MakeDatums(datetime("2020-02-14 05:20:00"), "pd-0", "learner-peer-region-count", 40.0),
			types.MakeDatums(datetime("2020-02-14 05:20:00"), "pd-0", "pending-peer-region-count", 30.0),
		},
	}

	ctx := context.WithValue(context.Background(), "__mockMetricsTableData", mockData)
	ctx = failpoint.WithHook(ctx, func(_ context.Context, fpname string) bool {
		return fpname == fpName
	})

	rs, err := tk.Se.Execute(ctx, `select /*+ time_range('2020-02-14 04:20:00','2020-02-14 05:23:00') */
		item, type, instance, value, reference, details from information_schema.inspection_result
		where rule='threshold-check' and item in ('leader-score-balance','region-score-balance','region-count','region-health','store-available-balance','leader-drop')
		order by item`)
	c.Assert(err, IsNil)
	result := tk.ResultSetToResultWithCtx(ctx, rs[0], Commentf("execute inspect SQL failed"))
	c.Assert(tk.Se.GetSessionVars().StmtCtx.WarningCount(), Equals, uint16(0), Commentf("unexpected warnings: %+v", tk.Se.GetSessionVars().StmtCtx.GetWarnings()))
	result.Check(testkit.Rows(
<<<<<<< HEAD
		"leader-score-balance tikv tikv-1 50.00% < 5.00% tikv-0 max leader_score is 100.00, much more than tikv-1 min leader_score 50.00",
=======
		"leader-drop tikv tikv-2 10000 <= 50 tikv-2 tikv has too many leader-drop around time 2020-02-14 05:21:00.000000, leader count from 10000 drop to 0",
		"leader-drop tikv tikv-0 5000 <= 50 tikv-0 tikv has too many leader-drop around time 2020-02-14 05:21:00.000000, leader count from 10000 drop to 5000",
		"leader-score-balance tikv tikv-1 50.00% < 5.00% tikv-0 leader_score is 100.00, much more than tikv-1 leader_score 50.00",
>>>>>>> b0ea766a
		"region-count tikv tikv-0 20001.00 <= 20000 tikv-0 tikv has too many regions",
		"region-health pd pd-0 110.00 < 100 the count of extra-perr and learner-peer and pending-peer are 110, it means the scheduling is too frequent or too slow",
		"region-score-balance tikv tikv-1 10.00% < 5.00% tikv-0 max region_score is 100.00, much more than tikv-1 min region_score 90.00",
		"store-available-balance tikv tikv-1 30.00% < 20.00% tikv-0 max store_available is 100.00, much more than tikv-1 min store_available 70.00"))
}

func (s *inspectionResultSuite) TestCriticalErrorInspection(c *C) {
	tk := testkit.NewTestKitWithInit(c, s.store)

	testServers := s.setupClusterGRPCServer(c)
	defer func() {
		for _, s := range testServers {
			s.server.Stop()
		}
	}()

	var servers []string
	for _, s := range testServers {
		servers = append(servers, strings.Join([]string{s.typ, s.address, s.address}, ","))
	}
	fpName2 := "github.com/pingcap/tidb/executor/mockClusterLogServerInfo"
	fpExpr := strings.Join(servers, ";")
	c.Assert(failpoint.Enable(fpName2, fmt.Sprintf(`return("%s")`, fpExpr)), IsNil)
	defer func() { c.Assert(failpoint.Disable(fpName2), IsNil) }()

	fpName := "github.com/pingcap/tidb/executor/mockMetricsTableData"
	c.Assert(failpoint.Enable(fpName, "return"), IsNil)
	defer func() { c.Assert(failpoint.Disable(fpName), IsNil) }()

	datetime := func(str string) types.Time {
		return s.parseTime(c, tk.Se, str)
	}

	// construct some mock data
	mockData := map[string][][]types.Datum{
		// columns: time, instance, type, value
		"tikv_critical_error_total_count": {
			types.MakeDatums(datetime("2020-02-12 10:35:00"), "tikv-0", "type1", 0.0),
			types.MakeDatums(datetime("2020-02-12 10:36:00"), "tikv-1", "type1", 1.0),
			types.MakeDatums(datetime("2020-02-12 10:37:00"), "tikv-2", "type2", 5.0),
		},
		// columns: time, instance, value
		"tidb_panic_count_total_count": {
			types.MakeDatums(datetime("2020-02-12 10:35:00"), "tidb-0", 4.0),
			types.MakeDatums(datetime("2020-02-12 10:36:00"), "tidb-0", 0.0),
			types.MakeDatums(datetime("2020-02-12 10:37:00"), "tidb-1", 1.0),
		},
		// columns: time, instance, value
		"tidb_binlog_error_total_count": {
			types.MakeDatums(datetime("2020-02-12 10:35:00"), "tidb-1", 4.0),
			types.MakeDatums(datetime("2020-02-12 10:36:00"), "tidb-2", 0.0),
			types.MakeDatums(datetime("2020-02-12 10:37:00"), "tidb-3", 1.0),
		},
		// columns: time, instance, db, type, stage, value
		"tikv_scheduler_is_busy_total_count": {
			types.MakeDatums(datetime("2020-02-12 10:35:00"), "tikv-0", "db1", "type1", "stage1", 1.0),
			types.MakeDatums(datetime("2020-02-12 10:36:00"), "tikv-0", "db2", "type1", "stage2", 2.0),
			types.MakeDatums(datetime("2020-02-12 10:37:00"), "tikv-1", "db1", "type2", "stage1", 3.0),
			types.MakeDatums(datetime("2020-02-12 10:38:00"), "tikv-0", "db1", "type1", "stage2", 4.0),
			types.MakeDatums(datetime("2020-02-12 10:39:00"), "tikv-0", "db2", "type1", "stage1", 5.0),
			types.MakeDatums(datetime("2020-02-12 10:40:00"), "tikv-1", "db1", "type2", "stage2", 6.0),
		},
		// columns: time, instance, db, value
		"tikv_coprocessor_is_busy_total_count": {
			types.MakeDatums(datetime("2020-02-12 10:35:00"), "tikv-0", "db1", 1.0),
			types.MakeDatums(datetime("2020-02-12 10:36:00"), "tikv-0", "db2", 2.0),
			types.MakeDatums(datetime("2020-02-12 10:37:00"), "tikv-1", "db1", 3.0),
			types.MakeDatums(datetime("2020-02-12 10:38:00"), "tikv-0", "db1", 4.0),
			types.MakeDatums(datetime("2020-02-12 10:39:00"), "tikv-0", "db2", 5.0),
			types.MakeDatums(datetime("2020-02-12 10:40:00"), "tikv-1", "db1", 6.0),
		},
		// columns: time, instance, db, type, value
		"tikv_channel_full_total_count": {
			types.MakeDatums(datetime("2020-02-12 10:35:00"), "tikv-0", "db1", "type1", 1.0),
			types.MakeDatums(datetime("2020-02-12 10:36:00"), "tikv-0", "db2", "type1", 2.0),
			types.MakeDatums(datetime("2020-02-12 10:37:00"), "tikv-1", "db1", "type2", 3.0),
			types.MakeDatums(datetime("2020-02-12 10:38:00"), "tikv-0", "db1", "type1", 4.0),
			types.MakeDatums(datetime("2020-02-12 10:39:00"), "tikv-0", "db2", "type1", 5.0),
			types.MakeDatums(datetime("2020-02-12 10:40:00"), "tikv-1", "db1", "type2", 6.0),
		},
		// columns: time, instance, db, value
		"tikv_engine_write_stall": {
			types.MakeDatums(datetime("2020-02-12 10:35:00"), "tikv-0", "kv", 1.0),
			types.MakeDatums(datetime("2020-02-12 10:36:00"), "tikv-0", "raft", 2.0),
			types.MakeDatums(datetime("2020-02-12 10:37:00"), "tikv-1", "reason3", 3.0),
		},
		// columns: time, instance, job, value
		"up": {
			types.MakeDatums(datetime("2020-02-12 10:35:00"), "tikv-0", "tikv", 1.0),
			types.MakeDatums(datetime("2020-02-12 10:36:00"), "tikv-0", "tikv", 0.0),
			types.MakeDatums(datetime("2020-02-12 10:37:00"), "tidb-0", "tidb", 0.0),
			types.MakeDatums(datetime("2020-02-12 10:37:00"), "tidb-1", "tidb", 0.0),
			types.MakeDatums(datetime("2020-02-12 10:38:00"), "tidb-1", "tidb", 1.0),
		},
	}

	ctx := context.WithValue(context.Background(), "__mockMetricsTableData", mockData)
	ctx = failpoint.WithHook(ctx, func(_ context.Context, fpname string) bool {
		return fpname == fpName
	})

	rs, err := tk.Se.Execute(ctx, "select /*+ time_range('2020-02-12 10:35:00','2020-02-12 10:37:00') */ item, instance, value, details from information_schema.inspection_result where rule='critical-error'")
	c.Assert(err, IsNil)
	result := tk.ResultSetToResultWithCtx(ctx, rs[0], Commentf("execute inspect SQL failed"))
	c.Assert(tk.Se.GetSessionVars().StmtCtx.WarningCount(), Equals, uint16(0), Commentf("unexpected warnings: %+v", tk.Se.GetSessionVars().StmtCtx.GetWarnings()))
	result.Check(testkit.Rows(
		"server-down tikv-0  tikv tikv-0 disconnect with prometheus around time '2020-02-12 10:36:00.000000'",
		"server-down tidb-1  tidb tidb-1 disconnect with prometheus around time '2020-02-12 10:37:00.000000'",
		"channel-is-full tikv-1 9.00(db1, type2) the total number of errors about 'channel-is-full' is too many",
		"coprocessor-is-busy tikv-1 9.00(db1) the total number of errors about 'coprocessor-is-busy' is too many",
		"channel-is-full tikv-0 7.00(db2, type1) the total number of errors about 'channel-is-full' is too many",
		"coprocessor-is-busy tikv-0 7.00(db2) the total number of errors about 'coprocessor-is-busy' is too many",
		"scheduler-is-busy tikv-1 6.00(db1, type2, stage2) the total number of errors about 'scheduler-is-busy' is too many",
		"channel-is-full tikv-0 5.00(db1, type1) the total number of errors about 'channel-is-full' is too many",
		"coprocessor-is-busy tikv-0 5.00(db1) the total number of errors about 'coprocessor-is-busy' is too many",
		"critical-error tikv-2 5.00(type2) the total number of errors about 'critical-error' is too many",
		"scheduler-is-busy tikv-0 5.00(db2, type1, stage1) the total number of errors about 'scheduler-is-busy' is too many",
		"binlog-error tidb-1 4.00 the total number of errors about 'binlog-error' is too many",
		"panic-count tidb-0 4.00 the total number of errors about 'panic-count' is too many",
		"scheduler-is-busy tikv-0 4.00(db1, type1, stage2) the total number of errors about 'scheduler-is-busy' is too many",
		"scheduler-is-busy tikv-1 3.00(db1, type2, stage1) the total number of errors about 'scheduler-is-busy' is too many",
		"tikv_engine_write_stall tikv-1 3.00(reason3) the total number of errors about 'tikv_engine_write_stall' is too many",
		"scheduler-is-busy tikv-0 2.00(db2, type1, stage2) the total number of errors about 'scheduler-is-busy' is too many",
		"tikv_engine_write_stall tikv-0 2.00(raft) the total number of errors about 'tikv_engine_write_stall' is too many",
		"binlog-error tidb-3 1.00 the total number of errors about 'binlog-error' is too many",
		"critical-error tikv-1 1.00(type1) the total number of errors about 'critical-error' is too many",
		"panic-count tidb-1 1.00 the total number of errors about 'panic-count' is too many",
		"scheduler-is-busy tikv-0 1.00(db1, type1, stage1) the total number of errors about 'scheduler-is-busy' is too many",
		"tikv_engine_write_stall tikv-0 1.00(kv) the total number of errors about 'tikv_engine_write_stall' is too many",
	))
}<|MERGE_RESOLUTION|>--- conflicted
+++ resolved
@@ -426,13 +426,9 @@
 	result := tk.ResultSetToResultWithCtx(ctx, rs[0], Commentf("execute inspect SQL failed"))
 	c.Assert(tk.Se.GetSessionVars().StmtCtx.WarningCount(), Equals, uint16(0), Commentf("unexpected warnings: %+v", tk.Se.GetSessionVars().StmtCtx.GetWarnings()))
 	result.Check(testkit.Rows(
-<<<<<<< HEAD
-		"leader-score-balance tikv tikv-1 50.00% < 5.00% tikv-0 max leader_score is 100.00, much more than tikv-1 min leader_score 50.00",
-=======
 		"leader-drop tikv tikv-2 10000 <= 50 tikv-2 tikv has too many leader-drop around time 2020-02-14 05:21:00.000000, leader count from 10000 drop to 0",
 		"leader-drop tikv tikv-0 5000 <= 50 tikv-0 tikv has too many leader-drop around time 2020-02-14 05:21:00.000000, leader count from 10000 drop to 5000",
-		"leader-score-balance tikv tikv-1 50.00% < 5.00% tikv-0 leader_score is 100.00, much more than tikv-1 leader_score 50.00",
->>>>>>> b0ea766a
+		"leader-score-balance tikv tikv-1 50.00% < 5.00% tikv-0 max leader_score is 100.00, much more than tikv-1 min leader_score 50.00",
 		"region-count tikv tikv-0 20001.00 <= 20000 tikv-0 tikv has too many regions",
 		"region-health pd pd-0 110.00 < 100 the count of extra-perr and learner-peer and pending-peer are 110, it means the scheduling is too frequent or too slow",
 		"region-score-balance tikv tikv-1 10.00% < 5.00% tikv-0 max region_score is 100.00, much more than tikv-1 min region_score 90.00",
