// Copyright 2018 PingCAP, Inc.
//
// Licensed under the Apache License, Version 2.0 (the "License");
// you may not use this file except in compliance with the License.
// You may obtain a copy of the License at
//
//     http://www.apache.org/licenses/LICENSE-2.0
//
// Unless required by applicable law or agreed to in writing, software
// distributed under the License is distributed on an "AS IS" BASIS,
// See the License for the specific language governing permissions and
// limitations under the License.

package executor_test

import (
	"fmt"
	"strconv"
	"strings"
	"sync"

	. "github.com/pingcap/check"
	"github.com/pingcap/parser/terror"
	"github.com/pingcap/tidb/config"
	"github.com/pingcap/tidb/errno"
	"github.com/pingcap/tidb/sessionctx/variable"
	"github.com/pingcap/tidb/table"
	"github.com/pingcap/tidb/types"
	"github.com/pingcap/tidb/util/testkit"
)

func (s *testSuite8) TestInsertOnDuplicateKey(c *C) {
	tk := testkit.NewTestKit(c, s.store)
	tk.MustExec("use test")

	tk.MustExec(`drop table if exists t1, t2;`)
	tk.MustExec(`create table t1(a1 bigint primary key, b1 bigint);`)
	tk.MustExec(`create table t2(a2 bigint primary key, b2 bigint);`)
	tk.MustExec(`insert into t1 values(1, 100);`)
	c.Assert(tk.Se.AffectedRows(), Equals, uint64(1))
	tk.CheckLastMessage("")
	tk.MustExec(`insert into t2 values(1, 200);`)
	c.Assert(tk.Se.AffectedRows(), Equals, uint64(1))
	tk.CheckLastMessage("")

	tk.MustExec(`insert into t1 select a2, b2 from t2 on duplicate key update b1 = a2;`)
	c.Assert(tk.Se.AffectedRows(), Equals, uint64(2))
	tk.CheckLastMessage("Records: 1  Duplicates: 1  Warnings: 0")
	tk.MustQuery(`select * from t1;`).Check(testkit.Rows("1 1"))

	tk.MustExec(`insert into t1 select a2, b2 from t2 on duplicate key update b1 = b2;`)
	c.Assert(tk.Se.AffectedRows(), Equals, uint64(2))
	tk.CheckLastMessage("Records: 1  Duplicates: 1  Warnings: 0")
	tk.MustQuery(`select * from t1;`).Check(testkit.Rows("1 200"))

	tk.MustExec(`insert into t1 select a2, b2 from t2 on duplicate key update a1 = a2;`)
	c.Assert(tk.Se.AffectedRows(), Equals, uint64(0))
	tk.CheckLastMessage("Records: 1  Duplicates: 0  Warnings: 0")
	tk.MustQuery(`select * from t1;`).Check(testkit.Rows("1 200"))

	tk.MustExec(`insert into t1 select a2, b2 from t2 on duplicate key update b1 = 300;`)
	c.Assert(tk.Se.AffectedRows(), Equals, uint64(2))
	tk.CheckLastMessage("Records: 1  Duplicates: 1  Warnings: 0")
	tk.MustQuery(`select * from t1;`).Check(testkit.Rows("1 300"))

	tk.MustExec(`insert into t1 values(1, 1) on duplicate key update b1 = 400;`)
	c.Assert(tk.Se.AffectedRows(), Equals, uint64(2))
	tk.CheckLastMessage("")
	tk.MustQuery(`select * from t1;`).Check(testkit.Rows("1 400"))

	tk.MustExec(`insert into t1 select 1, 500 from t2 on duplicate key update b1 = 400;`)
	c.Assert(tk.Se.AffectedRows(), Equals, uint64(0))
	tk.CheckLastMessage("Records: 1  Duplicates: 0  Warnings: 0")
	tk.MustQuery(`select * from t1;`).Check(testkit.Rows("1 400"))

	tk.MustExec(`drop table if exists t1, t2;`)
	tk.MustExec(`create table t1(a bigint primary key, b bigint);`)
	tk.MustExec(`create table t2(a bigint primary key, b bigint);`)
	_, err := tk.Exec(`insert into t1 select * from t2 on duplicate key update c = t2.b;`)
	c.Assert(err.Error(), Equals, `[planner:1054]Unknown column 'c' in 'field list'`)

	tk.MustExec(`drop table if exists t1, t2;`)
	tk.MustExec(`create table t1(a bigint primary key, b bigint);`)
	tk.MustExec(`create table t2(a bigint primary key, b bigint);`)
	_, err = tk.Exec(`insert into t1 select * from t2 on duplicate key update a = b;`)
	c.Assert(err.Error(), Equals, `[planner:1052]Column 'b' in field list is ambiguous`)

	tk.MustExec(`drop table if exists t1, t2;`)
	tk.MustExec(`create table t1(a bigint primary key, b bigint);`)
	tk.MustExec(`create table t2(a bigint primary key, b bigint);`)
	_, err = tk.Exec(`insert into t1 select * from t2 on duplicate key update c = b;`)
	c.Assert(err.Error(), Equals, `[planner:1054]Unknown column 'c' in 'field list'`)

	tk.MustExec(`drop table if exists t1, t2;`)
	tk.MustExec(`create table t1(a1 bigint primary key, b1 bigint);`)
	tk.MustExec(`create table t2(a2 bigint primary key, b2 bigint);`)
	_, err = tk.Exec(`insert into t1 select * from t2 on duplicate key update a1 = values(b2);`)
	c.Assert(err.Error(), Equals, `[planner:1054]Unknown column 'b2' in 'field list'`)

	tk.MustExec(`drop table if exists t1, t2;`)
	tk.MustExec(`create table t1(a1 bigint primary key, b1 bigint);`)
	tk.MustExec(`create table t2(a2 bigint primary key, b2 bigint);`)
	tk.MustExec(`insert into t1 values(1, 100);`)
	c.Assert(tk.Se.AffectedRows(), Equals, uint64(1))
	tk.CheckLastMessage("")
	tk.MustExec(`insert into t2 values(1, 200);`)
	c.Assert(tk.Se.AffectedRows(), Equals, uint64(1))
	tk.CheckLastMessage("")
	tk.MustExec(`insert into t1 select * from t2 on duplicate key update b1 = values(b1) + b2;`)
	c.Assert(tk.Se.AffectedRows(), Equals, uint64(2))
	tk.CheckLastMessage("Records: 1  Duplicates: 1  Warnings: 0")
	tk.MustQuery(`select * from t1`).Check(testkit.Rows("1 400"))
	tk.MustExec(`insert into t1 select * from t2 on duplicate key update b1 = values(b1) + b2;`)
	c.Assert(tk.Se.AffectedRows(), Equals, uint64(0))
	tk.CheckLastMessage("Records: 1  Duplicates: 0  Warnings: 0")
	tk.MustQuery(`select * from t1`).Check(testkit.Rows("1 400"))

	tk.MustExec(`drop table if exists t;`)
	tk.MustExec(`create table t(k1 bigint, k2 bigint, val bigint, primary key(k1, k2));`)
	tk.MustExec(`insert into t (val, k1, k2) values (3, 1, 2);`)
	c.Assert(tk.Se.AffectedRows(), Equals, uint64(1))
	tk.CheckLastMessage("")
	tk.MustQuery(`select * from t;`).Check(testkit.Rows(`1 2 3`))
	tk.MustExec(`insert into t (val, k1, k2) select c, a, b from (select 1 as a, 2 as b, 4 as c) tmp on duplicate key update val = tmp.c;`)
	c.Assert(tk.Se.AffectedRows(), Equals, uint64(2))
	tk.CheckLastMessage("Records: 1  Duplicates: 1  Warnings: 0")
	tk.MustQuery(`select * from t;`).Check(testkit.Rows(`1 2 4`))

	tk.MustExec(`drop table if exists t;`)
	tk.MustExec(`create table t(k1 double, k2 double, v double, primary key(k1, k2));`)
	tk.MustExec(`insert into t (v, k1, k2) select c, a, b from (select "3" c, "1" a, "2" b) tmp on duplicate key update v=c;`)
	c.Assert(tk.Se.AffectedRows(), Equals, uint64(1))
	tk.CheckLastMessage("Records: 1  Duplicates: 0  Warnings: 0")
	tk.MustQuery(`select * from t;`).Check(testkit.Rows(`1 2 3`))
	tk.MustExec(`insert into t (v, k1, k2) select c, a, b from (select "3" c, "1" a, "2" b) tmp on duplicate key update v=c;`)
	c.Assert(tk.Se.AffectedRows(), Equals, uint64(0))
	tk.CheckLastMessage("Records: 1  Duplicates: 0  Warnings: 0")
	tk.MustQuery(`select * from t;`).Check(testkit.Rows(`1 2 3`))

	tk.MustExec(`drop table if exists t1, t2;`)
	tk.MustExec(`create table t1(id int, a int, b int);`)
	tk.MustExec(`insert into t1 values (1, 1, 1);`)
	c.Assert(tk.Se.AffectedRows(), Equals, uint64(1))
	tk.CheckLastMessage("")
	tk.MustExec(`insert into t1 values (2, 2, 1);`)
	c.Assert(tk.Se.AffectedRows(), Equals, uint64(1))
	tk.CheckLastMessage("")
	tk.MustExec(`insert into t1 values (3, 3, 1);`)
	c.Assert(tk.Se.AffectedRows(), Equals, uint64(1))
	tk.CheckLastMessage("")
	tk.MustExec(`create table t2(a int primary key, b int, unique(b));`)
	tk.MustExec(`insert into t2 select a, b from t1 order by id on duplicate key update a=t1.a, b=t1.b;`)
	c.Assert(tk.Se.AffectedRows(), Equals, uint64(5))
	tk.CheckLastMessage("Records: 3  Duplicates: 2  Warnings: 0")
	tk.MustQuery(`select * from t2 order by a;`).Check(testkit.Rows(`3 1`))

	tk.MustExec(`drop table if exists t1, t2;`)
	tk.MustExec(`create table t1(id int, a int, b int);`)
	tk.MustExec(`insert into t1 values (1, 1, 1);`)
	c.Assert(tk.Se.AffectedRows(), Equals, uint64(1))
	tk.CheckLastMessage("")
	tk.MustExec(`insert into t1 values (2, 1, 2);`)
	c.Assert(tk.Se.AffectedRows(), Equals, uint64(1))
	tk.CheckLastMessage("")
	tk.MustExec(`insert into t1 values (3, 3, 1);`)
	c.Assert(tk.Se.AffectedRows(), Equals, uint64(1))
	tk.CheckLastMessage("")
	tk.MustExec(`create table t2(a int primary key, b int, unique(b));`)
	tk.MustExec(`insert into t2 select a, b from t1 order by id on duplicate key update a=t1.a, b=t1.b;`)
	c.Assert(tk.Se.AffectedRows(), Equals, uint64(4))
	tk.CheckLastMessage("Records: 3  Duplicates: 1  Warnings: 0")
	tk.MustQuery(`select * from t2 order by a;`).Check(testkit.Rows(`1 2`, `3 1`))

	tk.MustExec(`drop table if exists t1, t2;`)
	tk.MustExec(`create table t1(id int, a int, b int, c int);`)
	tk.MustExec(`insert into t1 values (1, 1, 1, 1);`)
	tk.MustExec(`insert into t1 values (2, 2, 1, 2);`)
	tk.MustExec(`insert into t1 values (3, 3, 2, 2);`)
	tk.MustExec(`insert into t1 values (4, 4, 2, 2);`)
	tk.MustExec(`create table t2(a int primary key, b int, c int, unique(b), unique(c));`)
	tk.MustExec(`insert into t2 select a, b, c from t1 order by id on duplicate key update b=t2.b, c=t2.c;`)
	c.Assert(tk.Se.AffectedRows(), Equals, uint64(2))
	tk.CheckLastMessage("Records: 4  Duplicates: 0  Warnings: 0")
	tk.MustQuery(`select * from t2 order by a;`).Check(testkit.Rows(`1 1 1`, `3 2 2`))

	tk.MustExec(`drop table if exists t1`)
	tk.MustExec(`create table t1(a int primary key, b int);`)
	tk.MustExec(`insert into t1 values(1,1),(2,2),(3,3),(4,4),(5,5);`)
	c.Assert(tk.Se.AffectedRows(), Equals, uint64(5))
	tk.CheckLastMessage("Records: 5  Duplicates: 0  Warnings: 0")
	tk.MustExec(`insert into t1 values(4,14),(5,15),(6,16),(7,17),(8,18) on duplicate key update b=b+10`)
	c.Assert(tk.Se.AffectedRows(), Equals, uint64(7))
	tk.CheckLastMessage("Records: 5  Duplicates: 2  Warnings: 0")

	// reproduce insert on duplicate key update bug under new row format.
	tk.MustExec(`drop table if exists t1`)
	tk.MustExec(`create table t1(c1 decimal(6,4), primary key(c1))`)
	tk.MustExec(`insert into t1 set c1 = 0.1`)
	tk.MustExec(`insert into t1 set c1 = 0.1 on duplicate key update c1 = 1`)
	tk.MustQuery(`select * from t1 use index(primary)`).Check(testkit.Rows(`1.0000`))
}

func (s *testSuite2) TestInsertReorgDelete(c *C) {
	tk := testkit.NewTestKit(c, s.store)
	tk.MustExec("use test")

	inputs := []struct {
		typ string
		dat string
	}{
		{"year", "'2004'"},
		{"year", "2004"},
		{"bit", "1"},
		{"smallint unsigned", "1"},
		{"int unsigned", "1"},
		{"smallint", "-1"},
		{"int", "-1"},
		{"decimal(6,4)", "'1.1'"},
		{"decimal", "1.1"},
		{"numeric", "-1"},
		{"float", "1.2"},
		{"double", "1.2"},
		{"double", "1.3"},
		{"real", "1.4"},
		{"date", "'2020-01-01'"},
		{"time", "'20:00:00'"},
		{"datetime", "'2020-01-01 22:22:22'"},
		{"timestamp", "'2020-01-01 22:22:22'"},
		{"year", "'2020'"},
		{"char(15)", "'test'"},
		{"varchar(15)", "'test'"},
		{"binary(3)", "'a'"},
		{"varbinary(3)", "'b'"},
		{"blob", "'test'"},
		{"text", "'test'"},
		{"enum('a', 'b')", "'a'"},
		{"set('a', 'b')", "'a,b'"},
	}

	for _, i := range inputs {
		tk.MustExec(`drop table if exists t1`)
		tk.MustExec(fmt.Sprintf(`create table t1(c1 %s)`, i.typ))
		tk.MustExec(fmt.Sprintf(`insert into t1 set c1 = %s`, i.dat))
		switch i.typ {
		case "blob", "text":
			tk.MustExec(`alter table t1 add index idx(c1(3))`)
		default:
			tk.MustExec(`alter table t1 add index idx(c1)`)
		}
		tk.MustExec(`delete from t1`)
		tk.MustExec(`admin check table t1`)
	}
}

func (s *testSuite3) TestUpdateDuplicateKey(c *C) {
	tk := testkit.NewTestKit(c, s.store)
	tk.MustExec("use test")

	tk.MustExec(`drop table if exists t;`)
	tk.MustExec(`create table c(i int,j int,k int,primary key(i,j,k));`)
	tk.MustExec(`insert into c values(1,2,3);`)
	tk.MustExec(`insert into c values(1,2,4);`)
	_, err := tk.Exec(`update c set i=1,j=2,k=4 where i=1 and j=2 and k=3;`)
	c.Assert(err.Error(), Equals, "[kv:1062]Duplicate entry '1-2-4' for key 'PRIMARY'")
}

func (s *testSuite3) TestInsertWrongValueForField(c *C) {
	tk := testkit.NewTestKit(c, s.store)
	tk.MustExec("use test")
	tk.MustExec(`drop table if exists t1;`)
	tk.MustExec(`create table t1(a bigint);`)
	_, err := tk.Exec(`insert into t1 values("asfasdfsajhlkhlksdaf");`)
	c.Assert(terror.ErrorEqual(err, table.ErrTruncatedWrongValueForField), IsTrue)
}

func (s *testSuite3) TestInsertDateTimeWithTimeZone(c *C) {
	tk := testkit.NewTestKit(c, s.store)

	tk.MustExec(`use test;`)
	tk.MustExec(`set time_zone="+09:00";`)
	tk.MustExec(`drop table if exists t;`)
	tk.MustExec(`create table t (id int, c1 datetime not null default CURRENT_TIMESTAMP);`)
	tk.MustExec(`set TIMESTAMP = 1234;`)
	tk.MustExec(`insert t (id) values (1);`)

	tk.MustQuery(`select * from t;`).Check(testkit.Rows(
		`1 1970-01-01 09:20:34`,
	))
}

func (s *testSuite3) TestInsertZeroYear(c *C) {
	tk := testkit.NewTestKit(c, s.store)
	tk.MustExec("use test")
	tk.MustExec(`drop table if exists t1;`)
	tk.MustExec(`create table t1(a year(4));`)
	tk.MustExec(`insert into t1 values(0000),(00),("0000"),("000"), ("00"), ("0"), (79), ("79");`)
	tk.MustQuery(`select * from t1;`).Check(testkit.Rows(
		`0`,
		`0`,
		`0`,
		`2000`,
		`2000`,
		`2000`,
		`1979`,
		`1979`,
	))

	tk.MustExec(`drop table if exists t;`)
	tk.MustExec(`create table t(f_year year NOT NULL DEFAULT '0000')ENGINE=InnoDB DEFAULT CHARSET=utf8mb4 COLLATE=utf8mb4_bin;`)
	tk.MustExec(`insert into t values();`)
	tk.MustQuery(`select * from t;`).Check(testkit.Rows(
		`0`,
	))
	tk.MustExec(`insert into t values('0000');`)
	tk.MustQuery(`select * from t;`).Check(testkit.Rows(
		`0`,
		`0`,
	))
}

func (s *testSuiteP1) TestAllowInvalidDates(c *C) {
	tk := testkit.NewTestKit(c, s.store)
	tk.MustExec(`use test`)
	tk.MustExec(`drop table if exists t1, t2, t3, t4;`)
	tk.MustExec(`create table t1(d date);`)
	tk.MustExec(`create table t2(d datetime);`)
	tk.MustExec(`create table t3(d date);`)
	tk.MustExec(`create table t4(d datetime);`)

	runWithMode := func(mode string) {
		inputs := []string{"0000-00-00", "2019-00-00", "2019-01-00", "2019-00-01", "2019-02-31"}
		results := testkit.Rows(`0 0 0`, `2019 0 0`, `2019 1 0`, `2019 0 1`, `2019 2 31`)
		oldMode := tk.MustQuery(`select @@sql_mode`).Rows()[0][0]
		defer func() {
			tk.MustExec(fmt.Sprintf(`set sql_mode='%s'`, oldMode))
		}()

		tk.MustExec(`truncate t1;truncate t2;truncate t3;truncate t4;`)
		tk.MustExec(fmt.Sprintf(`set sql_mode='%s';`, mode))
		for _, input := range inputs {
			tk.MustExec(fmt.Sprintf(`insert into t1 values ('%s')`, input))
			tk.MustExec(fmt.Sprintf(`insert into t2 values ('%s')`, input))
		}
		tk.MustQuery(`select year(d), month(d), day(d) from t1;`).Check(results)
		tk.MustQuery(`select year(d), month(d), day(d) from t2;`).Check(results)
		tk.MustExec(`insert t3 select d from t1;`)
		tk.MustQuery(`select year(d), month(d), day(d) from t3;`).Check(results)
		tk.MustExec(`insert t4 select d from t2;`)
		tk.MustQuery(`select year(d), month(d), day(d) from t4;`).Check(results)
	}

	runWithMode("STRICT_TRANS_TABLES,ALLOW_INVALID_DATES")
	runWithMode("ALLOW_INVALID_DATES")
}

func (s *testSuite3) TestInsertWithAutoidSchema(c *C) {
	tk := testkit.NewTestKit(c, s.store)
	tk.MustExec(`use test`)
	tk.MustExec(`create table t1(id int primary key auto_increment, n int);`)
	tk.MustExec(`create table t2(id int unsigned primary key auto_increment, n int);`)
	tk.MustExec(`create table t3(id tinyint primary key auto_increment, n int);`)
	tk.MustExec(`create table t4(id int primary key, n float auto_increment, key I_n(n));`)
	tk.MustExec(`create table t5(id int primary key, n float unsigned auto_increment, key I_n(n));`)
	tk.MustExec(`create table t6(id int primary key, n double auto_increment, key I_n(n));`)
	tk.MustExec(`create table t7(id int primary key, n double unsigned auto_increment, key I_n(n));`)
	// test for inserting multiple values
	tk.MustExec(`create table t8(id int primary key auto_increment, n int);`)

	tests := []struct {
		insert string
		query  string
		result [][]interface{}
	}{
		{
			`insert into t1(id, n) values(1, 1)`,
			`select * from t1 where id = 1`,
			testkit.Rows(`1 1`),
		},
		{
			`insert into t1(n) values(2)`,
			`select * from t1 where id = 2`,
			testkit.Rows(`2 2`),
		},
		{
			`insert into t1(n) values(3)`,
			`select * from t1 where id = 3`,
			testkit.Rows(`3 3`),
		},
		{
			`insert into t1(id, n) values(-1, 4)`,
			`select * from t1 where id = -1`,
			testkit.Rows(`-1 4`),
		},
		{
			`insert into t1(n) values(5)`,
			`select * from t1 where id = 4`,
			testkit.Rows(`4 5`),
		},
		{
			`insert into t1(id, n) values('5', 6)`,
			`select * from t1 where id = 5`,
			testkit.Rows(`5 6`),
		},
		{
			`insert into t1(n) values(7)`,
			`select * from t1 where id = 6`,
			testkit.Rows(`6 7`),
		},
		{
			`insert into t1(id, n) values(7.4, 8)`,
			`select * from t1 where id = 7`,
			testkit.Rows(`7 8`),
		},
		{
			`insert into t1(id, n) values(7.5, 9)`,
			`select * from t1 where id = 8`,
			testkit.Rows(`8 9`),
		},
		{
			`insert into t1(n) values(9)`,
			`select * from t1 where id = 9`,
			testkit.Rows(`9 9`),
		},
		// test last insert id
		{
			`insert into t1 values(3000, -1), (null, -2)`,
			`select * from t1 where id = 3000`,
			testkit.Rows(`3000 -1`),
		},
		{
			`;`,
			`select * from t1 where id = 3001`,
			testkit.Rows(`3001 -2`),
		},
		{
			`;`,
			`select last_insert_id()`,
			testkit.Rows(`3001`),
		},
		{
			`insert into t2(id, n) values(1, 1)`,
			`select * from t2 where id = 1`,
			testkit.Rows(`1 1`),
		},
		{
			`insert into t2(n) values(2)`,
			`select * from t2 where id = 2`,
			testkit.Rows(`2 2`),
		},
		{
			`insert into t2(n) values(3)`,
			`select * from t2 where id = 3`,
			testkit.Rows(`3 3`),
		},
		{
			`insert into t3(id, n) values(1, 1)`,
			`select * from t3 where id = 1`,
			testkit.Rows(`1 1`),
		},
		{
			`insert into t3(n) values(2)`,
			`select * from t3 where id = 2`,
			testkit.Rows(`2 2`),
		},
		{
			`insert into t3(n) values(3)`,
			`select * from t3 where id = 3`,
			testkit.Rows(`3 3`),
		},
		{
			`insert into t3(id, n) values(-1, 4)`,
			`select * from t3 where id = -1`,
			testkit.Rows(`-1 4`),
		},
		{
			`insert into t3(n) values(5)`,
			`select * from t3 where id = 4`,
			testkit.Rows(`4 5`),
		},
		{
			`insert into t4(id, n) values(1, 1)`,
			`select * from t4 where id = 1`,
			testkit.Rows(`1 1`),
		},
		{
			`insert into t4(id) values(2)`,
			`select * from t4 where id = 2`,
			testkit.Rows(`2 2`),
		},
		{
			`insert into t4(id, n) values(3, -1)`,
			`select * from t4 where id = 3`,
			testkit.Rows(`3 -1`),
		},
		{
			`insert into t4(id) values(4)`,
			`select * from t4 where id = 4`,
			testkit.Rows(`4 3`),
		},
		{
			`insert into t4(id, n) values(5, 5.5)`,
			`select * from t4 where id = 5`,
			testkit.Rows(`5 5.5`),
		},
		{
			`insert into t4(id) values(6)`,
			`select * from t4 where id = 6`,
			testkit.Rows(`6 7`),
		},
		{
			`insert into t4(id, n) values(7, '7.7')`,
			`select * from t4 where id = 7`,
			testkit.Rows(`7 7.7`),
		},
		{
			`insert into t4(id) values(8)`,
			`select * from t4 where id = 8`,
			testkit.Rows(`8 9`),
		},
		{
			`insert into t4(id, n) values(9, 10.4)`,
			`select * from t4 where id = 9`,
			testkit.Rows(`9 10.4`),
		},
		{
			`insert into t4(id) values(10)`,
			`select * from t4 where id = 10`,
			testkit.Rows(`10 11`),
		},
		{
			`insert into t5(id, n) values(1, 1)`,
			`select * from t5 where id = 1`,
			testkit.Rows(`1 1`),
		},
		{
			`insert into t5(id) values(2)`,
			`select * from t5 where id = 2`,
			testkit.Rows(`2 2`),
		},
		{
			`insert into t5(id) values(3)`,
			`select * from t5 where id = 3`,
			testkit.Rows(`3 3`),
		},
		{
			`insert into t6(id, n) values(1, 1)`,
			`select * from t6 where id = 1`,
			testkit.Rows(`1 1`),
		},
		{
			`insert into t6(id) values(2)`,
			`select * from t6 where id = 2`,
			testkit.Rows(`2 2`),
		},
		{
			`insert into t6(id, n) values(3, -1)`,
			`select * from t6 where id = 3`,
			testkit.Rows(`3 -1`),
		},
		{
			`insert into t6(id) values(4)`,
			`select * from t6 where id = 4`,
			testkit.Rows(`4 3`),
		},
		{
			`insert into t6(id, n) values(5, 5.5)`,
			`select * from t6 where id = 5`,
			testkit.Rows(`5 5.5`),
		},
		{
			`insert into t6(id) values(6)`,
			`select * from t6 where id = 6`,
			testkit.Rows(`6 7`),
		},
		{
			`insert into t6(id, n) values(7, '7.7')`,
			`select * from t4 where id = 7`,
			testkit.Rows(`7 7.7`),
		},
		{
			`insert into t6(id) values(8)`,
			`select * from t4 where id = 8`,
			testkit.Rows(`8 9`),
		},
		{
			`insert into t6(id, n) values(9, 10.4)`,
			`select * from t6 where id = 9`,
			testkit.Rows(`9 10.4`),
		},
		{
			`insert into t6(id) values(10)`,
			`select * from t6 where id = 10`,
			testkit.Rows(`10 11`),
		},
		{
			`insert into t7(id, n) values(1, 1)`,
			`select * from t7 where id = 1`,
			testkit.Rows(`1 1`),
		},
		{
			`insert into t7(id) values(2)`,
			`select * from t7 where id = 2`,
			testkit.Rows(`2 2`),
		},
		{
			`insert into t7(id) values(3)`,
			`select * from t7 where id = 3`,
			testkit.Rows(`3 3`),
		},

		// the following is test for insert multiple values.
		{
			`insert into t8(n) values(1),(2)`,
			`select * from t8 where id = 1`,
			testkit.Rows(`1 1`),
		},
		{
			`;`,
			`select * from t8 where id = 2`,
			testkit.Rows(`2 2`),
		},
		{
			`;`,
			`select last_insert_id();`,
			testkit.Rows(`1`),
		},
		// test user rebase and auto alloc mixture.
		{
			`insert into t8 values(null, 3),(-1, -1),(null,4),(null, 5)`,
			`select * from t8 where id = 3`,
			testkit.Rows(`3 3`),
		},
		// -1 won't rebase allocator here cause -1 < base.
		{
			`;`,
			`select * from t8 where id = -1`,
			testkit.Rows(`-1 -1`),
		},
		{
			`;`,
			`select * from t8 where id = 4`,
			testkit.Rows(`4 4`),
		},
		{
			`;`,
			`select * from t8 where id = 5`,
			testkit.Rows(`5 5`),
		},
		{
			`;`,
			`select last_insert_id();`,
			testkit.Rows(`3`),
		},
		{
			`insert into t8 values(null, 6),(10, 7),(null, 8)`,
			`select * from t8 where id = 6`,
			testkit.Rows(`6 6`),
		},
		// 10 will rebase allocator here.
		{
			`;`,
			`select * from t8 where id = 10`,
			testkit.Rows(`10 7`),
		},
		{
			`;`,
			`select * from t8 where id = 11`,
			testkit.Rows(`11 8`),
		},
		{
			`;`,
			`select last_insert_id()`,
			testkit.Rows(`6`),
		},
		// fix bug for last_insert_id should be first allocated id in insert rows (skip the rebase id).
		{
			`insert into t8 values(100, 9),(null,10),(null,11)`,
			`select * from t8 where id = 100`,
			testkit.Rows(`100 9`),
		},
		{
			`;`,
			`select * from t8 where id = 101`,
			testkit.Rows(`101 10`),
		},
		{
			`;`,
			`select * from t8 where id = 102`,
			testkit.Rows(`102 11`),
		},
		{
			`;`,
			`select last_insert_id()`,
			testkit.Rows(`101`),
		},
		// test with sql_mode: NO_AUTO_VALUE_ON_ZERO.
		{
			`;`,
			`select @@sql_mode`,
			testkit.Rows(`ONLY_FULL_GROUP_BY,STRICT_TRANS_TABLES,NO_ZERO_IN_DATE,NO_ZERO_DATE,ERROR_FOR_DIVISION_BY_ZERO,NO_AUTO_CREATE_USER,NO_ENGINE_SUBSTITUTION`),
		},
		{
			`;`,
			"set session sql_mode = `ONLY_FULL_GROUP_BY,STRICT_TRANS_TABLES,NO_ZERO_IN_DATE,NO_ZERO_DATE,ERROR_FOR_DIVISION_BY_ZERO,NO_AUTO_CREATE_USER,NO_ENGINE_SUBSTITUTION,NO_AUTO_VALUE_ON_ZERO`",
			nil,
		},
		{
			`insert into t8 values (0, 12), (null, 13)`,
			`select * from t8 where id = 0`,
			testkit.Rows(`0 12`),
		},
		{
			`;`,
			`select * from t8 where id = 103`,
			testkit.Rows(`103 13`),
		},
		{
			`;`,
			`select last_insert_id()`,
			testkit.Rows(`103`),
		},
		// test without sql_mode: NO_AUTO_VALUE_ON_ZERO.
		{
			`;`,
			"set session sql_mode = `ONLY_FULL_GROUP_BY,STRICT_TRANS_TABLES,NO_ZERO_IN_DATE,NO_ZERO_DATE,ERROR_FOR_DIVISION_BY_ZERO,NO_AUTO_CREATE_USER,NO_ENGINE_SUBSTITUTION`",
			nil,
		},
		// value 0 will be substitute by autoid.
		{
			`insert into t8 values (0, 14), (null, 15)`,
			`select * from t8 where id = 104`,
			testkit.Rows(`104 14`),
		},
		{
			`;`,
			`select * from t8 where id = 105`,
			testkit.Rows(`105 15`),
		},
		{
			`;`,
			`select last_insert_id()`,
			testkit.Rows(`104`),
		},
		// last test : auto increment allocation can find in retryInfo.
		{
			`retry : insert into t8 values (null, 16), (null, 17)`,
			`select * from t8 where id = 1000`,
			testkit.Rows(`1000 16`),
		},
		{
			`;`,
			`select * from t8 where id = 1001`,
			testkit.Rows(`1001 17`),
		},
		{
			`;`,
			`select last_insert_id()`,
			// this insert doesn't has the last_insert_id, should be same as the last insert case.
			testkit.Rows(`104`),
		},
	}

	for _, tt := range tests {
		if strings.HasPrefix(tt.insert, "retry : ") {
			// it's the last retry insert case, change the sessionVars.
			retryInfo := &variable.RetryInfo{Retrying: true}
			retryInfo.AddAutoIncrementID(1000)
			retryInfo.AddAutoIncrementID(1001)
			tk.Se.GetSessionVars().RetryInfo = retryInfo
			tk.MustExec(tt.insert[8:])
			tk.Se.GetSessionVars().RetryInfo = &variable.RetryInfo{}
		} else {
			tk.MustExec(tt.insert)
		}
		if tt.query == "set session sql_mode = `ONLY_FULL_GROUP_BY,STRICT_TRANS_TABLES,NO_ZERO_IN_DATE,NO_ZERO_DATE,ERROR_FOR_DIVISION_BY_ZERO,NO_AUTO_CREATE_USER,NO_ENGINE_SUBSTITUTION,NO_AUTO_VALUE_ON_ZERO`" ||
			tt.query == "set session sql_mode = `ONLY_FULL_GROUP_BY,STRICT_TRANS_TABLES,NO_ZERO_IN_DATE,NO_ZERO_DATE,ERROR_FOR_DIVISION_BY_ZERO,NO_AUTO_CREATE_USER,NO_ENGINE_SUBSTITUTION`" {
			tk.MustExec(tt.query)
		} else {
			tk.MustQuery(tt.query).Check(tt.result)
		}
	}

}

func (s *testSuite3) TestPartitionInsertOnDuplicate(c *C) {
	tk := testkit.NewTestKit(c, s.store)
	tk.MustExec(`use test`)
	tk.MustExec(`create table t1 (a int,b int,primary key(a,b)) partition by range(a) (partition p0 values less than (100),partition p1 values less than (1000))`)
	tk.MustExec(`insert into t1 set a=1, b=1`)
	tk.MustExec(`insert into t1 set a=1,b=1 on duplicate key update a=1,b=1`)
	tk.MustQuery(`select * from t1`).Check(testkit.Rows("1 1"))

	tk.MustExec(`create table t2 (a int,b int,primary key(a,b)) partition by hash(a) partitions 4`)
	tk.MustExec(`insert into t2 set a=1,b=1;`)
	tk.MustExec(`insert into t2 set a=1,b=1 on duplicate key update a=1,b=1`)
	tk.MustQuery(`select * from t2`).Check(testkit.Rows("1 1"))

	tk.MustExec(`CREATE TABLE t3 (a int, b int, c int, d int, e int,
  PRIMARY KEY (a,b),
  UNIQUE KEY (b,c,d)
) PARTITION BY RANGE ( b ) (
  PARTITION p0 VALUES LESS THAN (4),
  PARTITION p1 VALUES LESS THAN (7),
  PARTITION p2 VALUES LESS THAN (11)
)`)
	tk.MustExec("insert into t3 values (1,2,3,4,5)")
	tk.MustExec("insert into t3 values (1,2,3,4,5),(6,2,3,4,6) on duplicate key update e = e + values(e)")
	tk.MustQuery("select * from t3").Check(testkit.Rows("1 2 3 4 16"))
}

func (s *testSuite3) TestBit(c *C) {
	tk := testkit.NewTestKit(c, s.store)
	tk.MustExec(`use test`)
	tk.MustExec(`create table t1 (a bit(3))`)
	_, err := tk.Exec("insert into t1 values(-1)")
	c.Assert(types.ErrDataTooLong.Equal(err), IsTrue)
	c.Assert(err.Error(), Matches, ".*Data too long for column 'a' at.*")
	_, err = tk.Exec("insert into t1 values(9)")
	c.Assert(err.Error(), Matches, ".*Data too long for column 'a' at.*")

	tk.MustExec(`create table t64 (a bit(64))`)
	tk.MustExec("insert into t64 values(-1)")
	tk.MustExec("insert into t64 values(18446744073709551615)")      // 2^64 - 1
	_, err = tk.Exec("insert into t64 values(18446744073709551616)") // z^64
	c.Assert(err.Error(), Matches, ".*Out of range value for column 'a' at.*")

}

func (s *testSuiteP1) TestAllocateContinuousRowID(c *C) {
	tk := testkit.NewTestKit(c, s.store)
	tk.MustExec(`use test`)
	tk.MustExec(`create table t1 (a int,b int, key I_a(a));`)
	wg := sync.WaitGroup{}
	for i := 0; i < 5; i++ {
		wg.Add(1)
		go func(idx int) {
			defer wg.Done()
			tk := testkit.NewTestKitWithInit(c, s.store)
			for j := 0; j < 10; j++ {
				k := strconv.Itoa(idx*100 + j)
				sql := "insert into t1(a,b) values (" + k + ", 2)"
				for t := 0; t < 20; t++ {
					sql += ",(" + k + ",2)"
				}
				tk.MustExec(sql)
				q := "select _tidb_rowid from t1 where a=" + k
				rows := tk.MustQuery(q).Rows()
				c.Assert(len(rows), Equals, 21)
				last := 0
				for _, r := range rows {
					c.Assert(len(r), Equals, 1)
					v, err := strconv.Atoi(r[0].(string))
					c.Assert(err, Equals, nil)
					if last > 0 {
						c.Assert(last+1, Equals, v)
					}
					last = v
				}
			}
		}(i)
	}
	wg.Wait()
}

func (s *testSuite3) TestJiraIssue5366(c *C) {
	tk := testkit.NewTestKit(c, s.store)
	tk.MustExec(`use test`)
	tk.MustExec(`create table bug (a varchar(100))`)
	tk.MustExec(` insert into bug select  ifnull(JSON_UNQUOTE(JSON_EXTRACT('[{"amount":2000,"feeAmount":0,"merchantNo":"20190430140319679394","shareBizCode":"20160311162_SECOND"}]', '$[0].merchantNo')),'') merchant_no union SELECT '20180531557' merchant_no;`)
	tk.MustQuery(`select * from bug`).Sort().Check(testkit.Rows("20180531557", "20190430140319679394"))
}

func (s *testSuite3) TestDMLCast(c *C) {
	tk := testkit.NewTestKit(c, s.store)
	tk.MustExec(`use test`)
	tk.MustExec(`create table t (a int, b double)`)
	tk.MustExec(`insert into t values (ifnull('',0)+0, 0)`)
	tk.MustExec(`insert into t values (0, ifnull('',0)+0)`)
	tk.MustQuery(`select * from t`).Check(testkit.Rows("0 0", "0 0"))
	_, err := tk.Exec(`insert into t values ('', 0)`)
	c.Assert(err, NotNil)
	_, err = tk.Exec(`insert into t values (0, '')`)
	c.Assert(err, NotNil)
	_, err = tk.Exec(`update t set a = ''`)
	c.Assert(err, NotNil)
	_, err = tk.Exec(`update t set b = ''`)
	c.Assert(err, NotNil)
	tk.MustExec("update t set a = ifnull('',0)+0")
	tk.MustExec("update t set b = ifnull('',0)+0")
	tk.MustExec("delete from t where a = ''")
	tk.MustQuery(`select * from t`).Check(testkit.Rows())
}

// There is a potential issue in MySQL: when the value of auto_increment_offset is greater
// than that of auto_increment_increment, the value of auto_increment_offset is ignored
// (https://dev.mysql.com/doc/refman/8.0/en/replication-options-master.html#sysvar_auto_increment_increment),
// This issue is a flaw of the implementation of MySQL and it doesn't exist in TiDB.
func (s *testSuite3) TestAutoIDIncrementAndOffset(c *C) {
	tk := testkit.NewTestKit(c, s.store)
	tk.MustExec(`use test`)
	// Test for offset is larger than increment.
	tk.Se.GetSessionVars().AutoIncrementIncrement = 5
	tk.Se.GetSessionVars().AutoIncrementOffset = 10
	tk.MustExec(`create table io (a int key auto_increment)`)
	tk.MustExec(`insert into io values (null),(null),(null)`)
	tk.MustQuery(`select * from io`).Check(testkit.Rows("10", "15", "20"))
	tk.MustExec(`drop table io`)

	// Test handle is PK.
	tk.MustExec(`create table io (a int key auto_increment)`)
	tk.Se.GetSessionVars().AutoIncrementOffset = 10
	tk.Se.GetSessionVars().AutoIncrementIncrement = 2
	tk.MustExec(`insert into io values (),(),()`)
	tk.MustQuery(`select * from io`).Check(testkit.Rows("10", "12", "14"))
	tk.MustExec(`delete from io`)

	// Test reset the increment.
	tk.Se.GetSessionVars().AutoIncrementIncrement = 5
	tk.MustExec(`insert into io values (),(),()`)
	tk.MustQuery(`select * from io`).Check(testkit.Rows("15", "20", "25"))
	tk.MustExec(`delete from io`)

	tk.Se.GetSessionVars().AutoIncrementIncrement = 10
	tk.MustExec(`insert into io values (),(),()`)
	tk.MustQuery(`select * from io`).Check(testkit.Rows("30", "40", "50"))
	tk.MustExec(`delete from io`)

	tk.Se.GetSessionVars().AutoIncrementIncrement = 5
	tk.MustExec(`insert into io values (),(),()`)
	tk.MustQuery(`select * from io`).Check(testkit.Rows("55", "60", "65"))
	tk.MustExec(`drop table io`)

	// Test handle is not PK.
	tk.Se.GetSessionVars().AutoIncrementIncrement = 2
	tk.Se.GetSessionVars().AutoIncrementOffset = 10
	tk.MustExec(`create table io (a int, b int auto_increment, key(b))`)
	tk.MustExec(`insert into io(b) values (null),(null),(null)`)
	// AutoID allocation will take increment and offset into consideration.
	tk.MustQuery(`select b from io`).Check(testkit.Rows("10", "12", "14"))
	// HandleID allocation will ignore the increment and offset.
	tk.MustQuery(`select _tidb_rowid from io`).Check(testkit.Rows("15", "16", "17"))
	tk.MustExec(`delete from io`)

	tk.Se.GetSessionVars().AutoIncrementIncrement = 10
	tk.MustExec(`insert into io(b) values (null),(null),(null)`)
	tk.MustQuery(`select b from io`).Check(testkit.Rows("20", "30", "40"))
	tk.MustQuery(`select _tidb_rowid from io`).Check(testkit.Rows("41", "42", "43"))

	// Test invalid value.
	tk.Se.GetSessionVars().AutoIncrementIncrement = -1
	tk.Se.GetSessionVars().AutoIncrementOffset = -2
	_, err := tk.Exec(`insert into io(b) values (null),(null),(null)`)
	c.Assert(err, NotNil)
	c.Assert(err.Error(), Equals, "[autoid:8060]Invalid auto_increment settings: auto_increment_increment: -1, auto_increment_offset: -2, both of them must be in range [1..65535]")
	tk.MustExec(`delete from io`)

	tk.Se.GetSessionVars().AutoIncrementIncrement = 65536
	tk.Se.GetSessionVars().AutoIncrementOffset = 65536
	_, err = tk.Exec(`insert into io(b) values (null),(null),(null)`)
	c.Assert(err, NotNil)
	c.Assert(err.Error(), Equals, "[autoid:8060]Invalid auto_increment settings: auto_increment_increment: 65536, auto_increment_offset: 65536, both of them must be in range [1..65535]")
}

var _ = SerialSuites(&testSuite9{&baseTestSuite{}})

type testSuite9 struct {
	*baseTestSuite
}

func (s *testSuite9) TestAutoRandomID(c *C) {
	allowAutoRandom := config.GetGlobalConfig().Experimental.AllowAutoRandom
	if !allowAutoRandom {
		config.GetGlobalConfig().Experimental.AllowAutoRandom = true
		defer func() {
			config.GetGlobalConfig().Experimental.AllowAutoRandom = false
		}()
	}

	tk := testkit.NewTestKit(c, s.store)
	tk.MustExec(`use test`)
	tk.MustExec(`drop table if exists ar`)
	tk.MustExec(`create table ar (id bigint key auto_random, name char(10))`)

	tk.MustExec(`insert into ar(id) values (null)`)
	rs := tk.MustQuery(`select id from ar`)
	c.Assert(len(rs.Rows()), Equals, 1)
	firstValue, err := strconv.Atoi(rs.Rows()[0][0].(string))
	c.Assert(err, IsNil)
	c.Assert(firstValue, Greater, 0)
	tk.MustQuery(`select last_insert_id()`).Check(testkit.Rows(fmt.Sprintf("%d", firstValue)))
	tk.MustExec(`delete from ar`)

	tk.MustExec(`insert into ar(id) values (0)`)
	rs = tk.MustQuery(`select id from ar`)
	c.Assert(len(rs.Rows()), Equals, 1)
	firstValue, err = strconv.Atoi(rs.Rows()[0][0].(string))
	c.Assert(err, IsNil)
	c.Assert(firstValue, Greater, 0)
	tk.MustQuery(`select last_insert_id()`).Check(testkit.Rows(fmt.Sprintf("%d", firstValue)))
	tk.MustExec(`delete from ar`)

	tk.MustExec(`insert into ar(name) values ('a')`)
	rs = tk.MustQuery(`select id from ar`)
	c.Assert(len(rs.Rows()), Equals, 1)
	firstValue, err = strconv.Atoi(rs.Rows()[0][0].(string))
	c.Assert(err, IsNil)
	c.Assert(firstValue, Greater, 0)
	tk.MustQuery(`select last_insert_id()`).Check(testkit.Rows(fmt.Sprintf("%d", firstValue)))

	tk.MustExec(`drop table ar`)
}

func (s *testSuite9) TestMultiAutoRandomID(c *C) {
	allowAutoRandom := config.GetGlobalConfig().Experimental.AllowAutoRandom
	if !allowAutoRandom {
		config.GetGlobalConfig().Experimental.AllowAutoRandom = true
		defer func() {
			config.GetGlobalConfig().Experimental.AllowAutoRandom = false
		}()
	}

	tk := testkit.NewTestKit(c, s.store)
	tk.MustExec(`use test`)
	tk.MustExec(`drop table if exists ar`)
	tk.MustExec(`create table ar (id bigint key auto_random, name char(10))`)

	tk.MustExec(`insert into ar(id) values (null),(null),(null)`)
	rs := tk.MustQuery(`select id from ar order by id`)
	c.Assert(len(rs.Rows()), Equals, 3)
	firstValue, err := strconv.Atoi(rs.Rows()[0][0].(string))
	c.Assert(err, IsNil)
	c.Assert(firstValue, Greater, 0)
	c.Assert(rs.Rows()[1][0].(string), Equals, fmt.Sprintf("%d", firstValue+1))
	c.Assert(rs.Rows()[2][0].(string), Equals, fmt.Sprintf("%d", firstValue+2))
	tk.MustQuery(`select last_insert_id()`).Check(testkit.Rows(fmt.Sprintf("%d", firstValue)))
	tk.MustExec(`delete from ar`)

	tk.MustExec(`insert into ar(id) values (0),(0),(0)`)
	rs = tk.MustQuery(`select id from ar order by id`)
	c.Assert(len(rs.Rows()), Equals, 3)
	firstValue, err = strconv.Atoi(rs.Rows()[0][0].(string))
	c.Assert(err, IsNil)
	c.Assert(firstValue, Greater, 0)
	c.Assert(rs.Rows()[1][0].(string), Equals, fmt.Sprintf("%d", firstValue+1))
	c.Assert(rs.Rows()[2][0].(string), Equals, fmt.Sprintf("%d", firstValue+2))
	tk.MustQuery(`select last_insert_id()`).Check(testkit.Rows(fmt.Sprintf("%d", firstValue)))
	tk.MustExec(`delete from ar`)

	tk.MustExec(`insert into ar(name) values ('a'),('a'),('a')`)
	rs = tk.MustQuery(`select id from ar order by id`)
	c.Assert(len(rs.Rows()), Equals, 3)
	firstValue, err = strconv.Atoi(rs.Rows()[0][0].(string))
	c.Assert(err, IsNil)
	c.Assert(firstValue, Greater, 0)
	c.Assert(rs.Rows()[1][0].(string), Equals, fmt.Sprintf("%d", firstValue+1))
	c.Assert(rs.Rows()[2][0].(string), Equals, fmt.Sprintf("%d", firstValue+2))
	tk.MustQuery(`select last_insert_id()`).Check(testkit.Rows(fmt.Sprintf("%d", firstValue)))

	tk.MustExec(`drop table ar`)
}

func (s *testSuite9) TestAutoRandomIDAllowZero(c *C) {
	allowAutoRandom := config.GetGlobalConfig().Experimental.AllowAutoRandom
	if !allowAutoRandom {
		config.GetGlobalConfig().Experimental.AllowAutoRandom = true
		defer func() {
			config.GetGlobalConfig().Experimental.AllowAutoRandom = false
		}()
	}

	tk := testkit.NewTestKit(c, s.store)
	tk.MustExec(`use test`)
	tk.MustExec(`drop table if exists ar`)
	tk.MustExec(`create table ar (id bigint key auto_random, name char(10))`)

	rs := tk.MustQuery(`select @@session.sql_mode`)
	sqlMode := rs.Rows()[0][0].(string)
	tk.MustExec(fmt.Sprintf(`set session sql_mode="%s,%s"`, sqlMode, "NO_AUTO_VALUE_ON_ZERO"))

	tk.MustExec(`insert into ar(id) values (0)`)
	rs = tk.MustQuery(`select id from ar`)
	c.Assert(len(rs.Rows()), Equals, 1)
	firstValue, err := strconv.Atoi(rs.Rows()[0][0].(string))
	c.Assert(err, IsNil)
	c.Assert(firstValue, Equals, 0)
	tk.MustQuery(`select last_insert_id()`).Check(testkit.Rows(fmt.Sprintf("%d", firstValue)))
	tk.MustExec(`delete from ar`)

	tk.MustExec(`insert into ar(id) values (null)`)
	rs = tk.MustQuery(`select id from ar`)
	c.Assert(len(rs.Rows()), Equals, 1)
	firstValue, err = strconv.Atoi(rs.Rows()[0][0].(string))
	c.Assert(err, IsNil)
	c.Assert(firstValue, Greater, 0)
	tk.MustQuery(`select last_insert_id()`).Check(testkit.Rows(fmt.Sprintf("%d", firstValue)))

	tk.MustExec(`drop table ar`)
}

func (s *testSuite9) TestAutoRandomIDExplicit(c *C) {
	allowAutoRandom := config.GetGlobalConfig().Experimental.AllowAutoRandom
	if !allowAutoRandom {
		config.GetGlobalConfig().Experimental.AllowAutoRandom = true
		defer func() {
			config.GetGlobalConfig().Experimental.AllowAutoRandom = false
		}()
	}

	tk := testkit.NewTestKit(c, s.store)
	tk.MustExec("set @@allow_auto_random_explicit_insert = true")

	tk.MustExec(`use test`)
	tk.MustExec(`drop table if exists ar`)
	tk.MustExec(`create table ar (id bigint key auto_random, name char(10))`)

	tk.MustExec(`insert into ar(id) values (1)`)
	tk.MustQuery(`select id from ar`).Check(testkit.Rows("1"))
	tk.MustQuery(`select last_insert_id()`).Check(testkit.Rows("0"))
	tk.MustExec(`delete from ar`)

	tk.MustExec(`insert into ar(id) values (1), (2)`)
	tk.MustQuery(`select id from ar`).Check(testkit.Rows("1", "2"))
	tk.MustQuery(`select last_insert_id()`).Check(testkit.Rows("0"))
	tk.MustExec(`delete from ar`)

	tk.MustExec(`drop table ar`)
}

func (s *testSuite9) TestInsertErrorMsg(c *C) {
	tk := testkit.NewTestKit(c, s.store)
	tk.MustExec(`use test`)
	tk.MustExec(`drop table if exists t`)
	tk.MustExec(`create table t (a int primary key, b datetime, d date)`)
	_, err := tk.Exec(`insert into t values (1, '2019-02-11 30:00:00', '2019-01-31')`)
	c.Assert(err, NotNil)
	c.Assert(strings.Contains(err.Error(), "Incorrect datetime value: '2019-02-11 30:00:00' for column 'b' at row 1"), IsTrue, Commentf("%v", err))
}

func (s *testSuite9) TestIssue16366(c *C) {
	tk := testkit.NewTestKit(c, s.store)
	tk.MustExec(`use test;`)
	tk.MustExec(`drop table if exists t;`)
	tk.MustExec(`create table t(c numeric primary key);`)
	tk.MustExec("insert ignore into t values(null);")
	_, err := tk.Exec(`insert into t values(0);`)
	c.Assert(err, NotNil)
	c.Assert(strings.Contains(err.Error(), "Duplicate entry '0' for key 'PRIMARY'"), IsTrue, Commentf("%v", err))
}

var _ = SerialSuites(&testSuite10{&baseTestSuite{}})

type testSuite10 struct {
	*baseTestSuite
}

func (s *testSuite10) TestClusterPrimaryTablePlainInsert(c *C) {
	tk := testkit.NewTestKit(c, s.store)
	tk.MustExec(`use test`)
	tk.MustExec(`set @@tidb_enable_clustered_index=true`)

	tk.MustExec(`drop table if exists t1pk`)
	tk.MustExec(`create table t1pk(id varchar(200) primary key, v int)`)
	tk.MustExec(`insert into t1pk(id, v) values('abc', 1)`)
	tk.MustQuery(`select * from t1pk`).Check(testkit.Rows("abc 1"))
	tk.MustExec(`set @@tidb_constraint_check_in_place=true`)
	tk.MustGetErrCode(`insert into t1pk(id, v) values('abc', 2)`, errno.ErrDupEntry)
	tk.MustExec(`set @@tidb_constraint_check_in_place=false`)
	tk.MustGetErrCode(`insert into t1pk(id, v) values('abc', 3)`, errno.ErrDupEntry)
	tk.MustQuery(`select v, id from t1pk`).Check(testkit.Rows("1 abc"))
	tk.MustQuery(`select id from t1pk where id = 'abc'`).Check(testkit.Rows("abc"))
	tk.MustQuery(`select v, id from t1pk where id = 'abc'`).Check(testkit.Rows("1 abc"))

	tk.MustExec(`drop table if exists t3pk`)
	tk.MustExec(`create table t3pk(id1 varchar(200), id2 varchar(200), v int, id3 int, primary key(id1, id2, id3))`)
	tk.MustExec(`insert into t3pk(id1, id2, id3, v) values('abc', 'xyz', 100, 1)`)
	tk.MustQuery(`select * from t3pk`).Check(testkit.Rows("abc xyz 1 100"))
	tk.MustExec(`set @@tidb_constraint_check_in_place=true`)
	tk.MustGetErrCode(`insert into t3pk(id1, id2, id3, v) values('abc', 'xyz', 100, 2)`, errno.ErrDupEntry)
	tk.MustExec(`set @@tidb_constraint_check_in_place=false`)
	tk.MustGetErrCode(`insert into t3pk(id1, id2, id3, v) values('abc', 'xyz', 100, 3)`, errno.ErrDupEntry)
	tk.MustQuery(`select v, id3, id2, id1 from t3pk`).Check(testkit.Rows("1 100 xyz abc"))
	tk.MustQuery(`select id3, id2, id1 from t3pk where id3 = 100 and id2 = 'xyz' and id1 = 'abc'`).Check(testkit.Rows("100 xyz abc"))
	tk.MustQuery(`select id3, id2, id1, v from t3pk where id3 = 100 and id2 = 'xyz' and id1 = 'abc'`).Check(testkit.Rows("100 xyz abc 1"))
<<<<<<< HEAD
}

func (s *testSuite10) TestClusterPrimaryTableForIndexScan(c *C) {
=======
	tk.MustExec(`insert into t3pk(id1, id2, id3, v) values('abc', 'xyz', 101, 1)`)
	tk.MustExec(`insert into t3pk(id1, id2, id3, v) values('abc', 'zzz', 101, 1)`)

	tk.MustExec(`drop table if exists t1pku`)
	tk.MustExec(`create table t1pku(id varchar(200) primary key, uk int, v int, unique key ukk(uk))`)
	tk.MustExec(`insert into t1pku(id, uk, v) values('abc', 1, 2)`)
	tk.MustQuery(`select * from t1pku where id = 'abc'`).Check(testkit.Rows("abc 1 2"))
	tk.MustGetErrCode(`insert into t1pku(id, uk, v) values('aaa', 1, 3)`, errno.ErrDupEntry)
	tk.MustQuery(`select * from t1pku`).Check(testkit.Rows("abc 1 2"))

	//tk.MustQuery(`select * from t3pk where (id1, id2, id3) in (('abc', 'xyz', 100), ('abc', 'xyz', 101), ('abc', 'zzz', 101))`).
	//	Check(testkit.Rows("abc xyz 1 100", "abc xyz 1 101", "abc zzz 1 101"))
}

func (s *testSuite10) TestClusterPrimaryTableInsertIgnore(c *C) {
>>>>>>> 73c4673f
	tk := testkit.NewTestKit(c, s.store)
	tk.MustExec(`use test`)
	tk.MustExec(`set @@tidb_enable_clustered_index=true`)

<<<<<<< HEAD
	tk.MustExec("drop table if exists t;")
	tk.MustExec("CREATE TABLE t (a varchar(255), b int, index idx(b), primary key(a,b));")
	tk.MustExec("insert into t values ('aaa',1);")
	tk.MustQuery(`select b from t where b = 1;`).Check(testkit.Rows("1"))

	tk.MustExec("drop table if exists t;")
	tk.MustExec("CREATE TABLE t (a varchar(255), b int, unique index idx(b), primary key(a,b));")
	tk.MustExec("insert into t values ('aaa',1);")
	tk.MustQuery(`select b from t where b = 1;`).Check(testkit.Rows("1"))
=======
	tk.MustExec(`drop table if exists it1pk`)
	tk.MustExec(`create table it1pk(id varchar(200) primary key, v int)`)
	tk.MustExec(`insert into it1pk(id, v) values('abc', 1)`)
	tk.MustExec(`insert ignore into it1pk(id, v) values('abc', 2)`)
	tk.MustQuery(`select * from it1pk where id = 'abc'`).Check(testkit.Rows("abc 1"))

	tk.MustExec(`drop table if exists it2pk`)
	tk.MustExec(`create table it2pk(id1 varchar(200), id2 varchar(200), v int, primary key(id1, id2))`)
	tk.MustExec(`insert into it2pk(id1, id2, v) values('abc', 'cba', 1)`)
	tk.MustQuery(`select * from it2pk where id1 = 'abc' and id2 = 'cba'`).Check(testkit.Rows("abc cba 1"))
	tk.MustExec(`insert ignore into it2pk(id1, id2, v) values('abc', 'cba', 2)`)
	tk.MustQuery(`select * from it2pk where id1 = 'abc' and id2 = 'cba'`).Check(testkit.Rows("abc cba 1"))

	tk.MustExec(`drop table if exists it1pku`)
	tk.MustExec(`create table it1pku(id varchar(200) primary key, uk int, v int, unique key ukk(uk))`)
	tk.MustExec(`insert into it1pku(id, uk, v) values('abc', 1, 2)`)
	tk.MustQuery(`select * from it1pku where id = 'abc'`).Check(testkit.Rows("abc 1 2"))
	tk.MustExec(`insert ignore into it1pku(id, uk, v) values('aaa', 1, 3), ('bbb', 2, 1)`)
	tk.MustQuery(`select * from it1pku`).Check(testkit.Rows("abc 1 2", "bbb 2 1"))
}

func (s *testSuite10) TestClusterPrimaryTableInsertDuplicate(c *C) {
	tk := testkit.NewTestKit(c, s.store)
	tk.MustExec(`use test`)
	tk.MustExec(`set @@tidb_enable_clustered_index=true`)

	tk.MustExec(`drop table if exists dt1pi`)
	tk.MustExec(`create table dt1pi(id varchar(200) primary key, v int)`)
	tk.MustExec(`insert into dt1pi(id, v) values('abb', 1),('acc', 2)`)
	tk.MustExec(`insert into dt1pi(id, v) values('abb', 2) on duplicate key update v = v + 1`)
	tk.MustQuery(`select * from dt1pi`).Check(testkit.Rows("abb 2", "acc 2"))
	tk.MustExec(`insert into dt1pi(id, v) values('abb', 2) on duplicate key update v = v + 1, id = 'xxx'`)
	tk.MustQuery(`select * from dt1pi`).Check(testkit.Rows("acc 2", "xxx 3"))

	tk.MustExec(`drop table if exists dt1piu`)
	tk.MustExec(`create table dt1piu(id varchar(200) primary key, uk int, v int, unique key uuk(uk))`)
	tk.MustExec(`insert into dt1piu(id, uk, v) values('abb', 1, 10),('acc', 2, 20)`)
	tk.MustExec(`insert into dt1piu(id, uk, v) values('xyz', 1, 100) on duplicate key update v = v + 1`)
	tk.MustQuery(`select * from dt1piu`).Check(testkit.Rows("abb 1 11", "acc 2 20"))
	tk.MustExec(`insert into dt1piu(id, uk, v) values('abb', 1, 2) on duplicate key update v = v + 1, id = 'xxx'`)
	tk.MustQuery(`select * from dt1piu`).Check(testkit.Rows("acc 2 20", "xxx 1 12"))

	tk.MustExec(`drop table if exists ts1pk`)
	tk.MustExec(`create table ts1pk(id1 timestamp, id2 timestamp, v int, primary key(id1, id2))`)
	ts := "2018-01-01 11:11:11"
	tk.MustExec(`insert into ts1pk (id1, id2, v) values(?, ?, ?)`, ts, ts, 1)
	tk.MustQuery(`select id1, id2, v from ts1pk`).Check(testkit.Rows("2018-01-01 11:11:11 2018-01-01 11:11:11 1"))
	tk.MustExec(`insert into ts1pk (id1, id2, v) values(?, ?, ?) on duplicate key update v = values(v)`, ts, ts, 2)
	tk.MustQuery(`select id1, id2, v from ts1pk`).Check(testkit.Rows("2018-01-01 11:11:11 2018-01-01 11:11:11 2"))
	tk.MustExec(`insert into ts1pk (id1, id2, v) values(?, ?, ?) on duplicate key update v = values(v), id1 = ?`, ts, ts, 2, "2018-01-01 11:11:12")
	tk.MustQuery(`select id1, id2, v from ts1pk`).Check(testkit.Rows("2018-01-01 11:11:12 2018-01-01 11:11:11 2"))
>>>>>>> 73c4673f
}<|MERGE_RESOLUTION|>--- conflicted
+++ resolved
@@ -1181,11 +1181,6 @@
 	tk.MustQuery(`select v, id3, id2, id1 from t3pk`).Check(testkit.Rows("1 100 xyz abc"))
 	tk.MustQuery(`select id3, id2, id1 from t3pk where id3 = 100 and id2 = 'xyz' and id1 = 'abc'`).Check(testkit.Rows("100 xyz abc"))
 	tk.MustQuery(`select id3, id2, id1, v from t3pk where id3 = 100 and id2 = 'xyz' and id1 = 'abc'`).Check(testkit.Rows("100 xyz abc 1"))
-<<<<<<< HEAD
-}
-
-func (s *testSuite10) TestClusterPrimaryTableForIndexScan(c *C) {
-=======
 	tk.MustExec(`insert into t3pk(id1, id2, id3, v) values('abc', 'xyz', 101, 1)`)
 	tk.MustExec(`insert into t3pk(id1, id2, id3, v) values('abc', 'zzz', 101, 1)`)
 
@@ -1201,22 +1196,10 @@
 }
 
 func (s *testSuite10) TestClusterPrimaryTableInsertIgnore(c *C) {
->>>>>>> 73c4673f
 	tk := testkit.NewTestKit(c, s.store)
 	tk.MustExec(`use test`)
 	tk.MustExec(`set @@tidb_enable_clustered_index=true`)
 
-<<<<<<< HEAD
-	tk.MustExec("drop table if exists t;")
-	tk.MustExec("CREATE TABLE t (a varchar(255), b int, index idx(b), primary key(a,b));")
-	tk.MustExec("insert into t values ('aaa',1);")
-	tk.MustQuery(`select b from t where b = 1;`).Check(testkit.Rows("1"))
-
-	tk.MustExec("drop table if exists t;")
-	tk.MustExec("CREATE TABLE t (a varchar(255), b int, unique index idx(b), primary key(a,b));")
-	tk.MustExec("insert into t values ('aaa',1);")
-	tk.MustQuery(`select b from t where b = 1;`).Check(testkit.Rows("1"))
-=======
 	tk.MustExec(`drop table if exists it1pk`)
 	tk.MustExec(`create table it1pk(id varchar(200) primary key, v int)`)
 	tk.MustExec(`insert into it1pk(id, v) values('abc', 1)`)
@@ -1268,5 +1251,20 @@
 	tk.MustQuery(`select id1, id2, v from ts1pk`).Check(testkit.Rows("2018-01-01 11:11:11 2018-01-01 11:11:11 2"))
 	tk.MustExec(`insert into ts1pk (id1, id2, v) values(?, ?, ?) on duplicate key update v = values(v), id1 = ?`, ts, ts, 2, "2018-01-01 11:11:12")
 	tk.MustQuery(`select id1, id2, v from ts1pk`).Check(testkit.Rows("2018-01-01 11:11:12 2018-01-01 11:11:11 2"))
->>>>>>> 73c4673f
+}
+
+func (s *testSuite10) TestClusterPrimaryTableForIndexScan(c *C) {
+	tk := testkit.NewTestKit(c, s.store)
+	tk.MustExec(`use test`)
+	tk.MustExec(`set @@tidb_enable_clustered_index=true`)
+
+	tk.MustExec("drop table if exists t;")
+	tk.MustExec("CREATE TABLE t (a varchar(255), b int, index idx(b), primary key(a,b));")
+	tk.MustExec("insert into t values ('aaa',1);")
+	tk.MustQuery(`select b from t where b = 1;`).Check(testkit.Rows("1"))
+
+	tk.MustExec("drop table if exists t;")
+	tk.MustExec("CREATE TABLE t (a varchar(255), b int, unique index idx(b), primary key(a,b));")
+	tk.MustExec("insert into t values ('aaa',1);")
+	tk.MustQuery(`select b from t where b = 1;`).Check(testkit.Rows("1"))
 }