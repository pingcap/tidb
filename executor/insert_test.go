--- conflicted
+++ resolved
@@ -790,8 +790,6 @@
 	tk.MustExec("update t set b = ifnull('',0)+0")
 	tk.MustExec("delete from t where a = ''")
 	tk.MustQuery(`select * from t`).Check(testkit.Rows())
-<<<<<<< HEAD
-=======
 }
 
 // There is a potential issue in MySQL: when the value of auto_increment_offset is greater
@@ -862,5 +860,4 @@
 	_, err = tk.Exec(`insert into io(b) values (null),(null),(null)`)
 	c.Assert(err, NotNil)
 	c.Assert(err.Error(), Equals, "[autoid:8060]Invalid auto_increment settings: auto_increment_increment: 65536, auto_increment_offset: 65536, both of them must be in range [1..65535]")
->>>>>>> 58c29151
 }