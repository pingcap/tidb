--- conflicted
+++ resolved
@@ -1818,7 +1818,6 @@
 	tk.MustQuery("select * from t1").Check(testkit.Rows("2020-02-31"))
 
 	tk.MustExec("set @@sql_mode='STRICT_TRANS_TABLES';")
-<<<<<<< HEAD
 	tk.MustGetErrMsg("insert into t1 values('2020-02-31');",
 		`[table:1292]Incorrect date value: '2020-02-31' for column 'c1' at row 1`)
 }
@@ -1939,9 +1938,6 @@
 	tk.MustExec("insert into test.t1 values(99.9999)")
 	tk.MustQuery("select cast(test.t1.c1 as decimal(5, 3)) from test.t1").Check(testkit.Rows("99.999"))
 	tk.MustQuery("select cast(test.t1.c1 as decimal(6, 3)) from test.t1").Check(testkit.Rows("100.000"))
-=======
-	_, err = tk.Exec("insert into t1 values('2020-02-31');")
-	c.Assert(err.Error(), Equals, `[table:1292]Incorrect date value: '2020-02-31' for column 'c1' at row 1`)
 }
 
 // make sure to return compatible warnings for insert statement when provided value overflows
@@ -1960,5 +1956,4 @@
 	tk.MustExec("set sql_mode = 'STRICT_TRANS_TABLES'")
 	_, err := tk.Exec("insert into t(a, b) values (256, 256)")
 	c.Assert(types.ErrWarnDataOutOfRange.Equal(err), IsTrue)
->>>>>>> 91a46e83
 }