--- conflicted
+++ resolved
@@ -81,7 +81,6 @@
 	tk.MustQuery(`select * from t1`).Check(testkit.Rows("1 400"))
 	tk.MustExec(`insert into t1 select * from t2 on duplicate key update b1 = values(b1) + b2;`)
 	tk.MustQuery(`select * from t1`).Check(testkit.Rows("1 400"))
-<<<<<<< HEAD
 
 	tk.MustExec(`drop table if exists t;`)
 	tk.MustExec(`create table t(k1 bigint, k2 bigint, val bigint, primary key(k1, k2));`)
@@ -96,7 +95,6 @@
 	tk.MustQuery(`select * from t;`).Check(testkit.Rows(`1 2 3`))
 	tk.MustExec(`insert into t (v, k1, k2) select c, a, b from (select "3" c, "1" a, "2" b) tmp on duplicate key update v=c;`)
 	tk.MustQuery(`select * from t;`).Check(testkit.Rows(`1 2 3`))
-=======
 }
 
 func (s *testSuite) TestInsertWrongValueForField(c *C) {
@@ -106,5 +104,4 @@
 	tk.MustExec(`create table t1(a bigint);`)
 	_, err := tk.Exec(`insert into t1 values("asfasdfsajhlkhlksdaf");`)
 	c.Assert(terror.ErrorEqual(err, table.ErrTruncatedWrongValueForField), IsTrue)
->>>>>>> 3d7d81c8
 }