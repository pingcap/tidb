--- conflicted
+++ resolved
@@ -862,164 +862,4 @@
 	_, err = tk.Exec(`insert into io(b) values (null),(null),(null)`)
 	c.Assert(err, NotNil)
 	c.Assert(err.Error(), Equals, "[autoid:8060]Invalid auto_increment settings: auto_increment_increment: 65536, auto_increment_offset: 65536, both of them must be in range [1..65535]")
-<<<<<<< HEAD
-}
-
-func (s *testAutoRandomSuite) TestAutoRandomID(c *C) {
-	allowAutoRandom := config.GetGlobalConfig().Experimental.AllowAutoRandom
-	if !allowAutoRandom {
-		config.GetGlobalConfig().Experimental.AllowAutoRandom = true
-		defer func() {
-			config.GetGlobalConfig().Experimental.AllowAutoRandom = false
-		}()
-	}
-
-	tk := testkit.NewTestKit(c, s.store)
-	tk.MustExec(`use test`)
-	tk.MustExec(`drop table if exists ar`)
-	tk.MustExec(`create table ar (id int key auto_random, name char(10))`)
-
-	tk.MustExec(`insert into ar(id) values (null)`)
-	rs := tk.MustQuery(`select id from ar`)
-	c.Assert(len(rs.Rows()), Equals, 1)
-	firstValue, err := strconv.Atoi(rs.Rows()[0][0].(string))
-	c.Assert(err, IsNil)
-	c.Assert(firstValue, Greater, 0)
-	tk.MustQuery(`select last_insert_id()`).Check(testkit.Rows(fmt.Sprintf("%d", firstValue)))
-	tk.MustExec(`delete from ar`)
-
-	tk.MustExec(`insert into ar(id) values (0)`)
-	rs = tk.MustQuery(`select id from ar`)
-	c.Assert(len(rs.Rows()), Equals, 1)
-	firstValue, err = strconv.Atoi(rs.Rows()[0][0].(string))
-	c.Assert(err, IsNil)
-	c.Assert(firstValue, Greater, 0)
-	tk.MustQuery(`select last_insert_id()`).Check(testkit.Rows(fmt.Sprintf("%d", firstValue)))
-	tk.MustExec(`delete from ar`)
-
-	tk.MustExec(`insert into ar(name) values ('a')`)
-	rs = tk.MustQuery(`select id from ar`)
-	c.Assert(len(rs.Rows()), Equals, 1)
-	firstValue, err = strconv.Atoi(rs.Rows()[0][0].(string))
-	c.Assert(err, IsNil)
-	c.Assert(firstValue, Greater, 0)
-	tk.MustQuery(`select last_insert_id()`).Check(testkit.Rows(fmt.Sprintf("%d", firstValue)))
-
-	tk.MustExec(`drop table ar`)
-}
-
-func (s *testAutoRandomSuite) TestMultiAutoRandomID(c *C) {
-	allowAutoRandom := config.GetGlobalConfig().Experimental.AllowAutoRandom
-	if !allowAutoRandom {
-		config.GetGlobalConfig().Experimental.AllowAutoRandom = true
-		defer func() {
-			config.GetGlobalConfig().Experimental.AllowAutoRandom = false
-		}()
-	}
-
-	tk := testkit.NewTestKit(c, s.store)
-	tk.MustExec(`use test`)
-	tk.MustExec(`drop table if exists ar`)
-	tk.MustExec(`create table ar (id int key auto_random, name char(10))`)
-
-	tk.MustExec(`insert into ar(id) values (null),(null),(null)`)
-	rs := tk.MustQuery(`select id from ar order by id`)
-	c.Assert(len(rs.Rows()), Equals, 3)
-	firstValue, err := strconv.Atoi(rs.Rows()[0][0].(string))
-	c.Assert(err, IsNil)
-	c.Assert(firstValue, Greater, 0)
-	c.Assert(rs.Rows()[1][0].(string), Equals, fmt.Sprintf("%d", firstValue+1))
-	c.Assert(rs.Rows()[2][0].(string), Equals, fmt.Sprintf("%d", firstValue+2))
-	tk.MustQuery(`select last_insert_id()`).Check(testkit.Rows(fmt.Sprintf("%d", firstValue)))
-	tk.MustExec(`delete from ar`)
-
-	tk.MustExec(`insert into ar(id) values (0),(0),(0)`)
-	rs = tk.MustQuery(`select id from ar order by id`)
-	c.Assert(len(rs.Rows()), Equals, 3)
-	firstValue, err = strconv.Atoi(rs.Rows()[0][0].(string))
-	c.Assert(err, IsNil)
-	c.Assert(firstValue, Greater, 0)
-	c.Assert(rs.Rows()[1][0].(string), Equals, fmt.Sprintf("%d", firstValue+1))
-	c.Assert(rs.Rows()[2][0].(string), Equals, fmt.Sprintf("%d", firstValue+2))
-	tk.MustQuery(`select last_insert_id()`).Check(testkit.Rows(fmt.Sprintf("%d", firstValue)))
-	tk.MustExec(`delete from ar`)
-
-	tk.MustExec(`insert into ar(name) values ('a'),('a'),('a')`)
-	rs = tk.MustQuery(`select id from ar order by id`)
-	c.Assert(len(rs.Rows()), Equals, 3)
-	firstValue, err = strconv.Atoi(rs.Rows()[0][0].(string))
-	c.Assert(err, IsNil)
-	c.Assert(firstValue, Greater, 0)
-	c.Assert(rs.Rows()[1][0].(string), Equals, fmt.Sprintf("%d", firstValue+1))
-	c.Assert(rs.Rows()[2][0].(string), Equals, fmt.Sprintf("%d", firstValue+2))
-	tk.MustQuery(`select last_insert_id()`).Check(testkit.Rows(fmt.Sprintf("%d", firstValue)))
-
-	tk.MustExec(`drop table ar`)
-}
-
-func (s *testAutoRandomSuite) TestAutoRandomIDAllowZero(c *C) {
-	allowAutoRandom := config.GetGlobalConfig().Experimental.AllowAutoRandom
-	if !allowAutoRandom {
-		config.GetGlobalConfig().Experimental.AllowAutoRandom = true
-		defer func() {
-			config.GetGlobalConfig().Experimental.AllowAutoRandom = false
-		}()
-	}
-
-	tk := testkit.NewTestKit(c, s.store)
-	tk.MustExec(`use test`)
-	tk.MustExec(`drop table if exists ar`)
-	tk.MustExec(`create table ar (id int key auto_random, name char(10))`)
-
-	rs := tk.MustQuery(`select @@session.sql_mode`)
-	sqlMode := rs.Rows()[0][0].(string)
-	tk.MustExec(fmt.Sprintf(`set session sql_mode="%s,%s"`, sqlMode, "NO_AUTO_VALUE_ON_ZERO"))
-
-	tk.MustExec(`insert into ar(id) values (0)`)
-	rs = tk.MustQuery(`select id from ar`)
-	c.Assert(len(rs.Rows()), Equals, 1)
-	firstValue, err := strconv.Atoi(rs.Rows()[0][0].(string))
-	c.Assert(err, IsNil)
-	c.Assert(firstValue, Equals, 0)
-	tk.MustQuery(`select last_insert_id()`).Check(testkit.Rows(fmt.Sprintf("%d", firstValue)))
-	tk.MustExec(`delete from ar`)
-
-	tk.MustExec(`insert into ar(id) values (null)`)
-	rs = tk.MustQuery(`select id from ar`)
-	c.Assert(len(rs.Rows()), Equals, 1)
-	firstValue, err = strconv.Atoi(rs.Rows()[0][0].(string))
-	c.Assert(err, IsNil)
-	c.Assert(firstValue, Greater, 0)
-	tk.MustQuery(`select last_insert_id()`).Check(testkit.Rows(fmt.Sprintf("%d", firstValue)))
-
-	tk.MustExec(`drop table ar`)
-}
-
-func (s *testAutoRandomSuite) TestAutoRandomIDExplicit(c *C) {
-	allowAutoRandom := config.GetGlobalConfig().Experimental.AllowAutoRandom
-	if !allowAutoRandom {
-		config.GetGlobalConfig().Experimental.AllowAutoRandom = true
-		defer func() {
-			config.GetGlobalConfig().Experimental.AllowAutoRandom = false
-		}()
-	}
-
-	tk := testkit.NewTestKit(c, s.store)
-	tk.MustExec(`use test`)
-	tk.MustExec(`drop table if exists ar`)
-	tk.MustExec(`create table ar (id int key auto_random, name char(10))`)
-
-	tk.MustExec(`insert into ar(id) values (1)`)
-	tk.MustQuery(`select id from ar`).Check(testkit.Rows("1"))
-	tk.MustQuery(`select last_insert_id()`).Check(testkit.Rows("0"))
-	tk.MustExec(`delete from ar`)
-
-	tk.MustExec(`insert into ar(id) values (1), (2)`)
-	tk.MustQuery(`select id from ar`).Check(testkit.Rows("1", "2"))
-	tk.MustQuery(`select last_insert_id()`).Check(testkit.Rows("0"))
-	tk.MustExec(`delete from ar`)
-
-	tk.MustExec(`drop table ar`)
-=======
->>>>>>> 3400fe5f
 }