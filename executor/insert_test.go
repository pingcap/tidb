// Copyright 2018 PingCAP, Inc.
//
// Licensed under the Apache License, Version 2.0 (the "License");
// you may not use this file except in compliance with the License.
// You may obtain a copy of the License at
//
//     http://www.apache.org/licenses/LICENSE-2.0
//
// Unless required by applicable law or agreed to in writing, software
// distributed under the License is distributed on an "AS IS" BASIS,
// See the License for the specific language governing permissions and
// limitations under the License.

package executor_test

import (
	"fmt"
	"strconv"
	"strings"
	"sync"

	. "github.com/pingcap/check"
	"github.com/pingcap/parser/terror"
	"github.com/pingcap/tidb/sessionctx/variable"
	"github.com/pingcap/tidb/table"
	"github.com/pingcap/tidb/types"
	"github.com/pingcap/tidb/util/testkit"
)

func (s *testSuite8) TestInsertOnDuplicateKey(c *C) {
	tk := testkit.NewTestKit(c, s.store)
	tk.MustExec("use test")

	tk.MustExec(`drop table if exists t1, t2;`)
	tk.MustExec(`create table t1(a1 bigint primary key, b1 bigint);`)
	tk.MustExec(`create table t2(a2 bigint primary key, b2 bigint);`)
	tk.MustExec(`insert into t1 values(1, 100);`)
	c.Assert(tk.Se.AffectedRows(), Equals, uint64(1))
	tk.CheckLastMessage("")
	tk.MustExec(`insert into t2 values(1, 200);`)
	c.Assert(tk.Se.AffectedRows(), Equals, uint64(1))
	tk.CheckLastMessage("")

	tk.MustExec(`insert into t1 select a2, b2 from t2 on duplicate key update b1 = a2;`)
	c.Assert(tk.Se.AffectedRows(), Equals, uint64(2))
	tk.CheckLastMessage("Records: 1  Duplicates: 1  Warnings: 0")
	tk.MustQuery(`select * from t1;`).Check(testkit.Rows("1 1"))

	tk.MustExec(`insert into t1 select a2, b2 from t2 on duplicate key update b1 = b2;`)
	c.Assert(tk.Se.AffectedRows(), Equals, uint64(2))
	tk.CheckLastMessage("Records: 1  Duplicates: 1  Warnings: 0")
	tk.MustQuery(`select * from t1;`).Check(testkit.Rows("1 200"))

	tk.MustExec(`insert into t1 select a2, b2 from t2 on duplicate key update a1 = a2;`)
	c.Assert(tk.Se.AffectedRows(), Equals, uint64(0))
	tk.CheckLastMessage("Records: 1  Duplicates: 0  Warnings: 0")
	tk.MustQuery(`select * from t1;`).Check(testkit.Rows("1 200"))

	tk.MustExec(`insert into t1 select a2, b2 from t2 on duplicate key update b1 = 300;`)
	c.Assert(tk.Se.AffectedRows(), Equals, uint64(2))
	tk.CheckLastMessage("Records: 1  Duplicates: 1  Warnings: 0")
	tk.MustQuery(`select * from t1;`).Check(testkit.Rows("1 300"))

	tk.MustExec(`insert into t1 values(1, 1) on duplicate key update b1 = 400;`)
	c.Assert(tk.Se.AffectedRows(), Equals, uint64(2))
	tk.CheckLastMessage("")
	tk.MustQuery(`select * from t1;`).Check(testkit.Rows("1 400"))

	tk.MustExec(`insert into t1 select 1, 500 from t2 on duplicate key update b1 = 400;`)
	c.Assert(tk.Se.AffectedRows(), Equals, uint64(0))
	tk.CheckLastMessage("Records: 1  Duplicates: 0  Warnings: 0")
	tk.MustQuery(`select * from t1;`).Check(testkit.Rows("1 400"))

	tk.MustExec(`drop table if exists t1, t2;`)
	tk.MustExec(`create table t1(a bigint primary key, b bigint);`)
	tk.MustExec(`create table t2(a bigint primary key, b bigint);`)
	_, err := tk.Exec(`insert into t1 select * from t2 on duplicate key update c = t2.b;`)
	c.Assert(err.Error(), Equals, `[planner:1054]Unknown column 'c' in 'field list'`)

	tk.MustExec(`drop table if exists t1, t2;`)
	tk.MustExec(`create table t1(a bigint primary key, b bigint);`)
	tk.MustExec(`create table t2(a bigint primary key, b bigint);`)
	_, err = tk.Exec(`insert into t1 select * from t2 on duplicate key update a = b;`)
	c.Assert(err.Error(), Equals, `[planner:1052]Column 'b' in field list is ambiguous`)

	tk.MustExec(`drop table if exists t1, t2;`)
	tk.MustExec(`create table t1(a bigint primary key, b bigint);`)
	tk.MustExec(`create table t2(a bigint primary key, b bigint);`)
	_, err = tk.Exec(`insert into t1 select * from t2 on duplicate key update c = b;`)
	c.Assert(err.Error(), Equals, `[planner:1054]Unknown column 'c' in 'field list'`)

	tk.MustExec(`drop table if exists t1, t2;`)
	tk.MustExec(`create table t1(a1 bigint primary key, b1 bigint);`)
	tk.MustExec(`create table t2(a2 bigint primary key, b2 bigint);`)
	_, err = tk.Exec(`insert into t1 select * from t2 on duplicate key update a1 = values(b2);`)
	c.Assert(err.Error(), Equals, `[planner:1054]Unknown column 'b2' in 'field list'`)

	tk.MustExec(`drop table if exists t1, t2;`)
	tk.MustExec(`create table t1(a1 bigint primary key, b1 bigint);`)
	tk.MustExec(`create table t2(a2 bigint primary key, b2 bigint);`)
	tk.MustExec(`insert into t1 values(1, 100);`)
	c.Assert(tk.Se.AffectedRows(), Equals, uint64(1))
	tk.CheckLastMessage("")
	tk.MustExec(`insert into t2 values(1, 200);`)
	c.Assert(tk.Se.AffectedRows(), Equals, uint64(1))
	tk.CheckLastMessage("")
	tk.MustExec(`insert into t1 select * from t2 on duplicate key update b1 = values(b1) + b2;`)
	c.Assert(tk.Se.AffectedRows(), Equals, uint64(2))
	tk.CheckLastMessage("Records: 1  Duplicates: 1  Warnings: 0")
	tk.MustQuery(`select * from t1`).Check(testkit.Rows("1 400"))
	tk.MustExec(`insert into t1 select * from t2 on duplicate key update b1 = values(b1) + b2;`)
	c.Assert(tk.Se.AffectedRows(), Equals, uint64(0))
	tk.CheckLastMessage("Records: 1  Duplicates: 0  Warnings: 0")
	tk.MustQuery(`select * from t1`).Check(testkit.Rows("1 400"))

	tk.MustExec(`drop table if exists t;`)
	tk.MustExec(`create table t(k1 bigint, k2 bigint, val bigint, primary key(k1, k2));`)
	tk.MustExec(`insert into t (val, k1, k2) values (3, 1, 2);`)
	c.Assert(tk.Se.AffectedRows(), Equals, uint64(1))
	tk.CheckLastMessage("")
	tk.MustQuery(`select * from t;`).Check(testkit.Rows(`1 2 3`))
	tk.MustExec(`insert into t (val, k1, k2) select c, a, b from (select 1 as a, 2 as b, 4 as c) tmp on duplicate key update val = tmp.c;`)
	c.Assert(tk.Se.AffectedRows(), Equals, uint64(2))
	tk.CheckLastMessage("Records: 1  Duplicates: 1  Warnings: 0")
	tk.MustQuery(`select * from t;`).Check(testkit.Rows(`1 2 4`))

	tk.MustExec(`drop table if exists t;`)
	tk.MustExec(`create table t(k1 double, k2 double, v double, primary key(k1, k2));`)
	tk.MustExec(`insert into t (v, k1, k2) select c, a, b from (select "3" c, "1" a, "2" b) tmp on duplicate key update v=c;`)
	c.Assert(tk.Se.AffectedRows(), Equals, uint64(1))
	tk.CheckLastMessage("Records: 1  Duplicates: 0  Warnings: 0")
	tk.MustQuery(`select * from t;`).Check(testkit.Rows(`1 2 3`))
	tk.MustExec(`insert into t (v, k1, k2) select c, a, b from (select "3" c, "1" a, "2" b) tmp on duplicate key update v=c;`)
	c.Assert(tk.Se.AffectedRows(), Equals, uint64(0))
	tk.CheckLastMessage("Records: 1  Duplicates: 0  Warnings: 0")
	tk.MustQuery(`select * from t;`).Check(testkit.Rows(`1 2 3`))

	tk.MustExec(`drop table if exists t1, t2;`)
	tk.MustExec(`create table t1(id int, a int, b int);`)
	tk.MustExec(`insert into t1 values (1, 1, 1);`)
	c.Assert(tk.Se.AffectedRows(), Equals, uint64(1))
	tk.CheckLastMessage("")
	tk.MustExec(`insert into t1 values (2, 2, 1);`)
	c.Assert(tk.Se.AffectedRows(), Equals, uint64(1))
	tk.CheckLastMessage("")
	tk.MustExec(`insert into t1 values (3, 3, 1);`)
	c.Assert(tk.Se.AffectedRows(), Equals, uint64(1))
	tk.CheckLastMessage("")
	tk.MustExec(`create table t2(a int primary key, b int, unique(b));`)
	tk.MustExec(`insert into t2 select a, b from t1 order by id on duplicate key update a=t1.a, b=t1.b;`)
	c.Assert(tk.Se.AffectedRows(), Equals, uint64(5))
	tk.CheckLastMessage("Records: 3  Duplicates: 2  Warnings: 0")
	tk.MustQuery(`select * from t2 order by a;`).Check(testkit.Rows(`3 1`))

	tk.MustExec(`drop table if exists t1, t2;`)
	tk.MustExec(`create table t1(id int, a int, b int);`)
	tk.MustExec(`insert into t1 values (1, 1, 1);`)
	c.Assert(tk.Se.AffectedRows(), Equals, uint64(1))
	tk.CheckLastMessage("")
	tk.MustExec(`insert into t1 values (2, 1, 2);`)
	c.Assert(tk.Se.AffectedRows(), Equals, uint64(1))
	tk.CheckLastMessage("")
	tk.MustExec(`insert into t1 values (3, 3, 1);`)
	c.Assert(tk.Se.AffectedRows(), Equals, uint64(1))
	tk.CheckLastMessage("")
	tk.MustExec(`create table t2(a int primary key, b int, unique(b));`)
	tk.MustExec(`insert into t2 select a, b from t1 order by id on duplicate key update a=t1.a, b=t1.b;`)
	c.Assert(tk.Se.AffectedRows(), Equals, uint64(4))
	tk.CheckLastMessage("Records: 3  Duplicates: 1  Warnings: 0")
	tk.MustQuery(`select * from t2 order by a;`).Check(testkit.Rows(`1 2`, `3 1`))

	tk.MustExec(`drop table if exists t1, t2;`)
	tk.MustExec(`create table t1(id int, a int, b int, c int);`)
	tk.MustExec(`insert into t1 values (1, 1, 1, 1);`)
	tk.MustExec(`insert into t1 values (2, 2, 1, 2);`)
	tk.MustExec(`insert into t1 values (3, 3, 2, 2);`)
	tk.MustExec(`insert into t1 values (4, 4, 2, 2);`)
	tk.MustExec(`create table t2(a int primary key, b int, c int, unique(b), unique(c));`)
	tk.MustExec(`insert into t2 select a, b, c from t1 order by id on duplicate key update b=t2.b, c=t2.c;`)
	c.Assert(tk.Se.AffectedRows(), Equals, uint64(2))
	tk.CheckLastMessage("Records: 4  Duplicates: 0  Warnings: 0")
	tk.MustQuery(`select * from t2 order by a;`).Check(testkit.Rows(`1 1 1`, `3 2 2`))

	tk.MustExec(`drop table if exists t1`)
	tk.MustExec(`create table t1(a int primary key, b int);`)
	tk.MustExec(`insert into t1 values(1,1),(2,2),(3,3),(4,4),(5,5);`)
	c.Assert(tk.Se.AffectedRows(), Equals, uint64(5))
	tk.CheckLastMessage("Records: 5  Duplicates: 0  Warnings: 0")
	tk.MustExec(`insert into t1 values(4,14),(5,15),(6,16),(7,17),(8,18) on duplicate key update b=b+10`)
	c.Assert(tk.Se.AffectedRows(), Equals, uint64(7))
	tk.CheckLastMessage("Records: 5  Duplicates: 2  Warnings: 0")
}

func (s *testSuite3) TestUpdateDuplicateKey(c *C) {
	tk := testkit.NewTestKit(c, s.store)
	tk.MustExec("use test")

	tk.MustExec(`drop table if exists t;`)
	tk.MustExec(`create table c(i int,j int,k int,primary key(i,j,k));`)
	tk.MustExec(`insert into c values(1,2,3);`)
	tk.MustExec(`insert into c values(1,2,4);`)
	_, err := tk.Exec(`update c set i=1,j=2,k=4 where i=1 and j=2 and k=3;`)
	c.Assert(err.Error(), Equals, "[kv:1062]Duplicate entry '1-2-4' for key 'PRIMARY'")
}

func (s *testSuite3) TestInsertWrongValueForField(c *C) {
	tk := testkit.NewTestKit(c, s.store)
	tk.MustExec("use test")
	tk.MustExec(`drop table if exists t1;`)
	tk.MustExec(`create table t1(a bigint);`)
	_, err := tk.Exec(`insert into t1 values("asfasdfsajhlkhlksdaf");`)
	c.Assert(terror.ErrorEqual(err, table.ErrTruncatedWrongValueForField), IsTrue)
}

func (s *testSuite3) TestInsertDateTimeWithTimeZone(c *C) {
	tk := testkit.NewTestKit(c, s.store)

	tk.MustExec(`use test;`)
	tk.MustExec(`set time_zone="+09:00";`)
	tk.MustExec(`drop table if exists t;`)
	tk.MustExec(`create table t (id int, c1 datetime not null default CURRENT_TIMESTAMP);`)
	tk.MustExec(`set TIMESTAMP = 1234;`)
	tk.MustExec(`insert t (id) values (1);`)

	tk.MustQuery(`select * from t;`).Check(testkit.Rows(
		`1 1970-01-01 09:20:34`,
	))
}

func (s *testSuite3) TestInsertZeroYear(c *C) {
	tk := testkit.NewTestKit(c, s.store)
	tk.MustExec("use test")
	tk.MustExec(`drop table if exists t1;`)
	tk.MustExec(`create table t1(a year(4));`)
	tk.MustExec(`insert into t1 values(0000),(00),("0000"),("000"), ("00"), ("0"), (79), ("79");`)
	tk.MustQuery(`select * from t1;`).Check(testkit.Rows(
		`0`,
		`0`,
		`0`,
		`2000`,
		`2000`,
		`2000`,
		`1979`,
		`1979`,
	))

	tk.MustExec(`drop table if exists t;`)
	tk.MustExec(`create table t(f_year year NOT NULL DEFAULT '0000')ENGINE=InnoDB DEFAULT CHARSET=utf8mb4 COLLATE=utf8mb4_bin;`)
	tk.MustExec(`insert into t values();`)
	tk.MustQuery(`select * from t;`).Check(testkit.Rows(
		`0`,
	))
	tk.MustExec(`insert into t values('0000');`)
	tk.MustQuery(`select * from t;`).Check(testkit.Rows(
		`0`,
		`0`,
	))
}

func (s *testSuite3) TestAllowInvalidDates(c *C) {
	tk := testkit.NewTestKit(c, s.store)
	tk.MustExec(`use test`)
	tk.MustExec(`drop table if exists t1, t2, t3, t4;`)
	tk.MustExec(`create table t1(d date);`)
	tk.MustExec(`create table t2(d datetime);`)
	tk.MustExec(`create table t3(d date);`)
	tk.MustExec(`create table t4(d datetime);`)

	runWithMode := func(mode string) {
		inputs := []string{"0000-00-00", "2019-00-00", "2019-01-00", "2019-00-01", "2019-02-31"}
		results := testkit.Rows(`0 0 0`, `2019 0 0`, `2019 1 0`, `2019 0 1`, `2019 2 31`)
		oldMode := tk.MustQuery(`select @@sql_mode`).Rows()[0][0]
		defer func() {
			tk.MustExec(fmt.Sprintf(`set sql_mode='%s'`, oldMode))
		}()

		tk.MustExec(`truncate t1;truncate t2;truncate t3;truncate t4;`)
		tk.MustExec(fmt.Sprintf(`set sql_mode='%s';`, mode))
		for _, input := range inputs {
			tk.MustExec(fmt.Sprintf(`insert into t1 values ('%s')`, input))
			tk.MustExec(fmt.Sprintf(`insert into t2 values ('%s')`, input))
		}
		tk.MustQuery(`select year(d), month(d), day(d) from t1;`).Check(results)
		tk.MustQuery(`select year(d), month(d), day(d) from t2;`).Check(results)
		tk.MustExec(`insert t3 select d from t1;`)
		tk.MustQuery(`select year(d), month(d), day(d) from t3;`).Check(results)
		tk.MustExec(`insert t4 select d from t2;`)
		tk.MustQuery(`select year(d), month(d), day(d) from t4;`).Check(results)
	}

	runWithMode("STRICT_TRANS_TABLES,ALLOW_INVALID_DATES")
	runWithMode("ALLOW_INVALID_DATES")
}

func (s *testSuite3) TestInsertWithAutoidSchema(c *C) {
	tk := testkit.NewTestKit(c, s.store)
	tk.MustExec(`use test`)
	tk.MustExec(`create table t1(id int primary key auto_increment, n int);`)
	tk.MustExec(`create table t2(id int unsigned primary key auto_increment, n int);`)
	tk.MustExec(`create table t3(id tinyint primary key auto_increment, n int);`)
	tk.MustExec(`create table t4(id int primary key, n float auto_increment, key I_n(n));`)
	tk.MustExec(`create table t5(id int primary key, n float unsigned auto_increment, key I_n(n));`)
	tk.MustExec(`create table t6(id int primary key, n double auto_increment, key I_n(n));`)
	tk.MustExec(`create table t7(id int primary key, n double unsigned auto_increment, key I_n(n));`)
	// test for inserting multiple values
	tk.MustExec(`create table t8(id int primary key auto_increment, n int);`)

	tests := []struct {
		insert string
		query  string
		result [][]interface{}
	}{
		{
			`insert into t1(id, n) values(1, 1)`,
			`select * from t1 where id = 1`,
			testkit.Rows(`1 1`),
		},
		{
			`insert into t1(n) values(2)`,
			`select * from t1 where id = 2`,
			testkit.Rows(`2 2`),
		},
		{
			`insert into t1(n) values(3)`,
			`select * from t1 where id = 3`,
			testkit.Rows(`3 3`),
		},
		{
			`insert into t1(id, n) values(-1, 4)`,
			`select * from t1 where id = -1`,
			testkit.Rows(`-1 4`),
		},
		{
			`insert into t1(n) values(5)`,
			`select * from t1 where id = 4`,
			testkit.Rows(`4 5`),
		},
		{
			`insert into t1(id, n) values('5', 6)`,
			`select * from t1 where id = 5`,
			testkit.Rows(`5 6`),
		},
		{
			`insert into t1(n) values(7)`,
			`select * from t1 where id = 6`,
			testkit.Rows(`6 7`),
		},
		{
			`insert into t1(id, n) values(7.4, 8)`,
			`select * from t1 where id = 7`,
			testkit.Rows(`7 8`),
		},
		{
			`insert into t1(id, n) values(7.5, 9)`,
			`select * from t1 where id = 8`,
			testkit.Rows(`8 9`),
		},
		{
			`insert into t1(n) values(9)`,
			`select * from t1 where id = 9`,
			testkit.Rows(`9 9`),
		},
		// test last insert id
		{
			`insert into t1 values(3000, -1), (null, -2)`,
			`select * from t1 where id = 3000`,
			testkit.Rows(`3000 -1`),
		},
		{
			`;`,
			`select * from t1 where id = 3001`,
			testkit.Rows(`3001 -2`),
		},
		{
			`;`,
			`select last_insert_id()`,
			testkit.Rows(`3001`),
		},
		{
			`insert into t2(id, n) values(1, 1)`,
			`select * from t2 where id = 1`,
			testkit.Rows(`1 1`),
		},
		{
			`insert into t2(n) values(2)`,
			`select * from t2 where id = 2`,
			testkit.Rows(`2 2`),
		},
		{
			`insert into t2(n) values(3)`,
			`select * from t2 where id = 3`,
			testkit.Rows(`3 3`),
		},
		{
			`insert into t3(id, n) values(1, 1)`,
			`select * from t3 where id = 1`,
			testkit.Rows(`1 1`),
		},
		{
			`insert into t3(n) values(2)`,
			`select * from t3 where id = 2`,
			testkit.Rows(`2 2`),
		},
		{
			`insert into t3(n) values(3)`,
			`select * from t3 where id = 3`,
			testkit.Rows(`3 3`),
		},
		{
			`insert into t3(id, n) values(-1, 4)`,
			`select * from t3 where id = -1`,
			testkit.Rows(`-1 4`),
		},
		{
			`insert into t3(n) values(5)`,
			`select * from t3 where id = 4`,
			testkit.Rows(`4 5`),
		},
		{
			`insert into t4(id, n) values(1, 1)`,
			`select * from t4 where id = 1`,
			testkit.Rows(`1 1`),
		},
		{
			`insert into t4(id) values(2)`,
			`select * from t4 where id = 2`,
			testkit.Rows(`2 2`),
		},
		{
			`insert into t4(id, n) values(3, -1)`,
			`select * from t4 where id = 3`,
			testkit.Rows(`3 -1`),
		},
		{
			`insert into t4(id) values(4)`,
			`select * from t4 where id = 4`,
			testkit.Rows(`4 3`),
		},
		{
			`insert into t4(id, n) values(5, 5.5)`,
			`select * from t4 where id = 5`,
			testkit.Rows(`5 5.5`),
		},
		{
			`insert into t4(id) values(6)`,
			`select * from t4 where id = 6`,
			testkit.Rows(`6 7`),
		},
		{
			`insert into t4(id, n) values(7, '7.7')`,
			`select * from t4 where id = 7`,
			testkit.Rows(`7 7.7`),
		},
		{
			`insert into t4(id) values(8)`,
			`select * from t4 where id = 8`,
			testkit.Rows(`8 9`),
		},
		{
			`insert into t4(id, n) values(9, 10.4)`,
			`select * from t4 where id = 9`,
			testkit.Rows(`9 10.4`),
		},
		{
			`insert into t4(id) values(10)`,
			`select * from t4 where id = 10`,
			testkit.Rows(`10 11`),
		},
		{
			`insert into t5(id, n) values(1, 1)`,
			`select * from t5 where id = 1`,
			testkit.Rows(`1 1`),
		},
		{
			`insert into t5(id) values(2)`,
			`select * from t5 where id = 2`,
			testkit.Rows(`2 2`),
		},
		{
			`insert into t5(id) values(3)`,
			`select * from t5 where id = 3`,
			testkit.Rows(`3 3`),
		},
		{
			`insert into t6(id, n) values(1, 1)`,
			`select * from t6 where id = 1`,
			testkit.Rows(`1 1`),
		},
		{
			`insert into t6(id) values(2)`,
			`select * from t6 where id = 2`,
			testkit.Rows(`2 2`),
		},
		{
			`insert into t6(id, n) values(3, -1)`,
			`select * from t6 where id = 3`,
			testkit.Rows(`3 -1`),
		},
		{
			`insert into t6(id) values(4)`,
			`select * from t6 where id = 4`,
			testkit.Rows(`4 3`),
		},
		{
			`insert into t6(id, n) values(5, 5.5)`,
			`select * from t6 where id = 5`,
			testkit.Rows(`5 5.5`),
		},
		{
			`insert into t6(id) values(6)`,
			`select * from t6 where id = 6`,
			testkit.Rows(`6 7`),
		},
		{
			`insert into t6(id, n) values(7, '7.7')`,
			`select * from t4 where id = 7`,
			testkit.Rows(`7 7.7`),
		},
		{
			`insert into t6(id) values(8)`,
			`select * from t4 where id = 8`,
			testkit.Rows(`8 9`),
		},
		{
			`insert into t6(id, n) values(9, 10.4)`,
			`select * from t6 where id = 9`,
			testkit.Rows(`9 10.4`),
		},
		{
			`insert into t6(id) values(10)`,
			`select * from t6 where id = 10`,
			testkit.Rows(`10 11`),
		},
		{
			`insert into t7(id, n) values(1, 1)`,
			`select * from t7 where id = 1`,
			testkit.Rows(`1 1`),
		},
		{
			`insert into t7(id) values(2)`,
			`select * from t7 where id = 2`,
			testkit.Rows(`2 2`),
		},
		{
			`insert into t7(id) values(3)`,
			`select * from t7 where id = 3`,
			testkit.Rows(`3 3`),
		},

		// the following is test for insert multiple values.
		{
			`insert into t8(n) values(1),(2)`,
			`select * from t8 where id = 1`,
			testkit.Rows(`1 1`),
		},
		{
			`;`,
			`select * from t8 where id = 2`,
			testkit.Rows(`2 2`),
		},
		{
			`;`,
			`select last_insert_id();`,
			testkit.Rows(`1`),
		},
		// test user rebase and auto alloc mixture.
		{
			`insert into t8 values(null, 3),(-1, -1),(null,4),(null, 5)`,
			`select * from t8 where id = 3`,
			testkit.Rows(`3 3`),
		},
		// -1 won't rebase allocator here cause -1 < base.
		{
			`;`,
			`select * from t8 where id = -1`,
			testkit.Rows(`-1 -1`),
		},
		{
			`;`,
			`select * from t8 where id = 4`,
			testkit.Rows(`4 4`),
		},
		{
			`;`,
			`select * from t8 where id = 5`,
			testkit.Rows(`5 5`),
		},
		{
			`;`,
			`select last_insert_id();`,
			testkit.Rows(`3`),
		},
		{
			`insert into t8 values(null, 6),(10, 7),(null, 8)`,
			`select * from t8 where id = 6`,
			testkit.Rows(`6 6`),
		},
		// 10 will rebase allocator here.
		{
			`;`,
			`select * from t8 where id = 10`,
			testkit.Rows(`10 7`),
		},
		{
			`;`,
			`select * from t8 where id = 11`,
			testkit.Rows(`11 8`),
		},
		{
			`;`,
			`select last_insert_id()`,
			testkit.Rows(`6`),
		},
		// fix bug for last_insert_id should be first allocated id in insert rows (skip the rebase id).
		{
			`insert into t8 values(100, 9),(null,10),(null,11)`,
			`select * from t8 where id = 100`,
			testkit.Rows(`100 9`),
		},
		{
			`;`,
			`select * from t8 where id = 101`,
			testkit.Rows(`101 10`),
		},
		{
			`;`,
			`select * from t8 where id = 102`,
			testkit.Rows(`102 11`),
		},
		{
			`;`,
			`select last_insert_id()`,
			testkit.Rows(`101`),
		},
		// test with sql_mode: NO_AUTO_VALUE_ON_ZERO.
		{
			`;`,
			`select @@sql_mode`,
			testkit.Rows(`ONLY_FULL_GROUP_BY,STRICT_TRANS_TABLES,NO_ZERO_IN_DATE,NO_ZERO_DATE,ERROR_FOR_DIVISION_BY_ZERO,NO_AUTO_CREATE_USER,NO_ENGINE_SUBSTITUTION`),
		},
		{
			`;`,
			"set session sql_mode = `ONLY_FULL_GROUP_BY,STRICT_TRANS_TABLES,NO_ZERO_IN_DATE,NO_ZERO_DATE,ERROR_FOR_DIVISION_BY_ZERO,NO_AUTO_CREATE_USER,NO_ENGINE_SUBSTITUTION,NO_AUTO_VALUE_ON_ZERO`",
			nil,
		},
		{
			`insert into t8 values (0, 12), (null, 13)`,
			`select * from t8 where id = 0`,
			testkit.Rows(`0 12`),
		},
		{
			`;`,
			`select * from t8 where id = 103`,
			testkit.Rows(`103 13`),
		},
		{
			`;`,
			`select last_insert_id()`,
			testkit.Rows(`103`),
		},
		// test without sql_mode: NO_AUTO_VALUE_ON_ZERO.
		{
			`;`,
			"set session sql_mode = `ONLY_FULL_GROUP_BY,STRICT_TRANS_TABLES,NO_ZERO_IN_DATE,NO_ZERO_DATE,ERROR_FOR_DIVISION_BY_ZERO,NO_AUTO_CREATE_USER,NO_ENGINE_SUBSTITUTION`",
			nil,
		},
		// value 0 will be substitute by autoid.
		{
			`insert into t8 values (0, 14), (null, 15)`,
			`select * from t8 where id = 104`,
			testkit.Rows(`104 14`),
		},
		{
			`;`,
			`select * from t8 where id = 105`,
			testkit.Rows(`105 15`),
		},
		{
			`;`,
			`select last_insert_id()`,
			testkit.Rows(`104`),
		},
		// last test : auto increment allocation can find in retryInfo.
		{
			`retry : insert into t8 values (null, 16), (null, 17)`,
			`select * from t8 where id = 1000`,
			testkit.Rows(`1000 16`),
		},
		{
			`;`,
			`select * from t8 where id = 1001`,
			testkit.Rows(`1001 17`),
		},
		{
			`;`,
			`select last_insert_id()`,
			// this insert doesn't has the last_insert_id, should be same as the last insert case.
			testkit.Rows(`104`),
		},
	}

	for _, tt := range tests {
		if strings.HasPrefix(tt.insert, "retry : ") {
			// it's the last retry insert case, change the sessionVars.
			retryInfo := &variable.RetryInfo{Retrying: true}
			retryInfo.AddAutoIncrementID(1000)
			retryInfo.AddAutoIncrementID(1001)
			tk.Se.GetSessionVars().RetryInfo = retryInfo
			tk.MustExec(tt.insert[8:])
			tk.Se.GetSessionVars().RetryInfo = &variable.RetryInfo{}
		} else {
			tk.MustExec(tt.insert)
		}
		if tt.query == "set session sql_mode = `ONLY_FULL_GROUP_BY,STRICT_TRANS_TABLES,NO_ZERO_IN_DATE,NO_ZERO_DATE,ERROR_FOR_DIVISION_BY_ZERO,NO_AUTO_CREATE_USER,NO_ENGINE_SUBSTITUTION,NO_AUTO_VALUE_ON_ZERO`" ||
			tt.query == "set session sql_mode = `ONLY_FULL_GROUP_BY,STRICT_TRANS_TABLES,NO_ZERO_IN_DATE,NO_ZERO_DATE,ERROR_FOR_DIVISION_BY_ZERO,NO_AUTO_CREATE_USER,NO_ENGINE_SUBSTITUTION`" {
			tk.MustExec(tt.query)
		} else {
			tk.MustQuery(tt.query).Check(tt.result)
		}
	}

}

func (s *testSuite3) TestPartitionInsertOnDuplicate(c *C) {
	tk := testkit.NewTestKit(c, s.store)
	tk.MustExec(`use test`)
	tk.MustExec(`create table t1 (a int,b int,primary key(a,b)) partition by range(a) (partition p0 values less than (100),partition p1 values less than (1000))`)
	tk.MustExec(`insert into t1 set a=1, b=1`)
	tk.MustExec(`insert into t1 set a=1,b=1 on duplicate key update a=1,b=1`)
	tk.MustQuery(`select * from t1`).Check(testkit.Rows("1 1"))

	tk.MustExec(`create table t2 (a int,b int,primary key(a,b)) partition by hash(a) partitions 4`)
	tk.MustExec(`insert into t2 set a=1,b=1;`)
	tk.MustExec(`insert into t2 set a=1,b=1 on duplicate key update a=1,b=1`)
	tk.MustQuery(`select * from t2`).Check(testkit.Rows("1 1"))

	tk.MustExec(`CREATE TABLE t3 (a int, b int, c int, d int, e int,
  PRIMARY KEY (a,b),
  UNIQUE KEY (b,c,d)
) PARTITION BY RANGE ( b ) (
  PARTITION p0 VALUES LESS THAN (4),
  PARTITION p1 VALUES LESS THAN (7),
  PARTITION p2 VALUES LESS THAN (11)
)`)
	tk.MustExec("insert into t3 values (1,2,3,4,5)")
	tk.MustExec("insert into t3 values (1,2,3,4,5),(6,2,3,4,6) on duplicate key update e = e + values(e)")
	tk.MustQuery("select * from t3").Check(testkit.Rows("1 2 3 4 16"))
}

func (s *testSuite3) TestBit(c *C) {
	tk := testkit.NewTestKit(c, s.store)
	tk.MustExec(`use test`)
	tk.MustExec(`create table t1 (a bit(3))`)
	_, err := tk.Exec("insert into t1 values(-1)")
	c.Assert(types.ErrDataTooLong.Equal(err), IsTrue)
	c.Assert(err.Error(), Matches, ".*Data too long for column 'a' at.*")
	_, err = tk.Exec("insert into t1 values(9)")
	c.Assert(err.Error(), Matches, ".*Data too long for column 'a' at.*")

	tk.MustExec(`create table t64 (a bit(64))`)
	tk.MustExec("insert into t64 values(-1)")
	tk.MustExec("insert into t64 values(18446744073709551615)")      // 2^64 - 1
	_, err = tk.Exec("insert into t64 values(18446744073709551616)") // z^64
	c.Assert(err.Error(), Matches, ".*Out of range value for column 'a' at.*")

}

<<<<<<< HEAD
func (s *testSuite3) TestAllocateContinuousRowID(c *C) {
	println("star test======")
	tk := testkit.NewTestKit(c, s.store)
	tk.MustExec(`use test`)
	tk.MustExec(`create table t1 (a int,b int, key I_a(a));`)
	wg := sync.WaitGroup{}
	fmt.Println("run sql======")
	for i := 0; i < 5; i++ {
		wg.Add(1)
		go func(idx int) {
			defer wg.Done()
			tk := testkit.NewTestKitWithInit(c, s.store)
			for j := 0; j < 10; j++ {
				fmt.Printf("run sql====== %d\n", j)
				k := strconv.Itoa(idx*100 + j)
				sql := "insert into t1(a,b) values (" + k + ", 2)"
				for t := 0; t < 10; t++ {
					sql += ",(" + k + ",2)"
				}
				tk.MustExec(sql)
				q := "select _tidb_rowid from t1 where a=" + k
				fmt.Printf("query: %v\n", q)
				rows := tk.MustQuery(q).Rows()
				c.Assert(len(rows), Equals, 11)
				last := 0
				for _, r := range rows {
					c.Assert(len(r), Equals, 1)
					fmt.Printf("%s\n", r[0])
					v, err := strconv.Atoi(r[0].(string))
					c.Assert(err, Equals, nil)
					if last > 0 {
						c.Assert(last+1, Equals, v)
					}
					last = v
				}
			}
		}(i)
	}
	wg.Wait()
=======
func (s *testSuite3) TestJiraIssue5366(c *C) {
	tk := testkit.NewTestKit(c, s.store)
	tk.MustExec(`use test`)
	tk.MustExec(`create table bug (a varchar(100))`)
	tk.MustExec(` insert into bug select  ifnull(JSON_UNQUOTE(JSON_EXTRACT('[{"amount":2000,"feeAmount":0,"merchantNo":"20190430140319679394","shareBizCode":"20160311162_SECOND"}]', '$[0].merchantNo')),'') merchant_no union SELECT '20180531557' merchant_no;`)
	tk.MustQuery(`select * from bug`).Sort().Check(testkit.Rows("20180531557", "20190430140319679394"))
>>>>>>> 2dbbf7f0
}<|MERGE_RESOLUTION|>--- conflicted
+++ resolved
@@ -765,24 +765,20 @@
 
 }
 
-<<<<<<< HEAD
 func (s *testSuite3) TestAllocateContinuousRowID(c *C) {
-	println("star test======")
 	tk := testkit.NewTestKit(c, s.store)
 	tk.MustExec(`use test`)
 	tk.MustExec(`create table t1 (a int,b int, key I_a(a));`)
 	wg := sync.WaitGroup{}
-	fmt.Println("run sql======")
 	for i := 0; i < 5; i++ {
 		wg.Add(1)
 		go func(idx int) {
 			defer wg.Done()
 			tk := testkit.NewTestKitWithInit(c, s.store)
 			for j := 0; j < 10; j++ {
-				fmt.Printf("run sql====== %d\n", j)
 				k := strconv.Itoa(idx*100 + j)
 				sql := "insert into t1(a,b) values (" + k + ", 2)"
-				for t := 0; t < 10; t++ {
+				for t := 0; t < 20; t++ {
 					sql += ",(" + k + ",2)"
 				}
 				tk.MustExec(sql)
@@ -793,7 +789,6 @@
 				last := 0
 				for _, r := range rows {
 					c.Assert(len(r), Equals, 1)
-					fmt.Printf("%s\n", r[0])
 					v, err := strconv.Atoi(r[0].(string))
 					c.Assert(err, Equals, nil)
 					if last > 0 {
@@ -805,12 +800,12 @@
 		}(i)
 	}
 	wg.Wait()
-=======
+}
+
 func (s *testSuite3) TestJiraIssue5366(c *C) {
 	tk := testkit.NewTestKit(c, s.store)
 	tk.MustExec(`use test`)
 	tk.MustExec(`create table bug (a varchar(100))`)
 	tk.MustExec(` insert into bug select  ifnull(JSON_UNQUOTE(JSON_EXTRACT('[{"amount":2000,"feeAmount":0,"merchantNo":"20190430140319679394","shareBizCode":"20160311162_SECOND"}]', '$[0].merchantNo')),'') merchant_no union SELECT '20180531557' merchant_no;`)
 	tk.MustQuery(`select * from bug`).Sort().Check(testkit.Rows("20180531557", "20190430140319679394"))
->>>>>>> 2dbbf7f0
 }