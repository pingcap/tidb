// Copyright 2019 PingCAP, Inc.
//
// Licensed under the Apache License, Version 2.0 (the "License");
// you may not use this file except in compliance with the License.
// You may obtain a copy of the License at
//
//     http://www.apache.org/licenses/LICENSE-2.0
//
// Unless required by applicable law or agreed to in writing, software
// distributed under the License is distributed on an "AS IS" BASIS,
// WITHOUT WARRANTIES OR CONDITIONS OF ANY KIND, either express or implied.
// See the License for the specific language governing permissions and
// limitations under the License.

package executor_test

import (
	"bytes"
	"crypto/tls"
	"fmt"
	"math"
	"strconv"
	"strings"
	"sync"

	. "github.com/pingcap/check"
	"github.com/pingcap/tidb/parser/auth"
	"github.com/pingcap/tidb/planner/core"
	"github.com/pingcap/tidb/session"
	txninfo "github.com/pingcap/tidb/session/txninfo"
	"github.com/pingcap/tidb/sessionctx/variable"
	"github.com/pingcap/tidb/util"
	"github.com/pingcap/tidb/util/israce"
	"github.com/pingcap/tidb/util/kvcache"
	"github.com/pingcap/tidb/util/testkit"
)

// mockSessionManager is a mocked session manager which is used for test.
type mockSessionManager1 struct {
	PS []*util.ProcessInfo
}

func (msm *mockSessionManager1) ShowTxnList() []*txninfo.TxnInfo {
	return nil
}

// ShowProcessList implements the SessionManager.ShowProcessList interface.
func (msm *mockSessionManager1) ShowProcessList() map[uint64]*util.ProcessInfo {
	ret := make(map[uint64]*util.ProcessInfo)
	for _, item := range msm.PS {
		ret[item.ID] = item
	}
	return ret
}

func (msm *mockSessionManager1) GetProcessInfo(id uint64) (*util.ProcessInfo, bool) {
	for _, item := range msm.PS {
		if item.ID == id {
			return item, true
		}
	}
	return &util.ProcessInfo{}, false
}

// Kill implements the SessionManager.Kill interface.
func (msm *mockSessionManager1) Kill(cid uint64, query bool) {
}

func (msm *mockSessionManager1) KillAllConnections() {
}

func (msm *mockSessionManager1) UpdateTLSConfig(cfg *tls.Config) {
}

func (msm *mockSessionManager1) ServerID() uint64 {
	return 1
}

func (s *testSerialSuite) TestExplainFor(c *C) {
	tkRoot := testkit.NewTestKitWithInit(c, s.store)
	tkUser := testkit.NewTestKitWithInit(c, s.store)
	tkRoot.MustExec("drop table if exists t1, t2;")
	tkRoot.MustExec("create table t1(c1 int, c2 int)")
	tkRoot.MustExec("create table t2(c1 int, c2 int)")
	tkRoot.MustExec("create user tu@'%'")
	tkRoot.Se.Auth(&auth.UserIdentity{Username: "root", Hostname: "localhost", CurrentUser: true, AuthUsername: "root", AuthHostname: "%"}, nil, []byte("012345678901234567890"))
	tkUser.Se.Auth(&auth.UserIdentity{Username: "tu", Hostname: "localhost", CurrentUser: true, AuthUsername: "tu", AuthHostname: "%"}, nil, []byte("012345678901234567890"))

	tkRoot.MustExec("set @@tidb_enable_collect_execution_info=0;")
	tkRoot.MustQuery("select * from t1;")
	tkRootProcess := tkRoot.Se.ShowProcess()
	ps := []*util.ProcessInfo{tkRootProcess}
	tkRoot.Se.SetSessionManager(&mockSessionManager1{PS: ps})
	tkUser.Se.SetSessionManager(&mockSessionManager1{PS: ps})
	tkRoot.MustQuery(fmt.Sprintf("explain for connection %d", tkRootProcess.ID)).Check(testkit.Rows(
		"TableReader_5 10000.00 root  data:TableFullScan_4",
		"└─TableFullScan_4 10000.00 cop[tikv] table:t1 keep order:false, stats:pseudo",
	))
	tkRoot.MustExec("set @@tidb_enable_collect_execution_info=1;")
	check := func() {
		tkRootProcess = tkRoot.Se.ShowProcess()
		ps = []*util.ProcessInfo{tkRootProcess}
		tkRoot.Se.SetSessionManager(&mockSessionManager1{PS: ps})
		tkUser.Se.SetSessionManager(&mockSessionManager1{PS: ps})
		rows := tkRoot.MustQuery(fmt.Sprintf("explain for connection %d", tkRootProcess.ID)).Rows()
		c.Assert(len(rows), Equals, 2)
		c.Assert(len(rows[0]), Equals, 9)
		buf := bytes.NewBuffer(nil)
		for i, row := range rows {
			if i > 0 {
				buf.WriteString("\n")
			}
			for j, v := range row {
				if j > 0 {
					buf.WriteString(" ")
				}
				buf.WriteString(fmt.Sprintf("%v", v))
			}
		}
		c.Assert(buf.String(), Matches, ""+
			"TableReader_5 10000.00 0 root  time:.*, loops:1, cop_task: {num:.*, max:.*, proc_keys:.* rpc_num: 1, rpc_time:.*} data:TableFullScan_4 N/A N/A\n"+
			"└─TableFullScan_4 10000.00 0 cop.* table:t1 tikv_task:{time:.*, loops:0} keep order:false, stats:pseudo N/A N/A")
	}
	tkRoot.MustQuery("select * from t1;")
	check()
	tkRoot.MustQuery("explain analyze select * from t1;")
	check()
	err := tkUser.ExecToErr(fmt.Sprintf("explain for connection %d", tkRootProcess.ID))
	c.Check(core.ErrAccessDenied.Equal(err), IsTrue)
	err = tkUser.ExecToErr("explain for connection 42")
	c.Check(core.ErrNoSuchThread.Equal(err), IsTrue)

	tkRootProcess.Plan = nil
	ps = []*util.ProcessInfo{tkRootProcess}
	tkRoot.Se.SetSessionManager(&mockSessionManager1{PS: ps})
	tkRoot.MustExec(fmt.Sprintf("explain for connection %d", tkRootProcess.ID))
}

func (s *testSerialSuite) TestExplainForVerbose(c *C) {
	tk := testkit.NewTestKitWithInit(c, s.store)
	tk2 := testkit.NewTestKitWithInit(c, s.store)
	tk.MustExec("use test;")
	tk.MustExec("set @@tidb_enable_collect_execution_info=0;")
	tk.MustExec("drop table if exists t1")
	tk.MustExec("create table t1(id int);")
	tk.MustQuery("select * from t1;")
	tkRootProcess := tk.Se.ShowProcess()
	ps := []*util.ProcessInfo{tkRootProcess}
	tk.Se.SetSessionManager(&mockSessionManager1{PS: ps})
	tk2.Se.SetSessionManager(&mockSessionManager1{PS: ps})

	rs := tk.MustQuery("explain format = 'verbose' select * from t1").Rows()
	rs2 := tk2.MustQuery(fmt.Sprintf("explain format = 'verbose' for connection %d", tkRootProcess.ID)).Rows()
	c.Assert(len(rs), Equals, len(rs2))
	for i := range rs {
		c.Assert(rs[i], DeepEquals, rs2[i])
	}

	tk.MustExec("set @@tidb_enable_collect_execution_info=1;")
	tk.MustExec("drop table if exists t2")
	tk.MustExec("create table t2(id int);")
	tk.MustQuery("select * from t2;")
	tkRootProcess = tk.Se.ShowProcess()
	ps = []*util.ProcessInfo{tkRootProcess}
	tk.Se.SetSessionManager(&mockSessionManager1{PS: ps})
	tk2.Se.SetSessionManager(&mockSessionManager1{PS: ps})
	rs = tk.MustQuery("explain format = 'verbose' select * from t2").Rows()
	rs2 = tk2.MustQuery(fmt.Sprintf("explain format = 'verbose' for connection %d", tkRootProcess.ID)).Rows()
	c.Assert(len(rs), Equals, len(rs2))
	for i := range rs {
		// "id", "estRows", "estCost", "task", "access object", "operator info"
		c.Assert(len(rs[i]), Equals, 6)
		// "id", "estRows", "estCost", "actRows", "task", "access object", "execution info", "operator info", "memory", "disk"
		c.Assert(len(rs2[i]), Equals, 10)
		for j := 0; j < 3; j++ {
			c.Assert(rs[i][j], Equals, rs2[i][j])
		}
	}
}

func (s *testSerialSuite) TestIssue11124(c *C) {
	tk := testkit.NewTestKitWithInit(c, s.store)
	tk2 := testkit.NewTestKitWithInit(c, s.store)
	tk.MustExec("set @@tidb_enable_collect_execution_info=0;")
	tk.MustExec("drop table if exists kankan1")
	tk.MustExec("drop table if exists kankan2")
	tk.MustExec("create table kankan1(id int, name text);")
	tk.MustExec("create table kankan2(id int, h1 text);")
	tk.MustExec("insert into kankan1 values(1, 'a'), (2, 'a');")
	tk.MustExec("insert into kankan2 values(2, 'z');")
	tk.MustQuery("select t1.id from kankan1 t1 left join kankan2 t2 on t1.id = t2.id where (case  when t1.name='b' then 'case2' when t1.name='a' then 'case1' else NULL end) = 'case1'")
	tkRootProcess := tk.Se.ShowProcess()
	ps := []*util.ProcessInfo{tkRootProcess}
	tk.Se.SetSessionManager(&mockSessionManager1{PS: ps})
	tk2.Se.SetSessionManager(&mockSessionManager1{PS: ps})

	rs := tk.MustQuery("explain select t1.id from kankan1 t1 left join kankan2 t2 on t1.id = t2.id where (case  when t1.name='b' then 'case2' when t1.name='a' then 'case1' else NULL end) = 'case1'").Rows()
	rs2 := tk2.MustQuery(fmt.Sprintf("explain for connection %d", tkRootProcess.ID)).Rows()
	for i := range rs {
		c.Assert(rs[i], DeepEquals, rs2[i])
	}
}

func (s *testSuite) TestExplainMemTablePredicate(c *C) {
	tk := testkit.NewTestKitWithInit(c, s.store)
	tk.MustQuery("desc select * from METRICS_SCHEMA.tidb_query_duration where time >= '2019-12-23 16:10:13' and time <= '2019-12-23 16:30:13' ").Check(testkit.Rows(
		"MemTableScan_5 10000.00 root table:tidb_query_duration PromQL:histogram_quantile(0.9, sum(rate(tidb_server_handle_query_duration_seconds_bucket{}[60s])) by (le,sql_type,instance)), start_time:2019-12-23 16:10:13, end_time:2019-12-23 16:30:13, step:1m0s"))
	tk.MustQuery("desc select * from METRICS_SCHEMA.up where time >= '2019-12-23 16:10:13' and time <= '2019-12-23 16:30:13' ").Check(testkit.Rows(
		"MemTableScan_5 10000.00 root table:up PromQL:up{}, start_time:2019-12-23 16:10:13, end_time:2019-12-23 16:30:13, step:1m0s"))
	tk.MustQuery("desc select * from information_schema.cluster_log where time >= '2019-12-23 16:10:13' and time <= '2019-12-23 16:30:13'").Check(testkit.Rows(
		"MemTableScan_5 10000.00 root table:CLUSTER_LOG start_time:2019-12-23 16:10:13, end_time:2019-12-23 16:30:13"))
	tk.MustQuery("desc select * from information_schema.cluster_log where level in ('warn','error') and time >= '2019-12-23 16:10:13' and time <= '2019-12-23 16:30:13'").Check(testkit.Rows(
		`MemTableScan_5 10000.00 root table:CLUSTER_LOG start_time:2019-12-23 16:10:13, end_time:2019-12-23 16:30:13, log_levels:["error","warn"]`))
	tk.MustQuery("desc select * from information_schema.cluster_log where type in ('high_cpu_1','high_memory_1') and time >= '2019-12-23 16:10:13' and time <= '2019-12-23 16:30:13'").Check(testkit.Rows(
		`MemTableScan_5 10000.00 root table:CLUSTER_LOG start_time:2019-12-23 16:10:13, end_time:2019-12-23 16:30:13, node_types:["high_cpu_1","high_memory_1"]`))
	tk.MustQuery("desc select * from information_schema.slow_query").Check(testkit.Rows(
		"MemTableScan_4 10000.00 root table:SLOW_QUERY only search in the current 'tidb-slow.log' file"))
	tk.MustQuery("desc select * from information_schema.slow_query where time >= '2019-12-23 16:10:13' and time <= '2019-12-23 16:30:13'").Check(testkit.Rows(
		"MemTableScan_5 10000.00 root table:SLOW_QUERY start_time:2019-12-23 16:10:13.000000, end_time:2019-12-23 16:30:13.000000"))
	tk.MustExec("set @@time_zone = '+00:00';")
	tk.MustQuery("desc select * from information_schema.slow_query where time >= '2019-12-23 16:10:13' and time <= '2019-12-23 16:30:13'").Check(testkit.Rows(
		"MemTableScan_5 10000.00 root table:SLOW_QUERY start_time:2019-12-23 16:10:13.000000, end_time:2019-12-23 16:30:13.000000"))
}

func (s *testSuite) TestExplainClusterTable(c *C) {
	tk := testkit.NewTestKitWithInit(c, s.store)
	tk.MustQuery("desc select * from information_schema.cluster_config where type in ('tikv', 'tidb')").Check(testkit.Rows(
		`MemTableScan_5 10000.00 root table:CLUSTER_CONFIG node_types:["tidb","tikv"]`))
	tk.MustQuery("desc select * from information_schema.cluster_config where instance='192.168.1.7:2379'").Check(testkit.Rows(
		`MemTableScan_5 10000.00 root table:CLUSTER_CONFIG instances:["192.168.1.7:2379"]`))
	tk.MustQuery("desc select * from information_schema.cluster_config where type='tidb' and instance='192.168.1.7:2379'").Check(testkit.Rows(
		`MemTableScan_5 10000.00 root table:CLUSTER_CONFIG node_types:["tidb"], instances:["192.168.1.7:2379"]`))
}

func (s *testSuite) TestInspectionResultTable(c *C) {
	tk := testkit.NewTestKitWithInit(c, s.store)
	tk.MustQuery("desc select * from information_schema.inspection_result where rule = 'ddl' and rule = 'config'").Check(testkit.Rows(
		`MemTableScan_5 10000.00 root table:INSPECTION_RESULT skip_inspection:true`))
	tk.MustQuery("desc select * from information_schema.inspection_result where rule in ('ddl', 'config')").Check(testkit.Rows(
		`MemTableScan_5 10000.00 root table:INSPECTION_RESULT rules:["config","ddl"], items:[]`))
	tk.MustQuery("desc select * from information_schema.inspection_result where item in ('ddl.lease', 'raftstore.threadpool')").Check(testkit.Rows(
		`MemTableScan_5 10000.00 root table:INSPECTION_RESULT rules:[], items:["ddl.lease","raftstore.threadpool"]`))
	tk.MustQuery("desc select * from information_schema.inspection_result where item in ('ddl.lease', 'raftstore.threadpool') and rule in ('ddl', 'config')").Check(testkit.Rows(
		`MemTableScan_5 10000.00 root table:INSPECTION_RESULT rules:["config","ddl"], items:["ddl.lease","raftstore.threadpool"]`))
}

func (s *testSuite) TestInspectionRuleTable(c *C) {
	tk := testkit.NewTestKitWithInit(c, s.store)
	tk.MustQuery("desc select * from information_schema.inspection_rules where type='inspection'").Check(testkit.Rows(
		`MemTableScan_5 10000.00 root table:INSPECTION_RULES node_types:["inspection"]`))
	tk.MustQuery("desc select * from information_schema.inspection_rules where type='inspection' or type='summary'").Check(testkit.Rows(
		`MemTableScan_5 10000.00 root table:INSPECTION_RULES node_types:["inspection","summary"]`))
	tk.MustQuery("desc select * from information_schema.inspection_rules where type='inspection' and type='summary'").Check(testkit.Rows(
		`MemTableScan_5 10000.00 root table:INSPECTION_RULES skip_request: true`))
}

type testPrepareSerialSuite struct {
	*baseTestSuite
}

func (s *testPrepareSerialSuite) TestExplainForConnPlanCache(c *C) {
	if israce.RaceEnabled {
		c.Skip("skip race test")
	}
	orgEnable := core.PreparedPlanCacheEnabled()
	defer func() {
		core.SetPreparedPlanCache(orgEnable)
	}()
	core.SetPreparedPlanCache(true)

	var err error
	tk1 := testkit.NewTestKit(c, s.store)
	tk1.Se, err = session.CreateSession4TestWithOpt(s.store, &session.Opt{
		PreparedPlanCache: kvcache.NewSimpleLRUCache(100, 0.1, math.MaxUint64),
	})
	c.Assert(err, IsNil)
	tk2 := testkit.NewTestKitWithInit(c, s.store)

	tk1.MustExec("use test")
	tk1.MustExec("set @@tidb_enable_collect_execution_info=0;")
	tk1.MustExec("drop table if exists t")
	tk1.MustExec("create table t(a int)")
	tk1.MustExec("prepare stmt from 'select * from t where a = ?'")
	tk1.MustExec("set @p0='1'")

	executeQuery := "execute stmt using @p0"
	explainQuery := "explain for connection " + strconv.FormatUint(tk1.Se.ShowProcess().ID, 10)

	explainResult := testkit.Rows(
		"Selection_8 8000.00 root  eq(cast(test.t.a, double BINARY), 1)",
		"└─TableReader_7 8000.00 root  data:Selection_6",
		"  └─Selection_6 8000.00 cop[tikv]  eq(cast(test.t.a, double BINARY), 1)",
		"    └─TableFullScan_5 10000.00 cop[tikv] table:t keep order:false, stats:pseudo",
	)

	// Now the ProcessInfo held by mockSessionManager1 will not be updated in real time.
	// So it needs to be reset every time before tk2 query.
	// TODO: replace mockSessionManager1 with another mockSessionManager.

	// single test
	tk1.MustExec(executeQuery)
	tk2.Se.SetSessionManager(&mockSessionManager1{
		PS: []*util.ProcessInfo{tk1.Se.ShowProcess()},
	})
	tk2.MustQuery(explainQuery).Check(explainResult)

	// multiple test, '1000' is both effective and efficient.
	repeats := 1000
	var wg sync.WaitGroup
	wg.Add(2)

	go func() {
		for i := 0; i < repeats; i++ {
			tk1.MustExec(executeQuery)
		}
		wg.Done()
	}()

	go func() {
		for i := 0; i < repeats; i++ {
			tk2.Se.SetSessionManager(&mockSessionManager1{
				PS: []*util.ProcessInfo{tk1.Se.ShowProcess()},
			})
			tk2.MustQuery(explainQuery).Check(explainResult)
		}
		wg.Done()
	}()

	wg.Wait()
}

func (s *testPrepareSerialSuite) TestSavedPlanPanicPlanCache(c *C) {
	orgEnable := core.PreparedPlanCacheEnabled()
	defer func() {
		core.SetPreparedPlanCache(orgEnable)
	}()
	core.SetPreparedPlanCache(true)

	var err error
	tk := testkit.NewTestKit(c, s.store)
	tk.Se, err = session.CreateSession4TestWithOpt(s.store, &session.Opt{
		PreparedPlanCache: kvcache.NewSimpleLRUCache(100, 0.1, math.MaxUint64),
	})
	c.Assert(err, IsNil)

	tk.MustExec("use test")
	tk.MustExec("drop table if exists t")
	tk.MustExec("create table t(a int, b int, c int generated always as (a+b) stored)")
	tk.MustExec("insert into t(a,b) values(1,1)")
	tk.MustExec("begin")
	tk.MustExec("update t set b = 2 where a = 1")
	tk.MustExec("prepare stmt from 'select b from t where a > ?'")
	tk.MustExec("set @p = 0")
	tk.MustQuery("execute stmt using @p").Check(testkit.Rows(
		"2",
	))
	tk.MustExec("set @p = 1")
	tk.MustQuery("execute stmt using @p").Check(testkit.Rows())
	err = tk.ExecToErr("insert into t(a,b,c) values(3,3,3)")
	c.Assert(err, NotNil)
	c.Assert(err.Error(), Equals, "[planner:3105]The value specified for generated column 'c' in table 't' is not allowed.")
}

func (s *testPrepareSerialSuite) TestExplainDotForExplainPlan(c *C) {
	tk := testkit.NewTestKit(c, s.store)

	rows := tk.MustQuery("select connection_id()").Rows()
	c.Assert(len(rows), Equals, 1)
	connID := rows[0][0].(string)
	tk.MustQuery("explain format = 'brief' select 1").Check(testkit.Rows(
		"Projection 1.00 root  1->Column#1",
		"└─TableDual 1.00 root  rows:1",
	))

	tkProcess := tk.Se.ShowProcess()
	ps := []*util.ProcessInfo{tkProcess}
	tk.Se.SetSessionManager(&mockSessionManager1{PS: ps})

	tk.MustQuery(fmt.Sprintf("explain format=\"dot\" for connection %s", connID)).Check(nil)
}

func (s *testPrepareSerialSuite) TestExplainDotForQuery(c *C) {
	tk := testkit.NewTestKit(c, s.store)
	tk2 := testkit.NewTestKit(c, s.store)

	rows := tk.MustQuery("select connection_id()").Rows()
	c.Assert(len(rows), Equals, 1)
	connID := rows[0][0].(string)
	tk.MustQuery("select 1")
	tkProcess := tk.Se.ShowProcess()
	ps := []*util.ProcessInfo{tkProcess}
	tk.Se.SetSessionManager(&mockSessionManager1{PS: ps})

	expected := tk2.MustQuery("explain format=\"dot\" select 1").Rows()
	got := tk.MustQuery(fmt.Sprintf("explain format=\"dot\" for connection %s", connID)).Rows()
	for i := range got {
		c.Assert(got[i], DeepEquals, expected[i])
	}
}

func (s *testSuite) TestExplainTableStorage(c *C) {
	tk := testkit.NewTestKitWithInit(c, s.store)
	tk.MustQuery("desc select * from information_schema.TABLE_STORAGE_STATS where TABLE_SCHEMA = 'information_schema'").Check(testkit.Rows(
		"MemTableScan_5 10000.00 root table:TABLE_STORAGE_STATS schema:[\"information_schema\"]"))
	tk.MustQuery("desc select * from information_schema.TABLE_STORAGE_STATS where TABLE_NAME = 'schemata'").Check(testkit.Rows(
		"MemTableScan_5 10000.00 root table:TABLE_STORAGE_STATS table:[\"schemata\"]"))
	tk.MustQuery("desc select * from information_schema.TABLE_STORAGE_STATS where TABLE_SCHEMA = 'information_schema' and TABLE_NAME = 'schemata'").Check(testkit.Rows(
		"MemTableScan_5 10000.00 root table:TABLE_STORAGE_STATS schema:[\"information_schema\"], table:[\"schemata\"]"))
}

func (s *testSuite) TestInspectionSummaryTable(c *C) {
	tk := testkit.NewTestKitWithInit(c, s.store)

	tk.MustQuery("desc select * from information_schema.inspection_summary where rule='ddl'").Check(testkit.Rows(
		`Selection_5 8000.00 root  eq(Column#1, "ddl")`,
		`└─MemTableScan_6 10000.00 root table:INSPECTION_SUMMARY rules:["ddl"]`,
	))
	tk.MustQuery("desc select * from information_schema.inspection_summary where 'ddl'=rule or rule='config'").Check(testkit.Rows(
		`Selection_5 8000.00 root  or(eq("ddl", Column#1), eq(Column#1, "config"))`,
		`└─MemTableScan_6 10000.00 root table:INSPECTION_SUMMARY rules:["config","ddl"]`,
	))
	tk.MustQuery("desc select * from information_schema.inspection_summary where 'ddl'=rule or rule='config' or rule='slow_query'").Check(testkit.Rows(
		`Selection_5 8000.00 root  or(eq("ddl", Column#1), or(eq(Column#1, "config"), eq(Column#1, "slow_query")))`,
		`└─MemTableScan_6 10000.00 root table:INSPECTION_SUMMARY rules:["config","ddl","slow_query"]`,
	))
	tk.MustQuery("desc select * from information_schema.inspection_summary where (rule='config' or rule='slow_query') and (metrics_name='metric_name3' or metrics_name='metric_name1')").Check(testkit.Rows(
		`Selection_5 8000.00 root  or(eq(Column#1, "config"), eq(Column#1, "slow_query")), or(eq(Column#3, "metric_name3"), eq(Column#3, "metric_name1"))`,
		`└─MemTableScan_6 10000.00 root table:INSPECTION_SUMMARY rules:["config","slow_query"], metric_names:["metric_name1","metric_name3"]`,
	))
	tk.MustQuery("desc select * from information_schema.inspection_summary where rule in ('ddl', 'slow_query')").Check(testkit.Rows(
		`Selection_5 8000.00 root  in(Column#1, "ddl", "slow_query")`,
		`└─MemTableScan_6 10000.00 root table:INSPECTION_SUMMARY rules:["ddl","slow_query"]`,
	))
	tk.MustQuery("desc select * from information_schema.inspection_summary where rule in ('ddl', 'slow_query') and metrics_name='metric_name1'").Check(testkit.Rows(
		`Selection_5 8000.00 root  eq(Column#3, "metric_name1"), in(Column#1, "ddl", "slow_query")`,
		`└─MemTableScan_6 10000.00 root table:INSPECTION_SUMMARY rules:["ddl","slow_query"], metric_names:["metric_name1"]`,
	))
	tk.MustQuery("desc select * from information_schema.inspection_summary where rule in ('ddl', 'slow_query') and metrics_name in ('metric_name1', 'metric_name2')").Check(testkit.Rows(
		`Selection_5 8000.00 root  in(Column#1, "ddl", "slow_query"), in(Column#3, "metric_name1", "metric_name2")`,
		`└─MemTableScan_6 10000.00 root table:INSPECTION_SUMMARY rules:["ddl","slow_query"], metric_names:["metric_name1","metric_name2"]`,
	))
	tk.MustQuery("desc select * from information_schema.inspection_summary where rule='ddl' and metrics_name in ('metric_name1', 'metric_name2')").Check(testkit.Rows(
		`Selection_5 8000.00 root  eq(Column#1, "ddl"), in(Column#3, "metric_name1", "metric_name2")`,
		`└─MemTableScan_6 10000.00 root table:INSPECTION_SUMMARY rules:["ddl"], metric_names:["metric_name1","metric_name2"]`,
	))
	tk.MustQuery("desc select * from information_schema.inspection_summary where rule='ddl' and metrics_name='metric_NAME3'").Check(testkit.Rows(
		`Selection_5 8000.00 root  eq(Column#1, "ddl"), eq(Column#3, "metric_NAME3")`,
		`└─MemTableScan_6 10000.00 root table:INSPECTION_SUMMARY rules:["ddl"], metric_names:["metric_name3"]`,
	))
	tk.MustQuery("desc select * from information_schema.inspection_summary where rule in ('ddl', 'config') and rule in ('slow_query', 'config')").Check(testkit.Rows(
		`Selection_5 8000.00 root  in(Column#1, "ddl", "config"), in(Column#1, "slow_query", "config")`,
		`└─MemTableScan_6 10000.00 root table:INSPECTION_SUMMARY rules:["config"]`,
	))
	tk.MustQuery("desc select * from information_schema.inspection_summary where metrics_name in ('metric_name1', 'metric_name4') and metrics_name in ('metric_name5', 'metric_name4') and rule in ('ddl', 'config') and rule in ('slow_query', 'config') and quantile in (0.80, 0.90)").Check(testkit.Rows(
		`Selection_5 8000.00 root  in(Column#1, "ddl", "config"), in(Column#1, "slow_query", "config"), in(Column#3, "metric_name1", "metric_name4"), in(Column#3, "metric_name5", "metric_name4")`,
		`└─MemTableScan_6 10000.00 root table:INSPECTION_SUMMARY rules:["config"], metric_names:["metric_name4"], quantiles:[0.800000,0.900000]`,
	))
	tk.MustQuery("desc select * from information_schema.inspection_summary where metrics_name in ('metric_name1', 'metric_name4') and metrics_name in ('metric_name5', 'metric_name4') and metrics_name in ('metric_name5', 'metric_name1') and metrics_name in ('metric_name1', 'metric_name3')").Check(testkit.Rows(
		`Selection_5 8000.00 root  in(Column#3, "metric_name1", "metric_name3"), in(Column#3, "metric_name1", "metric_name4"), in(Column#3, "metric_name5", "metric_name1"), in(Column#3, "metric_name5", "metric_name4")`,
		`└─MemTableScan_6 10000.00 root table:INSPECTION_SUMMARY skip_inspection: true`,
	))
}

func (s *testSuite) TestExplainTiFlashSystemTables(c *C) {
	tk := testkit.NewTestKitWithInit(c, s.store)
	tiflashInstance := "192.168.1.7:3930"
	database := "test"
	table := "t"
	tk.MustQuery(fmt.Sprintf("desc select * from information_schema.TIFLASH_TABLES where TIFLASH_INSTANCE = '%s'", tiflashInstance)).Check(testkit.Rows(
		fmt.Sprintf("MemTableScan_5 10000.00 root table:TIFLASH_TABLES tiflash_instances:[\"%s\"]", tiflashInstance)))
	tk.MustQuery(fmt.Sprintf("desc select * from information_schema.TIFLASH_SEGMENTS where TIFLASH_INSTANCE = '%s'", tiflashInstance)).Check(testkit.Rows(
		fmt.Sprintf("MemTableScan_5 10000.00 root table:TIFLASH_SEGMENTS tiflash_instances:[\"%s\"]", tiflashInstance)))
	tk.MustQuery(fmt.Sprintf("desc select * from information_schema.TIFLASH_TABLES where TIDB_DATABASE = '%s'", database)).Check(testkit.Rows(
		fmt.Sprintf("MemTableScan_5 10000.00 root table:TIFLASH_TABLES tidb_databases:[\"%s\"]", database)))
	tk.MustQuery(fmt.Sprintf("desc select * from information_schema.TIFLASH_SEGMENTS where TIDB_DATABASE = '%s'", database)).Check(testkit.Rows(
		fmt.Sprintf("MemTableScan_5 10000.00 root table:TIFLASH_SEGMENTS tidb_databases:[\"%s\"]", database)))
	tk.MustQuery(fmt.Sprintf("desc select * from information_schema.TIFLASH_TABLES where TIDB_TABLE = '%s'", table)).Check(testkit.Rows(
		fmt.Sprintf("MemTableScan_5 10000.00 root table:TIFLASH_TABLES tidb_tables:[\"%s\"]", table)))
	tk.MustQuery(fmt.Sprintf("desc select * from information_schema.TIFLASH_SEGMENTS where TIDB_TABLE = '%s'", table)).Check(testkit.Rows(
		fmt.Sprintf("MemTableScan_5 10000.00 root table:TIFLASH_SEGMENTS tidb_tables:[\"%s\"]", table)))
	tk.MustQuery(fmt.Sprintf("desc select * from information_schema.TIFLASH_TABLES where TIFLASH_INSTANCE = '%s' and TIDB_DATABASE = '%s' and TIDB_TABLE = '%s'", tiflashInstance, database, table)).Check(testkit.Rows(
		fmt.Sprintf("MemTableScan_5 10000.00 root table:TIFLASH_TABLES tiflash_instances:[\"%s\"], tidb_databases:[\"%s\"], tidb_tables:[\"%s\"]", tiflashInstance, database, table)))
	tk.MustQuery(fmt.Sprintf("desc select * from information_schema.TIFLASH_SEGMENTS where TIFLASH_INSTANCE = '%s' and TIDB_DATABASE = '%s' and TIDB_TABLE = '%s'", tiflashInstance, database, table)).Check(testkit.Rows(
		fmt.Sprintf("MemTableScan_5 10000.00 root table:TIFLASH_SEGMENTS tiflash_instances:[\"%s\"], tidb_databases:[\"%s\"], tidb_tables:[\"%s\"]", tiflashInstance, database, table)))
}

func (s *testPrepareSerialSuite) TestPointGetUserVarPlanCache(c *C) {
	orgEnable := core.PreparedPlanCacheEnabled()
	defer func() {
		core.SetPreparedPlanCache(orgEnable)
	}()
	core.SetPreparedPlanCache(true)

	tk := testkit.NewTestKitWithInit(c, s.store)
	tk.Se.Auth(&auth.UserIdentity{Username: "root", Hostname: "localhost", CurrentUser: true, AuthUsername: "root", AuthHostname: "%"}, nil, []byte("012345678901234567890"))

	tk.MustExec("use test")
	tk.MustExec("set @@tidb_enable_collect_execution_info=0;")
	tk.Se.GetSessionVars().EnableClusteredIndex = variable.ClusteredIndexDefModeOn
	tk.MustExec("drop table if exists t1")
	tk.MustExec("CREATE TABLE t1 (a BIGINT, b VARCHAR(40), PRIMARY KEY (a, b))")
	tk.MustExec("INSERT INTO t1 VALUES (1,'3'),(2,'4')")
	tk.MustExec("drop table if exists t2")
	tk.MustExec("CREATE TABLE t2 (a BIGINT, b VARCHAR(40), UNIQUE KEY idx_a (a))")
	tk.MustExec("INSERT INTO t2 VALUES (1,'1'),(2,'2')")
	tk.MustExec("prepare stmt from 'select * from t1, t2 where t1.a = t2.a and t2.a = ?'")
	tk.MustExec("set @a=1")
	tk.MustQuery("execute stmt using @a").Check(testkit.Rows(
		"1 3 1 1",
	))
	tkProcess := tk.Se.ShowProcess()
	ps := []*util.ProcessInfo{tkProcess}
	tk.Se.SetSessionManager(&mockSessionManager1{PS: ps})
	rows := tk.MustQuery(fmt.Sprintf("explain for connection %d", tkProcess.ID)).Rows()
	c.Assert(strings.Contains(fmt.Sprintf("%v", rows[5][0]), "IndexRangeScan"), IsTrue)
	c.Assert(strings.Contains(fmt.Sprintf("%v", rows[5][3]), "table:t2"), IsTrue)

	tk.MustExec("set @a=2")
	tk.MustQuery("execute stmt using @a").Check(testkit.Rows(
		"2 4 2 2",
	))
	tkProcess = tk.Se.ShowProcess()
	ps = []*util.ProcessInfo{tkProcess}
	tk.Se.SetSessionManager(&mockSessionManager1{PS: ps})
	rows = tk.MustQuery(fmt.Sprintf("explain for connection %d", tkProcess.ID)).Rows()
	c.Assert(strings.Contains(fmt.Sprintf("%v", rows[5][0]), "IndexRangeScan"), IsTrue)
	c.Assert(strings.Contains(fmt.Sprintf("%v", rows[5][3]), "table:t2"), IsTrue)
	tk.MustQuery("execute stmt using @a").Check(testkit.Rows(
		"2 4 2 2",
	))
}

func (s *testPrepareSerialSuite) TestExpressionIndexPreparePlanCache(c *C) {
	tk := testkit.NewTestKitWithInit(c, s.store)

	orgEnable := core.PreparedPlanCacheEnabled()
	defer func() {
		core.SetPreparedPlanCache(orgEnable)
	}()
	core.SetPreparedPlanCache(true)

	var err error
	tk.Se, err = session.CreateSession4TestWithOpt(s.store, &session.Opt{
		PreparedPlanCache: kvcache.NewSimpleLRUCache(100, 0.1, math.MaxUint64),
	})
	c.Assert(err, IsNil)

	tk.MustExec("use test")
	tk.MustExec("set @@tidb_enable_collect_execution_info=0;")
	tk.MustExec("drop table if exists t")
	tk.MustExec("create table t(a int, b int, key ((a+b)));")
	tk.MustExec("prepare stmt from 'select * from t where a+b = ?'")
	tk.MustExec("set @a = 123")
	tk.MustExec("execute stmt using @a")

	tkProcess := tk.Se.ShowProcess()
	ps := []*util.ProcessInfo{tkProcess}
	tk.Se.SetSessionManager(&mockSessionManager1{PS: ps})
	res := tk.MustQuery("explain for connection " + strconv.FormatUint(tkProcess.ID, 10))
	c.Assert(len(res.Rows()), Equals, 4)
	c.Assert(res.Rows()[2][3], Matches, ".*expression_index.*")
	c.Assert(res.Rows()[2][4], Matches, ".*[123,123].*")

	tk.MustExec("set @a = 1234")
	tk.MustExec("execute stmt using @a")
	res = tk.MustQuery("explain for connection " + strconv.FormatUint(tkProcess.ID, 10))
	c.Assert(len(res.Rows()), Equals, 4)
	c.Assert(res.Rows()[2][3], Matches, ".*expression_index.*")
	c.Assert(res.Rows()[2][4], Matches, ".*[1234,1234].*")
}

func (s *testPrepareSerialSuite) TestIssue28259(c *C) {
	tk := testkit.NewTestKitWithInit(c, s.store)

	orgEnable := core.PreparedPlanCacheEnabled()
	defer func() {
		core.SetPreparedPlanCache(orgEnable)
	}()
	core.SetPreparedPlanCache(true)

	var err error
	tk.Se, err = session.CreateSession4TestWithOpt(s.store, &session.Opt{
		PreparedPlanCache: kvcache.NewSimpleLRUCache(100, 0.1, math.MaxUint64),
	})
	c.Assert(err, IsNil)

	// test for indexRange
	tk.MustExec("use test")
	tk.MustExec("set @@tidb_enable_collect_execution_info=0;")
	tk.MustExec("drop table if exists UK_GCOL_VIRTUAL_18588;")
	tk.MustExec("CREATE TABLE `UK_GCOL_VIRTUAL_18588` (`COL1` bigint(20), UNIQUE KEY `UK_COL1` (`COL1`)" +
		") ENGINE=InnoDB DEFAULT CHARSET=utf8mb4 COLLATE=utf8mb4_bin;")
	tk.MustExec("insert into UK_GCOL_VIRTUAL_18588 values('8502658334322817163');")
	tk.MustExec(`prepare stmt from 'select col1 from UK_GCOL_VIRTUAL_18588 where col1 between ? and ? or col1 < ?';`)
	tk.MustExec("set @a=5516958330762833919, @b=8551969118506051323, @c=2887622822023883594;")
	tk.MustQuery("execute stmt using @a,@b,@c;").Check(testkit.Rows("8502658334322817163"))

	tkProcess := tk.Se.ShowProcess()
	ps := []*util.ProcessInfo{tkProcess}
	tk.Se.SetSessionManager(&mockSessionManager1{PS: ps})
	res := tk.MustQuery("explain for connection " + strconv.FormatUint(tkProcess.ID, 10))
	c.Assert(len(res.Rows()), Equals, 3)
	c.Assert(res.Rows()[0][0], Matches, ".*Selection.*")
	c.Assert(res.Rows()[2][0], Matches, ".*IndexRangeScan.*")

	tk.MustExec("set @a=-1696020282760139948, @b=-2619168038882941276, @c=-4004648990067362699;")
	tk.MustQuery("execute stmt using @a,@b,@c;").Check(testkit.Rows())
	tk.MustQuery("select @@last_plan_from_cache").Check(testkit.Rows("1"))
	tk.MustQuery("execute stmt using @a,@b,@c;").Check(testkit.Rows())
	tkProcess = tk.Se.ShowProcess()
	ps = []*util.ProcessInfo{tkProcess}
	tk.Se.SetSessionManager(&mockSessionManager1{PS: ps})
	res = tk.MustQuery("explain for connection " + strconv.FormatUint(tkProcess.ID, 10))
	c.Assert(len(res.Rows()), Equals, 3)
	c.Assert(res.Rows()[0][0], Matches, ".*Selection.*")
	c.Assert(res.Rows()[2][0], Matches, ".*IndexFullScan.*")

	res = tk.MustQuery("explain format = 'brief' select col1 from UK_GCOL_VIRTUAL_18588 use index(UK_COL1) " +
		"where col1 between -1696020282760139948 and -2619168038882941276 or col1 < -4004648990067362699;")
	c.Assert(len(res.Rows()), Equals, 3)
	c.Assert(res.Rows()[1][0], Matches, ".*Selection.*")
	c.Assert(res.Rows()[2][0], Matches, ".*IndexFullScan.*")
	res = tk.MustQuery("explain format = 'brief' select col1 from UK_GCOL_VIRTUAL_18588 use index(UK_COL1) " +
		"where col1 between 5516958330762833919 and 8551969118506051323 or col1 < 2887622822023883594;")
	c.Assert(len(res.Rows()), Equals, 2)
	c.Assert(res.Rows()[1][0], Matches, ".*IndexRangeScan.*")

	tk.MustExec("drop table if exists t;")
	tk.MustExec("CREATE TABLE t (a int, b int, index idx(a, b));")
	tk.MustExec("insert into t values(1, 0);")
	tk.MustExec(`prepare stmt from 'select a from t where (a between ? and ? or a < ?) and b < 1;'`)
	tk.MustExec("set @a=0, @b=2, @c=2;")
	tk.MustQuery("execute stmt using @a,@b,@c;").Check(testkit.Rows("1"))
	tkProcess = tk.Se.ShowProcess()
	ps = []*util.ProcessInfo{tkProcess}
	tk.Se.SetSessionManager(&mockSessionManager1{PS: ps})
	res = tk.MustQuery("explain for connection " + strconv.FormatUint(tkProcess.ID, 10))
	c.Assert(len(res.Rows()), Equals, 5)
	c.Assert(res.Rows()[1][0], Matches, ".*Selection.*")
	c.Assert(res.Rows()[1][4], Equals, "lt(test.t.b, 1), or(and(ge(test.t.a, 0), le(test.t.a, 2)), lt(test.t.a, 2))")
	c.Assert(res.Rows()[2][0], Matches, ".*IndexReader.*")
	c.Assert(res.Rows()[4][0], Matches, ".*IndexRangeScan.*")

	tk.MustExec("set @a=2, @b=1, @c=1;")
	tk.MustQuery("execute stmt using @a,@b,@c;").Check(testkit.Rows())
	tk.MustQuery("select @@last_plan_from_cache").Check(testkit.Rows("1"))
	tk.MustQuery("execute stmt using @a,@b,@c;").Check(testkit.Rows())
	tkProcess = tk.Se.ShowProcess()
	ps = []*util.ProcessInfo{tkProcess}
	tk.Se.SetSessionManager(&mockSessionManager1{PS: ps})
	res = tk.MustQuery("explain for connection " + strconv.FormatUint(tkProcess.ID, 10))
	c.Assert(len(res.Rows()), Equals, 5)
	c.Assert(res.Rows()[1][0], Matches, ".*Selection.*")
	c.Assert(res.Rows()[1][4], Equals, "lt(test.t.b, 1), or(and(ge(test.t.a, 2), le(test.t.a, 1)), lt(test.t.a, 1))")
	c.Assert(res.Rows()[2][0], Matches, ".*IndexReader.*")
	c.Assert(res.Rows()[4][0], Matches, ".*IndexFullScan.*")

	res = tk.MustQuery("explain format = 'brief' select a from t use index(idx) " +
		"where (a between 0 and 2 or a < 2) and b < 1;")
	c.Assert(len(res.Rows()), Equals, 4)
	c.Assert(res.Rows()[1][0], Matches, ".*IndexReader.*")
	c.Assert(res.Rows()[2][0], Matches, ".*Selection.*")
	c.Assert(res.Rows()[2][4], Equals, "lt(test.t.b, 1)")
	c.Assert(res.Rows()[3][0], Matches, ".*IndexRangeScan.*")
	res = tk.MustQuery("explain format = 'brief' select a from t use index(idx) " +
		"where (a between 2 and 1 or a < 1) and b < 1;")
	c.Assert(len(res.Rows()), Equals, 4)
	c.Assert(res.Rows()[1][0], Matches, ".*IndexReader.*")
	c.Assert(res.Rows()[2][0], Matches, ".*Selection.*")
	c.Assert(res.Rows()[2][4], Equals, "lt(test.t.b, 1)")
	c.Assert(res.Rows()[3][0], Matches, ".*IndexRangeScan.*")

	// test for indexLookUp
	tk.MustExec("drop table if exists t;")
	tk.MustExec("CREATE TABLE t (a int, b int, index idx(a));")
	tk.MustExec("insert into t values(1, 0);")
	tk.MustExec(`prepare stmt from 'select /*+ USE_INDEX(t, idx) */ a from t where (a between ? and ? or a < ?) and b < 1;'`)
	tk.MustExec("set @a=0, @b=2, @c=2;")
	tk.MustQuery("execute stmt using @a,@b,@c;").Check(testkit.Rows("1"))
	tkProcess = tk.Se.ShowProcess()
	ps = []*util.ProcessInfo{tkProcess}
	tk.Se.SetSessionManager(&mockSessionManager1{PS: ps})
	res = tk.MustQuery("explain for connection " + strconv.FormatUint(tkProcess.ID, 10))
	c.Assert(len(res.Rows()), Equals, 6)
	c.Assert(res.Rows()[1][0], Matches, ".*Selection.*")
	c.Assert(res.Rows()[2][0], Matches, ".*IndexLookUp.*")
	c.Assert(res.Rows()[3][0], Matches, ".*IndexRangeScan.*")
	c.Assert(res.Rows()[4][0], Matches, ".*Selection.*")
	c.Assert(res.Rows()[5][0], Matches, ".*TableRowIDScan.*")

	tk.MustExec("set @a=2, @b=1, @c=1;")
	tk.MustQuery("execute stmt using @a,@b,@c;").Check(testkit.Rows())
	tk.MustQuery("select @@last_plan_from_cache").Check(testkit.Rows("1"))
	tk.MustQuery("execute stmt using @a,@b,@c;").Check(testkit.Rows())
	tkProcess = tk.Se.ShowProcess()
	ps = []*util.ProcessInfo{tkProcess}
	tk.Se.SetSessionManager(&mockSessionManager1{PS: ps})
	res = tk.MustQuery("explain for connection " + strconv.FormatUint(tkProcess.ID, 10))
	c.Assert(len(res.Rows()), Equals, 6)
	c.Assert(res.Rows()[1][0], Matches, ".*Selection.*")
	c.Assert(res.Rows()[2][0], Matches, ".*IndexLookUp.*")
	c.Assert(res.Rows()[3][0], Matches, ".*IndexFullScan.*")
	c.Assert(res.Rows()[4][0], Matches, ".*Selection.*")
	c.Assert(res.Rows()[5][0], Matches, ".*TableRowIDScan.*")

	res = tk.MustQuery("explain format = 'brief' select /*+ USE_INDEX(t, idx) */ a from t use index(idx) " +
		"where (a between 0 and 2 or a < 2) and b < 1;")
	c.Assert(len(res.Rows()), Equals, 5)
	c.Assert(res.Rows()[1][0], Matches, ".*IndexLookUp.*")
	c.Assert(res.Rows()[2][0], Matches, ".*IndexRangeScan.*")
	res = tk.MustQuery("explain format = 'brief' select /*+ USE_INDEX(t, idx) */ a from t use index(idx) " +
		"where (a between 2 and 1 or a < 1) and b < 1;")
	c.Assert(len(res.Rows()), Equals, 5)
	c.Assert(res.Rows()[1][0], Matches, ".*IndexLookUp.*")
	c.Assert(res.Rows()[2][0], Matches, ".*IndexRangeScan.*")

	// test for tableReader
	tk.MustExec("drop table if exists t;")
	tk.MustExec("CREATE TABLE t (a int PRIMARY KEY CLUSTERED, b int);")
	tk.MustExec("insert into t values(1, 0);")
	tk.MustExec(`prepare stmt from 'select a from t where (a between ? and ? or a < ?) and b < 1;'`)
	tk.MustExec("set @a=0, @b=2, @c=2;")
	tk.MustQuery("execute stmt using @a,@b,@c;").Check(testkit.Rows("1"))
	tkProcess = tk.Se.ShowProcess()
	ps = []*util.ProcessInfo{tkProcess}
	tk.Se.SetSessionManager(&mockSessionManager1{PS: ps})
	res = tk.MustQuery("explain for connection " + strconv.FormatUint(tkProcess.ID, 10))
	c.Assert(len(res.Rows()), Equals, 5)
	c.Assert(res.Rows()[1][0], Matches, ".*Selection.*")
	c.Assert(res.Rows()[1][4], Equals, "lt(test.t.b, 1), or(and(ge(test.t.a, 0), le(test.t.a, 2)), lt(test.t.a, 2))")
	c.Assert(res.Rows()[2][0], Matches, ".*TableReader.*")
	c.Assert(res.Rows()[3][0], Matches, ".*Selection.*")
	c.Assert(res.Rows()[4][0], Matches, ".*TableRangeScan.*")

	tk.MustExec("set @a=2, @b=1, @c=1;")
	tk.MustQuery("execute stmt using @a,@b,@c;").Check(testkit.Rows())
	tk.MustQuery("select @@last_plan_from_cache").Check(testkit.Rows("1"))
	tk.MustQuery("execute stmt using @a,@b,@c;").Check(testkit.Rows())
	tkProcess = tk.Se.ShowProcess()
	ps = []*util.ProcessInfo{tkProcess}
	tk.Se.SetSessionManager(&mockSessionManager1{PS: ps})
	res = tk.MustQuery("explain for connection " + strconv.FormatUint(tkProcess.ID, 10))
	c.Assert(len(res.Rows()), Equals, 5)
	c.Assert(res.Rows()[1][0], Matches, ".*Selection.*")
	c.Assert(res.Rows()[1][4], Equals, "lt(test.t.b, 1), or(and(ge(test.t.a, 2), le(test.t.a, 1)), lt(test.t.a, 1))")
	c.Assert(res.Rows()[2][0], Matches, ".*TableReader.*")
	c.Assert(res.Rows()[3][0], Matches, ".*Selection.*")
	c.Assert(res.Rows()[4][0], Matches, ".*TableRangeScan.*")

	res = tk.MustQuery("explain format = 'brief' select a from t " +
		"where (a between 0 and 2 or a < 2) and b < 1;")
	c.Assert(len(res.Rows()), Equals, 4)
	c.Assert(res.Rows()[1][0], Matches, ".*TableReader.*")
	c.Assert(res.Rows()[2][0], Matches, ".*Selection.*")
	c.Assert(res.Rows()[2][4], Equals, "lt(test.t.b, 1)")
	c.Assert(res.Rows()[3][0], Matches, ".*TableRangeScan.*")
	res = tk.MustQuery("explain format = 'brief' select a from t " +
		"where (a between 2 and 1 or a < 1) and b < 1;")
	c.Assert(len(res.Rows()), Equals, 4)
	c.Assert(res.Rows()[1][0], Matches, ".*TableReader.*")
	c.Assert(res.Rows()[2][0], Matches, ".*Selection.*")
	c.Assert(res.Rows()[2][4], Equals, "lt(test.t.b, 1)")
	c.Assert(res.Rows()[3][0], Matches, ".*TableRangeScan.*")

	tk.MustExec("drop table if exists t;")
	tk.MustExec("CREATE TABLE t (a int primary key, b int, c int, d int);")
	tk.MustExec(`prepare stmt from 'select * from t where ((a > ? and a < 5 and b > 2) or (a > ? and a < 10 and c > 3)) and d = 5;';`)
	tk.MustExec("set @a=1, @b=8;")
	tk.MustQuery("execute stmt using @a,@b;").Check(testkit.Rows())
	tkProcess = tk.Se.ShowProcess()
	ps = []*util.ProcessInfo{tkProcess}
	tk.Se.SetSessionManager(&mockSessionManager1{PS: ps})
	res = tk.MustQuery("explain for connection " + strconv.FormatUint(tkProcess.ID, 10))
	c.Assert(len(res.Rows()), Equals, 4)
	c.Assert(res.Rows()[0][0], Matches, ".*Selection.*")
	c.Assert(res.Rows()[1][0], Matches, ".*TableReader.*")
	c.Assert(res.Rows()[2][0], Matches, ".*Selection.*")
	c.Assert(res.Rows()[3][0], Matches, ".*TableRangeScan.*")
}

func (s *testPrepareSerialSuite) TestIssue28696(c *C) {
	tk := testkit.NewTestKitWithInit(c, s.store)

	orgEnable := core.PreparedPlanCacheEnabled()
	defer func() {
		core.SetPreparedPlanCache(orgEnable)
	}()
	core.SetPreparedPlanCache(true)

	var err error
	tk.Se, err = session.CreateSession4TestWithOpt(s.store, &session.Opt{
		PreparedPlanCache: kvcache.NewSimpleLRUCache(100, 0.1, math.MaxUint64),
	})
	c.Assert(err, IsNil)

	tk.MustExec("use test")
	tk.MustExec("set @@tidb_enable_collect_execution_info=0;")
	tk.MustExec("drop table if exists t1;")
	tk.MustExec("create table t1(a int primary key, b varchar(255), c int);")
	tk.MustExec("create unique index b on t1(b(3));")
	tk.MustExec("insert into t1 values(1,'abcdfsafd',1),(2,'addfdsafd',2),(3,'ddcdsaf',3),(4,'bbcsa',4);")
	tk.MustExec(`prepare stmt from "select a from t1 where b = ?";`)
	tk.MustExec("set @a='bbcsa';")
	tk.MustQuery("execute stmt using @a;").Check(testkit.Rows("4"))

	tkProcess := tk.Se.ShowProcess()
	ps := []*util.ProcessInfo{tkProcess}
	tk.Se.SetSessionManager(&mockSessionManager1{PS: ps})
	res := tk.MustQuery("explain for connection " + strconv.FormatUint(tkProcess.ID, 10))
	c.Assert(len(res.Rows()), Equals, 6)
	c.Assert(res.Rows()[1][0], Matches, ".*Selection.*")
	c.Assert(res.Rows()[2][0], Matches, ".*IndexLookUp.*")
	c.Assert(res.Rows()[3][0], Matches, ".*IndexRangeScan.*")
	c.Assert(res.Rows()[4][0], Matches, ".*Selection.*")
	c.Assert(res.Rows()[5][0], Matches, ".*TableRowIDScan.*")

	res = tk.MustQuery("explain format = 'brief' select a from t1 where b = 'bbcsa';")
	c.Assert(len(res.Rows()), Equals, 5)
	c.Assert(res.Rows()[1][0], Matches, ".*IndexLookUp.*")
	c.Assert(res.Rows()[2][0], Matches, ".*IndexRangeScan.*")
	c.Assert(res.Rows()[3][0], Matches, ".*Selection.*")
	c.Assert(res.Rows()[4][0], Matches, ".*TableRowIDScan.*")
}

func (s *testPrepareSerialSuite) TestIndexMerge4PlanCache(c *C) {
	tk := testkit.NewTestKitWithInit(c, s.store)

	orgEnable := core.PreparedPlanCacheEnabled()
	defer func() {
		core.SetPreparedPlanCache(orgEnable)
	}()
	core.SetPreparedPlanCache(true)

	var err error
	tk.Se, err = session.CreateSession4TestWithOpt(s.store, &session.Opt{
		PreparedPlanCache: kvcache.NewSimpleLRUCache(100, 0.1, math.MaxUint64),
	})
	c.Assert(err, IsNil)

	tk.MustExec("use test")
	tk.MustExec("set @@tidb_enable_collect_execution_info=0;")
	tk.MustExec("drop table if exists IDT_MULTI15858STROBJSTROBJ;")
	tk.MustExec("CREATE TABLE `IDT_MULTI15858STROBJSTROBJ` (" +
		"`COL1` enum('aa','bb','cc','dd','ee','ff','gg','hh','ii','mm') DEFAULT NULL," +
		"`COL2` int(41) DEFAULT NULL," +
		"`COL3` datetime DEFAULT NULL," +
		"KEY `U_M_COL4` (`COL1`,`COL2`)," +
		"KEY `U_M_COL5` (`COL3`,`COL2`)" +
		") ENGINE=InnoDB DEFAULT CHARSET=utf8mb4 COLLATE=utf8mb4_bin;")
	tk.MustExec("insert into IDT_MULTI15858STROBJSTROBJ values('aa', 1333053589,'1037-12-26 01:38:52');")

	tk.MustExec("set tidb_enable_index_merge=on;")
	tk.MustExec("prepare stmt from 'select * from IDT_MULTI15858STROBJSTROBJ where col2 <> ? and col1 not in (?, ?, ?) or col3 = ? order by 2;';")
	tk.MustExec("set @a=2134549621, @b='aa', @c='aa', @d='aa', @e='9941-07-07 01:08:48';")
	tk.MustQuery("execute stmt using @a,@b,@c,@d,@e;").Check(testkit.Rows())

	tk.MustExec("set @a=-2144294194, @b='mm', @c='mm', @d='mm', @e='0198-09-29 20:19:49';")
	tk.MustQuery("execute stmt using @a,@b,@c,@d,@e;").Check(testkit.Rows("aa 1333053589 1037-12-26 01:38:52"))
	tk.MustQuery("select @@last_plan_from_cache;").Check(testkit.Rows("1"))
	tk.MustQuery("execute stmt using @a,@b,@c,@d,@e;").Check(testkit.Rows("aa 1333053589 1037-12-26 01:38:52"))

	tkProcess := tk.Se.ShowProcess()
	ps := []*util.ProcessInfo{tkProcess}
	tk.Se.SetSessionManager(&mockSessionManager1{PS: ps})
	res := tk.MustQuery("explain for connection " + strconv.FormatUint(tkProcess.ID, 10))
	c.Assert(len(res.Rows()), Equals, 7)
	c.Assert(res.Rows()[1][0], Matches, ".*Selection.*")
	c.Assert(res.Rows()[2][0], Matches, ".*IndexMerge.*")
	c.Assert(res.Rows()[4][0], Matches, ".*IndexRangeScan.*")
	c.Assert(res.Rows()[4][4], Equals, "range:(NULL,\"mm\"), (\"mm\",+inf], keep order:false, stats:pseudo")
	c.Assert(res.Rows()[5][0], Matches, ".*IndexRangeScan.*")
	c.Assert(res.Rows()[5][4], Equals, "range:[0198-09-29 20:19:49,0198-09-29 20:19:49], keep order:false, stats:pseudo")

	// test for cluster index in indexMerge
	tk.MustExec("drop table if exists t;")
	tk.MustExec("set @@tidb_enable_clustered_index = 1;")
	tk.MustExec("create table t(a int, b int, c int, primary key(a), index idx_b(b));")
	tk.MustExec("prepare stmt from 'select * from t where ((a > ? and a < ?) or b > 1) and c > 1;';")
	tk.MustExec("set @a = 0, @b = 3;")
	tk.MustQuery("execute stmt using @a, @b;").Check(testkit.Rows())

	tkProcess = tk.Se.ShowProcess()
	ps = []*util.ProcessInfo{tkProcess}
	tk.Se.SetSessionManager(&mockSessionManager1{PS: ps})
	res = tk.MustQuery("explain for connection " + strconv.FormatUint(tkProcess.ID, 10))
	c.Assert(len(res.Rows()), Equals, 6)
	c.Assert(res.Rows()[0][0], Matches, ".*Selection.*")
	c.Assert(res.Rows()[1][0], Matches, ".*IndexMerge.*")
	c.Assert(res.Rows()[2][0], Matches, ".*TableRangeScan.*")
	c.Assert(res.Rows()[2][4], Equals, "range:(0,3), keep order:false, stats:pseudo")
	c.Assert(res.Rows()[3][0], Matches, ".*IndexRangeScan.*")
	c.Assert(res.Rows()[3][4], Equals, "range:(1,+inf], keep order:false, stats:pseudo")
<<<<<<< HEAD
}

func (s *testSuite) TestIssue28792(c *C) {
	tk := testkit.NewTestKitWithInit(c, s.store)
	tk.MustExec("use test")
	tk.MustExec("CREATE TABLE t12(a INT, b INT)")
	tk.MustExec("CREATE TABLE t97(a INT, b INT UNIQUE NOT NULL);")
	r1 := tk.MustQuery("EXPLAIN SELECT t12.a, t12.b FROM t12 LEFT JOIN t97 on t12.b = t97.b;").Rows()
	r2 := tk.MustQuery("EXPLAIN SELECT t12.a, t12.b FROM t12 LEFT JOIN t97 use index () on t12.b = t97.b;").Rows()
	c.Assert(r1, DeepEquals, r2)
=======

	// test for prefix index
	tk.MustExec("drop table if exists t1;")
	tk.MustExec("create table t1(a int primary key, b varchar(255), c int, index idx_c(c));")
	tk.MustExec("create unique index idx_b on t1(b(3));")
	tk.MustExec("insert into t1 values(1,'abcdfsafd',1),(2,'addfdsafd',2),(3,'ddcdsaf',3),(4,'bbcsa',4);")
	tk.MustExec("prepare stmt from 'select /*+ USE_INDEX_MERGE(t1, primary, idx_b, idx_c) */ * from t1 where b = ? or a > 10 or c > 10;';")
	tk.MustExec("set @a='bbcsa', @b='ddcdsaf';")
	tk.MustQuery("execute stmt using @a;").Check(testkit.Rows("4 bbcsa 4"))

	tkProcess = tk.Se.ShowProcess()
	ps = []*util.ProcessInfo{tkProcess}
	tk.Se.SetSessionManager(&mockSessionManager1{PS: ps})
	res = tk.MustQuery("explain for connection " + strconv.FormatUint(tkProcess.ID, 10))
	c.Assert(res.Rows()[1][0], Matches, ".*IndexMerge.*")

	tk.MustQuery("execute stmt using @b;").Check(testkit.Rows("3 ddcdsaf 3"))
	// TODO: should use plan cache here
	tk.MustQuery("select @@last_plan_from_cache;").Check(testkit.Rows("0"))
	tk.MustQuery("execute stmt using @b;").Check(testkit.Rows("3 ddcdsaf 3"))
	tkProcess = tk.Se.ShowProcess()
	ps = []*util.ProcessInfo{tkProcess}
	tk.Se.SetSessionManager(&mockSessionManager1{PS: ps})
	res = tk.MustQuery("explain for connection " + strconv.FormatUint(tkProcess.ID, 10))
	c.Assert(res.Rows()[1][0], Matches, ".*IndexMerge.*")

	// rewrite the origin indexMerge test
	tk.MustExec("drop table if exists t;")
	tk.MustExec("create table t (a int, b int, c int, primary key(a), key(b))")
	tk.MustExec("prepare stmt from 'select /*+ inl_join(t2) */ * from t t1 join t t2 on t1.a = t2.a and t1.c = t2.c where t2.a = 1 or t2.b = 1;';")
	tk.MustQuery("execute stmt;").Check(testkit.Rows())

	tk.MustExec("drop table if exists t1")
	tk.MustExec("create table t1(a int primary key, b int, c int, key(b), key(c));")
	tk.MustExec("INSERT INTO t1 VALUES (10, 10, 10), (11, 11, 11)")
	tk.MustExec("prepare stmt from 'select /*+ use_index_merge(t1) */ * from t1 where c=? or (b=? and a=?);';")
	tk.MustExec("set @a = 10, @b = 11;")
	tk.MustQuery("execute stmt using @a, @a, @a").Check(testkit.Rows("10 10 10"))
	tk.MustQuery("execute stmt using @b, @b, @b").Check(testkit.Rows("11 11 11"))
	// TODO: should use plan cache here
	tk.MustQuery("select @@last_plan_from_cache;").Check(testkit.Rows("0"))

	tk.MustExec("drop table if exists t0")
	tk.MustExec("CREATE TABLE t0(c0 INT AS (1), c1 INT PRIMARY KEY)")
	tk.MustExec("INSERT INTO t0(c1) VALUES (0)")
	tk.MustExec("CREATE INDEX i0 ON t0(c0)")
	tk.MustExec("prepare stmt from 'SELECT /*+ USE_INDEX_MERGE(t0, i0, PRIMARY)*/ t0.c0 FROM t0 WHERE t0.c1 OR t0.c0;';")
	tk.MustQuery("execute stmt;").Check(testkit.Rows("1"))
	tk.MustQuery("execute stmt;").Check(testkit.Rows("1"))
	// The plan contains the generated column, so it can not be cached.
	tk.MustQuery("select @@last_plan_from_cache;").Check(testkit.Rows("0"))

	tk.MustExec("drop table if exists t1, t2")
	tk.MustExec("create table t1(id int primary key, a int, b int, c int, d int)")
	tk.MustExec("create index t1a on t1(a)")
	tk.MustExec("create index t1b on t1(b)")
	tk.MustExec("create table t2(id int primary key, a int)")
	tk.MustExec("create index t2a on t2(a)")
	tk.MustExec("insert into t1 values(1,1,1,1,1),(2,2,2,2,2),(3,3,3,3,3),(4,4,4,4,4),(5,5,5,5,5)")
	tk.MustExec("insert into t2 values(1,1),(5,5)")
	tk.MustExec("prepare stmt from 'select /*+ use_index_merge(t1, t1a, t1b) */ sum(t1.a) from t1 join t2 on t1.id = t2.id where t1.a < ? or t1.b > ?';")
	tk.MustExec("set @a=2, @b=4, @c=5;")
	tk.MustQuery("execute stmt using @a, @b").Check(testkit.Rows("6"))
	tk.MustQuery("execute stmt using @a, @c").Check(testkit.Rows("1"))
	tk.MustQuery("select @@last_plan_from_cache;").Check(testkit.Rows("1"))
}

func (s *testPrepareSerialSuite) TestSetOperations4PlanCache(c *C) {
	tk := testkit.NewTestKitWithInit(c, s.store)

	orgEnable := core.PreparedPlanCacheEnabled()
	defer func() {
		core.SetPreparedPlanCache(orgEnable)
	}()
	core.SetPreparedPlanCache(true)

	var err error
	tk.Se, err = session.CreateSession4TestWithOpt(s.store, &session.Opt{
		PreparedPlanCache: kvcache.NewSimpleLRUCache(100, 0.1, math.MaxUint64),
	})
	c.Assert(err, IsNil)

	tk.MustExec("use test")
	tk.MustExec("set @@tidb_enable_collect_execution_info=0;")
	tk.MustExec("drop table if exists t1, t2;")
	tk.MustExec("CREATE TABLE `t1` (a int);")
	tk.MustExec("CREATE TABLE `t2` (a int);")
	tk.MustExec("insert into t1 values(1), (2);")
	tk.MustExec("insert into t2 values(1), (3);")
	// test for UNION
	tk.MustExec("prepare stmt from 'select * from t1 where a > ? union select * from t2 where a > ?;';")
	tk.MustExec("set @a=0, @b=1;")
	tk.MustQuery("execute stmt using @a, @b;").Sort().Check(testkit.Rows("1", "2", "3"))
	tk.MustQuery("execute stmt using @b, @a;").Sort().Check(testkit.Rows("1", "2", "3"))
	tk.MustQuery("select @@last_plan_from_cache;").Check(testkit.Rows("1"))
	tk.MustQuery("execute stmt using @b, @b;").Sort().Check(testkit.Rows("2", "3"))
	tk.MustQuery("select @@last_plan_from_cache;").Check(testkit.Rows("1"))
	tk.MustQuery("execute stmt using @a, @a;").Sort().Check(testkit.Rows("1", "2", "3"))
	tk.MustQuery("select @@last_plan_from_cache;").Check(testkit.Rows("1"))

	tk.MustExec("prepare stmt from 'select * from t1 where a > ? union all select * from t2 where a > ?;';")
	tk.MustExec("set @a=0, @b=1;")
	tk.MustQuery("execute stmt using @a, @b;").Sort().Check(testkit.Rows("1", "2", "3"))
	tk.MustQuery("execute stmt using @b, @a;").Sort().Check(testkit.Rows("1", "2", "3"))
	tk.MustQuery("select @@last_plan_from_cache;").Check(testkit.Rows("1"))
	tk.MustQuery("execute stmt using @b, @b;").Sort().Check(testkit.Rows("2", "3"))
	tk.MustQuery("select @@last_plan_from_cache;").Check(testkit.Rows("1"))
	tk.MustQuery("execute stmt using @a, @a;").Sort().Check(testkit.Rows("1", "1", "2", "3"))
	tk.MustQuery("select @@last_plan_from_cache;").Check(testkit.Rows("1"))

	// test for EXCEPT
	tk.MustExec("prepare stmt from 'select * from t1 where a > ? except select * from t2 where a > ?;';")
	tk.MustExec("set @a=0, @b=1;")
	tk.MustQuery("execute stmt using @a, @a;").Sort().Check(testkit.Rows("2"))
	tk.MustQuery("execute stmt using @b, @a;").Sort().Check(testkit.Rows("2"))
	tk.MustQuery("select @@last_plan_from_cache;").Check(testkit.Rows("1"))
	tk.MustQuery("execute stmt using @b, @b;").Sort().Check(testkit.Rows("2"))
	tk.MustQuery("select @@last_plan_from_cache;").Check(testkit.Rows("1"))
	tk.MustQuery("execute stmt using @a, @b;").Sort().Check(testkit.Rows("1", "2"))
	tk.MustQuery("select @@last_plan_from_cache;").Check(testkit.Rows("1"))

	// test for INTERSECT
	tk.MustExec("prepare stmt from 'select * from t1 where a > ? union select * from t2 where a > ?;';")
	tk.MustExec("set @a=0, @b=1;")
	tk.MustQuery("execute stmt using @a, @a;").Sort().Check(testkit.Rows("1", "2", "3"))
	tk.MustQuery("execute stmt using @b, @a;").Sort().Check(testkit.Rows("1", "2", "3"))
	tk.MustQuery("select @@last_plan_from_cache;").Check(testkit.Rows("1"))
	tk.MustQuery("execute stmt using @b, @b;").Sort().Check(testkit.Rows("2", "3"))
	tk.MustQuery("select @@last_plan_from_cache;").Check(testkit.Rows("1"))
	tk.MustQuery("execute stmt using @a, @b;").Sort().Check(testkit.Rows("1", "2", "3"))
	tk.MustQuery("select @@last_plan_from_cache;").Check(testkit.Rows("1"))

	// test for UNION + INTERSECT
	tk.MustExec("prepare stmt from 'select * from t1 union all select * from t1 intersect select * from t2;'")
	tk.MustQuery("execute stmt;").Sort().Check(testkit.Rows("1", "1", "2"))

	tk.MustExec("prepare stmt from '(select * from t1 union all select * from t1) intersect select * from t2;'")
	tk.MustQuery("execute stmt;").Sort().Check(testkit.Rows("1"))

	// test for order by and limit
	tk.MustExec("prepare stmt from '(select * from t1 union all select * from t1 intersect select * from t2) order by a limit 2;'")
	tk.MustQuery("execute stmt;").Sort().Check(testkit.Rows("1", "1"))
}

func (s *testPrepareSerialSuite) TestSPM4PlanCache(c *C) {
	tk := testkit.NewTestKitWithInit(c, s.store)

	orgEnable := core.PreparedPlanCacheEnabled()
	defer func() {
		core.SetPreparedPlanCache(orgEnable)
	}()
	core.SetPreparedPlanCache(true)

	var err error
	tk.Se, err = session.CreateSession4TestWithOpt(s.store, &session.Opt{
		PreparedPlanCache: kvcache.NewSimpleLRUCache(100, 0.1, math.MaxUint64),
	})
	c.Assert(err, IsNil)

	tk.MustExec("use test")
	tk.MustExec("set @@tidb_enable_collect_execution_info=0;")
	tk.MustExec("drop table if exists t;")
	tk.MustExec("create table t(a int, index idx_a(a));")
	tk.MustExec("delete from mysql.bind_info where default_db='test';")
	tk.MustExec("admin reload bindings;")

	res := tk.MustQuery("explain format = 'brief' select * from t;")
	c.Assert(res.Rows()[0][0], Matches, ".*TableReader.*")
	c.Assert(res.Rows()[1][0], Matches, ".*TableFullScan.*")

	tk.MustExec("prepare stmt from 'select * from t;';")
	tk.MustQuery("execute stmt;").Check(testkit.Rows())

	tkProcess := tk.Se.ShowProcess()
	ps := []*util.ProcessInfo{tkProcess}
	tk.Se.SetSessionManager(&mockSessionManager1{PS: ps})
	res = tk.MustQuery("explain for connection " + strconv.FormatUint(tkProcess.ID, 10))
	c.Assert(res.Rows()[0][0], Matches, ".*TableReader.*")
	c.Assert(res.Rows()[1][0], Matches, ".*TableFullScan.*")

	tk.MustExec("create global binding for select * from t using select * from t use index(idx_a);")

	res = tk.MustQuery("explain format = 'brief' select * from t;")
	c.Assert(res.Rows()[0][0], Matches, ".*IndexReader.*")
	c.Assert(res.Rows()[1][0], Matches, ".*IndexFullScan.*")
	tk.MustQuery("select @@last_plan_from_binding").Check(testkit.Rows("1"))

	tk.MustQuery("execute stmt;").Check(testkit.Rows())
	tk.MustQuery("select @@last_plan_from_cache").Check(testkit.Rows("1"))
	tk.MustQuery("execute stmt;").Check(testkit.Rows())
	tkProcess = tk.Se.ShowProcess()
	ps = []*util.ProcessInfo{tkProcess}
	tk.Se.SetSessionManager(&mockSessionManager1{PS: ps})
	res = tk.MustQuery("explain for connection " + strconv.FormatUint(tkProcess.ID, 10))
	// The binding does not take effect for caches that have been cached.
	c.Assert(res.Rows()[0][0], Matches, ".*TableReader.*")
	c.Assert(res.Rows()[1][0], Matches, ".*TableFullScan.*")
	tk.MustQuery("select @@last_plan_from_binding").Check(testkit.Rows("0"))

	tk.MustExec("delete from mysql.bind_info where default_db='test';")
	tk.MustExec("admin reload bindings;")
}

func (s *testPrepareSerialSuite) TestHint4PlanCache(c *C) {
	tk := testkit.NewTestKitWithInit(c, s.store)

	orgEnable := core.PreparedPlanCacheEnabled()
	defer func() {
		core.SetPreparedPlanCache(orgEnable)
	}()
	core.SetPreparedPlanCache(true)

	var err error
	tk.Se, err = session.CreateSession4TestWithOpt(s.store, &session.Opt{
		PreparedPlanCache: kvcache.NewSimpleLRUCache(100, 0.1, math.MaxUint64),
	})
	c.Assert(err, IsNil)

	tk.MustExec("use test")
	tk.MustExec("set @@tidb_enable_collect_execution_info=0;")
	tk.MustExec("drop table if exists t;")
	tk.MustExec("create table t(a int, index idx_a(a));")

	tk.MustExec("prepare stmt from 'select * from t;';")
	tk.MustQuery("execute stmt;").Check(testkit.Rows())
	tk.MustQuery("execute stmt;").Check(testkit.Rows())
	tk.MustQuery("select @@last_plan_from_cache;").Check(testkit.Rows("1"))

	tk.MustExec("prepare stmt from 'select /*+ IGNORE_PLAN_CACHE() */ * from t;';")
	tk.MustQuery("execute stmt;").Check(testkit.Rows())
	tk.MustQuery("execute stmt;").Check(testkit.Rows())
	tk.MustQuery("select @@last_plan_from_cache;").Check(testkit.Rows("0"))
}

func (s *testPrepareSerialSuite) TestSelectView4PlanCache(c *C) {
	tk := testkit.NewTestKitWithInit(c, s.store)

	orgEnable := core.PreparedPlanCacheEnabled()
	defer func() {
		core.SetPreparedPlanCache(orgEnable)
	}()
	core.SetPreparedPlanCache(true)

	var err error
	tk.Se, err = session.CreateSession4TestWithOpt(s.store, &session.Opt{
		PreparedPlanCache: kvcache.NewSimpleLRUCache(100, 0.1, math.MaxUint64),
	})
	c.Assert(err, IsNil)

	tk.MustExec("use test")
	tk.MustExec("set @@tidb_enable_collect_execution_info=0;")
	tk.MustExec("drop table if exists view_t;")
	tk.MustExec("create table view_t (a int,b int)")
	tk.MustExec("insert into view_t values(1,2)")
	tk.MustExec("create definer='root'@'localhost' view view1 as select * from view_t")
	tk.MustExec("create definer='root'@'localhost' view view2(c,d) as select * from view_t")
	tk.MustExec("create definer='root'@'localhost' view view3(c,d) as select a,b from view_t")
	tk.MustExec("create definer='root'@'localhost' view view4 as select * from (select * from (select * from view_t) tb1) tb;")
	tk.MustExec("prepare stmt1 from 'select * from view1;'")
	tk.MustQuery("execute stmt1;").Check(testkit.Rows("1 2"))
	tk.MustQuery("execute stmt1;").Check(testkit.Rows("1 2"))
	tk.MustQuery("select @@last_plan_from_cache;").Check(testkit.Rows("1"))

	tk.MustExec("prepare stmt2 from 'select * from view2;'")
	tk.MustQuery("execute stmt2;").Check(testkit.Rows("1 2"))
	tk.MustQuery("execute stmt2;").Check(testkit.Rows("1 2"))
	tk.MustQuery("select @@last_plan_from_cache;").Check(testkit.Rows("1"))

	tk.MustExec("prepare stmt3 from 'select * from view3;'")
	tk.MustQuery("execute stmt3;").Check(testkit.Rows("1 2"))
	tk.MustQuery("execute stmt3;").Check(testkit.Rows("1 2"))
	tk.MustQuery("select @@last_plan_from_cache;").Check(testkit.Rows("1"))

	tk.MustExec("prepare stmt4 from 'select * from view4;'")
	tk.MustQuery("execute stmt4;").Check(testkit.Rows("1 2"))
	tk.MustQuery("execute stmt4;").Check(testkit.Rows("1 2"))
	tk.MustQuery("select @@last_plan_from_cache;").Check(testkit.Rows("1"))

	tk.MustExec("drop table view_t;")
	tk.MustExec("create table view_t(c int,d int)")
	err = tk.ExecToErr("execute stmt1;")
	c.Assert(err.Error(), Equals, "[planner:1356]View 'test.view1' references invalid table(s) or column(s) or function(s) or definer/invoker of view lack rights to use them")
	err = tk.ExecToErr("execute stmt2")
	c.Assert(err.Error(), Equals, "[planner:1356]View 'test.view2' references invalid table(s) or column(s) or function(s) or definer/invoker of view lack rights to use them")
	err = tk.ExecToErr("execute stmt3")
	c.Assert(err.Error(), Equals, core.ErrViewInvalid.GenWithStackByArgs("test", "view3").Error())
	tk.MustExec("drop table view_t;")
	tk.MustExec("create table view_t(a int,b int,c int)")
	tk.MustExec("insert into view_t values(1,2,3)")

	tk.MustQuery("execute stmt1;").Check(testkit.Rows("1 2"))
	tk.MustQuery("select @@last_plan_from_cache;").Check(testkit.Rows("0"))
	tk.MustQuery("execute stmt1;").Check(testkit.Rows("1 2"))
	tk.MustQuery("select @@last_plan_from_cache;").Check(testkit.Rows("1"))

	tk.MustQuery("execute stmt2;").Check(testkit.Rows("1 2"))
	tk.MustQuery("select @@last_plan_from_cache;").Check(testkit.Rows("0"))
	tk.MustQuery("execute stmt2;").Check(testkit.Rows("1 2"))
	tk.MustQuery("select @@last_plan_from_cache;").Check(testkit.Rows("1"))

	tk.MustQuery("execute stmt3;").Check(testkit.Rows("1 2"))
	tk.MustQuery("select @@last_plan_from_cache;").Check(testkit.Rows("0"))
	tk.MustQuery("execute stmt3;").Check(testkit.Rows("1 2"))
	tk.MustQuery("select @@last_plan_from_cache;").Check(testkit.Rows("1"))

	tk.MustQuery("execute stmt4;").Check(testkit.Rows("1 2"))
	tk.MustQuery("select @@last_plan_from_cache;").Check(testkit.Rows("0"))
	tk.MustQuery("execute stmt4;").Check(testkit.Rows("1 2"))
	tk.MustQuery("select @@last_plan_from_cache;").Check(testkit.Rows("1"))

	tk.MustExec("alter table view_t drop column a")
	tk.MustExec("alter table view_t add column a int after b")
	tk.MustExec("update view_t set a=1;")

	tk.MustQuery("execute stmt1;").Check(testkit.Rows("1 2"))
	tk.MustQuery("select @@last_plan_from_cache;").Check(testkit.Rows("0"))
	tk.MustQuery("execute stmt1;").Check(testkit.Rows("1 2"))
	tk.MustQuery("select @@last_plan_from_cache;").Check(testkit.Rows("1"))

	tk.MustQuery("execute stmt2;").Check(testkit.Rows("1 2"))
	tk.MustQuery("select @@last_plan_from_cache;").Check(testkit.Rows("0"))
	tk.MustQuery("execute stmt2;").Check(testkit.Rows("1 2"))
	tk.MustQuery("select @@last_plan_from_cache;").Check(testkit.Rows("1"))

	tk.MustQuery("execute stmt3;").Check(testkit.Rows("1 2"))
	tk.MustQuery("select @@last_plan_from_cache;").Check(testkit.Rows("0"))
	tk.MustQuery("execute stmt3;").Check(testkit.Rows("1 2"))
	tk.MustQuery("select @@last_plan_from_cache;").Check(testkit.Rows("1"))

	tk.MustQuery("execute stmt4;").Check(testkit.Rows("1 2"))
	tk.MustQuery("select @@last_plan_from_cache;").Check(testkit.Rows("0"))
	tk.MustQuery("execute stmt4;").Check(testkit.Rows("1 2"))
	tk.MustQuery("select @@last_plan_from_cache;").Check(testkit.Rows("1"))

	tk.MustExec("drop table view_t;")
	tk.MustExec("drop view view1,view2,view3,view4;")

	tk.MustExec("set @@tidb_enable_window_function = 1")
	defer func() {
		tk.MustExec("set @@tidb_enable_window_function = 0")
	}()
	tk.MustExec("drop table if exists t;")
	tk.MustExec("create table t(a int, b int)")
	tk.MustExec("insert into t values (1,1),(1,2),(2,1),(2,2)")
	tk.MustExec("create definer='root'@'localhost' view v as select a, first_value(a) over(rows between 1 preceding and 1 following), last_value(a) over(rows between 1 preceding and 1 following) from t")
	tk.MustExec("prepare stmt from 'select * from v;';")
	tk.MustQuery("execute stmt;").Check(testkit.Rows("1 1 1", "1 1 2", "2 1 2", "2 2 2"))
	tk.MustQuery("execute stmt;").Check(testkit.Rows("1 1 1", "1 1 2", "2 1 2", "2 2 2"))
	tk.MustQuery("select @@last_plan_from_cache").Check(testkit.Rows("1"))

	tk.MustExec("drop view v;")
}

func (s *testPrepareSerialSuite) TestInvisibleIndex4PlanCache(c *C) {
	tk := testkit.NewTestKitWithInit(c, s.store)

	orgEnable := core.PreparedPlanCacheEnabled()
	defer func() {
		core.SetPreparedPlanCache(orgEnable)
	}()
	core.SetPreparedPlanCache(true)

	var err error
	tk.Se, err = session.CreateSession4TestWithOpt(s.store, &session.Opt{
		PreparedPlanCache: kvcache.NewSimpleLRUCache(100, 0.1, math.MaxUint64),
	})
	c.Assert(err, IsNil)

	tk.MustExec("use test")
	tk.MustExec("set @@tidb_enable_collect_execution_info=0;")
	tk.MustExec("drop table if exists t;")
	tk.MustExec("CREATE TABLE t(c1 INT, index idx_c(c1));")

	tk.MustExec("prepare stmt from 'select * from t use index(idx_c) where c1 > 1;';")
	tk.MustQuery("execute stmt;").Check(testkit.Rows())
	tk.MustQuery("execute stmt;").Check(testkit.Rows())
	tk.MustQuery("select @@last_plan_from_cache;").Check(testkit.Rows("1"))

	tk.MustExec("ALTER TABLE t ALTER INDEX idx_c INVISIBLE;")
	err = tk.ExecToErr("select * from t use index(idx_c) where c1 > 1;")
	c.Assert(err.Error(), Equals, "[planner:1176]Key 'idx_c' doesn't exist in table 't'")

	err = tk.ExecToErr("execute stmt;")
	c.Assert(err.Error(), Equals, "[planner:1176]Key 'idx_c' doesn't exist in table 't'")
}

func (s *testPrepareSerialSuite) TestCTE4PlanCache(c *C) {
	// CTE can not be cached, because part of it will be treated as a subquery.
	tk := testkit.NewTestKitWithInit(c, s.store)

	orgEnable := core.PreparedPlanCacheEnabled()
	defer func() {
		core.SetPreparedPlanCache(orgEnable)
	}()
	core.SetPreparedPlanCache(true)

	var err error
	tk.Se, err = session.CreateSession4TestWithOpt(s.store, &session.Opt{
		PreparedPlanCache: kvcache.NewSimpleLRUCache(100, 0.1, math.MaxUint64),
	})
	c.Assert(err, IsNil)

	tk.MustExec("use test")
	tk.MustExec("set @@tidb_enable_collect_execution_info=0;")
	tk.MustExec("prepare stmt from 'with recursive cte1 as (" +
		"select ? c1 " +
		"union all " +
		"select c1 + 1 c1 from cte1 where c1 < ?) " +
		"select * from cte1;';")
	tk.MustExec("set @a=5, @b=4, @c=2, @d=1;")
	tk.MustQuery("execute stmt using @d, @a").Check(testkit.Rows("1", "2", "3", "4", "5"))
	tk.MustQuery("execute stmt using @d, @b").Check(testkit.Rows("1", "2", "3", "4"))
	tk.MustQuery("select @@last_plan_from_cache;").Check(testkit.Rows("0"))
	tk.MustQuery("execute stmt using @c, @b").Check(testkit.Rows("2", "3", "4"))
	tk.MustQuery("select @@last_plan_from_cache;").Check(testkit.Rows("0"))

	// Two seed parts.
	tk.MustExec("prepare stmt from 'with recursive cte1 as (" +
		"select 1 c1 " +
		"union all " +
		"select 2 c1 " +
		"union all " +
		"select c1 + 1 c1 from cte1 where c1 < ?) " +
		"select * from cte1 order by c1;';")
	tk.MustExec("set @a=10, @b=2;")
	tk.MustQuery("execute stmt using @a").Check(testkit.Rows("1", "2", "2", "3", "3", "4", "4", "5", "5", "6", "6", "7", "7", "8", "8", "9", "9", "10", "10"))
	tk.MustQuery("execute stmt using @b").Check(testkit.Rows("1", "2", "2"))
	tk.MustQuery("select @@last_plan_from_cache;").Check(testkit.Rows("0"))

	// Two recursive parts.
	tk.MustExec("prepare stmt from 'with recursive cte1 as (" +
		"select 1 c1 " +
		"union all " +
		"select 2 c1 " +
		"union all " +
		"select c1 + 1 c1 from cte1 where c1 < ? " +
		"union all " +
		"select c1 + ? c1 from cte1 where c1 < ?) " +
		"select * from cte1 order by c1;';")
	tk.MustExec("set @a=1, @b=2, @c=3, @d=4, @e=5;")
	tk.MustQuery("execute stmt using @c, @b, @e;").Check(testkit.Rows("1", "2", "2", "3", "3", "3", "4", "4", "5", "5", "5", "6", "6"))
	tk.MustQuery("execute stmt using @b, @a, @d;").Check(testkit.Rows("1", "2", "2", "2", "3", "3", "3", "4", "4", "4"))
	tk.MustQuery("select @@last_plan_from_cache;").Check(testkit.Rows("0"))

	tk.MustExec("drop table if exists t1;")
	tk.MustExec("create table t1(a int);")
	tk.MustExec("insert into t1 values(1);")
	tk.MustExec("insert into t1 values(2);")
	tk.MustExec("prepare stmt from 'SELECT * FROM t1 dt WHERE EXISTS(WITH RECURSIVE qn AS (SELECT a*? AS b UNION ALL SELECT b+? FROM qn WHERE b=?) SELECT * FROM qn WHERE b=a);';")
	tk.MustExec("set @a=1, @b=2, @c=3, @d=4, @e=5, @f=0;")

	tk.MustQuery("execute stmt using @f, @a, @f").Check(testkit.Rows("1"))
	tk.MustQuery("execute stmt using @a, @b, @a").Check(testkit.Rows("1"))
	tk.MustQuery("select @@last_plan_from_cache;").Check(testkit.Rows("0"))

	tk.MustExec("prepare stmt from 'with recursive c(p) as (select ?), cte(a, b) as (select 1, 1 union select a+?, 1 from cte, c where a < ?)  select * from cte order by 1, 2;';")
	tk.MustQuery("execute stmt using @a, @a, @e;").Check(testkit.Rows("1 1", "2 1", "3 1", "4 1", "5 1"))
	tk.MustQuery("execute stmt using @b, @b, @c;").Check(testkit.Rows("1 1", "3 1"))
	tk.MustQuery("select @@last_plan_from_cache;").Check(testkit.Rows("0"))
}

func (s *testPrepareSerialSuite) TestValidity4PlanCache(c *C) {
	tk := testkit.NewTestKitWithInit(c, s.store)

	orgEnable := core.PreparedPlanCacheEnabled()
	defer func() {
		core.SetPreparedPlanCache(orgEnable)
	}()
	core.SetPreparedPlanCache(true)

	var err error
	tk.Se, err = session.CreateSession4TestWithOpt(s.store, &session.Opt{
		PreparedPlanCache: kvcache.NewSimpleLRUCache(100, 0.1, math.MaxUint64),
	})
	c.Assert(err, IsNil)

	tk.MustExec("use test")
	tk.MustExec("set @@tidb_enable_collect_execution_info=0;")
	tk.MustExec("drop table if exists t;")
	tk.MustExec("create table t(a int);")

	tk.MustExec("prepare stmt from 'select * from t;';")
	tk.MustQuery("execute stmt;").Check(testkit.Rows())
	tk.MustQuery("execute stmt;").Check(testkit.Rows())
	tk.MustQuery("select @@last_plan_from_cache;").Check(testkit.Rows("1"))

	tk.MustExec("drop database if exists plan_cache;")
	tk.MustExec("create database plan_cache;")
	tk.MustExec("use plan_cache;")
	tk.MustExec("create table t(a int);")
	tk.MustExec("insert into t values(1);")
	tk.MustQuery("execute stmt;").Check(testkit.Rows())
	tk.MustQuery("select @@last_plan_from_cache;").Check(testkit.Rows("0"))
	tk.MustQuery("execute stmt;").Check(testkit.Rows())
	tk.MustQuery("select @@last_plan_from_cache;").Check(testkit.Rows("1"))

	tk.MustExec("prepare stmt from 'select * from t;';")
	tk.MustQuery("execute stmt;").Check(testkit.Rows("1"))
	tk.MustQuery("execute stmt;").Check(testkit.Rows("1"))
	tk.MustQuery("select @@last_plan_from_cache;").Check(testkit.Rows("1"))

	tk.MustExec("use test")
	tk.MustQuery("execute stmt;").Check(testkit.Rows("1"))
	tk.MustQuery("select @@last_plan_from_cache;").Check(testkit.Rows("0"))
}

func (s *testPrepareSerialSuite) TestListPartition4PlanCache(c *C) {
	tk := testkit.NewTestKitWithInit(c, s.store)

	orgEnable := core.PreparedPlanCacheEnabled()
	defer func() {
		core.SetPreparedPlanCache(orgEnable)
	}()
	core.SetPreparedPlanCache(true)

	var err error
	tk.Se, err = session.CreateSession4TestWithOpt(s.store, &session.Opt{
		PreparedPlanCache: kvcache.NewSimpleLRUCache(100, 0.1, math.MaxUint64),
	})
	c.Assert(err, IsNil)

	tk.MustExec("use test")
	tk.MustExec("set @@tidb_enable_collect_execution_info=0;")
	tk.MustExec("set @@session.tidb_enable_list_partition=1;")
	tk.MustExec("drop table if exists t;")
	tk.MustExec("create table t(a int, b int) PARTITION BY LIST (a) ( PARTITION p0 VALUES IN (1, 2, 3), PARTITION p1 VALUES IN (4, 5, 6));")

	tk.MustExec("set @@tidb_partition_prune_mode='static';")
	tk.MustExec("prepare stmt from 'select * from t;';")
	tk.MustQuery("execute stmt;").Check(testkit.Rows())
	tk.MustQuery("execute stmt;").Check(testkit.Rows())
	// The list partition plan can not be cached.
	tk.MustQuery("select @@last_plan_from_cache;").Check(testkit.Rows("0"))
}

func (s *testSerialSuite) TestMoreSessions4PlanCache(c *C) {
	tk := testkit.NewTestKitWithInit(c, s.store)
	tk2 := testkit.NewTestKitWithInit(c, s.store)

	orgEnable := core.PreparedPlanCacheEnabled()
	defer func() {
		core.SetPreparedPlanCache(orgEnable)
	}()
	core.SetPreparedPlanCache(true)

	var err error
	tk.Se, err = session.CreateSession4TestWithOpt(s.store, &session.Opt{
		PreparedPlanCache: kvcache.NewSimpleLRUCache(100, 0.1, math.MaxUint64),
	})
	c.Assert(err, IsNil)

	tk.MustExec("set @@tidb_enable_collect_execution_info=0;")
	tk.MustExec("use test;")
	tk.MustExec("drop table if exists t")
	tk.MustExec("create table t(a int);")
	tk.MustExec("prepare stmt from 'select * from t;';")

	tk.MustQuery("execute stmt").Check(testkit.Rows())
	tk.MustQuery("execute stmt").Check(testkit.Rows())
	tk.MustQuery("select @@last_plan_from_cache").Check(testkit.Rows("1"))

	tk2.Se, err = session.CreateSession4TestWithOpt(s.store, &session.Opt{
		PreparedPlanCache: kvcache.NewSimpleLRUCache(100, 0.1, math.MaxUint64),
	})
	c.Assert(err, IsNil)

	tk2.MustExec("use test;")
	err = tk2.ExecToErr("execute stmt;")
	c.Assert(err.Error(), Equals, "[planner:8111]Prepared statement not found")
	tk2.MustExec("prepare stmt from 'select * from t;';")
	tk2.MustQuery("execute stmt").Check(testkit.Rows())
	tk2.MustQuery("execute stmt").Check(testkit.Rows())
	tk2.MustQuery("select @@last_plan_from_cache").Check(testkit.Rows("1"))

	tk.MustQuery("execute stmt").Check(testkit.Rows())
	tk.MustQuery("select @@last_plan_from_cache").Check(testkit.Rows("1"))
>>>>>>> da39d755
}<|MERGE_RESOLUTION|>--- conflicted
+++ resolved
@@ -890,18 +890,6 @@
 	c.Assert(res.Rows()[2][4], Equals, "range:(0,3), keep order:false, stats:pseudo")
 	c.Assert(res.Rows()[3][0], Matches, ".*IndexRangeScan.*")
 	c.Assert(res.Rows()[3][4], Equals, "range:(1,+inf], keep order:false, stats:pseudo")
-<<<<<<< HEAD
-}
-
-func (s *testSuite) TestIssue28792(c *C) {
-	tk := testkit.NewTestKitWithInit(c, s.store)
-	tk.MustExec("use test")
-	tk.MustExec("CREATE TABLE t12(a INT, b INT)")
-	tk.MustExec("CREATE TABLE t97(a INT, b INT UNIQUE NOT NULL);")
-	r1 := tk.MustQuery("EXPLAIN SELECT t12.a, t12.b FROM t12 LEFT JOIN t97 on t12.b = t97.b;").Rows()
-	r2 := tk.MustQuery("EXPLAIN SELECT t12.a, t12.b FROM t12 LEFT JOIN t97 use index () on t12.b = t97.b;").Rows()
-	c.Assert(r1, DeepEquals, r2)
-=======
 
 	// test for prefix index
 	tk.MustExec("drop table if exists t1;")
@@ -1478,5 +1466,14 @@
 
 	tk.MustQuery("execute stmt").Check(testkit.Rows())
 	tk.MustQuery("select @@last_plan_from_cache").Check(testkit.Rows("1"))
->>>>>>> da39d755
+}
+
+func (s *testSuite) TestIssue28792(c *C) {
+	tk := testkit.NewTestKitWithInit(c, s.store)
+	tk.MustExec("use test")
+	tk.MustExec("CREATE TABLE t12(a INT, b INT)")
+	tk.MustExec("CREATE TABLE t97(a INT, b INT UNIQUE NOT NULL);")
+	r1 := tk.MustQuery("EXPLAIN SELECT t12.a, t12.b FROM t12 LEFT JOIN t97 on t12.b = t97.b;").Rows()
+	r2 := tk.MustQuery("EXPLAIN SELECT t12.a, t12.b FROM t12 LEFT JOIN t97 use index () on t12.b = t97.b;").Rows()
+	c.Assert(r1, DeepEquals, r2)
 }