--- conflicted
+++ resolved
@@ -44,16 +44,6 @@
 
 	tk.MustExec("SET GLOBAL tidb_enable_resource_control='ON';")
 
-<<<<<<< HEAD
-	// resource group controller is not inited.
-	rs, err = tk.Exec("CALIBRATE RESOURCE")
-	require.NoError(t, err)
-	require.NotNil(t, rs)
-	err = rs.Next(context.Background(), rs.NewChunk(nil))
-	require.ErrorContains(t, err, "resource group controller is not initialized")
-
-=======
->>>>>>> 4ca930df
 	do := domain.GetDomain(tk.Session())
 	oldResourceCtl := do.ResourceGroupsController()
 	defer func() {
