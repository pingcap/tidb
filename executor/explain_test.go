--- conflicted
+++ resolved
@@ -446,43 +446,28 @@
 			},
 		},
 		{
-<<<<<<< HEAD
-			"select (select count(1) k from t1 s where s.c1 = t1.c1 having k != 0) from t1",
-			[]string{
-				"TableScan_12", "TableScan_13", "Selection_4", "StreamAgg_15", "Selection_10", "Apply_16", "Projection_2",
-			},
-			[]string{
-				"Apply_16", "Selection_4", "StreamAgg_15", "Selection_10", "Apply_16", "Projection_2", "",
-			},
-=======
 			"select sum(t1.c1 in (select c1 from t2)) from t1",
 			[]string{"TableScan_7", "HashAgg_8"},
 			[]string{"HashAgg_8", ""},
->>>>>>> 7aa024c9
-			[]string{
-				`{
-    "db": "test",
-    "table": "t1",
-    "desc": false,
-    "keep order": false,
-    "push down info": {
-        "limit": 0,
-<<<<<<< HEAD
-=======
+			[]string{
+				`{
+    "db": "test",
+    "table": "t1",
+    "desc": false,
+    "keep order": false,
+    "push down info": {
+        "limit": 0,
         "aggregated push down": true,
         "gby items": null,
         "agg funcs": [
             "sum(in(test.t1.c1, 1, 2))"
         ],
->>>>>>> 7aa024c9
-        "access conditions": null,
-        "index filter conditions": null,
-        "table filter conditions": null
-    }
-}`,
-				`{
-<<<<<<< HEAD
-=======
+        "access conditions": null,
+        "index filter conditions": null,
+        "table filter conditions": null
+    }
+}`,
+				`{
     "AggFuncs": [
         "sum([in(test.t1.c1, 1, 2)])"
     ],
@@ -499,28 +484,88 @@
 			[]string{"HashAgg_9", ""},
 			[]string{
 				`{
->>>>>>> 7aa024c9
-    "db": "test",
-    "table": "t1",
-    "desc": false,
-    "keep order": false,
-    "push down info": {
-        "limit": 0,
-<<<<<<< HEAD
-=======
+    "db": "test",
+    "table": "t1",
+    "desc": false,
+    "keep order": false,
+    "push down info": {
+        "limit": 0,
         "aggregated push down": true,
         "gby items": null,
         "agg funcs": [
             "sum(0)"
         ],
->>>>>>> 7aa024c9
-        "access conditions": null,
-        "index filter conditions": null,
-        "table filter conditions": null
-    }
-}`,
-				`{
-<<<<<<< HEAD
+        "access conditions": null,
+        "index filter conditions": null,
+        "table filter conditions": null
+    }
+}`,
+				`{
+    "AggFuncs": [
+        "sum([0])"
+    ],
+    "GroupByItems": [
+        "[]"
+    ],
+    "child": "TableScan_8"
+}`,
+			},
+		},
+		{
+			"select c1 from t1 where c1 in (select c2 from t2)",
+			[]string{"TableScan_7"},
+			[]string{""},
+			[]string{
+				`{
+    "db": "test",
+    "table": "t1",
+    "desc": false,
+    "keep order": false,
+    "push down info": {
+        "limit": 0,
+        "access conditions": [
+            "in(test.t1.c1, 0, 1)"
+        ],
+        "index filter conditions": null,
+        "table filter conditions": null
+    }
+}`,
+			},
+		},
+		{
+			"select (select count(1) k from t1 s where s.c1 = t1.c1 having k != 0) from t1",
+			[]string{
+				"TableScan_12", "TableScan_13", "Selection_4", "StreamAgg_15", "Selection_10", "Apply_16", "Projection_2",
+			},
+			[]string{
+				"Apply_16", "Selection_4", "StreamAgg_15", "Selection_10", "Apply_16", "Projection_2", "",
+			},
+			[]string{
+				`{
+    "db": "test",
+    "table": "t1",
+    "desc": false,
+    "keep order": false,
+    "push down info": {
+        "limit": 0,
+        "access conditions": null,
+        "index filter conditions": null,
+        "table filter conditions": null
+    }
+}`,
+				`{
+    "db": "test",
+    "table": "t1",
+    "desc": false,
+    "keep order": false,
+    "push down info": {
+        "limit": 0,
+        "access conditions": null,
+        "index filter conditions": null,
+        "table filter conditions": null
+    }
+}`,
+				`{
     "condition": [
         "eq(s.c1, test.t1.c1)"
     ],
@@ -559,37 +604,6 @@
     ],
     "child": "Apply_16"
 }`,
-=======
-    "AggFuncs": [
-        "sum([0])"
-    ],
-    "GroupByItems": [
-        "[]"
-    ],
-    "child": "TableScan_8"
-}`,
-			},
-		},
-		{
-			"select c1 from t1 where c1 in (select c2 from t2)",
-			[]string{"TableScan_7"},
-			[]string{""},
-			[]string{
-				`{
-    "db": "test",
-    "table": "t1",
-    "desc": false,
-    "keep order": false,
-    "push down info": {
-        "limit": 0,
-        "access conditions": [
-            "in(test.t1.c1, 0, 1)"
-        ],
-        "index filter conditions": null,
-        "table filter conditions": null
-    }
-}`,
->>>>>>> 7aa024c9
 			},
 		},
 	}
