// Copyright 2019 PingCAP, Inc.
//
// Licensed under the Apache License, Version 2.0 (the "License");
// you may not use this file except in compliance with the License.
// You may obtain a copy of the License at
//
//     http://www.apache.org/licenses/LICENSE-2.0
//
// Unless required by applicable law or agreed to in writing, software
// distributed under the License is distributed on an "AS IS" BASIS,
// WITHOUT WARRANTIES OR CONDITIONS OF ANY KIND, either express or implied.
// See the License for the specific language governing permissions and
// limitations under the License.

package executor

import (
	"bytes"
	"context"
	"fmt"
	"runtime/trace"
	"sync"
	"sync/atomic"
	"time"
	"unsafe"

	"github.com/pingcap/errors"
	"github.com/pingcap/failpoint"
	"github.com/pingcap/tidb/distsql"
	"github.com/pingcap/tidb/kv"
	"github.com/pingcap/tidb/parser/model"
	"github.com/pingcap/tidb/parser/terror"
	plannercore "github.com/pingcap/tidb/planner/core"
	"github.com/pingcap/tidb/sessionctx"
	"github.com/pingcap/tidb/statistics"
	"github.com/pingcap/tidb/table"
	"github.com/pingcap/tidb/util"
	"github.com/pingcap/tidb/util/chunk"
	"github.com/pingcap/tidb/util/execdetails"
	"github.com/pingcap/tidb/util/logutil"
	"github.com/pingcap/tidb/util/mathutil"
	"github.com/pingcap/tidb/util/memory"
	"github.com/pingcap/tidb/util/ranger"
	"github.com/pingcap/tipb/go-tipb"
	"go.uber.org/zap"
)

var (
	_ Executor = &IndexMergeReaderExecutor{}
)

const (
	partialIndexWorkerType = "IndexMergePartialIndexWorker"
	partialTableWorkerType = "IndexMergePartialTableWorker"
	processWorkerType      = "IndexMergeProcessWorker"
	tableScanWorkerType    = "IndexMergeTableScanWorker"
)

// IndexMergeReaderExecutor accesses a table with multiple index/table scan.
// There are three types of workers:
// 1. partialTableWorker/partialIndexWorker, which are used to fetch the handles
// 2. indexMergeProcessWorker, which is used to do the `Union` operation.
// 3. indexMergeTableScanWorker, which is used to get the table tuples with the given handles.
//
// The execution flow is really like IndexLookUpReader. However, it uses multiple index scans
// or table scans to get the handles:
//  1. use the partialTableWorkers and partialIndexWorkers to fetch the handles (a batch per time)
//     and send them to the indexMergeProcessWorker.
//  2. indexMergeProcessWorker do the `Union` operation for a batch of handles it have got.
//     For every handle in the batch:
//  1. check whether it has been accessed.
//  2. if not, record it and send it to the indexMergeTableScanWorker.
//  3. if accessed, just ignore it.
type IndexMergeReaderExecutor struct {
	baseExecutor

	table        table.Table
	indexes      []*model.IndexInfo
	descs        []bool
	ranges       [][]*ranger.Range
	dagPBs       []*tipb.DAGRequest
	startTS      uint64
	tableRequest *tipb.DAGRequest
	// columns are only required by union scan.
	columns           []*model.ColumnInfo
	partialStreamings []bool
	tableStreaming    bool
	*dataReaderBuilder

	// fields about accessing partition tables
	partitionTableMode bool                  // if this IndexMerge is accessing a partition table
	prunedPartitions   []table.PhysicalTable // pruned partition tables need to access
	partitionKeyRanges [][][]kv.KeyRange     // [partitionIdx][partialIndex][ranges]

	// All fields above are immutable.

	tblWorkerWg     sync.WaitGroup
	idxWorkerWg     sync.WaitGroup
	processWorkerWg sync.WaitGroup
	finished        chan struct{}

	workerStarted bool
	keyRanges     [][]kv.KeyRange

	resultCh   chan *lookupTableTask
	resultCurr *lookupTableTask
	feedbacks  []*statistics.QueryFeedback

	// memTracker is used to track the memory usage of this executor.
	memTracker *memory.Tracker

	// checkIndexValue is used to check the consistency of the index data.
	*checkIndexValue // nolint:unused

	partialPlans [][]plannercore.PhysicalPlan
	tblPlans     []plannercore.PhysicalPlan

	handleCols plannercore.HandleCols
	stats      *IndexMergeRuntimeStat

	// Indicates whether there is correlated column in filter or table/index range.
	// We need to refresh dagPBs before send DAGReq to storage.
	isCorColInPartialFilters []bool
	isCorColInTableFilter    bool
	isCorColInPartialAccess  []bool
}

// Table implements the dataSourceExecutor interface.
func (e *IndexMergeReaderExecutor) Table() table.Table {
	return e.table
}

// Open implements the Executor Open interface
func (e *IndexMergeReaderExecutor) Open(ctx context.Context) (err error) {
	e.keyRanges = make([][]kv.KeyRange, 0, len(e.partialPlans))
	e.initRuntimeStats()

	if err = e.rebuildRangeForCorCol(); err != nil {
		return err
	}

	if !e.partitionTableMode {
		if e.keyRanges, err = e.buildKeyRangesForTable(e.table); err != nil {
			return err
		}
	} else {
		for _, feedback := range e.feedbacks {
			feedback.Invalidate() // feedback is not ready for partition tables
		}
		e.partitionKeyRanges = make([][][]kv.KeyRange, len(e.prunedPartitions))
		for i, p := range e.prunedPartitions {
			if e.partitionKeyRanges[i], err = e.buildKeyRangesForTable(p); err != nil {
				return err
			}
		}
	}
	e.finished = make(chan struct{})
	e.resultCh = make(chan *lookupTableTask, atomic.LoadInt32(&LookupTableTaskChannelSize))
	e.memTracker = memory.NewTracker(e.id, -1)
	e.memTracker.AttachTo(e.ctx.GetSessionVars().StmtCtx.MemTracker)
	return nil
}

func (e *IndexMergeReaderExecutor) rebuildRangeForCorCol() (err error) {
	len1 := len(e.partialPlans)
	len2 := len(e.isCorColInPartialAccess)
	if len1 != len2 {
		return errors.Errorf("unexpect length for partialPlans(%d) and isCorColInPartialAccess(%d)", len1, len2)
	}
	for i, plan := range e.partialPlans {
		if e.isCorColInPartialAccess[i] {
			switch x := plan[0].(type) {
			case *plannercore.PhysicalIndexScan:
				e.ranges[i], err = rebuildIndexRanges(e.ctx, x, x.IdxCols, x.IdxColLens)
			case *plannercore.PhysicalTableScan:
				e.ranges[i], err = x.ResolveCorrelatedColumns()
			default:
				err = errors.Errorf("unsupported plan type %T", plan[0])
			}
			if err != nil {
				return err
			}
		}
	}
	return nil
}

func (e *IndexMergeReaderExecutor) buildKeyRangesForTable(tbl table.Table) (ranges [][]kv.KeyRange, err error) {
	sc := e.ctx.GetSessionVars().StmtCtx
	for i, plan := range e.partialPlans {
		_, ok := plan[0].(*plannercore.PhysicalIndexScan)
		if !ok {
			firstPartRanges, secondPartRanges := distsql.SplitRangesAcrossInt64Boundary(e.ranges[i], false, e.descs[i], tbl.Meta().IsCommonHandle)
			firstKeyRanges, err := distsql.TableHandleRangesToKVRanges(sc, []int64{getPhysicalTableID(tbl)}, tbl.Meta().IsCommonHandle, firstPartRanges, nil)
			if err != nil {
				return nil, err
			}
			secondKeyRanges, err := distsql.TableHandleRangesToKVRanges(sc, []int64{getPhysicalTableID(tbl)}, tbl.Meta().IsCommonHandle, secondPartRanges, nil)
			if err != nil {
				return nil, err
			}
			keyRanges := append(firstKeyRanges, secondKeyRanges...)
			ranges = append(ranges, keyRanges)
			continue
		}
		keyRange, err := distsql.IndexRangesToKVRanges(sc, getPhysicalTableID(tbl), e.indexes[i].ID, e.ranges[i], e.feedbacks[i])
		if err != nil {
			return nil, err
		}
		ranges = append(ranges, keyRange)
	}
	return ranges, nil
}

func (e *IndexMergeReaderExecutor) startWorkers(ctx context.Context) error {
	exitCh := make(chan struct{})
	workCh := make(chan *lookupTableTask, 1)
	fetchCh := make(chan *lookupTableTask, len(e.keyRanges))

	e.startIndexMergeProcessWorker(ctx, workCh, fetchCh)

	var err error
	for i := 0; i < len(e.partialPlans); i++ {
		e.idxWorkerWg.Add(1)
		if e.indexes[i] != nil {
			err = e.startPartialIndexWorker(ctx, exitCh, fetchCh, i)
		} else {
			err = e.startPartialTableWorker(ctx, exitCh, fetchCh, i)
		}
		if err != nil {
			e.idxWorkerWg.Done()
			break
		}
	}
	go e.waitPartialWorkersAndCloseFetchChan(fetchCh)
	if err != nil {
		close(exitCh)
		return err
	}
	e.startIndexMergeTableScanWorker(ctx, workCh)
	e.workerStarted = true
	return nil
}

func (e *IndexMergeReaderExecutor) waitPartialWorkersAndCloseFetchChan(fetchCh chan *lookupTableTask) {
	e.idxWorkerWg.Wait()
	close(fetchCh)
}

func (e *IndexMergeReaderExecutor) startIndexMergeProcessWorker(ctx context.Context, workCh chan<- *lookupTableTask, fetch <-chan *lookupTableTask) {
	idxMergeProcessWorker := &indexMergeProcessWorker{
		indexMerge: e,
		stats:      e.stats,
	}
	e.processWorkerWg.Add(1)
	go func() {
		defer trace.StartRegion(ctx, "IndexMergeProcessWorker").End()
		util.WithRecovery(
			func() {
				idxMergeProcessWorker.fetchLoop(ctx, fetch, workCh, e.resultCh, e.finished)
			},
			handleWorkerPanic(ctx, e.finished, e.resultCh, processWorkerType),
		)
		e.processWorkerWg.Done()
	}()
}

func (e *IndexMergeReaderExecutor) startPartialIndexWorker(ctx context.Context, exitCh <-chan struct{}, fetchCh chan<- *lookupTableTask, workID int) error {
	failpoint.Inject("testIndexMergeResultChCloseEarly", func(_ failpoint.Value) {
		// Wait for processWorker to close resultCh.
		time.Sleep(2)
		// Should use fetchCh instead of resultCh to send error.
		syncErr(ctx, e.finished, fetchCh, errors.New("testIndexMergeResultChCloseEarly"))
	})
	if e.runtimeStats != nil {
		collExec := true
		e.dagPBs[workID].CollectExecutionSummaries = &collExec
	}

	var keyRanges [][]kv.KeyRange
	if e.partitionTableMode {
		for _, pKeyRanges := range e.partitionKeyRanges { // get all keyRanges related to this PartialIndex
			keyRanges = append(keyRanges, pKeyRanges[workID])
		}
	} else {
		keyRanges = [][]kv.KeyRange{e.keyRanges[workID]}
	}

	failpoint.Inject("startPartialIndexWorkerErr", func() error {
		return errors.New("inject an error before start partialIndexWorker")
	})

	go func() {
		defer trace.StartRegion(ctx, "IndexMergePartialIndexWorker").End()
		defer e.idxWorkerWg.Done()
		util.WithRecovery(
			func() {
				failpoint.Inject("testIndexMergePanicPartialIndexWorker", nil)
				failpoint.Inject("mockSleepBeforeStartTableReader", func(_ failpoint.Value) {
					select {
					case <-ctx.Done():
						failpoint.Return()
					case <-e.finished:
						failpoint.Return()
					case <-exitCh:
						failpoint.Return()
					}
				})
				worker := &partialIndexWorker{
					stats:        e.stats,
					idxID:        e.getPartitalPlanID(workID),
					sc:           e.ctx,
					batchSize:    e.maxChunkSize,
					maxBatchSize: e.ctx.GetSessionVars().IndexLookupSize,
					maxChunkSize: e.maxChunkSize,
					memTracker:   e.memTracker,
				}

				if e.isCorColInPartialFilters[workID] {
					// We got correlated column, so need to refresh Selection operator.
					var err error
					if e.dagPBs[workID].Executors, _, err = constructDistExec(e.ctx, e.partialPlans[workID]); err != nil {
						syncErr(ctx, e.finished, fetchCh, err)
						return
					}
				}

				var builder distsql.RequestBuilder
				builder.SetDAGRequest(e.dagPBs[workID]).
					SetStartTS(e.startTS).
					SetDesc(e.descs[workID]).
					SetKeepOrder(false).
					SetStreaming(e.partialStreamings[workID]).
					SetReadReplicaScope(e.readReplicaScope).
					SetIsStaleness(e.isStaleness).
					SetFromSessionVars(e.ctx.GetSessionVars()).
					SetMemTracker(e.memTracker).
					SetFromInfoSchema(e.ctx.GetInfoSchema())

				for parTblIdx, keyRange := range keyRanges {
					// check if this executor is closed
					select {
					case <-e.finished:
						break
					default:
					}

					// init kvReq and worker for this partition
					kvReq, err := builder.SetKeyRanges(keyRange).Build()
					if err != nil {
						syncErr(ctx, e.finished, fetchCh, err)
						return
					}
					result, err := distsql.SelectWithRuntimeStats(ctx, e.ctx, kvReq, e.handleCols.GetFieldsTypes(), e.feedbacks[workID], getPhysicalPlanIDs(e.partialPlans[workID]), e.getPartitalPlanID(workID))
					if err != nil {
						syncErr(ctx, e.finished, fetchCh, err)
						return
					}
					worker.batchSize = e.maxChunkSize
					if worker.batchSize > worker.maxBatchSize {
						worker.batchSize = worker.maxBatchSize
					}
					if e.partitionTableMode {
						worker.partition = e.prunedPartitions[parTblIdx]
					}

					// fetch all data from this partition
					ctx1, cancel := context.WithCancel(ctx)
					_, fetchErr := worker.fetchHandles(ctx1, result, exitCh, fetchCh, e.finished, e.handleCols)
					if fetchErr != nil { // this error is synced in fetchHandles(), don't sync it again
						e.feedbacks[workID].Invalidate()
					}
					if err := result.Close(); err != nil {
						logutil.Logger(ctx).Error("close Select result failed:", zap.Error(err))
					}
					cancel()
					e.ctx.StoreQueryFeedback(e.feedbacks[workID])
					if fetchErr != nil {
						break
					}
				}
			},
			handleWorkerPanic(ctx, e.finished, fetchCh, partialIndexWorkerType),
		)
	}()

	return nil
}

func (e *IndexMergeReaderExecutor) startPartialTableWorker(ctx context.Context, exitCh <-chan struct{}, fetchCh chan<- *lookupTableTask, workID int) error {
	ts := e.partialPlans[workID][0].(*plannercore.PhysicalTableScan)

	tbls := make([]table.Table, 0, 1)
	if e.partitionTableMode {
		for _, p := range e.prunedPartitions {
			tbls = append(tbls, p)
		}
	} else {
		tbls = append(tbls, e.table)
	}

	go func() {
		defer trace.StartRegion(ctx, "IndexMergePartialTableWorker").End()
		defer e.idxWorkerWg.Done()
		util.WithRecovery(
			func() {
				failpoint.Inject("testIndexMergePanicPartialTableWorker", nil)
				failpoint.Inject("mockSleepBeforeStartTableReader", func(_ failpoint.Value) {
					select {
					case <-ctx.Done():
						failpoint.Return()
					case <-e.finished:
						failpoint.Return()
					case <-exitCh:
						failpoint.Return()
					}
				})
				var err error
				partialTableReader := &TableReaderExecutor{
					baseExecutor:     newBaseExecutor(e.ctx, ts.Schema(), e.getPartitalPlanID(workID)),
					dagPB:            e.dagPBs[workID],
					startTS:          e.startTS,
					readReplicaScope: e.readReplicaScope,
					isStaleness:      e.isStaleness,
					streaming:        e.partialStreamings[workID],
					feedback:         statistics.NewQueryFeedback(0, nil, 0, false),
					plans:            e.partialPlans[workID],
					ranges:           e.ranges[workID],
				}

				worker := &partialTableWorker{
					stats:        e.stats,
					sc:           e.ctx,
					batchSize:    e.maxChunkSize,
					maxBatchSize: e.ctx.GetSessionVars().IndexLookupSize,
					maxChunkSize: e.maxChunkSize,
					tableReader:  partialTableReader,
					memTracker:   e.memTracker,
				}

				if e.isCorColInPartialFilters[workID] {
					if e.dagPBs[workID].Executors, _, err = constructDistExec(e.ctx, e.partialPlans[workID]); err != nil {
						syncErr(ctx, e.finished, fetchCh, err)
						return
					}
					partialTableReader.dagPB = e.dagPBs[workID]
				}

				for _, tbl := range tbls {
					// check if this executor is closed
					select {
					case <-e.finished:
						break
					default:
					}

					// init partialTableReader and partialTableWorker again for the next table
					partialTableReader.table = tbl
					if err = partialTableReader.Open(ctx); err != nil {
						logutil.Logger(ctx).Error("open Select result failed:", zap.Error(err))
						syncErr(ctx, e.finished, fetchCh, err)
						break
					}
					worker.batchSize = e.maxChunkSize
					if worker.batchSize > worker.maxBatchSize {
						worker.batchSize = worker.maxBatchSize
					}
					if e.partitionTableMode {
						worker.partition = tbl.(table.PhysicalTable)
					}

					// fetch all handles from this table
					ctx1, cancel := context.WithCancel(ctx)
					_, fetchErr := worker.fetchHandles(ctx1, exitCh, fetchCh, e.finished, e.handleCols)
					if fetchErr != nil { // this error is synced in fetchHandles, so don't sync it again
						e.feedbacks[workID].Invalidate()
					}

					// release related resources
					cancel()
					if err = worker.tableReader.Close(); err != nil {
						logutil.Logger(ctx).Error("close Select result failed:", zap.Error(err))
					}
					e.ctx.StoreQueryFeedback(e.feedbacks[workID])
					if fetchErr != nil {
						break
					}
				}
			},
			handleWorkerPanic(ctx, e.finished, fetchCh, partialTableWorkerType),
		)
	}()
	return nil
}

func (e *IndexMergeReaderExecutor) initRuntimeStats() {
	if e.runtimeStats != nil && e.stats == nil {
		e.stats = &IndexMergeRuntimeStat{
			Concurrency: e.ctx.GetSessionVars().IndexLookupConcurrency(),
		}
		e.ctx.GetSessionVars().StmtCtx.RuntimeStatsColl.RegisterStats(e.id, e.stats)
	}
}

func (e *IndexMergeReaderExecutor) getPartitalPlanID(workID int) int {
	if len(e.partialPlans[workID]) > 0 {
		return e.partialPlans[workID][len(e.partialPlans[workID])-1].ID()
	}
	return 0
}

func (e *IndexMergeReaderExecutor) getTablePlanRootID() int {
	if len(e.tblPlans) > 0 {
		return e.tblPlans[len(e.tblPlans)-1].ID()
	}
	return e.id
}

type partialTableWorker struct {
	stats        *IndexMergeRuntimeStat
	sc           sessionctx.Context
	batchSize    int
	maxBatchSize int
	maxChunkSize int
	tableReader  Executor
	partition    table.PhysicalTable // it indicates if this worker is accessing a particular partition table
	memTracker   *memory.Tracker
}

func (w *partialTableWorker) fetchHandles(ctx context.Context, exitCh <-chan struct{}, fetchCh chan<- *lookupTableTask,
	finished <-chan struct{}, handleCols plannercore.HandleCols) (count int64, err error) {
	chk := chunk.NewChunkWithCapacity(retTypes(w.tableReader), w.maxChunkSize)
	var basic *execdetails.BasicRuntimeStats
	if be := w.tableReader.base(); be != nil && be.runtimeStats != nil {
		basic = be.runtimeStats
	}
	for {
		start := time.Now()
		handles, retChunk, err := w.extractTaskHandles(ctx, chk, handleCols)
		if err != nil {
			syncErr(ctx, finished, fetchCh, err)
			return count, err
		}
		if len(handles) == 0 {
			return count, nil
		}
		count += int64(len(handles))
		task := w.buildTableTask(handles, retChunk)
		if w.stats != nil {
			atomic.AddInt64(&w.stats.FetchIdxTime, int64(time.Since(start)))
		}
		select {
		case <-ctx.Done():
			return count, ctx.Err()
		case <-exitCh:
			return count, nil
		case <-finished:
			return count, nil
		case fetchCh <- task:
		}
		if basic != nil {
			basic.Record(time.Since(start), chk.NumRows())
		}
	}
}

func (w *partialTableWorker) extractTaskHandles(ctx context.Context, chk *chunk.Chunk, handleCols plannercore.HandleCols) (
	handles []kv.Handle, retChk *chunk.Chunk, err error) {
	handles = make([]kv.Handle, 0, w.batchSize)
	var memUsage int64
	defer w.memTracker.Consume(-memUsage)
	for len(handles) < w.batchSize {
		chk.SetRequiredRows(w.batchSize-len(handles), w.maxChunkSize)
		err = errors.Trace(w.tableReader.Next(ctx, chk))
		if err != nil {
			return handles, nil, err
		}
		if chk.NumRows() == 0 {
			failpoint.Inject("testIndexMergeErrorPartialTableWorker", func(v failpoint.Value) {
				failpoint.Return(handles, nil, errors.New(v.(string)))
			})
			return handles, retChk, nil
		}
		memDelta := chk.MemoryUsage()
		memUsage += memDelta
		w.memTracker.Consume(memDelta)
		for i := 0; i < chk.NumRows(); i++ {
			handle, err := handleCols.BuildHandle(chk.GetRow(i))
			if err != nil {
				return nil, nil, err
			}
			handles = append(handles, handle)
		}
	}
	w.batchSize *= 2
	if w.batchSize > w.maxBatchSize {
		w.batchSize = w.maxBatchSize
	}
	return handles, retChk, nil
}

func (w *partialTableWorker) buildTableTask(handles []kv.Handle, retChk *chunk.Chunk) *lookupTableTask {
	task := &lookupTableTask{
		handles: handles,
		idxRows: retChk,

		partitionTable: w.partition,
	}

	task.doneCh = make(chan error, 1)
	return task
}

func (e *IndexMergeReaderExecutor) startIndexMergeTableScanWorker(ctx context.Context, workCh <-chan *lookupTableTask) {
	lookupConcurrencyLimit := e.ctx.GetSessionVars().IndexLookupConcurrency()
	e.tblWorkerWg.Add(lookupConcurrencyLimit)
	for i := 0; i < lookupConcurrencyLimit; i++ {
		worker := &indexMergeTableScanWorker{
			stats:          e.stats,
			workCh:         workCh,
			finished:       e.finished,
			indexMergeExec: e,
			tblPlans:       e.tblPlans,
			memTracker:     e.memTracker,
		}
		ctx1, cancel := context.WithCancel(ctx)
		go func() {
			defer trace.StartRegion(ctx, "IndexMergeTableScanWorker").End()
			var task *lookupTableTask
			util.WithRecovery(
<<<<<<< HEAD
				// Note we use the address of `task` as the argument of both `pickAndExecTask` and `handleTableScanWorkerPanic`
				// because `task` is expected to be assigned in `pickAndExecTask`, and this assignment should also be visible
				// in `handleTableScanWorkerPanic` since it will get `doneCh` from `task`. Golang always pass argument by value,
				// so if we don't use the address of `task` as the argument, the assignment to `task` in `pickAndExecTask` is
				// not visible in `handleTableScanWorkerPanic`
				func() { worker.pickAndExecTask(ctx1, &task) },
				worker.handleTableScanWorkerPanic(ctx1, e.finished, &task, tableScanWorkerType),
=======
				// Note we use the address of `task` as the argument of both `pickAndExecTask` and `handlePickAndExecTaskPanic`
				// because `task` is expected to be assigned in `pickAndExecTask`, and this assignment should also be visible
				// in `handlePickAndExecTaskPanic` since it will get `doneCh` from `task`. Golang always pass argument by value,
				// so if we don't use the address of `task` as the argument, the assignment to `task` in `pickAndExecTask` is
				// not visible in `handlePickAndExecTaskPanic`
				func() { worker.pickAndExecTask(ctx1, &task) },
				worker.handlePickAndExecTaskPanic(ctx1, &task),
>>>>>>> 9a875bdd
			)
			cancel()
			e.tblWorkerWg.Done()
		}()
	}
}

func (e *IndexMergeReaderExecutor) buildFinalTableReader(ctx context.Context, tbl table.Table, handles []kv.Handle) (_ Executor, err error) {
	tableReaderExec := &TableReaderExecutor{
		baseExecutor:     newBaseExecutor(e.ctx, e.schema, e.getTablePlanRootID()),
		table:            tbl,
		dagPB:            e.tableRequest,
		startTS:          e.startTS,
		readReplicaScope: e.readReplicaScope,
		isStaleness:      e.isStaleness,
		streaming:        e.tableStreaming,
		columns:          e.columns,
		feedback:         statistics.NewQueryFeedback(0, nil, 0, false),
		plans:            e.tblPlans,
	}
	if e.isCorColInTableFilter {
		if tableReaderExec.dagPB.Executors, _, err = constructDistExec(e.ctx, e.tblPlans); err != nil {
			return nil, err
		}
	}
	tableReaderExec.buildVirtualColumnInfo()
	// Reorder handles because SplitKeyRangesByLocations() requires startKey of kvRanges is ordered.
	// Also it's good for performance.
	tableReader, err := e.dataReaderBuilder.buildTableReaderFromHandles(ctx, tableReaderExec, handles, true)
	if err != nil {
		logutil.Logger(ctx).Error("build table reader from handles failed", zap.Error(err))
		return nil, err
	}
	return tableReader, nil
}

// Next implements Executor Next interface.
func (e *IndexMergeReaderExecutor) Next(ctx context.Context, req *chunk.Chunk) error {
	if !e.workerStarted {
		if err := e.startWorkers(ctx); err != nil {
			return err
		}
	}

	req.Reset()
	for {
		resultTask, err := e.getResultTask()
		if err != nil {
			return errors.Trace(err)
		}
		if resultTask == nil {
			return nil
		}
		if resultTask.cursor < len(resultTask.rows) {
			numToAppend := mathutil.Min(len(resultTask.rows)-resultTask.cursor, e.maxChunkSize-req.NumRows())
			req.AppendRows(resultTask.rows[resultTask.cursor : resultTask.cursor+numToAppend])
			resultTask.cursor += numToAppend
			if req.NumRows() >= e.maxChunkSize {
				return nil
			}
		}
	}
}

func (e *IndexMergeReaderExecutor) getResultTask() (*lookupTableTask, error) {
	if e.resultCurr != nil && e.resultCurr.cursor < len(e.resultCurr.rows) {
		return e.resultCurr, nil
	}
	task, ok := <-e.resultCh
	if !ok {
		return nil, nil
	}
	if err := <-task.doneCh; err != nil {
		return nil, errors.Trace(err)
	}

	// Release the memory usage of last task before we handle a new task.
	if e.resultCurr != nil {
		e.resultCurr.memTracker.Consume(-e.resultCurr.memUsage)
	}
	e.resultCurr = task
	return e.resultCurr, nil
}

func handleWorkerPanic(ctx context.Context, finished <-chan struct{}, ch chan<- *lookupTableTask, worker string) func(r interface{}) {
	return func(r interface{}) {
		if worker == processWorkerType {
			// There is only one processWorker, so it's safe to close here.
			// No need to worry about "close on closed channel" error.
			defer close(ch)
		}
		if r == nil {
			return
		}

		err4Panic := errors.Errorf("%s: %v", worker, r)
		logutil.Logger(ctx).Error(err4Panic.Error())
		doneCh := make(chan error, 1)
		doneCh <- err4Panic
		task := &lookupTableTask{
			doneCh: doneCh,
		}
		select {
		case <-ctx.Done():
			return
		case <-finished:
			return
		case ch <- task:
			return
		}
	}
}

// Close implements Exec Close interface.
func (e *IndexMergeReaderExecutor) Close() error {
	if e.finished == nil {
		return nil
	}
	close(e.finished)
	e.tblWorkerWg.Wait()
	e.idxWorkerWg.Wait()
	e.processWorkerWg.Wait()
	e.finished = nil
	e.workerStarted = false
	// TODO: how to store e.feedbacks
	return nil
}

type indexMergeProcessWorker struct {
	indexMerge *IndexMergeReaderExecutor
	stats      *IndexMergeRuntimeStat
}

func (w *indexMergeProcessWorker) fetchLoop(ctx context.Context, fetchCh <-chan *lookupTableTask,
	workCh chan<- *lookupTableTask, resultCh chan<- *lookupTableTask, finished <-chan struct{}) {
	failpoint.Inject("testIndexMergeResultChCloseEarly", func(_ failpoint.Value) {
		failpoint.Return()
	})
	memTracker := memory.NewTracker(w.indexMerge.id, -1)
	memTracker.AttachTo(w.indexMerge.memTracker)
	defer memTracker.Detach()
	defer close(workCh)
	failpoint.Inject("testIndexMergePanicProcessWorkerUnion", nil)

	distinctHandles := make(map[int64]*kv.HandleMap)
	for task := range fetchCh {
		select {
		case err := <-task.doneCh:
			// If got error from partialIndexWorker/partialTableWorker, stop processing.
			if err != nil {
				syncErr(ctx, finished, resultCh, err)
				return
			}
		default:
		}
		start := time.Now()
		handles := task.handles
		fhs := make([]kv.Handle, 0, 8)

		memTracker.Consume(int64(cap(task.handles) * 8))

		var tblID int64
		if w.indexMerge.partitionTableMode {
			tblID = getPhysicalTableID(task.partitionTable)
		} else {
			tblID = getPhysicalTableID(w.indexMerge.table)
		}
		if _, ok := distinctHandles[tblID]; !ok {
			distinctHandles[tblID] = kv.NewHandleMap()
		}
		hMap := distinctHandles[tblID]

		for _, h := range handles {
			if _, ok := hMap.Get(h); !ok {
				fhs = append(fhs, h)
				hMap.Set(h, true)
			}
		}
		if len(fhs) == 0 {
			continue
		}
		task := &lookupTableTask{
			handles: fhs,
			doneCh:  make(chan error, 1),

			partitionTable: task.partitionTable,
		}
		if w.stats != nil {
			w.stats.IndexMergeProcess += time.Since(start)
		}
		select {
		case <-ctx.Done():
			return
		case <-finished:
			return
		case workCh <- task:
			resultCh <- task
		}
	}
}

type partialIndexWorker struct {
	stats        *IndexMergeRuntimeStat
	sc           sessionctx.Context
	idxID        int
	batchSize    int
	maxBatchSize int
	maxChunkSize int
	partition    table.PhysicalTable // it indicates if this worker is accessing a particular partition table
	memTracker   *memory.Tracker
}

func syncErr(ctx context.Context, finished <-chan struct{}, errCh chan<- *lookupTableTask, err error) {
	logutil.BgLogger().Error("IndexMergeReaderExecutor.syncErr", zap.Error(err))
	doneCh := make(chan error, 1)
	doneCh <- err
	task := &lookupTableTask{
		doneCh: doneCh,
	}

	// ctx.Done and finished is to avoid write channel is stuck.
	select {
	case <-ctx.Done():
		return
	case <-finished:
		return
	case errCh <- task:
		return
	}
}

func (w *partialIndexWorker) fetchHandles(
	ctx context.Context,
	result distsql.SelectResult,
	exitCh <-chan struct{},
	fetchCh chan<- *lookupTableTask,
	finished <-chan struct{},
	handleCols plannercore.HandleCols) (count int64, err error) {
	chk := chunk.NewChunkWithCapacity(handleCols.GetFieldsTypes(), w.maxChunkSize)
	var basicStats *execdetails.BasicRuntimeStats
	if w.stats != nil {
		if w.idxID != 0 {
			basicStats = &execdetails.BasicRuntimeStats{}
			w.sc.GetSessionVars().StmtCtx.RuntimeStatsColl.RegisterStats(w.idxID, basicStats)
		}
	}
	for {
		start := time.Now()
		handles, retChunk, err := w.extractTaskHandles(ctx, chk, result, handleCols)
		if err != nil {
			syncErr(ctx, finished, fetchCh, err)
			return count, err
		}
		if len(handles) == 0 {
			return count, nil
		}
		count += int64(len(handles))
		task := w.buildTableTask(handles, retChunk)
		if w.stats != nil {
			atomic.AddInt64(&w.stats.FetchIdxTime, int64(time.Since(start)))
		}
		select {
		case <-ctx.Done():
			return count, ctx.Err()
		case <-exitCh:
			return count, nil
		case <-finished:
			return count, nil
		case fetchCh <- task:
		}
		if basicStats != nil {
			basicStats.Record(time.Since(start), chk.NumRows())
		}
	}
}

func (w *partialIndexWorker) extractTaskHandles(ctx context.Context, chk *chunk.Chunk, idxResult distsql.SelectResult, handleCols plannercore.HandleCols) (
	handles []kv.Handle, retChk *chunk.Chunk, err error) {
	handles = make([]kv.Handle, 0, w.batchSize)
	var memUsage int64
	defer w.memTracker.Consume(-memUsage)
	for len(handles) < w.batchSize {
		chk.SetRequiredRows(w.batchSize-len(handles), w.maxChunkSize)
		err = errors.Trace(idxResult.Next(ctx, chk))
		if err != nil {
			return handles, nil, err
		}
		if chk.NumRows() == 0 {
			failpoint.Inject("testIndexMergeErrorPartialIndexWorker", func(v failpoint.Value) {
				failpoint.Return(handles, nil, errors.New(v.(string)))
			})
			return handles, retChk, nil
		}
		memDelta := chk.MemoryUsage()
		memUsage += memDelta
		w.memTracker.Consume(memDelta)
		for i := 0; i < chk.NumRows(); i++ {
			handle, err := handleCols.BuildHandleFromIndexRow(chk.GetRow(i))
			if err != nil {
				return nil, nil, err
			}
			handles = append(handles, handle)
		}
	}
	w.batchSize *= 2
	if w.batchSize > w.maxBatchSize {
		w.batchSize = w.maxBatchSize
	}
	return handles, retChk, nil
}

func (w *partialIndexWorker) buildTableTask(handles []kv.Handle, retChk *chunk.Chunk) *lookupTableTask {
	task := &lookupTableTask{
		handles: handles,
		idxRows: retChk,

		partitionTable: w.partition,
	}

	task.doneCh = make(chan error, 1)
	return task
}

type indexMergeTableScanWorker struct {
	stats          *IndexMergeRuntimeStat
	workCh         <-chan *lookupTableTask
	finished       <-chan struct{}
	indexMergeExec *IndexMergeReaderExecutor
	tblPlans       []plannercore.PhysicalPlan

	// memTracker is used to track the memory usage of this executor.
	memTracker *memory.Tracker
}

func (w *indexMergeTableScanWorker) pickAndExecTask(ctx context.Context, task **lookupTableTask) {
	var ok bool
	for {
		waitStart := time.Now()
		select {
		case *task, ok = <-w.workCh:
			if !ok {
				return
			}
		case <-w.finished:
			return
		}
		// Make sure panic failpoint is after fetch task from workCh.
		// Otherwise cannot send error to task.doneCh.
		failpoint.Inject("testIndexMergePanicTableScanWorker", nil)
		failpoint.Inject("mockSleepBeforeStartTableReader", func(_ failpoint.Value) {
			select {
			case <-ctx.Done():
				failpoint.Return()
			case <-w.finished:
				failpoint.Return()
			}
		})
		execStart := time.Now()
		err := w.executeTask(ctx, *task)
		if w.stats != nil {
			atomic.AddInt64(&w.stats.WaitTime, int64(execStart.Sub(waitStart)))
			atomic.AddInt64(&w.stats.FetchRow, int64(time.Since(execStart)))
			atomic.AddInt64(&w.stats.TableTaskNum, 1)
		}
<<<<<<< HEAD
=======
		failpoint.Inject("testIndexMergePickAndExecTaskPanic", nil)
>>>>>>> 9a875bdd
		(*task).doneCh <- err
	}
}

<<<<<<< HEAD
func (w *indexMergeTableScanWorker) handleTableScanWorkerPanic(ctx context.Context, finished <-chan struct{}, task **lookupTableTask, worker string) func(r interface{}) {
=======
func (w *indexMergeTableScanWorker) handlePickAndExecTaskPanic(ctx context.Context, task **lookupTableTask) func(r interface{}) {
>>>>>>> 9a875bdd
	return func(r interface{}) {
		if r == nil {
			return
		}

		err4Panic := errors.Errorf("%s: %v", worker, r)
		logutil.Logger(ctx).Error(err4Panic.Error())
		if *task != nil {
<<<<<<< HEAD
			select {
			case <-ctx.Done():
				return
			case <-finished:
				return
			case (*task).doneCh <- err4Panic:
				return
			}
=======
			(*task).doneCh <- err4Panic
>>>>>>> 9a875bdd
		}
	}
}

func (w *indexMergeTableScanWorker) executeTask(ctx context.Context, task *lookupTableTask) error {
	tbl := w.indexMergeExec.table
	if w.indexMergeExec.partitionTableMode {
		tbl = task.partitionTable
	}
	tableReader, err := w.indexMergeExec.buildFinalTableReader(ctx, tbl, task.handles)
	if err != nil {
		logutil.Logger(ctx).Error("build table reader failed", zap.Error(err))
		return err
	}
	defer terror.Call(tableReader.Close)
	task.memTracker = w.memTracker
	memUsage := int64(cap(task.handles) * 8)
	task.memUsage = memUsage
	task.memTracker.Consume(memUsage)
	handleCnt := len(task.handles)
	task.rows = make([]chunk.Row, 0, handleCnt)
	for {
		chk := newFirstChunk(tableReader)
		err = Next(ctx, tableReader, chk)
		if err != nil {
			logutil.Logger(ctx).Error("table reader fetch next chunk failed", zap.Error(err))
			return err
		}
		if chk.NumRows() == 0 {
			break
		}
		memUsage = chk.MemoryUsage()
		task.memUsage += memUsage
		task.memTracker.Consume(memUsage)
		iter := chunk.NewIterator4Chunk(chk)
		for row := iter.Begin(); row != iter.End(); row = iter.Next() {
			task.rows = append(task.rows, row)
		}
	}

	memUsage = int64(cap(task.rows)) * int64(unsafe.Sizeof(chunk.Row{}))
	task.memUsage += memUsage
	task.memTracker.Consume(memUsage)
	if handleCnt != len(task.rows) && len(w.tblPlans) == 1 {
		return errors.Errorf("handle count %d isn't equal to value count %d", handleCnt, len(task.rows))
	}
	return nil
}

// IndexMergeRuntimeStat record the indexMerge runtime stat
type IndexMergeRuntimeStat struct {
	IndexMergeProcess time.Duration
	FetchIdxTime      int64
	WaitTime          int64
	FetchRow          int64
	TableTaskNum      int64
	Concurrency       int
}

func (e *IndexMergeRuntimeStat) String() string {
	var buf bytes.Buffer
	if e.FetchIdxTime != 0 {
		buf.WriteString(fmt.Sprintf("index_task:{fetch_handle:%s", time.Duration(e.FetchIdxTime)))
		if e.IndexMergeProcess != 0 {
			buf.WriteString(fmt.Sprintf(", merge:%s", e.IndexMergeProcess))
		}
		buf.WriteByte('}')
	}
	if e.FetchRow != 0 {
		if buf.Len() > 0 {
			buf.WriteByte(',')
		}
		buf.WriteString(fmt.Sprintf(" table_task:{num:%d, concurrency:%d, fetch_row:%s, wait_time:%s}", e.TableTaskNum, e.Concurrency, time.Duration(e.FetchRow), time.Duration(e.WaitTime)))
	}
	return buf.String()
}

// Clone implements the RuntimeStats interface.
func (e *IndexMergeRuntimeStat) Clone() execdetails.RuntimeStats {
	newRs := *e
	return &newRs
}

// Merge implements the RuntimeStats interface.
func (e *IndexMergeRuntimeStat) Merge(other execdetails.RuntimeStats) {
	tmp, ok := other.(*IndexMergeRuntimeStat)
	if !ok {
		return
	}
	e.IndexMergeProcess += tmp.IndexMergeProcess
	e.FetchIdxTime += tmp.FetchIdxTime
	e.FetchRow += tmp.FetchRow
	e.WaitTime += e.WaitTime
	e.TableTaskNum += tmp.TableTaskNum
	e.Concurrency += tmp.Concurrency
}

// Tp implements the RuntimeStats interface.
func (e *IndexMergeRuntimeStat) Tp() int {
	return execdetails.TpIndexMergeRunTimeStats
}<|MERGE_RESOLUTION|>--- conflicted
+++ resolved
@@ -628,7 +628,6 @@
 			defer trace.StartRegion(ctx, "IndexMergeTableScanWorker").End()
 			var task *lookupTableTask
 			util.WithRecovery(
-<<<<<<< HEAD
 				// Note we use the address of `task` as the argument of both `pickAndExecTask` and `handleTableScanWorkerPanic`
 				// because `task` is expected to be assigned in `pickAndExecTask`, and this assignment should also be visible
 				// in `handleTableScanWorkerPanic` since it will get `doneCh` from `task`. Golang always pass argument by value,
@@ -636,15 +635,6 @@
 				// not visible in `handleTableScanWorkerPanic`
 				func() { worker.pickAndExecTask(ctx1, &task) },
 				worker.handleTableScanWorkerPanic(ctx1, e.finished, &task, tableScanWorkerType),
-=======
-				// Note we use the address of `task` as the argument of both `pickAndExecTask` and `handlePickAndExecTaskPanic`
-				// because `task` is expected to be assigned in `pickAndExecTask`, and this assignment should also be visible
-				// in `handlePickAndExecTaskPanic` since it will get `doneCh` from `task`. Golang always pass argument by value,
-				// so if we don't use the address of `task` as the argument, the assignment to `task` in `pickAndExecTask` is
-				// not visible in `handlePickAndExecTaskPanic`
-				func() { worker.pickAndExecTask(ctx1, &task) },
-				worker.handlePickAndExecTaskPanic(ctx1, &task),
->>>>>>> 9a875bdd
 			)
 			cancel()
 			e.tblWorkerWg.Done()
@@ -1009,19 +999,12 @@
 			atomic.AddInt64(&w.stats.FetchRow, int64(time.Since(execStart)))
 			atomic.AddInt64(&w.stats.TableTaskNum, 1)
 		}
-<<<<<<< HEAD
-=======
 		failpoint.Inject("testIndexMergePickAndExecTaskPanic", nil)
->>>>>>> 9a875bdd
 		(*task).doneCh <- err
 	}
 }
 
-<<<<<<< HEAD
 func (w *indexMergeTableScanWorker) handleTableScanWorkerPanic(ctx context.Context, finished <-chan struct{}, task **lookupTableTask, worker string) func(r interface{}) {
-=======
-func (w *indexMergeTableScanWorker) handlePickAndExecTaskPanic(ctx context.Context, task **lookupTableTask) func(r interface{}) {
->>>>>>> 9a875bdd
 	return func(r interface{}) {
 		if r == nil {
 			return
@@ -1030,7 +1013,6 @@
 		err4Panic := errors.Errorf("%s: %v", worker, r)
 		logutil.Logger(ctx).Error(err4Panic.Error())
 		if *task != nil {
-<<<<<<< HEAD
 			select {
 			case <-ctx.Done():
 				return
@@ -1039,9 +1021,6 @@
 			case (*task).doneCh <- err4Panic:
 				return
 			}
-=======
-			(*task).doneCh <- err4Panic
->>>>>>> 9a875bdd
 		}
 	}
 }
