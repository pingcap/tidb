// Copyright 2019 PingCAP, Inc.
//
// Licensed under the Apache License, Version 2.0 (the "License");
// you may not use this file except in compliance with the License.
// You may obtain a copy of the License at
//
//     http://www.apache.org/licenses/LICENSE-2.0
//
// Unless required by applicable law or agreed to in writing, software
// distributed under the License is distributed on an "AS IS" BASIS,
// WITHOUT WARRANTIES OR CONDITIONS OF ANY KIND, either express or implied.
// See the License for the specific language governing permissions and
// limitations under the License.

package executor

import (
	"bytes"
	"context"
	"fmt"
	"reflect"
	"runtime/trace"
	"sync"
	"sync/atomic"
	"time"
	"unsafe"

	"github.com/pingcap/errors"
	"github.com/pingcap/failpoint"
	"github.com/pingcap/tidb/distsql"
	"github.com/pingcap/tidb/kv"
	"github.com/pingcap/tidb/parser/model"
	"github.com/pingcap/tidb/parser/terror"
	plannercore "github.com/pingcap/tidb/planner/core"
	"github.com/pingcap/tidb/sessionctx"
	"github.com/pingcap/tidb/statistics"
	"github.com/pingcap/tidb/table"
	"github.com/pingcap/tidb/util"
	"github.com/pingcap/tidb/util/chunk"
	"github.com/pingcap/tidb/util/execdetails"
	"github.com/pingcap/tidb/util/logutil"
	"github.com/pingcap/tidb/util/mathutil"
	"github.com/pingcap/tidb/util/memory"
	"github.com/pingcap/tidb/util/ranger"
	"github.com/pingcap/tipb/go-tipb"
	"go.uber.org/zap"
	"golang.org/x/exp/slices"
)

var (
	_ Executor = &IndexMergeReaderExecutor{}
)

// IndexMergeReaderExecutor accesses a table with multiple index/table scan.
// There are three types of workers:
// 1. partialTableWorker/partialIndexWorker, which are used to fetch the handles
// 2. indexMergeProcessWorker, which is used to do the `Union` operation.
// 3. indexMergeTableScanWorker, which is used to get the table tuples with the given handles.
//
// The execution flow is really like IndexLookUpReader. However, it uses multiple index scans
// or table scans to get the handles:
//  1. use the partialTableWorkers and partialIndexWorkers to fetch the handles (a batch per time)
//     and send them to the indexMergeProcessWorker.
//  2. indexMergeProcessWorker do the `Union` operation for a batch of handles it have got.
//     For every handle in the batch:
//  1. check whether it has been accessed.
//  2. if not, record it and send it to the indexMergeTableScanWorker.
//  3. if accessed, just ignore it.
type IndexMergeReaderExecutor struct {
	baseExecutor

	table        table.Table
	indexes      []*model.IndexInfo
	descs        []bool
	ranges       [][]*ranger.Range
	dagPBs       []*tipb.DAGRequest
	startTS      uint64
	tableRequest *tipb.DAGRequest
	// columns are only required by union scan.
	columns []*model.ColumnInfo
	*dataReaderBuilder

	// fields about accessing partition tables
	partitionTableMode bool                  // if this IndexMerge is accessing a partition table
	prunedPartitions   []table.PhysicalTable // pruned partition tables need to access
	partitionKeyRanges [][][]kv.KeyRange     // [partitionIdx][partialIndex][ranges]

	// All fields above are immutable.

	tblWorkerWg    sync.WaitGroup
	idxWorkerWg    sync.WaitGroup
	processWokerWg sync.WaitGroup
	finished       chan struct{}

	workerStarted bool
	keyRanges     [][]kv.KeyRange

	resultCh   chan *indexMergeTableTask
	resultCurr *indexMergeTableTask
	feedbacks  []*statistics.QueryFeedback

	// memTracker is used to track the memory usage of this executor.
	memTracker *memory.Tracker
	paging     bool

	// checkIndexValue is used to check the consistency of the index data.
	*checkIndexValue // nolint:unused

	partialPlans        [][]plannercore.PhysicalPlan
	tblPlans            []plannercore.PhysicalPlan
	partialNetDataSizes []float64
	dataAvgRowSize      float64

	handleCols plannercore.HandleCols
	stats      *IndexMergeRuntimeStat

	// Indicates whether there is correlated column in filter or table/index range.
	// We need to refresh dagPBs before send DAGReq to storage.
	isCorColInPartialFilters []bool
	isCorColInTableFilter    bool
	isCorColInPartialAccess  []bool

	// Whether it's intersection or union.
	isIntersection bool
}

type indexMergeTableTask struct {
	lookupTableTask

<<<<<<< HEAD
	// workerID and parTblIdx are only used in indexMergeProcessWorker.fetchLoopIntersection.
	workerID  int
=======
	// parTblIdx are only used in indexMergeProcessWorker.fetchLoopIntersection.
>>>>>>> 4a1ccc69
	parTblIdx int
}

// Table implements the dataSourceExecutor interface.
func (e *IndexMergeReaderExecutor) Table() table.Table {
	return e.table
}

// Open implements the Executor Open interface
func (e *IndexMergeReaderExecutor) Open(ctx context.Context) (err error) {
	e.keyRanges = make([][]kv.KeyRange, 0, len(e.partialPlans))
	e.initRuntimeStats()

	if err = e.rebuildRangeForCorCol(); err != nil {
		return err
	}

	if !e.partitionTableMode {
		if e.keyRanges, err = e.buildKeyRangesForTable(e.table); err != nil {
			return err
		}
	} else {
		for _, feedback := range e.feedbacks {
			feedback.Invalidate() // feedback is not ready for partition tables
		}
		e.partitionKeyRanges = make([][][]kv.KeyRange, len(e.prunedPartitions))
		for i, p := range e.prunedPartitions {
			if e.partitionKeyRanges[i], err = e.buildKeyRangesForTable(p); err != nil {
				return err
			}
		}
	}
	e.finished = make(chan struct{})
	e.resultCh = make(chan *indexMergeTableTask, atomic.LoadInt32(&LookupTableTaskChannelSize))
	e.memTracker = memory.NewTracker(e.id, -1)
	e.memTracker.AttachTo(e.ctx.GetSessionVars().StmtCtx.MemTracker)
	return nil
}

func (e *IndexMergeReaderExecutor) rebuildRangeForCorCol() (err error) {
	len1 := len(e.partialPlans)
	len2 := len(e.isCorColInPartialAccess)
	if len1 != len2 {
		return errors.Errorf("unexpect length for partialPlans(%d) and isCorColInPartialAccess(%d)", len1, len2)
	}
	for i, plan := range e.partialPlans {
		if e.isCorColInPartialAccess[i] {
			switch x := plan[0].(type) {
			case *plannercore.PhysicalIndexScan:
				e.ranges[i], err = rebuildIndexRanges(e.ctx, x, x.IdxCols, x.IdxColLens)
			case *plannercore.PhysicalTableScan:
				e.ranges[i], err = x.ResolveCorrelatedColumns()
			default:
				err = errors.Errorf("unsupported plan type %T", plan[0])
			}
			if err != nil {
				return err
			}
		}
	}
	return nil
}

func (e *IndexMergeReaderExecutor) buildKeyRangesForTable(tbl table.Table) (ranges [][]kv.KeyRange, err error) {
	sc := e.ctx.GetSessionVars().StmtCtx
	for i, plan := range e.partialPlans {
		_, ok := plan[0].(*plannercore.PhysicalIndexScan)
		if !ok {
			firstPartRanges, secondPartRanges := distsql.SplitRangesAcrossInt64Boundary(e.ranges[i], false, e.descs[i], tbl.Meta().IsCommonHandle)
			firstKeyRanges, err := distsql.TableHandleRangesToKVRanges(sc, []int64{getPhysicalTableID(tbl)}, tbl.Meta().IsCommonHandle, firstPartRanges, nil)
			if err != nil {
				return nil, err
			}
			secondKeyRanges, err := distsql.TableHandleRangesToKVRanges(sc, []int64{getPhysicalTableID(tbl)}, tbl.Meta().IsCommonHandle, secondPartRanges, nil)
			if err != nil {
				return nil, err
			}
			keyRanges := append(firstKeyRanges, secondKeyRanges...)
			ranges = append(ranges, keyRanges)
			continue
		}
		keyRange, err := distsql.IndexRangesToKVRanges(sc, getPhysicalTableID(tbl), e.indexes[i].ID, e.ranges[i], e.feedbacks[i])
		if err != nil {
			return nil, err
		}
		ranges = append(ranges, keyRange)
	}
	return ranges, nil
}

func (e *IndexMergeReaderExecutor) startWorkers(ctx context.Context) error {
	exitCh := make(chan struct{})
	workCh := make(chan *indexMergeTableTask, 1)
<<<<<<< HEAD
	fetchCh := make(chan *indexMergeTableTask, len(e.partialPlans))
=======
	fetchCh := make(chan *indexMergeTableTask, len(e.keyRanges))
>>>>>>> 4a1ccc69

	e.startIndexMergeProcessWorker(ctx, workCh, fetchCh)

	var err error
	for i := 0; i < len(e.partialPlans); i++ {
		e.idxWorkerWg.Add(1)
		if e.indexes[i] != nil {
			err = e.startPartialIndexWorker(ctx, exitCh, fetchCh, i)
		} else {
			err = e.startPartialTableWorker(ctx, exitCh, fetchCh, i)
		}
		if err != nil {
			e.idxWorkerWg.Done()
			break
		}
	}
	go e.waitPartialWorkersAndCloseFetchChan(fetchCh)
	if err != nil {
		close(exitCh)
		return err
	}
	e.startIndexMergeTableScanWorker(ctx, workCh)
	e.workerStarted = true
	return nil
}

func (e *IndexMergeReaderExecutor) waitPartialWorkersAndCloseFetchChan(fetchCh chan *indexMergeTableTask) {
	e.idxWorkerWg.Wait()
	close(fetchCh)
}

func (e *IndexMergeReaderExecutor) startIndexMergeProcessWorker(ctx context.Context, workCh chan<- *indexMergeTableTask, fetch <-chan *indexMergeTableTask) {
	idxMergeProcessWorker := &indexMergeProcessWorker{
		indexMerge: e,
		stats:      e.stats,
	}
	e.processWokerWg.Add(1)
	go func() {
		defer trace.StartRegion(ctx, "IndexMergeProcessWorker").End()
		util.WithRecovery(
			func() {
				if e.isIntersection {
					idxMergeProcessWorker.fetchLoopIntersection(ctx, fetch, workCh, e.resultCh, e.finished)
				} else {
					idxMergeProcessWorker.fetchLoopUnion(ctx, fetch, workCh, e.resultCh, e.finished)
				}
			},
			idxMergeProcessWorker.handleLoopFetcherPanic(ctx, e.resultCh),
		)
		e.processWokerWg.Done()
	}()
}

func (e *IndexMergeReaderExecutor) startPartialIndexWorker(ctx context.Context, exitCh <-chan struct{}, fetchCh chan<- *indexMergeTableTask, workID int) error {
	if e.runtimeStats != nil {
		collExec := true
		e.dagPBs[workID].CollectExecutionSummaries = &collExec
	}

	var keyRanges [][]kv.KeyRange
	if e.partitionTableMode {
		for _, pKeyRanges := range e.partitionKeyRanges { // get all keyRanges related to this PartialIndex
			keyRanges = append(keyRanges, pKeyRanges[workID])
		}
	} else {
		keyRanges = [][]kv.KeyRange{e.keyRanges[workID]}
	}

	failpoint.Inject("startPartialIndexWorkerErr", func() error {
		return errors.New("inject an error before start partialIndexWorker")
	})

	go func() {
		defer trace.StartRegion(ctx, "IndexMergePartialIndexWorker").End()
		defer e.idxWorkerWg.Done()
		util.WithRecovery(
			func() {
				worker := &partialIndexWorker{
					stats:        e.stats,
					idxID:        e.getPartitalPlanID(workID),
					sc:           e.ctx,
					batchSize:    e.maxChunkSize,
					maxBatchSize: e.ctx.GetSessionVars().IndexLookupSize,
					maxChunkSize: e.maxChunkSize,
					workerID:     workID,
				}

				if e.isCorColInPartialFilters[workID] {
					// We got correlated column, so need to refresh Selection operator.
					var err error
					if e.dagPBs[workID].Executors, err = constructDistExec(e.ctx, e.partialPlans[workID]); err != nil {
						syncErr(e.resultCh, err)
						return
					}
				}

				var builder distsql.RequestBuilder
				builder.SetDAGRequest(e.dagPBs[workID]).
					SetStartTS(e.startTS).
					SetDesc(e.descs[workID]).
					SetKeepOrder(false).
					SetTxnScope(e.txnScope).
					SetReadReplicaScope(e.readReplicaScope).
					SetIsStaleness(e.isStaleness).
					SetFromSessionVars(e.ctx.GetSessionVars()).
					SetMemTracker(e.memTracker).
					SetPaging(e.paging).
					SetFromInfoSchema(e.ctx.GetInfoSchema()).
					SetClosestReplicaReadAdjuster(newClosestReadAdjuster(e.ctx, &builder.Request, e.partialNetDataSizes[workID]))

				for parTblIdx, keyRange := range keyRanges {
					// check if this executor is closed
					select {
					case <-e.finished:
						break
					default:
					}

					// init kvReq and worker for this partition
					// The key ranges should be ordered.
					slices.SortFunc(keyRange, func(i, j kv.KeyRange) bool {
						return bytes.Compare(i.StartKey, j.StartKey) < 0
					})
					kvReq, err := builder.SetKeyRanges(keyRange).Build()
					if err != nil {
						syncErr(e.resultCh, err)
						return
					}
					result, err := distsql.SelectWithRuntimeStats(ctx, e.ctx, kvReq, e.handleCols.GetFieldsTypes(), e.feedbacks[workID], getPhysicalPlanIDs(e.partialPlans[workID]), e.getPartitalPlanID(workID))
					if err != nil {
						syncErr(e.resultCh, err)
						return
					}
					worker.batchSize = e.maxChunkSize
					if worker.batchSize > worker.maxBatchSize {
						worker.batchSize = worker.maxBatchSize
					}
					if e.partitionTableMode {
						worker.partition = e.prunedPartitions[parTblIdx]
					}

					// fetch all data from this partition
					ctx1, cancel := context.WithCancel(ctx)
					_, fetchErr := worker.fetchHandles(ctx1, result, exitCh, fetchCh, e.resultCh, e.finished, e.handleCols, parTblIdx)
					if fetchErr != nil { // this error is synced in fetchHandles(), don't sync it again
						e.feedbacks[workID].Invalidate()
					}
					if err := result.Close(); err != nil {
						logutil.Logger(ctx).Error("close Select result failed:", zap.Error(err))
					}
					cancel()
					e.ctx.StoreQueryFeedback(e.feedbacks[workID])
					if fetchErr != nil {
						break
					}
				}
			},
			e.handleHandlesFetcherPanic(ctx, e.resultCh, "partialIndexWorker"),
		)
	}()

	return nil
}

func (e *IndexMergeReaderExecutor) startPartialTableWorker(ctx context.Context, exitCh <-chan struct{}, fetchCh chan<- *indexMergeTableTask, workID int) error {
	ts := e.partialPlans[workID][0].(*plannercore.PhysicalTableScan)

	tbls := make([]table.Table, 0, 1)
	if e.partitionTableMode {
		for _, p := range e.prunedPartitions {
			tbls = append(tbls, p)
		}
	} else {
		tbls = append(tbls, e.table)
	}

	go func() {
		defer trace.StartRegion(ctx, "IndexMergePartialTableWorker").End()
		defer e.idxWorkerWg.Done()
		util.WithRecovery(
			func() {
				var err error
				partialTableReader := &TableReaderExecutor{
					baseExecutor:     newBaseExecutor(e.ctx, ts.Schema(), e.getPartitalPlanID(workID)),
					dagPB:            e.dagPBs[workID],
					startTS:          e.startTS,
					txnScope:         e.txnScope,
					readReplicaScope: e.readReplicaScope,
					isStaleness:      e.isStaleness,
					feedback:         statistics.NewQueryFeedback(0, nil, 0, false),
					plans:            e.partialPlans[workID],
					ranges:           e.ranges[workID],
					netDataSize:      e.partialNetDataSizes[workID],
				}

				worker := &partialTableWorker{
					stats:        e.stats,
					sc:           e.ctx,
					batchSize:    e.maxChunkSize,
					maxBatchSize: e.ctx.GetSessionVars().IndexLookupSize,
					maxChunkSize: e.maxChunkSize,
					tableReader:  partialTableReader,
					workerID:     workID,
				}

				if e.isCorColInPartialFilters[workID] {
					if e.dagPBs[workID].Executors, err = constructDistExec(e.ctx, e.partialPlans[workID]); err != nil {
						syncErr(e.resultCh, err)
						return
					}
					partialTableReader.dagPB = e.dagPBs[workID]
				}

				for parTblIdx, tbl := range tbls {
					// check if this executor is closed
					select {
					case <-e.finished:
						break
					default:
					}

					// init partialTableReader and partialTableWorker again for the next table
					partialTableReader.table = tbl
					if err = partialTableReader.Open(ctx); err != nil {
						logutil.Logger(ctx).Error("open Select result failed:", zap.Error(err))
						syncErr(e.resultCh, err)
						break
					}
					worker.batchSize = e.maxChunkSize
					if worker.batchSize > worker.maxBatchSize {
						worker.batchSize = worker.maxBatchSize
					}
					if e.partitionTableMode {
						worker.partition = tbl.(table.PhysicalTable)
					}

					// fetch all handles from this table
					ctx1, cancel := context.WithCancel(ctx)
					_, fetchErr := worker.fetchHandles(ctx1, exitCh, fetchCh, e.resultCh, e.finished, e.handleCols, parTblIdx)
					if fetchErr != nil { // this error is synced in fetchHandles, so don't sync it again
						e.feedbacks[workID].Invalidate()
					}

					// release related resources
					cancel()
					if err = worker.tableReader.Close(); err != nil {
						logutil.Logger(ctx).Error("close Select result failed:", zap.Error(err))
					}
					e.ctx.StoreQueryFeedback(e.feedbacks[workID])
					if fetchErr != nil {
						break
					}
				}
			},
			e.handleHandlesFetcherPanic(ctx, e.resultCh, "partialTableWorker"),
		)
	}()
	return nil
}

func (e *IndexMergeReaderExecutor) initRuntimeStats() {
	if e.runtimeStats != nil {
		e.stats = &IndexMergeRuntimeStat{
			Concurrency: e.ctx.GetSessionVars().IndexLookupConcurrency(),
		}
		e.ctx.GetSessionVars().StmtCtx.RuntimeStatsColl.RegisterStats(e.id, e.stats)
	}
}

func (e *IndexMergeReaderExecutor) getPartitalPlanID(workID int) int {
	if len(e.partialPlans[workID]) > 0 {
		return e.partialPlans[workID][len(e.partialPlans[workID])-1].ID()
	}
	return 0
}

func (e *IndexMergeReaderExecutor) getTablePlanRootID() int {
	if len(e.tblPlans) > 0 {
		return e.tblPlans[len(e.tblPlans)-1].ID()
	}
	return e.id
}

type partialTableWorker struct {
	stats        *IndexMergeRuntimeStat
	sc           sessionctx.Context
	batchSize    int
	maxBatchSize int
	maxChunkSize int
	tableReader  Executor
	partition    table.PhysicalTable // it indicates if this worker is accessing a particular partition table
	workerID     int
}

func (w *partialTableWorker) fetchHandles(ctx context.Context, exitCh <-chan struct{}, fetchCh chan<- *indexMergeTableTask, resultCh chan<- *indexMergeTableTask,
	finished <-chan struct{}, handleCols plannercore.HandleCols, parTblIdx int) (count int64, err error) {
	chk := w.sc.GetSessionVars().GetNewChunkWithCapacity(retTypes(w.tableReader), w.maxChunkSize, w.maxChunkSize, w.tableReader.base().AllocPool)
	var basic *execdetails.BasicRuntimeStats
	if be := w.tableReader.base(); be != nil && be.runtimeStats != nil {
		basic = be.runtimeStats
	}
	for {
		start := time.Now()
		handles, retChunk, err := w.extractTaskHandles(ctx, chk, handleCols)
		if err != nil {
			syncErr(resultCh, err)
			return count, err
		}
		if len(handles) == 0 {
			return count, nil
		}
		count += int64(len(handles))
		task := w.buildTableTask(handles, retChunk, parTblIdx)
		if w.stats != nil {
			atomic.AddInt64(&w.stats.FetchIdxTime, int64(time.Since(start)))
		}
		select {
		case <-ctx.Done():
			return count, ctx.Err()
		case <-exitCh:
			return count, nil
		case <-finished:
			return count, nil
		case fetchCh <- task:
		}
		if basic != nil {
			basic.Record(time.Since(start), chk.NumRows())
		}
	}
}

func (w *partialTableWorker) extractTaskHandles(ctx context.Context, chk *chunk.Chunk, handleCols plannercore.HandleCols) (
	handles []kv.Handle, retChk *chunk.Chunk, err error) {
	handles = make([]kv.Handle, 0, w.batchSize)
	for len(handles) < w.batchSize {
		chk.SetRequiredRows(w.batchSize-len(handles), w.maxChunkSize)
		err = errors.Trace(w.tableReader.Next(ctx, chk))
		if err != nil {
			return handles, nil, err
		}
		if chk.NumRows() == 0 {
			return handles, retChk, nil
		}
		for i := 0; i < chk.NumRows(); i++ {
			handle, err := handleCols.BuildHandle(chk.GetRow(i))
			if err != nil {
				return nil, nil, err
			}
			handles = append(handles, handle)
		}
	}
	w.batchSize *= 2
	if w.batchSize > w.maxBatchSize {
		w.batchSize = w.maxBatchSize
	}
	return handles, retChk, nil
}

func (w *partialTableWorker) buildTableTask(handles []kv.Handle, retChk *chunk.Chunk, parTblIdx int) *indexMergeTableTask {
	task := &indexMergeTableTask{
		lookupTableTask: lookupTableTask{
			handles: handles,
			idxRows: retChk,

			partitionTable: w.partition,
		},
<<<<<<< HEAD
		workerID:  w.workerID,
=======
>>>>>>> 4a1ccc69
		parTblIdx: parTblIdx,
	}

	task.doneCh = make(chan error, 1)
	return task
}

func (e *IndexMergeReaderExecutor) startIndexMergeTableScanWorker(ctx context.Context, workCh <-chan *indexMergeTableTask) {
	lookupConcurrencyLimit := e.ctx.GetSessionVars().IndexLookupConcurrency()
	e.tblWorkerWg.Add(lookupConcurrencyLimit)
	for i := 0; i < lookupConcurrencyLimit; i++ {
		worker := &indexMergeTableScanWorker{
			stats:          e.stats,
			workCh:         workCh,
			finished:       e.finished,
			indexMergeExec: e,
			tblPlans:       e.tblPlans,
			memTracker:     e.memTracker,
		}
		ctx1, cancel := context.WithCancel(ctx)
		go func() {
			defer trace.StartRegion(ctx, "IndexMergeTableScanWorker").End()
			var task *indexMergeTableTask
			util.WithRecovery(
				func() { task = worker.pickAndExecTask(ctx1) },
				worker.handlePickAndExecTaskPanic(ctx1, task),
			)
			cancel()
			e.tblWorkerWg.Done()
		}()
	}
}

func (e *IndexMergeReaderExecutor) buildFinalTableReader(ctx context.Context, tbl table.Table, handles []kv.Handle) (_ Executor, err error) {
	tableReaderExec := &TableReaderExecutor{
		baseExecutor:     newBaseExecutor(e.ctx, e.schema, e.getTablePlanRootID()),
		table:            tbl,
		dagPB:            e.tableRequest,
		startTS:          e.startTS,
		txnScope:         e.txnScope,
		readReplicaScope: e.readReplicaScope,
		isStaleness:      e.isStaleness,
		columns:          e.columns,
		feedback:         statistics.NewQueryFeedback(0, nil, 0, false),
		plans:            e.tblPlans,
		netDataSize:      e.dataAvgRowSize * float64(len(handles)),
	}
	if e.isCorColInTableFilter {
		if tableReaderExec.dagPB.Executors, err = constructDistExec(e.ctx, e.tblPlans); err != nil {
			return nil, err
		}
	}
	tableReaderExec.buildVirtualColumnInfo()
	// Reorder handles because SplitKeyRangesByLocations() requires startKey of kvRanges is ordered.
	// Also it's good for performance.
	tableReader, err := e.dataReaderBuilder.buildTableReaderFromHandles(ctx, tableReaderExec, handles, true)
	if err != nil {
		logutil.Logger(ctx).Error("build table reader from handles failed", zap.Error(err))
		return nil, err
	}
	return tableReader, nil
}

// Next implements Executor Next interface.
func (e *IndexMergeReaderExecutor) Next(ctx context.Context, req *chunk.Chunk) error {
	if !e.workerStarted {
		if err := e.startWorkers(ctx); err != nil {
			return err
		}
	}

	req.Reset()
	for {
		resultTask, err := e.getResultTask()
		if err != nil {
			return errors.Trace(err)
		}
		if resultTask == nil {
			return nil
		}
		if resultTask.cursor < len(resultTask.rows) {
			numToAppend := mathutil.Min(len(resultTask.rows)-resultTask.cursor, e.maxChunkSize-req.NumRows())
			req.AppendRows(resultTask.rows[resultTask.cursor : resultTask.cursor+numToAppend])
			resultTask.cursor += numToAppend
			if req.NumRows() >= e.maxChunkSize {
				return nil
			}
		}
	}
}

func (e *IndexMergeReaderExecutor) getResultTask() (*indexMergeTableTask, error) {
	if e.resultCurr != nil && e.resultCurr.cursor < len(e.resultCurr.rows) {
		return e.resultCurr, nil
	}
	task, ok := <-e.resultCh
	if !ok {
		return nil, nil
	}
	if err := <-task.doneCh; err != nil {
		return nil, errors.Trace(err)
	}

	// Release the memory usage of last task before we handle a new task.
	if e.resultCurr != nil {
		e.resultCurr.memTracker.Consume(-e.resultCurr.memUsage)
	}
	e.resultCurr = task
	return e.resultCurr, nil
}

func (e *IndexMergeReaderExecutor) handleHandlesFetcherPanic(ctx context.Context, resultCh chan<- *indexMergeTableTask, worker string) func(r interface{}) {
	return func(r interface{}) {
		if r == nil {
			return
		}

		err4Panic := errors.Errorf("panic in IndexMergeReaderExecutor %s: %v", worker, r)
		logutil.Logger(ctx).Error(err4Panic.Error())
		doneCh := make(chan error, 1)
		doneCh <- err4Panic
		resultCh <- &indexMergeTableTask{
			lookupTableTask: lookupTableTask{
				doneCh: doneCh,
			},
		}
	}
}

// Close implements Exec Close interface.
func (e *IndexMergeReaderExecutor) Close() error {
	if e.finished == nil {
		return nil
	}
	close(e.finished)
	e.processWokerWg.Wait()
	e.tblWorkerWg.Wait()
	e.idxWorkerWg.Wait()
	e.finished = nil
	e.workerStarted = false
	// TODO: how to store e.feedbacks
	return nil
}

type indexMergeProcessWorker struct {
	indexMerge *IndexMergeReaderExecutor
	stats      *IndexMergeRuntimeStat
}

func (w *indexMergeProcessWorker) fetchLoopUnion(ctx context.Context, fetchCh <-chan *indexMergeTableTask,
	workCh chan<- *indexMergeTableTask, resultCh chan<- *indexMergeTableTask, finished <-chan struct{}) {
	defer func() {
		close(workCh)
		close(resultCh)
	}()

	distinctHandles := make(map[int64]*kv.HandleMap)
	for task := range fetchCh {
		start := time.Now()
		handles := task.handles
		fhs := make([]kv.Handle, 0, 8)

		var tblID int64
		if w.indexMerge.partitionTableMode {
			tblID = getPhysicalTableID(task.partitionTable)
		} else {
			tblID = getPhysicalTableID(w.indexMerge.table)
		}
		if _, ok := distinctHandles[tblID]; !ok {
			distinctHandles[tblID] = kv.NewHandleMap()
		}
		hMap := distinctHandles[tblID]

		for _, h := range handles {
			if _, ok := hMap.Get(h); !ok {
				fhs = append(fhs, h)
				hMap.Set(h, true)
			}
		}
		if len(fhs) == 0 {
			continue
		}
		task := &indexMergeTableTask{
			lookupTableTask: lookupTableTask{
				handles: fhs,
				doneCh:  make(chan error, 1),

				partitionTable: task.partitionTable,
			},
		}
		if w.stats != nil {
			w.stats.IndexMergeProcess += time.Since(start)
		}
		select {
		case <-ctx.Done():
			return
		case <-finished:
			return
		case workCh <- task:
			resultCh <- task
		}
	}
}

type intersectionProcessWorker struct {
	workerID int
	// key: parTblIdx, val: HandleMap
<<<<<<< HEAD
	handleMapsPerWorker map[int]*kv.HandleMap
=======
	handleMapsPerWorker map[int]*kv.MemAwareHandleMap[*int]
>>>>>>> 4a1ccc69
	workerCh            chan *indexMergeTableTask
	indexMerge          *IndexMergeReaderExecutor
	wg                  *sync.WaitGroup
	memTracker          *memory.Tracker
<<<<<<< HEAD
=======
	memUsage            int64
>>>>>>> 4a1ccc69
}

func (w *intersectionProcessWorker) doIntersectionPerPartition() {
	for task := range w.workerCh {
		var ok bool
<<<<<<< HEAD
		var hMap *kv.HandleMap
		if hMap, ok = w.handleMapsPerWorker[task.parTblIdx]; !ok {
			panic(fmt.Sprintf("cannot find parTblIdx(%d) for worker(id: %d)", task.parTblIdx, w.workerID))
		}
		oriCnt := hMap.Len()
		for _, h := range task.handles {
			if cntPtr, ok := hMap.Get(h); ok {
				(*cntPtr.(*int))++
			} else {
				cnt := 1
				hMap.Set(h, &cnt)
			}
		}
		newCnt := hMap.Len()
		if newCnt > oriCnt {
			w.memTracker.Consume(int64(newCnt-oriCnt) * (8 + int64(unsafe.Sizeof(reflect.Pointer))))
=======
		var hMap *kv.MemAwareHandleMap[*int]
		if hMap, ok = w.handleMapsPerWorker[task.parTblIdx]; !ok {
			panic(fmt.Sprintf("cannot find parTblIdx(%d) for worker(id: %d)", task.parTblIdx, w.workerID))
		}
		var mapDelta int64
		var rowDelta int64
		for _, h := range task.handles {
			if cntPtr, ok := hMap.Get(h); ok {
				(*cntPtr)++
			} else {
				cnt := 1
				mapDelta += hMap.Set(h, &cnt) + int64(h.ExtraMemSize())
				rowDelta += 1
			}
		}
		if rowDelta > 0 {
			memDelta := mapDelta + (rowDelta * int64(unsafe.Sizeof(reflect.Pointer)))
			w.memUsage += memDelta
			w.memTracker.Consume(mapDelta)
>>>>>>> 4a1ccc69
		}
	}
	w.wg.Done()
}

func (w *indexMergeProcessWorker) fetchLoopIntersection(ctx context.Context, fetchCh <-chan *indexMergeTableTask,
	workCh chan<- *indexMergeTableTask, resultCh chan<- *indexMergeTableTask, finished <-chan struct{}) {
	defer func() {
		close(workCh)
		close(resultCh)
	}()

	if w.stats != nil {
		start := time.Now()
		defer func() {
			w.stats.IndexMergeProcess += time.Since(start)
		}()
	}

	partCnt := 1
	workerCnt := 1
	partCntPerWorker := 1
	// One goroutine may handle one or multiple partitions.
	// Max number of partition number is 8192, we use ExecutorConcurrency to avoid too many goroutines.
<<<<<<< HEAD
	maxWorkerCnt := w.indexMerge.ctx.GetSessionVars().ExecutorConcurrency
=======
	maxWorkerCnt := w.indexMerge.ctx.GetSessionVars().IndexMergeIntersectionConcurrency()
>>>>>>> 4a1ccc69
	maxChannelSize := 1024
	if w.indexMerge.partitionTableMode {
		partCnt = len(w.indexMerge.prunedPartitions)
		workerCnt = partCnt
		if workerCnt > maxWorkerCnt {
			workerCnt = maxWorkerCnt
			partCntPerWorker = partCnt / workerCnt
			if partCnt%workerCnt != 0 {
				partCntPerWorker++
			}
		}
	}
<<<<<<< HEAD
	handleMaps := make([]*kv.HandleMap, 0, partCnt)
	workers := make([]*intersectionProcessWorker, 0, workerCnt)
	wg := sync.WaitGroup{}
	for i := 0; i < workerCnt; i++ {
		handleMapsPerWorker := make(map[int]*kv.HandleMap, partCntPerWorker)
		for j := 0; j < partCntPerWorker; j++ {
			hMap := kv.NewHandleMap()
=======
	failpoint.Inject("testIndexMergeIntersectionConcurrency", func(val failpoint.Value) {
		con := val.(int)
		if con != workerCnt {
			panic(fmt.Sprintf("unexpected workerCnt, expect %d, got %d", con, workerCnt))
		}
	})
	handleMaps := make([]*kv.MemAwareHandleMap[*int], 0, partCnt)
	workers := make([]*intersectionProcessWorker, 0, workerCnt)
	wg := sync.WaitGroup{}
	for i := 0; i < workerCnt; i++ {
		handleMapsPerWorker := make(map[int]*kv.MemAwareHandleMap[*int], partCntPerWorker)
		for j := 0; j < partCntPerWorker; j++ {
			hMap := kv.NewMemAwareHandleMap[*int]()
>>>>>>> 4a1ccc69
			handleMaps = append(handleMaps, hMap)
			parTblIdx := i*partCntPerWorker + j
			handleMapsPerWorker[parTblIdx] = hMap
		}
		workers = append(workers, &intersectionProcessWorker{
			workerID:            i,
			handleMapsPerWorker: handleMapsPerWorker,
			workerCh:            make(chan *indexMergeTableTask, maxChannelSize),
			indexMerge:          w.indexMerge,
			wg:                  &wg,
			memTracker:          w.indexMerge.memTracker,
		})
		go workers[i].doIntersectionPerPartition()
		wg.Add(1)
	}
	for task := range fetchCh {
		workers[task.parTblIdx/partCntPerWorker].workerCh <- task
	}
<<<<<<< HEAD
	for _, w := range workers {
		close(w.workerCh)
	}
	wg.Wait()
=======
	for _, processWorker := range workers {
		close(processWorker.workerCh)
	}
	wg.Wait()
	var allMemUsage int64
	for _, processWorker := range workers {
		allMemUsage += processWorker.memUsage
	}
	defer func() {
		w.indexMerge.memTracker.Consume(-(allMemUsage))
	}()
>>>>>>> 4a1ccc69

	intersected := make([][]kv.Handle, partCnt)
	for parTblIdx, hMap := range handleMaps {
		hMap.Range(func(h kv.Handle, val interface{}) bool {
			if *(val.(*int)) == len(w.indexMerge.partialPlans) {
				// Means all partial paths have this handle.
				intersected[parTblIdx] = append(intersected[parTblIdx], h)
			}
			return true
		})
	}
	tasks := make([]*indexMergeTableTask, 0, partCnt)
	for parTblIdx := 0; parTblIdx < partCnt; parTblIdx++ {
		if len(intersected[parTblIdx]) == 0 {
			continue
		}
		tasks = append(tasks, &indexMergeTableTask{
			lookupTableTask: lookupTableTask{
				handles: intersected[parTblIdx],
				doneCh:  make(chan error, 1),
			},
		})
		if w.indexMerge.partitionTableMode {
			tasks[len(tasks)-1].partitionTable = w.indexMerge.prunedPartitions[parTblIdx]
		}
	}
	for _, task := range tasks {
		select {
		case <-ctx.Done():
			return
		case <-finished:
			return
		case workCh <- task:
			resultCh <- task
		}
	}
}

func (w *indexMergeProcessWorker) handleLoopFetcherPanic(ctx context.Context, resultCh chan<- *indexMergeTableTask) func(r interface{}) {
	return func(r interface{}) {
		if r == nil {
			return
		}

		err4Panic := errors.Errorf("panic in IndexMergeReaderExecutor indexMergeTableWorker: %v", r)
		logutil.Logger(ctx).Error(err4Panic.Error())
		doneCh := make(chan error, 1)
		doneCh <- err4Panic
		resultCh <- &indexMergeTableTask{
			lookupTableTask: lookupTableTask{
				doneCh: doneCh,
			},
		}
	}
}

type partialIndexWorker struct {
	stats        *IndexMergeRuntimeStat
	sc           sessionctx.Context
	idxID        int
	batchSize    int
	maxBatchSize int
	maxChunkSize int
	partition    table.PhysicalTable // it indicates if this worker is accessing a particular partition table
	workerID     int
}

func syncErr(resultCh chan<- *indexMergeTableTask, err error) {
	doneCh := make(chan error, 1)
	doneCh <- err
	resultCh <- &indexMergeTableTask{
		lookupTableTask: lookupTableTask{
			doneCh: doneCh,
		},
	}
}

func (w *partialIndexWorker) fetchHandles(
	ctx context.Context,
	result distsql.SelectResult,
	exitCh <-chan struct{},
	fetchCh chan<- *indexMergeTableTask,
	resultCh chan<- *indexMergeTableTask,
	finished <-chan struct{},
	handleCols plannercore.HandleCols,
	parTblIdx int) (count int64, err error) {
	chk := chunk.NewChunkWithCapacity(handleCols.GetFieldsTypes(), w.maxChunkSize)
	var basicStats *execdetails.BasicRuntimeStats
	if w.stats != nil {
		if w.idxID != 0 {
			basicStats = &execdetails.BasicRuntimeStats{}
			w.sc.GetSessionVars().StmtCtx.RuntimeStatsColl.RegisterStats(w.idxID, basicStats)
		}
	}
	for {
		start := time.Now()
		handles, retChunk, err := w.extractTaskHandles(ctx, chk, result, handleCols)
		if err != nil {
			syncErr(resultCh, err)
			return count, err
		}
		if len(handles) == 0 {
			if basicStats != nil {
				basicStats.Record(time.Since(start), chk.NumRows())
			}
			return count, nil
		}
		count += int64(len(handles))
		task := w.buildTableTask(handles, retChunk, parTblIdx)
		if w.stats != nil {
			atomic.AddInt64(&w.stats.FetchIdxTime, int64(time.Since(start)))
		}
		select {
		case <-ctx.Done():
			return count, ctx.Err()
		case <-exitCh:
			return count, nil
		case <-finished:
			return count, nil
		case fetchCh <- task:
		}
		if basicStats != nil {
			basicStats.Record(time.Since(start), chk.NumRows())
		}
	}
}

func (w *partialIndexWorker) extractTaskHandles(ctx context.Context, chk *chunk.Chunk, idxResult distsql.SelectResult, handleCols plannercore.HandleCols) (
	handles []kv.Handle, retChk *chunk.Chunk, err error) {
	handles = make([]kv.Handle, 0, w.batchSize)
	for len(handles) < w.batchSize {
		chk.SetRequiredRows(w.batchSize-len(handles), w.maxChunkSize)
		err = errors.Trace(idxResult.Next(ctx, chk))
		if err != nil {
			return handles, nil, err
		}
		if chk.NumRows() == 0 {
			return handles, retChk, nil
		}
		for i := 0; i < chk.NumRows(); i++ {
			handle, err := handleCols.BuildHandleFromIndexRow(chk.GetRow(i))
			if err != nil {
				return nil, nil, err
			}
			handles = append(handles, handle)
		}
	}
	w.batchSize *= 2
	if w.batchSize > w.maxBatchSize {
		w.batchSize = w.maxBatchSize
	}
	return handles, retChk, nil
}

func (w *partialIndexWorker) buildTableTask(handles []kv.Handle, retChk *chunk.Chunk, parTblIdx int) *indexMergeTableTask {
	task := &indexMergeTableTask{
		lookupTableTask: lookupTableTask{
			handles: handles,
			idxRows: retChk,

			partitionTable: w.partition,
		},
<<<<<<< HEAD
		workerID:  w.workerID,
=======
>>>>>>> 4a1ccc69
		parTblIdx: parTblIdx,
	}

	task.doneCh = make(chan error, 1)
	return task
}

type indexMergeTableScanWorker struct {
	stats          *IndexMergeRuntimeStat
	workCh         <-chan *indexMergeTableTask
	finished       <-chan struct{}
	indexMergeExec *IndexMergeReaderExecutor
	tblPlans       []plannercore.PhysicalPlan

	// memTracker is used to track the memory usage of this executor.
	memTracker *memory.Tracker
}

func (w *indexMergeTableScanWorker) pickAndExecTask(ctx context.Context) (task *indexMergeTableTask) {
	var ok bool
	for {
		waitStart := time.Now()
		select {
		case task, ok = <-w.workCh:
			if !ok {
				return
			}
		case <-w.finished:
			return
		}
		execStart := time.Now()
		err := w.executeTask(ctx, task)
		if w.stats != nil {
			atomic.AddInt64(&w.stats.WaitTime, int64(execStart.Sub(waitStart)))
			atomic.AddInt64(&w.stats.FetchRow, int64(time.Since(execStart)))
			atomic.AddInt64(&w.stats.TableTaskNum, 1)
		}
		task.doneCh <- err
	}
}

func (w *indexMergeTableScanWorker) handlePickAndExecTaskPanic(ctx context.Context, task *indexMergeTableTask) func(r interface{}) {
	return func(r interface{}) {
		if r == nil {
			return
		}

		err4Panic := errors.Errorf("panic in IndexMergeReaderExecutor indexMergeTableWorker: %v", r)
		logutil.Logger(ctx).Error(err4Panic.Error())
		task.doneCh <- err4Panic
	}
}

func (w *indexMergeTableScanWorker) executeTask(ctx context.Context, task *indexMergeTableTask) error {
	tbl := w.indexMergeExec.table
	if w.indexMergeExec.partitionTableMode {
		tbl = task.partitionTable
	}
	tableReader, err := w.indexMergeExec.buildFinalTableReader(ctx, tbl, task.handles)
	if err != nil {
		logutil.Logger(ctx).Error("build table reader failed", zap.Error(err))
		return err
	}
	defer terror.Call(tableReader.Close)
	task.memTracker = w.memTracker
	memUsage := int64(cap(task.handles) * 8)
	task.memUsage = memUsage
	task.memTracker.Consume(memUsage)
	handleCnt := len(task.handles)
	task.rows = make([]chunk.Row, 0, handleCnt)
	for {
		chk := tryNewCacheChunk(tableReader)
		err = Next(ctx, tableReader, chk)
		if err != nil {
			logutil.Logger(ctx).Error("table reader fetch next chunk failed", zap.Error(err))
			return err
		}
		if chk.NumRows() == 0 {
			break
		}
		memUsage = chk.MemoryUsage()
		task.memUsage += memUsage
		task.memTracker.Consume(memUsage)
		iter := chunk.NewIterator4Chunk(chk)
		for row := iter.Begin(); row != iter.End(); row = iter.Next() {
			task.rows = append(task.rows, row)
		}
	}

	memUsage = int64(cap(task.rows)) * int64(unsafe.Sizeof(chunk.Row{}))
	task.memUsage += memUsage
	task.memTracker.Consume(memUsage)
	if handleCnt != len(task.rows) && len(w.tblPlans) == 1 {
		return errors.Errorf("handle count %d isn't equal to value count %d", handleCnt, len(task.rows))
	}
	return nil
}

// IndexMergeRuntimeStat record the indexMerge runtime stat
type IndexMergeRuntimeStat struct {
	IndexMergeProcess time.Duration
	FetchIdxTime      int64
	WaitTime          int64
	FetchRow          int64
	TableTaskNum      int64
	Concurrency       int
}

func (e *IndexMergeRuntimeStat) String() string {
	var buf bytes.Buffer
	if e.FetchIdxTime != 0 {
		buf.WriteString(fmt.Sprintf("index_task:{fetch_handle:%s", time.Duration(e.FetchIdxTime)))
		if e.IndexMergeProcess != 0 {
			buf.WriteString(fmt.Sprintf(", merge:%s", e.IndexMergeProcess))
		}
		buf.WriteByte('}')
	}
	if e.FetchRow != 0 {
		if buf.Len() > 0 {
			buf.WriteByte(',')
		}
		buf.WriteString(fmt.Sprintf(" table_task:{num:%d, concurrency:%d, fetch_row:%s, wait_time:%s}", e.TableTaskNum, e.Concurrency, time.Duration(e.FetchRow), time.Duration(e.WaitTime)))
	}
	return buf.String()
}

// Clone implements the RuntimeStats interface.
func (e *IndexMergeRuntimeStat) Clone() execdetails.RuntimeStats {
	newRs := *e
	return &newRs
}

// Merge implements the RuntimeStats interface.
func (e *IndexMergeRuntimeStat) Merge(other execdetails.RuntimeStats) {
	tmp, ok := other.(*IndexMergeRuntimeStat)
	if !ok {
		return
	}
	e.IndexMergeProcess += tmp.IndexMergeProcess
	e.FetchIdxTime += tmp.FetchIdxTime
	e.FetchRow += tmp.FetchRow
	e.WaitTime += e.WaitTime
	e.TableTaskNum += tmp.TableTaskNum
}

// Tp implements the RuntimeStats interface.
func (e *IndexMergeRuntimeStat) Tp() int {
	return execdetails.TpIndexMergeRunTimeStats
}<|MERGE_RESOLUTION|>--- conflicted
+++ resolved
@@ -127,12 +127,7 @@
 type indexMergeTableTask struct {
 	lookupTableTask
 
-<<<<<<< HEAD
-	// workerID and parTblIdx are only used in indexMergeProcessWorker.fetchLoopIntersection.
-	workerID  int
-=======
 	// parTblIdx are only used in indexMergeProcessWorker.fetchLoopIntersection.
->>>>>>> 4a1ccc69
 	parTblIdx int
 }
 
@@ -226,11 +221,7 @@
 func (e *IndexMergeReaderExecutor) startWorkers(ctx context.Context) error {
 	exitCh := make(chan struct{})
 	workCh := make(chan *indexMergeTableTask, 1)
-<<<<<<< HEAD
-	fetchCh := make(chan *indexMergeTableTask, len(e.partialPlans))
-=======
 	fetchCh := make(chan *indexMergeTableTask, len(e.keyRanges))
->>>>>>> 4a1ccc69
 
 	e.startIndexMergeProcessWorker(ctx, workCh, fetchCh)
 
@@ -315,7 +306,6 @@
 					batchSize:    e.maxChunkSize,
 					maxBatchSize: e.ctx.GetSessionVars().IndexLookupSize,
 					maxChunkSize: e.maxChunkSize,
-					workerID:     workID,
 				}
 
 				if e.isCorColInPartialFilters[workID] {
@@ -433,7 +423,6 @@
 					maxBatchSize: e.ctx.GetSessionVars().IndexLookupSize,
 					maxChunkSize: e.maxChunkSize,
 					tableReader:  partialTableReader,
-					workerID:     workID,
 				}
 
 				if e.isCorColInPartialFilters[workID] {
@@ -522,7 +511,6 @@
 	maxChunkSize int
 	tableReader  Executor
 	partition    table.PhysicalTable // it indicates if this worker is accessing a particular partition table
-	workerID     int
 }
 
 func (w *partialTableWorker) fetchHandles(ctx context.Context, exitCh <-chan struct{}, fetchCh chan<- *indexMergeTableTask, resultCh chan<- *indexMergeTableTask,
@@ -597,10 +585,6 @@
 
 			partitionTable: w.partition,
 		},
-<<<<<<< HEAD
-		workerID:  w.workerID,
-=======
->>>>>>> 4a1ccc69
 		parTblIdx: parTblIdx,
 	}
 
@@ -808,42 +792,17 @@
 type intersectionProcessWorker struct {
 	workerID int
 	// key: parTblIdx, val: HandleMap
-<<<<<<< HEAD
-	handleMapsPerWorker map[int]*kv.HandleMap
-=======
 	handleMapsPerWorker map[int]*kv.MemAwareHandleMap[*int]
->>>>>>> 4a1ccc69
 	workerCh            chan *indexMergeTableTask
 	indexMerge          *IndexMergeReaderExecutor
 	wg                  *sync.WaitGroup
 	memTracker          *memory.Tracker
-<<<<<<< HEAD
-=======
 	memUsage            int64
->>>>>>> 4a1ccc69
 }
 
 func (w *intersectionProcessWorker) doIntersectionPerPartition() {
 	for task := range w.workerCh {
 		var ok bool
-<<<<<<< HEAD
-		var hMap *kv.HandleMap
-		if hMap, ok = w.handleMapsPerWorker[task.parTblIdx]; !ok {
-			panic(fmt.Sprintf("cannot find parTblIdx(%d) for worker(id: %d)", task.parTblIdx, w.workerID))
-		}
-		oriCnt := hMap.Len()
-		for _, h := range task.handles {
-			if cntPtr, ok := hMap.Get(h); ok {
-				(*cntPtr.(*int))++
-			} else {
-				cnt := 1
-				hMap.Set(h, &cnt)
-			}
-		}
-		newCnt := hMap.Len()
-		if newCnt > oriCnt {
-			w.memTracker.Consume(int64(newCnt-oriCnt) * (8 + int64(unsafe.Sizeof(reflect.Pointer))))
-=======
 		var hMap *kv.MemAwareHandleMap[*int]
 		if hMap, ok = w.handleMapsPerWorker[task.parTblIdx]; !ok {
 			panic(fmt.Sprintf("cannot find parTblIdx(%d) for worker(id: %d)", task.parTblIdx, w.workerID))
@@ -863,7 +822,6 @@
 			memDelta := mapDelta + (rowDelta * int64(unsafe.Sizeof(reflect.Pointer)))
 			w.memUsage += memDelta
 			w.memTracker.Consume(mapDelta)
->>>>>>> 4a1ccc69
 		}
 	}
 	w.wg.Done()
@@ -888,11 +846,7 @@
 	partCntPerWorker := 1
 	// One goroutine may handle one or multiple partitions.
 	// Max number of partition number is 8192, we use ExecutorConcurrency to avoid too many goroutines.
-<<<<<<< HEAD
-	maxWorkerCnt := w.indexMerge.ctx.GetSessionVars().ExecutorConcurrency
-=======
 	maxWorkerCnt := w.indexMerge.ctx.GetSessionVars().IndexMergeIntersectionConcurrency()
->>>>>>> 4a1ccc69
 	maxChannelSize := 1024
 	if w.indexMerge.partitionTableMode {
 		partCnt = len(w.indexMerge.prunedPartitions)
@@ -905,15 +859,6 @@
 			}
 		}
 	}
-<<<<<<< HEAD
-	handleMaps := make([]*kv.HandleMap, 0, partCnt)
-	workers := make([]*intersectionProcessWorker, 0, workerCnt)
-	wg := sync.WaitGroup{}
-	for i := 0; i < workerCnt; i++ {
-		handleMapsPerWorker := make(map[int]*kv.HandleMap, partCntPerWorker)
-		for j := 0; j < partCntPerWorker; j++ {
-			hMap := kv.NewHandleMap()
-=======
 	failpoint.Inject("testIndexMergeIntersectionConcurrency", func(val failpoint.Value) {
 		con := val.(int)
 		if con != workerCnt {
@@ -927,7 +872,6 @@
 		handleMapsPerWorker := make(map[int]*kv.MemAwareHandleMap[*int], partCntPerWorker)
 		for j := 0; j < partCntPerWorker; j++ {
 			hMap := kv.NewMemAwareHandleMap[*int]()
->>>>>>> 4a1ccc69
 			handleMaps = append(handleMaps, hMap)
 			parTblIdx := i*partCntPerWorker + j
 			handleMapsPerWorker[parTblIdx] = hMap
@@ -946,12 +890,6 @@
 	for task := range fetchCh {
 		workers[task.parTblIdx/partCntPerWorker].workerCh <- task
 	}
-<<<<<<< HEAD
-	for _, w := range workers {
-		close(w.workerCh)
-	}
-	wg.Wait()
-=======
 	for _, processWorker := range workers {
 		close(processWorker.workerCh)
 	}
@@ -963,7 +901,6 @@
 	defer func() {
 		w.indexMerge.memTracker.Consume(-(allMemUsage))
 	}()
->>>>>>> 4a1ccc69
 
 	intersected := make([][]kv.Handle, partCnt)
 	for parTblIdx, hMap := range handleMaps {
@@ -1028,7 +965,6 @@
 	maxBatchSize int
 	maxChunkSize int
 	partition    table.PhysicalTable // it indicates if this worker is accessing a particular partition table
-	workerID     int
 }
 
 func syncErr(resultCh chan<- *indexMergeTableTask, err error) {
@@ -1126,10 +1062,6 @@
 
 			partitionTable: w.partition,
 		},
-<<<<<<< HEAD
-		workerID:  w.workerID,
-=======
->>>>>>> 4a1ccc69
 		parTblIdx: parTblIdx,
 	}
 
