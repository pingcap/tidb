// Copyright 2019 PingCAP, Inc.
//
// Licensed under the Apache License, Version 2.0 (the "License");
// you may not use this file except in compliance with the License.
// You may obtain a copy of the License at
//
//     http://www.apache.org/licenses/LICENSE-2.0
//
// Unless required by applicable law or agreed to in writing, software
// distributed under the License is distributed on an "AS IS" BASIS,
// WITHOUT WARRANTIES OR CONDITIONS OF ANY KIND, either express or implied.
// See the License for the specific language governing permissions and
// limitations under the License.

package executor

import (
	"bytes"
	"context"
	"fmt"
	"runtime/trace"
	"sync"
	"sync/atomic"
	"time"
	"unsafe"

	"github.com/pingcap/errors"
	"github.com/pingcap/failpoint"
	"github.com/pingcap/tidb/distsql"
	"github.com/pingcap/tidb/kv"
	"github.com/pingcap/tidb/parser/model"
	"github.com/pingcap/tidb/parser/terror"
	plannercore "github.com/pingcap/tidb/planner/core"
	"github.com/pingcap/tidb/sessionctx"
	"github.com/pingcap/tidb/statistics"
	"github.com/pingcap/tidb/table"
	"github.com/pingcap/tidb/util"
	"github.com/pingcap/tidb/util/chunk"
	"github.com/pingcap/tidb/util/execdetails"
	"github.com/pingcap/tidb/util/logutil"
	"github.com/pingcap/tidb/util/mathutil"
	"github.com/pingcap/tidb/util/memory"
	"github.com/pingcap/tidb/util/ranger"
	"github.com/pingcap/tipb/go-tipb"
	"go.uber.org/zap"
	"golang.org/x/exp/slices"
)

var (
	_ Executor = &IndexMergeReaderExecutor{}
)

// IndexMergeReaderExecutor accesses a table with multiple index/table scan.
// There are three types of workers:
// 1. partialTableWorker/partialIndexWorker, which are used to fetch the handles
// 2. indexMergeProcessWorker, which is used to do the `Union` operation.
// 3. indexMergeTableScanWorker, which is used to get the table tuples with the given handles.
//
// The execution flow is really like IndexLookUpReader. However, it uses multiple index scans
// or table scans to get the handles:
//  1. use the partialTableWorkers and partialIndexWorkers to fetch the handles (a batch per time)
//     and send them to the indexMergeProcessWorker.
//  2. indexMergeProcessWorker do the `Union` operation for a batch of handles it have got.
//     For every handle in the batch:
//  1. check whether it has been accessed.
//  2. if not, record it and send it to the indexMergeTableScanWorker.
//  3. if accessed, just ignore it.
type IndexMergeReaderExecutor struct {
	baseExecutor

	table        table.Table
	indexes      []*model.IndexInfo
	descs        []bool
	ranges       [][]*ranger.Range
	dagPBs       []*tipb.DAGRequest
	startTS      uint64
	tableRequest *tipb.DAGRequest
	// columns are only required by union scan.
	columns []*model.ColumnInfo
	*dataReaderBuilder

	// fields about accessing partition tables
	partitionTableMode bool                  // if this IndexMerge is accessing a partition table
	prunedPartitions   []table.PhysicalTable // pruned partition tables need to access
	partitionKeyRanges [][][]kv.KeyRange     // [partitionIdx][partialIndex][ranges]

	// All fields above are immutable.

	tblWorkerWg    sync.WaitGroup
	idxWorkerWg    sync.WaitGroup
	processWokerWg sync.WaitGroup
	finished       chan struct{}

	workerStarted bool
	keyRanges     [][]kv.KeyRange

	resultCh   chan *indexMergeTableTask
	resultCurr *indexMergeTableTask
	feedbacks  []*statistics.QueryFeedback

	// memTracker is used to track the memory usage of this executor.
	memTracker *memory.Tracker
	paging     bool

	// checkIndexValue is used to check the consistency of the index data.
	*checkIndexValue // nolint:unused

	partialPlans        [][]plannercore.PhysicalPlan
	tblPlans            []plannercore.PhysicalPlan
	partialNetDataSizes []float64
	dataAvgRowSize      float64

	handleCols plannercore.HandleCols
	stats      *IndexMergeRuntimeStat

	// Indicates whether there is correlated column in filter or table/index range.
	// We need to refresh dagPBs before send DAGReq to storage.
	isCorColInPartialFilters []bool
	isCorColInTableFilter    bool
	isCorColInPartialAccess  []bool

	// Whether it's intersection or union.
	isIntersection bool
<<<<<<< HEAD
=======
}

type indexMergeTableTask struct {
	lookupTableTask

	// parTblIdx are only used in indexMergeProcessWorker.fetchLoopIntersection.
	parTblIdx int
>>>>>>> c88fd23f
}

// Table implements the dataSourceExecutor interface.
func (e *IndexMergeReaderExecutor) Table() table.Table {
	return e.table
}

// Open implements the Executor Open interface
func (e *IndexMergeReaderExecutor) Open(ctx context.Context) (err error) {
	e.keyRanges = make([][]kv.KeyRange, 0, len(e.partialPlans))
	e.initRuntimeStats()

	if err = e.rebuildRangeForCorCol(); err != nil {
		return err
	}

	if !e.partitionTableMode {
		if e.keyRanges, err = e.buildKeyRangesForTable(e.table); err != nil {
			return err
		}
	} else {
		for _, feedback := range e.feedbacks {
			feedback.Invalidate() // feedback is not ready for partition tables
		}
		e.partitionKeyRanges = make([][][]kv.KeyRange, len(e.prunedPartitions))
		for i, p := range e.prunedPartitions {
			if e.partitionKeyRanges[i], err = e.buildKeyRangesForTable(p); err != nil {
				return err
			}
		}
	}
	e.finished = make(chan struct{})
	e.resultCh = make(chan *indexMergeTableTask, atomic.LoadInt32(&LookupTableTaskChannelSize))
	e.memTracker = memory.NewTracker(e.id, -1)
	e.memTracker.AttachTo(e.ctx.GetSessionVars().StmtCtx.MemTracker)
	return nil
}

func (e *IndexMergeReaderExecutor) rebuildRangeForCorCol() (err error) {
	len1 := len(e.partialPlans)
	len2 := len(e.isCorColInPartialAccess)
	if len1 != len2 {
		return errors.Errorf("unexpect length for partialPlans(%d) and isCorColInPartialAccess(%d)", len1, len2)
	}
	for i, plan := range e.partialPlans {
		if e.isCorColInPartialAccess[i] {
			switch x := plan[0].(type) {
			case *plannercore.PhysicalIndexScan:
				e.ranges[i], err = rebuildIndexRanges(e.ctx, x, x.IdxCols, x.IdxColLens)
			case *plannercore.PhysicalTableScan:
				e.ranges[i], err = x.ResolveCorrelatedColumns()
			default:
				err = errors.Errorf("unsupported plan type %T", plan[0])
			}
			if err != nil {
				return err
			}
		}
	}
	return nil
}

func (e *IndexMergeReaderExecutor) buildKeyRangesForTable(tbl table.Table) (ranges [][]kv.KeyRange, err error) {
	sc := e.ctx.GetSessionVars().StmtCtx
	for i, plan := range e.partialPlans {
		_, ok := plan[0].(*plannercore.PhysicalIndexScan)
		if !ok {
			firstPartRanges, secondPartRanges := distsql.SplitRangesAcrossInt64Boundary(e.ranges[i], false, e.descs[i], tbl.Meta().IsCommonHandle)
			firstKeyRanges, err := distsql.TableHandleRangesToKVRanges(sc, []int64{getPhysicalTableID(tbl)}, tbl.Meta().IsCommonHandle, firstPartRanges, nil)
			if err != nil {
				return nil, err
			}
			secondKeyRanges, err := distsql.TableHandleRangesToKVRanges(sc, []int64{getPhysicalTableID(tbl)}, tbl.Meta().IsCommonHandle, secondPartRanges, nil)
			if err != nil {
				return nil, err
			}
			keyRanges := append(firstKeyRanges.FirstPartitionRange(), secondKeyRanges.FirstPartitionRange()...)
			ranges = append(ranges, keyRanges)
			continue
		}
		keyRange, err := distsql.IndexRangesToKVRanges(sc, getPhysicalTableID(tbl), e.indexes[i].ID, e.ranges[i], e.feedbacks[i])
		if err != nil {
			return nil, err
		}
		ranges = append(ranges, keyRange.FirstPartitionRange())
	}
	return ranges, nil
}

func (e *IndexMergeReaderExecutor) startWorkers(ctx context.Context) error {
	exitCh := make(chan struct{})
	workCh := make(chan *indexMergeTableTask, 1)
	fetchCh := make(chan *indexMergeTableTask, len(e.keyRanges))

	e.startIndexMergeProcessWorker(ctx, workCh, fetchCh)

	var err error
	for i := 0; i < len(e.partialPlans); i++ {
		e.idxWorkerWg.Add(1)
		if e.indexes[i] != nil {
			err = e.startPartialIndexWorker(ctx, exitCh, fetchCh, i)
		} else {
			err = e.startPartialTableWorker(ctx, exitCh, fetchCh, i)
		}
		if err != nil {
			e.idxWorkerWg.Done()
			break
		}
	}
	go e.waitPartialWorkersAndCloseFetchChan(fetchCh)
	if err != nil {
		close(exitCh)
		return err
	}
	e.startIndexMergeTableScanWorker(ctx, workCh)
	e.workerStarted = true
	return nil
}

func (e *IndexMergeReaderExecutor) waitPartialWorkersAndCloseFetchChan(fetchCh chan *indexMergeTableTask) {
	e.idxWorkerWg.Wait()
	close(fetchCh)
}

func (e *IndexMergeReaderExecutor) startIndexMergeProcessWorker(ctx context.Context, workCh chan<- *indexMergeTableTask, fetch <-chan *indexMergeTableTask) {
	idxMergeProcessWorker := &indexMergeProcessWorker{
		indexMerge: e,
		stats:      e.stats,
	}
	e.processWokerWg.Add(1)
	go func() {
		defer trace.StartRegion(ctx, "IndexMergeProcessWorker").End()
		util.WithRecovery(
			func() {
				if e.isIntersection {
					idxMergeProcessWorker.fetchLoopIntersection(ctx, fetch, workCh, e.resultCh, e.finished)
				} else {
					idxMergeProcessWorker.fetchLoopUnion(ctx, fetch, workCh, e.resultCh, e.finished)
				}
			},
			idxMergeProcessWorker.handleLoopFetcherPanic(ctx, e.resultCh, "IndexMergeProcessWorker", nil),
		)
		e.processWokerWg.Done()
	}()
}

func (e *IndexMergeReaderExecutor) startPartialIndexWorker(ctx context.Context, exitCh <-chan struct{}, fetchCh chan<- *indexMergeTableTask, workID int) error {
	if e.runtimeStats != nil {
		collExec := true
		e.dagPBs[workID].CollectExecutionSummaries = &collExec
	}

	var keyRanges [][]kv.KeyRange
	if e.partitionTableMode {
		for _, pKeyRanges := range e.partitionKeyRanges { // get all keyRanges related to this PartialIndex
			keyRanges = append(keyRanges, pKeyRanges[workID])
		}
	} else {
		keyRanges = [][]kv.KeyRange{e.keyRanges[workID]}
	}

	failpoint.Inject("startPartialIndexWorkerErr", func() error {
		return errors.New("inject an error before start partialIndexWorker")
	})

	go func() {
		defer trace.StartRegion(ctx, "IndexMergePartialIndexWorker").End()
		defer e.idxWorkerWg.Done()
		util.WithRecovery(
			func() {
				worker := &partialIndexWorker{
					stats:        e.stats,
					idxID:        e.getPartitalPlanID(workID),
					sc:           e.ctx,
					batchSize:    e.maxChunkSize,
					maxBatchSize: e.ctx.GetSessionVars().IndexLookupSize,
					maxChunkSize: e.maxChunkSize,
				}

				if e.isCorColInPartialFilters[workID] {
					// We got correlated column, so need to refresh Selection operator.
					var err error
					if e.dagPBs[workID].Executors, err = constructDistExec(e.ctx, e.partialPlans[workID]); err != nil {
						syncErr(e.resultCh, err)
						return
					}
				}

				var builder distsql.RequestBuilder
				builder.SetDAGRequest(e.dagPBs[workID]).
					SetStartTS(e.startTS).
					SetDesc(e.descs[workID]).
					SetKeepOrder(false).
					SetTxnScope(e.txnScope).
					SetReadReplicaScope(e.readReplicaScope).
					SetIsStaleness(e.isStaleness).
					SetFromSessionVars(e.ctx.GetSessionVars()).
					SetMemTracker(e.memTracker).
					SetPaging(e.paging).
					SetFromInfoSchema(e.ctx.GetInfoSchema()).
					SetClosestReplicaReadAdjuster(newClosestReadAdjuster(e.ctx, &builder.Request, e.partialNetDataSizes[workID]))

				for parTblIdx, keyRange := range keyRanges {
					// check if this executor is closed
					select {
					case <-e.finished:
						break
					default:
					}

					// init kvReq and worker for this partition
					// The key ranges should be ordered.
					slices.SortFunc(keyRange, func(i, j kv.KeyRange) bool {
						return bytes.Compare(i.StartKey, j.StartKey) < 0
					})
					kvReq, err := builder.SetKeyRanges(keyRange).Build()
					if err != nil {
						syncErr(e.resultCh, err)
						return
					}
					result, err := distsql.SelectWithRuntimeStats(ctx, e.ctx, kvReq, e.handleCols.GetFieldsTypes(), e.feedbacks[workID], getPhysicalPlanIDs(e.partialPlans[workID]), e.getPartitalPlanID(workID))
					if err != nil {
						syncErr(e.resultCh, err)
						return
					}
					worker.batchSize = e.maxChunkSize
					if worker.batchSize > worker.maxBatchSize {
						worker.batchSize = worker.maxBatchSize
					}
					if e.partitionTableMode {
						worker.partition = e.prunedPartitions[parTblIdx]
					}

					// fetch all data from this partition
					ctx1, cancel := context.WithCancel(ctx)
					_, fetchErr := worker.fetchHandles(ctx1, result, exitCh, fetchCh, e.resultCh, e.finished, e.handleCols, parTblIdx)
					if fetchErr != nil { // this error is synced in fetchHandles(), don't sync it again
						e.feedbacks[workID].Invalidate()
					}
					if err := result.Close(); err != nil {
						logutil.Logger(ctx).Error("close Select result failed:", zap.Error(err))
					}
					cancel()
					e.ctx.StoreQueryFeedback(e.feedbacks[workID])
					if fetchErr != nil {
						break
					}
				}
			},
			e.handleHandlesFetcherPanic(ctx, e.resultCh, "partialIndexWorker"),
		)
	}()

	return nil
}

func (e *IndexMergeReaderExecutor) startPartialTableWorker(ctx context.Context, exitCh <-chan struct{}, fetchCh chan<- *indexMergeTableTask, workID int) error {
	ts := e.partialPlans[workID][0].(*plannercore.PhysicalTableScan)

	tbls := make([]table.Table, 0, 1)
	if e.partitionTableMode {
		for _, p := range e.prunedPartitions {
			tbls = append(tbls, p)
		}
	} else {
		tbls = append(tbls, e.table)
	}

	go func() {
		defer trace.StartRegion(ctx, "IndexMergePartialTableWorker").End()
		defer e.idxWorkerWg.Done()
		util.WithRecovery(
			func() {
				var err error
				partialTableReader := &TableReaderExecutor{
					baseExecutor:     newBaseExecutor(e.ctx, ts.Schema(), e.getPartitalPlanID(workID)),
					dagPB:            e.dagPBs[workID],
					startTS:          e.startTS,
					txnScope:         e.txnScope,
					readReplicaScope: e.readReplicaScope,
					isStaleness:      e.isStaleness,
					feedback:         statistics.NewQueryFeedback(0, nil, 0, false),
					plans:            e.partialPlans[workID],
					ranges:           e.ranges[workID],
					netDataSize:      e.partialNetDataSizes[workID],
				}

				worker := &partialTableWorker{
					stats:        e.stats,
					sc:           e.ctx,
					batchSize:    e.maxChunkSize,
					maxBatchSize: e.ctx.GetSessionVars().IndexLookupSize,
					maxChunkSize: e.maxChunkSize,
					tableReader:  partialTableReader,
				}

				if e.isCorColInPartialFilters[workID] {
					if e.dagPBs[workID].Executors, err = constructDistExec(e.ctx, e.partialPlans[workID]); err != nil {
						syncErr(e.resultCh, err)
						return
					}
					partialTableReader.dagPB = e.dagPBs[workID]
				}

				for parTblIdx, tbl := range tbls {
					// check if this executor is closed
					select {
					case <-e.finished:
						break
					default:
					}

					// init partialTableReader and partialTableWorker again for the next table
					partialTableReader.table = tbl
					if err = partialTableReader.Open(ctx); err != nil {
						logutil.Logger(ctx).Error("open Select result failed:", zap.Error(err))
						syncErr(e.resultCh, err)
						break
					}
					worker.batchSize = e.maxChunkSize
					if worker.batchSize > worker.maxBatchSize {
						worker.batchSize = worker.maxBatchSize
					}
					if e.partitionTableMode {
						worker.partition = tbl.(table.PhysicalTable)
					}

					// fetch all handles from this table
					ctx1, cancel := context.WithCancel(ctx)
					_, fetchErr := worker.fetchHandles(ctx1, exitCh, fetchCh, e.resultCh, e.finished, e.handleCols, parTblIdx)
					if fetchErr != nil { // this error is synced in fetchHandles, so don't sync it again
						e.feedbacks[workID].Invalidate()
					}

					// release related resources
					cancel()
					if err = worker.tableReader.Close(); err != nil {
						logutil.Logger(ctx).Error("close Select result failed:", zap.Error(err))
					}
					e.ctx.StoreQueryFeedback(e.feedbacks[workID])
					if fetchErr != nil {
						break
					}
				}
			},
			e.handleHandlesFetcherPanic(ctx, e.resultCh, "partialTableWorker"),
		)
	}()
	return nil
}

func (e *IndexMergeReaderExecutor) initRuntimeStats() {
	if e.runtimeStats != nil {
		e.stats = &IndexMergeRuntimeStat{
			Concurrency: e.ctx.GetSessionVars().IndexLookupConcurrency(),
		}
	}
}

func (e *IndexMergeReaderExecutor) getPartitalPlanID(workID int) int {
	if len(e.partialPlans[workID]) > 0 {
		return e.partialPlans[workID][len(e.partialPlans[workID])-1].ID()
	}
	return 0
}

func (e *IndexMergeReaderExecutor) getTablePlanRootID() int {
	if len(e.tblPlans) > 0 {
		return e.tblPlans[len(e.tblPlans)-1].ID()
	}
	return e.id
}

type partialTableWorker struct {
	stats        *IndexMergeRuntimeStat
	sc           sessionctx.Context
	batchSize    int
	maxBatchSize int
	maxChunkSize int
	tableReader  Executor
	partition    table.PhysicalTable // it indicates if this worker is accessing a particular partition table
}

func (w *partialTableWorker) fetchHandles(ctx context.Context, exitCh <-chan struct{}, fetchCh chan<- *indexMergeTableTask, resultCh chan<- *indexMergeTableTask,
	finished <-chan struct{}, handleCols plannercore.HandleCols, parTblIdx int) (count int64, err error) {
	chk := w.sc.GetSessionVars().GetNewChunkWithCapacity(retTypes(w.tableReader), w.maxChunkSize, w.maxChunkSize, w.tableReader.base().AllocPool)
	var basic *execdetails.BasicRuntimeStats
	if be := w.tableReader.base(); be != nil && be.runtimeStats != nil {
		basic = be.runtimeStats
	}
	for {
		start := time.Now()
		handles, retChunk, err := w.extractTaskHandles(ctx, chk, handleCols)
		if err != nil {
			syncErr(resultCh, err)
			return count, err
		}
		if len(handles) == 0 {
			return count, nil
		}
		count += int64(len(handles))
		task := w.buildTableTask(handles, retChunk, parTblIdx)
		if w.stats != nil {
			atomic.AddInt64(&w.stats.FetchIdxTime, int64(time.Since(start)))
		}
		select {
		case <-ctx.Done():
			return count, ctx.Err()
		case <-exitCh:
			return count, nil
		case <-finished:
			return count, nil
		case fetchCh <- task:
		}
		if basic != nil {
			basic.Record(time.Since(start), chk.NumRows())
		}
	}
}

func (w *partialTableWorker) extractTaskHandles(ctx context.Context, chk *chunk.Chunk, handleCols plannercore.HandleCols) (
	handles []kv.Handle, retChk *chunk.Chunk, err error) {
	handles = make([]kv.Handle, 0, w.batchSize)
	for len(handles) < w.batchSize {
		chk.SetRequiredRows(w.batchSize-len(handles), w.maxChunkSize)
		err = errors.Trace(w.tableReader.Next(ctx, chk))
		if err != nil {
			return handles, nil, err
		}
		if chk.NumRows() == 0 {
			return handles, retChk, nil
		}
		for i := 0; i < chk.NumRows(); i++ {
			handle, err := handleCols.BuildHandle(chk.GetRow(i))
			if err != nil {
				return nil, nil, err
			}
			handles = append(handles, handle)
		}
	}
	w.batchSize *= 2
	if w.batchSize > w.maxBatchSize {
		w.batchSize = w.maxBatchSize
	}
	return handles, retChk, nil
}

func (w *partialTableWorker) buildTableTask(handles []kv.Handle, retChk *chunk.Chunk, parTblIdx int) *indexMergeTableTask {
	task := &indexMergeTableTask{
		lookupTableTask: lookupTableTask{
			handles: handles,
			idxRows: retChk,

			partitionTable: w.partition,
		},
		parTblIdx: parTblIdx,
	}

	task.doneCh = make(chan error, 1)
	return task
}

func (e *IndexMergeReaderExecutor) startIndexMergeTableScanWorker(ctx context.Context, workCh <-chan *indexMergeTableTask) {
	lookupConcurrencyLimit := e.ctx.GetSessionVars().IndexLookupConcurrency()
	e.tblWorkerWg.Add(lookupConcurrencyLimit)
	for i := 0; i < lookupConcurrencyLimit; i++ {
		worker := &indexMergeTableScanWorker{
			stats:          e.stats,
			workCh:         workCh,
			finished:       e.finished,
			indexMergeExec: e,
			tblPlans:       e.tblPlans,
			memTracker:     e.memTracker,
		}
		ctx1, cancel := context.WithCancel(ctx)
		go func() {
			defer trace.StartRegion(ctx, "IndexMergeTableScanWorker").End()
			var task *indexMergeTableTask
			util.WithRecovery(
				func() { task = worker.pickAndExecTask(ctx1) },
				worker.handlePickAndExecTaskPanic(ctx1, task),
			)
			cancel()
			e.tblWorkerWg.Done()
		}()
	}
}

func (e *IndexMergeReaderExecutor) buildFinalTableReader(ctx context.Context, tbl table.Table, handles []kv.Handle) (_ Executor, err error) {
	tableReaderExec := &TableReaderExecutor{
		baseExecutor:     newBaseExecutor(e.ctx, e.schema, e.getTablePlanRootID()),
		table:            tbl,
		dagPB:            e.tableRequest,
		startTS:          e.startTS,
		txnScope:         e.txnScope,
		readReplicaScope: e.readReplicaScope,
		isStaleness:      e.isStaleness,
		columns:          e.columns,
		feedback:         statistics.NewQueryFeedback(0, nil, 0, false),
		plans:            e.tblPlans,
		netDataSize:      e.dataAvgRowSize * float64(len(handles)),
	}
	if e.isCorColInTableFilter {
		if tableReaderExec.dagPB.Executors, err = constructDistExec(e.ctx, e.tblPlans); err != nil {
			return nil, err
		}
	}
	tableReaderExec.buildVirtualColumnInfo()
	// Reorder handles because SplitKeyRangesByLocations() requires startKey of kvRanges is ordered.
	// Also it's good for performance.
	tableReader, err := e.dataReaderBuilder.buildTableReaderFromHandles(ctx, tableReaderExec, handles, true)
	if err != nil {
		logutil.Logger(ctx).Error("build table reader from handles failed", zap.Error(err))
		return nil, err
	}
	return tableReader, nil
}

// Next implements Executor Next interface.
func (e *IndexMergeReaderExecutor) Next(ctx context.Context, req *chunk.Chunk) error {
	if !e.workerStarted {
		if err := e.startWorkers(ctx); err != nil {
			return err
		}
	}

	req.Reset()
	for {
		resultTask, err := e.getResultTask()
		if err != nil {
			return errors.Trace(err)
		}
		if resultTask == nil {
			return nil
		}
		if resultTask.cursor < len(resultTask.rows) {
			numToAppend := mathutil.Min(len(resultTask.rows)-resultTask.cursor, e.maxChunkSize-req.NumRows())
			req.AppendRows(resultTask.rows[resultTask.cursor : resultTask.cursor+numToAppend])
			resultTask.cursor += numToAppend
			if req.NumRows() >= e.maxChunkSize {
				return nil
			}
		}
	}
}

func (e *IndexMergeReaderExecutor) getResultTask() (*indexMergeTableTask, error) {
	if e.resultCurr != nil && e.resultCurr.cursor < len(e.resultCurr.rows) {
		return e.resultCurr, nil
	}
	task, ok := <-e.resultCh
	if !ok {
		return nil, nil
	}
	if err := <-task.doneCh; err != nil {
		return nil, errors.Trace(err)
	}

	// Release the memory usage of last task before we handle a new task.
	if e.resultCurr != nil {
		e.resultCurr.memTracker.Consume(-e.resultCurr.memUsage)
	}
	e.resultCurr = task
	return e.resultCurr, nil
}

func (e *IndexMergeReaderExecutor) handleHandlesFetcherPanic(ctx context.Context, resultCh chan<- *indexMergeTableTask, worker string) func(r interface{}) {
	return func(r interface{}) {
		if r == nil {
			return
		}

		err4Panic := errors.Errorf("panic in IndexMergeReaderExecutor %s: %v", worker, r)
		logutil.Logger(ctx).Error(err4Panic.Error())
		doneCh := make(chan error, 1)
		doneCh <- err4Panic
		resultCh <- &indexMergeTableTask{
			lookupTableTask: lookupTableTask{
				doneCh: doneCh,
			},
		}
	}
}

// Close implements Exec Close interface.
func (e *IndexMergeReaderExecutor) Close() error {
	if e.stats != nil {
		defer e.ctx.GetSessionVars().StmtCtx.RuntimeStatsColl.RegisterStats(e.id, e.stats)
	}
	if e.finished == nil {
		return nil
	}
	close(e.finished)
	e.processWokerWg.Wait()
	e.tblWorkerWg.Wait()
	e.idxWorkerWg.Wait()
	e.finished = nil
	e.workerStarted = false
	// TODO: how to store e.feedbacks
	return nil
}

type indexMergeProcessWorker struct {
	indexMerge *IndexMergeReaderExecutor
	stats      *IndexMergeRuntimeStat
}

func (w *indexMergeProcessWorker) fetchLoopUnion(ctx context.Context, fetchCh <-chan *indexMergeTableTask,
	workCh chan<- *indexMergeTableTask, resultCh chan<- *indexMergeTableTask, finished <-chan struct{}) {
	defer func() {
		close(workCh)
		close(resultCh)
	}()

	distinctHandles := make(map[int64]*kv.HandleMap)
	for task := range fetchCh {
		start := time.Now()
		handles := task.handles
		fhs := make([]kv.Handle, 0, 8)

		var tblID int64
		if w.indexMerge.partitionTableMode {
			tblID = getPhysicalTableID(task.partitionTable)
		} else {
			tblID = getPhysicalTableID(w.indexMerge.table)
		}
		if _, ok := distinctHandles[tblID]; !ok {
			distinctHandles[tblID] = kv.NewHandleMap()
		}
		hMap := distinctHandles[tblID]

		for _, h := range handles {
			if _, ok := hMap.Get(h); !ok {
				fhs = append(fhs, h)
				hMap.Set(h, true)
			}
		}
		if len(fhs) == 0 {
			continue
		}
		task := &indexMergeTableTask{
			lookupTableTask: lookupTableTask{
				handles: fhs,
				doneCh:  make(chan error, 1),

				partitionTable: task.partitionTable,
			},
		}
		if w.stats != nil {
			w.stats.IndexMergeProcess += time.Since(start)
		}
		select {
		case <-ctx.Done():
			return
		case <-finished:
			return
		case workCh <- task:
			resultCh <- task
		}
	}
}

type intersectionProcessWorker struct {
	// key: parTblIdx, val: HandleMap
	// Value of MemAwareHandleMap is *int to avoid extra Get().
	handleMapsPerWorker map[int]*kv.MemAwareHandleMap[*int]
	workerID            int
	workerCh            chan *indexMergeTableTask
	indexMerge          *IndexMergeReaderExecutor
	memTracker          *memory.Tracker
	batchSize           int

	// When rowDelta == memConsumeBatchSize, Consume(memUsage)
	rowDelta      int64
	mapUsageDelta int64
}

func (w *intersectionProcessWorker) consumeMemDelta() {
	w.memTracker.Consume(w.mapUsageDelta + w.rowDelta*int64(unsafe.Sizeof(int(0))))
	w.mapUsageDelta = 0
	w.rowDelta = 0
}

func (w *intersectionProcessWorker) doIntersectionPerPartition(ctx context.Context, workCh chan<- *indexMergeTableTask, resultCh chan<- *indexMergeTableTask, finished <-chan struct{}) {
	defer w.memTracker.Detach()

	for task := range w.workerCh {
		var ok bool
		var hMap *kv.MemAwareHandleMap[*int]
		if hMap, ok = w.handleMapsPerWorker[task.parTblIdx]; !ok {
			hMap = kv.NewMemAwareHandleMap[*int]()
			w.handleMapsPerWorker[task.parTblIdx] = hMap
		}
		var mapDelta int64
		var rowDelta int64
		for _, h := range task.handles {
			// Use *int to avoid Get() again.
			if cntPtr, ok := hMap.Get(h); ok {
				(*cntPtr)++
			} else {
				cnt := 1
				mapDelta += hMap.Set(h, &cnt) + int64(h.ExtraMemSize())
				rowDelta += 1
			}
		}

		logutil.BgLogger().Debug("intersectionProcessWorker handle tasks", zap.Int("workerID", w.workerID),
			zap.Int("task.handles", len(task.handles)), zap.Int64("rowDelta", rowDelta))

		w.mapUsageDelta += mapDelta
		w.rowDelta += rowDelta
		if w.rowDelta >= int64(w.batchSize) {
			w.consumeMemDelta()
		}
		failpoint.Inject("testIndexMergeIntersectionWorkerPanic", nil)
	}
	if w.rowDelta > 0 {
		w.consumeMemDelta()
	}

	// We assume the result of intersection is small, so no need to track memory.
	intersectedMap := make(map[int][]kv.Handle, len(w.handleMapsPerWorker))
	for parTblIdx, hMap := range w.handleMapsPerWorker {
		hMap.Range(func(h kv.Handle, val interface{}) bool {
			if *(val.(*int)) == len(w.indexMerge.partialPlans) {
				// Means all partial paths have this handle.
				intersectedMap[parTblIdx] = append(intersectedMap[parTblIdx], h)
			}
			return true
		})
	}

	tasks := make([]*indexMergeTableTask, 0, len(w.handleMapsPerWorker))
	for parTblIdx, intersected := range intersectedMap {
		// Split intersected[parTblIdx] to avoid task is too large.
		for len(intersected) > 0 {
			length := w.batchSize
			if length > len(intersected) {
				length = len(intersected)
			}
			task := &indexMergeTableTask{
				lookupTableTask: lookupTableTask{
					handles: intersected[:length],
					doneCh:  make(chan error, 1),
				},
			}
			intersected = intersected[length:]
			if w.indexMerge.partitionTableMode {
				task.partitionTable = w.indexMerge.prunedPartitions[parTblIdx]
			}
			tasks = append(tasks, task)
			logutil.BgLogger().Debug("intersectionProcessWorker build tasks",
				zap.Int("parTblIdx", parTblIdx), zap.Int("task.handles", len(task.handles)))
		}
	}
	for _, task := range tasks {
		select {
		case <-ctx.Done():
			return
		case <-finished:
			return
		case workCh <- task:
			resultCh <- task
		}
	}
}

// For each partition(dynamic mode), a map is used to do intersection. Key of the map is handle, and value is the number of times it occurs.
// If the value of handle equals the number of partial paths, it should be sent to final_table_scan_worker.
// To avoid too many goroutines, each intersectionProcessWorker can handle multiple partitions.
func (w *indexMergeProcessWorker) fetchLoopIntersection(ctx context.Context, fetchCh <-chan *indexMergeTableTask,
	workCh chan<- *indexMergeTableTask, resultCh chan<- *indexMergeTableTask, finished <-chan struct{}) {
	defer func() {
		close(workCh)
		close(resultCh)
	}()

	if w.stats != nil {
		start := time.Now()
		defer func() {
			w.stats.IndexMergeProcess += time.Since(start)
		}()
	}

	// One goroutine may handle one or multiple partitions.
	// Max number of partition number is 8192, we use ExecutorConcurrency to avoid too many goroutines.
	maxWorkerCnt := w.indexMerge.ctx.GetSessionVars().IndexMergeIntersectionConcurrency()
	maxChannelSize := atomic.LoadInt32(&LookupTableTaskChannelSize)
	batchSize := w.indexMerge.ctx.GetSessionVars().IndexLookupSize

	partCnt := 1
	if w.indexMerge.partitionTableMode {
		partCnt = len(w.indexMerge.prunedPartitions)
	}
	workerCnt := mathutil.Min(partCnt, maxWorkerCnt)
	failpoint.Inject("testIndexMergeIntersectionConcurrency", func(val failpoint.Value) {
		con := val.(int)
		if con != workerCnt {
			panic(fmt.Sprintf("unexpected workerCnt, expect %d, got %d", con, workerCnt))
		}
	})

	workers := make([]*intersectionProcessWorker, 0, workerCnt)
	wg := util.WaitGroupWrapper{}
	errCh := make(chan bool, workerCnt)
	for i := 0; i < workerCnt; i++ {
		tracker := memory.NewTracker(w.indexMerge.id, -1)
		tracker.AttachTo(w.indexMerge.memTracker)
		worker := &intersectionProcessWorker{
			workerID:            i,
			handleMapsPerWorker: make(map[int]*kv.MemAwareHandleMap[*int]),
			workerCh:            make(chan *indexMergeTableTask, maxChannelSize),
			indexMerge:          w.indexMerge,
			memTracker:          tracker,
			batchSize:           batchSize,
		}
		wg.RunWithRecover(func() {
			defer trace.StartRegion(ctx, "IndexMergeIntersectionProcessWorker").End()
			worker.doIntersectionPerPartition(ctx, workCh, resultCh, finished)
		}, w.handleLoopFetcherPanic(ctx, resultCh, "IndexMergeIntersectionProcessWorker", errCh))
		workers = append(workers, worker)
	}
	for task := range fetchCh {
		select {
		case workers[task.parTblIdx%workerCnt].workerCh <- task:
		case <-errCh:
			break
		}
	}
	for _, processWorker := range workers {
		close(processWorker.workerCh)
	}
	wg.Wait()
}

func (w *indexMergeProcessWorker) handleLoopFetcherPanic(ctx context.Context, resultCh chan<- *indexMergeTableTask, worker string, extraCh chan bool) func(r interface{}) {
	return func(r interface{}) {
		if r == nil {
			return
		}
		if extraCh != nil {
			extraCh <- true
		}

		err4Panic := errors.Errorf("panic in IndexMergeReaderExecutor %s: %v", worker, r)
		logutil.Logger(ctx).Error(err4Panic.Error())
		doneCh := make(chan error, 1)
		doneCh <- err4Panic
		resultCh <- &indexMergeTableTask{
			lookupTableTask: lookupTableTask{
				doneCh: doneCh,
			},
		}
	}
}

type partialIndexWorker struct {
	stats        *IndexMergeRuntimeStat
	sc           sessionctx.Context
	idxID        int
	batchSize    int
	maxBatchSize int
	maxChunkSize int
	partition    table.PhysicalTable // it indicates if this worker is accessing a particular partition table
}

func syncErr(resultCh chan<- *indexMergeTableTask, err error) {
	doneCh := make(chan error, 1)
	doneCh <- err
	resultCh <- &indexMergeTableTask{
		lookupTableTask: lookupTableTask{
			doneCh: doneCh,
		},
	}
}

func (w *partialIndexWorker) fetchHandles(
	ctx context.Context,
	result distsql.SelectResult,
	exitCh <-chan struct{},
	fetchCh chan<- *indexMergeTableTask,
	resultCh chan<- *indexMergeTableTask,
	finished <-chan struct{},
	handleCols plannercore.HandleCols,
	parTblIdx int) (count int64, err error) {
	chk := chunk.NewChunkWithCapacity(handleCols.GetFieldsTypes(), w.maxChunkSize)
	var basicStats *execdetails.BasicRuntimeStats
	if w.stats != nil {
		if w.idxID != 0 {
			basicStats = w.sc.GetSessionVars().StmtCtx.RuntimeStatsColl.GetBasicRuntimeStats(w.idxID)
		}
	}
	for {
		start := time.Now()
		handles, retChunk, err := w.extractTaskHandles(ctx, chk, result, handleCols)
		if err != nil {
			syncErr(resultCh, err)
			return count, err
		}
		if len(handles) == 0 {
			if basicStats != nil {
				basicStats.Record(time.Since(start), chk.NumRows())
			}
			return count, nil
		}
		count += int64(len(handles))
		task := w.buildTableTask(handles, retChunk, parTblIdx)
		if w.stats != nil {
			atomic.AddInt64(&w.stats.FetchIdxTime, int64(time.Since(start)))
		}
		select {
		case <-ctx.Done():
			return count, ctx.Err()
		case <-exitCh:
			return count, nil
		case <-finished:
			return count, nil
		case fetchCh <- task:
		}
		if basicStats != nil {
			basicStats.Record(time.Since(start), chk.NumRows())
		}
	}
}

func (w *partialIndexWorker) extractTaskHandles(ctx context.Context, chk *chunk.Chunk, idxResult distsql.SelectResult, handleCols plannercore.HandleCols) (
	handles []kv.Handle, retChk *chunk.Chunk, err error) {
	handles = make([]kv.Handle, 0, w.batchSize)
	for len(handles) < w.batchSize {
		chk.SetRequiredRows(w.batchSize-len(handles), w.maxChunkSize)
		err = errors.Trace(idxResult.Next(ctx, chk))
		if err != nil {
			return handles, nil, err
		}
		if chk.NumRows() == 0 {
			return handles, retChk, nil
		}
		for i := 0; i < chk.NumRows(); i++ {
			handle, err := handleCols.BuildHandleFromIndexRow(chk.GetRow(i))
			if err != nil {
				return nil, nil, err
			}
			handles = append(handles, handle)
		}
	}
	w.batchSize *= 2
	if w.batchSize > w.maxBatchSize {
		w.batchSize = w.maxBatchSize
	}
	return handles, retChk, nil
}

func (w *partialIndexWorker) buildTableTask(handles []kv.Handle, retChk *chunk.Chunk, parTblIdx int) *indexMergeTableTask {
	task := &indexMergeTableTask{
		lookupTableTask: lookupTableTask{
			handles: handles,
			idxRows: retChk,

			partitionTable: w.partition,
		},
		parTblIdx: parTblIdx,
	}

	task.doneCh = make(chan error, 1)
	return task
}

type indexMergeTableScanWorker struct {
	stats          *IndexMergeRuntimeStat
	workCh         <-chan *indexMergeTableTask
	finished       <-chan struct{}
	indexMergeExec *IndexMergeReaderExecutor
	tblPlans       []plannercore.PhysicalPlan

	// memTracker is used to track the memory usage of this executor.
	memTracker *memory.Tracker
}

func (w *indexMergeTableScanWorker) pickAndExecTask(ctx context.Context) (task *indexMergeTableTask) {
	var ok bool
	for {
		waitStart := time.Now()
		select {
		case task, ok = <-w.workCh:
			if !ok {
				return
			}
		case <-w.finished:
			return
		}
		execStart := time.Now()
		err := w.executeTask(ctx, task)
		if w.stats != nil {
			atomic.AddInt64(&w.stats.WaitTime, int64(execStart.Sub(waitStart)))
			atomic.AddInt64(&w.stats.FetchRow, int64(time.Since(execStart)))
			atomic.AddInt64(&w.stats.TableTaskNum, 1)
		}
		task.doneCh <- err
	}
}

func (w *indexMergeTableScanWorker) handlePickAndExecTaskPanic(ctx context.Context, task *indexMergeTableTask) func(r interface{}) {
	return func(r interface{}) {
		if r == nil {
			return
		}

		err4Panic := errors.Errorf("panic in IndexMergeReaderExecutor indexMergeTableWorker: %v", r)
		logutil.Logger(ctx).Error(err4Panic.Error())
		task.doneCh <- err4Panic
	}
}

func (w *indexMergeTableScanWorker) executeTask(ctx context.Context, task *indexMergeTableTask) error {
	tbl := w.indexMergeExec.table
	if w.indexMergeExec.partitionTableMode {
		tbl = task.partitionTable
	}
	tableReader, err := w.indexMergeExec.buildFinalTableReader(ctx, tbl, task.handles)
	if err != nil {
		logutil.Logger(ctx).Error("build table reader failed", zap.Error(err))
		return err
	}
	defer terror.Call(tableReader.Close)
	task.memTracker = w.memTracker
	memUsage := int64(cap(task.handles) * 8)
	task.memUsage = memUsage
	task.memTracker.Consume(memUsage)
	handleCnt := len(task.handles)
	task.rows = make([]chunk.Row, 0, handleCnt)
	for {
		chk := tryNewCacheChunk(tableReader)
		err = Next(ctx, tableReader, chk)
		if err != nil {
			logutil.Logger(ctx).Error("table reader fetch next chunk failed", zap.Error(err))
			return err
		}
		if chk.NumRows() == 0 {
			break
		}
		memUsage = chk.MemoryUsage()
		task.memUsage += memUsage
		task.memTracker.Consume(memUsage)
		iter := chunk.NewIterator4Chunk(chk)
		for row := iter.Begin(); row != iter.End(); row = iter.Next() {
			task.rows = append(task.rows, row)
		}
	}

	memUsage = int64(cap(task.rows)) * int64(unsafe.Sizeof(chunk.Row{}))
	task.memUsage += memUsage
	task.memTracker.Consume(memUsage)
	if handleCnt != len(task.rows) && len(w.tblPlans) == 1 {
		return errors.Errorf("handle count %d isn't equal to value count %d", handleCnt, len(task.rows))
	}
	return nil
}

// IndexMergeRuntimeStat record the indexMerge runtime stat
type IndexMergeRuntimeStat struct {
	IndexMergeProcess time.Duration
	FetchIdxTime      int64
	WaitTime          int64
	FetchRow          int64
	TableTaskNum      int64
	Concurrency       int
}

func (e *IndexMergeRuntimeStat) String() string {
	var buf bytes.Buffer
	if e.FetchIdxTime != 0 {
		buf.WriteString(fmt.Sprintf("index_task:{fetch_handle:%s", time.Duration(e.FetchIdxTime)))
		if e.IndexMergeProcess != 0 {
			buf.WriteString(fmt.Sprintf(", merge:%s", e.IndexMergeProcess))
		}
		buf.WriteByte('}')
	}
	if e.FetchRow != 0 {
		if buf.Len() > 0 {
			buf.WriteByte(',')
		}
		buf.WriteString(fmt.Sprintf(" table_task:{num:%d, concurrency:%d, fetch_row:%s, wait_time:%s}", e.TableTaskNum, e.Concurrency, time.Duration(e.FetchRow), time.Duration(e.WaitTime)))
	}
	return buf.String()
}

// Clone implements the RuntimeStats interface.
func (e *IndexMergeRuntimeStat) Clone() execdetails.RuntimeStats {
	newRs := *e
	return &newRs
}

// Merge implements the RuntimeStats interface.
func (e *IndexMergeRuntimeStat) Merge(other execdetails.RuntimeStats) {
	tmp, ok := other.(*IndexMergeRuntimeStat)
	if !ok {
		return
	}
	e.IndexMergeProcess += tmp.IndexMergeProcess
	e.FetchIdxTime += tmp.FetchIdxTime
	e.FetchRow += tmp.FetchRow
	e.WaitTime += e.WaitTime
	e.TableTaskNum += tmp.TableTaskNum
}

// Tp implements the RuntimeStats interface.
func (e *IndexMergeRuntimeStat) Tp() int {
	return execdetails.TpIndexMergeRunTimeStats
}<|MERGE_RESOLUTION|>--- conflicted
+++ resolved
@@ -121,8 +121,6 @@
 
 	// Whether it's intersection or union.
 	isIntersection bool
-<<<<<<< HEAD
-=======
 }
 
 type indexMergeTableTask struct {
@@ -130,7 +128,6 @@
 
 	// parTblIdx are only used in indexMergeProcessWorker.fetchLoopIntersection.
 	parTblIdx int
->>>>>>> c88fd23f
 }
 
 // Table implements the dataSourceExecutor interface.
