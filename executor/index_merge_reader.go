// Copyright 2019 PingCAP, Inc.
//
// Licensed under the Apache License, Version 2.0 (the "License");
// you may not use this file except in compliance with the License.
// You may obtain a copy of the License at
//
//     http://www.apache.org/licenses/LICENSE-2.0
//
// Unless required by applicable law or agreed to in writing, software
// distributed under the License is distributed on an "AS IS" BASIS,
// WITHOUT WARRANTIES OR CONDITIONS OF ANY KIND, either express or implied.
// See the License for the specific language governing permissions and
// limitations under the License.

package executor

import (
	"bytes"
	"context"
	"fmt"
	"reflect"
	"runtime/trace"
	"sync"
	"sync/atomic"
	"time"
	"unsafe"

	"github.com/pingcap/errors"
	"github.com/pingcap/failpoint"
	"github.com/pingcap/tidb/distsql"
	"github.com/pingcap/tidb/kv"
	"github.com/pingcap/tidb/parser/model"
	"github.com/pingcap/tidb/parser/terror"
	plannercore "github.com/pingcap/tidb/planner/core"
	"github.com/pingcap/tidb/sessionctx"
	"github.com/pingcap/tidb/statistics"
	"github.com/pingcap/tidb/table"
	"github.com/pingcap/tidb/util"
	"github.com/pingcap/tidb/util/chunk"
	"github.com/pingcap/tidb/util/execdetails"
	"github.com/pingcap/tidb/util/logutil"
	"github.com/pingcap/tidb/util/mathutil"
	"github.com/pingcap/tidb/util/memory"
	"github.com/pingcap/tidb/util/ranger"
	"github.com/pingcap/tipb/go-tipb"
	"go.uber.org/zap"
	"golang.org/x/exp/slices"
)

var (
	_ Executor = &IndexMergeReaderExecutor{}
)

// IndexMergeReaderExecutor accesses a table with multiple index/table scan.
// There are three types of workers:
// 1. partialTableWorker/partialIndexWorker, which are used to fetch the handles
// 2. indexMergeProcessWorker, which is used to do the `Union` operation.
// 3. indexMergeTableScanWorker, which is used to get the table tuples with the given handles.
//
// The execution flow is really like IndexLookUpReader. However, it uses multiple index scans
// or table scans to get the handles:
//  1. use the partialTableWorkers and partialIndexWorkers to fetch the handles (a batch per time)
//     and send them to the indexMergeProcessWorker.
//  2. indexMergeProcessWorker do the `Union` operation for a batch of handles it have got.
//     For every handle in the batch:
//  1. check whether it has been accessed.
//  2. if not, record it and send it to the indexMergeTableScanWorker.
//  3. if accessed, just ignore it.
type IndexMergeReaderExecutor struct {
	baseExecutor

	table        table.Table
	indexes      []*model.IndexInfo
	descs        []bool
	ranges       [][]*ranger.Range
	dagPBs       []*tipb.DAGRequest
	startTS      uint64
	tableRequest *tipb.DAGRequest
	// columns are only required by union scan.
	columns []*model.ColumnInfo
	*dataReaderBuilder

	// fields about accessing partition tables
	partitionTableMode bool                  // if this IndexMerge is accessing a partition table
	prunedPartitions   []table.PhysicalTable // pruned partition tables need to access
	partitionKeyRanges [][][]kv.KeyRange     // [partitionIdx][partialIndex][ranges]

	// All fields above are immutable.

	tblWorkerWg    sync.WaitGroup
	idxWorkerWg    sync.WaitGroup
	processWokerWg sync.WaitGroup
	finished       chan struct{}

	workerStarted bool
	keyRanges     [][]kv.KeyRange

	resultCh   chan *indexMergeTableTask
	resultCurr *indexMergeTableTask
	feedbacks  []*statistics.QueryFeedback

	// memTracker is used to track the memory usage of this executor.
	memTracker *memory.Tracker
	paging     bool

	// checkIndexValue is used to check the consistency of the index data.
	*checkIndexValue // nolint:unused

	partialPlans        [][]plannercore.PhysicalPlan
	tblPlans            []plannercore.PhysicalPlan
	partialNetDataSizes []float64
	dataAvgRowSize      float64

	handleCols plannercore.HandleCols
	stats      *IndexMergeRuntimeStat

	// Indicates whether there is correlated column in filter or table/index range.
	// We need to refresh dagPBs before send DAGReq to storage.
	isCorColInPartialFilters []bool
	isCorColInTableFilter    bool
	isCorColInPartialAccess  []bool

	// Whether it's intersection or union.
	isIntersection bool
}

type indexMergeTableTask struct {
	lookupTableTask

	// workerID and parTblIdx are only used in indexMergeProcessWorker.fetchLoopIntersection.
	workerID  int
	parTblIdx int
}

// Table implements the dataSourceExecutor interface.
func (e *IndexMergeReaderExecutor) Table() table.Table {
	return e.table
}

// Open implements the Executor Open interface
func (e *IndexMergeReaderExecutor) Open(ctx context.Context) (err error) {
	e.keyRanges = make([][]kv.KeyRange, 0, len(e.partialPlans))
	e.initRuntimeStats()

	if err = e.rebuildRangeForCorCol(); err != nil {
		return err
	}

	if !e.partitionTableMode {
		if e.keyRanges, err = e.buildKeyRangesForTable(e.table); err != nil {
			return err
		}
	} else {
		for _, feedback := range e.feedbacks {
			feedback.Invalidate() // feedback is not ready for partition tables
		}
		e.partitionKeyRanges = make([][][]kv.KeyRange, len(e.prunedPartitions))
		for i, p := range e.prunedPartitions {
			if e.partitionKeyRanges[i], err = e.buildKeyRangesForTable(p); err != nil {
				return err
			}
		}
	}
	e.finished = make(chan struct{})
	e.resultCh = make(chan *indexMergeTableTask, atomic.LoadInt32(&LookupTableTaskChannelSize))
	e.memTracker = memory.NewTracker(e.id, -1)
	e.memTracker.AttachTo(e.ctx.GetSessionVars().StmtCtx.MemTracker)
	return nil
}

func (e *IndexMergeReaderExecutor) rebuildRangeForCorCol() (err error) {
	len1 := len(e.partialPlans)
	len2 := len(e.isCorColInPartialAccess)
	if len1 != len2 {
		return errors.Errorf("unexpect length for partialPlans(%d) and isCorColInPartialAccess(%d)", len1, len2)
	}
	for i, plan := range e.partialPlans {
		if e.isCorColInPartialAccess[i] {
			switch x := plan[0].(type) {
			case *plannercore.PhysicalIndexScan:
				e.ranges[i], err = rebuildIndexRanges(e.ctx, x, x.IdxCols, x.IdxColLens)
			case *plannercore.PhysicalTableScan:
				e.ranges[i], err = x.ResolveCorrelatedColumns()
			default:
				err = errors.Errorf("unsupported plan type %T", plan[0])
			}
			if err != nil {
				return err
			}
		}
	}
	return nil
}

func (e *IndexMergeReaderExecutor) buildKeyRangesForTable(tbl table.Table) (ranges [][]kv.KeyRange, err error) {
	sc := e.ctx.GetSessionVars().StmtCtx
	for i, plan := range e.partialPlans {
		_, ok := plan[0].(*plannercore.PhysicalIndexScan)
		if !ok {
			firstPartRanges, secondPartRanges := distsql.SplitRangesAcrossInt64Boundary(e.ranges[i], false, e.descs[i], tbl.Meta().IsCommonHandle)
			firstKeyRanges, err := distsql.TableHandleRangesToKVRanges(sc, []int64{getPhysicalTableID(tbl)}, tbl.Meta().IsCommonHandle, firstPartRanges, nil)
			if err != nil {
				return nil, err
			}
			secondKeyRanges, err := distsql.TableHandleRangesToKVRanges(sc, []int64{getPhysicalTableID(tbl)}, tbl.Meta().IsCommonHandle, secondPartRanges, nil)
			if err != nil {
				return nil, err
			}
			keyRanges := append(firstKeyRanges, secondKeyRanges...)
			ranges = append(ranges, keyRanges)
			continue
		}
		keyRange, err := distsql.IndexRangesToKVRanges(sc, getPhysicalTableID(tbl), e.indexes[i].ID, e.ranges[i], e.feedbacks[i])
		if err != nil {
			return nil, err
		}
		ranges = append(ranges, keyRange)
	}
	return ranges, nil
}

func (e *IndexMergeReaderExecutor) startWorkers(ctx context.Context) error {
	exitCh := make(chan struct{})
	workCh := make(chan *indexMergeTableTask, 1)
	fetchCh := make(chan *indexMergeTableTask, len(e.keyRanges))

	e.startIndexMergeProcessWorker(ctx, workCh, fetchCh)

	var err error
	for i := 0; i < len(e.partialPlans); i++ {
		e.idxWorkerWg.Add(1)
		if e.indexes[i] != nil {
			err = e.startPartialIndexWorker(ctx, exitCh, fetchCh, i)
		} else {
			err = e.startPartialTableWorker(ctx, exitCh, fetchCh, i)
		}
		if err != nil {
			e.idxWorkerWg.Done()
			break
		}
	}
	go e.waitPartialWorkersAndCloseFetchChan(fetchCh)
	if err != nil {
		close(exitCh)
		return err
	}
	e.startIndexMergeTableScanWorker(ctx, workCh)
	e.workerStarted = true
	return nil
}

func (e *IndexMergeReaderExecutor) waitPartialWorkersAndCloseFetchChan(fetchCh chan *indexMergeTableTask) {
	e.idxWorkerWg.Wait()
	close(fetchCh)
}

func (e *IndexMergeReaderExecutor) startIndexMergeProcessWorker(ctx context.Context, workCh chan<- *indexMergeTableTask, fetch <-chan *indexMergeTableTask) {
	idxMergeProcessWorker := &indexMergeProcessWorker{
		indexMerge: e,
		stats:      e.stats,
	}
	e.processWokerWg.Add(1)
	go func() {
		defer trace.StartRegion(ctx, "IndexMergeProcessWorker").End()
		util.WithRecovery(
			func() {
				if e.isIntersection {
					idxMergeProcessWorker.fetchLoopIntersection(ctx, fetch, workCh, e.resultCh, e.finished)
				} else {
					idxMergeProcessWorker.fetchLoopUnion(ctx, fetch, workCh, e.resultCh, e.finished)
				}
			},
			idxMergeProcessWorker.handleLoopFetcherPanic(ctx, e.resultCh),
		)
		e.processWokerWg.Done()
	}()
}

func (e *IndexMergeReaderExecutor) startPartialIndexWorker(ctx context.Context, exitCh <-chan struct{}, fetchCh chan<- *indexMergeTableTask, workID int) error {
	if e.runtimeStats != nil {
		collExec := true
		e.dagPBs[workID].CollectExecutionSummaries = &collExec
	}

	var keyRanges [][]kv.KeyRange
	if e.partitionTableMode {
		for _, pKeyRanges := range e.partitionKeyRanges { // get all keyRanges related to this PartialIndex
			keyRanges = append(keyRanges, pKeyRanges[workID])
		}
	} else {
		keyRanges = [][]kv.KeyRange{e.keyRanges[workID]}
	}

	failpoint.Inject("startPartialIndexWorkerErr", func() error {
		return errors.New("inject an error before start partialIndexWorker")
	})

	go func() {
		defer trace.StartRegion(ctx, "IndexMergePartialIndexWorker").End()
		defer e.idxWorkerWg.Done()
		util.WithRecovery(
			func() {
				worker := &partialIndexWorker{
					stats:        e.stats,
					idxID:        e.getPartitalPlanID(workID),
					sc:           e.ctx,
					batchSize:    e.maxChunkSize,
					maxBatchSize: e.ctx.GetSessionVars().IndexLookupSize,
					maxChunkSize: e.maxChunkSize,
					workerID:     workID,
				}

				if e.isCorColInPartialFilters[workID] {
					// We got correlated column, so need to refresh Selection operator.
					var err error
					if e.dagPBs[workID].Executors, err = constructDistExec(e.ctx, e.partialPlans[workID]); err != nil {
						syncErr(e.resultCh, err)
						return
					}
				}

				var builder distsql.RequestBuilder
				builder.SetDAGRequest(e.dagPBs[workID]).
					SetStartTS(e.startTS).
					SetDesc(e.descs[workID]).
					SetKeepOrder(false).
					SetTxnScope(e.txnScope).
					SetReadReplicaScope(e.readReplicaScope).
					SetIsStaleness(e.isStaleness).
					SetFromSessionVars(e.ctx.GetSessionVars()).
					SetMemTracker(e.memTracker).
					SetPaging(e.paging).
					SetFromInfoSchema(e.ctx.GetInfoSchema()).
					SetClosestReplicaReadAdjuster(newClosestReadAdjuster(e.ctx, &builder.Request, e.partialNetDataSizes[workID]))

				for parTblIdx, keyRange := range keyRanges {
					// check if this executor is closed
					select {
					case <-e.finished:
						break
					default:
					}

					// init kvReq and worker for this partition
					// The key ranges should be ordered.
					slices.SortFunc(keyRange, func(i, j kv.KeyRange) bool {
						return bytes.Compare(i.StartKey, j.StartKey) < 0
					})
					kvReq, err := builder.SetKeyRanges(keyRange).Build()
					if err != nil {
						syncErr(e.resultCh, err)
						return
					}
					result, err := distsql.SelectWithRuntimeStats(ctx, e.ctx, kvReq, e.handleCols.GetFieldsTypes(), e.feedbacks[workID], getPhysicalPlanIDs(e.partialPlans[workID]), e.getPartitalPlanID(workID))
					if err != nil {
						syncErr(e.resultCh, err)
						return
					}
					worker.batchSize = e.maxChunkSize
					if worker.batchSize > worker.maxBatchSize {
						worker.batchSize = worker.maxBatchSize
					}
					if e.partitionTableMode {
						worker.partition = e.prunedPartitions[parTblIdx]
					}

					// fetch all data from this partition
					ctx1, cancel := context.WithCancel(ctx)
					_, fetchErr := worker.fetchHandles(ctx1, result, exitCh, fetchCh, e.resultCh, e.finished, e.handleCols, parTblIdx)
					if fetchErr != nil { // this error is synced in fetchHandles(), don't sync it again
						e.feedbacks[workID].Invalidate()
					}
					if err := result.Close(); err != nil {
						logutil.Logger(ctx).Error("close Select result failed:", zap.Error(err))
					}
					cancel()
					e.ctx.StoreQueryFeedback(e.feedbacks[workID])
					if fetchErr != nil {
						break
					}
				}
			},
			e.handleHandlesFetcherPanic(ctx, e.resultCh, "partialIndexWorker"),
		)
	}()

	return nil
}

func (e *IndexMergeReaderExecutor) startPartialTableWorker(ctx context.Context, exitCh <-chan struct{}, fetchCh chan<- *indexMergeTableTask, workID int) error {
	ts := e.partialPlans[workID][0].(*plannercore.PhysicalTableScan)

	tbls := make([]table.Table, 0, 1)
	if e.partitionTableMode {
		for _, p := range e.prunedPartitions {
			tbls = append(tbls, p)
		}
	} else {
		tbls = append(tbls, e.table)
	}

	go func() {
		defer trace.StartRegion(ctx, "IndexMergePartialTableWorker").End()
		defer e.idxWorkerWg.Done()
		util.WithRecovery(
			func() {
				var err error
				partialTableReader := &TableReaderExecutor{
					baseExecutor:     newBaseExecutor(e.ctx, ts.Schema(), e.getPartitalPlanID(workID)),
					dagPB:            e.dagPBs[workID],
					startTS:          e.startTS,
					txnScope:         e.txnScope,
					readReplicaScope: e.readReplicaScope,
					isStaleness:      e.isStaleness,
					feedback:         statistics.NewQueryFeedback(0, nil, 0, false),
					plans:            e.partialPlans[workID],
					ranges:           e.ranges[workID],
					netDataSize:      e.partialNetDataSizes[workID],
				}

				worker := &partialTableWorker{
					stats:        e.stats,
					sc:           e.ctx,
					batchSize:    e.maxChunkSize,
					maxBatchSize: e.ctx.GetSessionVars().IndexLookupSize,
					maxChunkSize: e.maxChunkSize,
					tableReader:  partialTableReader,
					workerID:     workID,
				}

				if e.isCorColInPartialFilters[workID] {
					if e.dagPBs[workID].Executors, err = constructDistExec(e.ctx, e.partialPlans[workID]); err != nil {
						syncErr(e.resultCh, err)
						return
					}
					partialTableReader.dagPB = e.dagPBs[workID]
				}

				for parTblIdx, tbl := range tbls {
					// check if this executor is closed
					select {
					case <-e.finished:
						break
					default:
					}

					// init partialTableReader and partialTableWorker again for the next table
					partialTableReader.table = tbl
					if err = partialTableReader.Open(ctx); err != nil {
						logutil.Logger(ctx).Error("open Select result failed:", zap.Error(err))
						syncErr(e.resultCh, err)
						break
					}
					worker.batchSize = e.maxChunkSize
					if worker.batchSize > worker.maxBatchSize {
						worker.batchSize = worker.maxBatchSize
					}
					if e.partitionTableMode {
						worker.partition = tbl.(table.PhysicalTable)
					}

					// fetch all handles from this table
					ctx1, cancel := context.WithCancel(ctx)
					_, fetchErr := worker.fetchHandles(ctx1, exitCh, fetchCh, e.resultCh, e.finished, e.handleCols, parTblIdx)
					if fetchErr != nil { // this error is synced in fetchHandles, so don't sync it again
						e.feedbacks[workID].Invalidate()
					}

					// release related resources
					cancel()
					if err = worker.tableReader.Close(); err != nil {
						logutil.Logger(ctx).Error("close Select result failed:", zap.Error(err))
					}
					e.ctx.StoreQueryFeedback(e.feedbacks[workID])
					if fetchErr != nil {
						break
					}
				}
			},
			e.handleHandlesFetcherPanic(ctx, e.resultCh, "partialTableWorker"),
		)
	}()
	return nil
}

func (e *IndexMergeReaderExecutor) initRuntimeStats() {
	if e.runtimeStats != nil {
		e.stats = &IndexMergeRuntimeStat{
			Concurrency: e.ctx.GetSessionVars().IndexLookupConcurrency(),
		}
		e.ctx.GetSessionVars().StmtCtx.RuntimeStatsColl.RegisterStats(e.id, e.stats)
	}
}

func (e *IndexMergeReaderExecutor) getPartitalPlanID(workID int) int {
	if len(e.partialPlans[workID]) > 0 {
		return e.partialPlans[workID][len(e.partialPlans[workID])-1].ID()
	}
	return 0
}

func (e *IndexMergeReaderExecutor) getTablePlanRootID() int {
	if len(e.tblPlans) > 0 {
		return e.tblPlans[len(e.tblPlans)-1].ID()
	}
	return e.id
}

type partialTableWorker struct {
	stats        *IndexMergeRuntimeStat
	sc           sessionctx.Context
	batchSize    int
	maxBatchSize int
	maxChunkSize int
	tableReader  Executor
	partition    table.PhysicalTable // it indicates if this worker is accessing a particular partition table
	workerID     int
}

func (w *partialTableWorker) fetchHandles(ctx context.Context, exitCh <-chan struct{}, fetchCh chan<- *indexMergeTableTask, resultCh chan<- *indexMergeTableTask,
	finished <-chan struct{}, handleCols plannercore.HandleCols, parTblIdx int) (count int64, err error) {
	chk := w.sc.GetSessionVars().GetNewChunkWithCapacity(retTypes(w.tableReader), w.maxChunkSize, w.maxChunkSize, w.tableReader.base().AllocPool)
	var basic *execdetails.BasicRuntimeStats
	if be := w.tableReader.base(); be != nil && be.runtimeStats != nil {
		basic = be.runtimeStats
	}
	for {
		start := time.Now()
		handles, retChunk, err := w.extractTaskHandles(ctx, chk, handleCols)
		if err != nil {
			syncErr(resultCh, err)
			return count, err
		}
		if len(handles) == 0 {
			return count, nil
		}
		count += int64(len(handles))
		task := w.buildTableTask(handles, retChunk, parTblIdx)
		if w.stats != nil {
			atomic.AddInt64(&w.stats.FetchIdxTime, int64(time.Since(start)))
		}
		select {
		case <-ctx.Done():
			return count, ctx.Err()
		case <-exitCh:
			return count, nil
		case <-finished:
			return count, nil
		case fetchCh <- task:
		}
		if basic != nil {
			basic.Record(time.Since(start), chk.NumRows())
		}
	}
}

func (w *partialTableWorker) extractTaskHandles(ctx context.Context, chk *chunk.Chunk, handleCols plannercore.HandleCols) (
	handles []kv.Handle, retChk *chunk.Chunk, err error) {
	handles = make([]kv.Handle, 0, w.batchSize)
	for len(handles) < w.batchSize {
		chk.SetRequiredRows(w.batchSize-len(handles), w.maxChunkSize)
		err = errors.Trace(w.tableReader.Next(ctx, chk))
		if err != nil {
			return handles, nil, err
		}
		if chk.NumRows() == 0 {
			return handles, retChk, nil
		}
		for i := 0; i < chk.NumRows(); i++ {
			handle, err := handleCols.BuildHandle(chk.GetRow(i))
			if err != nil {
				return nil, nil, err
			}
			handles = append(handles, handle)
		}
	}
	w.batchSize *= 2
	if w.batchSize > w.maxBatchSize {
		w.batchSize = w.maxBatchSize
	}
	return handles, retChk, nil
}

func (w *partialTableWorker) buildTableTask(handles []kv.Handle, retChk *chunk.Chunk, parTblIdx int) *indexMergeTableTask {
	task := &indexMergeTableTask{
		lookupTableTask: lookupTableTask{
			handles: handles,
			idxRows: retChk,

			partitionTable: w.partition,
		},
		workerID:  w.workerID,
		parTblIdx: parTblIdx,
	}

	task.doneCh = make(chan error, 1)
	return task
}

func (e *IndexMergeReaderExecutor) startIndexMergeTableScanWorker(ctx context.Context, workCh <-chan *indexMergeTableTask) {
	lookupConcurrencyLimit := e.ctx.GetSessionVars().IndexLookupConcurrency()
	e.tblWorkerWg.Add(lookupConcurrencyLimit)
	for i := 0; i < lookupConcurrencyLimit; i++ {
		worker := &indexMergeTableScanWorker{
			stats:          e.stats,
			workCh:         workCh,
			finished:       e.finished,
			indexMergeExec: e,
			tblPlans:       e.tblPlans,
			memTracker:     e.memTracker,
		}
		ctx1, cancel := context.WithCancel(ctx)
		go func() {
			defer trace.StartRegion(ctx, "IndexMergeTableScanWorker").End()
			var task *indexMergeTableTask
			util.WithRecovery(
				func() { task = worker.pickAndExecTask(ctx1) },
				worker.handlePickAndExecTaskPanic(ctx1, task),
			)
			cancel()
			e.tblWorkerWg.Done()
		}()
	}
}

func (e *IndexMergeReaderExecutor) buildFinalTableReader(ctx context.Context, tbl table.Table, handles []kv.Handle) (_ Executor, err error) {
	tableReaderExec := &TableReaderExecutor{
		baseExecutor:     newBaseExecutor(e.ctx, e.schema, e.getTablePlanRootID()),
		table:            tbl,
		dagPB:            e.tableRequest,
		startTS:          e.startTS,
		txnScope:         e.txnScope,
		readReplicaScope: e.readReplicaScope,
		isStaleness:      e.isStaleness,
		columns:          e.columns,
		feedback:         statistics.NewQueryFeedback(0, nil, 0, false),
		plans:            e.tblPlans,
		netDataSize:      e.dataAvgRowSize * float64(len(handles)),
	}
	if e.isCorColInTableFilter {
		if tableReaderExec.dagPB.Executors, err = constructDistExec(e.ctx, e.tblPlans); err != nil {
			return nil, err
		}
	}
	tableReaderExec.buildVirtualColumnInfo()
	// Reorder handles because SplitKeyRangesByLocations() requires startKey of kvRanges is ordered.
	// Also it's good for performance.
	tableReader, err := e.dataReaderBuilder.buildTableReaderFromHandles(ctx, tableReaderExec, handles, true)
	if err != nil {
		logutil.Logger(ctx).Error("build table reader from handles failed", zap.Error(err))
		return nil, err
	}
	return tableReader, nil
}

// Next implements Executor Next interface.
func (e *IndexMergeReaderExecutor) Next(ctx context.Context, req *chunk.Chunk) error {
	if !e.workerStarted {
		if err := e.startWorkers(ctx); err != nil {
			return err
		}
	}

	req.Reset()
	for {
		resultTask, err := e.getResultTask()
		if err != nil {
			return errors.Trace(err)
		}
		if resultTask == nil {
			return nil
		}
		if resultTask.cursor < len(resultTask.rows) {
			numToAppend := mathutil.Min(len(resultTask.rows)-resultTask.cursor, e.maxChunkSize-req.NumRows())
			req.AppendRows(resultTask.rows[resultTask.cursor : resultTask.cursor+numToAppend])
			resultTask.cursor += numToAppend
			if req.NumRows() >= e.maxChunkSize {
				return nil
			}
		}
	}
}

func (e *IndexMergeReaderExecutor) getResultTask() (*indexMergeTableTask, error) {
	if e.resultCurr != nil && e.resultCurr.cursor < len(e.resultCurr.rows) {
		return e.resultCurr, nil
	}
	task, ok := <-e.resultCh
	if !ok {
		return nil, nil
	}
	if err := <-task.doneCh; err != nil {
		return nil, errors.Trace(err)
	}

	// Release the memory usage of last task before we handle a new task.
	if e.resultCurr != nil {
		e.resultCurr.memTracker.Consume(-e.resultCurr.memUsage)
	}
	e.resultCurr = task
	return e.resultCurr, nil
}

func (e *IndexMergeReaderExecutor) handleHandlesFetcherPanic(ctx context.Context, resultCh chan<- *indexMergeTableTask, worker string) func(r interface{}) {
	return func(r interface{}) {
		if r == nil {
			return
		}

		err4Panic := errors.Errorf("panic in IndexMergeReaderExecutor %s: %v", worker, r)
		logutil.Logger(ctx).Error(err4Panic.Error())
		doneCh := make(chan error, 1)
		doneCh <- err4Panic
		resultCh <- &indexMergeTableTask{
			lookupTableTask: lookupTableTask{
				doneCh: doneCh,
			},
		}
	}
}

// Close implements Exec Close interface.
func (e *IndexMergeReaderExecutor) Close() error {
	if e.finished == nil {
		return nil
	}
	close(e.finished)
	e.processWokerWg.Wait()
	e.tblWorkerWg.Wait()
	e.idxWorkerWg.Wait()
	e.finished = nil
	e.workerStarted = false
	// TODO: how to store e.feedbacks
	return nil
}

type indexMergeProcessWorker struct {
	indexMerge *IndexMergeReaderExecutor
	stats      *IndexMergeRuntimeStat
}

func (w *indexMergeProcessWorker) fetchLoopUnion(ctx context.Context, fetchCh <-chan *indexMergeTableTask,
	workCh chan<- *indexMergeTableTask, resultCh chan<- *indexMergeTableTask, finished <-chan struct{}) {
	defer func() {
		close(workCh)
		close(resultCh)
	}()

	distinctHandles := make(map[int64]*kv.HandleMap)
	for task := range fetchCh {
		start := time.Now()
		handles := task.handles
		fhs := make([]kv.Handle, 0, 8)

		var tblID int64
		if w.indexMerge.partitionTableMode {
			tblID = getPhysicalTableID(task.partitionTable)
		} else {
			tblID = getPhysicalTableID(w.indexMerge.table)
		}
		if _, ok := distinctHandles[tblID]; !ok {
			distinctHandles[tblID] = kv.NewHandleMap()
		}
		hMap := distinctHandles[tblID]

		for _, h := range handles {
			if _, ok := hMap.Get(h); !ok {
				fhs = append(fhs, h)
				hMap.Set(h, true)
			}
		}
		if len(fhs) == 0 {
			continue
		}
		task := &indexMergeTableTask{
			lookupTableTask: lookupTableTask{
				handles: fhs,
				doneCh:  make(chan error, 1),

				partitionTable: task.partitionTable,
			},
		}
		if w.stats != nil {
			w.stats.IndexMergeProcess += time.Since(start)
		}
		select {
		case <-ctx.Done():
			return
		case <-finished:
			return
		case workCh <- task:
			resultCh <- task
		}
	}
}

<<<<<<< HEAD
type processWorker struct {
	handleMap  *kv.HandleMap
	workerCh   chan *indexMergeTableTask
	indexMerge *IndexMergeReaderExecutor
	wg         *sync.WaitGroup
}

func (w *processWorker) doIntersectionPerPartition() {
	for task := range w.workerCh {
		for _, h := range task.handles {
			if cntPtr, ok := w.handleMap.Get(h); ok {
				(*cntPtr.(*int))++
			} else {
				cnt := 1
				w.handleMap.Set(h, &cnt)
			}
		}
=======
type intersectionProcessWorker struct {
	workerID int
	// key: parTblIdx, val: HandleMap
	handleMapsPerWorker map[int]*kv.HandleMap
	workerCh            chan *indexMergeTableTask
	indexMerge          *IndexMergeReaderExecutor
	wg                  *sync.WaitGroup
	memTracker          *memory.Tracker
}

func (w *intersectionProcessWorker) doIntersectionPerPartition() {
	for task := range w.workerCh {
		var ok bool
		var hMap *kv.HandleMap
		if hMap, ok = w.handleMapsPerWorker[task.parTblIdx]; !ok {
			panic(fmt.Sprintf("cannot find parTblIdx(%d) for worker(id: %d)", task.parTblIdx, w.workerID))
		}
		oriCnt := hMap.Len()
		for _, h := range task.handles {
			if cntPtr, ok := hMap.Get(h); ok {
				(*cntPtr.(*int))++
			} else {
				cnt := 1
				hMap.Set(h, &cnt)
			}
		}
		newCnt := hMap.Len()
		if newCnt > oriCnt {
			w.memTracker.Consume(int64(newCnt-oriCnt) * (8 + int64(unsafe.Sizeof(reflect.Pointer))))
		}
>>>>>>> 4e3b731b
	}
	w.wg.Done()
}

func (w *indexMergeProcessWorker) fetchLoopIntersection(ctx context.Context, fetchCh <-chan *indexMergeTableTask,
	workCh chan<- *indexMergeTableTask, resultCh chan<- *indexMergeTableTask, finished <-chan struct{}) {
	defer func() {
		close(workCh)
		close(resultCh)
	}()

	if w.stats != nil {
		start := time.Now()
		defer func() {
			w.stats.IndexMergeProcess += time.Since(start)
		}()
	}

<<<<<<< HEAD
	mapLen := 1
	if w.indexMerge.partitionTableMode {
		mapLen = len(w.indexMerge.prunedPartitions)
	}
	handleMaps := make([]*kv.HandleMap, 0, mapLen)
	workers := make([]*processWorker, 0, len(handleMaps))
	wg := sync.WaitGroup{}
	for i := 0; i < mapLen; i++ {
		handleMaps = append(handleMaps, kv.NewHandleMap())
		workers = append(workers, &processWorker{
			handleMap:  handleMaps[i],
			workerCh:   make(chan *indexMergeTableTask, 10000),
			indexMerge: w.indexMerge,
			wg:         &wg,
=======
	partCnt := 1
	workerCnt := 1
	partCntPerWorker := 1
	// One goroutine may handle one or multiple partitions.
	// Max number of partition number is 8192, we use ExecutorConcurrency to avoid too many goroutines.
	maxWorkerCnt := w.indexMerge.ctx.GetSessionVars().ExecutorConcurrency
	maxChannelSize := 1024
	if w.indexMerge.partitionTableMode {
		partCnt = len(w.indexMerge.prunedPartitions)
		workerCnt = partCnt
		if workerCnt > maxWorkerCnt {
			workerCnt = maxWorkerCnt
			partCntPerWorker = partCnt / workerCnt
			if partCnt%workerCnt != 0 {
				partCntPerWorker++
			}
		}
	}
	handleMaps := make([]*kv.HandleMap, 0, partCnt)
	workers := make([]*intersectionProcessWorker, 0, workerCnt)
	wg := sync.WaitGroup{}
	for i := 0; i < workerCnt; i++ {
		handleMapsPerWorker := make(map[int]*kv.HandleMap, partCntPerWorker)
		for j := 0; j < partCntPerWorker; j++ {
			hMap := kv.NewHandleMap()
			handleMaps = append(handleMaps, hMap)
			parTblIdx := i*partCntPerWorker + j
			handleMapsPerWorker[parTblIdx] = hMap
		}
		workers = append(workers, &intersectionProcessWorker{
			workerID:            i,
			handleMapsPerWorker: handleMapsPerWorker,
			workerCh:            make(chan *indexMergeTableTask, maxChannelSize),
			indexMerge:          w.indexMerge,
			wg:                  &wg,
			memTracker:          w.indexMerge.memTracker,
>>>>>>> 4e3b731b
		})
		go workers[i].doIntersectionPerPartition()
		wg.Add(1)
	}
<<<<<<< HEAD

	for task := range fetchCh {
		workers[task.parTblIdx].workerCh <- task
=======
	for task := range fetchCh {
		workers[task.parTblIdx/partCntPerWorker].workerCh <- task
>>>>>>> 4e3b731b
	}
	for _, w := range workers {
		close(w.workerCh)
	}
	wg.Wait()
<<<<<<< HEAD
	for _, w := range workers {
		w.indexMerge.memTracker.Consume(int64(w.handleMap.Len()) * (8 + int64(unsafe.Sizeof(reflect.Pointer))))
	}

	intersected := make([][]kv.Handle, len(handleMaps))
	for parTblIdx, m := range handleMaps {
		m.Range(func(h kv.Handle, val interface{}) bool {
=======

	intersected := make([][]kv.Handle, partCnt)
	for parTblIdx, hMap := range handleMaps {
		hMap.Range(func(h kv.Handle, val interface{}) bool {
>>>>>>> 4e3b731b
			if *(val.(*int)) == len(w.indexMerge.partialPlans) {
				// Means all partial paths have this handle.
				intersected[parTblIdx] = append(intersected[parTblIdx], h)
			}
			return true
		})
	}
<<<<<<< HEAD

	tasks := make([]*indexMergeTableTask, 0, len(handleMaps))
	for i := 0; i < len(handleMaps); i++ {
		tasks = append(tasks, &indexMergeTableTask{
			lookupTableTask: lookupTableTask{
				handles: intersected[i],
=======
	tasks := make([]*indexMergeTableTask, 0, partCnt)
	for parTblIdx := 0; parTblIdx < partCnt; parTblIdx++ {
		if len(intersected[parTblIdx]) == 0 {
			continue
		}
		tasks = append(tasks, &indexMergeTableTask{
			lookupTableTask: lookupTableTask{
				handles: intersected[parTblIdx],
>>>>>>> 4e3b731b
				doneCh:  make(chan error, 1),
			},
		})
		if w.indexMerge.partitionTableMode {
<<<<<<< HEAD
			tasks[i].partitionTable = w.indexMerge.prunedPartitions[i]
		}
	}

=======
			tasks[parTblIdx].partitionTable = w.indexMerge.prunedPartitions[parTblIdx]
		}
	}
>>>>>>> 4e3b731b
	for _, task := range tasks {
		select {
		case <-ctx.Done():
			return
		case <-finished:
			return
		case workCh <- task:
			resultCh <- task
		}
	}
}

func (w *indexMergeProcessWorker) handleLoopFetcherPanic(ctx context.Context, resultCh chan<- *indexMergeTableTask) func(r interface{}) {
	return func(r interface{}) {
		if r == nil {
			return
		}

		err4Panic := errors.Errorf("panic in IndexMergeReaderExecutor indexMergeTableWorker: %v", r)
		logutil.Logger(ctx).Error(err4Panic.Error())
		doneCh := make(chan error, 1)
		doneCh <- err4Panic
		resultCh <- &indexMergeTableTask{
			lookupTableTask: lookupTableTask{
				doneCh: doneCh,
			},
		}
	}
}

type partialIndexWorker struct {
	stats        *IndexMergeRuntimeStat
	sc           sessionctx.Context
	idxID        int
	batchSize    int
	maxBatchSize int
	maxChunkSize int
	partition    table.PhysicalTable // it indicates if this worker is accessing a particular partition table
	workerID     int
}

func syncErr(resultCh chan<- *indexMergeTableTask, err error) {
	doneCh := make(chan error, 1)
	doneCh <- err
	resultCh <- &indexMergeTableTask{
		lookupTableTask: lookupTableTask{
			doneCh: doneCh,
		},
	}
}

func (w *partialIndexWorker) fetchHandles(
	ctx context.Context,
	result distsql.SelectResult,
	exitCh <-chan struct{},
	fetchCh chan<- *indexMergeTableTask,
	resultCh chan<- *indexMergeTableTask,
	finished <-chan struct{},
	handleCols plannercore.HandleCols,
	parTblIdx int) (count int64, err error) {
	chk := chunk.NewChunkWithCapacity(handleCols.GetFieldsTypes(), w.maxChunkSize)
	var basicStats *execdetails.BasicRuntimeStats
	if w.stats != nil {
		if w.idxID != 0 {
			basicStats = &execdetails.BasicRuntimeStats{}
			w.sc.GetSessionVars().StmtCtx.RuntimeStatsColl.RegisterStats(w.idxID, basicStats)
		}
	}
	for {
		start := time.Now()
		handles, retChunk, err := w.extractTaskHandles(ctx, chk, result, handleCols)
		if err != nil {
			syncErr(resultCh, err)
			return count, err
		}
		if len(handles) == 0 {
			if basicStats != nil {
				basicStats.Record(time.Since(start), chk.NumRows())
			}
			return count, nil
		}
		count += int64(len(handles))
		task := w.buildTableTask(handles, retChunk, parTblIdx)
		if w.stats != nil {
			atomic.AddInt64(&w.stats.FetchIdxTime, int64(time.Since(start)))
		}
		select {
		case <-ctx.Done():
			return count, ctx.Err()
		case <-exitCh:
			return count, nil
		case <-finished:
			return count, nil
		case fetchCh <- task:
		}
		if basicStats != nil {
			basicStats.Record(time.Since(start), chk.NumRows())
		}
	}
}

func (w *partialIndexWorker) extractTaskHandles(ctx context.Context, chk *chunk.Chunk, idxResult distsql.SelectResult, handleCols plannercore.HandleCols) (
	handles []kv.Handle, retChk *chunk.Chunk, err error) {
	handles = make([]kv.Handle, 0, w.batchSize)
	for len(handles) < w.batchSize {
		chk.SetRequiredRows(w.batchSize-len(handles), w.maxChunkSize)
		err = errors.Trace(idxResult.Next(ctx, chk))
		if err != nil {
			return handles, nil, err
		}
		if chk.NumRows() == 0 {
			return handles, retChk, nil
		}
		for i := 0; i < chk.NumRows(); i++ {
			handle, err := handleCols.BuildHandleFromIndexRow(chk.GetRow(i))
			if err != nil {
				return nil, nil, err
			}
			handles = append(handles, handle)
		}
	}
	w.batchSize *= 2
	if w.batchSize > w.maxBatchSize {
		w.batchSize = w.maxBatchSize
	}
	return handles, retChk, nil
}

func (w *partialIndexWorker) buildTableTask(handles []kv.Handle, retChk *chunk.Chunk, parTblIdx int) *indexMergeTableTask {
	task := &indexMergeTableTask{
		lookupTableTask: lookupTableTask{
			handles: handles,
			idxRows: retChk,

			partitionTable: w.partition,
		},
		workerID:  w.workerID,
		parTblIdx: parTblIdx,
	}

	task.doneCh = make(chan error, 1)
	return task
}

type indexMergeTableScanWorker struct {
	stats          *IndexMergeRuntimeStat
	workCh         <-chan *indexMergeTableTask
	finished       <-chan struct{}
	indexMergeExec *IndexMergeReaderExecutor
	tblPlans       []plannercore.PhysicalPlan

	// memTracker is used to track the memory usage of this executor.
	memTracker *memory.Tracker
}

func (w *indexMergeTableScanWorker) pickAndExecTask(ctx context.Context) (task *indexMergeTableTask) {
	var ok bool
	for {
		waitStart := time.Now()
		select {
		case task, ok = <-w.workCh:
			if !ok {
				return
			}
		case <-w.finished:
			return
		}
		execStart := time.Now()
		err := w.executeTask(ctx, task)
		if w.stats != nil {
			atomic.AddInt64(&w.stats.WaitTime, int64(execStart.Sub(waitStart)))
			atomic.AddInt64(&w.stats.FetchRow, int64(time.Since(execStart)))
			atomic.AddInt64(&w.stats.TableTaskNum, 1)
		}
		task.doneCh <- err
	}
}

func (w *indexMergeTableScanWorker) handlePickAndExecTaskPanic(ctx context.Context, task *indexMergeTableTask) func(r interface{}) {
	return func(r interface{}) {
		if r == nil {
			return
		}

		err4Panic := errors.Errorf("panic in IndexMergeReaderExecutor indexMergeTableWorker: %v", r)
		logutil.Logger(ctx).Error(err4Panic.Error())
		task.doneCh <- err4Panic
	}
}

func (w *indexMergeTableScanWorker) executeTask(ctx context.Context, task *indexMergeTableTask) error {
	tbl := w.indexMergeExec.table
	if w.indexMergeExec.partitionTableMode {
		tbl = task.partitionTable
	}
	tableReader, err := w.indexMergeExec.buildFinalTableReader(ctx, tbl, task.handles)
	if err != nil {
		logutil.Logger(ctx).Error("build table reader failed", zap.Error(err))
		return err
	}
	defer terror.Call(tableReader.Close)
	task.memTracker = w.memTracker
	memUsage := int64(cap(task.handles) * 8)
	task.memUsage = memUsage
	task.memTracker.Consume(memUsage)
	handleCnt := len(task.handles)
	task.rows = make([]chunk.Row, 0, handleCnt)
	for {
		chk := tryNewCacheChunk(tableReader)
		err = Next(ctx, tableReader, chk)
		if err != nil {
			logutil.Logger(ctx).Error("table reader fetch next chunk failed", zap.Error(err))
			return err
		}
		if chk.NumRows() == 0 {
			break
		}
		memUsage = chk.MemoryUsage()
		task.memUsage += memUsage
		task.memTracker.Consume(memUsage)
		iter := chunk.NewIterator4Chunk(chk)
		for row := iter.Begin(); row != iter.End(); row = iter.Next() {
			task.rows = append(task.rows, row)
		}
	}

	memUsage = int64(cap(task.rows)) * int64(unsafe.Sizeof(chunk.Row{}))
	task.memUsage += memUsage
	task.memTracker.Consume(memUsage)
	if handleCnt != len(task.rows) && len(w.tblPlans) == 1 {
		return errors.Errorf("handle count %d isn't equal to value count %d", handleCnt, len(task.rows))
	}
	return nil
}

// IndexMergeRuntimeStat record the indexMerge runtime stat
type IndexMergeRuntimeStat struct {
	IndexMergeProcess time.Duration
	FetchIdxTime      int64
	WaitTime          int64
	FetchRow          int64
	TableTaskNum      int64
	Concurrency       int
}

func (e *IndexMergeRuntimeStat) String() string {
	var buf bytes.Buffer
	if e.FetchIdxTime != 0 {
		buf.WriteString(fmt.Sprintf("index_task:{fetch_handle:%s", time.Duration(e.FetchIdxTime)))
		if e.IndexMergeProcess != 0 {
			buf.WriteString(fmt.Sprintf(", merge:%s", e.IndexMergeProcess))
		}
		buf.WriteByte('}')
	}
	if e.FetchRow != 0 {
		if buf.Len() > 0 {
			buf.WriteByte(',')
		}
		buf.WriteString(fmt.Sprintf(" table_task:{num:%d, concurrency:%d, fetch_row:%s, wait_time:%s}", e.TableTaskNum, e.Concurrency, time.Duration(e.FetchRow), time.Duration(e.WaitTime)))
	}
	return buf.String()
}

// Clone implements the RuntimeStats interface.
func (e *IndexMergeRuntimeStat) Clone() execdetails.RuntimeStats {
	newRs := *e
	return &newRs
}

// Merge implements the RuntimeStats interface.
func (e *IndexMergeRuntimeStat) Merge(other execdetails.RuntimeStats) {
	tmp, ok := other.(*IndexMergeRuntimeStat)
	if !ok {
		return
	}
	e.IndexMergeProcess += tmp.IndexMergeProcess
	e.FetchIdxTime += tmp.FetchIdxTime
	e.FetchRow += tmp.FetchRow
	e.WaitTime += e.WaitTime
	e.TableTaskNum += tmp.TableTaskNum
}

// Tp implements the RuntimeStats interface.
func (e *IndexMergeRuntimeStat) Tp() int {
	return execdetails.TpIndexMergeRunTimeStats
}<|MERGE_RESOLUTION|>--- conflicted
+++ resolved
@@ -794,25 +794,6 @@
 	}
 }
 
-<<<<<<< HEAD
-type processWorker struct {
-	handleMap  *kv.HandleMap
-	workerCh   chan *indexMergeTableTask
-	indexMerge *IndexMergeReaderExecutor
-	wg         *sync.WaitGroup
-}
-
-func (w *processWorker) doIntersectionPerPartition() {
-	for task := range w.workerCh {
-		for _, h := range task.handles {
-			if cntPtr, ok := w.handleMap.Get(h); ok {
-				(*cntPtr.(*int))++
-			} else {
-				cnt := 1
-				w.handleMap.Set(h, &cnt)
-			}
-		}
-=======
 type intersectionProcessWorker struct {
 	workerID int
 	// key: parTblIdx, val: HandleMap
@@ -843,7 +824,6 @@
 		if newCnt > oriCnt {
 			w.memTracker.Consume(int64(newCnt-oriCnt) * (8 + int64(unsafe.Sizeof(reflect.Pointer))))
 		}
->>>>>>> 4e3b731b
 	}
 	w.wg.Done()
 }
@@ -862,22 +842,6 @@
 		}()
 	}
 
-<<<<<<< HEAD
-	mapLen := 1
-	if w.indexMerge.partitionTableMode {
-		mapLen = len(w.indexMerge.prunedPartitions)
-	}
-	handleMaps := make([]*kv.HandleMap, 0, mapLen)
-	workers := make([]*processWorker, 0, len(handleMaps))
-	wg := sync.WaitGroup{}
-	for i := 0; i < mapLen; i++ {
-		handleMaps = append(handleMaps, kv.NewHandleMap())
-		workers = append(workers, &processWorker{
-			handleMap:  handleMaps[i],
-			workerCh:   make(chan *indexMergeTableTask, 10000),
-			indexMerge: w.indexMerge,
-			wg:         &wg,
-=======
 	partCnt := 1
 	workerCnt := 1
 	partCntPerWorker := 1
@@ -914,38 +878,21 @@
 			indexMerge:          w.indexMerge,
 			wg:                  &wg,
 			memTracker:          w.indexMerge.memTracker,
->>>>>>> 4e3b731b
 		})
 		go workers[i].doIntersectionPerPartition()
 		wg.Add(1)
 	}
-<<<<<<< HEAD
-
-	for task := range fetchCh {
-		workers[task.parTblIdx].workerCh <- task
-=======
 	for task := range fetchCh {
 		workers[task.parTblIdx/partCntPerWorker].workerCh <- task
->>>>>>> 4e3b731b
 	}
 	for _, w := range workers {
 		close(w.workerCh)
 	}
 	wg.Wait()
-<<<<<<< HEAD
-	for _, w := range workers {
-		w.indexMerge.memTracker.Consume(int64(w.handleMap.Len()) * (8 + int64(unsafe.Sizeof(reflect.Pointer))))
-	}
-
-	intersected := make([][]kv.Handle, len(handleMaps))
-	for parTblIdx, m := range handleMaps {
-		m.Range(func(h kv.Handle, val interface{}) bool {
-=======
 
 	intersected := make([][]kv.Handle, partCnt)
 	for parTblIdx, hMap := range handleMaps {
 		hMap.Range(func(h kv.Handle, val interface{}) bool {
->>>>>>> 4e3b731b
 			if *(val.(*int)) == len(w.indexMerge.partialPlans) {
 				// Means all partial paths have this handle.
 				intersected[parTblIdx] = append(intersected[parTblIdx], h)
@@ -953,14 +900,6 @@
 			return true
 		})
 	}
-<<<<<<< HEAD
-
-	tasks := make([]*indexMergeTableTask, 0, len(handleMaps))
-	for i := 0; i < len(handleMaps); i++ {
-		tasks = append(tasks, &indexMergeTableTask{
-			lookupTableTask: lookupTableTask{
-				handles: intersected[i],
-=======
 	tasks := make([]*indexMergeTableTask, 0, partCnt)
 	for parTblIdx := 0; parTblIdx < partCnt; parTblIdx++ {
 		if len(intersected[parTblIdx]) == 0 {
@@ -969,21 +908,13 @@
 		tasks = append(tasks, &indexMergeTableTask{
 			lookupTableTask: lookupTableTask{
 				handles: intersected[parTblIdx],
->>>>>>> 4e3b731b
 				doneCh:  make(chan error, 1),
 			},
 		})
 		if w.indexMerge.partitionTableMode {
-<<<<<<< HEAD
-			tasks[i].partitionTable = w.indexMerge.prunedPartitions[i]
-		}
-	}
-
-=======
 			tasks[parTblIdx].partitionTable = w.indexMerge.prunedPartitions[parTblIdx]
 		}
 	}
->>>>>>> 4e3b731b
 	for _, task := range tasks {
 		select {
 		case <-ctx.Done():
