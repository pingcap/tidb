--- conflicted
+++ resolved
@@ -111,16 +111,14 @@
 	handleCols plannercore.HandleCols
 	stats      *IndexMergeRuntimeStat
 
-<<<<<<< HEAD
-	// extraPIDColumnIndex is used for partition reader to add an extra partition ID column.
-	extraPIDColumnIndex offsetOptional
-=======
 	// Indicates whether there is correlated column in filter or table/index range.
 	// We need to refresh dagPBs before send DAGReq to storage.
 	isCorColInPartialFilters []bool
 	isCorColInTableFilter    bool
 	isCorColInPartialAccess  []bool
->>>>>>> dc9e75e0
+
+  // extraPIDColumnIndex is used for partition reader to add an extra partition ID column.
+	extraPIDColumnIndex offsetOptional
 }
 
 // Open implements the Executor Open interface
