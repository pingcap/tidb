--- conflicted
+++ resolved
@@ -26,23 +26,15 @@
 )
 
 func (s *testSerialSuite1) TestSortInDisk(c *C) {
-<<<<<<< HEAD
-	defer config.RestoreFunc()()
-	config.UpdateGlobal(func(conf *config.Config) {
-		conf.OOMUseTmpStorage = true
-	})
-=======
 	s.testSortInDisk(c, false)
 	s.testSortInDisk(c, true)
 }
 
 func (s *testSerialSuite1) testSortInDisk(c *C, removeDir bool) {
-	originCfg := config.GetGlobalConfig()
-	newConf := *originCfg
-	newConf.OOMUseTmpStorage = true
-	config.StoreGlobalConfig(&newConf)
-	defer config.StoreGlobalConfig(originCfg)
->>>>>>> e8bbaf49
+	defer config.RestoreFunc()()
+	config.UpdateGlobal(func(conf *config.Config) {
+		conf.OOMUseTmpStorage = true
+	})
 	c.Assert(failpoint.Enable("github.com/pingcap/tidb/executor/testSortedRowContainerSpill", "return(true)"), IsNil)
 	defer func() {
 		c.Assert(failpoint.Disable("github.com/pingcap/tidb/executor/testSortedRowContainerSpill"), IsNil)
