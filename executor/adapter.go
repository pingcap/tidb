// Copyright 2015 PingCAP, Inc.
//
// Licensed under the Apache License, Version 2.0 (the "License");
// you may not use this file except in compliance with the License.
// You may obtain a copy of the License at
//
//     http://www.apache.org/licenses/LICENSE-2.0
//
// Unless required by applicable law or agreed to in writing, software
// distributed under the License is distributed on an "AS IS" BASIS,
// WITHOUT WARRANTIES OR CONDITIONS OF ANY KIND, either express or implied.
// See the License for the specific language governing permissions and
// limitations under the License.

package executor

import (
	"bytes"
	"context"
	"fmt"
	"math"
	"runtime/trace"
	"strings"
	"sync/atomic"
	"time"

	"github.com/cznic/mathutil"
	"github.com/opentracing/opentracing-go"
	"github.com/pingcap/errors"
	"github.com/pingcap/failpoint"
	"github.com/pingcap/log"
	"github.com/pingcap/tidb/config"
	"github.com/pingcap/tidb/ddl/placement"
	"github.com/pingcap/tidb/domain"
	"github.com/pingcap/tidb/expression"
	"github.com/pingcap/tidb/infoschema"
	"github.com/pingcap/tidb/kv"
	"github.com/pingcap/tidb/metrics"
	"github.com/pingcap/tidb/parser"
	"github.com/pingcap/tidb/parser/ast"
	"github.com/pingcap/tidb/parser/model"
	"github.com/pingcap/tidb/parser/mysql"
	"github.com/pingcap/tidb/parser/terror"
	"github.com/pingcap/tidb/planner"
	plannercore "github.com/pingcap/tidb/planner/core"
	"github.com/pingcap/tidb/plugin"
	"github.com/pingcap/tidb/sessionctx"
	"github.com/pingcap/tidb/sessionctx/variable"
	"github.com/pingcap/tidb/types"
	"github.com/pingcap/tidb/util/chunk"
	"github.com/pingcap/tidb/util/execdetails"
	"github.com/pingcap/tidb/util/hint"
	"github.com/pingcap/tidb/util/logutil"
	"github.com/pingcap/tidb/util/memory"
	"github.com/pingcap/tidb/util/plancodec"
	"github.com/pingcap/tidb/util/sqlexec"
	"github.com/pingcap/tidb/util/stmtsummary"
	"github.com/pingcap/tidb/util/stringutil"
	"github.com/pingcap/tidb/util/topsql"
	tikverr "github.com/tikv/client-go/v2/error"
	"github.com/tikv/client-go/v2/oracle"
	"github.com/tikv/client-go/v2/util"
	"go.uber.org/zap"
	"go.uber.org/zap/zapcore"
)

// metrics option
var (
	totalQueryProcHistogramGeneral  = metrics.TotalQueryProcHistogram.WithLabelValues(metrics.LblGeneral)
	totalCopProcHistogramGeneral    = metrics.TotalCopProcHistogram.WithLabelValues(metrics.LblGeneral)
	totalCopWaitHistogramGeneral    = metrics.TotalCopWaitHistogram.WithLabelValues(metrics.LblGeneral)
	totalQueryProcHistogramInternal = metrics.TotalQueryProcHistogram.WithLabelValues(metrics.LblInternal)
	totalCopProcHistogramInternal   = metrics.TotalCopProcHistogram.WithLabelValues(metrics.LblInternal)
	totalCopWaitHistogramInternal   = metrics.TotalCopWaitHistogram.WithLabelValues(metrics.LblInternal)
)

// processinfoSetter is the interface use to set current running process info.
type processinfoSetter interface {
	SetProcessInfo(string, time.Time, byte, uint64)
}

// recordSet wraps an executor, implements sqlexec.RecordSet interface
type recordSet struct {
	fields     []*ast.ResultField
	executor   Executor
	stmt       *ExecStmt
	lastErr    error
	txnStartTS uint64
}

func (a *recordSet) Fields() []*ast.ResultField {
	if len(a.fields) == 0 {
		a.fields = colNames2ResultFields(a.executor.Schema(), a.stmt.OutputNames, a.stmt.Ctx.GetSessionVars().CurrentDB)
	}
	return a.fields
}

func colNames2ResultFields(schema *expression.Schema, names []*types.FieldName, defaultDB string) []*ast.ResultField {
	rfs := make([]*ast.ResultField, 0, schema.Len())
	defaultDBCIStr := model.NewCIStr(defaultDB)
	for i := 0; i < schema.Len(); i++ {
		dbName := names[i].DBName
		if dbName.L == "" && names[i].TblName.L != "" {
			dbName = defaultDBCIStr
		}
		origColName := names[i].OrigColName
		if origColName.L == "" {
			origColName = names[i].ColName
		}
		rf := &ast.ResultField{
			Column:       &model.ColumnInfo{Name: origColName, FieldType: *schema.Columns[i].RetType},
			ColumnAsName: names[i].ColName,
			Table:        &model.TableInfo{Name: names[i].OrigTblName},
			TableAsName:  names[i].TblName,
			DBName:       dbName,
		}
		// This is for compatibility.
		// See issue https://github.com/pingcap/tidb/issues/10513 .
		if len(rf.ColumnAsName.O) > mysql.MaxAliasIdentifierLen {
			rf.ColumnAsName.O = rf.ColumnAsName.O[:mysql.MaxAliasIdentifierLen]
		}
		// Usually the length of O equals the length of L.
		// Add this len judgement to avoid panic.
		if len(rf.ColumnAsName.L) > mysql.MaxAliasIdentifierLen {
			rf.ColumnAsName.L = rf.ColumnAsName.L[:mysql.MaxAliasIdentifierLen]
		}
		rfs = append(rfs, rf)
	}
	return rfs
}

// Next use uses recordSet's executor to get next available chunk for later usage.
// If chunk does not contain any rows, then we update last query found rows in session variable as current found rows.
// The reason we need update is that chunk with 0 rows indicating we already finished current query, we need prepare for
// next query.
// If stmt is not nil and chunk with some rows inside, we simply update last query found rows by the number of row in chunk.
func (a *recordSet) Next(ctx context.Context, req *chunk.Chunk) (err error) {
	defer func() {
		r := recover()
		if r == nil {
			return
		}
		err = errors.Errorf("%v", r)
		logutil.Logger(ctx).Error("execute sql panic", zap.String("sql", a.stmt.GetTextToLog()), zap.Stack("stack"))
	}()

	err = Next(ctx, a.executor, req)
	if err != nil {
		a.lastErr = err
		return err
	}
	numRows := req.NumRows()
	if numRows == 0 {
		if a.stmt != nil {
			a.stmt.Ctx.GetSessionVars().LastFoundRows = a.stmt.Ctx.GetSessionVars().StmtCtx.FoundRows()
		}
		return nil
	}
	if a.stmt != nil {
		a.stmt.Ctx.GetSessionVars().StmtCtx.AddFoundRows(uint64(numRows))
	}
	return nil
}

// NewChunk create a chunk base on top-level executor's newFirstChunk().
func (a *recordSet) NewChunk(alloc chunk.Allocator) *chunk.Chunk {
	if alloc == nil {
		return newFirstChunk(a.executor)
	}

	base := a.executor.base()
	return alloc.Alloc(base.retFieldTypes, base.initCap, base.maxChunkSize)
}

func (a *recordSet) Close() error {
	err := a.executor.Close()
	a.stmt.CloseRecordSet(a.txnStartTS, a.lastErr)
	return err
}

// OnFetchReturned implements commandLifeCycle#OnFetchReturned
func (a *recordSet) OnFetchReturned() {
	a.stmt.LogSlowQuery(a.txnStartTS, a.lastErr == nil, true)
}

// TelemetryInfo records some telemetry information during execution.
type TelemetryInfo struct {
	UseNonRecursive bool
	UseRecursive    bool
}

// ExecStmt implements the sqlexec.Statement interface, it builds a planner.Plan to an sqlexec.Statement.
type ExecStmt struct {
	// GoCtx stores parent go context.Context for a stmt.
	GoCtx context.Context
	// SnapshotTS stores the timestamp for stale read.
	// It is not equivalent to session variables's snapshot ts, it only use to build the executor.
	SnapshotTS uint64
	// IsStaleness means whether this statement use stale read.
	IsStaleness bool
	// ReplicaReadScope indicates the scope the store selector scope the request visited
	ReplicaReadScope string
	// InfoSchema stores a reference to the schema information.
	InfoSchema infoschema.InfoSchema
	// Plan stores a reference to the final physical plan.
	Plan plannercore.Plan
	// Text represents the origin query text.
	Text string

	StmtNode ast.StmtNode

	Ctx sessionctx.Context

	// LowerPriority represents whether to lower the execution priority of a query.
	LowerPriority     bool
	isPreparedStmt    bool
	isSelectForUpdate bool
	retryCount        uint
	retryStartTime    time.Time

	// OutputNames will be set if using cached plan
	OutputNames []*types.FieldName
	PsStmt      *plannercore.CachedPrepareStmt
	Ti          *TelemetryInfo
}

// PointGet short path for point exec directly from plan, keep only necessary steps
func (a *ExecStmt) PointGet(ctx context.Context, is infoschema.InfoSchema) (*recordSet, error) {
	if span := opentracing.SpanFromContext(ctx); span != nil && span.Tracer() != nil {
		span1 := span.Tracer().StartSpan("ExecStmt.PointGet", opentracing.ChildOf(span.Context()))
		span1.LogKV("sql", a.OriginText())
		defer span1.Finish()
		ctx = opentracing.ContextWithSpan(ctx, span1)
	}
	ctx = a.setPlanLabelForTopSQL(ctx)
	startTs := uint64(math.MaxUint64)
	err := a.Ctx.InitTxnWithStartTS(startTs)
	if err != nil {
		return nil, err
	}
	a.Ctx.GetSessionVars().StmtCtx.Priority = kv.PriorityHigh

	// try to reuse point get executor
	if a.PsStmt.Executor != nil {
		exec, ok := a.PsStmt.Executor.(*PointGetExecutor)
		if !ok {
			logutil.Logger(ctx).Error("invalid executor type, not PointGetExecutor for point get path")
			a.PsStmt.Executor = nil
		} else {
			// CachedPlan type is already checked in last step
			pointGetPlan := a.PsStmt.PreparedAst.CachedPlan.(*plannercore.PointGetPlan)
			exec.Init(pointGetPlan, startTs)
			a.PsStmt.Executor = exec
		}
	}
	if a.PsStmt.Executor == nil {
		b := newExecutorBuilder(a.Ctx, is, a.Ti, a.SnapshotTS, a.IsStaleness, a.ReplicaReadScope)
		newExecutor := b.build(a.Plan)
		if b.err != nil {
			return nil, b.err
		}
		a.PsStmt.Executor = newExecutor
	}
	pointExecutor := a.PsStmt.Executor.(*PointGetExecutor)
	if err = pointExecutor.Open(ctx); err != nil {
		terror.Call(pointExecutor.Close)
		return nil, err
	}
	return &recordSet{
		executor:   pointExecutor,
		stmt:       a,
		txnStartTS: startTs,
	}, nil
}

// OriginText returns original statement as a string.
func (a *ExecStmt) OriginText() string {
	return a.Text
}

// IsPrepared returns true if stmt is a prepare statement.
func (a *ExecStmt) IsPrepared() bool {
	return a.isPreparedStmt
}

// IsReadOnly returns true if a statement is read only.
// If current StmtNode is an ExecuteStmt, we can get its prepared stmt,
// then using ast.IsReadOnly function to determine a statement is read only or not.
func (a *ExecStmt) IsReadOnly(vars *variable.SessionVars) bool {
	return planner.IsReadOnly(a.StmtNode, vars)
}

// RebuildPlan rebuilds current execute statement plan.
// It returns the current information schema version that 'a' is using.
func (a *ExecStmt) RebuildPlan(ctx context.Context) (int64, error) {
	ret := &plannercore.PreprocessorReturn{}
	if err := plannercore.Preprocess(a.Ctx, a.StmtNode, plannercore.InTxnRetry, plannercore.WithPreprocessorReturn(ret)); err != nil {
		return 0, err
	}
	a.InfoSchema = ret.InfoSchema
	a.SnapshotTS = ret.LastSnapshotTS
	a.IsStaleness = ret.IsStaleness
	a.ReplicaReadScope = ret.ReadReplicaScope
	if a.Ctx.GetSessionVars().GetReplicaRead().IsClosestRead() && a.ReplicaReadScope == kv.GlobalReplicaScope {
		logutil.BgLogger().Warn(fmt.Sprintf("tidb can't read closest replicas due to it haven't %s label", placement.DCLabelKey))
	}
	p, names, err := planner.Optimize(ctx, a.Ctx, a.StmtNode, a.InfoSchema)
	if err != nil {
		return 0, err
	}
	a.OutputNames = names
	a.Plan = p
	return a.InfoSchema.SchemaMetaVersion(), nil
}

func (a *ExecStmt) setPlanLabelForTopSQL(ctx context.Context) context.Context {
	if a.Plan == nil || !variable.TopSQLEnabled() {
		return ctx
	}
	vars := a.Ctx.GetSessionVars()
	normalizedSQL, sqlDigest := vars.StmtCtx.SQLDigest()
	normalizedPlan, planDigest := getPlanDigest(a.Ctx, a.Plan)
	return topsql.AttachSQLInfo(ctx, normalizedSQL, sqlDigest, normalizedPlan, planDigest, vars.InRestrictedSQL)
}

// Exec builds an Executor from a plan. If the Executor doesn't return result,
// like the INSERT, UPDATE statements, it executes in this function, if the Executor returns
// result, execution is done after this function returns, in the returned sqlexec.RecordSet Next method.
func (a *ExecStmt) Exec(ctx context.Context) (_ sqlexec.RecordSet, err error) {
	defer func() {
		r := recover()
		if r == nil {
			if a.retryCount > 0 {
				metrics.StatementPessimisticRetryCount.Observe(float64(a.retryCount))
			}
			lockKeysCnt := a.Ctx.GetSessionVars().StmtCtx.LockKeysCount
			if lockKeysCnt > 0 {
				metrics.StatementLockKeysCount.Observe(float64(lockKeysCnt))
			}
			return
		}
		if str, ok := r.(string); !ok || !strings.Contains(str, memory.PanicMemoryExceed) {
			panic(r)
		}
		err = errors.Errorf("%v", r)
		logutil.Logger(ctx).Error("execute sql panic", zap.String("sql", a.GetTextToLog()), zap.Stack("stack"))
	}()

	failpoint.Inject("assertStaleTSO", func(val failpoint.Value) {
		if n, ok := val.(int); ok && a.IsStaleness {
			startTS := oracle.ExtractPhysical(a.SnapshotTS) / 1000
			if n != int(startTS) {
				panic(fmt.Sprintf("different tso %d != %d", n, startTS))
			}
		}
	})
	sctx := a.Ctx
	ctx = util.SetSessionID(ctx, sctx.GetSessionVars().ConnectionID)
	if _, ok := a.Plan.(*plannercore.Analyze); ok && sctx.GetSessionVars().InRestrictedSQL {
		oriStats, _ := sctx.GetSessionVars().GetSystemVar(variable.TiDBBuildStatsConcurrency)
		oriScan := sctx.GetSessionVars().DistSQLScanConcurrency()
		oriIndex := sctx.GetSessionVars().IndexSerialScanConcurrency()
		oriIso, _ := sctx.GetSessionVars().GetSystemVar(variable.TxnIsolation)
		terror.Log(sctx.GetSessionVars().SetSystemVar(variable.TiDBBuildStatsConcurrency, "1"))
		sctx.GetSessionVars().SetDistSQLScanConcurrency(1)
		sctx.GetSessionVars().SetIndexSerialScanConcurrency(1)
		terror.Log(sctx.GetSessionVars().SetSystemVar(variable.TxnIsolation, ast.ReadCommitted))
		defer func() {
			terror.Log(sctx.GetSessionVars().SetSystemVar(variable.TiDBBuildStatsConcurrency, oriStats))
			sctx.GetSessionVars().SetDistSQLScanConcurrency(oriScan)
			sctx.GetSessionVars().SetIndexSerialScanConcurrency(oriIndex)
			terror.Log(sctx.GetSessionVars().SetSystemVar(variable.TxnIsolation, oriIso))
		}()
	}

	if sctx.GetSessionVars().StmtCtx.HasMemQuotaHint {
		sctx.GetSessionVars().StmtCtx.MemTracker.SetBytesLimit(sctx.GetSessionVars().StmtCtx.MemQuotaQuery)
	}

	e, err := a.buildExecutor()
	if err != nil {
		return nil, err
	}
	// ExecuteExec will rewrite `a.Plan`, so set plan label should be executed after `a.buildExecutor`.
	ctx = a.setPlanLabelForTopSQL(ctx)

	if err = e.Open(ctx); err != nil {
		terror.Call(e.Close)
		return nil, err
	}

	cmd32 := atomic.LoadUint32(&sctx.GetSessionVars().CommandValue)
	cmd := byte(cmd32)
	var pi processinfoSetter
	if raw, ok := sctx.(processinfoSetter); ok {
		pi = raw
		sql := a.OriginText()
		if simple, ok := a.Plan.(*plannercore.Simple); ok && simple.Statement != nil {
			if ss, ok := simple.Statement.(ast.SensitiveStmtNode); ok {
				// Use SecureText to avoid leak password information.
				sql = ss.SecureText()
			}
		}
		maxExecutionTime := getMaxExecutionTime(sctx)
		// Update processinfo, ShowProcess() will use it.
		pi.SetProcessInfo(sql, time.Now(), cmd, maxExecutionTime)
		if a.Ctx.GetSessionVars().StmtCtx.StmtType == "" {
			a.Ctx.GetSessionVars().StmtCtx.StmtType = GetStmtLabel(a.StmtNode)
		}
	}

	isPessimistic := sctx.GetSessionVars().TxnCtx.IsPessimistic

	// Special handle for "select for update statement" in pessimistic transaction.
	if isPessimistic && a.isSelectForUpdate {
		return a.handlePessimisticSelectForUpdate(ctx, e)
	}

	if handled, result, err := a.handleNoDelay(ctx, e, isPessimistic); handled {
		return result, err
	}

	var txnStartTS uint64
	txn, err := sctx.Txn(false)
	if err != nil {
		return nil, err
	}
	if txn.Valid() {
		txnStartTS = txn.StartTS()
	}

	return &recordSet{
		executor:   e,
		stmt:       a,
		txnStartTS: txnStartTS,
	}, nil
}

func (a *ExecStmt) handleNoDelay(ctx context.Context, e Executor, isPessimistic bool) (handled bool, rs sqlexec.RecordSet, err error) {
	sc := a.Ctx.GetSessionVars().StmtCtx
	defer func() {
		// If the stmt have no rs like `insert`, The session tracker detachment will be directly
		// done in the `defer` function. If the rs is not nil, the detachment will be done in
		// `rs.Close` in `handleStmt`
		if sc != nil && rs == nil {
			if sc.MemTracker != nil {
				sc.MemTracker.DetachFromGlobalTracker()
			}
			if sc.DiskTracker != nil {
				sc.DiskTracker.DetachFromGlobalTracker()
			}
		}
	}()

	toCheck := e
	isExplainAnalyze := false
	if explain, ok := e.(*ExplainExec); ok {
		if analyze := explain.getAnalyzeExecToExecutedNoDelay(); analyze != nil {
			toCheck = analyze
			isExplainAnalyze = true
		}
	}

	// If the executor doesn't return any result to the client, we execute it without delay.
	if toCheck.Schema().Len() == 0 {
		handled = !isExplainAnalyze
		if isPessimistic {
			return handled, nil, a.handlePessimisticDML(ctx, toCheck)
		}
		r, err := a.handleNoDelayExecutor(ctx, toCheck)
		return handled, r, err
	} else if proj, ok := toCheck.(*ProjectionExec); ok && proj.calculateNoDelay {
		// Currently this is only for the "DO" statement. Take "DO 1, @a=2;" as an example:
		// the Projection has two expressions and two columns in the schema, but we should
		// not return the result of the two expressions.
		r, err := a.handleNoDelayExecutor(ctx, e)
		return true, r, err
	}

	return false, nil, nil
}

// getMaxExecutionTime get the max execution timeout value.
func getMaxExecutionTime(sctx sessionctx.Context) uint64 {
	if sctx.GetSessionVars().StmtCtx.HasMaxExecutionTime {
		return sctx.GetSessionVars().StmtCtx.MaxExecutionTime
	}
	return sctx.GetSessionVars().MaxExecutionTime
}

type chunkRowRecordSet struct {
	rows     []chunk.Row
	idx      int
	fields   []*ast.ResultField
	e        Executor
	execStmt *ExecStmt
}

func (c *chunkRowRecordSet) Fields() []*ast.ResultField {
	return c.fields
}

func (c *chunkRowRecordSet) Next(ctx context.Context, chk *chunk.Chunk) error {
	chk.Reset()
	if !chk.IsFull() && c.idx < len(c.rows) {
		numToAppend := mathutil.Min(len(c.rows)-c.idx, chk.RequiredRows()-chk.NumRows())
		chk.AppendRows(c.rows[c.idx : c.idx+numToAppend])
		c.idx += numToAppend
	}
	return nil
}

func (c *chunkRowRecordSet) NewChunk(alloc chunk.Allocator) *chunk.Chunk {
	if alloc == nil {
		return newFirstChunk(c.e)
	}

	base := c.e.base()
	return alloc.Alloc(base.retFieldTypes, base.initCap, base.maxChunkSize)
}

func (c *chunkRowRecordSet) Close() error {
	c.execStmt.CloseRecordSet(c.execStmt.Ctx.GetSessionVars().TxnCtx.StartTS, nil)
	return nil
}

func (a *ExecStmt) handlePessimisticSelectForUpdate(ctx context.Context, e Executor) (sqlexec.RecordSet, error) {
	for {
		rs, err := a.runPessimisticSelectForUpdate(ctx, e)
		e, err = a.handlePessimisticLockError(ctx, err)
		if err != nil {
			return nil, err
		}
		if e == nil {
			return rs, nil
		}
	}
}

func (a *ExecStmt) runPessimisticSelectForUpdate(ctx context.Context, e Executor) (sqlexec.RecordSet, error) {
	defer func() {
		terror.Log(e.Close())
	}()
	var rows []chunk.Row
	var err error
	req := newFirstChunk(e)
	for {
		err = Next(ctx, e, req)
		if err != nil {
			// Handle 'write conflict' error.
			break
		}
		if req.NumRows() == 0 {
			fields := colNames2ResultFields(e.Schema(), a.OutputNames, a.Ctx.GetSessionVars().CurrentDB)
			return &chunkRowRecordSet{rows: rows, fields: fields, e: e, execStmt: a}, nil
		}
		iter := chunk.NewIterator4Chunk(req)
		for r := iter.Begin(); r != iter.End(); r = iter.Next() {
			rows = append(rows, r)
		}
		req = chunk.Renew(req, a.Ctx.GetSessionVars().MaxChunkSize)
	}
	return nil, err
}

func (a *ExecStmt) handleNoDelayExecutor(ctx context.Context, e Executor) (sqlexec.RecordSet, error) {
	sctx := a.Ctx
	if span := opentracing.SpanFromContext(ctx); span != nil && span.Tracer() != nil {
		span1 := span.Tracer().StartSpan("executor.handleNoDelayExecutor", opentracing.ChildOf(span.Context()))
		defer span1.Finish()
		ctx = opentracing.ContextWithSpan(ctx, span1)
	}

	var err error
	defer func() {
		terror.Log(e.Close())
		a.logAudit()
	}()

	// Check if "tidb_snapshot" is set for the write executors.
	// In history read mode, we can not do write operations.
	switch e.(type) {
	case *DeleteExec, *InsertExec, *UpdateExec, *ReplaceExec, *LoadDataExec, *DDLExec:
		snapshotTS := sctx.GetSessionVars().SnapshotTS
		if snapshotTS != 0 {
			return nil, errors.New("can not execute write statement when 'tidb_snapshot' is set")
		}
		lowResolutionTSO := sctx.GetSessionVars().LowResolutionTSO
		if lowResolutionTSO {
			return nil, errors.New("can not execute write statement when 'tidb_low_resolution_tso' is set")
		}
	}

	err = Next(ctx, e, newFirstChunk(e))
	if err != nil {
		return nil, err
	}
	return nil, err
}

func (a *ExecStmt) handlePessimisticDML(ctx context.Context, e Executor) error {
	sctx := a.Ctx
	// Do not active the transaction here.
	// When autocommit = 0 and transaction in pessimistic mode,
	// statements like set xxx = xxx; should not active the transaction.
	txn, err := sctx.Txn(false)
	if err != nil {
		return err
	}
	txnCtx := sctx.GetSessionVars().TxnCtx
	for {
		startPointGetLocking := time.Now()
		_, err = a.handleNoDelayExecutor(ctx, e)
		if !txn.Valid() {
			return err
		}
		if err != nil {
			// It is possible the DML has point get plan that locks the key.
			e, err = a.handlePessimisticLockError(ctx, err)
			if err != nil {
				if ErrDeadlock.Equal(err) {
					metrics.StatementDeadlockDetectDuration.Observe(time.Since(startPointGetLocking).Seconds())
				}
				return err
			}
			continue
		}
		keys, err1 := txn.(pessimisticTxn).KeysNeedToLock()
		if err1 != nil {
			return err1
		}
		keys = txnCtx.CollectUnchangedRowKeys(keys)
		if len(keys) == 0 {
			return nil
		}
		keys = filterTemporaryTableKeys(sctx.GetSessionVars(), keys)
		seVars := sctx.GetSessionVars()
<<<<<<< HEAD
		lockCtx := newLockCtx(seVars, seVars.LockWaitTimeout, len(keys))
=======
		keys = filterLockTableKeys(seVars.StmtCtx, keys)
		lockCtx := newLockCtx(seVars, seVars.LockWaitTimeout)
>>>>>>> 583ff252
		var lockKeyStats *util.LockKeysDetails
		ctx = context.WithValue(ctx, util.LockKeysDetailCtxKey, &lockKeyStats)
		startLocking := time.Now()
		err = txn.LockKeys(ctx, lockCtx, keys...)
		if lockKeyStats != nil {
			seVars.StmtCtx.MergeLockKeysExecDetails(lockKeyStats)
		}
		if err == nil {
			return nil
		}
		e, err = a.handlePessimisticLockError(ctx, err)
		if err != nil {
			// todo: Report deadlock
			if ErrDeadlock.Equal(err) {
				metrics.StatementDeadlockDetectDuration.Observe(time.Since(startLocking).Seconds())
			}
			return err
		}
	}
}

// UpdateForUpdateTS updates the ForUpdateTS, if newForUpdateTS is 0, it obtain a new TS from PD.
func UpdateForUpdateTS(seCtx sessionctx.Context, newForUpdateTS uint64) error {
	txn, err := seCtx.Txn(false)
	if err != nil {
		return err
	}
	if !txn.Valid() {
		return errors.Trace(kv.ErrInvalidTxn)
	}

	// The Oracle serializable isolation is actually SI in pessimistic mode.
	// Do not update ForUpdateTS when the user is using the Serializable isolation level.
	// It can be used temporarily on the few occasions when an Oracle-like isolation level is needed.
	// Support for this does not mean that TiDB supports serializable isolation of MySQL.
	// tidb_skip_isolation_level_check should still be disabled by default.
	if seCtx.GetSessionVars().IsIsolation(ast.Serializable) {
		return nil
	}
	if newForUpdateTS == 0 {
		// Because the ForUpdateTS is used for the snapshot for reading data in DML.
		// We can avoid allocating a global TSO here to speed it up by using the local TSO.
		version, err := seCtx.GetStore().CurrentVersion(seCtx.GetSessionVars().TxnCtx.TxnScope)
		if err != nil {
			return err
		}
		newForUpdateTS = version.Ver
	}
	seCtx.GetSessionVars().TxnCtx.SetForUpdateTS(newForUpdateTS)
	txn.SetOption(kv.SnapshotTS, seCtx.GetSessionVars().TxnCtx.GetForUpdateTS())
	return nil
}

// handlePessimisticLockError updates TS and rebuild executor if the err is write conflict.
func (a *ExecStmt) handlePessimisticLockError(ctx context.Context, err error) (Executor, error) {
	sessVars := a.Ctx.GetSessionVars()
	if err != nil && sessVars.IsIsolation(ast.Serializable) {
		return nil, err
	}
	txnCtx := sessVars.TxnCtx
	var newForUpdateTS uint64
	if deadlock, ok := errors.Cause(err).(*tikverr.ErrDeadlock); ok {
		if !deadlock.IsRetryable {
			return nil, ErrDeadlock
		}
		logutil.Logger(ctx).Info("single statement deadlock, retry statement",
			zap.Uint64("txn", txnCtx.StartTS),
			zap.Uint64("lockTS", deadlock.LockTs),
			zap.Stringer("lockKey", kv.Key(deadlock.LockKey)),
			zap.Uint64("deadlockKeyHash", deadlock.DeadlockKeyHash))
	} else if terror.ErrorEqual(kv.ErrWriteConflict, err) {
		errStr := err.Error()
		forUpdateTS := txnCtx.GetForUpdateTS()
		logutil.Logger(ctx).Debug("pessimistic write conflict, retry statement",
			zap.Uint64("txn", txnCtx.StartTS),
			zap.Uint64("forUpdateTS", forUpdateTS),
			zap.String("err", errStr))
		// Always update forUpdateTS by getting a new timestamp from PD.
		// If we use the conflict commitTS as the new forUpdateTS and async commit
		// is used, the commitTS of this transaction may exceed the max timestamp
		// that PD allocates. Then, the change may be invisible to a new transaction,
		// which means linearizability is broken.
	} else {
		// this branch if err not nil, always update forUpdateTS to avoid problem described below
		// for nowait, when ErrLock happened, ErrLockAcquireFailAndNoWaitSet will be returned, and in the same txn
		// the select for updateTs must be updated, otherwise there maybe rollback problem.
		// begin;  select for update key1(here ErrLocked or other errors(or max_execution_time like util),
		//         key1 lock not get and async rollback key1 is raised)
		//         select for update key1 again(this time lock succ(maybe lock released by others))
		//         the async rollback operation rollbacked the lock just acquired
		if err != nil {
			tsErr := UpdateForUpdateTS(a.Ctx, 0)
			if tsErr != nil {
				logutil.Logger(ctx).Warn("UpdateForUpdateTS failed", zap.Error(tsErr))
			}
		}
		return nil, err
	}
	if a.retryCount >= config.GetGlobalConfig().PessimisticTxn.MaxRetryCount {
		return nil, errors.New("pessimistic lock retry limit reached")
	}
	a.retryCount++
	a.retryStartTime = time.Now()
	err = UpdateForUpdateTS(a.Ctx, newForUpdateTS)
	if err != nil {
		return nil, err
	}
	e, err := a.buildExecutor()
	if err != nil {
		return nil, err
	}
	// Rollback the statement change before retry it.
	a.Ctx.StmtRollback()
	a.Ctx.GetSessionVars().StmtCtx.ResetForRetry()
	a.Ctx.GetSessionVars().RetryInfo.ResetOffset()

	if err = e.Open(ctx); err != nil {
		return nil, err
	}
	return e, nil
}

type pessimisticTxn interface {
	kv.Transaction
	// KeysNeedToLock returns the keys need to be locked.
	KeysNeedToLock() ([]kv.Key, error)
}

// buildExecutor build a executor from plan, prepared statement may need additional procedure.
func (a *ExecStmt) buildExecutor() (Executor, error) {
	ctx := a.Ctx
	stmtCtx := ctx.GetSessionVars().StmtCtx
	if _, ok := a.Plan.(*plannercore.Execute); !ok {
		if snapshotTS := ctx.GetSessionVars().SnapshotTS; snapshotTS != 0 {
			if err := ctx.InitTxnWithStartTS(snapshotTS); err != nil {
				return nil, err
			}
		} else {
			// Do not sync transaction for Execute statement, because the real optimization work is done in
			// "ExecuteExec.Build".
			useMaxTS, err := plannercore.IsPointGetWithPKOrUniqueKeyByAutoCommit(ctx, a.Plan)
			if err != nil {
				return nil, err
			}
			if useMaxTS {
				logutil.BgLogger().Debug("init txnStartTS with MaxUint64", zap.Uint64("conn", ctx.GetSessionVars().ConnectionID), zap.String("text", a.Text))
				if err := ctx.InitTxnWithStartTS(math.MaxUint64); err != nil {
					return nil, err
				}
			}
			if stmtPri := stmtCtx.Priority; stmtPri == mysql.NoPriority {
				switch {
				case useMaxTS:
					stmtCtx.Priority = kv.PriorityHigh
				case a.LowerPriority:
					stmtCtx.Priority = kv.PriorityLow
				}
			}
		}
	}
	if _, ok := a.Plan.(*plannercore.Analyze); ok && ctx.GetSessionVars().InRestrictedSQL {
		ctx.GetSessionVars().StmtCtx.Priority = kv.PriorityLow
	}

	b := newExecutorBuilder(ctx, a.InfoSchema, a.Ti, a.SnapshotTS, a.IsStaleness, a.ReplicaReadScope)
	e := b.build(a.Plan)
	if b.err != nil {
		return nil, errors.Trace(b.err)
	}

	// ExecuteExec is not a real Executor, we only use it to build another Executor from a prepared statement.
	if executorExec, ok := e.(*ExecuteExec); ok {
		err := executorExec.Build(b)
		if err != nil {
			return nil, err
		}
		a.Ctx.SetValue(sessionctx.QueryString, executorExec.stmt.Text())
		a.OutputNames = executorExec.outputNames
		a.isPreparedStmt = true
		a.Plan = executorExec.plan
		if executorExec.lowerPriority {
			ctx.GetSessionVars().StmtCtx.Priority = kv.PriorityLow
		}
		e = executorExec.stmtExec
	}
	a.isSelectForUpdate = b.hasLock && (!stmtCtx.InDeleteStmt && !stmtCtx.InUpdateStmt && !stmtCtx.InInsertStmt)
	return e, nil
}

// QueryReplacer replaces new line and tab for grep result including query string.
var QueryReplacer = strings.NewReplacer("\r", " ", "\n", " ", "\t", " ")

func (a *ExecStmt) logAudit() {
	sessVars := a.Ctx.GetSessionVars()
	if sessVars.InRestrictedSQL {
		return
	}

	err := plugin.ForeachPlugin(plugin.Audit, func(p *plugin.Plugin) error {
		audit := plugin.DeclareAuditManifest(p.Manifest)
		if audit.OnGeneralEvent != nil {
			cmd := mysql.Command2Str[byte(atomic.LoadUint32(&a.Ctx.GetSessionVars().CommandValue))]
			ctx := context.WithValue(context.Background(), plugin.ExecStartTimeCtxKey, a.Ctx.GetSessionVars().StartTime)
			audit.OnGeneralEvent(ctx, sessVars, plugin.Completed, cmd)
		}
		return nil
	})
	if err != nil {
		log.Error("log audit log failure", zap.Error(err))
	}
}

// FormatSQL is used to format the original SQL, e.g. truncating long SQL, appending prepared arguments.
func FormatSQL(sql string) stringutil.StringerFunc {
	return func() string {
		cfg := config.GetGlobalConfig()
		length := len(sql)
		if maxQueryLen := atomic.LoadUint64(&cfg.Log.QueryLogMaxLen); uint64(length) > maxQueryLen {
			sql = fmt.Sprintf("%.*q(len:%d)", maxQueryLen, sql, length)
		}
		return QueryReplacer.Replace(sql)
	}
}

var (
	sessionExecuteRunDurationInternal = metrics.SessionExecuteRunDuration.WithLabelValues(metrics.LblInternal)
	sessionExecuteRunDurationGeneral  = metrics.SessionExecuteRunDuration.WithLabelValues(metrics.LblGeneral)
	totalTiFlashQuerySuccCounter      = metrics.TiFlashQueryTotalCounter.WithLabelValues("", metrics.LblOK)
)

// FinishExecuteStmt is used to record some information after `ExecStmt` execution finished:
// 1. record slow log if needed.
// 2. record summary statement.
// 3. record execute duration metric.
// 4. update the `PrevStmt` in session variable.
// 5. reset `DurationParse` in session variable.
func (a *ExecStmt) FinishExecuteStmt(txnTS uint64, err error, hasMoreResults bool) {
	sessVars := a.Ctx.GetSessionVars()
	execDetail := sessVars.StmtCtx.GetExecDetails()
	// Attach commit/lockKeys runtime stats to executor runtime stats.
	if (execDetail.CommitDetail != nil || execDetail.LockKeysDetail != nil) && sessVars.StmtCtx.RuntimeStatsColl != nil {
		statsWithCommit := &execdetails.RuntimeStatsWithCommit{
			Commit:   execDetail.CommitDetail,
			LockKeys: execDetail.LockKeysDetail,
		}
		sessVars.StmtCtx.RuntimeStatsColl.RegisterStats(a.Plan.ID(), statsWithCommit)
	}
	// Record related SLI metrics.
	if execDetail.CommitDetail != nil && execDetail.CommitDetail.WriteSize > 0 {
		a.Ctx.GetTxnWriteThroughputSLI().AddTxnWriteSize(execDetail.CommitDetail.WriteSize, execDetail.CommitDetail.WriteKeys)
	}
	if execDetail.ScanDetail != nil && execDetail.ScanDetail.ProcessedKeys > 0 && sessVars.StmtCtx.AffectedRows() > 0 {
		// Only record the read keys in write statement which affect row more than 0.
		a.Ctx.GetTxnWriteThroughputSLI().AddReadKeys(execDetail.ScanDetail.ProcessedKeys)
	}
	succ := err == nil
	// `LowSlowQuery` and `SummaryStmt` must be called before recording `PrevStmt`.
	a.LogSlowQuery(txnTS, succ, hasMoreResults)
	a.SummaryStmt(succ)
	if sessVars.StmtCtx.IsTiFlash.Load() {
		if succ {
			totalTiFlashQuerySuccCounter.Inc()
		} else {
			metrics.TiFlashQueryTotalCounter.WithLabelValues(metrics.ExecuteErrorToLabel(err), metrics.LblError).Inc()
		}
	}
	sessVars.PrevStmt = FormatSQL(a.GetTextToLog())

	executeDuration := time.Since(sessVars.StartTime) - sessVars.DurationCompile
	if sessVars.InRestrictedSQL {
		sessionExecuteRunDurationInternal.Observe(executeDuration.Seconds())
	} else {
		sessionExecuteRunDurationGeneral.Observe(executeDuration.Seconds())
	}
	// Reset DurationParse due to the next statement may not need to be parsed (not a text protocol query).
	sessVars.DurationParse = 0
	// Clean the stale read flag when statement execution finish
	sessVars.StmtCtx.IsStaleness = false
}

// CloseRecordSet will finish the execution of current statement and do some record work
func (a *ExecStmt) CloseRecordSet(txnStartTS uint64, lastErr error) {
	a.FinishExecuteStmt(txnStartTS, lastErr, false)
	a.logAudit()
	// Detach the Memory and disk tracker for the previous stmtCtx from GlobalMemoryUsageTracker and GlobalDiskUsageTracker
	if stmtCtx := a.Ctx.GetSessionVars().StmtCtx; stmtCtx != nil {
		if stmtCtx.DiskTracker != nil {
			stmtCtx.DiskTracker.DetachFromGlobalTracker()
		}
		if stmtCtx.MemTracker != nil {
			stmtCtx.MemTracker.DetachFromGlobalTracker()
		}
	}
}

// LogSlowQuery is used to print the slow query in the log files.
func (a *ExecStmt) LogSlowQuery(txnTS uint64, succ bool, hasMoreResults bool) {
	sessVars := a.Ctx.GetSessionVars()
	level := log.GetLevel()
	cfg := config.GetGlobalConfig()
	costTime := time.Since(sessVars.StartTime) + sessVars.DurationParse
	threshold := time.Duration(atomic.LoadUint64(&cfg.Log.SlowThreshold)) * time.Millisecond
	enable := cfg.Log.EnableSlowLog.Load()
	// if the level is Debug, or trace is enabled, print slow logs anyway
	force := level <= zapcore.DebugLevel || trace.IsEnabled()
	if (!enable || costTime < threshold) && !force {
		return
	}
	sql := FormatSQL(a.GetTextToLog())
	_, digest := sessVars.StmtCtx.SQLDigest()

	var indexNames string
	if len(sessVars.StmtCtx.IndexNames) > 0 {
		// remove duplicate index.
		idxMap := make(map[string]struct{})
		buf := bytes.NewBuffer(make([]byte, 0, 4))
		buf.WriteByte('[')
		for _, idx := range sessVars.StmtCtx.IndexNames {
			_, ok := idxMap[idx]
			if ok {
				continue
			}
			idxMap[idx] = struct{}{}
			if buf.Len() > 1 {
				buf.WriteByte(',')
			}
			buf.WriteString(idx)
		}
		buf.WriteByte(']')
		indexNames = buf.String()
	}
	var stmtDetail execdetails.StmtExecDetails
	stmtDetailRaw := a.GoCtx.Value(execdetails.StmtExecDetailKey)
	if stmtDetailRaw != nil {
		stmtDetail = *(stmtDetailRaw.(*execdetails.StmtExecDetails))
	}
	var tikvExecDetail util.ExecDetails
	tikvExecDetailRaw := a.GoCtx.Value(util.ExecDetailsKey)
	if tikvExecDetailRaw != nil {
		tikvExecDetail = *(tikvExecDetailRaw.(*util.ExecDetails))
	}
	execDetail := sessVars.StmtCtx.GetExecDetails()
	copTaskInfo := sessVars.StmtCtx.CopTasksDetails()
	statsInfos := plannercore.GetStatsInfo(a.Plan)
	memMax := sessVars.StmtCtx.MemTracker.MaxConsumed()
	diskMax := sessVars.StmtCtx.DiskTracker.MaxConsumed()
	_, planDigest := getPlanDigest(a.Ctx, a.Plan)
	slowItems := &variable.SlowQueryLogItems{
		TxnTS:             txnTS,
		SQL:               sql.String(),
		Digest:            digest.String(),
		TimeTotal:         costTime,
		TimeParse:         sessVars.DurationParse,
		TimeCompile:       sessVars.DurationCompile,
		TimeOptimize:      sessVars.DurationOptimization,
		TimeWaitTS:        sessVars.DurationWaitTS,
		IndexNames:        indexNames,
		StatsInfos:        statsInfos,
		CopTasks:          copTaskInfo,
		ExecDetail:        execDetail,
		MemMax:            memMax,
		DiskMax:           diskMax,
		Succ:              succ,
		Plan:              getPlanTree(a.Ctx, a.Plan),
		PlanDigest:        planDigest.String(),
		Prepared:          a.isPreparedStmt,
		HasMoreResults:    hasMoreResults,
		PlanFromCache:     sessVars.FoundInPlanCache,
		PlanFromBinding:   sessVars.FoundInBinding,
		RewriteInfo:       sessVars.RewritePhaseInfo,
		KVTotal:           time.Duration(atomic.LoadInt64(&tikvExecDetail.WaitKVRespDuration)),
		PDTotal:           time.Duration(atomic.LoadInt64(&tikvExecDetail.WaitPDRespDuration)),
		BackoffTotal:      time.Duration(atomic.LoadInt64(&tikvExecDetail.BackoffDuration)),
		WriteSQLRespTotal: stmtDetail.WriteSQLRespDuration,
		ResultRows:        GetResultRowsCount(a.Ctx, a.Plan),
		ExecRetryCount:    a.retryCount,
		IsExplicitTxn:     sessVars.TxnCtx.IsExplicit,
		IsWriteCacheTable: sessVars.StmtCtx.WaitLockLeaseTime > 0,
	}
	if a.retryCount > 0 {
		slowItems.ExecRetryTime = costTime - sessVars.DurationParse - sessVars.DurationCompile - time.Since(a.retryStartTime)
	}
	if _, ok := a.StmtNode.(*ast.CommitStmt); ok {
		slowItems.PrevStmt = sessVars.PrevStmt.String()
	}
	if trace.IsEnabled() {
		trace.Log(a.GoCtx, "details", sessVars.SlowLogFormat(slowItems))
	}
	if costTime < threshold {
		logutil.SlowQueryLogger.Debug(sessVars.SlowLogFormat(slowItems))
	} else {
		logutil.SlowQueryLogger.Warn(sessVars.SlowLogFormat(slowItems))
		if sessVars.InRestrictedSQL {
			totalQueryProcHistogramInternal.Observe(costTime.Seconds())
			totalCopProcHistogramInternal.Observe(execDetail.TimeDetail.ProcessTime.Seconds())
			totalCopWaitHistogramInternal.Observe(execDetail.TimeDetail.WaitTime.Seconds())
		} else {
			totalQueryProcHistogramGeneral.Observe(costTime.Seconds())
			totalCopProcHistogramGeneral.Observe(execDetail.TimeDetail.ProcessTime.Seconds())
			totalCopWaitHistogramGeneral.Observe(execDetail.TimeDetail.WaitTime.Seconds())
		}
		var userString string
		if sessVars.User != nil {
			userString = sessVars.User.String()
		}
		var tableIDs string
		if len(sessVars.StmtCtx.TableIDs) > 0 {
			tableIDs = strings.Replace(fmt.Sprintf("%v", sessVars.StmtCtx.TableIDs), " ", ",", -1)
		}
		domain.GetDomain(a.Ctx).LogSlowQuery(&domain.SlowQueryInfo{
			SQL:        sql.String(),
			Digest:     digest.String(),
			Start:      sessVars.StartTime,
			Duration:   costTime,
			Detail:     sessVars.StmtCtx.GetExecDetails(),
			Succ:       succ,
			ConnID:     sessVars.ConnectionID,
			TxnTS:      txnTS,
			User:       userString,
			DB:         sessVars.CurrentDB,
			TableIDs:   tableIDs,
			IndexNames: indexNames,
			Internal:   sessVars.InRestrictedSQL,
		})
	}
}

// GetResultRowsCount gets the count of the statement result rows.
func GetResultRowsCount(sctx sessionctx.Context, p plannercore.Plan) int64 {
	runtimeStatsColl := sctx.GetSessionVars().StmtCtx.RuntimeStatsColl
	if runtimeStatsColl == nil {
		return 0
	}
	rootPlanID := p.ID()
	if !runtimeStatsColl.ExistsRootStats(rootPlanID) {
		return 0
	}
	rootStats := runtimeStatsColl.GetRootStats(rootPlanID)
	return rootStats.GetActRows()
}

// getPlanTree will try to get the select plan tree if the plan is select or the select plan of delete/update/insert statement.
func getPlanTree(sctx sessionctx.Context, p plannercore.Plan) string {
	cfg := config.GetGlobalConfig()
	if atomic.LoadUint32(&cfg.Log.RecordPlanInSlowLog) == 0 {
		return ""
	}
	planTree, _ := getEncodedPlan(sctx, p, false)
	if len(planTree) == 0 {
		return planTree
	}
	return variable.SlowLogPlanPrefix + planTree + variable.SlowLogPlanSuffix
}

// getPlanDigest will try to get the select plan tree if the plan is select or the select plan of delete/update/insert statement.
func getPlanDigest(sctx sessionctx.Context, p plannercore.Plan) (string, *parser.Digest) {
	sc := sctx.GetSessionVars().StmtCtx
	normalized, planDigest := sc.GetPlanDigest()
	if len(normalized) > 0 && planDigest != nil {
		return normalized, planDigest
	}
	normalized, planDigest = plannercore.NormalizePlan(p)
	sc.SetPlanDigest(normalized, planDigest)
	return normalized, planDigest
}

// getEncodedPlan gets the encoded plan, and generates the hint string if indicated.
func getEncodedPlan(sctx sessionctx.Context, p plannercore.Plan, genHint bool) (encodedPlan, hintStr string) {
	var hintSet bool
	encodedPlan = sctx.GetSessionVars().StmtCtx.GetEncodedPlan()
	hintStr, hintSet = sctx.GetSessionVars().StmtCtx.GetPlanHint()
	if len(encodedPlan) > 0 && (!genHint || hintSet) {
		return
	}
	if len(encodedPlan) == 0 {
		encodedPlan = plannercore.EncodePlan(p)
		sctx.GetSessionVars().StmtCtx.SetEncodedPlan(encodedPlan)
	}
	if genHint {
		hints := plannercore.GenHintsFromPhysicalPlan(p)
		hintStr = hint.RestoreOptimizerHints(hints)
		sctx.GetSessionVars().StmtCtx.SetPlanHint(hintStr)
	}
	return
}

// SummaryStmt collects statements for information_schema.statements_summary
func (a *ExecStmt) SummaryStmt(succ bool) {
	sessVars := a.Ctx.GetSessionVars()
	var userString string
	if sessVars.User != nil {
		userString = sessVars.User.Username
	}

	// Internal SQLs must also be recorded to keep the consistency of `PrevStmt` and `PrevStmtDigest`.
	if !stmtsummary.StmtSummaryByDigestMap.Enabled() || ((sessVars.InRestrictedSQL || len(userString) == 0) && !stmtsummary.StmtSummaryByDigestMap.EnabledInternal()) {
		sessVars.SetPrevStmtDigest("")
		return
	}
	// Ignore `PREPARE` statements, but record `EXECUTE` statements.
	if _, ok := a.StmtNode.(*ast.PrepareStmt); ok {
		return
	}
	stmtCtx := sessVars.StmtCtx
	// Make sure StmtType is filled even if succ is false.
	if stmtCtx.StmtType == "" {
		stmtCtx.StmtType = GetStmtLabel(a.StmtNode)
	}
	normalizedSQL, digest := stmtCtx.SQLDigest()
	costTime := time.Since(sessVars.StartTime) + sessVars.DurationParse
	charset, collation := sessVars.GetCharsetInfo()

	var prevSQL, prevSQLDigest string
	if _, ok := a.StmtNode.(*ast.CommitStmt); ok {
		// If prevSQLDigest is not recorded, it means this `commit` is the first SQL once stmt summary is enabled,
		// so it's OK just to ignore it.
		if prevSQLDigest = sessVars.GetPrevStmtDigest(); len(prevSQLDigest) == 0 {
			return
		}
		prevSQL = sessVars.PrevStmt.String()
	}
	sessVars.SetPrevStmtDigest(digest.String())

	// No need to encode every time, so encode lazily.
	planGenerator := func() (string, string) {
		return getEncodedPlan(a.Ctx, a.Plan, !sessVars.InRestrictedSQL)
	}
	// Generating plan digest is slow, only generate it once if it's 'Point_Get'.
	// If it's a point get, different SQLs leads to different plans, so SQL digest
	// is enough to distinguish different plans in this case.
	var planDigest string
	var planDigestGen func() string
	if a.Plan.TP() == plancodec.TypePointGet {
		planDigestGen = func() string {
			_, planDigest := getPlanDigest(a.Ctx, a.Plan)
			return planDigest.String()
		}
	} else {
		_, tmp := getPlanDigest(a.Ctx, a.Plan)
		planDigest = tmp.String()
	}

	execDetail := stmtCtx.GetExecDetails()
	copTaskInfo := stmtCtx.CopTasksDetails()
	memMax := stmtCtx.MemTracker.MaxConsumed()
	diskMax := stmtCtx.DiskTracker.MaxConsumed()
	sql := a.GetTextToLog()
	var stmtDetail execdetails.StmtExecDetails
	stmtDetailRaw := a.GoCtx.Value(execdetails.StmtExecDetailKey)
	if stmtDetailRaw != nil {
		stmtDetail = *(stmtDetailRaw.(*execdetails.StmtExecDetails))
	}
	var tikvExecDetail util.ExecDetails
	tikvExecDetailRaw := a.GoCtx.Value(util.ExecDetailsKey)
	if tikvExecDetailRaw != nil {
		tikvExecDetail = *(tikvExecDetailRaw.(*util.ExecDetails))
	}
	if stmtCtx.WaitLockLeaseTime > 0 {
		execDetail.BackoffSleep["waitLockLeaseForCacheTable"] = stmtCtx.WaitLockLeaseTime
	}
	stmtExecInfo := &stmtsummary.StmtExecInfo{
		SchemaName:      strings.ToLower(sessVars.CurrentDB),
		OriginalSQL:     sql,
		Charset:         charset,
		Collation:       collation,
		NormalizedSQL:   normalizedSQL,
		Digest:          digest.String(),
		PrevSQL:         prevSQL,
		PrevSQLDigest:   prevSQLDigest,
		PlanGenerator:   planGenerator,
		PlanDigest:      planDigest,
		PlanDigestGen:   planDigestGen,
		User:            userString,
		TotalLatency:    costTime,
		ParseLatency:    sessVars.DurationParse,
		CompileLatency:  sessVars.DurationCompile,
		StmtCtx:         stmtCtx,
		CopTasks:        copTaskInfo,
		ExecDetail:      &execDetail,
		MemMax:          memMax,
		DiskMax:         diskMax,
		StartTime:       sessVars.StartTime,
		IsInternal:      sessVars.InRestrictedSQL,
		Succeed:         succ,
		PlanInCache:     sessVars.FoundInPlanCache,
		PlanInBinding:   sessVars.FoundInBinding,
		ExecRetryCount:  a.retryCount,
		StmtExecDetails: stmtDetail,
		ResultRows:      GetResultRowsCount(a.Ctx, a.Plan),
		TiKVExecDetails: tikvExecDetail,
		Prepared:        a.isPreparedStmt,
	}
	if a.retryCount > 0 {
		stmtExecInfo.ExecRetryTime = costTime - sessVars.DurationParse - sessVars.DurationCompile - time.Since(a.retryStartTime)
	}
	stmtsummary.StmtSummaryByDigestMap.AddStatement(stmtExecInfo)
}

// GetTextToLog return the query text to log.
func (a *ExecStmt) GetTextToLog() string {
	var sql string
	sessVars := a.Ctx.GetSessionVars()
	if sessVars.EnableRedactLog {
		sql, _ = sessVars.StmtCtx.SQLDigest()
	} else if sensitiveStmt, ok := a.StmtNode.(ast.SensitiveStmtNode); ok {
		sql = sensitiveStmt.SecureText()
	} else {
		sql = sessVars.StmtCtx.OriginalSQL + sessVars.PreparedParams.String()
	}
	return sql
}<|MERGE_RESOLUTION|>--- conflicted
+++ resolved
@@ -635,12 +635,8 @@
 		}
 		keys = filterTemporaryTableKeys(sctx.GetSessionVars(), keys)
 		seVars := sctx.GetSessionVars()
-<<<<<<< HEAD
+		keys = filterLockTableKeys(seVars.StmtCtx, keys)
 		lockCtx := newLockCtx(seVars, seVars.LockWaitTimeout, len(keys))
-=======
-		keys = filterLockTableKeys(seVars.StmtCtx, keys)
-		lockCtx := newLockCtx(seVars, seVars.LockWaitTimeout)
->>>>>>> 583ff252
 		var lockKeyStats *util.LockKeysDetails
 		ctx = context.WithValue(ctx, util.LockKeysDetailCtxKey, &lockKeyStats)
 		startLocking := time.Now()
