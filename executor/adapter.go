// Copyright 2015 PingCAP, Inc.
//
// Licensed under the Apache License, Version 2.0 (the "License");
// you may not use this file except in compliance with the License.
// You may obtain a copy of the License at
//
//     http://www.apache.org/licenses/LICENSE-2.0
//
// Unless required by applicable law or agreed to in writing, software
// distributed under the License is distributed on an "AS IS" BASIS,
// See the License for the specific language governing permissions and
// limitations under the License.

package executor

import (
	"bytes"
	"context"
	"fmt"
	"math"
	"strconv"
	"strings"
	"sync/atomic"
	"time"

	"github.com/opentracing/opentracing-go"
	"github.com/pingcap/errors"
	"github.com/pingcap/log"
	"github.com/pingcap/parser/ast"
	"github.com/pingcap/parser/model"
	"github.com/pingcap/parser/mysql"
	"github.com/pingcap/parser/terror"
	"github.com/pingcap/tidb/config"
	"github.com/pingcap/tidb/domain"
	"github.com/pingcap/tidb/expression"
	"github.com/pingcap/tidb/infoschema"
	"github.com/pingcap/tidb/kv"
	"github.com/pingcap/tidb/metrics"
	"github.com/pingcap/tidb/planner"
	plannercore "github.com/pingcap/tidb/planner/core"
	"github.com/pingcap/tidb/plugin"
	"github.com/pingcap/tidb/sessionctx"
	"github.com/pingcap/tidb/sessionctx/variable"
	"github.com/pingcap/tidb/store/tikv"
	"github.com/pingcap/tidb/types"
	"github.com/pingcap/tidb/util/chunk"
	"github.com/pingcap/tidb/util/execdetails"
	"github.com/pingcap/tidb/util/logutil"
	"github.com/pingcap/tidb/util/memory"
	"github.com/pingcap/tidb/util/plancodec"
	"github.com/pingcap/tidb/util/sqlexec"
	"github.com/pingcap/tidb/util/stmtsummary"
	"github.com/pingcap/tidb/util/stringutil"
	"go.uber.org/zap"
	"go.uber.org/zap/zapcore"
)

// processinfoSetter is the interface use to set current running process info.
type processinfoSetter interface {
	SetProcessInfo(string, time.Time, byte, uint64)
}

// recordSet wraps an executor, implements sqlexec.RecordSet interface
type recordSet struct {
	fields     []*ast.ResultField
	executor   Executor
	stmt       *ExecStmt
	lastErr    error
	txnStartTS uint64
}

func (a *recordSet) Fields() []*ast.ResultField {
	if len(a.fields) == 0 {
		a.fields = colNames2ResultFields(a.executor.Schema(), a.stmt.OutputNames, a.stmt.Ctx.GetSessionVars().CurrentDB)
	}
	return a.fields
}

func colNames2ResultFields(schema *expression.Schema, names []*types.FieldName, defaultDB string) []*ast.ResultField {
	rfs := make([]*ast.ResultField, 0, schema.Len())
	defaultDBCIStr := model.NewCIStr(defaultDB)
	for i := 0; i < schema.Len(); i++ {
		dbName := names[i].DBName
		if dbName.L == "" && names[i].TblName.L != "" {
			dbName = defaultDBCIStr
		}
		origColName := names[i].OrigColName
		if origColName.L == "" {
			origColName = names[i].ColName
		}
		rf := &ast.ResultField{
			Column:       &model.ColumnInfo{Name: origColName, FieldType: *schema.Columns[i].RetType},
			ColumnAsName: names[i].ColName,
			Table:        &model.TableInfo{Name: names[i].OrigTblName},
			TableAsName:  names[i].TblName,
			DBName:       dbName,
		}
		// This is for compatibility.
		// See issue https://github.com/pingcap/tidb/issues/10513 .
		if len(rf.ColumnAsName.O) > mysql.MaxAliasIdentifierLen {
			rf.ColumnAsName.O = rf.ColumnAsName.O[:mysql.MaxAliasIdentifierLen]
		}
		// Usually the length of O equals the length of L.
		// Add this len judgement to avoid panic.
		if len(rf.ColumnAsName.L) > mysql.MaxAliasIdentifierLen {
			rf.ColumnAsName.L = rf.ColumnAsName.L[:mysql.MaxAliasIdentifierLen]
		}
		rfs = append(rfs, rf)
	}
	return rfs
}

// Next use uses recordSet's executor to get next available chunk for later usage.
// If chunk does not contain any rows, then we update last query found rows in session variable as current found rows.
// The reason we need update is that chunk with 0 rows indicating we already finished current query, we need prepare for
// next query.
// If stmt is not nil and chunk with some rows inside, we simply update last query found rows by the number of row in chunk.
func (a *recordSet) Next(ctx context.Context, req *chunk.Chunk) (err error) {
	defer func() {
		r := recover()
		if r == nil {
			return
		}
		err = errors.Errorf("%v", r)
		logutil.Logger(ctx).Error("execute sql panic", zap.String("sql", a.stmt.GetTextToLog()), zap.Stack("stack"))
	}()

	err = Next(ctx, a.executor, req)
	if err != nil {
		a.lastErr = err
		return err
	}
	numRows := req.NumRows()
	if numRows == 0 {
		if a.stmt != nil {
			a.stmt.Ctx.GetSessionVars().LastFoundRows = a.stmt.Ctx.GetSessionVars().StmtCtx.FoundRows()
		}
		return nil
	}
	if a.stmt != nil {
		a.stmt.Ctx.GetSessionVars().StmtCtx.AddFoundRows(uint64(numRows))
	}
	return nil
}

// NewChunk create a chunk base on top-level executor's newFirstChunk().
func (a *recordSet) NewChunk() *chunk.Chunk {
	return newFirstChunk(a.executor)
}

func (a *recordSet) Close() error {
	err := a.executor.Close()
	a.stmt.CloseRecordSet(a.txnStartTS, a.lastErr)
	return err
}

// OnFetchReturned implements commandLifeCycle#OnFetchReturned
func (a *recordSet) OnFetchReturned() {
	a.stmt.LogSlowQuery(a.txnStartTS, a.lastErr == nil, true)
}

// ExecStmt implements the sqlexec.Statement interface, it builds a planner.Plan to an sqlexec.Statement.
type ExecStmt struct {
	// GoCtx stores parent go context.Context for a stmt.
	GoCtx context.Context
	// InfoSchema stores a reference to the schema information.
	InfoSchema infoschema.InfoSchema
	// Plan stores a reference to the final physical plan.
	Plan plannercore.Plan
	// Text represents the origin query text.
	Text string

	StmtNode ast.StmtNode

	Ctx sessionctx.Context

	// LowerPriority represents whether to lower the execution priority of a query.
	LowerPriority     bool
	isPreparedStmt    bool
	isSelectForUpdate bool
	retryCount        uint

	// OutputNames will be set if using cached plan
	OutputNames []*types.FieldName
	PsStmt      *plannercore.CachedPrepareStmt
}

// PointGet short path for point exec directly from plan, keep only necessary steps
func (a *ExecStmt) PointGet(ctx context.Context, is infoschema.InfoSchema) (*recordSet, error) {
	if span := opentracing.SpanFromContext(ctx); span != nil && span.Tracer() != nil {
		span1 := span.Tracer().StartSpan("ExecStmt.PointGet", opentracing.ChildOf(span.Context()))
		span1.LogKV("sql", a.OriginText())
		defer span1.Finish()
		ctx = opentracing.ContextWithSpan(ctx, span1)
	}
	startTs := uint64(math.MaxUint64)
	err := a.Ctx.InitTxnWithStartTS(startTs)
	if err != nil {
		return nil, err
	}
	a.Ctx.GetSessionVars().StmtCtx.Priority = kv.PriorityHigh

	// try to reuse point get executor
	if a.PsStmt.Executor != nil {
		exec, ok := a.PsStmt.Executor.(*PointGetExecutor)
		if !ok {
			logutil.Logger(ctx).Error("invalid executor type, not PointGetExecutor for point get path")
			a.PsStmt.Executor = nil
		} else {
			// CachedPlan type is already checked in last step
			pointGetPlan := a.PsStmt.PreparedAst.CachedPlan.(*plannercore.PointGetPlan)
			exec.Init(pointGetPlan, startTs)
			a.PsStmt.Executor = exec
		}
	}
	if a.PsStmt.Executor == nil {
		b := newExecutorBuilder(a.Ctx, is)
		newExecutor := b.build(a.Plan)
		if b.err != nil {
			return nil, b.err
		}
		a.PsStmt.Executor = newExecutor
	}
	pointExecutor := a.PsStmt.Executor.(*PointGetExecutor)
	if err = pointExecutor.Open(ctx); err != nil {
		terror.Call(pointExecutor.Close)
		return nil, err
	}
	return &recordSet{
		executor:   pointExecutor,
		stmt:       a,
		txnStartTS: startTs,
	}, nil
}

// OriginText returns original statement as a string.
func (a *ExecStmt) OriginText() string {
	return a.Text
}

// IsPrepared returns true if stmt is a prepare statement.
func (a *ExecStmt) IsPrepared() bool {
	return a.isPreparedStmt
}

// IsReadOnly returns true if a statement is read only.
// If current StmtNode is an ExecuteStmt, we can get its prepared stmt,
// then using ast.IsReadOnly function to determine a statement is read only or not.
func (a *ExecStmt) IsReadOnly(vars *variable.SessionVars) bool {
	return planner.IsReadOnly(a.StmtNode, vars)
}

// RebuildPlan rebuilds current execute statement plan.
// It returns the current information schema version that 'a' is using.
func (a *ExecStmt) RebuildPlan(ctx context.Context) (int64, error) {
	is := infoschema.GetInfoSchema(a.Ctx)
	a.InfoSchema = is
	if err := plannercore.Preprocess(a.Ctx, a.StmtNode, is, plannercore.InTxnRetry); err != nil {
		return 0, err
	}
	p, names, err := planner.Optimize(ctx, a.Ctx, a.StmtNode, is)
	if err != nil {
		return 0, err
	}
	a.OutputNames = names
	a.Plan = p
	return is.SchemaMetaVersion(), nil
}

// Exec builds an Executor from a plan. If the Executor doesn't return result,
// like the INSERT, UPDATE statements, it executes in this function, if the Executor returns
// result, execution is done after this function returns, in the returned sqlexec.RecordSet Next method.
func (a *ExecStmt) Exec(ctx context.Context) (_ sqlexec.RecordSet, err error) {
	defer func() {
		r := recover()
		if r == nil {
			if a.retryCount > 0 {
				metrics.StatementPessimisticRetryCount.Observe(float64(a.retryCount))
			}
			lockKeysCnt := a.Ctx.GetSessionVars().StmtCtx.LockKeysCount
			if lockKeysCnt > 0 {
				metrics.StatementLockKeysCount.Observe(float64(lockKeysCnt))
			}
			return
		}
		if str, ok := r.(string); !ok || !strings.HasPrefix(str, memory.PanicMemoryExceed) {
			panic(r)
		}
		err = errors.Errorf("%v", r)
		logutil.Logger(ctx).Error("execute sql panic", zap.String("sql", a.GetTextToLog()), zap.Stack("stack"))
	}()

	sctx := a.Ctx
	ctx = sessionctx.SetCommitCtx(ctx, sctx)
	if _, ok := a.Plan.(*plannercore.Analyze); ok && sctx.GetSessionVars().InRestrictedSQL {
		oriStats, _ := sctx.GetSessionVars().GetSystemVar(variable.TiDBBuildStatsConcurrency)
		oriScan := sctx.GetSessionVars().DistSQLScanConcurrency()
		oriIndex := sctx.GetSessionVars().IndexSerialScanConcurrency()
		oriIso, _ := sctx.GetSessionVars().GetSystemVar(variable.TxnIsolation)
		terror.Log(sctx.GetSessionVars().SetSystemVar(variable.TiDBBuildStatsConcurrency, "1"))
		sctx.GetSessionVars().SetDistSQLScanConcurrency(1)
		sctx.GetSessionVars().SetIndexSerialScanConcurrency(1)
		terror.Log(sctx.GetSessionVars().SetSystemVar(variable.TxnIsolation, ast.ReadCommitted))
		defer func() {
			terror.Log(sctx.GetSessionVars().SetSystemVar(variable.TiDBBuildStatsConcurrency, oriStats))
			sctx.GetSessionVars().SetDistSQLScanConcurrency(oriScan)
			sctx.GetSessionVars().SetIndexSerialScanConcurrency(oriIndex)
			terror.Log(sctx.GetSessionVars().SetSystemVar(variable.TxnIsolation, oriIso))
		}()
	}

	if sctx.GetSessionVars().StmtCtx.HasMemQuotaHint {
		sctx.GetSessionVars().StmtCtx.MemTracker.SetBytesLimit(sctx.GetSessionVars().StmtCtx.MemQuotaQuery)
	}

	e, err := a.buildExecutor()
	if err != nil {
		return nil, err
	}

	if err = e.Open(ctx); err != nil {
		terror.Call(e.Close)
		return nil, err
	}

	cmd32 := atomic.LoadUint32(&sctx.GetSessionVars().CommandValue)
	cmd := byte(cmd32)
	var pi processinfoSetter
	if raw, ok := sctx.(processinfoSetter); ok {
		pi = raw
		sql := a.OriginText()
		if simple, ok := a.Plan.(*plannercore.Simple); ok && simple.Statement != nil {
			if ss, ok := simple.Statement.(ast.SensitiveStmtNode); ok {
				// Use SecureText to avoid leak password information.
				sql = ss.SecureText()
			}
		} else if len(sctx.GetSessionVars().PreparedParams) > 0 {
			sql = formatPreparedSQL(sctx.GetSessionVars().StmtCtx.OriginalSQL, sctx.GetSessionVars().PreparedParams)
		}
		maxExecutionTime := getMaxExecutionTime(sctx)
		// Update processinfo, ShowProcess() will use it.
		pi.SetProcessInfo(sql, time.Now(), cmd, maxExecutionTime)
		if a.Ctx.GetSessionVars().StmtCtx.StmtType == "" {
			a.Ctx.GetSessionVars().StmtCtx.StmtType = GetStmtLabel(a.StmtNode)
		}
	}

	isPessimistic := sctx.GetSessionVars().TxnCtx.IsPessimistic

	// Special handle for "select for update statement" in pessimistic transaction.
	if isPessimistic && a.isSelectForUpdate {
		return a.handlePessimisticSelectForUpdate(ctx, e)
	}

	if handled, result, err := a.handleNoDelay(ctx, e, isPessimistic); handled {
		return result, err
	}

	var txnStartTS uint64
	txn, err := sctx.Txn(false)
	if err != nil {
		return nil, err
	}
	if txn.Valid() {
		txnStartTS = txn.StartTS()
	}
	return &recordSet{
		executor:   e,
		stmt:       a,
		txnStartTS: txnStartTS,
	}, nil
}

func (a *ExecStmt) handleNoDelay(ctx context.Context, e Executor, isPessimistic bool) (bool, sqlexec.RecordSet, error) {
	toCheck := e
	if explain, ok := e.(*ExplainExec); ok {
		if explain.analyzeExec != nil {
			toCheck = explain.analyzeExec
		}
	}

	// If the executor doesn't return any result to the client, we execute it without delay.
	if toCheck.Schema().Len() == 0 {
		if isPessimistic {
			return true, nil, a.handlePessimisticDML(ctx, e)
		}
		r, err := a.handleNoDelayExecutor(ctx, e)
		return true, r, err
	} else if proj, ok := toCheck.(*ProjectionExec); ok && proj.calculateNoDelay {
		// Currently this is only for the "DO" statement. Take "DO 1, @a=2;" as an example:
		// the Projection has two expressions and two columns in the schema, but we should
		// not return the result of the two expressions.
		r, err := a.handleNoDelayExecutor(ctx, e)
		return true, r, err
	}

	return false, nil, nil
}

// getMaxExecutionTime get the max execution timeout value.
func getMaxExecutionTime(sctx sessionctx.Context) uint64 {
	if sctx.GetSessionVars().StmtCtx.HasMaxExecutionTime {
		return sctx.GetSessionVars().StmtCtx.MaxExecutionTime
	}
	return sctx.GetSessionVars().MaxExecutionTime
}

type chunkRowRecordSet struct {
	rows     []chunk.Row
	idx      int
	fields   []*ast.ResultField
	e        Executor
	execStmt *ExecStmt
}

func (c *chunkRowRecordSet) Fields() []*ast.ResultField {
	return c.fields
}

func (c *chunkRowRecordSet) Next(ctx context.Context, chk *chunk.Chunk) error {
	chk.Reset()
	for !chk.IsFull() && c.idx < len(c.rows) {
		chk.AppendRow(c.rows[c.idx])
		c.idx++
	}
	return nil
}

func (c *chunkRowRecordSet) NewChunk() *chunk.Chunk {
	return newFirstChunk(c.e)
}

func (c *chunkRowRecordSet) Close() error {
	c.execStmt.CloseRecordSet(c.execStmt.Ctx.GetSessionVars().TxnCtx.StartTS, nil)
	return nil
}

func (a *ExecStmt) handlePessimisticSelectForUpdate(ctx context.Context, e Executor) (sqlexec.RecordSet, error) {
	for {
		rs, err := a.runPessimisticSelectForUpdate(ctx, e)
		e, err = a.handlePessimisticLockError(ctx, err)
		if err != nil {
			return nil, err
		}
		if e == nil {
			return rs, nil
		}
	}
}

func (a *ExecStmt) runPessimisticSelectForUpdate(ctx context.Context, e Executor) (sqlexec.RecordSet, error) {
	defer func() {
		terror.Log(e.Close())
	}()
	var rows []chunk.Row
	var err error
	req := newFirstChunk(e)
	for {
		err = Next(ctx, e, req)
		if err != nil {
			// Handle 'write conflict' error.
			break
		}
		if req.NumRows() == 0 {
			fields := colNames2ResultFields(e.Schema(), a.OutputNames, a.Ctx.GetSessionVars().CurrentDB)
			return &chunkRowRecordSet{rows: rows, fields: fields, e: e, execStmt: a}, nil
		}
		iter := chunk.NewIterator4Chunk(req)
		for r := iter.Begin(); r != iter.End(); r = iter.Next() {
			rows = append(rows, r)
		}
		req = chunk.Renew(req, a.Ctx.GetSessionVars().MaxChunkSize)
	}
	return nil, err
}

func (a *ExecStmt) handleNoDelayExecutor(ctx context.Context, e Executor) (sqlexec.RecordSet, error) {
	sctx := a.Ctx
	if span := opentracing.SpanFromContext(ctx); span != nil && span.Tracer() != nil {
		span1 := span.Tracer().StartSpan("executor.handleNoDelayExecutor", opentracing.ChildOf(span.Context()))
		defer span1.Finish()
		ctx = opentracing.ContextWithSpan(ctx, span1)
	}

	// Check if "tidb_snapshot" is set for the write executors.
	// In history read mode, we can not do write operations.
	switch e.(type) {
	case *DeleteExec, *InsertExec, *UpdateExec, *ReplaceExec, *LoadDataExec, *DDLExec:
		snapshotTS := sctx.GetSessionVars().SnapshotTS
		if snapshotTS != 0 {
			return nil, errors.New("can not execute write statement when 'tidb_snapshot' is set")
		}
		lowResolutionTSO := sctx.GetSessionVars().LowResolutionTSO
		if lowResolutionTSO {
			return nil, errors.New("can not execute write statement when 'tidb_low_resolution_tso' is set")
		}
	}

	var err error
	defer func() {
		terror.Log(e.Close())
		a.logAudit()
	}()

	err = Next(ctx, e, newFirstChunk(e))
	if err != nil {
		return nil, err
	}
	return nil, err
}

func (a *ExecStmt) handlePessimisticDML(ctx context.Context, e Executor) error {
	sctx := a.Ctx
	// Do not active the transaction here.
	// When autocommit = 0 and transaction in pessimistic mode,
	// statements like set xxx = xxx; should not active the transaction.
	txn, err := sctx.Txn(false)
	if err != nil {
		return err
	}
	txnCtx := sctx.GetSessionVars().TxnCtx
	for {
		startPointGetLocking := time.Now()
		_, err = a.handleNoDelayExecutor(ctx, e)
		if !txn.Valid() {
			return err
		}
		if err != nil {
			// It is possible the DML has point get plan that locks the key.
			e, err = a.handlePessimisticLockError(ctx, err)
			if err != nil {
				if ErrDeadlock.Equal(err) {
					metrics.StatementDeadlockDetectDuration.Observe(time.Since(startPointGetLocking).Seconds())
				}
				return err
			}
			continue
		}
		keys, err1 := txn.(pessimisticTxn).KeysNeedToLock()
		if err1 != nil {
			return err1
		}
		keys = txnCtx.CollectUnchangedRowKeys(keys)
		if len(keys) == 0 {
			return nil
		}
		seVars := sctx.GetSessionVars()
		lockCtx := newLockCtx(seVars, seVars.LockWaitTimeout)
		startLocking := time.Now()
		err = txn.LockKeys(ctx, lockCtx, keys...)
		if err == nil {
			return nil
		}
		e, err = a.handlePessimisticLockError(ctx, err)
		if err != nil {
			if ErrDeadlock.Equal(err) {
				metrics.StatementDeadlockDetectDuration.Observe(time.Since(startLocking).Seconds())
			}
			return err
		}
	}
}

// UpdateForUpdateTS updates the ForUpdateTS, if newForUpdateTS is 0, it obtain a new TS from PD.
func UpdateForUpdateTS(seCtx sessionctx.Context, newForUpdateTS uint64) error {
	txn, err := seCtx.Txn(false)
	if err != nil {
		return err
	}
	if !txn.Valid() {
		return errors.Trace(kv.ErrInvalidTxn)
	}
	if newForUpdateTS == 0 {
		version, err := seCtx.GetStore().CurrentVersion()
		if err != nil {
			return err
		}
		newForUpdateTS = version.Ver
	}
	seCtx.GetSessionVars().TxnCtx.SetForUpdateTS(newForUpdateTS)
	txn.SetOption(kv.SnapshotTS, seCtx.GetSessionVars().TxnCtx.GetForUpdateTS())
	return nil
}

// handlePessimisticLockError updates TS and rebuild executor if the err is write conflict.
func (a *ExecStmt) handlePessimisticLockError(ctx context.Context, err error) (Executor, error) {
	txnCtx := a.Ctx.GetSessionVars().TxnCtx
	var newForUpdateTS uint64
	if deadlock, ok := errors.Cause(err).(*tikv.ErrDeadlock); ok {
		if !deadlock.IsRetryable {
			return nil, ErrDeadlock
		}
		logutil.Logger(ctx).Info("single statement deadlock, retry statement",
			zap.Uint64("txn", txnCtx.StartTS),
			zap.Uint64("lockTS", deadlock.LockTs),
			zap.Stringer("lockKey", kv.Key(deadlock.LockKey)),
			zap.Uint64("deadlockKeyHash", deadlock.DeadlockKeyHash))
	} else if terror.ErrorEqual(kv.ErrWriteConflict, err) {
		errStr := err.Error()
		conflictCommitTS := extractConflictCommitTS(errStr)
		forUpdateTS := txnCtx.GetForUpdateTS()
		logutil.Logger(ctx).Debug("pessimistic write conflict, retry statement",
			zap.Uint64("txn", txnCtx.StartTS),
			zap.Uint64("forUpdateTS", forUpdateTS),
			zap.String("err", errStr))
		if conflictCommitTS > forUpdateTS {
			newForUpdateTS = conflictCommitTS
		}
	} else {
		// this branch if err not nil, always update forUpdateTS to avoid problem described below
		// for nowait, when ErrLock happened, ErrLockAcquireFailAndNoWaitSet will be returned, and in the same txn
		// the select for updateTs must be updated, otherwise there maybe rollback problem.
		// begin;  select for update key1(here ErrLocked or other errors(or max_execution_time like util),
		//         key1 lock not get and async rollback key1 is raised)
		//         select for update key1 again(this time lock succ(maybe lock released by others))
		//         the async rollback operation rollbacked the lock just acquired
		if err != nil {
			tsErr := UpdateForUpdateTS(a.Ctx, 0)
			if tsErr != nil {
				logutil.Logger(ctx).Warn("UpdateForUpdateTS failed", zap.Error(tsErr))
			}
		}
		return nil, err
	}
	if a.retryCount >= config.GetGlobalConfig().PessimisticTxn.MaxRetryCount {
		return nil, errors.New("pessimistic lock retry limit reached")
	}
	a.retryCount++
	err = UpdateForUpdateTS(a.Ctx, newForUpdateTS)
	if err != nil {
		return nil, err
	}
	e, err := a.buildExecutor()
	if err != nil {
		return nil, err
	}
	// Rollback the statement change before retry it.
	a.Ctx.StmtRollback()
	a.Ctx.GetSessionVars().StmtCtx.ResetForRetry()

	if err = e.Open(ctx); err != nil {
		return nil, err
	}
	return e, nil
}

func extractConflictCommitTS(errStr string) uint64 {
	strs := strings.Split(errStr, "conflictCommitTS=")
	if len(strs) != 2 {
		return 0
	}
	tsPart := strs[1]
	length := strings.IndexByte(tsPart, ',')
	if length < 0 {
		return 0
	}
	tsStr := tsPart[:length]
	ts, err := strconv.ParseUint(tsStr, 10, 64)
	if err != nil {
		return 0
	}
	return ts
}

type pessimisticTxn interface {
	kv.Transaction
	// KeysNeedToLock returns the keys need to be locked.
	KeysNeedToLock() ([]kv.Key, error)
}

// buildExecutor build a executor from plan, prepared statement may need additional procedure.
func (a *ExecStmt) buildExecutor() (Executor, error) {
	ctx := a.Ctx
	stmtCtx := ctx.GetSessionVars().StmtCtx
	if _, ok := a.Plan.(*plannercore.Execute); !ok {
		// Do not sync transaction for Execute statement, because the real optimization work is done in
		// "ExecuteExec.Build".
		useMaxTS, err := plannercore.IsPointGetWithPKOrUniqueKeyByAutoCommit(ctx, a.Plan)
		if err != nil {
			return nil, err
		}
		if useMaxTS {
			logutil.BgLogger().Debug("init txnStartTS with MaxUint64", zap.Uint64("conn", ctx.GetSessionVars().ConnectionID), zap.String("text", a.Text))
			err = ctx.InitTxnWithStartTS(math.MaxUint64)
		} else if ctx.GetSessionVars().SnapshotTS != 0 {
			if _, ok := a.Plan.(*plannercore.CheckTable); ok {
				err = ctx.InitTxnWithStartTS(ctx.GetSessionVars().SnapshotTS)
			}
		}
		if err != nil {
			return nil, err
		}

		if stmtPri := stmtCtx.Priority; stmtPri == mysql.NoPriority {
			switch {
			case useMaxTS:
				stmtCtx.Priority = kv.PriorityHigh
			case a.LowerPriority:
				stmtCtx.Priority = kv.PriorityLow
			}
		}
	}
	if _, ok := a.Plan.(*plannercore.Analyze); ok && ctx.GetSessionVars().InRestrictedSQL {
		ctx.GetSessionVars().StmtCtx.Priority = kv.PriorityLow
	}

	b := newExecutorBuilder(ctx, a.InfoSchema)
	e := b.build(a.Plan)
	if b.err != nil {
		return nil, errors.Trace(b.err)
	}

	// ExecuteExec is not a real Executor, we only use it to build another Executor from a prepared statement.
	if executorExec, ok := e.(*ExecuteExec); ok {
		err := executorExec.Build(b)
		if err != nil {
			return nil, err
		}
		a.Ctx.SetValue(sessionctx.QueryString, executorExec.stmt.Text())
		a.OutputNames = executorExec.outputNames
		a.isPreparedStmt = true
		a.Plan = executorExec.plan
		if executorExec.lowerPriority {
			ctx.GetSessionVars().StmtCtx.Priority = kv.PriorityLow
		}
		e = executorExec.stmtExec
	}
	a.isSelectForUpdate = b.hasLock && (!stmtCtx.InDeleteStmt && !stmtCtx.InUpdateStmt)
	return e, nil
}

// QueryReplacer replaces new line and tab for grep result including query string.
var QueryReplacer = strings.NewReplacer("\r", " ", "\n", " ", "\t", " ")

func (a *ExecStmt) logAudit() {
	sessVars := a.Ctx.GetSessionVars()
	if sessVars.InRestrictedSQL {
		return
	}
	err := plugin.ForeachPlugin(plugin.Audit, func(p *plugin.Plugin) error {
		audit := plugin.DeclareAuditManifest(p.Manifest)
		if audit.OnGeneralEvent != nil {
			cmd := mysql.Command2Str[byte(atomic.LoadUint32(&a.Ctx.GetSessionVars().CommandValue))]
			ctx := context.WithValue(context.Background(), plugin.ExecStartTimeCtxKey, a.Ctx.GetSessionVars().StartTime)
			audit.OnGeneralEvent(ctx, sessVars, plugin.Log, cmd)
		}
		return nil
	})
	if err != nil {
		log.Error("log audit log failure", zap.Error(err))
	}
}

// FormatSQL is used to format the original SQL, e.g. truncating long SQL, appending prepared arguments.
func FormatSQL(sql string, pps variable.PreparedParams) stringutil.StringerFunc {
	return func() string {
		if len(pps) > 0 {
			sql = formatPreparedSQL(sql, pps)
		}
		cfg := config.GetGlobalConfig()
		length := len(sql)
		if maxQueryLen := atomic.LoadUint64(&cfg.Log.QueryLogMaxLen); uint64(length) > maxQueryLen {
			sql = fmt.Sprintf("%.*q(len:%d)", maxQueryLen, sql, length)
		}
		return QueryReplacer.Replace(sql)
	}
}

// formatPreparedSQL is used to replace the prepared params for original SQL
func formatPreparedSQL(sql string, pps variable.PreparedParams) string {
	sqlBuffer := bytes.NewBuffer([]byte{})
	paramsIndex := 0
	for i := 0; i < len(sql); i++ {
		c := sql[i]
		if c != '?' {
			sqlBuffer.WriteByte(c)
			continue
		}
		datum := pps[paramsIndex]
		str := types.DatumsToStrNoErr([]types.Datum{datum})
		if datum.Kind() == types.KindString {
			str = "'" + str + "'"
		}
		sqlBuffer.WriteString(str)
		paramsIndex++
	}
	return sqlBuffer.String()
}

var (
	sessionExecuteRunDurationInternal = metrics.SessionExecuteRunDuration.WithLabelValues(metrics.LblInternal)
	sessionExecuteRunDurationGeneral  = metrics.SessionExecuteRunDuration.WithLabelValues(metrics.LblGeneral)
)

// FinishExecuteStmt is used to record some information after `ExecStmt` execution finished:
// 1. record slow log if needed.
// 2. record summary statement.
// 3. record execute duration metric.
// 4. update the `PrevStmt` in session variable.
func (a *ExecStmt) FinishExecuteStmt(txnTS uint64, succ bool, hasMoreResults bool) {
	// `LowSlowQuery` and `SummaryStmt` must be called before recording `PrevStmt`.
	a.LogSlowQuery(txnTS, succ, hasMoreResults)
	a.SummaryStmt(succ)
	sessVars := a.Ctx.GetSessionVars()
	pps := types.CloneRow(sessVars.PreparedParams)
	sessVars.PrevStmt = FormatSQL(a.OriginText(), pps)
	executeDuration := time.Since(sessVars.StartTime) - sessVars.DurationCompile
	if sessVars.InRestrictedSQL {
		sessionExecuteRunDurationInternal.Observe(executeDuration.Seconds())
	} else {
		sessionExecuteRunDurationGeneral.Observe(executeDuration.Seconds())
	}
}

// CloseRecordSet will finish the execution of current statement and do some record work
func (a *ExecStmt) CloseRecordSet(txnStartTS uint64, lastErr error) {
	a.FinishExecuteStmt(txnStartTS, lastErr == nil, false)
	a.logAudit()
	// Detach the Memory and disk tracker for the previous stmtCtx from GlobalMemoryUsageTracker and GlobalDiskUsageTracker
	if stmtCtx := a.Ctx.GetSessionVars().StmtCtx; stmtCtx != nil {
		if stmtCtx.DiskTracker != nil {
			stmtCtx.DiskTracker.DetachFromGlobalTracker()
		}
		if stmtCtx.MemTracker != nil {
			stmtCtx.MemTracker.DetachFromGlobalTracker()
		}
	}
}

// LogSlowQuery is used to print the slow query in the log files.
func (a *ExecStmt) LogSlowQuery(txnTS uint64, succ bool, hasMoreResults bool) {
	sessVars := a.Ctx.GetSessionVars()
	level := log.GetLevel()
	cfg := config.GetGlobalConfig()
	costTime := time.Since(sessVars.StartTime) + sessVars.DurationParse
	threshold := time.Duration(atomic.LoadUint64(&cfg.Log.SlowThreshold)) * time.Millisecond
	enable := cfg.Log.EnableSlowLog
	// if the level is Debug, print slow logs anyway
	if (!enable || costTime < threshold) && level > zapcore.DebugLevel {
		return
	}
	var sql stringutil.StringerFunc
	normalizedSQL, digest := sessVars.StmtCtx.SQLDigest()
	if sessVars.EnableLogDesensitization {
		sql = FormatSQL(normalizedSQL, nil)
	} else if sensitiveStmt, ok := a.StmtNode.(ast.SensitiveStmtNode); ok {
		sql = FormatSQL(sensitiveStmt.SecureText(), nil)
	} else {
		sql = FormatSQL(sessVars.StmtCtx.OriginalSQL, sessVars.PreparedParams)
	}

	var tableIDs, indexNames string
	if len(sessVars.StmtCtx.TableIDs) > 0 {
		tableIDs = strings.Replace(fmt.Sprintf("%v", sessVars.StmtCtx.TableIDs), " ", ",", -1)
	}
	if len(sessVars.StmtCtx.IndexNames) > 0 {
		indexNames = strings.Replace(fmt.Sprintf("%v", sessVars.StmtCtx.IndexNames), " ", ",", -1)
	}
	var stmtDetail execdetails.StmtExecDetails
	stmtDetailRaw := a.GoCtx.Value(execdetails.StmtExecDetailKey)
	if stmtDetailRaw != nil {
		stmtDetail = *(stmtDetailRaw.(*execdetails.StmtExecDetails))
	}
	execDetail := sessVars.StmtCtx.GetExecDetails()
	copTaskInfo := sessVars.StmtCtx.CopTasksDetails()
	statsInfos := plannercore.GetStatsInfo(a.Plan)
	memMax := sessVars.StmtCtx.MemTracker.MaxConsumed()
	diskMax := sessVars.StmtCtx.DiskTracker.MaxConsumed()
	_, planDigest := getPlanDigest(a.Ctx, a.Plan)
	slowItems := &variable.SlowQueryLogItems{
		TxnTS:             txnTS,
		SQL:               sql.String(),
		Digest:            digest,
		TimeTotal:         costTime,
		TimeParse:         sessVars.DurationParse,
		TimeCompile:       sessVars.DurationCompile,
		TimeOptimize:      sessVars.DurationOptimization,
		TimeWaitTS:        sessVars.DurationWaitTS,
		IndexNames:        indexNames,
		StatsInfos:        statsInfos,
		CopTasks:          copTaskInfo,
		ExecDetail:        execDetail,
		MemMax:            memMax,
		DiskMax:           diskMax,
		Succ:              succ,
		Plan:              getPlanTree(a.Plan),
		PlanDigest:        planDigest,
		Prepared:          a.isPreparedStmt,
		HasMoreResults:    hasMoreResults,
		PlanFromCache:     sessVars.FoundInPlanCache,
		RewriteInfo:       sessVars.RewritePhaseInfo,
		KVTotal:           time.Duration(atomic.LoadInt64(&stmtDetail.WaitKVRespDuration)),
		PDTotal:           time.Duration(atomic.LoadInt64(&stmtDetail.WaitPDRespDuration)),
		BackoffTotal:      time.Duration(atomic.LoadInt64(&stmtDetail.BackoffDuration)),
		WriteSQLRespTotal: stmtDetail.WriteSQLRespDuration,
	}
	if _, ok := a.StmtNode.(*ast.CommitStmt); ok {
		slowItems.PrevStmt = sessVars.PrevStmt.String()
	}
	if costTime < threshold {
		logutil.SlowQueryLogger.Debug(sessVars.SlowLogFormat(slowItems))
	} else {
		logutil.SlowQueryLogger.Warn(sessVars.SlowLogFormat(slowItems))
		metrics.TotalQueryProcHistogram.Observe(costTime.Seconds())
		metrics.TotalCopProcHistogram.Observe(execDetail.ProcessTime.Seconds())
		metrics.TotalCopWaitHistogram.Observe(execDetail.WaitTime.Seconds())
		var userString string
		if sessVars.User != nil {
			userString = sessVars.User.String()
		}
		domain.GetDomain(a.Ctx).LogSlowQuery(&domain.SlowQueryInfo{
			SQL:        sql.String(),
			Digest:     digest,
			Start:      sessVars.StartTime,
			Duration:   costTime,
			Detail:     sessVars.StmtCtx.GetExecDetails(),
			Succ:       succ,
			ConnID:     sessVars.ConnectionID,
			TxnTS:      txnTS,
			User:       userString,
			DB:         sessVars.CurrentDB,
			TableIDs:   tableIDs,
			IndexNames: indexNames,
			Internal:   sessVars.InRestrictedSQL,
		})
	}
}

// getPlanTree will try to get the select plan tree if the plan is select or the select plan of delete/update/insert statement.
func getPlanTree(p plannercore.Plan) string {
	cfg := config.GetGlobalConfig()
	if atomic.LoadUint32(&cfg.Log.RecordPlanInSlowLog) == 0 {
		return ""
	}
	planTree := plannercore.EncodePlan(p)
	if len(planTree) == 0 {
		return planTree
	}
	return variable.SlowLogPlanPrefix + planTree + variable.SlowLogPlanSuffix
}

// getPlanDigest will try to get the select plan tree if the plan is select or the select plan of delete/update/insert statement.
func getPlanDigest(sctx sessionctx.Context, p plannercore.Plan) (normalized, planDigest string) {
	normalized, planDigest = sctx.GetSessionVars().StmtCtx.GetPlanDigest()
	if len(normalized) > 0 {
		return
	}
	normalized, planDigest = plannercore.NormalizePlan(p)
	sctx.GetSessionVars().StmtCtx.SetPlanDigest(normalized, planDigest)
	return
}

// SummaryStmt collects statements for information_schema.statements_summary
func (a *ExecStmt) SummaryStmt(succ bool) {
	sessVars := a.Ctx.GetSessionVars()
	var userString string
	if sessVars.User != nil {
		userString = sessVars.User.Username
	}

	// Internal SQLs must also be recorded to keep the consistency of `PrevStmt` and `PrevStmtDigest`.
	if !stmtsummary.StmtSummaryByDigestMap.Enabled() || ((sessVars.InRestrictedSQL || len(userString) == 0) && !stmtsummary.StmtSummaryByDigestMap.EnabledInternal()) {
		sessVars.SetPrevStmtDigest("")
		return
	}
	// Ignore `PREPARE` statements, but record `EXECUTE` statements.
	if _, ok := a.StmtNode.(*ast.PrepareStmt); ok {
		return
	}
	stmtCtx := sessVars.StmtCtx
	normalizedSQL, digest := stmtCtx.SQLDigest()
	costTime := time.Since(sessVars.StartTime)

	var prevSQL, prevSQLDigest string
	if _, ok := a.StmtNode.(*ast.CommitStmt); ok {
		// If prevSQLDigest is not recorded, it means this `commit` is the first SQL once stmt summary is enabled,
		// so it's OK just to ignore it.
		if prevSQLDigest = sessVars.GetPrevStmtDigest(); len(prevSQLDigest) == 0 {
			return
		}
		prevSQL = sessVars.PrevStmt.String()
	}
	sessVars.SetPrevStmtDigest(digest)

	// No need to encode every time, so encode lazily.
	planGenerator := func() string {
		return plannercore.EncodePlan(a.Plan)
	}
	// Generating plan digest is slow, only generate it once if it's 'Point_Get'.
	// If it's a point get, different SQLs leads to different plans, so SQL digest
	// is enough to distinguish different plans in this case.
	var planDigest string
	var planDigestGen func() string
	if a.Plan.TP() == plancodec.TypePointGet {
		planDigestGen = func() string {
			_, planDigest := getPlanDigest(a.Ctx, a.Plan)
			return planDigest
		}
	} else {
		_, planDigest = getPlanDigest(a.Ctx, a.Plan)
	}

	execDetail := stmtCtx.GetExecDetails()
	copTaskInfo := stmtCtx.CopTasksDetails()
	memMax := stmtCtx.MemTracker.MaxConsumed()
	diskMax := stmtCtx.DiskTracker.MaxConsumed()
<<<<<<< HEAD
	sql := a.Text
	if sensitiveStmt, ok := a.StmtNode.(ast.SensitiveStmtNode); ok {
		sql = sensitiveStmt.SecureText()
	} else if len(sessVars.PreparedParams) > 0 {
		sql = formatPreparedSQL(sessVars.StmtCtx.OriginalSQL, sessVars.PreparedParams)
	}
=======
	sql := a.GetTextToLog()
>>>>>>> cc82030d
	stmtsummary.StmtSummaryByDigestMap.AddStatement(&stmtsummary.StmtExecInfo{
		SchemaName:     strings.ToLower(sessVars.CurrentDB),
		OriginalSQL:    sql,
		NormalizedSQL:  normalizedSQL,
		Digest:         digest,
		PrevSQL:        prevSQL,
		PrevSQLDigest:  prevSQLDigest,
		PlanGenerator:  planGenerator,
		PlanDigest:     planDigest,
		PlanDigestGen:  planDigestGen,
		User:           userString,
		TotalLatency:   costTime,
		ParseLatency:   sessVars.DurationParse,
		CompileLatency: sessVars.DurationCompile,
		StmtCtx:        stmtCtx,
		CopTasks:       copTaskInfo,
		ExecDetail:     &execDetail,
		MemMax:         memMax,
		DiskMax:        diskMax,
		StartTime:      sessVars.StartTime,
		IsInternal:     sessVars.InRestrictedSQL,
		Succeed:        succ,
		PlanInCache:    sessVars.FoundInPlanCache,
	})
}

// GetTextToLog return the query text to log.
func (a *ExecStmt) GetTextToLog() string {
	var sql string
	sessVars := a.Ctx.GetSessionVars()
	if sessVars.EnableLogDesensitization {
		sql, _ = sessVars.StmtCtx.SQLDigest()
	} else if sensitiveStmt, ok := a.StmtNode.(ast.SensitiveStmtNode); ok {
		sql = sensitiveStmt.SecureText()
	} else {
		sql = a.Text
	}
	return sql
}<|MERGE_RESOLUTION|>--- conflicted
+++ resolved
@@ -1004,16 +1004,7 @@
 	copTaskInfo := stmtCtx.CopTasksDetails()
 	memMax := stmtCtx.MemTracker.MaxConsumed()
 	diskMax := stmtCtx.DiskTracker.MaxConsumed()
-<<<<<<< HEAD
-	sql := a.Text
-	if sensitiveStmt, ok := a.StmtNode.(ast.SensitiveStmtNode); ok {
-		sql = sensitiveStmt.SecureText()
-	} else if len(sessVars.PreparedParams) > 0 {
-		sql = formatPreparedSQL(sessVars.StmtCtx.OriginalSQL, sessVars.PreparedParams)
-	}
-=======
 	sql := a.GetTextToLog()
->>>>>>> cc82030d
 	stmtsummary.StmtSummaryByDigestMap.AddStatement(&stmtsummary.StmtExecInfo{
 		SchemaName:     strings.ToLower(sessVars.CurrentDB),
 		OriginalSQL:    sql,
@@ -1048,6 +1039,8 @@
 		sql, _ = sessVars.StmtCtx.SQLDigest()
 	} else if sensitiveStmt, ok := a.StmtNode.(ast.SensitiveStmtNode); ok {
 		sql = sensitiveStmt.SecureText()
+	} else if len(sessVars.PreparedParams) > 0 {
+		sql = formatPreparedSQL(sessVars.StmtCtx.OriginalSQL, sessVars.PreparedParams)
 	} else {
 		sql = a.Text
 	}
