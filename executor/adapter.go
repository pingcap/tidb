// Copyright 2015 PingCAP, Inc.
//
// Licensed under the Apache License, Version 2.0 (the "License");
// you may not use this file except in compliance with the License.
// You may obtain a copy of the License at
//
//     http://www.apache.org/licenses/LICENSE-2.0
//
// Unless required by applicable law or agreed to in writing, software
// distributed under the License is distributed on an "AS IS" BASIS,
// See the License for the specific language governing permissions and
// limitations under the License.

package executor

import (
	"context"
	"fmt"
	"math"
	"strconv"
	"strings"
	"sync/atomic"
	"time"

	"github.com/opentracing/opentracing-go"
	"github.com/pingcap/errors"
	"github.com/pingcap/log"
	"github.com/pingcap/parser/ast"
	"github.com/pingcap/parser/model"
	"github.com/pingcap/parser/mysql"
	"github.com/pingcap/parser/terror"
	"github.com/pingcap/tidb/config"
	"github.com/pingcap/tidb/domain"
	"github.com/pingcap/tidb/expression"
	"github.com/pingcap/tidb/infoschema"
	"github.com/pingcap/tidb/kv"
	"github.com/pingcap/tidb/metrics"
	"github.com/pingcap/tidb/planner"
	plannercore "github.com/pingcap/tidb/planner/core"
	"github.com/pingcap/tidb/plugin"
	"github.com/pingcap/tidb/sessionctx"
	"github.com/pingcap/tidb/sessionctx/variable"
	"github.com/pingcap/tidb/store/tikv"
	"github.com/pingcap/tidb/util/chunk"
	"github.com/pingcap/tidb/util/logutil"
	"github.com/pingcap/tidb/util/sqlexec"
	"go.uber.org/zap"
	"go.uber.org/zap/zapcore"
)

// processinfoSetter is the interface use to set current running process info.
type processinfoSetter interface {
	SetProcessInfo(string, time.Time, byte, uint64)
}

// recordSet wraps an executor, implements sqlexec.RecordSet interface
type recordSet struct {
	fields     []*ast.ResultField
	executor   Executor
	stmt       *ExecStmt
	lastErr    error
	txnStartTS uint64
}

func (a *recordSet) Fields() []*ast.ResultField {
	if len(a.fields) == 0 {
		a.fields = schema2ResultFields(a.executor.Schema(), a.stmt.Ctx.GetSessionVars().CurrentDB)
	}
	return a.fields
}

func schema2ResultFields(schema *expression.Schema, defaultDB string) (rfs []*ast.ResultField) {
	rfs = make([]*ast.ResultField, 0, schema.Len())
	for _, col := range schema.Columns {
		dbName := col.DBName.O
		if dbName == "" && col.TblName.L != "" {
			dbName = defaultDB
		}
		origColName := col.OrigColName
		if origColName.L == "" {
			origColName = col.ColName
		}
		rf := &ast.ResultField{
			ColumnAsName: col.ColName,
			TableAsName:  col.TblName,
			DBName:       model.NewCIStr(dbName),
			Table:        &model.TableInfo{Name: col.OrigTblName},
			Column: &model.ColumnInfo{
				FieldType: *col.RetType,
				Name:      origColName,
			},
		}
		// This is for compatibility.
		if len(rf.ColumnAsName.O) > mysql.MaxAliasIdentifierLen {
			rf.ColumnAsName.O = rf.ColumnAsName.O[:mysql.MaxAliasIdentifierLen]
		}
		// Usually the length of O equals the length of L.
		// Add this len judgement to avoid panic.
		if len(rf.ColumnAsName.L) > mysql.MaxAliasIdentifierLen {
			rf.ColumnAsName.L = rf.ColumnAsName.L[:mysql.MaxAliasIdentifierLen]
		}
		rfs = append(rfs, rf)
	}
	return rfs
}

// Next use uses recordSet's executor to get next available chunk for later usage.
// If chunk does not contain any rows, then we update last query found rows in session variable as current found rows.
// The reason we need update is that chunk with 0 rows indicating we already finished current query, we need prepare for
// next query.
// If stmt is not nil and chunk with some rows inside, we simply update last query found rows by the number of row in chunk.
func (a *recordSet) Next(ctx context.Context, req *chunk.Chunk) error {
	err := Next(ctx, a.executor, req)
	if err != nil {
		a.lastErr = err
		return err
	}
	numRows := req.NumRows()
	if numRows == 0 {
		if a.stmt != nil {
			a.stmt.Ctx.GetSessionVars().LastFoundRows = a.stmt.Ctx.GetSessionVars().StmtCtx.FoundRows()
		}
		return nil
	}
	if a.stmt != nil {
		a.stmt.Ctx.GetSessionVars().StmtCtx.AddFoundRows(uint64(numRows))
	}
	return nil
}

// NewChunk create a chunk base on top-level executor's newFirstChunk().
func (a *recordSet) NewChunk() *chunk.Chunk {
	return newFirstChunk(a.executor)
}

func (a *recordSet) Close() error {
	err := a.executor.Close()
	a.stmt.LogSlowQuery(a.txnStartTS, a.lastErr == nil)
	a.stmt.logAudit()
	return err
}

// ExecStmt implements the sqlexec.Statement interface, it builds a planner.Plan to an sqlexec.Statement.
type ExecStmt struct {
	// InfoSchema stores a reference to the schema information.
	InfoSchema infoschema.InfoSchema
	// Plan stores a reference to the final physical plan.
	Plan plannercore.Plan
	// Text represents the origin query text.
	Text string

	StmtNode ast.StmtNode

	Ctx sessionctx.Context

	// LowerPriority represents whether to lower the execution priority of a query.
	LowerPriority bool
	// Cacheable represents whether the physical plan can be cached.
	Cacheable         bool
	isPreparedStmt    bool
	isSelectForUpdate bool
	retryCount        uint
}

// OriginText returns original statement as a string.
func (a *ExecStmt) OriginText() string {
	return a.Text
}

// IsPrepared returns true if stmt is a prepare statement.
func (a *ExecStmt) IsPrepared() bool {
	return a.isPreparedStmt
}

// IsReadOnly returns true if a statement is read only.
// If current StmtNode is an ExecuteStmt, we can get its prepared stmt,
// then using ast.IsReadOnly function to determine a statement is read only or not.
func (a *ExecStmt) IsReadOnly(vars *variable.SessionVars) bool {
	if execStmt, ok := a.StmtNode.(*ast.ExecuteStmt); ok {
		s, err := getPreparedStmt(execStmt, vars)
		if err != nil {
			logutil.BgLogger().Error("getPreparedStmt failed", zap.Error(err))
			return false
		}
		return ast.IsReadOnly(s)
	}
	return ast.IsReadOnly(a.StmtNode)
}

// RebuildPlan rebuilds current execute statement plan.
// It returns the current information schema version that 'a' is using.
func (a *ExecStmt) RebuildPlan(ctx context.Context) (int64, error) {
	startTime := time.Now()
	defer func() {
		a.Ctx.GetSessionVars().DurationCompile = time.Since(startTime)
	}()

	is := GetInfoSchema(a.Ctx)
	a.InfoSchema = is
	if err := plannercore.Preprocess(a.Ctx, a.StmtNode, is, plannercore.InTxnRetry); err != nil {
		return 0, err
	}
	p, err := planner.Optimize(ctx, a.Ctx, a.StmtNode, is)
	if err != nil {
		return 0, err
	}
	a.Plan = p
	return is.SchemaMetaVersion(), nil
}

// Exec builds an Executor from a plan. If the Executor doesn't return result,
// like the INSERT, UPDATE statements, it executes in this function, if the Executor returns
// result, execution is done after this function returns, in the returned sqlexec.RecordSet Next method.
func (a *ExecStmt) Exec(ctx context.Context) (_ sqlexec.RecordSet, err error) {
	sctx := a.Ctx
	if _, ok := a.Plan.(*plannercore.Analyze); ok && sctx.GetSessionVars().InRestrictedSQL {
		oriStats, _ := sctx.GetSessionVars().GetSystemVar(variable.TiDBBuildStatsConcurrency)
		oriScan := sctx.GetSessionVars().DistSQLScanConcurrency
		oriIndex := sctx.GetSessionVars().IndexSerialScanConcurrency
		oriIso, _ := sctx.GetSessionVars().GetSystemVar(variable.TxnIsolation)
		terror.Log(sctx.GetSessionVars().SetSystemVar(variable.TiDBBuildStatsConcurrency, "1"))
		sctx.GetSessionVars().DistSQLScanConcurrency = 1
		sctx.GetSessionVars().IndexSerialScanConcurrency = 1
		terror.Log(sctx.GetSessionVars().SetSystemVar(variable.TxnIsolation, ast.ReadCommitted))
		defer func() {
			terror.Log(sctx.GetSessionVars().SetSystemVar(variable.TiDBBuildStatsConcurrency, oriStats))
			sctx.GetSessionVars().DistSQLScanConcurrency = oriScan
			sctx.GetSessionVars().IndexSerialScanConcurrency = oriIndex
			terror.Log(sctx.GetSessionVars().SetSystemVar(variable.TxnIsolation, oriIso))
		}()
	}

	e, err := a.buildExecutor()
	if err != nil {
		return nil, err
	}

	if err = e.Open(ctx); err != nil {
		terror.Call(e.Close)
		return nil, err
	}

	cmd32 := atomic.LoadUint32(&sctx.GetSessionVars().CommandValue)
	cmd := byte(cmd32)
	var pi processinfoSetter
	if raw, ok := sctx.(processinfoSetter); ok {
		pi = raw
		sql := a.OriginText()
		if simple, ok := a.Plan.(*plannercore.Simple); ok && simple.Statement != nil {
			if ss, ok := simple.Statement.(ast.SensitiveStmtNode); ok {
				// Use SecureText to avoid leak password information.
				sql = ss.SecureText()
			}
		}
		maxExecutionTime := getMaxExecutionTime(sctx, a.StmtNode)
		// Update processinfo, ShowProcess() will use it.
		pi.SetProcessInfo(sql, time.Now(), cmd, maxExecutionTime)
		if a.Ctx.GetSessionVars().StmtCtx.StmtType == "" {
			a.Ctx.GetSessionVars().StmtCtx.StmtType = GetStmtLabel(a.StmtNode)
		}
	}

	isPessimistic := sctx.GetSessionVars().TxnCtx.IsPessimistic

	// Special handle for "select for update statement" in pessimistic transaction.
	if isPessimistic && a.isSelectForUpdate {
		return a.handlePessimisticSelectForUpdate(ctx, e)
	}

	if handled, result, err := a.handleNoDelay(ctx, e, isPessimistic); handled {
		return result, err
	}

	var txnStartTS uint64
	txn, err := sctx.Txn(false)
	if err != nil {
		return nil, err
	}
	if txn.Valid() {
		txnStartTS = txn.StartTS()
	}
	return &recordSet{
		executor:   e,
		stmt:       a,
		txnStartTS: txnStartTS,
	}, nil
}

func (a *ExecStmt) handleNoDelay(ctx context.Context, e Executor, isPessimistic bool) (bool, sqlexec.RecordSet, error) {
	toCheck := e
	if explain, ok := e.(*ExplainExec); ok {
		if explain.analyzeExec != nil {
			toCheck = explain.analyzeExec
		}
	}

	// If the executor doesn't return any result to the client, we execute it without delay.
	if toCheck.Schema().Len() == 0 {
		if isPessimistic {
			return true, nil, a.handlePessimisticDML(ctx, e)
		}
		r, err := a.handleNoDelayExecutor(ctx, e)
		return true, r, err
	} else if proj, ok := toCheck.(*ProjectionExec); ok && proj.calculateNoDelay {
		// Currently this is only for the "DO" statement. Take "DO 1, @a=2;" as an example:
		// the Projection has two expressions and two columns in the schema, but we should
		// not return the result of the two expressions.
		r, err := a.handleNoDelayExecutor(ctx, e)
		return true, r, err
	}

	return false, nil, nil
}

// getMaxExecutionTime get the max execution timeout value.
func getMaxExecutionTime(sctx sessionctx.Context, stmtNode ast.StmtNode) uint64 {
	ret := sctx.GetSessionVars().MaxExecutionTime
	if sel, ok := stmtNode.(*ast.SelectStmt); ok {
		for _, hint := range sel.TableHints {
			if hint.HintName.L == variable.MaxExecutionTime {
				ret = hint.MaxExecutionTime
				break
			}
		}
	}
	return ret
}

type chunkRowRecordSet struct {
	rows   []chunk.Row
	idx    int
	fields []*ast.ResultField
	e      Executor
}

func (c *chunkRowRecordSet) Fields() []*ast.ResultField {
	return c.fields
}

func (c *chunkRowRecordSet) Next(ctx context.Context, chk *chunk.Chunk) error {
	chk.Reset()
	for !chk.IsFull() && c.idx < len(c.rows) {
		chk.AppendRow(c.rows[c.idx])
		c.idx++
	}
	return nil
}

func (c *chunkRowRecordSet) NewChunk() *chunk.Chunk {
	return newFirstChunk(c.e)
}

func (c *chunkRowRecordSet) Close() error {
	return nil
}

func (a *ExecStmt) handlePessimisticSelectForUpdate(ctx context.Context, e Executor) (sqlexec.RecordSet, error) {
	for {
		rs, err := a.runPessimisticSelectForUpdate(ctx, e)
		e, err = a.handlePessimisticLockError(ctx, err)
		if err != nil {
			return nil, err
		}
		if e == nil {
			return rs, nil
		}
	}
}

func (a *ExecStmt) runPessimisticSelectForUpdate(ctx context.Context, e Executor) (sqlexec.RecordSet, error) {
	rs := &recordSet{
		executor: e,
		stmt:     a,
	}
	defer func() {
		terror.Log(rs.Close())
	}()

	var rows []chunk.Row
	var err error
	fields := rs.Fields()
	req := rs.NewChunk()
	for {
		err = rs.Next(ctx, req)
		if err != nil {
			// Handle 'write conflict' error.
			break
		}
		if req.NumRows() == 0 {
			return &chunkRowRecordSet{rows: rows, fields: fields, e: e}, nil
		}
		iter := chunk.NewIterator4Chunk(req)
		for r := iter.Begin(); r != iter.End(); r = iter.Next() {
			rows = append(rows, r)
		}
		req = chunk.Renew(req, a.Ctx.GetSessionVars().MaxChunkSize)
	}
	return nil, err
}

func (a *ExecStmt) handleNoDelayExecutor(ctx context.Context, e Executor) (sqlexec.RecordSet, error) {
	sctx := a.Ctx
	if span := opentracing.SpanFromContext(ctx); span != nil && span.Tracer() != nil {
		span1 := span.Tracer().StartSpan("executor.handleNoDelayExecutor", opentracing.ChildOf(span.Context()))
		defer span1.Finish()
		ctx = opentracing.ContextWithSpan(ctx, span1)
	}

	// Check if "tidb_snapshot" is set for the write executors.
	// In history read mode, we can not do write operations.
	switch e.(type) {
	case *DeleteExec, *InsertExec, *UpdateExec, *ReplaceExec, *LoadDataExec, *DDLExec:
		snapshotTS := sctx.GetSessionVars().SnapshotTS
		if snapshotTS != 0 {
			return nil, errors.New("can not execute write statement when 'tidb_snapshot' is set")
		}
		lowResolutionTSO := sctx.GetSessionVars().LowResolutionTSO
		if lowResolutionTSO {
			return nil, errors.New("can not execute write statement when 'tidb_low_resolution_tso' is set")
		}
	}

	var err error
	defer func() {
		terror.Log(e.Close())
		a.logAudit()
	}()

	err = Next(ctx, e, newFirstChunk(e))
	if err != nil {
		return nil, err
	}
	return nil, err
}

func (a *ExecStmt) handlePessimisticDML(ctx context.Context, e Executor) error {
	sctx := a.Ctx
	txn, err := sctx.Txn(true)
	if err != nil {
		return err
	}
	txnCtx := sctx.GetSessionVars().TxnCtx
	for {
		_, err = a.handleNoDelayExecutor(ctx, e)
		if err != nil {
			// It is possible the DML has point get plan that locks the key.
			e, err = a.handlePessimisticLockError(ctx, err)
			if err != nil {
				return err
			}
			continue
		}
		keys, err1 := txn.(pessimisticTxn).KeysNeedToLock()
		if err1 != nil {
			return err1
		}
		if len(keys) == 0 {
			return nil
		}
		forUpdateTS := txnCtx.GetForUpdateTS()
		err = txn.LockKeys(ctx, forUpdateTS, keys...)
		if err == nil {
			return nil
		}
		e, err = a.handlePessimisticLockError(ctx, err)
		if err != nil {
			return err
		}
	}
}

// handlePessimisticLockError updates TS and rebuild executor if the err is write conflict.
func (a *ExecStmt) handlePessimisticLockError(ctx context.Context, err error) (Executor, error) {
	txnCtx := a.Ctx.GetSessionVars().TxnCtx
	var newForUpdateTS uint64
	if deadlock, ok := errors.Cause(err).(*tikv.ErrDeadlock); ok {
		if !deadlock.IsRetryable {
			return nil, ErrDeadlock
		}
		logutil.Logger(ctx).Info("single statement deadlock, retry statement",
			zap.Uint64("txn", txnCtx.StartTS),
			zap.Uint64("lockTS", deadlock.LockTs),
			zap.Stringer("lockKey", kv.Key(deadlock.LockKey)),
			zap.Uint64("deadlockKeyHash", deadlock.DeadlockKeyHash))
	} else if terror.ErrorEqual(kv.ErrWriteConflict, err) {
		errStr := err.Error()
		conflictCommitTS := extractConflictCommitTS(errStr)
		if conflictCommitTS == 0 {
			logutil.Logger(ctx).Warn("failed to extract conflictCommitTS from a conflict error")
		}
		forUpdateTS := txnCtx.GetForUpdateTS()
		logutil.Logger(ctx).Info("pessimistic write conflict, retry statement",
			zap.Uint64("txn", txnCtx.StartTS),
			zap.Uint64("forUpdateTS", forUpdateTS),
			zap.String("err", errStr))
		if conflictCommitTS > forUpdateTS {
			newForUpdateTS = conflictCommitTS
		}
	} else {
		return nil, err
	}
	if a.retryCount >= config.GetGlobalConfig().PessimisticTxn.MaxRetryCount {
		return nil, errors.New("pessimistic lock retry limit reached")
	}
	a.retryCount++
	if newForUpdateTS == 0 {
		newForUpdateTS, err = a.Ctx.GetStore().GetOracle().GetTimestamp(ctx)
		if err != nil {
			return nil, err
		}
	}
	txnCtx.SetForUpdateTS(newForUpdateTS)
	txn, err := a.Ctx.Txn(true)
	if err != nil {
		return nil, err
	}
	txn.SetOption(kv.SnapshotTS, newForUpdateTS)
	e, err := a.buildExecutor()
	if err != nil {
		return nil, err
	}
	// Rollback the statement change before retry it.
	a.Ctx.StmtRollback()
	a.Ctx.GetSessionVars().StmtCtx.ResetForRetry()
	a.Ctx.GetSessionVars().StartTime = time.Now()
	a.Ctx.GetSessionVars().DurationCompile = time.Duration(0)
	a.Ctx.GetSessionVars().DurationParse = time.Duration(0)

	if err = e.Open(ctx); err != nil {
		return nil, err
	}
	return e, nil
}

func extractConflictCommitTS(errStr string) uint64 {
	strs := strings.Split(errStr, "conflictCommitTS=")
	if len(strs) != 2 {
		return 0
	}
	tsPart := strs[1]
	length := strings.IndexByte(tsPart, ',')
	if length < 0 {
		return 0
	}
	tsStr := tsPart[:length]
	ts, err := strconv.ParseUint(tsStr, 10, 64)
	if err != nil {
		return 0
	}
	return ts
}

type pessimisticTxn interface {
	kv.Transaction
	// KeysNeedToLock returns the keys need to be locked.
	KeysNeedToLock() ([]kv.Key, error)
}

// buildExecutor build a executor from plan, prepared statement may need additional procedure.
func (a *ExecStmt) buildExecutor() (Executor, error) {
	ctx := a.Ctx
	if _, ok := a.Plan.(*plannercore.Execute); !ok {
		// Do not sync transaction for Execute statement, because the real optimization work is done in
		// "ExecuteExec.Build".
		useMaxTS, err := IsPointGetWithPKOrUniqueKeyByAutoCommit(ctx, a.Plan)
		if err != nil {
			return nil, err
		}
		if useMaxTS {
			logutil.BgLogger().Debug("init txnStartTS with MaxUint64", zap.Uint64("conn", ctx.GetSessionVars().ConnectionID), zap.String("text", a.Text))
			err = ctx.InitTxnWithStartTS(math.MaxUint64)
		} else if ctx.GetSessionVars().SnapshotTS != 0 {
			if _, ok := a.Plan.(*plannercore.CheckTable); ok {
				err = ctx.InitTxnWithStartTS(ctx.GetSessionVars().SnapshotTS)
			}
		}
		if err != nil {
			return nil, err
		}

		stmtCtx := ctx.GetSessionVars().StmtCtx
		if stmtPri := stmtCtx.Priority; stmtPri == mysql.NoPriority {
			switch {
			case useMaxTS:
				stmtCtx.Priority = kv.PriorityHigh
			case a.LowerPriority:
				stmtCtx.Priority = kv.PriorityLow
			}
		}
	}
	if _, ok := a.Plan.(*plannercore.Analyze); ok && ctx.GetSessionVars().InRestrictedSQL {
		ctx.GetSessionVars().StmtCtx.Priority = kv.PriorityLow
	}

	b := newExecutorBuilder(ctx, a.InfoSchema)
	e := b.build(a.Plan)
	if b.err != nil {
		return nil, errors.Trace(b.err)
	}

	// ExecuteExec is not a real Executor, we only use it to build another Executor from a prepared statement.
	if executorExec, ok := e.(*ExecuteExec); ok {
		err := executorExec.Build(b)
		if err != nil {
			return nil, err
		}
		a.isPreparedStmt = true
		a.Plan = executorExec.plan
		if executorExec.lowerPriority {
			ctx.GetSessionVars().StmtCtx.Priority = kv.PriorityLow
		}
		e = executorExec.stmtExec
	}
	a.isSelectForUpdate = b.isSelectForUpdate
	return e, nil
}

// QueryReplacer replaces new line and tab for grep result including query string.
var QueryReplacer = strings.NewReplacer("\r", " ", "\n", " ", "\t", " ")

func (a *ExecStmt) logAudit() {
	sessVars := a.Ctx.GetSessionVars()
	if sessVars.InRestrictedSQL {
		return
	}
	err := plugin.ForeachPlugin(plugin.Audit, func(p *plugin.Plugin) error {
		audit := plugin.DeclareAuditManifest(p.Manifest)
		if audit.OnGeneralEvent != nil {
			cmd := mysql.Command2Str[byte(atomic.LoadUint32(&a.Ctx.GetSessionVars().CommandValue))]
			ctx := context.WithValue(context.Background(), plugin.ExecStartTimeCtxKey, a.Ctx.GetSessionVars().StartTime)
			audit.OnGeneralEvent(ctx, sessVars, plugin.Log, cmd)
		}
		return nil
	})
	if err != nil {
		log.Error("log audit log failure", zap.Error(err))
	}
}

// LogSlowQuery is used to print the slow query in the log files.
func (a *ExecStmt) LogSlowQuery(txnTS uint64, succ bool) {
	sessVars := a.Ctx.GetSessionVars()
	level := log.GetLevel()
	if level > zapcore.WarnLevel {
		return
	}
	cfg := config.GetGlobalConfig()
	costTime := time.Since(a.Ctx.GetSessionVars().StartTime)
	threshold := time.Duration(atomic.LoadUint64(&cfg.Log.SlowThreshold)) * time.Millisecond
	if costTime < threshold && level > zapcore.DebugLevel {
		return
	}
	sql := a.Text
	if maxQueryLen := atomic.LoadUint64(&cfg.Log.QueryLogMaxLen); uint64(len(sql)) > maxQueryLen {
		sql = fmt.Sprintf("%.*q(len:%d)", maxQueryLen, sql, len(a.Text))
	}
	sql = QueryReplacer.Replace(sql) + sessVars.GetExecuteArgumentsInfo()

	var tableIDs, indexNames string
	if len(sessVars.StmtCtx.TableIDs) > 0 {
		tableIDs = strings.Replace(fmt.Sprintf("%v", a.Ctx.GetSessionVars().StmtCtx.TableIDs), " ", ",", -1)
	}
	if len(sessVars.StmtCtx.IndexNames) > 0 {
		indexNames = strings.Replace(fmt.Sprintf("%v", a.Ctx.GetSessionVars().StmtCtx.IndexNames), " ", ",", -1)
	}
	execDetail := sessVars.StmtCtx.GetExecDetails()
	copTaskInfo := sessVars.StmtCtx.CopTasksDetails()
	statsInfos := plannercore.GetStatsInfo(a.Plan)
	memMax := sessVars.StmtCtx.MemTracker.MaxConsumed()
	if costTime < threshold {
		_, digest := sessVars.StmtCtx.SQLDigest()
		logutil.SlowQueryLogger.Debug(sessVars.SlowLogFormat(&variable.SlowQueryLogItems{
			TxnTS:       txnTS,
			SQL:         sql,
			Digest:      digest,
			TimeTotal:   costTime,
<<<<<<< HEAD
			TimeParse:   a.Ctx.GetSessionVars().DurationParse,
			TimeCompile: a.Ctx.GetSessionVars().DurationCompile,
			IndexIDs:    indexIDs,
=======
			TimeParse:   a.Ctx.GetSessionVars().StmtCtx.DurationParse,
			TimeCompile: a.Ctx.GetSessionVars().StmtCtx.DurationCompile,
			IndexNames:  indexNames,
>>>>>>> 1b998ce4
			StatsInfos:  statsInfos,
			CopTasks:    copTaskInfo,
			ExecDetail:  execDetail,
			MemMax:      memMax,
			Succ:        succ,
		}))
	} else {
		_, digest := sessVars.StmtCtx.SQLDigest()
		logutil.SlowQueryLogger.Warn(sessVars.SlowLogFormat(&variable.SlowQueryLogItems{
			TxnTS:       txnTS,
			SQL:         sql,
			Digest:      digest,
			TimeTotal:   costTime,
<<<<<<< HEAD
			TimeParse:   a.Ctx.GetSessionVars().DurationParse,
			TimeCompile: a.Ctx.GetSessionVars().DurationCompile,
			IndexIDs:    indexIDs,
=======
			TimeParse:   a.Ctx.GetSessionVars().StmtCtx.DurationParse,
			TimeCompile: a.Ctx.GetSessionVars().StmtCtx.DurationCompile,
			IndexNames:  indexNames,
>>>>>>> 1b998ce4
			StatsInfos:  statsInfos,
			CopTasks:    copTaskInfo,
			ExecDetail:  execDetail,
			MemMax:      memMax,
			Succ:        succ,
		}))
		metrics.TotalQueryProcHistogram.Observe(costTime.Seconds())
		metrics.TotalCopProcHistogram.Observe(execDetail.ProcessTime.Seconds())
		metrics.TotalCopWaitHistogram.Observe(execDetail.WaitTime.Seconds())
		var userString string
		if sessVars.User != nil {
			userString = sessVars.User.String()
		}
		domain.GetDomain(a.Ctx).LogSlowQuery(&domain.SlowQueryInfo{
<<<<<<< HEAD
			SQL:      sql,
			Digest:   digest,
			Start:    a.Ctx.GetSessionVars().StartTime,
			Duration: costTime,
			Detail:   sessVars.StmtCtx.GetExecDetails(),
			Succ:     succ,
			ConnID:   sessVars.ConnectionID,
			TxnTS:    txnTS,
			User:     userString,
			DB:       sessVars.CurrentDB,
			TableIDs: tableIDs,
			IndexIDs: indexIDs,
			Internal: sessVars.InRestrictedSQL,
=======
			SQL:        sql,
			Digest:     digest,
			Start:      a.Ctx.GetSessionVars().StmtCtx.StartTime,
			Duration:   costTime,
			Detail:     sessVars.StmtCtx.GetExecDetails(),
			Succ:       succ,
			ConnID:     sessVars.ConnectionID,
			TxnTS:      txnTS,
			User:       userString,
			DB:         sessVars.CurrentDB,
			TableIDs:   tableIDs,
			IndexNames: indexNames,
			Internal:   sessVars.InRestrictedSQL,
>>>>>>> 1b998ce4
		})
	}
}

// IsPointGetWithPKOrUniqueKeyByAutoCommit returns true when meets following conditions:
//  1. ctx is auto commit tagged
//  2. txn is not valid
//  2. plan is point get by pk, or point get by unique index (no double read)
func IsPointGetWithPKOrUniqueKeyByAutoCommit(ctx sessionctx.Context, p plannercore.Plan) (bool, error) {
	// check auto commit
	if !ctx.GetSessionVars().IsAutocommit() {
		return false, nil
	}

	// check txn
	txn, err := ctx.Txn(false)
	if err != nil {
		return false, err
	}
	if txn.Valid() {
		return false, nil
	}

	// check plan
	if proj, ok := p.(*plannercore.PhysicalProjection); ok {
		if len(proj.Children()) != 1 {
			return false, nil
		}
		p = proj.Children()[0]
	}

	switch v := p.(type) {
	case *plannercore.PhysicalIndexReader:
		indexScan := v.IndexPlans[0].(*plannercore.PhysicalIndexScan)
		return indexScan.IsPointGetByUniqueKey(ctx.GetSessionVars().StmtCtx), nil
	case *plannercore.PhysicalTableReader:
		tableScan := v.TablePlans[0].(*plannercore.PhysicalTableScan)
		return len(tableScan.Ranges) == 1 && tableScan.Ranges[0].IsPoint(ctx.GetSessionVars().StmtCtx), nil
	case *plannercore.PointGetPlan:
		// If the PointGetPlan needs to read data using unique index (double read), we
		// can't use max uint64, because using math.MaxUint64 can't guarantee repeatable-read
		// and the data and index would be inconsistent!
		return v.IndexInfo == nil, nil
	default:
		return false, nil
	}
}<|MERGE_RESOLUTION|>--- conflicted
+++ resolved
@@ -674,15 +674,9 @@
 			SQL:         sql,
 			Digest:      digest,
 			TimeTotal:   costTime,
-<<<<<<< HEAD
 			TimeParse:   a.Ctx.GetSessionVars().DurationParse,
 			TimeCompile: a.Ctx.GetSessionVars().DurationCompile,
-			IndexIDs:    indexIDs,
-=======
-			TimeParse:   a.Ctx.GetSessionVars().StmtCtx.DurationParse,
-			TimeCompile: a.Ctx.GetSessionVars().StmtCtx.DurationCompile,
 			IndexNames:  indexNames,
->>>>>>> 1b998ce4
 			StatsInfos:  statsInfos,
 			CopTasks:    copTaskInfo,
 			ExecDetail:  execDetail,
@@ -696,15 +690,9 @@
 			SQL:         sql,
 			Digest:      digest,
 			TimeTotal:   costTime,
-<<<<<<< HEAD
 			TimeParse:   a.Ctx.GetSessionVars().DurationParse,
 			TimeCompile: a.Ctx.GetSessionVars().DurationCompile,
-			IndexIDs:    indexIDs,
-=======
-			TimeParse:   a.Ctx.GetSessionVars().StmtCtx.DurationParse,
-			TimeCompile: a.Ctx.GetSessionVars().StmtCtx.DurationCompile,
 			IndexNames:  indexNames,
->>>>>>> 1b998ce4
 			StatsInfos:  statsInfos,
 			CopTasks:    copTaskInfo,
 			ExecDetail:  execDetail,
@@ -719,24 +707,9 @@
 			userString = sessVars.User.String()
 		}
 		domain.GetDomain(a.Ctx).LogSlowQuery(&domain.SlowQueryInfo{
-<<<<<<< HEAD
-			SQL:      sql,
-			Digest:   digest,
-			Start:    a.Ctx.GetSessionVars().StartTime,
-			Duration: costTime,
-			Detail:   sessVars.StmtCtx.GetExecDetails(),
-			Succ:     succ,
-			ConnID:   sessVars.ConnectionID,
-			TxnTS:    txnTS,
-			User:     userString,
-			DB:       sessVars.CurrentDB,
-			TableIDs: tableIDs,
-			IndexIDs: indexIDs,
-			Internal: sessVars.InRestrictedSQL,
-=======
 			SQL:        sql,
 			Digest:     digest,
-			Start:      a.Ctx.GetSessionVars().StmtCtx.StartTime,
+			Start:      a.Ctx.GetSessionVars().StartTime,
 			Duration:   costTime,
 			Detail:     sessVars.StmtCtx.GetExecDetails(),
 			Succ:       succ,
@@ -747,7 +720,6 @@
 			TableIDs:   tableIDs,
 			IndexNames: indexNames,
 			Internal:   sessVars.InRestrictedSQL,
->>>>>>> 1b998ce4
 		})
 	}
 }
