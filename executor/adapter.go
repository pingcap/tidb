// Copyright 2015 PingCAP, Inc.
//
// Licensed under the Apache License, Version 2.0 (the "License");
// you may not use this file except in compliance with the License.
// You may obtain a copy of the License at
//
//     http://www.apache.org/licenses/LICENSE-2.0
//
// Unless required by applicable law or agreed to in writing, software
// distributed under the License is distributed on an "AS IS" BASIS,
// WITHOUT WARRANTIES OR CONDITIONS OF ANY KIND, either express or implied.
// See the License for the specific language governing permissions and
// limitations under the License.

package executor

import (
	"bytes"
	"context"
	"fmt"
	"math"
	"runtime/trace"
	"strings"
	"sync/atomic"
	"time"

	"github.com/cznic/mathutil"
	"github.com/opentracing/opentracing-go"
	"github.com/pingcap/errors"
	"github.com/pingcap/failpoint"
	"github.com/pingcap/log"
	"github.com/pingcap/tidb/config"
	"github.com/pingcap/tidb/ddl/placement"
	"github.com/pingcap/tidb/domain"
	"github.com/pingcap/tidb/expression"
	"github.com/pingcap/tidb/infoschema"
	"github.com/pingcap/tidb/kv"
	"github.com/pingcap/tidb/metrics"
	"github.com/pingcap/tidb/parser"
	"github.com/pingcap/tidb/parser/ast"
	"github.com/pingcap/tidb/parser/model"
	"github.com/pingcap/tidb/parser/mysql"
	"github.com/pingcap/tidb/parser/terror"
	"github.com/pingcap/tidb/planner"
	plannercore "github.com/pingcap/tidb/planner/core"
	"github.com/pingcap/tidb/plugin"
	"github.com/pingcap/tidb/sessionctx"
	"github.com/pingcap/tidb/sessionctx/variable"
	"github.com/pingcap/tidb/types"
	"github.com/pingcap/tidb/util/chunk"
	"github.com/pingcap/tidb/util/execdetails"
	"github.com/pingcap/tidb/util/hint"
	"github.com/pingcap/tidb/util/logutil"
	"github.com/pingcap/tidb/util/memory"
	"github.com/pingcap/tidb/util/plancodec"
	"github.com/pingcap/tidb/util/sqlexec"
	"github.com/pingcap/tidb/util/stmtsummary"
	"github.com/pingcap/tidb/util/stringutil"
	"github.com/pingcap/tidb/util/topsql"
	tikverr "github.com/tikv/client-go/v2/error"
	"github.com/tikv/client-go/v2/oracle"
	"github.com/tikv/client-go/v2/util"
	"go.uber.org/zap"
	"go.uber.org/zap/zapcore"
)

// metrics option
var (
	totalQueryProcHistogramGeneral  = metrics.TotalQueryProcHistogram.WithLabelValues(metrics.LblGeneral)
	totalCopProcHistogramGeneral    = metrics.TotalCopProcHistogram.WithLabelValues(metrics.LblGeneral)
	totalCopWaitHistogramGeneral    = metrics.TotalCopWaitHistogram.WithLabelValues(metrics.LblGeneral)
	totalQueryProcHistogramInternal = metrics.TotalQueryProcHistogram.WithLabelValues(metrics.LblInternal)
	totalCopProcHistogramInternal   = metrics.TotalCopProcHistogram.WithLabelValues(metrics.LblInternal)
	totalCopWaitHistogramInternal   = metrics.TotalCopWaitHistogram.WithLabelValues(metrics.LblInternal)
)

// processinfoSetter is the interface use to set current running process info.
type processinfoSetter interface {
	SetProcessInfo(string, time.Time, byte, uint64)
}

// recordSet wraps an executor, implements sqlexec.RecordSet interface
type recordSet struct {
	fields     []*ast.ResultField
	executor   Executor
	stmt       *ExecStmt
	lastErr    error
	txnStartTS uint64
}

func (a *recordSet) Fields() []*ast.ResultField {
	if len(a.fields) == 0 {
		a.fields = colNames2ResultFields(a.executor.Schema(), a.stmt.OutputNames, a.stmt.Ctx.GetSessionVars().CurrentDB)
	}
	return a.fields
}

func colNames2ResultFields(schema *expression.Schema, names []*types.FieldName, defaultDB string) []*ast.ResultField {
	rfs := make([]*ast.ResultField, 0, schema.Len())
	defaultDBCIStr := model.NewCIStr(defaultDB)
	for i := 0; i < schema.Len(); i++ {
		dbName := names[i].DBName
		if dbName.L == "" && names[i].TblName.L != "" {
			dbName = defaultDBCIStr
		}
		origColName := names[i].OrigColName
		if origColName.L == "" {
			origColName = names[i].ColName
		}
		rf := &ast.ResultField{
			Column:       &model.ColumnInfo{Name: origColName, FieldType: *schema.Columns[i].RetType},
			ColumnAsName: names[i].ColName,
			Table:        &model.TableInfo{Name: names[i].OrigTblName},
			TableAsName:  names[i].TblName,
			DBName:       dbName,
		}
		// This is for compatibility.
		// See issue https://github.com/pingcap/tidb/issues/10513 .
		if len(rf.ColumnAsName.O) > mysql.MaxAliasIdentifierLen {
			rf.ColumnAsName.O = rf.ColumnAsName.O[:mysql.MaxAliasIdentifierLen]
		}
		// Usually the length of O equals the length of L.
		// Add this len judgement to avoid panic.
		if len(rf.ColumnAsName.L) > mysql.MaxAliasIdentifierLen {
			rf.ColumnAsName.L = rf.ColumnAsName.L[:mysql.MaxAliasIdentifierLen]
		}
		rfs = append(rfs, rf)
	}
	return rfs
}

// Next use uses recordSet's executor to get next available chunk for later usage.
// If chunk does not contain any rows, then we update last query found rows in session variable as current found rows.
// The reason we need update is that chunk with 0 rows indicating we already finished current query, we need prepare for
// next query.
// If stmt is not nil and chunk with some rows inside, we simply update last query found rows by the number of row in chunk.
func (a *recordSet) Next(ctx context.Context, req *chunk.Chunk) (err error) {
	defer func() {
		r := recover()
		if r == nil {
			return
		}
		err = errors.Errorf("%v", r)
		logutil.Logger(ctx).Error("execute sql panic", zap.String("sql", a.stmt.GetTextToLog()), zap.Stack("stack"))
	}()

	err = Next(ctx, a.executor, req)
	if err != nil {
		a.lastErr = err
		return err
	}
	numRows := req.NumRows()
	if numRows == 0 {
		if a.stmt != nil {
			a.stmt.Ctx.GetSessionVars().LastFoundRows = a.stmt.Ctx.GetSessionVars().StmtCtx.FoundRows()
		}
		return nil
	}
	if a.stmt != nil {
		a.stmt.Ctx.GetSessionVars().StmtCtx.AddFoundRows(uint64(numRows))
	}
	return nil
}

// NewChunk create a chunk base on top-level executor's newFirstChunk().
func (a *recordSet) NewChunk(alloc chunk.Allocator) *chunk.Chunk {
	if alloc == nil {
		return newFirstChunk(a.executor)
	}

	base := a.executor.base()
	return alloc.Alloc(base.retFieldTypes, base.initCap, base.maxChunkSize)
}

func (a *recordSet) Close() error {
	err := a.executor.Close()
	a.stmt.CloseRecordSet(a.txnStartTS, a.lastErr)
	return err
}

// OnFetchReturned implements commandLifeCycle#OnFetchReturned
func (a *recordSet) OnFetchReturned() {
	a.stmt.LogSlowQuery(a.txnStartTS, a.lastErr == nil, true)
}

// TelemetryInfo records some telemetry information during execution.
type TelemetryInfo struct {
	UseNonRecursive bool
	UseRecursive    bool
}

// ExecStmt implements the sqlexec.Statement interface, it builds a planner.Plan to an sqlexec.Statement.
type ExecStmt struct {
	// GoCtx stores parent go context.Context for a stmt.
	GoCtx context.Context
	// SnapshotTS stores the timestamp for stale read.
	// It is not equivalent to session variables's snapshot ts, it only use to build the executor.
	SnapshotTS uint64
	// IsStaleness means whether this statement use stale read.
	IsStaleness bool
	// ReplicaReadScope indicates the scope the store selector scope the request visited
	ReplicaReadScope string
	// InfoSchema stores a reference to the schema information.
	InfoSchema infoschema.InfoSchema
	// Plan stores a reference to the final physical plan.
	Plan plannercore.Plan
	// Text represents the origin query text.
	Text string

	StmtNode ast.StmtNode

	Ctx sessionctx.Context

	// LowerPriority represents whether to lower the execution priority of a query.
	LowerPriority     bool
	isPreparedStmt    bool
	isSelectForUpdate bool
	retryCount        uint
	retryStartTime    time.Time

	// OutputNames will be set if using cached plan
	OutputNames []*types.FieldName
	PsStmt      *plannercore.CachedPrepareStmt
	Ti          *TelemetryInfo
}

// PointGet short path for point exec directly from plan, keep only necessary steps
func (a *ExecStmt) PointGet(ctx context.Context, is infoschema.InfoSchema) (*recordSet, error) {
	if span := opentracing.SpanFromContext(ctx); span != nil && span.Tracer() != nil {
		span1 := span.Tracer().StartSpan("ExecStmt.PointGet", opentracing.ChildOf(span.Context()))
		span1.LogKV("sql", a.OriginText())
		defer span1.Finish()
		ctx = opentracing.ContextWithSpan(ctx, span1)
	}
	ctx = a.setPlanLabelForTopSQL(ctx)
	startTs := uint64(math.MaxUint64)
	err := a.Ctx.InitTxnWithStartTS(startTs)
	if err != nil {
		return nil, err
	}
	a.Ctx.GetSessionVars().StmtCtx.Priority = kv.PriorityHigh

	// try to reuse point get executor
	if a.PsStmt.Executor != nil {
		exec, ok := a.PsStmt.Executor.(*PointGetExecutor)
		if !ok {
			logutil.Logger(ctx).Error("invalid executor type, not PointGetExecutor for point get path")
			a.PsStmt.Executor = nil
		} else {
			// CachedPlan type is already checked in last step
			pointGetPlan := a.PsStmt.PreparedAst.CachedPlan.(*plannercore.PointGetPlan)
			exec.Init(pointGetPlan, startTs)
			a.PsStmt.Executor = exec
		}
	}
	if a.PsStmt.Executor == nil {
		b := newExecutorBuilder(a.Ctx, is, a.Ti, a.SnapshotTS, a.IsStaleness, a.ReplicaReadScope)
		newExecutor := b.build(a.Plan)
		if b.err != nil {
			return nil, b.err
		}
		a.PsStmt.Executor = newExecutor
	}
	pointExecutor := a.PsStmt.Executor.(*PointGetExecutor)
	if err = pointExecutor.Open(ctx); err != nil {
		terror.Call(pointExecutor.Close)
		return nil, err
	}
	return &recordSet{
		executor:   pointExecutor,
		stmt:       a,
		txnStartTS: startTs,
	}, nil
}

// OriginText returns original statement as a string.
func (a *ExecStmt) OriginText() string {
	return a.Text
}

// IsPrepared returns true if stmt is a prepare statement.
func (a *ExecStmt) IsPrepared() bool {
	return a.isPreparedStmt
}

// IsReadOnly returns true if a statement is read only.
// If current StmtNode is an ExecuteStmt, we can get its prepared stmt,
// then using ast.IsReadOnly function to determine a statement is read only or not.
func (a *ExecStmt) IsReadOnly(vars *variable.SessionVars) bool {
	return planner.IsReadOnly(a.StmtNode, vars)
}

// RebuildPlan rebuilds current execute statement plan.
// It returns the current information schema version that 'a' is using.
func (a *ExecStmt) RebuildPlan(ctx context.Context) (int64, error) {
	ret := &plannercore.PreprocessorReturn{}
	if err := plannercore.Preprocess(a.Ctx, a.StmtNode, plannercore.InTxnRetry, plannercore.WithPreprocessorReturn(ret)); err != nil {
		return 0, err
	}
	a.InfoSchema = ret.InfoSchema
	a.SnapshotTS = ret.LastSnapshotTS
	a.IsStaleness = ret.IsStaleness
	a.ReplicaReadScope = ret.ReadReplicaScope
	if a.Ctx.GetSessionVars().GetReplicaRead().IsClosestRead() && a.ReplicaReadScope == kv.GlobalReplicaScope {
		logutil.BgLogger().Warn(fmt.Sprintf("tidb can't read closest replicas due to it haven't %s label", placement.DCLabelKey))
	}
	p, names, err := planner.Optimize(ctx, a.Ctx, a.StmtNode, a.InfoSchema)
	if err != nil {
		return 0, err
	}
	a.OutputNames = names
	a.Plan = p
	return a.InfoSchema.SchemaMetaVersion(), nil
}

func (a *ExecStmt) setPlanLabelForTopSQL(ctx context.Context) context.Context {
	if a.Plan == nil || !variable.TopSQLEnabled() {
		return ctx
	}
	vars := a.Ctx.GetSessionVars()
	normalizedSQL, sqlDigest := vars.StmtCtx.SQLDigest()
	normalizedPlan, planDigest := getPlanDigest(a.Ctx, a.Plan)
	return topsql.AttachSQLInfo(ctx, normalizedSQL, sqlDigest, normalizedPlan, planDigest, vars.InRestrictedSQL)
}

// Exec builds an Executor from a plan. If the Executor doesn't return result,
// like the INSERT, UPDATE statements, it executes in this function, if the Executor returns
// result, execution is done after this function returns, in the returned sqlexec.RecordSet Next method.
func (a *ExecStmt) Exec(ctx context.Context) (_ sqlexec.RecordSet, err error) {
	defer func() {
		r := recover()
		if r == nil {
			if a.retryCount > 0 {
				metrics.StatementPessimisticRetryCount.Observe(float64(a.retryCount))
			}
			lockKeysCnt := a.Ctx.GetSessionVars().StmtCtx.LockKeysCount
			if lockKeysCnt > 0 {
				metrics.StatementLockKeysCount.Observe(float64(lockKeysCnt))
			}
			return
		}
		if str, ok := r.(string); !ok || !strings.Contains(str, memory.PanicMemoryExceed) {
			panic(r)
		}
		err = errors.Errorf("%v", r)
		logutil.Logger(ctx).Error("execute sql panic", zap.String("sql", a.GetTextToLog()), zap.Stack("stack"))
	}()

	failpoint.Inject("assertStaleTSO", func(val failpoint.Value) {
		if n, ok := val.(int); ok && a.IsStaleness {
			startTS := oracle.ExtractPhysical(a.SnapshotTS) / 1000
			if n != int(startTS) {
				panic(fmt.Sprintf("different tso %d != %d", n, startTS))
			}
		}
	})
	sctx := a.Ctx
	ctx = util.SetSessionID(ctx, sctx.GetSessionVars().ConnectionID)
	if _, ok := a.Plan.(*plannercore.Analyze); ok && sctx.GetSessionVars().InRestrictedSQL {
		oriStats, _ := sctx.GetSessionVars().GetSystemVar(variable.TiDBBuildStatsConcurrency)
		oriScan := sctx.GetSessionVars().DistSQLScanConcurrency()
		oriIndex := sctx.GetSessionVars().IndexSerialScanConcurrency()
		oriIso, _ := sctx.GetSessionVars().GetSystemVar(variable.TxnIsolation)
		terror.Log(sctx.GetSessionVars().SetSystemVar(variable.TiDBBuildStatsConcurrency, "1"))
		sctx.GetSessionVars().SetDistSQLScanConcurrency(1)
		sctx.GetSessionVars().SetIndexSerialScanConcurrency(1)
		terror.Log(sctx.GetSessionVars().SetSystemVar(variable.TxnIsolation, ast.ReadCommitted))
		defer func() {
			terror.Log(sctx.GetSessionVars().SetSystemVar(variable.TiDBBuildStatsConcurrency, oriStats))
			sctx.GetSessionVars().SetDistSQLScanConcurrency(oriScan)
			sctx.GetSessionVars().SetIndexSerialScanConcurrency(oriIndex)
			terror.Log(sctx.GetSessionVars().SetSystemVar(variable.TxnIsolation, oriIso))
		}()
	}

	if sctx.GetSessionVars().StmtCtx.HasMemQuotaHint {
		sctx.GetSessionVars().StmtCtx.MemTracker.SetBytesLimit(sctx.GetSessionVars().StmtCtx.MemQuotaQuery)
	}

	e, err := a.buildExecutor()
	if err != nil {
		return nil, err
	}
	// ExecuteExec will rewrite `a.Plan`, so set plan label should be executed after `a.buildExecutor`.
	ctx = a.setPlanLabelForTopSQL(ctx)

	if err = e.Open(ctx); err != nil {
		terror.Call(e.Close)
		return nil, err
	}

	cmd32 := atomic.LoadUint32(&sctx.GetSessionVars().CommandValue)
	cmd := byte(cmd32)
	var pi processinfoSetter
	if raw, ok := sctx.(processinfoSetter); ok {
		pi = raw
		sql := a.OriginText()
		if simple, ok := a.Plan.(*plannercore.Simple); ok && simple.Statement != nil {
			if ss, ok := simple.Statement.(ast.SensitiveStmtNode); ok {
				// Use SecureText to avoid leak password information.
				sql = ss.SecureText()
			}
		}
		maxExecutionTime := getMaxExecutionTime(sctx)
		// Update processinfo, ShowProcess() will use it.
		pi.SetProcessInfo(sql, time.Now(), cmd, maxExecutionTime)
		if a.Ctx.GetSessionVars().StmtCtx.StmtType == "" {
			a.Ctx.GetSessionVars().StmtCtx.StmtType = GetStmtLabel(a.StmtNode)
		}
	}

	isPessimistic := sctx.GetSessionVars().TxnCtx.IsPessimistic

	// Special handle for "select for update statement" in pessimistic transaction.
	if isPessimistic && a.isSelectForUpdate {
		return a.handlePessimisticSelectForUpdate(ctx, e)
	}

	if handled, result, err := a.handleNoDelay(ctx, e, isPessimistic); handled {
		return result, err
	}

	var txnStartTS uint64
	txn, err := sctx.Txn(false)
	if err != nil {
		return nil, err
	}
	if txn.Valid() {
		txnStartTS = txn.StartTS()
	}

	return &recordSet{
		executor:   e,
		stmt:       a,
		txnStartTS: txnStartTS,
	}, nil
}

func (a *ExecStmt) handleNoDelay(ctx context.Context, e Executor, isPessimistic bool) (handled bool, rs sqlexec.RecordSet, err error) {
	sc := a.Ctx.GetSessionVars().StmtCtx
	defer func() {
		// If the stmt have no rs like `insert`, The session tracker detachment will be directly
		// done in the `defer` function. If the rs is not nil, the detachment will be done in
		// `rs.Close` in `handleStmt`
		if sc != nil && rs == nil {
			if sc.MemTracker != nil {
				sc.MemTracker.DetachFromGlobalTracker()
			}
			if sc.DiskTracker != nil {
				sc.DiskTracker.DetachFromGlobalTracker()
			}
		}
	}()

	toCheck := e
	isExplainAnalyze := false
	if explain, ok := e.(*ExplainExec); ok {
		if analyze := explain.getAnalyzeExecToExecutedNoDelay(); analyze != nil {
			toCheck = analyze
			isExplainAnalyze = true
		}
	}

	// If the executor doesn't return any result to the client, we execute it without delay.
	if toCheck.Schema().Len() == 0 {
		handled = !isExplainAnalyze
		if isPessimistic {
			return handled, nil, a.handlePessimisticDML(ctx, toCheck)
		}
		r, err := a.handleNoDelayExecutor(ctx, toCheck)
		return handled, r, err
	} else if proj, ok := toCheck.(*ProjectionExec); ok && proj.calculateNoDelay {
		// Currently this is only for the "DO" statement. Take "DO 1, @a=2;" as an example:
		// the Projection has two expressions and two columns in the schema, but we should
		// not return the result of the two expressions.
		r, err := a.handleNoDelayExecutor(ctx, e)
		return true, r, err
	}

	return false, nil, nil
}

// getMaxExecutionTime get the max execution timeout value.
func getMaxExecutionTime(sctx sessionctx.Context) uint64 {
	if sctx.GetSessionVars().StmtCtx.HasMaxExecutionTime {
		return sctx.GetSessionVars().StmtCtx.MaxExecutionTime
	}
	return sctx.GetSessionVars().MaxExecutionTime
}

type chunkRowRecordSet struct {
	rows     []chunk.Row
	idx      int
	fields   []*ast.ResultField
	e        Executor
	execStmt *ExecStmt
}

func (c *chunkRowRecordSet) Fields() []*ast.ResultField {
	return c.fields
}

func (c *chunkRowRecordSet) Next(ctx context.Context, chk *chunk.Chunk) error {
	chk.Reset()
	if !chk.IsFull() && c.idx < len(c.rows) {
		numToAppend := mathutil.Min(len(c.rows)-c.idx, chk.RequiredRows()-chk.NumRows())
		chk.AppendRows(c.rows[c.idx : c.idx+numToAppend])
		c.idx += numToAppend
	}
	return nil
}

func (c *chunkRowRecordSet) NewChunk(alloc chunk.Allocator) *chunk.Chunk {
	if alloc == nil {
		return newFirstChunk(c.e)
	}

	base := c.e.base()
	return alloc.Alloc(base.retFieldTypes, base.initCap, base.maxChunkSize)
}

func (c *chunkRowRecordSet) Close() error {
	c.execStmt.CloseRecordSet(c.execStmt.Ctx.GetSessionVars().TxnCtx.StartTS, nil)
	return nil
}

func (a *ExecStmt) handlePessimisticSelectForUpdate(ctx context.Context, e Executor) (sqlexec.RecordSet, error) {
	for {
		rs, err := a.runPessimisticSelectForUpdate(ctx, e)
		e, err = a.handlePessimisticLockError(ctx, err)
		if err != nil {
			return nil, err
		}
		if e == nil {
			return rs, nil
		}
	}
}

func (a *ExecStmt) runPessimisticSelectForUpdate(ctx context.Context, e Executor) (sqlexec.RecordSet, error) {
	defer func() {
		terror.Log(e.Close())
	}()
	var rows []chunk.Row
	var err error
	req := newFirstChunk(e)
	for {
		err = Next(ctx, e, req)
		if err != nil {
			// Handle 'write conflict' error.
			break
		}
		if req.NumRows() == 0 {
			fields := colNames2ResultFields(e.Schema(), a.OutputNames, a.Ctx.GetSessionVars().CurrentDB)
			return &chunkRowRecordSet{rows: rows, fields: fields, e: e, execStmt: a}, nil
		}
		iter := chunk.NewIterator4Chunk(req)
		for r := iter.Begin(); r != iter.End(); r = iter.Next() {
			rows = append(rows, r)
		}
		req = chunk.Renew(req, a.Ctx.GetSessionVars().MaxChunkSize)
	}
	return nil, err
}

func (a *ExecStmt) handleNoDelayExecutor(ctx context.Context, e Executor) (sqlexec.RecordSet, error) {
	sctx := a.Ctx
	if span := opentracing.SpanFromContext(ctx); span != nil && span.Tracer() != nil {
		span1 := span.Tracer().StartSpan("executor.handleNoDelayExecutor", opentracing.ChildOf(span.Context()))
		defer span1.Finish()
		ctx = opentracing.ContextWithSpan(ctx, span1)
	}

	var err error
	defer func() {
		terror.Log(e.Close())
		a.logAudit()
	}()

	// Check if "tidb_snapshot" is set for the write executors.
	// In history read mode, we can not do write operations.
	switch e.(type) {
	case *DeleteExec, *InsertExec, *UpdateExec, *ReplaceExec, *LoadDataExec, *DDLExec:
		snapshotTS := sctx.GetSessionVars().SnapshotTS
		if snapshotTS != 0 {
			return nil, errors.New("can not execute write statement when 'tidb_snapshot' is set")
		}
		lowResolutionTSO := sctx.GetSessionVars().LowResolutionTSO
		if lowResolutionTSO {
			return nil, errors.New("can not execute write statement when 'tidb_low_resolution_tso' is set")
		}
	}

	err = Next(ctx, e, newFirstChunk(e))
	if err != nil {
		return nil, err
	}
	return nil, err
}

func (a *ExecStmt) handlePessimisticDML(ctx context.Context, e Executor) error {
	sctx := a.Ctx
	// Do not active the transaction here.
	// When autocommit = 0 and transaction in pessimistic mode,
	// statements like set xxx = xxx; should not active the transaction.
	txn, err := sctx.Txn(false)
	if err != nil {
		return err
	}
	txnCtx := sctx.GetSessionVars().TxnCtx
	for {
		startPointGetLocking := time.Now()
		_, err = a.handleNoDelayExecutor(ctx, e)
		if !txn.Valid() {
			return err
		}
		if err != nil {
			// It is possible the DML has point get plan that locks the key.
			e, err = a.handlePessimisticLockError(ctx, err)
			if err != nil {
				if ErrDeadlock.Equal(err) {
					metrics.StatementDeadlockDetectDuration.Observe(time.Since(startPointGetLocking).Seconds())
				}
				return err
			}
			continue
		}
		keys, err1 := txn.(pessimisticTxn).KeysNeedToLock()
		if err1 != nil {
			return err1
		}
		keys = txnCtx.CollectUnchangedRowKeys(keys)
		if len(keys) == 0 {
			return nil
		}
		keys = filterTemporaryTableKeys(sctx.GetSessionVars(), keys)
		seVars := sctx.GetSessionVars()
		keys = filterLockTableKeys(seVars.StmtCtx, keys)
		lockCtx := newLockCtx(seVars, seVars.LockWaitTimeout)
		var lockKeyStats *util.LockKeysDetails
		ctx = context.WithValue(ctx, util.LockKeysDetailCtxKey, &lockKeyStats)
		startLocking := time.Now()
		err = txn.LockKeys(ctx, lockCtx, keys...)
		if lockKeyStats != nil {
			seVars.StmtCtx.MergeLockKeysExecDetails(lockKeyStats)
		}
		if err == nil {
			return nil
		}
		e, err = a.handlePessimisticLockError(ctx, err)
		if err != nil {
			// todo: Report deadlock
			if ErrDeadlock.Equal(err) {
				metrics.StatementDeadlockDetectDuration.Observe(time.Since(startLocking).Seconds())
			}
			return err
		}
	}
}

// UpdateForUpdateTS updates the ForUpdateTS, if newForUpdateTS is 0, it obtain a new TS from PD.
func UpdateForUpdateTS(seCtx sessionctx.Context, newForUpdateTS uint64) error {
	txn, err := seCtx.Txn(false)
	if err != nil {
		return err
	}
	if !txn.Valid() {
		return errors.Trace(kv.ErrInvalidTxn)
	}

	// The Oracle serializable isolation is actually SI in pessimistic mode.
	// Do not update ForUpdateTS when the user is using the Serializable isolation level.
	// It can be used temporarily on the few occasions when an Oracle-like isolation level is needed.
	// Support for this does not mean that TiDB supports serializable isolation of MySQL.
	// tidb_skip_isolation_level_check should still be disabled by default.
	if seCtx.GetSessionVars().IsIsolation(ast.Serializable) {
		return nil
	}
	if newForUpdateTS == 0 {
		// Because the ForUpdateTS is used for the snapshot for reading data in DML.
		// We can avoid allocating a global TSO here to speed it up by using the local TSO.
		version, err := seCtx.GetStore().CurrentVersion(seCtx.GetSessionVars().TxnCtx.TxnScope)
		if err != nil {
			return err
		}
		newForUpdateTS = version.Ver
	}
	seCtx.GetSessionVars().TxnCtx.SetForUpdateTS(newForUpdateTS)
	txn.SetOption(kv.SnapshotTS, seCtx.GetSessionVars().TxnCtx.GetForUpdateTS())
	return nil
}

// handlePessimisticLockError updates TS and rebuild executor if the err is write conflict.
func (a *ExecStmt) handlePessimisticLockError(ctx context.Context, err error) (Executor, error) {
	sessVars := a.Ctx.GetSessionVars()
	if err != nil && sessVars.IsIsolation(ast.Serializable) {
		return nil, err
	}
	txnCtx := sessVars.TxnCtx
	var newForUpdateTS uint64
	if deadlock, ok := errors.Cause(err).(*tikverr.ErrDeadlock); ok {
		if !deadlock.IsRetryable {
			return nil, ErrDeadlock
		}
		logutil.Logger(ctx).Info("single statement deadlock, retry statement",
			zap.Uint64("txn", txnCtx.StartTS),
			zap.Uint64("lockTS", deadlock.LockTs),
			zap.Stringer("lockKey", kv.Key(deadlock.LockKey)),
			zap.Uint64("deadlockKeyHash", deadlock.DeadlockKeyHash))
	} else if terror.ErrorEqual(kv.ErrWriteConflict, err) {
		errStr := err.Error()
		forUpdateTS := txnCtx.GetForUpdateTS()
		logutil.Logger(ctx).Debug("pessimistic write conflict, retry statement",
			zap.Uint64("txn", txnCtx.StartTS),
			zap.Uint64("forUpdateTS", forUpdateTS),
			zap.String("err", errStr))
		// Always update forUpdateTS by getting a new timestamp from PD.
		// If we use the conflict commitTS as the new forUpdateTS and async commit
		// is used, the commitTS of this transaction may exceed the max timestamp
		// that PD allocates. Then, the change may be invisible to a new transaction,
		// which means linearizability is broken.
	} else {
		// this branch if err not nil, always update forUpdateTS to avoid problem described below
		// for nowait, when ErrLock happened, ErrLockAcquireFailAndNoWaitSet will be returned, and in the same txn
		// the select for updateTs must be updated, otherwise there maybe rollback problem.
		// begin;  select for update key1(here ErrLocked or other errors(or max_execution_time like util),
		//         key1 lock not get and async rollback key1 is raised)
		//         select for update key1 again(this time lock succ(maybe lock released by others))
		//         the async rollback operation rollbacked the lock just acquired
		if err != nil {
			tsErr := UpdateForUpdateTS(a.Ctx, 0)
			if tsErr != nil {
				logutil.Logger(ctx).Warn("UpdateForUpdateTS failed", zap.Error(tsErr))
			}
		}
		return nil, err
	}
	if a.retryCount >= config.GetGlobalConfig().PessimisticTxn.MaxRetryCount {
		return nil, errors.New("pessimistic lock retry limit reached")
	}
	a.retryCount++
	a.retryStartTime = time.Now()
	err = UpdateForUpdateTS(a.Ctx, newForUpdateTS)
	if err != nil {
		return nil, err
	}
	e, err := a.buildExecutor()
	if err != nil {
		return nil, err
	}
	// Rollback the statement change before retry it.
	a.Ctx.StmtRollback()
	a.Ctx.GetSessionVars().StmtCtx.ResetForRetry()
	a.Ctx.GetSessionVars().RetryInfo.ResetOffset()

	if err = e.Open(ctx); err != nil {
		return nil, err
	}
	return e, nil
}

type pessimisticTxn interface {
	kv.Transaction
	// KeysNeedToLock returns the keys need to be locked.
	KeysNeedToLock() ([]kv.Key, error)
}

// buildExecutor build a executor from plan, prepared statement may need additional procedure.
func (a *ExecStmt) buildExecutor() (Executor, error) {
	ctx := a.Ctx
	stmtCtx := ctx.GetSessionVars().StmtCtx
	if _, ok := a.Plan.(*plannercore.Execute); !ok {
		if snapshotTS := ctx.GetSessionVars().SnapshotTS; snapshotTS != 0 {
			if err := ctx.InitTxnWithStartTS(snapshotTS); err != nil {
				return nil, err
			}
		} else {
			// Do not sync transaction for Execute statement, because the real optimization work is done in
			// "ExecuteExec.Build".
			useMaxTS, err := plannercore.IsPointGetWithPKOrUniqueKeyByAutoCommit(ctx, a.Plan)
			if err != nil {
				return nil, err
			}
			if useMaxTS {
				logutil.BgLogger().Debug("init txnStartTS with MaxUint64", zap.Uint64("conn", ctx.GetSessionVars().ConnectionID), zap.String("text", a.Text))
				if err := ctx.InitTxnWithStartTS(math.MaxUint64); err != nil {
					return nil, err
				}
			}
			if stmtPri := stmtCtx.Priority; stmtPri == mysql.NoPriority {
				switch {
				case useMaxTS:
					stmtCtx.Priority = kv.PriorityHigh
				case a.LowerPriority:
					stmtCtx.Priority = kv.PriorityLow
				}
			}
		}
	}
	if _, ok := a.Plan.(*plannercore.Analyze); ok && ctx.GetSessionVars().InRestrictedSQL {
		ctx.GetSessionVars().StmtCtx.Priority = kv.PriorityLow
	}

	b := newExecutorBuilder(ctx, a.InfoSchema, a.Ti, a.SnapshotTS, a.IsStaleness, a.ReplicaReadScope)
	e := b.build(a.Plan)
	if b.err != nil {
		return nil, errors.Trace(b.err)
	}

	// ExecuteExec is not a real Executor, we only use it to build another Executor from a prepared statement.
	if executorExec, ok := e.(*ExecuteExec); ok {
		err := executorExec.Build(b)
		if err != nil {
			return nil, err
		}
		a.Ctx.SetValue(sessionctx.QueryString, executorExec.stmt.Text())
		a.OutputNames = executorExec.outputNames
		a.isPreparedStmt = true
		a.Plan = executorExec.plan
		if executorExec.lowerPriority {
			ctx.GetSessionVars().StmtCtx.Priority = kv.PriorityLow
		}
		e = executorExec.stmtExec
	}
	a.isSelectForUpdate = b.hasLock && (!stmtCtx.InDeleteStmt && !stmtCtx.InUpdateStmt && !stmtCtx.InInsertStmt)
	return e, nil
}

// QueryReplacer replaces new line and tab for grep result including query string.
var QueryReplacer = strings.NewReplacer("\r", " ", "\n", " ", "\t", " ")

func (a *ExecStmt) logAudit() {
	sessVars := a.Ctx.GetSessionVars()
	if sessVars.InRestrictedSQL {
		return
	}

	err := plugin.ForeachPlugin(plugin.Audit, func(p *plugin.Plugin) error {
		audit := plugin.DeclareAuditManifest(p.Manifest)
		if audit.OnGeneralEvent != nil {
			cmd := mysql.Command2Str[byte(atomic.LoadUint32(&a.Ctx.GetSessionVars().CommandValue))]
			ctx := context.WithValue(context.Background(), plugin.ExecStartTimeCtxKey, a.Ctx.GetSessionVars().StartTime)
			audit.OnGeneralEvent(ctx, sessVars, plugin.Completed, cmd)
		}
		return nil
	})
	if err != nil {
		log.Error("log audit log failure", zap.Error(err))
	}
}

// FormatSQL is used to format the original SQL, e.g. truncating long SQL, appending prepared arguments.
func FormatSQL(sql string) stringutil.StringerFunc {
	return func() string {
		cfg := config.GetGlobalConfig()
		length := len(sql)
		if maxQueryLen := atomic.LoadUint64(&cfg.Log.QueryLogMaxLen); uint64(length) > maxQueryLen {
			sql = fmt.Sprintf("%.*q(len:%d)", maxQueryLen, sql, length)
		}
		return QueryReplacer.Replace(sql)
	}
}

var (
	sessionExecuteRunDurationInternal = metrics.SessionExecuteRunDuration.WithLabelValues(metrics.LblInternal)
	sessionExecuteRunDurationGeneral  = metrics.SessionExecuteRunDuration.WithLabelValues(metrics.LblGeneral)
	totalTiFlashQuerySuccCounter      = metrics.TiFlashQueryTotalCounter.WithLabelValues("", metrics.LblOK)
)

// FinishExecuteStmt is used to record some information after `ExecStmt` execution finished:
// 1. record slow log if needed.
// 2. record summary statement.
// 3. record execute duration metric.
// 4. update the `PrevStmt` in session variable.
// 5. reset `DurationParse` in session variable.
func (a *ExecStmt) FinishExecuteStmt(txnTS uint64, err error, hasMoreResults bool) {
	sessVars := a.Ctx.GetSessionVars()
	execDetail := sessVars.StmtCtx.GetExecDetails()
	// Attach commit/lockKeys runtime stats to executor runtime stats.
	if (execDetail.CommitDetail != nil || execDetail.LockKeysDetail != nil) && sessVars.StmtCtx.RuntimeStatsColl != nil {
		statsWithCommit := &execdetails.RuntimeStatsWithCommit{
			Commit:   execDetail.CommitDetail,
			LockKeys: execDetail.LockKeysDetail,
		}
		sessVars.StmtCtx.RuntimeStatsColl.RegisterStats(a.Plan.ID(), statsWithCommit)
	}
	// Record related SLI metrics.
	if execDetail.CommitDetail != nil && execDetail.CommitDetail.WriteSize > 0 {
		a.Ctx.GetTxnWriteThroughputSLI().AddTxnWriteSize(execDetail.CommitDetail.WriteSize, execDetail.CommitDetail.WriteKeys)
	}
	if execDetail.ScanDetail != nil && execDetail.ScanDetail.ProcessedKeys > 0 && sessVars.StmtCtx.AffectedRows() > 0 {
		// Only record the read keys in write statement which affect row more than 0.
		a.Ctx.GetTxnWriteThroughputSLI().AddReadKeys(execDetail.ScanDetail.ProcessedKeys)
	}
	succ := err == nil
	// `LowSlowQuery` and `SummaryStmt` must be called before recording `PrevStmt`.
	a.LogSlowQuery(txnTS, succ, hasMoreResults)
	a.SummaryStmt(succ)
	if sessVars.StmtCtx.IsTiFlash.Load() {
		if succ {
			totalTiFlashQuerySuccCounter.Inc()
		} else {
			metrics.TiFlashQueryTotalCounter.WithLabelValues(metrics.ExecuteErrorToLabel(err), metrics.LblError).Inc()
		}
	}
	sessVars.PrevStmt = FormatSQL(a.GetTextToLog())

	executeDuration := time.Since(sessVars.StartTime) - sessVars.DurationCompile
	if sessVars.InRestrictedSQL {
		sessionExecuteRunDurationInternal.Observe(executeDuration.Seconds())
	} else {
		sessionExecuteRunDurationGeneral.Observe(executeDuration.Seconds())
	}
	// Reset DurationParse due to the next statement may not need to be parsed (not a text protocol query).
	sessVars.DurationParse = 0
	// Clean the stale read flag when statement execution finish
	sessVars.StmtCtx.IsStaleness = false
}

// CloseRecordSet will finish the execution of current statement and do some record work
func (a *ExecStmt) CloseRecordSet(txnStartTS uint64, lastErr error) {
	a.FinishExecuteStmt(txnStartTS, lastErr, false)
	a.logAudit()
	// Detach the Memory and disk tracker for the previous stmtCtx from GlobalMemoryUsageTracker and GlobalDiskUsageTracker
	if stmtCtx := a.Ctx.GetSessionVars().StmtCtx; stmtCtx != nil {
		if stmtCtx.DiskTracker != nil {
			stmtCtx.DiskTracker.DetachFromGlobalTracker()
		}
		if stmtCtx.MemTracker != nil {
			stmtCtx.MemTracker.DetachFromGlobalTracker()
		}
	}
}

// LogSlowQuery is used to print the slow query in the log files.
func (a *ExecStmt) LogSlowQuery(txnTS uint64, succ bool, hasMoreResults bool) {
	sessVars := a.Ctx.GetSessionVars()
	level := log.GetLevel()
	cfg := config.GetGlobalConfig()
	costTime := time.Since(sessVars.StartTime) + sessVars.DurationParse
	threshold := time.Duration(atomic.LoadUint64(&cfg.Log.SlowThreshold)) * time.Millisecond
	enable := cfg.Log.EnableSlowLog
	// if the level is Debug, or trace is enabled, print slow logs anyway
	force := level <= zapcore.DebugLevel || trace.IsEnabled()
	if (!enable || costTime < threshold) && !force {
		return
	}
	sql := FormatSQL(a.GetTextToLog())
	_, digest := sessVars.StmtCtx.SQLDigest()

	var indexNames string
	if len(sessVars.StmtCtx.IndexNames) > 0 {
		// remove duplicate index.
		idxMap := make(map[string]struct{})
		buf := bytes.NewBuffer(make([]byte, 0, 4))
		buf.WriteByte('[')
		for _, idx := range sessVars.StmtCtx.IndexNames {
			_, ok := idxMap[idx]
			if ok {
				continue
			}
			idxMap[idx] = struct{}{}
			if buf.Len() > 1 {
				buf.WriteByte(',')
			}
			buf.WriteString(idx)
		}
		buf.WriteByte(']')
		indexNames = buf.String()
	}
	var stmtDetail execdetails.StmtExecDetails
	stmtDetailRaw := a.GoCtx.Value(execdetails.StmtExecDetailKey)
	if stmtDetailRaw != nil {
		stmtDetail = *(stmtDetailRaw.(*execdetails.StmtExecDetails))
	}
	var tikvExecDetail util.ExecDetails
	tikvExecDetailRaw := a.GoCtx.Value(util.ExecDetailsKey)
	if tikvExecDetailRaw != nil {
		tikvExecDetail = *(tikvExecDetailRaw.(*util.ExecDetails))
	}
	execDetail := sessVars.StmtCtx.GetExecDetails()
	copTaskInfo := sessVars.StmtCtx.CopTasksDetails()
	statsInfos := plannercore.GetStatsInfo(a.Plan)
	memMax := sessVars.StmtCtx.MemTracker.MaxConsumed()
	diskMax := sessVars.StmtCtx.DiskTracker.MaxConsumed()
	_, planDigest := getPlanDigest(a.Ctx, a.Plan)
	slowItems := &variable.SlowQueryLogItems{
		TxnTS:             txnTS,
		SQL:               sql.String(),
		Digest:            digest.String(),
		TimeTotal:         costTime,
		TimeParse:         sessVars.DurationParse,
		TimeCompile:       sessVars.DurationCompile,
		TimeOptimize:      sessVars.DurationOptimization,
		TimeWaitTS:        sessVars.DurationWaitTS,
		IndexNames:        indexNames,
		StatsInfos:        statsInfos,
		CopTasks:          copTaskInfo,
		ExecDetail:        execDetail,
		MemMax:            memMax,
		DiskMax:           diskMax,
		Succ:              succ,
		Plan:              getPlanTree(a.Ctx, a.Plan),
		PlanDigest:        planDigest.String(),
		Prepared:          a.isPreparedStmt,
		HasMoreResults:    hasMoreResults,
		PlanFromCache:     sessVars.FoundInPlanCache,
		PlanFromBinding:   sessVars.FoundInBinding,
		RewriteInfo:       sessVars.RewritePhaseInfo,
		KVTotal:           time.Duration(atomic.LoadInt64(&tikvExecDetail.WaitKVRespDuration)),
		PDTotal:           time.Duration(atomic.LoadInt64(&tikvExecDetail.WaitPDRespDuration)),
		BackoffTotal:      time.Duration(atomic.LoadInt64(&tikvExecDetail.BackoffDuration)),
		WriteSQLRespTotal: stmtDetail.WriteSQLRespDuration,
		ResultRows:        GetResultRowsCount(a.Ctx, a.Plan),
		ExecRetryCount:    a.retryCount,
		IsExplicitTxn:     sessVars.TxnCtx.IsExplicit,
		IsWriteCacheTable: sessVars.StmtCtx.WaitLockLeaseTime > 0,
	}
	if a.retryCount > 0 {
		slowItems.ExecRetryTime = costTime - sessVars.DurationParse - sessVars.DurationCompile - time.Since(a.retryStartTime)
	}
	if _, ok := a.StmtNode.(*ast.CommitStmt); ok {
		slowItems.PrevStmt = sessVars.PrevStmt.String()
	}
	if trace.IsEnabled() {
		trace.Log(a.GoCtx, "details", sessVars.SlowLogFormat(slowItems))
	}
	if costTime < threshold {
		logutil.SlowQueryLogger.Debug(sessVars.SlowLogFormat(slowItems))
	} else {
		logutil.SlowQueryLogger.Warn(sessVars.SlowLogFormat(slowItems))
		if sessVars.InRestrictedSQL {
			totalQueryProcHistogramInternal.Observe(costTime.Seconds())
			totalCopProcHistogramInternal.Observe(execDetail.TimeDetail.ProcessTime.Seconds())
			totalCopWaitHistogramInternal.Observe(execDetail.TimeDetail.WaitTime.Seconds())
		} else {
			totalQueryProcHistogramGeneral.Observe(costTime.Seconds())
			totalCopProcHistogramGeneral.Observe(execDetail.TimeDetail.ProcessTime.Seconds())
			totalCopWaitHistogramGeneral.Observe(execDetail.TimeDetail.WaitTime.Seconds())
		}
		var userString string
		if sessVars.User != nil {
			userString = sessVars.User.String()
		}
		var tableIDs string
		if len(sessVars.StmtCtx.TableIDs) > 0 {
			tableIDs = strings.Replace(fmt.Sprintf("%v", sessVars.StmtCtx.TableIDs), " ", ",", -1)
		}
		domain.GetDomain(a.Ctx).LogSlowQuery(&domain.SlowQueryInfo{
			SQL:        sql.String(),
			Digest:     digest.String(),
			Start:      sessVars.StartTime,
			Duration:   costTime,
			Detail:     sessVars.StmtCtx.GetExecDetails(),
			Succ:       succ,
			ConnID:     sessVars.ConnectionID,
			TxnTS:      txnTS,
			User:       userString,
			DB:         sessVars.CurrentDB,
			TableIDs:   tableIDs,
			IndexNames: indexNames,
			Internal:   sessVars.InRestrictedSQL,
		})
	}
}

// GetResultRowsCount gets the count of the statement result rows.
func GetResultRowsCount(sctx sessionctx.Context, p plannercore.Plan) int64 {
	runtimeStatsColl := sctx.GetSessionVars().StmtCtx.RuntimeStatsColl
	if runtimeStatsColl == nil {
		return 0
	}
	rootPlanID := p.ID()
	if !runtimeStatsColl.ExistsRootStats(rootPlanID) {
		return 0
	}
	rootStats := runtimeStatsColl.GetRootStats(rootPlanID)
	return rootStats.GetActRows()
}

// getPlanTree will try to get the select plan tree if the plan is select or the select plan of delete/update/insert statement.
func getPlanTree(sctx sessionctx.Context, p plannercore.Plan) string {
	cfg := config.GetGlobalConfig()
	if atomic.LoadUint32(&cfg.Log.RecordPlanInSlowLog) == 0 {
		return ""
	}
	planTree, _ := getEncodedPlan(sctx, p, false)
	if len(planTree) == 0 {
		return planTree
	}
	return variable.SlowLogPlanPrefix + planTree + variable.SlowLogPlanSuffix
}

// getPlanDigest will try to get the select plan tree if the plan is select or the select plan of delete/update/insert statement.
func getPlanDigest(sctx sessionctx.Context, p plannercore.Plan) (string, *parser.Digest) {
	sc := sctx.GetSessionVars().StmtCtx
	normalized, planDigest := sc.GetPlanDigest()
	if len(normalized) > 0 && planDigest != nil {
		return normalized, planDigest
	}
	normalized, planDigest = plannercore.NormalizePlan(p)
	sc.SetPlanDigest(normalized, planDigest)
	return normalized, planDigest
}

// getEncodedPlan gets the encoded plan, and generates the hint string if indicated.
<<<<<<< HEAD
func getEncodedPlan(sctx sessionctx.Context, p plannercore.Plan, genHint bool, n ast.StmtNode) (encodedPlan string, tableHints []*ast.TableOptimizerHint) {
=======
func getEncodedPlan(sctx sessionctx.Context, p plannercore.Plan, genHint bool) (encodedPlan, hintStr string) {
>>>>>>> dae711cb
	var hintSet bool
	var hints []*ast.TableOptimizerHint
	encodedPlan = sctx.GetSessionVars().StmtCtx.GetEncodedPlan()
	hints, hintSet = sctx.GetSessionVars().StmtCtx.GetPlanHint()
	if len(encodedPlan) > 0 && (!genHint || hintSet) {
		return
	}
	if len(encodedPlan) == 0 {
		encodedPlan = plannercore.EncodePlan(p)
		sctx.GetSessionVars().StmtCtx.SetEncodedPlan(encodedPlan)
	}
	if genHint {
		hints = plannercore.GenHintsFromPhysicalPlan(p)
		sctx.GetSessionVars().StmtCtx.SetPlanHint(hints)
	}

	// remove duplicate hints
	tableHints = make([]*ast.TableOptimizerHint, 0, len(hints))
	hintsMap := make(map[string]struct{}, len(hints))
	for idx := range hints {
		hintStr := hint.RestoreTableOptimizerHint(hints[idx])
		if _, ok := hintsMap[hintStr]; ok {
			continue
		}
		hintsMap[hintStr] = struct{}{}
		tableHints = append(tableHints, hints[idx])
	}
	return
}

// SummaryStmt collects statements for information_schema.statements_summary
func (a *ExecStmt) SummaryStmt(succ bool) {
	sessVars := a.Ctx.GetSessionVars()
	var userString string
	if sessVars.User != nil {
		userString = sessVars.User.Username
	}

	// Internal SQLs must also be recorded to keep the consistency of `PrevStmt` and `PrevStmtDigest`.
	if !stmtsummary.StmtSummaryByDigestMap.Enabled() || ((sessVars.InRestrictedSQL || len(userString) == 0) && !stmtsummary.StmtSummaryByDigestMap.EnabledInternal()) {
		sessVars.SetPrevStmtDigest("")
		return
	}
	// Ignore `PREPARE` statements, but record `EXECUTE` statements.
	if _, ok := a.StmtNode.(*ast.PrepareStmt); ok {
		return
	}
	stmtCtx := sessVars.StmtCtx
	// Make sure StmtType is filled even if succ is false.
	if stmtCtx.StmtType == "" {
		stmtCtx.StmtType = GetStmtLabel(a.StmtNode)
	}
	normalizedSQL, digest := stmtCtx.SQLDigest()
	costTime := time.Since(sessVars.StartTime) + sessVars.DurationParse
	charset, collation := sessVars.GetCharsetInfo()

	var prevSQL, prevSQLDigest string
	if _, ok := a.StmtNode.(*ast.CommitStmt); ok {
		// If prevSQLDigest is not recorded, it means this `commit` is the first SQL once stmt summary is enabled,
		// so it's OK just to ignore it.
		if prevSQLDigest = sessVars.GetPrevStmtDigest(); len(prevSQLDigest) == 0 {
			return
		}
		prevSQL = sessVars.PrevStmt.String()
	}
	sessVars.SetPrevStmtDigest(digest.String())

	// No need to encode every time, so encode lazily.
<<<<<<< HEAD
	planGenerator := func() (string, []*ast.TableOptimizerHint) {
		return getEncodedPlan(a.Ctx, a.Plan, !sessVars.InRestrictedSQL, a.StmtNode)
=======
	planGenerator := func() (string, string) {
		return getEncodedPlan(a.Ctx, a.Plan, !sessVars.InRestrictedSQL)
>>>>>>> dae711cb
	}
	// Generating plan digest is slow, only generate it once if it's 'Point_Get'.
	// If it's a point get, different SQLs leads to different plans, so SQL digest
	// is enough to distinguish different plans in this case.
	var planDigest string
	var planDigestGen func() string
	if a.Plan.TP() == plancodec.TypePointGet {
		planDigestGen = func() string {
			_, planDigest := getPlanDigest(a.Ctx, a.Plan)
			return planDigest.String()
		}
	} else {
		_, tmp := getPlanDigest(a.Ctx, a.Plan)
		planDigest = tmp.String()
	}

	execDetail := stmtCtx.GetExecDetails()
	copTaskInfo := stmtCtx.CopTasksDetails()
	memMax := stmtCtx.MemTracker.MaxConsumed()
	diskMax := stmtCtx.DiskTracker.MaxConsumed()
	sql := a.GetTextToLog()
	var stmtDetail execdetails.StmtExecDetails
	stmtDetailRaw := a.GoCtx.Value(execdetails.StmtExecDetailKey)
	if stmtDetailRaw != nil {
		stmtDetail = *(stmtDetailRaw.(*execdetails.StmtExecDetails))
	}
	var tikvExecDetail util.ExecDetails
	tikvExecDetailRaw := a.GoCtx.Value(util.ExecDetailsKey)
	if tikvExecDetailRaw != nil {
		tikvExecDetail = *(tikvExecDetailRaw.(*util.ExecDetails))
	}
	if stmtCtx.WaitLockLeaseTime > 0 {
		execDetail.BackoffSleep["waitLockLeaseForCacheTable"] = stmtCtx.WaitLockLeaseTime
	}
	stmtExecInfo := &stmtsummary.StmtExecInfo{
		SchemaName:      strings.ToLower(sessVars.CurrentDB),
		OriginalSQL:     sql,
		Charset:         charset,
		Collation:       collation,
		NormalizedSQL:   normalizedSQL,
		Digest:          digest.String(),
		PrevSQL:         prevSQL,
		PrevSQLDigest:   prevSQLDigest,
		PlanGenerator:   planGenerator,
		PlanDigest:      planDigest,
		PlanDigestGen:   planDigestGen,
		User:            userString,
		TotalLatency:    costTime,
		ParseLatency:    sessVars.DurationParse,
		CompileLatency:  sessVars.DurationCompile,
		StmtCtx:         stmtCtx,
		CopTasks:        copTaskInfo,
		ExecDetail:      &execDetail,
		MemMax:          memMax,
		DiskMax:         diskMax,
		StartTime:       sessVars.StartTime,
		IsInternal:      sessVars.InRestrictedSQL,
		Succeed:         succ,
		PlanInCache:     sessVars.FoundInPlanCache,
		PlanInBinding:   sessVars.FoundInBinding,
		ExecRetryCount:  a.retryCount,
		StmtExecDetails: stmtDetail,
		ResultRows:      GetResultRowsCount(a.Ctx, a.Plan),
		TiKVExecDetails: tikvExecDetail,
		Prepared:        a.isPreparedStmt,
	}
	if a.retryCount > 0 {
		stmtExecInfo.ExecRetryTime = costTime - sessVars.DurationParse - sessVars.DurationCompile - time.Since(a.retryStartTime)
	}
	stmtsummary.StmtSummaryByDigestMap.AddStatement(stmtExecInfo)
}

// GetTextToLog return the query text to log.
func (a *ExecStmt) GetTextToLog() string {
	var sql string
	sessVars := a.Ctx.GetSessionVars()
	if sessVars.EnableRedactLog {
		sql, _ = sessVars.StmtCtx.SQLDigest()
	} else if sensitiveStmt, ok := a.StmtNode.(ast.SensitiveStmtNode); ok {
		sql = sensitiveStmt.SecureText()
	} else {
		sql = sessVars.StmtCtx.OriginalSQL + sessVars.PreparedParams.String()
	}
	return sql
}<|MERGE_RESOLUTION|>--- conflicted
+++ resolved
@@ -1104,11 +1104,7 @@
 }
 
 // getEncodedPlan gets the encoded plan, and generates the hint string if indicated.
-<<<<<<< HEAD
-func getEncodedPlan(sctx sessionctx.Context, p plannercore.Plan, genHint bool, n ast.StmtNode) (encodedPlan string, tableHints []*ast.TableOptimizerHint) {
-=======
 func getEncodedPlan(sctx sessionctx.Context, p plannercore.Plan, genHint bool) (encodedPlan, hintStr string) {
->>>>>>> dae711cb
 	var hintSet bool
 	var hints []*ast.TableOptimizerHint
 	encodedPlan = sctx.GetSessionVars().StmtCtx.GetEncodedPlan()
@@ -1177,13 +1173,8 @@
 	sessVars.SetPrevStmtDigest(digest.String())
 
 	// No need to encode every time, so encode lazily.
-<<<<<<< HEAD
-	planGenerator := func() (string, []*ast.TableOptimizerHint) {
-		return getEncodedPlan(a.Ctx, a.Plan, !sessVars.InRestrictedSQL, a.StmtNode)
-=======
 	planGenerator := func() (string, string) {
 		return getEncodedPlan(a.Ctx, a.Plan, !sessVars.InRestrictedSQL)
->>>>>>> dae711cb
 	}
 	// Generating plan digest is slow, only generate it once if it's 'Point_Get'.
 	// If it's a point get, different SQLs leads to different plans, so SQL digest
