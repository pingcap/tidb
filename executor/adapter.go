--- conflicted
+++ resolved
@@ -334,16 +334,9 @@
 }
 
 func (a *ExecStmt) setPlanLabelForTopSQL(ctx context.Context) context.Context {
-<<<<<<< HEAD
-=======
-	if !topsqlstate.TopSQLEnabled() {
-		return ctx
-	}
->>>>>>> cff88d7b
 	vars := a.Ctx.GetSessionVars()
 	vars.StmtCtx.FinalPlan = a.Plan
 	normalizedSQL, sqlDigest := vars.StmtCtx.SQLDigest()
-<<<<<<< HEAD
 	normalizedPlan, planDigest := getPlanDigest(vars.StmtCtx)
 	if !topsqlstate.TopSQLEnabled() {
 		// For catching the running SQL in TopSQL if TopSQL is enabled during execution,
@@ -379,13 +372,6 @@
 		return true
 	}
 	return false
-=======
-	normalizedPlan, planDigest := getPlanDigest(a.Ctx, a.Plan)
-	if len(normalizedPlan) == 0 {
-		return ctx
-	}
-	return topsql.AttachSQLInfo(ctx, normalizedSQL, sqlDigest, normalizedPlan, planDigest, vars.InRestrictedSQL)
->>>>>>> cff88d7b
 }
 
 // Exec builds an Executor from a plan. If the Executor doesn't return result,
