// Copyright 2015 PingCAP, Inc.
//
// Licensed under the Apache License, Version 2.0 (the "License");
// you may not use this file except in compliance with the License.
// You may obtain a copy of the License at
//
//     http://www.apache.org/licenses/LICENSE-2.0
//
// Unless required by applicable law or agreed to in writing, software
// distributed under the License is distributed on an "AS IS" BASIS,
// See the License for the specific language governing permissions and
// limitations under the License.

package executor

import (
	"context"
	"fmt"
	"math"
	"strconv"
	"strings"
	"sync/atomic"
	"time"

	"github.com/opentracing/opentracing-go"
	"github.com/pingcap/errors"
	"github.com/pingcap/log"
	"github.com/pingcap/parser/ast"
	"github.com/pingcap/parser/model"
	"github.com/pingcap/parser/mysql"
	"github.com/pingcap/parser/terror"
	"github.com/pingcap/tidb/config"
	"github.com/pingcap/tidb/domain"
	"github.com/pingcap/tidb/expression"
	"github.com/pingcap/tidb/infoschema"
	"github.com/pingcap/tidb/kv"
	"github.com/pingcap/tidb/metrics"
	"github.com/pingcap/tidb/planner"
	plannercore "github.com/pingcap/tidb/planner/core"
	"github.com/pingcap/tidb/plugin"
	"github.com/pingcap/tidb/sessionctx"
	"github.com/pingcap/tidb/sessionctx/variable"
	"github.com/pingcap/tidb/store/tikv"
	"github.com/pingcap/tidb/types"
	"github.com/pingcap/tidb/util/chunk"
	"github.com/pingcap/tidb/util/logutil"
	"github.com/pingcap/tidb/util/memory"
	"github.com/pingcap/tidb/util/plancodec"
	"github.com/pingcap/tidb/util/sqlexec"
	"github.com/pingcap/tidb/util/stmtsummary"
	"github.com/pingcap/tidb/util/stringutil"
	"go.uber.org/zap"
	"go.uber.org/zap/zapcore"
)

// processinfoSetter is the interface use to set current running process info.
type processinfoSetter interface {
	SetProcessInfo(string, time.Time, byte, uint64)
}

// recordSet wraps an executor, implements sqlexec.RecordSet interface
type recordSet struct {
	fields     []*ast.ResultField
	executor   Executor
	stmt       *ExecStmt
	lastErr    error
	txnStartTS uint64
}

func (a *recordSet) Fields() []*ast.ResultField {
	if len(a.fields) == 0 {
		a.fields = colNames2ResultFields(a.executor.Schema(), a.stmt.OutputNames, a.stmt.Ctx.GetSessionVars().CurrentDB)
	}
	return a.fields
}

func colNames2ResultFields(schema *expression.Schema, names []*types.FieldName, defaultDB string) []*ast.ResultField {
	rfs := make([]*ast.ResultField, 0, schema.Len())
	defaultDBCIStr := model.NewCIStr(defaultDB)
	for i := 0; i < schema.Len(); i++ {
		dbName := names[i].DBName
		if dbName.L == "" && names[i].TblName.L != "" {
			dbName = defaultDBCIStr
		}
		origColName := names[i].OrigColName
		if origColName.L == "" {
			origColName = names[i].ColName
		}
		rf := &ast.ResultField{
			Column:       &model.ColumnInfo{Name: origColName, FieldType: *schema.Columns[i].RetType},
			ColumnAsName: names[i].ColName,
			Table:        &model.TableInfo{Name: names[i].OrigTblName},
			TableAsName:  names[i].TblName,
			DBName:       dbName,
		}
		// This is for compatibility.
		// See issue https://github.com/pingcap/tidb/issues/10513 .
		if len(rf.ColumnAsName.O) > mysql.MaxAliasIdentifierLen {
			rf.ColumnAsName.O = rf.ColumnAsName.O[:mysql.MaxAliasIdentifierLen]
		}
		// Usually the length of O equals the length of L.
		// Add this len judgement to avoid panic.
		if len(rf.ColumnAsName.L) > mysql.MaxAliasIdentifierLen {
			rf.ColumnAsName.L = rf.ColumnAsName.L[:mysql.MaxAliasIdentifierLen]
		}
		rfs = append(rfs, rf)
	}
	return rfs
}

// Next use uses recordSet's executor to get next available chunk for later usage.
// If chunk does not contain any rows, then we update last query found rows in session variable as current found rows.
// The reason we need update is that chunk with 0 rows indicating we already finished current query, we need prepare for
// next query.
// If stmt is not nil and chunk with some rows inside, we simply update last query found rows by the number of row in chunk.
func (a *recordSet) Next(ctx context.Context, req *chunk.Chunk) (err error) {
	defer func() {
		r := recover()
		if r == nil {
			return
		}
		err = errors.Errorf("%v", r)
		logutil.Logger(ctx).Error("execute sql panic", zap.String("sql", a.stmt.Text), zap.Stack("stack"))
	}()

	err = Next(ctx, a.executor, req)
	if err != nil {
		a.lastErr = err
		return err
	}
	numRows := req.NumRows()
	if numRows == 0 {
		if a.stmt != nil {
			a.stmt.Ctx.GetSessionVars().LastFoundRows = a.stmt.Ctx.GetSessionVars().StmtCtx.FoundRows()
		}
		return nil
	}
	if a.stmt != nil {
		a.stmt.Ctx.GetSessionVars().StmtCtx.AddFoundRows(uint64(numRows))
	}
	return nil
}

// NewChunk create a chunk base on top-level executor's newFirstChunk().
func (a *recordSet) NewChunk() *chunk.Chunk {
	return newFirstChunk(a.executor)
}

func (a *recordSet) Close() error {
	err := a.executor.Close()
	a.stmt.FinishExecuteStmt(a.txnStartTS, a.lastErr == nil, false)
	a.stmt.logAudit()
<<<<<<< HEAD
	// Detach the Memory and disk tracker for the previous stmtCtx from GlobalMemoryUsageTracker and GlobalDiskUsageTracker
	if stmtCtx := a.stmt.Ctx.GetSessionVars().StmtCtx; stmtCtx != nil {
		if stmtCtx.DiskTracker != nil {
			stmtCtx.DiskTracker.Detach()
		}
		if stmtCtx.MemTracker != nil {
			stmtCtx.MemTracker.Detach()
		}
=======
	// Detach the disk tracker from GlobalDiskUsageTracker after every execution
	if stmtCtx := a.stmt.Ctx.GetSessionVars().StmtCtx; stmtCtx != nil && stmtCtx.DiskTracker != nil {
		stmtCtx.DiskTracker.DetachFromGlobalTracker()
>>>>>>> 264e943e
	}
	return err
}

// OnFetchReturned implements commandLifeCycle#OnFetchReturned
func (a *recordSet) OnFetchReturned() {
	a.stmt.LogSlowQuery(a.txnStartTS, a.lastErr == nil, true)
}

// ExecStmt implements the sqlexec.Statement interface, it builds a planner.Plan to an sqlexec.Statement.
type ExecStmt struct {
	// InfoSchema stores a reference to the schema information.
	InfoSchema infoschema.InfoSchema
	// Plan stores a reference to the final physical plan.
	Plan plannercore.Plan
	// Text represents the origin query text.
	Text string

	StmtNode ast.StmtNode

	Ctx sessionctx.Context

	// LowerPriority represents whether to lower the execution priority of a query.
	LowerPriority     bool
	isPreparedStmt    bool
	isSelectForUpdate bool
	retryCount        uint

	// OutputNames will be set if using cached plan
	OutputNames []*types.FieldName
	PsStmt      *plannercore.CachedPrepareStmt
}

// PointGet short path for point exec directly from plan, keep only necessary steps
func (a *ExecStmt) PointGet(ctx context.Context, is infoschema.InfoSchema) (*recordSet, error) {
	if span := opentracing.SpanFromContext(ctx); span != nil && span.Tracer() != nil {
		span1 := span.Tracer().StartSpan("ExecStmt.PointGet", opentracing.ChildOf(span.Context()))
		span1.LogKV("sql", a.OriginText())
		defer span1.Finish()
		ctx = opentracing.ContextWithSpan(ctx, span1)
	}
	startTs := uint64(math.MaxUint64)
	err := a.Ctx.InitTxnWithStartTS(startTs)
	if err != nil {
		return nil, err
	}
	a.Ctx.GetSessionVars().StmtCtx.Priority = kv.PriorityHigh

	// try to reuse point get executor
	if a.PsStmt.Executor != nil {
		exec, ok := a.PsStmt.Executor.(*PointGetExecutor)
		if !ok {
			logutil.Logger(ctx).Error("invalid executor type, not PointGetExecutor for point get path")
			a.PsStmt.Executor = nil
		} else {
			// CachedPlan type is already checked in last step
			pointGetPlan := a.PsStmt.PreparedAst.CachedPlan.(*plannercore.PointGetPlan)
			exec.Init(pointGetPlan, startTs)
			a.PsStmt.Executor = exec
		}
	}
	if a.PsStmt.Executor == nil {
		b := newExecutorBuilder(a.Ctx, is)
		newExecutor := b.build(a.Plan)
		if b.err != nil {
			return nil, b.err
		}
		a.PsStmt.Executor = newExecutor
	}
	stmtNodeCounterSelect.Inc()
	pointExecutor := a.PsStmt.Executor.(*PointGetExecutor)
	if err = pointExecutor.Open(ctx); err != nil {
		terror.Call(pointExecutor.Close)
		return nil, err
	}
	return &recordSet{
		executor:   pointExecutor,
		stmt:       a,
		txnStartTS: startTs,
	}, nil
}

// OriginText returns original statement as a string.
func (a *ExecStmt) OriginText() string {
	return a.Text
}

// IsPrepared returns true if stmt is a prepare statement.
func (a *ExecStmt) IsPrepared() bool {
	return a.isPreparedStmt
}

// IsReadOnly returns true if a statement is read only.
// If current StmtNode is an ExecuteStmt, we can get its prepared stmt,
// then using ast.IsReadOnly function to determine a statement is read only or not.
func (a *ExecStmt) IsReadOnly(vars *variable.SessionVars) bool {
	if execStmt, ok := a.StmtNode.(*ast.ExecuteStmt); ok {
		s, err := getPreparedStmt(execStmt, vars)
		if err != nil {
			logutil.BgLogger().Error("getPreparedStmt failed", zap.Error(err))
			return false
		}
		return ast.IsReadOnly(s)
	}
	return ast.IsReadOnly(a.StmtNode)
}

// RebuildPlan rebuilds current execute statement plan.
// It returns the current information schema version that 'a' is using.
func (a *ExecStmt) RebuildPlan(ctx context.Context) (int64, error) {
	is := infoschema.GetInfoSchema(a.Ctx)
	a.InfoSchema = is
	if err := plannercore.Preprocess(a.Ctx, a.StmtNode, is, plannercore.InTxnRetry); err != nil {
		return 0, err
	}
	p, names, err := planner.Optimize(ctx, a.Ctx, a.StmtNode, is)
	if err != nil {
		return 0, err
	}
	a.OutputNames = names
	a.Plan = p
	return is.SchemaMetaVersion(), nil
}

// Exec builds an Executor from a plan. If the Executor doesn't return result,
// like the INSERT, UPDATE statements, it executes in this function, if the Executor returns
// result, execution is done after this function returns, in the returned sqlexec.RecordSet Next method.
func (a *ExecStmt) Exec(ctx context.Context) (_ sqlexec.RecordSet, err error) {
	defer func() {
		r := recover()
		if r == nil {
			if a.retryCount > 0 {
				metrics.StatementPessimisticRetryCount.Observe(float64(a.retryCount))
			}
			lockKeysCnt := a.Ctx.GetSessionVars().StmtCtx.LockKeysCount
			if lockKeysCnt > 0 {
				metrics.StatementLockKeysCount.Observe(float64(lockKeysCnt))
			}
			return
		}
		if str, ok := r.(string); !ok || !strings.HasPrefix(str, memory.PanicMemoryExceed) {
			panic(r)
		}
		err = errors.Errorf("%v", r)
		logutil.Logger(ctx).Error("execute sql panic", zap.String("sql", a.Text), zap.Stack("stack"))
	}()

	sctx := a.Ctx
	if _, ok := a.Plan.(*plannercore.Analyze); ok && sctx.GetSessionVars().InRestrictedSQL {
		oriStats, _ := sctx.GetSessionVars().GetSystemVar(variable.TiDBBuildStatsConcurrency)
		oriScan := sctx.GetSessionVars().DistSQLScanConcurrency
		oriIndex := sctx.GetSessionVars().IndexSerialScanConcurrency
		oriIso, _ := sctx.GetSessionVars().GetSystemVar(variable.TxnIsolation)
		terror.Log(sctx.GetSessionVars().SetSystemVar(variable.TiDBBuildStatsConcurrency, "1"))
		sctx.GetSessionVars().DistSQLScanConcurrency = 1
		sctx.GetSessionVars().IndexSerialScanConcurrency = 1
		terror.Log(sctx.GetSessionVars().SetSystemVar(variable.TxnIsolation, ast.ReadCommitted))
		defer func() {
			terror.Log(sctx.GetSessionVars().SetSystemVar(variable.TiDBBuildStatsConcurrency, oriStats))
			sctx.GetSessionVars().DistSQLScanConcurrency = oriScan
			sctx.GetSessionVars().IndexSerialScanConcurrency = oriIndex
			terror.Log(sctx.GetSessionVars().SetSystemVar(variable.TxnIsolation, oriIso))
		}()
	}

	if sctx.GetSessionVars().StmtCtx.HasMemQuotaHint {
		sctx.GetSessionVars().StmtCtx.MemTracker.SetBytesLimit(sctx.GetSessionVars().StmtCtx.MemQuotaQuery)
	}

	e, err := a.buildExecutor()
	if err != nil {
		return nil, err
	}

	if err = e.Open(ctx); err != nil {
		terror.Call(e.Close)
		return nil, err
	}

	cmd32 := atomic.LoadUint32(&sctx.GetSessionVars().CommandValue)
	cmd := byte(cmd32)
	var pi processinfoSetter
	if raw, ok := sctx.(processinfoSetter); ok {
		pi = raw
		sql := a.OriginText()
		if simple, ok := a.Plan.(*plannercore.Simple); ok && simple.Statement != nil {
			if ss, ok := simple.Statement.(ast.SensitiveStmtNode); ok {
				// Use SecureText to avoid leak password information.
				sql = ss.SecureText()
			}
		}
		maxExecutionTime := getMaxExecutionTime(sctx)
		// Update processinfo, ShowProcess() will use it.
		pi.SetProcessInfo(sql, time.Now(), cmd, maxExecutionTime)
		if a.Ctx.GetSessionVars().StmtCtx.StmtType == "" {
			a.Ctx.GetSessionVars().StmtCtx.StmtType = GetStmtLabel(a.StmtNode)
		}
	}

	isPessimistic := sctx.GetSessionVars().TxnCtx.IsPessimistic

	// Special handle for "select for update statement" in pessimistic transaction.
	if isPessimistic && a.isSelectForUpdate {
		return a.handlePessimisticSelectForUpdate(ctx, e)
	}

	if handled, result, err := a.handleNoDelay(ctx, e, isPessimistic); handled {
		return result, err
	}

	var txnStartTS uint64
	txn, err := sctx.Txn(false)
	if err != nil {
		return nil, err
	}
	if txn.Valid() {
		txnStartTS = txn.StartTS()
	}
	return &recordSet{
		executor:   e,
		stmt:       a,
		txnStartTS: txnStartTS,
	}, nil
}

func (a *ExecStmt) handleNoDelay(ctx context.Context, e Executor, isPessimistic bool) (bool, sqlexec.RecordSet, error) {
	toCheck := e
	if explain, ok := e.(*ExplainExec); ok {
		if explain.analyzeExec != nil {
			toCheck = explain.analyzeExec
		}
	}

	// If the executor doesn't return any result to the client, we execute it without delay.
	if toCheck.Schema().Len() == 0 {
		if isPessimistic {
			return true, nil, a.handlePessimisticDML(ctx, e)
		}
		r, err := a.handleNoDelayExecutor(ctx, e)
		return true, r, err
	} else if proj, ok := toCheck.(*ProjectionExec); ok && proj.calculateNoDelay {
		// Currently this is only for the "DO" statement. Take "DO 1, @a=2;" as an example:
		// the Projection has two expressions and two columns in the schema, but we should
		// not return the result of the two expressions.
		r, err := a.handleNoDelayExecutor(ctx, e)
		return true, r, err
	}

	return false, nil, nil
}

// getMaxExecutionTime get the max execution timeout value.
func getMaxExecutionTime(sctx sessionctx.Context) uint64 {
	if sctx.GetSessionVars().StmtCtx.HasMaxExecutionTime {
		return sctx.GetSessionVars().StmtCtx.MaxExecutionTime
	}
	return sctx.GetSessionVars().MaxExecutionTime
}

type chunkRowRecordSet struct {
	rows   []chunk.Row
	idx    int
	fields []*ast.ResultField
	e      Executor
}

func (c *chunkRowRecordSet) Fields() []*ast.ResultField {
	return c.fields
}

func (c *chunkRowRecordSet) Next(ctx context.Context, chk *chunk.Chunk) error {
	chk.Reset()
	for !chk.IsFull() && c.idx < len(c.rows) {
		chk.AppendRow(c.rows[c.idx])
		c.idx++
	}
	return nil
}

func (c *chunkRowRecordSet) NewChunk() *chunk.Chunk {
	return newFirstChunk(c.e)
}

func (c *chunkRowRecordSet) Close() error {
	return nil
}

func (a *ExecStmt) handlePessimisticSelectForUpdate(ctx context.Context, e Executor) (sqlexec.RecordSet, error) {
	for {
		rs, err := a.runPessimisticSelectForUpdate(ctx, e)
		e, err = a.handlePessimisticLockError(ctx, err)
		if err != nil {
			return nil, err
		}
		if e == nil {
			return rs, nil
		}
	}
}

func (a *ExecStmt) runPessimisticSelectForUpdate(ctx context.Context, e Executor) (sqlexec.RecordSet, error) {
	defer func() {
		terror.Log(e.Close())
	}()
	var rows []chunk.Row
	var err error
	req := newFirstChunk(e)
	for {
		err = Next(ctx, e, req)
		if err != nil {
			// Handle 'write conflict' error.
			break
		}
		if req.NumRows() == 0 {
			fields := colNames2ResultFields(e.Schema(), a.OutputNames, a.Ctx.GetSessionVars().CurrentDB)
			return &chunkRowRecordSet{rows: rows, fields: fields, e: e}, nil
		}
		iter := chunk.NewIterator4Chunk(req)
		for r := iter.Begin(); r != iter.End(); r = iter.Next() {
			rows = append(rows, r)
		}
		req = chunk.Renew(req, a.Ctx.GetSessionVars().MaxChunkSize)
	}
	return nil, err
}

func (a *ExecStmt) handleNoDelayExecutor(ctx context.Context, e Executor) (sqlexec.RecordSet, error) {
	sctx := a.Ctx
	if span := opentracing.SpanFromContext(ctx); span != nil && span.Tracer() != nil {
		span1 := span.Tracer().StartSpan("executor.handleNoDelayExecutor", opentracing.ChildOf(span.Context()))
		defer span1.Finish()
		ctx = opentracing.ContextWithSpan(ctx, span1)
	}

	// Check if "tidb_snapshot" is set for the write executors.
	// In history read mode, we can not do write operations.
	switch e.(type) {
	case *DeleteExec, *InsertExec, *UpdateExec, *ReplaceExec, *LoadDataExec, *DDLExec:
		snapshotTS := sctx.GetSessionVars().SnapshotTS
		if snapshotTS != 0 {
			return nil, errors.New("can not execute write statement when 'tidb_snapshot' is set")
		}
		lowResolutionTSO := sctx.GetSessionVars().LowResolutionTSO
		if lowResolutionTSO {
			return nil, errors.New("can not execute write statement when 'tidb_low_resolution_tso' is set")
		}
	}

	var err error
	defer func() {
		terror.Log(e.Close())
		a.logAudit()
	}()

	err = Next(ctx, e, newFirstChunk(e))
	if err != nil {
		return nil, err
	}
	return nil, err
}

func (a *ExecStmt) handlePessimisticDML(ctx context.Context, e Executor) error {
	sctx := a.Ctx
	// Do not active the transaction here.
	// When autocommit = 0 and transaction in pessimistic mode,
	// statements like set xxx = xxx; should not active the transaction.
	txn, err := sctx.Txn(false)
	if err != nil {
		return err
	}
	txnCtx := sctx.GetSessionVars().TxnCtx
	for {
		startPointGetLocking := time.Now()
		_, err = a.handleNoDelayExecutor(ctx, e)
		if !txn.Valid() {
			return err
		}
		if err != nil {
			// It is possible the DML has point get plan that locks the key.
			e, err = a.handlePessimisticLockError(ctx, err)
			if err != nil {
				if ErrDeadlock.Equal(err) {
					metrics.StatementDeadlockDetectDuration.Observe(time.Since(startPointGetLocking).Seconds())
				}
				return err
			}
			continue
		}
		keys, err1 := txn.(pessimisticTxn).KeysNeedToLock()
		if err1 != nil {
			return err1
		}
		keys = txnCtx.CollectUnchangedRowKeys(keys)
		if len(keys) == 0 {
			return nil
		}
		seVars := sctx.GetSessionVars()
		lockCtx := newLockCtx(seVars, seVars.LockWaitTimeout)
		startLocking := time.Now()
		err = txn.LockKeys(ctx, lockCtx, keys...)
		if err == nil {
			return nil
		}
		e, err = a.handlePessimisticLockError(ctx, err)
		if err != nil {
			if ErrDeadlock.Equal(err) {
				metrics.StatementDeadlockDetectDuration.Observe(time.Since(startLocking).Seconds())
			}
			return err
		}
	}
}

// UpdateForUpdateTS updates the ForUpdateTS, if newForUpdateTS is 0, it obtain a new TS from PD.
func UpdateForUpdateTS(seCtx sessionctx.Context, newForUpdateTS uint64) error {
	txn, err := seCtx.Txn(false)
	if err != nil {
		return err
	}
	if !txn.Valid() {
		return errors.Trace(kv.ErrInvalidTxn)
	}
	if newForUpdateTS == 0 {
		version, err := seCtx.GetStore().CurrentVersion()
		if err != nil {
			return err
		}
		newForUpdateTS = version.Ver
	}
	seCtx.GetSessionVars().TxnCtx.SetForUpdateTS(newForUpdateTS)
	txn.SetOption(kv.SnapshotTS, seCtx.GetSessionVars().TxnCtx.GetForUpdateTS())
	return nil
}

// handlePessimisticLockError updates TS and rebuild executor if the err is write conflict.
func (a *ExecStmt) handlePessimisticLockError(ctx context.Context, err error) (Executor, error) {
	txnCtx := a.Ctx.GetSessionVars().TxnCtx
	var newForUpdateTS uint64
	if deadlock, ok := errors.Cause(err).(*tikv.ErrDeadlock); ok {
		if !deadlock.IsRetryable {
			return nil, ErrDeadlock
		}
		logutil.Logger(ctx).Info("single statement deadlock, retry statement",
			zap.Uint64("txn", txnCtx.StartTS),
			zap.Uint64("lockTS", deadlock.LockTs),
			zap.Stringer("lockKey", kv.Key(deadlock.LockKey)),
			zap.Uint64("deadlockKeyHash", deadlock.DeadlockKeyHash))
	} else if terror.ErrorEqual(kv.ErrWriteConflict, err) {
		errStr := err.Error()
		conflictCommitTS := extractConflictCommitTS(errStr)
		forUpdateTS := txnCtx.GetForUpdateTS()
		logutil.Logger(ctx).Info("pessimistic write conflict, retry statement",
			zap.Uint64("txn", txnCtx.StartTS),
			zap.Uint64("forUpdateTS", forUpdateTS),
			zap.String("err", errStr))
		if conflictCommitTS > forUpdateTS {
			newForUpdateTS = conflictCommitTS
		}
	} else {
		// this branch if err not nil, always update forUpdateTS to avoid problem described below
		// for nowait, when ErrLock happened, ErrLockAcquireFailAndNoWaitSet will be returned, and in the same txn
		// the select for updateTs must be updated, otherwise there maybe rollback problem.
		// begin;  select for update key1(here ErrLocked or other errors(or max_execution_time like util),
		//         key1 lock not get and async rollback key1 is raised)
		//         select for update key1 again(this time lock succ(maybe lock released by others))
		//         the async rollback operation rollbacked the lock just acquired
		if err != nil {
			tsErr := UpdateForUpdateTS(a.Ctx, 0)
			if tsErr != nil {
				logutil.Logger(ctx).Warn("UpdateForUpdateTS failed", zap.Error(tsErr))
			}
		}
		return nil, err
	}
	if a.retryCount >= config.GetGlobalConfig().PessimisticTxn.MaxRetryCount {
		return nil, errors.New("pessimistic lock retry limit reached")
	}
	a.retryCount++
	err = UpdateForUpdateTS(a.Ctx, newForUpdateTS)
	if err != nil {
		return nil, err
	}
	e, err := a.buildExecutor()
	if err != nil {
		return nil, err
	}
	// Rollback the statement change before retry it.
	a.Ctx.StmtRollback()
	a.Ctx.GetSessionVars().StmtCtx.ResetForRetry()

	if err = e.Open(ctx); err != nil {
		return nil, err
	}
	return e, nil
}

func extractConflictCommitTS(errStr string) uint64 {
	strs := strings.Split(errStr, "conflictCommitTS=")
	if len(strs) != 2 {
		return 0
	}
	tsPart := strs[1]
	length := strings.IndexByte(tsPart, ',')
	if length < 0 {
		return 0
	}
	tsStr := tsPart[:length]
	ts, err := strconv.ParseUint(tsStr, 10, 64)
	if err != nil {
		return 0
	}
	return ts
}

type pessimisticTxn interface {
	kv.Transaction
	// KeysNeedToLock returns the keys need to be locked.
	KeysNeedToLock() ([]kv.Key, error)
}

// buildExecutor build a executor from plan, prepared statement may need additional procedure.
func (a *ExecStmt) buildExecutor() (Executor, error) {
	ctx := a.Ctx
	stmtCtx := ctx.GetSessionVars().StmtCtx
	if _, ok := a.Plan.(*plannercore.Execute); !ok {
		// Do not sync transaction for Execute statement, because the real optimization work is done in
		// "ExecuteExec.Build".
		useMaxTS, err := plannercore.IsPointGetWithPKOrUniqueKeyByAutoCommit(ctx, a.Plan)
		if err != nil {
			return nil, err
		}
		if useMaxTS {
			logutil.BgLogger().Debug("init txnStartTS with MaxUint64", zap.Uint64("conn", ctx.GetSessionVars().ConnectionID), zap.String("text", a.Text))
			err = ctx.InitTxnWithStartTS(math.MaxUint64)
		} else if ctx.GetSessionVars().SnapshotTS != 0 {
			if _, ok := a.Plan.(*plannercore.CheckTable); ok {
				err = ctx.InitTxnWithStartTS(ctx.GetSessionVars().SnapshotTS)
			}
		}
		if err != nil {
			return nil, err
		}

		if stmtPri := stmtCtx.Priority; stmtPri == mysql.NoPriority {
			switch {
			case useMaxTS:
				stmtCtx.Priority = kv.PriorityHigh
			case a.LowerPriority:
				stmtCtx.Priority = kv.PriorityLow
			}
		}
	}
	if _, ok := a.Plan.(*plannercore.Analyze); ok && ctx.GetSessionVars().InRestrictedSQL {
		ctx.GetSessionVars().StmtCtx.Priority = kv.PriorityLow
	}

	b := newExecutorBuilder(ctx, a.InfoSchema)
	e := b.build(a.Plan)
	if b.err != nil {
		return nil, errors.Trace(b.err)
	}

	// ExecuteExec is not a real Executor, we only use it to build another Executor from a prepared statement.
	if executorExec, ok := e.(*ExecuteExec); ok {
		err := executorExec.Build(b)
		if err != nil {
			return nil, err
		}
		a.OutputNames = executorExec.outputNames
		a.isPreparedStmt = true
		a.Plan = executorExec.plan
		if executorExec.lowerPriority {
			ctx.GetSessionVars().StmtCtx.Priority = kv.PriorityLow
		}
		e = executorExec.stmtExec
	}
	a.isSelectForUpdate = b.hasLock && (!stmtCtx.InDeleteStmt && !stmtCtx.InUpdateStmt)
	return e, nil
}

// QueryReplacer replaces new line and tab for grep result including query string.
var QueryReplacer = strings.NewReplacer("\r", " ", "\n", " ", "\t", " ")

func (a *ExecStmt) logAudit() {
	sessVars := a.Ctx.GetSessionVars()
	if sessVars.InRestrictedSQL {
		return
	}
	err := plugin.ForeachPlugin(plugin.Audit, func(p *plugin.Plugin) error {
		audit := plugin.DeclareAuditManifest(p.Manifest)
		if audit.OnGeneralEvent != nil {
			cmd := mysql.Command2Str[byte(atomic.LoadUint32(&a.Ctx.GetSessionVars().CommandValue))]
			ctx := context.WithValue(context.Background(), plugin.ExecStartTimeCtxKey, a.Ctx.GetSessionVars().StartTime)
			audit.OnGeneralEvent(ctx, sessVars, plugin.Log, cmd)
		}
		return nil
	})
	if err != nil {
		log.Error("log audit log failure", zap.Error(err))
	}
}

// FormatSQL is used to format the original SQL, e.g. truncating long SQL, appending prepared arguments.
func FormatSQL(sql string, pps variable.PreparedParams) stringutil.StringerFunc {
	return func() string {
		cfg := config.GetGlobalConfig()
		length := len(sql)
		if maxQueryLen := atomic.LoadUint64(&cfg.Log.QueryLogMaxLen); uint64(length) > maxQueryLen {
			sql = fmt.Sprintf("%.*q(len:%d)", maxQueryLen, sql, length)
		}
		return QueryReplacer.Replace(sql) + pps.String()
	}
}

var (
	sessionExecuteRunDurationInternal = metrics.SessionExecuteRunDuration.WithLabelValues(metrics.LblInternal)
	sessionExecuteRunDurationGeneral  = metrics.SessionExecuteRunDuration.WithLabelValues(metrics.LblGeneral)
)

// FinishExecuteStmt is used to record some information after `ExecStmt` execution finished:
// 1. record slow log if needed.
// 2. record summary statement.
// 3. record execute duration metric.
// 4. update the `PrevStmt` in session variable.
func (a *ExecStmt) FinishExecuteStmt(txnTS uint64, succ bool, hasMoreResults bool) {
	// `LowSlowQuery` and `SummaryStmt` must be called before recording `PrevStmt`.
	a.LogSlowQuery(txnTS, succ, hasMoreResults)
	a.SummaryStmt(succ)
	sessVars := a.Ctx.GetSessionVars()
	pps := types.CloneRow(sessVars.PreparedParams)
	sessVars.PrevStmt = FormatSQL(a.OriginText(), pps)
	executeDuration := time.Since(sessVars.StartTime) - sessVars.DurationCompile
	if sessVars.InRestrictedSQL {
		sessionExecuteRunDurationInternal.Observe(executeDuration.Seconds())
	} else {
		sessionExecuteRunDurationGeneral.Observe(executeDuration.Seconds())
	}
}

// LogSlowQuery is used to print the slow query in the log files.
func (a *ExecStmt) LogSlowQuery(txnTS uint64, succ bool, hasMoreResults bool) {
	sessVars := a.Ctx.GetSessionVars()
	level := log.GetLevel()
	cfg := config.GetGlobalConfig()
	costTime := time.Since(sessVars.StartTime) + sessVars.DurationParse
	threshold := time.Duration(cfg.Log.SlowThreshold) * time.Millisecond
	enable := cfg.Log.EnableSlowLog
	// if the level is Debug, print slow logs anyway
	if (!enable || costTime < threshold) && level > zapcore.DebugLevel {
		return
	}
	sql := FormatSQL(a.Text, sessVars.PreparedParams)

	var tableIDs, indexNames string
	if len(sessVars.StmtCtx.TableIDs) > 0 {
		tableIDs = strings.Replace(fmt.Sprintf("%v", sessVars.StmtCtx.TableIDs), " ", ",", -1)
	}
	if len(sessVars.StmtCtx.IndexNames) > 0 {
		indexNames = strings.Replace(fmt.Sprintf("%v", sessVars.StmtCtx.IndexNames), " ", ",", -1)
	}
	execDetail := sessVars.StmtCtx.GetExecDetails()
	copTaskInfo := sessVars.StmtCtx.CopTasksDetails()
	statsInfos := plannercore.GetStatsInfo(a.Plan)
	memMax := sessVars.StmtCtx.MemTracker.MaxConsumed()
	_, digest := sessVars.StmtCtx.SQLDigest()
	_, planDigest := getPlanDigest(a.Ctx, a.Plan)
	slowItems := &variable.SlowQueryLogItems{
		TxnTS:          txnTS,
		SQL:            sql.String(),
		Digest:         digest,
		TimeTotal:      costTime,
		TimeParse:      sessVars.DurationParse,
		TimeCompile:    sessVars.DurationCompile,
		IndexNames:     indexNames,
		StatsInfos:     statsInfos,
		CopTasks:       copTaskInfo,
		ExecDetail:     execDetail,
		MemMax:         memMax,
		Succ:           succ,
		Plan:           getPlanTree(a.Plan),
		PlanDigest:     planDigest,
		Prepared:       a.isPreparedStmt,
		HasMoreResults: hasMoreResults,
	}
	if _, ok := a.StmtNode.(*ast.CommitStmt); ok {
		slowItems.PrevStmt = sessVars.PrevStmt.String()
	}
	if costTime < threshold {
		logutil.SlowQueryLogger.Debug(sessVars.SlowLogFormat(slowItems))
	} else {
		logutil.SlowQueryLogger.Warn(sessVars.SlowLogFormat(slowItems))
		metrics.TotalQueryProcHistogram.Observe(costTime.Seconds())
		metrics.TotalCopProcHistogram.Observe(execDetail.ProcessTime.Seconds())
		metrics.TotalCopWaitHistogram.Observe(execDetail.WaitTime.Seconds())
		var userString string
		if sessVars.User != nil {
			userString = sessVars.User.String()
		}
		domain.GetDomain(a.Ctx).LogSlowQuery(&domain.SlowQueryInfo{
			SQL:        sql.String(),
			Digest:     digest,
			Start:      sessVars.StartTime,
			Duration:   costTime,
			Detail:     sessVars.StmtCtx.GetExecDetails(),
			Succ:       succ,
			ConnID:     sessVars.ConnectionID,
			TxnTS:      txnTS,
			User:       userString,
			DB:         sessVars.CurrentDB,
			TableIDs:   tableIDs,
			IndexNames: indexNames,
			Internal:   sessVars.InRestrictedSQL,
		})
	}
}

// getPlanTree will try to get the select plan tree if the plan is select or the select plan of delete/update/insert statement.
func getPlanTree(p plannercore.Plan) string {
	cfg := config.GetGlobalConfig()
	if atomic.LoadUint32(&cfg.Log.RecordPlanInSlowLog) == 0 {
		return ""
	}
	planTree := plannercore.EncodePlan(p)
	if len(planTree) == 0 {
		return planTree
	}
	return variable.SlowLogPlanPrefix + planTree + variable.SlowLogPlanSuffix
}

// getPlanDigest will try to get the select plan tree if the plan is select or the select plan of delete/update/insert statement.
func getPlanDigest(sctx sessionctx.Context, p plannercore.Plan) (normalized, planDigest string) {
	normalized, planDigest = sctx.GetSessionVars().StmtCtx.GetPlanDigest()
	if len(normalized) > 0 {
		return
	}
	normalized, planDigest = plannercore.NormalizePlan(p)
	sctx.GetSessionVars().StmtCtx.SetPlanDigest(normalized, planDigest)
	return
}

// SummaryStmt collects statements for information_schema.statements_summary
func (a *ExecStmt) SummaryStmt(succ bool) {
	sessVars := a.Ctx.GetSessionVars()
	// Internal SQLs must also be recorded to keep the consistency of `PrevStmt` and `PrevStmtDigest`.
	if !stmtsummary.StmtSummaryByDigestMap.Enabled() || (sessVars.InRestrictedSQL && !stmtsummary.StmtSummaryByDigestMap.EnabledInternal()) {
		sessVars.SetPrevStmtDigest("")
		return
	}
	stmtCtx := sessVars.StmtCtx
	normalizedSQL, digest := stmtCtx.SQLDigest()
	costTime := time.Since(sessVars.StartTime)

	var prevSQL, prevSQLDigest string
	if _, ok := a.StmtNode.(*ast.CommitStmt); ok {
		// If prevSQLDigest is not recorded, it means this `commit` is the first SQL once stmt summary is enabled,
		// so it's OK just to ignore it.
		if prevSQLDigest = sessVars.GetPrevStmtDigest(); len(prevSQLDigest) == 0 {
			return
		}
		prevSQL = sessVars.PrevStmt.String()
	}
	sessVars.SetPrevStmtDigest(digest)

	// No need to encode every time, so encode lazily.
	planGenerator := func() string {
		return plannercore.EncodePlan(a.Plan)
	}
	// Generating plan digest is slow, only generate it once if it's 'Point_Get'.
	// If it's a point get, different SQLs leads to different plans, so SQL digest
	// is enough to distinguish different plans in this case.
	var planDigest string
	var planDigestGen func() string
	if a.Plan.TP() == plancodec.TypePointGet {
		planDigestGen = func() string {
			_, planDigest := getPlanDigest(a.Ctx, a.Plan)
			return planDigest
		}
	} else {
		_, planDigest = getPlanDigest(a.Ctx, a.Plan)
	}

	execDetail := stmtCtx.GetExecDetails()
	copTaskInfo := stmtCtx.CopTasksDetails()
	memMax := stmtCtx.MemTracker.MaxConsumed()
	var userString string
	if sessVars.User != nil {
		userString = sessVars.User.Username
	}

	stmtsummary.StmtSummaryByDigestMap.AddStatement(&stmtsummary.StmtExecInfo{
		SchemaName:     strings.ToLower(sessVars.CurrentDB),
		OriginalSQL:    a.Text,
		NormalizedSQL:  normalizedSQL,
		Digest:         digest,
		PrevSQL:        prevSQL,
		PrevSQLDigest:  prevSQLDigest,
		PlanGenerator:  planGenerator,
		PlanDigest:     planDigest,
		PlanDigestGen:  planDigestGen,
		User:           userString,
		TotalLatency:   costTime,
		ParseLatency:   sessVars.DurationParse,
		CompileLatency: sessVars.DurationCompile,
		StmtCtx:        stmtCtx,
		CopTasks:       copTaskInfo,
		ExecDetail:     &execDetail,
		MemMax:         memMax,
		StartTime:      sessVars.StartTime,
		IsInternal:     sessVars.InRestrictedSQL,
		Succeed:        succ,
	})
}<|MERGE_RESOLUTION|>--- conflicted
+++ resolved
@@ -150,20 +150,14 @@
 	err := a.executor.Close()
 	a.stmt.FinishExecuteStmt(a.txnStartTS, a.lastErr == nil, false)
 	a.stmt.logAudit()
-<<<<<<< HEAD
 	// Detach the Memory and disk tracker for the previous stmtCtx from GlobalMemoryUsageTracker and GlobalDiskUsageTracker
 	if stmtCtx := a.stmt.Ctx.GetSessionVars().StmtCtx; stmtCtx != nil {
 		if stmtCtx.DiskTracker != nil {
-			stmtCtx.DiskTracker.Detach()
+			stmtCtx.DiskTracker.DetachFromGlobalTracker()
 		}
 		if stmtCtx.MemTracker != nil {
-			stmtCtx.MemTracker.Detach()
-		}
-=======
-	// Detach the disk tracker from GlobalDiskUsageTracker after every execution
-	if stmtCtx := a.stmt.Ctx.GetSessionVars().StmtCtx; stmtCtx != nil && stmtCtx.DiskTracker != nil {
-		stmtCtx.DiskTracker.DetachFromGlobalTracker()
->>>>>>> 264e943e
+			stmtCtx.MemTracker.DetachFromGlobalTracker()
+		}
 	}
 	return err
 }
