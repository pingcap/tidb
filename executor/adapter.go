--- conflicted
+++ resolved
@@ -101,14 +101,6 @@
 // next query.
 // If stmt is not nil and chunk with some rows inside, we simply update last query found rows by the number of row in chunk.
 func (a *recordSet) Next(ctx context.Context, req *chunk.RecordBatch) error {
-<<<<<<< HEAD
-=======
-	if span := opentracing.SpanFromContext(ctx); span != nil && span.Tracer() != nil {
-		span1 := span.Tracer().StartSpan("recordSet.Next", opentracing.ChildOf(span.Context()))
-		defer span1.Finish()
-	}
-
->>>>>>> 421de5ef
 	err := Next(ctx, a.executor, req)
 	if err != nil {
 		a.lastErr = err
@@ -388,11 +380,7 @@
 		a.logAudit()
 	}()
 
-<<<<<<< HEAD
-	err = Next(ctx, e, chunk.NewRecordBatch(e.newFirstChunk()))
-=======
 	err = Next(ctx, e, chunk.NewRecordBatch(newFirstChunk(e)))
->>>>>>> 421de5ef
 	if err != nil {
 		return nil, err
 	}
