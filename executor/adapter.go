--- conflicted
+++ resolved
@@ -152,16 +152,13 @@
 	StmtNode ast.StmtNode
 
 	Ctx sessionctx.Context
-<<<<<<< HEAD
-
-=======
+
 	// StartTime stands for the starting time when executing the statement.
 	StartTime time.Time
 	// LowerPriority represents whether to lower the execution priority of a query.
 	LowerPriority bool
 	// Cacheable represents whether the physical plan can be cached.
 	Cacheable         bool
->>>>>>> 4491bf85
 	isPreparedStmt    bool
 	isSelectForUpdate bool
 	retryCount        uint
@@ -663,7 +660,6 @@
 	memMax := sessVars.StmtCtx.MemTracker.MaxConsumed()
 	if costTime < threshold {
 		_, digest := sessVars.StmtCtx.SQLDigest()
-<<<<<<< HEAD
 		logutil.SlowQueryLogger.Debug(sessVars.SlowLogFormat(&variable.SlowQueryLogItems{
 			TxnTS:       txnTS,
 			SQL:         sql,
@@ -676,6 +672,7 @@
 			CopTasks:    copTaskInfo,
 			ExecDetail:  execDetail,
 			MemMax:      memMax,
+			Succ:        succ,
 		}))
 	} else {
 		_, digest := sessVars.StmtCtx.SQLDigest()
@@ -691,13 +688,8 @@
 			CopTasks:    copTaskInfo,
 			ExecDetail:  execDetail,
 			MemMax:      memMax,
+			Succ:        succ,
 		}))
-=======
-		logutil.SlowQueryLogger.Debug(sessVars.SlowLogFormat(txnTS, costTime, execDetail, indexIDs, digest, statsInfos, copTaskInfo, memMax, succ, sql))
-	} else {
-		_, digest := sessVars.StmtCtx.SQLDigest()
-		logutil.SlowQueryLogger.Warn(sessVars.SlowLogFormat(txnTS, costTime, execDetail, indexIDs, digest, statsInfos, copTaskInfo, memMax, succ, sql))
->>>>>>> 4491bf85
 		metrics.TotalQueryProcHistogram.Observe(costTime.Seconds())
 		metrics.TotalCopProcHistogram.Observe(execDetail.ProcessTime.Seconds())
 		metrics.TotalCopWaitHistogram.Observe(execDetail.WaitTime.Seconds())
