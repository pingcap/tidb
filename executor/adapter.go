--- conflicted
+++ resolved
@@ -846,30 +846,6 @@
 	diskMax := sessVars.StmtCtx.DiskTracker.MaxConsumed()
 	_, planDigest := getPlanDigest(a.Ctx, a.Plan)
 	slowItems := &variable.SlowQueryLogItems{
-<<<<<<< HEAD
-		TxnTS:          txnTS,
-		SQL:            sql.String(),
-		Digest:         digest,
-		TimeTotal:      costTime,
-		TimeParse:      sessVars.DurationParse,
-		TimeCompile:    sessVars.DurationCompile,
-		TimeOptimize:   sessVars.DurationOptimization,
-		TimeWaitTS:     sessVars.DurationWaitTS,
-		IndexNames:     indexNames,
-		StatsInfos:     statsInfos,
-		CopTasks:       copTaskInfo,
-		ExecDetail:     execDetail,
-		MemMax:         memMax,
-		DiskMax:        diskMax,
-		Succ:           succ,
-		Plan:           getPlanTree(a.Plan),
-		PlanDigest:     planDigest,
-		Prepared:       a.isPreparedStmt,
-		HasMoreResults: hasMoreResults,
-		PlanFromCache:  sessVars.FoundInPlanCache,
-		PlanFromSPM:    sessVars.FoundInSPM,
-		RewriteInfo:    sessVars.RewritePhaseInfo,
-=======
 		TxnTS:             txnTS,
 		SQL:               sql.String(),
 		Digest:            digest,
@@ -895,7 +871,6 @@
 		PDTotal:           time.Duration(atomic.LoadInt64(&stmtDetail.WaitPDRespDuration)),
 		BackoffTotal:      time.Duration(atomic.LoadInt64(&stmtDetail.BackoffDuration)),
 		WriteSQLRespTotal: stmtDetail.WriteSQLRespDuration,
->>>>>>> 978370f7
 	}
 	if _, ok := a.StmtNode.(*ast.CommitStmt); ok {
 		slowItems.PrevStmt = sessVars.PrevStmt.String()
@@ -1031,6 +1006,5 @@
 		IsInternal:     sessVars.InRestrictedSQL,
 		Succeed:        succ,
 		PlanInCache:    sessVars.FoundInPlanCache,
-		PlanInSPM:      sessVars.FoundInSPM,
 	})
 }