// Copyright 2015 PingCAP, Inc.
//
// Licensed under the Apache License, Version 2.0 (the "License");
// you may not use this file except in compliance with the License.
// You may obtain a copy of the License at
//
//     http://www.apache.org/licenses/LICENSE-2.0
//
// Unless required by applicable law or agreed to in writing, software
// distributed under the License is distributed on an "AS IS" BASIS,
// WITHOUT WARRANTIES OR CONDITIONS OF ANY KIND, either express or implied.
// See the License for the specific language governing permissions and
// limitations under the License.

package executor

import (
	"bytes"
	"context"
	"fmt"
	"math"
	"runtime/trace"
	"strings"
	"sync/atomic"
	"time"

	"github.com/opentracing/opentracing-go"
	"github.com/pingcap/errors"
	"github.com/pingcap/failpoint"
	"github.com/pingcap/log"
	"github.com/pingcap/tidb/config"
	"github.com/pingcap/tidb/ddl/placement"
	"github.com/pingcap/tidb/domain"
	"github.com/pingcap/tidb/expression"
	"github.com/pingcap/tidb/infoschema"
	"github.com/pingcap/tidb/kv"
	"github.com/pingcap/tidb/metrics"
	"github.com/pingcap/tidb/parser"
	"github.com/pingcap/tidb/parser/ast"
	"github.com/pingcap/tidb/parser/model"
	"github.com/pingcap/tidb/parser/mysql"
	"github.com/pingcap/tidb/parser/terror"
	"github.com/pingcap/tidb/planner"
	plannercore "github.com/pingcap/tidb/planner/core"
	"github.com/pingcap/tidb/plugin"
	"github.com/pingcap/tidb/sessionctx"
	"github.com/pingcap/tidb/sessionctx/stmtctx"
	"github.com/pingcap/tidb/sessionctx/variable"
	"github.com/pingcap/tidb/sessiontxn"
	"github.com/pingcap/tidb/sessiontxn/staleread"
	"github.com/pingcap/tidb/types"
	"github.com/pingcap/tidb/util/chunk"
	"github.com/pingcap/tidb/util/execdetails"
	"github.com/pingcap/tidb/util/hint"
	"github.com/pingcap/tidb/util/logutil"
	"github.com/pingcap/tidb/util/mathutil"
	"github.com/pingcap/tidb/util/memory"
	"github.com/pingcap/tidb/util/plancodec"
	"github.com/pingcap/tidb/util/sqlexec"
	"github.com/pingcap/tidb/util/stmtsummary"
	"github.com/pingcap/tidb/util/stringutil"
	"github.com/pingcap/tidb/util/topsql"
	topsqlstate "github.com/pingcap/tidb/util/topsql/state"
	tikverr "github.com/tikv/client-go/v2/error"
	"github.com/tikv/client-go/v2/oracle"
	"github.com/tikv/client-go/v2/util"
	"go.uber.org/zap"
	"go.uber.org/zap/zapcore"
)

// metrics option
var (
	totalQueryProcHistogramGeneral  = metrics.TotalQueryProcHistogram.WithLabelValues(metrics.LblGeneral)
	totalCopProcHistogramGeneral    = metrics.TotalCopProcHistogram.WithLabelValues(metrics.LblGeneral)
	totalCopWaitHistogramGeneral    = metrics.TotalCopWaitHistogram.WithLabelValues(metrics.LblGeneral)
	totalQueryProcHistogramInternal = metrics.TotalQueryProcHistogram.WithLabelValues(metrics.LblInternal)
	totalCopProcHistogramInternal   = metrics.TotalCopProcHistogram.WithLabelValues(metrics.LblInternal)
	totalCopWaitHistogramInternal   = metrics.TotalCopWaitHistogram.WithLabelValues(metrics.LblInternal)
)

// processinfoSetter is the interface use to set current running process info.
type processinfoSetter interface {
	SetProcessInfo(string, time.Time, byte, uint64)
}

// recordSet wraps an executor, implements sqlexec.RecordSet interface
type recordSet struct {
	fields     []*ast.ResultField
	executor   Executor
	stmt       *ExecStmt
	lastErr    error
	txnStartTS uint64
}

func (a *recordSet) Fields() []*ast.ResultField {
	if len(a.fields) == 0 {
		a.fields = colNames2ResultFields(a.executor.Schema(), a.stmt.OutputNames, a.stmt.Ctx.GetSessionVars().CurrentDB)
	}
	return a.fields
}

func colNames2ResultFields(schema *expression.Schema, names []*types.FieldName, defaultDB string) []*ast.ResultField {
	rfs := make([]*ast.ResultField, 0, schema.Len())
	defaultDBCIStr := model.NewCIStr(defaultDB)
	for i := 0; i < schema.Len(); i++ {
		dbName := names[i].DBName
		if dbName.L == "" && names[i].TblName.L != "" {
			dbName = defaultDBCIStr
		}
		origColName := names[i].OrigColName
		if origColName.L == "" {
			origColName = names[i].ColName
		}
		rf := &ast.ResultField{
			Column:       &model.ColumnInfo{Name: origColName, FieldType: *schema.Columns[i].RetType},
			ColumnAsName: names[i].ColName,
			Table:        &model.TableInfo{Name: names[i].OrigTblName},
			TableAsName:  names[i].TblName,
			DBName:       dbName,
		}
		// This is for compatibility.
		// See issue https://github.com/pingcap/tidb/issues/10513 .
		if len(rf.ColumnAsName.O) > mysql.MaxAliasIdentifierLen {
			rf.ColumnAsName.O = rf.ColumnAsName.O[:mysql.MaxAliasIdentifierLen]
		}
		// Usually the length of O equals the length of L.
		// Add this len judgement to avoid panic.
		if len(rf.ColumnAsName.L) > mysql.MaxAliasIdentifierLen {
			rf.ColumnAsName.L = rf.ColumnAsName.L[:mysql.MaxAliasIdentifierLen]
		}
		rfs = append(rfs, rf)
	}
	return rfs
}

// Next use uses recordSet's executor to get next available chunk for later usage.
// If chunk does not contain any rows, then we update last query found rows in session variable as current found rows.
// The reason we need update is that chunk with 0 rows indicating we already finished current query, we need prepare for
// next query.
// If stmt is not nil and chunk with some rows inside, we simply update last query found rows by the number of row in chunk.
func (a *recordSet) Next(ctx context.Context, req *chunk.Chunk) (err error) {
	defer func() {
		r := recover()
		if r == nil {
			return
		}
		err = errors.Errorf("%v", r)
		logutil.Logger(ctx).Error("execute sql panic", zap.String("sql", a.stmt.GetTextToLog()), zap.Stack("stack"))
	}()

	err = Next(ctx, a.executor, req)
	if err != nil {
		a.lastErr = err
		return err
	}
	numRows := req.NumRows()
	if numRows == 0 {
		if a.stmt != nil {
			a.stmt.Ctx.GetSessionVars().LastFoundRows = a.stmt.Ctx.GetSessionVars().StmtCtx.FoundRows()
		}
		return nil
	}
	if a.stmt != nil {
		a.stmt.Ctx.GetSessionVars().StmtCtx.AddFoundRows(uint64(numRows))
	}
	return nil
}

// NewChunk create a chunk base on top-level executor's newFirstChunk().
func (a *recordSet) NewChunk(alloc chunk.Allocator) *chunk.Chunk {
	if alloc == nil {
		return newFirstChunk(a.executor)
	}

	base := a.executor.base()
	return alloc.Alloc(base.retFieldTypes, base.initCap, base.maxChunkSize)
}

func (a *recordSet) Close() error {
	err := a.executor.Close()
	a.stmt.CloseRecordSet(a.txnStartTS, a.lastErr)
	return err
}

// OnFetchReturned implements commandLifeCycle#OnFetchReturned
func (a *recordSet) OnFetchReturned() {
	a.stmt.LogSlowQuery(a.txnStartTS, a.lastErr == nil, true)
}

// TelemetryInfo records some telemetry information during execution.
type TelemetryInfo struct {
	UseNonRecursive bool
	UseRecursive    bool
}

// ExecStmt implements the sqlexec.Statement interface, it builds a planner.Plan to an sqlexec.Statement.
type ExecStmt struct {
	// GoCtx stores parent go context.Context for a stmt.
	GoCtx context.Context
	// ReplicaReadScope indicates the scope the store selector scope the request visited
	ReplicaReadScope string
	// InfoSchema stores a reference to the schema information.
	InfoSchema infoschema.InfoSchema
	// Plan stores a reference to the final physical plan.
	Plan plannercore.Plan
	// Text represents the origin query text.
	Text string

	StmtNode ast.StmtNode

	Ctx sessionctx.Context

	// LowerPriority represents whether to lower the execution priority of a query.
	LowerPriority     bool
	isPreparedStmt    bool
	isSelectForUpdate bool
	retryCount        uint
	retryStartTime    time.Time

	// OutputNames will be set if using cached plan
	OutputNames []*types.FieldName
	PsStmt      *plannercore.CachedPrepareStmt
	Ti          *TelemetryInfo
}

// PointGet short path for point exec directly from plan, keep only necessary steps
func (a *ExecStmt) PointGet(ctx context.Context, is infoschema.InfoSchema) (*recordSet, error) {
	if span := opentracing.SpanFromContext(ctx); span != nil && span.Tracer() != nil {
		span1 := span.Tracer().StartSpan("ExecStmt.PointGet", opentracing.ChildOf(span.Context()))
		span1.LogKV("sql", a.OriginText())
		defer span1.Finish()
		ctx = opentracing.ContextWithSpan(ctx, span1)
	}
	failpoint.Inject("assertTxnManagerInShortPointGetPlan", func() {
		sessiontxn.RecordAssert(a.Ctx, "assertTxnManagerInShortPointGetPlan", true)
		// stale read should not reach here
		staleread.AssertStmtStaleness(a.Ctx, false)
		sessiontxn.AssertTxnManagerInfoSchema(a.Ctx, is)
	})

	ctx = a.observeStmtBeginForTopSQL(ctx)
	startTs := uint64(math.MaxUint64)
	err := a.Ctx.InitTxnWithStartTS(startTs)
	if err != nil {
		return nil, err
	}
	a.Ctx.GetSessionVars().StmtCtx.Priority = kv.PriorityHigh

	// try to reuse point get executor
	if a.PsStmt.Executor != nil {
		exec, ok := a.PsStmt.Executor.(*PointGetExecutor)
		if !ok {
			logutil.Logger(ctx).Error("invalid executor type, not PointGetExecutor for point get path")
			a.PsStmt.Executor = nil
		} else {
			// CachedPlan type is already checked in last step
			pointGetPlan := a.PsStmt.PreparedAst.CachedPlan.(*plannercore.PointGetPlan)
			exec.Init(pointGetPlan, startTs)
			a.PsStmt.Executor = exec
		}
	}
	if a.PsStmt.Executor == nil {
		b := newExecutorBuilder(a.Ctx, is, a.Ti, a.ReplicaReadScope)
		newExecutor := b.build(a.Plan)
		if b.err != nil {
			return nil, b.err
		}
		a.PsStmt.Executor = newExecutor
	}
	pointExecutor := a.PsStmt.Executor.(*PointGetExecutor)

	if err = pointExecutor.Open(ctx); err != nil {
		terror.Call(pointExecutor.Close)
		return nil, err
	}
	return &recordSet{
		executor:   pointExecutor,
		stmt:       a,
		txnStartTS: startTs,
	}, nil
}

// OriginText returns original statement as a string.
func (a *ExecStmt) OriginText() string {
	return a.Text
}

// IsPrepared returns true if stmt is a prepare statement.
func (a *ExecStmt) IsPrepared() bool {
	return a.isPreparedStmt
}

// IsReadOnly returns true if a statement is read only.
// If current StmtNode is an ExecuteStmt, we can get its prepared stmt,
// then using ast.IsReadOnly function to determine a statement is read only or not.
func (a *ExecStmt) IsReadOnly(vars *variable.SessionVars) bool {
	return planner.IsReadOnly(a.StmtNode, vars)
}

// RebuildPlan rebuilds current execute statement plan.
// It returns the current information schema version that 'a' is using.
func (a *ExecStmt) RebuildPlan(ctx context.Context) (int64, error) {
	ret := &plannercore.PreprocessorReturn{}
	if err := plannercore.Preprocess(a.Ctx, a.StmtNode, plannercore.InTxnRetry, plannercore.InitTxnContextProvider, plannercore.WithPreprocessorReturn(ret)); err != nil {
		return 0, err
	}

	failpoint.Inject("assertTxnManagerInRebuildPlan", func() {
		if is, ok := a.Ctx.Value(sessiontxn.AssertTxnInfoSchemaAfterRetryKey).(infoschema.InfoSchema); ok {
			a.Ctx.SetValue(sessiontxn.AssertTxnInfoSchemaKey, is)
			a.Ctx.SetValue(sessiontxn.AssertTxnInfoSchemaAfterRetryKey, nil)
		}
		sessiontxn.RecordAssert(a.Ctx, "assertTxnManagerInRebuildPlan", true)
		sessiontxn.AssertTxnManagerInfoSchema(a.Ctx, ret.InfoSchema)
		staleread.AssertStmtStaleness(a.Ctx, ret.IsStaleness)
	})

	a.InfoSchema = sessiontxn.GetTxnManager(a.Ctx).GetTxnInfoSchema()
	a.ReplicaReadScope = ret.ReadReplicaScope
	if a.Ctx.GetSessionVars().GetReplicaRead().IsClosestRead() && a.ReplicaReadScope == kv.GlobalReplicaScope {
		logutil.BgLogger().Warn(fmt.Sprintf("tidb can't read closest replicas due to it haven't %s label", placement.DCLabelKey))
	}
	p, names, err := planner.Optimize(ctx, a.Ctx, a.StmtNode, a.InfoSchema)
	if err != nil {
		return 0, err
	}
	a.OutputNames = names
	a.Plan = p
	a.Ctx.GetSessionVars().StmtCtx.SetPlan(p)
	return a.InfoSchema.SchemaMetaVersion(), nil
}

// IsFastPlan exports for testing.
func IsFastPlan(p plannercore.Plan) bool {
	if proj, ok := p.(*plannercore.PhysicalProjection); ok {
		p = proj.Children()[0]
	}
<<<<<<< HEAD
	vars := a.Ctx.GetSessionVars()
	normalizedSQL, sqlDigest := vars.StmtCtx.SQLDigest()
	normalizedPlan, planDigest := getPlanDigest(vars.StmtCtx)
	if len(normalizedPlan) == 0 {
		return ctx
=======
	switch p.(type) {
	case *plannercore.PointGetPlan:
		return true
	case *plannercore.PhysicalTableDual:
		// Plan of following SQL is PhysicalTableDual:
		// select 1;
		// select @@autocommit;
		return true
	case *plannercore.Set:
		// Plan of following SQL is Set:
		// set @a=1;
		// set @@autocommit=1;
		return true
>>>>>>> 71bfde92
	}
	return false
}

// Exec builds an Executor from a plan. If the Executor doesn't return result,
// like the INSERT, UPDATE statements, it executes in this function, if the Executor returns
// result, execution is done after this function returns, in the returned sqlexec.RecordSet Next method.
func (a *ExecStmt) Exec(ctx context.Context) (_ sqlexec.RecordSet, err error) {
	defer func() {
		r := recover()
		if r == nil {
			if a.retryCount > 0 {
				metrics.StatementPessimisticRetryCount.Observe(float64(a.retryCount))
			}
			lockKeysCnt := a.Ctx.GetSessionVars().StmtCtx.LockKeysCount
			if lockKeysCnt > 0 {
				metrics.StatementLockKeysCount.Observe(float64(lockKeysCnt))
			}
			return
		}
		if str, ok := r.(string); !ok || !strings.Contains(str, memory.PanicMemoryExceed) {
			panic(r)
		}
		err = errors.Errorf("%v", r)
		logutil.Logger(ctx).Error("execute sql panic", zap.String("sql", a.GetTextToLog()), zap.Stack("stack"))
	}()

	failpoint.Inject("assertStaleTSO", func(val failpoint.Value) {
		if n, ok := val.(int); ok && staleread.IsStmtStaleness(a.Ctx) {
			txnManager := sessiontxn.GetTxnManager(a.Ctx)
			ts, err := txnManager.GetStmtReadTS()
			if err != nil {
				panic(err)
			}
			startTS := oracle.ExtractPhysical(ts) / 1000
			if n != int(startTS) {
				panic(fmt.Sprintf("different tso %d != %d", n, startTS))
			}
		}
	})
	sctx := a.Ctx
	ctx = util.SetSessionID(ctx, sctx.GetSessionVars().ConnectionID)
	if _, ok := a.Plan.(*plannercore.Analyze); ok && sctx.GetSessionVars().InRestrictedSQL {
		oriStats, _ := sctx.GetSessionVars().GetSystemVar(variable.TiDBBuildStatsConcurrency)
		oriScan := sctx.GetSessionVars().DistSQLScanConcurrency()
		oriIndex := sctx.GetSessionVars().IndexSerialScanConcurrency()
		oriIso, _ := sctx.GetSessionVars().GetSystemVar(variable.TxnIsolation)
		terror.Log(sctx.GetSessionVars().SetSystemVar(variable.TiDBBuildStatsConcurrency, "1"))
		sctx.GetSessionVars().SetDistSQLScanConcurrency(1)
		sctx.GetSessionVars().SetIndexSerialScanConcurrency(1)
		terror.Log(sctx.GetSessionVars().SetSystemVar(variable.TxnIsolation, ast.ReadCommitted))
		defer func() {
			terror.Log(sctx.GetSessionVars().SetSystemVar(variable.TiDBBuildStatsConcurrency, oriStats))
			sctx.GetSessionVars().SetDistSQLScanConcurrency(oriScan)
			sctx.GetSessionVars().SetIndexSerialScanConcurrency(oriIndex)
			terror.Log(sctx.GetSessionVars().SetSystemVar(variable.TxnIsolation, oriIso))
		}()
	}

	if sctx.GetSessionVars().StmtCtx.HasMemQuotaHint {
		sctx.GetSessionVars().StmtCtx.MemTracker.SetBytesLimit(sctx.GetSessionVars().StmtCtx.MemQuotaQuery)
	}

	e, err := a.buildExecutor()
	if err != nil {
		return nil, err
	}
	// ExecuteExec will rewrite `a.Plan`, so set plan label should be executed after `a.buildExecutor`.
	ctx = a.observeStmtBeginForTopSQL(ctx)

	if err = e.Open(ctx); err != nil {
		terror.Call(e.Close)
		return nil, err
	}

	cmd32 := atomic.LoadUint32(&sctx.GetSessionVars().CommandValue)
	cmd := byte(cmd32)
	var pi processinfoSetter
	if raw, ok := sctx.(processinfoSetter); ok {
		pi = raw
		sql := a.OriginText()
		if simple, ok := a.Plan.(*plannercore.Simple); ok && simple.Statement != nil {
			if ss, ok := simple.Statement.(ast.SensitiveStmtNode); ok {
				// Use SecureText to avoid leak password information.
				sql = ss.SecureText()
			}
		}
		maxExecutionTime := getMaxExecutionTime(sctx)
		// Update processinfo, ShowProcess() will use it.
		pi.SetProcessInfo(sql, time.Now(), cmd, maxExecutionTime)
		if a.Ctx.GetSessionVars().StmtCtx.StmtType == "" {
			a.Ctx.GetSessionVars().StmtCtx.StmtType = GetStmtLabel(a.StmtNode)
		}
	}

	failpoint.Inject("mockDelayInnerSessionExecute", func() {
		var curTxnStartTS uint64
		if cmd != mysql.ComSleep || sctx.GetSessionVars().InTxn() {
			curTxnStartTS = sctx.GetSessionVars().TxnCtx.StartTS
		}
		if sctx.GetSessionVars().SnapshotTS != 0 {
			curTxnStartTS = sctx.GetSessionVars().SnapshotTS
		}
		logutil.BgLogger().Info("Enable mockDelayInnerSessionExecute when execute statement",
			zap.Uint64("startTS", curTxnStartTS))
		time.Sleep(200 * time.Millisecond)
	})

	isPessimistic := sctx.GetSessionVars().TxnCtx.IsPessimistic

	// Special handle for "select for update statement" in pessimistic transaction.
	if isPessimistic && a.isSelectForUpdate {
		return a.handlePessimisticSelectForUpdate(ctx, e)
	}

	if handled, result, err := a.handleNoDelay(ctx, e, isPessimistic); handled {
		return result, err
	}

	var txnStartTS uint64
	txn, err := sctx.Txn(false)
	if err != nil {
		return nil, err
	}
	if txn.Valid() {
		txnStartTS = txn.StartTS()
	}

	return &recordSet{
		executor:   e,
		stmt:       a,
		txnStartTS: txnStartTS,
	}, nil
}

func (a *ExecStmt) handleNoDelay(ctx context.Context, e Executor, isPessimistic bool) (handled bool, rs sqlexec.RecordSet, err error) {
	sc := a.Ctx.GetSessionVars().StmtCtx
	defer func() {
		// If the stmt have no rs like `insert`, The session tracker detachment will be directly
		// done in the `defer` function. If the rs is not nil, the detachment will be done in
		// `rs.Close` in `handleStmt`
		if sc != nil && rs == nil {
			if sc.MemTracker != nil {
				sc.MemTracker.DetachFromGlobalTracker()
			}
			if sc.DiskTracker != nil {
				sc.DiskTracker.DetachFromGlobalTracker()
			}
		}
	}()

	toCheck := e
	isExplainAnalyze := false
	if explain, ok := e.(*ExplainExec); ok {
		if analyze := explain.getAnalyzeExecToExecutedNoDelay(); analyze != nil {
			toCheck = analyze
			isExplainAnalyze = true
		}
	}

	// If the executor doesn't return any result to the client, we execute it without delay.
	if toCheck.Schema().Len() == 0 {
		handled = !isExplainAnalyze
		if isPessimistic {
			return handled, nil, a.handlePessimisticDML(ctx, toCheck)
		}
		r, err := a.handleNoDelayExecutor(ctx, toCheck)
		return handled, r, err
	} else if proj, ok := toCheck.(*ProjectionExec); ok && proj.calculateNoDelay {
		// Currently this is only for the "DO" statement. Take "DO 1, @a=2;" as an example:
		// the Projection has two expressions and two columns in the schema, but we should
		// not return the result of the two expressions.
		r, err := a.handleNoDelayExecutor(ctx, e)
		return true, r, err
	}

	return false, nil, nil
}

func isNoResultPlan(p plannercore.Plan) bool {
	if p.Schema().Len() == 0 {
		return true
	}

	// Currently this is only for the "DO" statement. Take "DO 1, @a=2;" as an example:
	// the Projection has two expressions and two columns in the schema, but we should
	// not return the result of the two expressions.
	switch raw := p.(type) {
	case *plannercore.LogicalProjection:
		if raw.CalculateNoDelay {
			return true
		}
	case *plannercore.PhysicalProjection:
		if raw.CalculateNoDelay {
			return true
		}
	}
	return false
}

// getMaxExecutionTime get the max execution timeout value.
func getMaxExecutionTime(sctx sessionctx.Context) uint64 {
	if sctx.GetSessionVars().StmtCtx.HasMaxExecutionTime {
		return sctx.GetSessionVars().StmtCtx.MaxExecutionTime
	}
	return sctx.GetSessionVars().MaxExecutionTime
}

type chunkRowRecordSet struct {
	rows     []chunk.Row
	idx      int
	fields   []*ast.ResultField
	e        Executor
	execStmt *ExecStmt
}

func (c *chunkRowRecordSet) Fields() []*ast.ResultField {
	return c.fields
}

func (c *chunkRowRecordSet) Next(ctx context.Context, chk *chunk.Chunk) error {
	chk.Reset()
	if !chk.IsFull() && c.idx < len(c.rows) {
		numToAppend := mathutil.Min(len(c.rows)-c.idx, chk.RequiredRows()-chk.NumRows())
		chk.AppendRows(c.rows[c.idx : c.idx+numToAppend])
		c.idx += numToAppend
	}
	return nil
}

func (c *chunkRowRecordSet) NewChunk(alloc chunk.Allocator) *chunk.Chunk {
	if alloc == nil {
		return newFirstChunk(c.e)
	}

	base := c.e.base()
	return alloc.Alloc(base.retFieldTypes, base.initCap, base.maxChunkSize)
}

func (c *chunkRowRecordSet) Close() error {
	c.execStmt.CloseRecordSet(c.execStmt.Ctx.GetSessionVars().TxnCtx.StartTS, nil)
	return nil
}

func (a *ExecStmt) handlePessimisticSelectForUpdate(ctx context.Context, e Executor) (sqlexec.RecordSet, error) {
	for {
		rs, err := a.runPessimisticSelectForUpdate(ctx, e)
		e, err = a.handlePessimisticLockError(ctx, err)
		if err != nil {
			return nil, err
		}
		if e == nil {
			return rs, nil
		}
	}
}

func (a *ExecStmt) runPessimisticSelectForUpdate(ctx context.Context, e Executor) (sqlexec.RecordSet, error) {
	defer func() {
		terror.Log(e.Close())
	}()
	var rows []chunk.Row
	var err error
	req := newFirstChunk(e)
	for {
		err = Next(ctx, e, req)
		if err != nil {
			// Handle 'write conflict' error.
			break
		}
		if req.NumRows() == 0 {
			fields := colNames2ResultFields(e.Schema(), a.OutputNames, a.Ctx.GetSessionVars().CurrentDB)
			return &chunkRowRecordSet{rows: rows, fields: fields, e: e, execStmt: a}, nil
		}
		iter := chunk.NewIterator4Chunk(req)
		for r := iter.Begin(); r != iter.End(); r = iter.Next() {
			rows = append(rows, r)
		}
		req = chunk.Renew(req, a.Ctx.GetSessionVars().MaxChunkSize)
	}
	return nil, err
}

func (a *ExecStmt) handleNoDelayExecutor(ctx context.Context, e Executor) (sqlexec.RecordSet, error) {
	sctx := a.Ctx
	if span := opentracing.SpanFromContext(ctx); span != nil && span.Tracer() != nil {
		span1 := span.Tracer().StartSpan("executor.handleNoDelayExecutor", opentracing.ChildOf(span.Context()))
		defer span1.Finish()
		ctx = opentracing.ContextWithSpan(ctx, span1)
	}

	var err error
	defer func() {
		terror.Log(e.Close())
		a.logAudit()
	}()

	// Check if "tidb_snapshot" is set for the write executors.
	// In history read mode, we can not do write operations.
	switch e.(type) {
	case *DeleteExec, *InsertExec, *UpdateExec, *ReplaceExec, *LoadDataExec, *DDLExec:
		snapshotTS := sctx.GetSessionVars().SnapshotTS
		if snapshotTS != 0 {
			return nil, errors.New("can not execute write statement when 'tidb_snapshot' is set")
		}
		lowResolutionTSO := sctx.GetSessionVars().LowResolutionTSO
		if lowResolutionTSO {
			return nil, errors.New("can not execute write statement when 'tidb_low_resolution_tso' is set")
		}
	}

	err = Next(ctx, e, newFirstChunk(e))
	if err != nil {
		return nil, err
	}
	return nil, err
}

func (a *ExecStmt) handlePessimisticDML(ctx context.Context, e Executor) error {
	sctx := a.Ctx
	// Do not active the transaction here.
	// When autocommit = 0 and transaction in pessimistic mode,
	// statements like set xxx = xxx; should not active the transaction.
	txn, err := sctx.Txn(false)
	if err != nil {
		return err
	}
	txnCtx := sctx.GetSessionVars().TxnCtx
	for {
		startPointGetLocking := time.Now()
		_, err = a.handleNoDelayExecutor(ctx, e)
		if !txn.Valid() {
			return err
		}
		if err != nil {
			// It is possible the DML has point get plan that locks the key.
			e, err = a.handlePessimisticLockError(ctx, err)
			if err != nil {
				if ErrDeadlock.Equal(err) {
					metrics.StatementDeadlockDetectDuration.Observe(time.Since(startPointGetLocking).Seconds())
				}
				return err
			}
			continue
		}
		keys, err1 := txn.(pessimisticTxn).KeysNeedToLock()
		if err1 != nil {
			return err1
		}
		keys = txnCtx.CollectUnchangedRowKeys(keys)
		if len(keys) == 0 {
			return nil
		}
		keys = filterTemporaryTableKeys(sctx.GetSessionVars(), keys)
		seVars := sctx.GetSessionVars()
		keys = filterLockTableKeys(seVars.StmtCtx, keys)
		lockCtx := newLockCtx(seVars, seVars.LockWaitTimeout, len(keys))
		var lockKeyStats *util.LockKeysDetails
		ctx = context.WithValue(ctx, util.LockKeysDetailCtxKey, &lockKeyStats)
		startLocking := time.Now()
		err = txn.LockKeys(ctx, lockCtx, keys...)
		if lockKeyStats != nil {
			seVars.StmtCtx.MergeLockKeysExecDetails(lockKeyStats)
		}
		if err == nil {
			return nil
		}
		e, err = a.handlePessimisticLockError(ctx, err)
		if err != nil {
			// todo: Report deadlock
			if ErrDeadlock.Equal(err) {
				metrics.StatementDeadlockDetectDuration.Observe(time.Since(startLocking).Seconds())
			}
			return err
		}
	}
}

// UpdateForUpdateTS updates the ForUpdateTS, if newForUpdateTS is 0, it obtain a new TS from PD.
func UpdateForUpdateTS(seCtx sessionctx.Context, newForUpdateTS uint64) error {
	txn, err := seCtx.Txn(false)
	if err != nil {
		return err
	}
	if !txn.Valid() {
		return errors.Trace(kv.ErrInvalidTxn)
	}

	// The Oracle serializable isolation is actually SI in pessimistic mode.
	// Do not update ForUpdateTS when the user is using the Serializable isolation level.
	// It can be used temporarily on the few occasions when an Oracle-like isolation level is needed.
	// Support for this does not mean that TiDB supports serializable isolation of MySQL.
	// tidb_skip_isolation_level_check should still be disabled by default.
	if seCtx.GetSessionVars().IsIsolation(ast.Serializable) {
		return nil
	}
	if newForUpdateTS == 0 {
		// Because the ForUpdateTS is used for the snapshot for reading data in DML.
		// We can avoid allocating a global TSO here to speed it up by using the local TSO.
		version, err := seCtx.GetStore().CurrentVersion(seCtx.GetSessionVars().TxnCtx.TxnScope)
		if err != nil {
			return err
		}
		newForUpdateTS = version.Ver
	}
	seCtx.GetSessionVars().TxnCtx.SetForUpdateTS(newForUpdateTS)
	txn.SetOption(kv.SnapshotTS, seCtx.GetSessionVars().TxnCtx.GetForUpdateTS())
	seCtx.GetSessionVars().TxnCtx.LastRcReadTs = newForUpdateTS
	return nil
}

// handlePessimisticLockError updates TS and rebuild executor if the err is write conflict.
func (a *ExecStmt) handlePessimisticLockError(ctx context.Context, err error) (Executor, error) {
	sessVars := a.Ctx.GetSessionVars()
	if err != nil && sessVars.IsIsolation(ast.Serializable) {
		return nil, err
	}
	txnCtx := sessVars.TxnCtx
	var newForUpdateTS uint64
	if deadlock, ok := errors.Cause(err).(*tikverr.ErrDeadlock); ok {
		if !deadlock.IsRetryable {
			return nil, ErrDeadlock
		}
		logutil.Logger(ctx).Info("single statement deadlock, retry statement",
			zap.Uint64("txn", txnCtx.StartTS),
			zap.Uint64("lockTS", deadlock.LockTs),
			zap.Stringer("lockKey", kv.Key(deadlock.LockKey)),
			zap.Uint64("deadlockKeyHash", deadlock.DeadlockKeyHash))
	} else if terror.ErrorEqual(kv.ErrWriteConflict, err) {
		errStr := err.Error()
		forUpdateTS := txnCtx.GetForUpdateTS()
		logutil.Logger(ctx).Debug("pessimistic write conflict, retry statement",
			zap.Uint64("txn", txnCtx.StartTS),
			zap.Uint64("forUpdateTS", forUpdateTS),
			zap.String("err", errStr))
		// Always update forUpdateTS by getting a new timestamp from PD.
		// If we use the conflict commitTS as the new forUpdateTS and async commit
		// is used, the commitTS of this transaction may exceed the max timestamp
		// that PD allocates. Then, the change may be invisible to a new transaction,
		// which means linearizability is broken.
	} else {
		// this branch if err not nil, always update forUpdateTS to avoid problem described below
		// for nowait, when ErrLock happened, ErrLockAcquireFailAndNoWaitSet will be returned, and in the same txn
		// the select for updateTs must be updated, otherwise there maybe rollback problem.
		// begin;  select for update key1(here ErrLocked or other errors(or max_execution_time like util),
		//         key1 lock not get and async rollback key1 is raised)
		//         select for update key1 again(this time lock succ(maybe lock released by others))
		//         the async rollback operation rollbacked the lock just acquired
		if err != nil {
			tsErr := UpdateForUpdateTS(a.Ctx, 0)
			if tsErr != nil {
				logutil.Logger(ctx).Warn("UpdateForUpdateTS failed", zap.Error(tsErr))
			}
		}
		return nil, err
	}
	if a.retryCount >= config.GetGlobalConfig().PessimisticTxn.MaxRetryCount {
		return nil, errors.New("pessimistic lock retry limit reached")
	}
	a.retryCount++
	a.retryStartTime = time.Now()
	err = UpdateForUpdateTS(a.Ctx, newForUpdateTS)
	if err != nil {
		return nil, err
	}
	e, err := a.buildExecutor()
	if err != nil {
		return nil, err
	}
	// Rollback the statement change before retry it.
	a.Ctx.StmtRollback()
	a.Ctx.GetSessionVars().StmtCtx.ResetForRetry()
	a.Ctx.GetSessionVars().RetryInfo.ResetOffset()

	failpoint.Inject("assertTxnManagerAfterPessimisticLockErrorRetry", func() {
		sessiontxn.RecordAssert(a.Ctx, "assertTxnManagerAfterPessimisticLockErrorRetry", true)
	})

	if err = e.Open(ctx); err != nil {
		return nil, err
	}
	return e, nil
}

type pessimisticTxn interface {
	kv.Transaction
	// KeysNeedToLock returns the keys need to be locked.
	KeysNeedToLock() ([]kv.Key, error)
}

// buildExecutor build a executor from plan, prepared statement may need additional procedure.
func (a *ExecStmt) buildExecutor() (Executor, error) {
	ctx := a.Ctx
	stmtCtx := ctx.GetSessionVars().StmtCtx
	if _, ok := a.Plan.(*plannercore.Execute); !ok {
		if snapshotTS := ctx.GetSessionVars().SnapshotTS; snapshotTS != 0 {
			if err := ctx.InitTxnWithStartTS(snapshotTS); err != nil {
				return nil, err
			}
		} else {
			// Do not sync transaction for Execute statement, because the real optimization work is done in
			// "ExecuteExec.Build".
			useMaxTS, err := plannercore.IsPointGetWithPKOrUniqueKeyByAutoCommit(ctx, a.Plan)
			if err != nil {
				return nil, err
			}
			if useMaxTS {
				logutil.BgLogger().Debug("init txnStartTS with MaxUint64", zap.Uint64("conn", ctx.GetSessionVars().ConnectionID), zap.String("text", a.Text))
				if err := ctx.InitTxnWithStartTS(math.MaxUint64); err != nil {
					return nil, err
				}
			}
			if stmtPri := stmtCtx.Priority; stmtPri == mysql.NoPriority {
				switch {
				case useMaxTS:
					stmtCtx.Priority = kv.PriorityHigh
				case a.LowerPriority:
					stmtCtx.Priority = kv.PriorityLow
				}
			}
		}
	}
	if _, ok := a.Plan.(*plannercore.Analyze); ok && ctx.GetSessionVars().InRestrictedSQL {
		ctx.GetSessionVars().StmtCtx.Priority = kv.PriorityLow
	}

	b := newExecutorBuilder(ctx, a.InfoSchema, a.Ti, a.ReplicaReadScope)
	e := b.build(a.Plan)
	if b.err != nil {
		return nil, errors.Trace(b.err)
	}

	failpoint.Inject("assertTxnManagerAfterBuildExecutor", func() {
		sessiontxn.RecordAssert(a.Ctx, "assertTxnManagerAfterBuildExecutor", true)
		sessiontxn.AssertTxnManagerInfoSchema(b.ctx, b.is)
	})

	// ExecuteExec is not a real Executor, we only use it to build another Executor from a prepared statement.
	if executorExec, ok := e.(*ExecuteExec); ok {
		err := executorExec.Build(b)
		if err != nil {
			return nil, err
		}
		a.Ctx.SetValue(sessionctx.QueryString, executorExec.stmt.Text())
		a.OutputNames = executorExec.outputNames
		a.isPreparedStmt = true
		a.Plan = executorExec.plan
		a.Ctx.GetSessionVars().StmtCtx.SetPlan(executorExec.plan)
		if executorExec.lowerPriority {
			ctx.GetSessionVars().StmtCtx.Priority = kv.PriorityLow
		}
		e = executorExec.stmtExec
	}
	a.isSelectForUpdate = b.hasLock && (!stmtCtx.InDeleteStmt && !stmtCtx.InUpdateStmt && !stmtCtx.InInsertStmt)
	return e, nil
}

// QueryReplacer replaces new line and tab for grep result including query string.
var QueryReplacer = strings.NewReplacer("\r", " ", "\n", " ", "\t", " ")

func (a *ExecStmt) logAudit() {
	sessVars := a.Ctx.GetSessionVars()
	if sessVars.InRestrictedSQL {
		return
	}

	err := plugin.ForeachPlugin(plugin.Audit, func(p *plugin.Plugin) error {
		audit := plugin.DeclareAuditManifest(p.Manifest)
		if audit.OnGeneralEvent != nil {
			cmd := mysql.Command2Str[byte(atomic.LoadUint32(&a.Ctx.GetSessionVars().CommandValue))]
			ctx := context.WithValue(context.Background(), plugin.ExecStartTimeCtxKey, a.Ctx.GetSessionVars().StartTime)
			audit.OnGeneralEvent(ctx, sessVars, plugin.Completed, cmd)
		}
		return nil
	})
	if err != nil {
		log.Error("log audit log failure", zap.Error(err))
	}
}

// FormatSQL is used to format the original SQL, e.g. truncating long SQL, appending prepared arguments.
func FormatSQL(sql string) stringutil.StringerFunc {
	return func() string {
		length := len(sql)
		maxQueryLen := variable.QueryLogMaxLen.Load()
		if maxQueryLen <= 0 {
			return QueryReplacer.Replace(sql) // no limit
		}
		if int32(length) > maxQueryLen {
			sql = fmt.Sprintf("%.*q(len:%d)", maxQueryLen, sql, length)
		}
		return QueryReplacer.Replace(sql)
	}
}

var (
	sessionExecuteRunDurationInternal = metrics.SessionExecuteRunDuration.WithLabelValues(metrics.LblInternal)
	sessionExecuteRunDurationGeneral  = metrics.SessionExecuteRunDuration.WithLabelValues(metrics.LblGeneral)
	totalTiFlashQuerySuccCounter      = metrics.TiFlashQueryTotalCounter.WithLabelValues("", metrics.LblOK)
)

// FinishExecuteStmt is used to record some information after `ExecStmt` execution finished:
// 1. record slow log if needed.
// 2. record summary statement.
// 3. record execute duration metric.
// 4. update the `PrevStmt` in session variable.
// 5. reset `DurationParse` in session variable.
func (a *ExecStmt) FinishExecuteStmt(txnTS uint64, err error, hasMoreResults bool) {
	sessVars := a.Ctx.GetSessionVars()
	execDetail := sessVars.StmtCtx.GetExecDetails()
	// Attach commit/lockKeys runtime stats to executor runtime stats.
	if (execDetail.CommitDetail != nil || execDetail.LockKeysDetail != nil) && sessVars.StmtCtx.RuntimeStatsColl != nil {
		statsWithCommit := &execdetails.RuntimeStatsWithCommit{
			Commit:   execDetail.CommitDetail,
			LockKeys: execDetail.LockKeysDetail,
		}
		sessVars.StmtCtx.RuntimeStatsColl.RegisterStats(a.Plan.ID(), statsWithCommit)
	}
	// Record related SLI metrics.
	if execDetail.CommitDetail != nil && execDetail.CommitDetail.WriteSize > 0 {
		a.Ctx.GetTxnWriteThroughputSLI().AddTxnWriteSize(execDetail.CommitDetail.WriteSize, execDetail.CommitDetail.WriteKeys)
	}
	if execDetail.ScanDetail != nil && execDetail.ScanDetail.ProcessedKeys > 0 && sessVars.StmtCtx.AffectedRows() > 0 {
		// Only record the read keys in write statement which affect row more than 0.
		a.Ctx.GetTxnWriteThroughputSLI().AddReadKeys(execDetail.ScanDetail.ProcessedKeys)
	}
	succ := err == nil
	if a.Plan != nil {
		// When it comes here, the Plan should have been set, but we set it again in case we missed some code paths.
		sessVars.StmtCtx.SetPlan(a.Plan)
	}
	// `LowSlowQuery` and `SummaryStmt` must be called before recording `PrevStmt`.
	a.LogSlowQuery(txnTS, succ, hasMoreResults)
	a.SummaryStmt(succ)
	a.observeStmtFinishedForTopSQL()
	if sessVars.StmtCtx.IsTiFlash.Load() {
		if succ {
			totalTiFlashQuerySuccCounter.Inc()
		} else {
			metrics.TiFlashQueryTotalCounter.WithLabelValues(metrics.ExecuteErrorToLabel(err), metrics.LblError).Inc()
		}
	}
	sessVars.PrevStmt = FormatSQL(a.GetTextToLog())

	executeDuration := time.Since(sessVars.StartTime) - sessVars.DurationCompile
	if sessVars.InRestrictedSQL {
		sessionExecuteRunDurationInternal.Observe(executeDuration.Seconds())
	} else {
		sessionExecuteRunDurationGeneral.Observe(executeDuration.Seconds())
	}
	// Reset DurationParse due to the next statement may not need to be parsed (not a text protocol query).
	sessVars.DurationParse = 0
	// Clean the stale read flag when statement execution finish
	sessVars.StmtCtx.IsStaleness = false

	if sessVars.StmtCtx.ReadFromTableCache {
		metrics.ReadFromTableCacheCounter.Inc()
	}
}

// CloseRecordSet will finish the execution of current statement and do some record work
func (a *ExecStmt) CloseRecordSet(txnStartTS uint64, lastErr error) {
	a.FinishExecuteStmt(txnStartTS, lastErr, false)
	a.logAudit()
	// Detach the Memory and disk tracker for the previous stmtCtx from GlobalMemoryUsageTracker and GlobalDiskUsageTracker
	if stmtCtx := a.Ctx.GetSessionVars().StmtCtx; stmtCtx != nil {
		if stmtCtx.DiskTracker != nil {
			stmtCtx.DiskTracker.DetachFromGlobalTracker()
		}
		if stmtCtx.MemTracker != nil {
			stmtCtx.MemTracker.DetachFromGlobalTracker()
		}
	}
}

// LogSlowQuery is used to print the slow query in the log files.
func (a *ExecStmt) LogSlowQuery(txnTS uint64, succ bool, hasMoreResults bool) {
	sessVars := a.Ctx.GetSessionVars()
	stmtCtx := sessVars.StmtCtx
	level := log.GetLevel()
	cfg := config.GetGlobalConfig()
	costTime := time.Since(sessVars.StartTime) + sessVars.DurationParse
	threshold := time.Duration(atomic.LoadUint64(&cfg.Instance.SlowThreshold)) * time.Millisecond
	enable := cfg.Instance.EnableSlowLog.Load()
	// if the level is Debug, or trace is enabled, print slow logs anyway
	force := level <= zapcore.DebugLevel || trace.IsEnabled()
	if (!enable || costTime < threshold) && !force {
		return
	}
	sql := FormatSQL(a.GetTextToLog())
	_, digest := sessVars.StmtCtx.SQLDigest()

	var indexNames string
	if len(sessVars.StmtCtx.IndexNames) > 0 {
		// remove duplicate index.
		idxMap := make(map[string]struct{})
		buf := bytes.NewBuffer(make([]byte, 0, 4))
		buf.WriteByte('[')
		for _, idx := range sessVars.StmtCtx.IndexNames {
			_, ok := idxMap[idx]
			if ok {
				continue
			}
			idxMap[idx] = struct{}{}
			if buf.Len() > 1 {
				buf.WriteByte(',')
			}
			buf.WriteString(idx)
		}
		buf.WriteByte(']')
		indexNames = buf.String()
	}
	flat := FlattenPhysicalPlanForStmtCtx(stmtCtx)
	var stmtDetail execdetails.StmtExecDetails
	stmtDetailRaw := a.GoCtx.Value(execdetails.StmtExecDetailKey)
	if stmtDetailRaw != nil {
		stmtDetail = *(stmtDetailRaw.(*execdetails.StmtExecDetails))
	}
	var tikvExecDetail util.ExecDetails
	tikvExecDetailRaw := a.GoCtx.Value(util.ExecDetailsKey)
	if tikvExecDetailRaw != nil {
		tikvExecDetail = *(tikvExecDetailRaw.(*util.ExecDetails))
	}
	execDetail := sessVars.StmtCtx.GetExecDetails()
	copTaskInfo := sessVars.StmtCtx.CopTasksDetails()
	statsInfos := plannercore.GetStatsInfoFromFlatPlan(flat)
	memMax := sessVars.StmtCtx.MemTracker.MaxConsumed()
	diskMax := sessVars.StmtCtx.DiskTracker.MaxConsumed()
<<<<<<< HEAD
	_, planDigest := getPlanDigest(stmtCtx)

	visualPlan := ""
	if variable.GenerateVisualPlan.Load() {
		visualPlan = plannercore.VisualPlanStrFromFlatPlan(a.Ctx, flat)
	}

	resultRows := GetResultRowsCount(stmtCtx)

=======
	_, planDigest := getPlanDigest(sessVars.StmtCtx, a.Plan)
>>>>>>> 71bfde92
	slowItems := &variable.SlowQueryLogItems{
		TxnTS:             txnTS,
		SQL:               sql.String(),
		Digest:            digest.String(),
		TimeTotal:         costTime,
		TimeParse:         sessVars.DurationParse,
		TimeCompile:       sessVars.DurationCompile,
		TimeOptimize:      sessVars.DurationOptimization,
		TimeWaitTS:        sessVars.DurationWaitTS,
		IndexNames:        indexNames,
		StatsInfos:        statsInfos,
		CopTasks:          copTaskInfo,
		ExecDetail:        execDetail,
		MemMax:            memMax,
		DiskMax:           diskMax,
		Succ:              succ,
		Plan:              getPlanTree(stmtCtx),
		PlanDigest:        planDigest.String(),
		VisualPlan:        visualPlan,
		Prepared:          a.isPreparedStmt,
		HasMoreResults:    hasMoreResults,
		PlanFromCache:     sessVars.FoundInPlanCache,
		PlanFromBinding:   sessVars.FoundInBinding,
		RewriteInfo:       sessVars.RewritePhaseInfo,
		KVTotal:           time.Duration(atomic.LoadInt64(&tikvExecDetail.WaitKVRespDuration)),
		PDTotal:           time.Duration(atomic.LoadInt64(&tikvExecDetail.WaitPDRespDuration)),
		BackoffTotal:      time.Duration(atomic.LoadInt64(&tikvExecDetail.BackoffDuration)),
		WriteSQLRespTotal: stmtDetail.WriteSQLRespDuration,
		ResultRows:        resultRows,
		ExecRetryCount:    a.retryCount,
		IsExplicitTxn:     sessVars.TxnCtx.IsExplicit,
		IsWriteCacheTable: sessVars.StmtCtx.WaitLockLeaseTime > 0,
	}
	if a.retryCount > 0 {
		slowItems.ExecRetryTime = costTime - sessVars.DurationParse - sessVars.DurationCompile - time.Since(a.retryStartTime)
	}
	if _, ok := a.StmtNode.(*ast.CommitStmt); ok {
		slowItems.PrevStmt = sessVars.PrevStmt.String()
	}
	slowLog := sessVars.SlowLogFormat(slowItems)
	if trace.IsEnabled() {
		trace.Log(a.GoCtx, "details", slowLog)
	}
	logutil.SlowQueryLogger.Warn(slowLog)
	if costTime >= threshold {
		if sessVars.InRestrictedSQL {
			totalQueryProcHistogramInternal.Observe(costTime.Seconds())
			totalCopProcHistogramInternal.Observe(execDetail.TimeDetail.ProcessTime.Seconds())
			totalCopWaitHistogramInternal.Observe(execDetail.TimeDetail.WaitTime.Seconds())
		} else {
			totalQueryProcHistogramGeneral.Observe(costTime.Seconds())
			totalCopProcHistogramGeneral.Observe(execDetail.TimeDetail.ProcessTime.Seconds())
			totalCopWaitHistogramGeneral.Observe(execDetail.TimeDetail.WaitTime.Seconds())
		}
		var userString string
		if sessVars.User != nil {
			userString = sessVars.User.String()
		}
		var tableIDs string
		if len(sessVars.StmtCtx.TableIDs) > 0 {
			tableIDs = strings.Replace(fmt.Sprintf("%v", sessVars.StmtCtx.TableIDs), " ", ",", -1)
		}
		domain.GetDomain(a.Ctx).LogSlowQuery(&domain.SlowQueryInfo{
			SQL:        sql.String(),
			Digest:     digest.String(),
			Start:      sessVars.StartTime,
			Duration:   costTime,
			Detail:     sessVars.StmtCtx.GetExecDetails(),
			Succ:       succ,
			ConnID:     sessVars.ConnectionID,
			TxnTS:      txnTS,
			User:       userString,
			DB:         sessVars.CurrentDB,
			TableIDs:   tableIDs,
			IndexNames: indexNames,
			Internal:   sessVars.InRestrictedSQL,
		})
	}
}

// GetResultRowsCount gets the count of the statement result rows.
func GetResultRowsCount(stmtCtx *stmtctx.StatementContext) int64 {
	if e := stmtCtx.GetFlatPlan(); e != nil {
		flat := e.(*plannercore.FlatPhysicalPlan)
		if flat != nil && len(flat.Main) > 0 {
			return flat.Main[0].ActRows
		}
	}
	pp := stmtCtx.GetPlan()
	if pp == nil {
		return 0
	}
	p := pp.(plannercore.Plan)
	runtimeStatsColl := stmtCtx.RuntimeStatsColl
	if runtimeStatsColl == nil {
		return 0
	}
	rootPlanID := p.ID()
	if !runtimeStatsColl.ExistsRootStats(rootPlanID) {
		return 0
	}
	rootStats := runtimeStatsColl.GetRootStats(rootPlanID)
	return rootStats.GetActRows()
}

// FlattenPhysicalPlanForStmtCtx generates a FlatPhysicalPlan from the plan stored in stmtCtx.plan,
// then stores it in stmtCtx.flatPlan.
func FlattenPhysicalPlanForStmtCtx(stmtCtx *stmtctx.StatementContext) *plannercore.FlatPhysicalPlan {
	pp := stmtCtx.GetPlan()
	if pp == nil {
		return nil
	}
	if flat := stmtCtx.GetFlatPlan(); flat != nil {
		f := flat.(*plannercore.FlatPhysicalPlan)
		return f
	}
	p := pp.(plannercore.Plan)
	flat := plannercore.FlattenPhysicalPlan(p, stmtCtx)
	if flat != nil {
		stmtCtx.SetFlatPlan(flat)
		return flat
	}
	return nil
}

// getPlanTree will try to get the select plan tree if the plan is select or the select plan of delete/update/insert statement.
func getPlanTree(stmtCtx *stmtctx.StatementContext) string {
	cfg := config.GetGlobalConfig()
	if atomic.LoadUint32(&cfg.Instance.RecordPlanInSlowLog) == 0 {
		return ""
	}
	planTree, _ := getEncodedPlan(stmtCtx, false)
	if len(planTree) == 0 {
		return planTree
	}
	return variable.SlowLogPlanPrefix + planTree + variable.SlowLogPlanSuffix
}

// getPlanDigest will try to get the select plan tree if the plan is select or the select plan of delete/update/insert statement.
<<<<<<< HEAD
func getPlanDigest(stmtCtx *stmtctx.StatementContext) (string, *parser.Digest) {
	normalized, planDigest := stmtCtx.GetPlanDigest()
=======
func getPlanDigest(sc *stmtctx.StatementContext, p plannercore.Plan) (string, *parser.Digest) {
	normalized, planDigest := sc.GetPlanDigest()
>>>>>>> 71bfde92
	if len(normalized) > 0 && planDigest != nil {
		return normalized, planDigest
	}
	flat := FlattenPhysicalPlanForStmtCtx(stmtCtx)
	normalized, planDigest = plannercore.NormalizeFlatPlan(flat)
	stmtCtx.SetPlanDigest(normalized, planDigest)
	return normalized, planDigest
}

// getEncodedPlan gets the encoded plan, and generates the hint string if indicated.
func getEncodedPlan(stmtCtx *stmtctx.StatementContext, genHint bool) (encodedPlan, hintStr string) {
	var hintSet bool
	encodedPlan = stmtCtx.GetEncodedPlan()
	hintStr, hintSet = stmtCtx.GetPlanHint()
	if len(encodedPlan) > 0 && (!genHint || hintSet) {
		return
	}
	flat := FlattenPhysicalPlanForStmtCtx(stmtCtx)
	if len(encodedPlan) == 0 {
		encodedPlan = plannercore.EncodeFlatPlan(flat)
		stmtCtx.SetEncodedPlan(encodedPlan)
	}
	if genHint {
		hints := plannercore.GenHintsFromFlatPlan(flat)
		for _, tableHint := range stmtCtx.OriginalTableHints {
			// some hints like 'memory_quota' cannot be extracted from the PhysicalPlan directly,
			// so we have to iterate all hints from the customer and keep some other necessary hints.
			switch tableHint.HintName.L {
			case "memory_quota", "use_toja", "no_index_merge", "max_execution_time",
				plannercore.HintAggToCop, plannercore.HintIgnoreIndex,
				plannercore.HintReadFromStorage, plannercore.HintLimitToCop:
				hints = append(hints, tableHint)
			}
		}

		hintStr = hint.RestoreOptimizerHints(hints)
		stmtCtx.SetPlanHint(hintStr)
	}
	return
}

// SummaryStmt collects statements for information_schema.statements_summary
func (a *ExecStmt) SummaryStmt(succ bool) {
	sessVars := a.Ctx.GetSessionVars()
	var userString string
	if sessVars.User != nil {
		userString = sessVars.User.Username
	}

	// Internal SQLs must also be recorded to keep the consistency of `PrevStmt` and `PrevStmtDigest`.
	if !stmtsummary.StmtSummaryByDigestMap.Enabled() || ((sessVars.InRestrictedSQL || len(userString) == 0) && !stmtsummary.StmtSummaryByDigestMap.EnabledInternal()) {
		sessVars.SetPrevStmtDigest("")
		return
	}
	// Ignore `PREPARE` statements, but record `EXECUTE` statements.
	if _, ok := a.StmtNode.(*ast.PrepareStmt); ok {
		return
	}
	stmtCtx := sessVars.StmtCtx
	// Make sure StmtType is filled even if succ is false.
	if stmtCtx.StmtType == "" {
		stmtCtx.StmtType = GetStmtLabel(a.StmtNode)
	}
	normalizedSQL, digest := stmtCtx.SQLDigest()
	costTime := time.Since(sessVars.StartTime) + sessVars.DurationParse
	charset, collation := sessVars.GetCharsetInfo()

	var prevSQL, prevSQLDigest string
	if _, ok := a.StmtNode.(*ast.CommitStmt); ok {
		// If prevSQLDigest is not recorded, it means this `commit` is the first SQL once stmt summary is enabled,
		// so it's OK just to ignore it.
		if prevSQLDigest = sessVars.GetPrevStmtDigest(); len(prevSQLDigest) == 0 {
			return
		}
		prevSQL = sessVars.PrevStmt.String()
	}
	sessVars.SetPrevStmtDigest(digest.String())

	// No need to encode every time, so encode lazily.
	planGenerator := func() (string, string) {
		return getEncodedPlan(stmtCtx, !sessVars.InRestrictedSQL)
	}
	var visualGen func() string
	if variable.GenerateVisualPlan.Load() {
		visualGen = func() string {
			flat := FlattenPhysicalPlanForStmtCtx(stmtCtx)
			visual := plannercore.VisualPlanStrFromFlatPlan(a.Ctx, flat)
			return visual
		}
	}
	// Generating plan digest is slow, only generate it once if it's 'Point_Get'.
	// If it's a point get, different SQLs leads to different plans, so SQL digest
	// is enough to distinguish different plans in this case.
	var planDigest string
	var planDigestGen func() string
	if a.Plan.TP() == plancodec.TypePointGet {
		planDigestGen = func() string {
<<<<<<< HEAD
			_, planDigest := getPlanDigest(stmtCtx)
			return planDigest.String()
		}
	} else {
		_, tmp := getPlanDigest(stmtCtx)
=======
			_, planDigest := getPlanDigest(stmtCtx, a.Plan)
			return planDigest.String()
		}
	} else {
		_, tmp := getPlanDigest(stmtCtx, a.Plan)
>>>>>>> 71bfde92
		planDigest = tmp.String()
	}

	execDetail := stmtCtx.GetExecDetails()
	copTaskInfo := stmtCtx.CopTasksDetails()
	memMax := stmtCtx.MemTracker.MaxConsumed()
	diskMax := stmtCtx.DiskTracker.MaxConsumed()
	sql := a.GetTextToLog()
	var stmtDetail execdetails.StmtExecDetails
	stmtDetailRaw := a.GoCtx.Value(execdetails.StmtExecDetailKey)
	if stmtDetailRaw != nil {
		stmtDetail = *(stmtDetailRaw.(*execdetails.StmtExecDetails))
	}
	var tikvExecDetail util.ExecDetails
	tikvExecDetailRaw := a.GoCtx.Value(util.ExecDetailsKey)
	if tikvExecDetailRaw != nil {
		tikvExecDetail = *(tikvExecDetailRaw.(*util.ExecDetails))
	}

	if stmtCtx.WaitLockLeaseTime > 0 {
		if execDetail.BackoffSleep == nil {
			execDetail.BackoffSleep = make(map[string]time.Duration)
		}
		execDetail.BackoffSleep["waitLockLeaseForCacheTable"] = stmtCtx.WaitLockLeaseTime
		execDetail.BackoffTime += stmtCtx.WaitLockLeaseTime
		execDetail.TimeDetail.WaitTime += stmtCtx.WaitLockLeaseTime
	}

	resultRows := GetResultRowsCount(stmtCtx)

	stmtExecInfo := &stmtsummary.StmtExecInfo{
		SchemaName:      strings.ToLower(sessVars.CurrentDB),
		OriginalSQL:     sql,
		Charset:         charset,
		Collation:       collation,
		NormalizedSQL:   normalizedSQL,
		Digest:          digest.String(),
		PrevSQL:         prevSQL,
		PrevSQLDigest:   prevSQLDigest,
		PlanGenerator:   planGenerator,
		VisualGenerator: visualGen,
		PlanDigest:      planDigest,
		PlanDigestGen:   planDigestGen,
		User:            userString,
		TotalLatency:    costTime,
		ParseLatency:    sessVars.DurationParse,
		CompileLatency:  sessVars.DurationCompile,
		StmtCtx:         stmtCtx,
		CopTasks:        copTaskInfo,
		ExecDetail:      &execDetail,
		MemMax:          memMax,
		DiskMax:         diskMax,
		StartTime:       sessVars.StartTime,
		IsInternal:      sessVars.InRestrictedSQL,
		Succeed:         succ,
		PlanInCache:     sessVars.FoundInPlanCache,
		PlanInBinding:   sessVars.FoundInBinding,
		ExecRetryCount:  a.retryCount,
		StmtExecDetails: stmtDetail,
		ResultRows:      resultRows,
		TiKVExecDetails: tikvExecDetail,
		Prepared:        a.isPreparedStmt,
	}
	if a.retryCount > 0 {
		stmtExecInfo.ExecRetryTime = costTime - sessVars.DurationParse - sessVars.DurationCompile - time.Since(a.retryStartTime)
	}
	stmtsummary.StmtSummaryByDigestMap.AddStatement(stmtExecInfo)
}

// GetTextToLog return the query text to log.
func (a *ExecStmt) GetTextToLog() string {
	var sql string
	sessVars := a.Ctx.GetSessionVars()
	if sessVars.EnableRedactLog {
		sql, _ = sessVars.StmtCtx.SQLDigest()
	} else if sensitiveStmt, ok := a.StmtNode.(ast.SensitiveStmtNode); ok {
		sql = sensitiveStmt.SecureText()
	} else {
		sql = sessVars.StmtCtx.OriginalSQL + sessVars.PreparedParams.String()
	}
	return sql
}

func (a *ExecStmt) observeStmtBeginForTopSQL(ctx context.Context) context.Context {
	vars := a.Ctx.GetSessionVars()
	sc := vars.StmtCtx
	normalizedSQL, sqlDigest := sc.SQLDigest()
	normalizedPlan, planDigest := getPlanDigest(sc, a.Plan)
	var sqlDigestByte, planDigestByte []byte
	if sqlDigest != nil {
		sqlDigestByte = sqlDigest.Bytes()
	}
	if planDigest != nil {
		planDigestByte = planDigest.Bytes()
	}
	stats := a.Ctx.GetStmtStats()
	if !topsqlstate.TopSQLEnabled() {
		// To reduce the performance impact on fast plan.
		// Drop them does not cause notable accuracy issue in TopSQL.
		if IsFastPlan(a.Plan) {
			return ctx
		}
		// Always attach the SQL and plan info uses to catch the running SQL when Top SQL is enabled in execution.
		if stats != nil {
			stats.OnExecutionBegin(sqlDigestByte, planDigestByte)
			// This is a special logic prepared for TiKV's SQLExecCount.
			sc.KvExecCounter = stats.CreateKvExecCounter(sqlDigestByte, planDigestByte)
		}
		return topsql.AttachSQLAndPlanInfo(ctx, sqlDigest, planDigest)
	}

	if stats != nil {
		stats.OnExecutionBegin(sqlDigestByte, planDigestByte)
		// This is a special logic prepared for TiKV's SQLExecCount.
		sc.KvExecCounter = stats.CreateKvExecCounter(sqlDigestByte, planDigestByte)
	}

	isSQLRegistered := sc.IsSQLRegistered.Load()
	if !isSQLRegistered {
		topsql.RegisterSQL(normalizedSQL, sqlDigest, vars.InRestrictedSQL)
	}
	sc.IsSQLAndPlanRegistered.Store(true)
	if len(normalizedPlan) == 0 {
		return ctx
	}
	topsql.RegisterPlan(normalizedPlan, planDigest)
	return topsql.AttachSQLAndPlanInfo(ctx, sqlDigest, planDigest)
}

func (a *ExecStmt) observeStmtFinishedForTopSQL() {
	vars := a.Ctx.GetSessionVars()
	if vars == nil {
		return
	}
	if stats := a.Ctx.GetStmtStats(); stats != nil && topsqlstate.TopSQLEnabled() {
		sqlDigest, planDigest := a.getSQLPlanDigest()
		execDuration := time.Since(vars.StartTime) + vars.DurationParse
		stats.OnExecutionFinished(sqlDigest, planDigest, execDuration)
	}
}

func (a *ExecStmt) getSQLPlanDigest() ([]byte, []byte) {
	var sqlDigest, planDigest []byte
	vars := a.Ctx.GetSessionVars()
	if _, d := vars.StmtCtx.SQLDigest(); d != nil {
		sqlDigest = d.Bytes()
	}
	if _, d := vars.StmtCtx.GetPlanDigest(); d != nil {
		planDigest = d.Bytes()
	}
	return sqlDigest, planDigest
}<|MERGE_RESOLUTION|>--- conflicted
+++ resolved
@@ -335,13 +335,6 @@
 	if proj, ok := p.(*plannercore.PhysicalProjection); ok {
 		p = proj.Children()[0]
 	}
-<<<<<<< HEAD
-	vars := a.Ctx.GetSessionVars()
-	normalizedSQL, sqlDigest := vars.StmtCtx.SQLDigest()
-	normalizedPlan, planDigest := getPlanDigest(vars.StmtCtx)
-	if len(normalizedPlan) == 0 {
-		return ctx
-=======
 	switch p.(type) {
 	case *plannercore.PointGetPlan:
 		return true
@@ -355,7 +348,6 @@
 		// set @a=1;
 		// set @@autocommit=1;
 		return true
->>>>>>> 71bfde92
 	}
 	return false
 }
@@ -1084,7 +1076,6 @@
 	statsInfos := plannercore.GetStatsInfoFromFlatPlan(flat)
 	memMax := sessVars.StmtCtx.MemTracker.MaxConsumed()
 	diskMax := sessVars.StmtCtx.DiskTracker.MaxConsumed()
-<<<<<<< HEAD
 	_, planDigest := getPlanDigest(stmtCtx)
 
 	visualPlan := ""
@@ -1094,9 +1085,6 @@
 
 	resultRows := GetResultRowsCount(stmtCtx)
 
-=======
-	_, planDigest := getPlanDigest(sessVars.StmtCtx, a.Plan)
->>>>>>> 71bfde92
 	slowItems := &variable.SlowQueryLogItems{
 		TxnTS:             txnTS,
 		SQL:               sql.String(),
@@ -1236,13 +1224,8 @@
 }
 
 // getPlanDigest will try to get the select plan tree if the plan is select or the select plan of delete/update/insert statement.
-<<<<<<< HEAD
 func getPlanDigest(stmtCtx *stmtctx.StatementContext) (string, *parser.Digest) {
 	normalized, planDigest := stmtCtx.GetPlanDigest()
-=======
-func getPlanDigest(sc *stmtctx.StatementContext, p plannercore.Plan) (string, *parser.Digest) {
-	normalized, planDigest := sc.GetPlanDigest()
->>>>>>> 71bfde92
 	if len(normalized) > 0 && planDigest != nil {
 		return normalized, planDigest
 	}
@@ -1340,19 +1323,11 @@
 	var planDigestGen func() string
 	if a.Plan.TP() == plancodec.TypePointGet {
 		planDigestGen = func() string {
-<<<<<<< HEAD
 			_, planDigest := getPlanDigest(stmtCtx)
 			return planDigest.String()
 		}
 	} else {
 		_, tmp := getPlanDigest(stmtCtx)
-=======
-			_, planDigest := getPlanDigest(stmtCtx, a.Plan)
-			return planDigest.String()
-		}
-	} else {
-		_, tmp := getPlanDigest(stmtCtx, a.Plan)
->>>>>>> 71bfde92
 		planDigest = tmp.String()
 	}
 
@@ -1440,7 +1415,7 @@
 	vars := a.Ctx.GetSessionVars()
 	sc := vars.StmtCtx
 	normalizedSQL, sqlDigest := sc.SQLDigest()
-	normalizedPlan, planDigest := getPlanDigest(sc, a.Plan)
+	normalizedPlan, planDigest := getPlanDigest(sc)
 	var sqlDigestByte, planDigestByte []byte
 	if sqlDigest != nil {
 		sqlDigestByte = sqlDigest.Bytes()
