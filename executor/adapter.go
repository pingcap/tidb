// Copyright 2015 PingCAP, Inc.
//
// Licensed under the Apache License, Version 2.0 (the "License");
// you may not use this file except in compliance with the License.
// You may obtain a copy of the License at
//
//     http://www.apache.org/licenses/LICENSE-2.0
//
// Unless required by applicable law or agreed to in writing, software
// distributed under the License is distributed on an "AS IS" BASIS,
// See the License for the specific language governing permissions and
// limitations under the License.

package executor

import (
	"context"
	"fmt"
	"math"
	"strconv"
	"strings"
	"sync/atomic"
	"time"

	"github.com/opentracing/opentracing-go"
	"github.com/pingcap/errors"
	"github.com/pingcap/log"
	"github.com/pingcap/parser/ast"
	"github.com/pingcap/parser/model"
	"github.com/pingcap/parser/mysql"
	"github.com/pingcap/parser/terror"
	"github.com/pingcap/tidb/config"
	"github.com/pingcap/tidb/domain"
	"github.com/pingcap/tidb/expression"
	"github.com/pingcap/tidb/infoschema"
	"github.com/pingcap/tidb/kv"
	"github.com/pingcap/tidb/metrics"
	"github.com/pingcap/tidb/planner"
	plannercore "github.com/pingcap/tidb/planner/core"
	"github.com/pingcap/tidb/plugin"
	"github.com/pingcap/tidb/sessionctx"
	"github.com/pingcap/tidb/sessionctx/variable"
	"github.com/pingcap/tidb/store/tikv"
	"github.com/pingcap/tidb/util/chunk"
	"github.com/pingcap/tidb/util/logutil"
	"github.com/pingcap/tidb/util/sqlexec"
	"go.uber.org/zap"
	"go.uber.org/zap/zapcore"
)

// processinfoSetter is the interface use to set current running process info.
type processinfoSetter interface {
	SetProcessInfo(string, time.Time, byte)
}

// recordSet wraps an executor, implements sqlexec.RecordSet interface
type recordSet struct {
	fields     []*ast.ResultField
	executor   Executor
	stmt       *ExecStmt
	lastErr    error
	txnStartTS uint64
}

func (a *recordSet) Fields() []*ast.ResultField {
	if len(a.fields) == 0 {
		a.fields = schema2ResultFields(a.executor.Schema(), a.stmt.Ctx.GetSessionVars().CurrentDB)
	}
	return a.fields
}

func schema2ResultFields(schema *expression.Schema, defaultDB string) (rfs []*ast.ResultField) {
	rfs = make([]*ast.ResultField, 0, schema.Len())
	for _, col := range schema.Columns {
		dbName := col.DBName.O
		if dbName == "" && col.TblName.L != "" {
			dbName = defaultDB
		}
		origColName := col.OrigColName
		if origColName.L == "" {
			origColName = col.ColName
		}
		rf := &ast.ResultField{
			ColumnAsName: col.ColName,
			TableAsName:  col.TblName,
			DBName:       model.NewCIStr(dbName),
			Table:        &model.TableInfo{Name: col.OrigTblName},
			Column: &model.ColumnInfo{
				FieldType: *col.RetType,
				Name:      origColName,
			},
		}
		rfs = append(rfs, rf)
	}
	return rfs
}

// Next use uses recordSet's executor to get next available chunk for later usage.
// If chunk does not contain any rows, then we update last query found rows in session variable as current found rows.
// The reason we need update is that chunk with 0 rows indicating we already finished current query, we need prepare for
// next query.
// If stmt is not nil and chunk with some rows inside, we simply update last query found rows by the number of row in chunk.
func (a *recordSet) Next(ctx context.Context, req *chunk.RecordBatch) error {
	if span := opentracing.SpanFromContext(ctx); span != nil && span.Tracer() != nil {
		span1 := span.Tracer().StartSpan("recordSet.Next", opentracing.ChildOf(span.Context()))
		defer span1.Finish()
	}

	err := Next(ctx, a.executor, req)
	if err != nil {
		a.lastErr = err
		return err
	}
	numRows := req.NumRows()
	if numRows == 0 {
		if a.stmt != nil {
			a.stmt.Ctx.GetSessionVars().LastFoundRows = a.stmt.Ctx.GetSessionVars().StmtCtx.FoundRows()
		}
		return nil
	}
	if a.stmt != nil {
		a.stmt.Ctx.GetSessionVars().StmtCtx.AddFoundRows(uint64(numRows))
	}
	return nil
}

// NewRecordBatch create a recordBatch base on top-level executor's newFirstChunk().
func (a *recordSet) NewRecordBatch() *chunk.RecordBatch {
	return chunk.NewRecordBatch(newFirstChunk(a.executor))
}

func (a *recordSet) Close() error {
	err := a.executor.Close()
	a.stmt.LogSlowQuery(a.txnStartTS, a.lastErr == nil)
	a.stmt.logAudit()
	return err
}

// ExecStmt implements the sqlexec.Statement interface, it builds a planner.Plan to an sqlexec.Statement.
type ExecStmt struct {
	// InfoSchema stores a reference to the schema information.
	InfoSchema infoschema.InfoSchema
	// Plan stores a reference to the final physical plan.
	Plan plannercore.Plan
	// LowerPriority represents whether to lower the execution priority of a query.
	LowerPriority bool
	// Cacheable represents whether the physical plan can be cached.
	Cacheable bool
	// Text represents the origin query text.
	Text string

	StmtNode ast.StmtNode

	Ctx sessionctx.Context
	// StartTime stands for the starting time when executing the statement.
	StartTime         time.Time
	isPreparedStmt    bool
	isSelectForUpdate bool
	retryCount        uint
}

// OriginText returns original statement as a string.
func (a *ExecStmt) OriginText() string {
	return a.Text
}

// IsPrepared returns true if stmt is a prepare statement.
func (a *ExecStmt) IsPrepared() bool {
	return a.isPreparedStmt
}

// IsReadOnly returns true if a statement is read only.
// If current StmtNode is an ExecuteStmt, we can get its prepared stmt,
// then using ast.IsReadOnly function to determine a statement is read only or not.
func (a *ExecStmt) IsReadOnly(vars *variable.SessionVars) bool {
	if execStmt, ok := a.StmtNode.(*ast.ExecuteStmt); ok {
		s, err := getPreparedStmt(execStmt, vars)
		if err != nil {
			logutil.Logger(context.Background()).Error("getPreparedStmt failed", zap.Error(err))
			return false
		}
		return ast.IsReadOnly(s)
	}
	return ast.IsReadOnly(a.StmtNode)
}

// RebuildPlan rebuilds current execute statement plan.
// It returns the current information schema version that 'a' is using.
func (a *ExecStmt) RebuildPlan() (int64, error) {
	is := GetInfoSchema(a.Ctx)
	a.InfoSchema = is
	if err := plannercore.Preprocess(a.Ctx, a.StmtNode, is, plannercore.InTxnRetry); err != nil {
		return 0, err
	}
	p, err := planner.Optimize(a.Ctx, a.StmtNode, is)
	if err != nil {
		return 0, err
	}
	a.Plan = p
	return is.SchemaMetaVersion(), nil
}

// Exec builds an Executor from a plan. If the Executor doesn't return result,
// like the INSERT, UPDATE statements, it executes in this function, if the Executor returns
// result, execution is done after this function returns, in the returned sqlexec.RecordSet Next method.
func (a *ExecStmt) Exec(ctx context.Context) (_ sqlexec.RecordSet, err error) {
	a.StartTime = time.Now()
	sctx := a.Ctx
	if _, ok := a.Plan.(*plannercore.Analyze); ok && sctx.GetSessionVars().InRestrictedSQL {
		oriStats, _ := sctx.GetSessionVars().GetSystemVar(variable.TiDBBuildStatsConcurrency)
		oriScan := sctx.GetSessionVars().DistSQLScanConcurrency
		oriIndex := sctx.GetSessionVars().IndexSerialScanConcurrency
		oriIso, _ := sctx.GetSessionVars().GetSystemVar(variable.TxnIsolation)
		terror.Log(sctx.GetSessionVars().SetSystemVar(variable.TiDBBuildStatsConcurrency, "1"))
		sctx.GetSessionVars().DistSQLScanConcurrency = 1
		sctx.GetSessionVars().IndexSerialScanConcurrency = 1
		terror.Log(sctx.GetSessionVars().SetSystemVar(variable.TxnIsolation, ast.ReadCommitted))
		defer func() {
			terror.Log(sctx.GetSessionVars().SetSystemVar(variable.TiDBBuildStatsConcurrency, oriStats))
			sctx.GetSessionVars().DistSQLScanConcurrency = oriScan
			sctx.GetSessionVars().IndexSerialScanConcurrency = oriIndex
			terror.Log(sctx.GetSessionVars().SetSystemVar(variable.TxnIsolation, oriIso))
		}()
	}

	e, err := a.buildExecutor()
	if err != nil {
		return nil, err
	}

	if err = e.Open(ctx); err != nil {
		terror.Call(e.Close)
		return nil, err
	}

	cmd32 := atomic.LoadUint32(&sctx.GetSessionVars().CommandValue)
	cmd := byte(cmd32)
	var pi processinfoSetter
	if raw, ok := sctx.(processinfoSetter); ok {
		pi = raw
		sql := a.OriginText()
		if simple, ok := a.Plan.(*plannercore.Simple); ok && simple.Statement != nil {
			if ss, ok := simple.Statement.(ast.SensitiveStmtNode); ok {
				// Use SecureText to avoid leak password information.
				sql = ss.SecureText()
			}
		}
		// Update processinfo, ShowProcess() will use it.
		pi.SetProcessInfo(sql, time.Now(), cmd)
		a.Ctx.GetSessionVars().StmtCtx.StmtType = GetStmtLabel(a.StmtNode)
	}

	isPessimistic := sctx.GetSessionVars().TxnCtx.IsPessimistic

	// Special handle for "select for update statement" in pessimistic transaction.
	if isPessimistic && a.isSelectForUpdate {
		return a.handlePessimisticSelectForUpdate(ctx, e)
	}

	// If the executor doesn't return any result to the client, we execute it without delay.
	if e.Schema().Len() == 0 {
		if isPessimistic {
			return nil, a.handlePessimisticDML(ctx, e)
		}
		return a.handleNoDelayExecutor(ctx, e)
	} else if proj, ok := e.(*ProjectionExec); ok && proj.calculateNoDelay {
		// Currently this is only for the "DO" statement. Take "DO 1, @a=2;" as an example:
		// the Projection has two expressions and two columns in the schema, but we should
		// not return the result of the two expressions.
		return a.handleNoDelayExecutor(ctx, e)
	}

	var txnStartTS uint64
	txn, err := sctx.Txn(false)
	if err != nil {
		return nil, err
	}
	if txn.Valid() {
		txnStartTS = txn.StartTS()
	}
	return &recordSet{
		executor:   e,
		stmt:       a,
		txnStartTS: txnStartTS,
	}, nil
}

type chunkRowRecordSet struct {
	rows   []chunk.Row
	idx    int
	fields []*ast.ResultField
	e      Executor
}

func (c *chunkRowRecordSet) Fields() []*ast.ResultField {
	return c.fields
}

func (c *chunkRowRecordSet) Next(ctx context.Context, req *chunk.RecordBatch) error {
	chk := req.Chunk
	chk.Reset()
	for !chk.IsFull() && c.idx < len(c.rows) {
		chk.AppendRow(c.rows[c.idx])
		c.idx++
	}
	return nil
}

func (c *chunkRowRecordSet) NewRecordBatch() *chunk.RecordBatch {
	return chunk.NewRecordBatch(newFirstChunk(c.e))
}

func (c *chunkRowRecordSet) Close() error {
	return nil
}

func (a *ExecStmt) handlePessimisticSelectForUpdate(ctx context.Context, e Executor) (sqlexec.RecordSet, error) {
	for {
		rs, err := a.runPessimisticSelectForUpdate(ctx, e)
		e, err = a.handlePessimisticLockError(ctx, err)
		if err != nil {
			return nil, err
		}
		if e == nil {
			return rs, nil
		}
	}
}

func (a *ExecStmt) runPessimisticSelectForUpdate(ctx context.Context, e Executor) (sqlexec.RecordSet, error) {
	rs := &recordSet{
		executor: e,
		stmt:     a,
	}
	defer func() {
		terror.Log(rs.Close())
	}()

	var rows []chunk.Row
	var err error
	fields := rs.Fields()
	req := rs.NewRecordBatch()
	for {
		err = rs.Next(ctx, req)
		if err != nil {
			// Handle 'write conflict' error.
			break
		}
		if req.NumRows() == 0 {
			return &chunkRowRecordSet{rows: rows, fields: fields, e: e}, nil
		}
		iter := chunk.NewIterator4Chunk(req.Chunk)
		for r := iter.Begin(); r != iter.End(); r = iter.Next() {
			rows = append(rows, r)
		}
		req.Chunk = chunk.Renew(req.Chunk, a.Ctx.GetSessionVars().MaxChunkSize)
	}
	return nil, err
}

func (a *ExecStmt) handleNoDelayExecutor(ctx context.Context, e Executor) (sqlexec.RecordSet, error) {
	sctx := a.Ctx
	if span := opentracing.SpanFromContext(ctx); span != nil && span.Tracer() != nil {
		span1 := span.Tracer().StartSpan("executor.handleNoDelayExecutor", opentracing.ChildOf(span.Context()))
		defer span1.Finish()
	}

	// Check if "tidb_snapshot" is set for the write executors.
	// In history read mode, we can not do write operations.
	switch e.(type) {
	case *DeleteExec, *InsertExec, *UpdateExec, *ReplaceExec, *LoadDataExec, *DDLExec:
		snapshotTS := sctx.GetSessionVars().SnapshotTS
		if snapshotTS != 0 {
			return nil, errors.New("can not execute write statement when 'tidb_snapshot' is set")
		}
		lowResolutionTSO := sctx.GetSessionVars().LowResolutionTSO
		if lowResolutionTSO {
			return nil, errors.New("can not execute write statement when 'tidb_low_resolution_tso' is set")
		}
	}

	var err error
	defer func() {
		terror.Log(e.Close())
		a.logAudit()
	}()

<<<<<<< HEAD
	err = Next(ctx, e, chunk.NewRecordBatch(e.newFirstChunk()))
=======
	err = e.Next(ctx, chunk.NewRecordBatch(newFirstChunk(e)))
>>>>>>> f6be085b
	if err != nil {
		return nil, err
	}
	return nil, err
}

func (a *ExecStmt) handlePessimisticDML(ctx context.Context, e Executor) error {
	sctx := a.Ctx
	txn, err := sctx.Txn(true)
	if err != nil {
		return err
	}
	txnCtx := sctx.GetSessionVars().TxnCtx
	for {
		_, err = a.handleNoDelayExecutor(ctx, e)
		if err != nil {
			return err
		}
		keys, err1 := txn.(pessimisticTxn).KeysNeedToLock()
		if err1 != nil {
			return err1
		}
		if len(keys) == 0 {
			return nil
		}
		forUpdateTS := txnCtx.GetForUpdateTS()
		err = txn.LockKeys(ctx, forUpdateTS, keys...)
		e, err = a.handlePessimisticLockError(ctx, err)
		if err != nil {
			return err
		}
		if e == nil {
			return nil
		}
	}
}

// handlePessimisticLockError updates TS and rebuild executor if the err is write conflict.
func (a *ExecStmt) handlePessimisticLockError(ctx context.Context, err error) (Executor, error) {
	if err == nil {
		return nil, nil
	}
	txnCtx := a.Ctx.GetSessionVars().TxnCtx
	var newForUpdateTS uint64
	if deadlock, ok := errors.Cause(err).(*tikv.ErrDeadlock); ok {
		if !deadlock.IsRetryable {
			return nil, ErrDeadlock
		}
		logutil.Logger(ctx).Info("single statement deadlock, retry statement",
			zap.Uint64("txn", txnCtx.StartTS),
			zap.Uint64("lockTS", deadlock.LockTs),
			zap.Binary("lockKey", deadlock.LockKey),
			zap.Uint64("deadlockKeyHash", deadlock.DeadlockKeyHash))
	} else if terror.ErrorEqual(kv.ErrWriteConflict, err) {
		conflictCommitTS := extractConflictCommitTS(err.Error())
		if conflictCommitTS == 0 {
			logutil.Logger(ctx).Warn("failed to extract conflictCommitTS from a conflict error")
		}
		forUpdateTS := txnCtx.GetForUpdateTS()
		logutil.Logger(ctx).Info("pessimistic write conflict, retry statement",
			zap.Uint64("txn", txnCtx.StartTS),
			zap.Uint64("forUpdateTS", forUpdateTS),
			zap.Uint64("conflictCommitTS", conflictCommitTS))
		if conflictCommitTS > forUpdateTS {
			newForUpdateTS = conflictCommitTS
		}
	} else {
		return nil, err
	}
	if a.retryCount >= config.GetGlobalConfig().PessimisticTxn.MaxRetryCount {
		return nil, errors.New("pessimistic lock retry limit reached")
	}
	a.retryCount++
	if newForUpdateTS == 0 {
		newForUpdateTS, err = a.Ctx.GetStore().GetOracle().GetTimestamp(ctx)
		if err != nil {
			return nil, err
		}
	}
	txnCtx.SetForUpdateTS(newForUpdateTS)
	e, err := a.buildExecutor()
	if err != nil {
		return nil, err
	}
	// Rollback the statement change before retry it.
	a.Ctx.StmtRollback()
	a.Ctx.GetSessionVars().StmtCtx.ResetForRetry()

	if err = e.Open(ctx); err != nil {
		return nil, err
	}
	return e, nil
}

func extractConflictCommitTS(errStr string) uint64 {
	strs := strings.Split(errStr, "conflictCommitTS=")
	if len(strs) != 2 {
		return 0
	}
	tsPart := strs[1]
	length := strings.IndexByte(tsPart, ',')
	if length < 0 {
		return 0
	}
	tsStr := tsPart[:length]
	ts, err := strconv.ParseUint(tsStr, 10, 64)
	if err != nil {
		return 0
	}
	return ts
}

type pessimisticTxn interface {
	kv.Transaction
	// KeysNeedToLock returns the keys need to be locked.
	KeysNeedToLock() ([]kv.Key, error)
}

// buildExecutor build a executor from plan, prepared statement may need additional procedure.
func (a *ExecStmt) buildExecutor() (Executor, error) {
	ctx := a.Ctx
	if _, ok := a.Plan.(*plannercore.Execute); !ok {
		// Do not sync transaction for Execute statement, because the real optimization work is done in
		// "ExecuteExec.Build".
		useMaxTS, err := IsPointGetWithPKOrUniqueKeyByAutoCommit(ctx, a.Plan)
		if err != nil {
			return nil, err
		}
		if useMaxTS {
			logutil.Logger(context.Background()).Debug("init txnStartTS with MaxUint64", zap.Uint64("conn", ctx.GetSessionVars().ConnectionID), zap.String("text", a.Text))
			err = ctx.InitTxnWithStartTS(math.MaxUint64)
		} else if ctx.GetSessionVars().SnapshotTS != 0 {
			if _, ok := a.Plan.(*plannercore.CheckTable); ok {
				err = ctx.InitTxnWithStartTS(ctx.GetSessionVars().SnapshotTS)
			}
		}
		if err != nil {
			return nil, err
		}

		stmtCtx := ctx.GetSessionVars().StmtCtx
		if stmtPri := stmtCtx.Priority; stmtPri == mysql.NoPriority {
			switch {
			case useMaxTS:
				stmtCtx.Priority = kv.PriorityHigh
			case a.LowerPriority:
				stmtCtx.Priority = kv.PriorityLow
			}
		}
	}
	if _, ok := a.Plan.(*plannercore.Analyze); ok && ctx.GetSessionVars().InRestrictedSQL {
		ctx.GetSessionVars().StmtCtx.Priority = kv.PriorityLow
	}

	b := newExecutorBuilder(ctx, a.InfoSchema)
	e := b.build(a.Plan)
	if b.err != nil {
		return nil, errors.Trace(b.err)
	}

	// ExecuteExec is not a real Executor, we only use it to build another Executor from a prepared statement.
	if executorExec, ok := e.(*ExecuteExec); ok {
		err := executorExec.Build(b)
		if err != nil {
			return nil, err
		}
		a.isPreparedStmt = true
		a.Plan = executorExec.plan
		if executorExec.lowerPriority {
			ctx.GetSessionVars().StmtCtx.Priority = kv.PriorityLow
		}
		e = executorExec.stmtExec
	}
	a.isSelectForUpdate = b.isSelectForUpdate
	return e, nil
}

// QueryReplacer replaces new line and tab for grep result including query string.
var QueryReplacer = strings.NewReplacer("\r", " ", "\n", " ", "\t", " ")

func (a *ExecStmt) logAudit() {
	sessVars := a.Ctx.GetSessionVars()
	if sessVars.InRestrictedSQL {
		return
	}
	err := plugin.ForeachPlugin(plugin.Audit, func(p *plugin.Plugin) error {
		audit := plugin.DeclareAuditManifest(p.Manifest)
		if audit.OnGeneralEvent != nil {
			cmd := mysql.Command2Str[byte(atomic.LoadUint32(&a.Ctx.GetSessionVars().CommandValue))]
			audit.OnGeneralEvent(context.Background(), sessVars, plugin.Log, cmd)
		}
		return nil
	})
	if err != nil {
		log.Error("log audit log failure", zap.Error(err))
	}
}

// LogSlowQuery is used to print the slow query in the log files.
func (a *ExecStmt) LogSlowQuery(txnTS uint64, succ bool) {
	sessVars := a.Ctx.GetSessionVars()
	level := log.GetLevel()
	if level > zapcore.WarnLevel {
		return
	}
	cfg := config.GetGlobalConfig()
	costTime := time.Since(a.StartTime)
	threshold := time.Duration(atomic.LoadUint64(&cfg.Log.SlowThreshold)) * time.Millisecond
	if costTime < threshold && level > zapcore.DebugLevel {
		return
	}
	sql := a.Text
	if maxQueryLen := atomic.LoadUint64(&cfg.Log.QueryLogMaxLen); uint64(len(sql)) > maxQueryLen {
		sql = fmt.Sprintf("%.*q(len:%d)", maxQueryLen, sql, len(a.Text))
	}
	sql = QueryReplacer.Replace(sql) + sessVars.GetExecuteArgumentsInfo()

	var tableIDs, indexIDs string
	if len(sessVars.StmtCtx.TableIDs) > 0 {
		tableIDs = strings.Replace(fmt.Sprintf("%v", a.Ctx.GetSessionVars().StmtCtx.TableIDs), " ", ",", -1)
	}
	if len(sessVars.StmtCtx.IndexIDs) > 0 {
		indexIDs = strings.Replace(fmt.Sprintf("%v", a.Ctx.GetSessionVars().StmtCtx.IndexIDs), " ", ",", -1)
	}
	execDetail := sessVars.StmtCtx.GetExecDetails()
	copTaskInfo := sessVars.StmtCtx.CopTasksDetails()
	statsInfos := plannercore.GetStatsInfo(a.Plan)
	memMax := sessVars.StmtCtx.MemTracker.MaxConsumed()
	if costTime < threshold {
		_, digest := sessVars.StmtCtx.SQLDigest()
		logutil.SlowQueryLogger.Debug(sessVars.SlowLogFormat(txnTS, costTime, execDetail, indexIDs, digest, statsInfos, copTaskInfo, memMax, sql))
	} else {
		_, digest := sessVars.StmtCtx.SQLDigest()
		logutil.SlowQueryLogger.Warn(sessVars.SlowLogFormat(txnTS, costTime, execDetail, indexIDs, digest, statsInfos, copTaskInfo, memMax, sql))
		metrics.TotalQueryProcHistogram.Observe(costTime.Seconds())
		metrics.TotalCopProcHistogram.Observe(execDetail.ProcessTime.Seconds())
		metrics.TotalCopWaitHistogram.Observe(execDetail.WaitTime.Seconds())
		var userString string
		if sessVars.User != nil {
			userString = sessVars.User.String()
		}
		domain.GetDomain(a.Ctx).LogSlowQuery(&domain.SlowQueryInfo{
			SQL:      sql,
			Digest:   digest,
			Start:    a.StartTime,
			Duration: costTime,
			Detail:   sessVars.StmtCtx.GetExecDetails(),
			Succ:     succ,
			ConnID:   sessVars.ConnectionID,
			TxnTS:    txnTS,
			User:     userString,
			DB:       sessVars.CurrentDB,
			TableIDs: tableIDs,
			IndexIDs: indexIDs,
			Internal: sessVars.InRestrictedSQL,
		})
	}
}

// IsPointGetWithPKOrUniqueKeyByAutoCommit returns true when meets following conditions:
//  1. ctx is auto commit tagged
//  2. txn is not valid
//  2. plan is point get by pk, or point get by unique index (no double read)
func IsPointGetWithPKOrUniqueKeyByAutoCommit(ctx sessionctx.Context, p plannercore.Plan) (bool, error) {
	// check auto commit
	if !ctx.GetSessionVars().IsAutocommit() {
		return false, nil
	}

	// check txn
	txn, err := ctx.Txn(false)
	if err != nil {
		return false, err
	}
	if txn.Valid() {
		return false, nil
	}

	// check plan
	if proj, ok := p.(*plannercore.PhysicalProjection); ok {
		if len(proj.Children()) != 1 {
			return false, nil
		}
		p = proj.Children()[0]
	}

	switch v := p.(type) {
	case *plannercore.PhysicalIndexReader:
		indexScan := v.IndexPlans[0].(*plannercore.PhysicalIndexScan)
		return indexScan.IsPointGetByUniqueKey(ctx.GetSessionVars().StmtCtx), nil
	case *plannercore.PhysicalTableReader:
		tableScan := v.TablePlans[0].(*plannercore.PhysicalTableScan)
		return len(tableScan.Ranges) == 1 && tableScan.Ranges[0].IsPoint(ctx.GetSessionVars().StmtCtx), nil
	case *plannercore.PointGetPlan:
		// If the PointGetPlan needs to read data using unique index (double read), we
		// can't use max uint64, because using math.MaxUint64 can't guarantee repeatable-read
		// and the data and index would be inconsistent!
		return v.IndexInfo == nil, nil
	default:
		return false, nil
	}
}<|MERGE_RESOLUTION|>--- conflicted
+++ resolved
@@ -385,11 +385,7 @@
 		a.logAudit()
 	}()
 
-<<<<<<< HEAD
-	err = Next(ctx, e, chunk.NewRecordBatch(e.newFirstChunk()))
-=======
-	err = e.Next(ctx, chunk.NewRecordBatch(newFirstChunk(e)))
->>>>>>> f6be085b
+	err = Next(ctx, e, chunk.NewRecordBatch(newFirstChunk(e)))
 	if err != nil {
 		return nil, err
 	}
