// Copyright 2015 PingCAP, Inc.
//
// Licensed under the Apache License, Version 2.0 (the "License");
// you may not use this file except in compliance with the License.
// You may obtain a copy of the License at
//
//     http://www.apache.org/licenses/LICENSE-2.0
//
// Unless required by applicable law or agreed to in writing, software
// distributed under the License is distributed on an "AS IS" BASIS,
// WITHOUT WARRANTIES OR CONDITIONS OF ANY KIND, either express or implied.
// See the License for the specific language governing permissions and
// limitations under the License.

package executor

import (
	"bytes"
	"context"
	"fmt"
	"math"
	"runtime/trace"
	"strconv"
	"strings"
	"sync/atomic"
	"time"

	"github.com/opentracing/opentracing-go"
	"github.com/pingcap/errors"
	"github.com/pingcap/failpoint"
	"github.com/pingcap/log"
	"github.com/pingcap/tidb/bindinfo"
	"github.com/pingcap/tidb/config"
	"github.com/pingcap/tidb/ddl/placement"
	"github.com/pingcap/tidb/domain"
	"github.com/pingcap/tidb/expression"
	"github.com/pingcap/tidb/infoschema"
	"github.com/pingcap/tidb/kv"
	"github.com/pingcap/tidb/metrics"
	"github.com/pingcap/tidb/parser"
	"github.com/pingcap/tidb/parser/ast"
	"github.com/pingcap/tidb/parser/model"
	"github.com/pingcap/tidb/parser/mysql"
	"github.com/pingcap/tidb/parser/terror"
	"github.com/pingcap/tidb/planner"
	plannercore "github.com/pingcap/tidb/planner/core"
	"github.com/pingcap/tidb/plugin"
	"github.com/pingcap/tidb/sessionctx"
	"github.com/pingcap/tidb/sessionctx/stmtctx"
	"github.com/pingcap/tidb/sessionctx/variable"
	"github.com/pingcap/tidb/sessiontxn"
	"github.com/pingcap/tidb/sessiontxn/staleread"
	"github.com/pingcap/tidb/types"
	"github.com/pingcap/tidb/util/breakpoint"
	"github.com/pingcap/tidb/util/chunk"
	"github.com/pingcap/tidb/util/execdetails"
	"github.com/pingcap/tidb/util/hint"
	"github.com/pingcap/tidb/util/logutil"
	"github.com/pingcap/tidb/util/mathutil"
	"github.com/pingcap/tidb/util/memory"
	"github.com/pingcap/tidb/util/plancodec"
	"github.com/pingcap/tidb/util/replayer"
	"github.com/pingcap/tidb/util/sqlexec"
	"github.com/pingcap/tidb/util/stmtsummary"
	"github.com/pingcap/tidb/util/stringutil"
	"github.com/pingcap/tidb/util/topsql"
	topsqlstate "github.com/pingcap/tidb/util/topsql/state"
	"github.com/prometheus/client_golang/prometheus"
	tikverr "github.com/tikv/client-go/v2/error"
	"github.com/tikv/client-go/v2/oracle"
	"github.com/tikv/client-go/v2/util"
	"go.uber.org/zap"
	"go.uber.org/zap/zapcore"
)

// metrics option
var (
	totalQueryProcHistogramGeneral  = metrics.TotalQueryProcHistogram.WithLabelValues(metrics.LblGeneral)
	totalCopProcHistogramGeneral    = metrics.TotalCopProcHistogram.WithLabelValues(metrics.LblGeneral)
	totalCopWaitHistogramGeneral    = metrics.TotalCopWaitHistogram.WithLabelValues(metrics.LblGeneral)
	totalQueryProcHistogramInternal = metrics.TotalQueryProcHistogram.WithLabelValues(metrics.LblInternal)
	totalCopProcHistogramInternal   = metrics.TotalCopProcHistogram.WithLabelValues(metrics.LblInternal)
	totalCopWaitHistogramInternal   = metrics.TotalCopWaitHistogram.WithLabelValues(metrics.LblInternal)

	selectForUpdateFirstAttemptDuration = metrics.PessimisticDMLDurationByAttempt.WithLabelValues("select-for-update", "first-attempt")
	selectForUpdateRetryDuration        = metrics.PessimisticDMLDurationByAttempt.WithLabelValues("select-for-update", "retry")
	dmlFirstAttemptDuration             = metrics.PessimisticDMLDurationByAttempt.WithLabelValues("dml", "first-attempt")
	dmlRetryDuration                    = metrics.PessimisticDMLDurationByAttempt.WithLabelValues("dml", "retry")
)

// processinfoSetter is the interface use to set current running process info.
type processinfoSetter interface {
	SetProcessInfo(string, time.Time, byte, uint64)
}

// recordSet wraps an executor, implements sqlexec.RecordSet interface
type recordSet struct {
	fields     []*ast.ResultField
	executor   Executor
	stmt       *ExecStmt
	lastErr    error
	txnStartTS uint64
}

func (a *recordSet) Fields() []*ast.ResultField {
	if len(a.fields) == 0 {
		a.fields = colNames2ResultFields(a.executor.Schema(), a.stmt.OutputNames, a.stmt.Ctx.GetSessionVars().CurrentDB)
	}
	return a.fields
}

func colNames2ResultFields(schema *expression.Schema, names []*types.FieldName, defaultDB string) []*ast.ResultField {
	rfs := make([]*ast.ResultField, 0, schema.Len())
	defaultDBCIStr := model.NewCIStr(defaultDB)
	for i := 0; i < schema.Len(); i++ {
		dbName := names[i].DBName
		if dbName.L == "" && names[i].TblName.L != "" {
			dbName = defaultDBCIStr
		}
		origColName := names[i].OrigColName
		if origColName.L == "" {
			origColName = names[i].ColName
		}
		rf := &ast.ResultField{
			Column:       &model.ColumnInfo{Name: origColName, FieldType: *schema.Columns[i].RetType},
			ColumnAsName: names[i].ColName,
			Table:        &model.TableInfo{Name: names[i].OrigTblName},
			TableAsName:  names[i].TblName,
			DBName:       dbName,
		}
		// This is for compatibility.
		// See issue https://github.com/pingcap/tidb/issues/10513 .
		if len(rf.ColumnAsName.O) > mysql.MaxAliasIdentifierLen {
			rf.ColumnAsName.O = rf.ColumnAsName.O[:mysql.MaxAliasIdentifierLen]
		}
		// Usually the length of O equals the length of L.
		// Add this len judgement to avoid panic.
		if len(rf.ColumnAsName.L) > mysql.MaxAliasIdentifierLen {
			rf.ColumnAsName.L = rf.ColumnAsName.L[:mysql.MaxAliasIdentifierLen]
		}
		rfs = append(rfs, rf)
	}
	return rfs
}

// Next use uses recordSet's executor to get next available chunk for later usage.
// If chunk does not contain any rows, then we update last query found rows in session variable as current found rows.
// The reason we need update is that chunk with 0 rows indicating we already finished current query, we need prepare for
// next query.
// If stmt is not nil and chunk with some rows inside, we simply update last query found rows by the number of row in chunk.
func (a *recordSet) Next(ctx context.Context, req *chunk.Chunk) (err error) {
	defer func() {
		r := recover()
		if r == nil {
			return
		}
		err = errors.Errorf("%v", r)
		logutil.Logger(ctx).Error("execute sql panic", zap.String("sql", a.stmt.GetTextToLog()), zap.Stack("stack"))
	}()

	err = a.stmt.next(ctx, a.executor, req)
	if err != nil {
		a.lastErr = err
		return err
	}
	numRows := req.NumRows()
	if numRows == 0 {
		if a.stmt != nil {
			a.stmt.Ctx.GetSessionVars().LastFoundRows = a.stmt.Ctx.GetSessionVars().StmtCtx.FoundRows()
		}
		return nil
	}
	if a.stmt != nil {
		a.stmt.Ctx.GetSessionVars().StmtCtx.AddFoundRows(uint64(numRows))
	}
	return nil
}

// NewChunk create a chunk base on top-level executor's newFirstChunk().
func (a *recordSet) NewChunk(alloc chunk.Allocator) *chunk.Chunk {
	if alloc == nil {
		return newFirstChunk(a.executor)
	}

	base := a.executor.base()
	return alloc.Alloc(base.retFieldTypes, base.initCap, base.maxChunkSize)
}

func (a *recordSet) Close() error {
	err := a.executor.Close()
	a.stmt.CloseRecordSet(a.txnStartTS, a.lastErr)
	return err
}

// OnFetchReturned implements commandLifeCycle#OnFetchReturned
func (a *recordSet) OnFetchReturned() {
	a.stmt.LogSlowQuery(a.txnStartTS, a.lastErr == nil, true)
}

// TelemetryInfo records some telemetry information during execution.
type TelemetryInfo struct {
	UseNonRecursive       bool
	UseRecursive          bool
	UseMultiSchemaChange  bool
	UesExchangePartition  bool
	UseFlashbackToCluster bool
	PartitionTelemetry    *PartitionTelemetryInfo
	AccountLockTelemetry  *AccountLockTelemetryInfo
	UseIndexMerge         bool
}

// PartitionTelemetryInfo records table partition telemetry information during execution.
type PartitionTelemetryInfo struct {
	UseTablePartition                bool
	UseTablePartitionList            bool
	UseTablePartitionRange           bool
	UseTablePartitionHash            bool
	UseTablePartitionRangeColumns    bool
	UseTablePartitionRangeColumnsGt1 bool
	UseTablePartitionRangeColumnsGt2 bool
	UseTablePartitionRangeColumnsGt3 bool
	UseTablePartitionListColumns     bool
	TablePartitionMaxPartitionsNum   uint64
	UseCreateIntervalPartition       bool
	UseAddIntervalPartition          bool
	UseDropIntervalPartition         bool
	UseCompactTablePartition         bool
}

// AccountLockTelemetryInfo records account lock/unlock information during execution
type AccountLockTelemetryInfo struct {
	// The number of CREATE/ALTER USER statements that lock the user
	LockUser int64
	// The number of CREATE/ALTER USER statements that unlock the user
	UnlockUser int64
	// The number of CREATE/ALTER USER statements
	CreateOrAlterUser int64
}

// ExecStmt implements the sqlexec.Statement interface, it builds a planner.Plan to an sqlexec.Statement.
type ExecStmt struct {
	// GoCtx stores parent go context.Context for a stmt.
	GoCtx context.Context
	// InfoSchema stores a reference to the schema information.
	InfoSchema infoschema.InfoSchema
	// Plan stores a reference to the final physical plan.
	Plan plannercore.Plan
	// Text represents the origin query text.
	Text string

	StmtNode ast.StmtNode

	Ctx sessionctx.Context

	// LowerPriority represents whether to lower the execution priority of a query.
	LowerPriority     bool
	isPreparedStmt    bool
	isSelectForUpdate bool
	retryCount        uint
	retryStartTime    time.Time

	// Phase durations are splited into two parts: 1. trying to lock keys (but
	// failed); 2. the final iteration of the retry loop. Here we use
	// [2]time.Duration to record such info for each phase. The first duration
	// is increased only within the current iteration. When we meet a
	// pessimistic lock error and decide to retry, we add the first duration to
	// the second and reset the first to 0 by calling `resetPhaseDurations`.
	phaseBuildDurations [2]time.Duration
	phaseOpenDurations  [2]time.Duration
	phaseNextDurations  [2]time.Duration
	phaseLockDurations  [2]time.Duration

	// OutputNames will be set if using cached plan
	OutputNames []*types.FieldName
	PsStmt      *plannercore.PlanCacheStmt
	Ti          *TelemetryInfo
}

// GetStmtNode returns the stmtNode inside Statement
func (a *ExecStmt) GetStmtNode() ast.StmtNode {
	return a.StmtNode
}

// PointGet short path for point exec directly from plan, keep only necessary steps
func (a *ExecStmt) PointGet(ctx context.Context) (*recordSet, error) {
	if span := opentracing.SpanFromContext(ctx); span != nil && span.Tracer() != nil {
		span1 := span.Tracer().StartSpan("ExecStmt.PointGet", opentracing.ChildOf(span.Context()))
		span1.LogKV("sql", a.OriginText())
		defer span1.Finish()
		ctx = opentracing.ContextWithSpan(ctx, span1)
	}
	failpoint.Inject("assertTxnManagerInShortPointGetPlan", func() {
		sessiontxn.RecordAssert(a.Ctx, "assertTxnManagerInShortPointGetPlan", true)
		// stale read should not reach here
		staleread.AssertStmtStaleness(a.Ctx, false)
		sessiontxn.AssertTxnManagerInfoSchema(a.Ctx, a.InfoSchema)
	})

	ctx = a.observeStmtBeginForTopSQL(ctx)
	startTs, err := sessiontxn.GetTxnManager(a.Ctx).GetStmtReadTS()
	if err != nil {
		return nil, err
	}
	a.Ctx.GetSessionVars().StmtCtx.Priority = kv.PriorityHigh

	var pointExecutor *PointGetExecutor
	useMaxTS := startTs == math.MaxUint64

	// try to reuse point get executor
	// We should only use the cached the executor when the startTS is MaxUint64
	if a.PsStmt.Executor != nil && useMaxTS {
		exec, ok := a.PsStmt.Executor.(*PointGetExecutor)
		if !ok {
			logutil.Logger(ctx).Error("invalid executor type, not PointGetExecutor for point get path")
			a.PsStmt.Executor = nil
		} else {
			// CachedPlan type is already checked in last step
			pointGetPlan := a.PsStmt.PreparedAst.CachedPlan.(*plannercore.PointGetPlan)
			exec.Init(pointGetPlan)
			a.PsStmt.Executor = exec
			pointExecutor = exec
		}
	}

	if pointExecutor == nil {
		b := newExecutorBuilder(a.Ctx, a.InfoSchema, a.Ti)
		pointExecutor = b.build(a.Plan).(*PointGetExecutor)
		if b.err != nil {
			return nil, b.err
		}

		if useMaxTS {
			a.PsStmt.Executor = pointExecutor
		}
	}

	if err = pointExecutor.Open(ctx); err != nil {
		terror.Call(pointExecutor.Close)
		return nil, err
	}

	sctx := a.Ctx
	cmd32 := atomic.LoadUint32(&sctx.GetSessionVars().CommandValue)
	cmd := byte(cmd32)
	var pi processinfoSetter
	if raw, ok := sctx.(processinfoSetter); ok {
		pi = raw
		sql := a.OriginText()
		maxExecutionTime := getMaxExecutionTime(sctx)
		// Update processinfo, ShowProcess() will use it.
		pi.SetProcessInfo(sql, time.Now(), cmd, maxExecutionTime)
		if sctx.GetSessionVars().StmtCtx.StmtType == "" {
			sctx.GetSessionVars().StmtCtx.StmtType = ast.GetStmtLabel(a.StmtNode)
		}
	}

	return &recordSet{
		executor:   pointExecutor,
		stmt:       a,
		txnStartTS: startTs,
	}, nil
}

// OriginText returns original statement as a string.
func (a *ExecStmt) OriginText() string {
	return a.Text
}

// IsPrepared returns true if stmt is a prepare statement.
func (a *ExecStmt) IsPrepared() bool {
	return a.isPreparedStmt
}

// IsReadOnly returns true if a statement is read only.
// If current StmtNode is an ExecuteStmt, we can get its prepared stmt,
// then using ast.IsReadOnly function to determine a statement is read only or not.
func (a *ExecStmt) IsReadOnly(vars *variable.SessionVars) bool {
	return planner.IsReadOnly(a.StmtNode, vars)
}

// RebuildPlan rebuilds current execute statement plan.
// It returns the current information schema version that 'a' is using.
func (a *ExecStmt) RebuildPlan(ctx context.Context) (int64, error) {
	ret := &plannercore.PreprocessorReturn{}
	if err := plannercore.Preprocess(ctx, a.Ctx, a.StmtNode, plannercore.InTxnRetry, plannercore.InitTxnContextProvider, plannercore.WithPreprocessorReturn(ret)); err != nil {
		return 0, err
	}

	failpoint.Inject("assertTxnManagerInRebuildPlan", func() {
		if is, ok := a.Ctx.Value(sessiontxn.AssertTxnInfoSchemaAfterRetryKey).(infoschema.InfoSchema); ok {
			a.Ctx.SetValue(sessiontxn.AssertTxnInfoSchemaKey, is)
			a.Ctx.SetValue(sessiontxn.AssertTxnInfoSchemaAfterRetryKey, nil)
		}
		sessiontxn.RecordAssert(a.Ctx, "assertTxnManagerInRebuildPlan", true)
		sessiontxn.AssertTxnManagerInfoSchema(a.Ctx, ret.InfoSchema)
		staleread.AssertStmtStaleness(a.Ctx, ret.IsStaleness)
		if ret.IsStaleness {
			sessiontxn.AssertTxnManagerReadTS(a.Ctx, ret.LastSnapshotTS)
		}
	})

	a.InfoSchema = sessiontxn.GetTxnManager(a.Ctx).GetTxnInfoSchema()
	replicaReadScope := sessiontxn.GetTxnManager(a.Ctx).GetReadReplicaScope()
	if a.Ctx.GetSessionVars().GetReplicaRead().IsClosestRead() && replicaReadScope == kv.GlobalReplicaScope {
		logutil.BgLogger().Warn(fmt.Sprintf("tidb can't read closest replicas due to it haven't %s label", placement.DCLabelKey))
	}
	p, names, err := planner.Optimize(ctx, a.Ctx, a.StmtNode, a.InfoSchema)
	if err != nil {
		return 0, err
	}
	a.OutputNames = names
	a.Plan = p
	a.Ctx.GetSessionVars().StmtCtx.SetPlan(p)
	return a.InfoSchema.SchemaMetaVersion(), nil
}

// IsFastPlan exports for testing.
func IsFastPlan(p plannercore.Plan) bool {
	if proj, ok := p.(*plannercore.PhysicalProjection); ok {
		p = proj.Children()[0]
	}
	switch p.(type) {
	case *plannercore.PointGetPlan:
		return true
	case *plannercore.PhysicalTableDual:
		// Plan of following SQL is PhysicalTableDual:
		// select 1;
		// select @@autocommit;
		return true
	case *plannercore.Set:
		// Plan of following SQL is Set:
		// set @a=1;
		// set @@autocommit=1;
		return true
	}
	return false
}

// Exec builds an Executor from a plan. If the Executor doesn't return result,
// like the INSERT, UPDATE statements, it executes in this function. If the Executor returns
// result, execution is done after this function returns, in the returned sqlexec.RecordSet Next method.
func (a *ExecStmt) Exec(ctx context.Context) (_ sqlexec.RecordSet, err error) {
	defer func() {
		r := recover()
		if r == nil {
			if a.retryCount > 0 {
				metrics.StatementPessimisticRetryCount.Observe(float64(a.retryCount))
			}
			lockKeysCnt := a.Ctx.GetSessionVars().StmtCtx.LockKeysCount
			if lockKeysCnt > 0 {
				metrics.StatementLockKeysCount.Observe(float64(lockKeysCnt))
			}
			return
		}
		if str, ok := r.(string); !ok || !strings.Contains(str, memory.PanicMemoryExceed) {
			panic(r)
		}
		err = errors.Errorf("%v", r)
		logutil.Logger(ctx).Error("execute sql panic", zap.String("sql", a.GetTextToLog()), zap.Stack("stack"))
	}()

	failpoint.Inject("assertStaleTSO", func(val failpoint.Value) {
		if n, ok := val.(int); ok && staleread.IsStmtStaleness(a.Ctx) {
			txnManager := sessiontxn.GetTxnManager(a.Ctx)
			ts, err := txnManager.GetStmtReadTS()
			if err != nil {
				panic(err)
			}
			startTS := oracle.ExtractPhysical(ts) / 1000
			if n != int(startTS) {
				panic(fmt.Sprintf("different tso %d != %d", n, startTS))
			}
		}
	})
	sctx := a.Ctx
	ctx = util.SetSessionID(ctx, sctx.GetSessionVars().ConnectionID)
	if _, ok := a.Plan.(*plannercore.Analyze); ok && sctx.GetSessionVars().InRestrictedSQL {
		oriStats, ok := sctx.GetSessionVars().GetSystemVar(variable.TiDBBuildStatsConcurrency)
		if !ok {
			oriStats = strconv.Itoa(variable.DefBuildStatsConcurrency)
		}
		oriScan := sctx.GetSessionVars().DistSQLScanConcurrency()
		oriIndex := sctx.GetSessionVars().IndexSerialScanConcurrency()
		oriIso, ok := sctx.GetSessionVars().GetSystemVar(variable.TxnIsolation)
		if !ok {
			oriIso = "REPEATABLE-READ"
		}
		autoConcurrency, err1 := sctx.GetSessionVars().GetSessionOrGlobalSystemVar(ctx, variable.TiDBAutoBuildStatsConcurrency)
		terror.Log(err1)
		if err1 == nil {
			terror.Log(sctx.GetSessionVars().SetSystemVar(variable.TiDBBuildStatsConcurrency, autoConcurrency))
		}
		sVal, err2 := sctx.GetSessionVars().GetSessionOrGlobalSystemVar(ctx, variable.TiDBSysProcScanConcurrency)
		terror.Log(err2)
		if err2 == nil {
			concurrency, err3 := strconv.ParseInt(sVal, 10, 64)
			terror.Log(err3)
			if err3 == nil {
				sctx.GetSessionVars().SetDistSQLScanConcurrency(int(concurrency))
			}
		}
		sctx.GetSessionVars().SetIndexSerialScanConcurrency(1)
		terror.Log(sctx.GetSessionVars().SetSystemVar(variable.TxnIsolation, ast.ReadCommitted))
		defer func() {
			terror.Log(sctx.GetSessionVars().SetSystemVar(variable.TiDBBuildStatsConcurrency, oriStats))
			sctx.GetSessionVars().SetDistSQLScanConcurrency(oriScan)
			sctx.GetSessionVars().SetIndexSerialScanConcurrency(oriIndex)
			terror.Log(sctx.GetSessionVars().SetSystemVar(variable.TxnIsolation, oriIso))
		}()
	}

	if sctx.GetSessionVars().StmtCtx.HasMemQuotaHint {
		sctx.GetSessionVars().MemTracker.SetBytesLimit(sctx.GetSessionVars().StmtCtx.MemQuotaQuery)
	}

	e, err := a.buildExecutor()
	if err != nil {
		return nil, err
	}
	// ExecuteExec will rewrite `a.Plan`, so set plan label should be executed after `a.buildExecutor`.
	ctx = a.observeStmtBeginForTopSQL(ctx)

	breakpoint.Inject(a.Ctx, sessiontxn.BreakPointBeforeExecutorFirstRun)
	if err = a.openExecutor(ctx, e); err != nil {
		terror.Call(e.Close)
		return nil, err
	}

	cmd32 := atomic.LoadUint32(&sctx.GetSessionVars().CommandValue)
	cmd := byte(cmd32)
	var pi processinfoSetter
	if raw, ok := sctx.(processinfoSetter); ok {
		pi = raw
		sql := a.OriginText()
		if simple, ok := a.Plan.(*plannercore.Simple); ok && simple.Statement != nil {
			if ss, ok := simple.Statement.(ast.SensitiveStmtNode); ok {
				// Use SecureText to avoid leak password information.
				sql = ss.SecureText()
			}
		}
		maxExecutionTime := getMaxExecutionTime(sctx)
		// Update processinfo, ShowProcess() will use it.
		if a.Ctx.GetSessionVars().StmtCtx.StmtType == "" {
			a.Ctx.GetSessionVars().StmtCtx.StmtType = ast.GetStmtLabel(a.StmtNode)
		}
		// Since maxExecutionTime is used only for query statement, here we limit it affect scope.
		if !a.IsReadOnly(a.Ctx.GetSessionVars()) {
			maxExecutionTime = 0
		}
		pi.SetProcessInfo(sql, time.Now(), cmd, maxExecutionTime)
	}

	failpoint.Inject("mockDelayInnerSessionExecute", func() {
		var curTxnStartTS uint64
		if cmd != mysql.ComSleep || sctx.GetSessionVars().InTxn() {
			curTxnStartTS = sctx.GetSessionVars().TxnCtx.StartTS
		}
		if sctx.GetSessionVars().SnapshotTS != 0 {
			curTxnStartTS = sctx.GetSessionVars().SnapshotTS
		}
		logutil.BgLogger().Info("Enable mockDelayInnerSessionExecute when execute statement",
			zap.Uint64("startTS", curTxnStartTS))
		time.Sleep(200 * time.Millisecond)
	})

	isPessimistic := sctx.GetSessionVars().TxnCtx.IsPessimistic

	// Special handle for "select for update statement" in pessimistic transaction.
	if isPessimistic && a.isSelectForUpdate {
		return a.handlePessimisticSelectForUpdate(ctx, e)
	}

	a.prepareFKCascadeContext(e)
	if handled, result, err := a.handleNoDelay(ctx, e, isPessimistic); handled || err != nil {
		return result, err
	}

	var txnStartTS uint64
	txn, err := sctx.Txn(false)
	if err != nil {
		return nil, err
	}
	if txn.Valid() {
		txnStartTS = txn.StartTS()
	}

	return &recordSet{
		executor:   e,
		stmt:       a,
		txnStartTS: txnStartTS,
	}, nil
}

func (a *ExecStmt) handleStmtForeignKeyTrigger(ctx context.Context, e Executor) error {
	stmtCtx := a.Ctx.GetSessionVars().StmtCtx
	if stmtCtx.ForeignKeyTriggerCtx.HasFKCascades {
		// If the ExecStmt has foreign key cascade to be executed, we need call `StmtCommit` to commit the ExecStmt itself
		// change first.
		// Since `UnionScanExec` use `SnapshotIter` and `SnapshotGetter` to read txn mem-buffer, if we don't  do `StmtCommit`,
		// then the fk cascade executor can't read the mem-buffer changed by the ExecStmt.
		a.Ctx.StmtCommit()
	}
	err := a.handleForeignKeyTrigger(ctx, e, 1)
	if err != nil {
		err1 := a.handleFKTriggerError(stmtCtx)
		if err1 != nil {
			return errors.Errorf("handle foreign key trigger error failed, err: %v, original_err: %v", err1, err)
		}
		return err
	}
	if stmtCtx.ForeignKeyTriggerCtx.SavepointName != "" {
		a.Ctx.GetSessionVars().TxnCtx.ReleaseSavepoint(stmtCtx.ForeignKeyTriggerCtx.SavepointName)
	}
	return nil
}

var maxForeignKeyCascadeDepth = 15

func (a *ExecStmt) handleForeignKeyTrigger(ctx context.Context, e Executor, depth int) error {
	exec, ok := e.(WithForeignKeyTrigger)
	if !ok {
		return nil
	}
	fkChecks := exec.GetFKChecks()
	for _, fkCheck := range fkChecks {
		err := fkCheck.doCheck(ctx)
		if err != nil {
			return err
		}
	}
	fkCascades := exec.GetFKCascades()
	for _, fkCascade := range fkCascades {
		err := a.handleForeignKeyCascade(ctx, fkCascade, depth)
		if err != nil {
			return err
		}
	}
	return nil
}

// handleForeignKeyCascade uses to execute foreign key cascade behaviour, the progress is:
//  1. Build delete/update executor for foreign key on delete/update behaviour.
//     a. Construct delete/update AST. We used to try generated SQL string first and then parse the SQL to get AST,
//     but we need convert Datum to string, there may be some risks here, since assert_eq(datum_a, parse(datum_a.toString())) may be broken.
//     so we chose to construct AST directly.
//     b. Build plan by the delete/update AST.
//     c. Build executor by the delete/update plan.
//  2. Execute the delete/update executor.
//  3. Close the executor.
//  4. `StmtCommit` to commit the kv change to transaction mem-buffer.
//  5. If the foreign key cascade behaviour has more fk value need to be cascaded, go to step 1.
func (a *ExecStmt) handleForeignKeyCascade(ctx context.Context, fkc *FKCascadeExec, depth int) error {
	if a.Ctx.GetSessionVars().StmtCtx.RuntimeStatsColl != nil {
		fkc.stats = &FKCascadeRuntimeStats{}
		defer a.Ctx.GetSessionVars().StmtCtx.RuntimeStatsColl.RegisterStats(fkc.plan.ID(), fkc.stats)
	}
	if len(fkc.fkValues) == 0 && len(fkc.fkUpdatedValuesMap) == 0 {
		return nil
	}
	if depth > maxForeignKeyCascadeDepth {
		return ErrForeignKeyCascadeDepthExceeded.GenWithStackByArgs(maxForeignKeyCascadeDepth)
	}
	a.Ctx.GetSessionVars().StmtCtx.InHandleForeignKeyTrigger = true
	defer func() {
		a.Ctx.GetSessionVars().StmtCtx.InHandleForeignKeyTrigger = false
	}()
	if fkc.stats != nil {
		start := time.Now()
		defer func() {
			fkc.stats.Total += time.Since(start)
		}()
	}
	for {
		e, err := fkc.buildExecutor(ctx)
		if err != nil || e == nil {
			return err
		}
		if err := e.Open(ctx); err != nil {
			terror.Call(e.Close)
			return err
		}
		err = Next(ctx, e, newFirstChunk(e))
		if err != nil {
			return err
		}
		err = e.Close()
		if err != nil {
			return err
		}
		// Call `StmtCommit` uses to flush the fk cascade executor change into txn mem-buffer,
		// then the later fk cascade executors can see the mem-buffer changes.
		a.Ctx.StmtCommit()
		err = a.handleForeignKeyTrigger(ctx, e, depth+1)
		if err != nil {
			return err
		}
	}
}

// prepareFKCascadeContext records a transaction savepoint for foreign key cascade when this ExecStmt has foreign key
// cascade behaviour and this ExecStmt is in transaction.
func (a *ExecStmt) prepareFKCascadeContext(e Executor) {
	exec, ok := e.(WithForeignKeyTrigger)
	if !ok || !exec.HasFKCascades() {
		return
	}
	sessVar := a.Ctx.GetSessionVars()
	sessVar.StmtCtx.ForeignKeyTriggerCtx.HasFKCascades = true
	if !sessVar.InTxn() {
		return
	}
	txn, err := a.Ctx.Txn(false)
	if err != nil || !txn.Valid() {
		return
	}
	// Record a txn savepoint if ExecStmt in transaction, the savepoint is use to do rollback when handle foreign key
	// cascade failed.
	savepointName := "fk_sp_" + strconv.FormatUint(txn.StartTS(), 10)
	memDBCheckpoint := txn.GetMemDBCheckpoint()
	sessVar.TxnCtx.AddSavepoint(savepointName, memDBCheckpoint)
	sessVar.StmtCtx.ForeignKeyTriggerCtx.SavepointName = savepointName
}

func (a *ExecStmt) handleFKTriggerError(sc *stmtctx.StatementContext) error {
	if sc.ForeignKeyTriggerCtx.SavepointName == "" {
		return nil
	}
	txn, err := a.Ctx.Txn(false)
	if err != nil || !txn.Valid() {
		return err
	}
	savepointRecord := a.Ctx.GetSessionVars().TxnCtx.RollbackToSavepoint(sc.ForeignKeyTriggerCtx.SavepointName)
	if savepointRecord == nil {
		// Normally should never run into here, but just in case, rollback the transaction.
		err = txn.Rollback()
		if err != nil {
			return err
		}
		return errors.Errorf("foreign key cascade savepoint '%s' not found, transaction is rollback, should never happen", sc.ForeignKeyTriggerCtx.SavepointName)
	}
	txn.RollbackMemDBToCheckpoint(savepointRecord.MemDBCheckpoint)
	a.Ctx.GetSessionVars().TxnCtx.ReleaseSavepoint(sc.ForeignKeyTriggerCtx.SavepointName)
	return nil
}

func (a *ExecStmt) handleNoDelay(ctx context.Context, e Executor, isPessimistic bool) (handled bool, rs sqlexec.RecordSet, err error) {
	sc := a.Ctx.GetSessionVars().StmtCtx
	defer func() {
		// If the stmt have no rs like `insert`, The session tracker detachment will be directly
		// done in the `defer` function. If the rs is not nil, the detachment will be done in
		// `rs.Close` in `handleStmt`
		if handled && sc != nil && rs == nil {
			if sc.MemTracker != nil {
				sc.MemTracker.Detach()
			}
			if sc.DiskTracker != nil {
				sc.DiskTracker.Detach()
			}
		}
	}()

	toCheck := e
	isExplainAnalyze := false
	if explain, ok := e.(*ExplainExec); ok {
		if analyze := explain.getAnalyzeExecToExecutedNoDelay(); analyze != nil {
			toCheck = analyze
			isExplainAnalyze = true
			a.Ctx.GetSessionVars().StmtCtx.IsExplainAnalyzeDML = isExplainAnalyze
		}
	}

	// If the executor doesn't return any result to the client, we execute it without delay.
	if toCheck.Schema().Len() == 0 {
		handled = !isExplainAnalyze
		if isPessimistic {
			err := a.handlePessimisticDML(ctx, toCheck)
			return handled, nil, err
		}
		r, err := a.handleNoDelayExecutor(ctx, toCheck)
		return handled, r, err
	} else if proj, ok := toCheck.(*ProjectionExec); ok && proj.calculateNoDelay {
		// Currently this is only for the "DO" statement. Take "DO 1, @a=2;" as an example:
		// the Projection has two expressions and two columns in the schema, but we should
		// not return the result of the two expressions.
		r, err := a.handleNoDelayExecutor(ctx, e)
		return true, r, err
	}

	return false, nil, nil
}

func isNoResultPlan(p plannercore.Plan) bool {
	if p.Schema().Len() == 0 {
		return true
	}

	// Currently this is only for the "DO" statement. Take "DO 1, @a=2;" as an example:
	// the Projection has two expressions and two columns in the schema, but we should
	// not return the result of the two expressions.
	switch raw := p.(type) {
	case *plannercore.LogicalProjection:
		if raw.CalculateNoDelay {
			return true
		}
	case *plannercore.PhysicalProjection:
		if raw.CalculateNoDelay {
			return true
		}
	}
	return false
}

// getMaxExecutionTime get the max execution timeout value.
func getMaxExecutionTime(sctx sessionctx.Context) uint64 {
	if sctx.GetSessionVars().StmtCtx.HasMaxExecutionTime {
		return sctx.GetSessionVars().StmtCtx.MaxExecutionTime
	}
	return sctx.GetSessionVars().MaxExecutionTime
}

type chunkRowRecordSet struct {
	rows     []chunk.Row
	idx      int
	fields   []*ast.ResultField
	e        Executor
	execStmt *ExecStmt
}

func (c *chunkRowRecordSet) Fields() []*ast.ResultField {
	if c.fields == nil {
		c.fields = colNames2ResultFields(c.e.Schema(), c.execStmt.OutputNames, c.execStmt.Ctx.GetSessionVars().CurrentDB)
	}
	return c.fields
}

func (c *chunkRowRecordSet) Next(ctx context.Context, chk *chunk.Chunk) error {
	chk.Reset()
	if !chk.IsFull() && c.idx < len(c.rows) {
		numToAppend := mathutil.Min(len(c.rows)-c.idx, chk.RequiredRows()-chk.NumRows())
		chk.AppendRows(c.rows[c.idx : c.idx+numToAppend])
		c.idx += numToAppend
	}
	return nil
}

func (c *chunkRowRecordSet) NewChunk(alloc chunk.Allocator) *chunk.Chunk {
	if alloc == nil {
		return newFirstChunk(c.e)
	}

	base := c.e.base()
	return alloc.Alloc(base.retFieldTypes, base.initCap, base.maxChunkSize)
}

func (c *chunkRowRecordSet) Close() error {
	c.execStmt.CloseRecordSet(c.execStmt.Ctx.GetSessionVars().TxnCtx.StartTS, nil)
	return nil
}

func (a *ExecStmt) handlePessimisticSelectForUpdate(ctx context.Context, e Executor) (sqlexec.RecordSet, error) {
	if snapshotTS := a.Ctx.GetSessionVars().SnapshotTS; snapshotTS != 0 {
		terror.Log(e.Close())
		return nil, errors.New("can not execute write statement when 'tidb_snapshot' is set")
	}

	txn, err := a.Ctx.Txn(false)
	if err != nil {
		return nil, err
	}
	if a.Ctx.GetSessionVars().PessimisticTransactionAggressiveLocking {
		txn.StartAggressiveLocking()
	}
	isFirstAttempt := true

	for {
		startTime := time.Now()
		rs, err := a.runPessimisticSelectForUpdate(ctx, e)

		if isFirstAttempt {
			selectForUpdateFirstAttemptDuration.Observe(time.Since(startTime).Seconds())
			isFirstAttempt = false
		} else {
			selectForUpdateRetryDuration.Observe(time.Since(startTime).Seconds())
		}

		e, err = a.handlePessimisticLockError(ctx, err)
		if err != nil {
			cancelAggressiveLockingIfNeeded(ctx, txn)
			return nil, err
		}
		if e == nil {
			doneAggressiveLockingIfNeeded(ctx, txn)
			return rs, nil
		}
		retryAggressiveLockingIfNeeded(ctx, txn)

		failpoint.Inject("pessimisticSelectForUpdateRetry", nil)
	}
}

func (a *ExecStmt) runPessimisticSelectForUpdate(ctx context.Context, e Executor) (sqlexec.RecordSet, error) {
	defer func() {
		terror.Log(e.Close())
	}()
	var rows []chunk.Row
	var err error
	req := tryNewCacheChunk(e)
	for {
		err = a.next(ctx, e, req)
		if err != nil {
			// Handle 'write conflict' error.
			break
		}
		if req.NumRows() == 0 {
			return &chunkRowRecordSet{rows: rows, e: e, execStmt: a}, nil
		}
		iter := chunk.NewIterator4Chunk(req)
		for r := iter.Begin(); r != iter.End(); r = iter.Next() {
			rows = append(rows, r)
		}
		req = chunk.Renew(req, a.Ctx.GetSessionVars().MaxChunkSize)
	}
	return nil, err
}

func (a *ExecStmt) handleNoDelayExecutor(ctx context.Context, e Executor) (sqlexec.RecordSet, error) {
	sctx := a.Ctx
	if span := opentracing.SpanFromContext(ctx); span != nil && span.Tracer() != nil {
		span1 := span.Tracer().StartSpan("executor.handleNoDelayExecutor", opentracing.ChildOf(span.Context()))
		defer span1.Finish()
		ctx = opentracing.ContextWithSpan(ctx, span1)
	}

	var err error
	defer func() {
		terror.Log(e.Close())
		a.logAudit()
	}()

	// Check if "tidb_snapshot" is set for the write executors.
	// In history read mode, we can not do write operations.
	switch e.(type) {
	case *DeleteExec, *InsertExec, *UpdateExec, *ReplaceExec, *LoadDataExec, *DDLExec:
		snapshotTS := sctx.GetSessionVars().SnapshotTS
		if snapshotTS != 0 {
			return nil, errors.New("can not execute write statement when 'tidb_snapshot' is set")
		}
		lowResolutionTSO := sctx.GetSessionVars().LowResolutionTSO
		if lowResolutionTSO {
			return nil, errors.New("can not execute write statement when 'tidb_low_resolution_tso' is set")
		}
	}

	err = a.next(ctx, e, tryNewCacheChunk(e))
	if err != nil {
		return nil, err
	}
	err = a.handleStmtForeignKeyTrigger(ctx, e)
	return nil, err
}

func (a *ExecStmt) handlePessimisticDML(ctx context.Context, e Executor) (err error) {
	sctx := a.Ctx
	// Do not activate the transaction here.
	// When autocommit = 0 and transaction in pessimistic mode,
	// statements like set xxx = xxx; should not active the transaction.
	txn, err := sctx.Txn(false)
	if err != nil {
		return err
	}
	txnCtx := sctx.GetSessionVars().TxnCtx
	defer func() {
		if err != nil && !sctx.GetSessionVars().ConstraintCheckInPlacePessimistic && sctx.GetSessionVars().InTxn() {
			// If it's not a retryable error, rollback current transaction instead of rolling back current statement like
			// in normal transactions, because we cannot locate and rollback the statement that leads to the lock error.
			// This is too strict, but since the feature is not for everyone, it's the easiest way to guarantee safety.
			stmtText := a.OriginText()
			if sctx.GetSessionVars().EnableRedactLog {
				stmtText = parser.Normalize(stmtText)
			}
			logutil.Logger(ctx).Info("Transaction abort for the safety of lazy uniqueness check. "+
				"Note this may not be a uniqueness violation.",
				zap.Error(err),
				zap.String("statement", stmtText),
				zap.Uint64("conn", sctx.GetSessionVars().ConnectionID),
				zap.Uint64("txnStartTS", txnCtx.StartTS),
				zap.Uint64("forUpdateTS", txnCtx.GetForUpdateTS()),
			)
			sctx.GetSessionVars().SetInTxn(false)
			err = ErrLazyUniquenessCheckFailure.GenWithStackByArgs(err.Error())
		}
	}()

	if sctx.GetSessionVars().PessimisticTransactionAggressiveLocking {
		txn.StartAggressiveLocking()
	}
	isFirstAttempt := true

	for {
		if !isFirstAttempt {
			retryAggressiveLockingIfNeeded(ctx, txn)
			failpoint.Inject("pessimisticDMLRetry", nil)
		}

		startTime := time.Now()
		_, err = a.handleNoDelayExecutor(ctx, e)
		if !txn.Valid() {
			cancelAggressiveLockingIfNeeded(ctx, txn)
			return err
		}

		if isFirstAttempt {
			dmlFirstAttemptDuration.Observe(time.Since(startTime).Seconds())
			isFirstAttempt = false
		} else {
			dmlRetryDuration.Observe(time.Since(startTime).Seconds())
		}

		if err != nil {
			// It is possible the DML has point get plan that locks the key.
			e, err = a.handlePessimisticLockError(ctx, err)
			if err != nil {
				if ErrDeadlock.Equal(err) {
					metrics.StatementDeadlockDetectDuration.Observe(time.Since(startTime).Seconds())
				}
				cancelAggressiveLockingIfNeeded(ctx, txn)
				return err
			}
			continue
		}
		keys, err1 := txn.(pessimisticTxn).KeysNeedToLock()
		if err1 != nil {
			cancelAggressiveLockingIfNeeded(ctx, txn)
			return err1
		}
		keys = txnCtx.CollectUnchangedRowKeys(keys)
		if len(keys) == 0 {
			doneAggressiveLockingIfNeeded(ctx, txn)
			return nil
		}
		keys = filterTemporaryTableKeys(sctx.GetSessionVars(), keys)
		seVars := sctx.GetSessionVars()
		keys = filterLockTableKeys(seVars.StmtCtx, keys)
		lockCtx, err := newLockCtx(sctx, seVars.LockWaitTimeout, len(keys))
		if err != nil {
			return err
		}
		var lockKeyStats *util.LockKeysDetails
		ctx = context.WithValue(ctx, util.LockKeysDetailCtxKey, &lockKeyStats)
		startLocking := time.Now()
		err = txn.LockKeys(ctx, lockCtx, keys...)
		a.phaseLockDurations[0] += time.Since(startLocking)
		if lockKeyStats != nil {
			seVars.StmtCtx.MergeLockKeysExecDetails(lockKeyStats)
		}
		if err == nil {
			doneAggressiveLockingIfNeeded(ctx, txn)
			return nil
		}
		e, err = a.handlePessimisticLockError(ctx, err)
		if err != nil {
			// todo: Report deadlock
			if ErrDeadlock.Equal(err) {
				metrics.StatementDeadlockDetectDuration.Observe(time.Since(startLocking).Seconds())
			}
			cancelAggressiveLockingIfNeeded(ctx, txn)
			return err
		}
	}
}

// handlePessimisticLockError updates TS and rebuild executor if the err is write conflict.
func (a *ExecStmt) handlePessimisticLockError(ctx context.Context, lockErr error) (_ Executor, err error) {
	if lockErr == nil {
		return nil, nil
	}
	failpoint.Inject("assertPessimisticLockErr", func() {
		if terror.ErrorEqual(kv.ErrWriteConflict, lockErr) {
			sessiontxn.AddAssertEntranceForLockError(a.Ctx, "errWriteConflict")
		} else if terror.ErrorEqual(kv.ErrKeyExists, lockErr) {
			sessiontxn.AddAssertEntranceForLockError(a.Ctx, "errDuplicateKey")
		}
	})

	defer func() {
		if _, ok := errors.Cause(err).(*tikverr.ErrDeadlock); ok {
			err = ErrDeadlock
		}
	}()

	txnManager := sessiontxn.GetTxnManager(a.Ctx)
	action, err := txnManager.OnStmtErrorForNextAction(sessiontxn.StmtErrAfterPessimisticLock, lockErr)
	if err != nil {
		return nil, err
	}

	if action != sessiontxn.StmtActionRetryReady {
		return nil, lockErr
	}

	if a.retryCount >= config.GetGlobalConfig().PessimisticTxn.MaxRetryCount {
		return nil, errors.New("pessimistic lock retry limit reached")
	}
	a.retryCount++
	a.retryStartTime = time.Now()

	err = txnManager.OnStmtRetry(ctx)
	if err != nil {
		return nil, err
	}

	// Without this line of code, the result will still be correct. But it can ensure that the update time of for update read
	// is determined which is beneficial for testing.
	if _, err = txnManager.GetStmtForUpdateTS(); err != nil {
		return nil, err
	}

	breakpoint.Inject(a.Ctx, sessiontxn.BreakPointOnStmtRetryAfterLockError)

	a.resetPhaseDurations()

	e, err := a.buildExecutor()
	if err != nil {
		return nil, err
	}
	// Rollback the statement change before retry it.
	a.Ctx.StmtRollback()
	a.Ctx.GetSessionVars().StmtCtx.ResetForRetry()
	a.Ctx.GetSessionVars().RetryInfo.ResetOffset()

	failpoint.Inject("assertTxnManagerAfterPessimisticLockErrorRetry", func() {
		sessiontxn.RecordAssert(a.Ctx, "assertTxnManagerAfterPessimisticLockErrorRetry", true)
	})

	if err = a.openExecutor(ctx, e); err != nil {
		return nil, err
	}
	return e, nil
}

type pessimisticTxn interface {
	kv.Transaction
	// KeysNeedToLock returns the keys need to be locked.
	KeysNeedToLock() ([]kv.Key, error)
}

// buildExecutor build an executor from plan, prepared statement may need additional procedure.
func (a *ExecStmt) buildExecutor() (Executor, error) {
	defer func(start time.Time) { a.phaseBuildDurations[0] += time.Since(start) }(time.Now())
	ctx := a.Ctx
	stmtCtx := ctx.GetSessionVars().StmtCtx
	if _, ok := a.Plan.(*plannercore.Execute); !ok {
		if stmtCtx.Priority == mysql.NoPriority && a.LowerPriority {
			stmtCtx.Priority = kv.PriorityLow
		}
	}
	if _, ok := a.Plan.(*plannercore.Analyze); ok && ctx.GetSessionVars().InRestrictedSQL {
		ctx.GetSessionVars().StmtCtx.Priority = kv.PriorityLow
	}

	b := newExecutorBuilder(ctx, a.InfoSchema, a.Ti)
	e := b.build(a.Plan)
	if b.err != nil {
		return nil, errors.Trace(b.err)
	}

	failpoint.Inject("assertTxnManagerAfterBuildExecutor", func() {
		sessiontxn.RecordAssert(a.Ctx, "assertTxnManagerAfterBuildExecutor", true)
		sessiontxn.AssertTxnManagerInfoSchema(b.ctx, b.is)
	})

	// ExecuteExec is not a real Executor, we only use it to build another Executor from a prepared statement.
	if executorExec, ok := e.(*ExecuteExec); ok {
		err := executorExec.Build(b)
		if err != nil {
			return nil, err
		}
		a.Ctx.SetValue(sessionctx.QueryString, executorExec.stmt.Text())
		a.OutputNames = executorExec.outputNames
		a.isPreparedStmt = true
		a.Plan = executorExec.plan
		a.Ctx.GetSessionVars().StmtCtx.SetPlan(executorExec.plan)
		if executorExec.lowerPriority {
			ctx.GetSessionVars().StmtCtx.Priority = kv.PriorityLow
		}
		e = executorExec.stmtExec
	}
	a.isSelectForUpdate = b.hasLock && (!stmtCtx.InDeleteStmt && !stmtCtx.InUpdateStmt && !stmtCtx.InInsertStmt)
	return e, nil
}

func (a *ExecStmt) openExecutor(ctx context.Context, e Executor) (err error) {
	defer func() {
		if r := recover(); r != nil {
			err = errors.New(fmt.Sprint(r))
		}
	}()
	start := time.Now()
	err = e.Open(ctx)
	a.phaseOpenDurations[0] += time.Since(start)
	return err
}

func (a *ExecStmt) next(ctx context.Context, e Executor, req *chunk.Chunk) error {
	start := time.Now()
	err := Next(ctx, e, req)
	a.phaseNextDurations[0] += time.Since(start)
	return err
}

func (a *ExecStmt) resetPhaseDurations() {
	a.phaseBuildDurations[1] += a.phaseBuildDurations[0]
	a.phaseBuildDurations[0] = 0
	a.phaseOpenDurations[1] += a.phaseOpenDurations[0]
	a.phaseOpenDurations[0] = 0
	a.phaseNextDurations[1] += a.phaseNextDurations[0]
	a.phaseNextDurations[0] = 0
	a.phaseLockDurations[1] += a.phaseLockDurations[0]
	a.phaseLockDurations[0] = 0
}

// QueryReplacer replaces new line and tab for grep result including query string.
var QueryReplacer = strings.NewReplacer("\r", " ", "\n", " ", "\t", " ")

func (a *ExecStmt) logAudit() {
	sessVars := a.Ctx.GetSessionVars()
	if sessVars.InRestrictedSQL {
		return
	}

	err := plugin.ForeachPlugin(plugin.Audit, func(p *plugin.Plugin) error {
		audit := plugin.DeclareAuditManifest(p.Manifest)
		if audit.OnGeneralEvent != nil {
			cmd := mysql.Command2Str[byte(atomic.LoadUint32(&a.Ctx.GetSessionVars().CommandValue))]
			ctx := context.WithValue(context.Background(), plugin.ExecStartTimeCtxKey, a.Ctx.GetSessionVars().StartTime)
			audit.OnGeneralEvent(ctx, sessVars, plugin.Completed, cmd)
		}
		return nil
	})
	if err != nil {
		log.Error("log audit log failure", zap.Error(err))
	}
}

// FormatSQL is used to format the original SQL, e.g. truncating long SQL, appending prepared arguments.
func FormatSQL(sql string) stringutil.StringerFunc {
	return func() string {
		length := len(sql)
		maxQueryLen := variable.QueryLogMaxLen.Load()
		if maxQueryLen <= 0 {
			return QueryReplacer.Replace(sql) // no limit
		}
		if int32(length) > maxQueryLen {
			sql = fmt.Sprintf("%.*q(len:%d)", maxQueryLen, sql, length)
		}
		return QueryReplacer.Replace(sql)
	}
}

const (
	phaseBuildLocking       = "build:locking"
	phaseOpenLocking        = "open:locking"
	phaseNextLocking        = "next:locking"
	phaseLockLocking        = "lock:locking"
	phaseBuildFinal         = "build:final"
	phaseOpenFinal          = "open:final"
	phaseNextFinal          = "next:final"
	phaseLockFinal          = "lock:final"
	phaseCommitPrewrite     = "commit:prewrite"
	phaseCommitCommit       = "commit:commit"
	phaseCommitWaitCommitTS = "commit:wait:commit-ts"
	phaseCommitWaitLatestTS = "commit:wait:latest-ts"
	phaseCommitWaitLatch    = "commit:wait:local-latch"
	phaseCommitWaitBinlog   = "commit:wait:prewrite-binlog"
	phaseWriteResponse      = "write-response"
)

var (
	sessionExecuteRunDurationInternal = metrics.SessionExecuteRunDuration.WithLabelValues(metrics.LblInternal)
	sessionExecuteRunDurationGeneral  = metrics.SessionExecuteRunDuration.WithLabelValues(metrics.LblGeneral)
	totalTiFlashQuerySuccCounter      = metrics.TiFlashQueryTotalCounter.WithLabelValues("", metrics.LblOK)

	// pre-define observers for non-internal queries
	execBuildLocking       = metrics.ExecPhaseDuration.WithLabelValues(phaseBuildLocking, "0")
	execOpenLocking        = metrics.ExecPhaseDuration.WithLabelValues(phaseOpenLocking, "0")
	execNextLocking        = metrics.ExecPhaseDuration.WithLabelValues(phaseNextLocking, "0")
	execLockLocking        = metrics.ExecPhaseDuration.WithLabelValues(phaseLockLocking, "0")
	execBuildFinal         = metrics.ExecPhaseDuration.WithLabelValues(phaseBuildFinal, "0")
	execOpenFinal          = metrics.ExecPhaseDuration.WithLabelValues(phaseOpenFinal, "0")
	execNextFinal          = metrics.ExecPhaseDuration.WithLabelValues(phaseNextFinal, "0")
	execLockFinal          = metrics.ExecPhaseDuration.WithLabelValues(phaseLockFinal, "0")
	execCommitPrewrite     = metrics.ExecPhaseDuration.WithLabelValues(phaseCommitPrewrite, "0")
	execCommitCommit       = metrics.ExecPhaseDuration.WithLabelValues(phaseCommitCommit, "0")
	execCommitWaitCommitTS = metrics.ExecPhaseDuration.WithLabelValues(phaseCommitWaitCommitTS, "0")
	execCommitWaitLatestTS = metrics.ExecPhaseDuration.WithLabelValues(phaseCommitWaitLatestTS, "0")
	execCommitWaitLatch    = metrics.ExecPhaseDuration.WithLabelValues(phaseCommitWaitLatch, "0")
	execCommitWaitBinlog   = metrics.ExecPhaseDuration.WithLabelValues(phaseCommitWaitBinlog, "0")
	execWriteResponse      = metrics.ExecPhaseDuration.WithLabelValues(phaseWriteResponse, "0")
	execUnknown            = metrics.ExecPhaseDuration.WithLabelValues("unknown", "0")

	// pre-define observers for internal queries
	execBuildLockingInternal       = metrics.ExecPhaseDuration.WithLabelValues(phaseBuildLocking, "1")
	execOpenLockingInternal        = metrics.ExecPhaseDuration.WithLabelValues(phaseOpenLocking, "1")
	execNextLockingInternal        = metrics.ExecPhaseDuration.WithLabelValues(phaseNextLocking, "1")
	execLockLockingInternal        = metrics.ExecPhaseDuration.WithLabelValues(phaseLockLocking, "1")
	execBuildFinalInternal         = metrics.ExecPhaseDuration.WithLabelValues(phaseBuildFinal, "1")
	execOpenFinalInternal          = metrics.ExecPhaseDuration.WithLabelValues(phaseOpenFinal, "1")
	execNextFinalInternal          = metrics.ExecPhaseDuration.WithLabelValues(phaseNextFinal, "1")
	execLockFinalInternal          = metrics.ExecPhaseDuration.WithLabelValues(phaseLockFinal, "1")
	execCommitPrewriteInternal     = metrics.ExecPhaseDuration.WithLabelValues(phaseCommitPrewrite, "1")
	execCommitCommitInternal       = metrics.ExecPhaseDuration.WithLabelValues(phaseCommitCommit, "1")
	execCommitWaitCommitTSInternal = metrics.ExecPhaseDuration.WithLabelValues(phaseCommitWaitCommitTS, "1")
	execCommitWaitLatestTSInternal = metrics.ExecPhaseDuration.WithLabelValues(phaseCommitWaitLatestTS, "1")
	execCommitWaitLatchInternal    = metrics.ExecPhaseDuration.WithLabelValues(phaseCommitWaitLatch, "1")
	execCommitWaitBinlogInternal   = metrics.ExecPhaseDuration.WithLabelValues(phaseCommitWaitBinlog, "1")
	execWriteResponseInternal      = metrics.ExecPhaseDuration.WithLabelValues(phaseWriteResponse, "1")
	execUnknownInternal            = metrics.ExecPhaseDuration.WithLabelValues("unknown", "1")
)

var phaseDurationObserverMap map[string]prometheus.Observer
var phaseDurationObserverMapInternal map[string]prometheus.Observer

func init() {
	phaseDurationObserverMap = map[string]prometheus.Observer{
		phaseBuildLocking:       execBuildLocking,
		phaseOpenLocking:        execOpenLocking,
		phaseNextLocking:        execNextLocking,
		phaseLockLocking:        execLockLocking,
		phaseBuildFinal:         execBuildFinal,
		phaseOpenFinal:          execOpenFinal,
		phaseNextFinal:          execNextFinal,
		phaseLockFinal:          execLockFinal,
		phaseCommitPrewrite:     execCommitPrewrite,
		phaseCommitCommit:       execCommitCommit,
		phaseCommitWaitCommitTS: execCommitWaitCommitTS,
		phaseCommitWaitLatestTS: execCommitWaitLatestTS,
		phaseCommitWaitLatch:    execCommitWaitLatch,
		phaseCommitWaitBinlog:   execCommitWaitBinlog,
		phaseWriteResponse:      execWriteResponse,
	}
	phaseDurationObserverMapInternal = map[string]prometheus.Observer{
		phaseBuildLocking:       execBuildLockingInternal,
		phaseOpenLocking:        execOpenLockingInternal,
		phaseNextLocking:        execNextLockingInternal,
		phaseLockLocking:        execLockLockingInternal,
		phaseBuildFinal:         execBuildFinalInternal,
		phaseOpenFinal:          execOpenFinalInternal,
		phaseNextFinal:          execNextFinalInternal,
		phaseLockFinal:          execLockFinalInternal,
		phaseCommitPrewrite:     execCommitPrewriteInternal,
		phaseCommitCommit:       execCommitCommitInternal,
		phaseCommitWaitCommitTS: execCommitWaitCommitTSInternal,
		phaseCommitWaitLatestTS: execCommitWaitLatestTSInternal,
		phaseCommitWaitLatch:    execCommitWaitLatchInternal,
		phaseCommitWaitBinlog:   execCommitWaitBinlogInternal,
		phaseWriteResponse:      execWriteResponseInternal,
	}
}

func getPhaseDurationObserver(phase string, internal bool) prometheus.Observer {
	if internal {
		if ob, found := phaseDurationObserverMapInternal[phase]; found {
			return ob
		}
		return execUnknownInternal
	}
	if ob, found := phaseDurationObserverMap[phase]; found {
		return ob
	}
	return execUnknown
}

func (a *ExecStmt) observePhaseDurations(internal bool, commitDetails *util.CommitDetails) {
	for _, it := range []struct {
		duration time.Duration
		phase    string
	}{
		{a.phaseBuildDurations[0], phaseBuildFinal},
		{a.phaseBuildDurations[1], phaseBuildLocking},
		{a.phaseOpenDurations[0], phaseOpenFinal},
		{a.phaseOpenDurations[1], phaseOpenLocking},
		{a.phaseNextDurations[0], phaseNextFinal},
		{a.phaseNextDurations[1], phaseNextLocking},
		{a.phaseLockDurations[0], phaseLockFinal},
		{a.phaseLockDurations[1], phaseLockLocking},
	} {
		if it.duration > 0 {
			getPhaseDurationObserver(it.phase, internal).Observe(it.duration.Seconds())
		}
	}
	if commitDetails != nil {
		for _, it := range []struct {
			duration time.Duration
			phase    string
		}{
			{commitDetails.PrewriteTime, phaseCommitPrewrite},
			{commitDetails.CommitTime, phaseCommitCommit},
			{commitDetails.GetCommitTsTime, phaseCommitWaitCommitTS},
			{commitDetails.GetLatestTsTime, phaseCommitWaitLatestTS},
			{commitDetails.LocalLatchTime, phaseCommitWaitLatch},
			{commitDetails.WaitPrewriteBinlogTime, phaseCommitWaitBinlog},
		} {
			if it.duration > 0 {
				getPhaseDurationObserver(it.phase, internal).Observe(it.duration.Seconds())
			}
		}
	}
	if stmtDetailsRaw := a.GoCtx.Value(execdetails.StmtExecDetailKey); stmtDetailsRaw != nil {
		d := stmtDetailsRaw.(*execdetails.StmtExecDetails).WriteSQLRespDuration
		if d > 0 {
			getPhaseDurationObserver(phaseWriteResponse, internal).Observe(d.Seconds())
		}
	}
}

// FinishExecuteStmt is used to record some information after `ExecStmt` execution finished:
// 1. record slow log if needed.
// 2. record summary statement.
// 3. record execute duration metric.
// 4. update the `PrevStmt` in session variable.
// 5. reset `DurationParse` in session variable.
func (a *ExecStmt) FinishExecuteStmt(txnTS uint64, err error, hasMoreResults bool) {
	se := a.Ctx
	if !se.GetSessionVars().InRestrictedSQL && se.GetSessionVars().IsPlanReplayerCaptureEnabled() {
		stmtNode := a.GetStmtNode()
		if se.GetSessionVars().EnablePlanReplayedContinuesCapture {
			if checkPlanReplayerContinuesCaptureValidStmt(stmtNode) {
				checkPlanReplayerContinuesCapture(se, stmtNode, txnTS)
			}
		} else {
			checkPlanReplayerCaptureTask(se, stmtNode, txnTS)
		}
	}

	sessVars := a.Ctx.GetSessionVars()
	execDetail := sessVars.StmtCtx.GetExecDetails()
	// Attach commit/lockKeys runtime stats to executor runtime stats.
	if (execDetail.CommitDetail != nil || execDetail.LockKeysDetail != nil) && sessVars.StmtCtx.RuntimeStatsColl != nil {
		statsWithCommit := &execdetails.RuntimeStatsWithCommit{
			Commit:   execDetail.CommitDetail,
			LockKeys: execDetail.LockKeysDetail,
		}
		sessVars.StmtCtx.RuntimeStatsColl.RegisterStats(a.Plan.ID(), statsWithCommit)
	}
	// Record related SLI metrics.
	if execDetail.CommitDetail != nil && execDetail.CommitDetail.WriteSize > 0 {
		a.Ctx.GetTxnWriteThroughputSLI().AddTxnWriteSize(execDetail.CommitDetail.WriteSize, execDetail.CommitDetail.WriteKeys)
	}
	if execDetail.ScanDetail != nil && sessVars.StmtCtx.AffectedRows() > 0 {
		processedKeys := atomic.LoadInt64(&execDetail.ScanDetail.ProcessedKeys)
		if processedKeys > 0 {
			// Only record the read keys in write statement which affect row more than 0.
			a.Ctx.GetTxnWriteThroughputSLI().AddReadKeys(processedKeys)
		}
	}
	succ := err == nil
	if a.Plan != nil {
		// If this statement has a Plan, the StmtCtx.plan should have been set when it comes here,
		// but we set it again in case we missed some code paths.
		sessVars.StmtCtx.SetPlan(a.Plan)
	}
	// `LowSlowQuery` and `SummaryStmt` must be called before recording `PrevStmt`.
	a.LogSlowQuery(txnTS, succ, hasMoreResults)
	a.SummaryStmt(succ)
	a.observeStmtFinishedForTopSQL()
	if sessVars.StmtCtx.IsTiFlash.Load() {
		if succ {
			totalTiFlashQuerySuccCounter.Inc()
		} else {
			metrics.TiFlashQueryTotalCounter.WithLabelValues(metrics.ExecuteErrorToLabel(err), metrics.LblError).Inc()
		}
	}
	sessVars.PrevStmt = FormatSQL(a.GetTextToLog())

	a.observePhaseDurations(sessVars.InRestrictedSQL, execDetail.CommitDetail)
	executeDuration := time.Since(sessVars.StartTime) - sessVars.DurationCompile
	if sessVars.InRestrictedSQL {
		sessionExecuteRunDurationInternal.Observe(executeDuration.Seconds())
	} else {
		sessionExecuteRunDurationGeneral.Observe(executeDuration.Seconds())
	}
	// Reset DurationParse due to the next statement may not need to be parsed (not a text protocol query).
	sessVars.DurationParse = 0
	// Clean the stale read flag when statement execution finish
	sessVars.StmtCtx.IsStaleness = false
	// Clean the MPP query info
	sessVars.StmtCtx.MPPQueryInfo.QueryID.Store(0)
	sessVars.StmtCtx.MPPQueryInfo.QueryTS.Store(0)
	sessVars.StmtCtx.MPPQueryInfo.AllocatedMPPTaskID.Store(0)

	if sessVars.StmtCtx.ReadFromTableCache {
		metrics.ReadFromTableCacheCounter.Inc()
	}
}

// CloseRecordSet will finish the execution of current statement and do some record work
func (a *ExecStmt) CloseRecordSet(txnStartTS uint64, lastErr error) {
	a.FinishExecuteStmt(txnStartTS, lastErr, false)
	a.logAudit()
	// Detach the Memory and disk tracker for the previous stmtCtx from GlobalMemoryUsageTracker and GlobalDiskUsageTracker
	if stmtCtx := a.Ctx.GetSessionVars().StmtCtx; stmtCtx != nil {
		if stmtCtx.DiskTracker != nil {
			stmtCtx.DiskTracker.Detach()
		}
		if stmtCtx.MemTracker != nil {
			stmtCtx.MemTracker.Detach()
		}
	}
}

// LogSlowQuery is used to print the slow query in the log files.
func (a *ExecStmt) LogSlowQuery(txnTS uint64, succ bool, hasMoreResults bool) {
	sessVars := a.Ctx.GetSessionVars()
	stmtCtx := sessVars.StmtCtx
	level := log.GetLevel()
	cfg := config.GetGlobalConfig()
	costTime := time.Since(sessVars.StartTime) + sessVars.DurationParse
	threshold := time.Duration(atomic.LoadUint64(&cfg.Instance.SlowThreshold)) * time.Millisecond
	enable := cfg.Instance.EnableSlowLog.Load()
	// if the level is Debug, or trace is enabled, print slow logs anyway
	force := level <= zapcore.DebugLevel || trace.IsEnabled()
	if (!enable || costTime < threshold) && !force {
		return
	}
	sql := FormatSQL(a.GetTextToLog())
	_, digest := stmtCtx.SQLDigest()

	var indexNames string
	if len(stmtCtx.IndexNames) > 0 {
		// remove duplicate index.
		idxMap := make(map[string]struct{})
		buf := bytes.NewBuffer(make([]byte, 0, 4))
		buf.WriteByte('[')
		for _, idx := range stmtCtx.IndexNames {
			_, ok := idxMap[idx]
			if ok {
				continue
			}
			idxMap[idx] = struct{}{}
			if buf.Len() > 1 {
				buf.WriteByte(',')
			}
			buf.WriteString(idx)
		}
		buf.WriteByte(']')
		indexNames = buf.String()
	}
	flat := getFlatPlan(stmtCtx)
	var stmtDetail execdetails.StmtExecDetails
	stmtDetailRaw := a.GoCtx.Value(execdetails.StmtExecDetailKey)
	if stmtDetailRaw != nil {
		stmtDetail = *(stmtDetailRaw.(*execdetails.StmtExecDetails))
	}
	var tikvExecDetail util.ExecDetails
	tikvExecDetailRaw := a.GoCtx.Value(util.ExecDetailsKey)
	if tikvExecDetailRaw != nil {
		tikvExecDetail = *(tikvExecDetailRaw.(*util.ExecDetails))
	}
	execDetail := stmtCtx.GetExecDetails()
	copTaskInfo := stmtCtx.CopTasksDetails()
	statsInfos := plannercore.GetStatsInfoFromFlatPlan(flat)
	memMax := sessVars.MemTracker.MaxConsumed()
	diskMax := sessVars.DiskTracker.MaxConsumed()
	_, planDigest := getPlanDigest(stmtCtx)

	binaryPlan := ""
	if variable.GenerateBinaryPlan.Load() {
		binaryPlan = getBinaryPlan(a.Ctx)
		if len(binaryPlan) > 0 {
			binaryPlan = variable.SlowLogBinaryPlanPrefix + binaryPlan + variable.SlowLogPlanSuffix
		}
	}

	resultRows := GetResultRowsCount(stmtCtx, a.Plan)

	slowItems := &variable.SlowQueryLogItems{
		TxnTS:             txnTS,
		SQL:               sql.String(),
		Digest:            digest.String(),
		TimeTotal:         costTime,
		TimeParse:         sessVars.DurationParse,
		TimeCompile:       sessVars.DurationCompile,
		TimeOptimize:      sessVars.DurationOptimization,
		TimeWaitTS:        sessVars.DurationWaitTS,
		IndexNames:        indexNames,
		StatsInfos:        statsInfos,
		CopTasks:          copTaskInfo,
		ExecDetail:        execDetail,
		MemMax:            memMax,
		DiskMax:           diskMax,
		Succ:              succ,
		Plan:              getPlanTree(stmtCtx),
		PlanDigest:        planDigest.String(),
		BinaryPlan:        binaryPlan,
		Prepared:          a.isPreparedStmt,
		HasMoreResults:    hasMoreResults,
		PlanFromCache:     sessVars.FoundInPlanCache,
		PlanFromBinding:   sessVars.FoundInBinding,
		RewriteInfo:       sessVars.RewritePhaseInfo,
		KVTotal:           time.Duration(atomic.LoadInt64(&tikvExecDetail.WaitKVRespDuration)),
		PDTotal:           time.Duration(atomic.LoadInt64(&tikvExecDetail.WaitPDRespDuration)),
		BackoffTotal:      time.Duration(atomic.LoadInt64(&tikvExecDetail.BackoffDuration)),
		WriteSQLRespTotal: stmtDetail.WriteSQLRespDuration,
		ResultRows:        resultRows,
		ExecRetryCount:    a.retryCount,
		IsExplicitTxn:     sessVars.TxnCtx.IsExplicit,
		IsWriteCacheTable: stmtCtx.WaitLockLeaseTime > 0,
		StatsLoadStatus:   convertStatusIntoString(a.Ctx, stmtCtx.StatsLoadStatus),
		IsSyncStatsFailed: stmtCtx.IsSyncStatsFailed,
	}
	failpoint.Inject("assertSyncStatsFailed", func(val failpoint.Value) {
		if val.(bool) {
			if !slowItems.IsSyncStatsFailed {
				panic("isSyncStatsFailed should be true")
			}
		}
	})
	if a.retryCount > 0 {
		slowItems.ExecRetryTime = costTime - sessVars.DurationParse - sessVars.DurationCompile - time.Since(a.retryStartTime)
	}
	if _, ok := a.StmtNode.(*ast.CommitStmt); ok && sessVars.PrevStmt != nil {
		slowItems.PrevStmt = sessVars.PrevStmt.String()
	}
	slowLog := sessVars.SlowLogFormat(slowItems)
	if trace.IsEnabled() {
		trace.Log(a.GoCtx, "details", slowLog)
	}
	logutil.SlowQueryLogger.Warn(slowLog)
	if costTime >= threshold {
		if sessVars.InRestrictedSQL {
			totalQueryProcHistogramInternal.Observe(costTime.Seconds())
			totalCopProcHistogramInternal.Observe(execDetail.TimeDetail.ProcessTime.Seconds())
			totalCopWaitHistogramInternal.Observe(execDetail.TimeDetail.WaitTime.Seconds())
		} else {
			totalQueryProcHistogramGeneral.Observe(costTime.Seconds())
			totalCopProcHistogramGeneral.Observe(execDetail.TimeDetail.ProcessTime.Seconds())
			totalCopWaitHistogramGeneral.Observe(execDetail.TimeDetail.WaitTime.Seconds())
		}
		var userString string
		if sessVars.User != nil {
			userString = sessVars.User.String()
		}
		var tableIDs string
		if len(stmtCtx.TableIDs) > 0 {
			tableIDs = strings.Replace(fmt.Sprintf("%v", stmtCtx.TableIDs), " ", ",", -1)
		}
		domain.GetDomain(a.Ctx).LogSlowQuery(&domain.SlowQueryInfo{
			SQL:        sql.String(),
			Digest:     digest.String(),
			Start:      sessVars.StartTime,
			Duration:   costTime,
			Detail:     stmtCtx.GetExecDetails(),
			Succ:       succ,
			ConnID:     sessVars.ConnectionID,
			TxnTS:      txnTS,
			User:       userString,
			DB:         sessVars.CurrentDB,
			TableIDs:   tableIDs,
			IndexNames: indexNames,
			Internal:   sessVars.InRestrictedSQL,
		})
	}
}

// GetResultRowsCount gets the count of the statement result rows.
func GetResultRowsCount(stmtCtx *stmtctx.StatementContext, p plannercore.Plan) int64 {
	runtimeStatsColl := stmtCtx.RuntimeStatsColl
	if runtimeStatsColl == nil {
		return 0
	}
	rootPlanID := p.ID()
	if !runtimeStatsColl.ExistsRootStats(rootPlanID) {
		return 0
	}
	rootStats := runtimeStatsColl.GetRootStats(rootPlanID)
	return rootStats.GetActRows()
}

// getFlatPlan generates a FlatPhysicalPlan from the plan stored in stmtCtx.plan,
// then stores it in stmtCtx.flatPlan.
func getFlatPlan(stmtCtx *stmtctx.StatementContext) *plannercore.FlatPhysicalPlan {
	pp := stmtCtx.GetPlan()
	if pp == nil {
		return nil
	}
	if flat := stmtCtx.GetFlatPlan(); flat != nil {
		f := flat.(*plannercore.FlatPhysicalPlan)
		return f
	}
	p := pp.(plannercore.Plan)
	flat := plannercore.FlattenPhysicalPlan(p, false)
	if flat != nil {
		stmtCtx.SetFlatPlan(flat)
		return flat
	}
	return nil
}

func getBinaryPlan(sCtx sessionctx.Context) string {
	stmtCtx := sCtx.GetSessionVars().StmtCtx
	binaryPlan := stmtCtx.GetBinaryPlan()
	if len(binaryPlan) > 0 {
		return binaryPlan
	}
	flat := getFlatPlan(stmtCtx)
	binaryPlan = plannercore.BinaryPlanStrFromFlatPlan(sCtx, flat)
	stmtCtx.SetBinaryPlan(binaryPlan)
	return binaryPlan
}

// getPlanTree will try to get the select plan tree if the plan is select or the select plan of delete/update/insert statement.
func getPlanTree(stmtCtx *stmtctx.StatementContext) string {
	cfg := config.GetGlobalConfig()
	if atomic.LoadUint32(&cfg.Instance.RecordPlanInSlowLog) == 0 {
		return ""
	}
	planTree, _ := getEncodedPlan(stmtCtx, false)
	if len(planTree) == 0 {
		return planTree
	}
	return variable.SlowLogPlanPrefix + planTree + variable.SlowLogPlanSuffix
}

// getPlanDigest will try to get the select plan tree if the plan is select or the select plan of delete/update/insert statement.
func getPlanDigest(stmtCtx *stmtctx.StatementContext) (string, *parser.Digest) {
	normalized, planDigest := stmtCtx.GetPlanDigest()
	if len(normalized) > 0 && planDigest != nil {
		return normalized, planDigest
	}
	flat := getFlatPlan(stmtCtx)
	normalized, planDigest = plannercore.NormalizeFlatPlan(flat)
	stmtCtx.SetPlanDigest(normalized, planDigest)
	return normalized, planDigest
}

// GetEncodedPlan returned same as getEncodedPlan
func GetEncodedPlan(stmtCtx *stmtctx.StatementContext, genHint bool) (encodedPlan, hintStr string) {
	return getEncodedPlan(stmtCtx, genHint)
}

// getEncodedPlan gets the encoded plan, and generates the hint string if indicated.
func getEncodedPlan(stmtCtx *stmtctx.StatementContext, genHint bool) (encodedPlan, hintStr string) {
	var hintSet bool
	encodedPlan = stmtCtx.GetEncodedPlan()
	hintStr, hintSet = stmtCtx.GetPlanHint()
	if len(encodedPlan) > 0 && (!genHint || hintSet) {
		return
	}
	flat := getFlatPlan(stmtCtx)
	if len(encodedPlan) == 0 {
		encodedPlan = plannercore.EncodeFlatPlan(flat)
		stmtCtx.SetEncodedPlan(encodedPlan)
	}
	if genHint {
		hints := plannercore.GenHintsFromFlatPlan(flat)
		for _, tableHint := range stmtCtx.OriginalTableHints {
			// some hints like 'memory_quota' cannot be extracted from the PhysicalPlan directly,
			// so we have to iterate all hints from the customer and keep some other necessary hints.
			switch tableHint.HintName.L {
			case "memory_quota", "use_toja", "no_index_merge", "max_execution_time",
				plannercore.HintAggToCop, plannercore.HintIgnoreIndex,
				plannercore.HintReadFromStorage, plannercore.HintLimitToCop:
				hints = append(hints, tableHint)
			}
		}

		hintStr = hint.RestoreOptimizerHints(hints)
		stmtCtx.SetPlanHint(hintStr)
	}
	return
}

// SummaryStmt collects statements for information_schema.statements_summary
func (a *ExecStmt) SummaryStmt(succ bool) {
	sessVars := a.Ctx.GetSessionVars()
	var userString string
	if sessVars.User != nil {
		userString = sessVars.User.Username
	}

	// Internal SQLs must also be recorded to keep the consistency of `PrevStmt` and `PrevStmtDigest`.
	if !stmtsummary.StmtSummaryByDigestMap.Enabled() || ((sessVars.InRestrictedSQL || len(userString) == 0) && !stmtsummary.StmtSummaryByDigestMap.EnabledInternal()) {
		sessVars.SetPrevStmtDigest("")
		return
	}
	// Ignore `PREPARE` statements, but record `EXECUTE` statements.
	if _, ok := a.StmtNode.(*ast.PrepareStmt); ok {
		return
	}
	stmtCtx := sessVars.StmtCtx
	// Make sure StmtType is filled even if succ is false.
	if stmtCtx.StmtType == "" {
		stmtCtx.StmtType = ast.GetStmtLabel(a.StmtNode)
	}
	normalizedSQL, digest := stmtCtx.SQLDigest()
	costTime := time.Since(sessVars.StartTime) + sessVars.DurationParse
	charset, collation := sessVars.GetCharsetInfo()

	var prevSQL, prevSQLDigest string
	if _, ok := a.StmtNode.(*ast.CommitStmt); ok {
		// If prevSQLDigest is not recorded, it means this `commit` is the first SQL once stmt summary is enabled,
		// so it's OK just to ignore it.
		if prevSQLDigest = sessVars.GetPrevStmtDigest(); len(prevSQLDigest) == 0 {
			return
		}
		prevSQL = sessVars.PrevStmt.String()
	}
	sessVars.SetPrevStmtDigest(digest.String())

	// No need to encode every time, so encode lazily.
	planGenerator := func() (string, string) {
		return getEncodedPlan(stmtCtx, !sessVars.InRestrictedSQL)
	}
	var binPlanGen func() string
	if variable.GenerateBinaryPlan.Load() {
		binPlanGen = func() string {
			binPlan := getBinaryPlan(a.Ctx)
			return binPlan
		}
	}
	// Generating plan digest is slow, only generate it once if it's 'Point_Get'.
	// If it's a point get, different SQLs leads to different plans, so SQL digest
	// is enough to distinguish different plans in this case.
	var planDigest string
	var planDigestGen func() string
	if a.Plan.TP() == plancodec.TypePointGet {
		planDigestGen = func() string {
			_, planDigest := getPlanDigest(stmtCtx)
			return planDigest.String()
		}
	} else {
		_, tmp := getPlanDigest(stmtCtx)
		planDigest = tmp.String()
	}

	execDetail := stmtCtx.GetExecDetails()
	copTaskInfo := stmtCtx.CopTasksDetails()
	memMax := sessVars.MemTracker.MaxConsumed()
	diskMax := sessVars.DiskTracker.MaxConsumed()
	sql := a.GetTextToLog()
	var stmtDetail execdetails.StmtExecDetails
	stmtDetailRaw := a.GoCtx.Value(execdetails.StmtExecDetailKey)
	if stmtDetailRaw != nil {
		stmtDetail = *(stmtDetailRaw.(*execdetails.StmtExecDetails))
	}
	var tikvExecDetail util.ExecDetails
	tikvExecDetailRaw := a.GoCtx.Value(util.ExecDetailsKey)
	if tikvExecDetailRaw != nil {
		tikvExecDetail = *(tikvExecDetailRaw.(*util.ExecDetails))
	}

	if stmtCtx.WaitLockLeaseTime > 0 {
		if execDetail.BackoffSleep == nil {
			execDetail.BackoffSleep = make(map[string]time.Duration)
		}
		execDetail.BackoffSleep["waitLockLeaseForCacheTable"] = stmtCtx.WaitLockLeaseTime
		execDetail.BackoffTime += stmtCtx.WaitLockLeaseTime
		execDetail.TimeDetail.WaitTime += stmtCtx.WaitLockLeaseTime
	}

	resultRows := GetResultRowsCount(stmtCtx, a.Plan)

	stmtExecInfo := &stmtsummary.StmtExecInfo{
		SchemaName:          strings.ToLower(sessVars.CurrentDB),
		OriginalSQL:         sql,
		Charset:             charset,
		Collation:           collation,
		NormalizedSQL:       normalizedSQL,
		Digest:              digest.String(),
		PrevSQL:             prevSQL,
		PrevSQLDigest:       prevSQLDigest,
		PlanGenerator:       planGenerator,
		BinaryPlanGenerator: binPlanGen,
		PlanDigest:          planDigest,
		PlanDigestGen:       planDigestGen,
		User:                userString,
		TotalLatency:        costTime,
		ParseLatency:        sessVars.DurationParse,
		CompileLatency:      sessVars.DurationCompile,
		StmtCtx:             stmtCtx,
		CopTasks:            copTaskInfo,
		ExecDetail:          &execDetail,
		MemMax:              memMax,
		DiskMax:             diskMax,
		StartTime:           sessVars.StartTime,
		IsInternal:          sessVars.InRestrictedSQL,
		Succeed:             succ,
		PlanInCache:         sessVars.FoundInPlanCache,
		PlanInBinding:       sessVars.FoundInBinding,
		ExecRetryCount:      a.retryCount,
		StmtExecDetails:     stmtDetail,
		ResultRows:          resultRows,
		TiKVExecDetails:     tikvExecDetail,
		Prepared:            a.isPreparedStmt,
	}
	if a.retryCount > 0 {
		stmtExecInfo.ExecRetryTime = costTime - sessVars.DurationParse - sessVars.DurationCompile - time.Since(a.retryStartTime)
	}
	stmtsummary.StmtSummaryByDigestMap.AddStatement(stmtExecInfo)
}

// GetTextToLog return the query text to log.
func (a *ExecStmt) GetTextToLog() string {
	var sql string
	sessVars := a.Ctx.GetSessionVars()
	if sessVars.EnableRedactLog {
		sql, _ = sessVars.StmtCtx.SQLDigest()
	} else if sensitiveStmt, ok := a.StmtNode.(ast.SensitiveStmtNode); ok {
		sql = sensitiveStmt.SecureText()
	} else {
		sql = sessVars.StmtCtx.OriginalSQL + sessVars.PreparedParams.String()
	}
	return sql
}

func (a *ExecStmt) observeStmtBeginForTopSQL(ctx context.Context) context.Context {
	vars := a.Ctx.GetSessionVars()
	sc := vars.StmtCtx
	normalizedSQL, sqlDigest := sc.SQLDigest()
	normalizedPlan, planDigest := getPlanDigest(sc)
	var sqlDigestByte, planDigestByte []byte
	if sqlDigest != nil {
		sqlDigestByte = sqlDigest.Bytes()
	}
	if planDigest != nil {
		planDigestByte = planDigest.Bytes()
	}
	stats := a.Ctx.GetStmtStats()
	if !topsqlstate.TopSQLEnabled() {
		// To reduce the performance impact on fast plan.
		// Drop them does not cause notable accuracy issue in TopSQL.
		if IsFastPlan(a.Plan) {
			return ctx
		}
		// Always attach the SQL and plan info uses to catch the running SQL when Top SQL is enabled in execution.
		if stats != nil {
			stats.OnExecutionBegin(sqlDigestByte, planDigestByte)
			// This is a special logic prepared for TiKV's SQLExecCount.
			sc.KvExecCounter = stats.CreateKvExecCounter(sqlDigestByte, planDigestByte)
		}
		return topsql.AttachSQLAndPlanInfo(ctx, sqlDigest, planDigest)
	}

	if stats != nil {
		stats.OnExecutionBegin(sqlDigestByte, planDigestByte)
		// This is a special logic prepared for TiKV's SQLExecCount.
		sc.KvExecCounter = stats.CreateKvExecCounter(sqlDigestByte, planDigestByte)
	}

	isSQLRegistered := sc.IsSQLRegistered.Load()
	if !isSQLRegistered {
		topsql.RegisterSQL(normalizedSQL, sqlDigest, vars.InRestrictedSQL)
	}
	sc.IsSQLAndPlanRegistered.Store(true)
	if len(normalizedPlan) == 0 {
		return ctx
	}
	topsql.RegisterPlan(normalizedPlan, planDigest)
	return topsql.AttachSQLAndPlanInfo(ctx, sqlDigest, planDigest)
}

func (a *ExecStmt) observeStmtFinishedForTopSQL() {
	vars := a.Ctx.GetSessionVars()
	if vars == nil {
		return
	}
	if stats := a.Ctx.GetStmtStats(); stats != nil && topsqlstate.TopSQLEnabled() {
		sqlDigest, planDigest := a.getSQLPlanDigest()
		execDuration := time.Since(vars.StartTime) + vars.DurationParse
		stats.OnExecutionFinished(sqlDigest, planDigest, execDuration)
	}
}

func (a *ExecStmt) getSQLPlanDigest() ([]byte, []byte) {
	var sqlDigest, planDigest []byte
	vars := a.Ctx.GetSessionVars()
	if _, d := vars.StmtCtx.SQLDigest(); d != nil {
		sqlDigest = d.Bytes()
	}
	if _, d := vars.StmtCtx.GetPlanDigest(); d != nil {
		planDigest = d.Bytes()
	}
	return sqlDigest, planDigest
}
func convertStatusIntoString(sctx sessionctx.Context, statsLoadStatus map[model.TableItemID]string) map[string]map[string]string {
	if len(statsLoadStatus) < 1 {
		return nil
	}
	is := domain.GetDomain(sctx).InfoSchema()
	// tableName -> name -> status
	r := make(map[string]map[string]string)
	for item, status := range statsLoadStatus {
		t, ok := is.TableByID(item.TableID)
		if !ok {
			t, _, _ = is.FindTableByPartitionID(item.TableID)
		}
		if t == nil {
			logutil.BgLogger().Warn("record table item load status failed due to not finding table",
				zap.Int64("tableID", item.TableID))
			continue
		}
		tableName := t.Meta().Name.O
		itemName := ""
		if item.IsIndex {
			itemName = t.Meta().FindIndexNameByID(item.ID)
		} else {
			itemName = t.Meta().FindColumnNameByID(item.ID)
		}
		if itemName == "" {
			logutil.BgLogger().Warn("record table item load status failed due to not finding item",
				zap.Int64("tableID", item.TableID),
				zap.Int64("id", item.ID), zap.Bool("isIndex", item.IsIndex))
			continue
		}
		if r[tableName] == nil {
			r[tableName] = make(map[string]string)
		}
		r[tableName][itemName] = status
	}
	return r
}

<<<<<<< HEAD
func retryAggressiveLockingIfNeeded(ctx context.Context, c kv.AggressiveLockingController) {
	if c.IsInAggressiveLockingMode() {
		c.RetryAggressiveLocking(ctx)
	}
}

func cancelAggressiveLockingIfNeeded(ctx context.Context, c kv.AggressiveLockingController) {
	if c.IsInAggressiveLockingMode() {
		c.CancelAggressiveLocking(ctx)
	}
}

func doneAggressiveLockingIfNeeded(ctx context.Context, c kv.AggressiveLockingController) {
	if c.IsInAggressiveLockingMode() {
		c.DoneAggressiveLocking(ctx)
	}
=======
// only allow select/delete/update/insert/execute stmt captured by continues capture
func checkPlanReplayerContinuesCaptureValidStmt(stmtNode ast.StmtNode) bool {
	switch stmtNode.(type) {
	case *ast.SelectStmt, *ast.DeleteStmt, *ast.UpdateStmt, *ast.InsertStmt, *ast.ExecuteStmt:
		return true
	default:
		return false
	}
}

func checkPlanReplayerCaptureTask(sctx sessionctx.Context, stmtNode ast.StmtNode, startTS uint64) {
	dom := domain.GetDomain(sctx)
	if dom == nil {
		return
	}
	handle := dom.GetPlanReplayerHandle()
	if handle == nil {
		return
	}
	tasks := handle.GetTasks()
	_, sqlDigest := sctx.GetSessionVars().StmtCtx.SQLDigest()
	_, planDigest := sctx.GetSessionVars().StmtCtx.GetPlanDigest()
	key := replayer.PlanReplayerTaskKey{
		SQLDigest:  sqlDigest.String(),
		PlanDigest: planDigest.String(),
	}
	for _, task := range tasks {
		if task.SQLDigest == sqlDigest.String() {
			if task.PlanDigest == "*" || task.PlanDigest == planDigest.String() {
				sendPlanReplayerDumpTask(key, sctx, stmtNode, startTS, false)
				return
			}
		}
	}
}

func checkPlanReplayerContinuesCapture(sctx sessionctx.Context, stmtNode ast.StmtNode, startTS uint64) {
	dom := domain.GetDomain(sctx)
	if dom == nil {
		return
	}
	handle := dom.GetPlanReplayerHandle()
	if handle == nil {
		return
	}
	_, sqlDigest := sctx.GetSessionVars().StmtCtx.SQLDigest()
	_, planDigest := sctx.GetSessionVars().StmtCtx.GetPlanDigest()
	key := replayer.PlanReplayerTaskKey{
		SQLDigest:  sqlDigest.String(),
		PlanDigest: planDigest.String(),
	}
	existed := sctx.GetSessionVars().CheckPlanReplayerFinishedTaskKey(key)
	if existed {
		return
	}
	sendPlanReplayerDumpTask(key, sctx, stmtNode, startTS, true)
	sctx.GetSessionVars().AddPlanReplayerFinishedTaskKey(key)
}

func sendPlanReplayerDumpTask(key replayer.PlanReplayerTaskKey, sctx sessionctx.Context, stmtNode ast.StmtNode,
	startTS uint64, isContinuesCapture bool) {
	stmtCtx := sctx.GetSessionVars().StmtCtx
	handle := sctx.Value(bindinfo.SessionBindInfoKeyType).(*bindinfo.SessionHandle)
	dumpTask := &domain.PlanReplayerDumpTask{
		PlanReplayerTaskKey: key,
		StartTS:             startTS,
		EncodePlan:          GetEncodedPlan,
		TblStats:            stmtCtx.TableStats,
		SessionBindings:     handle.GetAllBindRecord(),
		SessionVars:         sctx.GetSessionVars(),
		ExecStmts:           []ast.StmtNode{stmtNode},
		Analyze:             false,
		IsCapture:           true,
		IsContinuesCapture:  isContinuesCapture,
	}
	if _, ok := stmtNode.(*ast.ExecuteStmt); ok {
		nsql, _ := sctx.GetSessionVars().StmtCtx.SQLDigest()
		dumpTask.InExecute = true
		dumpTask.NormalizedSQL = nsql
	}
	domain.GetDomain(sctx).GetPlanReplayerHandle().SendTask(dumpTask)
>>>>>>> 95f0dc54
}<|MERGE_RESOLUTION|>--- conflicted
+++ resolved
@@ -2020,24 +2020,6 @@
 	return r
 }
 
-<<<<<<< HEAD
-func retryAggressiveLockingIfNeeded(ctx context.Context, c kv.AggressiveLockingController) {
-	if c.IsInAggressiveLockingMode() {
-		c.RetryAggressiveLocking(ctx)
-	}
-}
-
-func cancelAggressiveLockingIfNeeded(ctx context.Context, c kv.AggressiveLockingController) {
-	if c.IsInAggressiveLockingMode() {
-		c.CancelAggressiveLocking(ctx)
-	}
-}
-
-func doneAggressiveLockingIfNeeded(ctx context.Context, c kv.AggressiveLockingController) {
-	if c.IsInAggressiveLockingMode() {
-		c.DoneAggressiveLocking(ctx)
-	}
-=======
 // only allow select/delete/update/insert/execute stmt captured by continues capture
 func checkPlanReplayerContinuesCaptureValidStmt(stmtNode ast.StmtNode) bool {
 	switch stmtNode.(type) {
@@ -2119,5 +2101,22 @@
 		dumpTask.NormalizedSQL = nsql
 	}
 	domain.GetDomain(sctx).GetPlanReplayerHandle().SendTask(dumpTask)
->>>>>>> 95f0dc54
+}
+
+func retryAggressiveLockingIfNeeded(ctx context.Context, c kv.AggressiveLockingController) {
+	if c.IsInAggressiveLockingMode() {
+		c.RetryAggressiveLocking(ctx)
+	}
+}
+
+func cancelAggressiveLockingIfNeeded(ctx context.Context, c kv.AggressiveLockingController) {
+	if c.IsInAggressiveLockingMode() {
+		c.CancelAggressiveLocking(ctx)
+	}
+}
+
+func doneAggressiveLockingIfNeeded(ctx context.Context, c kv.AggressiveLockingController) {
+	if c.IsInAggressiveLockingMode() {
+		c.DoneAggressiveLocking(ctx)
+	}
 }