// Copyright 2015 PingCAP, Inc.
//
// Licensed under the Apache License, Version 2.0 (the "License");
// you may not use this file except in compliance with the License.
// You may obtain a copy of the License at
//
//     http://www.apache.org/licenses/LICENSE-2.0
//
// Unless required by applicable law or agreed to in writing, software
// distributed under the License is distributed on an "AS IS" BASIS,
// See the License for the specific language governing permissions and
// limitations under the License.

package executor

import (
	"context"
	"fmt"
	"math"
	"runtime/trace"
	"strconv"
	"strings"
	"sync/atomic"
	"time"

	"github.com/pingcap/tidb/util/hint"

	"github.com/opentracing/opentracing-go"
	"github.com/pingcap/errors"
	"github.com/pingcap/log"
	"github.com/pingcap/parser/ast"
	"github.com/pingcap/parser/model"
	"github.com/pingcap/parser/mysql"
	"github.com/pingcap/parser/terror"
	"github.com/pingcap/tidb/config"
	"github.com/pingcap/tidb/domain"
	"github.com/pingcap/tidb/expression"
	"github.com/pingcap/tidb/infoschema"
	"github.com/pingcap/tidb/kv"
	"github.com/pingcap/tidb/metrics"
	"github.com/pingcap/tidb/planner"
	plannercore "github.com/pingcap/tidb/planner/core"
	"github.com/pingcap/tidb/plugin"
	"github.com/pingcap/tidb/sessionctx"
	"github.com/pingcap/tidb/sessionctx/variable"
	"github.com/pingcap/tidb/store/tikv"
	"github.com/pingcap/tidb/types"
	"github.com/pingcap/tidb/util/chunk"
	"github.com/pingcap/tidb/util/execdetails"
	"github.com/pingcap/tidb/util/logutil"
	"github.com/pingcap/tidb/util/memory"
	"github.com/pingcap/tidb/util/plancodec"
	"github.com/pingcap/tidb/util/sqlexec"
	"github.com/pingcap/tidb/util/stmtsummary"
	"github.com/pingcap/tidb/util/stringutil"
	"go.uber.org/zap"
	"go.uber.org/zap/zapcore"
)

// processinfoSetter is the interface use to set current running process info.
type processinfoSetter interface {
	SetProcessInfo(string, time.Time, byte, uint64)
}

// recordSet wraps an executor, implements sqlexec.RecordSet interface
type recordSet struct {
	fields     []*ast.ResultField
	executor   Executor
	stmt       *ExecStmt
	lastErr    error
	txnStartTS uint64
}

func (a *recordSet) Fields() []*ast.ResultField {
	if len(a.fields) == 0 {
		a.fields = colNames2ResultFields(a.executor.Schema(), a.stmt.OutputNames, a.stmt.Ctx.GetSessionVars().CurrentDB)
	}
	return a.fields
}

func colNames2ResultFields(schema *expression.Schema, names []*types.FieldName, defaultDB string) []*ast.ResultField {
	rfs := make([]*ast.ResultField, 0, schema.Len())
	defaultDBCIStr := model.NewCIStr(defaultDB)
	for i := 0; i < schema.Len(); i++ {
		dbName := names[i].DBName
		if dbName.L == "" && names[i].TblName.L != "" {
			dbName = defaultDBCIStr
		}
		origColName := names[i].OrigColName
		if origColName.L == "" {
			origColName = names[i].ColName
		}
		rf := &ast.ResultField{
			Column:       &model.ColumnInfo{Name: origColName, FieldType: *schema.Columns[i].RetType},
			ColumnAsName: names[i].ColName,
			Table:        &model.TableInfo{Name: names[i].OrigTblName},
			TableAsName:  names[i].TblName,
			DBName:       dbName,
		}
		// This is for compatibility.
		// See issue https://github.com/pingcap/tidb/issues/10513 .
		if len(rf.ColumnAsName.O) > mysql.MaxAliasIdentifierLen {
			rf.ColumnAsName.O = rf.ColumnAsName.O[:mysql.MaxAliasIdentifierLen]
		}
		// Usually the length of O equals the length of L.
		// Add this len judgement to avoid panic.
		if len(rf.ColumnAsName.L) > mysql.MaxAliasIdentifierLen {
			rf.ColumnAsName.L = rf.ColumnAsName.L[:mysql.MaxAliasIdentifierLen]
		}
		rfs = append(rfs, rf)
	}
	return rfs
}

// Next use uses recordSet's executor to get next available chunk for later usage.
// If chunk does not contain any rows, then we update last query found rows in session variable as current found rows.
// The reason we need update is that chunk with 0 rows indicating we already finished current query, we need prepare for
// next query.
// If stmt is not nil and chunk with some rows inside, we simply update last query found rows by the number of row in chunk.
func (a *recordSet) Next(ctx context.Context, req *chunk.Chunk) (err error) {
	defer func() {
		r := recover()
		if r == nil {
			return
		}
		err = errors.Errorf("%v", r)
		logutil.Logger(ctx).Error("execute sql panic", zap.String("sql", a.stmt.GetTextToLog()), zap.Stack("stack"))
	}()

	err = Next(ctx, a.executor, req)
	if err != nil {
		a.lastErr = err
		return err
	}
	numRows := req.NumRows()
	if numRows == 0 {
		if a.stmt != nil {
			a.stmt.Ctx.GetSessionVars().LastFoundRows = a.stmt.Ctx.GetSessionVars().StmtCtx.FoundRows()
		}
		return nil
	}
	if a.stmt != nil {
		a.stmt.Ctx.GetSessionVars().StmtCtx.AddFoundRows(uint64(numRows))
	}
	return nil
}

// NewChunk create a chunk base on top-level executor's newFirstChunk().
func (a *recordSet) NewChunk() *chunk.Chunk {
	return newFirstChunk(a.executor)
}

func (a *recordSet) Close() error {
	err := a.executor.Close()
	a.stmt.CloseRecordSet(a.txnStartTS, a.lastErr)
	return err
}

// OnFetchReturned implements commandLifeCycle#OnFetchReturned
func (a *recordSet) OnFetchReturned() {
	a.stmt.LogSlowQuery(a.txnStartTS, a.lastErr == nil, true)
}

// ExecStmt implements the sqlexec.Statement interface, it builds a planner.Plan to an sqlexec.Statement.
type ExecStmt struct {
	// GoCtx stores parent go context.Context for a stmt.
	GoCtx context.Context
	// InfoSchema stores a reference to the schema information.
	InfoSchema infoschema.InfoSchema
	// Plan stores a reference to the final physical plan.
	Plan plannercore.Plan
	// Text represents the origin query text.
	Text string

	StmtNode ast.StmtNode

	Ctx sessionctx.Context

	// LowerPriority represents whether to lower the execution priority of a query.
	LowerPriority     bool
	isPreparedStmt    bool
	isSelectForUpdate bool
	retryCount        uint
	retryStartTime    time.Time

	// OutputNames will be set if using cached plan
	OutputNames []*types.FieldName
	PsStmt      *plannercore.CachedPrepareStmt
}

// PointGet short path for point exec directly from plan, keep only necessary steps
func (a *ExecStmt) PointGet(ctx context.Context, is infoschema.InfoSchema) (*recordSet, error) {
	if span := opentracing.SpanFromContext(ctx); span != nil && span.Tracer() != nil {
		span1 := span.Tracer().StartSpan("ExecStmt.PointGet", opentracing.ChildOf(span.Context()))
		span1.LogKV("sql", a.OriginText())
		defer span1.Finish()
		ctx = opentracing.ContextWithSpan(ctx, span1)
	}
	startTs := uint64(math.MaxUint64)
	err := a.Ctx.InitTxnWithStartTS(startTs)
	if err != nil {
		return nil, err
	}
	a.Ctx.GetSessionVars().StmtCtx.Priority = kv.PriorityHigh

	// try to reuse point get executor
	if a.PsStmt.Executor != nil {
		exec, ok := a.PsStmt.Executor.(*PointGetExecutor)
		if !ok {
			logutil.Logger(ctx).Error("invalid executor type, not PointGetExecutor for point get path")
			a.PsStmt.Executor = nil
		} else {
			// CachedPlan type is already checked in last step
			pointGetPlan := a.PsStmt.PreparedAst.CachedPlan.(*plannercore.PointGetPlan)
			exec.Init(pointGetPlan, startTs)
			a.PsStmt.Executor = exec
		}
	}
	if a.PsStmt.Executor == nil {
		b := newExecutorBuilder(a.Ctx, is)
		newExecutor := b.build(a.Plan)
		if b.err != nil {
			return nil, b.err
		}
		a.PsStmt.Executor = newExecutor
	}
	pointExecutor := a.PsStmt.Executor.(*PointGetExecutor)
	if err = pointExecutor.Open(ctx); err != nil {
		terror.Call(pointExecutor.Close)
		return nil, err
	}
	return &recordSet{
		executor:   pointExecutor,
		stmt:       a,
		txnStartTS: startTs,
	}, nil
}

// OriginText returns original statement as a string.
func (a *ExecStmt) OriginText() string {
	return a.Text
}

// GetHints return the SQL plan hints as a string.
func (a *ExecStmt) GetHints() string {
	return hint.RestoreOptimizerHints(plannercore.GenHintsFromPhysicalPlan(a.Plan))
}

// IsPrepared returns true if stmt is a prepare statement.
func (a *ExecStmt) IsPrepared() bool {
	return a.isPreparedStmt
}

// IsReadOnly returns true if a statement is read only.
// If current StmtNode is an ExecuteStmt, we can get its prepared stmt,
// then using ast.IsReadOnly function to determine a statement is read only or not.
func (a *ExecStmt) IsReadOnly(vars *variable.SessionVars) bool {
	return planner.IsReadOnly(a.StmtNode, vars)
}

// RebuildPlan rebuilds current execute statement plan.
// It returns the current information schema version that 'a' is using.
func (a *ExecStmt) RebuildPlan(ctx context.Context) (int64, error) {
	is := infoschema.GetInfoSchema(a.Ctx)
	a.InfoSchema = is
	if err := plannercore.Preprocess(a.Ctx, a.StmtNode, is, plannercore.InTxnRetry); err != nil {
		return 0, err
	}
	p, names, err := planner.Optimize(ctx, a.Ctx, a.StmtNode, is)
	if err != nil {
		return 0, err
	}
	a.OutputNames = names
	a.Plan = p
	return is.SchemaMetaVersion(), nil
}

// Exec builds an Executor from a plan. If the Executor doesn't return result,
// like the INSERT, UPDATE statements, it executes in this function, if the Executor returns
// result, execution is done after this function returns, in the returned sqlexec.RecordSet Next method.
func (a *ExecStmt) Exec(ctx context.Context) (_ sqlexec.RecordSet, err error) {
	defer func() {
		r := recover()
		if r == nil {
			if a.retryCount > 0 {
				metrics.StatementPessimisticRetryCount.Observe(float64(a.retryCount))
			}
			lockKeysCnt := a.Ctx.GetSessionVars().StmtCtx.LockKeysCount
			if lockKeysCnt > 0 {
				metrics.StatementLockKeysCount.Observe(float64(lockKeysCnt))
			}
			return
		}
		if str, ok := r.(string); !ok || !strings.HasPrefix(str, memory.PanicMemoryExceed) {
			panic(r)
		}
		err = errors.Errorf("%v", r)
		logutil.Logger(ctx).Error("execute sql panic", zap.String("sql", a.GetTextToLog()), zap.Stack("stack"))
	}()

	sctx := a.Ctx
	ctx = sessionctx.SetCommitCtx(ctx, sctx)
	if _, ok := a.Plan.(*plannercore.Analyze); ok && sctx.GetSessionVars().InRestrictedSQL {
		oriStats, _ := sctx.GetSessionVars().GetSystemVar(variable.TiDBBuildStatsConcurrency)
		oriScan := sctx.GetSessionVars().DistSQLScanConcurrency()
		oriIndex := sctx.GetSessionVars().IndexSerialScanConcurrency()
		oriIso, _ := sctx.GetSessionVars().GetSystemVar(variable.TxnIsolation)
		terror.Log(sctx.GetSessionVars().SetSystemVar(variable.TiDBBuildStatsConcurrency, "1"))
		sctx.GetSessionVars().SetDistSQLScanConcurrency(1)
		sctx.GetSessionVars().SetIndexSerialScanConcurrency(1)
		terror.Log(sctx.GetSessionVars().SetSystemVar(variable.TxnIsolation, ast.ReadCommitted))
		defer func() {
			terror.Log(sctx.GetSessionVars().SetSystemVar(variable.TiDBBuildStatsConcurrency, oriStats))
			sctx.GetSessionVars().SetDistSQLScanConcurrency(oriScan)
			sctx.GetSessionVars().SetIndexSerialScanConcurrency(oriIndex)
			terror.Log(sctx.GetSessionVars().SetSystemVar(variable.TxnIsolation, oriIso))
		}()
	}

	if sctx.GetSessionVars().StmtCtx.HasMemQuotaHint {
		sctx.GetSessionVars().StmtCtx.MemTracker.SetBytesLimit(sctx.GetSessionVars().StmtCtx.MemQuotaQuery)
	}

	e, err := a.buildExecutor()
	if err != nil {
		return nil, err
	}

	if err = e.Open(ctx); err != nil {
		terror.Call(e.Close)
		return nil, err
	}

	cmd32 := atomic.LoadUint32(&sctx.GetSessionVars().CommandValue)
	cmd := byte(cmd32)
	var pi processinfoSetter
	if raw, ok := sctx.(processinfoSetter); ok {
		pi = raw
		sql := a.OriginText()
		if simple, ok := a.Plan.(*plannercore.Simple); ok && simple.Statement != nil {
			if ss, ok := simple.Statement.(ast.SensitiveStmtNode); ok {
				// Use SecureText to avoid leak password information.
				sql = ss.SecureText()
			}
		}
		maxExecutionTime := getMaxExecutionTime(sctx)
		// Update processinfo, ShowProcess() will use it.
		pi.SetProcessInfo(sql, time.Now(), cmd, maxExecutionTime)
		if a.Ctx.GetSessionVars().StmtCtx.StmtType == "" {
			a.Ctx.GetSessionVars().StmtCtx.StmtType = GetStmtLabel(a.StmtNode)
		}
	}

	isPessimistic := sctx.GetSessionVars().TxnCtx.IsPessimistic

	// Special handle for "select for update statement" in pessimistic transaction.
	if isPessimistic && a.isSelectForUpdate {
		return a.handlePessimisticSelectForUpdate(ctx, e)
	}

	if handled, result, err := a.handleNoDelay(ctx, e, isPessimistic); handled {
		return result, err
	}

	var txnStartTS uint64
	txn, err := sctx.Txn(false)
	if err != nil {
		return nil, err
	}
	if txn.Valid() {
		txnStartTS = txn.StartTS()
	}
	return &recordSet{
		executor:   e,
		stmt:       a,
		txnStartTS: txnStartTS,
	}, nil
}

func (a *ExecStmt) handleNoDelay(ctx context.Context, e Executor, isPessimistic bool) (handled bool, rs sqlexec.RecordSet, err error) {
	sc := a.Ctx.GetSessionVars().StmtCtx
	defer func() {
		// If the stmt have no rs like `insert`, The session tracker detachment will be directly
		// done in the `defer` function. If the rs is not nil, the detachment will be done in
		// `rs.Close` in `handleStmt`
		if sc != nil && rs == nil {
			if sc.MemTracker != nil {
				sc.MemTracker.DetachFromGlobalTracker()
			}
			if sc.DiskTracker != nil {
				sc.DiskTracker.DetachFromGlobalTracker()
			}
		}
	}()

	toCheck := e
	isExplainAnalyze := false
	if explain, ok := e.(*ExplainExec); ok {
		if analyze := explain.getAnalyzeExecToExecutedNoDelay(); analyze != nil {
			toCheck = analyze
			isExplainAnalyze = true
		}
	}

	// If the executor doesn't return any result to the client, we execute it without delay.
	if toCheck.Schema().Len() == 0 {
		handled = !isExplainAnalyze
		if isPessimistic {
			return handled, nil, a.handlePessimisticDML(ctx, toCheck)
		}
		r, err := a.handleNoDelayExecutor(ctx, toCheck)
		return handled, r, err
	} else if proj, ok := toCheck.(*ProjectionExec); ok && proj.calculateNoDelay {
		// Currently this is only for the "DO" statement. Take "DO 1, @a=2;" as an example:
		// the Projection has two expressions and two columns in the schema, but we should
		// not return the result of the two expressions.
		r, err := a.handleNoDelayExecutor(ctx, e)
		return true, r, err
	}

	return false, nil, nil
}

// getMaxExecutionTime get the max execution timeout value.
func getMaxExecutionTime(sctx sessionctx.Context) uint64 {
	if sctx.GetSessionVars().StmtCtx.HasMaxExecutionTime {
		return sctx.GetSessionVars().StmtCtx.MaxExecutionTime
	}
	return sctx.GetSessionVars().MaxExecutionTime
}

type chunkRowRecordSet struct {
	rows     []chunk.Row
	idx      int
	fields   []*ast.ResultField
	e        Executor
	execStmt *ExecStmt
}

func (c *chunkRowRecordSet) Fields() []*ast.ResultField {
	return c.fields
}

func (c *chunkRowRecordSet) Next(ctx context.Context, chk *chunk.Chunk) error {
	chk.Reset()
	for !chk.IsFull() && c.idx < len(c.rows) {
		chk.AppendRow(c.rows[c.idx])
		c.idx++
	}
	return nil
}

func (c *chunkRowRecordSet) NewChunk() *chunk.Chunk {
	return newFirstChunk(c.e)
}

func (c *chunkRowRecordSet) Close() error {
	c.execStmt.CloseRecordSet(c.execStmt.Ctx.GetSessionVars().TxnCtx.StartTS, nil)
	return nil
}

func (a *ExecStmt) handlePessimisticSelectForUpdate(ctx context.Context, e Executor) (sqlexec.RecordSet, error) {
	for {
		rs, err := a.runPessimisticSelectForUpdate(ctx, e)
		e, err = a.handlePessimisticLockError(ctx, err)
		if err != nil {
			return nil, err
		}
		if e == nil {
			return rs, nil
		}
	}
}

func (a *ExecStmt) runPessimisticSelectForUpdate(ctx context.Context, e Executor) (sqlexec.RecordSet, error) {
	defer func() {
		terror.Log(e.Close())
	}()
	var rows []chunk.Row
	var err error
	req := newFirstChunk(e)
	for {
		err = Next(ctx, e, req)
		if err != nil {
			// Handle 'write conflict' error.
			break
		}
		if req.NumRows() == 0 {
			fields := colNames2ResultFields(e.Schema(), a.OutputNames, a.Ctx.GetSessionVars().CurrentDB)
			return &chunkRowRecordSet{rows: rows, fields: fields, e: e, execStmt: a}, nil
		}
		iter := chunk.NewIterator4Chunk(req)
		for r := iter.Begin(); r != iter.End(); r = iter.Next() {
			rows = append(rows, r)
		}
		req = chunk.Renew(req, a.Ctx.GetSessionVars().MaxChunkSize)
	}
	return nil, err
}

func (a *ExecStmt) handleNoDelayExecutor(ctx context.Context, e Executor) (sqlexec.RecordSet, error) {
	sctx := a.Ctx
	if span := opentracing.SpanFromContext(ctx); span != nil && span.Tracer() != nil {
		span1 := span.Tracer().StartSpan("executor.handleNoDelayExecutor", opentracing.ChildOf(span.Context()))
		defer span1.Finish()
		ctx = opentracing.ContextWithSpan(ctx, span1)
	}

	// Check if "tidb_snapshot" is set for the write executors.
	// In history read mode, we can not do write operations.
	switch e.(type) {
	case *DeleteExec, *InsertExec, *UpdateExec, *ReplaceExec, *LoadDataExec, *DDLExec:
		snapshotTS := sctx.GetSessionVars().SnapshotTS
		if snapshotTS != 0 {
			return nil, errors.New("can not execute write statement when 'tidb_snapshot' is set")
		}
		lowResolutionTSO := sctx.GetSessionVars().LowResolutionTSO
		if lowResolutionTSO {
			return nil, errors.New("can not execute write statement when 'tidb_low_resolution_tso' is set")
		}
	}

	var err error
	defer func() {
		terror.Log(e.Close())
		a.logAudit()
	}()

	err = Next(ctx, e, newFirstChunk(e))
	if err != nil {
		return nil, err
	}
	return nil, err
}

func (a *ExecStmt) handlePessimisticDML(ctx context.Context, e Executor) error {
	sctx := a.Ctx
	// Do not active the transaction here.
	// When autocommit = 0 and transaction in pessimistic mode,
	// statements like set xxx = xxx; should not active the transaction.
	txn, err := sctx.Txn(false)
	if err != nil {
		return err
	}
	txnCtx := sctx.GetSessionVars().TxnCtx
	for {
		startPointGetLocking := time.Now()
		_, err = a.handleNoDelayExecutor(ctx, e)
		if !txn.Valid() {
			return err
		}
		if err != nil {
			// It is possible the DML has point get plan that locks the key.
			e, err = a.handlePessimisticLockError(ctx, err)
			if err != nil {
				if ErrDeadlock.Equal(err) {
					metrics.StatementDeadlockDetectDuration.Observe(time.Since(startPointGetLocking).Seconds())
				}
				return err
			}
			continue
		}
		keys, err1 := txn.(pessimisticTxn).KeysNeedToLock()
		if err1 != nil {
			return err1
		}
		keys = txnCtx.CollectUnchangedRowKeys(keys)
		if len(keys) == 0 {
			return nil
		}
		seVars := sctx.GetSessionVars()
		lockCtx := newLockCtx(seVars, seVars.LockWaitTimeout)
		var lockKeyStats *execdetails.LockKeysDetails
		ctx = context.WithValue(ctx, execdetails.LockKeysDetailCtxKey, &lockKeyStats)
		startLocking := time.Now()
		err = txn.LockKeys(ctx, lockCtx, keys...)
		if lockKeyStats != nil {
			seVars.StmtCtx.MergeLockKeysExecDetails(lockKeyStats)
		}
		if err == nil {
			return nil
		}
		e, err = a.handlePessimisticLockError(ctx, err)
		if err != nil {
			if ErrDeadlock.Equal(err) {
				metrics.StatementDeadlockDetectDuration.Observe(time.Since(startLocking).Seconds())
			}
			return err
		}
	}
}

// UpdateForUpdateTS updates the ForUpdateTS, if newForUpdateTS is 0, it obtain a new TS from PD.
func UpdateForUpdateTS(seCtx sessionctx.Context, newForUpdateTS uint64) error {
	txn, err := seCtx.Txn(false)
	if err != nil {
		return err
	}
	if !txn.Valid() {
		return errors.Trace(kv.ErrInvalidTxn)
	}
	if newForUpdateTS == 0 {
		version, err := seCtx.GetStore().CurrentVersion()
		if err != nil {
			return err
		}
		newForUpdateTS = version.Ver
	}
	seCtx.GetSessionVars().TxnCtx.SetForUpdateTS(newForUpdateTS)
	txn.SetOption(kv.SnapshotTS, seCtx.GetSessionVars().TxnCtx.GetForUpdateTS())
	return nil
}

// handlePessimisticLockError updates TS and rebuild executor if the err is write conflict.
func (a *ExecStmt) handlePessimisticLockError(ctx context.Context, err error) (Executor, error) {
	txnCtx := a.Ctx.GetSessionVars().TxnCtx
	var newForUpdateTS uint64
	if deadlock, ok := errors.Cause(err).(*tikv.ErrDeadlock); ok {
		if !deadlock.IsRetryable {
			return nil, ErrDeadlock
		}
		logutil.Logger(ctx).Info("single statement deadlock, retry statement",
			zap.Uint64("txn", txnCtx.StartTS),
			zap.Uint64("lockTS", deadlock.LockTs),
			zap.Stringer("lockKey", kv.Key(deadlock.LockKey)),
			zap.Uint64("deadlockKeyHash", deadlock.DeadlockKeyHash))
	} else if terror.ErrorEqual(kv.ErrWriteConflict, err) {
		errStr := err.Error()
		forUpdateTS := txnCtx.GetForUpdateTS()
		logutil.Logger(ctx).Debug("pessimistic write conflict, retry statement",
			zap.Uint64("txn", txnCtx.StartTS),
			zap.Uint64("forUpdateTS", forUpdateTS),
			zap.String("err", errStr))
		// Always update forUpdateTS by getting a new timestamp from PD.
		// If we use the conflict commitTS as the new forUpdateTS and async commit
		// is used, the commitTS of this transaction may exceed the max timestamp
		// that PD allocates. Then, the change may be invisible to a new transaction,
		// which means linearizability is broken.
	} else {
		// this branch if err not nil, always update forUpdateTS to avoid problem described below
		// for nowait, when ErrLock happened, ErrLockAcquireFailAndNoWaitSet will be returned, and in the same txn
		// the select for updateTs must be updated, otherwise there maybe rollback problem.
		// begin;  select for update key1(here ErrLocked or other errors(or max_execution_time like util),
		//         key1 lock not get and async rollback key1 is raised)
		//         select for update key1 again(this time lock succ(maybe lock released by others))
		//         the async rollback operation rollbacked the lock just acquired
		if err != nil {
			tsErr := UpdateForUpdateTS(a.Ctx, 0)
			if tsErr != nil {
				logutil.Logger(ctx).Warn("UpdateForUpdateTS failed", zap.Error(tsErr))
			}
		}
		return nil, err
	}
	if a.retryCount >= config.GetGlobalConfig().PessimisticTxn.MaxRetryCount {
		return nil, errors.New("pessimistic lock retry limit reached")
	}
	a.retryCount++
	a.retryStartTime = time.Now()
	err = UpdateForUpdateTS(a.Ctx, newForUpdateTS)
	if err != nil {
		return nil, err
	}
	e, err := a.buildExecutor()
	if err != nil {
		return nil, err
	}
	// Rollback the statement change before retry it.
	a.Ctx.StmtRollback()
	a.Ctx.GetSessionVars().StmtCtx.ResetForRetry()
	a.Ctx.GetSessionVars().RetryInfo.ResetOffset()

	if err = e.Open(ctx); err != nil {
		return nil, err
	}
	return e, nil
}

func extractConflictCommitTS(errStr string) uint64 {
	strs := strings.Split(errStr, "conflictCommitTS=")
	if len(strs) != 2 {
		return 0
	}
	tsPart := strs[1]
	length := strings.IndexByte(tsPart, ',')
	if length < 0 {
		return 0
	}
	tsStr := tsPart[:length]
	ts, err := strconv.ParseUint(tsStr, 10, 64)
	if err != nil {
		return 0
	}
	return ts
}

type pessimisticTxn interface {
	kv.Transaction
	// KeysNeedToLock returns the keys need to be locked.
	KeysNeedToLock() ([]kv.Key, error)
}

// buildExecutor build a executor from plan, prepared statement may need additional procedure.
func (a *ExecStmt) buildExecutor() (Executor, error) {
	ctx := a.Ctx
	stmtCtx := ctx.GetSessionVars().StmtCtx
	if _, ok := a.Plan.(*plannercore.Execute); !ok {
		// Do not sync transaction for Execute statement, because the real optimization work is done in
		// "ExecuteExec.Build".
		useMaxTS, err := plannercore.IsPointGetWithPKOrUniqueKeyByAutoCommit(ctx, a.Plan)
		if err != nil {
			return nil, err
		}
		if useMaxTS {
			logutil.BgLogger().Debug("init txnStartTS with MaxUint64", zap.Uint64("conn", ctx.GetSessionVars().ConnectionID), zap.String("text", a.Text))
			err = ctx.InitTxnWithStartTS(math.MaxUint64)
		} else if ctx.GetSessionVars().SnapshotTS != 0 {
			if _, ok := a.Plan.(*plannercore.CheckTable); ok {
				err = ctx.InitTxnWithStartTS(ctx.GetSessionVars().SnapshotTS)
			}
		}
		if err != nil {
			return nil, err
		}

		if stmtPri := stmtCtx.Priority; stmtPri == mysql.NoPriority {
			switch {
			case useMaxTS:
				stmtCtx.Priority = kv.PriorityHigh
			case a.LowerPriority:
				stmtCtx.Priority = kv.PriorityLow
			}
		}
	}
	if _, ok := a.Plan.(*plannercore.Analyze); ok && ctx.GetSessionVars().InRestrictedSQL {
		ctx.GetSessionVars().StmtCtx.Priority = kv.PriorityLow
	}

	b := newExecutorBuilder(ctx, a.InfoSchema)
	e := b.build(a.Plan)
	if b.err != nil {
		return nil, errors.Trace(b.err)
	}

	// ExecuteExec is not a real Executor, we only use it to build another Executor from a prepared statement.
	if executorExec, ok := e.(*ExecuteExec); ok {
		err := executorExec.Build(b)
		if err != nil {
			return nil, err
		}
		a.Ctx.SetValue(sessionctx.QueryString, executorExec.stmt.Text())
		a.OutputNames = executorExec.outputNames
		a.isPreparedStmt = true
		a.Plan = executorExec.plan
		if executorExec.lowerPriority {
			ctx.GetSessionVars().StmtCtx.Priority = kv.PriorityLow
		}
		e = executorExec.stmtExec
	}
	a.isSelectForUpdate = b.hasLock && (!stmtCtx.InDeleteStmt && !stmtCtx.InUpdateStmt)
	return e, nil
}

// QueryReplacer replaces new line and tab for grep result including query string.
var QueryReplacer = strings.NewReplacer("\r", " ", "\n", " ", "\t", " ")

func (a *ExecStmt) logAudit() {
	sessVars := a.Ctx.GetSessionVars()
	if sessVars.InRestrictedSQL {
		return
	}
	err := plugin.ForeachPlugin(plugin.Audit, func(p *plugin.Plugin) error {
		audit := plugin.DeclareAuditManifest(p.Manifest)
		if audit.OnGeneralEvent != nil {
			cmd := mysql.Command2Str[byte(atomic.LoadUint32(&a.Ctx.GetSessionVars().CommandValue))]
			ctx := context.WithValue(context.Background(), plugin.ExecStartTimeCtxKey, a.Ctx.GetSessionVars().StartTime)
			audit.OnGeneralEvent(ctx, sessVars, plugin.Log, cmd)
		}
		return nil
	})
	if err != nil {
		log.Error("log audit log failure", zap.Error(err))
	}
}

// FormatSQL is used to format the original SQL, e.g. truncating long SQL, appending prepared arguments.
func FormatSQL(sql string, pps variable.PreparedParams) stringutil.StringerFunc {
	return func() string {
		cfg := config.GetGlobalConfig()
		length := len(sql)
		if maxQueryLen := atomic.LoadUint64(&cfg.Log.QueryLogMaxLen); uint64(length) > maxQueryLen {
			sql = fmt.Sprintf("%.*q(len:%d)", maxQueryLen, sql, length)
		}
		return QueryReplacer.Replace(sql) + pps.String()
	}
}

var (
	sessionExecuteRunDurationInternal = metrics.SessionExecuteRunDuration.WithLabelValues(metrics.LblInternal)
	sessionExecuteRunDurationGeneral  = metrics.SessionExecuteRunDuration.WithLabelValues(metrics.LblGeneral)
)

// FinishExecuteStmt is used to record some information after `ExecStmt` execution finished:
// 1. record slow log if needed.
// 2. record summary statement.
// 3. record execute duration metric.
// 4. update the `PrevStmt` in session variable.
func (a *ExecStmt) FinishExecuteStmt(txnTS uint64, succ bool, hasMoreResults bool) {
	sessVars := a.Ctx.GetSessionVars()
	execDetail := sessVars.StmtCtx.GetExecDetails()
	// Attach commit/lockKeys runtime stats to executor runtime stats.
	if (execDetail.CommitDetail != nil || execDetail.LockKeysDetail != nil) && sessVars.StmtCtx.RuntimeStatsColl != nil {
		statsWithCommit := &execdetails.RuntimeStatsWithCommit{
			Commit:   execDetail.CommitDetail,
			LockKeys: execDetail.LockKeysDetail,
		}
		sessVars.StmtCtx.RuntimeStatsColl.RegisterStats(a.Plan.ID(), statsWithCommit)
	}
	// `LowSlowQuery` and `SummaryStmt` must be called before recording `PrevStmt`.
	a.LogSlowQuery(txnTS, succ, hasMoreResults)
	a.SummaryStmt(succ)
	prevStmt := a.GetTextToLog()
	if config.RedactLogEnabled() {
		sessVars.PrevStmt = FormatSQL(prevStmt, nil)
	} else {
		pps := types.CloneRow(sessVars.PreparedParams)
		sessVars.PrevStmt = FormatSQL(prevStmt, pps)
	}

	executeDuration := time.Since(sessVars.StartTime) - sessVars.DurationCompile
	if sessVars.InRestrictedSQL {
		sessionExecuteRunDurationInternal.Observe(executeDuration.Seconds())
	} else {
		sessionExecuteRunDurationGeneral.Observe(executeDuration.Seconds())
	}
}

// CloseRecordSet will finish the execution of current statement and do some record work
func (a *ExecStmt) CloseRecordSet(txnStartTS uint64, lastErr error) {
	a.FinishExecuteStmt(txnStartTS, lastErr == nil, false)
	a.logAudit()
	// Detach the Memory and disk tracker for the previous stmtCtx from GlobalMemoryUsageTracker and GlobalDiskUsageTracker
	if stmtCtx := a.Ctx.GetSessionVars().StmtCtx; stmtCtx != nil {
		if stmtCtx.DiskTracker != nil {
			stmtCtx.DiskTracker.DetachFromGlobalTracker()
		}
		if stmtCtx.MemTracker != nil {
			stmtCtx.MemTracker.DetachFromGlobalTracker()
		}
	}
}

// LogSlowQuery is used to print the slow query in the log files.
func (a *ExecStmt) LogSlowQuery(txnTS uint64, succ bool, hasMoreResults bool) {
	sessVars := a.Ctx.GetSessionVars()
	level := log.GetLevel()
	cfg := config.GetGlobalConfig()
	costTime := time.Since(sessVars.StartTime) + sessVars.DurationParse
	threshold := time.Duration(atomic.LoadUint64(&cfg.Log.SlowThreshold)) * time.Millisecond
	enable := cfg.Log.EnableSlowLog
	// if the level is Debug, print slow logs anyway
	if (!enable || costTime < threshold) && level > zapcore.DebugLevel {
		return
	}
	var sql stringutil.StringerFunc
	normalizedSQL, digest := sessVars.StmtCtx.SQLDigest()
	if config.RedactLogEnabled() {
		sql = FormatSQL(normalizedSQL, nil)
	} else if sensitiveStmt, ok := a.StmtNode.(ast.SensitiveStmtNode); ok {
		sql = FormatSQL(sensitiveStmt.SecureText(), nil)
	} else {
		sql = FormatSQL(a.Text, sessVars.PreparedParams)
	}

	var tableIDs, indexNames string
	if len(sessVars.StmtCtx.TableIDs) > 0 {
		tableIDs = strings.Replace(fmt.Sprintf("%v", sessVars.StmtCtx.TableIDs), " ", ",", -1)
	}
	if len(sessVars.StmtCtx.IndexNames) > 0 {
		indexNames = strings.Replace(fmt.Sprintf("%v", sessVars.StmtCtx.IndexNames), " ", ",", -1)
	}
	var stmtDetail execdetails.StmtExecDetails
	stmtDetailRaw := a.GoCtx.Value(execdetails.StmtExecDetailKey)
	if stmtDetailRaw != nil {
		stmtDetail = *(stmtDetailRaw.(*execdetails.StmtExecDetails))
	}
	execDetail := sessVars.StmtCtx.GetExecDetails()
	copTaskInfo := sessVars.StmtCtx.CopTasksDetails()
	statsInfos := plannercore.GetStatsInfo(a.Plan)
	memMax := sessVars.StmtCtx.MemTracker.MaxConsumed()
	diskMax := sessVars.StmtCtx.DiskTracker.MaxConsumed()
	_, planDigest := getPlanDigest(a.Ctx, a.Plan)
	slowItems := &variable.SlowQueryLogItems{
		TxnTS:             txnTS,
		SQL:               sql.String(),
		Digest:            digest,
		TimeTotal:         costTime,
		TimeParse:         sessVars.DurationParse,
		TimeCompile:       sessVars.DurationCompile,
		TimeOptimize:      sessVars.DurationOptimization,
		TimeWaitTS:        sessVars.DurationWaitTS,
		IndexNames:        indexNames,
		StatsInfos:        statsInfos,
		CopTasks:          copTaskInfo,
		ExecDetail:        execDetail,
		MemMax:            memMax,
		DiskMax:           diskMax,
		Succ:              succ,
		Plan:              getPlanTree(a.Plan),
		PlanDigest:        planDigest,
		Hints:             a.GetHints(),
		Prepared:          a.isPreparedStmt,
		HasMoreResults:    hasMoreResults,
		PlanFromCache:     sessVars.FoundInPlanCache,
		RewriteInfo:       sessVars.RewritePhaseInfo,
		KVTotal:           time.Duration(atomic.LoadInt64(&stmtDetail.WaitKVRespDuration)),
		PDTotal:           time.Duration(atomic.LoadInt64(&stmtDetail.WaitPDRespDuration)),
		BackoffTotal:      time.Duration(atomic.LoadInt64(&stmtDetail.BackoffDuration)),
		WriteSQLRespTotal: stmtDetail.WriteSQLRespDuration,
		ExecRetryCount:    a.retryCount,
	}
	if a.retryCount > 0 {
		slowItems.ExecRetryTime = costTime - sessVars.DurationParse - sessVars.DurationCompile - time.Since(a.retryStartTime)
	}
	if _, ok := a.StmtNode.(*ast.CommitStmt); ok {
		slowItems.PrevStmt = sessVars.PrevStmt.String()
	}
	if trace.IsEnabled() {
		trace.Log(a.GoCtx, "details", sessVars.SlowLogFormat(slowItems))
	}
	if costTime < threshold {
		logutil.SlowQueryLogger.Debug(sessVars.SlowLogFormat(slowItems))
	} else {
		logutil.SlowQueryLogger.Warn(sessVars.SlowLogFormat(slowItems))
		metrics.TotalQueryProcHistogram.Observe(costTime.Seconds())
		metrics.TotalCopProcHistogram.Observe(execDetail.ProcessTime.Seconds())
		metrics.TotalCopWaitHistogram.Observe(execDetail.WaitTime.Seconds())
		var userString string
		if sessVars.User != nil {
			userString = sessVars.User.String()
		}
		domain.GetDomain(a.Ctx).LogSlowQuery(&domain.SlowQueryInfo{
			SQL:        sql.String(),
			Digest:     digest,
			Start:      sessVars.StartTime,
			Duration:   costTime,
			Detail:     sessVars.StmtCtx.GetExecDetails(),
			Succ:       succ,
			ConnID:     sessVars.ConnectionID,
			TxnTS:      txnTS,
			User:       userString,
			DB:         sessVars.CurrentDB,
			TableIDs:   tableIDs,
			IndexNames: indexNames,
			Internal:   sessVars.InRestrictedSQL,
		})
	}
}

// getPlanTree will try to get the select plan tree if the plan is select or the select plan of delete/update/insert statement.
func getPlanTree(p plannercore.Plan) string {
	cfg := config.GetGlobalConfig()
	if atomic.LoadUint32(&cfg.Log.RecordPlanInSlowLog) == 0 {
		return ""
	}
	planTree := plannercore.EncodePlan(p)
	if len(planTree) == 0 {
		return planTree
	}
	return variable.SlowLogPlanPrefix + planTree + variable.SlowLogPlanSuffix
}

// getPlanDigest will try to get the select plan tree if the plan is select or the select plan of delete/update/insert statement.
func getPlanDigest(sctx sessionctx.Context, p plannercore.Plan) (normalized, planDigest string) {
	normalized, planDigest = sctx.GetSessionVars().StmtCtx.GetPlanDigest()
	if len(normalized) > 0 {
		return
	}
	normalized, planDigest = plannercore.NormalizePlan(p)
	sctx.GetSessionVars().StmtCtx.SetPlanDigest(normalized, planDigest)
	return
}

// SummaryStmt collects statements for information_schema.statements_summary
func (a *ExecStmt) SummaryStmt(succ bool) {
	sessVars := a.Ctx.GetSessionVars()
	var userString string
	if sessVars.User != nil {
		userString = sessVars.User.Username
	}

	// Internal SQLs must also be recorded to keep the consistency of `PrevStmt` and `PrevStmtDigest`.
	if !stmtsummary.StmtSummaryByDigestMap.Enabled() || ((sessVars.InRestrictedSQL || len(userString) == 0) && !stmtsummary.StmtSummaryByDigestMap.EnabledInternal()) {
		sessVars.SetPrevStmtDigest("")
		return
	}
	// Ignore `PREPARE` statements, but record `EXECUTE` statements.
	if _, ok := a.StmtNode.(*ast.PrepareStmt); ok {
		return
	}
	stmtCtx := sessVars.StmtCtx
	normalizedSQL, digest := stmtCtx.SQLDigest()
	costTime := time.Since(sessVars.StartTime) + sessVars.DurationParse

	var prevSQL, prevSQLDigest string
	if _, ok := a.StmtNode.(*ast.CommitStmt); ok {
		// If prevSQLDigest is not recorded, it means this `commit` is the first SQL once stmt summary is enabled,
		// so it's OK just to ignore it.
		if prevSQLDigest = sessVars.GetPrevStmtDigest(); len(prevSQLDigest) == 0 {
			return
		}
		prevSQL = sessVars.PrevStmt.String()
	}
	sessVars.SetPrevStmtDigest(digest)

	// No need to encode every time, so encode lazily.
	planGenerator := func() string {
		return plannercore.EncodePlan(a.Plan)
	}
	// Generating plan digest is slow, only generate it once if it's 'Point_Get'.
	// If it's a point get, different SQLs leads to different plans, so SQL digest
	// is enough to distinguish different plans in this case.
	var planDigest string
	var planDigestGen func() string
	if a.Plan.TP() == plancodec.TypePointGet {
		planDigestGen = func() string {
			_, planDigest := getPlanDigest(a.Ctx, a.Plan)
			return planDigest
		}
	} else {
		_, planDigest = getPlanDigest(a.Ctx, a.Plan)
	}

	execDetail := stmtCtx.GetExecDetails()
	copTaskInfo := stmtCtx.CopTasksDetails()
	memMax := stmtCtx.MemTracker.MaxConsumed()
	diskMax := stmtCtx.DiskTracker.MaxConsumed()
	sql := a.GetTextToLog()
<<<<<<< HEAD
	hints := a.GetHints()
	stmtsummary.StmtSummaryByDigestMap.AddStatement(&stmtsummary.StmtExecInfo{
=======
	stmtExecInfo := &stmtsummary.StmtExecInfo{
>>>>>>> c704b975
		SchemaName:     strings.ToLower(sessVars.CurrentDB),
		OriginalSQL:    sql,
		NormalizedSQL:  normalizedSQL,
		Digest:         digest,
		PrevSQL:        prevSQL,
		PrevSQLDigest:  prevSQLDigest,
		PlanGenerator:  planGenerator,
		PlanDigest:     planDigest,
		PlanDigestGen:  planDigestGen,
		Hints:          hints,
		User:           userString,
		TotalLatency:   costTime,
		ParseLatency:   sessVars.DurationParse,
		CompileLatency: sessVars.DurationCompile,
		StmtCtx:        stmtCtx,
		CopTasks:       copTaskInfo,
		ExecDetail:     &execDetail,
		MemMax:         memMax,
		DiskMax:        diskMax,
		StartTime:      sessVars.StartTime,
		IsInternal:     sessVars.InRestrictedSQL,
		Succeed:        succ,
		PlanInCache:    sessVars.FoundInPlanCache,
		ExecRetryCount: a.retryCount,
	}
	if a.retryCount > 0 {
		stmtExecInfo.ExecRetryTime = costTime - sessVars.DurationParse - sessVars.DurationCompile - time.Since(a.retryStartTime)
	}
	stmtsummary.StmtSummaryByDigestMap.AddStatement(stmtExecInfo)
}

// GetTextToLog return the query text to log.
func (a *ExecStmt) GetTextToLog() string {
	var sql string
	if config.RedactLogEnabled() {
		sql, _ = a.Ctx.GetSessionVars().StmtCtx.SQLDigest()
	} else if sensitiveStmt, ok := a.StmtNode.(ast.SensitiveStmtNode); ok {
		sql = sensitiveStmt.SecureText()
	} else {
		sql = a.Text
	}
	return sql
}<|MERGE_RESOLUTION|>--- conflicted
+++ resolved
@@ -1036,12 +1036,8 @@
 	memMax := stmtCtx.MemTracker.MaxConsumed()
 	diskMax := stmtCtx.DiskTracker.MaxConsumed()
 	sql := a.GetTextToLog()
-<<<<<<< HEAD
 	hints := a.GetHints()
-	stmtsummary.StmtSummaryByDigestMap.AddStatement(&stmtsummary.StmtExecInfo{
-=======
 	stmtExecInfo := &stmtsummary.StmtExecInfo{
->>>>>>> c704b975
 		SchemaName:     strings.ToLower(sessVars.CurrentDB),
 		OriginalSQL:    sql,
 		NormalizedSQL:  normalizedSQL,
