--- conflicted
+++ resolved
@@ -929,12 +929,8 @@
 	}
 	succ := err == nil
 	if a.Plan != nil {
-<<<<<<< HEAD
-		// When it comes here, the Plan should have been set, but we set it again in case we missed some code paths.
-=======
 		// If this statement has a Plan, the StmtCtx.plan should have been set when it comes here,
 		// but we set it again in case we missed some code paths.
->>>>>>> 7953d60c
 		sessVars.StmtCtx.SetPlan(a.Plan)
 	}
 	// `LowSlowQuery` and `SummaryStmt` must be called before recording `PrevStmt`.
@@ -1036,15 +1032,12 @@
 	diskMax := stmtCtx.DiskTracker.MaxConsumed()
 	_, planDigest := getPlanDigest(stmtCtx)
 
-<<<<<<< HEAD
 	binaryPlan := ""
 	if variable.GenerateBinaryPlan.Load() {
 		binaryPlan = getBinaryPlan(a.Ctx)
 		binaryPlan = variable.SlowLogBinaryPlanPrefix + binaryPlan + variable.SlowLogPlanSuffix
 	}
 
-=======
->>>>>>> 7953d60c
 	resultRows := GetResultRowsCount(stmtCtx, a.Plan)
 
 	slowItems := &variable.SlowQueryLogItems{
@@ -1161,7 +1154,6 @@
 	return nil
 }
 
-<<<<<<< HEAD
 func getBinaryPlan(sCtx sessionctx.Context) string {
 	stmtCtx := sCtx.GetSessionVars().StmtCtx
 	binaryPlan := stmtCtx.GetBinaryPlan()
@@ -1174,8 +1166,6 @@
 	return binaryPlan
 }
 
-=======
->>>>>>> 7953d60c
 // getPlanTree will try to get the select plan tree if the plan is select or the select plan of delete/update/insert statement.
 func getPlanTree(stmtCtx *stmtctx.StatementContext) string {
 	cfg := config.GetGlobalConfig()
@@ -1273,7 +1263,6 @@
 	// No need to encode every time, so encode lazily.
 	planGenerator := func() (string, string) {
 		return getEncodedPlan(stmtCtx, !sessVars.InRestrictedSQL)
-<<<<<<< HEAD
 	}
 	var binPlanGen func() string
 	if variable.GenerateBinaryPlan.Load() {
@@ -1281,8 +1270,6 @@
 			binPlan := getBinaryPlan(a.Ctx)
 			return binPlan
 		}
-=======
->>>>>>> 7953d60c
 	}
 	// Generating plan digest is slow, only generate it once if it's 'Point_Get'.
 	// If it's a point get, different SQLs leads to different plans, so SQL digest
@@ -1327,7 +1314,6 @@
 	resultRows := GetResultRowsCount(stmtCtx, a.Plan)
 
 	stmtExecInfo := &stmtsummary.StmtExecInfo{
-<<<<<<< HEAD
 		SchemaName:          strings.ToLower(sessVars.CurrentDB),
 		OriginalSQL:         sql,
 		Charset:             charset,
@@ -1359,38 +1345,6 @@
 		ResultRows:          resultRows,
 		TiKVExecDetails:     tikvExecDetail,
 		Prepared:            a.isPreparedStmt,
-=======
-		SchemaName:      strings.ToLower(sessVars.CurrentDB),
-		OriginalSQL:     sql,
-		Charset:         charset,
-		Collation:       collation,
-		NormalizedSQL:   normalizedSQL,
-		Digest:          digest.String(),
-		PrevSQL:         prevSQL,
-		PrevSQLDigest:   prevSQLDigest,
-		PlanGenerator:   planGenerator,
-		PlanDigest:      planDigest,
-		PlanDigestGen:   planDigestGen,
-		User:            userString,
-		TotalLatency:    costTime,
-		ParseLatency:    sessVars.DurationParse,
-		CompileLatency:  sessVars.DurationCompile,
-		StmtCtx:         stmtCtx,
-		CopTasks:        copTaskInfo,
-		ExecDetail:      &execDetail,
-		MemMax:          memMax,
-		DiskMax:         diskMax,
-		StartTime:       sessVars.StartTime,
-		IsInternal:      sessVars.InRestrictedSQL,
-		Succeed:         succ,
-		PlanInCache:     sessVars.FoundInPlanCache,
-		PlanInBinding:   sessVars.FoundInBinding,
-		ExecRetryCount:  a.retryCount,
-		StmtExecDetails: stmtDetail,
-		ResultRows:      resultRows,
-		TiKVExecDetails: tikvExecDetail,
-		Prepared:        a.isPreparedStmt,
->>>>>>> 7953d60c
 	}
 	if a.retryCount > 0 {
 		stmtExecInfo.ExecRetryTime = costTime - sessVars.DurationParse - sessVars.DurationCompile - time.Since(a.retryStartTime)
