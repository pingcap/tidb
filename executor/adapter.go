// Copyright 2015 PingCAP, Inc.
//
// Licensed under the Apache License, Version 2.0 (the "License");
// you may not use this file except in compliance with the License.
// You may obtain a copy of the License at
//
//     http://www.apache.org/licenses/LICENSE-2.0
//
// Unless required by applicable law or agreed to in writing, software
// distributed under the License is distributed on an "AS IS" BASIS,
// See the License for the specific language governing permissions and
// limitations under the License.

package executor

import (
	"context"
	"fmt"
	"math"
	"strconv"
	"strings"
	"sync/atomic"
	"time"

	"github.com/opentracing/opentracing-go"
	"github.com/pingcap/errors"
	"github.com/pingcap/log"
	"github.com/pingcap/parser/ast"
	"github.com/pingcap/parser/model"
	"github.com/pingcap/parser/mysql"
	"github.com/pingcap/parser/terror"
	"github.com/pingcap/tidb/config"
	"github.com/pingcap/tidb/domain"
	"github.com/pingcap/tidb/expression"
	"github.com/pingcap/tidb/infoschema"
	"github.com/pingcap/tidb/kv"
	"github.com/pingcap/tidb/metrics"
	"github.com/pingcap/tidb/planner"
	plannercore "github.com/pingcap/tidb/planner/core"
	"github.com/pingcap/tidb/plugin"
	"github.com/pingcap/tidb/sessionctx"
	"github.com/pingcap/tidb/sessionctx/variable"
	"github.com/pingcap/tidb/store/tikv"
	"github.com/pingcap/tidb/types"
	"github.com/pingcap/tidb/util/chunk"
	"github.com/pingcap/tidb/util/logutil"
	"github.com/pingcap/tidb/util/memory"
	"github.com/pingcap/tidb/util/plancodec"
	"github.com/pingcap/tidb/util/sqlexec"
	"github.com/pingcap/tidb/util/stmtsummary"
	"github.com/pingcap/tidb/util/stringutil"
	"go.uber.org/zap"
	"go.uber.org/zap/zapcore"
)

// processinfoSetter is the interface use to set current running process info.
type processinfoSetter interface {
	SetProcessInfo(string, time.Time, byte, uint64)
}

// recordSet wraps an executor, implements sqlexec.RecordSet interface
type recordSet struct {
	fields     []*ast.ResultField
	executor   Executor
	stmt       *ExecStmt
	lastErr    error
	txnStartTS uint64
}

func (a *recordSet) Fields() []*ast.ResultField {
	if len(a.fields) == 0 {
		a.fields = schema2ResultFields(a.executor.Schema(), a.stmt.Ctx.GetSessionVars().CurrentDB)
	}
	return a.fields
}

func schema2ResultFields(schema *expression.Schema, defaultDB string) (rfs []*ast.ResultField) {
	rfs = make([]*ast.ResultField, 0, schema.Len())
	for _, col := range schema.Columns {
		dbName := col.DBName.O
		if dbName == "" && col.TblName.L != "" {
			dbName = defaultDB
		}
		origColName := col.OrigColName
		if origColName.L == "" {
			origColName = col.ColName
		}
		rf := &ast.ResultField{
			ColumnAsName: col.ColName,
			TableAsName:  col.TblName,
			DBName:       model.NewCIStr(dbName),
			Table:        &model.TableInfo{Name: col.OrigTblName},
			Column: &model.ColumnInfo{
				FieldType: *col.RetType,
				Name:      origColName,
			},
		}
		rfs = append(rfs, rf)
	}
	return rfs
}

// Next use uses recordSet's executor to get next available chunk for later usage.
// If chunk does not contain any rows, then we update last query found rows in session variable as current found rows.
// The reason we need update is that chunk with 0 rows indicating we already finished current query, we need prepare for
// next query.
// If stmt is not nil and chunk with some rows inside, we simply update last query found rows by the number of row in chunk.
func (a *recordSet) Next(ctx context.Context, req *chunk.Chunk) error {
	if span := opentracing.SpanFromContext(ctx); span != nil && span.Tracer() != nil {
		span1 := span.Tracer().StartSpan("recordSet.Next", opentracing.ChildOf(span.Context()))
		defer span1.Finish()
	}

	err := Next(ctx, a.executor, req)
	if err != nil {
		a.lastErr = err
		return err
	}
	numRows := req.NumRows()
	if numRows == 0 {
		if a.stmt != nil {
			a.stmt.Ctx.GetSessionVars().LastFoundRows = a.stmt.Ctx.GetSessionVars().StmtCtx.FoundRows()
		}
		return nil
	}
	if a.stmt != nil {
		a.stmt.Ctx.GetSessionVars().StmtCtx.AddFoundRows(uint64(numRows))
	}
	return nil
}

// NewChunk create a chunk base on top-level executor's newFirstChunk().
func (a *recordSet) NewChunk() *chunk.Chunk {
	return newFirstChunk(a.executor)
}

func (a *recordSet) Close() error {
	err := a.executor.Close()
	// `LowSlowQuery` and `SummaryStmt` must be called before recording `PrevStmt`.
	a.stmt.LogSlowQuery(a.txnStartTS, a.lastErr == nil, false)
	a.stmt.SummaryStmt()
	sessVars := a.stmt.Ctx.GetSessionVars()
	pps := types.CloneRow(sessVars.PreparedParams)
	sessVars.PrevStmt = FormatSQL(a.stmt.OriginText(), pps)
	a.stmt.logAudit()
	return err
}

// OnFetchReturned implements commandLifeCycle#OnFetchReturned
func (a *recordSet) OnFetchReturned() {
	a.stmt.LogSlowQuery(a.txnStartTS, a.lastErr == nil, true)
}

// ExecStmt implements the sqlexec.Statement interface, it builds a planner.Plan to an sqlexec.Statement.
type ExecStmt struct {
	// InfoSchema stores a reference to the schema information.
	InfoSchema infoschema.InfoSchema
	// Plan stores a reference to the final physical plan.
	Plan plannercore.Plan
	// LowerPriority represents whether to lower the execution priority of a query.
	LowerPriority bool
	// Cacheable represents whether the physical plan can be cached.
	Cacheable bool
	// Text represents the origin query text.
	Text string

	StmtNode ast.StmtNode

	Ctx               sessionctx.Context
	isPreparedStmt    bool
	isSelectForUpdate bool
	retryCount        uint
}

// OriginText returns original statement as a string.
func (a *ExecStmt) OriginText() string {
	return a.Text
}

// IsPrepared returns true if stmt is a prepare statement.
func (a *ExecStmt) IsPrepared() bool {
	return a.isPreparedStmt
}

// IsReadOnly returns true if a statement is read only.
// If current StmtNode is an ExecuteStmt, we can get its prepared stmt,
// then using ast.IsReadOnly function to determine a statement is read only or not.
func (a *ExecStmt) IsReadOnly(vars *variable.SessionVars) bool {
	if execStmt, ok := a.StmtNode.(*ast.ExecuteStmt); ok {
		s, err := getPreparedStmt(execStmt, vars)
		if err != nil {
			logutil.Logger(context.Background()).Error("getPreparedStmt failed", zap.Error(err))
			return false
		}
		return ast.IsReadOnly(s)
	}
	return ast.IsReadOnly(a.StmtNode)
}

// RebuildPlan rebuilds current execute statement plan.
// It returns the current information schema version that 'a' is using.
func (a *ExecStmt) RebuildPlan(ctx context.Context) (int64, error) {
	is := GetInfoSchema(a.Ctx)
	a.InfoSchema = is
	if err := plannercore.Preprocess(a.Ctx, a.StmtNode, is, plannercore.InTxnRetry); err != nil {
		return 0, err
	}
	p, err := planner.Optimize(ctx, a.Ctx, a.StmtNode, is)
	if err != nil {
		return 0, err
	}
	a.Plan = p
	return is.SchemaMetaVersion(), nil
}

// Exec builds an Executor from a plan. If the Executor doesn't return result,
// like the INSERT, UPDATE statements, it executes in this function, if the Executor returns
// result, execution is done after this function returns, in the returned sqlexec.RecordSet Next method.
func (a *ExecStmt) Exec(ctx context.Context) (_ sqlexec.RecordSet, err error) {
	defer func() {
		r := recover()
		if r == nil {
			if a.retryCount > 0 {
				metrics.StatementPessimisticRetryCount.Observe(float64(a.retryCount))
			}
			lockKeysCnt := a.Ctx.GetSessionVars().StmtCtx.LockKeysCount
			if lockKeysCnt > 0 {
				metrics.StatementLockKeysCount.Add(float64(lockKeysCnt))
			}
			return
		}
		if str, ok := r.(string); !ok || !strings.HasPrefix(str, memory.PanicMemoryExceed) {
			panic(r)
		}
		err = errors.Errorf("%v", r)
		logutil.Logger(ctx).Error("execute sql panic", zap.String("sql", a.Text), zap.Stack("stack"))
	}()

	sctx := a.Ctx
	if _, ok := a.Plan.(*plannercore.Analyze); ok && sctx.GetSessionVars().InRestrictedSQL {
		oriStats, _ := sctx.GetSessionVars().GetSystemVar(variable.TiDBBuildStatsConcurrency)
		oriScan := sctx.GetSessionVars().DistSQLScanConcurrency
		oriIndex := sctx.GetSessionVars().IndexSerialScanConcurrency
		oriIso, _ := sctx.GetSessionVars().GetSystemVar(variable.TxnIsolation)
		terror.Log(sctx.GetSessionVars().SetSystemVar(variable.TiDBBuildStatsConcurrency, "1"))
		sctx.GetSessionVars().DistSQLScanConcurrency = 1
		sctx.GetSessionVars().IndexSerialScanConcurrency = 1
		terror.Log(sctx.GetSessionVars().SetSystemVar(variable.TxnIsolation, ast.ReadCommitted))
		defer func() {
			terror.Log(sctx.GetSessionVars().SetSystemVar(variable.TiDBBuildStatsConcurrency, oriStats))
			sctx.GetSessionVars().DistSQLScanConcurrency = oriScan
			sctx.GetSessionVars().IndexSerialScanConcurrency = oriIndex
			terror.Log(sctx.GetSessionVars().SetSystemVar(variable.TxnIsolation, oriIso))
		}()
	}

	e, err := a.buildExecutor()
	if err != nil {
		return nil, err
	}

	if err = e.Open(ctx); err != nil {
		terror.Call(e.Close)
		return nil, err
	}

	cmd32 := atomic.LoadUint32(&sctx.GetSessionVars().CommandValue)
	cmd := byte(cmd32)
	var pi processinfoSetter
	if raw, ok := sctx.(processinfoSetter); ok {
		pi = raw
		sql := a.OriginText()
		if simple, ok := a.Plan.(*plannercore.Simple); ok && simple.Statement != nil {
			if ss, ok := simple.Statement.(ast.SensitiveStmtNode); ok {
				// Use SecureText to avoid leak password information.
				sql = ss.SecureText()
			}
		}
		maxExecutionTime := getMaxExecutionTime(sctx, a.StmtNode)
		// Update processinfo, ShowProcess() will use it.
		pi.SetProcessInfo(sql, time.Now(), cmd, maxExecutionTime)
		if a.Ctx.GetSessionVars().StmtCtx.StmtType == "" {
			a.Ctx.GetSessionVars().StmtCtx.StmtType = GetStmtLabel(a.StmtNode)
		}
	}

	isPessimistic := sctx.GetSessionVars().TxnCtx.IsPessimistic

	// Special handle for "select for update statement" in pessimistic transaction.
	if isPessimistic && a.isSelectForUpdate {
		return a.handlePessimisticSelectForUpdate(ctx, e)
	}

	// If the executor doesn't return any result to the client, we execute it without delay.
	if e.Schema().Len() == 0 {
		if isPessimistic {
			return nil, a.handlePessimisticDML(ctx, e)
		}
		return a.handleNoDelayExecutor(ctx, e)
	} else if proj, ok := e.(*ProjectionExec); ok && proj.calculateNoDelay {
		// Currently this is only for the "DO" statement. Take "DO 1, @a=2;" as an example:
		// the Projection has two expressions and two columns in the schema, but we should
		// not return the result of the two expressions.
		return a.handleNoDelayExecutor(ctx, e)
	}

	var txnStartTS uint64
	txn, err := sctx.Txn(false)
	if err != nil {
		return nil, err
	}
	if txn.Valid() {
		txnStartTS = txn.StartTS()
	}
	return &recordSet{
		executor:   e,
		stmt:       a,
		txnStartTS: txnStartTS,
	}, nil
}

// getMaxExecutionTime get the max execution timeout value.
func getMaxExecutionTime(sctx sessionctx.Context, stmtNode ast.StmtNode) uint64 {
	ret := sctx.GetSessionVars().MaxExecutionTime
	if sel, ok := stmtNode.(*ast.SelectStmt); ok {
		for _, hint := range sel.TableHints {
			if hint.HintName.L == variable.MaxExecutionTime {
				ret = hint.MaxExecutionTime
				break
			}
		}
	}
	return ret
}

type chunkRowRecordSet struct {
	rows   []chunk.Row
	idx    int
	fields []*ast.ResultField
	e      Executor
}

func (c *chunkRowRecordSet) Fields() []*ast.ResultField {
	return c.fields
}

func (c *chunkRowRecordSet) Next(ctx context.Context, chk *chunk.Chunk) error {
	chk.Reset()
	for !chk.IsFull() && c.idx < len(c.rows) {
		chk.AppendRow(c.rows[c.idx])
		c.idx++
	}
	return nil
}

func (c *chunkRowRecordSet) NewChunk() *chunk.Chunk {
	return newFirstChunk(c.e)
}

func (c *chunkRowRecordSet) Close() error {
	return nil
}

func (a *ExecStmt) handlePessimisticSelectForUpdate(ctx context.Context, e Executor) (sqlexec.RecordSet, error) {
	for {
		rs, err := a.runPessimisticSelectForUpdate(ctx, e)
		e, err = a.handlePessimisticLockError(ctx, err)
		if err != nil {
			return nil, err
		}
		if e == nil {
			return rs, nil
		}
	}
}

func (a *ExecStmt) runPessimisticSelectForUpdate(ctx context.Context, e Executor) (sqlexec.RecordSet, error) {
	rs := &recordSet{
		executor: e,
		stmt:     a,
	}
	defer func() {
		terror.Log(rs.Close())
	}()

	var rows []chunk.Row
	var err error
	fields := rs.Fields()
	req := rs.NewChunk()
	for {
		err = rs.Next(ctx, req)
		if err != nil {
			// Handle 'write conflict' error.
			break
		}
		if req.NumRows() == 0 {
			return &chunkRowRecordSet{rows: rows, fields: fields, e: e}, nil
		}
		iter := chunk.NewIterator4Chunk(req)
		for r := iter.Begin(); r != iter.End(); r = iter.Next() {
			rows = append(rows, r)
		}
		req = chunk.Renew(req, a.Ctx.GetSessionVars().MaxChunkSize)
	}
	return nil, err
}

func (a *ExecStmt) handleNoDelayExecutor(ctx context.Context, e Executor) (sqlexec.RecordSet, error) {
	sctx := a.Ctx
	if span := opentracing.SpanFromContext(ctx); span != nil && span.Tracer() != nil {
		span1 := span.Tracer().StartSpan("executor.handleNoDelayExecutor", opentracing.ChildOf(span.Context()))
		defer span1.Finish()
	}

	// Check if "tidb_snapshot" is set for the write executors.
	// In history read mode, we can not do write operations.
	switch e.(type) {
	case *DeleteExec, *InsertExec, *UpdateExec, *ReplaceExec, *LoadDataExec, *DDLExec:
		snapshotTS := sctx.GetSessionVars().SnapshotTS
		if snapshotTS != 0 {
			return nil, errors.New("can not execute write statement when 'tidb_snapshot' is set")
		}
		lowResolutionTSO := sctx.GetSessionVars().LowResolutionTSO
		if lowResolutionTSO {
			return nil, errors.New("can not execute write statement when 'tidb_low_resolution_tso' is set")
		}
	}

	var err error
	defer func() {
		terror.Log(e.Close())
		a.logAudit()
	}()

	err = Next(ctx, e, newFirstChunk(e))
	if err != nil {
		return nil, err
	}
	return nil, err
}

func (a *ExecStmt) handlePessimisticDML(ctx context.Context, e Executor) error {
	sctx := a.Ctx
	// Do not active the transaction here.
	// When autocommit = 0 and transaction in pessimistic mode,
	// statements like set xxx = xxx; should not active the transaction.
	txn, err := sctx.Txn(false)
	if err != nil {
		return err
	}
	txnCtx := sctx.GetSessionVars().TxnCtx
	for {
		startPointGetLocking := time.Now()
		_, err = a.handleNoDelayExecutor(ctx, e)
		if !txn.Valid() {
			return err
		}
		if err != nil {
			// It is possible the DML has point get plan that locks the key.
			e, err = a.handlePessimisticLockError(ctx, err)
			if err != nil {
				if ErrDeadlock.Equal(err) {
					metrics.StatementDeadlockDetectDuration.Observe(time.Since(startPointGetLocking).Seconds())
				}
				return err
			}
			continue
		}
		keys, err1 := txn.(pessimisticTxn).KeysNeedToLock()
		if err1 != nil {
			return err1
		}
		keys = txnCtx.CollectUnchangedRowKeys(keys)
		if len(keys) == 0 {
			return nil
		}
		seVars := sctx.GetSessionVars()
		lockCtx := newLockCtx(seVars, seVars.LockWaitTimeout)
<<<<<<< HEAD
=======
		startLocking := time.Now()
>>>>>>> 58c29151
		err = txn.LockKeys(ctx, lockCtx, keys...)
		if err == nil {
			return nil
		}
		e, err = a.handlePessimisticLockError(ctx, err)
		if err != nil {
			if ErrDeadlock.Equal(err) {
				metrics.StatementDeadlockDetectDuration.Observe(time.Since(startLocking).Seconds())
			}
			return err
		}
	}
}

// UpdateForUpdateTS updates the ForUpdateTS, if newForUpdateTS is 0, it obtain a new TS from PD.
func UpdateForUpdateTS(seCtx sessionctx.Context, newForUpdateTS uint64) error {
	if newForUpdateTS == 0 {
		version, err := seCtx.GetStore().CurrentVersion()
		if err != nil {
			return err
		}
		newForUpdateTS = version.Ver
	}
	txn, err := seCtx.Txn(true)
	if err != nil {
		return err
	}
	seCtx.GetSessionVars().TxnCtx.SetForUpdateTS(newForUpdateTS)
	txn.SetOption(kv.SnapshotTS, newForUpdateTS)
	return nil
}

// handlePessimisticLockError updates TS and rebuild executor if the err is write conflict.
func (a *ExecStmt) handlePessimisticLockError(ctx context.Context, err error) (Executor, error) {
	txnCtx := a.Ctx.GetSessionVars().TxnCtx
	var newForUpdateTS uint64
	if deadlock, ok := errors.Cause(err).(*tikv.ErrDeadlock); ok {
		if !deadlock.IsRetryable {
			return nil, ErrDeadlock
		}
		logutil.Logger(ctx).Info("single statement deadlock, retry statement",
			zap.Uint64("txn", txnCtx.StartTS),
			zap.Uint64("lockTS", deadlock.LockTs),
			zap.Binary("lockKey", deadlock.LockKey),
			zap.Uint64("deadlockKeyHash", deadlock.DeadlockKeyHash))
	} else if terror.ErrorEqual(kv.ErrWriteConflict, err) {
		conflictCommitTS := extractConflictCommitTS(err.Error())
		forUpdateTS := txnCtx.GetForUpdateTS()
		logutil.Logger(ctx).Info("pessimistic write conflict, retry statement",
			zap.Uint64("txn", txnCtx.StartTS),
			zap.Uint64("forUpdateTS", forUpdateTS),
			zap.Uint64("conflictCommitTS", conflictCommitTS))
		if conflictCommitTS > forUpdateTS {
			newForUpdateTS = conflictCommitTS
		}
	} else {
		// this branch if err not nil, always update forUpdateTS to avoid problem described below
		// for nowait, when ErrLock happened, ErrLockAcquireFailAndNoWaitSet will be returned, and in the same txn
		// the select for updateTs must be updated, otherwise there maybe rollback problem.
		// begin;  select for update key1(here ErrLocked or other errors(or max_execution_time like util),
		//         key1 lock not get and async rollback key1 is raised)
		//         select for update key1 again(this time lock succ(maybe lock released by others))
		//         the async rollback operation rollbacked the lock just acquired
		if err != nil {
			tsErr := UpdateForUpdateTS(a.Ctx, 0)
			if tsErr != nil {
				logutil.Logger(ctx).Warn("UpdateForUpdateTS failed", zap.Error(tsErr))
			}
		}
		return nil, err
	}
	if a.retryCount >= config.GetGlobalConfig().PessimisticTxn.MaxRetryCount {
		return nil, errors.New("pessimistic lock retry limit reached")
	}
	a.retryCount++
	err = UpdateForUpdateTS(a.Ctx, newForUpdateTS)
	if err != nil {
		return nil, err
	}
	e, err := a.buildExecutor()
	if err != nil {
		return nil, err
	}
	// Rollback the statement change before retry it.
	a.Ctx.StmtRollback()
	a.Ctx.GetSessionVars().StmtCtx.ResetForRetry()

	if err = e.Open(ctx); err != nil {
		return nil, err
	}
	return e, nil
}

func extractConflictCommitTS(errStr string) uint64 {
	strs := strings.Split(errStr, "conflictCommitTS=")
	if len(strs) != 2 {
		return 0
	}
	tsPart := strs[1]
	length := strings.IndexByte(tsPart, ',')
	if length < 0 {
		return 0
	}
	tsStr := tsPart[:length]
	ts, err := strconv.ParseUint(tsStr, 10, 64)
	if err != nil {
		return 0
	}
	return ts
}

type pessimisticTxn interface {
	kv.Transaction
	// KeysNeedToLock returns the keys need to be locked.
	KeysNeedToLock() ([]kv.Key, error)
}

// buildExecutor build a executor from plan, prepared statement may need additional procedure.
func (a *ExecStmt) buildExecutor() (Executor, error) {
	ctx := a.Ctx
	if _, ok := a.Plan.(*plannercore.Execute); !ok {
		// Do not sync transaction for Execute statement, because the real optimization work is done in
		// "ExecuteExec.Build".
		useMaxTS, err := IsPointGetWithPKOrUniqueKeyByAutoCommit(ctx, a.Plan)
		if err != nil {
			return nil, err
		}
		if useMaxTS {
			logutil.Logger(context.Background()).Debug("init txnStartTS with MaxUint64", zap.Uint64("conn", ctx.GetSessionVars().ConnectionID), zap.String("text", a.Text))
			err = ctx.InitTxnWithStartTS(math.MaxUint64)
		} else if ctx.GetSessionVars().SnapshotTS != 0 {
			if _, ok := a.Plan.(*plannercore.CheckTable); ok {
				err = ctx.InitTxnWithStartTS(ctx.GetSessionVars().SnapshotTS)
			}
		}
		if err != nil {
			return nil, err
		}

		stmtCtx := ctx.GetSessionVars().StmtCtx
		if stmtPri := stmtCtx.Priority; stmtPri == mysql.NoPriority {
			switch {
			case useMaxTS:
				stmtCtx.Priority = kv.PriorityHigh
			case a.LowerPriority:
				stmtCtx.Priority = kv.PriorityLow
			}
		}
	}
	if _, ok := a.Plan.(*plannercore.Analyze); ok && ctx.GetSessionVars().InRestrictedSQL {
		ctx.GetSessionVars().StmtCtx.Priority = kv.PriorityLow
	}

	b := newExecutorBuilder(ctx, a.InfoSchema)
	e := b.build(a.Plan)
	if b.err != nil {
		return nil, errors.Trace(b.err)
	}

	// ExecuteExec is not a real Executor, we only use it to build another Executor from a prepared statement.
	if executorExec, ok := e.(*ExecuteExec); ok {
		err := executorExec.Build(b)
		if err != nil {
			return nil, err
		}
		a.isPreparedStmt = true
		a.Plan = executorExec.plan
		if executorExec.lowerPriority {
			ctx.GetSessionVars().StmtCtx.Priority = kv.PriorityLow
		}
		e = executorExec.stmtExec
	}
	a.isSelectForUpdate = b.isSelectForUpdate
	return e, nil
}

// QueryReplacer replaces new line and tab for grep result including query string.
var QueryReplacer = strings.NewReplacer("\r", " ", "\n", " ", "\t", " ")

func (a *ExecStmt) logAudit() {
	sessVars := a.Ctx.GetSessionVars()
	if sessVars.InRestrictedSQL {
		return
	}
	err := plugin.ForeachPlugin(plugin.Audit, func(p *plugin.Plugin) error {
		audit := plugin.DeclareAuditManifest(p.Manifest)
		if audit.OnGeneralEvent != nil {
			cmd := mysql.Command2Str[byte(atomic.LoadUint32(&a.Ctx.GetSessionVars().CommandValue))]
			ctx := context.WithValue(context.Background(), plugin.ExecStartTimeCtxKey, a.Ctx.GetSessionVars().StartTime)
			audit.OnGeneralEvent(ctx, sessVars, plugin.Log, cmd)
		}
		return nil
	})
	if err != nil {
		log.Error("log audit log failure", zap.Error(err))
	}
}

// FormatSQL is used to format the original SQL, e.g. truncating long SQL, appending prepared arguments.
func FormatSQL(sql string, pps variable.PreparedParams) stringutil.StringerFunc {
	return func() string {
		cfg := config.GetGlobalConfig()
		length := len(sql)
		if maxQueryLen := atomic.LoadUint64(&cfg.Log.QueryLogMaxLen); uint64(length) > maxQueryLen {
			sql = fmt.Sprintf("%.*q(len:%d)", maxQueryLen, sql, length)
		}
		return QueryReplacer.Replace(sql) + pps.String()
	}
}

// LogSlowQuery is used to print the slow query in the log files.
func (a *ExecStmt) LogSlowQuery(txnTS uint64, succ bool, hasMoreResults bool) {
	sessVars := a.Ctx.GetSessionVars()
	level := log.GetLevel()
	cfg := config.GetGlobalConfig()
	costTime := time.Since(sessVars.StartTime) + sessVars.DurationParse
	threshold := time.Duration(atomic.LoadUint64(&cfg.Log.SlowThreshold)) * time.Millisecond
	if costTime < threshold && level > zapcore.DebugLevel {
		return
	}
	sql := FormatSQL(a.Text, sessVars.PreparedParams)

	var tableIDs, indexNames string
	if len(sessVars.StmtCtx.TableIDs) > 0 {
		tableIDs = strings.Replace(fmt.Sprintf("%v", sessVars.StmtCtx.TableIDs), " ", ",", -1)
	}
	if len(sessVars.StmtCtx.IndexNames) > 0 {
		indexNames = strings.Replace(fmt.Sprintf("%v", sessVars.StmtCtx.IndexNames), " ", ",", -1)
	}
	execDetail := sessVars.StmtCtx.GetExecDetails()
	copTaskInfo := sessVars.StmtCtx.CopTasksDetails()
	statsInfos := plannercore.GetStatsInfo(a.Plan)
	memMax := sessVars.StmtCtx.MemTracker.MaxConsumed()
	_, digest := sessVars.StmtCtx.SQLDigest()
	_, planDigest := getPlanDigest(a.Ctx, a.Plan)
	slowItems := &variable.SlowQueryLogItems{
		TxnTS:          txnTS,
		SQL:            sql.String(),
		Digest:         digest,
		TimeTotal:      costTime,
		TimeParse:      sessVars.DurationParse,
		TimeCompile:    sessVars.DurationCompile,
		IndexNames:     indexNames,
		StatsInfos:     statsInfos,
		CopTasks:       copTaskInfo,
		ExecDetail:     execDetail,
		MemMax:         memMax,
		Succ:           succ,
		Plan:           getPlanTree(a.Plan),
		PlanDigest:     planDigest,
		Prepared:       a.isPreparedStmt,
		HasMoreResults: hasMoreResults,
	}
	if _, ok := a.StmtNode.(*ast.CommitStmt); ok {
		slowItems.PrevStmt = sessVars.PrevStmt.String()
	}
	if costTime < threshold {
		logutil.SlowQueryLogger.Debug(sessVars.SlowLogFormat(slowItems))
	} else {
		logutil.SlowQueryLogger.Warn(sessVars.SlowLogFormat(slowItems))
		metrics.TotalQueryProcHistogram.Observe(costTime.Seconds())
		metrics.TotalCopProcHistogram.Observe(execDetail.ProcessTime.Seconds())
		metrics.TotalCopWaitHistogram.Observe(execDetail.WaitTime.Seconds())
		var userString string
		if sessVars.User != nil {
			userString = sessVars.User.String()
		}
		domain.GetDomain(a.Ctx).LogSlowQuery(&domain.SlowQueryInfo{
			SQL:        sql.String(),
			Digest:     digest,
			Start:      sessVars.StartTime,
			Duration:   costTime,
			Detail:     sessVars.StmtCtx.GetExecDetails(),
			Succ:       succ,
			ConnID:     sessVars.ConnectionID,
			TxnTS:      txnTS,
			User:       userString,
			DB:         sessVars.CurrentDB,
			TableIDs:   tableIDs,
			IndexNames: indexNames,
			Internal:   sessVars.InRestrictedSQL,
		})
	}
}

// getPlanTree will try to get the select plan tree if the plan is select or the select plan of delete/update/insert statement.
func getPlanTree(p plannercore.Plan) string {
	cfg := config.GetGlobalConfig()
	if atomic.LoadUint32(&cfg.Log.RecordPlanInSlowLog) == 0 {
		return ""
	}
	planTree := plannercore.EncodePlan(p)
	if len(planTree) == 0 {
		return planTree
	}
	return variable.SlowLogPlanPrefix + planTree + variable.SlowLogPlanSuffix
}

// getPlanDigest will try to get the select plan tree if the plan is select or the select plan of delete/update/insert statement.
func getPlanDigest(sctx sessionctx.Context, p plannercore.Plan) (normalized, planDigest string) {
	normalized, planDigest = sctx.GetSessionVars().StmtCtx.GetPlanDigest()
	if len(normalized) > 0 {
		return
	}
	normalized, planDigest = plannercore.NormalizePlan(p)
	sctx.GetSessionVars().StmtCtx.SetPlanDigest(normalized, planDigest)
	return
}

// SummaryStmt collects statements for performance_schema.events_statements_summary_by_digest
func (a *ExecStmt) SummaryStmt() {
	sessVars := a.Ctx.GetSessionVars()
	// Internal SQLs must also be recorded to keep the consistency of `PrevStmt` and `PrevStmtDigest`.
	if !stmtsummary.StmtSummaryByDigestMap.Enabled() {
		sessVars.SetPrevStmtDigest("")
		return
	}
	stmtCtx := sessVars.StmtCtx
	normalizedSQL, digest := stmtCtx.SQLDigest()
	costTime := time.Since(sessVars.StartTime)

	var prevSQL, prevSQLDigest string
	if _, ok := a.StmtNode.(*ast.CommitStmt); ok {
		// If prevSQLDigest is not recorded, it means this `commit` is the first SQL once stmt summary is enabled,
		// so it's OK just to ignore it.
		if prevSQLDigest = sessVars.GetPrevStmtDigest(); len(prevSQLDigest) == 0 {
			return
		}
		prevSQL = sessVars.PrevStmt.String()
	}
	sessVars.SetPrevStmtDigest(digest)

	// No need to encode every time, so encode lazily.
	planGenerator := func() string {
		return plannercore.EncodePlan(a.Plan)
	}
<<<<<<< HEAD
	_, planDigest := getPlanDigest(a.Ctx, a.Plan)
=======
	// Generating plan digest is slow, only generate it once if it's 'Point_Get'.
	// If it's a point get, different SQLs leads to different plans, so SQL digest
	// is enough to distinguish different plans in this case.
	var planDigest string
	var planDigestGen func() string
	if a.Plan.TP() == plancodec.TypePointGet {
		planDigestGen = func() string {
			_, planDigest := getPlanDigest(a.Ctx, a.Plan)
			return planDigest
		}
	} else {
		_, planDigest = getPlanDigest(a.Ctx, a.Plan)
	}
>>>>>>> 58c29151

	execDetail := stmtCtx.GetExecDetails()
	copTaskInfo := stmtCtx.CopTasksDetails()
	memMax := stmtCtx.MemTracker.MaxConsumed()
	var userString string
	if sessVars.User != nil {
<<<<<<< HEAD
		userString = sessVars.User.String()
=======
		userString = sessVars.User.Username
>>>>>>> 58c29151
	}

	stmtsummary.StmtSummaryByDigestMap.AddStatement(&stmtsummary.StmtExecInfo{
		SchemaName:     strings.ToLower(sessVars.CurrentDB),
		OriginalSQL:    a.Text,
		NormalizedSQL:  normalizedSQL,
		Digest:         digest,
		PrevSQL:        prevSQL,
		PrevSQLDigest:  prevSQLDigest,
		PlanGenerator:  planGenerator,
		PlanDigest:     planDigest,
<<<<<<< HEAD
=======
		PlanDigestGen:  planDigestGen,
>>>>>>> 58c29151
		User:           userString,
		TotalLatency:   costTime,
		ParseLatency:   sessVars.DurationParse,
		CompileLatency: sessVars.DurationCompile,
		StmtCtx:        stmtCtx,
		CopTasks:       copTaskInfo,
		ExecDetail:     &execDetail,
		MemMax:         memMax,
		StartTime:      sessVars.StartTime,
	})
}

// IsPointGetWithPKOrUniqueKeyByAutoCommit returns true when meets following conditions:
//  1. ctx is auto commit tagged
//  2. txn is not valid
//  2. plan is point get by pk, or point get by unique index (no double read)
func IsPointGetWithPKOrUniqueKeyByAutoCommit(ctx sessionctx.Context, p plannercore.Plan) (bool, error) {
	// check auto commit
	if !ctx.GetSessionVars().IsAutocommit() {
		return false, nil
	}

	// check txn
	txn, err := ctx.Txn(false)
	if err != nil {
		return false, err
	}
	if txn.Valid() {
		return false, nil
	}

	// check plan
	if proj, ok := p.(*plannercore.PhysicalProjection); ok {
		if len(proj.Children()) != 1 {
			return false, nil
		}
		p = proj.Children()[0]
	}

	switch v := p.(type) {
	case *plannercore.PhysicalIndexReader:
		indexScan := v.IndexPlans[0].(*plannercore.PhysicalIndexScan)
		return indexScan.IsPointGetByUniqueKey(ctx.GetSessionVars().StmtCtx), nil
	case *plannercore.PhysicalTableReader:
		tableScan := v.TablePlans[0].(*plannercore.PhysicalTableScan)
		return len(tableScan.Ranges) == 1 && tableScan.Ranges[0].IsPoint(ctx.GetSessionVars().StmtCtx), nil
	case *plannercore.PointGetPlan:
		// If the PointGetPlan needs to read data using unique index (double read), we
		// can't use max uint64, because using math.MaxUint64 can't guarantee repeatable-read
		// and the data and index would be inconsistent!
		return v.IndexInfo == nil, nil
	default:
		return false, nil
	}
}<|MERGE_RESOLUTION|>--- conflicted
+++ resolved
@@ -476,10 +476,7 @@
 		}
 		seVars := sctx.GetSessionVars()
 		lockCtx := newLockCtx(seVars, seVars.LockWaitTimeout)
-<<<<<<< HEAD
-=======
 		startLocking := time.Now()
->>>>>>> 58c29151
 		err = txn.LockKeys(ctx, lockCtx, keys...)
 		if err == nil {
 			return nil
@@ -816,9 +813,6 @@
 	planGenerator := func() string {
 		return plannercore.EncodePlan(a.Plan)
 	}
-<<<<<<< HEAD
-	_, planDigest := getPlanDigest(a.Ctx, a.Plan)
-=======
 	// Generating plan digest is slow, only generate it once if it's 'Point_Get'.
 	// If it's a point get, different SQLs leads to different plans, so SQL digest
 	// is enough to distinguish different plans in this case.
@@ -832,18 +826,13 @@
 	} else {
 		_, planDigest = getPlanDigest(a.Ctx, a.Plan)
 	}
->>>>>>> 58c29151
 
 	execDetail := stmtCtx.GetExecDetails()
 	copTaskInfo := stmtCtx.CopTasksDetails()
 	memMax := stmtCtx.MemTracker.MaxConsumed()
 	var userString string
 	if sessVars.User != nil {
-<<<<<<< HEAD
-		userString = sessVars.User.String()
-=======
 		userString = sessVars.User.Username
->>>>>>> 58c29151
 	}
 
 	stmtsummary.StmtSummaryByDigestMap.AddStatement(&stmtsummary.StmtExecInfo{
@@ -855,10 +844,7 @@
 		PrevSQLDigest:  prevSQLDigest,
 		PlanGenerator:  planGenerator,
 		PlanDigest:     planDigest,
-<<<<<<< HEAD
-=======
 		PlanDigestGen:  planDigestGen,
->>>>>>> 58c29151
 		User:           userString,
 		TotalLatency:   costTime,
 		ParseLatency:   sessVars.DurationParse,
