// Copyright 2015 PingCAP, Inc.
//
// Licensed under the Apache License, Version 2.0 (the "License");
// you may not use this file except in compliance with the License.
// You may obtain a copy of the License at
//
//     http://www.apache.org/licenses/LICENSE-2.0
//
// Unless required by applicable law or agreed to in writing, software
// distributed under the License is distributed on an "AS IS" BASIS,
// See the License for the specific language governing permissions and
// limitations under the License.

package executor

import (
	"context"
	"fmt"
	"math"
	"strconv"
	"strings"
	"sync/atomic"
	"time"

	"github.com/opentracing/opentracing-go"
	"github.com/pingcap/errors"
	"github.com/pingcap/failpoint"
	"github.com/pingcap/log"
	"github.com/pingcap/parser/ast"
	"github.com/pingcap/parser/model"
	"github.com/pingcap/parser/mysql"
	"github.com/pingcap/parser/terror"
	"github.com/pingcap/tidb/config"
	"github.com/pingcap/tidb/domain"
	"github.com/pingcap/tidb/expression"
	"github.com/pingcap/tidb/infoschema"
	"github.com/pingcap/tidb/kv"
	"github.com/pingcap/tidb/metrics"
	"github.com/pingcap/tidb/planner"
	plannercore "github.com/pingcap/tidb/planner/core"
	"github.com/pingcap/tidb/plugin"
	"github.com/pingcap/tidb/sessionctx"
	"github.com/pingcap/tidb/sessionctx/variable"
	"github.com/pingcap/tidb/store/tikv"
	"github.com/pingcap/tidb/types"
	"github.com/pingcap/tidb/util/chunk"
	"github.com/pingcap/tidb/util/logutil"
	"github.com/pingcap/tidb/util/memory"
	"github.com/pingcap/tidb/util/sqlexec"
	"github.com/pingcap/tidb/util/stmtsummary"
	"github.com/pingcap/tidb/util/stringutil"
	"go.uber.org/zap"
	"go.uber.org/zap/zapcore"
)

// processinfoSetter is the interface use to set current running process info.
type processinfoSetter interface {
	SetProcessInfo(string, time.Time, byte, uint64)
}

// recordSet wraps an executor, implements sqlexec.RecordSet interface
type recordSet struct {
	fields     []*ast.ResultField
	executor   Executor
	stmt       *ExecStmt
	lastErr    error
	txnStartTS uint64
}

func (a *recordSet) Fields() []*ast.ResultField {
	if len(a.fields) == 0 {
		// The else branch will be removed after we totally remove the *Name from expression.Column.
		if len(a.stmt.OutputNames) > 0 {
			a.fields = colNames2ResultFields(a.executor.Schema(), a.stmt.OutputNames, a.stmt.Ctx.GetSessionVars().CurrentDB)
		} else {
			a.fields = schema2ResultFields(a.executor.Schema(), a.stmt.Ctx.GetSessionVars().CurrentDB)
		}
	}
	return a.fields
}

func colNames2ResultFields(schema *expression.Schema, names []*types.FieldName, defaultDB string) []*ast.ResultField {
	rfs := make([]*ast.ResultField, 0, schema.Len())
	defaultDBCIStr := model.NewCIStr(defaultDB)
	for i := 0; i < schema.Len(); i++ {
		dbName := names[i].DBName
		if dbName.L == "" && names[i].TblName.L != "" {
			dbName = defaultDBCIStr
		}
		origColName := names[i].OrigColName
		if origColName.L == "" {
			origColName = names[i].ColName
		}
		rf := &ast.ResultField{
			Column:       &model.ColumnInfo{Name: origColName, FieldType: *schema.Columns[i].RetType},
			ColumnAsName: names[i].ColName,
			Table:        &model.TableInfo{Name: names[i].OrigTblName},
			TableAsName:  names[i].TblName,
			DBName:       dbName,
		}
		// This is for compatibility.
		// See issue https://github.com/pingcap/tidb/issues/10513 .
		if len(rf.ColumnAsName.O) > mysql.MaxAliasIdentifierLen {
			rf.ColumnAsName.O = rf.ColumnAsName.O[:mysql.MaxAliasIdentifierLen]
		}
		// Usually the length of O equals the length of L.
		// Add this len judgement to avoid panic.
		if len(rf.ColumnAsName.L) > mysql.MaxAliasIdentifierLen {
			rf.ColumnAsName.L = rf.ColumnAsName.L[:mysql.MaxAliasIdentifierLen]
		}
		rfs = append(rfs, rf)
	}
	return rfs
}

func schema2ResultFields(schema *expression.Schema, defaultDB string) (rfs []*ast.ResultField) {
	rfs = make([]*ast.ResultField, 0, schema.Len())
	for _, col := range schema.Columns {
		dbName := col.DBName.O
		if dbName == "" && col.TblName.L != "" {
			dbName = defaultDB
		}
		origColName := col.OrigColName
		if origColName.L == "" {
			origColName = col.ColName
		}
		rf := &ast.ResultField{
			ColumnAsName: col.ColName,
			TableAsName:  col.TblName,
			DBName:       model.NewCIStr(dbName),
			Table:        &model.TableInfo{Name: col.OrigTblName},
			Column: &model.ColumnInfo{
				FieldType: *col.RetType,
				Name:      origColName,
			},
		}
		// This is for compatibility.
		// See issue https://github.com/pingcap/tidb/issues/10513 .
		if len(rf.ColumnAsName.O) > mysql.MaxAliasIdentifierLen {
			rf.ColumnAsName.O = rf.ColumnAsName.O[:mysql.MaxAliasIdentifierLen]
		}
		// Usually the length of O equals the length of L.
		// Add this len judgement to avoid panic.
		if len(rf.ColumnAsName.L) > mysql.MaxAliasIdentifierLen {
			rf.ColumnAsName.L = rf.ColumnAsName.L[:mysql.MaxAliasIdentifierLen]
		}
		rfs = append(rfs, rf)
	}
	return rfs
}

// Next use uses recordSet's executor to get next available chunk for later usage.
// If chunk does not contain any rows, then we update last query found rows in session variable as current found rows.
// The reason we need update is that chunk with 0 rows indicating we already finished current query, we need prepare for
// next query.
// If stmt is not nil and chunk with some rows inside, we simply update last query found rows by the number of row in chunk.
func (a *recordSet) Next(ctx context.Context, req *chunk.Chunk) error {
	err := Next(ctx, a.executor, req)
	if err != nil {
		a.lastErr = err
		return err
	}
	numRows := req.NumRows()
	if numRows == 0 {
		if a.stmt != nil {
			a.stmt.Ctx.GetSessionVars().LastFoundRows = a.stmt.Ctx.GetSessionVars().StmtCtx.FoundRows()
		}
		return nil
	}
	if a.stmt != nil {
		a.stmt.Ctx.GetSessionVars().StmtCtx.AddFoundRows(uint64(numRows))
	}
	return nil
}

// NewChunk create a chunk base on top-level executor's newFirstChunk().
func (a *recordSet) NewChunk() *chunk.Chunk {
	return newFirstChunk(a.executor)
}

func (a *recordSet) Close() error {
	err := a.executor.Close()
	a.stmt.LogSlowQuery(a.txnStartTS, a.lastErr == nil, false)
	sessVars := a.stmt.Ctx.GetSessionVars()
	pps := types.CloneRow(sessVars.PreparedParams)
	sessVars.PrevStmt = FormatSQL(a.stmt.OriginText(), pps)
	a.stmt.logAudit()
	a.stmt.SummaryStmt()
	return err
}

// OnFetchReturned implements commandLifeCycle#OnFetchReturned
func (a *recordSet) OnFetchReturned() {
	a.stmt.LogSlowQuery(a.txnStartTS, a.lastErr == nil, true)
}

// ExecStmt implements the sqlexec.Statement interface, it builds a planner.Plan to an sqlexec.Statement.
type ExecStmt struct {
	// InfoSchema stores a reference to the schema information.
	InfoSchema infoschema.InfoSchema
	// Plan stores a reference to the final physical plan.
	Plan plannercore.Plan
	// Text represents the origin query text.
	Text string

	StmtNode ast.StmtNode

	Ctx sessionctx.Context

	// LowerPriority represents whether to lower the execution priority of a query.
	LowerPriority bool
	// Cacheable represents whether the physical plan can be cached.
	Cacheable         bool
	isPreparedStmt    bool
	isSelectForUpdate bool
	retryCount        uint

	// OutputNames will be set if using cached plan
	OutputNames []*types.FieldName
}

// PointGet short path for point exec directly from plan, keep only necessary steps
func (a *ExecStmt) PointGet(ctx context.Context, is infoschema.InfoSchema) (*recordSet, error) {
	if span := opentracing.SpanFromContext(ctx); span != nil && span.Tracer() != nil {
		span1 := span.Tracer().StartSpan("ExecStmt.PointGet", opentracing.ChildOf(span.Context()))
		span1.LogKV("sql", a.OriginText())
		defer span1.Finish()
		ctx = opentracing.ContextWithSpan(ctx, span1)
	}
	startTs := uint64(math.MaxUint64)
	err := a.Ctx.InitTxnWithStartTS(startTs)
	if err != nil {
		return nil, err
	}
	a.Ctx.GetSessionVars().StmtCtx.Priority = kv.PriorityHigh
	b := newExecutorBuilder(a.Ctx, is)
	exec := b.build(a.Plan)
	if b.err != nil {
		return nil, b.err
	}
	if err = exec.Open(ctx); err != nil {
		terror.Call(exec.Close)
		return nil, err
	}
	return &recordSet{
		executor:   exec,
		stmt:       a,
		txnStartTS: startTs,
	}, nil
}

// OriginText returns original statement as a string.
func (a *ExecStmt) OriginText() string {
	return a.Text
}

// IsPrepared returns true if stmt is a prepare statement.
func (a *ExecStmt) IsPrepared() bool {
	return a.isPreparedStmt
}

// IsReadOnly returns true if a statement is read only.
// If current StmtNode is an ExecuteStmt, we can get its prepared stmt,
// then using ast.IsReadOnly function to determine a statement is read only or not.
func (a *ExecStmt) IsReadOnly(vars *variable.SessionVars) bool {
	if execStmt, ok := a.StmtNode.(*ast.ExecuteStmt); ok {
		s, err := getPreparedStmt(execStmt, vars)
		if err != nil {
			logutil.BgLogger().Error("getPreparedStmt failed", zap.Error(err))
			return false
		}
		return ast.IsReadOnly(s)
	}
	return ast.IsReadOnly(a.StmtNode)
}

// RebuildPlan rebuilds current execute statement plan.
// It returns the current information schema version that 'a' is using.
func (a *ExecStmt) RebuildPlan(ctx context.Context) (int64, error) {
	startTime := time.Now()
	defer func() {
		a.Ctx.GetSessionVars().DurationCompile = time.Since(startTime)
	}()

	is := GetInfoSchema(a.Ctx)
	a.InfoSchema = is
	if err := plannercore.Preprocess(a.Ctx, a.StmtNode, is, plannercore.InTxnRetry); err != nil {
		return 0, err
	}
	p, err := planner.Optimize(ctx, a.Ctx, a.StmtNode, is)
	if err != nil {
		return 0, err
	}
	a.OutputNames = p.OutputNames()
	a.Plan = p
	return is.SchemaMetaVersion(), nil
}

// Exec builds an Executor from a plan. If the Executor doesn't return result,
// like the INSERT, UPDATE statements, it executes in this function, if the Executor returns
// result, execution is done after this function returns, in the returned sqlexec.RecordSet Next method.
func (a *ExecStmt) Exec(ctx context.Context) (_ sqlexec.RecordSet, err error) {
	defer func() {
		r := recover()
		if r == nil {
			return
		}
		if str, ok := r.(string); !ok || !strings.HasPrefix(str, memory.PanicMemoryExceed) {
			panic(r)
		}
		err = errors.Errorf("%v", r)
		logutil.Logger(ctx).Error("execute sql panic", zap.String("sql", a.Text), zap.Stack("stack"))
	}()

	sctx := a.Ctx
	if _, ok := a.Plan.(*plannercore.Analyze); ok && sctx.GetSessionVars().InRestrictedSQL {
		oriStats, _ := sctx.GetSessionVars().GetSystemVar(variable.TiDBBuildStatsConcurrency)
		oriScan := sctx.GetSessionVars().DistSQLScanConcurrency
		oriIndex := sctx.GetSessionVars().IndexSerialScanConcurrency
		oriIso, _ := sctx.GetSessionVars().GetSystemVar(variable.TxnIsolation)
		terror.Log(sctx.GetSessionVars().SetSystemVar(variable.TiDBBuildStatsConcurrency, "1"))
		sctx.GetSessionVars().DistSQLScanConcurrency = 1
		sctx.GetSessionVars().IndexSerialScanConcurrency = 1
		terror.Log(sctx.GetSessionVars().SetSystemVar(variable.TxnIsolation, ast.ReadCommitted))
		defer func() {
			terror.Log(sctx.GetSessionVars().SetSystemVar(variable.TiDBBuildStatsConcurrency, oriStats))
			sctx.GetSessionVars().DistSQLScanConcurrency = oriScan
			sctx.GetSessionVars().IndexSerialScanConcurrency = oriIndex
			terror.Log(sctx.GetSessionVars().SetSystemVar(variable.TxnIsolation, oriIso))
		}()
	}

	e, err := a.buildExecutor()
	if err != nil {
		return nil, err
	}

	if err = e.Open(ctx); err != nil {
		terror.Call(e.Close)
		return nil, err
	}

	cmd32 := atomic.LoadUint32(&sctx.GetSessionVars().CommandValue)
	cmd := byte(cmd32)
	var pi processinfoSetter
	if raw, ok := sctx.(processinfoSetter); ok {
		pi = raw
		sql := a.OriginText()
		if simple, ok := a.Plan.(*plannercore.Simple); ok && simple.Statement != nil {
			if ss, ok := simple.Statement.(ast.SensitiveStmtNode); ok {
				// Use SecureText to avoid leak password information.
				sql = ss.SecureText()
			}
		}
		maxExecutionTime := getMaxExecutionTime(sctx, a.StmtNode)
		// Update processinfo, ShowProcess() will use it.
		pi.SetProcessInfo(sql, time.Now(), cmd, maxExecutionTime)
		if a.Ctx.GetSessionVars().StmtCtx.StmtType == "" {
			a.Ctx.GetSessionVars().StmtCtx.StmtType = GetStmtLabel(a.StmtNode)
		}
	}

	isPessimistic := sctx.GetSessionVars().TxnCtx.IsPessimistic

	// Special handle for "select for update statement" in pessimistic transaction.
	if isPessimistic && a.isSelectForUpdate {
		return a.handlePessimisticSelectForUpdate(ctx, e)
	}

	if handled, result, err := a.handleNoDelay(ctx, e, isPessimistic); handled {
		return result, err
	}

	var txnStartTS uint64
	txn, err := sctx.Txn(false)
	if err != nil {
		return nil, err
	}
	if txn.Valid() {
		txnStartTS = txn.StartTS()
	}
	return &recordSet{
		executor:   e,
		stmt:       a,
		txnStartTS: txnStartTS,
	}, nil
}

func (a *ExecStmt) handleNoDelay(ctx context.Context, e Executor, isPessimistic bool) (bool, sqlexec.RecordSet, error) {
	toCheck := e
	if explain, ok := e.(*ExplainExec); ok {
		if explain.analyzeExec != nil {
			toCheck = explain.analyzeExec
		}
	}

	// If the executor doesn't return any result to the client, we execute it without delay.
	if toCheck.Schema().Len() == 0 {
		if isPessimistic {
			return true, nil, a.handlePessimisticDML(ctx, e)
		}
		r, err := a.handleNoDelayExecutor(ctx, e)
		return true, r, err
	} else if proj, ok := toCheck.(*ProjectionExec); ok && proj.calculateNoDelay {
		// Currently this is only for the "DO" statement. Take "DO 1, @a=2;" as an example:
		// the Projection has two expressions and two columns in the schema, but we should
		// not return the result of the two expressions.
		r, err := a.handleNoDelayExecutor(ctx, e)
		return true, r, err
	}

	return false, nil, nil
}

// getMaxExecutionTime get the max execution timeout value.
func getMaxExecutionTime(sctx sessionctx.Context, stmtNode ast.StmtNode) uint64 {
	ret := sctx.GetSessionVars().MaxExecutionTime
	if sel, ok := stmtNode.(*ast.SelectStmt); ok {
		for _, hint := range sel.TableHints {
			if hint.HintName.L == variable.MaxExecutionTime {
				ret = hint.MaxExecutionTime
				break
			}
		}
	}
	return ret
}

type chunkRowRecordSet struct {
	rows   []chunk.Row
	idx    int
	fields []*ast.ResultField
	e      Executor
}

func (c *chunkRowRecordSet) Fields() []*ast.ResultField {
	return c.fields
}

func (c *chunkRowRecordSet) Next(ctx context.Context, chk *chunk.Chunk) error {
	chk.Reset()
	for !chk.IsFull() && c.idx < len(c.rows) {
		chk.AppendRow(c.rows[c.idx])
		c.idx++
	}
	return nil
}

func (c *chunkRowRecordSet) NewChunk() *chunk.Chunk {
	return newFirstChunk(c.e)
}

func (c *chunkRowRecordSet) Close() error {
	return nil
}

func (a *ExecStmt) handlePessimisticSelectForUpdate(ctx context.Context, e Executor) (sqlexec.RecordSet, error) {
	for {
		rs, err := a.runPessimisticSelectForUpdate(ctx, e)
		e, err = a.handlePessimisticLockError(ctx, err)
		if err != nil {
			return nil, err
		}
		if e == nil {
			return rs, nil
		}
	}
}

func (a *ExecStmt) runPessimisticSelectForUpdate(ctx context.Context, e Executor) (sqlexec.RecordSet, error) {
	rs := &recordSet{
		executor: e,
		stmt:     a,
	}
	defer func() {
		terror.Log(rs.Close())
	}()

	var rows []chunk.Row
	var err error
	fields := rs.Fields()
	req := rs.NewChunk()
	for {
		err = rs.Next(ctx, req)
		if err != nil {
			// Handle 'write conflict' error.
			break
		}
		if req.NumRows() == 0 {
			return &chunkRowRecordSet{rows: rows, fields: fields, e: e}, nil
		}
		iter := chunk.NewIterator4Chunk(req)
		for r := iter.Begin(); r != iter.End(); r = iter.Next() {
			rows = append(rows, r)
		}
		req = chunk.Renew(req, a.Ctx.GetSessionVars().MaxChunkSize)
	}
	return nil, err
}

func (a *ExecStmt) handleNoDelayExecutor(ctx context.Context, e Executor) (sqlexec.RecordSet, error) {
	sctx := a.Ctx
	if span := opentracing.SpanFromContext(ctx); span != nil && span.Tracer() != nil {
		span1 := span.Tracer().StartSpan("executor.handleNoDelayExecutor", opentracing.ChildOf(span.Context()))
		defer span1.Finish()
		ctx = opentracing.ContextWithSpan(ctx, span1)
	}

	// Check if "tidb_snapshot" is set for the write executors.
	// In history read mode, we can not do write operations.
	switch e.(type) {
	case *DeleteExec, *InsertExec, *UpdateExec, *ReplaceExec, *LoadDataExec, *DDLExec:
		snapshotTS := sctx.GetSessionVars().SnapshotTS
		if snapshotTS != 0 {
			return nil, errors.New("can not execute write statement when 'tidb_snapshot' is set")
		}
		lowResolutionTSO := sctx.GetSessionVars().LowResolutionTSO
		if lowResolutionTSO {
			return nil, errors.New("can not execute write statement when 'tidb_low_resolution_tso' is set")
		}
	}

	var err error
	defer func() {
		terror.Log(e.Close())
		a.logAudit()
	}()

	err = Next(ctx, e, newFirstChunk(e))
	if err != nil {
		return nil, err
	}
	return nil, err
}

func (a *ExecStmt) handlePessimisticDML(ctx context.Context, e Executor) error {
	sctx := a.Ctx
	txn, err := sctx.Txn(true)
	if err != nil {
		return err
	}
	txnCtx := sctx.GetSessionVars().TxnCtx
	for {
		_, err = a.handleNoDelayExecutor(ctx, e)
		if err != nil {
			// It is possible the DML has point get plan that locks the key.
			e, err = a.handlePessimisticLockError(ctx, err)
			if err != nil {
				return err
			}
			continue
		}
		keys, err1 := txn.(pessimisticTxn).KeysNeedToLock()
		if err1 != nil {
			return err1
		}
		if len(keys) == 0 {
			return nil
		}
		forUpdateTS := txnCtx.GetForUpdateTS()
<<<<<<< HEAD
		err = txn.LockKeys(ctx, forUpdateTS, kv.LockAlwaysWait, keys...)
=======
		err = txn.LockKeys(ctx, &sctx.GetSessionVars().Killed, forUpdateTS, keys...)
>>>>>>> 4907685e
		if err == nil {
			return nil
		}
		e, err = a.handlePessimisticLockError(ctx, err)
		if err != nil {
			return err
		}
	}
}

// GetTimestampWithRetry tries to get timestamp using retry and backoff mechanism
func (a *ExecStmt) GetTimestampWithRetry(ctx context.Context) (uint64, error) {
	tsoMaxBackoff := 15000
	bo := tikv.NewBackoffer(context.Background(), tsoMaxBackoff)
	if span := opentracing.SpanFromContext(ctx); span != nil && span.Tracer() != nil {
		span1 := span.Tracer().StartSpan("ExecStmt.GetTimestampWithRetry", opentracing.ChildOf(span.Context()))
		defer span1.Finish()
		ctx = opentracing.ContextWithSpan(ctx, span1)
	}
	for {
		ts, err := a.Ctx.GetStore().GetOracle().GetTimestamp(ctx)
		// mock get ts fail
		failpoint.Inject("ExecStmt get ts error", func() (uint64, error) {
			return 0, errors.New("ExecStmt get ts error")
		})

		if err == nil {
			return ts, nil
		}
		err = bo.Backoff(tikv.BoPDRPC, errors.Errorf("ExecStmt get timestamp failed: %v", err))
		if err != nil {
			return 0, errors.Trace(err)
		}
	}
}

// handlePessimisticLockError updates TS and rebuild executor if the err is write conflict.
func (a *ExecStmt) handlePessimisticLockError(ctx context.Context, err error) (Executor, error) {
	txnCtx := a.Ctx.GetSessionVars().TxnCtx
	var newForUpdateTS uint64
	if deadlock, ok := errors.Cause(err).(*tikv.ErrDeadlock); ok {
		if !deadlock.IsRetryable {
			return nil, ErrDeadlock
		}
		logutil.Logger(ctx).Info("single statement deadlock, retry statement",
			zap.Uint64("txn", txnCtx.StartTS),
			zap.Uint64("lockTS", deadlock.LockTs),
			zap.Stringer("lockKey", kv.Key(deadlock.LockKey)),
			zap.Uint64("deadlockKeyHash", deadlock.DeadlockKeyHash))
	} else if terror.ErrorEqual(kv.ErrWriteConflict, err) {
		errStr := err.Error()
		conflictCommitTS := extractConflictCommitTS(errStr)
		if conflictCommitTS == 0 {
			logutil.Logger(ctx).Warn("failed to extract conflictCommitTS when write conflicted", zap.String("err", errStr))
		}
		forUpdateTS := txnCtx.GetForUpdateTS()
		logutil.Logger(ctx).Info("pessimistic write conflict, retry statement",
			zap.Uint64("txn", txnCtx.StartTS),
			zap.Uint64("forUpdateTS", forUpdateTS),
			zap.String("err", errStr))
		if conflictCommitTS > forUpdateTS {
			newForUpdateTS = conflictCommitTS
		}
	} else if terror.ErrorEqual(err, tikv.ErrLockAcquireFailAndNoWaitSet) {
		// for nowait, when ErrLock happened, ErrLockAcquireFailAndNoWaitSet will be returned, and in the same txn
		// the select for updateTs must be updated, otherwise there maybe rollback problem.
		// begin;  select for update key1(here ErrLocked or other errors(or max_execution_time like util),
		//         key1 lock not get and async rollback key1 is raised)
		//         select for update key1 again(this time lock succ(maybe lock released by others))
		//         the async rollback operation rollbacked the lock just acquired
		newForUpdateTS, tsErr := a.GetTimestampWithRetry(ctx)
		if tsErr != nil {
			return nil, tsErr
		}
		txnCtx.SetForUpdateTS(newForUpdateTS)
		return nil, err
	} else {
		return nil, err
	}
	if a.retryCount >= config.GetGlobalConfig().PessimisticTxn.MaxRetryCount {
		return nil, errors.New("pessimistic lock retry limit reached")
	}
	a.retryCount++
	if newForUpdateTS == 0 {
		newForUpdateTS, err = a.Ctx.GetStore().GetOracle().GetTimestamp(ctx)
		if err != nil {
			return nil, err
		}
	}
	txnCtx.SetForUpdateTS(newForUpdateTS)
	txn, err := a.Ctx.Txn(true)
	if err != nil {
		return nil, err
	}
	txn.SetOption(kv.SnapshotTS, newForUpdateTS)
	e, err := a.buildExecutor()
	if err != nil {
		return nil, err
	}
	// Rollback the statement change before retry it.
	a.Ctx.StmtRollback()
	a.Ctx.GetSessionVars().StmtCtx.ResetForRetry()
	a.Ctx.GetSessionVars().StartTime = time.Now()
	a.Ctx.GetSessionVars().DurationCompile = time.Duration(0)
	a.Ctx.GetSessionVars().DurationParse = time.Duration(0)

	if err = e.Open(ctx); err != nil {
		return nil, err
	}
	return e, nil
}

func extractConflictCommitTS(errStr string) uint64 {
	strs := strings.Split(errStr, "conflictCommitTS=")
	if len(strs) != 2 {
		return 0
	}
	tsPart := strs[1]
	length := strings.IndexByte(tsPart, ',')
	if length < 0 {
		return 0
	}
	tsStr := tsPart[:length]
	ts, err := strconv.ParseUint(tsStr, 10, 64)
	if err != nil {
		return 0
	}
	return ts
}

type pessimisticTxn interface {
	kv.Transaction
	// KeysNeedToLock returns the keys need to be locked.
	KeysNeedToLock() ([]kv.Key, error)
}

// buildExecutor build a executor from plan, prepared statement may need additional procedure.
func (a *ExecStmt) buildExecutor() (Executor, error) {
	ctx := a.Ctx
	if _, ok := a.Plan.(*plannercore.Execute); !ok {
		// Do not sync transaction for Execute statement, because the real optimization work is done in
		// "ExecuteExec.Build".
		useMaxTS, err := plannercore.IsPointGetWithPKOrUniqueKeyByAutoCommit(ctx, a.Plan)
		if err != nil {
			return nil, err
		}
		if useMaxTS {
			logutil.BgLogger().Debug("init txnStartTS with MaxUint64", zap.Uint64("conn", ctx.GetSessionVars().ConnectionID), zap.String("text", a.Text))
			err = ctx.InitTxnWithStartTS(math.MaxUint64)
		} else if ctx.GetSessionVars().SnapshotTS != 0 {
			if _, ok := a.Plan.(*plannercore.CheckTable); ok {
				err = ctx.InitTxnWithStartTS(ctx.GetSessionVars().SnapshotTS)
			}
		}
		if err != nil {
			return nil, err
		}

		stmtCtx := ctx.GetSessionVars().StmtCtx
		if stmtPri := stmtCtx.Priority; stmtPri == mysql.NoPriority {
			switch {
			case useMaxTS:
				stmtCtx.Priority = kv.PriorityHigh
			case a.LowerPriority:
				stmtCtx.Priority = kv.PriorityLow
			}
		}
	}
	if _, ok := a.Plan.(*plannercore.Analyze); ok && ctx.GetSessionVars().InRestrictedSQL {
		ctx.GetSessionVars().StmtCtx.Priority = kv.PriorityLow
	}

	b := newExecutorBuilder(ctx, a.InfoSchema)
	e := b.build(a.Plan)
	if b.err != nil {
		return nil, errors.Trace(b.err)
	}

	// ExecuteExec is not a real Executor, we only use it to build another Executor from a prepared statement.
	if executorExec, ok := e.(*ExecuteExec); ok {
		err := executorExec.Build(b)
		if err != nil {
			return nil, err
		}
		a.OutputNames = executorExec.outputNames
		a.isPreparedStmt = true
		a.Plan = executorExec.plan
		if executorExec.lowerPriority {
			ctx.GetSessionVars().StmtCtx.Priority = kv.PriorityLow
		}
		e = executorExec.stmtExec
	}
	a.isSelectForUpdate = b.isSelectForUpdate
	return e, nil
}

// QueryReplacer replaces new line and tab for grep result including query string.
var QueryReplacer = strings.NewReplacer("\r", " ", "\n", " ", "\t", " ")

func (a *ExecStmt) logAudit() {
	sessVars := a.Ctx.GetSessionVars()
	if sessVars.InRestrictedSQL {
		return
	}
	err := plugin.ForeachPlugin(plugin.Audit, func(p *plugin.Plugin) error {
		audit := plugin.DeclareAuditManifest(p.Manifest)
		if audit.OnGeneralEvent != nil {
			cmd := mysql.Command2Str[byte(atomic.LoadUint32(&a.Ctx.GetSessionVars().CommandValue))]
			ctx := context.WithValue(context.Background(), plugin.ExecStartTimeCtxKey, a.Ctx.GetSessionVars().StartTime)
			audit.OnGeneralEvent(ctx, sessVars, plugin.Log, cmd)
		}
		return nil
	})
	if err != nil {
		log.Error("log audit log failure", zap.Error(err))
	}
}

// FormatSQL is used to format the original SQL, e.g. truncating long SQL, appending prepared arguments.
func FormatSQL(sql string, pps variable.PreparedParams) stringutil.StringerFunc {
	return func() string {
		cfg := config.GetGlobalConfig()
		length := len(sql)
		if maxQueryLen := atomic.LoadUint64(&cfg.Log.QueryLogMaxLen); uint64(length) > maxQueryLen {
			sql = fmt.Sprintf("%.*q(len:%d)", maxQueryLen, sql, length)
		}
		return QueryReplacer.Replace(sql) + pps.String()
	}
}

// LogSlowQuery is used to print the slow query in the log files.
func (a *ExecStmt) LogSlowQuery(txnTS uint64, succ bool, hasMoreResults bool) {
	sessVars := a.Ctx.GetSessionVars()
	level := log.GetLevel()
	cfg := config.GetGlobalConfig()
	costTime := time.Since(a.Ctx.GetSessionVars().StartTime)
	threshold := time.Duration(atomic.LoadUint64(&cfg.Log.SlowThreshold)) * time.Millisecond
	if costTime < threshold && level > zapcore.DebugLevel {
		return
	}
	sql := FormatSQL(a.Text, sessVars.PreparedParams)

	var tableIDs, indexNames string
	if len(sessVars.StmtCtx.TableIDs) > 0 {
		tableIDs = strings.Replace(fmt.Sprintf("%v", a.Ctx.GetSessionVars().StmtCtx.TableIDs), " ", ",", -1)
	}
	if len(sessVars.StmtCtx.IndexNames) > 0 {
		indexNames = strings.Replace(fmt.Sprintf("%v", a.Ctx.GetSessionVars().StmtCtx.IndexNames), " ", ",", -1)
	}
	execDetail := sessVars.StmtCtx.GetExecDetails()
	copTaskInfo := sessVars.StmtCtx.CopTasksDetails()
	statsInfos := plannercore.GetStatsInfo(a.Plan)
	memMax := sessVars.StmtCtx.MemTracker.MaxConsumed()
	_, digest := sessVars.StmtCtx.SQLDigest()
	slowItems := &variable.SlowQueryLogItems{
		TxnTS:          txnTS,
		SQL:            sql.String(),
		Digest:         digest,
		TimeTotal:      costTime,
		TimeParse:      a.Ctx.GetSessionVars().DurationParse,
		TimeCompile:    a.Ctx.GetSessionVars().DurationCompile,
		IndexNames:     indexNames,
		StatsInfos:     statsInfos,
		CopTasks:       copTaskInfo,
		ExecDetail:     execDetail,
		MemMax:         memMax,
		Succ:           succ,
		Plan:           getPlanTree(a.Plan),
		Prepared:       a.isPreparedStmt,
		HasMoreResults: hasMoreResults,
	}
	if _, ok := a.StmtNode.(*ast.CommitStmt); ok {
		slowItems.PrevStmt = sessVars.PrevStmt.String()
	}
	if costTime < threshold {
		logutil.SlowQueryLogger.Debug(sessVars.SlowLogFormat(slowItems))
	} else {
		logutil.SlowQueryLogger.Warn(sessVars.SlowLogFormat(slowItems))
		metrics.TotalQueryProcHistogram.Observe(costTime.Seconds())
		metrics.TotalCopProcHistogram.Observe(execDetail.ProcessTime.Seconds())
		metrics.TotalCopWaitHistogram.Observe(execDetail.WaitTime.Seconds())
		var userString string
		if sessVars.User != nil {
			userString = sessVars.User.String()
		}
		domain.GetDomain(a.Ctx).LogSlowQuery(&domain.SlowQueryInfo{
			SQL:        sql.String(),
			Digest:     digest,
			Start:      a.Ctx.GetSessionVars().StartTime,
			Duration:   costTime,
			Detail:     sessVars.StmtCtx.GetExecDetails(),
			Succ:       succ,
			ConnID:     sessVars.ConnectionID,
			TxnTS:      txnTS,
			User:       userString,
			DB:         sessVars.CurrentDB,
			TableIDs:   tableIDs,
			IndexNames: indexNames,
			Internal:   sessVars.InRestrictedSQL,
		})
	}
}

// getPlanTree will try to get the select plan tree if the plan is select or the select plan of delete/update/insert statement.
func getPlanTree(p plannercore.Plan) string {
	cfg := config.GetGlobalConfig()
	if atomic.LoadUint32(&cfg.Log.RecordPlanInSlowLog) == 0 {
		return ""
	}
	var selectPlan plannercore.PhysicalPlan
	if physicalPlan, ok := p.(plannercore.PhysicalPlan); ok {
		selectPlan = physicalPlan
	} else {
		switch x := p.(type) {
		case *plannercore.Delete:
			selectPlan = x.SelectPlan
		case *plannercore.Update:
			selectPlan = x.SelectPlan
		case *plannercore.Insert:
			selectPlan = x.SelectPlan
		}
	}
	if selectPlan == nil {
		return ""
	}
	planTree := plannercore.EncodePlan(selectPlan)
	if len(planTree) == 0 {
		return planTree
	}
	return variable.SlowLogPlanPrefix + planTree + variable.SlowLogPlanSuffix
}

// SummaryStmt collects statements for performance_schema.events_statements_summary_by_digest
func (a *ExecStmt) SummaryStmt() {
	sessVars := a.Ctx.GetSessionVars()
	if sessVars.InRestrictedSQL || !stmtsummary.StmtSummaryByDigestMap.Enabled() {
		return
	}
	stmtCtx := sessVars.StmtCtx
	normalizedSQL, digest := stmtCtx.SQLDigest()
	costTime := time.Since(sessVars.StartTime)
	stmtsummary.StmtSummaryByDigestMap.AddStatement(&stmtsummary.StmtExecInfo{
		SchemaName:    sessVars.CurrentDB,
		OriginalSQL:   a.Text,
		NormalizedSQL: normalizedSQL,
		Digest:        digest,
		TotalLatency:  uint64(costTime.Nanoseconds()),
		AffectedRows:  stmtCtx.AffectedRows(),
		SentRows:      0,
		StartTime:     sessVars.StartTime,
	})
}<|MERGE_RESOLUTION|>--- conflicted
+++ resolved
@@ -558,11 +558,7 @@
 			return nil
 		}
 		forUpdateTS := txnCtx.GetForUpdateTS()
-<<<<<<< HEAD
-		err = txn.LockKeys(ctx, forUpdateTS, kv.LockAlwaysWait, keys...)
-=======
-		err = txn.LockKeys(ctx, &sctx.GetSessionVars().Killed, forUpdateTS, keys...)
->>>>>>> 4907685e
+		err = txn.LockKeys(ctx, &sctx.GetSessionVars().Killed, forUpdateTS, kv.LockAlwaysWait, keys...)
 		if err == nil {
 			return nil
 		}
