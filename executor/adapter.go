// Copyright 2015 PingCAP, Inc.
//
// Licensed under the Apache License, Version 2.0 (the "License");
// you may not use this file except in compliance with the License.
// You may obtain a copy of the License at
//
//     http://www.apache.org/licenses/LICENSE-2.0
//
// Unless required by applicable law or agreed to in writing, software
// distributed under the License is distributed on an "AS IS" BASIS,
// WITHOUT WARRANTIES OR CONDITIONS OF ANY KIND, either express or implied.
// See the License for the specific language governing permissions and
// limitations under the License.

package executor

import (
	"bytes"
	"context"
	"fmt"
	"runtime/trace"
	"strings"
	"sync/atomic"
	"time"

	"github.com/opentracing/opentracing-go"
	"github.com/pingcap/errors"
	"github.com/pingcap/failpoint"
	"github.com/pingcap/log"
	"github.com/pingcap/tidb/config"
	"github.com/pingcap/tidb/ddl/placement"
	"github.com/pingcap/tidb/domain"
	"github.com/pingcap/tidb/expression"
	"github.com/pingcap/tidb/infoschema"
	"github.com/pingcap/tidb/kv"
	"github.com/pingcap/tidb/metrics"
	"github.com/pingcap/tidb/parser"
	"github.com/pingcap/tidb/parser/ast"
	"github.com/pingcap/tidb/parser/model"
	"github.com/pingcap/tidb/parser/mysql"
	"github.com/pingcap/tidb/parser/terror"
	"github.com/pingcap/tidb/planner"
	plannercore "github.com/pingcap/tidb/planner/core"
	"github.com/pingcap/tidb/plugin"
	"github.com/pingcap/tidb/sessionctx"
	"github.com/pingcap/tidb/sessionctx/stmtctx"
	"github.com/pingcap/tidb/sessionctx/variable"
	"github.com/pingcap/tidb/sessiontxn"
	"github.com/pingcap/tidb/sessiontxn/staleread"
	"github.com/pingcap/tidb/types"
	"github.com/pingcap/tidb/util/breakpoint"
	"github.com/pingcap/tidb/util/chunk"
	"github.com/pingcap/tidb/util/execdetails"
	"github.com/pingcap/tidb/util/hint"
	"github.com/pingcap/tidb/util/logutil"
	"github.com/pingcap/tidb/util/mathutil"
	"github.com/pingcap/tidb/util/memory"
	"github.com/pingcap/tidb/util/plancodec"
	"github.com/pingcap/tidb/util/sqlexec"
	"github.com/pingcap/tidb/util/stmtsummary"
	"github.com/pingcap/tidb/util/stringutil"
	"github.com/pingcap/tidb/util/topsql"
	topsqlstate "github.com/pingcap/tidb/util/topsql/state"
	"github.com/prometheus/client_golang/prometheus"
	tikverr "github.com/tikv/client-go/v2/error"
	"github.com/tikv/client-go/v2/oracle"
	"github.com/tikv/client-go/v2/util"
	"go.uber.org/zap"
	"go.uber.org/zap/zapcore"
)

// metrics option
var (
	totalQueryProcHistogramGeneral  = metrics.TotalQueryProcHistogram.WithLabelValues(metrics.LblGeneral)
	totalCopProcHistogramGeneral    = metrics.TotalCopProcHistogram.WithLabelValues(metrics.LblGeneral)
	totalCopWaitHistogramGeneral    = metrics.TotalCopWaitHistogram.WithLabelValues(metrics.LblGeneral)
	totalQueryProcHistogramInternal = metrics.TotalQueryProcHistogram.WithLabelValues(metrics.LblInternal)
	totalCopProcHistogramInternal   = metrics.TotalCopProcHistogram.WithLabelValues(metrics.LblInternal)
	totalCopWaitHistogramInternal   = metrics.TotalCopWaitHistogram.WithLabelValues(metrics.LblInternal)
)

// processinfoSetter is the interface use to set current running process info.
type processinfoSetter interface {
	SetProcessInfo(string, time.Time, byte, uint64)
}

// recordSet wraps an executor, implements sqlexec.RecordSet interface
type recordSet struct {
	fields     []*ast.ResultField
	executor   Executor
	stmt       *ExecStmt
	lastErr    error
	txnStartTS uint64
}

func (a *recordSet) Fields() []*ast.ResultField {
	if len(a.fields) == 0 {
		a.fields = colNames2ResultFields(a.executor.Schema(), a.stmt.OutputNames, a.stmt.Ctx.GetSessionVars().CurrentDB)
	}
	return a.fields
}

func colNames2ResultFields(schema *expression.Schema, names []*types.FieldName, defaultDB string) []*ast.ResultField {
	rfs := make([]*ast.ResultField, 0, schema.Len())
	defaultDBCIStr := model.NewCIStr(defaultDB)
	for i := 0; i < schema.Len(); i++ {
		dbName := names[i].DBName
		if dbName.L == "" && names[i].TblName.L != "" {
			dbName = defaultDBCIStr
		}
		origColName := names[i].OrigColName
		if origColName.L == "" {
			origColName = names[i].ColName
		}
		rf := &ast.ResultField{
			Column:       &model.ColumnInfo{Name: origColName, FieldType: *schema.Columns[i].RetType},
			ColumnAsName: names[i].ColName,
			Table:        &model.TableInfo{Name: names[i].OrigTblName},
			TableAsName:  names[i].TblName,
			DBName:       dbName,
		}
		// This is for compatibility.
		// See issue https://github.com/pingcap/tidb/issues/10513 .
		if len(rf.ColumnAsName.O) > mysql.MaxAliasIdentifierLen {
			rf.ColumnAsName.O = rf.ColumnAsName.O[:mysql.MaxAliasIdentifierLen]
		}
		// Usually the length of O equals the length of L.
		// Add this len judgement to avoid panic.
		if len(rf.ColumnAsName.L) > mysql.MaxAliasIdentifierLen {
			rf.ColumnAsName.L = rf.ColumnAsName.L[:mysql.MaxAliasIdentifierLen]
		}
		rfs = append(rfs, rf)
	}
	return rfs
}

// Next use uses recordSet's executor to get next available chunk for later usage.
// If chunk does not contain any rows, then we update last query found rows in session variable as current found rows.
// The reason we need update is that chunk with 0 rows indicating we already finished current query, we need prepare for
// next query.
// If stmt is not nil and chunk with some rows inside, we simply update last query found rows by the number of row in chunk.
func (a *recordSet) Next(ctx context.Context, req *chunk.Chunk) (err error) {
	defer func() {
		r := recover()
		if r == nil {
			return
		}
		err = errors.Errorf("%v", r)
		logutil.Logger(ctx).Error("execute sql panic", zap.String("sql", a.stmt.GetTextToLog()), zap.Stack("stack"))
	}()

	err = a.stmt.next(ctx, a.executor, req)
	if err != nil {
		a.lastErr = err
		return err
	}
	numRows := req.NumRows()
	if numRows == 0 {
		if a.stmt != nil {
			a.stmt.Ctx.GetSessionVars().LastFoundRows = a.stmt.Ctx.GetSessionVars().StmtCtx.FoundRows()
		}
		return nil
	}
	if a.stmt != nil {
		a.stmt.Ctx.GetSessionVars().StmtCtx.AddFoundRows(uint64(numRows))
	}
	return nil
}

// NewChunk create a chunk base on top-level executor's newFirstChunk().
func (a *recordSet) NewChunk(alloc chunk.Allocator) *chunk.Chunk {
	if alloc == nil {
		return newFirstChunk(a.executor)
	}

	base := a.executor.base()
	return alloc.Alloc(base.retFieldTypes, base.initCap, base.maxChunkSize)
}

func (a *recordSet) Close() error {
	err := a.executor.Close()
	a.stmt.CloseRecordSet(a.txnStartTS, a.lastErr)
	return err
}

// OnFetchReturned implements commandLifeCycle#OnFetchReturned
func (a *recordSet) OnFetchReturned() {
	a.stmt.LogSlowQuery(a.txnStartTS, a.lastErr == nil, true)
}

// TelemetryInfo records some telemetry information during execution.
type TelemetryInfo struct {
	UseNonRecursive      bool
	UseRecursive         bool
	UseMultiSchemaChange bool
	PartitionTelemetry   *PartitionTelemetryInfo
}

// PartitionTelemetryInfo records table partition telemetry information during execution.
type PartitionTelemetryInfo struct {
	UseTablePartition              bool
	UseTablePartitionList          bool
	UseTablePartitionRange         bool
	UseTablePartitionHash          bool
	UseTablePartitionRangeColumns  bool
	UseTablePartitionListColumns   bool
	TablePartitionMaxPartitionsNum uint64
}

// ExecStmt implements the sqlexec.Statement interface, it builds a planner.Plan to an sqlexec.Statement.
type ExecStmt struct {
	// GoCtx stores parent go context.Context for a stmt.
	GoCtx context.Context
	// InfoSchema stores a reference to the schema information.
	InfoSchema infoschema.InfoSchema
	// Plan stores a reference to the final physical plan.
	Plan plannercore.Plan
	// Text represents the origin query text.
	Text string

	StmtNode ast.StmtNode

	Ctx sessionctx.Context

	// LowerPriority represents whether to lower the execution priority of a query.
	LowerPriority     bool
	isPreparedStmt    bool
	isSelectForUpdate bool
	retryCount        uint
	retryStartTime    time.Time

	// Phase durations are splited into two parts: 1. trying to lock keys (but
	// failed); 2. the final iteration of the retry loop. Here we use
	// [2]time.Duration to record such info for each phase. The first duration
	// is increased only within the current iteration. When we meet a
	// pessimistic lock error and decide to retry, we add the first duration to
	// the second and reset the first to 0 by calling `resetPhaseDurations`.
	phaseBuildDurations [2]time.Duration
	phaseOpenDurations  [2]time.Duration
	phaseNextDurations  [2]time.Duration
	phaseLockDurations  [2]time.Duration

	// OutputNames will be set if using cached plan
	OutputNames []*types.FieldName
	PsStmt      *plannercore.PlanCacheStmt
	Ti          *TelemetryInfo
}

// GetStmtNode returns the stmtNode inside Statement
func (a ExecStmt) GetStmtNode() ast.StmtNode {
	return a.StmtNode
}

// PointGet short path for point exec directly from plan, keep only necessary steps
func (a *ExecStmt) PointGet(ctx context.Context) (*recordSet, error) {
	if span := opentracing.SpanFromContext(ctx); span != nil && span.Tracer() != nil {
		span1 := span.Tracer().StartSpan("ExecStmt.PointGet", opentracing.ChildOf(span.Context()))
		span1.LogKV("sql", a.OriginText())
		defer span1.Finish()
		ctx = opentracing.ContextWithSpan(ctx, span1)
	}
	failpoint.Inject("assertTxnManagerInShortPointGetPlan", func() {
		sessiontxn.RecordAssert(a.Ctx, "assertTxnManagerInShortPointGetPlan", true)
		// stale read should not reach here
		staleread.AssertStmtStaleness(a.Ctx, false)
		sessiontxn.AssertTxnManagerInfoSchema(a.Ctx, a.InfoSchema)
	})

	ctx = a.observeStmtBeginForTopSQL(ctx)
	startTs, err := sessiontxn.GetTxnManager(a.Ctx).GetStmtReadTS()
	if err != nil {
		return nil, err
	}
	a.Ctx.GetSessionVars().StmtCtx.Priority = kv.PriorityHigh

	// try to reuse point get executor
	if a.PsStmt.Executor != nil {
		exec, ok := a.PsStmt.Executor.(*PointGetExecutor)
		if !ok {
			logutil.Logger(ctx).Error("invalid executor type, not PointGetExecutor for point get path")
			a.PsStmt.Executor = nil
		} else {
			// CachedPlan type is already checked in last step
			pointGetPlan := a.PsStmt.PreparedAst.CachedPlan.(*plannercore.PointGetPlan)
			exec.Init(pointGetPlan)
			a.PsStmt.Executor = exec
		}
	}
	if a.PsStmt.Executor == nil {
		b := newExecutorBuilder(a.Ctx, a.InfoSchema, a.Ti)
		newExecutor := b.build(a.Plan)
		if b.err != nil {
			return nil, b.err
		}
		a.PsStmt.Executor = newExecutor
	}
	pointExecutor := a.PsStmt.Executor.(*PointGetExecutor)

	if err = pointExecutor.Open(ctx); err != nil {
		terror.Call(pointExecutor.Close)
		return nil, err
	}

	sctx := a.Ctx
	cmd32 := atomic.LoadUint32(&sctx.GetSessionVars().CommandValue)
	cmd := byte(cmd32)
	var pi processinfoSetter
	if raw, ok := sctx.(processinfoSetter); ok {
		pi = raw
		sql := a.OriginText()
		maxExecutionTime := getMaxExecutionTime(sctx)
		// Update processinfo, ShowProcess() will use it.
		pi.SetProcessInfo(sql, time.Now(), cmd, maxExecutionTime)
		if sctx.GetSessionVars().StmtCtx.StmtType == "" {
			sctx.GetSessionVars().StmtCtx.StmtType = GetStmtLabel(a.StmtNode)
		}
	}

	return &recordSet{
		executor:   pointExecutor,
		stmt:       a,
		txnStartTS: startTs,
	}, nil
}

// OriginText returns original statement as a string.
func (a *ExecStmt) OriginText() string {
	return a.Text
}

// IsPrepared returns true if stmt is a prepare statement.
func (a *ExecStmt) IsPrepared() bool {
	return a.isPreparedStmt
}

// IsReadOnly returns true if a statement is read only.
// If current StmtNode is an ExecuteStmt, we can get its prepared stmt,
// then using ast.IsReadOnly function to determine a statement is read only or not.
func (a *ExecStmt) IsReadOnly(vars *variable.SessionVars) bool {
	return planner.IsReadOnly(a.StmtNode, vars)
}

// RebuildPlan rebuilds current execute statement plan.
// It returns the current information schema version that 'a' is using.
func (a *ExecStmt) RebuildPlan(ctx context.Context) (int64, error) {
	ret := &plannercore.PreprocessorReturn{}
	if err := plannercore.Preprocess(a.Ctx, a.StmtNode, plannercore.InTxnRetry, plannercore.InitTxnContextProvider, plannercore.WithPreprocessorReturn(ret)); err != nil {
		return 0, err
	}

	failpoint.Inject("assertTxnManagerInRebuildPlan", func() {
		if is, ok := a.Ctx.Value(sessiontxn.AssertTxnInfoSchemaAfterRetryKey).(infoschema.InfoSchema); ok {
			a.Ctx.SetValue(sessiontxn.AssertTxnInfoSchemaKey, is)
			a.Ctx.SetValue(sessiontxn.AssertTxnInfoSchemaAfterRetryKey, nil)
		}
		sessiontxn.RecordAssert(a.Ctx, "assertTxnManagerInRebuildPlan", true)
		sessiontxn.AssertTxnManagerInfoSchema(a.Ctx, ret.InfoSchema)
		staleread.AssertStmtStaleness(a.Ctx, ret.IsStaleness)
		if ret.IsStaleness {
			sessiontxn.AssertTxnManagerReadTS(a.Ctx, ret.LastSnapshotTS)
		}
	})

	a.InfoSchema = sessiontxn.GetTxnManager(a.Ctx).GetTxnInfoSchema()
	replicaReadScope := sessiontxn.GetTxnManager(a.Ctx).GetReadReplicaScope()
	if a.Ctx.GetSessionVars().GetReplicaRead().IsClosestRead() && replicaReadScope == kv.GlobalReplicaScope {
		logutil.BgLogger().Warn(fmt.Sprintf("tidb can't read closest replicas due to it haven't %s label", placement.DCLabelKey))
	}
	p, names, err := planner.Optimize(ctx, a.Ctx, a.StmtNode, a.InfoSchema)
	if err != nil {
		return 0, err
	}
	a.OutputNames = names
	a.Plan = p
	a.Ctx.GetSessionVars().StmtCtx.SetPlan(p)
	return a.InfoSchema.SchemaMetaVersion(), nil
}

// IsFastPlan exports for testing.
func IsFastPlan(p plannercore.Plan) bool {
	if proj, ok := p.(*plannercore.PhysicalProjection); ok {
		p = proj.Children()[0]
	}
	switch p.(type) {
	case *plannercore.PointGetPlan:
		return true
	case *plannercore.PhysicalTableDual:
		// Plan of following SQL is PhysicalTableDual:
		// select 1;
		// select @@autocommit;
		return true
	case *plannercore.Set:
		// Plan of following SQL is Set:
		// set @a=1;
		// set @@autocommit=1;
		return true
	}
	return false
}

// Exec builds an Executor from a plan. If the Executor doesn't return result,
// like the INSERT, UPDATE statements, it executes in this function. If the Executor returns
// result, execution is done after this function returns, in the returned sqlexec.RecordSet Next method.
func (a *ExecStmt) Exec(ctx context.Context) (_ sqlexec.RecordSet, err error) {
	defer func() {
		r := recover()
		if r == nil {
			if a.retryCount > 0 {
				metrics.StatementPessimisticRetryCount.Observe(float64(a.retryCount))
			}
			lockKeysCnt := a.Ctx.GetSessionVars().StmtCtx.LockKeysCount
			if lockKeysCnt > 0 {
				metrics.StatementLockKeysCount.Observe(float64(lockKeysCnt))
			}
			return
		}
		if str, ok := r.(string); !ok || !strings.Contains(str, memory.PanicMemoryExceed) {
			panic(r)
		}
		err = errors.Errorf("%v", r)
		logutil.Logger(ctx).Error("execute sql panic", zap.String("sql", a.GetTextToLog()), zap.Stack("stack"))
	}()

	failpoint.Inject("assertStaleTSO", func(val failpoint.Value) {
		if n, ok := val.(int); ok && staleread.IsStmtStaleness(a.Ctx) {
			txnManager := sessiontxn.GetTxnManager(a.Ctx)
			ts, err := txnManager.GetStmtReadTS()
			if err != nil {
				panic(err)
			}
			startTS := oracle.ExtractPhysical(ts) / 1000
			if n != int(startTS) {
				panic(fmt.Sprintf("different tso %d != %d", n, startTS))
			}
		}
	})
	sctx := a.Ctx
	ctx = util.SetSessionID(ctx, sctx.GetSessionVars().ConnectionID)
	if _, ok := a.Plan.(*plannercore.Analyze); ok && sctx.GetSessionVars().InRestrictedSQL {
		oriStats, _ := sctx.GetSessionVars().GetSystemVar(variable.TiDBBuildStatsConcurrency)
		oriScan := sctx.GetSessionVars().DistSQLScanConcurrency()
		oriIndex := sctx.GetSessionVars().IndexSerialScanConcurrency()
		oriIso, _ := sctx.GetSessionVars().GetSystemVar(variable.TxnIsolation)
		terror.Log(sctx.GetSessionVars().SetSystemVar(variable.TiDBBuildStatsConcurrency, "1"))
		sctx.GetSessionVars().SetDistSQLScanConcurrency(1)
		sctx.GetSessionVars().SetIndexSerialScanConcurrency(1)
		terror.Log(sctx.GetSessionVars().SetSystemVar(variable.TxnIsolation, ast.ReadCommitted))
		defer func() {
			terror.Log(sctx.GetSessionVars().SetSystemVar(variable.TiDBBuildStatsConcurrency, oriStats))
			sctx.GetSessionVars().SetDistSQLScanConcurrency(oriScan)
			sctx.GetSessionVars().SetIndexSerialScanConcurrency(oriIndex)
			terror.Log(sctx.GetSessionVars().SetSystemVar(variable.TxnIsolation, oriIso))
		}()
	}

	if sctx.GetSessionVars().StmtCtx.HasMemQuotaHint {
		sctx.GetSessionVars().StmtCtx.MemTracker.SetBytesLimit(sctx.GetSessionVars().StmtCtx.MemQuotaQuery)
	}

	e, err := a.buildExecutor()
	if err != nil {
		return nil, err
	}
	// ExecuteExec will rewrite `a.Plan`, so set plan label should be executed after `a.buildExecutor`.
	ctx = a.observeStmtBeginForTopSQL(ctx)

	breakpoint.Inject(a.Ctx, sessiontxn.BreakPointBeforeExecutorFirstRun)
	if err = a.openExecutor(ctx, e); err != nil {
		terror.Call(e.Close)
		return nil, err
	}

	cmd32 := atomic.LoadUint32(&sctx.GetSessionVars().CommandValue)
	cmd := byte(cmd32)
	var pi processinfoSetter
	if raw, ok := sctx.(processinfoSetter); ok {
		pi = raw
		sql := a.OriginText()
		if simple, ok := a.Plan.(*plannercore.Simple); ok && simple.Statement != nil {
			if ss, ok := simple.Statement.(ast.SensitiveStmtNode); ok {
				// Use SecureText to avoid leak password information.
				sql = ss.SecureText()
			}
		}
		maxExecutionTime := getMaxExecutionTime(sctx)
		// Update processinfo, ShowProcess() will use it.
		pi.SetProcessInfo(sql, time.Now(), cmd, maxExecutionTime)
		if a.Ctx.GetSessionVars().StmtCtx.StmtType == "" {
			a.Ctx.GetSessionVars().StmtCtx.StmtType = GetStmtLabel(a.StmtNode)
		}
	}

	failpoint.Inject("mockDelayInnerSessionExecute", func() {
		var curTxnStartTS uint64
		if cmd != mysql.ComSleep || sctx.GetSessionVars().InTxn() {
			curTxnStartTS = sctx.GetSessionVars().TxnCtx.StartTS
		}
		if sctx.GetSessionVars().SnapshotTS != 0 {
			curTxnStartTS = sctx.GetSessionVars().SnapshotTS
		}
		logutil.BgLogger().Info("Enable mockDelayInnerSessionExecute when execute statement",
			zap.Uint64("startTS", curTxnStartTS))
		time.Sleep(200 * time.Millisecond)
	})

	isPessimistic := sctx.GetSessionVars().TxnCtx.IsPessimistic

	// Special handle for "select for update statement" in pessimistic transaction.
	if isPessimistic && a.isSelectForUpdate {
		return a.handlePessimisticSelectForUpdate(ctx, e)
	}

	if handled, result, err := a.handleNoDelay(ctx, e, isPessimistic); handled || err != nil {
		return result, err
	}

	var txnStartTS uint64
	txn, err := sctx.Txn(false)
	if err != nil {
		return nil, err
	}
	if txn.Valid() {
		txnStartTS = txn.StartTS()
	}

	return &recordSet{
		executor:   e,
		stmt:       a,
		txnStartTS: txnStartTS,
	}, nil
}

func (a *ExecStmt) handleNoDelay(ctx context.Context, e Executor, isPessimistic bool) (handled bool, rs sqlexec.RecordSet, err error) {
	sc := a.Ctx.GetSessionVars().StmtCtx
	defer func() {
		// If the stmt have no rs like `insert`, The session tracker detachment will be directly
		// done in the `defer` function. If the rs is not nil, the detachment will be done in
		// `rs.Close` in `handleStmt`
		if sc != nil && rs == nil {
			if sc.MemTracker != nil {
				sc.MemTracker.Detach()
			}
			if sc.DiskTracker != nil {
				sc.DiskTracker.Detach()
			}
		}
	}()

	toCheck := e
	isExplainAnalyze := false
	if explain, ok := e.(*ExplainExec); ok {
		if analyze := explain.getAnalyzeExecToExecutedNoDelay(); analyze != nil {
			toCheck = analyze
			isExplainAnalyze = true
		}
	}

	// If the executor doesn't return any result to the client, we execute it without delay.
	if toCheck.Schema().Len() == 0 {
		handled = !isExplainAnalyze
		if isPessimistic {
			return handled, nil, a.handlePessimisticDML(ctx, toCheck)
		}
		r, err := a.handleNoDelayExecutor(ctx, toCheck)
		return handled, r, err
	} else if proj, ok := toCheck.(*ProjectionExec); ok && proj.calculateNoDelay {
		// Currently this is only for the "DO" statement. Take "DO 1, @a=2;" as an example:
		// the Projection has two expressions and two columns in the schema, but we should
		// not return the result of the two expressions.
		r, err := a.handleNoDelayExecutor(ctx, e)
		return true, r, err
	}

	return false, nil, nil
}

func isNoResultPlan(p plannercore.Plan) bool {
	if p.Schema().Len() == 0 {
		return true
	}

	// Currently this is only for the "DO" statement. Take "DO 1, @a=2;" as an example:
	// the Projection has two expressions and two columns in the schema, but we should
	// not return the result of the two expressions.
	switch raw := p.(type) {
	case *plannercore.LogicalProjection:
		if raw.CalculateNoDelay {
			return true
		}
	case *plannercore.PhysicalProjection:
		if raw.CalculateNoDelay {
			return true
		}
	}
	return false
}

// getMaxExecutionTime get the max execution timeout value.
func getMaxExecutionTime(sctx sessionctx.Context) uint64 {
	if sctx.GetSessionVars().StmtCtx.HasMaxExecutionTime {
		return sctx.GetSessionVars().StmtCtx.MaxExecutionTime
	}
	return sctx.GetSessionVars().MaxExecutionTime
}

type chunkRowRecordSet struct {
	rows     []chunk.Row
	idx      int
	fields   []*ast.ResultField
	e        Executor
	execStmt *ExecStmt
}

func (c *chunkRowRecordSet) Fields() []*ast.ResultField {
	if c.fields == nil {
		c.fields = colNames2ResultFields(c.e.Schema(), c.execStmt.OutputNames, c.execStmt.Ctx.GetSessionVars().CurrentDB)
	}
	return c.fields
}

func (c *chunkRowRecordSet) Next(ctx context.Context, chk *chunk.Chunk) error {
	chk.Reset()
	if !chk.IsFull() && c.idx < len(c.rows) {
		numToAppend := mathutil.Min(len(c.rows)-c.idx, chk.RequiredRows()-chk.NumRows())
		chk.AppendRows(c.rows[c.idx : c.idx+numToAppend])
		c.idx += numToAppend
	}
	return nil
}

func (c *chunkRowRecordSet) NewChunk(alloc chunk.Allocator) *chunk.Chunk {
	if alloc == nil {
		return newFirstChunk(c.e)
	}

	base := c.e.base()
	return alloc.Alloc(base.retFieldTypes, base.initCap, base.maxChunkSize)
}

func (c *chunkRowRecordSet) Close() error {
	c.execStmt.CloseRecordSet(c.execStmt.Ctx.GetSessionVars().TxnCtx.StartTS, nil)
	return nil
}

func (a *ExecStmt) handlePessimisticSelectForUpdate(ctx context.Context, e Executor) (sqlexec.RecordSet, error) {
	if snapshotTS := a.Ctx.GetSessionVars().SnapshotTS; snapshotTS != 0 {
		terror.Log(e.Close())
		return nil, errors.New("can not execute write statement when 'tidb_snapshot' is set")
	}

	for {
		rs, err := a.runPessimisticSelectForUpdate(ctx, e)
		e, err = a.handlePessimisticLockError(ctx, err)
		if err != nil {
			return nil, err
		}
		if e == nil {
			return rs, nil
		}
	}
}

func (a *ExecStmt) runPessimisticSelectForUpdate(ctx context.Context, e Executor) (sqlexec.RecordSet, error) {
	defer func() {
		terror.Log(e.Close())
	}()
	var rows []chunk.Row
	var err error
	req := newFirstChunk(e)
	for {
		err = a.next(ctx, e, req)
		if err != nil {
			// Handle 'write conflict' error.
			break
		}
		if req.NumRows() == 0 {
			return &chunkRowRecordSet{rows: rows, e: e, execStmt: a}, nil
		}
		iter := chunk.NewIterator4Chunk(req)
		for r := iter.Begin(); r != iter.End(); r = iter.Next() {
			rows = append(rows, r)
		}
		req = chunk.Renew(req, a.Ctx.GetSessionVars().MaxChunkSize)
	}
	return nil, err
}

func (a *ExecStmt) handleNoDelayExecutor(ctx context.Context, e Executor) (sqlexec.RecordSet, error) {
	sctx := a.Ctx
	if span := opentracing.SpanFromContext(ctx); span != nil && span.Tracer() != nil {
		span1 := span.Tracer().StartSpan("executor.handleNoDelayExecutor", opentracing.ChildOf(span.Context()))
		defer span1.Finish()
		ctx = opentracing.ContextWithSpan(ctx, span1)
	}

	var err error
	defer func() {
		terror.Log(e.Close())
		a.logAudit()
	}()

	// Check if "tidb_snapshot" is set for the write executors.
	// In history read mode, we can not do write operations.
	switch e.(type) {
	case *DeleteExec, *InsertExec, *UpdateExec, *ReplaceExec, *LoadDataExec, *DDLExec:
		snapshotTS := sctx.GetSessionVars().SnapshotTS
		if snapshotTS != 0 {
			return nil, errors.New("can not execute write statement when 'tidb_snapshot' is set")
		}
		lowResolutionTSO := sctx.GetSessionVars().LowResolutionTSO
		if lowResolutionTSO {
			return nil, errors.New("can not execute write statement when 'tidb_low_resolution_tso' is set")
		}
	}

	err = a.next(ctx, e, newFirstChunk(e))
	if err != nil {
		return nil, err
	}
	return nil, err
}

func (a *ExecStmt) handlePessimisticDML(ctx context.Context, e Executor) error {
	sctx := a.Ctx
	// Do not active the transaction here.
	// When autocommit = 0 and transaction in pessimistic mode,
	// statements like set xxx = xxx; should not active the transaction.
	txn, err := sctx.Txn(false)
	if err != nil {
		return err
	}
	txnCtx := sctx.GetSessionVars().TxnCtx
	for {
		startPointGetLocking := time.Now()
		_, err = a.handleNoDelayExecutor(ctx, e)
		if !txn.Valid() {
			return err
		}
		if err != nil {
			// It is possible the DML has point get plan that locks the key.
			e, err = a.handlePessimisticLockError(ctx, err)
			if err != nil {
				if ErrDeadlock.Equal(err) {
					metrics.StatementDeadlockDetectDuration.Observe(time.Since(startPointGetLocking).Seconds())
				}
				return err
			}
			continue
		}
		keys, err1 := txn.(pessimisticTxn).KeysNeedToLock()
		if err1 != nil {
			return err1
		}
		keys = txnCtx.CollectUnchangedRowKeys(keys)
		if len(keys) == 0 {
			return nil
		}
		keys = filterTemporaryTableKeys(sctx.GetSessionVars(), keys)
		seVars := sctx.GetSessionVars()
		keys = filterLockTableKeys(seVars.StmtCtx, keys)
		lockCtx, err := newLockCtx(sctx, seVars.LockWaitTimeout, len(keys))
		if err != nil {
			return err
		}
		var lockKeyStats *util.LockKeysDetails
		ctx = context.WithValue(ctx, util.LockKeysDetailCtxKey, &lockKeyStats)
		startLocking := time.Now()
		err = txn.LockKeys(ctx, lockCtx, keys...)
		a.phaseLockDurations[0] += time.Since(startLocking)
		if lockKeyStats != nil {
			seVars.StmtCtx.MergeLockKeysExecDetails(lockKeyStats)
		}
		if err == nil {
			return nil
		}
		e, err = a.handlePessimisticLockError(ctx, err)
		if err != nil {
			// todo: Report deadlock
			if ErrDeadlock.Equal(err) {
				metrics.StatementDeadlockDetectDuration.Observe(time.Since(startLocking).Seconds())
			}
			return err
		}
	}
}

// handlePessimisticLockError updates TS and rebuild executor if the err is write conflict.
func (a *ExecStmt) handlePessimisticLockError(ctx context.Context, lockErr error) (_ Executor, err error) {
	if lockErr == nil {
		return nil, nil
	}
	failpoint.Inject("assertPessimisticLockErr", func() {
		if terror.ErrorEqual(kv.ErrWriteConflict, lockErr) {
			sessiontxn.AddAssertEntranceForLockError(a.Ctx, "errWriteConflict")
		} else if terror.ErrorEqual(kv.ErrKeyExists, lockErr) {
			sessiontxn.AddAssertEntranceForLockError(a.Ctx, "errDuplicateKey")
		}
	})

	defer func() {
		if _, ok := errors.Cause(err).(*tikverr.ErrDeadlock); ok {
			err = ErrDeadlock
		}
	}()

	txnManager := sessiontxn.GetTxnManager(a.Ctx)
	action, err := txnManager.OnStmtErrorForNextAction(sessiontxn.StmtErrAfterPessimisticLock, lockErr)
	if err != nil {
		return nil, err
	}

	if action != sessiontxn.StmtActionRetryReady {
		return nil, lockErr
	}

	if a.retryCount >= config.GetGlobalConfig().PessimisticTxn.MaxRetryCount {
		return nil, errors.New("pessimistic lock retry limit reached")
	}
	a.retryCount++
	a.retryStartTime = time.Now()

	err = txnManager.OnStmtRetry(ctx)
	if err != nil {
		return nil, err
	}

	// Without this line of code, the result will still be correct. But it can ensure that the update time of for update read
	// is determined which is beneficial for testing.
	if _, err = txnManager.GetStmtForUpdateTS(); err != nil {
		return nil, err
	}

	breakpoint.Inject(a.Ctx, sessiontxn.BreakPointOnStmtRetryAfterLockError)

	a.resetPhaseDurations()

	e, err := a.buildExecutor()
	if err != nil {
		return nil, err
	}
	// Rollback the statement change before retry it.
	a.Ctx.StmtRollback()
	a.Ctx.GetSessionVars().StmtCtx.ResetForRetry()
	a.Ctx.GetSessionVars().RetryInfo.ResetOffset()

	failpoint.Inject("assertTxnManagerAfterPessimisticLockErrorRetry", func() {
		sessiontxn.RecordAssert(a.Ctx, "assertTxnManagerAfterPessimisticLockErrorRetry", true)
	})

	if err = a.openExecutor(ctx, e); err != nil {
		return nil, err
	}
	return e, nil
}

type pessimisticTxn interface {
	kv.Transaction
	// KeysNeedToLock returns the keys need to be locked.
	KeysNeedToLock() ([]kv.Key, error)
}

// buildExecutor build an executor from plan, prepared statement may need additional procedure.
func (a *ExecStmt) buildExecutor() (Executor, error) {
	defer func(start time.Time) { a.phaseBuildDurations[0] += time.Since(start) }(time.Now())
	ctx := a.Ctx
	stmtCtx := ctx.GetSessionVars().StmtCtx
	if _, ok := a.Plan.(*plannercore.Execute); !ok {
		if stmtCtx.Priority == mysql.NoPriority && a.LowerPriority {
			stmtCtx.Priority = kv.PriorityLow
		}
	}
	if _, ok := a.Plan.(*plannercore.Analyze); ok && ctx.GetSessionVars().InRestrictedSQL {
		ctx.GetSessionVars().StmtCtx.Priority = kv.PriorityLow
	}

	b := newExecutorBuilder(ctx, a.InfoSchema, a.Ti)
	e := b.build(a.Plan)
	if b.err != nil {
		return nil, errors.Trace(b.err)
	}

	failpoint.Inject("assertTxnManagerAfterBuildExecutor", func() {
		sessiontxn.RecordAssert(a.Ctx, "assertTxnManagerAfterBuildExecutor", true)
		sessiontxn.AssertTxnManagerInfoSchema(b.ctx, b.is)
	})

	// ExecuteExec is not a real Executor, we only use it to build another Executor from a prepared statement.
	if executorExec, ok := e.(*ExecuteExec); ok {
		err := executorExec.Build(b)
		if err != nil {
			return nil, err
		}
		a.Ctx.SetValue(sessionctx.QueryString, executorExec.stmt.Text())
		a.OutputNames = executorExec.outputNames
		a.isPreparedStmt = true
		a.Plan = executorExec.plan
		a.Ctx.GetSessionVars().StmtCtx.SetPlan(executorExec.plan)
		if executorExec.lowerPriority {
			ctx.GetSessionVars().StmtCtx.Priority = kv.PriorityLow
		}
		e = executorExec.stmtExec
	}
	a.isSelectForUpdate = b.hasLock && (!stmtCtx.InDeleteStmt && !stmtCtx.InUpdateStmt && !stmtCtx.InInsertStmt)
	return e, nil
}

func (a *ExecStmt) openExecutor(ctx context.Context, e Executor) error {
	start := time.Now()
	err := e.Open(ctx)
	a.phaseOpenDurations[0] += time.Since(start)
	return err
}

func (a *ExecStmt) next(ctx context.Context, e Executor, req *chunk.Chunk) error {
	start := time.Now()
	err := Next(ctx, e, req)
	a.phaseNextDurations[0] += time.Since(start)
	return err
}

func (a *ExecStmt) resetPhaseDurations() {
	a.phaseBuildDurations[1] += a.phaseBuildDurations[0]
	a.phaseBuildDurations[0] = 0
	a.phaseOpenDurations[1] += a.phaseOpenDurations[0]
	a.phaseOpenDurations[0] = 0
	a.phaseNextDurations[1] += a.phaseNextDurations[0]
	a.phaseNextDurations[0] = 0
	a.phaseLockDurations[1] += a.phaseLockDurations[0]
	a.phaseLockDurations[0] = 0
}

// QueryReplacer replaces new line and tab for grep result including query string.
var QueryReplacer = strings.NewReplacer("\r", " ", "\n", " ", "\t", " ")

func (a *ExecStmt) logAudit() {
	sessVars := a.Ctx.GetSessionVars()
	if sessVars.InRestrictedSQL {
		return
	}

	err := plugin.ForeachPlugin(plugin.Audit, func(p *plugin.Plugin) error {
		audit := plugin.DeclareAuditManifest(p.Manifest)
		if audit.OnGeneralEvent != nil {
			cmd := mysql.Command2Str[byte(atomic.LoadUint32(&a.Ctx.GetSessionVars().CommandValue))]
			ctx := context.WithValue(context.Background(), plugin.ExecStartTimeCtxKey, a.Ctx.GetSessionVars().StartTime)
			audit.OnGeneralEvent(ctx, sessVars, plugin.Completed, cmd)
		}
		return nil
	})
	if err != nil {
		log.Error("log audit log failure", zap.Error(err))
	}
}

// FormatSQL is used to format the original SQL, e.g. truncating long SQL, appending prepared arguments.
func FormatSQL(sql string) stringutil.StringerFunc {
	return func() string {
		length := len(sql)
		maxQueryLen := variable.QueryLogMaxLen.Load()
		if maxQueryLen <= 0 {
			return QueryReplacer.Replace(sql) // no limit
		}
		if int32(length) > maxQueryLen {
			sql = fmt.Sprintf("%.*q(len:%d)", maxQueryLen, sql, length)
		}
		return QueryReplacer.Replace(sql)
	}
}

const (
	phaseBuildLocking       = "build:locking"
	phaseOpenLocking        = "open:locking"
	phaseNextLocking        = "next:locking"
	phaseLockLocking        = "lock:locking"
	phaseBuildFinal         = "build:final"
	phaseOpenFinal          = "open:final"
	phaseNextFinal          = "next:final"
	phaseLockFinal          = "lock:final"
	phaseCommitPrewrite     = "commit:prewrite"
	phaseCommitCommit       = "commit:commit"
	phaseCommitWaitCommitTS = "commit:wait:commit-ts"
	phaseCommitWaitLatestTS = "commit:wait:latest-ts"
	phaseCommitWaitLatch    = "commit:wait:local-latch"
	phaseCommitWaitBinlog   = "commit:wait:prewrite-binlog"
	phaseWriteResponse      = "write-response"
)

var (
	sessionExecuteRunDurationInternal = metrics.SessionExecuteRunDuration.WithLabelValues(metrics.LblInternal)
	sessionExecuteRunDurationGeneral  = metrics.SessionExecuteRunDuration.WithLabelValues(metrics.LblGeneral)
	totalTiFlashQuerySuccCounter      = metrics.TiFlashQueryTotalCounter.WithLabelValues("", metrics.LblOK)

	// pre-define observers for non-internal queries
	execBuildLocking       = metrics.ExecPhaseDuration.WithLabelValues(phaseBuildLocking, "0")
	execOpenLocking        = metrics.ExecPhaseDuration.WithLabelValues(phaseOpenLocking, "0")
	execNextLocking        = metrics.ExecPhaseDuration.WithLabelValues(phaseNextLocking, "0")
	execLockLocking        = metrics.ExecPhaseDuration.WithLabelValues(phaseLockLocking, "0")
	execBuildFinal         = metrics.ExecPhaseDuration.WithLabelValues(phaseBuildFinal, "0")
	execOpenFinal          = metrics.ExecPhaseDuration.WithLabelValues(phaseOpenFinal, "0")
	execNextFinal          = metrics.ExecPhaseDuration.WithLabelValues(phaseNextFinal, "0")
	execLockFinal          = metrics.ExecPhaseDuration.WithLabelValues(phaseLockFinal, "0")
	execCommitPrewrite     = metrics.ExecPhaseDuration.WithLabelValues(phaseCommitPrewrite, "0")
	execCommitCommit       = metrics.ExecPhaseDuration.WithLabelValues(phaseCommitCommit, "0")
	execCommitWaitCommitTS = metrics.ExecPhaseDuration.WithLabelValues(phaseCommitWaitCommitTS, "0")
	execCommitWaitLatestTS = metrics.ExecPhaseDuration.WithLabelValues(phaseCommitWaitLatestTS, "0")
	execCommitWaitLatch    = metrics.ExecPhaseDuration.WithLabelValues(phaseCommitWaitLatch, "0")
	execCommitWaitBinlog   = metrics.ExecPhaseDuration.WithLabelValues(phaseCommitWaitBinlog, "0")
	execWriteResponse      = metrics.ExecPhaseDuration.WithLabelValues(phaseWriteResponse, "0")
	execUnknown            = metrics.ExecPhaseDuration.WithLabelValues("unknown", "0")

	// pre-define observers for internal queries
	execBuildLockingInternal       = metrics.ExecPhaseDuration.WithLabelValues(phaseBuildLocking, "1")
	execOpenLockingInternal        = metrics.ExecPhaseDuration.WithLabelValues(phaseOpenLocking, "1")
	execNextLockingInternal        = metrics.ExecPhaseDuration.WithLabelValues(phaseNextLocking, "1")
	execLockLockingInternal        = metrics.ExecPhaseDuration.WithLabelValues(phaseLockLocking, "1")
	execBuildFinalInternal         = metrics.ExecPhaseDuration.WithLabelValues(phaseBuildFinal, "1")
	execOpenFinalInternal          = metrics.ExecPhaseDuration.WithLabelValues(phaseOpenFinal, "1")
	execNextFinalInternal          = metrics.ExecPhaseDuration.WithLabelValues(phaseNextFinal, "1")
	execLockFinalInternal          = metrics.ExecPhaseDuration.WithLabelValues(phaseLockFinal, "1")
	execCommitPrewriteInternal     = metrics.ExecPhaseDuration.WithLabelValues(phaseCommitPrewrite, "1")
	execCommitCommitInternal       = metrics.ExecPhaseDuration.WithLabelValues(phaseCommitCommit, "1")
	execCommitWaitCommitTSInternal = metrics.ExecPhaseDuration.WithLabelValues(phaseCommitWaitCommitTS, "1")
	execCommitWaitLatestTSInternal = metrics.ExecPhaseDuration.WithLabelValues(phaseCommitWaitLatestTS, "1")
	execCommitWaitLatchInternal    = metrics.ExecPhaseDuration.WithLabelValues(phaseCommitWaitLatch, "1")
	execCommitWaitBinlogInternal   = metrics.ExecPhaseDuration.WithLabelValues(phaseCommitWaitBinlog, "1")
	execWriteResponseInternal      = metrics.ExecPhaseDuration.WithLabelValues(phaseWriteResponse, "1")
	execUnknownInternal            = metrics.ExecPhaseDuration.WithLabelValues("unknown", "1")
)

var phaseDurationObserverMap map[string]prometheus.Observer
var phaseDurationObserverMapInternal map[string]prometheus.Observer

func init() {
	phaseDurationObserverMap = map[string]prometheus.Observer{
		phaseBuildLocking:       execBuildLocking,
		phaseOpenLocking:        execOpenLocking,
		phaseNextLocking:        execNextLocking,
		phaseLockLocking:        execLockLocking,
		phaseBuildFinal:         execBuildFinal,
		phaseOpenFinal:          execOpenFinal,
		phaseNextFinal:          execNextFinal,
		phaseLockFinal:          execLockFinal,
		phaseCommitPrewrite:     execCommitPrewrite,
		phaseCommitCommit:       execCommitCommit,
		phaseCommitWaitCommitTS: execCommitWaitCommitTS,
		phaseCommitWaitLatestTS: execCommitWaitLatestTS,
		phaseCommitWaitLatch:    execCommitWaitLatch,
		phaseCommitWaitBinlog:   execCommitWaitBinlog,
		phaseWriteResponse:      execWriteResponse,
	}
	phaseDurationObserverMapInternal = map[string]prometheus.Observer{
		phaseBuildLocking:       execBuildLockingInternal,
		phaseOpenLocking:        execOpenLockingInternal,
		phaseNextLocking:        execNextLockingInternal,
		phaseLockLocking:        execLockLockingInternal,
		phaseBuildFinal:         execBuildFinalInternal,
		phaseOpenFinal:          execOpenFinalInternal,
		phaseNextFinal:          execNextFinalInternal,
		phaseLockFinal:          execLockFinalInternal,
		phaseCommitPrewrite:     execCommitPrewriteInternal,
		phaseCommitCommit:       execCommitCommitInternal,
		phaseCommitWaitCommitTS: execCommitWaitCommitTSInternal,
		phaseCommitWaitLatestTS: execCommitWaitLatestTSInternal,
		phaseCommitWaitLatch:    execCommitWaitLatchInternal,
		phaseCommitWaitBinlog:   execCommitWaitBinlogInternal,
		phaseWriteResponse:      execWriteResponseInternal,
	}
}

func getPhaseDurationObserver(phase string, internal bool) prometheus.Observer {
	if internal {
		if ob, found := phaseDurationObserverMapInternal[phase]; found {
			return ob
		}
		return execUnknownInternal
	}
	if ob, found := phaseDurationObserverMap[phase]; found {
		return ob
	}
	return execUnknown
}

func (a *ExecStmt) observePhaseDurations(internal bool, commitDetails *util.CommitDetails) {
	for _, it := range []struct {
		duration time.Duration
		phase    string
	}{
		{a.phaseBuildDurations[0], phaseBuildFinal},
		{a.phaseBuildDurations[1], phaseBuildLocking},
		{a.phaseOpenDurations[0], phaseOpenFinal},
		{a.phaseOpenDurations[1], phaseOpenLocking},
		{a.phaseNextDurations[0], phaseNextFinal},
		{a.phaseNextDurations[1], phaseNextLocking},
		{a.phaseLockDurations[0], phaseLockFinal},
		{a.phaseLockDurations[1], phaseLockLocking},
	} {
		if it.duration > 0 {
			getPhaseDurationObserver(it.phase, internal).Observe(it.duration.Seconds())
		}
	}
	if commitDetails != nil {
		for _, it := range []struct {
			duration time.Duration
			phase    string
		}{
			{commitDetails.PrewriteTime, phaseCommitPrewrite},
			{commitDetails.CommitTime, phaseCommitCommit},
			{commitDetails.GetCommitTsTime, phaseCommitWaitCommitTS},
			{commitDetails.GetLatestTsTime, phaseCommitWaitLatestTS},
			{commitDetails.LocalLatchTime, phaseCommitWaitLatch},
			{commitDetails.WaitPrewriteBinlogTime, phaseCommitWaitBinlog},
		} {
			if it.duration > 0 {
				getPhaseDurationObserver(it.phase, internal).Observe(it.duration.Seconds())
			}
		}
	}
	if stmtDetailsRaw := a.GoCtx.Value(execdetails.StmtExecDetailKey); stmtDetailsRaw != nil {
		d := stmtDetailsRaw.(*execdetails.StmtExecDetails).WriteSQLRespDuration
		if d > 0 {
			getPhaseDurationObserver(phaseWriteResponse, internal).Observe(d.Seconds())
		}
	}
}

// FinishExecuteStmt is used to record some information after `ExecStmt` execution finished:
// 1. record slow log if needed.
// 2. record summary statement.
// 3. record execute duration metric.
// 4. update the `PrevStmt` in session variable.
// 5. reset `DurationParse` in session variable.
func (a *ExecStmt) FinishExecuteStmt(txnTS uint64, err error, hasMoreResults bool) {
	sessVars := a.Ctx.GetSessionVars()
	execDetail := sessVars.StmtCtx.GetExecDetails()
	// Attach commit/lockKeys runtime stats to executor runtime stats.
	if (execDetail.CommitDetail != nil || execDetail.LockKeysDetail != nil) && sessVars.StmtCtx.RuntimeStatsColl != nil {
		statsWithCommit := &execdetails.RuntimeStatsWithCommit{
			Commit:   execDetail.CommitDetail,
			LockKeys: execDetail.LockKeysDetail,
		}
		sessVars.StmtCtx.RuntimeStatsColl.RegisterStats(a.Plan.ID(), statsWithCommit)
	}
	// Record related SLI metrics.
	if execDetail.CommitDetail != nil && execDetail.CommitDetail.WriteSize > 0 {
		a.Ctx.GetTxnWriteThroughputSLI().AddTxnWriteSize(execDetail.CommitDetail.WriteSize, execDetail.CommitDetail.WriteKeys)
	}
	if execDetail.ScanDetail != nil && execDetail.ScanDetail.ProcessedKeys > 0 && sessVars.StmtCtx.AffectedRows() > 0 {
		// Only record the read keys in write statement which affect row more than 0.
		a.Ctx.GetTxnWriteThroughputSLI().AddReadKeys(execDetail.ScanDetail.ProcessedKeys)
	}
	succ := err == nil
	if a.Plan != nil {
		// If this statement has a Plan, the StmtCtx.plan should have been set when it comes here,
		// but we set it again in case we missed some code paths.
		sessVars.StmtCtx.SetPlan(a.Plan)
	}
	// `LowSlowQuery` and `SummaryStmt` must be called before recording `PrevStmt`.
	a.LogSlowQuery(txnTS, succ, hasMoreResults)
	a.SummaryStmt(succ)
	a.observeStmtFinishedForTopSQL()
	if sessVars.StmtCtx.IsTiFlash.Load() {
		if succ {
			totalTiFlashQuerySuccCounter.Inc()
		} else {
			metrics.TiFlashQueryTotalCounter.WithLabelValues(metrics.ExecuteErrorToLabel(err), metrics.LblError).Inc()
		}
	}
	sessVars.PrevStmt = FormatSQL(a.GetTextToLog())

	a.observePhaseDurations(sessVars.InRestrictedSQL, execDetail.CommitDetail)
	executeDuration := time.Since(sessVars.StartTime) - sessVars.DurationCompile
	if sessVars.InRestrictedSQL {
		sessionExecuteRunDurationInternal.Observe(executeDuration.Seconds())
	} else {
		sessionExecuteRunDurationGeneral.Observe(executeDuration.Seconds())
	}
	// Reset DurationParse due to the next statement may not need to be parsed (not a text protocol query).
	sessVars.DurationParse = 0
	// Clean the stale read flag when statement execution finish
	sessVars.StmtCtx.IsStaleness = false

	if sessVars.StmtCtx.ReadFromTableCache {
		metrics.ReadFromTableCacheCounter.Inc()
	}
}

// CloseRecordSet will finish the execution of current statement and do some record work
func (a *ExecStmt) CloseRecordSet(txnStartTS uint64, lastErr error) {
	a.FinishExecuteStmt(txnStartTS, lastErr, false)
	a.logAudit()
	// Detach the Memory and disk tracker for the previous stmtCtx from GlobalMemoryUsageTracker and GlobalDiskUsageTracker
	if stmtCtx := a.Ctx.GetSessionVars().StmtCtx; stmtCtx != nil {
		if stmtCtx.DiskTracker != nil {
			stmtCtx.DiskTracker.Detach()
		}
		if stmtCtx.MemTracker != nil {
			stmtCtx.MemTracker.Detach()
		}
	}
}

// LogSlowQuery is used to print the slow query in the log files.
func (a *ExecStmt) LogSlowQuery(txnTS uint64, succ bool, hasMoreResults bool) {
	sessVars := a.Ctx.GetSessionVars()
	stmtCtx := sessVars.StmtCtx
	level := log.GetLevel()
	cfg := config.GetGlobalConfig()
	costTime := time.Since(sessVars.StartTime) + sessVars.DurationParse
	threshold := time.Duration(atomic.LoadUint64(&cfg.Instance.SlowThreshold)) * time.Millisecond
	enable := cfg.Instance.EnableSlowLog.Load()
	// if the level is Debug, or trace is enabled, print slow logs anyway
	force := level <= zapcore.DebugLevel || trace.IsEnabled()
	if (!enable || costTime < threshold) && !force {
		return
	}
	sql := FormatSQL(a.GetTextToLog())
	_, digest := stmtCtx.SQLDigest()

	var indexNames string
	if len(stmtCtx.IndexNames) > 0 {
		// remove duplicate index.
		idxMap := make(map[string]struct{})
		buf := bytes.NewBuffer(make([]byte, 0, 4))
		buf.WriteByte('[')
		for _, idx := range stmtCtx.IndexNames {
			_, ok := idxMap[idx]
			if ok {
				continue
			}
			idxMap[idx] = struct{}{}
			if buf.Len() > 1 {
				buf.WriteByte(',')
			}
			buf.WriteString(idx)
		}
		buf.WriteByte(']')
		indexNames = buf.String()
	}
	flat := getFlatPlan(stmtCtx)
	var stmtDetail execdetails.StmtExecDetails
	stmtDetailRaw := a.GoCtx.Value(execdetails.StmtExecDetailKey)
	if stmtDetailRaw != nil {
		stmtDetail = *(stmtDetailRaw.(*execdetails.StmtExecDetails))
	}
	var tikvExecDetail util.ExecDetails
	tikvExecDetailRaw := a.GoCtx.Value(util.ExecDetailsKey)
	if tikvExecDetailRaw != nil {
		tikvExecDetail = *(tikvExecDetailRaw.(*util.ExecDetails))
	}
	execDetail := stmtCtx.GetExecDetails()
	copTaskInfo := stmtCtx.CopTasksDetails()
	statsInfos := plannercore.GetStatsInfoFromFlatPlan(flat)
	memMax := stmtCtx.MemTracker.MaxConsumed()
	diskMax := stmtCtx.DiskTracker.MaxConsumed()
	_, planDigest := getPlanDigest(stmtCtx)

	binaryPlan := ""
	if variable.GenerateBinaryPlan.Load() {
		binaryPlan = getBinaryPlan(a.Ctx)
		if len(binaryPlan) > 0 {
			binaryPlan = variable.SlowLogBinaryPlanPrefix + binaryPlan + variable.SlowLogPlanSuffix
		}
	}

	resultRows := GetResultRowsCount(stmtCtx, a.Plan)

	slowItems := &variable.SlowQueryLogItems{
		TxnTS:             txnTS,
		SQL:               sql.String(),
		Digest:            digest.String(),
		TimeTotal:         costTime,
		TimeParse:         sessVars.DurationParse,
		TimeCompile:       sessVars.DurationCompile,
		TimeOptimize:      sessVars.DurationOptimization,
		TimeWaitTS:        sessVars.DurationWaitTS,
		IndexNames:        indexNames,
		StatsInfos:        statsInfos,
		CopTasks:          copTaskInfo,
		ExecDetail:        execDetail,
		MemMax:            memMax,
		DiskMax:           diskMax,
		Succ:              succ,
		Plan:              getPlanTree(stmtCtx),
		PlanDigest:        planDigest.String(),
		BinaryPlan:        binaryPlan,
		Prepared:          a.isPreparedStmt,
		HasMoreResults:    hasMoreResults,
		PlanFromCache:     sessVars.FoundInPlanCache,
		PlanFromBinding:   sessVars.FoundInBinding,
		RewriteInfo:       sessVars.RewritePhaseInfo,
		KVTotal:           time.Duration(atomic.LoadInt64(&tikvExecDetail.WaitKVRespDuration)),
		PDTotal:           time.Duration(atomic.LoadInt64(&tikvExecDetail.WaitPDRespDuration)),
		BackoffTotal:      time.Duration(atomic.LoadInt64(&tikvExecDetail.BackoffDuration)),
		WriteSQLRespTotal: stmtDetail.WriteSQLRespDuration,
		ResultRows:        resultRows,
		ExecRetryCount:    a.retryCount,
		IsExplicitTxn:     sessVars.TxnCtx.IsExplicit,
		IsWriteCacheTable: stmtCtx.WaitLockLeaseTime > 0,
<<<<<<< HEAD
=======
		StatsLoadStatus:   convertStatusIntoString(a.Ctx, stmtCtx.StatsLoadStatus),
>>>>>>> a1af5af8
		IsSyncStatsFailed: stmtCtx.IsSyncStatsFailed,
	}
	failpoint.Inject("assertSyncStatsFailed", func(val failpoint.Value) {
		if val.(bool) {
			if !slowItems.IsSyncStatsFailed {
				panic("isSyncStatsFailed should be true")
			}
		}
	})
	if a.retryCount > 0 {
		slowItems.ExecRetryTime = costTime - sessVars.DurationParse - sessVars.DurationCompile - time.Since(a.retryStartTime)
	}
	if _, ok := a.StmtNode.(*ast.CommitStmt); ok {
		slowItems.PrevStmt = sessVars.PrevStmt.String()
	}
	slowLog := sessVars.SlowLogFormat(slowItems)
	if trace.IsEnabled() {
		trace.Log(a.GoCtx, "details", slowLog)
	}
	logutil.SlowQueryLogger.Warn(slowLog)
	if costTime >= threshold {
		if sessVars.InRestrictedSQL {
			totalQueryProcHistogramInternal.Observe(costTime.Seconds())
			totalCopProcHistogramInternal.Observe(execDetail.TimeDetail.ProcessTime.Seconds())
			totalCopWaitHistogramInternal.Observe(execDetail.TimeDetail.WaitTime.Seconds())
		} else {
			totalQueryProcHistogramGeneral.Observe(costTime.Seconds())
			totalCopProcHistogramGeneral.Observe(execDetail.TimeDetail.ProcessTime.Seconds())
			totalCopWaitHistogramGeneral.Observe(execDetail.TimeDetail.WaitTime.Seconds())
		}
		var userString string
		if sessVars.User != nil {
			userString = sessVars.User.String()
		}
		var tableIDs string
		if len(stmtCtx.TableIDs) > 0 {
			tableIDs = strings.Replace(fmt.Sprintf("%v", stmtCtx.TableIDs), " ", ",", -1)
		}
		domain.GetDomain(a.Ctx).LogSlowQuery(&domain.SlowQueryInfo{
			SQL:        sql.String(),
			Digest:     digest.String(),
			Start:      sessVars.StartTime,
			Duration:   costTime,
			Detail:     stmtCtx.GetExecDetails(),
			Succ:       succ,
			ConnID:     sessVars.ConnectionID,
			TxnTS:      txnTS,
			User:       userString,
			DB:         sessVars.CurrentDB,
			TableIDs:   tableIDs,
			IndexNames: indexNames,
			Internal:   sessVars.InRestrictedSQL,
		})
	}
}

// GetResultRowsCount gets the count of the statement result rows.
func GetResultRowsCount(stmtCtx *stmtctx.StatementContext, p plannercore.Plan) int64 {
	runtimeStatsColl := stmtCtx.RuntimeStatsColl
	if runtimeStatsColl == nil {
		return 0
	}
	rootPlanID := p.ID()
	if !runtimeStatsColl.ExistsRootStats(rootPlanID) {
		return 0
	}
	rootStats := runtimeStatsColl.GetRootStats(rootPlanID)
	return rootStats.GetActRows()
}

// getFlatPlan generates a FlatPhysicalPlan from the plan stored in stmtCtx.plan,
// then stores it in stmtCtx.flatPlan.
func getFlatPlan(stmtCtx *stmtctx.StatementContext) *plannercore.FlatPhysicalPlan {
	pp := stmtCtx.GetPlan()
	if pp == nil {
		return nil
	}
	if flat := stmtCtx.GetFlatPlan(); flat != nil {
		f := flat.(*plannercore.FlatPhysicalPlan)
		return f
	}
	p := pp.(plannercore.Plan)
	flat := plannercore.FlattenPhysicalPlan(p, false)
	if flat != nil {
		stmtCtx.SetFlatPlan(flat)
		return flat
	}
	return nil
}

func getBinaryPlan(sCtx sessionctx.Context) string {
	stmtCtx := sCtx.GetSessionVars().StmtCtx
	binaryPlan := stmtCtx.GetBinaryPlan()
	if len(binaryPlan) > 0 {
		return binaryPlan
	}
	flat := getFlatPlan(stmtCtx)
	binaryPlan = plannercore.BinaryPlanStrFromFlatPlan(sCtx, flat)
	stmtCtx.SetBinaryPlan(binaryPlan)
	return binaryPlan
}

// getPlanTree will try to get the select plan tree if the plan is select or the select plan of delete/update/insert statement.
func getPlanTree(stmtCtx *stmtctx.StatementContext) string {
	cfg := config.GetGlobalConfig()
	if atomic.LoadUint32(&cfg.Instance.RecordPlanInSlowLog) == 0 {
		return ""
	}
	planTree, _ := getEncodedPlan(stmtCtx, false)
	if len(planTree) == 0 {
		return planTree
	}
	return variable.SlowLogPlanPrefix + planTree + variable.SlowLogPlanSuffix
}

// getPlanDigest will try to get the select plan tree if the plan is select or the select plan of delete/update/insert statement.
func getPlanDigest(stmtCtx *stmtctx.StatementContext) (string, *parser.Digest) {
	normalized, planDigest := stmtCtx.GetPlanDigest()
	if len(normalized) > 0 && planDigest != nil {
		return normalized, planDigest
	}
	flat := getFlatPlan(stmtCtx)
	normalized, planDigest = plannercore.NormalizeFlatPlan(flat)
	stmtCtx.SetPlanDigest(normalized, planDigest)
	return normalized, planDigest
}

// getEncodedPlan gets the encoded plan, and generates the hint string if indicated.
func getEncodedPlan(stmtCtx *stmtctx.StatementContext, genHint bool) (encodedPlan, hintStr string) {
	var hintSet bool
	encodedPlan = stmtCtx.GetEncodedPlan()
	hintStr, hintSet = stmtCtx.GetPlanHint()
	if len(encodedPlan) > 0 && (!genHint || hintSet) {
		return
	}
	flat := getFlatPlan(stmtCtx)
	if len(encodedPlan) == 0 {
		encodedPlan = plannercore.EncodeFlatPlan(flat)
		stmtCtx.SetEncodedPlan(encodedPlan)
	}
	if genHint {
		hints := plannercore.GenHintsFromFlatPlan(flat)
		for _, tableHint := range stmtCtx.OriginalTableHints {
			// some hints like 'memory_quota' cannot be extracted from the PhysicalPlan directly,
			// so we have to iterate all hints from the customer and keep some other necessary hints.
			switch tableHint.HintName.L {
			case "memory_quota", "use_toja", "no_index_merge", "max_execution_time",
				plannercore.HintAggToCop, plannercore.HintIgnoreIndex,
				plannercore.HintReadFromStorage, plannercore.HintLimitToCop:
				hints = append(hints, tableHint)
			}
		}

		hintStr = hint.RestoreOptimizerHints(hints)
		stmtCtx.SetPlanHint(hintStr)
	}
	return
}

// SummaryStmt collects statements for information_schema.statements_summary
func (a *ExecStmt) SummaryStmt(succ bool) {
	sessVars := a.Ctx.GetSessionVars()
	var userString string
	if sessVars.User != nil {
		userString = sessVars.User.Username
	}

	// Internal SQLs must also be recorded to keep the consistency of `PrevStmt` and `PrevStmtDigest`.
	if !stmtsummary.StmtSummaryByDigestMap.Enabled() || ((sessVars.InRestrictedSQL || len(userString) == 0) && !stmtsummary.StmtSummaryByDigestMap.EnabledInternal()) {
		sessVars.SetPrevStmtDigest("")
		return
	}
	// Ignore `PREPARE` statements, but record `EXECUTE` statements.
	if _, ok := a.StmtNode.(*ast.PrepareStmt); ok {
		return
	}
	stmtCtx := sessVars.StmtCtx
	// Make sure StmtType is filled even if succ is false.
	if stmtCtx.StmtType == "" {
		stmtCtx.StmtType = GetStmtLabel(a.StmtNode)
	}
	normalizedSQL, digest := stmtCtx.SQLDigest()
	costTime := time.Since(sessVars.StartTime) + sessVars.DurationParse
	charset, collation := sessVars.GetCharsetInfo()

	var prevSQL, prevSQLDigest string
	if _, ok := a.StmtNode.(*ast.CommitStmt); ok {
		// If prevSQLDigest is not recorded, it means this `commit` is the first SQL once stmt summary is enabled,
		// so it's OK just to ignore it.
		if prevSQLDigest = sessVars.GetPrevStmtDigest(); len(prevSQLDigest) == 0 {
			return
		}
		prevSQL = sessVars.PrevStmt.String()
	}
	sessVars.SetPrevStmtDigest(digest.String())

	// No need to encode every time, so encode lazily.
	planGenerator := func() (string, string) {
		return getEncodedPlan(stmtCtx, !sessVars.InRestrictedSQL)
	}
	var binPlanGen func() string
	if variable.GenerateBinaryPlan.Load() {
		binPlanGen = func() string {
			binPlan := getBinaryPlan(a.Ctx)
			return binPlan
		}
	}
	// Generating plan digest is slow, only generate it once if it's 'Point_Get'.
	// If it's a point get, different SQLs leads to different plans, so SQL digest
	// is enough to distinguish different plans in this case.
	var planDigest string
	var planDigestGen func() string
	if a.Plan.TP() == plancodec.TypePointGet {
		planDigestGen = func() string {
			_, planDigest := getPlanDigest(stmtCtx)
			return planDigest.String()
		}
	} else {
		_, tmp := getPlanDigest(stmtCtx)
		planDigest = tmp.String()
	}

	execDetail := stmtCtx.GetExecDetails()
	copTaskInfo := stmtCtx.CopTasksDetails()
	memMax := stmtCtx.MemTracker.MaxConsumed()
	diskMax := stmtCtx.DiskTracker.MaxConsumed()
	sql := a.GetTextToLog()
	var stmtDetail execdetails.StmtExecDetails
	stmtDetailRaw := a.GoCtx.Value(execdetails.StmtExecDetailKey)
	if stmtDetailRaw != nil {
		stmtDetail = *(stmtDetailRaw.(*execdetails.StmtExecDetails))
	}
	var tikvExecDetail util.ExecDetails
	tikvExecDetailRaw := a.GoCtx.Value(util.ExecDetailsKey)
	if tikvExecDetailRaw != nil {
		tikvExecDetail = *(tikvExecDetailRaw.(*util.ExecDetails))
	}

	if stmtCtx.WaitLockLeaseTime > 0 {
		if execDetail.BackoffSleep == nil {
			execDetail.BackoffSleep = make(map[string]time.Duration)
		}
		execDetail.BackoffSleep["waitLockLeaseForCacheTable"] = stmtCtx.WaitLockLeaseTime
		execDetail.BackoffTime += stmtCtx.WaitLockLeaseTime
		execDetail.TimeDetail.WaitTime += stmtCtx.WaitLockLeaseTime
	}

	resultRows := GetResultRowsCount(stmtCtx, a.Plan)

	stmtExecInfo := &stmtsummary.StmtExecInfo{
		SchemaName:          strings.ToLower(sessVars.CurrentDB),
		OriginalSQL:         sql,
		Charset:             charset,
		Collation:           collation,
		NormalizedSQL:       normalizedSQL,
		Digest:              digest.String(),
		PrevSQL:             prevSQL,
		PrevSQLDigest:       prevSQLDigest,
		PlanGenerator:       planGenerator,
		BinaryPlanGenerator: binPlanGen,
		PlanDigest:          planDigest,
		PlanDigestGen:       planDigestGen,
		User:                userString,
		TotalLatency:        costTime,
		ParseLatency:        sessVars.DurationParse,
		CompileLatency:      sessVars.DurationCompile,
		StmtCtx:             stmtCtx,
		CopTasks:            copTaskInfo,
		ExecDetail:          &execDetail,
		MemMax:              memMax,
		DiskMax:             diskMax,
		StartTime:           sessVars.StartTime,
		IsInternal:          sessVars.InRestrictedSQL,
		Succeed:             succ,
		PlanInCache:         sessVars.FoundInPlanCache,
		PlanInBinding:       sessVars.FoundInBinding,
		ExecRetryCount:      a.retryCount,
		StmtExecDetails:     stmtDetail,
		ResultRows:          resultRows,
		TiKVExecDetails:     tikvExecDetail,
		Prepared:            a.isPreparedStmt,
	}
	if a.retryCount > 0 {
		stmtExecInfo.ExecRetryTime = costTime - sessVars.DurationParse - sessVars.DurationCompile - time.Since(a.retryStartTime)
	}
	stmtsummary.StmtSummaryByDigestMap.AddStatement(stmtExecInfo)
}

// GetTextToLog return the query text to log.
func (a *ExecStmt) GetTextToLog() string {
	var sql string
	sessVars := a.Ctx.GetSessionVars()
	if sessVars.EnableRedactLog {
		sql, _ = sessVars.StmtCtx.SQLDigest()
	} else if sensitiveStmt, ok := a.StmtNode.(ast.SensitiveStmtNode); ok {
		sql = sensitiveStmt.SecureText()
	} else {
		sql = sessVars.StmtCtx.OriginalSQL + sessVars.PreparedParams.String()
	}
	return sql
}

func (a *ExecStmt) observeStmtBeginForTopSQL(ctx context.Context) context.Context {
	vars := a.Ctx.GetSessionVars()
	sc := vars.StmtCtx
	normalizedSQL, sqlDigest := sc.SQLDigest()
	normalizedPlan, planDigest := getPlanDigest(sc)
	var sqlDigestByte, planDigestByte []byte
	if sqlDigest != nil {
		sqlDigestByte = sqlDigest.Bytes()
	}
	if planDigest != nil {
		planDigestByte = planDigest.Bytes()
	}
	stats := a.Ctx.GetStmtStats()
	if !topsqlstate.TopSQLEnabled() {
		// To reduce the performance impact on fast plan.
		// Drop them does not cause notable accuracy issue in TopSQL.
		if IsFastPlan(a.Plan) {
			return ctx
		}
		// Always attach the SQL and plan info uses to catch the running SQL when Top SQL is enabled in execution.
		if stats != nil {
			stats.OnExecutionBegin(sqlDigestByte, planDigestByte)
			// This is a special logic prepared for TiKV's SQLExecCount.
			sc.KvExecCounter = stats.CreateKvExecCounter(sqlDigestByte, planDigestByte)
		}
		return topsql.AttachSQLAndPlanInfo(ctx, sqlDigest, planDigest)
	}

	if stats != nil {
		stats.OnExecutionBegin(sqlDigestByte, planDigestByte)
		// This is a special logic prepared for TiKV's SQLExecCount.
		sc.KvExecCounter = stats.CreateKvExecCounter(sqlDigestByte, planDigestByte)
	}

	isSQLRegistered := sc.IsSQLRegistered.Load()
	if !isSQLRegistered {
		topsql.RegisterSQL(normalizedSQL, sqlDigest, vars.InRestrictedSQL)
	}
	sc.IsSQLAndPlanRegistered.Store(true)
	if len(normalizedPlan) == 0 {
		return ctx
	}
	topsql.RegisterPlan(normalizedPlan, planDigest)
	return topsql.AttachSQLAndPlanInfo(ctx, sqlDigest, planDigest)
}

func (a *ExecStmt) observeStmtFinishedForTopSQL() {
	vars := a.Ctx.GetSessionVars()
	if vars == nil {
		return
	}
	if stats := a.Ctx.GetStmtStats(); stats != nil && topsqlstate.TopSQLEnabled() {
		sqlDigest, planDigest := a.getSQLPlanDigest()
		execDuration := time.Since(vars.StartTime) + vars.DurationParse
		stats.OnExecutionFinished(sqlDigest, planDigest, execDuration)
	}
}

func (a *ExecStmt) getSQLPlanDigest() ([]byte, []byte) {
	var sqlDigest, planDigest []byte
	vars := a.Ctx.GetSessionVars()
	if _, d := vars.StmtCtx.SQLDigest(); d != nil {
		sqlDigest = d.Bytes()
	}
	if _, d := vars.StmtCtx.GetPlanDigest(); d != nil {
		planDigest = d.Bytes()
	}
	return sqlDigest, planDigest
}

func convertStatusIntoString(sctx sessionctx.Context, statsLoadStatus map[model.TableItemID]string) map[string]map[string]string {
	if len(statsLoadStatus) < 1 {
		return nil
	}
	is := domain.GetDomain(sctx).InfoSchema()
	// tableName -> name -> status
	r := make(map[string]map[string]string)
	for item, status := range statsLoadStatus {
		t, ok := is.TableByID(item.TableID)
		if !ok {
			t, _, _ = is.FindTableByPartitionID(item.TableID)
		}
		if t == nil {
			logutil.BgLogger().Warn("record table item load status failed due to not finding table",
				zap.Int64("tableID", item.TableID))
			continue
		}
		tableName := t.Meta().Name.O
		itemName := ""
		if item.IsIndex {
			itemName = t.Meta().FindIndexNameByID(item.ID)
		} else {
			itemName = t.Meta().FindColumnNameByID(item.ID)
		}
		if itemName == "" {
			logutil.BgLogger().Warn("record table item load status failed due to not finding item",
				zap.Int64("tableID", item.TableID),
				zap.Int64("id", item.ID), zap.Bool("isIndex", item.IsIndex))
			continue
		}
		if r[tableName] == nil {
			r[tableName] = make(map[string]string)
		}
		r[tableName][itemName] = status
	}
	return r
}<|MERGE_RESOLUTION|>--- conflicted
+++ resolved
@@ -1296,10 +1296,7 @@
 		ExecRetryCount:    a.retryCount,
 		IsExplicitTxn:     sessVars.TxnCtx.IsExplicit,
 		IsWriteCacheTable: stmtCtx.WaitLockLeaseTime > 0,
-<<<<<<< HEAD
-=======
 		StatsLoadStatus:   convertStatusIntoString(a.Ctx, stmtCtx.StatsLoadStatus),
->>>>>>> a1af5af8
 		IsSyncStatsFailed: stmtCtx.IsSyncStatsFailed,
 	}
 	failpoint.Inject("assertSyncStatsFailed", func(val failpoint.Value) {
