--- conflicted
+++ resolved
@@ -282,15 +282,6 @@
 	return nil, nil
 }
 
-func activePendingTxn(ctx sessionctx.Context, a *ExecStmt) error {
-	if ctx.GetSessionVars().SnapshotTS != 0 {
-		if _, ok := a.Plan.(*plannercore.CheckTable); ok {
-			return ctx.InitTxnWithStartTS(ctx.GetSessionVars().SnapshotTS)
-		}
-	}
-	return ctx.ActivePendingTxn()
-}
-
 // buildExecutor build a executor from plan, prepared statement may need additional procedure.
 func (a *ExecStmt) buildExecutor(ctx sessionctx.Context) (Executor, error) {
 	if _, ok := a.Plan.(*plannercore.Execute); !ok {
@@ -301,12 +292,10 @@
 		if isPointGet {
 			log.Debugf("con:%d InitTxnWithStartTS %s", ctx.GetSessionVars().ConnectionID, a.Text)
 			err = ctx.InitTxnWithStartTS(math.MaxUint64)
-<<<<<<< HEAD
-		} else {
-			log.Debugf("con:%d ActivePendingTxn %s", ctx.GetSessionVars().ConnectionID, a.Text)
-			err = activePendingTxn(ctx, a)
-=======
->>>>>>> c84537dc
+		} else if ctx.GetSessionVars().SnapshotTS != 0 {
+			if _, ok := a.Plan.(*plannercore.CheckTable); ok {
+				err = ctx.InitTxnWithStartTS(ctx.GetSessionVars().SnapshotTS)
+			}
 		}
 		if err != nil {
 			return nil, errors.Trace(err)
