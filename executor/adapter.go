--- conflicted
+++ resolved
@@ -1060,32 +1060,6 @@
 		stmtDetail = *(stmtDetailRaw.(*execdetails.StmtExecDetails))
 	}
 	stmtExecInfo := &stmtsummary.StmtExecInfo{
-<<<<<<< HEAD
-		SchemaName:     strings.ToLower(sessVars.CurrentDB),
-		OriginalSQL:    sql,
-		NormalizedSQL:  normalizedSQL,
-		Digest:         digest,
-		PrevSQL:        prevSQL,
-		PrevSQLDigest:  prevSQLDigest,
-		PlanGenerator:  planGenerator,
-		PlanDigest:     planDigest,
-		PlanDigestGen:  planDigestGen,
-		HintsGen:       hintsGen,
-		User:           userString,
-		TotalLatency:   costTime,
-		ParseLatency:   sessVars.DurationParse,
-		CompileLatency: sessVars.DurationCompile,
-		StmtCtx:        stmtCtx,
-		CopTasks:       copTaskInfo,
-		ExecDetail:     &execDetail,
-		MemMax:         memMax,
-		DiskMax:        diskMax,
-		StartTime:      sessVars.StartTime,
-		IsInternal:     sessVars.InRestrictedSQL,
-		Succeed:        succ,
-		PlanInCache:    sessVars.FoundInPlanCache,
-		ExecRetryCount: a.retryCount,
-=======
 		SchemaName:      strings.ToLower(sessVars.CurrentDB),
 		OriginalSQL:     sql,
 		NormalizedSQL:   normalizedSQL,
@@ -1095,6 +1069,7 @@
 		PlanGenerator:   planGenerator,
 		PlanDigest:      planDigest,
 		PlanDigestGen:   planDigestGen,
+		HintsGen:        hintsGen,
 		User:            userString,
 		TotalLatency:    costTime,
 		ParseLatency:    sessVars.DurationParse,
@@ -1111,7 +1086,6 @@
 		ExecRetryCount:  a.retryCount,
 		StmtExecDetails: stmtDetail,
 		Prepared:        a.isPreparedStmt,
->>>>>>> 4dc8b5c4
 	}
 	if a.retryCount > 0 {
 		stmtExecInfo.ExecRetryTime = costTime - sessVars.DurationParse - sessVars.DurationCompile - time.Since(a.retryStartTime)
