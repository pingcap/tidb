--- conflicted
+++ resolved
@@ -226,20 +226,16 @@
 		}
 		return tablecodec.EncodeValue(us.Ctx().GetSessionVars().StmtCtx, nil, d)
 	}
-<<<<<<< HEAD
 	def := func(i int, chk *chunk.Chunk) error {
-		d, err := table.GetColOriginDefaultValueWithoutStrictSQLMode(us.ctx, us.columns[i])
+		d, err := table.GetColOriginDefaultValueWithoutStrictSQLMode(us.Ctx(), us.columns[i])
 		if err != nil {
 			return err
 		}
 		chk.AppendDatum(i, &d)
 		return nil
 	}
-	cd := rowcodec.NewChunkDecoder(colInfo, pkColIDs, def, us.ctx.GetSessionVars().Location())
-	rd := rowcodec.NewByteDecoder(colInfo, pkColIDs, defVal, us.ctx.GetSessionVars().Location())
-=======
+	cd := rowcodec.NewChunkDecoder(colInfo, pkColIDs, def, us.Ctx().GetSessionVars().Location())
 	rd := rowcodec.NewByteDecoder(colInfo, pkColIDs, defVal, us.Ctx().GetSessionVars().Location())
->>>>>>> af04707e
 	return &memTableReader{
 		ctx:           us.Ctx(),
 		table:         us.table.Meta(),
