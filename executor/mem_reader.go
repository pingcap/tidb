--- conflicted
+++ resolved
@@ -358,18 +358,7 @@
 		if err != nil {
 			return nil, errors.Trace(err)
 		}
-<<<<<<< HEAD
-
-		return &txnMemBufferIter{
-			memTableReader: m,
-			txn:            txn,
-			cd:             m.buffer.cd,
-			chk:            chunk.New(m.retFieldTypes, 1, 1),
-			datumRow:       make([]types.Datum, len(m.retFieldTypes)),
-		}, nil
-=======
 		return &defaultRowsIter{data: data}, nil
->>>>>>> 0e3b31ec
 	}
 
 	m.offsets = make([]int, len(m.columns))
@@ -384,6 +373,9 @@
 	return &txnMemBufferIter{
 		memTableReader: m,
 		txn:            txn,
+		cd:             m.buffer.cd,
+		chk:            chunk.New(m.retFieldTypes, 1, 1),
+		datumRow:       make([]types.Datum, len(m.retFieldTypes)),
 	}, nil
 }
 
