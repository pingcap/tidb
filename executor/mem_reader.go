--- conflicted
+++ resolved
@@ -181,8 +181,6 @@
 	pkColIDs      []int64
 	cacheTable    kv.MemBuffer
 	offsets       []int
-	chk *chunk.Chunk
-	datumRow []types.Datum
 }
 
 type allocBuf struct {
@@ -222,7 +220,6 @@
 		return tablecodec.EncodeValue(us.ctx.GetSessionVars().StmtCtx, nil, d)
 	}
 	def := func(i int, chk *chunk.Chunk) error {
-		// ci := getColInfoByID(tbl, reqCols[i].ID)
 		ci := us.columns[i]
 		d, err := table.GetColOriginDefaultValue(us.ctx, ci)
 		if err != nil {
@@ -231,8 +228,8 @@
 		chk.AppendDatum(i, &d)
 		return nil
 	}
+	cd := rowcodec.NewChunkDecoder(colInfo, pkColIDs, def, us.ctx.GetSessionVars().Location())
 	rd := rowcodec.NewByteDecoder(colInfo, pkColIDs, defVal, us.ctx.GetSessionVars().Location())
-	cd := rowcodec.NewChunkDecoder(colInfo, pkColIDs, def, us.ctx.GetSessionVars().Location())
 	return &memTableReader{
 		ctx:           us.ctx,
 		table:         us.table.Meta(),
@@ -249,8 +246,6 @@
 		},
 		pkColIDs:   pkColIDs,
 		cacheTable: us.cacheTable,
-		chk: chunk.New(retTypes(us), 1, 1),
-		datumRow: make([]types.Datum, 0, len(retTypes(us))),
 	}
 }
 
@@ -259,10 +254,10 @@
 	txn  kv.Transaction
 	idx  int
 	curr kv.Iterator
-<<<<<<< HEAD
-	// mutableRow chunk.MutRow
-=======
->>>>>>> 04752a8c
+
+	cd *rowcodec.ChunkDecoder
+	chk *chunk.Chunk
+	datumRow []types.Datum
 }
 
 func (iter *txnMemBufferIter) Next() ([]types.Datum, error) {
@@ -307,51 +302,26 @@
 			continue
 		}
 
-<<<<<<< HEAD
-
 		handle, err := tablecodec.DecodeRowKey(curr.Key())
-=======
-		mutableRow := chunk.MutRowFromTypes(iter.retFieldTypes)
-		resultRows := make([]types.Datum, len(iter.columns))
-		resultRows, err = iter.decodeRecordKeyValue(curr.Key(), curr.Value(), &resultRows)
->>>>>>> 04752a8c
 		if err != nil {
 			return nil, errors.Trace(err)
 		}
-
-<<<<<<< HEAD
-		err = iter.buffer.cd.DecodeToChunk(curr.Value(), handle, iter.chk)
+		err = iter.cd.DecodeToChunk(curr.Value(), handle, iter.chk)
 		if err != nil {
 			return nil, errors.Trace(err)
 		}
 
-		// return m.chk.GetRow(0).GetDatumRowWithBuffer(m.retFieldTypes, m.datumRow), nil
-		// resultRows := make([]types.Datum, len(iter.columns))
-		// resultRows, err = iter.decodeRecordKeyValue(curr.Key(), curr.Value(), &resultRows)
-		// if err != nil {
-		// 	return nil, errors.Trace(err)
-		// }
-
-		// iter.mutableRow.SetDatums(resultRows...)
-
-		// matched, _, err := expression.EvalBool(iter.ctx, iter.conditions, iter.mutableRow.ToRow())
 		row := iter.chk.GetRow(0)
 		matched, _, err := expression.EvalBool(iter.ctx, iter.conditions, row)
-=======
-		mutableRow.SetDatums(resultRows...)
-		matched, _, err := expression.EvalBool(iter.ctx, iter.conditions, mutableRow.ToRow())
->>>>>>> 04752a8c
 		if err != nil {
 			return nil, errors.Trace(err)
 		}
 		if !matched {
 			continue
 		}
-<<<<<<< HEAD
-		return row.GetDatumRowWithBuffer(iter.retFieldTypes, iter.datumRow), curr.Next()
-=======
-		return resultRows, curr.Next()
->>>>>>> 04752a8c
+		ret := row.GetDatumRowWithBuffer(iter.retFieldTypes, iter.datumRow)
+		iter.chk.Reset()
+		return ret, curr.Next()
 	}
 	return nil, err
 }
@@ -370,10 +340,9 @@
 		return &txnMemBufferIter{
 			memTableReader: m,
 			txn:            txn,
-<<<<<<< HEAD
-			// mutableRow : chunk.MutRowFromTypes(m.retFieldTypes),
-=======
->>>>>>> 04752a8c
+			cd: m.buffer.cd,
+			chk: chunk.New(m.retFieldTypes, 1, 1),
+			datumRow: make([]types.Datum, 0, len(m.retFieldTypes)),
 		}, nil
 	}
 
