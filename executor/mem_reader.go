--- conflicted
+++ resolved
@@ -360,11 +360,7 @@
 	}
 	cond, buffer := ctx.GetSessionVars().StmtCtx.GetCacheTable(tblID)
 	if cond {
-<<<<<<< HEAD
-		cacheIter, err := (*buffer).Load().(kv.MemBuffer).Iter(rg.StartKey, rg.EndKey)
-=======
 		cacheIter, err := buffer.(kv.MemBuffer).Iter(rg.StartKey, rg.EndKey)
->>>>>>> 8368eeed
 		if err != nil {
 			return nil, errors.Trace(err)
 		}
