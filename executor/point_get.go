--- conflicted
+++ resolved
@@ -466,18 +466,13 @@
 	return nil
 }
 
-<<<<<<< HEAD
-// InsertRuntimeStats To Get InsertAndCheck Runtime Stat
-type InsertRuntimeStats struct {
-	*pointGetRuntimeStats
+type InsertRuntimeStat struct {
+	*runtimeStatsWithSnapshot
 	start time.Time
 	end   time.Time
 }
 
-type pointGetRuntimeStats struct {
-=======
 type runtimeStatsWithSnapshot struct {
->>>>>>> b4f0854d
 	*execdetails.BasicRuntimeStats
 	*tikv.SnapshotRuntimeStats
 }
