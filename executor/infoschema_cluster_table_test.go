// Copyright 2022 PingCAP, Inc.
//
// Licensed under the Apache License, Version 2.0 (the "License");
// you may not use this file except in compliance with the License.
// You may obtain a copy of the License at
//
//     http://www.apache.org/licenses/LICENSE-2.0
//
// Unless required by applicable law or agreed to in writing, software
// distributed under the License is distributed on an "AS IS" BASIS,
// WITHOUT WARRANTIES OR CONDITIONS OF ANY KIND, either express or implied.
// See the License for the specific language governing permissions and
// limitations under the License.

package executor_test

import (
	"crypto/tls"
	"fmt"
	"net"
	"net/http/httptest"
	"strconv"
	"strings"
	"testing"
	"time"

	"github.com/gorilla/mux"
	"github.com/pingcap/failpoint"
	"github.com/pingcap/fn"
	"github.com/pingcap/tidb/config"
	"github.com/pingcap/tidb/domain"
	"github.com/pingcap/tidb/kv"
	"github.com/pingcap/tidb/parser/auth"
	"github.com/pingcap/tidb/parser/mysql"
	"github.com/pingcap/tidb/server"
	"github.com/pingcap/tidb/session/txninfo"
	"github.com/pingcap/tidb/sessionctx/variable"
	"github.com/pingcap/tidb/store/helper"
	"github.com/pingcap/tidb/testkit"
	"github.com/pingcap/tidb/util"
	"github.com/pingcap/tidb/util/pdapi"
	"github.com/stretchr/testify/suite"
	"google.golang.org/grpc"
)

type infosSchemaClusterTableSuite struct {
	suite.Suite
	store      kv.Storage
	dom        *domain.Domain
	clean      func()
	rpcServer  *grpc.Server
	httpServer *httptest.Server
	mockAddr   string
	listenAddr string
	startTime  time.Time
}

func TestInfoSchemaClusterTable(t *testing.T) {
	suite.Run(t, new(infosSchemaClusterTableSuite))
}

func (s *infosSchemaClusterTableSuite) SetupSuite() {
	s.store, s.dom, s.clean = testkit.CreateMockStoreAndDomain(s.T())
	s.rpcServer, s.listenAddr = s.setUpRPCService("127.0.0.1:0")
	s.httpServer, s.mockAddr = s.setUpMockPDHTTPServer()
	s.startTime = time.Now()
}

func (s *infosSchemaClusterTableSuite) setUpRPCService(addr string) (*grpc.Server, string) {
	lis, err := net.Listen("tcp", addr)
	s.Require().NoError(err)

	// Fix issue 9836
	sm := &mockSessionManager{
		processInfoMap: make(map[uint64]*util.ProcessInfo, 1),
		serverID:       1,
	}
	sm.processInfoMap[1] = &util.ProcessInfo{
		ID:      1,
		User:    "root",
		Host:    "127.0.0.1",
		Command: mysql.ComQuery,
	}
	srv := server.NewRPCServer(config.GetGlobalConfig(), s.dom, sm)
	port := lis.Addr().(*net.TCPAddr).Port
	addr = fmt.Sprintf("127.0.0.1:%d", port)
	go func() {
		s.Require().NoError(srv.Serve(lis))
	}()
	config.UpdateGlobal(func(conf *config.Config) {
		conf.Status.StatusPort = uint(port)
	})
	return srv, addr
}

func (s *infosSchemaClusterTableSuite) setUpMockPDHTTPServer() (*httptest.Server, string) {
	// mock PD http server
	router := mux.NewRouter()
	srv := httptest.NewServer(router)
	// mock store stats stat
	mockAddr := strings.TrimPrefix(srv.URL, "http://")
	router.Handle(pdapi.Stores, fn.Wrap(func() (*helper.StoresStat, error) {
		return &helper.StoresStat{
			Count: 1,
			Stores: []helper.StoreStat{
				{
					Store: helper.StoreBaseStat{
						ID:             1,
						Address:        "127.0.0.1:20160",
						State:          0,
						StateName:      "Up",
						Version:        "4.0.0-alpha",
						StatusAddress:  mockAddr,
						GitHash:        "mock-tikv-githash",
						StartTimestamp: s.startTime.Unix(),
					},
				},
			},
		}, nil
	}))
	// mock PD API
	router.Handle(pdapi.Status, fn.Wrap(func() (interface{}, error) {
		return struct {
			Version        string `json:"version"`
			GitHash        string `json:"git_hash"`
			StartTimestamp int64  `json:"start_timestamp"`
		}{
			Version:        "4.0.0-alpha",
			GitHash:        "mock-pd-githash",
			StartTimestamp: s.startTime.Unix(),
		}, nil
	}))
	var mockConfig = func() (map[string]interface{}, error) {
		configuration := map[string]interface{}{
			"key1": "value1",
			"key2": map[string]string{
				"nest1": "n-value1",
				"nest2": "n-value2",
			},
			"key3": map[string]interface{}{
				"nest1": "n-value1",
				"nest2": "n-value2",
				"key4": map[string]string{
					"nest3": "n-value4",
					"nest4": "n-value5",
				},
			},
		}
		return configuration, nil
	}
	// PD config.
	router.Handle(pdapi.Config, fn.Wrap(mockConfig))
	// TiDB/TiKV config.
	router.Handle("/config", fn.Wrap(mockConfig))
	// PD region.
	router.Handle("/pd/api/v1/stats/region", fn.Wrap(func() (*helper.PDRegionStats, error) {
		return &helper.PDRegionStats{
			Count:            1,
			EmptyCount:       1,
			StorageSize:      1,
			StorageKeys:      1,
			StoreLeaderCount: map[uint64]int{1: 1},
			StorePeerCount:   map[uint64]int{1: 1},
		}, nil
	}))
	return srv, mockAddr
}

func (s *infosSchemaClusterTableSuite) TearDownSuite() {
	s.rpcServer.Stop()
	s.httpServer.Close()
	s.clean()
}

type mockSessionManager struct {
	processInfoMap map[uint64]*util.ProcessInfo
	serverID       uint64
}

func (sm *mockSessionManager) ShowTxnList() []*txninfo.TxnInfo {
	panic("unimplemented!")
}

func (sm *mockSessionManager) ShowProcessList() map[uint64]*util.ProcessInfo {
	return sm.processInfoMap
}

func (sm *mockSessionManager) GetProcessInfo(id uint64) (*util.ProcessInfo, bool) {
	rs, ok := sm.processInfoMap[id]
	return rs, ok
}

func (sm *mockSessionManager) StoreInternalSession(se interface{}) {
}

func (sm *mockSessionManager) DeleteInternalSession(se interface{}) {
}

func (sm *mockSessionManager) GetInternalSessionStartTSList() []uint64 {
	return nil
}

func (sm *mockSessionManager) Kill(_ uint64, _ bool) {}

func (sm *mockSessionManager) KillAllConnections() {}

func (sm *mockSessionManager) UpdateTLSConfig(_ *tls.Config) {}

func (sm *mockSessionManager) ServerID() uint64 {
	return sm.serverID
}

func (sm *mockSessionManager) SetServerID(serverID uint64) {
	sm.serverID = serverID
}

type mockStore struct {
	helper.Storage
	host string
}

func (s *mockStore) EtcdAddrs() ([]string, error) { return []string{s.host}, nil }
func (s *mockStore) TLSConfig() *tls.Config       { panic("not implemented") }
func (s *mockStore) StartGCWorker() error         { panic("not implemented") }
func (s *mockStore) Name() string                 { return "mockStore" }
func (s *mockStore) Describe() string             { return "" }

func (s *infosSchemaClusterTableSuite) TestTiDBClusterInfo() {
	mockAddr := s.mockAddr
	store := &mockStore{
		s.store.(helper.Storage),
		mockAddr,
	}

	// information_schema.cluster_info
	tk := testkit.NewTestKit(s.T(), store)
	tidbStatusAddr := fmt.Sprintf(":%d", config.GetGlobalConfig().Status.StatusPort)
	row := func(cols ...string) string { return strings.Join(cols, " ") }
	tk.MustQuery("select type, instance, status_address, version, git_hash from information_schema.cluster_info").Check(testkit.Rows(
		row("tidb", ":4000", tidbStatusAddr, "None", "None"),
		row("pd", mockAddr, mockAddr, "4.0.0-alpha", "mock-pd-githash"),
		row("tikv", "store1", "", "", ""),
	))
	startTime := s.startTime.Format(time.RFC3339)
	tk.MustQuery("select type, instance, start_time from information_schema.cluster_info where type != 'tidb'").Check(testkit.Rows(
		row("pd", mockAddr, startTime),
		row("tikv", "store1", ""),
	))

	s.Require().NoError(failpoint.Enable("github.com/pingcap/tidb/infoschema/mockStoreTombstone", `return(true)`))
	tk.MustQuery("select type, instance, start_time from information_schema.cluster_info where type = 'tikv'").Check(testkit.Rows())
	s.Require().NoError(failpoint.Disable("github.com/pingcap/tidb/infoschema/mockStoreTombstone"))

	// information_schema.cluster_config
	instances := []string{
		"pd,127.0.0.1:11080," + mockAddr + ",mock-version,mock-githash,0",
		"tidb,127.0.0.1:11080," + mockAddr + ",mock-version,mock-githash,1001",
		"tikv,127.0.0.1:11080," + mockAddr + ",mock-version,mock-githash,0",
	}
	fpExpr := `return("` + strings.Join(instances, ";") + `")`
	s.Require().NoError(failpoint.Enable("github.com/pingcap/tidb/infoschema/mockClusterInfo", fpExpr))
	defer func() { s.Require().NoError(failpoint.Disable("github.com/pingcap/tidb/infoschema/mockClusterInfo")) }()
	tk.MustQuery("select type, instance, status_address, version, git_hash, server_id from information_schema.cluster_info").Check(testkit.Rows(
		row("pd", "127.0.0.1:11080", mockAddr, "mock-version", "mock-githash", "0"),
		row("tidb", "127.0.0.1:11080", mockAddr, "mock-version", "mock-githash", "1001"),
		row("tikv", "127.0.0.1:11080", mockAddr, "mock-version", "mock-githash", "0"),
	))
	tk.MustQuery("select * from information_schema.cluster_config").Check(testkit.Rows(
		"pd 127.0.0.1:11080 key1 value1",
		"pd 127.0.0.1:11080 key2.nest1 n-value1",
		"pd 127.0.0.1:11080 key2.nest2 n-value2",
		"pd 127.0.0.1:11080 key3.key4.nest3 n-value4",
		"pd 127.0.0.1:11080 key3.key4.nest4 n-value5",
		"pd 127.0.0.1:11080 key3.nest1 n-value1",
		"pd 127.0.0.1:11080 key3.nest2 n-value2",
		"tidb 127.0.0.1:11080 key1 value1",
		"tidb 127.0.0.1:11080 key2.nest1 n-value1",
		"tidb 127.0.0.1:11080 key2.nest2 n-value2",
		"tidb 127.0.0.1:11080 key3.key4.nest3 n-value4",
		"tidb 127.0.0.1:11080 key3.key4.nest4 n-value5",
		"tidb 127.0.0.1:11080 key3.nest1 n-value1",
		"tidb 127.0.0.1:11080 key3.nest2 n-value2",
		"tikv 127.0.0.1:11080 key1 value1",
		"tikv 127.0.0.1:11080 key2.nest1 n-value1",
		"tikv 127.0.0.1:11080 key2.nest2 n-value2",
		"tikv 127.0.0.1:11080 key3.key4.nest3 n-value4",
		"tikv 127.0.0.1:11080 key3.key4.nest4 n-value5",
		"tikv 127.0.0.1:11080 key3.nest1 n-value1",
		"tikv 127.0.0.1:11080 key3.nest2 n-value2",
	))
	tk.MustQuery("select TYPE, `KEY`, VALUE from information_schema.cluster_config where `key`='key3.key4.nest4' order by type").Check(testkit.Rows(
		"pd key3.key4.nest4 n-value5",
		"tidb key3.key4.nest4 n-value5",
		"tikv key3.key4.nest4 n-value5",
	))
}

func (s *infosSchemaClusterTableSuite) TestTableStorageStats() {
	tk := testkit.NewTestKit(s.T(), s.store)
	err := tk.QueryToErr("select * from information_schema.TABLE_STORAGE_STATS where TABLE_SCHEMA = 'test'")
	s.Require().EqualError(err, "pd unavailable")
	mockAddr := s.mockAddr
	store := &mockStore{
		s.store.(helper.Storage),
		mockAddr,
	}

	// Test information_schema.TABLE_STORAGE_STATS.
	tk = testkit.NewTestKit(s.T(), store)

	// Test not set the schema.
	err = tk.QueryToErr("select * from information_schema.TABLE_STORAGE_STATS")
	s.Require().EqualError(err, "Please specify the 'table_schema'")

	// Test it would get null set when get the sys schema.
	tk.MustQuery("select TABLE_NAME from information_schema.TABLE_STORAGE_STATS where TABLE_SCHEMA = 'information_schema';").Check([][]interface{}{})
	tk.MustQuery("select TABLE_NAME from information_schema.TABLE_STORAGE_STATS where TABLE_SCHEMA in ('information_schema', 'metrics_schema');").Check([][]interface{}{})
	tk.MustQuery("select TABLE_NAME from information_schema.TABLE_STORAGE_STATS where TABLE_SCHEMA = 'information_schema' and TABLE_NAME='schemata';").Check([][]interface{}{})

	tk.MustExec("use test")
	tk.MustExec("drop table if exists t")
	tk.MustExec("create table t (a int, b int, index idx(a))")
	tk.MustQuery("select TABLE_NAME, TABLE_SIZE from information_schema.TABLE_STORAGE_STATS where TABLE_SCHEMA = 'test' and TABLE_NAME='t';").Check(testkit.Rows("t 1"))

	tk.MustExec("create table t1 (a int, b int, index idx(a))")
	tk.MustQuery("select TABLE_NAME, sum(TABLE_SIZE) from information_schema.TABLE_STORAGE_STATS where TABLE_SCHEMA = 'test' group by TABLE_NAME;").Sort().Check(testkit.Rows(
		"t 1",
		"t1 1",
	))
	tk.MustQuery("select TABLE_SCHEMA, sum(TABLE_SIZE) from information_schema.TABLE_STORAGE_STATS where TABLE_SCHEMA = 'test' group by TABLE_SCHEMA;").Check(testkit.Rows(
		"test 2",
	))
	rows := tk.MustQuery("select TABLE_NAME from information_schema.TABLE_STORAGE_STATS where TABLE_SCHEMA = 'mysql';").Rows()
<<<<<<< HEAD
	result := 31
	if variable.AllowConcurrencyDDL.Load() {
		result = result + 3 // tidb_ddl_job and tidb_ddl_reorg
	}
=======
	result := 32
>>>>>>> 4e216804
	s.Require().Len(rows, result)

	// More tests about the privileges.
	tk.MustExec("create user 'testuser'@'localhost'")
	tk.MustExec("create user 'testuser2'@'localhost'")
	tk.MustExec("create user 'testuser3'@'localhost'")
	tk1 := testkit.NewTestKit(s.T(), store)
	defer tk1.MustExec("drop user 'testuser'@'localhost'")
	defer tk1.MustExec("drop user 'testuser2'@'localhost'")
	defer tk1.MustExec("drop user 'testuser3'@'localhost'")

	tk.MustExec("grant all privileges on *.* to 'testuser2'@'localhost'")
	tk.MustExec("grant select on *.* to 'testuser3'@'localhost'")
	s.Require().True(tk.Session().Auth(&auth.UserIdentity{
		Username: "testuser",
		Hostname: "localhost",
	}, nil, nil))

	// User has no access to this schema, so the result set is empty.
	tk.MustQuery("select count(1) from information_schema.TABLE_STORAGE_STATS where TABLE_SCHEMA = 'mysql'").Check(testkit.Rows("0"))

	s.Require().True(tk.Session().Auth(&auth.UserIdentity{
		Username: "testuser2",
		Hostname: "localhost",
	}, nil, nil))

	tk.MustQuery("select count(1) from information_schema.TABLE_STORAGE_STATS where TABLE_SCHEMA = 'mysql'").Check(testkit.Rows(strconv.Itoa(result)))

	s.Require().True(tk.Session().Auth(&auth.UserIdentity{
		Username: "testuser3",
		Hostname: "localhost",
	}, nil, nil))

	tk.MustQuery("select count(1) from information_schema.TABLE_STORAGE_STATS where TABLE_SCHEMA = 'mysql'").Check(testkit.Rows(strconv.Itoa(result)))
}<|MERGE_RESOLUTION|>--- conflicted
+++ resolved
@@ -331,14 +331,10 @@
 		"test 2",
 	))
 	rows := tk.MustQuery("select TABLE_NAME from information_schema.TABLE_STORAGE_STATS where TABLE_SCHEMA = 'mysql';").Rows()
-<<<<<<< HEAD
-	result := 31
+	result := 32
 	if variable.AllowConcurrencyDDL.Load() {
 		result = result + 3 // tidb_ddl_job and tidb_ddl_reorg
 	}
-=======
-	result := 32
->>>>>>> 4e216804
 	s.Require().Len(rows, result)
 
 	// More tests about the privileges.
