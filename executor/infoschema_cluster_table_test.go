// Copyright 2022 PingCAP, Inc.
//
// Licensed under the Apache License, Version 2.0 (the "License");
// you may not use this file except in compliance with the License.
// You may obtain a copy of the License at
//
//     http://www.apache.org/licenses/LICENSE-2.0
//
// Unless required by applicable law or agreed to in writing, software
// distributed under the License is distributed on an "AS IS" BASIS,
// WITHOUT WARRANTIES OR CONDITIONS OF ANY KIND, either express or implied.
// See the License for the specific language governing permissions and
// limitations under the License.

package executor_test

import (
	"crypto/tls"
	"fmt"
	"net"
	"net/http/httptest"
	"strconv"
	"strings"
	"testing"
	"time"

	"github.com/gorilla/mux"
	"github.com/pingcap/failpoint"
	"github.com/pingcap/fn"
	"github.com/pingcap/tidb/config"
	"github.com/pingcap/tidb/domain"
	"github.com/pingcap/tidb/kv"
	"github.com/pingcap/tidb/parser/auth"
	"github.com/pingcap/tidb/parser/mysql"
	"github.com/pingcap/tidb/server"
	"github.com/pingcap/tidb/store/helper"
	"github.com/pingcap/tidb/testkit"
	"github.com/pingcap/tidb/util"
	"github.com/pingcap/tidb/util/pdapi"
	"github.com/stretchr/testify/require"
	"google.golang.org/grpc"
)

type infosSchemaClusterTableSuite struct {
	store      kv.Storage
	dom        *domain.Domain
	rpcServer  *grpc.Server
	httpServer *httptest.Server
	mockAddr   string
	listenAddr string
	startTime  time.Time
}

func createInfosSchemaClusterTableSuite(t *testing.T) *infosSchemaClusterTableSuite {
	s := new(infosSchemaClusterTableSuite)
	s.store, s.dom = testkit.CreateMockStoreAndDomain(t)
	s.rpcServer, s.listenAddr = setUpRPCService(t, s.dom, "127.0.0.1:0")
	s.httpServer, s.mockAddr = s.setUpMockPDHTTPServer()
	s.startTime = time.Now()
	t.Cleanup(func() {
		if s.rpcServer != nil {
			s.rpcServer.Stop()
		}
		if s.httpServer != nil {
			s.httpServer.Close()
		}
	})
	return s
}

func setUpRPCService(t *testing.T, dom *domain.Domain, addr string) (*grpc.Server, string) {
	lis, err := net.Listen("tcp", addr)
	require.NoError(t, err)

	// Fix issue 9836
	sm := &testkit.MockSessionManager{
		PS:    make([]*util.ProcessInfo, 1),
		SerID: 1,
	}
	sm.PS = append(sm.PS, &util.ProcessInfo{
		ID:      1,
		User:    "root",
		Host:    "127.0.0.1",
		Command: mysql.ComQuery,
	})
	srv := server.NewRPCServer(config.GetGlobalConfig(), dom, sm)
	port := lis.Addr().(*net.TCPAddr).Port
	addr = fmt.Sprintf("127.0.0.1:%d", port)
	go func() {
		require.NoError(t, srv.Serve(lis))
	}()
	config.UpdateGlobal(func(conf *config.Config) {
		conf.Status.StatusPort = uint(port)
	})
	return srv, addr
}

func (s *infosSchemaClusterTableSuite) setUpMockPDHTTPServer() (*httptest.Server, string) {
	// mock PD http server
	router := mux.NewRouter()
	srv := httptest.NewServer(router)
	// mock store stats stat
	mockAddr := strings.TrimPrefix(srv.URL, "http://")
	router.Handle(pdapi.Stores, fn.Wrap(func() (*helper.StoresStat, error) {
		return &helper.StoresStat{
			Count: 1,
			Stores: []helper.StoreStat{
				{
					Store: helper.StoreBaseStat{
						ID:             1,
						Address:        "127.0.0.1:20160",
						State:          0,
						StateName:      "Up",
						Version:        "4.0.0-alpha",
						StatusAddress:  mockAddr,
						GitHash:        "mock-tikv-githash",
						StartTimestamp: s.startTime.Unix(),
					},
				},
			},
		}, nil
	}))
	// mock PD API
	router.Handle(pdapi.Status, fn.Wrap(func() (interface{}, error) {
		return struct {
			Version        string `json:"version"`
			GitHash        string `json:"git_hash"`
			StartTimestamp int64  `json:"start_timestamp"`
		}{
			Version:        "4.0.0-alpha",
			GitHash:        "mock-pd-githash",
			StartTimestamp: s.startTime.Unix(),
		}, nil
	}))
	var mockConfig = func() (map[string]interface{}, error) {
		configuration := map[string]interface{}{
			"key1": "value1",
			"key2": map[string]string{
				"nest1": "n-value1",
				"nest2": "n-value2",
			},
			"key3": map[string]interface{}{
				"nest1": "n-value1",
				"nest2": "n-value2",
				"key4": map[string]string{
					"nest3": "n-value4",
					"nest4": "n-value5",
				},
			},
		}
		return configuration, nil
	}
	// PD config.
	router.Handle(pdapi.Config, fn.Wrap(mockConfig))
	// TiDB/TiKV config.
	router.Handle("/config", fn.Wrap(mockConfig))
	// PD region.
	router.Handle("/pd/api/v1/stats/region", fn.Wrap(func() (*helper.PDRegionStats, error) {
		return &helper.PDRegionStats{
			Count:            1,
			EmptyCount:       1,
			StorageSize:      1,
			StorageKeys:      1,
			StoreLeaderCount: map[uint64]int{1: 1},
			StorePeerCount:   map[uint64]int{1: 1},
		}, nil
	}))
	return srv, mockAddr
}

type mockStore struct {
	helper.Storage
	host string
}

func (s *mockStore) EtcdAddrs() ([]string, error) { return []string{s.host}, nil }
func (s *mockStore) TLSConfig() *tls.Config       { panic("not implemented") }
func (s *mockStore) StartGCWorker() error         { panic("not implemented") }
func (s *mockStore) Name() string                 { return "mockStore" }
func (s *mockStore) Describe() string             { return "" }

func TestTiDBClusterInfo(t *testing.T) {
	s := createInfosSchemaClusterTableSuite(t)

	mockAddr := s.mockAddr
	store := &mockStore{
		s.store.(helper.Storage),
		mockAddr,
	}

	// information_schema.cluster_info
	tk := testkit.NewTestKit(t, store)
	tidbStatusAddr := fmt.Sprintf(":%d", config.GetGlobalConfig().Status.StatusPort)
	row := func(cols ...string) string { return strings.Join(cols, " ") }
	tk.MustQuery("select type, instance, status_address, version, git_hash from information_schema.cluster_info").Check(testkit.Rows(
		row("tidb", ":4000", tidbStatusAddr, "None", "None"),
		row("pd", mockAddr, mockAddr, "4.0.0-alpha", "mock-pd-githash"),
		row("tikv", "store1", "", "", ""),
	))
	startTime := s.startTime.Format(time.RFC3339)
	tk.MustQuery("select type, instance, start_time from information_schema.cluster_info where type != 'tidb'").Check(testkit.Rows(
		row("pd", mockAddr, startTime),
		row("tikv", "store1", ""),
	))

	require.NoError(t, failpoint.Enable("github.com/pingcap/tidb/infoschema/mockStoreTombstone", `return(true)`))
	tk.MustQuery("select type, instance, start_time from information_schema.cluster_info where type = 'tikv'").Check(testkit.Rows())
	require.NoError(t, failpoint.Disable("github.com/pingcap/tidb/infoschema/mockStoreTombstone"))

	// information_schema.cluster_config
	instances := []string{
		"pd,127.0.0.1:11080," + mockAddr + ",mock-version,mock-githash,0",
		"tidb,127.0.0.1:11080," + mockAddr + ",mock-version,mock-githash,1001",
		"tikv,127.0.0.1:11080," + mockAddr + ",mock-version,mock-githash,0",
	}
	fpExpr := `return("` + strings.Join(instances, ";") + `")`
	require.NoError(t, failpoint.Enable("github.com/pingcap/tidb/infoschema/mockClusterInfo", fpExpr))
	defer func() { require.NoError(t, failpoint.Disable("github.com/pingcap/tidb/infoschema/mockClusterInfo")) }()
	tk.MustQuery("select type, instance, status_address, version, git_hash, server_id from information_schema.cluster_info").Check(testkit.Rows(
		row("pd", "127.0.0.1:11080", mockAddr, "mock-version", "mock-githash", "0"),
		row("tidb", "127.0.0.1:11080", mockAddr, "mock-version", "mock-githash", "1001"),
		row("tikv", "127.0.0.1:11080", mockAddr, "mock-version", "mock-githash", "0"),
	))
	tk.MustQuery("select * from information_schema.cluster_config").Check(testkit.Rows(
		"pd 127.0.0.1:11080 key1 value1",
		"pd 127.0.0.1:11080 key2.nest1 n-value1",
		"pd 127.0.0.1:11080 key2.nest2 n-value2",
		"pd 127.0.0.1:11080 key3.key4.nest3 n-value4",
		"pd 127.0.0.1:11080 key3.key4.nest4 n-value5",
		"pd 127.0.0.1:11080 key3.nest1 n-value1",
		"pd 127.0.0.1:11080 key3.nest2 n-value2",
		"tidb 127.0.0.1:11080 key1 value1",
		"tidb 127.0.0.1:11080 key2.nest1 n-value1",
		"tidb 127.0.0.1:11080 key2.nest2 n-value2",
		"tidb 127.0.0.1:11080 key3.key4.nest3 n-value4",
		"tidb 127.0.0.1:11080 key3.key4.nest4 n-value5",
		"tidb 127.0.0.1:11080 key3.nest1 n-value1",
		"tidb 127.0.0.1:11080 key3.nest2 n-value2",
		"tikv 127.0.0.1:11080 key1 value1",
		"tikv 127.0.0.1:11080 key2.nest1 n-value1",
		"tikv 127.0.0.1:11080 key2.nest2 n-value2",
		"tikv 127.0.0.1:11080 key3.key4.nest3 n-value4",
		"tikv 127.0.0.1:11080 key3.key4.nest4 n-value5",
		"tikv 127.0.0.1:11080 key3.nest1 n-value1",
		"tikv 127.0.0.1:11080 key3.nest2 n-value2",
	))
	tk.MustQuery("select TYPE, `KEY`, VALUE from information_schema.cluster_config where `key`='key3.key4.nest4' order by type").Check(testkit.Rows(
		"pd key3.key4.nest4 n-value5",
		"tidb key3.key4.nest4 n-value5",
		"tikv key3.key4.nest4 n-value5",
	))
}

func TestTableStorageStats(t *testing.T) {
	s := createInfosSchemaClusterTableSuite(t)

	tk := testkit.NewTestKit(t, s.store)
	err := tk.QueryToErr("select * from information_schema.TABLE_STORAGE_STATS where TABLE_SCHEMA = 'test'")
	require.EqualError(t, err, "pd unavailable")
	mockAddr := s.mockAddr
	store := &mockStore{
		s.store.(helper.Storage),
		mockAddr,
	}

	// Test information_schema.TABLE_STORAGE_STATS.
	tk = testkit.NewTestKit(t, store)

	// Test table_schema is not specified.
	err = tk.QueryToErr("select * from information_schema.TABLE_STORAGE_STATS")
	require.EqualError(t, err, "Please add where clause to filter the column TABLE_SCHEMA. "+
		"For example, where TABLE_SCHEMA = 'xxx' or where TABLE_SCHEMA in ('xxx', 'yyy')")

	// Test it would get null set when get the sys schema.
	tk.MustQuery("select TABLE_NAME from information_schema.TABLE_STORAGE_STATS where TABLE_SCHEMA = 'information_schema';").Check([][]interface{}{})
	tk.MustQuery("select TABLE_NAME from information_schema.TABLE_STORAGE_STATS where TABLE_SCHEMA in ('information_schema', 'metrics_schema');").Check([][]interface{}{})
	tk.MustQuery("select TABLE_NAME from information_schema.TABLE_STORAGE_STATS where TABLE_SCHEMA = 'information_schema' and TABLE_NAME='schemata';").Check([][]interface{}{})

	tk.MustExec("use test")
	tk.MustExec("drop table if exists t")
	tk.MustExec("create table t (a int, b int, index idx(a))")
	tk.MustQuery("select TABLE_NAME, TABLE_SIZE from information_schema.TABLE_STORAGE_STATS where TABLE_SCHEMA = 'test' and TABLE_NAME='t';").Check(testkit.Rows("t 1"))

	tk.MustExec("create table t1 (a int, b int, index idx(a))")
	tk.MustQuery("select TABLE_NAME, sum(TABLE_SIZE) from information_schema.TABLE_STORAGE_STATS where TABLE_SCHEMA = 'test' group by TABLE_NAME;").Sort().Check(testkit.Rows(
		"t 1",
		"t1 1",
	))
	tk.MustQuery("select TABLE_SCHEMA, sum(TABLE_SIZE) from information_schema.TABLE_STORAGE_STATS where TABLE_SCHEMA = 'test' group by TABLE_SCHEMA;").Check(testkit.Rows(
		"test 2",
	))
	rows := tk.MustQuery("select TABLE_NAME from information_schema.TABLE_STORAGE_STATS where TABLE_SCHEMA = 'mysql';").Rows()
<<<<<<< HEAD
	result := 39
=======
	result := 40
>>>>>>> 71e66b23
	require.Len(t, rows, result)

	// More tests about the privileges.
	tk.MustExec("create user 'testuser'@'localhost'")
	tk.MustExec("create user 'testuser2'@'localhost'")
	tk.MustExec("create user 'testuser3'@'localhost'")
	tk1 := testkit.NewTestKit(t, store)
	defer tk1.MustExec("drop user 'testuser'@'localhost'")
	defer tk1.MustExec("drop user 'testuser2'@'localhost'")
	defer tk1.MustExec("drop user 'testuser3'@'localhost'")

	tk.MustExec("grant all privileges on *.* to 'testuser2'@'localhost'")
	tk.MustExec("grant select on *.* to 'testuser3'@'localhost'")
	require.NoError(t, tk.Session().Auth(&auth.UserIdentity{
		Username: "testuser",
		Hostname: "localhost",
	}, nil, nil))

	// User has no access to this schema, so the result set is empty.
	tk.MustQuery("select count(1) from information_schema.TABLE_STORAGE_STATS where TABLE_SCHEMA = 'mysql'").Check(testkit.Rows("0"))

	require.NoError(t, tk.Session().Auth(&auth.UserIdentity{
		Username: "testuser2",
		Hostname: "localhost",
	}, nil, nil))

	tk.MustQuery("select count(1) from information_schema.TABLE_STORAGE_STATS where TABLE_SCHEMA = 'mysql'").Check(testkit.Rows(strconv.Itoa(result)))

	require.NoError(t, tk.Session().Auth(&auth.UserIdentity{
		Username: "testuser3",
		Hostname: "localhost",
	}, nil, nil))

	tk.MustQuery("select count(1) from information_schema.TABLE_STORAGE_STATS where TABLE_SCHEMA = 'mysql'").Check(testkit.Rows(strconv.Itoa(result)))
}<|MERGE_RESOLUTION|>--- conflicted
+++ resolved
@@ -290,11 +290,7 @@
 		"test 2",
 	))
 	rows := tk.MustQuery("select TABLE_NAME from information_schema.TABLE_STORAGE_STATS where TABLE_SCHEMA = 'mysql';").Rows()
-<<<<<<< HEAD
-	result := 39
-=======
 	result := 40
->>>>>>> 71e66b23
 	require.Len(t, rows, result)
 
 	// More tests about the privileges.
