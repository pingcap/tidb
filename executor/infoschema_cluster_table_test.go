// Copyright 2022 PingCAP, Inc.
//
// Licensed under the Apache License, Version 2.0 (the "License");
// you may not use this file except in compliance with the License.
// You may obtain a copy of the License at
//
//     http://www.apache.org/licenses/LICENSE-2.0
//
// Unless required by applicable law or agreed to in writing, software
// distributed under the License is distributed on an "AS IS" BASIS,
// WITHOUT WARRANTIES OR CONDITIONS OF ANY KIND, either express or implied.
// See the License for the specific language governing permissions and
// limitations under the License.

package executor_test

import (
	"crypto/tls"
	"fmt"
	"net"
	"net/http/httptest"
	"strconv"
	"strings"
	"testing"
	"time"

	"github.com/gorilla/mux"
	"github.com/pingcap/failpoint"
	"github.com/pingcap/fn"
	"github.com/pingcap/tidb/config"
	"github.com/pingcap/tidb/domain"
	"github.com/pingcap/tidb/kv"
	"github.com/pingcap/tidb/parser/auth"
	"github.com/pingcap/tidb/parser/mysql"
	"github.com/pingcap/tidb/server"
	"github.com/pingcap/tidb/store/helper"
	"github.com/pingcap/tidb/testkit"
	"github.com/pingcap/tidb/util"
	"github.com/pingcap/tidb/util/pdapi"
	"github.com/stretchr/testify/require"
	"google.golang.org/grpc"
)

type infosSchemaClusterTableSuite struct {
	store      kv.Storage
	dom        *domain.Domain
	rpcServer  *grpc.Server
	httpServer *httptest.Server
	mockAddr   string
	listenAddr string
	startTime  time.Time
}

func createInfosSchemaClusterTableSuite(t *testing.T) *infosSchemaClusterTableSuite {
	s := new(infosSchemaClusterTableSuite)
	s.store, s.dom = testkit.CreateMockStoreAndDomain(t)
	s.rpcServer, s.listenAddr = setUpRPCService(t, s.dom, "127.0.0.1:0")
	s.httpServer, s.mockAddr = s.setUpMockPDHTTPServer()
	s.startTime = time.Now()
	t.Cleanup(func() {
		if s.rpcServer != nil {
			s.rpcServer.Stop()
		}
		if s.httpServer != nil {
			s.httpServer.Close()
		}
	})
	return s
}

func setUpRPCService(t *testing.T, dom *domain.Domain, addr string) (*grpc.Server, string) {
	lis, err := net.Listen("tcp", addr)
	require.NoError(t, err)

	// Fix issue 9836
	sm := &testkit.MockSessionManager{
		PS:    make([]*util.ProcessInfo, 1),
		SerID: 1,
	}
	sm.PS = append(sm.PS, &util.ProcessInfo{
		ID:      1,
		User:    "root",
		Host:    "127.0.0.1",
		Command: mysql.ComQuery,
	})
	srv := server.NewRPCServer(config.GetGlobalConfig(), dom, sm)
	port := lis.Addr().(*net.TCPAddr).Port
	addr = fmt.Sprintf("127.0.0.1:%d", port)
	go func() {
		require.NoError(t, srv.Serve(lis))
	}()
	config.UpdateGlobal(func(conf *config.Config) {
		conf.Status.StatusPort = uint(port)
	})
	return srv, addr
}

func (s *infosSchemaClusterTableSuite) setUpMockPDHTTPServer() (*httptest.Server, string) {
	// mock PD http server
	router := mux.NewRouter()
	srv := httptest.NewServer(router)
	// mock store stats stat
	mockAddr := strings.TrimPrefix(srv.URL, "http://")
	router.Handle(pdapi.Stores, fn.Wrap(func() (*helper.StoresStat, error) {
		return &helper.StoresStat{
			Count: 1,
			Stores: []helper.StoreStat{
				{
					Store: helper.StoreBaseStat{
						ID:             1,
						Address:        "127.0.0.1:20160",
						State:          0,
						StateName:      "Up",
						Version:        "4.0.0-alpha",
						StatusAddress:  mockAddr,
						GitHash:        "mock-tikv-githash",
						StartTimestamp: s.startTime.Unix(),
					},
				},
			},
		}, nil
	}))
	// mock PD API
	router.Handle(pdapi.Status, fn.Wrap(func() (interface{}, error) {
		return struct {
			Version        string `json:"version"`
			GitHash        string `json:"git_hash"`
			StartTimestamp int64  `json:"start_timestamp"`
		}{
			Version:        "4.0.0-alpha",
			GitHash:        "mock-pd-githash",
			StartTimestamp: s.startTime.Unix(),
		}, nil
	}))
	var mockConfig = func() (map[string]interface{}, error) {
		configuration := map[string]interface{}{
			"key1": "value1",
			"key2": map[string]string{
				"nest1": "n-value1",
				"nest2": "n-value2",
			},
			"key3": map[string]interface{}{
				"nest1": "n-value1",
				"nest2": "n-value2",
				"key4": map[string]string{
					"nest3": "n-value4",
					"nest4": "n-value5",
				},
			},
		}
		return configuration, nil
	}
	// PD config.
	router.Handle(pdapi.Config, fn.Wrap(mockConfig))
	// TiDB/TiKV config.
	router.Handle("/config", fn.Wrap(mockConfig))
	// PD region.
	router.Handle("/pd/api/v1/stats/region", fn.Wrap(func() (*helper.PDRegionStats, error) {
		return &helper.PDRegionStats{
			Count:            1,
			EmptyCount:       1,
			StorageSize:      1,
			StorageKeys:      1,
			StoreLeaderCount: map[uint64]int{1: 1},
			StorePeerCount:   map[uint64]int{1: 1},
		}, nil
	}))
	return srv, mockAddr
}

type mockStore struct {
	helper.Storage
	host string
}

func (s *mockStore) EtcdAddrs() ([]string, error) { return []string{s.host}, nil }
func (s *mockStore) TLSConfig() *tls.Config       { panic("not implemented") }
func (s *mockStore) StartGCWorker() error         { panic("not implemented") }
func (s *mockStore) Name() string                 { return "mockStore" }
func (s *mockStore) Describe() string             { return "" }

func TestTiDBClusterInfo(t *testing.T) {
	s := createInfosSchemaClusterTableSuite(t)

	mockAddr := s.mockAddr
	store := &mockStore{
		s.store.(helper.Storage),
		mockAddr,
	}

	// information_schema.cluster_info
	tk := testkit.NewTestKit(t, store)
	tidbStatusAddr := fmt.Sprintf(":%d", config.GetGlobalConfig().Status.StatusPort)
	row := func(cols ...string) string { return strings.Join(cols, " ") }
	tk.MustQuery("select type, instance, status_address, version, git_hash from information_schema.cluster_info").Check(testkit.Rows(
		row("tidb", ":4000", tidbStatusAddr, "None", "None"),
		row("pd", mockAddr, mockAddr, "4.0.0-alpha", "mock-pd-githash"),
		row("tikv", "store1", "", "", ""),
	))
	startTime := s.startTime.Format(time.RFC3339)
	tk.MustQuery("select type, instance, start_time from information_schema.cluster_info where type != 'tidb'").Check(testkit.Rows(
		row("pd", mockAddr, startTime),
		row("tikv", "store1", ""),
	))

	require.NoError(t, failpoint.Enable("github.com/pingcap/tidb/infoschema/mockStoreTombstone", `return(true)`))
	tk.MustQuery("select type, instance, start_time from information_schema.cluster_info where type = 'tikv'").Check(testkit.Rows())
	require.NoError(t, failpoint.Disable("github.com/pingcap/tidb/infoschema/mockStoreTombstone"))

	// information_schema.cluster_config
	instances := []string{
		"pd,127.0.0.1:11080," + mockAddr + ",mock-version,mock-githash,0",
		"tidb,127.0.0.1:11080," + mockAddr + ",mock-version,mock-githash,1001",
		"tikv,127.0.0.1:11080," + mockAddr + ",mock-version,mock-githash,0",
	}
	fpExpr := `return("` + strings.Join(instances, ";") + `")`
	require.NoError(t, failpoint.Enable("github.com/pingcap/tidb/infoschema/mockClusterInfo", fpExpr))
	defer func() { require.NoError(t, failpoint.Disable("github.com/pingcap/tidb/infoschema/mockClusterInfo")) }()
	tk.MustQuery("select type, instance, status_address, version, git_hash, server_id from information_schema.cluster_info").Check(testkit.Rows(
		row("pd", "127.0.0.1:11080", mockAddr, "mock-version", "mock-githash", "0"),
		row("tidb", "127.0.0.1:11080", mockAddr, "mock-version", "mock-githash", "1001"),
		row("tikv", "127.0.0.1:11080", mockAddr, "mock-version", "mock-githash", "0"),
	))
	tk.MustQuery("select * from information_schema.cluster_config").Check(testkit.Rows(
		"pd 127.0.0.1:11080 key1 value1",
		"pd 127.0.0.1:11080 key2.nest1 n-value1",
		"pd 127.0.0.1:11080 key2.nest2 n-value2",
		"pd 127.0.0.1:11080 key3.key4.nest3 n-value4",
		"pd 127.0.0.1:11080 key3.key4.nest4 n-value5",
		"pd 127.0.0.1:11080 key3.nest1 n-value1",
		"pd 127.0.0.1:11080 key3.nest2 n-value2",
		"tidb 127.0.0.1:11080 key1 value1",
		"tidb 127.0.0.1:11080 key2.nest1 n-value1",
		"tidb 127.0.0.1:11080 key2.nest2 n-value2",
		"tidb 127.0.0.1:11080 key3.key4.nest3 n-value4",
		"tidb 127.0.0.1:11080 key3.key4.nest4 n-value5",
		"tidb 127.0.0.1:11080 key3.nest1 n-value1",
		"tidb 127.0.0.1:11080 key3.nest2 n-value2",
		"tikv 127.0.0.1:11080 key1 value1",
		"tikv 127.0.0.1:11080 key2.nest1 n-value1",
		"tikv 127.0.0.1:11080 key2.nest2 n-value2",
		"tikv 127.0.0.1:11080 key3.key4.nest3 n-value4",
		"tikv 127.0.0.1:11080 key3.key4.nest4 n-value5",
		"tikv 127.0.0.1:11080 key3.nest1 n-value1",
		"tikv 127.0.0.1:11080 key3.nest2 n-value2",
	))
	tk.MustQuery("select TYPE, `KEY`, VALUE from information_schema.cluster_config where `key`='key3.key4.nest4' order by type").Check(testkit.Rows(
		"pd key3.key4.nest4 n-value5",
		"tidb key3.key4.nest4 n-value5",
		"tikv key3.key4.nest4 n-value5",
	))
}

func TestTableStorageStats(t *testing.T) {
	s := createInfosSchemaClusterTableSuite(t)

	tk := testkit.NewTestKit(t, s.store)
	err := tk.QueryToErr("select * from information_schema.TABLE_STORAGE_STATS where TABLE_SCHEMA = 'test'")
	require.EqualError(t, err, "pd unavailable")
	mockAddr := s.mockAddr
	store := &mockStore{
		s.store.(helper.Storage),
		mockAddr,
	}

	// Test information_schema.TABLE_STORAGE_STATS.
	tk = testkit.NewTestKit(t, store)

	// Test table_schema is not specified.
	err = tk.QueryToErr("select * from information_schema.TABLE_STORAGE_STATS")
	require.EqualError(t, err, "Please add where clause to filter the column TABLE_SCHEMA. "+
		"For example, where TABLE_SCHEMA = 'xxx' or where TABLE_SCHEMA in ('xxx', 'yyy')")

	// Test it would get null set when get the sys schema.
	tk.MustQuery("select TABLE_NAME from information_schema.TABLE_STORAGE_STATS where TABLE_SCHEMA = 'information_schema';").Check([][]interface{}{})
	tk.MustQuery("select TABLE_NAME from information_schema.TABLE_STORAGE_STATS where TABLE_SCHEMA in ('information_schema', 'metrics_schema');").Check([][]interface{}{})
	tk.MustQuery("select TABLE_NAME from information_schema.TABLE_STORAGE_STATS where TABLE_SCHEMA = 'information_schema' and TABLE_NAME='schemata';").Check([][]interface{}{})

	tk.MustExec("use test")
	tk.MustExec("drop table if exists t")
	tk.MustExec("create table t (a int, b int, index idx(a))")
	tk.MustQuery("select TABLE_NAME, TABLE_SIZE from information_schema.TABLE_STORAGE_STATS where TABLE_SCHEMA = 'test' and TABLE_NAME='t';").Check(testkit.Rows("t 1"))

	tk.MustExec("create table t1 (a int, b int, index idx(a))")
	tk.MustQuery("select TABLE_NAME, sum(TABLE_SIZE) from information_schema.TABLE_STORAGE_STATS where TABLE_SCHEMA = 'test' group by TABLE_NAME;").Sort().Check(testkit.Rows(
		"t 1",
		"t1 1",
	))
	tk.MustQuery("select TABLE_SCHEMA, sum(TABLE_SIZE) from information_schema.TABLE_STORAGE_STATS where TABLE_SCHEMA = 'test' group by TABLE_SCHEMA;").Check(testkit.Rows(
		"test 2",
	))
	rows := tk.MustQuery("select TABLE_NAME from information_schema.TABLE_STORAGE_STATS where TABLE_SCHEMA = 'mysql';").Rows()
<<<<<<< HEAD
	result := 46
=======
	result := 45
>>>>>>> b6193246
	require.Len(t, rows, result)

	// More tests about the privileges.
	tk.MustExec("create user 'testuser'@'localhost'")
	tk.MustExec("create user 'testuser2'@'localhost'")
	tk.MustExec("create user 'testuser3'@'localhost'")
	tk1 := testkit.NewTestKit(t, store)
	defer tk1.MustExec("drop user 'testuser'@'localhost'")
	defer tk1.MustExec("drop user 'testuser2'@'localhost'")
	defer tk1.MustExec("drop user 'testuser3'@'localhost'")

	tk.MustExec("grant all privileges on *.* to 'testuser2'@'localhost'")
	tk.MustExec("grant select on *.* to 'testuser3'@'localhost'")
	require.NoError(t, tk.Session().Auth(&auth.UserIdentity{
		Username: "testuser",
		Hostname: "localhost",
	}, nil, nil))

	// User has no access to this schema, so the result set is empty.
	tk.MustQuery("select count(1) from information_schema.TABLE_STORAGE_STATS where TABLE_SCHEMA = 'mysql'").Check(testkit.Rows("0"))

	require.NoError(t, tk.Session().Auth(&auth.UserIdentity{
		Username: "testuser2",
		Hostname: "localhost",
	}, nil, nil))

	tk.MustQuery("select count(1) from information_schema.TABLE_STORAGE_STATS where TABLE_SCHEMA = 'mysql'").Check(testkit.Rows(strconv.Itoa(result)))

	require.NoError(t, tk.Session().Auth(&auth.UserIdentity{
		Username: "testuser3",
		Hostname: "localhost",
	}, nil, nil))

	tk.MustQuery("select count(1) from information_schema.TABLE_STORAGE_STATS where TABLE_SCHEMA = 'mysql'").Check(testkit.Rows(strconv.Itoa(result)))
}<|MERGE_RESOLUTION|>--- conflicted
+++ resolved
@@ -290,11 +290,7 @@
 		"test 2",
 	))
 	rows := tk.MustQuery("select TABLE_NAME from information_schema.TABLE_STORAGE_STATS where TABLE_SCHEMA = 'mysql';").Rows()
-<<<<<<< HEAD
-	result := 46
-=======
-	result := 45
->>>>>>> b6193246
+	result := 47
 	require.Len(t, rows, result)
 
 	// More tests about the privileges.
