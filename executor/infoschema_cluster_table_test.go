// Copyright 2022 PingCAP, Inc.
//
// Licensed under the Apache License, Version 2.0 (the "License");
// you may not use this file except in compliance with the License.
// You may obtain a copy of the License at
//
//     http://www.apache.org/licenses/LICENSE-2.0
//
// Unless required by applicable law or agreed to in writing, software
// distributed under the License is distributed on an "AS IS" BASIS,
// WITHOUT WARRANTIES OR CONDITIONS OF ANY KIND, either express or implied.
// See the License for the specific language governing permissions and
// limitations under the License.

package executor_test

import (
	"crypto/tls"
	"fmt"
	"net"
	"net/http/httptest"
	"strconv"
	"strings"
	"testing"
	"time"

	"github.com/gorilla/mux"
	"github.com/pingcap/failpoint"
	"github.com/pingcap/fn"
	"github.com/pingcap/tidb/config"
	"github.com/pingcap/tidb/domain"
	"github.com/pingcap/tidb/kv"
	"github.com/pingcap/tidb/parser/auth"
	"github.com/pingcap/tidb/parser/mysql"
	"github.com/pingcap/tidb/server"
	"github.com/pingcap/tidb/session/txninfo"
	"github.com/pingcap/tidb/store/helper"
	"github.com/pingcap/tidb/testkit"
	"github.com/pingcap/tidb/util"
	"github.com/pingcap/tidb/util/pdapi"
	"github.com/stretchr/testify/suite"
	"google.golang.org/grpc"
)

type infosSchemaClusterTableSuite struct {
	suite.Suite
	store      kv.Storage
	dom        *domain.Domain
	clean      func()
	rpcServer  *grpc.Server
	httpServer *httptest.Server
	mockAddr   string
	listenAddr string
	startTime  time.Time
}

func TestInfoSchemaClusterTable(t *testing.T) {
	suite.Run(t, new(infosSchemaClusterTableSuite))
}

func (s *infosSchemaClusterTableSuite) SetupSuite() {
	s.store, s.dom, s.clean = testkit.CreateMockStoreAndDomain(s.T())
	s.rpcServer, s.listenAddr = s.setUpRPCService("127.0.0.1:0")
	s.httpServer, s.mockAddr = s.setUpMockPDHTTPServer()
	s.startTime = time.Now()
}

func (s *infosSchemaClusterTableSuite) setUpRPCService(addr string) (*grpc.Server, string) {
	lis, err := net.Listen("tcp", addr)
	s.Require().NoError(err)

	// Fix issue 9836
	sm := &mockSessionManager{
		processInfoMap: make(map[uint64]*util.ProcessInfo, 1),
		serverID:       1,
	}
	sm.processInfoMap[1] = &util.ProcessInfo{
		ID:      1,
		User:    "root",
		Host:    "127.0.0.1",
		Command: mysql.ComQuery,
	}
	srv := server.NewRPCServer(config.GetGlobalConfig(), s.dom, sm)
	port := lis.Addr().(*net.TCPAddr).Port
	addr = fmt.Sprintf("127.0.0.1:%d", port)
	go func() {
		s.Require().NoError(srv.Serve(lis))
	}()
	config.UpdateGlobal(func(conf *config.Config) {
		conf.Status.StatusPort = uint(port)
	})
	return srv, addr
}

func (s *infosSchemaClusterTableSuite) setUpMockPDHTTPServer() (*httptest.Server, string) {
	// mock PD http server
	router := mux.NewRouter()
	srv := httptest.NewServer(router)
	// mock store stats stat
	mockAddr := strings.TrimPrefix(srv.URL, "http://")
	router.Handle(pdapi.Stores, fn.Wrap(func() (*helper.StoresStat, error) {
		return &helper.StoresStat{
			Count: 1,
			Stores: []helper.StoreStat{
				{
					Store: helper.StoreBaseStat{
						ID:             1,
						Address:        "127.0.0.1:20160",
						State:          0,
						StateName:      "Up",
						Version:        "4.0.0-alpha",
						StatusAddress:  mockAddr,
						GitHash:        "mock-tikv-githash",
						StartTimestamp: s.startTime.Unix(),
					},
				},
			},
		}, nil
	}))
	// mock PD API
	router.Handle(pdapi.Status, fn.Wrap(func() (interface{}, error) {
		return struct {
			Version        string `json:"version"`
			GitHash        string `json:"git_hash"`
			StartTimestamp int64  `json:"start_timestamp"`
		}{
			Version:        "4.0.0-alpha",
			GitHash:        "mock-pd-githash",
			StartTimestamp: s.startTime.Unix(),
		}, nil
	}))
	var mockConfig = func() (map[string]interface{}, error) {
		configuration := map[string]interface{}{
			"key1": "value1",
			"key2": map[string]string{
				"nest1": "n-value1",
				"nest2": "n-value2",
			},
			"key3": map[string]interface{}{
				"nest1": "n-value1",
				"nest2": "n-value2",
				"key4": map[string]string{
					"nest3": "n-value4",
					"nest4": "n-value5",
				},
			},
		}
		return configuration, nil
	}
	// PD config.
	router.Handle(pdapi.Config, fn.Wrap(mockConfig))
	// TiDB/TiKV config.
	router.Handle("/config", fn.Wrap(mockConfig))
	// PD region.
	router.Handle("/pd/api/v1/stats/region", fn.Wrap(func() (*helper.PDRegionStats, error) {
		return &helper.PDRegionStats{
			Count:            1,
			EmptyCount:       1,
			StorageSize:      1,
			StorageKeys:      1,
			StoreLeaderCount: map[uint64]int{1: 1},
			StorePeerCount:   map[uint64]int{1: 1},
		}, nil
	}))
	return srv, mockAddr
}

func (s *infosSchemaClusterTableSuite) TearDownSuite() {
	s.rpcServer.Stop()
	s.httpServer.Close()
	s.clean()
}

type mockSessionManager struct {
	processInfoMap map[uint64]*util.ProcessInfo
	serverID       uint64
}

func (sm *mockSessionManager) ShowTxnList() []*txninfo.TxnInfo {
	panic("unimplemented!")
}

func (sm *mockSessionManager) ShowProcessList() map[uint64]*util.ProcessInfo {
	return sm.processInfoMap
}

func (sm *mockSessionManager) GetProcessInfo(id uint64) (*util.ProcessInfo, bool) {
	rs, ok := sm.processInfoMap[id]
	return rs, ok
}

func (sm *mockSessionManager) StoreInternalSession(se interface{}) {
}

func (sm *mockSessionManager) DeleteInternalSession(se interface{}) {
}

func (sm *mockSessionManager) GetInternalSessionStartTSList() []uint64 {
	return nil
}

func (sm *mockSessionManager) Kill(_ uint64, _ bool) {}

func (sm *mockSessionManager) KillAllConnections() {}

func (sm *mockSessionManager) UpdateTLSConfig(_ *tls.Config) {}

func (sm *mockSessionManager) ServerID() uint64 {
	return sm.serverID
}

func (sm *mockSessionManager) SetServerID(serverID uint64) {
	sm.serverID = serverID
}

type mockStore struct {
	helper.Storage
	host string
}

func (s *mockStore) EtcdAddrs() ([]string, error) { return []string{s.host}, nil }
func (s *mockStore) TLSConfig() *tls.Config       { panic("not implemented") }
func (s *mockStore) StartGCWorker() error         { panic("not implemented") }
func (s *mockStore) Name() string                 { return "mockStore" }
func (s *mockStore) Describe() string             { return "" }

func (s *infosSchemaClusterTableSuite) TestTiDBClusterInfo() {
	mockAddr := s.mockAddr
	store := &mockStore{
		s.store.(helper.Storage),
		mockAddr,
	}

	// information_schema.cluster_info
	tk := testkit.NewTestKit(s.T(), store)
	tidbStatusAddr := fmt.Sprintf(":%d", config.GetGlobalConfig().Status.StatusPort)
	row := func(cols ...string) string { return strings.Join(cols, " ") }
	tk.MustQuery("select type, instance, status_address, version, git_hash from information_schema.cluster_info").Check(testkit.Rows(
		row("tidb", ":4000", tidbStatusAddr, "None", "None"),
		row("pd", mockAddr, mockAddr, "4.0.0-alpha", "mock-pd-githash"),
		row("tikv", "store1", "", "", ""),
	))
	startTime := s.startTime.Format(time.RFC3339)
	tk.MustQuery("select type, instance, start_time from information_schema.cluster_info where type != 'tidb'").Check(testkit.Rows(
		row("pd", mockAddr, startTime),
		row("tikv", "store1", ""),
	))

	s.Require().NoError(failpoint.Enable("github.com/pingcap/tidb/infoschema/mockStoreTombstone", `return(true)`))
	tk.MustQuery("select type, instance, start_time from information_schema.cluster_info where type = 'tikv'").Check(testkit.Rows())
	s.Require().NoError(failpoint.Disable("github.com/pingcap/tidb/infoschema/mockStoreTombstone"))

	// information_schema.cluster_config
	instances := []string{
		"pd,127.0.0.1:11080," + mockAddr + ",mock-version,mock-githash,0",
		"tidb,127.0.0.1:11080," + mockAddr + ",mock-version,mock-githash,1001",
		"tikv,127.0.0.1:11080," + mockAddr + ",mock-version,mock-githash,0",
	}
	fpExpr := `return("` + strings.Join(instances, ";") + `")`
	s.Require().NoError(failpoint.Enable("github.com/pingcap/tidb/infoschema/mockClusterInfo", fpExpr))
	defer func() { s.Require().NoError(failpoint.Disable("github.com/pingcap/tidb/infoschema/mockClusterInfo")) }()
	tk.MustQuery("select type, instance, status_address, version, git_hash, server_id from information_schema.cluster_info").Check(testkit.Rows(
		row("pd", "127.0.0.1:11080", mockAddr, "mock-version", "mock-githash", "0"),
		row("tidb", "127.0.0.1:11080", mockAddr, "mock-version", "mock-githash", "1001"),
		row("tikv", "127.0.0.1:11080", mockAddr, "mock-version", "mock-githash", "0"),
	))
	tk.MustQuery("select * from information_schema.cluster_config").Check(testkit.Rows(
		"pd 127.0.0.1:11080 key1 value1",
		"pd 127.0.0.1:11080 key2.nest1 n-value1",
		"pd 127.0.0.1:11080 key2.nest2 n-value2",
		"pd 127.0.0.1:11080 key3.key4.nest3 n-value4",
		"pd 127.0.0.1:11080 key3.key4.nest4 n-value5",
		"pd 127.0.0.1:11080 key3.nest1 n-value1",
		"pd 127.0.0.1:11080 key3.nest2 n-value2",
		"tidb 127.0.0.1:11080 key1 value1",
		"tidb 127.0.0.1:11080 key2.nest1 n-value1",
		"tidb 127.0.0.1:11080 key2.nest2 n-value2",
		"tidb 127.0.0.1:11080 key3.key4.nest3 n-value4",
		"tidb 127.0.0.1:11080 key3.key4.nest4 n-value5",
		"tidb 127.0.0.1:11080 key3.nest1 n-value1",
		"tidb 127.0.0.1:11080 key3.nest2 n-value2",
		"tikv 127.0.0.1:11080 key1 value1",
		"tikv 127.0.0.1:11080 key2.nest1 n-value1",
		"tikv 127.0.0.1:11080 key2.nest2 n-value2",
		"tikv 127.0.0.1:11080 key3.key4.nest3 n-value4",
		"tikv 127.0.0.1:11080 key3.key4.nest4 n-value5",
		"tikv 127.0.0.1:11080 key3.nest1 n-value1",
		"tikv 127.0.0.1:11080 key3.nest2 n-value2",
	))
	tk.MustQuery("select TYPE, `KEY`, VALUE from information_schema.cluster_config where `key`='key3.key4.nest4' order by type").Check(testkit.Rows(
		"pd key3.key4.nest4 n-value5",
		"tidb key3.key4.nest4 n-value5",
		"tikv key3.key4.nest4 n-value5",
	))
}

func (s *infosSchemaClusterTableSuite) TestTableStorageStats() {
	tk := testkit.NewTestKit(s.T(), s.store)
	err := tk.QueryToErr("select * from information_schema.TABLE_STORAGE_STATS where TABLE_SCHEMA = 'test'")
	s.Require().EqualError(err, "pd unavailable")
	mockAddr := s.mockAddr
	store := &mockStore{
		s.store.(helper.Storage),
		mockAddr,
	}

	// Test information_schema.TABLE_STORAGE_STATS.
	tk = testkit.NewTestKit(s.T(), store)

	// Test not set the schema.
	err = tk.QueryToErr("select * from information_schema.TABLE_STORAGE_STATS")
	s.Require().EqualError(err, "Please specify the 'table_schema'")

	// Test it would get null set when get the sys schema.
	tk.MustQuery("select TABLE_NAME from information_schema.TABLE_STORAGE_STATS where TABLE_SCHEMA = 'information_schema';").Check([][]interface{}{})
	tk.MustQuery("select TABLE_NAME from information_schema.TABLE_STORAGE_STATS where TABLE_SCHEMA in ('information_schema', 'metrics_schema');").Check([][]interface{}{})
	tk.MustQuery("select TABLE_NAME from information_schema.TABLE_STORAGE_STATS where TABLE_SCHEMA = 'information_schema' and TABLE_NAME='schemata';").Check([][]interface{}{})

	tk.MustExec("use test")
	tk.MustExec("drop table if exists t")
	tk.MustExec("create table t (a int, b int, index idx(a))")
	tk.MustQuery("select TABLE_NAME, TABLE_SIZE from information_schema.TABLE_STORAGE_STATS where TABLE_SCHEMA = 'test' and TABLE_NAME='t';").Check(testkit.Rows("t 1"))

	tk.MustExec("create table t1 (a int, b int, index idx(a))")
	tk.MustQuery("select TABLE_NAME, sum(TABLE_SIZE) from information_schema.TABLE_STORAGE_STATS where TABLE_SCHEMA = 'test' group by TABLE_NAME;").Sort().Check(testkit.Rows(
		"t 1",
		"t1 1",
	))
	tk.MustQuery("select TABLE_SCHEMA, sum(TABLE_SIZE) from information_schema.TABLE_STORAGE_STATS where TABLE_SCHEMA = 'test' group by TABLE_SCHEMA;").Check(testkit.Rows(
		"test 2",
	))
	rows := tk.MustQuery("select TABLE_NAME from information_schema.TABLE_STORAGE_STATS where TABLE_SCHEMA = 'mysql';").Rows()
<<<<<<< HEAD
	s.Require().Len(rows, 32)
=======
	result := 31
	s.Require().Len(rows, result)
>>>>>>> b7f26143

	// More tests about the privileges.
	tk.MustExec("create user 'testuser'@'localhost'")
	tk.MustExec("create user 'testuser2'@'localhost'")
	tk.MustExec("create user 'testuser3'@'localhost'")
	tk1 := testkit.NewTestKit(s.T(), store)
	defer tk1.MustExec("drop user 'testuser'@'localhost'")
	defer tk1.MustExec("drop user 'testuser2'@'localhost'")
	defer tk1.MustExec("drop user 'testuser3'@'localhost'")

	tk.MustExec("grant all privileges on *.* to 'testuser2'@'localhost'")
	tk.MustExec("grant select on *.* to 'testuser3'@'localhost'")
	s.Require().True(tk.Session().Auth(&auth.UserIdentity{
		Username: "testuser",
		Hostname: "localhost",
	}, nil, nil))

	// User has no access to this schema, so the result set is empty.
	tk.MustQuery("select count(1) from information_schema.TABLE_STORAGE_STATS where TABLE_SCHEMA = 'mysql'").Check(testkit.Rows("0"))

	s.Require().True(tk.Session().Auth(&auth.UserIdentity{
		Username: "testuser2",
		Hostname: "localhost",
	}, nil, nil))

<<<<<<< HEAD
	tk.MustQuery("select count(1) from information_schema.TABLE_STORAGE_STATS where TABLE_SCHEMA = 'mysql'").Check(testkit.Rows("32"))
=======
	tk.MustQuery("select count(1) from information_schema.TABLE_STORAGE_STATS where TABLE_SCHEMA = 'mysql'").Check(testkit.Rows(strconv.Itoa(result)))
>>>>>>> b7f26143

	s.Require().True(tk.Session().Auth(&auth.UserIdentity{
		Username: "testuser3",
		Hostname: "localhost",
	}, nil, nil))

<<<<<<< HEAD
	tk.MustQuery("select count(1) from information_schema.TABLE_STORAGE_STATS where TABLE_SCHEMA = 'mysql'").Check(testkit.Rows("32"))
=======
	tk.MustQuery("select count(1) from information_schema.TABLE_STORAGE_STATS where TABLE_SCHEMA = 'mysql'").Check(testkit.Rows(strconv.Itoa(result)))
>>>>>>> b7f26143
}<|MERGE_RESOLUTION|>--- conflicted
+++ resolved
@@ -330,12 +330,8 @@
 		"test 2",
 	))
 	rows := tk.MustQuery("select TABLE_NAME from information_schema.TABLE_STORAGE_STATS where TABLE_SCHEMA = 'mysql';").Rows()
-<<<<<<< HEAD
-	s.Require().Len(rows, 32)
-=======
-	result := 31
+	result := 32
 	s.Require().Len(rows, result)
->>>>>>> b7f26143
 
 	// More tests about the privileges.
 	tk.MustExec("create user 'testuser'@'localhost'")
@@ -361,20 +357,12 @@
 		Hostname: "localhost",
 	}, nil, nil))
 
-<<<<<<< HEAD
-	tk.MustQuery("select count(1) from information_schema.TABLE_STORAGE_STATS where TABLE_SCHEMA = 'mysql'").Check(testkit.Rows("32"))
-=======
 	tk.MustQuery("select count(1) from information_schema.TABLE_STORAGE_STATS where TABLE_SCHEMA = 'mysql'").Check(testkit.Rows(strconv.Itoa(result)))
->>>>>>> b7f26143
 
 	s.Require().True(tk.Session().Auth(&auth.UserIdentity{
 		Username: "testuser3",
 		Hostname: "localhost",
 	}, nil, nil))
 
-<<<<<<< HEAD
-	tk.MustQuery("select count(1) from information_schema.TABLE_STORAGE_STATS where TABLE_SCHEMA = 'mysql'").Check(testkit.Rows("32"))
-=======
 	tk.MustQuery("select count(1) from information_schema.TABLE_STORAGE_STATS where TABLE_SCHEMA = 'mysql'").Check(testkit.Rows(strconv.Itoa(result)))
->>>>>>> b7f26143
 }