--- conflicted
+++ resolved
@@ -197,7 +197,6 @@
 }
 
 // updateDupRow updates a duplicate row to a new row.
-<<<<<<< HEAD
 func (e *InsertExec) updateDupRow(
 	ctx context.Context,
 	idxInBatch int,
@@ -205,10 +204,8 @@
 	row toBeCheckedRow,
 	handle kv.Handle,
 	_ []*expression.Assignment,
+	autoColIdx int,
 ) error {
-=======
-func (e *InsertExec) updateDupRow(ctx context.Context, idxInBatch int, txn kv.Transaction, row toBeCheckedRow, handle kv.Handle, onDuplicate []*expression.Assignment, autoColIdx int) error {
->>>>>>> 407a57b8
 	oldRow, err := getOldRow(ctx, e.ctx, txn, row.t, handle, e.GenExprs)
 	if err != nil {
 		return err
@@ -406,18 +403,14 @@
 }
 
 // doDupRowUpdate updates the duplicate row.
-<<<<<<< HEAD
 func (e *InsertExec) doDupRowUpdate(
 	ctx context.Context,
 	handle kv.Handle,
 	oldRow, newRow, extraCols []types.Datum,
 	assigns []*expression.Assignment,
 	idxInBatch int,
+	autoColIdx int,
 ) error {
-=======
-func (e *InsertExec) doDupRowUpdate(ctx context.Context, handle kv.Handle, oldRow []types.Datum, newRow []types.Datum,
-	extraCols []types.Datum, cols []*expression.Assignment, idxInBatch int, autoColIdx int) error {
->>>>>>> 407a57b8
 	assignFlag := make([]bool, len(e.Table.WritableCols()))
 	// See http://dev.mysql.com/doc/refman/5.7/en/miscellaneous-functions.html#function_values
 	e.curInsertVals.SetDatums(newRow...)
