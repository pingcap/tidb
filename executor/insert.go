// Copyright 2018 PingCAP, Inc.
//
// Licensed under the Apache License, Version 2.0 (the "License");
// you may not use this file except in compliance with the License.
// You may obtain a copy of the License at
//
//     http://www.apache.org/licenses/LICENSE-2.0
//
// Unless required by applicable law or agreed to in writing, software
// distributed under the License is distributed on an "AS IS" BASIS,
// See the License for the specific language governing permissions and
// limitations under the License.

package executor

import (
	"github.com/juju/errors"
	"github.com/pingcap/tidb/expression"
	"github.com/pingcap/tidb/kv"
	"github.com/pingcap/tidb/model"
	"github.com/pingcap/tidb/mysql"
	"github.com/pingcap/tidb/table"
	"github.com/pingcap/tidb/table/tables"
	"github.com/pingcap/tidb/tablecodec"
	"github.com/pingcap/tidb/types"
	"github.com/pingcap/tidb/util/chunk"
	"golang.org/x/net/context"
)

// InsertExec represents an insert executor.
type InsertExec struct {
	*InsertValues

	batchInsertRowCount uint64
	OnDuplicate         []*expression.Assignment

	Priority mysql.PriorityEnum

	finished bool
}

func (e *InsertExec) insertOneRow(row types.DatumRow) (int64, error) {
	if err := e.checkBatchLimit(); err != nil {
		return 0, errors.Trace(err)
	}
	e.ctx.Txn().SetOption(kv.PresumeKeyNotExists, nil)
	h, err := e.Table.AddRecord(e.ctx, row, false)
	e.ctx.Txn().DelOption(kv.PresumeKeyNotExists)
	if err != nil {
		return 0, errors.Trace(err)
	}
	if !e.ctx.GetSessionVars().ImportingData {
		e.ctx.StmtAddDirtyTableOP(DirtyTableAddRow, e.Table.Meta().ID, h, row)
	}
	e.batchInsertRowCount++
	return h, nil
}

func (e *InsertExec) exec(rows []types.DatumRow) error {
	// If tidb_batch_insert is ON and not in a transaction, we could use BatchInsert mode.
	sessVars := e.ctx.GetSessionVars()
	defer sessVars.CleanBuffers()
	ignoreErr := sessVars.StmtCtx.DupKeyAsWarning

	if !sessVars.ImportingData {
		sessVars.GetWriteStmtBufs().BufStore = kv.NewBufferStore(e.ctx.Txn(), kv.TempTxnMemBufCap)
	}

	// If you use the IGNORE keyword, duplicate-key error that occurs while executing the INSERT statement are ignored.
	// For example, without IGNORE, a row that duplicates an existing UNIQUE index or PRIMARY KEY value in
	// the table causes a duplicate-key error and the statement is aborted. With IGNORE, the row is discarded and no error occurs.
	// However, if the `on duplicate update` is also specified, the duplicated row will be updated.
	// Using BatchGet in insert ignore to mark rows as duplicated before we add records to the table.
	// If `ON DUPLICATE KEY UPDATE` is specified, and no `IGNORE` keyword,
	// the to-be-insert rows will be check on duplicate keys and update to the new rows.
	if len(e.OnDuplicate) > 0 {
		err := e.batchUpdateDupRows(rows)
		if err != nil {
			return errors.Trace(err)
		}
	} else if ignoreErr {
		err := e.batchCheckAndInsert(rows, e.insertOneRow)
		if err != nil {
			return errors.Trace(err)
		}
	} else {
		for _, row := range rows {
			if _, err := e.insertOneRow(row); err != nil {
				return errors.Trace(err)
			}
		}
	}
	if e.lastInsertID != 0 {
		sessVars.SetLastInsertID(e.lastInsertID)
	}
	e.finished = true
	return nil
}

// checkBatchLimit check the batchSize limitation.
func (e *InsertExec) checkBatchLimit() error {
	sessVars := e.ctx.GetSessionVars()
	batchInsert := sessVars.BatchInsert && !sessVars.InTxn()
	batchSize := sessVars.DMLBatchSize
	if batchInsert && e.batchInsertRowCount >= uint64(batchSize) {
		e.ctx.StmtCommit()
		if err := e.ctx.NewTxn(); err != nil {
			// We should return a special error for batch insert.
			return ErrBatchInsertFail.Gen("BatchInsert failed with error: %v", err)
		}
		e.batchInsertRowCount = 0
		if !sessVars.ImportingData {
			sessVars.GetWriteStmtBufs().BufStore = kv.NewBufferStore(e.ctx.Txn(), kv.TempTxnMemBufCap)
		}
	}
	return nil
}

// batchUpdateDupRows updates multi-rows in batch if they are duplicate with rows in table.
func (e *InsertExec) batchUpdateDupRows(newRows []types.DatumRow) error {
	err := e.batchGetInsertKeys(e.ctx, e.Table, newRows)
	if err != nil {
		return errors.Trace(err)
	}

	// Batch get the to-be-updated rows in storage.
	err = e.initDupOldRowValue(e.ctx, e.Table, newRows)
	if err != nil {
		return errors.Trace(err)
	}

	for i, r := range e.toBeCheckedRows {
		if r.handleKey != nil {
			if _, found := e.dupKVs[string(r.handleKey.newKV.key)]; found {
				handle, err := tablecodec.DecodeRowKey(r.handleKey.newKV.key)
				if err != nil {
					return errors.Trace(err)
				}
				err = e.updateDupRow(r, handle, e.OnDuplicate)
				if err != nil {
					return errors.Trace(err)
				}
				continue
			}
		}
		for _, uk := range r.uniqueKeys {
			if val, found := e.dupKVs[string(uk.newKV.key)]; found {
				handle, err := tables.DecodeHandle(val)
				if err != nil {
					return errors.Trace(err)
				}
				err = e.updateDupRow(r, handle, e.OnDuplicate)
				if err != nil {
					return errors.Trace(err)
				}
				newRows[i] = nil
				break
			}
		}
		// If row was checked with no duplicate keys,
		// we should do insert the row,
		// and key-values should be filled back to dupOldRowValues for the further row check,
		// due to there may be duplicate keys inside the insert statement.
		if newRows[i] != nil {
			newHandle, err := e.insertOneRow(newRows[i])
			if err != nil {
				return errors.Trace(err)
			}
			e.fillBackKeys(e.Table, r, newHandle)
		}
	}
	return nil
}

// Next implements Exec Next interface.
func (e *InsertExec) Next(ctx context.Context, chk *chunk.Chunk) error {
	chk.Reset()
	if e.finished {
		return nil
	}
	cols, err := e.getColumns(e.Table.Cols())
	if err != nil {
		return errors.Trace(err)
	}

	if len(e.children) > 0 && e.children[0] != nil {
		return errors.Trace(e.insertRowsFromSelect(ctx, cols, e.exec))
	}
	return errors.Trace(e.insertRows(cols, e.exec))
}

// Close implements the Executor Close interface.
func (e *InsertExec) Close() error {
	e.ctx.GetSessionVars().CurrInsertValues = nil
	if e.SelectExec != nil {
		return e.SelectExec.Close()
	}
	return nil
}

// Open implements the Executor Close interface.
func (e *InsertExec) Open(ctx context.Context) error {
	if e.SelectExec != nil {
		return e.SelectExec.Open(ctx)
	}
	return nil
}

// updateDupRow updates a duplicate row to a new row.
func (e *InsertExec) updateDupRow(row toBeCheckedRow, handle int64, onDuplicate []*expression.Assignment) (err error) {
	// Get the table record row from storage for update.
	oldValue, ok := e.dupOldRowValues[string(e.Table.RecordKey(handle))]
	if !ok {
		return errors.NotFoundf("can not be duplicated row, due to old row not found. handle %d", handle)
	}
	cols := e.Table.WritableCols()
	oldRow, oldRowMap, err := tables.DecodeRawRowData(e.ctx, e.Table.Meta(), handle, cols, oldValue)
	if err != nil {
		return errors.Trace(err)
	}
	// Fill write-only and write-reorg columns with originDefaultValue if not found in oldValue.
	for _, col := range cols {
		if col.State != model.StatePublic && oldRow[col.Offset].IsNull() {
			_, found := oldRowMap[col.ID]
			if !found {
				oldRow[col.Offset], err = table.GetColOriginDefaultValue(e.ctx, col.ToInfo())
				if err != nil {
					return errors.Trace(err)
				}
			}
		}
	}

	// Do update row.
<<<<<<< HEAD
	updatedRow, handleChanged, newHandle, err := e.doDupRowUpdate(oldHandle, oldRow, newRow, onDuplicate)
	if err != nil {
		return errors.Trace(err)
	}
	return e.updateDupKeyValues(keys, oldHandle, newHandle, handleChanged, updatedRow)
}

// updateDupKeyValues updates the dupKeyValues for further duplicate key check.
func (e *InsertExec) updateDupKeyValues(keys []keyWithDupError, oldHandle int64,
	newHandle int64, handleChanged bool, updatedRow types.DatumRow) error {
	// There is only one row per update.
	fillBackKeysInRows, err := e.getKeysNeedCheck([]types.DatumRow{updatedRow})
	if err != nil {
		return errors.Trace(err)
	}
	// Delete key-values belong to the old row.
	for _, del := range keys {
		delete(e.dupKeyValues, string(del.key))
	}
	// Fill back new key-values of the updated row.
	if handleChanged {
		delete(e.dupOldRowValues, string(e.Table.RecordKey(oldHandle)))
		e.fillBackKeys(fillBackKeysInRows[0], newHandle)
	} else {
		e.fillBackKeys(fillBackKeysInRows[0], oldHandle)
	}
	return nil
}

// batchUpdateDupRows updates multi-rows in batch if they are duplicate with rows in table.
func (e *InsertExec) batchUpdateDupRows(newRows []types.DatumRow) (err error) {
	e.uniqueKeysInRows, e.dupKeyValues, err = e.batchGetInsertKeys(newRows)
	if err != nil {
		return errors.Trace(err)
=======
	updatedRow, handleChanged, newHandle, err := e.doDupRowUpdate(handle, oldRow, row.row, onDuplicate)
	if e.ctx.GetSessionVars().StmtCtx.DupKeyAsWarning && kv.ErrKeyExists.Equal(err) {
		e.ctx.GetSessionVars().StmtCtx.AppendWarning(err)
		return nil
>>>>>>> 2292844f
	}
	if err != nil {
		return errors.Trace(err)
	}
	return e.updateDupKeyValues(row, handle, newHandle, handleChanged, updatedRow)
}

// doDupRowUpdate updates the duplicate row.
// TODO: Report rows affected.
func (e *InsertExec) doDupRowUpdate(handle int64, oldRow types.DatumRow, newRow types.DatumRow,
	cols []*expression.Assignment) (types.DatumRow, bool, int64, error) {
	assignFlag := make([]bool, len(e.Table.WritableCols()))
	// See http://dev.mysql.com/doc/refman/5.7/en/miscellaneous-functions.html#function_values
	e.ctx.GetSessionVars().CurrInsertValues = types.DatumRow(newRow)
	row4Update := make(types.DatumRow, 0, len(oldRow)+len(newRow))
	row4Update = append(row4Update, oldRow...)
	row4Update = append(row4Update, newRow...)

	// Update old row when key is duplicated.
	// Update generated columns in old row after old row is updated.
	for _, col := range cols {
		val, err1 := col.Expr.Eval(row4Update)
		if err1 != nil {
			return nil, false, 0, errors.Trace(err1)
		}
		row4Update[col.Col.Index] = val
		assignFlag[col.Col.Index] = true
	}

	newData := row4Update[:len(oldRow)]
	_, handleChanged, newHandle, lastInsertID, err := updateRecord(e.ctx, handle, oldRow, newData, assignFlag, e.Table, true)
	if err != nil {
		return nil, false, 0, errors.Trace(err)
	}
	e.batchInsertRowCount++
	if err := e.checkBatchLimit(); err != nil {
		return nil, false, 0, errors.Trace(err)
	}
	if lastInsertID != 0 {
		e.lastInsertID = lastInsertID
	}
	return newData, handleChanged, newHandle, nil
}

<<<<<<< HEAD
// Next implements Exec Next interface.
func (e *InsertExec) Next(ctx context.Context, chk *chunk.Chunk) error {
	if e.finished {
		return nil
	}

	cols, err := e.getColumns(e.Table.Cols())
=======
// updateDupKeyValues updates the dupKeyValues for further duplicate key check.
func (e *InsertExec) updateDupKeyValues(row toBeCheckedRow, oldHandle int64,
	newHandle int64, handleChanged bool, updatedRow types.DatumRow) error {
	// There is only one row per update.
	fillBackKeysInRows, err := e.getKeysNeedCheck(e.ctx, e.Table, []types.DatumRow{updatedRow})
>>>>>>> 2292844f
	if err != nil {
		return errors.Trace(err)
	}
	// Delete old keys and fill back new key-values of the updated row.
	e.deleteDupKeys(row)
	if handleChanged {
		delete(e.dupOldRowValues, string(e.Table.RecordKey(oldHandle)))
		e.fillBackKeys(e.Table, fillBackKeysInRows[0], newHandle)
	} else {
		e.fillBackKeys(e.Table, fillBackKeysInRows[0], oldHandle)
	}
	return nil
}<|MERGE_RESOLUTION|>--- conflicted
+++ resolved
@@ -232,47 +232,10 @@
 	}
 
 	// Do update row.
-<<<<<<< HEAD
-	updatedRow, handleChanged, newHandle, err := e.doDupRowUpdate(oldHandle, oldRow, newRow, onDuplicate)
-	if err != nil {
-		return errors.Trace(err)
-	}
-	return e.updateDupKeyValues(keys, oldHandle, newHandle, handleChanged, updatedRow)
-}
-
-// updateDupKeyValues updates the dupKeyValues for further duplicate key check.
-func (e *InsertExec) updateDupKeyValues(keys []keyWithDupError, oldHandle int64,
-	newHandle int64, handleChanged bool, updatedRow types.DatumRow) error {
-	// There is only one row per update.
-	fillBackKeysInRows, err := e.getKeysNeedCheck([]types.DatumRow{updatedRow})
-	if err != nil {
-		return errors.Trace(err)
-	}
-	// Delete key-values belong to the old row.
-	for _, del := range keys {
-		delete(e.dupKeyValues, string(del.key))
-	}
-	// Fill back new key-values of the updated row.
-	if handleChanged {
-		delete(e.dupOldRowValues, string(e.Table.RecordKey(oldHandle)))
-		e.fillBackKeys(fillBackKeysInRows[0], newHandle)
-	} else {
-		e.fillBackKeys(fillBackKeysInRows[0], oldHandle)
-	}
-	return nil
-}
-
-// batchUpdateDupRows updates multi-rows in batch if they are duplicate with rows in table.
-func (e *InsertExec) batchUpdateDupRows(newRows []types.DatumRow) (err error) {
-	e.uniqueKeysInRows, e.dupKeyValues, err = e.batchGetInsertKeys(newRows)
-	if err != nil {
-		return errors.Trace(err)
-=======
 	updatedRow, handleChanged, newHandle, err := e.doDupRowUpdate(handle, oldRow, row.row, onDuplicate)
 	if e.ctx.GetSessionVars().StmtCtx.DupKeyAsWarning && kv.ErrKeyExists.Equal(err) {
 		e.ctx.GetSessionVars().StmtCtx.AppendWarning(err)
 		return nil
->>>>>>> 2292844f
 	}
 	if err != nil {
 		return errors.Trace(err)
@@ -317,21 +280,11 @@
 	return newData, handleChanged, newHandle, nil
 }
 
-<<<<<<< HEAD
-// Next implements Exec Next interface.
-func (e *InsertExec) Next(ctx context.Context, chk *chunk.Chunk) error {
-	if e.finished {
-		return nil
-	}
-
-	cols, err := e.getColumns(e.Table.Cols())
-=======
 // updateDupKeyValues updates the dupKeyValues for further duplicate key check.
 func (e *InsertExec) updateDupKeyValues(row toBeCheckedRow, oldHandle int64,
 	newHandle int64, handleChanged bool, updatedRow types.DatumRow) error {
 	// There is only one row per update.
 	fillBackKeysInRows, err := e.getKeysNeedCheck(e.ctx, e.Table, []types.DatumRow{updatedRow})
->>>>>>> 2292844f
 	if err != nil {
 		return errors.Trace(err)
 	}
