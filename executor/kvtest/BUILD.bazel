--- conflicted
+++ resolved
@@ -6,11 +6,8 @@
         "kv_test.go",
         "main_test.go",
     ],
-<<<<<<< HEAD
     race = "on",
-=======
     flaky = True,
->>>>>>> 394a0288
     deps = [
         "//config",
         "//meta/autoid",
