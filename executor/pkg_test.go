package executor

import (
	"fmt"

	. "github.com/pingcap/check"
	"github.com/pingcap/parser/ast"
	"github.com/pingcap/parser/mysql"
	"github.com/pingcap/tidb/expression"
	plannercore "github.com/pingcap/tidb/planner/core"
	"github.com/pingcap/tidb/sessionctx"
	"github.com/pingcap/tidb/sessionctx/variable"
	"github.com/pingcap/tidb/types"
	"github.com/pingcap/tidb/util/chunk"
	"github.com/pingcap/tidb/util/memory"
	"github.com/pingcap/tidb/util/mock"
	"github.com/spaolacci/murmur3"
	"golang.org/x/net/context"
)

var _ = Suite(&pkgTestSuite{})

type pkgTestSuite struct {
}

type MockExec struct {
	baseExecutor

	Rows      []chunk.MutRow
	curRowIdx int
}

func (m *MockExec) Next(ctx context.Context, chk *chunk.Chunk) error {
	chk.Reset()
	colTypes := m.retTypes()
	for ; m.curRowIdx < len(m.Rows) && chk.NumRows() < chk.Capacity(); m.curRowIdx++ {
		curRow := m.Rows[m.curRowIdx]
		for i := 0; i < curRow.Len(); i++ {
			curDatum := curRow.ToRow().GetDatum(i, colTypes[i])
			chk.AppendDatum(i, &curDatum)
		}
	}
	return nil
}

func (m *MockExec) Close() error {
	m.curRowIdx = 0
	return nil
}

func (m *MockExec) Open(ctx context.Context) error {
	m.curRowIdx = 0
	return nil
}

func (s *pkgTestSuite) TestNestedLoopApply(c *C) {
	ctx := context.Background()
	sctx := mock.NewContext()
	col0 := &expression.Column{Index: 0, RetType: types.NewFieldType(mysql.TypeLong)}
	col1 := &expression.Column{Index: 1, RetType: types.NewFieldType(mysql.TypeLong)}
	con := &expression.Constant{Value: types.NewDatum(6), RetType: types.NewFieldType(mysql.TypeLong)}
	outerSchema := expression.NewSchema(col0)
	outerExec := &MockExec{
		baseExecutor: newBaseExecutor(sctx, outerSchema, ""),
		Rows: []chunk.MutRow{
			chunk.MutRowFromDatums(types.MakeDatums(1)),
			chunk.MutRowFromDatums(types.MakeDatums(2)),
			chunk.MutRowFromDatums(types.MakeDatums(3)),
			chunk.MutRowFromDatums(types.MakeDatums(4)),
			chunk.MutRowFromDatums(types.MakeDatums(5)),
			chunk.MutRowFromDatums(types.MakeDatums(6)),
		}}
	innerSchema := expression.NewSchema(col1)
	innerExec := &MockExec{
		baseExecutor: newBaseExecutor(sctx, innerSchema, ""),
		Rows: []chunk.MutRow{
			chunk.MutRowFromDatums(types.MakeDatums(1)),
			chunk.MutRowFromDatums(types.MakeDatums(2)),
			chunk.MutRowFromDatums(types.MakeDatums(3)),
			chunk.MutRowFromDatums(types.MakeDatums(4)),
			chunk.MutRowFromDatums(types.MakeDatums(5)),
			chunk.MutRowFromDatums(types.MakeDatums(6)),
		}}
	outerFilter := expression.NewFunctionInternal(sctx, ast.LT, types.NewFieldType(mysql.TypeTiny), col0, con)
	innerFilter := outerFilter.Clone()
	otherFilter := expression.NewFunctionInternal(sctx, ast.EQ, types.NewFieldType(mysql.TypeTiny), col0, col1)
	joiner := newJoiner(sctx, plannercore.InnerJoin, false,
		make([]types.Datum, innerExec.Schema().Len()), []expression.Expression{otherFilter}, outerExec.retTypes(), innerExec.retTypes())
	joinSchema := expression.NewSchema(col0, col1)
	join := &NestedLoopApplyExec{
		baseExecutor: newBaseExecutor(sctx, joinSchema, ""),
		outerExec:    outerExec,
		innerExec:    innerExec,
		outerFilter:  []expression.Expression{outerFilter},
		innerFilter:  []expression.Expression{innerFilter},
		joiner:       joiner,
	}
	join.innerList = chunk.NewList(innerExec.retTypes(), innerExec.initCap, innerExec.maxChunkSize)
	join.innerChunk = innerExec.newFirstChunk()
	join.outerChunk = outerExec.newFirstChunk()
	joinChk := join.newFirstChunk()
	it := chunk.NewIterator4Chunk(joinChk)
	for rowIdx := 1; ; {
		err := join.Next(ctx, joinChk)
		c.Check(err, IsNil)
		if joinChk.NumRows() == 0 {
			break
		}
		for row := it.Begin(); row != it.End(); row = it.Next() {
			correctResult := fmt.Sprintf("%v %v", rowIdx, rowIdx)
			obtainedResult := fmt.Sprintf("%v %v", row.GetInt64(0), row.GetInt64(1))
			c.Check(obtainedResult, Equals, correctResult)
			rowIdx++
		}
	}
}

<<<<<<< HEAD
func prepareOneColChildExec(sctx sessionctx.Context) Executor {
	col0 := &expression.Column{Index: 0, RetType: types.NewFieldType(mysql.TypeLong)}
	schema := expression.NewSchema(col0)
	exec := &MockExec{
		baseExecutor: newBaseExecutor(sctx, schema, ""),
		Rows:         make([]chunk.MutRow, 200)}
	for i := 0; i < len(exec.Rows); i++ {
		exec.Rows[i] = chunk.MutRowFromDatums(types.MakeDatums(i % 10))
	}
	return exec
}

func (s *pkgTestSuite) TestRadixPartition(c *C) {
	sctx := mock.NewContext()

	childExec0 := prepareOneColChildExec(sctx)
	childExec1 := prepareOneColChildExec(sctx)

	col0 := &expression.Column{Index: 0, RetType: types.NewFieldType(mysql.TypeLong)}
	col1 := &expression.Column{Index: 0, RetType: types.NewFieldType(mysql.TypeLong)}
	joinSchema := expression.NewSchema(col0, col1)
	hashJoinExec := &HashJoinExec{
		baseExecutor:    newBaseExecutor(sctx, joinSchema, "HashJoin", childExec0, childExec1),
		partConcurrency: 4,
		joinConcurrency: 4,
		joinType:        0, // InnerJoin
		innerIdx:        0,
		innerKeys:       []*expression.Column{{Index: 0, RetType: types.NewFieldType(mysql.TypeLong)}},
		innerKeyColIdx:  []int{0},
		outerKeys:       []*expression.Column{{Index: 0, RetType: types.NewFieldType(mysql.TypeLong)}},
		outerKeyColIdx:  []int{0},
		innerExec:       childExec0,
		outerExec:       childExec1,
	}
	sv := sctx.GetSessionVars()
	originL2CacheSize, originEnableRadixJoin, originMaxChunkSize := sv.L2CacheSize, sv.EnableRadixJoin, sv.MaxChunkSize
	sv.L2CacheSize = 100
	sv.EnableRadixJoin = true
	sv.MaxChunkSize = 100
	defer func() {
		sv.L2CacheSize, sv.EnableRadixJoin, sv.MaxChunkSize = originL2CacheSize, originEnableRadixJoin, originMaxChunkSize
	}()
	sv.StmtCtx.MemTracker = memory.NewTracker("RootMemTracker", variable.DefTiDBMemQuotaHashJoin)

	ctx := context.Background()
	err := hashJoinExec.Open(ctx)
	c.Assert(err, IsNil)

	//chk := chunk.NewChunkWithCapacity([]*types.FieldType{types.NewFieldType(mysql.TypeLong), types.NewFieldType(mysql.TypeLong)}, 100)
	innerResultCh := make(chan *chunk.Chunk, hashJoinExec.joinConcurrency)
	doneCh := make(chan struct{})
	go func() {
		for range innerResultCh {
		}
	}()

	hashJoinExec.fetchInnerRows(ctx, innerResultCh, doneCh)
	c.Assert(hashJoinExec.innerResult.GetMemTracker().BytesConsumed(), Equals, int64(14400))

	hashJoinExec.evalRadixBit()
	// ceil(log_2(14400/(100*3/4))) = 8
	c.Assert(len(hashJoinExec.innerParts), Equals, 256)
	radixBits := hashJoinExec.radixBits
	c.Assert(radixBits, Equals, uint32(0x00ff))

	hashJoinExec.partitionInnerRows()
	totalRowCnt := 0
	for i, part := range hashJoinExec.innerParts {
		if part == nil {
			continue
		}
		totalRowCnt += part.Len()
		iter := chunk.NewIterator4List(part)
		hasNull, keyBuf := false, make([]byte, 0, 64)
		for row := iter.Begin(); row != iter.End(); row = iter.Next() {
			hasNull, keyBuf, err = hashJoinExec.getJoinKeyFromChkRow(false, row, keyBuf)
			c.Assert(err, IsNil)
			c.Assert(hasNull, IsFalse)
			joinHash := murmur3.Sum32(keyBuf)
			c.Assert(joinHash&radixBits, Equals, uint32(i)&radixBits)
		}
	}
	c.Assert(totalRowCnt, Equals, 200)

	for _, ch := range hashJoinExec.outerResultChs {
		close(ch)
	}
	for _, ch := range hashJoinExec.joinChkResourceCh {
		close(ch)
	}
	err = hashJoinExec.Close()
	c.Assert(err, IsNil)
=======
func (s *pkgTestSuite) TestMoveInfoSchemaToFront(c *C) {
	dbss := [][]string{
		{},
		{"A", "B", "C", "a", "b", "c"},
		{"A", "B", "C", "INFORMATION_SCHEMA"},
		{"A", "B", "INFORMATION_SCHEMA", "a"},
		{"INFORMATION_SCHEMA"},
		{"A", "B", "C", "INFORMATION_SCHEMA", "a", "b"},
	}
	wanted := [][]string{
		{},
		{"A", "B", "C", "a", "b", "c"},
		{"INFORMATION_SCHEMA", "A", "B", "C"},
		{"INFORMATION_SCHEMA", "A", "B", "a"},
		{"INFORMATION_SCHEMA"},
		{"INFORMATION_SCHEMA", "A", "B", "C", "a", "b"},
	}

	for _, dbs := range dbss {
		moveInfoSchemaToFront(dbs)
	}

	for i, dbs := range wanted {
		c.Check(len(dbss[i]), Equals, len(dbs))
		for j, db := range dbs {
			c.Check(dbss[i][j], Equals, db)
		}
	}
>>>>>>> 011cdce9
}<|MERGE_RESOLUTION|>--- conflicted
+++ resolved
@@ -115,7 +115,6 @@
 	}
 }
 
-<<<<<<< HEAD
 func prepareOneColChildExec(sctx sessionctx.Context) Executor {
 	col0 := &expression.Column{Index: 0, RetType: types.NewFieldType(mysql.TypeLong)}
 	schema := expression.NewSchema(col0)
@@ -208,7 +207,8 @@
 	}
 	err = hashJoinExec.Close()
 	c.Assert(err, IsNil)
-=======
+}
+
 func (s *pkgTestSuite) TestMoveInfoSchemaToFront(c *C) {
 	dbss := [][]string{
 		{},
@@ -237,5 +237,4 @@
 			c.Check(dbss[i][j], Equals, db)
 		}
 	}
->>>>>>> 011cdce9
 }