// Copyright 2016 PingCAP, Inc.
//
// Licensed under the Apache License, Version 2.0 (the "License");
// you may not use this file except in compliance with the License.
// You may obtain a copy of the License at
//
//     http://www.apache.org/licenses/LICENSE-2.0
//
// Unless required by applicable law or agreed to in writing, software
// distributed under the License is distributed on an "AS IS" BASIS,
// See the License for the specific language governing permissions and
// limitations under the License.

package executor_test

import (
	"errors"
	"fmt"
	"sync/atomic"

	. "github.com/pingcap/check"
	"github.com/pingcap/tidb/ast"
	"github.com/pingcap/tidb/domain"
	"github.com/pingcap/tidb/executor"
	"github.com/pingcap/tidb/kv"
	"github.com/pingcap/tidb/model"
	"github.com/pingcap/tidb/session"
	"github.com/pingcap/tidb/sessionctx"
	"github.com/pingcap/tidb/store/mockstore"
	"github.com/pingcap/tidb/table"
	"github.com/pingcap/tidb/types"
	"github.com/pingcap/tidb/util/testkit"
)

type testBypassSuite struct{}

func (s *testBypassSuite) SetUpSuite(c *C) {
}

func (s *testSuite) TestInsert(c *C) {
	tk := testkit.NewTestKit(c, s.store)
	tk.MustExec("use test")
	testSQL := `drop table if exists insert_test;create table insert_test (id int PRIMARY KEY AUTO_INCREMENT, c1 int, c2 int, c3 int default 1);`
	tk.MustExec(testSQL)
	testSQL = `insert insert_test (c1) values (1),(2),(NULL);`
	tk.MustExec(testSQL)

	errInsertSelectSQL := `insert insert_test (c1) values ();`
	tk.MustExec("begin")
	_, err := tk.Exec(errInsertSelectSQL)
	c.Assert(err, NotNil)
	tk.MustExec("rollback")

	errInsertSelectSQL = `insert insert_test (c1, c2) values (1,2),(1);`
	tk.MustExec("begin")
	_, err = tk.Exec(errInsertSelectSQL)
	c.Assert(err, NotNil)
	tk.MustExec("rollback")

	errInsertSelectSQL = `insert insert_test (xxx) values (3);`
	tk.MustExec("begin")
	_, err = tk.Exec(errInsertSelectSQL)
	c.Assert(err, NotNil)
	tk.MustExec("rollback")

	errInsertSelectSQL = `insert insert_test_xxx (c1) values ();`
	tk.MustExec("begin")
	_, err = tk.Exec(errInsertSelectSQL)
	c.Assert(err, NotNil)
	tk.MustExec("rollback")

	insertSetSQL := `insert insert_test set c1 = 3;`
	tk.MustExec(insertSetSQL)

	errInsertSelectSQL = `insert insert_test set c1 = 4, c1 = 5;`
	tk.MustExec("begin")
	_, err = tk.Exec(errInsertSelectSQL)
	c.Assert(err, NotNil)
	tk.MustExec("rollback")

	errInsertSelectSQL = `insert insert_test set xxx = 6;`
	tk.MustExec("begin")
	_, err = tk.Exec(errInsertSelectSQL)
	c.Assert(err, NotNil)
	tk.MustExec("rollback")

	insertSelectSQL := `create table insert_test_1 (id int, c1 int);`
	tk.MustExec(insertSelectSQL)
	insertSelectSQL = `insert insert_test_1 select id, c1 from insert_test;`
	tk.MustExec(insertSelectSQL)

	insertSelectSQL = `create table insert_test_2 (id int, c1 int);`
	tk.MustExec(insertSelectSQL)
	insertSelectSQL = `insert insert_test_1 select id, c1 from insert_test union select id * 10, c1 * 10 from insert_test;`
	tk.MustExec(insertSelectSQL)

	errInsertSelectSQL = `insert insert_test_1 select c1 from insert_test;`
	tk.MustExec("begin")
	_, err = tk.Exec(errInsertSelectSQL)
	c.Assert(err, NotNil)
	tk.MustExec("rollback")

	// Updating column is PK handle.
	// Make sure the record is "1, 1, nil, 1".
	r := tk.MustQuery("select * from insert_test where id = 1;")
	rowStr := fmt.Sprintf("%v %v %v %v", "1", "1", nil, "1")
	r.Check(testkit.Rows(rowStr))
	insertSQL := `insert into insert_test (id, c3) values (1, 2) on duplicate key update id=values(id), c2=10;`
	tk.MustExec(insertSQL)
	r = tk.MustQuery("select * from insert_test where id = 1;")
	rowStr = fmt.Sprintf("%v %v %v %v", "1", "1", "10", "1")
	r.Check(testkit.Rows(rowStr))

	insertSQL = `insert into insert_test (id, c2) values (1, 1) on duplicate key update insert_test.c2=10;`
	tk.MustExec(insertSQL)

	_, err = tk.Exec(`insert into insert_test (id, c2) values(1, 1) on duplicate key update t.c2 = 10`)
	c.Assert(err, NotNil)

	// for on duplicate key
	insertSQL = `INSERT INTO insert_test (id, c3) VALUES (1, 2) ON DUPLICATE KEY UPDATE c3=values(c3)+c3+3;`
	tk.MustExec(insertSQL)
	r = tk.MustQuery("select * from insert_test where id = 1;")
	rowStr = fmt.Sprintf("%v %v %v %v", "1", "1", "10", "6")
	r.Check(testkit.Rows(rowStr))

	// for on duplicate key with ignore
	insertSQL = `INSERT IGNORE INTO insert_test (id, c3) VALUES (1, 2) ON DUPLICATE KEY UPDATE c3=values(c3)+c3+3;`
	tk.MustExec(insertSQL)
	r = tk.MustQuery("select * from insert_test where id = 1;")
	rowStr = fmt.Sprintf("%v %v %v %v", "1", "1", "10", "11")
	r.Check(testkit.Rows(rowStr))

	tk.MustExec("create table insert_err (id int, c1 varchar(8))")
	_, err = tk.Exec("insert insert_err values (1, 'abcdabcdabcd')")
	c.Assert(types.ErrDataTooLong.Equal(err), IsTrue)
	_, err = tk.Exec("insert insert_err values (1, '你好，世界')")
	c.Assert(err, IsNil)

	tk.MustExec("create table TEST1 (ID INT NOT NULL, VALUE INT DEFAULT NULL, PRIMARY KEY (ID))")
	_, err = tk.Exec("INSERT INTO TEST1(id,value) VALUE(3,3) on DUPLICATE KEY UPDATE VALUE=4")
	c.Assert(err, IsNil)

	tk.MustExec("create table t (id int)")
	tk.MustExec("insert into t values(1)")
	tk.MustExec("update t t1 set id = (select count(*) + 1 from t t2 where t1.id = t2.id)")
	r = tk.MustQuery("select * from t;")
	r.Check(testkit.Rows("2"))

	// issue 3235
	tk.MustExec("drop table if exists t")
	tk.MustExec("create table t(c decimal(5, 5))")
	_, err = tk.Exec("insert into t value(0)")
	c.Assert(err, IsNil)
	_, err = tk.Exec("insert into t value(1)")
	c.Assert(types.ErrWarnDataOutOfRange.Equal(err), IsTrue)

	tk.MustExec("drop table if exists t")
	tk.MustExec("create table t(c binary(255))")
	_, err = tk.Exec("insert into t value(1)")
	c.Assert(err, IsNil)
	r = tk.MustQuery("select length(c) from t;")
	r.Check(testkit.Rows("255"))

	tk.MustExec("drop table if exists t")
	tk.MustExec("create table t(c varbinary(255))")
	_, err = tk.Exec("insert into t value(1)")
	c.Assert(err, IsNil)
	r = tk.MustQuery("select length(c) from t;")
	r.Check(testkit.Rows("1"))

	// issue 3509
	tk.MustExec("drop table if exists t")
	tk.MustExec("create table t(c int)")
	tk.MustExec("set @origin_time_zone = @@time_zone")
	tk.MustExec("set @@time_zone = '+08:00'")
	_, err = tk.Exec("insert into t value(Unix_timestamp('2002-10-27 01:00'))")
	c.Assert(err, IsNil)
	r = tk.MustQuery("select * from t;")
	r.Check(testkit.Rows("1035651600"))
	tk.MustExec("set @@time_zone = @origin_time_zone")

	// issue 3832
	tk.MustExec("create table t1 (b char(0));")
	_, err = tk.Exec(`insert into t1 values ("");`)
	c.Assert(err, IsNil)

	// issue 3895
	tk = testkit.NewTestKit(c, s.store)
	tk.MustExec("USE test;")
	tk.MustExec("DROP TABLE IF EXISTS t;")
	tk.MustExec("CREATE TABLE t(a DECIMAL(4,2));")
	tk.MustExec("INSERT INTO t VALUES (1.000001);")
	r = tk.MustQuery("SHOW WARNINGS;")
	r.Check(testkit.Rows("Warning 1265 Data Truncated"))
	tk.MustExec("INSERT INTO t VALUES (1.000000);")
	r = tk.MustQuery("SHOW WARNINGS;")
	r.Check(testkit.Rows())

	// issue 4653
	tk.MustExec("DROP TABLE IF EXISTS t;")
	tk.MustExec("CREATE TABLE t(a datetime);")
	_, err = tk.Exec("INSERT INTO t VALUES('2017-00-00')")
	c.Assert(err, NotNil)
	tk.MustExec("set sql_mode = ''")
	tk.MustExec("INSERT INTO t VALUES('2017-00-00')")
	r = tk.MustQuery("SELECT * FROM t;")
	r.Check(testkit.Rows("2017-00-00 00:00:00"))
	tk.MustExec("set sql_mode = 'strict_all_tables';")
	r = tk.MustQuery("SELECT * FROM t;")
	r.Check(testkit.Rows("2017-00-00 00:00:00"))

	// test auto_increment with unsigned.
	tk.MustExec("drop table if exists test")
	tk.MustExec("CREATE TABLE test(id int(10) UNSIGNED NOT NULL AUTO_INCREMENT, p int(10) UNSIGNED NOT NULL, PRIMARY KEY(p), KEY(id))")
	tk.MustExec("insert into test(p) value(1)")
	tk.MustQuery("select * from test").Check(testkit.Rows("1 1"))
	tk.MustQuery("select * from test use index (id) where id = 1").Check(testkit.Rows("1 1"))
	tk.MustExec("insert into test values(NULL, 2)")
	tk.MustQuery("select * from test use index (id) where id = 2").Check(testkit.Rows("2 2"))
	tk.MustExec("insert into test values(2, 3)")
	tk.MustQuery("select * from test use index (id) where id = 2").Check(testkit.Rows("2 2", "2 3"))

	// issue 6424
	tk.MustExec("drop table if exists t")
	tk.MustExec("create table t(a time(6))")
	tk.MustExec("insert into t value('20070219173709.055870'), ('20070219173709.055'), ('-20070219173709.055870'), ('20070219173709.055870123')")
	tk.MustQuery("select * from t").Check(testkit.Rows("17:37:09.055870", "17:37:09.055000", "17:37:09.055870", "17:37:09.055870"))
	tk.MustExec("truncate table t")
	tk.MustExec("insert into t value(20070219173709.055870), (20070219173709.055), (20070219173709.055870123)")
	tk.MustQuery("select * from t").Check(testkit.Rows("17:37:09.055870", "17:37:09.055000", "17:37:09.055870"))
	_, err = tk.Exec("insert into t value(-20070219173709.055870)")
	c.Assert(err.Error(), Equals, "[types:1292]Incorrect time value '-20070219173709.055870'")

	tk.MustExec("drop table if exists t")
	tk.MustExec("set @@sql_mode=''")
	tk.MustExec("create table t(a float unsigned, b double unsigned)")
	tk.MustExec("insert into t value(-1.1, -1.1), (-2.1, -2.1), (0, 0), (1.1, 1.1)")
	tk.MustQuery("show warnings").
		Check(testkit.Rows("Warning 1690 constant -1.1 overflows float", "Warning 1690 constant -1.1 overflows double",
			"Warning 1690 constant -2.1 overflows float", "Warning 1690 constant -2.1 overflows double"))
	tk.MustQuery("select * from t").Check(testkit.Rows("0 0", "0 0", "0 0", "1.1 1.1"))
}

func (s *testSuite) TestInsertAutoInc(c *C) {
	tk := testkit.NewTestKit(c, s.store)
	tk.MustExec("use test")
	createSQL := `drop table if exists insert_autoinc_test; create table insert_autoinc_test (id int primary key auto_increment, c1 int);`
	tk.MustExec(createSQL)

	insertSQL := `insert into insert_autoinc_test(c1) values (1), (2)`
	tk.MustExec(insertSQL)
	tk.MustExec("begin")
	r := tk.MustQuery("select * from insert_autoinc_test;")
	rowStr1 := fmt.Sprintf("%v %v", "1", "1")
	rowStr2 := fmt.Sprintf("%v %v", "2", "2")
	r.Check(testkit.Rows(rowStr1, rowStr2))
	tk.MustExec("commit")

	tk.MustExec("begin")
	insertSQL = `insert into insert_autoinc_test(id, c1) values (5,5)`
	tk.MustExec(insertSQL)
	insertSQL = `insert into insert_autoinc_test(c1) values (6)`
	tk.MustExec(insertSQL)
	tk.MustExec("commit")
	tk.MustExec("begin")
	r = tk.MustQuery("select * from insert_autoinc_test;")
	rowStr3 := fmt.Sprintf("%v %v", "5", "5")
	rowStr4 := fmt.Sprintf("%v %v", "6", "6")
	r.Check(testkit.Rows(rowStr1, rowStr2, rowStr3, rowStr4))
	tk.MustExec("commit")

	tk.MustExec("begin")
	insertSQL = `insert into insert_autoinc_test(id, c1) values (3,3)`
	tk.MustExec(insertSQL)
	tk.MustExec("commit")
	tk.MustExec("begin")
	r = tk.MustQuery("select * from insert_autoinc_test;")
	rowStr5 := fmt.Sprintf("%v %v", "3", "3")
	r.Check(testkit.Rows(rowStr1, rowStr2, rowStr5, rowStr3, rowStr4))
	tk.MustExec("commit")

	tk.MustExec("begin")
	insertSQL = `insert into insert_autoinc_test(c1) values (7)`
	tk.MustExec(insertSQL)
	tk.MustExec("commit")
	tk.MustExec("begin")
	r = tk.MustQuery("select * from insert_autoinc_test;")
	rowStr6 := fmt.Sprintf("%v %v", "7", "7")
	r.Check(testkit.Rows(rowStr1, rowStr2, rowStr5, rowStr3, rowStr4, rowStr6))
	tk.MustExec("commit")

	// issue-962
	createSQL = `drop table if exists insert_autoinc_test; create table insert_autoinc_test (id int primary key auto_increment, c1 int);`
	tk.MustExec(createSQL)
	insertSQL = `insert into insert_autoinc_test(id, c1) values (0.3, 1)`
	tk.MustExec(insertSQL)
	r = tk.MustQuery("select * from insert_autoinc_test;")
	rowStr1 = fmt.Sprintf("%v %v", "1", "1")
	r.Check(testkit.Rows(rowStr1))
	insertSQL = `insert into insert_autoinc_test(id, c1) values (-0.3, 2)`
	tk.MustExec(insertSQL)
	r = tk.MustQuery("select * from insert_autoinc_test;")
	rowStr2 = fmt.Sprintf("%v %v", "2", "2")
	r.Check(testkit.Rows(rowStr1, rowStr2))
	insertSQL = `insert into insert_autoinc_test(id, c1) values (-3.3, 3)`
	tk.MustExec(insertSQL)
	r = tk.MustQuery("select * from insert_autoinc_test;")
	rowStr3 = fmt.Sprintf("%v %v", "-3", "3")
	r.Check(testkit.Rows(rowStr3, rowStr1, rowStr2))
	insertSQL = `insert into insert_autoinc_test(id, c1) values (4.3, 4)`
	tk.MustExec(insertSQL)
	r = tk.MustQuery("select * from insert_autoinc_test;")
	rowStr4 = fmt.Sprintf("%v %v", "4", "4")
	r.Check(testkit.Rows(rowStr3, rowStr1, rowStr2, rowStr4))
	insertSQL = `insert into insert_autoinc_test(c1) values (5)`
	tk.MustExec(insertSQL)
	r = tk.MustQuery("select * from insert_autoinc_test;")
	rowStr5 = fmt.Sprintf("%v %v", "5", "5")
	r.Check(testkit.Rows(rowStr3, rowStr1, rowStr2, rowStr4, rowStr5))
	insertSQL = `insert into insert_autoinc_test(id, c1) values (null, 6)`
	tk.MustExec(insertSQL)
	r = tk.MustQuery("select * from insert_autoinc_test;")
	rowStr6 = fmt.Sprintf("%v %v", "6", "6")
	r.Check(testkit.Rows(rowStr3, rowStr1, rowStr2, rowStr4, rowStr5, rowStr6))

	// SQL_MODE=NO_AUTO_VALUE_ON_ZERO
	createSQL = `drop table if exists insert_autoinc_test; create table insert_autoinc_test (id int primary key auto_increment, c1 int);`
	tk.MustExec(createSQL)
	insertSQL = `insert into insert_autoinc_test(id, c1) values (5, 1)`
	tk.MustExec(insertSQL)
	r = tk.MustQuery("select * from insert_autoinc_test;")
	rowStr1 = fmt.Sprintf("%v %v", "5", "1")
	r.Check(testkit.Rows(rowStr1))
	insertSQL = `insert into insert_autoinc_test(id, c1) values (0, 2)`
	tk.MustExec(insertSQL)
	r = tk.MustQuery("select * from insert_autoinc_test;")
	rowStr2 = fmt.Sprintf("%v %v", "6", "2")
	r.Check(testkit.Rows(rowStr1, rowStr2))
	insertSQL = `insert into insert_autoinc_test(id, c1) values (0, 3)`
	tk.MustExec(insertSQL)
	r = tk.MustQuery("select * from insert_autoinc_test;")
	rowStr3 = fmt.Sprintf("%v %v", "7", "3")
	r.Check(testkit.Rows(rowStr1, rowStr2, rowStr3))
	tk.MustExec("set SQL_MODE=NO_AUTO_VALUE_ON_ZERO")
	insertSQL = `insert into insert_autoinc_test(id, c1) values (0, 4)`
	tk.MustExec(insertSQL)
	r = tk.MustQuery("select * from insert_autoinc_test;")
	rowStr4 = fmt.Sprintf("%v %v", "0", "4")
	r.Check(testkit.Rows(rowStr4, rowStr1, rowStr2, rowStr3))
	insertSQL = `insert into insert_autoinc_test(id, c1) values (0, 5)`
	_, err := tk.Exec(insertSQL)
	// ERROR 1062 (23000): Duplicate entry '0' for key 'PRIMARY'
	c.Assert(err, NotNil)
	insertSQL = `insert into insert_autoinc_test(c1) values (6)`
	tk.MustExec(insertSQL)
	r = tk.MustQuery("select * from insert_autoinc_test;")
	rowStr5 = fmt.Sprintf("%v %v", "8", "6")
	r.Check(testkit.Rows(rowStr4, rowStr1, rowStr2, rowStr3, rowStr5))
	insertSQL = `insert into insert_autoinc_test(id, c1) values (null, 7)`
	tk.MustExec(insertSQL)
	r = tk.MustQuery("select * from insert_autoinc_test;")
	rowStr6 = fmt.Sprintf("%v %v", "9", "7")
	r.Check(testkit.Rows(rowStr4, rowStr1, rowStr2, rowStr3, rowStr5, rowStr6))
	tk.MustExec("set SQL_MODE='';")
	insertSQL = `insert into insert_autoinc_test(id, c1) values (0, 8)`
	tk.MustExec(insertSQL)
	r = tk.MustQuery("select * from insert_autoinc_test;")
	rowStr7 := fmt.Sprintf("%v %v", "10", "8")
	r.Check(testkit.Rows(rowStr4, rowStr1, rowStr2, rowStr3, rowStr5, rowStr6, rowStr7))
	insertSQL = `insert into insert_autoinc_test(id, c1) values (null, 9)`
	tk.MustExec(insertSQL)
	r = tk.MustQuery("select * from insert_autoinc_test;")
	rowStr8 := fmt.Sprintf("%v %v", "11", "9")
	r.Check(testkit.Rows(rowStr4, rowStr1, rowStr2, rowStr3, rowStr5, rowStr6, rowStr7, rowStr8))
}

func (s *testSuite) TestInsertIgnore(c *C) {
	var cfg kv.InjectionConfig
	tk := testkit.NewTestKit(c, kv.NewInjectedStore(s.store, &cfg))
	tk.MustExec("use test")
	testSQL := `drop table if exists t;
    create table t (id int PRIMARY KEY AUTO_INCREMENT, c1 int unique key);`
	tk.MustExec(testSQL)
	testSQL = `insert into t values (1, 2);`
	tk.MustExec(testSQL)

	r := tk.MustQuery("select * from t;")
	rowStr := fmt.Sprintf("%v %v", "1", "2")
	r.Check(testkit.Rows(rowStr))

	tk.MustExec("insert ignore into t values (1, 3), (2, 3)")
	r = tk.MustQuery("select * from t;")
	rowStr1 := fmt.Sprintf("%v %v", "2", "3")
	r.Check(testkit.Rows(rowStr, rowStr1))

	tk.MustExec("insert ignore into t values (3, 4), (3, 4)")
	r = tk.MustQuery("select * from t;")
	rowStr2 := fmt.Sprintf("%v %v", "3", "4")
	r.Check(testkit.Rows(rowStr, rowStr1, rowStr2))

	tk.MustExec("begin")
	tk.MustExec("insert ignore into t values (4, 4), (4, 5), (4, 6)")
	r = tk.MustQuery("select * from t;")
	rowStr3 := fmt.Sprintf("%v %v", "4", "5")
	r.Check(testkit.Rows(rowStr, rowStr1, rowStr2, rowStr3))
	tk.MustExec("commit")

	cfg.SetGetError(errors.New("foo"))
	_, err := tk.Exec("insert ignore into t values (1, 3)")
	c.Assert(err, NotNil)
	cfg.SetGetError(nil)

	// for issue 4268
	testSQL = `drop table if exists t;
	create table t (a bigint);`
	tk.MustExec(testSQL)
	testSQL = "insert ignore into t select '1a';"
	_, err = tk.Exec(testSQL)
	c.Assert(err, IsNil)
	r = tk.MustQuery("SHOW WARNINGS")
	r.Check(testkit.Rows("Warning 1265 Data Truncated"))
	testSQL = "insert ignore into t values ('1a')"
	_, err = tk.Exec(testSQL)
	c.Assert(err, IsNil)
	r = tk.MustQuery("SHOW WARNINGS")
	r.Check(testkit.Rows("Warning 1265 Data Truncated"))

	// for duplicates with warning
	testSQL = `drop table if exists t;
	create table t(a int primary key, b int);`
	tk.MustExec(testSQL)
	testSQL = "insert ignore into t values (1,1);"
	tk.MustExec(testSQL)
	_, err = tk.Exec(testSQL)
	c.Assert(err, IsNil)
	r = tk.MustQuery("SHOW WARNINGS")
	r.Check(testkit.Rows("Warning 1062 Duplicate entry '1' for key 'PRIMARY'"))

	testSQL = `drop table if exists test;
create table test (i int primary key, j int unique);
begin;
insert into test values (1,1);
insert ignore into test values (2,1);
commit;`
	tk.MustExec(testSQL)
	testSQL = `select * from test;`
	r = tk.MustQuery(testSQL)
	r.Check(testkit.Rows("1 1"))

	testSQL = `delete from test;
insert into test values (1, 1);
begin;
delete from test where i = 1;
insert ignore into test values (2, 1);
commit;`
	tk.MustExec(testSQL)
	testSQL = `select * from test;`
	r = tk.MustQuery(testSQL)
	r.Check(testkit.Rows("2 1"))

	testSQL = `delete from test;
insert into test values (1, 1);
begin;
update test set i = 2, j = 2 where i = 1;
insert ignore into test values (1, 3);
insert ignore into test values (2, 4);
commit;`
	tk.MustExec(testSQL)
	testSQL = `select * from test order by i;`
	r = tk.MustQuery(testSQL)
	r.Check(testkit.Rows("1 3", "2 2"))

	testSQL = `create table badnull (i int not null)`
	tk.MustExec(testSQL)
	testSQL = `insert ignore into badnull values (null)`
	tk.MustExec(testSQL)
	tk.MustQuery("show warnings").Check(testkit.Rows("Warning 1048 Column 'i' cannot be null"))
	testSQL = `select * from badnull`
	tk.MustQuery(testSQL).Check(testkit.Rows("0"))
}

func (s *testSuite) TestInsertOnDup(c *C) {
	var cfg kv.InjectionConfig
	tk := testkit.NewTestKit(c, kv.NewInjectedStore(s.store, &cfg))
	tk.MustExec("use test")
	testSQL := `drop table if exists t;
    create table t (i int unique key);`
	tk.MustExec(testSQL)
	testSQL = `insert into t values (1),(2);`
	tk.MustExec(testSQL)

	r := tk.MustQuery("select * from t;")
	rowStr1 := fmt.Sprintf("%v", "1")
	rowStr2 := fmt.Sprintf("%v", "2")
	r.Check(testkit.Rows(rowStr1, rowStr2))

	tk.MustExec("insert into t values (1), (2) on duplicate key update i = values(i)")
	r = tk.MustQuery("select * from t;")
	r.Check(testkit.Rows(rowStr1, rowStr2))

	tk.MustExec("insert into t values (2), (3) on duplicate key update i = 3")
	r = tk.MustQuery("select * from t;")
	rowStr3 := fmt.Sprintf("%v", "3")
	r.Check(testkit.Rows(rowStr1, rowStr3))

	testSQL = `drop table if exists t;
    create table t (i int primary key, j int unique key);`
	tk.MustExec(testSQL)
	testSQL = `insert into t values (-1, 1);`
	tk.MustExec(testSQL)

	r = tk.MustQuery("select * from t;")
	rowStr1 = fmt.Sprintf("%v %v", "-1", "1")
	r.Check(testkit.Rows(rowStr1))

	tk.MustExec("insert into t values (1, 1) on duplicate key update j = values(j)")
	r = tk.MustQuery("select * from t;")
	r.Check(testkit.Rows(rowStr1))

	testSQL = `drop table if exists test;
create table test (i int primary key, j int unique);
begin;
insert into test values (1,1);
insert into test values (2,1) on duplicate key update i = -i, j = -j;
commit;`
	tk.MustExec(testSQL)
	testSQL = `select * from test;`
	r = tk.MustQuery(testSQL)
	r.Check(testkit.Rows("-1 -1"))

	testSQL = `delete from test;
insert into test values (1, 1);
begin;
delete from test where i = 1;
insert into test values (2, 1) on duplicate key update i = -i, j = -j;
commit;`
	tk.MustExec(testSQL)
	testSQL = `select * from test;`
	r = tk.MustQuery(testSQL)
	r.Check(testkit.Rows("2 1"))

	testSQL = `delete from test;
insert into test values (1, 1);
begin;
update test set i = 2, j = 2 where i = 1;
insert into test values (1, 3) on duplicate key update i = -i, j = -j;
insert into test values (2, 4) on duplicate key update i = -i, j = -j;
commit;`
	tk.MustExec(testSQL)
	testSQL = `select * from test order by i;`
	r = tk.MustQuery(testSQL)
	r.Check(testkit.Rows("-2 -2", "1 3"))

	testSQL = `delete from test;
begin;
insert into test values (1, 3), (1, 3) on duplicate key update i = values(i), j = values(j);
commit;`
	tk.MustExec(testSQL)
	testSQL = `select * from test order by i;`
	r = tk.MustQuery(testSQL)
	r.Check(testkit.Rows("1 3"))

	testSQL = `create table tmp (id int auto_increment, code int, primary key(id, code));
	create table m (id int primary key auto_increment, code int unique);
	insert tmp (code) values (1);
	insert tmp (code) values (1);
	insert m (code) select code from tmp on duplicate key update code = values(code);`
	tk.MustExec(testSQL)
	testSQL = `select * from m;`
	r = tk.MustQuery(testSQL)
	r.Check(testkit.Rows("1 1"))

	// The following two cases are used for guaranteeing the last_insert_id
	// to be set as the value of on-duplicate-update assigned.
	testSQL = `DROP TABLE IF EXISTS t1;
	CREATE TABLE t1 (f1 INT AUTO_INCREMENT PRIMARY KEY,
	f2 VARCHAR(5) NOT NULL UNIQUE);
	INSERT t1 (f2) VALUES ('test') ON DUPLICATE KEY UPDATE f1 = LAST_INSERT_ID(f1);`
	tk.MustExec(testSQL)
	testSQL = `SELECT LAST_INSERT_ID();`
	r = tk.MustQuery(testSQL)
	r.Check(testkit.Rows("1"))
	testSQL = `INSERT t1 (f2) VALUES ('test') ON DUPLICATE KEY UPDATE f1 = LAST_INSERT_ID(f1);`
	tk.MustExec(testSQL)
	testSQL = `SELECT LAST_INSERT_ID();`
	r = tk.MustQuery(testSQL)
	r.Check(testkit.Rows("1"))

	testSQL = `DROP TABLE IF EXISTS t1;
	CREATE TABLE t1 (f1 INT AUTO_INCREMENT UNIQUE,
	f2 VARCHAR(5) NOT NULL UNIQUE);
	INSERT t1 (f2) VALUES ('test') ON DUPLICATE KEY UPDATE f1 = LAST_INSERT_ID(f1);`
	tk.MustExec(testSQL)
	testSQL = `SELECT LAST_INSERT_ID();`
	r = tk.MustQuery(testSQL)
	r.Check(testkit.Rows("1"))
	testSQL = `INSERT t1 (f2) VALUES ('test') ON DUPLICATE KEY UPDATE f1 = LAST_INSERT_ID(f1);`
	tk.MustExec(testSQL)
	testSQL = `SELECT LAST_INSERT_ID();`
	r = tk.MustQuery(testSQL)
	r.Check(testkit.Rows("1"))

	testSQL = `DROP TABLE IF EXISTS t1;
	CREATE TABLE t1 (f1 INT);
	INSERT t1 VALUES (1) ON DUPLICATE KEY UPDATE f1 = 1;`
	tk.MustExec(testSQL)
	tk.MustQuery(`SELECT * FROM t1;`).Check(testkit.Rows("1"))

	testSQL = `DROP TABLE IF EXISTS t1;
	CREATE TABLE t1 (f1 INT PRIMARY KEY, f2 INT UNIQUE);
	INSERT t1 VALUES (1, 1);`
	tk.MustExec(testSQL)
	tk.MustExec(`INSERT t1 VALUES (1, 1), (1, 1) ON DUPLICATE KEY UPDATE f1 = 2, f2 = 2;`)
	tk.MustQuery(`SELECT * FROM t1 order by f1;`).Check(testkit.Rows("1 1", "2 2"))
}

func (s *testSuite) TestInsertIgnoreOnDup(c *C) {
	tk := testkit.NewTestKit(c, s.store)
	tk.MustExec("use test")
	testSQL := `drop table if exists t;
    create table t (i int not null primary key, j int unique key);`
	tk.MustExec(testSQL)
	testSQL = `insert into t values (1, 1), (2, 2);`
	tk.MustExec(testSQL)
	testSQL = `insert ignore into t values(1, 1) on duplicate key update i = 2;`
	tk.MustExec(testSQL)
	testSQL = `select * from t;`
	r := tk.MustQuery(testSQL)
	r.Check(testkit.Rows("1 1", "2 2"))
	testSQL = `insert ignore into t values(1, 1) on duplicate key update j = 2;`
	tk.MustExec(testSQL)
	testSQL = `select * from t;`
	r = tk.MustQuery(testSQL)
	r.Check(testkit.Rows("1 1", "2 2"))
}

func (s *testSuite) TestReplace(c *C) {
	tk := testkit.NewTestKit(c, s.store)
	tk.MustExec("use test")
	testSQL := `drop table if exists replace_test;
    create table replace_test (id int PRIMARY KEY AUTO_INCREMENT, c1 int, c2 int, c3 int default 1);`
	tk.MustExec(testSQL)
	testSQL = `replace replace_test (c1) values (1),(2),(NULL);`
	tk.MustExec(testSQL)

	errReplaceSQL := `replace replace_test (c1) values ();`
	tk.MustExec("begin")
	_, err := tk.Exec(errReplaceSQL)
	c.Assert(err, NotNil)
	tk.MustExec("rollback")

	errReplaceSQL = `replace replace_test (c1, c2) values (1,2),(1);`
	tk.MustExec("begin")
	_, err = tk.Exec(errReplaceSQL)
	c.Assert(err, NotNil)
	tk.MustExec("rollback")

	errReplaceSQL = `replace replace_test (xxx) values (3);`
	tk.MustExec("begin")
	_, err = tk.Exec(errReplaceSQL)
	c.Assert(err, NotNil)
	tk.MustExec("rollback")

	errReplaceSQL = `replace replace_test_xxx (c1) values ();`
	tk.MustExec("begin")
	_, err = tk.Exec(errReplaceSQL)
	c.Assert(err, NotNil)
	tk.MustExec("rollback")

	replaceSetSQL := `replace replace_test set c1 = 3;`
	tk.MustExec(replaceSetSQL)

	errReplaceSetSQL := `replace replace_test set c1 = 4, c1 = 5;`
	tk.MustExec("begin")
	_, err = tk.Exec(errReplaceSetSQL)
	c.Assert(err, NotNil)
	tk.MustExec("rollback")

	errReplaceSetSQL = `replace replace_test set xxx = 6;`
	tk.MustExec("begin")
	_, err = tk.Exec(errReplaceSetSQL)
	c.Assert(err, NotNil)
	tk.MustExec("rollback")

	replaceSelectSQL := `create table replace_test_1 (id int, c1 int);`
	tk.MustExec(replaceSelectSQL)
	replaceSelectSQL = `replace replace_test_1 select id, c1 from replace_test;`
	tk.MustExec(replaceSelectSQL)

	replaceSelectSQL = `create table replace_test_2 (id int, c1 int);`
	tk.MustExec(replaceSelectSQL)
	replaceSelectSQL = `replace replace_test_1 select id, c1 from replace_test union select id * 10, c1 * 10 from replace_test;`
	tk.MustExec(replaceSelectSQL)

	errReplaceSelectSQL := `replace replace_test_1 select c1 from replace_test;`
	tk.MustExec("begin")
	_, err = tk.Exec(errReplaceSelectSQL)
	c.Assert(err, NotNil)
	tk.MustExec("rollback")

	replaceUniqueIndexSQL := `create table replace_test_3 (c1 int, c2 int, UNIQUE INDEX (c2));`
	tk.MustExec(replaceUniqueIndexSQL)
	replaceUniqueIndexSQL = `replace into replace_test_3 set c2=1;`
	tk.MustExec(replaceUniqueIndexSQL)
	replaceUniqueIndexSQL = `replace into replace_test_3 set c2=1;`
	tk.MustExec(replaceUniqueIndexSQL)
	c.Assert(int64(tk.Se.AffectedRows()), Equals, int64(1))
	replaceUniqueIndexSQL = `replace into replace_test_3 set c1=1, c2=1;`
	tk.MustExec(replaceUniqueIndexSQL)
	c.Assert(int64(tk.Se.AffectedRows()), Equals, int64(2))

	replaceUniqueIndexSQL = `replace into replace_test_3 set c2=NULL;`
	tk.MustExec(replaceUniqueIndexSQL)
	replaceUniqueIndexSQL = `replace into replace_test_3 set c2=NULL;`
	tk.MustExec(replaceUniqueIndexSQL)
	c.Assert(int64(tk.Se.AffectedRows()), Equals, int64(1))

	replaceUniqueIndexSQL = `create table replace_test_4 (c1 int, c2 int, c3 int, UNIQUE INDEX (c1, c2));`
	tk.MustExec(replaceUniqueIndexSQL)
	replaceUniqueIndexSQL = `replace into replace_test_4 set c2=NULL;`
	tk.MustExec(replaceUniqueIndexSQL)
	replaceUniqueIndexSQL = `replace into replace_test_4 set c2=NULL;`
	tk.MustExec(replaceUniqueIndexSQL)
	c.Assert(int64(tk.Se.AffectedRows()), Equals, int64(1))

	replacePrimaryKeySQL := `create table replace_test_5 (c1 int, c2 int, c3 int, PRIMARY KEY (c1, c2));`
	tk.MustExec(replacePrimaryKeySQL)
	replacePrimaryKeySQL = `replace into replace_test_5 set c1=1, c2=2;`
	tk.MustExec(replacePrimaryKeySQL)
	replacePrimaryKeySQL = `replace into replace_test_5 set c1=1, c2=2;`
	tk.MustExec(replacePrimaryKeySQL)
	c.Assert(int64(tk.Se.AffectedRows()), Equals, int64(1))

	// For Issue989
	issue989SQL := `CREATE TABLE tIssue989 (a int, b int, PRIMARY KEY(a), UNIQUE KEY(b));`
	tk.MustExec(issue989SQL)
	issue989SQL = `insert into tIssue989 (a, b) values (1, 2);`
	tk.MustExec(issue989SQL)
	issue989SQL = `replace into tIssue989(a, b) values (111, 2);`
	tk.MustExec(issue989SQL)
	r := tk.MustQuery("select * from tIssue989;")
	r.Check(testkit.Rows("111 2"))

	// For Issue1012
	issue1012SQL := `CREATE TABLE tIssue1012 (a int, b int, PRIMARY KEY(a), UNIQUE KEY(b));`
	tk.MustExec(issue1012SQL)
	issue1012SQL = `insert into tIssue1012 (a, b) values (1, 2);`
	tk.MustExec(issue1012SQL)
	issue1012SQL = `insert into tIssue1012 (a, b) values (2, 1);`
	tk.MustExec(issue1012SQL)
	issue1012SQL = `replace into tIssue1012(a, b) values (1, 1);`
	tk.MustExec(issue1012SQL)
	c.Assert(int64(tk.Se.AffectedRows()), Equals, int64(3))
	r = tk.MustQuery("select * from tIssue1012;")
	r.Check(testkit.Rows("1 1"))
}

func (s *testSuite) TestUpdate(c *C) {
	tk := testkit.NewTestKit(c, s.store)
	tk.MustExec("use test")
	s.fillData(tk, "update_test")

	updateStr := `UPDATE update_test SET name = "abc" where id > 0;`
	tk.MustExec(updateStr)
	tk.CheckExecResult(2, 0)

	// select data
	tk.MustExec("begin")
	r := tk.MustQuery(`SELECT * from update_test limit 2;`)
	r.Check(testkit.Rows("1 abc", "2 abc"))
	tk.MustExec("commit")

	tk.MustExec(`UPDATE update_test SET name = "foo"`)
	tk.CheckExecResult(2, 0)

	// table option is auto-increment
	tk.MustExec("begin")
	tk.MustExec("drop table if exists update_test;")
	tk.MustExec("commit")
	tk.MustExec("begin")
	tk.MustExec("create table update_test(id int not null auto_increment, name varchar(255), primary key(id))")
	tk.MustExec("insert into update_test(name) values ('aa')")
	tk.MustExec("update update_test set id = 8 where name = 'aa'")
	tk.MustExec("insert into update_test(name) values ('bb')")
	tk.MustExec("commit")
	tk.MustExec("begin")
	r = tk.MustQuery("select * from update_test;")
	r.Check(testkit.Rows("8 aa", "9 bb"))
	tk.MustExec("commit")

	tk.MustExec("begin")
	tk.MustExec("drop table if exists update_test;")
	tk.MustExec("commit")
	tk.MustExec("begin")
	tk.MustExec("create table update_test(id int not null auto_increment, name varchar(255), index(id))")
	tk.MustExec("insert into update_test(name) values ('aa')")
	_, err := tk.Exec("update update_test set id = null where name = 'aa'")
	c.Assert(err, NotNil)
	c.Assert(err.Error(), DeepEquals, "[table:1048]Column 'id' cannot be null")

	tk.MustExec("drop table update_test")
	tk.MustExec("create table update_test(id int)")
	tk.MustExec("begin")
	tk.MustExec("insert into update_test(id) values (1)")
	tk.MustExec("update update_test set id = 2 where id = 1 limit 1")
	r = tk.MustQuery("select * from update_test;")
	r.Check(testkit.Rows("2"))
	tk.MustExec("commit")

	// Test that in a transaction, when a constraint failed in an update statement, the record is not inserted.
	tk.MustExec("create table update_unique (id int primary key, name int unique)")
	tk.MustExec("insert update_unique values (1, 1), (2, 2);")
	tk.MustExec("begin")
	_, err = tk.Exec("update update_unique set name = 1 where id = 2")
	c.Assert(err, NotNil)
	tk.MustExec("commit")
	tk.MustQuery("select * from update_unique").Check(testkit.Rows("1 1", "2 2"))

	// test update ignore for pimary key
	tk.MustExec("drop table if exists t;")
	tk.MustExec("create table t(a bigint, primary key (a));")
	tk.MustExec("insert into t values (1)")
	tk.MustExec("insert into t values (2)")
	_, err = tk.Exec("update ignore t set a = 1 where a = 2;")
	c.Assert(err, IsNil)
	r = tk.MustQuery("SHOW WARNINGS;")
	r.Check(testkit.Rows("Warning 1062 Duplicate entry '1' for key 'PRIMARY'"))
	tk.MustQuery("select * from t").Check(testkit.Rows("1", "2"))

	// test update ignore for truncate as warning
	_, err = tk.Exec("update ignore t set a = 1 where a = (select '2a')")
	c.Assert(err, IsNil)
	r = tk.MustQuery("SHOW WARNINGS;")
	r.Check(testkit.Rows("Warning 1265 Data Truncated", "Warning 1265 Data Truncated", "Warning 1062 Duplicate entry '1' for key 'PRIMARY'"))

	// test update ignore for unique key
	tk.MustExec("drop table if exists t;")
	tk.MustExec("create table t(a bigint, unique key I_uniq (a));")
	tk.MustExec("insert into t values (1)")
	tk.MustExec("insert into t values (2)")
	_, err = tk.Exec("update ignore t set a = 1 where a = 2;")
	c.Assert(err, IsNil)
	r = tk.MustQuery("SHOW WARNINGS;")
	r.Check(testkit.Rows("Warning 1062 key already exist"))
	tk.MustQuery("select * from t").Check(testkit.Rows("1", "2"))

	tk.MustExec("drop table if exists t")
	tk.MustExec("create table t(id integer auto_increment, t1 datetime, t2 datetime, primary key (id))")
	tk.MustExec("insert into t(t1, t2) values('2000-10-01 01:01:01', '2017-01-01 10:10:10')")
	tk.MustQuery("select * from t").Check(testkit.Rows("1 2000-10-01 01:01:01 2017-01-01 10:10:10"))
	tk.MustExec("update t set t1 = '2017-10-01 10:10:11', t2 = date_add(t1, INTERVAL 10 MINUTE) where id = 1")
	tk.MustQuery("select * from t").Check(testkit.Rows("1 2017-10-01 10:10:11 2017-10-01 10:20:11"))

	// for issue #5132
	tk.MustExec("CREATE TABLE `tt1` (" +
		"`a` int(11) NOT NULL," +
		"`b` varchar(32) DEFAULT NULL," +
		"`c` varchar(32) DEFAULT NULL," +
		"PRIMARY KEY (`a`)," +
		"UNIQUE KEY `b_idx` (`b`)" +
		") ENGINE=InnoDB DEFAULT CHARSET=utf8 COLLATE=utf8_bin;")
	tk.MustExec("insert into tt1 values(1, 'a', 'a');")
	tk.MustExec("insert into tt1 values(2, 'd', 'b');")
	r = tk.MustQuery("select * from tt1;")
	r.Check(testkit.Rows("1 a a", "2 d b"))
	tk.MustExec("update tt1 set a=5 where c='b';")
	r = tk.MustQuery("select * from tt1;")
	r.Check(testkit.Rows("1 a a", "5 d b"))

	// Automatic Updating for TIMESTAMP
	tk.MustExec("CREATE TABLE `tsup` (" +
		"`a` int," +
		"`ts` TIMESTAMP DEFAULT CURRENT_TIMESTAMP ON UPDATE CURRENT_TIMESTAMP," +
		"KEY `idx` (`ts`)" +
		");")
	tk.MustExec("insert into tsup values(1, '0000-00-00 00:00:00');")
	tk.MustExec("update tsup set a=5;")
	r1 := tk.MustQuery("select ts from tsup use index (idx);")
	r2 := tk.MustQuery("select ts from tsup;")
	r1.Check(r2.Rows())

	// issue 5532
	tk.MustExec("create table decimals (a decimal(20, 0) not null)")
	tk.MustExec("insert into decimals values (201)")
	// A warning rather than data truncated error.
	tk.MustExec("update decimals set a = a + 1.23;")
	tk.MustQuery("show warnings").Check(testkit.Rows("Warning 1265 Data Truncated"))
	r = tk.MustQuery("select * from decimals")
	r.Check(testkit.Rows("202"))
}

// TestUpdateCastOnlyModifiedValues for issue #4514.
func (s *testSuite) TestUpdateCastOnlyModifiedValues(c *C) {
	tk := testkit.NewTestKit(c, s.store)
	tk.MustExec("use test")
	tk.MustExec("create table update_modified (col_1 int, col_2 enum('a', 'b'))")
	tk.MustExec("set SQL_MODE=''")
	tk.MustExec("insert into update_modified values (0, 3)")
	r := tk.MustQuery("SELECT * FROM update_modified")
	r.Check(testkit.Rows("0 "))
	tk.MustExec("set SQL_MODE=STRICT_ALL_TABLES")
	tk.MustExec("update update_modified set col_1 = 1")
	r = tk.MustQuery("SELECT * FROM update_modified")
	r.Check(testkit.Rows("1 "))
	_, err := tk.Exec("update update_modified set col_1 = 2, col_2 = 'c'")
	c.Assert(err, NotNil)
	r = tk.MustQuery("SELECT * FROM update_modified")
	r.Check(testkit.Rows("1 "))
	tk.MustExec("update update_modified set col_1 = 3, col_2 = 'a'")
	r = tk.MustQuery("SELECT * FROM update_modified")
	r.Check(testkit.Rows("3 a"))

	// Test update a field with different column type.
	tk.MustExec(`CREATE TABLE update_with_diff_type (a int, b JSON)`)
	tk.MustExec(`INSERT INTO update_with_diff_type VALUES(3, '{"a": "测试"}')`)
	tk.MustExec(`UPDATE update_with_diff_type SET a = '300'`)
	r = tk.MustQuery("SELECT a FROM update_with_diff_type")
	r.Check(testkit.Rows("300"))
	tk.MustExec(`UPDATE update_with_diff_type SET b = '{"a":   "\\u6d4b\\u8bd5"}'`)
	r = tk.MustQuery("SELECT b FROM update_with_diff_type")
	r.Check(testkit.Rows(`{"a":"测试"}`))
}

func (s *testSuite) fillMultiTableForUpdate(tk *testkit.TestKit) {
	// Create and fill table items
	tk.MustExec("CREATE TABLE items (id int, price TEXT);")
	tk.MustExec(`insert into items values (11, "items_price_11"), (12, "items_price_12"), (13, "items_price_13");`)
	tk.CheckExecResult(3, 0)
	// Create and fill table month
	tk.MustExec("CREATE TABLE month (mid int, mprice TEXT);")
	tk.MustExec(`insert into month values (11, "month_price_11"), (22, "month_price_22"), (13, "month_price_13");`)
	tk.CheckExecResult(3, 0)
}

func (s *testSuite) TestMultipleTableUpdate(c *C) {
	tk := testkit.NewTestKit(c, s.store)
	tk.MustExec("use test")
	s.fillMultiTableForUpdate(tk)

	tk.MustExec(`UPDATE items, month  SET items.price=month.mprice WHERE items.id=month.mid;`)
	tk.MustExec("begin")
	r := tk.MustQuery("SELECT * FROM items")
	r.Check(testkit.Rows("11 month_price_11", "12 items_price_12", "13 month_price_13"))
	tk.MustExec("commit")

	// Single-table syntax but with multiple tables
	tk.MustExec(`UPDATE items join month on items.id=month.mid SET items.price=month.mid;`)
	tk.MustExec("begin")
	r = tk.MustQuery("SELECT * FROM items")
	r.Check(testkit.Rows("11 11", "12 items_price_12", "13 13"))
	tk.MustExec("commit")

	// JoinTable with alias table name.
	tk.MustExec(`UPDATE items T0 join month T1 on T0.id=T1.mid SET T0.price=T1.mprice;`)
	tk.MustExec("begin")
	r = tk.MustQuery("SELECT * FROM items")
	r.Check(testkit.Rows("11 month_price_11", "12 items_price_12", "13 month_price_13"))
	tk.MustExec("commit")

	// fix https://github.com/pingcap/tidb/issues/369
	testSQL := `
		DROP TABLE IF EXISTS t1, t2;
		create table t1 (c int);
		create table t2 (c varchar(256));
		insert into t1 values (1), (2);
		insert into t2 values ("a"), ("b");
		update t1, t2 set t1.c = 10, t2.c = "abc";`
	tk.MustExec(testSQL)

	// fix https://github.com/pingcap/tidb/issues/376
	testSQL = `DROP TABLE IF EXISTS t1, t2;
		create table t1 (c1 int);
		create table t2 (c2 int);
		insert into t1 values (1), (2);
		insert into t2 values (1), (2);
		update t1, t2 set t1.c1 = 10, t2.c2 = 2 where t2.c2 = 1;`
	tk.MustExec(testSQL)

	r = tk.MustQuery("select * from t1")
	r.Check(testkit.Rows("10", "10"))

	// test https://github.com/pingcap/tidb/issues/3604
	tk.MustExec("drop table if exists t, t")
	tk.MustExec("create table t (a int, b int)")
	tk.MustExec("insert into t values(1, 1), (2, 2), (3, 3)")
	tk.MustExec("update t m, t n set m.a = m.a + 1")
	tk.MustQuery("select * from t").Check(testkit.Rows("2 1", "3 2", "4 3"))
	tk.MustExec("update t m, t n set n.a = n.a - 1, n.b = n.b + 1")
	tk.MustQuery("select * from t").Check(testkit.Rows("1 2", "2 3", "3 4"))
}

func (s *testSuite) TestDelete(c *C) {
	tk := testkit.NewTestKit(c, s.store)
	s.fillData(tk, "delete_test")

	tk.MustExec(`update delete_test set name = "abc" where id = 2;`)
	tk.CheckExecResult(1, 0)

	tk.MustExec(`delete from delete_test where id = 2 limit 1;`)
	tk.CheckExecResult(1, 0)

	// Test delete with false condition
	tk.MustExec(`delete from delete_test where 0;`)
	tk.CheckExecResult(0, 0)

	tk.MustExec("insert into delete_test values (2, 'abc')")
	tk.MustExec(`delete from delete_test where delete_test.id = 2 limit 1`)
	tk.CheckExecResult(1, 0)

	// Select data
	tk.MustExec("begin")
	rows := tk.MustQuery(`SELECT * from delete_test limit 2;`)
	rows.Check(testkit.Rows("1 hello"))
	tk.MustExec("commit")

	// Test delete ignore
	tk.MustExec("insert into delete_test values (2, 'abc')")
	_, err := tk.Exec("delete from delete_test where id = (select '2a')")
	c.Assert(err, NotNil)
	_, err = tk.Exec("delete ignore from delete_test where id = (select '2a')")
	c.Assert(err, IsNil)
	tk.CheckExecResult(1, 0)
	r := tk.MustQuery("SHOW WARNINGS;")
	r.Check(testkit.Rows("Warning 1265 Data Truncated", "Warning 1265 Data Truncated"))

	tk.MustExec(`delete from delete_test ;`)
	tk.CheckExecResult(1, 0)
}

func (s *testSuite) fillDataMultiTable(tk *testkit.TestKit) {
	tk.MustExec("use test")
	tk.MustExec("drop table if exists t1, t2, t3")
	// Create and fill table t1
	tk.MustExec("create table t1 (id int, data int);")
	tk.MustExec("insert into t1 values (11, 121), (12, 122), (13, 123);")
	tk.CheckExecResult(3, 0)
	// Create and fill table t2
	tk.MustExec("create table t2 (id int, data int);")
	tk.MustExec("insert into t2 values (11, 221), (22, 222), (23, 223);")
	tk.CheckExecResult(3, 0)
	// Create and fill table t3
	tk.MustExec("create table t3 (id int, data int);")
	tk.MustExec("insert into t3 values (11, 321), (22, 322), (23, 323);")
	tk.CheckExecResult(3, 0)
}

func (s *testSuite) TestMultiTableDelete(c *C) {
	tk := testkit.NewTestKit(c, s.store)
	s.fillDataMultiTable(tk)

	tk.MustExec(`delete t1, t2 from t1 inner join t2 inner join t3 where t1.id=t2.id and t2.id=t3.id;`)
	tk.CheckExecResult(2, 0)

	// Select data
	r := tk.MustQuery("select * from t3")
	c.Assert(r.Rows(), HasLen, 3)
}

func (s *testSuite) TestQualifiedDelete(c *C) {
	tk := testkit.NewTestKit(c, s.store)
	tk.MustExec("use test")
	tk.MustExec("drop table if exists t1")
	tk.MustExec("drop table if exists t2")
	tk.MustExec("create table t1 (c1 int, c2 int, index (c1))")
	tk.MustExec("create table t2 (c1 int, c2 int)")
	tk.MustExec("insert into t1 values (1, 1), (2, 2)")

	// delete with index
	tk.MustExec("delete from t1 where t1.c1 = 1")
	tk.CheckExecResult(1, 0)

	// delete with no index
	tk.MustExec("delete from t1 where t1.c2 = 2")
	tk.CheckExecResult(1, 0)

	r := tk.MustQuery("select * from t1")
	c.Assert(r.Rows(), HasLen, 0)

	_, err := tk.Exec("delete from t1 as a where a.c1 = 1")
	c.Assert(err, NotNil)

	tk.MustExec("insert into t1 values (1, 1), (2, 2)")
	tk.MustExec("insert into t2 values (2, 1), (3,1)")
	tk.MustExec("delete t1, t2 from t1 join t2 where t1.c1 = t2.c2")
	tk.CheckExecResult(3, 0)

	tk.MustExec("insert into t2 values (2, 1), (3,1)")
	tk.MustExec("delete a, b from t1 as a join t2 as b where a.c2 = b.c1")
	tk.CheckExecResult(2, 0)

	_, err = tk.Exec("delete t1, t2 from t1 as a join t2 as b where a.c2 = b.c1")
	c.Assert(err, NotNil)
}

func (s *testSuite) TestLoadData(c *C) {
	tk := testkit.NewTestKit(c, s.store)
	tk.MustExec("use test")
	createSQL := `drop table if exists load_data_test;
		create table load_data_test (id int PRIMARY KEY AUTO_INCREMENT, c1 int, c2 varchar(255) default "def", c3 int);`
	_, err := tk.Exec("load data local infile '/tmp/nonexistence.csv' into table load_data_test")
	c.Assert(err, NotNil)
	tk.MustExec(createSQL)
	_, err = tk.Exec("load data infile '/tmp/nonexistence.csv' into table load_data_test")
	c.Assert(err, NotNil)
	tk.MustExec("load data local infile '/tmp/nonexistence.csv' into table load_data_test")
	ctx := tk.Se.(sessionctx.Context)
	ld := makeLoadDataInfo(4, nil, ctx, c)

	deleteSQL := "delete from load_data_test"
	selectSQL := "select * from load_data_test;"
	// data1 = nil, data2 = nil, fields and lines is default
	ctx.GetSessionVars().StmtCtx.DupKeyAsWarning = true
	ctx.GetSessionVars().StmtCtx.BadNullAsWarning = true
	_, reachLimit, err := ld.InsertData(nil, nil)
	c.Assert(err, IsNil)
	c.Assert(reachLimit, IsFalse)
	r := tk.MustQuery(selectSQL)
	r.Check(nil)

	sc := ctx.GetSessionVars().StmtCtx
	originIgnoreTruncate := sc.IgnoreTruncate
	defer func() {
		sc.IgnoreTruncate = originIgnoreTruncate
	}()
	sc.IgnoreTruncate = false
	// fields and lines are default, InsertData returns data is nil
	tests := []testCase{
		// data1 = nil, data2 != nil
		{nil, []byte("\n"), []string{"1|<nil>|<nil>|<nil>"}, nil},
		{nil, []byte("\t\n"), []string{"2|0|<nil>|<nil>"}, nil},
		{nil, []byte("3\t2\t3\t4\n"), []string{"3|2|3|4"}, nil},
		{nil, []byte("3*1\t2\t3\t4\n"), []string{"3|2|3|4"}, nil},
		{nil, []byte("4\t2\t\t3\t4\n"), []string{"4|2||3"}, nil},
		{nil, []byte("\t1\t2\t3\t4\n"), []string{"5|1|2|3"}, nil},
		{nil, []byte("6\t2\t3\n"), []string{"6|2|3|<nil>"}, nil},
		{nil, []byte("\t2\t3\t4\n\t22\t33\t44\n"), []string{"7|2|3|4", "8|22|33|44"}, nil},
		{nil, []byte("7\t2\t3\t4\n7\t22\t33\t44\n"), []string{"7|2|3|4"}, nil},

		// data1 != nil, data2 = nil
		{[]byte("\t2\t3\t4"), nil, []string{"9|2|3|4"}, nil},

		// data1 != nil, data2 != nil
		{[]byte("\t2\t3"), []byte("\t4\t5\n"), []string{"10|2|3|4"}, nil},
		{[]byte("\t2\t3"), []byte("4\t5\n"), []string{"11|2|34|5"}, nil},

		// data1 != nil, data2 != nil, InsertData returns data isn't nil
		{[]byte("\t2\t3"), []byte("\t4\t5"), nil, []byte("\t2\t3\t4\t5")},
	}
	checkCases(tests, ld, c, tk, ctx, selectSQL, deleteSQL)
	c.Assert(sc.WarningCount(), Equals, uint16(1))

	// lines starting symbol is "" and terminated symbol length is 2, InsertData returns data is nil
	ld.LinesInfo.Terminated = "||"
	tests = []testCase{
		// data1 != nil, data2 != nil
		{[]byte("0\t2\t3"), []byte("\t4\t5||"), []string{"12|2|3|4"}, nil},
		{[]byte("1\t2\t3\t4\t5|"), []byte("|"), []string{"1|2|3|4"}, nil},
		{[]byte("2\t2\t3\t4\t5|"), []byte("|3\t22\t33\t44\t55||"),
			[]string{"2|2|3|4", "3|22|33|44"}, nil},
		{[]byte("3\t2\t3\t4\t5|"), []byte("|4\t22\t33||"), []string{
			"3|2|3|4", "4|22|33|<nil>"}, nil},
		{[]byte("4\t2\t3\t4\t5|"), []byte("|5\t22\t33||6\t222||"),
			[]string{"4|2|3|4", "5|22|33|<nil>", "6|222|<nil>|<nil>"}, nil},
		{[]byte("6\t2\t3"), []byte("4\t5||"), []string{"6|2|34|5"}, nil},
	}
	checkCases(tests, ld, c, tk, ctx, selectSQL, deleteSQL)

	// fields and lines aren't default, InsertData returns data is nil
	ld.FieldsInfo.Terminated = "\\"
	ld.LinesInfo.Starting = "xxx"
	ld.LinesInfo.Terminated = "|!#^"
	tests = []testCase{
		// data1 = nil, data2 != nil
		{nil, []byte("xxx|!#^"), []string{"13|<nil>|<nil>|<nil>"}, nil},
		{nil, []byte("xxx\\|!#^"), []string{"14|0|<nil>|<nil>"}, nil},
		{nil, []byte("xxx3\\2\\3\\4|!#^"), []string{"3|2|3|4"}, nil},
		{nil, []byte("xxx4\\2\\\\3\\4|!#^"), []string{"4|2||3"}, nil},
		{nil, []byte("xxx\\1\\2\\3\\4|!#^"), []string{"15|1|2|3"}, nil},
		{nil, []byte("xxx6\\2\\3|!#^"), []string{"6|2|3|<nil>"}, nil},
		{nil, []byte("xxx\\2\\3\\4|!#^xxx\\22\\33\\44|!#^"), []string{
			"16|2|3|4",
			"17|22|33|44"}, nil},
		{nil, []byte("\\2\\3\\4|!#^\\22\\33\\44|!#^xxx\\222\\333\\444|!#^"), []string{
			"18|222|333|444"}, nil},

		// data1 != nil, data2 = nil
		{[]byte("xxx\\2\\3\\4"), nil, []string{"19|2|3|4"}, nil},
		{[]byte("\\2\\3\\4|!#^"), nil, []string{}, nil},
		{[]byte("\\2\\3\\4|!#^xxx18\\22\\33\\44|!#^"), nil,
			[]string{"18|22|33|44"}, nil},

		// data1 != nil, data2 != nil
		{[]byte("xxx10\\2\\3"), []byte("\\4|!#^"),
			[]string{"10|2|3|4"}, nil},
		{[]byte("10\\2\\3xx"), []byte("x11\\4\\5|!#^"),
			[]string{"11|4|5|<nil>"}, nil},
		{[]byte("xxx21\\2\\3\\4\\5|!"), []byte("#^"),
			[]string{"21|2|3|4"}, nil},
		{[]byte("xxx22\\2\\3\\4\\5|!"), []byte("#^xxx23\\22\\33\\44\\55|!#^"),
			[]string{"22|2|3|4", "23|22|33|44"}, nil},
		{[]byte("xxx23\\2\\3\\4\\5|!"), []byte("#^xxx24\\22\\33|!#^"),
			[]string{"23|2|3|4", "24|22|33|<nil>"}, nil},
		{[]byte("xxx24\\2\\3\\4\\5|!"), []byte("#^xxx25\\22\\33|!#^xxx26\\222|!#^"),
			[]string{"24|2|3|4", "25|22|33|<nil>", "26|222|<nil>|<nil>"}, nil},
		{[]byte("xxx25\\2\\3\\4\\5|!"), []byte("#^26\\22\\33|!#^xxx27\\222|!#^"),
			[]string{"25|2|3|4", "27|222|<nil>|<nil>"}, nil},
		{[]byte("xxx\\2\\3"), []byte("4\\5|!#^"), []string{"28|2|34|5"}, nil},

		// InsertData returns data isn't nil
		{nil, []byte("\\2\\3\\4|!#^"), nil, []byte("#^")},
		{nil, []byte("\\4\\5"), nil, []byte("\\5")},
		{[]byte("\\2\\3"), []byte("\\4\\5"), nil, []byte("\\5")},
		{[]byte("xxx1\\2\\3|"), []byte("!#^\\4\\5|!#"),
			[]string{"1|2|3|<nil>"}, []byte("!#")},
		{[]byte("xxx1\\2\\3\\4\\5|!"), []byte("#^xxx2\\22\\33|!#^3\\222|!#^"),
			[]string{"1|2|3|4", "2|22|33|<nil>"}, []byte("#^")},
		{[]byte("xx1\\2\\3"), []byte("\\4\\5|!#^"), nil, []byte("#^")},
	}
	checkCases(tests, ld, c, tk, ctx, selectSQL, deleteSQL)

	// lines starting symbol is the same as terminated symbol, InsertData returns data is nil
	ld.LinesInfo.Terminated = "xxx"
	tests = []testCase{
		// data1 = nil, data2 != nil
		{nil, []byte("xxxxxx"), []string{"29|<nil>|<nil>|<nil>"}, nil},
		{nil, []byte("xxx3\\2\\3\\4xxx"), []string{"3|2|3|4"}, nil},
		{nil, []byte("xxx\\2\\3\\4xxxxxx\\22\\33\\44xxx"),
			[]string{"30|2|3|4", "31|22|33|44"}, nil},

		// data1 != nil, data2 = nil
		{[]byte("xxx\\2\\3\\4"), nil, []string{"32|2|3|4"}, nil},

		// data1 != nil, data2 != nil
		{[]byte("xxx10\\2\\3"), []byte("\\4\\5xxx"), []string{"10|2|3|4"}, nil},
		{[]byte("xxxxx10\\2\\3"), []byte("\\4\\5xxx"), []string{"33|2|3|4"}, nil},
		{[]byte("xxx21\\2\\3\\4\\5xx"), []byte("x"), []string{"21|2|3|4"}, nil},
		{[]byte("xxx32\\2\\3\\4\\5x"), []byte("xxxxx33\\22\\33\\44\\55xxx"),
			[]string{"32|2|3|4", "33|22|33|44"}, nil},
		{[]byte("xxx33\\2\\3\\4\\5xxx"), []byte("xxx34\\22\\33xxx"),
			[]string{"33|2|3|4", "34|22|33|<nil>"}, nil},
		{[]byte("xxx34\\2\\3\\4\\5xx"), []byte("xxxx35\\22\\33xxxxxx36\\222xxx"),
			[]string{"34|2|3|4", "35|22|33|<nil>", "36|222|<nil>|<nil>"}, nil},

		// InsertData returns data isn't nil
		{nil, []byte("\\2\\3\\4xxxx"), nil, []byte("xxxx")},
		{[]byte("\\2\\3\\4xxx"), nil, []string{"37|<nil>|<nil>|<nil>"}, nil},
		{[]byte("\\2\\3\\4xxxxxx11\\22\\33\\44xxx"), nil,
			[]string{"38|<nil>|<nil>|<nil>", "39|<nil>|<nil>|<nil>"}, nil},
		{[]byte("xx10\\2\\3"), []byte("\\4\\5xxx"), nil, []byte("xxx")},
		{[]byte("xxx10\\2\\3"), []byte("\\4xxxx"), []string{"10|2|3|4"}, []byte("x")},
		{[]byte("xxx10\\2\\3\\4\\5x"), []byte("xx11\\22\\33xxxxxx12\\222xxx"),
			[]string{"10|2|3|4", "40|<nil>|<nil>|<nil>"}, []byte("xxx")},
	}
	checkCases(tests, ld, c, tk, ctx, selectSQL, deleteSQL)
}

func (s *testSuite) TestLoadDataEscape(c *C) {
	tk := testkit.NewTestKit(c, s.store)
	tk.MustExec("use test; drop table if exists load_data_test;")
	tk.MustExec("CREATE TABLE load_data_test (id INT NOT NULL PRIMARY KEY, value TEXT NOT NULL) CHARACTER SET utf8")
	tk.MustExec("load data local infile '/tmp/nonexistence.csv' into table load_data_test")
	ctx := tk.Se.(sessionctx.Context)
	ld := makeLoadDataInfo(2, nil, ctx, c)
	// test escape
	tests := []testCase{
		// data1 = nil, data2 != nil
		{nil, []byte("1\ta string\n"), []string{"1|a string"}, nil},
		{nil, []byte("2\tstr \\t\n"), []string{"2|str \t"}, nil},
		{nil, []byte("3\tstr \\n\n"), []string{"3|str \n"}, nil},
		{nil, []byte("4\tboth \\t\\n\n"), []string{"4|both \t\n"}, nil},
		{nil, []byte("5\tstr \\\\\n"), []string{"5|str \\"}, nil},
		{nil, []byte("6\t\\r\\t\\n\\0\\Z\\b\n"), []string{"6|" + string([]byte{'\r', '\t', '\n', 0, 26, '\b'})}, nil},
		{nil, []byte("7\trtn0ZbN\n"), []string{"7|" + string([]byte{'r', 't', 'n', '0', 'Z', 'b', 'N'})}, nil},
		{nil, []byte("8\trtn0Zb\\N\n"), []string{"8|" + string([]byte{'r', 't', 'n', '0', 'Z', 'b', 'N'})}, nil},
	}
	deleteSQL := "delete from load_data_test"
	selectSQL := "select * from load_data_test;"
	checkCases(tests, ld, c, tk, ctx, selectSQL, deleteSQL)
}

// TestLoadDataSpecifiedColumns reuse TestLoadDataEscape's test case :-)
func (s *testSuite) TestLoadDataSpecifiedColumns(c *C) {
	tk := testkit.NewTestKit(c, s.store)
	tk.MustExec("use test; drop table if exists load_data_test;")
	tk.MustExec(`create table load_data_test (id int PRIMARY KEY AUTO_INCREMENT, c1 int, c2 varchar(255) default "def", c3 int default 0);`)
	tk.MustExec("load data local infile '/tmp/nonexistence.csv' into table load_data_test (c1, c2)")
	ctx := tk.Se.(sessionctx.Context)
	ld := makeLoadDataInfo(2, []string{"c1", "c2"}, ctx, c)
	// test
	tests := []testCase{
		// data1 = nil, data2 != nil
		{nil, []byte("7\ta string\n"), []string{"1|7|a string|0"}, nil},
		{nil, []byte("8\tstr \\t\n"), []string{"2|8|str \t|0"}, nil},
		{nil, []byte("9\tstr \\n\n"), []string{"3|9|str \n|0"}, nil},
		{nil, []byte("10\tboth \\t\\n\n"), []string{"4|10|both \t\n|0"}, nil},
		{nil, []byte("11\tstr \\\\\n"), []string{"5|11|str \\|0"}, nil},
		{nil, []byte("12\t\\r\\t\\n\\0\\Z\\b\n"), []string{"6|12|" + string([]byte{'\r', '\t', '\n', 0, 26, '\b'}) + "|0"}, nil},
		{nil, []byte("\\N\ta string\n"), []string{"7|<nil>|a string|0"}, nil},
	}
	deleteSQL := "delete from load_data_test"
	selectSQL := "select * from load_data_test;"
	checkCases(tests, ld, c, tk, ctx, selectSQL, deleteSQL)
}

func makeLoadDataInfo(column int, specifiedColumns []string, ctx sessionctx.Context, c *C) (ld *executor.LoadDataInfo) {
	dom := domain.GetDomain(ctx)
	is := dom.InfoSchema()
	c.Assert(is, NotNil)
	tbl, err := is.TableByName(model.NewCIStr("test"), model.NewCIStr("load_data_test"))
	c.Assert(err, IsNil)
	columns := tbl.Cols()
	// filter specified columns
	if len(specifiedColumns) > 0 {
		columns, err = table.FindCols(columns, specifiedColumns, true)
		c.Assert(err, IsNil)
	}
	fields := &ast.FieldsClause{Terminated: "\t"}
	lines := &ast.LinesClause{Starting: "", Terminated: "\n"}
	ld = executor.NewLoadDataInfo(ctx, make([]types.Datum, column), tbl, columns)
	ld.SetMaxRowsInBatch(0)
	ld.FieldsInfo = fields
	ld.LinesInfo = lines
	return
}

func (s *testSuite) TestBatchInsertDelete(c *C) {
	originLimit := atomic.LoadUint64(&kv.TxnEntryCountLimit)
	defer func() {
		atomic.StoreUint64(&kv.TxnEntryCountLimit, originLimit)
	}()
	// Set the limitation to a small value, make it easier to reach the limitation.
	atomic.StoreUint64(&kv.TxnEntryCountLimit, 100)

	tk := testkit.NewTestKit(c, s.store)
	tk.MustExec("use test")
	tk.MustExec("drop table if exists batch_insert")
	tk.MustExec("create table batch_insert (c int)")
	tk.MustExec("drop table if exists batch_insert_on_duplicate")
	tk.MustExec("create table batch_insert_on_duplicate (id int primary key, c int)")
	// Insert 10 rows.
	tk.MustExec("insert into batch_insert values (1),(1),(1),(1),(1),(1),(1),(1),(1),(1)")
	r := tk.MustQuery("select count(*) from batch_insert;")
	r.Check(testkit.Rows("10"))
	// Insert 10 rows.
	tk.MustExec("insert into batch_insert (c) select * from batch_insert;")
	r = tk.MustQuery("select count(*) from batch_insert;")
	r.Check(testkit.Rows("20"))
	// Insert 20 rows.
	tk.MustExec("insert into batch_insert (c) select * from batch_insert;")
	r = tk.MustQuery("select count(*) from batch_insert;")
	r.Check(testkit.Rows("40"))
	// Insert 40 rows.
	tk.MustExec("insert into batch_insert (c) select * from batch_insert;")
	r = tk.MustQuery("select count(*) from batch_insert;")
	r.Check(testkit.Rows("80"))
	// Insert 80 rows.
	tk.MustExec("insert into batch_insert (c) select * from batch_insert;")
	r = tk.MustQuery("select count(*) from batch_insert;")
	r.Check(testkit.Rows("160"))
	// for on duplicate key
	for i := 0; i < 160; i++ {
		tk.MustExec(fmt.Sprintf("insert into batch_insert_on_duplicate values(%d, %d);", i, i))
	}
	r = tk.MustQuery("select count(*) from batch_insert_on_duplicate;")
	r.Check(testkit.Rows("160"))

	// This will meet txn too large error.
	_, err := tk.Exec("insert into batch_insert (c) select * from batch_insert;")
	c.Assert(err, NotNil)
	c.Assert(kv.ErrTxnTooLarge.Equal(err), IsTrue)
	r = tk.MustQuery("select count(*) from batch_insert;")
	r.Check(testkit.Rows("160"))

	// for on duplicate key
	_, err = tk.Exec(`insert into batch_insert_on_duplicate select * from batch_insert_on_duplicate as tt
		on duplicate key update batch_insert_on_duplicate.id=batch_insert_on_duplicate.id+1000;`)
	c.Assert(err, NotNil)
	c.Assert(kv.ErrTxnTooLarge.Equal(err), IsTrue, Commentf("%v", err))
	r = tk.MustQuery("select count(*) from batch_insert;")
	r.Check(testkit.Rows("160"))

	// Change to batch inset mode and batch size to 50.
	tk.MustExec("set @@session.tidb_batch_insert=1;")
	tk.MustExec("set @@session.tidb_dml_batch_size=50;")
	tk.MustExec("insert into batch_insert (c) select * from batch_insert;")
	r = tk.MustQuery("select count(*) from batch_insert;")
	r.Check(testkit.Rows("320"))

	// Enlarge the batch size to 150 which is larger than the txn limitation (100).
	// So the insert will meet error.
	tk.MustExec("set @@session.tidb_dml_batch_size=150;")
	_, err = tk.Exec("insert into batch_insert (c) select * from batch_insert;")
	c.Assert(err, NotNil)
	c.Assert(kv.ErrTxnTooLarge.Equal(err), IsTrue)
	r = tk.MustQuery("select count(*) from batch_insert;")
	r.Check(testkit.Rows("320"))
	// Set it back to 50.
	tk.MustExec("set @@session.tidb_dml_batch_size=50;")

	// for on duplicate key
	_, err = tk.Exec(`insert into batch_insert_on_duplicate select * from batch_insert_on_duplicate as tt
		on duplicate key update batch_insert_on_duplicate.id=batch_insert_on_duplicate.id+1000;`)
	c.Assert(err, IsNil)
	r = tk.MustQuery("select count(*) from batch_insert_on_duplicate;")
	r.Check(testkit.Rows("160"))

	// Disable BachInsert mode in transition.
	tk.MustExec("begin;")
	_, err = tk.Exec("insert into batch_insert (c) select * from batch_insert;")
	c.Assert(err, NotNil)
	c.Assert(kv.ErrTxnTooLarge.Equal(err), IsTrue)
	tk.MustExec("rollback;")
	r = tk.MustQuery("select count(*) from batch_insert;")
	r.Check(testkit.Rows("320"))

	// Test case for batch delete.
	// This will meet txn too large error.
	_, err = tk.Exec("delete from batch_insert;")
	c.Assert(err, NotNil)
	c.Assert(kv.ErrTxnTooLarge.Equal(err), IsTrue)
	r = tk.MustQuery("select count(*) from batch_insert;")
	r.Check(testkit.Rows("320"))
	// Enable batch delete and set batch size to 50.
	tk.MustExec("set @@session.tidb_batch_delete=on;")
	tk.MustExec("set @@session.tidb_dml_batch_size=50;")
	tk.MustExec("delete from batch_insert;")
	// Make sure that all rows are gone.
	r = tk.MustQuery("select count(*) from batch_insert;")
	r.Check(testkit.Rows("0"))
}

func (s *testSuite) TestNullDefault(c *C) {
	tk := testkit.NewTestKit(c, s.store)
	tk.MustExec("use test; drop table if exists test_null_default;")
	tk.MustExec("set timestamp = 1234")
	tk.MustExec("set time_zone = '+08:00'")
	tk.MustExec("create table test_null_default (ts timestamp null default current_timestamp)")
	tk.MustExec("insert into test_null_default values (null)")
	tk.MustQuery("select * from test_null_default").Check(testkit.Rows("<nil>"))
	tk.MustExec("insert into test_null_default values ()")
	tk.MustQuery("select * from test_null_default").Check(testkit.Rows("<nil>", "1970-01-01 08:20:34"))
}

<<<<<<< HEAD
func (s *testSuite) TestGetFieldsFromLine(c *C) {
	tests := []struct {
		input    string
		expected []string
	}{
		{
			`"1","a string","100.20"`,
			[]string{"1", "a string", "100.20"},
		},
		{
			`"2","a string containing a , comma","102.20"`,
			[]string{"2", "a string containing a , comma", "102.20"},
		},
		{
			`"3","a string containing a \" quote","102.20"`,
			[]string{"3", "a string containing a \" quote", "102.20"},
		},
		{
			`"4","a string containing a \", quote and comma","102.20"`,
			[]string{"4", "a string containing a \", quote and comma", "102.20"},
		},
		// Test some escape char.
		{
			`"\0\b\n\r\t\Z\\\  \c\'\""`,
			[]string{string([]byte{0, '\b', '\n', '\r', '\t', 26, '\\', ' ', ' ', 'c', '\'', '"'})},
		},
	}

	ldInfo := executor.LoadDataInfo{
		FieldsInfo: &ast.FieldsClause{
			Enclosed:   '"',
			Terminated: ",",
		},
	}

	for _, test := range tests {
		got, err := ldInfo.GetFieldsFromLine([]byte(test.input))
		c.Assert(err, IsNil, Commentf("failed: %s", test.input))
		assertEqualStrings(c, got, test.expected)
	}

	_, err := ldInfo.GetFieldsFromLine([]byte(`1,a string,100.20`))
	c.Assert(err, NotNil)
}

func assertEqualStrings(c *C, got []string, expect []string) {
	c.Assert(len(got), Equals, len(expect))
	for i := 0; i < len(got); i++ {
		c.Assert(got[i], Equals, expect[i])
	}
}

func (s *testBypassSuite) TestBypassLatch(c *C) {
	store, err := mockstore.NewMockTikvStore(
		// Small latch slot size to make conflicts.
		mockstore.WithTxnLocalLatches(64),
	)
	c.Assert(err, IsNil)
	defer store.Close()

	dom, err1 := session.BootstrapSession(store)
	c.Assert(err1, IsNil)
	defer dom.Close()

	tk1 := testkit.NewTestKit(c, store)
	tk1.MustExec("use test")
	tk1.MustExec("drop table if exists t")
	tk1.MustExec("create table t (id int)")
	tk1.MustExec("set @@tidb_disable_txn_auto_retry = true")

	tk2 := testkit.NewTestKit(c, store)
	tk2.MustExec("use test")
	tk1.MustExec("set @@tidb_disable_txn_auto_retry = true")

	fn := func() {
		tk1.MustExec("begin")
		for i := 0; i < 100; i++ {
			tk1.MustExec(fmt.Sprintf("insert into t values (%d)", i))
		}
		tk2.MustExec("begin")
		for i := 100; i < 200; i++ {
			tk1.MustExec(fmt.Sprintf("insert into t values (%d)", i))
		}
		tk2.MustExec("commit")
	}

	// txn1 and txn2 data range do not overlap, but using latches result in txn conflict.
	fn()
	_, err = tk1.Exec("commit")
	c.Assert(err, NotNil)

	tk1.MustExec("truncate table t")
	fn()
	txn := tk1.Se.Txn()
	txn.SetOption(kv.BypassLatch, true)
	// Bypass latch, there will be no conflicts.
	tk1.MustExec("commit")
}

=======
>>>>>>> 8c666359
// TestIssue4067 Test issue https://github.com/pingcap/tidb/issues/4067
func (s *testSuite) TestIssue4067(c *C) {
	tk := testkit.NewTestKit(c, s.store)
	tk.MustExec("use test")
	tk.MustExec("drop table if exists t1, t2")
	tk.MustExec("create table t1(id int)")
	tk.MustExec("create table t2(id int)")
	tk.MustExec("insert into t1 values(123)")
	tk.MustExec("insert into t2 values(123)")
	tk.MustExec("delete from t1 where id not in (select id from t2)")
	tk.MustQuery("select * from t1").Check(testkit.Rows("123"))
	tk.MustExec("delete from t1 where id in (select id from t2)")
	tk.MustQuery("select * from t1").Check(nil)
}

func (s *testSuite) TestInsertCalculatedValue(c *C) {
	tk := testkit.NewTestKit(c, s.store)
	tk.MustExec("use test")

	tk.MustExec("drop table if exists t")
	tk.MustExec("create table t(a int, b int)")
	tk.MustExec("insert into t set a=1, b=a+1")
	tk.MustQuery("select a, b from t").Check(testkit.Rows("1 2"))

	tk.MustExec("drop table if exists t")
	tk.MustExec("create table t(a int default 100, b int)")
	tk.MustExec("insert into t set b=a+1, a=1")
	tk.MustQuery("select a, b from t").Check(testkit.Rows("1 101"))
	tk.MustExec("insert into t (b) value (a)")
	tk.MustQuery("select * from t where b = 100").Check(testkit.Rows("100 100"))
	tk.MustExec("insert into t set a=2, b=a+1")
	tk.MustQuery("select * from t where a = 2").Check(testkit.Rows("2 3"))

	tk.MustExec("drop table if exists t")
	tk.MustExec("create table t (c int)")
	tk.MustExec("insert into test.t set test.t.c = '1'")
	tk.MustQuery("select * from t").Check(testkit.Rows("1"))

	tk.MustExec("drop table if exists t")
	tk.MustExec("create table t(a int default 1)")
	tk.MustExec("insert into t values (a)")
	tk.MustQuery("select * from t").Check(testkit.Rows("1"))

	tk.MustExec("drop table if exists t")
	tk.MustExec("create table t (a int, b int, c int, d int)")
	tk.MustExec("insert into t value (1, 2, a+1, b+1)")
	tk.MustQuery("select * from t").Check(testkit.Rows("1 2 2 3"))

	tk.MustExec("drop table if exists t")
	tk.MustExec("create table t (a int not null)")
	tk.MustExec("insert into t values (a+2)")
	tk.MustExec("insert into t values (a)")
	tk.MustQuery("select * from t order by a").Check(testkit.Rows("0", "2"))

	tk.MustExec("drop table if exists t")
	tk.MustExec("create table t (a bigint not null, b bigint not null)")
	tk.MustExec("insert into t value(b + 1, a)")
	tk.MustExec("insert into t set a = b + a, b = a + 1")
	tk.MustExec("insert into t value(1000, a)")
	tk.MustExec("insert t set b = sqrt(a + 4), a = 10")
	tk.MustQuery("select * from t order by a").Check(testkit.Rows("0 1", "1 1", "10 2", "1000 1000"))

	tk.MustExec("drop table if exists t")
	tk.MustExec("create table t(a int)")
	tk.MustExec("insert into t values(a)")
	tk.MustQuery("select * from t").Check(testkit.Rows("<nil>"))

	tk.MustExec("drop table if exists t")
	tk.MustExec("create table t(a enum('a', 'b'))")
	tk.MustExec("insert into t values(a)")
	tk.MustQuery("select * from t").Check(testkit.Rows("<nil>"))
	tk.MustExec("drop table if exists t")
	tk.MustExec("create table t(a enum('a', 'b') default 'a')")
	tk.MustExec("insert into t values(a)")
	tk.MustExec("insert into t values(a+1)")
	tk.MustQuery("select * from t order by a").Check(testkit.Rows("a", "b"))

	tk.MustExec("drop table if exists t")
	tk.MustExec("create table t(a blob)")
	tk.MustExec("insert into t values(a)")
	tk.MustQuery("select * from t").Check(testkit.Rows("<nil>"))

	tk.MustExec("drop table if exists t")
	tk.MustExec("create table t(a varchar(20) default 'a')")
	tk.MustExec("insert into t values(a)")
	tk.MustExec("insert into t values(upper(a))")
	tk.MustQuery("select * from t order by a").Check(testkit.Rows("A", "a"))
	tk.MustExec("drop table if exists t")
	tk.MustExec("create table t(a varchar(20) not null, b varchar(20))")
	tk.MustExec("insert into t value (a, b)")
	tk.MustQuery("select * from t").Check(testkit.Rows(" <nil>"))

	tk.MustExec("drop table if exists t")
	tk.MustExec("create table t(a int, b int)")
	tk.MustExec("insert into t values(a*b, b*b)")
	tk.MustQuery("select * from t").Check(testkit.Rows("<nil> <nil>"))

	tk.MustExec("drop table if exists t")
	tk.MustExec("create table t (a json not null, b int)")
	tk.MustExec("insert into t value (a,a->'$')")
	tk.MustQuery("select * from t").Check(testkit.Rows("null 0"))

	tk.MustExec("drop table if exists t")
	tk.MustExec("create table t(a json, b int, c int as (a->'$.a'))")
	tk.MustExec("insert into t (a, b) value (a, a->'$.a'+1)")
	tk.MustExec("insert into t (b) value (a->'$.a'+1)")
	tk.MustQuery("select * from t").Check(testkit.Rows("<nil> <nil> <nil>", "<nil> <nil> <nil>"))
	tk.MustExec(`insert into t (a, b) value ('{"a": 1}', a->'$.a'+1)`)
	tk.MustQuery("select * from t where c = 1").Check(testkit.Rows(`{"a":1} 2 1`))
	tk.MustExec("truncate table t")
	tk.MustExec("insert t set b = c + 1")
	tk.MustQuery("select * from t").Check(testkit.Rows("<nil> <nil> <nil>"))
	tk.MustExec("truncate table t")
	tk.MustExec(`insert t set a = '{"a": 1}', b = c`)
	tk.MustQuery("select * from t").Check(testkit.Rows(`{"a":1} <nil> 1`))

	tk.MustExec("drop table if exists t")
	tk.MustExec("create table t(a int auto_increment key, b int)")
	tk.MustExec("insert into t (b) value (a)")
	tk.MustExec("insert into t value (a, a+1)")
	tk.MustExec("set SQL_MODE=NO_AUTO_VALUE_ON_ZERO")
	tk.MustExec("insert into t (b) value (a+1)")
	tk.MustQuery("select * from t order by a").Check(testkit.Rows("1 0", "2 1", "3 1"))

	tk.MustExec("set SQL_MODE=STRICT_ALL_TABLES")
	tk.MustExec("drop table if exists t")
	tk.MustExec("create table t(a int not null, b int, c int as (sqrt(a)))")
	tk.MustExec("insert t set b = a, a = 4")
	tk.MustQuery("select * from t").Check(testkit.Rows("4 0 2"))
}

func (s *testSuite) TestDataTooLongErrMsg(c *C) {
	tk := testkit.NewTestKit(c, s.store)
	tk.MustExec("use test")
	tk.MustExec("create table t(a varchar(2));")
	_, err := tk.Exec("insert into t values('123');")
	c.Assert(types.ErrDataTooLong.Equal(err), IsTrue)
	c.Assert(err.Error(), Equals, "[types:1406]Data too long for column 'a' at row 1")
	tk.MustExec("insert into t values('12')")
	_, err = tk.Exec("update t set a = '123' where a = '12';")
	c.Assert(types.ErrDataTooLong.Equal(err), IsTrue)
	c.Assert(err.Error(), Equals, "[types:1406]Data too long for column 'a' at row 1")
}

func (s *testSuite) TestUpdateSelect(c *C) {
	tk := testkit.NewTestKit(c, s.store)
	tk.MustExec("use test")
	tk.MustExec("create table msg (id varchar(8), b int, status int, primary key (id, b))")
	tk.MustExec("insert msg values ('abc', 1, 1)")
	tk.MustExec("create table detail (id varchar(8), start varchar(8), status int, index idx_start(start))")
	tk.MustExec("insert detail values ('abc', '123', 2)")
	tk.MustExec("UPDATE msg SET msg.status = (SELECT detail.status FROM detail WHERE msg.id = detail.id)")
	tk.MustExec("admin check table msg")
}

func (s *testSuite) TestUpdateAffectRowCnt(c *C) {
	tk := testkit.NewTestKit(c, s.store)
	tk.MustExec("use test")
	tk.MustExec("create table a(id int auto_increment, a int default null, primary key(id))")
	tk.MustExec("insert into a values (1, 1001), (2, 1001), (10001, 1), (3, 1)")
	tk.MustExec("update a set id = id*10 where a = 1001")
	ctx := tk.Se.(sessionctx.Context)
	c.Assert(ctx.GetSessionVars().StmtCtx.AffectedRows(), Equals, uint64(2))

	tk.MustExec("drop table a")
	tk.MustExec("create table a ( a bigint, b bigint)")
	tk.MustExec("insert into a values (1, 1001), (2, 1001), (10001, 1), (3, 1)")
	tk.MustExec("update a set a = a*10 where b = 1001")
	ctx = tk.Se.(sessionctx.Context)
	c.Assert(ctx.GetSessionVars().StmtCtx.AffectedRows(), Equals, uint64(2))
}<|MERGE_RESOLUTION|>--- conflicted
+++ resolved
@@ -1442,59 +1442,6 @@
 	tk.MustQuery("select * from test_null_default").Check(testkit.Rows("<nil>", "1970-01-01 08:20:34"))
 }
 
-<<<<<<< HEAD
-func (s *testSuite) TestGetFieldsFromLine(c *C) {
-	tests := []struct {
-		input    string
-		expected []string
-	}{
-		{
-			`"1","a string","100.20"`,
-			[]string{"1", "a string", "100.20"},
-		},
-		{
-			`"2","a string containing a , comma","102.20"`,
-			[]string{"2", "a string containing a , comma", "102.20"},
-		},
-		{
-			`"3","a string containing a \" quote","102.20"`,
-			[]string{"3", "a string containing a \" quote", "102.20"},
-		},
-		{
-			`"4","a string containing a \", quote and comma","102.20"`,
-			[]string{"4", "a string containing a \", quote and comma", "102.20"},
-		},
-		// Test some escape char.
-		{
-			`"\0\b\n\r\t\Z\\\  \c\'\""`,
-			[]string{string([]byte{0, '\b', '\n', '\r', '\t', 26, '\\', ' ', ' ', 'c', '\'', '"'})},
-		},
-	}
-
-	ldInfo := executor.LoadDataInfo{
-		FieldsInfo: &ast.FieldsClause{
-			Enclosed:   '"',
-			Terminated: ",",
-		},
-	}
-
-	for _, test := range tests {
-		got, err := ldInfo.GetFieldsFromLine([]byte(test.input))
-		c.Assert(err, IsNil, Commentf("failed: %s", test.input))
-		assertEqualStrings(c, got, test.expected)
-	}
-
-	_, err := ldInfo.GetFieldsFromLine([]byte(`1,a string,100.20`))
-	c.Assert(err, NotNil)
-}
-
-func assertEqualStrings(c *C, got []string, expect []string) {
-	c.Assert(len(got), Equals, len(expect))
-	for i := 0; i < len(got); i++ {
-		c.Assert(got[i], Equals, expect[i])
-	}
-}
-
 func (s *testBypassSuite) TestBypassLatch(c *C) {
 	store, err := mockstore.NewMockTikvStore(
 		// Small latch slot size to make conflicts.
@@ -1542,8 +1489,6 @@
 	tk1.MustExec("commit")
 }
 
-=======
->>>>>>> 8c666359
 // TestIssue4067 Test issue https://github.com/pingcap/tidb/issues/4067
 func (s *testSuite) TestIssue4067(c *C) {
 	tk := testkit.NewTestKit(c, s.store)
