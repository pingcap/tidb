// Copyright 2016 PingCAP, Inc.
//
// Licensed under the Apache License, Version 2.0 (the "License");
// you may not use this file except in compliance with the License.
// You may obtain a copy of the License at
//
//     http://www.apache.org/licenses/LICENSE-2.0
//
// Unless required by applicable law or agreed to in writing, software
// distributed under the License is distributed on an "AS IS" BASIS,
// See the License for the specific language governing permissions and
// limitations under the License.

package executor_test

import (
	"context"
	"errors"
	"fmt"

	. "github.com/pingcap/check"
	"github.com/pingcap/parser/model"
	"github.com/pingcap/parser/mysql"
	"github.com/pingcap/tidb/executor"
	"github.com/pingcap/tidb/kv"
	"github.com/pingcap/tidb/planner/core"
	"github.com/pingcap/tidb/session"
	"github.com/pingcap/tidb/sessionctx"
	"github.com/pingcap/tidb/store/mockstore"
	"github.com/pingcap/tidb/table"
	"github.com/pingcap/tidb/table/tables"
	"github.com/pingcap/tidb/types"
	"github.com/pingcap/tidb/util/mock"
	"github.com/pingcap/tidb/util/testkit"
)

type testBypassSuite struct{}

func (s *testBypassSuite) SetUpSuite(c *C) {
}

func (s *testSuite4) TestInsert(c *C) {
	tk := testkit.NewTestKit(c, s.store)
	tk.MustExec("use test")
	testSQL := `drop table if exists insert_test;create table insert_test (id int PRIMARY KEY AUTO_INCREMENT, c1 int, c2 int, c3 int default 1);`
	tk.MustExec(testSQL)
	testSQL = `insert insert_test (c1) values (1),(2),(NULL);`
	tk.MustExec(testSQL)
	tk.CheckLastMessage("Records: 3  Duplicates: 0  Warnings: 0")

	errInsertSelectSQL := `insert insert_test (c1) values ();`
	tk.MustExec("begin")
	_, err := tk.Exec(errInsertSelectSQL)
	c.Assert(err, NotNil)
	tk.MustExec("rollback")

	errInsertSelectSQL = `insert insert_test (c1, c2) values (1,2),(1);`
	tk.MustExec("begin")
	_, err = tk.Exec(errInsertSelectSQL)
	c.Assert(err, NotNil)
	tk.MustExec("rollback")

	errInsertSelectSQL = `insert insert_test (xxx) values (3);`
	tk.MustExec("begin")
	_, err = tk.Exec(errInsertSelectSQL)
	c.Assert(err, NotNil)
	tk.MustExec("rollback")

	errInsertSelectSQL = `insert insert_test_xxx (c1) values ();`
	tk.MustExec("begin")
	_, err = tk.Exec(errInsertSelectSQL)
	c.Assert(err, NotNil)
	tk.MustExec("rollback")

	insertSetSQL := `insert insert_test set c1 = 3;`
	tk.MustExec(insertSetSQL)
	tk.CheckLastMessage("")

	errInsertSelectSQL = `insert insert_test set c1 = 4, c1 = 5;`
	tk.MustExec("begin")
	_, err = tk.Exec(errInsertSelectSQL)
	c.Assert(err, NotNil)
	tk.MustExec("rollback")

	errInsertSelectSQL = `insert insert_test set xxx = 6;`
	tk.MustExec("begin")
	_, err = tk.Exec(errInsertSelectSQL)
	c.Assert(err, NotNil)
	tk.MustExec("rollback")

	insertSelectSQL := `create table insert_test_1 (id int, c1 int);`
	tk.MustExec(insertSelectSQL)
	insertSelectSQL = `insert insert_test_1 select id, c1 from insert_test;`
	tk.MustExec(insertSelectSQL)
	tk.CheckLastMessage("Records: 4  Duplicates: 0  Warnings: 0")

	insertSelectSQL = `create table insert_test_2 (id int, c1 int);`
	tk.MustExec(insertSelectSQL)
	insertSelectSQL = `insert insert_test_1 select id, c1 from insert_test union select id * 10, c1 * 10 from insert_test;`
	tk.MustExec(insertSelectSQL)
	tk.CheckLastMessage("Records: 8  Duplicates: 0  Warnings: 0")

	errInsertSelectSQL = `insert insert_test_1 select c1 from insert_test;`
	tk.MustExec("begin")
	_, err = tk.Exec(errInsertSelectSQL)
	c.Assert(err, NotNil)
	tk.MustExec("rollback")

	errInsertSelectSQL = `insert insert_test_1 values(default, default, default, default, default)`
	tk.MustExec("begin")
	_, err = tk.Exec(errInsertSelectSQL)
	c.Assert(err, NotNil)
	tk.MustExec("rollback")

	// Updating column is PK handle.
	// Make sure the record is "1, 1, nil, 1".
	r := tk.MustQuery("select * from insert_test where id = 1;")
	rowStr := fmt.Sprintf("%v %v %v %v", "1", "1", nil, "1")
	r.Check(testkit.Rows(rowStr))
	insertSQL := `insert into insert_test (id, c3) values (1, 2) on duplicate key update id=values(id), c2=10;`
	tk.MustExec(insertSQL)
	tk.CheckLastMessage("")
	r = tk.MustQuery("select * from insert_test where id = 1;")
	rowStr = fmt.Sprintf("%v %v %v %v", "1", "1", "10", "1")
	r.Check(testkit.Rows(rowStr))

	insertSQL = `insert into insert_test (id, c2) values (1, 1) on duplicate key update insert_test.c2=10;`
	tk.MustExec(insertSQL)
	tk.CheckLastMessage("")

	_, err = tk.Exec(`insert into insert_test (id, c2) values(1, 1) on duplicate key update t.c2 = 10`)
	c.Assert(err, NotNil)

	// for on duplicate key
	insertSQL = `INSERT INTO insert_test (id, c3) VALUES (1, 2) ON DUPLICATE KEY UPDATE c3=values(c3)+c3+3;`
	tk.MustExec(insertSQL)
	tk.CheckLastMessage("")
	r = tk.MustQuery("select * from insert_test where id = 1;")
	rowStr = fmt.Sprintf("%v %v %v %v", "1", "1", "10", "6")
	r.Check(testkit.Rows(rowStr))

	// for on duplicate key with ignore
	insertSQL = `INSERT IGNORE INTO insert_test (id, c3) VALUES (1, 2) ON DUPLICATE KEY UPDATE c3=values(c3)+c3+3;`
	tk.MustExec(insertSQL)
	tk.CheckLastMessage("")
	r = tk.MustQuery("select * from insert_test where id = 1;")
	rowStr = fmt.Sprintf("%v %v %v %v", "1", "1", "10", "11")
	r.Check(testkit.Rows(rowStr))

	tk.MustExec("create table insert_err (id int, c1 varchar(8))")
	_, err = tk.Exec("insert insert_err values (1, 'abcdabcdabcd')")
	c.Assert(types.ErrDataTooLong.Equal(err), IsTrue)
	_, err = tk.Exec("insert insert_err values (1, '你好，世界')")
	c.Assert(err, IsNil)

	tk.MustExec("create table TEST1 (ID INT NOT NULL, VALUE INT DEFAULT NULL, PRIMARY KEY (ID))")
	_, err = tk.Exec("INSERT INTO TEST1(id,value) VALUE(3,3) on DUPLICATE KEY UPDATE VALUE=4")
	c.Assert(err, IsNil)
	tk.CheckLastMessage("")

	tk.MustExec("create table t (id int)")
	tk.MustExec("insert into t values(1)")
	tk.MustExec("update t t1 set id = (select count(*) + 1 from t t2 where t1.id = t2.id)")
	r = tk.MustQuery("select * from t;")
	r.Check(testkit.Rows("2"))

	// issue 3235
	tk.MustExec("drop table if exists t")
	tk.MustExec("create table t(c decimal(5, 5))")
	_, err = tk.Exec("insert into t value(0)")
	c.Assert(err, IsNil)
	_, err = tk.Exec("insert into t value(1)")
	c.Assert(types.ErrWarnDataOutOfRange.Equal(err), IsTrue)

	tk.MustExec("drop table if exists t")
	tk.MustExec("create table t(c binary(255))")
	_, err = tk.Exec("insert into t value(1)")
	c.Assert(err, IsNil)
	r = tk.MustQuery("select length(c) from t;")
	r.Check(testkit.Rows("255"))

	tk.MustExec("drop table if exists t")
	tk.MustExec("create table t(c varbinary(255))")
	_, err = tk.Exec("insert into t value(1)")
	c.Assert(err, IsNil)
	r = tk.MustQuery("select length(c) from t;")
	r.Check(testkit.Rows("1"))

	// issue 3509
	tk.MustExec("drop table if exists t")
	tk.MustExec("create table t(c int)")
	tk.MustExec("set @origin_time_zone = @@time_zone")
	tk.MustExec("set @@time_zone = '+08:00'")
	_, err = tk.Exec("insert into t value(Unix_timestamp('2002-10-27 01:00'))")
	c.Assert(err, IsNil)
	r = tk.MustQuery("select * from t;")
	r.Check(testkit.Rows("1035651600"))
	tk.MustExec("set @@time_zone = @origin_time_zone")

	// issue 3832
	tk.MustExec("create table t1 (b char(0));")
	_, err = tk.Exec(`insert into t1 values ("");`)
	c.Assert(err, IsNil)

	// issue 3895
	tk = testkit.NewTestKit(c, s.store)
	tk.MustExec("USE test;")
	tk.MustExec("DROP TABLE IF EXISTS t;")
	tk.MustExec("CREATE TABLE t(a DECIMAL(4,2));")
	tk.MustExec("INSERT INTO t VALUES (1.000001);")
	r = tk.MustQuery("SHOW WARNINGS;")
	r.Check(testkit.Rows("Warning 1265 Data Truncated"))
	tk.MustExec("INSERT INTO t VALUES (1.000000);")
	r = tk.MustQuery("SHOW WARNINGS;")
	r.Check(testkit.Rows())

	// issue 4653
	tk.MustExec("DROP TABLE IF EXISTS t;")
	tk.MustExec("CREATE TABLE t(a datetime);")
	_, err = tk.Exec("INSERT INTO t VALUES('2017-00-00')")
	c.Assert(err, NotNil)
	tk.MustExec("set sql_mode = ''")
	tk.MustExec("INSERT INTO t VALUES('2017-00-00')")
	r = tk.MustQuery("SELECT * FROM t;")
	r.Check(testkit.Rows("2017-00-00 00:00:00"))
	tk.MustExec("set sql_mode = 'strict_all_tables';")
	r = tk.MustQuery("SELECT * FROM t;")
	r.Check(testkit.Rows("2017-00-00 00:00:00"))

	// test auto_increment with unsigned.
	tk.MustExec("drop table if exists test")
	tk.MustExec("CREATE TABLE test(id int(10) UNSIGNED NOT NULL AUTO_INCREMENT, p int(10) UNSIGNED NOT NULL, PRIMARY KEY(p), KEY(id))")
	tk.MustExec("insert into test(p) value(1)")
	tk.MustQuery("select * from test").Check(testkit.Rows("1 1"))
	tk.MustQuery("select * from test use index (id) where id = 1").Check(testkit.Rows("1 1"))
	tk.MustExec("insert into test values(NULL, 2)")
	tk.MustQuery("select * from test use index (id) where id = 2").Check(testkit.Rows("2 2"))
	tk.MustExec("insert into test values(2, 3)")
	tk.MustQuery("select * from test use index (id) where id = 2").Check(testkit.Rows("2 2", "2 3"))

	// issue 6360
	tk.MustExec("drop table if exists t;")
	tk.MustExec("create table t(a bigint unsigned);")
	tk.MustExec(" set @orig_sql_mode = @@sql_mode; set @@sql_mode = 'strict_all_tables';")
	_, err = tk.Exec("insert into t value (-1);")
	c.Assert(types.ErrWarnDataOutOfRange.Equal(err), IsTrue)
	tk.MustExec("set @@sql_mode = '';")
	tk.MustExec("insert into t value (-1);")
	// TODO: the following warning messages are not consistent with MySQL, fix them in the future PRs
	tk.MustQuery("show warnings").Check(testkit.Rows("Warning 1690 constant -1 overflows bigint"))
	tk.MustExec("insert into t select -1;")
	tk.MustQuery("show warnings").Check(testkit.Rows("Warning 1690 constant -1 overflows bigint"))
	tk.MustExec("insert into t select cast(-1 as unsigned);")
	tk.MustExec("insert into t value (-1.111);")
	tk.MustQuery("show warnings").Check(testkit.Rows("Warning 1690 constant -1.111 overflows bigint"))
	tk.MustExec("insert into t value ('-1.111');")
	tk.MustQuery("show warnings").Check(testkit.Rows("Warning 1690 BIGINT UNSIGNED value is out of range in '-1'"))
	r = tk.MustQuery("select * from t;")
	r.Check(testkit.Rows("0", "0", "18446744073709551615", "0", "0"))
	tk.MustExec("set @@sql_mode = @orig_sql_mode;")

	// issue 6424
	tk.MustExec("drop table if exists t")
	tk.MustExec("create table t(a time(6))")
	tk.MustExec("insert into t value('20070219173709.055870'), ('20070219173709.055'), ('-20070219173709.055870'), ('20070219173709.055870123')")
	tk.MustQuery("select * from t").Check(testkit.Rows("17:37:09.055870", "17:37:09.055000", "17:37:09.055870", "17:37:09.055870"))
	tk.MustExec("truncate table t")
	tk.MustExec("insert into t value(20070219173709.055870), (20070219173709.055), (20070219173709.055870123)")
	tk.MustQuery("select * from t").Check(testkit.Rows("17:37:09.055870", "17:37:09.055000", "17:37:09.055870"))
	_, err = tk.Exec("insert into t value(-20070219173709.055870)")
	c.Assert(err.Error(), Equals, "[types:1292]Incorrect time value: '-20070219173709.055870'")

	tk.MustExec("drop table if exists t")
	tk.MustExec("set @@sql_mode=''")
	tk.MustExec("create table t(a float unsigned, b double unsigned)")
	tk.MustExec("insert into t value(-1.1, -1.1), (-2.1, -2.1), (0, 0), (1.1, 1.1)")
	tk.MustQuery("show warnings").
		Check(testkit.Rows("Warning 1690 constant -1.1 overflows float", "Warning 1690 constant -1.1 overflows double",
			"Warning 1690 constant -2.1 overflows float", "Warning 1690 constant -2.1 overflows double"))
	tk.MustQuery("select * from t").Check(testkit.Rows("0 0", "0 0", "0 0", "1.1 1.1"))

	// issue 7061
	tk.MustExec("drop table if exists t")
	tk.MustExec("create table t(a int default 1, b int default 2)")
	tk.MustExec("insert into t values(default, default)")
	tk.MustQuery("select * from t").Check(testkit.Rows("1 2"))
	tk.MustExec("truncate table t")
	tk.MustExec("insert into t values(default(b), default(a))")
	tk.MustQuery("select * from t").Check(testkit.Rows("2 1"))
	tk.MustExec("truncate table t")
	tk.MustExec("insert into t (b) values(default)")
	tk.MustQuery("select * from t").Check(testkit.Rows("1 2"))
	tk.MustExec("truncate table t")
	tk.MustExec("insert into t (b) values(default(a))")
	tk.MustQuery("select * from t").Check(testkit.Rows("1 1"))

	tk.MustExec("create view v as select * from t")
	_, err = tk.Exec("insert into v values(1,2)")
	c.Assert(err.Error(), Equals, "insert into view v is not supported now.")
	_, err = tk.Exec("replace into v values(1,2)")
	c.Assert(err.Error(), Equals, "replace into view v is not supported now.")
	tk.MustExec("drop view v")
}

func (s *testSuiteP2) TestMultiBatch(c *C) {
	tk := testkit.NewTestKit(c, s.store)
	tk.MustExec("use test")
	tk.MustExec("drop table if exists t,t0")
	tk.MustExec("create table t0 (i int)")
	tk.MustExec("insert into t0 values (1), (1)")
	tk.MustExec("create table t (i int unique key)")
	tk.MustExec("set @@tidb_dml_batch_size = 1")
	tk.MustExec("insert ignore into t select * from t0")
	tk.MustExec("admin check table t")
}

func (s *testSuite4) TestInsertAutoInc(c *C) {
	tk := testkit.NewTestKit(c, s.store)
	tk.MustExec("use test")
	createSQL := `drop table if exists insert_autoinc_test; create table insert_autoinc_test (id int primary key auto_increment, c1 int);`
	tk.MustExec(createSQL)

	insertSQL := `insert into insert_autoinc_test(c1) values (1), (2)`
	tk.MustExec(insertSQL)
	tk.MustExec("begin")
	r := tk.MustQuery("select * from insert_autoinc_test;")
	rowStr1 := fmt.Sprintf("%v %v", "1", "1")
	rowStr2 := fmt.Sprintf("%v %v", "2", "2")
	r.Check(testkit.Rows(rowStr1, rowStr2))
	tk.MustExec("commit")

	tk.MustExec("begin")
	insertSQL = `insert into insert_autoinc_test(id, c1) values (5,5)`
	tk.MustExec(insertSQL)
	insertSQL = `insert into insert_autoinc_test(c1) values (6)`
	tk.MustExec(insertSQL)
	tk.MustExec("commit")
	tk.MustExec("begin")
	r = tk.MustQuery("select * from insert_autoinc_test;")
	rowStr3 := fmt.Sprintf("%v %v", "5", "5")
	rowStr4 := fmt.Sprintf("%v %v", "6", "6")
	r.Check(testkit.Rows(rowStr1, rowStr2, rowStr3, rowStr4))
	tk.MustExec("commit")

	tk.MustExec("begin")
	insertSQL = `insert into insert_autoinc_test(id, c1) values (3,3)`
	tk.MustExec(insertSQL)
	tk.MustExec("commit")
	tk.MustExec("begin")
	r = tk.MustQuery("select * from insert_autoinc_test;")
	rowStr5 := fmt.Sprintf("%v %v", "3", "3")
	r.Check(testkit.Rows(rowStr1, rowStr2, rowStr5, rowStr3, rowStr4))
	tk.MustExec("commit")

	tk.MustExec("begin")
	insertSQL = `insert into insert_autoinc_test(c1) values (7)`
	tk.MustExec(insertSQL)
	tk.MustExec("commit")
	tk.MustExec("begin")
	r = tk.MustQuery("select * from insert_autoinc_test;")
	rowStr6 := fmt.Sprintf("%v %v", "7", "7")
	r.Check(testkit.Rows(rowStr1, rowStr2, rowStr5, rowStr3, rowStr4, rowStr6))
	tk.MustExec("commit")

	// issue-962
	createSQL = `drop table if exists insert_autoinc_test; create table insert_autoinc_test (id int primary key auto_increment, c1 int);`
	tk.MustExec(createSQL)
	insertSQL = `insert into insert_autoinc_test(id, c1) values (0.3, 1)`
	tk.MustExec(insertSQL)
	r = tk.MustQuery("select * from insert_autoinc_test;")
	rowStr1 = fmt.Sprintf("%v %v", "1", "1")
	r.Check(testkit.Rows(rowStr1))
	insertSQL = `insert into insert_autoinc_test(id, c1) values (-0.3, 2)`
	tk.MustExec(insertSQL)
	r = tk.MustQuery("select * from insert_autoinc_test;")
	rowStr2 = fmt.Sprintf("%v %v", "2", "2")
	r.Check(testkit.Rows(rowStr1, rowStr2))
	insertSQL = `insert into insert_autoinc_test(id, c1) values (-3.3, 3)`
	tk.MustExec(insertSQL)
	r = tk.MustQuery("select * from insert_autoinc_test;")
	rowStr3 = fmt.Sprintf("%v %v", "-3", "3")
	r.Check(testkit.Rows(rowStr3, rowStr1, rowStr2))
	insertSQL = `insert into insert_autoinc_test(id, c1) values (4.3, 4)`
	tk.MustExec(insertSQL)
	r = tk.MustQuery("select * from insert_autoinc_test;")
	rowStr4 = fmt.Sprintf("%v %v", "4", "4")
	r.Check(testkit.Rows(rowStr3, rowStr1, rowStr2, rowStr4))
	insertSQL = `insert into insert_autoinc_test(c1) values (5)`
	tk.MustExec(insertSQL)
	r = tk.MustQuery("select * from insert_autoinc_test;")
	rowStr5 = fmt.Sprintf("%v %v", "5", "5")
	r.Check(testkit.Rows(rowStr3, rowStr1, rowStr2, rowStr4, rowStr5))
	insertSQL = `insert into insert_autoinc_test(id, c1) values (null, 6)`
	tk.MustExec(insertSQL)
	r = tk.MustQuery("select * from insert_autoinc_test;")
	rowStr6 = fmt.Sprintf("%v %v", "6", "6")
	r.Check(testkit.Rows(rowStr3, rowStr1, rowStr2, rowStr4, rowStr5, rowStr6))

	// SQL_MODE=NO_AUTO_VALUE_ON_ZERO
	createSQL = `drop table if exists insert_autoinc_test; create table insert_autoinc_test (id int primary key auto_increment, c1 int);`
	tk.MustExec(createSQL)
	insertSQL = `insert into insert_autoinc_test(id, c1) values (5, 1)`
	tk.MustExec(insertSQL)
	r = tk.MustQuery("select * from insert_autoinc_test;")
	rowStr1 = fmt.Sprintf("%v %v", "5", "1")
	r.Check(testkit.Rows(rowStr1))
	insertSQL = `insert into insert_autoinc_test(id, c1) values (0, 2)`
	tk.MustExec(insertSQL)
	r = tk.MustQuery("select * from insert_autoinc_test;")
	rowStr2 = fmt.Sprintf("%v %v", "6", "2")
	r.Check(testkit.Rows(rowStr1, rowStr2))
	insertSQL = `insert into insert_autoinc_test(id, c1) values (0, 3)`
	tk.MustExec(insertSQL)
	r = tk.MustQuery("select * from insert_autoinc_test;")
	rowStr3 = fmt.Sprintf("%v %v", "7", "3")
	r.Check(testkit.Rows(rowStr1, rowStr2, rowStr3))
	tk.MustExec("set SQL_MODE=NO_AUTO_VALUE_ON_ZERO")
	insertSQL = `insert into insert_autoinc_test(id, c1) values (0, 4)`
	tk.MustExec(insertSQL)
	r = tk.MustQuery("select * from insert_autoinc_test;")
	rowStr4 = fmt.Sprintf("%v %v", "0", "4")
	r.Check(testkit.Rows(rowStr4, rowStr1, rowStr2, rowStr3))
	insertSQL = `insert into insert_autoinc_test(id, c1) values (0, 5)`
	_, err := tk.Exec(insertSQL)
	// ERROR 1062 (23000): Duplicate entry '0' for key 'PRIMARY'
	c.Assert(err, NotNil)
	insertSQL = `insert into insert_autoinc_test(c1) values (6)`
	tk.MustExec(insertSQL)
	r = tk.MustQuery("select * from insert_autoinc_test;")
	rowStr5 = fmt.Sprintf("%v %v", "8", "6")
	r.Check(testkit.Rows(rowStr4, rowStr1, rowStr2, rowStr3, rowStr5))
	insertSQL = `insert into insert_autoinc_test(id, c1) values (null, 7)`
	tk.MustExec(insertSQL)
	r = tk.MustQuery("select * from insert_autoinc_test;")
	rowStr6 = fmt.Sprintf("%v %v", "9", "7")
	r.Check(testkit.Rows(rowStr4, rowStr1, rowStr2, rowStr3, rowStr5, rowStr6))
	tk.MustExec("set SQL_MODE='';")
	insertSQL = `insert into insert_autoinc_test(id, c1) values (0, 8)`
	tk.MustExec(insertSQL)
	r = tk.MustQuery("select * from insert_autoinc_test;")
	rowStr7 := fmt.Sprintf("%v %v", "10", "8")
	r.Check(testkit.Rows(rowStr4, rowStr1, rowStr2, rowStr3, rowStr5, rowStr6, rowStr7))
	insertSQL = `insert into insert_autoinc_test(id, c1) values (null, 9)`
	tk.MustExec(insertSQL)
	r = tk.MustQuery("select * from insert_autoinc_test;")
	rowStr8 := fmt.Sprintf("%v %v", "11", "9")
	r.Check(testkit.Rows(rowStr4, rowStr1, rowStr2, rowStr3, rowStr5, rowStr6, rowStr7, rowStr8))
}

func (s *testSuite4) TestInsertIgnore(c *C) {
	var cfg kv.InjectionConfig
	tk := testkit.NewTestKit(c, kv.NewInjectedStore(s.store, &cfg))
	tk.MustExec("use test")
	testSQL := `drop table if exists t;
    create table t (id int PRIMARY KEY AUTO_INCREMENT, c1 int unique key);`
	tk.MustExec(testSQL)
	testSQL = `insert into t values (1, 2);`
	tk.MustExec(testSQL)
	tk.CheckLastMessage("")

	r := tk.MustQuery("select * from t;")
	rowStr := fmt.Sprintf("%v %v", "1", "2")
	r.Check(testkit.Rows(rowStr))

	tk.MustExec("insert ignore into t values (1, 3), (2, 3)")
	tk.CheckLastMessage("Records: 2  Duplicates: 1  Warnings: 1")
	r = tk.MustQuery("select * from t;")
	rowStr1 := fmt.Sprintf("%v %v", "2", "3")
	r.Check(testkit.Rows(rowStr, rowStr1))

	tk.MustExec("insert ignore into t values (3, 4), (3, 4)")
	tk.CheckLastMessage("Records: 2  Duplicates: 1  Warnings: 1")
	r = tk.MustQuery("select * from t;")
	rowStr2 := fmt.Sprintf("%v %v", "3", "4")
	r.Check(testkit.Rows(rowStr, rowStr1, rowStr2))

	tk.MustExec("begin")
	tk.MustExec("insert ignore into t values (4, 4), (4, 5), (4, 6)")
	tk.CheckLastMessage("Records: 3  Duplicates: 2  Warnings: 2")
	r = tk.MustQuery("select * from t;")
	rowStr3 := fmt.Sprintf("%v %v", "4", "5")
	r.Check(testkit.Rows(rowStr, rowStr1, rowStr2, rowStr3))
	tk.MustExec("commit")

	cfg.SetGetError(errors.New("foo"))
	_, err := tk.Exec("insert ignore into t values (1, 3)")
	c.Assert(err, NotNil)
	cfg.SetGetError(nil)

	// for issue 4268
	testSQL = `drop table if exists t;
	create table t (a bigint);`
	tk.MustExec(testSQL)
	testSQL = "insert ignore into t select '1a';"
	_, err = tk.Exec(testSQL)
	c.Assert(err, IsNil)
	tk.CheckLastMessage("Records: 1  Duplicates: 0  Warnings: 1")
	r = tk.MustQuery("SHOW WARNINGS")
	r.Check(testkit.Rows("Warning 1265 Data Truncated"))
	testSQL = "insert ignore into t values ('1a')"
	_, err = tk.Exec(testSQL)
	c.Assert(err, IsNil)
	tk.CheckLastMessage("")
	r = tk.MustQuery("SHOW WARNINGS")
	r.Check(testkit.Rows("Warning 1265 Data Truncated"))

	// for duplicates with warning
	testSQL = `drop table if exists t;
	create table t(a int primary key, b int);`
	tk.MustExec(testSQL)
	testSQL = "insert ignore into t values (1,1);"
	tk.MustExec(testSQL)
	tk.CheckLastMessage("")
	_, err = tk.Exec(testSQL)
	tk.CheckLastMessage("")
	c.Assert(err, IsNil)
	r = tk.MustQuery("SHOW WARNINGS")
	r.Check(testkit.Rows("Warning 1062 Duplicate entry '1' for key 'PRIMARY'"))

	testSQL = `drop table if exists test;
create table test (i int primary key, j int unique);
begin;
insert into test values (1,1);
insert ignore into test values (2,1);
commit;`
	tk.MustExec(testSQL)
	testSQL = `select * from test;`
	r = tk.MustQuery(testSQL)
	r.Check(testkit.Rows("1 1"))

	testSQL = `delete from test;
insert into test values (1, 1);
begin;
delete from test where i = 1;
insert ignore into test values (2, 1);
commit;`
	tk.MustExec(testSQL)
	testSQL = `select * from test;`
	r = tk.MustQuery(testSQL)
	r.Check(testkit.Rows("2 1"))

	testSQL = `delete from test;
insert into test values (1, 1);
begin;
update test set i = 2, j = 2 where i = 1;
insert ignore into test values (1, 3);
insert ignore into test values (2, 4);
commit;`
	tk.MustExec(testSQL)
	testSQL = `select * from test order by i;`
	r = tk.MustQuery(testSQL)
	r.Check(testkit.Rows("1 3", "2 2"))

	testSQL = `create table badnull (i int not null)`
	tk.MustExec(testSQL)
	testSQL = `insert ignore into badnull values (null)`
	tk.MustExec(testSQL)
	tk.CheckLastMessage("")
	tk.MustQuery("show warnings").Check(testkit.Rows("Warning 1048 Column 'i' cannot be null"))
	testSQL = `select * from badnull`
	tk.MustQuery(testSQL).Check(testkit.Rows("0"))
}

func (s *testSuite4) TestInsertOnDup(c *C) {
	var cfg kv.InjectionConfig
	tk := testkit.NewTestKit(c, kv.NewInjectedStore(s.store, &cfg))
	tk.MustExec("use test")
	testSQL := `drop table if exists t;
    create table t (i int unique key);`
	tk.MustExec(testSQL)
	testSQL = `insert into t values (1),(2);`
	tk.MustExec(testSQL)
	tk.CheckLastMessage("Records: 2  Duplicates: 0  Warnings: 0")

	r := tk.MustQuery("select * from t;")
	rowStr1 := fmt.Sprintf("%v", "1")
	rowStr2 := fmt.Sprintf("%v", "2")
	r.Check(testkit.Rows(rowStr1, rowStr2))

	tk.MustExec("insert into t values (1), (2) on duplicate key update i = values(i)")
	tk.CheckLastMessage("Records: 2  Duplicates: 0  Warnings: 0")
	r = tk.MustQuery("select * from t;")
	r.Check(testkit.Rows(rowStr1, rowStr2))

	tk.MustExec("insert into t values (2), (3) on duplicate key update i = 3")
	tk.CheckLastMessage("Records: 2  Duplicates: 1  Warnings: 0")
	r = tk.MustQuery("select * from t;")
	rowStr3 := fmt.Sprintf("%v", "3")
	r.Check(testkit.Rows(rowStr1, rowStr3))

	testSQL = `drop table if exists t;
    create table t (i int primary key, j int unique key);`
	tk.MustExec(testSQL)
	testSQL = `insert into t values (-1, 1);`
	tk.MustExec(testSQL)
	tk.CheckLastMessage("")

	r = tk.MustQuery("select * from t;")
	rowStr1 = fmt.Sprintf("%v %v", "-1", "1")
	r.Check(testkit.Rows(rowStr1))

	tk.MustExec("insert into t values (1, 1) on duplicate key update j = values(j)")
	tk.CheckLastMessage("")
	r = tk.MustQuery("select * from t;")
	r.Check(testkit.Rows(rowStr1))

	testSQL = `drop table if exists test;
create table test (i int primary key, j int unique);
begin;
insert into test values (1,1);
insert into test values (2,1) on duplicate key update i = -i, j = -j;
commit;`
	tk.MustExec(testSQL)
	testSQL = `select * from test;`
	r = tk.MustQuery(testSQL)
	r.Check(testkit.Rows("-1 -1"))

	testSQL = `delete from test;
insert into test values (1, 1);
begin;
delete from test where i = 1;
insert into test values (2, 1) on duplicate key update i = -i, j = -j;
commit;`
	tk.MustExec(testSQL)
	testSQL = `select * from test;`
	r = tk.MustQuery(testSQL)
	r.Check(testkit.Rows("2 1"))

	testSQL = `delete from test;
insert into test values (1, 1);
begin;
update test set i = 2, j = 2 where i = 1;
insert into test values (1, 3) on duplicate key update i = -i, j = -j;
insert into test values (2, 4) on duplicate key update i = -i, j = -j;
commit;`
	tk.MustExec(testSQL)
	testSQL = `select * from test order by i;`
	r = tk.MustQuery(testSQL)
	r.Check(testkit.Rows("-2 -2", "1 3"))

	testSQL = `delete from test;
begin;
insert into test values (1, 3), (1, 3) on duplicate key update i = values(i), j = values(j);
commit;`
	tk.MustExec(testSQL)
	testSQL = `select * from test order by i;`
	r = tk.MustQuery(testSQL)
	r.Check(testkit.Rows("1 3"))

	testSQL = `create table tmp (id int auto_increment, code int, primary key(id, code));
	create table m (id int primary key auto_increment, code int unique);
	insert tmp (code) values (1);
	insert tmp (code) values (1);
	set tidb_init_chunk_size=1;
	insert m (code) select code from tmp on duplicate key update code = values(code);`
	tk.MustExec(testSQL)
	testSQL = `select * from m;`
	r = tk.MustQuery(testSQL)
	r.Check(testkit.Rows("1 1"))

	// The following two cases are used for guaranteeing the last_insert_id
	// to be set as the value of on-duplicate-update assigned.
	testSQL = `DROP TABLE IF EXISTS t1;
	CREATE TABLE t1 (f1 INT AUTO_INCREMENT PRIMARY KEY,
	f2 VARCHAR(5) NOT NULL UNIQUE);
	INSERT t1 (f2) VALUES ('test') ON DUPLICATE KEY UPDATE f1 = LAST_INSERT_ID(f1);`
	tk.MustExec(testSQL)
	tk.CheckLastMessage("")
	testSQL = `SELECT LAST_INSERT_ID();`
	r = tk.MustQuery(testSQL)
	r.Check(testkit.Rows("1"))
	testSQL = `INSERT t1 (f2) VALUES ('test') ON DUPLICATE KEY UPDATE f1 = LAST_INSERT_ID(f1);`
	tk.MustExec(testSQL)
	tk.CheckLastMessage("")
	testSQL = `SELECT LAST_INSERT_ID();`
	r = tk.MustQuery(testSQL)
	r.Check(testkit.Rows("1"))

	testSQL = `DROP TABLE IF EXISTS t1;
	CREATE TABLE t1 (f1 INT AUTO_INCREMENT UNIQUE,
	f2 VARCHAR(5) NOT NULL UNIQUE);
	INSERT t1 (f2) VALUES ('test') ON DUPLICATE KEY UPDATE f1 = LAST_INSERT_ID(f1);`
	tk.MustExec(testSQL)
	tk.CheckLastMessage("")
	testSQL = `SELECT LAST_INSERT_ID();`
	r = tk.MustQuery(testSQL)
	r.Check(testkit.Rows("1"))
	testSQL = `INSERT t1 (f2) VALUES ('test') ON DUPLICATE KEY UPDATE f1 = LAST_INSERT_ID(f1);`
	tk.MustExec(testSQL)
	tk.CheckLastMessage("")
	testSQL = `SELECT LAST_INSERT_ID();`
	r = tk.MustQuery(testSQL)
	r.Check(testkit.Rows("1"))
	testSQL = `INSERT t1 (f2) VALUES ('test') ON DUPLICATE KEY UPDATE f1 = 2;`
	tk.MustExec(testSQL)
	tk.CheckLastMessage("")
	testSQL = `SELECT LAST_INSERT_ID();`
	r = tk.MustQuery(testSQL)
	r.Check(testkit.Rows("1"))

	testSQL = `DROP TABLE IF EXISTS t1;
	CREATE TABLE t1 (f1 INT);
	INSERT t1 VALUES (1) ON DUPLICATE KEY UPDATE f1 = 1;`
	tk.MustExec(testSQL)
	tk.CheckLastMessage("")
	tk.MustQuery(`SELECT * FROM t1;`).Check(testkit.Rows("1"))

	testSQL = `DROP TABLE IF EXISTS t1;
	CREATE TABLE t1 (f1 INT PRIMARY KEY, f2 INT NOT NULL UNIQUE);
	INSERT t1 VALUES (1, 1);`
	tk.MustExec(testSQL)
	tk.CheckLastMessage("")
	tk.MustExec(`INSERT t1 VALUES (1, 1), (1, 1) ON DUPLICATE KEY UPDATE f1 = 2, f2 = 2;`)
	tk.CheckLastMessage("Records: 2  Duplicates: 1  Warnings: 0")
	tk.MustQuery(`SELECT * FROM t1 order by f1;`).Check(testkit.Rows("1 1", "2 2"))
	_, err := tk.Exec(`INSERT t1 VALUES (1, 1) ON DUPLICATE KEY UPDATE f2 = null;`)
	c.Assert(err, NotNil)
	tk.MustExec(`INSERT IGNORE t1 VALUES (1, 1) ON DUPLICATE KEY UPDATE f2 = null;`)
	tk.CheckLastMessage("")
	tk.MustQuery("show warnings").Check(testkit.Rows("Warning 1048 Column 'f2' cannot be null"))
	tk.MustQuery(`SELECT * FROM t1 order by f1;`).Check(testkit.Rows("1 0", "2 2"))

	tk.MustExec(`SET sql_mode='';`)
	_, err = tk.Exec(`INSERT t1 VALUES (1, 1) ON DUPLICATE KEY UPDATE f2 = null;`)
	c.Assert(err, NotNil)
	tk.MustQuery(`SELECT * FROM t1 order by f1;`).Check(testkit.Rows("1 0", "2 2"))
}

func (s *testSuite4) TestInsertIgnoreOnDup(c *C) {
	tk := testkit.NewTestKit(c, s.store)
	tk.MustExec("use test")
	testSQL := `drop table if exists t;
    create table t (i int not null primary key, j int unique key);`
	tk.MustExec(testSQL)
	testSQL = `insert into t values (1, 1), (2, 2);`
	tk.MustExec(testSQL)
	tk.CheckLastMessage("Records: 2  Duplicates: 0  Warnings: 0")
	testSQL = `insert ignore into t values(1, 1) on duplicate key update i = 2;`
	tk.MustExec(testSQL)
	tk.CheckLastMessage("")
	testSQL = `select * from t;`
	r := tk.MustQuery(testSQL)
	r.Check(testkit.Rows("1 1", "2 2"))
	testSQL = `insert ignore into t values(1, 1) on duplicate key update j = 2;`
	tk.MustExec(testSQL)
	tk.CheckLastMessage("")
	testSQL = `select * from t;`
	r = tk.MustQuery(testSQL)
	r.Check(testkit.Rows("1 1", "2 2"))
}

func (s *testSuite4) TestReplace(c *C) {
	tk := testkit.NewTestKit(c, s.store)
	tk.MustExec("use test")
	testSQL := `drop table if exists replace_test;
    create table replace_test (id int PRIMARY KEY AUTO_INCREMENT, c1 int, c2 int, c3 int default 1);`
	tk.MustExec(testSQL)
	testSQL = `replace replace_test (c1) values (1),(2),(NULL);`
	tk.MustExec(testSQL)
	tk.CheckLastMessage("Records: 3  Duplicates: 0  Warnings: 0")

	errReplaceSQL := `replace replace_test (c1) values ();`
	tk.MustExec("begin")
	_, err := tk.Exec(errReplaceSQL)
	c.Assert(err, NotNil)
	tk.MustExec("rollback")

	errReplaceSQL = `replace replace_test (c1, c2) values (1,2),(1);`
	tk.MustExec("begin")
	_, err = tk.Exec(errReplaceSQL)
	c.Assert(err, NotNil)
	tk.MustExec("rollback")

	errReplaceSQL = `replace replace_test (xxx) values (3);`
	tk.MustExec("begin")
	_, err = tk.Exec(errReplaceSQL)
	c.Assert(err, NotNil)
	tk.MustExec("rollback")

	errReplaceSQL = `replace replace_test_xxx (c1) values ();`
	tk.MustExec("begin")
	_, err = tk.Exec(errReplaceSQL)
	c.Assert(err, NotNil)
	tk.MustExec("rollback")

	replaceSetSQL := `replace replace_test set c1 = 3;`
	tk.MustExec(replaceSetSQL)
	tk.CheckLastMessage("")

	errReplaceSetSQL := `replace replace_test set c1 = 4, c1 = 5;`
	tk.MustExec("begin")
	_, err = tk.Exec(errReplaceSetSQL)
	c.Assert(err, NotNil)
	tk.MustExec("rollback")

	errReplaceSetSQL = `replace replace_test set xxx = 6;`
	tk.MustExec("begin")
	_, err = tk.Exec(errReplaceSetSQL)
	c.Assert(err, NotNil)
	tk.MustExec("rollback")

	replaceSelectSQL := `create table replace_test_1 (id int, c1 int);`
	tk.MustExec(replaceSelectSQL)
	replaceSelectSQL = `replace replace_test_1 select id, c1 from replace_test;`
	tk.MustExec(replaceSelectSQL)
	tk.CheckLastMessage("Records: 4  Duplicates: 0  Warnings: 0")

	replaceSelectSQL = `create table replace_test_2 (id int, c1 int);`
	tk.MustExec(replaceSelectSQL)
	replaceSelectSQL = `replace replace_test_1 select id, c1 from replace_test union select id * 10, c1 * 10 from replace_test;`
	tk.MustExec(replaceSelectSQL)
	tk.CheckLastMessage("Records: 8  Duplicates: 0  Warnings: 0")

	errReplaceSelectSQL := `replace replace_test_1 select c1 from replace_test;`
	tk.MustExec("begin")
	_, err = tk.Exec(errReplaceSelectSQL)
	c.Assert(err, NotNil)
	tk.MustExec("rollback")

	replaceUniqueIndexSQL := `create table replace_test_3 (c1 int, c2 int, UNIQUE INDEX (c2));`
	tk.MustExec(replaceUniqueIndexSQL)
	replaceUniqueIndexSQL = `replace into replace_test_3 set c2=1;`
	tk.MustExec(replaceUniqueIndexSQL)
	replaceUniqueIndexSQL = `replace into replace_test_3 set c2=1;`
	tk.MustExec(replaceUniqueIndexSQL)
	c.Assert(int64(tk.Se.AffectedRows()), Equals, int64(1))
	tk.CheckLastMessage("")

	replaceUniqueIndexSQL = `replace into replace_test_3 set c1=1, c2=1;`
	tk.MustExec(replaceUniqueIndexSQL)
	c.Assert(int64(tk.Se.AffectedRows()), Equals, int64(2))
	tk.CheckLastMessage("")

	replaceUniqueIndexSQL = `replace into replace_test_3 set c2=NULL;`
	tk.MustExec(replaceUniqueIndexSQL)
	replaceUniqueIndexSQL = `replace into replace_test_3 set c2=NULL;`
	tk.MustExec(replaceUniqueIndexSQL)
	c.Assert(int64(tk.Se.AffectedRows()), Equals, int64(1))
	tk.CheckLastMessage("")

	replaceUniqueIndexSQL = `create table replace_test_4 (c1 int, c2 int, c3 int, UNIQUE INDEX (c1, c2));`
	tk.MustExec(replaceUniqueIndexSQL)
	replaceUniqueIndexSQL = `replace into replace_test_4 set c2=NULL;`
	tk.MustExec(replaceUniqueIndexSQL)
	replaceUniqueIndexSQL = `replace into replace_test_4 set c2=NULL;`
	tk.MustExec(replaceUniqueIndexSQL)
	c.Assert(int64(tk.Se.AffectedRows()), Equals, int64(1))
	tk.CheckLastMessage("")

	replacePrimaryKeySQL := `create table replace_test_5 (c1 int, c2 int, c3 int, PRIMARY KEY (c1, c2));`
	tk.MustExec(replacePrimaryKeySQL)
	replacePrimaryKeySQL = `replace into replace_test_5 set c1=1, c2=2;`
	tk.MustExec(replacePrimaryKeySQL)
	replacePrimaryKeySQL = `replace into replace_test_5 set c1=1, c2=2;`
	tk.MustExec(replacePrimaryKeySQL)
	c.Assert(int64(tk.Se.AffectedRows()), Equals, int64(1))
	tk.CheckLastMessage("")

	// For Issue989
	issue989SQL := `CREATE TABLE tIssue989 (a int, b int, PRIMARY KEY(a), UNIQUE KEY(b));`
	tk.MustExec(issue989SQL)
	issue989SQL = `insert into tIssue989 (a, b) values (1, 2);`
	tk.MustExec(issue989SQL)
	tk.CheckLastMessage("")
	issue989SQL = `replace into tIssue989(a, b) values (111, 2);`
	tk.MustExec(issue989SQL)
	tk.CheckLastMessage("")
	r := tk.MustQuery("select * from tIssue989;")
	r.Check(testkit.Rows("111 2"))

	// For Issue1012
	issue1012SQL := `CREATE TABLE tIssue1012 (a int, b int, PRIMARY KEY(a), UNIQUE KEY(b));`
	tk.MustExec(issue1012SQL)
	issue1012SQL = `insert into tIssue1012 (a, b) values (1, 2);`
	tk.MustExec(issue1012SQL)
	issue1012SQL = `insert into tIssue1012 (a, b) values (2, 1);`
	tk.MustExec(issue1012SQL)
	issue1012SQL = `replace into tIssue1012(a, b) values (1, 1);`
	tk.MustExec(issue1012SQL)
	c.Assert(int64(tk.Se.AffectedRows()), Equals, int64(3))
	tk.CheckLastMessage("")
	r = tk.MustQuery("select * from tIssue1012;")
	r.Check(testkit.Rows("1 1"))

	// Test Replace with info message
	tk.MustExec(`drop table if exists t1`)
	tk.MustExec(`create table t1(a int primary key, b int);`)
	tk.MustExec(`insert into t1 values(1,1),(2,2),(3,3),(4,4),(5,5);`)
	tk.MustExec(`replace into t1 values(1,1);`)
	c.Assert(int64(tk.Se.AffectedRows()), Equals, int64(1))
	tk.CheckLastMessage("")
	tk.MustExec(`replace into t1 values(1,1),(2,2);`)
	c.Assert(int64(tk.Se.AffectedRows()), Equals, int64(2))
	tk.CheckLastMessage("Records: 2  Duplicates: 0  Warnings: 0")
	tk.MustExec(`replace into t1 values(4,14),(5,15),(6,16),(7,17),(8,18)`)
	c.Assert(int64(tk.Se.AffectedRows()), Equals, int64(7))
	tk.CheckLastMessage("Records: 5  Duplicates: 2  Warnings: 0")
	tk.MustExec(`replace into t1 select * from (select 1, 2) as tmp;`)
	c.Assert(int64(tk.Se.AffectedRows()), Equals, int64(2))
	tk.CheckLastMessage("Records: 1  Duplicates: 1  Warnings: 0")
}

func (s *testSuite2) TestGeneratedColumnForInsert(c *C) {
	tk := testkit.NewTestKit(c, s.store)
	tk.MustExec("use test")

	// test cases for default behavior
	tk.MustExec(`drop table if exists t1;`)
	tk.MustExec(`create table t1(id int, id_gen int as(id + 42), b int, unique key id_gen(id_gen));`)
	tk.MustExec(`insert into t1 (id, b) values(1,1),(2,2),(3,3),(4,4),(5,5);`)
	tk.MustExec(`replace into t1 (id, b) values(1,1);`)
	tk.MustExec(`replace into t1 (id, b) values(1,1),(2,2);`)
	tk.MustExec(`replace into t1 (id, b) values(6,16),(7,17),(8,18);`)
	tk.MustQuery("select * from t1;").Check(testkit.Rows(
		"1 43 1", "2 44 2", "3 45 3", "4 46 4", "5 47 5", "6 48 16", "7 49 17", "8 50 18"))
	tk.MustExec(`insert into t1 (id, b) values (6,18) on duplicate key update id = -id;`)
	tk.MustExec(`insert into t1 (id, b) values (7,28) on duplicate key update b = -values(b);`)
	tk.MustQuery("select * from t1;").Check(testkit.Rows(
		"1 43 1", "2 44 2", "3 45 3", "4 46 4", "5 47 5", "-6 36 16", "7 49 -28", "8 50 18"))

	// test cases for virtual and stored columns in the same table
	tk.MustExec(`drop table if exists t`)
	tk.MustExec(`create table t
	(i int as(k+1) stored, j int as(k+2) virtual, k int, unique key idx_i(i), unique key idx_j(j))`)
	tk.MustExec(`insert into t (k) values (1), (2)`)
	tk.MustExec(`replace into t (k) values (1), (2)`)
	tk.MustQuery(`select * from t`).Check(testkit.Rows("2 3 1", "3 4 2"))

	tk.MustExec(`drop table if exists t`)
	tk.MustExec(`create table t
	(i int as(k+1) stored, j int as(k+2) virtual, k int, unique key idx_j(j))`)
	tk.MustExec(`insert into t (k) values (1), (2)`)
	tk.MustExec(`replace into t (k) values (1), (2)`)
	tk.MustQuery(`select * from t`).Check(testkit.Rows("2 3 1", "3 4 2"))

	tk.MustExec(`drop table if exists t`)
	tk.MustExec(`create table t
	(i int as(k+1) stored, j int as(k+2) virtual, k int, unique key idx_i(i))`)
	tk.MustExec(`insert into t (k) values (1), (2)`)
	tk.MustExec(`replace into t (k) values (1), (2)`)
	tk.MustQuery(`select * from t`).Check(testkit.Rows("2 3 1", "3 4 2"))
}

func (s *testSuite4) TestPartitionedTableReplace(c *C) {
	tk := testkit.NewTestKit(c, s.store)
	tk.MustExec("use test")
	testSQL := `drop table if exists replace_test;
		    create table replace_test (id int PRIMARY KEY AUTO_INCREMENT, c1 int, c2 int, c3 int default 1)
			partition by range (id) (
			PARTITION p0 VALUES LESS THAN (3),
			PARTITION p1 VALUES LESS THAN (5),
			PARTITION p2 VALUES LESS THAN (7),
			PARTITION p3 VALUES LESS THAN (9));`
	tk.MustExec(testSQL)
	testSQL = `replace replace_test (c1) values (1),(2),(NULL);`
	tk.MustExec(testSQL)
	tk.CheckLastMessage("Records: 3  Duplicates: 0  Warnings: 0")

	errReplaceSQL := `replace replace_test (c1) values ();`
	tk.MustExec("begin")
	_, err := tk.Exec(errReplaceSQL)
	c.Assert(err, NotNil)
	tk.MustExec("rollback")

	errReplaceSQL = `replace replace_test (c1, c2) values (1,2),(1);`
	tk.MustExec("begin")
	_, err = tk.Exec(errReplaceSQL)
	c.Assert(err, NotNil)
	tk.MustExec("rollback")

	errReplaceSQL = `replace replace_test (xxx) values (3);`
	tk.MustExec("begin")
	_, err = tk.Exec(errReplaceSQL)
	c.Assert(err, NotNil)
	tk.MustExec("rollback")

	errReplaceSQL = `replace replace_test_xxx (c1) values ();`
	tk.MustExec("begin")
	_, err = tk.Exec(errReplaceSQL)
	c.Assert(err, NotNil)
	tk.MustExec("rollback")

	replaceSetSQL := `replace replace_test set c1 = 3;`
	tk.MustExec(replaceSetSQL)
	tk.CheckLastMessage("")

	errReplaceSetSQL := `replace replace_test set c1 = 4, c1 = 5;`
	tk.MustExec("begin")
	_, err = tk.Exec(errReplaceSetSQL)
	c.Assert(err, NotNil)
	tk.MustExec("rollback")

	errReplaceSetSQL = `replace replace_test set xxx = 6;`
	tk.MustExec("begin")
	_, err = tk.Exec(errReplaceSetSQL)
	c.Assert(err, NotNil)
	tk.MustExec("rollback")

	tk.MustExec(`drop table if exists replace_test_1`)
	tk.MustExec(`create table replace_test_1 (id int, c1 int) partition by range (id) (
			PARTITION p0 VALUES LESS THAN (4),
			PARTITION p1 VALUES LESS THAN (6),
			PARTITION p2 VALUES LESS THAN (8),
			PARTITION p3 VALUES LESS THAN (10),
			PARTITION p4 VALUES LESS THAN (100))`)
	tk.MustExec(`replace replace_test_1 select id, c1 from replace_test;`)
	tk.CheckLastMessage("Records: 4  Duplicates: 0  Warnings: 0")

	tk.MustExec(`drop table if exists replace_test_2`)
	tk.MustExec(`create table replace_test_2 (id int, c1 int) partition by range (id) (
			PARTITION p0 VALUES LESS THAN (10),
			PARTITION p1 VALUES LESS THAN (50),
			PARTITION p2 VALUES LESS THAN (100),
			PARTITION p3 VALUES LESS THAN (300))`)
	tk.MustExec(`replace replace_test_1 select id, c1 from replace_test union select id * 10, c1 * 10 from replace_test;`)
	tk.CheckLastMessage("Records: 8  Duplicates: 0  Warnings: 0")

	errReplaceSelectSQL := `replace replace_test_1 select c1 from replace_test;`
	tk.MustExec("begin")
	_, err = tk.Exec(errReplaceSelectSQL)
	c.Assert(err, NotNil)
	tk.MustExec("rollback")

	tk.MustExec(`drop table if exists replace_test_3`)
	replaceUniqueIndexSQL := `create table replace_test_3 (c1 int, c2 int, UNIQUE INDEX (c2)) partition by range (c2) (
				    PARTITION p0 VALUES LESS THAN (4),
				    PARTITION p1 VALUES LESS THAN (7),
				    PARTITION p2 VALUES LESS THAN (11))`
	tk.MustExec(replaceUniqueIndexSQL)
	replaceUniqueIndexSQL = `replace into replace_test_3 set c2=8;`
	tk.MustExec(replaceUniqueIndexSQL)
	replaceUniqueIndexSQL = `replace into replace_test_3 set c2=8;`
	tk.MustExec(replaceUniqueIndexSQL)
	c.Assert(int64(tk.Se.AffectedRows()), Equals, int64(1))
	tk.CheckLastMessage("")
	replaceUniqueIndexSQL = `replace into replace_test_3 set c1=8, c2=8;`
	tk.MustExec(replaceUniqueIndexSQL)
	c.Assert(int64(tk.Se.AffectedRows()), Equals, int64(2))
	tk.CheckLastMessage("")

	replaceUniqueIndexSQL = `replace into replace_test_3 set c2=NULL;`
	tk.MustExec(replaceUniqueIndexSQL)
	replaceUniqueIndexSQL = `replace into replace_test_3 set c2=NULL;`
	tk.MustExec(replaceUniqueIndexSQL)
	c.Assert(int64(tk.Se.AffectedRows()), Equals, int64(1))
	tk.CheckLastMessage("")

	replaceUniqueIndexSQL = `create table replace_test_4 (c1 int, c2 int, c3 int, UNIQUE INDEX (c1, c2)) partition by range (c1) (
				    PARTITION p0 VALUES LESS THAN (4),
				    PARTITION p1 VALUES LESS THAN (7),
				    PARTITION p2 VALUES LESS THAN (11));`
	tk.MustExec(`drop table if exists replace_test_4`)
	tk.MustExec(replaceUniqueIndexSQL)
	replaceUniqueIndexSQL = `replace into replace_test_4 set c2=NULL;`
	tk.MustExec(replaceUniqueIndexSQL)
	replaceUniqueIndexSQL = `replace into replace_test_4 set c2=NULL;`
	tk.MustExec(replaceUniqueIndexSQL)
	c.Assert(int64(tk.Se.AffectedRows()), Equals, int64(1))

	replacePrimaryKeySQL := `create table replace_test_5 (c1 int, c2 int, c3 int, PRIMARY KEY (c1, c2)) partition by range (c2) (
				    PARTITION p0 VALUES LESS THAN (4),
				    PARTITION p1 VALUES LESS THAN (7),
				    PARTITION p2 VALUES LESS THAN (11));`
	tk.MustExec(replacePrimaryKeySQL)
	replacePrimaryKeySQL = `replace into replace_test_5 set c1=1, c2=2;`
	tk.MustExec(replacePrimaryKeySQL)
	replacePrimaryKeySQL = `replace into replace_test_5 set c1=1, c2=2;`
	tk.MustExec(replacePrimaryKeySQL)
	c.Assert(int64(tk.Se.AffectedRows()), Equals, int64(1))

	issue989SQL := `CREATE TABLE tIssue989 (a int, b int, KEY(a), UNIQUE KEY(b)) partition by range (b) (
			    PARTITION p1 VALUES LESS THAN (100),
			    PARTITION p2 VALUES LESS THAN (200))`
	tk.MustExec(issue989SQL)
	issue989SQL = `insert into tIssue989 (a, b) values (1, 2);`
	tk.MustExec(issue989SQL)
	issue989SQL = `replace into tIssue989(a, b) values (111, 2);`
	tk.MustExec(issue989SQL)
	r := tk.MustQuery("select * from tIssue989;")
	r.Check(testkit.Rows("111 2"))
}

func (s *testSuite4) TestHashPartitionedTableReplace(c *C) {
	tk := testkit.NewTestKit(c, s.store)
	tk.MustExec("use test")
	tk.MustExec("set @@session.tidb_enable_table_partition = '1';")
	tk.MustExec("drop table if exists replace_test;")
	testSQL := `create table replace_test (id int PRIMARY KEY AUTO_INCREMENT, c1 int, c2 int, c3 int default 1)
			partition by hash(id) partitions 4;`
	tk.MustExec(testSQL)

	testSQL = `replace replace_test (c1) values (1),(2),(NULL);`
	tk.MustExec(testSQL)

	errReplaceSQL := `replace replace_test (c1) values ();`
	tk.MustExec("begin")
	_, err := tk.Exec(errReplaceSQL)
	c.Assert(err, NotNil)
	tk.MustExec("rollback")

	errReplaceSQL = `replace replace_test (c1, c2) values (1,2),(1);`
	tk.MustExec("begin")
	_, err = tk.Exec(errReplaceSQL)
	c.Assert(err, NotNil)
	tk.MustExec("rollback")

	errReplaceSQL = `replace replace_test (xxx) values (3);`
	tk.MustExec("begin")
	_, err = tk.Exec(errReplaceSQL)
	c.Assert(err, NotNil)
	tk.MustExec("rollback")

	errReplaceSQL = `replace replace_test_xxx (c1) values ();`
	tk.MustExec("begin")
	_, err = tk.Exec(errReplaceSQL)
	c.Assert(err, NotNil)
	tk.MustExec("rollback")

	errReplaceSetSQL := `replace replace_test set c1 = 4, c1 = 5;`
	tk.MustExec("begin")
	_, err = tk.Exec(errReplaceSetSQL)
	c.Assert(err, NotNil)
	tk.MustExec("rollback")

	errReplaceSetSQL = `replace replace_test set xxx = 6;`
	tk.MustExec("begin")
	_, err = tk.Exec(errReplaceSetSQL)
	c.Assert(err, NotNil)
	tk.MustExec("rollback")

	tk.MustExec(`replace replace_test set c1 = 3;`)
	tk.MustExec(`replace replace_test set c1 = 4;`)
	tk.MustExec(`replace replace_test set c1 = 5;`)
	tk.MustExec(`replace replace_test set c1 = 6;`)
	tk.MustExec(`replace replace_test set c1 = 7;`)

	tk.MustExec(`drop table if exists replace_test_1`)
	tk.MustExec(`create table replace_test_1 (id int, c1 int) partition by hash(id) partitions 5;`)
	tk.MustExec(`replace replace_test_1 select id, c1 from replace_test;`)

	tk.MustExec(`drop table if exists replace_test_2`)
	tk.MustExec(`create table replace_test_2 (id int, c1 int) partition by hash(id) partitions 6;`)

	tk.MustExec(`replace replace_test_1 select id, c1 from replace_test union select id * 10, c1 * 10 from replace_test;`)

	errReplaceSelectSQL := `replace replace_test_1 select c1 from replace_test;`
	tk.MustExec("begin")
	_, err = tk.Exec(errReplaceSelectSQL)
	c.Assert(err, NotNil)
	tk.MustExec("rollback")

	tk.MustExec(`drop table if exists replace_test_3`)
	replaceUniqueIndexSQL := `create table replace_test_3 (c1 int, c2 int, UNIQUE INDEX (c2)) partition by hash(c2) partitions 7;`
	tk.MustExec(replaceUniqueIndexSQL)

	tk.MustExec(`replace into replace_test_3 set c2=8;`)
	tk.MustExec(`replace into replace_test_3 set c2=8;`)
	c.Assert(int64(tk.Se.AffectedRows()), Equals, int64(1))
	tk.MustExec(`replace into replace_test_3 set c1=8, c2=8;`)
	c.Assert(int64(tk.Se.AffectedRows()), Equals, int64(2))

	tk.MustExec(`replace into replace_test_3 set c2=NULL;`)
	tk.MustExec(`replace into replace_test_3 set c2=NULL;`)
	c.Assert(int64(tk.Se.AffectedRows()), Equals, int64(1))

	for i := 0; i < 100; i++ {
		sql := fmt.Sprintf("replace into replace_test_3 set c2=%d;", i)
		tk.MustExec(sql)
	}
	result := tk.MustQuery("select count(*) from replace_test_3")
	result.Check(testkit.Rows("102"))

	replaceUniqueIndexSQL = `create table replace_test_4 (c1 int, c2 int, c3 int, UNIQUE INDEX (c1, c2)) partition by hash(c1) partitions 8;`
	tk.MustExec(`drop table if exists replace_test_4`)
	tk.MustExec(replaceUniqueIndexSQL)
	replaceUniqueIndexSQL = `replace into replace_test_4 set c2=NULL;`
	tk.MustExec(replaceUniqueIndexSQL)
	replaceUniqueIndexSQL = `replace into replace_test_4 set c2=NULL;`
	tk.MustExec(replaceUniqueIndexSQL)
	c.Assert(int64(tk.Se.AffectedRows()), Equals, int64(1))

	replacePrimaryKeySQL := `create table replace_test_5 (c1 int, c2 int, c3 int, PRIMARY KEY (c1, c2)) partition by hash (c2) partitions 9;`
	tk.MustExec(replacePrimaryKeySQL)
	replacePrimaryKeySQL = `replace into replace_test_5 set c1=1, c2=2;`
	tk.MustExec(replacePrimaryKeySQL)
	replacePrimaryKeySQL = `replace into replace_test_5 set c1=1, c2=2;`
	tk.MustExec(replacePrimaryKeySQL)
	c.Assert(int64(tk.Se.AffectedRows()), Equals, int64(1))

	issue989SQL := `CREATE TABLE tIssue989 (a int, b int, KEY(a), UNIQUE KEY(b)) partition by hash (b) partitions 10;`
	tk.MustExec(issue989SQL)
	issue989SQL = `insert into tIssue989 (a, b) values (1, 2);`
	tk.MustExec(issue989SQL)
	issue989SQL = `replace into tIssue989(a, b) values (111, 2);`
	tk.MustExec(issue989SQL)
	r := tk.MustQuery("select * from tIssue989;")
	r.Check(testkit.Rows("111 2"))
}

func (s *testSuite8) TestUpdate(c *C) {
	tk := testkit.NewTestKit(c, s.store)
	tk.MustExec("use test")
	s.fillData(tk, "update_test")

	updateStr := `UPDATE update_test SET name = "abc" where id > 0;`
	tk.MustExec(updateStr)
	tk.CheckExecResult(2, 0)
	tk.CheckLastMessage("Rows matched: 2  Changed: 2  Warnings: 0")

	// select data
	tk.MustExec("begin")
	r := tk.MustQuery(`SELECT * from update_test limit 2;`)
	r.Check(testkit.Rows("1 abc", "2 abc"))
	tk.MustExec("commit")

	tk.MustExec(`UPDATE update_test SET name = "foo"`)
	tk.CheckExecResult(2, 0)
	tk.CheckLastMessage("Rows matched: 2  Changed: 2  Warnings: 0")

	// table option is auto-increment
	tk.MustExec("begin")
	tk.MustExec("drop table if exists update_test;")
	tk.MustExec("commit")
	tk.MustExec("begin")
	tk.MustExec("create table update_test(id int not null auto_increment, name varchar(255), primary key(id))")
	tk.MustExec("insert into update_test(name) values ('aa')")
	tk.MustExec("update update_test set id = 8 where name = 'aa'")
	tk.CheckLastMessage("Rows matched: 1  Changed: 1  Warnings: 0")
	tk.MustExec("insert into update_test(name) values ('bb')")
	tk.MustExec("commit")
	tk.MustExec("begin")
	r = tk.MustQuery("select * from update_test;")
	r.Check(testkit.Rows("8 aa", "9 bb"))
	tk.MustExec("commit")

	tk.MustExec("begin")
	tk.MustExec("drop table if exists update_test;")
	tk.MustExec("commit")
	tk.MustExec("begin")
	tk.MustExec("create table update_test(id int not null auto_increment, name varchar(255), index(id))")
	tk.MustExec("insert into update_test(name) values ('aa')")
	_, err := tk.Exec("update update_test set id = null where name = 'aa'")
	c.Assert(err, NotNil)
	c.Assert(err.Error(), DeepEquals, "[table:1048]Column 'id' cannot be null")

	tk.MustExec("drop table update_test")
	tk.MustExec("create table update_test(id int)")
	tk.MustExec("begin")
	tk.MustExec("insert into update_test(id) values (1)")
	tk.MustExec("update update_test set id = 2 where id = 1 limit 1")
	tk.CheckLastMessage("Rows matched: 1  Changed: 1  Warnings: 0")
	r = tk.MustQuery("select * from update_test;")
	r.Check(testkit.Rows("2"))
	tk.MustExec("commit")

	// Test that in a transaction, when a constraint failed in an update statement, the record is not inserted.
	tk.MustExec("create table update_unique (id int primary key, name int unique)")
	tk.MustExec("insert update_unique values (1, 1), (2, 2);")
	tk.MustExec("begin")
	_, err = tk.Exec("update update_unique set name = 1 where id = 2")
	c.Assert(err, NotNil)
	tk.MustExec("commit")
	tk.MustQuery("select * from update_unique").Check(testkit.Rows("1 1", "2 2"))

	// test update ignore for pimary key
	tk.MustExec("drop table if exists t;")
	tk.MustExec("create table t(a bigint, primary key (a));")
	tk.MustExec("insert into t values (1)")
	tk.MustExec("insert into t values (2)")
	_, err = tk.Exec("update ignore t set a = 1 where a = 2;")
	c.Assert(err, IsNil)
	tk.CheckLastMessage("Rows matched: 1  Changed: 0  Warnings: 1")
	r = tk.MustQuery("SHOW WARNINGS;")
	r.Check(testkit.Rows("Warning 1062 Duplicate entry '1' for key 'PRIMARY'"))
	tk.MustQuery("select * from t").Check(testkit.Rows("1", "2"))

	// test update ignore for truncate as warning
	_, err = tk.Exec("update ignore t set a = 1 where a = (select '2a')")
	c.Assert(err, IsNil)
	r = tk.MustQuery("SHOW WARNINGS;")
	r.Check(testkit.Rows("Warning 1265 Data Truncated", "Warning 1265 Data Truncated", "Warning 1062 Duplicate entry '1' for key 'PRIMARY'"))

	tk.MustExec("update ignore t set a = 42 where a = 2;")
	tk.MustQuery("select * from t").Check(testkit.Rows("1", "42"))

	// test update ignore for unique key
	tk.MustExec("drop table if exists t;")
	tk.MustExec("create table t(a bigint, unique key I_uniq (a));")
	tk.MustExec("insert into t values (1)")
	tk.MustExec("insert into t values (2)")
	_, err = tk.Exec("update ignore t set a = 1 where a = 2;")
	c.Assert(err, IsNil)
	tk.CheckLastMessage("Rows matched: 1  Changed: 0  Warnings: 1")
	r = tk.MustQuery("SHOW WARNINGS;")
	r.Check(testkit.Rows("Warning 1062 Duplicate entry '1' for key 'I_uniq'"))
	tk.MustQuery("select * from t").Check(testkit.Rows("1", "2"))

	tk.MustExec("drop table if exists t")
	tk.MustExec("create table t(id integer auto_increment, t1 datetime, t2 datetime, primary key (id))")
	tk.MustExec("insert into t(t1, t2) values('2000-10-01 01:01:01', '2017-01-01 10:10:10')")
	tk.MustQuery("select * from t").Check(testkit.Rows("1 2000-10-01 01:01:01 2017-01-01 10:10:10"))
	tk.MustExec("update t set t1 = '2017-10-01 10:10:11', t2 = date_add(t1, INTERVAL 10 MINUTE) where id = 1")
	tk.CheckLastMessage("Rows matched: 1  Changed: 1  Warnings: 0")
	tk.MustQuery("select * from t").Check(testkit.Rows("1 2017-10-01 10:10:11 2017-10-01 10:20:11"))

	// for issue #5132
	tk.MustExec("CREATE TABLE `tt1` (" +
		"`a` int(11) NOT NULL," +
		"`b` varchar(32) DEFAULT NULL," +
		"`c` varchar(32) DEFAULT NULL," +
		"PRIMARY KEY (`a`)," +
		"UNIQUE KEY `b_idx` (`b`)" +
		") ENGINE=InnoDB DEFAULT CHARSET=utf8 COLLATE=utf8_bin;")
	tk.MustExec("insert into tt1 values(1, 'a', 'a');")
	tk.MustExec("insert into tt1 values(2, 'd', 'b');")
	r = tk.MustQuery("select * from tt1;")
	r.Check(testkit.Rows("1 a a", "2 d b"))
	tk.MustExec("update tt1 set a=5 where c='b';")
	tk.CheckLastMessage("Rows matched: 1  Changed: 1  Warnings: 0")
	r = tk.MustQuery("select * from tt1;")
	r.Check(testkit.Rows("1 a a", "5 d b"))

	// Automatic Updating for TIMESTAMP
	tk.MustExec("CREATE TABLE `tsup` (" +
		"`a` int," +
		"`ts` TIMESTAMP DEFAULT CURRENT_TIMESTAMP ON UPDATE CURRENT_TIMESTAMP," +
		"KEY `idx` (`ts`)" +
		");")
	tk.MustExec("insert into tsup values(1, '0000-00-00 00:00:00');")
	tk.MustExec("update tsup set a=5;")
	tk.CheckLastMessage("Rows matched: 1  Changed: 1  Warnings: 0")
	r1 := tk.MustQuery("select ts from tsup use index (idx);")
	r2 := tk.MustQuery("select ts from tsup;")
	r1.Check(r2.Rows())
	tk.MustExec("update tsup set ts='2019-01-01';")
	tk.MustQuery("select ts from tsup;").Check(testkit.Rows("2019-01-01 00:00:00"))

	// issue 5532
	tk.MustExec("create table decimals (a decimal(20, 0) not null)")
	tk.MustExec("insert into decimals values (201)")
	// A warning rather than data truncated error.
	tk.MustExec("update decimals set a = a + 1.23;")
	tk.CheckLastMessage("Rows matched: 1  Changed: 1  Warnings: 1")
	tk.MustQuery("show warnings").Check(testkit.Rows("Warning 1265 Data Truncated"))
	r = tk.MustQuery("select * from decimals")
	r.Check(testkit.Rows("202"))

	tk.MustExec("drop table t")
	tk.MustExec("CREATE TABLE `t` (	`c1` year DEFAULT NULL, `c2` year DEFAULT NULL, `c3` date DEFAULT NULL, `c4` datetime DEFAULT NULL,	KEY `idx` (`c1`,`c2`))")
	_, err = tk.Exec("UPDATE t SET c2=16777215 WHERE c1>= -8388608 AND c1 < -9 ORDER BY c1 LIMIT 2")
	c.Assert(err.Error(), Equals, "cannot convert datum from bigint to type year.")

	tk.MustExec("update (select * from t) t set c1 = 1111111")

	// test update ignore for bad null error
	tk.MustExec("drop table if exists t;")
	tk.MustExec(`create table t (i int not null default 10)`)
	tk.MustExec("insert into t values (1)")
	tk.MustExec("update ignore t set i = null;")
	tk.CheckLastMessage("Rows matched: 1  Changed: 1  Warnings: 1")
	r = tk.MustQuery("SHOW WARNINGS;")
	r.Check(testkit.Rows("Warning 1048 Column 'i' cannot be null"))
	tk.MustQuery("select * from t").Check(testkit.Rows("0"))

	// issue 7237, update subquery table should be forbidden
	tk.MustExec("drop table t")
	tk.MustExec("create table t (k int, v int)")
	_, err = tk.Exec("update t, (select * from t) as b set b.k = t.k")
	c.Assert(err.Error(), Equals, "[planner:1288]The target table b of the UPDATE is not updatable")
	tk.MustExec("update t, (select * from t) as b set t.k = b.k")

	// issue 8045
	tk.MustExec("drop table if exists t1")
	tk.MustExec(`CREATE TABLE t1 (c1 float)`)
	tk.MustExec("INSERT INTO t1 SET c1 = 1")
	tk.MustExec("UPDATE t1 SET c1 = 1.2 WHERE c1=1;")
	tk.CheckLastMessage("Rows matched: 1  Changed: 1  Warnings: 0")

	// issue 8119
	tk.MustExec("drop table if exists t;")
	tk.MustExec("create table t (c1 float(1,1));")
	tk.MustExec("insert into t values (0.0);")
	_, err = tk.Exec("update t set c1 = 2.0;")
	c.Assert(types.ErrWarnDataOutOfRange.Equal(err), IsTrue)

	tk.MustExec("drop table if exists t")
	tk.MustExec("create table t(a datetime not null, b datetime)")
	tk.MustExec("insert into t value('1999-12-12', '1999-12-13')")
	tk.MustExec(" set @orig_sql_mode=@@sql_mode; set @@sql_mode='';")
	tk.MustQuery("select * from t").Check(testkit.Rows("1999-12-12 00:00:00 1999-12-13 00:00:00"))
	tk.MustExec("update t set a = ''")
	tk.MustQuery("select * from t").Check(testkit.Rows("0000-00-00 00:00:00 1999-12-13 00:00:00"))
	tk.MustExec("update t set b = ''")
	tk.MustQuery("select * from t").Check(testkit.Rows("0000-00-00 00:00:00 <nil>"))
	tk.MustExec("set @@sql_mode=@orig_sql_mode;")

	tk.MustExec("create view v as select * from t")
	_, err = tk.Exec("update v set a = '2000-11-11'")
	c.Assert(err.Error(), Equals, core.ErrViewInvalid.GenWithStackByArgs("test", "v").Error())
	tk.MustExec("drop view v")

<<<<<<< HEAD
	// Assign `DEFAULT` in `UPDATE` statement
	tk.MustExec("drop table if exists t1, t2;")
	tk.MustExec("create table t1 (a int default 1, b int default 2);")
	tk.MustExec("insert into t1 values (10, 10), (20, 20);")
	tk.MustExec("update t1 set a=default where b=10;")
	tk.MustQuery("select * from t1;").Check(testkit.Rows("1 10", "20 20"))
	tk.MustExec("update t1 set a=30, b=default where a=20;")
	tk.MustQuery("select * from t1;").Check(testkit.Rows("1 10", "30 2"))
	tk.MustExec("update t1 set a=default, b=default where a=30;")
	tk.MustQuery("select * from t1;").Check(testkit.Rows("1 10", "1 2"))
	tk.MustExec("insert into t1 values (40, 40)")
	tk.MustExec("update t1 set a=default, b=default")
	tk.MustQuery("select * from t1;").Check(testkit.Rows("1 2", "1 2", "1 2"))
	tk.MustExec("update t1 set a=default(b), b=default(a)")
	tk.MustQuery("select * from t1;").Check(testkit.Rows("2 1", "2 1", "2 1"))
	// With generated columns
	tk.MustExec("create table t2 (a int default 1, b int generated always as (-a) virtual, c int generated always as (-a) stored);")
	tk.MustExec("insert into t2 values (10, default, default), (20, default, default)")
	tk.MustExec("update t2 set b=default;")
	tk.MustQuery("select * from t2;").Check(testkit.Rows("10 -10 -10", "20 -20 -20"))
	tk.MustExec("update t2 set a=30, b=default where a=10;")
	tk.MustQuery("select * from t2;").Check(testkit.Rows("30 -30 -30", "20 -20 -20"))
	tk.MustExec("update t2 set c=default, a=40 where c=-20;")
	tk.MustQuery("select * from t2;").Check(testkit.Rows("30 -30 -30", "40 -40 -40"))
	tk.MustExec("update t2 set a=default, b=default, c=default where b=-30;")
	tk.MustQuery("select * from t2;").Check(testkit.Rows("1 -1 -1", "40 -40 -40"))
	tk.MustExec("update t2 set a=default(a), b=default, c=default;")
	tk.MustQuery("select * from t2;").Check(testkit.Rows("1 -1 -1", "1 -1 -1"))
	tk.MustGetErrCode("update t2 set b=default(a);", mysql.ErrBadGeneratedColumn)
	tk.MustGetErrCode("update t2 set a=default(b), b=default(b);", mysql.ErrBadGeneratedColumn)
	tk.MustGetErrCode("update t2 set a=default(a), c=default(c);", mysql.ErrBadGeneratedColumn)
	tk.MustGetErrCode("update t2 set a=default(a), c=default(a);", mysql.ErrBadGeneratedColumn)
	tk.MustExec("drop table t1, t2")
=======
	tk.MustExec("drop table if exists t1, t2")
	tk.MustExec("create table t1(a int, b int, c int, d int, e int, index idx(a))")
	tk.MustExec("create table t2(a int, b int, c int)")
	tk.MustExec("update t1 join t2 on t1.a=t2.a set t1.a=1 where t2.b=1 and t2.c=2")
>>>>>>> dffc5152
}

func (s *testSuite4) TestPartitionedTableUpdate(c *C) {
	tk := testkit.NewTestKit(c, s.store)
	tk.MustExec("use test")
	tk.MustExec("drop table if exists t")
	tk.MustExec(`create table t (id int not null default 1, name varchar(255))
			PARTITION BY RANGE ( id ) (
			PARTITION p0 VALUES LESS THAN (6),
			PARTITION p1 VALUES LESS THAN (11),
			PARTITION p2 VALUES LESS THAN (16),
			PARTITION p3 VALUES LESS THAN (21))`)

	tk.MustExec(`insert INTO t VALUES (1, "hello");`)
	tk.CheckExecResult(1, 0)
	tk.MustExec(`insert INTO t VALUES (7, "hello");`)
	tk.CheckExecResult(1, 0)

	// update non partition column
	tk.MustExec(`UPDATE t SET name = "abc" where id > 0;`)
	tk.CheckExecResult(2, 0)
	tk.CheckLastMessage("Rows matched: 2  Changed: 2  Warnings: 0")
	r := tk.MustQuery(`SELECT * from t order by id limit 2;`)
	r.Check(testkit.Rows("1 abc", "7 abc"))

	// update partition column
	tk.MustExec(`update t set id = id + 1`)
	tk.CheckExecResult(2, 0)
	tk.CheckLastMessage("Rows matched: 2  Changed: 2  Warnings: 0")
	r = tk.MustQuery(`SELECT * from t order by id limit 2;`)
	r.Check(testkit.Rows("2 abc", "8 abc"))

	// update partition column, old and new record locates on different partitions
	tk.MustExec(`update t set id = 20 where id = 8`)
	tk.CheckExecResult(2, 0)
	tk.CheckLastMessage("Rows matched: 1  Changed: 1  Warnings: 0")
	r = tk.MustQuery(`SELECT * from t order by id limit 2;`)
	r.Check(testkit.Rows("2 abc", "20 abc"))

	// table option is auto-increment
	tk.MustExec("drop table if exists t;")
	tk.MustExec(`create table t (id int not null auto_increment, name varchar(255), primary key(id))
			PARTITION BY RANGE ( id ) (
			PARTITION p0 VALUES LESS THAN (6),
			PARTITION p1 VALUES LESS THAN (11),
			PARTITION p2 VALUES LESS THAN (16),
			PARTITION p3 VALUES LESS THAN (21))`)

	tk.MustExec("insert into t(name) values ('aa')")
	tk.MustExec("update t set id = 8 where name = 'aa'")
	tk.CheckLastMessage("Rows matched: 1  Changed: 1  Warnings: 0")
	tk.MustExec("insert into t(name) values ('bb')")
	r = tk.MustQuery("select * from t;")
	r.Check(testkit.Rows("8 aa", "9 bb"))

	_, err := tk.Exec("update t set id = null where name = 'aa'")
	c.Assert(err, NotNil)
	c.Assert(err.Error(), DeepEquals, "[table:1048]Column 'id' cannot be null")

	// Test that in a transaction, when a constraint failed in an update statement, the record is not inserted.
	tk.MustExec("drop table if exists t;")
	tk.MustExec(`create table t (id int, name int unique)
			PARTITION BY RANGE ( name ) (
			PARTITION p0 VALUES LESS THAN (6),
			PARTITION p1 VALUES LESS THAN (11),
			PARTITION p2 VALUES LESS THAN (16),
			PARTITION p3 VALUES LESS THAN (21))`)
	tk.MustExec("insert t values (1, 1), (2, 2);")
	_, err = tk.Exec("update t set name = 1 where id = 2")
	c.Assert(err, NotNil)
	tk.MustQuery("select * from t").Check(testkit.Rows("1 1", "2 2"))

	// test update ignore for pimary key
	tk.MustExec("drop table if exists t;")
	tk.MustExec(`create table t(a bigint, primary key (a))
			PARTITION BY RANGE (a) (
			PARTITION p0 VALUES LESS THAN (6),
			PARTITION p1 VALUES LESS THAN (11))`)
	tk.MustExec("insert into t values (5)")
	tk.MustExec("insert into t values (7)")
	_, err = tk.Exec("update ignore t set a = 5 where a = 7;")
	c.Assert(err, IsNil)
	tk.CheckLastMessage("Rows matched: 1  Changed: 0  Warnings: 1")
	r = tk.MustQuery("SHOW WARNINGS;")
	r.Check(testkit.Rows("Warning 1062 Duplicate entry '5' for key 'PRIMARY'"))
	tk.MustQuery("select * from t order by a").Check(testkit.Rows("5", "7"))

	// test update ignore for truncate as warning
	_, err = tk.Exec("update ignore t set a = 1 where a = (select '2a')")
	c.Assert(err, IsNil)
	r = tk.MustQuery("SHOW WARNINGS;")
	r.Check(testkit.Rows("Warning 1265 Data Truncated", "Warning 1265 Data Truncated"))

	// test update ignore for unique key
	tk.MustExec("drop table if exists t;")
	tk.MustExec(`create table t(a bigint, unique key I_uniq (a))
			PARTITION BY RANGE (a) (
			PARTITION p0 VALUES LESS THAN (6),
			PARTITION p1 VALUES LESS THAN (11))`)
	tk.MustExec("insert into t values (5)")
	tk.MustExec("insert into t values (7)")
	_, err = tk.Exec("update ignore t set a = 5 where a = 7;")
	c.Assert(err, IsNil)
	tk.CheckLastMessage("Rows matched: 1  Changed: 0  Warnings: 1")
	r = tk.MustQuery("SHOW WARNINGS;")
	r.Check(testkit.Rows("Warning 1062 Duplicate entry '5' for key 'I_uniq'"))
	tk.MustQuery("select * from t order by a").Check(testkit.Rows("5", "7"))
}

// TestUpdateCastOnlyModifiedValues for issue #4514.
func (s *testSuite4) TestUpdateCastOnlyModifiedValues(c *C) {
	tk := testkit.NewTestKit(c, s.store)
	tk.MustExec("use test")
	tk.MustExec("create table update_modified (col_1 int, col_2 enum('a', 'b'))")
	tk.MustExec("set SQL_MODE=''")
	tk.MustExec("insert into update_modified values (0, 3)")
	r := tk.MustQuery("SELECT * FROM update_modified")
	r.Check(testkit.Rows("0 "))
	tk.MustExec("set SQL_MODE=STRICT_ALL_TABLES")
	tk.MustExec("update update_modified set col_1 = 1")
	tk.CheckLastMessage("Rows matched: 1  Changed: 1  Warnings: 0")
	r = tk.MustQuery("SELECT * FROM update_modified")
	r.Check(testkit.Rows("1 "))
	_, err := tk.Exec("update update_modified set col_1 = 2, col_2 = 'c'")
	c.Assert(err, NotNil)
	r = tk.MustQuery("SELECT * FROM update_modified")
	r.Check(testkit.Rows("1 "))
	tk.MustExec("update update_modified set col_1 = 3, col_2 = 'a'")
	tk.CheckLastMessage("Rows matched: 1  Changed: 1  Warnings: 0")
	r = tk.MustQuery("SELECT * FROM update_modified")
	r.Check(testkit.Rows("3 a"))

	// Test update a field with different column type.
	tk.MustExec(`CREATE TABLE update_with_diff_type (a int, b JSON)`)
	tk.MustExec(`INSERT INTO update_with_diff_type VALUES(3, '{"a": "测试"}')`)
	tk.MustExec(`UPDATE update_with_diff_type SET a = '300'`)
	tk.CheckLastMessage("Rows matched: 1  Changed: 1  Warnings: 0")
	r = tk.MustQuery("SELECT a FROM update_with_diff_type")
	r.Check(testkit.Rows("300"))
	tk.MustExec(`UPDATE update_with_diff_type SET b = '{"a":   "\\u6d4b\\u8bd5"}'`)
	tk.CheckLastMessage("Rows matched: 1  Changed: 0  Warnings: 0")
	r = tk.MustQuery("SELECT b FROM update_with_diff_type")
	r.Check(testkit.Rows(`{"a": "测试"}`))
}

func (s *testSuite4) fillMultiTableForUpdate(tk *testkit.TestKit) {
	// Create and fill table items
	tk.MustExec("CREATE TABLE items (id int, price TEXT);")
	tk.MustExec(`insert into items values (11, "items_price_11"), (12, "items_price_12"), (13, "items_price_13");`)
	tk.CheckExecResult(3, 0)
	// Create and fill table month
	tk.MustExec("CREATE TABLE month (mid int, mprice TEXT);")
	tk.MustExec(`insert into month values (11, "month_price_11"), (22, "month_price_22"), (13, "month_price_13");`)
	tk.CheckExecResult(3, 0)
}

func (s *testSuite4) TestMultipleTableUpdate(c *C) {
	tk := testkit.NewTestKit(c, s.store)
	tk.MustExec("use test")
	s.fillMultiTableForUpdate(tk)

	tk.MustExec(`UPDATE items, month  SET items.price=month.mprice WHERE items.id=month.mid;`)
	tk.CheckLastMessage("Rows matched: 2  Changed: 2  Warnings: 0")
	tk.MustExec("begin")
	r := tk.MustQuery("SELECT * FROM items")
	r.Check(testkit.Rows("11 month_price_11", "12 items_price_12", "13 month_price_13"))
	tk.MustExec("commit")

	// Single-table syntax but with multiple tables
	tk.MustExec(`UPDATE items join month on items.id=month.mid SET items.price=month.mid;`)
	tk.CheckLastMessage("Rows matched: 2  Changed: 2  Warnings: 0")
	tk.MustExec("begin")
	r = tk.MustQuery("SELECT * FROM items")
	r.Check(testkit.Rows("11 11", "12 items_price_12", "13 13"))
	tk.MustExec("commit")

	// JoinTable with alias table name.
	tk.MustExec(`UPDATE items T0 join month T1 on T0.id=T1.mid SET T0.price=T1.mprice;`)
	tk.CheckLastMessage("Rows matched: 2  Changed: 2  Warnings: 0")
	tk.MustExec("begin")
	r = tk.MustQuery("SELECT * FROM items")
	r.Check(testkit.Rows("11 month_price_11", "12 items_price_12", "13 month_price_13"))
	tk.MustExec("commit")

	// fix https://github.com/pingcap/tidb/issues/369
	testSQL := `
		DROP TABLE IF EXISTS t1, t2;
		create table t1 (c int);
		create table t2 (c varchar(256));
		insert into t1 values (1), (2);
		insert into t2 values ("a"), ("b");
		update t1, t2 set t1.c = 10, t2.c = "abc";`
	tk.MustExec(testSQL)
	tk.CheckLastMessage("Rows matched: 4  Changed: 4  Warnings: 0")

	// fix https://github.com/pingcap/tidb/issues/376
	testSQL = `DROP TABLE IF EXISTS t1, t2;
		create table t1 (c1 int);
		create table t2 (c2 int);
		insert into t1 values (1), (2);
		insert into t2 values (1), (2);
		update t1, t2 set t1.c1 = 10, t2.c2 = 2 where t2.c2 = 1;`
	tk.MustExec(testSQL)
	tk.CheckLastMessage("Rows matched: 3  Changed: 3  Warnings: 0")

	r = tk.MustQuery("select * from t1")
	r.Check(testkit.Rows("10", "10"))

	// test https://github.com/pingcap/tidb/issues/3604
	tk.MustExec("drop table if exists t, t")
	tk.MustExec("create table t (a int, b int)")
	tk.MustExec("insert into t values(1, 1), (2, 2), (3, 3)")
	tk.CheckLastMessage("Records: 3  Duplicates: 0  Warnings: 0")
	tk.MustExec("update t m, t n set m.a = m.a + 1")
	tk.CheckLastMessage("Rows matched: 3  Changed: 3  Warnings: 0")
	tk.MustQuery("select * from t").Check(testkit.Rows("2 1", "3 2", "4 3"))
	tk.MustExec("update t m, t n set n.a = n.a - 1, n.b = n.b + 1")
	tk.CheckLastMessage("Rows matched: 3  Changed: 3  Warnings: 0")
	tk.MustQuery("select * from t").Check(testkit.Rows("1 2", "2 3", "3 4"))
}

func (s *testSuite) TestDelete(c *C) {
	tk := testkit.NewTestKit(c, s.store)
	s.fillData(tk, "delete_test")

	tk.MustExec(`update delete_test set name = "abc" where id = 2;`)
	tk.CheckExecResult(1, 0)

	tk.MustExec(`delete from delete_test where id = 2 limit 1;`)
	tk.CheckExecResult(1, 0)

	// Test delete with false condition
	tk.MustExec(`delete from delete_test where 0;`)
	tk.CheckExecResult(0, 0)

	tk.MustExec("insert into delete_test values (2, 'abc')")
	tk.MustExec(`delete from delete_test where delete_test.id = 2 limit 1`)
	tk.CheckExecResult(1, 0)

	// Select data
	tk.MustExec("begin")
	rows := tk.MustQuery(`SELECT * from delete_test limit 2;`)
	rows.Check(testkit.Rows("1 hello"))
	tk.MustExec("commit")

	// Test delete ignore
	tk.MustExec("insert into delete_test values (2, 'abc')")
	_, err := tk.Exec("delete from delete_test where id = (select '2a')")
	c.Assert(err, NotNil)
	_, err = tk.Exec("delete ignore from delete_test where id = (select '2a')")
	c.Assert(err, IsNil)
	tk.CheckExecResult(1, 0)
	r := tk.MustQuery("SHOW WARNINGS;")
	r.Check(testkit.Rows("Warning 1265 Data Truncated", "Warning 1265 Data Truncated"))

	tk.MustExec(`delete from delete_test ;`)
	tk.CheckExecResult(1, 0)

	tk.MustExec("create view v as select * from delete_test")
	_, err = tk.Exec("delete from v where name = 'aaa'")
	c.Assert(err.Error(), Equals, core.ErrViewInvalid.GenWithStackByArgs("test", "v").Error())
	tk.MustExec("drop view v")
}

func (s *testSuite4) TestPartitionedTableDelete(c *C) {
	createTable := `CREATE TABLE test.t (id int not null default 1, name varchar(255), index(id))
			  PARTITION BY RANGE ( id ) (
			  PARTITION p0 VALUES LESS THAN (6),
			  PARTITION p1 VALUES LESS THAN (11),
			  PARTITION p2 VALUES LESS THAN (16),
			  PARTITION p3 VALUES LESS THAN (21))`

	tk := testkit.NewTestKit(c, s.store)
	tk.MustExec("use test")
	tk.MustExec("drop table if exists t")
	tk.MustExec(createTable)
	for i := 1; i < 21; i++ {
		tk.MustExec(fmt.Sprintf(`insert into t values (%d, "hello")`, i))
	}

	tk.MustExec(`delete from t where id = 2 limit 1;`)
	tk.CheckExecResult(1, 0)

	// Test delete with false condition
	tk.MustExec(`delete from t where 0;`)
	tk.CheckExecResult(0, 0)

	tk.MustExec("insert into t values (2, 'abc')")
	tk.MustExec(`delete from t where t.id = 2 limit 1`)
	tk.CheckExecResult(1, 0)

	// Test delete ignore
	tk.MustExec("insert into t values (2, 'abc')")
	_, err := tk.Exec("delete from t where id = (select '2a')")
	c.Assert(err, NotNil)
	_, err = tk.Exec("delete ignore from t where id = (select '2a')")
	c.Assert(err, IsNil)
	tk.CheckExecResult(1, 0)
	r := tk.MustQuery("SHOW WARNINGS;")
	r.Check(testkit.Rows("Warning 1265 Data Truncated", "Warning 1265 Data Truncated"))

	// Test delete without using index, involve multiple partitions.
	tk.MustExec("delete from t ignore index(id) where id >= 13 and id <= 17")
	tk.CheckExecResult(5, 0)

	tk.MustExec("admin check table t")
	tk.MustExec(`delete from t;`)
	tk.CheckExecResult(14, 0)

	// Fix that partitioned table should not use PointGetPlan.
	tk.MustExec(`create table t1 (c1 bigint, c2 bigint, c3 bigint, primary key(c1)) partition by range (c1) (partition p0 values less than (3440))`)
	tk.MustExec("insert into t1 values (379, 379, 379)")
	tk.MustExec("delete from t1 where c1 = 379")
	tk.CheckExecResult(1, 0)
	tk.MustExec(`drop table t1;`)
}

func (s *testSuite4) fillDataMultiTable(tk *testkit.TestKit) {
	tk.MustExec("use test")
	tk.MustExec("drop table if exists t1, t2, t3")
	// Create and fill table t1
	tk.MustExec("create table t1 (id int, data int);")
	tk.MustExec("insert into t1 values (11, 121), (12, 122), (13, 123);")
	tk.CheckExecResult(3, 0)
	// Create and fill table t2
	tk.MustExec("create table t2 (id int, data int);")
	tk.MustExec("insert into t2 values (11, 221), (22, 222), (23, 223);")
	tk.CheckExecResult(3, 0)
	// Create and fill table t3
	tk.MustExec("create table t3 (id int, data int);")
	tk.MustExec("insert into t3 values (11, 321), (22, 322), (23, 323);")
	tk.CheckExecResult(3, 0)
}

func (s *testSuite4) TestMultiTableDelete(c *C) {
	tk := testkit.NewTestKit(c, s.store)
	s.fillDataMultiTable(tk)

	tk.MustExec(`delete t1, t2 from t1 inner join t2 inner join t3 where t1.id=t2.id and t2.id=t3.id;`)
	tk.CheckExecResult(2, 0)

	// Select data
	r := tk.MustQuery("select * from t3")
	c.Assert(r.Rows(), HasLen, 3)
}

func (s *testSuite4) TestQualifiedDelete(c *C) {
	tk := testkit.NewTestKit(c, s.store)
	tk.MustExec("use test")
	tk.MustExec("drop table if exists t1")
	tk.MustExec("drop table if exists t2")
	tk.MustExec("create table t1 (c1 int, c2 int, index (c1))")
	tk.MustExec("create table t2 (c1 int, c2 int)")
	tk.MustExec("insert into t1 values (1, 1), (2, 2)")

	// delete with index
	tk.MustExec("delete from t1 where t1.c1 = 1")
	tk.CheckExecResult(1, 0)

	// delete with no index
	tk.MustExec("delete from t1 where t1.c2 = 2")
	tk.CheckExecResult(1, 0)

	r := tk.MustQuery("select * from t1")
	c.Assert(r.Rows(), HasLen, 0)

	tk.MustExec("insert into t1 values (1, 3)")
	tk.MustExec("delete from t1 as a where a.c1 = 1")
	tk.CheckExecResult(1, 0)

	tk.MustExec("insert into t1 values (1, 1), (2, 2)")
	tk.MustExec("insert into t2 values (2, 1), (3,1)")
	tk.MustExec("delete t1, t2 from t1 join t2 where t1.c1 = t2.c2")
	tk.CheckExecResult(3, 0)

	tk.MustExec("insert into t2 values (2, 1), (3,1)")
	tk.MustExec("delete a, b from t1 as a join t2 as b where a.c2 = b.c1")
	tk.CheckExecResult(2, 0)

	_, err := tk.Exec("delete t1, t2 from t1 as a join t2 as b where a.c2 = b.c1")
	c.Assert(err, NotNil)
}

func (s *testSuite4) TestLoadDataMissingColumn(c *C) {
	tk := testkit.NewTestKit(c, s.store)
	tk.MustExec("use test")
	createSQL := `create table load_data_missing (id int, t timestamp not null)`
	tk.MustExec(createSQL)
	tk.MustExec("load data local infile '/tmp/nonexistence.csv' ignore into table load_data_missing")
	ctx := tk.Se.(sessionctx.Context)
	ld, ok := ctx.Value(executor.LoadDataVarKey).(*executor.LoadDataInfo)
	c.Assert(ok, IsTrue)
	defer ctx.SetValue(executor.LoadDataVarKey, nil)
	c.Assert(ld, NotNil)

	deleteSQL := "delete from load_data_missing"
	selectSQL := "select * from load_data_missing;"
	_, reachLimit, err := ld.InsertData(context.Background(), nil, nil)
	c.Assert(err, IsNil)
	c.Assert(reachLimit, IsFalse)
	r := tk.MustQuery(selectSQL)
	r.Check(nil)

	curTime := types.CurrentTime(mysql.TypeTimestamp)
	timeStr := curTime.String()
	tests := []testCase{
		{nil, []byte("12\n"), []string{fmt.Sprintf("12|%v", timeStr)}, nil, "Records: 1  Deleted: 0  Skipped: 0  Warnings: 0"},
	}
	checkCases(tests, ld, c, tk, ctx, selectSQL, deleteSQL)

	tk.MustExec("alter table load_data_missing add column t2 timestamp null")
	curTime = types.CurrentTime(mysql.TypeTimestamp)
	timeStr = curTime.String()
	tests = []testCase{
		{nil, []byte("12\n"), []string{fmt.Sprintf("12|%v|<nil>", timeStr)}, nil, "Records: 1  Deleted: 0  Skipped: 0  Warnings: 0"},
	}
	checkCases(tests, ld, c, tk, ctx, selectSQL, deleteSQL)

}

func (s *testSuite4) TestLoadData(c *C) {
	trivialMsg := "Records: 1  Deleted: 0  Skipped: 0  Warnings: 0"
	tk := testkit.NewTestKit(c, s.store)
	tk.MustExec("use test")
	createSQL := `drop table if exists load_data_test;
		create table load_data_test (id int PRIMARY KEY AUTO_INCREMENT, c1 int, c2 varchar(255) default "def", c3 int);`
	_, err := tk.Exec("load data local infile '/tmp/nonexistence.csv' into table load_data_test")
	c.Assert(err, NotNil)
	tk.MustExec(createSQL)
	_, err = tk.Exec("load data infile '/tmp/nonexistence.csv' into table load_data_test")
	c.Assert(err, NotNil)
	_, err = tk.Exec("load data local infile '/tmp/nonexistence.csv' replace into table load_data_test")
	c.Assert(err, NotNil)
	tk.MustExec("load data local infile '/tmp/nonexistence.csv' ignore into table load_data_test")
	ctx := tk.Se.(sessionctx.Context)
	ld, ok := ctx.Value(executor.LoadDataVarKey).(*executor.LoadDataInfo)
	c.Assert(ok, IsTrue)
	defer ctx.SetValue(executor.LoadDataVarKey, nil)
	c.Assert(ld, NotNil)

	deleteSQL := "delete from load_data_test"
	selectSQL := "select * from load_data_test;"
	// data1 = nil, data2 = nil, fields and lines is default
	ctx.GetSessionVars().StmtCtx.DupKeyAsWarning = true
	ctx.GetSessionVars().StmtCtx.BadNullAsWarning = true
	_, reachLimit, err := ld.InsertData(context.Background(), nil, nil)
	c.Assert(err, IsNil)
	c.Assert(reachLimit, IsFalse)
	err = ld.CheckAndInsertOneBatch(context.Background(), ld.GetRows(), ld.GetCurBatchCnt())
	c.Assert(err, IsNil)
	ld.SetMaxRowsInBatch(20000)
	r := tk.MustQuery(selectSQL)
	r.Check(nil)

	sc := ctx.GetSessionVars().StmtCtx
	originIgnoreTruncate := sc.IgnoreTruncate
	defer func() {
		sc.IgnoreTruncate = originIgnoreTruncate
	}()
	sc.IgnoreTruncate = false
	// fields and lines are default, InsertData returns data is nil
	tests := []testCase{
		// data1 = nil, data2 != nil
		{nil, []byte("\n"), []string{"1|<nil>|<nil>|<nil>"}, nil, "Records: 1  Deleted: 0  Skipped: 0  Warnings: 1"},
		{nil, []byte("\t\n"), []string{"2|0|<nil>|<nil>"}, nil, "Records: 1  Deleted: 0  Skipped: 0  Warnings: 2"},
		{nil, []byte("3\t2\t3\t4\n"), []string{"3|2|3|4"}, nil, trivialMsg},
		{nil, []byte("3*1\t2\t3\t4\n"), []string{"3|2|3|4"}, nil, "Records: 1  Deleted: 0  Skipped: 0  Warnings: 1"},
		{nil, []byte("4\t2\t\t3\t4\n"), []string{"4|2||3"}, nil, trivialMsg},
		{nil, []byte("\t1\t2\t3\t4\n"), []string{"5|1|2|3"}, nil, "Records: 1  Deleted: 0  Skipped: 0  Warnings: 1"},
		{nil, []byte("6\t2\t3\n"), []string{"6|2|3|<nil>"}, nil, trivialMsg},
		{nil, []byte("\t2\t3\t4\n\t22\t33\t44\n"), []string{"7|2|3|4", "8|22|33|44"}, nil, "Records: 2  Deleted: 0  Skipped: 0  Warnings: 2"},
		{nil, []byte("7\t2\t3\t4\n7\t22\t33\t44\n"), []string{"7|2|3|4"}, nil, "Records: 2  Deleted: 0  Skipped: 1  Warnings: 1"},

		// data1 != nil, data2 = nil
		{[]byte("\t2\t3\t4"), nil, []string{"9|2|3|4"}, nil, "Records: 1  Deleted: 0  Skipped: 0  Warnings: 1"},

		// data1 != nil, data2 != nil
		{[]byte("\t2\t3"), []byte("\t4\t5\n"), []string{"10|2|3|4"}, nil, "Records: 1  Deleted: 0  Skipped: 0  Warnings: 1"},
		{[]byte("\t2\t3"), []byte("4\t5\n"), []string{"11|2|34|5"}, nil, "Records: 1  Deleted: 0  Skipped: 0  Warnings: 1"},

		// data1 != nil, data2 != nil, InsertData returns data isn't nil
		{[]byte("\t2\t3"), []byte("\t4\t5"), nil, []byte("\t2\t3\t4\t5"), "Records: 0  Deleted: 0  Skipped: 0  Warnings: 0"},
	}
	checkCases(tests, ld, c, tk, ctx, selectSQL, deleteSQL)
	c.Assert(sc.WarningCount(), Equals, uint16(1))

	// lines starting symbol is "" and terminated symbol length is 2, InsertData returns data is nil
	ld.LinesInfo.Terminated = "||"
	tests = []testCase{
		// data1 != nil, data2 != nil
		{[]byte("0\t2\t3"), []byte("\t4\t5||"), []string{"12|2|3|4"}, nil, trivialMsg},
		{[]byte("1\t2\t3\t4\t5|"), []byte("|"), []string{"1|2|3|4"}, nil, trivialMsg},
		{[]byte("2\t2\t3\t4\t5|"), []byte("|3\t22\t33\t44\t55||"),
			[]string{"2|2|3|4", "3|22|33|44"}, nil, "Records: 2  Deleted: 0  Skipped: 0  Warnings: 0"},
		{[]byte("3\t2\t3\t4\t5|"), []byte("|4\t22\t33||"), []string{
			"3|2|3|4", "4|22|33|<nil>"}, nil, "Records: 2  Deleted: 0  Skipped: 0  Warnings: 0"},
		{[]byte("4\t2\t3\t4\t5|"), []byte("|5\t22\t33||6\t222||"),
			[]string{"4|2|3|4", "5|22|33|<nil>", "6|222|<nil>|<nil>"}, nil, "Records: 3  Deleted: 0  Skipped: 0  Warnings: 0"},
		{[]byte("6\t2\t3"), []byte("4\t5||"), []string{"6|2|34|5"}, nil, trivialMsg},
	}
	checkCases(tests, ld, c, tk, ctx, selectSQL, deleteSQL)

	// fields and lines aren't default, InsertData returns data is nil
	ld.FieldsInfo.Terminated = "\\"
	ld.LinesInfo.Starting = "xxx"
	ld.LinesInfo.Terminated = "|!#^"
	tests = []testCase{
		// data1 = nil, data2 != nil
		{nil, []byte("xxx|!#^"), []string{"13|<nil>|<nil>|<nil>"}, nil, "Records: 1  Deleted: 0  Skipped: 0  Warnings: 1"},
		{nil, []byte("xxx\\|!#^"), []string{"14|0|<nil>|<nil>"}, nil, "Records: 1  Deleted: 0  Skipped: 0  Warnings: 2"},
		{nil, []byte("xxx3\\2\\3\\4|!#^"), []string{"3|2|3|4"}, nil, trivialMsg},
		{nil, []byte("xxx4\\2\\\\3\\4|!#^"), []string{"4|2||3"}, nil, trivialMsg},
		{nil, []byte("xxx\\1\\2\\3\\4|!#^"), []string{"15|1|2|3"}, nil, "Records: 1  Deleted: 0  Skipped: 0  Warnings: 1"},
		{nil, []byte("xxx6\\2\\3|!#^"), []string{"6|2|3|<nil>"}, nil, trivialMsg},
		{nil, []byte("xxx\\2\\3\\4|!#^xxx\\22\\33\\44|!#^"), []string{
			"16|2|3|4",
			"17|22|33|44"}, nil, "Records: 2  Deleted: 0  Skipped: 0  Warnings: 2"},
		{nil, []byte("\\2\\3\\4|!#^\\22\\33\\44|!#^xxx\\222\\333\\444|!#^"), []string{
			"18|222|333|444"}, nil, "Records: 1  Deleted: 0  Skipped: 0  Warnings: 1"},

		// data1 != nil, data2 = nil
		{[]byte("xxx\\2\\3\\4"), nil, []string{"19|2|3|4"}, nil, "Records: 1  Deleted: 0  Skipped: 0  Warnings: 1"},
		{[]byte("\\2\\3\\4|!#^"), nil, []string{}, nil, "Records: 0  Deleted: 0  Skipped: 0  Warnings: 0"},
		{[]byte("\\2\\3\\4|!#^xxx18\\22\\33\\44|!#^"), nil,
			[]string{"18|22|33|44"}, nil, trivialMsg},

		// data1 != nil, data2 != nil
		{[]byte("xxx10\\2\\3"), []byte("\\4|!#^"),
			[]string{"10|2|3|4"}, nil, trivialMsg},
		{[]byte("10\\2\\3xx"), []byte("x11\\4\\5|!#^"),
			[]string{"11|4|5|<nil>"}, nil, trivialMsg},
		{[]byte("xxx21\\2\\3\\4\\5|!"), []byte("#^"),
			[]string{"21|2|3|4"}, nil, trivialMsg},
		{[]byte("xxx22\\2\\3\\4\\5|!"), []byte("#^xxx23\\22\\33\\44\\55|!#^"),
			[]string{"22|2|3|4", "23|22|33|44"}, nil, "Records: 2  Deleted: 0  Skipped: 0  Warnings: 0"},
		{[]byte("xxx23\\2\\3\\4\\5|!"), []byte("#^xxx24\\22\\33|!#^"),
			[]string{"23|2|3|4", "24|22|33|<nil>"}, nil, "Records: 2  Deleted: 0  Skipped: 0  Warnings: 0"},
		{[]byte("xxx24\\2\\3\\4\\5|!"), []byte("#^xxx25\\22\\33|!#^xxx26\\222|!#^"),
			[]string{"24|2|3|4", "25|22|33|<nil>", "26|222|<nil>|<nil>"}, nil, "Records: 3  Deleted: 0  Skipped: 0  Warnings: 0"},
		{[]byte("xxx25\\2\\3\\4\\5|!"), []byte("#^26\\22\\33|!#^xxx27\\222|!#^"),
			[]string{"25|2|3|4", "27|222|<nil>|<nil>"}, nil, "Records: 2  Deleted: 0  Skipped: 0  Warnings: 0"},
		{[]byte("xxx\\2\\3"), []byte("4\\5|!#^"), []string{"28|2|34|5"}, nil, "Records: 1  Deleted: 0  Skipped: 0  Warnings: 1"},

		// InsertData returns data isn't nil
		{nil, []byte("\\2\\3\\4|!#^"), nil, []byte("#^"), "Records: 0  Deleted: 0  Skipped: 0  Warnings: 0"},
		{nil, []byte("\\4\\5"), nil, []byte("\\5"), "Records: 0  Deleted: 0  Skipped: 0  Warnings: 0"},
		{[]byte("\\2\\3"), []byte("\\4\\5"), nil, []byte("\\5"), "Records: 0  Deleted: 0  Skipped: 0  Warnings: 0"},
		{[]byte("xxx1\\2\\3|"), []byte("!#^\\4\\5|!#"),
			[]string{"1|2|3|<nil>"}, []byte("!#"), trivialMsg},
		{[]byte("xxx1\\2\\3\\4\\5|!"), []byte("#^xxx2\\22\\33|!#^3\\222|!#^"),
			[]string{"1|2|3|4", "2|22|33|<nil>"}, []byte("#^"), "Records: 2  Deleted: 0  Skipped: 0  Warnings: 0"},
		{[]byte("xx1\\2\\3"), []byte("\\4\\5|!#^"), nil, []byte("#^"), "Records: 0  Deleted: 0  Skipped: 0  Warnings: 0"},
	}
	checkCases(tests, ld, c, tk, ctx, selectSQL, deleteSQL)

	// lines starting symbol is the same as terminated symbol, InsertData returns data is nil
	ld.LinesInfo.Terminated = "xxx"
	tests = []testCase{
		// data1 = nil, data2 != nil
		{nil, []byte("xxxxxx"), []string{"29|<nil>|<nil>|<nil>"}, nil, "Records: 1  Deleted: 0  Skipped: 0  Warnings: 1"},
		{nil, []byte("xxx3\\2\\3\\4xxx"), []string{"3|2|3|4"}, nil, trivialMsg},
		{nil, []byte("xxx\\2\\3\\4xxxxxx\\22\\33\\44xxx"),
			[]string{"30|2|3|4", "31|22|33|44"}, nil, "Records: 2  Deleted: 0  Skipped: 0  Warnings: 2"},

		// data1 != nil, data2 = nil
		{[]byte("xxx\\2\\3\\4"), nil, []string{"32|2|3|4"}, nil, "Records: 1  Deleted: 0  Skipped: 0  Warnings: 1"},

		// data1 != nil, data2 != nil
		{[]byte("xxx10\\2\\3"), []byte("\\4\\5xxx"), []string{"10|2|3|4"}, nil, trivialMsg},
		{[]byte("xxxxx10\\2\\3"), []byte("\\4\\5xxx"), []string{"33|2|3|4"}, nil, "Records: 1  Deleted: 0  Skipped: 0  Warnings: 1"},
		{[]byte("xxx21\\2\\3\\4\\5xx"), []byte("x"), []string{"21|2|3|4"}, nil, trivialMsg},
		{[]byte("xxx32\\2\\3\\4\\5x"), []byte("xxxxx33\\22\\33\\44\\55xxx"),
			[]string{"32|2|3|4", "33|22|33|44"}, nil, "Records: 2  Deleted: 0  Skipped: 0  Warnings: 0"},
		{[]byte("xxx33\\2\\3\\4\\5xxx"), []byte("xxx34\\22\\33xxx"),
			[]string{"33|2|3|4", "34|22|33|<nil>"}, nil, "Records: 2  Deleted: 0  Skipped: 0  Warnings: 0"},
		{[]byte("xxx34\\2\\3\\4\\5xx"), []byte("xxxx35\\22\\33xxxxxx36\\222xxx"),
			[]string{"34|2|3|4", "35|22|33|<nil>", "36|222|<nil>|<nil>"}, nil, "Records: 3  Deleted: 0  Skipped: 0  Warnings: 0"},

		// InsertData returns data isn't nil
		{nil, []byte("\\2\\3\\4xxxx"), nil, []byte("xxxx"), "Records: 0  Deleted: 0  Skipped: 0  Warnings: 0"},
		{[]byte("\\2\\3\\4xxx"), nil, []string{"37|<nil>|<nil>|<nil>"}, nil, "Records: 1  Deleted: 0  Skipped: 0  Warnings: 1"},
		{[]byte("\\2\\3\\4xxxxxx11\\22\\33\\44xxx"), nil,
			[]string{"38|<nil>|<nil>|<nil>", "39|<nil>|<nil>|<nil>"}, nil, "Records: 2  Deleted: 0  Skipped: 0  Warnings: 2"},
		{[]byte("xx10\\2\\3"), []byte("\\4\\5xxx"), nil, []byte("xxx"), "Records: 0  Deleted: 0  Skipped: 0  Warnings: 0"},
		{[]byte("xxx10\\2\\3"), []byte("\\4xxxx"), []string{"10|2|3|4"}, []byte("x"), trivialMsg},
		{[]byte("xxx10\\2\\3\\4\\5x"), []byte("xx11\\22\\33xxxxxx12\\222xxx"),
			[]string{"10|2|3|4", "40|<nil>|<nil>|<nil>"}, []byte("xxx"), "Records: 2  Deleted: 0  Skipped: 0  Warnings: 1"},
	}
	checkCases(tests, ld, c, tk, ctx, selectSQL, deleteSQL)
}

func (s *testSuite4) TestLoadDataEscape(c *C) {
	trivialMsg := "Records: 1  Deleted: 0  Skipped: 0  Warnings: 0"
	tk := testkit.NewTestKit(c, s.store)
	tk.MustExec("use test; drop table if exists load_data_test;")
	tk.MustExec("CREATE TABLE load_data_test (id INT NOT NULL PRIMARY KEY, value TEXT NOT NULL) CHARACTER SET utf8")
	tk.MustExec("load data local infile '/tmp/nonexistence.csv' into table load_data_test")
	ctx := tk.Se.(sessionctx.Context)
	ld, ok := ctx.Value(executor.LoadDataVarKey).(*executor.LoadDataInfo)
	c.Assert(ok, IsTrue)
	defer ctx.SetValue(executor.LoadDataVarKey, nil)
	c.Assert(ld, NotNil)
	// test escape
	tests := []testCase{
		// data1 = nil, data2 != nil
		{nil, []byte("1\ta string\n"), []string{"1|a string"}, nil, trivialMsg},
		{nil, []byte("2\tstr \\t\n"), []string{"2|str \t"}, nil, trivialMsg},
		{nil, []byte("3\tstr \\n\n"), []string{"3|str \n"}, nil, trivialMsg},
		{nil, []byte("4\tboth \\t\\n\n"), []string{"4|both \t\n"}, nil, trivialMsg},
		{nil, []byte("5\tstr \\\\\n"), []string{"5|str \\"}, nil, trivialMsg},
		{nil, []byte("6\t\\r\\t\\n\\0\\Z\\b\n"), []string{"6|" + string([]byte{'\r', '\t', '\n', 0, 26, '\b'})}, nil, trivialMsg},
		{nil, []byte("7\trtn0ZbN\n"), []string{"7|" + string([]byte{'r', 't', 'n', '0', 'Z', 'b', 'N'})}, nil, trivialMsg},
		{nil, []byte("8\trtn0Zb\\N\n"), []string{"8|" + string([]byte{'r', 't', 'n', '0', 'Z', 'b', 'N'})}, nil, trivialMsg},
	}
	deleteSQL := "delete from load_data_test"
	selectSQL := "select * from load_data_test;"
	checkCases(tests, ld, c, tk, ctx, selectSQL, deleteSQL)
}

// TestLoadDataSpecifiedColumns reuse TestLoadDataEscape's test case :-)
func (s *testSuite4) TestLoadDataSpecifiedColumns(c *C) {
	trivialMsg := "Records: 1  Deleted: 0  Skipped: 0  Warnings: 0"
	tk := testkit.NewTestKit(c, s.store)
	tk.MustExec("use test; drop table if exists load_data_test;")
	tk.MustExec(`create table load_data_test (id int PRIMARY KEY AUTO_INCREMENT, c1 int, c2 varchar(255) default "def", c3 int default 0);`)
	tk.MustExec("load data local infile '/tmp/nonexistence.csv' into table load_data_test (c1, c2)")
	ctx := tk.Se.(sessionctx.Context)
	ld, ok := ctx.Value(executor.LoadDataVarKey).(*executor.LoadDataInfo)
	c.Assert(ok, IsTrue)
	defer ctx.SetValue(executor.LoadDataVarKey, nil)
	c.Assert(ld, NotNil)
	// test
	tests := []testCase{
		// data1 = nil, data2 != nil
		{nil, []byte("7\ta string\n"), []string{"1|7|a string|0"}, nil, trivialMsg},
		{nil, []byte("8\tstr \\t\n"), []string{"2|8|str \t|0"}, nil, trivialMsg},
		{nil, []byte("9\tstr \\n\n"), []string{"3|9|str \n|0"}, nil, trivialMsg},
		{nil, []byte("10\tboth \\t\\n\n"), []string{"4|10|both \t\n|0"}, nil, trivialMsg},
		{nil, []byte("11\tstr \\\\\n"), []string{"5|11|str \\|0"}, nil, trivialMsg},
		{nil, []byte("12\t\\r\\t\\n\\0\\Z\\b\n"), []string{"6|12|" + string([]byte{'\r', '\t', '\n', 0, 26, '\b'}) + "|0"}, nil, trivialMsg},
		{nil, []byte("\\N\ta string\n"), []string{"7|<nil>|a string|0"}, nil, trivialMsg},
	}
	deleteSQL := "delete from load_data_test"
	selectSQL := "select * from load_data_test;"
	checkCases(tests, ld, c, tk, ctx, selectSQL, deleteSQL)
}

func (s *testSuite4) TestLoadDataIgnoreLines(c *C) {
	tk := testkit.NewTestKit(c, s.store)
	tk.MustExec("use test; drop table if exists load_data_test;")
	tk.MustExec("CREATE TABLE load_data_test (id INT NOT NULL PRIMARY KEY, value TEXT NOT NULL) CHARACTER SET utf8")
	tk.MustExec("load data local infile '/tmp/nonexistence.csv' into table load_data_test ignore 1 lines")
	ctx := tk.Se.(sessionctx.Context)
	ld, ok := ctx.Value(executor.LoadDataVarKey).(*executor.LoadDataInfo)
	c.Assert(ok, IsTrue)
	defer ctx.SetValue(executor.LoadDataVarKey, nil)
	c.Assert(ld, NotNil)
	tests := []testCase{
		{nil, []byte("1\tline1\n2\tline2\n"), []string{"2|line2"}, nil, "Records: 1  Deleted: 0  Skipped: 0  Warnings: 0"},
		{nil, []byte("1\tline1\n2\tline2\n3\tline3\n"), []string{"2|line2", "3|line3"}, nil, "Records: 2  Deleted: 0  Skipped: 0  Warnings: 0"},
	}
	deleteSQL := "delete from load_data_test"
	selectSQL := "select * from load_data_test;"
	checkCases(tests, ld, c, tk, ctx, selectSQL, deleteSQL)
}

// TestLoadDataOverflowBigintUnsigned related to issue 6360
func (s *testSuite4) TestLoadDataOverflowBigintUnsigned(c *C) {
	tk := testkit.NewTestKit(c, s.store)
	tk.MustExec("use test; drop table if exists load_data_test;")
	tk.MustExec("CREATE TABLE load_data_test (a bigint unsigned);")
	tk.MustExec("load data local infile '/tmp/nonexistence.csv' into table load_data_test")
	ctx := tk.Se.(sessionctx.Context)
	ld, ok := ctx.Value(executor.LoadDataVarKey).(*executor.LoadDataInfo)
	c.Assert(ok, IsTrue)
	defer ctx.SetValue(executor.LoadDataVarKey, nil)
	c.Assert(ld, NotNil)
	tests := []testCase{
		{nil, []byte("-1\n-18446744073709551615\n-18446744073709551616\n"), []string{"0", "0", "0"}, nil, "Records: 3  Deleted: 0  Skipped: 0  Warnings: 3"},
		{nil, []byte("-9223372036854775809\n18446744073709551616\n"), []string{"0", "18446744073709551615"}, nil, "Records: 2  Deleted: 0  Skipped: 0  Warnings: 2"},
	}
	deleteSQL := "delete from load_data_test"
	selectSQL := "select * from load_data_test;"
	checkCases(tests, ld, c, tk, ctx, selectSQL, deleteSQL)
}

func (s *testSuite4) TestLoadDataIntoPartitionedTable(c *C) {
	tk := testkit.NewTestKit(c, s.store)
	tk.MustExec("use test")
	tk.MustExec("create table range_t (a int, b int) partition by range (a) ( " +
		"partition p0 values less than (4)," +
		"partition p1 values less than (7)," +
		"partition p2 values less than (11))")
	tk.MustExec("load data local infile '/tmp/nonexistence.csv' into table range_t fields terminated by ','")
	ctx := tk.Se.(sessionctx.Context)
	ld := ctx.Value(executor.LoadDataVarKey).(*executor.LoadDataInfo)
	c.Assert(ctx.NewTxn(context.Background()), IsNil)

	_, _, err := ld.InsertData(context.Background(), nil, []byte("1,2\n3,4\n5,6\n7,8\n9,10\n"))
	c.Assert(err, IsNil)
	err = ld.CheckAndInsertOneBatch(context.Background(), ld.GetRows(), ld.GetCurBatchCnt())
	c.Assert(err, IsNil)
	ld.SetMaxRowsInBatch(20000)
	ld.SetMessage()
	err = ctx.StmtCommit()
	c.Assert(err, IsNil)
	txn, err := ctx.Txn(true)
	c.Assert(err, IsNil)
	err = txn.Commit(context.Background())
	c.Assert(err, IsNil)
}

func (s *testSuite4) TestNullDefault(c *C) {
	tk := testkit.NewTestKit(c, s.store)
	tk.MustExec("use test; drop table if exists test_null_default;")
	tk.MustExec("set timestamp = 1234")
	tk.MustExec("set time_zone = '+08:00'")
	tk.MustExec("create table test_null_default (ts timestamp null default current_timestamp)")
	tk.MustExec("insert into test_null_default values (null)")
	tk.MustQuery("select * from test_null_default").Check(testkit.Rows("<nil>"))
	tk.MustExec("insert into test_null_default values ()")
	tk.MustQuery("select * from test_null_default").Check(testkit.Rows("<nil>", "1970-01-01 08:20:34"))
}

func (s *testSuite4) TestNotNullDefault(c *C) {
	tk := testkit.NewTestKit(c, s.store)
	tk.MustExec("use test; drop table if exists t1,t2;")
	defer tk.MustExec("drop table t1,t2")
	tk.MustExec("create table t1 (a int not null default null default 1);")
	tk.MustExec("create table t2 (a int);")
	tk.MustExec("alter table  t2 change column a a int not null default null default 1;")
}

func (s *testBypassSuite) TestLatch(c *C) {
	store, err := mockstore.NewMockTikvStore(
		// Small latch slot size to make conflicts.
		mockstore.WithTxnLocalLatches(64),
	)
	c.Assert(err, IsNil)
	defer store.Close()

	dom, err1 := session.BootstrapSession(store)
	c.Assert(err1, IsNil)
	defer dom.Close()

	tk1 := testkit.NewTestKit(c, store)
	tk1.MustExec("use test")
	tk1.MustExec("drop table if exists t")
	tk1.MustExec("create table t (id int)")
	tk1.MustExec("set @@tidb_disable_txn_auto_retry = true")

	tk2 := testkit.NewTestKit(c, store)
	tk2.MustExec("use test")
	tk1.MustExec("set @@tidb_disable_txn_auto_retry = true")

	fn := func() {
		tk1.MustExec("begin")
		for i := 0; i < 100; i++ {
			tk1.MustExec(fmt.Sprintf("insert into t values (%d)", i))
		}
		tk2.MustExec("begin")
		for i := 100; i < 200; i++ {
			tk1.MustExec(fmt.Sprintf("insert into t values (%d)", i))
		}
		tk2.MustExec("commit")
	}

	// txn1 and txn2 data range do not overlap, using latches should not
	// result in txn conflict.
	fn()
	tk1.MustExec("commit")

	tk1.MustExec("truncate table t")
	fn()
	tk1.MustExec("commit")

	// Test the error type of latch and it could be retry if TiDB enable the retry.
	tk1.MustExec("begin")
	tk1.MustExec("update t set id = id + 1")
	tk2.MustExec("update t set id = id + 1")
	_, err = tk1.Exec("commit")
	c.Assert(kv.ErrWriteConflictInTiDB.Equal(err), IsTrue)

	tk1.MustExec("set @@tidb_disable_txn_auto_retry = 0")
	tk1.MustExec("update t set id = id + 1")
	tk2.MustExec("update t set id = id + 1")
	tk1.MustExec("commit")
}

// TestIssue4067 Test issue https://github.com/pingcap/tidb/issues/4067
func (s *testSuite7) TestIssue4067(c *C) {
	tk := testkit.NewTestKit(c, s.store)
	tk.MustExec("use test")
	tk.MustExec("drop table if exists t1, t2")
	tk.MustExec("create table t1(id int)")
	tk.MustExec("create table t2(id int)")
	tk.MustExec("insert into t1 values(123)")
	tk.MustExec("insert into t2 values(123)")
	tk.MustExec("delete from t1 where id not in (select id from t2)")
	tk.MustQuery("select * from t1").Check(testkit.Rows("123"))
	tk.MustExec("delete from t1 where id in (select id from t2)")
	tk.MustQuery("select * from t1").Check(nil)
}

func (s *testSuite7) TestInsertCalculatedValue(c *C) {
	tk := testkit.NewTestKit(c, s.store)
	tk.MustExec("use test")

	tk.MustExec("drop table if exists t")
	tk.MustExec("create table t(a int, b int)")
	tk.MustExec("insert into t set a=1, b=a+1")
	tk.MustQuery("select a, b from t").Check(testkit.Rows("1 2"))

	tk.MustExec("drop table if exists t")
	tk.MustExec("create table t(a int default 100, b int)")
	tk.MustExec("insert into t set b=a+1, a=1")
	tk.MustQuery("select a, b from t").Check(testkit.Rows("1 101"))
	tk.MustExec("insert into t (b) value (a)")
	tk.MustQuery("select * from t where b = 100").Check(testkit.Rows("100 100"))
	tk.MustExec("insert into t set a=2, b=a+1")
	tk.MustQuery("select * from t where a = 2").Check(testkit.Rows("2 3"))

	tk.MustExec("drop table if exists t")
	tk.MustExec("create table t (c int)")
	tk.MustExec("insert into test.t set test.t.c = '1'")
	tk.MustQuery("select * from t").Check(testkit.Rows("1"))

	tk.MustExec("drop table if exists t")
	tk.MustExec("create table t(a int default 1)")
	tk.MustExec("insert into t values (a)")
	tk.MustQuery("select * from t").Check(testkit.Rows("1"))

	tk.MustExec("drop table if exists t")
	tk.MustExec("create table t (a int, b int, c int, d int)")
	tk.MustExec("insert into t value (1, 2, a+1, b+1)")
	tk.MustQuery("select * from t").Check(testkit.Rows("1 2 2 3"))

	tk.MustExec("drop table if exists t")
	tk.MustExec("create table t (a int not null)")
	tk.MustExec("insert into t values (a+2)")
	tk.MustExec("insert into t values (a)")
	tk.MustQuery("select * from t order by a").Check(testkit.Rows("0", "2"))

	tk.MustExec("drop table if exists t")
	tk.MustExec("create table t (a bigint not null, b bigint not null)")
	tk.MustExec("insert into t value(b + 1, a)")
	tk.MustExec("insert into t set a = b + a, b = a + 1")
	tk.MustExec("insert into t value(1000, a)")
	tk.MustExec("insert t set b = sqrt(a + 4), a = 10")
	tk.MustQuery("select * from t order by a").Check(testkit.Rows("0 1", "1 1", "10 2", "1000 1000"))

	tk.MustExec("drop table if exists t")
	tk.MustExec("create table t(a int)")
	tk.MustExec("insert into t values(a)")
	tk.MustQuery("select * from t").Check(testkit.Rows("<nil>"))

	tk.MustExec("drop table if exists t")
	tk.MustExec("create table t(a enum('a', 'b'))")
	tk.MustExec("insert into t values(a)")
	tk.MustQuery("select * from t").Check(testkit.Rows("<nil>"))
	tk.MustExec("drop table if exists t")
	tk.MustExec("create table t(a enum('a', 'b') default 'a')")
	tk.MustExec("insert into t values(a)")
	tk.MustExec("insert into t values(a+1)")
	tk.MustQuery("select * from t order by a").Check(testkit.Rows("a", "b"))

	tk.MustExec("drop table if exists t")
	tk.MustExec("create table t(a blob)")
	tk.MustExec("insert into t values(a)")
	tk.MustQuery("select * from t").Check(testkit.Rows("<nil>"))

	tk.MustExec("drop table if exists t")
	tk.MustExec("create table t(a varchar(20) default 'a')")
	tk.MustExec("insert into t values(a)")
	tk.MustExec("insert into t values(upper(a))")
	tk.MustQuery("select * from t order by a").Check(testkit.Rows("A", "a"))
	tk.MustExec("drop table if exists t")
	tk.MustExec("create table t(a varchar(20) not null, b varchar(20))")
	tk.MustExec("insert into t value (a, b)")
	tk.MustQuery("select * from t").Check(testkit.Rows(" <nil>"))

	tk.MustExec("drop table if exists t")
	tk.MustExec("create table t(a int, b int)")
	tk.MustExec("insert into t values(a*b, b*b)")
	tk.MustQuery("select * from t").Check(testkit.Rows("<nil> <nil>"))

	tk.MustExec("drop table if exists t")
	tk.MustExec("create table t (a json not null, b int)")
	tk.MustExec("insert into t value (a,a->'$')")
	tk.MustQuery("select * from t").Check(testkit.Rows("null 0"))

	tk.MustExec("drop table if exists t")
	tk.MustExec("create table t(a json, b int, c int as (a->'$.a'))")
	tk.MustExec("insert into t (a, b) value (a, a->'$.a'+1)")
	tk.MustExec("insert into t (b) value (a->'$.a'+1)")
	tk.MustQuery("select * from t").Check(testkit.Rows("<nil> <nil> <nil>", "<nil> <nil> <nil>"))
	tk.MustExec(`insert into t (a, b) value ('{"a": 1}', a->'$.a'+1)`)
	tk.MustQuery("select * from t where c = 1").Check(testkit.Rows(`{"a": 1} 2 1`))
	tk.MustExec("truncate table t")
	tk.MustExec("insert t set b = c + 1")
	tk.MustQuery("select * from t").Check(testkit.Rows("<nil> <nil> <nil>"))
	tk.MustExec("truncate table t")
	tk.MustExec(`insert t set a = '{"a": 1}', b = c`)
	tk.MustQuery("select * from t").Check(testkit.Rows(`{"a": 1} <nil> 1`))

	tk.MustExec("drop table if exists t")
	tk.MustExec("create table t(a int auto_increment key, b int)")
	tk.MustExec("insert into t (b) value (a)")
	tk.MustExec("insert into t value (a, a+1)")
	tk.MustExec("set SQL_MODE=NO_AUTO_VALUE_ON_ZERO")
	tk.MustExec("insert into t (b) value (a+1)")
	tk.MustQuery("select * from t order by a").Check(testkit.Rows("1 0", "2 1", "3 1"))

	tk.MustExec("set SQL_MODE=STRICT_ALL_TABLES")
	tk.MustExec("drop table if exists t")
	tk.MustExec("create table t(a int not null, b int, c int as (sqrt(a)))")
	tk.MustExec("insert t set b = a, a = 4")
	tk.MustQuery("select * from t").Check(testkit.Rows("4 0 2"))
}

func (s *testSuite7) TestDataTooLongErrMsg(c *C) {
	tk := testkit.NewTestKit(c, s.store)
	tk.MustExec("use test")
	tk.MustExec("create table t(a varchar(2));")
	_, err := tk.Exec("insert into t values('123');")
	c.Assert(types.ErrDataTooLong.Equal(err), IsTrue)
	c.Assert(err.Error(), Equals, "[types:1406]Data too long for column 'a' at row 1")
	tk.MustExec("insert into t values('12')")
	_, err = tk.Exec("update t set a = '123' where a = '12';")
	c.Assert(types.ErrDataTooLong.Equal(err), IsTrue)
	c.Assert(err.Error(), Equals, "[types:1406]Data too long for column 'a' at row 1")
}

func (s *testSuite7) TestUpdateSelect(c *C) {
	tk := testkit.NewTestKit(c, s.store)
	tk.MustExec("use test")
	tk.MustExec("create table msg (id varchar(8), b int, status int, primary key (id, b))")
	tk.MustExec("insert msg values ('abc', 1, 1)")
	tk.MustExec("create table detail (id varchar(8), start varchar(8), status int, index idx_start(start))")
	tk.MustExec("insert detail values ('abc', '123', 2)")
	tk.MustExec("UPDATE msg SET msg.status = (SELECT detail.status FROM detail WHERE msg.id = detail.id)")
	tk.CheckLastMessage("Rows matched: 1  Changed: 1  Warnings: 0")
	tk.MustExec("admin check table msg")
}

func (s *testSuite7) TestUpdateDelete(c *C) {
	tk := testkit.NewTestKit(c, s.store)
	tk.MustExec("use test")
	tk.MustExec("CREATE TABLE ttt (id bigint(20) NOT NULL, host varchar(30) NOT NULL, PRIMARY KEY (id), UNIQUE KEY i_host (host));")
	tk.MustExec("insert into ttt values (8,8),(9,9);")

	tk.MustExec("begin")
	tk.MustExec("update ttt set id = 0, host='9' where id = 9 limit 1;")
	tk.CheckLastMessage("Rows matched: 1  Changed: 1  Warnings: 0")
	tk.MustExec("delete from ttt where id = 0 limit 1;")
	tk.MustQuery("select * from ttt use index (i_host) order by host;").Check(testkit.Rows("8 8"))
	tk.MustExec("update ttt set id = 0, host='8' where id = 8 limit 1;")
	tk.CheckLastMessage("Rows matched: 1  Changed: 1  Warnings: 0")
	tk.MustExec("delete from ttt where id = 0 limit 1;")
	tk.MustQuery("select * from ttt use index (i_host) order by host;").Check(testkit.Rows())
	tk.MustExec("commit")
	tk.MustExec("admin check table ttt;")
	tk.MustExec("drop table ttt")
}

func (s *testSuite7) TestUpdateAffectRowCnt(c *C) {
	tk := testkit.NewTestKit(c, s.store)
	tk.MustExec("use test")
	tk.MustExec("create table a(id int auto_increment, a int default null, primary key(id))")
	tk.MustExec("insert into a values (1, 1001), (2, 1001), (10001, 1), (3, 1)")
	tk.MustExec("update a set id = id*10 where a = 1001")
	ctx := tk.Se.(sessionctx.Context)
	c.Assert(ctx.GetSessionVars().StmtCtx.AffectedRows(), Equals, uint64(2))
	tk.CheckLastMessage("Rows matched: 2  Changed: 2  Warnings: 0")

	tk.MustExec("drop table a")
	tk.MustExec("create table a ( a bigint, b bigint)")
	tk.MustExec("insert into a values (1, 1001), (2, 1001), (10001, 1), (3, 1)")
	tk.MustExec("update a set a = a*10 where b = 1001")
	ctx = tk.Se.(sessionctx.Context)
	c.Assert(ctx.GetSessionVars().StmtCtx.AffectedRows(), Equals, uint64(2))
	tk.CheckLastMessage("Rows matched: 2  Changed: 2  Warnings: 0")
}

func (s *testSuite7) TestReplaceLog(c *C) {
	tk := testkit.NewTestKit(c, s.store)
	tk.MustExec("use test")
	tk.MustExec(`create table testLog (a int not null primary key, b int unique key);`)

	// Make some dangling index.
	s.ctx = mock.NewContext()
	s.ctx.Store = s.store
	is := s.domain.InfoSchema()
	dbName := model.NewCIStr("test")
	tblName := model.NewCIStr("testLog")
	tbl, err := is.TableByName(dbName, tblName)
	c.Assert(err, IsNil)
	tblInfo := tbl.Meta()
	idxInfo := tblInfo.FindIndexByName("b")
	indexOpr := tables.NewIndex(tblInfo.ID, tblInfo, idxInfo)

	txn, err := s.store.Begin()
	c.Assert(err, IsNil)
	_, err = indexOpr.Create(s.ctx, txn, types.MakeDatums(1), 1, table.WithAssertion(txn))
	c.Assert(err, IsNil)
	err = txn.Commit(context.Background())
	c.Assert(err, IsNil)

	_, err = tk.Exec(`replace into testLog values (0, 0), (1, 1);`)
	c.Assert(err, NotNil)
	expErr := errors.New(`can not be duplicated row, due to old row not found. handle 1 not found`)
	c.Assert(expErr.Error() == err.Error(), IsTrue, Commentf("obtained error: (%s)\nexpected error: (%s)", err.Error(), expErr.Error()))

	tk.MustQuery(`admin cleanup index testLog b;`).Check(testkit.Rows("1"))
}

// TestRebaseIfNeeded is for issue 7422.
// There is no need to do the rebase when updating a record if the auto-increment ID not changed.
// This could make the auto ID increasing speed slower.
func (s *testSuite7) TestRebaseIfNeeded(c *C) {
	tk := testkit.NewTestKit(c, s.store)
	tk.MustExec("use test")
	tk.MustExec(`create table t (a int not null primary key auto_increment, b int unique key);`)
	tk.MustExec(`insert into t (b) values (1);`)

	s.ctx = mock.NewContext()
	s.ctx.Store = s.store
	tbl, err := s.domain.InfoSchema().TableByName(model.NewCIStr("test"), model.NewCIStr("t"))
	c.Assert(err, IsNil)
	c.Assert(s.ctx.NewTxn(context.Background()), IsNil)
	// AddRecord directly here will skip to rebase the auto ID in the insert statement,
	// which could simulate another TiDB adds a large auto ID.
	_, err = tbl.AddRecord(s.ctx, types.MakeDatums(30001, 2))
	c.Assert(err, IsNil)
	txn, err := s.ctx.Txn(true)
	c.Assert(err, IsNil)
	c.Assert(txn.Commit(context.Background()), IsNil)

	tk.MustExec(`update t set b = 3 where a = 30001;`)
	tk.MustExec(`insert into t (b) values (4);`)
	tk.MustQuery(`select a from t where b = 4;`).Check(testkit.Rows("2"))

	tk.MustExec(`insert into t set b = 3 on duplicate key update a = a;`)
	tk.MustExec(`insert into t (b) values (5);`)
	tk.MustQuery(`select a from t where b = 5;`).Check(testkit.Rows("4"))

	tk.MustExec(`insert into t set b = 3 on duplicate key update a = a + 1;`)
	tk.MustExec(`insert into t (b) values (6);`)
	tk.MustQuery(`select a from t where b = 6;`).Check(testkit.Rows("30003"))
}

func (s *testSuite7) TestDeferConstraintCheckForInsert(c *C) {
	tk := testkit.NewTestKit(c, s.store)
	tk.MustExec(`use test`)

	tk.MustExec(`drop table if exists t;create table t (a int primary key, b int);`)
	tk.MustExec(`insert into t values (1,2),(2,2)`)
	_, err := tk.Exec("update t set a=a+1 where b=2")
	c.Assert(err, NotNil)

	tk.MustExec(`drop table if exists t;create table t (i int key);`)
	tk.MustExec(`insert t values (1);`)
	tk.MustExec(`set tidb_constraint_check_in_place = 1;`)
	tk.MustExec(`begin;`)
	_, err = tk.Exec(`insert t values (1);`)
	c.Assert(err, NotNil)
	tk.MustExec(`update t set i = 2 where i = 1;`)
	tk.MustExec(`commit;`)
	tk.MustQuery(`select * from t;`).Check(testkit.Rows("2"))

	tk.MustExec(`set tidb_constraint_check_in_place = 0;`)
	tk.MustExec("replace into t values (1),(2)")
	tk.MustExec("begin")
	_, err = tk.Exec("update t set i = 2 where i = 1")
	c.Assert(err, NotNil)
	_, err = tk.Exec("insert into t values (1) on duplicate key update i = i + 1")
	c.Assert(err, NotNil)
	tk.MustExec("rollback")

	tk.MustExec(`drop table t; create table t (id int primary key, v int unique);`)
	tk.MustExec(`insert into t values (1, 1)`)
	tk.MustExec(`set tidb_constraint_check_in_place = 1;`)
	tk.MustExec(`set @@autocommit = 0;`)

	_, err = tk.Exec("insert into t values (3, 1)")
	c.Assert(err, NotNil)
	_, err = tk.Exec("insert into t values (1, 3)")
	c.Assert(err, NotNil)
	tk.MustExec("commit")

	tk.MustExec(`set tidb_constraint_check_in_place = 0;`)
	tk.MustExec("insert into t values (3, 1)")
	tk.MustExec("insert into t values (1, 3)")
	_, err = tk.Exec("commit")
	c.Assert(err, NotNil)
}

func (s *testSuite7) TestDefEnumInsert(c *C) {
	tk := testkit.NewTestKit(c, s.store)
	tk.MustExec("use test")
	tk.MustExec("create table test (id int, prescription_type enum('a','b','c','d','e','f') NOT NULL, primary key(id));")
	tk.MustExec("insert into test (id)  values (1)")
	tk.MustQuery("select prescription_type from test").Check(testkit.Rows("a"))
}

func (s *testSuite7) TestIssue11059(c *C) {
	tk := testkit.NewTestKitWithInit(c, s.store)
	tk.MustExec("create table t (pk int primary key, uk int unique, v int)")
	tk.MustExec("insert into t values (2, 11, 215)")
	tk.MustExec("insert into t values (3, 7, 2111)")
	_, err := tk.Exec("update t set pk = 2 where uk = 7")
	c.Assert(err, NotNil)
}

func (s *testSuite7) TestSetWithRefGenCol(c *C) {
	tk := testkit.NewTestKitWithInit(c, s.store)
	tk.MustExec("use test")
	tk.MustExec(`create table t (i int, j int as (i+1) not null);`)
	tk.MustExec(`insert into t set i = j + 1;`)
	tk.MustQuery("select * from t").Check(testkit.Rows("1 2"))
	tk.MustExec(`insert into t set i = j + 100;`)
	tk.MustQuery("select * from t").Check(testkit.Rows("1 2", "100 101"))

	tk.MustExec(`create table te (i int)`)
	tk.MustExec(`insert into te set i = i + 10;`)
	tk.MustQuery("select * from te").Check(testkit.Rows("<nil>"))
	tk.MustExec(`insert into te set i = i;`)
	tk.MustQuery("select * from te").Check(testkit.Rows("<nil>", "<nil>"))

	tk.MustExec(`create table tn (i int not null)`)
	tk.MustExec(`insert into tn set i = i;`)
	tk.MustQuery("select * from tn").Check(testkit.Rows("0"))
	tk.MustExec(`insert into tn set i = i + 10;`)
	tk.MustQuery("select * from tn").Check(testkit.Rows("0", "10"))

	//
	tk.MustExec(`create table t1 (j int(11) GENERATED ALWAYS AS (i + 1) stored, i int(11) DEFAULT '10');`)
	tk.MustExec(`insert into t1 values()`)
	tk.MustQuery("select * from t1").Check(testkit.Rows("11 10"))
	tk.MustExec(`insert into t1 values()`)
	tk.MustQuery("select * from t1").Check(testkit.Rows("11 10", "11 10"))

	tk.MustExec(`create table t2 (j int(11) GENERATED ALWAYS AS (i + 1) stored not null, i int(11) DEFAULT '5');`)
	tk.MustExec(`insert into t2 set i = j + 9`)
	tk.MustQuery("select * from t2").Check(testkit.Rows("10 9"))
	_, err := tk.Exec(`insert into t2 set j = i + 1`)
	c.Assert(err, NotNil)
	tk.MustExec(`insert into t2 set i = j + 100`)
	tk.MustQuery("select * from t2").Check(testkit.Rows("10 9", "101 100"))

	tk.MustExec(`create table t3(j int(11) GENERATED ALWAYS AS (i + 1) stored, i int(11) DEFAULT '5');`)
	tk.MustExec(`insert into t3 set i = j + 100`)
	tk.MustQuery("select * from t3").Check(testkit.Rows("<nil> <nil>"))
	_, err = tk.Exec(`insert into t3 set j = i + 1`)
	c.Assert(err, NotNil)
}

func (s *testSuite7) TestSetWithCurrentTimestampAndNow(c *C) {
	tk := testkit.NewTestKitWithInit(c, s.store)
	tk.MustExec("use test")
	tk.MustExec(`drop table if exists tbl;`)
	tk.MustExec(`create table t1(c1 timestamp default current_timestamp, c2 int, c3 timestamp default current_timestamp);`)
	//c1 insert using now() function result, c3 using default value calculation, should be same
	tk.MustExec(`insert into t1 set c1 = current_timestamp, c2 = sleep(2);`)
	tk.MustQuery("select c1 = c3 from t1").Check(testkit.Rows("1"))
	tk.MustExec(`insert into t1 set c1 = current_timestamp, c2 = sleep(1);`)
	tk.MustQuery("select c1 = c3 from t1").Check(testkit.Rows("1", "1"))
}<|MERGE_RESOLUTION|>--- conflicted
+++ resolved
@@ -1399,7 +1399,11 @@
 	c.Assert(err.Error(), Equals, core.ErrViewInvalid.GenWithStackByArgs("test", "v").Error())
 	tk.MustExec("drop view v")
 
-<<<<<<< HEAD
+	tk.MustExec("drop table if exists t1, t2")
+	tk.MustExec("create table t1(a int, b int, c int, d int, e int, index idx(a))")
+	tk.MustExec("create table t2(a int, b int, c int)")
+	tk.MustExec("update t1 join t2 on t1.a=t2.a set t1.a=1 where t2.b=1 and t2.c=2")
+
 	// Assign `DEFAULT` in `UPDATE` statement
 	tk.MustExec("drop table if exists t1, t2;")
 	tk.MustExec("create table t1 (a int default 1, b int default 2);")
@@ -1433,12 +1437,6 @@
 	tk.MustGetErrCode("update t2 set a=default(a), c=default(c);", mysql.ErrBadGeneratedColumn)
 	tk.MustGetErrCode("update t2 set a=default(a), c=default(a);", mysql.ErrBadGeneratedColumn)
 	tk.MustExec("drop table t1, t2")
-=======
-	tk.MustExec("drop table if exists t1, t2")
-	tk.MustExec("create table t1(a int, b int, c int, d int, e int, index idx(a))")
-	tk.MustExec("create table t2(a int, b int, c int)")
-	tk.MustExec("update t1 join t2 on t1.a=t2.a set t1.a=1 where t2.b=1 and t2.c=2")
->>>>>>> dffc5152
 }
 
 func (s *testSuite4) TestPartitionedTableUpdate(c *C) {
