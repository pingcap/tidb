// Copyright 2016 PingCAP, Inc.
//
// Licensed under the Apache License, Version 2.0 (the "License");
// you may not use this file except in compliance with the License.
// You may obtain a copy of the License at
//
//     http://www.apache.org/licenses/LICENSE-2.0
//
// Unless required by applicable law or agreed to in writing, software
// distributed under the License is distributed on an "AS IS" BASIS,
// See the License for the specific language governing permissions and
// limitations under the License.

package executor_test

import (
	"context"
	"errors"
	"fmt"
	"strconv"
	"sync"

	. "github.com/pingcap/check"
	"github.com/pingcap/parser/model"
	"github.com/pingcap/parser/mysql"
	"github.com/pingcap/tidb/config"
	"github.com/pingcap/tidb/executor"
	"github.com/pingcap/tidb/kv"
	"github.com/pingcap/tidb/planner/core"
	"github.com/pingcap/tidb/session"
	"github.com/pingcap/tidb/sessionctx"
	"github.com/pingcap/tidb/sessionctx/stmtctx"
	"github.com/pingcap/tidb/store/mockstore"
	"github.com/pingcap/tidb/table"
	"github.com/pingcap/tidb/table/tables"
	"github.com/pingcap/tidb/types"
	"github.com/pingcap/tidb/util/collate"
	"github.com/pingcap/tidb/util/mock"
	"github.com/pingcap/tidb/util/testkit"
	"github.com/pingcap/tidb/util/testutil"
)

type testBypassSuite struct{}

func (s *testBypassSuite) SetUpSuite(c *C) {
}

func (s *testSuite) TestInsert(c *C) {
	tk := testkit.NewTestKit(c, s.store)
	tk.MustExec("use test")
	testSQL := `drop table if exists insert_test;create table insert_test (id int PRIMARY KEY AUTO_INCREMENT, c1 int, c2 int, c3 int default 1);`
	tk.MustExec(testSQL)
	testSQL = `insert insert_test (c1) values (1),(2),(NULL);`
	tk.MustExec(testSQL)
	tk.CheckLastMessage("Records: 3  Duplicates: 0  Warnings: 0")

	errInsertSelectSQL := `insert insert_test (c1) values ();`
	tk.MustExec("begin")
	_, err := tk.Exec(errInsertSelectSQL)
	c.Assert(err, NotNil)
	tk.MustExec("rollback")

	errInsertSelectSQL = `insert insert_test (c1, c2) values (1,2),(1);`
	tk.MustExec("begin")
	_, err = tk.Exec(errInsertSelectSQL)
	c.Assert(err, NotNil)
	tk.MustExec("rollback")

	errInsertSelectSQL = `insert insert_test (xxx) values (3);`
	tk.MustExec("begin")
	_, err = tk.Exec(errInsertSelectSQL)
	c.Assert(err, NotNil)
	tk.MustExec("rollback")

	errInsertSelectSQL = `insert insert_test_xxx (c1) values ();`
	tk.MustExec("begin")
	_, err = tk.Exec(errInsertSelectSQL)
	c.Assert(err, NotNil)
	tk.MustExec("rollback")

	insertSetSQL := `insert insert_test set c1 = 3;`
	tk.MustExec(insertSetSQL)
	tk.CheckLastMessage("")

	errInsertSelectSQL = `insert insert_test set c1 = 4, c1 = 5;`
	tk.MustExec("begin")
	_, err = tk.Exec(errInsertSelectSQL)
	c.Assert(err, NotNil)
	tk.MustExec("rollback")

	errInsertSelectSQL = `insert insert_test set xxx = 6;`
	tk.MustExec("begin")
	_, err = tk.Exec(errInsertSelectSQL)
	c.Assert(err, NotNil)
	tk.MustExec("rollback")

	insertSelectSQL := `create table insert_test_1 (id int, c1 int);`
	tk.MustExec(insertSelectSQL)
	insertSelectSQL = `insert insert_test_1 select id, c1 from insert_test;`
	tk.MustExec(insertSelectSQL)
	tk.CheckLastMessage("Records: 4  Duplicates: 0  Warnings: 0")

	insertSelectSQL = `create table insert_test_2 (id int, c1 int);`
	tk.MustExec(insertSelectSQL)
	insertSelectSQL = `insert insert_test_1 select id, c1 from insert_test union select id * 10, c1 * 10 from insert_test;`
	tk.MustExec(insertSelectSQL)
	tk.CheckLastMessage("Records: 8  Duplicates: 0  Warnings: 0")

	errInsertSelectSQL = `insert insert_test_1 select c1 from insert_test;`
	tk.MustExec("begin")
	_, err = tk.Exec(errInsertSelectSQL)
	c.Assert(err, NotNil)
	tk.MustExec("rollback")

	errInsertSelectSQL = `insert insert_test_1 values(default, default, default, default, default)`
	tk.MustExec("begin")
	_, err = tk.Exec(errInsertSelectSQL)
	c.Assert(err, NotNil)
	tk.MustExec("rollback")

	// Updating column is PK handle.
	// Make sure the record is "1, 1, nil, 1".
	r := tk.MustQuery("select * from insert_test where id = 1;")
	rowStr := fmt.Sprintf("%v %v %v %v", "1", "1", nil, "1")
	r.Check(testkit.Rows(rowStr))
	insertSQL := `insert into insert_test (id, c3) values (1, 2) on duplicate key update id=values(id), c2=10;`
	tk.MustExec(insertSQL)
	tk.CheckLastMessage("")
	r = tk.MustQuery("select * from insert_test where id = 1;")
	rowStr = fmt.Sprintf("%v %v %v %v", "1", "1", "10", "1")
	r.Check(testkit.Rows(rowStr))

	insertSQL = `insert into insert_test (id, c2) values (1, 1) on duplicate key update insert_test.c2=10;`
	tk.MustExec(insertSQL)
	tk.CheckLastMessage("")

	_, err = tk.Exec(`insert into insert_test (id, c2) values(1, 1) on duplicate key update t.c2 = 10`)
	c.Assert(err, NotNil)

	// for on duplicate key
	insertSQL = `INSERT INTO insert_test (id, c3) VALUES (1, 2) ON DUPLICATE KEY UPDATE c3=values(c3)+c3+3;`
	tk.MustExec(insertSQL)
	tk.CheckLastMessage("")
	r = tk.MustQuery("select * from insert_test where id = 1;")
	rowStr = fmt.Sprintf("%v %v %v %v", "1", "1", "10", "6")
	r.Check(testkit.Rows(rowStr))

	// for on duplicate key with ignore
	insertSQL = `INSERT IGNORE INTO insert_test (id, c3) VALUES (1, 2) ON DUPLICATE KEY UPDATE c3=values(c3)+c3+3;`
	tk.MustExec(insertSQL)
	tk.CheckLastMessage("")
	r = tk.MustQuery("select * from insert_test where id = 1;")
	rowStr = fmt.Sprintf("%v %v %v %v", "1", "1", "10", "11")
	r.Check(testkit.Rows(rowStr))

	tk.MustExec("create table insert_err (id int, c1 varchar(8))")
	_, err = tk.Exec("insert insert_err values (1, 'abcdabcdabcd')")
	c.Assert(types.ErrDataTooLong.Equal(err), IsTrue)
	_, err = tk.Exec("insert insert_err values (1, '你好，世界')")
	c.Assert(err, IsNil)

	tk.MustExec("create table TEST1 (ID INT NOT NULL, VALUE INT DEFAULT NULL, PRIMARY KEY (ID))")
	_, err = tk.Exec("INSERT INTO TEST1(id,value) VALUE(3,3) on DUPLICATE KEY UPDATE VALUE=4")
	c.Assert(err, IsNil)
	tk.CheckLastMessage("")

	tk.MustExec("create table t (id int)")
	tk.MustExec("insert into t values(1)")
	tk.MustExec("update t t1 set id = (select count(*) + 1 from t t2 where t1.id = t2.id)")
	r = tk.MustQuery("select * from t;")
	r.Check(testkit.Rows("2"))

	// issue 3235
	tk.MustExec("drop table if exists t")
	tk.MustExec("create table t(c decimal(5, 5))")
	_, err = tk.Exec("insert into t value(0)")
	c.Assert(err, IsNil)
	_, err = tk.Exec("insert into t value(1)")
	c.Assert(types.ErrWarnDataOutOfRange.Equal(err), IsTrue)

	tk.MustExec("drop table if exists t")
	tk.MustExec("create table t(c binary(255))")
	_, err = tk.Exec("insert into t value(1)")
	c.Assert(err, IsNil)
	r = tk.MustQuery("select length(c) from t;")
	r.Check(testkit.Rows("255"))

	tk.MustExec("drop table if exists t")
	tk.MustExec("create table t(c varbinary(255))")
	_, err = tk.Exec("insert into t value(1)")
	c.Assert(err, IsNil)
	r = tk.MustQuery("select length(c) from t;")
	r.Check(testkit.Rows("1"))

	// issue 3509
	tk.MustExec("drop table if exists t")
	tk.MustExec("create table t(c int)")
	tk.MustExec("set @origin_time_zone = @@time_zone")
	tk.MustExec("set @@time_zone = '+08:00'")
	_, err = tk.Exec("insert into t value(Unix_timestamp('2002-10-27 01:00'))")
	c.Assert(err, IsNil)
	r = tk.MustQuery("select * from t;")
	r.Check(testkit.Rows("1035651600"))
	tk.MustExec("set @@time_zone = @origin_time_zone")

	// issue 3832
	tk.MustExec("create table t1 (b char(0));")
	_, err = tk.Exec(`insert into t1 values ("");`)
	c.Assert(err, IsNil)

	// issue 3895
	tk = testkit.NewTestKit(c, s.store)
	tk.MustExec("USE test;")
	tk.MustExec("DROP TABLE IF EXISTS t;")
	tk.MustExec("CREATE TABLE t(a DECIMAL(4,2));")
	tk.MustExec("INSERT INTO t VALUES (1.000001);")
	r = tk.MustQuery("SHOW WARNINGS;")
	r.Check(testkit.Rows("Warning 1292 Truncated incorrect DECIMAL value: '1.000001'"))
	tk.MustExec("INSERT INTO t VALUES (1.000000);")
	r = tk.MustQuery("SHOW WARNINGS;")
	r.Check(testkit.Rows())

	// issue 4653
	tk.MustExec("DROP TABLE IF EXISTS t;")
	tk.MustExec("CREATE TABLE t(a datetime);")
	_, err = tk.Exec("INSERT INTO t VALUES('2017-00-00')")
	c.Assert(err, NotNil)
	tk.MustExec("set sql_mode = ''")
	tk.MustExec("INSERT INTO t VALUES('2017-00-00')")
	r = tk.MustQuery("SELECT * FROM t;")
	r.Check(testkit.Rows("2017-00-00 00:00:00"))
	tk.MustExec("set sql_mode = 'strict_all_tables';")
	r = tk.MustQuery("SELECT * FROM t;")
	r.Check(testkit.Rows("2017-00-00 00:00:00"))

	// test auto_increment with unsigned.
	tk.MustExec("drop table if exists test")
	tk.MustExec("CREATE TABLE test(id int(10) UNSIGNED NOT NULL AUTO_INCREMENT, p int(10) UNSIGNED NOT NULL, PRIMARY KEY(p), KEY(id))")
	tk.MustExec("insert into test(p) value(1)")
	tk.MustQuery("select * from test").Check(testkit.Rows("1 1"))
	tk.MustQuery("select * from test use index (id) where id = 1").Check(testkit.Rows("1 1"))
	tk.MustExec("insert into test values(NULL, 2)")
	tk.MustQuery("select * from test use index (id) where id = 2").Check(testkit.Rows("2 2"))
	tk.MustExec("insert into test values(2, 3)")
	tk.MustQuery("select * from test use index (id) where id = 2").Check(testkit.Rows("2 2", "2 3"))

	// issue 6360
	tk.MustExec("drop table if exists t;")
	tk.MustExec("create table t(a bigint unsigned);")
	tk.MustExec(" set @orig_sql_mode = @@sql_mode; set @@sql_mode = 'strict_all_tables';")
	_, err = tk.Exec("insert into t value (-1);")
	c.Assert(types.ErrWarnDataOutOfRange.Equal(err), IsTrue)
	tk.MustExec("set @@sql_mode = '';")
	tk.MustExec("insert into t value (-1);")
	// TODO: the following warning messages are not consistent with MySQL, fix them in the future PRs
	tk.MustQuery("show warnings").Check(testkit.Rows("Warning 1690 constant -1 overflows bigint"))
	tk.MustExec("insert into t select -1;")
	tk.MustQuery("show warnings").Check(testkit.Rows("Warning 1690 constant -1 overflows bigint"))
	tk.MustExec("insert into t select cast(-1 as unsigned);")
	tk.MustExec("insert into t value (-1.111);")
	tk.MustQuery("show warnings").Check(testkit.Rows("Warning 1690 constant -1.111 overflows bigint"))
	tk.MustExec("insert into t value ('-1.111');")
	tk.MustQuery("show warnings").Check(testkit.Rows("Warning 1690 BIGINT UNSIGNED value is out of range in '-1'"))
	tk.MustExec("update t set a = -1 limit 1;")
	tk.MustQuery("show warnings").Check(testkit.Rows("Warning 1690 constant -1 overflows bigint"))
	r = tk.MustQuery("select * from t;")
	r.Check(testkit.Rows("0", "0", "18446744073709551615", "0", "0"))
	tk.MustExec("set @@sql_mode = @orig_sql_mode;")

	// issue 6424 & issue 20207
	tk.MustExec("drop table if exists t")
	tk.MustExec("create table t(a time(6))")
	tk.MustExec("insert into t value('20070219173709.055870'), ('20070219173709.055'), ('20070219173709.055870123')")
	tk.MustQuery("select * from t").Check(testkit.Rows("17:37:09.055870", "17:37:09.055000", "17:37:09.055870"))
	tk.MustExec("truncate table t")
	tk.MustExec("insert into t value(20070219173709.055870), (20070219173709.055), (20070219173709.055870123)")
	tk.MustQuery("select * from t").Check(testkit.Rows("17:37:09.055870", "17:37:09.055000", "17:37:09.055870"))
	_, err = tk.Exec("insert into t value(-20070219173709.055870)")
	c.Assert(err.Error(), Equals, "[table:1292]Incorrect time value: '-20070219173709.055870' for column 'a' at row 1")

	tk.MustExec("drop table if exists t")
	tk.MustExec("set @@sql_mode=''")
	tk.MustExec("create table t(a float unsigned, b double unsigned)")
	tk.MustExec("insert into t value(-1.1, -1.1), (-2.1, -2.1), (0, 0), (1.1, 1.1)")
	tk.MustQuery("show warnings").
		Check(testkit.Rows("Warning 1690 constant -1.1 overflows float", "Warning 1690 constant -1.1 overflows double",
			"Warning 1690 constant -2.1 overflows float", "Warning 1690 constant -2.1 overflows double"))
	tk.MustQuery("select * from t").Check(testkit.Rows("0 0", "0 0", "0 0", "1.1 1.1"))

	// issue 7061
	tk.MustExec("drop table if exists t")
	tk.MustExec("create table t(a int default 1, b int default 2)")
	tk.MustExec("insert into t values(default, default)")
	tk.MustQuery("select * from t").Check(testkit.Rows("1 2"))
	tk.MustExec("truncate table t")
	tk.MustExec("insert into t values(default(b), default(a))")
	tk.MustQuery("select * from t").Check(testkit.Rows("2 1"))
	tk.MustExec("truncate table t")
	tk.MustExec("insert into t (b) values(default)")
	tk.MustQuery("select * from t").Check(testkit.Rows("1 2"))
	tk.MustExec("truncate table t")
	tk.MustExec("insert into t (b) values(default(a))")
	tk.MustQuery("select * from t").Check(testkit.Rows("1 1"))

	tk.MustExec("create view v as select * from t")
	_, err = tk.Exec("insert into v values(1,2)")
	c.Assert(err.Error(), Equals, "insert into view v is not supported now.")
	_, err = tk.Exec("replace into v values(1,2)")
	c.Assert(err.Error(), Equals, "replace into view v is not supported now.")
	tk.MustExec("drop view v")

	tk.MustExec("create sequence seq")
	_, err = tk.Exec("insert into seq values()")
	c.Assert(err.Error(), Equals, "insert into sequence seq is not supported now.")
	_, err = tk.Exec("replace into seq values()")
	c.Assert(err.Error(), Equals, "replace into sequence seq is not supported now.")
	tk.MustExec("drop sequence seq")

	// issue 22851
	tk.MustExec("drop table if exists t")
	tk.MustExec("create table t(name varchar(255), b int, c int, primary key(name(2)))")
	tk.MustExec("insert into t(name, b) values(\"cha\", 3)")
	_, err = tk.Exec("insert into t(name, b) values(\"chb\", 3)")
	c.Assert(err.Error(), Equals, "[kv:1062]Duplicate entry 'ch' for key 'PRIMARY'")
	tk.MustExec("insert into t(name, b) values(\"测试\", 3)")
	_, err = tk.Exec("insert into t(name, b) values(\"测试\", 3)")
	c.Assert(err.Error(), Equals, "[kv:1062]Duplicate entry '测试' for key 'PRIMARY'")
}

func (s *testSuiteP2) TestMultiBatch(c *C) {
	tk := testkit.NewTestKit(c, s.store)
	tk.MustExec("use test")
	tk.MustExec("drop table if exists t,t0")
	tk.MustExec("create table t0 (i int)")
	tk.MustExec("insert into t0 values (1), (1)")
	tk.MustExec("create table t (i int unique key)")
	tk.MustExec("set @@tidb_dml_batch_size = 1")
	tk.MustExec("insert ignore into t select * from t0")
	tk.MustExec("admin check table t")
}

func (s *testSuite4) TestInsertAutoInc(c *C) {
	tk := testkit.NewTestKit(c, s.store)
	tk.MustExec("use test")
	createSQL := `drop table if exists insert_autoinc_test; create table insert_autoinc_test (id int primary key auto_increment, c1 int);`
	tk.MustExec(createSQL)

	insertSQL := `insert into insert_autoinc_test(c1) values (1), (2)`
	tk.MustExec(insertSQL)
	tk.MustExec("begin")
	r := tk.MustQuery("select * from insert_autoinc_test;")
	rowStr1 := fmt.Sprintf("%v %v", "1", "1")
	rowStr2 := fmt.Sprintf("%v %v", "2", "2")
	r.Check(testkit.Rows(rowStr1, rowStr2))
	tk.MustExec("commit")

	tk.MustExec("begin")
	insertSQL = `insert into insert_autoinc_test(id, c1) values (5,5)`
	tk.MustExec(insertSQL)
	insertSQL = `insert into insert_autoinc_test(c1) values (6)`
	tk.MustExec(insertSQL)
	tk.MustExec("commit")
	tk.MustExec("begin")
	r = tk.MustQuery("select * from insert_autoinc_test;")
	rowStr3 := fmt.Sprintf("%v %v", "5", "5")
	rowStr4 := fmt.Sprintf("%v %v", "6", "6")
	r.Check(testkit.Rows(rowStr1, rowStr2, rowStr3, rowStr4))
	tk.MustExec("commit")

	tk.MustExec("begin")
	insertSQL = `insert into insert_autoinc_test(id, c1) values (3,3)`
	tk.MustExec(insertSQL)
	tk.MustExec("commit")
	tk.MustExec("begin")
	r = tk.MustQuery("select * from insert_autoinc_test;")
	rowStr5 := fmt.Sprintf("%v %v", "3", "3")
	r.Check(testkit.Rows(rowStr1, rowStr2, rowStr5, rowStr3, rowStr4))
	tk.MustExec("commit")

	tk.MustExec("begin")
	insertSQL = `insert into insert_autoinc_test(c1) values (7)`
	tk.MustExec(insertSQL)
	tk.MustExec("commit")
	tk.MustExec("begin")
	r = tk.MustQuery("select * from insert_autoinc_test;")
	rowStr6 := fmt.Sprintf("%v %v", "7", "7")
	r.Check(testkit.Rows(rowStr1, rowStr2, rowStr5, rowStr3, rowStr4, rowStr6))
	tk.MustExec("commit")

	// issue-962
	createSQL = `drop table if exists insert_autoinc_test; create table insert_autoinc_test (id int primary key auto_increment, c1 int);`
	tk.MustExec(createSQL)
	insertSQL = `insert into insert_autoinc_test(id, c1) values (0.3, 1)`
	tk.MustExec(insertSQL)
	r = tk.MustQuery("select * from insert_autoinc_test;")
	rowStr1 = fmt.Sprintf("%v %v", "1", "1")
	r.Check(testkit.Rows(rowStr1))
	insertSQL = `insert into insert_autoinc_test(id, c1) values (-0.3, 2)`
	tk.MustExec(insertSQL)
	r = tk.MustQuery("select * from insert_autoinc_test;")
	rowStr2 = fmt.Sprintf("%v %v", "2", "2")
	r.Check(testkit.Rows(rowStr1, rowStr2))
	insertSQL = `insert into insert_autoinc_test(id, c1) values (-3.3, 3)`
	tk.MustExec(insertSQL)
	r = tk.MustQuery("select * from insert_autoinc_test;")
	rowStr3 = fmt.Sprintf("%v %v", "-3", "3")
	r.Check(testkit.Rows(rowStr3, rowStr1, rowStr2))
	insertSQL = `insert into insert_autoinc_test(id, c1) values (4.3, 4)`
	tk.MustExec(insertSQL)
	r = tk.MustQuery("select * from insert_autoinc_test;")
	rowStr4 = fmt.Sprintf("%v %v", "4", "4")
	r.Check(testkit.Rows(rowStr3, rowStr1, rowStr2, rowStr4))
	insertSQL = `insert into insert_autoinc_test(c1) values (5)`
	tk.MustExec(insertSQL)
	r = tk.MustQuery("select * from insert_autoinc_test;")
	rowStr5 = fmt.Sprintf("%v %v", "5", "5")
	r.Check(testkit.Rows(rowStr3, rowStr1, rowStr2, rowStr4, rowStr5))
	insertSQL = `insert into insert_autoinc_test(id, c1) values (null, 6)`
	tk.MustExec(insertSQL)
	r = tk.MustQuery("select * from insert_autoinc_test;")
	rowStr6 = fmt.Sprintf("%v %v", "6", "6")
	r.Check(testkit.Rows(rowStr3, rowStr1, rowStr2, rowStr4, rowStr5, rowStr6))

	// SQL_MODE=NO_AUTO_VALUE_ON_ZERO
	createSQL = `drop table if exists insert_autoinc_test; create table insert_autoinc_test (id int primary key auto_increment, c1 int);`
	tk.MustExec(createSQL)
	insertSQL = `insert into insert_autoinc_test(id, c1) values (5, 1)`
	tk.MustExec(insertSQL)
	r = tk.MustQuery("select * from insert_autoinc_test;")
	rowStr1 = fmt.Sprintf("%v %v", "5", "1")
	r.Check(testkit.Rows(rowStr1))
	insertSQL = `insert into insert_autoinc_test(id, c1) values (0, 2)`
	tk.MustExec(insertSQL)
	r = tk.MustQuery("select * from insert_autoinc_test;")
	rowStr2 = fmt.Sprintf("%v %v", "6", "2")
	r.Check(testkit.Rows(rowStr1, rowStr2))
	insertSQL = `insert into insert_autoinc_test(id, c1) values (0, 3)`
	tk.MustExec(insertSQL)
	r = tk.MustQuery("select * from insert_autoinc_test;")
	rowStr3 = fmt.Sprintf("%v %v", "7", "3")
	r.Check(testkit.Rows(rowStr1, rowStr2, rowStr3))
	tk.MustExec("set SQL_MODE=NO_AUTO_VALUE_ON_ZERO")
	insertSQL = `insert into insert_autoinc_test(id, c1) values (0, 4)`
	tk.MustExec(insertSQL)
	r = tk.MustQuery("select * from insert_autoinc_test;")
	rowStr4 = fmt.Sprintf("%v %v", "0", "4")
	r.Check(testkit.Rows(rowStr4, rowStr1, rowStr2, rowStr3))
	insertSQL = `insert into insert_autoinc_test(id, c1) values (0, 5)`
	_, err := tk.Exec(insertSQL)
	// ERROR 1062 (23000): Duplicate entry '0' for key 'PRIMARY'
	c.Assert(err, NotNil)
	insertSQL = `insert into insert_autoinc_test(c1) values (6)`
	tk.MustExec(insertSQL)
	r = tk.MustQuery("select * from insert_autoinc_test;")
	rowStr5 = fmt.Sprintf("%v %v", "8", "6")
	r.Check(testkit.Rows(rowStr4, rowStr1, rowStr2, rowStr3, rowStr5))
	insertSQL = `insert into insert_autoinc_test(id, c1) values (null, 7)`
	tk.MustExec(insertSQL)
	r = tk.MustQuery("select * from insert_autoinc_test;")
	rowStr6 = fmt.Sprintf("%v %v", "9", "7")
	r.Check(testkit.Rows(rowStr4, rowStr1, rowStr2, rowStr3, rowStr5, rowStr6))
	tk.MustExec("set SQL_MODE='';")
	insertSQL = `insert into insert_autoinc_test(id, c1) values (0, 8)`
	tk.MustExec(insertSQL)
	r = tk.MustQuery("select * from insert_autoinc_test;")
	rowStr7 := fmt.Sprintf("%v %v", "10", "8")
	r.Check(testkit.Rows(rowStr4, rowStr1, rowStr2, rowStr3, rowStr5, rowStr6, rowStr7))
	insertSQL = `insert into insert_autoinc_test(id, c1) values (null, 9)`
	tk.MustExec(insertSQL)
	r = tk.MustQuery("select * from insert_autoinc_test;")
	rowStr8 := fmt.Sprintf("%v %v", "11", "9")
	r.Check(testkit.Rows(rowStr4, rowStr1, rowStr2, rowStr3, rowStr5, rowStr6, rowStr7, rowStr8))
}

func (s *testSuite4) TestInsertIgnore(c *C) {
	var cfg kv.InjectionConfig
	tk := testkit.NewTestKit(c, kv.NewInjectedStore(s.store, &cfg))
	tk.MustExec("use test")
	testSQL := `drop table if exists t;
    create table t (id int PRIMARY KEY AUTO_INCREMENT, c1 int unique key);`
	tk.MustExec(testSQL)
	testSQL = `insert into t values (1, 2);`
	tk.MustExec(testSQL)
	tk.CheckLastMessage("")

	r := tk.MustQuery("select * from t;")
	rowStr := fmt.Sprintf("%v %v", "1", "2")
	r.Check(testkit.Rows(rowStr))

	tk.MustExec("insert ignore into t values (1, 3), (2, 3)")
	tk.CheckLastMessage("Records: 2  Duplicates: 1  Warnings: 1")
	r = tk.MustQuery("select * from t;")
	rowStr1 := fmt.Sprintf("%v %v", "2", "3")
	r.Check(testkit.Rows(rowStr, rowStr1))

	tk.MustExec("insert ignore into t values (3, 4), (3, 4)")
	tk.CheckLastMessage("Records: 2  Duplicates: 1  Warnings: 1")
	r = tk.MustQuery("select * from t;")
	rowStr2 := fmt.Sprintf("%v %v", "3", "4")
	r.Check(testkit.Rows(rowStr, rowStr1, rowStr2))

	tk.MustExec("begin")
	tk.MustExec("insert ignore into t values (4, 4), (4, 5), (4, 6)")
	tk.CheckLastMessage("Records: 3  Duplicates: 2  Warnings: 2")
	r = tk.MustQuery("select * from t;")
	rowStr3 := fmt.Sprintf("%v %v", "4", "5")
	r.Check(testkit.Rows(rowStr, rowStr1, rowStr2, rowStr3))
	tk.MustExec("commit")

	cfg.SetGetError(errors.New("foo"))
	_, err := tk.Exec("insert ignore into t values (1, 3)")
	c.Assert(err, NotNil)
	cfg.SetGetError(nil)

	// for issue 4268
	testSQL = `drop table if exists t;
	create table t (a bigint);`
	tk.MustExec(testSQL)
	testSQL = "insert ignore into t select '1a';"
	_, err = tk.Exec(testSQL)
	c.Assert(err, IsNil)
	tk.CheckLastMessage("Records: 1  Duplicates: 0  Warnings: 1")
	r = tk.MustQuery("SHOW WARNINGS")
	r.Check(testkit.Rows("Warning 1292 Truncated incorrect FLOAT value: '1a'"))
	testSQL = "insert ignore into t values ('1a')"
	_, err = tk.Exec(testSQL)
	c.Assert(err, IsNil)
	tk.CheckLastMessage("")
	r = tk.MustQuery("SHOW WARNINGS")
	r.Check(testkit.Rows("Warning 1292 Truncated incorrect FLOAT value: '1a'"))

	// for duplicates with warning
	testSQL = `drop table if exists t;
	create table t(a int primary key, b int);`
	tk.MustExec(testSQL)
	testSQL = "insert ignore into t values (1,1);"
	tk.MustExec(testSQL)
	tk.CheckLastMessage("")
	_, err = tk.Exec(testSQL)
	tk.CheckLastMessage("")
	c.Assert(err, IsNil)
	r = tk.MustQuery("SHOW WARNINGS")
	r.Check(testkit.Rows("Warning 1062 Duplicate entry '1' for key 'PRIMARY'"))

	testSQL = `drop table if exists test;
create table test (i int primary key, j int unique);
begin;
insert into test values (1,1);
insert ignore into test values (2,1);
commit;`
	tk.MustExec(testSQL)
	testSQL = `select * from test;`
	r = tk.MustQuery(testSQL)
	r.Check(testkit.Rows("1 1"))

	testSQL = `delete from test;
insert into test values (1, 1);
begin;
delete from test where i = 1;
insert ignore into test values (2, 1);
commit;`
	tk.MustExec(testSQL)
	testSQL = `select * from test;`
	r = tk.MustQuery(testSQL)
	r.Check(testkit.Rows("2 1"))

	testSQL = `delete from test;
insert into test values (1, 1);
begin;
update test set i = 2, j = 2 where i = 1;
insert ignore into test values (1, 3);
insert ignore into test values (2, 4);
commit;`
	tk.MustExec(testSQL)
	testSQL = `select * from test order by i;`
	r = tk.MustQuery(testSQL)
	r.Check(testkit.Rows("1 3", "2 2"))

	testSQL = `create table badnull (i int not null)`
	tk.MustExec(testSQL)
	testSQL = `insert ignore into badnull values (null)`
	tk.MustExec(testSQL)
	tk.CheckLastMessage("")
	tk.MustQuery("show warnings").Check(testkit.Rows("Warning 1048 Column 'i' cannot be null"))
	testSQL = `select * from badnull`
	tk.MustQuery(testSQL).Check(testkit.Rows("0"))

	tk.MustExec("create table tp (id int) partition by range (id) (partition p0 values less than (1), partition p1 values less than(2))")
	tk.MustExec("insert ignore into tp values (1), (3)")
	tk.MustQuery("show warnings").Check(testkit.Rows("Warning 1526 Table has no partition for value 3"))
}

func (s *testSuite8) TestInsertOnDup(c *C) {
	var cfg kv.InjectionConfig
	tk := testkit.NewTestKit(c, kv.NewInjectedStore(s.store, &cfg))
	tk.MustExec("use test")
	testSQL := `drop table if exists t;
    create table t (i int unique key);`
	tk.MustExec(testSQL)
	testSQL = `insert into t values (1),(2);`
	tk.MustExec(testSQL)
	tk.CheckLastMessage("Records: 2  Duplicates: 0  Warnings: 0")

	r := tk.MustQuery("select * from t;")
	rowStr1 := fmt.Sprintf("%v", "1")
	rowStr2 := fmt.Sprintf("%v", "2")
	r.Check(testkit.Rows(rowStr1, rowStr2))

	tk.MustExec("insert into t values (1), (2) on duplicate key update i = values(i)")
	tk.CheckLastMessage("Records: 2  Duplicates: 0  Warnings: 0")
	r = tk.MustQuery("select * from t;")
	r.Check(testkit.Rows(rowStr1, rowStr2))

	tk.MustExec("insert into t values (2), (3) on duplicate key update i = 3")
	tk.CheckLastMessage("Records: 2  Duplicates: 1  Warnings: 0")
	r = tk.MustQuery("select * from t;")
	rowStr3 := fmt.Sprintf("%v", "3")
	r.Check(testkit.Rows(rowStr1, rowStr3))

	testSQL = `drop table if exists t;
    create table t (i int primary key, j int unique key);`
	tk.MustExec(testSQL)
	testSQL = `insert into t values (-1, 1);`
	tk.MustExec(testSQL)
	tk.CheckLastMessage("")

	r = tk.MustQuery("select * from t;")
	rowStr1 = fmt.Sprintf("%v %v", "-1", "1")
	r.Check(testkit.Rows(rowStr1))

	tk.MustExec("insert into t values (1, 1) on duplicate key update j = values(j)")
	tk.CheckLastMessage("")
	r = tk.MustQuery("select * from t;")
	r.Check(testkit.Rows(rowStr1))

	testSQL = `drop table if exists test;
create table test (i int primary key, j int unique);
begin;
insert into test values (1,1);
insert into test values (2,1) on duplicate key update i = -i, j = -j;
commit;`
	tk.MustExec(testSQL)
	testSQL = `select * from test;`
	r = tk.MustQuery(testSQL)
	r.Check(testkit.Rows("-1 -1"))

	testSQL = `delete from test;
insert into test values (1, 1);
begin;
delete from test where i = 1;
insert into test values (2, 1) on duplicate key update i = -i, j = -j;
commit;`
	tk.MustExec(testSQL)
	testSQL = `select * from test;`
	r = tk.MustQuery(testSQL)
	r.Check(testkit.Rows("2 1"))

	testSQL = `delete from test;
insert into test values (1, 1);
begin;
update test set i = 2, j = 2 where i = 1;
insert into test values (1, 3) on duplicate key update i = -i, j = -j;
insert into test values (2, 4) on duplicate key update i = -i, j = -j;
commit;`
	tk.MustExec(testSQL)
	testSQL = `select * from test order by i;`
	r = tk.MustQuery(testSQL)
	r.Check(testkit.Rows("-2 -2", "1 3"))

	testSQL = `delete from test;
begin;
insert into test values (1, 3), (1, 3) on duplicate key update i = values(i), j = values(j);
commit;`
	tk.MustExec(testSQL)
	testSQL = `select * from test order by i;`
	r = tk.MustQuery(testSQL)
	r.Check(testkit.Rows("1 3"))

	testSQL = `create table tmp (id int auto_increment, code int, primary key(id, code));
	create table m (id int primary key auto_increment, code int unique);
	insert tmp (code) values (1);
	insert tmp (code) values (1);
	set tidb_init_chunk_size=1;
	insert m (code) select code from tmp on duplicate key update code = values(code);`
	tk.MustExec(testSQL)
	testSQL = `select * from m;`
	r = tk.MustQuery(testSQL)
	r.Check(testkit.Rows("1 1"))

	// The following two cases are used for guaranteeing the last_insert_id
	// to be set as the value of on-duplicate-update assigned.
	testSQL = `DROP TABLE IF EXISTS t1;
	CREATE TABLE t1 (f1 INT AUTO_INCREMENT PRIMARY KEY,
	f2 VARCHAR(5) NOT NULL UNIQUE);
	INSERT t1 (f2) VALUES ('test') ON DUPLICATE KEY UPDATE f1 = LAST_INSERT_ID(f1);`
	tk.MustExec(testSQL)
	tk.CheckLastMessage("")
	testSQL = `SELECT LAST_INSERT_ID();`
	r = tk.MustQuery(testSQL)
	r.Check(testkit.Rows("1"))
	testSQL = `INSERT t1 (f2) VALUES ('test') ON DUPLICATE KEY UPDATE f1 = LAST_INSERT_ID(f1);`
	tk.MustExec(testSQL)
	tk.CheckLastMessage("")
	testSQL = `SELECT LAST_INSERT_ID();`
	r = tk.MustQuery(testSQL)
	r.Check(testkit.Rows("1"))

	testSQL = `DROP TABLE IF EXISTS t1;
	CREATE TABLE t1 (f1 INT AUTO_INCREMENT UNIQUE,
	f2 VARCHAR(5) NOT NULL UNIQUE);
	INSERT t1 (f2) VALUES ('test') ON DUPLICATE KEY UPDATE f1 = LAST_INSERT_ID(f1);`
	tk.MustExec(testSQL)
	tk.CheckLastMessage("")
	testSQL = `SELECT LAST_INSERT_ID();`
	r = tk.MustQuery(testSQL)
	r.Check(testkit.Rows("1"))
	testSQL = `INSERT t1 (f2) VALUES ('test') ON DUPLICATE KEY UPDATE f1 = LAST_INSERT_ID(f1);`
	tk.MustExec(testSQL)
	tk.CheckLastMessage("")
	testSQL = `SELECT LAST_INSERT_ID();`
	r = tk.MustQuery(testSQL)
	r.Check(testkit.Rows("1"))
	testSQL = `INSERT t1 (f2) VALUES ('test') ON DUPLICATE KEY UPDATE f1 = 2;`
	tk.MustExec(testSQL)
	tk.CheckLastMessage("")
	testSQL = `SELECT LAST_INSERT_ID();`
	r = tk.MustQuery(testSQL)
	r.Check(testkit.Rows("1"))

	testSQL = `DROP TABLE IF EXISTS t1;
	CREATE TABLE t1 (f1 INT);
	INSERT t1 VALUES (1) ON DUPLICATE KEY UPDATE f1 = 1;`
	tk.MustExec(testSQL)
	tk.CheckLastMessage("")
	tk.MustQuery(`SELECT * FROM t1;`).Check(testkit.Rows("1"))

	testSQL = `DROP TABLE IF EXISTS t1;
	CREATE TABLE t1 (f1 INT PRIMARY KEY, f2 INT NOT NULL UNIQUE);
	INSERT t1 VALUES (1, 1);`
	tk.MustExec(testSQL)
	tk.CheckLastMessage("")
	tk.MustExec(`INSERT t1 VALUES (1, 1), (1, 1) ON DUPLICATE KEY UPDATE f1 = 2, f2 = 2;`)
	tk.CheckLastMessage("Records: 2  Duplicates: 1  Warnings: 0")
	tk.MustQuery(`SELECT * FROM t1 order by f1;`).Check(testkit.Rows("1 1", "2 2"))
	_, err := tk.Exec(`INSERT t1 VALUES (1, 1) ON DUPLICATE KEY UPDATE f2 = null;`)
	c.Assert(err, NotNil)
	tk.MustExec(`INSERT IGNORE t1 VALUES (1, 1) ON DUPLICATE KEY UPDATE f2 = null;`)
	tk.CheckLastMessage("")
	tk.MustQuery("show warnings").Check(testkit.Rows("Warning 1048 Column 'f2' cannot be null"))
	tk.MustQuery(`SELECT * FROM t1 order by f1;`).Check(testkit.Rows("1 0", "2 2"))

	tk.MustExec(`SET sql_mode='';`)
	tk.MustExec(`INSERT t1 VALUES (1, 1) ON DUPLICATE KEY UPDATE f2 = null;`)
	tk.MustQuery("show warnings").Check(testkit.Rows("Warning 1048 Column 'f2' cannot be null"))
	tk.MustQuery(`SELECT * FROM t1 order by f1;`).Check(testkit.Rows("1 0", "2 2"))
}

func (s *testSuite4) TestInsertIgnoreOnDup(c *C) {
	tk := testkit.NewTestKit(c, s.store)
	tk.MustExec("use test")
	testSQL := `drop table if exists t;
    create table t (i int not null primary key, j int unique key);`
	tk.MustExec(testSQL)
	testSQL = `insert into t values (1, 1), (2, 2);`
	tk.MustExec(testSQL)
	tk.CheckLastMessage("Records: 2  Duplicates: 0  Warnings: 0")
	testSQL = `insert ignore into t values(1, 1) on duplicate key update i = 2;`
	tk.MustExec(testSQL)
	tk.CheckLastMessage("")
	testSQL = `select * from t;`
	r := tk.MustQuery(testSQL)
	r.Check(testkit.Rows("1 1", "2 2"))
	testSQL = `insert ignore into t values(1, 1) on duplicate key update j = 2;`
	tk.MustExec(testSQL)
	tk.CheckLastMessage("")
	testSQL = `select * from t;`
	r = tk.MustQuery(testSQL)
	r.Check(testkit.Rows("1 1", "2 2"))
}

func (s *testSuite4) TestInsertSetWithDefault(c *C) {
	tk := testkit.NewTestKit(c, s.store)
	tk.MustExec("use test")
	// Assign `DEFAULT` in `INSERT ... SET ...` statement
	tk.MustExec("drop table if exists t1, t2;")
	tk.MustExec("create table t1 (a int default 10, b int default 20);")
	tk.MustExec("insert into t1 set a=default;")
	tk.MustQuery("select * from t1;").Check(testkit.Rows("10 20"))
	tk.MustExec("delete from t1;")
	tk.MustExec("insert into t1 set b=default;")
	tk.MustQuery("select * from t1;").Check(testkit.Rows("10 20"))
	tk.MustExec("delete from t1;")
	tk.MustExec("insert into t1 set b=default, a=1;")
	tk.MustQuery("select * from t1;").Check(testkit.Rows("1 20"))
	tk.MustExec("delete from t1;")
	tk.MustExec("insert into t1 set a=default(a);")
	tk.MustQuery("select * from t1;").Check(testkit.Rows("10 20"))
	tk.MustExec("delete from t1;")
	tk.MustExec("insert into t1 set a=default(b), b=default(a)")
	tk.MustQuery("select * from t1;").Check(testkit.Rows("20 10"))
	tk.MustExec("delete from t1;")
	tk.MustExec("insert into t1 set a=default(b)+default(a);")
	tk.MustQuery("select * from t1;").Check(testkit.Rows("30 20"))
	// With generated columns
	tk.MustExec("create table t2 (a int default 10, b int generated always as (-a) virtual, c int generated always as (-a) stored);")
	tk.MustExec("insert into t2 set a=default;")
	tk.MustQuery("select * from t2;").Check(testkit.Rows("10 -10 -10"))
	tk.MustExec("delete from t2;")
	tk.MustExec("insert into t2 set a=2, b=default;")
	tk.MustQuery("select * from t2;").Check(testkit.Rows("2 -2 -2"))
	tk.MustExec("delete from t2;")
	tk.MustExec("insert into t2 set c=default, a=3;")
	tk.MustQuery("select * from t2;").Check(testkit.Rows("3 -3 -3"))
	tk.MustExec("delete from t2;")
	tk.MustExec("insert into t2 set a=default, b=default, c=default;")
	tk.MustQuery("select * from t2;").Check(testkit.Rows("10 -10 -10"))
	tk.MustExec("delete from t2;")
	tk.MustExec("insert into t2 set a=default(a), b=default, c=default;")
	tk.MustQuery("select * from t2;").Check(testkit.Rows("10 -10 -10"))
	tk.MustExec("delete from t2;")
	tk.MustGetErrCode("insert into t2 set b=default(a);", mysql.ErrBadGeneratedColumn)
	tk.MustGetErrCode("insert into t2 set a=default(b), b=default(b);", mysql.ErrBadGeneratedColumn)
	tk.MustGetErrCode("insert into t2 set a=default(a), c=default(c);", mysql.ErrBadGeneratedColumn)
	tk.MustGetErrCode("insert into t2 set a=default(a), c=default(a);", mysql.ErrBadGeneratedColumn)
	tk.MustExec("drop table t1, t2")
}

func (s *testSuite4) TestInsertOnDupUpdateDefault(c *C) {
	tk := testkit.NewTestKit(c, s.store)
	tk.MustExec("use test")
	// Assign `DEFAULT` in `INSERT ... ON DUPLICATE KEY UPDATE ...` statement
	tk.MustExec("drop table if exists t1, t2;")
	tk.MustExec("create table t1 (a int unique, b int default 20, c int default 30);")
	tk.MustExec("insert into t1 values (1,default,default);")
	tk.MustExec("insert into t1 values (1,default,default) on duplicate key update b=default;")
	tk.MustQuery("select * from t1;").Check(testkit.Rows("1 20 30"))
	tk.MustExec("insert into t1 values (1,default,default) on duplicate key update c=default, b=default;")
	tk.MustQuery("select * from t1;").Check(testkit.Rows("1 20 30"))
	tk.MustExec("insert into t1 values (1,default,default) on duplicate key update c=default, a=2")
	tk.MustQuery("select * from t1;").Check(testkit.Rows("2 20 30"))
	tk.MustExec("insert into t1 values (2,default,default) on duplicate key update c=default(b)")
	tk.MustQuery("select * from t1;").Check(testkit.Rows("2 20 20"))
	tk.MustExec("insert into t1 values (2,default,default) on duplicate key update a=default(b)+default(c)")
	tk.MustQuery("select * from t1;").Check(testkit.Rows("50 20 20"))
	// With generated columns
	tk.MustExec("create table t2 (a int unique, b int generated always as (-a) virtual, c int generated always as (-a) stored);")
	tk.MustExec("insert into t2 values (1,default,default);")
	tk.MustExec("insert into t2 values (1,default,default) on duplicate key update a=2, b=default;")
	tk.MustQuery("select * from t2").Check(testkit.Rows("2 -2 -2"))
	tk.MustExec("insert into t2 values (2,default,default) on duplicate key update a=3, c=default;")
	tk.MustQuery("select * from t2").Check(testkit.Rows("3 -3 -3"))
	tk.MustExec("insert into t2 values (3,default,default) on duplicate key update c=default, b=default, a=4;")
	tk.MustQuery("select * from t2").Check(testkit.Rows("4 -4 -4"))
	tk.MustExec("insert into t2 values (10,default,default) on duplicate key update b=default, a=20, c=default;")
	tk.MustQuery("select * from t2").Check(testkit.Rows("4 -4 -4", "10 -10 -10"))
	tk.MustGetErrCode("insert into t2 values (4,default,default) on duplicate key update b=default(a);", mysql.ErrBadGeneratedColumn)
	tk.MustGetErrCode("insert into t2 values (4,default,default) on duplicate key update a=default(b), b=default(b);", mysql.ErrBadGeneratedColumn)
	tk.MustGetErrCode("insert into t2 values (4,default,default) on duplicate key update a=default(a), c=default(c);", mysql.ErrBadGeneratedColumn)
	tk.MustGetErrCode("insert into t2 values (4,default,default) on duplicate key update a=default(a), c=default(a);", mysql.ErrBadGeneratedColumn)
	tk.MustExec("drop table t1, t2")

	tk.MustExec("set @@tidb_txn_mode = 'pessimistic'")
	tk.MustExec("create table t ( c_int int, c_string varchar(40) collate utf8mb4_bin , primary key (c_string), unique key (c_int));")
	tk.MustExec("insert into t values (22, 'gold witch'), (24, 'gray singer'), (21, 'silver sight');")
	tk.MustExec("begin;")
	err := tk.ExecToErr("insert into t values (21,'black warlock'), (22, 'dark sloth'), (21,  'cyan song') on duplicate key update c_int = c_int + 1, c_string = concat(c_int, ':', c_string);")
	c.Assert(kv.ErrKeyExists.Equal(err), IsTrue)
	tk.MustExec("commit;")
	tk.MustQuery("select * from t order by c_int;").Check(testutil.RowsWithSep("|", "21|silver sight", "22|gold witch", "24|gray singer"))
	tk.MustExec("drop table t;")
}

func (s *testSuite4) TestReplace(c *C) {
	tk := testkit.NewTestKit(c, s.store)
	tk.MustExec("use test")
	testSQL := `drop table if exists replace_test;
    create table replace_test (id int PRIMARY KEY AUTO_INCREMENT, c1 int, c2 int, c3 int default 1);`
	tk.MustExec(testSQL)
	testSQL = `replace replace_test (c1) values (1),(2),(NULL);`
	tk.MustExec(testSQL)
	tk.CheckLastMessage("Records: 3  Duplicates: 0  Warnings: 0")

	errReplaceSQL := `replace replace_test (c1) values ();`
	tk.MustExec("begin")
	_, err := tk.Exec(errReplaceSQL)
	c.Assert(err, NotNil)
	tk.MustExec("rollback")

	errReplaceSQL = `replace replace_test (c1, c2) values (1,2),(1);`
	tk.MustExec("begin")
	_, err = tk.Exec(errReplaceSQL)
	c.Assert(err, NotNil)
	tk.MustExec("rollback")

	errReplaceSQL = `replace replace_test (xxx) values (3);`
	tk.MustExec("begin")
	_, err = tk.Exec(errReplaceSQL)
	c.Assert(err, NotNil)
	tk.MustExec("rollback")

	errReplaceSQL = `replace replace_test_xxx (c1) values ();`
	tk.MustExec("begin")
	_, err = tk.Exec(errReplaceSQL)
	c.Assert(err, NotNil)
	tk.MustExec("rollback")

	replaceSetSQL := `replace replace_test set c1 = 3;`
	tk.MustExec(replaceSetSQL)
	tk.CheckLastMessage("")

	errReplaceSetSQL := `replace replace_test set c1 = 4, c1 = 5;`
	tk.MustExec("begin")
	_, err = tk.Exec(errReplaceSetSQL)
	c.Assert(err, NotNil)
	tk.MustExec("rollback")

	errReplaceSetSQL = `replace replace_test set xxx = 6;`
	tk.MustExec("begin")
	_, err = tk.Exec(errReplaceSetSQL)
	c.Assert(err, NotNil)
	tk.MustExec("rollback")

	replaceSelectSQL := `create table replace_test_1 (id int, c1 int);`
	tk.MustExec(replaceSelectSQL)
	replaceSelectSQL = `replace replace_test_1 select id, c1 from replace_test;`
	tk.MustExec(replaceSelectSQL)
	tk.CheckLastMessage("Records: 4  Duplicates: 0  Warnings: 0")

	replaceSelectSQL = `create table replace_test_2 (id int, c1 int);`
	tk.MustExec(replaceSelectSQL)
	replaceSelectSQL = `replace replace_test_1 select id, c1 from replace_test union select id * 10, c1 * 10 from replace_test;`
	tk.MustExec(replaceSelectSQL)
	tk.CheckLastMessage("Records: 8  Duplicates: 0  Warnings: 0")

	errReplaceSelectSQL := `replace replace_test_1 select c1 from replace_test;`
	tk.MustExec("begin")
	_, err = tk.Exec(errReplaceSelectSQL)
	c.Assert(err, NotNil)
	tk.MustExec("rollback")

	replaceUniqueIndexSQL := `create table replace_test_3 (c1 int, c2 int, UNIQUE INDEX (c2));`
	tk.MustExec(replaceUniqueIndexSQL)
	replaceUniqueIndexSQL = `replace into replace_test_3 set c2=1;`
	tk.MustExec(replaceUniqueIndexSQL)
	replaceUniqueIndexSQL = `replace into replace_test_3 set c2=1;`
	tk.MustExec(replaceUniqueIndexSQL)
	c.Assert(int64(tk.Se.AffectedRows()), Equals, int64(1))
	tk.CheckLastMessage("")

	replaceUniqueIndexSQL = `replace into replace_test_3 set c1=1, c2=1;`
	tk.MustExec(replaceUniqueIndexSQL)
	c.Assert(int64(tk.Se.AffectedRows()), Equals, int64(2))
	tk.CheckLastMessage("")

	replaceUniqueIndexSQL = `replace into replace_test_3 set c2=NULL;`
	tk.MustExec(replaceUniqueIndexSQL)
	replaceUniqueIndexSQL = `replace into replace_test_3 set c2=NULL;`
	tk.MustExec(replaceUniqueIndexSQL)
	c.Assert(int64(tk.Se.AffectedRows()), Equals, int64(1))
	tk.CheckLastMessage("")

	replaceUniqueIndexSQL = `create table replace_test_4 (c1 int, c2 int, c3 int, UNIQUE INDEX (c1, c2));`
	tk.MustExec(replaceUniqueIndexSQL)
	replaceUniqueIndexSQL = `replace into replace_test_4 set c2=NULL;`
	tk.MustExec(replaceUniqueIndexSQL)
	replaceUniqueIndexSQL = `replace into replace_test_4 set c2=NULL;`
	tk.MustExec(replaceUniqueIndexSQL)
	c.Assert(int64(tk.Se.AffectedRows()), Equals, int64(1))
	tk.CheckLastMessage("")

	replacePrimaryKeySQL := `create table replace_test_5 (c1 int, c2 int, c3 int, PRIMARY KEY (c1, c2));`
	tk.MustExec(replacePrimaryKeySQL)
	replacePrimaryKeySQL = `replace into replace_test_5 set c1=1, c2=2;`
	tk.MustExec(replacePrimaryKeySQL)
	replacePrimaryKeySQL = `replace into replace_test_5 set c1=1, c2=2;`
	tk.MustExec(replacePrimaryKeySQL)
	c.Assert(int64(tk.Se.AffectedRows()), Equals, int64(1))
	tk.CheckLastMessage("")

	// For Issue989
	issue989SQL := `CREATE TABLE tIssue989 (a int, b int, PRIMARY KEY(a), UNIQUE KEY(b));`
	tk.MustExec(issue989SQL)
	issue989SQL = `insert into tIssue989 (a, b) values (1, 2);`
	tk.MustExec(issue989SQL)
	tk.CheckLastMessage("")
	issue989SQL = `replace into tIssue989(a, b) values (111, 2);`
	tk.MustExec(issue989SQL)
	tk.CheckLastMessage("")
	r := tk.MustQuery("select * from tIssue989;")
	r.Check(testkit.Rows("111 2"))

	// For Issue1012
	issue1012SQL := `CREATE TABLE tIssue1012 (a int, b int, PRIMARY KEY(a), UNIQUE KEY(b));`
	tk.MustExec(issue1012SQL)
	issue1012SQL = `insert into tIssue1012 (a, b) values (1, 2);`
	tk.MustExec(issue1012SQL)
	issue1012SQL = `insert into tIssue1012 (a, b) values (2, 1);`
	tk.MustExec(issue1012SQL)
	issue1012SQL = `replace into tIssue1012(a, b) values (1, 1);`
	tk.MustExec(issue1012SQL)
	c.Assert(int64(tk.Se.AffectedRows()), Equals, int64(3))
	tk.CheckLastMessage("")
	r = tk.MustQuery("select * from tIssue1012;")
	r.Check(testkit.Rows("1 1"))

	// Test Replace with info message
	tk.MustExec(`drop table if exists t1`)
	tk.MustExec(`create table t1(a int primary key, b int);`)
	tk.MustExec(`insert into t1 values(1,1),(2,2),(3,3),(4,4),(5,5);`)
	tk.MustExec(`replace into t1 values(1,1);`)
	c.Assert(int64(tk.Se.AffectedRows()), Equals, int64(1))
	tk.CheckLastMessage("")
	tk.MustExec(`replace into t1 values(1,1),(2,2);`)
	c.Assert(int64(tk.Se.AffectedRows()), Equals, int64(2))
	tk.CheckLastMessage("Records: 2  Duplicates: 0  Warnings: 0")
	tk.MustExec(`replace into t1 values(4,14),(5,15),(6,16),(7,17),(8,18)`)
	c.Assert(int64(tk.Se.AffectedRows()), Equals, int64(7))
	tk.CheckLastMessage("Records: 5  Duplicates: 2  Warnings: 0")
	tk.MustExec(`replace into t1 select * from (select 1, 2) as tmp;`)
	c.Assert(int64(tk.Se.AffectedRows()), Equals, int64(2))
	tk.CheckLastMessage("Records: 1  Duplicates: 1  Warnings: 0")

	// Assign `DEFAULT` in `REPLACE` statement
	tk.MustExec("drop table if exists t1, t2;")
	tk.MustExec("create table t1 (a int primary key, b int default 20, c int default 30);")
	tk.MustExec("insert into t1 value (1, 2, 3);")
	tk.MustExec("replace t1 set a=1, b=default;")
	tk.MustQuery("select * from t1;").Check(testkit.Rows("1 20 30"))
	tk.MustExec("replace t1 set a=2, b=default, c=default")
	tk.MustQuery("select * from t1;").Check(testkit.Rows("1 20 30", "2 20 30"))
	tk.MustExec("replace t1 set a=2, b=default(c), c=default(b);")
	tk.MustQuery("select * from t1;").Check(testkit.Rows("1 20 30", "2 30 20"))
	tk.MustExec("replace t1 set a=default(b)+default(c)")
	tk.MustQuery("select * from t1;").Check(testkit.Rows("1 20 30", "2 30 20", "50 20 30"))
	// With generated columns
	tk.MustExec("create table t2 (pk int primary key, a int default 1, b int generated always as (-a) virtual, c int generated always as (-a) stored);")
	tk.MustExec("replace t2 set pk=1, b=default;")
	tk.MustQuery("select * from t2;").Check(testkit.Rows("1 1 -1 -1"))
	tk.MustExec("replace t2 set pk=2, a=10, b=default;")
	tk.MustQuery("select * from t2;").Check(testkit.Rows("1 1 -1 -1", "2 10 -10 -10"))
	tk.MustExec("replace t2 set pk=2, c=default, a=20;")
	tk.MustQuery("select * from t2;").Check(testkit.Rows("1 1 -1 -1", "2 20 -20 -20"))
	tk.MustExec("replace t2 set pk=2, a=default, b=default, c=default;")
	tk.MustQuery("select * from t2;").Check(testkit.Rows("1 1 -1 -1", "2 1 -1 -1"))
	tk.MustExec("replace t2 set pk=3, a=default(a), b=default, c=default;")
	tk.MustQuery("select * from t2;").Check(testkit.Rows("1 1 -1 -1", "2 1 -1 -1", "3 1 -1 -1"))
	tk.MustGetErrCode("replace t2 set b=default(a);", mysql.ErrBadGeneratedColumn)
	tk.MustGetErrCode("replace t2 set a=default(b), b=default(b);", mysql.ErrBadGeneratedColumn)
	tk.MustGetErrCode("replace t2 set a=default(a), c=default(c);", mysql.ErrBadGeneratedColumn)
	tk.MustGetErrCode("replace t2 set a=default(a), c=default(a);", mysql.ErrBadGeneratedColumn)
	tk.MustExec("drop table t1, t2")
}

func (s *testSuite2) TestGeneratedColumnForInsert(c *C) {
	tk := testkit.NewTestKit(c, s.store)
	tk.MustExec("use test")

	// test cases for default behavior
	tk.MustExec(`drop table if exists t1;`)
	tk.MustExec(`create table t1(id int, id_gen int as(id + 42), b int, unique key id_gen(id_gen));`)
	tk.MustExec(`insert into t1 (id, b) values(1,1),(2,2),(3,3),(4,4),(5,5);`)
	tk.MustExec(`replace into t1 (id, b) values(1,1);`)
	tk.MustExec(`replace into t1 (id, b) values(1,1),(2,2);`)
	tk.MustExec(`replace into t1 (id, b) values(6,16),(7,17),(8,18);`)
	tk.MustQuery("select * from t1;").Check(testkit.Rows(
		"1 43 1", "2 44 2", "3 45 3", "4 46 4", "5 47 5", "6 48 16", "7 49 17", "8 50 18"))
	tk.MustExec(`insert into t1 (id, b) values (6,18) on duplicate key update id = -id;`)
	tk.MustExec(`insert into t1 (id, b) values (7,28) on duplicate key update b = -values(b);`)
	tk.MustQuery("select * from t1;").Check(testkit.Rows(
		"1 43 1", "2 44 2", "3 45 3", "4 46 4", "5 47 5", "-6 36 16", "7 49 -28", "8 50 18"))

	// test cases for virtual and stored columns in the same table
	tk.MustExec(`drop table if exists t`)
	tk.MustExec(`create table t
	(i int as(k+1) stored, j int as(k+2) virtual, k int, unique key idx_i(i), unique key idx_j(j))`)
	tk.MustExec(`insert into t (k) values (1), (2)`)
	tk.MustExec(`replace into t (k) values (1), (2)`)
	tk.MustQuery(`select * from t`).Check(testkit.Rows("2 3 1", "3 4 2"))

	tk.MustExec(`drop table if exists t`)
	tk.MustExec(`create table t
	(i int as(k+1) stored, j int as(k+2) virtual, k int, unique key idx_j(j))`)
	tk.MustExec(`insert into t (k) values (1), (2)`)
	tk.MustExec(`replace into t (k) values (1), (2)`)
	tk.MustQuery(`select * from t`).Check(testkit.Rows("2 3 1", "3 4 2"))

	tk.MustExec(`drop table if exists t`)
	tk.MustExec(`create table t
	(i int as(k+1) stored, j int as(k+2) virtual, k int, unique key idx_i(i))`)
	tk.MustExec(`insert into t (k) values (1), (2)`)
	tk.MustExec(`replace into t (k) values (1), (2)`)
	tk.MustQuery(`select * from t`).Check(testkit.Rows("2 3 1", "3 4 2"))

	// For issue 14340
	tk.MustExec(`drop table if exists t1`)
	tk.MustExec(`create table t1(f1 json, f2 real as (cast(f1 as decimal(2,1))))`)
	tk.MustGetErrMsg(`INSERT INTO t1 (f1) VALUES (CAST(1000 AS JSON))`, "[types:1690]DECIMAL value is out of range in '(2, 1)'")
	tk.MustExec(`set @@sql_mode = ''`)
	tk.MustExec(`INSERT INTO t1 (f1) VALUES (CAST(1000 AS JSON))`)
	tk.MustQuery(`select * from t1`).Check(testkit.Rows("1000 9.9"))
}

func (s *testSuite4) TestPartitionedTableReplace(c *C) {
	tk := testkit.NewTestKit(c, s.store)
	tk.MustExec("use test")
	testSQL := `drop table if exists replace_test;
		    create table replace_test (id int PRIMARY KEY AUTO_INCREMENT, c1 int, c2 int, c3 int default 1)
			partition by range (id) (
			PARTITION p0 VALUES LESS THAN (3),
			PARTITION p1 VALUES LESS THAN (5),
			PARTITION p2 VALUES LESS THAN (7),
			PARTITION p3 VALUES LESS THAN (9));`
	tk.MustExec(testSQL)
	testSQL = `replace replace_test (c1) values (1),(2),(NULL);`
	tk.MustExec(testSQL)
	tk.CheckLastMessage("Records: 3  Duplicates: 0  Warnings: 0")

	errReplaceSQL := `replace replace_test (c1) values ();`
	tk.MustExec("begin")
	_, err := tk.Exec(errReplaceSQL)
	c.Assert(err, NotNil)
	tk.MustExec("rollback")

	errReplaceSQL = `replace replace_test (c1, c2) values (1,2),(1);`
	tk.MustExec("begin")
	_, err = tk.Exec(errReplaceSQL)
	c.Assert(err, NotNil)
	tk.MustExec("rollback")

	errReplaceSQL = `replace replace_test (xxx) values (3);`
	tk.MustExec("begin")
	_, err = tk.Exec(errReplaceSQL)
	c.Assert(err, NotNil)
	tk.MustExec("rollback")

	errReplaceSQL = `replace replace_test_xxx (c1) values ();`
	tk.MustExec("begin")
	_, err = tk.Exec(errReplaceSQL)
	c.Assert(err, NotNil)
	tk.MustExec("rollback")

	replaceSetSQL := `replace replace_test set c1 = 3;`
	tk.MustExec(replaceSetSQL)
	tk.CheckLastMessage("")

	errReplaceSetSQL := `replace replace_test set c1 = 4, c1 = 5;`
	tk.MustExec("begin")
	_, err = tk.Exec(errReplaceSetSQL)
	c.Assert(err, NotNil)
	tk.MustExec("rollback")

	errReplaceSetSQL = `replace replace_test set xxx = 6;`
	tk.MustExec("begin")
	_, err = tk.Exec(errReplaceSetSQL)
	c.Assert(err, NotNil)
	tk.MustExec("rollback")

	tk.MustExec(`drop table if exists replace_test_1`)
	tk.MustExec(`create table replace_test_1 (id int, c1 int) partition by range (id) (
			PARTITION p0 VALUES LESS THAN (4),
			PARTITION p1 VALUES LESS THAN (6),
			PARTITION p2 VALUES LESS THAN (8),
			PARTITION p3 VALUES LESS THAN (10),
			PARTITION p4 VALUES LESS THAN (100))`)
	tk.MustExec(`replace replace_test_1 select id, c1 from replace_test;`)
	tk.CheckLastMessage("Records: 4  Duplicates: 0  Warnings: 0")

	tk.MustExec(`drop table if exists replace_test_2`)
	tk.MustExec(`create table replace_test_2 (id int, c1 int) partition by range (id) (
			PARTITION p0 VALUES LESS THAN (10),
			PARTITION p1 VALUES LESS THAN (50),
			PARTITION p2 VALUES LESS THAN (100),
			PARTITION p3 VALUES LESS THAN (300))`)
	tk.MustExec(`replace replace_test_1 select id, c1 from replace_test union select id * 10, c1 * 10 from replace_test;`)
	tk.CheckLastMessage("Records: 8  Duplicates: 0  Warnings: 0")

	errReplaceSelectSQL := `replace replace_test_1 select c1 from replace_test;`
	tk.MustExec("begin")
	_, err = tk.Exec(errReplaceSelectSQL)
	c.Assert(err, NotNil)
	tk.MustExec("rollback")

	tk.MustExec(`drop table if exists replace_test_3`)
	replaceUniqueIndexSQL := `create table replace_test_3 (c1 int, c2 int, UNIQUE INDEX (c2)) partition by range (c2) (
				    PARTITION p0 VALUES LESS THAN (4),
				    PARTITION p1 VALUES LESS THAN (7),
				    PARTITION p2 VALUES LESS THAN (11))`
	tk.MustExec(replaceUniqueIndexSQL)
	replaceUniqueIndexSQL = `replace into replace_test_3 set c2=8;`
	tk.MustExec(replaceUniqueIndexSQL)
	replaceUniqueIndexSQL = `replace into replace_test_3 set c2=8;`
	tk.MustExec(replaceUniqueIndexSQL)
	c.Assert(int64(tk.Se.AffectedRows()), Equals, int64(1))
	tk.CheckLastMessage("")
	replaceUniqueIndexSQL = `replace into replace_test_3 set c1=8, c2=8;`
	tk.MustExec(replaceUniqueIndexSQL)
	c.Assert(int64(tk.Se.AffectedRows()), Equals, int64(2))
	tk.CheckLastMessage("")

	replaceUniqueIndexSQL = `replace into replace_test_3 set c2=NULL;`
	tk.MustExec(replaceUniqueIndexSQL)
	replaceUniqueIndexSQL = `replace into replace_test_3 set c2=NULL;`
	tk.MustExec(replaceUniqueIndexSQL)
	c.Assert(int64(tk.Se.AffectedRows()), Equals, int64(1))
	tk.CheckLastMessage("")

	replaceUniqueIndexSQL = `create table replace_test_4 (c1 int, c2 int, c3 int, UNIQUE INDEX (c1, c2)) partition by range (c1) (
				    PARTITION p0 VALUES LESS THAN (4),
				    PARTITION p1 VALUES LESS THAN (7),
				    PARTITION p2 VALUES LESS THAN (11));`
	tk.MustExec(`drop table if exists replace_test_4`)
	tk.MustExec(replaceUniqueIndexSQL)
	replaceUniqueIndexSQL = `replace into replace_test_4 set c2=NULL;`
	tk.MustExec(replaceUniqueIndexSQL)
	replaceUniqueIndexSQL = `replace into replace_test_4 set c2=NULL;`
	tk.MustExec(replaceUniqueIndexSQL)
	c.Assert(int64(tk.Se.AffectedRows()), Equals, int64(1))

	replacePrimaryKeySQL := `create table replace_test_5 (c1 int, c2 int, c3 int, PRIMARY KEY (c1, c2)) partition by range (c2) (
				    PARTITION p0 VALUES LESS THAN (4),
				    PARTITION p1 VALUES LESS THAN (7),
				    PARTITION p2 VALUES LESS THAN (11));`
	tk.MustExec(replacePrimaryKeySQL)
	replacePrimaryKeySQL = `replace into replace_test_5 set c1=1, c2=2;`
	tk.MustExec(replacePrimaryKeySQL)
	replacePrimaryKeySQL = `replace into replace_test_5 set c1=1, c2=2;`
	tk.MustExec(replacePrimaryKeySQL)
	c.Assert(int64(tk.Se.AffectedRows()), Equals, int64(1))

	issue989SQL := `CREATE TABLE tIssue989 (a int, b int, KEY(a), UNIQUE KEY(b)) partition by range (b) (
			    PARTITION p1 VALUES LESS THAN (100),
			    PARTITION p2 VALUES LESS THAN (200))`
	tk.MustExec(issue989SQL)
	issue989SQL = `insert into tIssue989 (a, b) values (1, 2);`
	tk.MustExec(issue989SQL)
	issue989SQL = `replace into tIssue989(a, b) values (111, 2);`
	tk.MustExec(issue989SQL)
	r := tk.MustQuery("select * from tIssue989;")
	r.Check(testkit.Rows("111 2"))
}

func (s *testSuite4) TestHashPartitionedTableReplace(c *C) {
	tk := testkit.NewTestKit(c, s.store)
	tk.MustExec("use test")
	tk.MustExec("set @@session.tidb_enable_table_partition = '1';")
	tk.MustExec("drop table if exists replace_test;")
	testSQL := `create table replace_test (id int PRIMARY KEY AUTO_INCREMENT, c1 int, c2 int, c3 int default 1)
			partition by hash(id) partitions 4;`
	tk.MustExec(testSQL)

	testSQL = `replace replace_test (c1) values (1),(2),(NULL);`
	tk.MustExec(testSQL)

	errReplaceSQL := `replace replace_test (c1) values ();`
	tk.MustExec("begin")
	_, err := tk.Exec(errReplaceSQL)
	c.Assert(err, NotNil)
	tk.MustExec("rollback")

	errReplaceSQL = `replace replace_test (c1, c2) values (1,2),(1);`
	tk.MustExec("begin")
	_, err = tk.Exec(errReplaceSQL)
	c.Assert(err, NotNil)
	tk.MustExec("rollback")

	errReplaceSQL = `replace replace_test (xxx) values (3);`
	tk.MustExec("begin")
	_, err = tk.Exec(errReplaceSQL)
	c.Assert(err, NotNil)
	tk.MustExec("rollback")

	errReplaceSQL = `replace replace_test_xxx (c1) values ();`
	tk.MustExec("begin")
	_, err = tk.Exec(errReplaceSQL)
	c.Assert(err, NotNil)
	tk.MustExec("rollback")

	errReplaceSetSQL := `replace replace_test set c1 = 4, c1 = 5;`
	tk.MustExec("begin")
	_, err = tk.Exec(errReplaceSetSQL)
	c.Assert(err, NotNil)
	tk.MustExec("rollback")

	errReplaceSetSQL = `replace replace_test set xxx = 6;`
	tk.MustExec("begin")
	_, err = tk.Exec(errReplaceSetSQL)
	c.Assert(err, NotNil)
	tk.MustExec("rollback")

	tk.MustExec(`replace replace_test set c1 = 3;`)
	tk.MustExec(`replace replace_test set c1 = 4;`)
	tk.MustExec(`replace replace_test set c1 = 5;`)
	tk.MustExec(`replace replace_test set c1 = 6;`)
	tk.MustExec(`replace replace_test set c1 = 7;`)

	tk.MustExec(`drop table if exists replace_test_1`)
	tk.MustExec(`create table replace_test_1 (id int, c1 int) partition by hash(id) partitions 5;`)
	tk.MustExec(`replace replace_test_1 select id, c1 from replace_test;`)

	tk.MustExec(`drop table if exists replace_test_2`)
	tk.MustExec(`create table replace_test_2 (id int, c1 int) partition by hash(id) partitions 6;`)

	tk.MustExec(`replace replace_test_1 select id, c1 from replace_test union select id * 10, c1 * 10 from replace_test;`)

	errReplaceSelectSQL := `replace replace_test_1 select c1 from replace_test;`
	tk.MustExec("begin")
	_, err = tk.Exec(errReplaceSelectSQL)
	c.Assert(err, NotNil)
	tk.MustExec("rollback")

	tk.MustExec(`drop table if exists replace_test_3`)
	replaceUniqueIndexSQL := `create table replace_test_3 (c1 int, c2 int, UNIQUE INDEX (c2)) partition by hash(c2) partitions 7;`
	tk.MustExec(replaceUniqueIndexSQL)

	tk.MustExec(`replace into replace_test_3 set c2=8;`)
	tk.MustExec(`replace into replace_test_3 set c2=8;`)
	c.Assert(int64(tk.Se.AffectedRows()), Equals, int64(1))
	tk.MustExec(`replace into replace_test_3 set c1=8, c2=8;`)
	c.Assert(int64(tk.Se.AffectedRows()), Equals, int64(2))

	tk.MustExec(`replace into replace_test_3 set c2=NULL;`)
	tk.MustExec(`replace into replace_test_3 set c2=NULL;`)
	c.Assert(int64(tk.Se.AffectedRows()), Equals, int64(1))

	for i := 0; i < 100; i++ {
		sql := fmt.Sprintf("replace into replace_test_3 set c2=%d;", i)
		tk.MustExec(sql)
	}
	result := tk.MustQuery("select count(*) from replace_test_3")
	result.Check(testkit.Rows("102"))

	replaceUniqueIndexSQL = `create table replace_test_4 (c1 int, c2 int, c3 int, UNIQUE INDEX (c1, c2)) partition by hash(c1) partitions 8;`
	tk.MustExec(`drop table if exists replace_test_4`)
	tk.MustExec(replaceUniqueIndexSQL)
	replaceUniqueIndexSQL = `replace into replace_test_4 set c2=NULL;`
	tk.MustExec(replaceUniqueIndexSQL)
	replaceUniqueIndexSQL = `replace into replace_test_4 set c2=NULL;`
	tk.MustExec(replaceUniqueIndexSQL)
	c.Assert(int64(tk.Se.AffectedRows()), Equals, int64(1))

	replacePrimaryKeySQL := `create table replace_test_5 (c1 int, c2 int, c3 int, PRIMARY KEY (c1, c2)) partition by hash (c2) partitions 9;`
	tk.MustExec(replacePrimaryKeySQL)
	replacePrimaryKeySQL = `replace into replace_test_5 set c1=1, c2=2;`
	tk.MustExec(replacePrimaryKeySQL)
	replacePrimaryKeySQL = `replace into replace_test_5 set c1=1, c2=2;`
	tk.MustExec(replacePrimaryKeySQL)
	c.Assert(int64(tk.Se.AffectedRows()), Equals, int64(1))

	issue989SQL := `CREATE TABLE tIssue989 (a int, b int, KEY(a), UNIQUE KEY(b)) partition by hash (b) partitions 10;`
	tk.MustExec(issue989SQL)
	issue989SQL = `insert into tIssue989 (a, b) values (1, 2);`
	tk.MustExec(issue989SQL)
	issue989SQL = `replace into tIssue989(a, b) values (111, 2);`
	tk.MustExec(issue989SQL)
	r := tk.MustQuery("select * from tIssue989;")
	r.Check(testkit.Rows("111 2"))
}

func (s *testSuite8) TestUpdate(c *C) {
	tk := testkit.NewTestKit(c, s.store)
	tk.MustExec("use test")
	s.fillData(tk, "update_test")

	updateStr := `UPDATE update_test SET name = "abc" where id > 0;`
	tk.MustExec(updateStr)
	tk.CheckExecResult(2, 0)
	tk.CheckLastMessage("Rows matched: 2  Changed: 2  Warnings: 0")

	// select data
	tk.MustExec("begin")
	r := tk.MustQuery(`SELECT * from update_test limit 2;`)
	r.Check(testkit.Rows("1 abc", "2 abc"))
	tk.MustExec("commit")

	tk.MustExec(`UPDATE update_test SET name = "foo"`)
	tk.CheckExecResult(2, 0)
	tk.CheckLastMessage("Rows matched: 2  Changed: 2  Warnings: 0")

	// table option is auto-increment
	tk.MustExec("begin")
	tk.MustExec("drop table if exists update_test;")
	tk.MustExec("commit")
	tk.MustExec("begin")
	tk.MustExec("create table update_test(id int not null auto_increment, name varchar(255), primary key(id))")
	tk.MustExec("insert into update_test(name) values ('aa')")
	tk.MustExec("update update_test set id = 8 where name = 'aa'")
	tk.CheckLastMessage("Rows matched: 1  Changed: 1  Warnings: 0")
	tk.MustExec("insert into update_test(name) values ('bb')")
	tk.MustExec("commit")
	tk.MustExec("begin")
	r = tk.MustQuery("select * from update_test;")
	r.Check(testkit.Rows("8 aa", "9 bb"))
	tk.MustExec("commit")

	tk.MustExec("begin")
	tk.MustExec("drop table if exists update_test;")
	tk.MustExec("commit")
	tk.MustExec("begin")
	tk.MustExec("create table update_test(id int not null auto_increment, name varchar(255), index(id))")
	tk.MustExec("insert into update_test(name) values ('aa')")
	_, err := tk.Exec("update update_test set id = null where name = 'aa'")
	c.Assert(err, NotNil)
	c.Assert(err.Error(), DeepEquals, "[table:1048]Column 'id' cannot be null")

	tk.MustExec("drop table update_test")
	tk.MustExec("create table update_test(id int)")
	tk.MustExec("begin")
	tk.MustExec("insert into update_test(id) values (1)")
	tk.MustExec("update update_test set id = 2 where id = 1 limit 1")
	tk.CheckLastMessage("Rows matched: 1  Changed: 1  Warnings: 0")
	r = tk.MustQuery("select * from update_test;")
	r.Check(testkit.Rows("2"))
	tk.MustExec("commit")

	// Test that in a transaction, when a constraint failed in an update statement, the record is not inserted.
	tk.MustExec("create table update_unique (id int primary key, name int unique)")
	tk.MustExec("insert update_unique values (1, 1), (2, 2);")
	tk.MustExec("begin")
	_, err = tk.Exec("update update_unique set name = 1 where id = 2")
	c.Assert(err, NotNil)
	tk.MustExec("commit")
	tk.MustQuery("select * from update_unique").Check(testkit.Rows("1 1", "2 2"))

	// test update ignore for pimary key
	tk.MustExec("drop table if exists t;")
	tk.MustExec("create table t(a bigint, primary key (a));")
	tk.MustExec("insert into t values (1)")
	tk.MustExec("insert into t values (2)")
	_, err = tk.Exec("update ignore t set a = 1 where a = 2;")
	c.Assert(err, IsNil)
	tk.CheckLastMessage("Rows matched: 1  Changed: 0  Warnings: 1")
	r = tk.MustQuery("SHOW WARNINGS;")
	r.Check(testkit.Rows("Warning 1062 Duplicate entry '1' for key 'PRIMARY'"))
	tk.MustQuery("select * from t").Check(testkit.Rows("1", "2"))

	// test update ignore for truncate as warning
	_, err = tk.Exec("update ignore t set a = 1 where a = (select '2a')")
	c.Assert(err, IsNil)
	r = tk.MustQuery("SHOW WARNINGS;")
	r.Check(testkit.Rows("Warning 1292 Truncated incorrect FLOAT value: '2a'", "Warning 1292 Truncated incorrect FLOAT value: '2a'", "Warning 1062 Duplicate entry '1' for key 'PRIMARY'"))

	tk.MustExec("update ignore t set a = 42 where a = 2;")
	tk.MustQuery("select * from t").Check(testkit.Rows("1", "42"))

	// test update ignore for unique key
	tk.MustExec("drop table if exists t;")
	tk.MustExec("create table t(a bigint, unique key I_uniq (a));")
	tk.MustExec("insert into t values (1)")
	tk.MustExec("insert into t values (2)")
	_, err = tk.Exec("update ignore t set a = 1 where a = 2;")
	c.Assert(err, IsNil)
	tk.CheckLastMessage("Rows matched: 1  Changed: 0  Warnings: 1")
	r = tk.MustQuery("SHOW WARNINGS;")
	r.Check(testkit.Rows("Warning 1062 Duplicate entry '1' for key 'I_uniq'"))
	tk.MustQuery("select * from t").Check(testkit.Rows("1", "2"))

	// test issue21965
	tk.MustExec("drop table if exists t;")
	tk.MustExec("set @@session.tidb_enable_list_partition = ON")
	tk.MustExec("create table t (a int) partition by list (a) (partition p0 values in (0,1));")
	tk.MustExec("insert ignore into t values (1);")
	tk.MustExec("update ignore t set a=2 where a=1;")
	tk.CheckLastMessage("Rows matched: 1  Changed: 0  Warnings: 0")
	tk.MustExec("drop table if exists t;")
	tk.MustExec("create table t (a int key) partition by list (a) (partition p0 values in (0,1));")
	tk.MustExec("insert ignore into t values (1);")
	tk.MustExec("update ignore t set a=2 where a=1;")
	tk.CheckLastMessage("Rows matched: 1  Changed: 0  Warnings: 0")

	tk.MustExec("drop table if exists t")
	tk.MustExec("create table t(id integer auto_increment, t1 datetime, t2 datetime, primary key (id))")
	tk.MustExec("insert into t(t1, t2) values('2000-10-01 01:01:01', '2017-01-01 10:10:10')")
	tk.MustQuery("select * from t").Check(testkit.Rows("1 2000-10-01 01:01:01 2017-01-01 10:10:10"))
	tk.MustExec("update t set t1 = '2017-10-01 10:10:11', t2 = date_add(t1, INTERVAL 10 MINUTE) where id = 1")
	tk.CheckLastMessage("Rows matched: 1  Changed: 1  Warnings: 0")
	tk.MustQuery("select * from t").Check(testkit.Rows("1 2017-10-01 10:10:11 2000-10-01 01:11:01"))

	// for issue #5132
	tk.MustExec("CREATE TABLE `tt1` (" +
		"`a` int(11) NOT NULL," +
		"`b` varchar(32) DEFAULT NULL," +
		"`c` varchar(32) DEFAULT NULL," +
		"PRIMARY KEY (`a`)," +
		"UNIQUE KEY `b_idx` (`b`)" +
		") ENGINE=InnoDB DEFAULT CHARSET=utf8 COLLATE=utf8_bin;")
	tk.MustExec("insert into tt1 values(1, 'a', 'a');")
	tk.MustExec("insert into tt1 values(2, 'd', 'b');")
	r = tk.MustQuery("select * from tt1;")
	r.Check(testkit.Rows("1 a a", "2 d b"))
	tk.MustExec("update tt1 set a=5 where c='b';")
	tk.CheckLastMessage("Rows matched: 1  Changed: 1  Warnings: 0")
	r = tk.MustQuery("select * from tt1;")
	r.Check(testkit.Rows("1 a a", "5 d b"))

	// Automatic Updating for TIMESTAMP
	tk.MustExec("CREATE TABLE `tsup` (" +
		"`a` int," +
		"`ts` TIMESTAMP DEFAULT CURRENT_TIMESTAMP ON UPDATE CURRENT_TIMESTAMP," +
		"KEY `idx` (`ts`)" +
		");")
	tk.MustExec("set @orig_sql_mode=@@sql_mode; set @@sql_mode='';")
	tk.MustExec("insert into tsup values(1, '0000-00-00 00:00:00');")
	tk.MustExec("update tsup set a=5;")
	tk.CheckLastMessage("Rows matched: 1  Changed: 1  Warnings: 0")
	r1 := tk.MustQuery("select ts from tsup use index (idx);")
	r2 := tk.MustQuery("select ts from tsup;")
	r1.Check(r2.Rows())
	tk.MustExec("update tsup set ts='2019-01-01';")
	tk.MustQuery("select ts from tsup;").Check(testkit.Rows("2019-01-01 00:00:00"))
	tk.MustExec("set @@sql_mode=@orig_sql_mode;")

	// issue 5532
	tk.MustExec("create table decimals (a decimal(20, 0) not null)")
	tk.MustExec("insert into decimals values (201)")
	// A warning rather than data truncated error.
	tk.MustExec("update decimals set a = a + 1.23;")
	tk.CheckLastMessage("Rows matched: 1  Changed: 1  Warnings: 1")
	tk.MustQuery("show warnings").Check(testkit.Rows("Warning 1292 Truncated incorrect DECIMAL value: '202.23'"))
	r = tk.MustQuery("select * from decimals")
	r.Check(testkit.Rows("202"))

	tk.MustExec("drop table t")
	tk.MustExec("CREATE TABLE `t` (	`c1` year DEFAULT NULL, `c2` year DEFAULT NULL, `c3` date DEFAULT NULL, `c4` datetime DEFAULT NULL,	KEY `idx` (`c1`,`c2`))")
	_, err = tk.Exec("UPDATE t SET c2=16777215 WHERE c1>= -8388608 AND c1 < -9 ORDER BY c1 LIMIT 2")
	c.Assert(err, IsNil)

	tk.MustExec("update (select * from t) t set c1 = 1111111")

	// test update ignore for bad null error
	tk.MustExec("drop table if exists t;")
	tk.MustExec(`create table t (i int not null default 10)`)
	tk.MustExec("insert into t values (1)")
	tk.MustExec("update ignore t set i = null;")
	tk.CheckLastMessage("Rows matched: 1  Changed: 1  Warnings: 1")
	r = tk.MustQuery("SHOW WARNINGS;")
	r.Check(testkit.Rows("Warning 1048 Column 'i' cannot be null"))
	tk.MustQuery("select * from t").Check(testkit.Rows("0"))

	// issue 7237, update subquery table should be forbidden
	tk.MustExec("drop table t")
	tk.MustExec("create table t (k int, v int)")
	_, err = tk.Exec("update t, (select * from t) as b set b.k = t.k")
	c.Assert(err.Error(), Equals, "[planner:1288]The target table b of the UPDATE is not updatable")
	tk.MustExec("update t, (select * from t) as b set t.k = b.k")

	// issue 8045
	tk.MustExec("drop table if exists t1")
	tk.MustExec(`CREATE TABLE t1 (c1 float)`)
	tk.MustExec("INSERT INTO t1 SET c1 = 1")
	tk.MustExec("UPDATE t1 SET c1 = 1.2 WHERE c1=1;")
	tk.CheckLastMessage("Rows matched: 1  Changed: 1  Warnings: 0")

	// issue 8119
	tk.MustExec("drop table if exists t;")
	tk.MustExec("create table t (c1 float(1,1));")
	tk.MustExec("insert into t values (0.0);")
	_, err = tk.Exec("update t set c1 = 2.0;")
	c.Assert(types.ErrWarnDataOutOfRange.Equal(err), IsTrue)

	tk.MustExec("drop table if exists t")
	tk.MustExec("create table t(a datetime not null, b datetime)")
	tk.MustExec("insert into t value('1999-12-12', '1999-12-13')")
	tk.MustExec("set @orig_sql_mode=@@sql_mode; set @@sql_mode='';")
	tk.MustQuery("select * from t").Check(testkit.Rows("1999-12-12 00:00:00 1999-12-13 00:00:00"))
	tk.MustExec("update t set a = ''")
	tk.MustQuery("select * from t").Check(testkit.Rows("0000-00-00 00:00:00 1999-12-13 00:00:00"))
	tk.MustExec("update t set b = ''")
	tk.MustQuery("select * from t").Check(testkit.Rows("0000-00-00 00:00:00 0000-00-00 00:00:00"))
	tk.MustExec("set @@sql_mode=@orig_sql_mode;")

	tk.MustExec("create view v as select * from t")
	_, err = tk.Exec("update v set a = '2000-11-11'")
	c.Assert(err.Error(), Equals, core.ErrViewInvalid.GenWithStackByArgs("test", "v").Error())
	tk.MustExec("drop view v")

	tk.MustExec("create sequence seq")
	_, err = tk.Exec("update seq set minvalue=1")
	c.Assert(err.Error(), Equals, "update sequence seq is not supported now.")
	tk.MustExec("drop sequence seq")

	tk.MustExec("drop table if exists t1, t2")
	tk.MustExec("create table t1(a int, b int, c int, d int, e int, index idx(a))")
	tk.MustExec("create table t2(a int, b int, c int)")
	tk.MustExec("update t1 join t2 on t1.a=t2.a set t1.a=1 where t2.b=1 and t2.c=2")

	// Assign `DEFAULT` in `UPDATE` statement
	tk.MustExec("drop table if exists t1, t2;")
	tk.MustExec("create table t1 (a int default 1, b int default 2);")
	tk.MustExec("insert into t1 values (10, 10), (20, 20);")
	tk.MustExec("update t1 set a=default where b=10;")
	tk.MustQuery("select * from t1;").Check(testkit.Rows("1 10", "20 20"))
	tk.MustExec("update t1 set a=30, b=default where a=20;")
	tk.MustQuery("select * from t1;").Check(testkit.Rows("1 10", "30 2"))
	tk.MustExec("update t1 set a=default, b=default where a=30;")
	tk.MustQuery("select * from t1;").Check(testkit.Rows("1 10", "1 2"))
	tk.MustExec("insert into t1 values (40, 40)")
	tk.MustExec("update t1 set a=default, b=default")
	tk.MustQuery("select * from t1;").Check(testkit.Rows("1 2", "1 2", "1 2"))
	tk.MustExec("update t1 set a=default(b), b=default(a)")
	tk.MustQuery("select * from t1;").Check(testkit.Rows("2 1", "2 1", "2 1"))
	// With generated columns
	tk.MustExec("create table t2 (a int default 1, b int generated always as (-a) virtual, c int generated always as (-a) stored);")
	tk.MustExec("insert into t2 values (10, default, default), (20, default, default)")
	tk.MustExec("update t2 set b=default;")
	tk.MustQuery("select * from t2;").Check(testkit.Rows("10 -10 -10", "20 -20 -20"))
	tk.MustExec("update t2 set a=30, b=default where a=10;")
	tk.MustQuery("select * from t2;").Check(testkit.Rows("30 -30 -30", "20 -20 -20"))
	tk.MustExec("update t2 set c=default, a=40 where c=-20;")
	tk.MustQuery("select * from t2;").Check(testkit.Rows("30 -30 -30", "40 -40 -40"))
	tk.MustExec("update t2 set a=default, b=default, c=default where b=-30;")
	tk.MustQuery("select * from t2;").Check(testkit.Rows("1 -1 -1", "40 -40 -40"))
	tk.MustExec("update t2 set a=default(a), b=default, c=default;")
	tk.MustQuery("select * from t2;").Check(testkit.Rows("1 -1 -1", "1 -1 -1"))
	tk.MustGetErrCode("update t2 set b=default(a);", mysql.ErrBadGeneratedColumn)
	tk.MustGetErrCode("update t2 set a=default(b), b=default(b);", mysql.ErrBadGeneratedColumn)
	tk.MustGetErrCode("update t2 set a=default(a), c=default(c);", mysql.ErrBadGeneratedColumn)
	tk.MustGetErrCode("update t2 set a=default(a), c=default(a);", mysql.ErrBadGeneratedColumn)
	tk.MustExec("drop table t1, t2")
}

func (s *testSuite4) TestPartitionedTableUpdate(c *C) {
	tk := testkit.NewTestKit(c, s.store)
	tk.MustExec("use test")
	tk.MustExec("drop table if exists t")
	tk.MustExec(`create table t (id int not null default 1, name varchar(255))
			PARTITION BY RANGE ( id ) (
			PARTITION p0 VALUES LESS THAN (6),
			PARTITION p1 VALUES LESS THAN (11),
			PARTITION p2 VALUES LESS THAN (16),
			PARTITION p3 VALUES LESS THAN (21))`)

	tk.MustExec(`insert INTO t VALUES (1, "hello");`)
	tk.CheckExecResult(1, 0)
	tk.MustExec(`insert INTO t VALUES (7, "hello");`)
	tk.CheckExecResult(1, 0)

	// update non partition column
	tk.MustExec(`UPDATE t SET name = "abc" where id > 0;`)
	tk.CheckExecResult(2, 0)
	tk.CheckLastMessage("Rows matched: 2  Changed: 2  Warnings: 0")
	r := tk.MustQuery(`SELECT * from t order by id limit 2;`)
	r.Check(testkit.Rows("1 abc", "7 abc"))

	// update partition column
	tk.MustExec(`update t set id = id + 1`)
	tk.CheckExecResult(2, 0)
	tk.CheckLastMessage("Rows matched: 2  Changed: 2  Warnings: 0")
	r = tk.MustQuery(`SELECT * from t order by id limit 2;`)
	r.Check(testkit.Rows("2 abc", "8 abc"))

	// update partition column, old and new record locates on different partitions
	tk.MustExec(`update t set id = 20 where id = 8`)
	tk.CheckExecResult(2, 0)
	tk.CheckLastMessage("Rows matched: 1  Changed: 1  Warnings: 0")
	r = tk.MustQuery(`SELECT * from t order by id limit 2;`)
	r.Check(testkit.Rows("2 abc", "20 abc"))

	// table option is auto-increment
	tk.MustExec("drop table if exists t;")
	tk.MustExec(`create table t (id int not null auto_increment, name varchar(255), primary key(id))
			PARTITION BY RANGE ( id ) (
			PARTITION p0 VALUES LESS THAN (6),
			PARTITION p1 VALUES LESS THAN (11),
			PARTITION p2 VALUES LESS THAN (16),
			PARTITION p3 VALUES LESS THAN (21))`)

	tk.MustExec("insert into t(name) values ('aa')")
	tk.MustExec("update t set id = 8 where name = 'aa'")
	tk.CheckLastMessage("Rows matched: 1  Changed: 1  Warnings: 0")
	tk.MustExec("insert into t(name) values ('bb')")
	r = tk.MustQuery("select * from t;")
	r.Check(testkit.Rows("8 aa", "9 bb"))

	_, err := tk.Exec("update t set id = null where name = 'aa'")
	c.Assert(err, NotNil)
	c.Assert(err.Error(), DeepEquals, "[table:1048]Column 'id' cannot be null")

	// Test that in a transaction, when a constraint failed in an update statement, the record is not inserted.
	tk.MustExec("drop table if exists t;")
	tk.MustExec(`create table t (id int, name int unique)
			PARTITION BY RANGE ( name ) (
			PARTITION p0 VALUES LESS THAN (6),
			PARTITION p1 VALUES LESS THAN (11),
			PARTITION p2 VALUES LESS THAN (16),
			PARTITION p3 VALUES LESS THAN (21))`)
	tk.MustExec("insert t values (1, 1), (2, 2);")
	_, err = tk.Exec("update t set name = 1 where id = 2")
	c.Assert(err, NotNil)
	tk.MustQuery("select * from t").Check(testkit.Rows("1 1", "2 2"))

	// test update ignore for pimary key
	tk.MustExec("drop table if exists t;")
	tk.MustExec(`create table t(a bigint, primary key (a))
			PARTITION BY RANGE (a) (
			PARTITION p0 VALUES LESS THAN (6),
			PARTITION p1 VALUES LESS THAN (11))`)
	tk.MustExec("insert into t values (5)")
	tk.MustExec("insert into t values (7)")
	_, err = tk.Exec("update ignore t set a = 5 where a = 7;")
	c.Assert(err, IsNil)
	tk.CheckLastMessage("Rows matched: 1  Changed: 0  Warnings: 1")
	r = tk.MustQuery("SHOW WARNINGS;")
	r.Check(testkit.Rows("Warning 1062 Duplicate entry '5' for key 'PRIMARY'"))
	tk.MustQuery("select * from t order by a").Check(testkit.Rows("5", "7"))

	// test update ignore for truncate as warning
	_, err = tk.Exec("update ignore t set a = 1 where a = (select '2a')")
	c.Assert(err, IsNil)
	r = tk.MustQuery("SHOW WARNINGS;")
	r.Check(testkit.Rows("Warning 1292 Truncated incorrect FLOAT value: '2a'", "Warning 1292 Truncated incorrect FLOAT value: '2a'"))

	// test update ignore for unique key
	tk.MustExec("drop table if exists t;")
	tk.MustExec(`create table t(a bigint, unique key I_uniq (a))
			PARTITION BY RANGE (a) (
			PARTITION p0 VALUES LESS THAN (6),
			PARTITION p1 VALUES LESS THAN (11))`)
	tk.MustExec("insert into t values (5)")
	tk.MustExec("insert into t values (7)")
	_, err = tk.Exec("update ignore t set a = 5 where a = 7;")
	c.Assert(err, IsNil)
	tk.CheckLastMessage("Rows matched: 1  Changed: 0  Warnings: 1")
	r = tk.MustQuery("SHOW WARNINGS;")
	r.Check(testkit.Rows("Warning 1062 Duplicate entry '5' for key 'I_uniq'"))
	tk.MustQuery("select * from t order by a").Check(testkit.Rows("5", "7"))
}

// TestUpdateCastOnlyModifiedValues for issue #4514.
func (s *testSuite4) TestUpdateCastOnlyModifiedValues(c *C) {
	tk := testkit.NewTestKit(c, s.store)
	tk.MustExec("use test")
	tk.MustExec("create table update_modified (col_1 int, col_2 enum('a', 'b'))")
	tk.MustExec("set SQL_MODE=''")
	tk.MustExec("insert into update_modified values (0, 3)")
	r := tk.MustQuery("SELECT * FROM update_modified")
	r.Check(testkit.Rows("0 "))
	tk.MustExec("set SQL_MODE=STRICT_ALL_TABLES")
	tk.MustExec("update update_modified set col_1 = 1")
	tk.CheckLastMessage("Rows matched: 1  Changed: 1  Warnings: 0")
	r = tk.MustQuery("SELECT * FROM update_modified")
	r.Check(testkit.Rows("1 "))
	_, err := tk.Exec("update update_modified set col_1 = 2, col_2 = 'c'")
	c.Assert(err, NotNil)
	r = tk.MustQuery("SELECT * FROM update_modified")
	r.Check(testkit.Rows("1 "))
	tk.MustExec("update update_modified set col_1 = 3, col_2 = 'a'")
	tk.CheckLastMessage("Rows matched: 1  Changed: 1  Warnings: 0")
	r = tk.MustQuery("SELECT * FROM update_modified")
	r.Check(testkit.Rows("3 a"))

	// Test update a field with different column type.
	tk.MustExec(`CREATE TABLE update_with_diff_type (a int, b JSON)`)
	tk.MustExec(`INSERT INTO update_with_diff_type VALUES(3, '{"a": "测试"}')`)
	tk.MustExec(`UPDATE update_with_diff_type SET a = '300'`)
	tk.CheckLastMessage("Rows matched: 1  Changed: 1  Warnings: 0")
	r = tk.MustQuery("SELECT a FROM update_with_diff_type")
	r.Check(testkit.Rows("300"))
	tk.MustExec(`UPDATE update_with_diff_type SET b = '{"a":   "\\u6d4b\\u8bd5"}'`)
	tk.CheckLastMessage("Rows matched: 1  Changed: 0  Warnings: 0")
	r = tk.MustQuery("SELECT b FROM update_with_diff_type")
	r.Check(testkit.Rows(`{"a": "测试"}`))
}

func (s *testSuite4) fillMultiTableForUpdate(tk *testkit.TestKit) {
	// Create and fill table items
	tk.MustExec("CREATE TABLE items (id int, price TEXT);")
	tk.MustExec(`insert into items values (11, "items_price_11"), (12, "items_price_12"), (13, "items_price_13");`)
	tk.CheckExecResult(3, 0)
	// Create and fill table month
	tk.MustExec("CREATE TABLE month (mid int, mprice TEXT);")
	tk.MustExec(`insert into month values (11, "month_price_11"), (22, "month_price_22"), (13, "month_price_13");`)
	tk.CheckExecResult(3, 0)
}

func (s *testSuite4) TestMultipleTableUpdate(c *C) {
	tk := testkit.NewTestKit(c, s.store)
	tk.MustExec("use test")
	s.fillMultiTableForUpdate(tk)

	tk.MustExec(`UPDATE items, month  SET items.price=month.mprice WHERE items.id=month.mid;`)
	tk.CheckLastMessage("Rows matched: 2  Changed: 2  Warnings: 0")
	tk.MustExec("begin")
	r := tk.MustQuery("SELECT * FROM items")
	r.Check(testkit.Rows("11 month_price_11", "12 items_price_12", "13 month_price_13"))
	tk.MustExec("commit")

	// Single-table syntax but with multiple tables
	tk.MustExec(`UPDATE items join month on items.id=month.mid SET items.price=month.mid;`)
	tk.CheckLastMessage("Rows matched: 2  Changed: 2  Warnings: 0")
	tk.MustExec("begin")
	r = tk.MustQuery("SELECT * FROM items")
	r.Check(testkit.Rows("11 11", "12 items_price_12", "13 13"))
	tk.MustExec("commit")

	// JoinTable with alias table name.
	tk.MustExec(`UPDATE items T0 join month T1 on T0.id=T1.mid SET T0.price=T1.mprice;`)
	tk.CheckLastMessage("Rows matched: 2  Changed: 2  Warnings: 0")
	tk.MustExec("begin")
	r = tk.MustQuery("SELECT * FROM items")
	r.Check(testkit.Rows("11 month_price_11", "12 items_price_12", "13 month_price_13"))
	tk.MustExec("commit")

	// fix https://github.com/pingcap/tidb/issues/369
	testSQL := `
		DROP TABLE IF EXISTS t1, t2;
		create table t1 (c int);
		create table t2 (c varchar(256));
		insert into t1 values (1), (2);
		insert into t2 values ("a"), ("b");
		update t1, t2 set t1.c = 10, t2.c = "abc";`
	tk.MustExec(testSQL)
	tk.CheckLastMessage("Rows matched: 4  Changed: 4  Warnings: 0")

	// fix https://github.com/pingcap/tidb/issues/376
	testSQL = `DROP TABLE IF EXISTS t1, t2;
		create table t1 (c1 int);
		create table t2 (c2 int);
		insert into t1 values (1), (2);
		insert into t2 values (1), (2);
		update t1, t2 set t1.c1 = 10, t2.c2 = 2 where t2.c2 = 1;`
	tk.MustExec(testSQL)
	tk.CheckLastMessage("Rows matched: 3  Changed: 3  Warnings: 0")

	r = tk.MustQuery("select * from t1")
	r.Check(testkit.Rows("10", "10"))

	// test https://github.com/pingcap/tidb/issues/3604
	tk.MustExec("drop table if exists t, t")
	tk.MustExec("create table t (a int, b int)")
	tk.MustExec("insert into t values(1, 1), (2, 2), (3, 3)")
	tk.CheckLastMessage("Records: 3  Duplicates: 0  Warnings: 0")
	tk.MustExec("update t m, t n set m.a = m.a + 1")
	tk.CheckLastMessage("Rows matched: 3  Changed: 3  Warnings: 0")
	tk.MustQuery("select * from t").Check(testkit.Rows("2 1", "3 2", "4 3"))
	tk.MustExec("update t m, t n set n.a = n.a - 1, n.b = n.b + 1")
	tk.CheckLastMessage("Rows matched: 3  Changed: 3  Warnings: 0")
	tk.MustQuery("select * from t").Check(testkit.Rows("1 2", "2 3", "3 4"))
}

func (s *testSuite) TestDelete(c *C) {
	tk := testkit.NewTestKit(c, s.store)
	s.fillData(tk, "delete_test")

	tk.MustExec(`update delete_test set name = "abc" where id = 2;`)
	tk.CheckExecResult(1, 0)

	tk.MustExec(`delete from delete_test where id = 2 limit 1;`)
	tk.CheckExecResult(1, 0)

	// Test delete with false condition
	tk.MustExec(`delete from delete_test where 0;`)
	tk.CheckExecResult(0, 0)

	tk.MustExec("insert into delete_test values (2, 'abc')")
	tk.MustExec(`delete from delete_test where delete_test.id = 2 limit 1`)
	tk.CheckExecResult(1, 0)

	// Select data
	tk.MustExec("begin")
	rows := tk.MustQuery(`SELECT * from delete_test limit 2;`)
	rows.Check(testkit.Rows("1 hello"))
	tk.MustExec("commit")

	// Test delete ignore
	tk.MustExec("insert into delete_test values (2, 'abc')")
	_, err := tk.Exec("delete from delete_test where id = (select '2a')")
	c.Assert(err, NotNil)
	_, err = tk.Exec("delete ignore from delete_test where id = (select '2a')")
	c.Assert(err, IsNil)
	tk.CheckExecResult(1, 0)
	r := tk.MustQuery("SHOW WARNINGS;")
	r.Check(testkit.Rows("Warning 1292 Truncated incorrect FLOAT value: '2a'", "Warning 1292 Truncated incorrect FLOAT value: '2a'"))

	tk.MustExec(`delete from delete_test ;`)
	tk.CheckExecResult(1, 0)

	tk.MustExec("create view v as select * from delete_test")
	_, err = tk.Exec("delete from v where name = 'aaa'")
	c.Assert(err.Error(), Equals, core.ErrViewInvalid.GenWithStackByArgs("test", "v").Error())
	tk.MustExec("drop view v")

	tk.MustExec("create sequence seq")
	_, err = tk.Exec("delete from seq")
	c.Assert(err.Error(), Equals, "delete sequence seq is not supported now.")
	tk.MustExec("drop sequence seq")
}

func (s *testSuite4) TestPartitionedTableDelete(c *C) {
	createTable := `CREATE TABLE test.t (id int not null default 1, name varchar(255), index(id))
			  PARTITION BY RANGE ( id ) (
			  PARTITION p0 VALUES LESS THAN (6),
			  PARTITION p1 VALUES LESS THAN (11),
			  PARTITION p2 VALUES LESS THAN (16),
			  PARTITION p3 VALUES LESS THAN (21))`

	tk := testkit.NewTestKit(c, s.store)
	tk.MustExec("use test")
	tk.MustExec("drop table if exists t")
	tk.MustExec(createTable)
	for i := 1; i < 21; i++ {
		tk.MustExec(fmt.Sprintf(`insert into t values (%d, "hello")`, i))
	}

	tk.MustExec(`delete from t where id = 2 limit 1;`)
	tk.CheckExecResult(1, 0)

	// Test delete with false condition
	tk.MustExec(`delete from t where 0;`)
	tk.CheckExecResult(0, 0)

	tk.MustExec("insert into t values (2, 'abc')")
	tk.MustExec(`delete from t where t.id = 2 limit 1`)
	tk.CheckExecResult(1, 0)

	// Test delete ignore
	tk.MustExec("insert into t values (2, 'abc')")
	_, err := tk.Exec("delete from t where id = (select '2a')")
	c.Assert(err, NotNil)
	_, err = tk.Exec("delete ignore from t where id = (select '2a')")
	c.Assert(err, IsNil)
	tk.CheckExecResult(1, 0)
	r := tk.MustQuery("SHOW WARNINGS;")
	r.Check(testkit.Rows("Warning 1292 Truncated incorrect FLOAT value: '2a'", "Warning 1292 Truncated incorrect FLOAT value: '2a'"))

	// Test delete without using index, involve multiple partitions.
	tk.MustExec("delete from t ignore index(id) where id >= 13 and id <= 17")
	tk.CheckExecResult(5, 0)

	tk.MustExec("admin check table t")
	tk.MustExec(`delete from t;`)
	tk.CheckExecResult(14, 0)

	// Fix that partitioned table should not use PointGetPlan.
	tk.MustExec(`create table t1 (c1 bigint, c2 bigint, c3 bigint, primary key(c1)) partition by range (c1) (partition p0 values less than (3440))`)
	tk.MustExec("insert into t1 values (379, 379, 379)")
	tk.MustExec("delete from t1 where c1 = 379")
	tk.CheckExecResult(1, 0)
	tk.MustExec(`drop table t1;`)
}

func (s *testSuite4) fillDataMultiTable(tk *testkit.TestKit) {
	tk.MustExec("use test")
	tk.MustExec("drop table if exists t1, t2, t3")
	// Create and fill table t1
	tk.MustExec("create table t1 (id int, data int);")
	tk.MustExec("insert into t1 values (11, 121), (12, 122), (13, 123);")
	tk.CheckExecResult(3, 0)
	// Create and fill table t2
	tk.MustExec("create table t2 (id int, data int);")
	tk.MustExec("insert into t2 values (11, 221), (22, 222), (23, 223);")
	tk.CheckExecResult(3, 0)
	// Create and fill table t3
	tk.MustExec("create table t3 (id int, data int);")
	tk.MustExec("insert into t3 values (11, 321), (22, 322), (23, 323);")
	tk.CheckExecResult(3, 0)
}

func (s *testSuite4) TestMultiTableDelete(c *C) {
	tk := testkit.NewTestKit(c, s.store)
	s.fillDataMultiTable(tk)

	tk.MustExec(`delete t1, t2 from t1 inner join t2 inner join t3 where t1.id=t2.id and t2.id=t3.id;`)
	tk.CheckExecResult(2, 0)

	// Select data
	r := tk.MustQuery("select * from t3")
	c.Assert(r.Rows(), HasLen, 3)
}

func (s *testSuite4) TestQualifiedDelete(c *C) {
	tk := testkit.NewTestKit(c, s.store)
	tk.MustExec("use test")
	tk.MustExec("drop table if exists t1")
	tk.MustExec("drop table if exists t2")
	tk.MustExec("create table t1 (c1 int, c2 int, index (c1))")
	tk.MustExec("create table t2 (c1 int, c2 int)")
	tk.MustExec("insert into t1 values (1, 1), (2, 2)")

	// delete with index
	tk.MustExec("delete from t1 where t1.c1 = 1")
	tk.CheckExecResult(1, 0)

	// delete with no index
	tk.MustExec("delete from t1 where t1.c2 = 2")
	tk.CheckExecResult(1, 0)

	r := tk.MustQuery("select * from t1")
	c.Assert(r.Rows(), HasLen, 0)

	tk.MustExec("insert into t1 values (1, 3)")
	tk.MustExec("delete from t1 as a where a.c1 = 1")
	tk.CheckExecResult(1, 0)

	tk.MustExec("insert into t1 values (1, 1), (2, 2)")
	tk.MustExec("insert into t2 values (2, 1), (3,1)")
	tk.MustExec("delete t1, t2 from t1 join t2 where t1.c1 = t2.c2")
	tk.CheckExecResult(3, 0)

	tk.MustExec("insert into t2 values (2, 1), (3,1)")
	tk.MustExec("delete a, b from t1 as a join t2 as b where a.c2 = b.c1")
	tk.CheckExecResult(2, 0)

	_, err := tk.Exec("delete t1, t2 from t1 as a join t2 as b where a.c2 = b.c1")
	c.Assert(err, NotNil)
}

func (s *testSuite8) TestLoadDataMissingColumn(c *C) {
	tk := testkit.NewTestKit(c, s.store)
	tk.MustExec("use test")
	createSQL := `create table load_data_missing (id int, t timestamp not null)`
	tk.MustExec(createSQL)
	tk.MustExec("load data local infile '/tmp/nonexistence.csv' ignore into table load_data_missing")
	ctx := tk.Se.(sessionctx.Context)
	ld, ok := ctx.Value(executor.LoadDataVarKey).(*executor.LoadDataInfo)
	c.Assert(ok, IsTrue)
	defer ctx.SetValue(executor.LoadDataVarKey, nil)
	c.Assert(ld, NotNil)

	deleteSQL := "delete from load_data_missing"
	selectSQL := "select id, hour(t), minute(t) from load_data_missing;"
	_, reachLimit, err := ld.InsertData(context.Background(), nil, nil)
	c.Assert(err, IsNil)
	c.Assert(reachLimit, IsFalse)
	r := tk.MustQuery(selectSQL)
	r.Check(nil)

	curTime := types.CurrentTime(mysql.TypeTimestamp)
	timeHour := curTime.Hour()
	timeMinute := curTime.Minute()
	tests := []testCase{
		{nil, []byte("12\n"), []string{fmt.Sprintf("12|%v|%v", timeHour, timeMinute)}, nil, "Records: 1  Deleted: 0  Skipped: 0  Warnings: 0"},
	}
	checkCases(tests, ld, c, tk, ctx, selectSQL, deleteSQL)

	tk.MustExec("alter table load_data_missing add column t2 timestamp null")
	curTime = types.CurrentTime(mysql.TypeTimestamp)
	timeHour = curTime.Hour()
	timeMinute = curTime.Minute()
	selectSQL = "select id, hour(t), minute(t), t2 from load_data_missing;"
	tests = []testCase{
		{nil, []byte("12\n"), []string{fmt.Sprintf("12|%v|%v|<nil>", timeHour, timeMinute)}, nil, "Records: 1  Deleted: 0  Skipped: 0  Warnings: 0"},
	}
	checkCases(tests, ld, c, tk, ctx, selectSQL, deleteSQL)

}

func (s *testSuite4) TestIssue18681(c *C) {
	tk := testkit.NewTestKit(c, s.store)
	tk.MustExec("use test")
	createSQL := `drop table if exists load_data_test;
		create table load_data_test (a bit(1),b bit(1),c bit(1),d bit(1));`
	tk.MustExec(createSQL)
	tk.MustExec("load data local infile '/tmp/nonexistence.csv' ignore into table load_data_test")
	ctx := tk.Se.(sessionctx.Context)
	ld, ok := ctx.Value(executor.LoadDataVarKey).(*executor.LoadDataInfo)
	c.Assert(ok, IsTrue)
	defer ctx.SetValue(executor.LoadDataVarKey, nil)
	c.Assert(ld, NotNil)

	deleteSQL := "delete from load_data_test"
	selectSQL := "select bin(a), bin(b), bin(c), bin(d) from load_data_test;"
	ctx.GetSessionVars().StmtCtx.DupKeyAsWarning = true
	ctx.GetSessionVars().StmtCtx.BadNullAsWarning = true
	ld.SetMaxRowsInBatch(20000)

	sc := ctx.GetSessionVars().StmtCtx
	originIgnoreTruncate := sc.IgnoreTruncate
	defer func() {
		sc.IgnoreTruncate = originIgnoreTruncate
	}()
	sc.IgnoreTruncate = false
	tests := []testCase{
		{nil, []byte("true\tfalse\t0\t1\n"), []string{"1|0|0|1"}, nil, "Records: 1  Deleted: 0  Skipped: 0  Warnings: 0"},
	}
	checkCases(tests, ld, c, tk, ctx, selectSQL, deleteSQL)
	c.Assert(sc.WarningCount(), Equals, uint16(0))
}

func (s *testSuite4) TestLoadData(c *C) {
	trivialMsg := "Records: 1  Deleted: 0  Skipped: 0  Warnings: 0"
	tk := testkit.NewTestKit(c, s.store)
	tk.MustExec("use test")
	createSQL := `drop table if exists load_data_test;
		create table load_data_test (id int PRIMARY KEY AUTO_INCREMENT, c1 int, c2 varchar(255) default "def", c3 int);`
	_, err := tk.Exec("load data local infile '/tmp/nonexistence.csv' into table load_data_test")
	c.Assert(err, NotNil)
	tk.MustExec(createSQL)
	_, err = tk.Exec("load data infile '/tmp/nonexistence.csv' into table load_data_test")
	c.Assert(err, NotNil)
	_, err = tk.Exec("load data local infile '/tmp/nonexistence.csv' replace into table load_data_test")
	c.Assert(err, NotNil)
	tk.MustExec("load data local infile '/tmp/nonexistence.csv' ignore into table load_data_test")
	ctx := tk.Se.(sessionctx.Context)
	ld, ok := ctx.Value(executor.LoadDataVarKey).(*executor.LoadDataInfo)
	c.Assert(ok, IsTrue)
	defer ctx.SetValue(executor.LoadDataVarKey, nil)
	c.Assert(ld, NotNil)

	deleteSQL := "delete from load_data_test"
	selectSQL := "select * from load_data_test;"
	// data1 = nil, data2 = nil, fields and lines is default
	ctx.GetSessionVars().StmtCtx.DupKeyAsWarning = true
	ctx.GetSessionVars().StmtCtx.BadNullAsWarning = true
	_, reachLimit, err := ld.InsertData(context.Background(), nil, nil)
	c.Assert(err, IsNil)
	c.Assert(reachLimit, IsFalse)
	err = ld.CheckAndInsertOneBatch(context.Background(), ld.GetRows(), ld.GetCurBatchCnt())
	c.Assert(err, IsNil)
	ld.SetMaxRowsInBatch(20000)
	r := tk.MustQuery(selectSQL)
	r.Check(nil)

	sc := ctx.GetSessionVars().StmtCtx
	originIgnoreTruncate := sc.IgnoreTruncate
	defer func() {
		sc.IgnoreTruncate = originIgnoreTruncate
	}()
	sc.IgnoreTruncate = false
	// fields and lines are default, InsertData returns data is nil
	tests := []testCase{
		// data1 = nil, data2 != nil
		{nil, []byte("\n"), []string{"1|<nil>|<nil>|<nil>"}, nil, "Records: 1  Deleted: 0  Skipped: 0  Warnings: 1"},
		{nil, []byte("\t\n"), []string{"2|0|<nil>|<nil>"}, nil, "Records: 1  Deleted: 0  Skipped: 0  Warnings: 2"},
		{nil, []byte("3\t2\t3\t4\n"), []string{"3|2|3|4"}, nil, trivialMsg},
		{nil, []byte("3*1\t2\t3\t4\n"), []string{"3|2|3|4"}, nil, "Records: 1  Deleted: 0  Skipped: 0  Warnings: 1"},
		{nil, []byte("4\t2\t\t3\t4\n"), []string{"4|2||3"}, nil, trivialMsg},
		{nil, []byte("\t1\t2\t3\t4\n"), []string{"5|1|2|3"}, nil, "Records: 1  Deleted: 0  Skipped: 0  Warnings: 1"},
		{nil, []byte("6\t2\t3\n"), []string{"6|2|3|<nil>"}, nil, trivialMsg},
		{nil, []byte("\t2\t3\t4\n\t22\t33\t44\n"), []string{"7|2|3|4", "8|22|33|44"}, nil, "Records: 2  Deleted: 0  Skipped: 0  Warnings: 2"},
		{nil, []byte("7\t2\t3\t4\n7\t22\t33\t44\n"), []string{"7|2|3|4"}, nil, "Records: 2  Deleted: 0  Skipped: 1  Warnings: 1"},

		// data1 != nil, data2 = nil
		{[]byte("\t2\t3\t4"), nil, []string{"9|2|3|4"}, nil, "Records: 1  Deleted: 0  Skipped: 0  Warnings: 1"},

		// data1 != nil, data2 != nil
		{[]byte("\t2\t3"), []byte("\t4\t5\n"), []string{"10|2|3|4"}, nil, "Records: 1  Deleted: 0  Skipped: 0  Warnings: 1"},
		{[]byte("\t2\t3"), []byte("4\t5\n"), []string{"11|2|34|5"}, nil, "Records: 1  Deleted: 0  Skipped: 0  Warnings: 1"},

		// data1 != nil, data2 != nil, InsertData returns data isn't nil
		{[]byte("\t2\t3"), []byte("\t4\t5"), nil, []byte("\t2\t3\t4\t5"), "Records: 0  Deleted: 0  Skipped: 0  Warnings: 0"},
	}
	checkCases(tests, ld, c, tk, ctx, selectSQL, deleteSQL)
	c.Assert(sc.WarningCount(), Equals, uint16(1))

	// lines starting symbol is "" and terminated symbol length is 2, InsertData returns data is nil
	ld.LinesInfo.Terminated = "||"
	tests = []testCase{
		// data1 != nil, data2 != nil
		{[]byte("0\t2\t3"), []byte("\t4\t5||"), []string{"12|2|3|4"}, nil, trivialMsg},
		{[]byte("1\t2\t3\t4\t5|"), []byte("|"), []string{"1|2|3|4"}, nil, trivialMsg},
		{[]byte("2\t2\t3\t4\t5|"), []byte("|3\t22\t33\t44\t55||"),
			[]string{"2|2|3|4", "3|22|33|44"}, nil, "Records: 2  Deleted: 0  Skipped: 0  Warnings: 0"},
		{[]byte("3\t2\t3\t4\t5|"), []byte("|4\t22\t33||"), []string{
			"3|2|3|4", "4|22|33|<nil>"}, nil, "Records: 2  Deleted: 0  Skipped: 0  Warnings: 0"},
		{[]byte("4\t2\t3\t4\t5|"), []byte("|5\t22\t33||6\t222||"),
			[]string{"4|2|3|4", "5|22|33|<nil>", "6|222|<nil>|<nil>"}, nil, "Records: 3  Deleted: 0  Skipped: 0  Warnings: 0"},
		{[]byte("6\t2\t3"), []byte("4\t5||"), []string{"6|2|34|5"}, nil, trivialMsg},
	}
	checkCases(tests, ld, c, tk, ctx, selectSQL, deleteSQL)

	// fields and lines aren't default, InsertData returns data is nil
	ld.FieldsInfo.Terminated = "\\"
	ld.LinesInfo.Starting = "xxx"
	ld.LinesInfo.Terminated = "|!#^"
	tests = []testCase{
		// data1 = nil, data2 != nil
		{nil, []byte("xxx|!#^"), []string{"13|<nil>|<nil>|<nil>"}, nil, "Records: 1  Deleted: 0  Skipped: 0  Warnings: 1"},
		{nil, []byte("xxx\\|!#^"), []string{"14|0|<nil>|<nil>"}, nil, "Records: 1  Deleted: 0  Skipped: 0  Warnings: 2"},
		{nil, []byte("xxx3\\2\\3\\4|!#^"), []string{"3|2|3|4"}, nil, trivialMsg},
		{nil, []byte("xxx4\\2\\\\3\\4|!#^"), []string{"4|2||3"}, nil, trivialMsg},
		{nil, []byte("xxx\\1\\2\\3\\4|!#^"), []string{"15|1|2|3"}, nil, "Records: 1  Deleted: 0  Skipped: 0  Warnings: 1"},
		{nil, []byte("xxx6\\2\\3|!#^"), []string{"6|2|3|<nil>"}, nil, trivialMsg},
		{nil, []byte("xxx\\2\\3\\4|!#^xxx\\22\\33\\44|!#^"), []string{
			"16|2|3|4",
			"17|22|33|44"}, nil, "Records: 2  Deleted: 0  Skipped: 0  Warnings: 2"},
		{nil, []byte("\\2\\3\\4|!#^\\22\\33\\44|!#^xxx\\222\\333\\444|!#^"), []string{
			"18|222|333|444"}, nil, "Records: 1  Deleted: 0  Skipped: 0  Warnings: 1"},

		// data1 != nil, data2 = nil
		{[]byte("xxx\\2\\3\\4"), nil, []string{"19|2|3|4"}, nil, "Records: 1  Deleted: 0  Skipped: 0  Warnings: 1"},
		{[]byte("\\2\\3\\4|!#^"), nil, []string{}, nil, "Records: 0  Deleted: 0  Skipped: 0  Warnings: 0"},
		{[]byte("\\2\\3\\4|!#^xxx18\\22\\33\\44|!#^"), nil,
			[]string{"18|22|33|44"}, nil, trivialMsg},

		// data1 != nil, data2 != nil
		{[]byte("xxx10\\2\\3"), []byte("\\4|!#^"),
			[]string{"10|2|3|4"}, nil, trivialMsg},
		{[]byte("10\\2\\3xx"), []byte("x11\\4\\5|!#^"),
			[]string{"11|4|5|<nil>"}, nil, trivialMsg},
		{[]byte("xxx21\\2\\3\\4\\5|!"), []byte("#^"),
			[]string{"21|2|3|4"}, nil, trivialMsg},
		{[]byte("xxx22\\2\\3\\4\\5|!"), []byte("#^xxx23\\22\\33\\44\\55|!#^"),
			[]string{"22|2|3|4", "23|22|33|44"}, nil, "Records: 2  Deleted: 0  Skipped: 0  Warnings: 0"},
		{[]byte("xxx23\\2\\3\\4\\5|!"), []byte("#^xxx24\\22\\33|!#^"),
			[]string{"23|2|3|4", "24|22|33|<nil>"}, nil, "Records: 2  Deleted: 0  Skipped: 0  Warnings: 0"},
		{[]byte("xxx24\\2\\3\\4\\5|!"), []byte("#^xxx25\\22\\33|!#^xxx26\\222|!#^"),
			[]string{"24|2|3|4", "25|22|33|<nil>", "26|222|<nil>|<nil>"}, nil, "Records: 3  Deleted: 0  Skipped: 0  Warnings: 0"},
		{[]byte("xxx25\\2\\3\\4\\5|!"), []byte("#^26\\22\\33|!#^xxx27\\222|!#^"),
			[]string{"25|2|3|4", "27|222|<nil>|<nil>"}, nil, "Records: 2  Deleted: 0  Skipped: 0  Warnings: 0"},
		{[]byte("xxx\\2\\3"), []byte("4\\5|!#^"), []string{"28|2|34|5"}, nil, "Records: 1  Deleted: 0  Skipped: 0  Warnings: 1"},

		// InsertData returns data isn't nil
		{nil, []byte("\\2\\3\\4|!#^"), nil, []byte("#^"), "Records: 0  Deleted: 0  Skipped: 0  Warnings: 0"},
		{nil, []byte("\\4\\5"), nil, []byte("\\5"), "Records: 0  Deleted: 0  Skipped: 0  Warnings: 0"},
		{[]byte("\\2\\3"), []byte("\\4\\5"), nil, []byte("\\5"), "Records: 0  Deleted: 0  Skipped: 0  Warnings: 0"},
		{[]byte("xxx1\\2\\3|"), []byte("!#^\\4\\5|!#"),
			[]string{"1|2|3|<nil>"}, []byte("!#"), trivialMsg},
		{[]byte("xxx1\\2\\3\\4\\5|!"), []byte("#^xxx2\\22\\33|!#^3\\222|!#^"),
			[]string{"1|2|3|4", "2|22|33|<nil>"}, []byte("#^"), "Records: 2  Deleted: 0  Skipped: 0  Warnings: 0"},
		{[]byte("xx1\\2\\3"), []byte("\\4\\5|!#^"), nil, []byte("#^"), "Records: 0  Deleted: 0  Skipped: 0  Warnings: 0"},
	}
	checkCases(tests, ld, c, tk, ctx, selectSQL, deleteSQL)

	// lines starting symbol is the same as terminated symbol, InsertData returns data is nil
	ld.LinesInfo.Terminated = "xxx"
	tests = []testCase{
		// data1 = nil, data2 != nil
		{nil, []byte("xxxxxx"), []string{"29|<nil>|<nil>|<nil>"}, nil, "Records: 1  Deleted: 0  Skipped: 0  Warnings: 1"},
		{nil, []byte("xxx3\\2\\3\\4xxx"), []string{"3|2|3|4"}, nil, trivialMsg},
		{nil, []byte("xxx\\2\\3\\4xxxxxx\\22\\33\\44xxx"),
			[]string{"30|2|3|4", "31|22|33|44"}, nil, "Records: 2  Deleted: 0  Skipped: 0  Warnings: 2"},

		// data1 != nil, data2 = nil
		{[]byte("xxx\\2\\3\\4"), nil, []string{"32|2|3|4"}, nil, "Records: 1  Deleted: 0  Skipped: 0  Warnings: 1"},

		// data1 != nil, data2 != nil
		{[]byte("xxx10\\2\\3"), []byte("\\4\\5xxx"), []string{"10|2|3|4"}, nil, trivialMsg},
		{[]byte("xxxxx10\\2\\3"), []byte("\\4\\5xxx"), []string{"33|2|3|4"}, nil, "Records: 1  Deleted: 0  Skipped: 0  Warnings: 1"},
		{[]byte("xxx21\\2\\3\\4\\5xx"), []byte("x"), []string{"21|2|3|4"}, nil, trivialMsg},
		{[]byte("xxx32\\2\\3\\4\\5x"), []byte("xxxxx33\\22\\33\\44\\55xxx"),
			[]string{"32|2|3|4", "33|22|33|44"}, nil, "Records: 2  Deleted: 0  Skipped: 0  Warnings: 0"},
		{[]byte("xxx33\\2\\3\\4\\5xxx"), []byte("xxx34\\22\\33xxx"),
			[]string{"33|2|3|4", "34|22|33|<nil>"}, nil, "Records: 2  Deleted: 0  Skipped: 0  Warnings: 0"},
		{[]byte("xxx34\\2\\3\\4\\5xx"), []byte("xxxx35\\22\\33xxxxxx36\\222xxx"),
			[]string{"34|2|3|4", "35|22|33|<nil>", "36|222|<nil>|<nil>"}, nil, "Records: 3  Deleted: 0  Skipped: 0  Warnings: 0"},

		// InsertData returns data isn't nil
		{nil, []byte("\\2\\3\\4xxxx"), nil, []byte("xxxx"), "Records: 0  Deleted: 0  Skipped: 0  Warnings: 0"},
		{[]byte("\\2\\3\\4xxx"), nil, []string{"37|<nil>|<nil>|<nil>"}, nil, "Records: 1  Deleted: 0  Skipped: 0  Warnings: 1"},
		{[]byte("\\2\\3\\4xxxxxx11\\22\\33\\44xxx"), nil,
			[]string{"38|<nil>|<nil>|<nil>", "39|<nil>|<nil>|<nil>"}, nil, "Records: 2  Deleted: 0  Skipped: 0  Warnings: 2"},
		{[]byte("xx10\\2\\3"), []byte("\\4\\5xxx"), nil, []byte("xxx"), "Records: 0  Deleted: 0  Skipped: 0  Warnings: 0"},
		{[]byte("xxx10\\2\\3"), []byte("\\4xxxx"), []string{"10|2|3|4"}, []byte("x"), trivialMsg},
		{[]byte("xxx10\\2\\3\\4\\5x"), []byte("xx11\\22\\33xxxxxx12\\222xxx"),
			[]string{"10|2|3|4", "40|<nil>|<nil>|<nil>"}, []byte("xxx"), "Records: 2  Deleted: 0  Skipped: 0  Warnings: 1"},
	}
	checkCases(tests, ld, c, tk, ctx, selectSQL, deleteSQL)

	// test line terminator in field quoter
	ld.LinesInfo.Terminated = "\n"
	ld.FieldsInfo.Enclosed = '"'
	tests = []testCase{
		{[]byte("xxx1\\1\\\"2\n\"\\3\nxxx4\\4\\\"5\n5\"\\6"), nil, []string{"1|1|2\n|3", "4|4|5\n5|6"}, nil, "Records: 2  Deleted: 0  Skipped: 0  Warnings: 0"},
	}
	checkCases(tests, ld, c, tk, ctx, selectSQL, deleteSQL)

	ld.LinesInfo.Terminated = "#\n"
	ld.FieldsInfo.Terminated = "#"
	tests = []testCase{
		{[]byte("xxx1#\nxxx2#\n"), nil, []string{"1|<nil>|<nil>|<nil>", "2|<nil>|<nil>|<nil>"}, nil, "Records: 2  Deleted: 0  Skipped: 0  Warnings: 0"},
		{[]byte("xxx1#2#3#4#\nnxxx2#3#4#5#\n"), nil, []string{"1|2|3|4", "2|3|4|5"}, nil, "Records: 2  Deleted: 0  Skipped: 0  Warnings: 0"},
		{[]byte("xxx1#2#\"3#\"#\"4\n\"#\nxxx2#3#\"#4#\n\"#5#\n"), nil, []string{"1|2|3#|4", "2|3|#4#\n|5"}, nil, "Records: 2  Deleted: 0  Skipped: 0  Warnings: 0"},
	}
	checkCases(tests, ld, c, tk, ctx, selectSQL, deleteSQL)

	ld.LinesInfo.Terminated = "#"
	ld.FieldsInfo.Terminated = "##"
	ld.LinesInfo.Starting = ""
	tests = []testCase{
		{[]byte("1#2#"), nil, []string{"1|<nil>|<nil>|<nil>", "2|<nil>|<nil>|<nil>"}, nil, "Records: 2  Deleted: 0  Skipped: 0  Warnings: 0"},
		{[]byte("1##2##3##4#2##3##4##5#"), nil, []string{"1|2|3|4", "2|3|4|5"}, nil, "Records: 2  Deleted: 0  Skipped: 0  Warnings: 0"},
		{[]byte("1##2##\"3##\"##\"4\n\"#2##3##\"##4#\"##5#"), nil, []string{"1|2|3##|4", "2|3|##4#|5"}, nil, "Records: 2  Deleted: 0  Skipped: 0  Warnings: 0"},
	}
	checkCases(tests, ld, c, tk, ctx, selectSQL, deleteSQL)
}

func (s *testSuite4) TestLoadDataEscape(c *C) {
	trivialMsg := "Records: 1  Deleted: 0  Skipped: 0  Warnings: 0"
	tk := testkit.NewTestKit(c, s.store)
	tk.MustExec("use test; drop table if exists load_data_test;")
	tk.MustExec("CREATE TABLE load_data_test (id INT NOT NULL PRIMARY KEY, value TEXT NOT NULL) CHARACTER SET utf8")
	tk.MustExec("load data local infile '/tmp/nonexistence.csv' into table load_data_test")
	ctx := tk.Se.(sessionctx.Context)
	ld, ok := ctx.Value(executor.LoadDataVarKey).(*executor.LoadDataInfo)
	c.Assert(ok, IsTrue)
	defer ctx.SetValue(executor.LoadDataVarKey, nil)
	c.Assert(ld, NotNil)
	// test escape
	tests := []testCase{
		// data1 = nil, data2 != nil
		{nil, []byte("1\ta string\n"), []string{"1|a string"}, nil, trivialMsg},
		{nil, []byte("2\tstr \\t\n"), []string{"2|str \t"}, nil, trivialMsg},
		{nil, []byte("3\tstr \\n\n"), []string{"3|str \n"}, nil, trivialMsg},
		{nil, []byte("4\tboth \\t\\n\n"), []string{"4|both \t\n"}, nil, trivialMsg},
		{nil, []byte("5\tstr \\\\\n"), []string{"5|str \\"}, nil, trivialMsg},
		{nil, []byte("6\t\\r\\t\\n\\0\\Z\\b\n"), []string{"6|" + string([]byte{'\r', '\t', '\n', 0, 26, '\b'})}, nil, trivialMsg},
		{nil, []byte("7\trtn0ZbN\n"), []string{"7|" + string([]byte{'r', 't', 'n', '0', 'Z', 'b', 'N'})}, nil, trivialMsg},
		{nil, []byte("8\trtn0Zb\\N\n"), []string{"8|" + string([]byte{'r', 't', 'n', '0', 'Z', 'b', 'N'})}, nil, trivialMsg},
		{nil, []byte("9\ttab\\	tab\n"), []string{"9|tab	tab"}, nil, trivialMsg},
	}
	deleteSQL := "delete from load_data_test"
	selectSQL := "select * from load_data_test;"
	checkCases(tests, ld, c, tk, ctx, selectSQL, deleteSQL)
}

// TestLoadDataSpecifiedColumns reuse TestLoadDataEscape's test case :-)
func (s *testSuite4) TestLoadDataSpecifiedColumns(c *C) {
	trivialMsg := "Records: 1  Deleted: 0  Skipped: 0  Warnings: 0"
	tk := testkit.NewTestKit(c, s.store)
	tk.MustExec("use test; drop table if exists load_data_test;")
	tk.MustExec(`create table load_data_test (id int PRIMARY KEY AUTO_INCREMENT, c1 int, c2 varchar(255) default "def", c3 int default 0);`)
	tk.MustExec("load data local infile '/tmp/nonexistence.csv' into table load_data_test (c1, c2)")
	ctx := tk.Se.(sessionctx.Context)
	ld, ok := ctx.Value(executor.LoadDataVarKey).(*executor.LoadDataInfo)
	c.Assert(ok, IsTrue)
	defer ctx.SetValue(executor.LoadDataVarKey, nil)
	c.Assert(ld, NotNil)
	// test
	tests := []testCase{
		// data1 = nil, data2 != nil
		{nil, []byte("7\ta string\n"), []string{"1|7|a string|0"}, nil, trivialMsg},
		{nil, []byte("8\tstr \\t\n"), []string{"2|8|str \t|0"}, nil, trivialMsg},
		{nil, []byte("9\tstr \\n\n"), []string{"3|9|str \n|0"}, nil, trivialMsg},
		{nil, []byte("10\tboth \\t\\n\n"), []string{"4|10|both \t\n|0"}, nil, trivialMsg},
		{nil, []byte("11\tstr \\\\\n"), []string{"5|11|str \\|0"}, nil, trivialMsg},
		{nil, []byte("12\t\\r\\t\\n\\0\\Z\\b\n"), []string{"6|12|" + string([]byte{'\r', '\t', '\n', 0, 26, '\b'}) + "|0"}, nil, trivialMsg},
		{nil, []byte("\\N\ta string\n"), []string{"7|<nil>|a string|0"}, nil, trivialMsg},
	}
	deleteSQL := "delete from load_data_test"
	selectSQL := "select * from load_data_test;"
	checkCases(tests, ld, c, tk, ctx, selectSQL, deleteSQL)
}

func (s *testSuite4) TestLoadDataIgnoreLines(c *C) {
	tk := testkit.NewTestKit(c, s.store)
	tk.MustExec("use test; drop table if exists load_data_test;")
	tk.MustExec("CREATE TABLE load_data_test (id INT NOT NULL PRIMARY KEY, value TEXT NOT NULL) CHARACTER SET utf8")
	tk.MustExec("load data local infile '/tmp/nonexistence.csv' into table load_data_test ignore 1 lines")
	ctx := tk.Se.(sessionctx.Context)
	ld, ok := ctx.Value(executor.LoadDataVarKey).(*executor.LoadDataInfo)
	c.Assert(ok, IsTrue)
	defer ctx.SetValue(executor.LoadDataVarKey, nil)
	c.Assert(ld, NotNil)
	tests := []testCase{
		{nil, []byte("1\tline1\n2\tline2\n"), []string{"2|line2"}, nil, "Records: 1  Deleted: 0  Skipped: 0  Warnings: 0"},
		{nil, []byte("1\tline1\n2\tline2\n3\tline3\n"), []string{"2|line2", "3|line3"}, nil, "Records: 2  Deleted: 0  Skipped: 0  Warnings: 0"},
	}
	deleteSQL := "delete from load_data_test"
	selectSQL := "select * from load_data_test;"
	checkCases(tests, ld, c, tk, ctx, selectSQL, deleteSQL)
}

// TestLoadDataOverflowBigintUnsigned related to issue 6360
func (s *testSuite4) TestLoadDataOverflowBigintUnsigned(c *C) {
	tk := testkit.NewTestKit(c, s.store)
	tk.MustExec("use test; drop table if exists load_data_test;")
	tk.MustExec("CREATE TABLE load_data_test (a bigint unsigned);")
	tk.MustExec("load data local infile '/tmp/nonexistence.csv' into table load_data_test")
	ctx := tk.Se.(sessionctx.Context)
	ld, ok := ctx.Value(executor.LoadDataVarKey).(*executor.LoadDataInfo)
	c.Assert(ok, IsTrue)
	defer ctx.SetValue(executor.LoadDataVarKey, nil)
	c.Assert(ld, NotNil)
	tests := []testCase{
		{nil, []byte("-1\n-18446744073709551615\n-18446744073709551616\n"), []string{"0", "0", "0"}, nil, "Records: 3  Deleted: 0  Skipped: 0  Warnings: 3"},
		{nil, []byte("-9223372036854775809\n18446744073709551616\n"), []string{"0", "18446744073709551615"}, nil, "Records: 2  Deleted: 0  Skipped: 0  Warnings: 2"},
	}
	deleteSQL := "delete from load_data_test"
	selectSQL := "select * from load_data_test;"
	checkCases(tests, ld, c, tk, ctx, selectSQL, deleteSQL)
}

func (s *testSuite4) TestLoadDataIntoPartitionedTable(c *C) {
	tk := testkit.NewTestKit(c, s.store)
	tk.MustExec("use test")
	tk.MustExec("create table range_t (a int, b int) partition by range (a) ( " +
		"partition p0 values less than (4)," +
		"partition p1 values less than (7)," +
		"partition p2 values less than (11))")
	tk.MustExec("load data local infile '/tmp/nonexistence.csv' into table range_t fields terminated by ','")
	ctx := tk.Se.(sessionctx.Context)
	ld := ctx.Value(executor.LoadDataVarKey).(*executor.LoadDataInfo)
	c.Assert(ctx.NewTxn(context.Background()), IsNil)

	_, _, err := ld.InsertData(context.Background(), nil, []byte("1,2\n3,4\n5,6\n7,8\n9,10\n"))
	c.Assert(err, IsNil)
	err = ld.CheckAndInsertOneBatch(context.Background(), ld.GetRows(), ld.GetCurBatchCnt())
	c.Assert(err, IsNil)
	ld.SetMaxRowsInBatch(20000)
	ld.SetMessage()
	ctx.StmtCommit()
	txn, err := ctx.Txn(true)
	c.Assert(err, IsNil)
	err = txn.Commit(context.Background())
	c.Assert(err, IsNil)
}

func (s *testSuite4) TestNullDefault(c *C) {
	tk := testkit.NewTestKit(c, s.store)
	tk.MustExec("use test; drop table if exists test_null_default;")
	tk.MustExec("set timestamp = 1234")
	tk.MustExec("set time_zone = '+08:00'")
	tk.MustExec("create table test_null_default (ts timestamp null default current_timestamp)")
	tk.MustExec("insert into test_null_default values (null)")
	tk.MustQuery("select * from test_null_default").Check(testkit.Rows("<nil>"))
	tk.MustExec("insert into test_null_default values ()")
	tk.MustQuery("select * from test_null_default").Check(testkit.Rows("<nil>", "1970-01-01 08:20:34"))
}

func (s *testSuite4) TestNotNullDefault(c *C) {
	tk := testkit.NewTestKit(c, s.store)
	tk.MustExec("use test; drop table if exists t1,t2;")
	defer tk.MustExec("drop table t1,t2")
	tk.MustExec("create table t1 (a int not null default null default 1);")
	tk.MustExec("create table t2 (a int);")
	tk.MustExec("alter table  t2 change column a a int not null default null default 1;")
}

func (s *testBypassSuite) TestLatch(c *C) {
	store, err := mockstore.NewMockStore(
		// Small latch slot size to make conflicts.
		mockstore.WithTxnLocalLatches(64),
	)
	c.Assert(err, IsNil)
	defer func() {
		err := store.Close()
		c.Assert(err, IsNil)
	}()

	dom, err1 := session.BootstrapSession(store)
	c.Assert(err1, IsNil)
	defer dom.Close()

	tk1 := testkit.NewTestKit(c, store)
	tk1.MustExec("use test")
	tk1.MustExec("drop table if exists t")
	tk1.MustExec("create table t (id int)")
	tk1.MustExec("set @@tidb_disable_txn_auto_retry = true")

	tk2 := testkit.NewTestKit(c, store)
	tk2.MustExec("use test")
	tk1.MustExec("set @@tidb_disable_txn_auto_retry = true")

	fn := func() {
		tk1.MustExec("begin")
		for i := 0; i < 100; i++ {
			tk1.MustExec(fmt.Sprintf("insert into t values (%d)", i))
		}
		tk2.MustExec("begin")
		for i := 100; i < 200; i++ {
			tk1.MustExec(fmt.Sprintf("insert into t values (%d)", i))
		}
		tk2.MustExec("commit")
	}

	// txn1 and txn2 data range do not overlap, using latches should not
	// result in txn conflict.
	fn()
	tk1.MustExec("commit")

	tk1.MustExec("truncate table t")
	fn()
	tk1.MustExec("commit")

	// Test the error type of latch and it could be retry if TiDB enable the retry.
	tk1.MustExec("begin")
	tk1.MustExec("update t set id = id + 1")
	tk2.MustExec("update t set id = id + 1")
	_, err = tk1.Exec("commit")
	c.Assert(kv.ErrWriteConflictInTiDB.Equal(err), IsTrue)

	tk1.MustExec("set @@tidb_disable_txn_auto_retry = 0")
	tk1.MustExec("update t set id = id + 1")
	tk2.MustExec("update t set id = id + 1")
	tk1.MustExec("commit")
}

// TestIssue4067 Test issue https://github.com/pingcap/tidb/issues/4067
func (s *testSuite7) TestIssue4067(c *C) {
	tk := testkit.NewTestKit(c, s.store)
	tk.MustExec("use test")
	tk.MustExec("drop table if exists t1, t2")
	tk.MustExec("create table t1(id int)")
	tk.MustExec("create table t2(id int)")
	tk.MustExec("insert into t1 values(123)")
	tk.MustExec("insert into t2 values(123)")
	tk.MustExec("delete from t1 where id not in (select id from t2)")
	tk.MustQuery("select * from t1").Check(testkit.Rows("123"))
	tk.MustExec("delete from t1 where id in (select id from t2)")
	tk.MustQuery("select * from t1").Check(nil)
}

func (s *testSuite7) TestInsertCalculatedValue(c *C) {
	tk := testkit.NewTestKit(c, s.store)
	tk.MustExec("use test")

	tk.MustExec("drop table if exists t")
	tk.MustExec("create table t(a int, b int)")
	tk.MustExec("insert into t set a=1, b=a+1")
	tk.MustQuery("select a, b from t").Check(testkit.Rows("1 2"))

	tk.MustExec("drop table if exists t")
	tk.MustExec("create table t(a int default 100, b int)")
	tk.MustExec("insert into t set b=a+1, a=1")
	tk.MustQuery("select a, b from t").Check(testkit.Rows("1 101"))
	tk.MustExec("insert into t (b) value (a)")
	tk.MustQuery("select * from t where b = 100").Check(testkit.Rows("100 100"))
	tk.MustExec("insert into t set a=2, b=a+1")
	tk.MustQuery("select * from t where a = 2").Check(testkit.Rows("2 3"))

	tk.MustExec("drop table if exists t")
	tk.MustExec("create table t (c int)")
	tk.MustExec("insert into test.t set test.t.c = '1'")
	tk.MustQuery("select * from t").Check(testkit.Rows("1"))

	tk.MustExec("drop table if exists t")
	tk.MustExec("create table t(a int default 1)")
	tk.MustExec("insert into t values (a)")
	tk.MustQuery("select * from t").Check(testkit.Rows("1"))

	tk.MustExec("drop table if exists t")
	tk.MustExec("create table t (a int, b int, c int, d int)")
	tk.MustExec("insert into t value (1, 2, a+1, b+1)")
	tk.MustQuery("select * from t").Check(testkit.Rows("1 2 2 3"))

	tk.MustExec("drop table if exists t")
	tk.MustExec("create table t (a int not null)")
	tk.MustExec("insert into t values (a+2)")
	tk.MustExec("insert into t values (a)")
	tk.MustQuery("select * from t order by a").Check(testkit.Rows("0", "2"))

	tk.MustExec("drop table if exists t")
	tk.MustExec("create table t (a bigint not null, b bigint not null)")
	tk.MustExec("insert into t value(b + 1, a)")
	tk.MustExec("insert into t set a = b + a, b = a + 1")
	tk.MustExec("insert into t value(1000, a)")
	tk.MustExec("insert t set b = sqrt(a + 4), a = 10")
	tk.MustQuery("select * from t order by a").Check(testkit.Rows("0 1", "1 1", "10 2", "1000 1000"))

	tk.MustExec("drop table if exists t")
	tk.MustExec("create table t(a int)")
	tk.MustExec("insert into t values(a)")
	tk.MustQuery("select * from t").Check(testkit.Rows("<nil>"))

	tk.MustExec("drop table if exists t")
	tk.MustExec("create table t(a enum('a', 'b'))")
	tk.MustExec("insert into t values(a)")
	tk.MustQuery("select * from t").Check(testkit.Rows("<nil>"))
	tk.MustExec("drop table if exists t")
	tk.MustExec("create table t(a enum('a', 'b') default 'a')")
	tk.MustExec("insert into t values(a)")
	tk.MustExec("insert into t values(a+1)")
	tk.MustQuery("select * from t order by a").Check(testkit.Rows("a", "b"))

	tk.MustExec("drop table if exists t")
	tk.MustExec("create table t(a blob)")
	tk.MustExec("insert into t values(a)")
	tk.MustQuery("select * from t").Check(testkit.Rows("<nil>"))

	tk.MustExec("drop table if exists t")
	tk.MustExec("create table t(a varchar(20) default 'a')")
	tk.MustExec("insert into t values(a)")
	tk.MustExec("insert into t values(upper(a))")
	tk.MustQuery("select * from t order by a").Check(testkit.Rows("A", "a"))
	tk.MustExec("drop table if exists t")
	tk.MustExec("create table t(a varchar(20) not null, b varchar(20))")
	tk.MustExec("insert into t value (a, b)")
	tk.MustQuery("select * from t").Check(testkit.Rows(" <nil>"))

	tk.MustExec("drop table if exists t")
	tk.MustExec("create table t(a int, b int)")
	tk.MustExec("insert into t values(a*b, b*b)")
	tk.MustQuery("select * from t").Check(testkit.Rows("<nil> <nil>"))

	tk.MustExec("drop table if exists t")
	tk.MustExec("create table t (a json not null, b int)")
	tk.MustExec("insert into t value (a,a->'$')")
	tk.MustQuery("select * from t").Check(testkit.Rows("null 0"))

	tk.MustExec("drop table if exists t")
	tk.MustExec("create table t(a json, b int, c int as (a->'$.a'))")
	tk.MustExec("insert into t (a, b) value (a, a->'$.a'+1)")
	tk.MustExec("insert into t (b) value (a->'$.a'+1)")
	tk.MustQuery("select * from t").Check(testkit.Rows("<nil> <nil> <nil>", "<nil> <nil> <nil>"))
	tk.MustExec(`insert into t (a, b) value ('{"a": 1}', a->'$.a'+1)`)
	tk.MustQuery("select * from t where c = 1").Check(testkit.Rows(`{"a": 1} 2 1`))
	tk.MustExec("truncate table t")
	tk.MustExec("insert t set b = c + 1")
	tk.MustQuery("select * from t").Check(testkit.Rows("<nil> <nil> <nil>"))
	tk.MustExec("truncate table t")
	tk.MustExec(`insert t set a = '{"a": 1}', b = c`)
	tk.MustQuery("select * from t").Check(testkit.Rows(`{"a": 1} <nil> 1`))

	tk.MustExec("drop table if exists t")
	tk.MustExec("create table t(a int auto_increment key, b int)")
	tk.MustExec("insert into t (b) value (a)")
	tk.MustExec("insert into t value (a, a+1)")
	tk.MustExec("set SQL_MODE=NO_AUTO_VALUE_ON_ZERO")
	tk.MustExec("insert into t (b) value (a+1)")
	tk.MustQuery("select * from t order by a").Check(testkit.Rows("1 0", "2 1", "3 1"))

	tk.MustExec("set SQL_MODE=STRICT_ALL_TABLES")
	tk.MustExec("drop table if exists t")
	tk.MustExec("create table t(a int not null, b int, c int as (sqrt(a)))")
	tk.MustExec("insert t set b = a, a = 4")
	tk.MustQuery("select * from t").Check(testkit.Rows("4 0 2"))
}

func (s *testSuite7) TestDataTooLongErrMsg(c *C) {
	tk := testkit.NewTestKit(c, s.store)
	tk.MustExec("use test")
	tk.MustExec("create table t(a varchar(2));")
	_, err := tk.Exec("insert into t values('123');")
	c.Assert(types.ErrDataTooLong.Equal(err), IsTrue)
	c.Assert(err.Error(), Equals, "[types:1406]Data too long for column 'a' at row 1")
	tk.MustExec("insert into t values('12')")
	_, err = tk.Exec("update t set a = '123' where a = '12';")
	c.Assert(types.ErrDataTooLong.Equal(err), IsTrue)
	c.Assert(err.Error(), Equals, "[types:1406]Data too long for column 'a' at row 1")
}

func (s *testSuite7) TestUpdateSelect(c *C) {
	tk := testkit.NewTestKit(c, s.store)
	tk.MustExec("use test")
	tk.MustExec("create table msg (id varchar(8), b int, status int, primary key (id, b))")
	tk.MustExec("insert msg values ('abc', 1, 1)")
	tk.MustExec("create table detail (id varchar(8), start varchar(8), status int, index idx_start(start))")
	tk.MustExec("insert detail values ('abc', '123', 2)")
	tk.MustExec("UPDATE msg SET msg.status = (SELECT detail.status FROM detail WHERE msg.id = detail.id)")
	tk.CheckLastMessage("Rows matched: 1  Changed: 1  Warnings: 0")
	tk.MustExec("admin check table msg")
}

func (s *testSuite7) TestUpdateDelete(c *C) {
	tk := testkit.NewTestKit(c, s.store)
	tk.MustExec("use test")
	tk.MustExec("CREATE TABLE ttt (id bigint(20) NOT NULL, host varchar(30) NOT NULL, PRIMARY KEY (id), UNIQUE KEY i_host (host));")
	tk.MustExec("insert into ttt values (8,8),(9,9);")

	tk.MustExec("begin")
	tk.MustExec("update ttt set id = 0, host='9' where id = 9 limit 1;")
	tk.CheckLastMessage("Rows matched: 1  Changed: 1  Warnings: 0")
	tk.MustExec("delete from ttt where id = 0 limit 1;")
	tk.MustQuery("select * from ttt use index (i_host) order by host;").Check(testkit.Rows("8 8"))
	tk.MustExec("update ttt set id = 0, host='8' where id = 8 limit 1;")
	tk.CheckLastMessage("Rows matched: 1  Changed: 1  Warnings: 0")
	tk.MustExec("delete from ttt where id = 0 limit 1;")
	tk.MustQuery("select * from ttt use index (i_host) order by host;").Check(testkit.Rows())
	tk.MustExec("commit")
	tk.MustExec("admin check table ttt;")
	tk.MustExec("drop table ttt")
}

func (s *testSuite7) TestUpdateAffectRowCnt(c *C) {
	tk := testkit.NewTestKit(c, s.store)
	tk.MustExec("use test")
	tk.MustExec("create table a(id int auto_increment, a int default null, primary key(id))")
	tk.MustExec("insert into a values (1, 1001), (2, 1001), (10001, 1), (3, 1)")
	tk.MustExec("update a set id = id*10 where a = 1001")
	ctx := tk.Se.(sessionctx.Context)
	c.Assert(ctx.GetSessionVars().StmtCtx.AffectedRows(), Equals, uint64(2))
	tk.CheckLastMessage("Rows matched: 2  Changed: 2  Warnings: 0")

	tk.MustExec("drop table a")
	tk.MustExec("create table a ( a bigint, b bigint)")
	tk.MustExec("insert into a values (1, 1001), (2, 1001), (10001, 1), (3, 1)")
	tk.MustExec("update a set a = a*10 where b = 1001")
	ctx = tk.Se.(sessionctx.Context)
	c.Assert(ctx.GetSessionVars().StmtCtx.AffectedRows(), Equals, uint64(2))
	tk.CheckLastMessage("Rows matched: 2  Changed: 2  Warnings: 0")
}

func (s *testSuite7) TestReplaceLog(c *C) {
	tk := testkit.NewTestKit(c, s.store)
	tk.MustExec("use test")
	tk.MustExec(`create table testLog (a int not null primary key, b int unique key);`)

	// Make some dangling index.
	s.ctx = mock.NewContext()
	s.ctx.Store = s.store
	is := s.domain.InfoSchema()
	dbName := model.NewCIStr("test")
	tblName := model.NewCIStr("testLog")
	tbl, err := is.TableByName(dbName, tblName)
	c.Assert(err, IsNil)
	tblInfo := tbl.Meta()
	idxInfo := tblInfo.FindIndexByName("b")
	indexOpr := tables.NewIndex(tblInfo.ID, tblInfo, idxInfo)

	txn, err := s.store.Begin()
	c.Assert(err, IsNil)
<<<<<<< HEAD
	_, err = indexOpr.Create(s.ctx, txn, types.MakeDatums(1), kv.IntHandle(1))
=======
	_, err = indexOpr.Create(s.ctx, txn.GetUnionStore(), types.MakeDatums(1), kv.IntHandle(1), nil)
>>>>>>> 6f250b62
	c.Assert(err, IsNil)
	err = txn.Commit(context.Background())
	c.Assert(err, IsNil)

	_, err = tk.Exec(`replace into testLog values (0, 0), (1, 1);`)
	c.Assert(err, NotNil)
	expErr := errors.New(`can not be duplicated row, due to old row not found. handle 1 not found`)
	c.Assert(expErr.Error() == err.Error(), IsTrue, Commentf("obtained error: (%s)\nexpected error: (%s)", err.Error(), expErr.Error()))

	tk.MustQuery(`admin cleanup index testLog b;`).Check(testkit.Rows("1"))
}

// TestRebaseIfNeeded is for issue 7422.
// There is no need to do the rebase when updating a record if the auto-increment ID not changed.
// This could make the auto ID increasing speed slower.
func (s *testSuite7) TestRebaseIfNeeded(c *C) {
	tk := testkit.NewTestKit(c, s.store)
	tk.MustExec("use test")
	tk.MustExec(`create table t (a int not null primary key auto_increment, b int unique key);`)
	tk.MustExec(`insert into t (b) values (1);`)

	s.ctx = mock.NewContext()
	s.ctx.Store = s.store
	tbl, err := s.domain.InfoSchema().TableByName(model.NewCIStr("test"), model.NewCIStr("t"))
	c.Assert(err, IsNil)
	c.Assert(s.ctx.NewTxn(context.Background()), IsNil)
	// AddRecord directly here will skip to rebase the auto ID in the insert statement,
	// which could simulate another TiDB adds a large auto ID.
	_, err = tbl.AddRecord(s.ctx, types.MakeDatums(30001, 2))
	c.Assert(err, IsNil)
	txn, err := s.ctx.Txn(true)
	c.Assert(err, IsNil)
	c.Assert(txn.Commit(context.Background()), IsNil)

	tk.MustExec(`update t set b = 3 where a = 30001;`)
	tk.MustExec(`insert into t (b) values (4);`)
	tk.MustQuery(`select a from t where b = 4;`).Check(testkit.Rows("2"))

	tk.MustExec(`insert into t set b = 3 on duplicate key update a = a;`)
	tk.MustExec(`insert into t (b) values (5);`)
	tk.MustQuery(`select a from t where b = 5;`).Check(testkit.Rows("4"))

	tk.MustExec(`insert into t set b = 3 on duplicate key update a = a + 1;`)
	tk.MustExec(`insert into t (b) values (6);`)
	tk.MustQuery(`select a from t where b = 6;`).Check(testkit.Rows("30003"))
}

func (s *testSuite7) TestDeferConstraintCheckForDelete(c *C) {
	tk := testkit.NewTestKit(c, s.store)
	tk.MustExec("set tidb_constraint_check_in_place = 0")
	tk.MustExec("set @@tidb_txn_mode = 'optimistic'")
	tk.MustExec("use test")

	tk.MustExec("drop table if exists t1, t2, t3, t4, t5")
	tk.MustExec("create table t1(i int primary key, j int)")
	tk.MustExec("insert into t1 values(1, 2)")
	tk.MustExec("begin")
	tk.MustExec("insert into t1 values(1, 3)")
	tk.MustExec("delete from t1 where j = 3")
	_, err := tk.Exec("commit")
	c.Assert(err.Error(), Equals, "previous statement: delete from t1 where j = 3: [kv:1062]Duplicate entry '1' for key 'PRIMARY'")
	tk.MustExec("rollback")

	tk.MustExec("create table t2(i int, j int, unique index idx(i))")
	tk.MustExec("insert into t2 values(1, 2)")
	tk.MustExec("begin")
	tk.MustExec("insert into t2 values(1, 3)")
	tk.MustExec("delete from t2 where j = 3")
	_, err = tk.Exec("commit")
	c.Assert(err.Error(), Equals, "previous statement: delete from t2 where j = 3: [kv:1062]Duplicate entry '1' for key 'idx'")
	tk.MustExec("admin check table t2")

	tk.MustExec("create table t3(i int, j int, primary key(i))")
	tk.MustExec("begin")
	tk.MustExec("insert into t3 values(1, 3)")
	tk.MustExec("delete from t3 where j = 3")
	tk.MustExec("commit")

	tk.MustExec("create table t4(i int, j int, primary key(i))")
	tk.MustExec("begin")
	tk.MustExec("insert into t4 values(1, 3)")
	tk.MustExec("delete from t4 where j = 3")
	tk.MustExec("insert into t4 values(2, 3)")
	tk.MustExec("commit")
	tk.MustExec("admin check table t4")
	tk.MustQuery("select * from t4").Check(testkit.Rows("2 3"))

	tk.MustExec("create table t5(i int, j int, primary key(i))")
	tk.MustExec("begin")
	tk.MustExec("insert into t5 values(1, 3)")
	tk.MustExec("delete from t5 where j = 3")
	tk.MustExec("insert into t5 values(1, 4)")
	tk.MustExec("commit")
	tk.MustExec("admin check table t5")
	tk.MustQuery("select * from t5").Check(testkit.Rows("1 4"))
}

func (s *testSuite7) TestDeferConstraintCheckForInsert(c *C) {
	tk := testkit.NewTestKit(c, s.store)
	tk.MustExec(`use test`)

	tk.MustExec(`drop table if exists t;create table t (a int primary key, b int);`)
	tk.MustExec(`insert into t values (1,2),(2,2)`)
	_, err := tk.Exec("update t set a=a+1 where b=2")
	c.Assert(err, NotNil)

	tk.MustExec(`drop table if exists t;create table t (i int key);`)
	tk.MustExec(`insert t values (1);`)
	tk.MustExec(`set tidb_constraint_check_in_place = 1;`)
	tk.MustExec(`begin;`)
	_, err = tk.Exec(`insert t values (1);`)
	c.Assert(err, NotNil)
	tk.MustExec(`update t set i = 2 where i = 1;`)
	tk.MustExec(`commit;`)
	tk.MustQuery(`select * from t;`).Check(testkit.Rows("2"))

	tk.MustExec(`set tidb_constraint_check_in_place = 0;`)
	tk.MustExec("replace into t values (1),(2)")
	tk.MustExec("begin")
	_, err = tk.Exec("update t set i = 2 where i = 1")
	c.Assert(err, NotNil)
	_, err = tk.Exec("insert into t values (1) on duplicate key update i = i + 1")
	c.Assert(err, NotNil)
	tk.MustExec("rollback")

	tk.MustExec(`drop table t; create table t (id int primary key, v int unique);`)
	tk.MustExec(`insert into t values (1, 1)`)
	tk.MustExec(`set tidb_constraint_check_in_place = 1;`)
	tk.MustExec(`set @@autocommit = 0;`)

	_, err = tk.Exec("insert into t values (3, 1)")
	c.Assert(err, NotNil)
	_, err = tk.Exec("insert into t values (1, 3)")
	c.Assert(err, NotNil)
	tk.MustExec("commit")

	tk.MustExec(`set tidb_constraint_check_in_place = 0;`)
	tk.MustExec("insert into t values (3, 1)")
	tk.MustExec("insert into t values (1, 3)")
	_, err = tk.Exec("commit")
	c.Assert(err, NotNil)
}

func (s *testSuite7) TestPessimisticDeleteYourWrites(c *C) {
	session1 := testkit.NewTestKitWithInit(c, s.store)
	session2 := testkit.NewTestKitWithInit(c, s.store)

	session1.MustExec("drop table if exists x;")
	session1.MustExec("create table x (id int primary key, c int);")

	session1.MustExec("set tidb_txn_mode = 'pessimistic'")
	session2.MustExec("set tidb_txn_mode = 'pessimistic'")

	session1.MustExec("begin;")
	session1.MustExec("insert into x select 1, 1")
	session1.MustExec("delete from x where id = 1")
	session2.MustExec("begin;")
	var wg sync.WaitGroup
	wg.Add(1)
	go func() {
		session2.MustExec("insert into x select 1, 2")
		wg.Done()
	}()
	session1.MustExec("commit;")
	wg.Wait()
	session2.MustExec("commit;")
	session2.MustQuery("select * from x").Check(testkit.Rows("1 2"))
}

func (s *testSuite7) TestDefEnumInsert(c *C) {
	tk := testkit.NewTestKit(c, s.store)
	tk.MustExec("use test")
	tk.MustExec("create table test (id int, prescription_type enum('a','b','c','d','e','f') NOT NULL, primary key(id));")
	tk.MustExec("insert into test (id)  values (1)")
	tk.MustQuery("select prescription_type from test").Check(testkit.Rows("a"))
}

func (s *testSuite7) TestIssue11059(c *C) {
	tk := testkit.NewTestKitWithInit(c, s.store)
	tk.MustExec("create table t (pk int primary key, uk int unique, v int)")
	tk.MustExec("insert into t values (2, 11, 215)")
	tk.MustExec("insert into t values (3, 7, 2111)")
	_, err := tk.Exec("update t set pk = 2 where uk = 7")
	c.Assert(err, NotNil)
}

func (s *testSuite7) TestSetWithRefGenCol(c *C) {
	tk := testkit.NewTestKitWithInit(c, s.store)
	tk.MustExec("use test")
	tk.MustExec(`create table t (i int, j int as (i+1) not null);`)
	tk.MustExec(`insert into t set i = j + 1;`)
	tk.MustQuery("select * from t").Check(testkit.Rows("1 2"))
	tk.MustExec(`insert into t set i = j + 100;`)
	tk.MustQuery("select * from t").Check(testkit.Rows("1 2", "100 101"))

	tk.MustExec(`create table te (i int)`)
	tk.MustExec(`insert into te set i = i + 10;`)
	tk.MustQuery("select * from te").Check(testkit.Rows("<nil>"))
	tk.MustExec(`insert into te set i = i;`)
	tk.MustQuery("select * from te").Check(testkit.Rows("<nil>", "<nil>"))

	tk.MustExec(`create table tn (i int not null)`)
	tk.MustExec(`insert into tn set i = i;`)
	tk.MustQuery("select * from tn").Check(testkit.Rows("0"))
	tk.MustExec(`insert into tn set i = i + 10;`)
	tk.MustQuery("select * from tn").Check(testkit.Rows("0", "10"))

	//
	tk.MustExec(`create table t1 (j int(11) GENERATED ALWAYS AS (i + 1) stored, i int(11) DEFAULT '10');`)
	tk.MustExec(`insert into t1 values()`)
	tk.MustQuery("select * from t1").Check(testkit.Rows("11 10"))
	tk.MustExec(`insert into t1 values()`)
	tk.MustQuery("select * from t1").Check(testkit.Rows("11 10", "11 10"))

	tk.MustExec(`create table t2 (j int(11) GENERATED ALWAYS AS (i + 1) stored not null, i int(11) DEFAULT '5');`)
	tk.MustExec(`insert into t2 set i = j + 9`)
	tk.MustQuery("select * from t2").Check(testkit.Rows("10 9"))
	_, err := tk.Exec(`insert into t2 set j = i + 1`)
	c.Assert(err, NotNil)
	tk.MustExec(`insert into t2 set i = j + 100`)
	tk.MustQuery("select * from t2").Check(testkit.Rows("10 9", "101 100"))

	tk.MustExec(`create table t3(j int(11) GENERATED ALWAYS AS (i + 1) stored, i int(11) DEFAULT '5');`)
	tk.MustExec(`insert into t3 set i = j + 100`)
	tk.MustQuery("select * from t3").Check(testkit.Rows("<nil> <nil>"))
	_, err = tk.Exec(`insert into t3 set j = i + 1`)
	c.Assert(err, NotNil)
}

func (s *testSuite7) TestSetWithCurrentTimestampAndNow(c *C) {
	tk := testkit.NewTestKitWithInit(c, s.store)
	tk.MustExec("use test")
	tk.MustExec(`drop table if exists tbl;`)
	tk.MustExec(`create table t1(c1 timestamp default current_timestamp, c2 int, c3 timestamp default current_timestamp);`)
	// c1 insert using now() function result, c3 using default value calculation, should be same
	tk.MustExec(`insert into t1 set c1 = current_timestamp, c2 = sleep(2);`)
	tk.MustQuery("select c1 = c3 from t1").Check(testkit.Rows("1"))
	tk.MustExec(`insert into t1 set c1 = current_timestamp, c2 = sleep(1);`)
	tk.MustQuery("select c1 = c3 from t1").Check(testkit.Rows("1", "1"))
}

func (s *testSuite7) TestApplyWithPointAndBatchPointGet(c *C) {
	tk := testkit.NewTestKitWithInit(c, s.store)
	tk.MustExec("use test")
	tk.MustExec(`drop table if exists t;`)
	tk.MustExec(`create table t ( c_int int, c_str varchar(40),c_datetime datetime, c_timestamp timestamp,
c_double double, c_decimal decimal(12, 6) , primary key(c_int, c_str) , unique key(c_int) , unique key(c_str) ,
unique key(c_decimal) , unique key(c_datetime) , key(c_timestamp) );`)
	tk.MustExec(`insert into t values (1, 'zen ardinghelli', '2020-02-03 18:15:17', '2020-03-11 05:47:11', 36.226534, 3.763),
(2, 'suspicious joliot', '2020-01-01 22:56:37', '2020-04-07 06:19:07', 62.756537, 5.567),
(3, 'keen zhukovsky', '2020-01-21 04:09:20', '2020-06-06 08:32:14', 33.115065, 1.381),
(4, 'crazy newton', '2020-02-14 21:37:56', '2020-04-28 08:33:48', 44.146318, 4.249),
(5, 'happy black', '2020-03-12 16:04:14', '2020-01-18 09:17:37', 41.962653, 5.959);`)
	tk.MustExec(`insert into t values (6, 'vigilant swartz', '2020-06-01 07:37:44', '2020-05-25 01:26:43', 56.352233, 2.202),
(7, 'suspicious germain', '2020-04-16 23:25:23', '2020-03-17 05:06:57', 55.897698, 3.460),
(8, 'festive chandrasekhar', '2020-02-11 23:40:29', '2020-04-08 10:13:04', 77.565691, 0.540),
(9, 'vigorous meninsky', '2020-02-17 10:03:17', '2020-01-02 15:02:02', 6.484815, 6.292),
(10, 'heuristic moser', '2020-04-20 12:18:49', '2020-06-20 20:20:18', 28.023822, 2.765);`)
	tk.MustExec(`insert into t values (11, 'sharp carver', '2020-03-01 11:23:41', '2020-03-23 17:59:05', 40.842442, 6.345),
(12, 'trusting noether', '2020-03-28 06:42:34', '2020-01-27 15:33:40', 49.544658, 4.811),
(13, 'objective ishizaka', '2020-01-28 17:30:55', '2020-04-02 17:45:39', 59.523930, 5.015),
(14, 'sad rhodes', '2020-03-30 21:43:37', '2020-06-09 06:53:53', 87.295753, 2.413),
(15, 'wonderful shockley', '2020-04-29 09:17:11', '2020-03-14 04:36:51', 6.778588, 8.497);`)
	tk.MustExec("begin pessimistic")
	tk.MustExec(`insert into t values (13, 'vibrant yalow', '2020-05-15 06:59:05', '2020-05-03 05:58:45', 43.721929, 8.066),
(14, 'xenodochial spence', '2020-02-13 17:28:07', '2020-04-01 12:18:30', 19.981331, 5.774),
(22, 'eloquent neumann', '2020-02-10 16:00:20', '2020-03-28 00:24:42', 10.702532, 7.618)
on duplicate key update c_int=values(c_int), c_str=values(c_str), c_double=values(c_double), c_timestamp=values(c_timestamp);`)
	// Test pointGet.
	tk.MustQuery(`select sum((select t1.c_str from t t1 where t1.c_int = 11 and t1.c_str > t.c_str order by t1.c_decimal limit 1) is null) nulls
from t order by c_str;`).Check(testkit.Rows("10"))
	// Test batchPointGet
	tk.MustQuery(`select sum((select t1.c_str from t t1 where t1.c_int in (11, 10086) and t1.c_str > t.c_str order by t1.c_decimal limit 1) is null) nulls
from t order by c_str;`).Check(testkit.Rows("10"))
	tk.MustExec("commit")
	tk.MustQuery(`select sum((select t1.c_str from t t1 where t1.c_int = 11 and t1.c_str > t.c_str order by t1.c_decimal limit 1) is null) nulls
from t order by c_str;`).Check(testkit.Rows("10"))
	// Test batchPointGet
	tk.MustQuery(`select sum((select t1.c_str from t t1 where t1.c_int in (11, 10086) and t1.c_str > t.c_str order by t1.c_decimal limit 1) is null) nulls
from t order by c_str;`).Check(testkit.Rows("10"))
}

func (s *testSuite4) TestWriteListPartitionTable(c *C) {
	tk := testkit.NewTestKitWithInit(c, s.store)
	tk.MustExec("use test")
	tk.MustExec("set @@session.tidb_enable_list_partition = ON")
	tk.MustExec("drop table if exists t")
	tk.MustExec(`create table t (id int, name varchar(10), unique index idx (id)) partition by list  (id) (
    	partition p0 values in (3,5,6,9,17),
    	partition p1 values in (1,2,10,11,19,20),
    	partition p2 values in (4,12,13,14,18),
    	partition p3 values in (7,8,15,16,null)
	);`)

	// Test insert,update,delete
	tk.MustExec("insert into t values  (1, 'a')")
	tk.MustExec("update t set name='b' where id=2;")
	tk.MustQuery("select * from t").Check(testkit.Rows("1 a"))
	tk.MustExec("update t set name='b' where id=1;")
	tk.MustQuery("select * from t").Check(testkit.Rows("1 b"))
	tk.MustExec("replace into t values  (1, 'c')")
	tk.MustQuery("select * from t").Check(testkit.Rows("1 c"))
	tk.MustExec("insert into t values (1, 'd') on duplicate key update name='e'")
	tk.MustQuery("select * from t").Check(testkit.Rows("1 e"))
	tk.MustExec("delete from t where id=1")
	tk.MustQuery("select * from t").Check(testkit.Rows())
	tk.MustExec("insert into t values  (2, 'f')")
	tk.MustExec("delete from t where name='f'")
	tk.MustQuery("select * from t").Check(testkit.Rows())

	// Test insert error
	tk.MustExec("insert into t values  (1, 'a')")
	_, err := tk.Exec("insert into t values (1, 'd')")
	c.Assert(err.Error(), Equals, "[kv:1062]Duplicate entry '1' for key 'idx'")
	_, err = tk.Exec("insert into t values (100, 'd')")
	c.Assert(err.Error(), Equals, "[table:1526]Table has no partition for value 100")
	tk.MustExec("admin check table t;")

	// Test select partition
	tk.MustExec("insert into t values  (2,'b'),(3,'c'),(4,'d'),(7,'f'), (null,null)")
	tk.MustQuery("select * from t partition (p0) order by id").Check(testkit.Rows("3 c"))
	tk.MustQuery("select * from t partition (p1,p3) order by id").Check(testkit.Rows("<nil> <nil>", "1 a", "2 b", "7 f"))
	tk.MustQuery("select * from t partition (p1,p3,p0,p2) order by id").Check(testkit.Rows("<nil> <nil>", "1 a", "2 b", "3 c", "4 d", "7 f"))
	tk.MustQuery("select * from t order by id").Check(testkit.Rows("<nil> <nil>", "1 a", "2 b", "3 c", "4 d", "7 f"))
	tk.MustExec("delete from t partition (p0)")
	tk.MustQuery("select * from t order by id").Check(testkit.Rows("<nil> <nil>", "1 a", "2 b", "4 d", "7 f"))
	tk.MustExec("delete from t partition (p3,p2)")
	tk.MustQuery("select * from t order by id").Check(testkit.Rows("1 a", "2 b"))
}

func (s *testSuite4) TestWriteListColumnsPartitionTable(c *C) {
	tk := testkit.NewTestKitWithInit(c, s.store)
	tk.MustExec("use test")
	tk.MustExec("set @@session.tidb_enable_list_partition = ON")
	tk.MustExec("drop table if exists t")
	tk.MustExec(`create table t (id int, name varchar(10), unique index idx (id)) partition by list columns (id) (
    	partition p0 values in (3,5,6,9,17),
    	partition p1 values in (1,2,10,11,19,20),
    	partition p2 values in (4,12,13,14,18),
    	partition p3 values in (7,8,15,16,null)
	);`)

	// Test insert,update,delete
	tk.MustExec("insert into t values  (1, 'a')")
	tk.MustExec("update t set name='b' where id=2;")
	tk.MustQuery("select * from t").Check(testkit.Rows("1 a"))
	tk.MustExec("update t set name='b' where id=1;")
	tk.MustQuery("select * from t").Check(testkit.Rows("1 b"))
	tk.MustExec("replace into t values  (1, 'c')")
	tk.MustQuery("select * from t").Check(testkit.Rows("1 c"))
	tk.MustExec("insert into t values (1, 'd') on duplicate key update name='e'")
	tk.MustQuery("select * from t").Check(testkit.Rows("1 e"))
	tk.MustExec("delete from t where id=1")
	tk.MustQuery("select * from t").Check(testkit.Rows())
	tk.MustExec("insert into t values  (2, 'f')")
	tk.MustExec("delete from t where name='f'")
	tk.MustQuery("select * from t").Check(testkit.Rows())

	// Test insert error
	tk.MustExec("insert into t values  (1, 'a')")
	_, err := tk.Exec("insert into t values (1, 'd')")
	c.Assert(err.Error(), Equals, "[kv:1062]Duplicate entry '1' for key 'idx'")
	_, err = tk.Exec("insert into t values (100, 'd')")
	c.Assert(err.Error(), Equals, "[table:1526]Table has no partition for value from column_list")
	tk.MustExec("admin check table t;")

	// Test select partition
	tk.MustExec("insert into t values  (2,'b'),(3,'c'),(4,'d'),(7,'f'), (null,null)")
	tk.MustQuery("select * from t partition (p0) order by id").Check(testkit.Rows("3 c"))
	tk.MustQuery("select * from t partition (p1,p3) order by id").Check(testkit.Rows("<nil> <nil>", "1 a", "2 b", "7 f"))
	tk.MustQuery("select * from t partition (p1,p3,p0,p2) order by id").Check(testkit.Rows("<nil> <nil>", "1 a", "2 b", "3 c", "4 d", "7 f"))
	tk.MustQuery("select * from t order by id").Check(testkit.Rows("<nil> <nil>", "1 a", "2 b", "3 c", "4 d", "7 f"))
	tk.MustExec("delete from t partition (p0)")
	tk.MustQuery("select * from t order by id").Check(testkit.Rows("<nil> <nil>", "1 a", "2 b", "4 d", "7 f"))
	tk.MustExec("delete from t partition (p3,p2)")
	tk.MustQuery("select * from t order by id").Check(testkit.Rows("1 a", "2 b"))
}

// TestWriteListPartitionTable1 test for write list partition when the partition expression is simple.
func (s *testSuite4) TestWriteListPartitionTable1(c *C) {
	tk := testkit.NewTestKitWithInit(c, s.store)
	tk.MustExec("use test")
	tk.MustExec("set @@session.tidb_enable_list_partition = ON")
	tk.MustExec("drop table if exists t")
	tk.MustExec(`create table t (id int, name varchar(10)) partition by list  (id) (
    	partition p0 values in (3,5,6,9,17),
    	partition p1 values in (1,2,10,11,19,20),
    	partition p2 values in (4,12,13,14,18),
    	partition p3 values in (7,8,15,16,null)
	);`)

	// Test add unique index failed.
	tk.MustExec("insert into t values  (1, 'a'),(1,'b')")
	_, err := tk.Exec("alter table t add unique index idx (id)")
	c.Assert(err.Error(), Equals, "[kv:1062]Duplicate entry '1' for key 'idx'")
	// Test add unique index success.
	tk.MustExec("delete from t where name='b'")
	tk.MustExec("alter table t add unique index idx (id)")

	// --------------------------Test insert---------------------------
	// Test insert 1 partition.
	tk.MustExec("delete from t")
	tk.MustExec("insert into t values  (1, 'a'),(2,'b'),(10,'c')")
	tk.MustQuery("select * from t partition(p1) order by id").Check(testkit.Rows("1 a", "2 b", "10 c"))
	// Test insert multi-partitions.
	tk.MustExec("delete from t")
	tk.MustExec("insert into t values  (1, 'a'),(3,'c'),(4,'e')")
	tk.MustQuery("select * from t partition(p0) order by id").Check(testkit.Rows("3 c"))
	tk.MustQuery("select * from t partition(p1) order by id").Check(testkit.Rows("1 a"))
	tk.MustQuery("select * from t partition(p2) order by id").Check(testkit.Rows("4 e"))
	tk.MustQuery("select * from t partition(p3) order by id").Check(testkit.Rows())
	// Test insert on duplicate.
	tk.MustExec("insert into t values (1, 'd'), (3,'f'),(5,'g') on duplicate key update name='x'")
	tk.MustQuery("select * from t partition(p0) order by id").Check(testkit.Rows("3 x", "5 g"))
	tk.MustQuery("select * from t partition(p1) order by id").Check(testkit.Rows("1 x"))
	tk.MustQuery("select * from t partition(p2) order by id").Check(testkit.Rows("4 e"))
	tk.MustQuery("select * from t partition(p3) order by id").Check(testkit.Rows())
	// Test insert on duplicate error
	_, err = tk.Exec("insert into t values (3, 'a'), (11,'x') on duplicate key update id=id+1")
	c.Assert(err.Error(), Equals, "[kv:1062]Duplicate entry '4' for key 'idx'")
	tk.MustQuery("select * from t order by id").Check(testkit.Rows("1 x", "3 x", "4 e", "5 g"))
	// Test insert ignore with duplicate
	tk.MustExec("insert ignore into t values  (1, 'b'), (5,'a'),(null,'y')")
	tk.MustQuery("show warnings").Check(testkit.Rows("Warning 1062 Duplicate entry '1' for key 'idx'", "Warning 1062 Duplicate entry '5' for key 'idx'"))
	tk.MustQuery("select * from t partition(p0) order by id").Check(testkit.Rows("3 x", "5 g"))
	tk.MustQuery("select * from t partition(p1) order by id").Check(testkit.Rows("1 x"))
	tk.MustQuery("select * from t partition(p2) order by id").Check(testkit.Rows("4 e"))
	tk.MustQuery("select * from t partition(p3) order by id").Check(testkit.Rows("<nil> y"))
	// Test insert ignore without duplicate
	tk.MustExec("insert ignore into t values  (15, 'a'),(17,'a')")
	tk.MustQuery("select * from t partition(p0,p1,p2) order by id").Check(testkit.Rows("1 x", "3 x", "4 e", "5 g", "17 a"))
	tk.MustQuery("select * from t partition(p3) order by id").Check(testkit.Rows("<nil> y", "15 a"))
	// Test insert meet no partition error.
	_, err = tk.Exec("insert into t values (100, 'd')")
	c.Assert(err.Error(), Equals, "[table:1526]Table has no partition for value 100")

	// --------------------------Test update---------------------------
	// Test update 1 partition.
	tk.MustExec("delete from t")
	tk.MustExec("insert into t values  (1, 'a'),(2,'b'),(3,'c')")
	tk.MustExec("update t set name='b' where id=2;")
	tk.MustQuery("select * from t partition(p1)").Check(testkit.Rows("1 a", "2 b"))
	tk.MustExec("update t set name='x' where id in (1,2)")
	tk.MustQuery("select * from t partition(p1)").Check(testkit.Rows("1 x", "2 x"))
	tk.MustExec("update t set name='y' where id < 3")
	tk.MustQuery("select * from t order by id").Check(testkit.Rows("1 y", "2 y", "3 c"))
	// Test update meet duplicate error.
	_, err = tk.Exec("update t set id=2 where id = 1")
	c.Assert(err.Error(), Equals, "[kv:1062]Duplicate entry '2' for key 'idx'")
	tk.MustQuery("select * from t order by id").Check(testkit.Rows("1 y", "2 y", "3 c"))

	// Test update multi-partitions
	tk.MustExec("update t set name='z' where id in (1,2,3);")
	tk.MustQuery("select * from t order by id").Check(testkit.Rows("1 z", "2 z", "3 z"))
	tk.MustExec("update t set name='a' limit 3")
	tk.MustQuery("select * from t order by id").Check(testkit.Rows("1 a", "2 a", "3 a"))
	tk.MustExec("update t set id=id*10 where id in (1,2)")
	tk.MustQuery("select * from t order by id").Check(testkit.Rows("3 a", "10 a", "20 a"))
	// Test update meet duplicate error.
	_, err = tk.Exec("update t set id=id+17 where id in (3,10)")
	c.Assert(err.Error(), Equals, "[kv:1062]Duplicate entry '20' for key 'idx'")
	tk.MustQuery("select * from t order by id").Check(testkit.Rows("3 a", "10 a", "20 a"))
	// Test update meet no partition error.
	_, err = tk.Exec("update t set id=id*2 where id in (3,20)")
	c.Assert(err.Error(), Equals, "[table:1526]Table has no partition for value 40")
	tk.MustQuery("select * from t order by id").Check(testkit.Rows("3 a", "10 a", "20 a"))

	// --------------------------Test replace---------------------------
	// Test replace 1 partition.
	tk.MustExec("delete from t")
	tk.MustExec("replace into t values  (1, 'a'),(2,'b')")
	tk.MustQuery("select * from t order by id").Check(testkit.Rows("1 a", "2 b"))
	// Test replace multi-partitions.
	tk.MustExec("replace into t values  (3, 'c'),(4,'d'),(7,'f')")
	tk.MustQuery("select * from t partition(p0) order by id").Check(testkit.Rows("3 c"))
	tk.MustQuery("select * from t partition(p1) order by id").Check(testkit.Rows("1 a", "2 b"))
	tk.MustQuery("select * from t partition(p2) order by id").Check(testkit.Rows("4 d"))
	tk.MustQuery("select * from t partition(p3) order by id").Check(testkit.Rows("7 f"))
	// Test replace on duplicate.
	tk.MustExec("replace into t values  (1, 'x'),(7,'x')")
	tk.MustQuery("select * from t order by id").Check(testkit.Rows("1 x", "2 b", "3 c", "4 d", "7 x"))
	// Test replace meet no partition error.
	_, err = tk.Exec("replace into t values  (10,'x'),(50,'x')")
	c.Assert(err.Error(), Equals, "[table:1526]Table has no partition for value 50")
	tk.MustQuery("select * from t order by id").Check(testkit.Rows("1 x", "2 b", "3 c", "4 d", "7 x"))

	// --------------------------Test delete---------------------------
	// Test delete 1 partition.
	tk.MustExec("delete from t where id = 3")
	tk.MustQuery("select * from t partition(p0) order by id").Check(testkit.Rows())
	tk.MustExec("delete from t where id in (1,2)")
	tk.MustQuery("select * from t partition(p1) order by id").Check(testkit.Rows())
	// Test delete multi-partitions.
	tk.MustExec("delete from t where id in (4,7,10,11)")
	tk.MustQuery("select * from t").Check(testkit.Rows())
	tk.MustExec("insert into t values  (3, 'c'),(4,'d'),(7,'f')")
	tk.MustExec("delete from t where id < 10")
	tk.MustQuery("select * from t").Check(testkit.Rows())
	tk.MustExec("insert into t values  (3, 'c'),(4,'d'),(7,'f')")
	tk.MustExec("delete from t limit 3")
	tk.MustQuery("select * from t").Check(testkit.Rows())
}

// TestWriteListPartitionTable2 test for write list partition when the partition expression is complicated and contain generated column.
func (s *testSuite4) TestWriteListPartitionTable2(c *C) {
	tk := testkit.NewTestKitWithInit(c, s.store)
	tk.MustExec("use test")
	tk.MustExec("set @@session.tidb_enable_list_partition = ON")
	tk.MustExec("drop table if exists t")
	tk.MustExec(`create table t (id int, name varchar(10),b int generated always as (length(name)+1) virtual)
      partition by list  (id*2 + b*b + b*b - b*b*2 - abs(id)) (
    	partition p0 values in (3,5,6,9,17),
    	partition p1 values in (1,2,10,11,19,20),
    	partition p2 values in (4,12,13,14,18),
    	partition p3 values in (7,8,15,16,null)
	);`)

	// Test add unique index failed.
	tk.MustExec("insert into t (id,name) values  (1, 'a'),(1,'b')")
	_, err := tk.Exec("alter table t add unique index idx (id,b)")
	c.Assert(err.Error(), Equals, "[kv:1062]Duplicate entry '1-2' for key 'idx'")
	// Test add unique index success.
	tk.MustExec("delete from t where name='b'")
	tk.MustExec("alter table t add unique index idx (id,b)")

	// --------------------------Test insert---------------------------
	// Test insert 1 partition.
	tk.MustExec("delete from t")
	tk.MustExec("insert into t (id,name) values  (1, 'a'),(2,'b'),(10,'c')")
	tk.MustQuery("select id,name from t partition(p1) order by id").Check(testkit.Rows("1 a", "2 b", "10 c"))
	// Test insert multi-partitions.
	tk.MustExec("delete from t")
	tk.MustExec("insert into t (id,name) values  (1, 'a'),(3,'c'),(4,'e')")
	tk.MustQuery("select id,name from t partition(p0) order by id").Check(testkit.Rows("3 c"))
	tk.MustQuery("select id,name from t partition(p1) order by id").Check(testkit.Rows("1 a"))
	tk.MustQuery("select id,name from t partition(p2) order by id").Check(testkit.Rows("4 e"))
	tk.MustQuery("select id,name from t partition(p3) order by id").Check(testkit.Rows())
	// Test insert on duplicate.
	tk.MustExec("insert into t (id,name) values (1, 'd'), (3,'f'),(5,'g') on duplicate key update name='x'")
	tk.MustQuery("select id,name from t partition(p0) order by id").Check(testkit.Rows("3 x", "5 g"))
	tk.MustQuery("select id,name from t partition(p1) order by id").Check(testkit.Rows("1 x"))
	tk.MustQuery("select id,name from t partition(p2) order by id").Check(testkit.Rows("4 e"))
	tk.MustQuery("select id,name from t partition(p3) order by id").Check(testkit.Rows())
	// Test insert on duplicate error
	_, err = tk.Exec("insert into t (id,name) values (3, 'a'), (11,'x') on duplicate key update id=id+1")
	c.Assert(err.Error(), Equals, "[kv:1062]Duplicate entry '4-2' for key 'idx'")
	tk.MustQuery("select id,name from t order by id").Check(testkit.Rows("1 x", "3 x", "4 e", "5 g"))
	// Test insert ignore with duplicate
	tk.MustExec("insert ignore into t (id,name) values  (1, 'b'), (5,'a'),(null,'y')")
	tk.MustQuery("show warnings").Check(testkit.Rows("Warning 1062 Duplicate entry '1-2' for key 'idx'", "Warning 1062 Duplicate entry '5-2' for key 'idx'"))
	tk.MustQuery("select id,name from t partition(p0) order by id").Check(testkit.Rows("3 x", "5 g"))
	tk.MustQuery("select id,name from t partition(p1) order by id").Check(testkit.Rows("1 x"))
	tk.MustQuery("select id,name from t partition(p2) order by id").Check(testkit.Rows("4 e"))
	tk.MustQuery("select id,name from t partition(p3) order by id").Check(testkit.Rows("<nil> y"))
	// Test insert ignore without duplicate
	tk.MustExec("insert ignore into t (id,name) values  (15, 'a'),(17,'a')")
	tk.MustQuery("select id,name from t partition(p0,p1,p2) order by id").Check(testkit.Rows("1 x", "3 x", "4 e", "5 g", "17 a"))
	tk.MustQuery("select id,name from t partition(p3) order by id").Check(testkit.Rows("<nil> y", "15 a"))
	// Test insert meet no partition error.
	_, err = tk.Exec("insert into t (id,name) values (100, 'd')")
	c.Assert(err.Error(), Equals, "[table:1526]Table has no partition for value 100")

	// --------------------------Test update---------------------------
	// Test update 1 partition.
	tk.MustExec("delete from t")
	tk.MustExec("insert into t (id,name) values  (1, 'a'),(2,'b'),(3,'c')")
	tk.MustExec("update t set name='b' where id=2;")
	tk.MustQuery("select id,name from t partition(p1)").Check(testkit.Rows("1 a", "2 b"))
	tk.MustExec("update t set name='x' where id in (1,2)")
	tk.MustQuery("select id,name from t partition(p1)").Check(testkit.Rows("1 x", "2 x"))
	tk.MustExec("update t set name='y' where id < 3")
	tk.MustQuery("select id,name from t order by id").Check(testkit.Rows("1 y", "2 y", "3 c"))
	// Test update meet duplicate error.
	_, err = tk.Exec("update t set id=2 where id = 1")
	c.Assert(err.Error(), Equals, "[kv:1062]Duplicate entry '2-2' for key 'idx'")
	tk.MustQuery("select id,name from t order by id").Check(testkit.Rows("1 y", "2 y", "3 c"))

	// Test update multi-partitions
	tk.MustExec("update t set name='z' where id in (1,2,3);")
	tk.MustQuery("select id,name from t order by id").Check(testkit.Rows("1 z", "2 z", "3 z"))
	tk.MustExec("update t set name='a' limit 3")
	tk.MustQuery("select id,name from t order by id").Check(testkit.Rows("1 a", "2 a", "3 a"))
	tk.MustExec("update t set id=id*10 where id in (1,2)")
	tk.MustQuery("select id,name from t order by id").Check(testkit.Rows("3 a", "10 a", "20 a"))
	// Test update meet duplicate error.
	_, err = tk.Exec("update t set id=id+17 where id in (3,10)")
	c.Assert(err.Error(), Equals, "[kv:1062]Duplicate entry '20-2' for key 'idx'")
	tk.MustQuery("select id,name from t order by id").Check(testkit.Rows("3 a", "10 a", "20 a"))
	// Test update meet no partition error.
	_, err = tk.Exec("update t set id=id*2 where id in (3,20)")
	c.Assert(err.Error(), Equals, "[table:1526]Table has no partition for value 40")
	tk.MustQuery("select id,name from t order by id").Check(testkit.Rows("3 a", "10 a", "20 a"))

	// --------------------------Test replace---------------------------
	// Test replace 1 partition.
	tk.MustExec("delete from t")
	tk.MustExec("replace into t (id,name) values  (1, 'a'),(2,'b')")
	tk.MustQuery("select id,name from t order by id").Check(testkit.Rows("1 a", "2 b"))
	// Test replace multi-partitions.
	tk.MustExec("replace into t (id,name) values  (3, 'c'),(4,'d'),(7,'f')")
	tk.MustQuery("select id,name from t partition(p0) order by id").Check(testkit.Rows("3 c"))
	tk.MustQuery("select id,name from t partition(p1) order by id").Check(testkit.Rows("1 a", "2 b"))
	tk.MustQuery("select id,name from t partition(p2) order by id").Check(testkit.Rows("4 d"))
	tk.MustQuery("select id,name from t partition(p3) order by id").Check(testkit.Rows("7 f"))
	// Test replace on duplicate.
	tk.MustExec("replace into t (id,name) values  (1, 'x'),(7,'x')")
	tk.MustQuery("select id,name from t order by id").Check(testkit.Rows("1 x", "2 b", "3 c", "4 d", "7 x"))
	// Test replace meet no partition error.
	_, err = tk.Exec("replace into t (id,name) values  (10,'x'),(50,'x')")
	c.Assert(err.Error(), Equals, "[table:1526]Table has no partition for value 50")
	tk.MustQuery("select id,name from t order by id").Check(testkit.Rows("1 x", "2 b", "3 c", "4 d", "7 x"))

	// --------------------------Test delete---------------------------
	// Test delete 1 partition.
	tk.MustExec("delete from t where id = 3")
	tk.MustQuery("select id,name from t partition(p0) order by id").Check(testkit.Rows())
	tk.MustExec("delete from t where id in (1,2)")
	tk.MustQuery("select id,name from t partition(p1) order by id").Check(testkit.Rows())
	// Test delete multi-partitions.
	tk.MustExec("delete from t where id in (4,7,10,11)")
	tk.MustQuery("select id,name from t").Check(testkit.Rows())
	tk.MustExec("insert into t (id,name) values  (3, 'c'),(4,'d'),(7,'f')")
	tk.MustExec("delete from t where id < 10")
	tk.MustQuery("select id,name from t").Check(testkit.Rows())
	tk.MustExec("insert into t (id,name) values  (3, 'c'),(4,'d'),(7,'f')")
	tk.MustExec("delete from t limit 3")
	tk.MustQuery("select id,name from t").Check(testkit.Rows())
}

func (s *testSuite4) TestWriteListColumnsPartitionTable1(c *C) {
	tk := testkit.NewTestKitWithInit(c, s.store)
	tk.MustExec("use test")
	tk.MustExec("set @@session.tidb_enable_list_partition = ON")

	tk.MustExec("drop table if exists t")
	tk.MustExec(`create table t (id int, name varchar(10)) partition by list columns (id) (
    	partition p0 values in (3,5,6,9,17),
    	partition p1 values in (1,2,10,11,19,20),
    	partition p2 values in (4,12,13,14,18),
    	partition p3 values in (7,8,15,16,null)
	);`)

	// Test add unique index failed.
	tk.MustExec("insert into t values  (1, 'a'),(1,'b')")
	_, err := tk.Exec("alter table t add unique index idx (id)")
	c.Assert(err.Error(), Equals, "[kv:1062]Duplicate entry '1' for key 'idx'")
	// Test add unique index success.
	tk.MustExec("delete from t where name='b'")
	tk.MustExec("alter table t add unique index idx (id)")

	// --------------------------Test insert---------------------------
	// Test insert 1 partition.
	tk.MustExec("delete from t")
	tk.MustExec("insert into t values  (1, 'a'),(2,'b'),(10,'c')")
	tk.MustQuery("select * from t partition(p1) order by id").Check(testkit.Rows("1 a", "2 b", "10 c"))
	// Test insert multi-partitions.
	tk.MustExec("delete from t")
	tk.MustExec("insert into t values  (1, 'a'),(3,'c'),(4,'e')")
	tk.MustQuery("select * from t partition(p0) order by id").Check(testkit.Rows("3 c"))
	tk.MustQuery("select * from t partition(p1) order by id").Check(testkit.Rows("1 a"))
	tk.MustQuery("select * from t partition(p2) order by id").Check(testkit.Rows("4 e"))
	tk.MustQuery("select * from t partition(p3) order by id").Check(testkit.Rows())
	// Test insert on duplicate.
	tk.MustExec("insert into t values (1, 'd'), (3,'f'),(5,'g') on duplicate key update name='x'")
	tk.MustQuery("select * from t partition(p0) order by id").Check(testkit.Rows("3 x", "5 g"))
	tk.MustQuery("select * from t partition(p1) order by id").Check(testkit.Rows("1 x"))
	tk.MustQuery("select * from t partition(p2) order by id").Check(testkit.Rows("4 e"))
	tk.MustQuery("select * from t partition(p3) order by id").Check(testkit.Rows())
	// Test insert on duplicate error
	_, err = tk.Exec("insert into t values (3, 'a'), (11,'x') on duplicate key update id=id+1")
	c.Assert(err.Error(), Equals, "[kv:1062]Duplicate entry '4' for key 'idx'")
	tk.MustQuery("select * from t order by id").Check(testkit.Rows("1 x", "3 x", "4 e", "5 g"))
	// Test insert ignore with duplicate
	tk.MustExec("insert ignore into t values  (1, 'b'), (5,'a'),(null,'y')")
	tk.MustQuery("show warnings").Check(testkit.Rows("Warning 1062 Duplicate entry '1' for key 'idx'", "Warning 1062 Duplicate entry '5' for key 'idx'"))
	tk.MustQuery("select * from t partition(p0) order by id").Check(testkit.Rows("3 x", "5 g"))
	tk.MustQuery("select * from t partition(p1) order by id").Check(testkit.Rows("1 x"))
	tk.MustQuery("select * from t partition(p2) order by id").Check(testkit.Rows("4 e"))
	tk.MustQuery("select * from t partition(p3) order by id").Check(testkit.Rows("<nil> y"))
	// Test insert ignore without duplicate
	tk.MustExec("insert ignore into t values  (15, 'a'),(17,'a')")
	tk.MustQuery("select * from t partition(p0,p1,p2) order by id").Check(testkit.Rows("1 x", "3 x", "4 e", "5 g", "17 a"))
	tk.MustQuery("select * from t partition(p3) order by id").Check(testkit.Rows("<nil> y", "15 a"))
	// Test insert meet no partition error.
	_, err = tk.Exec("insert into t values (100, 'd')")
	c.Assert(err.Error(), Equals, "[table:1526]Table has no partition for value from column_list")

	// --------------------------Test update---------------------------
	// Test update 1 partition.
	tk.MustExec("delete from t")
	tk.MustExec("insert into t values  (1, 'a'),(2,'b'),(3,'c')")
	tk.MustExec("update t set name='b' where id=2;")
	tk.MustQuery("select * from t partition(p1)").Check(testkit.Rows("1 a", "2 b"))
	tk.MustExec("update t set name='x' where id in (1,2)")
	tk.MustQuery("select * from t partition(p1)").Check(testkit.Rows("1 x", "2 x"))
	tk.MustExec("update t set name='y' where id < 3")
	tk.MustQuery("select * from t order by id").Check(testkit.Rows("1 y", "2 y", "3 c"))
	// Test update meet duplicate error.
	_, err = tk.Exec("update t set id=2 where id = 1")
	c.Assert(err.Error(), Equals, "[kv:1062]Duplicate entry '2' for key 'idx'")
	tk.MustQuery("select * from t order by id").Check(testkit.Rows("1 y", "2 y", "3 c"))

	// Test update multi-partitions
	tk.MustExec("update t set name='z' where id in (1,2,3);")
	tk.MustQuery("select * from t order by id").Check(testkit.Rows("1 z", "2 z", "3 z"))
	tk.MustExec("update t set name='a' limit 3")
	tk.MustQuery("select * from t order by id").Check(testkit.Rows("1 a", "2 a", "3 a"))
	tk.MustExec("update t set id=id*10 where id in (1,2)")
	tk.MustQuery("select * from t order by id").Check(testkit.Rows("3 a", "10 a", "20 a"))
	// Test update meet duplicate error.
	_, err = tk.Exec("update t set id=id+17 where id in (3,10)")
	c.Assert(err.Error(), Equals, "[kv:1062]Duplicate entry '20' for key 'idx'")
	tk.MustQuery("select * from t order by id").Check(testkit.Rows("3 a", "10 a", "20 a"))
	// Test update meet no partition error.
	_, err = tk.Exec("update t set id=id*2 where id in (3,20)")
	c.Assert(err.Error(), Equals, "[table:1526]Table has no partition for value from column_list")
	tk.MustQuery("select * from t order by id").Check(testkit.Rows("3 a", "10 a", "20 a"))

	// --------------------------Test replace---------------------------
	// Test replace 1 partition.
	tk.MustExec("delete from t")
	tk.MustExec("replace into t values  (1, 'a'),(2,'b')")
	tk.MustQuery("select * from t order by id").Check(testkit.Rows("1 a", "2 b"))
	// Test replace multi-partitions.
	tk.MustExec("replace into t values  (3, 'c'),(4,'d'),(7,'f')")
	tk.MustQuery("select * from t partition(p0) order by id").Check(testkit.Rows("3 c"))
	tk.MustQuery("select * from t partition(p1) order by id").Check(testkit.Rows("1 a", "2 b"))
	tk.MustQuery("select * from t partition(p2) order by id").Check(testkit.Rows("4 d"))
	tk.MustQuery("select * from t partition(p3) order by id").Check(testkit.Rows("7 f"))
	// Test replace on duplicate.
	tk.MustExec("replace into t values  (1, 'x'),(7,'x')")
	tk.MustQuery("select * from t order by id").Check(testkit.Rows("1 x", "2 b", "3 c", "4 d", "7 x"))
	// Test replace meet no partition error.
	_, err = tk.Exec("replace into t values  (10,'x'),(100,'x')")
	c.Assert(err.Error(), Equals, "[table:1526]Table has no partition for value from column_list")
	tk.MustQuery("select * from t order by id").Check(testkit.Rows("1 x", "2 b", "3 c", "4 d", "7 x"))

	// --------------------------Test delete---------------------------
	// Test delete 1 partition.
	tk.MustExec("delete from t where id = 3")
	tk.MustQuery("select * from t partition(p0) order by id").Check(testkit.Rows())
	tk.MustExec("delete from t where id in (1,2)")
	tk.MustQuery("select * from t partition(p1) order by id").Check(testkit.Rows())
	// Test delete multi-partitions.
	tk.MustExec("delete from t where id in (4,7,10,11)")
	tk.MustQuery("select * from t").Check(testkit.Rows())
	tk.MustExec("insert into t values  (3, 'c'),(4,'d'),(7,'f')")
	tk.MustExec("delete from t where id < 10")
	tk.MustQuery("select * from t").Check(testkit.Rows())
	tk.MustExec("insert into t values  (3, 'c'),(4,'d'),(7,'f')")
	tk.MustExec("delete from t limit 3")
	tk.MustQuery("select * from t").Check(testkit.Rows())
}

// TestWriteListColumnsPartitionTable2 test for write list partition when the partition by multi-columns.
func (s *testSuite4) TestWriteListColumnsPartitionTable2(c *C) {
	tk := testkit.NewTestKitWithInit(c, s.store)
	tk.MustExec("use test")
	tk.MustExec("set @@session.tidb_enable_list_partition = ON")
	tk.MustExec("drop table if exists t")
	tk.MustExec(`create table t (location varchar(10), id int, a int) partition by list columns (location,id) (
    	partition p_west  values in (('w', 1),('w', 2),('w', 3),('w', 4)),
    	partition p_east  values in (('e', 5),('e', 6),('e', 7),('e', 8)),
    	partition p_north values in (('n', 9),('n',10),('n',11),('n',12)),
    	partition p_south values in (('s',13),('s',14),('s',15),('s',16))
	);`)

	// Test add unique index failed.
	tk.MustExec("insert into t values  ('w', 1, 1),('w', 1, 2)")
	_, err := tk.Exec("alter table t add unique index idx (location,id)")
	c.Assert(err.Error(), Equals, "[kv:1062]Duplicate entry 'w-1' for key 'idx'")
	// Test add unique index success.
	tk.MustExec("delete from t where a=2")
	tk.MustExec("alter table t add unique index idx (location,id)")

	// --------------------------Test insert---------------------------
	// Test insert 1 partition.
	tk.MustExec("delete from t")
	tk.MustExec("insert into t values  ('w', 1, 1),('w', 2, 2),('w', 3, 3)")
	tk.MustQuery("select * from t partition(p_west) order by id").Check(testkit.Rows("w 1 1", "w 2 2", "w 3 3"))
	// Test insert multi-partitions.
	tk.MustExec("delete from t")
	tk.MustExec("insert into t values  ('w', 1, 1),('e', 5, 5),('n', 9, 9)")
	tk.MustQuery("select * from t partition(p_west) order by id").Check(testkit.Rows("w 1 1"))
	tk.MustQuery("select * from t partition(p_east) order by id").Check(testkit.Rows("e 5 5"))
	tk.MustQuery("select * from t partition(p_north) order by id").Check(testkit.Rows("n 9 9"))
	tk.MustQuery("select * from t partition(p_south) order by id").Check(testkit.Rows())
	// Test insert on duplicate.
	tk.MustExec("insert into t values  ('w', 1, 1) on duplicate key update a=a+1")
	tk.MustQuery("select * from t partition(p_west) order by id").Check(testkit.Rows("w 1 2"))
	// Test insert on duplicate and move from partition 1 to partition 2
	tk.MustExec("insert into t values  ('w', 1, 1) on duplicate key update location='s', id=13")
	tk.MustQuery("select * from t partition(p_south) order by id").Check(testkit.Rows("s 13 2"))
	tk.MustQuery("select * from t partition(p_west) order by id").Check(testkit.Rows())
	// Test insert on duplicate error
	tk.MustExec("insert into t values  ('w', 2, 2), ('w', 1, 1)")
	_, err = tk.Exec("insert into t values  ('w', 2, 3) on duplicate key update id=1")
	c.Assert(err.Error(), Equals, "[kv:1062]Duplicate entry 'w-1' for key 'idx'")
	tk.MustQuery("select * from t partition(p_west) order by id").Check(testkit.Rows("w 1 1", "w 2 2"))
	// Test insert ignore with duplicate
	tk.MustExec("insert ignore into t values  ('w', 2, 2), ('w', 3, 3), ('n', 10, 10)")
	tk.MustQuery("show warnings").Check(testkit.Rows("Warning 1062 Duplicate entry 'w-2' for key 'idx'"))
	tk.MustQuery("select * from t partition(p_west) order by id").Check(testkit.Rows("w 1 1", "w 2 2", "w 3 3"))
	tk.MustQuery("select * from t partition(p_north) order by id").Check(testkit.Rows("n 9 9", "n 10 10"))
	// Test insert ignore without duplicate
	tk.MustExec("insert ignore into t values  ('w', 4, 4), ('s', 14, 14)")
	tk.MustQuery("select * from t partition(p_west) order by id").Check(testkit.Rows("w 1 1", "w 2 2", "w 3 3", "w 4 4"))
	tk.MustQuery("select * from t partition(p_south) order by id").Check(testkit.Rows("s 13 2", "s 14 14"))
	// Test insert meet no partition error.
	_, err = tk.Exec("insert into t values  ('w', 5, 5)")
	c.Assert(err.Error(), Equals, "[table:1526]Table has no partition for value from column_list")
	_, err = tk.Exec("insert into t values  ('s', 5, 5)")
	c.Assert(err.Error(), Equals, "[table:1526]Table has no partition for value from column_list")
	_, err = tk.Exec("insert into t values  ('s', 100, 5)")
	c.Assert(err.Error(), Equals, "[table:1526]Table has no partition for value from column_list")
	_, err = tk.Exec("insert into t values  ('x', 1, 5)")
	c.Assert(err.Error(), Equals, "[table:1526]Table has no partition for value from column_list")

	// --------------------------Test update---------------------------
	// Test update 1 partition.
	tk.MustExec("delete from t")
	tk.MustExec("insert into t values  ('w', 1, 1),('w', 2, 2),('w', 3, 3)")
	tk.MustExec("update t set a=2 where a=1")
	tk.MustQuery("select * from t partition(p_west) order by id").Check(testkit.Rows("w 1 2", "w 2 2", "w 3 3"))
	tk.MustExec("update t set a=3 where location='w'")
	tk.MustQuery("select * from t partition(p_west) order by id").Check(testkit.Rows("w 1 3", "w 2 3", "w 3 3"))
	tk.MustExec("update t set a=4 where location='w' and id=1")
	tk.MustQuery("select * from t partition(p_west) order by id").Check(testkit.Rows("w 1 4", "w 2 3", "w 3 3"))
	tk.MustExec("update t set a=5 where id=1")
	tk.MustQuery("select * from t partition(p_west) order by id").Check(testkit.Rows("w 1 5", "w 2 3", "w 3 3"))
	tk.MustExec("update t set a=a+id where id>1")
	tk.MustQuery("select * from t partition(p_west) order by id,a").Check(testkit.Rows("w 1 5", "w 2 5", "w 3 6"))
	// Test update meet duplicate error.
	_, err = tk.Exec("update t set id=id+1 where location='w' and id<2")
	c.Assert(err.Error(), Equals, "[kv:1062]Duplicate entry 'w-2' for key 'idx'")
	tk.MustQuery("select * from t partition(p_west) order by id,a").Check(testkit.Rows("w 1 5", "w 2 5", "w 3 6"))

	// Test update multi-partitions
	tk.MustExec("delete from t")
	tk.MustExec("insert into t values  ('w', 1, 1), ('w', 2, 2), ('e', 8, 8),('n', 11, 11)")
	tk.MustExec("update t set a=a+1 where id < 20")
	tk.MustQuery("select * from t order by id").Check(testkit.Rows("w 1 2", "w 2 3", "e 8 9", "n 11 12"))
	tk.MustExec("update t set a=a+1 where location in ('w','s','n')")
	tk.MustQuery("select * from t order by id").Check(testkit.Rows("w 1 3", "w 2 4", "e 8 9", "n 11 13"))
	tk.MustExec("update t set a=a+1 where location in ('w','s','n') and id in (1,3,5,7,8,9,11)")
	tk.MustQuery("select * from t order by id").Check(testkit.Rows("w 1 4", "w 2 4", "e 8 9", "n 11 14"))
	tk.MustExec("update t set a=a+1 where location='n' and id=12")
	tk.MustQuery("select * from t order by id").Check(testkit.Rows("w 1 4", "w 2 4", "e 8 9", "n 11 14"))
	tk.MustExec("update t set a=a+1 where location='n' and id=11")
	tk.MustQuery("select * from t order by id").Check(testkit.Rows("w 1 4", "w 2 4", "e 8 9", "n 11 15"))
	// Test update meet duplicate error.
	_, err = tk.Exec("update t set id=id+1 where location='w' and id in (1,2)")
	c.Assert(err.Error(), Equals, "[kv:1062]Duplicate entry 'w-2' for key 'idx'")
	tk.MustQuery("select * from t order by id").Check(testkit.Rows("w 1 4", "w 2 4", "e 8 9", "n 11 15"))
	// Test update meet no partition error.
	_, err = tk.Exec("update t set id=id+3 where location='w' and id in (1,2)")
	c.Assert(err.Error(), Equals, "[table:1526]Table has no partition for value from column_list")
	tk.MustQuery("select * from t order by id").Check(testkit.Rows("w 1 4", "w 2 4", "e 8 9", "n 11 15"))
	// Test update that move from partition 1 to partition 2.
	// TODO: fix this
	tk.MustExec("update t set location='s', id=14 where location='e' and id=8")
	tk.MustQuery("select * from t order by id").Check(testkit.Rows("w 1 4", "w 2 4", "n 11 15", "s 14 9"))

	// --------------------------Test replace---------------------------
	// Test replace 1 partition.
	tk.MustExec("delete from t")
	tk.MustExec("replace into t values  ('w', 1, 1),('w', 2, 2),('w', 3, 3)")
	tk.MustQuery("select * from t partition(p_west) order by id").Check(testkit.Rows("w 1 1", "w 2 2", "w 3 3"))
	// Test replace multi-partitions.
	tk.MustExec("delete from t")
	tk.MustExec("replace into t values  ('w', 1, 1),('e', 5, 5),('n', 9, 9)")
	tk.MustQuery("select * from t order by id").Check(testkit.Rows("w 1 1", "e 5 5", "n 9 9"))
	// Test replace on duplicate.
	tk.MustExec("replace into t values  ('w', 1, 2),('n', 10, 10)")
	tk.MustQuery("select * from t order by id").Check(testkit.Rows("w 1 2", "e 5 5", "n 9 9", "n 10 10"))
	// Test replace meet no partition error.
	_, err = tk.Exec("replace into t values  ('w', 5, 5)")
	c.Assert(err.Error(), Equals, "[table:1526]Table has no partition for value from column_list")
	_, err = tk.Exec("replace into t values  ('s', 5, 5)")
	c.Assert(err.Error(), Equals, "[table:1526]Table has no partition for value from column_list")
	_, err = tk.Exec("replace into t values  ('s', 100, 5)")
	c.Assert(err.Error(), Equals, "[table:1526]Table has no partition for value from column_list")
	_, err = tk.Exec("replace into t values  ('x', 1, 5)")
	c.Assert(err.Error(), Equals, "[table:1526]Table has no partition for value from column_list")

	// --------------------------Test delete---------------------------
	// Test delete 1 partition.
	tk.MustExec("delete from t where location='w' and id=2")
	tk.MustQuery("select * from t order by id").Check(testkit.Rows("w 1 2", "e 5 5", "n 9 9", "n 10 10"))
	tk.MustExec("delete from t where location='w' and id=1")
	tk.MustQuery("select * from t order by id").Check(testkit.Rows("e 5 5", "n 9 9", "n 10 10"))
	// Test delete multi-partitions.
	tk.MustExec("delete from t where location in ('w','e','n') and id in (1,2,3,4,5,8,9)")
	tk.MustQuery("select * from t order by id").Check(testkit.Rows("n 10 10"))
	tk.MustExec("delete from t where a=10")
	tk.MustQuery("select * from t order by id").Check(testkit.Rows())
	tk.MustExec("replace into t values  ('w', 1, 1),('e', 5, 5),('n', 11, 11)")
	tk.MustExec("delete from t where id < 10")
	tk.MustQuery("select * from t order by id").Check(testkit.Rows("n 11 11"))
	tk.MustExec("delete from t limit 1")
	tk.MustQuery("select * from t order by id").Check(testkit.Rows())
}

// TestWriteListColumnsPartitionTable2 test for write list partition when the partition by multi-columns.
func (s *testSuite4) TestWriteListPartitionTableIssue21437(c *C) {
	tk := testkit.NewTestKitWithInit(c, s.store)
	tk.MustExec("use test")
	tk.MustExec("set @@session.tidb_enable_list_partition = ON")
	tk.MustExec("drop table if exists t")
	tk.MustExec(`create table t (a int) partition by list (a%10) (partition p0 values in (0,1));`)
	_, err := tk.Exec("replace into t values  (null)")
	c.Assert(err.Error(), Equals, "[table:1526]Table has no partition for value NULL")
}

func (s *testSuite4) TestListPartitionWithAutoRandom(c *C) {
	tk := testkit.NewTestKitWithInit(c, s.store)
	tk.MustExec("use test")
	tk.MustExec("set @@session.tidb_enable_list_partition = ON")
	tk.MustExec("drop table if exists t")
	tk.MustExec(`create table t (a bigint key auto_random (3), b int) partition by list (a%5) (partition p0 values in (0,1,2), partition p1 values in (3,4));`)
	tk.MustExec("set @@allow_auto_random_explicit_insert = true")
	tk.MustExec("replace into t values  (1,1)")
	result := []string{"1"}
	for i := 2; i < 100; i++ {
		sql := fmt.Sprintf("insert into t (b) values (%v)", i)
		tk.MustExec(sql)
		result = append(result, strconv.Itoa(i))
	}
	tk.MustQuery("select b from t order by b").Check(testkit.Rows(result...))
	tk.MustExec("update t set b=b+1 where a=1")
	tk.MustQuery("select b from t where a=1").Check(testkit.Rows("2"))
	tk.MustExec("update t set b=b+1 where a<2")
	tk.MustQuery("select b from t where a<2").Check(testkit.Rows("3"))
	tk.MustExec("insert into t values (1, 1) on duplicate key update b=b+1")
	tk.MustQuery("select b from t where a=1").Check(testkit.Rows("4"))
}

func (s *testSuite4) TestListPartitionWithAutoIncrement(c *C) {
	tk := testkit.NewTestKitWithInit(c, s.store)
	tk.MustExec("use test")
	tk.MustExec("set @@session.tidb_enable_list_partition = ON")
	tk.MustExec("drop table if exists t")
	tk.MustExec(`create table t (a bigint key auto_increment, b int) partition by list (a%5) (partition p0 values in (0,1,2), partition p1 values in (3,4));`)
	tk.MustExec("set @@allow_auto_random_explicit_insert = true")
	tk.MustExec("replace into t values  (1,1)")
	result := []string{"1"}
	for i := 2; i < 100; i++ {
		sql := fmt.Sprintf("insert into t (b) values (%v)", i)
		tk.MustExec(sql)
		result = append(result, strconv.Itoa(i))
	}
	tk.MustQuery("select b from t order by b").Check(testkit.Rows(result...))
	tk.MustExec("update t set b=b+1 where a=1")
	tk.MustQuery("select b from t where a=1").Check(testkit.Rows("2"))
	tk.MustExec("update t set b=b+1 where a<2")
	tk.MustQuery("select b from t where a<2").Check(testkit.Rows("3"))
	tk.MustExec("insert into t values (1, 1) on duplicate key update b=b+1")
	tk.MustQuery("select b from t where a=1").Check(testkit.Rows("4"))
}

func (s *testSuite4) TestListPartitionWithGeneratedColumn(c *C) {
	tk := testkit.NewTestKitWithInit(c, s.store)
	tk.MustExec("use test")
	tk.MustExec("set @@session.tidb_enable_list_partition = ON")
	// Test for generated column with bigint type.
	tableDefs := []string{
		// Test for virtual generated column for list partition
		`create table t (a bigint, b bigint GENERATED ALWAYS AS (3*a - 2*a) VIRTUAL, index idx(a)) partition by list (5*b - 4*b) (partition p0 values in (1,2,3,4,5), partition p1 values in (6,7,8,9,10));`,
		// Test for stored generated column for list partition
		`create table t (a bigint, b bigint GENERATED ALWAYS AS (3*a - 2*a) STORED, index idx(a)) partition by list (5*b - 4*b) (partition p0 values in (1,2,3,4,5), partition p1 values in (6,7,8,9,10));`,
		// Test for virtual generated column for list columns partition
		`create table t (a bigint, b bigint GENERATED ALWAYS AS (3*a - 2*a) VIRTUAL, index idx(a)) partition by list columns(b) (partition p0 values in (1,2,3,4,5), partition p1 values in (6,7,8,9,10));`,
		// Test for stored generated column for list columns partition
		`create table t (a bigint, b bigint GENERATED ALWAYS AS (3*a - 2*a) STORED, index idx(a)) partition by list columns(b) (partition p0 values in (1,2,3,4,5), partition p1 values in (6,7,8,9,10));`,
	}
	for _, tbl := range tableDefs {
		tk.MustExec("drop table if exists t")
		tk.MustExec(tbl)
		// Test for insert
		tk.MustExec("insert into t (a) values (1),(3),(5),(7),(9)")
		tk.MustQuery("select a from t partition (p0) order by a").Check(testkit.Rows("1", "3", "5"))
		tk.MustQuery("select a from t partition (p1) order by a").Check(testkit.Rows("7", "9"))
		tk.MustQuery("select * from t where a = 1").Check(testkit.Rows("1 1"))
		// Test for update
		tk.MustExec("update t set a=a+1 where a = 1")
		tk.MustQuery("select a from t partition (p0) order by a").Check(testkit.Rows("2", "3", "5"))
		tk.MustQuery("select a from t partition (p1) order by a").Check(testkit.Rows("7", "9"))
		tk.MustQuery("select * from t where a = 1").Check(testkit.Rows())
		tk.MustQuery("select * from t where a = 2").Check(testkit.Rows("2 2"))
		// Test for delete
		tk.MustExec("delete from t where a>10")
		tk.MustQuery("select count(1) from t").Check(testkit.Rows("5"))
		tk.MustExec("delete from t where a=9")
		tk.MustQuery("select a from t partition (p1) order by a").Check(testkit.Rows("7"))
		tk.MustQuery("select count(1) from t").Check(testkit.Rows("4"))

		// Test for insert meet no partition error
		_, err := tk.Exec("insert into t (a) values (11)")
		c.Assert(table.ErrNoPartitionForGivenValue.Equal(err), IsTrue)
		// Test for update meet no partition error
		_, err = tk.Exec("update t set a=a+10 where a = 2")
		c.Assert(table.ErrNoPartitionForGivenValue.Equal(err), IsTrue)
	}
}

func (s *testSuite4) TestListPartitionWithGeneratedColumn1(c *C) {
	tk := testkit.NewTestKitWithInit(c, s.store)
	tk.MustExec("use test")
	tk.MustExec("set @@session.tidb_enable_list_partition = ON")
	// Test for generated column with year type.
	tableDefs := []string{
		// Test for virtual generated column for list partition
		`create table t (a year, b year GENERATED ALWAYS AS (3*a - 2*a) VIRTUAL, index idx(a)) partition by list (1 + b - 1) (partition p0 values in (2001,2002,2003,2004,2005), partition p1 values in (2006,2007,2008,2009));`,
		// Test for stored generated column for list partition
		`create table t (a year, b year GENERATED ALWAYS AS (3*a - 2*a) STORED, index idx(a)) partition by list (1 + b - 1) (partition p0 values in (2001,2002,2003,2004,2005), partition p1 values in (2006,2007,2008,2009));`,
	}
	for _, tbl := range tableDefs {
		tk.MustExec("drop table if exists t")
		tk.MustExec(tbl)
		// Test for insert
		tk.MustExec("insert into t (a) values (1),(3),(5),(7),(9)")
		tk.MustQuery("select a from t partition (p0) order by a").Check(testkit.Rows("2001", "2003", "2005"))
		tk.MustQuery("select a from t partition (p1) order by a").Check(testkit.Rows("2007", "2009"))
		tk.MustQuery("select * from t where a = 1").Check(testkit.Rows("2001 2001"))
		// Test for update
		tk.MustExec("update t set a=a+1 where a = 1")
		tk.MustQuery("select a from t partition (p0) order by a").Check(testkit.Rows("2002", "2003", "2005"))
		tk.MustQuery("select a from t partition (p1) order by a").Check(testkit.Rows("2007", "2009"))
		tk.MustQuery("select * from t where a = 1").Check(testkit.Rows())
		tk.MustQuery("select * from t where a = 2").Check(testkit.Rows("2002 2002"))
		// Test for delete
		tk.MustExec("delete from t where a>10")
		tk.MustQuery("select count(1) from t").Check(testkit.Rows("5"))
		tk.MustExec("delete from t where a=9")
		tk.MustQuery("select a from t partition (p1) order by a").Check(testkit.Rows("2007"))
		tk.MustQuery("select count(1) from t").Check(testkit.Rows("4"))

		// Test for insert meet no partition error
		_, err := tk.Exec("insert into t (a) values (11)")
		c.Assert(err.Error(), Equals, "[table:1526]Table has no partition for value 2011")
		// Test for update meet no partition error
		_, err = tk.Exec("update t set a=a+10 where a = 2")
		c.Assert(err.Error(), Equals, "[table:1526]Table has no partition for value 2012")

		tk.MustExec("delete from t")

		// Test for insert
		tk.MustExec("insert into t (a) values (2001),(2003),(2005),(2007),(2009)")
		tk.MustQuery("select a from t partition (p0) order by a").Check(testkit.Rows("2001", "2003", "2005"))
		tk.MustQuery("select a from t partition (p1) order by a").Check(testkit.Rows("2007", "2009"))
		tk.MustQuery("select * from t where a = 2001").Check(testkit.Rows("2001 2001"))
		// Test for update
		tk.MustExec("update t set a=a+1 where a = 2001")
		tk.MustQuery("select a from t partition (p0) order by a").Check(testkit.Rows("2002", "2003", "2005"))
		tk.MustQuery("select a from t partition (p1) order by a").Check(testkit.Rows("2007", "2009"))
		tk.MustQuery("select * from t where a = 2001").Check(testkit.Rows())
		tk.MustQuery("select * from t where a = 2002").Check(testkit.Rows("2002 2002"))
		// Test for delete
		tk.MustExec("delete from t where a>2010")
		tk.MustQuery("select count(1) from t").Check(testkit.Rows("5"))
		tk.MustExec("delete from t where a=2009")
		tk.MustQuery("select a from t partition (p1) order by a").Check(testkit.Rows("2007"))
		tk.MustQuery("select count(1) from t").Check(testkit.Rows("4"))

		// Test for insert meet no partition error
		_, err = tk.Exec("insert into t (a) values (2011)")
		c.Assert(err.Error(), Equals, "[table:1526]Table has no partition for value 2011")
		// Test for update meet no partition error
		_, err = tk.Exec("update t set a=a+10 where a = 2002")
		c.Assert(err.Error(), Equals, "[table:1526]Table has no partition for value 2012")
	}
}

func (s *testSuite4) TestListPartitionWithGeneratedColumn2(c *C) {
	tk := testkit.NewTestKitWithInit(c, s.store)
	tk.MustExec("use test")
	tk.MustExec("set @@session.tidb_enable_list_partition = ON")
	tableDefs := []string{
		// Test for virtual generated column for datetime type in list partition.
		`create table t (a datetime, b bigint GENERATED ALWAYS AS (to_seconds(a)) VIRTUAL, index idx(a)) partition by list (1 + b - 1) (
				partition p0 values in (to_seconds('2020-09-28 17:03:38'),to_seconds('2020-09-28 17:03:39')),
				partition p1 values in (to_seconds('2020-09-28 17:03:40'),to_seconds('2020-09-28 17:03:41')));`,
		// Test for stored generated column for datetime type in list partition.
		`create table t (a datetime, b bigint GENERATED ALWAYS AS (to_seconds(a)) STORED, index idx(a)) partition by list (1 + b - 1) (
				partition p0 values in (to_seconds('2020-09-28 17:03:38'),to_seconds('2020-09-28 17:03:39')),
				partition p1 values in (to_seconds('2020-09-28 17:03:40'),to_seconds('2020-09-28 17:03:41')));`,
		// Test for virtual generated column for timestamp type in list partition.
		`create table t (a timestamp, b bigint GENERATED ALWAYS AS (to_seconds(a)) VIRTUAL, index idx(a)) partition by list (1 + b - 1) (
				partition p0 values in (to_seconds('2020-09-28 17:03:38'),to_seconds('2020-09-28 17:03:39')),
				partition p1 values in (to_seconds('2020-09-28 17:03:40'),to_seconds('2020-09-28 17:03:41')));`,
		// Test for stored generated column for timestamp type in list partition.
		`create table t (a timestamp, b bigint GENERATED ALWAYS AS (to_seconds(a)) STORED, index idx(a)) partition by list (1 + b - 1) (
				partition p0 values in (to_seconds('2020-09-28 17:03:38'),to_seconds('2020-09-28 17:03:39')),
				partition p1 values in (to_seconds('2020-09-28 17:03:40'),to_seconds('2020-09-28 17:03:41')));`,
		// Test for virtual generated column for timestamp type in list columns partition.
		`create table t (a timestamp, b bigint GENERATED ALWAYS AS (to_seconds(a)) VIRTUAL, index idx(a)) partition by list columns(b) (
				partition p0 values in (to_seconds('2020-09-28 17:03:38'),to_seconds('2020-09-28 17:03:39')),
				partition p1 values in (to_seconds('2020-09-28 17:03:40'),to_seconds('2020-09-28 17:03:41')));`,
		// Test for stored generated column for timestamp type in list columns partition.
		`create table t (a timestamp, b bigint GENERATED ALWAYS AS (to_seconds(a)) STORED, index idx(a)) partition by list columns(b) (
				partition p0 values in (to_seconds('2020-09-28 17:03:38'),to_seconds('2020-09-28 17:03:39')),
				partition p1 values in (to_seconds('2020-09-28 17:03:40'),to_seconds('2020-09-28 17:03:41')));`,
	}
	for _, tbl := range tableDefs {
		tk.MustExec("drop table if exists t")
		tk.MustExec(tbl)
		tk.MustExec("insert into t (a) values  ('2020-09-28 17:03:38'),('2020-09-28 17:03:40')")
		tk.MustQuery("select a from t partition (p0)").Check(testkit.Rows("2020-09-28 17:03:38"))
		tk.MustQuery("select a from t where a = '2020-09-28 17:03:40'").Check(testkit.Rows("2020-09-28 17:03:40"))
		tk.MustExec("update t set a='2020-09-28 17:03:41' where a = '2020-09-28 17:03:38'")
		tk.MustQuery("select a from t partition (p0)").Check(testkit.Rows())
		tk.MustQuery("select a from t partition (p1) order by a").Check(testkit.Rows("2020-09-28 17:03:40", "2020-09-28 17:03:41"))
	}
}

func (s *testSuite4) TestListColumnsPartitionWithGeneratedColumn(c *C) {
	tk := testkit.NewTestKitWithInit(c, s.store)
	tk.MustExec("use test")
	tk.MustExec("set @@session.tidb_enable_list_partition = ON")
	// Test for generated column with substr expression.
	tableDefs := []string{
		// Test for virtual generated column
		`create table t (a varchar(10), b varchar(1) GENERATED ALWAYS AS (substr(a,1,1)) VIRTUAL, index idx(a)) partition by list columns(b) (partition p0 values in ('a','c'), partition p1 values in ('b','d'));`,
		// Test for stored generated column
		`create table t (a varchar(10), b varchar(1) GENERATED ALWAYS AS (substr(a,1,1)) STORED, index idx(a)) partition by list columns(b) (partition p0 values in ('a','c'), partition p1 values in ('b','d'));`,
	}
	for _, tbl := range tableDefs {
		tk.MustExec("drop table if exists t")
		tk.MustExec(tbl)
		tk.MustExec("insert into t (a) values  ('aaa'),('abc'),('acd')")
		tk.MustQuery("select a from t partition (p0) order by a").Check(testkit.Rows("aaa", "abc", "acd"))
		tk.MustQuery("select * from t where a = 'abc' order by a").Check(testkit.Rows("abc a"))
		tk.MustExec("update t set a='bbb' where a = 'aaa'")
		tk.MustQuery("select a from t partition (p0) order by a").Check(testkit.Rows("abc", "acd"))
		tk.MustQuery("select a from t partition (p1) order by a").Check(testkit.Rows("bbb"))
		tk.MustQuery("select * from t where a = 'bbb' order by a").Check(testkit.Rows("bbb b"))
	}
}

func (s *testSerialSuite2) TestListColumnsPartitionWithGlobalIndex(c *C) {
	tk := testkit.NewTestKitWithInit(c, s.store)
	tk.MustExec("use test")
	tk.MustExec("set @@session.tidb_enable_list_partition = ON")
	// Test generated column with global index
	restoreConfig := config.RestoreFunc()
	defer restoreConfig()
	config.UpdateGlobal(func(conf *config.Config) {
		conf.EnableGlobalIndex = true
	})
	tableDefs := []string{
		// Test for virtual generated column with global index
		`create table t (a varchar(10), b varchar(1) GENERATED ALWAYS AS (substr(a,1,1)) VIRTUAL) partition by list columns(b) (partition p0 values in ('a','c'), partition p1 values in ('b','d'));`,
		// Test for stored generated column with global index
		`create table t (a varchar(10), b varchar(1) GENERATED ALWAYS AS (substr(a,1,1)) STORED) partition by list columns(b) (partition p0 values in ('a','c'), partition p1 values in ('b','d'));`,
	}
	for _, tbl := range tableDefs {
		tk.MustExec("drop table if exists t")
		tk.MustExec(tbl)
		tk.MustExec("alter table t add unique index (a)")
		tk.MustExec("insert into t (a) values  ('aaa'),('abc'),('acd')")
		tk.MustQuery("select a from t partition (p0) order by a").Check(testkit.Rows("aaa", "abc", "acd"))
		tk.MustQuery("select * from t where a = 'abc' order by a").Check(testkit.Rows("abc a"))
		tk.MustExec("update t set a='bbb' where a = 'aaa'")
		tk.MustExec("admin check table t")
		tk.MustQuery("select a from t order by a").Check(testkit.Rows("abc", "acd", "bbb"))
		// TODO: fix below test.
		//tk.MustQuery("select a from t partition (p0) order by a").Check(testkit.Rows("abc", "acd"))
		//tk.MustQuery("select a from t partition (p1) order by a").Check(testkit.Rows("bbb"))
		tk.MustQuery("select * from t where a = 'bbb' order by a").Check(testkit.Rows("bbb b"))
		// Test insert meet duplicate error.
		_, err := tk.Exec("insert into t (a) values  ('abc')")
		c.Assert(err, NotNil)
		// Test insert on duplicate update
		tk.MustExec("insert into t (a) values ('abc') on duplicate key update a='bbc'")
		tk.MustQuery("select a from t order by a").Check(testkit.Rows("acd", "bbb", "bbc"))
		tk.MustQuery("select * from t where a = 'bbc'").Check(testkit.Rows("bbc b"))
		// TODO: fix below test.
		//tk.MustQuery("select a from t partition (p0) order by a").Check(testkit.Rows("acd"))
		//tk.MustQuery("select a from t partition (p1) order by a").Check(testkit.Rows("bbb", "bbc"))
	}
}

func (s *testSerialSuite) TestIssue20724(c *C) {
	collate.SetNewCollationEnabledForTest(true)
	defer collate.SetNewCollationEnabledForTest(false)

	tk := testkit.NewTestKitWithInit(c, s.store)
	tk.MustExec("use test")
	tk.MustExec("drop table if exists t1")
	tk.MustExec("create table t1(a varchar(10) collate utf8mb4_general_ci)")
	tk.MustExec("insert into t1 values ('a')")
	tk.MustExec("update t1 set a = 'A'")
	tk.MustQuery("select * from t1").Check(testkit.Rows("A"))
	tk.MustExec("drop table t1")
}

func (s *testSerialSuite) TestIssue20840(c *C) {
	collate.SetNewCollationEnabledForTest(true)
	defer collate.SetNewCollationEnabledForTest(false)

	tk := testkit.NewTestKitWithInit(c, s.store)
	tk.MustExec("use test")
	tk.MustExec("drop table if exists t1")
	tk.Se.GetSessionVars().EnableClusteredIndex = false
	tk.MustExec("create table t1 (i varchar(20) unique key) collate=utf8mb4_general_ci")
	tk.MustExec("insert into t1 values ('a')")
	tk.MustExec("replace into t1 values ('A')")
	tk.MustQuery("select * from t1").Check(testkit.Rows("A"))
	tk.MustExec("drop table t1")
}

func (s *testSuite) TestEqualDatumsAsBinary(c *C) {
	tests := []struct {
		a    []interface{}
		b    []interface{}
		same bool
	}{
		// Positive cases
		{[]interface{}{1}, []interface{}{1}, true},
		{[]interface{}{1, "aa"}, []interface{}{1, "aa"}, true},
		{[]interface{}{1, "aa", 1}, []interface{}{1, "aa", 1}, true},

		// negative cases
		{[]interface{}{1}, []interface{}{2}, false},
		{[]interface{}{1, "a"}, []interface{}{1, "aaaaaa"}, false},
		{[]interface{}{1, "aa", 3}, []interface{}{1, "aa", 2}, false},

		// Corner cases
		{[]interface{}{}, []interface{}{}, true},
		{[]interface{}{nil}, []interface{}{nil}, true},
		{[]interface{}{}, []interface{}{1}, false},
		{[]interface{}{1}, []interface{}{1, 1}, false},
		{[]interface{}{nil}, []interface{}{1}, false},
	}
	for _, tt := range tests {
		testEqualDatumsAsBinary(c, tt.a, tt.b, tt.same)
	}
}

func (s *testSuite) TestIssue21232(c *C) {
	tk := testkit.NewTestKit(c, s.store)
	tk.MustExec("use test")
	tk.MustExec("drop table if exists t, t1")
	tk.MustExec("create table t(a varchar(1), index idx(a))")
	tk.MustExec("create table t1(a varchar(5), index idx(a))")
	tk.MustExec("insert into t values('a'), ('b')")
	tk.MustExec("insert into t1 values('a'), ('bbbbb')")
	tk.MustExec("update /*+ INL_JOIN(t) */ t, t1 set t.a='a' where t.a=t1.a")
	tk.MustQuery("show warnings").Check(testkit.Rows())
	tk.MustQuery("select * from t").Check(testkit.Rows("a", "b"))
	tk.MustExec("update /*+ INL_HASH_JOIN(t) */ t, t1 set t.a='a' where t.a=t1.a")
	tk.MustQuery("show warnings").Check(testkit.Rows())
	tk.MustQuery("select * from t").Check(testkit.Rows("a", "b"))
	tk.MustExec("update /*+ INL_MERGE_JOIN(t) */ t, t1 set t.a='a' where t.a=t1.a")
	tk.MustQuery("show warnings").Check(testkit.Rows())
	tk.MustQuery("select * from t").Check(testkit.Rows("a", "b"))
}

func testEqualDatumsAsBinary(c *C, a []interface{}, b []interface{}, same bool) {
	sc := new(stmtctx.StatementContext)
	re := new(executor.ReplaceExec)
	sc.IgnoreTruncate = true
	res, err := re.EqualDatumsAsBinary(sc, types.MakeDatums(a...), types.MakeDatums(b...))
	c.Assert(err, IsNil)
	c.Assert(res, Equals, same, Commentf("a: %v, b: %v", a, b))
}<|MERGE_RESOLUTION|>--- conflicted
+++ resolved
@@ -2689,11 +2689,7 @@
 
 	txn, err := s.store.Begin()
 	c.Assert(err, IsNil)
-<<<<<<< HEAD
-	_, err = indexOpr.Create(s.ctx, txn, types.MakeDatums(1), kv.IntHandle(1))
-=======
-	_, err = indexOpr.Create(s.ctx, txn.GetUnionStore(), types.MakeDatums(1), kv.IntHandle(1), nil)
->>>>>>> 6f250b62
+	_, err = indexOpr.Create(s.ctx, txn, types.MakeDatums(1), kv.IntHandle(1),nil)
 	c.Assert(err, IsNil)
 	err = txn.Commit(context.Background())
 	c.Assert(err, IsNil)
