--- conflicted
+++ resolved
@@ -2827,7 +2827,6 @@
 	tk.MustQuery("select c1 = c3 from t1").Check(testkit.Rows("1", "1"))
 }
 
-<<<<<<< HEAD
 func (s *testSuite4) TestWriteListPartitionTable(c *C) {
 	tk := testkit.NewTestKitWithInit(c, s.store)
 	tk.MustExec("use test")
@@ -2878,7 +2877,8 @@
 		tk.MustExec("delete from t partition (p3,p2)")
 		tk.MustQuery("select * from t order by id").Check(testkit.Rows("1 a", "2 b"))
 	}
-=======
+}
+
 func (s *testSuite7) TestApplyWithPointAndBatchPointGet(c *C) {
 	tk := testkit.NewTestKitWithInit(c, s.store)
 	tk.MustExec("use test")
@@ -2918,5 +2918,4 @@
 	// Test batchPointGet
 	tk.MustQuery(`select sum((select t1.c_str from t t1 where t1.c_int in (11, 10086) and t1.c_str > t.c_str order by t1.c_decimal limit 1) is null) nulls
 from t order by c_str;`).Check(testkit.Rows("10"))
->>>>>>> 4b98dbaa
 }