--- conflicted
+++ resolved
@@ -192,22 +192,20 @@
 	tk.MustExec("insert into t values ('b568004d-afad-11ea-8e4d-d651e3a981b7', 1, -1);")
 	tk.MustQuery("select * from t use index(primary);").Check(testkit.Rows("b568004d-afad-11ea-8e4d-d651e3a981b7 1 -1"))
 
-<<<<<<< HEAD
 	// Test for issue https://github.com/pingcap/tidb/issues/21568
 	tk.MustExec("drop table if exists t;")
 	tk.MustExec("create table t (c_int int, c_str varchar(40), c_decimal decimal(12, 6), primary key(c_str));")
 	tk.MustExec("begin;")
 	tk.MustExec("insert into t (c_int, c_str) values (13, 'dazzling torvalds'), (3, 'happy rhodes');")
 	tk.MustExec("delete from t where c_decimal <= 3.024 or (c_int, c_str) in ((5, 'happy saha'));")
-=======
 	// Test for issue https://github.com/pingcap/tidb/issues/21502.
+
 	tk.MustExec("drop table if exists t;")
 	tk.MustExec("create table t (c_int int, c_double double, c_decimal decimal(12, 6), primary key(c_decimal, c_double), unique key(c_int));")
 	tk.MustExec("begin;")
 	tk.MustExec("insert into t values (5, 55.068712, 8.256);")
 	tk.MustExec("delete from t where c_int = 5;")
 	tk.MustExec("commit;")
->>>>>>> 8eaca0ec
 }
 
 func (s *testClusteredSuite) TestIssue20002(c *C) {
