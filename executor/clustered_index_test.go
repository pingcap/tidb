// Copyright 2020 PingCAP, Inc.
//
// Licensed under the Apache License, Version 2.0 (the "License");
// you may not use this file except in compliance with the License.
// You may obtain a copy of the License at
//
//     http://www.apache.org/licenses/LICENSE-2.0
//
// Unless required by applicable law or agreed to in writing, software
// distributed under the License is distributed on an "AS IS" BASIS,
// See the License for the specific language governing permissions and
// limitations under the License.

package executor_test

import (
	. "github.com/pingcap/check"
	"github.com/pingcap/tidb/config"
	"github.com/pingcap/tidb/errno"
	"github.com/pingcap/tidb/store/tikv"
	"github.com/pingcap/tidb/util/collate"
	"github.com/pingcap/tidb/util/testkit"
)

type testClusteredSuite struct{ *baseTestSuite }
type testClusteredSerialSuite struct{ *testClusteredSuite }

func (s *testClusteredSuite) SetUpTest(c *C) {
}

func (s *testClusteredSuite) newTK(c *C) *testkit.TestKit {
	tk := testkit.NewTestKitWithInit(c, s.store)
	tk.Se.GetSessionVars().EnableClusteredIndex = true
	return tk
}

func (s *testClusteredSuite) TestClusteredUnionScan(c *C) {
	tk := s.newTK(c)
	tk.MustExec("drop table if exists t")
	tk.MustExec("CREATE TABLE t (a int,b int,c int, PRIMARY KEY (a,b))")
	tk.MustExec("insert t (a, b) values (1, 1)")
	tk.MustExec("begin")
	tk.MustExec("update t set c = 1")
	tk.MustQuery("select * from t").Check(testkit.Rows("1 1 1"))
	tk.MustExec("rollback")

	// cover old row format.
	tk = testkit.NewTestKitWithInit(c, s.store)
	tk.Se.GetSessionVars().RowEncoder.Enable = false
	tk.MustExec("begin")
	tk.MustExec("update t set c = 1")
	tk.MustQuery("select * from t").Check(testkit.Rows("1 1 1"))
	tk.MustExec("rollback")
}

func (s *testClusteredSuite) TestClusteredUnionScanIndexLookup(c *C) {
	tk := s.newTK(c)
	tk.MustExec("drop table if exists t;")
	tk.MustExec("create table t (a int, pk char(10), c int, primary key(pk), key(a));")
	tk.MustExec("insert into t values (1, '111', 3);")

	tk.MustExec("begin")
	tk.MustExec("update t set a = a + 1, pk = '222' where a = 1;")
	sql := "select pk, c from t where a = 2;"
	tk.HasPlan(sql, "IndexLookUp")
	tk.MustQuery(sql).Check(testkit.Rows("222 3"))

	tk.MustExec("commit")
	tk.MustQuery(sql).Check(testkit.Rows("222 3"))
}

func (s *testClusteredSuite) TestClusteredIndexLookUp(c *C) {
	tk := s.newTK(c)
	tk.MustExec("drop table if exists t")
	tk.MustExec("create table t (a int, b int, c int, d int, primary key (a, b))")
	tk.MustExec("create index idx on t(c)")
	tk.MustExec("insert t values (1, 1, 1, 1)")
	tk.MustQuery("select d from t use index (idx)").Check(testkit.Rows("1"))
}

func (s *testClusteredSuite) TestClusteredIndexLookUp2(c *C) {
	tk := s.newTK(c)
	tk.MustExec("drop table if exists c3")
	createTable := `
CREATE TABLE c3 (
  c_id int(11) NOT NULL,
  c_d_id int(11) NOT NULL,
  c_w_id int(11) NOT NULL,
  c_first varchar(16) DEFAULT NULL,
  c_middle char(2) DEFAULT NULL,
  c_last varchar(16) DEFAULT NULL,
  c_balance decimal(12,2) DEFAULT NULL,
  PRIMARY KEY (c_w_id,c_d_id,c_id),
  KEY idx (c_w_id,c_d_id,c_last,c_first)
);`
	tk.MustExec(createTable)
	tk.MustExec("insert c3 values (772,1,1,'aaa','OE','CALL',0),(1905,1,1,'bbb','OE','CALL',0);")
	query := `
SELECT c_balance, c_first, c_middle, c_id FROM c3 use index (idx) WHERE c_w_id = 1 AND c_d_id = 1 and c_last = 'CALL' ORDER BY c_first
`
	tk.MustQuery(query).Check(testkit.Rows("0.00 aaa OE 772", "0.00 bbb OE 1905"))
}

func (s *testClusteredSuite) TestClusteredTopN(c *C) {
	tk := s.newTK(c)
	tk.MustExec("drop table if exists o3")
	createTables := `
	CREATE TABLE o3 (
	o_id int NOT NULL,
	o_d_id int,
	o_w_id int,
	o_c_id int,
	PRIMARY KEY (o_w_id,o_d_id,o_id),
	KEY idx_order (o_w_id,o_d_id,o_c_id,o_id)
);`
	tk.MustExec(createTables)
	tk.MustExec("insert o3 values (1, 6, 9, 3), (2, 6, 9, 5), (3, 6, 9, 7)")
	tk.MustQuery("SELECT max(o_id) max_order FROM o3 use index (idx_order)").Check(testkit.Rows("3"))
}

func (s *testClusteredSuite) TestClusteredHint(c *C) {
	tk := s.newTK(c)
	tk.MustExec("drop table if exists ht")
	tk.MustExec("create table ht (a varchar(64) primary key, b int)")
	tk.MustQuery("select * from ht use index (`PRIMARY`)")
}

func (s *testClusteredSuite) TestClusteredBatchPointGet(c *C) {
	tk := s.newTK(c)
	tk.MustExec("drop table if exists t")
	tk.MustExec("CREATE TABLE t (a int,b int,c int, PRIMARY KEY (a,b)) PARTITION BY HASH(a) PARTITIONS 3")
	tk.MustExec("insert t values (1, 1, 1), (3, 3, 3), (5, 5, 5)")
	tk.MustQuery("select * from t where (a, b) in ((1, 1), (3, 3), (5, 5))").Check(
		testkit.Rows("1 1 1", "3 3 3", "5 5 5"))
}

func (s *testClusteredSuite) TestClusteredInsertIgnoreBatchGetKeyCount(c *C) {
	tk := s.newTK(c)
	tk.MustExec("drop table if exists t")
	tk.MustExec("CREATE TABLE t (a varchar(10) primary key, b int)")
	tk.MustExec("begin optimistic")
	tk.MustExec("insert ignore t values ('a', 1)")
	txn, err := tk.Se.Txn(false)
	c.Assert(err, IsNil)
	snapSize := tikv.SnapCacheSize(txn.GetSnapshot())
	c.Assert(snapSize, Equals, 1)
	tk.MustExec("rollback")
}

func (s *testClusteredSuite) TestClusteredPrefixingPrimaryKey(c *C) {
	tk := s.newTK(c)
	tk.MustExec("drop table if exists t;")
	tk.MustExec("create table t(name varchar(255), b int, c int, primary key(name(2)), index idx(b));")
	tk.MustExec("insert into t(name, b) values('aaaaa', 1), ('bbbbb', 2);")
	tk.MustExec("admin check table t;")

	tk.MustGetErrCode("insert into t(name, b) values('aaa', 3);", errno.ErrDupEntry)
	sql := "select * from t use index(primary) where name = 'aaaaa';"
	tk.HasPlan(sql, "TableReader")
	tk.HasPlan(sql, "TableRangeScan")
	tk.MustQuery(sql).Check(testkit.Rows("aaaaa 1 <nil>"))
	tk.MustExec("admin check table t;")

	tk.MustExec("drop table if exists t;")
	tk.MustExec("create table t(name varchar(255), b int, c char(10), primary key(c(2), name(2)), index idx(b));")
	tk.MustExec("insert into t values ('aaa', 1, 'aaa'), ('bbb', 1, 'bbb');")
	tk.MustExec("insert into t values ('aa', 1, 'bbb'), ('bbb', 1, 'ccc');")
	tk.MustGetErrCode("insert into t values ('aa', 1, 'aa');", errno.ErrDupEntry)
	tk.MustGetErrCode("insert into t values ('aac', 1, 'aac');", errno.ErrDupEntry)
	tk.MustGetErrCode("insert into t values ('bb', 1, 'bb');", errno.ErrDupEntry)
	tk.MustGetErrCode("insert into t values ('bbc', 1, 'bbc');", errno.ErrDupEntry)
	tk.MustGetErrCode("update t set name = 'aa', c = 'aa' where c = 'ccc'", errno.ErrDupEntry)
	tk.MustExec("update t set name = 'ccc' where name = 'aa'")
	tk.MustQuery("select group_concat(name order by name separator '.') from t use index(idx);").
		Check(testkit.Rows("aaa.bbb.bbb.ccc"))
	tk.MustExec("admin check table t;")

	tk.MustExec("drop table if exists t;")
	tk.MustExec("create table t(name varchar(255), b int, primary key(name(2)), index idx(b));")
	tk.MustExec("insert into t values ('aaa', 1), ('bbb', 1);")
	tk.MustQuery("select group_concat(name order by name separator '.') from t use index(idx);").
		Check(testkit.Rows("aaa.bbb"))

	tk.MustGetErrCode("update t set name = 'aaaaa' where name = 'bbb'", errno.ErrDupEntry)
	tk.MustExec("update ignore t set name = 'aaaaa' where name = 'bbb'")
	tk.MustQuery("show warnings").Check(testkit.Rows("Warning 1062 Duplicate entry 'aaaaa' for key 'PRIMARY'"))
	tk.MustExec("admin check table t;")
}

// Test for union scan in prefixed clustered index table.
// See https://github.com/pingcap/tidb/issues/22069.
func (s *testClusteredSerialSuite) TestClusteredUnionScanOnPrefixingPrimaryKey(c *C) {
	originCollate := collate.NewCollationEnabled()
	collate.SetNewCollationEnabledForTest(false)
	defer collate.SetNewCollationEnabledForTest(originCollate)
	tk := s.newTK(c)
	tk.MustExec("drop table if exists t;")
	tk.MustExec("create table t (col_1 varchar(255), col_2 tinyint, primary key idx_1 (col_1(1)));")
	tk.MustExec("insert into t values ('aaaaa', -38);")
	tk.MustExec("insert into t values ('bbbbb', -48);")

	tk.MustExec("begin PESSIMISTIC;")
	tk.MustExec("update t set col_2 = 47 where col_1 in ('aaaaa') order by col_1,col_2;")
	tk.MustQuery("select * from t;").Check(testkit.Rows("aaaaa 47", "bbbbb -48"))
	tk.MustGetErrCode("insert into t values ('bb', 0);", errno.ErrDupEntry)
	tk.MustGetErrCode("insert into t values ('aa', 0);", errno.ErrDupEntry)
	tk.MustExec("commit;")
	tk.MustQuery("select * from t;").Check(testkit.Rows("aaaaa 47", "bbbbb -48"))
	tk.MustExec("admin check table t;")
}

func (s *testClusteredSuite) TestClusteredWithOldRowFormat(c *C) {
	tk := s.newTK(c)
	tk.Se.GetSessionVars().RowEncoder.Enable = false
	tk.MustExec("drop table if exists t;")
	tk.MustExec("create table t(id varchar(255) primary key, a int, b int, unique index idx(b));")
	tk.MustExec("insert into t values ('b568004d-afad-11ea-8e4d-d651e3a981b7', 1, -1);")
	tk.MustQuery("select * from t use index(primary);").Check(testkit.Rows("b568004d-afad-11ea-8e4d-d651e3a981b7 1 -1"))

	// Test for issue https://github.com/pingcap/tidb/issues/21568
	tk.MustExec("drop table if exists t;")
	tk.MustExec("create table t (c_int int, c_str varchar(40), c_decimal decimal(12, 6), primary key(c_str));")
	tk.MustExec("begin;")
	tk.MustExec("insert into t (c_int, c_str) values (13, 'dazzling torvalds'), (3, 'happy rhodes');")
	tk.MustExec("delete from t where c_decimal <= 3.024 or (c_int, c_str) in ((5, 'happy saha'));")

	// Test for issue https://github.com/pingcap/tidb/issues/21502.
	tk.MustExec("drop table if exists t;")
	tk.MustExec("create table t (c_int int, c_double double, c_decimal decimal(12, 6), primary key(c_decimal, c_double), unique key(c_int));")
	tk.MustExec("begin;")
	tk.MustExec("insert into t values (5, 55.068712, 8.256);")
	tk.MustExec("delete from t where c_int = 5;")

	// Test for issue https://github.com/pingcap/tidb/issues/21568#issuecomment-741601887
	tk.MustExec("drop table if exists t;")
	tk.MustExec("create table t (c_int int, c_str varchar(40), c_timestamp timestamp, c_decimal decimal(12, 6), primary key(c_int, c_str), key(c_decimal));")
	tk.MustExec("begin;")
	tk.MustExec("insert into t values (11, 'abc', null, null);")
	tk.MustExec("update t set c_str = upper(c_str) where c_decimal is null;")
	tk.MustQuery("select * from t where c_decimal is null;").Check(testkit.Rows("11 ABC <nil> <nil>"))

	// Test for issue https://github.com/pingcap/tidb/issues/22193
	tk.MustExec("drop table if exists t;")
	tk.MustExec("create table t (col_0 blob(20), col_1 int, primary key(col_0(1)), unique key idx(col_0(2)));")
	tk.MustExec("insert into t values('aaa', 1);")
	tk.MustExec("begin;")
	tk.MustExec("update t set col_0 = 'ccc';")
	tk.MustExec("update t set col_0 = 'ddd';")
	tk.MustExec("commit;")
	tk.MustQuery("select cast(col_0 as char(20)) from t use index (`primary`);").Check(testkit.Rows("ddd"))
	tk.MustQuery("select cast(col_0 as char(20)) from t use index (idx);").Check(testkit.Rows("ddd"))
	tk.MustExec("admin check table t")
}

func (s *testClusteredSuite) TestIssue20002(c *C) {
	tk := s.newTK(c)
	tk.MustExec("drop table if exists t;")
	tk.MustExec("create table t ( c_int int, c_str varchar(40), c_datetime datetime, primary key(c_str), unique key(c_datetime));")
	tk.MustExec("insert into t values (1, 'laughing hertz', '2020-04-27 20:29:30'), (2, 'sharp yalow', '2020-04-01 05:53:36'), (3, 'pedantic hoover', '2020-03-10 11:49:00');")
	tk.MustExec("begin;")
	tk.MustExec("update t set c_str = 'amazing herschel' where c_int = 3;")
	tk.MustExec("select c_int, c_str, c_datetime from t where c_datetime between '2020-01-09 22:00:28' and '2020-04-08 15:12:37';")
	tk.MustExec("commit;")
	tk.MustExec("admin check index t `c_datetime`;")
}

// https://github.com/pingcap/tidb/issues/20727
func (s *testClusteredSuite) TestClusteredIndexSplitAndAddIndex(c *C) {
	tk := s.newTK(c)
	tk.MustExec("drop table if exists t;")
	tk.MustExec("create table t (a varchar(255), b int, primary key(a));")
	tk.MustExec("insert into t values ('a', 1), ('b', 2), ('c', 3), ('u', 1);")
	tk.MustQuery("split table t between ('a') and ('z') regions 5;").Check(testkit.Rows("4 1"))
	tk.MustExec("create index idx on t (b);")
	tk.MustQuery("select a from t order by a;").Check(testkit.Rows("a", "b", "c", "u"))
	tk.MustQuery("select a from t use index (idx) order by a;").Check(testkit.Rows("a", "b", "c", "u"))
}

<<<<<<< HEAD
func (s *testClusteredSerialSuite) TestClusteredIndexSyntax(c *C) {
	tk := testkit.NewTestKitWithInit(c, s.store)
	const showPKType = `select tidb_pk_type from information_schema.tables where table_schema = 'test' and table_name = 't';`
	const nonClustered, clustered = `NON-CLUSTERED`, `CLUSTERED`
	assertPkType := func(sql string, pkType string) {
		tk.MustExec("drop table if exists t;")
		tk.MustExec(sql)
		tk.MustQuery(showPKType).Check(testkit.Rows(pkType))
	}

	defer config.RestoreFunc()
	for _, allowAlterPK := range []bool{true, false} {
		config.UpdateGlobal(func(conf *config.Config) {
			conf.AlterPrimaryKey = allowAlterPK
		})
		// Test single integer column as the primary key.
		clusteredDefault := clustered
		if allowAlterPK {
			clusteredDefault = nonClustered
		}
		assertPkType("create table t (a int primary key, b int);", clusteredDefault)
		assertPkType("create table t (a int, b int, primary key(a) clustered);", clustered)
		assertPkType("create table t (a int, b int, primary key(a) /*T![clustered_index] clustered */);", clustered)
		assertPkType("create table t (a int, b int, primary key(a) nonclustered);", nonClustered)
		assertPkType("create table t (a int, b int, primary key(a) /*T![clustered_index] nonclustered */);", nonClustered)

		// Test for clustered index.
		tk.Se.GetSessionVars().EnableClusteredIndex = false
		assertPkType("create table t (a int, b varchar(255), primary key(b, a));", nonClustered)
		assertPkType("create table t (a int, b varchar(255), primary key(b, a) nonclustered);", nonClustered)
		assertPkType("create table t (a int, b varchar(255), primary key(b, a) clustered);", clustered)
		tk.Se.GetSessionVars().EnableClusteredIndex = true
		assertPkType("create table t (a int, b varchar(255), primary key(b, a));", clusteredDefault)
		assertPkType("create table t (a int, b varchar(255), primary key(b, a) nonclustered);", nonClustered)
		assertPkType("create table t (a int, b varchar(255), primary key(b, a) /*T![clustered_index] nonclustered */);", nonClustered)
		assertPkType("create table t (a int, b varchar(255), primary key(b, a) clustered);", clustered)
		assertPkType("create table t (a int, b varchar(255), primary key(b, a) /*T![clustered_index] clustered */);", clustered)
	}
=======
// https://github.com/pingcap/tidb/issues/22453
func (s *testClusteredSerialSuite) TestClusteredIndexSplitAndAddIndex2(c *C) {
	tk := s.newTK(c)
	tk.MustExec("drop table if exists t;")
	tk.MustExec("create table t (a int, b enum('Alice'), c int, primary key (c, b));")
	tk.MustExec("insert into t values (-1,'Alice',100);")
	tk.MustExec("insert into t values (-1,'Alice',7000);")
	tk.MustQuery("split table t between (0,'Alice') and (10000,'Alice') regions 2;").Check(testkit.Rows("1 1"))
	tk.MustExec("set @@global.tidb_ddl_error_count_limit = 3;")
	tk.MustExec("alter table t add index idx (c);")
	tk.MustExec("admin check table t;")
>>>>>>> ac17ae98
}<|MERGE_RESOLUTION|>--- conflicted
+++ resolved
@@ -276,7 +276,19 @@
 	tk.MustQuery("select a from t use index (idx) order by a;").Check(testkit.Rows("a", "b", "c", "u"))
 }
 
-<<<<<<< HEAD
+// https://github.com/pingcap/tidb/issues/22453
+func (s *testClusteredSerialSuite) TestClusteredIndexSplitAndAddIndex2(c *C) {
+	tk := s.newTK(c)
+	tk.MustExec("drop table if exists t;")
+	tk.MustExec("create table t (a int, b enum('Alice'), c int, primary key (c, b));")
+	tk.MustExec("insert into t values (-1,'Alice',100);")
+	tk.MustExec("insert into t values (-1,'Alice',7000);")
+	tk.MustQuery("split table t between (0,'Alice') and (10000,'Alice') regions 2;").Check(testkit.Rows("1 1"))
+	tk.MustExec("set @@global.tidb_ddl_error_count_limit = 3;")
+	tk.MustExec("alter table t add index idx (c);")
+	tk.MustExec("admin check table t;")
+}
+
 func (s *testClusteredSerialSuite) TestClusteredIndexSyntax(c *C) {
 	tk := testkit.NewTestKitWithInit(c, s.store)
 	const showPKType = `select tidb_pk_type from information_schema.tables where table_schema = 'test' and table_name = 't';`
@@ -315,17 +327,4 @@
 		assertPkType("create table t (a int, b varchar(255), primary key(b, a) clustered);", clustered)
 		assertPkType("create table t (a int, b varchar(255), primary key(b, a) /*T![clustered_index] clustered */);", clustered)
 	}
-=======
-// https://github.com/pingcap/tidb/issues/22453
-func (s *testClusteredSerialSuite) TestClusteredIndexSplitAndAddIndex2(c *C) {
-	tk := s.newTK(c)
-	tk.MustExec("drop table if exists t;")
-	tk.MustExec("create table t (a int, b enum('Alice'), c int, primary key (c, b));")
-	tk.MustExec("insert into t values (-1,'Alice',100);")
-	tk.MustExec("insert into t values (-1,'Alice',7000);")
-	tk.MustQuery("split table t between (0,'Alice') and (10000,'Alice') regions 2;").Check(testkit.Rows("1 1"))
-	tk.MustExec("set @@global.tidb_ddl_error_count_limit = 3;")
-	tk.MustExec("alter table t add index idx (c);")
-	tk.MustExec("admin check table t;")
->>>>>>> ac17ae98
 }