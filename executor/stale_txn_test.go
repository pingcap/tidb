// Copyright 2021 PingCAP, Inc.
//
// Licensed under the Apache License, Version 2.0 (the "License");
// you may not use this file except in compliance with the License.
// You may obtain a copy of the License at
//
//     http://www.apache.org/licenses/LICENSE-2.0
//
// Unless required by applicable law or agreed to in writing, software
// distributed under the License is distributed on an "AS IS" BASIS,
// See the License for the specific language governing permissions and
// limitations under the License.

package executor_test

import (
	"fmt"
	"strings"
	"time"

	. "github.com/pingcap/check"
	"github.com/pingcap/errors"
	"github.com/pingcap/failpoint"
	"github.com/pingcap/tidb/config"
	"github.com/pingcap/tidb/ddl/placement"
	"github.com/pingcap/tidb/store/tikv/oracle"
	"github.com/pingcap/tidb/types"
	"github.com/pingcap/tidb/util/testkit"
)

func (s *testStaleTxnSerialSuite) TestExactStalenessTransaction(c *C) {
	testcases := []struct {
		name             string
		preSQL           string
		sql              string
		IsStaleness      bool
		expectPhysicalTS int64
		zone             string
	}{
		{
			name:             "AsOfTimestamp",
			preSQL:           "begin",
			sql:              `START TRANSACTION READ ONLY AS OF TIMESTAMP '2020-09-06 00:00:00';`,
			IsStaleness:      true,
			expectPhysicalTS: 1599321600000,
			zone:             "sh",
		},
		{
			name:        "begin after AsOfTimestamp",
			preSQL:      `START TRANSACTION READ ONLY AS OF TIMESTAMP '2020-09-06 00:00:00';`,
			sql:         "begin",
			IsStaleness: false,
			zone:        "",
		},
		{
			name:             "AsOfTimestamp with tidb_bounded_staleness",
			preSQL:           "begin",
			sql:              `START TRANSACTION READ ONLY AS OF TIMESTAMP tidb_bounded_staleness('2015-09-21 00:07:01', NOW());`,
			IsStaleness:      true,
			expectPhysicalTS: 1442765221000,
			zone:             "bj",
		},
		{
			name:        "begin after AsOfTimestamp with tidb_bounded_staleness",
			preSQL:      `START TRANSACTION READ ONLY AS OF TIMESTAMP tidb_bounded_staleness('2015-09-21 00:07:01', NOW());`,
			sql:         "begin",
			IsStaleness: false,
			zone:        "",
		},
	}
	tk := testkit.NewTestKit(c, s.store)
	tk.MustExec("use test")
	for _, testcase := range testcases {
		c.Log(testcase.name)
		failpoint.Enable("github.com/pingcap/tidb/config/injectTxnScope",
			fmt.Sprintf(`return("%v")`, testcase.zone))
		tk.MustExec(testcase.preSQL)
		tk.MustExec(testcase.sql)
		c.Assert(tk.Se.GetSessionVars().TxnCtx.IsStaleness, Equals, testcase.IsStaleness)
		if testcase.expectPhysicalTS > 0 {
			c.Assert(oracle.ExtractPhysical(tk.Se.GetSessionVars().TxnCtx.StartTS), Equals, testcase.expectPhysicalTS)
		} else if !testcase.IsStaleness {
			curTS := oracle.ExtractPhysical(oracle.GoTimeToTS(time.Now()))
			startTS := oracle.ExtractPhysical(tk.Se.GetSessionVars().TxnCtx.StartTS)
			c.Assert(curTS-startTS, Less, time.Second.Milliseconds())
			c.Assert(startTS-curTS, Less, time.Second.Milliseconds())
		}
		tk.MustExec("commit")
	}
	failpoint.Disable("github.com/pingcap/tidb/config/injectTxnScope")
}

func (s *testStaleTxnSerialSuite) TestSelectAsOf(c *C) {
	tk := testkit.NewTestKit(c, s.store)
	tk.MustExec("use test")
	// For mocktikv, safe point is not initialized, we manually insert it for snapshot to use.
	safePointName := "tikv_gc_safe_point"
	safePointValue := "20160102-15:04:05 -0700"
	safePointComment := "All versions after safe point can be accessed. (DO NOT EDIT)"
	updateSafePoint := fmt.Sprintf(`INSERT INTO mysql.tidb VALUES ('%[1]s', '%[2]s', '%[3]s')
	ON DUPLICATE KEY
	UPDATE variable_value = '%[2]s', comment = '%[3]s'`, safePointName, safePointValue, safePointComment)
	tk.MustExec(updateSafePoint)
	tk.MustExec("drop table if exists t")
	tk.MustExec(`drop table if exists b`)
	tk.MustExec("create table t (id int primary key);")
	tk.MustExec("create table b (pid int primary key);")
	defer func() {
		tk.MustExec(`drop table if exists b`)
		tk.MustExec(`drop table if exists t`)
	}()
	time.Sleep(2 * time.Second)
	now := time.Now()
	time.Sleep(2 * time.Second)

	testcases := []struct {
		setTxnSQL        string
		name             string
		sql              string
		expectPhysicalTS int64
		preSec           int64
		// IsStaleness is auto cleanup in select stmt.
		errorStr string
	}{
		{
			name:             "set transaction as of",
			setTxnSQL:        fmt.Sprintf("set transaction read only as of timestamp '%s';", now.Format("2006-1-2 15:04:05")),
			sql:              "select * from t;",
			expectPhysicalTS: now.Unix(),
		},
		{
			name:      "set transaction as of, expect error",
			setTxnSQL: fmt.Sprintf("set transaction read only as of timestamp '%s';", now.Format("2006-1-2 15:04:05")),
			sql:       fmt.Sprintf("select * from t as of timestamp '%s';", now.Format("2006-1-2 15:04:05")),
			errorStr:  ".*can't use select as of while already set transaction as of.*",
		},
		{
			name:             "TimestampExactRead1",
			sql:              fmt.Sprintf("select * from t as of timestamp '%s';", now.Format("2006-1-2 15:04:05")),
			expectPhysicalTS: now.Unix(),
		},
		{
			name:   "NormalRead",
			sql:    `select * from b;`,
			preSec: 0,
		},
		{
			name:             "TimestampExactRead2",
			sql:              fmt.Sprintf("select * from t as of timestamp TIMESTAMP('%s');", now.Format("2006-1-2 15:04:05")),
			expectPhysicalTS: now.Unix(),
		},
		{
			name:   "TimestampExactRead3",
			sql:    `select * from t as of timestamp NOW() - INTERVAL 2 SECOND;`,
			preSec: 2,
		},
		{
			name:   "TimestampExactRead4",
			sql:    `select * from t as of timestamp TIMESTAMP(NOW() - INTERVAL 2 SECOND);`,
			preSec: 2,
		},
		{
			name:   "TimestampExactRead5",
			sql:    `select * from t as of timestamp TIMESTAMP(NOW() - INTERVAL 1 SECOND), b as of timestamp TIMESTAMP(NOW() - INTERVAL 1 SECOND);`,
			preSec: 1,
		},
		{
			name:     "TimestampExactRead6",
			sql:      `select * from t as of timestamp TIMESTAMP(NOW() - INTERVAL 1 SECOND), b as of timestamp TIMESTAMP('2020-09-06 00:00:00');`,
			errorStr: ".*can not set different time in the as of.*",
		},
		{
			name:     "TimestampExactRead7",
			sql:      `select * from t as of timestamp TIMESTAMP(NOW() - INTERVAL 1 SECOND), b;`,
			errorStr: ".*can not set different time in the as of.*",
		},
		{
			name:     "TimestampExactRead8",
			sql:      `select * from t, b as of timestamp TIMESTAMP(NOW() - INTERVAL 1 SECOND);`,
			errorStr: ".*can not set different time in the as of.*",
		},
		{
			name:   "NomalRead",
			sql:    `select * from t, b;`,
			preSec: 0,
		},
		{
			name:     "TimestampExactRead9",
			sql:      `select * from (select * from t as of timestamp TIMESTAMP(NOW() - INTERVAL 1 SECOND), b as of timestamp TIMESTAMP(NOW() - INTERVAL 1 SECOND)) as c, b;`,
			errorStr: ".*can not set different time in the as of.*",
		},
		{
			name:   "TimestampExactRead10",
			sql:    `select * from (select * from t as of timestamp TIMESTAMP(NOW() - INTERVAL 2 SECOND), b as of timestamp TIMESTAMP(NOW() - INTERVAL 2 SECOND)) as c;`,
			preSec: 2,
		},
		// Cannot be supported the SubSelect
		{
			name:     "TimestampExactRead11",
			sql:      `select * from (select * from t as of timestamp TIMESTAMP(NOW() - INTERVAL 20 SECOND), b as of timestamp TIMESTAMP(NOW() - INTERVAL 20 SECOND)) as c as of timestamp Now();`,
			errorStr: ".*You have an error in your SQL syntax.*",
		},
	}

	for _, testcase := range testcases {
		c.Log(testcase.name)
		if len(testcase.setTxnSQL) > 0 {
			tk.MustExec(testcase.setTxnSQL)
		}
		if testcase.expectPhysicalTS > 0 {
			c.Assert(failpoint.Enable("github.com/pingcap/tidb/executor/assertStaleTSO", fmt.Sprintf(`return(%d)`, testcase.expectPhysicalTS)), IsNil)
		} else if testcase.preSec > 0 {
			c.Assert(failpoint.Enable("github.com/pingcap/tidb/executor/assertStaleTSOWithTolerance", fmt.Sprintf(`return(%d)`, time.Now().Unix()-testcase.preSec)), IsNil)
		}
		_, err := tk.Exec(testcase.sql)
		if len(testcase.errorStr) != 0 {
			c.Assert(err, ErrorMatches, testcase.errorStr)
			continue
		}
		c.Assert(err, IsNil, Commentf("sql:%s, error stack %v", testcase.sql, errors.ErrorStack(err)))
		if testcase.expectPhysicalTS > 0 {
			c.Assert(failpoint.Disable("github.com/pingcap/tidb/executor/assertStaleTSO"), IsNil)
		} else if testcase.preSec > 0 {
			c.Assert(failpoint.Disable("github.com/pingcap/tidb/executor/assertStaleTSOWithTolerance"), IsNil)
		}
		if len(testcase.setTxnSQL) > 0 {
			c.Assert(tk.Se.GetSessionVars().TxnReadTS.PeakTxnReadTS(), Equals, uint64(0))
		}
	}
}

func (s *testStaleTxnSerialSuite) TestStaleReadKVRequest(c *C) {
	tk := testkit.NewTestKit(c, s.store)
	safePointName := "tikv_gc_safe_point"
	safePointValue := "20160102-15:04:05 -0700"
	safePointComment := "All versions after safe point can be accessed. (DO NOT EDIT)"
	updateSafePoint := fmt.Sprintf(`INSERT INTO mysql.tidb VALUES ('%[1]s', '%[2]s', '%[3]s')
	ON DUPLICATE KEY
	UPDATE variable_value = '%[2]s', comment = '%[3]s'`, safePointName, safePointValue, safePointComment)
	tk.MustExec(updateSafePoint)
	tk.MustExec("use test")
	tk.MustExec("drop table if exists t")
	tk.MustExec(`drop table if exists t1`)
	tk.MustExec(`drop table if exists t2`)
	tk.MustExec("create table t (id int primary key);")
	tk.MustExec(`create table t1 (c int primary key, d int,e int,index idx_d(d),index idx_e(e))`)
	defer tk.MustExec(`drop table if exists t`)
	defer tk.MustExec(`drop table if exists t1`)
	conf := *config.GetGlobalConfig()
	oldConf := conf
	defer config.StoreGlobalConfig(&oldConf)
	conf.Labels = map[string]string{
		placement.DCLabelKey: "sh",
	}
	config.StoreGlobalConfig(&conf)
	testcases := []struct {
		name   string
		sql    string
		assert string
	}{
		{
			name:   "coprocessor read",
			sql:    "select * from t",
			assert: "github.com/pingcap/distsql/assertRequestBuilderStalenessOption",
		},
		{
			name:   "point get read",
			sql:    "select * from t where id = 1",
			assert: "github.com/pingcap/tidb/executor/assertPointStalenessOption",
		},
		{
			name:   "batch point get read",
			sql:    "select * from t where id in (1,2,3)",
			assert: "github.com/pingcap/tidb/executor/assertBatchPointStalenessOption",
		},
	}
	for _, testcase := range testcases {
		failpoint.Enable(testcase.assert, `return("sh")`)
		tk.MustExec(`START TRANSACTION READ ONLY AS OF TIMESTAMP NOW(3);`)
		tk.MustQuery(testcase.sql)
		tk.MustExec(`commit`)
		failpoint.Disable(testcase.assert)
	}
	for _, testcase := range testcases {
		failpoint.Enable(testcase.assert, `return("sh")`)
		tk.MustExec(`SET TRANSACTION READ ONLY AS OF TIMESTAMP NOW(3)`)
		tk.MustExec(`begin;`)
		tk.MustQuery(testcase.sql)
		tk.MustExec(`commit`)
		failpoint.Disable(testcase.assert)
	}
	tk.MustExec(`insert into t1 (c,d,e) values (1,1,1);`)
	tk.MustExec(`insert into t1 (c,d,e) values (2,3,5);`)
	time.Sleep(2 * time.Second)
	tsv := time.Now().Format("2006-1-2 15:04:05.000")
	tk.MustExec(`insert into t1 (c,d,e) values (3,3,7);`)
	tk.MustExec(`insert into t1 (c,d,e) values (4,0,5);`)
	tk.MustExec(`insert into t1 (c,d,e) values (5,0,5);`)
	// IndexLookUp Reader Executor
	rows1 := tk.MustQuery(fmt.Sprintf("select * from t1 AS OF TIMESTAMP '%v' use index (idx_d) where c < 5 and d < 5", tsv)).Rows()
	c.Assert(rows1, HasLen, 2)
	// IndexMerge Reader Executor
	rows2 := tk.MustQuery(fmt.Sprintf("select /*+ USE_INDEX_MERGE(t1, idx_d, idx_e) */ * from t1 AS OF TIMESTAMP '%v' where c <5 and (d =5 or e=5)", tsv)).Rows()
	c.Assert(rows2, HasLen, 1)
	// TableReader Executor
	rows3 := tk.MustQuery(fmt.Sprintf("select * from t1 AS OF TIMESTAMP '%v' where c < 6", tsv)).Rows()
	c.Assert(rows3, HasLen, 2)
	// IndexReader Executor
	rows4 := tk.MustQuery(fmt.Sprintf("select /*+ USE_INDEX(t1, idx_d) */ d from t1 AS OF TIMESTAMP '%v' where c < 5 and d < 1;", tsv)).Rows()
	c.Assert(rows4, HasLen, 0)
	// point get executor
	rows5 := tk.MustQuery(fmt.Sprintf("select * from t1 AS OF TIMESTAMP '%v' where c = 3;", tsv)).Rows()
	c.Assert(rows5, HasLen, 0)
	rows6 := tk.MustQuery(fmt.Sprintf("select * from t1 AS OF TIMESTAMP '%v' where c in (3,4,5);", tsv)).Rows()
	c.Assert(rows6, HasLen, 0)
}

func (s *testStaleTxnSuite) TestStalenessAndHistoryRead(c *C) {
	tk := testkit.NewTestKit(c, s.store)
	tk.MustExec("use test")
	// For mocktikv, safe point is not initialized, we manually insert it for snapshot to use.
	safePointName := "tikv_gc_safe_point"
	safePointValue := "20160102-15:04:05 -0700"
	safePointComment := "All versions after safe point can be accessed. (DO NOT EDIT)"
	updateSafePoint := fmt.Sprintf(`INSERT INTO mysql.tidb VALUES ('%[1]s', '%[2]s', '%[3]s')
	ON DUPLICATE KEY
	UPDATE variable_value = '%[2]s', comment = '%[3]s'`, safePointName, safePointValue, safePointComment)
	tk.MustExec(updateSafePoint)

	time1 := time.Now()
	time1TS := oracle.GoTimeToTS(time1)
	schemaVer1 := tk.Se.GetInfoSchema().SchemaMetaVersion()
	tk.MustExec("drop table if exists t")
	tk.MustExec("create table t (id int primary key);")
	tk.MustExec(`drop table if exists t`)
	time.Sleep(50 * time.Millisecond)
	time2 := time.Now()
	time2TS := oracle.GoTimeToTS(time2)
	schemaVer2 := tk.Se.GetInfoSchema().SchemaMetaVersion()

	// test set txn as of will flush/mutex tidb_snapshot
	tk.MustExec(fmt.Sprintf(`set @@tidb_snapshot="%s"`, time1.Format("2006-1-2 15:04:05.000")))
	c.Assert(tk.Se.GetSessionVars().SnapshotTS, Equals, time1TS)
	c.Assert(tk.Se.GetSessionVars().SnapshotInfoschema, NotNil)
	c.Assert(tk.Se.GetInfoSchema().SchemaMetaVersion(), Equals, schemaVer1)
	tk.MustExec(fmt.Sprintf(`SET TRANSACTION READ ONLY AS OF TIMESTAMP '%s'`, time2.Format("2006-1-2 15:04:05.000")))
	c.Assert(tk.Se.GetSessionVars().SnapshotTS, Equals, uint64(0))
	c.Assert(tk.Se.GetSessionVars().SnapshotInfoschema, NotNil)
	c.Assert(tk.Se.GetSessionVars().TxnReadTS.PeakTxnReadTS(), Equals, time2TS)
	c.Assert(tk.Se.GetInfoSchema().SchemaMetaVersion(), Equals, schemaVer2)

	// test tidb_snapshot will flush/mutex set txn as of
	tk.MustExec(fmt.Sprintf(`SET TRANSACTION READ ONLY AS OF TIMESTAMP '%s'`, time1.Format("2006-1-2 15:04:05.000")))
	c.Assert(tk.Se.GetSessionVars().TxnReadTS.PeakTxnReadTS(), Equals, time1TS)
	c.Assert(tk.Se.GetSessionVars().SnapshotInfoschema, NotNil)
	c.Assert(tk.Se.GetInfoSchema().SchemaMetaVersion(), Equals, schemaVer1)
	tk.MustExec(fmt.Sprintf(`set @@tidb_snapshot="%s"`, time2.Format("2006-1-2 15:04:05.000")))
	c.Assert(tk.Se.GetSessionVars().TxnReadTS.PeakTxnReadTS(), Equals, uint64(0))
	c.Assert(tk.Se.GetSessionVars().SnapshotTS, Equals, time2TS)
	c.Assert(tk.Se.GetSessionVars().SnapshotInfoschema, NotNil)
	c.Assert(tk.Se.GetInfoSchema().SchemaMetaVersion(), Equals, schemaVer2)

	// test start txn will flush/mutex tidb_snapshot
	tk.MustExec(fmt.Sprintf(`set @@tidb_snapshot="%s"`, time1.Format("2006-1-2 15:04:05.000")))
	c.Assert(tk.Se.GetSessionVars().SnapshotTS, Equals, time1TS)
	c.Assert(tk.Se.GetSessionVars().SnapshotInfoschema, NotNil)
	c.Assert(tk.Se.GetInfoSchema().SchemaMetaVersion(), Equals, schemaVer1)

	tk.MustExec(fmt.Sprintf(`START TRANSACTION READ ONLY AS OF TIMESTAMP '%s'`, time2.Format("2006-1-2 15:04:05.000")))
	c.Assert(tk.Se.GetSessionVars().SnapshotTS, Equals, uint64(0))
	c.Assert(tk.Se.GetSessionVars().TxnCtx.StartTS, Equals, time2TS)
	c.Assert(tk.Se.GetSessionVars().SnapshotInfoschema, IsNil)
	c.Assert(tk.Se.GetInfoSchema().SchemaMetaVersion(), Equals, schemaVer2)
	tk.MustExec("commit")
	c.Assert(tk.Se.GetSessionVars().SnapshotTS, Equals, uint64(0))
	c.Assert(tk.Se.GetSessionVars().SnapshotInfoschema, IsNil)
	c.Assert(tk.Se.GetInfoSchema().SchemaMetaVersion(), Equals, schemaVer2)

	// test snapshot mutex with txn
	tk.MustExec("START TRANSACTION")
	c.Assert(tk.Se.GetSessionVars().SnapshotTS, Equals, uint64(0))
	c.Assert(tk.Se.GetSessionVars().SnapshotInfoschema, IsNil)
	err := tk.ExecToErr(`set @@tidb_snapshot="2020-10-08 16:45:26";`)
	c.Assert(err, ErrorMatches, ".*Transaction characteristics can't be changed while a transaction is in progress")
	c.Assert(tk.Se.GetSessionVars().SnapshotTS, Equals, uint64(0))
	c.Assert(tk.Se.GetSessionVars().SnapshotInfoschema, IsNil)
	tk.MustExec("commit")

	// test set txn as of txn mutex with txn
	tk.MustExec("START TRANSACTION")
	c.Assert(tk.Se.GetSessionVars().TxnReadTS.PeakTxnReadTS(), Equals, uint64(0))
	err = tk.ExecToErr("SET TRANSACTION READ ONLY AS OF TIMESTAMP '2020-10-08 16:46:26'")
	c.Assert(err, ErrorMatches, ".*Transaction characteristics can't be changed while a transaction is in progress")
	c.Assert(tk.Se.GetSessionVars().TxnReadTS.PeakTxnReadTS(), Equals, uint64(0))
	tk.MustExec("commit")
}

func (s *testStaleTxnSerialSuite) TestTimeBoundedStalenessTxn(c *C) {
	tk := testkit.NewTestKit(c, s.store)
	tk.MustExec("use test")
	tk.MustExec("drop table if exists t")
	tk.MustExec("create table t (id int primary key);")
	defer tk.MustExec(`drop table if exists t`)
	testcases := []struct {
		name         string
		sql          string
		injectSafeTS uint64
		// compareWithSafeTS will be 0 if StartTS==SafeTS, -1 if StartTS < SafeTS, and +1 if StartTS > SafeTS.
		compareWithSafeTS int
	}{
		{
			name:              "20 seconds ago to now, safeTS 10 secs ago",
			sql:               `START TRANSACTION READ ONLY AS OF TIMESTAMP tidb_bounded_staleness(NOW() - INTERVAL 20 SECOND, NOW())`,
			injectSafeTS:      oracle.GoTimeToTS(time.Now().Add(-10 * time.Second)),
			compareWithSafeTS: 0,
		},
		{
			name:              "10 seconds ago to now, safeTS 20 secs ago",
			sql:               `START TRANSACTION READ ONLY AS OF TIMESTAMP tidb_bounded_staleness(NOW() - INTERVAL 10 SECOND, NOW())`,
			injectSafeTS:      oracle.GoTimeToTS(time.Now().Add(-20 * time.Second)),
			compareWithSafeTS: 1,
		},
		{
			name:              "20 seconds ago to 10 seconds ago, safeTS 5 secs ago",
			sql:               `START TRANSACTION READ ONLY AS OF TIMESTAMP tidb_bounded_staleness(NOW() - INTERVAL 20 SECOND, NOW() - INTERVAL 10 SECOND)`,
			injectSafeTS:      oracle.GoTimeToTS(time.Now().Add(-5 * time.Second)),
			compareWithSafeTS: -1,
		},
		{
			name:              "exact timestamp 5 seconds ago, safeTS 10 secs ago",
			sql:               `START TRANSACTION READ ONLY AS OF TIMESTAMP NOW() - INTERVAL 5 SECOND`,
			injectSafeTS:      oracle.GoTimeToTS(time.Now().Add(-10 * time.Second)),
			compareWithSafeTS: 1,
		},
		{
			name:              "exact timestamp 10 seconds ago, safeTS 5 secs ago",
			sql:               `START TRANSACTION READ ONLY AS OF TIMESTAMP NOW() - INTERVAL 10 SECOND`,
			injectSafeTS:      oracle.GoTimeToTS(time.Now().Add(-5 * time.Second)),
			compareWithSafeTS: -1,
		},
	}
	for _, testcase := range testcases {
		c.Log(testcase.name)
		c.Assert(failpoint.Enable("github.com/pingcap/tidb/store/tikv/injectSafeTS",
			fmt.Sprintf("return(%v)", testcase.injectSafeTS)), IsNil)
		c.Assert(failpoint.Enable("github.com/pingcap/tidb/expression/injectSafeTS",
			fmt.Sprintf("return(%v)", testcase.injectSafeTS)), IsNil)
		tk.MustExec(testcase.sql)
		if testcase.compareWithSafeTS == 1 {
			c.Assert(tk.Se.GetSessionVars().TxnCtx.StartTS, Greater, testcase.injectSafeTS)
		} else if testcase.compareWithSafeTS == 0 {
			c.Assert(tk.Se.GetSessionVars().TxnCtx.StartTS, Equals, testcase.injectSafeTS)
		} else {
			c.Assert(tk.Se.GetSessionVars().TxnCtx.StartTS, Less, testcase.injectSafeTS)
		}
		tk.MustExec("commit")
	}
	failpoint.Disable("github.com/pingcap/tidb/expression/injectSafeTS")
	failpoint.Disable("github.com/pingcap/tidb/store/tikv/injectSafeTS")
}

func (s *testStaleTxnSerialSuite) TestStalenessTransactionSchemaVer(c *C) {
	tk := testkit.NewTestKit(c, s.store)
	tk.MustExec("use test")
	tk.MustExec("drop table if exists t")
	defer tk.MustExec("drop table if exists t")
	tk.MustExec("create table t (id int primary key);")

	schemaVer1 := tk.Se.GetInfoSchema().SchemaMetaVersion()
	time1 := time.Now()
	tk.MustExec("alter table t add c int")

	// confirm schema changed
	schemaVer2 := tk.Se.GetInfoSchema().SchemaMetaVersion()
	c.Assert(schemaVer1, Less, schemaVer2)

	// get the specific old schema
	tk.MustExec(fmt.Sprintf(`START TRANSACTION READ ONLY AS OF TIMESTAMP '%s'`, time1.Format("2006-1-2 15:04:05.000")))
	c.Assert(tk.Se.GetInfoSchema().SchemaMetaVersion(), Equals, schemaVer1)

	// schema changed back to the newest
	tk.MustExec("commit")
	c.Assert(tk.Se.GetInfoSchema().SchemaMetaVersion(), Equals, schemaVer2)

	// select does not affect the infoschema
	tk.MustExec(fmt.Sprintf(`SELECT * from t AS OF TIMESTAMP '%s'`, time1.Format("2006-1-2 15:04:05.000")))
	c.Assert(tk.Se.GetInfoSchema().SchemaMetaVersion(), Equals, schemaVer2)
}

func (s *testStaleTxnSerialSuite) TestSetTransactionReadOnlyAsOf(c *C) {
	t1, err := time.Parse(types.TimeFormat, "2016-09-21 09:53:04")
	c.Assert(err, IsNil)
	tk := testkit.NewTestKit(c, s.store)
	// For mocktikv, safe point is not initialized, we manually insert it for snapshot to use.
	safePointName := "tikv_gc_safe_point"
	safePointValue := "20160102-15:04:05 -0700"
	safePointComment := "All versions after safe point can be accessed. (DO NOT EDIT)"
	updateSafePoint := fmt.Sprintf(`INSERT INTO mysql.tidb VALUES ('%[1]s', '%[2]s', '%[3]s')
	ON DUPLICATE KEY
	UPDATE variable_value = '%[2]s', comment = '%[3]s'`, safePointName, safePointValue, safePointComment)
	tk.MustExec(updateSafePoint)
	testcases := []struct {
		sql          string
		expectedTS   uint64
		injectSafeTS uint64
	}{
		{
			sql:          `SET TRANSACTION READ ONLY as of timestamp '2021-04-21 00:42:12'`,
			expectedTS:   424394603102208000,
			injectSafeTS: 0,
		},
		{
			sql:          `SET TRANSACTION READ ONLY as of timestamp tidb_bounded_staleness('2015-09-21 00:07:01', '2021-04-27 11:26:13')`,
			expectedTS:   oracle.GoTimeToTS(t1),
			injectSafeTS: oracle.GoTimeToTS(t1),
		},
	}
	for _, testcase := range testcases {
		if testcase.injectSafeTS > 0 {
			c.Assert(failpoint.Enable("github.com/pingcap/tidb/expression/injectSafeTS",
				fmt.Sprintf("return(%v)", testcase.injectSafeTS)), IsNil)
		}
		tk.MustExec(testcase.sql)
		c.Assert(tk.Se.GetSessionVars().TxnReadTS.PeakTxnReadTS(), Equals, testcase.expectedTS)
		tk.MustExec("begin")
		c.Assert(tk.Se.GetSessionVars().TxnCtx.StartTS, Equals, testcase.expectedTS)
		tk.MustExec("commit")
		c.Assert(tk.Se.GetSessionVars().TxnReadTS.PeakTxnReadTS(), Equals, uint64(0))
		tk.MustExec("begin")
		c.Assert(tk.Se.GetSessionVars().TxnCtx.StartTS, Not(Equals), testcase.expectedTS)
		tk.MustExec("commit")

		failpoint.Disable("github.com/pingcap/tidb/expression/injectSafeTS")
	}

	err = tk.ExecToErr(`SET TRANSACTION READ ONLY as of timestamp tidb_bounded_staleness(invalid1, invalid2')`)
	c.Assert(err, NotNil)
	c.Assert(tk.Se.GetSessionVars().TxnReadTS.PeakTxnReadTS(), Equals, uint64(0))

	tk.MustExec(`SET TRANSACTION READ ONLY as of timestamp '2021-04-21 00:42:12'`)
	err = tk.ExecToErr(`START TRANSACTION READ ONLY AS OF TIMESTAMP '2020-09-06 00:00:00'`)
	c.Assert(err, NotNil)
	c.Assert(err.Error(), Equals, "start transaction read only as of is forbidden after set transaction read only as of")
	tk.MustExec(`SET TRANSACTION READ ONLY as of timestamp '2021-04-21 00:42:12'`)
	err = tk.ExecToErr(`START TRANSACTION READ ONLY AS OF TIMESTAMP '2020-09-06 00:00:00'`)
	c.Assert(err, NotNil)
	c.Assert(err.Error(), Equals, "start transaction read only as of is forbidden after set transaction read only as of")

	tk.MustExec("begin")
	c.Assert(tk.Se.GetSessionVars().TxnReadTS.PeakTxnReadTS(), Equals, uint64(424394603102208000))
	tk.MustExec("commit")
	tk.MustExec(`START TRANSACTION READ ONLY AS OF TIMESTAMP '2020-09-06 00:00:00'`)
}

func (s *testStaleTxnSerialSuite) TestValidateReadOnlyInStalenessTransaction(c *C) {
	testcases := []struct {
		name       string
		sql        string
		isValidate bool
	}{
		{
			name:       "select statement",
			sql:        `select * from t;`,
			isValidate: true,
		},
		{
			name:       "explain statement",
			sql:        `explain insert into t (id) values (1);`,
			isValidate: true,
		},
		{
			name:       "explain analyze insert statement",
			sql:        `explain analyze insert into t (id) values (1);`,
			isValidate: false,
		},
		{
			name:       "explain analyze select statement",
			sql:        `explain analyze select * from t `,
			isValidate: true,
		},
		{
			name:       "execute insert statement",
			sql:        `EXECUTE stmt1;`,
			isValidate: false,
		},
		{
			name:       "execute select statement",
			sql:        `EXECUTE stmt2;`,
			isValidate: true,
		},
		{
			name:       "show statement",
			sql:        `show tables;`,
			isValidate: true,
		},
		{
			name:       "set union",
			sql:        `SELECT 1, 2 UNION SELECT 'a', 'b';`,
			isValidate: true,
		},
		{
			name:       "insert",
			sql:        `insert into t (id) values (1);`,
			isValidate: false,
		},
		{
			name:       "delete",
			sql:        `delete from t where id =1`,
			isValidate: false,
		},
		{
			name:       "update",
			sql:        "update t set id =2 where id =1",
			isValidate: false,
		},
		{
			name:       "point get",
			sql:        `select * from t where id = 1`,
			isValidate: true,
		},
		{
			name:       "batch point get",
			sql:        `select * from t where id in (1,2,3);`,
			isValidate: true,
		},
		{
			name:       "split table",
			sql:        `SPLIT TABLE t BETWEEN (0) AND (1000000000) REGIONS 16;`,
			isValidate: true,
		},
		{
			name:       "do statement",
			sql:        `DO SLEEP(1);`,
			isValidate: true,
		},
		{
			name:       "select for update",
			sql:        "select * from t where id = 1 for update",
			isValidate: false,
		},
		{
			name:       "select lock in share mode",
			sql:        "select * from t where id = 1 lock in share mode",
			isValidate: true,
		},
		{
			name:       "select for update union statement",
			sql:        "select * from t for update union select * from t;",
			isValidate: false,
		},
		{
			name:       "replace statement",
			sql:        "replace into t(id) values (1)",
			isValidate: false,
		},
		{
			name:       "load data statement",
			sql:        "LOAD DATA LOCAL INFILE '/mn/asa.csv' INTO TABLE t FIELDS TERMINATED BY x'2c' ENCLOSED BY b'100010' LINES TERMINATED BY '\r\n' IGNORE 1 LINES (id);",
			isValidate: false,
		},
		{
			name:       "update multi tables",
			sql:        "update t,t1 set t.id = 1,t1.id = 2 where t.1 = 2 and t1.id = 3;",
			isValidate: false,
		},
		{
			name:       "delete multi tables",
			sql:        "delete t from t1 where t.id = t1.id",
			isValidate: false,
		},
		{
			name:       "insert select",
			sql:        "insert into t select * from t1;",
			isValidate: false,
		},
	}
	tk := testkit.NewTestKit(c, s.store)
	// For mocktikv, safe point is not initialized, we manually insert it for snapshot to use.
	safePointName := "tikv_gc_safe_point"
	safePointValue := "20160102-15:04:05 -0700"
	safePointComment := "All versions after safe point can be accessed. (DO NOT EDIT)"
	updateSafePoint := fmt.Sprintf(`INSERT INTO mysql.tidb VALUES ('%[1]s', '%[2]s', '%[3]s')
	ON DUPLICATE KEY
	UPDATE variable_value = '%[2]s', comment = '%[3]s'`, safePointName, safePointValue, safePointComment)
	tk.MustExec(updateSafePoint)
	tk.MustExec("use test")
	tk.MustExec("create table t (id int);")
	tk.MustExec("create table t1 (id int);")
	tk.MustExec(`PREPARE stmt1 FROM 'insert into t(id) values (5);';`)
	tk.MustExec(`PREPARE stmt2 FROM 'select * from t';`)
	tk.MustExec(`set @@tidb_enable_noop_functions=1;`)
	for _, testcase := range testcases {
		c.Log(testcase.name)
		tk.MustExec(`START TRANSACTION READ ONLY AS OF TIMESTAMP NOW(3);`)
		if testcase.isValidate {
			_, err := tk.Exec(testcase.sql)
			c.Assert(err, IsNil)
		} else {
			err := tk.ExecToErr(testcase.sql)
			c.Assert(err, NotNil)
			c.Assert(err.Error(), Matches, `.*only support read-only statement during read-only staleness transactions.*`)
		}
		tk.MustExec("commit")
		tk.MustExec("set transaction read only as of timestamp NOW(3);")
		if testcase.isValidate {
			_, err := tk.Exec(testcase.sql)
			c.Assert(err, IsNil)
		} else {
			err := tk.ExecToErr(testcase.sql)
			c.Assert(err, NotNil)
			c.Assert(err.Error(), Matches, `.*only support read-only statement during read-only staleness transactions.*`)
		}
		tk.MustExec("set transaction read only as of timestamp ''")
	}
}

func (s *testStaleTxnSuite) TestSpecialSQLInStalenessTxn(c *C) {
	tk := testkit.NewTestKit(c, s.store)
	tk.MustExec("use test")
	testcases := []struct {
		name        string
		sql         string
		sameSession bool
	}{
		{
			name:        "ddl",
			sql:         "create table t (id int, b int,INDEX(b));",
			sameSession: false,
		},
		{
			name:        "set global session",
			sql:         `SET GLOBAL sql_mode = 'STRICT_TRANS_TABLES,NO_AUTO_CREATE_USER';`,
			sameSession: true,
		},
		{
			name:        "analyze table",
			sql:         "analyze table t",
			sameSession: true,
		},
		{
			name:        "session binding",
			sql:         "CREATE SESSION BINDING FOR  SELECT * FROM t WHERE b = 123 USING SELECT * FROM t IGNORE INDEX (b) WHERE b = 123;",
			sameSession: true,
		},
		{
			name:        "global binding",
			sql:         "CREATE GLOBAL BINDING FOR  SELECT * FROM t WHERE b = 123 USING SELECT * FROM t IGNORE INDEX (b) WHERE b = 123;",
			sameSession: true,
		},
		{
			name:        "grant statements",
			sql:         "GRANT ALL ON test.* TO 'newuser';",
			sameSession: false,
		},
		{
			name:        "revoke statements",
			sql:         "REVOKE ALL ON test.* FROM 'newuser';",
			sameSession: false,
		},
	}
	tk.MustExec("CREATE USER 'newuser' IDENTIFIED BY 'mypassword';")
	for _, testcase := range testcases {
		comment := Commentf(testcase.name)
		tk.MustExec(`START TRANSACTION READ ONLY AS OF TIMESTAMP NOW(3);`)
		c.Assert(tk.Se.GetSessionVars().TxnCtx.IsStaleness, Equals, true, comment)
		tk.MustExec(testcase.sql)
		c.Assert(tk.Se.GetSessionVars().TxnCtx.IsStaleness, Equals, testcase.sameSession, comment)
	}
}

func (s *testStaleTxnSuite) TestAsOfTimestampCompatibility(c *C) {
	tk := testkit.NewTestKit(c, s.store)
	// For mocktikv, safe point is not initialized, we manually insert it for snapshot to use.
	safePointName := "tikv_gc_safe_point"
	safePointValue := "20160102-15:04:05 -0700"
	safePointComment := "All versions after safe point can be accessed. (DO NOT EDIT)"
	updateSafePoint := fmt.Sprintf(`INSERT INTO mysql.tidb VALUES ('%[1]s', '%[2]s', '%[3]s')
	ON DUPLICATE KEY
	UPDATE variable_value = '%[2]s', comment = '%[3]s'`, safePointName, safePointValue, safePointComment)
	tk.MustExec(updateSafePoint)
	tk.MustExec("use test")
	tk.MustExec("create table t5(id int);")
	defer tk.MustExec("drop table if exists t5;")
	time1 := time.Now()
	testcases := []struct {
		beginSQL string
		sql      string
	}{
		{
			beginSQL: fmt.Sprintf("START TRANSACTION READ ONLY AS OF TIMESTAMP '%s'", time1.Format("2006-1-2 15:04:05.000")),
			sql:      fmt.Sprintf(`SET TRANSACTION READ ONLY AS OF TIMESTAMP '%s'`, time1.Format("2006-1-2 15:04:05.000")),
		},
		{
			beginSQL: "begin",
			sql:      fmt.Sprintf(`SET TRANSACTION READ ONLY AS OF TIMESTAMP '%s'`, time1.Format("2006-1-2 15:04:05.000")),
		},
		{
			beginSQL: "start transaction",
			sql:      fmt.Sprintf(`SET TRANSACTION READ ONLY AS OF TIMESTAMP '%s'`, time1.Format("2006-1-2 15:04:05.000")),
		},
		{
			beginSQL: fmt.Sprintf("START TRANSACTION READ ONLY AS OF TIMESTAMP '%s'", time1.Format("2006-1-2 15:04:05.000")),
			sql:      fmt.Sprintf("select * from t5 as of timestamp '%s'", time1.Format("2006-1-2 15:04:05.000")),
		},
		{
			beginSQL: "begin",
			sql:      fmt.Sprintf("select * from t5 as of timestamp '%s'", time1.Format("2006-1-2 15:04:05.000")),
		},
		{
			beginSQL: "start transaction",
			sql:      fmt.Sprintf("select * from t5 as of timestamp '%s'", time1.Format("2006-1-2 15:04:05.000")),
		},
	}
	for _, testcase := range testcases {
		tk.MustExec(testcase.beginSQL)
		err := tk.ExecToErr(testcase.sql)
		c.Assert(err, ErrorMatches, ".*as of timestamp can't be set in transaction.*|.*Transaction characteristics can't be changed while a transaction is in progress")
		tk.MustExec("commit")
	}
	tk.MustExec(`create table test.table1 (id int primary key, a int);`)
	defer tk.MustExec("drop table if exists test.table1;")
	time1 = time.Now()
	tk.MustExec(fmt.Sprintf("explain analyze select * from test.table1 as of timestamp '%s' where id = 1;", time1.Format("2006-1-2 15:04:05.000")))
}

func (s *testStaleTxnSuite) TestSetTransactionInfoSchema(c *C) {
	tk := testkit.NewTestKit(c, s.store)
	// For mocktikv, safe point is not initialized, we manually insert it for snapshot to use.
	safePointName := "tikv_gc_safe_point"
	safePointValue := "20160102-15:04:05 -0700"
	safePointComment := "All versions after safe point can be accessed. (DO NOT EDIT)"
	updateSafePoint := fmt.Sprintf(`INSERT INTO mysql.tidb VALUES ('%[1]s', '%[2]s', '%[3]s')
	ON DUPLICATE KEY
	UPDATE variable_value = '%[2]s', comment = '%[3]s'`, safePointName, safePointValue, safePointComment)
	tk.MustExec(updateSafePoint)
	tk.MustExec("use test")
	tk.MustExec("drop table if exists t")
	defer tk.MustExec("drop table if exists t")
	tk.MustExec("create table t (id int primary key);")

	schemaVer1 := tk.Se.GetInfoSchema().SchemaMetaVersion()
	time1 := time.Now()
	tk.MustExec("alter table t add c int")

	// confirm schema changed
	schemaVer2 := tk.Se.GetInfoSchema().SchemaMetaVersion()
	time2 := time.Now()
	c.Assert(schemaVer1, Less, schemaVer2)
	tk.MustExec(fmt.Sprintf(`SET TRANSACTION READ ONLY AS OF TIMESTAMP '%s'`, time1.Format("2006-1-2 15:04:05.000")))
	c.Assert(tk.Se.GetInfoSchema().SchemaMetaVersion(), Equals, schemaVer1)
	tk.MustExec("select * from t;")
	tk.MustExec("alter table t add d int")
	schemaVer3 := tk.Se.GetInfoSchema().SchemaMetaVersion()
	tk.MustExec(fmt.Sprintf(`SET TRANSACTION READ ONLY AS OF TIMESTAMP '%s'`, time1.Format("2006-1-2 15:04:05.000")))
	tk.MustExec("begin;")
	c.Assert(tk.Se.GetInfoSchema().SchemaMetaVersion(), Equals, schemaVer1)
	tk.MustExec("commit")
	tk.MustExec(fmt.Sprintf(`SET TRANSACTION READ ONLY AS OF TIMESTAMP '%s'`, time2.Format("2006-1-2 15:04:05.000")))
	tk.MustExec("begin;")
	c.Assert(tk.Se.GetInfoSchema().SchemaMetaVersion(), Equals, schemaVer2)
	tk.MustExec("commit")
	c.Assert(tk.Se.GetInfoSchema().SchemaMetaVersion(), Equals, schemaVer3)
}

func (s *testStaleTxnSuite) TestStaleReadTemporaryTable(c *C) {
	tk := testkit.NewTestKit(c, s.store)
	// For mocktikv, safe point is not initialized, we manually insert it for snapshot to use.
	safePointName := "tikv_gc_safe_point"
	safePointValue := "20160102-15:04:05 -0700"
	safePointComment := "All versions after safe point can be accessed. (DO NOT EDIT)"
	updateSafePoint := fmt.Sprintf(`INSERT INTO mysql.tidb VALUES ('%[1]s', '%[2]s', '%[3]s')
	ON DUPLICATE KEY
	UPDATE variable_value = '%[2]s', comment = '%[3]s'`, safePointName, safePointValue, safePointComment)
	tk.MustExec(updateSafePoint)

	tk.MustExec("set @@tidb_enable_global_temporary_table=1")
	tk.MustExec("use test")
	tk.MustExec("drop table if exists tmp1")
	tk.MustExec("create global temporary table tmp1 " +
		"(id int not null primary key, code int not null, value int default null, unique key code(code))" +
		"on commit delete rows")
	time.Sleep(time.Second)
	tk.MustGetErrMsg("select * from tmp1 as of timestamp NOW() where id=1", "can not stale read temporary table")

	queries := []struct {
		sql string
	}{
		{
			sql: "select * from tmp1 where id=1",
		},
		{
			sql: "select * from tmp1 where code=1",
		},
		{
			sql: "select * from tmp1 where id in (1, 2, 3)",
		},
		{
			sql: "select * from tmp1 where code in (1, 2, 3)",
		},
		{
			sql: "select * from tmp1 where id > 1",
		},
		{
			sql: "select /*+use_index(tmp1, code)*/ * from tmp1 where code > 1",
		},
		{
			sql: "select /*+use_index(tmp1, code)*/ code from tmp1 where code > 1",
		},
		{
			sql: "select /*+ use_index_merge(tmp1, primary, code) */ * from tmp1 where id > 1 or code > 2",
		},
	}

	addStaleReadToSQL := func(sql string) string {
		idx := strings.Index(sql, " where ")
		if idx < 0 {
			return ""
		}
		return sql[0:idx] + " as of timestamp NOW()" + sql[idx:]
	}

	for _, query := range queries {
		sql := addStaleReadToSQL(query.sql)
		if sql != "" {
			tk.MustGetErrMsg(sql, "can not stale read temporary table")
		}
	}

	tk.MustExec("start transaction read only as of timestamp NOW()")
	for _, query := range queries {
		tk.MustGetErrMsg(query.sql, "can not stale read temporary table")
	}
	tk.MustExec("commit")

	for _, query := range queries {
		tk.MustExec(query.sql)
	}

<<<<<<< HEAD
	// test prepared stale select with schema change
	tk.MustExec("alter table t add column c int")
	tk.MustExec("insert into t values (4, 5)")
	time.Sleep(10 * time.Millisecond)
	tk.MustQuery("execute s").Check(staleRows)

	// test dynamic timestamp stale select
	time3 := time.Now()
	tk.MustExec("alter table t add column d int")
	tk.MustExec("insert into t values (4, 4, 4)")
	time.Sleep(tolerance)
	time4 := time.Now()
	staleRows = testkit.Rows("1 <nil>", "2 <nil>", "3 <nil>", "4 5")
	tk.MustQuery(fmt.Sprintf("select * from t as of timestamp CURRENT_TIMESTAMP(3) - INTERVAL %d MICROSECOND", time4.Sub(time3).Microseconds())).Check(staleRows)

	// test prepared dynamic timestamp stale select
	time5 := time.Now()
	tk.MustExec(fmt.Sprintf(`prepare v from "select * from t as of timestamp CURRENT_TIMESTAMP(3) - INTERVAL %d MICROSECOND"`, time5.Sub(time3).Microseconds()))
	tk.MustQuery("execute v").Check(staleRows)

	// test point get
	time6 := time.Now()
	tk.MustExec("insert into t values (5, 5, 5)")
	time.Sleep(tolerance)
	tk.MustQuery(fmt.Sprintf("select * from t as of timestamp '%s' where c=5", time6.Format("2006-1-2 15:04:05.000"))).Check(testkit.Rows("4 5 <nil>"))
}

func (s *testStaleTxnSuite) TestStaleReadFutureTime(c *C) {
	tk := testkit.NewTestKit(c, s.store)
	tk.MustExec("use test")
	tk.MustExec("drop table if exists t")
	defer tk.MustExec("drop table if exists t")
	tk.MustExec("create table t (id int)")
	// Setting tx_read_ts to a time in the future will fail. (One day before the 2038 problem)
	_, err := tk.Exec("start transaction read only as of timestamp '2038-01-18 03:14:07'")
	c.Assert(err, ErrorMatches, "cannot set read timestamp to a future time")
	// Transaction should not be started and read ts should not be set if check fails
	c.Assert(tk.Se.GetSessionVars().InTxn(), IsFalse)
	c.Assert(tk.Se.GetSessionVars().TxnReadTS.PeakTxnReadTS(), Equals, uint64(0))

	_, err = tk.Exec("set transaction read only as of timestamp '2038-01-18 03:14:07'")
	c.Assert(err, ErrorMatches, "cannot set read timestamp to a future time")
	c.Assert(tk.Se.GetSessionVars().TxnReadTS.PeakTxnReadTS(), Equals, uint64(0))

	_, err = tk.Exec("select * from t as of timestamp '2038-01-18 03:14:07'")
	c.Assert(err, ErrorMatches, "cannot set read timestamp to a future time")
}

func (s *testStaleTxnSerialSuite) TestStaleReadPrepare(c *C) {
	tk := testkit.NewTestKit(c, s.store)
	tk.MustExec("use test")
	tk.MustExec("drop table if exists t")
	defer tk.MustExec("drop table if exists t")
	tk.MustExec("create table t (id int)")
	time.Sleep(2 * time.Second)
	conf := *config.GetGlobalConfig()
	oldConf := conf
	defer config.StoreGlobalConfig(&oldConf)
	conf.Labels = map[string]string{
		placement.DCLabelKey: "sh",
	}
	config.StoreGlobalConfig(&conf)
	time1 := time.Now()
	tso := oracle.ComposeTS(time1.Unix()*1000, 0)
	time.Sleep(200 * time.Millisecond)
	failpoint.Enable("github.com/pingcap/tidb/executor/assertExecutePrepareStatementStalenessOption",
		fmt.Sprintf(`return("%v_%v")`, tso, "sh"))
	tk.MustExec(fmt.Sprintf(`prepare p1 from "select * from t as of timestamp '%v'"`, time1.Format("2006-1-2 15:04:05")))
	tk.MustExec("execute p1")
	// assert execute prepared statement in stale read txn
	tk.MustExec(`prepare p2 from "select * from t"`)
	tk.MustExec(fmt.Sprintf("start transaction read only as of timestamp '%v'", time1.Format("2006-1-2 15:04:05")))
	tk.MustExec("execute p2")
	tk.MustExec("commit")

	// assert execute prepared statement in stale read txn
	tk.MustExec(fmt.Sprintf("set transaction read only as of timestamp '%v'", time1.Format("2006-1-2 15:04:05")))
	tk.MustExec("execute p2")
	failpoint.Disable("github.com/pingcap/tidb/executor/assertExecutePrepareStatementStalenessOption")

	// test prepared stale select in stale txn
	tk.MustExec(fmt.Sprintf(`start transaction read only as of timestamp '%s'`, time1.Format("2006-1-2 15:04:05.000")))
	c.Assert("execute p1", NotNil)
	tk.MustExec("commit")

	// assert execute prepared statement should be error after set transaction read only as of
	tk.MustExec(fmt.Sprintf(`set transaction read only as of timestamp '%s'`, time1.Format("2006-1-2 15:04:05.000")))
	c.Assert("execute p1", NotNil)
=======
	tk.MustExec("set transaction read only as of timestamp NOW()")
	tk.MustExec("start transaction")
	for _, query := range queries {
		tk.MustGetErrMsg(query.sql, "can not stale read temporary table")
	}
	tk.MustExec("commit")

	for _, query := range queries {
		tk.MustExec(query.sql)
	}
>>>>>>> c60975a4
}<|MERGE_RESOLUTION|>--- conflicted
+++ resolved
@@ -936,7 +936,17 @@
 		tk.MustExec(query.sql)
 	}
 
-<<<<<<< HEAD
+	tk.MustExec("set transaction read only as of timestamp NOW()")
+	tk.MustExec("start transaction")
+	for _, query := range queries {
+		tk.MustGetErrMsg(query.sql, "can not stale read temporary table")
+	}
+	tk.MustExec("commit")
+
+	for _, query := range queries {
+		tk.MustExec(query.sql)
+	}
+  
 	// test prepared stale select with schema change
 	tk.MustExec("alter table t add column c int")
 	tk.MustExec("insert into t values (4, 5)")
@@ -1025,16 +1035,4 @@
 	// assert execute prepared statement should be error after set transaction read only as of
 	tk.MustExec(fmt.Sprintf(`set transaction read only as of timestamp '%s'`, time1.Format("2006-1-2 15:04:05.000")))
 	c.Assert("execute p1", NotNil)
-=======
-	tk.MustExec("set transaction read only as of timestamp NOW()")
-	tk.MustExec("start transaction")
-	for _, query := range queries {
-		tk.MustGetErrMsg(query.sql, "can not stale read temporary table")
-	}
-	tk.MustExec("commit")
-
-	for _, query := range queries {
-		tk.MustExec(query.sql)
-	}
->>>>>>> c60975a4
 }