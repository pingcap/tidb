--- conflicted
+++ resolved
@@ -683,9 +683,16 @@
 	}
 }
 
-<<<<<<< HEAD
 func (s *testStaleTxnSuite) TestAsOfTimestampCompatibility(c *C) {
 	tk := testkit.NewTestKit(c, s.store)
+	// For mocktikv, safe point is not initialized, we manually insert it for snapshot to use.
+	safePointName := "tikv_gc_safe_point"
+	safePointValue := "20160102-15:04:05 -0700"
+	safePointComment := "All versions after safe point can be accessed. (DO NOT EDIT)"
+	updateSafePoint := fmt.Sprintf(`INSERT INTO mysql.tidb VALUES ('%[1]s', '%[2]s', '%[3]s')
+	ON DUPLICATE KEY
+	UPDATE variable_value = '%[2]s', comment = '%[3]s'`, safePointName, safePointValue, safePointComment)
+	tk.MustExec(updateSafePoint)
 	tk.MustExec("use test")
 	tk.MustExec("create table t5(id int);")
 	time1 := time.Now()
@@ -725,7 +732,8 @@
 		c.Assert(err.Error(), Matches, ".*as of timestamp can't be set in transaction.*")
 		tk.MustExec("commit")
 	}
-=======
+}
+
 func (s *testStaleTxnSuite) TestSetTransactionInfoSchema(c *C) {
 	tk := testkit.NewTestKit(c, s.store)
 	// For mocktikv, safe point is not initialized, we manually insert it for snapshot to use.
@@ -763,5 +771,4 @@
 	c.Assert(tk.Se.GetInfoSchema().SchemaMetaVersion(), Equals, schemaVer2)
 	tk.MustExec("commit")
 	c.Assert(tk.Se.GetInfoSchema().SchemaMetaVersion(), Equals, schemaVer3)
->>>>>>> 5d7c8527
 }