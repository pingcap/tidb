// Copyright 2021 PingCAP, Inc.
//
// Licensed under the Apache License, Version 2.0 (the "License");
// you may not use this file except in compliance with the License.
// You may obtain a copy of the License at
//
//     http://www.apache.org/licenses/LICENSE-2.0
//
// Unless required by applicable law or agreed to in writing, software
// distributed under the License is distributed on an "AS IS" BASIS,
// See the License for the specific language governing permissions and
// limitations under the License.

package executor_test

import (
	"fmt"
	"strings"
	"time"

	. "github.com/pingcap/check"
	"github.com/pingcap/errors"
	"github.com/pingcap/failpoint"
	"github.com/pingcap/tidb/config"
	"github.com/pingcap/tidb/ddl/placement"
	"github.com/pingcap/tidb/store/tikv/oracle"
	"github.com/pingcap/tidb/types"
	"github.com/pingcap/tidb/util/testkit"
)

func (s *testStaleTxnSerialSuite) TestExactStalenessTransaction(c *C) {
	testcases := []struct {
		name             string
		preSQL           string
		sql              string
		IsStaleness      bool
		expectPhysicalTS int64
		zone             string
	}{
		{
			name:             "AsOfTimestamp",
			preSQL:           "begin",
			sql:              `START TRANSACTION READ ONLY AS OF TIMESTAMP '2020-09-06 00:00:00';`,
			IsStaleness:      true,
			expectPhysicalTS: 1599321600000,
			zone:             "sh",
		},
		{
			name:        "begin after AsOfTimestamp",
			preSQL:      `START TRANSACTION READ ONLY AS OF TIMESTAMP '2020-09-06 00:00:00';`,
			sql:         "begin",
			IsStaleness: false,
			zone:        "",
		},
		{
			name:             "AsOfTimestamp with tidb_bounded_staleness",
			preSQL:           "begin",
			sql:              `START TRANSACTION READ ONLY AS OF TIMESTAMP tidb_bounded_staleness('2015-09-21 00:07:01', NOW());`,
			IsStaleness:      true,
			expectPhysicalTS: 1442765221000,
			zone:             "bj",
		},
		{
			name:        "begin after AsOfTimestamp with tidb_bounded_staleness",
			preSQL:      `START TRANSACTION READ ONLY AS OF TIMESTAMP tidb_bounded_staleness('2015-09-21 00:07:01', NOW());`,
			sql:         "begin",
			IsStaleness: false,
			zone:        "",
		},
	}
	tk := testkit.NewTestKit(c, s.store)
	tk.MustExec("use test")
	for _, testcase := range testcases {
		c.Log(testcase.name)
		failpoint.Enable("github.com/pingcap/tidb/config/injectTxnScope",
			fmt.Sprintf(`return("%v")`, testcase.zone))
		tk.MustExec(testcase.preSQL)
		tk.MustExec(testcase.sql)
		c.Assert(tk.Se.GetSessionVars().TxnCtx.IsStaleness, Equals, testcase.IsStaleness)
		if testcase.expectPhysicalTS > 0 {
			c.Assert(oracle.ExtractPhysical(tk.Se.GetSessionVars().TxnCtx.StartTS), Equals, testcase.expectPhysicalTS)
		} else if !testcase.IsStaleness {
			curTS := oracle.ExtractPhysical(oracle.GoTimeToTS(time.Now()))
			startTS := oracle.ExtractPhysical(tk.Se.GetSessionVars().TxnCtx.StartTS)
			c.Assert(curTS-startTS, Less, time.Second.Milliseconds())
			c.Assert(startTS-curTS, Less, time.Second.Milliseconds())
		}
		tk.MustExec("commit")
	}
	failpoint.Disable("github.com/pingcap/tidb/config/injectTxnScope")
}

func (s *testStaleTxnSerialSuite) TestSelectAsOf(c *C) {
	tk := testkit.NewTestKit(c, s.store)
	tk.MustExec("use test")
	// For mocktikv, safe point is not initialized, we manually insert it for snapshot to use.
	safePointName := "tikv_gc_safe_point"
	safePointValue := "20160102-15:04:05 -0700"
	safePointComment := "All versions after safe point can be accessed. (DO NOT EDIT)"
	updateSafePoint := fmt.Sprintf(`INSERT INTO mysql.tidb VALUES ('%[1]s', '%[2]s', '%[3]s')
	ON DUPLICATE KEY
	UPDATE variable_value = '%[2]s', comment = '%[3]s'`, safePointName, safePointValue, safePointComment)
	tk.MustExec(updateSafePoint)
	tk.MustExec("drop table if exists t")
	tk.MustExec(`drop table if exists b`)
	tk.MustExec("create table t (id int primary key);")
	tk.MustExec("create table b (pid int primary key);")
	defer func() {
		tk.MustExec(`drop table if exists b`)
		tk.MustExec(`drop table if exists t`)
	}()
	time.Sleep(2 * time.Second)
	now := time.Now()
	time.Sleep(2 * time.Second)

	testcases := []struct {
		setTxnSQL        string
		name             string
		sql              string
		expectPhysicalTS int64
		preSec           int64
		// IsStaleness is auto cleanup in select stmt.
		errorStr string
	}{
		{
			name:             "set transaction as of",
			setTxnSQL:        fmt.Sprintf("set transaction read only as of timestamp '%s';", now.Format("2006-1-2 15:04:05")),
			sql:              "select * from t;",
			expectPhysicalTS: now.Unix(),
		},
		{
			name:      "set transaction as of, expect error",
			setTxnSQL: fmt.Sprintf("set transaction read only as of timestamp '%s';", now.Format("2006-1-2 15:04:05")),
			sql:       fmt.Sprintf("select * from t as of timestamp '%s';", now.Format("2006-1-2 15:04:05")),
			errorStr:  ".*can't use select as of while already set transaction as of.*",
		},
		{
			name:             "TimestampExactRead1",
			sql:              fmt.Sprintf("select * from t as of timestamp '%s';", now.Format("2006-1-2 15:04:05")),
			expectPhysicalTS: now.Unix(),
		},
		{
			name:   "NormalRead",
			sql:    `select * from b;`,
			preSec: 0,
		},
		{
			name:             "TimestampExactRead2",
			sql:              fmt.Sprintf("select * from t as of timestamp TIMESTAMP('%s');", now.Format("2006-1-2 15:04:05")),
			expectPhysicalTS: now.Unix(),
		},
		{
			name:   "TimestampExactRead3",
			sql:    `select * from t as of timestamp NOW() - INTERVAL 2 SECOND;`,
			preSec: 2,
		},
		{
			name:   "TimestampExactRead4",
			sql:    `select * from t as of timestamp TIMESTAMP(NOW() - INTERVAL 2 SECOND);`,
			preSec: 2,
		},
		{
			name:   "TimestampExactRead5",
			sql:    `select * from t as of timestamp TIMESTAMP(NOW() - INTERVAL 1 SECOND), b as of timestamp TIMESTAMP(NOW() - INTERVAL 1 SECOND);`,
			preSec: 1,
		},
		{
			name:     "TimestampExactRead6",
			sql:      `select * from t as of timestamp TIMESTAMP(NOW() - INTERVAL 1 SECOND), b as of timestamp TIMESTAMP('2020-09-06 00:00:00');`,
			errorStr: ".*can not set different time in the as of.*",
		},
		{
			name:     "TimestampExactRead7",
			sql:      `select * from t as of timestamp TIMESTAMP(NOW() - INTERVAL 1 SECOND), b;`,
			errorStr: ".*can not set different time in the as of.*",
		},
		{
			name:     "TimestampExactRead8",
			sql:      `select * from t, b as of timestamp TIMESTAMP(NOW() - INTERVAL 1 SECOND);`,
			errorStr: ".*can not set different time in the as of.*",
		},
		{
			name:   "NomalRead",
			sql:    `select * from t, b;`,
			preSec: 0,
		},
		{
			name:     "TimestampExactRead9",
			sql:      `select * from (select * from t as of timestamp TIMESTAMP(NOW() - INTERVAL 1 SECOND), b as of timestamp TIMESTAMP(NOW() - INTERVAL 1 SECOND)) as c, b;`,
			errorStr: ".*can not set different time in the as of.*",
		},
		{
			name:   "TimestampExactRead10",
			sql:    `select * from (select * from t as of timestamp TIMESTAMP(NOW() - INTERVAL 2 SECOND), b as of timestamp TIMESTAMP(NOW() - INTERVAL 2 SECOND)) as c;`,
			preSec: 2,
		},
		// Cannot be supported the SubSelect
		{
			name:     "TimestampExactRead11",
			sql:      `select * from (select * from t as of timestamp TIMESTAMP(NOW() - INTERVAL 20 SECOND), b as of timestamp TIMESTAMP(NOW() - INTERVAL 20 SECOND)) as c as of timestamp Now();`,
			errorStr: ".*You have an error in your SQL syntax.*",
		},
	}

	for _, testcase := range testcases {
		c.Log(testcase.name)
		if len(testcase.setTxnSQL) > 0 {
			tk.MustExec(testcase.setTxnSQL)
		}
		if testcase.expectPhysicalTS > 0 {
			c.Assert(failpoint.Enable("github.com/pingcap/tidb/executor/assertStaleTSO", fmt.Sprintf(`return(%d)`, testcase.expectPhysicalTS)), IsNil)
		} else if testcase.preSec > 0 {
			c.Assert(failpoint.Enable("github.com/pingcap/tidb/executor/assertStaleTSOWithTolerance", fmt.Sprintf(`return(%d)`, time.Now().Unix()-testcase.preSec)), IsNil)
		}
		_, err := tk.Exec(testcase.sql)
		if len(testcase.errorStr) != 0 {
			c.Assert(err, ErrorMatches, testcase.errorStr)
			continue
		}
		c.Assert(err, IsNil, Commentf("sql:%s, error stack %v", testcase.sql, errors.ErrorStack(err)))
		if testcase.expectPhysicalTS > 0 {
			c.Assert(failpoint.Disable("github.com/pingcap/tidb/executor/assertStaleTSO"), IsNil)
		} else if testcase.preSec > 0 {
			c.Assert(failpoint.Disable("github.com/pingcap/tidb/executor/assertStaleTSOWithTolerance"), IsNil)
		}
		if len(testcase.setTxnSQL) > 0 {
			c.Assert(tk.Se.GetSessionVars().TxnReadTS.PeakTxnReadTS(), Equals, uint64(0))
		}
	}
}

func (s *testStaleTxnSerialSuite) TestStaleReadKVRequest(c *C) {
	tk := testkit.NewTestKit(c, s.store)
	safePointName := "tikv_gc_safe_point"
	safePointValue := "20160102-15:04:05 -0700"
	safePointComment := "All versions after safe point can be accessed. (DO NOT EDIT)"
	updateSafePoint := fmt.Sprintf(`INSERT INTO mysql.tidb VALUES ('%[1]s', '%[2]s', '%[3]s')
	ON DUPLICATE KEY
	UPDATE variable_value = '%[2]s', comment = '%[3]s'`, safePointName, safePointValue, safePointComment)
	tk.MustExec(updateSafePoint)
	tk.MustExec("use test")
	tk.MustExec("drop table if exists t")
	tk.MustExec(`drop table if exists t1`)
	tk.MustExec(`drop table if exists t2`)
	tk.MustExec("create table t (id int primary key);")
	tk.MustExec(`create table t1 (c int primary key, d int,e int,index idx_d(d),index idx_e(e))`)
	defer tk.MustExec(`drop table if exists t`)
	defer tk.MustExec(`drop table if exists t1`)
	conf := *config.GetGlobalConfig()
	oldConf := conf
	defer config.StoreGlobalConfig(&oldConf)
	conf.Labels = map[string]string{
		placement.DCLabelKey: "sh",
	}
	config.StoreGlobalConfig(&conf)
	testcases := []struct {
		name   string
		sql    string
		assert string
	}{
		{
			name:   "coprocessor read",
			sql:    "select * from t",
			assert: "github.com/pingcap/distsql/assertRequestBuilderStalenessOption",
		},
		{
			name:   "point get read",
			sql:    "select * from t where id = 1",
			assert: "github.com/pingcap/tidb/executor/assertPointStalenessOption",
		},
		{
			name:   "batch point get read",
			sql:    "select * from t where id in (1,2,3)",
			assert: "github.com/pingcap/tidb/executor/assertBatchPointStalenessOption",
		},
	}
	for _, testcase := range testcases {
		failpoint.Enable(testcase.assert, `return("sh")`)
		tk.MustExec(`START TRANSACTION READ ONLY AS OF TIMESTAMP NOW(3);`)
		tk.MustQuery(testcase.sql)
		tk.MustExec(`commit`)
		failpoint.Disable(testcase.assert)
	}
	for _, testcase := range testcases {
		failpoint.Enable(testcase.assert, `return("sh")`)
		tk.MustExec(`SET TRANSACTION READ ONLY AS OF TIMESTAMP NOW(3)`)
		tk.MustExec(`begin;`)
		tk.MustQuery(testcase.sql)
		tk.MustExec(`commit`)
		failpoint.Disable(testcase.assert)
	}
	tk.MustExec(`insert into t1 (c,d,e) values (1,1,1);`)
	tk.MustExec(`insert into t1 (c,d,e) values (2,3,5);`)
	time.Sleep(2 * time.Second)
	tsv := time.Now().Format("2006-1-2 15:04:05.000")
	tk.MustExec(`insert into t1 (c,d,e) values (3,3,7);`)
	tk.MustExec(`insert into t1 (c,d,e) values (4,0,5);`)
	tk.MustExec(`insert into t1 (c,d,e) values (5,0,5);`)
	// IndexLookUp Reader Executor
	rows1 := tk.MustQuery(fmt.Sprintf("select * from t1 AS OF TIMESTAMP '%v' use index (idx_d) where c < 5 and d < 5", tsv)).Rows()
	c.Assert(rows1, HasLen, 2)
	// IndexMerge Reader Executor
	rows2 := tk.MustQuery(fmt.Sprintf("select /*+ USE_INDEX_MERGE(t1, idx_d, idx_e) */ * from t1 AS OF TIMESTAMP '%v' where c <5 and (d =5 or e=5)", tsv)).Rows()
	c.Assert(rows2, HasLen, 1)
	// TableReader Executor
	rows3 := tk.MustQuery(fmt.Sprintf("select * from t1 AS OF TIMESTAMP '%v' where c < 6", tsv)).Rows()
	c.Assert(rows3, HasLen, 2)
	// IndexReader Executor
	rows4 := tk.MustQuery(fmt.Sprintf("select /*+ USE_INDEX(t1, idx_d) */ d from t1 AS OF TIMESTAMP '%v' where c < 5 and d < 1;", tsv)).Rows()
	c.Assert(rows4, HasLen, 0)
	// point get executor
	rows5 := tk.MustQuery(fmt.Sprintf("select * from t1 AS OF TIMESTAMP '%v' where c = 3;", tsv)).Rows()
	c.Assert(rows5, HasLen, 0)
	rows6 := tk.MustQuery(fmt.Sprintf("select * from t1 AS OF TIMESTAMP '%v' where c in (3,4,5);", tsv)).Rows()
	c.Assert(rows6, HasLen, 0)
}

func (s *testStaleTxnSuite) TestStalenessAndHistoryRead(c *C) {
	tk := testkit.NewTestKit(c, s.store)
	tk.MustExec("use test")
	// For mocktikv, safe point is not initialized, we manually insert it for snapshot to use.
	safePointName := "tikv_gc_safe_point"
	safePointValue := "20160102-15:04:05 -0700"
	safePointComment := "All versions after safe point can be accessed. (DO NOT EDIT)"
	updateSafePoint := fmt.Sprintf(`INSERT INTO mysql.tidb VALUES ('%[1]s', '%[2]s', '%[3]s')
	ON DUPLICATE KEY
	UPDATE variable_value = '%[2]s', comment = '%[3]s'`, safePointName, safePointValue, safePointComment)
	tk.MustExec(updateSafePoint)

	time1 := time.Now()
	time1TS := oracle.GoTimeToTS(time1)
	schemaVer1 := tk.Se.GetInfoSchema().SchemaMetaVersion()
	tk.MustExec("drop table if exists t")
	tk.MustExec("create table t (id int primary key);")
	tk.MustExec(`drop table if exists t`)
	time.Sleep(50 * time.Millisecond)
	time2 := time.Now()
	time2TS := oracle.GoTimeToTS(time2)
	schemaVer2 := tk.Se.GetInfoSchema().SchemaMetaVersion()

	// test set txn as of will flush/mutex tidb_snapshot
	tk.MustExec(fmt.Sprintf(`set @@tidb_snapshot="%s"`, time1.Format("2006-1-2 15:04:05.000")))
	c.Assert(tk.Se.GetSessionVars().SnapshotTS, Equals, time1TS)
	c.Assert(tk.Se.GetSessionVars().SnapshotInfoschema, NotNil)
	c.Assert(tk.Se.GetInfoSchema().SchemaMetaVersion(), Equals, schemaVer1)
	tk.MustExec(fmt.Sprintf(`SET TRANSACTION READ ONLY AS OF TIMESTAMP '%s'`, time2.Format("2006-1-2 15:04:05.000")))
	c.Assert(tk.Se.GetSessionVars().SnapshotTS, Equals, uint64(0))
	c.Assert(tk.Se.GetSessionVars().SnapshotInfoschema, NotNil)
	c.Assert(tk.Se.GetSessionVars().TxnReadTS.PeakTxnReadTS(), Equals, time2TS)
	c.Assert(tk.Se.GetInfoSchema().SchemaMetaVersion(), Equals, schemaVer2)

	// test tidb_snapshot will flush/mutex set txn as of
	tk.MustExec(fmt.Sprintf(`SET TRANSACTION READ ONLY AS OF TIMESTAMP '%s'`, time1.Format("2006-1-2 15:04:05.000")))
	c.Assert(tk.Se.GetSessionVars().TxnReadTS.PeakTxnReadTS(), Equals, time1TS)
	c.Assert(tk.Se.GetSessionVars().SnapshotInfoschema, NotNil)
	c.Assert(tk.Se.GetInfoSchema().SchemaMetaVersion(), Equals, schemaVer1)
	tk.MustExec(fmt.Sprintf(`set @@tidb_snapshot="%s"`, time2.Format("2006-1-2 15:04:05.000")))
	c.Assert(tk.Se.GetSessionVars().TxnReadTS.PeakTxnReadTS(), Equals, uint64(0))
	c.Assert(tk.Se.GetSessionVars().SnapshotTS, Equals, time2TS)
	c.Assert(tk.Se.GetSessionVars().SnapshotInfoschema, NotNil)
	c.Assert(tk.Se.GetInfoSchema().SchemaMetaVersion(), Equals, schemaVer2)

	// test start txn will flush/mutex tidb_snapshot
	tk.MustExec(fmt.Sprintf(`set @@tidb_snapshot="%s"`, time1.Format("2006-1-2 15:04:05.000")))
	c.Assert(tk.Se.GetSessionVars().SnapshotTS, Equals, time1TS)
	c.Assert(tk.Se.GetSessionVars().SnapshotInfoschema, NotNil)
	c.Assert(tk.Se.GetInfoSchema().SchemaMetaVersion(), Equals, schemaVer1)

	tk.MustExec(fmt.Sprintf(`START TRANSACTION READ ONLY AS OF TIMESTAMP '%s'`, time2.Format("2006-1-2 15:04:05.000")))
	c.Assert(tk.Se.GetSessionVars().SnapshotTS, Equals, uint64(0))
	c.Assert(tk.Se.GetSessionVars().TxnCtx.StartTS, Equals, time2TS)
	c.Assert(tk.Se.GetSessionVars().SnapshotInfoschema, IsNil)
	c.Assert(tk.Se.GetInfoSchema().SchemaMetaVersion(), Equals, schemaVer2)
	tk.MustExec("commit")
	c.Assert(tk.Se.GetSessionVars().SnapshotTS, Equals, uint64(0))
	c.Assert(tk.Se.GetSessionVars().SnapshotInfoschema, IsNil)
	c.Assert(tk.Se.GetInfoSchema().SchemaMetaVersion(), Equals, schemaVer2)

	// test snapshot mutex with txn
	tk.MustExec("START TRANSACTION")
	c.Assert(tk.Se.GetSessionVars().SnapshotTS, Equals, uint64(0))
	c.Assert(tk.Se.GetSessionVars().SnapshotInfoschema, IsNil)
	err := tk.ExecToErr(`set @@tidb_snapshot="2020-10-08 16:45:26";`)
	c.Assert(err, ErrorMatches, ".*Transaction characteristics can't be changed while a transaction is in progress")
	c.Assert(tk.Se.GetSessionVars().SnapshotTS, Equals, uint64(0))
	c.Assert(tk.Se.GetSessionVars().SnapshotInfoschema, IsNil)
	tk.MustExec("commit")

	// test set txn as of txn mutex with txn
	tk.MustExec("START TRANSACTION")
	c.Assert(tk.Se.GetSessionVars().TxnReadTS.PeakTxnReadTS(), Equals, uint64(0))
	err = tk.ExecToErr("SET TRANSACTION READ ONLY AS OF TIMESTAMP '2020-10-08 16:46:26'")
	c.Assert(err, ErrorMatches, ".*Transaction characteristics can't be changed while a transaction is in progress")
	c.Assert(tk.Se.GetSessionVars().TxnReadTS.PeakTxnReadTS(), Equals, uint64(0))
	tk.MustExec("commit")
}

func (s *testStaleTxnSerialSuite) TestTimeBoundedStalenessTxn(c *C) {
	tk := testkit.NewTestKit(c, s.store)
	tk.MustExec("use test")
	tk.MustExec("drop table if exists t")
	tk.MustExec("create table t (id int primary key);")
	defer tk.MustExec(`drop table if exists t`)
	testcases := []struct {
		name         string
		sql          string
		injectSafeTS uint64
		// compareWithSafeTS will be 0 if StartTS==SafeTS, -1 if StartTS < SafeTS, and +1 if StartTS > SafeTS.
		compareWithSafeTS int
	}{
		{
			name:              "20 seconds ago to now, safeTS 10 secs ago",
			sql:               `START TRANSACTION READ ONLY AS OF TIMESTAMP tidb_bounded_staleness(NOW() - INTERVAL 20 SECOND, NOW())`,
			injectSafeTS:      oracle.GoTimeToTS(time.Now().Add(-10 * time.Second)),
			compareWithSafeTS: 0,
		},
		{
			name:              "10 seconds ago to now, safeTS 20 secs ago",
			sql:               `START TRANSACTION READ ONLY AS OF TIMESTAMP tidb_bounded_staleness(NOW() - INTERVAL 10 SECOND, NOW())`,
			injectSafeTS:      oracle.GoTimeToTS(time.Now().Add(-20 * time.Second)),
			compareWithSafeTS: 1,
		},
		{
			name:              "20 seconds ago to 10 seconds ago, safeTS 5 secs ago",
			sql:               `START TRANSACTION READ ONLY AS OF TIMESTAMP tidb_bounded_staleness(NOW() - INTERVAL 20 SECOND, NOW() - INTERVAL 10 SECOND)`,
			injectSafeTS:      oracle.GoTimeToTS(time.Now().Add(-5 * time.Second)),
			compareWithSafeTS: -1,
		},
		{
			name:              "exact timestamp 5 seconds ago, safeTS 10 secs ago",
			sql:               `START TRANSACTION READ ONLY AS OF TIMESTAMP NOW() - INTERVAL 5 SECOND`,
			injectSafeTS:      oracle.GoTimeToTS(time.Now().Add(-10 * time.Second)),
			compareWithSafeTS: 1,
		},
		{
			name:              "exact timestamp 10 seconds ago, safeTS 5 secs ago",
			sql:               `START TRANSACTION READ ONLY AS OF TIMESTAMP NOW() - INTERVAL 10 SECOND`,
			injectSafeTS:      oracle.GoTimeToTS(time.Now().Add(-5 * time.Second)),
			compareWithSafeTS: -1,
		},
	}
	for _, testcase := range testcases {
		c.Log(testcase.name)
		c.Assert(failpoint.Enable("github.com/pingcap/tidb/store/tikv/injectSafeTS",
			fmt.Sprintf("return(%v)", testcase.injectSafeTS)), IsNil)
		c.Assert(failpoint.Enable("github.com/pingcap/tidb/expression/injectSafeTS",
			fmt.Sprintf("return(%v)", testcase.injectSafeTS)), IsNil)
		tk.MustExec(testcase.sql)
		if testcase.compareWithSafeTS == 1 {
			c.Assert(tk.Se.GetSessionVars().TxnCtx.StartTS, Greater, testcase.injectSafeTS)
		} else if testcase.compareWithSafeTS == 0 {
			c.Assert(tk.Se.GetSessionVars().TxnCtx.StartTS, Equals, testcase.injectSafeTS)
		} else {
			c.Assert(tk.Se.GetSessionVars().TxnCtx.StartTS, Less, testcase.injectSafeTS)
		}
		tk.MustExec("commit")
	}
	failpoint.Disable("github.com/pingcap/tidb/expression/injectSafeTS")
	failpoint.Disable("github.com/pingcap/tidb/store/tikv/injectSafeTS")
}

func (s *testStaleTxnSerialSuite) TestStalenessTransactionSchemaVer(c *C) {
	tk := testkit.NewTestKit(c, s.store)
	tk.MustExec("use test")
	tk.MustExec("drop table if exists t")
	defer tk.MustExec("drop table if exists t")
	tk.MustExec("create table t (id int primary key);")

	schemaVer1 := tk.Se.GetInfoSchema().SchemaMetaVersion()
	time1 := time.Now()
	tk.MustExec("alter table t add c int")

	// confirm schema changed
	schemaVer2 := tk.Se.GetInfoSchema().SchemaMetaVersion()
	c.Assert(schemaVer1, Less, schemaVer2)

	// get the specific old schema
	tk.MustExec(fmt.Sprintf(`START TRANSACTION READ ONLY AS OF TIMESTAMP '%s'`, time1.Format("2006-1-2 15:04:05.000")))
	c.Assert(tk.Se.GetInfoSchema().SchemaMetaVersion(), Equals, schemaVer1)

	// schema changed back to the newest
	tk.MustExec("commit")
	c.Assert(tk.Se.GetInfoSchema().SchemaMetaVersion(), Equals, schemaVer2)

	// select does not affect the infoschema
	tk.MustExec(fmt.Sprintf(`SELECT * from t AS OF TIMESTAMP '%s'`, time1.Format("2006-1-2 15:04:05.000")))
	c.Assert(tk.Se.GetInfoSchema().SchemaMetaVersion(), Equals, schemaVer2)
}

func (s *testStaleTxnSerialSuite) TestSetTransactionReadOnlyAsOf(c *C) {
	t1, err := time.Parse(types.TimeFormat, "2016-09-21 09:53:04")
	c.Assert(err, IsNil)
	tk := testkit.NewTestKit(c, s.store)
	// For mocktikv, safe point is not initialized, we manually insert it for snapshot to use.
	safePointName := "tikv_gc_safe_point"
	safePointValue := "20160102-15:04:05 -0700"
	safePointComment := "All versions after safe point can be accessed. (DO NOT EDIT)"
	updateSafePoint := fmt.Sprintf(`INSERT INTO mysql.tidb VALUES ('%[1]s', '%[2]s', '%[3]s')
	ON DUPLICATE KEY
	UPDATE variable_value = '%[2]s', comment = '%[3]s'`, safePointName, safePointValue, safePointComment)
	tk.MustExec(updateSafePoint)
	testcases := []struct {
		sql          string
		expectedTS   uint64
		injectSafeTS uint64
	}{
		{
			sql:          `SET TRANSACTION READ ONLY as of timestamp '2021-04-21 00:42:12'`,
			expectedTS:   424394603102208000,
			injectSafeTS: 0,
		},
		{
			sql:          `SET TRANSACTION READ ONLY as of timestamp tidb_bounded_staleness('2015-09-21 00:07:01', '2021-04-27 11:26:13')`,
			expectedTS:   oracle.GoTimeToTS(t1),
			injectSafeTS: oracle.GoTimeToTS(t1),
		},
	}
	for _, testcase := range testcases {
		if testcase.injectSafeTS > 0 {
			c.Assert(failpoint.Enable("github.com/pingcap/tidb/expression/injectSafeTS",
				fmt.Sprintf("return(%v)", testcase.injectSafeTS)), IsNil)
		}
		tk.MustExec(testcase.sql)
		c.Assert(tk.Se.GetSessionVars().TxnReadTS.PeakTxnReadTS(), Equals, testcase.expectedTS)
		tk.MustExec("begin")
		c.Assert(tk.Se.GetSessionVars().TxnCtx.StartTS, Equals, testcase.expectedTS)
		tk.MustExec("commit")
		c.Assert(tk.Se.GetSessionVars().TxnReadTS.PeakTxnReadTS(), Equals, uint64(0))
		tk.MustExec("begin")
		c.Assert(tk.Se.GetSessionVars().TxnCtx.StartTS, Not(Equals), testcase.expectedTS)
		tk.MustExec("commit")

		failpoint.Disable("github.com/pingcap/tidb/expression/injectSafeTS")
	}

	err = tk.ExecToErr(`SET TRANSACTION READ ONLY as of timestamp tidb_bounded_staleness(invalid1, invalid2')`)
	c.Assert(err, NotNil)
	c.Assert(tk.Se.GetSessionVars().TxnReadTS.PeakTxnReadTS(), Equals, uint64(0))

	tk.MustExec(`SET TRANSACTION READ ONLY as of timestamp '2021-04-21 00:42:12'`)
	err = tk.ExecToErr(`START TRANSACTION READ ONLY AS OF TIMESTAMP '2020-09-06 00:00:00'`)
	c.Assert(err, NotNil)
	c.Assert(err.Error(), Equals, "start transaction read only as of is forbidden after set transaction read only as of")
	tk.MustExec(`SET TRANSACTION READ ONLY as of timestamp '2021-04-21 00:42:12'`)
	err = tk.ExecToErr(`START TRANSACTION READ ONLY AS OF TIMESTAMP '2020-09-06 00:00:00'`)
	c.Assert(err, NotNil)
	c.Assert(err.Error(), Equals, "start transaction read only as of is forbidden after set transaction read only as of")

	tk.MustExec("begin")
	c.Assert(tk.Se.GetSessionVars().TxnReadTS.PeakTxnReadTS(), Equals, uint64(424394603102208000))
	tk.MustExec("commit")
	tk.MustExec(`START TRANSACTION READ ONLY AS OF TIMESTAMP '2020-09-06 00:00:00'`)
}

func (s *testStaleTxnSerialSuite) TestValidateReadOnlyInStalenessTransaction(c *C) {
	testcases := []struct {
		name       string
		sql        string
		isValidate bool
	}{
		{
			name:       "select statement",
			sql:        `select * from t;`,
			isValidate: true,
		},
		{
			name:       "explain statement",
			sql:        `explain insert into t (id) values (1);`,
			isValidate: true,
		},
		{
			name:       "explain analyze insert statement",
			sql:        `explain analyze insert into t (id) values (1);`,
			isValidate: false,
		},
		{
			name:       "explain analyze select statement",
			sql:        `explain analyze select * from t `,
			isValidate: true,
		},
		{
			name:       "execute insert statement",
			sql:        `EXECUTE stmt1;`,
			isValidate: false,
		},
		{
			name:       "execute select statement",
			sql:        `EXECUTE stmt2;`,
			isValidate: true,
		},
		{
			name:       "show statement",
			sql:        `show tables;`,
			isValidate: true,
		},
		{
			name:       "set union",
			sql:        `SELECT 1, 2 UNION SELECT 'a', 'b';`,
			isValidate: true,
		},
		{
			name:       "insert",
			sql:        `insert into t (id) values (1);`,
			isValidate: false,
		},
		{
			name:       "delete",
			sql:        `delete from t where id =1`,
			isValidate: false,
		},
		{
			name:       "update",
			sql:        "update t set id =2 where id =1",
			isValidate: false,
		},
		{
			name:       "point get",
			sql:        `select * from t where id = 1`,
			isValidate: true,
		},
		{
			name:       "batch point get",
			sql:        `select * from t where id in (1,2,3);`,
			isValidate: true,
		},
		{
			name:       "split table",
			sql:        `SPLIT TABLE t BETWEEN (0) AND (1000000000) REGIONS 16;`,
			isValidate: true,
		},
		{
			name:       "do statement",
			sql:        `DO SLEEP(1);`,
			isValidate: true,
		},
		{
			name:       "select for update",
			sql:        "select * from t where id = 1 for update",
			isValidate: false,
		},
		{
			name:       "select lock in share mode",
			sql:        "select * from t where id = 1 lock in share mode",
			isValidate: true,
		},
		{
			name:       "select for update union statement",
			sql:        "select * from t for update union select * from t;",
			isValidate: false,
		},
		{
			name:       "replace statement",
			sql:        "replace into t(id) values (1)",
			isValidate: false,
		},
		{
			name:       "load data statement",
			sql:        "LOAD DATA LOCAL INFILE '/mn/asa.csv' INTO TABLE t FIELDS TERMINATED BY x'2c' ENCLOSED BY b'100010' LINES TERMINATED BY '\r\n' IGNORE 1 LINES (id);",
			isValidate: false,
		},
		{
			name:       "update multi tables",
			sql:        "update t,t1 set t.id = 1,t1.id = 2 where t.1 = 2 and t1.id = 3;",
			isValidate: false,
		},
		{
			name:       "delete multi tables",
			sql:        "delete t from t1 where t.id = t1.id",
			isValidate: false,
		},
		{
			name:       "insert select",
			sql:        "insert into t select * from t1;",
			isValidate: false,
		},
	}
	tk := testkit.NewTestKit(c, s.store)
	// For mocktikv, safe point is not initialized, we manually insert it for snapshot to use.
	safePointName := "tikv_gc_safe_point"
	safePointValue := "20160102-15:04:05 -0700"
	safePointComment := "All versions after safe point can be accessed. (DO NOT EDIT)"
	updateSafePoint := fmt.Sprintf(`INSERT INTO mysql.tidb VALUES ('%[1]s', '%[2]s', '%[3]s')
	ON DUPLICATE KEY
	UPDATE variable_value = '%[2]s', comment = '%[3]s'`, safePointName, safePointValue, safePointComment)
	tk.MustExec(updateSafePoint)
	tk.MustExec("use test")
	tk.MustExec("create table t (id int);")
	tk.MustExec("create table t1 (id int);")
	tk.MustExec(`PREPARE stmt1 FROM 'insert into t(id) values (5);';`)
	tk.MustExec(`PREPARE stmt2 FROM 'select * from t';`)
	tk.MustExec(`set @@tidb_enable_noop_functions=1;`)
	for _, testcase := range testcases {
		c.Log(testcase.name)
		tk.MustExec(`START TRANSACTION READ ONLY AS OF TIMESTAMP NOW(3);`)
		if testcase.isValidate {
			_, err := tk.Exec(testcase.sql)
			c.Assert(err, IsNil)
		} else {
			err := tk.ExecToErr(testcase.sql)
			c.Assert(err, NotNil)
			c.Assert(err.Error(), Matches, `.*only support read-only statement during read-only staleness transactions.*`)
		}
		tk.MustExec("commit")
		tk.MustExec("set transaction read only as of timestamp NOW(3);")
		if testcase.isValidate {
			_, err := tk.Exec(testcase.sql)
			c.Assert(err, IsNil)
		} else {
			err := tk.ExecToErr(testcase.sql)
			c.Assert(err, NotNil)
			c.Assert(err.Error(), Matches, `.*only support read-only statement during read-only staleness transactions.*`)
		}
		tk.MustExec("set transaction read only as of timestamp ''")
	}
}

func (s *testStaleTxnSuite) TestSpecialSQLInStalenessTxn(c *C) {
	tk := testkit.NewTestKit(c, s.store)
	tk.MustExec("use test")
	testcases := []struct {
		name        string
		sql         string
		sameSession bool
	}{
		{
			name:        "ddl",
			sql:         "create table t (id int, b int,INDEX(b));",
			sameSession: false,
		},
		{
			name:        "set global session",
			sql:         `SET GLOBAL sql_mode = 'STRICT_TRANS_TABLES,NO_AUTO_CREATE_USER';`,
			sameSession: true,
		},
		{
			name:        "analyze table",
			sql:         "analyze table t",
			sameSession: true,
		},
		{
			name:        "session binding",
			sql:         "CREATE SESSION BINDING FOR  SELECT * FROM t WHERE b = 123 USING SELECT * FROM t IGNORE INDEX (b) WHERE b = 123;",
			sameSession: true,
		},
		{
			name:        "global binding",
			sql:         "CREATE GLOBAL BINDING FOR  SELECT * FROM t WHERE b = 123 USING SELECT * FROM t IGNORE INDEX (b) WHERE b = 123;",
			sameSession: true,
		},
		{
			name:        "grant statements",
			sql:         "GRANT ALL ON test.* TO 'newuser';",
			sameSession: false,
		},
		{
			name:        "revoke statements",
			sql:         "REVOKE ALL ON test.* FROM 'newuser';",
			sameSession: false,
		},
	}
	tk.MustExec("CREATE USER 'newuser' IDENTIFIED BY 'mypassword';")
	for _, testcase := range testcases {
		comment := Commentf(testcase.name)
		tk.MustExec(`START TRANSACTION READ ONLY AS OF TIMESTAMP NOW(3);`)
		c.Assert(tk.Se.GetSessionVars().TxnCtx.IsStaleness, Equals, true, comment)
		tk.MustExec(testcase.sql)
		c.Assert(tk.Se.GetSessionVars().TxnCtx.IsStaleness, Equals, testcase.sameSession, comment)
	}
}

func (s *testStaleTxnSuite) TestAsOfTimestampCompatibility(c *C) {
	tk := testkit.NewTestKit(c, s.store)
	// For mocktikv, safe point is not initialized, we manually insert it for snapshot to use.
	safePointName := "tikv_gc_safe_point"
	safePointValue := "20160102-15:04:05 -0700"
	safePointComment := "All versions after safe point can be accessed. (DO NOT EDIT)"
	updateSafePoint := fmt.Sprintf(`INSERT INTO mysql.tidb VALUES ('%[1]s', '%[2]s', '%[3]s')
	ON DUPLICATE KEY
	UPDATE variable_value = '%[2]s', comment = '%[3]s'`, safePointName, safePointValue, safePointComment)
	tk.MustExec(updateSafePoint)
	tk.MustExec("use test")
	tk.MustExec("create table t5(id int);")
	defer tk.MustExec("drop table if exists t5;")
	time1 := time.Now()
	testcases := []struct {
		beginSQL string
		sql      string
	}{
		{
			beginSQL: fmt.Sprintf("START TRANSACTION READ ONLY AS OF TIMESTAMP '%s'", time1.Format("2006-1-2 15:04:05.000")),
			sql:      fmt.Sprintf(`SET TRANSACTION READ ONLY AS OF TIMESTAMP '%s'`, time1.Format("2006-1-2 15:04:05.000")),
		},
		{
			beginSQL: "begin",
			sql:      fmt.Sprintf(`SET TRANSACTION READ ONLY AS OF TIMESTAMP '%s'`, time1.Format("2006-1-2 15:04:05.000")),
		},
		{
			beginSQL: "start transaction",
			sql:      fmt.Sprintf(`SET TRANSACTION READ ONLY AS OF TIMESTAMP '%s'`, time1.Format("2006-1-2 15:04:05.000")),
		},
		{
			beginSQL: fmt.Sprintf("START TRANSACTION READ ONLY AS OF TIMESTAMP '%s'", time1.Format("2006-1-2 15:04:05.000")),
			sql:      fmt.Sprintf("select * from t5 as of timestamp '%s'", time1.Format("2006-1-2 15:04:05.000")),
		},
		{
			beginSQL: "begin",
			sql:      fmt.Sprintf("select * from t5 as of timestamp '%s'", time1.Format("2006-1-2 15:04:05.000")),
		},
		{
			beginSQL: "start transaction",
			sql:      fmt.Sprintf("select * from t5 as of timestamp '%s'", time1.Format("2006-1-2 15:04:05.000")),
		},
	}
	for _, testcase := range testcases {
		tk.MustExec(testcase.beginSQL)
		err := tk.ExecToErr(testcase.sql)
		c.Assert(err, ErrorMatches, ".*as of timestamp can't be set in transaction.*|.*Transaction characteristics can't be changed while a transaction is in progress")
		tk.MustExec("commit")
	}
	tk.MustExec(`create table test.table1 (id int primary key, a int);`)
	defer tk.MustExec("drop table if exists test.table1;")
	time1 = time.Now()
	tk.MustExec(fmt.Sprintf("explain analyze select * from test.table1 as of timestamp '%s' where id = 1;", time1.Format("2006-1-2 15:04:05.000")))
}

func (s *testStaleTxnSuite) TestSetTransactionInfoSchema(c *C) {
	tk := testkit.NewTestKit(c, s.store)
	// For mocktikv, safe point is not initialized, we manually insert it for snapshot to use.
	safePointName := "tikv_gc_safe_point"
	safePointValue := "20160102-15:04:05 -0700"
	safePointComment := "All versions after safe point can be accessed. (DO NOT EDIT)"
	updateSafePoint := fmt.Sprintf(`INSERT INTO mysql.tidb VALUES ('%[1]s', '%[2]s', '%[3]s')
	ON DUPLICATE KEY
	UPDATE variable_value = '%[2]s', comment = '%[3]s'`, safePointName, safePointValue, safePointComment)
	tk.MustExec(updateSafePoint)
	tk.MustExec("use test")
	tk.MustExec("drop table if exists t")
	defer tk.MustExec("drop table if exists t")
	tk.MustExec("create table t (id int primary key);")

	schemaVer1 := tk.Se.GetInfoSchema().SchemaMetaVersion()
	time1 := time.Now()
	tk.MustExec("alter table t add c int")

	// confirm schema changed
	schemaVer2 := tk.Se.GetInfoSchema().SchemaMetaVersion()
	time2 := time.Now()
	c.Assert(schemaVer1, Less, schemaVer2)
	tk.MustExec(fmt.Sprintf(`SET TRANSACTION READ ONLY AS OF TIMESTAMP '%s'`, time1.Format("2006-1-2 15:04:05.000")))
	c.Assert(tk.Se.GetInfoSchema().SchemaMetaVersion(), Equals, schemaVer1)
	tk.MustExec("select * from t;")
	tk.MustExec("alter table t add d int")
	schemaVer3 := tk.Se.GetInfoSchema().SchemaMetaVersion()
	tk.MustExec(fmt.Sprintf(`SET TRANSACTION READ ONLY AS OF TIMESTAMP '%s'`, time1.Format("2006-1-2 15:04:05.000")))
	tk.MustExec("begin;")
	c.Assert(tk.Se.GetInfoSchema().SchemaMetaVersion(), Equals, schemaVer1)
	tk.MustExec("commit")
	tk.MustExec(fmt.Sprintf(`SET TRANSACTION READ ONLY AS OF TIMESTAMP '%s'`, time2.Format("2006-1-2 15:04:05.000")))
	tk.MustExec("begin;")
	c.Assert(tk.Se.GetInfoSchema().SchemaMetaVersion(), Equals, schemaVer2)
	tk.MustExec("commit")
	c.Assert(tk.Se.GetInfoSchema().SchemaMetaVersion(), Equals, schemaVer3)
}

func (s *testStaleTxnSuite) TestStaleReadTemporaryTable(c *C) {
	tk := testkit.NewTestKit(c, s.store)
	// For mocktikv, safe point is not initialized, we manually insert it for snapshot to use.
	safePointName := "tikv_gc_safe_point"
	safePointValue := "20160102-15:04:05 -0700"
	safePointComment := "All versions after safe point can be accessed. (DO NOT EDIT)"
	updateSafePoint := fmt.Sprintf(`INSERT INTO mysql.tidb VALUES ('%[1]s', '%[2]s', '%[3]s')
	ON DUPLICATE KEY
	UPDATE variable_value = '%[2]s', comment = '%[3]s'`, safePointName, safePointValue, safePointComment)
	tk.MustExec(updateSafePoint)

	tk.MustExec("set @@tidb_enable_global_temporary_table=1")
	tk.MustExec("use test")
	tk.MustExec("drop table if exists tmp1")
	tk.MustExec("create global temporary table tmp1 " +
		"(id int not null primary key, code int not null, value int default null, unique key code(code))" +
		"on commit delete rows")
	time.Sleep(time.Second)
	tk.MustGetErrMsg("select * from tmp1 as of timestamp NOW() where id=1", "can not stale read temporary table")

	queries := []struct {
		sql string
	}{
		{
			sql: "select * from tmp1 where id=1",
		},
		{
			sql: "select * from tmp1 where code=1",
		},
		{
			sql: "select * from tmp1 where id in (1, 2, 3)",
		},
		{
			sql: "select * from tmp1 where code in (1, 2, 3)",
		},
		{
			sql: "select * from tmp1 where id > 1",
		},
		{
			sql: "select /*+use_index(tmp1, code)*/ * from tmp1 where code > 1",
		},
		{
			sql: "select /*+use_index(tmp1, code)*/ code from tmp1 where code > 1",
		},
		{
			sql: "select /*+ use_index_merge(tmp1, primary, code) */ * from tmp1 where id > 1 or code > 2",
		},
	}

	addStaleReadToSQL := func(sql string) string {
		idx := strings.Index(sql, " where ")
		if idx < 0 {
			return ""
		}
		return sql[0:idx] + " as of timestamp NOW()" + sql[idx:]
	}

	for _, query := range queries {
		sql := addStaleReadToSQL(query.sql)
		if sql != "" {
			tk.MustGetErrMsg(sql, "can not stale read temporary table")
		}
	}

	tk.MustExec("start transaction read only as of timestamp NOW()")
	for _, query := range queries {
		tk.MustGetErrMsg(query.sql, "can not stale read temporary table")
	}
	tk.MustExec("commit")

	for _, query := range queries {
		tk.MustExec(query.sql)
	}

	tk.MustExec("set transaction read only as of timestamp NOW()")
	tk.MustExec("start transaction")
	for _, query := range queries {
		tk.MustGetErrMsg(query.sql, "can not stale read temporary table")
	}
	tk.MustExec("commit")

<<<<<<< HEAD
	// test prepared stale select with schema change
	tk.MustExec("alter table t add column c int")
	tk.MustExec("insert into t values (4, 5)")
	time.Sleep(10 * time.Millisecond)
	tk.MustQuery("execute s").Check(staleRows)

	// test dynamic timestamp stale select
	time3 := time.Now()
	tk.MustExec("alter table t add column d int")
	tk.MustExec("insert into t values (4, 4, 4)")
	time.Sleep(tolerance)
	time4 := time.Now()
	staleRows = testkit.Rows("1 <nil>", "2 <nil>", "3 <nil>", "4 5")
	tk.MustQuery(fmt.Sprintf("select * from t as of timestamp CURRENT_TIMESTAMP(3) - INTERVAL %d MICROSECOND", time4.Sub(time3).Microseconds())).Check(staleRows)

	// test prepared dynamic timestamp stale select
	time5 := time.Now()
	tk.MustExec(fmt.Sprintf(`prepare v from "select * from t as of timestamp CURRENT_TIMESTAMP(3) - INTERVAL %d MICROSECOND"`, time5.Sub(time3).Microseconds()))
	tk.MustQuery("execute v").Check(staleRows)

	// test point get
	time6 := time.Now()
	tk.MustExec("insert into t values (5, 5, 5)")
	time.Sleep(tolerance)
	tk.MustQuery(fmt.Sprintf("select * from t as of timestamp '%s' where c=5", time6.Format("2006-1-2 15:04:05.000"))).Check(testkit.Rows("4 5 <nil>"))
}

func (s *testStaleTxnSuite) TestStaleReadFutureTime(c *C) {
	tk := testkit.NewTestKit(c, s.store)
	tk.MustExec("use test")
	tk.MustExec("drop table if exists t")
	defer tk.MustExec("drop table if exists t")
	tk.MustExec("create table t (id int)")

	// Setting tx_read_ts to a time in the future will fail. (One day before the 2038 problem)
	_, err := tk.Exec("start transaction read only as of timestamp '2038-01-18 03:14:07'")
	c.Assert(err, ErrorMatches, "cannot set read timestamp to a future time")
	// Transaction should not be started and read ts should not be set if check fails
	c.Assert(tk.Se.GetSessionVars().InTxn(), IsFalse)
	c.Assert(tk.Se.GetSessionVars().TxnReadTS.PeakTxnReadTS(), Equals, uint64(0))

	_, err = tk.Exec("set transaction read only as of timestamp '2038-01-18 03:14:07'")
	c.Assert(err, ErrorMatches, "cannot set read timestamp to a future time")
	c.Assert(tk.Se.GetSessionVars().TxnReadTS.PeakTxnReadTS(), Equals, uint64(0))

	_, err = tk.Exec("select * from t as of timestamp '2038-01-18 03:14:07'")
	c.Assert(err, ErrorMatches, "cannot set read timestamp to a future time")
=======
	for _, query := range queries {
		tk.MustExec(query.sql)
	}
>>>>>>> c60975a4
}<|MERGE_RESOLUTION|>--- conflicted
+++ resolved
@@ -943,32 +943,9 @@
 	}
 	tk.MustExec("commit")
 
-<<<<<<< HEAD
-	// test prepared stale select with schema change
-	tk.MustExec("alter table t add column c int")
-	tk.MustExec("insert into t values (4, 5)")
-	time.Sleep(10 * time.Millisecond)
-	tk.MustQuery("execute s").Check(staleRows)
-
-	// test dynamic timestamp stale select
-	time3 := time.Now()
-	tk.MustExec("alter table t add column d int")
-	tk.MustExec("insert into t values (4, 4, 4)")
-	time.Sleep(tolerance)
-	time4 := time.Now()
-	staleRows = testkit.Rows("1 <nil>", "2 <nil>", "3 <nil>", "4 5")
-	tk.MustQuery(fmt.Sprintf("select * from t as of timestamp CURRENT_TIMESTAMP(3) - INTERVAL %d MICROSECOND", time4.Sub(time3).Microseconds())).Check(staleRows)
-
-	// test prepared dynamic timestamp stale select
-	time5 := time.Now()
-	tk.MustExec(fmt.Sprintf(`prepare v from "select * from t as of timestamp CURRENT_TIMESTAMP(3) - INTERVAL %d MICROSECOND"`, time5.Sub(time3).Microseconds()))
-	tk.MustQuery("execute v").Check(staleRows)
-
-	// test point get
-	time6 := time.Now()
-	tk.MustExec("insert into t values (5, 5, 5)")
-	time.Sleep(tolerance)
-	tk.MustQuery(fmt.Sprintf("select * from t as of timestamp '%s' where c=5", time6.Format("2006-1-2 15:04:05.000"))).Check(testkit.Rows("4 5 <nil>"))
+	for _, query := range queries {
+		tk.MustExec(query.sql)
+	}
 }
 
 func (s *testStaleTxnSuite) TestStaleReadFutureTime(c *C) {
@@ -991,9 +968,4 @@
 
 	_, err = tk.Exec("select * from t as of timestamp '2038-01-18 03:14:07'")
 	c.Assert(err, ErrorMatches, "cannot set read timestamp to a future time")
-=======
-	for _, query := range queries {
-		tk.MustExec(query.sql)
-	}
->>>>>>> c60975a4
 }