--- conflicted
+++ resolved
@@ -218,11 +218,7 @@
 }
 
 type clusterServerInfoRetriever struct {
-<<<<<<< HEAD
-=======
 	dummyCloser
-	retrieved      bool
->>>>>>> 81a6eb04
 	extractor      *plannercore.ClusterTableExtractor
 	serverInfoType diagnosticspb.ServerInfoType
 	retrieved      bool
