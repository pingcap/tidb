// Copyright 2023 PingCAP, Inc.
//
// Licensed under the Apache License, Version 2.0 (the "License");
// you may not use this file except in compliance with the License.
// You may obtain a copy of the License at
//
//     http://www.apache.org/licenses/LICENSE-2.0
//
// Unless required by applicable law or agreed to in writing, software
// distributed under the License is distributed on an "AS IS" BASIS,
// WITHOUT WARRANTIES OR CONDITIONS OF ANY KIND, either express or implied.
// See the License for the specific language governing permissions and
// limitations under the License.

package executor

import (
	"context"
	"fmt"
	"math"
	"sort"
	"time"

	"github.com/docker/go-units"
	"github.com/pingcap/errors"
	"github.com/pingcap/tidb/infoschema"
	"github.com/pingcap/tidb/kv"
	"github.com/pingcap/tidb/parser/ast"
	"github.com/pingcap/tidb/parser/duration"
	"github.com/pingcap/tidb/sessionctx"
	"github.com/pingcap/tidb/sessionctx/variable"
	"github.com/pingcap/tidb/sessiontxn/staleread"
	"github.com/pingcap/tidb/util/chunk"
	"github.com/pingcap/tidb/util/mathutil"
	"github.com/pingcap/tidb/util/sqlexec"
	"github.com/tikv/client-go/v2/oracle"
	rmclient "github.com/tikv/pd/client/resource_group/controller"
)

var (
	// workloadBaseRUCostMap contains the base resource cost rate per 1 kv cpu within 1 second,
	// the data is calculated from benchmark result, these data might not be very accurate,
	// but is enough here because the maximum RU capacity is depended on both the cluster and
	// the workload.
	workloadBaseRUCostMap = map[ast.CalibrateResourceType]*baseResourceCost{
		ast.TPCC: {
			tidbToKVCPURatio: 0.6,
			kvCPU:            0.15,
			readBytes:        units.MiB / 2,
			writeBytes:       units.MiB,
			readReqCount:     300,
			writeReqCount:    1750,
		},
		ast.OLTPREADWRITE: {
			tidbToKVCPURatio: 1.25,
			kvCPU:            0.35,
			readBytes:        units.MiB * 4.25,
			writeBytes:       units.MiB / 3,
			readReqCount:     1600,
			writeReqCount:    1400,
		},
		ast.OLTPREADONLY: {
			tidbToKVCPURatio: 2,
			kvCPU:            0.52,
			readBytes:        units.MiB * 28,
			writeBytes:       0,
			readReqCount:     4500,
			writeReqCount:    0,
		},
		ast.OLTPWRITEONLY: {
			tidbToKVCPURatio: 1,
			kvCPU:            0,
			readBytes:        0,
			writeBytes:       units.MiB,
			readReqCount:     0,
			writeReqCount:    3550,
		},
	}

	// resourceGroupCtl is the ResourceGroupController in pd client
	resourceGroupCtl *rmclient.ResourceGroupsController
)

// SetResourceGroupController set a inited ResourceGroupsController for calibrate usage.
func SetResourceGroupController(rc *rmclient.ResourceGroupsController) {
	resourceGroupCtl = rc
}

// GetResourceGroupController returns the ResourceGroupsController.
func GetResourceGroupController() *rmclient.ResourceGroupsController {
	return resourceGroupCtl
}

// the resource cost rate of a specified workload per 1 tikv cpu.
type baseResourceCost struct {
	// represents the average ratio of TiDB CPU time to TiKV CPU time, this is used to calculate whether tikv cpu
	// or tidb cpu is the performance bottle neck.
	tidbToKVCPURatio float64
	// the kv CPU time for calculate RU, it's smaller than the actual cpu usage. The unit is seconds.
	kvCPU float64
	// the read bytes rate per 1 tikv cpu.
	readBytes uint64
	// the write bytes rate per 1 tikv cpu.
	writeBytes uint64
	// the average tikv read request count per 1 tikv cpu.
	readReqCount uint64
	// the average tikv write request count per 1 tikv cpu.
	writeReqCount uint64
}

const (
	// valuableUsageThreshold is the threshold used to determine whether the CPU is high enough.
	// The sampling point is available when the CPU utilization of tikv or tidb is higher than the valuableUsageThreshold.
	valuableUsageThreshold = 0.2
	// lowUsageThreshold is the threshold used to determine whether the CPU is too low.
	// When the CPU utilization of tikv or tidb is lower than lowUsageThreshold, but neither is higher than valuableUsageThreshold, the sampling point is unavailable
	lowUsageThreshold = 0.1
	// calibration is performed only when the available time point exceeds the percentOfPass
	percentOfPass = 0.9
	// For quotas computed at each point in time, the maximum and minimum portions are discarded, and discardRate is the percentage discarded
	discardRate = 0.1

	// duration Indicates the supported calibration duration
	maxDuration = time.Hour * 24
	minDuration = time.Minute * 10
)

type calibrateResourceExec struct {
	baseExecutor
	optionList   []*ast.DynamicCalibrateResourceOption
	workloadType ast.CalibrateResourceType
	done         bool
}

func (e *calibrateResourceExec) parseCalibrateDuration(ctx context.Context) (startTime time.Time, endTime time.Time, err error) {
	var dur time.Duration
	var ts uint64
	for _, op := range e.optionList {
		switch op.Tp {
		case ast.CalibrateStartTime:
			ts, err = staleread.CalculateAsOfTsExpr(ctx, e.ctx, op.Ts)
			if err != nil {
				return
			}
			startTime = oracle.GetTimeFromTS(ts)
		case ast.CalibrateEndTime:
			ts, err = staleread.CalculateAsOfTsExpr(ctx, e.ctx, op.Ts)
			if err != nil {
				return
			}
			endTime = oracle.GetTimeFromTS(ts)
		case ast.CalibrateDuration:
			dur, err = duration.ParseDuration(op.StrValue)
			if err != nil {
				return
			}
		}
	}
	if startTime.IsZero() {
		err = errors.Errorf("start time should not be 0")
		return
	}
	// If endTime is set, duration will be ignored.
	if endTime.IsZero() {
		if dur != time.Duration(0) {
			endTime = startTime.Add(dur)
		} else {
			endTime = time.Now()
		}
	}
	// check the duration
	dur = endTime.Sub(startTime)
	if dur > maxDuration {
		err = errors.Errorf("the duration of calibration is too long, which could lead to inaccurate output. Please make the duration between %s and %s", minDuration.String(), maxDuration.String())
		return
	}
	if dur < minDuration {
		err = errors.Errorf("the duration of calibration is too short, which could lead to inaccurate output. Please make the duration between %s and %s", minDuration.String(), maxDuration.String())
	}

	return
}

func (e *calibrateResourceExec) Next(ctx context.Context, req *chunk.Chunk) error {
	req.Reset()
	if e.done {
		return nil
	}
	e.done = true

	exec := e.ctx.(sqlexec.RestrictedSQLExecutor)
	ctx = kv.WithInternalSourceType(ctx, kv.InternalTxnOthers)
	if len(e.optionList) > 0 {
		return e.dynamicCalibrate(ctx, req, exec)
	}
	return e.staticCalibrate(ctx, req, exec)
}

var (
	errLowUsage          = errors.Errorf("The workload in selected time window is too low, with which TiDB is unable to reach a capacity estimation; please select another time window with higher workload, or calibrate resource by hardware instead")
	errNoCPUQuotaMetrics = errors.Normalize("There is no CPU quota metrics, %v")
)

func (e *calibrateResourceExec) dynamicCalibrate(ctx context.Context, req *chunk.Chunk, exec sqlexec.RestrictedSQLExecutor) error {
	startTs, endTs, err := e.parseCalibrateDuration(ctx)
	if err != nil {
		return err
	}
	startTime := startTs.In(e.ctx.GetSessionVars().Location()).Format(time.DateTime)
	endTime := endTs.In(e.ctx.GetSessionVars().Location()).Format(time.DateTime)

	totalKVCPUQuota, err := getTiKVTotalCPUQuota(ctx, exec)
	if err != nil {
		return errNoCPUQuotaMetrics.FastGenByArgs(err.Error())
	}
	totalTiDBCPU, err := getTiDBTotalCPUQuota(ctx, exec)
	if err != nil {
		return errNoCPUQuotaMetrics.FastGenByArgs(err.Error())
	}
	rus, err := getRUPerSec(ctx, e.ctx, exec, startTime, endTime)
	if err != nil {
		return err
	}
	tikvCPUs, err := getComponentCPUUsagePerSec(ctx, e.ctx, exec, "tikv", startTime, endTime)
	if err != nil {
		return err
	}
	tidbCPUs, err := getComponentCPUUsagePerSec(ctx, e.ctx, exec, "tidb", startTime, endTime)
	if err != nil {
		return err
	}
	quotas := make([]float64, 0)
	lowCount := 0
	for {
		if rus.isEnd() || tikvCPUs.isEnd() || tidbCPUs.isEnd() {
			break
		}
		// make time point match
		maxTime := rus.getTime()
		if tikvCPUs.getTime().After(maxTime) {
			maxTime = tikvCPUs.getTime()
		}
		if tidbCPUs.getTime().After(maxTime) {
			maxTime = tidbCPUs.getTime()
		}
		if !rus.advance(maxTime) || !tikvCPUs.advance(maxTime) || !tidbCPUs.advance(maxTime) {
			continue
		}
		tikvQuota, tidbQuota := tikvCPUs.getValue()/totalKVCPUQuota, tidbCPUs.getValue()/totalTiDBCPU
		// If one of the two cpu usage is greater than the `valuableUsageThreshold`, we can accept it.
		// And if both are greater than the `lowUsageThreshold`, we can also accept it.
		if tikvQuota > valuableUsageThreshold || tidbQuota > valuableUsageThreshold {
			quotas = append(quotas, rus.getValue()/mathutil.Max(tikvQuota, tidbQuota))
		} else if tikvQuota < lowUsageThreshold || tidbQuota < lowUsageThreshold {
			lowCount++
		} else {
			quotas = append(quotas, rus.getValue()/mathutil.Max(tikvQuota, tidbQuota))
		}
		rus.next()
		tidbCPUs.next()
		tikvCPUs.next()
	}
	if len(quotas) < 5 {
		return errLowUsage
	}
<<<<<<< HEAD
	if float64(len(quotas))/float64(len(quotas)+lowCount) > percentOfPass {
		sort.Slice(quotas, func(i, j int) bool {
			return quotas[i] > quotas[j]
		})
		lowerBound := int(math.Round(float64(len(quotas)) * discardRate))
		upperBound := len(quotas) - lowerBound
		sum := 0.
		for i := lowerBound; i < upperBound; i++ {
			sum += quotas[i]
		}
		quota := sum / float64(upperBound-lowerBound)
		req.AppendUint64(0, uint64(quota))
	} else {
		return errLowUsage
=======
	if float64(len(quotas))/float64(len(quotas)+lowCount) <= percentOfPass {
		return errors.Errorf("The workload in selected time window is too low, with which TiDB is unable to reach a capacity estimation; please select another time window with higher workload, or calibrate resource by hardware instead")
>>>>>>> c7f2a231
	}
	sort.Slice(quotas, func(i, j int) bool {
		return quotas[i] > quotas[j]
	})
	lowerBound := int(math.Round(float64(len(quotas)) * discardRate))
	upperBound := len(quotas) - lowerBound
	sum := 0.
	for i := lowerBound; i < upperBound; i++ {
		sum += quotas[i]
	}
	quota := sum / float64(upperBound-lowerBound)
	req.AppendUint64(0, uint64(quota))
	return nil
}

func (e *calibrateResourceExec) staticCalibrate(ctx context.Context, req *chunk.Chunk, exec sqlexec.RestrictedSQLExecutor) error {
	if !variable.EnableResourceControl.Load() {
		return infoschema.ErrResourceGroupSupportDisabled
	}
	// first fetch the ru settings config.
	if resourceGroupCtl == nil {
		return errors.New("resource group controller is not initialized")
	}

	totalKVCPUQuota, err := getTiKVTotalCPUQuota(ctx, exec)
	if err != nil {
		return errNoCPUQuotaMetrics.FastGenByArgs(err.Error())
	}
	totalTiDBCPU, err := getTiDBTotalCPUQuota(ctx, exec)
	if err != nil {
		return errNoCPUQuotaMetrics.FastGenByArgs(err.Error())
	}

	// The default workload to calculate the RU capacity.
	if e.workloadType == ast.WorkloadNone {
		e.workloadType = ast.TPCC
	}
	baseCost, ok := workloadBaseRUCostMap[e.workloadType]
	if !ok {
		return errors.Errorf("unknown workload '%T'", e.workloadType)
	}

	if totalTiDBCPU/baseCost.tidbToKVCPURatio < totalKVCPUQuota {
		totalKVCPUQuota = totalTiDBCPU / baseCost.tidbToKVCPURatio
	}
	ruCfg := resourceGroupCtl.GetConfig()
	ruPerKVCPU := float64(ruCfg.ReadBaseCost)*float64(baseCost.readReqCount) +
		float64(ruCfg.CPUMsCost)*baseCost.kvCPU*1000 + // convert to ms
		float64(ruCfg.ReadBytesCost)*float64(baseCost.readBytes) +
		float64(ruCfg.WriteBaseCost)*float64(baseCost.writeReqCount) +
		float64(ruCfg.WriteBytesCost)*float64(baseCost.writeBytes)
	quota := totalKVCPUQuota * ruPerKVCPU
	req.AppendUint64(0, uint64(quota))
	return nil
}

func getTiKVTotalCPUQuota(ctx context.Context, exec sqlexec.RestrictedSQLExecutor) (float64, error) {
	query := "SELECT SUM(value) FROM METRICS_SCHEMA.tikv_cpu_quota GROUP BY time ORDER BY time desc limit 1"
	return getNumberFromMetrics(ctx, exec, query, "tikv_cpu_quota")
}

func getTiDBTotalCPUQuota(ctx context.Context, exec sqlexec.RestrictedSQLExecutor) (float64, error) {
	query := "SELECT SUM(value) FROM METRICS_SCHEMA.tidb_server_maxprocs GROUP BY time ORDER BY time desc limit 1"
	return getNumberFromMetrics(ctx, exec, query, "tidb_server_maxprocs")
}

type timePointValue struct {
	tp  time.Time
	val float64
}

type timeSeriesValues struct {
	idx  int
	vals []*timePointValue
}

func (t *timeSeriesValues) isEnd() bool {
	return t.idx >= len(t.vals)
}

func (t *timeSeriesValues) next() {
	t.idx++
}

func (t *timeSeriesValues) getTime() time.Time {
	return t.vals[t.idx].tp
}

func (t *timeSeriesValues) getValue() float64 {
	return t.vals[t.idx].val
}

func (t *timeSeriesValues) advance(target time.Time) bool {
	for ; t.idx < len(t.vals); t.idx++ {
		// `target` is maximal time in other timeSeriesValues,
		// so we should find the time which offset is less than 10s.
		if t.vals[t.idx].tp.Add(time.Second * 10).After(target) {
			return t.vals[t.idx].tp.Add(-time.Second * 10).Before(target)
		}
	}
	return false
}

func getRUPerSec(ctx context.Context, sctx sessionctx.Context, exec sqlexec.RestrictedSQLExecutor, startTime, endTime string) (*timeSeriesValues, error) {
	query := fmt.Sprintf("SELECT time, value FROM METRICS_SCHEMA.resource_manager_resource_unit where time >= '%s' and time <= '%s' ORDER BY time asc", startTime, endTime)
	return getValuesFromMetrics(ctx, sctx, exec, query, "resource_manager_resource_unit")
}

func getComponentCPUUsagePerSec(ctx context.Context, sctx sessionctx.Context, exec sqlexec.RestrictedSQLExecutor, component, startTime, endTime string) (*timeSeriesValues, error) {
	query := fmt.Sprintf("SELECT time, sum(value) FROM METRICS_SCHEMA.process_cpu_usage where time >= '%s' and time <= '%s' and job like '%%%s' GROUP BY time ORDER BY time asc", startTime, endTime, component)
	return getValuesFromMetrics(ctx, sctx, exec, query, "process_cpu_usage")
}

func getNumberFromMetrics(ctx context.Context, exec sqlexec.RestrictedSQLExecutor, query, metrics string) (float64, error) {
	rows, _, err := exec.ExecRestrictedSQL(ctx, []sqlexec.OptionFuncAlias{sqlexec.ExecOptionUseCurSession}, query)
	if err != nil {
		return 0.0, errors.Trace(err)
	}
	if len(rows) == 0 {
		return 0.0, errors.Errorf("metrics '%s' is empty", metrics)
	}

	return rows[0].GetFloat64(0), nil
}

func getValuesFromMetrics(ctx context.Context, sctx sessionctx.Context, exec sqlexec.RestrictedSQLExecutor, query, metrics string) (*timeSeriesValues, error) {
	rows, _, err := exec.ExecRestrictedSQL(ctx, []sqlexec.OptionFuncAlias{sqlexec.ExecOptionUseCurSession}, query)
	if err != nil {
		return nil, errors.Trace(err)
	}
	ret := make([]*timePointValue, 0, len(rows))
	for _, row := range rows {
		if tp, err := row.GetTime(0).AdjustedGoTime(sctx.GetSessionVars().Location()); err == nil {
			ret = append(ret, &timePointValue{
				tp:  tp,
				val: row.GetFloat64(1),
			})
		}
	}
	return &timeSeriesValues{idx: 0, vals: ret}, nil
}<|MERGE_RESOLUTION|>--- conflicted
+++ resolved
@@ -263,25 +263,8 @@
 	if len(quotas) < 5 {
 		return errLowUsage
 	}
-<<<<<<< HEAD
-	if float64(len(quotas))/float64(len(quotas)+lowCount) > percentOfPass {
-		sort.Slice(quotas, func(i, j int) bool {
-			return quotas[i] > quotas[j]
-		})
-		lowerBound := int(math.Round(float64(len(quotas)) * discardRate))
-		upperBound := len(quotas) - lowerBound
-		sum := 0.
-		for i := lowerBound; i < upperBound; i++ {
-			sum += quotas[i]
-		}
-		quota := sum / float64(upperBound-lowerBound)
-		req.AppendUint64(0, uint64(quota))
-	} else {
+	if float64(len(quotas))/float64(len(quotas)+lowCount) <= percentOfPass {
 		return errLowUsage
-=======
-	if float64(len(quotas))/float64(len(quotas)+lowCount) <= percentOfPass {
-		return errors.Errorf("The workload in selected time window is too low, with which TiDB is unable to reach a capacity estimation; please select another time window with higher workload, or calibrate resource by hardware instead")
->>>>>>> c7f2a231
 	}
 	sort.Slice(quotas, func(i, j int) bool {
 		return quotas[i] > quotas[j]
