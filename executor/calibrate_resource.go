--- conflicted
+++ resolved
@@ -16,35 +16,24 @@
 
 import (
 	"context"
-<<<<<<< HEAD
 	"fmt"
 	"math"
 	"sort"
-	"strconv"
-	"strings"
 	"time"
-=======
->>>>>>> 8eae738c
 
 	"github.com/docker/go-units"
 	"github.com/pingcap/errors"
 	"github.com/pingcap/tidb/infoschema"
 	"github.com/pingcap/tidb/kv"
 	"github.com/pingcap/tidb/parser/ast"
-<<<<<<< HEAD
 	"github.com/pingcap/tidb/parser/duration"
+	"github.com/pingcap/tidb/sessionctx/variable"
 	"github.com/pingcap/tidb/sessiontxn/staleread"
-=======
-	"github.com/pingcap/tidb/sessionctx/variable"
->>>>>>> 8eae738c
 	"github.com/pingcap/tidb/util/chunk"
 	"github.com/pingcap/tidb/util/mathutil"
 	"github.com/pingcap/tidb/util/sqlexec"
-<<<<<<< HEAD
 	"github.com/tikv/client-go/v2/oracle"
-=======
 	rmclient "github.com/tikv/pd/client/resource_group/controller"
->>>>>>> 8eae738c
 )
 
 var (
@@ -198,7 +187,6 @@
 	}
 	e.done = true
 
-<<<<<<< HEAD
 	exec := e.ctx.(sqlexec.RestrictedSQLExecutor)
 	ctx = kv.WithInternalSourceType(ctx, kv.InternalTxnOthers)
 	if len(e.optionList) > 0 {
@@ -274,18 +262,14 @@
 }
 
 func (e *calibrateResourceExec) staticCalibrate(ctx context.Context, req *chunk.Chunk, exec sqlexec.RestrictedSQLExecutor) error {
-=======
 	if !variable.EnableResourceControl.Load() {
 		return infoschema.ErrResourceGroupSupportDisabled
 	}
->>>>>>> 8eae738c
 	// first fetch the ru settings config.
 	if resourceGroupCtl == nil {
 		return errors.New("resource group controller is not initialized")
 	}
 
-	exec := e.ctx.(sqlexec.RestrictedSQLExecutor)
-	ctx = kv.WithInternalSourceType(ctx, kv.InternalTxnOthers)
 	totalKVCPUQuota, err := getTiKVTotalCPUQuota(ctx, exec)
 	if err != nil {
 		return err
