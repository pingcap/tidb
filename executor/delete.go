// Copyright 2018 PingCAP, Inc.
//
// Licensed under the Apache License, Version 2.0 (the "License");
// you may not use this file except in compliance with the License.
// You may obtain a copy of the License at
//
//     http://www.apache.org/licenses/LICENSE-2.0
//
// Unless required by applicable law or agreed to in writing, software
// distributed under the License is distributed on an "AS IS" BASIS,
// See the License for the specific language governing permissions and
// limitations under the License.

package executor

import (
	"context"

	"github.com/pingcap/tidb/expression"
	plannercore "github.com/pingcap/tidb/planner/core"
	"github.com/pingcap/tidb/sessionctx"
	"github.com/pingcap/tidb/table"
	"github.com/pingcap/tidb/types"
	"github.com/pingcap/tidb/util/chunk"
)

// DeleteExec represents a delete executor.
// See https://dev.mysql.com/doc/refman/5.7/en/delete.html
type DeleteExec struct {
	baseExecutor

	IsMultiTable bool
	tblID2Table  map[int64]table.Table
<<<<<<< HEAD
	tblID2Handle map[int64][]*expression.Column
	// tblMap is the table map value is an array which contains table aliases.
	// Table ID may not be unique for deleting multiple tables, for statements like
	// `delete from t as t1, t as t2`, the same table has two alias, we have to identify a table
	// by its alias instead of ID.
	tblMap map[int64][]*ast.TableName
=======

	// tblColPosInfos stores relationship between column ordinal to its table handle.
	// the columns ordinals is present in ordinal range format, @see plannercore.TblColPosInfos
	tblColPosInfos plannercore.TblColPosInfoSlice
>>>>>>> fe998656
}

// Next implements the Executor Next interface.
func (e *DeleteExec) Next(ctx context.Context, req *chunk.Chunk) error {
	req.Reset()
	if e.IsMultiTable {
		return e.deleteMultiTablesByChunk(ctx)
	}
	return e.deleteSingleTableByChunk(ctx)
}

func (e *DeleteExec) deleteOneRow(tbl table.Table, handleCol *expression.Column, row []types.Datum) error {
	end := len(row)
	if handleIsExtra(handleCol) {
		end--
	}
	handle := row[handleCol.Index].GetInt64()
	err := e.removeRow(e.ctx, tbl, handle, row[:end])
	if err != nil {
		return err
	}

	return nil
}

func (e *DeleteExec) deleteSingleTableByChunk(ctx context.Context) error {
	var (
		id        int64
		tbl       table.Table
		handleCol *expression.Column
		rowCount  int
	)
	for i, t := range e.tblID2Table {
		id, tbl = i, t
		handleCol = e.tblID2Handle[id][0]
		break
	}

	// If tidb_batch_delete is ON and not in a transaction, we could use BatchDelete mode.
	batchDelete := e.ctx.GetSessionVars().BatchDelete && !e.ctx.GetSessionVars().InTxn()
	batchDMLSize := e.ctx.GetSessionVars().DMLBatchSize
	fields := retTypes(e.children[0])
	chk := newFirstChunk(e.children[0])
	for {
		iter := chunk.NewIterator4Chunk(chk)

		err := Next(ctx, e.children[0], chk)
		if err != nil {
			return err
		}
		if chk.NumRows() == 0 {
			break
		}

		for chunkRow := iter.Begin(); chunkRow != iter.End(); chunkRow = iter.Next() {
			if batchDelete && rowCount >= batchDMLSize {
				if err = e.ctx.StmtCommit(); err != nil {
					return err
				}
				if err = e.ctx.NewTxn(ctx); err != nil {
					// We should return a special error for batch insert.
					return ErrBatchInsertFail.GenWithStack("BatchDelete failed with error: %v", err)
				}
				rowCount = 0
			}

			datumRow := chunkRow.GetDatumRow(fields)
			err = e.deleteOneRow(tbl, handleCol, datumRow)
			if err != nil {
				return err
			}
			rowCount++
		}
		chk = chunk.Renew(chk, e.maxChunkSize)
	}

	return nil
}

<<<<<<< HEAD
func (e *DeleteExec) initialMultiTableTblMap() {
	e.tblMap = make(map[int64][]*ast.TableName, len(e.Tables))
	for _, t := range e.Tables {
		e.tblMap[t.TableInfo.ID] = append(e.tblMap[t.TableInfo.ID], t)
	}
}

func (e *DeleteExec) getColPosInfos(schema *expression.Schema) []tblColPosInfo {
	var colPosInfos []tblColPosInfo
	// Extract the columns' position information of this table in the delete's schema, together with the table id
	// and its handle's position in the schema.
	for id, cols := range e.tblID2Handle {
		tbl := e.tblID2Table[id]
		for _, col := range cols {
			if !e.matchingDeletingTable(id, col) {
				continue
			}
			offset := getTableOffset(schema, col)
			end := offset + len(tbl.Cols())
			colPosInfos = append(colPosInfos, tblColPosInfo{tblID: id, colBeginIndex: offset, colEndIndex: end, handleIndex: col.Index})
		}
	}
	return colPosInfos
}

func (e *DeleteExec) composeTblRowMap(tblRowMap tableRowMapType, colPosInfos []tblColPosInfo, joinedRow []types.Datum) {
=======
func (e *DeleteExec) composeTblRowMap(tblRowMap tableRowMapType, colPosInfos []plannercore.TblColPosInfo, joinedRow []types.Datum) {
>>>>>>> fe998656
	// iterate all the joined tables, and got the copresonding rows in joinedRow.
	for _, info := range colPosInfos {
		if tblRowMap[info.TblID] == nil {
			tblRowMap[info.TblID] = make(map[int64][]types.Datum)
		}
		handle := joinedRow[info.HandleOrdinal].GetInt64()
		// tblRowMap[info.TblID][handle] hold the row datas binding to this table and this handle.
		tblRowMap[info.TblID][handle] = joinedRow[info.Start:info.End]
	}
}

func (e *DeleteExec) deleteMultiTablesByChunk(ctx context.Context) error {
	colPosInfos := e.tblColPosInfos
	tblRowMap := make(tableRowMapType)
	fields := retTypes(e.children[0])
	chk := newFirstChunk(e.children[0])
	for {
		iter := chunk.NewIterator4Chunk(chk)
		err := Next(ctx, e.children[0], chk)
		if err != nil {
			return err
		}
		if chk.NumRows() == 0 {
			break
		}

		for joinedChunkRow := iter.Begin(); joinedChunkRow != iter.End(); joinedChunkRow = iter.Next() {
			joinedDatumRow := joinedChunkRow.GetDatumRow(fields)
			e.composeTblRowMap(tblRowMap, colPosInfos, joinedDatumRow)
		}
		chk = chunk.Renew(chk, e.maxChunkSize)
	}

	return e.removeRowsInTblRowMap(tblRowMap)
}

func (e *DeleteExec) removeRowsInTblRowMap(tblRowMap tableRowMapType) error {
	for id, rowMap := range tblRowMap {
		for handle, data := range rowMap {
			err := e.removeRow(e.ctx, e.tblID2Table[id], handle, data)
			if err != nil {
				return err
			}
		}
	}

	return nil
}

func (e *DeleteExec) removeRow(ctx sessionctx.Context, t table.Table, h int64, data []types.Datum) error {
	err := t.RemoveRecord(ctx, h, data)
	if err != nil {
		return err
	}
	ctx.GetSessionVars().StmtCtx.AddAffectedRows(1)
	return nil
}

// Close implements the Executor Close interface.
func (e *DeleteExec) Close() error {
	return e.children[0].Close()
}

// Open implements the Executor Open interface.
func (e *DeleteExec) Open(ctx context.Context) error {
	return e.children[0].Open(ctx)
}

// tableRowMapType is a map for unique (Table, Row) pair. key is the tableID.
// the key in map[int64]Row is the joined table handle, which represent a unique reference row.
// the value in map[int64]Row is the deleting row.
type tableRowMapType map[int64]map[int64][]types.Datum<|MERGE_RESOLUTION|>--- conflicted
+++ resolved
@@ -16,7 +16,6 @@
 import (
 	"context"
 
-	"github.com/pingcap/tidb/expression"
 	plannercore "github.com/pingcap/tidb/planner/core"
 	"github.com/pingcap/tidb/sessionctx"
 	"github.com/pingcap/tidb/table"
@@ -31,19 +30,10 @@
 
 	IsMultiTable bool
 	tblID2Table  map[int64]table.Table
-<<<<<<< HEAD
-	tblID2Handle map[int64][]*expression.Column
-	// tblMap is the table map value is an array which contains table aliases.
-	// Table ID may not be unique for deleting multiple tables, for statements like
-	// `delete from t as t1, t as t2`, the same table has two alias, we have to identify a table
-	// by its alias instead of ID.
-	tblMap map[int64][]*ast.TableName
-=======
 
 	// tblColPosInfos stores relationship between column ordinal to its table handle.
 	// the columns ordinals is present in ordinal range format, @see plannercore.TblColPosInfos
 	tblColPosInfos plannercore.TblColPosInfoSlice
->>>>>>> fe998656
 }
 
 // Next implements the Executor Next interface.
@@ -55,12 +45,12 @@
 	return e.deleteSingleTableByChunk(ctx)
 }
 
-func (e *DeleteExec) deleteOneRow(tbl table.Table, handleCol *expression.Column, row []types.Datum) error {
+func (e *DeleteExec) deleteOneRow(tbl table.Table, handleIndex int, isExtraHandle bool, row []types.Datum) error {
 	end := len(row)
-	if handleIsExtra(handleCol) {
+	if isExtraHandle {
 		end--
 	}
-	handle := row[handleCol.Index].GetInt64()
+	handle := row[handleIndex].GetInt64()
 	err := e.removeRow(e.ctx, tbl, handle, row[:end])
 	if err != nil {
 		return err
@@ -71,15 +61,15 @@
 
 func (e *DeleteExec) deleteSingleTableByChunk(ctx context.Context) error {
 	var (
-		id        int64
-		tbl       table.Table
-		handleCol *expression.Column
-		rowCount  int
+		tbl           table.Table
+		isExtrahandle bool
+		handleIndex   int
+		rowCount      int
 	)
-	for i, t := range e.tblID2Table {
-		id, tbl = i, t
-		handleCol = e.tblID2Handle[id][0]
-		break
+	for _, info := range e.tblColPosInfos {
+		tbl = e.tblID2Table[info.TblID]
+		handleIndex = info.HandleOrdinal
+		isExtrahandle = handleIsExtra(e.children[0].Schema().Columns[info.HandleOrdinal])
 	}
 
 	// If tidb_batch_delete is ON and not in a transaction, we could use BatchDelete mode.
@@ -111,7 +101,7 @@
 			}
 
 			datumRow := chunkRow.GetDatumRow(fields)
-			err = e.deleteOneRow(tbl, handleCol, datumRow)
+			err = e.deleteOneRow(tbl, handleIndex, isExtrahandle, datumRow)
 			if err != nil {
 				return err
 			}
@@ -123,36 +113,7 @@
 	return nil
 }
 
-<<<<<<< HEAD
-func (e *DeleteExec) initialMultiTableTblMap() {
-	e.tblMap = make(map[int64][]*ast.TableName, len(e.Tables))
-	for _, t := range e.Tables {
-		e.tblMap[t.TableInfo.ID] = append(e.tblMap[t.TableInfo.ID], t)
-	}
-}
-
-func (e *DeleteExec) getColPosInfos(schema *expression.Schema) []tblColPosInfo {
-	var colPosInfos []tblColPosInfo
-	// Extract the columns' position information of this table in the delete's schema, together with the table id
-	// and its handle's position in the schema.
-	for id, cols := range e.tblID2Handle {
-		tbl := e.tblID2Table[id]
-		for _, col := range cols {
-			if !e.matchingDeletingTable(id, col) {
-				continue
-			}
-			offset := getTableOffset(schema, col)
-			end := offset + len(tbl.Cols())
-			colPosInfos = append(colPosInfos, tblColPosInfo{tblID: id, colBeginIndex: offset, colEndIndex: end, handleIndex: col.Index})
-		}
-	}
-	return colPosInfos
-}
-
-func (e *DeleteExec) composeTblRowMap(tblRowMap tableRowMapType, colPosInfos []tblColPosInfo, joinedRow []types.Datum) {
-=======
 func (e *DeleteExec) composeTblRowMap(tblRowMap tableRowMapType, colPosInfos []plannercore.TblColPosInfo, joinedRow []types.Datum) {
->>>>>>> fe998656
 	// iterate all the joined tables, and got the copresonding rows in joinedRow.
 	for _, info := range colPosInfos {
 		if tblRowMap[info.TblID] == nil {
