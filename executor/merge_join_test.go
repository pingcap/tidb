--- conflicted
+++ resolved
@@ -407,23 +407,13 @@
 	tk.MustExec("drop table if exists t")
 	tk.MustExec("create table t(a int)")
 	tk.MustExec("insert into t value(1),(2)")
-<<<<<<< HEAD
-	tk.MustQuery("explain select /*+ TIDB_SMJ(t1, t2) */ * from t t1 join t t2 order by t1.a, t2.a").Check(testkit.Rows(
-		"Sort_6 100000000.00 root  schema:[test.t.a test.t.a], items:test.t.a, test.t.a",
-		"└─MergeJoin_9 100000000.00 root  inner join",
-		"  ├─TableReader_13(Build) 10000.00 root  data:TableFullScan_12",
-		"  │ └─TableFullScan_12 10000.00 cop[tikv] table:t2 keep order:false, stats:pseudo",
-		"  └─TableReader_11(Probe) 10000.00 root  data:TableFullScan_10",
-		"    └─TableFullScan_10 10000.00 cop[tikv] table:t1 keep order:false, stats:pseudo",
-=======
 	tk.MustQuery("explain format = 'brief' select /*+ TIDB_SMJ(t1, t2) */ * from t t1 join t t2 order by t1.a, t2.a").Check(testkit.Rows(
-		"Sort 100000000.00 root  test.t.a, test.t.a",
+		"Sort 100000000.00 root  schema:[test.t.a test.t.a], items:test.t.a, test.t.a",
 		"└─MergeJoin 100000000.00 root  inner join",
-		"  ├─TableReader(Build) 10000.00 root  data:TableFullScan",
+		"  ├─TableReader(Build) 10000.00 root  data:TableFullScan_12",
 		"  │ └─TableFullScan 10000.00 cop[tikv] table:t2 keep order:false, stats:pseudo",
-		"  └─TableReader(Probe) 10000.00 root  data:TableFullScan",
+		"  └─TableReader(Probe) 10000.00 root  data:TableFullScan_10",
 		"    └─TableFullScan 10000.00 cop[tikv] table:t1 keep order:false, stats:pseudo",
->>>>>>> 339bc46f
 	))
 	tk.MustQuery("select /*+ TIDB_SMJ(t1, t2) */ * from t t1 join t t2 order by t1.a, t2.a").Check(testkit.Rows(
 		"1 1",
@@ -470,29 +460,16 @@
 	tk.MustExec("drop table if exists s")
 	tk.MustExec("create table s (a int)")
 	tk.MustExec("insert into s values (4), (1), (3), (2)")
-<<<<<<< HEAD
-	tk.MustQuery("explain select s1.a1 from (select a as a1 from s order by s.a desc) as s1 join (select a as a2 from s order by s.a desc) as s2 on s1.a1 = s2.a2 order by s1.a1 desc").Check(testkit.Rows(
-		"MergeJoin_28 12487.50 root  inner join, left key:test.s.a, right key:test.s.a",
-		"├─Sort_31(Build) 9990.00 root  schema:[test.s.a], items:test.s.a:desc",
-		"│ └─TableReader_26 9990.00 root  data:Selection_25",
-		"│   └─Selection_25 9990.00 cop[tikv]  not(isnull(test.s.a))",
-		"│     └─TableFullScan_24 10000.00 cop[tikv] table:s keep order:false, stats:pseudo",
-		"└─Sort_29(Probe) 9990.00 root  schema:[test.s.a], items:test.s.a:desc",
-		"  └─TableReader_21 9990.00 root  data:Selection_20",
-		"    └─Selection_20 9990.00 cop[tikv]  not(isnull(test.s.a))",
-		"      └─TableFullScan_19 10000.00 cop[tikv] table:s keep order:false, stats:pseudo",
-=======
 	tk.MustQuery("explain format = 'brief' select s1.a1 from (select a as a1 from s order by s.a desc) as s1 join (select a as a2 from s order by s.a desc) as s2 on s1.a1 = s2.a2 order by s1.a1 desc").Check(testkit.Rows(
 		"MergeJoin 12487.50 root  inner join, left key:test.s.a, right key:test.s.a",
-		"├─Sort(Build) 9990.00 root  test.s.a:desc",
-		"│ └─TableReader 9990.00 root  data:Selection",
+		"├─Sort(Build) 9990.00 root  schema:[test.s.a], items:test.s.a:desc",
+		"│ └─TableReader 9990.00 root  data:Selection_25",
 		"│   └─Selection 9990.00 cop[tikv]  not(isnull(test.s.a))",
 		"│     └─TableFullScan 10000.00 cop[tikv] table:s keep order:false, stats:pseudo",
-		"└─Sort(Probe) 9990.00 root  test.s.a:desc",
-		"  └─TableReader 9990.00 root  data:Selection",
+		"└─Sort(Probe) 9990.00 root  schema:[test.s.a], items:test.s.a:desc",
+		"  └─TableReader 9990.00 root  data:Selection_20",
 		"    └─Selection 9990.00 cop[tikv]  not(isnull(test.s.a))",
 		"      └─TableFullScan 10000.00 cop[tikv] table:s keep order:false, stats:pseudo",
->>>>>>> 339bc46f
 	))
 	tk.MustQuery("select s1.a1 from (select a as a1 from s order by s.a desc) as s1 join (select a as a2 from s order by s.a desc) as s2 on s1.a1 = s2.a2 order by s1.a1 desc").Check(testkit.Rows(
 		"4", "3", "2", "1"))
@@ -591,23 +568,13 @@
 	tk.MustExec("drop table if exists t")
 	tk.MustExec("create table t(a int)")
 	tk.MustExec("insert into t value(1),(2)")
-<<<<<<< HEAD
-	tk.MustQuery("explain select /*+ TIDB_SMJ(t1, t2) */ * from t t1 join t t2 order by t1.a, t2.a").Check(testkit.Rows(
-		"Sort_6 100000000.00 root  schema:[test.t.a test.t.a], items:test.t.a, test.t.a",
-		"└─MergeJoin_9 100000000.00 root  inner join",
-		"  ├─TableReader_13(Build) 10000.00 root  data:TableFullScan_12",
-		"  │ └─TableFullScan_12 10000.00 cop[tikv] table:t2 keep order:false, stats:pseudo",
-		"  └─TableReader_11(Probe) 10000.00 root  data:TableFullScan_10",
-		"    └─TableFullScan_10 10000.00 cop[tikv] table:t1 keep order:false, stats:pseudo",
-=======
-	tk.MustQuery("explain format = 'brief' select /*+ TIDB_SMJ(t1, t2) */ * from t t1 join t t2 order by t1.a, t2.a").Check(testkit.Rows(
-		"Sort 100000000.00 root  test.t.a, test.t.a",
+	tk.MustQuery("explain  format = 'brief' select /*+ TIDB_SMJ(t1, t2) */ * from t t1 join t t2 order by t1.a, t2.a").Check(testkit.Rows(
+		"Sort 100000000.00 root  schema:[test.t.a test.t.a], items:test.t.a, test.t.a",
 		"└─MergeJoin 100000000.00 root  inner join",
-		"  ├─TableReader(Build) 10000.00 root  data:TableFullScan",
+		"  ├─TableReader(Build) 10000.00 root  data:TableFullScan_12",
 		"  │ └─TableFullScan 10000.00 cop[tikv] table:t2 keep order:false, stats:pseudo",
-		"  └─TableReader(Probe) 10000.00 root  data:TableFullScan",
+		"  └─TableReader(Probe) 10000.00 root  data:TableFullScan_10",
 		"    └─TableFullScan 10000.00 cop[tikv] table:t1 keep order:false, stats:pseudo",
->>>>>>> 339bc46f
 	))
 	tk.MustQuery("select /*+ TIDB_SMJ(t1, t2) */ * from t t1 join t t2 order by t1.a, t2.a").Check(testkit.Rows(
 		"1 1",
@@ -654,29 +621,16 @@
 	tk.MustExec("drop table if exists s")
 	tk.MustExec("create table s (a int)")
 	tk.MustExec("insert into s values (4), (1), (3), (2)")
-<<<<<<< HEAD
-	tk.MustQuery("explain select s1.a1 from (select a as a1 from s order by s.a desc) as s1 join (select a as a2 from s order by s.a desc) as s2 on s1.a1 = s2.a2 order by s1.a1 desc").Check(testkit.Rows(
-		"MergeJoin_28 12487.50 root  inner join, left key:test.s.a, right key:test.s.a",
-		"├─Sort_31(Build) 9990.00 root  schema:[test.s.a], items:test.s.a:desc",
-		"│ └─TableReader_26 9990.00 root  data:Selection_25",
-		"│   └─Selection_25 9990.00 cop[tikv]  not(isnull(test.s.a))",
-		"│     └─TableFullScan_24 10000.00 cop[tikv] table:s keep order:false, stats:pseudo",
-		"└─Sort_29(Probe) 9990.00 root  schema:[test.s.a], items:test.s.a:desc",
-		"  └─TableReader_21 9990.00 root  data:Selection_20",
-		"    └─Selection_20 9990.00 cop[tikv]  not(isnull(test.s.a))",
-		"      └─TableFullScan_19 10000.00 cop[tikv] table:s keep order:false, stats:pseudo",
-=======
 	tk.MustQuery("explain format = 'brief' select s1.a1 from (select a as a1 from s order by s.a desc) as s1 join (select a as a2 from s order by s.a desc) as s2 on s1.a1 = s2.a2 order by s1.a1 desc").Check(testkit.Rows(
 		"MergeJoin 12487.50 root  inner join, left key:test.s.a, right key:test.s.a",
-		"├─Sort(Build) 9990.00 root  test.s.a:desc",
-		"│ └─TableReader 9990.00 root  data:Selection",
+		"├─Sort(Build) 9990.00 root  schema:[test.s.a], items:test.s.a:desc",
+		"│ └─TableReader 9990.00 root  data:Selection_25",
 		"│   └─Selection 9990.00 cop[tikv]  not(isnull(test.s.a))",
 		"│     └─TableFullScan 10000.00 cop[tikv] table:s keep order:false, stats:pseudo",
-		"└─Sort(Probe) 9990.00 root  test.s.a:desc",
-		"  └─TableReader 9990.00 root  data:Selection",
+		"└─Sort(Probe) 9990.00 root  schema:[test.s.a], items:test.s.a:desc",
+		"  └─TableReader 9990.00 root  data:Selection_20",
 		"    └─Selection 9990.00 cop[tikv]  not(isnull(test.s.a))",
 		"      └─TableFullScan 10000.00 cop[tikv] table:s keep order:false, stats:pseudo",
->>>>>>> 339bc46f
 	))
 	tk.MustQuery("select s1.a1 from (select a as a1 from s order by s.a desc) as s1 join (select a as a2 from s order by s.a desc) as s2 on s1.a1 = s2.a2 order by s1.a1 desc").Check(testkit.Rows(
 		"4", "3", "2", "1"))
@@ -800,29 +754,16 @@
 		insert("t1", t1)
 		insert("t2", t2)
 
-<<<<<<< HEAD
-		tk.MustQuery("explain select /*+ TIDB_SMJ(t1, t2) */ * from t1, t2 where t1.a=t2.a and t1.b>5 and t2.b<5").Check(testkit.Rows(
-			`MergeJoin_7 4150.01 root  inner join, left key:test.t1.a, right key:test.t2.a`,
-			`├─Sort_15(Build) 3320.01 root  schema:[test.t2.a test.t2.b], items:test.t2.a`,
-			`│ └─TableReader_14 3320.01 root  data:Selection_13`,
-			`│   └─Selection_13 3320.01 cop[tikv]  lt(test.t2.b, 5), not(isnull(test.t2.a))`,
-			`│     └─TableFullScan_12 10000.00 cop[tikv] table:t2 keep order:false, stats:pseudo`,
-			`└─Sort_11(Probe) 3330.00 root  schema:[test.t1.a test.t1.b], items:test.t1.a`,
-			`  └─TableReader_10 3330.00 root  data:Selection_9`,
-			`    └─Selection_9 3330.00 cop[tikv]  gt(test.t1.b, 5), not(isnull(test.t1.a))`,
-			`      └─TableFullScan_8 10000.00 cop[tikv] table:t1 keep order:false, stats:pseudo`,
-=======
 		tk.MustQuery("explain format = 'brief' select /*+ TIDB_SMJ(t1, t2) */ * from t1, t2 where t1.a=t2.a and t1.b>5 and t2.b<5").Check(testkit.Rows(
 			`MergeJoin 4150.01 root  inner join, left key:test.t1.a, right key:test.t2.a`,
-			`├─Sort(Build) 3320.01 root  test.t2.a`,
-			`│ └─TableReader 3320.01 root  data:Selection`,
+			`├─Sort(Build) 3320.01 root  schema:[test.t2.a test.t2.b], items:test.t2.a`,
+			`│ └─TableReader 3320.01 root  data:Selection_13`,
 			`│   └─Selection 3320.01 cop[tikv]  lt(test.t2.b, 5), not(isnull(test.t2.a))`,
 			`│     └─TableFullScan 10000.00 cop[tikv] table:t2 keep order:false, stats:pseudo`,
-			`└─Sort(Probe) 3330.00 root  test.t1.a`,
-			`  └─TableReader 3330.00 root  data:Selection`,
+			`└─Sort(Probe) 3330.00 root  schema:[test.t1.a test.t1.b], items:test.t1.a`,
+			`  └─TableReader 3330.00 root  data:Selection_9`,
 			`    └─Selection 3330.00 cop[tikv]  gt(test.t1.b, 5), not(isnull(test.t1.a))`,
 			`      └─TableFullScan 10000.00 cop[tikv] table:t1 keep order:false, stats:pseudo`,
->>>>>>> 339bc46f
 		))
 		tk.MustQuery("explain format = 'brief' select /*+ TIDB_HJ(t1, t2) */ * from t1, t2 where t1.a=t2.a and t1.b>5 and t2.b<5").Check(testkit.Rows(
 			`HashJoin 4150.01 root  inner join, equal:[eq(test.t1.a, test.t2.a)]`,
@@ -911,31 +852,17 @@
 		insert("t1", t1)
 		insert("t2", t2)
 
-<<<<<<< HEAD
-		tk.MustQuery("explain select /*+ TIDB_SMJ(t1, t2) */ * from t1, t2 where t1.a=t2.a and t1.b>5 and t2.b<5").Check(testkit.Rows(
-			`Shuffle_16 4150.01 root  execution info: concurrency:4, data sources:[TableReader_10 TableReader_14]`,
-			`└─MergeJoin_7 4150.01 root  inner join, left key:test.t1.a, right key:test.t2.a`,
-			`  ├─Sort_15(Build) 3320.01 root  schema:[test.t2.a test.t2.b], items:test.t2.a`,
-			`  │ └─TableReader_14 3320.01 root  data:Selection_13`,
-			`  │   └─Selection_13 3320.01 cop[tikv]  lt(test.t2.b, 5), not(isnull(test.t2.a))`,
-			`  │     └─TableFullScan_12 10000.00 cop[tikv] table:t2 keep order:false, stats:pseudo`,
-			`  └─Sort_11(Probe) 3330.00 root  schema:[test.t1.a test.t1.b], items:test.t1.a`,
-			`    └─TableReader_10 3330.00 root  data:Selection_9`,
-			`      └─Selection_9 3330.00 cop[tikv]  gt(test.t1.b, 5), not(isnull(test.t1.a))`,
-			`        └─TableFullScan_8 10000.00 cop[tikv] table:t1 keep order:false, stats:pseudo`,
-=======
 		tk.MustQuery("explain format = 'brief' select /*+ TIDB_SMJ(t1, t2) */ * from t1, t2 where t1.a=t2.a and t1.b>5 and t2.b<5").Check(testkit.Rows(
-			`Shuffle 4150.01 root  execution info: concurrency:4, data sources:[TableReader TableReader]`,
+			`Shuffle 4150.01 root  execution info: concurrency:4, data sources:[TableReader_10 TableReader_14]`,
 			`└─MergeJoin 4150.01 root  inner join, left key:test.t1.a, right key:test.t2.a`,
-			`  ├─Sort(Build) 3320.01 root  test.t2.a`,
-			`  │ └─TableReader 3320.01 root  data:Selection`,
+			`  ├─Sort(Build) 3320.01 root  schema:[test.t2.a test.t2.b], items:test.t2.a`,
+			`  │ └─TableReader 3320.01 root  data:Selection_13`,
 			`  │   └─Selection 3320.01 cop[tikv]  lt(test.t2.b, 5), not(isnull(test.t2.a))`,
 			`  │     └─TableFullScan 10000.00 cop[tikv] table:t2 keep order:false, stats:pseudo`,
-			`  └─Sort(Probe) 3330.00 root  test.t1.a`,
-			`    └─TableReader 3330.00 root  data:Selection`,
+			`  └─Sort(Probe) 3330.00 root  schema:[test.t1.a test.t1.b], items:test.t1.a`,
+			`    └─TableReader 3330.00 root  data:Selection_9`,
 			`      └─Selection 3330.00 cop[tikv]  gt(test.t1.b, 5), not(isnull(test.t1.a))`,
 			`        └─TableFullScan 10000.00 cop[tikv] table:t1 keep order:false, stats:pseudo`,
->>>>>>> 339bc46f
 		))
 		tk.MustQuery("explain format = 'brief' select /*+ TIDB_HJ(t1, t2) */ * from t1, t2 where t1.a=t2.a and t1.b>5 and t2.b<5").Check(testkit.Rows(
 			`HashJoin 4150.01 root  inner join, equal:[eq(test.t1.a, test.t2.a)]`,
