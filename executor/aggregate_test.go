// Copyright 2015 PingCAP, Inc.
//
// Licensed under the Apache License, Version 2.0 (the "License");
// you may not use this file except in compliance with the License.
// You may obtain a copy of the License at
//
//     http://www.apache.org/licenses/LICENSE-2.0
//
// Unless required by applicable law or agreed to in writing, software
// distributed under the License is distributed on an "AS IS" BASIS,
// See the License for the specific language governing permissions and
// limitations under the License.

package executor_test

import (
	"fmt"

	. "github.com/pingcap/check"
	"github.com/pingcap/tidb/ast"
	"github.com/pingcap/tidb/executor"
	"github.com/pingcap/tidb/expression"
	"github.com/pingcap/tidb/plan"
	"github.com/pingcap/tidb/util/mock"
	"github.com/pingcap/tidb/util/testkit"
	"github.com/pingcap/tidb/util/testleak"
	"github.com/pingcap/tidb/util/types"
)

type MockExec struct {
	fields    []*ast.ResultField
	Rows      []*executor.Row
	curRowIdx int
}

func (m *MockExec) Schema() *expression.Schema {
	return expression.NewSchema()
}

func (m *MockExec) Next() (*executor.Row, error) {
	if m.curRowIdx >= len(m.Rows) {
		return nil, nil
	}
	r := m.Rows[m.curRowIdx]
	m.curRowIdx++
	if len(m.fields) > 0 {
		for i, d := range r.Data {
			m.fields[i].Expr.SetValue(d.GetValue())
		}
	}
	return r, nil
}

func (m *MockExec) Close() error {
	m.curRowIdx = 0
	return nil
}

func (s *testSuite) TestAggregation(c *C) {
	plan.JoinConcurrency = 1
	defer func() {
		plan.JoinConcurrency = 5
		s.cleanEnv(c)
		testleak.AfterTest(c)()
	}()
	tk := testkit.NewTestKit(c, s.store)
	tk.MustExec("use test")
	tk.MustExec("drop table if exists t")
	tk.MustExec("create table t (c int, d int)")
	tk.MustExec("insert t values (NULL, 1)")
	tk.MustExec("insert t values (1, 1)")
	tk.MustExec("insert t values (1, 2)")
	tk.MustExec("insert t values (1, 3)")
	tk.MustExec("insert t values (1, 1)")
	tk.MustExec("insert t values (3, 2)")
	tk.MustExec("insert t values (4, 3)")
	result := tk.MustQuery("select count(*) from t")
	result.Check(testkit.Rows("7"))
	result = tk.MustQuery("select count(*) from t group by d")
	result.Check(testkit.Rows("3", "2", "2"))
	result = tk.MustQuery("select distinct 99 from t group by d having d > 0")
	result.Check(testkit.Rows("99"))
	result = tk.MustQuery("select count(*) from t having 1 = 0")
	result.Check(testkit.Rows())
	result = tk.MustQuery("select c,d from t group by d")
	result.Check(testkit.Rows("<nil> 1", "1 2", "1 3"))
	result = tk.MustQuery("select - c, c as d from t group by c having null not between c and avg(distinct d) - d")
	result.Check(testkit.Rows())
	result = tk.MustQuery("select - c as c from t group by c having t.c > 5")
	result.Check(testkit.Rows())
	result = tk.MustQuery("select t1.c from t t1, t t2 group by c having c > 5")
	result.Check(testkit.Rows())
	result = tk.MustQuery("select count(*) from (select d, c from t) k where d != 0 group by d")
	result.Check(testkit.Rows("3", "2", "2"))
	result = tk.MustQuery("select c as a from t group by d having a < 0")
	result.Check(testkit.Rows())
	result = tk.MustQuery("select c as a from t group by d having sum(a) = 2")
	result.Check(testkit.Rows("<nil>"))
	result = tk.MustQuery("select count(distinct c) from t group by d")
	result.Check(testkit.Rows("1", "2", "2"))
	result = tk.MustQuery("select sum(c) from t group by d")
	result.Check(testkit.Rows("2", "4", "5"))
	result = tk.MustQuery("select sum(c), sum(c+1), sum(c), sum(c+1) from t group by d")
	result.Check(testkit.Rows("2 4 2 4", "4 6 4 6", "5 7 5 7"))
	result = tk.MustQuery("select count(distinct c,d) from t")
	result.Check(testkit.Rows("5"))
	_, err := tk.Exec("select count(c,d) from t")
	c.Assert(err, NotNil)
	result = tk.MustQuery("select d*2 as ee, sum(c) from t group by ee")
	result.Check(testkit.Rows("2 2", "4 4", "6 5"))
	result = tk.MustQuery("select sum(distinct c) from t group by d")
	result.Check(testkit.Rows("1", "4", "5"))
	result = tk.MustQuery("select min(c) from t group by d")
	result.Check(testkit.Rows("1", "1", "1"))
	result = tk.MustQuery("select max(c) from t group by d")
	result.Check(testkit.Rows("1", "3", "4"))
	result = tk.MustQuery("select avg(c) from t group by d")
	result.Check(testkit.Rows("1.0000", "2.0000", "2.5000"))
	result = tk.MustQuery("select d, d + 1 from t group by d")
	result.Check(testkit.Rows("1 2", "2 3", "3 4"))
	result = tk.MustQuery("select count(*) from t")
	result.Check(testkit.Rows("7"))
	result = tk.MustQuery("select count(distinct d) from t")
	result.Check(testkit.Rows("3"))
	result = tk.MustQuery("select count(*) from t group by d having sum(c) > 3")
	result.Check(testkit.Rows("2", "2"))
	result = tk.MustQuery("select max(c) from t group by d having sum(c) > 3 order by avg(c) desc")
	result.Check(testkit.Rows("4", "3"))
	result = tk.MustQuery("select sum(-1) from t a left outer join t b on not null is null")
	result.Check(testkit.Rows("-7"))
	result = tk.MustQuery("select count(*), b.d from t a left join t b on a.c = b.d group by b.d order by b.d")
	result.Check(testkit.Rows("2 <nil>", "12 1", "2 3"))
	result = tk.MustQuery("select count(b.d), b.d from t a left join t b on a.c = b.d group by b.d order by b.d")
	result.Check(testkit.Rows("0 <nil>", "12 1", "2 3"))
	result = tk.MustQuery("select count(b.d), b.d from t b right join t a on a.c = b.d group by b.d order by b.d")
	result.Check(testkit.Rows("0 <nil>", "12 1", "2 3"))
	result = tk.MustQuery("select count(*), b.d from t b right join t a on a.c = b.d group by b.d order by b.d")
	result.Check(testkit.Rows("2 <nil>", "12 1", "2 3"))
	result = tk.MustQuery("select max(case when b.d is null then 10 else b.c end), b.d from t b right join t a on a.c = b.d group by b.d order by b.d")
	result.Check(testkit.Rows("10 <nil>", "1 1", "4 3"))
	result = tk.MustQuery("select count(*) from t a , t b")
	result.Check(testkit.Rows("49"))
	result = tk.MustQuery("select count(*) from t a , t b, t c")
	result.Check(testkit.Rows("343"))
	result = tk.MustQuery("select count(*) from t a , t b where a.c = b.d")
	result.Check(testkit.Rows("14"))
	result = tk.MustQuery("select count(a.d), sum(b.c) from t a , t b where a.c = b.d")
	result.Check(testkit.Rows("14 13"))
	result = tk.MustQuery("select count(*) from t a , t b, t c where a.c = b.d and b.d = c.d")
	result.Check(testkit.Rows("40"))
	result = tk.MustQuery("select count(*), a.c from t a , t b, t c where a.c = b.d and b.d = c.d group by c.d order by a.c")
	result.Check(testkit.Rows("36 1", "4 3"))
	result = tk.MustQuery("select count(a.c), c.d from t a , t b, t c where a.c = b.d and b.d = c.d group by c.d order by c.d")
	result.Check(testkit.Rows("36 1", "4 3"))
	result = tk.MustQuery("select count(*) from t a , t b where a.c = b.d and a.c + b.d = 2")
	result.Check(testkit.Rows("12"))
	result = tk.MustQuery("select count(*) from t a join t b having sum(a.c) < 0")
	result.Check(testkit.Rows())
	result = tk.MustQuery("select count(*) from t a join t b where a.c < 0")
	result.Check(testkit.Rows("0"))
	result = tk.MustQuery("select sum(b.c), count(b.d), a.c from t a left join t b on a.c = b.d group by b.d order by b.d")
	result.Check(testkit.Rows("<nil> 0 <nil>", "8 12 1", "5 2 3"))
	// This two cases prove that having always resolve name from field list firstly.
	result = tk.MustQuery("select 1-d as d from t having d < 0 order by d desc")
	result.Check(testkit.Rows("-1", "-1", "-2", "-2"))
	result = tk.MustQuery("select 1-d as d from t having d + 1 < 0 order by d + 1")
	result.Check(testkit.Rows("-2", "-2"))
	tk.MustExec("drop table if exists t")
	tk.MustExec("create table t (keywords varchar(20), type int)")
	tk.MustExec("insert into t values('测试', 1), ('test', 2)")
	result = tk.MustQuery("select group_concat(keywords) from t group by type order by type")
	result.Check(testkit.Rows("测试", "test"))
	tk.MustExec("drop table if exists t")
	tk.MustExec("create table t (c int, d int)")
	tk.MustExec("insert t values (1, -1)")
	tk.MustExec("insert t values (1, 0)")
	tk.MustExec("insert t values (1, 1)")
	result = tk.MustQuery("select d, d*d as d from t having d = -1")
	result.Check(testkit.Rows())
	result = tk.MustQuery("select d*d as d from t group by d having d = -1")
	result.Check(testkit.Rows("1"))
	result = tk.MustQuery("select d, 1-d as d, c as d from t order by d")
	result.Check(testkit.Rows("1 0 1", "0 1 1", "-1 2 1"))
	result = tk.MustQuery("select d, 1-d as d, c as d from t order by d+1")
	result.Check(testkit.Rows("-1 2 1", "0 1 1", "1 0 1"))
	result = tk.MustQuery("select d, 1-d as d, c as d from t group by d")
	result.Check(testkit.Rows("-1 2 1", "0 1 1", "1 0 1"))
	result = tk.MustQuery("select d as d1, t.d as d1, 1-d as d1, c as d1 from t having d1 < 10")
	result.Check(testkit.Rows("-1 -1 2 1", "0 0 1 1", "1 1 0 1"))
	result = tk.MustQuery("select d*d as d1, c as d1 from t group by d1")
	result.Check(testkit.Rows("1 1", "0 1"))
	result = tk.MustQuery("select d*d as d1, c as d1 from t group by 2")
	result.Check(testkit.Rows("1 1"))
	result = tk.MustQuery("select * from t group by 2")
	result.Check(testkit.Rows("1 -1", "1 0", "1 1"))
	result = tk.MustQuery("select * , sum(d) from t group by 1")
	result.Check(testkit.Rows("1 -1 0"))
	result = tk.MustQuery("select sum(d), t.* from t group by 2")
	result.Check(testkit.Rows("0 1 -1"))
	result = tk.MustQuery("select d as d, c as d from t group by d + 1")
	result.Check(testkit.Rows("-1 1", "0 1", "1 1"))
	result = tk.MustQuery("select c as d, c as d from t group by d")
	result.Check(testkit.Rows("1 1", "1 1", "1 1"))
	_, err = tk.Exec("select d as d, c as d from t group by d")
	c.Assert(err, NotNil)
	_, err = tk.Exec("select t.d, c as d from t group by d")
	c.Assert(err, NotNil)
	result = tk.MustQuery("select *, c+1 as d from t group by 3")
	result.Check(testkit.Rows("1 -1 2"))
	tk.MustExec("drop table if exists t1")
	tk.MustExec("create table t1(a float, b int default 3)")
	tk.MustExec("insert into t1 (a) values (2), (11), (8)")
	result = tk.MustQuery("select min(a), min(case when 1=1 then a else NULL end), min(case when 1!=1 then NULL else a end) from t1 where b=3 group by b")
	result.Check(testkit.Rows("2 2 2"))
	// The following cases use streamed aggregation.
	tk.MustExec("drop table if exists t1")
	tk.MustExec("create table t1(a int, index(a))")
	tk.MustExec("insert into t1 (a) values (1),(2),(3),(4),(5)")
	result = tk.MustQuery("select count(a) from t1 where a < 3")
	result.Check(testkit.Rows("2"))
	tk.MustExec("drop table if exists t1")
	tk.MustExec("create table t1(a int, b int, index(a))")
	result = tk.MustQuery("select sum(b) from (select * from t1) t group by a")
	result.Check(testkit.Rows())
	result = tk.MustQuery("select sum(b) from (select * from t1) t")
	result.Check(testkit.Rows("<nil>"))
	tk.MustExec("insert into t1 (a, b) values (1, 1),(2, 2),(3, 3),(1, 4),(3, 5)")
	result = tk.MustQuery("select avg(b) from (select * from t1) t group by a")
	result.Check(testkit.Rows("2.5000", "2.0000", "4.0000"))
	result = tk.MustQuery("select sum(b) from (select * from t1) t group by a")
	result.Check(testkit.Rows("5", "2", "8"))
	result = tk.MustQuery("select count(b) from (select * from t1) t group by a")
	result.Check(testkit.Rows("2", "1", "2"))
	result = tk.MustQuery("select max(b) from (select * from t1) t group by a")
	result.Check(testkit.Rows("4", "2", "5"))
	result = tk.MustQuery("select min(b) from (select * from t1) t group by a")
	result.Check(testkit.Rows("1", "2", "3"))
	tk.MustExec("drop table if exists t1")
	tk.MustExec("create table t1(a int, b int, index(a,b))")
	tk.MustExec("insert into t1 (a, b) values (1, 1),(2, 2),(3, 3),(1, 4), (1,1),(3, 5), (2,2), (3,5), (3,3)")
	result = tk.MustQuery("select avg(distinct b) from (select * from t1) t group by a")
	result.Check(testkit.Rows("2.5000", "2.0000", "4.0000"))
	result = tk.MustQuery("select sum(distinct b) from (select * from t1) t group by a")
	result.Check(testkit.Rows("5", "2", "8"))
	result = tk.MustQuery("select count(distinct b) from (select * from t1) t group by a")
	result.Check(testkit.Rows("2", "1", "2"))
	result = tk.MustQuery("select max(distinct b) from (select * from t1) t group by a")
	result.Check(testkit.Rows("4", "2", "5"))
	result = tk.MustQuery("select min(distinct b) from (select * from t1) t group by a")
	result.Check(testkit.Rows("1", "2", "3"))
	tk.MustExec("drop table if exists t1")
	tk.MustExec("create table t1(a int, b int, index(b, a))")
	tk.MustExec("insert into t1 (a, b) values (1, 1),(2, 2),(3, 3),(1, 4), (1,1),(3, 5), (2,2), (3,5), (3,3)")
	result = tk.MustQuery("select avg(distinct b) from (select * from t1) t group by a")
	result.Check(testkit.Rows("2.5000", "2.0000", "4.0000"))
	result = tk.MustQuery("select sum(distinct b) from (select * from t1) t group by a")
	result.Check(testkit.Rows("5", "2", "8"))
	result = tk.MustQuery("select count(distinct b) from (select * from t1) t group by a")
	result.Check(testkit.Rows("2", "1", "2"))
	result = tk.MustQuery("select max(distinct b) from (select * from t1) t group by a")
	result.Check(testkit.Rows("4", "2", "5"))
	result = tk.MustQuery("select min(distinct b) from (select * from t1) t group by a")
	result.Check(testkit.Rows("1", "2", "3"))
	tk.MustExec("drop table if exists t")
	tk.MustExec("create table t (id int primary key, ds date)")
	tk.MustExec("insert into t (id, ds) values (1, \"1991-09-05\"),(2,\"1991-09-05\"), (3, \"1991-09-06\"),(0,\"1991-09-06\")")
	result = tk.MustQuery("select sum(id), ds from t group by ds order by id")
	result.Check(testkit.Rows("3 1991-09-06", "3 1991-09-05"))
	tk.MustExec("drop table if exists t1")
	tk.MustExec("drop table if exists t2")
	tk.MustExec("create table t1 (col0 int, col1 int)")
	tk.MustExec("create table t2 (col0 int, col1 int)")
	tk.MustExec("insert into t1 values(83, 0), (26, 0), (43, 81)")
	tk.MustExec("insert into t2 values(22, 2), (3, 12), (38, 98)")
	result = tk.MustQuery("SELECT COALESCE ( + 1, cor0.col0 ) + - CAST( NULL AS DECIMAL ) FROM t2, t1 AS cor0, t2 AS cor1 GROUP BY cor0.col1")
	result.Check(testkit.Rows("<nil>", "<nil>"))

	result = tk.MustQuery("select count(*) from information_schema.columns")
	// When adding new memory table in information_schema, please update this variable.
<<<<<<< HEAD
	columnCountOfAllInformationSchemaTables := "629"
=======
	columnCountOfAllInformationSchemaTables := "714"
>>>>>>> 28be450c
	result.Check(testkit.Rows(columnCountOfAllInformationSchemaTables))

	tk.MustExec("drop table if exists t1")
	tk.MustExec("drop table if exists t2")
	tk.MustExec("create table t1 (c1 int)")
	tk.MustExec("create table t2 (c1 int)")
	tk.MustExec("insert into t1 values(3), (2)")
	tk.MustExec("insert into t2 values(1), (2)")
	tk.MustExec("set @@session.tidb_opt_insubquery_unfold = 1")
	result = tk.MustQuery("select sum(c1 in (select * from t2)) from t1")
	result.Check(testkit.Rows("1"))
	tk.MustExec("set @@session.tidb_opt_insubquery_unfold = 0")
	result = tk.MustQuery("select sum(c1 in (select * from t2)) from t1")
	result.Check(testkit.Rows("1"))
	result = tk.MustQuery("select sum(c1) k from (select * from t1 union all select * from t2)t group by c1 * 2 order by k")
	result.Check(testkit.Rows("1", "3", "4"))
	tk.MustExec("drop table if exists t")
	tk.MustExec("create table t (a int, b int, c int)")
	tk.MustExec("insert into t values(1, 2, 3), (1, 2, 4)")
	result = tk.MustQuery("select count(distinct c), count(distinct a,b) from t")
	result.Check(testkit.Rows("2 1"))

	tk.MustExec("create table idx_agg (a int, b int, index (b))")
	tk.MustExec("insert idx_agg values (1, 1), (1, 2), (2, 2)")
	tk.MustQuery("select sum(a), sum(b) from idx_agg where b > 0 and b < 10")
}

func (s *testSuite) TestStreamAgg(c *C) {
	col := &expression.Column{
		Index: 1,
	}
	gbyCol := &expression.Column{
		Index: 0,
	}
	sumAgg := expression.NewAggFunction(ast.AggFuncSum, []expression.Expression{col}, false)
	cntAgg := expression.NewAggFunction(ast.AggFuncCount, []expression.Expression{col}, false)
	avgAgg := expression.NewAggFunction(ast.AggFuncAvg, []expression.Expression{col}, false)
	maxAgg := expression.NewAggFunction(ast.AggFuncMax, []expression.Expression{col}, false)
	tests := []struct {
		aggFunc expression.AggregationFunction
		result  string
		input   [][]interface{}
		result1 []string
	}{
		{
			sumAgg,
			"<nil>",
			[][]interface{}{
				{0, 1}, {0, nil}, {1, 2}, {1, 3},
			},
			[]string{
				"1", "5",
			},
		},
		{
			cntAgg,
			"0",
			[][]interface{}{
				{0, 1}, {0, nil}, {1, 2}, {1, 3},
			},
			[]string{
				"1", "2",
			},
		},
		{
			avgAgg,
			"<nil>",
			[][]interface{}{
				{0, 1}, {0, nil}, {1, 2}, {1, 3},
			},
			[]string{
				"1.0000", "2.5000",
			},
		},
		{
			maxAgg,
			"<nil>",
			[][]interface{}{
				{0, 1}, {0, nil}, {1, 2}, {1, 3},
			},
			[]string{
				"1", "3",
			},
		},
	}
	ctx := mock.NewContext()
	for _, tt := range tests {
		mock := &MockExec{}
		e := &executor.StreamAggExec{
			AggFuncs: []expression.AggregationFunction{tt.aggFunc},
			Src:      mock,
			StmtCtx:  ctx.GetSessionVars().StmtCtx,
		}
		row, err := e.Next()
		c.Check(err, IsNil)
		c.Check(row, NotNil)
		c.Assert(fmt.Sprintf("%v", row.Data[0].GetValue()), Equals, tt.result)
		e.GroupByItems = append(e.GroupByItems, gbyCol)
		e.Close()
		row, err = e.Next()
		c.Check(err, IsNil)
		c.Check(row, IsNil)
		e.Close()
		for _, input := range tt.input {
			data := types.MakeDatums(input...)
			mock.Rows = append(mock.Rows, &executor.Row{Data: data})
		}
		for _, res := range tt.result1 {
			row, err = e.Next()
			c.Check(err, IsNil)
			c.Check(row, NotNil)
			c.Assert(fmt.Sprintf("%v", row.Data[0].GetValue()), Equals, res)
		}
	}
}

func (s *testSuite) TestAggPrune(c *C) {
	defer func() {
		s.cleanEnv(c)
		testleak.AfterTest(c)()
	}()
	tk := testkit.NewTestKit(c, s.store)
	tk.MustExec("use test")
	tk.MustExec("drop table if exists t")
	tk.MustExec("create table t(id int primary key, b varchar(50), c int)")
	tk.MustExec("insert into t values(1, '1ff', NULL), (2, '234.02', 1)")
	tk.MustQuery("select id, sum(b) from t group by id").Check(testkit.Rows("1 1", "2 234.02"))
	tk.MustQuery("select id, count(c) from t group by id").Check(testkit.Rows("1 0", "2 1"))
	tk.MustExec("drop table if exists t")
	tk.MustExec("create table t(id int primary key, b float, c float)")
	tk.MustExec("insert into t values(1, 1, 3), (2, 1, 6)")
	tk.MustQuery("select sum(b/c) from t group by id").Check(testkit.Rows("0.3333333333333333", "0.16666666666666666"))
	tk.MustExec("drop table if exists t")
	tk.MustExec("create table t(id int primary key, b float, c float, d float)")
	tk.MustExec("insert into t values(1, 1, 3, NULL), (2, 1, NULL, 6), (3, NULL, 1, 2), (4, NULL, NULL, 1), (5, NULL, 2, NULL), (6, 3, NULL, NULL), (7, NULL, NULL, NULL), (8, 1, 2 ,3)")
	tk.MustQuery("select count(distinct b, c, d) from t group by id").Check(testkit.Rows("0", "0", "0", "0", "0", "0", "0", "1"))
}

func (s *testSuite) TestSelectDistinct(c *C) {
	defer func() {
		s.cleanEnv(c)
		testleak.AfterTest(c)()
	}()
	tk := testkit.NewTestKit(c, s.store)
	tk.MustExec("use test")
	s.fillData(tk, "select_distinct_test")

	tk.MustExec("begin")
	r := tk.MustQuery("select distinct name from select_distinct_test;")
	rowStr := fmt.Sprintf("%v", []byte("hello"))
	r.Check(testkit.Rows(rowStr))
	tk.MustExec("commit")

}

func (s *testSuite) TestAggPushDown(c *C) {
	defer func() {
		s.cleanEnv(c)
		testleak.AfterTest(c)()
	}()
	tk := testkit.NewTestKit(c, s.store)
	tk.MustExec("use test")
	tk.MustExec("drop table if exists t, tt")
	tk.MustExec("create table t(a int primary key, b int, c int)")
	tk.MustExec("create table tt(a int primary key, b int, c int)")
	tk.MustExec("insert into t values(1, 1, 1), (2, 1, 1)")
	tk.MustExec("insert into tt values(1, 2, 1)")
	tk.MustQuery("select max(a.b), max(b.b) from t a join tt b on a.a = b.a group by a.c").Check(testkit.Rows("1 2"))
	tk.MustQuery("select a, count(b) from (select * from t union all select * from tt) k group by a").Check(testkit.Rows("1 2", "2 1"))
}<|MERGE_RESOLUTION|>--- conflicted
+++ resolved
@@ -277,11 +277,7 @@
 
 	result = tk.MustQuery("select count(*) from information_schema.columns")
 	// When adding new memory table in information_schema, please update this variable.
-<<<<<<< HEAD
-	columnCountOfAllInformationSchemaTables := "629"
-=======
-	columnCountOfAllInformationSchemaTables := "714"
->>>>>>> 28be450c
+	columnCountOfAllInformationSchemaTables := "715"
 	result.Check(testkit.Rows(columnCountOfAllInformationSchemaTables))
 
 	tk.MustExec("drop table if exists t1")
