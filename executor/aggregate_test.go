// Copyright 2015 PingCAP, Inc.
//
// Licensed under the Apache License, Version 2.0 (the "License");
// you may not use this file except in compliance with the License.
// You may obtain a copy of the License at
//
//     http://www.apache.org/licenses/LICENSE-2.0
//
// Unless required by applicable law or agreed to in writing, software
// distributed under the License is distributed on an "AS IS" BASIS,
// See the License for the specific language governing permissions and
// limitations under the License.

package executor_test

import (
	"fmt"

	. "github.com/pingcap/check"
	"github.com/pingcap/errors"
	"github.com/pingcap/parser/terror"
	plannercore "github.com/pingcap/tidb/planner/core"
	"github.com/pingcap/tidb/util/testkit"
	"github.com/pingcap/tidb/util/testutil"
)

type testSuiteAgg struct {
	*baseTestSuite
	testData testutil.TestData
}

func (s *testSuiteAgg) SetUpSuite(c *C) {
	s.baseTestSuite.SetUpSuite(c)
	var err error
	s.testData, err = testutil.LoadTestSuiteData("testdata", "agg_suite")
	c.Assert(err, IsNil)
}

func (s *testSuiteAgg) TearDownSuite(c *C) {
	s.baseTestSuite.TearDownSuite(c)
	c.Assert(s.testData.GenerateOutputIfNeeded(), IsNil)
}

func (s *testSuiteAgg) TestAggregation(c *C) {
	tk := testkit.NewTestKit(c, s.store)
	tk.MustExec("set @@tidb_hash_join_concurrency=1")
	tk.MustExec("use test")
	tk.MustExec("set sql_mode='STRICT_TRANS_TABLES'") // disable only-full-group-by
	tk.MustExec("drop table if exists t")
	tk.MustExec("create table t (c int, d int)")
	tk.MustExec("insert t values (NULL, 1)")
	tk.MustExec("insert t values (1, 1)")
	tk.MustExec("insert t values (1, 2)")
	tk.MustExec("insert t values (1, 3)")
	tk.MustExec("insert t values (1, 1)")
	tk.MustExec("insert t values (3, 2)")
	tk.MustExec("insert t values (4, 3)")
	tk.MustQuery("select bit_and(c) from t where NULL").Check(testkit.Rows("18446744073709551615"))
	tk.MustQuery("select bit_or(c) from t where NULL").Check(testkit.Rows("0"))
	tk.MustQuery("select bit_xor(c) from t where NULL").Check(testkit.Rows("0"))
	tk.MustQuery("select approx_count_distinct(c) from t where NULL").Check(testkit.Rows("0"))
	result := tk.MustQuery("select count(*) from t")
	result.Check(testkit.Rows("7"))
	result = tk.MustQuery("select count(*) from t group by d order by c")
	result.Check(testkit.Rows("3", "2", "2"))
	result = tk.MustQuery("select distinct 99 from t group by d having d > 0")
	result.Check(testkit.Rows("99"))
	result = tk.MustQuery("select count(*) from t having 1 = 0")
	result.Check(testkit.Rows())
	result = tk.MustQuery("select c,d from t group by d order by d")
	result.Check(testkit.Rows("<nil> 1", "1 2", "1 3"))
	result = tk.MustQuery("select - c, c as d from t group by c having null not between c and avg(distinct d) - d")
	result.Check(testkit.Rows())
	result = tk.MustQuery("select - c as c from t group by c having t.c > 5")
	result.Check(testkit.Rows())
	result = tk.MustQuery("select t1.c from t t1, t t2 group by c having c > 5")
	result.Check(testkit.Rows())
	result = tk.MustQuery("select count(*) from (select d, c from t) k where d != 0 group by d order by c")
	result.Check(testkit.Rows("3", "2", "2"))
	result = tk.MustQuery("select c as a from t group by d having a < 0")
	result.Check(testkit.Rows())
	result = tk.MustQuery("select c as a from t group by d having sum(a) = 2")
	result.Check(testkit.Rows("<nil>"))
	result = tk.MustQuery("select count(distinct c) from t group by d order by c")
	result.Check(testkit.Rows("1", "2", "2"))
	result = tk.MustQuery("select approx_count_distinct(c) from t group by d order by c")
	result.Check(testkit.Rows("1", "2", "2"))
	result = tk.MustQuery("select sum(c) as a from t group by d order by a")
	result.Check(testkit.Rows("2", "4", "5"))
	result = tk.MustQuery("select sum(c) as a, sum(c+1), sum(c), sum(c+1) from t group by d order by a")
	result.Check(testkit.Rows("2 4 2 4", "4 6 4 6", "5 7 5 7"))
	result = tk.MustQuery("select count(distinct c,d) from t")
	result.Check(testkit.Rows("5"))
	result = tk.MustQuery("select approx_count_distinct(c,d) from t")
	result.Check(testkit.Rows("5"))
	err := tk.ExecToErr("select count(c,d) from t")
	c.Assert(err, NotNil)
	result = tk.MustQuery("select d*2 as ee, sum(c) from t group by ee order by ee")
	result.Check(testkit.Rows("2 2", "4 4", "6 5"))
	result = tk.MustQuery("select sum(distinct c) as a from t group by d order by a")
	result.Check(testkit.Rows("1", "4", "5"))
	result = tk.MustQuery("select min(c) as a from t group by d order by a")
	result.Check(testkit.Rows("1", "1", "1"))
	result = tk.MustQuery("select max(c) as a from t group by d order by a")
	result.Check(testkit.Rows("1", "3", "4"))
	result = tk.MustQuery("select avg(c) as a from t group by d order by a")
	result.Check(testkit.Rows("1.0000", "2.0000", "2.5000"))
	result = tk.MustQuery("select c, approx_count_distinct(d) as a from t group by c order by a, c")
	result.Check(testkit.Rows("<nil> 1", "3 1", "4 1", "1 3"))
	result = tk.MustQuery("select d, d + 1 from t group by d order by d")
	result.Check(testkit.Rows("1 2", "2 3", "3 4"))
	result = tk.MustQuery("select count(*) from t")
	result.Check(testkit.Rows("7"))
	result = tk.MustQuery("select count(distinct d) from t")
	result.Check(testkit.Rows("3"))
	result = tk.MustQuery("select approx_count_distinct(d) from t")
	result.Check(testkit.Rows("3"))
	result = tk.MustQuery("select count(*) as a from t group by d having sum(c) > 3 order by a")
	result.Check(testkit.Rows("2", "2"))
	result = tk.MustQuery("select max(c) from t group by d having sum(c) > 3 order by avg(c) desc")
	result.Check(testkit.Rows("4", "3"))
	result = tk.MustQuery("select sum(-1) from t a left outer join t b on not null is null")
	result.Check(testkit.Rows("-7"))
	result = tk.MustQuery("select count(*), b.d from t a left join t b on a.c = b.d group by b.d order by b.d")
	result.Check(testkit.Rows("2 <nil>", "12 1", "2 3"))
	result = tk.MustQuery("select count(b.d), b.d from t a left join t b on a.c = b.d group by b.d order by b.d")
	result.Check(testkit.Rows("0 <nil>", "12 1", "2 3"))
	result = tk.MustQuery("select count(b.d), b.d from t b right join t a on a.c = b.d group by b.d order by b.d")
	result.Check(testkit.Rows("0 <nil>", "12 1", "2 3"))
	result = tk.MustQuery("select count(*), b.d from t b right join t a on a.c = b.d group by b.d order by b.d")
	result.Check(testkit.Rows("2 <nil>", "12 1", "2 3"))
	result = tk.MustQuery("select max(case when b.d is null then 10 else b.c end), b.d from t b right join t a on a.c = b.d group by b.d order by b.d")
	result.Check(testkit.Rows("10 <nil>", "1 1", "4 3"))
	result = tk.MustQuery("select count(*) from t a , t b")
	result.Check(testkit.Rows("49"))
	result = tk.MustQuery("select count(*) from t a , t b, t c")
	result.Check(testkit.Rows("343"))
	result = tk.MustQuery("select count(*) from t a , t b where a.c = b.d")
	result.Check(testkit.Rows("14"))
	result = tk.MustQuery("select count(a.d), sum(b.c) from t a , t b where a.c = b.d order by a.d")
	result.Check(testkit.Rows("14 13"))
	result = tk.MustQuery("select count(*) from t a , t b, t c where a.c = b.d and b.d = c.d")
	result.Check(testkit.Rows("40"))
	result = tk.MustQuery("select count(*), a.c from t a , t b, t c where a.c = b.d and b.d = c.d group by c.d order by a.c")
	result.Check(testkit.Rows("36 1", "4 3"))
	result = tk.MustQuery("select count(a.c), c.d from t a , t b, t c where a.c = b.d and b.d = c.d group by c.d order by c.d")
	result.Check(testkit.Rows("36 1", "4 3"))
	result = tk.MustQuery("select count(*) from t a , t b where a.c = b.d and a.c + b.d = 2")
	result.Check(testkit.Rows("12"))
	result = tk.MustQuery("select count(*) from t a join t b having sum(a.c) < 0")
	result.Check(testkit.Rows())
	result = tk.MustQuery("select count(*) from t a join t b where a.c < 0")
	result.Check(testkit.Rows("0"))
	result = tk.MustQuery("select sum(b.c), count(b.d), a.c from t a left join t b on a.c = b.d group by b.d order by b.d")
	result.Check(testkit.Rows("<nil> 0 <nil>", "8 12 1", "5 2 3"))
	// This two cases prove that having always resolve name from field list firstly.
	result = tk.MustQuery("select 1-d as d from t having d < 0 order by d desc")
	result.Check(testkit.Rows("-1", "-1", "-2", "-2"))
	result = tk.MustQuery("select 1-d as d from t having d + 1 < 0 order by d + 1")
	result.Check(testkit.Rows("-2", "-2"))
	tk.MustExec("drop table if exists t")
	tk.MustExec("create table t (keywords varchar(20), type int)")
	tk.MustExec("insert into t values('测试', 1), ('test', 2)")
	result = tk.MustQuery("select group_concat(keywords) from t group by type order by type")
	result.Check(testkit.Rows("测试", "test"))
	tk.MustExec("drop table if exists t")
	tk.MustExec("create table t (c int, d int)")
	tk.MustExec("insert t values (1, -1)")
	tk.MustExec("insert t values (1, 0)")
	tk.MustExec("insert t values (1, 1)")
	result = tk.MustQuery("select d, d*d as d from t having d = -1")
	result.Check(testkit.Rows())
	result = tk.MustQuery("select d*d as d from t group by d having d = -1")
	result.Check(testkit.Rows("1"))
	result = tk.MustQuery("select d, 1-d as d, c as d from t order by d")
	result.Check(testkit.Rows("1 0 1", "0 1 1", "-1 2 1"))
	result = tk.MustQuery("select d, 1-d as d, c as d from t order by d+1")
	result.Check(testkit.Rows("-1 2 1", "0 1 1", "1 0 1"))
	result = tk.MustQuery("select d, 1-d as d, c as d from t group by d order by d")
	result.Check(testkit.Rows("1 0 1", "0 1 1", "-1 2 1"))
	result = tk.MustQuery("select d as d1, t.d as d1, 1-d as d1, c as d1 from t having d1 < 10 order by d")
	result.Check(testkit.Rows("-1 -1 2 1", "0 0 1 1", "1 1 0 1"))
	result = tk.MustQuery("select d*d as d1, c as d1 from t group by d1 order by d1")
	result.Check(testkit.Rows("0 1", "1 1"))
	result = tk.MustQuery("select d*d as d1, c as d1 from t group by 2")
	result.Check(testkit.Rows("1 1"))
	result = tk.MustQuery("select * from t group by 2 order by d")
	result.Check(testkit.Rows("1 -1", "1 0", "1 1"))
	result = tk.MustQuery("select * , sum(d) from t group by 1 order by d")
	result.Check(testkit.Rows("1 -1 0"))
	result = tk.MustQuery("select sum(d), t.* from t group by 2 order by d")
	result.Check(testkit.Rows("0 1 -1"))
	result = tk.MustQuery("select d as d, c as d from t group by d + 1 order by t.d")
	result.Check(testkit.Rows("-1 1", "0 1", "1 1"))
	result = tk.MustQuery("select c as d, c as d from t group by d order by d")
	result.Check(testkit.Rows("1 1", "1 1", "1 1"))
	err = tk.ExecToErr("select d as d, c as d from t group by d")
	c.Assert(err, NotNil)
	err = tk.ExecToErr("select t.d, c as d from t group by d")
	c.Assert(err, NotNil)
	result = tk.MustQuery("select *, c+1 as d from t group by 3 order by d")
	result.Check(testkit.Rows("1 -1 2"))
	tk.MustExec("drop table if exists t1")
	tk.MustExec("create table t1(a float, b int default 3)")
	tk.MustExec("insert into t1 (a) values (2), (11), (8)")
	result = tk.MustQuery("select min(a), min(case when 1=1 then a else NULL end), min(case when 1!=1 then NULL else a end) from t1 where b=3 group by b")
	result.Check(testkit.Rows("2 2 2"))
	// The following cases use streamed aggregation.
	tk.MustExec("drop table if exists t1")
	tk.MustExec("create table t1(a int, index(a))")
	tk.MustExec("insert into t1 (a) values (1),(2),(3),(4),(5)")
	result = tk.MustQuery("select count(a) from t1 where a < 3")
	result.Check(testkit.Rows("2"))
	tk.MustExec("drop table if exists t1")
	tk.MustExec("create table t1(a int, b int, index(a))")
	result = tk.MustQuery("select sum(b) from (select * from t1) t group by a")
	result.Check(testkit.Rows())
	result = tk.MustQuery("select sum(b) from (select * from t1) t")
	result.Check(testkit.Rows("<nil>"))
	tk.MustExec("insert into t1 (a, b) values (1, 1),(2, 2),(3, 3),(1, 4),(3, 5)")
	result = tk.MustQuery("select avg(b) from (select * from t1) t group by a order by a")
	result.Check(testkit.Rows("2.5000", "2.0000", "4.0000"))
	result = tk.MustQuery("select sum(b) from (select * from t1) t group by a order by a")
	result.Check(testkit.Rows("5", "2", "8"))
	result = tk.MustQuery("select count(b) from (select * from t1) t group by a order by a")
	result.Check(testkit.Rows("2", "1", "2"))
	result = tk.MustQuery("select max(b) from (select * from t1) t group by a order by a")
	result.Check(testkit.Rows("4", "2", "5"))
	result = tk.MustQuery("select min(b) from (select * from t1) t group by a order by a")
	result.Check(testkit.Rows("1", "2", "3"))
	tk.MustExec("drop table if exists t1")
	tk.MustExec("create table t1(a int, b int, index(a,b))")
	tk.MustExec("insert into t1 (a, b) values (1, 1),(2, 2),(3, 3),(1, 4), (1,1),(3, 5), (2,2), (3,5), (3,3)")
	result = tk.MustQuery("select avg(distinct b) from (select * from t1) t group by a order by a")
	result.Check(testkit.Rows("2.5000", "2.0000", "4.0000"))
	result = tk.MustQuery("select sum(distinct b) from (select * from t1) t group by a order by a")
	result.Check(testkit.Rows("5", "2", "8"))
	result = tk.MustQuery("select count(distinct b) from (select * from t1) t group by a order by a")
	result.Check(testkit.Rows("2", "1", "2"))
	result = tk.MustQuery("select approx_count_distinct(b) from (select * from t1) t group by a order by a")
	result.Check(testkit.Rows("2", "1", "2"))
	result = tk.MustQuery("select max(distinct b) from (select * from t1) t group by a order by a")
	result.Check(testkit.Rows("4", "2", "5"))
	result = tk.MustQuery("select min(distinct b) from (select * from t1) t group by a order by a")
	result.Check(testkit.Rows("1", "2", "3"))
	tk.MustExec("drop table if exists t1")
	tk.MustExec("create table t1(a int, b int, index(b, a))")
	tk.MustExec("insert into t1 (a, b) values (1, 1),(2, 2),(3, 3),(1, 4), (1,1),(3, 5), (2,2), (3,5), (3,3)")
	result = tk.MustQuery("select avg(distinct b) from (select * from t1) t group by a order by a")
	result.Check(testkit.Rows("2.5000", "2.0000", "4.0000"))
	result = tk.MustQuery("select sum(distinct b) from (select * from t1) t group by a order by a")
	result.Check(testkit.Rows("5", "2", "8"))
	result = tk.MustQuery("select count(distinct b) from (select * from t1) t group by a order by a")
	result.Check(testkit.Rows("2", "1", "2"))
	result = tk.MustQuery("select max(distinct b) from (select * from t1) t group by a order by a")
	result.Check(testkit.Rows("4", "2", "5"))
	result = tk.MustQuery("select min(distinct b) from (select * from t1) t group by a order by a")
	result.Check(testkit.Rows("1", "2", "3"))
	tk.MustExec("drop table if exists t")
	tk.MustExec("create table t (id int primary key, ds date)")
	tk.MustExec("insert into t (id, ds) values (1, \"1991-09-05\"),(2,\"1991-09-05\"), (3, \"1991-09-06\"),(0,\"1991-09-06\")")
	result = tk.MustQuery("select sum(id), ds from t group by ds order by id")
	result.Check(testkit.Rows("3 1991-09-06", "3 1991-09-05"))
	tk.MustExec("drop table if exists t1")
	tk.MustExec("drop table if exists t2")
	tk.MustExec("create table t1 (col0 int, col1 int)")
	tk.MustExec("create table t2 (col0 int, col1 int)")
	tk.MustExec("insert into t1 values(83, 0), (26, 0), (43, 81)")
	tk.MustExec("insert into t2 values(22, 2), (3, 12), (38, 98)")
	result = tk.MustQuery("SELECT COALESCE ( + 1, cor0.col0 ) + - CAST( NULL AS DECIMAL ) FROM t2, t1 AS cor0, t2 AS cor1 GROUP BY cor0.col1")
	result.Check(testkit.Rows("<nil>", "<nil>"))

	tk.MustExec("drop table if exists t1")
	tk.MustExec("drop table if exists t2")
	tk.MustExec("create table t1 (c1 int)")
	tk.MustExec("create table t2 (c1 int)")
	tk.MustExec("insert into t1 values(3), (2)")
	tk.MustExec("insert into t2 values(1), (2)")
	tk.MustExec("set @@session.tidb_opt_insubq_to_join_and_agg = 0")
	result = tk.MustQuery("select sum(c1 in (select * from t2)) from t1")
	result.Check(testkit.Rows("1"))
	tk.MustExec("set @@session.tidb_opt_insubq_to_join_and_agg = 1")
	result = tk.MustQuery("select sum(c1 in (select * from t2)) from t1")
	result.Check(testkit.Rows("1"))
	result = tk.MustQuery("select sum(c1) k from (select * from t1 union all select * from t2)t group by c1 * 2 order by k")
	result.Check(testkit.Rows("1", "3", "4"))
	tk.MustExec("drop table if exists t")
	tk.MustExec("create table t (a int, b int, c int)")
	tk.MustExec("insert into t values(1, 2, 3), (1, 2, 4)")
	result = tk.MustQuery("select count(distinct c), count(distinct a,b) from t")
	result.Check(testkit.Rows("2 1"))
	result = tk.MustQuery("select approx_count_distinct( c), approx_count_distinct( a,b) from t")
	result.Check(testkit.Rows("2 1"))
	tk.MustExec("drop table if exists t")
	tk.MustExec("create table t (a float)")
	tk.MustExec("insert into t values(966.36), (363.97), (569.99), (453.33), (376.45), (321.93), (12.12), (45.77), (9.66), (612.17)")
	result = tk.MustQuery("select distinct count(distinct a) from t")
	result.Check(testkit.Rows("10"))
	result = tk.MustQuery("select distinct approx_count_distinct( a) from t")
	result.Check(testkit.Rows("10"))

	tk.MustExec("create table idx_agg (a int, b int, index (b))")
	tk.MustExec("insert idx_agg values (1, 1), (1, 2), (2, 2)")
	tk.MustQuery("select sum(a), sum(b) from idx_agg where b > 0 and b < 10").Check(testkit.Rows("4 5"))

	// test without any aggregate function
	tk.MustQuery("select 10 from idx_agg group by b").Check(testkit.Rows("10", "10"))
	tk.MustQuery("select 11 from idx_agg group by a").Check(testkit.Rows("11", "11"))

	tk.MustExec("set @@tidb_init_chunk_size=1;")
	tk.MustQuery("select group_concat(b) from idx_agg group by b;").Sort().Check(testkit.Rows("1", "2,2"))
	tk.MustExec("set @@tidb_init_chunk_size=2;")

	tk.MustExec("drop table if exists t")
	tk.MustExec("create table t(a int(11), b decimal(15,2))")
	tk.MustExec("insert into t values(1,771.64),(2,378.49),(3,920.92),(4,113.97)")
	tk.MustQuery("select a, max(b) from t group by a order by a limit 2").Check(testkit.Rows("1 771.64", "2 378.49"))

	tk.MustExec("drop table if exists t")
	tk.MustExec("create table t(a int(11), b char(15))")
	tk.MustExec("insert into t values(1,771.64),(2,378.49),(3,920.92),(4,113.97)")
	tk.MustQuery("select a, max(b) from t group by a order by a limit 2").Check(testkit.Rows("1 771.64", "2 378.49"))

	// for issue #6014
	tk.MustExec("use test")
	tk.MustExec("drop table if exists t")
	tk.MustExec("create table t (id int(11) NOT NULL, tags json DEFAULT NULL)")
	tk.MustExec(`insert into t values (1, '{"i": 1, "n": "n1"}')`)
	tk.MustExec(`insert into t values (2, '{"i": 2, "n": "n2"}')`)
	tk.MustExec(`insert into t values (3, '{"i": 3, "n": "n3"}')`)
	tk.MustExec(`insert into t values (4, '{"i": 4, "n": "n4"}')`)
	tk.MustExec(`insert into t values (5, '{"i": 5, "n": "n5"}')`)
	tk.MustExec(`insert into t values (6, '{"i": 0, "n": "n6"}')`)
	tk.MustExec(`insert into t values (7, '{"i": -1, "n": "n7"}')`)
	tk.MustQuery("select sum(tags->'$.i') from t").Check(testkit.Rows("14"))

	// test agg with empty input
	result = tk.MustQuery("select id, count(95), sum(95), avg(95), bit_or(95), bit_and(95), bit_or(95), max(95), min(95), group_concat(95) from t where null")
	result.Check(testkit.Rows("<nil> 0 <nil> <nil> 0 18446744073709551615 0 <nil> <nil> <nil>"))
	tk.MustExec("truncate table t")
	tk.MustExec("create table s(id int)")
	result = tk.MustQuery("select t.id, count(95), sum(95), avg(95), bit_or(95), bit_and(95), bit_or(95), max(95), min(95), group_concat(95), approx_count_distinct(95) from t left join s on t.id = s.id")
	result.Check(testkit.Rows("<nil> 0 <nil> <nil> 0 18446744073709551615 0 <nil> <nil> <nil> 0"))
	tk.MustExec(`insert into t values (1, '{"i": 1, "n": "n1"}')`)
	result = tk.MustQuery("select t.id, count(95), sum(95), avg(95), bit_or(95), bit_and(95), bit_or(95), max(95), min(95), group_concat(95), approx_count_distinct(95) from t left join s on t.id = s.id")
	result.Check(testkit.Rows("1 1 95 95.0000 95 95 95 95 95 95 1"))
	tk.MustExec("set @@tidb_hash_join_concurrency=5")

	// test agg bit col
	tk.MustExec("drop table t")
	tk.MustExec("CREATE TABLE `t` (`a` bit(1) NOT NULL, PRIMARY KEY (`a`))")
	tk.MustExec("insert into t value(1), (0)")
	tk.MustQuery("select a from t group by 1")
	// This result is compatible with MySQL, the readable result is shown in the next case.
	result = tk.MustQuery("select max(a) from t group by a order by a")
	result.Check(testkit.Rows(string([]byte{0x0}), string([]byte{0x1})))
	result = tk.MustQuery("select cast(a as signed) as idx, cast(max(a) as signed),  cast(min(a) as signed) from t group by 1 order by idx")
	result.Check(testkit.Rows("0 0 0", "1 1 1"))

	tk.MustExec("drop table t")
	tk.MustExec("create table t(a int, b int)")
	tk.MustExec("insert into t value(null, null)")
	tk.MustQuery("select group_concat(a), group_concat(distinct a) from t").Check(testkit.Rows("<nil> <nil>"))
	tk.MustExec("insert into t value(1, null), (null, 1), (1, 2), (3, 4)")
	tk.MustQuery("select group_concat(a, b), group_concat(distinct a,b) from t").Check(testkit.Rows("12,34 12,34"))
	tk.MustExec("set @@session.tidb_opt_distinct_agg_push_down = 0")
	tk.MustQuery("select count(distinct a) from t;").Check(testkit.Rows("2"))
	tk.MustExec("set @@session.tidb_opt_distinct_agg_push_down = 1")
	tk.MustQuery("select count(distinct a) from t;").Check(testkit.Rows("2"))
	tk.MustExec("set @@session.tidb_opt_distinct_agg_push_down = 0")
	tk.MustQuery("select approx_count_distinct( a) from t;").Check(testkit.Rows("2"))

	tk.MustExec("drop table t")
	tk.MustExec("create table t(a decimal(10, 4))")
	tk.MustQuery("select 10 from t group by a").Check(testkit.Rows())
	tk.MustExec("insert into t value(0), (-0.9871), (-0.9871)")
	tk.MustQuery("select 10 from t group by a").Check(testkit.Rows("10", "10"))
	tk.MustQuery("select sum(a) from (select a from t union all select a from t) tmp").Check(testkit.Rows("-3.9484"))

	tk.MustExec("drop table t")
	tk.MustExec("create table t(a tinyint, b smallint, c mediumint, d int, e bigint, f float, g double, h decimal)")
	tk.MustExec("insert into t values(1, 2, 3, 4, 5, 6.1, 7.2, 8.3), (1, 3, 4, 5, 6, 7.1, 8.2, 9.3)")
	result = tk.MustQuery("select var_pop(b), var_pop(c), var_pop(d), var_pop(e), var_pop(f), var_pop(g), var_pop(h) from t group by a")
	result.Check(testkit.Rows("0.25 0.25 0.25 0.25 0.25 0.25 0.25"))

	tk.MustExec("insert into t values(2, 3, 4, 5, 6, 7.2, 8.3, 9)")
	result = tk.MustQuery("select a, var_pop(b) over w, var_pop(c) over w from t window w as (partition by a)").Sort()
	result.Check(testkit.Rows("1 0.25 0.25", "1 0.25 0.25", "2 0 0"))

	tk.MustExec("delete from t where t.a = 2")
	tk.MustExec("insert into t values(1, 2, 4, 5, 6, 6.1, 7.2, 9)")
	result = tk.MustQuery("select a, var_pop(distinct b), var_pop(distinct c), var_pop(distinct d), var_pop(distinct e), var_pop(distinct f), var_pop(distinct g), var_pop(distinct h) from t group by a")
	result.Check(testkit.Rows("1 0.25 0.25 0.25 0.25 0.25 0.25 0.25"))

	tk.MustExec("drop table t")
	tk.MustExec("create table t(a int, b bigint, c float, d double, e decimal)")
	tk.MustExec("insert into t values(1, 1000, 6.8, 3.45, 8.3), (1, 3998, -3.4, 5.12, 9.3),(1, 288, 9.2, 6.08, 1)")
	result = tk.MustQuery("select variance(b), variance(c), variance(d), variance(e) from t group by a")
	result.Check(testkit.Rows("2584338.6666666665 29.840000178019228 1.1808222222222229 12.666666666666666"))

	tk.MustExec("insert into t values(1, 255, 6.8, 6.08, 1)")
	result = tk.MustQuery("select variance(distinct b), variance(distinct c), variance(distinct d), variance(distinct e) from t group by a")
	result.Check(testkit.Rows("2364075.6875 29.840000178019228 1.1808222222222229 12.666666666666666"))

	tk.MustExec("insert into t values(2, 322, 0.8, 2.22, 6)")
	result = tk.MustQuery("select a, variance(b) over w from t window w as (partition by a)").Sort()
	result.Check(testkit.Rows("1 2364075.6875", "1 2364075.6875", "1 2364075.6875", "1 2364075.6875", "2 0"))

	_, err = tk.Exec("select std_samp(a) from t")
	// TODO: Fix this error message.
	c.Assert(errors.Cause(err).Error(), Equals, "[expression:1305]FUNCTION test.std_samp does not exist")

	// For issue #14072: wrong result when using generated column with aggregate statement
	tk.MustExec("drop table if exists t1;")
	tk.MustExec("create table t1 (a int, b int generated always as (-a) virtual, c int generated always as (-a) stored);")
	tk.MustExec("insert into t1 (a) values (2), (1), (1), (3), (NULL);")
	tk.MustQuery("select sum(a) from t1 group by b order by b;").Check(testkit.Rows("<nil>", "3", "2", "2"))
	tk.MustQuery("select sum(a) from t1 group by c order by c;").Check(testkit.Rows("<nil>", "3", "2", "2"))
	tk.MustQuery("select sum(b) from t1 group by a order by a;").Check(testkit.Rows("<nil>", "-2", "-2", "-3"))
	tk.MustQuery("select sum(b) from t1 group by c order by c;").Check(testkit.Rows("<nil>", "-3", "-2", "-2"))
	tk.MustQuery("select sum(c) from t1 group by a order by a;").Check(testkit.Rows("<nil>", "-2", "-2", "-3"))
	tk.MustQuery("select sum(c) from t1 group by b order by b;").Check(testkit.Rows("<nil>", "-3", "-2", "-2"))

	// For stddev_pop()/std()/stddev() function
	tk.MustExec("drop table if exists t1;")
	tk.MustExec(`create table t1 (grp int, a bigint unsigned, c char(10) not null);`)
	tk.MustExec(`insert into t1 values (1,1,"a");`)
	tk.MustExec(`insert into t1 values (2,2,"b");`)
	tk.MustExec(`insert into t1 values (2,3,"c");`)
	tk.MustExec(`insert into t1 values (3,4,"E");`)
	tk.MustExec(`insert into t1 values (3,5,"C");`)
	tk.MustExec(`insert into t1 values (3,6,"D");`)
	tk.MustQuery(`select stddev_pop(all a) from t1;`).Check(testkit.Rows("1.707825127659933"))
	tk.MustQuery(`select stddev_pop(a) from t1 group by grp order by grp;`).Check(testkit.Rows("0", "0.5", "0.816496580927726"))
	tk.MustQuery(`select sum(a)+count(a)+avg(a)+stddev_pop(a) as sum from t1 group by grp order by grp;`).Check(testkit.Rows("3", "10", "23.816496580927726"))
	tk.MustQuery(`select std(all a) from t1;`).Check(testkit.Rows("1.707825127659933"))
	tk.MustQuery(`select std(a) from t1 group by grp order by grp;`).Check(testkit.Rows("0", "0.5", "0.816496580927726"))
	tk.MustQuery(`select sum(a)+count(a)+avg(a)+std(a) as sum from t1 group by grp order by grp;`).Check(testkit.Rows("3", "10", "23.816496580927726"))
	tk.MustQuery(`select stddev(all a) from t1;`).Check(testkit.Rows("1.707825127659933"))
	tk.MustQuery(`select stddev(a) from t1 group by grp order by grp;`).Check(testkit.Rows("0", "0.5", "0.816496580927726"))
	tk.MustQuery(`select sum(a)+count(a)+avg(a)+stddev(a) as sum from t1 group by grp order by grp;`).Check(testkit.Rows("3", "10", "23.816496580927726"))
	// test null
	tk.MustExec("drop table if exists t1;")
	tk.MustExec("CREATE TABLE t1 (a int, b int);")
	tk.MustQuery("select  stddev_pop(b) from t1;").Check(testkit.Rows("<nil>"))
	tk.MustQuery("select  std(b) from t1;").Check(testkit.Rows("<nil>"))
	tk.MustQuery("select  stddev(b) from t1;").Check(testkit.Rows("<nil>"))
	tk.MustExec("insert into t1 values (1,null);")
	tk.MustQuery("select stddev_pop(b) from t1 group by a order by a;").Check(testkit.Rows("<nil>"))
	tk.MustQuery("select std(b) from t1 group by a order by a;").Check(testkit.Rows("<nil>"))
	tk.MustQuery("select stddev(b) from t1 group by a order by a;").Check(testkit.Rows("<nil>"))
	tk.MustExec("insert into t1 values (1,null);")
	tk.MustExec("insert into t1 values (2,null);")
	tk.MustQuery("select  stddev_pop(b) from t1 group by a order by a;").Check(testkit.Rows("<nil>", "<nil>"))
	tk.MustQuery("select  std(b) from t1 group by a order by a;").Check(testkit.Rows("<nil>", "<nil>"))
	tk.MustQuery("select  stddev(b) from t1 group by a order by a;").Check(testkit.Rows("<nil>", "<nil>"))
	tk.MustExec("insert into t1 values (2,1);")
	tk.MustQuery("select  stddev_pop(b) from t1 group by a order by a;").Check(testkit.Rows("<nil>", "0"))
	tk.MustQuery("select  std(b) from t1 group by a order by a;").Check(testkit.Rows("<nil>", "0"))
	tk.MustQuery("select  stddev(b) from t1 group by a order by a;").Check(testkit.Rows("<nil>", "0"))
	tk.MustExec("insert into t1 values (3,1);")
	tk.MustQuery("select  stddev_pop(b) from t1 group by a order by a;").Check(testkit.Rows("<nil>", "0", "0"))
	tk.MustQuery("select  std(b) from t1 group by a order by a;").Check(testkit.Rows("<nil>", "0", "0"))
	tk.MustQuery("select  stddev(b) from t1 group by a order by a;").Check(testkit.Rows("<nil>", "0", "0"))
<<<<<<< HEAD

	//For var_samp()/stddev_samp()
	tk.MustExec("drop table if exists t1;")
	tk.MustExec("CREATE TABLE t1 (id int(11),value1 float(10,2));")
	tk.MustExec("INSERT INTO t1 VALUES (1,0.00),(1,1.00), (1,2.00), (2,10.00), (2,11.00), (2,12.00), (2,13.00);")
	result = tk.MustQuery("select id, stddev_pop(value1), var_pop(value1), stddev_samp(value1), var_samp(value1) from t1 group by id order by id;")
	result.Check(testkit.Rows("1 0.816496580927726 0.6666666666666666 1 1", "2 1.118033988749895 1.25 1.2909944487358056 1.6666666666666667"))
=======
	// For issue #19676 The result of stddev_pop(distinct xxx) is wrong
	tk.MustExec("drop table if exists t1;")
	tk.MustExec("CREATE TABLE t1 (id int);")
	tk.MustExec("insert into t1 values (1),(2);")
	tk.MustQuery("select  stddev_pop(id) from t1;").Check(testkit.Rows("0.5"))
	tk.MustExec("insert into t1 values (1);")
	tk.MustQuery("select  stddev_pop(distinct id) from t1;").Check(testkit.Rows("0.5"))
>>>>>>> 1dcd1564
}

func (s *testSuiteAgg) TestAggPrune(c *C) {
	tk := testkit.NewTestKit(c, s.store)
	tk.MustExec("use test")
	tk.MustExec("drop table if exists t")
	tk.MustExec("create table t(id int primary key, b varchar(50), c int)")
	tk.MustExec("insert into t values(1, '1ff', NULL), (2, '234.02', 1)")
	tk.MustQuery("select id, sum(b) from t group by id").Check(testkit.Rows("1 1", "2 234.02"))
	tk.MustQuery("select sum(b) from t").Check(testkit.Rows("235.02"))
	tk.MustQuery("select id, count(c) from t group by id").Check(testkit.Rows("1 0", "2 1"))
	tk.MustExec("drop table if exists t")
	tk.MustExec("create table t(id int primary key, b float, c float)")
	tk.MustExec("insert into t values(1, 1, 3), (2, 1, 6)")
	tk.MustQuery("select sum(b/c) from t group by id").Check(testkit.Rows("0.3333333333333333", "0.16666666666666666"))
	tk.MustExec("drop table if exists t")
	tk.MustExec("create table t(id int primary key, b float, c float, d float)")
	tk.MustExec("insert into t values(1, 1, 3, NULL), (2, 1, NULL, 6), (3, NULL, 1, 2), (4, NULL, NULL, 1), (5, NULL, 2, NULL), (6, 3, NULL, NULL), (7, NULL, NULL, NULL), (8, 1, 2 ,3)")
	tk.MustQuery("select count(distinct b, c, d) from t group by id").Check(testkit.Rows("0", "0", "0", "0", "0", "0", "0", "1"))
	tk.MustQuery("select approx_count_distinct( b, c, d) from t group by id order by id").Check(testkit.Rows("0", "0", "0", "0", "0", "0", "0", "1"))

	tk.MustExec("drop table if exists t")
	tk.MustExec("create table t(a int primary key, b varchar(10))")
	tk.MustExec("insert into t value(1, 11),(3, NULL)")
	tk.MustQuery("SELECT a, MIN(b), MAX(b) FROM t GROUP BY a").Check(testkit.Rows("1 11 11", "3 <nil> <nil>"))
}

func (s *testSuiteAgg) TestGroupConcatAggr(c *C) {
	var err error
	// issue #5411
	tk := testkit.NewTestKit(c, s.store)
	tk.MustExec("use test")
	tk.MustExec("drop table if exists test;")
	tk.MustExec("create table test(id int, name int)")
	tk.MustExec("insert into test values(1, 10);")
	tk.MustExec("insert into test values(1, 20);")
	tk.MustExec("insert into test values(1, 30);")
	tk.MustExec("insert into test values(2, 20);")
	tk.MustExec("insert into test values(3, 200);")
	tk.MustExec("insert into test values(3, 500);")
	result := tk.MustQuery("select id, group_concat(name) from test group by id order by id")
	result.Check(testkit.Rows("1 10,20,30", "2 20", "3 200,500"))

	result = tk.MustQuery("select id, group_concat(name SEPARATOR ';') from test group by id order by id")
	result.Check(testkit.Rows("1 10;20;30", "2 20", "3 200;500"))

	result = tk.MustQuery("select id, group_concat(name SEPARATOR ',') from test group by id order by id")
	result.Check(testkit.Rows("1 10,20,30", "2 20", "3 200,500"))

	result = tk.MustQuery(`select id, group_concat(name SEPARATOR '%') from test group by id order by id`)
	result.Check(testkit.Rows("1 10%20%30", "2 20", `3 200%500`))

	result = tk.MustQuery("select id, group_concat(name SEPARATOR '') from test group by id order by id")
	result.Check(testkit.Rows("1 102030", "2 20", "3 200500"))

	result = tk.MustQuery("select id, group_concat(name SEPARATOR '123') from test group by id order by id")
	result.Check(testkit.Rows("1 101232012330", "2 20", "3 200123500"))

	tk.MustQuery("select group_concat(id ORDER BY name) from (select * from test order by id, name limit 2,2) t").Check(testkit.Rows("2,1"))
	tk.MustQuery("select group_concat(id ORDER BY name desc) from (select * from test order by id, name limit 2,2) t").Check(testkit.Rows("1,2"))
	tk.MustQuery("select group_concat(name ORDER BY id) from (select * from test order by id, name limit 2,2) t").Check(testkit.Rows("30,20"))
	tk.MustQuery("select group_concat(name ORDER BY id desc) from (select * from test order by id, name limit 2,2) t").Check(testkit.Rows("20,30"))

	result = tk.MustQuery("select group_concat(name ORDER BY name desc SEPARATOR '++') from test;")
	result.Check(testkit.Rows("500++200++30++20++20++10"))

	result = tk.MustQuery("select group_concat(id ORDER BY name desc, id asc SEPARATOR '--') from test;")
	result.Check(testkit.Rows("3--3--1--1--2--1"))

	result = tk.MustQuery("select group_concat(name ORDER BY name desc SEPARATOR '++'), group_concat(id ORDER BY name desc, id asc SEPARATOR '--') from test;")
	result.Check(testkit.Rows("500++200++30++20++20++10 3--3--1--1--2--1"))

	result = tk.MustQuery("select group_concat(distinct name order by name desc) from test;")
	result.Check(testkit.Rows("500,200,30,20,10"))

	expected := "3--3--1--1--2--1"
	for maxLen := 4; maxLen < len(expected); maxLen++ {
		tk.MustExec(fmt.Sprintf("set session group_concat_max_len=%v", maxLen))
		result = tk.MustQuery("select group_concat(id ORDER BY name desc, id asc SEPARATOR '--') from test;")
		result.Check(testkit.Rows(expected[:maxLen]))
		c.Assert(tk.Se.GetSessionVars().StmtCtx.GetWarnings(), HasLen, 1)
	}
	expected = "1--2--1--1--3--3"
	for maxLen := 4; maxLen < len(expected); maxLen++ {
		tk.MustExec(fmt.Sprintf("set session group_concat_max_len=%v", maxLen))
		result = tk.MustQuery("select group_concat(id ORDER BY name asc, id desc SEPARATOR '--') from test;")
		result.Check(testkit.Rows(expected[:maxLen]))
		c.Assert(tk.Se.GetSessionVars().StmtCtx.GetWarnings(), HasLen, 1)
	}
	expected = "500,200,30,20,10"
	for maxLen := 4; maxLen < len(expected); maxLen++ {
		tk.MustExec(fmt.Sprintf("set session group_concat_max_len=%v", maxLen))
		result = tk.MustQuery("select group_concat(distinct name order by name desc) from test;")
		result.Check(testkit.Rows(expected[:maxLen]))
		c.Assert(tk.Se.GetSessionVars().StmtCtx.GetWarnings(), HasLen, 1)
	}

	tk.MustExec(fmt.Sprintf("set session group_concat_max_len=%v", 1024))

	// test varchar table
	tk.MustExec("drop table if exists test2;")
	tk.MustExec("create table test2(id varchar(20), name varchar(20));")
	tk.MustExec("insert into test2 select * from test;")

	tk.MustQuery("select group_concat(id ORDER BY name) from (select * from test2 order by id, name limit 2,2) t").Check(testkit.Rows("2,1"))
	tk.MustQuery("select group_concat(id ORDER BY name desc) from (select * from test2 order by id, name limit 2,2) t").Check(testkit.Rows("1,2"))
	tk.MustQuery("select group_concat(name ORDER BY id) from (select * from test2 order by id, name limit 2,2) t").Check(testkit.Rows("30,20"))
	tk.MustQuery("select group_concat(name ORDER BY id desc) from (select * from test2 order by id, name limit 2,2) t").Check(testkit.Rows("20,30"))

	result = tk.MustQuery("select group_concat(name ORDER BY name desc SEPARATOR '++'), group_concat(id ORDER BY name desc, id asc SEPARATOR '--') from test2;")
	result.Check(testkit.Rows("500++30++200++20++20++10 3--1--3--1--2--1"))

	// test Position Expr
	tk.MustQuery("select 1, 2, 3, 4, 5 , group_concat(name, id ORDER BY 1 desc, id SEPARATOR '++') from test;").Check(testkit.Rows("1 2 3 4 5 5003++2003++301++201++202++101"))
	tk.MustQuery("select 1, 2, 3, 4, 5 , group_concat(name, id ORDER BY 2 desc, name SEPARATOR '++') from test;").Check(testkit.Rows("1 2 3 4 5 2003++5003++202++101++201++301"))
	err = tk.ExecToErr("select 1, 2, 3, 4, 5 , group_concat(name, id ORDER BY 3 desc, name SEPARATOR '++') from test;")
	c.Assert(err.Error(), Equals, "[planner:1054]Unknown column '3' in 'order clause'")

	// test Param Marker
	tk.MustExec(`prepare s1 from "select 1, 2, 3, 4, 5 , group_concat(name, id ORDER BY floor(id/?) desc, name SEPARATOR '++') from test";`)
	tk.MustExec("set @a=2;")
	tk.MustQuery("execute s1 using @a;").Check(testkit.Rows("1 2 3 4 5 202++2003++5003++101++201++301"))

	tk.MustExec(`prepare s1 from "select 1, 2, 3, 4, 5 , group_concat(name, id ORDER BY ? desc, name SEPARATOR '++') from test";`)
	tk.MustExec("set @a=2;")
	tk.MustQuery("execute s1 using @a;").Check(testkit.Rows("1 2 3 4 5 2003++5003++202++101++201++301"))
	tk.MustExec("set @a=3;")
	err = tk.ExecToErr("execute s1 using @a;")
	c.Assert(err.Error(), Equals, "[planner:1054]Unknown column '?' in 'order clause'")
	tk.MustExec("set @a=3.0;")
	tk.MustQuery("execute s1 using @a;").Check(testkit.Rows("1 2 3 4 5 101++202++201++301++2003++5003"))

	// test partition table
	tk.MustExec("drop table if exists ptest;")
	tk.MustExec("CREATE TABLE ptest (id int,name int) PARTITION BY RANGE ( id ) " +
		"(PARTITION `p0` VALUES LESS THAN (2), PARTITION `p1` VALUES LESS THAN (11))")
	tk.MustExec("insert into ptest select * from test;")

	for i := 0; i <= 1; i++ {
		for j := 0; j <= 1; j++ {
			tk.MustExec(fmt.Sprintf("set session tidb_opt_distinct_agg_push_down = %v", i))
			tk.MustExec(fmt.Sprintf("set session tidb_opt_agg_push_down = %v", j))

			result = tk.MustQuery("select /*+ agg_to_cop */ group_concat(name ORDER BY name desc SEPARATOR '++'), group_concat(id ORDER BY name desc, id asc SEPARATOR '--') from ptest;")
			result.Check(testkit.Rows("500++200++30++20++20++10 3--3--1--1--2--1"))

			result = tk.MustQuery("select /*+ agg_to_cop */ group_concat(distinct name order by name desc) from ptest;")
			result.Check(testkit.Rows("500,200,30,20,10"))
		}
	}

	// issue #9920
	tk.MustQuery("select group_concat(123, null)").Check(testkit.Rows("<nil>"))
}

func (s *testSuiteAgg) TestSelectDistinct(c *C) {
	tk := testkit.NewTestKit(c, s.store)
	tk.MustExec("use test")
	s.fillData(tk, "select_distinct_test")

	tk.MustExec("begin")
	r := tk.MustQuery("select distinct name from select_distinct_test;")
	r.Check(testkit.Rows("hello"))
	tk.MustExec("commit")

}

func (s *testSuiteAgg) TestAggPushDown(c *C) {
	tk := testkit.NewTestKit(c, s.store)
	tk.MustExec("use test")
	tk.MustExec("drop table if exists t")
	tk.MustExec("create table t (a int, b int, c int)")
	tk.MustExec("alter table t add index idx(a, b, c)")
	// test for empty table
	tk.MustQuery("select count(a) from t group by a;").Check(testkit.Rows())
	tk.MustQuery("select count(a) from t;").Check(testkit.Rows("0"))
	// test for one row
	tk.MustExec("insert t values(0,0,0)")
	tk.MustQuery("select distinct b from t").Check(testkit.Rows("0"))
	tk.MustQuery("select count(b) from t group by a;").Check(testkit.Rows("1"))
	// test for rows
	tk.MustExec("insert t values(1,1,1),(3,3,6),(3,2,5),(2,1,4),(1,1,3),(1,1,2);")
	tk.MustQuery("select count(a) from t where b>0 group by a, b;").Sort().Check(testkit.Rows("1", "1", "1", "3"))
	tk.MustQuery("select count(a) from t where b>0 group by a, b order by a;").Check(testkit.Rows("3", "1", "1", "1"))
	tk.MustQuery("select count(a) from t where b>0 group by a, b order by a limit 1;").Check(testkit.Rows("3"))

	tk.MustExec("drop table if exists t, tt")
	tk.MustExec("create table t(a int primary key, b int, c int)")
	tk.MustExec("create table tt(a int primary key, b int, c int)")
	tk.MustExec("insert into t values(1, 1, 1), (2, 1, 1)")
	tk.MustExec("insert into tt values(1, 2, 1)")
	tk.MustQuery("select max(a.b), max(b.b) from t a join tt b on a.a = b.a group by a.c").Check(testkit.Rows("1 2"))
	tk.MustQuery("select a, count(b) from (select * from t union all select * from tt) k group by a order by a").Check(testkit.Rows("1 2", "2 1"))
}

func (s *testSuiteAgg) TestOnlyFullGroupBy(c *C) {
	tk := testkit.NewTestKit(c, s.store)
	tk.MustExec("use test")
	tk.MustExec("set sql_mode = 'ONLY_FULL_GROUP_BY'")
	tk.MustExec("drop table if exists t")
	tk.MustExec("create table t(a int not null primary key, b int not null, c int default null, d int not null, unique key I_b_c (b,c), unique key I_b_d (b,d))")
	tk.MustExec("create table x(a int not null primary key, b int not null, c int default null, d int not null, unique key I_b_c (b,c), unique key I_b_d (b,d))")

	// test AggregateFunc
	tk.MustQuery("select max(a) from t group by d")
	// for issue #8161: enable `any_value` in aggregation if `ONLY_FULL_GROUP_BY` is set
	tk.MustQuery("select max(a), any_value(c) from t group by d;")
	// test incompatible with sql_mode = ONLY_FULL_GROUP_BY
	err := tk.ExecToErr("select * from t group by d")
	c.Assert(terror.ErrorEqual(err, plannercore.ErrFieldNotInGroupBy), IsTrue, Commentf("err %v", err))
	err = tk.ExecToErr("select b-c from t group by b+c")
	c.Assert(terror.ErrorEqual(err, plannercore.ErrFieldNotInGroupBy), IsTrue, Commentf("err %v", err))
	err = tk.ExecToErr("select (b-c)*(b+c), min(a) from t group by b+c, b-c")
	c.Assert(terror.ErrorEqual(err, plannercore.ErrFieldNotInGroupBy), IsTrue, Commentf("err %v", err))
	err = tk.ExecToErr("select b between c and d from t group by b,c")
	c.Assert(terror.ErrorEqual(err, plannercore.ErrFieldNotInGroupBy), IsTrue, Commentf("err %v", err))
	err = tk.ExecToErr("select case b when 1 then c when 2 then d else d end from t group by b,c")
	c.Assert(terror.ErrorEqual(err, plannercore.ErrFieldNotInGroupBy), IsTrue, Commentf("err %v", err))
	err = tk.ExecToErr("select c > (select b from t) from t group by b")
	c.Assert(terror.ErrorEqual(err, plannercore.ErrFieldNotInGroupBy), IsTrue, Commentf("err %v", err))
	err = tk.ExecToErr("select c is null from t group by b")
	c.Assert(terror.ErrorEqual(err, plannercore.ErrFieldNotInGroupBy), IsTrue, Commentf("err %v", err))
	err = tk.ExecToErr("select c is true from t group by b")
	c.Assert(terror.ErrorEqual(err, plannercore.ErrFieldNotInGroupBy), IsTrue, Commentf("err %v", err))
	err = tk.ExecToErr("select (c+b)*d from t group by c,d")
	c.Assert(terror.ErrorEqual(err, plannercore.ErrFieldNotInGroupBy), IsTrue, Commentf("err %v", err))
	err = tk.ExecToErr("select b in (c,d) from t group by b,c")
	c.Assert(terror.ErrorEqual(err, plannercore.ErrFieldNotInGroupBy), IsTrue, Commentf("err %v", err))
	err = tk.ExecToErr("select b like '%a' from t group by c")
	c.Assert(terror.ErrorEqual(err, plannercore.ErrFieldNotInGroupBy), IsTrue, Commentf("err %v", err))
	err = tk.ExecToErr("select c REGEXP '1.*' from t group by b")
	c.Assert(terror.ErrorEqual(err, plannercore.ErrFieldNotInGroupBy), IsTrue, Commentf("err %v", err))
	err = tk.ExecToErr("select -b from t group by c")
	c.Assert(terror.ErrorEqual(err, plannercore.ErrFieldNotInGroupBy), IsTrue, Commentf("err %v", err))
	err = tk.ExecToErr("select a, max(b) from t")
	c.Assert(terror.ErrorEqual(err, plannercore.ErrMixOfGroupFuncAndFields), IsTrue, Commentf("err %v", err))
	err = tk.ExecToErr("select sum(a)+b from t")
	c.Assert(terror.ErrorEqual(err, plannercore.ErrMixOfGroupFuncAndFields), IsTrue, Commentf("err %v", err))
	err = tk.ExecToErr("select count(b), c from t")
	c.Assert(terror.ErrorEqual(err, plannercore.ErrMixOfGroupFuncAndFields), IsTrue, Commentf("err %v", err))
	err = tk.ExecToErr("select distinct a, b, count(a) from t")
	c.Assert(terror.ErrorEqual(err, plannercore.ErrMixOfGroupFuncAndFields), IsTrue, Commentf("err %v", err))
	// test compatible with sql_mode = ONLY_FULL_GROUP_BY
	tk.MustQuery("select a from t group by a,b,c")
	tk.MustQuery("select b from t group by b")
	tk.MustQuery("select b as e from t group by b")
	tk.MustQuery("select b+c from t group by b+c")
	tk.MustQuery("select b+c, min(a) from t group by b+c, b-c")
	tk.MustQuery("select b+c, min(a) from t group by b, c")
	tk.MustQuery("select b+c from t group by b,c")
	tk.MustQuery("select b between c and d from t group by b,c,d")
	tk.MustQuery("select case b when 1 then c when 2 then d else d end from t group by b,c,d")
	tk.MustQuery("select c > (select b from t) from t group by c")
	tk.MustQuery("select exists (select * from t) from t group by d;")
	tk.MustQuery("select c is null from t group by c")
	tk.MustQuery("select c is true from t group by c")
	tk.MustQuery("select (c+b)*d from t group by c,b,d")
	tk.MustQuery("select b in (c,d) from t group by b,c,d")
	tk.MustQuery("select b like '%a' from t group by b")
	tk.MustQuery("select c REGEXP '1.*' from t group by c")
	tk.MustQuery("select -b from t group by b")
	tk.MustQuery("select max(a+b) from t")
	tk.MustQuery("select avg(a)+1 from t")
	tk.MustQuery("select count(c), 5 from t")
	// test functinal depend on primary key
	tk.MustQuery("select * from t group by a")
	// test functional depend on unique not null columns
	tk.MustQuery("select * from t group by b,d")
	// test functional depend on a unique null column
	err = tk.ExecToErr("select * from t group by b,c")
	c.Assert(terror.ErrorEqual(err, plannercore.ErrFieldNotInGroupBy), IsTrue, Commentf("err %v", err))
	// test functional dependency derived from keys in where condition
	tk.MustQuery("select * from t where c = d group by b, c")
	tk.MustQuery("select t.*, x.* from t, x where t.a = x.a group by t.a")
	tk.MustQuery("select t.*, x.* from t, x where t.b = x.b and t.d = x.d group by t.b, t.d")
	tk.MustQuery("select t.*, x.* from t, x where t.b = x.a group by t.b, t.d")
	tk.MustQuery("select t.b, x.* from t, x where t.b = x.a group by t.b")
	err = tk.ExecToErr("select t.*, x.* from t, x where t.c = x.a group by t.b, t.c")
	c.Assert(terror.ErrorEqual(err, plannercore.ErrFieldNotInGroupBy), IsTrue, Commentf("err %v", err))
	// test functional dependency derived from keys in join
	tk.MustQuery("select t.*, x.* from t inner join x on t.a = x.a group by t.a")
	tk.MustQuery("select t.*, x.* from t inner join x  on (t.b = x.b and t.d = x.d) group by t.b, x.d")
	tk.MustQuery("select t.b, x.* from t inner join x on t.b = x.b group by t.b, x.d")
	tk.MustQuery("select t.b, x.* from t left join x on t.b = x.b group by t.b, x.d")
	tk.MustQuery("select t.b, x.* from t left join x on x.b = t.b group by t.b, x.d")
	tk.MustQuery("select x.b, t.* from t right join x on x.b = t.b group by x.b, t.d")
	tk.MustQuery("select x.b, t.* from t right join x on t.b = x.b group by x.b, t.d")
	err = tk.ExecToErr("select t.b, x.* from t right join x on t.b = x.b group by t.b, x.d")
	c.Assert(terror.ErrorEqual(err, plannercore.ErrFieldNotInGroupBy), IsTrue, Commentf("err %v", err))
	err = tk.ExecToErr("select t.b, x.* from t right join x on t.b = x.b group by t.b, x.d")
	c.Assert(terror.ErrorEqual(err, plannercore.ErrFieldNotInGroupBy), IsTrue, Commentf("err %v", err))

	// FixMe: test functional dependency of derived table
	//tk.MustQuery("select * from (select * from t) as e group by a")
	//tk.MustQuery("select * from (select * from t) as e group by b,d")
	//err = tk.ExecToErr("select * from (select * from t) as e group by b,c")
	//c.Assert(terror.ErrorEqual(err, plannercore.ErrFieldNotInGroupBy), IsTrue)

	// test order by
	tk.MustQuery("select c from t group by c,d order by d")
	err = tk.ExecToErr("select c from t group by c order by d")
	c.Assert(terror.ErrorEqual(err, plannercore.ErrFieldNotInGroupBy), IsTrue, Commentf("err %v", err))
	// test ambiguous column
	err = tk.ExecToErr("select c from t,x group by t.c")
	c.Assert(terror.ErrorEqual(err, plannercore.ErrAmbiguous), IsTrue, Commentf("err %v", err))
}

func (s *testSuiteAgg) TestIssue16279(c *C) {
	tk := testkit.NewTestKit(c, s.store)
	tk.MustExec("use test")
	tk.MustExec("set sql_mode = 'ONLY_FULL_GROUP_BY'")
	tk.MustExec("drop table if exists s")
	tk.MustExec("create table s(a int);")
	tk.MustQuery("select count(a) , date_format(a, '%Y-%m-%d') from s group by date_format(a, '%Y-%m-%d');")
	tk.MustQuery("select count(a) , date_format(a, '%Y-%m-%d') as xx from s group by date_format(a, '%Y-%m-%d');")
	tk.MustQuery("select count(a) , date_format(a, '%Y-%m-%d') as xx from s group by xx")
}

func (s *testSuiteAgg) TestAggPushDownPartitionTable(c *C) {
	tk := testkit.NewTestKit(c, s.store)
	tk.MustExec("use test")
	tk.MustExec("drop table if exists t1")
	tk.MustExec(`CREATE TABLE t1 (
		a int(11) DEFAULT NULL,
		b tinyint(4) NOT NULL,
		PRIMARY KEY (b)
	) ENGINE=InnoDB DEFAULT CHARSET=utf8mb4 COLLATE=utf8mb4_bin
	PARTITION BY RANGE ( b ) (
		PARTITION p0 VALUES LESS THAN (10),
		PARTITION p1 VALUES LESS THAN (20),
		PARTITION p2 VALUES LESS THAN (30),
		PARTITION p3 VALUES LESS THAN (40),
		PARTITION p4 VALUES LESS THAN (MAXVALUE)
	)`)
	tk.MustExec("insert into t1 values (0, 0), (1, 1), (1, 2), (1, 3), (2, 4), (2, 5), (2, 6), (3, 7), (3, 10), (3, 11), (12, 12), (12, 13), (14, 14), (14, 15), (20, 20), (20, 21), (20, 22), (23, 23), (23, 24), (23, 25), (31, 30), (31, 31), (31, 32), (33, 33), (33, 34), (33, 35), (36, 36), (80, 80), (90, 90), (100, 100)")
	tk.MustExec("set @@tidb_opt_agg_push_down = 1")
	tk.MustQuery("select /*+ AGG_TO_COP() */ sum(a), sum(b) from t1 where a < 40 group by a").Sort().Check(testkit.Rows(
		"0 0",
		"24 25",
		"28 29",
		"3 6",
		"36 36",
		"6 15",
		"60 63",
		"69 72",
		"9 28",
		"93 93",
		"99 102"))
}

func (s *testSuiteAgg) TestIssue13652(c *C) {
	tk := testkit.NewTestKit(c, s.store)
	tk.MustExec("use test")
	tk.MustExec("set sql_mode = 'ONLY_FULL_GROUP_BY'")
	tk.MustExec("drop table if exists t")
	tk.MustExec("create table t(a real)")
	tk.MustQuery("select a from t group by (a)")
	tk.MustQuery("select a from t group by ((a))")
	tk.MustQuery("select a from t group by +a")
	tk.MustQuery("select a from t group by ((+a))")
	_, err := tk.Exec("select a from t group by (-a)")
	c.Assert(err.Error(), Equals, "[planner:1055]Expression #1 of SELECT list is not in GROUP BY clause and contains nonaggregated column 'test.t.a' which is not functionally dependent on columns in GROUP BY clause; this is incompatible with sql_mode=only_full_group_by")
}

func (s *testSuiteAgg) TestIssue14947(c *C) {
	tk := testkit.NewTestKit(c, s.store)
	tk.MustExec("use test")
	tk.MustExec("set sql_mode = 'ONLY_FULL_GROUP_BY'")
	tk.MustExec("drop table if exists t")
	tk.MustExec("create table t(a int)")
	tk.MustQuery("select ((+a+1)) as tmp from t group by tmp")
}

func (s *testSuiteAgg) TestHaving(c *C) {
	tk := testkit.NewTestKitWithInit(c, s.store)

	tk.MustExec("set sql_mode = 'STRICT_TRANS_TABLES,NO_ENGINE_SUBSTITUTION'")
	tk.MustExec("drop table if exists t")
	tk.MustExec("create table t (c1 int, c2 int, c3 int)")
	tk.MustExec("insert into t values (1,2,3), (2, 3, 1), (3, 1, 2)")

	tk.MustQuery("select c1 as c2, c3 from t having c2 = 2").Check(testkit.Rows("2 1"))
	tk.MustQuery("select c1 as c2, c3 from t group by c2 having c2 = 2;").Check(testkit.Rows("1 3"))
	tk.MustQuery("select c1 as c2, c3 from t group by c2 having sum(c2) = 2;").Check(testkit.Rows("1 3"))
	tk.MustQuery("select c1 as c2, c3 from t group by c3 having sum(c2) = 2;").Check(testkit.Rows("1 3"))
	tk.MustQuery("select c1 as c2, c3 from t group by c3 having sum(0) + c2 = 2;").Check(testkit.Rows("2 1"))
	tk.MustQuery("select c1 as a from t having c1 = 1;").Check(testkit.Rows("1"))
	tk.MustQuery("select t.c1 from t having c1 = 1;").Check(testkit.Rows("1"))
	tk.MustQuery("select a.c1 from t as a having c1 = 1;").Check(testkit.Rows("1"))
	tk.MustQuery("select c1 as a from t group by c3 having sum(a) = 1;").Check(testkit.Rows("1"))
	tk.MustQuery("select c1 as a from t group by c3 having sum(a) + a = 2;").Check(testkit.Rows("1"))
	tk.MustQuery("select a.c1 as c, a.c1 as d from t as a, t as b having c1 = 1 limit 1;").Check(testkit.Rows("1 1"))

	tk.MustQuery("select sum(c1) as s from t group by c1 having sum(c1) order by s").Check(testkit.Rows("1", "2", "3"))
	tk.MustQuery("select sum(c1) - 1 as s from t group by c1 having sum(c1) - 1 order by s").Check(testkit.Rows("1", "2"))
	tk.MustQuery("select 1 from t group by c1 having sum(abs(c2 + c3)) = c1").Check(testkit.Rows("1"))
}

func (s *testSuiteAgg) TestAggEliminator(c *C) {
	tk := testkit.NewTestKitWithInit(c, s.store)

	tk.MustExec("create table t(a int primary key, b int)")
	tk.MustQuery("select min(a), min(a) from t").Check(testkit.Rows("<nil> <nil>"))
	tk.MustExec("insert into t values(1, -1), (2, -2), (3, 1), (4, NULL)")
	tk.MustQuery("select max(a) from t").Check(testkit.Rows("4"))
	tk.MustQuery("select min(b) from t").Check(testkit.Rows("-2"))
	tk.MustQuery("select max(b*b) from t").Check(testkit.Rows("4"))
	tk.MustQuery("select min(b*b) from t").Check(testkit.Rows("1"))
	tk.MustQuery("select group_concat(b, b) from t group by a").Sort().Check(testkit.Rows("-1-1", "-2-2", "11", "<nil>"))
}

func (s *testSuiteAgg) TestClusterIndexMaxMinEliminator(c *C) {
	tk := testkit.NewTestKitWithInit(c, s.store)
	tk.MustExec("drop table if exists t;")
	tk.MustExec("set @@tidb_enable_clustered_index=1;")
	tk.MustExec("create table t (a int, b int, c int, primary key(a, b));")
	for i := 0; i < 10+1; i++ {
		tk.MustExec("insert into t values (?, ?, ?)", i, i, i)
	}
	tk.MustQuery("select max(a), min(a+b) from t;").Check(testkit.Rows("10 0"))
	tk.MustQuery("select max(a+b), min(a+b) from t;").Check(testkit.Rows("20 0"))
	tk.MustQuery("select min(a), max(a), min(b), max(b) from t;").Check(testkit.Rows("0 10 0 10"))
}

func (s *testSuiteAgg) TestMaxMinFloatScalaFunc(c *C) {
	tk := testkit.NewTestKitWithInit(c, s.store)

	tk.MustExec(`DROP TABLE IF EXISTS T;`)
	tk.MustExec(`CREATE TABLE T(A VARCHAR(10), B VARCHAR(10), C FLOAT);`)
	tk.MustExec(`INSERT INTO T VALUES('0', "val_b", 12.191);`)
	tk.MustQuery(`SELECT MAX(CASE B WHEN 'val_b'  THEN C ELSE 0 END) val_b FROM T WHERE cast(A as signed) = 0 GROUP BY a;`).Check(testkit.Rows("12.190999984741211"))
	tk.MustQuery(`SELECT MIN(CASE B WHEN 'val_b'  THEN C ELSE 0 END) val_b FROM T WHERE cast(A as signed) = 0 GROUP BY a;`).Check(testkit.Rows("12.190999984741211"))
}

func (s *testSuiteAgg) TestBuildProjBelowAgg(c *C) {
	tk := testkit.NewTestKitWithInit(c, s.store)
	tk.MustExec("drop table if exists t;")
	tk.MustExec("create table t (i int);")
	tk.MustExec("insert into t values (1), (1), (1),(2),(3),(2),(3),(2),(3);")
	rs := tk.MustQuery("select i+1 as a, count(i+2), sum(i+3), group_concat(i+4), bit_or(i+5) from t group by i, hex(i+6) order by a")
	rs.Check(testkit.Rows(
		"2 3 12 5,5,5 6",
		"3 3 15 6,6,6 7",
		"4 3 18 7,7,7 8"))
}

func (s *testSuiteAgg) TestInjectProjBelowTopN(c *C) {
	tk := testkit.NewTestKitWithInit(c, s.store)
	tk.MustExec("drop table if exists t;")
	tk.MustExec("create table t (i int);")
	tk.MustExec("insert into t values (1), (1), (1),(2),(3),(2),(3),(2),(3);")
	var (
		input  []string
		output [][]string
	)
	s.testData.GetTestCases(c, &input, &output)
	for i, tt := range input {
		s.testData.OnRecord(func() {
			output[i] = s.testData.ConvertRowsToStrings(tk.MustQuery(tt).Rows())
		})
		tk.MustQuery(tt).Check(testkit.Rows(output[i]...))
	}
}

func (s *testSuiteAgg) TestFirstRowEnum(c *C) {
	tk := testkit.NewTestKitWithInit(c, s.store)
	tk.MustExec(`use test;`)
	tk.MustExec(`drop table if exists t;`)
	tk.MustExec(`create table t(a enum('a', 'b'));`)
	tk.MustExec(`insert into t values('a');`)
	tk.MustQuery(`select a from t group by a;`).Check(testkit.Rows(
		`a`,
	))
}

func (s *testSuiteAgg) TestAggJSON(c *C) {
	tk := testkit.NewTestKitWithInit(c, s.store)
	tk.MustExec(`drop table if exists t;`)
	tk.MustExec(`create table t(a datetime, b json, index idx(a));`)
	tk.MustExec(`insert into t values('2019-03-20 21:50:00', '["a", "b", 1]');`)
	tk.MustExec(`insert into t values('2019-03-20 21:50:01', '["a", "b", 1]');`)
	tk.MustExec(`insert into t values('2019-03-20 21:50:02', '["a", "b", 1]');`)
	tk.MustExec(`insert into t values('2019-03-20 21:50:03', '{"k1": "value", "k2": [10, 20]}');`)
	tk.MustExec(`insert into t values('2019-03-20 21:50:04', '{"k1": "value", "k2": [10, 20]}');`)
	tk.MustExec(`insert into t values('2019-03-20 21:50:05', '{"k1": "value", "k2": [10, 20]}');`)
	tk.MustExec(`insert into t values('2019-03-20 21:50:06', '"hello"');`)
	tk.MustExec(`insert into t values('2019-03-20 21:50:07', '"hello"');`)
	tk.MustExec(`insert into t values('2019-03-20 21:50:08', '"hello"');`)
	tk.MustExec(`set @@sql_mode='';`)
	tk.MustQuery(`select b from t group by a order by a;`).Check(testkit.Rows(
		`["a", "b", 1]`,
		`["a", "b", 1]`,
		`["a", "b", 1]`,
		`{"k1": "value", "k2": [10, 20]}`,
		`{"k1": "value", "k2": [10, 20]}`,
		`{"k1": "value", "k2": [10, 20]}`,
		`"hello"`,
		`"hello"`,
		`"hello"`,
	))
	tk.MustQuery(`select min(b) from t group by a order by a;`).Check(testkit.Rows(
		`["a", "b", 1]`,
		`["a", "b", 1]`,
		`["a", "b", 1]`,
		`{"k1": "value", "k2": [10, 20]}`,
		`{"k1": "value", "k2": [10, 20]}`,
		`{"k1": "value", "k2": [10, 20]}`,
		`"hello"`,
		`"hello"`,
		`"hello"`,
	))
	tk.MustQuery(`select max(b) from t group by a order by a;`).Check(testkit.Rows(
		`["a", "b", 1]`,
		`["a", "b", 1]`,
		`["a", "b", 1]`,
		`{"k1": "value", "k2": [10, 20]}`,
		`{"k1": "value", "k2": [10, 20]}`,
		`{"k1": "value", "k2": [10, 20]}`,
		`"hello"`,
		`"hello"`,
		`"hello"`,
	))
}

func (s *testSuiteAgg) TestIssue10099(c *C) {
	tk := testkit.NewTestKitWithInit(c, s.store)
	tk.MustExec("drop table if exists t")
	tk.MustExec("create table t(a char(10), b char(10))")
	tk.MustExec("insert into t values('1', '222'), ('12', '22')")
	tk.MustQuery("select count(distinct a, b) from t").Check(testkit.Rows("2"))
	tk.MustQuery("select approx_count_distinct( a, b) from t").Check(testkit.Rows("2"))
}

func (s *testSuiteAgg) TestIssue10098(c *C) {
	tk := testkit.NewTestKitWithInit(c, s.store)
	tk.MustExec(`drop table if exists t;`)
	tk.MustExec("create table t(a char(10), b char(10))")
	tk.MustExec("insert into t values('1', '222'), ('12', '22')")
	tk.MustQuery("select group_concat(distinct a, b) from t").Check(testkit.Rows("1222,1222"))
}

func (s *testSuiteAgg) TestIssue10608(c *C) {
	tk := testkit.NewTestKitWithInit(c, s.store)
	tk.MustExec(`drop table if exists t, s;`)
	tk.MustExec("create table t(a int)")
	tk.MustExec("create table s(a int, b int)")
	tk.MustExec("insert into s values(100292, 508931), (120002, 508932)")
	tk.MustExec("insert into t values(508931), (508932)")
	tk.MustQuery("select (select  /*+ stream_agg() */ group_concat(concat(123,'-')) from t where t.a = s.b group by t.a) as t from s;").Check(testkit.Rows("123-", "123-"))
	tk.MustQuery("select (select  /*+ hash_agg() */ group_concat(concat(123,'-')) from t where t.a = s.b group by t.a) as t from s;").Check(testkit.Rows("123-", "123-"))

}

func (s *testSuiteAgg) TestIssue12759HashAggCalledByApply(c *C) {
	tk := testkit.NewTestKitWithInit(c, s.store)
	tk.Se.GetSessionVars().SetHashAggFinalConcurrency(4)
	tk.MustExec(`insert into mysql.opt_rule_blacklist value("decorrelate");`)
	defer func() {
		tk.MustExec(`delete from mysql.opt_rule_blacklist where name = "decorrelate";`)
		tk.MustExec(`admin reload opt_rule_blacklist;`)
	}()
	tk.MustExec(`drop table if exists test;`)
	tk.MustExec("create table test (a int);")
	tk.MustExec("insert into test value(1);")
	tk.MustQuery("select /*+ hash_agg() */ sum(a), (select NULL from test where tt.a = test.a limit 1),(select NULL from test where tt.a = test.a limit 1),(select NULL from test where tt.a = test.a limit 1) from test tt;").Check(testkit.Rows("1 <nil> <nil> <nil>"))

	var (
		input  []string
		output [][]string
	)
	s.testData.GetTestCases(c, &input, &output)
	for i, tt := range input {
		s.testData.OnRecord(func() {
			output[i] = s.testData.ConvertRowsToStrings(tk.MustQuery(tt).Rows())
		})
		tk.MustQuery(tt).Check(testkit.Rows(output[i]...))
	}
}

func (s *testSuiteAgg) TestPR15242ShallowCopy(c *C) {
	tk := testkit.NewTestKitWithInit(c, s.store)
	tk.MustExec(`drop table if exists t;`)
	tk.MustExec(`create table t(a json);`)
	tk.MustExec(`insert into t values ('{"id": 1,"score":23}');`)
	tk.MustExec(`insert into t values ('{"id": 2,"score":23}');`)
	tk.MustExec(`insert into t values ('{"id": 1,"score":233}');`)
	tk.MustExec(`insert into t values ('{"id": 2,"score":233}');`)
	tk.MustExec(`insert into t values ('{"id": 3,"score":233}');`)
	tk.Se.GetSessionVars().MaxChunkSize = 2
	tk.MustQuery(`select max(JSON_EXTRACT(a, '$.score')) as max_score,JSON_EXTRACT(a,'$.id') as id from t group by id order by id;`).Check(testkit.Rows("233 1", "233 2", "233 3"))

}

func (s *testSuiteAgg) TestIssue15690(c *C) {
	tk := testkit.NewTestKitWithInit(c, s.store)
	tk.Se.GetSessionVars().MaxChunkSize = 2
	// check for INT type
	tk.MustExec(`drop table if exists t;`)
	tk.MustExec(`create table t(a int);`)
	tk.MustExec(`insert into t values(null),(null);`)
	tk.MustExec(`insert into t values(0),(2),(2),(4),(8);`)
	tk.MustQuery(`select /*+ stream_agg() */ distinct * from t;`).Check(testkit.Rows("<nil>", "0", "2", "4", "8"))
	c.Assert(tk.Se.GetSessionVars().StmtCtx.WarningCount(), Equals, uint16(0))

	// check for FLOAT type
	tk.MustExec(`drop table if exists t;`)
	tk.MustExec(`create table t(a float);`)
	tk.MustExec(`insert into t values(null),(null),(null),(null);`)
	tk.MustExec(`insert into t values(1.1),(1.1);`)
	tk.MustQuery(`select /*+ stream_agg() */ distinct * from t;`).Check(testkit.Rows("<nil>", "1.1"))
	c.Assert(tk.Se.GetSessionVars().StmtCtx.WarningCount(), Equals, uint16(0))

	// check for DECIMAL type
	tk.MustExec(`drop table if exists t;`)
	tk.MustExec(`create table t(a decimal(5,1));`)
	tk.MustExec(`insert into t values(null),(null),(null);`)
	tk.MustExec(`insert into t values(1.1),(2.2),(2.2);`)
	tk.MustQuery(`select /*+ stream_agg() */ distinct * from t;`).Check(testkit.Rows("<nil>", "1.1", "2.2"))
	c.Assert(tk.Se.GetSessionVars().StmtCtx.WarningCount(), Equals, uint16(0))

	// check for DATETIME type
	tk.MustExec(`drop table if exists t;`)
	tk.MustExec(`create table t(a datetime);`)
	tk.MustExec(`insert into t values(null);`)
	tk.MustExec(`insert into t values("2019-03-20 21:50:00"),("2019-03-20 21:50:01"), ("2019-03-20 21:50:00");`)
	tk.MustQuery(`select /*+ stream_agg() */ distinct * from t;`).Check(testkit.Rows("<nil>", "2019-03-20 21:50:00", "2019-03-20 21:50:01"))
	c.Assert(tk.Se.GetSessionVars().StmtCtx.WarningCount(), Equals, uint16(0))

	// check for JSON type
	tk.MustExec(`drop table if exists t;`)
	tk.MustExec(`create table t(a json);`)
	tk.MustExec(`insert into t values(null),(null),(null),(null);`)
	tk.MustQuery(`select /*+ stream_agg() */ distinct * from t;`).Check(testkit.Rows("<nil>"))
	c.Assert(tk.Se.GetSessionVars().StmtCtx.WarningCount(), Equals, uint16(0))

	// check for char type
	tk.MustExec(`drop table if exists t;`)
	tk.MustExec(`create table t(a char);`)
	tk.MustExec(`insert into t values(null),(null),(null),(null);`)
	tk.MustExec(`insert into t values('a'),('b');`)
	tk.MustQuery(`select /*+ stream_agg() */ distinct * from t;`).Check(testkit.Rows("<nil>", "a", "b"))
	c.Assert(tk.Se.GetSessionVars().StmtCtx.WarningCount(), Equals, uint16(0))
}

func (s *testSuiteAgg) TestIssue15958(c *C) {
	tk := testkit.NewTestKitWithInit(c, s.store)
	tk.Se.GetSessionVars().MaxChunkSize = 2
	tk.MustExec(`drop table if exists t;`)
	tk.MustExec(`create table t(y year);`)
	tk.MustExec(`insert into t values (2020), (2000), (2050);`)
	tk.MustQuery(`select sum(y) from t`).Check(testkit.Rows("6070"))
	tk.MustQuery(`select avg(y) from t`).Check(testkit.Rows("2023.3333"))
}

func (s *testSuiteAgg) TestIssue17216(c *C) {
	tk := testkit.NewTestKitWithInit(c, s.store)
	tk.MustExec("use test")
	tk.MustExec("drop table if exists t1")
	tk.MustExec(`CREATE TABLE t1 (
	  pk int(11) NOT NULL,
	  col1 decimal(40,20) DEFAULT NULL
	)`)
	tk.MustExec(`INSERT INTO t1 VALUES (2084,0.02040000000000000000),(35324,0.02190000000000000000),(43760,0.00510000000000000000),(46084,0.01400000000000000000),(46312,0.00560000000000000000),(61632,0.02730000000000000000),(94676,0.00660000000000000000),(102244,0.01810000000000000000),(113144,0.02140000000000000000),(157024,0.02750000000000000000),(157144,0.01750000000000000000),(182076,0.02370000000000000000),(188696,0.02330000000000000000),(833,0.00390000000000000000),(6701,0.00230000000000000000),(8533,0.01690000000000000000),(13801,0.01360000000000000000),(20797,0.00680000000000000000),(36677,0.00550000000000000000),(46305,0.01290000000000000000),(76113,0.00430000000000000000),(76753,0.02400000000000000000),(92393,0.01720000000000000000),(111733,0.02690000000000000000),(152757,0.00250000000000000000),(162393,0.02760000000000000000),(167169,0.00440000000000000000),(168097,0.01360000000000000000),(180309,0.01720000000000000000),(19918,0.02620000000000000000),(58674,0.01820000000000000000),(67454,0.01510000000000000000),(70870,0.02880000000000000000),(89614,0.02530000000000000000),(106742,0.00180000000000000000),(107886,0.01580000000000000000),(147506,0.02230000000000000000),(148366,0.01340000000000000000),(167258,0.01860000000000000000),(194438,0.00500000000000000000),(10307,0.02850000000000000000),(14539,0.02210000000000000000),(27703,0.00050000000000000000),(32495,0.00680000000000000000),(39235,0.01450000000000000000),(52379,0.01640000000000000000),(54551,0.01910000000000000000),(85659,0.02330000000000000000),(104483,0.02670000000000000000),(109911,0.02040000000000000000),(114523,0.02110000000000000000),(119495,0.02120000000000000000),(137603,0.01910000000000000000),(154031,0.02580000000000000000);`)
	tk.MustQuery("SELECT count(distinct col1) FROM t1").Check(testkit.Rows("48"))
}<|MERGE_RESOLUTION|>--- conflicted
+++ resolved
@@ -462,7 +462,6 @@
 	tk.MustQuery("select  stddev_pop(b) from t1 group by a order by a;").Check(testkit.Rows("<nil>", "0", "0"))
 	tk.MustQuery("select  std(b) from t1 group by a order by a;").Check(testkit.Rows("<nil>", "0", "0"))
 	tk.MustQuery("select  stddev(b) from t1 group by a order by a;").Check(testkit.Rows("<nil>", "0", "0"))
-<<<<<<< HEAD
 
 	//For var_samp()/stddev_samp()
 	tk.MustExec("drop table if exists t1;")
@@ -470,7 +469,7 @@
 	tk.MustExec("INSERT INTO t1 VALUES (1,0.00),(1,1.00), (1,2.00), (2,10.00), (2,11.00), (2,12.00), (2,13.00);")
 	result = tk.MustQuery("select id, stddev_pop(value1), var_pop(value1), stddev_samp(value1), var_samp(value1) from t1 group by id order by id;")
 	result.Check(testkit.Rows("1 0.816496580927726 0.6666666666666666 1 1", "2 1.118033988749895 1.25 1.2909944487358056 1.6666666666666667"))
-=======
+
 	// For issue #19676 The result of stddev_pop(distinct xxx) is wrong
 	tk.MustExec("drop table if exists t1;")
 	tk.MustExec("CREATE TABLE t1 (id int);")
@@ -478,7 +477,6 @@
 	tk.MustQuery("select  stddev_pop(id) from t1;").Check(testkit.Rows("0.5"))
 	tk.MustExec("insert into t1 values (1);")
 	tk.MustQuery("select  stddev_pop(distinct id) from t1;").Check(testkit.Rows("0.5"))
->>>>>>> 1dcd1564
 }
 
 func (s *testSuiteAgg) TestAggPrune(c *C) {
