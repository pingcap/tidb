--- conflicted
+++ resolved
@@ -29,12 +29,9 @@
 	"github.com/pingcap/parser/terror"
 	"github.com/pingcap/tidb/executor"
 	plannercore "github.com/pingcap/tidb/planner/core"
-<<<<<<< HEAD
 	"github.com/pingcap/tidb/util/set"
-=======
 	"github.com/pingcap/tidb/session"
 	"github.com/pingcap/tidb/util/sqlexec"
->>>>>>> 2258ab72
 	"github.com/pingcap/tidb/util/testkit"
 	"github.com/pingcap/tidb/util/testutil"
 )
@@ -1323,65 +1320,6 @@
 	}
 }
 
-<<<<<<< HEAD
-func (s *testSuiteAgg) TestIssue15284(c *C) {
-	tk := testkit.NewTestKitWithInit(c, s.store)
-	tk.MustExec("use test")
-	tk.MustExec("drop table if exists t;")
-	tk.MustExec("create table t(a int);")
-	for i := 0; i < 3000; i++ {
-		tk.MustExec(fmt.Sprintf("insert into t values (%d)", i))
-	}
-	tk.MustExec("set @@tidb_hashagg_partial_concurrency=1")
-	tk.MustExec("set @@tidb_hashagg_final_concurrency=1")
-	tk.MustExec("set @@tidb_max_chunk_size=32;")
-
-	rows := tk.MustQuery("SELECT distinct a FROM t limit 3").Rows()
-	c.Assert(len(rows), Equals, 3)
-	assertNotExistSameElement(c, rows)
-	rows = tk.MustQuery("EXPLAIN ANALYZE SELECT distinct a FROM t limit 3").Rows()
-	assertTableReaderActRows(c, rows, "32")
-
-	rows = tk.MustQuery("SELECT distinct a FROM t limit 2000").Rows()
-	c.Assert(len(rows), Equals, 2000)
-	assertNotExistSameElement(c, rows)
-	rows = tk.MustQuery("EXPLAIN ANALYZE SELECT distinct a FROM t limit 2000").Rows()
-	assertTableReaderActRows(c, rows, "2016")
-
-	tk.MustExec("drop table if exists t;")
-	tk.MustExec("CREATE TABLE t (a int, b int)")
-	tk.MustExec("insert into t values (0, 0), (1, 1), (1, 2), (1, 3), (2, 4), (2, 5), (2, 6), (3, 7), (3, 10), (3, 11), (12, 12), (12, 13), (14, 14), (14, 15), (20, 20), (20, 21), (20, 22), (23, 23), (23, 24), (23, 25), (31, 30), (31, 31), (31, 32), (33, 33), (33, 34), (33, 35), (36, 36), (80, 80), (90, 90), (100, 100)")
-	rows = tk.MustQuery("SELECT distinct b, a FROM t limit 20").Rows()
-	c.Assert(len(rows), Equals, 20)
-	assertNotExistSameElement(c, rows)
-	rows = tk.MustQuery("EXPLAIN ANALYZE SELECT distinct b, a FROM t limit 20").Rows()
-	assertTableReaderActRows(c, rows, "30")
-}
-
-func assertNotExistSameElement(c *C, rows [][]interface{}) {
-	valSet := set.NewStringSet()
-	for _, row := range rows {
-		var key string
-		for _, r := range row {
-			if data, ok := r.(string); ok {
-				key += data
-			}
-		}
-		c.Assert(valSet.Exist(key), Equals, false)
-		valSet.Insert(key)
-	}
-}
-
-func assertTableReaderActRows(c *C, rows [][]interface{}, actRows string) {
-	for _, row := range rows {
-		if s, ok := row[0].(string); ok {
-			if strings.Contains(s, "TableReader") {
-				if numRows, ok := row[2].(string); ok {
-					c.Assert(numRows, Equals, actRows)
-				}
-			}
-		}
-=======
 func (s *testSerialSuite) TestRandomPanicAggConsume(c *C) {
 	tk := testkit.NewTestKitWithInit(c, s.store)
 	tk.MustExec("set @@tidb_max_chunk_size=32")
@@ -1434,6 +1372,65 @@
 			}
 		}
 		c.Assert(err.Error(), Equals, "failpoint panic: ERROR 1105 (HY000): Out Of Memory Quota![conn_id=1]")
->>>>>>> 2258ab72
+	}
+}
+
+func (s *testSuiteAgg) TestIssue15284(c *C) {
+	tk := testkit.NewTestKitWithInit(c, s.store)
+	tk.MustExec("use test")
+	tk.MustExec("drop table if exists t;")
+	tk.MustExec("create table t(a int);")
+	for i := 0; i < 3000; i++ {
+		tk.MustExec(fmt.Sprintf("insert into t values (%d)", i))
+	}
+	tk.MustExec("set @@tidb_hashagg_partial_concurrency=1")
+	tk.MustExec("set @@tidb_hashagg_final_concurrency=1")
+	tk.MustExec("set @@tidb_max_chunk_size=32;")
+
+	rows := tk.MustQuery("SELECT distinct a FROM t limit 3").Rows()
+	c.Assert(len(rows), Equals, 3)
+	assertNotExistSameElement(c, rows)
+	rows = tk.MustQuery("EXPLAIN ANALYZE SELECT distinct a FROM t limit 3").Rows()
+	assertTableReaderActRows(c, rows, "32")
+
+	rows = tk.MustQuery("SELECT distinct a FROM t limit 2000").Rows()
+	c.Assert(len(rows), Equals, 2000)
+	assertNotExistSameElement(c, rows)
+	rows = tk.MustQuery("EXPLAIN ANALYZE SELECT distinct a FROM t limit 2000").Rows()
+	assertTableReaderActRows(c, rows, "2016")
+
+	tk.MustExec("drop table if exists t;")
+	tk.MustExec("CREATE TABLE t (a int, b int)")
+	tk.MustExec("insert into t values (0, 0), (1, 1), (1, 2), (1, 3), (2, 4), (2, 5), (2, 6), (3, 7), (3, 10), (3, 11), (12, 12), (12, 13), (14, 14), (14, 15), (20, 20), (20, 21), (20, 22), (23, 23), (23, 24), (23, 25), (31, 30), (31, 31), (31, 32), (33, 33), (33, 34), (33, 35), (36, 36), (80, 80), (90, 90), (100, 100)")
+	rows = tk.MustQuery("SELECT distinct b, a FROM t limit 20").Rows()
+	c.Assert(len(rows), Equals, 20)
+	assertNotExistSameElement(c, rows)
+	rows = tk.MustQuery("EXPLAIN ANALYZE SELECT distinct b, a FROM t limit 20").Rows()
+	assertTableReaderActRows(c, rows, "30")
+}
+
+func assertNotExistSameElement(c *C, rows [][]interface{}) {
+	valSet := set.NewStringSet()
+	for _, row := range rows {
+		var key string
+		for _, r := range row {
+			if data, ok := r.(string); ok {
+				key += data
+			}
+		}
+		c.Assert(valSet.Exist(key), Equals, false)
+		valSet.Insert(key)
+	}
+}
+
+func assertTableReaderActRows(c *C, rows [][]interface{}, actRows string) {
+	for _, row := range rows {
+		if s, ok := row[0].(string); ok {
+			if strings.Contains(s, "TableReader") {
+				if numRows, ok := row[2].(string); ok {
+					c.Assert(numRows, Equals, actRows)
+				}
+			}
+		}
 	}
 }