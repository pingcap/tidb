--- conflicted
+++ resolved
@@ -279,7 +279,11 @@
 	tk.MustExec("insert into t values(1,771.64),(2,378.49),(3,920.92),(4,113.97)")
 	tk.MustQuery("select a, max(b) from t group by a limit 2").Check(testkit.Rows("1 771.64", "2 378.49"))
 
-<<<<<<< HEAD
+  tk.MustExec("drop table if exists t")
+	tk.MustExec("create table t(a int(11), b char(15))")
+	tk.MustExec("insert into t values(1,771.64),(2,378.49),(3,920.92),(4,113.97)")
+	tk.MustQuery("select a, max(b) from t group by a limit 2").Check(testkit.Rows("1 771.64", "2 378.49"))
+
 	// for issue #6014
 	tk.MustExec("use test")
 	tk.MustExec("drop table if exists t")
@@ -292,12 +296,6 @@
 	tk.MustExec(`insert into t values (6, '{"i": 0, "n": "n6"}')`)
 	tk.MustExec(`insert into t values (7, '{"i": -1, "n": "n7"}')`)
 	tk.MustQuery("select sum(tags->'$.i') from t").Check(testkit.Rows("14"))
-=======
-	tk.MustExec("drop table if exists t")
-	tk.MustExec("create table t(a int(11), b char(15))")
-	tk.MustExec("insert into t values(1,771.64),(2,378.49),(3,920.92),(4,113.97)")
-	tk.MustQuery("select a, max(b) from t group by a limit 2").Check(testkit.Rows("1 771.64", "2 378.49"))
->>>>>>> 7f958c5a
 }
 
 func (s *testSuite) TestStreamAggPushDown(c *C) {
