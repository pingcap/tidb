--- conflicted
+++ resolved
@@ -352,7 +352,6 @@
 	tk.MustQuery("select a, count(b) from (select * from t union all select * from tt) k group by a").Check(testkit.Rows("1 2", "2 1"))
 }
 
-<<<<<<< HEAD
 func (s *testSuite) TestOnlyFullGroupBy(c *C) {
 	tk := testkit.NewTestKit(c, s.store)
 	tk.MustExec("use test")
@@ -405,10 +404,12 @@
 	tk.MustExec("select * from (select * from t) as e group by b,d")
 	_, err = tk.Exec("select * from (select * from t) as e group by b,c")
 	c.Assert(err, NotNil)
-=======
+}
+
 func (s *testSuite) TestHaving(c *C) {
 	tk := testkit.NewTestKitWithInit(c, s.store)
 
+	tk.MustExec("set sql_mode = 'STRICT_TRANS_TABLES,NO_ENGINE_SUBSTITUTION'")
 	tk.MustExec("drop table if exists t")
 	tk.MustExec("create table t (c1 int, c2 int, c3 int)")
 	tk.MustExec("insert into t values (1,2,3), (2, 3, 1), (3, 1, 2)")
@@ -428,5 +429,4 @@
 	tk.MustQuery("select sum(c1) from t group by c1 having sum(c1)").Check(testkit.Rows("1", "2", "3"))
 	tk.MustQuery("select sum(c1) - 1 from t group by c1 having sum(c1) - 1").Check(testkit.Rows("1", "2"))
 	tk.MustQuery("select 1 from t group by c1 having sum(abs(c2 + c3)) = c1").Check(testkit.Rows("1"))
->>>>>>> 883b9aea
 }