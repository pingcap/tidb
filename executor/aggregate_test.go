--- conflicted
+++ resolved
@@ -799,19 +799,10 @@
 	err = tk.ExecToErr("select t.b, x.* from t right join x on t.b = x.b group by t.b, x.d")
 	require.Truef(t, terror.ErrorEqual(err, plannercore.ErrFieldNotInGroupBy), "err %v", err)
 
-	// FixMe: test functional dependency of derived table
-<<<<<<< HEAD
 	tk.MustQuery("select * from (select * from t) as e group by a")
 	tk.MustQuery("select * from (select * from t) as e group by b,d")
-	// failed
 	err = tk.ExecToErr("select * from (select * from t) as e group by b,c")
 	require.Truef(t, terror.ErrorEqual(err, plannercore.ErrFieldNotInGroupBy), "err %v", err)
-=======
-	// tk.MustQuery("select * from (select * from t) as e group by a")
-	// tk.MustQuery("select * from (select * from t) as e group by b,d")
-	// err = tk.ExecToErr("select * from (select * from t) as e group by b,c")
-	// require.Truef(t, terror.ErrorEqual(err, plannercore.ErrFieldNotInGroupBy), "err %v", err)
->>>>>>> d63eac9b
 
 	// test order by
 	tk.MustQuery("select c from t group by c,d order by d")
