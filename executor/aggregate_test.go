--- conflicted
+++ resolved
@@ -1461,16 +1461,9 @@
 	tk.MustExec("drop table t;")
 }
 
-<<<<<<< HEAD
-func TestAvgDecimal(t *testing.T) {
-	t.Parallel()
-	store, clean := testkit.CreateMockStore(t)
-	defer clean()
-	tk := testkit.NewTestKit(t, store)
-=======
+
 func (s *testSuiteAgg) TestAvgDecimal(c *C) {
 	tk := testkit.NewTestKit(c, s.store)
->>>>>>> ea628dbd
 	tk.MustExec("use test;")
 	tk.MustExec("drop table if exists td;")
 	tk.MustExec("create table td (col_bigint bigint(20), col_smallint smallint(6));")
@@ -1485,10 +1478,7 @@
 	tk.MustExec("insert into td values (0,29815);")
 	tk.MustExec("insert into td values (10017,-32661);")
 	tk.MustQuery(" SELECT AVG( col_bigint / col_smallint) AS field1 FROM td;").Sort().Check(testkit.Rows("25769363061037.62077260"))
-<<<<<<< HEAD
-=======
 	tk.MustQuery(" SELECT AVG(col_bigint) OVER (PARTITION BY col_smallint) as field2 FROM td where col_smallint = -23828;").Sort().Check(testkit.Rows("4.0000"))
->>>>>>> ea628dbd
 	tk.MustExec("drop table td;")
 }
 
