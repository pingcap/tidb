// Copyright 2019 PingCAP, Inc.
//
// Licensed under the Apache License, Version 2.0 (the "License");
// you may not use this file except in compliance with the License.
// You may obtain a copy of the License at
//
//     http://www.apache.org/licenses/LICENSE-2.0
//
// Unless required by applicable law or agreed to in writing, software
// distributed under the License is distributed on an "AS IS" BASIS,
// WITHOUT WARRANTIES OR CONDITIONS OF ANY KIND, either express or implied.
// See the License for the specific language governing permissions and
// limitations under the License.

package executor

import (
	"bytes"
	"container/heap"
	"context"
	"encoding/json"
	"fmt"
	"io"
	"net/http"
	"sort"
	"strings"
	"sync"
	"time"

	"github.com/pingcap/errors"
	"github.com/pingcap/failpoint"
	"github.com/pingcap/kvproto/pkg/diagnosticspb"
	"github.com/pingcap/log"
	"github.com/pingcap/sysutil"
	"github.com/pingcap/tidb/config"
	"github.com/pingcap/tidb/infoschema"
	"github.com/pingcap/tidb/parser/model"
	"github.com/pingcap/tidb/parser/mysql"
	"github.com/pingcap/tidb/parser/terror"
	plannercore "github.com/pingcap/tidb/planner/core"
	"github.com/pingcap/tidb/sessionctx"
	"github.com/pingcap/tidb/sessionctx/variable"
	"github.com/pingcap/tidb/sessiontxn"
	"github.com/pingcap/tidb/store/helper"
	"github.com/pingcap/tidb/types"
	"github.com/pingcap/tidb/util"
	"github.com/pingcap/tidb/util/chunk"
	"github.com/pingcap/tidb/util/execdetails"
	"github.com/pingcap/tidb/util/pdapi"
	"github.com/pingcap/tidb/util/set"
	"go.uber.org/zap"
	"google.golang.org/grpc"
	"google.golang.org/grpc/credentials"
)

const clusterLogBatchSize = 256
const hotRegionsHistoryBatchSize = 256

type dummyCloser struct{}

func (dummyCloser) close() error { return nil }

func (dummyCloser) getRuntimeStats() execdetails.RuntimeStats { return nil }

type memTableRetriever interface {
	retrieve(ctx context.Context, sctx sessionctx.Context) ([][]types.Datum, error)
	close() error
	getRuntimeStats() execdetails.RuntimeStats
}

// MemTableReaderExec executes memTable information retrieving from the MemTable components
type MemTableReaderExec struct {
	baseExecutor
	table     *model.TableInfo
	retriever memTableRetriever
	// cacheRetrieved is used to indicate whether has the parent executor retrieved
	// from inspection cache in inspection mode.
	cacheRetrieved bool
}

func (e *MemTableReaderExec) isInspectionCacheableTable(tblName string) bool {
	switch tblName {
	case strings.ToLower(infoschema.TableClusterConfig),
		strings.ToLower(infoschema.TableClusterInfo),
		strings.ToLower(infoschema.TableClusterSystemInfo),
		strings.ToLower(infoschema.TableClusterLoad),
		strings.ToLower(infoschema.TableClusterHardware):
		return true
	default:
		return false
	}
}

// Next implements the Executor Next interface.
func (e *MemTableReaderExec) Next(ctx context.Context, req *chunk.Chunk) error {
	var (
		rows [][]types.Datum
		err  error
	)

	// The `InspectionTableCache` will be assigned in the begin of retrieving` and be
	// cleaned at the end of retrieving, so nil represents currently in non-inspection mode.
	if cache, tbl := e.ctx.GetSessionVars().InspectionTableCache, e.table.Name.L; cache != nil &&
		e.isInspectionCacheableTable(tbl) {
		// TODO: cached rows will be returned fully, we should refactor this part.
		if !e.cacheRetrieved {
			// Obtain data from cache first.
			cached, found := cache[tbl]
			if !found {
				rows, err := e.retriever.retrieve(ctx, e.ctx)
				cached = variable.TableSnapshot{Rows: rows, Err: err}
				cache[tbl] = cached
			}
			e.cacheRetrieved = true
			rows, err = cached.Rows, cached.Err
		}
	} else {
		rows, err = e.retriever.retrieve(ctx, e.ctx)
	}
	if err != nil {
		return err
	}

	if len(rows) == 0 {
		req.Reset()
		return nil
	}

	req.GrowAndReset(len(rows))
	mutableRow := chunk.MutRowFromTypes(retTypes(e))
	for _, row := range rows {
		mutableRow.SetDatums(row...)
		req.AppendRow(mutableRow.ToRow())
	}
	return nil
}

// Close implements the Executor Close interface.
func (e *MemTableReaderExec) Close() error {
	if stats := e.retriever.getRuntimeStats(); stats != nil && e.runtimeStats != nil {
		e.ctx.GetSessionVars().StmtCtx.RuntimeStatsColl.RegisterStats(e.id, stats)
	}
	return e.retriever.close()
}

type clusterConfigRetriever struct {
	dummyCloser
	retrieved bool
	extractor *plannercore.ClusterTableExtractor
}

// retrieve implements the memTableRetriever interface
func (e *clusterConfigRetriever) retrieve(_ context.Context, sctx sessionctx.Context) ([][]types.Datum, error) {
	if e.extractor.SkipRequest || e.retrieved {
		return nil, nil
	}
	e.retrieved = true
	return fetchClusterConfig(sctx, e.extractor.NodeTypes, e.extractor.Instances)
}

func fetchClusterConfig(sctx sessionctx.Context, nodeTypes, nodeAddrs set.StringSet) ([][]types.Datum, error) {
	type result struct {
		idx  int
		rows [][]types.Datum
		err  error
	}
	if !hasPriv(sctx, mysql.ConfigPriv) {
		return nil, plannercore.ErrSpecificAccessDenied.GenWithStackByArgs("CONFIG")
	}
	serversInfo, err := infoschema.GetClusterServerInfo(sctx)
	failpoint.Inject("mockClusterConfigServerInfo", func(val failpoint.Value) {
		if s := val.(string); len(s) > 0 {
			// erase the error
			serversInfo, err = parseFailpointServerInfo(s), nil
		}
	})
	if err != nil {
		return nil, err
	}
	serversInfo = filterClusterServerInfo(serversInfo, nodeTypes, nodeAddrs)

	var finalRows [][]types.Datum
	wg := sync.WaitGroup{}
	ch := make(chan result, len(serversInfo))
	for i, srv := range serversInfo {
		typ := srv.ServerType
		address := srv.Address
		statusAddr := srv.StatusAddr
		if len(statusAddr) == 0 {
			sctx.GetSessionVars().StmtCtx.AppendWarning(errors.Errorf("%s node %s does not contain status address", typ, address))
			continue
		}
		wg.Add(1)
		go func(index int) {
			util.WithRecovery(func() {
				defer wg.Done()
				var url string
				switch typ {
				case "pd":
					url = fmt.Sprintf("%s://%s%s", util.InternalHTTPSchema(), statusAddr, pdapi.Config)
				case "tikv", "tidb", "tiflash":
					url = fmt.Sprintf("%s://%s/config", util.InternalHTTPSchema(), statusAddr)
				default:
					ch <- result{err: errors.Errorf("currently we do not support get config from node type: %s(%s)", typ, address)}
					return
				}

				req, err := http.NewRequest(http.MethodGet, url, nil)
				if err != nil {
					ch <- result{err: errors.Trace(err)}
					return
				}
				req.Header.Add("PD-Allow-follower-handle", "true")
				resp, err := util.InternalHTTPClient().Do(req)
				if err != nil {
					ch <- result{err: errors.Trace(err)}
					return
				}
				defer func() {
					terror.Log(resp.Body.Close())
				}()
				if resp.StatusCode != http.StatusOK {
					ch <- result{err: errors.Errorf("request %s failed: %s", url, resp.Status)}
					return
				}
				var nested map[string]interface{}
				if err = json.NewDecoder(resp.Body).Decode(&nested); err != nil {
					ch <- result{err: errors.Trace(err)}
					return
				}
				data := config.FlattenConfigItems(nested)
				type item struct {
					key string
					val string
				}
				var items []item
				for key, val := range data {
					if config.ContainHiddenConfig(key) {
						continue
					}
					var str string
					switch val := val.(type) {
					case string: // remove quotes
						str = val
					default:
						tmp, err := json.Marshal(val)
						if err != nil {
							ch <- result{err: errors.Trace(err)}
							return
						}
						str = string(tmp)
					}
					items = append(items, item{key: key, val: str})
				}
				sort.Slice(items, func(i, j int) bool { return items[i].key < items[j].key })
				var rows [][]types.Datum
				for _, item := range items {
					rows = append(rows, types.MakeDatums(
						typ,
						address,
						item.key,
						item.val,
					))
				}
				ch <- result{idx: index, rows: rows}
			}, nil)
		}(i)
	}

	wg.Wait()
	close(ch)

	// Keep the original order to make the result more stable
	var results []result // nolint: prealloc
	for result := range ch {
		if result.err != nil {
			sctx.GetSessionVars().StmtCtx.AppendWarning(result.err)
			continue
		}
		results = append(results, result)
	}
	sort.Slice(results, func(i, j int) bool { return results[i].idx < results[j].idx })
	for _, result := range results {
		finalRows = append(finalRows, result.rows...)
	}
	return finalRows, nil
}

type clusterServerInfoRetriever struct {
	dummyCloser
	extractor      *plannercore.ClusterTableExtractor
	serverInfoType diagnosticspb.ServerInfoType
	retrieved      bool
}

// retrieve implements the memTableRetriever interface
func (e *clusterServerInfoRetriever) retrieve(ctx context.Context, sctx sessionctx.Context) ([][]types.Datum, error) {
	switch e.serverInfoType {
	case diagnosticspb.ServerInfoType_LoadInfo,
		diagnosticspb.ServerInfoType_SystemInfo:
		if !hasPriv(sctx, mysql.ProcessPriv) {
			return nil, plannercore.ErrSpecificAccessDenied.GenWithStackByArgs("PROCESS")
		}
	case diagnosticspb.ServerInfoType_HardwareInfo:
		if !hasPriv(sctx, mysql.ConfigPriv) {
			return nil, plannercore.ErrSpecificAccessDenied.GenWithStackByArgs("CONFIG")
		}
	}
	if e.extractor.SkipRequest || e.retrieved {
		return nil, nil
	}
	e.retrieved = true

	serversInfo, err := infoschema.GetClusterServerInfo(sctx)
	if err != nil {
		return nil, err
	}
	serversInfo = filterClusterServerInfo(serversInfo, e.extractor.NodeTypes, e.extractor.Instances)

	type result struct {
		idx  int
		rows [][]types.Datum
		err  error
	}
	wg := sync.WaitGroup{}
	ch := make(chan result, len(serversInfo))
	infoTp := e.serverInfoType
	finalRows := make([][]types.Datum, 0, len(serversInfo)*10)
	for i, srv := range serversInfo {
		address := srv.Address
		remote := address
		if srv.ServerType == "tidb" {
			remote = srv.StatusAddr
		}
		wg.Add(1)
		go func(index int, remote, address, serverTP string) {
			util.WithRecovery(func() {
				defer wg.Done()
				items, err := getServerInfoByGRPC(ctx, remote, infoTp)
				if err != nil {
					ch <- result{idx: index, err: err}
					return
				}
				partRows := serverInfoItemToRows(items, serverTP, address)
				ch <- result{idx: index, rows: partRows}
			}, nil)
		}(i, remote, address, srv.ServerType)
	}
	wg.Wait()
	close(ch)
	// Keep the original order to make the result more stable
	var results []result // nolint: prealloc
	for result := range ch {
		if result.err != nil {
			sctx.GetSessionVars().StmtCtx.AppendWarning(result.err)
			continue
		}
		results = append(results, result)
	}
	sort.Slice(results, func(i, j int) bool { return results[i].idx < results[j].idx })
	for _, result := range results {
		finalRows = append(finalRows, result.rows...)
	}
	return finalRows, nil
}

func serverInfoItemToRows(items []*diagnosticspb.ServerInfoItem, tp, addr string) [][]types.Datum {
	rows := make([][]types.Datum, 0, len(items))
	for _, v := range items {
		for _, item := range v.Pairs {
			row := types.MakeDatums(
				tp,
				addr,
				v.Tp,
				v.Name,
				item.Key,
				item.Value,
			)
			rows = append(rows, row)
		}
	}
	return rows
}

func getServerInfoByGRPC(ctx context.Context, address string, tp diagnosticspb.ServerInfoType) ([]*diagnosticspb.ServerInfoItem, error) {
	opt := grpc.WithInsecure()
	security := config.GetGlobalConfig().Security
	if len(security.ClusterSSLCA) != 0 {
		clusterSecurity := security.ClusterSecurity()
		tlsConfig, err := clusterSecurity.ToTLSConfig()
		if err != nil {
			return nil, errors.Trace(err)
		}
		opt = grpc.WithTransportCredentials(credentials.NewTLS(tlsConfig))
	}
	conn, err := grpc.Dial(address, opt)
	if err != nil {
		return nil, err
	}
	defer func() {
		err := conn.Close()
		if err != nil {
			log.Error("close grpc connection error", zap.Error(err))
		}
	}()

	cli := diagnosticspb.NewDiagnosticsClient(conn)
	ctx, cancel := context.WithTimeout(ctx, time.Second*10)
	defer cancel()
	r, err := cli.ServerInfo(ctx, &diagnosticspb.ServerInfoRequest{Tp: tp})
	if err != nil {
		return nil, err
	}
	return r.Items, nil
}

func parseFailpointServerInfo(s string) []infoschema.ServerInfo {
	servers := strings.Split(s, ";")
	serversInfo := make([]infoschema.ServerInfo, 0, len(servers))
	for _, server := range servers {
		parts := strings.Split(server, ",")
		serversInfo = append(serversInfo, infoschema.ServerInfo{
			ServerType: parts[0],
			Address:    parts[1],
			StatusAddr: parts[2],
		})
	}
	return serversInfo
}

func filterClusterServerInfo(serversInfo []infoschema.ServerInfo, nodeTypes, addresses set.StringSet) []infoschema.ServerInfo {
	if len(nodeTypes) == 0 && len(addresses) == 0 {
		return serversInfo
	}

	filterServers := make([]infoschema.ServerInfo, 0, len(serversInfo))
	for _, srv := range serversInfo {
		// Skip some node type which has been filtered in WHERE clause
		// e.g: SELECT * FROM cluster_config WHERE type='tikv'
		if len(nodeTypes) > 0 && !nodeTypes.Exist(srv.ServerType) {
			continue
		}
		// Skip some node address which has been filtered in WHERE clause
		// e.g: SELECT * FROM cluster_config WHERE address='192.16.8.12:2379'
		if len(addresses) > 0 && !addresses.Exist(srv.Address) {
			continue
		}
		filterServers = append(filterServers, srv)
	}
	return filterServers
}

type clusterLogRetriever struct {
	isDrained  bool
	retrieving bool
	heap       *logResponseHeap
	extractor  *plannercore.ClusterLogTableExtractor
	cancel     context.CancelFunc
}

type logStreamResult struct {
	// Read the next stream result while current messages is drained
	next chan logStreamResult

	addr     string
	typ      string
	messages []*diagnosticspb.LogMessage
	err      error
}

type logResponseHeap []logStreamResult

func (h logResponseHeap) Len() int {
	return len(h)
}

func (h logResponseHeap) Less(i, j int) bool {
	if lhs, rhs := h[i].messages[0].Time, h[j].messages[0].Time; lhs != rhs {
		return lhs < rhs
	}
	return h[i].typ < h[j].typ
}

func (h logResponseHeap) Swap(i, j int) {
	h[i], h[j] = h[j], h[i]
}

func (h *logResponseHeap) Push(x interface{}) {
	*h = append(*h, x.(logStreamResult))
}

func (h *logResponseHeap) Pop() interface{} {
	old := *h
	n := len(old)
	x := old[n-1]
	*h = old[0 : n-1]
	return x
}

func (e *clusterLogRetriever) initialize(ctx context.Context, sctx sessionctx.Context) ([]chan logStreamResult, error) {
	if !hasPriv(sctx, mysql.ProcessPriv) {
		return nil, plannercore.ErrSpecificAccessDenied.GenWithStackByArgs("PROCESS")
	}
	serversInfo, err := infoschema.GetClusterServerInfo(sctx)
	failpoint.Inject("mockClusterLogServerInfo", func(val failpoint.Value) {
		// erase the error
		err = nil
		if s := val.(string); len(s) > 0 {
			serversInfo = parseFailpointServerInfo(s)
		}
	})
	if err != nil {
		return nil, err
	}

	instances := e.extractor.Instances
	nodeTypes := e.extractor.NodeTypes
	serversInfo = filterClusterServerInfo(serversInfo, nodeTypes, instances)

	var levels = make([]diagnosticspb.LogLevel, 0, len(e.extractor.LogLevels))
	for l := range e.extractor.LogLevels {
		levels = append(levels, sysutil.ParseLogLevel(l))
	}

	// To avoid search log interface overload, the user should specify the time range, and at least one pattern
	// in normally SQL.
	if e.extractor.StartTime == 0 {
		return nil, errors.New("denied to scan logs, please specified the start time, such as `time > '2020-01-01 00:00:00'`")
	}
	if e.extractor.EndTime == 0 {
		return nil, errors.New("denied to scan logs, please specified the end time, such as `time < '2020-01-01 00:00:00'`")
	}
	patterns := e.extractor.Patterns
	if len(patterns) == 0 && len(levels) == 0 && len(instances) == 0 && len(nodeTypes) == 0 {
		return nil, errors.New("denied to scan full logs (use `SELECT * FROM cluster_log WHERE message LIKE '%'` explicitly if intentionally)")
	}

	req := &diagnosticspb.SearchLogRequest{
		StartTime: e.extractor.StartTime,
		EndTime:   e.extractor.EndTime,
		Levels:    levels,
		Patterns:  patterns,
	}

	return e.startRetrieving(ctx, sctx, serversInfo, req)
}

func (e *clusterLogRetriever) startRetrieving(
	ctx context.Context,
	sctx sessionctx.Context,
	serversInfo []infoschema.ServerInfo,
	req *diagnosticspb.SearchLogRequest) ([]chan logStreamResult, error) {
	// gRPC options
	opt := grpc.WithInsecure()
	security := config.GetGlobalConfig().Security
	if len(security.ClusterSSLCA) != 0 {
		clusterSecurity := security.ClusterSecurity()
		tlsConfig, err := clusterSecurity.ToTLSConfig()
		if err != nil {
			return nil, errors.Trace(err)
		}
		opt = grpc.WithTransportCredentials(credentials.NewTLS(tlsConfig))
	}

	// The retrieve progress may be abort
	ctx, e.cancel = context.WithCancel(ctx)

	var results []chan logStreamResult // nolint: prealloc
	for _, srv := range serversInfo {
		typ := srv.ServerType
		address := srv.Address
		statusAddr := srv.StatusAddr
		if len(statusAddr) == 0 {
			sctx.GetSessionVars().StmtCtx.AppendWarning(errors.Errorf("%s node %s does not contain status address", typ, address))
			continue
		}
		ch := make(chan logStreamResult)
		results = append(results, ch)

		go func(ch chan logStreamResult, serverType, address, statusAddr string) {
			util.WithRecovery(func() {
				defer close(ch)

				// The TiDB provides diagnostics service via status address
				remote := address
				if serverType == "tidb" {
					remote = statusAddr
				}
				conn, err := grpc.Dial(remote, opt)
				if err != nil {
					ch <- logStreamResult{addr: address, typ: serverType, err: err}
					return
				}
				defer terror.Call(conn.Close)

				cli := diagnosticspb.NewDiagnosticsClient(conn)
				stream, err := cli.SearchLog(ctx, req)
				if err != nil {
					ch <- logStreamResult{addr: address, typ: serverType, err: err}
					return
				}

				for {
					res, err := stream.Recv()
					if err != nil && err == io.EOF {
						return
					}
					if err != nil {
						select {
						case ch <- logStreamResult{addr: address, typ: serverType, err: err}:
						case <-ctx.Done():
						}
						return
					}

					result := logStreamResult{next: ch, addr: address, typ: serverType, messages: res.Messages}
					select {
					case ch <- result:
					case <-ctx.Done():
						return
					}
				}
			}, nil)
		}(ch, typ, address, statusAddr)
	}

	return results, nil
}

func (e *clusterLogRetriever) retrieve(ctx context.Context, sctx sessionctx.Context) ([][]types.Datum, error) {
	if e.extractor.SkipRequest || e.isDrained {
		return nil, nil
	}

	if !e.retrieving {
		e.retrieving = true
		results, err := e.initialize(ctx, sctx)
		if err != nil {
			e.isDrained = true
			return nil, err
		}

		// initialize the heap
		e.heap = &logResponseHeap{}
		for _, ch := range results {
			result := <-ch
			if result.err != nil || len(result.messages) == 0 {
				if result.err != nil {
					sctx.GetSessionVars().StmtCtx.AppendWarning(result.err)
				}
				continue
			}
			*e.heap = append(*e.heap, result)
		}
		heap.Init(e.heap)
	}

	// Merge the results
	var finalRows [][]types.Datum
	for e.heap.Len() > 0 && len(finalRows) < clusterLogBatchSize {
		minTimeItem := heap.Pop(e.heap).(logStreamResult)
		headMessage := minTimeItem.messages[0]
		loggingTime := time.Unix(headMessage.Time/1000, (headMessage.Time%1000)*int64(time.Millisecond))
		finalRows = append(finalRows, types.MakeDatums(
			loggingTime.Format("2006/01/02 15:04:05.000"),
			minTimeItem.typ,
			minTimeItem.addr,
			strings.ToUpper(headMessage.Level.String()),
			headMessage.Message,
		))
		minTimeItem.messages = minTimeItem.messages[1:]
		// Current streaming result is drained, read the next to supply.
		if len(minTimeItem.messages) == 0 {
			result := <-minTimeItem.next
			if result.err != nil {
				sctx.GetSessionVars().StmtCtx.AppendWarning(result.err)
				continue
			}
			if len(result.messages) > 0 {
				heap.Push(e.heap, result)
			}
		} else {
			heap.Push(e.heap, minTimeItem)
		}
	}

	// All streams are drained
	e.isDrained = e.heap.Len() == 0

	return finalRows, nil
}

func (e *clusterLogRetriever) close() error {
	if e.cancel != nil {
		e.cancel()
	}
	return nil
}

func (e *clusterLogRetriever) getRuntimeStats() execdetails.RuntimeStats {
	return nil
}

type hotRegionsResult struct {
	addr     string
	messages *HistoryHotRegions
	err      error
}

type hotRegionsResponseHeap []hotRegionsResult

func (h hotRegionsResponseHeap) Len() int {
	return len(h)
}

func (h hotRegionsResponseHeap) Less(i, j int) bool {
	lhs, rhs := h[i].messages.HistoryHotRegion[0], h[j].messages.HistoryHotRegion[0]
	if lhs.UpdateTime != rhs.UpdateTime {
		return lhs.UpdateTime < rhs.UpdateTime
	}
	return lhs.HotDegree < rhs.HotDegree
}

func (h hotRegionsResponseHeap) Swap(i, j int) {
	h[i], h[j] = h[j], h[i]
}

func (h *hotRegionsResponseHeap) Push(x interface{}) {
	*h = append(*h, x.(hotRegionsResult))
}

func (h *hotRegionsResponseHeap) Pop() interface{} {
	old := *h
	n := len(old)
	x := old[n-1]
	*h = old[0 : n-1]
	return x
}

type hotRegionsHistoryRetriver struct {
	dummyCloser
	isDrained  bool
	retrieving bool
	heap       *hotRegionsResponseHeap
	extractor  *plannercore.HotRegionsHistoryTableExtractor
}

// HistoryHotRegionsRequest wrap conditions push down to PD.
type HistoryHotRegionsRequest struct {
	StartTime      int64    `json:"start_time,omitempty"`
	EndTime        int64    `json:"end_time,omitempty"`
	RegionIDs      []uint64 `json:"region_ids,omitempty"`
	StoreIDs       []uint64 `json:"store_ids,omitempty"`
	PeerIDs        []uint64 `json:"peer_ids,omitempty"`
	IsLearners     []bool   `json:"is_learners,omitempty"`
	IsLeaders      []bool   `json:"is_leaders,omitempty"`
	HotRegionTypes []string `json:"hot_region_type,omitempty"`
}

// HistoryHotRegions records filtered hot regions stored in each PD.
// it's the response of PD.
type HistoryHotRegions struct {
	HistoryHotRegion []*HistoryHotRegion `json:"history_hot_region"`
}

// HistoryHotRegion records each hot region's statistics.
// it's the response of PD.
type HistoryHotRegion struct {
	UpdateTime    int64   `json:"update_time"`
	RegionID      uint64  `json:"region_id"`
	StoreID       uint64  `json:"store_id"`
	PeerID        uint64  `json:"peer_id"`
	IsLearner     bool    `json:"is_learner"`
	IsLeader      bool    `json:"is_leader"`
	HotRegionType string  `json:"hot_region_type"`
	HotDegree     int64   `json:"hot_degree"`
	FlowBytes     float64 `json:"flow_bytes"`
	KeyRate       float64 `json:"key_rate"`
	QueryRate     float64 `json:"query_rate"`
	StartKey      string  `json:"start_key"`
	EndKey        string  `json:"end_key"`
}

func (e *hotRegionsHistoryRetriver) initialize(ctx context.Context, sctx sessionctx.Context) ([]chan hotRegionsResult, error) {
	if !hasPriv(sctx, mysql.ProcessPriv) {
		return nil, plannercore.ErrSpecificAccessDenied.GenWithStackByArgs("PROCESS")
	}
	pdServers, err := infoschema.GetPDServerInfo(sctx)
	if err != nil {
		return nil, err
	}

	// To avoid search hot regions interface overload, the user should specify the time range in normally SQL.
	if e.extractor.StartTime == 0 {
		return nil, errors.New("denied to scan hot regions, please specified the start time, such as `update_time > '2020-01-01 00:00:00'`")
	}
	if e.extractor.EndTime == 0 {
		return nil, errors.New("denied to scan hot regions, please specified the end time, such as `update_time < '2020-01-01 00:00:00'`")
	}

	historyHotRegionsRequest := &HistoryHotRegionsRequest{
		StartTime:  e.extractor.StartTime,
		EndTime:    e.extractor.EndTime,
		RegionIDs:  e.extractor.RegionIDs,
		StoreIDs:   e.extractor.StoreIDs,
		PeerIDs:    e.extractor.PeerIDs,
		IsLearners: e.extractor.IsLearners,
		IsLeaders:  e.extractor.IsLeaders,
	}

	return e.startRetrieving(ctx, sctx, pdServers, historyHotRegionsRequest)
}

func (e *hotRegionsHistoryRetriver) startRetrieving(
	ctx context.Context,
	sctx sessionctx.Context,
	pdServers []infoschema.ServerInfo,
	req *HistoryHotRegionsRequest,
) ([]chan hotRegionsResult, error) {

	var results []chan hotRegionsResult
	for _, srv := range pdServers {
		for typ := range e.extractor.HotRegionTypes {
			req.HotRegionTypes = []string{typ}
			jsonBody, err := json.Marshal(req)
			if err != nil {
				return nil, err
			}
			body := bytes.NewBuffer(jsonBody)
			ch := make(chan hotRegionsResult)
			results = append(results, ch)
			go func(ch chan hotRegionsResult, address string, body *bytes.Buffer) {
				util.WithRecovery(func() {
					defer close(ch)
					url := fmt.Sprintf("%s://%s%s", util.InternalHTTPSchema(), address, pdapi.HotHistory)
					req, err := http.NewRequest(http.MethodGet, url, body)
					if err != nil {
						ch <- hotRegionsResult{err: errors.Trace(err)}
						return
					}
					req.Header.Add("PD-Allow-follower-handle", "true")
					resp, err := util.InternalHTTPClient().Do(req)
					if err != nil {
						ch <- hotRegionsResult{err: errors.Trace(err)}
						return
					}
					defer func() {
						terror.Log(resp.Body.Close())
					}()
					if resp.StatusCode != http.StatusOK {
						ch <- hotRegionsResult{err: errors.Errorf("request %s failed: %s", url, resp.Status)}
						return
					}
					var historyHotRegions HistoryHotRegions
					if err = json.NewDecoder(resp.Body).Decode(&historyHotRegions); err != nil {
						ch <- hotRegionsResult{err: errors.Trace(err)}
						return
					}
					ch <- hotRegionsResult{addr: address, messages: &historyHotRegions}
				}, nil)
			}(ch, srv.StatusAddr, body)
		}
	}
	return results, nil
}

func (e *hotRegionsHistoryRetriver) retrieve(ctx context.Context, sctx sessionctx.Context) ([][]types.Datum, error) {
	if e.extractor.SkipRequest || e.isDrained {
		return nil, nil
	}

	if !e.retrieving {
		e.retrieving = true
		results, err := e.initialize(ctx, sctx)
		if err != nil {
			e.isDrained = true
			return nil, err
		}
		// Initialize the heap
		e.heap = &hotRegionsResponseHeap{}
		for _, ch := range results {
			result := <-ch
			if result.err != nil || len(result.messages.HistoryHotRegion) == 0 {
				if result.err != nil {
					sctx.GetSessionVars().StmtCtx.AppendWarning(result.err)
				}
				continue
			}
			*e.heap = append(*e.heap, result)
		}
		heap.Init(e.heap)
	}
	// Merge the results
	var finalRows [][]types.Datum
	tikvStore, ok := sctx.GetStore().(helper.Storage)
	if !ok {
		return nil, errors.New("Information about hot region can be gotten only when the storage is TiKV")
	}
	tikvHelper := &helper.Helper{
		Store:       tikvStore,
		RegionCache: tikvStore.GetRegionCache(),
	}
	tz := sctx.GetSessionVars().Location()
	allSchemas := sessiontxn.GetTxnManager(sctx).GetTxnInfoSchema().AllSchemas()
	schemas := tikvHelper.FilterMemDBs(allSchemas)
	tables := tikvHelper.GetTablesInfoWithKeyRange(schemas)
	for e.heap.Len() > 0 && len(finalRows) < hotRegionsHistoryBatchSize {
		minTimeItem := heap.Pop(e.heap).(hotRegionsResult)
		rows, err := e.getHotRegionRowWithSchemaInfo(minTimeItem.messages.HistoryHotRegion[0], tikvHelper, tables, tz)
		if err != nil {
			return nil, err
		}
		if rows != nil {
			finalRows = append(finalRows, rows...)
		}
		minTimeItem.messages.HistoryHotRegion = minTimeItem.messages.HistoryHotRegion[1:]
		// Fetch next message item
		if len(minTimeItem.messages.HistoryHotRegion) != 0 {
			heap.Push(e.heap, minTimeItem)
		}
	}
	// All streams are drained
	e.isDrained = e.heap.Len() == 0
	return finalRows, nil
}

func (e *hotRegionsHistoryRetriver) getHotRegionRowWithSchemaInfo(
	hisHotRegion *HistoryHotRegion,
	tikvHelper *helper.Helper,
	tables []helper.TableInfoWithKeyRange,
	tz *time.Location,
) ([][]types.Datum, error) {
	regionsInfo := []*helper.RegionInfo{
		{
			ID:       int64(hisHotRegion.RegionID),
			StartKey: hisHotRegion.StartKey,
			EndKey:   hisHotRegion.EndKey,
		}}
	regionsTableInfos := tikvHelper.ParseRegionsTableInfos(regionsInfo, tables)

	var rows [][]types.Datum
	// Ignore row without corresponding schema.
	if tableInfos, ok := regionsTableInfos[int64(hisHotRegion.RegionID)]; ok {
		for _, tableInfo := range tableInfos {
			updateTimestamp := time.Unix(hisHotRegion.UpdateTime/1000, (hisHotRegion.UpdateTime%1000)*int64(time.Millisecond))
			if updateTimestamp.Location() != tz {
				updateTimestamp.In(tz)
			}
			updateTime := types.NewTime(types.FromGoTime(updateTimestamp), mysql.TypeTimestamp, types.MinFsp)
			row := make([]types.Datum, len(infoschema.TableTiDBHotRegionsHistoryCols))

			row[0].SetMysqlTime(updateTime)
			row[1].SetString(strings.ToUpper(tableInfo.DB.Name.O), mysql.DefaultCollationName)
			row[2].SetString(strings.ToUpper(tableInfo.Table.Name.O), mysql.DefaultCollationName)
			row[3].SetInt64(tableInfo.Table.ID)
			if tableInfo.IsIndex {
				row[4].SetString(strings.ToUpper(tableInfo.Index.Name.O), mysql.DefaultCollationName)
				row[5].SetInt64(tableInfo.Index.ID)
			} else {
				row[4].SetNull()
				row[5].SetNull()
			}
			row[6].SetInt64(int64(hisHotRegion.RegionID))
			row[7].SetInt64(int64(hisHotRegion.StoreID))
			row[8].SetInt64(int64(hisHotRegion.PeerID))
			if hisHotRegion.IsLearner {
				row[9].SetInt64(1)
			} else {
				row[9].SetInt64(0)
			}
			if hisHotRegion.IsLeader {
				row[10].SetInt64(1)
			} else {
				row[10].SetInt64(0)
			}
			row[11].SetString(strings.ToUpper(hisHotRegion.HotRegionType), mysql.DefaultCollationName)
			row[12].SetInt64(hisHotRegion.HotDegree)
			row[13].SetFloat64(hisHotRegion.FlowBytes)
			row[14].SetFloat64(hisHotRegion.KeyRate)
			row[15].SetFloat64(hisHotRegion.QueryRate)
			rows = append(rows, row)
		}
	}

<<<<<<< HEAD
	row[11].SetString(strings.ToUpper(hisHotRegion.HotRegionType), mysql.DefaultCollationName)
	if hisHotRegion.HotDegree != 0 {
		row[12].SetInt64(hisHotRegion.HotDegree)
	} else {
		row[12].SetNull()
	}
	if hisHotRegion.FlowBytes != 0 {
		row[13].SetFloat64(hisHotRegion.FlowBytes)
	} else {
		row[13].SetNull()
	}
	if hisHotRegion.KeyRate != 0 {
		row[14].SetFloat64(hisHotRegion.KeyRate)
	} else {
		row[14].SetNull()
	}
	if hisHotRegion.QueryRate != 0 {
		row[15].SetFloat64(hisHotRegion.QueryRate)
	} else {
		row[15].SetNull()
	}
	return row, nil
}

type tikvRegionPeersRetriever struct {
	dummyCloser
	extractor *plannercore.TikvRegionPeersExtractor
	retrieved bool
}

func (e *tikvRegionPeersRetriever) retrieve(ctx context.Context, sctx sessionctx.Context) ([][]types.Datum, error) {
	if e.extractor.SkipRequest || e.retrieved {
		return nil, nil
	}
	e.retrieved = true
	tikvStore, ok := sctx.GetStore().(helper.Storage)
	if !ok {
		return nil, errors.New("Information about hot region can be gotten only when the storage is TiKV")
	}
	tikvHelper := &helper.Helper{
		Store:       tikvStore,
		RegionCache: tikvStore.GetRegionCache(),
	}

	var regionsInfo, regionsInfoByStoreID []helper.RegionInfo
	regionMap := make(map[int64]*helper.RegionInfo)
	storeMap := make(map[int64]struct{})

	if len(e.extractor.StoreIDs) == 0 && len(e.extractor.RegionIDs) == 0 {
		regionsInfo, err := tikvHelper.GetRegionsInfo()
		if err != nil {
			return nil, err
		}
		return e.packTiKVRegionPeersRows(regionsInfo.Regions, storeMap)
	}

	for _, storeID := range e.extractor.StoreIDs {
		// if a region_id located in 1, 4, 7 store we will get all of them when request any store_id,
		// storeMap is used to filter peers on unexpected stores.
		storeMap[int64(storeID)] = struct{}{}
		storeRegionsInfo, err := tikvHelper.GetStoreRegionsInfo(storeID)
		if err != nil {
			return nil, err
		}
		for _, regionInfo := range storeRegionsInfo.Regions {
			// regionMap is used to remove dup regions and record the region in regionsInfoByStoreID.
			if _, ok := regionMap[regionInfo.ID]; !ok {
				regionsInfoByStoreID = append(regionsInfoByStoreID, regionInfo)
				regionMap[regionInfo.ID] = &regionInfo
			}
		}
	}

	if len(e.extractor.RegionIDs) == 0 {
		return e.packTiKVRegionPeersRows(regionsInfoByStoreID, storeMap)
	}

	for _, regionID := range e.extractor.RegionIDs {
		regionInfoByStoreID, ok := regionMap[int64(regionID)]
		if !ok {
			// if there is storeIDs, target region_id is fetched by storeIDs,
			// otherwise we need to fetch it from PD.
			if len(e.extractor.StoreIDs) == 0 {
				regionInfo, err := tikvHelper.GetRegionInfoByID(regionID)
				if err != nil {
					return nil, err
				}
				regionsInfo = append(regionsInfo, *regionInfo)
			}
		} else {
			regionsInfo = append(regionsInfo, *regionInfoByStoreID)
		}
	}

	return e.packTiKVRegionPeersRows(regionsInfo, storeMap)
}

func (e *tikvRegionPeersRetriever) isUnexpectedStoreID(storeID int64, storeMap map[int64]struct{}) bool {
	if len(e.extractor.StoreIDs) == 0 {
		return false
	}
	if _, ok := storeMap[storeID]; ok {
		return false
	}
	return true
}

func (e *tikvRegionPeersRetriever) packTiKVRegionPeersRows(
	regionsInfo []helper.RegionInfo, storeMap map[int64]struct{}) ([][]types.Datum, error) {
	var rows [][]types.Datum
	for _, region := range regionsInfo {
		records := make([][]types.Datum, 0, len(region.Peers))
		pendingPeerIDSet := set.NewInt64Set()
		for _, peer := range region.PendingPeers {
			pendingPeerIDSet.Insert(peer.ID)
		}
		downPeerMap := make(map[int64]int64, len(region.DownPeers))
		for _, peerStat := range region.DownPeers {
			downPeerMap[peerStat.Peer.ID] = peerStat.DownSec
		}
		for _, peer := range region.Peers {
			// isUnexpectedStoreID return true if we should filter this peer.
			if e.isUnexpectedStoreID(peer.StoreID, storeMap) {
				continue
			}

			row := make([]types.Datum, len(infoschema.TableTiKVRegionPeersCols))
			row[0].SetInt64(region.ID)
			row[1].SetInt64(peer.ID)
			row[2].SetInt64(peer.StoreID)
			if peer.IsLearner {
				row[3].SetInt64(1)
			} else {
				row[3].SetInt64(0)
			}
			if peer.ID == region.Leader.ID {
				row[4].SetInt64(1)
			} else {
				row[4].SetInt64(0)
			}
			if downSec, ok := downPeerMap[peer.ID]; ok {
				row[5].SetString(downPeer, mysql.DefaultCollationName)
				row[6].SetInt64(downSec)
			} else if pendingPeerIDSet.Exist(peer.ID) {
				row[5].SetString(pendingPeer, mysql.DefaultCollationName)
			} else {
				row[5].SetString(normalPeer, mysql.DefaultCollationName)
			}
			records = append(records, row)
		}
		rows = append(rows, records...)
	}
=======
>>>>>>> f1f92302
	return rows, nil
}<|MERGE_RESOLUTION|>--- conflicted
+++ resolved
@@ -982,29 +982,7 @@
 		}
 	}
 
-<<<<<<< HEAD
-	row[11].SetString(strings.ToUpper(hisHotRegion.HotRegionType), mysql.DefaultCollationName)
-	if hisHotRegion.HotDegree != 0 {
-		row[12].SetInt64(hisHotRegion.HotDegree)
-	} else {
-		row[12].SetNull()
-	}
-	if hisHotRegion.FlowBytes != 0 {
-		row[13].SetFloat64(hisHotRegion.FlowBytes)
-	} else {
-		row[13].SetNull()
-	}
-	if hisHotRegion.KeyRate != 0 {
-		row[14].SetFloat64(hisHotRegion.KeyRate)
-	} else {
-		row[14].SetNull()
-	}
-	if hisHotRegion.QueryRate != 0 {
-		row[15].SetFloat64(hisHotRegion.QueryRate)
-	} else {
-		row[15].SetNull()
-	}
-	return row, nil
+	return rows, nil
 }
 
 type tikvRegionPeersRetriever struct {
@@ -1135,7 +1113,5 @@
 		}
 		rows = append(rows, records...)
 	}
-=======
->>>>>>> f1f92302
 	return rows, nil
 }