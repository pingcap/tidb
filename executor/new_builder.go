// Copyright 2016 PingCAP, Inc.
//
// Licensed under the Apache License, Version 2.0 (the "License");
// you may not use this file except in compliance with the License.
// You may obtain a copy of the License at
//
//     http://www.apache.org/licenses/LICENSE-2.0
//
// Unless required by applicable law or agreed to in writing, software
// distributed under the License is distributed on an "AS IS" BASIS,
// See the License for the specific language governing permissions and
// limitations under the License.

package executor

import (
	"github.com/juju/errors"
	"github.com/pingcap/tidb/expression"
	"github.com/pingcap/tidb/kv"
	"github.com/pingcap/tidb/model"
	"github.com/pingcap/tidb/parser/opcode"
	"github.com/pingcap/tidb/plan"
	"github.com/pingcap/tipb/go-tipb"
)

<<<<<<< HEAD
// compose CNF items into a balance deep CNF tree, which benefits a lot for pb decoder/encoder.
func composeCondition(conditions []expression.Expression) expression.Expression {
	length := len(conditions)
	if length == 0 {
		return nil
	}
	if length == 1 {
		return conditions[0]
	}
	expr, _ := expression.NewFunction(opcode.AndAnd, []expression.Expression{composeCondition(conditions[0 : length/2]),
		composeCondition(conditions[length/2:])}, nil)
	return expr
}

=======
>>>>>>> b876f702
//TODO: select join algorithm during cbo phase.
func (b *executorBuilder) buildJoin(v *plan.Join) Executor {
	e := &HashJoinExec{
		schema:      v.GetSchema(),
		otherFilter: expression.ComposeCNFCondition(v.OtherConditions),
		prepared:    false,
		ctx:         b.ctx,
	}
	var leftHashKey, rightHashKey []*expression.Column
	for _, eqCond := range v.EqualConditions {
		ln, _ := eqCond.Args[0].(*expression.Column)
		rn, _ := eqCond.Args[1].(*expression.Column)
		leftHashKey = append(leftHashKey, ln)
		rightHashKey = append(rightHashKey, rn)
	}
	switch v.JoinType {
	case plan.LeftOuterJoin:
		e.outter = true
		e.leftSmall = false
		e.smallFilter = expression.ComposeCNFCondition(v.RightConditions)
		e.bigFilter = expression.ComposeCNFCondition(v.LeftConditions)
		e.smallHashKey = rightHashKey
		e.bigHashKey = leftHashKey
	case plan.RightOuterJoin:
		e.outter = true
		e.leftSmall = true
		e.smallFilter = expression.ComposeCNFCondition(v.LeftConditions)
		e.bigFilter = expression.ComposeCNFCondition(v.RightConditions)
		e.smallHashKey = leftHashKey
		e.bigHashKey = rightHashKey
	case plan.InnerJoin:
		//TODO: assume right table is the small one before cbo is realized.
		e.outter = false
		e.leftSmall = false
		e.smallFilter = expression.ComposeCNFCondition(v.RightConditions)
		e.bigFilter = expression.ComposeCNFCondition(v.LeftConditions)
		e.smallHashKey = rightHashKey
		e.bigHashKey = leftHashKey
	default:
		b.err = ErrUnknownPlan.Gen("Unknown Join Type !!")
		return nil
	}
	if e.leftSmall {
		e.smallExec = b.build(v.GetChildByIndex(0))
		e.bigExec = b.build(v.GetChildByIndex(1))
	} else {
		e.smallExec = b.build(v.GetChildByIndex(1))
		e.bigExec = b.build(v.GetChildByIndex(0))
	}
	return e
}

func (b *executorBuilder) buildAggregation(v *plan.Aggregation) Executor {
	return &AggregationExec{
		Src:          b.build(v.GetChildByIndex(0)),
		schema:       v.GetSchema(),
		ctx:          b.ctx,
		AggFuncs:     v.AggFuncs,
		GroupByItems: v.GroupByItems,
	}
}

func (b *executorBuilder) toPBExpr(conditions []expression.Expression, tbl *model.TableInfo) (
	*tipb.Expr, []expression.Expression) {
	txn, err := b.ctx.GetTxn(false)
	if err != nil {
		b.err = err
		return nil, nil
	}
	client := txn.GetClient()
	return b.newConditionExprToPBExpr(client, conditions, tbl)
}

func (b *executorBuilder) buildSelection(v *plan.Selection) Executor {
	ts, ok := v.GetChildByIndex(0).(*plan.NewTableScan)
	var src Executor
	if ok {
		src = b.buildNewTableScan(ts, v)
	} else {
		src = b.build(v.GetChildByIndex(0))
	}

	if len(v.Conditions) == 0 {
		return src
	}

	return &SelectionExec{
		Src:       src,
		Condition: expression.ComposeCNFCondition(v.Conditions),
		schema:    v.GetSchema(),
		ctx:       b.ctx,
	}
}

func (b *executorBuilder) buildProjection(v *plan.Projection) Executor {
	return &ProjectionExec{
		Src:    b.build(v.GetChildByIndex(0)),
		ctx:    b.ctx,
		exprs:  v.Exprs,
		schema: v.GetSchema(),
	}
}

func (b *executorBuilder) buildNewTableDual(v *plan.NewTableDual) Executor {
	return &NewTableDualExec{schema: v.GetSchema()}
}

func (b *executorBuilder) buildNewTableScan(v *plan.NewTableScan, s *plan.Selection) Executor {
	txn, err := b.ctx.GetTxn(false)
	if err != nil {
		b.err = err
		return nil
	}
	table, _ := b.is.TableByID(v.Table.ID)
	client := txn.GetClient()
	var memDB bool
	switch v.DBName.L {
	case "information_schema", "performance_schema":
		memDB = true
	}
	supportDesc := client.SupportRequestType(kv.ReqTypeSelect, kv.ReqSubTypeDesc)
	if !memDB && client.SupportRequestType(kv.ReqTypeSelect, 0) {
		var ret Executor
		ts := &NewTableScanExec{
			tableInfo:   v.Table,
			ctx:         b.ctx,
			supportDesc: supportDesc,
			asName:      v.TableAsName,
			table:       table,
			schema:      v.GetSchema(),
			Columns:     v.Columns,
			ranges:      v.Ranges,
		}
		ret = ts
		if !txn.IsReadOnly() {
			if s != nil {
				ret = b.buildNewUnionScanExec(ret, expression.ComposeCNFCondition(append(s.Conditions, v.AccessCondition...)))
			} else {
				ret = b.buildNewUnionScanExec(ret, nil)
			}
		}
		if s != nil {
			ts.where, s.Conditions = b.toPBExpr(s.Conditions, ts.tableInfo)
		}
		return ret
	}
	b.err = errors.New("Not implement yet.")
	return nil
}

func (b *executorBuilder) buildNewSort(v *plan.NewSort) Executor {
	src := b.build(v.GetChildByIndex(0))
	return &NewSortExec{
		Src:     src,
		ByItems: v.ByItems,
		ctx:     b.ctx,
		schema:  v.GetSchema(),
	}
}

func (b *executorBuilder) buildApply(v *plan.Apply) Executor {
	src := b.build(v.GetChildByIndex(0))
	return &ApplyExec{
		schema:      v.GetSchema(),
		innerExec:   b.build(v.InnerPlan),
		outerSchema: v.OuterSchema,
		Src:         src,
	}
}

func (b *executorBuilder) buildExists(v *plan.Exists) Executor {
	return &ExistsExec{
		schema: v.GetSchema(),
		Src:    b.build(v.GetChildByIndex(0)),
	}
}

func (b *executorBuilder) buildMaxOneRow(v *plan.MaxOneRow) Executor {
	return &MaxOneRowExec{
		schema: v.GetSchema(),
		Src:    b.build(v.GetChildByIndex(0)),
	}
}

func (b *executorBuilder) buildTrim(v *plan.Trim) Executor {
	return &TrimExec{
		schema: v.GetSchema(),
		Src:    b.build(v.GetChildByIndex(0)),
		len:    len(v.GetSchema()),
	}
}

func (b *executorBuilder) buildNewUnion(v *plan.NewUnion) Executor {
	e := &NewUnionExec{
		schema: v.GetSchema(),
		fields: v.Fields(),
		Srcs:   make([]Executor, len(v.Selects)),
	}
	for i, sel := range v.Selects {
		selExec := b.build(sel)
		e.Srcs[i] = selExec
	}
	return e
}<|MERGE_RESOLUTION|>--- conflicted
+++ resolved
@@ -15,15 +15,14 @@
 
 import (
 	"github.com/juju/errors"
+	"github.com/pingcap/tidb/ast"
 	"github.com/pingcap/tidb/expression"
 	"github.com/pingcap/tidb/kv"
 	"github.com/pingcap/tidb/model"
-	"github.com/pingcap/tidb/parser/opcode"
 	"github.com/pingcap/tidb/plan"
 	"github.com/pingcap/tipb/go-tipb"
 )
 
-<<<<<<< HEAD
 // compose CNF items into a balance deep CNF tree, which benefits a lot for pb decoder/encoder.
 func composeCondition(conditions []expression.Expression) expression.Expression {
 	length := len(conditions)
@@ -33,13 +32,10 @@
 	if length == 1 {
 		return conditions[0]
 	}
-	expr, _ := expression.NewFunction(opcode.AndAnd, []expression.Expression{composeCondition(conditions[0 : length/2]),
-		composeCondition(conditions[length/2:])}, nil)
-	return expr
-}
-
-=======
->>>>>>> b876f702
+	return expression.NewFunction(ast.AndAnd, nil, composeCondition(conditions[0:length/2]),
+		composeCondition(conditions[length/2:]))
+}
+
 //TODO: select join algorithm during cbo phase.
 func (b *executorBuilder) buildJoin(v *plan.Join) Executor {
 	e := &HashJoinExec{
