// Copyright 2022 PingCAP, Inc.
//
// Licensed under the Apache License, Version 2.0 (the "License");
// you may not use this file except in compliance with the License.
// You may obtain a copy of the License at
//
//     http://www.apache.org/licenses/LICENSE-2.0
//
// Unless required by applicable law or agreed to in writing, software
// distributed under the License is distributed on an "AS IS" BASIS,
// WITHOUT WARRANTIES OR CONDITIONS OF ANY KIND, either express or implied.
// See the License for the specific language governing permissions and
// limitations under the License.

package executor

import (
	"bytes"
	"context"
	"sync/atomic"

	"github.com/pingcap/errors"
	"github.com/pingcap/tidb/kv"
	"github.com/pingcap/tidb/parser/model"
	"github.com/pingcap/tidb/planner"
	plannercore "github.com/pingcap/tidb/planner/core"
	"github.com/pingcap/tidb/sessionctx"
	"github.com/pingcap/tidb/sessionctx/stmtctx"
	"github.com/pingcap/tidb/table"
	"github.com/pingcap/tidb/tablecodec"
	"github.com/pingcap/tidb/types"
	"github.com/pingcap/tidb/util/codec"
	"github.com/pingcap/tidb/util/set"
	"github.com/pingcap/tidb/util/sqlexec"
	"github.com/tikv/client-go/v2/txnkv/txnsnapshot"
)

// WithForeignKeyTrigger indicates the executor has foreign key check or cascade.
type WithForeignKeyTrigger interface {
	GetFKChecks() []*FKCheckExec
	GetFKCascades() []*FKCascadeExec
	HasFKCascades() bool
}

// FKCheckExec uses to check foreign key constraint.
// When insert/update child table, need to check the row has related row exists in refer table.
// When insert/update parent table, need to check the row doesn't have related row exists in refer table.
type FKCheckExec struct {
	*plannercore.FKCheck
	*fkValueHelper
	ctx sessionctx.Context

	toBeCheckedKeys       []kv.Key
	toBeCheckedPrefixKeys []kv.Key
	toBeLockedKeys        []kv.Key

	checkRowsCache map[string]bool
}

// FKCascadeExec uses to execute foreign key cascade behaviour.
type FKCascadeExec struct {
	*fkValueHelper
	b          *executorBuilder
	tp         plannercore.FKCascadeType
	referredFK *model.ReferredFKInfo
	childTable *model.TableInfo
	fk         *model.FKInfo
	fkValues   [][]types.Datum
	// new-value-key => UpdatedValuesCouple
	fkUpdatedValuesMap map[string]*UpdatedValuesCouple
}

// UpdatedValuesCouple contains the updated new row the old rows, exporting for test.
type UpdatedValuesCouple struct {
	NewValues     []types.Datum
	OldValuesList [][]types.Datum
}

func buildTblID2FKCheckExecs(sctx sessionctx.Context, tblID2Table map[int64]table.Table, tblID2FKChecks map[int64][]*plannercore.FKCheck) (map[int64][]*FKCheckExec, error) {
	fkChecksMap := make(map[int64][]*FKCheckExec)
	for tid, tbl := range tblID2Table {
		fkChecks, err := buildFKCheckExecs(sctx, tbl, tblID2FKChecks[tid])
		if err != nil {
			return nil, err
		}
		if len(fkChecks) > 0 {
			fkChecksMap[tid] = fkChecks
		}
	}
	return fkChecksMap, nil
}

func buildFKCheckExecs(sctx sessionctx.Context, tbl table.Table, fkChecks []*plannercore.FKCheck) ([]*FKCheckExec, error) {
	fkCheckExecs := make([]*FKCheckExec, 0, len(fkChecks))
	for _, fkCheck := range fkChecks {
		fkCheckExec, err := buildFKCheckExec(sctx, tbl, fkCheck)
		if err != nil {
			return nil, err
		}
		if fkCheckExec != nil {
			fkCheckExecs = append(fkCheckExecs, fkCheckExec)
		}
	}
	return fkCheckExecs, nil
}

func buildFKCheckExec(sctx sessionctx.Context, tbl table.Table, fkCheck *plannercore.FKCheck) (*FKCheckExec, error) {
	var cols []model.CIStr
	if fkCheck.FK != nil {
		cols = fkCheck.FK.Cols
	} else if fkCheck.ReferredFK != nil {
		cols = fkCheck.ReferredFK.Cols
	}
	colsOffsets, err := getFKColumnsOffsets(tbl.Meta(), cols)
	if err != nil {
		return nil, err
	}
	helper := &fkValueHelper{
		colsOffsets: colsOffsets,
		fkValuesSet: set.NewStringSet(),
	}
	return &FKCheckExec{
		ctx:           sctx,
		FKCheck:       fkCheck,
		fkValueHelper: helper,
	}, nil
}

func (fkc *FKCheckExec) insertRowNeedToCheck(sc *stmtctx.StatementContext, row []types.Datum) error {
	return fkc.addRowNeedToCheck(sc, row)
}

func (fkc *FKCheckExec) updateRowNeedToCheck(sc *stmtctx.StatementContext, oldRow, newRow []types.Datum) error {
	if fkc.FK != nil {
		return fkc.addRowNeedToCheck(sc, newRow)
	} else if fkc.ReferredFK != nil {
		return fkc.addRowNeedToCheck(sc, oldRow)
	}
	return nil
}

func (fkc *FKCheckExec) deleteRowNeedToCheck(sc *stmtctx.StatementContext, row []types.Datum) error {
	return fkc.addRowNeedToCheck(sc, row)
}

func (fkc *FKCheckExec) addRowNeedToCheck(sc *stmtctx.StatementContext, row []types.Datum) error {
	vals, err := fkc.fetchFKValuesWithCheck(sc, row)
	if err != nil || len(vals) == 0 {
		return err
	}
	key, isPrefix, err := fkc.buildCheckKeyFromFKValue(sc, vals)
	if err != nil {
		return err
	}
	if isPrefix {
		fkc.toBeCheckedPrefixKeys = append(fkc.toBeCheckedPrefixKeys, key)
	} else {
		fkc.toBeCheckedKeys = append(fkc.toBeCheckedKeys, key)
	}
	return nil
}

func (fkc *FKCheckExec) doCheck(ctx context.Context) error {
	txn, err := fkc.ctx.Txn(false)
	if err != nil {
		return err
	}
	err = fkc.checkKeys(ctx, txn)
	if err != nil {
		return err
	}
	err = fkc.checkIndexKeys(ctx, txn)
	if err != nil {
		return err
	}
	if len(fkc.toBeLockedKeys) == 0 {
		return nil
	}
	sessVars := fkc.ctx.GetSessionVars()
	lockCtx, err := newLockCtx(fkc.ctx, sessVars.LockWaitTimeout, len(fkc.toBeLockedKeys))
	if err != nil {
		return err
	}
	// WARN: Since tidb current doesn't support `LOCK IN SHARE MODE`, therefore, performance will be very poor in concurrency cases.
	// TODO(crazycs520):After TiDB support `LOCK IN SHARE MODE`, use `LOCK IN SHARE MODE` here.
	forUpdate := atomic.LoadUint32(&sessVars.TxnCtx.ForUpdate)
	err = doLockKeys(ctx, fkc.ctx, lockCtx, fkc.toBeLockedKeys...)
	// doLockKeys may set TxnCtx.ForUpdate to 1, then if the lock meet write conflict, TiDB can't retry for update.
	// So reset TxnCtx.ForUpdate to 0 then can be retry if meet write conflict.
	atomic.StoreUint32(&sessVars.TxnCtx.ForUpdate, forUpdate)
	return err
}

func (fkc *FKCheckExec) buildCheckKeyFromFKValue(sc *stmtctx.StatementContext, vals []types.Datum) (key kv.Key, isPrefix bool, err error) {
	if fkc.IdxIsPrimaryKey {
		handleKey, err := fkc.buildHandleFromFKValues(sc, vals)
		if err != nil {
			return nil, false, err
		}
		key := tablecodec.EncodeRecordKey(fkc.Tbl.RecordPrefix(), handleKey)
		if fkc.IdxIsExclusive {
			return key, false, nil
		}
		return key, true, nil
	}
	key, distinct, err := fkc.Idx.GenIndexKey(sc, vals, nil, nil)
	if err != nil {
		return nil, false, err
	}
	if distinct && fkc.IdxIsExclusive {
		return key, false, nil
	}
	return key, true, nil
}

func (fkc *FKCheckExec) buildHandleFromFKValues(sc *stmtctx.StatementContext, vals []types.Datum) (kv.Handle, error) {
	if len(vals) == 1 && fkc.Idx == nil {
		return kv.IntHandle(vals[0].GetInt64()), nil
	}
	handleBytes, err := codec.EncodeKey(sc, nil, vals...)
	if err != nil {
		return nil, err
	}
	return kv.NewCommonHandle(handleBytes)
}

func (fkc *FKCheckExec) checkKeys(ctx context.Context, txn kv.Transaction) error {
	if len(fkc.toBeCheckedKeys) == 0 {
		return nil
	}
	err := fkc.prefetchKeys(ctx, txn, fkc.toBeCheckedKeys)
	if err != nil {
		return err
	}
	for _, k := range fkc.toBeCheckedKeys {
		err = fkc.checkKey(ctx, txn, k)
		if err != nil {
			return err
		}
	}
	return nil
}

func (fkc *FKCheckExec) prefetchKeys(ctx context.Context, txn kv.Transaction, keys []kv.Key) error {
	// Fill cache using BatchGet
	_, err := txn.BatchGet(ctx, keys)
	if err != nil {
		return err
	}
	return nil
}

func (fkc *FKCheckExec) checkKey(ctx context.Context, txn kv.Transaction, k kv.Key) error {
	if fkc.CheckExist {
		return fkc.checkKeyExist(ctx, txn, k)
	}
	return fkc.checkKeyNotExist(ctx, txn, k)
}

func (fkc *FKCheckExec) checkKeyExist(ctx context.Context, txn kv.Transaction, k kv.Key) error {
	_, err := txn.Get(ctx, k)
	if err == nil {
		fkc.toBeLockedKeys = append(fkc.toBeLockedKeys, k)
		return nil
	}
	if kv.IsErrNotFound(err) {
		return fkc.FailedErr
	}
	return err
}

func (fkc *FKCheckExec) checkKeyNotExist(ctx context.Context, txn kv.Transaction, k kv.Key) error {
	_, err := txn.Get(ctx, k)
	if err == nil {
		return fkc.FailedErr
	}
	if kv.IsErrNotFound(err) {
		return nil
	}
	return err
}

func (fkc *FKCheckExec) checkIndexKeys(ctx context.Context, txn kv.Transaction) error {
	if len(fkc.toBeCheckedPrefixKeys) == 0 {
		return nil
	}
	memBuffer := txn.GetMemBuffer()
	snap := txn.GetSnapshot()
	snap.SetOption(kv.ScanBatchSize, 2)
	defer func() {
		snap.SetOption(kv.ScanBatchSize, txnsnapshot.DefaultScanBatchSize)
	}()
	for _, key := range fkc.toBeCheckedPrefixKeys {
		err := fkc.checkPrefixKey(ctx, memBuffer, snap, key)
		if err != nil {
			return err
		}
	}
	return nil
}

func (fkc *FKCheckExec) checkPrefixKey(ctx context.Context, memBuffer kv.MemBuffer, snap kv.Snapshot, key kv.Key) error {
	key, value, err := fkc.getIndexKeyValueInTable(ctx, memBuffer, snap, key)
	if err != nil {
		return err
	}
	if fkc.CheckExist {
		return fkc.checkPrefixKeyExist(key, value)
	}
	if len(value) > 0 {
		// If check not exist, but the key is exist, return failedErr.
		return fkc.FailedErr
	}
	return nil
}

func (fkc *FKCheckExec) checkPrefixKeyExist(key kv.Key, value []byte) error {
	exist := len(value) > 0
	if !exist {
		return fkc.FailedErr
	}
	if fkc.Idx != nil && fkc.Idx.Meta().Primary && fkc.Tbl.Meta().IsCommonHandle {
		fkc.toBeLockedKeys = append(fkc.toBeLockedKeys, key)
	} else {
		handle, err := tablecodec.DecodeIndexHandle(key, value, len(fkc.Idx.Meta().Columns))
		if err != nil {
			return err
		}
		handleKey := tablecodec.EncodeRecordKey(fkc.Tbl.RecordPrefix(), handle)
		fkc.toBeLockedKeys = append(fkc.toBeLockedKeys, handleKey)
	}
	return nil
}

func (fkc *FKCheckExec) getIndexKeyValueInTable(ctx context.Context, memBuffer kv.MemBuffer, snap kv.Snapshot, key kv.Key) (k []byte, v []byte, _ error) {
	select {
	case <-ctx.Done():
		return nil, nil, ctx.Err()
	default:
	}
	memIter, err := memBuffer.Iter(key, key.PrefixNext())
	if err != nil {
		return nil, nil, err
	}
	deletedKeys := set.NewStringSet()
	defer memIter.Close()
	for ; memIter.Valid(); err = memIter.Next() {
		if err != nil {
			return nil, nil, err
		}
		k := memIter.Key()
		if !k.HasPrefix(key) {
			break
		}
		// check whether the key was been deleted.
		if len(memIter.Value()) > 0 {
			return k, memIter.Value(), nil
		}
		deletedKeys.Insert(string(k))
	}

	it, err := snap.Iter(key, key.PrefixNext())
	if err != nil {
		return nil, nil, err
	}
	defer it.Close()
	for ; it.Valid(); err = it.Next() {
		if err != nil {
			return nil, nil, err
		}
		k := it.Key()
		if !k.HasPrefix(key) {
			break
		}
		if !deletedKeys.Exist(string(k)) {
			return k, it.Value(), nil
		}
	}
	return nil, nil, nil
}

type fkValueHelper struct {
	colsOffsets []int
	fkValuesSet set.StringSet
}

func (h *fkValueHelper) fetchFKValuesWithCheck(sc *stmtctx.StatementContext, row []types.Datum) ([]types.Datum, error) {
	vals, err := h.fetchFKValues(row)
	if err != nil || h.hasNullValue(vals) {
		return nil, err
	}
	keyBuf, err := codec.EncodeKey(sc, nil, vals...)
	if err != nil {
		return nil, err
	}
	key := string(keyBuf)
	if h.fkValuesSet.Exist(key) {
		return nil, nil
	}
	h.fkValuesSet.Insert(key)
	return vals, nil
}

func (h *fkValueHelper) fetchFKValues(row []types.Datum) ([]types.Datum, error) {
	vals := make([]types.Datum, len(h.colsOffsets))
	for i, offset := range h.colsOffsets {
		if offset >= len(row) {
			return nil, table.ErrIndexOutBound.GenWithStackByArgs("", offset, row)
		}
		vals[i] = row[offset]
	}
	return vals, nil
}

func (h *fkValueHelper) hasNullValue(vals []types.Datum) bool {
	// If any foreign key column value is null, no need to check this row.
	// test case:
	// create table t1 (id int key,a int, b int, index(a, b));
	// create table t2 (id int key,a int, b int, foreign key fk(a, b) references t1(a, b) ON DELETE CASCADE);
	// > insert into t2 values (2, null, 1);
	// Query OK, 1 row affected
	// > insert into t2 values (3, 1, null);
	// Query OK, 1 row affected
	// > insert into t2 values (4, null, null);
	// Query OK, 1 row affected
	// > select * from t2;
	// 	+----+--------+--------+
	// 	| id | a      | b      |
	// 	+----+--------+--------+
	// 	| 4  | <null> | <null> |
	// 	| 2  | <null> | 1      |
	// 	| 3  | 1      | <null> |
	// 	+----+--------+--------+
	for _, val := range vals {
		if val.IsNull() {
			return true
		}
	}
	return false
}

func getFKColumnsOffsets(tbInfo *model.TableInfo, cols []model.CIStr) ([]int, error) {
	colsOffsets := make([]int, len(cols))
	for i, col := range cols {
		offset := -1
		for i := range tbInfo.Columns {
			if tbInfo.Columns[i].Name.L == col.L {
				offset = tbInfo.Columns[i].Offset
				break
			}
		}
		if offset < 0 {
			return nil, table.ErrUnknownColumn.GenWithStackByArgs(col.L)
		}
		colsOffsets[i] = offset
	}
	return colsOffsets, nil
}

type fkCheckKey struct {
	k        kv.Key
	isPrefix bool
}

func (fkc FKCheckExec) checkRows(ctx context.Context, sc *stmtctx.StatementContext, txn kv.Transaction, rows []toBeCheckedRow) error {
	if len(rows) == 0 {
		return nil
	}
	if fkc.checkRowsCache == nil {
		fkc.checkRowsCache = map[string]bool{}
	}
	fkCheckKeys := make([]*fkCheckKey, len(rows))
	prefetchKeys := make([]kv.Key, 0, len(rows))
	for i, r := range rows {
		if r.ignored {
			continue
		}
		vals, err := fkc.fetchFKValues(r.row)
		if err != nil {
			return err
		}
		if fkc.hasNullValue(vals) {
			continue
		}
		key, isPrefix, err := fkc.buildCheckKeyFromFKValue(sc, vals)
		if err != nil {
			return err
		}
		fkCheckKeys[i] = &fkCheckKey{key, isPrefix}
		if !isPrefix {
			prefetchKeys = append(prefetchKeys, key)
		}
	}
	if len(prefetchKeys) > 0 {
		err := fkc.prefetchKeys(ctx, txn, prefetchKeys)
		if err != nil {
			return err
		}
	}
	memBuffer := txn.GetMemBuffer()
	snap := txn.GetSnapshot()
	snap.SetOption(kv.ScanBatchSize, 2)
	defer func() {
		snap.SetOption(kv.ScanBatchSize, 256)
	}()
	for i, fkCheckKey := range fkCheckKeys {
		if fkCheckKey == nil {
			continue
		}
		k := fkCheckKey.k
		if ignore, ok := fkc.checkRowsCache[string(k)]; ok {
			if ignore {
				rows[i].ignored = true
				sc.AppendWarning(fkc.FailedErr)
			}
			continue
		}
		var err error
		if fkCheckKey.isPrefix {
			err = fkc.checkPrefixKey(ctx, memBuffer, snap, k)
		} else {
			err = fkc.checkKey(ctx, txn, k)
		}
		if err != nil {
			rows[i].ignored = true
			sc.AppendWarning(fkc.FailedErr)
			fkc.checkRowsCache[string(k)] = true
		}
		fkc.checkRowsCache[string(k)] = false
	}
	return nil
}

func (b *executorBuilder) buildTblID2FKCascadeExecs(tblID2Table map[int64]table.Table, tblID2FKCascades map[int64][]*plannercore.FKCascade) (map[int64][]*FKCascadeExec, error) {
	fkCascadesMap := make(map[int64][]*FKCascadeExec)
	for tid, tbl := range tblID2Table {
		fkCascades, err := b.buildFKCascadeExecs(tbl, tblID2FKCascades[tid])
		if err != nil {
			return nil, err
		}
		if len(fkCascades) > 0 {
			fkCascadesMap[tid] = fkCascades
		}
	}
	return fkCascadesMap, nil
}

func (b *executorBuilder) buildFKCascadeExecs(tbl table.Table, fkCascades []*plannercore.FKCascade) ([]*FKCascadeExec, error) {
	fkCascadeExecs := make([]*FKCascadeExec, 0, len(fkCascades))
	for _, fkCascade := range fkCascades {
		fkCascadeExec, err := b.buildFKCascadeExec(tbl, fkCascade)
		if err != nil {
			return nil, err
		}
		if fkCascadeExec != nil {
			fkCascadeExecs = append(fkCascadeExecs, fkCascadeExec)
		}
	}
	return fkCascadeExecs, nil
}

func (b *executorBuilder) buildFKCascadeExec(tbl table.Table, fkCascade *plannercore.FKCascade) (*FKCascadeExec, error) {
	colsOffsets, err := getFKColumnsOffsets(tbl.Meta(), fkCascade.ReferredFK.Cols)
	if err != nil {
		return nil, err
	}
	helper := &fkValueHelper{
		colsOffsets: colsOffsets,
		fkValuesSet: set.NewStringSet(),
	}
	return &FKCascadeExec{
		b:                  b,
		fkValueHelper:      helper,
		tp:                 fkCascade.Tp,
		referredFK:         fkCascade.ReferredFK,
		childTable:         fkCascade.ChildTable.Meta(),
		fk:                 fkCascade.FK,
		fkUpdatedValuesMap: make(map[string]*UpdatedValuesCouple),
	}, nil
}

func (fkc *FKCascadeExec) onDeleteRow(sc *stmtctx.StatementContext, row []types.Datum) error {
	vals, err := fkc.fetchFKValuesWithCheck(sc, row)
	if err != nil || len(vals) == 0 {
		return err
	}
	fkc.fkValues = append(fkc.fkValues, vals)
	return nil
}

func (fkc *FKCascadeExec) onUpdateRow(sc *stmtctx.StatementContext, oldRow, newRow []types.Datum) error {
	oldVals, err := fkc.fetchFKValuesWithCheck(sc, oldRow)
	if err != nil || len(oldVals) == 0 {
		return err
	}
	if model.ReferOptionType(fkc.fk.OnUpdate) == model.ReferOptionSetNull {
		fkc.fkValues = append(fkc.fkValues, oldVals)
		return nil
	}
	newVals, err := fkc.fetchFKValues(newRow)
	if err != nil {
		return err
	}

	newValsKey, err := codec.EncodeKey(sc, nil, newVals...)
	if err != nil {
		return err
	}
	couple := fkc.fkUpdatedValuesMap[string(newValsKey)]
	if couple == nil {
		couple = &UpdatedValuesCouple{
			NewValues: newVals,
		}
	}
	couple.OldValuesList = append(couple.OldValuesList, oldVals)
	fkc.fkUpdatedValuesMap[string(newValsKey)] = couple
	return nil
}

func (fkc *FKCascadeExec) buildExecutor(ctx context.Context) (Executor, error) {
	p, err := fkc.buildFKCascadePlan(ctx)
	if err != nil || p == nil {
		return nil, err
	}
	e := fkc.b.build(p)
	return e, fkc.b.err
}

var maxHandleFKValueInOneCascade = 1024

func (fkc *FKCascadeExec) buildFKCascadePlan(ctx context.Context) (plannercore.Plan, error) {
	if len(fkc.fkValues) == 0 && len(fkc.fkUpdatedValuesMap) == 0 {
		return nil, nil
	}
	var fkValues [][]types.Datum
	if len(fkc.fkValues) <= maxHandleFKValueInOneCascade {
		fkValues = fkc.fkValues
		fkc.fkValues = nil
	} else {
		fkValues = fkc.fkValues[:maxHandleFKValueInOneCascade]
		fkc.fkValues = fkc.fkValues[maxHandleFKValueInOneCascade:]
	}
	var indexName model.CIStr
	indexForFK := model.FindIndexByColumns(fkc.childTable, fkc.fk.Cols...)
	if indexForFK != nil {
		indexName = indexForFK.Name
	}
	var sqlStr string
	var err error
	switch fkc.tp {
	case plannercore.FKCascadeOnDelete:
<<<<<<< HEAD
		sqlStr, err = GenCascadeDeleteSQL(fkc.referredFK.ChildSchema, fkc.childTable.Name, fkc.fk, fkc.fkValues)
		fkc.fkValues = nil
	case plannercore.FKCascadeOnUpdate:
		switch model.ReferOptionType(fkc.fk.OnUpdate) {
		case model.ReferOptionCascade:
			for k, couple := range fkc.fkUpdatedValuesMap {
				sqlStr, err = GenCascadeUpdateSQL(fkc.referredFK.ChildSchema, fkc.childTable.Name, fkc.fk, couple)
				delete(fkc.fkUpdatedValuesMap, k)
				break
			}
=======
		switch model.ReferOptionType(fkc.fk.OnDelete) {
		case model.ReferOptionCascade:
			sqlStr, err = GenCascadeDeleteSQL(fkc.referredFK.ChildSchema, fkc.childTable.Name, indexName, fkc.fk, fkValues)
		case model.ReferOptionSetNull:
			sqlStr, err = GenCascadeSetNullSQL(fkc.referredFK.ChildSchema, fkc.childTable.Name, indexName, fkc.fk, fkValues)
>>>>>>> 9d56ee97
		}
	}
	if err != nil {
		return nil, err
	}
	if sqlStr == "" {
		return nil, errors.Errorf("generate foreign key cascade sql failed, %v", fkc.tp)
	}

	sctx := fkc.b.ctx
	exec, ok := sctx.(sqlexec.RestrictedSQLExecutor)
	if !ok {
		return nil, nil
	}
	stmtNode, err := exec.ParseWithParams(ctx, sqlStr)
	if err != nil {
		return nil, err
	}
	ret := &plannercore.PreprocessorReturn{}
	err = plannercore.Preprocess(ctx, sctx, stmtNode, plannercore.WithPreprocessorReturn(ret), plannercore.InitTxnContextProvider)
	if err != nil {
		return nil, err
	}
	finalPlan, _, err := planner.Optimize(ctx, sctx, stmtNode, fkc.b.is)
	if err != nil {
		return nil, err
	}
	return finalPlan, err
}

// GenCascadeDeleteSQL uses to generate cascade delete SQL, export for test.
func GenCascadeDeleteSQL(schema, table, idx model.CIStr, fk *model.FKInfo, fkValues [][]types.Datum) (string, error) {
	buf := bytes.NewBuffer(make([]byte, 0, 48+8*len(fkValues)))
	buf.WriteString("DELETE FROM `")
	buf.WriteString(schema.L)
	buf.WriteString("`.`")
	buf.WriteString(table.L)
	buf.WriteString("`")
	if idx.L != "" {
		// Add use index to make sure the optimizer will use index instead of full table scan.
		buf.WriteString(" USE INDEX(`")
		buf.WriteString(idx.L)
		buf.WriteString("`)")
	}
	err := genCascadeSQLWhereCondition(buf, fk, fkValues)
	if err != nil {
		return "", err
	}
	return buf.String(), nil
}

// GenCascadeSetNullSQL uses to generate foreign key `SET NULL` SQL, export for test.
func GenCascadeSetNullSQL(schema, table, idx model.CIStr, fk *model.FKInfo, fkValues [][]types.Datum) (string, error) {
	buf := bytes.NewBuffer(nil)
	buf.WriteString("UPDATE `")
	buf.WriteString(schema.L)
	buf.WriteString("`.`")
	buf.WriteString(table.L)
	buf.WriteString("`")
	if idx.L != "" {
		// Add use index to make sure the optimizer will use index instead of full table scan.
		buf.WriteString(" USE INDEX(`")
		buf.WriteString(idx.L)
		buf.WriteString("`)")
	}
	buf.WriteString(" SET ")
	for i, col := range fk.Cols {
		if i > 0 {
			buf.WriteString(", ")
		}
		buf.WriteString("`" + col.L + "`")
		buf.WriteString("=NULL")
	}
	err := genCascadeSQLWhereCondition(buf, fk, fkValues)
	if err != nil {
		return "", err
	}
	return buf.String(), nil
}

func genCascadeSQLWhereCondition(buf *bytes.Buffer, fk *model.FKInfo, fkValues [][]types.Datum) error {
	buf.WriteString(" WHERE (")
	for i, col := range fk.Cols {
		if i > 0 {
			buf.WriteString(", ")
		}
		buf.WriteString("`" + col.L + "`")
	}
	buf.WriteString(") IN (")
	for i, vs := range fkValues {
		if i > 0 {
			buf.WriteString(", (")
		} else {
			buf.WriteString("(")
		}
		for i := range vs {
			val, err := genFKValueString(vs[i])
			if err != nil {
				return err
			}
			if i > 0 {
				buf.WriteString(",")
			}
			buf.WriteString(val)
		}
		buf.WriteString(")")
	}
	buf.WriteString(")")
	return nil
}

// GenCascadeUpdateSQL uses to generate cascade update SQL, export for test.
func GenCascadeUpdateSQL(schema, table model.CIStr, fk *model.FKInfo, couple *UpdatedValuesCouple) (string, error) {
	buf := bytes.NewBuffer(nil)
	buf.WriteString("UPDATE `")
	buf.WriteString(schema.L)
	buf.WriteString("`.`")
	buf.WriteString(table.L)
	buf.WriteString("` SET ")
	for i, col := range fk.Cols {
		if i > 0 {
			buf.WriteString(", ")
		}
		buf.WriteString("`" + col.L)
		buf.WriteString("` = ")
		val, err := genFKValueString(couple.NewValues[i])
		if err != nil {
			return "", err
		}
		buf.WriteString(val)
	}
	err := genCascadeSQLWhereCondition(buf, fk, couple.OldValuesList)
	if err != nil {
		return "", err
	}
	return buf.String(), nil
}

func genCascadeSQLWhereCondition(buf *bytes.Buffer, fk *model.FKInfo, fkValues [][]types.Datum) error {
	buf.WriteString(" WHERE (")
	for i, col := range fk.Cols {
		if i > 0 {
			buf.WriteString(", ")
		}
		buf.WriteString("`" + col.L + "`")
	}
	// TODO(crazycs520): control the size of IN expression.
	buf.WriteString(") IN (")
	for i, vs := range fkValues {
		if i > 0 {
			buf.WriteString(", (")
		} else {
			buf.WriteString("(")
		}
		for i := range vs {
			val, err := genFKValueString(vs[i])
			if err != nil {
				return err
			}
			if i > 0 {
				buf.WriteString(",")
			}
			buf.WriteString(val)
		}
		buf.WriteString(")")
	}
	buf.WriteString(")")
	return nil
}

func genFKValueString(v types.Datum) (string, error) {
	val, err := v.ToString()
	if err != nil {
		return "", err
	}
	switch v.Kind() {
	case types.KindInt64, types.KindUint64, types.KindFloat32, types.KindFloat64, types.KindMysqlDecimal:
		return val, nil
	case types.KindNull:
		return "NULL", err
	default:
		return "'" + val + "'", nil
	}
}<|MERGE_RESOLUTION|>--- conflicted
+++ resolved
@@ -632,14 +632,6 @@
 	if len(fkc.fkValues) == 0 && len(fkc.fkUpdatedValuesMap) == 0 {
 		return nil, nil
 	}
-	var fkValues [][]types.Datum
-	if len(fkc.fkValues) <= maxHandleFKValueInOneCascade {
-		fkValues = fkc.fkValues
-		fkc.fkValues = nil
-	} else {
-		fkValues = fkc.fkValues[:maxHandleFKValueInOneCascade]
-		fkc.fkValues = fkc.fkValues[maxHandleFKValueInOneCascade:]
-	}
 	var indexName model.CIStr
 	indexForFK := model.FindIndexByColumns(fkc.childTable, fkc.fk.Cols...)
 	if indexForFK != nil {
@@ -649,24 +641,36 @@
 	var err error
 	switch fkc.tp {
 	case plannercore.FKCascadeOnDelete:
-<<<<<<< HEAD
-		sqlStr, err = GenCascadeDeleteSQL(fkc.referredFK.ChildSchema, fkc.childTable.Name, fkc.fk, fkc.fkValues)
-		fkc.fkValues = nil
+		var fkValues [][]types.Datum
+		if len(fkc.fkValues) <= maxHandleFKValueInOneCascade {
+			fkValues = fkc.fkValues
+			fkc.fkValues = nil
+		} else {
+			fkValues = fkc.fkValues[:maxHandleFKValueInOneCascade]
+			fkc.fkValues = fkc.fkValues[maxHandleFKValueInOneCascade:]
+		}
+		switch model.ReferOptionType(fkc.fk.OnDelete) {
+		case model.ReferOptionCascade:
+			sqlStr, err = GenCascadeDeleteSQL(fkc.referredFK.ChildSchema, fkc.childTable.Name, indexName, fkc.fk, fkValues)
+		case model.ReferOptionSetNull:
+			newValues := make([]types.Datum, len(fkc.fk.Cols))
+			for i := range fkc.fk.Cols {
+				newValues[i] = types.NewDatum(nil)
+			}
+			couple := &UpdatedValuesCouple{
+				NewValues:     newValues,
+				OldValuesList: fkValues,
+			}
+			sqlStr, err = GenCascadeUpdateSQL(fkc.referredFK.ChildSchema, fkc.childTable.Name, indexName, fkc.fk, couple)
+		}
 	case plannercore.FKCascadeOnUpdate:
 		switch model.ReferOptionType(fkc.fk.OnUpdate) {
 		case model.ReferOptionCascade:
 			for k, couple := range fkc.fkUpdatedValuesMap {
-				sqlStr, err = GenCascadeUpdateSQL(fkc.referredFK.ChildSchema, fkc.childTable.Name, fkc.fk, couple)
+				sqlStr, err = GenCascadeUpdateSQL(fkc.referredFK.ChildSchema, fkc.childTable.Name, indexName, fkc.fk, couple)
 				delete(fkc.fkUpdatedValuesMap, k)
 				break
 			}
-=======
-		switch model.ReferOptionType(fkc.fk.OnDelete) {
-		case model.ReferOptionCascade:
-			sqlStr, err = GenCascadeDeleteSQL(fkc.referredFK.ChildSchema, fkc.childTable.Name, indexName, fkc.fk, fkValues)
-		case model.ReferOptionSetNull:
-			sqlStr, err = GenCascadeSetNullSQL(fkc.referredFK.ChildSchema, fkc.childTable.Name, indexName, fkc.fk, fkValues)
->>>>>>> 9d56ee97
 		}
 	}
 	if err != nil {
@@ -718,8 +722,8 @@
 	return buf.String(), nil
 }
 
-// GenCascadeSetNullSQL uses to generate foreign key `SET NULL` SQL, export for test.
-func GenCascadeSetNullSQL(schema, table, idx model.CIStr, fk *model.FKInfo, fkValues [][]types.Datum) (string, error) {
+// GenCascadeUpdateSQL uses to generate cascade update SQL, export for test.
+func GenCascadeUpdateSQL(schema, table, idx model.CIStr, fk *model.FKInfo, couple *UpdatedValuesCouple) (string, error) {
 	buf := bytes.NewBuffer(nil)
 	buf.WriteString("UPDATE `")
 	buf.WriteString(schema.L)
@@ -737,10 +741,15 @@
 		if i > 0 {
 			buf.WriteString(", ")
 		}
-		buf.WriteString("`" + col.L + "`")
-		buf.WriteString("=NULL")
-	}
-	err := genCascadeSQLWhereCondition(buf, fk, fkValues)
+		buf.WriteString("`" + col.L)
+		buf.WriteString("` = ")
+		val, err := genFKValueString(couple.NewValues[i])
+		if err != nil {
+			return "", err
+		}
+		buf.WriteString(val)
+	}
+	err := genCascadeSQLWhereCondition(buf, fk, couple.OldValuesList)
 	if err != nil {
 		return "", err
 	}
@@ -755,6 +764,7 @@
 		}
 		buf.WriteString("`" + col.L + "`")
 	}
+	// TODO(crazycs520): control the size of IN expression.
 	buf.WriteString(") IN (")
 	for i, vs := range fkValues {
 		if i > 0 {
@@ -778,65 +788,6 @@
 	return nil
 }
 
-// GenCascadeUpdateSQL uses to generate cascade update SQL, export for test.
-func GenCascadeUpdateSQL(schema, table model.CIStr, fk *model.FKInfo, couple *UpdatedValuesCouple) (string, error) {
-	buf := bytes.NewBuffer(nil)
-	buf.WriteString("UPDATE `")
-	buf.WriteString(schema.L)
-	buf.WriteString("`.`")
-	buf.WriteString(table.L)
-	buf.WriteString("` SET ")
-	for i, col := range fk.Cols {
-		if i > 0 {
-			buf.WriteString(", ")
-		}
-		buf.WriteString("`" + col.L)
-		buf.WriteString("` = ")
-		val, err := genFKValueString(couple.NewValues[i])
-		if err != nil {
-			return "", err
-		}
-		buf.WriteString(val)
-	}
-	err := genCascadeSQLWhereCondition(buf, fk, couple.OldValuesList)
-	if err != nil {
-		return "", err
-	}
-	return buf.String(), nil
-}
-
-func genCascadeSQLWhereCondition(buf *bytes.Buffer, fk *model.FKInfo, fkValues [][]types.Datum) error {
-	buf.WriteString(" WHERE (")
-	for i, col := range fk.Cols {
-		if i > 0 {
-			buf.WriteString(", ")
-		}
-		buf.WriteString("`" + col.L + "`")
-	}
-	// TODO(crazycs520): control the size of IN expression.
-	buf.WriteString(") IN (")
-	for i, vs := range fkValues {
-		if i > 0 {
-			buf.WriteString(", (")
-		} else {
-			buf.WriteString("(")
-		}
-		for i := range vs {
-			val, err := genFKValueString(vs[i])
-			if err != nil {
-				return err
-			}
-			if i > 0 {
-				buf.WriteString(",")
-			}
-			buf.WriteString(val)
-		}
-		buf.WriteString(")")
-	}
-	buf.WriteString(")")
-	return nil
-}
-
 func genFKValueString(v types.Datum) (string, error) {
 	val, err := v.ToString()
 	if err != nil {
