--- conflicted
+++ resolved
@@ -611,16 +611,12 @@
 	var err error
 	switch fkc.tp {
 	case plannercore.FKCascadeOnDelete:
-<<<<<<< HEAD
 		switch model.ReferOptionType(fkc.fk.OnDelete) {
 		case model.ReferOptionCascade:
-			sqlStr, err = GenCascadeDeleteSQL(fkc.referredFK.ChildSchema, fkc.childTable.Name, fkc.fk, fkc.fkValues)
+			sqlStr, err = GenCascadeDeleteSQL(fkc.referredFK.ChildSchema, fkc.childTable.Name, indexName, fkc.fk, fkValues)
 		case model.ReferOptionSetNull:
-			sqlStr, err = GenCascadeSetNullSQL(fkc.referredFK.ChildSchema, fkc.childTable.Name, fkc.fk, fkc.fkValues)
-		}
-=======
-		sqlStr, err = GenCascadeDeleteSQL(fkc.referredFK.ChildSchema, fkc.childTable.Name, indexName, fkc.fk, fkValues)
->>>>>>> 2cdfdf28
+			sqlStr, err = GenCascadeSetNullSQL(fkc.referredFK.ChildSchema, fkc.childTable.Name, indexName, fkc.fk, fkValues)
+		}
 	}
 	if err != nil {
 		return nil, err
@@ -658,7 +654,12 @@
 	buf.WriteString("`.`")
 	buf.WriteString(table.L)
 	buf.WriteString("`")
-<<<<<<< HEAD
+	if idx.L != "" {
+		// Add use index to make sure the optimizer will use index instead of full table scan.
+		buf.WriteString(" USE INDEX(`")
+		buf.WriteString(idx.L)
+		buf.WriteString("`)")
+	}
 	err := genCascadeSQLWhereCondition(buf, fk, fkValues)
 	if err != nil {
 		return "", err
@@ -667,36 +668,35 @@
 }
 
 // GenCascadeSetNullSQL uses to generate foreign key `SET NULL` SQL, export for test.
-func GenCascadeSetNullSQL(schema, table model.CIStr, fk *model.FKInfo, fkValues [][]types.Datum) (string, error) {
+func GenCascadeSetNullSQL(schema, table, idx model.CIStr, fk *model.FKInfo, fkValues [][]types.Datum) (string, error) {
 	buf := bytes.NewBuffer(nil)
 	buf.WriteString("UPDATE `")
 	buf.WriteString(schema.L)
 	buf.WriteString("`.`")
 	buf.WriteString(table.L)
-	buf.WriteString("` SET ")
-	for i, col := range fk.Cols {
-		if i > 0 {
-			buf.WriteString(", ")
-		}
-		buf.WriteString("`" + col.L + "`")
-		buf.WriteString("=NULL")
-	}
-	err := genCascadeSQLWhereCondition(buf, fk, fkValues)
-	if err != nil {
-		return "", err
-	}
-	return buf.String(), nil
-}
-
-func genCascadeSQLWhereCondition(buf *bytes.Buffer, fk *model.FKInfo, fkValues [][]types.Datum) error {
-=======
+	buf.WriteString("`")
 	if idx.L != "" {
 		// Add use index to make sure the optimizer will use index instead of full table scan.
 		buf.WriteString(" USE INDEX(`")
 		buf.WriteString(idx.L)
 		buf.WriteString("`)")
 	}
->>>>>>> 2cdfdf28
+	buf.WriteString(" SET ")
+	for i, col := range fk.Cols {
+		if i > 0 {
+			buf.WriteString(", ")
+		}
+		buf.WriteString("`" + col.L + "`")
+		buf.WriteString("=NULL")
+	}
+	err := genCascadeSQLWhereCondition(buf, fk, fkValues)
+	if err != nil {
+		return "", err
+	}
+	return buf.String(), nil
+}
+
+func genCascadeSQLWhereCondition(buf *bytes.Buffer, fk *model.FKInfo, fkValues [][]types.Datum) error {
 	buf.WriteString(" WHERE (")
 	for i, col := range fk.Cols {
 		if i > 0 {
