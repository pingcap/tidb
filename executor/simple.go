--- conflicted
+++ resolved
@@ -269,17 +269,7 @@
 		}
 	}
 	if len(failedUsers) > 0 {
-<<<<<<< HEAD
-		// Commit the transaction even if we returns error
-		err := e.ctx.Txn().Commit(sessionctx.SetCommitCtx(context.Background(), e.ctx))
-		if err != nil {
-			return errors.Trace(err)
-		}
 		return ErrCannotUser.GenByArgs("DROP USER", strings.Join(failedUsers, ","))
-=======
-		errMsg := "Operation DROP USER failed for " + strings.Join(failedUsers, ",")
-		return terror.ClassExecutor.New(CodeCannotUser, errMsg)
->>>>>>> fbed209a
 	}
 	domain.GetDomain(e.ctx).NotifyUpdatePrivilege(e.ctx)
 	return nil
