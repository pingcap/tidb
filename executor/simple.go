// Copyright 2016 PingCAP, Inc.
//
// Licensed under the Apache License, Version 2.0 (the "License");
// you may not use this file except in compliance with the License.
// You may obtain a copy of the License at
//
//     http://www.apache.org/licenses/LICENSE-2.0
//
// Unless required by applicable law or agreed to in writing, software
// distributed under the License is distributed on an "AS IS" BASIS,
// WITHOUT WARRANTIES OR CONDITIONS OF ANY KIND, either express or implied.
// See the License for the specific language governing permissions and
// limitations under the License.

package executor

import (
	"bytes"
	"context"
	"encoding/json"
	"fmt"
	"math"
	"os"
	"strconv"
	"strings"
	"syscall"
	"time"

	"github.com/ngaut/pools"
	"github.com/pingcap/errors"
	"github.com/pingcap/tidb/config"
	"github.com/pingcap/tidb/distsql"
	"github.com/pingcap/tidb/domain"
	"github.com/pingcap/tidb/errno"
	"github.com/pingcap/tidb/expression"
	"github.com/pingcap/tidb/infoschema"
	"github.com/pingcap/tidb/kv"
	"github.com/pingcap/tidb/metrics"
	"github.com/pingcap/tidb/parser/ast"
	"github.com/pingcap/tidb/parser/auth"
	"github.com/pingcap/tidb/parser/model"
	"github.com/pingcap/tidb/parser/mysql"
	"github.com/pingcap/tidb/planner/core"
	"github.com/pingcap/tidb/plugin"
	"github.com/pingcap/tidb/privilege"
	"github.com/pingcap/tidb/sessionctx"
	"github.com/pingcap/tidb/sessionctx/sessionstates"
	"github.com/pingcap/tidb/sessionctx/variable"
	"github.com/pingcap/tidb/sessiontxn"
	"github.com/pingcap/tidb/types"
	"github.com/pingcap/tidb/util"
	"github.com/pingcap/tidb/util/chunk"
	"github.com/pingcap/tidb/util/collate"
	"github.com/pingcap/tidb/util/hack"
	"github.com/pingcap/tidb/util/logutil"
	"github.com/pingcap/tidb/util/mathutil"
	pwdValidator "github.com/pingcap/tidb/util/password-validation"
	"github.com/pingcap/tidb/util/sem"
	"github.com/pingcap/tidb/util/sqlexec"
	"github.com/pingcap/tidb/util/timeutil"
	"github.com/pingcap/tidb/util/tls"
	"github.com/pingcap/tipb/go-tipb"
	"go.uber.org/zap"
)

const notSpecified = -1

var (
	transactionDurationPessimisticRollback = metrics.TransactionDuration.WithLabelValues(metrics.LblPessimistic, metrics.LblRollback)
	transactionDurationOptimisticRollback  = metrics.TransactionDuration.WithLabelValues(metrics.LblOptimistic, metrics.LblRollback)
)

// SimpleExec represents simple statement executor.
// For statements do simple execution.
// includes `UseStmt`, 'SetStmt`, `DoStmt`,
// `BeginStmt`, `CommitStmt`, `RollbackStmt`.
// TODO: list all simple statements.
type SimpleExec struct {
	baseExecutor

	Statement ast.StmtNode
	// IsFromRemote indicates whether the statement IS FROM REMOTE TiDB instance in cluster,
	//   and executing in coprocessor.
	//   Used for `global kill`. See https://github.com/pingcap/tidb/blob/master/docs/design/2020-06-01-global-kill.md.
	IsFromRemote bool
	done         bool
	is           infoschema.InfoSchema

	// staleTxnStartTS is the StartTS that is used to execute the staleness txn during a read-only begin statement.
	staleTxnStartTS uint64
}

type passwordReuseInfo struct {
	passwordHistory       int64
	passwordReuseInterval int64
}

type userInfo struct {
	host string
	user string
	pLI  *passwordOrLockOptionsInfo
	pwd  string
}

func (e *baseExecutor) getSysSession() (sessionctx.Context, error) {
	dom := domain.GetDomain(e.ctx)
	sysSessionPool := dom.SysSessionPool()
	ctx, err := sysSessionPool.Get()
	if err != nil {
		return nil, err
	}
	restrictedCtx := ctx.(sessionctx.Context)
	restrictedCtx.GetSessionVars().InRestrictedSQL = true
	return restrictedCtx, nil
}

func (e *baseExecutor) releaseSysSession(ctx context.Context, sctx sessionctx.Context) {
	if sctx == nil {
		return
	}
	dom := domain.GetDomain(e.ctx)
	sysSessionPool := dom.SysSessionPool()
	if _, err := sctx.(sqlexec.SQLExecutor).ExecuteInternal(ctx, "rollback"); err != nil {
		sctx.(pools.Resource).Close()
		return
	}
	sysSessionPool.Put(sctx.(pools.Resource))
}

// clearSysSession close the session does not return the session.
// Since the environment variables in the session are changed, the session object is not returned.
func clearSysSession(ctx context.Context, sctx sessionctx.Context) {
	if sctx == nil {
		return
	}
	_, _ = sctx.(sqlexec.SQLExecutor).ExecuteInternal(ctx, "rollback")
	sctx.(pools.Resource).Close()
}

// Next implements the Executor Next interface.
func (e *SimpleExec) Next(ctx context.Context, req *chunk.Chunk) (err error) {
	if e.done {
		return nil
	}

	if e.autoNewTxn() {
		// Commit the old transaction, like DDL.
		if err := sessiontxn.NewTxnInStmt(ctx, e.ctx); err != nil {
			return err
		}
		defer func() { e.ctx.GetSessionVars().SetInTxn(false) }()
	}

	switch x := e.Statement.(type) {
	case *ast.GrantRoleStmt:
		err = e.executeGrantRole(ctx, x)
	case *ast.UseStmt:
		err = e.executeUse(x)
	case *ast.FlushStmt:
		err = e.executeFlush(x)
	case *ast.AlterInstanceStmt:
		err = e.executeAlterInstance(x)
	case *ast.BeginStmt:
		err = e.executeBegin(ctx, x)
	case *ast.CommitStmt:
		e.executeCommit(x)
	case *ast.SavepointStmt:
		err = e.executeSavepoint(x)
	case *ast.ReleaseSavepointStmt:
		err = e.executeReleaseSavepoint(x)
	case *ast.RollbackStmt:
		err = e.executeRollback(x)
	case *ast.CreateUserStmt:
		err = e.executeCreateUser(ctx, x)
	case *ast.AlterUserStmt:
		err = e.executeAlterUser(ctx, x)
	case *ast.DropUserStmt:
		err = e.executeDropUser(ctx, x)
	case *ast.RenameUserStmt:
		err = e.executeRenameUser(x)
	case *ast.SetPwdStmt:
		err = e.executeSetPwd(ctx, x)
	case *ast.SetSessionStatesStmt:
		err = e.executeSetSessionStates(ctx, x)
	case *ast.KillStmt:
		err = e.executeKillStmt(ctx, x)
	case *ast.BinlogStmt:
		// We just ignore it.
		return nil
	case *ast.DropStatsStmt:
		err = e.executeDropStats(x)
	case *ast.SetRoleStmt:
		err = e.executeSetRole(x)
	case *ast.RevokeRoleStmt:
		err = e.executeRevokeRole(ctx, x)
	case *ast.SetDefaultRoleStmt:
		err = e.executeSetDefaultRole(ctx, x)
	case *ast.ShutdownStmt:
		err = e.executeShutdown(x)
	case *ast.AdminStmt:
		err = e.executeAdmin(x)
	}
	e.done = true
	return err
}

func (e *SimpleExec) setDefaultRoleNone(s *ast.SetDefaultRoleStmt) error {
	restrictedCtx, err := e.getSysSession()
	if err != nil {
		return err
	}
	ctx := kv.WithInternalSourceType(context.Background(), kv.InternalTxnPrivilege)
	defer e.releaseSysSession(ctx, restrictedCtx)
	sqlExecutor := restrictedCtx.(sqlexec.SQLExecutor)
	if _, err := sqlExecutor.ExecuteInternal(ctx, "begin"); err != nil {
		return err
	}
	sql := new(strings.Builder)
	for _, u := range s.UserList {
		if u.Hostname == "" {
			u.Hostname = "%"
		}
		sql.Reset()
		sqlexec.MustFormatSQL(sql, "DELETE IGNORE FROM mysql.default_roles WHERE USER=%? AND HOST=%?;", u.Username, u.Hostname)
		if _, err := sqlExecutor.ExecuteInternal(ctx, sql.String()); err != nil {
			logutil.BgLogger().Error(fmt.Sprintf("Error occur when executing %s", sql))
			if _, rollbackErr := sqlExecutor.ExecuteInternal(ctx, "rollback"); rollbackErr != nil {
				return rollbackErr
			}
			return err
		}
	}
	if _, err := sqlExecutor.ExecuteInternal(ctx, "commit"); err != nil {
		return err
	}
	return nil
}

func (e *SimpleExec) setDefaultRoleRegular(ctx context.Context, s *ast.SetDefaultRoleStmt) error {
	for _, user := range s.UserList {
		exists, err := userExists(ctx, e.ctx, user.Username, user.Hostname)
		if err != nil {
			return err
		}
		if !exists {
			return ErrCannotUser.GenWithStackByArgs("SET DEFAULT ROLE", user.String())
		}
	}
	for _, role := range s.RoleList {
		exists, err := userExists(ctx, e.ctx, role.Username, role.Hostname)
		if err != nil {
			return err
		}
		if !exists {
			return ErrCannotUser.GenWithStackByArgs("SET DEFAULT ROLE", role.String())
		}
	}

	restrictedCtx, err := e.getSysSession()
	if err != nil {
		return err
	}
	internalCtx := kv.WithInternalSourceType(context.Background(), kv.InternalTxnPrivilege)
	defer e.releaseSysSession(internalCtx, restrictedCtx)
	sqlExecutor := restrictedCtx.(sqlexec.SQLExecutor)
	if _, err := sqlExecutor.ExecuteInternal(internalCtx, "begin"); err != nil {
		return err
	}
	sql := new(strings.Builder)
	for _, user := range s.UserList {
		if user.Hostname == "" {
			user.Hostname = "%"
		}
		sql.Reset()
		sqlexec.MustFormatSQL(sql, "DELETE IGNORE FROM mysql.default_roles WHERE USER=%? AND HOST=%?;", user.Username, user.Hostname)
		if _, err := sqlExecutor.ExecuteInternal(internalCtx, sql.String()); err != nil {
			logutil.BgLogger().Error(fmt.Sprintf("Error occur when executing %s", sql))
			if _, rollbackErr := sqlExecutor.ExecuteInternal(internalCtx, "rollback"); rollbackErr != nil {
				return rollbackErr
			}
			return err
		}
		for _, role := range s.RoleList {
			checker := privilege.GetPrivilegeManager(e.ctx)
			ok := checker.FindEdge(e.ctx, role, user)
			if ok {
				sql.Reset()
				sqlexec.MustFormatSQL(sql, "INSERT IGNORE INTO mysql.default_roles values(%?, %?, %?, %?);", user.Hostname, user.Username, role.Hostname, role.Username)
				if _, err := sqlExecutor.ExecuteInternal(internalCtx, sql.String()); err != nil {
					logutil.BgLogger().Error(fmt.Sprintf("Error occur when executing %s", sql))
					if _, rollbackErr := sqlExecutor.ExecuteInternal(internalCtx, "rollback"); rollbackErr != nil {
						return rollbackErr
					}
					return err
				}
			} else {
				if _, rollbackErr := sqlExecutor.ExecuteInternal(internalCtx, "rollback"); rollbackErr != nil {
					return rollbackErr
				}
				return ErrRoleNotGranted.GenWithStackByArgs(role.String(), user.String())
			}
		}
	}
	if _, err := sqlExecutor.ExecuteInternal(internalCtx, "commit"); err != nil {
		return err
	}
	return nil
}

func (e *SimpleExec) setDefaultRoleAll(ctx context.Context, s *ast.SetDefaultRoleStmt) error {
	for _, user := range s.UserList {
		exists, err := userExists(ctx, e.ctx, user.Username, user.Hostname)
		if err != nil {
			return err
		}
		if !exists {
			return ErrCannotUser.GenWithStackByArgs("SET DEFAULT ROLE", user.String())
		}
	}
	internalCtx := kv.WithInternalSourceType(context.Background(), kv.InternalTxnPrivilege)
	restrictedCtx, err := e.getSysSession()
	if err != nil {
		return err
	}
	defer e.releaseSysSession(internalCtx, restrictedCtx)
	sqlExecutor := restrictedCtx.(sqlexec.SQLExecutor)
	if _, err := sqlExecutor.ExecuteInternal(internalCtx, "begin"); err != nil {
		return err
	}
	sql := new(strings.Builder)
	for _, user := range s.UserList {
		if user.Hostname == "" {
			user.Hostname = "%"
		}
		sql.Reset()
		sqlexec.MustFormatSQL(sql, "DELETE IGNORE FROM mysql.default_roles WHERE USER=%? AND HOST=%?;", user.Username, user.Hostname)
		if _, err := sqlExecutor.ExecuteInternal(internalCtx, sql.String()); err != nil {
			logutil.BgLogger().Error(fmt.Sprintf("Error occur when executing %s", sql))
			if _, rollbackErr := sqlExecutor.ExecuteInternal(internalCtx, "rollback"); rollbackErr != nil {
				return rollbackErr
			}
			return err
		}
		sql.Reset()
		sqlexec.MustFormatSQL(sql, "INSERT IGNORE INTO mysql.default_roles(HOST,USER,DEFAULT_ROLE_HOST,DEFAULT_ROLE_USER) SELECT TO_HOST,TO_USER,FROM_HOST,FROM_USER FROM mysql.role_edges WHERE TO_HOST=%? AND TO_USER=%?;", user.Hostname, user.Username)
		if _, err := sqlExecutor.ExecuteInternal(internalCtx, sql.String()); err != nil {
			logutil.BgLogger().Error(fmt.Sprintf("Error occur when executing %s", sql))
			if _, rollbackErr := sqlExecutor.ExecuteInternal(internalCtx, "rollback"); rollbackErr != nil {
				return rollbackErr
			}
			return err
		}
	}
	if _, err := sqlExecutor.ExecuteInternal(internalCtx, "commit"); err != nil {
		return err
	}
	return nil
}

func (e *SimpleExec) setDefaultRoleForCurrentUser(s *ast.SetDefaultRoleStmt) (err error) {
	checker := privilege.GetPrivilegeManager(e.ctx)
	user := s.UserList[0]
	if user.Hostname == "" {
		user.Hostname = "%"
	}
	restrictedCtx, err := e.getSysSession()
	if err != nil {
		return err
	}
	ctx := kv.WithInternalSourceType(context.Background(), kv.InternalTxnPrivilege)
	defer e.releaseSysSession(ctx, restrictedCtx)
	sqlExecutor := restrictedCtx.(sqlexec.SQLExecutor)

	if _, err := sqlExecutor.ExecuteInternal(ctx, "begin"); err != nil {
		return err
	}

	sql := new(strings.Builder)
	sqlexec.MustFormatSQL(sql, "DELETE IGNORE FROM mysql.default_roles WHERE USER=%? AND HOST=%?;", user.Username, user.Hostname)
	if _, err := sqlExecutor.ExecuteInternal(ctx, sql.String()); err != nil {
		logutil.BgLogger().Error(fmt.Sprintf("Error occur when executing %s", sql))
		if _, rollbackErr := sqlExecutor.ExecuteInternal(ctx, "rollback"); rollbackErr != nil {
			return rollbackErr
		}
		return err
	}

	sql.Reset()
	switch s.SetRoleOpt {
	case ast.SetRoleNone:
		sqlexec.MustFormatSQL(sql, "DELETE IGNORE FROM mysql.default_roles WHERE USER=%? AND HOST=%?;", user.Username, user.Hostname)
	case ast.SetRoleAll:
		sqlexec.MustFormatSQL(sql, "INSERT IGNORE INTO mysql.default_roles(HOST,USER,DEFAULT_ROLE_HOST,DEFAULT_ROLE_USER) SELECT TO_HOST,TO_USER,FROM_HOST,FROM_USER FROM mysql.role_edges WHERE TO_HOST=%? AND TO_USER=%?;", user.Hostname, user.Username)
	case ast.SetRoleRegular:
		sqlexec.MustFormatSQL(sql, "INSERT IGNORE INTO mysql.default_roles values")
		for i, role := range s.RoleList {
			if i > 0 {
				sqlexec.MustFormatSQL(sql, ",")
			}
			ok := checker.FindEdge(e.ctx, role, user)
			if !ok {
				return ErrRoleNotGranted.GenWithStackByArgs(role.String(), user.String())
			}
			sqlexec.MustFormatSQL(sql, "(%?, %?, %?, %?)", user.Hostname, user.Username, role.Hostname, role.Username)
		}
	}

	if _, err := sqlExecutor.ExecuteInternal(ctx, sql.String()); err != nil {
		logutil.BgLogger().Error(fmt.Sprintf("Error occur when executing %s", sql))
		if _, rollbackErr := sqlExecutor.ExecuteInternal(ctx, "rollback"); rollbackErr != nil {
			return rollbackErr
		}
		return err
	}
	if _, err := sqlExecutor.ExecuteInternal(ctx, "commit"); err != nil {
		return err
	}
	return nil
}

func (e *SimpleExec) executeSetDefaultRole(ctx context.Context, s *ast.SetDefaultRoleStmt) (err error) {
	sessionVars := e.ctx.GetSessionVars()
	checker := privilege.GetPrivilegeManager(e.ctx)
	if checker == nil {
		return errors.New("miss privilege checker")
	}

	if len(s.UserList) == 1 && sessionVars.User != nil {
		u, h := s.UserList[0].Username, s.UserList[0].Hostname
		if u == sessionVars.User.Username && h == sessionVars.User.AuthHostname {
			err = e.setDefaultRoleForCurrentUser(s)
			if err != nil {
				return err
			}
			return domain.GetDomain(e.ctx).NotifyUpdatePrivilege()
		}
	}

	activeRoles := sessionVars.ActiveRoles
	if !checker.RequestVerification(activeRoles, mysql.SystemDB, mysql.DefaultRoleTable, "", mysql.UpdatePriv) {
		if !checker.RequestVerification(activeRoles, "", "", "", mysql.CreateUserPriv) {
			return core.ErrSpecificAccessDenied.GenWithStackByArgs("CREATE USER")
		}
	}

	switch s.SetRoleOpt {
	case ast.SetRoleAll:
		err = e.setDefaultRoleAll(ctx, s)
	case ast.SetRoleNone:
		err = e.setDefaultRoleNone(s)
	case ast.SetRoleRegular:
		err = e.setDefaultRoleRegular(ctx, s)
	}
	if err != nil {
		return
	}
	return domain.GetDomain(e.ctx).NotifyUpdatePrivilege()
}

func (e *SimpleExec) setRoleRegular(s *ast.SetRoleStmt) error {
	// Deal with SQL like `SET ROLE role1, role2;`
	checkDup := make(map[string]*auth.RoleIdentity, len(s.RoleList))
	// Check whether RoleNameList contain duplicate role name.
	for _, r := range s.RoleList {
		key := r.String()
		checkDup[key] = r
	}
	roleList := make([]*auth.RoleIdentity, 0, 10)
	for _, v := range checkDup {
		roleList = append(roleList, v)
	}

	checker := privilege.GetPrivilegeManager(e.ctx)
	ok, roleName := checker.ActiveRoles(e.ctx, roleList)
	if !ok {
		u := e.ctx.GetSessionVars().User
		return ErrRoleNotGranted.GenWithStackByArgs(roleName, u.String())
	}
	return nil
}

func (e *SimpleExec) setRoleAll(s *ast.SetRoleStmt) error {
	// Deal with SQL like `SET ROLE ALL;`
	checker := privilege.GetPrivilegeManager(e.ctx)
	user, host := e.ctx.GetSessionVars().User.AuthUsername, e.ctx.GetSessionVars().User.AuthHostname
	roles := checker.GetAllRoles(user, host)
	ok, roleName := checker.ActiveRoles(e.ctx, roles)
	if !ok {
		u := e.ctx.GetSessionVars().User
		return ErrRoleNotGranted.GenWithStackByArgs(roleName, u.String())
	}
	return nil
}

func (e *SimpleExec) setRoleAllExcept(s *ast.SetRoleStmt) error {
	// Deal with SQL like `SET ROLE ALL EXCEPT role1, role2;`
	for _, r := range s.RoleList {
		if r.Hostname == "" {
			r.Hostname = "%"
		}
	}
	checker := privilege.GetPrivilegeManager(e.ctx)
	user, host := e.ctx.GetSessionVars().User.AuthUsername, e.ctx.GetSessionVars().User.AuthHostname
	roles := checker.GetAllRoles(user, host)

	filter := func(arr []*auth.RoleIdentity, f func(*auth.RoleIdentity) bool) []*auth.RoleIdentity {
		i, j := 0, 0
		for i = 0; i < len(arr); i++ {
			if f(arr[i]) {
				arr[j] = arr[i]
				j++
			}
		}
		return arr[:j]
	}
	banned := func(r *auth.RoleIdentity) bool {
		for _, ban := range s.RoleList {
			if ban.Hostname == r.Hostname && ban.Username == r.Username {
				return false
			}
		}
		return true
	}

	afterExcept := filter(roles, banned)
	ok, roleName := checker.ActiveRoles(e.ctx, afterExcept)
	if !ok {
		u := e.ctx.GetSessionVars().User
		return ErrRoleNotGranted.GenWithStackByArgs(roleName, u.String())
	}
	return nil
}

func (e *SimpleExec) setRoleDefault(s *ast.SetRoleStmt) error {
	// Deal with SQL like `SET ROLE DEFAULT;`
	checker := privilege.GetPrivilegeManager(e.ctx)
	user, host := e.ctx.GetSessionVars().User.AuthUsername, e.ctx.GetSessionVars().User.AuthHostname
	roles := checker.GetDefaultRoles(user, host)
	ok, roleName := checker.ActiveRoles(e.ctx, roles)
	if !ok {
		u := e.ctx.GetSessionVars().User
		return ErrRoleNotGranted.GenWithStackByArgs(roleName, u.String())
	}
	return nil
}

func (e *SimpleExec) setRoleNone(s *ast.SetRoleStmt) error {
	// Deal with SQL like `SET ROLE NONE;`
	checker := privilege.GetPrivilegeManager(e.ctx)
	roles := make([]*auth.RoleIdentity, 0)
	ok, roleName := checker.ActiveRoles(e.ctx, roles)
	if !ok {
		u := e.ctx.GetSessionVars().User
		return ErrRoleNotGranted.GenWithStackByArgs(roleName, u.String())
	}
	return nil
}

func (e *SimpleExec) executeSetRole(s *ast.SetRoleStmt) error {
	switch s.SetRoleOpt {
	case ast.SetRoleRegular:
		return e.setRoleRegular(s)
	case ast.SetRoleAll:
		return e.setRoleAll(s)
	case ast.SetRoleAllExcept:
		return e.setRoleAllExcept(s)
	case ast.SetRoleNone:
		return e.setRoleNone(s)
	case ast.SetRoleDefault:
		return e.setRoleDefault(s)
	}
	return nil
}

func (e *SimpleExec) dbAccessDenied(dbname string) error {
	user := e.ctx.GetSessionVars().User
	u := user.Username
	h := user.Hostname
	if len(user.AuthUsername) > 0 && len(user.AuthHostname) > 0 {
		u = user.AuthUsername
		h = user.AuthHostname
	}
	return ErrDBaccessDenied.GenWithStackByArgs(u, h, dbname)
}

func (e *SimpleExec) executeUse(s *ast.UseStmt) error {
	dbname := model.NewCIStr(s.DBName)

	checker := privilege.GetPrivilegeManager(e.ctx)
	if checker != nil && e.ctx.GetSessionVars().User != nil {
		if !checker.DBIsVisible(e.ctx.GetSessionVars().ActiveRoles, dbname.String()) {
			return e.dbAccessDenied(dbname.O)
		}
	}

	dbinfo, exists := e.is.SchemaByName(dbname)
	if !exists {
		return infoschema.ErrDatabaseNotExists.GenWithStackByArgs(dbname)
	}
	e.ctx.GetSessionVars().CurrentDBChanged = dbname.O != e.ctx.GetSessionVars().CurrentDB
	e.ctx.GetSessionVars().CurrentDB = dbname.O
	sessionVars := e.ctx.GetSessionVars()
	dbCollate := dbinfo.Collate
	if dbCollate == "" {
		dbCollate = getDefaultCollate(dbinfo.Charset)
	}
	// If new collations are enabled, switch to the default
	// collation if this one is not supported.
	// The SetSystemVar will also update the CharsetDatabase
	dbCollate = collate.SubstituteMissingCollationToDefault(dbCollate)
	return sessionVars.SetSystemVarWithoutValidation(variable.CollationDatabase, dbCollate)
}

func (e *SimpleExec) executeBegin(ctx context.Context, s *ast.BeginStmt) error {
	// If `START TRANSACTION READ ONLY` is the first statement in TxnCtx, we should
	// always create a new Txn instead of reusing it.
	if s.ReadOnly {
		noopFuncsMode := e.ctx.GetSessionVars().NoopFuncsMode
		if s.AsOf == nil && noopFuncsMode != variable.OnInt {
			err := expression.ErrFunctionsNoopImpl.GenWithStackByArgs("READ ONLY")
			if noopFuncsMode == variable.OffInt {
				return err
			}
			e.ctx.GetSessionVars().StmtCtx.AppendWarning(err)
		}
		if s.AsOf != nil {
			// start transaction read only as of failed due to we set tx_read_ts before
			if e.ctx.GetSessionVars().TxnReadTS.PeakTxnReadTS() > 0 {
				return errors.New("start transaction read only as of is forbidden after set transaction read only as of")
			}
		}
	}

	return sessiontxn.GetTxnManager(e.ctx).EnterNewTxn(ctx, &sessiontxn.EnterNewTxnRequest{
		Type:                  sessiontxn.EnterNewTxnWithBeginStmt,
		TxnMode:               s.Mode,
		CausalConsistencyOnly: s.CausalConsistencyOnly,
		StaleReadTS:           e.staleTxnStartTS,
	})
}

// ErrSavepointNotSupportedWithBinlog export for testing.
var ErrSavepointNotSupportedWithBinlog = errors.New("SAVEPOINT is not supported when binlog is enabled")

func (e *SimpleExec) executeSavepoint(s *ast.SavepointStmt) error {
	sessVars := e.ctx.GetSessionVars()
	txnCtx := sessVars.TxnCtx
	if !sessVars.InTxn() && sessVars.IsAutocommit() {
		return nil
	}
	if sessVars.BinlogClient != nil {
		return ErrSavepointNotSupportedWithBinlog
	}
	if !sessVars.ConstraintCheckInPlacePessimistic && sessVars.TxnCtx.IsPessimistic {
		return errors.New("savepoint is not supported in pessimistic transactions when in-place constraint check is disabled")
	}
	txn, err := e.ctx.Txn(true)
	if err != nil {
		return err
	}
	memDBCheckpoint := txn.GetMemDBCheckpoint()
	txnCtx.AddSavepoint(s.Name, memDBCheckpoint)
	return nil
}

func (e *SimpleExec) executeReleaseSavepoint(s *ast.ReleaseSavepointStmt) error {
	deleted := e.ctx.GetSessionVars().TxnCtx.ReleaseSavepoint(s.Name)
	if !deleted {
		return errSavepointNotExists.GenWithStackByArgs("SAVEPOINT", s.Name)
	}
	return nil
}

func (e *SimpleExec) setCurrentUser(users []*auth.UserIdentity) {
	sessionVars := e.ctx.GetSessionVars()
	for i, user := range users {
		if user.CurrentUser {
			users[i].Username = sessionVars.User.AuthUsername
			users[i].Hostname = sessionVars.User.AuthHostname
		}
	}
}

func (e *SimpleExec) executeRevokeRole(ctx context.Context, s *ast.RevokeRoleStmt) error {
	internalCtx := kv.WithInternalSourceType(context.Background(), kv.InternalTxnPrivilege)

	//Fix revoke role from current_user results error.
	e.setCurrentUser(s.Users)

	for _, role := range s.Roles {
		exists, err := userExists(ctx, e.ctx, role.Username, role.Hostname)
		if err != nil {
			return errors.Trace(err)
		}
		if !exists {
			return ErrCannotUser.GenWithStackByArgs("REVOKE ROLE", role.String())
		}
	}

	restrictedCtx, err := e.getSysSession()
	if err != nil {
		return err
	}
	defer e.releaseSysSession(internalCtx, restrictedCtx)
	sqlExecutor := restrictedCtx.(sqlexec.SQLExecutor)

	// begin a transaction to insert role graph edges.
	if _, err := sqlExecutor.ExecuteInternal(internalCtx, "begin"); err != nil {
		return errors.Trace(err)
	}
	sql := new(strings.Builder)
	// when an active role of current user is revoked,
	// it should be removed from activeRoles
	activeRoles, curUser, curHost := e.ctx.GetSessionVars().ActiveRoles, "", ""
	if user := e.ctx.GetSessionVars().User; user != nil {
		curUser, curHost = user.AuthUsername, user.AuthHostname
	}
	for _, user := range s.Users {
		exists, err := userExists(ctx, e.ctx, user.Username, user.Hostname)
		if err != nil {
			return errors.Trace(err)
		}
		if !exists {
			if _, err := sqlExecutor.ExecuteInternal(internalCtx, "rollback"); err != nil {
				return errors.Trace(err)
			}
			return ErrCannotUser.GenWithStackByArgs("REVOKE ROLE", user.String())
		}
		for _, role := range s.Roles {
			if role.Hostname == "" {
				role.Hostname = "%"
			}
			sql.Reset()
			sqlexec.MustFormatSQL(sql, `DELETE IGNORE FROM %n.%n WHERE FROM_HOST=%? and FROM_USER=%? and TO_HOST=%? and TO_USER=%?`, mysql.SystemDB, mysql.RoleEdgeTable, role.Hostname, role.Username, user.Hostname, user.Username)
			if _, err := sqlExecutor.ExecuteInternal(internalCtx, sql.String()); err != nil {
				if _, err := sqlExecutor.ExecuteInternal(internalCtx, "rollback"); err != nil {
					return errors.Trace(err)
				}
				return ErrCannotUser.GenWithStackByArgs("REVOKE ROLE", role.String())
			}

			sql.Reset()
			sqlexec.MustFormatSQL(sql, `DELETE IGNORE FROM %n.%n WHERE DEFAULT_ROLE_HOST=%? and DEFAULT_ROLE_USER=%? and HOST=%? and USER=%?`, mysql.SystemDB, mysql.DefaultRoleTable, role.Hostname, role.Username, user.Hostname, user.Username)
			if _, err := sqlExecutor.ExecuteInternal(internalCtx, sql.String()); err != nil {
				if _, err := sqlExecutor.ExecuteInternal(internalCtx, "rollback"); err != nil {
					return errors.Trace(err)
				}
				return ErrCannotUser.GenWithStackByArgs("REVOKE ROLE", role.String())
			}

			// delete from activeRoles
			if curUser == user.Username && curHost == user.Hostname {
				for i := 0; i < len(activeRoles); i++ {
					if activeRoles[i].Username == role.Username && activeRoles[i].Hostname == role.Hostname {
						activeRoles = append(activeRoles[:i], activeRoles[i+1:]...)
						break
					}
				}
			}
		}
	}
	if _, err := sqlExecutor.ExecuteInternal(internalCtx, "commit"); err != nil {
		return err
	}
	checker := privilege.GetPrivilegeManager(e.ctx)
	if checker == nil {
		return errors.New("miss privilege checker")
	}
	if ok, roleName := checker.ActiveRoles(e.ctx, activeRoles); !ok {
		u := e.ctx.GetSessionVars().User
		return ErrRoleNotGranted.GenWithStackByArgs(roleName, u.String())
	}
	return domain.GetDomain(e.ctx).NotifyUpdatePrivilege()
}

func (e *SimpleExec) executeCommit(s *ast.CommitStmt) {
	e.ctx.GetSessionVars().SetInTxn(false)
}

func (e *SimpleExec) executeRollback(s *ast.RollbackStmt) error {
	sessVars := e.ctx.GetSessionVars()
	logutil.BgLogger().Debug("execute rollback statement", zap.Uint64("conn", sessVars.ConnectionID))
	txn, err := e.ctx.Txn(false)
	if err != nil {
		return err
	}
	if s.SavepointName != "" {
		if !txn.Valid() {
			return errSavepointNotExists.GenWithStackByArgs("SAVEPOINT", s.SavepointName)
		}
		savepointRecord := sessVars.TxnCtx.RollbackToSavepoint(s.SavepointName)
		if savepointRecord == nil {
			return errSavepointNotExists.GenWithStackByArgs("SAVEPOINT", s.SavepointName)
		}
		txn.RollbackMemDBToCheckpoint(savepointRecord.MemDBCheckpoint)
		return nil
	}

	sessVars.SetInTxn(false)
	if txn.Valid() {
		duration := time.Since(sessVars.TxnCtx.CreateTime).Seconds()
		if sessVars.TxnCtx.IsPessimistic {
			transactionDurationPessimisticRollback.Observe(duration)
		} else {
			transactionDurationOptimisticRollback.Observe(duration)
		}
		sessVars.TxnCtx.ClearDelta()
		return txn.Rollback()
	}
	return nil
}

func whetherSavePasswordHistory(plOptions *passwordOrLockOptionsInfo) bool {
	var passwdSaveNum, passwdSaveTime int64
	if plOptions.passwordHistoryChange {
		passwdSaveNum = plOptions.passwordHistory
	} else {
		passwdSaveNum = variable.PasswordHistory.Load()
	}
	if plOptions.passwordReuseIntervalChange {
		passwdSaveTime = plOptions.passwordReuseInterval
	} else {
		passwdSaveTime = variable.PasswordReuseInterval.Load()
	}
	return passwdSaveTime > 0 || passwdSaveNum > 0
}

func (e *SimpleExec) authUsingCleartextPwd(authOpt *ast.AuthOption, authPlugin string) bool {
	if authOpt == nil || !authOpt.ByAuthString {
		return false
	}
	return mysql.IsAuthPluginClearText(authPlugin)
}

func (e *SimpleExec) isValidatePasswordEnabled() bool {
	validatePwdEnable, err := e.ctx.GetSessionVars().GlobalVarsAccessor.GetGlobalSysVar(variable.ValidatePasswordEnable)
	if err != nil {
		return false
	}
	return variable.TiDBOptOn(validatePwdEnable)
}

type passwordOrLockOptionsInfo struct {
	lockAccount                 string
	passwordHistory             int64
	passwordHistoryChange       bool
	passwordReuseInterval       int64
	passwordReuseIntervalChange bool
	failedLoginAttempts         int64
	passwordLockTime            int64
	failedLoginAttemptsChange   bool
	passwordLockTimeChange      bool
	passwordExpired             string
	passwordLifetime            any
	passwordHistoryFlag         bool
	passwordReuseIntervalFlag   bool
}

type alterUserPasswordLocking struct {
	failedLoginAttempts            int64
	passwordLockTime               int64
	failedLoginAttemptsNotFound    bool
	passwordLockTimeChangeNotFound bool
	commentIsNull                  bool
}

func (info *passwordOrLockOptionsInfo) passwordOrLockOptionsInfoParser(plOption []*ast.PasswordOrLockOption) error {
	if length := len(plOption); length > 0 {
		// If "ACCOUNT LOCK" or "ACCOUNT UNLOCK" appears many times,
		// only the last declaration takes effect.
		for i := length - 1; i >= 0; i-- {
			if plOption[i].Type == ast.Lock {
				info.lockAccount = "Y"
				break
			} else if plOption[i].Type == ast.Unlock {
				info.lockAccount = "N"
				break
			}
		}
		// If "PASSWORD EXPIRE ..." appears many times,
		// only the last declaration takes effect.
	Loop:
		for i := length - 1; i >= 0; i-- {
			switch plOption[i].Type {
			case ast.PasswordExpire:
				info.passwordExpired = "Y"
				break Loop
			case ast.PasswordExpireDefault:
				info.passwordLifetime = nil
				break Loop
			case ast.PasswordExpireNever:
				info.passwordLifetime = 0
				break Loop
			case ast.PasswordExpireInterval:
				if plOption[i].Count == 0 || plOption[i].Count > math.MaxUint16 {
					return types.ErrWrongValue2.GenWithStackByArgs("DAY", fmt.Sprintf("%v", plOption[i].Count))
				}
				info.passwordLifetime = plOption[i].Count
				break Loop
			}
		}
	}
	for _, option := range plOption {
		switch option.Type {
		case ast.FailedLoginAttempts:
			info.failedLoginAttempts = mathutil.Min(option.Count, math.MaxInt16)
			info.failedLoginAttemptsChange = true
		case ast.PasswordLockTime:
			info.passwordLockTime = mathutil.Min(option.Count, math.MaxInt16)
			info.passwordLockTimeChange = true
		case ast.PasswordLockTimeUnbounded:
			info.passwordLockTime = -1
			info.passwordLockTimeChange = true
		case ast.PasswordHistory:
			info.passwordHistory = mathutil.Min(option.Count, math.MaxUint16)
			info.passwordHistoryChange = true
		case ast.PasswordHistoryDefault:
			info.passwordHistory = notSpecified
			info.passwordHistoryChange = true
		case ast.PasswordReuseInterval:
			info.passwordReuseInterval = mathutil.Min(option.Count, math.MaxUint16)
			info.passwordReuseIntervalChange = true
		case ast.PasswordReuseDefault:
			info.passwordReuseInterval = notSpecified
			info.passwordReuseIntervalChange = true
		}
	}
	return nil
}

func createUserFailedLoginJSON(info *passwordOrLockOptionsInfo) string {
	if (info.failedLoginAttemptsChange || info.passwordLockTimeChange) && (info.failedLoginAttempts != 0 || info.passwordLockTime != 0) {
		return fmt.Sprintf("{\"Password_locking\": {\"failed_login_attempts\": %d,\"password_lock_time_days\": %d}}",
			info.failedLoginAttempts, info.passwordLockTime)
	}
	return ""
}

func alterUserFailedLoginJSON(info *alterUserPasswordLocking, lockAccount string) string {
	passwordLockingArray := []string{}
	if lockAccount == "N" && (info.failedLoginAttempts != 0 || info.passwordLockTime != 0) {
		passwordLockingArray = append(passwordLockingArray, fmt.Sprintf("\"auto_account_locked\": \"%s\"", lockAccount))
		passwordLockingArray = append(passwordLockingArray, fmt.Sprintf("\"auto_locked_last_changed\": \"%s\"", time.Now().Format(time.UnixDate)))
		passwordLockingArray = append(passwordLockingArray, fmt.Sprintf("\"failed_login_count\": %d", 0))
	}
	if info.failedLoginAttempts != 0 || info.passwordLockTime != 0 {
		passwordLockingArray = append(passwordLockingArray, fmt.Sprintf("\"failed_login_attempts\": %d", info.failedLoginAttempts))
		passwordLockingArray = append(passwordLockingArray, fmt.Sprintf("\"password_lock_time_days\": %d", info.passwordLockTime))
	}
	if len(passwordLockingArray) > 0 {
		return fmt.Sprintf("\"Password_locking\": {%s}", strings.Join(passwordLockingArray, ","))
	}
	return ""
}

func readUserAttributes(ctx context.Context, sqlExecutor sqlexec.SQLExecutor, name string, host string, pLO *passwordOrLockOptionsInfo) (*alterUserPasswordLocking, error) {
	alterUserInfo := &alterUserPasswordLocking{
		failedLoginAttempts:            0,
		passwordLockTime:               0,
		failedLoginAttemptsNotFound:    false,
		passwordLockTimeChangeNotFound: false,
<<<<<<< HEAD
		commentIsNull:                  false}
=======
		commentIsNull:                  false,
	}
>>>>>>> 0104a1e2
	sql := new(strings.Builder)
	sqlexec.MustFormatSQL(sql, `SELECT JSON_UNQUOTE(JSON_EXTRACT(user_attributes, '$.Password_locking.failed_login_attempts')),
        JSON_UNQUOTE(JSON_EXTRACT(user_attributes, '$.Password_locking.password_lock_time_days')),
	    JSON_UNQUOTE(JSON_EXTRACT(user_attributes, '$.metadata'))  FROM %n.%n WHERE User=%? AND Host=%?;`,
		mysql.SystemDB, mysql.UserTable, name, strings.ToLower(host))
	recordSet, err := sqlExecutor.ExecuteInternal(ctx, sql.String())
	if err != nil {
		return nil, err
	}
	rows, err := sqlexec.DrainRecordSet(ctx, recordSet, 3)
	if err != nil {
		return nil, err
	}

	if pLO.failedLoginAttemptsChange {
		alterUserInfo.failedLoginAttempts = pLO.failedLoginAttempts
	} else {
		failedLoginAttempts := rows[0].GetString(0)
		if len(failedLoginAttempts) > 0 {
			alterUserInfo.failedLoginAttempts, err = strconv.ParseInt(failedLoginAttempts, 10, 64)
			if err != nil {
				return nil, err
			}
			if alterUserInfo.failedLoginAttempts < 0 {
				alterUserInfo.failedLoginAttempts = 0
			} else {
				alterUserInfo.failedLoginAttempts = mathutil.Min(alterUserInfo.failedLoginAttempts, math.MaxInt16)
			}
		} else {
			alterUserInfo.failedLoginAttempts = 0
			alterUserInfo.failedLoginAttemptsNotFound = true
		}
	}

	if pLO.passwordLockTimeChange {
		alterUserInfo.passwordLockTime = pLO.passwordLockTime
	} else {
		passwordLockTime := rows[0].GetString(1)
		if len(passwordLockTime) > 0 {
			alterUserInfo.passwordLockTime, err = strconv.ParseInt(passwordLockTime, 10, 64)
			if err != nil {
				return nil, err
			}
			if alterUserInfo.passwordLockTime < -1 {
				alterUserInfo.passwordLockTime = -1
			} else {
				alterUserInfo.passwordLockTime = mathutil.Min(alterUserInfo.passwordLockTime, math.MaxInt16)
			}
		} else {
			alterUserInfo.passwordLockTime = 0
			alterUserInfo.passwordLockTimeChangeNotFound = true
		}
	}
	if len(rows[0].GetString(2)) > 0 {
		alterUserInfo.commentIsNull = false
	} else {
		alterUserInfo.commentIsNull = true
	}
	return alterUserInfo, nil
}

// deleteFailedLogin If FailedLoginAttempts = 0 and PasswordLockTime = 0 delete Password_locking info
func deleteFailedLogin(ctx context.Context, sqlExecutor sqlexec.SQLExecutor, name string, host string, alterUser *alterUserPasswordLocking) error {
	if alterUser.failedLoginAttemptsNotFound && alterUser.passwordLockTimeChangeNotFound {
		return nil
	}
	if alterUser.failedLoginAttempts != 0 || alterUser.passwordLockTime != 0 {
		return nil
	}
	sql := new(strings.Builder)
	if alterUser.commentIsNull {
		sqlexec.MustFormatSQL(sql, `UPDATE %n.%n SET user_attributes=NULL `, mysql.SystemDB, mysql.UserTable)
	} else {
		sqlexec.MustFormatSQL(sql, `UPDATE %n.%n SET user_attributes=JSON_REMOVE(user_attributes, '$.Password_locking') `, mysql.SystemDB, mysql.UserTable)
	}
	sqlexec.MustFormatSQL(sql, " WHERE Host=%? and User=%?;", host, name)
	_, err := sqlExecutor.ExecuteInternal(ctx, sql.String())
	if err != nil {
		return err
	}
	return nil
}

func (e *SimpleExec) executeCreateUser(ctx context.Context, s *ast.CreateUserStmt) error {
	internalCtx := kv.WithInternalSourceType(context.Background(), kv.InternalTxnPrivilege)
	// Check `CREATE USER` privilege.
	if !config.GetGlobalConfig().Security.SkipGrantTable {
		checker := privilege.GetPrivilegeManager(e.ctx)
		if checker == nil {
			return errors.New("miss privilege checker")
		}
		activeRoles := e.ctx.GetSessionVars().ActiveRoles
		if !checker.RequestVerification(activeRoles, mysql.SystemDB, mysql.UserTable, "", mysql.InsertPriv) {
			if s.IsCreateRole {
				if !checker.RequestVerification(activeRoles, "", "", "", mysql.CreateRolePriv) &&
					!checker.RequestVerification(activeRoles, "", "", "", mysql.CreateUserPriv) {
					return core.ErrSpecificAccessDenied.GenWithStackByArgs("CREATE ROLE or CREATE USER")
				}
			}
			if !s.IsCreateRole && !checker.RequestVerification(activeRoles, "", "", "", mysql.CreateUserPriv) {
				return core.ErrSpecificAccessDenied.GenWithStackByArgs("CREATE User")
			}
		}
	}

	privData, err := tlsOption2GlobalPriv(s.AuthTokenOrTLSOptions)
	if err != nil {
		return err
	}

	plInfo := &passwordOrLockOptionsInfo{
		lockAccount:                 "N",
		passwordExpired:             "N",
		passwordLifetime:            nil,
		passwordHistory:             notSpecified,
		passwordReuseInterval:       notSpecified,
		passwordHistoryFlag:         false,
		passwordReuseIntervalFlag:   false,
		failedLoginAttemptsChange:   false,
		passwordLockTimeChange:      false,
		passwordHistoryChange:       false,
		passwordReuseIntervalChange: false,
	}
	err = plInfo.passwordOrLockOptionsInfoParser(s.PasswordOrLockOptions)
	if err != nil {
		return err
	}
	PasswordLocking := createUserFailedLoginJSON(plInfo)
	if s.IsCreateRole {
		plInfo.lockAccount = "Y"
		plInfo.passwordExpired = "Y"
	}

	var userAttributes any = nil
	if s.CommentOrAttributeOption != nil {
		if s.CommentOrAttributeOption.Type == ast.UserCommentType {
			userAttributes = fmt.Sprintf("{\"metadata\": {\"comment\": \"%s\"}}", s.CommentOrAttributeOption.Value)
		} else if s.CommentOrAttributeOption.Type == ast.UserAttributeType {
			userAttributes = fmt.Sprintf("{\"metadata\": %s}", s.CommentOrAttributeOption.Value)
		}
		if plInfo.failedLoginAttemptsChange || plInfo.passwordLockTimeChange {
			userAttributes = fmt.Sprintf("{%s,%s}", userAttributes, PasswordLocking)
		}
	} else {
		if plInfo.failedLoginAttemptsChange || plInfo.passwordLockTimeChange {
			userAttributes = PasswordLocking
		}
	}
	tokenIssuer := ""
	for _, authTokenOption := range s.AuthTokenOrTLSOptions {
		switch authTokenOption.Type {
		case ast.TokenIssuer:
			tokenIssuer = authTokenOption.Value
		}
	}
	sql := new(strings.Builder)
	sqlPasswordHistory := new(strings.Builder)
	passwordInit := true
	// Get changed user password reuse info.
	savePasswdHistory := whetherSavePasswordHistory(plInfo)
	sqlTemplate := "INSERT INTO %n.%n (Host, User, authentication_string, plugin, user_attributes, Account_locked, Token_issuer, Password_expired, Password_lifetime, Password_reuse_time, Password_reuse_history) VALUES "
	valueTemplate := "(%?, %?, %?, %?, %?, %?, %?, %?, %?"

	sqlexec.MustFormatSQL(sql, sqlTemplate, mysql.SystemDB, mysql.UserTable)
	if savePasswdHistory {
		sqlexec.MustFormatSQL(sqlPasswordHistory, `INSERT INTO %n.%n (Host, User, Password) VALUES `, mysql.SystemDB, mysql.PasswordHistoryTable)
	}

	users := make([]*auth.UserIdentity, 0, len(s.Specs))
	for _, spec := range s.Specs {
		if len(spec.User.Username) > auth.UserNameMaxLength {
			return ErrWrongStringLength.GenWithStackByArgs(spec.User.Username, "user name", auth.UserNameMaxLength)
		}
		if len(spec.User.Username) == 0 && plInfo.passwordExpired == "Y" {
			return ErrPasswordExpireAnonymousUser.GenWithStackByArgs()
		}
		if len(spec.User.Hostname) > auth.HostNameMaxLength {
			return ErrWrongStringLength.GenWithStackByArgs(spec.User.Hostname, "host name", auth.HostNameMaxLength)
		}
		if len(users) > 0 {
			sqlexec.MustFormatSQL(sql, ",")
		}
		exists, err1 := userExists(ctx, e.ctx, spec.User.Username, spec.User.Hostname)
		if err1 != nil {
			return err1
		}
		if exists {
			user := fmt.Sprintf(`'%s'@'%s'`, spec.User.Username, spec.User.Hostname)
			if !s.IfNotExists {
				if s.IsCreateRole {
					return ErrCannotUser.GenWithStackByArgs("CREATE ROLE", user)
				}
				return ErrCannotUser.GenWithStackByArgs("CREATE USER", user)
			}
			err := infoschema.ErrUserAlreadyExists.GenWithStackByArgs(user)
			e.ctx.GetSessionVars().StmtCtx.AppendNote(err)
			continue
		}
		authPlugin := mysql.AuthNativePassword
		if spec.AuthOpt != nil && spec.AuthOpt.AuthPlugin != "" {
			authPlugin = spec.AuthOpt.AuthPlugin
		}
		if e.isValidatePasswordEnabled() && !s.IsCreateRole {
			if spec.AuthOpt == nil || !spec.AuthOpt.ByAuthString && spec.AuthOpt.HashString == "" {
				return variable.ErrNotValidPassword.GenWithStackByArgs()
			}
			if e.authUsingCleartextPwd(spec.AuthOpt, authPlugin) {
				if err := pwdValidator.ValidatePassword(e.ctx.GetSessionVars(), spec.AuthOpt.AuthString); err != nil {
					return err
				}
			}
		}
		pwd, ok := spec.EncodedPassword()

		if !ok {
			return errors.Trace(ErrPasswordFormat)
		}

		switch authPlugin {
		case mysql.AuthNativePassword, mysql.AuthCachingSha2Password, mysql.AuthTiDBSM3Password, mysql.AuthSocket, mysql.AuthTiDBAuthToken:
		default:
			return ErrPluginIsNotLoaded.GenWithStackByArgs(spec.AuthOpt.AuthPlugin)
		}
		recordTokenIssuer := tokenIssuer
		if len(recordTokenIssuer) > 0 && authPlugin != mysql.AuthTiDBAuthToken {
			err := fmt.Errorf("TOKEN_ISSUER is not needed for '%s' user", authPlugin)
			e.ctx.GetSessionVars().StmtCtx.AppendWarning(err)
			recordTokenIssuer = ""
		} else if len(recordTokenIssuer) == 0 && authPlugin == mysql.AuthTiDBAuthToken {
			err := fmt.Errorf("TOKEN_ISSUER is needed for 'tidb_auth_token' user, please use 'alter user' to declare it")
			e.ctx.GetSessionVars().StmtCtx.AppendWarning(err)
		}
		hostName := strings.ToLower(spec.User.Hostname)
		sqlexec.MustFormatSQL(sql, valueTemplate, hostName, spec.User.Username, pwd, authPlugin, userAttributes, plInfo.lockAccount, recordTokenIssuer, plInfo.passwordExpired, plInfo.passwordLifetime)
		// add Password_reuse_time value.
		if plInfo.passwordReuseIntervalChange {
			sqlexec.MustFormatSQL(sql, `, %?`, plInfo.passwordReuseInterval)
		} else {
			sqlexec.MustFormatSQL(sql, `, %?`, nil)
		}
		// add Password_reuse_history value.
		if plInfo.passwordHistoryChange {
			sqlexec.MustFormatSQL(sql, `, %?`, plInfo.passwordHistory)
		} else {
			sqlexec.MustFormatSQL(sql, `, %?`, nil)
		}
		sqlexec.MustFormatSQL(sql, `)`)
		// The empty password does not count in the password history and is subject to reuse at any time.
		if savePasswdHistory && len(pwd) != 0 {
			if !passwordInit {
				sqlexec.MustFormatSQL(sqlPasswordHistory, ",")
			} else {
				passwordInit = false
			}
			sqlexec.MustFormatSQL(sqlPasswordHistory, `( %?, %?, %?)`, hostName, spec.User.Username, pwd)
		}
		users = append(users, spec.User)
	}
	if len(users) == 0 {
		return nil
	}

	restrictedCtx, err := e.getSysSession()
	if err != nil {
		return err
	}
	defer e.releaseSysSession(internalCtx, restrictedCtx)
	sqlExecutor := restrictedCtx.(sqlexec.SQLExecutor)

	if _, err := sqlExecutor.ExecuteInternal(internalCtx, "begin"); err != nil {
		return errors.Trace(err)
	}
	_, err = sqlExecutor.ExecuteInternal(internalCtx, sql.String())
	if err != nil {
		if _, rollbackErr := sqlExecutor.ExecuteInternal(internalCtx, "rollback"); rollbackErr != nil {
			return rollbackErr
		}
		return err
	}

	if savePasswdHistory && !passwordInit {
		_, err = sqlExecutor.ExecuteInternal(internalCtx, sqlPasswordHistory.String())
		if err != nil {
			if _, rollbackErr := sqlExecutor.ExecuteInternal(internalCtx, "rollback"); rollbackErr != nil {
				return errors.Trace(rollbackErr)
			}
			return errors.Trace(err)
		}
	}

	if len(privData) != 0 {
		sql.Reset()
		sqlexec.MustFormatSQL(sql, "INSERT IGNORE INTO %n.%n (Host, User, Priv) VALUES ", mysql.SystemDB, mysql.GlobalPrivTable)
		for i, user := range users {
			if i > 0 {
				sqlexec.MustFormatSQL(sql, ",")
			}
			sqlexec.MustFormatSQL(sql, `(%?, %?, %?)`, user.Hostname, user.Username, string(hack.String(privData)))
		}
		_, err = sqlExecutor.ExecuteInternal(internalCtx, sql.String())
		if err != nil {
			if _, rollbackErr := sqlExecutor.ExecuteInternal(internalCtx, "rollback"); rollbackErr != nil {
				return rollbackErr
			}
			return err
		}
	}
	if _, err := sqlExecutor.ExecuteInternal(internalCtx, "commit"); err != nil {
		return errors.Trace(err)
	}
	return domain.GetDomain(e.ctx).NotifyUpdatePrivilege()
}

func getUserPasswordLimit(ctx context.Context, sqlExecutor sqlexec.SQLExecutor, name string, host string, plOptions *passwordOrLockOptionsInfo) (*passwordReuseInfo, error) {
	res := &passwordReuseInfo{notSpecified, notSpecified}
	sql := new(strings.Builder)
	sqlexec.MustFormatSQL(sql, `SELECT Password_reuse_history,Password_reuse_time FROM %n.%n WHERE User=%? AND Host=%?;`,
		mysql.SystemDB, mysql.UserTable, name, strings.ToLower(host))
	// Query the specified user password reuse rules.
	recordSet, err := sqlExecutor.ExecuteInternal(ctx, sql.String())
	if err != nil {
		return nil, err
	}
	rows, err := sqlexec.DrainRecordSet(ctx, recordSet, 3)
	if err != nil {
		return nil, err
	}
	for _, row := range rows {
		if !row.IsNull(0) {
			res.passwordHistory = int64(row.GetUint64(0))
		} else {
			res.passwordHistory = variable.PasswordHistory.Load()
		}
		if !row.IsNull(1) {
			res.passwordReuseInterval = int64(row.GetUint64(1))
		} else {
			res.passwordReuseInterval = variable.PasswordReuseInterval.Load()
		}
	}
	if plOptions.passwordHistoryChange {
		res.passwordHistory = plOptions.passwordHistory
	}
	if plOptions.passwordReuseIntervalChange {
		res.passwordReuseInterval = plOptions.passwordReuseInterval
	}
	return res, nil
}

// getValidTime get the boundary of password valid time.
func getValidTime(sctx sessionctx.Context, passwordReuse *passwordReuseInfo) string {
	nowTime := time.Now().In(sctx.GetSessionVars().TimeZone)
	nowTimeS := nowTime.Unix()
	beforeTimeS := nowTimeS - passwordReuse.passwordReuseInterval*24*int64(time.Hour/time.Second)
	if beforeTimeS < 0 {
		beforeTimeS = 0
	}
	return time.Unix(beforeTimeS, 0).Format("2006-01-02 15:04:05.999999999")
}

// deleteHistoricalData delete useless password history.
// The deleted password must meet the following conditions at the same time.
// 1. Exceeded the maximum number of saves.
// 2. The password has exceeded the prohibition time.
func deleteHistoricalData(ctx context.Context, sqlExecutor sqlexec.SQLExecutor, userDetail *userInfo, maxDelRows int64, passwordReuse *passwordReuseInfo, sctx sessionctx.Context) error {
	//never times out or no row need delete.
	if (passwordReuse.passwordReuseInterval > math.MaxInt32) || maxDelRows == 0 {
		return nil
	}
	sql := new(strings.Builder)
	// no prohibition time.
	if passwordReuse.passwordReuseInterval == 0 {
		deleteTemplate := `DELETE from %n.%n WHERE User= %? AND Host= %? order by Password_timestamp ASC LIMIT `
		deleteTemplate = deleteTemplate + strconv.FormatInt(maxDelRows, 10)
		sqlexec.MustFormatSQL(sql, deleteTemplate, mysql.SystemDB, mysql.PasswordHistoryTable,
			userDetail.user, strings.ToLower(userDetail.host))
		_, err := sqlExecutor.ExecuteInternal(ctx, sql.String())
		if err != nil {
			return err
		}
	} else {
		beforeDate := getValidTime(sctx, passwordReuse)
		// Deletion must satisfy 1. Exceed the prohibition time 2. Exceed the maximum number of saved records.
		deleteTemplate := `DELETE from %n.%n WHERE User= %? AND Host= %? AND Password_timestamp < %? order by Password_timestamp ASC LIMIT `
		deleteTemplate = deleteTemplate + strconv.FormatInt(maxDelRows, 10)
		sql.Reset()
		sqlexec.MustFormatSQL(sql, deleteTemplate, mysql.SystemDB, mysql.PasswordHistoryTable,
			userDetail.user, strings.ToLower(userDetail.host), beforeDate)
		_, err := sqlExecutor.ExecuteInternal(ctx, sql.String())
		if err != nil {
			return err
		}
	}
	return nil
}

func addHistoricalData(ctx context.Context, sqlExecutor sqlexec.SQLExecutor, userDetail *userInfo, passwordReuse *passwordReuseInfo) error {
	if passwordReuse.passwordHistory <= 0 && passwordReuse.passwordReuseInterval <= 0 {
		return nil
	}
	sql := new(strings.Builder)
	sqlexec.MustFormatSQL(sql, `INSERT INTO %n.%n (Host, User, Password) VALUES (%?, %?, %?) `, mysql.SystemDB, mysql.PasswordHistoryTable, strings.ToLower(userDetail.host), userDetail.user, userDetail.pwd)
	_, err := sqlExecutor.ExecuteInternal(ctx, sql.String())
	if err != nil {
		return errors.Trace(err)
	}
	return nil
}

func getUserPasswordNum(ctx context.Context, sqlExecutor sqlexec.SQLExecutor, userDetail *userInfo) (int64, error) {
	sql := new(strings.Builder)
	sqlexec.MustFormatSQL(sql, `SELECT count(*) FROM %n.%n WHERE User=%? AND Host=%?;`, mysql.SystemDB, mysql.PasswordHistoryTable, userDetail.user, strings.ToLower(userDetail.host))
	recordSet, err := sqlExecutor.ExecuteInternal(ctx, sql.String())
	if err != nil {
		return 0, err
	}

	rows, err := sqlexec.DrainRecordSet(ctx, recordSet, 3)
	if err != nil {
		return 0, err
	}
	if len(rows) != 1 {
		err := fmt.Errorf("`%s`@`%s` is not unique, please confirm the mysql.password_history table structure", userDetail.user, strings.ToLower(userDetail.host))
		return 0, err
	}

	return rows[0].GetInt64(0), nil
}

func fullRecordCheck(ctx context.Context, sqlExecutor sqlexec.SQLExecutor, userDetail *userInfo) (bool, error) {
	sql := new(strings.Builder)
	sqlexec.MustFormatSQL(sql, `SELECT count(*) FROM %n.%n WHERE User= %? AND Host= %? AND Password = %?;`, mysql.SystemDB, mysql.PasswordHistoryTable, userDetail.user, strings.ToLower(userDetail.host), userDetail.pwd)
	recordSet, err := sqlExecutor.ExecuteInternal(ctx, sql.String())
	if err != nil {
		return false, err
	}
	rows, err := sqlexec.DrainRecordSet(ctx, recordSet, 3)
	if err != nil {
		return false, err
	}
	if rows[0].GetInt64(0) == 0 {
		return true, nil
	}
	return false, nil
}

func checkPasswordHistoryRule(ctx context.Context, sqlExecutor sqlexec.SQLExecutor, userDetail *userInfo, passwordReuse *passwordReuseInfo) (bool, error) {
	sql := new(strings.Builder)
	// Exceeded the maximum number of saved items, only check the ones within the limit.
	checkRows := `SELECT count(*) FROM (SELECT Password FROM %n.%n WHERE User=%? AND Host=%? ORDER BY Password_timestamp DESC LIMIT `
	checkRows = checkRows + strconv.FormatInt(passwordReuse.passwordHistory, 10)
	checkRows = checkRows + ` ) as t where t.Password = %? `
	sqlexec.MustFormatSQL(sql, checkRows, mysql.SystemDB, mysql.PasswordHistoryTable, userDetail.user, strings.ToLower(userDetail.host), userDetail.pwd)
	recordSet, err := sqlExecutor.ExecuteInternal(ctx, sql.String())
	if err != nil {
		return false, err
	}
	rows, err := sqlexec.DrainRecordSet(ctx, recordSet, 3)
	if err != nil {
		return false, err
	}
	if rows[0].GetInt64(0) != 0 {
		return false, nil
	}
	return true, nil
}

func checkPasswordTimeRule(ctx context.Context, sqlExecutor sqlexec.SQLExecutor, userDetail *userInfo, passwordReuse *passwordReuseInfo,
	sctx sessionctx.Context) (bool, error) {
	sql := new(strings.Builder)
	beforeDate := getValidTime(sctx, passwordReuse)
	sqlexec.MustFormatSQL(sql, `SELECT count(*) FROM %n.%n WHERE User=%? AND Host=%? AND Password = %? AND Password_timestamp >= %?;`,
		mysql.SystemDB, mysql.PasswordHistoryTable, userDetail.user, strings.ToLower(userDetail.host), userDetail.pwd, beforeDate)
	recordSet, err := sqlExecutor.ExecuteInternal(ctx, sql.String())
	if err != nil {
		return false, err
	}
	rows, err := sqlexec.DrainRecordSet(ctx, recordSet, 3)
	if err != nil {
		return false, err
	}
	if rows[0].GetInt64(0) == 0 {
		return true, nil
	}
	return false, nil
}

func passwordVerification(ctx context.Context, sqlExecutor sqlexec.SQLExecutor, userDetail *userInfo, passwordReuse *passwordReuseInfo, sctx sessionctx.Context) (bool, int64, error) {
	passwordNum, err := getUserPasswordNum(ctx, sqlExecutor, userDetail)
	if err != nil {
		return false, 0, err
	}

	// the maximum number of records that can be deleted.
	canDeleteNum := passwordNum - passwordReuse.passwordHistory + 1
	if canDeleteNum < 0 {
		canDeleteNum = 0
	}

	if passwordReuse.passwordHistory <= 0 && passwordReuse.passwordReuseInterval <= 0 {
		return true, canDeleteNum, nil
	}

	// The maximum number of saves has not been exceeded.
	// There are too many retention days, and it is impossible to time out in one's lifetime.
	if (passwordNum <= passwordReuse.passwordHistory) || (passwordReuse.passwordReuseInterval > math.MaxInt32) {
		passChecking, err := fullRecordCheck(ctx, sqlExecutor, userDetail)
		return passChecking, canDeleteNum, err
	}

	if passwordReuse.passwordHistory > 0 {
		passChecking, err := checkPasswordHistoryRule(ctx, sqlExecutor, userDetail, passwordReuse)
		if err != nil || !passChecking {
			return false, 0, err
		}
	}
	if passwordReuse.passwordReuseInterval > 0 {
		passChecking, err := checkPasswordTimeRule(ctx, sqlExecutor, userDetail, passwordReuse, sctx)
		if err != nil || !passChecking {
			return false, 0, err
		}
	}
	return true, canDeleteNum, nil
}

func checkPasswordReusePolicy(ctx context.Context, sqlExecutor sqlexec.SQLExecutor, userDetail *userInfo, sctx sessionctx.Context) error {
	// read password reuse info from mysql.user and global variables.
	passwdReuseInfo, err := getUserPasswordLimit(ctx, sqlExecutor, userDetail.user, userDetail.host, userDetail.pLI)
	if err != nil {
		return err
	}
	// check whether password can be used.
	res, maxDelNum, err := passwordVerification(ctx, sqlExecutor, userDetail, passwdReuseInfo, sctx)
	if err != nil {
		return err
	}
	if !res {
		return ErrExistsInHistoryPassword.GenWithStackByArgs(userDetail.user, userDetail.host)
	}
	err = deleteHistoricalData(ctx, sqlExecutor, userDetail, maxDelNum, passwdReuseInfo, sctx)
	if err != nil {
		return err
	}
	// insert password history.
	err = addHistoricalData(ctx, sqlExecutor, userDetail, passwdReuseInfo)
	if err != nil {
		return err
	}
	return nil
}

func (e *SimpleExec) executeAlterUser(ctx context.Context, s *ast.AlterUserStmt) error {
	disableSandBoxMode := false
	var err error
	if e.ctx.InSandBoxMode() {
		if err = e.checkSandboxMode(s.Specs); err != nil {
			return err
		}
		disableSandBoxMode = true
	}
	ctx = kv.WithInternalSourceType(ctx, kv.InternalTxnPrivilege)
	if s.CurrentAuth != nil {
		user := e.ctx.GetSessionVars().User
		if user == nil {
			return errors.New("Session user is empty")
		}
		// Use AuthHostname to search the user record, set Hostname as AuthHostname.
		userCopy := *user
		userCopy.Hostname = userCopy.AuthHostname
		spec := &ast.UserSpec{
			User:    &userCopy,
			AuthOpt: s.CurrentAuth,
		}
		s.Specs = []*ast.UserSpec{spec}
	}

	plOptions := passwordOrLockOptionsInfo{
		lockAccount:                 "",
		passwordExpired:             "",
		passwordLifetime:            notSpecified,
		passwordHistory:             notSpecified,
		passwordReuseInterval:       notSpecified,
		passwordHistoryFlag:         false,
		passwordReuseIntervalFlag:   false,
		failedLoginAttemptsChange:   false,
		passwordLockTimeChange:      false,
		passwordHistoryChange:       false,
		passwordReuseIntervalChange: false}
	err = plOptions.passwordOrLockOptionsInfoParser(s.PasswordOrLockOptions)
	if err != nil {
		return err
	}

	privData, err := tlsOption2GlobalPriv(s.AuthTokenOrTLSOptions)
	if err != nil {
		return err
	}

	failedUsers := make([]string, 0, len(s.Specs))
	needRollback := false
	checker := privilege.GetPrivilegeManager(e.ctx)
	if checker == nil {
		return errors.New("could not load privilege checker")
	}
	activeRoles := e.ctx.GetSessionVars().ActiveRoles
	hasCreateUserPriv := checker.RequestVerification(activeRoles, "", "", "", mysql.CreateUserPriv)
	hasSystemUserPriv := checker.RequestDynamicVerification(activeRoles, "SYSTEM_USER", false)
	hasRestrictedUserPriv := checker.RequestDynamicVerification(activeRoles, "RESTRICTED_USER_ADMIN", false)
	hasSystemSchemaPriv := checker.RequestVerification(activeRoles, mysql.SystemDB, mysql.UserTable, "", mysql.UpdatePriv)

	var authTokenOptions []*ast.AuthTokenOrTLSOption
	for _, authTokenOrTLSOption := range s.AuthTokenOrTLSOptions {
		if authTokenOrTLSOption.Type == ast.TokenIssuer {
			authTokenOptions = append(authTokenOptions, authTokenOrTLSOption)
		}
	}

	sysSession, err := e.getSysSession()
	defer clearSysSession(ctx, sysSession)
	if err != nil {
		return err
	}
	sqlExecutor := sysSession.(sqlexec.SQLExecutor)
	// session isolation level changed to READ-COMMITTED.
	// When tidb is at the RR isolation level, executing `begin` will obtain a consistent state.
	// When operating the same user concurrently, it may happen that historical versions are read.
	// In order to avoid this risk, change the isolation level to RC.
	_, err = sqlExecutor.ExecuteInternal(ctx, "set tx_isolation = 'READ-COMMITTED'")
	if err != nil {
		return err
	}
	if _, err := sqlExecutor.ExecuteInternal(ctx, "BEGIN PESSIMISTIC"); err != nil {
		return err
	}

	for _, spec := range s.Specs {
		user := e.ctx.GetSessionVars().User
		if spec.User.CurrentUser || ((user != nil) && (user.Username == spec.User.Username) && (user.AuthHostname == spec.User.Hostname)) {
			spec.User.Username = user.Username
			spec.User.Hostname = user.AuthHostname
		} else {
			// The user executing the query (user) does not match the user specified (spec.User)
			// The MySQL manual states:
			// "In most cases, ALTER USER requires the global CREATE USER privilege, or the UPDATE privilege for the mysql system schema"
			//
			// This is true unless the user being modified has the SYSTEM_USER dynamic privilege.
			// See: https://mysqlserverteam.com/the-system_user-dynamic-privilege/
			//
			// In the current implementation of DYNAMIC privileges, SUPER can be used as a substitute for any DYNAMIC privilege
			// (unless SEM is enabled; in which case RESTRICTED_* privileges will not use SUPER as a substitute). This is intentional
			// because visitInfo can not accept OR conditions for permissions and in many cases MySQL permits SUPER instead.

			// Thus, any user with SUPER can effectively ALTER/DROP a SYSTEM_USER, and
			// any user with only CREATE USER can not modify the properties of users with SUPER privilege.
			// We extend this in TiDB with SEM, where SUPER users can not modify users with RESTRICTED_USER_ADMIN.
			// For simplicity: RESTRICTED_USER_ADMIN also counts for SYSTEM_USER here.

			if !(hasCreateUserPriv || hasSystemSchemaPriv) {
				return core.ErrSpecificAccessDenied.GenWithStackByArgs("CREATE USER")
			}
			if checker.RequestDynamicVerificationWithUser("SYSTEM_USER", false, spec.User) && !(hasSystemUserPriv || hasRestrictedUserPriv) {
				return core.ErrSpecificAccessDenied.GenWithStackByArgs("SYSTEM_USER or SUPER")
			}
			if sem.IsEnabled() && checker.RequestDynamicVerificationWithUser("RESTRICTED_USER_ADMIN", false, spec.User) && !hasRestrictedUserPriv {
				return core.ErrSpecificAccessDenied.GenWithStackByArgs("RESTRICTED_USER_ADMIN")
			}
		}

		exists, err := userExistsInternal(ctx, sqlExecutor, spec.User.Username, spec.User.Hostname)
		if err != nil {
			return err
		}
		if !exists {
			user := fmt.Sprintf(`'%s'@'%s'`, spec.User.Username, spec.User.Hostname)
			failedUsers = append(failedUsers, user)
			continue
		}

		type AuthTokenOptionHandler int
		const (
			// NoNeedAuthTokenOptions means the final auth plugin is NOT tidb_auth_plugin
			NoNeedAuthTokenOptions AuthTokenOptionHandler = iota
			// OptionalAuthTokenOptions means the final auth_plugin is tidb_auth_plugin,
			// and whether to declare AuthTokenOptions or not is ok.
			OptionalAuthTokenOptions
			// RequireAuthTokenOptions means the final auth_plugin is tidb_auth_plugin and need AuthTokenOptions here
			RequireAuthTokenOptions
		)
		authTokenOptionHandler := NoNeedAuthTokenOptions
		currentAuthPlugin, err := privilege.GetPrivilegeManager(e.ctx).GetAuthPlugin(spec.User.Username, spec.User.Hostname)
		if err != nil {
			return err
		}
		if currentAuthPlugin == mysql.AuthTiDBAuthToken {
			authTokenOptionHandler = OptionalAuthTokenOptions
		}

		type alterField struct {
			expr  string
			value any
		}
		var fields []alterField
		if spec.AuthOpt != nil {
			fields = append(fields, alterField{"password_last_changed=current_timestamp()", nil})
			if spec.AuthOpt.AuthPlugin == "" {
				spec.AuthOpt.AuthPlugin = currentAuthPlugin
			}
			switch spec.AuthOpt.AuthPlugin {
			case mysql.AuthNativePassword, mysql.AuthCachingSha2Password, mysql.AuthTiDBSM3Password, mysql.AuthSocket, "":
				authTokenOptionHandler = NoNeedAuthTokenOptions
			case mysql.AuthTiDBAuthToken:
				if authTokenOptionHandler != OptionalAuthTokenOptions {
					authTokenOptionHandler = RequireAuthTokenOptions
				}
			default:
				return ErrPluginIsNotLoaded.GenWithStackByArgs(spec.AuthOpt.AuthPlugin)
			}
			if e.isValidatePasswordEnabled() && e.authUsingCleartextPwd(spec.AuthOpt, spec.AuthOpt.AuthPlugin) {
				if err := pwdValidator.ValidatePassword(e.ctx.GetSessionVars(), spec.AuthOpt.AuthString); err != nil {
					return err
				}
			}
			pwd, ok := spec.EncodedPassword()
			if !ok {
				return errors.Trace(ErrPasswordFormat)
			}
			// for Support Password Reuse Policy.
			// The empty password does not count in the password history and is subject to reuse at any time.
			// https://dev.mysql.com/doc/refman/8.0/en/password-management.html#password-reuse-policy
			if len(pwd) != 0 {
				userDetail := &userInfo{spec.User.Hostname, spec.User.Username, &plOptions, pwd}
				err := checkPasswordReusePolicy(ctx, sqlExecutor, userDetail, e.ctx)
				if err != nil {
					return err
				}
			}
			fields = append(fields, alterField{"authentication_string=%?", pwd})
			if spec.AuthOpt.AuthPlugin != "" {
				fields = append(fields, alterField{"plugin=%?", spec.AuthOpt.AuthPlugin})
			}
			if spec.AuthOpt.ByAuthString || spec.AuthOpt.ByHashString {
				if plOptions.passwordExpired == "" {
					plOptions.passwordExpired = "N"
				}
			}
		}

		if len(plOptions.lockAccount) != 0 {
			fields = append(fields, alterField{"account_locked=%?", plOptions.lockAccount})
		}

		// support alter Password_reuse_history and Password_reuse_time.
		if plOptions.passwordHistoryChange {
			if plOptions.passwordHistory == notSpecified {
				fields = append(fields, alterField{"Password_reuse_history = NULL ", ""})
			} else {
				fields = append(fields, alterField{"Password_reuse_history = %? ", strconv.FormatInt(plOptions.passwordHistory, 10)})
			}
		}
		if plOptions.passwordReuseIntervalChange {
			if plOptions.passwordReuseInterval == notSpecified {
				fields = append(fields, alterField{"Password_reuse_time = NULL ", ""})
			} else {
				fields = append(fields, alterField{"Password_reuse_time = %? ", strconv.FormatInt(plOptions.passwordReuseInterval, 10)})
			}
		}

		alterUserPassword, err := readUserAttributes(ctx, sqlExecutor, spec.User.Username, spec.User.Hostname, &plOptions)
		if err != nil {
			return err
		}
		AlterPasswordLocking := alterUserFailedLoginJSON(alterUserPassword, plOptions.lockAccount)

		if len(plOptions.passwordExpired) != 0 {
			if len(spec.User.Username) == 0 && plOptions.passwordExpired == "Y" {
				return ErrPasswordExpireAnonymousUser.GenWithStackByArgs()
			}
			fields = append(fields, alterField{"password_expired=%?", plOptions.passwordExpired})
		}
		if plOptions.passwordLifetime != notSpecified {
			fields = append(fields, alterField{"password_lifetime=%?", plOptions.passwordLifetime})
		}

		if s.CommentOrAttributeOption != nil {
			alterUserPassword.commentIsNull = false
			newAttributesStr := ""
			if s.CommentOrAttributeOption.Type == ast.UserCommentType {
				newAttributesStr = fmt.Sprintf(`"metadata": {"comment": "%s"}`, s.CommentOrAttributeOption.Value)
			} else {
				newAttributesStr = fmt.Sprintf(`"metadata": %s`, s.CommentOrAttributeOption.Value)
			}
			if AlterPasswordLocking != "" {
				newAttributesStr = fmt.Sprintf("{%s,%s}", newAttributesStr, AlterPasswordLocking)
			} else {
				newAttributesStr = fmt.Sprintf("{%s}", newAttributesStr)
			}
			fields = append(fields, alterField{"user_attributes=json_merge_patch(coalesce(user_attributes, '{}'), %?)", newAttributesStr})
		} else {
			if AlterPasswordLocking != "" {
				newAttributesStr := fmt.Sprintf("{%s}", AlterPasswordLocking)
				fields = append(fields, alterField{"user_attributes=json_merge_patch(coalesce(user_attributes, '{}'), %?)", newAttributesStr})
			}
		}

		switch authTokenOptionHandler {
		case NoNeedAuthTokenOptions:
			if len(authTokenOptions) > 0 {
				err := errors.New("TOKEN_ISSUER is not needed for the auth plugin")
				e.ctx.GetSessionVars().StmtCtx.AppendWarning(err)
			}
		case OptionalAuthTokenOptions:
			if len(authTokenOptions) > 0 {
				for _, authTokenOption := range authTokenOptions {
					fields = append(fields, alterField{authTokenOption.Type.String() + "=%?", authTokenOption.Value})
				}
			}
		case RequireAuthTokenOptions:
			if len(authTokenOptions) > 0 {
				for _, authTokenOption := range authTokenOptions {
					fields = append(fields, alterField{authTokenOption.Type.String() + "=%?", authTokenOption.Value})
				}
			} else {
				err := errors.New("Auth plugin 'tidb_auth_plugin' needs TOKEN_ISSUER")
				e.ctx.GetSessionVars().StmtCtx.AppendWarning(err)
			}
		}

		if len(fields) > 0 {
			sql := new(strings.Builder)
			sqlexec.MustFormatSQL(sql, "UPDATE %n.%n SET ", mysql.SystemDB, mysql.UserTable)
			for i, f := range fields {
				sqlexec.MustFormatSQL(sql, f.expr, f.value)
				if i < len(fields)-1 {
					sqlexec.MustFormatSQL(sql, ",")
				}
			}
			sqlexec.MustFormatSQL(sql, " WHERE Host=%? and User=%?;", spec.User.Hostname, spec.User.Username)
			_, err := sqlExecutor.ExecuteInternal(ctx, sql.String())
			if err != nil {
				failedUsers = append(failedUsers, spec.User.String())
				needRollback = true
				continue
			}
		}
		err = deleteFailedLogin(ctx, sqlExecutor, spec.User.Username, spec.User.Hostname, alterUserPassword)
		if err != nil {
			failedUsers = append(failedUsers, spec.User.String())
			continue
		}
		if len(privData) > 0 {
			sql := new(strings.Builder)
			sqlexec.MustFormatSQL(sql, "INSERT INTO %n.%n (Host, User, Priv) VALUES (%?,%?,%?) ON DUPLICATE KEY UPDATE Priv = values(Priv)", mysql.SystemDB, mysql.GlobalPrivTable, spec.User.Hostname, spec.User.Username, string(hack.String(privData)))
			_, err := sqlExecutor.ExecuteInternal(ctx, sql.String())
			if err != nil {
				failedUsers = append(failedUsers, spec.User.String())
				needRollback = true
			}
		}
	}
	if len(failedUsers) > 0 {
		// Compatible with MySQL 8.0, `ALTER USER` realizes atomic operation.
		if !s.IfExists || needRollback {
			return ErrCannotUser.GenWithStackByArgs("ALTER USER", strings.Join(failedUsers, ","))
		}
		for _, user := range failedUsers {
			err := infoschema.ErrUserDropExists.GenWithStackByArgs(user)
			e.ctx.GetSessionVars().StmtCtx.AppendNote(err)
		}
	}
	if _, err := sqlExecutor.ExecuteInternal(ctx, "commit"); err != nil {
		return err
	}
	if err = domain.GetDomain(e.ctx).NotifyUpdatePrivilege(); err != nil {
		return err
	}
	if disableSandBoxMode {
		e.ctx.DisableSandBoxMode()
	}
	return nil
}

func (e *SimpleExec) checkSandboxMode(specs []*ast.UserSpec) error {
	for _, spec := range specs {
		if spec.AuthOpt == nil {
			continue
		}
		if spec.AuthOpt.ByAuthString || spec.AuthOpt.ByHashString {
			if spec.User.CurrentUser || e.ctx.GetSessionVars().User.Username == spec.User.Username {
				return nil
			}
		}
	}
	return errMustChangePassword.GenWithStackByArgs()
}

func (e *SimpleExec) executeGrantRole(ctx context.Context, s *ast.GrantRoleStmt) error {
	internalCtx := kv.WithInternalSourceType(context.Background(), kv.InternalTxnPrivilege)

	e.setCurrentUser(s.Users)

	for _, role := range s.Roles {
		exists, err := userExists(ctx, e.ctx, role.Username, role.Hostname)
		if err != nil {
			return err
		}
		if !exists {
			return ErrGrantRole.GenWithStackByArgs(role.String())
		}
	}
	for _, user := range s.Users {
		exists, err := userExists(ctx, e.ctx, user.Username, user.Hostname)
		if err != nil {
			return err
		}
		if !exists {
			return ErrCannotUser.GenWithStackByArgs("GRANT ROLE", user.String())
		}
	}

	restrictedCtx, err := e.getSysSession()
	if err != nil {
		return err
	}
	defer e.releaseSysSession(internalCtx, restrictedCtx)
	sqlExecutor := restrictedCtx.(sqlexec.SQLExecutor)

	// begin a transaction to insert role graph edges.
	if _, err := sqlExecutor.ExecuteInternal(internalCtx, "begin"); err != nil {
		return err
	}

	sql := new(strings.Builder)
	for _, user := range s.Users {
		for _, role := range s.Roles {
			sql.Reset()
			sqlexec.MustFormatSQL(sql, `INSERT IGNORE INTO %n.%n (FROM_HOST, FROM_USER, TO_HOST, TO_USER) VALUES (%?,%?,%?,%?)`, mysql.SystemDB, mysql.RoleEdgeTable, role.Hostname, role.Username, user.Hostname, user.Username)
			if _, err := sqlExecutor.ExecuteInternal(internalCtx, sql.String()); err != nil {
				logutil.BgLogger().Error(fmt.Sprintf("Error occur when executing %s", sql))
				if _, err := sqlExecutor.ExecuteInternal(internalCtx, "rollback"); err != nil {
					return err
				}
				return ErrCannotUser.GenWithStackByArgs("GRANT ROLE", user.String())
			}
		}
	}
	if _, err := sqlExecutor.ExecuteInternal(internalCtx, "commit"); err != nil {
		return err
	}
	return domain.GetDomain(e.ctx).NotifyUpdatePrivilege()
}

// Should cover same internal mysql.* tables as DROP USER, so this function is very similar
func (e *SimpleExec) executeRenameUser(s *ast.RenameUserStmt) error {
	ctx := kv.WithInternalSourceType(context.Background(), kv.InternalTxnPrivilege)
	var failedUser string
	sysSession, err := e.getSysSession()
	defer e.releaseSysSession(ctx, sysSession)
	if err != nil {
		return err
	}
	sqlExecutor := sysSession.(sqlexec.SQLExecutor)

	if _, err := sqlExecutor.ExecuteInternal(ctx, "BEGIN PESSIMISTIC"); err != nil {
		return err
	}
	for _, userToUser := range s.UserToUsers {
		oldUser, newUser := userToUser.OldUser, userToUser.NewUser
		if len(newUser.Username) > auth.UserNameMaxLength {
			return ErrWrongStringLength.GenWithStackByArgs(newUser.Username, "user name", auth.UserNameMaxLength)
		}
		if len(newUser.Hostname) > auth.HostNameMaxLength {
			return ErrWrongStringLength.GenWithStackByArgs(newUser.Hostname, "host name", auth.HostNameMaxLength)
		}
		exists, err := userExistsInternal(ctx, sqlExecutor, oldUser.Username, oldUser.Hostname)
		if err != nil {
			return err
		}
		if !exists {
			failedUser = oldUser.String() + " TO " + newUser.String() + " old did not exist"
			break
		}

		exists, err = userExistsInternal(ctx, sqlExecutor, newUser.Username, newUser.Hostname)
		if err != nil {
			return err
		}
		if exists {
			// MySQL reports the old user, even when the issue is the new user.
			failedUser = oldUser.String() + " TO " + newUser.String() + " new did exist"
			break
		}

		if err = renameUserHostInSystemTable(sqlExecutor, mysql.UserTable, "User", "Host", userToUser); err != nil {
			failedUser = oldUser.String() + " TO " + newUser.String() + " " + mysql.UserTable + " error"
			break
		}

		// rename privileges from mysql.global_priv
		if err = renameUserHostInSystemTable(sqlExecutor, mysql.GlobalPrivTable, "User", "Host", userToUser); err != nil {
			failedUser = oldUser.String() + " TO " + newUser.String() + " " + mysql.GlobalPrivTable + " error"
			break
		}

		// rename privileges from mysql.db
		if err = renameUserHostInSystemTable(sqlExecutor, mysql.DBTable, "User", "Host", userToUser); err != nil {
			failedUser = oldUser.String() + " TO " + newUser.String() + " " + mysql.DBTable + " error"
			break
		}

		// rename privileges from mysql.tables_priv
		if err = renameUserHostInSystemTable(sqlExecutor, mysql.TablePrivTable, "User", "Host", userToUser); err != nil {
			failedUser = oldUser.String() + " TO " + newUser.String() + " " + mysql.TablePrivTable + " error"
			break
		}

		// rename relationship from mysql.role_edges
		if err = renameUserHostInSystemTable(sqlExecutor, mysql.RoleEdgeTable, "TO_USER", "TO_HOST", userToUser); err != nil {
			failedUser = oldUser.String() + " TO " + newUser.String() + " " + mysql.RoleEdgeTable + " (to) error"
			break
		}

		if err = renameUserHostInSystemTable(sqlExecutor, mysql.RoleEdgeTable, "FROM_USER", "FROM_HOST", userToUser); err != nil {
			failedUser = oldUser.String() + " TO " + newUser.String() + " " + mysql.RoleEdgeTable + " (from) error"
			break
		}

		// rename relationship from mysql.default_roles
		if err = renameUserHostInSystemTable(sqlExecutor, mysql.DefaultRoleTable, "DEFAULT_ROLE_USER", "DEFAULT_ROLE_HOST", userToUser); err != nil {
			failedUser = oldUser.String() + " TO " + newUser.String() + " " + mysql.DefaultRoleTable + " (default role user) error"
			break
		}

		if err = renameUserHostInSystemTable(sqlExecutor, mysql.DefaultRoleTable, "USER", "HOST", userToUser); err != nil {
			failedUser = oldUser.String() + " TO " + newUser.String() + " " + mysql.DefaultRoleTable + " error"
			break
		}

		// rename passwordhistory from  PasswordHistoryTable.
		if err = renameUserHostInSystemTable(sqlExecutor, mysql.PasswordHistoryTable, "USER", "HOST", userToUser); err != nil {
			failedUser = oldUser.String() + " TO " + newUser.String() + " " + mysql.PasswordHistoryTable + " error"
			break
		}

		// rename relationship from mysql.global_grants
		// TODO: add global_grants into the parser
		// TODO: need update columns_priv once we implement columns_priv functionality.
		// When that is added, please refactor both executeRenameUser and executeDropUser to use an array of tables
		// to loop over, so it is easier to maintain.
		if err = renameUserHostInSystemTable(sqlExecutor, "global_grants", "User", "Host", userToUser); err != nil {
			failedUser = oldUser.String() + " TO " + newUser.String() + " mysql.global_grants error"
			break
		}
	}

	if failedUser == "" {
		if _, err := sqlExecutor.ExecuteInternal(ctx, "commit"); err != nil {
			return err
		}
	} else {
		if _, err := sqlExecutor.ExecuteInternal(ctx, "rollback"); err != nil {
			return err
		}
		return ErrCannotUser.GenWithStackByArgs("RENAME USER", failedUser)
	}
	return domain.GetDomain(e.ctx).NotifyUpdatePrivilege()
}

func renameUserHostInSystemTable(sqlExecutor sqlexec.SQLExecutor, tableName, usernameColumn, hostColumn string, users *ast.UserToUser) error {
	ctx := kv.WithInternalSourceType(context.Background(), kv.InternalTxnPrivilege)
	sql := new(strings.Builder)
	sqlexec.MustFormatSQL(sql, `UPDATE %n.%n SET %n = %?, %n = %? WHERE %n = %? and %n = %?;`,
		mysql.SystemDB, tableName,
		usernameColumn, users.NewUser.Username, hostColumn, strings.ToLower(users.NewUser.Hostname),
		usernameColumn, users.OldUser.Username, hostColumn, strings.ToLower(users.OldUser.Hostname))
	_, err := sqlExecutor.ExecuteInternal(ctx, sql.String())
	return err
}

func (e *SimpleExec) executeDropUser(ctx context.Context, s *ast.DropUserStmt) error {
	internalCtx := kv.WithInternalSourceType(context.Background(), kv.InternalTxnPrivilege)
	// Check privileges.
	// Check `CREATE USER` privilege.
	checker := privilege.GetPrivilegeManager(e.ctx)
	if checker == nil {
		return errors.New("miss privilege checker")
	}
	activeRoles := e.ctx.GetSessionVars().ActiveRoles
	if !checker.RequestVerification(activeRoles, mysql.SystemDB, mysql.UserTable, "", mysql.DeletePriv) {
		if s.IsDropRole {
			if !checker.RequestVerification(activeRoles, "", "", "", mysql.DropRolePriv) &&
				!checker.RequestVerification(activeRoles, "", "", "", mysql.CreateUserPriv) {
				return core.ErrSpecificAccessDenied.GenWithStackByArgs("DROP ROLE or CREATE USER")
			}
		}
		if !s.IsDropRole && !checker.RequestVerification(activeRoles, "", "", "", mysql.CreateUserPriv) {
			return core.ErrSpecificAccessDenied.GenWithStackByArgs("CREATE USER")
		}
	}
	hasSystemUserPriv := checker.RequestDynamicVerification(activeRoles, "SYSTEM_USER", false)
	hasRestrictedUserPriv := checker.RequestDynamicVerification(activeRoles, "RESTRICTED_USER_ADMIN", false)
	failedUsers := make([]string, 0, len(s.UserList))
	sysSession, err := e.getSysSession()
	defer e.releaseSysSession(internalCtx, sysSession)
	if err != nil {
		return err
	}
	sqlExecutor := sysSession.(sqlexec.SQLExecutor)

	if _, err := sqlExecutor.ExecuteInternal(internalCtx, "begin"); err != nil {
		return err
	}

	sql := new(strings.Builder)
	for _, user := range s.UserList {
		exists, err := userExists(ctx, e.ctx, user.Username, user.Hostname)
		if err != nil {
			return err
		}
		if !exists {
			if s.IfExists {
				e.ctx.GetSessionVars().StmtCtx.AppendNote(infoschema.ErrUserDropExists.GenWithStackByArgs(user))
			} else {
				failedUsers = append(failedUsers, user.String())
				break
			}
		}

		// Certain users require additional privileges in order to be modified.
		// If this is the case, we need to rollback all changes and return a privilege error.
		// Because in TiDB SUPER can be used as a substitute for any dynamic privilege, this effectively means that
		// any user with SUPER requires a user with SUPER to be able to DROP the user.
		// We also allow RESTRICTED_USER_ADMIN to count for simplicity.
		if checker.RequestDynamicVerificationWithUser("SYSTEM_USER", false, user) && !(hasSystemUserPriv || hasRestrictedUserPriv) {
			if _, err := sqlExecutor.ExecuteInternal(internalCtx, "rollback"); err != nil {
				return err
			}
			return core.ErrSpecificAccessDenied.GenWithStackByArgs("SYSTEM_USER or SUPER")
		}

		// begin a transaction to delete a user.
		sql.Reset()
		sqlexec.MustFormatSQL(sql, `DELETE FROM %n.%n WHERE Host = %? and User = %?;`, mysql.SystemDB, mysql.UserTable, strings.ToLower(user.Hostname), user.Username)
		if _, err = sqlExecutor.ExecuteInternal(internalCtx, sql.String()); err != nil {
			failedUsers = append(failedUsers, user.String())
			break
		}

		// delete password history from mysql.password_history.
		sql.Reset()
		sqlexec.MustFormatSQL(sql, `DELETE FROM %n.%n WHERE Host = %? and User = %?;`, mysql.SystemDB, mysql.PasswordHistoryTable, strings.ToLower(user.Hostname), user.Username)
		if _, err = sqlExecutor.ExecuteInternal(internalCtx, sql.String()); err != nil {
			failedUsers = append(failedUsers, user.String())
			break
		}

		// delete privileges from mysql.global_priv
		sql.Reset()
		sqlexec.MustFormatSQL(sql, `DELETE FROM %n.%n WHERE Host = %? and User = %?;`, mysql.SystemDB, mysql.GlobalPrivTable, user.Hostname, user.Username)
		if _, err := sqlExecutor.ExecuteInternal(internalCtx, sql.String()); err != nil {
			failedUsers = append(failedUsers, user.String())
			if _, err := sqlExecutor.ExecuteInternal(internalCtx, "rollback"); err != nil {
				return err
			}
			continue
		}

		// delete privileges from mysql.db
		sql.Reset()
		sqlexec.MustFormatSQL(sql, `DELETE FROM %n.%n WHERE Host = %? and User = %?;`, mysql.SystemDB, mysql.DBTable, user.Hostname, user.Username)
		if _, err = sqlExecutor.ExecuteInternal(internalCtx, sql.String()); err != nil {
			failedUsers = append(failedUsers, user.String())
			break
		}

		// delete privileges from mysql.tables_priv
		sql.Reset()
		sqlexec.MustFormatSQL(sql, `DELETE FROM %n.%n WHERE Host = %? and User = %?;`, mysql.SystemDB, mysql.TablePrivTable, user.Hostname, user.Username)
		if _, err = sqlExecutor.ExecuteInternal(internalCtx, sql.String()); err != nil {
			failedUsers = append(failedUsers, user.String())
			break
		}

		// delete privileges from mysql.columns_priv
		sql.Reset()
		sqlexec.MustFormatSQL(sql, `DELETE FROM %n.%n WHERE Host = %? and User = %?;`, mysql.SystemDB, mysql.ColumnPrivTable, user.Hostname, user.Username)
		if _, err = sqlExecutor.ExecuteInternal(internalCtx, sql.String()); err != nil {
			failedUsers = append(failedUsers, user.String())
			break
		}

		// delete relationship from mysql.role_edges
		sql.Reset()
		sqlexec.MustFormatSQL(sql, `DELETE FROM %n.%n WHERE TO_HOST = %? and TO_USER = %?;`, mysql.SystemDB, mysql.RoleEdgeTable, user.Hostname, user.Username)
		if _, err = sqlExecutor.ExecuteInternal(internalCtx, sql.String()); err != nil {
			failedUsers = append(failedUsers, user.String())
			break
		}

		sql.Reset()
		sqlexec.MustFormatSQL(sql, `DELETE FROM %n.%n WHERE FROM_HOST = %? and FROM_USER = %?;`, mysql.SystemDB, mysql.RoleEdgeTable, user.Hostname, user.Username)
		if _, err = sqlExecutor.ExecuteInternal(internalCtx, sql.String()); err != nil {
			failedUsers = append(failedUsers, user.String())
			break
		}

		// delete relationship from mysql.default_roles
		sql.Reset()
		sqlexec.MustFormatSQL(sql, `DELETE FROM %n.%n WHERE DEFAULT_ROLE_HOST = %? and DEFAULT_ROLE_USER = %?;`, mysql.SystemDB, mysql.DefaultRoleTable, user.Hostname, user.Username)
		if _, err = sqlExecutor.ExecuteInternal(internalCtx, sql.String()); err != nil {
			failedUsers = append(failedUsers, user.String())
			break
		}

		sql.Reset()
		sqlexec.MustFormatSQL(sql, `DELETE FROM %n.%n WHERE HOST = %? and USER = %?;`, mysql.SystemDB, mysql.DefaultRoleTable, user.Hostname, user.Username)
		if _, err = sqlExecutor.ExecuteInternal(internalCtx, sql.String()); err != nil {
			failedUsers = append(failedUsers, user.String())
			break
		}

		// delete relationship from mysql.global_grants
		sql.Reset()
		sqlexec.MustFormatSQL(sql, `DELETE FROM %n.%n WHERE Host = %? and User = %?;`, mysql.SystemDB, "global_grants", user.Hostname, user.Username)
		if _, err = sqlExecutor.ExecuteInternal(internalCtx, sql.String()); err != nil {
			failedUsers = append(failedUsers, user.String())
			break
		}

		// delete from activeRoles
		if s.IsDropRole {
			for i := 0; i < len(activeRoles); i++ {
				if activeRoles[i].Username == user.Username && activeRoles[i].Hostname == user.Hostname {
					activeRoles = append(activeRoles[:i], activeRoles[i+1:]...)
					break
				}
			}
		} // TODO: need delete columns_priv once we implement columns_priv functionality.
	}

	if len(failedUsers) == 0 {
		if _, err := sqlExecutor.ExecuteInternal(internalCtx, "commit"); err != nil {
			return err
		}
		if s.IsDropRole {
			// apply new activeRoles
			if ok, roleName := checker.ActiveRoles(e.ctx, activeRoles); !ok {
				u := e.ctx.GetSessionVars().User
				return ErrRoleNotGranted.GenWithStackByArgs(roleName, u.String())
			}
		}
	} else {
		if _, err := sqlExecutor.ExecuteInternal(internalCtx, "rollback"); err != nil {
			return err
		}
		if s.IsDropRole {
			return ErrCannotUser.GenWithStackByArgs("DROP ROLE", strings.Join(failedUsers, ","))
		}
		return ErrCannotUser.GenWithStackByArgs("DROP USER", strings.Join(failedUsers, ","))
	}
	return domain.GetDomain(e.ctx).NotifyUpdatePrivilege()
}

func userExists(ctx context.Context, sctx sessionctx.Context, name string, host string) (bool, error) {
	exec := sctx.(sqlexec.RestrictedSQLExecutor)
	ctx = kv.WithInternalSourceType(ctx, kv.InternalTxnPrivilege)
	rows, _, err := exec.ExecRestrictedSQL(ctx, nil, `SELECT * FROM %n.%n WHERE User=%? AND Host=%?;`, mysql.SystemDB, mysql.UserTable, name, strings.ToLower(host))
	if err != nil {
		return false, err
	}
	return len(rows) > 0, nil
}

// use the same internal executor to read within the same transaction, otherwise same as userExists
func userExistsInternal(ctx context.Context, sqlExecutor sqlexec.SQLExecutor, name string, host string) (bool, error) {
	sql := new(strings.Builder)
	sqlexec.MustFormatSQL(sql, `SELECT * FROM %n.%n WHERE User=%? AND Host=%? FOR UPDATE;`, mysql.SystemDB, mysql.UserTable, name, strings.ToLower(host))
	recordSet, err := sqlExecutor.ExecuteInternal(ctx, sql.String())
	if err != nil {
		return false, err
	}
	req := recordSet.NewChunk(nil)
	err = recordSet.Next(ctx, req)
	var rows int = 0
	if err == nil {
		rows = req.NumRows()
	}
	errClose := recordSet.Close()
	if errClose != nil {
		return false, errClose
	}
	return rows > 0, err
}

func (e *SimpleExec) executeSetPwd(ctx context.Context, s *ast.SetPwdStmt) error {
	ctx = kv.WithInternalSourceType(ctx, kv.InternalTxnPrivilege)
	sysSession, err := e.getSysSession()
	defer clearSysSession(ctx, sysSession)
	if err != nil {
		return err
	}

	sqlExecutor := sysSession.(sqlexec.SQLExecutor)
	// session isolation level changed to READ-COMMITTED.
	// When tidb is at the RR isolation level, executing `begin` will obtain a consistent state.
	// When operating the same user concurrently, it may happen that historical versions are read.
	// In order to avoid this risk, change the isolation level to RC.
	_, err = sqlExecutor.ExecuteInternal(ctx, "set tx_isolation = 'READ-COMMITTED'")
	if err != nil {
		return err
	}
	if _, err := sqlExecutor.ExecuteInternal(ctx, "BEGIN PESSIMISTIC"); err != nil {
		return err
	}

	var u, h string
	disableSandboxMode := false
	if s.User == nil || s.User.CurrentUser {
		if e.ctx.GetSessionVars().User == nil {
			return errors.New("Session error is empty")
		}
		u = e.ctx.GetSessionVars().User.AuthUsername
		h = e.ctx.GetSessionVars().User.AuthHostname
	} else {
		checker := privilege.GetPrivilegeManager(e.ctx)
		activeRoles := e.ctx.GetSessionVars().ActiveRoles
		if checker != nil && !checker.RequestVerification(activeRoles, "", "", "", mysql.SuperPriv) {
			return ErrDBaccessDenied.GenWithStackByArgs(u, h, "mysql")
		}
		u = s.User.Username
		h = s.User.Hostname
	}
	exists, err := userExistsInternal(ctx, sqlExecutor, u, h)
	if err != nil {
		return err
	}
	if !exists {
		return errors.Trace(ErrPasswordNoMatch)
	}
	if e.ctx.InSandBoxMode() {
		if s.User == nil || s.User.CurrentUser ||
			e.ctx.GetSessionVars().User.AuthUsername == u && e.ctx.GetSessionVars().User.AuthHostname == strings.ToLower(h) {
			disableSandboxMode = true
		}
	}

	authplugin, err := privilege.GetPrivilegeManager(e.ctx).GetAuthPlugin(u, h)
	if err != nil {
		return err
	}
	if e.isValidatePasswordEnabled() {
		if err := pwdValidator.ValidatePassword(e.ctx.GetSessionVars(), s.Password); err != nil {
			return err
		}
	}
	var pwd string
	switch authplugin {
	case mysql.AuthCachingSha2Password, mysql.AuthTiDBSM3Password:
		pwd = auth.NewHashPassword(s.Password, authplugin)
	case mysql.AuthSocket:
		e.ctx.GetSessionVars().StmtCtx.AppendNote(ErrSetPasswordAuthPlugin.GenWithStackByArgs(u, h))
		pwd = ""
	default:
		pwd = auth.EncodePassword(s.Password)
	}

	// for Support Password Reuse Policy.
	plOptions :=
		&passwordOrLockOptionsInfo{lockAccount: "", passwordHistory: notSpecified,
			passwordReuseInterval: notSpecified, passwordHistoryChange: false,
			passwordReuseIntervalChange: false}
	// The empty password does not count in the password history and is subject to reuse at any time.
	// https://dev.mysql.com/doc/refman/8.0/en/password-management.html#password-reuse-policy
	if len(pwd) != 0 {
		userDetail := &userInfo{h, u, plOptions, pwd}
		err := checkPasswordReusePolicy(ctx, sqlExecutor, userDetail, e.ctx)
		if err != nil {
			return err
		}
	}
	// update mysql.user
	sql := new(strings.Builder)
	sqlexec.MustFormatSQL(sql, `UPDATE %n.%n SET authentication_string=%?,password_expired='N',password_last_changed=current_timestamp() WHERE User=%? AND Host=%?;`, mysql.SystemDB, mysql.UserTable, pwd, u, strings.ToLower(h))
	_, err = sqlExecutor.ExecuteInternal(ctx, sql.String())
	if err != nil {
		return err
	}
	if _, err := sqlExecutor.ExecuteInternal(ctx, "commit"); err != nil {
		return err
	}
	err = domain.GetDomain(e.ctx).NotifyUpdatePrivilege()
	if err != nil {
		return err
	}
	if disableSandboxMode {
		e.ctx.DisableSandBoxMode()
	}
	return nil
}

func (e *SimpleExec) executeKillStmt(ctx context.Context, s *ast.KillStmt) error {
	if x, ok := s.Expr.(*ast.FuncCallExpr); ok {
		if x.FnName.L == ast.ConnectionID {
			sm := e.ctx.GetSessionManager()
			sm.Kill(e.ctx.GetSessionVars().ConnectionID, s.Query)
			return nil
		}
		return errors.New("Invalid operation. Please use 'KILL TIDB [CONNECTION | QUERY] [connectionID | CONNECTION_ID()]' instead")
	}
	if !config.GetGlobalConfig().EnableGlobalKill {
		conf := config.GetGlobalConfig()
		if s.TiDBExtension || conf.CompatibleKillQuery {
			sm := e.ctx.GetSessionManager()
			if sm == nil {
				return nil
			}
			sm.Kill(s.ConnectionID, s.Query)
		} else {
			err := errors.New("Invalid operation. Please use 'KILL TIDB [CONNECTION | QUERY] [connectionID | CONNECTION_ID()]' instead")
			e.ctx.GetSessionVars().StmtCtx.AppendWarning(err)
		}
		return nil
	}

	sm := e.ctx.GetSessionManager()
	if sm == nil {
		return nil
	}
	if e.IsFromRemote {
		logutil.BgLogger().Info("Killing connection in current instance redirected from remote TiDB", zap.Uint64("connID", s.ConnectionID), zap.Bool("query", s.Query),
			zap.String("sourceAddr", e.ctx.GetSessionVars().SourceAddr.IP.String()))
		sm.Kill(s.ConnectionID, s.Query)
		return nil
	}

	connID, isTruncated, err := util.ParseGlobalConnID(s.ConnectionID)
	if err != nil {
		err1 := errors.New("Parse ConnectionID failed: " + err.Error())
		e.ctx.GetSessionVars().StmtCtx.AppendWarning(err1)
		return nil
	}
	if isTruncated {
		message := "Kill failed: Received a 32bits truncated ConnectionID, expect 64bits. Please execute 'KILL [CONNECTION | QUERY] ConnectionID' to send a Kill without truncating ConnectionID."
		logutil.BgLogger().Warn(message, zap.Uint64("connID", s.ConnectionID))
		// Notice that this warning cannot be seen if KILL is triggered by "CTRL-C" of mysql client,
		//   as the KILL is sent by a new connection.
		err := errors.New(message)
		e.ctx.GetSessionVars().StmtCtx.AppendWarning(err)
		return nil
	}

	if connID.ServerID != sm.ServerID() {
		if err := killRemoteConn(ctx, e.ctx, &connID, s.Query); err != nil {
			err1 := errors.New("KILL remote connection failed: " + err.Error())
			e.ctx.GetSessionVars().StmtCtx.AppendWarning(err1)
		}
	} else {
		sm.Kill(s.ConnectionID, s.Query)
	}

	return nil
}

func killRemoteConn(ctx context.Context, sctx sessionctx.Context, connID *util.GlobalConnID, query bool) error {
	if connID.ServerID == 0 {
		return errors.New("Unexpected ZERO ServerID. Please file a bug to the TiDB Team")
	}

	killExec := &tipb.Executor{
		Tp:   tipb.ExecType_TypeKill,
		Kill: &tipb.Kill{ConnID: connID.ID(), Query: query},
	}

	dagReq := &tipb.DAGRequest{}
	dagReq.TimeZoneName, dagReq.TimeZoneOffset = timeutil.Zone(sctx.GetSessionVars().Location())
	sc := sctx.GetSessionVars().StmtCtx
	if sc.RuntimeStatsColl != nil {
		collExec := true
		dagReq.CollectExecutionSummaries = &collExec
	}
	dagReq.Flags = sc.PushDownFlags()
	dagReq.Executors = []*tipb.Executor{killExec}

	var builder distsql.RequestBuilder
	kvReq, err := builder.
		SetDAGRequest(dagReq).
		SetFromSessionVars(sctx.GetSessionVars()).
		SetFromInfoSchema(sctx.GetInfoSchema()).
		SetStoreType(kv.TiDB).
		SetTiDBServerID(connID.ServerID).
		Build()
	if err != nil {
		return err
	}
	resp := sctx.GetClient().Send(ctx, kvReq, sctx.GetSessionVars().KVVars, &kv.ClientSendOption{})
	if resp == nil {
		err := errors.New("client returns nil response")
		return err
	}

	logutil.BgLogger().Info("Killed remote connection", zap.Uint64("serverID", connID.ServerID),
		zap.Uint64("connID", connID.ID()), zap.Bool("query", query))
	return err
}

func (e *SimpleExec) executeFlush(s *ast.FlushStmt) error {
	switch s.Tp {
	case ast.FlushTables:
		if s.ReadLock {
			return errors.New("FLUSH TABLES WITH READ LOCK is not supported.  Please use @@tidb_snapshot")
		}
	case ast.FlushPrivileges:
		dom := domain.GetDomain(e.ctx)
		return dom.NotifyUpdatePrivilege()
	case ast.FlushTiDBPlugin:
		dom := domain.GetDomain(e.ctx)
		for _, pluginName := range s.Plugins {
			err := plugin.NotifyFlush(dom, pluginName)
			if err != nil {
				return err
			}
		}
	case ast.FlushClientErrorsSummary:
		errno.FlushStats()
	}
	return nil
}

func (e *SimpleExec) executeAlterInstance(s *ast.AlterInstanceStmt) error {
	if s.ReloadTLS {
		logutil.BgLogger().Info("execute reload tls", zap.Bool("NoRollbackOnError", s.NoRollbackOnError))
		sm := e.ctx.GetSessionManager()
		tlsCfg, _, err := util.LoadTLSCertificates(
			variable.GetSysVar("ssl_ca").Value,
			variable.GetSysVar("ssl_key").Value,
			variable.GetSysVar("ssl_cert").Value,
			config.GetGlobalConfig().Security.AutoTLS,
			config.GetGlobalConfig().Security.RSAKeySize,
		)
		if err != nil {
			if !s.NoRollbackOnError || tls.RequireSecureTransport.Load() {
				return err
			}
			logutil.BgLogger().Warn("reload TLS fail but keep working without TLS due to 'no rollback on error'")
		}
		sm.UpdateTLSConfig(tlsCfg)
	}
	return nil
}

func (e *SimpleExec) executeDropStats(s *ast.DropStatsStmt) (err error) {
	h := domain.GetDomain(e.ctx).StatsHandle()
	var statsIDs []int64
	// TODO: GLOBAL option will be deprecated. Also remove this condition when the syntax is removed
	if s.IsGlobalStats {
		statsIDs = []int64{s.Tables[0].TableInfo.ID}
	} else {
		if len(s.PartitionNames) == 0 {
			for _, table := range s.Tables {
				partitionStatIds, _, err := core.GetPhysicalIDsAndPartitionNames(table.TableInfo, nil)
				if err != nil {
					return err
				}
				statsIDs = append(statsIDs, partitionStatIds...)
				statsIDs = append(statsIDs, table.TableInfo.ID)
			}
		} else {
			// TODO: drop stats for specific partition is deprecated. Also remove this condition when the syntax is removed
			if statsIDs, _, err = core.GetPhysicalIDsAndPartitionNames(s.Tables[0].TableInfo, s.PartitionNames); err != nil {
				return err
			}
		}
	}
	if err := h.DeleteTableStatsFromKV(statsIDs); err != nil {
		return err
	}
	return h.Update(e.ctx.GetInfoSchema().(infoschema.InfoSchema))
}

func (e *SimpleExec) autoNewTxn() bool {
	// Some statements cause an implicit commit
	// See https://dev.mysql.com/doc/refman/5.7/en/implicit-commit.html
	switch e.Statement.(type) {
	// Data definition language (DDL) statements that define or modify database objects.
	// (handled in DDL package)
	// Statements that implicitly use or modify tables in the mysql database.
	case *ast.CreateUserStmt, *ast.AlterUserStmt, *ast.DropUserStmt, *ast.RenameUserStmt, *ast.RevokeRoleStmt, *ast.GrantRoleStmt:
		return true
	// Transaction-control and locking statements.  BEGIN, LOCK TABLES, SET autocommit = 1 (if the value is not already 1), START TRANSACTION, UNLOCK TABLES.
	// (handled in other place)
	// Data loading statements. LOAD DATA
	// (handled in other place)
	// Administrative statements. TODO: ANALYZE TABLE, CACHE INDEX, CHECK TABLE, FLUSH, LOAD INDEX INTO CACHE, OPTIMIZE TABLE, REPAIR TABLE, RESET (but not RESET PERSIST).
	case *ast.FlushStmt:
		return true
	}
	return false
}

func (e *SimpleExec) executeShutdown(s *ast.ShutdownStmt) error {
	sessVars := e.ctx.GetSessionVars()
	logutil.BgLogger().Info("execute shutdown statement", zap.Uint64("conn", sessVars.ConnectionID))
	p, err := os.FindProcess(os.Getpid())
	if err != nil {
		return err
	}

	// Call with async
	go asyncDelayShutdown(p, time.Second)

	return nil
}

// #14239 - https://github.com/pingcap/tidb/issues/14239
// Need repair 'shutdown' command behavior.
// Response of TiDB is different to MySQL.
// This function need to run with async model, otherwise it will block main coroutine
func asyncDelayShutdown(p *os.Process, delay time.Duration) {
	time.Sleep(delay)
	// Send SIGTERM instead of SIGKILL to allow graceful shutdown and cleanups to work properly.
	err := p.Signal(syscall.SIGTERM)
	if err != nil {
		panic(err)
	}

	// Sending SIGKILL should not be needed as SIGTERM should cause a graceful shutdown after
	// n seconds as configured by the GracefulWaitBeforeShutdown. This is here in case that doesn't
	// work for some reason.
	graceTime := config.GetGlobalConfig().GracefulWaitBeforeShutdown

	// The shutdown is supposed to start at graceTime and is allowed to take up to 10s.
	time.Sleep(time.Second * time.Duration(graceTime+10))
	logutil.BgLogger().Info("Killing process as grace period is over", zap.Int("pid", p.Pid), zap.Int("graceTime", graceTime))
	err = p.Kill()
	if err != nil {
		panic(err)
	}
}

func (e *SimpleExec) executeSetSessionStates(ctx context.Context, s *ast.SetSessionStatesStmt) error {
	var sessionStates sessionstates.SessionStates
	decoder := json.NewDecoder(bytes.NewReader([]byte(s.SessionStates)))
	decoder.UseNumber()
	if err := decoder.Decode(&sessionStates); err != nil {
		return errors.Trace(err)
	}
	return e.ctx.DecodeSessionStates(ctx, e.ctx, &sessionStates)
}

func (e *SimpleExec) executeAdmin(s *ast.AdminStmt) error {
	switch s.Tp {
	case ast.AdminReloadStatistics:
		return e.executeAdminReloadStatistics(s)
	case ast.AdminFlushPlanCache:
		return e.executeAdminFlushPlanCache(s)
	}
	return nil
}

func (e *SimpleExec) executeAdminReloadStatistics(s *ast.AdminStmt) error {
	if s.Tp != ast.AdminReloadStatistics {
		return errors.New("This AdminStmt is not ADMIN RELOAD STATS_EXTENDED")
	}
	if !e.ctx.GetSessionVars().EnableExtendedStats {
		return errors.New("Extended statistics feature is not generally available now, and tidb_enable_extended_stats is OFF")
	}
	return domain.GetDomain(e.ctx).StatsHandle().ReloadExtendedStatistics()
}

func (e *SimpleExec) executeAdminFlushPlanCache(s *ast.AdminStmt) error {
	if s.Tp != ast.AdminFlushPlanCache {
		return errors.New("This AdminStmt is not ADMIN FLUSH PLAN_CACHE")
	}
	if s.StatementScope == ast.StatementScopeGlobal {
		return errors.New("Do not support the 'admin flush global scope.'")
	}
	if !e.ctx.GetSessionVars().EnablePreparedPlanCache {
		e.ctx.GetSessionVars().StmtCtx.AppendWarning(errors.New("The plan cache is disable. So there no need to flush the plan cache"))
		return nil
	}
	now := types.NewTime(types.FromGoTime(time.Now().In(e.ctx.GetSessionVars().StmtCtx.TimeZone)), mysql.TypeTimestamp, 3)
	e.ctx.GetSessionVars().LastUpdateTime4PC = now
	e.ctx.GetPlanCache(false).DeleteAll()
	if s.StatementScope == ast.StatementScopeInstance {
		// Record the timestamp. When other sessions want to use the plan cache,
		// it will check the timestamp first to decide whether the plan cache should be flushed.
		domain.GetDomain(e.ctx).SetExpiredTimeStamp4PC(now)
	}
	return nil
}<|MERGE_RESOLUTION|>--- conflicted
+++ resolved
@@ -959,12 +959,8 @@
 		passwordLockTime:               0,
 		failedLoginAttemptsNotFound:    false,
 		passwordLockTimeChangeNotFound: false,
-<<<<<<< HEAD
-		commentIsNull:                  false}
-=======
 		commentIsNull:                  false,
 	}
->>>>>>> 0104a1e2
 	sql := new(strings.Builder)
 	sqlexec.MustFormatSQL(sql, `SELECT JSON_UNQUOTE(JSON_EXTRACT(user_attributes, '$.Password_locking.failed_login_attempts')),
         JSON_UNQUOTE(JSON_EXTRACT(user_attributes, '$.Password_locking.password_lock_time_days')),
@@ -1125,7 +1121,7 @@
 	passwordInit := true
 	// Get changed user password reuse info.
 	savePasswdHistory := whetherSavePasswordHistory(plInfo)
-	sqlTemplate := "INSERT INTO %n.%n (Host, User, authentication_string, plugin, user_attributes, Account_locked, Token_issuer, Password_expired, Password_lifetime, Password_reuse_time, Password_reuse_history) VALUES "
+	sqlTemplate := "INSERT INTO %n.%n (Host, User, authentication_string, plugin, user_attributes, Account_locked, Token_issuer, Password_expired, Password_lifetime,  Password_reuse_time, Password_reuse_history) VALUES "
 	valueTemplate := "(%?, %?, %?, %?, %?, %?, %?, %?, %?"
 
 	sqlexec.MustFormatSQL(sql, sqlTemplate, mysql.SystemDB, mysql.UserTable)
