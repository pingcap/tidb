--- conflicted
+++ resolved
@@ -571,7 +571,11 @@
 		startTS := e.ctx.GetSessionVars().TxnReadTS
 		// clear TxnReadTS after we used it.
 		e.ctx.GetSessionVars().TxnReadTS = 0
-		return e.executeBeginWithReadTS(ctx, startTS)
+		if err := e.ctx.NewTxnWithStartTS(ctx, startTS); err != nil {
+			return err
+		}
+		e.ctx.GetSessionVars().SetInTxn(true)
+		return nil
 	}
 	// If `START TRANSACTION READ ONLY` is the first statement in TxnCtx, we should
 	// always create a new Txn instead of reusing it.
@@ -628,106 +632,6 @@
 	return nil
 }
 
-<<<<<<< HEAD
-func (e *SimpleExec) executeBeginWithReadTS(ctx context.Context, startTS uint64) error {
-	opt := sessionctx.StalenessTxnOption{}
-	opt.Mode = ast.TimestampBoundReadTimestamp
-	opt.StartTS = startTS
-	err := e.ctx.NewTxnWithStalenessOption(ctx, opt)
-	if err != nil {
-		return err
-	}
-	// With START TRANSACTION, autocommit remains disabled until you end
-	// the transaction with COMMIT or ROLLBACK. The autocommit mode then
-	// reverts to its previous state.
-	e.ctx.GetSessionVars().SetInTxn(true)
-	return nil
-}
-
-func (e *SimpleExec) executeStartTransactionReadOnlyWithBoundedStaleness(ctx context.Context, s *ast.BeginStmt) error {
-	if e.StalenessTxnOption == nil {
-		return errors.New("Failed to get timestamp during start transaction read only as of timestamp")
-	}
-	if err := e.ctx.NewTxnWithStalenessOption(ctx, *e.StalenessTxnOption); err != nil {
-		return err
-	}
-	// With START TRANSACTION, autocommit remains disabled until you end
-	// the transaction with COMMIT or ROLLBACK. The autocommit mode then
-	// reverts to its previous state.
-	e.ctx.GetSessionVars().SetInTxn(true)
-	return nil
-}
-
-// TODO: deprecate this syntax and only keep `AS OF TIMESTAMP` statement.
-func (e *SimpleExec) executeStartTransactionReadOnlyWithTimestampBound(ctx context.Context, s *ast.BeginStmt) error {
-	opt := sessionctx.StalenessTxnOption{}
-	opt.Mode = s.Bound.Mode
-	switch s.Bound.Mode {
-	case ast.TimestampBoundReadTimestamp:
-		// TODO: support funcCallExpr in future
-		v, ok := s.Bound.Timestamp.(*driver.ValueExpr)
-		if !ok {
-			return errors.New("Invalid value for Bound Timestamp")
-		}
-		t, err := types.ParseTime(e.ctx.GetSessionVars().StmtCtx, v.GetString(), v.GetType().Tp, types.GetFsp(v.GetString()))
-		if err != nil {
-			return err
-		}
-		gt, err := t.GoTime(e.ctx.GetSessionVars().TimeZone)
-		if err != nil {
-			return err
-		}
-		opt.StartTS = oracle.GoTimeToTS(gt)
-	case ast.TimestampBoundExactStaleness:
-		// TODO: support funcCallExpr in future
-		v, ok := s.Bound.Timestamp.(*driver.ValueExpr)
-		if !ok {
-			return errors.New("Invalid value for Bound Timestamp")
-		}
-		d, err := types.ParseDuration(e.ctx.GetSessionVars().StmtCtx, v.GetString(), types.GetFsp(v.GetString()))
-		if err != nil {
-			return err
-		}
-		opt.PrevSec = uint64(d.Seconds())
-	case ast.TimestampBoundMaxStaleness:
-		v, ok := s.Bound.Timestamp.(*driver.ValueExpr)
-		if !ok {
-			return errors.New("Invalid value for Bound Timestamp")
-		}
-		d, err := types.ParseDuration(e.ctx.GetSessionVars().StmtCtx, v.GetString(), types.GetFsp(v.GetString()))
-		if err != nil {
-			return err
-		}
-		opt.PrevSec = uint64(d.Seconds())
-	case ast.TimestampBoundMinReadTimestamp:
-		v, ok := s.Bound.Timestamp.(*driver.ValueExpr)
-		if !ok {
-			return errors.New("Invalid value for Bound Timestamp")
-		}
-		t, err := types.ParseTime(e.ctx.GetSessionVars().StmtCtx, v.GetString(), v.GetType().Tp, types.GetFsp(v.GetString()))
-		if err != nil {
-			return err
-		}
-		gt, err := t.GoTime(e.ctx.GetSessionVars().TimeZone)
-		if err != nil {
-			return err
-		}
-		opt.StartTS = oracle.GoTimeToTS(gt)
-	}
-	err := e.ctx.NewTxnWithStalenessOption(ctx, opt)
-	if err != nil {
-		return err
-	}
-
-	// With START TRANSACTION, autocommit remains disabled until you end
-	// the transaction with COMMIT or ROLLBACK. The autocommit mode then
-	// reverts to its previous state.
-	e.ctx.GetSessionVars().SetInTxn(true)
-	return nil
-}
-
-=======
->>>>>>> 98f0d76b
 func (e *SimpleExec) executeRevokeRole(s *ast.RevokeRoleStmt) error {
 	for _, role := range s.Roles {
 		exists, err := userExists(e.ctx, role.Username, role.Hostname)
