// Copyright 2016 PingCAP, Inc.
//
// Licensed under the Apache License, Version 2.0 (the "License");
// you may not use this file except in compliance with the License.
// You may obtain a copy of the License at
//
//     http://www.apache.org/licenses/LICENSE-2.0
//
// Unless required by applicable law or agreed to in writing, software
// distributed under the License is distributed on an "AS IS" BASIS,
// See the License for the specific language governing permissions and
// limitations under the License.

package executor

import (
	"fmt"
	"strings"

	"github.com/juju/errors"
	"github.com/ngaut/log"
	"github.com/pingcap/tidb/ast"
	"github.com/pingcap/tidb/context"
	"github.com/pingcap/tidb/expression"
	"github.com/pingcap/tidb/infoschema"
	"github.com/pingcap/tidb/model"
	"github.com/pingcap/tidb/mysql"
	"github.com/pingcap/tidb/sessionctx"
	"github.com/pingcap/tidb/sessionctx/variable"
	"github.com/pingcap/tidb/terror"
	"github.com/pingcap/tidb/util"
	"github.com/pingcap/tidb/util/sqlexec"
)

// SimpleExec represents simple statement executor.
// For statements do simple execution.
// includes `UseStmt`, 'SetStmt`, `DoStmt`,
// `BeginStmt`, `CommitStmt`, `RollbackStmt`.
// TODO: list all simple statements.
type SimpleExec struct {
	Statement ast.StmtNode
	ctx       context.Context
	done      bool
	is        infoschema.InfoSchema
}

// Schema implements the Executor Schema interface.
func (e *SimpleExec) Schema() *expression.Schema {
	return expression.NewSchema()
}

// Next implements Execution Next interface.
func (e *SimpleExec) Next() (*Row, error) {
	if e.done {
		return nil, nil
	}
	var err error
	switch x := e.Statement.(type) {
	case *ast.UseStmt:
		err = e.executeUse(x)
	case *ast.FlushTableStmt:
		err = e.executeFlushTable(x)
	case *ast.BeginStmt:
		err = e.executeBegin(x)
	case *ast.CommitStmt:
		e.executeCommit(x)
	case *ast.RollbackStmt:
		err = e.executeRollback(x)
	case *ast.CreateUserStmt:
		err = e.executeCreateUser(x)
	case *ast.AlterUserStmt:
		err = e.executeAlterUser(x)
	case *ast.DropUserStmt:
		err = e.executeDropUser(x)
	case *ast.SetPwdStmt:
		err = e.executeSetPwd(x)
	case *ast.BinlogStmt:
		// We just ignore it.
		return nil, nil
	}
	if err != nil {
		return nil, errors.Trace(err)
	}
	e.done = true
	return nil, nil
}

// Close implements the Executor Close interface.
func (e *SimpleExec) Close() error {
	return nil
}

func (e *SimpleExec) executeUse(s *ast.UseStmt) error {
	dbname := model.NewCIStr(s.DBName)
	dbinfo, exists := e.is.SchemaByName(dbname)
	if !exists {
		return infoschema.ErrDatabaseNotExists.GenByArgs(dbname)
	}
	e.ctx.GetSessionVars().CurrentDB = dbname.O
	// character_set_database is the character set used by the default database.
	// The server sets this variable whenever the default database changes.
	// See http://dev.mysql.com/doc/refman/5.7/en/server-system-variables.html#sysvar_character_set_database
	sessionVars := e.ctx.GetSessionVars()
	sessionVars.Systems[variable.CharsetDatabase] = dbinfo.Charset
	sessionVars.Systems[variable.CollationDatabase] = dbinfo.Collate
	return nil
}

func (e *SimpleExec) executeBegin(s *ast.BeginStmt) error {
	// If BEGIN is the first statement in TxnCtx, we can reuse the existing transaction, without the
	// need to call NewTxn, which commits the existing transaction and begins a new one.
	txnCtx := e.ctx.GetSessionVars().TxnCtx
	if txnCtx.Histroy != nil {
		err := e.ctx.NewTxn()
		if err != nil {
			return errors.Trace(err)
		}
	}
	// With START TRANSACTION, autocommit remains disabled until you end
	// the transaction with COMMIT or ROLLBACK. The autocommit mode then
	// reverts to its previous state.
	e.ctx.GetSessionVars().SetStatusFlag(mysql.ServerStatusInTrans, true)
	return nil
}

func (e *SimpleExec) executeCommit(s *ast.CommitStmt) {
	e.ctx.GetSessionVars().SetStatusFlag(mysql.ServerStatusInTrans, false)
}

func (e *SimpleExec) executeRollback(s *ast.RollbackStmt) error {
	sessVars := e.ctx.GetSessionVars()
	log.Infof("[%d] execute rollback statement", sessVars.ConnectionID)
	sessVars.SetStatusFlag(mysql.ServerStatusInTrans, false)
	if e.ctx.Txn().Valid() {
		return e.ctx.Txn().Rollback()
	}
	return nil
}

type sqlExec interface {
	Execute(sql string) ([]ast.RecordSet, error)
}

func (e *SimpleExec) executeCreateUser(s *ast.CreateUserStmt) error {
	users := make([]string, 0, len(s.Specs))
	for _, spec := range s.Specs {
		userName, host := parseUser(spec.User)
		exists, err1 := userExists(e.ctx, userName, host)
		if err1 != nil {
			return errors.Trace(err1)
		}
		if exists {
			if !s.IfNotExists {
				return errors.New("Duplicate user")
			}
			continue
		}
		pwd := ""
		if spec.AuthOpt != nil {
			if spec.AuthOpt.ByAuthString {
				pwd = util.EncodePassword(spec.AuthOpt.AuthString)
			} else {
				pwd = util.EncodePassword(spec.AuthOpt.HashString)
			}
		}
		user := fmt.Sprintf(`("%s", "%s", "%s")`, host, userName, pwd)
		users = append(users, user)
	}
	if len(users) == 0 {
		return nil
	}
	sql := fmt.Sprintf(`INSERT INTO %s.%s (Host, User, Password) VALUES %s;`, mysql.SystemDB, mysql.UserTable, strings.Join(users, ", "))
<<<<<<< HEAD
	_, err := e.ctx.(sqlExec).Execute(sql)
=======
	_, err := e.ctx.(sqlexec.SQLExecutor).Execute(sql)
>>>>>>> f5fac14a
	if err != nil {
		return errors.Trace(err)
	}

	// Flush privileges.
	dom := sessionctx.GetDomain(e.ctx)
	err = dom.PrivilegeHandle().Update()
	return errors.Trace(err)
}

func (e *SimpleExec) executeAlterUser(s *ast.AlterUserStmt) error {
	if s.CurrentAuth != nil {
		user := e.ctx.GetSessionVars().User
		if len(user) == 0 {
			return errors.New("Session user is empty")
		}
		spec := &ast.UserSpec{
			User:    user,
			AuthOpt: s.CurrentAuth,
		}
		s.Specs = []*ast.UserSpec{spec}
	}

	failedUsers := make([]string, 0, len(s.Specs))
	for _, spec := range s.Specs {
		userName, host := parseUser(spec.User)
		exists, err := userExists(e.ctx, userName, host)
		if err != nil {
			return errors.Trace(err)
		}
		if !exists {
			failedUsers = append(failedUsers, spec.User)
			if s.IfExists {
				// TODO: Make this error as a warning.
			}
			continue
		}
		pwd := ""
		if spec.AuthOpt != nil {
			if spec.AuthOpt.ByAuthString {
				pwd = util.EncodePassword(spec.AuthOpt.AuthString)
			} else {
				pwd = util.EncodePassword(spec.AuthOpt.HashString)
			}
		}
		sql := fmt.Sprintf(`UPDATE %s.%s SET Password = "%s" WHERE Host = "%s" and User = "%s";`,
			mysql.SystemDB, mysql.UserTable, pwd, host, userName)
		_, err = e.ctx.(sqlexec.RestrictedSQLExecutor).ExecRestrictedSQL(e.ctx, sql)
		if err != nil {
			failedUsers = append(failedUsers, spec.User)
		}
	}
	if len(failedUsers) > 0 {
		// Commit the transaction even if we returns error
		err := e.ctx.Txn().Commit()
		if err != nil {
			return errors.Trace(err)
		}
		errMsg := "Operation ALTER USER failed for " + strings.Join(failedUsers, ",")
		return terror.ClassExecutor.New(CodeCannotUser, errMsg)
	}
	return nil
}

func (e *SimpleExec) executeDropUser(s *ast.DropUserStmt) error {
	failedUsers := make([]string, 0, len(s.UserList))
	for _, user := range s.UserList {
		userName, host := parseUser(user)
		exists, err := userExists(e.ctx, userName, host)
		if err != nil {
			return errors.Trace(err)
		}
		if !exists {
			if !s.IfExists {
				failedUsers = append(failedUsers, user)
			}
			continue
		}
		sql := fmt.Sprintf(`DELETE FROM %s.%s WHERE Host = "%s" and User = "%s";`, mysql.SystemDB, mysql.UserTable, host, userName)
		_, err = e.ctx.(sqlexec.RestrictedSQLExecutor).ExecRestrictedSQL(e.ctx, sql)
		if err != nil {
			failedUsers = append(failedUsers, user)
		}
	}
	if len(failedUsers) > 0 {
		// Commit the transaction even if we returns error
		err := e.ctx.Txn().Commit()
		if err != nil {
			return errors.Trace(err)
		}
		errMsg := "Operation DROP USER failed for " + strings.Join(failedUsers, ",")
		return terror.ClassExecutor.New(CodeCannotUser, errMsg)
	}
	return nil
}

// parse user string into username and host
// root@localhost -> root, localhost
func parseUser(user string) (string, string) {
	strs := strings.Split(user, "@")
	return strs[0], strs[1]
}

func userExists(ctx context.Context, name string, host string) (bool, error) {
	sql := fmt.Sprintf(`SELECT * FROM %s.%s WHERE User="%s" AND Host="%s";`, mysql.SystemDB, mysql.UserTable, name, host)
	rs, err := ctx.(sqlexec.RestrictedSQLExecutor).ExecRestrictedSQL(ctx, sql)
	if err != nil {
		return false, errors.Trace(err)
	}
	defer rs.Close()
	row, err := rs.Next()
	if err != nil {
		return false, errors.Trace(err)
	}
	return row != nil, nil
}

func (e *SimpleExec) executeSetPwd(s *ast.SetPwdStmt) error {
	if len(s.User) == 0 {
		vars := e.ctx.GetSessionVars()
		s.User = vars.User
		if len(s.User) == 0 {
			return errors.New("Session error is empty")
		}
	}
	userName, host := parseUser(s.User)
	exists, err := userExists(e.ctx, userName, host)
	if err != nil {
		return errors.Trace(err)
	}
	if !exists {
		return errors.Trace(ErrPasswordNoMatch)
	}

	// update mysql.user
	sql := fmt.Sprintf(`UPDATE %s.%s SET password="%s" WHERE User="%s" AND Host="%s";`, mysql.SystemDB, mysql.UserTable, util.EncodePassword(s.Password), userName, host)
	_, err = e.ctx.(sqlexec.RestrictedSQLExecutor).ExecRestrictedSQL(e.ctx, sql)
	return errors.Trace(err)
}

func (e *SimpleExec) executeFlushTable(s *ast.FlushTableStmt) error {
	// TODO: A dummy implement
	return nil
}<|MERGE_RESOLUTION|>--- conflicted
+++ resolved
@@ -137,10 +137,6 @@
 	return nil
 }
 
-type sqlExec interface {
-	Execute(sql string) ([]ast.RecordSet, error)
-}
-
 func (e *SimpleExec) executeCreateUser(s *ast.CreateUserStmt) error {
 	users := make([]string, 0, len(s.Specs))
 	for _, spec := range s.Specs {
@@ -170,11 +166,7 @@
 		return nil
 	}
 	sql := fmt.Sprintf(`INSERT INTO %s.%s (Host, User, Password) VALUES %s;`, mysql.SystemDB, mysql.UserTable, strings.Join(users, ", "))
-<<<<<<< HEAD
-	_, err := e.ctx.(sqlExec).Execute(sql)
-=======
 	_, err := e.ctx.(sqlexec.SQLExecutor).Execute(sql)
->>>>>>> f5fac14a
 	if err != nil {
 		return errors.Trace(err)
 	}
