--- conflicted
+++ resolved
@@ -604,12 +604,9 @@
 	if e.ctx.GetSessionVars().TxnCtx.IsPessimistic {
 		txn.SetOption(tikvstore.Pessimistic, true)
 	}
-<<<<<<< HEAD
-=======
 	if s.CausalConsistencyOnly {
 		txn.SetOption(tikvstore.GuaranteeLinearizability, false)
 	}
->>>>>>> 1cebae21
 	return nil
 }
 
