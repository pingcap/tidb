--- conflicted
+++ resolved
@@ -63,12 +63,12 @@
 	"go.uber.org/zap"
 )
 
-const notSpecified = -1
-
 var (
 	transactionDurationPessimisticRollback = metrics.TransactionDuration.WithLabelValues(metrics.LblPessimistic, metrics.LblRollback)
 	transactionDurationOptimisticRollback  = metrics.TransactionDuration.WithLabelValues(metrics.LblOptimistic, metrics.LblRollback)
 )
+
+const notSpecified = -1
 
 // SimpleExec represents simple statement executor.
 // For statements do simple execution.
@@ -90,16 +90,6 @@
 	staleTxnStartTS uint64
 }
 
-<<<<<<< HEAD
-type passwordLockInfo struct {
-	lockAccount               string
-	passwordExpired           string
-	passwordLifetime          any
-	passwordHistory           int64
-	passwordHistoryFlag       bool
-	passwordReuseInterval     int64
-	passwordReuseIntervalFlag bool
-=======
 type passwordOrLockOptionsInfo struct {
 	lockAccount                 string
 	passwordExpired             string
@@ -112,7 +102,6 @@
 	passwordLockTime            int64
 	failedLoginAttemptsChange   bool
 	passwordLockTimeChange      bool
->>>>>>> 59cda14a4e (*:  Support Failed-Login Tracking and Temporary Account Locking (#39322))
 }
 
 type passwordReuseInfo struct {
@@ -852,63 +841,6 @@
 	return passwdSaveTime > 0 || passwdSaveNum > 0
 }
 
-<<<<<<< HEAD
-<<<<<<< HEAD
-func (pLinfo *passwordLockInfo) analyzeLockPasswordInfo(PasswordOrLockOptions []*ast.PasswordOrLockOption) {
-	// If "ACCOUNT LOCK" or "ACCOUNT UNLOCK" appears many times,
-	// the last declaration takes effect.
-=======
-func (pLinfo *passwordLockInfo) analyzeLockPasswordInfo(PasswordOrLockOptions []*ast.PasswordOrLockOption) error {
-	if length := len(PasswordOrLockOptions); length > 0 {
-		// If "ACCOUNT LOCK" or "ACCOUNT UNLOCK" appears many times,
-		// only the last declaration takes effect.
-		for i := length - 1; i >= 0; i-- {
-			if PasswordOrLockOptions[i].Type == ast.Lock {
-				pLinfo.lockAccount = "Y"
-				break
-			} else if PasswordOrLockOptions[i].Type == ast.Unlock {
-				pLinfo.lockAccount = "N"
-				break
-			}
-		}
-		// If "PASSWORD EXPIRE ..." appears many times,
-		// only the last declaration takes effect.
-	Loop:
-		for i := length - 1; i >= 0; i-- {
-			switch PasswordOrLockOptions[i].Type {
-			case ast.PasswordExpire:
-				pLinfo.passwordExpired = "Y"
-				break Loop
-			case ast.PasswordExpireDefault:
-				pLinfo.passwordLifetime = nil
-				break Loop
-			case ast.PasswordExpireNever:
-				pLinfo.passwordLifetime = 0
-				break Loop
-			case ast.PasswordExpireInterval:
-				if PasswordOrLockOptions[i].Count == 0 || PasswordOrLockOptions[i].Count > math.MaxUint16 {
-					return types.ErrWrongValue2.GenWithStackByArgs("DAY", fmt.Sprintf("%v", PasswordOrLockOptions[i].Count))
-				}
-				pLinfo.passwordLifetime = PasswordOrLockOptions[i].Count
-				break Loop
-			}
-		}
-	}
->>>>>>> daab170f
-	for _, option := range PasswordOrLockOptions {
-		switch option.Type {
-		case ast.PasswordHistory:
-			pLinfo.passwordHistory = mathutil.Min(option.Count, math.MaxUint16)
-			pLinfo.passwordHistoryFlag = true
-		case ast.PasswordHistoryDefault:
-			pLinfo.passwordHistory = notSpecified
-			pLinfo.passwordHistoryFlag = true
-		case ast.PasswordReuseInterval:
-			pLinfo.passwordReuseInterval = mathutil.Min(option.Count, math.MaxUint16)
-			pLinfo.passwordReuseIntervalFlag = true
-<<<<<<< HEAD
-
-=======
 type alterUserPasswordLocking struct {
 	failedLoginAttempts            int64
 	passwordLockTime               int64
@@ -968,14 +900,12 @@
 		case ast.PasswordReuseInterval:
 			info.passwordReuseInterval = mathutil.Min(option.Count, math.MaxUint16)
 			info.passwordReuseIntervalChange = true
->>>>>>> 59cda14a4e (*:  Support Failed-Login Tracking and Temporary Account Locking (#39322))
-=======
->>>>>>> daab170f
 		case ast.PasswordReuseDefault:
 			info.passwordReuseInterval = notSpecified
 			info.passwordReuseIntervalChange = true
 		}
 	}
+	return nil
 }
 
 func createUserFailedLoginJSON(info *passwordOrLockOptionsInfo) string {
@@ -1033,7 +963,6 @@
 	if err != nil {
 		return nil, err
 	}
-<<<<<<< HEAD
 
 	// Configuration priority is User Changes > User History
 	if pLO.failedLoginAttemptsChange {
@@ -1088,9 +1017,6 @@
 	sqlexec.MustFormatSQL(sql, " WHERE Host=%? and User=%?;", host, name)
 	_, err := sqlExecutor.ExecuteInternal(ctx, sql.String())
 	return err
-=======
-	return nil
->>>>>>> daab170f
 }
 
 func (e *SimpleExec) authUsingCleartextPwd(authOpt *ast.AuthOption, authPlugin string) bool {
@@ -1135,34 +1061,6 @@
 		return err
 	}
 
-<<<<<<< HEAD
-<<<<<<< HEAD
-	passwdlockinfo := &passwordLockInfo{lockAccount: "N", passwordHistory: notSpecified,
-		passwordReuseInterval: notSpecified, passwordHistoryFlag: false,
-		passwordReuseIntervalFlag: false}
-	passwdlockinfo.analyzeLockPasswordInfo(s.PasswordOrLockOptions)
-=======
-	passwdlockinfo := &passwordLockInfo{
-		lockAccount:               "N",
-		passwordExpired:           "N",
-		passwordLifetime:          nil,
-		passwordHistory:           notSpecified,
-		passwordReuseInterval:     notSpecified,
-		passwordHistoryFlag:       false,
-		passwordReuseIntervalFlag: false,
-	}
-	err = passwdlockinfo.analyzeLockPasswordInfo(s.PasswordOrLockOptions)
-	if err != nil {
-		return err
-	}
->>>>>>> daab170f
-	if s.IsCreateRole {
-		passwdlockinfo.lockAccount = "Y"
-		passwdlockinfo.passwordExpired = "Y"
-	}
-
-	var userAttributes any = nil
-=======
 	plOptions := &passwordOrLockOptionsInfo{
 		lockAccount:                 "N",
 		passwordExpired:             "N",
@@ -1185,30 +1083,22 @@
 	}
 
 	var userAttributes []string
->>>>>>> 59cda14a4e (*:  Support Failed-Login Tracking and Temporary Account Locking (#39322))
 	if s.CommentOrAttributeOption != nil {
 		if s.CommentOrAttributeOption.Type == ast.UserCommentType {
-			userAttributes = fmt.Sprintf("{\"metadata\": {\"comment\": \"%s\"}}", s.CommentOrAttributeOption.Value)
+			userAttributes = append(userAttributes, fmt.Sprintf("\"metadata\": {\"comment\": \"%s\"}", s.CommentOrAttributeOption.Value))
 		} else if s.CommentOrAttributeOption.Type == ast.UserAttributeType {
-			userAttributes = fmt.Sprintf("{\"metadata\": %s}", s.CommentOrAttributeOption.Value)
-		}
-	}
-<<<<<<< HEAD
-=======
-	resourceGroupName := "default"
-	if s.ResourceGroupNameOption != nil {
-		if s.ResourceGroupNameOption.Type == ast.UserResourceGroupName {
-			resourceGroupName = s.ResourceGroupNameOption.Value
-		}
-	}
-	userAttributes = append(userAttributes, fmt.Sprintf("\"resource_group\": \"%s\"", resourceGroupName))
+			userAttributes = append(userAttributes, fmt.Sprintf("\"metadata\": %s", s.CommentOrAttributeOption.Value))
+		}
+	}
 	// If FAILED_LOGIN_ATTEMPTS and PASSWORD_LOCK_TIME are both specified to 0, a string of 0 length is generated.
 	// When inserting the attempts into json, an error occurs. This requires special handling.
 	if PasswordLocking != "" {
 		userAttributes = append(userAttributes, PasswordLocking)
 	}
-	userAttributesStr := fmt.Sprintf("{%s}", strings.Join(userAttributes, ","))
->>>>>>> 59cda14a4e (*:  Support Failed-Login Tracking and Temporary Account Locking (#39322))
+	var userAttributesStr any = nil
+	if len(userAttributes) > 0 {
+		userAttributesStr = fmt.Sprintf("{%s}", strings.Join(userAttributes, ","))
+	}
 
 	tokenIssuer := ""
 	for _, authTokenOption := range s.AuthTokenOrTLSOptions {
@@ -1222,20 +1112,9 @@
 	sqlPasswordHistory := new(strings.Builder)
 	passwordInit := true
 	// Get changed user password reuse info.
-<<<<<<< HEAD
-	savePasswdHistory := whetherSavePasswordHistory(passwdlockinfo)
-<<<<<<< HEAD
-	sqlTemplate := "INSERT INTO %n.%n (Host, User, authentication_string, plugin, user_attributes, Account_locked, Token_issuer, Password_reuse_time, Password_reuse_history) VALUES "
-	valueTemplate := "(%?, %?, %?, %?, %?, %?, %?"
-=======
 	savePasswdHistory := whetherSavePasswordHistory(plOptions)
 	sqlTemplate := "INSERT INTO %n.%n (Host, User, authentication_string, plugin, user_attributes, Account_locked, Token_issuer, Password_expired, Password_lifetime,  Password_reuse_time, Password_reuse_history) VALUES "
 	valueTemplate := "(%?, %?, %?, %?, %?, %?, %?, %?, %?"
->>>>>>> 59cda14a4e (*:  Support Failed-Login Tracking and Temporary Account Locking (#39322))
-=======
-	sqlTemplate := "INSERT INTO %n.%n (Host, User, authentication_string, plugin, user_attributes, Account_locked, Token_issuer, Password_expired, Password_lifetime, Password_reuse_time, Password_reuse_history) VALUES "
-	valueTemplate := "(%?, %?, %?, %?, %?, %?, %?, %?, %?"
->>>>>>> daab170f
 
 	sqlexec.MustFormatSQL(sql, sqlTemplate, mysql.SystemDB, mysql.UserTable)
 	if savePasswdHistory {
@@ -1247,18 +1126,9 @@
 		if len(spec.User.Username) > auth.UserNameMaxLength {
 			return ErrWrongStringLength.GenWithStackByArgs(spec.User.Username, "user name", auth.UserNameMaxLength)
 		}
-<<<<<<< HEAD
-<<<<<<< HEAD
-=======
 		if len(spec.User.Username) == 0 && plOptions.passwordExpired == "Y" {
 			return ErrPasswordExpireAnonymousUser.GenWithStackByArgs()
 		}
->>>>>>> 59cda14a4e (*:  Support Failed-Login Tracking and Temporary Account Locking (#39322))
-=======
-		if len(spec.User.Username) == 0 && passwdlockinfo.passwordExpired == "Y" {
-			return ErrPasswordExpireAnonymousUser.GenWithStackByArgs()
-		}
->>>>>>> daab170f
 		if len(spec.User.Hostname) > auth.HostNameMaxLength {
 			return ErrWrongStringLength.GenWithStackByArgs(spec.User.Hostname, "host name", auth.HostNameMaxLength)
 		}
@@ -1318,15 +1188,7 @@
 		}
 
 		hostName := strings.ToLower(spec.User.Hostname)
-<<<<<<< HEAD
-<<<<<<< HEAD
-		sqlexec.MustFormatSQL(sql, valueTemplate, hostName, spec.User.Username, pwd, authPlugin, userAttributes, passwdlockinfo.lockAccount, recordTokenIssuer)
-=======
 		sqlexec.MustFormatSQL(sql, valueTemplate, hostName, spec.User.Username, pwd, authPlugin, userAttributesStr, plOptions.lockAccount, recordTokenIssuer, plOptions.passwordExpired, plOptions.passwordLifetime)
->>>>>>> 59cda14a4e (*:  Support Failed-Login Tracking and Temporary Account Locking (#39322))
-=======
-		sqlexec.MustFormatSQL(sql, valueTemplate, hostName, spec.User.Username, pwd, authPlugin, userAttributes, passwdlockinfo.lockAccount, recordTokenIssuer, passwdlockinfo.passwordExpired, passwdlockinfo.passwordLifetime)
->>>>>>> daab170f
 		// add Password_reuse_time value.
 		if plOptions.passwordReuseIntervalChange && (plOptions.passwordReuseInterval != notSpecified) {
 			sqlexec.MustFormatSQL(sql, `, %?`, plOptions.passwordReuseInterval)
@@ -1796,14 +1658,6 @@
 		s.Specs = []*ast.UserSpec{spec}
 	}
 
-<<<<<<< HEAD
-<<<<<<< HEAD
-	passwdlockinfo :=
-		&passwordLockInfo{lockAccount: "", passwordHistory: notSpecified,
-			passwordReuseInterval: notSpecified, passwordHistoryFlag: false,
-			passwordReuseIntervalFlag: false}
-	passwdlockinfo.analyzeLockPasswordInfo(s.PasswordOrLockOptions)
-=======
 	plOptions := passwordOrLockOptionsInfo{
 		lockAccount:                 "",
 		passwordExpired:             "",
@@ -1819,23 +1673,6 @@
 	if err != nil {
 		return err
 	}
->>>>>>> 59cda14a4e (*:  Support Failed-Login Tracking and Temporary Account Locking (#39322))
-=======
-	passwdlockinfo := &passwordLockInfo{
-		lockAccount:               "",
-		passwordExpired:           "",
-		passwordLifetime:          notSpecified,
-		passwordHistory:           notSpecified,
-		passwordReuseInterval:     notSpecified,
-		passwordHistoryFlag:       false,
-		passwordReuseIntervalFlag: false,
-	}
-	err = passwdlockinfo.analyzeLockPasswordInfo(s.PasswordOrLockOptions)
-	if err != nil {
-		return err
-	}
->>>>>>> daab170f
-
 	privData, err := tlsOption2GlobalPriv(s.AuthTokenOrTLSOptions)
 	if err != nil {
 		return err
@@ -1915,6 +1752,7 @@
 		if err != nil {
 			return err
 		}
+
 		if !exists {
 			user := fmt.Sprintf(`'%s'@'%s'`, spec.User.Username, spec.User.Hostname)
 			failedUsers = append(failedUsers, user)
@@ -1996,32 +1834,15 @@
 					return err
 				}
 			}
-<<<<<<< HEAD
-<<<<<<< HEAD
-			fields = append(fields,
-				alterField{"authentication_string=%?", pwd},
-				alterField{"plugin=%?", spec.AuthOpt.AuthPlugin},
-			)
-=======
-=======
->>>>>>> daab170f
 			fields = append(fields, alterField{"authentication_string=%?", pwd})
 			if spec.AuthOpt.AuthPlugin != "" {
 				fields = append(fields, alterField{"plugin=%?", spec.AuthOpt.AuthPlugin})
 			}
 			if spec.AuthOpt.ByAuthString || spec.AuthOpt.ByHashString {
-<<<<<<< HEAD
 				if plOptions.passwordExpired == "" {
 					plOptions.passwordExpired = "N"
 				}
 			}
->>>>>>> 59cda14a4e (*:  Support Failed-Login Tracking and Temporary Account Locking (#39322))
-=======
-				if passwdlockinfo.passwordExpired == "" {
-					passwdlockinfo.passwordExpired = "N"
-				}
-			}
->>>>>>> daab170f
 		}
 
 		if len(plOptions.lockAccount) != 0 {
@@ -2044,9 +1865,6 @@
 			}
 		}
 
-<<<<<<< HEAD
-<<<<<<< HEAD
-=======
 		passwordLockingInfo, err := readPasswordLockingInfo(ctx, sqlExecutor, spec.User.Username, spec.User.Hostname, &plOptions)
 		if err != nil {
 			return err
@@ -2064,31 +1882,12 @@
 		}
 
 		var newAttributes []string
->>>>>>> 59cda14a4e (*:  Support Failed-Login Tracking and Temporary Account Locking (#39322))
-=======
-		if len(passwdlockinfo.passwordExpired) != 0 {
-			if len(spec.User.Username) == 0 && passwdlockinfo.passwordExpired == "Y" {
-				return ErrPasswordExpireAnonymousUser.GenWithStackByArgs()
-			}
-			fields = append(fields, alterField{"password_expired=%?", passwdlockinfo.passwordExpired})
-		}
-		if passwdlockinfo.passwordLifetime != notSpecified {
-			fields = append(fields, alterField{"password_lifetime=%?", passwdlockinfo.passwordLifetime})
-		}
-
->>>>>>> daab170f
 		if s.CommentOrAttributeOption != nil {
-			newAttributesStr := ""
 			if s.CommentOrAttributeOption.Type == ast.UserCommentType {
-				newAttributesStr = fmt.Sprintf(`{"metadata": {"comment": "%s"}}`, s.CommentOrAttributeOption.Value)
+				newAttributes = append(newAttributes, fmt.Sprintf(`"metadata": {"comment": "%s"}`, s.CommentOrAttributeOption.Value))
 			} else {
-				newAttributesStr = fmt.Sprintf(`{"metadata": %s}`, s.CommentOrAttributeOption.Value)
-			}
-<<<<<<< HEAD
-=======
-		}
-		if s.ResourceGroupNameOption != nil && s.ResourceGroupNameOption.Type == ast.UserResourceGroupName {
-			newAttributes = append(newAttributes, fmt.Sprintf(`"resource_group": "%s"`, s.ResourceGroupNameOption.Value))
+				newAttributes = append(newAttributes, fmt.Sprintf(`"metadata": %s`, s.CommentOrAttributeOption.Value))
+			}
 		}
 		if passwordLockingStr != "" {
 			newAttributes = append(newAttributes, passwordLockingStr)
@@ -2098,7 +1897,6 @@
 				passwordLockingInfo.containsNoOthers = false
 			}
 			newAttributesStr := fmt.Sprintf("{%s}", strings.Join(newAttributes, ","))
->>>>>>> 59cda14a4e (*:  Support Failed-Login Tracking and Temporary Account Locking (#39322))
 			fields = append(fields, alterField{"user_attributes=json_merge_patch(coalesce(user_attributes, '{}'), %?)", newAttributesStr})
 		}
 
@@ -2640,25 +2438,14 @@
 	if !exists {
 		return errors.Trace(ErrPasswordNoMatch)
 	}
-<<<<<<< HEAD
-<<<<<<< HEAD
-=======
-=======
->>>>>>> daab170f
 	if e.ctx.InSandBoxMode() {
 		if s.User == nil || s.User.CurrentUser ||
 			e.ctx.GetSessionVars().User.AuthUsername == u && e.ctx.GetSessionVars().User.AuthHostname == strings.ToLower(h) {
 			disableSandboxMode = true
-<<<<<<< HEAD
 		} else {
 			return errMustChangePassword.GenWithStackByArgs()
 		}
 	}
->>>>>>> 59cda14a4e (*:  Support Failed-Login Tracking and Temporary Account Locking (#39322))
-=======
-		}
-	}
->>>>>>> daab170f
 
 	authplugin, err := privilege.GetPrivilegeManager(e.ctx).GetAuthPlugin(u, h)
 	if err != nil {
