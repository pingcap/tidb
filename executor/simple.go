--- conflicted
+++ resolved
@@ -808,7 +808,6 @@
 	return nil
 }
 
-<<<<<<< HEAD
 func whetherSavePasswordHistory(passwdlockinfo *passwordLockInfo) bool {
 	var passwdSaveNum int64
 	if passwdlockinfo.passwordHistory == notSpecified {
@@ -866,7 +865,8 @@
 			}
 		}
 	}
-=======
+}
+
 func (e *SimpleExec) authUsingCleartextPwd(authOpt *ast.AuthOption, authPlugin string) bool {
 	if authOpt == nil || !authOpt.ByAuthString {
 		return false
@@ -882,7 +882,6 @@
 		return false
 	}
 	return variable.TiDBOptOn(validatePwdEnable)
->>>>>>> 7611a038
 }
 
 func (e *SimpleExec) executeCreateUser(ctx context.Context, s *ast.CreateUserStmt) error {
