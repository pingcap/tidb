--- conflicted
+++ resolved
@@ -1072,37 +1072,15 @@
 	c.Assert(strings.Contains(res, "tikv"), IsTrue)
 }
 
-<<<<<<< HEAD
-func (s *tiflashTestSuite) TestTiflashPartitionTableScan(c *C) {
-	tk := testkit.NewTestKit(c, s.store)
-	tk.MustExec("use test;")
-	tk.MustExec("drop table if exists t")
-	tk.MustExec("create table t(\n    a int,\n    primary key(a)\n) partition by range(a) (\n    partition p1 values less than (10),\n    partition p2 values less than (20),\n    partition p3 values less than (30),\n    partition p4 values less than (40),\n    partition p5 values less than (50)\n);")
-=======
 func (s *tiflashTestSuite) TestForbidTiFlashIfExtraPhysTableIDIsNeeded(c *C) {
 	tk := testkit.NewTestKit(c, s.store)
 	tk.MustExec("use test")
 	tk.MustExec("drop table if exists t")
 	tk.MustExec("create table t(a int not null primary key, b int not null) partition by hash(a) partitions 2")
->>>>>>> b0f823c8
-	tk.MustExec("alter table t set tiflash replica 1")
-	tb := testGetTableByName(c, tk.Se, "test", "t")
-	err := domain.GetDomain(tk.Se).DDL().UpdateTableReplicaInfo(tk.Se, tb.Meta().ID, true)
-	c.Assert(err, IsNil)
-<<<<<<< HEAD
-	time.Sleep(2 * time.Second)
-	tk.MustExec("insert into t values(1),(11),(21),(31),(41);")
-	tk.MustExec("set @@tidb_partition_prune_mode = 'dynamic';")
-	tk.MustExec("set @@session.tidb_isolation_read_engines=\"tiflash\";")
-	// MPP
-	tk.MustExec("set @@session.tidb_allow_mpp=ON;")
-	tk.MustQuery("select count(*) from t where a < 12;").Check(testkit.Rows("2"))
-
-	// BatchCop
-	tk.MustExec("set @@session.tidb_allow_mpp=OFF;")
-	tk.MustExec("set @@tidb_allow_batch_cop = 2;")
-	tk.MustQuery("select count(*) from t where a < 12;").Check(testkit.Rows("2"))
-=======
+	tk.MustExec("alter table t set tiflash replica 1")
+	tb := testGetTableByName(c, tk.Se, "test", "t")
+	err := domain.GetDomain(tk.Se).DDL().UpdateTableReplicaInfo(tk.Se, tb.Meta().ID, true)
+	c.Assert(err, IsNil)
 	tk.MustExec("set tidb_partition_prune_mode=dynamic")
 	tk.MustExec("set tidb_enforce_mpp=1")
 
@@ -1143,5 +1121,27 @@
 	c.Assert(strings.Contains(res, "tikv"), IsTrue)
 	c.Assert(strings.Contains(res, "tiflash"), IsFalse)
 	tk.MustExec("rollback")
->>>>>>> b0f823c8
+}
+
+func (s *tiflashTestSuite) TestTiflashPartitionTableScan(c *C) {
+	tk := testkit.NewTestKit(c, s.store)
+	tk.MustExec("use test;")
+	tk.MustExec("drop table if exists t")
+	tk.MustExec("create table t(\n    a int,\n    primary key(a)\n) partition by range(a) (\n    partition p1 values less than (10),\n    partition p2 values less than (20),\n    partition p3 values less than (30),\n    partition p4 values less than (40),\n    partition p5 values less than (50)\n);")
+	tk.MustExec("alter table t set tiflash replica 1")
+	tb := testGetTableByName(c, tk.Se, "test", "t")
+	err := domain.GetDomain(tk.Se).DDL().UpdateTableReplicaInfo(tk.Se, tb.Meta().ID, true)
+	c.Assert(err, IsNil)
+	time.Sleep(2 * time.Second)
+	tk.MustExec("insert into t values(1),(11),(21),(31),(41);")
+	tk.MustExec("set @@tidb_partition_prune_mode = 'dynamic';")
+	tk.MustExec("set @@session.tidb_isolation_read_engines=\"tiflash\";")
+	// MPP
+	tk.MustExec("set @@session.tidb_allow_mpp=ON;")
+	tk.MustQuery("select count(*) from t where a < 12;").Check(testkit.Rows("2"))
+
+	// BatchCop
+	tk.MustExec("set @@session.tidb_allow_mpp=OFF;")
+	tk.MustExec("set @@tidb_allow_batch_cop = 2;")
+	tk.MustQuery("select count(*) from t where a < 12;").Check(testkit.Rows("2"))
 }