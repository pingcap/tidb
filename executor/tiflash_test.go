// Copyright 2020 PingCAP, Inc.
//
// Licensed under the Apache License, Version 2.0 (the "License");
// you may not use this file except in compliance with the License.
// You may obtain a copy of the License at
//
//     http://www.apache.org/licenses/LICENSE-2.0
//
// Unless required by applicable law or agreed to in writing, software
// distributed under the License is distributed on an "AS IS" BASIS,
// See the License for the specific language governing permissions and
// limitations under the License.

package executor_test

import (
	"fmt"
	"sync"
	"sync/atomic"
	"time"

	. "github.com/pingcap/check"
	"github.com/pingcap/errors"
	"github.com/pingcap/failpoint"
	"github.com/pingcap/kvproto/pkg/metapb"
	"github.com/pingcap/parser"
	"github.com/pingcap/parser/terror"
	"github.com/pingcap/tidb/domain"
	"github.com/pingcap/tidb/executor"
	"github.com/pingcap/tidb/kv"
	"github.com/pingcap/tidb/session"
	"github.com/pingcap/tidb/store/mockstore"
	"github.com/pingcap/tidb/store/mockstore/unistore"
	"github.com/pingcap/tidb/store/tikv/mockstore/cluster"
	"github.com/pingcap/tidb/util/israce"
	"github.com/pingcap/tidb/util/testkit"
	"github.com/pingcap/tidb/util/testleak"
)

type tiflashTestSuite struct {
	store kv.Storage
	dom   *domain.Domain
	*parser.Parser
}

func (s *tiflashTestSuite) SetUpSuite(c *C) {
	var err error
	s.store, err = mockstore.NewMockStore(
		mockstore.WithClusterInspector(func(c cluster.Cluster) {
			mockCluster := c.(*unistore.Cluster)
			_, _, region1 := mockstore.BootstrapWithSingleStore(c)
			tiflashIdx := 0
			for tiflashIdx < 2 {
				store2 := c.AllocID()
				peer2 := c.AllocID()
				addr2 := fmt.Sprintf("tiflash%d", tiflashIdx)
				mockCluster.AddStore(store2, addr2, &metapb.StoreLabel{Key: "engine", Value: "tiflash"})
				mockCluster.AddPeer(region1, store2, peer2)
				tiflashIdx++
			}
		}),
		mockstore.WithStoreType(mockstore.EmbedUnistore),
	)

	c.Assert(err, IsNil)

	session.SetSchemaLease(0)
	session.DisableStats4Test()

	s.dom, err = session.BootstrapSession(s.store)
	c.Assert(err, IsNil)
	s.dom.SetStatsUpdating(true)
}

func (s *tiflashTestSuite) TestReadPartitionTable(c *C) {
	tk := testkit.NewTestKit(c, s.store)
	tk.MustExec("use test")
	tk.MustExec("drop table if exists t")
	tk.MustExec("create table t(a int not null primary key, b int not null) partition by hash(a) partitions 2")
	tk.MustExec("alter table t set tiflash replica 1")
	tb := testGetTableByName(c, tk.Se, "test", "t")
	err := domain.GetDomain(tk.Se).DDL().UpdateTableReplicaInfo(tk.Se, tb.Meta().ID, true)
	c.Assert(err, IsNil)
	tk.MustExec("insert into t values(1,0)")
	tk.MustExec("insert into t values(2,0)")
	tk.MustExec("insert into t values(3,0)")
	tk.MustExec("set @@session.tidb_isolation_read_engines=\"tiflash\"")
	// mock executor does not support use outer table as build side for outer join, so need to
	// force the inner table as build side
	tk.MustExec("set tidb_opt_mpp_outer_join_fixed_build_side=1")
	tk.MustQuery("select /*+ STREAM_AGG() */ count(*) from t").Check(testkit.Rows("3"))
	tk.MustQuery("select * from t order by a").Check(testkit.Rows("1 0", "2 0", "3 0"))

	// test union scan
	tk.MustExec("begin")
	tk.MustExec("insert into t values(4,0)")
	tk.MustQuery("select /*+ STREAM_AGG() */ count(*) from t").Check(testkit.Rows("4"))
	tk.MustExec("insert into t values(5,0)")
	tk.MustQuery("select /*+ STREAM_AGG() */ count(*) from t").Check(testkit.Rows("5"))
	tk.MustExec("insert into t values(6,0)")
	tk.MustQuery("select /*+ STREAM_AGG() */ count(*) from t").Check(testkit.Rows("6"))
	tk.MustExec("commit")
}

func (s *tiflashTestSuite) TestReadUnsigedPK(c *C) {
	tk := testkit.NewTestKit(c, s.store)
	tk.MustExec("use test")
	tk.MustExec("drop table if exists t")
	tk.MustExec("drop table if exists t1")
	tk.MustExec("create table t(a bigint unsigned not null primary key, b int not null)")
	tk.MustExec("alter table t set tiflash replica 1")
	tb := testGetTableByName(c, tk.Se, "test", "t")
	err := domain.GetDomain(tk.Se).DDL().UpdateTableReplicaInfo(tk.Se, tb.Meta().ID, true)
	c.Assert(err, IsNil)
	tk.MustExec("insert into t values(1,0)")
	tk.MustExec("insert into t values(2,0)")
	tk.MustExec("insert into t values(3,0)")
	tk.MustExec("insert into t values(18446744073709551606,0)")
	tk.MustExec("insert into t values(9223372036854775798,0)")

	tk.MustExec("create table t1(a bigint unsigned not null primary key, b int not null)")
	tk.MustExec("alter table t1 set tiflash replica 1")
	tb = testGetTableByName(c, tk.Se, "test", "t1")
	err = domain.GetDomain(tk.Se).DDL().UpdateTableReplicaInfo(tk.Se, tb.Meta().ID, true)
	c.Assert(err, IsNil)
	tk.MustExec("insert into t1 values(1,0)")
	tk.MustExec("insert into t1 values(2,0)")
	tk.MustExec("insert into t1 values(3,0)")
	tk.MustExec("insert into t1 values(18446744073709551606,0)")
	tk.MustExec("insert into t1 values(9223372036854775798,0)")

	tk.MustExec("set @@session.tidb_isolation_read_engines=\"tiflash\"")
	tk.MustExec("set @@session.tidb_allow_mpp=ON")
	tk.MustExec("set @@session.tidb_opt_broadcast_join=ON")
	// mock executor does not support use outer table as build side for outer join, so need to
	// force the inner table as build side
	tk.MustExec("set tidb_opt_mpp_outer_join_fixed_build_side=1")

	tk.MustQuery("select count(*) from t1 , t where t1.a = t.a").Check(testkit.Rows("5"))
	tk.MustQuery("select count(*) from t1 , t where t1.a = t.a and ((t1.a < 9223372036854775800 and t1.a > 2) or (t1.a <= 1 and t1.a > -1))").Check(testkit.Rows("3"))
}

// to fix https://github.com/pingcap/tidb/issues/27952
func (s *tiflashTestSuite) TestJoinRace(c *C) {
	tk := testkit.NewTestKit(c, s.store)
	tk.MustExec("use test")
	tk.MustExec("drop table if exists t")
	tk.MustExec("create table t(a int not null, b int not null)")
	tk.MustExec("alter table t set tiflash replica 1")
	tb := testGetTableByName(c, tk.Se, "test", "t")
	err := domain.GetDomain(tk.Se).DDL().UpdateTableReplicaInfo(tk.Se, tb.Meta().ID, true)
	c.Assert(err, IsNil)
	tk.MustExec("insert into t values(1,1)")
	tk.MustExec("insert into t values(2,1)")
	tk.MustExec("insert into t values(3,1)")
	tk.MustExec("insert into t values(1,2)")
	tk.MustExec("insert into t values(2,2)")
	tk.MustExec("insert into t values(3,2)")
	tk.MustExec("insert into t values(1,2)")
	tk.MustExec("insert into t values(2,2)")
	tk.MustExec("insert into t values(3,2)")
	tk.MustExec("insert into t values(1,3)")
	tk.MustExec("insert into t values(2,3)")
	tk.MustExec("insert into t values(3,4)")
	tk.MustExec("set @@session.tidb_isolation_read_engines=\"tiflash\"")
	tk.MustExec("set @@session.tidb_enforce_mpp=ON")
	tk.MustExec("set @@tidb_opt_broadcast_cartesian_join=0")
	tk.MustQuery("select count(*) from (select count(a) x from t group by b) t1 join (select count(a) x from t group by b) t2 on t1.x > t2.x").Check(testkit.Rows("6"))

}

func (s *tiflashTestSuite) TestMppExecution(c *C) {
	if israce.RaceEnabled {
		c.Skip("skip race test because of long running")
	}
	tk := testkit.NewTestKit(c, s.store)
	tk.MustExec("use test")
	tk.MustExec("drop table if exists t")
	tk.MustExec("create table t(a int not null primary key, b int not null)")
	tk.MustExec("alter table t set tiflash replica 1")
	tb := testGetTableByName(c, tk.Se, "test", "t")
	err := domain.GetDomain(tk.Se).DDL().UpdateTableReplicaInfo(tk.Se, tb.Meta().ID, true)
	c.Assert(err, IsNil)
	tk.MustExec("insert into t values(1,0)")
	tk.MustExec("insert into t values(2,0)")
	tk.MustExec("insert into t values(3,0)")

	tk.MustExec("create table t1(a int primary key, b int not null)")
	tk.MustExec("alter table t1 set tiflash replica 1")
	tb = testGetTableByName(c, tk.Se, "test", "t1")
	err = domain.GetDomain(tk.Se).DDL().UpdateTableReplicaInfo(tk.Se, tb.Meta().ID, true)
	c.Assert(err, IsNil)
	tk.MustExec("insert into t1 values(1,0)")
	tk.MustExec("insert into t1 values(2,0)")
	tk.MustExec("insert into t1 values(3,0)")

	tk.MustExec("set @@session.tidb_isolation_read_engines=\"tiflash\"")
	tk.MustExec("set @@session.tidb_allow_mpp=ON")
	// mock executor does not support use outer table as build side for outer join, so need to
	// force the inner table as build side
	tk.MustExec("set tidb_opt_mpp_outer_join_fixed_build_side=1")
	for i := 0; i < 20; i++ {
		// test if it is stable.
		tk.MustQuery("select count(*) from t1 , t where t1.a = t.a").Check(testkit.Rows("3"))
	}
	// test multi-way join
	tk.MustExec("create table t2(a int primary key, b int not null)")
	tk.MustExec("alter table t2 set tiflash replica 1")
	tb = testGetTableByName(c, tk.Se, "test", "t2")
	err = domain.GetDomain(tk.Se).DDL().UpdateTableReplicaInfo(tk.Se, tb.Meta().ID, true)
	c.Assert(err, IsNil)

	tk.MustExec("insert into t2 values(1,0)")
	tk.MustExec("insert into t2 values(2,0)")
	tk.MustExec("insert into t2 values(3,0)")
	tk.MustQuery("select count(*) from t1 , t, t2 where t1.a = t.a and t2.a = t.a").Check(testkit.Rows("3"))

	// test avg
	tk.MustQuery("select avg(t1.a) from t1 , t where t1.a = t.a").Check(testkit.Rows("2.0000"))
	// test proj and selection
	tk.MustQuery("select count(*) from (select a * 2 as a from t1) t1 , (select b + 4 as a from t)t where t1.a = t.a").Check(testkit.Rows("3"))

	// test shuffle hash join.
	tk.MustExec("set @@session.tidb_broadcast_join_threshold_size=1")
	tk.MustQuery("select count(*) from t1 , t where t1.a = t.a").Check(testkit.Rows("3"))
	tk.MustQuery("select count(*) from t1 , t, t2 where t1.a = t.a and t2.a = t.a").Check(testkit.Rows("3"))

	// test agg by expression
	tk.MustExec("insert into t1 values(4,0)")
	tk.MustQuery("select count(*) k, t2.b from t1 left join t2 on t1.a = t2.a group by t2.b order by k").Check(testkit.Rows("1 <nil>", "3 0"))
	tk.MustQuery("select count(*) k, t2.b+1 from t1 left join t2 on t1.a = t2.a group by t2.b+1 order by k").Check(testkit.Rows("1 <nil>", "3 1"))
	tk.MustQuery("select count(*) k, t2.b * t2.a from t2 group by t2.b * t2.a").Check(testkit.Rows("3 0"))
	tk.MustQuery("select count(*) k, t2.a/2 m from t2 group by t2.a / 2 order by m").Check(testkit.Rows("1 0.5000", "1 1.0000", "1 1.5000"))
	tk.MustQuery("select count(*) k, t2.a div 2 from t2 group by t2.a div 2 order by k").Check(testkit.Rows("1 0", "2 1"))

	// test task id for same start ts.
	tk.MustExec("begin")
	tk.MustQuery("select count(*) from ( select * from t2 group by a, b) A group by A.b").Check(testkit.Rows("3"))
	tk.MustQuery("select count(*) from t1 where t1.a+100 > ( select count(*) from t2 where t1.a=t2.a and t1.b=t2.b) group by t1.b").Check(testkit.Rows("4"))
	txn, err := tk.Se.Txn(true)
	c.Assert(err, IsNil)
	ts := txn.StartTS()
	taskID := tk.Se.GetSessionVars().AllocMPPTaskID(ts)
	c.Assert(taskID, Equals, int64(6))
	tk.MustExec("commit")
	taskID = tk.Se.GetSessionVars().AllocMPPTaskID(ts + 1)
	c.Assert(taskID, Equals, int64(1))

	failpoint.Enable("github.com/pingcap/tidb/executor/checkTotalMPPTasks", `return(3)`)
	// all the data is related to one store, so there are three tasks.
	tk.MustQuery("select avg(t.a) from t join t t1 on t.a = t1.a").Check(testkit.Rows("2.0000"))
	failpoint.Disable("github.com/pingcap/tidb/executor/checkTotalMPPTasks")

	tk.MustExec("drop table if exists t")
	tk.MustExec("create table t (c1 decimal(8, 5) not null, c2 decimal(9, 5), c3 decimal(9, 4) , c4 decimal(8, 4) not null)")
	tk.MustExec("alter table t set tiflash replica 1")
	tb = testGetTableByName(c, tk.Se, "test", "t")
	err = domain.GetDomain(tk.Se).DDL().UpdateTableReplicaInfo(tk.Se, tb.Meta().ID, true)
	c.Assert(err, IsNil)
	tk.MustExec("insert into t values(1.00000,1.00000,1.0000,1.0000)")
	tk.MustExec("insert into t values(1.00010,1.00010,1.0001,1.0001)")
	tk.MustExec("insert into t values(1.00001,1.00001,1.0000,1.0002)")
	tk.MustQuery("select t1.c1 from t t1 join t t2 on t1.c1 = t2.c1 order by t1.c1").Check(testkit.Rows("1.00000", "1.00001", "1.00010"))
	tk.MustQuery("select t1.c1 from t t1 join t t2 on t1.c1 = t2.c3 order by t1.c1").Check(testkit.Rows("1.00000", "1.00000", "1.00010"))
	tk.MustQuery("select t1.c4 from t t1 join t t2 on t1.c4 = t2.c3 order by t1.c4").Check(testkit.Rows("1.0000", "1.0000", "1.0001"))
	// let this query choose hash join
	tk.MustQuery("select /*+ nth_plan(2) */ t1.c1 from t t1 join t t2 on t1.c1 = t2.c3 order by t1.c1").Check(testkit.Rows("1.00000", "1.00000", "1.00010"))
}

func (s *tiflashTestSuite) TestInjectExtraProj(c *C) {
	tk := testkit.NewTestKit(c, s.store)
	tk.MustExec("use test")
	tk.MustExec("drop table if exists t")
	tk.MustExec("create table t(a bigint(20))")
	tk.MustExec("alter table t set tiflash replica 1")
	tb := testGetTableByName(c, tk.Se, "test", "t")
	err := domain.GetDomain(tk.Se).DDL().UpdateTableReplicaInfo(tk.Se, tb.Meta().ID, true)
	c.Assert(err, IsNil)
	tk.MustExec("insert into t values (9223372036854775807)")
	tk.MustExec("insert into t values (9223372036854775807)")
	tk.MustExec("insert into t values (9223372036854775807)")
	tk.MustExec("insert into t values (9223372036854775807)")
	tk.MustExec("insert into t values (9223372036854775807)")
	tk.MustExec("insert into t values (9223372036854775807)")

	tk.MustQuery("select avg(a) from t").Check(testkit.Rows("9223372036854775807.0000"))
	tk.MustQuery("select avg(a), a from t group by a").Check(testkit.Rows("9223372036854775807.0000 9223372036854775807"))
}

func (s *tiflashTestSuite) TestPartitionTable(c *C) {
	tk := testkit.NewTestKit(c, s.store)
	tk.MustExec("use test")
	tk.MustExec("drop table if exists t")
	tk.MustExec("drop table if exists t1")
	tk.MustExec("drop table if exists t2")
	tk.MustExec("create table t(a int not null primary key, b int not null) partition by hash(a+1) partitions 4")
	tk.MustExec("alter table t set tiflash replica 1")
	tb := testGetTableByName(c, tk.Se, "test", "t")
	err := domain.GetDomain(tk.Se).DDL().UpdateTableReplicaInfo(tk.Se, tb.Meta().ID, true)
	c.Assert(err, IsNil)
	tk.MustExec("insert into t values(1,0)")
	tk.MustExec("insert into t values(2,0)")
	tk.MustExec("insert into t values(3,0)")
	tk.MustExec("insert into t values(4,0)")
	failpoint.Enable("github.com/pingcap/tidb/executor/checkUseMPP", `return(true)`)
	tk.MustExec("set @@session.tidb_isolation_read_engines=\"tiflash\"")
	tk.MustExec("set @@session.tidb_allow_mpp=ON")
	// mock executor does not support use outer table as build side for outer join, so need to
	// force the inner table as build side
	tk.MustExec("set tidb_opt_mpp_outer_join_fixed_build_side=1")
	failpoint.Enable("github.com/pingcap/tidb/executor/checkTotalMPPTasks", `return(4)`)
	tk.MustQuery("select count(*) from t").Check(testkit.Rows("4"))
	failpoint.Disable("github.com/pingcap/tidb/executor/checkTotalMPPTasks")
	tk.MustExec("set @@session.tidb_partition_prune_mode='static-only'")
	failpoint.Enable("github.com/pingcap/tidb/executor/checkUseMPP", `return(false)`)
	tk.MustQuery("select count(*) from t").Check(testkit.Rows("4"))
	tk.MustExec("set @@session.tidb_partition_prune_mode='dynamic-only'")
	failpoint.Enable("github.com/pingcap/tidb/executor/checkUseMPP", `return(true)`)

	tk.MustExec("create table t1(a int not null primary key, b int not null) partition by hash(a) partitions 4")
	tk.MustExec("alter table t1 set tiflash replica 1")
	tb = testGetTableByName(c, tk.Se, "test", "t1")
	err = domain.GetDomain(tk.Se).DDL().UpdateTableReplicaInfo(tk.Se, tb.Meta().ID, true)
	c.Assert(err, IsNil)
	tk.MustExec("insert into t1 values(1,4)")
	tk.MustExec("insert into t1 values(2,3)")
	tk.MustExec("insert into t1 values(3,2)")
	tk.MustExec("insert into t1 values(4,1)")

	tk.MustExec("set @@session.tidb_isolation_read_engines=\"tiflash\"")
	tk.MustExec("set @@session.tidb_allow_mpp=ON")
	tk.MustExec("set @@session.tidb_opt_broadcast_join=ON")
	// test if it is really work.
	failpoint.Enable("github.com/pingcap/tidb/executor/checkTotalMPPTasks", `return(8)`)
	tk.MustQuery("select count(*) from t1 , t where t1.a = t.a").Check(testkit.Rows("4"))
	// test partition prune
	tk.MustQuery("select count(*) from t1 , t where t1.a = t.a and t1.a < 2 and t.a < 2").Check(testkit.Rows("1"))
	tk.MustQuery("select count(*) from t1 , t where t1.a = t.a and t1.a < -1 and t.a < 2").Check(testkit.Rows("0"))
	failpoint.Disable("github.com/pingcap/tidb/executor/checkTotalMPPTasks")
	// test multi-way join
	tk.MustExec("create table t2(a int not null primary key, b int not null)")
	tk.MustExec("alter table t2 set tiflash replica 1")
	tb = testGetTableByName(c, tk.Se, "test", "t2")
	err = domain.GetDomain(tk.Se).DDL().UpdateTableReplicaInfo(tk.Se, tb.Meta().ID, true)
	c.Assert(err, IsNil)

	tk.MustExec("insert into t2 values(1,0)")
	tk.MustExec("insert into t2 values(2,0)")
	tk.MustExec("insert into t2 values(3,0)")
	tk.MustExec("insert into t2 values(4,0)")
	// test with no partition table
	failpoint.Enable("github.com/pingcap/tidb/executor/checkTotalMPPTasks", `return(9)`)
	tk.MustQuery("select count(*) from t1 , t, t2 where t1.a = t.a and t2.a = t.a").Check(testkit.Rows("4"))
	failpoint.Disable("github.com/pingcap/tidb/executor/checkTotalMPPTasks")

	tk.MustExec(`create table t3(a int not null, b int not null) PARTITION BY RANGE (b) (
		PARTITION p0 VALUES LESS THAN (1),
		PARTITION p1 VALUES LESS THAN (3),
		PARTITION p2 VALUES LESS THAN (5),
		PARTITION p3 VALUES LESS THAN (7)
	);`)
	tk.MustExec("alter table t3 set tiflash replica 1")
	tb = testGetTableByName(c, tk.Se, "test", "t3")
	err = domain.GetDomain(tk.Se).DDL().UpdateTableReplicaInfo(tk.Se, tb.Meta().ID, true)
	c.Assert(err, IsNil)

	tk.MustExec("insert into t3 values(1,0)")
	tk.MustExec("insert into t3 values(2,2)")
	tk.MustExec("insert into t3 values(3,4)")
	tk.MustExec("insert into t3 values(4,6)")

	failpoint.Enable("github.com/pingcap/tidb/executor/checkTotalMPPTasks", `return(7)`)
	tk.MustQuery("select count(*) from t, t3 where t3.a = t.a and t3.b <= 4").Check(testkit.Rows("3"))
	failpoint.Disable("github.com/pingcap/tidb/executor/checkTotalMPPTasks")
	failpoint.Enable("github.com/pingcap/tidb/executor/checkTotalMPPTasks", `return(5)`)
	tk.MustQuery("select count(*) from t, t3 where t3.a = t.a and t3.b > 10").Check(testkit.Rows("0"))
	failpoint.Disable("github.com/pingcap/tidb/executor/checkTotalMPPTasks")
	failpoint.Disable("github.com/pingcap/tidb/executor/checkUseMPP")
}

func (s *tiflashTestSuite) TestMppEnum(c *C) {
	tk := testkit.NewTestKit(c, s.store)
	tk.MustExec("use test")
	tk.MustExec("drop table if exists t")
	tk.MustExec("create table t(a int not null primary key, b enum('aca','bca','zca'))")
	tk.MustExec("alter table t set tiflash replica 1")
	tb := testGetTableByName(c, tk.Se, "test", "t")
	err := domain.GetDomain(tk.Se).DDL().UpdateTableReplicaInfo(tk.Se, tb.Meta().ID, true)
	c.Assert(err, IsNil)
	tk.MustExec("insert into t values(1,'aca')")
	tk.MustExec("insert into t values(2,'bca')")
	tk.MustExec("insert into t values(3,'zca')")
	tk.MustExec("set @@session.tidb_isolation_read_engines=\"tiflash\"")
	tk.MustExec("set @@session.tidb_allow_mpp=ON")
	// mock executor does not support use outer table as build side for outer join, so need to
	// force the inner table as build side
	tk.MustExec("set tidb_opt_mpp_outer_join_fixed_build_side=1")
	tk.MustQuery("select t1.b from t t1 join t t2 on t1.a = t2.a order by t1.b").Check(testkit.Rows("aca", "bca", "zca"))
}

func (s *tiflashTestSuite) TestDispatchTaskRetry(c *C) {
	tk := testkit.NewTestKit(c, s.store)
	tk.MustExec("use test")
	tk.MustExec("drop table if exists t")
	tk.MustExec("create table t(a int not null primary key, b int not null)")
	tk.MustExec("alter table t set tiflash replica 1")
	tk.MustExec("insert into t values(1,0)")
	tk.MustExec("insert into t values(2,0)")
	tk.MustExec("insert into t values(3,0)")
	tk.MustExec("insert into t values(4,0)")
	tb := testGetTableByName(c, tk.Se, "test", "t")
	err := domain.GetDomain(tk.Se).DDL().UpdateTableReplicaInfo(tk.Se, tb.Meta().ID, true)
	c.Assert(err, IsNil)
	tk.MustExec("set @@session.tidb_enforce_mpp=ON")
	c.Assert(failpoint.Enable("github.com/pingcap/tidb/store/mockstore/unistore/mppDispatchTimeout", "3*return(true)"), IsNil)
	tk.MustQuery("select count(*) from t").Check(testkit.Rows("4"))
	c.Assert(failpoint.Disable("github.com/pingcap/tidb/store/mockstore/unistore/mppDispatchTimeout"), IsNil)
}

func (s *tiflashTestSuite) TestCancelMppTasks(c *C) {
	testleak.BeforeTest()
	defer testleak.AfterTest(c)()
	var hang = "github.com/pingcap/tidb/store/mockstore/unistore/mppRecvHang"
	tk := testkit.NewTestKit(c, s.store)
	tk.MustExec("use test")
	tk.MustExec("drop table if exists t")
	tk.MustExec("create table t(a int not null primary key, b int not null)")
	tk.MustExec("alter table t set tiflash replica 1")
	tk.MustExec("insert into t values(1,0)")
	tk.MustExec("insert into t values(2,0)")
	tk.MustExec("insert into t values(3,0)")
	tk.MustExec("insert into t values(4,0)")
	tb := testGetTableByName(c, tk.Se, "test", "t")
	err := domain.GetDomain(tk.Se).DDL().UpdateTableReplicaInfo(tk.Se, tb.Meta().ID, true)
	c.Assert(err, IsNil)
	tk.MustExec("set @@session.tidb_isolation_read_engines=\"tiflash\"")
	tk.MustExec("set @@session.tidb_allow_mpp=ON")
	// mock executor does not support use outer table as build side for outer join, so need to
	// force the inner table as build side
	tk.MustExec("set tidb_opt_mpp_outer_join_fixed_build_side=1")
	atomic.StoreUint32(&tk.Se.GetSessionVars().Killed, 0)
	c.Assert(failpoint.Enable(hang, `return(true)`), IsNil)
	wg := &sync.WaitGroup{}
	wg.Add(1)
	go func() {
		defer wg.Done()
		err := tk.QueryToErr("select count(*) from t as t1 , t where t1.a = t.a")
		c.Assert(err, NotNil)
		c.Assert(int(terror.ToSQLError(errors.Cause(err).(*terror.Error)).Code), Equals, int(executor.ErrQueryInterrupted.Code()))
	}()
	time.Sleep(1 * time.Second)
	atomic.StoreUint32(&tk.Se.GetSessionVars().Killed, 1)
	wg.Wait()
	c.Assert(failpoint.Disable(hang), IsNil)
}

// all goroutines exit if one goroutine hangs but another return errors
func (s *tiflashTestSuite) TestMppGoroutinesExitFromErrors(c *C) {
	// mock non-root tasks return error
	var mppNonRootTaskError = "github.com/pingcap/tidb/store/copr/mppNonRootTaskError"
	// mock root tasks hang
	var hang = "github.com/pingcap/tidb/store/mockstore/unistore/mppRecvHang"
	tk := testkit.NewTestKit(c, s.store)
	tk.MustExec("use test")
	tk.MustExec("drop table if exists t")
	tk.MustExec("create table t(a int not null primary key, b int not null)")
	tk.MustExec("alter table t set tiflash replica 1")
	tb := testGetTableByName(c, tk.Se, "test", "t")
	err := domain.GetDomain(tk.Se).DDL().UpdateTableReplicaInfo(tk.Se, tb.Meta().ID, true)
	c.Assert(err, IsNil)
	tk.MustExec("insert into t values(1,0)")
	tk.MustExec("insert into t values(2,0)")
	tk.MustExec("insert into t values(3,0)")
	tk.MustExec("drop table if exists t1")
	tk.MustExec("create table t1(a int not null primary key, b int not null)")
	tk.MustExec("alter table t1 set tiflash replica 1")
	tb = testGetTableByName(c, tk.Se, "test", "t1")
	err = domain.GetDomain(tk.Se).DDL().UpdateTableReplicaInfo(tk.Se, tb.Meta().ID, true)
	c.Assert(err, IsNil)
	tk.MustExec("insert into t1 values(1,0)")
	tk.MustExec("insert into t1 values(2,0)")
	tk.MustExec("insert into t1 values(3,0)")
	tk.MustExec("set @@session.tidb_isolation_read_engines=\"tiflash\"")
	tk.MustExec("set @@session.tidb_allow_mpp=ON")
	// mock executor does not support use outer table as build side for outer join, so need to
	// force the inner table as build side
	tk.MustExec("set tidb_opt_mpp_outer_join_fixed_build_side=1")
	c.Assert(failpoint.Enable(mppNonRootTaskError, `return(true)`), IsNil)
	c.Assert(failpoint.Enable(hang, `return(true)`), IsNil)

	// generate 2 root tasks, one will hang and another will return errors
	err = tk.QueryToErr("select count(*) from t as t1 , t where t1.a = t.a")
	c.Assert(err, NotNil)
	c.Assert(failpoint.Disable(mppNonRootTaskError), IsNil)
	c.Assert(failpoint.Disable(hang), IsNil)
}

func (s *tiflashTestSuite) TestMppUnionAll(c *C) {
	tk := testkit.NewTestKit(c, s.store)
	tk.MustExec("use test")
	tk.MustExec("drop table if exists x1")
	tk.MustExec("create table x1(a int , b int);")
	tk.MustExec("alter table x1 set tiflash replica 1")
	tk.MustExec("drop table if exists x2")
	tk.MustExec("create table x2(a int , b int);")
	tk.MustExec("alter table x2 set tiflash replica 1")
	tb := testGetTableByName(c, tk.Se, "test", "x1")
	err := domain.GetDomain(tk.Se).DDL().UpdateTableReplicaInfo(tk.Se, tb.Meta().ID, true)
	c.Assert(err, IsNil)
	tb = testGetTableByName(c, tk.Se, "test", "x2")
	err = domain.GetDomain(tk.Se).DDL().UpdateTableReplicaInfo(tk.Se, tb.Meta().ID, true)
	c.Assert(err, IsNil)

	tk.MustExec("set @@session.tidb_opt_mpp_outer_join_fixed_build_side=1")

	tk.MustExec("insert into x1 values (1, 1), (2, 2), (3, 3), (4, 4)")
	tk.MustExec("insert into x2 values (5, 1), (2, 2), (3, 3), (4, 4)")

	// test join + union (join + select)
	tk.MustQuery("select x1.a, x.a from x1 left join (select x2.b a, x1.b from x1 join x2 on x1.a = x2.b union all select * from x1 ) x on x1.a = x.a order by x1.a").Check(testkit.Rows("1 1", "1 1", "2 2", "2 2", "3 3", "3 3", "4 4", "4 4"))
	tk.MustQuery("select x1.a, x.a from x1 left join (select count(*) a, sum(b) b from x1 group by a union all select * from x2 ) x on x1.a = x.a order by x1.a").Check(testkit.Rows("1 1", "1 1", "1 1", "1 1", "2 2", "3 3", "4 4"))

	tk.MustExec("drop table if exists x3")
	tk.MustExec("create table x3(a int , b int);")
	tk.MustExec("alter table x3 set tiflash replica 1")
	tb = testGetTableByName(c, tk.Se, "test", "x3")
	err = domain.GetDomain(tk.Se).DDL().UpdateTableReplicaInfo(tk.Se, tb.Meta().ID, true)
	c.Assert(err, IsNil)

	tk.MustExec("insert into x3 values (2, 2), (2, 3), (2, 4)")
	// test nested union all
	tk.MustQuery("select count(*) from (select a, b from x1 union all select a, b from x3 union all (select x1.a, x3.b from (select * from x3 union all select * from x2) x3 left join x1 on x3.a = x1.b))").Check(testkit.Rows("14"))
	// test union all join union all
	tk.MustQuery("select count(*) from (select * from x1 union all select * from x2 union all select * from x3) x join (select * from x1 union all select * from x2 union all select * from x3) y on x.a = y.b").Check(testkit.Rows("29"))
	tk.MustExec("set @@session.tidb_broadcast_join_threshold_count=100000")
	failpoint.Enable("github.com/pingcap/tidb/executor/checkTotalMPPTasks", `return(6)`)
	tk.MustQuery("select count(*) from (select * from x1 union all select * from x2 union all select * from x3) x join (select * from x1 union all select * from x2 union all select * from x3) y on x.a = y.b").Check(testkit.Rows("29"))
	failpoint.Disable("github.com/pingcap/tidb/executor/checkTotalMPPTasks")

	tk.MustExec("drop table if exists x4")
	tk.MustExec("create table x4(a int not null, b int not null);")
	tk.MustExec("alter table x4 set tiflash replica 1")
	tb = testGetTableByName(c, tk.Se, "test", "x4")
	err = domain.GetDomain(tk.Se).DDL().UpdateTableReplicaInfo(tk.Se, tb.Meta().ID, true)
	c.Assert(err, IsNil)

	tk.MustExec("insert into x4 values (2, 2), (2, 3)")
	tk.MustQuery("(select * from x1 union all select * from x4) order by a, b").Check(testkit.Rows("1 1", "2 2", "2 2", "2 3", "3 3", "4 4"))

}

<<<<<<< HEAD
func (s *tiflashTestSuite) TestAvgOverflow(c *C) {
	tk := testkit.NewTestKit(c, s.store)
	tk.MustExec("use test")
	// avg int
	tk.MustExec("drop table if exists t")
	tk.MustExec("create table t (a decimal(1,0))")
	tk.MustExec("alter table t set tiflash replica 1")
	tb := testGetTableByName(c, tk.Se, "test", "t")
	err := domain.GetDomain(tk.Se).DDL().UpdateTableReplicaInfo(tk.Se, tb.Meta().ID, true)
	c.Assert(err, IsNil)
	tk.MustExec("insert into t values(9)")
	for i := 0; i < 16; i++ {
		tk.MustExec("insert into t select * from t")
	}
	tk.MustExec("set @@session.tidb_isolation_read_engines=\"tiflash\"")
	tk.MustExec("set @@session.tidb_enforce_mpp=ON")
	tk.MustQuery("select avg(a) from t group by a").Check(testkit.Rows("9.0000"))
	tk.MustExec("drop table if exists t")

	// avg decimal
	tk.MustExec("drop table if exists td;")
	tk.MustExec("create table td (col_bigint bigint(20), col_smallint smallint(6));")
	tk.MustExec("alter table td set tiflash replica 1")
	tb = testGetTableByName(c, tk.Se, "test", "td")
	err = domain.GetDomain(tk.Se).DDL().UpdateTableReplicaInfo(tk.Se, tb.Meta().ID, true)
	c.Assert(err, IsNil)
	tk.MustExec("insert into td values (null, 22876);")
	tk.MustExec("insert into td values (9220557287087669248, 32767);")
	tk.MustExec("insert into td values (28030, 32767);")
	tk.MustExec("insert into td values (-3309864251140603904,32767);")
	tk.MustExec("insert into td values (4,0);")
	tk.MustExec("insert into td values (null,0);")
	tk.MustExec("insert into td values (4,-23828);")
	tk.MustExec("insert into td values (54720,32767);")
	tk.MustExec("insert into td values (0,29815);")
	tk.MustExec("insert into td values (10017,-32661);")
	tk.MustExec("set @@session.tidb_isolation_read_engines=\"tiflash\"")
	tk.MustExec("set @@session.tidb_enforce_mpp=ON")
	tk.MustQuery(" SELECT AVG( col_bigint / col_smallint) AS field1 FROM td;").Sort().Check(testkit.Rows("25769363061037.62077260"))
	tk.MustExec("drop table if exists td;")
=======
func (s *tiflashTestSuite) TestUnionWithEmptyDualTable(c *C) {
	tk := testkit.NewTestKit(c, s.store)
	tk.MustExec("use test")
	tk.MustExec("drop table if exists t")
	tk.MustExec("drop table if exists t1")
	tk.MustExec("create table t (a int not null, b int, c varchar(20))")
	tk.MustExec("create table t1 (a int, b int not null, c double)")
	tk.MustExec("alter table t set tiflash replica 1")
	tk.MustExec("alter table t1 set tiflash replica 1")
	tb := testGetTableByName(c, tk.Se, "test", "t")
	err := domain.GetDomain(tk.Se).DDL().UpdateTableReplicaInfo(tk.Se, tb.Meta().ID, true)
	c.Assert(err, IsNil)
	tb = testGetTableByName(c, tk.Se, "test", "t1")
	err = domain.GetDomain(tk.Se).DDL().UpdateTableReplicaInfo(tk.Se, tb.Meta().ID, true)
	c.Assert(err, IsNil)
	tk.MustExec("insert into t values(1,2,3)")
	tk.MustExec("insert into t1 values(1,2,3)")
	tk.MustExec("set @@session.tidb_isolation_read_engines=\"tiflash\"")
	tk.MustExec("set @@session.tidb_enforce_mpp=ON")
	tk.MustQuery("select count(*) from (select a , b from t union all select a , c from t1 where false) tt").Check(testkit.Rows("1"))
>>>>>>> aef51c2f
}

func (s *tiflashTestSuite) TestMppApply(c *C) {
	tk := testkit.NewTestKit(c, s.store)
	tk.MustExec("use test")
	tk.MustExec("drop table if exists x1")
	tk.MustExec("create table x1(a int primary key, b int);")
	tk.MustExec("alter table x1 set tiflash replica 1")
	tb := testGetTableByName(c, tk.Se, "test", "x1")
	err := domain.GetDomain(tk.Se).DDL().UpdateTableReplicaInfo(tk.Se, tb.Meta().ID, true)
	c.Assert(err, IsNil)
	tk.MustExec("insert into x1 values(1, 1),(2, 10),(0,11);")

	tk.MustExec("create table x2(a int primary key, b int);")
	tk.MustExec("alter table x2 set tiflash replica 1")
	tb = testGetTableByName(c, tk.Se, "test", "x2")
	err = domain.GetDomain(tk.Se).DDL().UpdateTableReplicaInfo(tk.Se, tb.Meta().ID, true)
	c.Assert(err, IsNil)
	tk.MustExec("insert into x2 values(1,2),(0,1),(2,-3);")
	tk.MustExec("analyze table x1, x2;")

	tk.MustExec("set @@session.tidb_isolation_read_engines=\"tiflash\"")
	tk.MustExec("set @@session.tidb_allow_mpp=ON")
	// mock executor does not support use outer table as build side for outer join, so need to
	// force the inner table as build side
	tk.MustExec("set tidb_opt_mpp_outer_join_fixed_build_side=1")
	// table full scan with correlated filter
	tk.MustQuery("select /*+ agg_to_cop(), hash_agg()*/ count(*) from x1 where a >= any (select a from x2 where x1.a = x2.a) order by 1;").Check(testkit.Rows("3"))
	// table range scan with correlated access conditions
	tk.MustQuery("select /*+ agg_to_cop(), hash_agg()*/ count(*) from x1 where b > any (select x2.a from x2 where x1.a = x2.a);").Check(testkit.Rows("2"))
}

func (s *tiflashTestSuite) TestTiFlashVirtualColumn(c *C) {
	tk := testkit.NewTestKit(c, s.store)
	tk.MustExec("use test")
	tk.MustExec("drop table if exists t1,t2,t3")
	tk.MustExec("create table t1 (a bit(4), b bit(4), c bit(4) generated always as (a) virtual)")
	tk.MustExec("alter table t1 set tiflash replica 1")
	tb := testGetTableByName(c, tk.Se, "test", "t1")
	err := domain.GetDomain(tk.Se).DDL().UpdateTableReplicaInfo(tk.Se, tb.Meta().ID, true)
	c.Assert(err, IsNil)
	tk.MustExec("insert into t1(a,b) values(b'01',b'01'),(b'10',b'10'),(b'11',b'11')")

	tk.MustExec("create table t2 (a int, b int, c int generated always as (a) virtual)")
	tk.MustExec("alter table t2 set tiflash replica 1")
	tb = testGetTableByName(c, tk.Se, "test", "t2")
	err = domain.GetDomain(tk.Se).DDL().UpdateTableReplicaInfo(tk.Se, tb.Meta().ID, true)
	c.Assert(err, IsNil)
	tk.MustExec("insert into t2(a,b) values(1,1),(2,2),(3,3)")

	tk.MustExec("create table t3 (a bit(4), b bit(4), c bit(4) generated always as (b'01'+b'10') virtual)")
	tk.MustExec("alter table t3 set tiflash replica 1")
	tb = testGetTableByName(c, tk.Se, "test", "t3")
	err = domain.GetDomain(tk.Se).DDL().UpdateTableReplicaInfo(tk.Se, tb.Meta().ID, true)
	c.Assert(err, IsNil)
	tk.MustExec("insert into t3(a,b) values(b'01',b'01'),(b'10',b'10'),(b'11',b'11')")

	tk.MustExec("set @@session.tidb_isolation_read_engines=\"tiflash\"")
	tk.MustExec("set @@session.tidb_allow_mpp=ON")
	// mock executor does not support use outer table as build side for outer join, so need to
	// force the inner table as build side
	tk.MustExec("set tidb_opt_mpp_outer_join_fixed_build_side=1")

	tk.MustQuery("select /*+ hash_agg() */ count(*) from t1 where c > b'01'").Check(testkit.Rows("2"))
	tk.MustQuery("select /*+ hash_agg() */ count(*) from t2 where c > 1").Check(testkit.Rows("2"))
	tk.MustQuery("select /*+ hash_agg() */ count(*) from t3 where c > b'01'").Check(testkit.Rows("3"))
}<|MERGE_RESOLUTION|>--- conflicted
+++ resolved
@@ -549,7 +549,6 @@
 
 }
 
-<<<<<<< HEAD
 func (s *tiflashTestSuite) TestAvgOverflow(c *C) {
 	tk := testkit.NewTestKit(c, s.store)
 	tk.MustExec("use test")
@@ -590,7 +589,8 @@
 	tk.MustExec("set @@session.tidb_enforce_mpp=ON")
 	tk.MustQuery(" SELECT AVG( col_bigint / col_smallint) AS field1 FROM td;").Sort().Check(testkit.Rows("25769363061037.62077260"))
 	tk.MustExec("drop table if exists td;")
-=======
+}
+
 func (s *tiflashTestSuite) TestUnionWithEmptyDualTable(c *C) {
 	tk := testkit.NewTestKit(c, s.store)
 	tk.MustExec("use test")
@@ -611,7 +611,6 @@
 	tk.MustExec("set @@session.tidb_isolation_read_engines=\"tiflash\"")
 	tk.MustExec("set @@session.tidb_enforce_mpp=ON")
 	tk.MustQuery("select count(*) from (select a , b from t union all select a , c from t1 where false) tt").Check(testkit.Rows("1"))
->>>>>>> aef51c2f
 }
 
 func (s *tiflashTestSuite) TestMppApply(c *C) {
