--- conflicted
+++ resolved
@@ -690,7 +690,7 @@
 
 }
 
-<<<<<<< HEAD
+
 func (s *tiflashTestSuite) TestAvgOverflow(c *C) {
 	tk := testkit.NewTestKit(c, s.store)
 	tk.MustExec("use test")
@@ -732,7 +732,8 @@
 	tk.MustQuery(" SELECT AVG( col_bigint / col_smallint) AS field1 FROM td;").Sort().Check(testkit.Rows("25769363061037.62077260"))
 	tk.MustQuery(" SELECT AVG(col_bigint) OVER (PARTITION BY col_smallint) as field2 FROM td where col_smallint = -23828;").Sort().Check(testkit.Rows("4.0000"))
 	tk.MustExec("drop table if exists td;")
-=======
+}
+
 func (s *tiflashTestSuite) TestUnionWithEmptyDualTable(c *C) {
 	tk := testkit.NewTestKit(c, s.store)
 	tk.MustExec("use test")
@@ -753,7 +754,6 @@
 	tk.MustExec("set @@session.tidb_isolation_read_engines=\"tiflash\"")
 	tk.MustExec("set @@session.tidb_enforce_mpp=ON")
 	tk.MustQuery("select count(*) from (select a , b from t union all select a , c from t1 where false) tt").Check(testkit.Rows("1"))
->>>>>>> 2c7c95a9
 }
 
 func (s *tiflashTestSuite) TestMppApply(c *C) {
