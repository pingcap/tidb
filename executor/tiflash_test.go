--- conflicted
+++ resolved
@@ -175,11 +175,9 @@
 	tk.MustExec("set @@session.tidb_broadcast_join_threshold_size=1")
 	tk.MustQuery("select count(*) from t1 , t where t1.a = t.a").Check(testkit.Rows("3"))
 	tk.MustQuery("select count(*) from t1 , t, t2 where t1.a = t.a and t2.a = t.a").Check(testkit.Rows("3"))
-<<<<<<< HEAD
 
 	tk.MustExec("insert into t1 values(4,0)")
 	tk.MustQuery("select count(*), t2.b from t1 left join t2 on t1.a = t2.a group by t2.b").Check(testkit.Rows("3 0", "1 <nil>"))
-=======
 }
 
 func (s *tiflashTestSuite) TestPartitionTable(c *C) {
@@ -268,5 +266,4 @@
 	tk.MustQuery("select count(*) from t, t3 where t3.a = t.a and t3.b > 10").Check(testkit.Rows("0"))
 	failpoint.Disable("github.com/pingcap/tidb/executor/checkTotalMPPTasks")
 	failpoint.Disable("github.com/pingcap/tidb/executor/checkUseMPP")
->>>>>>> 5a0ead5d
 }