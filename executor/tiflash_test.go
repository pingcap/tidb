--- conflicted
+++ resolved
@@ -170,7 +170,11 @@
 	tk.MustQuery("select avg(t1.a) from t1 , t where t1.a = t.a").Check(testkit.Rows("2.0000"))
 	// test proj and selection
 	tk.MustQuery("select count(*) from (select a * 2 as a from t1) t1 , (select b + 4 as a from t)t where t1.a = t.a").Check(testkit.Rows("3"))
-<<<<<<< HEAD
+
+	// test shuffle hash join.
+	tk.MustExec("set @@session.tidb_broadcast_join_threshold_size=1")
+	tk.MustQuery("select count(*) from t1 , t where t1.a = t.a").Check(testkit.Rows("3"))
+	tk.MustQuery("select count(*) from t1 , t, t2 where t1.a = t.a and t2.a = t.a").Check(testkit.Rows("3"))
 }
 
 func (s *tiflashTestSuite) TestPartitionTable(c *C) {
@@ -259,11 +263,4 @@
 	tk.MustQuery("select count(*) from t, t3 where t3.a = t.a and t3.b > 10").Check(testkit.Rows("0"))
 	failpoint.Disable("github.com/pingcap/tidb/executor/checkTotalMPPTasks")
 	failpoint.Disable("github.com/pingcap/tidb/executor/checkUseMPP")
-=======
-
-	// test shuffle hash join.
-	tk.MustExec("set @@session.tidb_broadcast_join_threshold_size=1")
-	tk.MustQuery("select count(*) from t1 , t where t1.a = t.a").Check(testkit.Rows("3"))
-	tk.MustQuery("select count(*) from t1 , t, t2 where t1.a = t.a and t2.a = t.a").Check(testkit.Rows("3"))
->>>>>>> 5f73c822
 }