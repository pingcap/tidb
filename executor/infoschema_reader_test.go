// Copyright 2020 PingCAP, Inc.
//
// Licensed under the Apache License, Version 2.0 (the "License");
// you may not use this file except in compliance with the License.
// You may obtain a copy of the License at
//
//     http://www.apache.org/licenses/LICENSE-2.0
//
// Unless required by applicable law or agreed to in writing, software
// distributed under the License is distributed on an "AS IS" BASIS,
// WITHOUT WARRANTIES OR CONDITIONS OF ANY KIND, either express or implied.
// See the License for the specific language governing permissions and
// limitations under the License.

package executor_test

import (
	"fmt"
	"strconv"
	"strings"
	"testing"

	"github.com/pingcap/failpoint"
	"github.com/pingcap/tidb/domain"
	"github.com/pingcap/tidb/domain/infosync"
	"github.com/pingcap/tidb/executor"
	"github.com/pingcap/tidb/parser/auth"
	"github.com/pingcap/tidb/parser/model"
	"github.com/pingcap/tidb/parser/mysql"
	"github.com/pingcap/tidb/sessionctx/variable"
	"github.com/pingcap/tidb/statistics"
	"github.com/pingcap/tidb/statistics/handle"
	"github.com/pingcap/tidb/testkit"
	"github.com/pingcap/tidb/util/stringutil"
	"github.com/stretchr/testify/require"
)

func TestInspectionTables(t *testing.T) {
	t.Skip("unstable, skip it and fix it before 20210624")
	store, clean := testkit.CreateMockStore(t)
	defer clean()
	tk := testkit.NewTestKit(t, store)
	instances := []string{
		"pd,127.0.0.1:11080,127.0.0.1:10080,mock-version,mock-githash,0",
		"tidb,127.0.0.1:11080,127.0.0.1:10080,mock-version,mock-githash,1001",
		"tikv,127.0.0.1:11080,127.0.0.1:10080,mock-version,mock-githash,0",
	}
	fpName := "github.com/pingcap/tidb/infoschema/mockClusterInfo"
	fpExpr := `return("` + strings.Join(instances, ";") + `")`
	require.NoError(t, failpoint.Enable(fpName, fpExpr))
	defer func() { require.NoError(t, failpoint.Disable(fpName)) }()

	tk.MustQuery("select type, instance, status_address, version, git_hash, server_id from information_schema.cluster_info").Check(testkit.Rows(
		"pd 127.0.0.1:11080 127.0.0.1:10080 mock-version mock-githash 0",
		"tidb 127.0.0.1:11080 127.0.0.1:10080 mock-version mock-githash 1001",
		"tikv 127.0.0.1:11080 127.0.0.1:10080 mock-version mock-githash 0",
	))

	// enable inspection mode
	inspectionTableCache := map[string]variable.TableSnapshot{}
	tk.Session().GetSessionVars().InspectionTableCache = inspectionTableCache
	tk.MustQuery("select type, instance, status_address, version, git_hash, server_id from information_schema.cluster_info").Check(testkit.Rows(
		"pd 127.0.0.1:11080 127.0.0.1:10080 mock-version mock-githash 0",
		"tidb 127.0.0.1:11080 127.0.0.1:10080 mock-version mock-githash 1001",
		"tikv 127.0.0.1:11080 127.0.0.1:10080 mock-version mock-githash 0",
	))
	require.NoError(t, inspectionTableCache["cluster_info"].Err)
	require.Len(t, inspectionTableCache["cluster_info"].Rows, 3)

	// check whether is obtain data from cache at the next time
	inspectionTableCache["cluster_info"].Rows[0][0].SetString("modified-pd", mysql.DefaultCollationName)
	tk.MustQuery("select type, instance, status_address, version, git_hash, server_id from information_schema.cluster_info").Check(testkit.Rows(
		"modified-pd 127.0.0.1:11080 127.0.0.1:10080 mock-version mock-githash 0",
		"tidb 127.0.0.1:11080 127.0.0.1:10080 mock-version mock-githash 1001",
		"tikv 127.0.0.1:11080 127.0.0.1:10080 mock-version mock-githash 0",
	))
	tk.Session().GetSessionVars().InspectionTableCache = nil
}

func TestProfiling(t *testing.T) {
	store, clean := testkit.CreateMockStore(t)
	defer clean()
	tk := testkit.NewTestKit(t, store)
	tk.MustQuery("select * from information_schema.profiling").Check(testkit.Rows())
	tk.MustExec("set @@profiling=1")
	tk.MustQuery("select * from information_schema.profiling").Check(testkit.Rows("0 0  0 0 0 0 0 0 0 0 0 0 0 0   0"))
}

func TestSchemataTables(t *testing.T) {
	store, clean := testkit.CreateMockStore(t)
	defer clean()
	tk := testkit.NewTestKit(t, store)

	tk.MustQuery("select * from information_schema.SCHEMATA where schema_name='mysql';").Check(
		testkit.Rows("def mysql utf8mb4 utf8mb4_bin <nil> <nil>"))

	// Test the privilege of new user for information_schema.schemata.
	tk.MustExec("create user schemata_tester")
	schemataTester := testkit.NewTestKit(t, store)
	schemataTester.MustExec("use information_schema")
	require.True(t, schemataTester.Session().Auth(&auth.UserIdentity{
		Username: "schemata_tester",
		Hostname: "127.0.0.1",
	}, nil, nil))
	schemataTester.MustQuery("select count(*) from information_schema.SCHEMATA;").Check(testkit.Rows("1"))
	schemataTester.MustQuery("select * from information_schema.SCHEMATA where schema_name='mysql';").Check(
		[][]interface{}{})
	schemataTester.MustQuery("select * from information_schema.SCHEMATA where schema_name='INFORMATION_SCHEMA';").Check(
		testkit.Rows("def INFORMATION_SCHEMA utf8mb4 utf8mb4_bin <nil> <nil>"))

	// Test the privilege of user with privilege of mysql for information_schema.schemata.
	tk.MustExec("CREATE ROLE r_mysql_priv;")
	tk.MustExec("GRANT ALL PRIVILEGES ON mysql.* TO r_mysql_priv;")
	tk.MustExec("GRANT r_mysql_priv TO schemata_tester;")
	schemataTester.MustExec("set role r_mysql_priv")
	schemataTester.MustQuery("select count(*) from information_schema.SCHEMATA;").Check(testkit.Rows("2"))
	schemataTester.MustQuery("select * from information_schema.SCHEMATA;").Check(
		testkit.Rows("def INFORMATION_SCHEMA utf8mb4 utf8mb4_bin <nil> <nil>", "def mysql utf8mb4 utf8mb4_bin <nil> <nil>"))
}

func TestTableIDAndIndexID(t *testing.T) {
	store, clean := testkit.CreateMockStore(t)
	defer clean()
	tk := testkit.NewTestKit(t, store)
	tk.MustExec("drop table if exists test.t")
	tk.MustExec("create table test.t (a int, b int, primary key(a), key k1(b))")
	tk.MustQuery("select index_id from information_schema.tidb_indexes where table_schema = 'test' and table_name = 't'").Check(testkit.Rows("0", "1"))
	tblID, err := strconv.Atoi(tk.MustQuery("select tidb_table_id from information_schema.tables where table_schema = 'test' and table_name = 't'").Rows()[0][0].(string))
	require.NoError(t, err)
	require.Greater(t, tblID, 0)
}

func TestSchemataCharacterSet(t *testing.T) {
	store, clean := testkit.CreateMockStore(t)
	defer clean()
	tk := testkit.NewTestKit(t, store)
	tk.MustExec("CREATE DATABASE `foo` DEFAULT CHARACTER SET = 'utf8mb4'")
	tk.MustQuery("select default_character_set_name, default_collation_name FROM information_schema.SCHEMATA  WHERE schema_name = 'foo'").Check(
		testkit.Rows("utf8mb4 utf8mb4_bin"))
	tk.MustExec("drop database `foo`")
}

func TestViews(t *testing.T) {
	store, clean := testkit.CreateMockStore(t)
	defer clean()
	tk := testkit.NewTestKit(t, store)
	tk.MustExec("CREATE DEFINER='root'@'localhost' VIEW test.v1 AS SELECT 1")
	tk.MustQuery("select TABLE_COLLATION is null from INFORMATION_SCHEMA.TABLES WHERE TABLE_TYPE='VIEW'").Check(testkit.Rows("1"))
	tk.MustQuery("SELECT * FROM information_schema.views WHERE table_schema='test' AND table_name='v1'").Check(testkit.Rows("def test v1 SELECT 1 AS `1` CASCADED NO root@localhost DEFINER utf8mb4 utf8mb4_bin"))
	tk.MustQuery("SELECT table_catalog, table_schema, table_name, table_type, engine, version, row_format, table_rows, avg_row_length, data_length, max_data_length, index_length, data_free, auto_increment, update_time, check_time, table_collation, checksum, create_options, table_comment FROM information_schema.tables WHERE table_schema='test' AND table_name='v1'").Check(testkit.Rows("def test v1 VIEW <nil> <nil> <nil> <nil> <nil> <nil> <nil> <nil> <nil> <nil> <nil> <nil> <nil> <nil> <nil> VIEW"))
}

<<<<<<< HEAD
func (s *testInfoschemaTableSuite) TestColumnsTables(c *C) {
	tk := testkit.NewTestKit(c, s.store)
	tk.MustExec("drop table if exists t")
	tk.MustExec("create table t (bit bit(10) DEFAULT b'100')")
	tk.MustQuery("SELECT * FROM INFORMATION_SCHEMA.COLUMNS WHERE TABLE_NAME = 't'").Check(testkit.Rows(
		"def test t bit 1 b'100' YES bit <nil> <nil> 10 0 <nil> <nil> <nil> bit(10) unsigned   select,insert,update,references  "))
	tk.MustExec("drop table if exists t")
}

func (s *testInfoschemaTableSuite) TestEngines(c *C) {
	tk := testkit.NewTestKit(c, s.store)
=======
func TestEngines(t *testing.T) {
	store, clean := testkit.CreateMockStore(t)
	defer clean()
	tk := testkit.NewTestKit(t, store)
>>>>>>> fbfe36ca
	tk.MustQuery("select * from information_schema.ENGINES;").Check(testkit.Rows("InnoDB DEFAULT Supports transactions, row-level locking, and foreign keys YES YES YES"))
}

// https://github.com/pingcap/tidb/issues/25467.
func TestDataTypesMaxLengthAndOctLength(t *testing.T) {
	store, clean := testkit.CreateMockStore(t)
	defer clean()
	tk := testkit.NewTestKit(t, store)
	tk.MustExec("drop database if exists test_oct_length;")
	tk.MustExec("create database test_oct_length;")
	tk.MustExec("use test_oct_length;")

	testCases := []struct {
		colTp  string
		maxLen int
		octLen int
	}{
		{"varchar(255) collate ascii_bin", 255, 255},
		{"varchar(255) collate utf8mb4_bin", 255, 255 * 4},
		{"varchar(255) collate utf8_bin", 255, 255 * 3},
		{"char(10) collate ascii_bin", 10, 10},
		{"char(10) collate utf8mb4_bin", 10, 10 * 4},
		{"set('a', 'b', 'cccc') collate ascii_bin", 8, 8},
		{"set('a', 'b', 'cccc') collate utf8mb4_bin", 8, 8 * 4},
		{"enum('a', 'b', 'cccc') collate ascii_bin", 4, 4},
		{"enum('a', 'b', 'cccc') collate utf8mb4_bin", 4, 4 * 4},
	}
	for _, tc := range testCases {
		createSQL := fmt.Sprintf("create table t (a %s);", tc.colTp)
		tk.MustExec(createSQL)
		result := tk.MustQuery("select character_maximum_length, character_octet_length " +
			"from information_schema.columns " +
			"where table_schema=(select database()) and table_name='t';")
		expectedRows := testkit.Rows(fmt.Sprintf("%d %d", tc.maxLen, tc.octLen))
		result.Check(expectedRows)
		tk.MustExec("drop table t;")
	}
}

func TestDDLJobs(t *testing.T) {
	store, clean := testkit.CreateMockStore(t)
	defer clean()
	tk := testkit.NewTestKit(t, store)
	tk.MustExec("create database if not exists test_ddl_jobs")
	tk.MustQuery("select db_name, job_type from information_schema.DDL_JOBS limit 1").Check(
		testkit.Rows("test_ddl_jobs create schema"))

	tk.MustExec("use test_ddl_jobs")
	tk.MustExec("create table t (a int);")
	tk.MustQuery("select db_name, table_name, job_type from information_schema.DDL_JOBS where table_name = 't'").Check(
		testkit.Rows("test_ddl_jobs t create table"))

	tk.MustQuery("select job_type from information_schema.DDL_JOBS group by job_type having job_type = 'create table'").Check(
		testkit.Rows("create table"))

	// Test the START_TIME and END_TIME field.
	tk.MustQuery("select distinct job_type from information_schema.DDL_JOBS where job_type = 'create table' and start_time > str_to_date('20190101','%Y%m%d%H%i%s')").Check(
		testkit.Rows("create table"))

	// Test the privilege of new user for information_schema.DDL_JOBS.
	tk.MustExec("create user DDL_JOBS_tester")
	DDLJobsTester := testkit.NewTestKit(t, store)
	DDLJobsTester.MustExec("use information_schema")
	require.True(t, DDLJobsTester.Session().Auth(&auth.UserIdentity{
		Username: "DDL_JOBS_tester",
		Hostname: "127.0.0.1",
	}, nil, nil))

	// Test the privilege of user for information_schema.ddl_jobs.
	DDLJobsTester.MustQuery("select DB_NAME, TABLE_NAME from information_schema.DDL_JOBS where DB_NAME = 'test_ddl_jobs' and TABLE_NAME = 't';").Check(
		[][]interface{}{})
	tk.MustExec("CREATE ROLE r_priv;")
	tk.MustExec("GRANT ALL PRIVILEGES ON test_ddl_jobs.* TO r_priv;")
	tk.MustExec("GRANT r_priv TO DDL_JOBS_tester;")
	DDLJobsTester.MustExec("set role r_priv")
	DDLJobsTester.MustQuery("select DB_NAME, TABLE_NAME from information_schema.DDL_JOBS where DB_NAME = 'test_ddl_jobs' and TABLE_NAME = 't';").Check(
		testkit.Rows("test_ddl_jobs t"))
}

func TestKeyColumnUsage(t *testing.T) {
	store, clean := testkit.CreateMockStore(t)
	defer clean()
	tk := testkit.NewTestKit(t, store)

	tk.MustQuery("select * from information_schema.KEY_COLUMN_USAGE where TABLE_NAME='stats_meta' and COLUMN_NAME='table_id';").Check(
		testkit.Rows("def mysql tbl def mysql stats_meta table_id 1 <nil> <nil> <nil> <nil>"))

	// test the privilege of new user for information_schema.table_constraints
	tk.MustExec("create user key_column_tester")
	keyColumnTester := testkit.NewTestKit(t, store)
	keyColumnTester.MustExec("use information_schema")
	require.True(t, keyColumnTester.Session().Auth(&auth.UserIdentity{
		Username: "key_column_tester",
		Hostname: "127.0.0.1",
	}, nil, nil))
	keyColumnTester.MustQuery("select * from information_schema.KEY_COLUMN_USAGE where TABLE_NAME != 'CLUSTER_SLOW_QUERY';").Check([][]interface{}{})

	// test the privilege of user with privilege of mysql.gc_delete_range for information_schema.table_constraints
	tk.MustExec("CREATE ROLE r_stats_meta ;")
	tk.MustExec("GRANT ALL PRIVILEGES ON mysql.stats_meta TO r_stats_meta;")
	tk.MustExec("GRANT r_stats_meta TO key_column_tester;")
	keyColumnTester.MustExec("set role r_stats_meta")
	rows := keyColumnTester.MustQuery("select * from information_schema.KEY_COLUMN_USAGE where TABLE_NAME='stats_meta';").Rows()
	require.Greater(t, len(rows), 0)
}

func TestUserPrivileges(t *testing.T) {
	store, clean := testkit.CreateMockStore(t)
	defer clean()
	tk := testkit.NewTestKit(t, store)
	// test the privilege of new user for information_schema.table_constraints
	tk.MustExec("create user constraints_tester")
	constraintsTester := testkit.NewTestKit(t, store)
	constraintsTester.MustExec("use information_schema")
	require.True(t, constraintsTester.Session().Auth(&auth.UserIdentity{
		Username: "constraints_tester",
		Hostname: "127.0.0.1",
	}, nil, nil))
	constraintsTester.MustQuery("select * from information_schema.TABLE_CONSTRAINTS WHERE TABLE_NAME != 'CLUSTER_SLOW_QUERY';").Check([][]interface{}{})

	// test the privilege of user with privilege of mysql.gc_delete_range for information_schema.table_constraints
	tk.MustExec("CREATE ROLE r_gc_delete_range ;")
	tk.MustExec("GRANT ALL PRIVILEGES ON mysql.gc_delete_range TO r_gc_delete_range;")
	tk.MustExec("GRANT r_gc_delete_range TO constraints_tester;")
	constraintsTester.MustExec("set role r_gc_delete_range")
	rows := constraintsTester.MustQuery("select * from information_schema.TABLE_CONSTRAINTS where TABLE_NAME='gc_delete_range';").Rows()
	require.Greater(t, len(rows), 0)
	constraintsTester.MustQuery("select * from information_schema.TABLE_CONSTRAINTS where TABLE_NAME='tables_priv';").Check([][]interface{}{})

	// test the privilege of new user for information_schema
	tk.MustExec("create user tester1")
	tk1 := testkit.NewTestKit(t, store)
	tk1.MustExec("use information_schema")
	require.True(t, tk1.Session().Auth(&auth.UserIdentity{
		Username: "tester1",
		Hostname: "127.0.0.1",
	}, nil, nil))
	tk1.MustQuery("select * from information_schema.STATISTICS WHERE TABLE_NAME != 'CLUSTER_SLOW_QUERY';").Check([][]interface{}{})

	// test the privilege of user with some privilege for information_schema
	tk.MustExec("create user tester2")
	tk.MustExec("CREATE ROLE r_columns_priv;")
	tk.MustExec("GRANT ALL PRIVILEGES ON mysql.columns_priv TO r_columns_priv;")
	tk.MustExec("GRANT r_columns_priv TO tester2;")
	tk2 := testkit.NewTestKit(t, store)
	tk2.MustExec("use information_schema")
	require.True(t, tk2.Session().Auth(&auth.UserIdentity{
		Username: "tester2",
		Hostname: "127.0.0.1",
	}, nil, nil))
	tk2.MustExec("set role r_columns_priv")
	rows = tk2.MustQuery("select * from information_schema.STATISTICS where TABLE_NAME='columns_priv' and COLUMN_NAME='Host';").Rows()
	require.Greater(t, len(rows), 0)
	tk2.MustQuery("select * from information_schema.STATISTICS where TABLE_NAME='tables_priv' and COLUMN_NAME='Host';").Check(
		[][]interface{}{})

	// test the privilege of user with all privilege for information_schema
	tk.MustExec("create user tester3")
	tk.MustExec("CREATE ROLE r_all_priv;")
	tk.MustExec("GRANT ALL PRIVILEGES ON mysql.* TO r_all_priv;")
	tk.MustExec("GRANT r_all_priv TO tester3;")
	tk3 := testkit.NewTestKit(t, store)
	tk3.MustExec("use information_schema")
	require.True(t, tk3.Session().Auth(&auth.UserIdentity{
		Username: "tester3",
		Hostname: "127.0.0.1",
	}, nil, nil))
	tk3.MustExec("set role r_all_priv")
	rows = tk3.MustQuery("select * from information_schema.STATISTICS where TABLE_NAME='columns_priv' and COLUMN_NAME='Host';").Rows()
	require.Greater(t, len(rows), 0)
	rows = tk3.MustQuery("select * from information_schema.STATISTICS where TABLE_NAME='tables_priv' and COLUMN_NAME='Host';").Rows()
	require.Greater(t, len(rows), 0)
}

func TestUserPrivilegesTable(t *testing.T) {
	store, clean := testkit.CreateMockStore(t)
	defer clean()
	tk := testkit.NewTestKit(t, store)
	tk1 := testkit.NewTestKit(t, store)

	// test the privilege of new user for information_schema.user_privileges
	tk.MustExec("create user usageuser")
	require.True(t, tk.Session().Auth(&auth.UserIdentity{
		Username: "usageuser",
		Hostname: "127.0.0.1",
	}, nil, nil))
	tk.MustQuery(`SELECT * FROM information_schema.user_privileges WHERE grantee="'usageuser'@'%'"`).Check(testkit.Rows("'usageuser'@'%' def USAGE NO"))
	// the usage row disappears when there is a non-dynamic privilege added
	tk1.MustExec("GRANT SELECT ON *.* to usageuser")
	tk.MustQuery(`SELECT * FROM information_schema.user_privileges WHERE grantee="'usageuser'@'%'"`).Check(testkit.Rows("'usageuser'@'%' def SELECT NO"))
	// test grant privilege
	tk1.MustExec("GRANT SELECT ON *.* to usageuser WITH GRANT OPTION")
	tk.MustQuery(`SELECT * FROM information_schema.user_privileges WHERE grantee="'usageuser'@'%'"`).Check(testkit.Rows("'usageuser'@'%' def SELECT YES"))
	// test DYNAMIC privs
	tk1.MustExec("GRANT BACKUP_ADMIN ON *.* to usageuser")
	tk.MustQuery(`SELECT * FROM information_schema.user_privileges WHERE grantee="'usageuser'@'%'" ORDER BY privilege_type`).Check(testkit.Rows("'usageuser'@'%' def BACKUP_ADMIN NO", "'usageuser'@'%' def SELECT YES"))
}

func TestDataForTableStatsField(t *testing.T) {
	store, dom, clean := testkit.CreateMockStoreAndDomain(t)
	defer clean()
	oldExpiryTime := executor.TableStatsCacheExpiry
	executor.TableStatsCacheExpiry = 0
	defer func() { executor.TableStatsCacheExpiry = oldExpiryTime }()
	h := dom.StatsHandle()
	h.Clear()
	is := dom.InfoSchema()
	tk := testkit.NewTestKit(t, store)

	tk.MustExec("use test")
	tk.MustExec("drop table if exists t")
	tk.MustExec("create table t (c int, d int, e char(5), index idx(e))")
	require.NoError(t, h.HandleDDLEvent(<-h.DDLEventCh()))
	tk.MustQuery("select table_rows, avg_row_length, data_length, index_length from information_schema.tables where table_name='t'").Check(
		testkit.Rows("0 0 0 0"))
	tk.MustExec(`insert into t(c, d, e) values(1, 2, "c"), (2, 3, "d"), (3, 4, "e")`)
	require.NoError(t, h.DumpStatsDeltaToKV(handle.DumpAll))
	require.NoError(t, h.Update(is))
	tk.MustQuery("select table_rows, avg_row_length, data_length, index_length from information_schema.tables where table_name='t'").Check(
		testkit.Rows("3 18 54 6"))
	tk.MustExec(`insert into t(c, d, e) values(4, 5, "f")`)
	require.NoError(t, h.DumpStatsDeltaToKV(handle.DumpAll))
	require.NoError(t, h.Update(is))
	tk.MustQuery("select table_rows, avg_row_length, data_length, index_length from information_schema.tables where table_name='t'").Check(
		testkit.Rows("4 18 72 8"))
	tk.MustExec("delete from t where c >= 3")
	require.NoError(t, h.DumpStatsDeltaToKV(handle.DumpAll))
	require.NoError(t, h.Update(is))
	tk.MustQuery("select table_rows, avg_row_length, data_length, index_length from information_schema.tables where table_name='t'").Check(
		testkit.Rows("2 18 36 4"))
	tk.MustExec("delete from t where c=3")
	require.NoError(t, h.DumpStatsDeltaToKV(handle.DumpAll))
	require.NoError(t, h.Update(is))
	tk.MustQuery("select table_rows, avg_row_length, data_length, index_length from information_schema.tables where table_name='t'").Check(
		testkit.Rows("2 18 36 4"))

	// Test partition table.
	tk.MustExec("drop table if exists t")
	tk.MustExec(`CREATE TABLE t (a int, b int, c varchar(5), primary key(a), index idx(c)) PARTITION BY RANGE (a) (PARTITION p0 VALUES LESS THAN (6), PARTITION p1 VALUES LESS THAN (11), PARTITION p2 VALUES LESS THAN (16))`)
	require.NoError(t, h.HandleDDLEvent(<-h.DDLEventCh()))
	tk.MustExec(`insert into t(a, b, c) values(1, 2, "c"), (7, 3, "d"), (12, 4, "e")`)
	require.NoError(t, h.DumpStatsDeltaToKV(handle.DumpAll))
	require.NoError(t, h.Update(is))
	tk.MustQuery("select table_rows, avg_row_length, data_length, index_length from information_schema.tables where table_name='t'").Check(
		testkit.Rows("3 18 54 6"))
}

func TestPartitionsTable(t *testing.T) {
	store, dom, clean := testkit.CreateMockStoreAndDomain(t)
	defer clean()
	oldExpiryTime := executor.TableStatsCacheExpiry
	executor.TableStatsCacheExpiry = 0
	defer func() { executor.TableStatsCacheExpiry = oldExpiryTime }()
	h := dom.StatsHandle()
	h.Clear()
	is := dom.InfoSchema()

	tk := testkit.NewTestKit(t, store)
	tk.MustExec("USE test;")
	testkit.WithPruneMode(tk, variable.Static, func() {
		require.NoError(t, h.RefreshVars())
		tk.MustExec("DROP TABLE IF EXISTS `test_partitions`;")
		tk.MustExec(`CREATE TABLE test_partitions (a int, b int, c varchar(5), primary key(a), index idx(c)) PARTITION BY RANGE (a) (PARTITION p0 VALUES LESS THAN (6), PARTITION p1 VALUES LESS THAN (11), PARTITION p2 VALUES LESS THAN (16));`)
		require.NoError(t, h.HandleDDLEvent(<-h.DDLEventCh()))
		tk.MustExec(`insert into test_partitions(a, b, c) values(1, 2, "c"), (7, 3, "d"), (12, 4, "e");`)

		tk.MustQuery("select PARTITION_NAME, PARTITION_DESCRIPTION from information_schema.PARTITIONS where table_name='test_partitions';").Check(
			testkit.Rows("" +
				"p0 6]\n" +
				"[p1 11]\n" +
				"[p2 16"))

		tk.MustQuery("select table_rows, avg_row_length, data_length, index_length from information_schema.PARTITIONS where table_name='test_partitions';").Check(
			testkit.Rows("" +
				"0 0 0 0]\n" +
				"[0 0 0 0]\n" +
				"[0 0 0 0"))
		require.NoError(t, h.DumpStatsDeltaToKV(handle.DumpAll))
		require.NoError(t, h.Update(is))
		tk.MustQuery("select table_rows, avg_row_length, data_length, index_length from information_schema.PARTITIONS where table_name='test_partitions';").Check(
			testkit.Rows("" +
				"1 18 18 2]\n" +
				"[1 18 18 2]\n" +
				"[1 18 18 2"))
	})

	// Test for table has no partitions.
	tk.MustExec("DROP TABLE IF EXISTS `test_partitions_1`;")
	tk.MustExec(`CREATE TABLE test_partitions_1 (a int, b int, c varchar(5), primary key(a), index idx(c));`)
	require.NoError(t, h.HandleDDLEvent(<-h.DDLEventCh()))
	tk.MustExec(`insert into test_partitions_1(a, b, c) values(1, 2, "c"), (7, 3, "d"), (12, 4, "e");`)
	require.NoError(t, h.DumpStatsDeltaToKV(handle.DumpAll))
	require.NoError(t, h.Update(is))
	tk.MustQuery("select PARTITION_NAME, TABLE_ROWS, AVG_ROW_LENGTH, DATA_LENGTH, INDEX_LENGTH from information_schema.PARTITIONS where table_name='test_partitions_1';").Check(
		testkit.Rows("<nil> 3 18 54 6"))

	tk.MustExec("DROP TABLE IF EXISTS `test_partitions`;")
	tk.MustExec(`CREATE TABLE test_partitions1 (id int, b int, c varchar(5), primary key(id), index idx(c)) PARTITION BY RANGE COLUMNS(id) (PARTITION p0 VALUES LESS THAN (6), PARTITION p1 VALUES LESS THAN (11), PARTITION p2 VALUES LESS THAN (16));`)
	tk.MustQuery("select PARTITION_NAME,PARTITION_METHOD,PARTITION_EXPRESSION from information_schema.partitions where table_name = 'test_partitions1';").Check(testkit.Rows("p0 RANGE COLUMNS id", "p1 RANGE COLUMNS id", "p2 RANGE COLUMNS id"))
	tk.MustExec("DROP TABLE test_partitions1")

	tk.MustExec("set @@session.tidb_enable_list_partition = ON")
	tk.MustExec("create table test_partitions (a int) partition by list (a) (partition p0 values in (1), partition p1 values in (2));")
	tk.MustQuery("select PARTITION_NAME,PARTITION_METHOD,PARTITION_EXPRESSION from information_schema.partitions where table_name = 'test_partitions';").Check(testkit.Rows("p0 LIST `a`", "p1 LIST `a`"))
	tk.MustExec("drop table test_partitions")

	tk.MustExec("create table test_partitions (a date) partition by list (year(a)) (partition p0 values in (1), partition p1 values in (2));")
	tk.MustQuery("select PARTITION_NAME,PARTITION_METHOD,PARTITION_EXPRESSION from information_schema.partitions where table_name = 'test_partitions';").Check(testkit.Rows("p0 LIST YEAR(`a`)", "p1 LIST YEAR(`a`)"))
	tk.MustExec("drop table test_partitions")

	tk.MustExec("create table test_partitions (a bigint, b date) partition by list columns (a,b) (partition p0 values in ((1,'2020-09-28'),(1,'2020-09-29')));")
	tk.MustQuery("select PARTITION_NAME,PARTITION_METHOD,PARTITION_EXPRESSION from information_schema.partitions where table_name = 'test_partitions';").Check(testkit.Rows("p0 LIST COLUMNS a,b"))
	pid, err := strconv.Atoi(tk.MustQuery("select TIDB_PARTITION_ID from information_schema.partitions where table_name = 'test_partitions';").Rows()[0][0].(string))
	require.NoError(t, err)
	require.Greater(t, pid, 0)
	tk.MustExec("drop table test_partitions")
}

func TestMetricTables(t *testing.T) {
	store, clean := testkit.CreateMockStore(t)
	defer clean()
	tk := testkit.NewTestKit(t, store)
	statistics.ClearHistoryJobs()
	tk.MustExec("use information_schema")
	tk.MustQuery("select count(*) > 0 from `METRICS_TABLES`").Check(testkit.Rows("1"))
	tk.MustQuery("select * from `METRICS_TABLES` where table_name='tidb_qps'").
		Check(testkit.RowsWithSep("|", "tidb_qps|sum(rate(tidb_server_query_total{$LABEL_CONDITIONS}[$RANGE_DURATION])) by (result,type,instance)|instance,type,result|0|TiDB query processing numbers per second"))
}

func TestTableConstraintsTable(t *testing.T) {
	store, clean := testkit.CreateMockStore(t)
	defer clean()
	tk := testkit.NewTestKit(t, store)
	tk.MustQuery("select * from information_schema.TABLE_CONSTRAINTS where TABLE_NAME='gc_delete_range';").Check(testkit.Rows("def mysql delete_range_index mysql gc_delete_range UNIQUE"))
}

func TestTableSessionVar(t *testing.T) {
	store, clean := testkit.CreateMockStore(t)
	defer clean()
	tk := testkit.NewTestKit(t, store)
	tk.MustQuery("select * from information_schema.SESSION_VARIABLES where VARIABLE_NAME='tidb_retry_limit';").Check(testkit.Rows("tidb_retry_limit 10"))
}

func TestForAnalyzeStatus(t *testing.T) {
	store, dom, clean := testkit.CreateMockStoreAndDomain(t)
	defer clean()
	tk := testkit.NewTestKit(t, store)
	statistics.ClearHistoryJobs()
	tk.MustExec("use test")
	tk.MustExec("drop table if exists analyze_test")
	tk.MustExec("create table analyze_test (a int, b int, index idx(a))")
	tk.MustExec("insert into analyze_test values (1,2),(3,4)")

	tk.MustQuery("select distinct TABLE_NAME from information_schema.analyze_status where TABLE_NAME='analyze_test'").Check([][]interface{}{})
	tk.MustExec("analyze table analyze_test")
	tk.MustQuery("select distinct TABLE_NAME from information_schema.analyze_status where TABLE_NAME='analyze_test'").Check(testkit.Rows("analyze_test"))

	// test the privilege of new user for information_schema.analyze_status
	tk.MustExec("create user analyze_tester")
	analyzeTester := testkit.NewTestKit(t, store)
	analyzeTester.MustExec("use information_schema")
	require.True(t, analyzeTester.Session().Auth(&auth.UserIdentity{
		Username: "analyze_tester",
		Hostname: "127.0.0.1",
	}, nil, nil))
	analyzeTester.MustQuery("show analyze status").Check([][]interface{}{})
	analyzeTester.MustQuery("select * from information_schema.ANALYZE_STATUS;").Check([][]interface{}{})

	// test the privilege of user with privilege of test.t1 for information_schema.analyze_status
	tk.MustExec("create table t1 (a int, b int, index idx(a))")
	tk.MustExec("insert into t1 values (1,2),(3,4)")
	tk.MustExec("analyze table t1")
	tk.MustQuery("show warnings").Check(testkit.Rows("Note 1105 Analyze use auto adjusted sample rate 1.000000 for table test.t1.")) // 1 note.
	require.NoError(t, dom.StatsHandle().LoadNeededHistograms())
	tk.MustExec("CREATE ROLE r_t1 ;")
	tk.MustExec("GRANT ALL PRIVILEGES ON test.t1 TO r_t1;")
	tk.MustExec("GRANT r_t1 TO analyze_tester;")
	analyzeTester.MustExec("set role r_t1")
	rows := tk.MustQuery("select * from information_schema.analyze_status where TABLE_NAME='t1'").Sort().Rows()
	require.Greater(t, len(rows), 0)
	for _, row := range rows {
		require.Len(t, row, 8)    // test length of row
		require.NotNil(t, row[6]) // test `End_time` field
	}
}

func TestForServersInfo(t *testing.T) {
	store, clean := testkit.CreateMockStore(t)
	defer clean()
	tk := testkit.NewTestKit(t, store)
	rows := tk.MustQuery("select * from information_schema.TIDB_SERVERS_INFO").Rows()
	require.Len(t, rows, 1)

	info, err := infosync.GetServerInfo()
	require.NoError(t, err)
	require.NotNil(t, info)
	require.Equal(t, info.ID, rows[0][0])
	require.Equal(t, info.IP, rows[0][1])
	require.Equal(t, strconv.FormatInt(int64(info.Port), 10), rows[0][2])
	require.Equal(t, strconv.FormatInt(int64(info.StatusPort), 10), rows[0][3])
	require.Equal(t, info.Lease, rows[0][4])
	require.Equal(t, info.Version, rows[0][5])
	require.Equal(t, info.GitHash, rows[0][6])
	require.Equal(t, info.BinlogStatus, rows[0][7])
	require.Equal(t, stringutil.BuildStringFromLabels(info.Labels), rows[0][8])
}

func TestForTableTiFlashReplica(t *testing.T) {
	require.NoError(t, failpoint.Enable("github.com/pingcap/tidb/infoschema/mockTiFlashStoreCount", `return(true)`))
	defer func() {
		require.NoError(t, failpoint.Disable("github.com/pingcap/tidb/infoschema/mockTiFlashStoreCount"))
	}()

	store, clean := testkit.CreateMockStore(t)
	defer clean()
	tk := testkit.NewTestKit(t, store)
	statistics.ClearHistoryJobs()
	tk.MustExec("use test")
	tk.MustExec("drop table if exists t")
	tk.MustExec("create table t (a int, b int, index idx(a))")
	tk.MustExec("alter table t set tiflash replica 2 location labels 'a','b';")
	tk.MustQuery("select TABLE_SCHEMA,TABLE_NAME,REPLICA_COUNT,LOCATION_LABELS,AVAILABLE, PROGRESS from information_schema.tiflash_replica").Check(testkit.Rows("test t 2 a,b 0 0"))
	tbl, err := domain.GetDomain(tk.Session()).InfoSchema().TableByName(model.NewCIStr("test"), model.NewCIStr("t"))
	require.NoError(t, err)
	tbl.Meta().TiFlashReplica.Available = true
	tk.MustQuery("select TABLE_SCHEMA,TABLE_NAME,REPLICA_COUNT,LOCATION_LABELS,AVAILABLE, PROGRESS from information_schema.tiflash_replica").Check(testkit.Rows("test t 2 a,b 1 1"))
}

func TestSequences(t *testing.T) {
	store, clean := testkit.CreateMockStore(t)
	defer clean()
	tk := testkit.NewTestKit(t, store)
	tk.MustExec("CREATE SEQUENCE test.seq maxvalue 10000000")
	tk.MustQuery("SELECT * FROM information_schema.sequences WHERE sequence_schema='test' AND sequence_name='seq'").Check(testkit.Rows("def test seq 1 1000 0 1 10000000 1 1 "))
	tk.MustExec("DROP SEQUENCE test.seq")
	tk.MustExec("CREATE SEQUENCE test.seq start = -1 minvalue -1 maxvalue 10 increment 1 cache 10")
	tk.MustQuery("SELECT * FROM information_schema.sequences WHERE sequence_schema='test' AND sequence_name='seq'").Check(testkit.Rows("def test seq 1 10 0 1 10 -1 -1 "))
	tk.MustExec("CREATE SEQUENCE test.seq2 start = -9 minvalue -10 maxvalue 10 increment -1 cache 15")
	tk.MustQuery("SELECT * FROM information_schema.sequences WHERE sequence_schema='test' AND sequence_name='seq2'").Check(testkit.Rows("def test seq2 1 15 0 -1 10 -10 -9 "))
	tk.MustQuery("SELECT TABLE_CATALOG, TABLE_SCHEMA, TABLE_NAME , TABLE_TYPE, ENGINE, TABLE_ROWS FROM information_schema.tables WHERE TABLE_TYPE='SEQUENCE' AND TABLE_NAME='seq2'").Check(testkit.Rows("def test seq2 SEQUENCE InnoDB 1"))
}

func TestTiFlashSystemTables(t *testing.T) {
	store, clean := testkit.CreateMockStore(t)
	defer clean()
	tk := testkit.NewTestKit(t, store)
	tk.MustExec("select * from information_schema.TIFLASH_TABLES;")
	tk.MustExec("select * from information_schema.TIFLASH_SEGMENTS;")
}

func TestTablesPKType(t *testing.T) {
	store, clean := testkit.CreateMockStore(t)
	defer clean()
	tk := testkit.NewTestKit(t, store)
	tk.MustExec("use test")
	tk.MustExec("create table t_int (a int primary key, b int)")
	tk.MustQuery("SELECT TIDB_PK_TYPE FROM information_schema.tables where table_schema = 'test' and table_name = 't_int'").Check(testkit.Rows("CLUSTERED"))
	tk.Session().GetSessionVars().EnableClusteredIndex = variable.ClusteredIndexDefModeIntOnly
	tk.MustExec("create table t_implicit (a varchar(64) primary key, b int)")
	tk.MustQuery("SELECT TIDB_PK_TYPE FROM information_schema.tables where table_schema = 'test' and table_name = 't_implicit'").Check(testkit.Rows("NONCLUSTERED"))
	tk.Session().GetSessionVars().EnableClusteredIndex = variable.ClusteredIndexDefModeOn
	tk.MustExec("create table t_common (a varchar(64) primary key, b int)")
	tk.MustQuery("SELECT TIDB_PK_TYPE FROM information_schema.tables where table_schema = 'test' and table_name = 't_common'").Check(testkit.Rows("CLUSTERED"))
	tk.MustQuery("SELECT TIDB_PK_TYPE FROM information_schema.tables where table_schema = 'INFORMATION_SCHEMA' and table_name = 'TABLES'").Check(testkit.Rows("NONCLUSTERED"))
}<|MERGE_RESOLUTION|>--- conflicted
+++ resolved
@@ -150,9 +150,10 @@
 	tk.MustQuery("SELECT table_catalog, table_schema, table_name, table_type, engine, version, row_format, table_rows, avg_row_length, data_length, max_data_length, index_length, data_free, auto_increment, update_time, check_time, table_collation, checksum, create_options, table_comment FROM information_schema.tables WHERE table_schema='test' AND table_name='v1'").Check(testkit.Rows("def test v1 VIEW <nil> <nil> <nil> <nil> <nil> <nil> <nil> <nil> <nil> <nil> <nil> <nil> <nil> <nil> <nil> VIEW"))
 }
 
-<<<<<<< HEAD
-func (s *testInfoschemaTableSuite) TestColumnsTables(c *C) {
-	tk := testkit.NewTestKit(c, s.store)
+func TestColumnsTables(t *testing.T) {
+  store, clean := testkit.CreateMockStore(t)
+	defer clean()
+	tk := testkit.NewTestKit(t, store)
 	tk.MustExec("drop table if exists t")
 	tk.MustExec("create table t (bit bit(10) DEFAULT b'100')")
 	tk.MustQuery("SELECT * FROM INFORMATION_SCHEMA.COLUMNS WHERE TABLE_NAME = 't'").Check(testkit.Rows(
@@ -160,14 +161,10 @@
 	tk.MustExec("drop table if exists t")
 }
 
-func (s *testInfoschemaTableSuite) TestEngines(c *C) {
-	tk := testkit.NewTestKit(c, s.store)
-=======
 func TestEngines(t *testing.T) {
 	store, clean := testkit.CreateMockStore(t)
 	defer clean()
 	tk := testkit.NewTestKit(t, store)
->>>>>>> fbfe36ca
 	tk.MustQuery("select * from information_schema.ENGINES;").Check(testkit.Rows("InnoDB DEFAULT Supports transactions, row-level locking, and foreign keys YES YES YES"))
 }
 
