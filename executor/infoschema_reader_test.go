--- conflicted
+++ resolved
@@ -91,7 +91,28 @@
 	tk.MustQuery("SELECT table_catalog, table_schema, table_name, table_type, engine, version, row_format, table_rows, avg_row_length, data_length, max_data_length, index_length, data_free, auto_increment, update_time, check_time, table_collation, checksum, create_options, table_comment FROM information_schema.tables WHERE table_schema='test' AND table_name='v1'").Check(testkit.Rows("def test v1 VIEW <nil> <nil> <nil> <nil> <nil> <nil> <nil> <nil> <nil> <nil> <nil> <nil> <nil> <nil> <nil> VIEW"))
 }
 
-<<<<<<< HEAD
+
+func (s *testInfoschemaTableSuite) TestEngines(c *C) {
+	tk := testkit.NewTestKit(c, s.store)
+	tk.MustQuery("select * from information_schema.ENGINES;").Check(testkit.Rows("InnoDB DEFAULT Supports transactions, row-level locking, and foreign keys YES YES YES"))
+}
+
+func (s *testInfoschemaTableSuite) TestCharacterSetCollations(c *C) {
+	tk := testkit.NewTestKit(c, s.store)
+
+	// The description column is not important
+	tk.MustQuery("SELECT default_collate_name, maxlen FROM information_schema.character_sets ORDER BY character_set_name").Check(
+		testkit.Rows("ascii_bin 1", "binary 1", "latin1_bin 1", "utf8_bin 3", "utf8mb4_bin 4"))
+
+	// The is_default column is not important
+	// but the id's are used by client libraries and must be stable
+	tk.MustQuery("SELECT character_set_name, id, sortlen FROM information_schema.collations ORDER BY collation_name").Check(
+		testkit.Rows("ascii 65 1", "binary 63 1", "latin1 47 1", "utf8 83 1", "utf8mb4 46 1"))
+
+	tk.MustQuery("select * from information_schema.COLLATION_CHARACTER_SET_APPLICABILITY where COLLATION_NAME='utf8mb4_bin';").Check(
+		testkit.Rows("utf8mb4_bin utf8mb4"))
+}
+
 func (s *testInfoschemaTableSuite) TestDDLJobs(c *C) {
 	tk := testkit.NewTestKit(c, s.store)
 	tk.MustExec("create database if not exists test_ddl_jobs")
@@ -123,25 +144,4 @@
 	tk.MustExec("GRANT mysql_priv TO DDL_JOBS_tester;")
 	DDLJobsTester.MustExec("set role mysql_priv")
 	DDLJobsTester.MustQuery("select DISTINCT DB_NAME from information_schema.DDL_JOBS where DB_NAME = 'mysql';").Check(testkit.Rows("mysql"))
-=======
-func (s *testInfoschemaTableSuite) TestEngines(c *C) {
-	tk := testkit.NewTestKit(c, s.store)
-	tk.MustQuery("select * from information_schema.ENGINES;").Check(testkit.Rows("InnoDB DEFAULT Supports transactions, row-level locking, and foreign keys YES YES YES"))
-}
-
-func (s *testInfoschemaTableSuite) TestCharacterSetCollations(c *C) {
-	tk := testkit.NewTestKit(c, s.store)
-
-	// The description column is not important
-	tk.MustQuery("SELECT default_collate_name, maxlen FROM information_schema.character_sets ORDER BY character_set_name").Check(
-		testkit.Rows("ascii_bin 1", "binary 1", "latin1_bin 1", "utf8_bin 3", "utf8mb4_bin 4"))
-
-	// The is_default column is not important
-	// but the id's are used by client libraries and must be stable
-	tk.MustQuery("SELECT character_set_name, id, sortlen FROM information_schema.collations ORDER BY collation_name").Check(
-		testkit.Rows("ascii 65 1", "binary 63 1", "latin1 47 1", "utf8 83 1", "utf8mb4 46 1"))
-
-	tk.MustQuery("select * from information_schema.COLLATION_CHARACTER_SET_APPLICABILITY where COLLATION_NAME='utf8mb4_bin';").Check(
-		testkit.Rows("utf8mb4_bin utf8mb4"))
->>>>>>> 649dfdd2
 }