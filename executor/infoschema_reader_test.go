// Copyright 2020 PingCAP, Inc.
//
// Licensed under the Apache License, Version 2.0 (the "License");
// you may not use this file except in compliance with the License.
// You may obtain a copy of the License at
//
//     http://www.apache.org/licenses/LICENSE-2.0
//
// Unless required by applicable law or agreed to in writing, software
// distributed under the License is distributed on an "AS IS" BASIS,
// WITHOUT WARRANTIES OR CONDITIONS OF ANY KIND, either express or implied.
// See the License for the specific language governing permissions and
// limitations under the License.

package executor_test

import (
	"fmt"
	"strconv"
	"strings"
	"testing"
	"time"

	"github.com/pingcap/failpoint"
	"github.com/pingcap/tidb/domain"
	"github.com/pingcap/tidb/domain/infosync"
	"github.com/pingcap/tidb/executor"
	"github.com/pingcap/tidb/parser/auth"
	"github.com/pingcap/tidb/parser/model"
	"github.com/pingcap/tidb/parser/mysql"
	"github.com/pingcap/tidb/sessionctx/variable"
	"github.com/pingcap/tidb/statistics/handle"
	"github.com/pingcap/tidb/testkit"
	"github.com/pingcap/tidb/util/stringutil"
	"github.com/stretchr/testify/require"
)

func TestInspectionTables(t *testing.T) {
	t.Skip("unstable, skip it and fix it before 20210624")
	store, clean := testkit.CreateMockStore(t)
	defer clean()
	tk := testkit.NewTestKit(t, store)
	instances := []string{
		"pd,127.0.0.1:11080,127.0.0.1:10080,mock-version,mock-githash,0",
		"tidb,127.0.0.1:11080,127.0.0.1:10080,mock-version,mock-githash,1001",
		"tikv,127.0.0.1:11080,127.0.0.1:10080,mock-version,mock-githash,0",
	}
	fpName := "github.com/pingcap/tidb/infoschema/mockClusterInfo"
	fpExpr := `return("` + strings.Join(instances, ";") + `")`
	require.NoError(t, failpoint.Enable(fpName, fpExpr))
	defer func() { require.NoError(t, failpoint.Disable(fpName)) }()

	tk.MustQuery("select type, instance, status_address, version, git_hash, server_id from information_schema.cluster_info").Check(testkit.Rows(
		"pd 127.0.0.1:11080 127.0.0.1:10080 mock-version mock-githash 0",
		"tidb 127.0.0.1:11080 127.0.0.1:10080 mock-version mock-githash 1001",
		"tikv 127.0.0.1:11080 127.0.0.1:10080 mock-version mock-githash 0",
	))

	// enable inspection mode
	inspectionTableCache := map[string]variable.TableSnapshot{}
	tk.Session().GetSessionVars().InspectionTableCache = inspectionTableCache
	tk.MustQuery("select type, instance, status_address, version, git_hash, server_id from information_schema.cluster_info").Check(testkit.Rows(
		"pd 127.0.0.1:11080 127.0.0.1:10080 mock-version mock-githash 0",
		"tidb 127.0.0.1:11080 127.0.0.1:10080 mock-version mock-githash 1001",
		"tikv 127.0.0.1:11080 127.0.0.1:10080 mock-version mock-githash 0",
	))
	require.NoError(t, inspectionTableCache["cluster_info"].Err)
	require.Len(t, inspectionTableCache["cluster_info"].Rows, 3)

	// check whether is obtain data from cache at the next time
	inspectionTableCache["cluster_info"].Rows[0][0].SetString("modified-pd", mysql.DefaultCollationName)
	tk.MustQuery("select type, instance, status_address, version, git_hash, server_id from information_schema.cluster_info").Check(testkit.Rows(
		"modified-pd 127.0.0.1:11080 127.0.0.1:10080 mock-version mock-githash 0",
		"tidb 127.0.0.1:11080 127.0.0.1:10080 mock-version mock-githash 1001",
		"tikv 127.0.0.1:11080 127.0.0.1:10080 mock-version mock-githash 0",
	))
	tk.Session().GetSessionVars().InspectionTableCache = nil
}

func TestProfiling(t *testing.T) {
	store, clean := testkit.CreateMockStore(t)
	defer clean()
	tk := testkit.NewTestKit(t, store)
	tk.MustQuery("select * from information_schema.profiling").Check(testkit.Rows())
	tk.MustExec("set @@profiling=1")
	tk.MustQuery("select * from information_schema.profiling").Check(testkit.Rows("0 0  0 0 0 0 0 0 0 0 0 0 0 0   0"))
}

func TestSchemataTables(t *testing.T) {
	store, clean := testkit.CreateMockStore(t)
	defer clean()
	tk := testkit.NewTestKit(t, store)

	tk.MustQuery("select * from information_schema.SCHEMATA where schema_name='mysql';").Check(
		testkit.Rows("def mysql utf8mb4 utf8mb4_bin <nil> <nil>"))

	// Test the privilege of new user for information_schema.schemata.
	tk.MustExec("create user schemata_tester")
	schemataTester := testkit.NewTestKit(t, store)
	schemataTester.MustExec("use information_schema")
	require.True(t, schemataTester.Session().Auth(&auth.UserIdentity{
		Username: "schemata_tester",
		Hostname: "127.0.0.1",
	}, nil, nil))
	schemataTester.MustQuery("select count(*) from information_schema.SCHEMATA;").Check(testkit.Rows("1"))
	schemataTester.MustQuery("select * from information_schema.SCHEMATA where schema_name='mysql';").Check(
		[][]interface{}{})
	schemataTester.MustQuery("select * from information_schema.SCHEMATA where schema_name='INFORMATION_SCHEMA';").Check(
		testkit.Rows("def INFORMATION_SCHEMA utf8mb4 utf8mb4_bin <nil> <nil>"))

	// Test the privilege of user with privilege of mysql for information_schema.schemata.
	tk.MustExec("CREATE ROLE r_mysql_priv;")
	tk.MustExec("GRANT ALL PRIVILEGES ON mysql.* TO r_mysql_priv;")
	tk.MustExec("GRANT r_mysql_priv TO schemata_tester;")
	schemataTester.MustExec("set role r_mysql_priv")
	schemataTester.MustQuery("select count(*) from information_schema.SCHEMATA;").Check(testkit.Rows("2"))
	schemataTester.MustQuery("select * from information_schema.SCHEMATA;").Check(
		testkit.Rows("def INFORMATION_SCHEMA utf8mb4 utf8mb4_bin <nil> <nil>", "def mysql utf8mb4 utf8mb4_bin <nil> <nil>"))
}

func TestTableIDAndIndexID(t *testing.T) {
	store, clean := testkit.CreateMockStore(t)
	defer clean()
	tk := testkit.NewTestKit(t, store)
	tk.MustExec("drop table if exists test.t")
	tk.MustExec("create table test.t (a int, b int, primary key(a), key k1(b))")
	tk.MustQuery("select index_id from information_schema.tidb_indexes where table_schema = 'test' and table_name = 't'").Check(testkit.Rows("0", "1"))
	tblID, err := strconv.Atoi(tk.MustQuery("select tidb_table_id from information_schema.tables where table_schema = 'test' and table_name = 't'").Rows()[0][0].(string))
	require.NoError(t, err)
	require.Greater(t, tblID, 0)
}

func TestSchemataCharacterSet(t *testing.T) {
	store, clean := testkit.CreateMockStore(t)
	defer clean()
	tk := testkit.NewTestKit(t, store)
	tk.MustExec("CREATE DATABASE `foo` DEFAULT CHARACTER SET = 'utf8mb4'")
	tk.MustQuery("select default_character_set_name, default_collation_name FROM information_schema.SCHEMATA  WHERE schema_name = 'foo'").Check(
		testkit.Rows("utf8mb4 utf8mb4_bin"))
	tk.MustExec("drop database `foo`")
}

func TestViews(t *testing.T) {
	store, clean := testkit.CreateMockStore(t)
	defer clean()
	tk := testkit.NewTestKit(t, store)
	tk.MustExec("CREATE DEFINER='root'@'localhost' VIEW test.v1 AS SELECT 1")
	tk.MustQuery("select TABLE_COLLATION is null from INFORMATION_SCHEMA.TABLES WHERE TABLE_TYPE='VIEW'").Check(testkit.Rows("1"))
	tk.MustQuery("SELECT * FROM information_schema.views WHERE table_schema='test' AND table_name='v1'").Check(testkit.Rows("def test v1 SELECT 1 AS `1` CASCADED NO root@localhost DEFINER utf8mb4 utf8mb4_bin"))
	tk.MustQuery("SELECT table_catalog, table_schema, table_name, table_type, engine, version, row_format, table_rows, avg_row_length, data_length, max_data_length, index_length, data_free, auto_increment, update_time, check_time, table_collation, checksum, create_options, table_comment FROM information_schema.tables WHERE table_schema='test' AND table_name='v1'").Check(testkit.Rows("def test v1 VIEW <nil> <nil> <nil> <nil> <nil> <nil> <nil> <nil> <nil> <nil> <nil> <nil> <nil> <nil> <nil> VIEW"))
}

func TestColumnsTables(t *testing.T) {
	store, clean := testkit.CreateMockStore(t)
	defer clean()
	tk := testkit.NewTestKit(t, store)
	tk.MustExec("use test")
	tk.MustExec("drop table if exists t")
	tk.MustExec("create table t (bit bit(10) DEFAULT b'100')")
	tk.MustQuery("SELECT * FROM INFORMATION_SCHEMA.COLUMNS WHERE TABLE_NAME = 't'").Check(testkit.Rows(
		"def test t bit 1 b'100' YES bit <nil> <nil> 10 0 <nil> <nil> <nil> bit(10) unsigned   select,insert,update,references  "))
	tk.MustExec("drop table if exists t")
}

func TestEngines(t *testing.T) {
	store, clean := testkit.CreateMockStore(t)
	defer clean()
	tk := testkit.NewTestKit(t, store)
	tk.MustQuery("select * from information_schema.ENGINES;").Check(testkit.Rows("InnoDB DEFAULT Supports transactions, row-level locking, and foreign keys YES YES YES"))
}

// https://github.com/pingcap/tidb/issues/25467.
func TestDataTypesMaxLengthAndOctLength(t *testing.T) {
	store, clean := testkit.CreateMockStore(t)
	defer clean()
	tk := testkit.NewTestKit(t, store)
	tk.MustExec("drop database if exists test_oct_length;")
	tk.MustExec("create database test_oct_length;")
	tk.MustExec("use test_oct_length;")

	testCases := []struct {
		colTp  string
		maxLen int
		octLen int
	}{
		{"varchar(255) collate ascii_bin", 255, 255},
		{"varchar(255) collate utf8mb4_bin", 255, 255 * 4},
		{"varchar(255) collate utf8_bin", 255, 255 * 3},
		{"char(10) collate ascii_bin", 10, 10},
		{"char(10) collate utf8mb4_bin", 10, 10 * 4},
		{"set('a', 'b', 'cccc') collate ascii_bin", 8, 8},
		{"set('a', 'b', 'cccc') collate utf8mb4_bin", 8, 8 * 4},
		{"enum('a', 'b', 'cccc') collate ascii_bin", 4, 4},
		{"enum('a', 'b', 'cccc') collate utf8mb4_bin", 4, 4 * 4},
	}
	for _, tc := range testCases {
		createSQL := fmt.Sprintf("create table t (a %s);", tc.colTp)
		tk.MustExec(createSQL)
		result := tk.MustQuery("select character_maximum_length, character_octet_length " +
			"from information_schema.columns " +
			"where table_schema=(select database()) and table_name='t';")
		expectedRows := testkit.Rows(fmt.Sprintf("%d %d", tc.maxLen, tc.octLen))
		result.Check(expectedRows)
		tk.MustExec("drop table t;")
	}
}

func TestDDLJobs(t *testing.T) {
	store, clean := testkit.CreateMockStore(t)
	defer clean()
	tk := testkit.NewTestKit(t, store)
	tk.MustExec("create database if not exists test_ddl_jobs")
	tk.MustQuery("select db_name, job_type from information_schema.DDL_JOBS limit 1").Check(
		testkit.Rows("test_ddl_jobs create schema"))

	tk.MustExec("use test_ddl_jobs")
	tk.MustExec("create table t (a int);")
	tk.MustQuery("select db_name, table_name, job_type from information_schema.DDL_JOBS where table_name = 't'").Check(
		testkit.Rows("test_ddl_jobs t create table"))

	tk.MustQuery("select job_type from information_schema.DDL_JOBS group by job_type having job_type = 'create table'").Check(
		testkit.Rows("create table"))

	// Test the START_TIME and END_TIME field.
	tk.MustQuery("select distinct job_type from information_schema.DDL_JOBS where job_type = 'create table' and start_time > str_to_date('20190101','%Y%m%d%H%i%s')").Check(
		testkit.Rows("create table"))

	// Test the privilege of new user for information_schema.DDL_JOBS.
	tk.MustExec("create user DDL_JOBS_tester")
	DDLJobsTester := testkit.NewTestKit(t, store)
	DDLJobsTester.MustExec("use information_schema")
	require.True(t, DDLJobsTester.Session().Auth(&auth.UserIdentity{
		Username: "DDL_JOBS_tester",
		Hostname: "127.0.0.1",
	}, nil, nil))

	// Test the privilege of user for information_schema.ddl_jobs.
	DDLJobsTester.MustQuery("select DB_NAME, TABLE_NAME from information_schema.DDL_JOBS where DB_NAME = 'test_ddl_jobs' and TABLE_NAME = 't';").Check(
		[][]interface{}{})
	tk.MustExec("CREATE ROLE r_priv;")
	tk.MustExec("GRANT ALL PRIVILEGES ON test_ddl_jobs.* TO r_priv;")
	tk.MustExec("GRANT r_priv TO DDL_JOBS_tester;")
	DDLJobsTester.MustExec("set role r_priv")
	DDLJobsTester.MustQuery("select DB_NAME, TABLE_NAME from information_schema.DDL_JOBS where DB_NAME = 'test_ddl_jobs' and TABLE_NAME = 't';").Check(
		testkit.Rows("test_ddl_jobs t"))

	tk.MustExec("create table tt (a int);")
	tk.MustExec("alter table tt add index t(a), add column b int")
	tk.MustQuery("select db_name, table_name, job_type from information_schema.DDL_JOBS limit 3").Check(
		testkit.Rows("test_ddl_jobs tt alter table multi-schema change", "test_ddl_jobs tt add index /* subjob */", "test_ddl_jobs tt add column /* subjob */"))
<<<<<<< HEAD

=======
>>>>>>> 5eec739f
}

func TestKeyColumnUsage(t *testing.T) {
	store, clean := testkit.CreateMockStore(t)
	defer clean()
	tk := testkit.NewTestKit(t, store)

	tk.MustQuery("select * from information_schema.KEY_COLUMN_USAGE where TABLE_NAME='stats_meta' and COLUMN_NAME='table_id';").Check(
		testkit.Rows("def mysql tbl def mysql stats_meta table_id 1 <nil> <nil> <nil> <nil>"))

	// test the privilege of new user for information_schema.table_constraints
	tk.MustExec("create user key_column_tester")
	keyColumnTester := testkit.NewTestKit(t, store)
	keyColumnTester.MustExec("use information_schema")
	require.True(t, keyColumnTester.Session().Auth(&auth.UserIdentity{
		Username: "key_column_tester",
		Hostname: "127.0.0.1",
	}, nil, nil))
	keyColumnTester.MustQuery("select * from information_schema.KEY_COLUMN_USAGE where TABLE_NAME != 'CLUSTER_SLOW_QUERY';").Check([][]interface{}{})

	// test the privilege of user with privilege of mysql.gc_delete_range for information_schema.table_constraints
	tk.MustExec("CREATE ROLE r_stats_meta ;")
	tk.MustExec("GRANT ALL PRIVILEGES ON mysql.stats_meta TO r_stats_meta;")
	tk.MustExec("GRANT r_stats_meta TO key_column_tester;")
	keyColumnTester.MustExec("set role r_stats_meta")
	rows := keyColumnTester.MustQuery("select * from information_schema.KEY_COLUMN_USAGE where TABLE_NAME='stats_meta';").Rows()
	require.Greater(t, len(rows), 0)
}

func TestUserPrivileges(t *testing.T) {
	store, clean := testkit.CreateMockStore(t)
	defer clean()
	tk := testkit.NewTestKit(t, store)
	// test the privilege of new user for information_schema.table_constraints
	tk.MustExec("create user constraints_tester")
	constraintsTester := testkit.NewTestKit(t, store)
	constraintsTester.MustExec("use information_schema")
	require.True(t, constraintsTester.Session().Auth(&auth.UserIdentity{
		Username: "constraints_tester",
		Hostname: "127.0.0.1",
	}, nil, nil))
	constraintsTester.MustQuery("select * from information_schema.TABLE_CONSTRAINTS WHERE TABLE_NAME != 'CLUSTER_SLOW_QUERY';").Check([][]interface{}{})

	// test the privilege of user with privilege of mysql.gc_delete_range for information_schema.table_constraints
	tk.MustExec("CREATE ROLE r_gc_delete_range ;")
	tk.MustExec("GRANT ALL PRIVILEGES ON mysql.gc_delete_range TO r_gc_delete_range;")
	tk.MustExec("GRANT r_gc_delete_range TO constraints_tester;")
	constraintsTester.MustExec("set role r_gc_delete_range")
	rows := constraintsTester.MustQuery("select * from information_schema.TABLE_CONSTRAINTS where TABLE_NAME='gc_delete_range';").Rows()
	require.Greater(t, len(rows), 0)
	constraintsTester.MustQuery("select * from information_schema.TABLE_CONSTRAINTS where TABLE_NAME='tables_priv';").Check([][]interface{}{})

	// test the privilege of new user for information_schema
	tk.MustExec("create user tester1")
	tk1 := testkit.NewTestKit(t, store)
	tk1.MustExec("use information_schema")
	require.True(t, tk1.Session().Auth(&auth.UserIdentity{
		Username: "tester1",
		Hostname: "127.0.0.1",
	}, nil, nil))
	tk1.MustQuery("select * from information_schema.STATISTICS WHERE TABLE_NAME != 'CLUSTER_SLOW_QUERY';").Check([][]interface{}{})

	// test the privilege of user with some privilege for information_schema
	tk.MustExec("create user tester2")
	tk.MustExec("CREATE ROLE r_columns_priv;")
	tk.MustExec("GRANT ALL PRIVILEGES ON mysql.columns_priv TO r_columns_priv;")
	tk.MustExec("GRANT r_columns_priv TO tester2;")
	tk2 := testkit.NewTestKit(t, store)
	tk2.MustExec("use information_schema")
	require.True(t, tk2.Session().Auth(&auth.UserIdentity{
		Username: "tester2",
		Hostname: "127.0.0.1",
	}, nil, nil))
	tk2.MustExec("set role r_columns_priv")
	rows = tk2.MustQuery("select * from information_schema.STATISTICS where TABLE_NAME='columns_priv' and COLUMN_NAME='Host';").Rows()
	require.Greater(t, len(rows), 0)
	tk2.MustQuery("select * from information_schema.STATISTICS where TABLE_NAME='tables_priv' and COLUMN_NAME='Host';").Check(
		[][]interface{}{})

	// test the privilege of user with all privilege for information_schema
	tk.MustExec("create user tester3")
	tk.MustExec("CREATE ROLE r_all_priv;")
	tk.MustExec("GRANT ALL PRIVILEGES ON mysql.* TO r_all_priv;")
	tk.MustExec("GRANT r_all_priv TO tester3;")
	tk3 := testkit.NewTestKit(t, store)
	tk3.MustExec("use information_schema")
	require.True(t, tk3.Session().Auth(&auth.UserIdentity{
		Username: "tester3",
		Hostname: "127.0.0.1",
	}, nil, nil))
	tk3.MustExec("set role r_all_priv")
	rows = tk3.MustQuery("select * from information_schema.STATISTICS where TABLE_NAME='columns_priv' and COLUMN_NAME='Host';").Rows()
	require.Greater(t, len(rows), 0)
	rows = tk3.MustQuery("select * from information_schema.STATISTICS where TABLE_NAME='tables_priv' and COLUMN_NAME='Host';").Rows()
	require.Greater(t, len(rows), 0)
}

func TestUserPrivilegesTable(t *testing.T) {
	store, clean := testkit.CreateMockStore(t)
	defer clean()
	tk := testkit.NewTestKit(t, store)
	tk1 := testkit.NewTestKit(t, store)

	// test the privilege of new user for information_schema.user_privileges
	tk.MustExec("create user usageuser")
	require.True(t, tk.Session().Auth(&auth.UserIdentity{
		Username: "usageuser",
		Hostname: "127.0.0.1",
	}, nil, nil))
	tk.MustQuery(`SELECT * FROM information_schema.user_privileges WHERE grantee="'usageuser'@'%'"`).Check(testkit.Rows("'usageuser'@'%' def USAGE NO"))
	// the usage row disappears when there is a non-dynamic privilege added
	tk1.MustExec("GRANT SELECT ON *.* to usageuser")
	tk.MustQuery(`SELECT * FROM information_schema.user_privileges WHERE grantee="'usageuser'@'%'"`).Check(testkit.Rows("'usageuser'@'%' def SELECT NO"))
	// test grant privilege
	tk1.MustExec("GRANT SELECT ON *.* to usageuser WITH GRANT OPTION")
	tk.MustQuery(`SELECT * FROM information_schema.user_privileges WHERE grantee="'usageuser'@'%'"`).Check(testkit.Rows("'usageuser'@'%' def SELECT YES"))
	// test DYNAMIC privs
	tk1.MustExec("GRANT BACKUP_ADMIN ON *.* to usageuser")
	tk.MustQuery(`SELECT * FROM information_schema.user_privileges WHERE grantee="'usageuser'@'%'" ORDER BY privilege_type`).Check(testkit.Rows("'usageuser'@'%' def BACKUP_ADMIN NO", "'usageuser'@'%' def SELECT YES"))
}

func TestDataForTableStatsField(t *testing.T) {
	store, dom, clean := testkit.CreateMockStoreAndDomain(t)
	defer clean()
	oldExpiryTime := executor.TableStatsCacheExpiry
	executor.TableStatsCacheExpiry = 0
	defer func() { executor.TableStatsCacheExpiry = oldExpiryTime }()
	h := dom.StatsHandle()
	h.Clear()
	is := dom.InfoSchema()
	tk := testkit.NewTestKit(t, store)

	tk.MustExec("use test")
	tk.MustExec("drop table if exists t")
	tk.MustExec("create table t (c int, d int, e char(5), index idx(e))")
	require.NoError(t, h.HandleDDLEvent(<-h.DDLEventCh()))
	tk.MustQuery("select table_rows, avg_row_length, data_length, index_length from information_schema.tables where table_name='t'").Check(
		testkit.Rows("0 0 0 0"))
	tk.MustExec(`insert into t(c, d, e) values(1, 2, "c"), (2, 3, "d"), (3, 4, "e")`)
	require.NoError(t, h.DumpStatsDeltaToKV(handle.DumpAll))
	require.NoError(t, h.Update(is))
	tk.MustQuery("select table_rows, avg_row_length, data_length, index_length from information_schema.tables where table_name='t'").Check(
		testkit.Rows("3 18 54 6"))
	tk.MustExec(`insert into t(c, d, e) values(4, 5, "f")`)
	require.NoError(t, h.DumpStatsDeltaToKV(handle.DumpAll))
	require.NoError(t, h.Update(is))
	tk.MustQuery("select table_rows, avg_row_length, data_length, index_length from information_schema.tables where table_name='t'").Check(
		testkit.Rows("4 18 72 8"))
	tk.MustExec("delete from t where c >= 3")
	require.NoError(t, h.DumpStatsDeltaToKV(handle.DumpAll))
	require.NoError(t, h.Update(is))
	tk.MustQuery("select table_rows, avg_row_length, data_length, index_length from information_schema.tables where table_name='t'").Check(
		testkit.Rows("2 18 36 4"))
	tk.MustExec("delete from t where c=3")
	require.NoError(t, h.DumpStatsDeltaToKV(handle.DumpAll))
	require.NoError(t, h.Update(is))
	tk.MustQuery("select table_rows, avg_row_length, data_length, index_length from information_schema.tables where table_name='t'").Check(
		testkit.Rows("2 18 36 4"))

	// Test partition table.
	tk.MustExec("drop table if exists t")
	tk.MustExec(`CREATE TABLE t (a int, b int, c varchar(5), primary key(a), index idx(c)) PARTITION BY RANGE (a) (PARTITION p0 VALUES LESS THAN (6), PARTITION p1 VALUES LESS THAN (11), PARTITION p2 VALUES LESS THAN (16))`)
	require.NoError(t, h.HandleDDLEvent(<-h.DDLEventCh()))
	tk.MustExec(`insert into t(a, b, c) values(1, 2, "c"), (7, 3, "d"), (12, 4, "e")`)
	require.NoError(t, h.DumpStatsDeltaToKV(handle.DumpAll))
	require.NoError(t, h.Update(is))
	tk.MustQuery("select table_rows, avg_row_length, data_length, index_length from information_schema.tables where table_name='t'").Check(
		testkit.Rows("3 18 54 6"))
}

func TestPartitionsTable(t *testing.T) {
	store, dom, clean := testkit.CreateMockStoreAndDomain(t)
	defer clean()
	oldExpiryTime := executor.TableStatsCacheExpiry
	executor.TableStatsCacheExpiry = 0
	defer func() { executor.TableStatsCacheExpiry = oldExpiryTime }()
	h := dom.StatsHandle()
	h.Clear()
	is := dom.InfoSchema()

	tk := testkit.NewTestKit(t, store)
	tk.MustExec("USE test;")
	testkit.WithPruneMode(tk, variable.Static, func() {
		require.NoError(t, h.RefreshVars())
		tk.MustExec("DROP TABLE IF EXISTS `test_partitions`;")
		tk.MustExec(`CREATE TABLE test_partitions (a int, b int, c varchar(5), primary key(a), index idx(c)) PARTITION BY RANGE (a) (PARTITION p0 VALUES LESS THAN (6), PARTITION p1 VALUES LESS THAN (11), PARTITION p2 VALUES LESS THAN (16));`)
		require.NoError(t, h.HandleDDLEvent(<-h.DDLEventCh()))
		tk.MustExec(`insert into test_partitions(a, b, c) values(1, 2, "c"), (7, 3, "d"), (12, 4, "e");`)

		tk.MustQuery("select PARTITION_NAME, PARTITION_DESCRIPTION from information_schema.PARTITIONS where table_name='test_partitions';").Check(
			testkit.Rows("" +
				"p0 6]\n" +
				"[p1 11]\n" +
				"[p2 16"))

		tk.MustQuery("select table_rows, avg_row_length, data_length, index_length from information_schema.PARTITIONS where table_name='test_partitions';").Check(
			testkit.Rows("" +
				"0 0 0 0]\n" +
				"[0 0 0 0]\n" +
				"[0 0 0 0"))
		require.NoError(t, h.DumpStatsDeltaToKV(handle.DumpAll))
		require.NoError(t, h.Update(is))
		tk.MustQuery("select table_rows, avg_row_length, data_length, index_length from information_schema.PARTITIONS where table_name='test_partitions';").Check(
			testkit.Rows("" +
				"1 18 18 2]\n" +
				"[1 18 18 2]\n" +
				"[1 18 18 2"))
	})

	// Test for table has no partitions.
	tk.MustExec("DROP TABLE IF EXISTS `test_partitions_1`;")
	tk.MustExec(`CREATE TABLE test_partitions_1 (a int, b int, c varchar(5), primary key(a), index idx(c));`)
	require.NoError(t, h.HandleDDLEvent(<-h.DDLEventCh()))
	tk.MustExec(`insert into test_partitions_1(a, b, c) values(1, 2, "c"), (7, 3, "d"), (12, 4, "e");`)
	require.NoError(t, h.DumpStatsDeltaToKV(handle.DumpAll))
	require.NoError(t, h.Update(is))
	tk.MustQuery("select PARTITION_NAME, TABLE_ROWS, AVG_ROW_LENGTH, DATA_LENGTH, INDEX_LENGTH from information_schema.PARTITIONS where table_name='test_partitions_1';").Check(
		testkit.Rows("<nil> 3 18 54 6"))

	tk.MustExec("DROP TABLE IF EXISTS `test_partitions`;")
	tk.MustExec(`CREATE TABLE test_partitions1 (id int, b int, c varchar(5), primary key(id), index idx(c)) PARTITION BY RANGE COLUMNS(id) (PARTITION p0 VALUES LESS THAN (6), PARTITION p1 VALUES LESS THAN (11), PARTITION p2 VALUES LESS THAN (16));`)
	tk.MustQuery("select PARTITION_NAME,PARTITION_METHOD,PARTITION_EXPRESSION from information_schema.partitions where table_name = 'test_partitions1';").Check(testkit.Rows("p0 RANGE COLUMNS id", "p1 RANGE COLUMNS id", "p2 RANGE COLUMNS id"))
	tk.MustExec("DROP TABLE test_partitions1")

	tk.MustExec("set @@session.tidb_enable_list_partition = ON")
	tk.MustExec("create table test_partitions (a int) partition by list (a) (partition p0 values in (1), partition p1 values in (2));")
	tk.MustQuery("select PARTITION_NAME,PARTITION_METHOD,PARTITION_EXPRESSION from information_schema.partitions where table_name = 'test_partitions';").Check(testkit.Rows("p0 LIST `a`", "p1 LIST `a`"))
	tk.MustExec("drop table test_partitions")

	tk.MustExec("create table test_partitions (a date) partition by list (year(a)) (partition p0 values in (1), partition p1 values in (2));")
	tk.MustQuery("select PARTITION_NAME,PARTITION_METHOD,PARTITION_EXPRESSION from information_schema.partitions where table_name = 'test_partitions';").Check(testkit.Rows("p0 LIST YEAR(`a`)", "p1 LIST YEAR(`a`)"))
	tk.MustExec("drop table test_partitions")

	tk.MustExec("create table test_partitions (a bigint, b date) partition by list columns (a,b) (partition p0 values in ((1,'2020-09-28'),(1,'2020-09-29')));")
	tk.MustQuery("select PARTITION_NAME,PARTITION_METHOD,PARTITION_EXPRESSION from information_schema.partitions where table_name = 'test_partitions';").Check(testkit.Rows("p0 LIST COLUMNS a,b"))
	pid, err := strconv.Atoi(tk.MustQuery("select TIDB_PARTITION_ID from information_schema.partitions where table_name = 'test_partitions';").Rows()[0][0].(string))
	require.NoError(t, err)
	require.Greater(t, pid, 0)
	tk.MustExec("drop table test_partitions")
}

func TestMetricTables(t *testing.T) {
	store, clean := testkit.CreateMockStore(t)
	defer clean()
	tk := testkit.NewTestKit(t, store)
	tk.MustExec("use information_schema")
	tk.MustQuery("select count(*) > 0 from `METRICS_TABLES`").Check(testkit.Rows("1"))
	tk.MustQuery("select * from `METRICS_TABLES` where table_name='tidb_qps'").
		Check(testkit.RowsWithSep("|", "tidb_qps|sum(rate(tidb_server_query_total{$LABEL_CONDITIONS}[$RANGE_DURATION])) by (result,type,instance)|instance,type,result|0|TiDB query processing numbers per second"))
}

func TestTableConstraintsTable(t *testing.T) {
	store, clean := testkit.CreateMockStore(t)
	defer clean()
	tk := testkit.NewTestKit(t, store)
	tk.MustQuery("select * from information_schema.TABLE_CONSTRAINTS where TABLE_NAME='gc_delete_range';").Check(testkit.Rows("def mysql delete_range_index mysql gc_delete_range UNIQUE"))
}

func TestTableSessionVar(t *testing.T) {
	store, clean := testkit.CreateMockStore(t)
	defer clean()
	tk := testkit.NewTestKit(t, store)
	tk.MustQuery("select * from information_schema.SESSION_VARIABLES where VARIABLE_NAME='tidb_retry_limit';").Check(testkit.Rows("tidb_retry_limit 10"))
}

func TestForAnalyzeStatus(t *testing.T) {
	store, dom, clean := testkit.CreateMockStoreAndDomain(t)
	defer clean()
	tk := testkit.NewTestKit(t, store)
	analyzeStatusTable := "CREATE TABLE `ANALYZE_STATUS` (\n" +
		"  `TABLE_SCHEMA` varchar(64) DEFAULT NULL,\n" +
		"  `TABLE_NAME` varchar(64) DEFAULT NULL,\n" +
		"  `PARTITION_NAME` varchar(64) DEFAULT NULL,\n" +
		"  `JOB_INFO` longtext DEFAULT NULL,\n" +
		"  `PROCESSED_ROWS` bigint(64) unsigned DEFAULT NULL,\n" +
		"  `START_TIME` datetime DEFAULT NULL,\n" +
		"  `END_TIME` datetime DEFAULT NULL,\n" +
		"  `STATE` varchar(64) DEFAULT NULL,\n" +
		"  `FAIL_REASON` longtext DEFAULT NULL,\n" +
		"  `INSTANCE` varchar(512) DEFAULT NULL,\n" +
		"  `PROCESS_ID` bigint(64) unsigned DEFAULT NULL\n" +
		") ENGINE=InnoDB DEFAULT CHARSET=utf8mb4 COLLATE=utf8mb4_bin"
	tk.MustQuery("show create table information_schema.analyze_status").Check(testkit.Rows("ANALYZE_STATUS " + analyzeStatusTable))
	tk.MustExec("delete from mysql.analyze_jobs")
	tk.MustExec("use test")
	tk.MustExec("drop table if exists analyze_test")
	tk.MustExec("create table analyze_test (a int, b int, index idx(a))")
	tk.MustExec("insert into analyze_test values (1,2),(3,4)")

	tk.MustQuery("select distinct TABLE_NAME from information_schema.analyze_status where TABLE_NAME='analyze_test'").Check([][]interface{}{})
	tk.MustExec("analyze table analyze_test")
	tk.MustQuery("select distinct TABLE_NAME from information_schema.analyze_status where TABLE_NAME='analyze_test'").Check(testkit.Rows("analyze_test"))

	// test the privilege of new user for information_schema.analyze_status
	tk.MustExec("create user analyze_tester")
	analyzeTester := testkit.NewTestKit(t, store)
	analyzeTester.MustExec("use information_schema")
	require.True(t, analyzeTester.Session().Auth(&auth.UserIdentity{
		Username: "analyze_tester",
		Hostname: "127.0.0.1",
	}, nil, nil))
	analyzeTester.MustQuery("show analyze status").Check([][]interface{}{})
	analyzeTester.MustQuery("select * from information_schema.ANALYZE_STATUS;").Check([][]interface{}{})

	// test the privilege of user with privilege of test.t1 for information_schema.analyze_status
	tk.MustExec("create table t1 (a int, b int, index idx(a))")
	tk.MustExec("insert into t1 values (1,2),(3,4)")
	tk.MustExec("analyze table t1")
	tk.MustQuery("show warnings").Check(testkit.Rows("Note 1105 Analyze use auto adjusted sample rate 1.000000 for table test.t1")) // 1 note.
	require.NoError(t, dom.StatsHandle().LoadNeededHistograms())
	tk.MustExec("CREATE ROLE r_t1 ;")
	tk.MustExec("GRANT ALL PRIVILEGES ON test.t1 TO r_t1;")
	tk.MustExec("GRANT r_t1 TO analyze_tester;")
	analyzeTester.MustExec("set role r_t1")
	rows := tk.MustQuery("select * from information_schema.analyze_status where TABLE_NAME='t1'").Sort().Rows()
	require.Greater(t, len(rows), 0)
	for _, row := range rows {
		require.Len(t, row, 11) // test length of row
		// test `End_time` field
		str, ok := row[6].(string)
		require.True(t, ok)
		_, err := time.Parse("2006-01-02 15:04:05", str)
		require.NoError(t, err)
	}
	rows2 := tk.MustQuery("show analyze status where TABLE_NAME='t1'").Sort().Rows()
	require.Equal(t, len(rows), len(rows2))
	for i, row2 := range rows2 {
		require.Equal(t, rows[i], row2)
	}
}

func TestForServersInfo(t *testing.T) {
	store, clean := testkit.CreateMockStore(t)
	defer clean()
	tk := testkit.NewTestKit(t, store)
	rows := tk.MustQuery("select * from information_schema.TIDB_SERVERS_INFO").Rows()
	require.Len(t, rows, 1)

	info, err := infosync.GetServerInfo()
	require.NoError(t, err)
	require.NotNil(t, info)
	require.Equal(t, info.ID, rows[0][0])
	require.Equal(t, info.IP, rows[0][1])
	require.Equal(t, strconv.FormatInt(int64(info.Port), 10), rows[0][2])
	require.Equal(t, strconv.FormatInt(int64(info.StatusPort), 10), rows[0][3])
	require.Equal(t, info.Lease, rows[0][4])
	require.Equal(t, info.Version, rows[0][5])
	require.Equal(t, info.GitHash, rows[0][6])
	require.Equal(t, info.BinlogStatus, rows[0][7])
	require.Equal(t, stringutil.BuildStringFromLabels(info.Labels), rows[0][8])
}

func TestForTableTiFlashReplica(t *testing.T) {
	require.NoError(t, failpoint.Enable("github.com/pingcap/tidb/infoschema/mockTiFlashStoreCount", `return(true)`))
	defer func() {
		require.NoError(t, failpoint.Disable("github.com/pingcap/tidb/infoschema/mockTiFlashStoreCount"))
	}()

	store, clean := testkit.CreateMockStore(t)
	defer clean()
	tk := testkit.NewTestKit(t, store)
	tk.MustExec("use test")
	tk.MustExec("drop table if exists t")
	tk.MustExec("create table t (a int, b int, index idx(a))")
	tk.MustExec("alter table t set tiflash replica 2 location labels 'a','b';")
	tk.MustQuery("select TABLE_SCHEMA,TABLE_NAME,REPLICA_COUNT,LOCATION_LABELS,AVAILABLE,PROGRESS,TABLE_MODE from information_schema.tiflash_replica").Check(testkit.Rows("test t 2 a,b 0 0 NORMAL"))
	tbl, err := domain.GetDomain(tk.Session()).InfoSchema().TableByName(model.NewCIStr("test"), model.NewCIStr("t"))
	require.NoError(t, err)
	tbl.Meta().TiFlashReplica.Available = true
	tk.MustQuery("select TABLE_SCHEMA,TABLE_NAME,REPLICA_COUNT,LOCATION_LABELS,AVAILABLE,PROGRESS,TABLE_MODE from information_schema.tiflash_replica").Check(testkit.Rows("test t 2 a,b 1 1 NORMAL"))
	tbl.Meta().TiFlashMode = model.TiFlashModeFast
	tk.MustQuery("select TABLE_SCHEMA,TABLE_NAME,REPLICA_COUNT,LOCATION_LABELS,AVAILABLE,PROGRESS,TABLE_MODE from information_schema.tiflash_replica").Check(testkit.Rows("test t 2 a,b 1 1 FAST"))
}

func TestSequences(t *testing.T) {
	store, clean := testkit.CreateMockStore(t)
	defer clean()
	tk := testkit.NewTestKit(t, store)
	tk.MustExec("CREATE SEQUENCE test.seq maxvalue 10000000")
	tk.MustQuery("SELECT * FROM information_schema.sequences WHERE sequence_schema='test' AND sequence_name='seq'").Check(testkit.Rows("def test seq 1 1000 0 1 10000000 1 1 "))
	tk.MustExec("DROP SEQUENCE test.seq")
	tk.MustExec("CREATE SEQUENCE test.seq start = -1 minvalue -1 maxvalue 10 increment 1 cache 10")
	tk.MustQuery("SELECT * FROM information_schema.sequences WHERE sequence_schema='test' AND sequence_name='seq'").Check(testkit.Rows("def test seq 1 10 0 1 10 -1 -1 "))
	tk.MustExec("CREATE SEQUENCE test.seq2 start = -9 minvalue -10 maxvalue 10 increment -1 cache 15")
	tk.MustQuery("SELECT * FROM information_schema.sequences WHERE sequence_schema='test' AND sequence_name='seq2'").Check(testkit.Rows("def test seq2 1 15 0 -1 10 -10 -9 "))
	tk.MustQuery("SELECT TABLE_CATALOG, TABLE_SCHEMA, TABLE_NAME , TABLE_TYPE, ENGINE, TABLE_ROWS FROM information_schema.tables WHERE TABLE_TYPE='SEQUENCE' AND TABLE_NAME='seq2'").Check(testkit.Rows("def test seq2 SEQUENCE InnoDB 1"))
}

func TestTiFlashSystemTables(t *testing.T) {
	store, clean := testkit.CreateMockStore(t)
	defer clean()
	tk := testkit.NewTestKit(t, store)
	tk.MustExec("select * from information_schema.TIFLASH_TABLES;")
	tk.MustExec("select * from information_schema.TIFLASH_SEGMENTS;")
}

func TestTablesPKType(t *testing.T) {
	store, clean := testkit.CreateMockStore(t)
	defer clean()
	tk := testkit.NewTestKit(t, store)
	tk.MustExec("use test")
	tk.MustExec("create table t_int (a int primary key, b int)")
	tk.MustQuery("SELECT TIDB_PK_TYPE FROM information_schema.tables where table_schema = 'test' and table_name = 't_int'").Check(testkit.Rows("CLUSTERED"))
	tk.Session().GetSessionVars().EnableClusteredIndex = variable.ClusteredIndexDefModeIntOnly
	tk.MustExec("create table t_implicit (a varchar(64) primary key, b int)")
	tk.MustQuery("SELECT TIDB_PK_TYPE FROM information_schema.tables where table_schema = 'test' and table_name = 't_implicit'").Check(testkit.Rows("NONCLUSTERED"))
	tk.Session().GetSessionVars().EnableClusteredIndex = variable.ClusteredIndexDefModeOn
	tk.MustExec("create table t_common (a varchar(64) primary key, b int)")
	tk.MustQuery("SELECT TIDB_PK_TYPE FROM information_schema.tables where table_schema = 'test' and table_name = 't_common'").Check(testkit.Rows("CLUSTERED"))
	tk.MustQuery("SELECT TIDB_PK_TYPE FROM information_schema.tables where table_schema = 'INFORMATION_SCHEMA' and table_name = 'TABLES'").Check(testkit.Rows("NONCLUSTERED"))
}

// https://github.com/pingcap/tidb/issues/32459.
func TestJoinSystemTableContainsView(t *testing.T) {
	store, clean := testkit.CreateMockStore(t)
	defer clean()
	tk := testkit.NewTestKit(t, store)
	tk.MustExec("use test")
	tk.MustExec("create table t (a timestamp, b int);")
	tk.MustExec("insert into t values (null, 100);")
	tk.MustExec("create view v as select * from t;")
	// This is used by grafana when TiDB is specified as the data source.
	// See https://github.com/grafana/grafana/blob/e86b6662a187c77656f72bef3b0022bf5ced8b98/public/app/plugins/datasource/mysql/meta_query.ts#L31
	for i := 0; i < 10; i++ {
		tk.MustQuery(`
SELECT
    table_name as table_name,
    ( SELECT
        column_name as column_name
      FROM information_schema.columns c
      WHERE
        c.table_schema = t.table_schema AND
        c.table_name = t.table_name AND
        c.data_type IN ('timestamp', 'datetime')
      ORDER BY ordinal_position LIMIT 1
    ) AS time_column,
    ( SELECT
        column_name AS column_name
      FROM information_schema.columns c
      WHERE
        c.table_schema = t.table_schema AND
        c.table_name = t.table_name AND
        c.data_type IN('float', 'int', 'bigint')
      ORDER BY ordinal_position LIMIT 1
    ) AS value_column
  FROM information_schema.tables t
  WHERE
    t.table_schema = database() AND
    EXISTS
    ( SELECT 1
      FROM information_schema.columns c
      WHERE
        c.table_schema = t.table_schema AND
        c.table_name = t.table_name AND
        c.data_type IN ('timestamp', 'datetime')
    ) AND
    EXISTS
    ( SELECT 1
      FROM information_schema.columns c
      WHERE
        c.table_schema = t.table_schema AND
        c.table_name = t.table_name AND
        c.data_type IN('float', 'int', 'bigint')
    )
  LIMIT 1
;
`).Check(testkit.Rows("t a b"))
	}
}<|MERGE_RESOLUTION|>--- conflicted
+++ resolved
@@ -248,10 +248,6 @@
 	tk.MustExec("alter table tt add index t(a), add column b int")
 	tk.MustQuery("select db_name, table_name, job_type from information_schema.DDL_JOBS limit 3").Check(
 		testkit.Rows("test_ddl_jobs tt alter table multi-schema change", "test_ddl_jobs tt add index /* subjob */", "test_ddl_jobs tt add column /* subjob */"))
-<<<<<<< HEAD
-
-=======
->>>>>>> 5eec739f
 }
 
 func TestKeyColumnUsage(t *testing.T) {
