// Copyright 2019 PingCAP, Inc.
//
// Licensed under the Apache License, Version 2.0 (the "License");
// you may not use this file except in compliance with the License.
// You may obtain a copy of the License at
//
//     http://www.apache.org/licenses/LICENSE-2.0
//
// Unless required by applicable law or agreed to in writing, software
// distributed under the License is distributed on an "AS IS" BASIS,
// WITHOUT WARRANTIES OR CONDITIONS OF ANY KIND, either express or implied.
// See the License for the specific language governing permissions and
// limitations under the License.

package indexmergereadtest

import (
	"context"
	"fmt"
	"math/rand"
	"regexp"
	"strconv"
	"strings"
	"sync"
	"testing"
	"time"

	"github.com/pingcap/failpoint"
	"github.com/pingcap/tidb/executor"
	"github.com/pingcap/tidb/session"
	"github.com/pingcap/tidb/testkit"
	"github.com/pingcap/tidb/testkit/testutil"
	"github.com/pingcap/tidb/util"
	"github.com/pingcap/tidb/util/memory"
	"github.com/stretchr/testify/require"
	"golang.org/x/exp/slices"
)

func TestSingleTableRead(t *testing.T) {
	store := testkit.CreateMockStore(t)
	tk := testkit.NewTestKit(t, store)
	tk.MustExec("use test")
	tk.MustExec("drop table if exists t1, t2")
	tk.MustExec("create table t1(id int primary key, a int, b int, c int, d int)")
	tk.MustExec("create index t1a on t1(a)")
	tk.MustExec("create index t1b on t1(b)")
	tk.MustExec("insert into t1 values(1,1,1,1,1),(2,2,2,2,2),(3,3,3,3,3),(4,4,4,4,4),(5,5,5,5,5)")
	tk.MustQuery("select /*+ use_index_merge(t1, primary, t1a) */ * from t1 where id < 2 or a > 4 order by id").Check(testkit.Rows("1 1 1 1 1",
		"5 5 5 5 5"))
	tk.MustQuery("select /*+ use_index_merge(t1, primary, t1a) */ a from t1 where id < 2 or a > 4 order by a").Check(testkit.Rows("1",
		"5"))
	tk.MustQuery("select /*+ use_index_merge(t1, primary, t1a) */ sum(a) from t1 where id < 2 or a > 4").Check(testkit.Rows("6"))
	tk.MustQuery("select /*+ use_index_merge(t1, t1a, t1b) */ * from t1 where a < 2 or b > 4 order by a").Check(testkit.Rows("1 1 1 1 1",
		"5 5 5 5 5"))
	tk.MustQuery("select /*+ use_index_merge(t1, t1a, t1b) */ a from t1 where a < 2 or b > 4 order by a").Check(testkit.Rows("1",
		"5"))
	tk.MustQuery("select /*+ use_index_merge(t1, t1a, t1b) */ sum(a) from t1 where a < 2 or b > 4").Check(testkit.Rows("6"))
}

func TestIndexMergePickAndExecTaskPanic(t *testing.T) {
	store := testkit.CreateMockStore(t)
	tk := testkit.NewTestKit(t, store)
	tk.MustExec("use test")
	tk.MustExec("drop table if exists t1, t2")
	tk.MustExec("create table t1(id int primary key, a int, b int, c int, d int)")
	tk.MustExec("create index t1a on t1(a)")
	tk.MustExec("create index t1b on t1(b)")
	tk.MustExec("insert into t1 values(1,1,1,1,1),(2,2,2,2,2),(3,3,3,3,3),(4,4,4,4,4),(5,5,5,5,5)")
	tk.MustQuery("select /*+ use_index_merge(t1, primary, t1a) */ * from t1 where id < 2 or a > 4 order by id").Check(testkit.Rows("1 1 1 1 1",
		"5 5 5 5 5"))
	require.NoError(t, failpoint.Enable("github.com/pingcap/tidb/executor/testIndexMergePickAndExecTaskPanic", "panic(\"pickAndExecTaskPanic\")"))
	defer func() {
		require.NoError(t, failpoint.Disable("github.com/pingcap/tidb/executor/testIndexMergePickAndExecTaskPanic"))
	}()
	err := tk.QueryToErr("select /*+ use_index_merge(t1, primary, t1a) */ * from t1 where id < 2 or a > 4 order by id")
	require.Contains(t, err.Error(), "pickAndExecTaskPanic")
}

func TestJoin(t *testing.T) {
	store := testkit.CreateMockStore(t)
	tk := testkit.NewTestKit(t, store)
	tk.MustExec("use test")
	tk.MustExec("drop table if exists t1, t2")
	tk.MustExec("create table t1(id int primary key, a int, b int, c int, d int)")
	tk.MustExec("create index t1a on t1(a)")
	tk.MustExec("create index t1b on t1(b)")
	tk.MustExec("create table t2(id int primary key, a int)")
	tk.MustExec("create index t2a on t2(a)")
	tk.MustExec("insert into t1 values(1,1,1,1,1),(2,2,2,2,2),(3,3,3,3,3),(4,4,4,4,4),(5,5,5,5,5)")
	tk.MustExec("insert into t2 values(1,1),(5,5)")
	tk.MustQuery("select /*+ use_index_merge(t1, t1a, t1b) */ sum(t1.a) from t1 join t2 on t1.id = t2.id where t1.a < 2 or t1.b > 4").Check(testkit.Rows("6"))
	tk.MustQuery("select /*+ use_index_merge(t1, t1a, t1b) */ sum(t1.a) from t1 join t2 on t1.id = t2.id where t1.a < 2 or t1.b > 5").Check(testkit.Rows("1"))
}

func TestIndexMergeReaderAndGeneratedColumn(t *testing.T) {
	store := testkit.CreateMockStore(t)
	tk := testkit.NewTestKit(t, store)
	tk.MustExec("use test")
	tk.MustExec("drop table if exists t0")
	tk.MustExec("CREATE TABLE t0(c0 INT AS (1), c1 INT PRIMARY KEY)")
	tk.MustExec("INSERT INTO t0(c1) VALUES (0)")
	tk.MustExec("CREATE INDEX i0 ON t0(c0)")
	tk.MustQuery("SELECT /*+ USE_INDEX_MERGE(t0, i0, PRIMARY)*/ t0.c0 FROM t0 WHERE t0.c1 OR t0.c0").Check(testkit.Rows("1"))
	tk.MustQuery("SELECT t0.c0 FROM t0 WHERE t0.c1 OR t0.c0").Check(testkit.Rows("1"))
}

// issue 25045
func TestIndexMergeReaderIssue25045(t *testing.T) {
	store := testkit.CreateMockStore(t)
	tk := testkit.NewTestKit(t, store)
	tk.MustExec("use test")
	tk.MustExec("drop table if exists t1")
	tk.MustExec("create table t1(a int primary key, b int, c int, key(b), key(c));")
	tk.MustExec("INSERT INTO t1 VALUES (10, 10, 10), (11, 11, 11)")
	tk.MustQuery("explain format='brief' select /*+ use_index_merge(t1) */ * from t1 where c=10 or (b=10 and a=10);").Check(testkit.Rows(
		"IndexMerge 0.01 root  type: union",
		"├─IndexRangeScan(Build) 10.00 cop[tikv] table:t1, index:c(c) range:[10,10], keep order:false, stats:pseudo",
		"├─TableRangeScan(Build) 1.00 cop[tikv] table:t1 range:[10,10], keep order:false, stats:pseudo",
		"└─Selection(Probe) 0.01 cop[tikv]  or(eq(test.t1.c, 10), and(eq(test.t1.b, 10), eq(test.t1.a, 10)))",
		"  └─TableRowIDScan 11.00 cop[tikv] table:t1 keep order:false, stats:pseudo"))
	tk.MustQuery("select /*+ use_index_merge(t1) */ * from t1 where c=10 or (b=10 and a=10);").Check(testkit.Rows("10 10 10"))
}

func TestIssue16910(t *testing.T) {
	store := testkit.CreateMockStore(t)
	tk := testkit.NewTestKit(t, store)
	tk.MustExec("use test")
	tk.MustExec("use test;")
	tk.MustExec("drop table if exists t1, t2, t3;")
	tk.MustExec("create table t1 (a int not null, b tinyint not null, index (a), index (b)) partition by range (a) (" +
		"partition p0 values less than (10)," +
		"partition p1 values less than (20)," +
		"partition p2 values less than (30)," +
		"partition p3 values less than (40)," +
		"partition p4 values less than MAXVALUE);")
	tk.MustExec("insert into t1 values(0, 0), (1, 1), (2, 2), (3, 3), (4, 4), (5, 5), (6, 6), (7, 7), (10, 10), (11, 11), (12, 12), (13, 13), (14, 14), (15, 15), (20, 20), (21, 21), " +
		"(22, 22), (23, 23), (24, 24), (25, 25), (30, 30), (31, 31), (32, 32), (33, 33), (34, 34), (35, 35), (36, 36), (40, 40), (50, 50), (80, 80), (90, 90), (100, 100);")
	tk.MustExec("create table t2 (a int not null, b bigint not null, index (a), index (b)) partition by hash(a) partitions 10;")
	tk.MustExec("insert into t2 values (0, 0), (1, 1), (2, 2), (3, 3), (4, 4), (5, 5), (6, 6), (7, 7), (8, 8), (9, 9), (10, 10), (11, 11), (12, 12), (13, 13), (14, 14), (15, 15), (16, 16), (17, 17), (18, 18), (19, 19), (20, 20), (21, 21), (22, 22), (23, 23);")
	tk.MustQuery("select /*+ USE_INDEX_MERGE(t1, a, b) */ * from t1 partition (p0) join t2 partition (p1) on t1.a = t2.a where t1.a < 40 or t1.b < 30;").Check(testkit.Rows("1 1 1 1"))
}

func TestIndexMergeCausePanic(t *testing.T) {
	store := testkit.CreateMockStore(t)
	tk := testkit.NewTestKit(t, store)
	tk.MustExec("use test")
	tk.MustExec("set @@tidb_enable_index_merge = 1;")
	tk.MustExec("create table t (a int, b int, c int, primary key(a), key(b))")
	tk.MustQuery("explain select /*+ inl_join(t2) */ * from t t1 join t t2 on t1.a = t2.a and t1.c = t2.c where t2.a = 1 or t2.b = 1")
}

func TestPartitionTableRandomIndexMerge(t *testing.T) {
	store := testkit.CreateMockStore(t)
	tk := testkit.NewTestKit(t, store)
	tk.MustExec("use test")
	tk.MustExec("set @@tidb_enable_index_merge=1")
	tk.MustExec("set @@tidb_partition_prune_mode='dynamic'")
	tk.MustExec(`create table t (a int, b int, key(a), key(b))
		partition by range (a) (
		partition p1 values less than (10),
		partition p2 values less than (20),
		partition p3 values less than (30),
		partition p4 values less than (40))`)
	tk.MustExec(`create table tnormal (a int, b int, key(a), key(b))`)

	values := make([]string, 0, 128)
	for i := 0; i < 128; i++ {
		values = append(values, fmt.Sprintf("(%v, %v)", rand.Intn(40), rand.Intn(40)))
	}
	tk.MustExec(fmt.Sprintf("insert into t values %v", strings.Join(values, ", ")))
	tk.MustExec(fmt.Sprintf("insert into tnormal values %v", strings.Join(values, ", ")))

	randRange := func() (int, int) {
		a, b := rand.Intn(40), rand.Intn(40)
		if a > b {
			return b, a
		}
		return a, b
	}
	for i := 0; i < 256; i++ {
		la, ra := randRange()
		lb, rb := randRange()
		cond := fmt.Sprintf("(a between %v and %v) or (b between %v and %v)", la, ra, lb, rb)
		result := tk.MustQuery("select * from tnormal where " + cond).Sort().Rows()
		tk.MustQuery("select /*+ USE_INDEX_MERGE(t, a, b) */ * from t where " + cond).Sort().Check(result)
	}

	// test a table with a primary key
	tk.MustExec(`create table tpk (a int primary key, b int, key(b))
		partition by range (a) (
		partition p1 values less than (10),
		partition p2 values less than (20),
		partition p3 values less than (30),
		partition p4 values less than (40))`)
	tk.MustExec("truncate tnormal")

	values = values[:0]
	for i := 0; i < 40; i++ {
		values = append(values, fmt.Sprintf("(%v, %v)", i, rand.Intn(40)))
	}
	tk.MustExec(fmt.Sprintf("insert into tpk values %v", strings.Join(values, ", ")))
	tk.MustExec(fmt.Sprintf("insert into tnormal values %v", strings.Join(values, ", ")))
	for i := 0; i < 256; i++ {
		la, ra := randRange()
		lb, rb := randRange()
		cond := fmt.Sprintf("(a between %v and %v) or (b between %v and %v)", la, ra, lb, rb)
		result := tk.MustQuery("select * from tnormal where " + cond).Sort().Rows()
		tk.MustQuery("select /*+ USE_INDEX_MERGE(tpk, a, b) */ * from tpk where " + cond).Sort().Check(result)
	}
}

func TestIndexMergeWithPreparedStmt(t *testing.T) {
	store := testkit.CreateMockStore(t)
	tk := testkit.NewTestKit(t, store)
	tk.MustExec("use test;")
	tk.MustExec(`set tidb_enable_prepared_plan_cache=0`)
	tk.MustExec("drop table if exists t1;")
	tk.MustExec("create table t1(c1 int, c2 int, c3 int, key(c1), key(c2));")
	insertStr := "insert into t1 values(0, 0, 0)"
	for i := 1; i < 100; i++ {
		insertStr += fmt.Sprintf(", (%d, %d, %d)", i, i, i)
	}
	tk.MustExec(insertStr)

	tk.MustExec("prepare stmt1 from 'select /*+ use_index_merge(t1) */ count(1) from t1 where c1 < ? or c2 < ?';")
	tk.MustExec("set @a = 10;")
	tk.MustQuery("execute stmt1 using @a, @a;").Check(testkit.Rows("10"))
	tk.Session().SetSessionManager(&testkit.MockSessionManager{
		PS: []*util.ProcessInfo{tk.Session().ShowProcess()},
	})
	explainStr := "explain for connection " + strconv.FormatUint(tk.Session().ShowProcess().ID, 10)
	res := tk.MustQuery(explainStr)
	indexMergeLine := res.Rows()[1][0].(string)
	re, err := regexp.Compile(".*IndexMerge.*")
	require.NoError(t, err)
	require.True(t, re.MatchString(indexMergeLine))

	tk.MustExec("prepare stmt1 from 'select /*+ use_index_merge(t1) */ count(1) from t1 where c1 < ? or c2 < ? and c3';")
	tk.MustExec("set @a = 10;")
	tk.MustQuery("execute stmt1 using @a, @a;").Check(testkit.Rows("10"))
	res = tk.MustQuery(explainStr)
	indexMergeLine = res.Rows()[1][0].(string)
	require.True(t, re.MatchString(indexMergeLine))
}

func TestIndexMergeInTransaction(t *testing.T) {
	store := testkit.CreateMockStore(t)
	tk := testkit.NewTestKit(t, store)
	tk.MustExec("use test")

	for i := 0; i < 2; i++ {
		tk.MustExec("drop table if exists t1;")
		tk.MustExec("create table t1(c1 int, c2 int, c3 int, pk int, key(c1), key(c2), key(c3), primary key(pk));")
		if i == 1 {
			tk.MustExec("set tx_isolation = 'READ-COMMITTED';")
		}
		tk.MustExec("begin;")
		// Expect two IndexScan(c1, c2).
		tk.MustQuery("explain select /*+ use_index_merge(t1) */ * from t1 where (c1 < 10 or c2 < 10) and c3 < 10;").Check(testkit.Rows(
			"IndexMerge_9 1841.86 root  type: union",
			"├─IndexRangeScan_5(Build) 3323.33 cop[tikv] table:t1, index:c1(c1) range:[-inf,10), keep order:false, stats:pseudo",
			"├─IndexRangeScan_6(Build) 3323.33 cop[tikv] table:t1, index:c2(c2) range:[-inf,10), keep order:false, stats:pseudo",
			"└─Selection_8(Probe) 1841.86 cop[tikv]  lt(test.t1.c3, 10)",
			"  └─TableRowIDScan_7 5542.21 cop[tikv] table:t1 keep order:false, stats:pseudo"))
		// Expect one IndexScan(c2) and one TableScan(pk).
		tk.MustQuery("explain select /*+ use_index_merge(t1) */ * from t1 where (pk < 10 or c2 < 10) and c3 < 10;").Check(testkit.Rows(
			"IndexMerge_9 1106.67 root  type: union",
			"├─TableRangeScan_5(Build) 3333.33 cop[tikv] table:t1 range:[-inf,10), keep order:false, stats:pseudo",
			"├─IndexRangeScan_6(Build) 3323.33 cop[tikv] table:t1, index:c2(c2) range:[-inf,10), keep order:false, stats:pseudo",
			"└─Selection_8(Probe) 1106.67 cop[tikv]  lt(test.t1.c3, 10)",
			"  └─TableRowIDScan_7 3330.01 cop[tikv] table:t1 keep order:false, stats:pseudo"))
		tk.MustQuery("explain select /*+ use_index_merge(t1, c1, c2, c3) */ * from t1 where c1 < 10 and c2 < 10 and c3 < 10;").Check(testkit.Rows(
			"IndexMerge_9 367.05 root  type: intersection",
			"├─IndexRangeScan_5(Build) 3323.33 cop[tikv] table:t1, index:c1(c1) range:[-inf,10), keep order:false, stats:pseudo",
			"├─IndexRangeScan_6(Build) 3323.33 cop[tikv] table:t1, index:c2(c2) range:[-inf,10), keep order:false, stats:pseudo",
			"├─IndexRangeScan_7(Build) 3323.33 cop[tikv] table:t1, index:c3(c3) range:[-inf,10), keep order:false, stats:pseudo",
			"└─TableRowIDScan_8(Probe) 367.05 cop[tikv] table:t1 keep order:false, stats:pseudo"))

		// Test with normal key.
		tk.MustQuery("select /*+ use_index_merge(t1) */ * from t1 where (c1 < 10 or c2 < -1) and c3 < 10;").Check(testkit.Rows())
		tk.MustQuery("select /*+ use_index_merge(t1) */ * from t1 where (c1 < -1 or c2 < 10) and c3 < 10;").Check(testkit.Rows())
		tk.MustQuery("select /*+ use_index_merge(t1, c1, c2, c3) */ * from t1 where (c1 < 10 and c2 < -1) and c3 < 10;").Check(testkit.Rows())
		tk.MustQuery("select /*+ use_index_merge(t1, c1, c2, c3) */ * from t1 where (c1 < -1 and c2 < 10) and c3 < 10;").Check(testkit.Rows())

		tk.MustExec("insert into t1 values(1, 1, 1, 1);")
		tk.MustQuery("select /*+ use_index_merge(t1) */ * from t1 where (c1 < 10 or c2 < -1) and c3 < 10;").Check(testkit.Rows("1 1 1 1"))
		tk.MustQuery("select /*+ use_index_merge(t1) */ * from t1 where (c1 < -1 or c2 < 10) and c3 < 10;").Check(testkit.Rows("1 1 1 1"))
		tk.MustQuery("select /*+ use_index_merge(t1, c1, c2, c3) */ * from t1 where (c1 < 10 and c2 < 10) and c3 < 10;").Check(testkit.Rows("1 1 1 1"))
		tk.MustQuery("select /*+ use_index_merge(t1, c1, c2, c3) */ * from t1 where (c1 < 10 and c2 < 10) and c3 > 10;").Check(testkit.Rows())

		tk.MustExec("update t1 set c3 = 100 where c3 = 1;")
		tk.MustQuery("select /*+ use_index_merge(t1) */ * from t1 where (c1 < 10 or c2 < -1) and c3 < 10;").Check(testkit.Rows())
		tk.MustQuery("select /*+ use_index_merge(t1) */ * from t1 where (c1 < -1 or c2 < 10) and c3 < 10;").Check(testkit.Rows())
		tk.MustQuery("select /*+ use_index_merge(t1, c1, c2, c3) */ * from t1 where (c1 < 10 and c2 < 10) and c3 > 10;").Check(testkit.Rows("1 1 100 1"))

		tk.MustExec("delete from t1;")
		tk.MustQuery("select /*+ use_index_merge(t1) */ * from t1 where (c1 < 10 or c2 < -1) and c3 < 10;").Check(testkit.Rows())
		tk.MustQuery("select /*+ use_index_merge(t1) */ * from t1 where (c1 < -1 or c2 < 10) and c3 < 10;").Check(testkit.Rows())
		tk.MustQuery("select /*+ use_index_merge(t1, c1, c2, c3) */ * from t1 where (c1 < 10 and c2 < 10) and c3 > 10;").Check(testkit.Rows())

		// Test with primary key, so the partialPlan is TableScan.
		tk.MustQuery("select /*+ use_index_merge(t1) */ * from t1 where (pk < -1 or c2 < 10) and c3 < 10;").Check(testkit.Rows())
		tk.MustQuery("select /*+ use_index_merge(t1) */ * from t1 where (pk < 10 or c2 < -1) and c3 < 10;").Check(testkit.Rows())
		tk.MustQuery("select /*+ use_index_merge(t1, c2, c3, primary) */ * from t1 where (pk < -1 and c2 < 10) and c3 < 10;").Check(testkit.Rows())
		tk.MustQuery("select /*+ use_index_merge(t1, c2, c3, primary) */ * from t1 where (pk < 10 and c2 < -1) and c3 < 10;").Check(testkit.Rows())
		tk.MustExec("insert into t1 values(1, 1, 1, 1);")
		tk.MustQuery("select /*+ use_index_merge(t1) */ * from t1 where (pk < -1 or c2 < 10) and c3 < 10;").Check(testkit.Rows("1 1 1 1"))
		tk.MustQuery("select /*+ use_index_merge(t1) */ * from t1 where (pk < 10 or c2 < -1) and c3 < 10;").Check(testkit.Rows("1 1 1 1"))
		tk.MustQuery("select /*+ use_index_merge(t1, c2, c3, primary) */ * from t1 where (pk < 10 and c2 < 10) and c3 < 10;").Check(testkit.Rows("1 1 1 1"))
		tk.MustExec("update t1 set c3 = 100 where c3 = 1;")
		tk.MustQuery("select /*+ use_index_merge(t1) */ * from t1 where (pk < -1 or c2 < 10) and c3 < 10;").Check(testkit.Rows())
		tk.MustQuery("select /*+ use_index_merge(t1) */ * from t1 where (pk < 10 or c2 < -1) and c3 < 10;").Check(testkit.Rows())
		tk.MustQuery("select /*+ use_index_merge(t1, c2, c3, primary) */ * from t1 where (pk < 10 and c2 < 10) and c3 > 10;").Check(testkit.Rows("1 1 100 1"))
		tk.MustExec("delete from t1;")
		tk.MustQuery("select /*+ use_index_merge(t1) */ * from t1 where (pk < -1 or c2 < 10) and c3 < 10;").Check(testkit.Rows())
		tk.MustQuery("select /*+ use_index_merge(t1) */ * from t1 where (pk < 10 or c2 < -1) and c3 < 10;").Check(testkit.Rows())
		tk.MustQuery("select /*+ use_index_merge(t1, c2, c3, primary) */ * from t1 where (pk < 10 and c2 < 10) and c3 > 10;").Check(testkit.Rows())

		tk.MustExec("commit;")
		if i == 1 {
			tk.MustExec("set tx_isolation = 'REPEATABLE-READ';")
		}
	}

	// Same with above, but select ... for update.
	tk.MustExec("drop table if exists t1;")
	tk.MustExec("create table t1(c1 int, c2 int, c3 int, pk int, key(c1), key(c2), key(c3), primary key(pk));")
	tk.MustExec("begin;")
	tk.MustQuery("explain select /*+ use_index_merge(t1) */ * from t1 where (c1 < 10 or c2 < 10) and c3 < 10 for update;").Check(testkit.Rows(
		"SelectLock_6 1841.86 root  for update 0",
		"└─IndexMerge_11 1841.86 root  type: union",
		"  ├─IndexRangeScan_7(Build) 3323.33 cop[tikv] table:t1, index:c1(c1) range:[-inf,10), keep order:false, stats:pseudo",
		"  ├─IndexRangeScan_8(Build) 3323.33 cop[tikv] table:t1, index:c2(c2) range:[-inf,10), keep order:false, stats:pseudo",
		"  └─Selection_10(Probe) 1841.86 cop[tikv]  lt(test.t1.c3, 10)",
		"    └─TableRowIDScan_9 5542.21 cop[tikv] table:t1 keep order:false, stats:pseudo"))
	tk.MustQuery("explain select /*+ use_index_merge(t1) */ * from t1 where (pk < 10 or c2 < 10) and c3 < 10 for update;").Check(testkit.Rows(
		"SelectLock_6 1106.67 root  for update 0",
		"└─IndexMerge_11 1106.67 root  type: union",
		"  ├─TableRangeScan_7(Build) 3333.33 cop[tikv] table:t1 range:[-inf,10), keep order:false, stats:pseudo",
		"  ├─IndexRangeScan_8(Build) 3323.33 cop[tikv] table:t1, index:c2(c2) range:[-inf,10), keep order:false, stats:pseudo",
		"  └─Selection_10(Probe) 1106.67 cop[tikv]  lt(test.t1.c3, 10)",
		"    └─TableRowIDScan_9 3330.01 cop[tikv] table:t1 keep order:false, stats:pseudo"))

	// Test with normal key.
	tk.MustQuery("select /*+ use_index_merge(t1) */ * from t1 where (c1 < 10 or c2 < 10) and c3 < 10 for update;").Check(testkit.Rows())
	tk.MustExec("insert into t1 values(1, 1, 1, 1);")
	tk.MustQuery("select /*+ use_index_merge(t1) */ * from t1 where (c1 < 10 or c2 < 10) and c3 < 10 for update;").Check(testkit.Rows("1 1 1 1"))
	tk.MustExec("update t1 set c3 = 100 where c3 = 1;")
	tk.MustQuery("select /*+ use_index_merge(t1) */ * from t1 where (c1 < 10 or c2 < 10) and c3 < 10 for update;").Check(testkit.Rows())
	tk.MustExec("delete from t1;")
	tk.MustQuery("select /*+ use_index_merge(t1) */ * from t1 where (c1 < 10 or c2 < 10) and c3 < 10 for update;").Check(testkit.Rows())

	// Test with primary key, so the partialPlan is TableScan.
	tk.MustQuery("select /*+ use_index_merge(t1) */ * from t1 where (pk < 10 or c2 < 10) and c3 < 10 for update;").Check(testkit.Rows())
	tk.MustExec("insert into t1 values(1, 1, 1, 1);")
	tk.MustQuery("select /*+ use_index_merge(t1) */ * from t1 where (pk < 10 or c2 < 10) and c3 < 10 for update;").Check(testkit.Rows("1 1 1 1"))
	tk.MustExec("update t1 set c3 = 100 where c3 = 1;")
	tk.MustQuery("select /*+ use_index_merge(t1) */ * from t1 where (pk < 10 or c2 < 10) and c3 < 10 for update;").Check(testkit.Rows())
	tk.MustExec("delete from t1;")
	tk.MustQuery("select /*+ use_index_merge(t1) */ * from t1 where (pk < 10 or c2 < 10) and c3 < 10 for update;").Check(testkit.Rows())
	tk.MustExec("commit;")

	// Test partition table.
	tk.MustExec("drop table if exists t1;")
	tk.MustExec(`create table t1(c1 int, c2 int, c3 int, pk int, part int, key(c1), key(c2), key(c3), primary key(pk, part))
			partition by range(part) (
			partition p0 values less than (10),
			partition p1 values less than (20),
			partition p2 values less than (maxvalue))`)
	tk.MustExec("begin;")
	tk.MustQuery("select /*+ use_index_merge(t1) */ * from t1 where (c1 < 20 or c2 < 20) and c3 < 20;").Check(testkit.Rows())

	tk.MustExec("insert into t1 values(1, 1, 1, 1, 1);")
	tk.MustExec("insert into t1 values(11, 11, 11, 11, 11);")
	tk.MustExec("insert into t1 values(21, 21, 21, 21, 21);")
	tk.MustExec("insert into t1 values(31, 31, 31, 31, 31);")

	res := tk.MustQuery("select /*+ use_index_merge(t1) */ * from t1 where (c1 < -1 or c2 < 20) and c3 < 20;").Sort()
	res.Check(testkit.Rows("1 1 1 1 1", "11 11 11 11 11"))
	res = tk.MustQuery("select /*+ use_index_merge(t1) */ * from t1 where (c1 < 20 or c2 < -1) and c3 < 20;").Sort()
	res.Check(testkit.Rows("1 1 1 1 1", "11 11 11 11 11"))

	res = tk.MustQuery("select /*+ use_index_merge(t1) */ * from t1 where (pk < -1 or c2 < 20) and c3 < 20;").Sort()
	res.Check(testkit.Rows("1 1 1 1 1", "11 11 11 11 11"))
	res = tk.MustQuery("select /*+ use_index_merge(t1) */ * from t1 where (pk < 20 or c2 < -1) and c3 < 20;").Sort()
	res.Check(testkit.Rows("1 1 1 1 1", "11 11 11 11 11"))

	tk.MustExec("update t1 set c3 = 100 where c3 = 1;")
	res = tk.MustQuery("select /*+ use_index_merge(t1) */ * from t1 where (c1 < -1 or c2 < 20) and c3 < 20;")
	res.Check(testkit.Rows("11 11 11 11 11"))
	res = tk.MustQuery("select /*+ use_index_merge(t1) */ * from t1 where (c1 < 20 or c2 < -1) and c3 < 20;")
	res.Check(testkit.Rows("11 11 11 11 11"))

	res = tk.MustQuery("select /*+ use_index_merge(t1) */ * from t1 where (pk < -1 or c2 < 20) and c3 < 20;")
	res.Check(testkit.Rows("11 11 11 11 11"))
	res = tk.MustQuery("select /*+ use_index_merge(t1) */ * from t1 where (pk < 20 or c2 < -1) and c3 < 20;")
	res.Check(testkit.Rows("11 11 11 11 11"))

	tk.MustExec("delete from t1;")
	res = tk.MustQuery("select /*+ use_index_merge(t1) */ * from t1 where (c1 < -1 or c2 < 20) and c3 < 20;")
	res.Check(testkit.Rows())
	res = tk.MustQuery("select /*+ use_index_merge(t1) */ * from t1 where (c1 < 20 or c2 < -1) and c3 < 20;")
	res.Check(testkit.Rows())

	res = tk.MustQuery("select /*+ use_index_merge(t1) */ * from t1 where (pk < -1 or c2 < 20) and c3 < 20;")
	res.Check(testkit.Rows())
	res = tk.MustQuery("select /*+ use_index_merge(t1) */ * from t1 where (pk < 20 or c2 < -1) and c3 < 20;")
	res.Check(testkit.Rows())
	tk.MustExec("commit;")
}

func TestIndexMergeReaderInTransIssue30685(t *testing.T) {
	store := testkit.CreateMockStore(t)
	tk := testkit.NewTestKit(t, store)
	tk.MustExec("use test")

	// This is a case generated by sqlgen to test if clustered index is ok.
	// Detect the bugs in memIndexMergeReader.getMemRowsHandle().
	tk.MustExec("drop table if exists t1;")
	tk.MustExec(`create table t1 (col_30 decimal default 0 ,
				      col_31 char(99) collate utf8_bin default 'sVgzHblmYYtEjVg' not null ,
				      col_37 int unsigned default 377206828 ,
				      primary key idx_16 ( col_37 ) , key idx_19 ( col_31) ) collate utf8mb4_general_ci ;`)
	tk.MustExec("begin;")
	tk.MustExec("insert ignore into t1 values (388021, '', 416235653);")
	tk.MustQuery("select /*+ use_index_merge( t1 ) */ 1 from t1 where ( t1.col_31 in ( 'OiOXzpCs' , 'oaVv' ) or t1.col_37 <= 4059907010 ) and t1.col_30 ;").Check(testkit.Rows("1"))
	tk.MustExec("commit;")

	tk.MustExec("drop table if exists tbl_3;")
	tk.MustExec(`create table tbl_3 ( col_30 decimal , col_31 char(99) , col_32 smallint ,
				  col_33 tinyint unsigned not null , col_34 char(209) ,
				  col_35 char(110) , col_36 int unsigned , col_37 int unsigned ,
				  col_38 decimal(50,15) not null , col_39 char(104),
				  primary key ( col_37 ) , unique key ( col_33,col_30,col_36,col_39 ) ,
				  unique key ( col_32,col_35 ) , key ( col_31,col_38 ) ,
				  key ( col_31,col_33,col_32,col_35,col_36 ) ,
				  unique key ( col_38,col_34,col_33,col_31,col_30,col_36,col_35,col_37,col_39 ) ,
				  unique key ( col_39,col_32 ) , unique key ( col_30,col_35,col_31,col_38 ) ,
				  key ( col_38,col_32,col_33 ) )`)
	tk.MustExec("begin;")
	tk.MustExec("insert ignore into tbl_3 values ( 71,'Fipc',-6676,30,'','FgfK',2464927398,4084082400,5602.5868,'' );")
	tk.MustQuery("select /*+ use_index_merge( tbl_3 ) */ 1 from tbl_3 where ( tbl_3.col_37 not in ( 1626615245 , 2433569159 ) or tbl_3.col_38 = 0.06 ) ;").Check(testkit.Rows("1"))
	tk.MustExec("commit;")

	// int + int compound type as clustered index pk.
	tk.MustExec("drop table if exists t1;")
	tk.MustExec("create table t1(c1 int, c2 int, c3 int, c4 int, primary key(c1, c2) /*T![clustered_index] CLUSTERED */, key(c3));")

	tk.MustExec("begin;")
	tk.MustExec("insert into t1 values(1, 1, 1, 1);")
	tk.MustQuery("explain select /*+ use_index_merge(t1) */ * from t1 where (c1 < -1 or c3 < 10) and c4 < 10;").Check(testkit.Rows(
		"UnionScan_6 1841.86 root  lt(test.t1.c4, 10), or(lt(test.t1.c1, -1), lt(test.t1.c3, 10))",
		"└─IndexMerge_11 1841.86 root  type: union",
		"  ├─TableRangeScan_7(Build) 3323.33 cop[tikv] table:t1 range:[-inf,-1), keep order:false, stats:pseudo",
		"  ├─IndexRangeScan_8(Build) 3323.33 cop[tikv] table:t1, index:c3(c3) range:[-inf,10), keep order:false, stats:pseudo",
		"  └─Selection_10(Probe) 1841.86 cop[tikv]  lt(test.t1.c4, 10)",
		"    └─TableRowIDScan_9 5542.21 cop[tikv] table:t1 keep order:false, stats:pseudo"))

	tk.MustQuery("select /*+ use_index_merge(t1) */ * from t1 where (c1 < -1 or c3 < 10) and c4 < 10;").Check(testkit.Rows("1 1 1 1"))
	tk.MustQuery("select /*+ use_index_merge(t1) */ * from t1 where (c1 < 10 or c3 < -1) and c4 < 10;").Check(testkit.Rows("1 1 1 1"))
	tk.MustQuery("select /*+ use_index_merge(t1) */ * from t1 where (c1 < -1 or c3 < -1) and c4 < 10;").Check(testkit.Rows())
	tk.MustExec("commit;")

	// Single int type as clustered index pk.
	tk.MustExec("drop table if exists t1;")
	tk.MustExec("create table t1(c1 varchar(100), c2 int, c3 int, c4 int, primary key(c1) /*T![clustered_index] CLUSTERED */, key(c3));")

	tk.MustExec("begin;")
	tk.MustExec("insert into t1 values('b', 1, 1, 1);")
	tk.MustQuery("explain select /*+ use_index_merge(t1) */ * from t1 where (c1 < 'a' or c3 < 10) and c4 < 10;").Check(testkit.Rows(
		"UnionScan_6 1841.86 root  lt(test.t1.c4, 10), or(lt(test.t1.c1, \"a\"), lt(test.t1.c3, 10))",
		"└─IndexMerge_11 1841.86 root  type: union",
		"  ├─TableRangeScan_7(Build) 3323.33 cop[tikv] table:t1 range:[-inf,\"a\"), keep order:false, stats:pseudo",
		"  ├─IndexRangeScan_8(Build) 3323.33 cop[tikv] table:t1, index:c3(c3) range:[-inf,10), keep order:false, stats:pseudo",
		"  └─Selection_10(Probe) 1841.86 cop[tikv]  lt(test.t1.c4, 10)",
		"    └─TableRowIDScan_9 5542.21 cop[tikv] table:t1 keep order:false, stats:pseudo"))

	tk.MustQuery("select /*+ use_index_merge(t1) */ * from t1 where (c1 < 'a' or c3 < 10) and c4 < 10;").Check(testkit.Rows("b 1 1 1"))
	tk.MustQuery("select /*+ use_index_merge(t1) */ * from t1 where (c1 <= 'b' or c3 < -1) and c4 < 10;").Check(testkit.Rows("b 1 1 1"))
	tk.MustQuery("select /*+ use_index_merge(t1) */ * from t1 where (c1 < 'a' or c3 < -1) and c4 < 10;").Check(testkit.Rows())
	tk.MustExec("commit;")
}

func TestIndexMergeReaderMemTracker(t *testing.T) {
	store := testkit.CreateMockStore(t)
	tk := testkit.NewTestKit(t, store)
	tk.MustExec("use test;")
	tk.MustExec("create table t1(c1 int, c2 int, c3 int, key(c1), key(c2), key(c3));")

	insertStr := "insert into t1 values(0, 0, 0)"
	rowNum := 1000
	for i := 0; i < rowNum; i++ {
		insertStr += fmt.Sprintf(" ,(%d, %d, %d)", i, i, i)
	}
	insertStr += ";"
	memTracker := tk.Session().GetSessionVars().MemTracker

	tk.MustExec(insertStr)

	// We select all rows in t1, so the mem usage is more clear.
	tk.MustQuery("select /*+ use_index_merge(t1) */ * from t1 where c1 > 1 or c2 > 1")

	memUsage := memTracker.MaxConsumed()
	require.Greater(t, memUsage, int64(0))

	res := tk.MustQuery("explain analyze select /*+ use_index_merge(t1) */ * from t1 where c1 > 1 or c2 > 1")
	require.Len(t, res.Rows(), 4)
	// Parse "xxx KB" and check it's greater than 0.
	memStr := res.Rows()[0][7].(string)
	re, err := regexp.Compile("[0-9]+ KB")
	require.NoError(t, err)
	require.True(t, re.MatchString(memStr))
	bytes, err := strconv.ParseFloat(memStr[:len(memStr)-3], 32)
	require.NoError(t, err)
	require.Greater(t, bytes, 0.0)
}

func TestIndexMergeSplitTable(t *testing.T) {
	store := testkit.CreateMockStore(t)
	tk := testkit.NewTestKit(t, store)
	tk.MustExec("use test;")
	tk.MustExec("DROP TABLE IF EXISTS tab2;")
	tk.MustExec("CREATE TABLE tab2(pk INTEGER PRIMARY KEY, col0 INTEGER, col1 FLOAT, col2 TEXT, col3 INTEGER, col4 FLOAT, col5 TEXT);")
	tk.MustExec("CREATE INDEX idx_tab2_0 ON tab2 (col0 DESC,col3 DESC);")
	tk.MustExec("CREATE UNIQUE INDEX idx_tab2_3 ON tab2 (col4,col0 DESC);")
	tk.MustExec("CREATE INDEX idx_tab2_4 ON tab2 (col3,col1 DESC);")
	tk.MustExec("INSERT INTO tab2 VALUES(0,146,632.63,'shwwd',703,412.47,'xsppr');")
	tk.MustExec("INSERT INTO tab2 VALUES(1,81,536.29,'trhdh',49,726.3,'chuxv');")
	tk.MustExec("INSERT INTO tab2 VALUES(2,311,541.72,'txrvb',493,581.92,'xtrra');")
	tk.MustExec("INSERT INTO tab2 VALUES(3,669,293.27,'vcyum',862,415.14,'nbutk');")
	tk.MustExec("INSERT INTO tab2 VALUES(4,681,49.46,'odzhp',106,324.65,'deudp');")
	tk.MustExec("INSERT INTO tab2 VALUES(5,319,769.65,'aeqln',855,197.9,'apipa');")
	tk.MustExec("INSERT INTO tab2 VALUES(6,610,302.62,'bixap',184,840.31,'vggit');")
	tk.MustExec("INSERT INTO tab2 VALUES(7,253,453.21,'gjccm',107,104.5,'lvunv');")
	tk.MustExec("SPLIT TABLE tab2 BY (5);")
	tk.MustQuery("SELECT /*+ use_index_merge(tab2) */ pk FROM tab2 WHERE (col4 > 565.89 OR col0 > 68 ) and col0 > 10 order by 1;").Check(testkit.Rows("0", "1", "2", "3", "4", "5", "6", "7"))
}

func TestPessimisticLockOnPartitionForIndexMerge(t *testing.T) {
	// Same purpose with TestPessimisticLockOnPartition, but test IndexMergeReader.
	store := testkit.CreateMockStore(t)
	tk := testkit.NewTestKit(t, store)
	tk.MustExec("use test")

	tk.MustExec("drop table if exists t1, t2")
	tk.MustExec(`create table t1 (c_datetime datetime, c1 int, c2 int, primary key (c_datetime) NONCLUSTERED, key(c1), key(c2))
			partition by range (to_days(c_datetime)) (
				partition p0 values less than (to_days('2020-02-01')),
				partition p1 values less than (to_days('2020-04-01')),
				partition p2 values less than (to_days('2020-06-01')),
				partition p3 values less than maxvalue)`)
	tk.MustExec("create table t2 (c_datetime datetime, unique key(c_datetime))")
	tk.MustExec("insert into t1 values ('2020-06-26 03:24:00', 1, 1), ('2020-02-21 07:15:33', 2, 2), ('2020-04-27 13:50:58', 3, 3)")
	tk.MustExec("insert into t2 values ('2020-01-10 09:36:00'), ('2020-02-04 06:00:00'), ('2020-06-12 03:45:18')")
	tk.MustExec("analyze table t1")
	tk.MustExec("analyze table t2")

	tk1 := testkit.NewTestKit(t, store)
	tk1.MustExec("use test")
	tk1.MustExec("set @@tidb_partition_prune_mode = 'static'")

	tk.MustExec("set @@tidb_partition_prune_mode = 'static'")
	tk.MustExec("begin pessimistic")
	tk.MustQuery(`explain format='brief' select /*+ use_index_merge(t1) */ c1 from t1 join t2
			on t1.c_datetime >= t2.c_datetime
			where t1.c1 < 10 or t1.c2 < 10 for update`).Check(testkit.Rows(
		"Projection 16635.64 root  test.t1.c1",
		"└─SelectLock 16635.64 root  for update 0",
		"  └─Projection 16635.64 root  test.t1.c1, test.t1._tidb_rowid, test.t1._tidb_tid, test.t2._tidb_rowid",
		"    └─HashJoin 16635.64 root  CARTESIAN inner join, other cond:ge(test.t1.c_datetime, test.t2.c_datetime)",
		"      ├─IndexReader(Build) 3.00 root  index:IndexFullScan",
		"      │ └─IndexFullScan 3.00 cop[tikv] table:t2, index:c_datetime(c_datetime) keep order:false",
		"      └─PartitionUnion(Probe) 5545.21 root  ",
		"        ├─IndexMerge 5542.21 root  type: union",
		"        │ ├─IndexRangeScan(Build) 3323.33 cop[tikv] table:t1, partition:p0, index:c1(c1) range:[-inf,10), keep order:false, stats:pseudo",
		"        │ ├─IndexRangeScan(Build) 3323.33 cop[tikv] table:t1, partition:p0, index:c2(c2) range:[-inf,10), keep order:false, stats:pseudo",
		"        │ └─TableRowIDScan(Probe) 5542.21 cop[tikv] table:t1, partition:p0 keep order:false, stats:pseudo",
		"        ├─IndexMerge 1.00 root  type: union",
		"        │ ├─IndexRangeScan(Build) 1.00 cop[tikv] table:t1, partition:p1, index:c1(c1) range:[-inf,10), keep order:false",
		"        │ ├─IndexRangeScan(Build) 1.00 cop[tikv] table:t1, partition:p1, index:c2(c2) range:[-inf,10), keep order:false",
		"        │ └─TableRowIDScan(Probe) 1.00 cop[tikv] table:t1, partition:p1 keep order:false",
		"        ├─IndexMerge 1.00 root  type: union",
		"        │ ├─IndexRangeScan(Build) 1.00 cop[tikv] table:t1, partition:p2, index:c1(c1) range:[-inf,10), keep order:false",
		"        │ ├─IndexRangeScan(Build) 1.00 cop[tikv] table:t1, partition:p2, index:c2(c2) range:[-inf,10), keep order:false",
		"        │ └─TableRowIDScan(Probe) 1.00 cop[tikv] table:t1, partition:p2 keep order:false",
		"        └─IndexMerge 1.00 root  type: union",
		"          ├─IndexRangeScan(Build) 1.00 cop[tikv] table:t1, partition:p3, index:c1(c1) range:[-inf,10), keep order:false",
		"          ├─IndexRangeScan(Build) 1.00 cop[tikv] table:t1, partition:p3, index:c2(c2) range:[-inf,10), keep order:false",
		"          └─TableRowIDScan(Probe) 1.00 cop[tikv] table:t1, partition:p3 keep order:false",
	))
	tk.MustQuery(`select /*+ use_index_merge(t1) */ c1 from t1 join t2
			on t1.c_datetime >= t2.c_datetime
			where t1.c1 < 10 or t1.c2 < 10 for update`).Sort().Check(testkit.Rows("1", "1", "1", "2", "2", "3", "3"))
	tk1.MustExec("begin pessimistic")

	ch := make(chan int32, 5)
	go func() {
		tk1.MustExec("update t1 set c_datetime = '2020-06-26 03:24:00' where c1 = 1")
		ch <- 0
		tk1.MustExec("rollback")
		ch <- 0
	}()

	// Leave 50ms for tk1 to run, tk1 should be blocked at the update operation.
	time.Sleep(50 * time.Millisecond)
	ch <- 1

	tk.MustExec("commit")
	// tk1 should be blocked until tk commit, check the order.
	require.Equal(t, <-ch, int32(1))
	require.Equal(t, <-ch, int32(0))
	<-ch // wait for goroutine to quit.

	// TODO: add support for index merge reader in dynamic tidb_partition_prune_mode
}

func TestIndexMergeIntersectionConcurrency(t *testing.T) {
	store := testkit.CreateMockStore(t)
	tk := testkit.NewTestKit(t, store)

	tk.MustExec("use test")
	tk.MustExec("drop table if exists t1")
	tk.MustExec("create table t1(c1 int, c2 bigint, c3 bigint, primary key(c1), key(c2), key(c3)) partition by hash(c1) partitions 10;")
	tk.MustExec("insert into t1 values(1, 1, 3000), (2, 1, 1)")
	tk.MustExec("analyze table t1;")
	tk.MustExec("set tidb_partition_prune_mode = 'dynamic'")
	res := tk.MustQuery("explain select /*+ use_index_merge(t1, primary, c2, c3) */ c1 from t1 where c2 < 1024 and c3 > 1024").Rows()
	require.Contains(t, res[1][0], "IndexMerge")

	// Default is tidb_executor_concurrency.
	res = tk.MustQuery("select @@tidb_executor_concurrency;").Sort().Rows()
	defExecCon := res[0][0].(string)
	require.NoError(t, failpoint.Enable("github.com/pingcap/tidb/executor/testIndexMergeIntersectionConcurrency", fmt.Sprintf("return(%s)", defExecCon)))
	defer func() {
		require.NoError(t, failpoint.Disable("github.com/pingcap/tidb/executor/testIndexMergeIntersectionConcurrency"))
	}()
	tk.MustQuery("select /*+ use_index_merge(t1, primary, c2, c3) */ c1 from t1 where c2 < 1024 and c3 > 1024").Check(testkit.Rows("1"))

	tk.MustExec("set tidb_executor_concurrency = 10")
	require.NoError(t, failpoint.Enable("github.com/pingcap/tidb/executor/testIndexMergeIntersectionConcurrency", "return(10)"))
	tk.MustQuery("select /*+ use_index_merge(t1, primary, c2, c3) */ c1 from t1 where c2 < 1024 and c3 > 1024").Check(testkit.Rows("1"))
	// workerCnt = min(part_num, concurrency)
	tk.MustExec("set tidb_executor_concurrency = 20")
	require.NoError(t, failpoint.Enable("github.com/pingcap/tidb/executor/testIndexMergeIntersectionConcurrency", "return(10)"))
	tk.MustQuery("select /*+ use_index_merge(t1, primary, c2, c3) */ c1 from t1 where c2 < 1024 and c3 > 1024").Check(testkit.Rows("1"))
	tk.MustExec("set tidb_executor_concurrency = 2")
	require.NoError(t, failpoint.Enable("github.com/pingcap/tidb/executor/testIndexMergeIntersectionConcurrency", "return(2)"))
	tk.MustQuery("select /*+ use_index_merge(t1, primary, c2, c3) */ c1 from t1 where c2 < 1024 and c3 > 1024").Check(testkit.Rows("1"))

	tk.MustExec("set tidb_index_merge_intersection_concurrency = 9")
	require.NoError(t, failpoint.Enable("github.com/pingcap/tidb/executor/testIndexMergeIntersectionConcurrency", "return(9)"))
	tk.MustQuery("select /*+ use_index_merge(t1, primary, c2, c3) */ c1 from t1 where c2 < 1024 and c3 > 1024").Check(testkit.Rows("1"))
	tk.MustExec("set tidb_index_merge_intersection_concurrency = 21")
	require.NoError(t, failpoint.Enable("github.com/pingcap/tidb/executor/testIndexMergeIntersectionConcurrency", "return(10)"))
	tk.MustQuery("select /*+ use_index_merge(t1, primary, c2, c3) */ c1 from t1 where c2 < 1024 and c3 > 1024").Check(testkit.Rows("1"))
	tk.MustExec("set tidb_index_merge_intersection_concurrency = 3")
	require.NoError(t, failpoint.Enable("github.com/pingcap/tidb/executor/testIndexMergeIntersectionConcurrency", "return(3)"))
	tk.MustQuery("select /*+ use_index_merge(t1, primary, c2, c3) */ c1 from t1 where c2 < 1024 and c3 > 1024").Check(testkit.Rows("1"))

	// Concurrency only works for dynamic pruning partition table, so real concurrency is 1.
	tk.MustExec("set tidb_partition_prune_mode = 'static'")
	tk.MustExec("set tidb_index_merge_intersection_concurrency = 9")
	require.NoError(t, failpoint.Enable("github.com/pingcap/tidb/executor/testIndexMergeIntersectionConcurrency", "return(1)"))
	tk.MustQuery("select /*+ use_index_merge(t1, primary, c2, c3) */ c1 from t1 where c2 < 1024 and c3 > 1024").Check(testkit.Rows("1"))

	// Concurrency only works for dynamic pruning partition table. so real concurrency is 1.
	tk.MustExec("drop table if exists t1")
	tk.MustExec("create table t1(c1 int, c2 bigint, c3 bigint, primary key(c1), key(c2), key(c3));")
	tk.MustExec("insert into t1 values(1, 1, 3000), (2, 1, 1)")
	tk.MustExec("set tidb_index_merge_intersection_concurrency = 9")
	require.NoError(t, failpoint.Enable("github.com/pingcap/tidb/executor/testIndexMergeIntersectionConcurrency", "return(1)"))
	tk.MustQuery("select /*+ use_index_merge(t1, primary, c2, c3) */ c1 from t1 where c2 < 1024 and c3 > 1024").Check(testkit.Rows("1"))
}

func TestIntersectionWithDifferentConcurrency(t *testing.T) {
	store := testkit.CreateMockStore(t)
	tk := testkit.NewTestKit(t, store)

	var execCon []int
	tblSchemas := []string{
		// partition table
		"create table t1(c1 int, c2 bigint, c3 bigint, primary key(c1), key(c2), key(c3)) partition by hash(c1) partitions 10;",
		// non-partition table
		"create table t1(c1 int, c2 bigint, c3 bigint, primary key(c1), key(c2), key(c3));",
	}

	for tblIdx, tblSchema := range tblSchemas {
		if tblIdx == 0 {
			// Test different intersectionProcessWorker with partition table(10 partitions).
			execCon = []int{1, 3, 10, 11, 20}
		} else {
			// Default concurrency.
			execCon = []int{5}
		}
		tk.MustExec("use test")
		tk.MustExec("drop table if exists t1;")
		tk.MustExec(tblSchema)

		const queryCnt int = 10
		const rowCnt int = 1000
		curRowCnt := 0
		insertStr := "insert into t1 values"
		for i := 0; i < rowCnt; i++ {
			if i != 0 {
				insertStr += ", "
			}
			insertStr += fmt.Sprintf("(%d, %d, %d)", i, rand.Int(), rand.Int())
			curRowCnt++
		}
		tk.MustExec(insertStr)
		tk.MustExec("analyze table t1")

		for _, concurrency := range execCon {
			tk.MustExec(fmt.Sprintf("set tidb_executor_concurrency = %d", concurrency))
			for i := 0; i < 2; i++ {
				if i == 0 {
					// Dynamic mode.
					tk.MustExec("set tidb_partition_prune_mode = 'dynamic'")
					res := tk.MustQuery("explain select /*+ use_index_merge(t1, primary, c2, c3) */ c1 from t1 where c2 < 1024 and c3 > 1024")
					require.Contains(t, res.Rows()[1][0], "IndexMerge")
				} else {
					tk.MustExec("set tidb_partition_prune_mode = 'static'")
					res := tk.MustQuery("explain select /*+ use_index_merge(t1, primary, c2, c3) */ c1 from t1 where c2 < 1024 and c3 > 1024")
					if tblIdx == 0 {
						// partition table
						require.Contains(t, res.Rows()[1][0], "PartitionUnion")
						require.Contains(t, res.Rows()[2][0], "IndexMerge")
					} else {
						require.Contains(t, res.Rows()[1][0], "IndexMerge")
					}
				}
				for i := 0; i < queryCnt; i++ {
					c3 := rand.Intn(1024)
					res := tk.MustQuery(fmt.Sprintf("select /*+ no_index_merge() */ c1 from t1 where c2 < 1024 and c3 > %d", c3)).Sort().Rows()
					tk.MustQuery(fmt.Sprintf("select /*+ use_index_merge(t1, primary, c2, c3) */ c1 from t1 where c2 < 1024 and c3 > %d", c3)).Sort().Check(res)
				}

				// In tranaction
				for i := 0; i < queryCnt; i++ {
					tk.MustExec("begin;")
					r := rand.Intn(3)
					if r == 0 {
						tk.MustExec(fmt.Sprintf("update t1 set c3 = %d where c1 = %d", rand.Int(), rand.Intn(rowCnt)))
					} else if r == 1 {
						tk.MustExec(fmt.Sprintf("delete from t1 where c1 = %d", rand.Intn(rowCnt)))
					} else if r == 2 {
						tk.MustExec(fmt.Sprintf("insert into t1 values(%d, %d, %d)", curRowCnt, rand.Int(), rand.Int()))
						curRowCnt++
					}
					c3 := rand.Intn(1024)
					res := tk.MustQuery(fmt.Sprintf("select /*+ no_index_merge() */ c1 from t1 where c2 < 1024 and c3 > %d", c3)).Sort().Rows()
					tk.MustQuery(fmt.Sprintf("select /*+ use_index_merge(t1, primary, c2, c3) */ c1 from t1 where c2 < 1024 and c3 > %d", c3)).Sort().Check(res)
					tk.MustExec("commit;")
				}
			}
		}
		tk.MustExec("drop table t1")
	}
}

func TestIntersectionWorkerPanic(t *testing.T) {
	store := testkit.CreateMockStore(t)
	tk := testkit.NewTestKit(t, store)

	tk.MustExec("use test")
	tk.MustExec("drop table if exists t1")
	tk.MustExec("create table t1(c1 int, c2 bigint, c3 bigint, primary key(c1), key(c2), key(c3)) partition by hash(c1) partitions 10;")
	tk.MustExec("insert into t1 values(1, 1, 3000), (2, 1, 1)")
	tk.MustExec("analyze table t1;")
	tk.MustExec("set tidb_partition_prune_mode = 'dynamic'")
	res := tk.MustQuery("explain select /*+ use_index_merge(t1, primary, c2, c3) */ c1 from t1 where c2 < 1024 and c3 > 1024").Rows()
	require.Contains(t, res[1][0], "IndexMerge")

	// Test panic in intersection.
	require.NoError(t, failpoint.Enable("github.com/pingcap/tidb/executor/testIndexMergeIntersectionWorkerPanic", `panic("testIndexMergeIntersectionWorkerPanic")`))
	err := tk.QueryToErr("select /*+ use_index_merge(t1, primary, c2, c3) */ c1 from t1 where c2 < 1024 and c3 > 1024")
	require.Contains(t, err.Error(), "testIndexMergeIntersectionWorkerPanic")
	require.NoError(t, failpoint.Disable("github.com/pingcap/tidb/executor/testIndexMergeIntersectionWorkerPanic"))
}

func TestIntersectionMemQuota(t *testing.T) {
	store := testkit.CreateMockStore(t)
	tk := testkit.NewTestKit(t, store)

	tk.MustExec("use test")
	tk.MustExec("drop table if exists t1")
	tk.MustExec("create table t1(pk varchar(100) primary key, c1 int, c2 int, index idx1(c1), index idx2(c2))")

	insertStr := "insert into t1 values"
	for i := 0; i < 20; i++ {
		if i != 0 {
			insertStr += ", "
		}
		insertStr += fmt.Sprintf("('%s', %d, %d)", testutil.RandStringRunes(100), 1, 1)
	}
	tk.MustExec(insertStr)
	res := tk.MustQuery("explain select /*+ use_index_merge(t1, primary, idx1, idx2) */ c1 from t1 where c1 < 1024 and c2 < 1024").Rows()
	require.Contains(t, res[1][0], "IndexMerge")

	tk.MustExec("set global tidb_mem_oom_action='CANCEL'")
	defer tk.MustExec("set global tidb_mem_oom_action = DEFAULT")
	tk.MustExec("set @@tidb_mem_quota_query = 4000")
	err := tk.QueryToErr("select /*+ use_index_merge(t1, primary, idx1, idx2) */ c1 from t1 where c1 < 1024 and c2 < 1024")
	require.Contains(t, err.Error(), memory.PanicMemoryExceedWarnMsg+memory.WarnMsgSuffixForSingleQuery)
}

func setupPartitionTableHelper(tk *testkit.TestKit) {
	tk.MustExec("use test")
	tk.MustExec("drop table if exists t1")
	tk.MustExec("create table t1(c1 int, c2 bigint, c3 bigint, primary key(c1), key(c2), key(c3));")
	insertStr := "insert into t1 values(0, 0, 0)"
	for i := 1; i < 1000; i++ {
		insertStr += fmt.Sprintf(", (%d, %d, %d)", i, i, i)
	}
	tk.MustExec(insertStr)
	tk.MustExec("analyze table t1;")
	tk.MustExec("set tidb_partition_prune_mode = 'dynamic'")
}

func TestIndexMergeProcessWorkerHang(t *testing.T) {
	store := testkit.CreateMockStore(t)
	tk := testkit.NewTestKit(t, store)
	setupPartitionTableHelper(tk)

	var err error
	sql := "select /*+ use_index_merge(t1) */ c1 from t1 where c1 < 900 or c2 < 1000;"
	res := tk.MustQuery("explain " + sql).Rows()
	require.Contains(t, res[1][0], "IndexMerge")

	require.NoError(t, failpoint.Enable("github.com/pingcap/tidb/executor/testIndexMergeMainReturnEarly", "return()"))
	require.NoError(t, failpoint.Enable("github.com/pingcap/tidb/executor/testIndexMergeProcessWorkerUnionHang", "return(true)"))
	err = tk.QueryToErr(sql)
	require.Contains(t, err.Error(), "testIndexMergeMainReturnEarly")
	require.NoError(t, failpoint.Disable("github.com/pingcap/tidb/executor/testIndexMergeMainReturnEarly"))
	require.NoError(t, failpoint.Disable("github.com/pingcap/tidb/executor/testIndexMergeProcessWorkerUnionHang"))

	sql = "select /*+ use_index_merge(t1, c2, c3) */ c1 from t1 where c2 < 900 and c3 < 1000;"
	res = tk.MustQuery("explain " + sql).Rows()
	require.Contains(t, res[1][0], "IndexMerge")
	require.Contains(t, res[1][4], "intersection")

	require.NoError(t, failpoint.Enable("github.com/pingcap/tidb/executor/testIndexMergeMainReturnEarly", "return()"))
	require.NoError(t, failpoint.Enable("github.com/pingcap/tidb/executor/testIndexMergeProcessWorkerIntersectionHang", "return(true)"))
	err = tk.QueryToErr(sql)
	require.Contains(t, err.Error(), "testIndexMergeMainReturnEarly")
	require.NoError(t, failpoint.Disable("github.com/pingcap/tidb/executor/testIndexMergeMainReturnEarly"))
	require.NoError(t, failpoint.Disable("github.com/pingcap/tidb/executor/testIndexMergeProcessWorkerIntersectionHang"))
}

func TestIndexMergePanic1(t *testing.T) {
	store := testkit.CreateMockStore(t)
	tk := testkit.NewTestKit(t, store)

	tk.MustExec("use test")
	tk.MustExec("drop table if exists t1")
	tk.MustExec("create table t1(c1 int, c2 bigint, c3 bigint, primary key(c1), key(c2), key(c3));")
	tk.MustExec("insert into t1 values(1, 1, 1), (100, 100, 100)")

	require.NoError(t, failpoint.Enable("github.com/pingcap/tidb/executor/testIndexMergeResultChCloseEarly", "return(true)"))
	tk.MustExec("select /*+ use_index_merge(t1, primary, c2, c3) */ c1 from t1 where c1 < 100 or c2 < 100")
	require.NoError(t, failpoint.Disable("github.com/pingcap/tidb/executor/testIndexMergeResultChCloseEarly"))
}

var indexMergePanicRunSQL = func(t *testing.T, tk *testkit.TestKit, fp string) {
	minV := 200
	maxV := 1000
	var sql string
	v1 := rand.Intn(maxV-minV) + minV
	v2 := rand.Intn(maxV-minV) + minV
	if !strings.Contains(fp, "Intersection") {
		sql = fmt.Sprintf("select /*+ use_index_merge(t1) */ c1 from t1 where c1 < %d or c2 < %d;", v1, v2)
	} else {
		sql = fmt.Sprintf("select /*+ use_index_merge(t1, primary, c2, c3) */ c1 from t1 where c3 < %d and c2 < %d", v1, v2)
	}
	res := tk.MustQuery("explain " + sql).Rows()
	require.Contains(t, res[1][0], "IndexMerge")
	err := tk.QueryToErr(sql)
	require.Contains(t, err.Error(), fp)
}

func TestIndexMergePanicPartialIndexWorker(t *testing.T) {
	store := testkit.CreateMockStore(t)
	tk := testkit.NewTestKit(t, store)
	setupPartitionTableHelper(tk)

	fp := "github.com/pingcap/tidb/executor/testIndexMergePanicPartialIndexWorker"
	for i := 0; i < 100; i++ {
		require.NoError(t, failpoint.Enable(fp, fmt.Sprintf(`panic("%s")`, fp)))
		indexMergePanicRunSQL(t, tk, fp)
		require.NoError(t, failpoint.Disable(fp))
	}
}

func TestIndexMergePanicPartialTableWorker(t *testing.T) {
	store := testkit.CreateMockStore(t)
	tk := testkit.NewTestKit(t, store)
	setupPartitionTableHelper(tk)

	fp := "github.com/pingcap/tidb/executor/testIndexMergePanicPartialTableWorker"
	for i := 0; i < 100; i++ {
		require.NoError(t, failpoint.Enable(fp, fmt.Sprintf(`panic("%s")`, fp)))
		indexMergePanicRunSQL(t, tk, fp)
		require.NoError(t, failpoint.Disable(fp))
	}
}

func TestIndexMergePanicPartialProcessWorkerUnion(t *testing.T) {
	store := testkit.CreateMockStore(t)
	tk := testkit.NewTestKit(t, store)
	setupPartitionTableHelper(tk)

	fp := "github.com/pingcap/tidb/executor/testIndexMergePanicProcessWorkerUnion"
	for i := 0; i < 100; i++ {
		require.NoError(t, failpoint.Enable(fp, fmt.Sprintf(`panic("%s")`, fp)))
		indexMergePanicRunSQL(t, tk, fp)
		require.NoError(t, failpoint.Disable(fp))
	}
}

func TestIndexMergePanicPartialProcessWorkerIntersection(t *testing.T) {
	store := testkit.CreateMockStore(t)
	tk := testkit.NewTestKit(t, store)
	setupPartitionTableHelper(tk)

	fp := "github.com/pingcap/tidb/executor/testIndexMergePanicProcessWorkerIntersection"
	for i := 0; i < 100; i++ {
		require.NoError(t, failpoint.Enable(fp, fmt.Sprintf(`panic("%s")`, fp)))
		indexMergePanicRunSQL(t, tk, fp)
		require.NoError(t, failpoint.Disable(fp))
	}
}

func TestIndexMergePanicPartitionTableIntersectionWorker(t *testing.T) {
	store := testkit.CreateMockStore(t)
	tk := testkit.NewTestKit(t, store)
	setupPartitionTableHelper(tk)

	fp := "github.com/pingcap/tidb/executor/testIndexMergePanicPartitionTableIntersectionWorker"
	for i := 0; i < 100; i++ {
		require.NoError(t, failpoint.Enable(fp, fmt.Sprintf(`panic("%s")`, fp)))
		indexMergePanicRunSQL(t, tk, fp)
		require.NoError(t, failpoint.Disable(fp))
	}
}

func TestIndexMergePanicTableScanWorker(t *testing.T) {
	store := testkit.CreateMockStore(t)
	tk := testkit.NewTestKit(t, store)
	setupPartitionTableHelper(tk)

	fp := "github.com/pingcap/tidb/executor/testIndexMergePanicTableScanWorker"
	for i := 0; i < 100; i++ {
		require.NoError(t, failpoint.Enable(fp, fmt.Sprintf(`panic("%s")`, fp)))
		indexMergePanicRunSQL(t, tk, fp)
		require.NoError(t, failpoint.Disable(fp))
	}
}

func TestIndexMergeError(t *testing.T) {
	store := testkit.CreateMockStore(t)
	tk := testkit.NewTestKit(t, store)
	setupPartitionTableHelper(tk)

	packagePath := "github.com/pingcap/tidb/executor/"
	errFPPaths := []string{
		packagePath + "testIndexMergeErrorPartialIndexWorker",
		packagePath + "testIndexMergeErrorPartialTableWorker",
	}
	for _, fp := range errFPPaths {
		fmt.Println("handling failpoint: ", fp)
		require.NoError(t, failpoint.Enable(fp, fmt.Sprintf(`return("%s")`, fp)))
		for i := 0; i < 100; i++ {
			indexMergePanicRunSQL(t, tk, fp)
		}
		require.NoError(t, failpoint.Disable(fp))
	}
}

func TestIndexMergeCoprGoroutinesLeak(t *testing.T) {
	store := testkit.CreateMockStore(t)
	tk := testkit.NewTestKit(t, store)
	setupPartitionTableHelper(tk)

	var err error
	sql := "select /*+ use_index_merge(t1) */ c1 from t1 where c1 < 900 or c2 < 1000;"
	res := tk.MustQuery("explain " + sql).Rows()
	require.Contains(t, res[1][0], "IndexMerge")

	// If got goroutines leak in coprocessor, ci will fail.
	require.NoError(t, failpoint.Enable("github.com/pingcap/tidb/executor/testIndexMergePartialTableWorkerCoprLeak", `panic("testIndexMergePartialTableWorkerCoprLeak")`))
	err = tk.QueryToErr(sql)
	require.Contains(t, err.Error(), "testIndexMergePartialTableWorkerCoprLeak")
	require.NoError(t, failpoint.Disable("github.com/pingcap/tidb/executor/testIndexMergePartialTableWorkerCoprLeak"))

	require.NoError(t, failpoint.Enable("github.com/pingcap/tidb/executor/testIndexMergePartialIndexWorkerCoprLeak", `panic("testIndexMergePartialIndexWorkerCoprLeak")`))
	err = tk.QueryToErr(sql)
	require.Contains(t, err.Error(), "testIndexMergePartialIndexWorkerCoprLeak")
	require.NoError(t, failpoint.Disable("github.com/pingcap/tidb/executor/testIndexMergePartialIndexWorkerCoprLeak"))
}

type valueStruct struct {
	a int
	b int
	c int
}

func getResult(values []*valueStruct, a int, b int, limit int, desc bool) []*valueStruct {
	ret := make([]*valueStruct, 0)
	for _, value := range values {
		if value.a == a || value.b == b {
			ret = append(ret, value)
		}
	}
	slices.SortFunc(ret, func(a, b *valueStruct) bool {
		if desc {
			return a.c > b.c
		}
		return a.c < b.c
	})
	if len(ret) > limit {
		return ret[:limit]
	}
	return ret
}

func TestOrderByWithLimit(t *testing.T) {
	store := testkit.CreateMockStore(t)
	tk := testkit.NewTestKit(t, store)
	tk.MustExec("use test")

	tk.MustExec("drop table if exists thandle, tpk, tcommon, thash, tcommonhash, tpkhash")
	tk.MustExec("create table thandle(a int, b int, c int, index idx_ac(a, c), index idx_bc(b, c))")
	tk.MustExec("create table tpk(a int, b int, c int, d int auto_increment, primary key(d), index idx_ac(a, c), index idx_bc(b, c))")
	tk.MustExec("create table tcommon(a int, b int, c int, d int auto_increment, primary key(a, c, d), index idx_ac(a, c), index idx_bc(b, c))")
	tk.MustExec("create table thash(a int, b int, c int, index idx_ac(a, c), index idx_bc(b, c)) PARTITION BY HASH (`a`) PARTITIONS 4")
	tk.MustExec("create table tcommonhash(a int, b int, c int, d int auto_increment, primary key(a, c, d), index idx_bc(b, c)) PARTITION BY HASH (`c`) PARTITIONS 4")
	tk.MustExec("create table tpkhash(a int, b int, c int, d int auto_increment, primary key(d), index idx_ac(a, c), index idx_bc(b, c)) PARTITION BY HASH (`d`) PARTITIONS 4")

	// analyze before insert rows to speed up UT and let query run in dynamic pruning mode.
	tk.MustExec("analyze table thandle")
	tk.MustExec("analyze table tpk")
	tk.MustExec("analyze table tcommon")
	tk.MustExec("analyze table thash")
	tk.MustExec("analyze table tcommonhash")
	tk.MustExec("analyze table tpkhash")

	valueSlice := make([]*valueStruct, 0, 2000)
	vals := make([]string, 0, 2000)
	for i := 0; i < 2000; i++ {
		a := rand.Intn(32)
		b := rand.Intn(32)
		c := rand.Intn(32)
		vals = append(vals, fmt.Sprintf("(%v, %v, %v)", a, b, c))
		valueSlice = append(valueSlice, &valueStruct{a, b, c})
	}
	valInserted := strings.Join(vals, ",")

	tk.MustExec(fmt.Sprintf("insert into thandle values %s", valInserted))
	tk.MustExec(fmt.Sprintf("insert into tpk(a,b,c) values %s", valInserted))
	tk.MustExec(fmt.Sprintf("insert into tcommon(a,b,c) values %s", valInserted))
	tk.MustExec(fmt.Sprintf("insert into thash(a,b,c) values %s", valInserted))
	tk.MustExec(fmt.Sprintf("insert into tcommonhash(a,b,c) values %s", valInserted))
	tk.MustExec(fmt.Sprintf("insert into tpkhash(a,b,c) values %s", valInserted))

	for i := 0; i < 100; i++ {
		if i%2 == 0 {
			tk.MustExec("set tidb_partition_prune_mode = `static-only`")
		} else {
			tk.MustExec("set tidb_partition_prune_mode = `dynamic-only`")
		}
		a := rand.Intn(32)
		b := rand.Intn(32)
		limit := rand.Intn(10) + 1
		queryHandle := fmt.Sprintf("select /*+ use_index_merge(thandle, idx_ac, idx_bc) */ * from thandle where a = %v or b = %v order by c limit %v", a, b, limit)
		resHandle := tk.MustQuery(queryHandle).Rows()
		require.True(t, tk.HasPlan(queryHandle, "IndexMerge"))
		require.False(t, tk.HasPlan(queryHandle, "TopN"))

		queryPK := fmt.Sprintf("select /*+ use_index_merge(tpk, idx_ac, idx_bc) */ * from tpk where a = %v or b = %v order by c limit %v", a, b, limit)
		resPK := tk.MustQuery(queryPK).Rows()
		require.True(t, tk.HasPlan(queryPK, "IndexMerge"))
		require.False(t, tk.HasPlan(queryPK, "TopN"))

		queryCommon := fmt.Sprintf("select /*+ use_index_merge(tcommon, idx_ac, idx_bc) */ * from tcommon where a = %v or b = %v order by c limit %v", a, b, limit)
		resCommon := tk.MustQuery(queryCommon).Rows()
		require.True(t, tk.HasPlan(queryCommon, "IndexMerge"))
		require.False(t, tk.HasPlan(queryCommon, "TopN"))

		queryTableScan := fmt.Sprintf("select /*+ use_index_merge(tcommon, primary, idx_bc) */ * from tcommon where a = %v or b = %v order by c limit %v", a, b, limit)
		resTableScan := tk.MustQuery(queryTableScan).Rows()
		require.True(t, tk.HasPlan(queryTableScan, "IndexMerge"))
		require.True(t, tk.HasPlan(queryTableScan, "TableRangeScan"))
		require.False(t, tk.HasPlan(queryTableScan, "TopN"))

		queryHash := fmt.Sprintf("select /*+ use_index_merge(thash, idx_ac, idx_bc) */ * from thash where a = %v or b = %v order by c limit %v", a, b, limit)
		resHash := tk.MustQuery(queryHash).Rows()
		require.True(t, tk.HasPlan(queryHash, "IndexMerge"))
		if i%2 == 1 {
			require.False(t, tk.HasPlan(queryHash, "TopN"))
		}

		queryCommonHash := fmt.Sprintf("select /*+ use_index_merge(tcommonhash, primary, idx_bc) */ * from tcommonhash where a = %v or b = %v order by c limit %v", a, b, limit)
		resCommonHash := tk.MustQuery(queryCommonHash).Rows()
		require.True(t, tk.HasPlan(queryCommonHash, "IndexMerge"))
		if i%2 == 1 {
			require.False(t, tk.HasPlan(queryCommonHash, "TopN"))
		}

		queryPKHash := fmt.Sprintf("select /*+ use_index_merge(tpkhash, idx_ac, idx_bc) */ * from tpkhash where a = %v or b = %v order by c limit %v", a, b, limit)
		resPKHash := tk.MustQuery(queryPKHash).Rows()
		require.True(t, tk.HasPlan(queryPKHash, "IndexMerge"))
		if i%2 == 1 {
			require.False(t, tk.HasPlan(queryPKHash, "TopN"))
		}

		sliceRes := getResult(valueSlice, a, b, limit, false)

		require.Equal(t, len(sliceRes), len(resHandle))
		require.Equal(t, len(sliceRes), len(resPK))
		require.Equal(t, len(sliceRes), len(resCommon))
		require.Equal(t, len(sliceRes), len(resTableScan))
		require.Equal(t, len(sliceRes), len(resHash))
		require.Equal(t, len(sliceRes), len(resCommonHash))
		require.Equal(t, len(sliceRes), len(resPKHash))

		for i := range sliceRes {
			expectValue := fmt.Sprintf("%v", sliceRes[i].c)
			// Only check column `c`
			require.Equal(t, expectValue, resHandle[i][2])
			require.Equal(t, expectValue, resPK[i][2])
			require.Equal(t, expectValue, resCommon[i][2])
			require.Equal(t, expectValue, resTableScan[i][2])
			require.Equal(t, expectValue, resHash[i][2])
			require.Equal(t, expectValue, resCommonHash[i][2])
			require.Equal(t, expectValue, resPKHash[i][2])
		}
	}
}

func TestProcessInfoRaceWithIndexScan(t *testing.T) {
	store := testkit.CreateMockStore(t)
	tk := testkit.NewTestKit(t, store)
	tk.MustExec("use test;")
	tk.MustExec("drop table if exists t1;")
	tk.MustExec("create table t1(c1 int, c2 int, c3 int, c4 int, c5 int, key(c1), key(c2), key(c3), key(c4),key(c5));")
	insertStr := "insert into t1 values(0, 0, 0, 0 , 0)"
	for i := 1; i < 100; i++ {
		insertStr += fmt.Sprintf(", (%d, %d, %d, %d, %d)", i, i, i, i, i)
	}
	tk.MustExec(insertStr)

	tk.Session().SetSessionManager(&testkit.MockSessionManager{
		PS: []*util.ProcessInfo{tk.Session().ShowProcess()},
	})

	wg := sync.WaitGroup{}
	wg.Add(1)
	go func() {
		defer wg.Done()
		for i := 0; i <= 100; i++ {
			ps := tk.Session().ShowProcess()
			util.GenLogFields(233, ps, true)
		}
	}()
	for i := 0; i <= 100; i++ {
		tk.MustQuery("select /*+ use_index(t1, c1) */ c1 from t1 where c1 = 0 union all select /*+ use_index(t1, c2) */ c2 from t1 where c2 = 0 union all select /*+ use_index(t1, c3) */ c3 from t1 where c3 = 0 ")
	}
	wg.Wait()
}

<<<<<<< HEAD
func TestIndexMergeReaderIssue45279(t *testing.T) {
	store := testkit.CreateMockStore(t)
	tk := testkit.NewTestKit(t, store)
	tk.MustExec("use test")

	tk.MustExec("drop table if exists reproduce;")
	tk.MustExec("CREATE TABLE reproduce (c1 int primary key, c2 int, c3 int, key ci2(c2), key ci3(c3));")
	tk.MustExec("insert into reproduce values (1, 1, 1), (2, 2, 2), (3, 3, 3);")
	tk.MustQuery("explain select * from reproduce where c1 in (0, 1, 2, 3) or c2 in (0, 1, 2);").Check(testkit.Rows(
		"IndexMerge_11 33.99 root  type: union",
		"├─TableRangeScan_8(Build) 4.00 cop[tikv] table:reproduce range:[0,0], [1,1], [2,2], [3,3], keep order:false, stats:pseudo",
		"├─IndexRangeScan_9(Build) 30.00 cop[tikv] table:reproduce, index:ci2(c2) range:[0,0], [1,1], [2,2], keep order:false, stats:pseudo",
		"└─TableRowIDScan_10(Probe) 33.99 cop[tikv] table:reproduce keep order:false, stats:pseudo"))

	// This function should return successfully
	var ctx context.Context
	ctx, executor.IndexMergeCancelFuncForTest = context.WithCancel(context.Background())
	require.NoError(t, failpoint.Enable("github.com/pingcap/tidb/executor/testCancelContext", "return()"))
	rs, _ := tk.ExecWithContext(ctx, "select * from reproduce where c1 in (0, 1, 2, 3) or c2 in (0, 1, 2);")
	session.ResultSetToStringSlice(ctx, tk.Session(), rs)
	failpoint.Disable("github.com/pingcap/tidb/br/pkg/checksum/testCancelContext")
=======
func TestIndexMergeLimitNotPushedOnPartialSideButKeepOrder(t *testing.T) {
	store := testkit.CreateMockStore(t)
	tk := testkit.NewTestKit(t, store)
	tk.MustExec("use test")
	tk.MustExec("create table t(a int, b int, c int, index idx(a, c), index idx2(b, c), index idx3(a, b, c))")
	valsInsert := make([]string, 0, 1000)
	for i := 0; i < 1000; i++ {
		valsInsert = append(valsInsert, fmt.Sprintf("(%v, %v, %v)", rand.Intn(100), rand.Intn(100), rand.Intn(100)))
	}
	tk.MustExec("analyze table t")
	tk.MustExec("insert into t values " + strings.Join(valsInsert, ","))
	failpoint.Enable("github.com/pingcap/tidb/planner/core/forceIndexMergeKeepOrder", `return(true)`)
	defer failpoint.Disable("github.com/pingcap/tidb/planner/core/forceIndexMergeKeepOrder")
	for i := 0; i < 100; i++ {
		valA, valB, valC, limit := rand.Intn(100), rand.Intn(100), rand.Intn(50), rand.Intn(100)+1
		maxEle := tk.MustQuery(fmt.Sprintf("select ifnull(max(c), 100) from (select c from t use index(idx3) where (a = %d or b = %d) and c >= %d order by c limit %d) t", valA, valB, valC, limit)).Rows()[0][0]
		queryWithIndexMerge := fmt.Sprintf("select /*+ USE_INDEX_MERGE(t, idx, idx2) */ * from t where (a = %d or b = %d) and c >= %d and c < greatest(%d, %v) order by c limit %d", valA, valB, valC, valC+1, maxEle, limit)
		queryWithNormalIndex := fmt.Sprintf("select * from t use index(idx3) where (a = %d or b = %d) and c >= %d and c < greatest(%d, %v) order by c limit %d", valA, valB, valC, valC+1, maxEle, limit)
		require.True(t, tk.HasPlan(queryWithIndexMerge, "IndexMerge"))
		require.True(t, tk.HasPlan(queryWithIndexMerge, "Limit"))
		normalResult := tk.MustQuery(queryWithNormalIndex).Sort().Rows()
		tk.MustQuery(queryWithIndexMerge).Sort().Check(normalResult)
	}
	for i := 0; i < 100; i++ {
		valA, valB, valC, limit, offset := rand.Intn(100), rand.Intn(100), rand.Intn(50), rand.Intn(100)+1, rand.Intn(20)
		maxEle := tk.MustQuery(fmt.Sprintf("select ifnull(max(c), 100) from (select c from t use index(idx3) where (a = %d or b = %d) and c >= %d order by c limit %d offset %d) t", valA, valB, valC, limit, offset)).Rows()[0][0]
		queryWithIndexMerge := fmt.Sprintf("select /*+ USE_INDEX_MERGE(t, idx, idx2) */ c from t where (a = %d or b = %d) and c >= %d and c < greatest(%d, %v) order by c limit %d offset %d", valA, valB, valC, valC+1, maxEle, limit, offset)
		queryWithNormalIndex := fmt.Sprintf("select c from t use index(idx3) where (a = %d or b = %d) and c >= %d and c < greatest(%d, %v) order by c limit %d offset %d", valA, valB, valC, valC+1, maxEle, limit, offset)
		require.True(t, tk.HasPlan(queryWithIndexMerge, "IndexMerge"))
		require.True(t, tk.HasPlan(queryWithIndexMerge, "Limit"))
		normalResult := tk.MustQuery(queryWithNormalIndex).Sort().Rows()
		tk.MustQuery(queryWithIndexMerge).Sort().Check(normalResult)
	}
}

func TestIndexMergeNoOrderLimitPushed(t *testing.T) {
	store := testkit.CreateMockStore(t)
	tk := testkit.NewTestKit(t, store)
	tk.MustExec("use test")
	tk.MustExec("create table t(a int, b int, c int, index idx(a, c), index idx2(b, c))")
	tk.MustExec("insert into t values(1, 1, 1), (2, 2, 2)")
	sql := "select /*+ USE_INDEX_MERGE(t, idx, idx2) */ * from t where a = 1 or b = 1 limit 1"
	require.True(t, tk.HasPlan(sql, "IndexMerge"))
	require.True(t, tk.HasPlan(sql, "Limit"))
	// 6 means that IndexMerge(embedded limit){Limit->PartialIndexScan, Limit->PartialIndexScan, FinalTableScan}
	require.Equal(t, 6, len(tk.MustQuery("explain "+sql).Rows()))
	// The result is not stable. So we just check that it can run successfully.
	tk.MustQuery(sql)
}

func TestIndexMergeKeepOrderDirtyRead(t *testing.T) {
	store := testkit.CreateMockStore(t)
	tk := testkit.NewTestKit(t, store)
	tk.MustExec("use test")
	tk.MustExec("create table t(a int, b int, c int, index idx1(a, c), index idx2(b, c))")
	tk.MustExec("insert into t values(1, 1, 1), (1, 2, -1), (2, 1, -2)")
	tk.MustExec("begin")
	tk.MustExec("insert into t values(1, 1, -3)")
	querySQL := "select /*+ USE_INDEX_MERGE(t, idx1, idx2) */ * from t where a = 1 or b = 1 order by c limit 2"
	tk.HasPlan(querySQL, "Limit")
	tk.HasPlan(querySQL, "IndexMerge")
	tk.MustQuery(querySQL).Check(testkit.Rows("1 1 -3", "2 1 -2"))
	tk.MustExec("rollback")
	tk.MustExec("begin")
	tk.MustExec("insert into t values(1, 2, 4)")
	querySQL = "select /*+ USE_INDEX_MERGE(t, idx1, idx2) */ * from t where a = 1 or b = 1 order by c desc limit 2"
	tk.HasPlan(querySQL, "Limit")
	tk.HasPlan(querySQL, "IndexMerge")
	tk.MustQuery(querySQL).Check(testkit.Rows("1 2 4", "1 1 1"))
	tk.MustExec("rollback")
>>>>>>> 1e73eee4
}<|MERGE_RESOLUTION|>--- conflicted
+++ resolved
@@ -1168,7 +1168,6 @@
 	wg.Wait()
 }
 
-<<<<<<< HEAD
 func TestIndexMergeReaderIssue45279(t *testing.T) {
 	store := testkit.CreateMockStore(t)
 	tk := testkit.NewTestKit(t, store)
@@ -1190,7 +1189,8 @@
 	rs, _ := tk.ExecWithContext(ctx, "select * from reproduce where c1 in (0, 1, 2, 3) or c2 in (0, 1, 2);")
 	session.ResultSetToStringSlice(ctx, tk.Session(), rs)
 	failpoint.Disable("github.com/pingcap/tidb/br/pkg/checksum/testCancelContext")
-=======
+}
+
 func TestIndexMergeLimitNotPushedOnPartialSideButKeepOrder(t *testing.T) {
 	store := testkit.CreateMockStore(t)
 	tk := testkit.NewTestKit(t, store)
@@ -1261,5 +1261,4 @@
 	tk.HasPlan(querySQL, "IndexMerge")
 	tk.MustQuery(querySQL).Check(testkit.Rows("1 2 4", "1 1 1"))
 	tk.MustExec("rollback")
->>>>>>> 1e73eee4
 }