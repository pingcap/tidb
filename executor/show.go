--- conflicted
+++ resolved
@@ -2141,17 +2141,11 @@
 	if err != nil {
 		return err
 	}
-<<<<<<< HEAD:executor/show.go
 	defer b.releaseSysSession(ctx, sysCtx)
-<<<<<<< HEAD
-=======
-	defer b.ReleaseSysSession(ctx, sysCtx)
 
 	if err = loadSnapshotInfoSchemaIfNeeded(sysCtx, sctx.GetSessionVars().SnapshotTS); err != nil {
 		return err
 	}
-=======
->>>>>>> e17bd5b3
 	// `fn` may use KV transaction, so initialize the txn here
 	if err = sessiontxn.NewTxn(ctx, sysCtx); err != nil {
 		return err
@@ -2160,9 +2154,5 @@
 	if err = ResetContextOfStmt(sysCtx, &ast.SelectStmt{}); err != nil {
 		return err
 	}
-<<<<<<< HEAD
->>>>>>> c5185cbdc58 (executor: `runWithSystemSession` also copy snapshot status (#54989)):pkg/executor/show.go
-=======
->>>>>>> e17bd5b3
 	return fn(sysCtx)
 }