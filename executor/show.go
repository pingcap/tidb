// Copyright 2016 PingCAP, Inc.
//
// Licensed under the Apache License, Version 2.0 (the "License");
// you may not use this file except in compliance with the License.
// You may obtain a copy of the License at
//
//     http://www.apache.org/licenses/LICENSE-2.0
//
// Unless required by applicable law or agreed to in writing, software
// distributed under the License is distributed on an "AS IS" BASIS,
// See the License for the specific language governing permissions and
// limitations under the License.

package executor

import (
	"bytes"
	"context"
	"fmt"
	"sort"
	"strconv"
	"strings"
	"time"

	"github.com/cznic/mathutil"
	"github.com/pingcap/errors"
	"github.com/pingcap/parser/ast"
	"github.com/pingcap/parser/auth"
	"github.com/pingcap/parser/charset"
	"github.com/pingcap/parser/model"
	"github.com/pingcap/parser/mysql"
	"github.com/pingcap/parser/terror"
	"github.com/pingcap/tidb/infoschema"
	plannercore "github.com/pingcap/tidb/planner/core"
	"github.com/pingcap/tidb/plugin"
	"github.com/pingcap/tidb/privilege"
	"github.com/pingcap/tidb/sessionctx/stmtctx"
	"github.com/pingcap/tidb/sessionctx/variable"
	"github.com/pingcap/tidb/table"
	"github.com/pingcap/tidb/types"
	"github.com/pingcap/tidb/types/json"
	"github.com/pingcap/tidb/util/chunk"
	"github.com/pingcap/tidb/util/format"
	"github.com/pingcap/tidb/util/sqlexec"
)

// ShowExec represents a show executor.
type ShowExec struct {
	baseExecutor

	Tp          ast.ShowStmtType // Databases/Tables/Columns/....
	DBName      model.CIStr
	Table       *ast.TableName  // Used for showing columns.
	Column      *ast.ColumnName // Used for `desc table column`.
	Flag        int             // Some flag parsed from sql, such as FULL.
	Full        bool
	User        *auth.UserIdentity // Used for show grants.
	IfNotExists bool               // Used for `show create database if not exists`

	// GlobalScope is used by show variables
	GlobalScope bool

	is infoschema.InfoSchema

	result *chunk.Chunk
	cursor int
}

// Next implements the Executor Next interface.
func (e *ShowExec) Next(ctx context.Context, req *chunk.RecordBatch) error {
	req.GrowAndReset(e.maxChunkSize)
	if e.result == nil {
		e.result = e.newFirstChunk()
		err := e.fetchAll()
		if err != nil {
			return errors.Trace(err)
		}
		iter := chunk.NewIterator4Chunk(e.result)
		for colIdx := 0; colIdx < e.Schema().Len(); colIdx++ {
			retType := e.Schema().Columns[colIdx].RetType
			if !types.IsTypeVarchar(retType.Tp) {
				continue
			}
			for row := iter.Begin(); row != iter.End(); row = iter.Next() {
				if valLen := len(row.GetString(colIdx)); retType.Flen < valLen {
					retType.Flen = valLen
				}
			}
		}
	}
	if e.cursor >= e.result.NumRows() {
		return nil
	}
	numCurBatch := mathutil.Min(req.Capacity(), e.result.NumRows()-e.cursor)
	req.Append(e.result, e.cursor, e.cursor+numCurBatch)
	e.cursor += numCurBatch
	return nil
}

func (e *ShowExec) fetchAll() error {
	switch e.Tp {
	case ast.ShowCharset:
		return e.fetchShowCharset()
	case ast.ShowCollation:
		return e.fetchShowCollation()
	case ast.ShowColumns:
		return e.fetchShowColumns()
	case ast.ShowCreateTable:
		return e.fetchShowCreateTable()
<<<<<<< HEAD
	case ast.ShowCreateUser:
		return e.fetchShowCreateUser()
=======
	case ast.ShowCreateView:
		return e.fetchShowCreateView()
>>>>>>> f7dc9157
	case ast.ShowCreateDatabase:
		return e.fetchShowCreateDatabase()
	case ast.ShowDatabases:
		return e.fetchShowDatabases()
	case ast.ShowEngines:
		return e.fetchShowEngines()
	case ast.ShowGrants:
		return e.fetchShowGrants()
	case ast.ShowIndex:
		return e.fetchShowIndex()
	case ast.ShowProcedureStatus:
		return e.fetchShowProcedureStatus()
	case ast.ShowStatus:
		return e.fetchShowStatus()
	case ast.ShowTables:
		return e.fetchShowTables()
	case ast.ShowTableStatus:
		return e.fetchShowTableStatus()
	case ast.ShowTriggers:
		return e.fetchShowTriggers()
	case ast.ShowVariables:
		return e.fetchShowVariables()
	case ast.ShowWarnings:
		return e.fetchShowWarnings(false)
	case ast.ShowErrors:
		return e.fetchShowWarnings(true)
	case ast.ShowProcessList:
		return e.fetchShowProcessList()
	case ast.ShowEvents:
		// empty result
	case ast.ShowStatsMeta:
		return e.fetchShowStatsMeta()
	case ast.ShowStatsHistograms:
		return e.fetchShowStatsHistogram()
	case ast.ShowStatsBuckets:
		return e.fetchShowStatsBuckets()
	case ast.ShowStatsHealthy:
		e.fetchShowStatsHealthy()
		return nil
	case ast.ShowPlugins:
		return e.fetchShowPlugins()
	case ast.ShowProfiles:
		// empty result
	case ast.ShowMasterStatus:
		return e.fetchShowMasterStatus()
	case ast.ShowPrivileges:
		return e.fetchShowPrivileges()
	}
	return nil
}

func (e *ShowExec) fetchShowEngines() error {
	sql := `SELECT * FROM information_schema.engines`
	rows, _, err := e.ctx.(sqlexec.RestrictedSQLExecutor).ExecRestrictedSQL(e.ctx, sql)

	if err != nil {
		return errors.Trace(err)
	}
	for _, row := range rows {
		e.result.AppendRow(row)
	}
	return nil
}

// moveInfoSchemaToFront moves information_schema to the first, and the others are sorted in the origin ascending order.
func moveInfoSchemaToFront(dbs []string) {
	if len(dbs) > 0 && strings.EqualFold(dbs[0], "INFORMATION_SCHEMA") {
		return
	}

	i := sort.SearchStrings(dbs, "INFORMATION_SCHEMA")
	if i < len(dbs) && strings.EqualFold(dbs[i], "INFORMATION_SCHEMA") {
		copy(dbs[1:i+1], dbs[0:i])
		dbs[0] = "INFORMATION_SCHEMA"
	}
}

func (e *ShowExec) fetchShowDatabases() error {
	dbs := e.is.AllSchemaNames()
	checker := privilege.GetPrivilegeManager(e.ctx)
	sort.Strings(dbs)
	// let information_schema be the first database
	moveInfoSchemaToFront(dbs)
	for _, d := range dbs {
		if checker != nil && !checker.DBIsVisible(d) {
			continue
		}
		e.appendRow([]interface{}{
			d,
		})
	}
	return nil
}

func (e *ShowExec) fetchShowProcessList() error {
	sm := e.ctx.GetSessionManager()
	if sm == nil {
		return nil
	}

	loginUser := e.ctx.GetSessionVars().User
	var hasProcessPriv bool
	if pm := privilege.GetPrivilegeManager(e.ctx); pm != nil {
		if pm.RequestVerification("", "", "", mysql.ProcessPriv) {
			hasProcessPriv = true
		}
	}

	pl := sm.ShowProcessList()
	for _, pi := range pl {
		var info string
		if e.Full {
			info = pi.Info
		} else {
			info = fmt.Sprintf("%.100v", pi.Info)
		}

		// If you have the PROCESS privilege, you can see all threads.
		// Otherwise, you can see only your own threads.
		if !hasProcessPriv && pi.User != loginUser.Username {
			continue
		}

		e.appendRow([]interface{}{
			pi.ID,
			pi.User,
			pi.Host,
			pi.DB,
			pi.Command,
			uint64(time.Since(pi.Time) / time.Second),
			fmt.Sprintf("%d", pi.State),
			info,
		})
	}
	return nil
}

func (e *ShowExec) fetchShowTables() error {
	checker := privilege.GetPrivilegeManager(e.ctx)
	if checker != nil && e.ctx.GetSessionVars().User != nil && !checker.DBIsVisible(e.DBName.O) {
		return e.dbAccessDenied()
	}
	if !e.is.SchemaExists(e.DBName) {
		return ErrBadDB.GenWithStackByArgs(e.DBName)
	}
	// sort for tables
	var tableNames []string
	var tableTypes = make(map[string]string)
	for _, v := range e.is.SchemaTables(e.DBName) {
		// Test with mysql.AllPrivMask means any privilege would be OK.
		// TODO: Should consider column privileges, which also make a table visible.
		if checker != nil && !checker.RequestVerification(e.DBName.O, v.Meta().Name.O, "", mysql.AllPrivMask) {
			continue
		}
		tableNames = append(tableNames, v.Meta().Name.O)
		if v.Meta().IsView() {
			tableTypes[v.Meta().Name.O] = "VIEW"
		} else {
			tableTypes[v.Meta().Name.O] = "BASE TABLE"
		}
	}
	sort.Strings(tableNames)
	for _, v := range tableNames {
		if e.Full {
			e.appendRow([]interface{}{v, tableTypes[v]})
		} else {
			e.appendRow([]interface{}{v})
		}
	}
	return nil
}

func (e *ShowExec) fetchShowTableStatus() error {
	checker := privilege.GetPrivilegeManager(e.ctx)
	if checker != nil && e.ctx.GetSessionVars().User != nil && !checker.DBIsVisible(e.DBName.O) {
		return e.dbAccessDenied()
	}
	if !e.is.SchemaExists(e.DBName) {
		return ErrBadDB.GenWithStackByArgs(e.DBName)
	}

	sql := fmt.Sprintf(`SELECT
               table_name, engine, version, row_format, table_rows,
               avg_row_length, data_length, max_data_length, index_length,
               data_free, auto_increment, create_time, update_time, check_time,
               table_collation, IFNULL(checksum,''), create_options, table_comment
               FROM information_schema.tables
	       WHERE table_schema='%s' ORDER BY table_name`, e.DBName)

	rows, _, err := e.ctx.(sqlexec.RestrictedSQLExecutor).ExecRestrictedSQL(e.ctx, sql)

	if err != nil {
		return errors.Trace(err)
	}

	for _, row := range rows {
		if checker != nil && !checker.RequestVerification(e.DBName.O, row.GetString(0), "", mysql.AllPrivMask) {
			continue
		}
		e.result.AppendRow(row)

	}
	return nil
}

func createOptions(tb *model.TableInfo) string {
	if tb.GetPartitionInfo() != nil {
		return "partitioned"
	}
	return ""
}

func (e *ShowExec) fetchShowColumns() error {
	tb, err := e.getTable()

	if err != nil {
		return errors.Trace(err)
	}
	checker := privilege.GetPrivilegeManager(e.ctx)
	if checker != nil && e.ctx.GetSessionVars().User != nil && !checker.RequestVerification(e.DBName.O, tb.Meta().Name.O, "", mysql.AllPrivMask) {
		return e.tableAccessDenied("SELECT", tb.Meta().Name.O)
	}

	cols := tb.Cols()
	if tb.Meta().IsView() {
		// Because view's undertable's column could change or recreate, so view's column type may change overtime.
		// To avoid this situation we need to generate a logical plan and extract current column types from Schema.
		planBuilder := plannercore.NewPlanBuilder(e.ctx, e.is)
		viewLogicalPlan, err := planBuilder.BuildDataSourceFromView(e.DBName, tb.Meta())
		if err != nil {
			return err
		}
		viewSchema := viewLogicalPlan.Schema()
		for _, col := range cols {
			viewColumn := viewSchema.FindColumnByName(col.Name.L)
			if viewColumn != nil {
				col.FieldType = *viewColumn.GetType()
			}
		}
	}
	for _, col := range cols {
		if e.Column != nil && e.Column.Name.L != col.Name.L {
			continue
		}

		desc := table.NewColDesc(col)
		var columnDefault interface{}
		if desc.DefaultValue != nil {
			// SHOW COLUMNS result expects string value
			defaultValStr := fmt.Sprintf("%v", desc.DefaultValue)
			// If column is timestamp, and default value is not current_timestamp, should convert the default value to the current session time zone.
			if col.Tp == mysql.TypeTimestamp && defaultValStr != types.ZeroDatetimeStr && strings.ToUpper(defaultValStr) != strings.ToUpper(ast.CurrentTimestamp) {
				timeValue, err := table.GetColDefaultValue(e.ctx, col.ToInfo())
				if err != nil {
					return errors.Trace(err)
				}
				defaultValStr = timeValue.GetMysqlTime().String()
			}
			if col.Tp == mysql.TypeBit {
				defaultValBinaryLiteral := types.BinaryLiteral(defaultValStr)
				columnDefault = defaultValBinaryLiteral.ToBitLiteralString(true)
			} else {
				columnDefault = defaultValStr
			}
		}

		// The FULL keyword causes the output to include the column collation and comments,
		// as well as the privileges you have for each column.
		if e.Full {
			e.appendRow([]interface{}{
				desc.Field,
				desc.Type,
				desc.Collation,
				desc.Null,
				desc.Key,
				columnDefault,
				desc.Extra,
				desc.Privileges,
				desc.Comment,
			})
		} else {
			e.appendRow([]interface{}{
				desc.Field,
				desc.Type,
				desc.Null,
				desc.Key,
				columnDefault,
				desc.Extra,
			})
		}
	}
	return nil
}

func (e *ShowExec) fetchShowIndex() error {
	tb, err := e.getTable()
	if err != nil {
		return errors.Trace(err)
	}

	checker := privilege.GetPrivilegeManager(e.ctx)
	if checker != nil && e.ctx.GetSessionVars().User != nil && !checker.RequestVerification(e.DBName.O, tb.Meta().Name.O, "", mysql.AllPrivMask) {
		return e.tableAccessDenied("SELECT", tb.Meta().Name.O)
	}

	if tb.Meta().PKIsHandle {
		var pkCol *table.Column
		for _, col := range tb.Cols() {
			if mysql.HasPriKeyFlag(col.Flag) {
				pkCol = col
				break
			}
		}
		e.appendRow([]interface{}{
			tb.Meta().Name.O, // Table
			0,                // Non_unique
			"PRIMARY",        // Key_name
			1,                // Seq_in_index
			pkCol.Name.O,     // Column_name
			"A",              // Collation
			0,                // Cardinality
			nil,              // Sub_part
			nil,              // Packed
			"",               // Null
			"BTREE",          // Index_type
			"",               // Comment
			"",               // Index_comment
		})
	}
	for _, idx := range tb.Indices() {
		idxInfo := idx.Meta()
		if idxInfo.State != model.StatePublic {
			continue
		}
		for i, col := range idxInfo.Columns {
			nonUniq := 1
			if idx.Meta().Unique {
				nonUniq = 0
			}
			var subPart interface{}
			if col.Length != types.UnspecifiedLength {
				subPart = col.Length
			}
			e.appendRow([]interface{}{
				tb.Meta().Name.O,       // Table
				nonUniq,                // Non_unique
				idx.Meta().Name.O,      // Key_name
				i + 1,                  // Seq_in_index
				col.Name.O,             // Column_name
				"A",                    // Collation
				0,                      // Cardinality
				subPart,                // Sub_part
				nil,                    // Packed
				"YES",                  // Null
				idx.Meta().Tp.String(), // Index_type
				"",                     // Comment
				idx.Meta().Comment,     // Index_comment
			})
		}
	}
	return nil
}

// fetchShowCharset gets all charset information and fill them into e.rows.
// See http://dev.mysql.com/doc/refman/5.7/en/show-character-set.html
func (e *ShowExec) fetchShowCharset() error {
	descs := charset.GetAllCharsets()
	for _, desc := range descs {
		e.appendRow([]interface{}{
			desc.Name,
			desc.Desc,
			desc.DefaultCollation,
			desc.Maxlen,
		})
	}
	return nil
}

func (e *ShowExec) fetchShowMasterStatus() error {
	tso := e.ctx.GetSessionVars().TxnCtx.StartTS
	e.appendRow([]interface{}{"tidb-binlog", tso, "", "", ""})
	return nil
}

func (e *ShowExec) fetchShowVariables() (err error) {
	var (
		value         string
		ok            bool
		sessionVars   = e.ctx.GetSessionVars()
		unreachedVars = make([]string, 0, len(variable.SysVars))
	)
	for _, v := range variable.SysVars {
		if !e.GlobalScope {
			// For a session scope variable,
			// 1. try to fetch value from SessionVars.Systems;
			// 2. if this variable is session-only, fetch value from SysVars
			//		otherwise, fetch the value from table `mysql.Global_Variables`.
			value, ok, err = variable.GetSessionOnlySysVars(sessionVars, v.Name)
		} else {
			// If the scope of a system variable is ScopeNone,
			// it's a read-only variable, so we return the default value of it.
			// Otherwise, we have to fetch the values from table `mysql.Global_Variables` for global variable names.
			value, ok, err = variable.GetScopeNoneSystemVar(v.Name)
		}
		if err != nil {
			return errors.Trace(err)
		}
		if !ok {
			unreachedVars = append(unreachedVars, v.Name)
			continue
		}
		e.appendRow([]interface{}{v.Name, value})
	}
	if len(unreachedVars) != 0 {
		systemVars, err := sessionVars.GlobalVarsAccessor.GetAllSysVars()
		if err != nil {
			return errors.Trace(err)
		}
		for _, varName := range unreachedVars {
			varValue, ok := systemVars[varName]
			if !ok {
				varValue = variable.SysVars[varName].Value
			}
			e.appendRow([]interface{}{varName, varValue})
		}
	}
	return nil
}

func (e *ShowExec) fetchShowStatus() error {
	sessionVars := e.ctx.GetSessionVars()
	statusVars, err := variable.GetStatusVars(sessionVars)
	if err != nil {
		return errors.Trace(err)
	}
	for status, v := range statusVars {
		if e.GlobalScope && v.Scope == variable.ScopeSession {
			continue
		}
		switch v.Value.(type) {
		case []interface{}, nil:
			v.Value = fmt.Sprintf("%v", v.Value)
		}
		value, err := types.ToString(v.Value)
		if err != nil {
			return errors.Trace(err)
		}
		e.appendRow([]interface{}{status, value})
	}
	return nil
}

func getDefaultCollate(charsetName string) string {
	for _, c := range charset.GetAllCharsets() {
		if strings.EqualFold(c.Name, charsetName) {
			return c.DefaultCollation
		}
	}
	return ""
}

// escape the identifier for pretty-printing.
// For instance, the identifier "foo `bar`" will become "`foo ``bar```".
// The sqlMode controls whether to escape with backquotes (`) or double quotes
// (`"`) depending on whether mysql.ModeANSIQuotes is enabled.
func escape(cis model.CIStr, sqlMode mysql.SQLMode) string {
	var quote string
	if sqlMode&mysql.ModeANSIQuotes != 0 {
		quote = `"`
	} else {
		quote = "`"
	}
	return quote + strings.Replace(cis.O, quote, quote+quote, -1) + quote
}

func (e *ShowExec) fetchShowCreateTable() error {
	tb, err := e.getTable()
	if err != nil {
		return errors.Trace(err)
	}

	sqlMode := e.ctx.GetSessionVars().SQLMode

	// TODO: let the result more like MySQL.
	var buf bytes.Buffer
	if tb.Meta().IsView() {
		e.fetchShowCreateTable4View(tb.Meta(), &buf)
		e.appendRow([]interface{}{tb.Meta().Name.O, buf.String(), tb.Meta().Charset, tb.Meta().Collate})
		return nil
	}

	tblCharset := tb.Meta().Charset
	if len(tblCharset) == 0 {
		tblCharset = mysql.DefaultCharset
	}
	tblCollate := tb.Meta().Collate
	// Set default collate if collate is not specified.
	if len(tblCollate) == 0 {
		tblCollate = getDefaultCollate(tblCharset)
	}

	fmt.Fprintf(&buf, "CREATE TABLE %s (\n", escape(tb.Meta().Name, sqlMode))
	var pkCol *table.Column
	var hasAutoIncID bool
	for i, col := range tb.Cols() {
		fmt.Fprintf(&buf, "  %s %s", escape(col.Name, sqlMode), col.GetTypeDesc())
		if col.Charset != "binary" {
			if col.Charset != tblCharset || col.Collate != tblCollate {
				fmt.Fprintf(&buf, " CHARACTER SET %s COLLATE %s", col.Charset, col.Collate)
			}
		}
		if col.IsGenerated() {
			// It's a generated column.
			fmt.Fprintf(&buf, " GENERATED ALWAYS AS (%s)", col.GeneratedExprString)
			if col.GeneratedStored {
				buf.WriteString(" STORED")
			} else {
				buf.WriteString(" VIRTUAL")
			}
		}
		if mysql.HasAutoIncrementFlag(col.Flag) {
			hasAutoIncID = true
			buf.WriteString(" NOT NULL AUTO_INCREMENT")
		} else {
			if mysql.HasNotNullFlag(col.Flag) {
				buf.WriteString(" NOT NULL")
			}
			// default values are not shown for generated columns in MySQL
			if !mysql.HasNoDefaultValueFlag(col.Flag) && !col.IsGenerated() {
				defaultValue := col.GetDefaultValue()
				switch defaultValue {
				case nil:
					if !mysql.HasNotNullFlag(col.Flag) {
						if col.Tp == mysql.TypeTimestamp {
							buf.WriteString(" NULL")
						}
						buf.WriteString(" DEFAULT NULL")
					}
				case "CURRENT_TIMESTAMP":
					buf.WriteString(" DEFAULT CURRENT_TIMESTAMP")
				default:
					defaultValStr := fmt.Sprintf("%v", defaultValue)
					// If column is timestamp, and default value is not current_timestamp, should convert the default value to the current session time zone.
					if col.Tp == mysql.TypeTimestamp && defaultValStr != types.ZeroDatetimeStr {
						timeValue, err := table.GetColDefaultValue(e.ctx, col.ToInfo())
						if err != nil {
							return errors.Trace(err)
						}
						defaultValStr = timeValue.GetMysqlTime().String()
					}

					if col.Tp == mysql.TypeBit {
						defaultValBinaryLiteral := types.BinaryLiteral(defaultValStr)
						fmt.Fprintf(&buf, " DEFAULT %s", defaultValBinaryLiteral.ToBitLiteralString(true))
					} else {
						fmt.Fprintf(&buf, " DEFAULT '%s'", format.OutputFormat(defaultValStr))
					}
				}
			}
			if mysql.HasOnUpdateNowFlag(col.Flag) {
				buf.WriteString(" ON UPDATE CURRENT_TIMESTAMP")
			}
		}
		if len(col.Comment) > 0 {
			fmt.Fprintf(&buf, " COMMENT '%s'", format.OutputFormat(col.Comment))
		}
		if i != len(tb.Cols())-1 {
			buf.WriteString(",\n")
		}
		if tb.Meta().PKIsHandle && mysql.HasPriKeyFlag(col.Flag) {
			pkCol = col
		}
	}

	if pkCol != nil {
		// If PKIsHanle, pk info is not in tb.Indices(). We should handle it here.
		buf.WriteString(",\n")
		fmt.Fprintf(&buf, "  PRIMARY KEY (%s)", escape(pkCol.Name, sqlMode))
	}

	if len(tb.Indices()) > 0 {
		buf.WriteString(",\n")
	}

	publicIndices := make([]table.Index, 0, len(tb.Indices()))
	for _, idx := range tb.Indices() {
		if idx.Meta().State == model.StatePublic {
			publicIndices = append(publicIndices, idx)
		}
	}
	for i, idx := range publicIndices {
		idxInfo := idx.Meta()
		if idxInfo.Primary {
			buf.WriteString("  PRIMARY KEY ")
		} else if idxInfo.Unique {
			fmt.Fprintf(&buf, "  UNIQUE KEY %s ", escape(idxInfo.Name, sqlMode))
		} else {
			fmt.Fprintf(&buf, "  KEY %s ", escape(idxInfo.Name, sqlMode))
		}

		cols := make([]string, 0, len(idxInfo.Columns))
		for _, c := range idxInfo.Columns {
			colInfo := escape(c.Name, sqlMode)
			if c.Length != types.UnspecifiedLength {
				colInfo = fmt.Sprintf("%s(%s)", colInfo, strconv.Itoa(c.Length))
			}
			cols = append(cols, colInfo)
		}
		fmt.Fprintf(&buf, "(%s)", strings.Join(cols, ","))
		if i != len(publicIndices)-1 {
			buf.WriteString(",\n")
		}
	}

	buf.WriteString("\n")

	buf.WriteString(") ENGINE=InnoDB")
	// Because we only support case sensitive utf8_bin collate, we need to explicitly set the default charset and collation
	// to make it work on MySQL server which has default collate utf8_general_ci.
	if len(tblCollate) == 0 {
		// If we can not find default collate for the given charset,
		// do not show the collate part.
		fmt.Fprintf(&buf, " DEFAULT CHARSET=%s", tblCharset)
	} else {
		fmt.Fprintf(&buf, " DEFAULT CHARSET=%s COLLATE=%s", tblCharset, tblCollate)
	}

	// Displayed if the compression typed is set.
	if len(tb.Meta().Compression) != 0 {
		fmt.Fprintf(&buf, " COMPRESSION='%s'", tb.Meta().Compression)
	}

	// add partition info here.
	appendPartitionInfo(tb.Meta().Partition, &buf)

	if hasAutoIncID {
		autoIncID, err := tb.Allocator(e.ctx).NextGlobalAutoID(tb.Meta().ID)
		if err != nil {
			return errors.Trace(err)
		}
		// It's campatible with MySQL.
		if autoIncID > 1 {
			fmt.Fprintf(&buf, " AUTO_INCREMENT=%d", autoIncID)
		}
	}

	if tb.Meta().ShardRowIDBits > 0 {
		fmt.Fprintf(&buf, "/*!90000 SHARD_ROW_ID_BITS=%d */", tb.Meta().ShardRowIDBits)
	}

	if len(tb.Meta().Comment) > 0 {
		fmt.Fprintf(&buf, " COMMENT='%s'", format.OutputFormat(tb.Meta().Comment))
	}
	e.appendRow([]interface{}{tb.Meta().Name.O, buf.String()})
	return nil
}

func (e *ShowExec) fetchShowCreateView() error {
	db, ok := e.is.SchemaByName(e.DBName)
	if !ok {
		return infoschema.ErrDatabaseNotExists.GenWithStackByArgs(e.DBName.O)
	}

	tb, err := e.getTable()
	if err != nil {
		return errors.Trace(err)
	}

	if !tb.Meta().IsView() {
		return ErrWrongObject.GenWithStackByArgs(db.Name.O, tb.Meta().Name.O, "VIEW")
	}

	var buf bytes.Buffer
	e.fetchShowCreateTable4View(tb.Meta(), &buf)
	e.appendRow([]interface{}{tb.Meta().Name.O, buf.String(), tb.Meta().Charset, tb.Meta().Collate})
	return nil
}

func (e *ShowExec) fetchShowCreateTable4View(tb *model.TableInfo, buf *bytes.Buffer) {
	sqlMode := e.ctx.GetSessionVars().SQLMode

	fmt.Fprintf(buf, "CREATE ALGORITHM=%s ", tb.View.Algorithm.String())
	fmt.Fprintf(buf, "DEFINER=%s@%s ", escape(model.NewCIStr(tb.View.Definer.Username), sqlMode), escape(model.NewCIStr(tb.View.Definer.Hostname), sqlMode))
	fmt.Fprintf(buf, "SQL SECURITY %s ", tb.View.Security.String())
	fmt.Fprintf(buf, "VIEW %s (", escape(tb.Name, sqlMode))
	for i, col := range tb.Columns {
		fmt.Fprintf(buf, "%s", escape(col.Name, sqlMode))
		if i < len(tb.Columns)-1 {
			fmt.Fprintf(buf, ", ")
		}
	}
	fmt.Fprintf(buf, ") AS %s", tb.View.SelectStmt)
}

func appendPartitionInfo(partitionInfo *model.PartitionInfo, buf *bytes.Buffer) {
	if partitionInfo == nil {
		return
	}
	if partitionInfo.Type == model.PartitionTypeHash {
		fmt.Fprintf(buf, "\nPARTITION BY HASH( %s )", partitionInfo.Expr)
		fmt.Fprintf(buf, "\nPARTITIONS %d", partitionInfo.Num)
		return
	}
	// this if statement takes care of range columns case
	if partitionInfo.Columns != nil && partitionInfo.Type == model.PartitionTypeRange {
		buf.WriteString("\nPARTITION BY RANGE COLUMNS(")
		for i, col := range partitionInfo.Columns {
			buf.WriteString(col.L)
			if i < len(partitionInfo.Columns)-1 {
				buf.WriteString(",")
			}
		}
		buf.WriteString(") (\n")
	} else {
		fmt.Fprintf(buf, "\nPARTITION BY %s ( %s ) (\n", partitionInfo.Type.String(), partitionInfo.Expr)
	}
	for i, def := range partitionInfo.Definitions {
		lessThans := strings.Join(def.LessThan, ",")
		fmt.Fprintf(buf, "  PARTITION %s VALUES LESS THAN (%s)", def.Name, lessThans)
		if i < len(partitionInfo.Definitions)-1 {
			buf.WriteString(",\n")
		} else {
			buf.WriteString("\n")
		}
	}
	buf.WriteString(")")
}

// fetchShowCreateDatabase composes show create database result.
func (e *ShowExec) fetchShowCreateDatabase() error {
	checker := privilege.GetPrivilegeManager(e.ctx)
	if checker != nil && e.ctx.GetSessionVars().User != nil && !checker.DBIsVisible(fmt.Sprint(e.DBName)) {
		return e.dbAccessDenied()
	}
	db, ok := e.is.SchemaByName(e.DBName)
	if !ok {
		return infoschema.ErrDatabaseNotExists.GenWithStackByArgs(e.DBName.O)
	}

	sqlMode := e.ctx.GetSessionVars().SQLMode

	var buf bytes.Buffer
	var ifNotExists string
	if e.IfNotExists {
		ifNotExists = "/*!32312 IF NOT EXISTS*/ "
	}
	fmt.Fprintf(&buf, "CREATE DATABASE %s%s", ifNotExists, escape(db.Name, sqlMode))
	if s := db.Charset; len(s) > 0 {
		fmt.Fprintf(&buf, " /*!40100 DEFAULT CHARACTER SET %s */", s)
	}

	e.appendRow([]interface{}{db.Name.O, buf.String()})
	return nil
}

func (e *ShowExec) fetchShowCollation() error {
	collations := charset.GetCollations()
	for _, v := range collations {
		isDefault := ""
		if v.IsDefault {
			isDefault = "Yes"
		}
		e.appendRow([]interface{}{
			v.Name,
			v.CharsetName,
			v.ID,
			isDefault,
			"Yes",
			1,
		})
	}
	return nil
}

// fetchShowCreateUser composes show create create user result.
func (e *ShowExec) fetchShowCreateUser() error {
	checker := privilege.GetPrivilegeManager(e.ctx)
	if checker == nil {
		return errors.New("miss privilege checker")
	}
	sql := fmt.Sprintf(`SELECT * FROM %s.%s WHERE User='%s' AND Host='%s';`,
		mysql.SystemDB, mysql.UserTable, e.User.Username, e.User.Hostname)
	rows, _, err := e.ctx.(sqlexec.RestrictedSQLExecutor).ExecRestrictedSQL(e.ctx, sql)
	if err != nil {
		return errors.Trace(err)
	}
	if len(rows) == 0 {
		return ErrCannotUser.GenWithStackByArgs("SHOW CREATE USER",
			fmt.Sprintf("'%s'@'%s'", e.User.Username, e.User.Hostname))
	}
	showStr := fmt.Sprintf("CREATE USER '%s'@'%s' IDENTIFIED WITH 'mysql_native_password' AS '%s' %s",
		e.User.Username, e.User.Hostname, checker.GetEncodedPassword(e.User.Username, e.User.Hostname),
		"REQUIRE NONE PASSWORD EXPIRE DEFAULT ACCOUNT UNLOCK")
	e.appendRow([]interface{}{showStr})
	return nil
}

func (e *ShowExec) fetchShowGrants() error {
	// Get checker
	checker := privilege.GetPrivilegeManager(e.ctx)
	if checker == nil {
		return errors.New("miss privilege checker")
	}
	gs, err := checker.ShowGrants(e.ctx, e.User)
	if err != nil {
		return errors.Trace(err)
	}
	for _, g := range gs {
		e.appendRow([]interface{}{g})
	}
	return nil
}

func (e *ShowExec) fetchShowPrivileges() error {
	e.appendRow([]interface{}{"Alter", "Tables", "To alter the table"})
	e.appendRow([]interface{}{"Alter", "Tables", "To alter the table"})
	e.appendRow([]interface{}{"Alter routine", "Functions,Procedures", "To alter or drop stored functions/procedures"})
	e.appendRow([]interface{}{"Create", "Databases,Tables,Indexes", "To create new databases and tables"})
	e.appendRow([]interface{}{"Create routine", "Databases", "To use CREATE FUNCTION/PROCEDURE"})
	e.appendRow([]interface{}{"Create temporary tables", "Databases", "To use CREATE TEMPORARY TABLE"})
	e.appendRow([]interface{}{"Create view", "Tables", "To create new views"})
	e.appendRow([]interface{}{"Create user", "Server Admin", "To create new users"})
	e.appendRow([]interface{}{"Delete", "Tables", "To delete existing rows"})
	e.appendRow([]interface{}{"Drop", "Databases,Tables", "To drop databases, tables, and views"})
	e.appendRow([]interface{}{"Event", "Server Admin", "To create, alter, drop and execute events"})
	e.appendRow([]interface{}{"Execute", "Functions,Procedures", "To execute stored routines"})
	e.appendRow([]interface{}{"File", "File access on server", "To read and write files on the server"})
	e.appendRow([]interface{}{"Grant option", "Databases,Tables,Functions,Procedures", "To give to other users those privileges you possess"})
	e.appendRow([]interface{}{"Index", "Tables", "To create or drop indexes"})
	e.appendRow([]interface{}{"Insert", "Tables", "To insert data into tables"})
	e.appendRow([]interface{}{"Lock tables", "Databases", "To use LOCK TABLES (together with SELECT privilege)"})
	e.appendRow([]interface{}{"Process", "Server Admin", "To view the plain text of currently executing queries"})
	e.appendRow([]interface{}{"Proxy", "Server Admin", "To make proxy user possible"})
	e.appendRow([]interface{}{"References", "Databases,Tables", "To have references on tables"})
	e.appendRow([]interface{}{"Reload", "Server Admin", "To reload or refresh tables, logs and privileges"})
	e.appendRow([]interface{}{"Replication client", "Server Admin", "To ask where the slave or master servers are"})
	e.appendRow([]interface{}{"Replication slave", "Server Admin", "To read binary log events from the master"})
	e.appendRow([]interface{}{"Select", "Tables", "To retrieve rows from table"})
	e.appendRow([]interface{}{"Show databases", "Server Admin", "To see all databases with SHOW DATABASES"})
	e.appendRow([]interface{}{"Show view", "Tables", "To see views with SHOW CREATE VIEW"})
	e.appendRow([]interface{}{"Shutdown", "Server Admin", "To shut down the server"})
	e.appendRow([]interface{}{"Super", "Server Admin", "To use KILL thread, SET GLOBAL, CHANGE MASTER, etc."})
	e.appendRow([]interface{}{"Trigger", "Tables", "To use triggers"})
	e.appendRow([]interface{}{"Create tablespace", "Server Admin", "To create/alter/drop tablespaces"})
	e.appendRow([]interface{}{"Update", "Tables", "To update existing rows"})
	e.appendRow([]interface{}{"Usage", "Server Admin", "No privileges - allow connect only"})
	return nil
}

func (e *ShowExec) fetchShowTriggers() error {
	return nil
}

func (e *ShowExec) fetchShowProcedureStatus() error {
	return nil
}

func (e *ShowExec) fetchShowPlugins() error {
	tiPlugins := plugin.GetAll()
	for _, ps := range tiPlugins {
		for _, p := range ps {
			e.appendRow([]interface{}{p.Name, p.State.String(), p.Kind.String(), p.Path, p.License, strconv.Itoa(int(p.Version))})
		}
	}
	return nil
}

func (e *ShowExec) fetchShowWarnings(errOnly bool) error {
	warns := e.ctx.GetSessionVars().StmtCtx.GetWarnings()
	for _, w := range warns {
		if errOnly && w.Level != stmtctx.WarnLevelError {
			continue
		}
		warn := errors.Cause(w.Err)
		switch x := warn.(type) {
		case *terror.Error:
			sqlErr := x.ToSQLError()
			e.appendRow([]interface{}{w.Level, int64(sqlErr.Code), sqlErr.Message})
		default:
			e.appendRow([]interface{}{w.Level, int64(mysql.ErrUnknown), warn.Error()})
		}
	}
	return nil
}

func (e *ShowExec) getTable() (table.Table, error) {
	if e.Table == nil {
		return nil, errors.New("table not found")
	}
	tb, ok := e.is.TableByID(e.Table.TableInfo.ID)
	if !ok {
		return nil, errors.Errorf("table %s not found", e.Table.Name)
	}
	return tb, nil
}

func (e *ShowExec) dbAccessDenied() error {
	user := e.ctx.GetSessionVars().User
	u := user.Username
	h := user.Hostname
	if len(user.AuthUsername) > 0 && len(user.AuthHostname) > 0 {
		u = user.AuthUsername
		h = user.AuthHostname
	}
	return ErrDBaccessDenied.GenWithStackByArgs(u, h, e.DBName)
}

func (e *ShowExec) tableAccessDenied(access string, table string) error {
	user := e.ctx.GetSessionVars().User
	u := user.Username
	h := user.Hostname
	if len(user.AuthUsername) > 0 && len(user.AuthHostname) > 0 {
		u = user.AuthUsername
		h = user.AuthHostname
	}
	return ErrTableaccessDenied.GenWithStackByArgs(access, u, h, table)
}

func (e *ShowExec) appendRow(row []interface{}) {
	for i, col := range row {
		if col == nil {
			e.result.AppendNull(i)
			continue
		}
		switch x := col.(type) {
		case nil:
			e.result.AppendNull(i)
		case int:
			e.result.AppendInt64(i, int64(x))
		case int64:
			e.result.AppendInt64(i, x)
		case uint64:
			e.result.AppendUint64(i, x)
		case float64:
			e.result.AppendFloat64(i, x)
		case float32:
			e.result.AppendFloat32(i, x)
		case string:
			e.result.AppendString(i, x)
		case []byte:
			e.result.AppendBytes(i, x)
		case types.BinaryLiteral:
			e.result.AppendBytes(i, x)
		case *types.MyDecimal:
			e.result.AppendMyDecimal(i, x)
		case types.Time:
			e.result.AppendTime(i, x)
		case json.BinaryJSON:
			e.result.AppendJSON(i, x)
		case types.Duration:
			e.result.AppendDuration(i, x)
		case types.Enum:
			e.result.AppendEnum(i, x)
		case types.Set:
			e.result.AppendSet(i, x)
		default:
			e.result.AppendNull(i)
		}
	}
}<|MERGE_RESOLUTION|>--- conflicted
+++ resolved
@@ -107,13 +107,10 @@
 		return e.fetchShowColumns()
 	case ast.ShowCreateTable:
 		return e.fetchShowCreateTable()
-<<<<<<< HEAD
 	case ast.ShowCreateUser:
 		return e.fetchShowCreateUser()
-=======
 	case ast.ShowCreateView:
 		return e.fetchShowCreateView()
->>>>>>> f7dc9157
 	case ast.ShowCreateDatabase:
 		return e.fetchShowCreateDatabase()
 	case ast.ShowDatabases:
