--- conflicted
+++ resolved
@@ -116,13 +116,10 @@
 		// empty result
 	case ast.ShowStatsMeta:
 		return e.fetchShowStatsMeta()
-<<<<<<< HEAD
-	case ast.ShowStatsBucket:
-		return e.fetchShowStatsBucket()
-=======
 	case ast.ShowStatsHistograms:
 		return e.fetchShowStatsHistogram()
->>>>>>> f212ef17
+	case ast.ShowStatsBuckets:
+		return e.fetchShowStatsBuckets()
 	}
 	return nil
 }
@@ -662,11 +659,7 @@
 	return nil
 }
 
-<<<<<<< HEAD
-func (e *ShowExec) fetchShowStatsBucket() error {
-=======
 func (e *ShowExec) fetchShowStatsHistogram() error {
->>>>>>> f212ef17
 	do := sessionctx.GetDomain(e.ctx)
 	h := do.StatsHandle()
 	dbs := do.InfoSchema().AllSchemas()
@@ -675,7 +668,45 @@
 			statsTbl := h.GetTableStats(tbl.ID)
 			if !statsTbl.Pseudo {
 				for _, col := range statsTbl.Columns {
-<<<<<<< HEAD
+					e.rows = append(e.rows, e.histogramToRow(db.Name.O, tbl.Name.O, col.Info.Name.O, 0, col.Histogram))
+				}
+				for _, idx := range statsTbl.Indices {
+					e.rows = append(e.rows, e.histogramToRow(db.Name.O, tbl.Name.O, idx.Info.Name.O, 1, idx.Histogram))
+				}
+			}
+		}
+	}
+	return nil
+}
+
+func (e *ShowExec) histogramToRow(dbName string, tblName string, colName string, isIndex int, hist statistics.Histogram) *Row {
+	return &Row{
+		Data: types.MakeDatums(
+			dbName,
+			tblName,
+			colName,
+			isIndex,
+			e.versionToTime(hist.LastUpdateVersion),
+			hist.NDV,
+			hist.NullCount,
+		),
+	}
+}
+
+func (e *ShowExec) versionToTime(version uint64) types.Time {
+	t := time.Unix(0, oracle.ExtractPhysical(version)*int64(time.Millisecond))
+	return types.Time{Time: types.FromGoTime(t), Type: mysql.TypeDatetime}
+}
+
+func (e *ShowExec) fetchShowStatsBuckets() error {
+	do := sessionctx.GetDomain(e.ctx)
+	h := do.StatsHandle()
+	dbs := do.InfoSchema().AllSchemas()
+	for _, db := range dbs {
+		for _, tbl := range db.Tables {
+			statsTbl := h.GetTableStats(tbl.ID)
+			if !statsTbl.Pseudo {
+				for _, col := range statsTbl.Columns {
 					rows, err := e.bucketsToRows(db.Name.O, tbl.Name.O, col.Info.Name.O, 0, col.Histogram)
 					if err != nil {
 						return errors.Trace(err)
@@ -688,20 +719,15 @@
 						return errors.Trace(err)
 					}
 					e.rows = append(e.rows, rows...)
-=======
-					e.rows = append(e.rows, e.histogramToRow(db.Name.O, tbl.Name.O, col.Info.Name.O, 0, col.Histogram))
 				}
-				for _, idx := range statsTbl.Indices {
-					e.rows = append(e.rows, e.histogramToRow(db.Name.O, tbl.Name.O, idx.Info.Name.O, 1, idx.Histogram))
->>>>>>> f212ef17
-				}
-			}
-		}
-	}
-	return nil
-}
-
-<<<<<<< HEAD
+			}
+		}
+	}
+	return nil
+}
+
+// bucketsToRows converts histogram buckets to rows. If the histogram is built from index, then numOfCols equals to number
+// of index columns, else numOfCols is 0.
 func (e *ShowExec) bucketsToRows(dbName, tblName, colName string, numOfCols int, hist statistics.Histogram) ([]*Row, error) {
 	isIndex := 0
 	if numOfCols > 0 {
@@ -735,13 +761,13 @@
 	return rows, nil
 }
 
-func (e *ShowExec) valueToString(value types.Datum, numOfCols int) (string, error) {
-	if numOfCols == 0 {
+func (e *ShowExec) valueToString(value types.Datum, size int) (string, error) {
+	if size == 0 {
 		return value.ToString()
 	}
-	decodedVals, err := codec.Decode(value.GetBytes(), numOfCols)
+	decodedVals, err := codec.Decode(value.GetBytes(), size)
 	if err != nil {
-		return "", nil
+		return "", errors.Trace(err)
 	}
 	var strs []string
 	for _, val := range decodedVals {
@@ -751,28 +777,9 @@
 		}
 		strs = append(strs, str)
 	}
-	if numOfCols > 1 {
+	if size > 1 {
 		strs[0] = "(" + strs[0]
-		strs[numOfCols-1] = strs[numOfCols-1] + ")"
+		strs[size - 1] = strs[size - 1] + ")"
 	}
 	return strings.Join(strs, ", "), nil
-=======
-func (e *ShowExec) histogramToRow(dbName string, tblName string, colName string, isIndex int, hist statistics.Histogram) *Row {
-	return &Row{
-		Data: types.MakeDatums(
-			dbName,
-			tblName,
-			colName,
-			isIndex,
-			e.versionToTime(hist.LastUpdateVersion),
-			hist.NDV,
-			hist.NullCount,
-		),
-	}
-}
-
-func (e *ShowExec) versionToTime(version uint64) types.Time {
-	t := time.Unix(0, oracle.ExtractPhysical(version)*int64(time.Millisecond))
-	return types.Time{Time: types.FromGoTime(t), Type: mysql.TypeDatetime}
->>>>>>> f212ef17
 }