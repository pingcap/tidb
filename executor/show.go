// Copyright 2016 PingCAP, Inc.
//
// Licensed under the Apache License, Version 2.0 (the "License");
// you may not use this file except in compliance with the License.
// You may obtain a copy of the License at
//
//     http://www.apache.org/licenses/LICENSE-2.0
//
// Unless required by applicable law or agreed to in writing, software
// distributed under the License is distributed on an "AS IS" BASIS,
// See the License for the specific language governing permissions and
// limitations under the License.

package executor

import (
	"bytes"
	"context"
	"fmt"
	"sort"
	"strconv"
	"strings"
	"time"

	"github.com/cznic/mathutil"
	"github.com/pingcap/errors"
	"github.com/pingcap/parser/ast"
	"github.com/pingcap/parser/auth"
	"github.com/pingcap/parser/charset"
	"github.com/pingcap/parser/model"
	"github.com/pingcap/parser/mysql"
	"github.com/pingcap/parser/terror"
	"github.com/pingcap/tidb/infoschema"
	plannercore "github.com/pingcap/tidb/planner/core"
	"github.com/pingcap/tidb/plugin"
	"github.com/pingcap/tidb/privilege"
	"github.com/pingcap/tidb/sessionctx/stmtctx"
	"github.com/pingcap/tidb/sessionctx/variable"
	"github.com/pingcap/tidb/table"
	"github.com/pingcap/tidb/types"
	"github.com/pingcap/tidb/types/json"
	"github.com/pingcap/tidb/util/chunk"
	"github.com/pingcap/tidb/util/format"
	"github.com/pingcap/tidb/util/sqlexec"
)

// ShowExec represents a show executor.
type ShowExec struct {
	baseExecutor

	Tp          ast.ShowStmtType // Databases/Tables/Columns/....
	DBName      model.CIStr
	Table       *ast.TableName  // Used for showing columns.
	Column      *ast.ColumnName // Used for `desc table column`.
	Flag        int             // Some flag parsed from sql, such as FULL.
	Full        bool
	User        *auth.UserIdentity // Used for show grants.
	IfNotExists bool               // Used for `show create database if not exists`

	// GlobalScope is used by show variables
	GlobalScope bool

	is infoschema.InfoSchema

	result *chunk.Chunk
	cursor int
}

// Next implements the Executor Next interface.
func (e *ShowExec) Next(ctx context.Context, req *chunk.RecordBatch) error {
	req.GrowAndReset(e.maxChunkSize)
	if e.result == nil {
		e.result = e.newFirstChunk()
		err := e.fetchAll()
		if err != nil {
			return errors.Trace(err)
		}
		iter := chunk.NewIterator4Chunk(e.result)
		for colIdx := 0; colIdx < e.Schema().Len(); colIdx++ {
			retType := e.Schema().Columns[colIdx].RetType
			if !types.IsTypeVarchar(retType.Tp) {
				continue
			}
			for row := iter.Begin(); row != iter.End(); row = iter.Next() {
				if valLen := len(row.GetString(colIdx)); retType.Flen < valLen {
					retType.Flen = valLen
				}
			}
		}
	}
	if e.cursor >= e.result.NumRows() {
		return nil
	}
	numCurBatch := mathutil.Min(req.Capacity(), e.result.NumRows()-e.cursor)
	req.Append(e.result, e.cursor, e.cursor+numCurBatch)
	e.cursor += numCurBatch
	return nil
}

func (e *ShowExec) fetchAll() error {
	switch e.Tp {
	case ast.ShowCharset:
		return e.fetchShowCharset()
	case ast.ShowCollation:
		return e.fetchShowCollation()
	case ast.ShowColumns:
		return e.fetchShowColumns()
	case ast.ShowCreateTable:
		return e.fetchShowCreateTable()
	case ast.ShowCreateDatabase:
		return e.fetchShowCreateDatabase()
	case ast.ShowDatabases:
		return e.fetchShowDatabases()
	case ast.ShowEngines:
		return e.fetchShowEngines()
	case ast.ShowGrants:
		return e.fetchShowGrants()
	case ast.ShowIndex:
		return e.fetchShowIndex()
	case ast.ShowProcedureStatus:
		return e.fetchShowProcedureStatus()
	case ast.ShowStatus:
		return e.fetchShowStatus()
	case ast.ShowTables:
		return e.fetchShowTables()
	case ast.ShowTableStatus:
		return e.fetchShowTableStatus()
	case ast.ShowTriggers:
		return e.fetchShowTriggers()
	case ast.ShowVariables:
		return e.fetchShowVariables()
	case ast.ShowWarnings:
		return e.fetchShowWarnings(false)
	case ast.ShowErrors:
		return e.fetchShowWarnings(true)
	case ast.ShowProcessList:
		return e.fetchShowProcessList()
	case ast.ShowEvents:
		// empty result
	case ast.ShowStatsMeta:
		return e.fetchShowStatsMeta()
	case ast.ShowStatsHistograms:
		return e.fetchShowStatsHistogram()
	case ast.ShowStatsBuckets:
		return e.fetchShowStatsBuckets()
	case ast.ShowStatsHealthy:
		e.fetchShowStatsHealthy()
		return nil
	case ast.ShowPlugins:
		return e.fetchShowPlugins()
	case ast.ShowProfiles:
		// empty result
	case ast.ShowMasterStatus:
		return e.fetchShowMasterStatus()
	case ast.ShowPrivileges:
		return e.fetchShowPrivileges()
	}
	return nil
}

func (e *ShowExec) fetchShowEngines() error {
	sql := `SELECT * FROM information_schema.engines`
	rows, _, err := e.ctx.(sqlexec.RestrictedSQLExecutor).ExecRestrictedSQL(e.ctx, sql)

	if err != nil {
		return errors.Trace(err)
	}
	for _, row := range rows {
		e.result.AppendRow(row)
	}
	return nil
}

// moveInfoSchemaToFront moves information_schema to the first, and the others are sorted in the origin ascending order.
func moveInfoSchemaToFront(dbs []string) {
	if len(dbs) > 0 && strings.EqualFold(dbs[0], "INFORMATION_SCHEMA") {
		return
	}

	i := sort.SearchStrings(dbs, "INFORMATION_SCHEMA")
	if i < len(dbs) && strings.EqualFold(dbs[i], "INFORMATION_SCHEMA") {
		copy(dbs[1:i+1], dbs[0:i])
		dbs[0] = "INFORMATION_SCHEMA"
	}
}

func (e *ShowExec) fetchShowDatabases() error {
	dbs := e.is.AllSchemaNames()
	checker := privilege.GetPrivilegeManager(e.ctx)
	sort.Strings(dbs)
	// let information_schema be the first database
	moveInfoSchemaToFront(dbs)
	for _, d := range dbs {
		if checker != nil && !checker.DBIsVisible(d) {
			continue
		}
		e.appendRow([]interface{}{
			d,
		})
	}
	return nil
}

func (e *ShowExec) fetchShowProcessList() error {
	sm := e.ctx.GetSessionManager()
	if sm == nil {
		return nil
	}

	loginUser := e.ctx.GetSessionVars().User
	var hasProcessPriv bool
	if pm := privilege.GetPrivilegeManager(e.ctx); pm != nil {
		if pm.RequestVerification("", "", "", mysql.ProcessPriv) {
			hasProcessPriv = true
		}
	}

	pl := sm.ShowProcessList()
	for _, pi := range pl {
		var info string
		if e.Full {
			info = pi.Info
		} else {
			info = fmt.Sprintf("%.100v", pi.Info)
		}

		// If you have the PROCESS privilege, you can see all threads.
		// Otherwise, you can see only your own threads.
		if !hasProcessPriv && pi.User != loginUser.Username {
			continue
		}

		e.appendRow([]interface{}{
			pi.ID,
			pi.User,
			pi.Host,
			pi.DB,
			pi.Command,
			uint64(time.Since(pi.Time) / time.Second),
			fmt.Sprintf("%d", pi.State),
			info,
		})
	}
	return nil
}

func (e *ShowExec) fetchShowTables() error {
	checker := privilege.GetPrivilegeManager(e.ctx)
	if checker != nil && e.ctx.GetSessionVars().User != nil && !checker.DBIsVisible(e.DBName.O) {
		return e.dbAccessDenied()
	}
	if !e.is.SchemaExists(e.DBName) {
		return ErrBadDB.GenWithStackByArgs(e.DBName)
	}
	// sort for tables
	var tableNames []string
	var tableTypes = make(map[string]string)
	for _, v := range e.is.SchemaTables(e.DBName) {
		// Test with mysql.AllPrivMask means any privilege would be OK.
		// TODO: Should consider column privileges, which also make a table visible.
		if checker != nil && !checker.RequestVerification(e.DBName.O, v.Meta().Name.O, "", mysql.AllPrivMask) {
			continue
		}
		tableNames = append(tableNames, v.Meta().Name.O)
		if v.Meta().IsView() {
			tableTypes[v.Meta().Name.O] = "VIEW"
		} else {
			tableTypes[v.Meta().Name.O] = "BASE TABLE"
		}
	}
	sort.Strings(tableNames)
	for _, v := range tableNames {
		if e.Full {
			e.appendRow([]interface{}{v, tableTypes[v]})
		} else {
			e.appendRow([]interface{}{v})
		}
	}
	return nil
}

func (e *ShowExec) fetchShowTableStatus() error {
	checker := privilege.GetPrivilegeManager(e.ctx)
	if checker != nil && e.ctx.GetSessionVars().User != nil && !checker.DBIsVisible(e.DBName.O) {
		return e.dbAccessDenied()
	}
	if !e.is.SchemaExists(e.DBName) {
		return ErrBadDB.GenWithStackByArgs(e.DBName)
	}

	sql := fmt.Sprintf(`SELECT
               table_name, engine, version, row_format, table_rows,
               avg_row_length, data_length, max_data_length, index_length,
               data_free, auto_increment, create_time, update_time, check_time,
               table_collation, IFNULL(checksum,''), create_options, table_comment
               FROM information_schema.tables
	       WHERE table_schema='%s' ORDER BY table_name`, e.DBName)

	rows, _, err := e.ctx.(sqlexec.RestrictedSQLExecutor).ExecRestrictedSQL(e.ctx, sql)

	if err != nil {
		return errors.Trace(err)
	}

	for _, row := range rows {
		if checker != nil && !checker.RequestVerification(e.DBName.O, row.GetString(0), "", mysql.AllPrivMask) {
			continue
		}
		e.result.AppendRow(row)

	}
	return nil
}

func createOptions(tb *model.TableInfo) string {
	if tb.GetPartitionInfo() != nil {
		return "partitioned"
	}
	return ""
}

func (e *ShowExec) fetchShowColumns() error {
	tb, err := e.getTable()

	if err != nil {
		return errors.Trace(err)
	}
	checker := privilege.GetPrivilegeManager(e.ctx)
	if checker != nil && e.ctx.GetSessionVars().User != nil && !checker.RequestVerification(e.DBName.O, tb.Meta().Name.O, "", mysql.AllPrivMask) {
		return e.tableAccessDenied("SELECT", tb.Meta().Name.O)
	}

	cols := tb.Cols()
	if tb.Meta().IsView() {
		// Because view's undertable's column could change or recreate, so view's column type may change overtime.
		// To avoid this situation we need to generate a logical plan and extract current column types from Schema.
		planBuilder := plannercore.NewPlanBuilder(e.ctx, e.is)
		viewLogicalPlan, err := planBuilder.BuildDataSourceFromView(e.DBName, tb.Meta())
		if err != nil {
			return err
		}
		viewSchema := viewLogicalPlan.Schema()
		for _, col := range cols {
			viewColumn := viewSchema.FindColumnByName(col.Name.L)
			if viewColumn != nil {
				col.FieldType = *viewColumn.GetType()
			}
		}
	}
	for _, col := range cols {
		if e.Column != nil && e.Column.Name.L != col.Name.L {
			continue
		}

		desc := table.NewColDesc(col)
		var columnDefault interface{}
		if desc.DefaultValue != nil {
			// SHOW COLUMNS result expects string value
			defaultValStr := fmt.Sprintf("%v", desc.DefaultValue)
			if col.Tp == mysql.TypeBit {
				defaultValBinaryLiteral := types.BinaryLiteral(defaultValStr)
				columnDefault = defaultValBinaryLiteral.ToBitLiteralString(true)
			} else {
				columnDefault = defaultValStr
			}
		}

		// The FULL keyword causes the output to include the column collation and comments,
		// as well as the privileges you have for each column.
		if e.Full {
			e.appendRow([]interface{}{
				desc.Field,
				desc.Type,
				desc.Collation,
				desc.Null,
				desc.Key,
				columnDefault,
				desc.Extra,
				desc.Privileges,
				desc.Comment,
			})
		} else {
			e.appendRow([]interface{}{
				desc.Field,
				desc.Type,
				desc.Null,
				desc.Key,
				columnDefault,
				desc.Extra,
			})
		}
	}
	return nil
}

func (e *ShowExec) fetchShowIndex() error {
	tb, err := e.getTable()
	if err != nil {
		return errors.Trace(err)
	}

	checker := privilege.GetPrivilegeManager(e.ctx)
	if checker != nil && e.ctx.GetSessionVars().User != nil && !checker.RequestVerification(e.DBName.O, tb.Meta().Name.O, "", mysql.AllPrivMask) {
		return e.tableAccessDenied("SELECT", tb.Meta().Name.O)
	}

	if tb.Meta().PKIsHandle {
		var pkCol *table.Column
		for _, col := range tb.Cols() {
			if mysql.HasPriKeyFlag(col.Flag) {
				pkCol = col
				break
			}
		}
		e.appendRow([]interface{}{
			tb.Meta().Name.O, // Table
			0,                // Non_unique
			"PRIMARY",        // Key_name
			1,                // Seq_in_index
			pkCol.Name.O,     // Column_name
			"A",              // Collation
			0,                // Cardinality
			nil,              // Sub_part
			nil,              // Packed
			"",               // Null
			"BTREE",          // Index_type
			"",               // Comment
			"",               // Index_comment
		})
	}
	for _, idx := range tb.Indices() {
		idxInfo := idx.Meta()
		if idxInfo.State != model.StatePublic {
			continue
		}
		for i, col := range idxInfo.Columns {
			nonUniq := 1
			if idx.Meta().Unique {
				nonUniq = 0
			}
			var subPart interface{}
			if col.Length != types.UnspecifiedLength {
				subPart = col.Length
			}
			e.appendRow([]interface{}{
				tb.Meta().Name.O,       // Table
				nonUniq,                // Non_unique
				idx.Meta().Name.O,      // Key_name
				i + 1,                  // Seq_in_index
				col.Name.O,             // Column_name
				"A",                    // Collation
				0,                      // Cardinality
				subPart,                // Sub_part
				nil,                    // Packed
				"YES",                  // Null
				idx.Meta().Tp.String(), // Index_type
				"",                     // Comment
				idx.Meta().Comment,     // Index_comment
			})
		}
	}
	return nil
}

// fetchShowCharset gets all charset information and fill them into e.rows.
// See http://dev.mysql.com/doc/refman/5.7/en/show-character-set.html
func (e *ShowExec) fetchShowCharset() error {
	descs := charset.GetAllCharsets()
	for _, desc := range descs {
		e.appendRow([]interface{}{
			desc.Name,
			desc.Desc,
			desc.DefaultCollation,
			desc.Maxlen,
		})
	}
	return nil
}

func (e *ShowExec) fetchShowMasterStatus() error {
	tso := e.ctx.GetSessionVars().TxnCtx.StartTS
	e.appendRow([]interface{}{"tidb-binlog", tso, "", "", ""})
	return nil
}

func (e *ShowExec) fetchShowVariables() (err error) {
	var (
		value         string
		ok            bool
		sessionVars   = e.ctx.GetSessionVars()
		unreachedVars = make([]string, 0, len(variable.SysVars))
	)
	for _, v := range variable.SysVars {
		if !e.GlobalScope {
			// For a session scope variable,
			// 1. try to fetch value from SessionVars.Systems;
			// 2. if this variable is session-only, fetch value from SysVars
			//		otherwise, fetch the value from table `mysql.Global_Variables`.
			value, ok, err = variable.GetSessionOnlySysVars(sessionVars, v.Name)
		} else {
			// If the scope of a system variable is ScopeNone,
			// it's a read-only variable, so we return the default value of it.
			// Otherwise, we have to fetch the values from table `mysql.Global_Variables` for global variable names.
			value, ok, err = variable.GetScopeNoneSystemVar(v.Name)
		}
		if err != nil {
			return errors.Trace(err)
		}
		if !ok {
			unreachedVars = append(unreachedVars, v.Name)
			continue
		}
		e.appendRow([]interface{}{v.Name, value})
	}
	if len(unreachedVars) != 0 {
		systemVars, err := sessionVars.GlobalVarsAccessor.GetAllSysVars()
		if err != nil {
			return errors.Trace(err)
		}
		for _, varName := range unreachedVars {
			varValue, ok := systemVars[varName]
			if !ok {
				varValue = variable.SysVars[varName].Value
			}
			e.appendRow([]interface{}{varName, varValue})
		}
	}
	return nil
}

func (e *ShowExec) fetchShowStatus() error {
	sessionVars := e.ctx.GetSessionVars()
	statusVars, err := variable.GetStatusVars(sessionVars)
	if err != nil {
		return errors.Trace(err)
	}
	for status, v := range statusVars {
		if e.GlobalScope && v.Scope == variable.ScopeSession {
			continue
		}
		switch v.Value.(type) {
		case []interface{}, nil:
			v.Value = fmt.Sprintf("%v", v.Value)
		}
		value, err := types.ToString(v.Value)
		if err != nil {
			return errors.Trace(err)
		}
		e.appendRow([]interface{}{status, value})
	}
	return nil
}

func getDefaultCollate(charsetName string) string {
	for _, c := range charset.GetAllCharsets() {
		if strings.EqualFold(c.Name, charsetName) {
			return c.DefaultCollation
		}
	}
	return ""
}

// escape the identifier for pretty-printing.
// For instance, the identifier "foo `bar`" will become "`foo ``bar```".
// The sqlMode controls whether to escape with backquotes (`) or double quotes
// (`"`) depending on whether mysql.ModeANSIQuotes is enabled.
func escape(cis model.CIStr, sqlMode mysql.SQLMode) string {
	var quote string
	if sqlMode&mysql.ModeANSIQuotes != 0 {
		quote = `"`
	} else {
		quote = "`"
	}
	return quote + strings.Replace(cis.O, quote, quote+quote, -1) + quote
}

func (e *ShowExec) fetchShowCreateTable() error {
	tb, err := e.getTable()
	if err != nil {
		return errors.Trace(err)
	}

	sqlMode := e.ctx.GetSessionVars().SQLMode

	// TODO: let the result more like MySQL.
	var buf bytes.Buffer
	if tb.Meta().IsView() {
		e.fetchShowCreateTable4View(tb.Meta(), &buf)
		e.appendRow([]interface{}{tb.Meta().Name.O, buf.String(), tb.Meta().Charset, tb.Meta().Collate})
		return nil
	}

	tblCharset := tb.Meta().Charset
	if len(tblCharset) == 0 {
		tblCharset = mysql.DefaultCharset
	}
	tblCollate := tb.Meta().Collate
	// Set default collate if collate is not specified.
	if len(tblCollate) == 0 {
		tblCollate = getDefaultCollate(tblCharset)
	}

	fmt.Fprintf(&buf, "CREATE TABLE %s (\n", escape(tb.Meta().Name, sqlMode))
	var pkCol *table.Column
	var hasAutoIncID bool
	for i, col := range tb.Cols() {
		fmt.Fprintf(&buf, "  %s %s", escape(col.Name, sqlMode), col.GetTypeDesc())
		if col.Charset != "binary" {
<<<<<<< HEAD
			fmt.Fprintf(&buf, " CHARACTER SET %s COLLATE %s", col.Charset, col.Collate)
=======
			if col.Charset != tblCharset || col.Collate != tblCollate {
				fmt.Fprintf(&buf, " CHARSET %s COLLATE %s", col.Charset, col.Collate)
			}
>>>>>>> f73c4e2d
		}
		if col.IsGenerated() {
			// It's a generated column.
			fmt.Fprintf(&buf, " GENERATED ALWAYS AS (%s)", col.GeneratedExprString)
			if col.GeneratedStored {
				buf.WriteString(" STORED")
			} else {
				buf.WriteString(" VIRTUAL")
			}
		}
		if mysql.HasAutoIncrementFlag(col.Flag) {
			hasAutoIncID = true
			buf.WriteString(" NOT NULL AUTO_INCREMENT")
		} else {
			if mysql.HasNotNullFlag(col.Flag) {
				buf.WriteString(" NOT NULL")
			}
			// default values are not shown for generated columns in MySQL
			if !mysql.HasNoDefaultValueFlag(col.Flag) && !col.IsGenerated() {
				defaultValue := col.GetDefaultValue()
				switch defaultValue {
				case nil:
					if !mysql.HasNotNullFlag(col.Flag) {
						if col.Tp == mysql.TypeTimestamp {
							buf.WriteString(" NULL")
						}
						buf.WriteString(" DEFAULT NULL")
					}
				case "CURRENT_TIMESTAMP":
					buf.WriteString(" DEFAULT CURRENT_TIMESTAMP")
				default:
					defaultValStr := fmt.Sprintf("%v", defaultValue)
					if col.Tp == mysql.TypeBit {
						defaultValBinaryLiteral := types.BinaryLiteral(defaultValStr)
						fmt.Fprintf(&buf, " DEFAULT %s", defaultValBinaryLiteral.ToBitLiteralString(true))
					} else {
						fmt.Fprintf(&buf, " DEFAULT '%s'", format.OutputFormat(defaultValStr))
					}
				}
			}
			if mysql.HasOnUpdateNowFlag(col.Flag) {
				buf.WriteString(" ON UPDATE CURRENT_TIMESTAMP")
			}
		}
		if len(col.Comment) > 0 {
			fmt.Fprintf(&buf, " COMMENT '%s'", format.OutputFormat(col.Comment))
		}
		if i != len(tb.Cols())-1 {
			buf.WriteString(",\n")
		}
		if tb.Meta().PKIsHandle && mysql.HasPriKeyFlag(col.Flag) {
			pkCol = col
		}
	}

	if pkCol != nil {
		// If PKIsHanle, pk info is not in tb.Indices(). We should handle it here.
		buf.WriteString(",\n")
		fmt.Fprintf(&buf, "  PRIMARY KEY (%s)", escape(pkCol.Name, sqlMode))
	}

	if len(tb.Indices()) > 0 {
		buf.WriteString(",\n")
	}

	publicIndices := make([]table.Index, 0, len(tb.Indices()))
	for _, idx := range tb.Indices() {
		if idx.Meta().State == model.StatePublic {
			publicIndices = append(publicIndices, idx)
		}
	}
	for i, idx := range publicIndices {
		idxInfo := idx.Meta()
		if idxInfo.Primary {
			buf.WriteString("  PRIMARY KEY ")
		} else if idxInfo.Unique {
			fmt.Fprintf(&buf, "  UNIQUE KEY %s ", escape(idxInfo.Name, sqlMode))
		} else {
			fmt.Fprintf(&buf, "  KEY %s ", escape(idxInfo.Name, sqlMode))
		}

		cols := make([]string, 0, len(idxInfo.Columns))
		for _, c := range idxInfo.Columns {
			colInfo := escape(c.Name, sqlMode)
			if c.Length != types.UnspecifiedLength {
				colInfo = fmt.Sprintf("%s(%s)", colInfo, strconv.Itoa(c.Length))
			}
			cols = append(cols, colInfo)
		}
		fmt.Fprintf(&buf, "(%s)", strings.Join(cols, ","))
		if i != len(publicIndices)-1 {
			buf.WriteString(",\n")
		}
	}

	buf.WriteString("\n")

	buf.WriteString(") ENGINE=InnoDB")
	// Because we only support case sensitive utf8_bin collate, we need to explicitly set the default charset and collation
	// to make it work on MySQL server which has default collate utf8_general_ci.
	if len(tblCollate) == 0 {
		// If we can not find default collate for the given charset,
		// do not show the collate part.
		fmt.Fprintf(&buf, " DEFAULT CHARSET=%s", tblCharset)
	} else {
		fmt.Fprintf(&buf, " DEFAULT CHARSET=%s COLLATE=%s", tblCharset, tblCollate)
	}

	// Displayed if the compression typed is set.
	if len(tb.Meta().Compression) != 0 {
		fmt.Fprintf(&buf, " COMPRESSION='%s'", tb.Meta().Compression)
	}

	// add partition info here.
	appendPartitionInfo(tb.Meta().Partition, &buf)

	if hasAutoIncID {
		autoIncID, err := tb.Allocator(e.ctx).NextGlobalAutoID(tb.Meta().ID)
		if err != nil {
			return errors.Trace(err)
		}
		// It's campatible with MySQL.
		if autoIncID > 1 {
			fmt.Fprintf(&buf, " AUTO_INCREMENT=%d", autoIncID)
		}
	}

	if tb.Meta().ShardRowIDBits > 0 {
		fmt.Fprintf(&buf, "/*!90000 SHARD_ROW_ID_BITS=%d */", tb.Meta().ShardRowIDBits)
	}

	if len(tb.Meta().Comment) > 0 {
		fmt.Fprintf(&buf, " COMMENT='%s'", format.OutputFormat(tb.Meta().Comment))
	}
	e.appendRow([]interface{}{tb.Meta().Name.O, buf.String()})
	return nil
}

func (e *ShowExec) fetchShowCreateTable4View(tb *model.TableInfo, buf *bytes.Buffer) {
	sqlMode := e.ctx.GetSessionVars().SQLMode

	fmt.Fprintf(buf, "CREATE ALGORITHM=%s ", tb.View.Algorithm.String())
	fmt.Fprintf(buf, "DEFINER=%s@%s ", escape(model.NewCIStr(tb.View.Definer.Username), sqlMode), escape(model.NewCIStr(tb.View.Definer.Hostname), sqlMode))
	fmt.Fprintf(buf, "SQL SECURITY %s ", tb.View.Security.String())
	fmt.Fprintf(buf, "VIEW %s (", escape(tb.Name, sqlMode))
	for i, col := range tb.Columns {
		fmt.Fprintf(buf, "%s", escape(col.Name, sqlMode))
		if i < len(tb.Columns)-1 {
			fmt.Fprintf(buf, ", ")
		}
	}
	fmt.Fprintf(buf, ") AS %s", tb.View.SelectStmt)
}

func appendPartitionInfo(partitionInfo *model.PartitionInfo, buf *bytes.Buffer) {
	if partitionInfo == nil {
		return
	}
	if partitionInfo.Type == model.PartitionTypeHash {
		fmt.Fprintf(buf, "\nPARTITION BY HASH( %s )", partitionInfo.Expr)
		fmt.Fprintf(buf, "\nPARTITIONS %d", partitionInfo.Num)
		return
	}
	// this if statement takes care of range columns case
	if partitionInfo.Columns != nil && partitionInfo.Type == model.PartitionTypeRange {
		buf.WriteString("\nPARTITION BY RANGE COLUMNS(")
		for i, col := range partitionInfo.Columns {
			buf.WriteString(col.L)
			if i < len(partitionInfo.Columns)-1 {
				buf.WriteString(",")
			}
		}
		buf.WriteString(") (\n")
	} else {
		fmt.Fprintf(buf, "\nPARTITION BY %s ( %s ) (\n", partitionInfo.Type.String(), partitionInfo.Expr)
	}
	for i, def := range partitionInfo.Definitions {
		lessThans := strings.Join(def.LessThan, ",")
		fmt.Fprintf(buf, "  PARTITION %s VALUES LESS THAN (%s)", def.Name, lessThans)
		if i < len(partitionInfo.Definitions)-1 {
			buf.WriteString(",\n")
		} else {
			buf.WriteString("\n")
		}
	}
	buf.WriteString(")")
}

// fetchShowCreateDatabase composes show create database result.
func (e *ShowExec) fetchShowCreateDatabase() error {
	checker := privilege.GetPrivilegeManager(e.ctx)
	if checker != nil && e.ctx.GetSessionVars().User != nil && !checker.DBIsVisible(fmt.Sprint(e.DBName)) {
		return e.dbAccessDenied()
	}
	db, ok := e.is.SchemaByName(e.DBName)
	if !ok {
		return infoschema.ErrDatabaseNotExists.GenWithStackByArgs(e.DBName.O)
	}

	sqlMode := e.ctx.GetSessionVars().SQLMode

	var buf bytes.Buffer
	var ifNotExists string
	if e.IfNotExists {
		ifNotExists = "/*!32312 IF NOT EXISTS*/ "
	}
	fmt.Fprintf(&buf, "CREATE DATABASE %s%s", ifNotExists, escape(db.Name, sqlMode))
	if s := db.Charset; len(s) > 0 {
		fmt.Fprintf(&buf, " /*!40100 DEFAULT CHARACTER SET %s */", s)
	}

	e.appendRow([]interface{}{db.Name.O, buf.String()})
	return nil
}

func (e *ShowExec) fetchShowCollation() error {
	collations := charset.GetCollations()
	for _, v := range collations {
		isDefault := ""
		if v.IsDefault {
			isDefault = "Yes"
		}
		e.appendRow([]interface{}{
			v.Name,
			v.CharsetName,
			v.ID,
			isDefault,
			"Yes",
			1,
		})
	}
	return nil
}

func (e *ShowExec) fetchShowGrants() error {
	// Get checker
	checker := privilege.GetPrivilegeManager(e.ctx)
	if checker == nil {
		return errors.New("miss privilege checker")
	}
	gs, err := checker.ShowGrants(e.ctx, e.User)
	if err != nil {
		return errors.Trace(err)
	}
	for _, g := range gs {
		e.appendRow([]interface{}{g})
	}
	return nil
}

func (e *ShowExec) fetchShowPrivileges() error {
	e.appendRow([]interface{}{"Alter", "Tables", "To alter the table"})
	e.appendRow([]interface{}{"Alter", "Tables", "To alter the table"})
	e.appendRow([]interface{}{"Alter routine", "Functions,Procedures", "To alter or drop stored functions/procedures"})
	e.appendRow([]interface{}{"Create", "Databases,Tables,Indexes", "To create new databases and tables"})
	e.appendRow([]interface{}{"Create routine", "Databases", "To use CREATE FUNCTION/PROCEDURE"})
	e.appendRow([]interface{}{"Create temporary tables", "Databases", "To use CREATE TEMPORARY TABLE"})
	e.appendRow([]interface{}{"Create view", "Tables", "To create new views"})
	e.appendRow([]interface{}{"Create user", "Server Admin", "To create new users"})
	e.appendRow([]interface{}{"Delete", "Tables", "To delete existing rows"})
	e.appendRow([]interface{}{"Drop", "Databases,Tables", "To drop databases, tables, and views"})
	e.appendRow([]interface{}{"Event", "Server Admin", "To create, alter, drop and execute events"})
	e.appendRow([]interface{}{"Execute", "Functions,Procedures", "To execute stored routines"})
	e.appendRow([]interface{}{"File", "File access on server", "To read and write files on the server"})
	e.appendRow([]interface{}{"Grant option", "Databases,Tables,Functions,Procedures", "To give to other users those privileges you possess"})
	e.appendRow([]interface{}{"Index", "Tables", "To create or drop indexes"})
	e.appendRow([]interface{}{"Insert", "Tables", "To insert data into tables"})
	e.appendRow([]interface{}{"Lock tables", "Databases", "To use LOCK TABLES (together with SELECT privilege)"})
	e.appendRow([]interface{}{"Process", "Server Admin", "To view the plain text of currently executing queries"})
	e.appendRow([]interface{}{"Proxy", "Server Admin", "To make proxy user possible"})
	e.appendRow([]interface{}{"References", "Databases,Tables", "To have references on tables"})
	e.appendRow([]interface{}{"Reload", "Server Admin", "To reload or refresh tables, logs and privileges"})
	e.appendRow([]interface{}{"Replication client", "Server Admin", "To ask where the slave or master servers are"})
	e.appendRow([]interface{}{"Replication slave", "Server Admin", "To read binary log events from the master"})
	e.appendRow([]interface{}{"Select", "Tables", "To retrieve rows from table"})
	e.appendRow([]interface{}{"Show databases", "Server Admin", "To see all databases with SHOW DATABASES"})
	e.appendRow([]interface{}{"Show view", "Tables", "To see views with SHOW CREATE VIEW"})
	e.appendRow([]interface{}{"Shutdown", "Server Admin", "To shut down the server"})
	e.appendRow([]interface{}{"Super", "Server Admin", "To use KILL thread, SET GLOBAL, CHANGE MASTER, etc."})
	e.appendRow([]interface{}{"Trigger", "Tables", "To use triggers"})
	e.appendRow([]interface{}{"Create tablespace", "Server Admin", "To create/alter/drop tablespaces"})
	e.appendRow([]interface{}{"Update", "Tables", "To update existing rows"})
	e.appendRow([]interface{}{"Usage", "Server Admin", "No privileges - allow connect only"})
	return nil
}

func (e *ShowExec) fetchShowTriggers() error {
	return nil
}

func (e *ShowExec) fetchShowProcedureStatus() error {
	return nil
}

func (e *ShowExec) fetchShowPlugins() error {
	tiPlugins := plugin.GetAll()
	for _, ps := range tiPlugins {
		for _, p := range ps {
			e.appendRow([]interface{}{p.Name, p.State.String(), p.Kind.String(), p.Path, p.License, strconv.Itoa(int(p.Version))})
		}
	}
	return nil
}

func (e *ShowExec) fetchShowWarnings(errOnly bool) error {
	warns := e.ctx.GetSessionVars().StmtCtx.GetWarnings()
	for _, w := range warns {
		if errOnly && w.Level != stmtctx.WarnLevelError {
			continue
		}
		warn := errors.Cause(w.Err)
		switch x := warn.(type) {
		case *terror.Error:
			sqlErr := x.ToSQLError()
			e.appendRow([]interface{}{w.Level, int64(sqlErr.Code), sqlErr.Message})
		default:
			e.appendRow([]interface{}{w.Level, int64(mysql.ErrUnknown), warn.Error()})
		}
	}
	return nil
}

func (e *ShowExec) getTable() (table.Table, error) {
	if e.Table == nil {
		return nil, errors.New("table not found")
	}
	tb, ok := e.is.TableByID(e.Table.TableInfo.ID)
	if !ok {
		return nil, errors.Errorf("table %s not found", e.Table.Name)
	}
	return tb, nil
}

func (e *ShowExec) dbAccessDenied() error {
	user := e.ctx.GetSessionVars().User
	u := user.Username
	h := user.Hostname
	if len(user.AuthUsername) > 0 && len(user.AuthHostname) > 0 {
		u = user.AuthUsername
		h = user.AuthHostname
	}
	return ErrDBaccessDenied.GenWithStackByArgs(u, h, e.DBName)
}

func (e *ShowExec) tableAccessDenied(access string, table string) error {
	user := e.ctx.GetSessionVars().User
	u := user.Username
	h := user.Hostname
	if len(user.AuthUsername) > 0 && len(user.AuthHostname) > 0 {
		u = user.AuthUsername
		h = user.AuthHostname
	}
	return ErrTableaccessDenied.GenWithStackByArgs(access, u, h, table)
}

func (e *ShowExec) appendRow(row []interface{}) {
	for i, col := range row {
		if col == nil {
			e.result.AppendNull(i)
			continue
		}
		switch x := col.(type) {
		case nil:
			e.result.AppendNull(i)
		case int:
			e.result.AppendInt64(i, int64(x))
		case int64:
			e.result.AppendInt64(i, x)
		case uint64:
			e.result.AppendUint64(i, x)
		case float64:
			e.result.AppendFloat64(i, x)
		case float32:
			e.result.AppendFloat32(i, x)
		case string:
			e.result.AppendString(i, x)
		case []byte:
			e.result.AppendBytes(i, x)
		case types.BinaryLiteral:
			e.result.AppendBytes(i, x)
		case *types.MyDecimal:
			e.result.AppendMyDecimal(i, x)
		case types.Time:
			e.result.AppendTime(i, x)
		case json.BinaryJSON:
			e.result.AppendJSON(i, x)
		case types.Duration:
			e.result.AppendDuration(i, x)
		case types.Enum:
			e.result.AppendEnum(i, x)
		case types.Set:
			e.result.AppendSet(i, x)
		default:
			e.result.AppendNull(i)
		}
	}
}<|MERGE_RESOLUTION|>--- conflicted
+++ resolved
@@ -606,13 +606,9 @@
 	for i, col := range tb.Cols() {
 		fmt.Fprintf(&buf, "  %s %s", escape(col.Name, sqlMode), col.GetTypeDesc())
 		if col.Charset != "binary" {
-<<<<<<< HEAD
-			fmt.Fprintf(&buf, " CHARACTER SET %s COLLATE %s", col.Charset, col.Collate)
-=======
 			if col.Charset != tblCharset || col.Collate != tblCollate {
-				fmt.Fprintf(&buf, " CHARSET %s COLLATE %s", col.Charset, col.Collate)
-			}
->>>>>>> f73c4e2d
+				fmt.Fprintf(&buf, " CHARACTER SET %s COLLATE %s", col.Charset, col.Collate)
+			}
 		}
 		if col.IsGenerated() {
 			// It's a generated column.
