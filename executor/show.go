// Copyright 2016 PingCAP, Inc.
//
// Licensed under the Apache License, Version 2.0 (the "License");
// you may not use this file except in compliance with the License.
// You may obtain a copy of the License at
//
//     http://www.apache.org/licenses/LICENSE-2.0
//
// Unless required by applicable law or agreed to in writing, software
// distributed under the License is distributed on an "AS IS" BASIS,
// See the License for the specific language governing permissions and
// limitations under the License.

package executor

import (
	"bytes"
	"fmt"
	"sort"
	"strconv"
	"strings"
	"time"

	"github.com/cznic/mathutil"
	"github.com/juju/errors"
	"github.com/pingcap/tidb/ast"
	"github.com/pingcap/tidb/infoschema"
	"github.com/pingcap/tidb/model"
	"github.com/pingcap/tidb/mysql"
	"github.com/pingcap/tidb/privilege"
	"github.com/pingcap/tidb/sessionctx/variable"
	"github.com/pingcap/tidb/table"
	"github.com/pingcap/tidb/terror"
	"github.com/pingcap/tidb/types"
	"github.com/pingcap/tidb/types/json"
	"github.com/pingcap/tidb/util/auth"
	"github.com/pingcap/tidb/util/charset"
	"github.com/pingcap/tidb/util/chunk"
	"github.com/pingcap/tidb/util/format"
	"golang.org/x/net/context"
)

// ShowExec represents a show executor.
type ShowExec struct {
	baseExecutor

	Tp     ast.ShowStmtType // Databases/Tables/Columns/....
	DBName model.CIStr
	Table  *ast.TableName  // Used for showing columns.
	Column *ast.ColumnName // Used for `desc table column`.
	Flag   int             // Some flag parsed from sql, such as FULL.
	Full   bool
	User   *auth.UserIdentity // Used for show grants.

	// GlobalScope is used by show variables
	GlobalScope bool

	is infoschema.InfoSchema

<<<<<<< HEAD
	forChunk bool
	rows     []Row
	result   *chunk.Chunk
	cursor   int
}

// Next implements Execution Next interface.
func (e *ShowExec) Next(ctx context.Context) (Row, error) {
	if e.rows == nil {
		e.forChunk = false
		err := e.fetchAll()
		if err != nil {
			return nil, errors.Trace(err)
		}
		for i := 0; e.rows != nil && i < len(e.rows); i++ {
			for j, row := 0, e.rows[i]; j < len(row); j++ {
				if row[j].Kind() != types.KindString {
					continue
				}
				val := row[j].GetString()
				retType := e.Schema().Columns[j].RetType
				if valLen := len(val); retType.Flen < valLen {
					retType.Flen = valLen
				}
			}
		}
	}
	if e.cursor >= len(e.rows) {
		return nil, nil
	}
	row := e.rows[e.cursor]
	e.cursor++
	return row, nil
=======
	result *chunk.Chunk
	cursor int
>>>>>>> 631141b2
}

// NextChunk implements the Executor NextChunk interface.
func (e *ShowExec) NextChunk(ctx context.Context, chk *chunk.Chunk) error {
	chk.Reset()
	if e.result == nil {
		e.result = e.newChunk()
		err := e.fetchAll()
		if err != nil {
			return errors.Trace(err)
		}
		iter := chunk.NewIterator4Chunk(e.result)
		for colIdx := 0; colIdx < e.Schema().Len(); colIdx++ {
			retType := e.Schema().Columns[colIdx].RetType
			if !types.IsTypeVarchar(retType.Tp) {
				continue
			}
			for row := iter.Begin(); row != iter.End(); row = iter.Next() {
				if valLen := len(row.GetString(colIdx)); retType.Flen < valLen {
					retType.Flen = valLen
				}
			}
		}
	}
	if e.cursor >= e.result.NumRows() {
		return nil
	}
	numCurBatch := mathutil.Min(e.maxChunkSize, e.result.NumRows()-e.cursor)
	chk.Append(e.result, e.cursor, e.cursor+numCurBatch)
	e.cursor += numCurBatch
	return nil
}

func (e *ShowExec) fetchAll() error {
	switch e.Tp {
	case ast.ShowCharset:
		return e.fetchShowCharset()
	case ast.ShowCollation:
		return e.fetchShowCollation()
	case ast.ShowColumns:
		return e.fetchShowColumns()
	case ast.ShowCreateTable:
		return e.fetchShowCreateTable()
	case ast.ShowCreateDatabase:
		return e.fetchShowCreateDatabase()
	case ast.ShowDatabases:
		return e.fetchShowDatabases()
	case ast.ShowEngines:
		return e.fetchShowEngines()
	case ast.ShowGrants:
		return e.fetchShowGrants()
	case ast.ShowIndex:
		return e.fetchShowIndex()
	case ast.ShowProcedureStatus:
		return e.fetchShowProcedureStatus()
	case ast.ShowStatus:
		return e.fetchShowStatus()
	case ast.ShowTables:
		return e.fetchShowTables()
	case ast.ShowTableStatus:
		return e.fetchShowTableStatus()
	case ast.ShowTriggers:
		return e.fetchShowTriggers()
	case ast.ShowVariables:
		return e.fetchShowVariables()
	case ast.ShowWarnings:
		return e.fetchShowWarnings()
	case ast.ShowProcessList:
		return e.fetchShowProcessList()
	case ast.ShowEvents:
		// empty result
	case ast.ShowStatsMeta:
		return e.fetchShowStatsMeta()
	case ast.ShowStatsHistograms:
		return e.fetchShowStatsHistogram()
	case ast.ShowStatsBuckets:
		return e.fetchShowStatsBuckets()
	case ast.ShowStatsHealthy:
		e.fetchShowStatsHealthy()
		return nil
	case ast.ShowPlugins:
		return e.fetchShowPlugins()
	case ast.ShowProfiles:
		// empty result
	}
	return nil
}

func (e *ShowExec) fetchShowEngines() error {
	e.appendRow([]interface{}{
		"InnoDB",
		"DEFAULT",
		"Supports transactions, row-level locking, and foreign keys",
		"YES",
		"YES",
		"YES",
	})
	return nil
}

func (e *ShowExec) fetchShowDatabases() error {
	dbs := e.is.AllSchemaNames()
	checker := privilege.GetPrivilegeManager(e.ctx)
	// TODO: let information_schema be the first database
	sort.Strings(dbs)
	for _, d := range dbs {
		if checker != nil && !checker.DBIsVisible(d) {
			continue
		}
		e.appendRow([]interface{}{
			d,
		})
	}
	return nil
}

func (e *ShowExec) fetchShowProcessList() error {
	sm := e.ctx.GetSessionManager()
	if sm == nil {
		return nil
	}

	pl := sm.ShowProcessList()
	for _, pi := range pl {
		var t uint64
		if len(pi.Info) != 0 {
			t = uint64(time.Since(pi.Time) / time.Second)
		}

		var info string
		if e.Full {
			info = pi.Info
		} else {
			info = fmt.Sprintf("%.100v", pi.Info)
		}

		e.appendRow([]interface{}{
			pi.ID,
			pi.User,
			pi.Host,
			pi.DB,
			pi.Command,
			t,
			fmt.Sprintf("%d", pi.State),
			info,
		})
	}
	return nil
}

func (e *ShowExec) fetchShowTables() error {
	if !e.is.SchemaExists(e.DBName) {
		return errors.Errorf("Can not find DB: %s", e.DBName)
	}
	checker := privilege.GetPrivilegeManager(e.ctx)
	// sort for tables
	var tableNames []string
	for _, v := range e.is.SchemaTables(e.DBName) {
		// Test with mysql.AllPrivMask means any privilege would be OK.
		// TODO: Should consider column privileges, which also make a table visible.
		if checker != nil && !checker.RequestVerification(e.DBName.O, v.Meta().Name.O, "", mysql.AllPrivMask) {
			continue
		}
		tableNames = append(tableNames, v.Meta().Name.O)
	}
	sort.Strings(tableNames)
	for _, v := range tableNames {
		if e.Full {
			// TODO: support "VIEW" later if we have supported view feature.
			// now, just use "BASE TABLE".
			e.appendRow([]interface{}{v, "BASE TABLE"})
		} else {
			e.appendRow([]interface{}{v})
		}
	}
	return nil
}

func (e *ShowExec) fetchShowTableStatus() error {
	if !e.is.SchemaExists(e.DBName) {
		return errors.Errorf("Can not find DB: %s", e.DBName)
	}

	// sort for tables
	tables := e.is.SchemaTables(e.DBName)
	sort.Sort(table.Slice(tables))

	for _, t := range tables {
		now := types.CurrentTime(mysql.TypeDatetime)
		e.appendRow([]interface{}{t.Meta().Name.O, "InnoDB", 10, "Compact", 100, 100, 100, 100, 100, 100, 100,
			now, now, now, "utf8_general_ci", "", "", t.Meta().Comment})
	}
	return nil
}

func (e *ShowExec) fetchShowColumns() error {
	tb, err := e.getTable()
	if err != nil {
		return errors.Trace(err)
	}
	cols := tb.Cols()
	for _, col := range cols {
		if e.Column != nil && e.Column.Name.L != col.Name.L {
			continue
		}

		desc := table.NewColDesc(col)

		// The FULL keyword causes the output to include the column collation and comments,
		// as well as the privileges you have for each column.
		if e.Full {
			e.appendRow([]interface{}{
				desc.Field,
				desc.Type,
				desc.Collation,
				desc.Null,
				desc.Key,
				desc.DefaultValue,
				desc.Extra,
				desc.Privileges,
				desc.Comment,
			})
		} else {
			e.appendRow([]interface{}{
				desc.Field,
				desc.Type,
				desc.Null,
				desc.Key,
				desc.DefaultValue,
				desc.Extra,
			})
		}
	}
	return nil
}

// TODO: index collation can have values A (ascending) or NULL (not sorted).
// see: https://dev.mysql.com/doc/refman/5.7/en/show-index.html
func (e *ShowExec) fetchShowIndex() error {
	tb, err := e.getTable()
	if err != nil {
		return errors.Trace(err)
	}
	if tb.Meta().PKIsHandle {
		var pkCol *table.Column
		for _, col := range tb.Cols() {
			if mysql.HasPriKeyFlag(col.Flag) {
				pkCol = col
				break
			}
		}
		e.appendRow([]interface{}{
			tb.Meta().Name.O, // Table
			0,                // Non_unique
			"PRIMARY",        // Key_name
			1,                // Seq_in_index
			pkCol.Name.O,     // Column_name
			"A",              // Collation
			0,                // Cardinality
			nil,              // Sub_part
			nil,              // Packed
			"",               // Null
			"BTREE",          // Index_type
			"",               // Comment
			"",               // Index_comment
		})
	}
	for _, idx := range tb.Indices() {
		idxInfo := idx.Meta()
		if idxInfo.State != model.StatePublic {
			continue
		}
		for i, col := range idxInfo.Columns {
			nonUniq := 1
			if idx.Meta().Unique {
				nonUniq = 0
			}
			var subPart interface{}
			if col.Length != types.UnspecifiedLength {
				subPart = col.Length
			}
			e.appendRow([]interface{}{
				tb.Meta().Name.O,  // Table
				nonUniq,           // Non_unique
				idx.Meta().Name.O, // Key_name
				i + 1,             // Seq_in_index
				col.Name.O,        // Column_name
				"A",               // Collation
				0,                 // Cardinality
				subPart,           // Sub_part
				nil,               // Packed
				"YES",             // Null
				idx.Meta().Tp.String(), // Index_type
				"",                 // Comment
				idx.Meta().Comment, // Index_comment
			})
		}
	}
	return nil
}

// fetchShowCharset gets all charset information and fill them into e.rows.
// See http://dev.mysql.com/doc/refman/5.7/en/show-character-set.html
func (e *ShowExec) fetchShowCharset() error {
	descs := charset.GetAllCharsets()
	for _, desc := range descs {
		e.appendRow([]interface{}{
			desc.Name,
			desc.Desc,
			desc.DefaultCollation,
			desc.Maxlen,
		})
	}
	return nil
}

func (e *ShowExec) fetchShowVariables() (err error) {
	var (
		value         string
		ok            bool
		sessionVars   = e.ctx.GetSessionVars()
		unreachedVars = make([]string, 0, len(variable.SysVars))
	)
	for _, v := range variable.SysVars {
		if !e.GlobalScope {
			// For a session scope variable,
			// 1. try to fetch value from SessionVars.Systems;
			// 2. if this variable is session-only, fetch value from SysVars
			//		otherwise, fetch the value from table `mysql.Global_Variables`.
			value, ok, err = variable.GetSessionOnlySysVars(sessionVars, v.Name)
		} else {
			// If the scope of a system variable is ScopeNone,
			// it's a read-only variable, so we return the default value of it.
			// Otherwise, we have to fetch the values from table `mysql.Global_Variables` for global variable names.
			value, ok, err = variable.GetScopeNoneSystemVar(v.Name)
		}
		if err != nil {
			return errors.Trace(err)
		}
		if !ok {
			unreachedVars = append(unreachedVars, v.Name)
			continue
		}
		e.appendRow([]interface{}{v.Name, value})
	}
	if len(unreachedVars) != 0 {
		systemVars, err := sessionVars.GlobalVarsAccessor.GetAllSysVars()
		if err != nil {
			return errors.Trace(err)
		}
		for _, varName := range unreachedVars {
			varValue, ok := systemVars[varName]
			if !ok {
				varValue = variable.SysVars[varName].Value
			}
			e.appendRow([]interface{}{varName, varValue})
		}
	}
	return nil
}

func (e *ShowExec) fetchShowStatus() error {
	sessionVars := e.ctx.GetSessionVars()
	statusVars, err := variable.GetStatusVars(sessionVars)
	if err != nil {
		return errors.Trace(err)
	}
	for status, v := range statusVars {
		if e.GlobalScope && v.Scope == variable.ScopeSession {
			continue
		}
		switch v.Value.(type) {
		case []interface{}, nil:
			v.Value = fmt.Sprintf("%v", v.Value)
		}
		value, err := types.ToString(v.Value)
		if err != nil {
			return errors.Trace(err)
		}
		e.appendRow([]interface{}{status, value})
	}
	return nil
}

func getDefaultCollate(charsetName string) string {
	for _, c := range charset.GetAllCharsets() {
		if strings.EqualFold(c.Name, charsetName) {
			return c.DefaultCollation
		}
	}
	return ""
}

func (e *ShowExec) fetchShowCreateTable() error {
	tb, err := e.getTable()
	if err != nil {
		return errors.Trace(err)
	}

	// TODO: let the result more like MySQL.
	var buf bytes.Buffer
	buf.WriteString(fmt.Sprintf("CREATE TABLE `%s` (\n", tb.Meta().Name.O))
	var pkCol *table.Column
	var hasAutoIncID bool
	for i, col := range tb.Cols() {
		if col.State != model.StatePublic {
			continue
		}
		buf.WriteString(fmt.Sprintf("  `%s` %s", col.Name.O, col.GetTypeDesc()))
		if col.IsGenerated() {
			// It's a generated column.
			buf.WriteString(fmt.Sprintf(" GENERATED ALWAYS AS (%s)", col.GeneratedExprString))
			if col.GeneratedStored {
				buf.WriteString(" STORED")
			} else {
				buf.WriteString(" VIRTUAL")
			}
		}
		if mysql.HasAutoIncrementFlag(col.Flag) {
			hasAutoIncID = true
			buf.WriteString(" NOT NULL AUTO_INCREMENT")
		} else {
			if mysql.HasNotNullFlag(col.Flag) {
				buf.WriteString(" NOT NULL")
			}
			if !mysql.HasNoDefaultValueFlag(col.Flag) {
				switch col.DefaultValue {
				case nil:
					if !mysql.HasNotNullFlag(col.Flag) {
						if mysql.HasTimestampFlag(col.Flag) {
							buf.WriteString(" NULL")
						}
						buf.WriteString(" DEFAULT NULL")
					}
				case "CURRENT_TIMESTAMP":
					buf.WriteString(" DEFAULT CURRENT_TIMESTAMP")
				default:
					defaultValStr := fmt.Sprintf("%v", col.DefaultValue)
					if col.Tp == mysql.TypeBit {
						defaultValBinaryLiteral := types.BinaryLiteral(defaultValStr)
						buf.WriteString(fmt.Sprintf(" DEFAULT %s", defaultValBinaryLiteral.ToBitLiteralString(true)))
					} else {
						buf.WriteString(fmt.Sprintf(" DEFAULT '%s'", format.OutputFormat(defaultValStr)))
					}
				}
			}
			if mysql.HasOnUpdateNowFlag(col.Flag) {
				buf.WriteString(" ON UPDATE CURRENT_TIMESTAMP")
			}
		}
		if len(col.Comment) > 0 {
			buf.WriteString(fmt.Sprintf(" COMMENT '%s'", format.OutputFormat(col.Comment)))
		}
		if i != len(tb.Cols())-1 {
			buf.WriteString(",\n")
		}
		if tb.Meta().PKIsHandle && mysql.HasPriKeyFlag(col.Flag) {
			pkCol = col
		}
	}

	if pkCol != nil {
		// If PKIsHanle, pk info is not in tb.Indices(). We should handle it here.
		buf.WriteString(",\n")
		buf.WriteString(fmt.Sprintf("  PRIMARY KEY (`%s`)", pkCol.Name.O))
	}

	if len(tb.Indices()) > 0 || len(tb.Meta().ForeignKeys) > 0 {
		buf.WriteString(",\n")
	}

	for i, idx := range tb.Indices() {
		idxInfo := idx.Meta()
		if idxInfo.State != model.StatePublic {
			continue
		}
		if idxInfo.Primary {
			buf.WriteString("  PRIMARY KEY ")
		} else if idxInfo.Unique {
			buf.WriteString(fmt.Sprintf("  UNIQUE KEY `%s` ", idxInfo.Name.O))
		} else {
			buf.WriteString(fmt.Sprintf("  KEY `%s` ", idxInfo.Name.O))
		}

		cols := make([]string, 0, len(idxInfo.Columns))
		for _, c := range idxInfo.Columns {
			colInfo := fmt.Sprintf("`%s`", c.Name.String())
			if c.Length != types.UnspecifiedLength {
				colInfo = fmt.Sprintf("%s(%s)", colInfo, strconv.Itoa(c.Length))
			}
			cols = append(cols, colInfo)
		}
		buf.WriteString(fmt.Sprintf("(%s)", strings.Join(cols, ",")))
		if i != len(tb.Indices())-1 {
			buf.WriteString(",\n")
		}
	}

	if len(tb.Indices()) > 0 && len(tb.Meta().ForeignKeys) > 0 {
		buf.WriteString(",\n")
	}

	firstFK := true
	for _, fk := range tb.Meta().ForeignKeys {
		if fk.State != model.StatePublic {
			continue
		}
		if !firstFK {
			buf.WriteString(",\n")
		}
		firstFK = false
		cols := make([]string, 0, len(fk.Cols))
		for _, c := range fk.Cols {
			cols = append(cols, c.O)
		}

		refCols := make([]string, 0, len(fk.RefCols))
		for _, c := range fk.RefCols {
			refCols = append(refCols, c.O)
		}

		buf.WriteString(fmt.Sprintf("  CONSTRAINT `%s` FOREIGN KEY (`%s`)", fk.Name.O, strings.Join(cols, "`,`")))
		buf.WriteString(fmt.Sprintf(" REFERENCES `%s` (`%s`)", fk.RefTable.O, strings.Join(refCols, "`,`")))

		if ast.ReferOptionType(fk.OnDelete) != ast.ReferOptionNoOption {
			buf.WriteString(fmt.Sprintf(" ON DELETE %s", ast.ReferOptionType(fk.OnDelete)))
		}

		if ast.ReferOptionType(fk.OnUpdate) != ast.ReferOptionNoOption {
			buf.WriteString(fmt.Sprintf(" ON UPDATE %s", ast.ReferOptionType(fk.OnUpdate)))
		}
	}
	buf.WriteString("\n")

	buf.WriteString(") ENGINE=InnoDB")
	charsetName := tb.Meta().Charset
	if len(charsetName) == 0 {
		charsetName = charset.CharsetUTF8
	}
	collate := tb.Meta().Collate
	// Set default collate if collate is not specified.
	if len(collate) == 0 {
		collate = getDefaultCollate(charsetName)
	}
	// Because we only support case sensitive utf8_bin collate, we need to explicitly set the default charset and collation
	// to make it work on MySQL server which has default collate utf8_general_ci.
	if len(collate) == 0 {
		// If we can not find default collate for the given charset,
		// do not show the collate part.
		buf.WriteString(fmt.Sprintf(" DEFAULT CHARSET=%s", charsetName))
	} else {
		buf.WriteString(fmt.Sprintf(" DEFAULT CHARSET=%s COLLATE=%s", charsetName, collate))
	}

	if hasAutoIncID {
		autoIncID, err := tb.Allocator(e.ctx).NextGlobalAutoID(tb.Meta().ID)
		if err != nil {
			return errors.Trace(err)
		}
		// It's campatible with MySQL.
		if autoIncID > 1 {
			buf.WriteString(fmt.Sprintf(" AUTO_INCREMENT=%d", autoIncID))
		}
	}

	if tb.Meta().ShardRowIDBits > 0 {
		buf.WriteString(fmt.Sprintf("/*!90000 SHARD_ROW_ID_BITS=%d */", tb.Meta().ShardRowIDBits))
	}

	if len(tb.Meta().Comment) > 0 {
		buf.WriteString(fmt.Sprintf(" COMMENT='%s'", format.OutputFormat(tb.Meta().Comment)))
	}

	e.appendRow([]interface{}{tb.Meta().Name.O, buf.String()})
	return nil
}

// fetchShowCreateDatabase composes show create database result.
func (e *ShowExec) fetchShowCreateDatabase() error {
	db, ok := e.is.SchemaByName(e.DBName)
	if !ok {
		return infoschema.ErrDatabaseNotExists.GenByArgs(e.DBName.O)
	}

	var buf bytes.Buffer
	fmt.Fprintf(&buf, "CREATE DATABASE `%s`", db.Name.O)
	if s := db.Charset; len(s) > 0 {
		fmt.Fprintf(&buf, " /* !40100 DEFAULT CHARACTER SET %s */", s)
	}

	e.appendRow([]interface{}{db.Name.O, buf.String()})
	return nil
}

func (e *ShowExec) fetchShowCollation() error {
	collations := charset.GetCollations()
	for _, v := range collations {
		isDefault := ""
		if v.IsDefault {
			isDefault = "Yes"
		}
		e.appendRow([]interface{}{
			v.Name,
			v.CharsetName,
			v.ID,
			isDefault,
			"Yes",
			1,
		})
	}
	return nil
}

func (e *ShowExec) fetchShowGrants() error {
	// Get checker
	checker := privilege.GetPrivilegeManager(e.ctx)
	if checker == nil {
		return errors.New("miss privilege checker")
	}
	gs, err := checker.ShowGrants(e.ctx, e.User)
	if err != nil {
		return errors.Trace(err)
	}
	for _, g := range gs {
		e.appendRow([]interface{}{g})
	}
	return nil
}

func (e *ShowExec) fetchShowTriggers() error {
	return nil
}

func (e *ShowExec) fetchShowProcedureStatus() error {
	return nil
}

func (e *ShowExec) fetchShowPlugins() error {
	return nil
}

func (e *ShowExec) fetchShowWarnings() error {
	warns := e.ctx.GetSessionVars().StmtCtx.GetWarnings()
	for _, warn := range warns {
		warn = errors.Cause(warn)
		switch x := warn.(type) {
		case *terror.Error:
			sqlErr := x.ToSQLError()
			e.appendRow([]interface{}{"Warning", int64(sqlErr.Code), sqlErr.Message})
		default:
			e.appendRow([]interface{}{"Warning", int64(mysql.ErrUnknown), warn.Error()})
		}
	}
	return nil
}

func (e *ShowExec) getTable() (table.Table, error) {
	if e.Table == nil {
		return nil, errors.New("table not found")
	}
	tb, ok := e.is.TableByID(e.Table.TableInfo.ID)
	if !ok {
		return nil, errors.Errorf("table %s not found", e.Table.Name)
	}
	return tb, nil
}

func (e *ShowExec) appendRow(row []interface{}) {
	for i, col := range row {
		if col == nil {
			e.result.AppendNull(i)
			continue
		}
		switch x := col.(type) {
		case nil:
			e.result.AppendNull(i)
		case int:
			e.result.AppendInt64(i, int64(x))
		case int64:
			e.result.AppendInt64(i, x)
		case uint64:
			e.result.AppendUint64(i, x)
		case float64:
			e.result.AppendFloat64(i, x)
		case float32:
			e.result.AppendFloat32(i, x)
		case string:
			e.result.AppendString(i, x)
		case []byte:
			e.result.AppendBytes(i, x)
		case types.BinaryLiteral:
			e.result.AppendBytes(i, x)
		case *types.MyDecimal:
			e.result.AppendMyDecimal(i, x)
		case types.Time:
			e.result.AppendTime(i, x)
		case json.BinaryJSON:
			e.result.AppendJSON(i, x)
		case types.Duration:
			e.result.AppendDuration(i, x)
		case types.Enum:
			e.result.AppendEnum(i, x)
		case types.Set:
			e.result.AppendSet(i, x)
		default:
			e.result.AppendNull(i)
		}
	}
}<|MERGE_RESOLUTION|>--- conflicted
+++ resolved
@@ -57,44 +57,8 @@
 
 	is infoschema.InfoSchema
 
-<<<<<<< HEAD
-	forChunk bool
-	rows     []Row
-	result   *chunk.Chunk
-	cursor   int
-}
-
-// Next implements Execution Next interface.
-func (e *ShowExec) Next(ctx context.Context) (Row, error) {
-	if e.rows == nil {
-		e.forChunk = false
-		err := e.fetchAll()
-		if err != nil {
-			return nil, errors.Trace(err)
-		}
-		for i := 0; e.rows != nil && i < len(e.rows); i++ {
-			for j, row := 0, e.rows[i]; j < len(row); j++ {
-				if row[j].Kind() != types.KindString {
-					continue
-				}
-				val := row[j].GetString()
-				retType := e.Schema().Columns[j].RetType
-				if valLen := len(val); retType.Flen < valLen {
-					retType.Flen = valLen
-				}
-			}
-		}
-	}
-	if e.cursor >= len(e.rows) {
-		return nil, nil
-	}
-	row := e.rows[e.cursor]
-	e.cursor++
-	return row, nil
-=======
 	result *chunk.Chunk
 	cursor int
->>>>>>> 631141b2
 }
 
 // NextChunk implements the Executor NextChunk interface.
