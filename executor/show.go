// Copyright 2016 PingCAP, Inc.
//
// Licensed under the Apache License, Version 2.0 (the "License");
// you may not use this file except in compliance with the License.
// You may obtain a copy of the License at
//
//     http://www.apache.org/licenses/LICENSE-2.0
//
// Unless required by applicable law or agreed to in writing, software
// distributed under the License is distributed on an "AS IS" BASIS,
// WITHOUT WARRANTIES OR CONDITIONS OF ANY KIND, either express or implied.
// See the License for the specific language governing permissions and
// limitations under the License.

package executor

import (
	"bytes"
	"context"
	gjson "encoding/json"
	"fmt"
	"math"
	"sort"
	"strconv"
	"strings"
	"time"

	"github.com/pingcap/errors"
	"github.com/pingcap/tidb/bindinfo"
	"github.com/pingcap/tidb/config"
	"github.com/pingcap/tidb/ddl"
	"github.com/pingcap/tidb/domain"
	"github.com/pingcap/tidb/domain/infosync"
	"github.com/pingcap/tidb/expression"
	"github.com/pingcap/tidb/infoschema"
	"github.com/pingcap/tidb/kv"
	"github.com/pingcap/tidb/meta/autoid"
	"github.com/pingcap/tidb/parser"
	"github.com/pingcap/tidb/parser/ast"
	"github.com/pingcap/tidb/parser/auth"
	"github.com/pingcap/tidb/parser/charset"
	parserformat "github.com/pingcap/tidb/parser/format"
	"github.com/pingcap/tidb/parser/model"
	"github.com/pingcap/tidb/parser/mysql"
	"github.com/pingcap/tidb/parser/terror"
	field_types "github.com/pingcap/tidb/parser/types"
	plannercore "github.com/pingcap/tidb/planner/core"
	"github.com/pingcap/tidb/plugin"
	"github.com/pingcap/tidb/privilege"
	"github.com/pingcap/tidb/privilege/privileges"
	"github.com/pingcap/tidb/sessionctx"
	"github.com/pingcap/tidb/sessionctx/sessionstates"
	"github.com/pingcap/tidb/sessionctx/stmtctx"
	"github.com/pingcap/tidb/sessionctx/variable"
	"github.com/pingcap/tidb/store/helper"
	"github.com/pingcap/tidb/table"
	"github.com/pingcap/tidb/table/tables"
	"github.com/pingcap/tidb/tidb-binlog/node"
	"github.com/pingcap/tidb/types"
	"github.com/pingcap/tidb/util"
	"github.com/pingcap/tidb/util/chunk"
	"github.com/pingcap/tidb/util/collate"
	"github.com/pingcap/tidb/util/etcd"
	"github.com/pingcap/tidb/util/format"
	"github.com/pingcap/tidb/util/hack"
	"github.com/pingcap/tidb/util/hint"
	"github.com/pingcap/tidb/util/mathutil"
	"github.com/pingcap/tidb/util/memory"
	"github.com/pingcap/tidb/util/sem"
	"github.com/pingcap/tidb/util/set"
	"github.com/pingcap/tidb/util/sqlexec"
	"github.com/pingcap/tidb/util/stringutil"
	"golang.org/x/exp/slices"
)

var etcdDialTimeout = 5 * time.Second

// ShowExec represents a show executor.
type ShowExec struct {
	baseExecutor

	Tp        ast.ShowStmtType // Databases/Tables/Columns/....
	DBName    model.CIStr
	Table     *ast.TableName       // Used for showing columns.
	Partition model.CIStr          // Used for showing partition
	Column    *ast.ColumnName      // Used for `desc table column`.
	IndexName model.CIStr          // Used for show table regions.
	Flag      int                  // Some flag parsed from sql, such as FULL.
	Roles     []*auth.RoleIdentity // Used for show grants.
	User      *auth.UserIdentity   // Used by show grants, show create user.
	Extractor plannercore.ShowPredicateExtractor

	is infoschema.InfoSchema

	CountWarningsOrErrors bool // Used for showing count(*) warnings | errors

	result *chunk.Chunk
	cursor int

	Full        bool
	IfNotExists bool // Used for `show create database if not exists`
	GlobalScope bool // GlobalScope is used by show variables
	Extended    bool // Used for `show extended columns from ...`
}

type showTableRegionRowItem struct {
	regionMeta
	schedulingConstraints string
	schedulingState       string
}

// Next implements the Executor Next interface.
func (e *ShowExec) Next(ctx context.Context, req *chunk.Chunk) error {
	req.GrowAndReset(e.maxChunkSize)
	if e.result == nil {
		e.result = newFirstChunk(e)
		err := e.fetchAll(ctx)
		if err != nil {
			return errors.Trace(err)
		}
		iter := chunk.NewIterator4Chunk(e.result)
		for colIdx := 0; colIdx < e.Schema().Len(); colIdx++ {
			retType := e.Schema().Columns[colIdx].RetType
			if !types.IsTypeVarchar(retType.GetType()) {
				continue
			}
			for row := iter.Begin(); row != iter.End(); row = iter.Next() {
				if valLen := len(row.GetString(colIdx)); retType.GetFlen() < valLen {
					retType.SetFlen(valLen)
				}
			}
		}
	}
	if e.cursor >= e.result.NumRows() {
		return nil
	}
	numCurBatch := mathutil.Min(req.Capacity(), e.result.NumRows()-e.cursor)
	req.Append(e.result, e.cursor, e.cursor+numCurBatch)
	e.cursor += numCurBatch
	return nil
}

func (e *ShowExec) fetchAll(ctx context.Context) error {
	// Temporary disables select limit to avoid miss the result.
	// Because some of below fetch show result stmt functions will generate
	// a SQL stmt and then execute the new SQL stmt to do the fetch result task
	// for the up-level show stmt.
	// Here, the problem is the new SQL stmt will be influenced by SelectLimit value
	// and return a limited result set back to up level show stmt. This, in fact, may
	// cause a filter effect on result set that may exclude the qualified record outside of
	// result set.
	// Finally, when above result set, may not include qualified record, is returned to up
	// level show stmt's selection, which really applies the filter operation on returned
	// result set, it may return empty result to client.
	oldSelectLimit := e.ctx.GetSessionVars().SelectLimit
	e.ctx.GetSessionVars().SelectLimit = math.MaxUint64
	defer func() {
		// Restore session Var SelectLimit value.
		e.ctx.GetSessionVars().SelectLimit = oldSelectLimit
	}()

	switch e.Tp {
	case ast.ShowCharset:
		return e.fetchShowCharset()
	case ast.ShowCollation:
		return e.fetchShowCollation()
	case ast.ShowColumns:
		return e.fetchShowColumns(ctx)
	case ast.ShowConfig:
		return e.fetchShowClusterConfigs(ctx)
	case ast.ShowCreateTable:
		return e.fetchShowCreateTable()
	case ast.ShowCreateSequence:
		return e.fetchShowCreateSequence()
	case ast.ShowCreateUser:
		return e.fetchShowCreateUser(ctx)
	case ast.ShowCreateView:
		return e.fetchShowCreateView()
	case ast.ShowCreateDatabase:
		return e.fetchShowCreateDatabase()
	case ast.ShowCreatePlacementPolicy:
		return e.fetchShowCreatePlacementPolicy()
	case ast.ShowDatabases:
		return e.fetchShowDatabases()
	case ast.ShowDrainerStatus:
		return e.fetchShowPumpOrDrainerStatus(node.DrainerNode)
	case ast.ShowEngines:
		return e.fetchShowEngines(ctx)
	case ast.ShowGrants:
		return e.fetchShowGrants()
	case ast.ShowIndex:
		return e.fetchShowIndex()
	case ast.ShowProcedureStatus:
		return e.fetchShowProcedureStatus()
	case ast.ShowPumpStatus:
		return e.fetchShowPumpOrDrainerStatus(node.PumpNode)
	case ast.ShowStatus:
		return e.fetchShowStatus()
	case ast.ShowTables:
		return e.fetchShowTables()
	case ast.ShowOpenTables:
		return e.fetchShowOpenTables()
	case ast.ShowTableStatus:
		return e.fetchShowTableStatus(ctx)
	case ast.ShowTriggers:
		return e.fetchShowTriggers()
	case ast.ShowVariables:
		return e.fetchShowVariables(ctx)
	case ast.ShowWarnings:
		return e.fetchShowWarnings(false)
	case ast.ShowErrors:
		return e.fetchShowWarnings(true)
	case ast.ShowProcessList:
		return e.fetchShowProcessList()
	case ast.ShowEvents:
		// empty result
	case ast.ShowStatsExtended:
		return e.fetchShowStatsExtended()
	case ast.ShowStatsMeta:
		return e.fetchShowStatsMeta()
	case ast.ShowStatsHistograms:
		return e.fetchShowStatsHistogram()
	case ast.ShowStatsBuckets:
		return e.fetchShowStatsBuckets()
	case ast.ShowStatsTopN:
		return e.fetchShowStatsTopN()
	case ast.ShowStatsHealthy:
		e.fetchShowStatsHealthy()
		return nil
	case ast.ShowStatsLocked:
		return e.fetchShowStatsLocked()
	case ast.ShowHistogramsInFlight:
		e.fetchShowHistogramsInFlight()
		return nil
	case ast.ShowColumnStatsUsage:
		return e.fetchShowColumnStatsUsage()
	case ast.ShowPlugins:
		return e.fetchShowPlugins()
	case ast.ShowProfiles:
		// empty result
	case ast.ShowMasterStatus:
		return e.fetchShowMasterStatus()
	case ast.ShowPrivileges:
		return e.fetchShowPrivileges()
	case ast.ShowBindings:
		return e.fetchShowBind()
	case ast.ShowBindingCacheStatus:
		return e.fetchShowBindingCacheStatus(ctx)
	case ast.ShowAnalyzeStatus:
		return e.fetchShowAnalyzeStatus()
	case ast.ShowRegions:
		return e.fetchShowTableRegions(ctx)
	case ast.ShowBuiltins:
		return e.fetchShowBuiltins()
	case ast.ShowBackups:
		return e.fetchShowBRIE(ast.BRIEKindBackup)
	case ast.ShowRestores:
		return e.fetchShowBRIE(ast.BRIEKindRestore)
	case ast.ShowPlacementLabels:
		return e.fetchShowPlacementLabels(ctx)
	case ast.ShowPlacement:
		return e.fetchShowPlacement(ctx)
	case ast.ShowPlacementForDatabase:
		return e.fetchShowPlacementForDB(ctx)
	case ast.ShowPlacementForTable:
		return e.fetchShowPlacementForTable(ctx)
	case ast.ShowPlacementForPartition:
		return e.fetchShowPlacementForPartition(ctx)
	case ast.ShowSessionStates:
		return e.fetchShowSessionStates(ctx)
	}
	return nil
}

// visibleChecker checks if a stmt is visible for a certain user.
type visibleChecker struct {
	defaultDB string
	ctx       sessionctx.Context
	is        infoschema.InfoSchema
	manager   privilege.Manager
	ok        bool
}

func (v *visibleChecker) Enter(in ast.Node) (out ast.Node, skipChildren bool) {
	switch x := in.(type) {
	case *ast.TableName:
		schema := x.Schema.L
		if schema == "" {
			schema = v.defaultDB
		}
		if !v.is.TableExists(model.NewCIStr(schema), x.Name) {
			return in, true
		}
		activeRoles := v.ctx.GetSessionVars().ActiveRoles
		if v.manager != nil && !v.manager.RequestVerification(activeRoles, schema, x.Name.L, "", mysql.SelectPriv) {
			v.ok = false
		}
		return in, true
	}
	return in, false
}

func (v *visibleChecker) Leave(in ast.Node) (out ast.Node, ok bool) {
	return in, true
}

func (e *ShowExec) fetchShowBind() error {
	var bindRecords []*bindinfo.BindRecord
	if !e.GlobalScope {
		handle := e.ctx.Value(bindinfo.SessionBindInfoKeyType).(*bindinfo.SessionHandle)
		bindRecords = handle.GetAllBindRecord()
	} else {
		bindRecords = domain.GetDomain(e.ctx).BindHandle().GetAllBindRecord()
	}
	// Remove the invalid bindRecord.
	ind := 0
	for _, bindData := range bindRecords {
		if len(bindData.Bindings) > 0 {
			bindRecords[ind] = bindData
			ind++
		}
	}
	bindRecords = bindRecords[:ind]
	parser := parser.New()
	for _, bindData := range bindRecords {
		// For the same origin_sql, sort the bindings according to their update time.
		sort.Slice(bindData.Bindings, func(i int, j int) bool {
			cmpResult := bindData.Bindings[i].UpdateTime.Compare(bindData.Bindings[j].UpdateTime)
			if cmpResult == 0 {
				// Because the create time must be different, the result of sorting is stable.
				cmpResult = bindData.Bindings[i].CreateTime.Compare(bindData.Bindings[j].CreateTime)
			}
			return cmpResult > 0
		})
	}
	// For the different origin_sql, sort the bindRecords according to their max update time.
	sort.Slice(bindRecords, func(i int, j int) bool {
		cmpResult := bindRecords[i].Bindings[0].UpdateTime.Compare(bindRecords[j].Bindings[0].UpdateTime)
		if cmpResult == 0 {
			// Because the create time must be different, the result of sorting is stable.
			cmpResult = bindRecords[i].Bindings[0].CreateTime.Compare(bindRecords[j].Bindings[0].CreateTime)
		}
		return cmpResult > 0
	})
	for _, bindData := range bindRecords {
		for _, hint := range bindData.Bindings {
			stmt, err := parser.ParseOneStmt(hint.BindSQL, hint.Charset, hint.Collation)
			if err != nil {
				return err
			}
			checker := visibleChecker{
				defaultDB: bindData.Db,
				ctx:       e.ctx,
				is:        e.is,
				manager:   privilege.GetPrivilegeManager(e.ctx),
				ok:        true,
			}
			stmt.Accept(&checker)
			if !checker.ok {
				continue
			}
			e.appendRow([]interface{}{
				bindData.OriginalSQL,
				hint.BindSQL,
				bindData.Db,
				hint.Status,
				hint.CreateTime,
				hint.UpdateTime,
				hint.Charset,
				hint.Collation,
				hint.Source,
				hint.SQLDigest,
				hint.PlanDigest,
			})
		}
	}
	return nil
}

func (e *ShowExec) fetchShowBindingCacheStatus(ctx context.Context) error {
	exec := e.ctx.(sqlexec.RestrictedSQLExecutor)
	ctx = kv.WithInternalSourceType(ctx, kv.InternalTxnBindInfo)

	rows, _, err := exec.ExecRestrictedSQL(ctx, nil, fmt.Sprintf("SELECT count(*) FROM mysql.bind_info where status = '%s' or status = '%s';", bindinfo.Enabled, bindinfo.Using))
	if err != nil {
		return errors.Trace(err)
	}

	handle := domain.GetDomain(e.ctx).BindHandle()

	bindRecords := handle.GetAllBindRecord()
	numBindings := 0
	for _, bindRecord := range bindRecords {
		for _, binding := range bindRecord.Bindings {
			if binding.IsBindingEnabled() {
				numBindings++
			}
		}
	}

	memUsage := handle.GetMemUsage()
	memCapacity := handle.GetMemCapacity()
	e.appendRow([]interface{}{
		numBindings,
		rows[0].GetInt64(0),
		memory.FormatBytes(memUsage),
		memory.FormatBytes(memCapacity),
	})
	return nil
}

func (e *ShowExec) fetchShowEngines(ctx context.Context) error {
	ctx = kv.WithInternalSourceType(ctx, kv.InternalTxnMeta)
	exec := e.ctx.(sqlexec.RestrictedSQLExecutor)

	rows, _, err := exec.ExecRestrictedSQL(ctx, nil, `SELECT * FROM information_schema.engines`)
	if err != nil {
		return errors.Trace(err)
	}

	e.result.AppendRows(rows)
	return nil
}

// moveInfoSchemaToFront moves information_schema to the first, and the others are sorted in the origin ascending order.
func moveInfoSchemaToFront(dbs []string) {
	if len(dbs) > 0 && strings.EqualFold(dbs[0], "INFORMATION_SCHEMA") {
		return
	}

	i := sort.SearchStrings(dbs, "INFORMATION_SCHEMA")
	if i < len(dbs) && strings.EqualFold(dbs[i], "INFORMATION_SCHEMA") {
		copy(dbs[1:i+1], dbs[0:i])
		dbs[0] = "INFORMATION_SCHEMA"
	}
}

func (e *ShowExec) fetchShowDatabases() error {
	dbs := e.is.AllSchemaNames()
	checker := privilege.GetPrivilegeManager(e.ctx)
	slices.Sort(dbs)
	var (
		fieldPatternsLike collate.WildcardPattern
		fieldFilter       string
	)

	if e.Extractor != nil {
		fieldFilter = e.Extractor.Field()
		fieldPatternsLike = e.Extractor.FieldPatternLike()
	}
	// let information_schema be the first database
	moveInfoSchemaToFront(dbs)
	for _, d := range dbs {
		if checker != nil && !checker.DBIsVisible(e.ctx.GetSessionVars().ActiveRoles, d) {
			continue
		} else if fieldFilter != "" && strings.ToLower(d) != fieldFilter {
			continue
		} else if fieldPatternsLike != nil && !fieldPatternsLike.DoMatch(strings.ToLower(d)) {
			continue
		}
		e.appendRow([]interface{}{
			d,
		})
	}
	return nil
}

func (e *ShowExec) fetchShowProcessList() error {
	sm := e.ctx.GetSessionManager()
	if sm == nil {
		return nil
	}

	loginUser, activeRoles := e.ctx.GetSessionVars().User, e.ctx.GetSessionVars().ActiveRoles
	var hasProcessPriv bool
	if pm := privilege.GetPrivilegeManager(e.ctx); pm != nil {
		if pm.RequestVerification(activeRoles, "", "", "", mysql.ProcessPriv) {
			hasProcessPriv = true
		}
	}

	pl := sm.ShowProcessList()
	for _, pi := range pl {
		// If you have the PROCESS privilege, you can see all threads.
		// Otherwise, you can see only your own threads.
		if !hasProcessPriv && pi.User != loginUser.Username {
			continue
		}
		row := pi.ToRowForShow(e.Full)
		e.appendRow(row)
	}
	return nil
}

func (e *ShowExec) fetchShowOpenTables() error {
	// TiDB has no concept like mysql's "table cache" and "open table"
	// For simplicity, we just return an empty result with the same structure as MySQL's SHOW OPEN TABLES
	return nil
}

func (e *ShowExec) fetchShowTables() error {
	checker := privilege.GetPrivilegeManager(e.ctx)
	if checker != nil && e.ctx.GetSessionVars().User != nil {
		if !checker.DBIsVisible(e.ctx.GetSessionVars().ActiveRoles, e.DBName.O) {
			return e.dbAccessDenied()
		}
	}
	if !e.is.SchemaExists(e.DBName) {
		return ErrBadDB.GenWithStackByArgs(e.DBName)
	}
	// sort for tables
	schemaTables := e.is.SchemaTables(e.DBName)
	tableNames := make([]string, 0, len(schemaTables))
	activeRoles := e.ctx.GetSessionVars().ActiveRoles
	var (
		tableTypes        = make(map[string]string)
		fieldPatternsLike collate.WildcardPattern
		fieldFilter       string
	)

	if e.Extractor != nil {
		fieldFilter = e.Extractor.Field()
		fieldPatternsLike = e.Extractor.FieldPatternLike()
	}
	for _, v := range schemaTables {
		// Test with mysql.AllPrivMask means any privilege would be OK.
		// TODO: Should consider column privileges, which also make a table visible.
		if checker != nil && !checker.RequestVerification(activeRoles, e.DBName.O, v.Meta().Name.O, "", mysql.AllPrivMask) {
			continue
		} else if fieldFilter != "" && v.Meta().Name.L != fieldFilter {
			continue
		} else if fieldPatternsLike != nil && !fieldPatternsLike.DoMatch(v.Meta().Name.L) {
			continue
		}
		tableNames = append(tableNames, v.Meta().Name.O)
		if v.Meta().IsView() {
			tableTypes[v.Meta().Name.O] = "VIEW"
		} else if v.Meta().IsSequence() {
			tableTypes[v.Meta().Name.O] = "SEQUENCE"
		} else if util.IsSystemView(e.DBName.L) {
			tableTypes[v.Meta().Name.O] = "SYSTEM VIEW"
		} else {
			tableTypes[v.Meta().Name.O] = "BASE TABLE"
		}
	}
	slices.Sort(tableNames)
	for _, v := range tableNames {
		if e.Full {
			e.appendRow([]interface{}{v, tableTypes[v]})
		} else {
			e.appendRow([]interface{}{v})
		}
	}
	return nil
}

func (e *ShowExec) fetchShowTableStatus(ctx context.Context) error {
	checker := privilege.GetPrivilegeManager(e.ctx)
	if checker != nil && e.ctx.GetSessionVars().User != nil {
		if !checker.DBIsVisible(e.ctx.GetSessionVars().ActiveRoles, e.DBName.O) {
			return e.dbAccessDenied()
		}
	}
	if !e.is.SchemaExists(e.DBName) {
		return ErrBadDB.GenWithStackByArgs(e.DBName)
	}

	exec := e.ctx.(sqlexec.RestrictedSQLExecutor)
	ctx = kv.WithInternalSourceType(ctx, kv.InternalTxnStats)

	var snapshot uint64
	txn, err := e.ctx.Txn(false)
	if err != nil {
		return errors.Trace(err)
	}
	if txn.Valid() {
		snapshot = txn.StartTS()
	}
	if e.ctx.GetSessionVars().SnapshotTS != 0 {
		snapshot = e.ctx.GetSessionVars().SnapshotTS
	}

	rows, _, err := exec.ExecRestrictedSQL(ctx, []sqlexec.OptionFuncAlias{sqlexec.ExecOptionWithSnapshot(snapshot), sqlexec.ExecOptionUseCurSession},
		`SELECT table_name, engine, version, row_format, table_rows,
		avg_row_length, data_length, max_data_length, index_length,
		data_free, auto_increment, create_time, update_time, check_time,
		table_collation, IFNULL(checksum,''), create_options, table_comment
		FROM information_schema.tables
		WHERE lower(table_schema)=%? ORDER BY table_name`, e.DBName.L)
	if err != nil {
		return errors.Trace(err)
	}
	var (
		fieldPatternsLike collate.WildcardPattern
		fieldFilter       string
	)

	if e.Extractor != nil {
		fieldFilter = e.Extractor.Field()
		fieldPatternsLike = e.Extractor.FieldPatternLike()
	}
	activeRoles := e.ctx.GetSessionVars().ActiveRoles
	for _, row := range rows {
		tableName := row.GetString(0)
		if checker != nil && !checker.RequestVerification(activeRoles, e.DBName.O, tableName, "", mysql.AllPrivMask) {
			continue
		} else if fieldFilter != "" && strings.ToLower(tableName) != fieldFilter {
			continue
		} else if fieldPatternsLike != nil && !fieldPatternsLike.DoMatch(strings.ToLower(tableName)) {
			continue
		}
		e.result.AppendRow(row)
	}
	return nil
}

func (e *ShowExec) fetchShowColumns(ctx context.Context) error {
	tb, err := e.getTable()
	if err != nil {
		return errors.Trace(err)
	}
	var (
		fieldPatternsLike collate.WildcardPattern
		fieldFilter       string
	)

	if e.Extractor != nil {
		fieldFilter = e.Extractor.Field()
		fieldPatternsLike = e.Extractor.FieldPatternLike()
	}

	checker := privilege.GetPrivilegeManager(e.ctx)
	activeRoles := e.ctx.GetSessionVars().ActiveRoles
	if checker != nil && e.ctx.GetSessionVars().User != nil && !checker.RequestVerification(activeRoles, e.DBName.O, tb.Meta().Name.O, "", mysql.InsertPriv|mysql.SelectPriv|mysql.UpdatePriv|mysql.ReferencesPriv) {
		return e.tableAccessDenied("SELECT", tb.Meta().Name.O)
	}

	var cols []*table.Column
	// The optional EXTENDED keyword causes the output to include information about hidden columns that MySQL uses internally and are not accessible by users.
	// See https://dev.mysql.com/doc/refman/8.0/en/show-columns.html
	if e.Extended {
		cols = tb.Cols()
	} else {
		cols = tb.VisibleCols()
	}
	if err := tryFillViewColumnType(ctx, e.ctx, e.is, e.DBName, tb.Meta()); err != nil {
		return err
	}
	for _, col := range cols {
		if fieldFilter != "" && col.Name.L != fieldFilter {
			continue
		} else if fieldPatternsLike != nil && !fieldPatternsLike.DoMatch(col.Name.L) {
			continue
		}
		desc := table.NewColDesc(col)
		var columnDefault interface{}
		if desc.DefaultValue != nil {
			// SHOW COLUMNS result expects string value
			defaultValStr := fmt.Sprintf("%v", desc.DefaultValue)
			// If column is timestamp, and default value is not current_timestamp, should convert the default value to the current session time zone.
			if col.GetType() == mysql.TypeTimestamp && defaultValStr != types.ZeroDatetimeStr && !strings.HasPrefix(strings.ToUpper(defaultValStr), strings.ToUpper(ast.CurrentTimestamp)) {
				timeValue, err := table.GetColDefaultValue(e.ctx, col.ToInfo())
				if err != nil {
					return errors.Trace(err)
				}
				defaultValStr = timeValue.GetMysqlTime().String()
			}
			if col.GetType() == mysql.TypeBit {
				defaultValBinaryLiteral := types.BinaryLiteral(defaultValStr)
				columnDefault = defaultValBinaryLiteral.ToBitLiteralString(true)
			} else {
				columnDefault = defaultValStr
			}
		}

		// The FULL keyword causes the output to include the column collation and comments,
		// as well as the privileges you have for each column.
		if e.Full {
			e.appendRow([]interface{}{
				desc.Field,
				desc.Type,
				desc.Collation,
				desc.Null,
				desc.Key,
				columnDefault,
				desc.Extra,
				desc.Privileges,
				desc.Comment,
			})
		} else {
			e.appendRow([]interface{}{
				desc.Field,
				desc.Type,
				desc.Null,
				desc.Key,
				columnDefault,
				desc.Extra,
			})
		}
	}
	return nil
}

func (e *ShowExec) fetchShowIndex() error {
	tb, err := e.getTable()
	if err != nil {
		return errors.Trace(err)
	}

	checker := privilege.GetPrivilegeManager(e.ctx)
	activeRoles := e.ctx.GetSessionVars().ActiveRoles
	if checker != nil && e.ctx.GetSessionVars().User != nil && !checker.RequestVerification(activeRoles, e.DBName.O, tb.Meta().Name.O, "", mysql.AllPrivMask) {
		return e.tableAccessDenied("SELECT", tb.Meta().Name.O)
	}

	if tb.Meta().PKIsHandle {
		var pkCol *table.Column
		for _, col := range tb.Cols() {
			if mysql.HasPriKeyFlag(col.GetFlag()) {
				pkCol = col
				break
			}
		}
		e.appendRow([]interface{}{
			tb.Meta().Name.O, // Table
			0,                // Non_unique
			"PRIMARY",        // Key_name
			1,                // Seq_in_index
			pkCol.Name.O,     // Column_name
			"A",              // Collation
			0,                // Cardinality
			nil,              // Sub_part
			nil,              // Packed
			"",               // Null
			"BTREE",          // Index_type
			"",               // Comment
			"",               // Index_comment
			"YES",            // Index_visible
			nil,              // Expression
			"YES",            // Clustered
		})
	}
	for _, idx := range tb.Indices() {
		idxInfo := idx.Meta()
		if idxInfo.State != model.StatePublic {
			continue
		}
		isClustered := "NO"
		if tb.Meta().IsCommonHandle && idxInfo.Primary {
			isClustered = "YES"
		}
		for i, col := range idxInfo.Columns {
			nonUniq := 1
			if idx.Meta().Unique {
				nonUniq = 0
			}

			var subPart interface{}
			if col.Length != types.UnspecifiedLength {
				subPart = col.Length
			}

			tblCol := tb.Meta().Columns[col.Offset]
			nullVal := "YES"
			if mysql.HasNotNullFlag(tblCol.GetFlag()) {
				nullVal = ""
			}

			visible := "YES"
			if idx.Meta().Invisible {
				visible = "NO"
			}

			colName := col.Name.O
			var expression interface{}
			if tblCol.Hidden {
				colName = "NULL"
				expression = tblCol.GeneratedExprString
			}

			e.appendRow([]interface{}{
				tb.Meta().Name.O,       // Table
				nonUniq,                // Non_unique
				idx.Meta().Name.O,      // Key_name
				i + 1,                  // Seq_in_index
				colName,                // Column_name
				"A",                    // Collation
				0,                      // Cardinality
				subPart,                // Sub_part
				nil,                    // Packed
				nullVal,                // Null
				idx.Meta().Tp.String(), // Index_type
				"",                     // Comment
				idx.Meta().Comment,     // Index_comment
				visible,                // Index_visible
				expression,             // Expression
				isClustered,            // Clustered
			})
		}
	}
	return nil
}

// fetchShowCharset gets all charset information and fill them into e.rows.
// See http://dev.mysql.com/doc/refman/5.7/en/show-character-set.html
func (e *ShowExec) fetchShowCharset() error {
	descs := charset.GetSupportedCharsets()
	for _, desc := range descs {
		e.appendRow([]interface{}{
			desc.Name,
			desc.Desc,
			desc.DefaultCollation,
			desc.Maxlen,
		})
	}
	return nil
}

func (e *ShowExec) fetchShowMasterStatus() error {
	tso := e.ctx.GetSessionVars().TxnCtx.StartTS
	e.appendRow([]interface{}{"tidb-binlog", tso, "", "", ""})
	return nil
}

func (e *ShowExec) fetchShowVariables(ctx context.Context) (err error) {
	var (
		value       string
		sessionVars = e.ctx.GetSessionVars()
	)
	var (
		fieldPatternsLike collate.WildcardPattern
		fieldFilter       string
	)

	if e.Extractor != nil {
		fieldFilter = e.Extractor.Field()
		fieldPatternsLike = e.Extractor.FieldPatternLike()
	}
	if e.GlobalScope {
		// Collect global scope variables,
		// 1. Exclude the variables of ScopeSession in variable.SysVars;
		// 2. If the variable is ScopeNone, it's a read-only variable, return the default value of it,
		// 		otherwise, fetch the value from table `mysql.Global_Variables`.
		for _, v := range variable.GetSysVars() {
			if v.Scope != variable.ScopeSession {
				if v.IsNoop && !variable.EnableNoopVariables.Load() {
					continue
				}
				if fieldFilter != "" && v.Name != fieldFilter {
					continue
				} else if fieldPatternsLike != nil && !fieldPatternsLike.DoMatch(v.Name) {
					continue
				}
				if infoschema.SysVarHiddenForSem(e.ctx, v.Name) {
					continue
				}
				value, err = sessionVars.GetGlobalSystemVar(ctx, v.Name)
				if err != nil {
					return errors.Trace(err)
				}
				e.appendRow([]interface{}{v.Name, value})
			}
		}
		return nil
	}

	// Collect session scope variables,
	// If it is a session only variable, use the default value defined in code,
	//   otherwise, fetch the value from table `mysql.Global_Variables`.
	for _, v := range variable.GetSysVars() {
		if v.IsNoop && !variable.EnableNoopVariables.Load() {
			continue
		}
		if fieldFilter != "" && v.Name != fieldFilter {
			continue
		} else if fieldPatternsLike != nil && !fieldPatternsLike.DoMatch(v.Name) {
			continue
		}
		if infoschema.SysVarHiddenForSem(e.ctx, v.Name) {
			continue
		}
		value, err = sessionVars.GetSessionOrGlobalSystemVar(context.Background(), v.Name)
		if err != nil {
			return errors.Trace(err)
		}
		e.appendRow([]interface{}{v.Name, value})
	}
	return nil
}

func (e *ShowExec) fetchShowStatus() error {
	sessionVars := e.ctx.GetSessionVars()
	statusVars, err := variable.GetStatusVars(sessionVars)
	if err != nil {
		return errors.Trace(err)
	}
	checker := privilege.GetPrivilegeManager(e.ctx)
	for status, v := range statusVars {
		if e.GlobalScope && v.Scope == variable.ScopeSession {
			continue
		}
		// Skip invisible status vars if permission fails.
		if sem.IsEnabled() && sem.IsInvisibleStatusVar(status) {
			if checker == nil || !checker.RequestDynamicVerification(sessionVars.ActiveRoles, "RESTRICTED_STATUS_ADMIN", false) {
				continue
			}
		}
		switch v.Value.(type) {
		case []interface{}, nil:
			v.Value = fmt.Sprintf("%v", v.Value)
		}
		value, err := types.ToString(v.Value)
		if err != nil {
			return errors.Trace(err)
		}
		e.appendRow([]interface{}{status, value})
	}
	return nil
}

func getDefaultCollate(charsetName string) string {
	ch, err := charset.GetCharsetInfo(charsetName)
	if err != nil {
		// The charset is invalid, return server default.
		return mysql.DefaultCollationName
	}
	return ch.DefaultCollation
}

// ConstructResultOfShowCreateTable constructs the result for show create table.
func ConstructResultOfShowCreateTable(ctx sessionctx.Context, tableInfo *model.TableInfo, allocators autoid.Allocators, buf *bytes.Buffer) (err error) {
	if tableInfo.IsView() {
		fetchShowCreateTable4View(ctx, tableInfo, buf)
		return nil
	}
	if tableInfo.IsSequence() {
		ConstructResultOfShowCreateSequence(ctx, tableInfo, buf)
		return nil
	}

	tblCharset := tableInfo.Charset
	if len(tblCharset) == 0 {
		tblCharset = mysql.DefaultCharset
	}
	tblCollate := tableInfo.Collate
	// Set default collate if collate is not specified.
	if len(tblCollate) == 0 {
		tblCollate = getDefaultCollate(tblCharset)
	}

	sqlMode := ctx.GetSessionVars().SQLMode
	tableName := stringutil.Escape(tableInfo.Name.O, sqlMode)
	switch tableInfo.TempTableType {
	case model.TempTableGlobal:
		fmt.Fprintf(buf, "CREATE GLOBAL TEMPORARY TABLE %s (\n", tableName)
	case model.TempTableLocal:
		fmt.Fprintf(buf, "CREATE TEMPORARY TABLE %s (\n", tableName)
	default:
		fmt.Fprintf(buf, "CREATE TABLE %s (\n", tableName)
	}
	var pkCol *model.ColumnInfo
	var hasAutoIncID bool
	needAddComma := false
	for i, col := range tableInfo.Cols() {
		if col.Hidden {
			continue
		}
		if needAddComma {
			buf.WriteString(",\n")
		}
		fmt.Fprintf(buf, "  %s %s", stringutil.Escape(col.Name.O, sqlMode), col.GetTypeDesc())
		if field_types.HasCharset(&col.FieldType) {
			if col.GetCharset() != tblCharset {
				fmt.Fprintf(buf, " CHARACTER SET %s", col.GetCharset())
			}
			if col.GetCollate() != tblCollate {
				fmt.Fprintf(buf, " COLLATE %s", col.GetCollate())
			} else {
				defcol, err := charset.GetDefaultCollation(col.GetCharset())
				if err == nil && defcol != col.GetCollate() {
					fmt.Fprintf(buf, " COLLATE %s", col.GetCollate())
				}
			}
		}
		if col.IsGenerated() {
			// It's a generated column.
			fmt.Fprintf(buf, " GENERATED ALWAYS AS (%s)", col.GeneratedExprString)
			if col.GeneratedStored {
				buf.WriteString(" STORED")
			} else {
				buf.WriteString(" VIRTUAL")
			}
		}
		if mysql.HasAutoIncrementFlag(col.GetFlag()) {
			hasAutoIncID = true
			buf.WriteString(" NOT NULL AUTO_INCREMENT")
		} else {
			if mysql.HasNotNullFlag(col.GetFlag()) {
				buf.WriteString(" NOT NULL")
			}
			// default values are not shown for generated columns in MySQL
			if !mysql.HasNoDefaultValueFlag(col.GetFlag()) && !col.IsGenerated() {
				defaultValue := col.GetDefaultValue()
				switch defaultValue {
				case nil:
					if !mysql.HasNotNullFlag(col.GetFlag()) {
						if col.GetType() == mysql.TypeTimestamp {
							buf.WriteString(" NULL")
						}
						buf.WriteString(" DEFAULT NULL")
					}
				case "CURRENT_TIMESTAMP":
					buf.WriteString(" DEFAULT CURRENT_TIMESTAMP")
					if col.GetDecimal() > 0 {
						buf.WriteString(fmt.Sprintf("(%d)", col.GetDecimal()))
					}
				default:
					defaultValStr := fmt.Sprintf("%v", defaultValue)
					// If column is timestamp, and default value is not current_timestamp, should convert the default value to the current session time zone.
					if col.GetType() == mysql.TypeTimestamp && defaultValStr != types.ZeroDatetimeStr {
						timeValue, err := table.GetColDefaultValue(ctx, col)
						if err != nil {
							return errors.Trace(err)
						}
						defaultValStr = timeValue.GetMysqlTime().String()
					}

					if col.DefaultIsExpr {
						fmt.Fprintf(buf, " DEFAULT %s", format.OutputFormat(defaultValStr))
					} else {
						if col.GetType() == mysql.TypeBit {
							defaultValBinaryLiteral := types.BinaryLiteral(defaultValStr)
							fmt.Fprintf(buf, " DEFAULT %s", defaultValBinaryLiteral.ToBitLiteralString(true))
						} else {
							fmt.Fprintf(buf, " DEFAULT '%s'", format.OutputFormat(defaultValStr))
						}
					}
				}
			}
			if mysql.HasOnUpdateNowFlag(col.GetFlag()) {
				buf.WriteString(" ON UPDATE CURRENT_TIMESTAMP")
				buf.WriteString(table.OptionalFsp(&col.FieldType))
			}
		}
		if ddl.IsAutoRandomColumnID(tableInfo, col.ID) {
			s, r := tableInfo.AutoRandomBits, tableInfo.AutoRandomRangeBits
			if r == 0 || r == autoid.AutoRandomRangeBitsDefault {
				buf.WriteString(fmt.Sprintf(" /*T![auto_rand] AUTO_RANDOM(%d) */", s))
			} else {
				buf.WriteString(fmt.Sprintf(" /*T![auto_rand] AUTO_RANDOM(%d, %d) */", s, r))
			}
		}
		if len(col.Comment) > 0 {
			buf.WriteString(fmt.Sprintf(" COMMENT '%s'", format.OutputFormat(col.Comment)))
		}
		if i != len(tableInfo.Cols())-1 {
			needAddComma = true
		}
		if tableInfo.PKIsHandle && mysql.HasPriKeyFlag(col.GetFlag()) {
			pkCol = col
		}
	}

	if pkCol != nil {
		// If PKIsHandle, pk info is not in tb.Indices(). We should handle it here.
		buf.WriteString(",\n")
		fmt.Fprintf(buf, "  PRIMARY KEY (%s)", stringutil.Escape(pkCol.Name.O, sqlMode))
		buf.WriteString(" /*T![clustered_index] CLUSTERED */")
	}

	publicIndices := make([]*model.IndexInfo, 0, len(tableInfo.Indices))
	for _, idx := range tableInfo.Indices {
		if idx.State == model.StatePublic {
			publicIndices = append(publicIndices, idx)
		}
	}
	if len(publicIndices) > 0 {
		buf.WriteString(",\n")
	}

	for i, idxInfo := range publicIndices {
		if idxInfo.Primary {
			buf.WriteString("  PRIMARY KEY ")
		} else if idxInfo.Unique {
			fmt.Fprintf(buf, "  UNIQUE KEY %s ", stringutil.Escape(idxInfo.Name.O, sqlMode))
		} else {
			fmt.Fprintf(buf, "  KEY %s ", stringutil.Escape(idxInfo.Name.O, sqlMode))
		}

		cols := make([]string, 0, len(idxInfo.Columns))
		var colInfo string
		for _, c := range idxInfo.Columns {
			if tableInfo.Columns[c.Offset].Hidden {
				colInfo = fmt.Sprintf("(%s)", tableInfo.Columns[c.Offset].GeneratedExprString)
			} else {
				colInfo = stringutil.Escape(c.Name.O, sqlMode)
				if c.Length != types.UnspecifiedLength {
					colInfo = fmt.Sprintf("%s(%s)", colInfo, strconv.Itoa(c.Length))
				}
			}
			cols = append(cols, colInfo)
		}
		fmt.Fprintf(buf, "(%s)", strings.Join(cols, ","))
		if idxInfo.Invisible {
			fmt.Fprintf(buf, ` /*!80000 INVISIBLE */`)
		}
		if idxInfo.Comment != "" {
			fmt.Fprintf(buf, ` COMMENT '%s'`, format.OutputFormat(idxInfo.Comment))
		}
		if idxInfo.Primary {
			if tableInfo.HasClusteredIndex() {
				buf.WriteString(" /*T![clustered_index] CLUSTERED */")
			} else {
				buf.WriteString(" /*T![clustered_index] NONCLUSTERED */")
			}
		}
		if i != len(publicIndices)-1 {
			buf.WriteString(",\n")
		}
	}

	// Foreign Keys are supported by data dictionary even though
	// they are not enforced by DDL. This is still helpful to applications.
	for _, fk := range tableInfo.ForeignKeys {
		buf.WriteString(fmt.Sprintf(",\n  CONSTRAINT %s FOREIGN KEY ", stringutil.Escape(fk.Name.O, sqlMode)))
		colNames := make([]string, 0, len(fk.Cols))
		for _, col := range fk.Cols {
			colNames = append(colNames, stringutil.Escape(col.O, sqlMode))
		}
		buf.WriteString(fmt.Sprintf("(%s)", strings.Join(colNames, ",")))
		if fk.RefSchema.L != "" {
			buf.WriteString(fmt.Sprintf(" REFERENCES %s.%s ", stringutil.Escape(fk.RefSchema.O, sqlMode), stringutil.Escape(fk.RefTable.O, sqlMode)))
		} else {
			buf.WriteString(fmt.Sprintf(" REFERENCES %s ", stringutil.Escape(fk.RefTable.O, sqlMode)))
		}
		refColNames := make([]string, 0, len(fk.Cols))
		for _, refCol := range fk.RefCols {
			refColNames = append(refColNames, stringutil.Escape(refCol.O, sqlMode))
		}
		buf.WriteString(fmt.Sprintf("(%s)", strings.Join(refColNames, ",")))
		if model.ReferOptionType(fk.OnDelete) != 0 {
			buf.WriteString(fmt.Sprintf(" ON DELETE %s", model.ReferOptionType(fk.OnDelete).String()))
		}
		if model.ReferOptionType(fk.OnUpdate) != 0 {
			buf.WriteString(fmt.Sprintf(" ON UPDATE %s", model.ReferOptionType(fk.OnUpdate).String()))
		}
		if fk.Version < model.FKVersion1 {
			buf.WriteString(" /* FOREIGN KEY INVALID */")
		}
	}

	buf.WriteString("\n")

	buf.WriteString(") ENGINE=InnoDB")
	// We need to explicitly set the default charset and collation
	// to make it work on MySQL server which has default collate utf8_general_ci.
	if len(tblCollate) == 0 || tblCollate == "binary" {
		// If we can not find default collate for the given charset,
		// or the collate is 'binary'(MySQL-5.7 compatibility, see #15633 for details),
		// do not show the collate part.
		fmt.Fprintf(buf, " DEFAULT CHARSET=%s", tblCharset)
	} else {
		fmt.Fprintf(buf, " DEFAULT CHARSET=%s COLLATE=%s", tblCharset, tblCollate)
	}

	// Displayed if the compression typed is set.
	if len(tableInfo.Compression) != 0 {
		fmt.Fprintf(buf, " COMPRESSION='%s'", tableInfo.Compression)
	}

	incrementAllocator := allocators.Get(autoid.RowIDAllocType)
	if hasAutoIncID && incrementAllocator != nil {
		autoIncID, err := incrementAllocator.NextGlobalAutoID()
		if err != nil {
			return errors.Trace(err)
		}

		// It's compatible with MySQL.
		if autoIncID > 1 {
			fmt.Fprintf(buf, " AUTO_INCREMENT=%d", autoIncID)
		}
	}

	if tableInfo.AutoIdCache != 0 {
		fmt.Fprintf(buf, " /*T![auto_id_cache] AUTO_ID_CACHE=%d */", tableInfo.AutoIdCache)
	}

	randomAllocator := allocators.Get(autoid.AutoRandomType)
	if randomAllocator != nil {
		autoRandID, err := randomAllocator.NextGlobalAutoID()
		if err != nil {
			return errors.Trace(err)
		}

		if autoRandID > 1 {
			fmt.Fprintf(buf, " /*T![auto_rand_base] AUTO_RANDOM_BASE=%d */", autoRandID)
		}
	}

	if tableInfo.ShardRowIDBits > 0 {
		fmt.Fprintf(buf, " /*T! SHARD_ROW_ID_BITS=%d ", tableInfo.ShardRowIDBits)
		if tableInfo.PreSplitRegions > 0 {
			fmt.Fprintf(buf, "PRE_SPLIT_REGIONS=%d ", tableInfo.PreSplitRegions)
		}
		buf.WriteString("*/")
	}

	if len(tableInfo.Comment) > 0 {
		fmt.Fprintf(buf, " COMMENT='%s'", format.OutputFormat(tableInfo.Comment))
	}

	if tableInfo.TempTableType == model.TempTableGlobal {
		fmt.Fprintf(buf, " ON COMMIT DELETE ROWS")
	}

	if tableInfo.PlacementPolicyRef != nil {
		fmt.Fprintf(buf, " /*T![placement] PLACEMENT POLICY=%s */", stringutil.Escape(tableInfo.PlacementPolicyRef.Name.String(), sqlMode))
	}

	if tableInfo.TableCacheStatusType == model.TableCacheStatusEnable {
		// This is not meant to be understand by other components, so it's not written as /*T![cached] */
		// For all external components, cached table is just a normal table.
		fmt.Fprintf(buf, " /* CACHED ON */")
	}

	// add partition info here.
	ddl.AppendPartitionInfo(tableInfo.Partition, buf, sqlMode)

	if tableInfo.TTLInfo != nil {
		restoreFlags := parserformat.RestoreStringSingleQuotes | parserformat.RestoreNameBackQuotes
		restoreCtx := parserformat.NewRestoreCtx(restoreFlags, buf)

		columnName := ast.ColumnName{Name: tableInfo.TTLInfo.ColumnName}
		timeUnit := ast.TimeUnitExpr{Unit: ast.TimeUnitType(tableInfo.TTLInfo.IntervalTimeUnit)}

		restoreCtx.WriteKeyWord(" TTL ")
		restoreCtx.WritePlain("= ")
		restoreCtx.WriteName(columnName.String())
		restoreCtx.WritePlainf(" + INTERVAL %s ", tableInfo.TTLInfo.IntervalExprStr)
		err = timeUnit.Restore(restoreCtx)
		if err != nil {
			return err
		}
		if tableInfo.TTLInfo.Enable {
			fmt.Fprintf(buf, " TTL_ENABLE = 'ON'")
		} else {
			fmt.Fprintf(buf, " TTL_ENABLE = 'OFF'")
		}
	}
	return nil
}

// ConstructResultOfShowCreateSequence constructs the result for show create sequence.
func ConstructResultOfShowCreateSequence(ctx sessionctx.Context, tableInfo *model.TableInfo, buf *bytes.Buffer) {
	sqlMode := ctx.GetSessionVars().SQLMode
	fmt.Fprintf(buf, "CREATE SEQUENCE %s ", stringutil.Escape(tableInfo.Name.O, sqlMode))
	sequenceInfo := tableInfo.Sequence
	fmt.Fprintf(buf, "start with %d ", sequenceInfo.Start)
	fmt.Fprintf(buf, "minvalue %d ", sequenceInfo.MinValue)
	fmt.Fprintf(buf, "maxvalue %d ", sequenceInfo.MaxValue)
	fmt.Fprintf(buf, "increment by %d ", sequenceInfo.Increment)
	if sequenceInfo.Cache {
		fmt.Fprintf(buf, "cache %d ", sequenceInfo.CacheValue)
	} else {
		buf.WriteString("nocache ")
	}
	if sequenceInfo.Cycle {
		buf.WriteString("cycle ")
	} else {
		buf.WriteString("nocycle ")
	}
	buf.WriteString("ENGINE=InnoDB")
	if len(sequenceInfo.Comment) > 0 {
		fmt.Fprintf(buf, " COMMENT='%s'", format.OutputFormat(sequenceInfo.Comment))
	}
}

func (e *ShowExec) fetchShowCreateSequence() error {
	tbl, err := e.getTable()
	if err != nil {
		return errors.Trace(err)
	}
	tableInfo := tbl.Meta()
	if !tableInfo.IsSequence() {
		return ErrWrongObject.GenWithStackByArgs(e.DBName.O, tableInfo.Name.O, "SEQUENCE")
	}
	var buf bytes.Buffer
	ConstructResultOfShowCreateSequence(e.ctx, tableInfo, &buf)
	e.appendRow([]interface{}{tableInfo.Name.O, buf.String()})
	return nil
}

// TestShowClusterConfigKey is the key used to store TestShowClusterConfigFunc.
var TestShowClusterConfigKey stringutil.StringerStr = "TestShowClusterConfigKey"

// TestShowClusterConfigFunc is used to test 'show config ...'.
type TestShowClusterConfigFunc func() ([][]types.Datum, error)

func (e *ShowExec) fetchShowClusterConfigs(ctx context.Context) error {
	emptySet := set.NewStringSet()
	var confItems [][]types.Datum
	var err error
	if f := e.ctx.Value(TestShowClusterConfigKey); f != nil {
		confItems, err = f.(TestShowClusterConfigFunc)()
	} else {
		confItems, err = fetchClusterConfig(e.ctx, emptySet, emptySet)
	}
	if err != nil {
		return err
	}
	for _, items := range confItems {
		row := make([]interface{}, 0, 4)
		for _, item := range items {
			row = append(row, item.GetString())
		}
		e.appendRow(row)
	}
	return nil
}

func (e *ShowExec) fetchShowCreateTable() error {
	tb, err := e.getTable()
	if err != nil {
		return errors.Trace(err)
	}

	tableInfo := tb.Meta()
	var buf bytes.Buffer
	// TODO: let the result more like MySQL.
	if err = ConstructResultOfShowCreateTable(e.ctx, tableInfo, tb.Allocators(e.ctx), &buf); err != nil {
		return err
	}
	if tableInfo.IsView() {
		e.appendRow([]interface{}{tableInfo.Name.O, buf.String(), tableInfo.Charset, tableInfo.Collate})
		return nil
	}

	e.appendRow([]interface{}{tableInfo.Name.O, buf.String()})
	return nil
}

func (e *ShowExec) fetchShowCreateView() error {
	db, ok := e.is.SchemaByName(e.DBName)
	if !ok {
		return infoschema.ErrDatabaseNotExists.GenWithStackByArgs(e.DBName.O)
	}

	tb, err := e.getTable()
	if err != nil {
		return errors.Trace(err)
	}

	if !tb.Meta().IsView() {
		return ErrWrongObject.GenWithStackByArgs(db.Name.O, tb.Meta().Name.O, "VIEW")
	}

	var buf bytes.Buffer
	fetchShowCreateTable4View(e.ctx, tb.Meta(), &buf)
	e.appendRow([]interface{}{tb.Meta().Name.O, buf.String(), tb.Meta().Charset, tb.Meta().Collate})
	return nil
}

func fetchShowCreateTable4View(ctx sessionctx.Context, tb *model.TableInfo, buf *bytes.Buffer) {
	sqlMode := ctx.GetSessionVars().SQLMode
	fmt.Fprintf(buf, "CREATE ALGORITHM=%s ", tb.View.Algorithm.String())
	if tb.View.Definer.AuthUsername == "" || tb.View.Definer.AuthHostname == "" {
		fmt.Fprintf(buf, "DEFINER=%s@%s ", stringutil.Escape(tb.View.Definer.Username, sqlMode), stringutil.Escape(tb.View.Definer.Hostname, sqlMode))
	} else {
		fmt.Fprintf(buf, "DEFINER=%s@%s ", stringutil.Escape(tb.View.Definer.AuthUsername, sqlMode), stringutil.Escape(tb.View.Definer.AuthHostname, sqlMode))
	}
	fmt.Fprintf(buf, "SQL SECURITY %s ", tb.View.Security.String())
	fmt.Fprintf(buf, "VIEW %s (", stringutil.Escape(tb.Name.O, sqlMode))
	for i, col := range tb.Columns {
		fmt.Fprintf(buf, "%s", stringutil.Escape(col.Name.O, sqlMode))
		if i < len(tb.Columns)-1 {
			fmt.Fprintf(buf, ", ")
		}
	}
	fmt.Fprintf(buf, ") AS %s", tb.View.SelectStmt)
}

// ConstructResultOfShowCreateDatabase constructs the result for show create database.
func ConstructResultOfShowCreateDatabase(ctx sessionctx.Context, dbInfo *model.DBInfo, ifNotExists bool, buf *bytes.Buffer) (err error) {
	sqlMode := ctx.GetSessionVars().SQLMode
	var ifNotExistsStr string
	if ifNotExists {
		ifNotExistsStr = "IF NOT EXISTS "
	}
	fmt.Fprintf(buf, "CREATE DATABASE %s%s", ifNotExistsStr, stringutil.Escape(dbInfo.Name.O, sqlMode))
	if dbInfo.Charset != "" {
		fmt.Fprintf(buf, " /*!40100 DEFAULT CHARACTER SET %s ", dbInfo.Charset)
		defaultCollate, err := charset.GetDefaultCollation(dbInfo.Charset)
		if err != nil {
			return errors.Trace(err)
		}
		if dbInfo.Collate != "" && dbInfo.Collate != defaultCollate {
			fmt.Fprintf(buf, "COLLATE %s ", dbInfo.Collate)
		}
		fmt.Fprint(buf, "*/")
	} else if dbInfo.Collate != "" {
		collInfo, err := collate.GetCollationByName(dbInfo.Collate)
		if err != nil {
			return errors.Trace(err)
		}
		fmt.Fprintf(buf, " /*!40100 DEFAULT CHARACTER SET %s ", collInfo.CharsetName)
		if !collInfo.IsDefault {
			fmt.Fprintf(buf, "COLLATE %s ", dbInfo.Collate)
		}
		fmt.Fprint(buf, "*/")
	}
	// MySQL 5.7 always show the charset info but TiDB may ignore it, which makes a slight difference. We keep this
	// behavior unchanged because it is trivial enough.
	if dbInfo.PlacementPolicyRef != nil {
		// add placement ref info here
		fmt.Fprintf(buf, " /*T![placement] PLACEMENT POLICY=%s */", stringutil.Escape(dbInfo.PlacementPolicyRef.Name.O, sqlMode))
	}
	return nil
}

// ConstructResultOfShowCreatePlacementPolicy constructs the result for show create placement policy.
func ConstructResultOfShowCreatePlacementPolicy(policyInfo *model.PolicyInfo) string {
	return fmt.Sprintf("CREATE PLACEMENT POLICY `%s` %s", policyInfo.Name.O, policyInfo.PlacementSettings.String())
}

// fetchShowCreateDatabase composes show create database result.
func (e *ShowExec) fetchShowCreateDatabase() error {
	checker := privilege.GetPrivilegeManager(e.ctx)
	if checker != nil && e.ctx.GetSessionVars().User != nil {
		if !checker.DBIsVisible(e.ctx.GetSessionVars().ActiveRoles, e.DBName.String()) {
			return e.dbAccessDenied()
		}
	}
	dbInfo, ok := e.is.SchemaByName(e.DBName)
	if !ok {
		return infoschema.ErrDatabaseNotExists.GenWithStackByArgs(e.DBName.O)
	}

	var buf bytes.Buffer
	err := ConstructResultOfShowCreateDatabase(e.ctx, dbInfo, e.IfNotExists, &buf)
	if err != nil {
		return err
	}
	e.appendRow([]interface{}{dbInfo.Name.O, buf.String()})
	return nil
}

// fetchShowCreatePlacementPolicy composes show create policy result.
func (e *ShowExec) fetchShowCreatePlacementPolicy() error {
	policy, found := e.is.PolicyByName(e.DBName)
	if !found {
		return infoschema.ErrPlacementPolicyNotExists.GenWithStackByArgs(e.DBName.O)
	}
	showCreate := ConstructResultOfShowCreatePlacementPolicy(policy)
	e.appendRow([]interface{}{e.DBName.O, showCreate})
	return nil
}

func (e *ShowExec) fetchShowCollation() error {
	var (
		fieldPatternsLike collate.WildcardPattern
		fieldFilter       string
	)
	if e.Extractor != nil {
		fieldPatternsLike = e.Extractor.FieldPatternLike()
		fieldFilter = e.Extractor.Field()
	}

	collations := collate.GetSupportedCollations()
	for _, v := range collations {
		isDefault := ""
		if v.IsDefault {
			isDefault = "Yes"
		}
		if fieldFilter != "" && strings.ToLower(v.Name) != fieldFilter {
			continue
		} else if fieldPatternsLike != nil && !fieldPatternsLike.DoMatch(v.Name) {
			continue
		}
		e.appendRow([]interface{}{
			v.Name,
			v.CharsetName,
			v.ID,
			isDefault,
			"Yes",
			1,
		})
	}
	return nil
}

// fetchShowCreateUser composes 'show create user' result.
func (e *ShowExec) fetchShowCreateUser(ctx context.Context) error {
	checker := privilege.GetPrivilegeManager(e.ctx)
	if checker == nil {
		return errors.New("miss privilege checker")
	}
	ctx = kv.WithInternalSourceType(ctx, kv.InternalTxnPrivilege)

	userName, hostName := e.User.Username, e.User.Hostname
	sessVars := e.ctx.GetSessionVars()
	if e.User.CurrentUser {
		userName = sessVars.User.AuthUsername
		hostName = sessVars.User.AuthHostname
	} else {
		// Show create user requires the SELECT privilege on mysql.user.
		// Ref https://dev.mysql.com/doc/refman/5.7/en/show-create-user.html
		activeRoles := sessVars.ActiveRoles
		if !checker.RequestVerification(activeRoles, mysql.SystemDB, mysql.UserTable, "", mysql.SelectPriv) {
			return e.tableAccessDenied("SELECT", mysql.UserTable)
		}
	}

	exec := e.ctx.(sqlexec.RestrictedSQLExecutor)

	rows, _, err := exec.ExecRestrictedSQL(ctx, nil, `SELECT plugin, Account_locked, JSON_UNQUOTE(JSON_EXTRACT(user_attributes, '$.metadata')), Token_issuer,
<<<<<<< HEAD
        JSON_UNQUOTE(JSON_EXTRACT(user_attributes, '$.Password_locking.failed_login_attempts')), JSON_UNQUOTE(JSON_EXTRACT(user_attributes, '$.Password_locking.password_lock_time_days'))
		FROM %n.%n WHERE User=%? AND Host=%?`,
=======
	    Password_reuse_history, Password_reuse_time  FROM %n.%n WHERE User=%? AND Host=%?`,
>>>>>>> 40d1ddb3
		mysql.SystemDB, mysql.UserTable, userName, strings.ToLower(hostName))
	if err != nil {
		return errors.Trace(err)
	}

	if len(rows) == 0 {
		// FIXME: the error returned is not escaped safely
		return ErrCannotUser.GenWithStackByArgs("SHOW CREATE USER",
			fmt.Sprintf("'%s'@'%s'", e.User.Username, e.User.Hostname))
	}

	authplugin := mysql.AuthNativePassword
	if len(rows) == 1 && rows[0].GetString(0) != "" {
		authplugin = rows[0].GetString(0)
	}

	accountLockedRaw := rows[0].GetString(1)
	accountLocked := "LOCK"
	if accountLockedRaw[len(accountLockedRaw)-1:] == "N" {
		accountLocked = "UNLOCK"
	}

	userAttributes := rows[0].GetString(2)
	if len(userAttributes) > 0 {
		userAttributes = " ATTRIBUTE " + userAttributes
	}

	tokenIssuer := rows[0].GetString(3)
	if len(tokenIssuer) > 0 {
		tokenIssuer = " token_issuer " + tokenIssuer
	}

<<<<<<< HEAD
	failedLoginAttempts := rows[0].GetString(4)
	if len(failedLoginAttempts) > 0 {
		failedLoginAttempts = " FAILED_LOGIN_ATTEMPTS " + failedLoginAttempts
	}

	passwordLockTimeDays := rows[0].GetString(5)
	if len(passwordLockTimeDays) > 0 {
		if passwordLockTimeDays == "-1" {
			passwordLockTimeDays = " PASSWORD_LOCK_TIME UNBOUNDED"
		} else {
			passwordLockTimeDays = " PASSWORD_LOCK_TIME " + passwordLockTimeDays
		}
=======
	var passwordHistory string
	if rows[0].IsNull(4) {
		passwordHistory = "DEFALUT"
	} else {
		passwordHistory = strconv.FormatUint(rows[0].GetUint64(4), 10)
	}

	var passwordReuseInterval string
	if rows[0].IsNull(5) {
		passwordReuseInterval = "DEFALUT"
	} else {
		passwordReuseInterval = strconv.FormatUint(rows[0].GetUint64(5), 10) + " DAY"
>>>>>>> 40d1ddb3
	}

	rows, _, err = exec.ExecRestrictedSQL(ctx, nil, `SELECT Priv FROM %n.%n WHERE User=%? AND Host=%?`, mysql.SystemDB, mysql.GlobalPrivTable, userName, hostName)
	if err != nil {
		return errors.Trace(err)
	}

	require := "NONE"
	if len(rows) == 1 {
		privData := rows[0].GetString(0)
		var privValue privileges.GlobalPrivValue
		err = gjson.Unmarshal(hack.Slice(privData), &privValue)
		if err != nil {
			return errors.Trace(err)
		}
		require = privValue.RequireStr()
	}

	authData := checker.GetEncodedPassword(e.User.Username, e.User.Hostname)
	authStr := ""
	if !(authplugin == mysql.AuthSocket && authData == "") {
		authStr = fmt.Sprintf(" AS '%s'", authData)
	}

	// FIXME: the returned string is not escaped safely
<<<<<<< HEAD
	showStr := fmt.Sprintf("CREATE USER '%s'@'%s' IDENTIFIED WITH '%s'%s REQUIRE %s%s PASSWORD EXPIRE DEFAULT ACCOUNT %s%s%s%s",
		e.User.Username, e.User.Hostname, authplugin, authStr, require, tokenIssuer, accountLocked, userAttributes, failedLoginAttempts, passwordLockTimeDays)
=======
	showStr := fmt.Sprintf("CREATE USER '%s'@'%s' IDENTIFIED WITH '%s'%s REQUIRE %s%s PASSWORD EXPIRE DEFAULT ACCOUNT %s%s PASSWORD HISTORY %s PASSWORD REUSE INTERVAL %s",
		e.User.Username, e.User.Hostname, authplugin, authStr, require, tokenIssuer, accountLocked, userAttributes, passwordHistory, passwordReuseInterval)
>>>>>>> 40d1ddb3
	e.appendRow([]interface{}{showStr})
	return nil
}

func (e *ShowExec) fetchShowGrants() error {
	vars := e.ctx.GetSessionVars()
	checker := privilege.GetPrivilegeManager(e.ctx)
	if checker == nil {
		return errors.New("miss privilege checker")
	}
	if e.User == nil || e.User.CurrentUser {
		// The input is a "SHOW GRANTS" statement with no users *or* SHOW GRANTS FOR CURRENT_USER()
		// In these cases we include the active roles for showing privileges.
		e.User = &auth.UserIdentity{Username: vars.User.AuthUsername, Hostname: vars.User.AuthHostname}
		if len(e.Roles) == 0 {
			e.Roles = vars.ActiveRoles
		}
	} else {
		userName := vars.User.AuthUsername
		hostName := vars.User.AuthHostname
		// Show grant user requires the SELECT privilege on mysql schema.
		// Ref https://dev.mysql.com/doc/refman/8.0/en/show-grants.html
		if userName != e.User.Username || hostName != e.User.Hostname {
			if !checker.RequestVerification(vars.ActiveRoles, mysql.SystemDB, "", "", mysql.SelectPriv) {
				return ErrDBaccessDenied.GenWithStackByArgs(userName, hostName, mysql.SystemDB)
			}
		}
	}
	// This is for the syntax SHOW GRANTS FOR x USING role
	for _, r := range e.Roles {
		if r.Hostname == "" {
			r.Hostname = "%"
		}
		if !checker.FindEdge(e.ctx, r, e.User) {
			return ErrRoleNotGranted.GenWithStackByArgs(r.String(), e.User.String())
		}
	}
	gs, err := checker.ShowGrants(e.ctx, e.User, e.Roles)
	if err != nil {
		return errors.Trace(err)
	}
	for _, g := range gs {
		e.appendRow([]interface{}{g})
	}
	return nil
}

func (e *ShowExec) fetchShowPrivileges() error {
	e.appendRow([]interface{}{"Alter", "Tables", "To alter the table"})
	e.appendRow([]interface{}{"Alter routine", "Functions,Procedures", "To alter or drop stored functions/procedures"})
	e.appendRow([]interface{}{"Create", "Databases,Tables,Indexes", "To create new databases and tables"})
	e.appendRow([]interface{}{"Create routine", "Databases", "To use CREATE FUNCTION/PROCEDURE"})
	e.appendRow([]interface{}{"Create temporary tables", "Databases", "To use CREATE TEMPORARY TABLE"})
	e.appendRow([]interface{}{"Create view", "Tables", "To create new views"})
	e.appendRow([]interface{}{"Create user", "Server Admin", "To create new users"})
	e.appendRow([]interface{}{"Delete", "Tables", "To delete existing rows"})
	e.appendRow([]interface{}{"Drop", "Databases,Tables", "To drop databases, tables, and views"})
	e.appendRow([]interface{}{"Event", "Server Admin", "To create, alter, drop and execute events"})
	e.appendRow([]interface{}{"Execute", "Functions,Procedures", "To execute stored routines"})
	e.appendRow([]interface{}{"File", "File access on server", "To read and write files on the server"})
	e.appendRow([]interface{}{"Grant option", "Databases,Tables,Functions,Procedures", "To give to other users those privileges you possess"})
	e.appendRow([]interface{}{"Index", "Tables", "To create or drop indexes"})
	e.appendRow([]interface{}{"Insert", "Tables", "To insert data into tables"})
	e.appendRow([]interface{}{"Lock tables", "Databases", "To use LOCK TABLES (together with SELECT privilege)"})
	e.appendRow([]interface{}{"Process", "Server Admin", "To view the plain text of currently executing queries"})
	e.appendRow([]interface{}{"Proxy", "Server Admin", "To make proxy user possible"})
	e.appendRow([]interface{}{"References", "Databases,Tables", "To have references on tables"})
	e.appendRow([]interface{}{"Reload", "Server Admin", "To reload or refresh tables, logs and privileges"})
	e.appendRow([]interface{}{"Replication client", "Server Admin", "To ask where the slave or master servers are"})
	e.appendRow([]interface{}{"Replication slave", "Server Admin", "To read binary log events from the master"})
	e.appendRow([]interface{}{"Select", "Tables", "To retrieve rows from table"})
	e.appendRow([]interface{}{"Show databases", "Server Admin", "To see all databases with SHOW DATABASES"})
	e.appendRow([]interface{}{"Show view", "Tables", "To see views with SHOW CREATE VIEW"})
	e.appendRow([]interface{}{"Shutdown", "Server Admin", "To shut down the server"})
	e.appendRow([]interface{}{"Super", "Server Admin", "To use KILL thread, SET GLOBAL, CHANGE MASTER, etc."})
	e.appendRow([]interface{}{"Trigger", "Tables", "To use triggers"})
	e.appendRow([]interface{}{"Create tablespace", "Server Admin", "To create/alter/drop tablespaces"})
	e.appendRow([]interface{}{"Update", "Tables", "To update existing rows"})
	e.appendRow([]interface{}{"Usage", "Server Admin", "No privileges - allow connect only"})

	for _, priv := range privileges.GetDynamicPrivileges() {
		e.appendRow([]interface{}{priv, "Server Admin", ""})
	}
	return nil
}

func (e *ShowExec) fetchShowTriggers() error {
	return nil
}

func (e *ShowExec) fetchShowProcedureStatus() error {
	return nil
}

func (e *ShowExec) fetchShowPlugins() error {
	tiPlugins := plugin.GetAll()
	for _, ps := range tiPlugins {
		for _, p := range ps {
			e.appendRow([]interface{}{p.Name, p.StateValue(), p.Kind.String(), p.Path, p.License, strconv.Itoa(int(p.Version))})
		}
	}
	return nil
}

func (e *ShowExec) fetchShowWarnings(errOnly bool) error {
	stmtCtx := e.ctx.GetSessionVars().StmtCtx
	if e.CountWarningsOrErrors {
		errCount, warnCount := stmtCtx.NumErrorWarnings()
		if errOnly {
			e.appendRow([]interface{}{int64(errCount)})
		} else {
			e.appendRow([]interface{}{int64(warnCount)})
		}
		return nil
	}
	for _, w := range stmtCtx.GetWarnings() {
		if errOnly && w.Level != stmtctx.WarnLevelError {
			continue
		}
		warn := errors.Cause(w.Err)
		switch x := warn.(type) {
		case *terror.Error:
			sqlErr := terror.ToSQLError(x)
			e.appendRow([]interface{}{w.Level, int64(sqlErr.Code), sqlErr.Message})
		default:
			e.appendRow([]interface{}{w.Level, int64(mysql.ErrUnknown), warn.Error()})
		}
	}
	return nil
}

// fetchShowPumpOrDrainerStatus gets status of all pumps or drainers and fill them into e.rows.
func (e *ShowExec) fetchShowPumpOrDrainerStatus(kind string) error {
	registry, err := createRegistry(config.GetGlobalConfig().Path)
	if err != nil {
		return errors.Trace(err)
	}

	nodes, _, err := registry.Nodes(context.Background(), node.NodePrefix[kind])
	if err != nil {
		return errors.Trace(err)
	}
	err = registry.Close()
	if err != nil {
		return errors.Trace(err)
	}

	for _, n := range nodes {
		if n.State == node.Offline {
			continue
		}
		e.appendRow([]interface{}{n.NodeID, n.Addr, n.State, n.MaxCommitTS, util.TSOToRoughTime(n.UpdateTS).Format(types.TimeFormat)})
	}

	return nil
}

// createRegistry returns an ectd registry
func createRegistry(urls string) (*node.EtcdRegistry, error) {
	ectdEndpoints, err := util.ParseHostPortAddr(urls)
	if err != nil {
		return nil, errors.Trace(err)
	}
	cli, err := etcd.NewClientFromCfg(ectdEndpoints, etcdDialTimeout, node.DefaultRootPath, nil)
	if err != nil {
		return nil, errors.Trace(err)
	}

	return node.NewEtcdRegistry(cli, etcdDialTimeout), nil
}

func (e *ShowExec) getTable() (table.Table, error) {
	if e.Table == nil {
		return nil, errors.New("table not found")
	}
	tb, ok := e.is.TableByID(e.Table.TableInfo.ID)
	if !ok {
		return nil, errors.Errorf("table %s not found", e.Table.Name)
	}
	return tb, nil
}

func (e *ShowExec) dbAccessDenied() error {
	user := e.ctx.GetSessionVars().User
	u := user.Username
	h := user.Hostname
	if len(user.AuthUsername) > 0 && len(user.AuthHostname) > 0 {
		u = user.AuthUsername
		h = user.AuthHostname
	}
	return ErrDBaccessDenied.GenWithStackByArgs(u, h, e.DBName)
}

func (e *ShowExec) tableAccessDenied(access string, table string) error {
	user := e.ctx.GetSessionVars().User
	u := user.Username
	h := user.Hostname
	if len(user.AuthUsername) > 0 && len(user.AuthHostname) > 0 {
		u = user.AuthUsername
		h = user.AuthHostname
	}
	return ErrTableaccessDenied.GenWithStackByArgs(access, u, h, table)
}

func (e *ShowExec) appendRow(row []interface{}) {
	for i, col := range row {
		switch x := col.(type) {
		case nil:
			e.result.AppendNull(i)
		case int:
			e.result.AppendInt64(i, int64(x))
		case int64:
			e.result.AppendInt64(i, x)
		case uint64:
			e.result.AppendUint64(i, x)
		case float64:
			e.result.AppendFloat64(i, x)
		case float32:
			e.result.AppendFloat32(i, x)
		case string:
			e.result.AppendString(i, x)
		case []byte:
			e.result.AppendBytes(i, x)
		case types.BinaryLiteral:
			e.result.AppendBytes(i, x)
		case *types.MyDecimal:
			e.result.AppendMyDecimal(i, x)
		case types.Time:
			e.result.AppendTime(i, x)
		case types.BinaryJSON:
			e.result.AppendJSON(i, x)
		case types.Duration:
			e.result.AppendDuration(i, x)
		case types.Enum:
			e.result.AppendEnum(i, x)
		case types.Set:
			e.result.AppendSet(i, x)
		default:
			e.result.AppendNull(i)
		}
	}
}

func (e *ShowExec) fetchShowTableRegions(ctx context.Context) error {
	store := e.ctx.GetStore()
	tikvStore, ok := store.(helper.Storage)
	if !ok {
		return nil
	}
	splitStore, ok := store.(kv.SplittableStore)
	if !ok {
		return nil
	}

	tb, err := e.getTable()
	if err != nil {
		return errors.Trace(err)
	}

	physicalIDs := []int64{}
	if pi := tb.Meta().GetPartitionInfo(); pi != nil {
		for _, name := range e.Table.PartitionNames {
			pid, err := tables.FindPartitionByName(tb.Meta(), name.L)
			if err != nil {
				return err
			}
			physicalIDs = append(physicalIDs, pid)
		}
		if len(physicalIDs) == 0 {
			for _, p := range pi.Definitions {
				physicalIDs = append(physicalIDs, p.ID)
			}
		}
	} else {
		if len(e.Table.PartitionNames) != 0 {
			return plannercore.ErrPartitionClauseOnNonpartitioned
		}
		physicalIDs = append(physicalIDs, tb.Meta().ID)
	}

	// Get table regions from from pd, not from regionCache, because the region cache maybe outdated.
	var regions []regionMeta
	if len(e.IndexName.L) != 0 {
		// show table * index * region
		indexInfo := tb.Meta().FindIndexByName(e.IndexName.L)
		if indexInfo == nil {
			return plannercore.ErrKeyDoesNotExist.GenWithStackByArgs(e.IndexName, tb.Meta().Name)
		}
		regions, err = getTableIndexRegions(indexInfo, physicalIDs, tikvStore, splitStore)
	} else {
		// show table * region
		regions, err = getTableRegions(tb, physicalIDs, tikvStore, splitStore)
	}
	if err != nil {
		return err
	}

	regionRowItem, err := e.fetchSchedulingInfo(ctx, regions, tb.Meta())
	if err != nil {
		return err
	}

	e.fillRegionsToChunk(regionRowItem)
	return nil
}

func (e *ShowExec) fetchSchedulingInfo(ctx context.Context, regions []regionMeta, tbInfo *model.TableInfo) ([]showTableRegionRowItem, error) {
	scheduleState := make(map[int64]infosync.PlacementScheduleState)
	schedulingConstraints := make(map[int64]*model.PlacementSettings)
	regionRowItem := make([]showTableRegionRowItem, 0)
	tblPlacement, err := e.getTablePlacement(tbInfo)
	if err != nil {
		return nil, err
	}

	if tbInfo.GetPartitionInfo() != nil {
		// partitioned table
		for _, part := range tbInfo.GetPartitionInfo().Definitions {
			_, err = fetchScheduleState(ctx, scheduleState, part.ID)
			if err != nil {
				return nil, err
			}
			placement, err := e.getPolicyPlacement(part.PlacementPolicyRef)
			if err != nil {
				return nil, err
			}
			if placement == nil {
				schedulingConstraints[part.ID] = tblPlacement
			} else {
				schedulingConstraints[part.ID] = placement
			}
		}
	} else {
		// un-partitioned table or index
		schedulingConstraints[tbInfo.ID] = tblPlacement
		_, err = fetchScheduleState(ctx, scheduleState, tbInfo.ID)
		if err != nil {
			return nil, err
		}
	}
	var constraintStr string
	var scheduleStateStr string
	for i := range regions {
		if constraint, ok := schedulingConstraints[regions[i].physicalID]; ok && constraint != nil {
			constraintStr = constraint.String()
			scheduleStateStr = scheduleState[regions[i].physicalID].String()
		} else {
			constraintStr = ""
			scheduleStateStr = ""
		}
		regionRowItem = append(regionRowItem, showTableRegionRowItem{
			regionMeta:            regions[i],
			schedulingConstraints: constraintStr,
			schedulingState:       scheduleStateStr,
		})
	}
	return regionRowItem, nil
}

func getTableRegions(tb table.Table, physicalIDs []int64, tikvStore helper.Storage, splitStore kv.SplittableStore) ([]regionMeta, error) {
	regions := make([]regionMeta, 0, len(physicalIDs))
	uniqueRegionMap := make(map[uint64]struct{})
	for _, id := range physicalIDs {
		rs, err := getPhysicalTableRegions(id, tb.Meta(), tikvStore, splitStore, uniqueRegionMap)
		if err != nil {
			return nil, err
		}
		regions = append(regions, rs...)
	}
	return regions, nil
}

func getTableIndexRegions(indexInfo *model.IndexInfo, physicalIDs []int64, tikvStore helper.Storage, splitStore kv.SplittableStore) ([]regionMeta, error) {
	regions := make([]regionMeta, 0, len(physicalIDs))
	uniqueRegionMap := make(map[uint64]struct{})
	for _, id := range physicalIDs {
		rs, err := getPhysicalIndexRegions(id, indexInfo, tikvStore, splitStore, uniqueRegionMap)
		if err != nil {
			return nil, err
		}
		regions = append(regions, rs...)
	}
	return regions, nil
}

func (e *ShowExec) fillRegionsToChunk(regions []showTableRegionRowItem) {
	for i := range regions {
		e.result.AppendUint64(0, regions[i].region.Id)
		e.result.AppendString(1, regions[i].start)
		e.result.AppendString(2, regions[i].end)
		e.result.AppendUint64(3, regions[i].leaderID)
		e.result.AppendUint64(4, regions[i].storeID)

		peers := ""
		for i, peer := range regions[i].region.Peers {
			if i > 0 {
				peers += ", "
			}
			peers += strconv.FormatUint(peer.Id, 10)
		}
		e.result.AppendString(5, peers)
		if regions[i].scattering {
			e.result.AppendInt64(6, 1)
		} else {
			e.result.AppendInt64(6, 0)
		}

		e.result.AppendUint64(7, regions[i].writtenBytes)
		e.result.AppendUint64(8, regions[i].readBytes)
		e.result.AppendInt64(9, regions[i].approximateSize)
		e.result.AppendInt64(10, regions[i].approximateKeys)
		e.result.AppendString(11, regions[i].schedulingConstraints)
		e.result.AppendString(12, regions[i].schedulingState)
	}
}

func (e *ShowExec) fetchShowBuiltins() error {
	for _, f := range expression.GetBuiltinList() {
		e.appendRow([]interface{}{f})
	}
	return nil
}

func (e *ShowExec) fetchShowSessionStates(ctx context.Context) error {
	sessionStates := &sessionstates.SessionStates{}
	err := e.ctx.EncodeSessionStates(ctx, e.ctx, sessionStates)
	if err != nil {
		return err
	}
	stateBytes, err := gjson.Marshal(sessionStates)
	if err != nil {
		return errors.Trace(err)
	}
	stateJSON := types.BinaryJSON{}
	if err = stateJSON.UnmarshalJSON(stateBytes); err != nil {
		return err
	}
	// session token
	var token *sessionstates.SessionToken
	// In testing, user may be nil.
	if user := e.ctx.GetSessionVars().User; user != nil {
		// The token may be leaked without secure transport, but the cloud can ensure security in some situations,
		// so we don't enforce secure connections.
		if token, err = sessionstates.CreateSessionToken(user.Username); err != nil {
			return err
		}
	}
	tokenBytes, err := gjson.Marshal(token)
	if err != nil {
		return errors.Trace(err)
	}
	tokenJSON := types.BinaryJSON{}
	if err = tokenJSON.UnmarshalJSON(tokenBytes); err != nil {
		return err
	}
	e.appendRow([]interface{}{stateJSON, tokenJSON})
	return nil
}

// tryFillViewColumnType fill the columns type info of a view.
// Because view's underlying table's column could change or recreate, so view's column type may change over time.
// To avoid this situation we need to generate a logical plan and extract current column types from Schema.
func tryFillViewColumnType(ctx context.Context, sctx sessionctx.Context, is infoschema.InfoSchema, dbName model.CIStr, tbl *model.TableInfo) error {
	if !tbl.IsView() {
		return nil
	}
	ctx = kv.WithInternalSourceType(context.Background(), kv.InternalTxnOthers)
	// We need to run the build plan process in another session because there may be
	// multiple goroutines running at the same time while session is not goroutine-safe.
	// Take joining system table as an example, `fetchBuildSideRows` and `fetchProbeSideChunks` can be run concurrently.
	return runWithSystemSession(ctx, sctx, func(s sessionctx.Context) error {
		// Retrieve view columns info.
		planBuilder, _ := plannercore.NewPlanBuilder(
			plannercore.PlanBuilderOptNoExecution{}).Init(s, is, &hint.BlockHintProcessor{})
		if viewLogicalPlan, err := planBuilder.BuildDataSourceFromView(ctx, dbName, tbl, nil, nil); err == nil {
			viewSchema := viewLogicalPlan.Schema()
			viewOutputNames := viewLogicalPlan.OutputNames()
			for _, col := range tbl.Columns {
				idx := expression.FindFieldNameIdxByColName(viewOutputNames, col.Name.L)
				if idx >= 0 {
					col.FieldType = *viewSchema.Columns[idx].GetType()
				}
				if col.GetType() == mysql.TypeVarString {
					col.SetType(mysql.TypeVarchar)
				}
			}
		} else {
			return err
		}
		return nil
	})
}

func runWithSystemSession(ctx context.Context, sctx sessionctx.Context, fn func(sessionctx.Context) error) error {
	b := &baseExecutor{ctx: sctx}
	sysCtx, err := b.getSysSession()
	if err != nil {
		return err
	}
	defer b.releaseSysSession(ctx, sysCtx)
	return fn(sysCtx)
}<|MERGE_RESOLUTION|>--- conflicted
+++ resolved
@@ -1513,12 +1513,9 @@
 	exec := e.ctx.(sqlexec.RestrictedSQLExecutor)
 
 	rows, _, err := exec.ExecRestrictedSQL(ctx, nil, `SELECT plugin, Account_locked, JSON_UNQUOTE(JSON_EXTRACT(user_attributes, '$.metadata')), Token_issuer,
-<<<<<<< HEAD
-        JSON_UNQUOTE(JSON_EXTRACT(user_attributes, '$.Password_locking.failed_login_attempts')), JSON_UNQUOTE(JSON_EXTRACT(user_attributes, '$.Password_locking.password_lock_time_days'))
+        Password_reuse_history, Password_reuse_time, JSON_UNQUOTE(JSON_EXTRACT(user_attributes, '$.Password_locking.failed_login_attempts')),
+        JSON_UNQUOTE(JSON_EXTRACT(user_attributes, '$.Password_locking.password_lock_time_days'))
 		FROM %n.%n WHERE User=%? AND Host=%?`,
-=======
-	    Password_reuse_history, Password_reuse_time  FROM %n.%n WHERE User=%? AND Host=%?`,
->>>>>>> 40d1ddb3
 		mysql.SystemDB, mysql.UserTable, userName, strings.ToLower(hostName))
 	if err != nil {
 		return errors.Trace(err)
@@ -1551,33 +1548,32 @@
 		tokenIssuer = " token_issuer " + tokenIssuer
 	}
 
-<<<<<<< HEAD
-	failedLoginAttempts := rows[0].GetString(4)
+	var passwordHistory string
+	if rows[0].IsNull(4) {
+		passwordHistory = "DEFALUT"
+	} else {
+		passwordHistory = strconv.FormatUint(rows[0].GetUint64(4), 10)
+	}
+
+	var passwordReuseInterval string
+	if rows[0].IsNull(5) {
+		passwordReuseInterval = "DEFALUT"
+	} else {
+		passwordReuseInterval = strconv.FormatUint(rows[0].GetUint64(5), 10) + " DAY"
+	}
+
+	failedLoginAttempts := rows[0].GetString(6)
 	if len(failedLoginAttempts) > 0 {
 		failedLoginAttempts = " FAILED_LOGIN_ATTEMPTS " + failedLoginAttempts
 	}
 
-	passwordLockTimeDays := rows[0].GetString(5)
+	passwordLockTimeDays := rows[0].GetString(7)
 	if len(passwordLockTimeDays) > 0 {
 		if passwordLockTimeDays == "-1" {
 			passwordLockTimeDays = " PASSWORD_LOCK_TIME UNBOUNDED"
 		} else {
 			passwordLockTimeDays = " PASSWORD_LOCK_TIME " + passwordLockTimeDays
 		}
-=======
-	var passwordHistory string
-	if rows[0].IsNull(4) {
-		passwordHistory = "DEFALUT"
-	} else {
-		passwordHistory = strconv.FormatUint(rows[0].GetUint64(4), 10)
-	}
-
-	var passwordReuseInterval string
-	if rows[0].IsNull(5) {
-		passwordReuseInterval = "DEFALUT"
-	} else {
-		passwordReuseInterval = strconv.FormatUint(rows[0].GetUint64(5), 10) + " DAY"
->>>>>>> 40d1ddb3
 	}
 
 	rows, _, err = exec.ExecRestrictedSQL(ctx, nil, `SELECT Priv FROM %n.%n WHERE User=%? AND Host=%?`, mysql.SystemDB, mysql.GlobalPrivTable, userName, hostName)
@@ -1603,13 +1599,8 @@
 	}
 
 	// FIXME: the returned string is not escaped safely
-<<<<<<< HEAD
-	showStr := fmt.Sprintf("CREATE USER '%s'@'%s' IDENTIFIED WITH '%s'%s REQUIRE %s%s PASSWORD EXPIRE DEFAULT ACCOUNT %s%s%s%s",
-		e.User.Username, e.User.Hostname, authplugin, authStr, require, tokenIssuer, accountLocked, userAttributes, failedLoginAttempts, passwordLockTimeDays)
-=======
-	showStr := fmt.Sprintf("CREATE USER '%s'@'%s' IDENTIFIED WITH '%s'%s REQUIRE %s%s PASSWORD EXPIRE DEFAULT ACCOUNT %s%s PASSWORD HISTORY %s PASSWORD REUSE INTERVAL %s",
-		e.User.Username, e.User.Hostname, authplugin, authStr, require, tokenIssuer, accountLocked, userAttributes, passwordHistory, passwordReuseInterval)
->>>>>>> 40d1ddb3
+	showStr := fmt.Sprintf("CREATE USER '%s'@'%s' IDENTIFIED WITH '%s'%s REQUIRE %s%s PASSWORD EXPIRE DEFAULT ACCOUNT %s%s PASSWORD HISTORY %s PASSWORD REUSE INTERVAL %s%s%s",
+		e.User.Username, e.User.Hostname, authplugin, authStr, require, tokenIssuer, accountLocked, userAttributes, passwordHistory, passwordReuseInterval, failedLoginAttempts, passwordLockTimeDays)
 	e.appendRow([]interface{}{showStr})
 	return nil
 }
