// Copyright 2015 PingCAP, Inc.
//
// Licensed under the Apache License, Version 2.0 (the "License");
// you may not use this file except in compliance with the License.
// You may obtain a copy of the License at
//
//     http://www.apache.org/licenses/LICENSE-2.0
//
// Unless required by applicable law or agreed to in writing, software
// distributed under the License is distributed on an "AS IS" BASIS,
// WITHOUT WARRANTIES OR CONDITIONS OF ANY KIND, either express or implied.
// See the License for the specific language governing permissions and
// limitations under the License.

package executor

import (
	"context"
	"fmt"
	"math"
	"runtime/pprof"
	"runtime/trace"
	"strconv"
	"strings"
	"sync"
	"sync/atomic"
	"time"

	"github.com/opentracing/opentracing-go"
	"github.com/pingcap/errors"
	"github.com/pingcap/failpoint"
	"github.com/pingcap/kvproto/pkg/kvrpcpb"
	"github.com/pingcap/tidb/config"
	"github.com/pingcap/tidb/ddl"
	"github.com/pingcap/tidb/ddl/schematracker"
	"github.com/pingcap/tidb/domain"
	"github.com/pingcap/tidb/domain/infosync"
	"github.com/pingcap/tidb/expression"
	"github.com/pingcap/tidb/infoschema"
	"github.com/pingcap/tidb/kv"
	"github.com/pingcap/tidb/meta"
	"github.com/pingcap/tidb/meta/autoid"
	"github.com/pingcap/tidb/parser/ast"
	"github.com/pingcap/tidb/parser/auth"
	"github.com/pingcap/tidb/parser/model"
	"github.com/pingcap/tidb/parser/mysql"
	"github.com/pingcap/tidb/parser/terror"
	plannercore "github.com/pingcap/tidb/planner/core"
	"github.com/pingcap/tidb/privilege"
	"github.com/pingcap/tidb/sessionctx"
	"github.com/pingcap/tidb/sessionctx/stmtctx"
	"github.com/pingcap/tidb/sessionctx/variable"
	"github.com/pingcap/tidb/sessiontxn"
	"github.com/pingcap/tidb/table"
	"github.com/pingcap/tidb/table/tables"
	"github.com/pingcap/tidb/tablecodec"
	"github.com/pingcap/tidb/types"
	"github.com/pingcap/tidb/util"
	"github.com/pingcap/tidb/util/admin"
	"github.com/pingcap/tidb/util/chunk"
	"github.com/pingcap/tidb/util/deadlockhistory"
	"github.com/pingcap/tidb/util/disk"
	"github.com/pingcap/tidb/util/execdetails"
	"github.com/pingcap/tidb/util/logutil"
	"github.com/pingcap/tidb/util/mathutil"
	"github.com/pingcap/tidb/util/memory"
	"github.com/pingcap/tidb/util/resourcegrouptag"
	"github.com/pingcap/tidb/util/topsql"
	topsqlstate "github.com/pingcap/tidb/util/topsql/state"
	tikverr "github.com/tikv/client-go/v2/error"
	tikvstore "github.com/tikv/client-go/v2/kv"
	tikvutil "github.com/tikv/client-go/v2/util"
	atomicutil "go.uber.org/atomic"
	"go.uber.org/zap"
)

var (
	_ Executor = &baseExecutor{}
	_ Executor = &CheckTableExec{}
	_ Executor = &HashAggExec{}
	_ Executor = &HashJoinExec{}
	_ Executor = &IndexLookUpExecutor{}
	_ Executor = &IndexReaderExecutor{}
	_ Executor = &LimitExec{}
	_ Executor = &MaxOneRowExec{}
	_ Executor = &MergeJoinExec{}
	_ Executor = &ProjectionExec{}
	_ Executor = &SelectionExec{}
	_ Executor = &SelectLockExec{}
	_ Executor = &ShowNextRowIDExec{}
	_ Executor = &ShowDDLExec{}
	_ Executor = &ShowDDLJobsExec{}
	_ Executor = &ShowDDLJobQueriesExec{}
	_ Executor = &SortExec{}
	_ Executor = &StreamAggExec{}
	_ Executor = &TableDualExec{}
	_ Executor = &TableReaderExecutor{}
	_ Executor = &TableScanExec{}
	_ Executor = &TopNExec{}
	_ Executor = &UnionExec{}

	// GlobalMemoryUsageTracker is the ancestor of all the Executors' memory tracker and GlobalMemory Tracker
	GlobalMemoryUsageTracker *memory.Tracker
	// GlobalDiskUsageTracker is the ancestor of all the Executors' disk tracker
	GlobalDiskUsageTracker *disk.Tracker
	// GlobalAnalyzeMemoryTracker is the ancestor of all the Analyze jobs' memory tracker and child of global Tracker
	GlobalAnalyzeMemoryTracker *memory.Tracker
)

var (
	_ dataSourceExecutor = &TableReaderExecutor{}
	_ dataSourceExecutor = &IndexReaderExecutor{}
	_ dataSourceExecutor = &IndexLookUpExecutor{}
	_ dataSourceExecutor = &IndexMergeReaderExecutor{}
)

// dataSourceExecutor is a table DataSource converted Executor.
// Currently, there are TableReader/IndexReader/IndexLookUp/IndexMergeReader.
// Note, partition reader is special and the caller should handle it carefully.
type dataSourceExecutor interface {
	Executor
	Table() table.Table
}

type baseExecutor struct {
	ctx           sessionctx.Context
	id            int
	schema        *expression.Schema // output schema
	initCap       int
	maxChunkSize  int
	children      []Executor
	retFieldTypes []*types.FieldType
	runtimeStats  *execdetails.BasicRuntimeStats
}

const (
	// globalPanicStorageExceed represents the panic message when out of storage quota.
	globalPanicStorageExceed string = "Out Of Global Storage Quota!"
	// globalPanicMemoryExceed represents the panic message when out of memory limit.
	globalPanicMemoryExceed string = "Out Of Global Memory Limit!"
	// globalPanicAnalyzeMemoryExceed represents the panic message when out of analyze memory limit.
	globalPanicAnalyzeMemoryExceed string = "Out Of Global Analyze Memory Limit!"
)

// globalPanicOnExceed panics when GlobalDisTracker storage usage exceeds storage quota.
type globalPanicOnExceed struct {
	memory.BaseOOMAction
	mutex sync.Mutex // For synchronization.
}

func init() {
	action := &globalPanicOnExceed{}
	GlobalMemoryUsageTracker = memory.NewGlobalTracker(memory.LabelForGlobalMemory, -1)
	GlobalMemoryUsageTracker.SetActionOnExceed(action)
	GlobalDiskUsageTracker = disk.NewGlobalTrcaker(memory.LabelForGlobalStorage, -1)
	GlobalDiskUsageTracker.SetActionOnExceed(action)
	GlobalAnalyzeMemoryTracker = memory.NewTracker(memory.LabelForGlobalAnalyzeMemory, -1)
	GlobalAnalyzeMemoryTracker.SetActionOnExceed(action)
	// register quota funcs
	variable.SetMemQuotaAnalyze = GlobalAnalyzeMemoryTracker.SetBytesLimit
	variable.GetMemQuotaAnalyze = GlobalAnalyzeMemoryTracker.GetBytesLimit
	// TODO: do not attach now to avoid impact to global, will attach later when analyze memory track is stable
	//GlobalAnalyzeMemoryTracker.AttachToGlobalTracker(GlobalMemoryUsageTracker)

	schematracker.ConstructResultOfShowCreateDatabase = ConstructResultOfShowCreateDatabase
	schematracker.ConstructResultOfShowCreateTable = ConstructResultOfShowCreateTable
}

// SetLogHook sets a hook for PanicOnExceed.
func (a *globalPanicOnExceed) SetLogHook(hook func(uint64)) {}

// Action panics when storage usage exceeds storage quota.
func (a *globalPanicOnExceed) Action(t *memory.Tracker) {
	a.mutex.Lock()
	defer a.mutex.Unlock()
	msg := ""
	switch t.Label() {
	case memory.LabelForGlobalStorage:
		msg = globalPanicStorageExceed
	case memory.LabelForGlobalMemory:
		msg = globalPanicMemoryExceed
	case memory.LabelForGlobalAnalyzeMemory:
		msg = globalPanicAnalyzeMemoryExceed
	default:
		msg = "Out of Unknown Resource Quota!"
	}
	panic(msg)
}

// GetPriority get the priority of the Action
func (a *globalPanicOnExceed) GetPriority() int64 {
	return memory.DefPanicPriority
}

// base returns the baseExecutor of an executor, don't override this method!
func (e *baseExecutor) base() *baseExecutor {
	return e
}

// Open initializes children recursively and "childrenResults" according to children's schemas.
func (e *baseExecutor) Open(ctx context.Context) error {
	for _, child := range e.children {
		err := child.Open(ctx)
		if err != nil {
			return err
		}
	}
	return nil
}

// Close closes all executors and release all resources.
func (e *baseExecutor) Close() error {
	var firstErr error
	for _, src := range e.children {
		if err := src.Close(); err != nil && firstErr == nil {
			firstErr = err
		}
	}
	return firstErr
}

// Schema returns the current baseExecutor's schema. If it is nil, then create and return a new one.
func (e *baseExecutor) Schema() *expression.Schema {
	if e.schema == nil {
		return expression.NewSchema()
	}
	return e.schema
}

// newFirstChunk creates a new chunk to buffer current executor's result.
func newFirstChunk(e Executor) *chunk.Chunk {
	base := e.base()
	return chunk.New(base.retFieldTypes, base.initCap, base.maxChunkSize)
}

// newList creates a new List to buffer current executor's result.
func newList(e Executor) *chunk.List {
	base := e.base()
	return chunk.NewList(base.retFieldTypes, base.initCap, base.maxChunkSize)
}

// retTypes returns all output column types.
func retTypes(e Executor) []*types.FieldType {
	base := e.base()
	return base.retFieldTypes
}

// Next fills multiple rows into a chunk.
func (e *baseExecutor) Next(ctx context.Context, req *chunk.Chunk) error {
	return nil
}

func (e *baseExecutor) updateDeltaForTableID(id int64) {
	txnCtx := e.ctx.GetSessionVars().TxnCtx
	txnCtx.UpdateDeltaForTable(id, 0, 0, map[int64]int64{})
}

func newBaseExecutor(ctx sessionctx.Context, schema *expression.Schema, id int, children ...Executor) baseExecutor {
	e := baseExecutor{
		children:     children,
		ctx:          ctx,
		id:           id,
		schema:       schema,
		initCap:      ctx.GetSessionVars().InitChunkSize,
		maxChunkSize: ctx.GetSessionVars().MaxChunkSize,
	}
	if ctx.GetSessionVars().StmtCtx.RuntimeStatsColl != nil {
		if e.id > 0 {
			e.runtimeStats = &execdetails.BasicRuntimeStats{}
			e.ctx.GetSessionVars().StmtCtx.RuntimeStatsColl.RegisterStats(id, e.runtimeStats)
		}
	}
	if schema != nil {
		cols := schema.Columns
		e.retFieldTypes = make([]*types.FieldType, len(cols))
		for i := range cols {
			e.retFieldTypes[i] = cols[i].RetType
		}
	}
	return e
}

// Executor is the physical implementation of a algebra operator.
//
// In TiDB, all algebra operators are implemented as iterators, i.e., they
// support a simple Open-Next-Close protocol. See this paper for more details:
//
// "Volcano-An Extensible and Parallel Query Evaluation System"
//
// Different from Volcano's execution model, a "Next" function call in TiDB will
// return a batch of rows, other than a single row in Volcano.
// NOTE: Executors must call "chk.Reset()" before appending their results to it.
type Executor interface {
	base() *baseExecutor
	Open(context.Context) error
	Next(ctx context.Context, req *chunk.Chunk) error
	Close() error
	Schema() *expression.Schema
}

// Next is a wrapper function on e.Next(), it handles some common codes.
func Next(ctx context.Context, e Executor, req *chunk.Chunk) error {
	base := e.base()
	if base.runtimeStats != nil {
		start := time.Now()
		defer func() { base.runtimeStats.Record(time.Since(start), req.NumRows()) }()
	}
	sessVars := base.ctx.GetSessionVars()
	if atomic.LoadUint32(&sessVars.Killed) == 1 {
		return ErrQueryInterrupted
	}
	if span := opentracing.SpanFromContext(ctx); span != nil && span.Tracer() != nil {
		span1 := span.Tracer().StartSpan(fmt.Sprintf("%T.Next", e), opentracing.ChildOf(span.Context()))
		defer span1.Finish()
		ctx = opentracing.ContextWithSpan(ctx, span1)
	}
	if trace.IsEnabled() {
		defer trace.StartRegion(ctx, fmt.Sprintf("%T.Next", e)).End()
	}
	if topsqlstate.TopSQLEnabled() && sessVars.StmtCtx.IsSQLAndPlanRegistered.CAS(false, true) {
		registerSQLAndPlanInExecForTopSQL(sessVars)
	}
	err := e.Next(ctx, req)

	if err != nil {
		return err
	}
	// recheck whether the session/query is killed during the Next()
	if atomic.LoadUint32(&sessVars.Killed) == 1 {
		err = ErrQueryInterrupted
	}
	return err
}

// CancelDDLJobsExec represents a cancel DDL jobs executor.
type CancelDDLJobsExec struct {
	baseExecutor

	cursor int
	jobIDs []int64
	errs   []error
}

// Open implements the Executor Open interface.
func (e *CancelDDLJobsExec) Open(ctx context.Context) error {
	// We want to use a global transaction to execute the admin command, so we don't use e.ctx here.
	newSess, err := e.getSysSession()
	if err != nil {
		return err
	}
	e.errs, err = ddl.CancelJobs(newSess, e.ctx.GetStore(), e.jobIDs)
	e.releaseSysSession(kv.WithInternalSourceType(context.Background(), kv.InternalTxnDDL), newSess)
	return err
}

// Next implements the Executor Next interface.
func (e *CancelDDLJobsExec) Next(ctx context.Context, req *chunk.Chunk) error {
	req.GrowAndReset(e.maxChunkSize)
	if e.cursor >= len(e.jobIDs) {
		return nil
	}
	numCurBatch := mathutil.Min(req.Capacity(), len(e.jobIDs)-e.cursor)
	for i := e.cursor; i < e.cursor+numCurBatch; i++ {
		req.AppendString(0, strconv.FormatInt(e.jobIDs[i], 10))
		if e.errs != nil && e.errs[i] != nil {
			req.AppendString(1, fmt.Sprintf("error: %v", e.errs[i]))
		} else {
			req.AppendString(1, "successful")
		}
	}
	e.cursor += numCurBatch
	return nil
}

// ShowNextRowIDExec represents a show the next row ID executor.
type ShowNextRowIDExec struct {
	baseExecutor
	tblName *ast.TableName
	done    bool
}

// Next implements the Executor Next interface.
func (e *ShowNextRowIDExec) Next(ctx context.Context, req *chunk.Chunk) error {
	req.Reset()
	if e.done {
		return nil
	}
	is := domain.GetDomain(e.ctx).InfoSchema()
	tbl, err := is.TableByName(e.tblName.Schema, e.tblName.Name)
	if err != nil {
		return err
	}
	tblMeta := tbl.Meta()

	allocators := tbl.Allocators(e.ctx)
	for _, alloc := range allocators {
		nextGlobalID, err := alloc.NextGlobalAutoID()
		if err != nil {
			return err
		}

		var colName, idType string
		switch alloc.GetType() {
		case autoid.RowIDAllocType, autoid.AutoIncrementType:
			idType = "AUTO_INCREMENT"
			if tblMeta.PKIsHandle {
				if col := tblMeta.GetAutoIncrementColInfo(); col != nil {
					colName = col.Name.O
				}
			} else {
				colName = model.ExtraHandleName.O
			}
		case autoid.AutoRandomType:
			idType = "AUTO_RANDOM"
			colName = tblMeta.GetPkName().O
		case autoid.SequenceType:
			idType = "SEQUENCE"
			colName = ""
		default:
			return autoid.ErrInvalidAllocatorType.GenWithStackByArgs()
		}

		req.AppendString(0, e.tblName.Schema.O)
		req.AppendString(1, e.tblName.Name.O)
		req.AppendString(2, colName)
		req.AppendInt64(3, nextGlobalID)
		req.AppendString(4, idType)
	}

	e.done = true
	return nil
}

// ShowDDLExec represents a show DDL executor.
type ShowDDLExec struct {
	baseExecutor

	ddlOwnerID string
	selfID     string
	ddlInfo    *ddl.Info
	done       bool
}

// Next implements the Executor Next interface.
func (e *ShowDDLExec) Next(ctx context.Context, req *chunk.Chunk) error {
	req.Reset()
	if e.done {
		return nil
	}

	ddlJobs := ""
	query := ""
	l := len(e.ddlInfo.Jobs)
	for i, job := range e.ddlInfo.Jobs {
		ddlJobs += job.String()
		query += job.Query
		if i != l-1 {
			ddlJobs += "\n"
			query += "\n"
		}
	}

	serverInfo, err := infosync.GetServerInfoByID(ctx, e.ddlOwnerID)
	if err != nil {
		return err
	}

	serverAddress := serverInfo.IP + ":" +
		strconv.FormatUint(uint64(serverInfo.Port), 10)

	req.AppendInt64(0, e.ddlInfo.SchemaVer)
	req.AppendString(1, e.ddlOwnerID)
	req.AppendString(2, serverAddress)
	req.AppendString(3, ddlJobs)
	req.AppendString(4, e.selfID)
	req.AppendString(5, query)

	e.done = true
	return nil
}

// ShowDDLJobsExec represent a show DDL jobs executor.
type ShowDDLJobsExec struct {
	baseExecutor
	DDLJobRetriever

	jobNumber int
	is        infoschema.InfoSchema
	sess      sessionctx.Context
}

// DDLJobRetriever retrieve the DDLJobs.
// nolint:structcheck
type DDLJobRetriever struct {
	runningJobs    []*model.Job
	historyJobIter meta.LastJobIterator
	cursor         int
	is             infoschema.InfoSchema
	activeRoles    []*auth.RoleIdentity
	cacheJobs      []*model.Job
	TZLoc          *time.Location
}

func (e *DDLJobRetriever) initial(txn kv.Transaction, sess sessionctx.Context) error {
	m := meta.NewMeta(txn)
	jobs, err := ddl.GetAllDDLJobs(sess, m)
	if err != nil {
		return err
	}
	e.historyJobIter, err = ddl.GetLastHistoryDDLJobsIterator(m)
	if err != nil {
		return err
	}
	e.runningJobs = jobs
	e.cursor = 0
	return nil
}

func (e *DDLJobRetriever) appendJobToChunk(req *chunk.Chunk, job *model.Job, checker privilege.Manager) {
	schemaName := job.SchemaName
	tableName := ""
	finishTS := uint64(0)
	if job.BinlogInfo != nil {
		finishTS = job.BinlogInfo.FinishedTS
		if job.BinlogInfo.TableInfo != nil {
			tableName = job.BinlogInfo.TableInfo.Name.L
		}
		if job.BinlogInfo.MultipleTableInfos != nil {
			tablenames := new(strings.Builder)
			for i, affect := range job.BinlogInfo.MultipleTableInfos {
				if i > 0 {
					fmt.Fprintf(tablenames, ",")
				}
				fmt.Fprintf(tablenames, "%s", affect.Name.L)
			}
			tableName = tablenames.String()
		}
		if len(schemaName) == 0 && job.BinlogInfo.DBInfo != nil {
			schemaName = job.BinlogInfo.DBInfo.Name.L
		}
	}
	// For compatibility, the old version of DDL Job wasn't store the schema name and table name.
	if len(schemaName) == 0 {
		schemaName = getSchemaName(e.is, job.SchemaID)
	}
	if len(tableName) == 0 {
		tableName = getTableName(e.is, job.TableID)
	}

	createTime := ts2Time(job.StartTS, e.TZLoc)
	startTime := ts2Time(job.RealStartTS, e.TZLoc)
	finishTime := ts2Time(finishTS, e.TZLoc)

	// Check the privilege.
	if checker != nil && !checker.RequestVerification(e.activeRoles, strings.ToLower(schemaName), strings.ToLower(tableName), "", mysql.AllPrivMask) {
		return
	}

	req.AppendInt64(0, job.ID)
	req.AppendString(1, schemaName)
	req.AppendString(2, tableName)
	req.AppendString(3, job.Type.String())
	req.AppendString(4, job.SchemaState.String())
	req.AppendInt64(5, job.SchemaID)
	req.AppendInt64(6, job.TableID)
	req.AppendInt64(7, job.RowCount)
	req.AppendTime(8, createTime)
	if job.RealStartTS > 0 {
		req.AppendTime(9, startTime)
	} else {
		req.AppendNull(9)
	}
	if finishTS > 0 {
		req.AppendTime(10, finishTime)
	} else {
		req.AppendNull(10)
	}
	req.AppendString(11, job.State.String())
	if job.Type == model.ActionMultiSchemaChange {
		for _, subJob := range job.MultiSchemaInfo.SubJobs {
			req.AppendInt64(0, job.ID)
			req.AppendString(1, schemaName)
			req.AppendString(2, tableName)
			req.AppendString(3, subJob.Type.String()+" /* subjob */")
			req.AppendString(4, subJob.SchemaState.String())
			req.AppendInt64(5, job.SchemaID)
			req.AppendInt64(6, job.TableID)
			req.AppendInt64(7, subJob.RowCount)
			req.AppendNull(8)
			req.AppendNull(9)
			req.AppendNull(10)
			req.AppendString(11, subJob.State.String())
		}
	}
}

func ts2Time(timestamp uint64, loc *time.Location) types.Time {
	duration := time.Duration(math.Pow10(9-types.DefaultFsp)) * time.Nanosecond
	t := model.TSConvert2Time(timestamp)
	t.Truncate(duration)
	return types.NewTime(types.FromGoTime(t.In(loc)), mysql.TypeDatetime, types.DefaultFsp)
}

// ShowDDLJobQueriesExec represents a show DDL job queries executor.
// The jobs id that is given by 'admin show ddl job queries' statement,
// only be searched in the latest 10 history jobs
type ShowDDLJobQueriesExec struct {
	baseExecutor

	cursor int
	jobs   []*model.Job
	jobIDs []int64
}

// Open implements the Executor Open interface.
func (e *ShowDDLJobQueriesExec) Open(ctx context.Context) error {
	var err error
	var jobs []*model.Job
	if err := e.baseExecutor.Open(ctx); err != nil {
		return err
	}
	session, err := e.getSysSession()
	if err != nil {
		return err
	}
	err = sessiontxn.NewTxn(context.Background(), session)
	if err != nil {
		return err
	}
	defer func() {
		// releaseSysSession will rollbacks txn automatically.
		e.releaseSysSession(kv.WithInternalSourceType(context.Background(), kv.InternalTxnDDL), session)
	}()
	txn, err := session.Txn(true)
	if err != nil {
		return err
	}
	session.GetSessionVars().SetInTxn(true)

	m := meta.NewMeta(txn)
	jobs, err = ddl.GetAllDDLJobs(session, m)
	if err != nil {
		return err
	}

	historyJobs, err := ddl.GetLastNHistoryDDLJobs(m, ddl.DefNumHistoryJobs)
	if err != nil {
		return err
	}

	e.jobs = append(e.jobs, jobs...)
	e.jobs = append(e.jobs, historyJobs...)

	return nil
}

// Next implements the Executor Next interface.
func (e *ShowDDLJobQueriesExec) Next(ctx context.Context, req *chunk.Chunk) error {
	req.GrowAndReset(e.maxChunkSize)
	if e.cursor >= len(e.jobs) {
		return nil
	}
	if len(e.jobIDs) >= len(e.jobs) {
		return nil
	}
	numCurBatch := mathutil.Min(req.Capacity(), len(e.jobs)-e.cursor)
	for _, id := range e.jobIDs {
		for i := e.cursor; i < e.cursor+numCurBatch; i++ {
			if id == e.jobs[i].ID {
				req.AppendString(0, e.jobs[i].Query)
			}
		}
	}
	e.cursor += numCurBatch
	return nil
}

// ShowDDLJobQueriesWithRangeExec represents a show DDL job queries with range executor.
// The jobs id that is given by 'admin show ddl job queries' statement,
// can be searched within a specified range in history jobs using offset and limit.
type ShowDDLJobQueriesWithRangeExec struct {
	baseExecutor

	cursor int
	jobs   []*model.Job
	offset uint64
	limit  uint64
}

// Open implements the Executor Open interface.
func (e *ShowDDLJobQueriesWithRangeExec) Open(ctx context.Context) error {
	var err error
	var jobs []*model.Job
	if err := e.baseExecutor.Open(ctx); err != nil {
		return err
	}
	session, err := e.getSysSession()
	if err != nil {
		return err
	}
	err = sessiontxn.NewTxn(context.Background(), session)
	if err != nil {
		return err
	}
	defer func() {
		// releaseSysSession will rollbacks txn automatically.
		e.releaseSysSession(kv.WithInternalSourceType(context.Background(), kv.InternalTxnDDL), session)
	}()
	txn, err := session.Txn(true)
	if err != nil {
		return err
	}
	session.GetSessionVars().SetInTxn(true)

	m := meta.NewMeta(txn)
	jobs, err = ddl.GetAllDDLJobs(session, m)
	if err != nil {
		return err
	}

	historyJobs, err := ddl.GetLastNHistoryDDLJobs(m, int(e.offset+e.limit))
	if err != nil {
		return err
	}

	e.jobs = append(e.jobs, jobs...)
	e.jobs = append(e.jobs, historyJobs...)

	return nil
}

// Next implements the Executor Next interface.
func (e *ShowDDLJobQueriesWithRangeExec) Next(ctx context.Context, req *chunk.Chunk) error {
	req.GrowAndReset(e.maxChunkSize)
	if e.cursor >= len(e.jobs) {
		return nil
	}
	if int(e.limit) > len(e.jobs) {
		return nil
	}
	numCurBatch := mathutil.Min(req.Capacity(), len(e.jobs)-e.cursor)
	for i := e.cursor; i < e.cursor+numCurBatch; i++ {
		if i >= int(e.offset) && i < int(e.offset+e.limit) {
			req.AppendString(0, strconv.FormatInt(e.jobs[i].ID, 10))
			req.AppendString(1, e.jobs[i].Query)
		}
	}
	e.cursor += numCurBatch
	return nil
}

// Open implements the Executor Open interface.
func (e *ShowDDLJobsExec) Open(ctx context.Context) error {
	if err := e.baseExecutor.Open(ctx); err != nil {
		return err
	}
	e.DDLJobRetriever.is = e.is
	if e.jobNumber == 0 {
		e.jobNumber = ddl.DefNumHistoryJobs
	}
	sess, err := e.getSysSession()
	if err != nil {
		return err
	}
	e.sess = sess
	err = sessiontxn.NewTxn(context.Background(), sess)
	if err != nil {
		return err
	}
	txn, err := sess.Txn(true)
	if err != nil {
		return err
	}
	sess.GetSessionVars().SetInTxn(true)
	err = e.DDLJobRetriever.initial(txn, sess)
	return err
}

// Next implements the Executor Next interface.
func (e *ShowDDLJobsExec) Next(ctx context.Context, req *chunk.Chunk) error {
	req.GrowAndReset(e.maxChunkSize)
	if (e.cursor - len(e.runningJobs)) >= e.jobNumber {
		return nil
	}
	count := 0

	// Append running ddl jobs.
	if e.cursor < len(e.runningJobs) {
		numCurBatch := mathutil.Min(req.Capacity(), len(e.runningJobs)-e.cursor)
		for i := e.cursor; i < e.cursor+numCurBatch; i++ {
			e.appendJobToChunk(req, e.runningJobs[i], nil)
		}
		e.cursor += numCurBatch
		count += numCurBatch
	}

	// Append history ddl jobs.
	var err error
	if count < req.Capacity() {
		num := req.Capacity() - count
		remainNum := e.jobNumber - (e.cursor - len(e.runningJobs))
		num = mathutil.Min(num, remainNum)
		e.cacheJobs, err = e.historyJobIter.GetLastJobs(num, e.cacheJobs)
		if err != nil {
			return err
		}
		for _, job := range e.cacheJobs {
			e.appendJobToChunk(req, job, nil)
		}
		e.cursor += len(e.cacheJobs)
	}
	return nil
}

// Close implements the Executor Close interface.
func (e *ShowDDLJobsExec) Close() error {
	e.releaseSysSession(kv.WithInternalSourceType(context.Background(), kv.InternalTxnDDL), e.sess)
	return e.baseExecutor.Close()
}

func getSchemaName(is infoschema.InfoSchema, id int64) string {
	var schemaName string
	DBInfo, ok := is.SchemaByID(id)
	if ok {
		schemaName = DBInfo.Name.O
		return schemaName
	}

	return schemaName
}

func getTableName(is infoschema.InfoSchema, id int64) string {
	var tableName string
	table, ok := is.TableByID(id)
	if ok {
		tableName = table.Meta().Name.O
		return tableName
	}

	return tableName
}

// CheckTableExec represents a check table executor.
// It is built from the "admin check table" statement, and it checks if the
// index matches the records in the table.
type CheckTableExec struct {
	baseExecutor

	dbName     string
	table      table.Table
	indexInfos []*model.IndexInfo
	srcs       []*IndexLookUpExecutor
	done       bool
	is         infoschema.InfoSchema
	exitCh     chan struct{}
	retCh      chan error
	checkIndex bool
}

// Open implements the Executor Open interface.
func (e *CheckTableExec) Open(ctx context.Context) error {
	if err := e.baseExecutor.Open(ctx); err != nil {
		return err
	}
	for _, src := range e.srcs {
		if err := src.Open(ctx); err != nil {
			return errors.Trace(err)
		}
	}
	e.done = false
	return nil
}

// Close implements the Executor Close interface.
func (e *CheckTableExec) Close() error {
	var firstErr error
	close(e.exitCh)
	for _, src := range e.srcs {
		if err := src.Close(); err != nil && firstErr == nil {
			firstErr = err
		}
	}
	return firstErr
}

func (e *CheckTableExec) checkTableIndexHandle(ctx context.Context, idxInfo *model.IndexInfo) error {
	// For partition table, there will be multi same index indexLookUpReaders on different partitions.
	for _, src := range e.srcs {
		if src.index.Name.L == idxInfo.Name.L {
			err := e.checkIndexHandle(ctx, src)
			if err != nil {
				return err
			}
		}
	}
	return nil
}

func (e *CheckTableExec) checkIndexHandle(ctx context.Context, src *IndexLookUpExecutor) error {
	cols := src.schema.Columns
	retFieldTypes := make([]*types.FieldType, len(cols))
	for i := range cols {
		retFieldTypes[i] = cols[i].RetType
	}
	chk := chunk.New(retFieldTypes, e.initCap, e.maxChunkSize)

	var err error
	for {
		err = Next(ctx, src, chk)
		if err != nil {
			e.retCh <- errors.Trace(err)
			break
		}
		if chk.NumRows() == 0 {
			break
		}
	}
	return errors.Trace(err)
}

func (e *CheckTableExec) handlePanic(r interface{}) {
	if r != nil {
		e.retCh <- errors.Errorf("%v", r)
	}
}

// Next implements the Executor Next interface.
func (e *CheckTableExec) Next(ctx context.Context, req *chunk.Chunk) error {
	if e.done || len(e.srcs) == 0 {
		return nil
	}
	defer func() { e.done = true }()

	idxNames := make([]string, 0, len(e.indexInfos))
	for _, idx := range e.indexInfos {
		idxNames = append(idxNames, idx.Name.O)
	}
	greater, idxOffset, err := admin.CheckIndicesCount(e.ctx, e.dbName, e.table.Meta().Name.O, idxNames)
	if err != nil {
		// For admin check index statement, for speed up and compatibility, doesn't do below checks.
		if e.checkIndex {
			return errors.Trace(err)
		}
		if greater == admin.IdxCntGreater {
			err = e.checkTableIndexHandle(ctx, e.indexInfos[idxOffset])
		} else if greater == admin.TblCntGreater {
			err = e.checkTableRecord(ctx, idxOffset)
		}
		return errors.Trace(err)
	}

	// The number of table rows is equal to the number of index rows.
	// TODO: Make the value of concurrency adjustable. And we can consider the number of records.
	if len(e.srcs) == 1 {
		return e.checkIndexHandle(ctx, e.srcs[0])
	}
	taskCh := make(chan *IndexLookUpExecutor, len(e.srcs))
	failure := atomicutil.NewBool(false)
	concurrency := mathutil.Min(3, len(e.srcs))
	var wg util.WaitGroupWrapper
	for _, src := range e.srcs {
		taskCh <- src
	}
	for i := 0; i < concurrency; i++ {
		wg.Run(func() {
			util.WithRecovery(func() {
				for {
					if fail := failure.Load(); fail {
						return
					}
					select {
					case src := <-taskCh:
						err1 := e.checkIndexHandle(ctx, src)
						if err1 != nil {
							failure.Store(true)
							logutil.Logger(ctx).Info("check index handle failed", zap.Error(err1))
							return
						}
					case <-e.exitCh:
						return
					default:
						return
					}
				}
			}, e.handlePanic)
		})
	}
	wg.Wait()
	select {
	case err := <-e.retCh:
		return errors.Trace(err)
	default:
		return nil
	}
}

func (e *CheckTableExec) checkTableRecord(ctx context.Context, idxOffset int) error {
	idxInfo := e.indexInfos[idxOffset]
	txn, err := e.ctx.Txn(true)
	if err != nil {
		return err
	}
	if e.table.Meta().GetPartitionInfo() == nil {
		idx := tables.NewIndex(e.table.Meta().ID, e.table.Meta(), idxInfo)
		return admin.CheckRecordAndIndex(ctx, e.ctx, txn, e.table, idx)
	}

	info := e.table.Meta().GetPartitionInfo()
	for _, def := range info.Definitions {
		pid := def.ID
		partition := e.table.(table.PartitionedTable).GetPartition(pid)
		idx := tables.NewIndex(def.ID, e.table.Meta(), idxInfo)
		if err := admin.CheckRecordAndIndex(ctx, e.ctx, txn, partition, idx); err != nil {
			return errors.Trace(err)
		}
	}
	return nil
}

// ShowSlowExec represents the executor of showing the slow queries.
// It is build from the "admin show slow" statement:
//
//	admin show slow top [internal | all] N
//	admin show slow recent N
type ShowSlowExec struct {
	baseExecutor

	ShowSlow *ast.ShowSlow
	result   []*domain.SlowQueryInfo
	cursor   int
}

// Open implements the Executor Open interface.
func (e *ShowSlowExec) Open(ctx context.Context) error {
	if err := e.baseExecutor.Open(ctx); err != nil {
		return err
	}

	dom := domain.GetDomain(e.ctx)
	e.result = dom.ShowSlowQuery(e.ShowSlow)
	return nil
}

// Next implements the Executor Next interface.
func (e *ShowSlowExec) Next(ctx context.Context, req *chunk.Chunk) error {
	req.Reset()
	if e.cursor >= len(e.result) {
		return nil
	}

	for e.cursor < len(e.result) && req.NumRows() < e.maxChunkSize {
		slow := e.result[e.cursor]
		req.AppendString(0, slow.SQL)
		req.AppendTime(1, types.NewTime(types.FromGoTime(slow.Start), mysql.TypeTimestamp, types.MaxFsp))
		req.AppendDuration(2, types.Duration{Duration: slow.Duration, Fsp: types.MaxFsp})
		req.AppendString(3, slow.Detail.String())
		if slow.Succ {
			req.AppendInt64(4, 1)
		} else {
			req.AppendInt64(4, 0)
		}
		req.AppendUint64(5, slow.ConnID)
		req.AppendUint64(6, slow.TxnTS)
		req.AppendString(7, slow.User)
		req.AppendString(8, slow.DB)
		req.AppendString(9, slow.TableIDs)
		req.AppendString(10, slow.IndexNames)
		if slow.Internal {
			req.AppendInt64(11, 1)
		} else {
			req.AppendInt64(11, 0)
		}
		req.AppendString(12, slow.Digest)
		e.cursor++
	}
	return nil
}

// SelectLockExec represents a select lock executor.
// It is built from the "SELECT .. FOR UPDATE" or the "SELECT .. LOCK IN SHARE MODE" statement.
// For "SELECT .. FOR UPDATE" statement, it locks every row key from source Executor.
// After the execution, the keys are buffered in transaction, and will be sent to KV
// when doing commit. If there is any key already locked by another transaction,
// the transaction will rollback and retry.
type SelectLockExec struct {
	baseExecutor

	Lock *ast.SelectLockInfo
	keys []kv.Key

	// The children may be a join of multiple tables, so we need a map.
	tblID2Handle map[int64][]plannercore.HandleCols

	// When SelectLock work on a partition table, we need the partition ID
	// (Physical Table ID) instead of the 'logical' table ID to calculate
	// the lock KV. In that case, the Physical Table ID is extracted
	// from the row key in the store and as an extra column in the chunk row.

	// tblID2PhyTblIDCol is used for partitioned tables.
	// The child executor need to return an extra column containing
	// the Physical Table ID (i.e. from which partition the row came from)
	// Used during building
	tblID2PhysTblIDCol map[int64]*expression.Column

	// Used during execution
	// Map from logic tableID to column index where the physical table id is stored
	// For dynamic prune mode, model.ExtraPhysTblID columns are requested from
	// storage and used for physical table id
	// For static prune mode, model.ExtraPhysTblID is still sent to storage/Protobuf
	// but could be filled in by the partitions TableReaderExecutor
	// due to issues with chunk handling between the TableReaderExecutor and the
	// SelectReader result.
	tblID2PhysTblIDColIdx map[int64]int
}

// Open implements the Executor Open interface.
func (e *SelectLockExec) Open(ctx context.Context) error {
	if len(e.tblID2PhysTblIDCol) > 0 {
		e.tblID2PhysTblIDColIdx = make(map[int64]int)
		cols := e.Schema().Columns
		for i := len(cols) - 1; i >= 0; i-- {
			if cols[i].ID == model.ExtraPhysTblID {
				for tblID, col := range e.tblID2PhysTblIDCol {
					if cols[i].UniqueID == col.UniqueID {
						e.tblID2PhysTblIDColIdx[tblID] = i
						break
					}
				}
			}
		}
	}
	return e.baseExecutor.Open(ctx)
}

// Next implements the Executor Next interface.
func (e *SelectLockExec) Next(ctx context.Context, req *chunk.Chunk) error {
	req.GrowAndReset(e.maxChunkSize)
	err := Next(ctx, e.children[0], req)
	if err != nil {
		return err
	}
	// If there's no handle or it's not a `SELECT FOR UPDATE` statement.
	if len(e.tblID2Handle) == 0 || (!plannercore.IsSelectForUpdateLockType(e.Lock.LockType)) {
		return nil
	}

	if req.NumRows() > 0 {
		iter := chunk.NewIterator4Chunk(req)
		for row := iter.Begin(); row != iter.End(); row = iter.Next() {
			for tblID, cols := range e.tblID2Handle {
				for _, col := range cols {
					handle, err := col.BuildHandle(row)
					if err != nil {
						return err
					}
					physTblID := tblID
					if physTblColIdx, ok := e.tblID2PhysTblIDColIdx[tblID]; ok {
						physTblID = row.GetInt64(physTblColIdx)
						if physTblID == 0 {
							// select * from t1 left join t2 on t1.c = t2.c for update
							// The join right side might be added NULL in left join
							// In that case, physTblID is 0, so skip adding the lock.
							//
							// Note, we can't distinguish whether it's the left join case,
							// or a bug that TiKV return without correct physical ID column.
							continue
						}
					}
					e.keys = append(e.keys, tablecodec.EncodeRowKeyWithHandle(physTblID, handle))
				}
			}
		}
		return nil
	}
	lockWaitTime := e.ctx.GetSessionVars().LockWaitTimeout
	if e.Lock.LockType == ast.SelectLockForUpdateNoWait {
		lockWaitTime = tikvstore.LockNoWait
	} else if e.Lock.LockType == ast.SelectLockForUpdateWaitN {
		lockWaitTime = int64(e.Lock.WaitSec) * 1000
	}

	for id := range e.tblID2Handle {
		e.updateDeltaForTableID(id)
	}
	lockCtx, err := newLockCtx(e.ctx, lockWaitTime, len(e.keys))
	if err != nil {
		return err
	}
	return doLockKeys(ctx, e.ctx, lockCtx, e.keys...)
}

func newLockCtx(sctx sessionctx.Context, lockWaitTime int64, numKeys int) (*tikvstore.LockCtx, error) {
	seVars := sctx.GetSessionVars()
	forUpdateTS, err := sessiontxn.GetTxnManager(sctx).GetStmtForUpdateTS()
	if err != nil {
		return nil, err
	}
	lockCtx := tikvstore.NewLockCtx(forUpdateTS, lockWaitTime, seVars.StmtCtx.GetLockWaitStartTime())
	lockCtx.Killed = &seVars.Killed
	lockCtx.PessimisticLockWaited = &seVars.StmtCtx.PessimisticLockWaited
	lockCtx.LockKeysDuration = &seVars.StmtCtx.LockKeysDuration
	lockCtx.LockKeysCount = &seVars.StmtCtx.LockKeysCount
	lockCtx.LockExpired = &seVars.TxnCtx.LockExpire
	lockCtx.ResourceGroupTagger = func(req *kvrpcpb.PessimisticLockRequest) []byte {
		if req == nil {
			return nil
		}
		if len(req.Mutations) == 0 {
			return nil
		}
		if mutation := req.Mutations[0]; mutation != nil {
			label := resourcegrouptag.GetResourceGroupLabelByKey(mutation.Key)
			normalized, digest := seVars.StmtCtx.SQLDigest()
			if len(normalized) == 0 {
				return nil
			}
			_, planDigest := seVars.StmtCtx.GetPlanDigest()
			return resourcegrouptag.EncodeResourceGroupTag(digest, planDigest, label)
		}
		return nil
	}
	lockCtx.OnDeadlock = func(deadlock *tikverr.ErrDeadlock) {
		cfg := config.GetGlobalConfig()
		if deadlock.IsRetryable && !cfg.PessimisticTxn.DeadlockHistoryCollectRetryable {
			return
		}
		rec := deadlockhistory.ErrDeadlockToDeadlockRecord(deadlock)
		deadlockhistory.GlobalDeadlockHistory.Push(rec)
	}
	if lockCtx.ForUpdateTS > 0 && seVars.AssertionLevel != variable.AssertionLevelOff {
		lockCtx.InitCheckExistence(numKeys)
	}
	return lockCtx, nil
}

// doLockKeys is the main entry for pessimistic lock keys
// waitTime means the lock operation will wait in milliseconds if target key is already
// locked by others. used for (select for update nowait) situation
func doLockKeys(ctx context.Context, se sessionctx.Context, lockCtx *tikvstore.LockCtx, keys ...kv.Key) error {
	sessVars := se.GetSessionVars()
	sctx := sessVars.StmtCtx
	if !sctx.InUpdateStmt && !sctx.InDeleteStmt {
		atomic.StoreUint32(&se.GetSessionVars().TxnCtx.ForUpdate, 1)
	}
	// Lock keys only once when finished fetching all results.
	txn, err := se.Txn(true)
	if err != nil {
		return err
	}

	// Skip the temporary table keys.
	keys = filterTemporaryTableKeys(sessVars, keys)

	keys = filterLockTableKeys(sessVars.StmtCtx, keys)
	var lockKeyStats *tikvutil.LockKeysDetails
	ctx = context.WithValue(ctx, tikvutil.LockKeysDetailCtxKey, &lockKeyStats)
	err = txn.LockKeys(tikvutil.SetSessionID(ctx, se.GetSessionVars().ConnectionID), lockCtx, keys...)
	if lockKeyStats != nil {
		sctx.MergeLockKeysExecDetails(lockKeyStats)
	}
	return err
}

func filterTemporaryTableKeys(vars *variable.SessionVars, keys []kv.Key) []kv.Key {
	txnCtx := vars.TxnCtx
	if txnCtx == nil || txnCtx.TemporaryTables == nil {
		return keys
	}

	newKeys := keys[:0:len(keys)]
	for _, key := range keys {
		tblID := tablecodec.DecodeTableID(key)
		if _, ok := txnCtx.TemporaryTables[tblID]; !ok {
			newKeys = append(newKeys, key)
		}
	}
	return newKeys
}

func filterLockTableKeys(stmtCtx *stmtctx.StatementContext, keys []kv.Key) []kv.Key {
	if len(stmtCtx.LockTableIDs) == 0 {
		return keys
	}
	newKeys := keys[:0:len(keys)]
	for _, key := range keys {
		tblID := tablecodec.DecodeTableID(key)
		if _, ok := stmtCtx.LockTableIDs[tblID]; ok {
			newKeys = append(newKeys, key)
		}
	}
	return newKeys
}

// LimitExec represents limit executor
// It ignores 'Offset' rows from src, then returns 'Count' rows at maximum.
type LimitExec struct {
	baseExecutor

	begin  uint64
	end    uint64
	cursor uint64

	// meetFirstBatch represents whether we have met the first valid Chunk from child.
	meetFirstBatch bool

	childResult *chunk.Chunk

	// columnIdxsUsedByChild keep column indexes of child executor used for inline projection
	columnIdxsUsedByChild []int
}

// Next implements the Executor Next interface.
func (e *LimitExec) Next(ctx context.Context, req *chunk.Chunk) error {
	req.Reset()
	if e.cursor >= e.end {
		return nil
	}
	for !e.meetFirstBatch {
		// transfer req's requiredRows to childResult and then adjust it in childResult
		e.childResult = e.childResult.SetRequiredRows(req.RequiredRows(), e.maxChunkSize)
		err := Next(ctx, e.children[0], e.adjustRequiredRows(e.childResult))
		if err != nil {
			return err
		}
		batchSize := uint64(e.childResult.NumRows())
		// no more data.
		if batchSize == 0 {
			return nil
		}
		if newCursor := e.cursor + batchSize; newCursor >= e.begin {
			e.meetFirstBatch = true
			begin, end := e.begin-e.cursor, batchSize
			if newCursor > e.end {
				end = e.end - e.cursor
			}
			e.cursor += end
			if begin == end {
				break
			}
			if e.columnIdxsUsedByChild != nil {
				req.Append(e.childResult.Prune(e.columnIdxsUsedByChild), int(begin), int(end))
			} else {
				req.Append(e.childResult, int(begin), int(end))
			}
			return nil
		}
		e.cursor += batchSize
	}
	e.childResult.Reset()
	e.childResult = e.childResult.SetRequiredRows(req.RequiredRows(), e.maxChunkSize)
	e.adjustRequiredRows(e.childResult)
	err := Next(ctx, e.children[0], e.childResult)
	if err != nil {
		return err
	}
	batchSize := uint64(e.childResult.NumRows())
	// no more data.
	if batchSize == 0 {
		return nil
	}
	if e.cursor+batchSize > e.end {
		e.childResult.TruncateTo(int(e.end - e.cursor))
		batchSize = e.end - e.cursor
	}
	e.cursor += batchSize

	if e.columnIdxsUsedByChild != nil {
		for i, childIdx := range e.columnIdxsUsedByChild {
			if err = req.SwapColumn(i, e.childResult, childIdx); err != nil {
				return err
			}
		}
	} else {
		req.SwapColumns(e.childResult)
	}
	return nil
}

// Open implements the Executor Open interface.
func (e *LimitExec) Open(ctx context.Context) error {
	if err := e.baseExecutor.Open(ctx); err != nil {
		return err
	}
	e.childResult = newFirstChunk(e.children[0])
	e.cursor = 0
	e.meetFirstBatch = e.begin == 0
	return nil
}

// Close implements the Executor Close interface.
func (e *LimitExec) Close() error {
	e.childResult = nil
	return e.baseExecutor.Close()
}

func (e *LimitExec) adjustRequiredRows(chk *chunk.Chunk) *chunk.Chunk {
	// the limit of maximum number of rows the LimitExec should read
	limitTotal := int(e.end - e.cursor)

	var limitRequired int
	if e.cursor < e.begin {
		// if cursor is less than begin, it have to read (begin-cursor) rows to ignore
		// and then read chk.RequiredRows() rows to return,
		// so the limit is (begin-cursor)+chk.RequiredRows().
		limitRequired = int(e.begin) - int(e.cursor) + chk.RequiredRows()
	} else {
		// if cursor is equal or larger than begin, just read chk.RequiredRows() rows to return.
		limitRequired = chk.RequiredRows()
	}

	return chk.SetRequiredRows(mathutil.Min(limitTotal, limitRequired), e.maxChunkSize)
}

func init() {
	// While doing optimization in the plan package, we need to execute uncorrelated subquery,
	// but the plan package cannot import the executor package because of the dependency cycle.
	// So we assign a function implemented in the executor package to the plan package to avoid the dependency cycle.
	plannercore.EvalSubqueryFirstRow = func(ctx context.Context, p plannercore.PhysicalPlan, is infoschema.InfoSchema, sctx sessionctx.Context) ([]types.Datum, error) {
		defer func(begin time.Time) {
			s := sctx.GetSessionVars()
			s.RewritePhaseInfo.PreprocessSubQueries++
			s.RewritePhaseInfo.DurationPreprocessSubQuery += time.Since(begin)
		}(time.Now())

		if span := opentracing.SpanFromContext(ctx); span != nil && span.Tracer() != nil {
			span1 := span.Tracer().StartSpan("executor.EvalSubQuery", opentracing.ChildOf(span.Context()))
			defer span1.Finish()
			ctx = opentracing.ContextWithSpan(ctx, span1)
		}

		e := newExecutorBuilder(sctx, is, nil)
		exec := e.build(p)
		if e.err != nil {
			return nil, e.err
		}
		err := exec.Open(ctx)
		defer terror.Call(exec.Close)
		if err != nil {
			return nil, err
		}
		chk := newFirstChunk(exec)

		err = Next(ctx, exec, chk)
		if err != nil {
			return nil, err
		}
		if chk.NumRows() == 0 {
			return nil, nil
		}
		row := chk.GetRow(0).GetDatumRow(retTypes(exec))
		return row, err
	}
}

// TableDualExec represents a dual table executor.
type TableDualExec struct {
	baseExecutor

	// numDualRows can only be 0 or 1.
	numDualRows int
	numReturned int
}

// Open implements the Executor Open interface.
func (e *TableDualExec) Open(ctx context.Context) error {
	e.numReturned = 0
	return nil
}

// Next implements the Executor Next interface.
func (e *TableDualExec) Next(ctx context.Context, req *chunk.Chunk) error {
	req.Reset()
	if e.numReturned >= e.numDualRows {
		return nil
	}
	if e.Schema().Len() == 0 {
		req.SetNumVirtualRows(1)
	} else {
		for i := range e.Schema().Columns {
			req.AppendNull(i)
		}
	}
	e.numReturned = e.numDualRows
	return nil
}

// SelectionExec represents a filter executor.
type SelectionExec struct {
	baseExecutor

	batched     bool
	filters     []expression.Expression
	selected    []bool
	inputIter   *chunk.Iterator4Chunk
	inputRow    chunk.Row
	childResult *chunk.Chunk

	memTracker *memory.Tracker
}

// Open implements the Executor Open interface.
func (e *SelectionExec) Open(ctx context.Context) error {
	if err := e.baseExecutor.Open(ctx); err != nil {
		return err
	}
	failpoint.Inject("mockSelectionExecBaseExecutorOpenReturnedError", func(val failpoint.Value) {
		if val.(bool) {
			failpoint.Return(errors.New("mock SelectionExec.baseExecutor.Open returned error"))
		}
	})
	return e.open(ctx)
}

func (e *SelectionExec) open(ctx context.Context) error {
	e.memTracker = memory.NewTracker(e.id, -1)
	e.memTracker.AttachTo(e.ctx.GetSessionVars().StmtCtx.MemTracker)
	e.childResult = newFirstChunk(e.children[0])
	e.memTracker.Consume(e.childResult.MemoryUsage())
	e.batched = expression.Vectorizable(e.filters)
	if e.batched {
		e.selected = make([]bool, 0, chunk.InitialCapacity)
	}
	e.inputIter = chunk.NewIterator4Chunk(e.childResult)
	e.inputRow = e.inputIter.End()
	return nil
}

// Close implements plannercore.Plan Close interface.
func (e *SelectionExec) Close() error {
	if e.childResult != nil {
		e.memTracker.Consume(-e.childResult.MemoryUsage())
		e.childResult = nil
	}
	e.selected = nil
	return e.baseExecutor.Close()
}

// Next implements the Executor Next interface.
func (e *SelectionExec) Next(ctx context.Context, req *chunk.Chunk) error {
	req.GrowAndReset(e.maxChunkSize)

	if !e.batched {
		return e.unBatchedNext(ctx, req)
	}

	for {
		for ; e.inputRow != e.inputIter.End(); e.inputRow = e.inputIter.Next() {
			if req.IsFull() {
				return nil
			}

			if !e.selected[e.inputRow.Idx()] {
				continue
			}

			req.AppendRow(e.inputRow)
		}
		mSize := e.childResult.MemoryUsage()
		err := Next(ctx, e.children[0], e.childResult)
		e.memTracker.Consume(e.childResult.MemoryUsage() - mSize)
		if err != nil {
			return err
		}
		// no more data.
		if e.childResult.NumRows() == 0 {
			return nil
		}
		e.selected, err = expression.VectorizedFilter(e.ctx, e.filters, e.inputIter, e.selected)
		if err != nil {
			return err
		}
		e.inputRow = e.inputIter.Begin()
	}
}

// unBatchedNext filters input rows one by one and returns once an input row is selected.
// For sql with "SETVAR" in filter and "GETVAR" in projection, for example: "SELECT @a FROM t WHERE (@a := 2) > 0",
// we have to set batch size to 1 to do the evaluation of filter and projection.
func (e *SelectionExec) unBatchedNext(ctx context.Context, chk *chunk.Chunk) error {
	for {
		for ; e.inputRow != e.inputIter.End(); e.inputRow = e.inputIter.Next() {
			selected, _, err := expression.EvalBool(e.ctx, e.filters, e.inputRow)
			if err != nil {
				return err
			}
			if selected {
				chk.AppendRow(e.inputRow)
				e.inputRow = e.inputIter.Next()
				return nil
			}
		}
		mSize := e.childResult.MemoryUsage()
		err := Next(ctx, e.children[0], e.childResult)
		e.memTracker.Consume(e.childResult.MemoryUsage() - mSize)
		if err != nil {
			return err
		}
		e.inputRow = e.inputIter.Begin()
		// no more data.
		if e.childResult.NumRows() == 0 {
			return nil
		}
	}
}

// TableScanExec is a table scan executor without result fields.
type TableScanExec struct {
	baseExecutor

	t                     table.Table
	columns               []*model.ColumnInfo
	virtualTableChunkList *chunk.List
	virtualTableChunkIdx  int
}

// Next implements the Executor Next interface.
func (e *TableScanExec) Next(ctx context.Context, req *chunk.Chunk) error {
	req.GrowAndReset(e.maxChunkSize)
	return e.nextChunk4InfoSchema(ctx, req)
}

func (e *TableScanExec) nextChunk4InfoSchema(ctx context.Context, chk *chunk.Chunk) error {
	chk.GrowAndReset(e.maxChunkSize)
	if e.virtualTableChunkList == nil {
		e.virtualTableChunkList = chunk.NewList(retTypes(e), e.initCap, e.maxChunkSize)
		columns := make([]*table.Column, e.schema.Len())
		for i, colInfo := range e.columns {
			columns[i] = table.ToColumn(colInfo)
		}
		mutableRow := chunk.MutRowFromTypes(retTypes(e))
		type tableIter interface {
			IterRecords(sessionctx.Context, []*table.Column, table.RecordIterFunc) error
		}
		err := (e.t.(tableIter)).IterRecords(e.ctx, columns, func(_ kv.Handle, rec []types.Datum, cols []*table.Column) (bool, error) {
			mutableRow.SetDatums(rec...)
			e.virtualTableChunkList.AppendRow(mutableRow.ToRow())
			return true, nil
		})
		if err != nil {
			return err
		}
	}
	// no more data.
	if e.virtualTableChunkIdx >= e.virtualTableChunkList.NumChunks() {
		return nil
	}
	virtualTableChunk := e.virtualTableChunkList.GetChunk(e.virtualTableChunkIdx)
	e.virtualTableChunkIdx++
	chk.SwapColumns(virtualTableChunk)
	return nil
}

// Open implements the Executor Open interface.
func (e *TableScanExec) Open(ctx context.Context) error {
	e.virtualTableChunkList = nil
	return nil
}

// MaxOneRowExec checks if the number of rows that a query returns is at maximum one.
// It's built from subquery expression.
type MaxOneRowExec struct {
	baseExecutor

	evaluated bool
}

// Open implements the Executor Open interface.
func (e *MaxOneRowExec) Open(ctx context.Context) error {
	if err := e.baseExecutor.Open(ctx); err != nil {
		return err
	}
	e.evaluated = false
	return nil
}

// Next implements the Executor Next interface.
func (e *MaxOneRowExec) Next(ctx context.Context, req *chunk.Chunk) error {
	req.Reset()
	if e.evaluated {
		return nil
	}
	e.evaluated = true
	err := Next(ctx, e.children[0], req)
	if err != nil {
		return err
	}

	if num := req.NumRows(); num == 0 {
		for i := range e.schema.Columns {
			req.AppendNull(i)
		}
		return nil
	} else if num != 1 {
		return ErrSubqueryMoreThan1Row
	}

	childChunk := newFirstChunk(e.children[0])
	err = Next(ctx, e.children[0], childChunk)
	if err != nil {
		return err
	}
	if childChunk.NumRows() != 0 {
		return ErrSubqueryMoreThan1Row
	}

	return nil
}

// UnionExec pulls all it's children's result and returns to its parent directly.
// A "resultPuller" is started for every child to pull result from that child and push it to the "resultPool", the used
// "Chunk" is obtained from the corresponding "resourcePool". All resultPullers are running concurrently.
//
//	                          +----------------+
//	+---> resourcePool 1 ---> | resultPuller 1 |-----+
//	|                         +----------------+     |
//	|                                                |
//	|                         +----------------+     v
//	+---> resourcePool 2 ---> | resultPuller 2 |-----> resultPool ---+
//	|                         +----------------+     ^               |
//	|                               ......           |               |
//	|                         +----------------+     |               |
//	+---> resourcePool n ---> | resultPuller n |-----+               |
//	|                         +----------------+                     |
//	|                                                                |
//	|                          +-------------+                       |
//	|--------------------------| main thread | <---------------------+
//	                           +-------------+
type UnionExec struct {
	baseExecutor
	concurrency int
	childIDChan chan int

	stopFetchData atomic.Value

	finished      chan struct{}
	resourcePools []chan *chunk.Chunk
	resultPool    chan *unionWorkerResult

	results     []*chunk.Chunk
	wg          sync.WaitGroup
	initialized bool
	mu          struct {
		*sync.Mutex
		maxOpenedChildID int
	}

	childInFlightForTest int32
}

// unionWorkerResult stores the result for a union worker.
// A "resultPuller" is started for every child to pull result from that child, unionWorkerResult is used to store that pulled result.
// "src" is used for Chunk reuse: after pulling result from "resultPool", main-thread must push a valid unused Chunk to "src" to
// enable the corresponding "resultPuller" continue to work.
type unionWorkerResult struct {
	chk *chunk.Chunk
	err error
	src chan<- *chunk.Chunk
}

func (e *UnionExec) waitAllFinished() {
	e.wg.Wait()
	close(e.resultPool)
}

// Open implements the Executor Open interface.
func (e *UnionExec) Open(ctx context.Context) error {
	e.stopFetchData.Store(false)
	e.initialized = false
	e.finished = make(chan struct{})
	e.mu.Mutex = &sync.Mutex{}
	e.mu.maxOpenedChildID = -1
	return nil
}

func (e *UnionExec) initialize(ctx context.Context) {
	if e.concurrency > len(e.children) {
		e.concurrency = len(e.children)
	}
	for i := 0; i < e.concurrency; i++ {
		e.results = append(e.results, newFirstChunk(e.children[0]))
	}
	e.resultPool = make(chan *unionWorkerResult, e.concurrency)
	e.resourcePools = make([]chan *chunk.Chunk, e.concurrency)
	e.childIDChan = make(chan int, len(e.children))
	for i := 0; i < e.concurrency; i++ {
		e.resourcePools[i] = make(chan *chunk.Chunk, 1)
		e.resourcePools[i] <- e.results[i]
		e.wg.Add(1)
		go e.resultPuller(ctx, i)
	}
	for i := 0; i < len(e.children); i++ {
		e.childIDChan <- i
	}
	close(e.childIDChan)
	go e.waitAllFinished()
}

func (e *UnionExec) resultPuller(ctx context.Context, workerID int) {
	result := &unionWorkerResult{
		err: nil,
		chk: nil,
		src: e.resourcePools[workerID],
	}
	defer func() {
		if r := recover(); r != nil {
			logutil.Logger(ctx).Error("resultPuller panicked", zap.Any("recover", r), zap.Stack("stack"))
			result.err = errors.Errorf("%v", r)
			e.resultPool <- result
			e.stopFetchData.Store(true)
		}
		e.wg.Done()
	}()
	for childID := range e.childIDChan {
		e.mu.Lock()
		if childID > e.mu.maxOpenedChildID {
			e.mu.maxOpenedChildID = childID
		}
		e.mu.Unlock()
		if err := e.children[childID].Open(ctx); err != nil {
			result.err = err
			e.stopFetchData.Store(true)
			e.resultPool <- result
		}
		failpoint.Inject("issue21441", func() {
			atomic.AddInt32(&e.childInFlightForTest, 1)
		})
		for {
			if e.stopFetchData.Load().(bool) {
				return
			}
			select {
			case <-e.finished:
				return
			case result.chk = <-e.resourcePools[workerID]:
			}
			result.err = Next(ctx, e.children[childID], result.chk)
			if result.err == nil && result.chk.NumRows() == 0 {
				e.resourcePools[workerID] <- result.chk
				break
			}
			failpoint.Inject("issue21441", func() {
				if int(atomic.LoadInt32(&e.childInFlightForTest)) > e.concurrency {
					panic("the count of child in flight is larger than e.concurrency unexpectedly")
				}
			})
			e.resultPool <- result
			if result.err != nil {
				e.stopFetchData.Store(true)
				return
			}
		}
		failpoint.Inject("issue21441", func() {
			atomic.AddInt32(&e.childInFlightForTest, -1)
		})
	}
}

// Next implements the Executor Next interface.
func (e *UnionExec) Next(ctx context.Context, req *chunk.Chunk) error {
	req.GrowAndReset(e.maxChunkSize)
	if !e.initialized {
		e.initialize(ctx)
		e.initialized = true
	}
	result, ok := <-e.resultPool
	if !ok {
		return nil
	}
	if result.err != nil {
		return errors.Trace(result.err)
	}

	if result.chk.NumCols() != req.NumCols() {
		return errors.Errorf("Internal error: UnionExec chunk column count mismatch, req: %d, result: %d",
			req.NumCols(), result.chk.NumCols())
	}
	req.SwapColumns(result.chk)
	result.src <- result.chk
	return nil
}

// Close implements the Executor Close interface.
func (e *UnionExec) Close() error {
	if e.finished != nil {
		close(e.finished)
	}
	e.results = nil
	if e.resultPool != nil {
		for range e.resultPool {
		}
	}
	e.resourcePools = nil
	if e.childIDChan != nil {
		for range e.childIDChan {
		}
	}
	// We do not need to acquire the e.mu.Lock since all the resultPuller can be
	// promised to exit when reaching here (e.childIDChan been closed).
	var firstErr error
	for i := 0; i <= e.mu.maxOpenedChildID; i++ {
		if err := e.children[i].Close(); err != nil && firstErr == nil {
			firstErr = err
		}
	}
	return firstErr
}

// ResetContextOfStmt resets the StmtContext and session variables.
// Before every execution, we must clear statement context.
func ResetContextOfStmt(ctx sessionctx.Context, s ast.StmtNode) (err error) {
	vars := ctx.GetSessionVars()
	var sc *stmtctx.StatementContext
	if vars.TxnCtx.CouldRetry {
		// Must construct new statement context object, the retry history need context for every statement.
		// TODO: Maybe one day we can get rid of transaction retry, then this logic can be deleted.
		sc = &stmtctx.StatementContext{}
	} else {
		sc = vars.InitStatementContext()
	}
	sc.TimeZone = vars.Location()
	sc.TaskID = stmtctx.AllocateTaskID()
	sc.CTEStorageMap = map[int]*CTEStorages{}
	sc.IsStaleness = false
	sc.LockTableIDs = make(map[int64]struct{})
	sc.EnableOptimizeTrace = false
	sc.OptimizeTracer = nil
	sc.OptimizerCETrace = nil
<<<<<<< HEAD
	sc.CETraceTblNameAlloc.Store(0)
	sc.CETraceColNameAlloc.Store(0)
=======
	sc.IsSyncStatsFailed = false
>>>>>>> afc3276d

	sc.SysdateIsNow = ctx.GetSessionVars().SysdateIsNow

	if _, ok := s.(*ast.AnalyzeTableStmt); ok {
		sc.InitMemTracker(memory.LabelForAnalyzeMemory, -1)
		sc.MemTracker.AttachTo(GlobalAnalyzeMemoryTracker)
	} else {
		sc.InitMemTracker(memory.LabelForSQLText, vars.MemQuotaQuery)
		sc.MemTracker.AttachToGlobalTracker(GlobalMemoryUsageTracker)
	}

	sc.InitDiskTracker(memory.LabelForSQLText, -1)
	globalConfig := config.GetGlobalConfig()
	if variable.EnableTmpStorageOnOOM.Load() && GlobalDiskUsageTracker != nil {
		sc.DiskTracker.AttachToGlobalTracker(GlobalDiskUsageTracker)
	}
	switch variable.OOMAction.Load() {
	case variable.OOMActionCancel:
		action := &memory.PanicOnExceed{ConnID: ctx.GetSessionVars().ConnectionID}
		action.SetLogHook(domain.GetDomain(ctx).ExpensiveQueryHandle().LogOnQueryExceedMemQuota)
		sc.MemTracker.SetActionOnExceed(action)
	case variable.OOMActionLog:
		fallthrough
	default:
		action := &memory.LogOnExceed{ConnID: ctx.GetSessionVars().ConnectionID}
		action.SetLogHook(domain.GetDomain(ctx).ExpensiveQueryHandle().LogOnQueryExceedMemQuota)
		sc.MemTracker.SetActionOnExceed(action)
	}
	if execStmt, ok := s.(*ast.ExecuteStmt); ok {
		prepareStmt, err := plannercore.GetPreparedStmt(execStmt, vars)
		if err != nil {
			return err
		}
		s = prepareStmt.PreparedAst.Stmt
		sc.InitSQLDigest(prepareStmt.NormalizedSQL, prepareStmt.SQLDigest)
		// For `execute stmt` SQL, should reset the SQL digest with the prepare SQL digest.
		goCtx := context.Background()
		if variable.EnablePProfSQLCPU.Load() && len(prepareStmt.NormalizedSQL) > 0 {
			goCtx = pprof.WithLabels(goCtx, pprof.Labels("sql", util.QueryStrForLog(prepareStmt.NormalizedSQL)))
			pprof.SetGoroutineLabels(goCtx)
		}
		if topsqlstate.TopSQLEnabled() && prepareStmt.SQLDigest != nil {
			sc.IsSQLRegistered.Store(true)
			topsql.AttachAndRegisterSQLInfo(goCtx, prepareStmt.NormalizedSQL, prepareStmt.SQLDigest, vars.InRestrictedSQL)
		}
		if s, ok := prepareStmt.PreparedAst.Stmt.(*ast.SelectStmt); ok {
			if s.LockInfo == nil {
				sc.WeakConsistency = isWeakConsistencyRead(ctx, execStmt)
			}
		}
	}
	// execute missed stmtID uses empty sql
	sc.OriginalSQL = s.Text()
	if explainStmt, ok := s.(*ast.ExplainStmt); ok {
		sc.InExplainStmt = true
		sc.IgnoreExplainIDSuffix = strings.ToLower(explainStmt.Format) == types.ExplainFormatBrief
		sc.InVerboseExplain = strings.ToLower(explainStmt.Format) == types.ExplainFormatVerbose
		s = explainStmt.Stmt
	}
	if explainForStmt, ok := s.(*ast.ExplainForStmt); ok {
		sc.InExplainStmt = true
		sc.InVerboseExplain = strings.ToLower(explainForStmt.Format) == types.ExplainFormatVerbose
	}
	// TODO: Many same bool variables here.
	// We should set only two variables (
	// IgnoreErr and StrictSQLMode) to avoid setting the same bool variables and
	// pushing them down to TiKV as flags.

	sc.InRestrictedSQL = vars.InRestrictedSQL
	switch stmt := s.(type) {
	case *ast.UpdateStmt:
		ResetUpdateStmtCtx(sc, stmt, vars)
	case *ast.DeleteStmt:
		sc.InDeleteStmt = true
		sc.DupKeyAsWarning = stmt.IgnoreErr
		sc.BadNullAsWarning = !vars.StrictSQLMode || stmt.IgnoreErr
		sc.TruncateAsWarning = !vars.StrictSQLMode || stmt.IgnoreErr
		sc.DividedByZeroAsWarning = !vars.StrictSQLMode || stmt.IgnoreErr
		sc.AllowInvalidDate = vars.SQLMode.HasAllowInvalidDatesMode()
		sc.IgnoreZeroInDate = !vars.SQLMode.HasNoZeroInDateMode() || !vars.SQLMode.HasNoZeroDateMode() || !vars.StrictSQLMode || stmt.IgnoreErr || sc.AllowInvalidDate
		sc.Priority = stmt.Priority
	case *ast.InsertStmt:
		sc.InInsertStmt = true
		// For insert statement (not for update statement), disabling the StrictSQLMode
		// should make TruncateAsWarning and DividedByZeroAsWarning,
		// but should not make DupKeyAsWarning.
		sc.DupKeyAsWarning = stmt.IgnoreErr
		sc.BadNullAsWarning = !vars.StrictSQLMode || stmt.IgnoreErr
		sc.IgnoreNoPartition = stmt.IgnoreErr
		sc.TruncateAsWarning = !vars.StrictSQLMode || stmt.IgnoreErr
		sc.DividedByZeroAsWarning = !vars.StrictSQLMode || stmt.IgnoreErr
		sc.AllowInvalidDate = vars.SQLMode.HasAllowInvalidDatesMode()
		sc.IgnoreZeroInDate = !vars.SQLMode.HasNoZeroInDateMode() || !vars.SQLMode.HasNoZeroDateMode() || !vars.StrictSQLMode || stmt.IgnoreErr || sc.AllowInvalidDate
		sc.Priority = stmt.Priority
	case *ast.CreateTableStmt, *ast.AlterTableStmt:
		sc.InCreateOrAlterStmt = true
		sc.AllowInvalidDate = vars.SQLMode.HasAllowInvalidDatesMode()
		sc.IgnoreZeroInDate = !vars.SQLMode.HasNoZeroInDateMode() || !vars.StrictSQLMode || sc.AllowInvalidDate
		sc.NoZeroDate = vars.SQLMode.HasNoZeroDateMode()
		sc.TruncateAsWarning = !vars.StrictSQLMode
	case *ast.LoadDataStmt:
		sc.DupKeyAsWarning = true
		sc.BadNullAsWarning = true
		// With IGNORE or LOCAL, data-interpretation errors become warnings and the load operation continues,
		// even if the SQL mode is restrictive. For details: https://dev.mysql.com/doc/refman/8.0/en/load-data.html
		// TODO: since TiDB only support the LOCAL by now, so the TruncateAsWarning are always true here.
		sc.TruncateAsWarning = true
		sc.InLoadDataStmt = true
		// return warning instead of error when load data meet no partition for value
		sc.IgnoreNoPartition = true
	case *ast.SelectStmt:
		sc.InSelectStmt = true

		// see https://dev.mysql.com/doc/refman/5.7/en/sql-mode.html#sql-mode-strict
		// said "For statements such as SELECT that do not change data, invalid values
		// generate a warning in strict mode, not an error."
		// and https://dev.mysql.com/doc/refman/5.7/en/out-of-range-and-overflow.html
		sc.OverflowAsWarning = true

		// Return warning for truncate error in selection.
		sc.TruncateAsWarning = true
		sc.IgnoreZeroInDate = true
		sc.AllowInvalidDate = vars.SQLMode.HasAllowInvalidDatesMode()
		if opts := stmt.SelectStmtOpts; opts != nil {
			sc.Priority = opts.Priority
			sc.NotFillCache = !opts.SQLCache
		}
		sc.WeakConsistency = isWeakConsistencyRead(ctx, stmt)
	case *ast.SetOprStmt:
		sc.InSelectStmt = true
		sc.OverflowAsWarning = true
		sc.TruncateAsWarning = true
		sc.IgnoreZeroInDate = true
		sc.AllowInvalidDate = vars.SQLMode.HasAllowInvalidDatesMode()
	case *ast.ShowStmt:
		sc.IgnoreTruncate = true
		sc.IgnoreZeroInDate = true
		sc.AllowInvalidDate = vars.SQLMode.HasAllowInvalidDatesMode()
		if stmt.Tp == ast.ShowWarnings || stmt.Tp == ast.ShowErrors || stmt.Tp == ast.ShowSessionStates {
			sc.InShowWarning = true
			sc.SetWarnings(vars.StmtCtx.GetWarnings())
		}
	case *ast.SplitRegionStmt:
		sc.IgnoreTruncate = false
		sc.IgnoreZeroInDate = true
		sc.AllowInvalidDate = vars.SQLMode.HasAllowInvalidDatesMode()
	case *ast.SetSessionStatesStmt:
		sc.InSetSessionStatesStmt = true
		sc.IgnoreTruncate = true
		sc.IgnoreZeroInDate = true
		sc.AllowInvalidDate = vars.SQLMode.HasAllowInvalidDatesMode()
	default:
		sc.IgnoreTruncate = true
		sc.IgnoreZeroInDate = true
		sc.AllowInvalidDate = vars.SQLMode.HasAllowInvalidDatesMode()
	}
	sc.SkipUTF8Check = vars.SkipUTF8Check
	sc.SkipASCIICheck = vars.SkipASCIICheck
	sc.SkipUTF8MB4Check = !globalConfig.Instance.CheckMb4ValueInUTF8.Load()
	vars.PreparedParams = vars.PreparedParams[:0]
	if priority := mysql.PriorityEnum(atomic.LoadInt32(&variable.ForcePriority)); priority != mysql.NoPriority {
		sc.Priority = priority
	}
	if vars.StmtCtx.LastInsertID > 0 {
		sc.PrevLastInsertID = vars.StmtCtx.LastInsertID
	} else {
		sc.PrevLastInsertID = vars.StmtCtx.PrevLastInsertID
	}
	sc.PrevAffectedRows = 0
	if vars.StmtCtx.InUpdateStmt || vars.StmtCtx.InDeleteStmt || vars.StmtCtx.InInsertStmt || vars.StmtCtx.InSetSessionStatesStmt {
		sc.PrevAffectedRows = int64(vars.StmtCtx.AffectedRows())
	} else if vars.StmtCtx.InSelectStmt {
		sc.PrevAffectedRows = -1
	}
	if globalConfig.Instance.EnableCollectExecutionInfo {
		// In ExplainFor case, RuntimeStatsColl should not be reset for reuse,
		// because ExplainFor need to display the last statement information.
		reuseObj := vars.StmtCtx.RuntimeStatsColl
		if _, ok := s.(*ast.ExplainForStmt); ok {
			reuseObj = nil
		}
		sc.RuntimeStatsColl = execdetails.NewRuntimeStatsColl(reuseObj)
	}

	sc.TblInfo2UnionScan = make(map[*model.TableInfo]bool)
	errCount, warnCount := vars.StmtCtx.NumErrorWarnings()
	vars.SysErrorCount = errCount
	vars.SysWarningCount = warnCount
	vars.StmtCtx = sc
	vars.PrevFoundInPlanCache = vars.FoundInPlanCache
	vars.FoundInPlanCache = false
	vars.ClearStmtVars()
	vars.PrevFoundInBinding = vars.FoundInBinding
	vars.FoundInBinding = false
	return
}

// registerSQLAndPlanInExecForTopSQL register the sql and plan information if it doesn't register before execution.
// This uses to catch the running SQL when Top SQL is enabled in execution.
func registerSQLAndPlanInExecForTopSQL(sessVars *variable.SessionVars) {
	stmtCtx := sessVars.StmtCtx
	normalizedSQL, sqlDigest := stmtCtx.SQLDigest()
	topsql.RegisterSQL(normalizedSQL, sqlDigest, sessVars.InRestrictedSQL)
	normalizedPlan, planDigest := stmtCtx.GetPlanDigest()
	if len(normalizedPlan) > 0 {
		topsql.RegisterPlan(normalizedPlan, planDigest)
	}
}

// ResetUpdateStmtCtx resets statement context for UpdateStmt.
func ResetUpdateStmtCtx(sc *stmtctx.StatementContext, stmt *ast.UpdateStmt, vars *variable.SessionVars) {
	sc.InUpdateStmt = true
	sc.DupKeyAsWarning = stmt.IgnoreErr
	sc.BadNullAsWarning = !vars.StrictSQLMode || stmt.IgnoreErr
	sc.TruncateAsWarning = !vars.StrictSQLMode || stmt.IgnoreErr
	sc.DividedByZeroAsWarning = !vars.StrictSQLMode || stmt.IgnoreErr
	sc.AllowInvalidDate = vars.SQLMode.HasAllowInvalidDatesMode()
	sc.IgnoreZeroInDate = !vars.SQLMode.HasNoZeroInDateMode() || !vars.SQLMode.HasNoZeroDateMode() || !vars.StrictSQLMode || stmt.IgnoreErr || sc.AllowInvalidDate
	sc.Priority = stmt.Priority
	sc.IgnoreNoPartition = stmt.IgnoreErr
}

// FillVirtualColumnValue will calculate the virtual column value by evaluating generated
// expression using rows from a chunk, and then fill this value into the chunk
func FillVirtualColumnValue(virtualRetTypes []*types.FieldType, virtualColumnIndex []int,
	schema *expression.Schema, columns []*model.ColumnInfo, sctx sessionctx.Context, req *chunk.Chunk) error {
	virCols := chunk.NewChunkWithCapacity(virtualRetTypes, req.Capacity())
	iter := chunk.NewIterator4Chunk(req)
	for i, idx := range virtualColumnIndex {
		for row := iter.Begin(); row != iter.End(); row = iter.Next() {
			datum, err := schema.Columns[idx].EvalVirtualColumn(row)
			if err != nil {
				return err
			}
			// Because the expression might return different type from
			// the generated column, we should wrap a CAST on the result.
			castDatum, err := table.CastValue(sctx, datum, columns[idx], false, true)
			if err != nil {
				return err
			}
			// Handle the bad null error.
			if (mysql.HasNotNullFlag(columns[idx].GetFlag()) || mysql.HasPreventNullInsertFlag(columns[idx].GetFlag())) && castDatum.IsNull() {
				castDatum = table.GetZeroValue(columns[idx])
			}
			virCols.AppendDatum(i, &castDatum)
		}
		req.SetCol(idx, virCols.Column(i))
	}
	return nil
}

func setOptionForTopSQL(sc *stmtctx.StatementContext, snapshot kv.Snapshot) {
	if snapshot == nil {
		return
	}
	snapshot.SetOption(kv.ResourceGroupTagger, sc.GetResourceGroupTagger())
	if sc.KvExecCounter != nil {
		snapshot.SetOption(kv.RPCInterceptor, sc.KvExecCounter.RPCInterceptor())
	}
}

func isWeakConsistencyRead(ctx sessionctx.Context, node ast.Node) bool {
	sessionVars := ctx.GetSessionVars()
	return sessionVars.ConnectionID > 0 && sessionVars.ReadConsistency.IsWeak() &&
		plannercore.IsAutoCommitTxn(ctx) && plannercore.IsReadOnly(node, sessionVars)
}<|MERGE_RESOLUTION|>--- conflicted
+++ resolved
@@ -1925,12 +1925,9 @@
 	sc.EnableOptimizeTrace = false
 	sc.OptimizeTracer = nil
 	sc.OptimizerCETrace = nil
-<<<<<<< HEAD
+	sc.IsSyncStatsFailed = false
 	sc.CETraceTblNameAlloc.Store(0)
 	sc.CETraceColNameAlloc.Store(0)
-=======
-	sc.IsSyncStatsFailed = false
->>>>>>> afc3276d
 
 	sc.SysdateIsNow = ctx.GetSessionVars().SysdateIsNow
 
