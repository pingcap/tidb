--- conflicted
+++ resolved
@@ -23,6 +23,7 @@
 	"time"
 
 	"github.com/cznic/mathutil"
+	"github.com/ngaut/log"
 	"github.com/opentracing/opentracing-go"
 	"github.com/pingcap/errors"
 	"github.com/pingcap/parser/ast"
@@ -482,28 +483,6 @@
 	return nil
 }
 
-<<<<<<< HEAD
-// Close implements the Executor Close interface.
-func (e *CheckTableExec) Close() error {
-=======
-// Next implements the Executor Next interface.
-func (e *CheckTableExec) Next(ctx context.Context, req *chunk.Chunk) error {
->>>>>>> 4fd815b4
-	if e.done {
-		return nil
-	}
-
-	close(e.exitCh)
-	var err error
-	for _, src := range e.srcs {
-		err1 := src.Close()
-		if err == nil && err1 != nil {
-			err = err1
-		}
-	}
-	return errors.Trace(err)
-}
-
 func (e *CheckTableExec) checkIndexHandle(ctx context.Context, num int, src *IndexLookUpExecutor) error {
 	cols := src.schema.Columns
 	retFieldTypes := make([]*types.FieldType, len(cols))
@@ -517,20 +496,14 @@
 	handles := make(map[int64]struct{}, 1024)
 	for {
 		log.Infof("====================== check idnex handle. 0")
-		err = src.Next(ctx, chunk.NewRecordBatch(chk))
+		err = src.Next(ctx, chk)
 		log.Infof("====================== check idnex handle. 1")
 		if err != nil {
-<<<<<<< HEAD
 			break
-=======
-			return err
->>>>>>> 4fd815b4
 		}
 		if chk.NumRows() == 0 {
 			break
 		}
-<<<<<<< HEAD
-
 		for chunkRow := iter.Begin(); chunkRow != iter.End(); chunkRow = iter.Next() {
 			datum := chunkRow.GetDatum(0, retFieldTypes[0])
 			h := datum.GetInt64()
@@ -539,12 +512,6 @@
 					e.tblInfo.Name, e.indices[num].Meta().Name, h)
 				e.retCh <- errors.Trace(err)
 				return errors.Trace(err)
-=======
-		if err != nil {
-			logutil.Logger(ctx).Warn("check table failed", zap.String("tableName", t.Name.O), zap.Error(err))
-			if admin.ErrDataInConsistent.Equal(err) {
-				return ErrAdminCheckTable.GenWithStack("%v err:%v", t.Name, err)
->>>>>>> 4fd815b4
 			}
 			handles[h] = struct{}{}
 		}
@@ -559,9 +526,8 @@
 	return errors.Trace(err)
 }
 
-<<<<<<< HEAD
 // Next implements the Executor Next interface.
-func (e *CheckTableExec) Next(ctx context.Context, req *chunk.RecordBatch) error {
+func (e *CheckTableExec) Next(ctx context.Context, req *chunk.Chunk) error {
 	if e.done || len(e.srcs) == 0 {
 		return nil
 	}
@@ -597,15 +563,6 @@
 		err = <-e.retCh
 		if err != nil {
 			return errors.Trace(err)
-=======
-func (e *CheckTableExec) doCheckPartitionedTable(tbl table.PartitionedTable) error {
-	info := tbl.Meta().GetPartitionInfo()
-	for _, def := range info.Definitions {
-		pid := def.ID
-		partition := tbl.GetPartition(pid)
-		if err := e.doCheckTable(partition); err != nil {
-			return err
->>>>>>> 4fd815b4
 		}
 	}
 	return nil
@@ -616,7 +573,6 @@
 	if err != nil {
 		return err
 	}
-<<<<<<< HEAD
 	if tbl.Meta().GetPartitionInfo() == nil {
 		return admin.CheckRecordAndIndex(e.ctx, txn, tbl, idx, e.genExprs)
 	}
@@ -627,15 +583,6 @@
 		partition := tbl.(table.PartitionedTable).GetPartition(pid)
 		if err := admin.CheckRecordAndIndex(e.ctx, txn, partition, idx, e.genExprs); err != nil {
 			return errors.Trace(err)
-=======
-	for _, idx := range tbl.Indices() {
-		if idx.Meta().State != model.StatePublic {
-			continue
-		}
-		err := admin.CompareIndexData(e.ctx, txn, tbl, idx, e.genExprs)
-		if err != nil {
-			return err
->>>>>>> 4fd815b4
 		}
 	}
 	return nil
