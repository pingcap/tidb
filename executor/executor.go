--- conflicted
+++ resolved
@@ -896,30 +896,14 @@
 type TableScanExec struct {
 	baseExecutor
 
-<<<<<<< HEAD
-	t          table.Table
-	ranges     []ranger.IntColumnRange
-	seekHandle int64
-	iter       kv.Iterator
-	cursor     int
-	columns    []*model.ColumnInfo
-
-	isVirtualTable     bool
-	virtualTableRows   [][]types.Datum
-	virtualTableCursor int
-
 	// for chunk execution
-=======
 	t              table.Table
-	asName         *model.CIStr
 	ranges         []ranger.IntColumnRange
 	seekHandle     int64
 	iter           kv.Iterator
 	cursor         int
 	columns        []*model.ColumnInfo
 	isVirtualTable bool
-
->>>>>>> a0eb1bbd
 	virtualTableChunkList *chunk.List
 	virtualTableChunkIdx  int
 }
