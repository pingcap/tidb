--- conflicted
+++ resolved
@@ -1656,7 +1656,6 @@
 // Before every execution, we must clear statement context.
 func ResetContextOfStmt(ctx sessionctx.Context, s ast.StmtNode) (err error) {
 	vars := ctx.GetSessionVars()
-<<<<<<< HEAD
 	// Save some variable in StmtCtx before reset it.
 	saveWarnings := vars.StmtCtx.GetWarnings()
 	saveAffectedRows := vars.StmtCtx.AffectedRows()
@@ -1682,18 +1681,8 @@
 	sc.TaskID = stmtctx.AllocateTaskID()
 	sc.CTEStorageMap = map[int]*CTEStorages{}
 	sc.IsStaleness = false
-
-=======
-	sc := &stmtctx.StatementContext{
-		TimeZone:      vars.Location(),
-		TaskID:        stmtctx.AllocateTaskID(),
-		CTEStorageMap: map[int]*CTEStorages{},
-		IsStaleness:   false,
-	}
-
 	sc.InitMemTracker(memory.LabelForSQLText, vars.MemQuotaQuery)
 	sc.InitDiskTracker(memory.LabelForSQLText, -1)
->>>>>>> eaa0ef47
 	sc.MemTracker.AttachToGlobalTracker(GlobalMemoryUsageTracker)
 	globalConfig := config.GetGlobalConfig()
 	if globalConfig.OOMUseTmpStorage && GlobalDiskUsageTracker != nil {
