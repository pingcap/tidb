// Copyright 2015 PingCAP, Inc.
//
// Licensed under the Apache License, Version 2.0 (the "License");
// you may not use this file except in compliance with the License.
// You may obtain a copy of the License at
//
//     http://www.apache.org/licenses/LICENSE-2.0
//
// Unless required by applicable law or agreed to in writing, software
// distributed under the License is distributed on an "AS IS" BASIS,
// WITHOUT WARRANTIES OR CONDITIONS OF ANY KIND, either express or implied.
// See the License for the specific language governing permissions and
// limitations under the License.

package executor

import (
	"context"
	"fmt"
	"math"
	"runtime"
	"runtime/pprof"
	"runtime/trace"
	"strconv"
	"strings"
	"sync"
	"sync/atomic"
	"time"

	"github.com/cznic/mathutil"
	"github.com/opentracing/opentracing-go"
	"github.com/pingcap/errors"
	"github.com/pingcap/failpoint"
	"github.com/pingcap/kvproto/pkg/kvrpcpb"
	"github.com/pingcap/tidb/config"
	"github.com/pingcap/tidb/domain"
	"github.com/pingcap/tidb/domain/infosync"
	"github.com/pingcap/tidb/expression"
	"github.com/pingcap/tidb/infoschema"
	"github.com/pingcap/tidb/kv"
	"github.com/pingcap/tidb/meta"
	"github.com/pingcap/tidb/meta/autoid"
	"github.com/pingcap/tidb/parser"
	"github.com/pingcap/tidb/parser/ast"
	"github.com/pingcap/tidb/parser/auth"
	"github.com/pingcap/tidb/parser/model"
	"github.com/pingcap/tidb/parser/mysql"
	"github.com/pingcap/tidb/parser/terror"
	plannercore "github.com/pingcap/tidb/planner/core"
	"github.com/pingcap/tidb/privilege"
	"github.com/pingcap/tidb/sessionctx"
	"github.com/pingcap/tidb/sessionctx/stmtctx"
	"github.com/pingcap/tidb/sessionctx/variable"
	"github.com/pingcap/tidb/table"
	"github.com/pingcap/tidb/table/tables"
	"github.com/pingcap/tidb/tablecodec"
	"github.com/pingcap/tidb/types"
	"github.com/pingcap/tidb/util"
	"github.com/pingcap/tidb/util/admin"
	"github.com/pingcap/tidb/util/chunk"
	"github.com/pingcap/tidb/util/deadlockhistory"
	"github.com/pingcap/tidb/util/disk"
	"github.com/pingcap/tidb/util/execdetails"
	"github.com/pingcap/tidb/util/logutil"
	"github.com/pingcap/tidb/util/memory"
	"github.com/pingcap/tidb/util/resourcegrouptag"
	"github.com/pingcap/tidb/util/topsql"
	topsqlstate "github.com/pingcap/tidb/util/topsql/state"
	tikverr "github.com/tikv/client-go/v2/error"
	tikvstore "github.com/tikv/client-go/v2/kv"
	tikvutil "github.com/tikv/client-go/v2/util"
	atomicutil "go.uber.org/atomic"
	"go.uber.org/zap"
)

var (
	_ Executor = &baseExecutor{}
	_ Executor = &CheckTableExec{}
	_ Executor = &HashAggExec{}
	_ Executor = &HashJoinExec{}
	_ Executor = &IndexLookUpExecutor{}
	_ Executor = &IndexReaderExecutor{}
	_ Executor = &LimitExec{}
	_ Executor = &MaxOneRowExec{}
	_ Executor = &MergeJoinExec{}
	_ Executor = &ProjectionExec{}
	_ Executor = &SelectionExec{}
	_ Executor = &SelectLockExec{}
	_ Executor = &ShowNextRowIDExec{}
	_ Executor = &ShowDDLExec{}
	_ Executor = &ShowDDLJobsExec{}
	_ Executor = &ShowDDLJobQueriesExec{}
	_ Executor = &SortExec{}
	_ Executor = &StreamAggExec{}
	_ Executor = &TableDualExec{}
	_ Executor = &TableReaderExecutor{}
	_ Executor = &TableScanExec{}
	_ Executor = &TopNExec{}
	_ Executor = &UnionExec{}

	// GlobalMemoryUsageTracker is the ancestor of all the Executors' memory tracker and GlobalMemory Tracker
	GlobalMemoryUsageTracker *memory.Tracker
	// GlobalDiskUsageTracker is the ancestor of all the Executors' disk tracker
	GlobalDiskUsageTracker *disk.Tracker
)

var (
	_ dataSourceExecutor = &TableReaderExecutor{}
	_ dataSourceExecutor = &IndexReaderExecutor{}
	_ dataSourceExecutor = &IndexLookUpExecutor{}
	_ dataSourceExecutor = &IndexMergeReaderExecutor{}
)

// dataSourceExecutor is a table DataSource converted Executor.
// Currently, there are TableReader/IndexReader/IndexLookUp/IndexMergeReader.
// Note, partition reader is special and the caller should handle it carefully.
type dataSourceExecutor interface {
	Executor
	Table() table.Table
}

type baseExecutor struct {
	ctx           sessionctx.Context
	id            int
	schema        *expression.Schema // output schema
	initCap       int
	maxChunkSize  int
	children      []Executor
	retFieldTypes []*types.FieldType
	runtimeStats  *execdetails.BasicRuntimeStats
}

const (
	// globalPanicStorageExceed represents the panic message when out of storage quota.
	globalPanicStorageExceed string = "Out Of Global Storage Quota!"
	// globalPanicMemoryExceed represents the panic message when out of memory limit.
	globalPanicMemoryExceed string = "Out Of Global Memory Limit!"
)

// globalPanicOnExceed panics when GlobalDisTracker storage usage exceeds storage quota.
type globalPanicOnExceed struct {
	memory.BaseOOMAction
	mutex sync.Mutex // For synchronization.
}

func init() {
	action := &globalPanicOnExceed{}
	GlobalMemoryUsageTracker = memory.NewGlobalTracker(memory.LabelForGlobalMemory, -1)
	GlobalMemoryUsageTracker.SetActionOnExceed(action)
	GlobalDiskUsageTracker = disk.NewGlobalTrcaker(memory.LabelForGlobalStorage, -1)
	GlobalDiskUsageTracker.SetActionOnExceed(action)
}

// SetLogHook sets a hook for PanicOnExceed.
func (a *globalPanicOnExceed) SetLogHook(hook func(uint64)) {}

// Action panics when storage usage exceeds storage quota.
func (a *globalPanicOnExceed) Action(t *memory.Tracker) {
	a.mutex.Lock()
	defer a.mutex.Unlock()
	msg := ""
	switch t.Label() {
	case memory.LabelForGlobalStorage:
		msg = globalPanicStorageExceed
	case memory.LabelForGlobalMemory:
		msg = globalPanicMemoryExceed
	default:
		msg = "Out of Unknown Resource Quota!"
	}
	panic(msg)
}

// GetPriority get the priority of the Action
func (a *globalPanicOnExceed) GetPriority() int64 {
	return memory.DefPanicPriority
}

// base returns the baseExecutor of an executor, don't override this method!
func (e *baseExecutor) base() *baseExecutor {
	return e
}

// Open initializes children recursively and "childrenResults" according to children's schemas.
func (e *baseExecutor) Open(ctx context.Context) error {
	for _, child := range e.children {
		err := child.Open(ctx)
		if err != nil {
			return err
		}
	}
	return nil
}

// Close closes all executors and release all resources.
func (e *baseExecutor) Close() error {
	var firstErr error
	for _, src := range e.children {
		if err := src.Close(); err != nil && firstErr == nil {
			firstErr = err
		}
	}
	return firstErr
}

// Schema returns the current baseExecutor's schema. If it is nil, then create and return a new one.
func (e *baseExecutor) Schema() *expression.Schema {
	if e.schema == nil {
		return expression.NewSchema()
	}
	return e.schema
}

// newFirstChunk creates a new chunk to buffer current executor's result.
func newFirstChunk(e Executor) *chunk.Chunk {
	base := e.base()
	return chunk.New(base.retFieldTypes, base.initCap, base.maxChunkSize)
}

// newList creates a new List to buffer current executor's result.
func newList(e Executor) *chunk.List {
	base := e.base()
	return chunk.NewList(base.retFieldTypes, base.initCap, base.maxChunkSize)
}

// retTypes returns all output column types.
func retTypes(e Executor) []*types.FieldType {
	base := e.base()
	return base.retFieldTypes
}

// Next fills multiple rows into a chunk.
func (e *baseExecutor) Next(ctx context.Context, req *chunk.Chunk) error {
	return nil
}

func (e *baseExecutor) updateDeltaForTableID(id int64) {
	txnCtx := e.ctx.GetSessionVars().TxnCtx
	txnCtx.UpdateDeltaForTable(id, 0, 0, map[int64]int64{})
}

func newBaseExecutor(ctx sessionctx.Context, schema *expression.Schema, id int, children ...Executor) baseExecutor {
	e := baseExecutor{
		children:     children,
		ctx:          ctx,
		id:           id,
		schema:       schema,
		initCap:      ctx.GetSessionVars().InitChunkSize,
		maxChunkSize: ctx.GetSessionVars().MaxChunkSize,
	}
	if ctx.GetSessionVars().StmtCtx.RuntimeStatsColl != nil {
		if e.id > 0 {
			e.runtimeStats = &execdetails.BasicRuntimeStats{}
			e.ctx.GetSessionVars().StmtCtx.RuntimeStatsColl.RegisterStats(id, e.runtimeStats)
		}
	}
	if schema != nil {
		cols := schema.Columns
		e.retFieldTypes = make([]*types.FieldType, len(cols))
		for i := range cols {
			e.retFieldTypes[i] = cols[i].RetType
		}
	}
	return e
}

// Executor is the physical implementation of a algebra operator.
//
// In TiDB, all algebra operators are implemented as iterators, i.e., they
// support a simple Open-Next-Close protocol. See this paper for more details:
//
// "Volcano-An Extensible and Parallel Query Evaluation System"
//
// Different from Volcano's execution model, a "Next" function call in TiDB will
// return a batch of rows, other than a single row in Volcano.
// NOTE: Executors must call "chk.Reset()" before appending their results to it.
type Executor interface {
	base() *baseExecutor
	Open(context.Context) error
	Next(ctx context.Context, req *chunk.Chunk) error
	Close() error
	Schema() *expression.Schema
}

// Next is a wrapper function on e.Next(), it handles some common codes.
func Next(ctx context.Context, e Executor, req *chunk.Chunk) error {
	base := e.base()
	if base.runtimeStats != nil {
		start := time.Now()
		defer func() { base.runtimeStats.Record(time.Since(start), req.NumRows()) }()
	}
	sessVars := base.ctx.GetSessionVars()
	if atomic.LoadUint32(&sessVars.Killed) == 1 {
		return ErrQueryInterrupted
	}
	if span := opentracing.SpanFromContext(ctx); span != nil && span.Tracer() != nil {
		span1 := span.Tracer().StartSpan(fmt.Sprintf("%T.Next", e), opentracing.ChildOf(span.Context()))
		defer span1.Finish()
		ctx = opentracing.ContextWithSpan(ctx, span1)
	}
	if trace.IsEnabled() {
		defer trace.StartRegion(ctx, fmt.Sprintf("%T.Next", e)).End()
	}
	if topsqlstate.TopSQLEnabled() && sessVars.StmtCtx.IsSQLAndPlanRegistered.CAS(false, true) {
		registerSQLAndPlanInExecForTopSQL(sessVars)
	}
	err := e.Next(ctx, req)

	if err != nil {
		return err
	}
	// recheck whether the session/query is killed during the Next()
	if atomic.LoadUint32(&sessVars.Killed) == 1 {
		err = ErrQueryInterrupted
	}
	return err
}

// CancelDDLJobsExec represents a cancel DDL jobs executor.
type CancelDDLJobsExec struct {
	baseExecutor

	cursor int
	jobIDs []int64
	errs   []error
}

// Open implements the Executor Open interface.
func (e *CancelDDLJobsExec) Open(ctx context.Context) error {
	// We want to use a global transaction to execute the admin command, so we don't use e.ctx here.
	errInTxn := kv.RunInNewTxn(context.Background(), e.ctx.GetStore(), true, func(ctx context.Context, txn kv.Transaction) (err error) {
		e.errs, err = admin.CancelJobs(txn, e.jobIDs)
		return
	})
	return errInTxn
}

// Next implements the Executor Next interface.
func (e *CancelDDLJobsExec) Next(ctx context.Context, req *chunk.Chunk) error {
	req.GrowAndReset(e.maxChunkSize)
	if e.cursor >= len(e.jobIDs) {
		return nil
	}
	numCurBatch := mathutil.Min(req.Capacity(), len(e.jobIDs)-e.cursor)
	for i := e.cursor; i < e.cursor+numCurBatch; i++ {
		req.AppendString(0, strconv.FormatInt(e.jobIDs[i], 10))
		if e.errs[i] != nil {
			req.AppendString(1, fmt.Sprintf("error: %v", e.errs[i]))
		} else {
			req.AppendString(1, "successful")
		}
	}
	e.cursor += numCurBatch
	return nil
}

// ShowNextRowIDExec represents a show the next row ID executor.
type ShowNextRowIDExec struct {
	baseExecutor
	tblName *ast.TableName
	done    bool
}

// Next implements the Executor Next interface.
func (e *ShowNextRowIDExec) Next(ctx context.Context, req *chunk.Chunk) error {
	req.Reset()
	if e.done {
		return nil
	}
	is := domain.GetDomain(e.ctx).InfoSchema()
	tbl, err := is.TableByName(e.tblName.Schema, e.tblName.Name)
	if err != nil {
		return err
	}
	tblMeta := tbl.Meta()

	allocators := tbl.Allocators(e.ctx)
	for _, alloc := range allocators {
		nextGlobalID, err := alloc.NextGlobalAutoID()
		if err != nil {
			return err
		}

		var colName, idType string
		switch alloc.GetType() {
		case autoid.RowIDAllocType, autoid.AutoIncrementType:
			idType = "AUTO_INCREMENT"
			if col := tblMeta.GetAutoIncrementColInfo(); col != nil {
				colName = col.Name.O
			} else {
				colName = model.ExtraHandleName.O
			}
		case autoid.AutoRandomType:
			idType = "AUTO_RANDOM"
			colName = tblMeta.GetPkName().O
		case autoid.SequenceType:
			idType = "SEQUENCE"
			colName = ""
		default:
			return autoid.ErrInvalidAllocatorType.GenWithStackByArgs()
		}

		req.AppendString(0, e.tblName.Schema.O)
		req.AppendString(1, e.tblName.Name.O)
		req.AppendString(2, colName)
		req.AppendInt64(3, nextGlobalID)
		req.AppendString(4, idType)
	}

	e.done = true
	return nil
}

// ShowDDLExec represents a show DDL executor.
type ShowDDLExec struct {
	baseExecutor

	ddlOwnerID string
	selfID     string
	ddlInfo    *admin.DDLInfo
	done       bool
}

// Next implements the Executor Next interface.
func (e *ShowDDLExec) Next(ctx context.Context, req *chunk.Chunk) error {
	req.Reset()
	if e.done {
		return nil
	}

	ddlJobs := ""
	query := ""
	l := len(e.ddlInfo.Jobs)
	for i, job := range e.ddlInfo.Jobs {
		ddlJobs += job.String()
		query += job.Query
		if i != l-1 {
			ddlJobs += "\n"
			query += "\n"
		}
	}

	serverInfo, err := infosync.GetServerInfoByID(ctx, e.ddlOwnerID)
	if err != nil {
		return err
	}

	serverAddress := serverInfo.IP + ":" +
		strconv.FormatUint(uint64(serverInfo.Port), 10)

	req.AppendInt64(0, e.ddlInfo.SchemaVer)
	req.AppendString(1, e.ddlOwnerID)
	req.AppendString(2, serverAddress)
	req.AppendString(3, ddlJobs)
	req.AppendString(4, e.selfID)
	req.AppendString(5, query)

	e.done = true
	return nil
}

// ShowDDLJobsExec represent a show DDL jobs executor.
type ShowDDLJobsExec struct {
	baseExecutor
	DDLJobRetriever

	jobNumber int
	is        infoschema.InfoSchema
}

// DDLJobRetriever retrieve the DDLJobs.
// nolint:structcheck
type DDLJobRetriever struct {
	runningJobs    []*model.Job
	historyJobIter *meta.LastJobIterator
	cursor         int
	is             infoschema.InfoSchema
	activeRoles    []*auth.RoleIdentity
	cacheJobs      []*model.Job
	TZLoc          *time.Location
}

func (e *DDLJobRetriever) initial(txn kv.Transaction) error {
	jobs, err := admin.GetDDLJobs(txn)
	if err != nil {
		return err
	}
	m := meta.NewMeta(txn)
	e.historyJobIter, err = m.GetLastHistoryDDLJobsIterator()
	if err != nil {
		return err
	}
	e.runningJobs = jobs
	e.cursor = 0
	return nil
}

func (e *DDLJobRetriever) appendJobToChunk(req *chunk.Chunk, job *model.Job, checker privilege.Manager) {
	schemaName := job.SchemaName
	tableName := ""
	finishTS := uint64(0)
	if job.BinlogInfo != nil {
		finishTS = job.BinlogInfo.FinishedTS
		if job.BinlogInfo.TableInfo != nil {
			tableName = job.BinlogInfo.TableInfo.Name.L
		}
		if job.BinlogInfo.MultipleTableInfos != nil {
			tablenames := new(strings.Builder)
			for i, affect := range job.BinlogInfo.MultipleTableInfos {
				if i > 0 {
					fmt.Fprintf(tablenames, ",")
				}
				fmt.Fprintf(tablenames, "%s", affect.Name.L)
			}
			tableName = tablenames.String()
		}
		if len(schemaName) == 0 && job.BinlogInfo.DBInfo != nil {
			schemaName = job.BinlogInfo.DBInfo.Name.L
		}
	}
	// For compatibility, the old version of DDL Job wasn't store the schema name and table name.
	if len(schemaName) == 0 {
		schemaName = getSchemaName(e.is, job.SchemaID)
	}
	if len(tableName) == 0 {
		tableName = getTableName(e.is, job.TableID)
	}

	createTime := ts2Time(job.StartTS, e.TZLoc)
	startTime := ts2Time(job.RealStartTS, e.TZLoc)
	finishTime := ts2Time(finishTS, e.TZLoc)

	// Check the privilege.
	if checker != nil && !checker.RequestVerification(e.activeRoles, strings.ToLower(schemaName), strings.ToLower(tableName), "", mysql.AllPrivMask) {
		return
	}

	req.AppendInt64(0, job.ID)
	req.AppendString(1, schemaName)
	req.AppendString(2, tableName)
	req.AppendString(3, job.Type.String())
	req.AppendString(4, job.SchemaState.String())
	req.AppendInt64(5, job.SchemaID)
	req.AppendInt64(6, job.TableID)
	req.AppendInt64(7, job.RowCount)
	req.AppendTime(8, createTime)
	if job.RealStartTS > 0 {
		req.AppendTime(9, startTime)
	} else {
		req.AppendNull(9)
	}
	if finishTS > 0 {
		req.AppendTime(10, finishTime)
	} else {
		req.AppendNull(10)
	}
	req.AppendString(11, job.State.String())
}

func ts2Time(timestamp uint64, loc *time.Location) types.Time {
	duration := time.Duration(math.Pow10(9-types.DefaultFsp)) * time.Nanosecond
	t := model.TSConvert2Time(timestamp)
	t.Truncate(duration)
	return types.NewTime(types.FromGoTime(t.In(loc)), mysql.TypeDatetime, types.DefaultFsp)
}

// ShowDDLJobQueriesExec represents a show DDL job queries executor.
// The jobs id that is given by 'admin show ddl job queries' statement,
// only be searched in the latest 10 history jobs
type ShowDDLJobQueriesExec struct {
	baseExecutor

	cursor int
	jobs   []*model.Job
	jobIDs []int64
}

// Open implements the Executor Open interface.
func (e *ShowDDLJobQueriesExec) Open(ctx context.Context) error {
	if err := e.baseExecutor.Open(ctx); err != nil {
		return err
	}
	txn, err := e.ctx.Txn(true)
	if err != nil {
		return err
	}
	jobs, err := admin.GetDDLJobs(txn)
	if err != nil {
		return err
	}
	historyJobs, err := admin.GetHistoryDDLJobs(txn, admin.DefNumHistoryJobs)
	if err != nil {
		return err
	}

	e.jobs = append(e.jobs, jobs...)
	e.jobs = append(e.jobs, historyJobs...)

	return nil
}

// Next implements the Executor Next interface.
func (e *ShowDDLJobQueriesExec) Next(ctx context.Context, req *chunk.Chunk) error {
	req.GrowAndReset(e.maxChunkSize)
	if e.cursor >= len(e.jobs) {
		return nil
	}
	if len(e.jobIDs) >= len(e.jobs) {
		return nil
	}
	numCurBatch := mathutil.Min(req.Capacity(), len(e.jobs)-e.cursor)
	for _, id := range e.jobIDs {
		for i := e.cursor; i < e.cursor+numCurBatch; i++ {
			if id == e.jobs[i].ID {
				req.AppendString(0, e.jobs[i].Query)
			}
		}
	}
	e.cursor += numCurBatch
	return nil
}

// Open implements the Executor Open interface.
func (e *ShowDDLJobsExec) Open(ctx context.Context) error {
	if err := e.baseExecutor.Open(ctx); err != nil {
		return err
	}
	txn, err := e.ctx.Txn(true)
	if err != nil {
		return err
	}
	e.DDLJobRetriever.is = e.is
	if e.jobNumber == 0 {
		e.jobNumber = admin.DefNumHistoryJobs
	}
	err = e.DDLJobRetriever.initial(txn)
	if err != nil {
		return err
	}
	return nil
}

// Next implements the Executor Next interface.
func (e *ShowDDLJobsExec) Next(ctx context.Context, req *chunk.Chunk) error {
	req.GrowAndReset(e.maxChunkSize)
	if (e.cursor - len(e.runningJobs)) >= e.jobNumber {
		return nil
	}
	count := 0

	// Append running ddl jobs.
	if e.cursor < len(e.runningJobs) {
		numCurBatch := mathutil.Min(req.Capacity(), len(e.runningJobs)-e.cursor)
		for i := e.cursor; i < e.cursor+numCurBatch; i++ {
			e.appendJobToChunk(req, e.runningJobs[i], nil)
		}
		e.cursor += numCurBatch
		count += numCurBatch
	}

	// Append history ddl jobs.
	var err error
	if count < req.Capacity() {
		num := req.Capacity() - count
		remainNum := e.jobNumber - (e.cursor - len(e.runningJobs))
		num = mathutil.Min(num, remainNum)
		e.cacheJobs, err = e.historyJobIter.GetLastJobs(num, e.cacheJobs)
		if err != nil {
			return err
		}
		for _, job := range e.cacheJobs {
			e.appendJobToChunk(req, job, nil)
		}
		e.cursor += len(e.cacheJobs)
	}
	return nil
}

func getSchemaName(is infoschema.InfoSchema, id int64) string {
	var schemaName string
	DBInfo, ok := is.SchemaByID(id)
	if ok {
		schemaName = DBInfo.Name.O
		return schemaName
	}

	return schemaName
}

func getTableName(is infoschema.InfoSchema, id int64) string {
	var tableName string
	table, ok := is.TableByID(id)
	if ok {
		tableName = table.Meta().Name.O
		return tableName
	}

	return tableName
}

// CheckTableExec represents a check table executor.
// It is built from the "admin check table" statement, and it checks if the
// index matches the records in the table.
type CheckTableExec struct {
	baseExecutor

	dbName     string
	table      table.Table
	indexInfos []*model.IndexInfo
	srcs       []*IndexLookUpExecutor
	done       bool
	is         infoschema.InfoSchema
	exitCh     chan struct{}
	retCh      chan error
	checkIndex bool
}

// Open implements the Executor Open interface.
func (e *CheckTableExec) Open(ctx context.Context) error {
	if err := e.baseExecutor.Open(ctx); err != nil {
		return err
	}
	for _, src := range e.srcs {
		if err := src.Open(ctx); err != nil {
			return errors.Trace(err)
		}
	}
	e.done = false
	return nil
}

// Close implements the Executor Close interface.
func (e *CheckTableExec) Close() error {
	var firstErr error
	close(e.exitCh)
	for _, src := range e.srcs {
		if err := src.Close(); err != nil && firstErr == nil {
			firstErr = err
		}
	}
	return firstErr
}

func (e *CheckTableExec) checkTableIndexHandle(ctx context.Context, idxInfo *model.IndexInfo) error {
	// For partition table, there will be multi same index indexLookUpReaders on different partitions.
	for _, src := range e.srcs {
		if src.index.Name.L == idxInfo.Name.L {
			err := e.checkIndexHandle(ctx, src)
			if err != nil {
				return err
			}
		}
	}
	return nil
}

func (e *CheckTableExec) checkIndexHandle(ctx context.Context, src *IndexLookUpExecutor) error {
	cols := src.schema.Columns
	retFieldTypes := make([]*types.FieldType, len(cols))
	for i := range cols {
		retFieldTypes[i] = cols[i].RetType
	}
	chk := chunk.New(retFieldTypes, e.initCap, e.maxChunkSize)

	var err error
	for {
		err = Next(ctx, src, chk)
		if err != nil {
			e.retCh <- errors.Trace(err)
			break
		}
		if chk.NumRows() == 0 {
			break
		}
	}
	return errors.Trace(err)
}

func (e *CheckTableExec) handlePanic(r interface{}) {
	if r != nil {
		e.retCh <- errors.Errorf("%v", r)
	}
}

// Next implements the Executor Next interface.
func (e *CheckTableExec) Next(ctx context.Context, req *chunk.Chunk) error {
	if e.done || len(e.srcs) == 0 {
		return nil
	}
	defer func() { e.done = true }()

	idxNames := make([]string, 0, len(e.indexInfos))
	for _, idx := range e.indexInfos {
		idxNames = append(idxNames, idx.Name.O)
	}
	greater, idxOffset, err := admin.CheckIndicesCount(e.ctx, e.dbName, e.table.Meta().Name.O, idxNames)
	if err != nil {
		// For admin check index statement, for speed up and compatibility, doesn't do below checks.
		if e.checkIndex {
			return errors.Trace(err)
		}
		if greater == admin.IdxCntGreater {
			err = e.checkTableIndexHandle(ctx, e.indexInfos[idxOffset])
		} else if greater == admin.TblCntGreater {
			err = e.checkTableRecord(ctx, idxOffset)
		}
		return errors.Trace(err)
	}

	// The number of table rows is equal to the number of index rows.
	// TODO: Make the value of concurrency adjustable. And we can consider the number of records.
	if len(e.srcs) == 1 {
		return e.checkIndexHandle(ctx, e.srcs[0])
	}
	taskCh := make(chan *IndexLookUpExecutor, len(e.srcs))
	failure := atomicutil.NewBool(false)
	concurrency := mathutil.Min(3, len(e.srcs))
	var wg util.WaitGroupWrapper
	for _, src := range e.srcs {
		taskCh <- src
	}
	for i := 0; i < concurrency; i++ {
		wg.Run(func() {
			util.WithRecovery(func() {
				for {
					if fail := failure.Load(); fail {
						return
					}
					select {
					case src := <-taskCh:
						err1 := e.checkIndexHandle(ctx, src)
						if err1 != nil {
							failure.Store(true)
							logutil.Logger(ctx).Info("check index handle failed", zap.Error(err1))
							return
						}
					case <-e.exitCh:
						return
					default:
						return
					}
				}
			}, e.handlePanic)
		})
	}
	wg.Wait()
	select {
	case err := <-e.retCh:
		return errors.Trace(err)
	default:
		return nil
	}
}

func (e *CheckTableExec) checkTableRecord(ctx context.Context, idxOffset int) error {
	idxInfo := e.indexInfos[idxOffset]
	txn, err := e.ctx.Txn(true)
	if err != nil {
		return err
	}
	if e.table.Meta().GetPartitionInfo() == nil {
		idx := tables.NewIndex(e.table.Meta().ID, e.table.Meta(), idxInfo)
		return admin.CheckRecordAndIndex(ctx, e.ctx, txn, e.table, idx)
	}

	info := e.table.Meta().GetPartitionInfo()
	for _, def := range info.Definitions {
		pid := def.ID
		partition := e.table.(table.PartitionedTable).GetPartition(pid)
		idx := tables.NewIndex(def.ID, e.table.Meta(), idxInfo)
		if err := admin.CheckRecordAndIndex(ctx, e.ctx, txn, partition, idx); err != nil {
			return errors.Trace(err)
		}
	}
	return nil
}

// ShowSlowExec represents the executor of showing the slow queries.
// It is build from the "admin show slow" statement:
//	admin show slow top [internal | all] N
//	admin show slow recent N
type ShowSlowExec struct {
	baseExecutor

	ShowSlow *ast.ShowSlow
	result   []*domain.SlowQueryInfo
	cursor   int
}

// Open implements the Executor Open interface.
func (e *ShowSlowExec) Open(ctx context.Context) error {
	if err := e.baseExecutor.Open(ctx); err != nil {
		return err
	}

	dom := domain.GetDomain(e.ctx)
	e.result = dom.ShowSlowQuery(e.ShowSlow)
	return nil
}

// Next implements the Executor Next interface.
func (e *ShowSlowExec) Next(ctx context.Context, req *chunk.Chunk) error {
	req.Reset()
	if e.cursor >= len(e.result) {
		return nil
	}

	for e.cursor < len(e.result) && req.NumRows() < e.maxChunkSize {
		slow := e.result[e.cursor]
		req.AppendString(0, slow.SQL)
		req.AppendTime(1, types.NewTime(types.FromGoTime(slow.Start), mysql.TypeTimestamp, types.MaxFsp))
		req.AppendDuration(2, types.Duration{Duration: slow.Duration, Fsp: types.MaxFsp})
		req.AppendString(3, slow.Detail.String())
		if slow.Succ {
			req.AppendInt64(4, 1)
		} else {
			req.AppendInt64(4, 0)
		}
		req.AppendUint64(5, slow.ConnID)
		req.AppendUint64(6, slow.TxnTS)
		req.AppendString(7, slow.User)
		req.AppendString(8, slow.DB)
		req.AppendString(9, slow.TableIDs)
		req.AppendString(10, slow.IndexNames)
		if slow.Internal {
			req.AppendInt64(11, 1)
		} else {
			req.AppendInt64(11, 0)
		}
		req.AppendString(12, slow.Digest)
		e.cursor++
	}
	return nil
}

// SelectLockExec represents a select lock executor.
// It is built from the "SELECT .. FOR UPDATE" or the "SELECT .. LOCK IN SHARE MODE" statement.
// For "SELECT .. FOR UPDATE" statement, it locks every row key from source Executor.
// After the execution, the keys are buffered in transaction, and will be sent to KV
// when doing commit. If there is any key already locked by another transaction,
// the transaction will rollback and retry.
type SelectLockExec struct {
	baseExecutor

	Lock *ast.SelectLockInfo
	keys []kv.Key

	// The children may be a join of multiple tables, so we need a map.
	tblID2Handle map[int64][]plannercore.HandleCols

	// When SelectLock work on a partition table, we need the partition ID
	// (Physical Table ID) instead of the 'logical' table ID to calculate
	// the lock KV. In that case, the Physical Table ID is extracted
	// from the row key in the store and as an extra column in the chunk row.

	// tblID2PhyTblIDCol is used for partitioned tables.
	// The child executor need to return an extra column containing
	// the Physical Table ID (i.e. from which partition the row came from)
	// Used during building
	tblID2PhysTblIDCol map[int64]*expression.Column

	// Used during execution
	// Map from logic tableID to column index where the physical table id is stored
	// For dynamic prune mode, model.ExtraPhysTblID columns are requested from
	// storage and used for physical table id
	// For static prune mode, model.ExtraPhysTblID is still sent to storage/Protobuf
	// but could be filled in by the partitions TableReaderExecutor
	// due to issues with chunk handling between the TableReaderExecutor and the
	// SelectReader result.
	tblID2PhysTblIDColIdx map[int64]int
}

// Open implements the Executor Open interface.
func (e *SelectLockExec) Open(ctx context.Context) error {
	if len(e.tblID2PhysTblIDCol) > 0 {
		e.tblID2PhysTblIDColIdx = make(map[int64]int)
		cols := e.Schema().Columns
		for i := len(cols) - 1; i >= 0; i-- {
			if cols[i].ID == model.ExtraPhysTblID {
				for tblID, col := range e.tblID2PhysTblIDCol {
					if cols[i].UniqueID == col.UniqueID {
						e.tblID2PhysTblIDColIdx[tblID] = i
						break
					}
				}
			}
		}
	}
	return e.baseExecutor.Open(ctx)
}

// Next implements the Executor Next interface.
func (e *SelectLockExec) Next(ctx context.Context, req *chunk.Chunk) error {
	req.GrowAndReset(e.maxChunkSize)
	err := Next(ctx, e.children[0], req)
	if err != nil {
		return err
	}
	// If there's no handle or it's not a `SELECT FOR UPDATE` statement.
	if len(e.tblID2Handle) == 0 || (!plannercore.IsSelectForUpdateLockType(e.Lock.LockType)) {
		return nil
	}

	if req.NumRows() > 0 {
		iter := chunk.NewIterator4Chunk(req)
		for row := iter.Begin(); row != iter.End(); row = iter.Next() {
			for tblID, cols := range e.tblID2Handle {
				for _, col := range cols {
					handle, err := col.BuildHandle(row)
					if err != nil {
						return err
					}
					physTblID := tblID
					if physTblColIdx, ok := e.tblID2PhysTblIDColIdx[tblID]; ok {
						physTblID = row.GetInt64(physTblColIdx)
					}
					e.keys = append(e.keys, tablecodec.EncodeRowKeyWithHandle(physTblID, handle))
				}
			}
		}
		return nil
	}
	lockWaitTime := e.ctx.GetSessionVars().LockWaitTimeout
	if e.Lock.LockType == ast.SelectLockForUpdateNoWait {
		lockWaitTime = tikvstore.LockNoWait
	} else if e.Lock.LockType == ast.SelectLockForUpdateWaitN {
		lockWaitTime = int64(e.Lock.WaitSec) * 1000
	}

	for id := range e.tblID2Handle {
		e.updateDeltaForTableID(id)
	}

	return doLockKeys(ctx, e.ctx, newLockCtx(e.ctx.GetSessionVars(), lockWaitTime, len(e.keys)), e.keys...)
}

func newLockCtx(seVars *variable.SessionVars, lockWaitTime int64, numKeys int) *tikvstore.LockCtx {
	lockCtx := tikvstore.NewLockCtx(seVars.TxnCtx.GetForUpdateTS(), lockWaitTime, seVars.StmtCtx.GetLockWaitStartTime())
	lockCtx.Killed = &seVars.Killed
	lockCtx.PessimisticLockWaited = &seVars.StmtCtx.PessimisticLockWaited
	lockCtx.LockKeysDuration = &seVars.StmtCtx.LockKeysDuration
	lockCtx.LockKeysCount = &seVars.StmtCtx.LockKeysCount
	lockCtx.LockExpired = &seVars.TxnCtx.LockExpire
	lockCtx.ResourceGroupTagger = func(req *kvrpcpb.PessimisticLockRequest) []byte {
		if req == nil {
			return nil
		}
		if len(req.Mutations) == 0 {
			return nil
		}
		if mutation := req.Mutations[0]; mutation != nil {
			label := resourcegrouptag.GetResourceGroupLabelByKey(mutation.Key)
			normalized, digest := seVars.StmtCtx.SQLDigest()
			if len(normalized) == 0 {
				return nil
			}
			_, planDigest := seVars.StmtCtx.GetPlanDigest()
			return resourcegrouptag.EncodeResourceGroupTag(digest, planDigest, label)
		}
		return nil
	}
	lockCtx.OnDeadlock = func(deadlock *tikverr.ErrDeadlock) {
		cfg := config.GetGlobalConfig()
		if deadlock.IsRetryable && !cfg.PessimisticTxn.DeadlockHistoryCollectRetryable {
			return
		}
		rec := deadlockhistory.ErrDeadlockToDeadlockRecord(deadlock)
		deadlockhistory.GlobalDeadlockHistory.Push(rec)
	}
	if lockCtx.ForUpdateTS > 0 && seVars.AssertionLevel != variable.AssertionLevelOff {
		lockCtx.InitCheckExistence(numKeys)
	}
	return lockCtx
}

// doLockKeys is the main entry for pessimistic lock keys
// waitTime means the lock operation will wait in milliseconds if target key is already
// locked by others. used for (select for update nowait) situation
func doLockKeys(ctx context.Context, se sessionctx.Context, lockCtx *tikvstore.LockCtx, keys ...kv.Key) error {
	sessVars := se.GetSessionVars()
	sctx := sessVars.StmtCtx
	if !sctx.InUpdateStmt && !sctx.InDeleteStmt {
		atomic.StoreUint32(&se.GetSessionVars().TxnCtx.ForUpdate, 1)
	}
	// Lock keys only once when finished fetching all results.
	txn, err := se.Txn(true)
	if err != nil {
		return err
	}

	// Skip the temporary table keys.
	keys = filterTemporaryTableKeys(sessVars, keys)

	keys = filterLockTableKeys(sessVars.StmtCtx, keys)
	var lockKeyStats *tikvutil.LockKeysDetails
	ctx = context.WithValue(ctx, tikvutil.LockKeysDetailCtxKey, &lockKeyStats)
	err = txn.LockKeys(tikvutil.SetSessionID(ctx, se.GetSessionVars().ConnectionID), lockCtx, keys...)
	if lockKeyStats != nil {
		sctx.MergeLockKeysExecDetails(lockKeyStats)
	}
	return err
}

func filterTemporaryTableKeys(vars *variable.SessionVars, keys []kv.Key) []kv.Key {
	txnCtx := vars.TxnCtx
	if txnCtx == nil || txnCtx.TemporaryTables == nil {
		return keys
	}

	newKeys := keys[:0:len(keys)]
	for _, key := range keys {
		tblID := tablecodec.DecodeTableID(key)
		if _, ok := txnCtx.TemporaryTables[tblID]; !ok {
			newKeys = append(newKeys, key)
		}
	}
	return newKeys
}

func filterLockTableKeys(stmtCtx *stmtctx.StatementContext, keys []kv.Key) []kv.Key {
	if len(stmtCtx.LockTableIDs) == 0 {
		return keys
	}
	newKeys := keys[:0:len(keys)]
	for _, key := range keys {
		tblID := tablecodec.DecodeTableID(key)
		if _, ok := stmtCtx.LockTableIDs[tblID]; ok {
			newKeys = append(newKeys, key)
		}
	}
	return newKeys
}

// LimitExec represents limit executor
// It ignores 'Offset' rows from src, then returns 'Count' rows at maximum.
type LimitExec struct {
	baseExecutor

	begin  uint64
	end    uint64
	cursor uint64

	// meetFirstBatch represents whether we have met the first valid Chunk from child.
	meetFirstBatch bool

	childResult *chunk.Chunk

	// columnIdxsUsedByChild keep column indexes of child executor used for inline projection
	columnIdxsUsedByChild []int
}

// Next implements the Executor Next interface.
func (e *LimitExec) Next(ctx context.Context, req *chunk.Chunk) error {
	req.Reset()
	if e.cursor >= e.end {
		return nil
	}
	for !e.meetFirstBatch {
		// transfer req's requiredRows to childResult and then adjust it in childResult
		e.childResult = e.childResult.SetRequiredRows(req.RequiredRows(), e.maxChunkSize)
		err := Next(ctx, e.children[0], e.adjustRequiredRows(e.childResult))
		if err != nil {
			return err
		}
		batchSize := uint64(e.childResult.NumRows())
		// no more data.
		if batchSize == 0 {
			return nil
		}
		if newCursor := e.cursor + batchSize; newCursor >= e.begin {
			e.meetFirstBatch = true
			begin, end := e.begin-e.cursor, batchSize
			if newCursor > e.end {
				end = e.end - e.cursor
			}
			e.cursor += end
			if begin == end {
				break
			}
			if e.columnIdxsUsedByChild != nil {
				req.Append(e.childResult.Prune(e.columnIdxsUsedByChild), int(begin), int(end))
			} else {
				req.Append(e.childResult, int(begin), int(end))
			}
			return nil
		}
		e.cursor += batchSize
	}
	e.childResult.Reset()
	e.childResult = e.childResult.SetRequiredRows(req.RequiredRows(), e.maxChunkSize)
	e.adjustRequiredRows(e.childResult)
	err := Next(ctx, e.children[0], e.childResult)
	if err != nil {
		return err
	}
	batchSize := uint64(e.childResult.NumRows())
	// no more data.
	if batchSize == 0 {
		return nil
	}
	if e.cursor+batchSize > e.end {
		e.childResult.TruncateTo(int(e.end - e.cursor))
		batchSize = e.end - e.cursor
	}
	e.cursor += batchSize

	if e.columnIdxsUsedByChild != nil {
		for i, childIdx := range e.columnIdxsUsedByChild {
			if err = req.SwapColumn(i, e.childResult, childIdx); err != nil {
				return err
			}
		}
	} else {
		req.SwapColumns(e.childResult)
	}
	return nil
}

// Open implements the Executor Open interface.
func (e *LimitExec) Open(ctx context.Context) error {
	if err := e.baseExecutor.Open(ctx); err != nil {
		return err
	}
	e.childResult = newFirstChunk(e.children[0])
	e.cursor = 0
	e.meetFirstBatch = e.begin == 0
	return nil
}

// Close implements the Executor Close interface.
func (e *LimitExec) Close() error {
	e.childResult = nil
	return e.baseExecutor.Close()
}

func (e *LimitExec) adjustRequiredRows(chk *chunk.Chunk) *chunk.Chunk {
	// the limit of maximum number of rows the LimitExec should read
	limitTotal := int(e.end - e.cursor)

	var limitRequired int
	if e.cursor < e.begin {
		// if cursor is less than begin, it have to read (begin-cursor) rows to ignore
		// and then read chk.RequiredRows() rows to return,
		// so the limit is (begin-cursor)+chk.RequiredRows().
		limitRequired = int(e.begin) - int(e.cursor) + chk.RequiredRows()
	} else {
		// if cursor is equal or larger than begin, just read chk.RequiredRows() rows to return.
		limitRequired = chk.RequiredRows()
	}

	return chk.SetRequiredRows(mathutil.Min(limitTotal, limitRequired), e.maxChunkSize)
}

func init() {
	// While doing optimization in the plan package, we need to execute uncorrelated subquery,
	// but the plan package cannot import the executor package because of the dependency cycle.
	// So we assign a function implemented in the executor package to the plan package to avoid the dependency cycle.
	plannercore.EvalSubqueryFirstRow = func(ctx context.Context, p plannercore.PhysicalPlan, is infoschema.InfoSchema, sctx sessionctx.Context) ([]types.Datum, error) {
		defer func(begin time.Time) {
			s := sctx.GetSessionVars()
			s.RewritePhaseInfo.PreprocessSubQueries++
			s.RewritePhaseInfo.DurationPreprocessSubQuery += time.Since(begin)
		}(time.Now())

		if span := opentracing.SpanFromContext(ctx); span != nil && span.Tracer() != nil {
			span1 := span.Tracer().StartSpan("executor.EvalSubQuery", opentracing.ChildOf(span.Context()))
			defer span1.Finish()
			ctx = opentracing.ContextWithSpan(ctx, span1)
		}

		e := &executorBuilder{is: is, ctx: sctx}
		exec := e.build(p)
		if e.err != nil {
			return nil, e.err
		}
		err := exec.Open(ctx)
		defer terror.Call(exec.Close)
		if err != nil {
			return nil, err
		}
		chk := newFirstChunk(exec)

		err = Next(ctx, exec, chk)
		if err != nil {
			return nil, err
		}
		if chk.NumRows() == 0 {
			return nil, nil
		}
		row := chk.GetRow(0).GetDatumRow(retTypes(exec))
		return row, err
	}
}

// TableDualExec represents a dual table executor.
type TableDualExec struct {
	baseExecutor

	// numDualRows can only be 0 or 1.
	numDualRows int
	numReturned int
}

// Open implements the Executor Open interface.
func (e *TableDualExec) Open(ctx context.Context) error {
	e.numReturned = 0
	return nil
}

// Next implements the Executor Next interface.
func (e *TableDualExec) Next(ctx context.Context, req *chunk.Chunk) error {
	req.Reset()
	if e.numReturned >= e.numDualRows {
		return nil
	}
	if e.Schema().Len() == 0 {
		req.SetNumVirtualRows(1)
	} else {
		for i := range e.Schema().Columns {
			req.AppendNull(i)
		}
	}
	e.numReturned = e.numDualRows
	return nil
}

// SelectionExec represents a filter executor.
type SelectionExec struct {
	baseExecutor

	batched     bool
	filters     []expression.Expression
	selected    []bool
	inputIter   *chunk.Iterator4Chunk
	inputRow    chunk.Row
	childResult *chunk.Chunk

	memTracker *memory.Tracker
}

// Open implements the Executor Open interface.
func (e *SelectionExec) Open(ctx context.Context) error {
	if err := e.baseExecutor.Open(ctx); err != nil {
		return err
	}
	failpoint.Inject("mockSelectionExecBaseExecutorOpenReturnedError", func(val failpoint.Value) {
		if val.(bool) {
			failpoint.Return(errors.New("mock SelectionExec.baseExecutor.Open returned error"))
		}
	})
	return e.open(ctx)
}

func (e *SelectionExec) open(ctx context.Context) error {
	e.memTracker = memory.NewTracker(e.id, -1)
	e.memTracker.AttachTo(e.ctx.GetSessionVars().StmtCtx.MemTracker)
	e.childResult = newFirstChunk(e.children[0])
	e.memTracker.Consume(e.childResult.MemoryUsage())
	e.batched = expression.Vectorizable(e.filters)
	if e.batched {
		e.selected = make([]bool, 0, chunk.InitialCapacity)
	}
	e.inputIter = chunk.NewIterator4Chunk(e.childResult)
	e.inputRow = e.inputIter.End()
	return nil
}

// Close implements plannercore.Plan Close interface.
func (e *SelectionExec) Close() error {
	if e.childResult != nil {
		e.memTracker.Consume(-e.childResult.MemoryUsage())
		e.childResult = nil
	}
	e.selected = nil
	return e.baseExecutor.Close()
}

// Next implements the Executor Next interface.
func (e *SelectionExec) Next(ctx context.Context, req *chunk.Chunk) error {
	req.GrowAndReset(e.maxChunkSize)

	if !e.batched {
		return e.unBatchedNext(ctx, req)
	}

	for {
		for ; e.inputRow != e.inputIter.End(); e.inputRow = e.inputIter.Next() {
			if req.IsFull() {
				return nil
			}

			if !e.selected[e.inputRow.Idx()] {
				continue
			}

			req.AppendRow(e.inputRow)
		}
		mSize := e.childResult.MemoryUsage()
		err := Next(ctx, e.children[0], e.childResult)
		e.memTracker.Consume(e.childResult.MemoryUsage() - mSize)
		if err != nil {
			return err
		}
		// no more data.
		if e.childResult.NumRows() == 0 {
			return nil
		}
		e.selected, err = expression.VectorizedFilter(e.ctx, e.filters, e.inputIter, e.selected)
		if err != nil {
			return err
		}
		e.inputRow = e.inputIter.Begin()
	}
}

// unBatchedNext filters input rows one by one and returns once an input row is selected.
// For sql with "SETVAR" in filter and "GETVAR" in projection, for example: "SELECT @a FROM t WHERE (@a := 2) > 0",
// we have to set batch size to 1 to do the evaluation of filter and projection.
func (e *SelectionExec) unBatchedNext(ctx context.Context, chk *chunk.Chunk) error {
	for {
		for ; e.inputRow != e.inputIter.End(); e.inputRow = e.inputIter.Next() {
			selected, _, err := expression.EvalBool(e.ctx, e.filters, e.inputRow)
			if err != nil {
				return err
			}
			if selected {
				chk.AppendRow(e.inputRow)
				e.inputRow = e.inputIter.Next()
				return nil
			}
		}
		mSize := e.childResult.MemoryUsage()
		err := Next(ctx, e.children[0], e.childResult)
		e.memTracker.Consume(e.childResult.MemoryUsage() - mSize)
		if err != nil {
			return err
		}
		e.inputRow = e.inputIter.Begin()
		// no more data.
		if e.childResult.NumRows() == 0 {
			return nil
		}
	}
}

// TableScanExec is a table scan executor without result fields.
type TableScanExec struct {
	baseExecutor

	t                     table.Table
	columns               []*model.ColumnInfo
	virtualTableChunkList *chunk.List
	virtualTableChunkIdx  int
}

// Next implements the Executor Next interface.
func (e *TableScanExec) Next(ctx context.Context, req *chunk.Chunk) error {
	req.GrowAndReset(e.maxChunkSize)
	return e.nextChunk4InfoSchema(ctx, req)
}

func (e *TableScanExec) nextChunk4InfoSchema(ctx context.Context, chk *chunk.Chunk) error {
	chk.GrowAndReset(e.maxChunkSize)
	if e.virtualTableChunkList == nil {
		e.virtualTableChunkList = chunk.NewList(retTypes(e), e.initCap, e.maxChunkSize)
		columns := make([]*table.Column, e.schema.Len())
		for i, colInfo := range e.columns {
			columns[i] = table.ToColumn(colInfo)
		}
		mutableRow := chunk.MutRowFromTypes(retTypes(e))
		type tableIter interface {
			IterRecords(sessionctx.Context, []*table.Column, table.RecordIterFunc) error
		}
		err := (e.t.(tableIter)).IterRecords(e.ctx, columns, func(_ kv.Handle, rec []types.Datum, cols []*table.Column) (bool, error) {
			mutableRow.SetDatums(rec...)
			e.virtualTableChunkList.AppendRow(mutableRow.ToRow())
			return true, nil
		})
		if err != nil {
			return err
		}
	}
	// no more data.
	if e.virtualTableChunkIdx >= e.virtualTableChunkList.NumChunks() {
		return nil
	}
	virtualTableChunk := e.virtualTableChunkList.GetChunk(e.virtualTableChunkIdx)
	e.virtualTableChunkIdx++
	chk.SwapColumns(virtualTableChunk)
	return nil
}

// Open implements the Executor Open interface.
func (e *TableScanExec) Open(ctx context.Context) error {
	e.virtualTableChunkList = nil
	return nil
}

// MaxOneRowExec checks if the number of rows that a query returns is at maximum one.
// It's built from subquery expression.
type MaxOneRowExec struct {
	baseExecutor

	evaluated bool
}

// Open implements the Executor Open interface.
func (e *MaxOneRowExec) Open(ctx context.Context) error {
	if err := e.baseExecutor.Open(ctx); err != nil {
		return err
	}
	e.evaluated = false
	return nil
}

// Next implements the Executor Next interface.
func (e *MaxOneRowExec) Next(ctx context.Context, req *chunk.Chunk) error {
	req.Reset()
	if e.evaluated {
		return nil
	}
	e.evaluated = true
	err := Next(ctx, e.children[0], req)
	if err != nil {
		return err
	}

	if num := req.NumRows(); num == 0 {
		for i := range e.schema.Columns {
			req.AppendNull(i)
		}
		return nil
	} else if num != 1 {
		return ErrSubqueryMoreThan1Row
	}

	childChunk := newFirstChunk(e.children[0])
	err = Next(ctx, e.children[0], childChunk)
	if err != nil {
		return err
	}
	if childChunk.NumRows() != 0 {
		return ErrSubqueryMoreThan1Row
	}

	return nil
}

// UnionExec pulls all it's children's result and returns to its parent directly.
// A "resultPuller" is started for every child to pull result from that child and push it to the "resultPool", the used
// "Chunk" is obtained from the corresponding "resourcePool". All resultPullers are running concurrently.
//                             +----------------+
//   +---> resourcePool 1 ---> | resultPuller 1 |-----+
//   |                         +----------------+     |
//   |                                                |
//   |                         +----------------+     v
//   +---> resourcePool 2 ---> | resultPuller 2 |-----> resultPool ---+
//   |                         +----------------+     ^               |
//   |                               ......           |               |
//   |                         +----------------+     |               |
//   +---> resourcePool n ---> | resultPuller n |-----+               |
//   |                         +----------------+                     |
//   |                                                                |
//   |                          +-------------+                       |
//   |--------------------------| main thread | <---------------------+
//                              +-------------+
type UnionExec struct {
	baseExecutor
	concurrency int
	childIDChan chan int

	stopFetchData atomic.Value

	finished      chan struct{}
	resourcePools []chan *chunk.Chunk
	resultPool    chan *unionWorkerResult

	results     []*chunk.Chunk
	wg          sync.WaitGroup
	initialized bool
	mu          struct {
		*sync.Mutex
		maxOpenedChildID int
	}

	childInFlightForTest int32
}

// unionWorkerResult stores the result for a union worker.
// A "resultPuller" is started for every child to pull result from that child, unionWorkerResult is used to store that pulled result.
// "src" is used for Chunk reuse: after pulling result from "resultPool", main-thread must push a valid unused Chunk to "src" to
// enable the corresponding "resultPuller" continue to work.
type unionWorkerResult struct {
	chk *chunk.Chunk
	err error
	src chan<- *chunk.Chunk
}

func (e *UnionExec) waitAllFinished() {
	e.wg.Wait()
	close(e.resultPool)
}

// Open implements the Executor Open interface.
func (e *UnionExec) Open(ctx context.Context) error {
	e.stopFetchData.Store(false)
	e.initialized = false
	e.finished = make(chan struct{})
	e.mu.Mutex = &sync.Mutex{}
	e.mu.maxOpenedChildID = -1
	return nil
}

func (e *UnionExec) initialize(ctx context.Context) {
	if e.concurrency > len(e.children) {
		e.concurrency = len(e.children)
	}
	for i := 0; i < e.concurrency; i++ {
		e.results = append(e.results, newFirstChunk(e.children[0]))
	}
	e.resultPool = make(chan *unionWorkerResult, e.concurrency)
	e.resourcePools = make([]chan *chunk.Chunk, e.concurrency)
	e.childIDChan = make(chan int, len(e.children))
	for i := 0; i < e.concurrency; i++ {
		e.resourcePools[i] = make(chan *chunk.Chunk, 1)
		e.resourcePools[i] <- e.results[i]
		e.wg.Add(1)
		go e.resultPuller(ctx, i)
	}
	for i := 0; i < len(e.children); i++ {
		e.childIDChan <- i
	}
	close(e.childIDChan)
	go e.waitAllFinished()
}

func (e *UnionExec) resultPuller(ctx context.Context, workerID int) {
	result := &unionWorkerResult{
		err: nil,
		chk: nil,
		src: e.resourcePools[workerID],
	}
	defer func() {
		if r := recover(); r != nil {
			buf := make([]byte, 4096)
			stackSize := runtime.Stack(buf, false)
			buf = buf[:stackSize]
			logutil.Logger(ctx).Error("resultPuller panicked", zap.String("stack", string(buf)))
			result.err = errors.Errorf("%v", r)
			e.resultPool <- result
			e.stopFetchData.Store(true)
		}
		e.wg.Done()
	}()
	for childID := range e.childIDChan {
		e.mu.Lock()
		if childID > e.mu.maxOpenedChildID {
			e.mu.maxOpenedChildID = childID
		}
		e.mu.Unlock()
		if err := e.children[childID].Open(ctx); err != nil {
			result.err = err
			e.stopFetchData.Store(true)
			e.resultPool <- result
		}
		failpoint.Inject("issue21441", func() {
			atomic.AddInt32(&e.childInFlightForTest, 1)
		})
		for {
			if e.stopFetchData.Load().(bool) {
				return
			}
			select {
			case <-e.finished:
				return
			case result.chk = <-e.resourcePools[workerID]:
			}
			result.err = Next(ctx, e.children[childID], result.chk)
			if result.err == nil && result.chk.NumRows() == 0 {
				e.resourcePools[workerID] <- result.chk
				break
			}
			failpoint.Inject("issue21441", func() {
				if int(atomic.LoadInt32(&e.childInFlightForTest)) > e.concurrency {
					panic("the count of child in flight is larger than e.concurrency unexpectedly")
				}
			})
			e.resultPool <- result
			if result.err != nil {
				e.stopFetchData.Store(true)
				return
			}
		}
		failpoint.Inject("issue21441", func() {
			atomic.AddInt32(&e.childInFlightForTest, -1)
		})
	}
}

// Next implements the Executor Next interface.
func (e *UnionExec) Next(ctx context.Context, req *chunk.Chunk) error {
	req.GrowAndReset(e.maxChunkSize)
	if !e.initialized {
		e.initialize(ctx)
		e.initialized = true
	}
	result, ok := <-e.resultPool
	if !ok {
		return nil
	}
	if result.err != nil {
		return errors.Trace(result.err)
	}

	if result.chk.NumCols() != req.NumCols() {
		return errors.Errorf("Internal error: UnionExec chunk column count mismatch, req: %d, result: %d",
			req.NumCols(), result.chk.NumCols())
	}
	req.SwapColumns(result.chk)
	result.src <- result.chk
	return nil
}

// Close implements the Executor Close interface.
func (e *UnionExec) Close() error {
	if e.finished != nil {
		close(e.finished)
	}
	e.results = nil
	if e.resultPool != nil {
		for range e.resultPool {
		}
	}
	e.resourcePools = nil
	if e.childIDChan != nil {
		for range e.childIDChan {
		}
	}
	// We do not need to acquire the e.mu.Lock since all the resultPuller can be
	// promised to exit when reaching here (e.childIDChan been closed).
	var firstErr error
	for i := 0; i <= e.mu.maxOpenedChildID; i++ {
		if err := e.children[i].Close(); err != nil && firstErr == nil {
			firstErr = err
		}
	}
	return firstErr
}

// ResetContextOfStmt resets the StmtContext and session variables.
// Before every execution, we must clear statement context.
func ResetContextOfStmt(ctx sessionctx.Context, s ast.StmtNode) (err error) {
	vars := ctx.GetSessionVars()
	var sc *stmtctx.StatementContext
	if vars.TxnCtx.CouldRetry {
		// Must construct new statement context object, the retry history need context for every statement.
		// TODO: Maybe one day we can get rid of transaction retry, then this logic can be deleted.
		sc = &stmtctx.StatementContext{}
	} else {
		sc = vars.InitStatementContext()
	}
	sc.TimeZone = vars.Location()
	sc.TaskID = stmtctx.AllocateTaskID()
	sc.CTEStorageMap = map[int]*CTEStorages{}
	sc.IsStaleness = false
	sc.LockTableIDs = make(map[int64]struct{})
	sc.EnableOptimizeTrace = false
	sc.OptimizeTracer = nil
	sc.OptimizerCETrace = nil

	sc.SysdateIsNow = ctx.GetSessionVars().SysdateIsNow

	sc.InitMemTracker(memory.LabelForSQLText, vars.MemQuotaQuery)
	sc.InitDiskTracker(memory.LabelForSQLText, -1)
	sc.MemTracker.AttachToGlobalTracker(GlobalMemoryUsageTracker)
	globalConfig := config.GetGlobalConfig()
	if globalConfig.OOMUseTmpStorage && GlobalDiskUsageTracker != nil {
		sc.DiskTracker.AttachToGlobalTracker(GlobalDiskUsageTracker)
	}
	switch globalConfig.OOMAction {
	case config.OOMActionCancel:
		action := &memory.PanicOnExceed{ConnID: ctx.GetSessionVars().ConnectionID}
		action.SetLogHook(domain.GetDomain(ctx).ExpensiveQueryHandle().LogOnQueryExceedMemQuota)
		sc.MemTracker.SetActionOnExceed(action)
	case config.OOMActionLog:
		fallthrough
	default:
		action := &memory.LogOnExceed{ConnID: ctx.GetSessionVars().ConnectionID}
		action.SetLogHook(domain.GetDomain(ctx).ExpensiveQueryHandle().LogOnQueryExceedMemQuota)
		sc.MemTracker.SetActionOnExceed(action)
	}
	if execStmt, ok := s.(*ast.ExecuteStmt); ok {
		prepareStmt, err := plannercore.GetPreparedStmt(execStmt, vars)
		if err != nil {
			return err
		}
		s = prepareStmt.PreparedAst.Stmt
		sc.InitSQLDigest(prepareStmt.NormalizedSQL, prepareStmt.SQLDigest)
		// For `execute stmt` SQL, should reset the SQL digest with the prepare SQL digest.
		goCtx := context.Background()
		if variable.EnablePProfSQLCPU.Load() && len(prepareStmt.NormalizedSQL) > 0 {
			goCtx = pprof.WithLabels(goCtx, pprof.Labels("sql", util.QueryStrForLog(prepareStmt.NormalizedSQL)))
			pprof.SetGoroutineLabels(goCtx)
		}
		if prepareStmt.SQLDigest != nil {
			AttachSQLInfoForTopSQL(goCtx, sc, prepareStmt.NormalizedSQL, prepareStmt.SQLDigest, vars.InRestrictedSQL)
		}
		if s, ok := prepareStmt.PreparedAst.Stmt.(*ast.SelectStmt); ok {
			if s.LockInfo == nil {
				sc.WeakConsistency = isWeakConsistencyRead(ctx, execStmt)
			}
		}
	}
	// execute missed stmtID uses empty sql
	sc.OriginalSQL = s.Text()
	if explainStmt, ok := s.(*ast.ExplainStmt); ok {
		sc.InExplainStmt = true
		sc.IgnoreExplainIDSuffix = strings.ToLower(explainStmt.Format) == types.ExplainFormatBrief
		sc.InVerboseExplain = strings.ToLower(explainStmt.Format) == types.ExplainFormatVerbose
		s = explainStmt.Stmt
	}
	if explainForStmt, ok := s.(*ast.ExplainForStmt); ok {
		sc.InExplainStmt = true
		sc.InVerboseExplain = strings.ToLower(explainForStmt.Format) == types.ExplainFormatVerbose
	}
	// TODO: Many same bool variables here.
	// We should set only two variables (
	// IgnoreErr and StrictSQLMode) to avoid setting the same bool variables and
	// pushing them down to TiKV as flags.
	switch stmt := s.(type) {
	case *ast.UpdateStmt:
		ResetUpdateStmtCtx(sc, stmt, vars)
	case *ast.DeleteStmt:
		sc.InDeleteStmt = true
		sc.DupKeyAsWarning = stmt.IgnoreErr
		sc.BadNullAsWarning = !vars.StrictSQLMode || stmt.IgnoreErr
		sc.TruncateAsWarning = !vars.StrictSQLMode || stmt.IgnoreErr
		sc.DividedByZeroAsWarning = !vars.StrictSQLMode || stmt.IgnoreErr
		sc.AllowInvalidDate = vars.SQLMode.HasAllowInvalidDatesMode()
		sc.IgnoreZeroInDate = !vars.SQLMode.HasNoZeroInDateMode() || !vars.SQLMode.HasNoZeroDateMode() || !vars.StrictSQLMode || stmt.IgnoreErr || sc.AllowInvalidDate
		sc.Priority = stmt.Priority
	case *ast.InsertStmt:
		sc.InInsertStmt = true
		// For insert statement (not for update statement), disabling the StrictSQLMode
		// should make TruncateAsWarning and DividedByZeroAsWarning,
		// but should not make DupKeyAsWarning.
		sc.DupKeyAsWarning = stmt.IgnoreErr
		sc.BadNullAsWarning = !vars.StrictSQLMode || stmt.IgnoreErr
		sc.IgnoreNoPartition = stmt.IgnoreErr
		sc.TruncateAsWarning = !vars.StrictSQLMode || stmt.IgnoreErr
		sc.DividedByZeroAsWarning = !vars.StrictSQLMode || stmt.IgnoreErr
		sc.AllowInvalidDate = vars.SQLMode.HasAllowInvalidDatesMode()
		sc.IgnoreZeroInDate = !vars.SQLMode.HasNoZeroInDateMode() || !vars.SQLMode.HasNoZeroDateMode() || !vars.StrictSQLMode || stmt.IgnoreErr || sc.AllowInvalidDate
		sc.Priority = stmt.Priority
	case *ast.CreateTableStmt, *ast.AlterTableStmt:
		sc.InCreateOrAlterStmt = true
		sc.AllowInvalidDate = vars.SQLMode.HasAllowInvalidDatesMode()
		sc.IgnoreZeroInDate = !vars.SQLMode.HasNoZeroInDateMode() || !vars.StrictSQLMode || sc.AllowInvalidDate
		sc.NoZeroDate = vars.SQLMode.HasNoZeroDateMode()
		sc.TruncateAsWarning = !vars.StrictSQLMode
	case *ast.LoadDataStmt:
		sc.DupKeyAsWarning = true
		sc.BadNullAsWarning = true
		// With IGNORE or LOCAL, data-interpretation errors become warnings and the load operation continues,
		// even if the SQL mode is restrictive. For details: https://dev.mysql.com/doc/refman/8.0/en/load-data.html
		// TODO: since TiDB only support the LOCAL by now, so the TruncateAsWarning are always true here.
		sc.TruncateAsWarning = true
		sc.InLoadDataStmt = true
		// return warning instead of error when load data meet no partition for value
		sc.IgnoreNoPartition = true
	case *ast.SelectStmt:
		sc.InSelectStmt = true

		// see https://dev.mysql.com/doc/refman/5.7/en/sql-mode.html#sql-mode-strict
		// said "For statements such as SELECT that do not change data, invalid values
		// generate a warning in strict mode, not an error."
		// and https://dev.mysql.com/doc/refman/5.7/en/out-of-range-and-overflow.html
		sc.OverflowAsWarning = true

		// Return warning for truncate error in selection.
		sc.TruncateAsWarning = true
		sc.IgnoreZeroInDate = true
		sc.AllowInvalidDate = vars.SQLMode.HasAllowInvalidDatesMode()
		if opts := stmt.SelectStmtOpts; opts != nil {
			sc.Priority = opts.Priority
			sc.NotFillCache = !opts.SQLCache
		}
		sc.WeakConsistency = isWeakConsistencyRead(ctx, stmt)
		// Try to mark the `RCCheckTS` flag for the first time execution of in-transaction read requests
		// using read-consistency isolation level.
		if NeedSetRCCheckTSFlag(ctx, stmt) {
			sc.RCCheckTS = true
		}
	case *ast.SetOprStmt:
		sc.InSelectStmt = true
		sc.OverflowAsWarning = true
		sc.TruncateAsWarning = true
		sc.IgnoreZeroInDate = true
		sc.AllowInvalidDate = vars.SQLMode.HasAllowInvalidDatesMode()
	case *ast.ShowStmt:
		sc.IgnoreTruncate = true
		sc.IgnoreZeroInDate = true
		sc.AllowInvalidDate = vars.SQLMode.HasAllowInvalidDatesMode()
		if stmt.Tp == ast.ShowWarnings || stmt.Tp == ast.ShowErrors {
			sc.InShowWarning = true
			sc.SetWarnings(vars.StmtCtx.GetWarnings())
		}
	case *ast.SplitRegionStmt:
		sc.IgnoreTruncate = false
		sc.IgnoreZeroInDate = true
		sc.AllowInvalidDate = vars.SQLMode.HasAllowInvalidDatesMode()
	default:
		sc.IgnoreTruncate = true
		sc.IgnoreZeroInDate = true
		sc.AllowInvalidDate = vars.SQLMode.HasAllowInvalidDatesMode()
	}
	sc.SkipUTF8Check = vars.SkipUTF8Check
	sc.SkipASCIICheck = vars.SkipASCIICheck
	sc.SkipUTF8MB4Check = !globalConfig.CheckMb4ValueInUTF8.Load()
	vars.PreparedParams = vars.PreparedParams[:0]
	if priority := mysql.PriorityEnum(atomic.LoadInt32(&variable.ForcePriority)); priority != mysql.NoPriority {
		sc.Priority = priority
	}
	if vars.StmtCtx.LastInsertID > 0 {
		sc.PrevLastInsertID = vars.StmtCtx.LastInsertID
	} else {
		sc.PrevLastInsertID = vars.StmtCtx.PrevLastInsertID
	}
	sc.PrevAffectedRows = 0
	if vars.StmtCtx.InUpdateStmt || vars.StmtCtx.InDeleteStmt || vars.StmtCtx.InInsertStmt {
		sc.PrevAffectedRows = int64(vars.StmtCtx.AffectedRows())
	} else if vars.StmtCtx.InSelectStmt {
		sc.PrevAffectedRows = -1
	}
	if globalConfig.EnableCollectExecutionInfo {
		// In ExplainFor case, RuntimeStatsColl should not be reset for reuse,
		// because ExplainFor need to display the last statement information.
		reuseObj := vars.StmtCtx.RuntimeStatsColl
		if _, ok := s.(*ast.ExplainForStmt); ok {
			reuseObj = nil
		}
		sc.RuntimeStatsColl = execdetails.NewRuntimeStatsColl(reuseObj)
	}

	sc.TblInfo2UnionScan = make(map[*model.TableInfo]bool)
	errCount, warnCount := vars.StmtCtx.NumErrorWarnings()
	vars.SysErrorCount = errCount
	vars.SysWarningCount = warnCount
	vars.StmtCtx = sc
	vars.PrevFoundInPlanCache = vars.FoundInPlanCache
	vars.FoundInPlanCache = false
	vars.ClearStmtVars()
	vars.PrevFoundInBinding = vars.FoundInBinding
	vars.FoundInBinding = false
	return
}

// AttachSQLInfoForTopSQL attach the sql information for Top SQL. It should be call as soon as possible after got the
// SQL digest.
func AttachSQLInfoForTopSQL(ctx context.Context, sc *stmtctx.StatementContext, normalizedSQL string, sqlDigest *parser.Digest, isInternal bool) context.Context {
	if !topsqlstate.TopSQLEnabled() {
		return ctx
	}
	sc.IsSQLRegistered.Store(true)
	return topsql.AttachSQLInfo(ctx, normalizedSQL, sqlDigest, isInternal)
}

// registerSQLAndPlanInExecForTopSQL register the sql and plan information if it doesn't register before execution.
// This uses to catch the running SQL when Top SQL is enabled in execution.
func registerSQLAndPlanInExecForTopSQL(sessVars *variable.SessionVars) {
	stmtCtx := sessVars.StmtCtx
	normalizedSQL, sqlDigest := stmtCtx.SQLDigest()
	topsql.RegisterSQL(normalizedSQL, sqlDigest, sessVars.InRestrictedSQL)
	normalizedPlan, planDigest := stmtCtx.GetPlanDigest()
	if len(normalizedPlan) > 0 {
		topsql.RegisterPlan(normalizedPlan, planDigest)
	}
}

// ResetUpdateStmtCtx resets statement context for UpdateStmt.
func ResetUpdateStmtCtx(sc *stmtctx.StatementContext, stmt *ast.UpdateStmt, vars *variable.SessionVars) {
	sc.InUpdateStmt = true
	sc.DupKeyAsWarning = stmt.IgnoreErr
	sc.BadNullAsWarning = !vars.StrictSQLMode || stmt.IgnoreErr
	sc.TruncateAsWarning = !vars.StrictSQLMode || stmt.IgnoreErr
	sc.DividedByZeroAsWarning = !vars.StrictSQLMode || stmt.IgnoreErr
	sc.AllowInvalidDate = vars.SQLMode.HasAllowInvalidDatesMode()
	sc.IgnoreZeroInDate = !vars.SQLMode.HasNoZeroInDateMode() || !vars.SQLMode.HasNoZeroDateMode() || !vars.StrictSQLMode || stmt.IgnoreErr || sc.AllowInvalidDate
	sc.Priority = stmt.Priority
	sc.IgnoreNoPartition = stmt.IgnoreErr
}

// FillVirtualColumnValue will calculate the virtual column value by evaluating generated
// expression using rows from a chunk, and then fill this value into the chunk
func FillVirtualColumnValue(virtualRetTypes []*types.FieldType, virtualColumnIndex []int,
	schema *expression.Schema, columns []*model.ColumnInfo, sctx sessionctx.Context, req *chunk.Chunk) error {
	virCols := chunk.NewChunkWithCapacity(virtualRetTypes, req.Capacity())
	iter := chunk.NewIterator4Chunk(req)
	for i, idx := range virtualColumnIndex {
		for row := iter.Begin(); row != iter.End(); row = iter.Next() {
			datum, err := schema.Columns[idx].EvalVirtualColumn(row)
			if err != nil {
				return err
			}
			// Because the expression might return different type from
			// the generated column, we should wrap a CAST on the result.
			castDatum, err := table.CastValue(sctx, datum, columns[idx], false, true)
			if err != nil {
				return err
			}
			// Handle the bad null error.
			if (mysql.HasNotNullFlag(columns[idx].Flag) || mysql.HasPreventNullInsertFlag(columns[idx].Flag)) && castDatum.IsNull() {
				castDatum = table.GetZeroValue(columns[idx])
			}
			virCols.AppendDatum(i, &castDatum)
		}
		req.SetCol(idx, virCols.Column(i))
	}
	return nil
}

<<<<<<< HEAD
func setResourceGroupTaggerForTxn(sc *stmtctx.StatementContext, snapshot kv.Snapshot) {
	if snapshot != nil {
		snapshot.SetOption(kv.ResourceGroupTagger, sc.GetResourceGroupTagger())
	}
}

// setRPCInterceptorOfExecCounterForTxn binds an interceptor for client-go to count
// the number of SQL executions of each TiKV.
func setRPCInterceptorOfExecCounterForTxn(vars *variable.SessionVars, snapshot kv.Snapshot) {
	if snapshot != nil && vars.StmtCtx.KvExecCounter != nil {
		snapshot.SetOption(kv.RPCInterceptor, vars.StmtCtx.KvExecCounter.RPCInterceptor())
=======
func setOptionForTopSQL(sc *stmtctx.StatementContext, snapshot kv.Snapshot) {
	if snapshot == nil || !topsqlstate.TopSQLEnabled() {
		return
	}
	snapshot.SetOption(kv.ResourceGroupTagger, sc.GetResourceGroupTagger())
	if sc.KvExecCounter != nil {
		snapshot.SetOption(kv.RPCInterceptor, sc.KvExecCounter.RPCInterceptor())
>>>>>>> d3e076c2
	}
}

func isWeakConsistencyRead(ctx sessionctx.Context, node ast.Node) bool {
	sessionVars := ctx.GetSessionVars()
	return sessionVars.ConnectionID > 0 && sessionVars.ReadConsistency.IsWeak() &&
		plannercore.IsAutoCommitTxn(ctx) && plannercore.IsReadOnly(node, sessionVars)
}

// NeedSetRCCheckTSFlag checks whether it's needed to set `RCCheckTS` flag in current stmtctx.
func NeedSetRCCheckTSFlag(ctx sessionctx.Context, node ast.Node) bool {
	sessionVars := ctx.GetSessionVars()
	if sessionVars.ConnectionID > 0 && sessionVars.RcReadCheckTS && sessionVars.InTxn() &&
		sessionVars.IsPessimisticReadConsistency() && !sessionVars.RetryInfo.Retrying && plannercore.IsReadOnly(node, sessionVars) {
		return true
	}
	return false
}<|MERGE_RESOLUTION|>--- conflicted
+++ resolved
@@ -2018,27 +2018,13 @@
 	return nil
 }
 
-<<<<<<< HEAD
-func setResourceGroupTaggerForTxn(sc *stmtctx.StatementContext, snapshot kv.Snapshot) {
-	if snapshot != nil {
-		snapshot.SetOption(kv.ResourceGroupTagger, sc.GetResourceGroupTagger())
-	}
-}
-
-// setRPCInterceptorOfExecCounterForTxn binds an interceptor for client-go to count
-// the number of SQL executions of each TiKV.
-func setRPCInterceptorOfExecCounterForTxn(vars *variable.SessionVars, snapshot kv.Snapshot) {
-	if snapshot != nil && vars.StmtCtx.KvExecCounter != nil {
-		snapshot.SetOption(kv.RPCInterceptor, vars.StmtCtx.KvExecCounter.RPCInterceptor())
-=======
 func setOptionForTopSQL(sc *stmtctx.StatementContext, snapshot kv.Snapshot) {
-	if snapshot == nil || !topsqlstate.TopSQLEnabled() {
+	if snapshot == nil {
 		return
 	}
 	snapshot.SetOption(kv.ResourceGroupTagger, sc.GetResourceGroupTagger())
 	if sc.KvExecCounter != nil {
 		snapshot.SetOption(kv.RPCInterceptor, sc.KvExecCounter.RPCInterceptor())
->>>>>>> d3e076c2
 	}
 }
 
