--- conflicted
+++ resolved
@@ -762,12 +762,8 @@
 	}
 
 	txnCtx := e.ctx.GetSessionVars().TxnCtx
-<<<<<<< HEAD
 	txnCtx.ForUpdate = true
 	for id := range e.tblID2Handle {
-=======
-	for id := range e.Schema().TblID2Handle {
->>>>>>> 922f5691
 		// This operation is only for schema validator check.
 		txnCtx.UpdateDeltaForTable(id, 0, 0, map[int64]int64{})
 	}
