// Copyright 2015 PingCAP, Inc.
//
// Licensed under the Apache License, Version 2.0 (the "License");
// you may not use this file except in compliance with the License.
// You may obtain a copy of the License at
//
//     http://www.apache.org/licenses/LICENSE-2.0
//
// Unless required by applicable law or agreed to in writing, software
// distributed under the License is distributed on an "AS IS" BASIS,
// See the License for the specific language governing permissions and
// limitations under the License.

package executor

import (
	"fmt"
	"sync"
	"sync/atomic"

	"github.com/cznic/mathutil"
	"github.com/juju/errors"
	"github.com/pingcap/tidb/ast"
	"github.com/pingcap/tidb/expression"
	"github.com/pingcap/tidb/infoschema"
	"github.com/pingcap/tidb/kv"
	"github.com/pingcap/tidb/model"
	"github.com/pingcap/tidb/mysql"
	"github.com/pingcap/tidb/plan"
	"github.com/pingcap/tidb/sessionctx"
	"github.com/pingcap/tidb/table"
	"github.com/pingcap/tidb/tablecodec"
	"github.com/pingcap/tidb/terror"
	"github.com/pingcap/tidb/types"
	"github.com/pingcap/tidb/util/admin"
	"github.com/pingcap/tidb/util/chunk"
	"github.com/pingcap/tidb/util/ranger"
	"golang.org/x/net/context"
)

var (
	_ Executor = &CheckTableExec{}
	_ Executor = &ExistsExec{}
	_ Executor = &HashAggExec{}
	_ Executor = &LimitExec{}
	_ Executor = &MaxOneRowExec{}
	_ Executor = &ProjectionExec{}
	_ Executor = &SelectionExec{}
	_ Executor = &SelectLockExec{}
	_ Executor = &ShowDDLExec{}
	_ Executor = &ShowDDLJobsExec{}
	_ Executor = &SortExec{}
	_ Executor = &StreamAggExec{}
	_ Executor = &TableDualExec{}
	_ Executor = &TableScanExec{}
	_ Executor = &TopNExec{}
	_ Executor = &UnionExec{}
)

// Error instances.
var (
	ErrUnknownPlan          = terror.ClassExecutor.New(codeUnknownPlan, "Unknown plan")
	ErrPrepareMulti         = terror.ClassExecutor.New(codePrepareMulti, "Can not prepare multiple statements")
	ErrPrepareDDL           = terror.ClassExecutor.New(codePrepareDDL, "Can not prepare DDL statements")
	ErrPasswordNoMatch      = terror.ClassExecutor.New(CodePasswordNoMatch, "Can't find any matching row in the user table")
	ErrResultIsEmpty        = terror.ClassExecutor.New(codeResultIsEmpty, "result is empty")
	ErrBuildExecutor        = terror.ClassExecutor.New(codeErrBuildExec, "Failed to build executor")
	ErrBatchInsertFail      = terror.ClassExecutor.New(codeBatchInsertFail, "Batch insert failed, please clean the table and try again.")
	ErrWrongValueCountOnRow = terror.ClassExecutor.New(codeWrongValueCountOnRow, "Column count doesn't match value count at row %d")
	ErrPasswordFormat       = terror.ClassExecutor.New(codePasswordFormat, "The password hash doesn't have the expected format. Check if the correct password algorithm is being used with the PASSWORD() function.")
	ErrMemExceedThreshold   = terror.ClassExecutor.New(codeMemExceedThreshold, mysql.MySQLErrName[mysql.ErrMemExceedThreshold])
)

// Error codes.
const (
	codeUnknownPlan          terror.ErrCode = 1
	codePrepareMulti         terror.ErrCode = 2
	codePrepareDDL           terror.ErrCode = 7
	codeResultIsEmpty        terror.ErrCode = 8
	codeErrBuildExec         terror.ErrCode = 9
	codeBatchInsertFail      terror.ErrCode = 10
	CodePasswordNoMatch      terror.ErrCode = 1133 // MySQL error code
	CodeCannotUser           terror.ErrCode = 1396 // MySQL error code
	codeWrongValueCountOnRow terror.ErrCode = 1136 // MySQL error code
	codePasswordFormat       terror.ErrCode = 1827 // MySQL error code
	codeMemExceedThreshold   terror.ErrCode = 8001
)

// Row represents a result set row, it may be returned from a table, a join, or a projection.
//
// The following cases will need store the handle information:
//
// If the top plan is update or delete, then every executor will need the handle.
// If there is an union scan, then the below scan plan must store the handle.
// If there is sort need in the double read, then the table scan of the double read must store the handle.
// If there is a select for update. then we need to store the handle until the lock plan. But if there is aggregation, the handle info can be removed.
// Otherwise the executor's returned rows don't need to store the handle information.
type Row = types.DatumRow

type baseExecutor struct {
	ctx             sessionctx.Context
	id              string
	schema          *expression.Schema
	supportChk      bool
	maxChunkSize    int
	children        []Executor
	childrenResults []*chunk.Chunk
	retFieldTypes   []*types.FieldType
}

// Open initializes children recursively and "childrenResults" according to children's schemas.
func (e *baseExecutor) Open(ctx context.Context) error {
	for _, child := range e.children {
		err := child.Open(ctx)
		if err != nil {
			return errors.Trace(err)
		}
	}
	e.childrenResults = make([]*chunk.Chunk, 0, len(e.children))
	for _, child := range e.children {
		e.childrenResults = append(e.childrenResults, child.newChunk())
	}
	return nil
}

// Close closes all executors and release all resources.
func (e *baseExecutor) Close() error {
	for _, child := range e.children {
		err := child.Close()
		if err != nil {
			return errors.Trace(err)
		}
	}
	e.childrenResults = nil
	return nil
}

// Schema returns the current baseExecutor's schema. If it is nil, then create and return a new one.
func (e *baseExecutor) Schema() *expression.Schema {
	if e.schema == nil {
		return expression.NewSchema()
	}
	return e.schema
}

// newChunk creates a new chunk to buffer current executor's result.
func (e *baseExecutor) newChunk() *chunk.Chunk {
	return chunk.NewChunk(e.retTypes())
}

// retTypes returns all output column types.
func (e *baseExecutor) retTypes() []*types.FieldType {
	return e.retFieldTypes
}

func (e *baseExecutor) supportChunk() bool {
	if !e.supportChk {
		return false
	}
	for _, child := range e.children {
		if !child.supportChunk() {
			return false
		}
	}
	return true
}

// NextChunk fills mutiple rows into a chunk.
func (e *baseExecutor) NextChunk(ctx context.Context, chk *chunk.Chunk) error {
	return nil
}

func newBaseExecutor(ctx sessionctx.Context, schema *expression.Schema, id string, children ...Executor) baseExecutor {
	e := baseExecutor{
		children:     children,
		ctx:          ctx,
		id:           id,
		schema:       schema,
		maxChunkSize: ctx.GetSessionVars().MaxChunkSize,
	}
	if schema != nil {
		cols := schema.Columns
		e.retFieldTypes = make([]*types.FieldType, len(cols))
		for i := range cols {
			e.retFieldTypes[i] = cols[i].RetType
		}
	}
	return e
}

// Executor executes a query.
type Executor interface {
	Next(context.Context) (Row, error)
	Close() error
	Open(context.Context) error
	Schema() *expression.Schema
	retTypes() []*types.FieldType
	supportChunk() bool
	newChunk() *chunk.Chunk
	// NextChunk fills a chunk with multiple rows
	// NOTE: chunk has to call Reset() method before any use.
	NextChunk(ctx context.Context, chk *chunk.Chunk) error
}

// CancelDDLJobsExec represents a cancel DDL jobs executor.
type CancelDDLJobsExec struct {
	baseExecutor

	cursor int
	jobIDs []int64
	errs   []error
}

// Next implements the Executor Next interface.
func (e *CancelDDLJobsExec) Next(ctx context.Context) (Row, error) {
	var row Row
	if e.cursor < len(e.jobIDs) {
		ret := "successful"
		if e.errs[e.cursor] != nil {
			ret = fmt.Sprintf("error: %v", e.errs[e.cursor])
		}
		row = types.MakeDatums(e.jobIDs[e.cursor], ret)
		e.cursor++
	}

	return row, nil
}

// NextChunk implements the Executor NextChunk interface.
func (e *CancelDDLJobsExec) NextChunk(ctx context.Context, chk *chunk.Chunk) error {
	chk.Reset()
	if e.cursor >= len(e.jobIDs) {
		return nil
	}
	numCurBatch := mathutil.Min(e.maxChunkSize, len(e.jobIDs)-e.cursor)
	for i := e.cursor; i < e.cursor+numCurBatch; i++ {
		chk.AppendInt64(0, e.jobIDs[i])
		if e.errs[i] != nil {
			chk.AppendString(1, fmt.Sprintf("error: %v", e.errs[i]))
		} else {
			chk.AppendString(1, "successful")
		}
	}
	e.cursor += numCurBatch
	return nil
}

// ShowDDLExec represents a show DDL executor.
type ShowDDLExec struct {
	baseExecutor

	ddlOwnerID string
	selfID     string
	ddlInfo    *admin.DDLInfo
	done       bool
}

// Next implements the Executor Next interface.
func (e *ShowDDLExec) Next(ctx context.Context) (Row, error) {
	if e.done {
		return nil, nil
	}

	var ddlJob string
	if e.ddlInfo.Job != nil {
		ddlJob = e.ddlInfo.Job.String()
	}

	row := types.MakeDatums(
		e.ddlInfo.SchemaVer,
		e.ddlOwnerID,
		ddlJob,
		e.selfID,
	)
	e.done = true

	return row, nil
}

// NextChunk implements the Executor NextChunk interface.
func (e *ShowDDLExec) NextChunk(ctx context.Context, chk *chunk.Chunk) error {
	chk.Reset()
	if e.done {
		return nil
	}

	ddlJob := ""
	if e.ddlInfo.Job != nil {
		ddlJob = e.ddlInfo.Job.String()
	}
	chk.AppendInt64(0, e.ddlInfo.SchemaVer)
	chk.AppendString(1, e.ddlOwnerID)
	chk.AppendString(2, ddlJob)
	chk.AppendString(3, e.selfID)
	e.done = true
	return nil
}

// ShowDDLJobsExec represent a show DDL jobs executor.
type ShowDDLJobsExec struct {
	baseExecutor

	cursor int
	jobs   []*model.Job
}

// Open implements the Executor Open interface.
func (e *ShowDDLJobsExec) Open(ctx context.Context) error {
	if err := e.baseExecutor.Open(ctx); err != nil {
		return errors.Trace(err)
	}
	jobs, err := admin.GetDDLJobs(e.ctx.Txn())
	if err != nil {
		return errors.Trace(err)
	}
	historyJobs, err := admin.GetHistoryDDLJobs(e.ctx.Txn())
	if err != nil {
		return errors.Trace(err)
	}
	e.jobs = append(e.jobs, jobs...)
	e.jobs = append(e.jobs, historyJobs...)
	e.cursor = 0
	return nil
}

// Next implements the Executor Next interface.
func (e *ShowDDLJobsExec) Next(ctx context.Context) (Row, error) {
	if e.cursor >= len(e.jobs) {
		return nil, nil
	}

	job := e.jobs[e.cursor]
	row := types.MakeDatums(job.String(), job.State.String())
	e.cursor++

	return row, nil
}

// NextChunk implements the Executor NextChunk interface.
func (e *ShowDDLJobsExec) NextChunk(ctx context.Context, chk *chunk.Chunk) error {
	chk.Reset()
	if e.cursor >= len(e.jobs) {
		return nil
	}
	numCurBatch := mathutil.Min(e.maxChunkSize, len(e.jobs)-e.cursor)
	for i := e.cursor; i < e.cursor+numCurBatch; i++ {
		chk.AppendString(0, e.jobs[i].String())
		chk.AppendString(1, e.jobs[i].State.String())
	}
	e.cursor += numCurBatch
	return nil
}

// CheckTableExec represents a check table executor.
// It is built from the "admin check table" statement, and it checks if the
// index matches the records in the table.
type CheckTableExec struct {
	baseExecutor

	tables []*ast.TableName
	done   bool
	is     infoschema.InfoSchema
}

// Open implements the Executor Open interface.
func (e *CheckTableExec) Open(ctx context.Context) error {
	if err := e.baseExecutor.Open(ctx); err != nil {
		return errors.Trace(err)
	}
	e.done = false
	return nil
}

// Next implements the Executor Next interface.
func (e *CheckTableExec) Next(ctx context.Context) (Row, error) {
	if e.done {
		return nil, nil
	}
	err := e.run(ctx)
	e.done = true
	return nil, errors.Trace(err)
}

// NextChunk implements the Executor NextChunk interface.
func (e *CheckTableExec) NextChunk(ctx context.Context, chk *chunk.Chunk) error {
	if e.done {
		return nil
	}
	err := e.run(ctx)
	e.done = true
	return errors.Trace(err)
}

func (e *CheckTableExec) run(ctx context.Context) error {
	dbName := model.NewCIStr(e.ctx.GetSessionVars().CurrentDB)
	for _, t := range e.tables {
		tb, err := e.is.TableByName(dbName, t.Name)
		if err != nil {
			return errors.Trace(err)
		}
		for _, idx := range tb.Indices() {
			txn := e.ctx.Txn()
			err = admin.CompareIndexData(e.ctx.GetSessionVars().StmtCtx, txn, tb, idx)
			if err != nil {
				return errors.Errorf("%v err:%v", t.Name, err)
			}
		}
	}
	return nil
}

// SelectLockExec represents a select lock executor.
// It is built from the "SELECT .. FOR UPDATE" or the "SELECT .. LOCK IN SHARE MODE" statement.
// For "SELECT .. FOR UPDATE" statement, it locks every row key from source Executor.
// After the execution, the keys are buffered in transaction, and will be sent to KV
// when doing commit. If there is any key already locked by another transaction,
// the transaction will rollback and retry.
type SelectLockExec struct {
	baseExecutor

	Lock ast.SelectLockType
}

// Next implements the Executor Next interface.
func (e *SelectLockExec) Next(ctx context.Context) (Row, error) {
	row, err := e.children[0].Next(ctx)
	if err != nil {
		return nil, errors.Trace(err)
	}
	if row == nil {
		return nil, nil
	}
	// If there's no handle or it isn't a `select for update`.
	if len(e.Schema().TblID2Handle) == 0 || e.Lock != ast.SelectLockForUpdate {
		return row, nil
	}
	txn := e.ctx.Txn()
	txnCtx := e.ctx.GetSessionVars().TxnCtx
	txnCtx.ForUpdate = true
	for id, cols := range e.Schema().TblID2Handle {
		for _, col := range cols {
			handle := row[col.Index].GetInt64()
			lockKey := tablecodec.EncodeRowKeyWithHandle(id, handle)
			err = txn.LockKeys(lockKey)
			if err != nil {
				return nil, errors.Trace(err)
			}
			// This operation is only for schema validator check.
			txnCtx.UpdateDeltaForTable(id, 0, 0)
		}
	}
	return row, nil
}

// NextChunk implements the Executor NextChunk interface.
func (e *SelectLockExec) NextChunk(ctx context.Context, chk *chunk.Chunk) error {
	chk.Reset()
	err := e.children[0].NextChunk(ctx, chk)
	if err != nil {
		return errors.Trace(err)
	}
	// If there's no handle or it's not a `SELECT FOR UPDATE` statement.
	if len(e.Schema().TblID2Handle) == 0 || e.Lock != ast.SelectLockForUpdate {
		return nil
	}
	txn := e.ctx.Txn()
	txnCtx := e.ctx.GetSessionVars().TxnCtx
	txnCtx.ForUpdate = true
	keys := make([]kv.Key, 0, chk.NumRows())
	iter := chunk.NewIterator4Chunk(chk)
	for id, cols := range e.Schema().TblID2Handle {
		for _, col := range cols {
			keys = keys[:0]
			for row := iter.Begin(); row != iter.End(); row = iter.Next() {
				keys = append(keys, tablecodec.EncodeRowKeyWithHandle(id, row.GetInt64(col.Index)))
			}
			err = txn.LockKeys(keys...)
			if err != nil {
				return errors.Trace(err)
			}
			// This operation is only for schema validator check.
			txnCtx.UpdateDeltaForTable(id, 0, 0)
		}
	}
	return nil
}

// LimitExec represents limit executor
// It ignores 'Offset' rows from src, then returns 'Count' rows at maximum.
type LimitExec struct {
	baseExecutor

	begin  uint64
	end    uint64
	cursor uint64

	// meetFirstBatch represents whether we have met the first valid Chunk from child.
	meetFirstBatch bool
}

// Next implements the Executor Next interface.
func (e *LimitExec) Next(ctx context.Context) (Row, error) {
	for e.cursor < e.begin {
		srcRow, err := e.children[0].Next(ctx)
		if err != nil {
			return nil, errors.Trace(err)
		}
		if srcRow == nil {
			return nil, nil
		}
		e.cursor++
	}
	if e.cursor >= e.end {
		return nil, nil
	}
	srcRow, err := e.children[0].Next(ctx)
	if err != nil {
		return nil, errors.Trace(err)
	}
	if srcRow == nil {
		return nil, nil
	}
	e.cursor++
	return srcRow, nil
}

// NextChunk implements the Executor NextChunk interface.
func (e *LimitExec) NextChunk(ctx context.Context, chk *chunk.Chunk) error {
	chk.Reset()
	if e.cursor >= e.end {
		return nil
	}
	for !e.meetFirstBatch {
		err := e.children[0].NextChunk(ctx, e.childrenResults[0])
		if err != nil {
			return errors.Trace(err)
		}
		batchSize := uint64(e.childrenResults[0].NumRows())
		// no more data.
		if batchSize == 0 {
			return nil
		}
		if newCursor := e.cursor + batchSize; newCursor >= e.begin {
			e.meetFirstBatch = true
			begin, end := e.begin-e.cursor, batchSize
			if newCursor > e.end {
				end = e.end - e.cursor
			}
			chk.Append(e.childrenResults[0], int(begin), int(end))
			e.cursor += end
			return nil
		}
		e.cursor += batchSize
	}
	err := e.children[0].NextChunk(ctx, chk)
	if err != nil {
		return errors.Trace(err)
	}
	batchSize := uint64(chk.NumRows())
	// no more data.
	if batchSize == 0 {
		return nil
	}
	if e.cursor+batchSize > e.end {
		chk.TruncateTo(int(e.end - e.cursor))
		batchSize = e.end - e.cursor
	}
	e.cursor += batchSize
	return nil
}

// Open implements the Executor Open interface.
func (e *LimitExec) Open(ctx context.Context) error {
	if err := e.baseExecutor.Open(ctx); err != nil {
		return errors.Trace(err)
	}
	e.cursor = 0
	e.meetFirstBatch = e.begin == 0
	return nil
}

func init() {
	// While doing optimization in the plan package, we need to execute uncorrelated subquery,
	// but the plan package cannot import the executor package because of the dependency cycle.
	// So we assign a function implemented in the executor package to the plan package to avoid the dependency cycle.
	plan.EvalSubquery = func(p plan.PhysicalPlan, is infoschema.InfoSchema, sctx sessionctx.Context) (rows [][]types.Datum, err error) {
		err = sctx.ActivePendingTxn()
		if err != nil {
			return rows, errors.Trace(err)
		}
		e := &executorBuilder{is: is, ctx: sctx}
		exec := e.build(p)
		if e.err != nil {
			return rows, errors.Trace(err)
		}
		ctx := context.TODO()
		err = exec.Open(ctx)
		defer terror.Call(exec.Close)
		if err != nil {
			return rows, errors.Trace(err)
		}
		if sctx.GetSessionVars().EnableChunk {
			for {
				chk := exec.newChunk()
				err = exec.NextChunk(ctx, chk)
				if err != nil {
					return rows, errors.Trace(err)
				}
				if chk.NumRows() == 0 {
					return rows, nil
				}
				iter := chunk.NewIterator4Chunk(chk)
				for r := iter.Begin(); r != iter.End(); r = iter.Next() {
					row := r.GetDatumRow(exec.retTypes())
					rows = append(rows, row)
				}
			}
		}
		for {
			row, err := exec.Next(ctx)
			if err != nil {
				return rows, errors.Trace(err)
			}
			if row == nil {
				return rows, nil
			}
			rows = append(rows, row)
		}
	}
	tableMySQLErrCodes := map[terror.ErrCode]uint16{
		CodeCannotUser:           mysql.ErrCannotUser,
		CodePasswordNoMatch:      mysql.ErrPasswordNoMatch,
		codeWrongValueCountOnRow: mysql.ErrWrongValueCountOnRow,
		codePasswordFormat:       mysql.ErrPasswordFormat,
	}
	terror.ErrClassToMySQLCodes[terror.ClassExecutor] = tableMySQLErrCodes
}

// ProjectionExec represents a select fields executor.
type ProjectionExec struct {
	baseExecutor

	exprs            []expression.Expression // Only used in Next().
	evaluatorSuit    *expression.EvaluatorSuit
	calculateNoDelay bool
}

// Open implements the Executor Open interface.
func (e *ProjectionExec) Open(ctx context.Context) error {
	if err := e.baseExecutor.Open(ctx); err != nil {
		return errors.Trace(err)
	}
	return nil
}

// Next implements the Executor Next interface.
func (e *ProjectionExec) Next(ctx context.Context) (retRow Row, err error) {
	srcRow, err := e.children[0].Next(ctx)
	if err != nil {
		return nil, errors.Trace(err)
	}
	if srcRow == nil {
		return nil, nil
	}
	row := make([]types.Datum, 0, len(e.exprs))
	for _, expr := range e.exprs {
		val, err := expr.Eval(srcRow)
		if err != nil {
			return nil, errors.Trace(err)
		}
		row = append(row, val)
	}
	return row, nil
}

// NextChunk implements the Executor NextChunk interface.
func (e *ProjectionExec) NextChunk(ctx context.Context, chk *chunk.Chunk) error {
	chk.Reset()
	if err := e.children[0].NextChunk(ctx, e.childrenResults[0]); err != nil {
		return errors.Trace(err)
	}
	return errors.Trace(e.evaluatorSuit.Run(e.ctx, e.childrenResults[0], chk))
}

// TableDualExec represents a dual table executor.
type TableDualExec struct {
	baseExecutor

	// numDualRows can only be 0 or 1.
	numDualRows int
	numReturned int
}

// Open implements the Executor Open interface.
func (e *TableDualExec) Open(ctx context.Context) error {
	e.numReturned = 0
	return nil
}

// Next implements the Executor Next interface.
func (e *TableDualExec) Next(ctx context.Context) (Row, error) {
	if e.numReturned >= e.numDualRows {
		return nil, nil
	}
	e.numReturned = e.numDualRows
	return Row{}, nil
}

// NextChunk implements the Executor NextChunk interface.
func (e *TableDualExec) NextChunk(ctx context.Context, chk *chunk.Chunk) error {
	chk.Reset()
	if e.numReturned >= e.numDualRows {
		return nil
	}
	if e.Schema().Len() == 0 {
		chk.SetNumVirtualRows(1)
	} else {
		for i := range e.Schema().Columns {
			chk.AppendNull(i)
		}
	}
	e.numReturned = e.numDualRows
	return nil
}

// SelectionExec represents a filter executor.
type SelectionExec struct {
	baseExecutor

	batched   bool
	filters   []expression.Expression
	selected  []bool
	inputIter *chunk.Iterator4Chunk
	inputRow  chunk.Row
}

// Open implements the Executor Open interface.
func (e *SelectionExec) Open(ctx context.Context) error {
	if err := e.baseExecutor.Open(ctx); err != nil {
		return errors.Trace(err)
	}
	e.batched = expression.Vectorizable(e.filters)
	if e.batched {
		e.selected = make([]bool, 0, chunk.InitialCapacity)
	}
	e.inputIter = chunk.NewIterator4Chunk(e.childrenResults[0])
	e.inputRow = e.inputIter.End()
	return nil
}

// Close implements plan.Plan Close interface.
func (e *SelectionExec) Close() error {
	if err := e.baseExecutor.Close(); err != nil {
		return errors.Trace(err)
	}
	e.selected = nil
	return nil
}

// Next implements the Executor Next interface.
func (e *SelectionExec) Next(ctx context.Context) (Row, error) {
	for {
		srcRow, err := e.children[0].Next(ctx)
		if err != nil {
			return nil, errors.Trace(err)
		}
		if srcRow == nil {
			return nil, nil
		}
		match, err := expression.EvalBool(e.ctx, e.filters, srcRow)
		if err != nil {
			return nil, errors.Trace(err)
		}
		if match {
			return srcRow, nil
		}
	}
}

// NextChunk implements the Executor NextChunk interface.
func (e *SelectionExec) NextChunk(ctx context.Context, chk *chunk.Chunk) error {
	chk.Reset()

	if !e.batched {
		return errors.Trace(e.unBatchedNextChunk(ctx, chk))
	}

	for {
		for ; e.inputRow != e.inputIter.End(); e.inputRow = e.inputIter.Next() {
			if !e.selected[e.inputRow.Idx()] {
				continue
			}
			if chk.NumRows() == e.maxChunkSize {
				return nil
			}
			chk.AppendRow(e.inputRow)
		}
		err := e.children[0].NextChunk(ctx, e.childrenResults[0])
		if err != nil {
			return errors.Trace(err)
		}
		// no more data.
		if e.childrenResults[0].NumRows() == 0 {
			return nil
		}
		e.selected, err = expression.VectorizedFilter(e.ctx, e.filters, e.inputIter, e.selected)
		if err != nil {
			return errors.Trace(err)
		}
		e.inputRow = e.inputIter.Begin()
	}
}

// unBatchedNextChunk filters input rows one by one and returns once an input row is selected.
// For sql with "SETVAR" in filter and "GETVAR" in projection, for example: "SELECT @a FROM t WHERE (@a := 2) > 0",
// we have to set batch size to 1 to do the evaluation of filter and projection.
func (e *SelectionExec) unBatchedNextChunk(ctx context.Context, chk *chunk.Chunk) error {
	for {
		for ; e.inputRow != e.inputIter.End(); e.inputRow = e.inputIter.Next() {
			selected, err := expression.EvalBool(e.ctx, e.filters, e.inputRow)
			if err != nil {
				return errors.Trace(err)
			}
			if selected {
				chk.AppendRow(e.inputRow)
				e.inputRow = e.inputIter.Next()
				return nil
			}
		}
		err := e.children[0].NextChunk(ctx, e.childrenResults[0])
		if err != nil {
			return errors.Trace(err)
		}
		e.inputRow = e.inputIter.Begin()
		// no more data.
		if e.childrenResults[0].NumRows() == 0 {
			return nil
		}
	}
}

// TableScanExec is a table scan executor without result fields.
type TableScanExec struct {
	baseExecutor

	t          table.Table
	asName     *model.CIStr
	ranges     []ranger.IntColumnRange
	seekHandle int64
	iter       kv.Iterator
	cursor     int
	columns    []*model.ColumnInfo

	isVirtualTable     bool
	virtualTableRows   [][]types.Datum
	virtualTableCursor int

	// for chunk execution
	virtualTableChunkList *chunk.List
	virtualTableChunkIdx  int
}

// Next implements the Executor interface.
func (e *TableScanExec) Next(ctx context.Context) (Row, error) {
	if e.isVirtualTable {
		return e.nextForInfoSchema()
	}
	handle, found, err := e.nextHandle()
	if err != nil || !found {
		return nil, errors.Trace(err)
	}
	row, err := e.getRow(handle)
	e.seekHandle = handle + 1
	return row, errors.Trace(err)
}

func (e *TableScanExec) nextForInfoSchema() (Row, error) {
	if e.virtualTableRows == nil {
		columns := make([]*table.Column, e.schema.Len())
		for i, v := range e.columns {
			columns[i] = table.ToColumn(v)
		}
		err := e.t.IterRecords(e.ctx, nil, columns, func(h int64, rec []types.Datum, cols []*table.Column) (bool, error) {
			e.virtualTableRows = append(e.virtualTableRows, rec)
			return true, nil
		})
		if err != nil {
			return nil, errors.Trace(err)
		}
	}
	if e.virtualTableCursor >= len(e.virtualTableRows) {
		return nil, nil
	}
	row := e.virtualTableRows[e.virtualTableCursor]
	e.virtualTableCursor++
	return row, nil
}

// NextChunk implements the Executor NextChunk interface.
func (e *TableScanExec) NextChunk(ctx context.Context, chk *chunk.Chunk) error {
	chk.Reset()
	if e.isVirtualTable {
		return errors.Trace(e.nextChunk4InfoSchema(ctx, chk))
	}
	handle, found, err := e.nextHandle()
	if err != nil || !found {
		return errors.Trace(err)
	}

	mutableRow := chunk.MutRowFromTypes(e.retTypes())
	for chk.NumRows() < e.maxChunkSize {
		row, err := e.getRow(handle)
		if err != nil {
			return errors.Trace(err)
		}
		e.seekHandle = handle + 1
		mutableRow.SetDatums(row...)
		chk.AppendRow(mutableRow.ToRow())
	}
	return nil
}

func (e *TableScanExec) nextChunk4InfoSchema(ctx context.Context, chk *chunk.Chunk) error {
	chk.Reset()
	if e.virtualTableChunkList == nil {
		e.virtualTableChunkList = chunk.NewList(e.retTypes(), e.maxChunkSize)
		columns := make([]*table.Column, e.schema.Len())
		for i, colInfo := range e.columns {
			columns[i] = table.ToColumn(colInfo)
		}
		mutableRow := chunk.MutRowFromTypes(e.retTypes())
		err := e.t.IterRecords(e.ctx, nil, columns, func(h int64, rec []types.Datum, cols []*table.Column) (bool, error) {
			mutableRow.SetDatums(rec...)
			e.virtualTableChunkList.AppendRow(mutableRow.ToRow())
			return true, nil
		})
		if err != nil {
			return errors.Trace(err)
		}
	}
	// no more data.
	if e.virtualTableChunkIdx >= e.virtualTableChunkList.NumChunks() {
		return nil
	}
	virtualTableChunk := e.virtualTableChunkList.GetChunk(e.virtualTableChunkIdx)
	e.virtualTableChunkIdx++
	chk.SwapColumns(virtualTableChunk)
	return nil
}

// nextHandle gets the unique handle for next row.
func (e *TableScanExec) nextHandle() (handle int64, found bool, err error) {
	for {
		if e.cursor >= len(e.ranges) {
			return 0, false, nil
		}
		ran := e.ranges[e.cursor]
		if e.seekHandle < ran.LowVal {
			e.seekHandle = ran.LowVal
		}
		if e.seekHandle > ran.HighVal {
			e.cursor++
			continue
		}
		handle, found, err = e.t.Seek(e.ctx, e.seekHandle)
		if err != nil || !found {
			return 0, false, errors.Trace(err)
		}
		if handle > ran.HighVal {
			// The handle is out of the current range, but may be in following ranges.
			// We seek to the range that may contains the handle, so we
			// don't need to seek key again.
			inRange := e.seekRange(handle)
			if !inRange {
				// The handle may be less than the current range low value, can not
				// return directly.
				continue
			}
		}
		return handle, true, nil
	}
}

// seekRange increments the range cursor to the range
// with high value greater or equal to handle.
func (e *TableScanExec) seekRange(handle int64) (inRange bool) {
	for {
		e.cursor++
		if e.cursor >= len(e.ranges) {
			return false
		}
		ran := e.ranges[e.cursor]
		if handle < ran.LowVal {
			return false
		}
		if handle > ran.HighVal {
			continue
		}
		return true
	}
}

func (e *TableScanExec) getRow(handle int64) (Row, error) {
	columns := make([]*table.Column, e.schema.Len())
	for i, v := range e.columns {
		columns[i] = table.ToColumn(v)
	}
	row, err := e.t.RowWithCols(e.ctx, handle, columns)
	if err != nil {
		return nil, errors.Trace(err)
	}

	return row, nil
}

// Open implements the Executor Open interface.
func (e *TableScanExec) Open(ctx context.Context) error {
	e.iter = nil
	e.virtualTableRows = nil
	e.virtualTableChunkList = nil
	e.cursor = 0
	return nil
}

// ExistsExec represents exists executor.
type ExistsExec struct {
	baseExecutor

	evaluated bool
}

// Open implements the Executor Open interface.
func (e *ExistsExec) Open(ctx context.Context) error {
	if err := e.baseExecutor.Open(ctx); err != nil {
		return errors.Trace(err)
	}
	e.evaluated = false
	return nil
}

// Next implements the Executor Next interface.
// We always return one row with one column which has true or false value.
func (e *ExistsExec) Next(ctx context.Context) (Row, error) {
	if !e.evaluated {
		e.evaluated = true
		srcRow, err := e.children[0].Next(ctx)
		if err != nil {
			return nil, errors.Trace(err)
		}
		return Row{types.NewDatum(srcRow != nil)}, nil
	}
	return nil, nil
}

// NextChunk implements the Executor NextChunk interface.
func (e *ExistsExec) NextChunk(ctx context.Context, chk *chunk.Chunk) error {
	chk.Reset()
	if !e.evaluated {
		e.evaluated = true
		err := e.children[0].NextChunk(ctx, e.childrenResults[0])
		if err != nil {
			return errors.Trace(err)
		}
		if e.childrenResults[0].NumRows() > 0 {
			chk.AppendInt64(0, 1)
		} else {
			chk.AppendInt64(0, 0)
		}
	}
	return nil
}

// MaxOneRowExec checks if the number of rows that a query returns is at maximum one.
// It's built from subquery expression.
type MaxOneRowExec struct {
	baseExecutor

	evaluated bool
}

// Open implements the Executor Open interface.
func (e *MaxOneRowExec) Open(ctx context.Context) error {
	if err := e.baseExecutor.Open(ctx); err != nil {
		return errors.Trace(err)
	}
	e.evaluated = false
	return nil
}

// Next implements the Executor Next interface.
func (e *MaxOneRowExec) Next(ctx context.Context) (Row, error) {
	if !e.evaluated {
		e.evaluated = true
		srcRow, err := e.children[0].Next(ctx)
		if err != nil {
			return nil, errors.Trace(err)
		}
		if srcRow == nil {
			return make([]types.Datum, e.schema.Len()), nil
		}
		srcRow1, err := e.children[0].Next(ctx)
		if err != nil {
			return nil, errors.Trace(err)
		}
		if srcRow1 != nil {
			return nil, errors.New("subquery returns more than 1 row")
		}
		return srcRow, nil
	}
	return nil, nil
}

// NextChunk implements the Executor NextChunk interface.
func (e *MaxOneRowExec) NextChunk(ctx context.Context, chk *chunk.Chunk) error {
	chk.Reset()
	if e.evaluated {
		return nil
	}
	e.evaluated = true
	err := e.children[0].NextChunk(ctx, chk)
	if err != nil {
		return errors.Trace(err)
	}

	if num := chk.NumRows(); num == 0 {
		for i := range e.schema.Columns {
			chk.AppendNull(i)
		}
		return nil
	} else if num == 1 {
		return nil
	}

	return errors.New("subquery returns more than 1 row")
}

// UnionExec pulls all it's children's result and returns to its parent directly.
// A "resultPuller" is started for every child to pull result from that child and push it to the "resultPool", the used
// "Chunk" is obtained from the corresponding "resourcePool". All resultPullers are running concurrently.
//                             +----------------+
//   +---> resourcePool 1 ---> | resultPuller 1 |-----+
//   |                         +----------------+     |
//   |                                                |
//   |                         +----------------+     v
//   +---> resourcePool 2 ---> | resultPuller 2 |-----> resultPool ---+
//   |                         +----------------+     ^               |
//   |                               ......           |               |
//   |                         +----------------+     |               |
//   +---> resourcePool n ---> | resultPuller n |-----+               |
//   |                         +----------------+                     |
//   |                                                                |
//   |                          +-------------+                       |
//   |--------------------------| main thread | <---------------------+
//                              +-------------+
type UnionExec struct {
	baseExecutor

	stopFetchData atomic.Value
	resultCh      chan *execResult
	rows          []Row
	cursor        int
	wg            sync.WaitGroup

	// finished and all the following variables are used for chunk execution.
	finished      chan struct{}
	resourcePools []chan *chunk.Chunk
	resultPool    chan *unionWorkerResult
	initialized   bool
}

type execResult struct {
	rows []Row
	err  error
}

// unionWorkerResult stores the result for a union worker.
// A "resultPuller" is started for every child to pull result from that child, unionWorkerResult is used to store that pulled result.
// "src" is used for Chunk reuse: after pulling result from "resultPool", main-thread must push a valid unused Chunk to "src" to
// enable the corresponding "resultPuller" continue to work.
type unionWorkerResult struct {
	chk *chunk.Chunk
	err error
	src chan<- *chunk.Chunk
}

func (e *UnionExec) waitAllFinished(forChunk bool) {
	e.wg.Wait()
	if forChunk {
		close(e.resultPool)
	} else {
		close(e.resultCh)
	}
}

func (e *UnionExec) fetchData(ctx context.Context, idx int) {
	batchSize := 128
	defer e.wg.Done()
	for {
		result := &execResult{
			rows: make([]Row, 0, batchSize),
			err:  nil,
		}
		for i := 0; i < batchSize; i++ {
			if e.stopFetchData.Load().(bool) {
				return
			}
			row, err := e.children[idx].Next(ctx)
			if err != nil {
				result.err = errors.Trace(err)
				break
			}
			if row == nil {
				break
			}
			result.rows = append(result.rows, row)
		}
		if len(result.rows) == 0 && result.err == nil {
			return
		}
		if result.err != nil {
			e.stopFetchData.Store(true)
		}
		select {
		case e.resultCh <- result:
		case <-e.finished:
			return
		}
	}
}

// Open implements the Executor Open interface.
func (e *UnionExec) Open(ctx context.Context) error {
	if err := e.baseExecutor.Open(ctx); err != nil {
		return errors.Trace(err)
	}
	e.stopFetchData.Store(false)
	e.initialized = false
	e.finished = make(chan struct{})
	return nil
}

func (e *UnionExec) initialize(ctx context.Context, forChunk bool) {
	if forChunk {
		e.resultPool = make(chan *unionWorkerResult, len(e.children))
		e.resourcePools = make([]chan *chunk.Chunk, len(e.children))
		for i := range e.children {
			e.resourcePools[i] = make(chan *chunk.Chunk, 1)
			e.resourcePools[i] <- e.childrenResults[i]
			e.wg.Add(1)
			go e.resultPuller(ctx, i)
		}
	} else {
		e.resultCh = make(chan *execResult, len(e.children))
		e.cursor = 0
		for i := range e.children {
			e.wg.Add(1)
			go e.fetchData(ctx, i)
		}
	}
	go e.waitAllFinished(forChunk)
}

<<<<<<< HEAD
func (e *UnionExec) resultPuller(goCtx goctx.Context, childID int) {
=======
func (e *UnionExec) resultPuller(ctx context.Context, childID int) {
	defer e.wg.Done()
>>>>>>> 40129dfb
	result := &unionWorkerResult{
		err: nil,
		chk: nil,
		src: e.resourcePools[childID],
	}
	defer func() {
		if r := recover(); r != nil {
			result.err = errors.Errorf("%v", r)
			e.resultPool <- result
			e.stopFetchData.Store(true)
		}
		e.wg.Done()
	}()
	for {
		if e.stopFetchData.Load().(bool) {
			return
		}
		select {
		case <-e.finished:
			return
		case result.chk = <-e.resourcePools[childID]:
		}
		result.err = errors.Trace(e.children[childID].NextChunk(ctx, result.chk))
		if result.err == nil && result.chk.NumRows() == 0 {
			return
		}
		e.resultPool <- result
		if result.err != nil {
			e.stopFetchData.Store(true)
			return
		}
	}
}

// Next implements the Executor Next interface.
func (e *UnionExec) Next(ctx context.Context) (Row, error) {
	if !e.initialized {
		e.initialize(ctx, false)
		e.initialized = true
	}
	if e.cursor >= len(e.rows) {
		result, ok := <-e.resultCh
		if !ok {
			return nil, nil
		}
		if result.err != nil {
			return nil, errors.Trace(result.err)
		}
		if len(result.rows) == 0 {
			return nil, nil
		}
		e.rows = result.rows
		e.cursor = 0
	}
	row := e.rows[e.cursor]
	e.cursor++
	return row, nil
}

// NextChunk implements the Executor NextChunk interface.
func (e *UnionExec) NextChunk(ctx context.Context, chk *chunk.Chunk) error {
	chk.Reset()
	if !e.initialized {
		e.initialize(ctx, true)
		e.initialized = true
	}
	result, ok := <-e.resultPool
	if !ok {
		return nil
	}
	if result.err != nil {
		return errors.Trace(result.err)
	}

	chk.SwapColumns(result.chk)
	result.src <- result.chk
	return nil
}

// Close implements the Executor Close interface.
func (e *UnionExec) Close() error {
	e.rows = nil
	close(e.finished)
	if e.resultPool != nil {
		for range e.resultPool {
		}
	}
	e.resourcePools = nil
	return errors.Trace(e.baseExecutor.Close())
}<|MERGE_RESOLUTION|>--- conflicted
+++ resolved
@@ -1260,12 +1260,7 @@
 	go e.waitAllFinished(forChunk)
 }
 
-<<<<<<< HEAD
-func (e *UnionExec) resultPuller(goCtx goctx.Context, childID int) {
-=======
 func (e *UnionExec) resultPuller(ctx context.Context, childID int) {
-	defer e.wg.Done()
->>>>>>> 40129dfb
 	result := &unionWorkerResult{
 		err: nil,
 		chk: nil,
