// Copyright 2015 PingCAP, Inc.
//
// Licensed under the Apache License, Version 2.0 (the "License");
// you may not use this file except in compliance with the License.
// You may obtain a copy of the License at
//
//     http://www.apache.org/licenses/LICENSE-2.0
//
// Unless required by applicable law or agreed to in writing, software
// distributed under the License is distributed on an "AS IS" BASIS,
// See the License for the specific language governing permissions and
// limitations under the License.

package executor

import (
	"fmt"
<<<<<<< HEAD
	"math"
=======
	"runtime"
>>>>>>> c9814800
	"sync"
	"sync/atomic"

	"github.com/cznic/mathutil"
	"github.com/juju/errors"
	"github.com/pingcap/tidb/ast"
	"github.com/pingcap/tidb/distsql"
	"github.com/pingcap/tidb/expression"
	"github.com/pingcap/tidb/infoschema"
	"github.com/pingcap/tidb/kv"
	"github.com/pingcap/tidb/model"
	"github.com/pingcap/tidb/mysql"
	"github.com/pingcap/tidb/plan"
	"github.com/pingcap/tidb/sessionctx"
	"github.com/pingcap/tidb/table"
	"github.com/pingcap/tidb/table/tables"
	"github.com/pingcap/tidb/tablecodec"
	"github.com/pingcap/tidb/terror"
	"github.com/pingcap/tidb/types"
	"github.com/pingcap/tidb/util/admin"
	"github.com/pingcap/tidb/util/chunk"
	"github.com/pingcap/tidb/util/ranger"
<<<<<<< HEAD
	"github.com/pingcap/tipb/go-tipb"
=======
>>>>>>> c9814800
	log "github.com/sirupsen/logrus"
	"golang.org/x/net/context"
)

var (
	_ Executor = &CheckTableExec{}
	_ Executor = &ExistsExec{}
	_ Executor = &HashAggExec{}
	_ Executor = &LimitExec{}
	_ Executor = &MaxOneRowExec{}
	_ Executor = &ProjectionExec{}
	_ Executor = &SelectionExec{}
	_ Executor = &SelectLockExec{}
	_ Executor = &ShowDDLExec{}
	_ Executor = &ShowDDLJobsExec{}
	_ Executor = &SortExec{}
	_ Executor = &StreamAggExec{}
	_ Executor = &TableDualExec{}
	_ Executor = &TableScanExec{}
	_ Executor = &TopNExec{}
	_ Executor = &UnionExec{}
	_ Executor = &RecoverIndexExec{}
	_ Executor = &CheckIndexExec{}
	_ Executor = &HashJoinExec{}
	_ Executor = &IndexLookUpExecutor{}
	_ Executor = &MergeJoinExec{}
)

// Error instances.
var (
	ErrUnknownPlan          = terror.ClassExecutor.New(codeUnknownPlan, "Unknown plan")
	ErrPrepareMulti         = terror.ClassExecutor.New(codePrepareMulti, "Can not prepare multiple statements")
	ErrPrepareDDL           = terror.ClassExecutor.New(codePrepareDDL, "Can not prepare DDL statements")
	ErrPasswordNoMatch      = terror.ClassExecutor.New(CodePasswordNoMatch, "Can't find any matching row in the user table")
	ErrResultIsEmpty        = terror.ClassExecutor.New(codeResultIsEmpty, "result is empty")
	ErrBuildExecutor        = terror.ClassExecutor.New(codeErrBuildExec, "Failed to build executor")
	ErrBatchInsertFail      = terror.ClassExecutor.New(codeBatchInsertFail, "Batch insert failed, please clean the table and try again.")
	ErrWrongValueCountOnRow = terror.ClassExecutor.New(codeWrongValueCountOnRow, "Column count doesn't match value count at row %d")
	ErrPasswordFormat       = terror.ClassExecutor.New(codePasswordFormat, "The password hash doesn't have the expected format. Check if the correct password algorithm is being used with the PASSWORD() function.")
)

// Error codes.
const (
	codeUnknownPlan          terror.ErrCode = 1
	codePrepareMulti         terror.ErrCode = 2
	codePrepareDDL           terror.ErrCode = 7
	codeResultIsEmpty        terror.ErrCode = 8
	codeErrBuildExec         terror.ErrCode = 9
	codeBatchInsertFail      terror.ErrCode = 10
	CodePasswordNoMatch      terror.ErrCode = 1133 // MySQL error code
	CodeCannotUser           terror.ErrCode = 1396 // MySQL error code
	codeWrongValueCountOnRow terror.ErrCode = 1136 // MySQL error code
	codePasswordFormat       terror.ErrCode = 1827 // MySQL error code
)

// Row represents a result set row, it may be returned from a table, a join, or a projection.
//
// The following cases will need store the handle information:
//
// If the top plan is update or delete, then every executor will need the handle.
// If there is an union scan, then the below scan plan must store the handle.
// If there is sort need in the double read, then the table scan of the double read must store the handle.
// If there is a select for update. then we need to store the handle until the lock plan. But if there is aggregation, the handle info can be removed.
// Otherwise the executor's returned rows don't need to store the handle information.
type Row = types.DatumRow

type baseExecutor struct {
	ctx             sessionctx.Context
	id              string
	schema          *expression.Schema
	maxChunkSize    int
	children        []Executor
	childrenResults []*chunk.Chunk
	retFieldTypes   []*types.FieldType
}

// Open initializes children recursively and "childrenResults" according to children's schemas.
func (e *baseExecutor) Open(ctx context.Context) error {
	for _, child := range e.children {
		err := child.Open(ctx)
		if err != nil {
			return errors.Trace(err)
		}
	}
	e.childrenResults = make([]*chunk.Chunk, 0, len(e.children))
	for _, child := range e.children {
		e.childrenResults = append(e.childrenResults, child.newChunk())
	}
	return nil
}

// Next implements interface Executor.
// To be removed in near future.
func (e *baseExecutor) Next(context.Context) (Row, error) {
	return nil, nil
}

// Close closes all executors and release all resources.
func (e *baseExecutor) Close() error {
	for _, child := range e.children {
		err := child.Close()
		if err != nil {
			return errors.Trace(err)
		}
	}
	e.childrenResults = nil
	return nil
}

// Schema returns the current baseExecutor's schema. If it is nil, then create and return a new one.
func (e *baseExecutor) Schema() *expression.Schema {
	if e.schema == nil {
		return expression.NewSchema()
	}
	return e.schema
}

// newChunk creates a new chunk to buffer current executor's result.
func (e *baseExecutor) newChunk() *chunk.Chunk {
	return chunk.NewChunk(e.retTypes())
}

// retTypes returns all output column types.
func (e *baseExecutor) retTypes() []*types.FieldType {
	return e.retFieldTypes
}

// NextChunk fills mutiple rows into a chunk.
func (e *baseExecutor) NextChunk(ctx context.Context, chk *chunk.Chunk) error {
	return nil
}

func newBaseExecutor(ctx sessionctx.Context, schema *expression.Schema, id string, children ...Executor) baseExecutor {
	e := baseExecutor{
		children:     children,
		ctx:          ctx,
		id:           id,
		schema:       schema,
		maxChunkSize: ctx.GetSessionVars().MaxChunkSize,
	}
	if schema != nil {
		cols := schema.Columns
		e.retFieldTypes = make([]*types.FieldType, len(cols))
		for i := range cols {
			e.retFieldTypes[i] = cols[i].RetType
		}
	}
	return e
}

// Executor executes a query.
type Executor interface {
	Next(context.Context) (Row, error)
	Close() error
	Open(context.Context) error
	Schema() *expression.Schema
	retTypes() []*types.FieldType
	newChunk() *chunk.Chunk
	// NextChunk fills a chunk with multiple rows
	// NOTE: chunk has to call Reset() method before any use.
	NextChunk(ctx context.Context, chk *chunk.Chunk) error
}

// CancelDDLJobsExec represents a cancel DDL jobs executor.
type CancelDDLJobsExec struct {
	baseExecutor

	cursor int
	jobIDs []int64
	errs   []error
}

// Next implements the Executor Next interface.
func (e *CancelDDLJobsExec) Next(ctx context.Context) (Row, error) {
	var row Row
	if e.cursor < len(e.jobIDs) {
		ret := "successful"
		if e.errs[e.cursor] != nil {
			ret = fmt.Sprintf("error: %v", e.errs[e.cursor])
		}
		row = types.MakeDatums(e.jobIDs[e.cursor], ret)
		e.cursor++
	}

	return row, nil
}

// NextChunk implements the Executor NextChunk interface.
func (e *CancelDDLJobsExec) NextChunk(ctx context.Context, chk *chunk.Chunk) error {
	chk.Reset()
	if e.cursor >= len(e.jobIDs) {
		return nil
	}
	numCurBatch := mathutil.Min(e.maxChunkSize, len(e.jobIDs)-e.cursor)
	for i := e.cursor; i < e.cursor+numCurBatch; i++ {
		chk.AppendInt64(0, e.jobIDs[i])
		if e.errs[i] != nil {
			chk.AppendString(1, fmt.Sprintf("error: %v", e.errs[i]))
		} else {
			chk.AppendString(1, "successful")
		}
	}
	e.cursor += numCurBatch
	return nil
}

// ShowDDLExec represents a show DDL executor.
type ShowDDLExec struct {
	baseExecutor

	ddlOwnerID string
	selfID     string
	ddlInfo    *admin.DDLInfo
	done       bool
}

// Next implements the Executor Next interface.
func (e *ShowDDLExec) Next(ctx context.Context) (Row, error) {
	if e.done {
		return nil, nil
	}

	var ddlJob string
	if e.ddlInfo.Job != nil {
		ddlJob = e.ddlInfo.Job.String()
	}

	row := types.MakeDatums(
		e.ddlInfo.SchemaVer,
		e.ddlOwnerID,
		ddlJob,
		e.selfID,
	)
	e.done = true

	return row, nil
}

// NextChunk implements the Executor NextChunk interface.
func (e *ShowDDLExec) NextChunk(ctx context.Context, chk *chunk.Chunk) error {
	chk.Reset()
	if e.done {
		return nil
	}

	ddlJob := ""
	if e.ddlInfo.Job != nil {
		ddlJob = e.ddlInfo.Job.String()
	}
	chk.AppendInt64(0, e.ddlInfo.SchemaVer)
	chk.AppendString(1, e.ddlOwnerID)
	chk.AppendString(2, ddlJob)
	chk.AppendString(3, e.selfID)
	e.done = true
	return nil
}

// ShowDDLJobsExec represent a show DDL jobs executor.
type ShowDDLJobsExec struct {
	baseExecutor

	cursor int
	jobs   []*model.Job
}

// Open implements the Executor Open interface.
func (e *ShowDDLJobsExec) Open(ctx context.Context) error {
	if err := e.baseExecutor.Open(ctx); err != nil {
		return errors.Trace(err)
	}
	jobs, err := admin.GetDDLJobs(e.ctx.Txn())
	if err != nil {
		return errors.Trace(err)
	}
	historyJobs, err := admin.GetHistoryDDLJobs(e.ctx.Txn())
	if err != nil {
		return errors.Trace(err)
	}
	e.jobs = append(e.jobs, jobs...)
	e.jobs = append(e.jobs, historyJobs...)
	e.cursor = 0
	return nil
}

// Next implements the Executor Next interface.
func (e *ShowDDLJobsExec) Next(ctx context.Context) (Row, error) {
	if e.cursor >= len(e.jobs) {
		return nil, nil
	}

	job := e.jobs[e.cursor]
	row := types.MakeDatums(job.String(), job.State.String())
	e.cursor++

	return row, nil
}

// NextChunk implements the Executor NextChunk interface.
func (e *ShowDDLJobsExec) NextChunk(ctx context.Context, chk *chunk.Chunk) error {
	chk.Reset()
	if e.cursor >= len(e.jobs) {
		return nil
	}
	numCurBatch := mathutil.Min(e.maxChunkSize, len(e.jobs)-e.cursor)
	for i := e.cursor; i < e.cursor+numCurBatch; i++ {
		chk.AppendString(0, e.jobs[i].String())
		chk.AppendString(1, e.jobs[i].State.String())
	}
	e.cursor += numCurBatch
	return nil
}

// RecoverIndexExec represents a recover index executor.
// It is built from "admin recover index" statement, is used to backfill
// corrupted index.
type RecoverIndexExec struct {
	baseExecutor

	done bool

	tableInfo *model.TableInfo
	indexInfo *model.IndexInfo
	index     table.Index
	table     table.Table
	is        infoschema.InfoSchema

	columns       []*model.ColumnInfo
	colFieldTypes []*types.FieldType
	srcChunk      *chunk.Chunk
	idxVals       []types.Datum // used to reduce memory allocation.
}

func (e *RecoverIndexExec) columnsTypes() []*types.FieldType {
	if e.colFieldTypes != nil {
		return e.colFieldTypes
	}

	e.colFieldTypes = make([]*types.FieldType, 0, len(e.columns))
	for _, col := range e.columns {
		e.colFieldTypes = append(e.colFieldTypes, &col.FieldType)
	}
	return e.colFieldTypes
}

// Open implements the Executor Open interface.
func (e *RecoverIndexExec) Open(ctx context.Context) error {
	if err := e.baseExecutor.Open(ctx); err != nil {
		return errors.Trace(err)
	}

	e.initCols()
	e.srcChunk = chunk.NewChunk(e.columnsTypes())
	e.index = tables.NewIndexWithBuffer(e.tableInfo, e.indexInfo)

	dbName := model.NewCIStr(e.ctx.GetSessionVars().CurrentDB)
	t, err := e.is.TableByName(dbName, e.tableInfo.Name)
	if err != nil {
		return errors.Trace(err)
	}
	e.table = t
	return nil
}

// Next implements the Executor Next interface.
func (e *RecoverIndexExec) Next(ctx context.Context) (Row, error) {
	return nil, nil
}

func (e *RecoverIndexExec) initCols() {
	if e.columns != nil {
		return
	}
	tblInfo := e.tableInfo
	e.columns = make([]*model.ColumnInfo, 0, len(e.indexInfo.Columns))
	for _, idxCol := range e.indexInfo.Columns {
		e.columns = append(e.columns, tblInfo.Columns[idxCol.Offset])
	}

	handleOffset := len(e.columns)
	handleColsInfo := &model.ColumnInfo{
		ID:     model.ExtraHandleID,
		Name:   model.ExtraHandleName,
		Offset: handleOffset,
	}
	handleColsInfo.FieldType = *types.NewFieldType(mysql.TypeLonglong)
	e.columns = append(e.columns, handleColsInfo)
	return
}

func (e *RecoverIndexExec) constructTableScanPB(pbColumnInfos []*tipb.ColumnInfo) *tipb.Executor {
	tblScan := &tipb.TableScan{
		TableId: e.tableInfo.ID,
		Columns: pbColumnInfos,
	}

	return &tipb.Executor{Tp: tipb.ExecType_TypeTableScan, TblScan: tblScan}
}

func (e *RecoverIndexExec) constructLimitPB(count uint64) *tipb.Executor {
	limitExec := &tipb.Limit{
		Limit: count,
	}
	return &tipb.Executor{Tp: tipb.ExecType_TypeLimit, Limit: limitExec}
}

func (e *RecoverIndexExec) buildDAGPB(txn kv.Transaction, limitCnt uint64) (*tipb.DAGRequest, error) {
	dagReq := &tipb.DAGRequest{}
	dagReq.StartTs = txn.StartTS()
	dagReq.TimeZoneOffset = timeZoneOffset(e.ctx)
	sc := e.ctx.GetSessionVars().StmtCtx
	dagReq.Flags = statementContextToFlags(sc)
	for i := range e.columns {
		dagReq.OutputOffsets = append(dagReq.OutputOffsets, uint32(i))
	}

	pbColumnInfos := plan.ColumnsToProto(e.columns, e.tableInfo.PKIsHandle)
	err := plan.SetPBColumnsDefaultValue(e.ctx, pbColumnInfos, e.columns)
	if err != nil {
		return nil, errors.Trace(err)
	}
	tblScanExec := e.constructTableScanPB(pbColumnInfos)
	dagReq.Executors = append(dagReq.Executors, tblScanExec)

	limitExec := e.constructLimitPB(limitCnt)
	dagReq.Executors = append(dagReq.Executors, limitExec)

	return dagReq, nil
}

func (e *RecoverIndexExec) buildTableScan(ctx context.Context, txn kv.Transaction, t table.Table, startHandle int64, limitCnt uint64) (distsql.SelectResult, error) {
	dagPB, err := e.buildDAGPB(txn, limitCnt)
	if err != nil {
		return nil, errors.Trace(err)
	}
	ranges := []*ranger.NewRange{{LowVal: []types.Datum{types.NewIntDatum(startHandle)}, HighVal: []types.Datum{types.NewIntDatum(math.MaxInt64)}}}
	var builder distsql.RequestBuilder
	kvReq, err := builder.SetTableRanges(e.tableInfo.ID, ranges).
		SetDAGRequest(dagPB).
		SetKeepOrder(true).
		SetFromSessionVars(e.ctx.GetSessionVars()).
		Build()

	// Actually, with limitCnt, the match datas maybe only in one region, so let the concurrency to be 1,
	// avoid unnecessary region scan.
	kvReq.Concurrency = 1
	result, err := distsql.Select(ctx, e.ctx, kvReq, e.columnsTypes())
	if err != nil {
		return nil, errors.Trace(err)
	}
	result.Fetch(ctx)
	return result, nil
}

type backfillResult struct {
	nextHandle   int64
	addedCount   int64
	scanRowCount int64
}

func (e *RecoverIndexExec) backfillIndex(ctx context.Context) (int64, int64, error) {
	var (
		nextHandle    = int64(math.MinInt64)
		totalAddedCnt = int64(0)
		totalScanCnt  = int64(0)
		lastLogCnt    = int64(0)
		result        backfillResult
	)
	for {
		errInTxn := kv.RunInNewTxn(e.ctx.GetStore(), true, func(txn kv.Transaction) error {
			var err error
			result, err = e.backfillIndexInTxn(ctx, txn, nextHandle)
			return errors.Trace(err)
		})
		if errInTxn != nil {
			return totalAddedCnt, totalScanCnt, errors.Trace(errInTxn)
		}
		totalAddedCnt += result.addedCount
		totalScanCnt += result.scanRowCount
		if totalScanCnt-lastLogCnt >= 50000 {
			lastLogCnt = totalScanCnt
			log.Infof("[recover-index] totalAddedCnt:%v, totalScanCnt:%v, nextHandle: %v", totalAddedCnt, totalScanCnt, result.nextHandle)
		}

		// no more rows
		if result.scanRowCount == 0 {
			break
		}
		nextHandle = result.nextHandle
	}
	return totalAddedCnt, totalScanCnt, nil
}

func (e *RecoverIndexExec) backfillIndexInTxn(ctx context.Context, txn kv.Transaction, startHandle int64) (result backfillResult, err error) {
	handleIdx := len(e.columns) - 1
	batchCnt := uint64(2048)
	result.nextHandle = startHandle
	srcResult, err := e.buildTableScan(ctx, txn, e.table, startHandle, batchCnt)
	if err != nil {
		return result, errors.Trace(err)
	}
	defer terror.Call(srcResult.Close)

	for {
		err := srcResult.NextChunk(ctx, e.srcChunk)
		if err != nil {
			return result, errors.Trace(err)
		}

		if e.srcChunk.NumRows() == 0 || result.scanRowCount >= int64(batchCnt) {
			break
		}
		iter := chunk.NewIterator4Chunk(e.srcChunk)
		for row := iter.Begin(); row != iter.End(); row = iter.Next() {
			handle := row.GetInt64(handleIdx)
			recordKey := e.table.RecordKey(handle)
			err := txn.LockKeys(recordKey)
			if err != nil {
				return result, errors.Trace(err)
			}

			result.scanRowCount++
			result.nextHandle = handle + 1

			e.idxVals = e.idxVals[:0]
			for i := 0; i < row.Len()-1; i++ {
				colVal := row.GetDatum(i, &e.columns[i].FieldType)
				e.idxVals = append(e.idxVals, colVal)
			}

			// backfill the index.
			dupHandle, err := e.index.Create(e.ctx, txn, e.idxVals, handle)
			if err != nil {
				if kv.ErrKeyExists.Equal(err) && dupHandle == handle {
					// Index already exists, skip it.
					continue
				}
				return result, errors.Trace(err)
			}
			result.addedCount++
		}
	}

	return result, nil
}

// NextChunk implements the Executor NextChunk interface.
func (e *RecoverIndexExec) NextChunk(ctx context.Context, chk *chunk.Chunk) error {
	chk.Reset()
	if e.done {
		return nil
	}

	totalAddedCnt, totalScanCnt, err := e.backfillIndex(ctx)
	if err != nil {
		return errors.Trace(err)
	}

	chk.AppendInt64(0, totalAddedCnt)
	chk.AppendInt64(1, totalScanCnt)
	e.done = true
	return nil
}

// CheckTableExec represents a check table executor.
// It is built from the "admin check table" statement, and it checks if the
// index matches the records in the table.
type CheckTableExec struct {
	baseExecutor

	tables []*ast.TableName
	done   bool
	is     infoschema.InfoSchema
}

// Open implements the Executor Open interface.
func (e *CheckTableExec) Open(ctx context.Context) error {
	if err := e.baseExecutor.Open(ctx); err != nil {
		return errors.Trace(err)
	}
	e.done = false
	return nil
}

// Next implements the Executor Next interface.
func (e *CheckTableExec) Next(ctx context.Context) (Row, error) {
	if e.done {
		return nil, nil
	}
	err := e.run(ctx)
	e.done = true
	return nil, errors.Trace(err)
}

// NextChunk implements the Executor NextChunk interface.
func (e *CheckTableExec) NextChunk(ctx context.Context, chk *chunk.Chunk) error {
	if e.done {
		return nil
	}
	err := e.run(ctx)
	e.done = true
	return errors.Trace(err)
}

func (e *CheckTableExec) run(ctx context.Context) error {
	dbName := model.NewCIStr(e.ctx.GetSessionVars().CurrentDB)
	for _, t := range e.tables {
		tb, err := e.is.TableByName(dbName, t.Name)
		if err != nil {
			return errors.Trace(err)
		}
		for _, idx := range tb.Indices() {
			txn := e.ctx.Txn()
			err = admin.CompareIndexData(e.ctx.GetSessionVars().StmtCtx, txn, tb, idx)
			if err != nil {
				return errors.Errorf("%v err:%v", t.Name, err)
			}
		}
	}
	return nil
}

// CheckIndexExec represents the executor of checking an index.
// It is built from the "admin check index" statement, and it checks
// the consistency of the index data with the records of the table.
type CheckIndexExec struct {
	baseExecutor

	dbName    string
	tableName string
	idxName   string
	src       *IndexLookUpExecutor
	done      bool
	is        infoschema.InfoSchema
}

// Open implements the Executor Open interface.
func (e *CheckIndexExec) Open(ctx context.Context) error {
	if err := e.baseExecutor.Open(ctx); err != nil {
		return errors.Trace(err)
	}
	if err := e.src.Open(ctx); err != nil {
		return errors.Trace(err)
	}
	e.done = false
	return nil
}

// Next implements the Executor Next interface.
func (e *CheckIndexExec) Next(ctx context.Context) (Row, error) {
	if e.done {
		return nil, nil
	}
	defer func() { e.done = true }()

	err := admin.CheckIndicesCount(e.ctx, e.dbName, e.tableName, []string{e.idxName})
	if err != nil {
		return nil, errors.Trace(err)
	}
	for {
		row, err := e.src.Next(ctx)
		if err != nil {
			return nil, errors.Trace(err)
		}
		if row == nil {
			break
		}
	}
	return nil, nil
}

// NextChunk implements the Executor NextChunk interface.
func (e *CheckIndexExec) NextChunk(ctx context.Context, chk *chunk.Chunk) error {
	if e.done {
		return nil
	}
	defer func() { e.done = true }()

	err := admin.CheckIndicesCount(e.ctx, e.dbName, e.tableName, []string{e.idxName})
	if err != nil {
		return errors.Trace(err)
	}
	chk = e.src.newChunk()
	for {
		err := e.src.NextChunk(ctx, chk)
		if err != nil {
			return errors.Trace(err)
		}
		if chk.NumRows() == 0 {
			break
		}
	}
	return nil
}

// SelectLockExec represents a select lock executor.
// It is built from the "SELECT .. FOR UPDATE" or the "SELECT .. LOCK IN SHARE MODE" statement.
// For "SELECT .. FOR UPDATE" statement, it locks every row key from source Executor.
// After the execution, the keys are buffered in transaction, and will be sent to KV
// when doing commit. If there is any key already locked by another transaction,
// the transaction will rollback and retry.
type SelectLockExec struct {
	baseExecutor

	Lock ast.SelectLockType
}

// Next implements the Executor Next interface.
func (e *SelectLockExec) Next(ctx context.Context) (Row, error) {
	row, err := e.children[0].Next(ctx)
	if err != nil {
		return nil, errors.Trace(err)
	}
	if row == nil {
		return nil, nil
	}
	// If there's no handle or it isn't a `select for update`.
	if len(e.Schema().TblID2Handle) == 0 || e.Lock != ast.SelectLockForUpdate {
		return row, nil
	}
	txn := e.ctx.Txn()
	txnCtx := e.ctx.GetSessionVars().TxnCtx
	txnCtx.ForUpdate = true
	for id, cols := range e.Schema().TblID2Handle {
		for _, col := range cols {
			handle := row[col.Index].GetInt64()
			lockKey := tablecodec.EncodeRowKeyWithHandle(id, handle)
			err = txn.LockKeys(lockKey)
			if err != nil {
				return nil, errors.Trace(err)
			}
			// This operation is only for schema validator check.
			txnCtx.UpdateDeltaForTable(id, 0, 0)
		}
	}
	return row, nil
}

// NextChunk implements the Executor NextChunk interface.
func (e *SelectLockExec) NextChunk(ctx context.Context, chk *chunk.Chunk) error {
	chk.Reset()
	err := e.children[0].NextChunk(ctx, chk)
	if err != nil {
		return errors.Trace(err)
	}
	// If there's no handle or it's not a `SELECT FOR UPDATE` statement.
	if len(e.Schema().TblID2Handle) == 0 || e.Lock != ast.SelectLockForUpdate {
		return nil
	}
	txn := e.ctx.Txn()
	txnCtx := e.ctx.GetSessionVars().TxnCtx
	txnCtx.ForUpdate = true
	keys := make([]kv.Key, 0, chk.NumRows())
	iter := chunk.NewIterator4Chunk(chk)
	for id, cols := range e.Schema().TblID2Handle {
		for _, col := range cols {
			keys = keys[:0]
			for row := iter.Begin(); row != iter.End(); row = iter.Next() {
				keys = append(keys, tablecodec.EncodeRowKeyWithHandle(id, row.GetInt64(col.Index)))
			}
			err = txn.LockKeys(keys...)
			if err != nil {
				return errors.Trace(err)
			}
			// This operation is only for schema validator check.
			txnCtx.UpdateDeltaForTable(id, 0, 0)
		}
	}
	return nil
}

// LimitExec represents limit executor
// It ignores 'Offset' rows from src, then returns 'Count' rows at maximum.
type LimitExec struct {
	baseExecutor

	begin  uint64
	end    uint64
	cursor uint64

	// meetFirstBatch represents whether we have met the first valid Chunk from child.
	meetFirstBatch bool
}

// Next implements the Executor Next interface.
func (e *LimitExec) Next(ctx context.Context) (Row, error) {
	for e.cursor < e.begin {
		srcRow, err := e.children[0].Next(ctx)
		if err != nil {
			return nil, errors.Trace(err)
		}
		if srcRow == nil {
			return nil, nil
		}
		e.cursor++
	}
	if e.cursor >= e.end {
		return nil, nil
	}
	srcRow, err := e.children[0].Next(ctx)
	if err != nil {
		return nil, errors.Trace(err)
	}
	if srcRow == nil {
		return nil, nil
	}
	e.cursor++
	return srcRow, nil
}

// NextChunk implements the Executor NextChunk interface.
func (e *LimitExec) NextChunk(ctx context.Context, chk *chunk.Chunk) error {
	chk.Reset()
	if e.cursor >= e.end {
		return nil
	}
	for !e.meetFirstBatch {
		err := e.children[0].NextChunk(ctx, e.childrenResults[0])
		if err != nil {
			return errors.Trace(err)
		}
		batchSize := uint64(e.childrenResults[0].NumRows())
		// no more data.
		if batchSize == 0 {
			return nil
		}
		if newCursor := e.cursor + batchSize; newCursor >= e.begin {
			e.meetFirstBatch = true
			begin, end := e.begin-e.cursor, batchSize
			if newCursor > e.end {
				end = e.end - e.cursor
			}
			chk.Append(e.childrenResults[0], int(begin), int(end))
			e.cursor += end
			return nil
		}
		e.cursor += batchSize
	}
	err := e.children[0].NextChunk(ctx, chk)
	if err != nil {
		return errors.Trace(err)
	}
	batchSize := uint64(chk.NumRows())
	// no more data.
	if batchSize == 0 {
		return nil
	}
	if e.cursor+batchSize > e.end {
		chk.TruncateTo(int(e.end - e.cursor))
		batchSize = e.end - e.cursor
	}
	e.cursor += batchSize
	return nil
}

// Open implements the Executor Open interface.
func (e *LimitExec) Open(ctx context.Context) error {
	if err := e.baseExecutor.Open(ctx); err != nil {
		return errors.Trace(err)
	}
	e.cursor = 0
	e.meetFirstBatch = e.begin == 0
	return nil
}

func init() {
	// While doing optimization in the plan package, we need to execute uncorrelated subquery,
	// but the plan package cannot import the executor package because of the dependency cycle.
	// So we assign a function implemented in the executor package to the plan package to avoid the dependency cycle.
	plan.EvalSubquery = func(p plan.PhysicalPlan, is infoschema.InfoSchema, sctx sessionctx.Context) (rows [][]types.Datum, err error) {
		err = sctx.ActivePendingTxn()
		if err != nil {
			return rows, errors.Trace(err)
		}
		e := &executorBuilder{is: is, ctx: sctx}
		exec := e.build(p)
		if e.err != nil {
			return rows, errors.Trace(err)
		}
		ctx := context.TODO()
		err = exec.Open(ctx)
		defer terror.Call(exec.Close)
		if err != nil {
			return rows, errors.Trace(err)
		}
		for {
			chk := exec.newChunk()
			err = exec.NextChunk(ctx, chk)
			if err != nil {
				return rows, errors.Trace(err)
			}
			if chk.NumRows() == 0 {
				return rows, nil
			}
			iter := chunk.NewIterator4Chunk(chk)
			for r := iter.Begin(); r != iter.End(); r = iter.Next() {
				row := r.GetDatumRow(exec.retTypes())
				rows = append(rows, row)
			}
		}
	}
	tableMySQLErrCodes := map[terror.ErrCode]uint16{
		CodeCannotUser:           mysql.ErrCannotUser,
		CodePasswordNoMatch:      mysql.ErrPasswordNoMatch,
		codeWrongValueCountOnRow: mysql.ErrWrongValueCountOnRow,
		codePasswordFormat:       mysql.ErrPasswordFormat,
	}
	terror.ErrClassToMySQLCodes[terror.ClassExecutor] = tableMySQLErrCodes
}

// ProjectionExec represents a select fields executor.
type ProjectionExec struct {
	baseExecutor

	exprs            []expression.Expression // Only used in Next().
	evaluatorSuit    *expression.EvaluatorSuit
	calculateNoDelay bool
}

// Open implements the Executor Open interface.
func (e *ProjectionExec) Open(ctx context.Context) error {
	if err := e.baseExecutor.Open(ctx); err != nil {
		return errors.Trace(err)
	}
	return nil
}

// Next implements the Executor Next interface.
func (e *ProjectionExec) Next(ctx context.Context) (retRow Row, err error) {
	srcRow, err := e.children[0].Next(ctx)
	if err != nil {
		return nil, errors.Trace(err)
	}
	if srcRow == nil {
		return nil, nil
	}
	row := make([]types.Datum, 0, len(e.exprs))
	for _, expr := range e.exprs {
		val, err := expr.Eval(srcRow)
		if err != nil {
			return nil, errors.Trace(err)
		}
		row = append(row, val)
	}
	return row, nil
}

// NextChunk implements the Executor NextChunk interface.
func (e *ProjectionExec) NextChunk(ctx context.Context, chk *chunk.Chunk) error {
	chk.Reset()
	if err := e.children[0].NextChunk(ctx, e.childrenResults[0]); err != nil {
		return errors.Trace(err)
	}
	return errors.Trace(e.evaluatorSuit.Run(e.ctx, e.childrenResults[0], chk))
}

// TableDualExec represents a dual table executor.
type TableDualExec struct {
	baseExecutor

	// numDualRows can only be 0 or 1.
	numDualRows int
	numReturned int
}

// Open implements the Executor Open interface.
func (e *TableDualExec) Open(ctx context.Context) error {
	e.numReturned = 0
	return nil
}

// Next implements the Executor Next interface.
func (e *TableDualExec) Next(ctx context.Context) (Row, error) {
	if e.numReturned >= e.numDualRows {
		return nil, nil
	}
	e.numReturned = e.numDualRows
	return Row{}, nil
}

// NextChunk implements the Executor NextChunk interface.
func (e *TableDualExec) NextChunk(ctx context.Context, chk *chunk.Chunk) error {
	chk.Reset()
	if e.numReturned >= e.numDualRows {
		return nil
	}
	if e.Schema().Len() == 0 {
		chk.SetNumVirtualRows(1)
	} else {
		for i := range e.Schema().Columns {
			chk.AppendNull(i)
		}
	}
	e.numReturned = e.numDualRows
	return nil
}

// SelectionExec represents a filter executor.
type SelectionExec struct {
	baseExecutor

	batched   bool
	filters   []expression.Expression
	selected  []bool
	inputIter *chunk.Iterator4Chunk
	inputRow  chunk.Row
}

// Open implements the Executor Open interface.
func (e *SelectionExec) Open(ctx context.Context) error {
	if err := e.baseExecutor.Open(ctx); err != nil {
		return errors.Trace(err)
	}
	e.batched = expression.Vectorizable(e.filters)
	if e.batched {
		e.selected = make([]bool, 0, chunk.InitialCapacity)
	}
	e.inputIter = chunk.NewIterator4Chunk(e.childrenResults[0])
	e.inputRow = e.inputIter.End()
	return nil
}

// Close implements plan.Plan Close interface.
func (e *SelectionExec) Close() error {
	if err := e.baseExecutor.Close(); err != nil {
		return errors.Trace(err)
	}
	e.selected = nil
	return nil
}

// Next implements the Executor Next interface.
func (e *SelectionExec) Next(ctx context.Context) (Row, error) {
	for {
		srcRow, err := e.children[0].Next(ctx)
		if err != nil {
			return nil, errors.Trace(err)
		}
		if srcRow == nil {
			return nil, nil
		}
		match, err := expression.EvalBool(e.ctx, e.filters, srcRow)
		if err != nil {
			return nil, errors.Trace(err)
		}
		if match {
			return srcRow, nil
		}
	}
}

// NextChunk implements the Executor NextChunk interface.
func (e *SelectionExec) NextChunk(ctx context.Context, chk *chunk.Chunk) error {
	chk.Reset()

	if !e.batched {
		return errors.Trace(e.unBatchedNextChunk(ctx, chk))
	}

	for {
		for ; e.inputRow != e.inputIter.End(); e.inputRow = e.inputIter.Next() {
			if !e.selected[e.inputRow.Idx()] {
				continue
			}
			if chk.NumRows() == e.maxChunkSize {
				return nil
			}
			chk.AppendRow(e.inputRow)
		}
		err := e.children[0].NextChunk(ctx, e.childrenResults[0])
		if err != nil {
			return errors.Trace(err)
		}
		// no more data.
		if e.childrenResults[0].NumRows() == 0 {
			return nil
		}
		e.selected, err = expression.VectorizedFilter(e.ctx, e.filters, e.inputIter, e.selected)
		if err != nil {
			return errors.Trace(err)
		}
		e.inputRow = e.inputIter.Begin()
	}
}

// unBatchedNextChunk filters input rows one by one and returns once an input row is selected.
// For sql with "SETVAR" in filter and "GETVAR" in projection, for example: "SELECT @a FROM t WHERE (@a := 2) > 0",
// we have to set batch size to 1 to do the evaluation of filter and projection.
func (e *SelectionExec) unBatchedNextChunk(ctx context.Context, chk *chunk.Chunk) error {
	for {
		for ; e.inputRow != e.inputIter.End(); e.inputRow = e.inputIter.Next() {
			selected, err := expression.EvalBool(e.ctx, e.filters, e.inputRow)
			if err != nil {
				return errors.Trace(err)
			}
			if selected {
				chk.AppendRow(e.inputRow)
				e.inputRow = e.inputIter.Next()
				return nil
			}
		}
		err := e.children[0].NextChunk(ctx, e.childrenResults[0])
		if err != nil {
			return errors.Trace(err)
		}
		e.inputRow = e.inputIter.Begin()
		// no more data.
		if e.childrenResults[0].NumRows() == 0 {
			return nil
		}
	}
}

// TableScanExec is a table scan executor without result fields.
type TableScanExec struct {
	baseExecutor

	t          table.Table
	asName     *model.CIStr
	ranges     []ranger.IntColumnRange
	seekHandle int64
	iter       kv.Iterator
	cursor     int
	columns    []*model.ColumnInfo

	isVirtualTable     bool
	virtualTableRows   [][]types.Datum
	virtualTableCursor int

	// for chunk execution
	virtualTableChunkList *chunk.List
	virtualTableChunkIdx  int
}

// Next implements the Executor interface.
func (e *TableScanExec) Next(ctx context.Context) (Row, error) {
	if e.isVirtualTable {
		return e.nextForInfoSchema()
	}
	handle, found, err := e.nextHandle()
	if err != nil || !found {
		return nil, errors.Trace(err)
	}
	row, err := e.getRow(handle)
	e.seekHandle = handle + 1
	return row, errors.Trace(err)
}

func (e *TableScanExec) nextForInfoSchema() (Row, error) {
	if e.virtualTableRows == nil {
		columns := make([]*table.Column, e.schema.Len())
		for i, v := range e.columns {
			columns[i] = table.ToColumn(v)
		}
		err := e.t.IterRecords(e.ctx, nil, columns, func(h int64, rec []types.Datum, cols []*table.Column) (bool, error) {
			e.virtualTableRows = append(e.virtualTableRows, rec)
			return true, nil
		})
		if err != nil {
			return nil, errors.Trace(err)
		}
	}
	if e.virtualTableCursor >= len(e.virtualTableRows) {
		return nil, nil
	}
	row := e.virtualTableRows[e.virtualTableCursor]
	e.virtualTableCursor++
	return row, nil
}

// NextChunk implements the Executor NextChunk interface.
func (e *TableScanExec) NextChunk(ctx context.Context, chk *chunk.Chunk) error {
	chk.Reset()
	if e.isVirtualTable {
		return errors.Trace(e.nextChunk4InfoSchema(ctx, chk))
	}
	handle, found, err := e.nextHandle()
	if err != nil || !found {
		return errors.Trace(err)
	}

	mutableRow := chunk.MutRowFromTypes(e.retTypes())
	for chk.NumRows() < e.maxChunkSize {
		row, err := e.getRow(handle)
		if err != nil {
			return errors.Trace(err)
		}
		e.seekHandle = handle + 1
		mutableRow.SetDatums(row...)
		chk.AppendRow(mutableRow.ToRow())
	}
	return nil
}

func (e *TableScanExec) nextChunk4InfoSchema(ctx context.Context, chk *chunk.Chunk) error {
	chk.Reset()
	if e.virtualTableChunkList == nil {
		e.virtualTableChunkList = chunk.NewList(e.retTypes(), e.maxChunkSize)
		columns := make([]*table.Column, e.schema.Len())
		for i, colInfo := range e.columns {
			columns[i] = table.ToColumn(colInfo)
		}
		mutableRow := chunk.MutRowFromTypes(e.retTypes())
		err := e.t.IterRecords(e.ctx, nil, columns, func(h int64, rec []types.Datum, cols []*table.Column) (bool, error) {
			mutableRow.SetDatums(rec...)
			e.virtualTableChunkList.AppendRow(mutableRow.ToRow())
			return true, nil
		})
		if err != nil {
			return errors.Trace(err)
		}
	}
	// no more data.
	if e.virtualTableChunkIdx >= e.virtualTableChunkList.NumChunks() {
		return nil
	}
	virtualTableChunk := e.virtualTableChunkList.GetChunk(e.virtualTableChunkIdx)
	e.virtualTableChunkIdx++
	chk.SwapColumns(virtualTableChunk)
	return nil
}

// nextHandle gets the unique handle for next row.
func (e *TableScanExec) nextHandle() (handle int64, found bool, err error) {
	for {
		if e.cursor >= len(e.ranges) {
			return 0, false, nil
		}
		ran := e.ranges[e.cursor]
		if e.seekHandle < ran.LowVal {
			e.seekHandle = ran.LowVal
		}
		if e.seekHandle > ran.HighVal {
			e.cursor++
			continue
		}
		handle, found, err = e.t.Seek(e.ctx, e.seekHandle)
		if err != nil || !found {
			return 0, false, errors.Trace(err)
		}
		if handle > ran.HighVal {
			// The handle is out of the current range, but may be in following ranges.
			// We seek to the range that may contains the handle, so we
			// don't need to seek key again.
			inRange := e.seekRange(handle)
			if !inRange {
				// The handle may be less than the current range low value, can not
				// return directly.
				continue
			}
		}
		return handle, true, nil
	}
}

// seekRange increments the range cursor to the range
// with high value greater or equal to handle.
func (e *TableScanExec) seekRange(handle int64) (inRange bool) {
	for {
		e.cursor++
		if e.cursor >= len(e.ranges) {
			return false
		}
		ran := e.ranges[e.cursor]
		if handle < ran.LowVal {
			return false
		}
		if handle > ran.HighVal {
			continue
		}
		return true
	}
}

func (e *TableScanExec) getRow(handle int64) (Row, error) {
	columns := make([]*table.Column, e.schema.Len())
	for i, v := range e.columns {
		columns[i] = table.ToColumn(v)
	}
	row, err := e.t.RowWithCols(e.ctx, handle, columns)
	if err != nil {
		return nil, errors.Trace(err)
	}

	return row, nil
}

// Open implements the Executor Open interface.
func (e *TableScanExec) Open(ctx context.Context) error {
	e.iter = nil
	e.virtualTableRows = nil
	e.virtualTableChunkList = nil
	e.cursor = 0
	return nil
}

// ExistsExec represents exists executor.
type ExistsExec struct {
	baseExecutor

	evaluated bool
}

// Open implements the Executor Open interface.
func (e *ExistsExec) Open(ctx context.Context) error {
	if err := e.baseExecutor.Open(ctx); err != nil {
		return errors.Trace(err)
	}
	e.evaluated = false
	return nil
}

// NextChunk implements the Executor NextChunk interface.
func (e *ExistsExec) NextChunk(ctx context.Context, chk *chunk.Chunk) error {
	chk.Reset()
	if !e.evaluated {
		e.evaluated = true
		err := e.children[0].NextChunk(ctx, e.childrenResults[0])
		if err != nil {
			return errors.Trace(err)
		}
		if e.childrenResults[0].NumRows() > 0 {
			chk.AppendInt64(0, 1)
		} else {
			chk.AppendInt64(0, 0)
		}
	}
	return nil
}

// MaxOneRowExec checks if the number of rows that a query returns is at maximum one.
// It's built from subquery expression.
type MaxOneRowExec struct {
	baseExecutor

	evaluated bool
}

// Open implements the Executor Open interface.
func (e *MaxOneRowExec) Open(ctx context.Context) error {
	if err := e.baseExecutor.Open(ctx); err != nil {
		return errors.Trace(err)
	}
	e.evaluated = false
	return nil
}

// NextChunk implements the Executor NextChunk interface.
func (e *MaxOneRowExec) NextChunk(ctx context.Context, chk *chunk.Chunk) error {
	chk.Reset()
	if e.evaluated {
		return nil
	}
	e.evaluated = true
	err := e.children[0].NextChunk(ctx, chk)
	if err != nil {
		return errors.Trace(err)
	}

	if num := chk.NumRows(); num == 0 {
		for i := range e.schema.Columns {
			chk.AppendNull(i)
		}
		return nil
	} else if num == 1 {
		return nil
	}

	return errors.New("subquery returns more than 1 row")
}

// UnionExec pulls all it's children's result and returns to its parent directly.
// A "resultPuller" is started for every child to pull result from that child and push it to the "resultPool", the used
// "Chunk" is obtained from the corresponding "resourcePool". All resultPullers are running concurrently.
//                             +----------------+
//   +---> resourcePool 1 ---> | resultPuller 1 |-----+
//   |                         +----------------+     |
//   |                                                |
//   |                         +----------------+     v
//   +---> resourcePool 2 ---> | resultPuller 2 |-----> resultPool ---+
//   |                         +----------------+     ^               |
//   |                               ......           |               |
//   |                         +----------------+     |               |
//   +---> resourcePool n ---> | resultPuller n |-----+               |
//   |                         +----------------+                     |
//   |                                                                |
//   |                          +-------------+                       |
//   |--------------------------| main thread | <---------------------+
//                              +-------------+
type UnionExec struct {
	baseExecutor

	stopFetchData atomic.Value
	resultCh      chan *execResult
	cursor        int
	wg            sync.WaitGroup

	// finished and all the following variables are used for chunk execution.
	finished      chan struct{}
	resourcePools []chan *chunk.Chunk
	resultPool    chan *unionWorkerResult
	initialized   bool
}

type execResult struct {
	rows []Row
	err  error
}

// unionWorkerResult stores the result for a union worker.
// A "resultPuller" is started for every child to pull result from that child, unionWorkerResult is used to store that pulled result.
// "src" is used for Chunk reuse: after pulling result from "resultPool", main-thread must push a valid unused Chunk to "src" to
// enable the corresponding "resultPuller" continue to work.
type unionWorkerResult struct {
	chk *chunk.Chunk
	err error
	src chan<- *chunk.Chunk
}

func (e *UnionExec) waitAllFinished(forChunk bool) {
	e.wg.Wait()
	if forChunk {
		close(e.resultPool)
	} else {
		close(e.resultCh)
	}
}

func (e *UnionExec) fetchData(ctx context.Context, idx int) {
	batchSize := 128
	defer e.wg.Done()
	for {
		result := &execResult{
			rows: make([]Row, 0, batchSize),
			err:  nil,
		}
		for i := 0; i < batchSize; i++ {
			if e.stopFetchData.Load().(bool) {
				return
			}
			row, err := e.children[idx].Next(ctx)
			if err != nil {
				result.err = errors.Trace(err)
				break
			}
			if row == nil {
				break
			}
			result.rows = append(result.rows, row)
		}
		if len(result.rows) == 0 && result.err == nil {
			return
		}
		if result.err != nil {
			e.stopFetchData.Store(true)
		}
		select {
		case e.resultCh <- result:
		case <-e.finished:
			return
		}
	}
}

// Open implements the Executor Open interface.
func (e *UnionExec) Open(ctx context.Context) error {
	if err := e.baseExecutor.Open(ctx); err != nil {
		return errors.Trace(err)
	}
	e.stopFetchData.Store(false)
	e.initialized = false
	e.finished = make(chan struct{})
	return nil
}

func (e *UnionExec) initialize(ctx context.Context, forChunk bool) {
	if forChunk {
		e.resultPool = make(chan *unionWorkerResult, len(e.children))
		e.resourcePools = make([]chan *chunk.Chunk, len(e.children))
		for i := range e.children {
			e.resourcePools[i] = make(chan *chunk.Chunk, 1)
			e.resourcePools[i] <- e.childrenResults[i]
			e.wg.Add(1)
			go e.resultPuller(ctx, i)
		}
	} else {
		e.resultCh = make(chan *execResult, len(e.children))
		e.cursor = 0
		for i := range e.children {
			e.wg.Add(1)
			go e.fetchData(ctx, i)
		}
	}
	go e.waitAllFinished(forChunk)
}

func (e *UnionExec) resultPuller(ctx context.Context, childID int) {
	result := &unionWorkerResult{
		err: nil,
		chk: nil,
		src: e.resourcePools[childID],
	}
	defer func() {
		if r := recover(); r != nil {
			buf := make([]byte, 4096)
			stackSize := runtime.Stack(buf, false)
			buf = buf[:stackSize]
			log.Errorf("resultPuller panic stack is:\n%s", buf)
			result.err = errors.Errorf("%v", r)
			e.resultPool <- result
			e.stopFetchData.Store(true)
		}
		e.wg.Done()
	}()
	for {
		if e.stopFetchData.Load().(bool) {
			return
		}
		select {
		case <-e.finished:
			return
		case result.chk = <-e.resourcePools[childID]:
		}
		result.err = errors.Trace(e.children[childID].NextChunk(ctx, result.chk))
		if result.err == nil && result.chk.NumRows() == 0 {
			return
		}
		e.resultPool <- result
		if result.err != nil {
			e.stopFetchData.Store(true)
			return
		}
	}
}

// NextChunk implements the Executor NextChunk interface.
func (e *UnionExec) NextChunk(ctx context.Context, chk *chunk.Chunk) error {
	chk.Reset()
	if !e.initialized {
		e.initialize(ctx, true)
		e.initialized = true
	}
	result, ok := <-e.resultPool
	if !ok {
		return nil
	}
	if result.err != nil {
		return errors.Trace(result.err)
	}

	chk.SwapColumns(result.chk)
	result.src <- result.chk
	return nil
}

// Close implements the Executor Close interface.
func (e *UnionExec) Close() error {
	close(e.finished)
	if e.resultPool != nil {
		for range e.resultPool {
		}
	}
	e.resourcePools = nil
	return errors.Trace(e.baseExecutor.Close())
}<|MERGE_RESOLUTION|>--- conflicted
+++ resolved
@@ -15,11 +15,8 @@
 
 import (
 	"fmt"
-<<<<<<< HEAD
 	"math"
-=======
 	"runtime"
->>>>>>> c9814800
 	"sync"
 	"sync/atomic"
 
@@ -34,6 +31,7 @@
 	"github.com/pingcap/tidb/mysql"
 	"github.com/pingcap/tidb/plan"
 	"github.com/pingcap/tidb/sessionctx"
+	"github.com/pingcap/tidb/statistics"
 	"github.com/pingcap/tidb/table"
 	"github.com/pingcap/tidb/table/tables"
 	"github.com/pingcap/tidb/tablecodec"
@@ -42,10 +40,7 @@
 	"github.com/pingcap/tidb/util/admin"
 	"github.com/pingcap/tidb/util/chunk"
 	"github.com/pingcap/tidb/util/ranger"
-<<<<<<< HEAD
 	"github.com/pingcap/tipb/go-tipb"
-=======
->>>>>>> c9814800
 	log "github.com/sirupsen/logrus"
 	"golang.org/x/net/context"
 )
@@ -482,7 +477,7 @@
 	}
 	ranges := []*ranger.NewRange{{LowVal: []types.Datum{types.NewIntDatum(startHandle)}, HighVal: []types.Datum{types.NewIntDatum(math.MaxInt64)}}}
 	var builder distsql.RequestBuilder
-	kvReq, err := builder.SetTableRanges(e.tableInfo.ID, ranges).
+	kvReq, err := builder.SetTableRanges(e.tableInfo.ID, ranges, nil).
 		SetDAGRequest(dagPB).
 		SetKeepOrder(true).
 		SetFromSessionVars(e.ctx.GetSessionVars()).
@@ -491,7 +486,7 @@
 	// Actually, with limitCnt, the match datas maybe only in one region, so let the concurrency to be 1,
 	// avoid unnecessary region scan.
 	kvReq.Concurrency = 1
-	result, err := distsql.Select(ctx, e.ctx, kvReq, e.columnsTypes())
+	result, err := distsql.Select(ctx, e.ctx, kvReq, e.columnsTypes(), statistics.NewQueryFeedback(0, nil, 0, false))
 	if err != nil {
 		return nil, errors.Trace(err)
 	}
