--- conflicted
+++ resolved
@@ -503,7 +503,6 @@
 	TZLoc          *time.Location
 }
 
-<<<<<<< HEAD
 func (e *DDLJobRetriever) initial(txn kv.Transaction, sess sessionctx.Context) error {
 	m := meta.NewMeta(txn)
 	jobs, err := ddl.GetAllDDLJobs(sess, m)
@@ -511,15 +510,6 @@
 		return err
 	}
 	e.historyJobIter, err = ddl.GetLastHistoryDDLJobsIterator(sess, m)
-=======
-func (e *DDLJobRetriever) initial(txn kv.Transaction) error {
-	m := meta.NewMeta(txn)
-	jobs, err := ddl.GetAllDDLJobs(m)
-	if err != nil {
-		return err
-	}
-	e.historyJobIter, err = m.GetLastHistoryDDLJobsIterator()
->>>>>>> 2c3f717a
 	if err != nil {
 		return err
 	}
@@ -627,11 +617,7 @@
 	if err != nil {
 		return err
 	}
-<<<<<<< HEAD
 	txn, err := session.Txn(true)
-=======
-	jobs, err := ddl.GetAllDDLJobs(meta.NewMeta(txn))
->>>>>>> 2c3f717a
 	if err != nil {
 		return err
 	}
