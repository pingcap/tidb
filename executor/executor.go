// Copyright 2015 PingCAP, Inc.
//
// Licensed under the Apache License, Version 2.0 (the "License");
// you may not use this file except in compliance with the License.
// You may obtain a copy of the License at
//
//     http://www.apache.org/licenses/LICENSE-2.0
//
// Unless required by applicable law or agreed to in writing, software
// distributed under the License is distributed on an "AS IS" BASIS,
// WITHOUT WARRANTIES OR CONDITIONS OF ANY KIND, either express or implied.
// See the License for the specific language governing permissions and
// limitations under the License.

package executor

import (
	"context"
	"fmt"
	"math"
	"runtime/pprof"
	"runtime/trace"
	"strconv"
	"strings"
	"sync"
	"sync/atomic"
	"time"

	"github.com/opentracing/opentracing-go"
	"github.com/pingcap/errors"
	"github.com/pingcap/failpoint"
	"github.com/pingcap/kvproto/pkg/kvrpcpb"
	"github.com/pingcap/tidb/config"
	"github.com/pingcap/tidb/ddl"
	"github.com/pingcap/tidb/ddl/schematracker"
	"github.com/pingcap/tidb/domain"
	"github.com/pingcap/tidb/domain/infosync"
	"github.com/pingcap/tidb/expression"
	"github.com/pingcap/tidb/infoschema"
	"github.com/pingcap/tidb/kv"
	"github.com/pingcap/tidb/meta"
	"github.com/pingcap/tidb/meta/autoid"
	"github.com/pingcap/tidb/parser/ast"
	"github.com/pingcap/tidb/parser/auth"
	"github.com/pingcap/tidb/parser/model"
	"github.com/pingcap/tidb/parser/mysql"
	"github.com/pingcap/tidb/parser/terror"
	plannercore "github.com/pingcap/tidb/planner/core"
	"github.com/pingcap/tidb/privilege"
	"github.com/pingcap/tidb/sessionctx"
	"github.com/pingcap/tidb/sessionctx/stmtctx"
	"github.com/pingcap/tidb/sessionctx/variable"
	"github.com/pingcap/tidb/sessiontxn"
	"github.com/pingcap/tidb/table"
	"github.com/pingcap/tidb/table/tables"
	"github.com/pingcap/tidb/tablecodec"
	"github.com/pingcap/tidb/types"
	"github.com/pingcap/tidb/util"
	"github.com/pingcap/tidb/util/admin"
	"github.com/pingcap/tidb/util/channel"
	"github.com/pingcap/tidb/util/chunk"
	"github.com/pingcap/tidb/util/deadlockhistory"
	"github.com/pingcap/tidb/util/disk"
	"github.com/pingcap/tidb/util/execdetails"
	"github.com/pingcap/tidb/util/logutil"
	"github.com/pingcap/tidb/util/mathutil"
	"github.com/pingcap/tidb/util/memory"
	"github.com/pingcap/tidb/util/resourcegrouptag"
	"github.com/pingcap/tidb/util/topsql"
	topsqlstate "github.com/pingcap/tidb/util/topsql/state"
	tikverr "github.com/tikv/client-go/v2/error"
	tikvstore "github.com/tikv/client-go/v2/kv"
	tikvutil "github.com/tikv/client-go/v2/util"
	atomicutil "go.uber.org/atomic"
	"go.uber.org/zap"
)

var (
	_ Executor = &baseExecutor{}
	_ Executor = &CheckTableExec{}
	_ Executor = &HashAggExec{}
	_ Executor = &HashJoinExec{}
	_ Executor = &IndexLookUpExecutor{}
	_ Executor = &IndexReaderExecutor{}
	_ Executor = &LimitExec{}
	_ Executor = &MaxOneRowExec{}
	_ Executor = &MergeJoinExec{}
	_ Executor = &ProjectionExec{}
	_ Executor = &SelectionExec{}
	_ Executor = &SelectLockExec{}
	_ Executor = &ShowNextRowIDExec{}
	_ Executor = &ShowDDLExec{}
	_ Executor = &ShowDDLJobsExec{}
	_ Executor = &ShowDDLJobQueriesExec{}
	_ Executor = &SortExec{}
	_ Executor = &StreamAggExec{}
	_ Executor = &TableDualExec{}
	_ Executor = &TableReaderExecutor{}
	_ Executor = &TableScanExec{}
	_ Executor = &TopNExec{}
	_ Executor = &UnionExec{}

	// GlobalMemoryUsageTracker is the ancestor of all the Executors' memory tracker and GlobalMemory Tracker
	GlobalMemoryUsageTracker *memory.Tracker
	// GlobalDiskUsageTracker is the ancestor of all the Executors' disk tracker
	GlobalDiskUsageTracker *disk.Tracker
	// GlobalAnalyzeMemoryTracker is the ancestor of all the Analyze jobs' memory tracker and child of global Tracker
	GlobalAnalyzeMemoryTracker *memory.Tracker
)

var (
	_ dataSourceExecutor = &TableReaderExecutor{}
	_ dataSourceExecutor = &IndexReaderExecutor{}
	_ dataSourceExecutor = &IndexLookUpExecutor{}
	_ dataSourceExecutor = &IndexMergeReaderExecutor{}
)

// dataSourceExecutor is a table DataSource converted Executor.
// Currently, there are TableReader/IndexReader/IndexLookUp/IndexMergeReader.
// Note, partition reader is special and the caller should handle it carefully.
type dataSourceExecutor interface {
	Executor
	Table() table.Table
}

type baseExecutor struct {
	ctx           sessionctx.Context
	id            int
	schema        *expression.Schema // output schema
	initCap       int
	maxChunkSize  int
	children      []Executor
	retFieldTypes []*types.FieldType
	runtimeStats  *execdetails.BasicRuntimeStats
}

const (
	// globalPanicStorageExceed represents the panic message when out of storage quota.
	globalPanicStorageExceed string = "Out Of Global Storage Quota!"
	// globalPanicMemoryExceed represents the panic message when out of memory limit.
	globalPanicMemoryExceed string = "Out Of Global Memory Limit!"
	// globalPanicAnalyzeMemoryExceed represents the panic message when out of analyze memory limit.
	globalPanicAnalyzeMemoryExceed string = "Out Of Global Analyze Memory Limit!"
)

// globalPanicOnExceed panics when GlobalDisTracker storage usage exceeds storage quota.
type globalPanicOnExceed struct {
	memory.BaseOOMAction
	mutex sync.Mutex // For synchronization.
}

func init() {
	action := &globalPanicOnExceed{}
	GlobalMemoryUsageTracker = memory.NewGlobalTracker(memory.LabelForGlobalMemory, -1)
	GlobalMemoryUsageTracker.SetActionOnExceed(action)
	GlobalDiskUsageTracker = disk.NewGlobalTrcaker(memory.LabelForGlobalStorage, -1)
	GlobalDiskUsageTracker.SetActionOnExceed(action)
	GlobalAnalyzeMemoryTracker = memory.NewTracker(memory.LabelForGlobalAnalyzeMemory, -1)
	GlobalAnalyzeMemoryTracker.SetActionOnExceed(action)
	// register quota funcs
	variable.SetMemQuotaAnalyze = GlobalAnalyzeMemoryTracker.SetBytesLimit
	variable.GetMemQuotaAnalyze = GlobalAnalyzeMemoryTracker.GetBytesLimit
	// TODO: do not attach now to avoid impact to global, will attach later when analyze memory track is stable
	//GlobalAnalyzeMemoryTracker.AttachToGlobalTracker(GlobalMemoryUsageTracker)

	schematracker.ConstructResultOfShowCreateDatabase = ConstructResultOfShowCreateDatabase
	schematracker.ConstructResultOfShowCreateTable = ConstructResultOfShowCreateTable
}

// SetLogHook sets a hook for PanicOnExceed.
func (a *globalPanicOnExceed) SetLogHook(hook func(uint64)) {}

// Action panics when storage usage exceeds storage quota.
func (a *globalPanicOnExceed) Action(t *memory.Tracker) {
	a.mutex.Lock()
	defer a.mutex.Unlock()
	msg := ""
	switch t.Label() {
	case memory.LabelForGlobalStorage:
		msg = globalPanicStorageExceed
	case memory.LabelForGlobalMemory:
		msg = globalPanicMemoryExceed
	case memory.LabelForGlobalAnalyzeMemory:
		msg = globalPanicAnalyzeMemoryExceed
	default:
		msg = "Out of Unknown Resource Quota!"
	}
	panic(msg)
}

// GetPriority get the priority of the Action
func (a *globalPanicOnExceed) GetPriority() int64 {
	return memory.DefPanicPriority
}

// base returns the baseExecutor of an executor, don't override this method!
func (e *baseExecutor) base() *baseExecutor {
	return e
}

// Open initializes children recursively and "childrenResults" according to children's schemas.
func (e *baseExecutor) Open(ctx context.Context) error {
	for _, child := range e.children {
		err := child.Open(ctx)
		if err != nil {
			return err
		}
	}
	return nil
}

// Close closes all executors and release all resources.
func (e *baseExecutor) Close() error {
	var firstErr error
	for _, src := range e.children {
		if err := src.Close(); err != nil && firstErr == nil {
			firstErr = err
		}
	}
	return firstErr
}

// Schema returns the current baseExecutor's schema. If it is nil, then create and return a new one.
func (e *baseExecutor) Schema() *expression.Schema {
	if e.schema == nil {
		return expression.NewSchema()
	}
	return e.schema
}

// newFirstChunk creates a new chunk to buffer current executor's result.
func newFirstChunk(e Executor) *chunk.Chunk {
	base := e.base()
	return chunk.New(base.retFieldTypes, base.initCap, base.maxChunkSize)
}

// newList creates a new List to buffer current executor's result.
func newList(e Executor) *chunk.List {
	base := e.base()
	return chunk.NewList(base.retFieldTypes, base.initCap, base.maxChunkSize)
}

// retTypes returns all output column types.
func retTypes(e Executor) []*types.FieldType {
	base := e.base()
	return base.retFieldTypes
}

// Next fills multiple rows into a chunk.
func (e *baseExecutor) Next(ctx context.Context, req *chunk.Chunk) error {
	return nil
}

func (e *baseExecutor) updateDeltaForTableID(id int64) {
	txnCtx := e.ctx.GetSessionVars().TxnCtx
	txnCtx.UpdateDeltaForTable(id, 0, 0, map[int64]int64{})
}

func newBaseExecutor(ctx sessionctx.Context, schema *expression.Schema, id int, children ...Executor) baseExecutor {
	e := baseExecutor{
		children:     children,
		ctx:          ctx,
		id:           id,
		schema:       schema,
		initCap:      ctx.GetSessionVars().InitChunkSize,
		maxChunkSize: ctx.GetSessionVars().MaxChunkSize,
	}
	if ctx.GetSessionVars().StmtCtx.RuntimeStatsColl != nil {
		if e.id > 0 {
			e.runtimeStats = &execdetails.BasicRuntimeStats{}
			e.ctx.GetSessionVars().StmtCtx.RuntimeStatsColl.RegisterStats(id, e.runtimeStats)
		}
	}
	if schema != nil {
		cols := schema.Columns
		e.retFieldTypes = make([]*types.FieldType, len(cols))
		for i := range cols {
			e.retFieldTypes[i] = cols[i].RetType
		}
	}
	return e
}

// Executor is the physical implementation of a algebra operator.
//
// In TiDB, all algebra operators are implemented as iterators, i.e., they
// support a simple Open-Next-Close protocol. See this paper for more details:
//
// "Volcano-An Extensible and Parallel Query Evaluation System"
//
// Different from Volcano's execution model, a "Next" function call in TiDB will
// return a batch of rows, other than a single row in Volcano.
// NOTE: Executors must call "chk.Reset()" before appending their results to it.
type Executor interface {
	base() *baseExecutor
	Open(context.Context) error
	Next(ctx context.Context, req *chunk.Chunk) error
	Close() error
	Schema() *expression.Schema
}

// Next is a wrapper function on e.Next(), it handles some common codes.
func Next(ctx context.Context, e Executor, req *chunk.Chunk) error {
	base := e.base()
	if base.runtimeStats != nil {
		start := time.Now()
		defer func() { base.runtimeStats.Record(time.Since(start), req.NumRows()) }()
	}
	sessVars := base.ctx.GetSessionVars()
	if atomic.LoadUint32(&sessVars.Killed) == 1 {
		return ErrQueryInterrupted
	}
	if span := opentracing.SpanFromContext(ctx); span != nil && span.Tracer() != nil {
		span1 := span.Tracer().StartSpan(fmt.Sprintf("%T.Next", e), opentracing.ChildOf(span.Context()))
		defer span1.Finish()
		ctx = opentracing.ContextWithSpan(ctx, span1)
	}
	if trace.IsEnabled() {
		defer trace.StartRegion(ctx, fmt.Sprintf("%T.Next", e)).End()
	}
	if topsqlstate.TopSQLEnabled() && sessVars.StmtCtx.IsSQLAndPlanRegistered.CAS(false, true) {
		registerSQLAndPlanInExecForTopSQL(sessVars)
	}
	err := e.Next(ctx, req)

	if err != nil {
		return err
	}
	// recheck whether the session/query is killed during the Next()
	if atomic.LoadUint32(&sessVars.Killed) == 1 {
		err = ErrQueryInterrupted
	}
	return err
}

// CancelDDLJobsExec represents a cancel DDL jobs executor.
type CancelDDLJobsExec struct {
	baseExecutor

	cursor int
	jobIDs []int64
	errs   []error
}

// Open implements the Executor Open interface.
func (e *CancelDDLJobsExec) Open(ctx context.Context) error {
	// We want to use a global transaction to execute the admin command, so we don't use e.ctx here.
	newSess, err := e.getSysSession()
	if err != nil {
		return err
	}
	e.errs, err = ddl.CancelJobs(newSess, e.ctx.GetStore(), e.jobIDs)
	e.releaseSysSession(kv.WithInternalSourceType(context.Background(), kv.InternalTxnDDL), newSess)
	return err
}

// Next implements the Executor Next interface.
func (e *CancelDDLJobsExec) Next(ctx context.Context, req *chunk.Chunk) error {
	req.GrowAndReset(e.maxChunkSize)
	if e.cursor >= len(e.jobIDs) {
		return nil
	}
	numCurBatch := mathutil.Min(req.Capacity(), len(e.jobIDs)-e.cursor)
	for i := e.cursor; i < e.cursor+numCurBatch; i++ {
		req.AppendString(0, strconv.FormatInt(e.jobIDs[i], 10))
		if e.errs != nil && e.errs[i] != nil {
			req.AppendString(1, fmt.Sprintf("error: %v", e.errs[i]))
		} else {
			req.AppendString(1, "successful")
		}
	}
	e.cursor += numCurBatch
	return nil
}

// ShowNextRowIDExec represents a show the next row ID executor.
type ShowNextRowIDExec struct {
	baseExecutor
	tblName *ast.TableName
	done    bool
}

// Next implements the Executor Next interface.
func (e *ShowNextRowIDExec) Next(ctx context.Context, req *chunk.Chunk) error {
	req.Reset()
	if e.done {
		return nil
	}
	is := domain.GetDomain(e.ctx).InfoSchema()
	tbl, err := is.TableByName(e.tblName.Schema, e.tblName.Name)
	if err != nil {
		return err
	}
	tblMeta := tbl.Meta()

	allocators := tbl.Allocators(e.ctx)
	for _, alloc := range allocators {
		nextGlobalID, err := alloc.NextGlobalAutoID()
		if err != nil {
			return err
		}

		var colName, idType string
		switch alloc.GetType() {
		case autoid.RowIDAllocType, autoid.AutoIncrementType:
			idType = "AUTO_INCREMENT"
			if tblMeta.PKIsHandle {
				if col := tblMeta.GetAutoIncrementColInfo(); col != nil {
					colName = col.Name.O
				}
			} else {
				colName = model.ExtraHandleName.O
			}
		case autoid.AutoRandomType:
			idType = "AUTO_RANDOM"
			colName = tblMeta.GetPkName().O
		case autoid.SequenceType:
			idType = "SEQUENCE"
			colName = ""
		default:
			return autoid.ErrInvalidAllocatorType.GenWithStackByArgs()
		}

		req.AppendString(0, e.tblName.Schema.O)
		req.AppendString(1, e.tblName.Name.O)
		req.AppendString(2, colName)
		req.AppendInt64(3, nextGlobalID)
		req.AppendString(4, idType)
	}

	e.done = true
	return nil
}

// ShowDDLExec represents a show DDL executor.
type ShowDDLExec struct {
	baseExecutor

	ddlOwnerID string
	selfID     string
	ddlInfo    *ddl.Info
	done       bool
}

// Next implements the Executor Next interface.
func (e *ShowDDLExec) Next(ctx context.Context, req *chunk.Chunk) error {
	req.Reset()
	if e.done {
		return nil
	}

	ddlJobs := ""
	query := ""
	l := len(e.ddlInfo.Jobs)
	for i, job := range e.ddlInfo.Jobs {
		ddlJobs += job.String()
		query += job.Query
		if i != l-1 {
			ddlJobs += "\n"
			query += "\n"
		}
	}

	serverInfo, err := infosync.GetServerInfoByID(ctx, e.ddlOwnerID)
	if err != nil {
		return err
	}

	serverAddress := serverInfo.IP + ":" +
		strconv.FormatUint(uint64(serverInfo.Port), 10)

	req.AppendInt64(0, e.ddlInfo.SchemaVer)
	req.AppendString(1, e.ddlOwnerID)
	req.AppendString(2, serverAddress)
	req.AppendString(3, ddlJobs)
	req.AppendString(4, e.selfID)
	req.AppendString(5, query)

	e.done = true
	return nil
}

// ShowDDLJobsExec represent a show DDL jobs executor.
type ShowDDLJobsExec struct {
	baseExecutor
	DDLJobRetriever

	jobNumber int
	is        infoschema.InfoSchema
	sess      sessionctx.Context
}

// DDLJobRetriever retrieve the DDLJobs.
// nolint:structcheck
type DDLJobRetriever struct {
	runningJobs    []*model.Job
	historyJobIter meta.LastJobIterator
	cursor         int
	is             infoschema.InfoSchema
	activeRoles    []*auth.RoleIdentity
	cacheJobs      []*model.Job
	TZLoc          *time.Location
}

func (e *DDLJobRetriever) initial(txn kv.Transaction, sess sessionctx.Context) error {
	m := meta.NewMeta(txn)
	jobs, err := ddl.GetAllDDLJobs(sess, m)
	if err != nil {
		return err
	}
	e.historyJobIter, err = ddl.GetLastHistoryDDLJobsIterator(m)
	if err != nil {
		return err
	}
	e.runningJobs = jobs
	e.cursor = 0
	return nil
}

func (e *DDLJobRetriever) appendJobToChunk(req *chunk.Chunk, job *model.Job, checker privilege.Manager) {
	schemaName := job.SchemaName
	tableName := ""
	finishTS := uint64(0)
	if job.BinlogInfo != nil {
		finishTS = job.BinlogInfo.FinishedTS
		if job.BinlogInfo.TableInfo != nil {
			tableName = job.BinlogInfo.TableInfo.Name.L
		}
		if job.BinlogInfo.MultipleTableInfos != nil {
			tablenames := new(strings.Builder)
			for i, affect := range job.BinlogInfo.MultipleTableInfos {
				if i > 0 {
					fmt.Fprintf(tablenames, ",")
				}
				fmt.Fprintf(tablenames, "%s", affect.Name.L)
			}
			tableName = tablenames.String()
		}
		if len(schemaName) == 0 && job.BinlogInfo.DBInfo != nil {
			schemaName = job.BinlogInfo.DBInfo.Name.L
		}
	}
	// For compatibility, the old version of DDL Job wasn't store the schema name and table name.
	if len(schemaName) == 0 {
		schemaName = getSchemaName(e.is, job.SchemaID)
	}
	if len(tableName) == 0 {
		tableName = getTableName(e.is, job.TableID)
	}

	createTime := ts2Time(job.StartTS, e.TZLoc)
	startTime := ts2Time(job.RealStartTS, e.TZLoc)
	finishTime := ts2Time(finishTS, e.TZLoc)

	// Check the privilege.
	if checker != nil && !checker.RequestVerification(e.activeRoles, strings.ToLower(schemaName), strings.ToLower(tableName), "", mysql.AllPrivMask) {
		return
	}

	req.AppendInt64(0, job.ID)
	req.AppendString(1, schemaName)
	req.AppendString(2, tableName)
	req.AppendString(3, job.Type.String())
	req.AppendString(4, job.SchemaState.String())
	req.AppendInt64(5, job.SchemaID)
	req.AppendInt64(6, job.TableID)
	req.AppendInt64(7, job.RowCount)
	req.AppendTime(8, createTime)
	if job.RealStartTS > 0 {
		req.AppendTime(9, startTime)
	} else {
		req.AppendNull(9)
	}
	if finishTS > 0 {
		req.AppendTime(10, finishTime)
	} else {
		req.AppendNull(10)
	}
	req.AppendString(11, job.State.String())
	if job.Type == model.ActionMultiSchemaChange {
		for _, subJob := range job.MultiSchemaInfo.SubJobs {
			req.AppendInt64(0, job.ID)
			req.AppendString(1, schemaName)
			req.AppendString(2, tableName)
			req.AppendString(3, subJob.Type.String()+" /* subjob */")
			req.AppendString(4, subJob.SchemaState.String())
			req.AppendInt64(5, job.SchemaID)
			req.AppendInt64(6, job.TableID)
			req.AppendInt64(7, subJob.RowCount)
			req.AppendNull(8)
			req.AppendNull(9)
			req.AppendNull(10)
			req.AppendString(11, subJob.State.String())
		}
	}
}

func ts2Time(timestamp uint64, loc *time.Location) types.Time {
	duration := time.Duration(math.Pow10(9-types.DefaultFsp)) * time.Nanosecond
	t := model.TSConvert2Time(timestamp)
	t.Truncate(duration)
	return types.NewTime(types.FromGoTime(t.In(loc)), mysql.TypeDatetime, types.DefaultFsp)
}

// ShowDDLJobQueriesExec represents a show DDL job queries executor.
// The jobs id that is given by 'admin show ddl job queries' statement,
// only be searched in the latest 10 history jobs
type ShowDDLJobQueriesExec struct {
	baseExecutor

	cursor int
	jobs   []*model.Job
	jobIDs []int64
}

// Open implements the Executor Open interface.
func (e *ShowDDLJobQueriesExec) Open(ctx context.Context) error {
	var err error
	var jobs []*model.Job
	if err := e.baseExecutor.Open(ctx); err != nil {
		return err
	}
	session, err := e.getSysSession()
	if err != nil {
		return err
	}
	err = sessiontxn.NewTxn(context.Background(), session)
	if err != nil {
		return err
	}
	defer func() {
		// releaseSysSession will rollbacks txn automatically.
		e.releaseSysSession(kv.WithInternalSourceType(context.Background(), kv.InternalTxnDDL), session)
	}()
	txn, err := session.Txn(true)
	if err != nil {
		return err
	}
	session.GetSessionVars().SetInTxn(true)

	m := meta.NewMeta(txn)
	jobs, err = ddl.GetAllDDLJobs(session, m)
	if err != nil {
		return err
	}

	historyJobs, err := ddl.GetLastNHistoryDDLJobs(m, ddl.DefNumHistoryJobs)
	if err != nil {
		return err
	}

	e.jobs = append(e.jobs, jobs...)
	e.jobs = append(e.jobs, historyJobs...)

	return nil
}

// Next implements the Executor Next interface.
func (e *ShowDDLJobQueriesExec) Next(ctx context.Context, req *chunk.Chunk) error {
	req.GrowAndReset(e.maxChunkSize)
	if e.cursor >= len(e.jobs) {
		return nil
	}
	if len(e.jobIDs) >= len(e.jobs) {
		return nil
	}
	numCurBatch := mathutil.Min(req.Capacity(), len(e.jobs)-e.cursor)
	for _, id := range e.jobIDs {
		for i := e.cursor; i < e.cursor+numCurBatch; i++ {
			if id == e.jobs[i].ID {
				req.AppendString(0, e.jobs[i].Query)
			}
		}
	}
	e.cursor += numCurBatch
	return nil
}

// ShowDDLJobQueriesWithRangeExec represents a show DDL job queries with range executor.
// The jobs id that is given by 'admin show ddl job queries' statement,
// can be searched within a specified range in history jobs using offset and limit.
type ShowDDLJobQueriesWithRangeExec struct {
	baseExecutor

	cursor int
	jobs   []*model.Job
	offset uint64
	limit  uint64
}

// Open implements the Executor Open interface.
func (e *ShowDDLJobQueriesWithRangeExec) Open(ctx context.Context) error {
	var err error
	var jobs []*model.Job
	if err := e.baseExecutor.Open(ctx); err != nil {
		return err
	}
	session, err := e.getSysSession()
	if err != nil {
		return err
	}
	err = sessiontxn.NewTxn(context.Background(), session)
	if err != nil {
		return err
	}
	defer func() {
		// releaseSysSession will rollbacks txn automatically.
		e.releaseSysSession(kv.WithInternalSourceType(context.Background(), kv.InternalTxnDDL), session)
	}()
	txn, err := session.Txn(true)
	if err != nil {
		return err
	}
	session.GetSessionVars().SetInTxn(true)

	m := meta.NewMeta(txn)
	jobs, err = ddl.GetAllDDLJobs(session, m)
	if err != nil {
		return err
	}

	historyJobs, err := ddl.GetLastNHistoryDDLJobs(m, int(e.offset+e.limit))
	if err != nil {
		return err
	}

	e.jobs = append(e.jobs, jobs...)
	e.jobs = append(e.jobs, historyJobs...)

	return nil
}

// Next implements the Executor Next interface.
func (e *ShowDDLJobQueriesWithRangeExec) Next(ctx context.Context, req *chunk.Chunk) error {
	req.GrowAndReset(e.maxChunkSize)
	if e.cursor >= len(e.jobs) {
		return nil
	}
	if int(e.limit) > len(e.jobs) {
		return nil
	}
	numCurBatch := mathutil.Min(req.Capacity(), len(e.jobs)-e.cursor)
	for i := e.cursor; i < e.cursor+numCurBatch; i++ {
		if i >= int(e.offset) && i < int(e.offset+e.limit) {
			req.AppendString(0, strconv.FormatInt(e.jobs[i].ID, 10))
			req.AppendString(1, e.jobs[i].Query)
		}
	}
	e.cursor += numCurBatch
	return nil
}

// Open implements the Executor Open interface.
func (e *ShowDDLJobsExec) Open(ctx context.Context) error {
	if err := e.baseExecutor.Open(ctx); err != nil {
		return err
	}
	e.DDLJobRetriever.is = e.is
	if e.jobNumber == 0 {
		e.jobNumber = ddl.DefNumHistoryJobs
	}
	sess, err := e.getSysSession()
	if err != nil {
		return err
	}
	e.sess = sess
	err = sessiontxn.NewTxn(context.Background(), sess)
	if err != nil {
		return err
	}
	txn, err := sess.Txn(true)
	if err != nil {
		return err
	}
	sess.GetSessionVars().SetInTxn(true)
	err = e.DDLJobRetriever.initial(txn, sess)
	return err
}

// Next implements the Executor Next interface.
func (e *ShowDDLJobsExec) Next(ctx context.Context, req *chunk.Chunk) error {
	req.GrowAndReset(e.maxChunkSize)
	if (e.cursor - len(e.runningJobs)) >= e.jobNumber {
		return nil
	}
	count := 0

	// Append running ddl jobs.
	if e.cursor < len(e.runningJobs) {
		numCurBatch := mathutil.Min(req.Capacity(), len(e.runningJobs)-e.cursor)
		for i := e.cursor; i < e.cursor+numCurBatch; i++ {
			e.appendJobToChunk(req, e.runningJobs[i], nil)
		}
		e.cursor += numCurBatch
		count += numCurBatch
	}

	// Append history ddl jobs.
	var err error
	if count < req.Capacity() {
		num := req.Capacity() - count
		remainNum := e.jobNumber - (e.cursor - len(e.runningJobs))
		num = mathutil.Min(num, remainNum)
		e.cacheJobs, err = e.historyJobIter.GetLastJobs(num, e.cacheJobs)
		if err != nil {
			return err
		}
		for _, job := range e.cacheJobs {
			e.appendJobToChunk(req, job, nil)
		}
		e.cursor += len(e.cacheJobs)
	}
	return nil
}

// Close implements the Executor Close interface.
func (e *ShowDDLJobsExec) Close() error {
	e.releaseSysSession(kv.WithInternalSourceType(context.Background(), kv.InternalTxnDDL), e.sess)
	return e.baseExecutor.Close()
}

func getSchemaName(is infoschema.InfoSchema, id int64) string {
	var schemaName string
	DBInfo, ok := is.SchemaByID(id)
	if ok {
		schemaName = DBInfo.Name.O
		return schemaName
	}

	return schemaName
}

func getTableName(is infoschema.InfoSchema, id int64) string {
	var tableName string
	table, ok := is.TableByID(id)
	if ok {
		tableName = table.Meta().Name.O
		return tableName
	}

	return tableName
}

// CheckTableExec represents a check table executor.
// It is built from the "admin check table" statement, and it checks if the
// index matches the records in the table.
type CheckTableExec struct {
	baseExecutor

	dbName     string
	table      table.Table
	indexInfos []*model.IndexInfo
	srcs       []*IndexLookUpExecutor
	done       bool
	is         infoschema.InfoSchema
	exitCh     chan struct{}
	retCh      chan error
	checkIndex bool
}

// Open implements the Executor Open interface.
func (e *CheckTableExec) Open(ctx context.Context) error {
	if err := e.baseExecutor.Open(ctx); err != nil {
		return err
	}
	for _, src := range e.srcs {
		if err := src.Open(ctx); err != nil {
			return errors.Trace(err)
		}
	}
	e.done = false
	return nil
}

// Close implements the Executor Close interface.
func (e *CheckTableExec) Close() error {
	var firstErr error
	close(e.exitCh)
	for _, src := range e.srcs {
		if err := src.Close(); err != nil && firstErr == nil {
			firstErr = err
		}
	}
	return firstErr
}

func (e *CheckTableExec) checkTableIndexHandle(ctx context.Context, idxInfo *model.IndexInfo) error {
	// For partition table, there will be multi same index indexLookUpReaders on different partitions.
	for _, src := range e.srcs {
		if src.index.Name.L == idxInfo.Name.L {
			err := e.checkIndexHandle(ctx, src)
			if err != nil {
				return err
			}
		}
	}
	return nil
}

func (e *CheckTableExec) checkIndexHandle(ctx context.Context, src *IndexLookUpExecutor) error {
	cols := src.schema.Columns
	retFieldTypes := make([]*types.FieldType, len(cols))
	for i := range cols {
		retFieldTypes[i] = cols[i].RetType
	}
	chk := chunk.New(retFieldTypes, e.initCap, e.maxChunkSize)

	var err error
	for {
		err = Next(ctx, src, chk)
		if err != nil {
			e.retCh <- errors.Trace(err)
			break
		}
		if chk.NumRows() == 0 {
			break
		}
	}
	return errors.Trace(err)
}

func (e *CheckTableExec) handlePanic(r interface{}) {
	if r != nil {
		e.retCh <- errors.Errorf("%v", r)
	}
}

// Next implements the Executor Next interface.
func (e *CheckTableExec) Next(ctx context.Context, req *chunk.Chunk) error {
	if e.done || len(e.srcs) == 0 {
		return nil
	}
	defer func() { e.done = true }()

	idxNames := make([]string, 0, len(e.indexInfos))
	for _, idx := range e.indexInfos {
		idxNames = append(idxNames, idx.Name.O)
	}
	greater, idxOffset, err := admin.CheckIndicesCount(e.ctx, e.dbName, e.table.Meta().Name.O, idxNames)
	if err != nil {
		// For admin check index statement, for speed up and compatibility, doesn't do below checks.
		if e.checkIndex {
			return errors.Trace(err)
		}
		if greater == admin.IdxCntGreater {
			err = e.checkTableIndexHandle(ctx, e.indexInfos[idxOffset])
		} else if greater == admin.TblCntGreater {
			err = e.checkTableRecord(ctx, idxOffset)
		}
		return errors.Trace(err)
	}

	// The number of table rows is equal to the number of index rows.
	// TODO: Make the value of concurrency adjustable. And we can consider the number of records.
	if len(e.srcs) == 1 {
		return e.checkIndexHandle(ctx, e.srcs[0])
	}
	taskCh := make(chan *IndexLookUpExecutor, len(e.srcs))
	failure := atomicutil.NewBool(false)
	concurrency := mathutil.Min(3, len(e.srcs))
	var wg util.WaitGroupWrapper
	for _, src := range e.srcs {
		taskCh <- src
	}
	for i := 0; i < concurrency; i++ {
		wg.Run(func() {
			util.WithRecovery(func() {
				for {
					if fail := failure.Load(); fail {
						return
					}
					select {
					case src := <-taskCh:
						err1 := e.checkIndexHandle(ctx, src)
						if err1 != nil {
							failure.Store(true)
							logutil.Logger(ctx).Info("check index handle failed", zap.Error(err1))
							return
						}
					case <-e.exitCh:
						return
					default:
						return
					}
				}
			}, e.handlePanic)
		})
	}
	wg.Wait()
	select {
	case err := <-e.retCh:
		return errors.Trace(err)
	default:
		return nil
	}
}

func (e *CheckTableExec) checkTableRecord(ctx context.Context, idxOffset int) error {
	idxInfo := e.indexInfos[idxOffset]
	txn, err := e.ctx.Txn(true)
	if err != nil {
		return err
	}
	if e.table.Meta().GetPartitionInfo() == nil {
		idx := tables.NewIndex(e.table.Meta().ID, e.table.Meta(), idxInfo)
		return admin.CheckRecordAndIndex(ctx, e.ctx, txn, e.table, idx)
	}

	info := e.table.Meta().GetPartitionInfo()
	for _, def := range info.Definitions {
		pid := def.ID
		partition := e.table.(table.PartitionedTable).GetPartition(pid)
		idx := tables.NewIndex(def.ID, e.table.Meta(), idxInfo)
		if err := admin.CheckRecordAndIndex(ctx, e.ctx, txn, partition, idx); err != nil {
			return errors.Trace(err)
		}
	}
	return nil
}

// ShowSlowExec represents the executor of showing the slow queries.
// It is build from the "admin show slow" statement:
//
//	admin show slow top [internal | all] N
//	admin show slow recent N
type ShowSlowExec struct {
	baseExecutor

	ShowSlow *ast.ShowSlow
	result   []*domain.SlowQueryInfo
	cursor   int
}

// Open implements the Executor Open interface.
func (e *ShowSlowExec) Open(ctx context.Context) error {
	if err := e.baseExecutor.Open(ctx); err != nil {
		return err
	}

	dom := domain.GetDomain(e.ctx)
	e.result = dom.ShowSlowQuery(e.ShowSlow)
	return nil
}

// Next implements the Executor Next interface.
func (e *ShowSlowExec) Next(ctx context.Context, req *chunk.Chunk) error {
	req.Reset()
	if e.cursor >= len(e.result) {
		return nil
	}

	for e.cursor < len(e.result) && req.NumRows() < e.maxChunkSize {
		slow := e.result[e.cursor]
		req.AppendString(0, slow.SQL)
		req.AppendTime(1, types.NewTime(types.FromGoTime(slow.Start), mysql.TypeTimestamp, types.MaxFsp))
		req.AppendDuration(2, types.Duration{Duration: slow.Duration, Fsp: types.MaxFsp})
		req.AppendString(3, slow.Detail.String())
		if slow.Succ {
			req.AppendInt64(4, 1)
		} else {
			req.AppendInt64(4, 0)
		}
		req.AppendUint64(5, slow.ConnID)
		req.AppendUint64(6, slow.TxnTS)
		req.AppendString(7, slow.User)
		req.AppendString(8, slow.DB)
		req.AppendString(9, slow.TableIDs)
		req.AppendString(10, slow.IndexNames)
		if slow.Internal {
			req.AppendInt64(11, 1)
		} else {
			req.AppendInt64(11, 0)
		}
		req.AppendString(12, slow.Digest)
		e.cursor++
	}
	return nil
}

// SelectLockExec represents a select lock executor.
// It is built from the "SELECT .. FOR UPDATE" or the "SELECT .. LOCK IN SHARE MODE" statement.
// For "SELECT .. FOR UPDATE" statement, it locks every row key from source Executor.
// After the execution, the keys are buffered in transaction, and will be sent to KV
// when doing commit. If there is any key already locked by another transaction,
// the transaction will rollback and retry.
type SelectLockExec struct {
	baseExecutor

	Lock *ast.SelectLockInfo
	keys []kv.Key

	// The children may be a join of multiple tables, so we need a map.
	tblID2Handle map[int64][]plannercore.HandleCols

	// When SelectLock work on a partition table, we need the partition ID
	// (Physical Table ID) instead of the 'logical' table ID to calculate
	// the lock KV. In that case, the Physical Table ID is extracted
	// from the row key in the store and as an extra column in the chunk row.

	// tblID2PhyTblIDCol is used for partitioned tables.
	// The child executor need to return an extra column containing
	// the Physical Table ID (i.e. from which partition the row came from)
	// Used during building
	tblID2PhysTblIDCol map[int64]*expression.Column

	// Used during execution
	// Map from logic tableID to column index where the physical table id is stored
	// For dynamic prune mode, model.ExtraPhysTblID columns are requested from
	// storage and used for physical table id
	// For static prune mode, model.ExtraPhysTblID is still sent to storage/Protobuf
	// but could be filled in by the partitions TableReaderExecutor
	// due to issues with chunk handling between the TableReaderExecutor and the
	// SelectReader result.
	tblID2PhysTblIDColIdx map[int64]int
}

// Open implements the Executor Open interface.
func (e *SelectLockExec) Open(ctx context.Context) error {
	if len(e.tblID2PhysTblIDCol) > 0 {
		e.tblID2PhysTblIDColIdx = make(map[int64]int)
		cols := e.Schema().Columns
		for i := len(cols) - 1; i >= 0; i-- {
			if cols[i].ID == model.ExtraPhysTblID {
				for tblID, col := range e.tblID2PhysTblIDCol {
					if cols[i].UniqueID == col.UniqueID {
						e.tblID2PhysTblIDColIdx[tblID] = i
						break
					}
				}
			}
		}
	}
	return e.baseExecutor.Open(ctx)
}

// Next implements the Executor Next interface.
func (e *SelectLockExec) Next(ctx context.Context, req *chunk.Chunk) error {
	req.GrowAndReset(e.maxChunkSize)
	err := Next(ctx, e.children[0], req)
	if err != nil {
		return err
	}
	// If there's no handle or it's not a `SELECT FOR UPDATE` statement.
	if len(e.tblID2Handle) == 0 || (!plannercore.IsSelectForUpdateLockType(e.Lock.LockType)) {
		return nil
	}

	if req.NumRows() > 0 {
		iter := chunk.NewIterator4Chunk(req)
		for row := iter.Begin(); row != iter.End(); row = iter.Next() {
			for tblID, cols := range e.tblID2Handle {
				for _, col := range cols {
					handle, err := col.BuildHandle(row)
					if err != nil {
						return err
					}
					physTblID := tblID
					if physTblColIdx, ok := e.tblID2PhysTblIDColIdx[tblID]; ok {
						physTblID = row.GetInt64(physTblColIdx)
						if physTblID == 0 {
							// select * from t1 left join t2 on t1.c = t2.c for update
							// The join right side might be added NULL in left join
							// In that case, physTblID is 0, so skip adding the lock.
							//
							// Note, we can't distinguish whether it's the left join case,
							// or a bug that TiKV return without correct physical ID column.
							continue
						}
					}
					e.keys = append(e.keys, tablecodec.EncodeRowKeyWithHandle(physTblID, handle))
				}
			}
		}
		return nil
	}
	lockWaitTime := e.ctx.GetSessionVars().LockWaitTimeout
	if e.Lock.LockType == ast.SelectLockForUpdateNoWait {
		lockWaitTime = tikvstore.LockNoWait
	} else if e.Lock.LockType == ast.SelectLockForUpdateWaitN {
		lockWaitTime = int64(e.Lock.WaitSec) * 1000
	}

	for id := range e.tblID2Handle {
		e.updateDeltaForTableID(id)
	}
	lockCtx, err := newLockCtx(e.ctx, lockWaitTime, len(e.keys))
	if err != nil {
		return err
	}
	return doLockKeys(ctx, e.ctx, lockCtx, e.keys...)
}

func newLockCtx(sctx sessionctx.Context, lockWaitTime int64, numKeys int) (*tikvstore.LockCtx, error) {
	seVars := sctx.GetSessionVars()
	forUpdateTS, err := sessiontxn.GetTxnManager(sctx).GetStmtForUpdateTS()
	if err != nil {
		return nil, err
	}
	lockCtx := tikvstore.NewLockCtx(forUpdateTS, lockWaitTime, seVars.StmtCtx.GetLockWaitStartTime())
	lockCtx.Killed = &seVars.Killed
	lockCtx.PessimisticLockWaited = &seVars.StmtCtx.PessimisticLockWaited
	lockCtx.LockKeysDuration = &seVars.StmtCtx.LockKeysDuration
	lockCtx.LockKeysCount = &seVars.StmtCtx.LockKeysCount
	lockCtx.LockExpired = &seVars.TxnCtx.LockExpire
	lockCtx.ResourceGroupTagger = func(req *kvrpcpb.PessimisticLockRequest) []byte {
		if req == nil {
			return nil
		}
		if len(req.Mutations) == 0 {
			return nil
		}
		if mutation := req.Mutations[0]; mutation != nil {
			label := resourcegrouptag.GetResourceGroupLabelByKey(mutation.Key)
			normalized, digest := seVars.StmtCtx.SQLDigest()
			if len(normalized) == 0 {
				return nil
			}
			_, planDigest := seVars.StmtCtx.GetPlanDigest()
			return resourcegrouptag.EncodeResourceGroupTag(digest, planDigest, label)
		}
		return nil
	}
	lockCtx.OnDeadlock = func(deadlock *tikverr.ErrDeadlock) {
		cfg := config.GetGlobalConfig()
		if deadlock.IsRetryable && !cfg.PessimisticTxn.DeadlockHistoryCollectRetryable {
			return
		}
		rec := deadlockhistory.ErrDeadlockToDeadlockRecord(deadlock)
		deadlockhistory.GlobalDeadlockHistory.Push(rec)
	}
	if lockCtx.ForUpdateTS > 0 && seVars.AssertionLevel != variable.AssertionLevelOff {
		lockCtx.InitCheckExistence(numKeys)
	}
	return lockCtx, nil
}

// doLockKeys is the main entry for pessimistic lock keys
// waitTime means the lock operation will wait in milliseconds if target key is already
// locked by others. used for (select for update nowait) situation
func doLockKeys(ctx context.Context, se sessionctx.Context, lockCtx *tikvstore.LockCtx, keys ...kv.Key) error {
	sessVars := se.GetSessionVars()
	sctx := sessVars.StmtCtx
	if !sctx.InUpdateStmt && !sctx.InDeleteStmt {
		atomic.StoreUint32(&se.GetSessionVars().TxnCtx.ForUpdate, 1)
	}
	// Lock keys only once when finished fetching all results.
	txn, err := se.Txn(true)
	if err != nil {
		return err
	}

	// Skip the temporary table keys.
	keys = filterTemporaryTableKeys(sessVars, keys)

	keys = filterLockTableKeys(sessVars.StmtCtx, keys)
	var lockKeyStats *tikvutil.LockKeysDetails
	ctx = context.WithValue(ctx, tikvutil.LockKeysDetailCtxKey, &lockKeyStats)
	err = txn.LockKeys(tikvutil.SetSessionID(ctx, se.GetSessionVars().ConnectionID), lockCtx, keys...)
	if lockKeyStats != nil {
		sctx.MergeLockKeysExecDetails(lockKeyStats)
	}
	return err
}

func filterTemporaryTableKeys(vars *variable.SessionVars, keys []kv.Key) []kv.Key {
	txnCtx := vars.TxnCtx
	if txnCtx == nil || txnCtx.TemporaryTables == nil {
		return keys
	}

	newKeys := keys[:0:len(keys)]
	for _, key := range keys {
		tblID := tablecodec.DecodeTableID(key)
		if _, ok := txnCtx.TemporaryTables[tblID]; !ok {
			newKeys = append(newKeys, key)
		}
	}
	return newKeys
}

func filterLockTableKeys(stmtCtx *stmtctx.StatementContext, keys []kv.Key) []kv.Key {
	if len(stmtCtx.LockTableIDs) == 0 {
		return keys
	}
	newKeys := keys[:0:len(keys)]
	for _, key := range keys {
		tblID := tablecodec.DecodeTableID(key)
		if _, ok := stmtCtx.LockTableIDs[tblID]; ok {
			newKeys = append(newKeys, key)
		}
	}
	return newKeys
}

// LimitExec represents limit executor
// It ignores 'Offset' rows from src, then returns 'Count' rows at maximum.
type LimitExec struct {
	baseExecutor

	begin  uint64
	end    uint64
	cursor uint64

	// meetFirstBatch represents whether we have met the first valid Chunk from child.
	meetFirstBatch bool

	childResult *chunk.Chunk

	// columnIdxsUsedByChild keep column indexes of child executor used for inline projection
	columnIdxsUsedByChild []int
}

// Next implements the Executor Next interface.
func (e *LimitExec) Next(ctx context.Context, req *chunk.Chunk) error {
	req.Reset()
	if e.cursor >= e.end {
		return nil
	}
	for !e.meetFirstBatch {
		// transfer req's requiredRows to childResult and then adjust it in childResult
		e.childResult = e.childResult.SetRequiredRows(req.RequiredRows(), e.maxChunkSize)
		err := Next(ctx, e.children[0], e.adjustRequiredRows(e.childResult))
		if err != nil {
			return err
		}
		batchSize := uint64(e.childResult.NumRows())
		// no more data.
		if batchSize == 0 {
			return nil
		}
		if newCursor := e.cursor + batchSize; newCursor >= e.begin {
			e.meetFirstBatch = true
			begin, end := e.begin-e.cursor, batchSize
			if newCursor > e.end {
				end = e.end - e.cursor
			}
			e.cursor += end
			if begin == end {
				break
			}
			if e.columnIdxsUsedByChild != nil {
				req.Append(e.childResult.Prune(e.columnIdxsUsedByChild), int(begin), int(end))
			} else {
				req.Append(e.childResult, int(begin), int(end))
			}
			return nil
		}
		e.cursor += batchSize
	}
	e.childResult.Reset()
	e.childResult = e.childResult.SetRequiredRows(req.RequiredRows(), e.maxChunkSize)
	e.adjustRequiredRows(e.childResult)
	err := Next(ctx, e.children[0], e.childResult)
	if err != nil {
		return err
	}
	batchSize := uint64(e.childResult.NumRows())
	// no more data.
	if batchSize == 0 {
		return nil
	}
	if e.cursor+batchSize > e.end {
		e.childResult.TruncateTo(int(e.end - e.cursor))
		batchSize = e.end - e.cursor
	}
	e.cursor += batchSize

	if e.columnIdxsUsedByChild != nil {
		for i, childIdx := range e.columnIdxsUsedByChild {
			if err = req.SwapColumn(i, e.childResult, childIdx); err != nil {
				return err
			}
		}
	} else {
		req.SwapColumns(e.childResult)
	}
	return nil
}

// Open implements the Executor Open interface.
func (e *LimitExec) Open(ctx context.Context) error {
	if err := e.baseExecutor.Open(ctx); err != nil {
		return err
	}
	e.childResult = newFirstChunk(e.children[0])
	e.cursor = 0
	e.meetFirstBatch = e.begin == 0
	return nil
}

// Close implements the Executor Close interface.
func (e *LimitExec) Close() error {
	e.childResult = nil
	return e.baseExecutor.Close()
}

func (e *LimitExec) adjustRequiredRows(chk *chunk.Chunk) *chunk.Chunk {
	// the limit of maximum number of rows the LimitExec should read
	limitTotal := int(e.end - e.cursor)

	var limitRequired int
	if e.cursor < e.begin {
		// if cursor is less than begin, it have to read (begin-cursor) rows to ignore
		// and then read chk.RequiredRows() rows to return,
		// so the limit is (begin-cursor)+chk.RequiredRows().
		limitRequired = int(e.begin) - int(e.cursor) + chk.RequiredRows()
	} else {
		// if cursor is equal or larger than begin, just read chk.RequiredRows() rows to return.
		limitRequired = chk.RequiredRows()
	}

	return chk.SetRequiredRows(mathutil.Min(limitTotal, limitRequired), e.maxChunkSize)
}

func init() {
	// While doing optimization in the plan package, we need to execute uncorrelated subquery,
	// but the plan package cannot import the executor package because of the dependency cycle.
	// So we assign a function implemented in the executor package to the plan package to avoid the dependency cycle.
	plannercore.EvalSubqueryFirstRow = func(ctx context.Context, p plannercore.PhysicalPlan, is infoschema.InfoSchema, sctx sessionctx.Context) ([]types.Datum, error) {
		defer func(begin time.Time) {
			s := sctx.GetSessionVars()
			s.RewritePhaseInfo.PreprocessSubQueries++
			s.RewritePhaseInfo.DurationPreprocessSubQuery += time.Since(begin)
		}(time.Now())

		if span := opentracing.SpanFromContext(ctx); span != nil && span.Tracer() != nil {
			span1 := span.Tracer().StartSpan("executor.EvalSubQuery", opentracing.ChildOf(span.Context()))
			defer span1.Finish()
			ctx = opentracing.ContextWithSpan(ctx, span1)
		}

		e := newExecutorBuilder(sctx, is, nil)
		exec := e.build(p)
		if e.err != nil {
			return nil, e.err
		}
		err := exec.Open(ctx)
		defer terror.Call(exec.Close)
		if err != nil {
			return nil, err
		}
		chk := newFirstChunk(exec)

		err = Next(ctx, exec, chk)
		if err != nil {
			return nil, err
		}
		if chk.NumRows() == 0 {
			return nil, nil
		}
		row := chk.GetRow(0).GetDatumRow(retTypes(exec))
		return row, err
	}
}

// TableDualExec represents a dual table executor.
type TableDualExec struct {
	baseExecutor

	// numDualRows can only be 0 or 1.
	numDualRows int
	numReturned int
}

// Open implements the Executor Open interface.
func (e *TableDualExec) Open(ctx context.Context) error {
	e.numReturned = 0
	return nil
}

// Next implements the Executor Next interface.
func (e *TableDualExec) Next(ctx context.Context, req *chunk.Chunk) error {
	req.Reset()
	if e.numReturned >= e.numDualRows {
		return nil
	}
	if e.Schema().Len() == 0 {
		req.SetNumVirtualRows(1)
	} else {
		for i := range e.Schema().Columns {
			req.AppendNull(i)
		}
	}
	e.numReturned = e.numDualRows
	return nil
}

// SelectionExec represents a filter executor.
type SelectionExec struct {
	baseExecutor

	batched     bool
	filters     []expression.Expression
	selected    []bool
	inputIter   *chunk.Iterator4Chunk
	inputRow    chunk.Row
	childResult *chunk.Chunk

	memTracker *memory.Tracker
}

// Open implements the Executor Open interface.
func (e *SelectionExec) Open(ctx context.Context) error {
	if err := e.baseExecutor.Open(ctx); err != nil {
		return err
	}
	failpoint.Inject("mockSelectionExecBaseExecutorOpenReturnedError", func(val failpoint.Value) {
		if val.(bool) {
			failpoint.Return(errors.New("mock SelectionExec.baseExecutor.Open returned error"))
		}
	})
	return e.open(ctx)
}

func (e *SelectionExec) open(ctx context.Context) error {
	e.memTracker = memory.NewTracker(e.id, -1)
	e.memTracker.AttachTo(e.ctx.GetSessionVars().StmtCtx.MemTracker)
	e.childResult = newFirstChunk(e.children[0])
	e.memTracker.Consume(e.childResult.MemoryUsage())
	e.batched = expression.Vectorizable(e.filters)
	if e.batched {
		e.selected = make([]bool, 0, chunk.InitialCapacity)
	}
	e.inputIter = chunk.NewIterator4Chunk(e.childResult)
	e.inputRow = e.inputIter.End()
	return nil
}

// Close implements plannercore.Plan Close interface.
func (e *SelectionExec) Close() error {
	if e.childResult != nil {
		e.memTracker.Consume(-e.childResult.MemoryUsage())
		e.childResult = nil
	}
	e.selected = nil
	return e.baseExecutor.Close()
}

// Next implements the Executor Next interface.
func (e *SelectionExec) Next(ctx context.Context, req *chunk.Chunk) error {
	req.GrowAndReset(e.maxChunkSize)

	if !e.batched {
		return e.unBatchedNext(ctx, req)
	}

	for {
		for ; e.inputRow != e.inputIter.End(); e.inputRow = e.inputIter.Next() {
			if req.IsFull() {
				return nil
			}

			if !e.selected[e.inputRow.Idx()] {
				continue
			}

			req.AppendRow(e.inputRow)
		}
		mSize := e.childResult.MemoryUsage()
		err := Next(ctx, e.children[0], e.childResult)
		e.memTracker.Consume(e.childResult.MemoryUsage() - mSize)
		if err != nil {
			return err
		}
		// no more data.
		if e.childResult.NumRows() == 0 {
			return nil
		}
		e.selected, err = expression.VectorizedFilter(e.ctx, e.filters, e.inputIter, e.selected)
		if err != nil {
			return err
		}
		e.inputRow = e.inputIter.Begin()
	}
}

// unBatchedNext filters input rows one by one and returns once an input row is selected.
// For sql with "SETVAR" in filter and "GETVAR" in projection, for example: "SELECT @a FROM t WHERE (@a := 2) > 0",
// we have to set batch size to 1 to do the evaluation of filter and projection.
func (e *SelectionExec) unBatchedNext(ctx context.Context, chk *chunk.Chunk) error {
	for {
		for ; e.inputRow != e.inputIter.End(); e.inputRow = e.inputIter.Next() {
			selected, _, err := expression.EvalBool(e.ctx, e.filters, e.inputRow)
			if err != nil {
				return err
			}
			if selected {
				chk.AppendRow(e.inputRow)
				e.inputRow = e.inputIter.Next()
				return nil
			}
		}
		mSize := e.childResult.MemoryUsage()
		err := Next(ctx, e.children[0], e.childResult)
		e.memTracker.Consume(e.childResult.MemoryUsage() - mSize)
		if err != nil {
			return err
		}
		e.inputRow = e.inputIter.Begin()
		// no more data.
		if e.childResult.NumRows() == 0 {
			return nil
		}
	}
}

// TableScanExec is a table scan executor without result fields.
type TableScanExec struct {
	baseExecutor

	t                     table.Table
	columns               []*model.ColumnInfo
	virtualTableChunkList *chunk.List
	virtualTableChunkIdx  int
}

// Next implements the Executor Next interface.
func (e *TableScanExec) Next(ctx context.Context, req *chunk.Chunk) error {
	req.GrowAndReset(e.maxChunkSize)
	return e.nextChunk4InfoSchema(ctx, req)
}

func (e *TableScanExec) nextChunk4InfoSchema(ctx context.Context, chk *chunk.Chunk) error {
	chk.GrowAndReset(e.maxChunkSize)
	if e.virtualTableChunkList == nil {
		e.virtualTableChunkList = chunk.NewList(retTypes(e), e.initCap, e.maxChunkSize)
		columns := make([]*table.Column, e.schema.Len())
		for i, colInfo := range e.columns {
			columns[i] = table.ToColumn(colInfo)
		}
		mutableRow := chunk.MutRowFromTypes(retTypes(e))
		type tableIter interface {
			IterRecords(sessionctx.Context, []*table.Column, table.RecordIterFunc) error
		}
		err := (e.t.(tableIter)).IterRecords(e.ctx, columns, func(_ kv.Handle, rec []types.Datum, cols []*table.Column) (bool, error) {
			mutableRow.SetDatums(rec...)
			e.virtualTableChunkList.AppendRow(mutableRow.ToRow())
			return true, nil
		})
		if err != nil {
			return err
		}
	}
	// no more data.
	if e.virtualTableChunkIdx >= e.virtualTableChunkList.NumChunks() {
		return nil
	}
	virtualTableChunk := e.virtualTableChunkList.GetChunk(e.virtualTableChunkIdx)
	e.virtualTableChunkIdx++
	chk.SwapColumns(virtualTableChunk)
	return nil
}

// Open implements the Executor Open interface.
func (e *TableScanExec) Open(ctx context.Context) error {
	e.virtualTableChunkList = nil
	return nil
}

// MaxOneRowExec checks if the number of rows that a query returns is at maximum one.
// It's built from subquery expression.
type MaxOneRowExec struct {
	baseExecutor

	evaluated bool
}

// Open implements the Executor Open interface.
func (e *MaxOneRowExec) Open(ctx context.Context) error {
	if err := e.baseExecutor.Open(ctx); err != nil {
		return err
	}
	e.evaluated = false
	return nil
}

// Next implements the Executor Next interface.
func (e *MaxOneRowExec) Next(ctx context.Context, req *chunk.Chunk) error {
	req.Reset()
	if e.evaluated {
		return nil
	}
	e.evaluated = true
	err := Next(ctx, e.children[0], req)
	if err != nil {
		return err
	}

	if num := req.NumRows(); num == 0 {
		for i := range e.schema.Columns {
			req.AppendNull(i)
		}
		return nil
	} else if num != 1 {
		return ErrSubqueryMoreThan1Row
	}

	childChunk := newFirstChunk(e.children[0])
	err = Next(ctx, e.children[0], childChunk)
	if err != nil {
		return err
	}
	if childChunk.NumRows() != 0 {
		return ErrSubqueryMoreThan1Row
	}

	return nil
}

// UnionExec pulls all it's children's result and returns to its parent directly.
// A "resultPuller" is started for every child to pull result from that child and push it to the "resultPool", the used
// "Chunk" is obtained from the corresponding "resourcePool". All resultPullers are running concurrently.
//
//	                          +----------------+
//	+---> resourcePool 1 ---> | resultPuller 1 |-----+
//	|                         +----------------+     |
//	|                                                |
//	|                         +----------------+     v
//	+---> resourcePool 2 ---> | resultPuller 2 |-----> resultPool ---+
//	|                         +----------------+     ^               |
//	|                               ......           |               |
//	|                         +----------------+     |               |
//	+---> resourcePool n ---> | resultPuller n |-----+               |
//	|                         +----------------+                     |
//	|                                                                |
//	|                          +-------------+                       |
//	|--------------------------| main thread | <---------------------+
//	                           +-------------+
type UnionExec struct {
	baseExecutor
	concurrency int
	childIDChan chan int

	stopFetchData atomic.Value

	finished      chan struct{}
	resourcePools []chan *chunk.Chunk
	resultPool    chan *unionWorkerResult

	results     []*chunk.Chunk
	wg          sync.WaitGroup
	initialized bool
	mu          struct {
		*sync.Mutex
		maxOpenedChildID int
	}

	childInFlightForTest int32
}

// unionWorkerResult stores the result for a union worker.
// A "resultPuller" is started for every child to pull result from that child, unionWorkerResult is used to store that pulled result.
// "src" is used for Chunk reuse: after pulling result from "resultPool", main-thread must push a valid unused Chunk to "src" to
// enable the corresponding "resultPuller" continue to work.
type unionWorkerResult struct {
	chk *chunk.Chunk
	err error
	src chan<- *chunk.Chunk
}

func (e *UnionExec) waitAllFinished() {
	e.wg.Wait()
	close(e.resultPool)
}

// Open implements the Executor Open interface.
func (e *UnionExec) Open(ctx context.Context) error {
	e.stopFetchData.Store(false)
	e.initialized = false
	e.finished = make(chan struct{})
	e.mu.Mutex = &sync.Mutex{}
	e.mu.maxOpenedChildID = -1
	return nil
}

func (e *UnionExec) initialize(ctx context.Context) {
	if e.concurrency > len(e.children) {
		e.concurrency = len(e.children)
	}
	for i := 0; i < e.concurrency; i++ {
		e.results = append(e.results, newFirstChunk(e.children[0]))
	}
	e.resultPool = make(chan *unionWorkerResult, e.concurrency)
	e.resourcePools = make([]chan *chunk.Chunk, e.concurrency)
	e.childIDChan = make(chan int, len(e.children))
	for i := 0; i < e.concurrency; i++ {
		e.resourcePools[i] = make(chan *chunk.Chunk, 1)
		e.resourcePools[i] <- e.results[i]
		e.wg.Add(1)
		go e.resultPuller(ctx, i)
	}
	for i := 0; i < len(e.children); i++ {
		e.childIDChan <- i
	}
	close(e.childIDChan)
	go e.waitAllFinished()
}

func (e *UnionExec) resultPuller(ctx context.Context, workerID int) {
	result := &unionWorkerResult{
		err: nil,
		chk: nil,
		src: e.resourcePools[workerID],
	}
	defer func() {
		if r := recover(); r != nil {
			logutil.Logger(ctx).Error("resultPuller panicked", zap.Any("recover", r), zap.Stack("stack"))
			result.err = errors.Errorf("%v", r)
			e.resultPool <- result
			e.stopFetchData.Store(true)
		}
		e.wg.Done()
	}()
	for childID := range e.childIDChan {
		e.mu.Lock()
		if childID > e.mu.maxOpenedChildID {
			e.mu.maxOpenedChildID = childID
		}
		e.mu.Unlock()
		if err := e.children[childID].Open(ctx); err != nil {
			result.err = err
			e.stopFetchData.Store(true)
			e.resultPool <- result
		}
		failpoint.Inject("issue21441", func() {
			atomic.AddInt32(&e.childInFlightForTest, 1)
		})
		for {
			if e.stopFetchData.Load().(bool) {
				return
			}
			select {
			case <-e.finished:
				return
			case result.chk = <-e.resourcePools[workerID]:
			}
			result.err = Next(ctx, e.children[childID], result.chk)
			if result.err == nil && result.chk.NumRows() == 0 {
				e.resourcePools[workerID] <- result.chk
				break
			}
			failpoint.Inject("issue21441", func() {
				if int(atomic.LoadInt32(&e.childInFlightForTest)) > e.concurrency {
					panic("the count of child in flight is larger than e.concurrency unexpectedly")
				}
			})
			e.resultPool <- result
			if result.err != nil {
				e.stopFetchData.Store(true)
				return
			}
		}
		failpoint.Inject("issue21441", func() {
			atomic.AddInt32(&e.childInFlightForTest, -1)
		})
	}
}

// Next implements the Executor Next interface.
func (e *UnionExec) Next(ctx context.Context, req *chunk.Chunk) error {
	req.GrowAndReset(e.maxChunkSize)
	if !e.initialized {
		e.initialize(ctx)
		e.initialized = true
	}
	result, ok := <-e.resultPool
	if !ok {
		return nil
	}
	if result.err != nil {
		return errors.Trace(result.err)
	}

	if result.chk.NumCols() != req.NumCols() {
		return errors.Errorf("Internal error: UnionExec chunk column count mismatch, req: %d, result: %d",
			req.NumCols(), result.chk.NumCols())
	}
	req.SwapColumns(result.chk)
	result.src <- result.chk
	return nil
}

// Close implements the Executor Close interface.
func (e *UnionExec) Close() error {
	if e.finished != nil {
		close(e.finished)
	}
	e.results = nil
	if e.resultPool != nil {
		channel.Clear(e.resultPool)
	}
	e.resourcePools = nil
	if e.childIDChan != nil {
		channel.Clear(e.childIDChan)
	}
	// We do not need to acquire the e.mu.Lock since all the resultPuller can be
	// promised to exit when reaching here (e.childIDChan been closed).
	var firstErr error
	for i := 0; i <= e.mu.maxOpenedChildID; i++ {
		if err := e.children[i].Close(); err != nil && firstErr == nil {
			firstErr = err
		}
	}
	return firstErr
}

// ResetContextOfStmt resets the StmtContext and session variables.
// Before every execution, we must clear statement context.
func ResetContextOfStmt(ctx sessionctx.Context, s ast.StmtNode) (err error) {
	vars := ctx.GetSessionVars()
	var sc *stmtctx.StatementContext
	if vars.TxnCtx.CouldRetry {
		// Must construct new statement context object, the retry history need context for every statement.
		// TODO: Maybe one day we can get rid of transaction retry, then this logic can be deleted.
		sc = &stmtctx.StatementContext{}
	} else {
		sc = vars.InitStatementContext()
	}
	sc.TimeZone = vars.Location()
	sc.TaskID = stmtctx.AllocateTaskID()
	sc.CTEStorageMap = map[int]*CTEStorages{}
	sc.IsStaleness = false
	sc.LockTableIDs = make(map[int64]struct{})
	sc.EnableOptimizeTrace = false
	sc.OptimizeTracer = nil
	sc.OptimizerCETrace = nil
	sc.StatsLoadStatus = make(map[model.TableItemID]string)
	sc.IsSyncStatsFailed = false
<<<<<<< HEAD
=======
	sc.IsExplainAnalyzeDML = false
	// Firstly we assume that UseDynamicPruneMode can be enabled according session variable, then we will check other conditions
	// in PlanBuilder.buildDataSource
	if ctx.GetSessionVars().IsDynamicPartitionPruneEnabled() {
		sc.UseDynamicPruneMode = true
	} else {
		sc.UseDynamicPruneMode = false
	}
>>>>>>> c5a28bfe

	sc.SysdateIsNow = ctx.GetSessionVars().SysdateIsNow

	if _, ok := s.(*ast.AnalyzeTableStmt); ok {
		sc.InitMemTracker(memory.LabelForAnalyzeMemory, -1)
		sc.MemTracker.AttachTo(GlobalAnalyzeMemoryTracker)
	} else {
		sc.InitMemTracker(memory.LabelForSQLText, vars.MemQuotaQuery)
		sc.MemTracker.AttachToGlobalTracker(GlobalMemoryUsageTracker)
		sc.MemTracker.IsRootTrackerOfSess, sc.MemTracker.SessionID = true, vars.ConnectionID
	}

	sc.InitDiskTracker(memory.LabelForSQLText, -1)
	globalConfig := config.GetGlobalConfig()
	if variable.EnableTmpStorageOnOOM.Load() && GlobalDiskUsageTracker != nil {
		sc.DiskTracker.AttachToGlobalTracker(GlobalDiskUsageTracker)
	}
	switch variable.OOMAction.Load() {
	case variable.OOMActionCancel:
		action := &memory.PanicOnExceed{ConnID: ctx.GetSessionVars().ConnectionID}
		action.SetLogHook(domain.GetDomain(ctx).ExpensiveQueryHandle().LogOnQueryExceedMemQuota)
		sc.MemTracker.SetActionOnExceed(action)
	case variable.OOMActionLog:
		fallthrough
	default:
		action := &memory.LogOnExceed{ConnID: ctx.GetSessionVars().ConnectionID}
		action.SetLogHook(domain.GetDomain(ctx).ExpensiveQueryHandle().LogOnQueryExceedMemQuota)
		sc.MemTracker.SetActionOnExceed(action)
	}
	if execStmt, ok := s.(*ast.ExecuteStmt); ok {
		prepareStmt, err := plannercore.GetPreparedStmt(execStmt, vars)
		if err != nil {
			return err
		}
		s = prepareStmt.PreparedAst.Stmt
		sc.InitSQLDigest(prepareStmt.NormalizedSQL, prepareStmt.SQLDigest)
		// For `execute stmt` SQL, should reset the SQL digest with the prepare SQL digest.
		goCtx := context.Background()
		if variable.EnablePProfSQLCPU.Load() && len(prepareStmt.NormalizedSQL) > 0 {
			goCtx = pprof.WithLabels(goCtx, pprof.Labels("sql", util.QueryStrForLog(prepareStmt.NormalizedSQL)))
			pprof.SetGoroutineLabels(goCtx)
		}
		if topsqlstate.TopSQLEnabled() && prepareStmt.SQLDigest != nil {
			sc.IsSQLRegistered.Store(true)
			topsql.AttachAndRegisterSQLInfo(goCtx, prepareStmt.NormalizedSQL, prepareStmt.SQLDigest, vars.InRestrictedSQL)
		}
		if s, ok := prepareStmt.PreparedAst.Stmt.(*ast.SelectStmt); ok {
			if s.LockInfo == nil {
				sc.WeakConsistency = isWeakConsistencyRead(ctx, execStmt)
			}
		}
	}
	// execute missed stmtID uses empty sql
	sc.OriginalSQL = s.Text()
	if explainStmt, ok := s.(*ast.ExplainStmt); ok {
		sc.InExplainStmt = true
		sc.IgnoreExplainIDSuffix = strings.ToLower(explainStmt.Format) == types.ExplainFormatBrief
		sc.InVerboseExplain = strings.ToLower(explainStmt.Format) == types.ExplainFormatVerbose
		s = explainStmt.Stmt
	}
	if explainForStmt, ok := s.(*ast.ExplainForStmt); ok {
		sc.InExplainStmt = true
		sc.InVerboseExplain = strings.ToLower(explainForStmt.Format) == types.ExplainFormatVerbose
	}
	// TODO: Many same bool variables here.
	// We should set only two variables (
	// IgnoreErr and StrictSQLMode) to avoid setting the same bool variables and
	// pushing them down to TiKV as flags.

	sc.InRestrictedSQL = vars.InRestrictedSQL
	switch stmt := s.(type) {
	case *ast.UpdateStmt:
		ResetUpdateStmtCtx(sc, stmt, vars)
	case *ast.DeleteStmt:
		sc.InDeleteStmt = true
		sc.DupKeyAsWarning = stmt.IgnoreErr
		sc.BadNullAsWarning = !vars.StrictSQLMode || stmt.IgnoreErr
		sc.TruncateAsWarning = !vars.StrictSQLMode || stmt.IgnoreErr
		sc.DividedByZeroAsWarning = !vars.StrictSQLMode || stmt.IgnoreErr
		sc.AllowInvalidDate = vars.SQLMode.HasAllowInvalidDatesMode()
		sc.IgnoreZeroInDate = !vars.SQLMode.HasNoZeroInDateMode() || !vars.SQLMode.HasNoZeroDateMode() || !vars.StrictSQLMode || stmt.IgnoreErr || sc.AllowInvalidDate
		sc.Priority = stmt.Priority
	case *ast.InsertStmt:
		sc.InInsertStmt = true
		// For insert statement (not for update statement), disabling the StrictSQLMode
		// should make TruncateAsWarning and DividedByZeroAsWarning,
		// but should not make DupKeyAsWarning.
		sc.DupKeyAsWarning = stmt.IgnoreErr
		sc.BadNullAsWarning = !vars.StrictSQLMode || stmt.IgnoreErr
		sc.IgnoreNoPartition = stmt.IgnoreErr
		sc.TruncateAsWarning = !vars.StrictSQLMode || stmt.IgnoreErr
		sc.DividedByZeroAsWarning = !vars.StrictSQLMode || stmt.IgnoreErr
		sc.AllowInvalidDate = vars.SQLMode.HasAllowInvalidDatesMode()
		sc.IgnoreZeroInDate = !vars.SQLMode.HasNoZeroInDateMode() || !vars.SQLMode.HasNoZeroDateMode() || !vars.StrictSQLMode || stmt.IgnoreErr || sc.AllowInvalidDate
		sc.Priority = stmt.Priority
	case *ast.CreateTableStmt, *ast.AlterTableStmt:
		sc.InCreateOrAlterStmt = true
		sc.AllowInvalidDate = vars.SQLMode.HasAllowInvalidDatesMode()
		sc.IgnoreZeroInDate = !vars.SQLMode.HasNoZeroInDateMode() || !vars.StrictSQLMode || sc.AllowInvalidDate
		sc.NoZeroDate = vars.SQLMode.HasNoZeroDateMode()
		sc.TruncateAsWarning = !vars.StrictSQLMode
	case *ast.LoadDataStmt:
		sc.DupKeyAsWarning = true
		sc.BadNullAsWarning = true
		// With IGNORE or LOCAL, data-interpretation errors become warnings and the load operation continues,
		// even if the SQL mode is restrictive. For details: https://dev.mysql.com/doc/refman/8.0/en/load-data.html
		// TODO: since TiDB only support the LOCAL by now, so the TruncateAsWarning are always true here.
		sc.TruncateAsWarning = true
		sc.InLoadDataStmt = true
		// return warning instead of error when load data meet no partition for value
		sc.IgnoreNoPartition = true
	case *ast.SelectStmt:
		sc.InSelectStmt = true

		// see https://dev.mysql.com/doc/refman/5.7/en/sql-mode.html#sql-mode-strict
		// said "For statements such as SELECT that do not change data, invalid values
		// generate a warning in strict mode, not an error."
		// and https://dev.mysql.com/doc/refman/5.7/en/out-of-range-and-overflow.html
		sc.OverflowAsWarning = true

		// Return warning for truncate error in selection.
		sc.TruncateAsWarning = true
		sc.IgnoreZeroInDate = true
		sc.AllowInvalidDate = vars.SQLMode.HasAllowInvalidDatesMode()
		if opts := stmt.SelectStmtOpts; opts != nil {
			sc.Priority = opts.Priority
			sc.NotFillCache = !opts.SQLCache
		}
		sc.WeakConsistency = isWeakConsistencyRead(ctx, stmt)
	case *ast.SetOprStmt:
		sc.InSelectStmt = true
		sc.OverflowAsWarning = true
		sc.TruncateAsWarning = true
		sc.IgnoreZeroInDate = true
		sc.AllowInvalidDate = vars.SQLMode.HasAllowInvalidDatesMode()
	case *ast.ShowStmt:
		sc.IgnoreTruncate = true
		sc.IgnoreZeroInDate = true
		sc.AllowInvalidDate = vars.SQLMode.HasAllowInvalidDatesMode()
		if stmt.Tp == ast.ShowWarnings || stmt.Tp == ast.ShowErrors || stmt.Tp == ast.ShowSessionStates {
			sc.InShowWarning = true
			sc.SetWarnings(vars.StmtCtx.GetWarnings())
		}
	case *ast.SplitRegionStmt:
		sc.IgnoreTruncate = false
		sc.IgnoreZeroInDate = true
		sc.AllowInvalidDate = vars.SQLMode.HasAllowInvalidDatesMode()
	case *ast.SetSessionStatesStmt:
		sc.InSetSessionStatesStmt = true
		sc.IgnoreTruncate = true
		sc.IgnoreZeroInDate = true
		sc.AllowInvalidDate = vars.SQLMode.HasAllowInvalidDatesMode()
	default:
		sc.IgnoreTruncate = true
		sc.IgnoreZeroInDate = true
		sc.AllowInvalidDate = vars.SQLMode.HasAllowInvalidDatesMode()
	}
	sc.SkipUTF8Check = vars.SkipUTF8Check
	sc.SkipASCIICheck = vars.SkipASCIICheck
	sc.SkipUTF8MB4Check = !globalConfig.Instance.CheckMb4ValueInUTF8.Load()
	vars.PreparedParams = vars.PreparedParams[:0]
	if priority := mysql.PriorityEnum(atomic.LoadInt32(&variable.ForcePriority)); priority != mysql.NoPriority {
		sc.Priority = priority
	}
	if vars.StmtCtx.LastInsertID > 0 {
		sc.PrevLastInsertID = vars.StmtCtx.LastInsertID
	} else {
		sc.PrevLastInsertID = vars.StmtCtx.PrevLastInsertID
	}
	sc.PrevAffectedRows = 0
	if vars.StmtCtx.InUpdateStmt || vars.StmtCtx.InDeleteStmt || vars.StmtCtx.InInsertStmt || vars.StmtCtx.InSetSessionStatesStmt {
		sc.PrevAffectedRows = int64(vars.StmtCtx.AffectedRows())
	} else if vars.StmtCtx.InSelectStmt {
		sc.PrevAffectedRows = -1
	}
	if globalConfig.Instance.EnableCollectExecutionInfo {
		// In ExplainFor case, RuntimeStatsColl should not be reset for reuse,
		// because ExplainFor need to display the last statement information.
		reuseObj := vars.StmtCtx.RuntimeStatsColl
		if _, ok := s.(*ast.ExplainForStmt); ok {
			reuseObj = nil
		}
		sc.RuntimeStatsColl = execdetails.NewRuntimeStatsColl(reuseObj)
	}

	sc.TblInfo2UnionScan = make(map[*model.TableInfo]bool)
	errCount, warnCount := vars.StmtCtx.NumErrorWarnings()
	vars.SysErrorCount = errCount
	vars.SysWarningCount = warnCount
	vars.StmtCtx = sc
	vars.PrevFoundInPlanCache = vars.FoundInPlanCache
	vars.FoundInPlanCache = false
	vars.ClearStmtVars()
	vars.PrevFoundInBinding = vars.FoundInBinding
	vars.FoundInBinding = false
	return
}

// registerSQLAndPlanInExecForTopSQL register the sql and plan information if it doesn't register before execution.
// This uses to catch the running SQL when Top SQL is enabled in execution.
func registerSQLAndPlanInExecForTopSQL(sessVars *variable.SessionVars) {
	stmtCtx := sessVars.StmtCtx
	normalizedSQL, sqlDigest := stmtCtx.SQLDigest()
	topsql.RegisterSQL(normalizedSQL, sqlDigest, sessVars.InRestrictedSQL)
	normalizedPlan, planDigest := stmtCtx.GetPlanDigest()
	if len(normalizedPlan) > 0 {
		topsql.RegisterPlan(normalizedPlan, planDigest)
	}
}

// ResetUpdateStmtCtx resets statement context for UpdateStmt.
func ResetUpdateStmtCtx(sc *stmtctx.StatementContext, stmt *ast.UpdateStmt, vars *variable.SessionVars) {
	sc.InUpdateStmt = true
	sc.DupKeyAsWarning = stmt.IgnoreErr
	sc.BadNullAsWarning = !vars.StrictSQLMode || stmt.IgnoreErr
	sc.TruncateAsWarning = !vars.StrictSQLMode || stmt.IgnoreErr
	sc.DividedByZeroAsWarning = !vars.StrictSQLMode || stmt.IgnoreErr
	sc.AllowInvalidDate = vars.SQLMode.HasAllowInvalidDatesMode()
	sc.IgnoreZeroInDate = !vars.SQLMode.HasNoZeroInDateMode() || !vars.SQLMode.HasNoZeroDateMode() || !vars.StrictSQLMode || stmt.IgnoreErr || sc.AllowInvalidDate
	sc.Priority = stmt.Priority
	sc.IgnoreNoPartition = stmt.IgnoreErr
}

// FillVirtualColumnValue will calculate the virtual column value by evaluating generated
// expression using rows from a chunk, and then fill this value into the chunk
func FillVirtualColumnValue(virtualRetTypes []*types.FieldType, virtualColumnIndex []int,
	schema *expression.Schema, columns []*model.ColumnInfo, sctx sessionctx.Context, req *chunk.Chunk) error {
	virCols := chunk.NewChunkWithCapacity(virtualRetTypes, req.Capacity())
	iter := chunk.NewIterator4Chunk(req)
	for i, idx := range virtualColumnIndex {
		for row := iter.Begin(); row != iter.End(); row = iter.Next() {
			datum, err := schema.Columns[idx].EvalVirtualColumn(row)
			if err != nil {
				return err
			}
			// Because the expression might return different type from
			// the generated column, we should wrap a CAST on the result.
			castDatum, err := table.CastValue(sctx, datum, columns[idx], false, true)
			if err != nil {
				return err
			}
			// Handle the bad null error.
			if (mysql.HasNotNullFlag(columns[idx].GetFlag()) || mysql.HasPreventNullInsertFlag(columns[idx].GetFlag())) && castDatum.IsNull() {
				castDatum = table.GetZeroValue(columns[idx])
			}
			virCols.AppendDatum(i, &castDatum)
		}
		req.SetCol(idx, virCols.Column(i))
	}
	return nil
}

func setOptionForTopSQL(sc *stmtctx.StatementContext, snapshot kv.Snapshot) {
	if snapshot == nil {
		return
	}
	snapshot.SetOption(kv.ResourceGroupTagger, sc.GetResourceGroupTagger())
	if sc.KvExecCounter != nil {
		snapshot.SetOption(kv.RPCInterceptor, sc.KvExecCounter.RPCInterceptor())
	}
}

func isWeakConsistencyRead(ctx sessionctx.Context, node ast.Node) bool {
	sessionVars := ctx.GetSessionVars()
	return sessionVars.ConnectionID > 0 && sessionVars.ReadConsistency.IsWeak() &&
		plannercore.IsAutoCommitTxn(ctx) && plannercore.IsReadOnly(node, sessionVars)
}<|MERGE_RESOLUTION|>--- conflicted
+++ resolved
@@ -1926,17 +1926,7 @@
 	sc.OptimizerCETrace = nil
 	sc.StatsLoadStatus = make(map[model.TableItemID]string)
 	sc.IsSyncStatsFailed = false
-<<<<<<< HEAD
-=======
 	sc.IsExplainAnalyzeDML = false
-	// Firstly we assume that UseDynamicPruneMode can be enabled according session variable, then we will check other conditions
-	// in PlanBuilder.buildDataSource
-	if ctx.GetSessionVars().IsDynamicPartitionPruneEnabled() {
-		sc.UseDynamicPruneMode = true
-	} else {
-		sc.UseDynamicPruneMode = false
-	}
->>>>>>> c5a28bfe
 
 	sc.SysdateIsNow = ctx.GetSessionVars().SysdateIsNow
 
