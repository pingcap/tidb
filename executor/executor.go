--- conflicted
+++ resolved
@@ -143,11 +143,7 @@
 )
 
 func init() {
-<<<<<<< HEAD
 	GlobalDiskUsageTracker = disk.NewTracker(stringutil.StringerStr(globalStorageLabel), -1)
-=======
-	GlobalDiskUsageTracker = disk.NewGlobalTrcaker(stringutil.StringerStr("GlobalStorageLabel"), -1)
->>>>>>> 264e943e
 	action := &globalPanicOnExceed{}
 	GlobalDiskUsageTracker.SetActionOnExceed(action)
 	GlobalMemoryUsageTracker = memory.NewTracker(stringutil.StringerStr(globalMemoryLabel), -1)
@@ -1574,20 +1570,14 @@
 // Before every execution, we must clear statement context.
 func ResetContextOfStmt(ctx sessionctx.Context, s ast.StmtNode) (err error) {
 	vars := ctx.GetSessionVars()
-<<<<<<< HEAD
 	// Detach the Memory and disk tracker for the previous stmtCtx from GlobalMemoryUsageTracker and GlobalDiskUsageTracker
 	if stmtCtx := vars.StmtCtx; stmtCtx != nil {
 		if stmtCtx.DiskTracker != nil {
-			stmtCtx.DiskTracker.Detach()
+			stmtCtx.DiskTracker.DetachFromGlobalTracker()
 		}
 		if stmtCtx.MemTracker != nil {
-			stmtCtx.MemTracker.Detach()
-		}
-=======
-	// Detach the disk tracker for the previous stmtctx from GlobalDiskUsageTracker
-	if vars.StmtCtx != nil && vars.StmtCtx.DiskTracker != nil {
-		vars.StmtCtx.DiskTracker.DetachFromGlobalTracker()
->>>>>>> 264e943e
+			stmtCtx.MemTracker.DetachFromGlobalTracker()
+		}
 	}
 	sc := &stmtctx.StatementContext{
 		TimeZone:    vars.Location(),
