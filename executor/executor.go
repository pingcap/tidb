--- conflicted
+++ resolved
@@ -168,11 +168,7 @@
 	return nil
 }
 
-<<<<<<< HEAD
-func newBaseExecutor(ctx context.Context, schema *expression.Schema, id string, children ...Executor) baseExecutor {
-=======
-func newBaseExecutor(schema *expression.Schema, ctx sessionctx.Context, id string, children ...Executor) baseExecutor {
->>>>>>> c227248c
+func newBaseExecutor(ctx sessionctx.Context, schema *expression.Schema, id string, children ...Executor) baseExecutor {
 	e := baseExecutor{
 		children:     children,
 		ctx:          ctx,
