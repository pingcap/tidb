--- conflicted
+++ resolved
@@ -351,15 +351,9 @@
 }
 
 // Next implements the Executor Next interface.
-<<<<<<< HEAD
-func (e *LimitExec) Next() (Row, error) {
-	for e.cursor < e.begin {
-		srcRow, err := e.children[0].Next()
-=======
 func (e *LimitExec) Next(goCtx goctx.Context) (Row, error) {
 	for e.Idx < e.Offset {
 		srcRow, err := e.children[0].Next(goCtx)
->>>>>>> fb610e64
 		if err != nil {
 			return nil, errors.Trace(err)
 		}
