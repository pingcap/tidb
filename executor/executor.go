// Copyright 2015 PingCAP, Inc.
//
// Licensed under the Apache License, Version 2.0 (the "License");
// you may not use this file except in compliance with the License.
// You may obtain a copy of the License at
//
//     http://www.apache.org/licenses/LICENSE-2.0
//
// Unless required by applicable law or agreed to in writing, software
// distributed under the License is distributed on an "AS IS" BASIS,
// See the License for the specific language governing permissions and
// limitations under the License.

package executor

import (
	"context"
	"fmt"
	"runtime"
	"strconv"
	"sync"
	"sync/atomic"
	"time"

	"github.com/cznic/mathutil"
	"github.com/opentracing/opentracing-go"
	"github.com/pingcap/errors"
	"github.com/pingcap/parser/ast"
	"github.com/pingcap/parser/model"
	"github.com/pingcap/parser/mysql"
	"github.com/pingcap/parser/terror"
	"github.com/pingcap/tidb/config"
	"github.com/pingcap/tidb/domain"
	"github.com/pingcap/tidb/expression"
	"github.com/pingcap/tidb/infoschema"
	"github.com/pingcap/tidb/kv"
	plannercore "github.com/pingcap/tidb/planner/core"
	"github.com/pingcap/tidb/sessionctx"
	"github.com/pingcap/tidb/sessionctx/stmtctx"
	"github.com/pingcap/tidb/sessionctx/variable"
	"github.com/pingcap/tidb/table"
	"github.com/pingcap/tidb/tablecodec"
	"github.com/pingcap/tidb/types"
	"github.com/pingcap/tidb/util/admin"
	"github.com/pingcap/tidb/util/chunk"
	"github.com/pingcap/tidb/util/execdetails"
	"github.com/pingcap/tidb/util/logutil"
	"github.com/pingcap/tidb/util/memory"
	"github.com/pingcap/tidb/util/stringutil"
	"go.uber.org/zap"
)

var (
	_ Executor = &baseExecutor{}
	_ Executor = &CheckTableExec{}
	_ Executor = &HashAggExec{}
	_ Executor = &LimitExec{}
	_ Executor = &MaxOneRowExec{}
	_ Executor = &ProjectionExec{}
	_ Executor = &SelectionExec{}
	_ Executor = &SelectLockExec{}
	_ Executor = &ShowNextRowIDExec{}
	_ Executor = &ShowDDLExec{}
	_ Executor = &ShowDDLJobsExec{}
	_ Executor = &ShowDDLJobQueriesExec{}
	_ Executor = &SortExec{}
	_ Executor = &StreamAggExec{}
	_ Executor = &TableDualExec{}
	_ Executor = &TableScanExec{}
	_ Executor = &TopNExec{}
	_ Executor = &UnionExec{}
	_ Executor = &CheckIndexExec{}
	_ Executor = &HashJoinExec{}
	_ Executor = &IndexLookUpExecutor{}
	_ Executor = &MergeJoinExec{}
)

type baseExecutor struct {
	ctx           sessionctx.Context
	id            fmt.Stringer
	schema        *expression.Schema
	initCap       int
	maxChunkSize  int
	children      []Executor
	retFieldTypes []*types.FieldType
	runtimeStats  *execdetails.RuntimeStats
}

// base returns the baseExecutor of an executor, don't override this method!
func (e *baseExecutor) base() *baseExecutor {
	return e
}

// Open initializes children recursively and "childrenResults" according to children's schemas.
func (e *baseExecutor) Open(ctx context.Context) error {
	for _, child := range e.children {
		err := child.Open(ctx)
		if err != nil {
			return err
		}
	}
	return nil
}

// Close closes all executors and release all resources.
func (e *baseExecutor) Close() error {
	for _, child := range e.children {
		err := child.Close()
		if err != nil {
			return err
		}
	}
	return nil
}

// Schema returns the current baseExecutor's schema. If it is nil, then create and return a new one.
func (e *baseExecutor) Schema() *expression.Schema {
	if e.schema == nil {
		return expression.NewSchema()
	}
	return e.schema
}

// newFirstChunk creates a new chunk to buffer current executor's result.
func newFirstChunk(e Executor) *chunk.Chunk {
	base := e.base()
	return chunk.New(base.retFieldTypes, base.initCap, base.maxChunkSize)
}

// retTypes returns all output column types.
func retTypes(e Executor) []*types.FieldType {
	base := e.base()
	return base.retFieldTypes
}

// Next fills mutiple rows into a chunk.
func (e *baseExecutor) Next(ctx context.Context, req *chunk.RecordBatch) error {
	return nil
}

func newBaseExecutor(ctx sessionctx.Context, schema *expression.Schema, id fmt.Stringer, children ...Executor) baseExecutor {
	e := baseExecutor{
		children:     children,
		ctx:          ctx,
		id:           id,
		schema:       schema,
		initCap:      ctx.GetSessionVars().InitChunkSize,
		maxChunkSize: ctx.GetSessionVars().MaxChunkSize,
	}
	if ctx.GetSessionVars().StmtCtx.RuntimeStatsColl != nil {
		if e.id != nil {
			e.runtimeStats = e.ctx.GetSessionVars().StmtCtx.RuntimeStatsColl.GetRootStats(e.id.String())
		}
	}
	if schema != nil {
		cols := schema.Columns
		e.retFieldTypes = make([]*types.FieldType, len(cols))
		for i := range cols {
			e.retFieldTypes[i] = cols[i].RetType
		}
	}
	return e
}

// Executor is the physical implementation of a algebra operator.
//
// In TiDB, all algebra operators are implemented as iterators, i.e., they
// support a simple Open-Next-Close protocol. See this paper for more details:
//
// "Volcano-An Extensible and Parallel Query Evaluation System"
//
// Different from Volcano's execution model, a "Next" function call in TiDB will
// return a batch of rows, other than a single row in Volcano.
// NOTE: Executors must call "chk.Reset()" before appending their results to it.
type Executor interface {
	base() *baseExecutor
	Open(context.Context) error
	Next(ctx context.Context, req *chunk.RecordBatch) error
	Close() error
	Schema() *expression.Schema
}

// Next is a wrapper function on e.Next(), it handles some common codes.
func Next(ctx context.Context, e Executor, req *chunk.RecordBatch) error {
	select {
	case <-ctx.Done():
		req.Reset()
		return errors.Trace(ctx.Err())
	default:
	}
	return e.Next(ctx, req)
}

// CancelDDLJobsExec represents a cancel DDL jobs executor.
type CancelDDLJobsExec struct {
	baseExecutor

	cursor int
	jobIDs []int64
	errs   []error
}

// Next implements the Executor Next interface.
func (e *CancelDDLJobsExec) Next(ctx context.Context, req *chunk.RecordBatch) error {
	if e.runtimeStats != nil {
		start := time.Now()
		defer func() { e.runtimeStats.Record(time.Since(start), req.NumRows()) }()
	}
	req.GrowAndReset(e.maxChunkSize)
	if e.cursor >= len(e.jobIDs) {
		return nil
	}
	numCurBatch := mathutil.Min(req.Capacity(), len(e.jobIDs)-e.cursor)
	for i := e.cursor; i < e.cursor+numCurBatch; i++ {
		req.AppendString(0, fmt.Sprintf("%d", e.jobIDs[i]))
		if e.errs[i] != nil {
			req.AppendString(1, fmt.Sprintf("error: %v", e.errs[i]))
		} else {
			req.AppendString(1, "successful")
		}
	}
	e.cursor += numCurBatch
	return nil
}

// ShowNextRowIDExec represents a show the next row ID executor.
type ShowNextRowIDExec struct {
	baseExecutor
	tblName *ast.TableName
	done    bool
}

// Next implements the Executor Next interface.
func (e *ShowNextRowIDExec) Next(ctx context.Context, req *chunk.RecordBatch) error {
	req.Reset()
	if e.done {
		return nil
	}
	is := domain.GetDomain(e.ctx).InfoSchema()
	tbl, err := is.TableByName(e.tblName.Schema, e.tblName.Name)
	if err != nil {
		return err
	}
	colName := model.ExtraHandleName
	for _, col := range tbl.Meta().Columns {
		if mysql.HasAutoIncrementFlag(col.Flag) {
			colName = col.Name
			break
		}
	}
	nextGlobalID, err := tbl.Allocator(e.ctx).NextGlobalAutoID(tbl.Meta().ID)
	if err != nil {
		return err
	}
	req.AppendString(0, e.tblName.Schema.O)
	req.AppendString(1, e.tblName.Name.O)
	req.AppendString(2, colName.O)
	req.AppendInt64(3, nextGlobalID)
	e.done = true
	return nil
}

// ShowDDLExec represents a show DDL executor.
type ShowDDLExec struct {
	baseExecutor

	ddlOwnerID string
	selfID     string
	ddlInfo    *admin.DDLInfo
	done       bool
}

// Next implements the Executor Next interface.
func (e *ShowDDLExec) Next(ctx context.Context, req *chunk.RecordBatch) error {
	req.Reset()
	if e.done {
		return nil
	}

	ddlJobs := ""
	query := ""
	l := len(e.ddlInfo.Jobs)
	for i, job := range e.ddlInfo.Jobs {
		ddlJobs += job.String()
		query += job.Query
		if i != l-1 {
			ddlJobs += "\n"
			query += "\n"
		}
	}

	do := domain.GetDomain(e.ctx)
	serverInfo, err := do.InfoSyncer().GetServerInfoByID(ctx, e.ddlOwnerID)
	if err != nil {
		return err
	}

	serverAddress := serverInfo.IP + ":" +
		strconv.FormatUint(uint64(serverInfo.Port), 10)

	req.AppendInt64(0, e.ddlInfo.SchemaVer)
	req.AppendString(1, e.ddlOwnerID)
	req.AppendString(2, serverAddress)
	req.AppendString(3, ddlJobs)
	req.AppendString(4, e.selfID)
	req.AppendString(5, query)

	e.done = true
	return nil
}

// ShowDDLJobsExec represent a show DDL jobs executor.
type ShowDDLJobsExec struct {
	baseExecutor

	cursor    int
	jobs      []*model.Job
	jobNumber int64
	is        infoschema.InfoSchema
}

// ShowDDLJobQueriesExec represents a show DDL job queries executor.
// The jobs id that is given by 'admin show ddl job queries' statement,
// only be searched in the latest 10 history jobs
type ShowDDLJobQueriesExec struct {
	baseExecutor

	cursor int
	jobs   []*model.Job
	jobIDs []int64
}

// Open implements the Executor Open interface.
func (e *ShowDDLJobQueriesExec) Open(ctx context.Context) error {
	if err := e.baseExecutor.Open(ctx); err != nil {
		return err
	}
	txn, err := e.ctx.Txn(true)
	if err != nil {
		return err
	}
	jobs, err := admin.GetDDLJobs(txn)
	if err != nil {
		return err
	}
	historyJobs, err := admin.GetHistoryDDLJobs(txn, admin.DefNumHistoryJobs)
	if err != nil {
		return err
	}

	e.jobs = append(e.jobs, jobs...)
	e.jobs = append(e.jobs, historyJobs...)

	return nil
}

// Next implements the Executor Next interface.
func (e *ShowDDLJobQueriesExec) Next(ctx context.Context, req *chunk.RecordBatch) error {
	req.GrowAndReset(e.maxChunkSize)
	if e.cursor >= len(e.jobs) {
		return nil
	}
	if len(e.jobIDs) >= len(e.jobs) {
		return nil
	}
	numCurBatch := mathutil.Min(req.Capacity(), len(e.jobs)-e.cursor)
	for _, id := range e.jobIDs {
		for i := e.cursor; i < e.cursor+numCurBatch; i++ {
			if id == e.jobs[i].ID {
				req.AppendString(0, e.jobs[i].Query)
			}
		}
	}
	e.cursor += numCurBatch
	return nil
}

// Open implements the Executor Open interface.
func (e *ShowDDLJobsExec) Open(ctx context.Context) error {
	if err := e.baseExecutor.Open(ctx); err != nil {
		return err
	}
	txn, err := e.ctx.Txn(true)
	if err != nil {
		return err
	}
	jobs, err := admin.GetDDLJobs(txn)
	if err != nil {
		return err
	}
	if e.jobNumber == 0 {
		e.jobNumber = admin.DefNumHistoryJobs
	}
	historyJobs, err := admin.GetHistoryDDLJobs(txn, int(e.jobNumber))
	if err != nil {
		return err
	}
	e.jobs = append(e.jobs, jobs...)
	e.jobs = append(e.jobs, historyJobs...)
	e.cursor = 0
	return nil
}

// Next implements the Executor Next interface.
func (e *ShowDDLJobsExec) Next(ctx context.Context, req *chunk.RecordBatch) error {
	req.GrowAndReset(e.maxChunkSize)
	if e.cursor >= len(e.jobs) {
		return nil
	}
	numCurBatch := mathutil.Min(req.Capacity(), len(e.jobs)-e.cursor)
	for i := e.cursor; i < e.cursor+numCurBatch; i++ {
		req.AppendInt64(0, e.jobs[i].ID)
		req.AppendString(1, getSchemaName(e.is, e.jobs[i].SchemaID))
		req.AppendString(2, getTableName(e.is, e.jobs[i].TableID))
		req.AppendString(3, e.jobs[i].Type.String())
		req.AppendString(4, e.jobs[i].SchemaState.String())
		req.AppendInt64(5, e.jobs[i].SchemaID)
		req.AppendInt64(6, e.jobs[i].TableID)
		req.AppendInt64(7, e.jobs[i].RowCount)
		req.AppendString(8, model.TSConvert2Time(e.jobs[i].StartTS).String())
		req.AppendString(9, e.jobs[i].State.String())
	}
	e.cursor += numCurBatch
	return nil
}

func getSchemaName(is infoschema.InfoSchema, id int64) string {
	var schemaName string
	DBInfo, ok := is.SchemaByID(id)
	if ok {
		schemaName = DBInfo.Name.O
		return schemaName
	}

	return schemaName
}

func getTableName(is infoschema.InfoSchema, id int64) string {
	var tableName string
	table, ok := is.TableByID(id)
	if ok {
		tableName = table.Meta().Name.O
		return tableName
	}

	return tableName
}

// CheckTableExec represents a check table executor.
// It is built from the "admin check table" statement, and it checks if the
// index matches the records in the table.
type CheckTableExec struct {
	baseExecutor

	tables []*ast.TableName
	done   bool
	is     infoschema.InfoSchema

	genExprs map[model.TableColumnID]expression.Expression
}

// Open implements the Executor Open interface.
func (e *CheckTableExec) Open(ctx context.Context) error {
	if err := e.baseExecutor.Open(ctx); err != nil {
		return err
	}
	e.done = false
	return nil
}

// Next implements the Executor Next interface.
func (e *CheckTableExec) Next(ctx context.Context, req *chunk.RecordBatch) error {
	if e.done {
		return nil
	}
	defer func() { e.done = true }()
	for _, t := range e.tables {
		dbName := t.DBInfo.Name
		tb, err := e.is.TableByName(dbName, t.Name)
		if err != nil {
			return err
		}
		if tb.Meta().GetPartitionInfo() != nil {
			err = e.doCheckPartitionedTable(tb.(table.PartitionedTable))
		} else {
			err = e.doCheckTable(tb)
		}
		if err != nil {
			logutil.Logger(ctx).Warn("check table failed", zap.String("tableName", t.Name.O), zap.Error(err))
			if admin.ErrDataInConsistent.Equal(err) {
				return ErrAdminCheckTable.GenWithStack("%v err:%v", t.Name, err)
			}

			return errors.Errorf("%v err:%v", t.Name, err)
		}
	}
	return nil
}

func (e *CheckTableExec) doCheckPartitionedTable(tbl table.PartitionedTable) error {
	info := tbl.Meta().GetPartitionInfo()
	for _, def := range info.Definitions {
		pid := def.ID
		partition := tbl.GetPartition(pid)
		if err := e.doCheckTable(partition); err != nil {
			return err
		}
	}
	return nil
}

func (e *CheckTableExec) doCheckTable(tbl table.Table) error {
	txn, err := e.ctx.Txn(true)
	if err != nil {
		return err
	}
	for _, idx := range tbl.Indices() {
		if idx.Meta().State != model.StatePublic {
			continue
		}
		err := admin.CompareIndexData(e.ctx, txn, tbl, idx, e.genExprs)
		if err != nil {
			return err
		}
	}
	return nil
}

// CheckIndexExec represents the executor of checking an index.
// It is built from the "admin check index" statement, and it checks
// the consistency of the index data with the records of the table.
type CheckIndexExec struct {
	baseExecutor

	dbName    string
	tableName string
	idxName   string
	src       *IndexLookUpExecutor
	done      bool
	is        infoschema.InfoSchema
}

// Open implements the Executor Open interface.
func (e *CheckIndexExec) Open(ctx context.Context) error {
	if err := e.baseExecutor.Open(ctx); err != nil {
		return err
	}
	if err := e.src.Open(ctx); err != nil {
		return err
	}
	e.done = false
	return nil
}

// Close implements the Executor Close interface.
func (e *CheckIndexExec) Close() error {
	return e.src.Close()
}

// Next implements the Executor Next interface.
func (e *CheckIndexExec) Next(ctx context.Context, req *chunk.RecordBatch) error {
	if e.done {
		return nil
	}
	defer func() { e.done = true }()

	err := admin.CheckIndicesCount(e.ctx, e.dbName, e.tableName, []string{e.idxName})
	if err != nil {
		return err
	}
	chk := newFirstChunk(e.src)
	for {
		err := Next(ctx, e.src, chunk.NewRecordBatch(chk))
		if err != nil {
			return err
		}
		if chk.NumRows() == 0 {
			break
		}
	}
	return nil
}

// ShowSlowExec represents the executor of showing the slow queries.
// It is build from the "admin show slow" statement:
//	admin show slow top [internal | all] N
//	admin show slow recent N
type ShowSlowExec struct {
	baseExecutor

	ShowSlow *ast.ShowSlow
	result   []*domain.SlowQueryInfo
	cursor   int
}

// Open implements the Executor Open interface.
func (e *ShowSlowExec) Open(ctx context.Context) error {
	if err := e.baseExecutor.Open(ctx); err != nil {
		return err
	}

	dom := domain.GetDomain(e.ctx)
	e.result = dom.ShowSlowQuery(e.ShowSlow)
	return nil
}

// Next implements the Executor Next interface.
func (e *ShowSlowExec) Next(ctx context.Context, req *chunk.RecordBatch) error {
	req.Reset()
	if e.cursor >= len(e.result) {
		return nil
	}

	for e.cursor < len(e.result) && req.NumRows() < e.maxChunkSize {
		slow := e.result[e.cursor]
		req.AppendString(0, slow.SQL)
		req.AppendTime(1, types.Time{
			Time: types.FromGoTime(slow.Start),
			Type: mysql.TypeTimestamp,
			Fsp:  types.MaxFsp,
		})
		req.AppendDuration(2, types.Duration{Duration: slow.Duration, Fsp: types.MaxFsp})
		req.AppendString(3, slow.Detail.String())
		if slow.Succ {
			req.AppendInt64(4, 1)
		} else {
			req.AppendInt64(4, 0)
		}
		req.AppendUint64(5, slow.ConnID)
		req.AppendUint64(6, slow.TxnTS)
		req.AppendString(7, slow.User)
		req.AppendString(8, slow.DB)
		req.AppendString(9, slow.TableIDs)
		req.AppendString(10, slow.IndexIDs)
		if slow.Internal {
			req.AppendInt64(11, 1)
		} else {
			req.AppendInt64(11, 0)
		}
		req.AppendString(12, slow.Digest)
		e.cursor++
	}
	return nil
}

// SelectLockExec represents a select lock executor.
// It is built from the "SELECT .. FOR UPDATE" or the "SELECT .. LOCK IN SHARE MODE" statement.
// For "SELECT .. FOR UPDATE" statement, it locks every row key from source Executor.
// After the execution, the keys are buffered in transaction, and will be sent to KV
// when doing commit. If there is any key already locked by another transaction,
// the transaction will rollback and retry.
type SelectLockExec struct {
	baseExecutor

	Lock ast.SelectLockType
	keys []kv.Key
}

// Open implements the Executor Open interface.
func (e *SelectLockExec) Open(ctx context.Context) error {
	if err := e.baseExecutor.Open(ctx); err != nil {
		return err
	}

	txnCtx := e.ctx.GetSessionVars().TxnCtx
	txnCtx.ForUpdate = true
	for id := range e.Schema().TblID2Handle {
		// This operation is only for schema validator check.
		txnCtx.UpdateDeltaForTable(id, 0, 0, map[int64]int64{})
	}
	return nil
}

// Next implements the Executor Next interface.
func (e *SelectLockExec) Next(ctx context.Context, req *chunk.RecordBatch) error {
	if span := opentracing.SpanFromContext(ctx); span != nil && span.Tracer() != nil {
		span1 := span.Tracer().StartSpan("selectLock.Next", opentracing.ChildOf(span.Context()))
		defer span1.Finish()
	}

	req.GrowAndReset(e.maxChunkSize)
	err := Next(ctx, e.children[0], req)
	if err != nil {
		return err
	}
	// If there's no handle or it's not a `SELECT FOR UPDATE` statement.
	if len(e.Schema().TblID2Handle) == 0 || e.Lock != ast.SelectLockForUpdate {
		return nil
	}
	if req.NumRows() != 0 {
		iter := chunk.NewIterator4Chunk(req.Chunk)
		for id, cols := range e.Schema().TblID2Handle {
			for _, col := range cols {
				for row := iter.Begin(); row != iter.End(); row = iter.Next() {
					e.keys = append(e.keys, tablecodec.EncodeRowKeyWithHandle(id, row.GetInt64(col.Index)))
				}
			}
		}
		return nil
	}
	// Lock keys only once when finished fetching all results.
	txn, err := e.ctx.Txn(true)
	if err != nil {
		return err
	}
	forUpdateTS := e.ctx.GetSessionVars().TxnCtx.GetForUpdateTS()
	return txn.LockKeys(ctx, forUpdateTS, e.keys...)
}

// LimitExec represents limit executor
// It ignores 'Offset' rows from src, then returns 'Count' rows at maximum.
type LimitExec struct {
	baseExecutor

	begin  uint64
	end    uint64
	cursor uint64

	// meetFirstBatch represents whether we have met the first valid Chunk from child.
	meetFirstBatch bool

	childResult *chunk.Chunk
}

// Next implements the Executor Next interface.
func (e *LimitExec) Next(ctx context.Context, req *chunk.RecordBatch) error {
	if span := opentracing.SpanFromContext(ctx); span != nil && span.Tracer() != nil {
		span1 := span.Tracer().StartSpan("limit.Next", opentracing.ChildOf(span.Context()))
		defer span1.Finish()
	}
	if e.runtimeStats != nil {
		start := time.Now()
		defer func() { e.runtimeStats.Record(time.Since(start), req.NumRows()) }()
	}
	req.Reset()
	if e.cursor >= e.end {
		return nil
	}
	for !e.meetFirstBatch {
		// transfer req's requiredRows to childResult and then adjust it in childResult
		e.childResult = e.childResult.SetRequiredRows(req.RequiredRows(), e.maxChunkSize)
		err := Next(ctx, e.children[0], chunk.NewRecordBatch(e.adjustRequiredRows(e.childResult)))
		if err != nil {
			return err
		}
		batchSize := uint64(e.childResult.NumRows())
		// no more data.
		if batchSize == 0 {
			return nil
		}
		if newCursor := e.cursor + batchSize; newCursor >= e.begin {
			e.meetFirstBatch = true
			begin, end := e.begin-e.cursor, batchSize
			if newCursor > e.end {
				end = e.end - e.cursor
			}
			e.cursor += end
			if begin == end {
				break
			}
			req.Append(e.childResult, int(begin), int(end))
			return nil
		}
		e.cursor += batchSize
	}
	e.adjustRequiredRows(req.Chunk)
	err := Next(ctx, e.children[0], req)
	if err != nil {
		return err
	}
	batchSize := uint64(req.NumRows())
	// no more data.
	if batchSize == 0 {
		return nil
	}
	if e.cursor+batchSize > e.end {
		req.TruncateTo(int(e.end - e.cursor))
		batchSize = e.end - e.cursor
	}
	e.cursor += batchSize
	return nil
}

// Open implements the Executor Open interface.
func (e *LimitExec) Open(ctx context.Context) error {
	if err := e.baseExecutor.Open(ctx); err != nil {
		return err
	}
	e.childResult = newFirstChunk(e.children[0])
	e.cursor = 0
	e.meetFirstBatch = e.begin == 0
	return nil
}

// Close implements the Executor Close interface.
func (e *LimitExec) Close() error {
	e.childResult = nil
	return e.baseExecutor.Close()
}

func (e *LimitExec) adjustRequiredRows(chk *chunk.Chunk) *chunk.Chunk {
	// the limit of maximum number of rows the LimitExec should read
	limitTotal := int(e.end - e.cursor)

	var limitRequired int
	if e.cursor < e.begin {
		// if cursor is less than begin, it have to read (begin-cursor) rows to ignore
		// and then read chk.RequiredRows() rows to return,
		// so the limit is (begin-cursor)+chk.RequiredRows().
		limitRequired = int(e.begin) - int(e.cursor) + chk.RequiredRows()
	} else {
		// if cursor is equal or larger than begin, just read chk.RequiredRows() rows to return.
		limitRequired = chk.RequiredRows()
	}

	return chk.SetRequiredRows(mathutil.Min(limitTotal, limitRequired), e.maxChunkSize)
}

func init() {
	// While doing optimization in the plan package, we need to execute uncorrelated subquery,
	// but the plan package cannot import the executor package because of the dependency cycle.
	// So we assign a function implemented in the executor package to the plan package to avoid the dependency cycle.
	plannercore.EvalSubquery = func(p plannercore.PhysicalPlan, is infoschema.InfoSchema, sctx sessionctx.Context) (rows [][]types.Datum, err error) {
		e := &executorBuilder{is: is, ctx: sctx}
		exec := e.build(p)
		if e.err != nil {
			return rows, err
		}
		ctx := context.TODO()
		err = exec.Open(ctx)
		defer terror.Call(exec.Close)
		if err != nil {
			return rows, err
		}
		chk := newFirstChunk(exec)
		for {
			err = Next(ctx, exec, chunk.NewRecordBatch(chk))
			if err != nil {
				return rows, err
			}
			if chk.NumRows() == 0 {
				return rows, nil
			}
			iter := chunk.NewIterator4Chunk(chk)
			for r := iter.Begin(); r != iter.End(); r = iter.Next() {
				row := r.GetDatumRow(retTypes(exec))
				rows = append(rows, row)
			}
			chk = chunk.Renew(chk, sctx.GetSessionVars().MaxChunkSize)
		}
	}
}

// TableDualExec represents a dual table executor.
type TableDualExec struct {
	baseExecutor

	// numDualRows can only be 0 or 1.
	numDualRows int
	numReturned int
}

// Open implements the Executor Open interface.
func (e *TableDualExec) Open(ctx context.Context) error {
	e.numReturned = 0
	return nil
}

// Next implements the Executor Next interface.
func (e *TableDualExec) Next(ctx context.Context, req *chunk.RecordBatch) error {
	if span := opentracing.SpanFromContext(ctx); span != nil && span.Tracer() != nil {
		span1 := span.Tracer().StartSpan("tableDual.Next", opentracing.ChildOf(span.Context()))
		defer span1.Finish()
	}
	if e.runtimeStats != nil {
		start := time.Now()
		defer func() { e.runtimeStats.Record(time.Since(start), req.NumRows()) }()
	}
	req.Reset()
	if e.numReturned >= e.numDualRows {
		return nil
	}
	if e.Schema().Len() == 0 {
		req.SetNumVirtualRows(1)
	} else {
		for i := range e.Schema().Columns {
			req.AppendNull(i)
		}
	}
	e.numReturned = e.numDualRows
	return nil
}

// SelectionExec represents a filter executor.
type SelectionExec struct {
	baseExecutor

	batched     bool
	filters     []expression.Expression
	selected    []bool
	inputIter   *chunk.Iterator4Chunk
	inputRow    chunk.Row
	childResult *chunk.Chunk
}

// Open implements the Executor Open interface.
func (e *SelectionExec) Open(ctx context.Context) error {
	if err := e.baseExecutor.Open(ctx); err != nil {
		return err
	}
	e.childResult = newFirstChunk(e.children[0])
	e.batched = expression.Vectorizable(e.filters)
	if e.batched {
		e.selected = make([]bool, 0, chunk.InitialCapacity)
	}
	e.inputIter = chunk.NewIterator4Chunk(e.childResult)
	e.inputRow = e.inputIter.End()
	return nil
}

// Close implements plannercore.Plan Close interface.
func (e *SelectionExec) Close() error {
	e.childResult = nil
	e.selected = nil
	return e.baseExecutor.Close()
}

// Next implements the Executor Next interface.
func (e *SelectionExec) Next(ctx context.Context, req *chunk.RecordBatch) error {
	if span := opentracing.SpanFromContext(ctx); span != nil && span.Tracer() != nil {
		span1 := span.Tracer().StartSpan("selection.Next", opentracing.ChildOf(span.Context()))
		defer span1.Finish()
	}
	if e.runtimeStats != nil {
		start := time.Now()
		defer func() { e.runtimeStats.Record(time.Since(start), req.NumRows()) }()
	}
	req.GrowAndReset(e.maxChunkSize)

	if !e.batched {
		return e.unBatchedNext(ctx, req.Chunk)
	}

	for {
		for ; e.inputRow != e.inputIter.End(); e.inputRow = e.inputIter.Next() {
			if !e.selected[e.inputRow.Idx()] {
				continue
			}
			if req.IsFull() {
				return nil
			}
			req.AppendRow(e.inputRow)
		}
		err := Next(ctx, e.children[0], chunk.NewRecordBatch(e.childResult))
		if err != nil {
			return err
		}
		// no more data.
		if e.childResult.NumRows() == 0 {
			return nil
		}
		e.selected, err = expression.VectorizedFilter(e.ctx, e.filters, e.inputIter, e.selected)
		if err != nil {
			return err
		}
		e.inputRow = e.inputIter.Begin()
	}
}

// unBatchedNext filters input rows one by one and returns once an input row is selected.
// For sql with "SETVAR" in filter and "GETVAR" in projection, for example: "SELECT @a FROM t WHERE (@a := 2) > 0",
// we have to set batch size to 1 to do the evaluation of filter and projection.
func (e *SelectionExec) unBatchedNext(ctx context.Context, chk *chunk.Chunk) error {
	for {
		for ; e.inputRow != e.inputIter.End(); e.inputRow = e.inputIter.Next() {
			selected, _, err := expression.EvalBool(e.ctx, e.filters, e.inputRow)
			if err != nil {
				return err
			}
			if selected {
				chk.AppendRow(e.inputRow)
				e.inputRow = e.inputIter.Next()
				return nil
			}
		}
		err := Next(ctx, e.children[0], chunk.NewRecordBatch(e.childResult))
		if err != nil {
			return err
		}
		e.inputRow = e.inputIter.Begin()
		// no more data.
		if e.childResult.NumRows() == 0 {
			return nil
		}
	}
}

// TableScanExec is a table scan executor without result fields.
type TableScanExec struct {
	baseExecutor

	t                     table.Table
	seekHandle            int64
	iter                  kv.Iterator
	columns               []*model.ColumnInfo
	isVirtualTable        bool
	virtualTableChunkList *chunk.List
	virtualTableChunkIdx  int
}

// Next implements the Executor Next interface.
func (e *TableScanExec) Next(ctx context.Context, req *chunk.RecordBatch) error {
	if span := opentracing.SpanFromContext(ctx); span != nil && span.Tracer() != nil {
		span1 := span.Tracer().StartSpan("tableScan.Next", opentracing.ChildOf(span.Context()))
		defer span1.Finish()
	}
	if e.runtimeStats != nil {
		start := time.Now()
		defer func() { e.runtimeStats.Record(time.Since(start), req.NumRows()) }()
	}
	req.GrowAndReset(e.maxChunkSize)
	if e.isVirtualTable {
		return e.nextChunk4InfoSchema(ctx, req.Chunk)
	}
	handle, found, err := e.nextHandle()
	if err != nil || !found {
		return err
	}

	mutableRow := chunk.MutRowFromTypes(retTypes(e))
	for req.NumRows() < req.Capacity() {
		row, err := e.getRow(handle)
		if err != nil {
			return err
		}
		e.seekHandle = handle + 1
		mutableRow.SetDatums(row...)
		req.AppendRow(mutableRow.ToRow())
	}
	return nil
}

func (e *TableScanExec) nextChunk4InfoSchema(ctx context.Context, chk *chunk.Chunk) error {
	chk.GrowAndReset(e.maxChunkSize)
	if e.virtualTableChunkList == nil {
		e.virtualTableChunkList = chunk.NewList(retTypes(e), e.initCap, e.maxChunkSize)
		columns := make([]*table.Column, e.schema.Len())
		for i, colInfo := range e.columns {
			columns[i] = table.ToColumn(colInfo)
		}
		mutableRow := chunk.MutRowFromTypes(retTypes(e))
		err := e.t.IterRecords(e.ctx, nil, columns, func(h int64, rec []types.Datum, cols []*table.Column) (bool, error) {
			mutableRow.SetDatums(rec...)
			e.virtualTableChunkList.AppendRow(mutableRow.ToRow())
			return true, nil
		})
		if err != nil {
			return err
		}
	}
	// no more data.
	if e.virtualTableChunkIdx >= e.virtualTableChunkList.NumChunks() {
		return nil
	}
	virtualTableChunk := e.virtualTableChunkList.GetChunk(e.virtualTableChunkIdx)
	e.virtualTableChunkIdx++
	chk.SwapColumns(virtualTableChunk)
	return nil
}

// nextHandle gets the unique handle for next row.
func (e *TableScanExec) nextHandle() (handle int64, found bool, err error) {
	for {
		handle, found, err = e.t.Seek(e.ctx, e.seekHandle)
		if err != nil || !found {
			return 0, false, err
		}
		return handle, true, nil
	}
}

func (e *TableScanExec) getRow(handle int64) ([]types.Datum, error) {
	columns := make([]*table.Column, e.schema.Len())
	for i, v := range e.columns {
		columns[i] = table.ToColumn(v)
	}
	row, err := e.t.RowWithCols(e.ctx, handle, columns)
	if err != nil {
		return nil, err
	}

	return row, nil
}

// Open implements the Executor Open interface.
func (e *TableScanExec) Open(ctx context.Context) error {
	e.iter = nil
	e.virtualTableChunkList = nil
	return nil
}

// MaxOneRowExec checks if the number of rows that a query returns is at maximum one.
// It's built from subquery expression.
type MaxOneRowExec struct {
	baseExecutor

	evaluated bool
}

// Open implements the Executor Open interface.
func (e *MaxOneRowExec) Open(ctx context.Context) error {
	if err := e.baseExecutor.Open(ctx); err != nil {
		return err
	}
	e.evaluated = false
	return nil
}

// Next implements the Executor Next interface.
func (e *MaxOneRowExec) Next(ctx context.Context, req *chunk.RecordBatch) error {
	if span := opentracing.SpanFromContext(ctx); span != nil && span.Tracer() != nil {
		span1 := span.Tracer().StartSpan("maxOneRow.Next", opentracing.ChildOf(span.Context()))
		defer span1.Finish()
	}
	if e.runtimeStats != nil {
		start := time.Now()
		defer func() { e.runtimeStats.Record(time.Since(start), req.NumRows()) }()
	}
	req.Reset()
	if e.evaluated {
		return nil
	}
	e.evaluated = true
	err := Next(ctx, e.children[0], req)
	if err != nil {
		return err
	}

	if num := req.NumRows(); num == 0 {
		for i := range e.schema.Columns {
			req.AppendNull(i)
		}
		return nil
	} else if num != 1 {
		return errors.New("subquery returns more than 1 row")
	}

<<<<<<< HEAD
	childChunk := e.children[0].newFirstChunk()
	err = Next(ctx, e.children[0], chunk.NewRecordBatch(childChunk))
=======
	childChunk := newFirstChunk(e.children[0])
	err = e.children[0].Next(ctx, chunk.NewRecordBatch(childChunk))
>>>>>>> f6be085b
	if err != nil {
		return err
	}
	if childChunk.NumRows() != 0 {
		return errors.New("subquery returns more than 1 row")
	}

	return nil
}

// UnionExec pulls all it's children's result and returns to its parent directly.
// A "resultPuller" is started for every child to pull result from that child and push it to the "resultPool", the used
// "Chunk" is obtained from the corresponding "resourcePool". All resultPullers are running concurrently.
//                             +----------------+
//   +---> resourcePool 1 ---> | resultPuller 1 |-----+
//   |                         +----------------+     |
//   |                                                |
//   |                         +----------------+     v
//   +---> resourcePool 2 ---> | resultPuller 2 |-----> resultPool ---+
//   |                         +----------------+     ^               |
//   |                               ......           |               |
//   |                         +----------------+     |               |
//   +---> resourcePool n ---> | resultPuller n |-----+               |
//   |                         +----------------+                     |
//   |                                                                |
//   |                          +-------------+                       |
//   |--------------------------| main thread | <---------------------+
//                              +-------------+
type UnionExec struct {
	baseExecutor

	stopFetchData atomic.Value
	wg            sync.WaitGroup

	finished      chan struct{}
	resourcePools []chan *chunk.Chunk
	resultPool    chan *unionWorkerResult
	initialized   bool

	childrenResults []*chunk.Chunk
}

// unionWorkerResult stores the result for a union worker.
// A "resultPuller" is started for every child to pull result from that child, unionWorkerResult is used to store that pulled result.
// "src" is used for Chunk reuse: after pulling result from "resultPool", main-thread must push a valid unused Chunk to "src" to
// enable the corresponding "resultPuller" continue to work.
type unionWorkerResult struct {
	chk *chunk.Chunk
	err error
	src chan<- *chunk.Chunk
}

func (e *UnionExec) waitAllFinished() {
	e.wg.Wait()
	close(e.resultPool)
}

// Open implements the Executor Open interface.
func (e *UnionExec) Open(ctx context.Context) error {
	if err := e.baseExecutor.Open(ctx); err != nil {
		return err
	}
	for _, child := range e.children {
		e.childrenResults = append(e.childrenResults, newFirstChunk(child))
	}
	e.stopFetchData.Store(false)
	e.initialized = false
	e.finished = make(chan struct{})
	return nil
}

func (e *UnionExec) initialize(ctx context.Context) {
	e.resultPool = make(chan *unionWorkerResult, len(e.children))
	e.resourcePools = make([]chan *chunk.Chunk, len(e.children))
	for i := range e.children {
		e.resourcePools[i] = make(chan *chunk.Chunk, 1)
		e.resourcePools[i] <- e.childrenResults[i]
		e.wg.Add(1)
		go e.resultPuller(ctx, i)
	}
	go e.waitAllFinished()
}

func (e *UnionExec) resultPuller(ctx context.Context, childID int) {
	result := &unionWorkerResult{
		err: nil,
		chk: nil,
		src: e.resourcePools[childID],
	}
	defer func() {
		if r := recover(); r != nil {
			buf := make([]byte, 4096)
			stackSize := runtime.Stack(buf, false)
			buf = buf[:stackSize]
			logutil.Logger(ctx).Error("resultPuller panicked", zap.String("stack", string(buf)))
			result.err = errors.Errorf("%v", r)
			e.resultPool <- result
			e.stopFetchData.Store(true)
		}
		e.wg.Done()
	}()
	for {
		if e.stopFetchData.Load().(bool) {
			return
		}
		select {
		case <-e.finished:
			return
		case result.chk = <-e.resourcePools[childID]:
		}
		result.err = Next(ctx, e.children[childID], chunk.NewRecordBatch(result.chk))
		if result.err == nil && result.chk.NumRows() == 0 {
			return
		}
		e.resultPool <- result
		if result.err != nil {
			e.stopFetchData.Store(true)
			return
		}
	}
}

// Next implements the Executor Next interface.
func (e *UnionExec) Next(ctx context.Context, req *chunk.RecordBatch) error {
	if span := opentracing.SpanFromContext(ctx); span != nil && span.Tracer() != nil {
		span1 := span.Tracer().StartSpan("union.Next", opentracing.ChildOf(span.Context()))
		defer span1.Finish()
	}
	if e.runtimeStats != nil {
		start := time.Now()
		defer func() { e.runtimeStats.Record(time.Since(start), req.NumRows()) }()
	}
	req.GrowAndReset(e.maxChunkSize)
	if !e.initialized {
		e.initialize(ctx)
		e.initialized = true
	}
	result, ok := <-e.resultPool
	if !ok {
		return nil
	}
	if result.err != nil {
		return errors.Trace(result.err)
	}

	req.SwapColumns(result.chk)
	result.src <- result.chk
	return nil
}

// Close implements the Executor Close interface.
func (e *UnionExec) Close() error {
	close(e.finished)
	e.childrenResults = nil
	if e.resultPool != nil {
		for range e.resultPool {
		}
	}
	e.resourcePools = nil
	return e.baseExecutor.Close()
}

// ResetContextOfStmt resets the StmtContext and session variables.
// Before every execution, we must clear statement context.
func ResetContextOfStmt(ctx sessionctx.Context, s ast.StmtNode) (err error) {
	vars := ctx.GetSessionVars()
	sc := &stmtctx.StatementContext{
		TimeZone:   vars.Location(),
		MemTracker: memory.NewTracker(stringutil.MemoizeStr(s.Text), vars.MemQuotaQuery),
	}
	switch config.GetGlobalConfig().OOMAction {
	case config.OOMActionCancel:
		action := &memory.PanicOnExceed{ConnID: ctx.GetSessionVars().ConnectionID}
		action.SetLogHook(domain.GetDomain(ctx).ExpensiveQueryHandle().LogOnQueryExceedMemQuota)
		sc.MemTracker.SetActionOnExceed(action)
	case config.OOMActionLog:
		fallthrough
	default:
		action := &memory.LogOnExceed{ConnID: ctx.GetSessionVars().ConnectionID}
		action.SetLogHook(domain.GetDomain(ctx).ExpensiveQueryHandle().LogOnQueryExceedMemQuota)
		sc.MemTracker.SetActionOnExceed(action)
	}

	if execStmt, ok := s.(*ast.ExecuteStmt); ok {
		s, err = getPreparedStmt(execStmt, vars)
		if err != nil {
			return
		}
	}
	// TODO: Many same bool variables here.
	// We should set only two variables (
	// IgnoreErr and StrictSQLMode) to avoid setting the same bool variables and
	// pushing them down to TiKV as flags.
	switch stmt := s.(type) {
	case *ast.UpdateStmt:
		sc.InUpdateStmt = true
		sc.DupKeyAsWarning = stmt.IgnoreErr
		sc.BadNullAsWarning = !vars.StrictSQLMode || stmt.IgnoreErr
		sc.TruncateAsWarning = !vars.StrictSQLMode || stmt.IgnoreErr
		sc.DividedByZeroAsWarning = !vars.StrictSQLMode || stmt.IgnoreErr
		sc.AllowInvalidDate = vars.SQLMode.HasAllowInvalidDatesMode()
		sc.IgnoreZeroInDate = !vars.StrictSQLMode || stmt.IgnoreErr || sc.AllowInvalidDate
		sc.Priority = stmt.Priority
	case *ast.DeleteStmt:
		sc.InDeleteStmt = true
		sc.DupKeyAsWarning = stmt.IgnoreErr
		sc.BadNullAsWarning = !vars.StrictSQLMode || stmt.IgnoreErr
		sc.TruncateAsWarning = !vars.StrictSQLMode || stmt.IgnoreErr
		sc.DividedByZeroAsWarning = !vars.StrictSQLMode || stmt.IgnoreErr
		sc.AllowInvalidDate = vars.SQLMode.HasAllowInvalidDatesMode()
		sc.IgnoreZeroInDate = !vars.StrictSQLMode || stmt.IgnoreErr || sc.AllowInvalidDate
		sc.Priority = stmt.Priority
	case *ast.InsertStmt:
		sc.InInsertStmt = true
		// For insert statement (not for update statement), disabling the StrictSQLMode
		// should make TruncateAsWarning and DividedByZeroAsWarning,
		// but should not make DupKeyAsWarning or BadNullAsWarning,
		sc.DupKeyAsWarning = stmt.IgnoreErr
		sc.BadNullAsWarning = stmt.IgnoreErr
		sc.TruncateAsWarning = !vars.StrictSQLMode || stmt.IgnoreErr
		sc.DividedByZeroAsWarning = !vars.StrictSQLMode || stmt.IgnoreErr
		sc.AllowInvalidDate = vars.SQLMode.HasAllowInvalidDatesMode()
		sc.IgnoreZeroInDate = !vars.StrictSQLMode || stmt.IgnoreErr || sc.AllowInvalidDate
		sc.Priority = stmt.Priority
	case *ast.CreateTableStmt, *ast.AlterTableStmt:
		// Make sure the sql_mode is strict when checking column default value.
	case *ast.LoadDataStmt:
		sc.DupKeyAsWarning = true
		sc.BadNullAsWarning = true
		sc.TruncateAsWarning = !vars.StrictSQLMode
		sc.InLoadDataStmt = true
	case *ast.SelectStmt:
		sc.InSelectStmt = true

		// see https://dev.mysql.com/doc/refman/5.7/en/sql-mode.html#sql-mode-strict
		// said "For statements such as SELECT that do not change data, invalid values
		// generate a warning in strict mode, not an error."
		// and https://dev.mysql.com/doc/refman/5.7/en/out-of-range-and-overflow.html
		sc.OverflowAsWarning = true

		// Return warning for truncate error in selection.
		sc.TruncateAsWarning = true
		sc.IgnoreZeroInDate = true
		sc.AllowInvalidDate = vars.SQLMode.HasAllowInvalidDatesMode()
		if opts := stmt.SelectStmtOpts; opts != nil {
			sc.Priority = opts.Priority
			sc.NotFillCache = !opts.SQLCache
		}
		sc.PadCharToFullLength = ctx.GetSessionVars().SQLMode.HasPadCharToFullLengthMode()
	case *ast.ExplainStmt:
		sc.InExplainStmt = true
	case *ast.ShowStmt:
		sc.IgnoreTruncate = true
		sc.IgnoreZeroInDate = true
		sc.AllowInvalidDate = vars.SQLMode.HasAllowInvalidDatesMode()
		if stmt.Tp == ast.ShowWarnings || stmt.Tp == ast.ShowErrors {
			sc.InShowWarning = true
			sc.SetWarnings(vars.StmtCtx.GetWarnings())
		}
	case *ast.SplitRegionStmt:
		sc.IgnoreTruncate = false
		sc.IgnoreZeroInDate = true
		sc.AllowInvalidDate = vars.SQLMode.HasAllowInvalidDatesMode()
	default:
		sc.IgnoreTruncate = true
		sc.IgnoreZeroInDate = true
		sc.AllowInvalidDate = vars.SQLMode.HasAllowInvalidDatesMode()
	}
	vars.PreparedParams = vars.PreparedParams[:0]
	if !vars.InRestrictedSQL {
		if priority := mysql.PriorityEnum(atomic.LoadInt32(&variable.ForcePriority)); priority != mysql.NoPriority {
			sc.Priority = priority
		}
	}
	if vars.StmtCtx.LastInsertID > 0 {
		sc.PrevLastInsertID = vars.StmtCtx.LastInsertID
	} else {
		sc.PrevLastInsertID = vars.StmtCtx.PrevLastInsertID
	}
	sc.PrevAffectedRows = 0
	if vars.StmtCtx.InUpdateStmt || vars.StmtCtx.InDeleteStmt || vars.StmtCtx.InInsertStmt {
		sc.PrevAffectedRows = int64(vars.StmtCtx.AffectedRows())
	} else if vars.StmtCtx.InSelectStmt {
		sc.PrevAffectedRows = -1
	}
	errCount, warnCount := vars.StmtCtx.NumErrorWarnings()
	err = vars.SetSystemVar("warning_count", warnCount)
	if err != nil {
		return err
	}
	err = vars.SetSystemVar("error_count", errCount)
	if err != nil {
		return err
	}
	// execute missed stmtID uses empty sql
	sc.OriginalSQL = s.Text()
	vars.StmtCtx = sc
	return
}<|MERGE_RESOLUTION|>--- conflicted
+++ resolved
@@ -1145,13 +1145,8 @@
 		return errors.New("subquery returns more than 1 row")
 	}
 
-<<<<<<< HEAD
-	childChunk := e.children[0].newFirstChunk()
+	childChunk := newFirstChunk(e.children[0])
 	err = Next(ctx, e.children[0], chunk.NewRecordBatch(childChunk))
-=======
-	childChunk := newFirstChunk(e.children[0])
-	err = e.children[0].Next(ctx, chunk.NewRecordBatch(childChunk))
->>>>>>> f6be085b
 	if err != nil {
 		return err
 	}
