--- conflicted
+++ resolved
@@ -2271,39 +2271,12 @@
 	sc.IgnoreNoPartition = stmt.IgnoreErr
 }
 
-<<<<<<< HEAD
 // ResetDeleteStmtCtx resets statement context for DeleteStmt.
 func ResetDeleteStmtCtx(sc *stmtctx.StatementContext, stmt *ast.DeleteStmt) {
 	sc.InDeleteStmt = true
 	sc.Priority = stmt.Priority
 }
 
-// FillVirtualColumnValue will calculate the virtual column value by evaluating generated
-// expression using rows from a chunk, and then fill this value into the chunk
-func FillVirtualColumnValue(virtualRetTypes []*types.FieldType, virtualColumnIndex []int,
-	schema *expression.Schema, columns []*model.ColumnInfo, sctx sessionctx.Context, req *chunk.Chunk) error {
-	virCols := chunk.NewChunkWithCapacity(virtualRetTypes, req.Capacity())
-	iter := chunk.NewIterator4Chunk(req)
-	for i, idx := range virtualColumnIndex {
-		for row := iter.Begin(); row != iter.End(); row = iter.Next() {
-			datum, err := schema.Columns[idx].EvalVirtualColumn(row)
-			if err != nil {
-				return err
-			}
-			// Because the expression might return different type from
-			// the generated column, we should wrap a CAST on the result.
-			castDatum, err := table.CastValue(sctx, datum, columns[idx], false, true)
-			if err != nil {
-				return err
-			}
-			// Handle the bad null error.
-			if (mysql.HasNotNullFlag(columns[idx].Flag) || mysql.HasPreventNullInsertFlag(columns[idx].Flag)) && castDatum.IsNull() {
-				castDatum = table.GetZeroValue(columns[idx])
-			}
-			virCols.AppendDatum(i, &castDatum)
-		}
-		req.SetCol(idx, virCols.Column(i))
-=======
 func setOptionForTopSQL(sc *stmtctx.StatementContext, snapshot kv.Snapshot) {
 	if snapshot == nil {
 		return
@@ -2311,7 +2284,6 @@
 	snapshot.SetOption(kv.ResourceGroupTagger, sc.GetResourceGroupTagger())
 	if sc.KvExecCounter != nil {
 		snapshot.SetOption(kv.RPCInterceptor, sc.KvExecCounter.RPCInterceptor())
->>>>>>> 55c83585
 	}
 }
 
