// Copyright 2015 PingCAP, Inc.
//
// Licensed under the Apache License, Version 2.0 (the "License");
// you may not use this file except in compliance with the License.
// You may obtain a copy of the License at
//
//     http://www.apache.org/licenses/LICENSE-2.0
//
// Unless required by applicable law or agreed to in writing, software
// distributed under the License is distributed on an "AS IS" BASIS,
// See the License for the specific language governing permissions and
// limitations under the License.

package executor

import (
	"context"
	"fmt"
	"runtime"
	"strconv"
	"sync"
	"sync/atomic"
	"time"

	"github.com/cznic/mathutil"
	"github.com/opentracing/opentracing-go"
	"github.com/pingcap/errors"
	"github.com/pingcap/parser/ast"
	"github.com/pingcap/parser/model"
	"github.com/pingcap/parser/mysql"
	"github.com/pingcap/parser/terror"
	"github.com/pingcap/tidb/config"
	"github.com/pingcap/tidb/domain"
	"github.com/pingcap/tidb/expression"
	"github.com/pingcap/tidb/infoschema"
	"github.com/pingcap/tidb/kv"
	plannercore "github.com/pingcap/tidb/planner/core"
	"github.com/pingcap/tidb/sessionctx"
	"github.com/pingcap/tidb/sessionctx/stmtctx"
	"github.com/pingcap/tidb/sessionctx/variable"
	"github.com/pingcap/tidb/table"
	"github.com/pingcap/tidb/tablecodec"
	"github.com/pingcap/tidb/types"
	"github.com/pingcap/tidb/util"
	"github.com/pingcap/tidb/util/admin"
	"github.com/pingcap/tidb/util/chunk"
	"github.com/pingcap/tidb/util/execdetails"
	"github.com/pingcap/tidb/util/logutil"
	"github.com/pingcap/tidb/util/memory"
	"github.com/pingcap/tidb/util/stringutil"
	"go.uber.org/zap"
)

var (
	_ Executor = &baseExecutor{}
	_ Executor = &CheckTableExec{}
	_ Executor = &HashAggExec{}
	_ Executor = &LimitExec{}
	_ Executor = &MaxOneRowExec{}
	_ Executor = &ProjectionExec{}
	_ Executor = &SelectionExec{}
	_ Executor = &SelectLockExec{}
	_ Executor = &ShowNextRowIDExec{}
	_ Executor = &ShowDDLExec{}
	_ Executor = &ShowDDLJobsExec{}
	_ Executor = &ShowDDLJobQueriesExec{}
	_ Executor = &SortExec{}
	_ Executor = &StreamAggExec{}
	_ Executor = &TableDualExec{}
	_ Executor = &TableScanExec{}
	_ Executor = &TopNExec{}
	_ Executor = &UnionExec{}
	_ Executor = &CheckIndexExec{}
	_ Executor = &HashJoinExec{}
	_ Executor = &IndexLookUpExecutor{}
	_ Executor = &MergeJoinExec{}
)

type baseExecutor struct {
	ctx           sessionctx.Context
	id            fmt.Stringer
	schema        *expression.Schema
	initCap       int
	maxChunkSize  int
	children      []Executor
	retFieldTypes []*types.FieldType
	runtimeStats  *execdetails.RuntimeStats
}

// base returns the baseExecutor of an executor, don't override this method!
func (e *baseExecutor) base() *baseExecutor {
	return e
}

// Open initializes children recursively and "childrenResults" according to children's schemas.
func (e *baseExecutor) Open(ctx context.Context) error {
	for _, child := range e.children {
		err := child.Open(ctx)
		if err != nil {
			return err
		}
	}
	return nil
}

// Close closes all executors and release all resources.
func (e *baseExecutor) Close() error {
	var firstErr error
	for _, src := range e.children {
		if err := src.Close(); err != nil && firstErr == nil {
			firstErr = err
		}
	}
	return firstErr
}

// Schema returns the current baseExecutor's schema. If it is nil, then create and return a new one.
func (e *baseExecutor) Schema() *expression.Schema {
	if e.schema == nil {
		return expression.NewSchema()
	}
	return e.schema
}

// newFirstChunk creates a new chunk to buffer current executor's result.
func newFirstChunk(e Executor) *chunk.Chunk {
	base := e.base()
	return chunk.New(base.retFieldTypes, base.initCap, base.maxChunkSize)
}

// retTypes returns all output column types.
func retTypes(e Executor) []*types.FieldType {
	base := e.base()
	return base.retFieldTypes
}

// Next fills multiple rows into a chunk.
func (e *baseExecutor) Next(ctx context.Context, req *chunk.Chunk) error {
	return nil
}

func newBaseExecutor(ctx sessionctx.Context, schema *expression.Schema, id fmt.Stringer, children ...Executor) baseExecutor {
	e := baseExecutor{
		children:     children,
		ctx:          ctx,
		id:           id,
		schema:       schema,
		initCap:      ctx.GetSessionVars().InitChunkSize,
		maxChunkSize: ctx.GetSessionVars().MaxChunkSize,
	}
	if ctx.GetSessionVars().StmtCtx.RuntimeStatsColl != nil {
		if e.id != nil {
			e.runtimeStats = e.ctx.GetSessionVars().StmtCtx.RuntimeStatsColl.GetRootStats(e.id.String())
		}
	}
	if schema != nil {
		cols := schema.Columns
		e.retFieldTypes = make([]*types.FieldType, len(cols))
		for i := range cols {
			e.retFieldTypes[i] = cols[i].RetType
		}
	}
	return e
}

// Executor is the physical implementation of a algebra operator.
//
// In TiDB, all algebra operators are implemented as iterators, i.e., they
// support a simple Open-Next-Close protocol. See this paper for more details:
//
// "Volcano-An Extensible and Parallel Query Evaluation System"
//
// Different from Volcano's execution model, a "Next" function call in TiDB will
// return a batch of rows, other than a single row in Volcano.
// NOTE: Executors must call "chk.Reset()" before appending their results to it.
type Executor interface {
	base() *baseExecutor
	Open(context.Context) error
	Next(ctx context.Context, req *chunk.Chunk) error
	Close() error
	Schema() *expression.Schema
}

// Next is a wrapper function on e.Next(), it handles some common codes.
func Next(ctx context.Context, e Executor, req *chunk.Chunk) error {
	base := e.base()
	if base.runtimeStats != nil {
		start := time.Now()
		defer func() { base.runtimeStats.Record(time.Since(start), req.NumRows()) }()
	}
	sessVars := base.ctx.GetSessionVars()
	if atomic.CompareAndSwapUint32(&sessVars.Killed, 1, 0) {
		return ErrQueryInterrupted
	}
	if span := opentracing.SpanFromContext(ctx); span != nil && span.Tracer() != nil {
		span1 := span.Tracer().StartSpan(fmt.Sprintf("%T.Next", e), opentracing.ChildOf(span.Context()))
		defer span1.Finish()
		ctx = opentracing.ContextWithSpan(ctx, span1)
	}
	return e.Next(ctx, req)
}

// CancelDDLJobsExec represents a cancel DDL jobs executor.
type CancelDDLJobsExec struct {
	baseExecutor

	cursor int
	jobIDs []int64
	errs   []error
}

// Next implements the Executor Next interface.
func (e *CancelDDLJobsExec) Next(ctx context.Context, req *chunk.Chunk) error {
	req.GrowAndReset(e.maxChunkSize)
	if e.cursor >= len(e.jobIDs) {
		return nil
	}
	numCurBatch := mathutil.Min(req.Capacity(), len(e.jobIDs)-e.cursor)
	for i := e.cursor; i < e.cursor+numCurBatch; i++ {
		req.AppendString(0, fmt.Sprintf("%d", e.jobIDs[i]))
		if e.errs[i] != nil {
			req.AppendString(1, fmt.Sprintf("error: %v", e.errs[i]))
		} else {
			req.AppendString(1, "successful")
		}
	}
	e.cursor += numCurBatch
	return nil
}

// ShowNextRowIDExec represents a show the next row ID executor.
type ShowNextRowIDExec struct {
	baseExecutor
	tblName *ast.TableName
	done    bool
}

// Next implements the Executor Next interface.
func (e *ShowNextRowIDExec) Next(ctx context.Context, req *chunk.Chunk) error {
	req.Reset()
	if e.done {
		return nil
	}
	is := domain.GetDomain(e.ctx).InfoSchema()
	tbl, err := is.TableByName(e.tblName.Schema, e.tblName.Name)
	if err != nil {
		return err
	}
	colName := model.ExtraHandleName
	for _, col := range tbl.Meta().Columns {
		if mysql.HasAutoIncrementFlag(col.Flag) {
			colName = col.Name
			break
		}
	}
	nextGlobalID, err := tbl.Allocator(e.ctx).NextGlobalAutoID(tbl.Meta().ID)
	if err != nil {
		return err
	}
	req.AppendString(0, e.tblName.Schema.O)
	req.AppendString(1, e.tblName.Name.O)
	req.AppendString(2, colName.O)
	req.AppendInt64(3, nextGlobalID)
	e.done = true
	return nil
}

// ShowDDLExec represents a show DDL executor.
type ShowDDLExec struct {
	baseExecutor

	ddlOwnerID string
	selfID     string
	ddlInfo    *admin.DDLInfo
	done       bool
}

// Next implements the Executor Next interface.
func (e *ShowDDLExec) Next(ctx context.Context, req *chunk.Chunk) error {
	req.Reset()
	if e.done {
		return nil
	}

	ddlJobs := ""
	query := ""
	l := len(e.ddlInfo.Jobs)
	for i, job := range e.ddlInfo.Jobs {
		ddlJobs += job.String()
		query += job.Query
		if i != l-1 {
			ddlJobs += "\n"
			query += "\n"
		}
	}

	do := domain.GetDomain(e.ctx)
	serverInfo, err := do.InfoSyncer().GetServerInfoByID(ctx, e.ddlOwnerID)
	if err != nil {
		return err
	}

	serverAddress := serverInfo.IP + ":" +
		strconv.FormatUint(uint64(serverInfo.Port), 10)

	req.AppendInt64(0, e.ddlInfo.SchemaVer)
	req.AppendString(1, e.ddlOwnerID)
	req.AppendString(2, serverAddress)
	req.AppendString(3, ddlJobs)
	req.AppendString(4, e.selfID)
	req.AppendString(5, query)

	e.done = true
	return nil
}

// ShowDDLJobsExec represent a show DDL jobs executor.
type ShowDDLJobsExec struct {
	baseExecutor

	cursor    int
	jobs      []*model.Job
	jobNumber int64
	is        infoschema.InfoSchema
}

// ShowDDLJobQueriesExec represents a show DDL job queries executor.
// The jobs id that is given by 'admin show ddl job queries' statement,
// only be searched in the latest 10 history jobs
type ShowDDLJobQueriesExec struct {
	baseExecutor

	cursor int
	jobs   []*model.Job
	jobIDs []int64
}

// Open implements the Executor Open interface.
func (e *ShowDDLJobQueriesExec) Open(ctx context.Context) error {
	if err := e.baseExecutor.Open(ctx); err != nil {
		return err
	}
	txn, err := e.ctx.Txn(true)
	if err != nil {
		return err
	}
	jobs, err := admin.GetDDLJobs(txn)
	if err != nil {
		return err
	}
	historyJobs, err := admin.GetHistoryDDLJobs(txn, admin.DefNumHistoryJobs)
	if err != nil {
		return err
	}

	e.jobs = append(e.jobs, jobs...)
	e.jobs = append(e.jobs, historyJobs...)

	return nil
}

// Next implements the Executor Next interface.
func (e *ShowDDLJobQueriesExec) Next(ctx context.Context, req *chunk.Chunk) error {
	req.GrowAndReset(e.maxChunkSize)
	if e.cursor >= len(e.jobs) {
		return nil
	}
	if len(e.jobIDs) >= len(e.jobs) {
		return nil
	}
	numCurBatch := mathutil.Min(req.Capacity(), len(e.jobs)-e.cursor)
	for _, id := range e.jobIDs {
		for i := e.cursor; i < e.cursor+numCurBatch; i++ {
			if id == e.jobs[i].ID {
				req.AppendString(0, e.jobs[i].Query)
			}
		}
	}
	e.cursor += numCurBatch
	return nil
}

// Open implements the Executor Open interface.
func (e *ShowDDLJobsExec) Open(ctx context.Context) error {
	if err := e.baseExecutor.Open(ctx); err != nil {
		return err
	}
	txn, err := e.ctx.Txn(true)
	if err != nil {
		return err
	}
	jobs, err := admin.GetDDLJobs(txn)
	if err != nil {
		return err
	}
	if e.jobNumber == 0 {
		e.jobNumber = admin.DefNumHistoryJobs
	}
	historyJobs, err := admin.GetHistoryDDLJobs(txn, int(e.jobNumber))
	if err != nil {
		return err
	}
	e.jobs = append(e.jobs, jobs...)
	e.jobs = append(e.jobs, historyJobs...)
	e.cursor = 0
	return nil
}

// Next implements the Executor Next interface.
func (e *ShowDDLJobsExec) Next(ctx context.Context, req *chunk.Chunk) error {
	req.GrowAndReset(e.maxChunkSize)
	if e.cursor >= len(e.jobs) {
		return nil
	}
	numCurBatch := mathutil.Min(req.Capacity(), len(e.jobs)-e.cursor)
	for i := e.cursor; i < e.cursor+numCurBatch; i++ {
		req.AppendInt64(0, e.jobs[i].ID)
		schemaName := e.jobs[i].SchemaName
		tableName := ""
		finishTS := uint64(0)
		if e.jobs[i].BinlogInfo != nil {
			finishTS = e.jobs[i].BinlogInfo.FinishedTS
			if e.jobs[i].BinlogInfo.TableInfo != nil {
				tableName = e.jobs[i].BinlogInfo.TableInfo.Name.L
			}
			if len(schemaName) == 0 && e.jobs[i].BinlogInfo.DBInfo != nil {
				schemaName = e.jobs[i].BinlogInfo.DBInfo.Name.L
			}
		}
		// For compatibility, the old version of DDL Job wasn't store the schema name and table name.
		if len(schemaName) == 0 {
			schemaName = getSchemaName(e.is, e.jobs[i].SchemaID)
		}
		if len(tableName) == 0 {
			tableName = getTableName(e.is, e.jobs[i].TableID)
		}
		req.AppendString(1, schemaName)
		req.AppendString(2, tableName)
		req.AppendString(3, e.jobs[i].Type.String())
		req.AppendString(4, e.jobs[i].SchemaState.String())
		req.AppendInt64(5, e.jobs[i].SchemaID)
		req.AppendInt64(6, e.jobs[i].TableID)
		req.AppendInt64(7, e.jobs[i].RowCount)
		req.AppendString(8, model.TSConvert2Time(e.jobs[i].StartTS).String())
		req.AppendString(9, model.TSConvert2Time(finishTS).String())
		req.AppendString(10, e.jobs[i].State.String())
	}
	e.cursor += numCurBatch
	return nil
}

func getSchemaName(is infoschema.InfoSchema, id int64) string {
	var schemaName string
	DBInfo, ok := is.SchemaByID(id)
	if ok {
		schemaName = DBInfo.Name.O
		return schemaName
	}

	return schemaName
}

func getTableName(is infoschema.InfoSchema, id int64) string {
	var tableName string
	table, ok := is.TableByID(id)
	if ok {
		tableName = table.Meta().Name.O
		return tableName
	}

	return tableName
}

// CheckTableExec represents a check table executor.
// It is built from the "admin check table" statement, and it checks if the
// index matches the records in the table.
type CheckTableExec struct {
	baseExecutor

	dbName  string
	tblInfo *model.TableInfo
	indices []table.Index
	srcs    []*IndexLookUpExecutor
	done    bool
	is      infoschema.InfoSchema
	exitCh  chan struct{}
	retCh   chan error
}

// Open implements the Executor Open interface.
func (e *CheckTableExec) Open(ctx context.Context) error {
	if err := e.baseExecutor.Open(ctx); err != nil {
		return err
	}
	for _, src := range e.srcs {
		if err := src.Open(ctx); err != nil {
			return errors.Trace(err)
		}
	}
	e.done = false
	return nil
}

// Close implements the Executor Close interface.
func (e *CheckTableExec) Close() error {
	var firstErr error
	for _, src := range e.srcs {
		if err := src.Close(); err != nil && firstErr == nil {
			firstErr = err
		}
	}
	return firstErr
}

func (e *CheckTableExec) checkIndexHandle(ctx context.Context, num int, src *IndexLookUpExecutor) error {
	cols := src.schema.Columns
	retFieldTypes := make([]*types.FieldType, len(cols))
	for i := range cols {
		retFieldTypes[i] = cols[i].RetType
	}
	chk := chunk.New(retFieldTypes, e.initCap, e.maxChunkSize)

	var err error
	for {
		err = src.Next(ctx, chk)
		if err != nil {
			break
		}
		if chk.NumRows() == 0 {
			break
		}

		select {
		case <-e.exitCh:
			return nil
		default:
		}
	}
	e.retCh <- errors.Trace(err)
	return errors.Trace(err)
}

func (e *CheckTableExec) handlePanic(r interface{}) {
	if r != nil {
		e.retCh <- errors.Errorf("%v", r)
	}
}

// Next implements the Executor Next interface.
func (e *CheckTableExec) Next(ctx context.Context, req *chunk.Chunk) error {
	if e.done || len(e.srcs) == 0 {
		return nil
	}
	defer func() { e.done = true }()

	idxNames := make([]string, 0, len(e.indices))
	for _, idx := range e.indices {
		idxNames = append(idxNames, idx.Meta().Name.O)
	}
	greater, idxOffset, err := admin.CheckIndicesCount(e.ctx, e.dbName, e.tblInfo.Name.O, idxNames)
	if err != nil {
		tbl := e.srcs[idxOffset].table
		if greater == admin.IdxCntGreater {
			err = e.checkIndexHandle(ctx, idxOffset, e.srcs[idxOffset])
		} else if greater == admin.TblCntGreater {
			err = e.checkTableRecord(tbl, idxOffset)
		}
		if err != nil && admin.ErrDataInConsistent.Equal(err) {
			return ErrAdminCheckTable.GenWithStack("%v err:%v", tbl.Meta().Name, err)
		}
		return errors.Trace(err)
	}

	// The number of table rows is equal to the number of index rows.
	// TODO: Make the value of concurrency adjustable. And we can consider the number of records.
	concurrency := 3
	wg := sync.WaitGroup{}
	for i := range e.srcs {
		wg.Add(1)
		go func(num int) {
			defer wg.Done()
			util.WithRecovery(func() {
				err1 := e.checkIndexHandle(ctx, num, e.srcs[num])
				if err1 != nil {
					logutil.Logger(ctx).Info("check index handle failed", zap.Error(err))
				}
			}, e.handlePanic)
		}(i)

		if (i+1)%concurrency == 0 {
			wg.Wait()
		}
	}

	for i := 0; i < len(e.srcs); i++ {
		err = <-e.retCh
		if err != nil {
			return errors.Trace(err)
		}
	}
	return nil
}

func (e *CheckTableExec) checkTableRecord(tbl table.Table, idxOffset int) error {
	idx := e.indices[idxOffset]
	genExprs := e.srcs[idxOffset].genExprs
	txn, err := e.ctx.Txn(true)
	if err != nil {
		return err
	}
	if tbl.Meta().GetPartitionInfo() == nil {
		return admin.CheckRecordAndIndex(e.ctx, txn, tbl, idx, genExprs)
	}

	info := tbl.Meta().GetPartitionInfo()
	for _, def := range info.Definitions {
		pid := def.ID
		partition := tbl.(table.PartitionedTable).GetPartition(pid)
		if err := admin.CheckRecordAndIndex(e.ctx, txn, partition, idx, genExprs); err != nil {
			return errors.Trace(err)
		}
	}
	return nil
}

// CheckIndexExec represents the executor of checking an index.
// It is built from the "admin check index" statement, and it checks
// the consistency of the index data with the records of the table.
type CheckIndexExec struct {
	baseExecutor

	dbName    string
	tableName string
	idxName   string
	src       *IndexLookUpExecutor
	done      bool
	is        infoschema.InfoSchema
}

// Open implements the Executor Open interface.
func (e *CheckIndexExec) Open(ctx context.Context) error {
	if err := e.baseExecutor.Open(ctx); err != nil {
		return err
	}
	if err := e.src.Open(ctx); err != nil {
		return err
	}
	e.done = false
	return nil
}

// Close implements the Executor Close interface.
func (e *CheckIndexExec) Close() error {
	return e.src.Close()
}

// Next implements the Executor Next interface.
func (e *CheckIndexExec) Next(ctx context.Context, req *chunk.Chunk) error {
	if e.done {
		return nil
	}
	defer func() { e.done = true }()

	_, _, err := admin.CheckIndicesCount(e.ctx, e.dbName, e.tableName, []string{e.idxName})
	if err != nil {
		return err
	}
	chk := newFirstChunk(e.src)
	for {
		err := Next(ctx, e.src, chk)
		if err != nil {
			return err
		}
		if chk.NumRows() == 0 {
			break
		}
	}
	return nil
}

// ShowSlowExec represents the executor of showing the slow queries.
// It is build from the "admin show slow" statement:
//	admin show slow top [internal | all] N
//	admin show slow recent N
type ShowSlowExec struct {
	baseExecutor

	ShowSlow *ast.ShowSlow
	result   []*domain.SlowQueryInfo
	cursor   int
}

// Open implements the Executor Open interface.
func (e *ShowSlowExec) Open(ctx context.Context) error {
	if err := e.baseExecutor.Open(ctx); err != nil {
		return err
	}

	dom := domain.GetDomain(e.ctx)
	e.result = dom.ShowSlowQuery(e.ShowSlow)
	return nil
}

// Next implements the Executor Next interface.
func (e *ShowSlowExec) Next(ctx context.Context, req *chunk.Chunk) error {
	req.Reset()
	if e.cursor >= len(e.result) {
		return nil
	}

	for e.cursor < len(e.result) && req.NumRows() < e.maxChunkSize {
		slow := e.result[e.cursor]
		req.AppendString(0, slow.SQL)
		req.AppendTime(1, types.Time{
			Time: types.FromGoTime(slow.Start),
			Type: mysql.TypeTimestamp,
			Fsp:  types.MaxFsp,
		})
		req.AppendDuration(2, types.Duration{Duration: slow.Duration, Fsp: types.MaxFsp})
		req.AppendString(3, slow.Detail.String())
		if slow.Succ {
			req.AppendInt64(4, 1)
		} else {
			req.AppendInt64(4, 0)
		}
		req.AppendUint64(5, slow.ConnID)
		req.AppendUint64(6, slow.TxnTS)
		req.AppendString(7, slow.User)
		req.AppendString(8, slow.DB)
		req.AppendString(9, slow.TableIDs)
		req.AppendString(10, slow.IndexIDs)
		if slow.Internal {
			req.AppendInt64(11, 1)
		} else {
			req.AppendInt64(11, 0)
		}
		req.AppendString(12, slow.Digest)
		e.cursor++
	}
	return nil
}

// SelectLockExec represents a select lock executor.
// It is built from the "SELECT .. FOR UPDATE" or the "SELECT .. LOCK IN SHARE MODE" statement.
// For "SELECT .. FOR UPDATE" statement, it locks every row key from source Executor.
// After the execution, the keys are buffered in transaction, and will be sent to KV
// when doing commit. If there is any key already locked by another transaction,
// the transaction will rollback and retry.
type SelectLockExec struct {
	baseExecutor

	Lock ast.SelectLockType
	keys []kv.Key
}

// Open implements the Executor Open interface.
func (e *SelectLockExec) Open(ctx context.Context) error {
	if err := e.baseExecutor.Open(ctx); err != nil {
		return err
	}

	txnCtx := e.ctx.GetSessionVars().TxnCtx
	for id := range e.Schema().TblID2Handle {
		// This operation is only for schema validator check.
		txnCtx.UpdateDeltaForTable(id, 0, 0, map[int64]int64{})
	}
	return nil
}

// Next implements the Executor Next interface.
func (e *SelectLockExec) Next(ctx context.Context, req *chunk.Chunk) error {
	req.GrowAndReset(e.maxChunkSize)
	err := Next(ctx, e.children[0], req)
	if err != nil {
		return err
	}
	// If there's no handle or it's not a `SELECT FOR UPDATE` statement.
	if len(e.Schema().TblID2Handle) == 0 || e.Lock != ast.SelectLockForUpdate {
		return nil
	}
	if req.NumRows() != 0 {
		iter := chunk.NewIterator4Chunk(req)
		for id, cols := range e.Schema().TblID2Handle {
			for _, col := range cols {
				for row := iter.Begin(); row != iter.End(); row = iter.Next() {
					e.keys = append(e.keys, tablecodec.EncodeRowKeyWithHandle(id, row.GetInt64(col.Index)))
				}
			}
		}
		return nil
	}
	return doLockKeys(ctx, e.ctx, e.keys...)
}

func doLockKeys(ctx context.Context, se sessionctx.Context, keys ...kv.Key) error {
	se.GetSessionVars().TxnCtx.ForUpdate = true
	// Lock keys only once when finished fetching all results.
	txn, err := se.Txn(true)
	if err != nil {
		return err
	}
	forUpdateTS := se.GetSessionVars().TxnCtx.GetForUpdateTS()
	return txn.LockKeys(ctx, forUpdateTS, keys...)
}

// LimitExec represents limit executor
// It ignores 'Offset' rows from src, then returns 'Count' rows at maximum.
type LimitExec struct {
	baseExecutor

	begin  uint64
	end    uint64
	cursor uint64

	// meetFirstBatch represents whether we have met the first valid Chunk from child.
	meetFirstBatch bool

	childResult *chunk.Chunk
}

// Next implements the Executor Next interface.
func (e *LimitExec) Next(ctx context.Context, req *chunk.Chunk) error {
	req.Reset()
	if e.cursor >= e.end {
		return nil
	}
	for !e.meetFirstBatch {
		// transfer req's requiredRows to childResult and then adjust it in childResult
		e.childResult = e.childResult.SetRequiredRows(req.RequiredRows(), e.maxChunkSize)
		err := Next(ctx, e.children[0], e.adjustRequiredRows(e.childResult))
		if err != nil {
			return err
		}
		batchSize := uint64(e.childResult.NumRows())
		// no more data.
		if batchSize == 0 {
			return nil
		}
		if newCursor := e.cursor + batchSize; newCursor >= e.begin {
			e.meetFirstBatch = true
			begin, end := e.begin-e.cursor, batchSize
			if newCursor > e.end {
				end = e.end - e.cursor
			}
			e.cursor += end
			if begin == end {
				break
			}
			req.Append(e.childResult, int(begin), int(end))
			return nil
		}
		e.cursor += batchSize
	}
	e.adjustRequiredRows(req)
	err := Next(ctx, e.children[0], req)
	if err != nil {
		return err
	}
	batchSize := uint64(req.NumRows())
	// no more data.
	if batchSize == 0 {
		return nil
	}
	if e.cursor+batchSize > e.end {
		req.TruncateTo(int(e.end - e.cursor))
		batchSize = e.end - e.cursor
	}
	e.cursor += batchSize
	return nil
}

// Open implements the Executor Open interface.
func (e *LimitExec) Open(ctx context.Context) error {
	if err := e.baseExecutor.Open(ctx); err != nil {
		return err
	}
	e.childResult = newFirstChunk(e.children[0])
	e.cursor = 0
	e.meetFirstBatch = e.begin == 0
	return nil
}

// Close implements the Executor Close interface.
func (e *LimitExec) Close() error {
	e.childResult = nil
	return e.baseExecutor.Close()
}

func (e *LimitExec) adjustRequiredRows(chk *chunk.Chunk) *chunk.Chunk {
	// the limit of maximum number of rows the LimitExec should read
	limitTotal := int(e.end - e.cursor)

	var limitRequired int
	if e.cursor < e.begin {
		// if cursor is less than begin, it have to read (begin-cursor) rows to ignore
		// and then read chk.RequiredRows() rows to return,
		// so the limit is (begin-cursor)+chk.RequiredRows().
		limitRequired = int(e.begin) - int(e.cursor) + chk.RequiredRows()
	} else {
		// if cursor is equal or larger than begin, just read chk.RequiredRows() rows to return.
		limitRequired = chk.RequiredRows()
	}

	return chk.SetRequiredRows(mathutil.Min(limitTotal, limitRequired), e.maxChunkSize)
}

func init() {
	// While doing optimization in the plan package, we need to execute uncorrelated subquery,
	// but the plan package cannot import the executor package because of the dependency cycle.
	// So we assign a function implemented in the executor package to the plan package to avoid the dependency cycle.
	plannercore.EvalSubquery = func(ctx context.Context, p plannercore.PhysicalPlan, is infoschema.InfoSchema, sctx sessionctx.Context) (rows [][]types.Datum, err error) {
		if span := opentracing.SpanFromContext(ctx); span != nil && span.Tracer() != nil {
			span1 := span.Tracer().StartSpan("executor.EvalSubQuery", opentracing.ChildOf(span.Context()))
			defer span1.Finish()
			ctx = opentracing.ContextWithSpan(ctx, span1)
		}

		e := &executorBuilder{is: is, ctx: sctx}
		exec := e.build(p)
		if e.err != nil {
			return rows, err
		}
		err = exec.Open(ctx)
		defer terror.Call(exec.Close)
		if err != nil {
			return rows, err
		}
		chk := newFirstChunk(exec)
		for {
			err = Next(ctx, exec, chk)
			if err != nil {
				return rows, err
			}
			if chk.NumRows() == 0 {
				return rows, nil
			}
			iter := chunk.NewIterator4Chunk(chk)
			for r := iter.Begin(); r != iter.End(); r = iter.Next() {
				row := r.GetDatumRow(retTypes(exec))
				rows = append(rows, row)
			}
			chk = chunk.Renew(chk, sctx.GetSessionVars().MaxChunkSize)
		}
	}
}

// TableDualExec represents a dual table executor.
type TableDualExec struct {
	baseExecutor

	// numDualRows can only be 0 or 1.
	numDualRows int
	numReturned int
}

// Open implements the Executor Open interface.
func (e *TableDualExec) Open(ctx context.Context) error {
	e.numReturned = 0
	return nil
}

// Next implements the Executor Next interface.
func (e *TableDualExec) Next(ctx context.Context, req *chunk.Chunk) error {
	req.Reset()
	if e.numReturned >= e.numDualRows {
		return nil
	}
	if e.Schema().Len() == 0 {
		req.SetNumVirtualRows(1)
	} else {
		for i := range e.Schema().Columns {
			req.AppendNull(i)
		}
	}
	e.numReturned = e.numDualRows
	return nil
}

// SelectionExec represents a filter executor.
type SelectionExec struct {
	baseExecutor

	batched     bool
	filters     []expression.Expression
	selected    []bool
	inputIter   *chunk.Iterator4Chunk
	inputRow    chunk.Row
	childResult *chunk.Chunk
}

// Open implements the Executor Open interface.
func (e *SelectionExec) Open(ctx context.Context) error {
	if err := e.baseExecutor.Open(ctx); err != nil {
		return err
	}
	e.childResult = newFirstChunk(e.children[0])
	e.batched = expression.Vectorizable(e.filters)
	if e.batched {
		e.selected = make([]bool, 0, chunk.InitialCapacity)
	}
	e.inputIter = chunk.NewIterator4Chunk(e.childResult)
	e.inputRow = e.inputIter.End()
	return nil
}

// Close implements plannercore.Plan Close interface.
func (e *SelectionExec) Close() error {
	e.childResult = nil
	e.selected = nil
	return e.baseExecutor.Close()
}

// Next implements the Executor Next interface.
func (e *SelectionExec) Next(ctx context.Context, req *chunk.Chunk) error {
	req.GrowAndReset(e.maxChunkSize)

	if !e.batched {
		return e.unBatchedNext(ctx, req)
	}

	for {
		for ; e.inputRow != e.inputIter.End(); e.inputRow = e.inputIter.Next() {
			if !e.selected[e.inputRow.Idx()] {
				continue
			}
			if req.IsFull() {
				return nil
			}
			req.AppendRow(e.inputRow)
		}
		err := Next(ctx, e.children[0], e.childResult)
		if err != nil {
			return err
		}
		// no more data.
		if e.childResult.NumRows() == 0 {
			return nil
		}
		e.selected, err = expression.VectorizedFilter(e.ctx, e.filters, e.inputIter, e.selected)
		if err != nil {
			return err
		}
		e.inputRow = e.inputIter.Begin()
	}
}

// unBatchedNext filters input rows one by one and returns once an input row is selected.
// For sql with "SETVAR" in filter and "GETVAR" in projection, for example: "SELECT @a FROM t WHERE (@a := 2) > 0",
// we have to set batch size to 1 to do the evaluation of filter and projection.
func (e *SelectionExec) unBatchedNext(ctx context.Context, chk *chunk.Chunk) error {
	for {
		for ; e.inputRow != e.inputIter.End(); e.inputRow = e.inputIter.Next() {
			selected, _, err := expression.EvalBool(e.ctx, e.filters, e.inputRow)
			if err != nil {
				return err
			}
			if selected {
				chk.AppendRow(e.inputRow)
				e.inputRow = e.inputIter.Next()
				return nil
			}
		}
		err := Next(ctx, e.children[0], e.childResult)
		if err != nil {
			return err
		}
		e.inputRow = e.inputIter.Begin()
		// no more data.
		if e.childResult.NumRows() == 0 {
			return nil
		}
	}
}

// TableScanExec is a table scan executor without result fields.
type TableScanExec struct {
	baseExecutor

	t                     table.Table
	seekHandle            int64
	iter                  kv.Iterator
	columns               []*model.ColumnInfo
	isVirtualTable        bool
	virtualTableChunkList *chunk.List
	virtualTableChunkIdx  int
}

// Next implements the Executor Next interface.
func (e *TableScanExec) Next(ctx context.Context, req *chunk.Chunk) error {
	req.GrowAndReset(e.maxChunkSize)
	if e.isVirtualTable {
		return e.nextChunk4InfoSchema(ctx, req)
	}
	handle, found, err := e.nextHandle()
	if err != nil || !found {
		return err
	}

	mutableRow := chunk.MutRowFromTypes(retTypes(e))
	for req.NumRows() < req.Capacity() {
		row, err := e.getRow(handle)
		if err != nil {
			return err
		}
		e.seekHandle = handle + 1
		mutableRow.SetDatums(row...)
		req.AppendRow(mutableRow.ToRow())
	}
	return nil
}

func (e *TableScanExec) nextChunk4InfoSchema(ctx context.Context, chk *chunk.Chunk) error {
	chk.GrowAndReset(e.maxChunkSize)
	if e.virtualTableChunkList == nil {
		e.virtualTableChunkList = chunk.NewList(retTypes(e), e.initCap, e.maxChunkSize)
		columns := make([]*table.Column, e.schema.Len())
		for i, colInfo := range e.columns {
			columns[i] = table.ToColumn(colInfo)
		}
		mutableRow := chunk.MutRowFromTypes(retTypes(e))
		err := e.t.IterRecords(e.ctx, nil, columns, func(h int64, rec []types.Datum, cols []*table.Column) (bool, error) {
			mutableRow.SetDatums(rec...)
			e.virtualTableChunkList.AppendRow(mutableRow.ToRow())
			return true, nil
		})
		if err != nil {
			return err
		}
	}
	// no more data.
	if e.virtualTableChunkIdx >= e.virtualTableChunkList.NumChunks() {
		return nil
	}
	virtualTableChunk := e.virtualTableChunkList.GetChunk(e.virtualTableChunkIdx)
	e.virtualTableChunkIdx++
	chk.SwapColumns(virtualTableChunk)
	return nil
}

// nextHandle gets the unique handle for next row.
func (e *TableScanExec) nextHandle() (handle int64, found bool, err error) {
	for {
		handle, found, err = e.t.Seek(e.ctx, e.seekHandle)
		if err != nil || !found {
			return 0, false, err
		}
		return handle, true, nil
	}
}

func (e *TableScanExec) getRow(handle int64) ([]types.Datum, error) {
	columns := make([]*table.Column, e.schema.Len())
	for i, v := range e.columns {
		columns[i] = table.ToColumn(v)
	}
	row, err := e.t.RowWithCols(e.ctx, handle, columns)
	if err != nil {
		return nil, err
	}

	return row, nil
}

// Open implements the Executor Open interface.
func (e *TableScanExec) Open(ctx context.Context) error {
	e.iter = nil
	e.virtualTableChunkList = nil
	return nil
}

// MaxOneRowExec checks if the number of rows that a query returns is at maximum one.
// It's built from subquery expression.
type MaxOneRowExec struct {
	baseExecutor

	evaluated bool
}

// Open implements the Executor Open interface.
func (e *MaxOneRowExec) Open(ctx context.Context) error {
	if err := e.baseExecutor.Open(ctx); err != nil {
		return err
	}
	e.evaluated = false
	return nil
}

// Next implements the Executor Next interface.
func (e *MaxOneRowExec) Next(ctx context.Context, req *chunk.Chunk) error {
	req.Reset()
	if e.evaluated {
		return nil
	}
	e.evaluated = true
	err := Next(ctx, e.children[0], req)
	if err != nil {
		return err
	}

	if num := req.NumRows(); num == 0 {
		for i := range e.schema.Columns {
			req.AppendNull(i)
		}
		return nil
	} else if num != 1 {
		return errors.New("subquery returns more than 1 row")
	}

	childChunk := newFirstChunk(e.children[0])
	err = Next(ctx, e.children[0], childChunk)
	if err != nil {
		return err
	}
	if childChunk.NumRows() != 0 {
		return errors.New("subquery returns more than 1 row")
	}

	return nil
}

// UnionExec pulls all it's children's result and returns to its parent directly.
// A "resultPuller" is started for every child to pull result from that child and push it to the "resultPool", the used
// "Chunk" is obtained from the corresponding "resourcePool". All resultPullers are running concurrently.
//                             +----------------+
//   +---> resourcePool 1 ---> | resultPuller 1 |-----+
//   |                         +----------------+     |
//   |                                                |
//   |                         +----------------+     v
//   +---> resourcePool 2 ---> | resultPuller 2 |-----> resultPool ---+
//   |                         +----------------+     ^               |
//   |                               ......           |               |
//   |                         +----------------+     |               |
//   +---> resourcePool n ---> | resultPuller n |-----+               |
//   |                         +----------------+                     |
//   |                                                                |
//   |                          +-------------+                       |
//   |--------------------------| main thread | <---------------------+
//                              +-------------+
type UnionExec struct {
	baseExecutor

	stopFetchData atomic.Value
	wg            sync.WaitGroup

	finished      chan struct{}
	resourcePools []chan *chunk.Chunk
	resultPool    chan *unionWorkerResult
	initialized   bool

	childrenResults []*chunk.Chunk
}

// unionWorkerResult stores the result for a union worker.
// A "resultPuller" is started for every child to pull result from that child, unionWorkerResult is used to store that pulled result.
// "src" is used for Chunk reuse: after pulling result from "resultPool", main-thread must push a valid unused Chunk to "src" to
// enable the corresponding "resultPuller" continue to work.
type unionWorkerResult struct {
	chk *chunk.Chunk
	err error
	src chan<- *chunk.Chunk
}

func (e *UnionExec) waitAllFinished() {
	e.wg.Wait()
	close(e.resultPool)
}

// Open implements the Executor Open interface.
func (e *UnionExec) Open(ctx context.Context) error {
	if err := e.baseExecutor.Open(ctx); err != nil {
		return err
	}
	for _, child := range e.children {
		e.childrenResults = append(e.childrenResults, newFirstChunk(child))
	}
	e.stopFetchData.Store(false)
	e.initialized = false
	e.finished = make(chan struct{})
	return nil
}

func (e *UnionExec) initialize(ctx context.Context) {
	e.resultPool = make(chan *unionWorkerResult, len(e.children))
	e.resourcePools = make([]chan *chunk.Chunk, len(e.children))
	for i := range e.children {
		e.resourcePools[i] = make(chan *chunk.Chunk, 1)
		e.resourcePools[i] <- e.childrenResults[i]
		e.wg.Add(1)
		go e.resultPuller(ctx, i)
	}
	go e.waitAllFinished()
}

func (e *UnionExec) resultPuller(ctx context.Context, childID int) {
	result := &unionWorkerResult{
		err: nil,
		chk: nil,
		src: e.resourcePools[childID],
	}
	defer func() {
		if r := recover(); r != nil {
			buf := make([]byte, 4096)
			stackSize := runtime.Stack(buf, false)
			buf = buf[:stackSize]
			logutil.Logger(ctx).Error("resultPuller panicked", zap.String("stack", string(buf)))
			result.err = errors.Errorf("%v", r)
			e.resultPool <- result
			e.stopFetchData.Store(true)
		}
		e.wg.Done()
	}()
	for {
		if e.stopFetchData.Load().(bool) {
			return
		}
		select {
		case <-e.finished:
			return
		case result.chk = <-e.resourcePools[childID]:
		}
		result.err = Next(ctx, e.children[childID], result.chk)
		if result.err == nil && result.chk.NumRows() == 0 {
			return
		}
		e.resultPool <- result
		if result.err != nil {
			e.stopFetchData.Store(true)
			return
		}
	}
}

// Next implements the Executor Next interface.
func (e *UnionExec) Next(ctx context.Context, req *chunk.Chunk) error {
	req.GrowAndReset(e.maxChunkSize)
	if !e.initialized {
		e.initialize(ctx)
		e.initialized = true
	}
	result, ok := <-e.resultPool
	if !ok {
		return nil
	}
	if result.err != nil {
		return errors.Trace(result.err)
	}

	req.SwapColumns(result.chk)
	result.src <- result.chk
	return nil
}

// Close implements the Executor Close interface.
func (e *UnionExec) Close() error {
	if e.finished != nil {
		close(e.finished)
	}
	e.childrenResults = nil
	if e.resultPool != nil {
		for range e.resultPool {
		}
	}
	e.resourcePools = nil
	return e.baseExecutor.Close()
}

// ResetContextOfStmt resets the StmtContext and session variables.
// Before every execution, we must clear statement context.
func ResetContextOfStmt(ctx sessionctx.Context, s ast.StmtNode) (err error) {
	vars := ctx.GetSessionVars()
	sc := &stmtctx.StatementContext{
		TimeZone:   vars.Location(),
		MemTracker: memory.NewTracker(stringutil.MemoizeStr(s.Text), vars.MemQuotaQuery),
	}
	switch config.GetGlobalConfig().OOMAction {
	case config.OOMActionCancel:
		action := &memory.PanicOnExceed{ConnID: ctx.GetSessionVars().ConnectionID}
		action.SetLogHook(domain.GetDomain(ctx).ExpensiveQueryHandle().LogOnQueryExceedMemQuota)
		sc.MemTracker.SetActionOnExceed(action)
	case config.OOMActionLog:
		fallthrough
	default:
		action := &memory.LogOnExceed{ConnID: ctx.GetSessionVars().ConnectionID}
		action.SetLogHook(domain.GetDomain(ctx).ExpensiveQueryHandle().LogOnQueryExceedMemQuota)
		sc.MemTracker.SetActionOnExceed(action)
	}

	// execute missed stmtID uses empty sql
	sc.OriginalSQL = s.Text()

	if execStmt, ok := s.(*ast.ExecuteStmt); ok {
		s, err = getPreparedStmt(execStmt, vars)
		if err != nil {
			return
		}
	}
	if explainStmt, ok := s.(*ast.ExplainStmt); ok {
		sc.InExplainStmt = true
		s = explainStmt.Stmt
	}
	// TODO: Many same bool variables here.
	// We should set only two variables (
	// IgnoreErr and StrictSQLMode) to avoid setting the same bool variables and
	// pushing them down to TiKV as flags.
	switch stmt := s.(type) {
	case *ast.UpdateStmt:
		sc.InUpdateStmt = true
		sc.DupKeyAsWarning = stmt.IgnoreErr
		sc.BadNullAsWarning = !vars.StrictSQLMode || stmt.IgnoreErr
		sc.TruncateAsWarning = !vars.StrictSQLMode || stmt.IgnoreErr
		sc.DividedByZeroAsWarning = !vars.StrictSQLMode || stmt.IgnoreErr
		sc.AllowInvalidDate = vars.SQLMode.HasAllowInvalidDatesMode()
		sc.IgnoreZeroInDate = !vars.StrictSQLMode || stmt.IgnoreErr || sc.AllowInvalidDate
		sc.Priority = stmt.Priority
	case *ast.DeleteStmt:
		sc.InDeleteStmt = true
		sc.DupKeyAsWarning = stmt.IgnoreErr
		sc.BadNullAsWarning = !vars.StrictSQLMode || stmt.IgnoreErr
		sc.TruncateAsWarning = !vars.StrictSQLMode || stmt.IgnoreErr
		sc.DividedByZeroAsWarning = !vars.StrictSQLMode || stmt.IgnoreErr
		sc.AllowInvalidDate = vars.SQLMode.HasAllowInvalidDatesMode()
		sc.IgnoreZeroInDate = !vars.StrictSQLMode || stmt.IgnoreErr || sc.AllowInvalidDate
		sc.Priority = stmt.Priority
	case *ast.InsertStmt:
		sc.InInsertStmt = true
		// For insert statement (not for update statement), disabling the StrictSQLMode
		// should make TruncateAsWarning and DividedByZeroAsWarning,
		// but should not make DupKeyAsWarning or BadNullAsWarning,
		sc.DupKeyAsWarning = stmt.IgnoreErr
		sc.BadNullAsWarning = stmt.IgnoreErr
		sc.TruncateAsWarning = !vars.StrictSQLMode || stmt.IgnoreErr
		sc.DividedByZeroAsWarning = !vars.StrictSQLMode || stmt.IgnoreErr
		sc.AllowInvalidDate = vars.SQLMode.HasAllowInvalidDatesMode()
		sc.IgnoreZeroInDate = !vars.StrictSQLMode || stmt.IgnoreErr || sc.AllowInvalidDate
		sc.Priority = stmt.Priority
	case *ast.CreateTableStmt, *ast.AlterTableStmt:
		// Make sure the sql_mode is strict when checking column default value.
	case *ast.LoadDataStmt:
		sc.DupKeyAsWarning = true
		sc.BadNullAsWarning = true
		sc.TruncateAsWarning = !vars.StrictSQLMode
		sc.InLoadDataStmt = true
	case *ast.SelectStmt:
		sc.InSelectStmt = true

		// see https://dev.mysql.com/doc/refman/5.7/en/sql-mode.html#sql-mode-strict
		// said "For statements such as SELECT that do not change data, invalid values
		// generate a warning in strict mode, not an error."
		// and https://dev.mysql.com/doc/refman/5.7/en/out-of-range-and-overflow.html
		sc.OverflowAsWarning = true

		// Return warning for truncate error in selection.
		sc.TruncateAsWarning = true
		sc.IgnoreZeroInDate = true
		sc.AllowInvalidDate = vars.SQLMode.HasAllowInvalidDatesMode()
		if opts := stmt.SelectStmtOpts; opts != nil {
			sc.Priority = opts.Priority
			sc.NotFillCache = !opts.SQLCache
		}
		sc.PadCharToFullLength = ctx.GetSessionVars().SQLMode.HasPadCharToFullLengthMode()
<<<<<<< HEAD
=======
		sc.CastStrToIntStrict = true
	case *ast.ExplainStmt:
		sc.InExplainStmt = true
		sc.CastStrToIntStrict = true
>>>>>>> 922f5691
	case *ast.ShowStmt:
		sc.IgnoreTruncate = true
		sc.IgnoreZeroInDate = true
		sc.AllowInvalidDate = vars.SQLMode.HasAllowInvalidDatesMode()
		if stmt.Tp == ast.ShowWarnings || stmt.Tp == ast.ShowErrors {
			sc.InShowWarning = true
			sc.SetWarnings(vars.StmtCtx.GetWarnings())
		}
	case *ast.SplitRegionStmt:
		sc.IgnoreTruncate = false
		sc.IgnoreZeroInDate = true
		sc.AllowInvalidDate = vars.SQLMode.HasAllowInvalidDatesMode()
	default:
		sc.IgnoreTruncate = true
		sc.IgnoreZeroInDate = true
		sc.AllowInvalidDate = vars.SQLMode.HasAllowInvalidDatesMode()
	}
	vars.PreparedParams = vars.PreparedParams[:0]
	if !vars.InRestrictedSQL {
		if priority := mysql.PriorityEnum(atomic.LoadInt32(&variable.ForcePriority)); priority != mysql.NoPriority {
			sc.Priority = priority
		}
	}
	if vars.StmtCtx.LastInsertID > 0 {
		sc.PrevLastInsertID = vars.StmtCtx.LastInsertID
	} else {
		sc.PrevLastInsertID = vars.StmtCtx.PrevLastInsertID
	}
	sc.PrevAffectedRows = 0
	if vars.StmtCtx.InUpdateStmt || vars.StmtCtx.InDeleteStmt || vars.StmtCtx.InInsertStmt {
		sc.PrevAffectedRows = int64(vars.StmtCtx.AffectedRows())
	} else if vars.StmtCtx.InSelectStmt {
		sc.PrevAffectedRows = -1
	}
	errCount, warnCount := vars.StmtCtx.NumErrorWarnings()
	err = vars.SetSystemVar("warning_count", warnCount)
	if err != nil {
		return err
	}
	err = vars.SetSystemVar("error_count", errCount)
	if err != nil {
		return err
	}
	vars.StmtCtx = sc
	return
}<|MERGE_RESOLUTION|>--- conflicted
+++ resolved
@@ -1396,6 +1396,7 @@
 	}
 	if explainStmt, ok := s.(*ast.ExplainStmt); ok {
 		sc.InExplainStmt = true
+		sc.CastStrToIntStrict = true
 		s = explainStmt.Stmt
 	}
 	// TODO: Many same bool variables here.
@@ -1458,13 +1459,7 @@
 			sc.NotFillCache = !opts.SQLCache
 		}
 		sc.PadCharToFullLength = ctx.GetSessionVars().SQLMode.HasPadCharToFullLengthMode()
-<<<<<<< HEAD
-=======
 		sc.CastStrToIntStrict = true
-	case *ast.ExplainStmt:
-		sc.InExplainStmt = true
-		sc.CastStrToIntStrict = true
->>>>>>> 922f5691
 	case *ast.ShowStmt:
 		sc.IgnoreTruncate = true
 		sc.IgnoreZeroInDate = true
