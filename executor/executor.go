--- conflicted
+++ resolved
@@ -258,31 +258,23 @@
 	if row == nil {
 		return nil, nil
 	}
-<<<<<<< HEAD
 	// If there's no handle or it isn't a `select for update`.
 	if len(e.Schema().TblID2Handle) == 0 || e.Lock != ast.SelectLockForUpdate {
 		return row, nil
 	}
-	e.ctx.GetSessionVars().TxnCtx.ForUpdate = true
 	txn := e.ctx.Txn()
+	txnCtx := e.ctx.GetSessionVars().TxnCtx
+	txnCtx.ForUpdate = true
 	for id, cols := range e.Schema().TblID2Handle {
 		for _, col := range cols {
 			handle := row.Data[col.Index].GetInt64()
 			lockKey := tablecodec.EncodeRowKeyWithHandle(id, handle)
-=======
-	if len(row.RowKeys) != 0 && e.Lock == ast.SelectLockForUpdate {
-		txnCtx := e.ctx.GetSessionVars().TxnCtx
-		txnCtx.ForUpdate = true
-		txn := e.ctx.Txn()
-		for _, k := range row.RowKeys {
-			lockKey := tablecodec.EncodeRowKeyWithHandle(k.Tbl.Meta().ID, k.Handle)
->>>>>>> ab53786d
 			err = txn.LockKeys(lockKey)
 			if err != nil {
 				return nil, errors.Trace(err)
 			}
 			// This operation is only for schema validator check.
-			txnCtx.UpdateDeltaForTable(k.Tbl.Meta().ID, 0, 0)
+			txnCtx.UpdateDeltaForTable(id, 0, 0)
 		}
 	}
 	return row, nil
