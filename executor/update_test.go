--- conflicted
+++ resolved
@@ -235,19 +235,6 @@
 	tk.MustExec("update t, test2.t set test.t.a=1")
 }
 
-<<<<<<< HEAD
-func (s *testUpdateSuite) TestUpdateMultiAliasesTable(c *C) {
-	tk := testkit.NewTestKit(c, s.store)
-	tk.MustExec("use test")
-	tk.MustExec("drop table if exists t")
-	tk.MustExec("create table t(x int, y int)")
-	tk.MustExec("insert into t values()")
-	tk.MustExec("update t t1, t t2 set t2.y=1, t1.x=2")
-	tk.MustQuery("select * from t").Check(testkit.Rows("2 1"))
-
-	tk.MustExec("update t t1, t t2 set t1.x=t2.y, t2.y=t1.x")
-	tk.MustQuery("select * from t").Check(testkit.Rows("1 2"))
-=======
 func (s *testUpdateSuite) TestUpdateSwapColumnValues(c *C) {
 	tk := testkit.NewTestKit(c, s.store)
 	tk.MustExec("use test")
@@ -273,7 +260,19 @@
 	tk.MustQuery("select * from t").Check(testkit.Rows("1 3"))
 	tk.MustExec("update t set a=b, b=a")
 	tk.MustQuery("select * from t").Check(testkit.Rows("3 1"))
->>>>>>> b78738aa
+}
+
+func (s *testUpdateSuite) TestUpdateMultiAliasesTable(c *C) {
+	tk := testkit.NewTestKit(c, s.store)
+	tk.MustExec("use test")
+	tk.MustExec("drop table if exists t")
+	tk.MustExec("create table t(x int, y int)")
+	tk.MustExec("insert into t values()")
+	tk.MustExec("update t t1, t t2 set t2.y=1, t1.x=2")
+	tk.MustQuery("select * from t").Check(testkit.Rows("2 1"))
+
+	tk.MustExec("update t t1, t t2 set t1.x=t2.y, t2.y=t1.x")
+	tk.MustQuery("select * from t").Check(testkit.Rows("1 2"))
 }
 
 var _ = SerialSuites(&testSuite11{&baseTestSuite{}})
