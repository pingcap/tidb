// Copyright 2023 PingCAP, Inc.
//
// Licensed under the Apache License, Version 2.0 (the "License");
// you may not use this file except in compliance with the License.
// You may obtain a copy of the License at
//
//     http://www.apache.org/licenses/LICENSE-2.0
//
// Unless required by applicable law or agreed to in writing, software
// distributed under the License is distributed on an "AS IS" BASIS,
// WITHOUT WARRANTIES OR CONDITIONS OF ANY KIND, either express or implied.
// See the License for the specific language governing permissions and
// limitations under the License.

package aggregate

import (
	"context"
	"sync"
	"sync/atomic"
	"time"

	"github.com/pingcap/errors"
	"github.com/pingcap/failpoint"
	"github.com/pingcap/tidb/executor/aggfuncs"
	"github.com/pingcap/tidb/executor/internal/exec"
	"github.com/pingcap/tidb/expression"
	"github.com/pingcap/tidb/parser/mysql"
	"github.com/pingcap/tidb/sessionctx"
	"github.com/pingcap/tidb/sessionctx/stmtctx"
	"github.com/pingcap/tidb/sessionctx/variable"
	"github.com/pingcap/tidb/types"
	"github.com/pingcap/tidb/util/channel"
	"github.com/pingcap/tidb/util/chunk"
	"github.com/pingcap/tidb/util/disk"
	"github.com/pingcap/tidb/util/hack"
	"github.com/pingcap/tidb/util/memory"
	"github.com/pingcap/tidb/util/set"
)

// HashAggInput indicates the input of hash agg exec.
type HashAggInput struct {
	chk *chunk.Chunk
	// giveBackCh is bound with specific partial worker,
	// it's used to reuse the `chk`,
	// and tell the data-fetcher which partial worker it should send data to.
	giveBackCh chan<- *chunk.Chunk
}

// HashAggExec deals with all the aggregate functions.
// It is built from the Aggregate Plan. When Next() is called, it reads all the data from Src
// and updates all the items in PartialAggFuncs.
// The parallel execution flow is as the following graph shows:
/*
                            +-------------+
                            | Main Thread |
                            +------+------+
                                   ^
                                   |
                                   +
                              +-+-            +-+
                              | |    ......   | |  finalOutputCh
                              +++-            +-+
                               ^
                               |
                               +---------------+
                               |               |
                 +--------------+             +--------------+
                 | final worker |     ......  | final worker |
                 +------------+-+             +-+------------+
                              ^                 ^
                              |                 |
                             +-+  +-+  ......  +-+
                             | |  | |          | |
                             ...  ...          ...    partialOutputChs
                             | |  | |          | |
                             +++  +++          +++
                              ^    ^            ^
          +-+                 |    |            |
          | |        +--------o----+            |
 inputCh  +-+        |        +-----------------+---+
          | |        |                              |
          ...    +---+------------+            +----+-----------+
          | |    | partial worker |   ......   | partial worker |
          +++    +--------------+-+            +-+--------------+
           |                     ^                ^
           |                     |                |
      +----v---------+          +++ +-+          +++
      | data fetcher | +------> | | | |  ......  | |   partialInputChs
      +--------------+          +-+ +-+          +-+
*/
type HashAggExec struct {
	exec.BaseExecutor

	Sc               *stmtctx.StatementContext
	PartialAggFuncs  []aggfuncs.AggFunc
	FinalAggFuncs    []aggfuncs.AggFunc
	partialResultMap aggfuncs.AggPartialResultMapper
	bInMap           int64 // indicate there are 2^bInMap buckets in partialResultMap
	groupSet         set.StringSetWithMemoryUsage
	groupKeys        []string
	cursor4GroupKey  int
	GroupByItems     []expression.Expression
	groupKeyBuffer   [][]byte

	finishCh         chan struct{}
	finalOutputCh    chan *AfFinalResult
	partialOutputChs []chan *HashAggIntermData
	inputCh          chan *HashAggInput
	partialInputChs  []chan *chunk.Chunk
	partialWorkers   []HashAggPartialWorker
	finalWorkers     []HashAggFinalWorker
	DefaultVal       *chunk.Chunk
	childResult      *chunk.Chunk

	// IsChildReturnEmpty indicates whether the child executor only returns an empty input.
	IsChildReturnEmpty bool
	// After we support parallel execution for aggregation functions with distinct,
	// we can remove this attribute.
	IsUnparallelExec  bool
	parallelExecValid bool
	prepared          bool
	executed          bool

	memTracker  *memory.Tracker // track memory usage.
	diskTracker *disk.Tracker

	stats *HashAggRuntimeStats

	// listInDisk is the chunks to store row values for spilled data.
	// The HashAggExec may be set to `spill mode` multiple times, and all spilled data will be appended to ListInDisk.
	listInDisk *chunk.ListInDisk
	// numOfSpilledChks indicates the number of all the spilled chunks.
	numOfSpilledChks int
	// offsetOfSpilledChks indicates the offset of the chunk be read from the disk.
	// In each round of processing, we need to re-fetch all the chunks spilled in the last one.
	offsetOfSpilledChks int
	// inSpillMode indicates whether HashAgg is in `spill mode`.
	// When HashAgg is in `spill mode`, the size of `partialResultMap` is no longer growing and all the data fetched
	// from the child executor is spilled to the disk.
	inSpillMode uint32
	// tmpChkForSpill is the temp chunk for spilling.
	tmpChkForSpill *chunk.Chunk
	// spillAction save the Action for spilling.
	spillAction *AggSpillDiskAction
	// isChildDrained indicates whether the all data from child has been taken out.
	isChildDrained bool
}

// Close implements the Executor Close interface.
func (e *HashAggExec) Close() error {
	if e.stats != nil {
		defer e.Ctx().GetSessionVars().StmtCtx.RuntimeStatsColl.RegisterStats(e.ID(), e.stats)
	}
	if e.IsUnparallelExec {
		var firstErr error
		e.childResult = nil
		e.groupSet, _ = set.NewStringSetWithMemoryUsage()
		e.partialResultMap = nil
		if e.memTracker != nil {
			e.memTracker.ReplaceBytesUsed(0)
		}
		if e.listInDisk != nil {
			firstErr = e.listInDisk.Close()
		}
		e.spillAction, e.tmpChkForSpill = nil, nil
		if err := e.BaseExecutor.Close(); firstErr == nil {
			firstErr = err
		}
		return firstErr
	}
	if e.parallelExecValid {
		// `Close` may be called after `Open` without calling `Next` in test.
		if !e.prepared {
			close(e.inputCh)
			for _, ch := range e.partialOutputChs {
				close(ch)
			}
			for _, ch := range e.partialInputChs {
				close(ch)
			}
			close(e.finalOutputCh)
		}
		close(e.finishCh)
		for _, ch := range e.partialOutputChs {
			channel.Clear(ch)
		}
		for _, ch := range e.partialInputChs {
			channel.Clear(ch)
		}
		channel.Clear(e.finalOutputCh)
		e.executed = false
		if e.memTracker != nil {
			e.memTracker.ReplaceBytesUsed(0)
		}
		e.parallelExecValid = false
	}
	return e.BaseExecutor.Close()
}

// Open implements the Executor Open interface.
func (e *HashAggExec) Open(ctx context.Context) error {
	failpoint.Inject("mockHashAggExecBaseExecutorOpenReturnedError", func(val failpoint.Value) {
		if val, _ := val.(bool); val {
			failpoint.Return(errors.New("mock HashAggExec.baseExecutor.Open returned error"))
		}
	})

	if err := e.BaseExecutor.Open(ctx); err != nil {
		return err
	}
	e.prepared = false

	if e.memTracker != nil {
		e.memTracker.Reset()
	} else {
		e.memTracker = memory.NewTracker(e.ID(), -1)
	}
	if e.Ctx().GetSessionVars().TrackAggregateMemoryUsage {
		e.memTracker.AttachTo(e.Ctx().GetSessionVars().StmtCtx.MemTracker)
	}

	if e.IsUnparallelExec {
		e.initForUnparallelExec()
		return nil
	}
	e.initForParallelExec(e.Ctx())
	return nil
}

func (e *HashAggExec) getSpillSerializeHelper() []aggfuncs.SpillSerializeHelper {
	helpers := make([]aggfuncs.SpillSerializeHelper, 0, len(e.PartialAggFuncs))
	for _, aggFunc := range e.PartialAggFuncs {
		helpers = append(helpers, *aggFunc.NewSpillSerializeHelper())
	}
	return helpers
}

func (e *HashAggExec) initForUnparallelExec() {
	var setSize int64
	e.groupSet, setSize = set.NewStringSetWithMemoryUsage()
	e.partialResultMap = make(aggfuncs.AggPartialResultMapper)
	e.bInMap = 0
	failpoint.Inject("ConsumeRandomPanic", nil)
	e.memTracker.Consume(hack.DefBucketMemoryUsageForMapStrToSlice*(1<<e.bInMap) + setSize)
	e.groupKeyBuffer = make([][]byte, 0, 8)
	e.childResult = exec.TryNewCacheChunk(e.Children(0))
	e.memTracker.Consume(e.childResult.MemoryUsage())

	e.offsetOfSpilledChks, e.numOfSpilledChks = 0, 0
	e.executed, e.isChildDrained = false, false
	e.listInDisk = chunk.NewListInDisk(exec.RetTypes(e.Children(0)))

	e.tmpChkForSpill = exec.TryNewCacheChunk(e.Children(0))
	if vars := e.Ctx().GetSessionVars(); vars.TrackAggregateMemoryUsage && variable.EnableTmpStorageOnOOM.Load() {
		e.diskTracker = disk.NewTracker(e.ID(), -1)
		e.diskTracker.AttachTo(vars.StmtCtx.DiskTracker)
		e.listInDisk.GetDiskTracker().AttachTo(e.diskTracker)
		vars.MemTracker.FallbackOldAndSetNewActionForSoftLimit(e.ActionSpill())
	}
}

func (e *HashAggExec) initForParallelExec(_ sessionctx.Context) {
	sessionVars := e.Ctx().GetSessionVars()
	finalConcurrency := sessionVars.HashAggFinalConcurrency()
	partialConcurrency := sessionVars.HashAggPartialConcurrency()
	e.IsChildReturnEmpty = true
	e.finalOutputCh = make(chan *AfFinalResult, finalConcurrency+partialConcurrency+1)
	e.inputCh = make(chan *HashAggInput, partialConcurrency)
	e.finishCh = make(chan struct{}, 1)

	e.partialInputChs = make([]chan *chunk.Chunk, partialConcurrency)
	for i := range e.partialInputChs {
		e.partialInputChs[i] = make(chan *chunk.Chunk, 1)
	}
	e.partialOutputChs = make([]chan *HashAggIntermData, finalConcurrency)
	for i := range e.partialOutputChs {
		e.partialOutputChs[i] = make(chan *HashAggIntermData, partialConcurrency)
	}

	e.partialWorkers = make([]HashAggPartialWorker, partialConcurrency)
	e.finalWorkers = make([]HashAggFinalWorker, finalConcurrency)
	e.initRuntimeStats()

	// Init partial workers.
	for i := 0; i < partialConcurrency; i++ {
		w := HashAggPartialWorker{
			baseHashAggWorker: newBaseHashAggWorker(e.Ctx(), e.finishCh, e.PartialAggFuncs, e.MaxChunkSize(), e.memTracker),
			inputCh:           e.partialInputChs[i],
			outputChs:         e.partialOutputChs,
			giveBackCh:        e.inputCh,
			globalOutputCh:    e.finalOutputCh,
			partialResultsMap: make(aggfuncs.AggPartialResultMapper),
			groupByItems:      e.GroupByItems,
			chk:               exec.TryNewCacheChunk(e.Children(0)),
			groupKey:          make([][]byte, 0, 8),
			isSpillPrepared:   false,
			getNewTmpChunkFunc: func() *chunk.Chunk {
				base := e.Base()
				retTypes := base.RetFieldTypes()

				// This string field is used for storing groupby key
				retTypes = append(retTypes, types.NewFieldType(mysql.TypeString))
				return chunk.New(retTypes, base.InitCap(), base.MaxChunkSize())
			},
			getSpillChunkFieldTypesFunc: func() []*types.FieldType {
				return append(e.Base().RetFieldTypes(), types.NewFieldType(mysql.TypeString))
			},
			spillSerializeHelpers: e.getSpillSerializeHelper(),
		}
		// There is a bucket in the empty partialResultsMap.
		failpoint.Inject("ConsumeRandomPanic", nil)
		e.memTracker.Consume(hack.DefBucketMemoryUsageForMapStrToSlice * (1 << w.BInMap))
		if e.stats != nil {
			w.stats = &AggWorkerStat{}
			e.stats.PartialStats = append(e.stats.PartialStats, w.stats)
		}
		e.memTracker.Consume(w.chk.MemoryUsage())
		e.partialWorkers[i] = w
		input := &HashAggInput{
			chk:        exec.NewFirstChunk(e.Children(0)),
			giveBackCh: w.inputCh,
		}
		e.memTracker.Consume(input.chk.MemoryUsage())
		e.inputCh <- input
	}

	// Init final workers.
	for i := 0; i < finalConcurrency; i++ {
		groupSet, setSize := set.NewStringSetWithMemoryUsage()
		w := HashAggFinalWorker{
			baseHashAggWorker:    newBaseHashAggWorker(e.Ctx(), e.finishCh, e.FinalAggFuncs, e.MaxChunkSize(), e.memTracker),
			partialResultMap:     make(aggfuncs.AggPartialResultMapper),
			groupSet:             groupSet,
			inputCh:              e.partialOutputChs[i],
			outputCh:             e.finalOutputCh,
			finalResultHolderCh:  make(chan *chunk.Chunk, 1),
			rowBuffer:            make([]types.Datum, 0, e.Schema().Len()),
			mutableRow:           chunk.MutRowFromTypes(exec.RetTypes(e)),
			groupKeys:            make([][]byte, 0, 8),
			aggFuncsForRestoring: e.PartialAggFuncs,
			restoredMemDelta:     0,
		}
		// There is a bucket in the empty partialResultsMap.
		e.memTracker.Consume(hack.DefBucketMemoryUsageForMapStrToSlice*(1<<w.BInMap) + setSize)
		groupSet.SetTracker(e.memTracker)
		if e.stats != nil {
			w.stats = &AggWorkerStat{}
			e.stats.FinalStats = append(e.stats.FinalStats, w.stats)
		}
		e.finalWorkers[i] = w
		e.finalWorkers[i].finalResultHolderCh <- exec.NewFirstChunk(e)
	}

<<<<<<< HEAD
	e.parallelExecInitialized = true

	// TODO set action when out of quota happens.
	// TODO some agg functions' spill is not supported, set it.
=======
	e.parallelExecValid = true
>>>>>>> a5ebdf5f
}

// Next implements the Executor Next interface.
func (e *HashAggExec) Next(ctx context.Context, req *chunk.Chunk) error {
	req.Reset()
	if e.IsUnparallelExec {
		return e.unparallelExec(ctx, req)
	}
	return e.parallelExec(ctx, req)
}

func (e *HashAggExec) fetchChildData(ctx context.Context, waitGroup *sync.WaitGroup) {
	var (
		input *HashAggInput
		chk   *chunk.Chunk
		ok    bool
		err   error
	)
	defer func() {
		if r := recover(); r != nil {
			recoveryHashAgg(e.finalOutputCh, r)
		}
		for i := range e.partialInputChs {
			close(e.partialInputChs[i])
		}
		waitGroup.Done()
	}()
	for {
		select {
		case <-e.finishCh:
			return
		case input, ok = <-e.inputCh:
			if !ok {
				return
			}
			chk = input.chk
		}
		mSize := chk.MemoryUsage()
		err = exec.Next(ctx, e.Children(0), chk)
		if err != nil {
			e.finalOutputCh <- &AfFinalResult{err: err}
			e.memTracker.Consume(-mSize)
			return
		}
		if chk.NumRows() == 0 {
			e.memTracker.Consume(-mSize)
			return
		}
		failpoint.Inject("ConsumeRandomPanic", nil)
		e.memTracker.Consume(chk.MemoryUsage() - mSize)
		input.giveBackCh <- chk
	}
}

func (e *HashAggExec) waitPartialWorkerAndCloseOutputChs(waitGroup *sync.WaitGroup) {
	waitGroup.Wait()
	close(e.inputCh)
	for input := range e.inputCh {
		e.memTracker.Consume(-input.chk.MemoryUsage())
	}
	for _, ch := range e.partialOutputChs {
		close(ch)
	}
}

func (e *HashAggExec) waitAllWorkersAndCloseFinalOutputCh(waitGroups ...*sync.WaitGroup) {
	for _, waitGroup := range waitGroups {
		waitGroup.Wait()
	}
	close(e.finalOutputCh)
}

func (e *HashAggExec) prepare4ParallelExec(ctx context.Context) {
	fetchChildWorkerWaitGroup := &sync.WaitGroup{}
	fetchChildWorkerWaitGroup.Add(1)
	go e.fetchChildData(ctx, fetchChildWorkerWaitGroup)

	// We get the pointers here instead of when we are all finished and adding the time because:
	// (1) If there is Apply in the plan tree, executors may be reused (Open()ed and Close()ed multiple times)
	// (2) we don't wait all goroutines of HashAgg to exit in HashAgg.Close()
	// So we can't write something like:
	//     atomic.AddInt64(&e.stats.PartialWallTime, int64(time.Since(partialStart)))
	// Because the next execution of HashAgg may have started when this goroutine haven't exited and then there will be data race.
	var partialWallTimePtr, finalWallTimePtr *int64
	if e.stats != nil {
		partialWallTimePtr = &e.stats.PartialWallTime
		finalWallTimePtr = &e.stats.FinalWallTime
	}
	partialWorkerWaitGroup := &sync.WaitGroup{}
	partialWorkerWaitGroup.Add(len(e.partialWorkers))
	partialStart := time.Now()
	for i := range e.partialWorkers {
		go e.partialWorkers[i].run(e.Ctx(), partialWorkerWaitGroup, len(e.finalWorkers))
	}
	go func() {
		e.waitPartialWorkerAndCloseOutputChs(partialWorkerWaitGroup)
		if partialWallTimePtr != nil {
			atomic.AddInt64(partialWallTimePtr, int64(time.Since(partialStart)))
		}
	}()
	finalWorkerWaitGroup := &sync.WaitGroup{}
	finalWorkerWaitGroup.Add(len(e.finalWorkers))
	finalStart := time.Now()
	for i := range e.finalWorkers {
		go e.finalWorkers[i].run(e.Ctx(), finalWorkerWaitGroup)
	}
	go func() {
		finalWorkerWaitGroup.Wait()
		if finalWallTimePtr != nil {
			atomic.AddInt64(finalWallTimePtr, int64(time.Since(finalStart)))
		}
	}()

	// All workers may send error message to e.finalOutputCh when they panic.
	// And e.finalOutputCh should be closed after all goroutines gone.
	go e.waitAllWorkersAndCloseFinalOutputCh(fetchChildWorkerWaitGroup, partialWorkerWaitGroup, finalWorkerWaitGroup)
}

// HashAggExec employs one input reader, M partial workers and N final workers to execute parallelly.
// The parallel execution flow is:
// 1. input reader reads data from child executor and send them to partial workers.
// 2. partial worker receives the input data, updates the partial results, and shuffle the partial results to the final workers.
// 3. final worker receives partial results from all the partial workers, evaluates the final results and sends the final results to the main thread.
func (e *HashAggExec) parallelExec(ctx context.Context, chk *chunk.Chunk) error {
	if !e.prepared {
		e.prepare4ParallelExec(ctx)
		e.prepared = true
	}

	failpoint.Inject("parallelHashAggError", func(val failpoint.Value) {
		if val, _ := val.(bool); val {
			failpoint.Return(errors.New("HashAggExec.parallelExec error"))
		}
	})

	if e.executed {
		return nil
	}
	for {
		result, ok := <-e.finalOutputCh
		if !ok {
			e.executed = true
			if e.IsChildReturnEmpty && e.DefaultVal != nil {
				chk.Append(e.DefaultVal, 0, 1)
			}
			return nil
		}
		if result.err != nil {
			return result.err
		}
		chk.SwapColumns(result.chk)
		result.chk.Reset()
		result.giveBackCh <- result.chk
		if chk.NumRows() > 0 {
			e.IsChildReturnEmpty = false
			return nil
		}
	}
}

// unparallelExec executes hash aggregation algorithm in single thread.
func (e *HashAggExec) unparallelExec(ctx context.Context, chk *chunk.Chunk) error {
	chk.Reset()
	for {
		if e.prepared {
			// Since we return e.MaxChunkSize() rows every time, so we should not traverse
			// `groupSet` because of its randomness.
			for ; e.cursor4GroupKey < len(e.groupKeys); e.cursor4GroupKey++ {
				partialResults := e.getPartialResults(e.groupKeys[e.cursor4GroupKey])
				if len(e.PartialAggFuncs) == 0 {
					chk.SetNumVirtualRows(chk.NumRows() + 1)
				}
				for i, af := range e.PartialAggFuncs {
					if err := af.AppendFinalResult2Chunk(e.Ctx(), partialResults[i], chk); err != nil {
						return err
					}
				}
				if chk.IsFull() {
					e.cursor4GroupKey++
					return nil
				}
			}
			e.resetSpillMode()
		}
		if e.executed {
			return nil
		}
		if err := e.execute(ctx); err != nil {
			return err
		}
		if (len(e.groupSet.StringSet) == 0) && len(e.GroupByItems) == 0 {
			// If no groupby and no data, we should add an empty group.
			// For example:
			// "select count(c) from t;" should return one row [0]
			// "select count(c) from t group by c1;" should return empty result set.
			e.memTracker.Consume(e.groupSet.Insert(""))
			e.groupKeys = append(e.groupKeys, "")
		}
		e.prepared = true
	}
}

func (e *HashAggExec) resetSpillMode() {
	e.cursor4GroupKey, e.groupKeys = 0, e.groupKeys[:0]
	var setSize int64
	e.groupSet, setSize = set.NewStringSetWithMemoryUsage()
	e.partialResultMap = make(aggfuncs.AggPartialResultMapper)
	e.bInMap = 0
	e.prepared = false
	e.executed = e.numOfSpilledChks == e.listInDisk.NumChunks() // No data is spilling again, all data have been processed.
	e.numOfSpilledChks = e.listInDisk.NumChunks()
	e.memTracker.ReplaceBytesUsed(setSize)
	atomic.StoreUint32(&e.inSpillMode, 0)
}

// execute fetches Chunks from src and update each aggregate function for each row in Chunk.
func (e *HashAggExec) execute(ctx context.Context) (err error) {
	defer func() {
		if e.tmpChkForSpill.NumRows() > 0 && err == nil {
			err = e.listInDisk.Add(e.tmpChkForSpill)
			e.tmpChkForSpill.Reset()
		}
	}()
	for {
		mSize := e.childResult.MemoryUsage()
		if err := e.getNextChunk(ctx); err != nil {
			return err
		}
		failpoint.Inject("ConsumeRandomPanic", nil)
		e.memTracker.Consume(e.childResult.MemoryUsage() - mSize)
		if err != nil {
			return err
		}

		failpoint.Inject("unparallelHashAggError", func(val failpoint.Value) {
			if val, _ := val.(bool); val {
				failpoint.Return(errors.New("HashAggExec.unparallelExec error"))
			}
		})

		// no more data.
		if e.childResult.NumRows() == 0 {
			return nil
		}
		e.groupKeyBuffer, err = GetGroupKey(e.Ctx(), e.childResult, e.groupKeyBuffer, e.GroupByItems)
		if err != nil {
			return err
		}

		allMemDelta := int64(0)
		sel := make([]int, 0, e.childResult.NumRows())
		var tmpBuf [1]chunk.Row
		for j := 0; j < e.childResult.NumRows(); j++ {
			groupKey := string(e.groupKeyBuffer[j]) // do memory copy here, because e.groupKeyBuffer may be reused.
			if !e.groupSet.Exist(groupKey) {
				if atomic.LoadUint32(&e.inSpillMode) == 1 && e.groupSet.Count() > 0 {
					sel = append(sel, j)
					continue
				}
				allMemDelta += e.groupSet.Insert(groupKey)
				e.groupKeys = append(e.groupKeys, groupKey)
			}
			partialResults := e.getPartialResults(groupKey)
			for i, af := range e.PartialAggFuncs {
				tmpBuf[0] = e.childResult.GetRow(j)
				memDelta, err := af.UpdatePartialResult(e.Ctx(), tmpBuf[:], partialResults[i])
				if err != nil {
					return err
				}
				allMemDelta += memDelta
			}
		}

		// spill unprocessed data when exceeded.
		if len(sel) > 0 {
			e.childResult.SetSel(sel)
			err = e.spillUnprocessedData(len(sel) == cap(sel))
			if err != nil {
				return err
			}
		}

		failpoint.Inject("ConsumeRandomPanic", nil)
		e.memTracker.Consume(allMemDelta)
	}
}

func (e *HashAggExec) spillUnprocessedData(isFullChk bool) (err error) {
	if isFullChk {
		return e.listInDisk.Add(e.childResult)
	}
	for i := 0; i < e.childResult.NumRows(); i++ {
		e.tmpChkForSpill.AppendRow(e.childResult.GetRow(i))
		if e.tmpChkForSpill.IsFull() {
			err = e.listInDisk.Add(e.tmpChkForSpill)
			if err != nil {
				return err
			}
			e.tmpChkForSpill.Reset()
		}
	}
	return nil
}

func (e *HashAggExec) getNextChunk(ctx context.Context) (err error) {
	e.childResult.Reset()
	if !e.isChildDrained {
		if err := exec.Next(ctx, e.Children(0), e.childResult); err != nil {
			return err
		}
		if e.childResult.NumRows() != 0 {
			return nil
		}
		e.isChildDrained = true
	}
	if e.offsetOfSpilledChks < e.numOfSpilledChks {
		e.childResult, err = e.listInDisk.GetChunk(e.offsetOfSpilledChks)
		if err != nil {
			return err
		}
		e.offsetOfSpilledChks++
	}
	return nil
}

func (e *HashAggExec) getPartialResults(groupKey string) []aggfuncs.PartialResult {
	partialResults, ok := e.partialResultMap[groupKey]
	allMemDelta := int64(0)
	if !ok {
		partialResults = make([]aggfuncs.PartialResult, 0, len(e.PartialAggFuncs))
		for _, af := range e.PartialAggFuncs {
			partialResult, memDelta := af.AllocPartialResult()
			partialResults = append(partialResults, partialResult)
			allMemDelta += memDelta
		}
		// Map will expand when count > bucketNum * loadFactor. The memory usage will doubled.
		if len(e.partialResultMap)+1 > (1<<e.bInMap)*hack.LoadFactorNum/hack.LoadFactorDen {
			e.memTracker.Consume(hack.DefBucketMemoryUsageForMapStrToSlice * (1 << e.bInMap))
			e.bInMap++
		}
		e.partialResultMap[groupKey] = partialResults
		allMemDelta += int64(len(groupKey))
	}
	failpoint.Inject("ConsumeRandomPanic", nil)
	e.memTracker.Consume(allMemDelta)
	return partialResults
}

func (e *HashAggExec) initRuntimeStats() {
	if e.RuntimeStats() != nil {
		stats := &HashAggRuntimeStats{
			PartialConcurrency: e.Ctx().GetSessionVars().HashAggPartialConcurrency(),
			FinalConcurrency:   e.Ctx().GetSessionVars().HashAggFinalConcurrency(),
		}
		stats.PartialStats = make([]*AggWorkerStat, 0, stats.PartialConcurrency)
		stats.FinalStats = make([]*AggWorkerStat, 0, stats.FinalConcurrency)
		e.stats = stats
	}
}<|MERGE_RESOLUTION|>--- conflicted
+++ resolved
@@ -228,14 +228,6 @@
 	return nil
 }
 
-func (e *HashAggExec) getSpillSerializeHelper() []aggfuncs.SpillSerializeHelper {
-	helpers := make([]aggfuncs.SpillSerializeHelper, 0, len(e.PartialAggFuncs))
-	for _, aggFunc := range e.PartialAggFuncs {
-		helpers = append(helpers, *aggFunc.NewSpillSerializeHelper())
-	}
-	return helpers
-}
-
 func (e *HashAggExec) initForUnparallelExec() {
 	var setSize int64
 	e.groupSet, setSize = set.NewStringSetWithMemoryUsage()
@@ -306,7 +298,7 @@
 			getSpillChunkFieldTypesFunc: func() []*types.FieldType {
 				return append(e.Base().RetFieldTypes(), types.NewFieldType(mysql.TypeString))
 			},
-			spillSerializeHelpers: e.getSpillSerializeHelper(),
+			spillSerializeHelpers: make([]aggfuncs.SpillSerializeHelper, 0, len(e.PartialAggFuncs)),
 		}
 		// There is a bucket in the empty partialResultsMap.
 		failpoint.Inject("ConsumeRandomPanic", nil)
@@ -352,14 +344,9 @@
 		e.finalWorkers[i].finalResultHolderCh <- exec.NewFirstChunk(e)
 	}
 
-<<<<<<< HEAD
-	e.parallelExecInitialized = true
-
 	// TODO set action when out of quota happens.
 	// TODO some agg functions' spill is not supported, set it.
-=======
 	e.parallelExecValid = true
->>>>>>> a5ebdf5f
 }
 
 // Next implements the Executor Next interface.
