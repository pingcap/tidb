--- conflicted
+++ resolved
@@ -411,26 +411,6 @@
 	rows.Check(testkit.Rows(resRows...))
 }
 
-<<<<<<< HEAD
-// https://github.com/pingcap/tidb/issues/33965.
-func TestCTEsInView(t *testing.T) {
-	store, clean := testkit.CreateMockStore(t)
-	defer clean()
-	tk := testkit.NewTestKit(t, store)
-	tk.MustExec("use test;")
-
-	tk.MustExec("create database if not exists test1;")
-	tk.MustExec("create table test.t (a int);")
-	tk.MustExec("create table test1.t (a int);")
-	tk.MustExec("insert into test.t values (1);")
-	tk.MustExec("insert into test1.t values (2);")
-
-	tk.MustExec("use test;")
-	tk.MustExec("create definer='root'@'localhost' view test.v as with tt as (select * from t) select * from tt;")
-	tk.MustQuery("select * from test.v;").Check(testkit.Rows("1"))
-	tk.MustExec("use test1;")
-	tk.MustQuery("select * from test.v;").Check(testkit.Rows("1"))
-=======
 func TestCTEExecError(t *testing.T) {
 	store, clean := testkit.CreateMockStore(t)
 	defer clean()
@@ -459,5 +439,24 @@
 			"select * from cte")
 		require.True(t, terror.ErrorEqual(err, types.ErrOverflow))
 	}
->>>>>>> d40a30be
+}
+
+// https://github.com/pingcap/tidb/issues/33965.
+func TestCTEsInView(t *testing.T) {
+	store, clean := testkit.CreateMockStore(t)
+	defer clean()
+	tk := testkit.NewTestKit(t, store)
+	tk.MustExec("use test;")
+
+	tk.MustExec("create database if not exists test1;")
+	tk.MustExec("create table test.t (a int);")
+	tk.MustExec("create table test1.t (a int);")
+	tk.MustExec("insert into test.t values (1);")
+	tk.MustExec("insert into test1.t values (2);")
+
+	tk.MustExec("use test;")
+	tk.MustExec("create definer='root'@'localhost' view test.v as with tt as (select * from t) select * from tt;")
+	tk.MustQuery("select * from test.v;").Check(testkit.Rows("1"))
+	tk.MustExec("use test1;")
+	tk.MustQuery("select * from test.v;").Check(testkit.Rows("1"))
 }