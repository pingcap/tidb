// Copyright 2021 PingCAP, Inc.
//
// Licensed under the Apache License, Version 2.0 (the "License");
// you may not use this file except in compliance with the License.
// You may obtain a copy of the License at
//
//     http://www.apache.org/licenses/LICENSE-2.0
//
// Unless required by applicable law or agreed to in writing, software
// distributed under the License is distributed on an "AS IS" BASIS,
// WITHOUT WARRANTIES OR CONDITIONS OF ANY KIND, either express or implied.
// See the License for the specific language governing permissions and
// limitations under the License.

package executor_test

import (
	"fmt"
	"math/rand"
	"sort"
	"testing"

	"github.com/pingcap/failpoint"
	"github.com/pingcap/tidb/config"
	"github.com/pingcap/tidb/parser/terror"
	"github.com/pingcap/tidb/testkit"
	"github.com/pingcap/tidb/types"
	"github.com/stretchr/testify/require"
)

func TestBasicCTE(t *testing.T) {
	store, close := testkit.CreateMockStore(t)
	defer close()

	tk := testkit.NewTestKit(t, store)
	tk.MustExec("use test")

	rows := tk.MustQuery("with recursive cte1 as (" +
		"select 1 c1 " +
		"union all " +
		"select c1 + 1 c1 from cte1 where c1 < 5) " +
		"select * from cte1")
	rows.Check(testkit.Rows("1", "2", "3", "4", "5"))

	// Two seed parts.
	rows = tk.MustQuery("with recursive cte1 as (" +
		"select 1 c1 " +
		"union all " +
		"select 2 c1 " +
		"union all " +
		"select c1 + 1 c1 from cte1 where c1 < 10) " +
		"select * from cte1 order by c1")
	rows.Check(testkit.Rows("1", "2", "2", "3", "3", "4", "4", "5", "5", "6", "6", "7", "7", "8", "8", "9", "9", "10", "10"))

	// Two recursive parts.
	rows = tk.MustQuery("with recursive cte1 as (" +
		"select 1 c1 " +
		"union all " +
		"select 2 c1 " +
		"union all " +
		"select c1 + 1 c1 from cte1 where c1 < 3 " +
		"union all " +
		"select c1 + 2 c1 from cte1 where c1 < 5) " +
		"select * from cte1 order by c1")
	rows.Check(testkit.Rows("1", "2", "2", "3", "3", "3", "4", "4", "5", "5", "5", "6", "6"))

	tk.MustExec("drop table if exists t1;")
	tk.MustExec("create table t1(a int);")
	tk.MustExec("insert into t1 values(1);")
	tk.MustExec("insert into t1 values(2);")
	rows = tk.MustQuery("SELECT * FROM t1 dt WHERE EXISTS(WITH RECURSIVE qn AS (SELECT a*0 AS b UNION ALL SELECT b+1 FROM qn WHERE b=0) SELECT * FROM qn WHERE b=a);")
	rows.Check(testkit.Rows("1"))
	rows = tk.MustQuery("SELECT * FROM t1 dt WHERE EXISTS( WITH RECURSIVE qn AS (SELECT a*0 AS b UNION ALL SELECT b+1 FROM qn WHERE b=0 or b = 1) SELECT * FROM qn WHERE b=a );")
	rows.Check(testkit.Rows("1", "2"))

	rows = tk.MustQuery("with recursive  c(p) as (select 1), cte(a, b) as (select 1, 1 union select a+1, 1 from cte, c where a < 5)  select * from cte order by 1, 2;")
	rows.Check(testkit.Rows("1 1", "2 1", "3 1", "4 1", "5 1"))
}

func TestUnionDistinct(t *testing.T) {
	store, close := testkit.CreateMockStore(t)
	defer close()

	tk := testkit.NewTestKit(t, store)
	tk.MustExec("use test;")

	// Basic test. UNION/UNION ALL intersects.
	rows := tk.MustQuery("with recursive cte1(c1) as (select 1 union select 1 union select 1 union all select c1 + 1 from cte1 where c1 < 3) select * from cte1 order by c1;")
	rows.Check(testkit.Rows("1", "2", "3"))

	rows = tk.MustQuery("with recursive cte1(c1) as (select 1 union all select 1 union select 1 union all select c1 + 1 from cte1 where c1 < 3) select * from cte1 order by c1;")
	rows.Check(testkit.Rows("1", "2", "3"))

	tk.MustExec("drop table if exists t1;")
	tk.MustExec("create table t1(c1 int, c2 int);")
	tk.MustExec("insert into t1 values(1, 1), (1, 2), (2, 2);")
	rows = tk.MustQuery("with recursive cte1(c1) as (select c1 from t1 union select c1 + 1 c1 from t1) select * from cte1 order by c1;")
	rows.Check(testkit.Rows("1", "2", "3"))

	tk.MustExec("drop table if exists t1;")
	tk.MustExec("create table t1(c1 int);")
	tk.MustExec("insert into t1 values(1), (1), (1), (2), (2), (2);")
	rows = tk.MustQuery("with recursive cte1(c1) as (select c1 from t1 union select c1 + 1 c1 from cte1 where c1 < 4) select * from cte1 order by c1;")
	rows.Check(testkit.Rows("1", "2", "3", "4"))
}

func TestCTEMaxRecursionDepth(t *testing.T) {
	store, close := testkit.CreateMockStore(t)
	defer close()

	tk := testkit.NewTestKit(t, store)
	tk.MustExec("use test;")

	tk.MustExec("set @@cte_max_recursion_depth = -1;")
	err := tk.QueryToErr("with recursive cte1(c1) as (select 1 union select c1 + 1 c1 from cte1 where c1 < 100) select * from cte1;")
	require.EqualError(t, err, "[executor:3636]Recursive query aborted after 1 iterations. Try increasing @@cte_max_recursion_depth to a larger value")
	// If there is no recursive part, query runs ok.
	rows := tk.MustQuery("with recursive cte1(c1) as (select 1 union select 2) select * from cte1 order by c1;")
	rows.Check(testkit.Rows("1", "2"))
	rows = tk.MustQuery("with cte1(c1) as (select 1 union select 2) select * from cte1 order by c1;")
	rows.Check(testkit.Rows("1", "2"))

	tk.MustExec("set @@cte_max_recursion_depth = 0;")
	err = tk.QueryToErr("with recursive cte1(c1) as (select 1 union select c1 + 1 c1 from cte1 where c1 < 0) select * from cte1;")
	require.EqualError(t, err, "[executor:3636]Recursive query aborted after 1 iterations. Try increasing @@cte_max_recursion_depth to a larger value")
	err = tk.QueryToErr("with recursive cte1(c1) as (select 1 union select c1 + 1 c1 from cte1 where c1 < 1) select * from cte1;")
	require.EqualError(t, err, "[executor:3636]Recursive query aborted after 1 iterations. Try increasing @@cte_max_recursion_depth to a larger value")
	// If there is no recursive part, query runs ok.
	rows = tk.MustQuery("with recursive cte1(c1) as (select 1 union select 2) select * from cte1 order by c1;")
	rows.Check(testkit.Rows("1", "2"))
	rows = tk.MustQuery("with cte1(c1) as (select 1 union select 2) select * from cte1 order by c1;")
	rows.Check(testkit.Rows("1", "2"))

	tk.MustExec("set @@cte_max_recursion_depth = 1;")
	rows = tk.MustQuery("with recursive cte1(c1) as (select 1 union select c1 + 1 c1 from cte1 where c1 < 0) select * from cte1;")
	rows.Check(testkit.Rows("1"))
	rows = tk.MustQuery("with recursive cte1(c1) as (select 1 union select c1 + 1 c1 from cte1 where c1 < 1) select * from cte1;")
	rows.Check(testkit.Rows("1"))
	err = tk.QueryToErr("with recursive cte1(c1) as (select 1 union select c1 + 1 c1 from cte1 where c1 < 2) select * from cte1;")
	require.EqualError(t, err, "[executor:3636]Recursive query aborted after 2 iterations. Try increasing @@cte_max_recursion_depth to a larger value")
	// If there is no recursive part, query runs ok.
	rows = tk.MustQuery("with recursive cte1(c1) as (select 1 union select 2) select * from cte1 order by c1;")
	rows.Check(testkit.Rows("1", "2"))
	rows = tk.MustQuery("with cte1(c1) as (select 1 union select 2) select * from cte1 order by c1;")
	rows.Check(testkit.Rows("1", "2"))
}

func TestCTEWithLimit(t *testing.T) {
	store, close := testkit.CreateMockStore(t)
	defer close()

	tk := testkit.NewTestKit(t, store)
	tk.MustExec("use test;")

	// Basic recursive tests.
	rows := tk.MustQuery("with recursive cte1(c1) as (select 1 union select c1 + 1 from cte1 limit 5 offset 0) select * from cte1")
	rows.Check(testkit.Rows("1", "2", "3", "4", "5"))

	rows = tk.MustQuery("with recursive cte1(c1) as (select 1 union select c1 + 1 from cte1 limit 5 offset 1) select * from cte1")
	rows.Check(testkit.Rows("2", "3", "4", "5", "6"))

	rows = tk.MustQuery("with recursive cte1(c1) as (select 1 union select c1 + 1 from cte1 limit 5 offset 10) select * from cte1")
	rows.Check(testkit.Rows("11", "12", "13", "14", "15"))

	rows = tk.MustQuery("with recursive cte1(c1) as (select 1 union select c1 + 1 from cte1 limit 5 offset 995) select * from cte1")
	rows.Check(testkit.Rows("996", "997", "998", "999", "1000"))

	rows = tk.MustQuery("with recursive cte1(c1) as (select 1 union select c1 + 1 from cte1 limit 5 offset 6) select * from cte1;")
	rows.Check(testkit.Rows("7", "8", "9", "10", "11"))

	// Test with cte_max_recursion_depth
	tk.MustExec("set cte_max_recursion_depth=2;")
	rows = tk.MustQuery("with recursive cte1(c1) as (select 0 union select c1 + 1 from cte1 limit 1 offset 2) select * from cte1;")
	rows.Check(testkit.Rows("2"))

	err := tk.QueryToErr("with recursive cte1(c1) as (select 0 union select c1 + 1 from cte1 limit 1 offset 3) select * from cte1;")
	require.EqualError(t, err, "[executor:3636]Recursive query aborted after 3 iterations. Try increasing @@cte_max_recursion_depth to a larger value")

	tk.MustExec("set cte_max_recursion_depth=1000;")
	rows = tk.MustQuery("with recursive cte1(c1) as (select 0 union select c1 + 1 from cte1 limit 5 offset 996) select * from cte1;")
	rows.Check(testkit.Rows("996", "997", "998", "999", "1000"))

	err = tk.QueryToErr("with recursive cte1(c1) as (select 0 union select c1 + 1 from cte1 limit 5 offset 997) select * from cte1;")
	require.EqualError(t, err, "[executor:3636]Recursive query aborted after 1001 iterations. Try increasing @@cte_max_recursion_depth to a larger value")

	rows = tk.MustQuery("with recursive cte1(c1) as (select 1 union select c1 + 1 from cte1 limit 0 offset 1) select * from cte1")
	rows.Check(testkit.Rows())

	rows = tk.MustQuery("with recursive cte1(c1) as (select 1 union select c1 + 1 from cte1 limit 0 offset 10) select * from cte1")
	rows.Check(testkit.Rows())

	// Test join.
	rows = tk.MustQuery("with recursive cte1(c1) as (select 1 union select c1 + 1 from cte1 limit 2 offset 1) select * from cte1 dt1 join cte1 dt2 order by dt1.c1, dt2.c1;")
	rows.Check(testkit.Rows("2 2", "2 3", "3 2", "3 3"))

	rows = tk.MustQuery("with recursive cte1(c1) as (select 1 union select c1 + 1 from cte1 limit 2 offset 1) select * from cte1 dt1 join cte1 dt2 on dt1.c1 = dt2.c1 order by dt1.c1, dt1.c1;")
	rows.Check(testkit.Rows("2 2", "3 3"))

	// Test subquery.
	// Different with mysql, maybe it's mysql bug?(https://bugs.mysql.com/bug.php?id=103890&thanks=4)
	rows = tk.MustQuery("with recursive cte1(c1) as (select 1 union select c1 + 1 from cte1 limit 2 offset 1) select c1 from cte1 where c1 in (select 2);")
	rows.Check(testkit.Rows("2"))

	rows = tk.MustQuery("with recursive cte1(c1) as (select 1 union select c1 + 1 from cte1 limit 2 offset 1) select c1 from cte1 dt where c1 in (select c1 from cte1 where 1 = dt.c1 - 1);")
	rows.Check(testkit.Rows("2"))

	// Test Apply.
	rows = tk.MustQuery("with recursive cte1(c1) as (select 1 union select c1 + 1 from cte1 limit 2 offset 1) select c1 from cte1 where cte1.c1 = (select dt1.c1 from cte1 dt1 where dt1.c1 = cte1.c1);")
	rows.Check(testkit.Rows("2", "3"))

	// Recursive tests with table.
	tk.MustExec("drop table if exists t1;")
	tk.MustExec("create table t1(c1 int);")
	tk.MustExec("insert into t1 values(1), (2), (3);")

	// Error: ERROR 1221 (HY000): Incorrect usage of UNION and LIMIT.
	// Limit can only be at the end of SQL stmt.
	err = tk.ExecToErr("with recursive cte1(c1) as (select c1 from t1 limit 1 offset 1 union select c1 + 1 from cte1 limit 0 offset 1) select * from cte1")
	require.EqualError(t, err, "[planner:1221]Incorrect usage of UNION and LIMIT")

	// Basic non-recusive tests.
	rows = tk.MustQuery("with recursive cte1(c1) as (select 1 union select 2 order by 1 limit 1 offset 1) select * from cte1")
	rows.Check(testkit.Rows("2"))

	rows = tk.MustQuery("with recursive cte1(c1) as (select 1 union select 2 order by 1 limit 0 offset 1) select * from cte1")
	rows.Check(testkit.Rows())

	rows = tk.MustQuery("with recursive cte1(c1) as (select 1 union select 2 order by 1 limit 2 offset 0) select * from cte1")
	rows.Check(testkit.Rows("1", "2"))

	// Test with table.
	tk.MustExec("drop table if exists t1;")
	insertStr := "insert into t1 values(0)"
	for i := 1; i < 300; i++ {
		insertStr += fmt.Sprintf(", (%d)", i)
	}

	tk.MustExec("drop table if exists t1;")
	tk.MustExec("create table t1(c1 int);")
	tk.MustExec(insertStr)

	rows = tk.MustQuery("with recursive cte1(c1) as (select c1 from t1 union select c1 + 1 c1 from cte1 limit 1) select * from cte1")
	rows.Check(testkit.Rows("0"))

	rows = tk.MustQuery("with recursive cte1(c1) as (select c1 from t1 union select c1 + 1 c1 from cte1 limit 1 offset 100) select * from cte1")
	rows.Check(testkit.Rows("100"))

	rows = tk.MustQuery("with recursive cte1(c1) as (select c1 from t1 union select c1 + 1 c1 from cte1 limit 5 offset 100) select * from cte1")
	rows.Check(testkit.Rows("100", "101", "102", "103", "104"))

	// Basic non-recursive tests.
	rows = tk.MustQuery("with cte1 as (select c1 from t1 limit 2 offset 1) select * from cte1")
	rows.Check(testkit.Rows("1", "2"))

	rows = tk.MustQuery("with cte1 as (select c1 from t1 limit 2 offset 1) select * from cte1 dt1 join cte1 dt2 on dt1.c1 = dt2.c1")
	rows.Check(testkit.Rows("1 1", "2 2"))

	rows = tk.MustQuery("with recursive cte1(c1) as (select c1 from t1 union select 2 limit 0 offset 1) select * from cte1")
	rows.Check(testkit.Rows())

	rows = tk.MustQuery("with recursive cte1(c1) as (select c1 from t1 union select 2 limit 0 offset 1) select * from cte1 dt1 join cte1 dt2 on dt1.c1 = dt2.c1")
	rows.Check(testkit.Rows())

	// rows = tk.MustQuery("with recursive cte1(c1) as (select c1 from t1 union select 2 limit 5 offset 100) select * from cte1")
	// rows.Check(testkit.Rows("100", "101", "102", "103", "104"))

	rows = tk.MustQuery("with recursive cte1(c1) as (select c1 from t1 limit 3 offset 100) select * from cte1")
	rows.Check(testkit.Rows("100", "101", "102"))

	rows = tk.MustQuery("with recursive cte1(c1) as (select c1 from t1 limit 3 offset 100) select * from cte1 dt1 join cte1 dt2 on dt1.c1 = dt2.c1")
	rows.Check(testkit.Rows("100 100", "101 101", "102 102"))

	// Test limit 0.
	tk.MustExec("set cte_max_recursion_depth = 0;")
	tk.MustExec("drop table if exists t1;")
	tk.MustExec("create table t1(c1 int);")
	tk.MustExec("insert into t1 values(0);")
	rows = tk.MustQuery("with recursive cte1 as (select 1/c1 c1 from t1 union select c1 + 1 c1 from cte1 where c1 < 2 limit 0) select * from cte1;")
	rows.Check(testkit.Rows())
	// MySQL err: ERROR 1365 (22012): Division by 0. Because it gives error when computing 1/c1.
	err = tk.QueryToErr("with recursive cte1 as (select 1/c1 c1 from t1 union select c1 + 1 c1 from cte1 where c1 < 2 limit 1) select * from cte1;")
	require.EqualError(t, err, "[executor:3636]Recursive query aborted after 1 iterations. Try increasing @@cte_max_recursion_depth to a larger value")

	tk.MustExec("set cte_max_recursion_depth = 1000;")
	tk.MustExec("drop table if exists t1;")
	tk.MustExec("create table t1(c1 int);")
	tk.MustExec("insert into t1 values(1), (2), (3);")

	rows = tk.MustQuery("with recursive cte1(c1) as (select c1 from t1 union select c1 + 1 from cte1 limit 0 offset 2) select * from cte1;")
	rows.Check(testkit.Rows())
	rows = tk.MustQuery("with recursive cte1(c1) as (select c1 from t1 union select c1 + 1 from cte1 limit 1 offset 2) select * from cte1;")
	rows.Check(testkit.Rows("3"))
	rows = tk.MustQuery("with recursive cte1(c1) as (select c1 from t1 union select c1 + 1 from cte1 limit 2 offset 2) select * from cte1;")
	rows.Check(testkit.Rows("3", "4"))
	rows = tk.MustQuery("with recursive cte1(c1) as (select c1 from t1 union select c1 + 1 from cte1 limit 3 offset 2) select * from cte1;")
	rows.Check(testkit.Rows("3", "4", "5"))
	rows = tk.MustQuery("with recursive cte1(c1) as (select c1 from t1 union select c1 + 1 from cte1 limit 4 offset 2) select * from cte1;")
	rows.Check(testkit.Rows("3", "4", "5", "6"))

	rows = tk.MustQuery("with recursive cte1(c1) as (select c1 from t1 union select c1 + 1 from cte1 limit 0 offset 3) select * from cte1;")
	rows.Check(testkit.Rows())
	rows = tk.MustQuery("with recursive cte1(c1) as (select c1 from t1 union select c1 + 1 from cte1 limit 1 offset 3) select * from cte1;")
	rows.Check(testkit.Rows("4"))
	rows = tk.MustQuery("with recursive cte1(c1) as (select c1 from t1 union select c1 + 1 from cte1 limit 2 offset 3) select * from cte1;")
	rows.Check(testkit.Rows("4", "5"))
	rows = tk.MustQuery("with recursive cte1(c1) as (select c1 from t1 union select c1 + 1 from cte1 limit 3 offset 3) select * from cte1;")
	rows.Check(testkit.Rows("4", "5", "6"))
	rows = tk.MustQuery("with recursive cte1(c1) as (select c1 from t1 union select c1 + 1 from cte1 limit 4 offset 3) select * from cte1;")
	rows.Check(testkit.Rows("4", "5", "6", "7"))

	rows = tk.MustQuery("with recursive cte1(c1) as (select c1 from t1 union select c1 + 1 from cte1 limit 0 offset 4) select * from cte1;")
	rows.Check(testkit.Rows())
	rows = tk.MustQuery("with recursive cte1(c1) as (select c1 from t1 union select c1 + 1 from cte1 limit 1 offset 4) select * from cte1;")
	rows.Check(testkit.Rows("5"))
	rows = tk.MustQuery("with recursive cte1(c1) as (select c1 from t1 union select c1 + 1 from cte1 limit 2 offset 4) select * from cte1;")
	rows.Check(testkit.Rows("5", "6"))
	rows = tk.MustQuery("with recursive cte1(c1) as (select c1 from t1 union select c1 + 1 from cte1 limit 3 offset 4) select * from cte1;")
	rows.Check(testkit.Rows("5", "6", "7"))
	rows = tk.MustQuery("with recursive cte1(c1) as (select c1 from t1 union select c1 + 1 from cte1 limit 4 offset 4) select * from cte1;")
	rows.Check(testkit.Rows("5", "6", "7", "8"))

	rows = tk.MustQuery("with recursive cte1(c1) as (select c1 from t1 union all select c1 + 1 from cte1 limit 0 offset 2) select * from cte1;")
	rows.Check(testkit.Rows())
	rows = tk.MustQuery("with recursive cte1(c1) as (select c1 from t1 union all select c1 + 1 from cte1 limit 1 offset 2) select * from cte1;")
	rows.Check(testkit.Rows("3"))
	rows = tk.MustQuery("with recursive cte1(c1) as (select c1 from t1 union all select c1 + 1 from cte1 limit 2 offset 2) select * from cte1;")
	rows.Check(testkit.Rows("3", "2"))
	rows = tk.MustQuery("with recursive cte1(c1) as (select c1 from t1 union all select c1 + 1 from cte1 limit 3 offset 2) select * from cte1;")
	rows.Check(testkit.Rows("3", "2", "3"))
	rows = tk.MustQuery("with recursive cte1(c1) as (select c1 from t1 union all select c1 + 1 from cte1 limit 4 offset 2) select * from cte1;")
	rows.Check(testkit.Rows("3", "2", "3", "4"))

	rows = tk.MustQuery("with recursive cte1(c1) as (select c1 from t1 union all select c1 + 1 from cte1 limit 0 offset 3) select * from cte1;")
	rows.Check(testkit.Rows())
	rows = tk.MustQuery("with recursive cte1(c1) as (select c1 from t1 union all select c1 + 1 from cte1 limit 1 offset 3) select * from cte1;")
	rows.Check(testkit.Rows("2"))
	rows = tk.MustQuery("with recursive cte1(c1) as (select c1 from t1 union all select c1 + 1 from cte1 limit 2 offset 3) select * from cte1;")
	rows.Check(testkit.Rows("2", "3"))
	rows = tk.MustQuery("with recursive cte1(c1) as (select c1 from t1 union all select c1 + 1 from cte1 limit 3 offset 3) select * from cte1;")
	rows.Check(testkit.Rows("2", "3", "4"))
	rows = tk.MustQuery("with recursive cte1(c1) as (select c1 from t1 union all select c1 + 1 from cte1 limit 4 offset 3) select * from cte1;")
	rows.Check(testkit.Rows("2", "3", "4", "3"))

	rows = tk.MustQuery("with recursive cte1(c1) as (select c1 from t1 union all select c1 + 1 from cte1 limit 0 offset 4) select * from cte1;")
	rows.Check(testkit.Rows())
	rows = tk.MustQuery("with recursive cte1(c1) as (select c1 from t1 union all select c1 + 1 from cte1 limit 1 offset 4) select * from cte1;")
	rows.Check(testkit.Rows("3"))
	rows = tk.MustQuery("with recursive cte1(c1) as (select c1 from t1 union all select c1 + 1 from cte1 limit 2 offset 4) select * from cte1;")
	rows.Check(testkit.Rows("3", "4"))
	rows = tk.MustQuery("with recursive cte1(c1) as (select c1 from t1 union all select c1 + 1 from cte1 limit 3 offset 4) select * from cte1;")
	rows.Check(testkit.Rows("3", "4", "3"))
	rows = tk.MustQuery("with recursive cte1(c1) as (select c1 from t1 union all select c1 + 1 from cte1 limit 4 offset 4) select * from cte1;")
	rows.Check(testkit.Rows("3", "4", "3", "4"))
}

func TestSpillToDisk(t *testing.T) {
	oriGlobalConfig := config.GetGlobalConfig()
	config.UpdateGlobal(func(conf *config.Config) {
		conf.OOMUseTmpStorage = true
	})
	defer config.StoreGlobalConfig(oriGlobalConfig)

	store, close := testkit.CreateMockStore(t)
	defer close()

	tk := testkit.NewTestKit(t, store)
	tk.MustExec("use test;")

	require.NoError(t, failpoint.Enable("github.com/pingcap/tidb/executor/testCTEStorageSpill", "return(true)"))
	defer func() {
		require.NoError(t, failpoint.Disable("github.com/pingcap/tidb/executor/testCTEStorageSpill"))
		tk.MustExec("set tidb_mem_quota_query = 1073741824;")
	}()
	require.NoError(t, failpoint.Enable("github.com/pingcap/tidb/executor/testSortedRowContainerSpill", "return(true)"))
	defer func() {
		require.NoError(t, failpoint.Disable("github.com/pingcap/tidb/executor/testSortedRowContainerSpill"))
	}()

	// Use duplicated rows to test UNION DISTINCT.
	tk.MustExec("set tidb_mem_quota_query = 1073741824;")
	insertStr := "insert into t1 values(0)"
	rowNum := 1000
	vals := make([]int, rowNum)
	vals[0] = 0
	for i := 1; i < rowNum; i++ {
		v := rand.Intn(100)
		vals[i] = v
		insertStr += fmt.Sprintf(", (%d)", v)
	}
	tk.MustExec("drop table if exists t1;")
	tk.MustExec("create table t1(c1 int);")
	tk.MustExec(insertStr)
	tk.MustExec("set tidb_mem_quota_query = 40000;")
	tk.MustExec("set cte_max_recursion_depth = 500000;")
	sql := fmt.Sprintf("with recursive cte1 as ( "+
		"select c1 from t1 "+
		"union "+
		"select c1 + 1 c1 from cte1 where c1 < %d) "+
		"select c1 from cte1 order by c1;", rowNum)
	rows := tk.MustQuery(sql)

	memTracker := tk.Session().GetSessionVars().StmtCtx.MemTracker
	diskTracker := tk.Session().GetSessionVars().StmtCtx.DiskTracker
	require.Greater(t, memTracker.MaxConsumed(), int64(0))
	require.Greater(t, diskTracker.MaxConsumed(), int64(0))

	sort.Ints(vals)
	resRows := make([]string, 0, rowNum)
	for i := vals[0]; i <= rowNum; i++ {
		resRows = append(resRows, fmt.Sprintf("%d", i))
	}
	rows.Check(testkit.Rows(resRows...))
}

func TestCTEExecError(t *testing.T) {
	store, clean := testkit.CreateMockStore(t)
	defer clean()

	tk := testkit.NewTestKit(t, store)
	tk.MustExec("use test;")
	tk.MustExec("drop table if exists src;")
	tk.MustExec("create table src(first int, second int);")

	insertStr := fmt.Sprintf("insert into src values (%d, %d)", rand.Intn(1000), rand.Intn(1000))
	for i := 0; i < 1000; i++ {
		insertStr += fmt.Sprintf(",(%d, %d)", rand.Intn(1000), rand.Intn(1000))
	}
	insertStr += ";"
	tk.MustExec(insertStr)

	// Increase projection concurrency and decrease chunk size
	// to increase the probability of reproducing the problem.
	tk.MustExec("set tidb_max_chunk_size = 32")
	tk.MustExec("set tidb_projection_concurrency = 20")
	for i := 0; i < 10; i++ {
		err := tk.QueryToErr("with recursive cte(iter, first, second, result) as " +
			"(select 1, first, second, first+second from src " +
			" union all " +
			"select iter+1, second, result, second+result from cte where iter < 80 )" +
			"select * from cte")
		require.True(t, terror.ErrorEqual(err, types.ErrOverflow))
	}
}

// https://github.com/pingcap/tidb/issues/33965.
func TestCTEsInView(t *testing.T) {
	store, clean := testkit.CreateMockStore(t)
	defer clean()
	tk := testkit.NewTestKit(t, store)
	tk.MustExec("use test;")

	tk.MustExec("create database if not exists test1;")
	tk.MustExec("create table test.t (a int);")
	tk.MustExec("create table test1.t (a int);")
	tk.MustExec("insert into test.t values (1);")
	tk.MustExec("insert into test1.t values (2);")

	tk.MustExec("use test;")
	tk.MustExec("create definer='root'@'localhost' view test.v as with tt as (select * from t) select * from tt;")
	tk.MustQuery("select * from test.v;").Check(testkit.Rows("1"))
	tk.MustExec("use test1;")
	tk.MustQuery("select * from test.v;").Check(testkit.Rows("1"))
}

func TestCTEPanic(t *testing.T) {
	store, clean := testkit.CreateMockStore(t)
	defer clean()
	tk := testkit.NewTestKit(t, store)
	tk.MustExec("use test;")
	tk.MustExec("create table t1(c1 int)")
	tk.MustExec("insert into t1 values(1), (2), (3)")

	fpPathPrefix := "github.com/pingcap/tidb/executor/"
	fp := "testCTESeedPanic"
	require.NoError(t, failpoint.Enable(fpPathPrefix+fp, fmt.Sprintf(`panic("%s")`, fp)))
	err := tk.QueryToErr("with recursive cte1 as (select c1 from t1 union all select c1 + 1 from cte1 where c1 < 5) select t_alias_1.c1 from cte1 as t_alias_1 inner join cte1 as t_alias_2 on t_alias_1.c1 = t_alias_2.c1 order by c1")
	require.Contains(t, err.Error(), fp)
	require.NoError(t, failpoint.Disable(fpPathPrefix+fp))

	fp = "testCTERecursivePanic"
	require.NoError(t, failpoint.Enable(fpPathPrefix+fp, fmt.Sprintf(`panic("%s")`, fp)))
	err = tk.QueryToErr("with recursive cte1 as (select c1 from t1 union all select c1 + 1 from cte1 where c1 < 5) select t_alias_1.c1 from cte1 as t_alias_1 inner join cte1 as t_alias_2 on t_alias_1.c1 = t_alias_2.c1 order by c1")
	require.Contains(t, err.Error(), fp)
	require.NoError(t, failpoint.Disable(fpPathPrefix+fp))
}

<<<<<<< HEAD
func TestCTEShareCorColumn(t *testing.T) {
=======
func TestCTEDelSpillFile(t *testing.T) {
	oriGlobalConfig := config.GetGlobalConfig()
	config.UpdateGlobal(func(conf *config.Config) {
		conf.OOMUseTmpStorage = true
		conf.OOMAction = config.OOMActionLog
	})
	defer config.StoreGlobalConfig(oriGlobalConfig)

>>>>>>> 2d27ec6d
	store, clean := testkit.CreateMockStore(t)
	defer clean()
	tk := testkit.NewTestKit(t, store)
	tk.MustExec("use test;")
	tk.MustExec("drop table if exists t1, t2;")
<<<<<<< HEAD
	tk.MustExec("create table t1(c1 int, c2 varchar(100));")
	tk.MustExec("insert into t1 values(1, '2020-10-10');")
	tk.MustExec("create table t2(c1 int, c2 date);")
	tk.MustExec("insert into t2 values(1, '2020-10-10');")
	for i := 0; i < 100; i++ {
		tk.MustQuery("with cte1 as (select t1.c1, (select t2.c2 from t2 where t2.c2 = str_to_date(t1.c2, '%Y-%m-%d')) from t1 inner join t2 on t1.c1 = t2.c1) select /*+ hash_join_build(alias1) */ * from cte1 alias1 inner join cte1 alias2 on alias1.c1 =   alias2.c1;").Check(testkit.Rows("1 2020-10-10 1 2020-10-10"))
		tk.MustQuery("with cte1 as (select t1.c1, (select t2.c2 from t2 where t2.c2 = str_to_date(t1.c2, '%Y-%m-%d')) from t1 inner join t2 on t1.c1 = t2.c1) select /*+ hash_join_build(alias2) */ * from cte1 alias1 inner join cte1 alias2 on alias1.c1 =   alias2.c1;").Check(testkit.Rows("1 2020-10-10 1 2020-10-10"))
	}
=======
	tk.MustExec("create table t1(c1 int, c2 int);")
	tk.MustExec("create table t2(c1 int);")
	tk.MustExec("set @@cte_max_recursion_depth = 1000000;")
	tk.MustExec("set @@tidb_mem_quota_query = 100;")
	tk.MustExec("insert into t2 values(1);")
	tk.MustExec("insert into t1 (c1, c2) with recursive cte1 as (select c1 from t2 union select cte1.c1 + 1 from cte1 where cte1.c1 < 100000) select cte1.c1, cte1.c1+1 from cte1;")
	require.Nil(t, tk.Session().GetSessionVars().StmtCtx.CTEStorageMap)
>>>>>>> 2d27ec6d
}<|MERGE_RESOLUTION|>--- conflicted
+++ resolved
@@ -484,9 +484,23 @@
 	require.NoError(t, failpoint.Disable(fpPathPrefix+fp))
 }
 
-<<<<<<< HEAD
 func TestCTEShareCorColumn(t *testing.T) {
-=======
+  store, clean := testkit.CreateMockStore(t)
+	defer clean()
+	tk := testkit.NewTestKit(t, store)
+	tk.MustExec("use test;")
+	tk.MustExec("drop table if exists t1, t2;")
+  
+  tk.MustExec("create table t1(c1 int, c2 varchar(100));")
+	tk.MustExec("insert into t1 values(1, '2020-10-10');")
+	tk.MustExec("create table t2(c1 int, c2 date);")
+	tk.MustExec("insert into t2 values(1, '2020-10-10');")
+	for i := 0; i < 100; i++ {
+		tk.MustQuery("with cte1 as (select t1.c1, (select t2.c2 from t2 where t2.c2 = str_to_date(t1.c2, '%Y-%m-%d')) from t1 inner join t2 on t1.c1 = t2.c1) select /*+ hash_join_build(alias1) */ * from cte1 alias1 inner join cte1 alias2 on alias1.c1 =   alias2.c1;").Check(testkit.Rows("1 2020-10-10 1 2020-10-10"))
+		tk.MustQuery("with cte1 as (select t1.c1, (select t2.c2 from t2 where t2.c2 = str_to_date(t1.c2, '%Y-%m-%d')) from t1 inner join t2 on t1.c1 = t2.c1) select /*+ hash_join_build(alias2) */ * from cte1 alias1 inner join cte1 alias2 on alias1.c1 =   alias2.c1;").Check(testkit.Rows("1 2020-10-10 1 2020-10-10"))
+	}
+}
+
 func TestCTEDelSpillFile(t *testing.T) {
 	oriGlobalConfig := config.GetGlobalConfig()
 	config.UpdateGlobal(func(conf *config.Config) {
@@ -495,22 +509,12 @@
 	})
 	defer config.StoreGlobalConfig(oriGlobalConfig)
 
->>>>>>> 2d27ec6d
 	store, clean := testkit.CreateMockStore(t)
 	defer clean()
 	tk := testkit.NewTestKit(t, store)
 	tk.MustExec("use test;")
 	tk.MustExec("drop table if exists t1, t2;")
-<<<<<<< HEAD
-	tk.MustExec("create table t1(c1 int, c2 varchar(100));")
-	tk.MustExec("insert into t1 values(1, '2020-10-10');")
-	tk.MustExec("create table t2(c1 int, c2 date);")
-	tk.MustExec("insert into t2 values(1, '2020-10-10');")
-	for i := 0; i < 100; i++ {
-		tk.MustQuery("with cte1 as (select t1.c1, (select t2.c2 from t2 where t2.c2 = str_to_date(t1.c2, '%Y-%m-%d')) from t1 inner join t2 on t1.c1 = t2.c1) select /*+ hash_join_build(alias1) */ * from cte1 alias1 inner join cte1 alias2 on alias1.c1 =   alias2.c1;").Check(testkit.Rows("1 2020-10-10 1 2020-10-10"))
-		tk.MustQuery("with cte1 as (select t1.c1, (select t2.c2 from t2 where t2.c2 = str_to_date(t1.c2, '%Y-%m-%d')) from t1 inner join t2 on t1.c1 = t2.c1) select /*+ hash_join_build(alias2) */ * from cte1 alias1 inner join cte1 alias2 on alias1.c1 =   alias2.c1;").Check(testkit.Rows("1 2020-10-10 1 2020-10-10"))
-	}
-=======
+
 	tk.MustExec("create table t1(c1 int, c2 int);")
 	tk.MustExec("create table t2(c1 int);")
 	tk.MustExec("set @@cte_max_recursion_depth = 1000000;")
@@ -518,5 +522,4 @@
 	tk.MustExec("insert into t2 values(1);")
 	tk.MustExec("insert into t1 (c1, c2) with recursive cte1 as (select c1 from t2 union select cte1.c1 + 1 from cte1 where cte1.c1 < 100000) select cte1.c1, cte1.c1+1 from cte1;")
 	require.Nil(t, tk.Session().GetSessionVars().StmtCtx.CTEStorageMap)
->>>>>>> 2d27ec6d
 }