--- conflicted
+++ resolved
@@ -372,13 +372,8 @@
 
 // tryToMatchInnerAndOuter does 2 things:
 // 1. Combine outer and inner row to join row.
-<<<<<<< HEAD
-// 2. Evaluate the join row whether match the join conditions.
+// 2. Check whether the join row matches the join conditions, if so, append it to the `outChk`.
 func (j *baseJoiner) tryToMatchInnerAndOuter(isRight bool, outer chunk.Row, inners chunk.Iterator, outChk *chunk.Chunk, cacheRows []chunk.Row) (bool, error) {
-=======
-// 2. Check whether the join row matches the join conditions, if so, append it to the `outChk`.
-func (j *baseJoiner) tryToMatchInnerAndOuter(isRight bool, outer chunk.Row, inners chunk.Iterator, outChk *chunk.Chunk) (bool, error) {
->>>>>>> e9ef7dde
 	match := false
 	numToAppend := j.maxChunkSize - outChk.NumRows()
 	for inner := inners.Current(); inner != inners.End() && numToAppend > 0; inner = inners.Next() {
@@ -390,16 +385,12 @@
 		}
 		if matched {
 			match = true
-<<<<<<< HEAD
 			cacheRows = append(cacheRows, inner)
 			if len(cacheRows) == cap(cacheRows) {
 				chunk.BatchCopyJoinRowToChunk(isRight, cacheRows, outer, outChk)
 				cacheRows = cacheRows[:0]
 			}
-=======
 			numToAppend--
-			outChk.AppendRow(j.shadowRow.ToRow())
->>>>>>> e9ef7dde
 		}
 	}
 	chunk.BatchCopyJoinRowToChunk(isRight, cacheRows, outer, outChk)
