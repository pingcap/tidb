--- conflicted
+++ resolved
@@ -459,20 +459,12 @@
 
 	tk := testkit.NewTestKit(c, store)
 	tk.MustExec("use test")
-	tk.MustExec("drop table if exists t")
-<<<<<<< HEAD
-	tk.MustExec("create table t(a int primary key)")
+	tk.MustExec("drop table if exists retry_row_count")
+	tk.MustExec("create table retry_row_count(a int primary key)")
 	c.Assert(dom.StatsHandle().Update(dom.InfoSchema()), IsNil)
 	tk.MustExec("set @@session.tidb_enable_fast_analyze=1")
 	tk.MustExec("set @@session.tidb_build_stats_concurrency=1")
-	tblInfo, err := dom.InfoSchema().TableByName(model.NewCIStr("test"), model.NewCIStr("t"))
-=======
-	tk.MustExec("create table retry_row_count(a int primary key)")
-	c.Assert(s.dom.StatsHandle().Update(s.dom.InfoSchema()), IsNil)
-	tk.MustExec("set @@session.tidb_enable_fast_analyze=1")
-	tk.MustExec("set @@session.tidb_build_stats_concurrency=1")
-	tblInfo, err := s.dom.InfoSchema().TableByName(model.NewCIStr("test"), model.NewCIStr("retry_row_count"))
->>>>>>> ccbdfdc5
+	tblInfo, err := dom.InfoSchema().TableByName(model.NewCIStr("test"), model.NewCIStr("retry_row_count"))
 	c.Assert(err, IsNil)
 	tid := tblInfo.Meta().ID
 	// construct 6 regions split by {6, 12, 18, 24, 30}
@@ -481,19 +473,11 @@
 	for i := 0; i < 30; i++ {
 		tk.MustExec(fmt.Sprintf("insert into retry_row_count values (%d)", i))
 	}
-<<<<<<< HEAD
 	cli.setFailRegion(regionIDs[4])
-	tk.MustExec("analyze table t")
+	tk.MustExec("analyze table retry_row_count")
 	// 4 regions will be sampled, and it will retry the last failed region.
 	c.Assert(cli.mu.count, Equals, int64(5))
-	row := tk.MustQuery(`show stats_meta where db_name = "test" and table_name = "t"`).Rows()[0]
-=======
-	s.cli.setFailRegion(regionIDs[4])
-	tk.MustExec("analyze table retry_row_count")
-	// 4 regions will be sampled, and it will retry the last failed region.
-	c.Assert(s.cli.mu.count, Equals, int64(5))
 	row := tk.MustQuery(`show stats_meta where db_name = "test" and table_name = "retry_row_count"`).Rows()[0]
->>>>>>> ccbdfdc5
 	c.Assert(row[5], Equals, "30")
 }
 
