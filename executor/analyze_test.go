--- conflicted
+++ resolved
@@ -309,1929 +309,8 @@
 		require.NoError(t, err)
 		topn.AppendTopN(key2, 2)
 	}
-<<<<<<< HEAD
-
-	// Default RPC encoding may cause statistics explain result differ and then the test unstable.
-	tk.MustExec("set @@tidb_enable_chunk_rpc = on")
-
-	tk.MustQuery("select @@tidb_enable_fast_analyze").Check(testkit.Rows("0"))
-	tk.MustQuery("select @@session.tidb_enable_fast_analyze").Check(testkit.Rows("0"))
-	tk.MustExec("analyze table t with 0 topn;")
-	tk.MustQuery("explain format = 'brief' select * from t where a = 1").Check(testkit.Rows("IndexReader 512.00 root  index:IndexRangeScan",
-		"└─IndexRangeScan 512.00 cop[tikv] table:t, index:a(a) range:[1,1], keep order:false"))
-	tk.MustQuery("explain format = 'brief' select * from t where a = 999").Check(testkit.Rows("IndexReader 0.00 root  index:IndexRangeScan",
-		"└─IndexRangeScan 0.00 cop[tikv] table:t, index:a(a) range:[999,999], keep order:false"))
-
-	tk.MustExec("drop table t;")
-	tk.MustExec("create table t (a int, key(a));")
-	for i := 0; i < 2048; i++ {
-		tk.MustExec("insert into t values (0)")
-	}
-	for i := 1; i < 2049; i++ {
-		tk.MustExec("insert into t values (?)", i)
-	}
-	tk.MustExec("analyze table t with 0 topn;")
-	tk.MustQuery("explain format = 'brief' select * from t where a = 1").Check(testkit.Rows("IndexReader 1.00 root  index:IndexRangeScan",
-		"└─IndexRangeScan 1.00 cop[tikv] table:t, index:a(a) range:[1,1], keep order:false"))
-}
-
-func TestAnalyzeFullSamplingOnIndexWithVirtualColumnOrPrefixColumn(t *testing.T) {
-	t.Skip("unstable, skip it and fix it before 20210624")
-	store, clean := testkit.CreateMockStore(t)
-	defer clean()
-	tk := testkit.NewTestKit(t, store)
-
-	tk.MustExec("use test")
-	tk.MustExec("drop table if exists sampling_index_virtual_col")
-	tk.MustExec("create table sampling_index_virtual_col(a int, b int as (a+1), index idx(b))")
-	tk.MustExec("insert into sampling_index_virtual_col (a) values (1), (2), (null), (3), (4), (null), (5), (5), (5), (5)")
-	tk.MustExec("set @@session.tidb_analyze_version = 2")
-	tk.MustExec("analyze table sampling_index_virtual_col with 1 topn")
-	tk.MustQuery("show stats_buckets where table_name = 'sampling_index_virtual_col' and column_name = 'idx'").Check(testkit.Rows(
-		"test sampling_index_virtual_col  idx 1 0 1 1 2 2 0",
-		"test sampling_index_virtual_col  idx 1 1 2 1 3 3 0",
-		"test sampling_index_virtual_col  idx 1 2 3 1 4 4 0",
-		"test sampling_index_virtual_col  idx 1 3 4 1 5 5 0"))
-	tk.MustQuery("show stats_topn where table_name = 'sampling_index_virtual_col' and column_name = 'idx'").Check(testkit.Rows("test sampling_index_virtual_col  idx 1 6 4"))
-	row := tk.MustQuery(`show stats_histograms where db_name = "test" and table_name = "sampling_index_virtual_col"`).Rows()[0]
-	// The NDV.
-	require.Equal(t, "5", row[6])
-	// The NULLs.
-	require.Equal(t, "2", row[7])
-	tk.MustExec("drop table if exists sampling_index_prefix_col")
-	tk.MustExec("create table sampling_index_prefix_col(a varchar(3), index idx(a(1)))")
-	tk.MustExec("insert into sampling_index_prefix_col (a) values ('aa'), ('ab'), ('ac'), ('bb')")
-	tk.MustExec("analyze table sampling_index_prefix_col with 1 topn")
-	tk.MustQuery("show stats_buckets where table_name = 'sampling_index_prefix_col' and column_name = 'idx'").Check(testkit.Rows(
-		"test sampling_index_prefix_col  idx 1 0 1 1 b b 0",
-	))
-	tk.MustQuery("show stats_topn where table_name = 'sampling_index_prefix_col' and column_name = 'idx'").Check(testkit.Rows("test sampling_index_prefix_col  idx 1 a 3"))
-}
-
-func TestSnapshotAnalyze(t *testing.T) {
-	store, clean := testkit.CreateMockStore(t)
-	defer clean()
-	tk := testkit.NewTestKit(t, store)
-
-	tk.MustExec("use test")
-	tk.MustExec("drop table if exists t")
-	tk.MustExec("create table t(a int, index index_a(a))")
-	is := tk.Session().(sessionctx.Context).GetInfoSchema().(infoschema.InfoSchema)
-	tbl, err := is.TableByName(model.NewCIStr("test"), model.NewCIStr("t"))
-	require.NoError(t, err)
-	tblInfo := tbl.Meta()
-	tid := tblInfo.ID
-	tk.MustExec("insert into t values(1),(1),(1)")
-	tk.MustExec("begin")
-	txn, err := tk.Session().Txn(false)
-	require.NoError(t, err)
-	startTS1 := txn.StartTS()
-	tk.MustExec("commit")
-	tk.MustExec("insert into t values(2),(2),(2)")
-	tk.MustExec("begin")
-	txn, err = tk.Session().Txn(false)
-	require.NoError(t, err)
-	startTS2 := txn.StartTS()
-	tk.MustExec("commit")
-	require.NoError(t, failpoint.Enable("github.com/pingcap/tidb/executor/injectAnalyzeSnapshot", fmt.Sprintf("return(%d)", startTS1)))
-	tk.MustExec("analyze table t")
-	rows := tk.MustQuery(fmt.Sprintf("select count, snapshot from mysql.stats_meta where table_id = %d", tid)).Rows()
-	require.Len(t, rows, 1)
-	require.Equal(t, "3", rows[0][0])
-	s1Str := rows[0][1].(string)
-	require.NoError(t, failpoint.Enable("github.com/pingcap/tidb/executor/injectAnalyzeSnapshot", fmt.Sprintf("return(%d)", startTS2)))
-	tk.MustExec("analyze table t")
-	rows = tk.MustQuery(fmt.Sprintf("select count, snapshot from mysql.stats_meta where table_id = %d", tid)).Rows()
-	require.Len(t, rows, 1)
-	require.Equal(t, "6", rows[0][0])
-	s2Str := rows[0][1].(string)
-	require.True(t, s1Str != s2Str)
-	tk.MustExec("set @@session.tidb_analyze_version = 2")
-	require.NoError(t, failpoint.Enable("github.com/pingcap/tidb/executor/injectAnalyzeSnapshot", fmt.Sprintf("return(%d)", startTS1)))
-	tk.MustExec("analyze table t")
-	rows = tk.MustQuery(fmt.Sprintf("select count, snapshot from mysql.stats_meta where table_id = %d", tid)).Rows()
-	require.Len(t, rows, 1)
-	require.Equal(t, "6", rows[0][0])
-	s3Str := rows[0][1].(string)
-	require.Equal(t, s2Str, s3Str)
-	require.NoError(t, failpoint.Disable("github.com/pingcap/tidb/executor/injectAnalyzeSnapshot"))
-}
-
-func TestAdjustSampleRateNote(t *testing.T) {
-	store, clean := testkit.CreateMockStore(t)
-	defer clean()
-	tk := testkit.NewTestKit(t, store)
-
-	tk.MustExec("use test")
-	statsHandle := domain.GetDomain(tk.Session().(sessionctx.Context)).StatsHandle()
-	tk.MustExec("drop table if exists t")
-	tk.MustExec("create table t(a int, index index_a(a))")
-	require.NoError(t, statsHandle.HandleDDLEvent(<-statsHandle.DDLEventCh()))
-	is := tk.Session().(sessionctx.Context).GetInfoSchema().(infoschema.InfoSchema)
-	tbl, err := is.TableByName(model.NewCIStr("test"), model.NewCIStr("t"))
-	require.NoError(t, err)
-	tblInfo := tbl.Meta()
-	tid := tblInfo.ID
-	tk.MustExec(fmt.Sprintf("update mysql.stats_meta set count = 220000 where table_id=%d", tid))
-	require.NoError(t, statsHandle.Update(is))
-	result := tk.MustQuery("show stats_meta where table_name = 't'")
-	require.Equal(t, "220000", result.Rows()[0][5])
-	tk.MustExec("analyze table t")
-	tk.MustQuery("show warnings").Check(testkit.Rows("Note 1105 Analyze use auto adjusted sample rate 0.500000 for table test.t"))
-	tk.MustExec("insert into t values(1),(1),(1)")
-	require.NoError(t, statsHandle.DumpStatsDeltaToKV(handle.DumpAll))
-	require.NoError(t, statsHandle.Update(is))
-	result = tk.MustQuery("show stats_meta where table_name = 't'")
-	require.Equal(t, "3", result.Rows()[0][5])
-	tk.MustExec("analyze table t")
-	tk.MustQuery("show warnings").Check(testkit.Rows("Note 1105 Analyze use auto adjusted sample rate 1.000000 for table test.t"))
-}
-
-func TestFastAnalyze4GlobalStats(t *testing.T) {
-	store, clean := testkit.CreateMockStore(t)
-	defer clean()
-
-	tk := testkit.NewTestKit(t, store)
-	tk.MustExec(`create database if not exists test_fast_gstats`)
-	tk.MustExec("use test_fast_gstats")
-	tk.MustExec("set @@session.tidb_enable_fast_analyze=1")
-	tk.MustExec("set @@session.tidb_build_stats_concurrency=1")
-	// test fast analyze in dynamic mode
-	tk.MustExec("set @@session.tidb_analyze_version = 2;")
-	tk.MustExec("set @@session.tidb_partition_prune_mode = 'dynamic';")
-	tk.MustExec("drop table if exists test_fast_gstats;")
-	tk.MustExec("create table test_fast_gstats(a int, b int) PARTITION BY HASH(a) PARTITIONS 2;")
-	tk.MustExec("insert into test_fast_gstats values(1,1),(3,3),(4,4),(2,2),(5,5);")
-	err := tk.ExecToErr("analyze table test_fast_gstats;")
-	require.EqualError(t, err, "Fast analyze hasn't reached General Availability and only support analyze version 1 currently")
-}
-
-func TestAnalyzeIndex(t *testing.T) {
-	store, clean := testkit.CreateMockStore(t)
-	defer clean()
-
-	tk := testkit.NewTestKit(t, store)
-	tk.MustExec("use test")
-	tk.MustExec("drop table if exists t1")
-	tk.MustExec("create table t1 (id int, v int, primary key(id), index k(v))")
-	tk.MustExec("insert into t1(id, v) values(1, 2), (2, 2), (3, 2), (4, 2), (5, 1), (6, 3), (7, 4)")
-	tk.MustExec("set @@tidb_analyze_version=1")
-	tk.MustExec("analyze table t1 index k")
-	require.Greater(t, len(tk.MustQuery("show stats_buckets where table_name = 't1' and column_name = 'k' and is_index = 1").Rows()), 0)
-	tk.MustExec("set @@tidb_analyze_version=default")
-	tk.MustExec("analyze table t1")
-	require.Greater(t, len(tk.MustQuery("show stats_topn where table_name = 't1' and column_name = 'k' and is_index = 1").Rows()), 0)
-
-	func() {
-		defer tk.MustExec("set @@session.tidb_enable_fast_analyze=0")
-		tk.MustExec("drop stats t1")
-		tk.MustExec("set @@session.tidb_enable_fast_analyze=1")
-		tk.MustExec("set @@tidb_analyze_version=1")
-		tk.MustExec("analyze table t1 index k")
-		require.Greater(t, len(tk.MustQuery("show stats_buckets where table_name = 't1' and column_name = 'k' and is_index = 1").Rows()), 1)
-	}()
-}
-
-func TestAnalyzeIncremental(t *testing.T) {
-	store, dom, clean := testkit.CreateMockStoreAndDomain(t)
-	defer clean()
-
-	tk := testkit.NewTestKit(t, store)
-	tk.MustExec("use test")
-	tk.MustExec("set @@tidb_analyze_version = 1")
-
-	// TODO(tiancaiamao) analyze protocol has not implement paging yet.
-	tk.MustExec("set @@tidb_enable_paging = off")
-
-	testAnalyzeIncremental(tk, t, dom)
-}
-
-func testAnalyzeIncremental(tk *testkit.TestKit, t *testing.T, dom *domain.Domain) {
-	tk.MustExec("use test")
-	tk.MustExec("drop table if exists t")
-	tk.MustExec("create table t(a int, b int, primary key(a), index idx(b))")
-	tk.MustExec("analyze incremental table t index")
-	tk.MustQuery("show stats_buckets").Check(testkit.Rows())
-	tk.MustExec("insert into t values (1,1)")
-	tk.MustExec("analyze incremental table t index")
-	tk.MustQuery("show stats_buckets").Check(testkit.Rows("test t  a 0 0 1 1 1 1 0", "test t  idx 1 0 1 1 1 1 0"))
-	tk.MustExec("insert into t values (2,2)")
-	tk.MustExec("analyze incremental table t index")
-	tk.MustQuery("show stats_buckets").Check(testkit.Rows("test t  a 0 0 1 1 1 1 0", "test t  a 0 1 2 1 2 2 0", "test t  idx 1 0 1 1 1 1 0", "test t  idx 1 1 2 1 2 2 0"))
-	tk.MustExec("analyze incremental table t index")
-	// Result should not change.
-	tk.MustQuery("show stats_buckets").Check(testkit.Rows("test t  a 0 0 1 1 1 1 0", "test t  a 0 1 2 1 2 2 0", "test t  idx 1 0 1 1 1 1 0", "test t  idx 1 1 2 1 2 2 0"))
-
-	// Test analyze incremental with feedback.
-	tk.MustExec("insert into t values (3,3)")
-	oriProbability := statistics.FeedbackProbability.Load()
-	oriMinLogCount := handle.MinLogScanCount.Load()
-	defer func() {
-		statistics.FeedbackProbability.Store(oriProbability)
-		handle.MinLogScanCount.Store(oriMinLogCount)
-	}()
-	statistics.FeedbackProbability.Store(1)
-	handle.MinLogScanCount.Store(0)
-	is := dom.InfoSchema()
-	table, err := is.TableByName(model.NewCIStr("test"), model.NewCIStr("t"))
-	require.NoError(t, err)
-	tblInfo := table.Meta()
-	tk.MustQuery("select * from t use index(idx) where b = 3")
-	tk.MustQuery("select * from t where a > 1")
-	h := dom.StatsHandle()
-	require.NoError(t, h.DumpStatsDeltaToKV(handle.DumpAll))
-	require.NoError(t, h.DumpStatsFeedbackToKV())
-	require.NoError(t, h.HandleUpdateStats(is))
-	require.NoError(t, h.Update(is))
-	require.NoError(t, h.LoadNeededHistograms())
-	tk.MustQuery("show stats_buckets").Check(testkit.Rows("test t  a 0 0 1 1 1 1 0", "test t  a 0 1 3 0 2 2147483647 0", "test t  idx 1 0 1 1 1 1 0", "test t  idx 1 1 2 1 2 2 0"))
-	tblStats := h.GetTableStats(tblInfo)
-	val, err := codec.EncodeKey(tk.Session().GetSessionVars().StmtCtx, nil, types.NewIntDatum(3))
-	require.NoError(t, err)
-	require.Equal(t, uint64(1), tblStats.Indices[tblInfo.Indices[0].ID].QueryBytes(val))
-	require.False(t, statistics.IsAnalyzed(tblStats.Indices[tblInfo.Indices[0].ID].Flag))
-	require.False(t, statistics.IsAnalyzed(tblStats.Columns[tblInfo.Columns[0].ID].Flag))
-
-	tk.MustExec("analyze incremental table t index")
-	require.NoError(t, h.LoadNeededHistograms())
-	tk.MustQuery("show stats_buckets").Check(testkit.Rows("test t  a 0 0 1 1 1 1 0", "test t  a 0 1 2 1 2 2 0", "test t  a 0 2 3 1 3 3 0",
-		"test t  idx 1 0 1 1 1 1 0", "test t  idx 1 1 2 1 2 2 0", "test t  idx 1 2 3 1 3 3 0"))
-	tblStats = h.GetTableStats(tblInfo)
-	require.Equal(t, uint64(1), tblStats.Indices[tblInfo.Indices[0].ID].QueryBytes(val))
-
-	// test analyzeIndexIncremental for global-level stats;
-	tk.MustExec("set @@session.tidb_analyze_version = 1;")
-	tk.MustQuery("select @@tidb_analyze_version").Check(testkit.Rows("1"))
-	tk.MustExec("set @@tidb_partition_prune_mode = 'static';")
-	tk.MustExec("drop table if exists t;")
-	tk.MustExec(`create table t (a int, b int, primary key(a), index idx(b)) partition by range (a) (
-		partition p0 values less than (10),
-		partition p1 values less than (20),
-		partition p2 values less than (30)
-	);`)
-	tk.MustExec("analyze incremental table t index")
-	require.NoError(t, h.LoadNeededHistograms())
-	tk.MustQuery("show stats_buckets").Check(testkit.Rows())
-	tk.MustExec("insert into t values (1,1)")
-	tk.MustExec("analyze incremental table t index")
-	tk.MustQuery("show warnings").Check(testkit.Rows()) // no warning
-	require.NoError(t, h.LoadNeededHistograms())
-	tk.MustQuery("show stats_buckets").Check(testkit.Rows("test t p0 a 0 0 1 1 1 1 0", "test t p0 idx 1 0 1 1 1 1 0"))
-	tk.MustExec("insert into t values (2,2)")
-	tk.MustExec("analyze incremental table t index")
-	require.NoError(t, h.LoadNeededHistograms())
-	tk.MustQuery("show stats_buckets").Check(testkit.Rows("test t p0 a 0 0 1 1 1 1 0", "test t p0 a 0 1 2 1 2 2 0", "test t p0 idx 1 0 1 1 1 1 0", "test t p0 idx 1 1 2 1 2 2 0"))
-	tk.MustExec("set @@tidb_partition_prune_mode = 'dynamic';")
-	tk.MustExec("insert into t values (11,11)")
-	err = tk.ExecToErr("analyze incremental table t index")
-	require.Equal(t, "[stats]: global statistics for partitioned tables unavailable in ANALYZE INCREMENTAL", err.Error())
-}
-
-func TestIssue20874(t *testing.T) {
-	store, clean := testkit.CreateMockStore(t)
-	defer clean()
-
-	tk := testkit.NewTestKit(t, store)
-	tk.MustExec("use test")
-	tk.MustExec("drop table if exists t")
-	tk.MustExec("delete from mysql.stats_histograms")
-	tk.MustExec("create table t (a char(10) collate utf8mb4_unicode_ci not null, b char(20) collate utf8mb4_general_ci not null, key idxa(a), key idxb(b))")
-	tk.MustExec("insert into t values ('#', 'C'), ('$', 'c'), ('a', 'a')")
-	tk.MustExec("set @@tidb_analyze_version=1")
-	tk.MustExec("analyze table t")
-	tk.MustQuery("show stats_buckets where db_name = 'test' and table_name = 't'").Sort().Check(testkit.Rows(
-		"test t  a 0 0 1 1 \x02\xd2 \x02\xd2 0",
-		"test t  a 0 1 2 1 \x0e\x0f \x0e\x0f 0",
-		"test t  a 0 2 3 1 \x0e3 \x0e3 0",
-		"test t  b 0 0 1 1 \x00A \x00A 0",
-		"test t  b 0 1 3 2 \x00C \x00C 0",
-		"test t  idxa 1 0 1 1 \x02\xd2 \x02\xd2 0",
-		"test t  idxa 1 1 2 1 \x0e\x0f \x0e\x0f 0",
-		"test t  idxa 1 2 3 1 \x0e3 \x0e3 0",
-		"test t  idxb 1 0 1 1 \x00A \x00A 0",
-		"test t  idxb 1 1 3 2 \x00C \x00C 0",
-	))
-	tk.MustQuery("select is_index, hist_id, distinct_count, null_count, tot_col_size, stats_ver, correlation from mysql.stats_histograms").Sort().Check(testkit.Rows(
-		"0 1 3 0 9 1 1",
-		"0 2 2 0 9 1 -0.5",
-		"1 1 3 0 0 1 0",
-		"1 2 2 0 0 1 0",
-	))
-	tk.MustExec("set @@tidb_analyze_version=2")
-	tk.MustExec("analyze table t")
-	tk.MustQuery("show stats_topn where db_name = 'test' and table_name = 't'").Sort().Check(testkit.Rows(
-		"test t  a 0 \x02\xd2 1",
-		"test t  a 0 \x0e\x0f 1",
-		"test t  a 0 \x0e3 1",
-		"test t  b 0 \x00A 1",
-		"test t  b 0 \x00C 2",
-		"test t  idxa 1 \x02\xd2 1",
-		"test t  idxa 1 \x0e\x0f 1",
-		"test t  idxa 1 \x0e3 1",
-		"test t  idxb 1 \x00A 1",
-		"test t  idxb 1 \x00C 2",
-	))
-	tk.MustQuery("select is_index, hist_id, distinct_count, null_count, tot_col_size, stats_ver, correlation from mysql.stats_histograms").Sort().Check(testkit.Rows(
-		"0 1 3 0 6 2 1",
-		"0 2 2 0 6 2 -0.5",
-		"1 1 3 0 6 2 0",
-		"1 2 2 0 6 2 0",
-	))
-}
-
-func TestAnalyzeClusteredIndexPrimary(t *testing.T) {
-	store, clean := testkit.CreateMockStore(t)
-	defer clean()
-
-	tk := testkit.NewTestKit(t, store)
-	tk.MustExec("use test")
-	tk.MustExec("drop table if exists t0")
-	tk.MustExec("drop table if exists t1")
-	tk.MustExec("create table t0(a varchar(20), primary key(a) clustered)")
-	tk.MustExec("create table t1(a varchar(20), primary key(a))")
-	tk.MustExec("insert into t0 values('1111')")
-	tk.MustExec("insert into t1 values('1111')")
-	tk.MustExec("set @@session.tidb_analyze_version = 1")
-	tk.MustExec("analyze table t0 index primary")
-	tk.MustExec("analyze table t1 index primary")
-	tk.MustQuery("show stats_buckets").Check(testkit.Rows(
-		"test t0  PRIMARY 1 0 1 1 1111 1111 0",
-		"test t1  PRIMARY 1 0 1 1 1111 1111 0"))
-	tk.MustExec("set @@session.tidb_analyze_version = 2")
-	tk.MustExec("analyze table t0")
-	tk.MustExec("analyze table t1")
-	tk.MustQuery("show stats_topn").Sort().Check(testkit.Rows(""+
-		"test t0  PRIMARY 1 1111 1",
-		"test t0  a 0 1111 1",
-		"test t1  PRIMARY 1 1111 1",
-		"test t1  a 0 1111 1"))
-}
-
-func TestAnalyzeSamplingWorkPanic(t *testing.T) {
-	store, clean := testkit.CreateMockStore(t)
-	defer clean()
-
-	tk := testkit.NewTestKit(t, store)
-	tk.MustExec("use test")
-	tk.MustExec("set @@session.tidb_analyze_version = 2")
-	tk.MustExec("create table t(a int)")
-	tk.MustExec("insert into t values(1), (2), (3), (4), (5), (6), (7), (8), (9), (10), (11), (12)")
-	tk.MustExec("split table t between (-9223372036854775808) and (9223372036854775807) regions 12")
-
-	require.NoError(t, failpoint.Enable("github.com/pingcap/tidb/executor/mockAnalyzeSamplingBuildWorkerPanic", "return(1)"))
-	err := tk.ExecToErr("analyze table t")
-	require.NotNil(t, err)
-	require.NoError(t, failpoint.Disable("github.com/pingcap/tidb/executor/mockAnalyzeSamplingBuildWorkerPanic"))
-	require.NoError(t, failpoint.Enable("github.com/pingcap/tidb/executor/mockAnalyzeSamplingMergeWorkerPanic", "return(1)"))
-	err = tk.ExecToErr("analyze table t")
-	require.NotNil(t, err)
-	require.NoError(t, failpoint.Disable("github.com/pingcap/tidb/executor/mockAnalyzeSamplingMergeWorkerPanic"))
-}
-
-func TestSmallTableAnalyzeV2(t *testing.T) {
-	store, clean := testkit.CreateMockStore(t)
-	defer clean()
-
-	tk := testkit.NewTestKit(t, store)
-	require.NoError(t, failpoint.Enable("github.com/pingcap/tidb/executor/calcSampleRateByStorageCount", "return(1)"))
-	tk.MustExec("use test")
-	tk.MustExec("set @@session.tidb_analyze_version = 2")
-	tk.MustExec("create table small_table_inject_pd(a int)")
-	tk.MustExec("insert into small_table_inject_pd values(1), (2), (3), (4), (5)")
-	tk.MustExec("analyze table small_table_inject_pd")
-	tk.MustQuery("show warnings").Check(testkit.Rows("Note 1105 Analyze use auto adjusted sample rate 1.000000 for table test.small_table_inject_pd"))
-	tk.MustExec(`
-create table small_table_inject_pd_with_partition(
-	a int
-) partition by range(a) (
-	partition p0 values less than (5),
-	partition p1 values less than (10),
-	partition p2 values less than (15)
-)`)
-	tk.MustExec("insert into small_table_inject_pd_with_partition values(1), (6), (11)")
-	tk.MustExec("analyze table small_table_inject_pd_with_partition")
-	tk.MustQuery("show warnings").Check(testkit.Rows(
-		"Note 1105 Analyze use auto adjusted sample rate 1.000000 for table test.small_table_inject_pd_with_partition's partition p0",
-		"Note 1105 Analyze use auto adjusted sample rate 1.000000 for table test.small_table_inject_pd_with_partition's partition p1",
-		"Note 1105 Analyze use auto adjusted sample rate 1.000000 for table test.small_table_inject_pd_with_partition's partition p2",
-	))
-	require.NoError(t, failpoint.Disable("github.com/pingcap/tidb/executor/calcSampleRateByStorageCount"))
-}
-
-func TestSavedAnalyzeOptions(t *testing.T) {
-	store, dom, clean := testkit.CreateMockStoreAndDomain(t)
-	defer clean()
-	tk := testkit.NewTestKit(t, store)
-	originalVal1 := tk.MustQuery("select @@tidb_persist_analyze_options").Rows()[0][0].(string)
-	defer func() {
-		tk.MustExec(fmt.Sprintf("set global tidb_persist_analyze_options = %v", originalVal1))
-	}()
-	tk.MustExec("set global tidb_persist_analyze_options = true")
-	originalVal2 := tk.MustQuery("select @@tidb_auto_analyze_ratio").Rows()[0][0].(string)
-	defer func() {
-		tk.MustExec(fmt.Sprintf("set global tidb_auto_analyze_ratio = %v", originalVal2))
-	}()
-	tk.MustExec("set global tidb_auto_analyze_ratio = 0.01")
-	originalVal3 := handle.AutoAnalyzeMinCnt
-	defer func() {
-		handle.AutoAnalyzeMinCnt = originalVal3
-	}()
-	handle.AutoAnalyzeMinCnt = 0
-
-	tk.MustExec("use test")
-	tk.MustExec("set @@session.tidb_analyze_version = 2")
-	tk.MustExec("create table t(a int, b int, c int, primary key(a), key idx(b))")
-	tk.MustExec("insert into t values (1,1,1),(2,1,2),(3,1,3),(4,1,4),(5,1,5),(6,1,6),(7,7,7),(8,8,8),(9,9,9)")
-
-	h := dom.StatsHandle()
-	oriLease := h.Lease()
-	h.SetLease(1)
-	defer func() {
-		h.SetLease(oriLease)
-	}()
-	tk.MustExec("analyze table t with 1 topn, 2 buckets")
-	is := dom.InfoSchema()
-	tk.MustQuery("select * from t where b > 1 and c > 1")
-	require.NoError(t, h.LoadNeededHistograms())
-	table, err := is.TableByName(model.NewCIStr("test"), model.NewCIStr("t"))
-	require.NoError(t, err)
-	tableInfo := table.Meta()
-	tbl := h.GetTableStats(tableInfo)
-	lastVersion := tbl.Version
-	col0 := tbl.Columns[tableInfo.Columns[0].ID]
-	require.Equal(t, 2, len(col0.Buckets))
-	col1 := tbl.Columns[tableInfo.Columns[1].ID]
-	require.Equal(t, 1, len(col1.TopN.TopN))
-	require.Equal(t, 2, len(col1.Buckets))
-	col2 := tbl.Columns[tableInfo.Columns[2].ID]
-	require.Equal(t, 2, len(col2.Buckets))
-	rs := tk.MustQuery("select buckets,topn from mysql.analyze_options where table_id=" + strconv.FormatInt(tbl.PhysicalID, 10))
-	require.Equal(t, 1, len(rs.Rows()))
-	require.Equal(t, "2", rs.Rows()[0][0])
-	require.Equal(t, "1", rs.Rows()[0][1])
-
-	// auto-analyze uses the table-level options
-	tk.MustExec("insert into t values (10,10,10)")
-	require.Nil(t, h.DumpStatsDeltaToKV(handle.DumpAll))
-	require.Nil(t, h.Update(is))
-	h.HandleAutoAnalyze(is)
-	tbl = h.GetTableStats(tableInfo)
-	require.Greater(t, tbl.Version, lastVersion)
-	lastVersion = tbl.Version
-	col0 = tbl.Columns[tableInfo.Columns[0].ID]
-	require.Equal(t, 2, len(col0.Buckets))
-
-	// manual analyze uses the table-level persisted options by merging the new options
-	tk.MustExec("analyze table t columns a,b with 1 samplerate, 3 buckets")
-	tbl = h.GetTableStats(tableInfo)
-	require.Greater(t, tbl.Version, lastVersion)
-	lastVersion = tbl.Version
-	col0 = tbl.Columns[tableInfo.Columns[0].ID]
-	require.Equal(t, 3, len(col0.Buckets))
-	tk.MustQuery("select * from t where b > 1 and c > 1")
-	require.NoError(t, h.LoadNeededHistograms())
-	col1 = tbl.Columns[tableInfo.Columns[1].ID]
-	require.Equal(t, 1, len(col1.TopN.TopN))
-	col2 = tbl.Columns[tableInfo.Columns[2].ID]
-	require.Less(t, col2.LastUpdateVersion, col0.LastUpdateVersion) // not updated since removed from list
-	rs = tk.MustQuery("select sample_rate,buckets,topn,column_choice,column_ids from mysql.analyze_options where table_id=" + strconv.FormatInt(tbl.PhysicalID, 10))
-	require.Equal(t, 1, len(rs.Rows()))
-	require.Equal(t, "1", rs.Rows()[0][0])
-	require.Equal(t, "3", rs.Rows()[0][1])
-	require.Equal(t, "1", rs.Rows()[0][2])
-	require.Equal(t, "LIST", rs.Rows()[0][3])
-	colIDStrs := strings.Join([]string{strconv.FormatInt(tableInfo.Columns[0].ID, 10), strconv.FormatInt(tableInfo.Columns[1].ID, 10)}, ",")
-	require.Equal(t, colIDStrs, rs.Rows()[0][4])
-
-	// disable option persistence
-	tk.MustExec("set global tidb_persist_analyze_options = false")
-	// manual analyze will neither use the pre-persisted options nor persist new options
-	tk.MustExec("analyze table t with 2 topn")
-	tbl = h.GetTableStats(tableInfo)
-	require.Greater(t, tbl.Version, lastVersion)
-	col0 = tbl.Columns[tableInfo.Columns[0].ID]
-	require.NotEqual(t, 3, len(col0.Buckets))
-	rs = tk.MustQuery("select topn from mysql.analyze_options where table_id=" + strconv.FormatInt(tbl.PhysicalID, 10))
-	require.Equal(t, 1, len(rs.Rows()))
-	require.NotEqual(t, "2", rs.Rows()[0][0])
-}
-
-func TestSavedPartitionAnalyzeOptions(t *testing.T) {
-	store, dom, clean := testkit.CreateMockStoreAndDomain(t)
-	defer clean()
-	tk := testkit.NewTestKit(t, store)
-	originalVal := tk.MustQuery("select @@tidb_persist_analyze_options").Rows()[0][0].(string)
-	defer func() {
-		tk.MustExec(fmt.Sprintf("set global tidb_persist_analyze_options = %v", originalVal))
-	}()
-	tk.MustExec("set global tidb_persist_analyze_options = true")
-
-	tk.MustExec("use test")
-	tk.MustExec("set @@session.tidb_analyze_version = 2")
-	tk.MustExec("set @@session.tidb_partition_prune_mode = 'static'")
-	createTable := `CREATE TABLE t (a int, b int, c varchar(10), primary key(a), index idx(b))
-PARTITION BY RANGE ( a ) (
-		PARTITION p0 VALUES LESS THAN (10),
-		PARTITION p1 VALUES LESS THAN (20)
-)`
-	tk.MustExec(createTable)
-	tk.MustExec("insert into t values (1,1,1),(2,1,2),(3,1,3),(4,1,4),(5,1,5),(6,1,6),(7,7,7),(8,8,8),(9,9,9),(10,10,10),(11,11,11),(12,12,12),(13,13,13),(14,14,14)")
-
-	h := dom.StatsHandle()
-	oriLease := h.Lease()
-	h.SetLease(1)
-	defer func() {
-		h.SetLease(oriLease)
-	}()
-	// analyze partition only sets options of partition
-	tk.MustExec("analyze table t partition p0 with 1 topn, 3 buckets")
-	is := dom.InfoSchema()
-	tk.MustQuery("select * from t where b > 1 and c > 1")
-	require.NoError(t, h.LoadNeededHistograms())
-	table, err := is.TableByName(model.NewCIStr("test"), model.NewCIStr("t"))
-	require.NoError(t, err)
-	tableInfo := table.Meta()
-	pi := tableInfo.GetPartitionInfo()
-	require.NotNil(t, pi)
-	p0 := h.GetPartitionStats(tableInfo, pi.Definitions[0].ID)
-	lastVersion := p0.Version
-	require.Equal(t, 3, len(p0.Columns[tableInfo.Columns[0].ID].Buckets))
-	rs := tk.MustQuery("select buckets,topn from mysql.analyze_options where table_id=" + strconv.FormatInt(p0.PhysicalID, 10))
-	require.Equal(t, 1, len(rs.Rows()))
-	require.Equal(t, "3", rs.Rows()[0][0])
-	require.Equal(t, "1", rs.Rows()[0][1])
-	rs = tk.MustQuery("select buckets,topn from mysql.analyze_options where table_id=" + strconv.FormatInt(tableInfo.ID, 10))
-	require.Equal(t, 1, len(rs.Rows()))
-	require.Equal(t, "0", rs.Rows()[0][0])
-	require.Equal(t, "-1", rs.Rows()[0][1])
-
-	// merge partition & table level options
-	tk.MustExec("analyze table t columns a,b with 0 topn, 2 buckets")
-	tk.MustQuery("select * from t where b > 1 and c > 1")
-	require.NoError(t, h.LoadNeededHistograms())
-	p0 = h.GetPartitionStats(tableInfo, pi.Definitions[0].ID)
-	p1 := h.GetPartitionStats(tableInfo, pi.Definitions[1].ID)
-	require.Greater(t, p0.Version, lastVersion)
-	lastVersion = p0.Version
-	require.Equal(t, 2, len(p0.Columns[tableInfo.Columns[0].ID].Buckets))
-	require.Equal(t, 2, len(p1.Columns[tableInfo.Columns[0].ID].Buckets))
-	// check column c is not analyzed
-	require.Less(t, p0.Columns[tableInfo.Columns[2].ID].LastUpdateVersion, p0.Columns[tableInfo.Columns[0].ID].LastUpdateVersion)
-	require.Less(t, p1.Columns[tableInfo.Columns[2].ID].LastUpdateVersion, p1.Columns[tableInfo.Columns[0].ID].LastUpdateVersion)
-	rs = tk.MustQuery("select sample_rate,buckets,topn,column_choice,column_ids from mysql.analyze_options where table_id=" + strconv.FormatInt(tableInfo.ID, 10))
-	require.Equal(t, 1, len(rs.Rows()))
-	require.Equal(t, "0", rs.Rows()[0][0])
-	require.Equal(t, "2", rs.Rows()[0][1])
-	require.Equal(t, "0", rs.Rows()[0][2])
-	require.Equal(t, "LIST", rs.Rows()[0][3])
-	colIDStrsAB := strings.Join([]string{strconv.FormatInt(tableInfo.Columns[0].ID, 10), strconv.FormatInt(tableInfo.Columns[1].ID, 10)}, ",")
-	require.Equal(t, colIDStrsAB, rs.Rows()[0][4])
-	rs = tk.MustQuery("select sample_rate,buckets,topn,column_choice,column_ids from mysql.analyze_options where table_id=" + strconv.FormatInt(p0.PhysicalID, 10))
-	require.Equal(t, 1, len(rs.Rows()))
-	require.Equal(t, "0", rs.Rows()[0][0])
-	require.Equal(t, "2", rs.Rows()[0][1])
-	require.Equal(t, "0", rs.Rows()[0][2])
-	require.Equal(t, "LIST", rs.Rows()[0][3])
-	require.Equal(t, colIDStrsAB, rs.Rows()[0][4])
-	rs = tk.MustQuery("select sample_rate,buckets,topn,column_choice,column_ids from mysql.analyze_options where table_id=" + strconv.FormatInt(p1.PhysicalID, 10))
-	require.Equal(t, 1, len(rs.Rows()))
-	require.Equal(t, "0", rs.Rows()[0][0])
-	require.Equal(t, "2", rs.Rows()[0][1])
-	require.Equal(t, "0", rs.Rows()[0][2])
-	require.Equal(t, "LIST", rs.Rows()[0][3])
-	require.Equal(t, colIDStrsAB, rs.Rows()[0][4])
-
-	// analyze partition only updates this partition, and set different collist
-	tk.MustExec("analyze table t partition p1 columns a,c with 1 buckets")
-	tk.MustQuery("select * from t where b > 1 and c > 1")
-	require.NoError(t, h.LoadNeededHistograms())
-	p0 = h.GetPartitionStats(tableInfo, pi.Definitions[0].ID)
-	p1 = h.GetPartitionStats(tableInfo, pi.Definitions[1].ID)
-	require.Equal(t, p0.Version, lastVersion)
-	require.Greater(t, p1.Version, lastVersion)
-	lastVersion = p1.Version
-	require.Equal(t, 1, len(p1.Columns[tableInfo.Columns[0].ID].Buckets))
-	require.Equal(t, 2, len(p0.Columns[tableInfo.Columns[0].ID].Buckets))
-	// only column c of p1 is re-analyzed
-	require.Equal(t, 1, len(p1.Columns[tableInfo.Columns[2].ID].Buckets))
-	require.NotEqual(t, 1, len(p0.Columns[tableInfo.Columns[2].ID].Buckets))
-	colIDStrsABC := strings.Join([]string{strconv.FormatInt(tableInfo.Columns[0].ID, 10), strconv.FormatInt(tableInfo.Columns[1].ID, 10), strconv.FormatInt(tableInfo.Columns[2].ID, 10)}, ",")
-	rs = tk.MustQuery("select buckets,column_ids from mysql.analyze_options where table_id=" + strconv.FormatInt(tableInfo.ID, 10))
-	require.Equal(t, 1, len(rs.Rows()))
-	require.Equal(t, "2", rs.Rows()[0][0])
-	require.Equal(t, colIDStrsAB, rs.Rows()[0][1])
-	rs = tk.MustQuery("select buckets,column_ids from mysql.analyze_options where table_id=" + strconv.FormatInt(p1.PhysicalID, 10))
-	require.Equal(t, 1, len(rs.Rows()))
-	require.Equal(t, "1", rs.Rows()[0][0])
-	require.Equal(t, colIDStrsABC, rs.Rows()[0][1])
-	rs = tk.MustQuery("select buckets,column_ids from mysql.analyze_options where table_id=" + strconv.FormatInt(p0.PhysicalID, 10))
-	require.Equal(t, 1, len(rs.Rows()))
-	require.Equal(t, "2", rs.Rows()[0][0])
-	require.Equal(t, colIDStrsAB, rs.Rows()[0][1])
-
-	// analyze partition without options uses saved partition options
-	tk.MustExec("analyze table t partition p0")
-	p0 = h.GetPartitionStats(tableInfo, pi.Definitions[0].ID)
-	require.Greater(t, p0.Version, lastVersion)
-	lastVersion = p0.Version
-	require.Equal(t, 2, len(p0.Columns[tableInfo.Columns[0].ID].Buckets))
-	rs = tk.MustQuery("select buckets from mysql.analyze_options where table_id=" + strconv.FormatInt(tableInfo.ID, 10))
-	require.Equal(t, 1, len(rs.Rows()))
-	require.Equal(t, "2", rs.Rows()[0][0])
-	rs = tk.MustQuery("select buckets from mysql.analyze_options where table_id=" + strconv.FormatInt(p0.PhysicalID, 10))
-	require.Equal(t, 1, len(rs.Rows()))
-	require.Equal(t, "2", rs.Rows()[0][0])
-
-	// merge options of statement's, partition's and table's
-	tk.MustExec("analyze table t partition p0 with 3 buckets")
-	p0 = h.GetPartitionStats(tableInfo, pi.Definitions[0].ID)
-	require.Greater(t, p0.Version, lastVersion)
-	require.Equal(t, 3, len(p0.Columns[tableInfo.Columns[0].ID].Buckets))
-	rs = tk.MustQuery("select sample_rate,buckets,topn,column_choice,column_ids from mysql.analyze_options where table_id=" + strconv.FormatInt(p0.PhysicalID, 10))
-	require.Equal(t, 1, len(rs.Rows()))
-	require.Equal(t, "0", rs.Rows()[0][0])
-	require.Equal(t, "3", rs.Rows()[0][1])
-	require.Equal(t, "0", rs.Rows()[0][2])
-	require.Equal(t, "LIST", rs.Rows()[0][3])
-	require.Equal(t, colIDStrsAB, rs.Rows()[0][4])
-
-	// add new partitions, use table options as default
-	tk.MustExec("ALTER TABLE t ADD PARTITION (PARTITION p2 VALUES LESS THAN (30))")
-	tk.MustExec("insert into t values (21,21,21),(22,22,22),(23,23,23),(24,24,24)")
-	tk.MustExec("analyze table t partition p2")
-	is = dom.InfoSchema()
-	table, err = is.TableByName(model.NewCIStr("test"), model.NewCIStr("t"))
-	require.NoError(t, err)
-	tableInfo = table.Meta()
-	pi = tableInfo.GetPartitionInfo()
-	p2 := h.GetPartitionStats(tableInfo, pi.Definitions[2].ID)
-	require.Equal(t, 2, len(p2.Columns[tableInfo.Columns[0].ID].Buckets))
-	rs = tk.MustQuery("select sample_rate,buckets,topn,column_choice,column_ids from mysql.analyze_options where table_id=" + strconv.FormatInt(p2.PhysicalID, 10))
-	require.Equal(t, 1, len(rs.Rows()))
-	require.Equal(t, "0", rs.Rows()[0][0])
-	require.Equal(t, "2", rs.Rows()[0][1])
-	require.Equal(t, "0", rs.Rows()[0][2])
-	require.Equal(t, "LIST", rs.Rows()[0][3])
-	require.Equal(t, colIDStrsAB, rs.Rows()[0][4])
-	rs = tk.MustQuery("select sample_rate,buckets,topn,column_choice,column_ids from mysql.analyze_options where table_id=" + strconv.FormatInt(tableInfo.ID, 10))
-	require.Equal(t, 1, len(rs.Rows()))
-	require.Equal(t, "0", rs.Rows()[0][0])
-	require.Equal(t, "2", rs.Rows()[0][1])
-	require.Equal(t, "0", rs.Rows()[0][2])
-	require.Equal(t, "LIST", rs.Rows()[0][3])
-	require.Equal(t, colIDStrsAB, rs.Rows()[0][4])
-
-	// set analyze version back to 1, will not use persisted
-	tk.MustExec("set @@session.tidb_analyze_version = 1")
-	tk.MustExec("analyze table t partition p2")
-	pi = tableInfo.GetPartitionInfo()
-	p2 = h.GetPartitionStats(tableInfo, pi.Definitions[2].ID)
-	require.NotEqual(t, 2, len(p2.Columns[tableInfo.Columns[0].ID].Buckets))
-
-	// drop column
-	tk.MustExec("set @@session.tidb_analyze_version = 2")
-	tk.MustExec("alter table t drop column b")
-	tk.MustExec("analyze table t")
-	colIDStrsA := strings.Join([]string{strconv.FormatInt(tableInfo.Columns[0].ID, 10)}, ",")
-	colIDStrsAC := strings.Join([]string{strconv.FormatInt(tableInfo.Columns[0].ID, 10), strconv.FormatInt(tableInfo.Columns[2].ID, 10)}, ",")
-	rs = tk.MustQuery("select column_ids from mysql.analyze_options where table_id=" + strconv.FormatInt(tableInfo.ID, 10))
-	require.Equal(t, 1, len(rs.Rows()))
-	require.Equal(t, colIDStrsA, rs.Rows()[0][0])
-	rs = tk.MustQuery("select column_ids from mysql.analyze_options where table_id=" + strconv.FormatInt(p0.PhysicalID, 10))
-	require.Equal(t, 1, len(rs.Rows()))
-	require.Equal(t, colIDStrsA, rs.Rows()[0][0])
-	rs = tk.MustQuery("select column_ids from mysql.analyze_options where table_id=" + strconv.FormatInt(p1.PhysicalID, 10))
-	require.Equal(t, 1, len(rs.Rows()))
-	require.Equal(t, colIDStrsAC, rs.Rows()[0][0])
-
-	// drop partition
-	tk.MustExec("alter table t drop partition p1")
-	is = dom.InfoSchema() // refresh infoschema
-	require.Nil(t, h.GCStats(is, time.Duration(0)))
-	rs = tk.MustQuery("select * from mysql.analyze_options where table_id=" + strconv.FormatInt(tableInfo.ID, 10))
-	require.Equal(t, 1, len(rs.Rows()))
-	rs = tk.MustQuery("select * from mysql.analyze_options where table_id=" + strconv.FormatInt(p0.PhysicalID, 10))
-	require.Equal(t, 1, len(rs.Rows()))
-	rs = tk.MustQuery("select * from mysql.analyze_options where table_id=" + strconv.FormatInt(p1.PhysicalID, 10))
-	require.Equal(t, 0, len(rs.Rows()))
-
-	// drop table
-	tk.MustExec("drop table t")
-	is = dom.InfoSchema() // refresh infoschema
-	require.Nil(t, h.GCStats(is, time.Duration(0)))
-	rs = tk.MustQuery("select * from mysql.analyze_options where table_id=" + strconv.FormatInt(tableInfo.ID, 10))
-	//require.Equal(t, len(rs.Rows()), 0) TODO
-	rs = tk.MustQuery("select * from mysql.analyze_options where table_id=" + strconv.FormatInt(p0.PhysicalID, 10))
-	require.Equal(t, 0, len(rs.Rows()))
-}
-
-func TestSavedAnalyzeOptionsForMultipleTables(t *testing.T) {
-	store, dom, clean := testkit.CreateMockStoreAndDomain(t)
-	defer clean()
-	tk := testkit.NewTestKit(t, store)
-	originalVal := tk.MustQuery("select @@tidb_persist_analyze_options").Rows()[0][0].(string)
-	defer func() {
-		tk.MustExec(fmt.Sprintf("set global tidb_persist_analyze_options = %v", originalVal))
-	}()
-	tk.MustExec("set global tidb_persist_analyze_options = true")
-
-	tk.MustExec("use test")
-	tk.MustExec("set @@session.tidb_analyze_version = 2")
-	tk.MustExec("set @@session.tidb_partition_prune_mode = 'static'")
-	tk.MustExec("create table t1(a int, b int, c int, primary key(a), key idx(b))")
-	tk.MustExec("insert into t1 values (1,1,1),(2,1,2),(3,1,3),(4,1,4),(5,1,5),(6,1,6),(7,7,7),(8,8,8),(9,9,9)")
-	tk.MustExec("create table t2(a int, b int, c int, primary key(a), key idx(b))")
-	tk.MustExec("insert into t2 values (1,1,1),(2,1,2),(3,1,3),(4,1,4),(5,1,5),(6,1,6),(7,7,7),(8,8,8),(9,9,9)")
-
-	h := dom.StatsHandle()
-	oriLease := h.Lease()
-	h.SetLease(1)
-	defer func() {
-		h.SetLease(oriLease)
-	}()
-
-	tk.MustExec("analyze table t1 with 1 topn, 3 buckets")
-	tk.MustExec("analyze table t2 with 0 topn, 2 buckets")
-	tk.MustExec("analyze table t1,t2 with 2 topn")
-	is := dom.InfoSchema()
-	table1, err := is.TableByName(model.NewCIStr("test"), model.NewCIStr("t1"))
-	require.NoError(t, err)
-	table2, err := is.TableByName(model.NewCIStr("test"), model.NewCIStr("t2"))
-	require.NoError(t, err)
-	tableInfo1 := table1.Meta()
-	tableInfo2 := table2.Meta()
-	tblStats1 := h.GetTableStats(tableInfo1)
-	tblStats2 := h.GetTableStats(tableInfo2)
-	tbl1Col0 := tblStats1.Columns[tableInfo1.Columns[0].ID]
-	tbl2Col0 := tblStats2.Columns[tableInfo2.Columns[0].ID]
-	require.Equal(t, 3, len(tbl1Col0.Buckets))
-	require.Equal(t, 2, len(tbl2Col0.Buckets))
-	rs := tk.MustQuery("select buckets,topn from mysql.analyze_options where table_id=" + strconv.FormatInt(tableInfo1.ID, 10))
-	require.Equal(t, 1, len(rs.Rows()))
-	require.Equal(t, "3", rs.Rows()[0][0])
-	require.Equal(t, "2", rs.Rows()[0][1])
-	rs = tk.MustQuery("select buckets,topn from mysql.analyze_options where table_id=" + strconv.FormatInt(tableInfo2.ID, 10))
-	require.Equal(t, 1, len(rs.Rows()))
-	require.Equal(t, "2", rs.Rows()[0][0])
-	require.Equal(t, "2", rs.Rows()[0][1])
-}
-
-func TestSavedAnalyzeColumnOptions(t *testing.T) {
-	store, dom, clean := testkit.CreateMockStoreAndDomain(t)
-	defer clean()
-	tk := testkit.NewTestKit(t, store)
-	originalVal1 := tk.MustQuery("select @@tidb_persist_analyze_options").Rows()[0][0].(string)
-	defer func() {
-		tk.MustExec(fmt.Sprintf("set global tidb_persist_analyze_options = %v", originalVal1))
-	}()
-	tk.MustExec("set global tidb_persist_analyze_options = true")
-	originalVal2 := tk.MustQuery("select @@tidb_auto_analyze_ratio").Rows()[0][0].(string)
-	defer func() {
-		tk.MustExec(fmt.Sprintf("set global tidb_auto_analyze_ratio = %v", originalVal2))
-	}()
-	tk.MustExec("set global tidb_auto_analyze_ratio = 0.01")
-	originalVal3 := handle.AutoAnalyzeMinCnt
-	defer func() {
-		handle.AutoAnalyzeMinCnt = originalVal3
-	}()
-	handle.AutoAnalyzeMinCnt = 0
-	originalVal4 := tk.MustQuery("select @@tidb_enable_column_tracking").Rows()[0][0].(string)
-	defer func() {
-		tk.MustExec(fmt.Sprintf("set global tidb_enable_column_tracking = %v", originalVal4))
-	}()
-	tk.MustExec("set global tidb_enable_column_tracking = 1")
-
-	tk.MustExec("use test")
-	tk.MustExec("set @@session.tidb_analyze_version = 2")
-	tk.MustExec("create table t(a int, b int, c int)")
-	tk.MustExec("insert into t values (1,1,1),(2,2,2),(3,3,3),(4,4,4)")
-
-	h := dom.StatsHandle()
-	oriLease := h.Lease()
-	h.SetLease(1)
-	defer func() {
-		h.SetLease(oriLease)
-	}()
-	is := dom.InfoSchema()
-	tbl, err := is.TableByName(model.NewCIStr("test"), model.NewCIStr("t"))
-	require.NoError(t, err)
-	tblInfo := tbl.Meta()
-	tk.MustExec("select * from t where b > 1")
-	require.NoError(t, h.DumpColStatsUsageToKV())
-	tk.MustExec("analyze table t predicate columns")
-	require.NoError(t, h.LoadNeededHistograms())
-	tblStats := h.GetTableStats(tblInfo)
-	lastVersion := tblStats.Version
-	// column b is analyzed
-	require.Greater(t, lastVersion, tblStats.Columns[tblInfo.Columns[0].ID].LastUpdateVersion)
-	require.Equal(t, lastVersion, tblStats.Columns[tblInfo.Columns[1].ID].LastUpdateVersion)
-	require.Greater(t, lastVersion, tblStats.Columns[tblInfo.Columns[2].ID].LastUpdateVersion)
-	tk.MustQuery(fmt.Sprintf("select column_choice, column_ids from mysql.analyze_options where table_id = %v", tblInfo.ID)).Check(testkit.Rows("PREDICATE "))
-
-	tk.MustExec("select * from t where c > 1")
-	require.NoError(t, h.DumpColStatsUsageToKV())
-	// manually analyze uses the saved option(predicate columns).
-	tk.MustExec("analyze table t")
-	require.NoError(t, h.LoadNeededHistograms())
-	tblStats = h.GetTableStats(tblInfo)
-	require.Less(t, lastVersion, tblStats.Version)
-	lastVersion = tblStats.Version
-	// column b, c are analyzed
-	require.Greater(t, lastVersion, tblStats.Columns[tblInfo.Columns[0].ID].LastUpdateVersion)
-	require.Equal(t, lastVersion, tblStats.Columns[tblInfo.Columns[1].ID].LastUpdateVersion)
-	require.Equal(t, lastVersion, tblStats.Columns[tblInfo.Columns[2].ID].LastUpdateVersion)
-
-	tk.MustExec("insert into t values (5,5,5),(6,6,6)")
-	require.Nil(t, h.DumpStatsDeltaToKV(handle.DumpAll))
-	require.Nil(t, h.Update(is))
-	// auto analyze uses the saved option(predicate columns).
-	h.HandleAutoAnalyze(is)
-	tblStats = h.GetTableStats(tblInfo)
-	require.Less(t, lastVersion, tblStats.Version)
-	lastVersion = tblStats.Version
-	// column b, c are analyzed
-	require.Greater(t, lastVersion, tblStats.Columns[tblInfo.Columns[0].ID].LastUpdateVersion)
-	require.Equal(t, lastVersion, tblStats.Columns[tblInfo.Columns[1].ID].LastUpdateVersion)
-	require.Equal(t, lastVersion, tblStats.Columns[tblInfo.Columns[2].ID].LastUpdateVersion)
-
-	tk.MustExec("analyze table t columns a")
-	tblStats = h.GetTableStats(tblInfo)
-	require.Less(t, lastVersion, tblStats.Version)
-	lastVersion = tblStats.Version
-	// column a is analyzed
-	require.Equal(t, lastVersion, tblStats.Columns[tblInfo.Columns[0].ID].LastUpdateVersion)
-	require.Greater(t, lastVersion, tblStats.Columns[tblInfo.Columns[1].ID].LastUpdateVersion)
-	require.Greater(t, lastVersion, tblStats.Columns[tblInfo.Columns[2].ID].LastUpdateVersion)
-	tk.MustQuery(fmt.Sprintf("select column_choice, column_ids from mysql.analyze_options where table_id = %v", tblInfo.ID)).Check(testkit.Rows(fmt.Sprintf("LIST %v", tblInfo.Columns[0].ID)))
-
-	tk.MustExec("analyze table t all columns")
-	tblStats = h.GetTableStats(tblInfo)
-	require.Less(t, lastVersion, tblStats.Version)
-	lastVersion = tblStats.Version
-	// column a, b, c are analyzed
-	require.Equal(t, lastVersion, tblStats.Columns[tblInfo.Columns[0].ID].LastUpdateVersion)
-	require.Equal(t, lastVersion, tblStats.Columns[tblInfo.Columns[1].ID].LastUpdateVersion)
-	require.Equal(t, lastVersion, tblStats.Columns[tblInfo.Columns[2].ID].LastUpdateVersion)
-	tk.MustQuery(fmt.Sprintf("select column_choice, column_ids from mysql.analyze_options where table_id = %v", tblInfo.ID)).Check(testkit.Rows("ALL "))
-}
-
-func TestAnalyzeColumnsWithPrimaryKey(t *testing.T) {
-	for _, val := range []model.ColumnChoice{model.ColumnList, model.PredicateColumns} {
-		func(choice model.ColumnChoice) {
-			store, dom, clean := testkit.CreateMockStoreAndDomain(t)
-			defer clean()
-
-			tk := testkit.NewTestKit(t, store)
-			h := dom.StatsHandle()
-			tk.MustExec("use test")
-			tk.MustExec("drop table if exists t")
-			tk.MustExec("set @@tidb_analyze_version = 2")
-			tk.MustExec("create table t (a int, b int, c int primary key)")
-			tk.MustExec("insert into t values (1,1,1), (1,1,2), (2,2,3), (2,2,4), (3,3,5), (4,3,6), (5,4,7), (6,4,8), (null,null,9)")
-			require.NoError(t, h.DumpStatsDeltaToKV(handle.DumpAll))
-
-			is := dom.InfoSchema()
-			tbl, err := is.TableByName(model.NewCIStr("test"), model.NewCIStr("t"))
-			require.NoError(t, err)
-			tblID := tbl.Meta().ID
-
-			switch choice {
-			case model.ColumnList:
-				tk.MustExec("analyze table t columns a with 2 topn, 2 buckets")
-				tk.MustQuery("show warnings").Sort().Check(testkit.Rows(
-					"Note 1105 Analyze use auto adjusted sample rate 1.000000 for table test.t",
-					"Warning 1105 Columns c are missing in ANALYZE but their stats are needed for calculating stats for indexes/primary key/extended stats",
-				))
-			case model.PredicateColumns:
-				originalVal := tk.MustQuery("select @@tidb_enable_column_tracking").Rows()[0][0].(string)
-				defer func() {
-					tk.MustExec(fmt.Sprintf("set global tidb_enable_column_tracking = %v", originalVal))
-				}()
-				tk.MustExec("set global tidb_enable_column_tracking = 1")
-				tk.MustExec("select * from t where a > 1")
-				require.NoError(t, h.DumpColStatsUsageToKV())
-				rows := tk.MustQuery("show column_stats_usage where db_name = 'test' and table_name = 't' and last_used_at is not null").Rows()
-				require.Equal(t, 1, len(rows))
-				require.Equal(t, "a", rows[0][3])
-				tk.MustExec("analyze table t predicate columns with 2 topn, 2 buckets")
-			}
-
-			rows := tk.MustQuery("show column_stats_usage where db_name = 'test' and table_name = 't' and last_analyzed_at is not null").Sort().Rows()
-			require.Equal(t, 2, len(rows))
-			require.Equal(t, "a", rows[0][3])
-			require.Equal(t, "c", rows[1][3])
-
-			tk.MustQuery(fmt.Sprintf("select modify_count, count from mysql.stats_meta where table_id = %d", tblID)).Sort().Check(
-				testkit.Rows("0 9"))
-			tk.MustQuery("show stats_topn where db_name = 'test' and table_name = 't'").Sort().Check(
-				// db, tbl, part, col, is_idx, value, count
-				testkit.Rows("test t  a 0 1 2",
-					"test t  a 0 2 2",
-					"test t  c 0 1 1",
-					"test t  c 0 2 1"))
-			tk.MustQuery(fmt.Sprintf("select is_index, hist_id, distinct_count, null_count, tot_col_size, stats_ver, truncate(correlation,2) from mysql.stats_histograms where table_id = %d", tblID)).Sort().Check(
-				testkit.Rows("0 1 6 1 8 2 1",
-					"0 2 0 0 8 0 0", // column b is not analyzed
-					"0 3 9 0 9 2 1",
-				))
-			tk.MustQuery("show stats_buckets where db_name = 'test' and table_name = 't'").Sort().Check(
-				// db, tbl, part, col, is_index, bucket_id, count, repeats, lower, upper, ndv
-				testkit.Rows("test t  a 0 0 3 1 3 5 0",
-					"test t  a 0 1 4 1 6 6 0",
-					"test t  c 0 0 4 1 3 6 0",
-					"test t  c 0 1 7 1 7 9 0"))
-		}(val)
-	}
-}
-
-func TestAnalyzeColumnsWithIndex(t *testing.T) {
-	for _, val := range []model.ColumnChoice{model.ColumnList, model.PredicateColumns} {
-		func(choice model.ColumnChoice) {
-			store, dom, clean := testkit.CreateMockStoreAndDomain(t)
-			defer clean()
-
-			tk := testkit.NewTestKit(t, store)
-			h := dom.StatsHandle()
-			tk.MustExec("use test")
-			tk.MustExec("drop table if exists t")
-			tk.MustExec("set @@tidb_analyze_version = 2")
-			tk.MustExec("create table t (a int, b int, c int, d int, index idx_b_d(b, d))")
-			tk.MustExec("insert into t values (1,1,null,1), (2,1,9,1), (1,1,8,1), (2,2,7,2), (1,3,7,3), (2,4,6,4), (1,4,6,5), (2,4,6,5), (1,5,6,5)")
-			require.NoError(t, h.DumpStatsDeltaToKV(handle.DumpAll))
-
-			is := dom.InfoSchema()
-			tbl, err := is.TableByName(model.NewCIStr("test"), model.NewCIStr("t"))
-			require.NoError(t, err)
-			tblID := tbl.Meta().ID
-
-			switch choice {
-			case model.ColumnList:
-				tk.MustExec("analyze table t columns c with 2 topn, 2 buckets")
-				tk.MustQuery("show warnings").Sort().Check(testkit.Rows(
-					"Note 1105 Analyze use auto adjusted sample rate 1.000000 for table test.t",
-					"Warning 1105 Columns b,d are missing in ANALYZE but their stats are needed for calculating stats for indexes/primary key/extended stats",
-				))
-			case model.PredicateColumns:
-				originalVal := tk.MustQuery("select @@tidb_enable_column_tracking").Rows()[0][0].(string)
-				defer func() {
-					tk.MustExec(fmt.Sprintf("set global tidb_enable_column_tracking = %v", originalVal))
-				}()
-				tk.MustExec("set global tidb_enable_column_tracking = 1")
-				tk.MustExec("select * from t where c > 1")
-				require.NoError(t, h.DumpColStatsUsageToKV())
-				rows := tk.MustQuery("show column_stats_usage where db_name = 'test' and table_name = 't' and last_used_at is not null").Rows()
-				require.Equal(t, 1, len(rows))
-				require.Equal(t, "c", rows[0][3])
-				tk.MustExec("analyze table t predicate columns with 2 topn, 2 buckets")
-			}
-
-			rows := tk.MustQuery("show column_stats_usage where db_name = 'test' and table_name = 't' and last_analyzed_at is not null").Sort().Rows()
-			require.Equal(t, 3, len(rows))
-			require.Equal(t, "b", rows[0][3])
-			require.Equal(t, "c", rows[1][3])
-			require.Equal(t, "d", rows[2][3])
-
-			tk.MustQuery(fmt.Sprintf("select modify_count, count from mysql.stats_meta where table_id = %d", tblID)).Sort().Check(
-				testkit.Rows("0 9"))
-			tk.MustQuery("show stats_topn where db_name = 'test' and table_name = 't'").Sort().Check(
-				// db, tbl, part, col, is_idx, value, count
-				testkit.Rows("test t  b 0 1 3",
-					"test t  b 0 4 3",
-					"test t  c 0 6 4",
-					"test t  c 0 7 2",
-					"test t  d 0 1 3",
-					"test t  d 0 5 3",
-					"test t  idx_b_d 1 (1, 1) 3",
-					"test t  idx_b_d 1 (4, 5) 2"))
-			tk.MustQuery(fmt.Sprintf("select is_index, hist_id, distinct_count, null_count, tot_col_size, stats_ver, truncate(correlation,2) from mysql.stats_histograms where table_id = %d", tblID)).Sort().Check(
-				testkit.Rows("0 1 0 0 9 0 0", // column a is not analyzed
-					"0 2 5 0 9 2 1",
-					"0 3 4 1 8 2 -0.07",
-					"0 4 5 0 9 2 1",
-					"1 1 6 0 18 2 0"))
-			tk.MustQuery("show stats_buckets where db_name = 'test' and table_name = 't'").Sort().Check(
-				// db, tbl, part, col, is_index, bucket_id, count, repeats, lower, upper, ndv
-				testkit.Rows("test t  b 0 0 2 1 2 3 0",
-					"test t  b 0 1 3 1 5 5 0",
-					"test t  c 0 0 2 1 8 9 0",
-					"test t  d 0 0 2 1 2 3 0",
-					"test t  d 0 1 3 1 4 4 0",
-					"test t  idx_b_d 1 0 3 1 (2, 2) (4, 4) 0",
-					"test t  idx_b_d 1 1 4 1 (5, 5) (5, 5) 0"))
-		}(val)
-	}
-}
-
-func TestAnalyzeColumnsWithClusteredIndex(t *testing.T) {
-	for _, val := range []model.ColumnChoice{model.ColumnList, model.PredicateColumns} {
-		func(choice model.ColumnChoice) {
-			store, dom, clean := testkit.CreateMockStoreAndDomain(t)
-			defer clean()
-
-			tk := testkit.NewTestKit(t, store)
-			h := dom.StatsHandle()
-			tk.MustExec("use test")
-			tk.MustExec("drop table if exists t")
-			tk.MustExec("set @@tidb_analyze_version = 2")
-			tk.MustExec("create table t (a int, b int, c int, d int, primary key(b, d) clustered)")
-			tk.MustExec("insert into t values (1,1,null,1), (2,2,9,2), (1,3,8,3), (2,4,7,4), (1,5,7,5), (2,6,6,6), (1,7,6,7), (2,8,6,8), (1,9,6,9)")
-			require.NoError(t, h.DumpStatsDeltaToKV(handle.DumpAll))
-
-			is := dom.InfoSchema()
-			tbl, err := is.TableByName(model.NewCIStr("test"), model.NewCIStr("t"))
-			require.NoError(t, err)
-			tblID := tbl.Meta().ID
-
-			switch choice {
-			case model.ColumnList:
-				tk.MustExec("analyze table t columns c with 2 topn, 2 buckets")
-				tk.MustQuery("show warnings").Sort().Check(testkit.Rows(
-					"Note 1105 Analyze use auto adjusted sample rate 1.000000 for table test.t",
-					"Warning 1105 Columns b,d are missing in ANALYZE but their stats are needed for calculating stats for indexes/primary key/extended stats",
-				))
-			case model.PredicateColumns:
-				originalVal := tk.MustQuery("select @@tidb_enable_column_tracking").Rows()[0][0].(string)
-				defer func() {
-					tk.MustExec(fmt.Sprintf("set global tidb_enable_column_tracking = %v", originalVal))
-				}()
-				tk.MustExec("set global tidb_enable_column_tracking = 1")
-				tk.MustExec("select * from t where c > 1")
-				require.NoError(t, h.DumpColStatsUsageToKV())
-				rows := tk.MustQuery("show column_stats_usage where db_name = 'test' and table_name = 't' and last_used_at is not null").Rows()
-				require.Equal(t, 1, len(rows))
-				require.Equal(t, "c", rows[0][3])
-				tk.MustExec("analyze table t predicate columns with 2 topn, 2 buckets")
-			}
-
-			rows := tk.MustQuery("show column_stats_usage where db_name = 'test' and table_name = 't' and last_analyzed_at is not null").Sort().Rows()
-			require.Equal(t, 3, len(rows))
-			require.Equal(t, "b", rows[0][3])
-			require.Equal(t, "c", rows[1][3])
-			require.Equal(t, "d", rows[2][3])
-
-			tk.MustQuery(fmt.Sprintf("select modify_count, count from mysql.stats_meta where table_id = %d", tblID)).Sort().Check(
-				testkit.Rows("0 9"))
-			tk.MustQuery("show stats_topn where db_name = 'test' and table_name = 't'").Sort().Check(
-				// db, tbl, part, col, is_idx, value, count
-				testkit.Rows("test t  PRIMARY 1 (1, 1) 1",
-					"test t  PRIMARY 1 (2, 2) 1",
-					"test t  b 0 1 1",
-					"test t  b 0 2 1",
-					"test t  c 0 6 4",
-					"test t  c 0 7 2",
-					"test t  d 0 1 1",
-					"test t  d 0 2 1"))
-			tk.MustQuery(fmt.Sprintf("select is_index, hist_id, distinct_count, null_count, tot_col_size, stats_ver, truncate(correlation,2) from mysql.stats_histograms where table_id = %d", tblID)).Sort().Check(
-				testkit.Rows("0 1 0 0 9 0 0", // column a is not analyzed
-					"0 2 9 0 9 2 1",
-					"0 3 4 1 8 2 -0.07",
-					"0 4 9 0 9 2 1",
-					"1 1 9 0 18 2 0"))
-			tk.MustQuery("show stats_buckets where db_name = 'test' and table_name = 't'").Sort().Check(
-				// db, tbl, part, col, is_index, bucket_id, count, repeats, lower, upper, ndv
-				testkit.Rows("test t  PRIMARY 1 0 4 1 (3, 3) (6, 6) 0",
-					"test t  PRIMARY 1 1 7 1 (7, 7) (9, 9) 0",
-					"test t  b 0 0 4 1 3 6 0",
-					"test t  b 0 1 7 1 7 9 0",
-					"test t  c 0 0 2 1 8 9 0",
-					"test t  d 0 0 4 1 3 6 0",
-					"test t  d 0 1 7 1 7 9 0"))
-		}(val)
-	}
-}
-
-func TestAnalyzeColumnsWithDynamicPartitionTable(t *testing.T) {
-	for _, val := range []model.ColumnChoice{model.ColumnList, model.PredicateColumns} {
-		func(choice model.ColumnChoice) {
-			store, dom, clean := testkit.CreateMockStoreAndDomain(t)
-			defer clean()
-
-			tk := testkit.NewTestKit(t, store)
-			h := dom.StatsHandle()
-			tk.MustExec("use test")
-			tk.MustExec("drop table if exists t")
-			tk.MustExec("set @@tidb_analyze_version = 2")
-			tk.MustExec("set @@tidb_partition_prune_mode = 'dynamic'")
-			tk.MustExec("create table t (a int, b int, c int, index idx(c)) partition by range (a) (partition p0 values less than (10), partition p1 values less than maxvalue)")
-			tk.MustExec("insert into t values (1,2,1), (2,4,1), (3,6,1), (4,8,2), (4,8,2), (5,10,3), (5,10,4), (5,10,5), (null,null,6), (11,22,7), (12,24,8), (13,26,9), (14,28,10), (15,30,11), (16,32,12), (16,32,13), (16,32,13), (16,32,14), (17,34,14), (17,34,14)")
-			require.NoError(t, h.DumpStatsDeltaToKV(handle.DumpAll))
-
-			is := dom.InfoSchema()
-			tbl, err := is.TableByName(model.NewCIStr("test"), model.NewCIStr("t"))
-			require.NoError(t, err)
-			tblID := tbl.Meta().ID
-			defs := tbl.Meta().Partition.Definitions
-			p0ID := defs[0].ID
-			p1ID := defs[1].ID
-
-			switch choice {
-			case model.ColumnList:
-				tk.MustExec("analyze table t columns a with 2 topn, 2 buckets")
-				tk.MustQuery("show warnings").Sort().Check(testkit.Rows(
-					"Note 1105 Analyze use auto adjusted sample rate 1.000000 for table test.t's partition p0",
-					"Note 1105 Analyze use auto adjusted sample rate 1.000000 for table test.t's partition p1",
-					"Warning 1105 Columns c are missing in ANALYZE but their stats are needed for calculating stats for indexes/primary key/extended stats",
-				))
-			case model.PredicateColumns:
-				originalVal := tk.MustQuery("select @@tidb_enable_column_tracking").Rows()[0][0].(string)
-				defer func() {
-					tk.MustExec(fmt.Sprintf("set global tidb_enable_column_tracking = %v", originalVal))
-				}()
-				tk.MustExec("set global tidb_enable_column_tracking = 1")
-				tk.MustExec("select * from t where a < 1")
-				require.NoError(t, h.DumpColStatsUsageToKV())
-				rows := tk.MustQuery("show column_stats_usage where db_name = 'test' and table_name = 't' and last_used_at is not null").Rows()
-				require.Equal(t, 1, len(rows))
-				require.Equal(t, []interface{}{"test", "t", "global", "a"}, rows[0][:4])
-				tk.MustExec("analyze table t predicate columns with 2 topn, 2 buckets")
-			}
-
-			rows := tk.MustQuery("show column_stats_usage where db_name = 'test' and table_name = 't' and last_analyzed_at is not null").Sort().Rows()
-			require.Equal(t, 6, len(rows))
-			require.Equal(t, []interface{}{"test", "t", "global", "a"}, rows[0][:4])
-			require.Equal(t, []interface{}{"test", "t", "global", "c"}, rows[1][:4])
-			require.Equal(t, []interface{}{"test", "t", "p0", "a"}, rows[2][:4])
-			require.Equal(t, []interface{}{"test", "t", "p0", "c"}, rows[3][:4])
-			require.Equal(t, []interface{}{"test", "t", "p1", "a"}, rows[4][:4])
-			require.Equal(t, []interface{}{"test", "t", "p1", "c"}, rows[5][:4])
-
-			rows = tk.MustQuery("show stats_meta where db_name = 'test' and table_name = 't'").Sort().Rows()
-			require.Equal(t, 3, len(rows))
-			require.Equal(t, []interface{}{"test", "t", "global", "0", "20"}, append(rows[0][:3], rows[0][4:]...))
-			require.Equal(t, []interface{}{"test", "t", "p0", "0", "9"}, append(rows[1][:3], rows[1][4:]...))
-			require.Equal(t, []interface{}{"test", "t", "p1", "0", "11"}, append(rows[2][:3], rows[2][4:]...))
-
-			tk.MustQuery("show stats_topn where db_name = 'test' and table_name = 't' and is_index = 0").Sort().Check(
-				// db, tbl, part, col, is_idx, value, count
-				testkit.Rows("test t global a 0 16 4",
-					"test t global a 0 5 3",
-					"test t global c 0 1 3",
-					"test t global c 0 14 3",
-					"test t p0 a 0 4 2",
-					"test t p0 a 0 5 3",
-					"test t p0 c 0 1 3",
-					"test t p0 c 0 2 2",
-					"test t p1 a 0 16 4",
-					"test t p1 a 0 17 2",
-					"test t p1 c 0 13 2",
-					"test t p1 c 0 14 3"))
-
-			tk.MustQuery("show stats_topn where db_name = 'test' and table_name = 't' and is_index = 1").Sort().Check(
-				// db, tbl, part, col, is_idx, value, count
-				testkit.Rows("test t global idx 1 1 3",
-					"test t global idx 1 14 3",
-					"test t p0 idx 1 1 3",
-					"test t p0 idx 1 2 2",
-					"test t p1 idx 1 13 2",
-					"test t p1 idx 1 14 3"))
-
-			tk.MustQuery("show stats_buckets where db_name = 'test' and table_name = 't' and is_index = 0").Sort().Check(
-				// db, tbl, part, col, is_index, bucket_id, count, repeats, lower, upper, ndv
-				testkit.Rows("test t global a 0 0 5 2 1 4 0",
-					"test t global a 0 1 12 2 17 17 0",
-					"test t global c 0 0 6 1 2 6 0",
-					"test t global c 0 1 14 2 13 13 0",
-					"test t p0 a 0 0 2 1 1 2 0",
-					"test t p0 a 0 1 3 1 3 3 0",
-					"test t p0 c 0 0 3 1 3 5 0",
-					"test t p0 c 0 1 4 1 6 6 0",
-					"test t p1 a 0 0 3 1 11 13 0",
-					"test t p1 a 0 1 5 1 14 15 0",
-					"test t p1 c 0 0 4 1 7 10 0",
-					"test t p1 c 0 1 6 1 11 12 0"))
-
-			tk.MustQuery("show stats_buckets where db_name = 'test' and table_name = 't' and is_index = 1").Sort().Check(
-				// db, tbl, part, col, is_index, bucket_id, count, repeats, lower, upper, ndv
-				testkit.Rows("test t global idx 1 0 6 1 2 6 0",
-					"test t global idx 1 1 14 2 13 13 0",
-					"test t p0 idx 1 0 3 1 3 5 0",
-					"test t p0 idx 1 1 4 1 6 6 0",
-					"test t p1 idx 1 0 4 1 7 10 0",
-					"test t p1 idx 1 1 6 1 11 12 0"))
-
-			tk.MustQuery("select table_id, is_index, hist_id, distinct_count, null_count, tot_col_size, stats_ver, truncate(correlation,2) from mysql.stats_histograms order by table_id, is_index, hist_id asc").Check(
-				testkit.Rows(fmt.Sprintf("%d 0 1 12 1 19 2 0", tblID), // global, a
-					fmt.Sprintf("%d 0 3 14 0 20 2 0", tblID), // global, c
-					fmt.Sprintf("%d 1 1 14 0 0 2 0", tblID),  // global, idx
-					fmt.Sprintf("%d 0 1 5 1 8 2 1", p0ID),    // p0, a
-					fmt.Sprintf("%d 0 2 0 0 8 0 0", p0ID),    // p0, b, not analyzed
-					fmt.Sprintf("%d 0 3 6 0 9 2 1", p0ID),    // p0, c
-					fmt.Sprintf("%d 1 1 6 0 9 2 0", p0ID),    // p0, idx
-					fmt.Sprintf("%d 0 1 7 0 11 2 1", p1ID),   // p1, a
-					fmt.Sprintf("%d 0 2 0 0 11 0 0", p1ID),   // p1, b, not analyzed
-					fmt.Sprintf("%d 0 3 8 0 11 2 1", p1ID),   // p1, c
-					fmt.Sprintf("%d 1 1 8 0 11 2 0", p1ID),   // p1, idx
-				))
-		}(val)
-	}
-}
-
-func TestIssue34228(t *testing.T) {
-	store, clean := testkit.CreateMockStore(t)
-	defer clean()
-
-	tk := testkit.NewTestKit(t, store)
-	tk.MustExec(`USE test`)
-	tk.MustExec(`DROP TABLE IF EXISTS Issue34228`)
-	tk.MustExec(`CREATE TABLE Issue34228 (id bigint NOT NULL, dt datetime NOT NULL) PARTITION BY RANGE COLUMNS(dt) (PARTITION p202201 VALUES LESS THAN ("2022-02-01"), PARTITION p202202 VALUES LESS THAN ("2022-03-01"))`)
-	tk.MustExec(`INSERT INTO Issue34228 VALUES (1, '2022-02-01 00:00:02'), (2, '2022-02-01 00:00:02')`)
-	tk.MustExec(`SET @@global.tidb_analyze_version = 1`)
-	tk.MustExec(`SET @@session.tidb_partition_prune_mode = 'static'`)
-	tk.MustExec(`ANALYZE TABLE Issue34228`)
-	tk.MustExec(`SET @@session.tidb_partition_prune_mode = 'dynamic'`)
-	tk.MustExec(`ANALYZE TABLE Issue34228`)
-	tk.MustQuery(`SELECT * FROM Issue34228`).Sort().Check(testkit.Rows("1 2022-02-01 00:00:02", "2 2022-02-01 00:00:02"))
-	// Needs a second run to hit the issue
-	tk2 := testkit.NewTestKit(t, store)
-	tk2.MustExec(`USE test`)
-	tk2.MustExec(`DROP TABLE IF EXISTS Issue34228`)
-	tk2.MustExec(`CREATE TABLE Issue34228 (id bigint NOT NULL, dt datetime NOT NULL) PARTITION BY RANGE COLUMNS(dt) (PARTITION p202201 VALUES LESS THAN ("2022-02-01"), PARTITION p202202 VALUES LESS THAN ("2022-03-01"))`)
-	tk2.MustExec(`INSERT INTO Issue34228 VALUES (1, '2022-02-01 00:00:02'), (2, '2022-02-01 00:00:02')`)
-	tk2.MustExec(`SET @@global.tidb_analyze_version = 1`)
-	tk2.MustExec(`SET @@session.tidb_partition_prune_mode = 'static'`)
-	tk2.MustExec(`ANALYZE TABLE Issue34228`)
-	tk2.MustExec(`SET @@session.tidb_partition_prune_mode = 'dynamic'`)
-	tk2.MustExec(`ANALYZE TABLE Issue34228`)
-	tk2.MustQuery(`SELECT * FROM Issue34228`).Sort().Check(testkit.Rows("1 2022-02-01 00:00:02", "2 2022-02-01 00:00:02"))
-}
-
-func TestAnalyzeColumnsWithStaticPartitionTable(t *testing.T) {
-	for _, val := range []model.ColumnChoice{model.ColumnList, model.PredicateColumns} {
-		func(choice model.ColumnChoice) {
-			store, dom, clean := testkit.CreateMockStoreAndDomain(t)
-			defer clean()
-
-			tk := testkit.NewTestKit(t, store)
-			h := dom.StatsHandle()
-			tk.MustExec("use test")
-			tk.MustExec("drop table if exists t")
-			tk.MustExec("set @@tidb_analyze_version = 2")
-			tk.MustExec("set @@tidb_partition_prune_mode = 'static'")
-			tk.MustExec("create table t (a int, b int, c int, index idx(c)) partition by range (a) (partition p0 values less than (10), partition p1 values less than maxvalue)")
-			tk.MustExec("insert into t values (1,2,1), (2,4,1), (3,6,1), (4,8,2), (4,8,2), (5,10,3), (5,10,4), (5,10,5), (null,null,6), (11,22,7), (12,24,8), (13,26,9), (14,28,10), (15,30,11), (16,32,12), (16,32,13), (16,32,13), (16,32,14), (17,34,14), (17,34,14)")
-			require.NoError(t, h.DumpStatsDeltaToKV(handle.DumpAll))
-
-			is := dom.InfoSchema()
-			tbl, err := is.TableByName(model.NewCIStr("test"), model.NewCIStr("t"))
-			require.NoError(t, err)
-			defs := tbl.Meta().Partition.Definitions
-			p0ID := defs[0].ID
-			p1ID := defs[1].ID
-
-			switch choice {
-			case model.ColumnList:
-				tk.MustExec("analyze table t columns a with 2 topn, 2 buckets")
-				tk.MustQuery("show warnings").Sort().Check(testkit.Rows(
-					"Note 1105 Analyze use auto adjusted sample rate 1.000000 for table test.t's partition p0",
-					"Note 1105 Analyze use auto adjusted sample rate 1.000000 for table test.t's partition p1",
-					"Warning 1105 Columns c are missing in ANALYZE but their stats are needed for calculating stats for indexes/primary key/extended stats",
-				))
-			case model.PredicateColumns:
-				originalVal := tk.MustQuery("select @@tidb_enable_column_tracking").Rows()[0][0].(string)
-				defer func() {
-					tk.MustExec(fmt.Sprintf("set global tidb_enable_column_tracking = %v", originalVal))
-				}()
-				tk.MustExec("set global tidb_enable_column_tracking = 1")
-				tk.MustExec("select * from t where a < 1")
-				require.NoError(t, h.DumpColStatsUsageToKV())
-				rows := tk.MustQuery("show column_stats_usage where db_name = 'test' and table_name = 't' and last_used_at is not null").Rows()
-				require.Equal(t, 1, len(rows))
-				require.Equal(t, []interface{}{"test", "t", "global", "a"}, rows[0][:4])
-				tk.MustExec("analyze table t predicate columns with 2 topn, 2 buckets")
-			}
-
-			rows := tk.MustQuery("show column_stats_usage where db_name = 'test' and table_name = 't' and last_analyzed_at is not null").Sort().Rows()
-			require.Equal(t, 4, len(rows))
-			require.Equal(t, []interface{}{"test", "t", "p0", "a"}, rows[0][:4])
-			require.Equal(t, []interface{}{"test", "t", "p0", "c"}, rows[1][:4])
-			require.Equal(t, []interface{}{"test", "t", "p1", "a"}, rows[2][:4])
-			require.Equal(t, []interface{}{"test", "t", "p1", "c"}, rows[3][:4])
-
-			rows = tk.MustQuery("show stats_meta where db_name = 'test' and table_name = 't'").Sort().Rows()
-			require.Equal(t, 2, len(rows))
-			require.Equal(t, []interface{}{"test", "t", "p0", "0", "9"}, append(rows[0][:3], rows[0][4:]...))
-			require.Equal(t, []interface{}{"test", "t", "p1", "0", "11"}, append(rows[1][:3], rows[1][4:]...))
-
-			tk.MustQuery("show stats_topn where db_name = 'test' and table_name = 't' and is_index = 0").Sort().Check(
-				// db, tbl, part, col, is_idx, value, count
-				testkit.Rows("test t p0 a 0 4 2",
-					"test t p0 a 0 5 3",
-					"test t p0 c 0 1 3",
-					"test t p0 c 0 2 2",
-					"test t p1 a 0 16 4",
-					"test t p1 a 0 17 2",
-					"test t p1 c 0 13 2",
-					"test t p1 c 0 14 3"))
-
-			tk.MustQuery("show stats_topn where db_name = 'test' and table_name = 't' and is_index = 1").Sort().Check(
-				// db, tbl, part, col, is_idx, value, count
-				testkit.Rows("test t p0 idx 1 1 3",
-					"test t p0 idx 1 2 2",
-					"test t p1 idx 1 13 2",
-					"test t p1 idx 1 14 3"))
-
-			tk.MustQuery("show stats_buckets where db_name = 'test' and table_name = 't' and is_index = 0").Sort().Check(
-				// db, tbl, part, col, is_index, bucket_id, count, repeats, lower, upper, ndv
-				testkit.Rows("test t p0 a 0 0 2 1 1 2 0",
-					"test t p0 a 0 1 3 1 3 3 0",
-					"test t p0 c 0 0 3 1 3 5 0",
-					"test t p0 c 0 1 4 1 6 6 0",
-					"test t p1 a 0 0 3 1 11 13 0",
-					"test t p1 a 0 1 5 1 14 15 0",
-					"test t p1 c 0 0 4 1 7 10 0",
-					"test t p1 c 0 1 6 1 11 12 0"))
-
-			tk.MustQuery("show stats_buckets where db_name = 'test' and table_name = 't' and is_index = 1").Sort().Check(
-				// db, tbl, part, col, is_index, bucket_id, count, repeats, lower, upper, ndv
-				testkit.Rows("test t p0 idx 1 0 3 1 3 5 0",
-					"test t p0 idx 1 1 4 1 6 6 0",
-					"test t p1 idx 1 0 4 1 7 10 0",
-					"test t p1 idx 1 1 6 1 11 12 0"))
-
-			tk.MustQuery("select table_id, is_index, hist_id, distinct_count, null_count, tot_col_size, stats_ver, truncate(correlation,2) from mysql.stats_histograms order by table_id, is_index, hist_id asc").Check(
-				testkit.Rows(fmt.Sprintf("%d 0 1 5 1 8 2 1", p0ID), // p0, a
-					fmt.Sprintf("%d 0 2 0 0 8 0 0", p0ID),  // p0, b, not analyzed
-					fmt.Sprintf("%d 0 3 6 0 9 2 1", p0ID),  // p0, c
-					fmt.Sprintf("%d 1 1 6 0 9 2 0", p0ID),  // p0, idx
-					fmt.Sprintf("%d 0 1 7 0 11 2 1", p1ID), // p1, a
-					fmt.Sprintf("%d 0 2 0 0 11 0 0", p1ID), // p1, b, not analyzed
-					fmt.Sprintf("%d 0 3 8 0 11 2 1", p1ID), // p1, c
-					fmt.Sprintf("%d 1 1 8 0 11 2 0", p1ID), // p1, idx
-				))
-		}(val)
-	}
-}
-
-func TestAnalyzeColumnsWithExtendedStats(t *testing.T) {
-	for _, val := range []model.ColumnChoice{model.ColumnList, model.PredicateColumns} {
-		func(choice model.ColumnChoice) {
-			store, dom, clean := testkit.CreateMockStoreAndDomain(t)
-			defer clean()
-
-			tk := testkit.NewTestKit(t, store)
-			h := dom.StatsHandle()
-			tk.MustExec("use test")
-			tk.MustExec("drop table if exists t")
-			tk.MustExec("set @@tidb_analyze_version = 2")
-			tk.MustExec("set @@tidb_enable_extended_stats = on")
-			tk.MustExec("create table t (a int, b int, c int)")
-			tk.MustExec("alter table t add stats_extended s1 correlation(b,c)")
-			tk.MustExec("insert into t values (5,1,1), (4,2,2), (3,3,3), (2,4,4), (1,5,5)")
-			require.NoError(t, h.DumpStatsDeltaToKV(handle.DumpAll))
-
-			is := dom.InfoSchema()
-			tbl, err := is.TableByName(model.NewCIStr("test"), model.NewCIStr("t"))
-			require.NoError(t, err)
-			tblID := tbl.Meta().ID
-
-			switch choice {
-			case model.ColumnList:
-				tk.MustExec("analyze table t columns b with 2 topn, 2 buckets")
-				tk.MustQuery("show warnings").Sort().Check(testkit.Rows(
-					"Note 1105 Analyze use auto adjusted sample rate 1.000000 for table test.t",
-					"Warning 1105 Columns c are missing in ANALYZE but their stats are needed for calculating stats for indexes/primary key/extended stats",
-				))
-			case model.PredicateColumns:
-				originalVal := tk.MustQuery("select @@tidb_enable_column_tracking").Rows()[0][0].(string)
-				defer func() {
-					tk.MustExec(fmt.Sprintf("set global tidb_enable_column_tracking = %v", originalVal))
-				}()
-				tk.MustExec("set global tidb_enable_column_tracking = 1")
-				tk.MustExec("select * from t where b > 1")
-				require.NoError(t, h.DumpColStatsUsageToKV())
-				rows := tk.MustQuery("show column_stats_usage where db_name = 'test' and table_name = 't' and last_used_at is not null").Rows()
-				require.Equal(t, 1, len(rows))
-				require.Equal(t, "b", rows[0][3])
-				tk.MustExec("analyze table t predicate columns with 2 topn, 2 buckets")
-			}
-			rows := tk.MustQuery("show column_stats_usage where db_name = 'test' and table_name = 't' and last_analyzed_at is not null").Sort().Rows()
-			require.Equal(t, 2, len(rows))
-			require.Equal(t, "b", rows[0][3])
-			require.Equal(t, "c", rows[1][3])
-
-			tk.MustQuery(fmt.Sprintf("select modify_count, count from mysql.stats_meta where table_id = %d", tblID)).Sort().Check(
-				testkit.Rows("0 5"))
-			tk.MustQuery("show stats_topn where db_name = 'test' and table_name = 't'").Sort().Check(
-				// db, tbl, part, col, is_idx, value, count
-				testkit.Rows("test t  b 0 1 1",
-					"test t  b 0 2 1",
-					"test t  c 0 1 1",
-					"test t  c 0 2 1"))
-			tk.MustQuery(fmt.Sprintf("select is_index, hist_id, distinct_count, null_count, tot_col_size, stats_ver, truncate(correlation,2) from mysql.stats_histograms where table_id = %d", tblID)).Sort().Check(
-				testkit.Rows("0 1 0 0 5 0 0", // column a is not analyzed
-					"0 2 5 0 5 2 1",
-					"0 3 5 0 5 2 1",
-				))
-			tk.MustQuery("show stats_buckets where db_name = 'test' and table_name = 't'").Sort().Check(
-				// db, tbl, part, col, is_index, bucket_id, count, repeats, lower, upper, ndv
-				testkit.Rows("test t  b 0 0 2 1 3 4 0",
-					"test t  b 0 1 3 1 5 5 0",
-					"test t  c 0 0 2 1 3 4 0",
-					"test t  c 0 1 3 1 5 5 0"))
-			rows = tk.MustQuery("show stats_extended where db_name = 'test' and table_name = 't'").Rows()
-			require.Equal(t, 1, len(rows))
-			require.Equal(t, []interface{}{"test", "t", "s1", "[b,c]", "correlation", "1.000000"}, rows[0][:len(rows[0])-1])
-		}(val)
-	}
-}
-
-func TestAnalyzeColumnsWithVirtualColumnIndex(t *testing.T) {
-	for _, val := range []model.ColumnChoice{model.ColumnList, model.PredicateColumns} {
-		func(choice model.ColumnChoice) {
-			store, dom, clean := testkit.CreateMockStoreAndDomain(t)
-			defer clean()
-
-			tk := testkit.NewTestKit(t, store)
-			h := dom.StatsHandle()
-			tk.MustExec("use test")
-			tk.MustExec("drop table if exists t")
-			tk.MustExec("set @@tidb_analyze_version = 2")
-			tk.MustExec("create table t (a int, b int, c int as (b+1), index idx(c))")
-			tk.MustExec("insert into t (a,b) values (1,1), (2,2), (3,3), (4,4), (5,4), (6,5), (7,5), (8,5), (null,null)")
-			require.NoError(t, h.DumpStatsDeltaToKV(handle.DumpAll))
-
-			is := dom.InfoSchema()
-			tbl, err := is.TableByName(model.NewCIStr("test"), model.NewCIStr("t"))
-			require.NoError(t, err)
-			tblID := tbl.Meta().ID
-
-			switch choice {
-			case model.ColumnList:
-				tk.MustExec("analyze table t columns b with 2 topn, 2 buckets")
-				tk.MustQuery("show warnings").Sort().Check(testkit.Rows(
-					"Note 1105 Analyze use auto adjusted sample rate 1.000000 for table test.t",
-					"Warning 1105 Columns c are missing in ANALYZE but their stats are needed for calculating stats for indexes/primary key/extended stats",
-				))
-			case model.PredicateColumns:
-				originalVal := tk.MustQuery("select @@tidb_enable_column_tracking").Rows()[0][0].(string)
-				defer func() {
-					tk.MustExec(fmt.Sprintf("set global tidb_enable_column_tracking = %v", originalVal))
-				}()
-				tk.MustExec("set global tidb_enable_column_tracking = 1")
-				tk.MustExec("select * from t where b > 1")
-				require.NoError(t, h.DumpColStatsUsageToKV())
-				rows := tk.MustQuery("show column_stats_usage where db_name = 'test' and table_name = 't' and last_used_at is not null").Rows()
-				require.Equal(t, 1, len(rows))
-				require.Equal(t, "b", rows[0][3])
-				tk.MustExec("analyze table t predicate columns with 2 topn, 2 buckets")
-			}
-			// virtual column c is skipped when dumping stats into disk, so only the stats of column b are updated
-			rows := tk.MustQuery("show column_stats_usage where db_name = 'test' and table_name = 't' and last_analyzed_at is not null").Rows()
-			require.Equal(t, 1, len(rows))
-			require.Equal(t, "b", rows[0][3])
-
-			tk.MustQuery(fmt.Sprintf("select modify_count, count from mysql.stats_meta where table_id = %d", tblID)).Sort().Check(
-				testkit.Rows("0 9"))
-			tk.MustQuery("show stats_topn where db_name = 'test' and table_name = 't'").Sort().Check(
-				// db, tbl, part, col, is_idx, value, count
-				testkit.Rows("test t  b 0 4 2",
-					"test t  b 0 5 3",
-					"test t  idx 1 5 2",
-					"test t  idx 1 6 3"))
-			tk.MustQuery(fmt.Sprintf("select is_index, hist_id, distinct_count, null_count, stats_ver, truncate(correlation,2) from mysql.stats_histograms where table_id = %d", tblID)).Sort().Check(
-				testkit.Rows("0 1 0 0 0 0", // column a is not analyzed
-					"0 2 5 1 2 1",
-					"0 3 0 0 0 0", // column c is not analyzed
-					"1 1 5 1 2 0"))
-			tk.MustQuery("show stats_buckets where db_name = 'test' and table_name = 't'").Sort().Check(
-				// db, tbl, part, col, is_index, bucket_id, count, repeats, lower, upper, ndv
-				testkit.Rows("test t  b 0 0 2 1 1 2 0",
-					"test t  b 0 1 3 1 3 3 0",
-					"test t  idx 1 0 2 1 2 3 0",
-					"test t  idx 1 1 3 1 4 4 0"))
-		}(val)
-	}
-}
-
-func TestAnalyzeColumnsAfterAnalyzeAll(t *testing.T) {
-	for _, val := range []model.ColumnChoice{model.ColumnList, model.PredicateColumns} {
-		func(choice model.ColumnChoice) {
-			store, dom, clean := testkit.CreateMockStoreAndDomain(t)
-			defer clean()
-
-			tk := testkit.NewTestKit(t, store)
-			h := dom.StatsHandle()
-			tk.MustExec("use test")
-			tk.MustExec("drop table if exists t")
-			tk.MustExec("set @@tidb_analyze_version = 2")
-			tk.MustExec("create table t (a int, b int)")
-			tk.MustExec("insert into t (a,b) values (1,1), (1,1), (2,2), (2,2), (3,3), (4,4)")
-			require.NoError(t, h.DumpStatsDeltaToKV(handle.DumpAll))
-
-			is := dom.InfoSchema()
-			tbl, err := is.TableByName(model.NewCIStr("test"), model.NewCIStr("t"))
-			require.NoError(t, err)
-			tblID := tbl.Meta().ID
-
-			tk.MustExec("analyze table t with 2 topn, 2 buckets")
-			tk.MustQuery(fmt.Sprintf("select modify_count, count from mysql.stats_meta where table_id = %d", tblID)).Sort().Check(
-				testkit.Rows("0 6"))
-			tk.MustQuery("show stats_topn where db_name = 'test' and table_name = 't'").Sort().Check(
-				// db, tbl, part, col, is_idx, value, count
-				testkit.Rows("test t  a 0 1 2",
-					"test t  a 0 2 2",
-					"test t  b 0 1 2",
-					"test t  b 0 2 2"))
-			tk.MustQuery(fmt.Sprintf("select is_index, hist_id, distinct_count, null_count, tot_col_size, stats_ver, truncate(correlation,2) from mysql.stats_histograms where table_id = %d", tblID)).Sort().Check(
-				testkit.Rows("0 1 4 0 6 2 1",
-					"0 2 4 0 6 2 1"))
-			tk.MustQuery("show stats_buckets where db_name = 'test' and table_name = 't'").Sort().Check(
-				// db, tbl, part, col, is_index, bucket_id, count, repeats, lower, upper, ndv
-				testkit.Rows("test t  a 0 0 2 1 3 4 0",
-					"test t  b 0 0 2 1 3 4 0"))
-
-			tk.MustExec("insert into t (a,b) values (1,1), (6,6)")
-			require.NoError(t, h.DumpStatsDeltaToKV(handle.DumpAll))
-
-			switch choice {
-			case model.ColumnList:
-				tk.MustExec("analyze table t columns b with 2 topn, 2 buckets")
-			case model.PredicateColumns:
-				originalVal := tk.MustQuery("select @@tidb_enable_column_tracking").Rows()[0][0].(string)
-				defer func() {
-					tk.MustExec(fmt.Sprintf("set global tidb_enable_column_tracking = %v", originalVal))
-				}()
-				tk.MustExec("set global tidb_enable_column_tracking = 1")
-				tk.MustExec("select * from t where b > 1")
-				require.NoError(t, h.DumpColStatsUsageToKV())
-				rows := tk.MustQuery("show column_stats_usage where db_name = 'test' and table_name = 't' and last_used_at is not null").Rows()
-				require.Equal(t, 1, len(rows))
-				require.Equal(t, "b", rows[0][3])
-				tk.MustExec("analyze table t predicate columns with 2 topn, 2 buckets")
-			}
-
-			// Column a is not analyzed in second ANALYZE. We keep the outdated stats of column a rather than delete them.
-			tk.MustQuery(fmt.Sprintf("select modify_count, count from mysql.stats_meta where table_id = %d", tblID)).Sort().Check(
-				testkit.Rows("0 8"))
-			tk.MustQuery("show stats_topn where db_name = 'test' and table_name = 't'").Sort().Check(
-				// db, tbl, part, col, is_idx, value, count
-				testkit.Rows("test t  a 0 1 2",
-					"test t  a 0 2 2",
-					"test t  b 0 1 3",
-					"test t  b 0 2 2"))
-			tk.MustQuery(fmt.Sprintf("select is_index, hist_id, distinct_count, null_count, tot_col_size, stats_ver, truncate(correlation,2) from mysql.stats_histograms where table_id = %d", tblID)).Sort().Check(
-				testkit.Rows("0 1 4 0 8 2 1", // tot_col_size of column a is updated to 8 by DumpStatsDeltaToKV
-					"0 2 5 0 8 2 0.76"))
-			tk.MustQuery("show stats_buckets where db_name = 'test' and table_name = 't'").Sort().Check(
-				// db, tbl, part, col, is_index, bucket_id, count, repeats, lower, upper, ndv
-				testkit.Rows("test t  a 0 0 2 1 3 4 0",
-					"test t  b 0 0 2 1 3 4 0",
-					"test t  b 0 1 3 1 6 6 0"))
-			tk.MustQuery(fmt.Sprintf("select hist_id from mysql.stats_histograms where version = (select version from mysql.stats_meta where table_id = %d)", tblID)).Check(testkit.Rows("2"))
-		}(val)
-	}
-}
-
-func TestAnalyzeColumnsErrorAndWarning(t *testing.T) {
-	store, dom, clean := testkit.CreateMockStoreAndDomain(t)
-	defer clean()
-
-	tk := testkit.NewTestKit(t, store)
-	tk.MustExec("use test")
-	tk.MustExec("drop table if exists t")
-	tk.MustExec("create table t (a int, b int)")
-
-	// analyze version 1 doesn't support `ANALYZE COLUMNS c1, ..., cn`/`ANALYZE PREDICATE COLUMNS` currently
-	tk.MustExec("set @@tidb_analyze_version = 1")
-	err := tk.ExecToErr("analyze table t columns a")
-	require.Equal(t, "Only the analyze version 2 supports analyzing the specified columns", err.Error())
-	err = tk.ExecToErr("analyze table t predicate columns")
-	require.Equal(t, "Only the analyze version 2 supports analyzing predicate columns", err.Error())
-
-	tk.MustExec("set @@tidb_analyze_version = 2")
-	// invalid column
-	err = tk.ExecToErr("analyze table t columns c")
-	terr := errors.Cause(err).(*terror.Error)
-	require.Equal(t, errors.ErrCode(errno.ErrAnalyzeMissColumn), terr.Code())
-
-	// If no predicate column is collected, analyze predicate columns gives a warning and falls back to analyze all columns.
-	tk.MustExec("analyze table t predicate columns")
-	tk.MustQuery("show warnings").Sort().Check(testkit.Rows(
-		"Note 1105 Analyze use auto adjusted sample rate 1.000000 for table test.t",
-		"Warning 1105 No predicate column has been collected yet for table test.t so all columns are analyzed",
-	))
-	rows := tk.MustQuery("show column_stats_usage where db_name = 'test' and table_name = 't' and last_analyzed_at is not null").Rows()
-	require.Equal(t, 2, len(rows))
-
-	for _, val := range []model.ColumnChoice{model.ColumnList, model.PredicateColumns} {
-		func(choice model.ColumnChoice) {
-			tk.MustExec("set @@tidb_analyze_version = 1")
-			tk.MustExec("analyze table t")
-			tk.MustExec("set @@tidb_analyze_version = 2")
-			switch choice {
-			case model.ColumnList:
-				tk.MustExec("analyze table t columns b")
-			case model.PredicateColumns:
-				originalVal := tk.MustQuery("select @@tidb_enable_column_tracking").Rows()[0][0].(string)
-				defer func() {
-					tk.MustExec(fmt.Sprintf("set global tidb_enable_column_tracking = %v", originalVal))
-				}()
-				tk.MustExec("set global tidb_enable_column_tracking = 1")
-				tk.MustExec("select * from t where b > 1")
-				require.NoError(t, dom.StatsHandle().DumpColStatsUsageToKV())
-				tk.MustExec("analyze table t predicate columns")
-			}
-			tk.MustQuery("show warnings").Sort().Check(testkit.Rows(
-				"Note 1105 Analyze use auto adjusted sample rate 1.000000 for table test.t",
-				"Warning 1105 Table test.t has version 1 statistics so all the columns must be analyzed to overwrite the current statistics",
-			))
-		}(val)
-	}
-}
-
-func TestRecordHistoryStatsAfterAnalyze(t *testing.T) {
-	store, dom, clean := testkit.CreateMockStoreAndDomain(t)
-	defer clean()
-
-	tk := testkit.NewTestKit(t, store)
-	tk.MustExec("set @@tidb_analyze_version = 2")
-	tk.MustExec("set global tidb_enable_historical_stats = 0")
-	tk.MustExec("use test")
-	tk.MustExec("drop table if exists t")
-	tk.MustExec("create table t(a int, b varchar(10))")
-
-	h := dom.StatsHandle()
-	is := dom.InfoSchema()
-	tableInfo, err := is.TableByName(model.NewCIStr("test"), model.NewCIStr("t"))
-	require.NoError(t, err)
-
-	// 1. switch off the tidb_enable_historical_stats, and there is no records in table `mysql.stats_history`
-	rows := tk.MustQuery(fmt.Sprintf("select count(*) from mysql.stats_history where table_id = '%d'", tableInfo.Meta().ID)).Rows()
-	num, _ := strconv.Atoi(rows[0][0].(string))
-	require.Equal(t, num, 0)
-
-	tk.MustExec("analyze table t with 2 topn")
-	rows = tk.MustQuery(fmt.Sprintf("select count(*) from mysql.stats_history where table_id = '%d'", tableInfo.Meta().ID)).Rows()
-	num, _ = strconv.Atoi(rows[0][0].(string))
-	require.Equal(t, num, 0)
-
-	// 2. switch on the tidb_enable_historical_stats and do analyze
-	tk.MustExec("set global tidb_enable_historical_stats = 1")
-	defer tk.MustExec("set global tidb_enable_historical_stats = 0")
-	tk.MustExec("analyze table t with 2 topn")
-	rows = tk.MustQuery(fmt.Sprintf("select count(*) from mysql.stats_history where table_id = '%d'", tableInfo.Meta().ID)).Rows()
-	num, _ = strconv.Atoi(rows[0][0].(string))
-	require.GreaterOrEqual(t, num, 1)
-
-	// 3. dump current stats json
-	dumpJSONTable, err := h.DumpStatsToJSON("test", tableInfo.Meta(), nil)
-	require.NoError(t, err)
-	jsOrigin, _ := json.Marshal(dumpJSONTable)
-
-	// 4. get the historical stats json
-	rows = tk.MustQuery(fmt.Sprintf("select * from mysql.stats_history where table_id = '%d' and create_time = ("+
-		"select create_time from mysql.stats_history where table_id = '%d' order by create_time desc limit 1) "+
-		"order by seq_no", tableInfo.Meta().ID, tableInfo.Meta().ID)).Rows()
-	num = len(rows)
-	require.GreaterOrEqual(t, num, 1)
-	data := make([][]byte, num)
-	for i, row := range rows {
-		data[i] = []byte(row[1].(string))
-	}
-	jsonTbl, err := handle.BlocksToJSONTable(data)
-	require.NoError(t, err)
-	jsCur, err := json.Marshal(jsonTbl)
-	require.NoError(t, err)
-	// 5. historical stats must be equal to the current stats
-	require.JSONEq(t, string(jsOrigin), string(jsCur))
-}
-
-func TestRecordHistoryStatsMetaAfterAnalyze(t *testing.T) {
-	store, dom, clean := testkit.CreateMockStoreAndDomain(t)
-	defer clean()
-
-	tk := testkit.NewTestKit(t, store)
-	tk.MustExec("set @@tidb_analyze_version = 2")
-	tk.MustExec("set global tidb_enable_historical_stats = 0")
-	tk.MustExec("use test")
-	tk.MustExec("drop table if exists t")
-	tk.MustExec("create table t(a int, b int)")
-	tk.MustExec("analyze table test.t")
-
-	h := dom.StatsHandle()
-	is := dom.InfoSchema()
-	tableInfo, err := is.TableByName(model.NewCIStr("test"), model.NewCIStr("t"))
-	require.NoError(t, err)
-
-	// 1. switch off the tidb_enable_historical_stats, and there is no record in table `mysql.stats_meta_history`
-	tk.MustQuery(fmt.Sprintf("select count(*) from mysql.stats_meta_history where table_id = '%d'", tableInfo.Meta().ID)).Check(testkit.Rows("0"))
-	// insert demo tuples, and there is no record either.
-	insertNums := 5
-	for i := 0; i < insertNums; i++ {
-		tk.MustExec("insert into test.t (a,b) values (1,1), (2,2), (3,3)")
-		err := h.DumpStatsDeltaToKV(handle.DumpDelta)
-		require.NoError(t, err)
-	}
-	tk.MustQuery(fmt.Sprintf("select count(*) from mysql.stats_meta_history where table_id = '%d'", tableInfo.Meta().ID)).Check(testkit.Rows("0"))
-
-	// 2. switch on the tidb_enable_historical_stats and insert tuples to produce count/modifyCount delta change.
-	tk.MustExec("set global tidb_enable_historical_stats = 1")
-	defer tk.MustExec("set global tidb_enable_historical_stats = 0")
-
-	for i := 0; i < insertNums; i++ {
-		tk.MustExec("insert into test.t (a,b) values (1,1), (2,2), (3,3)")
-		err := h.DumpStatsDeltaToKV(handle.DumpDelta)
-		require.NoError(t, err)
-	}
-	tk.MustQuery(fmt.Sprintf("select modify_count, count from mysql.stats_meta_history where table_id = '%d' order by create_time", tableInfo.Meta().ID)).Sort().Check(
-		testkit.Rows("18 18", "21 21", "24 24", "27 27", "30 30"))
-}
-
-func checkAnalyzeStatus(t *testing.T, tk *testkit.TestKit, jobInfo, status, failReason, comment string, timeLimit int64) {
-	rows := tk.MustQuery("show analyze status where table_schema = 'test' and table_name = 't' and partition_name = ''").Rows()
-	require.Equal(t, 1, len(rows), comment)
-	require.Equal(t, jobInfo, rows[0][3], comment)
-	require.Equal(t, status, rows[0][7], comment)
-	require.Equal(t, failReason, rows[0][8], comment)
-	if timeLimit <= 0 {
-		return
-	}
-	const layout = "2006-01-02 15:04:05"
-	startTime, err := time.Parse(layout, rows[0][5].(string))
-	require.NoError(t, err, comment)
-	endTime, err := time.Parse(layout, rows[0][6].(string))
-	require.NoError(t, err, comment)
-	require.Less(t, endTime.Sub(startTime), time.Duration(timeLimit)*time.Second, comment)
-}
-
-func testKillAutoAnalyze(t *testing.T, ver int) {
-	store, dom, clean := testkit.CreateMockStoreAndDomain(t)
-	defer clean()
-	tk := testkit.NewTestKit(t, store)
-	oriStart := tk.MustQuery("select @@tidb_auto_analyze_start_time").Rows()[0][0].(string)
-	oriEnd := tk.MustQuery("select @@tidb_auto_analyze_end_time").Rows()[0][0].(string)
-	handle.AutoAnalyzeMinCnt = 0
-	defer func() {
-		handle.AutoAnalyzeMinCnt = 1000
-		tk.MustExec(fmt.Sprintf("set global tidb_auto_analyze_start_time='%v'", oriStart))
-		tk.MustExec(fmt.Sprintf("set global tidb_auto_analyze_end_time='%v'", oriEnd))
-	}()
-	tk.MustExec(fmt.Sprintf("set @@tidb_analyze_version = %v", ver))
-	tk.MustExec("use test")
-	tk.MustExec("drop table if exists t")
-	tk.MustExec("create table t (a int, b int)")
-	tk.MustExec("insert into t values (1,2), (3,4)")
-	is := dom.InfoSchema()
-	h := dom.StatsHandle()
-	require.NoError(t, h.DumpStatsDeltaToKV(handle.DumpAll))
-	tk.MustExec("analyze table t")
-	tk.MustExec("insert into t values (5,6), (7,8), (9, 10)")
-	require.NoError(t, h.DumpStatsDeltaToKV(handle.DumpAll))
-	require.NoError(t, h.Update(is))
-	table, err := is.TableByName(model.NewCIStr("test"), model.NewCIStr("t"))
-	require.NoError(t, err)
-	tableInfo := table.Meta()
-	lastVersion := h.GetTableStats(tableInfo).Version
-	tk.MustExec("set global tidb_auto_analyze_start_time='00:00 +0000'")
-	tk.MustExec("set global tidb_auto_analyze_end_time='23:59 +0000'")
-	jobInfo := "auto analyze "
-	if ver == 1 {
-		jobInfo += "columns"
-	} else {
-		jobInfo += "table all columns with 256 buckets, 500 topn, 1 samplerate"
-	}
-	// kill auto analyze when it is pending/running/finished
-	for _, status := range []string{"pending", "running", "finished"} {
-		func() {
-			comment := fmt.Sprintf("kill %v analyze job", status)
-			tk.MustExec("delete from mysql.analyze_jobs")
-			mockAnalyzeStatus := "github.com/pingcap/tidb/executor/mockKill" + strings.Title(status)
-			if status == "running" {
-				mockAnalyzeStatus += "V" + strconv.Itoa(ver)
-			}
-			mockAnalyzeStatus += "AnalyzeJob"
-			require.NoError(t, failpoint.Enable(mockAnalyzeStatus, "return"))
-			defer func() {
-				require.NoError(t, failpoint.Disable(mockAnalyzeStatus))
-			}()
-			if status == "pending" || status == "running" {
-				mockSlowAnalyze := "github.com/pingcap/tidb/executor/mockSlowAnalyzeV" + strconv.Itoa(ver)
-				require.NoError(t, failpoint.Enable(mockSlowAnalyze, "return"))
-				defer func() {
-					require.NoError(t, failpoint.Disable(mockSlowAnalyze))
-				}()
-			}
-			require.True(t, h.HandleAutoAnalyze(is), comment)
-			currentVersion := h.GetTableStats(tableInfo).Version
-			if status == "finished" {
-				// If we kill a finished job, after kill command the status is still finished and the table stats are updated.
-				checkAnalyzeStatus(t, tk, jobInfo, "finished", "<nil>", comment, -1)
-				require.Greater(t, currentVersion, lastVersion, comment)
-			} else {
-				// If we kill a pending/running job, after kill command the status is failed and the table stats are not updated.
-				// We expect the killed analyze stops quickly. Specifically, end_time - start_time < 10s.
-				checkAnalyzeStatus(t, tk, jobInfo, "failed", executor.ErrQueryInterrupted.Error(), comment, 10)
-				require.Equal(t, currentVersion, lastVersion, comment)
-			}
-		}()
-	}
-}
-
-func TestKillAutoAnalyzeV1(t *testing.T) {
-	testKillAutoAnalyze(t, 1)
-}
-
-func TestKillAutoAnalyzeV2(t *testing.T) {
-	testKillAutoAnalyze(t, 2)
-}
-
-func TestKillAutoAnalyzeIndex(t *testing.T) {
-	store, dom, clean := testkit.CreateMockStoreAndDomain(t)
-	defer clean()
-	tk := testkit.NewTestKit(t, store)
-	oriStart := tk.MustQuery("select @@tidb_auto_analyze_start_time").Rows()[0][0].(string)
-	oriEnd := tk.MustQuery("select @@tidb_auto_analyze_end_time").Rows()[0][0].(string)
-	handle.AutoAnalyzeMinCnt = 0
-	defer func() {
-		handle.AutoAnalyzeMinCnt = 1000
-		tk.MustExec(fmt.Sprintf("set global tidb_auto_analyze_start_time='%v'", oriStart))
-		tk.MustExec(fmt.Sprintf("set global tidb_auto_analyze_end_time='%v'", oriEnd))
-	}()
-	tk.MustExec("set @@tidb_analyze_version = 1")
-	tk.MustExec("use test")
-	tk.MustExec("drop table if exists t")
-	tk.MustExec("create table t (a int, b int)")
-	tk.MustExec("insert into t values (1,2), (3,4)")
-	is := dom.InfoSchema()
-	h := dom.StatsHandle()
-	require.NoError(t, h.DumpStatsDeltaToKV(handle.DumpAll))
-	tk.MustExec("analyze table t")
-	tk.MustExec("alter table t add index idx(b)")
-	tbl, err := is.TableByName(model.NewCIStr("test"), model.NewCIStr("t"))
-	require.NoError(t, err)
-	tblInfo := tbl.Meta()
-	lastVersion := h.GetTableStats(tblInfo).Version
-	tk.MustExec("set global tidb_auto_analyze_start_time='00:00 +0000'")
-	tk.MustExec("set global tidb_auto_analyze_end_time='23:59 +0000'")
-	const jobInfo = "auto analyze index idx"
-	// kill auto analyze when it is pending/running/finished
-	for _, status := range []string{"pending", "running", "finished"} {
-		func() {
-			comment := fmt.Sprintf("kill %v analyze job", status)
-			tk.MustExec("delete from mysql.analyze_jobs")
-			mockAnalyzeStatus := "github.com/pingcap/tidb/executor/mockKill" + strings.Title(status)
-			if status == "running" {
-				mockAnalyzeStatus += "AnalyzeIndexJob"
-			} else {
-				mockAnalyzeStatus += "AnalyzeJob"
-			}
-			require.NoError(t, failpoint.Enable(mockAnalyzeStatus, "return"))
-			defer func() {
-				require.NoError(t, failpoint.Disable(mockAnalyzeStatus))
-			}()
-			if status == "pending" || status == "running" {
-				require.NoError(t, failpoint.Enable("github.com/pingcap/tidb/executor/mockSlowAnalyzeIndex", "return"))
-				defer func() {
-					require.NoError(t, failpoint.Disable("github.com/pingcap/tidb/executor/mockSlowAnalyzeIndex"))
-				}()
-			}
-			require.True(t, h.HandleAutoAnalyze(dom.InfoSchema()), comment)
-			currentVersion := h.GetTableStats(tblInfo).Version
-			if status == "finished" {
-				// If we kill a finished job, after kill command the status is still finished and the index stats are updated.
-				checkAnalyzeStatus(t, tk, jobInfo, "finished", "<nil>", comment, -1)
-				require.Greater(t, currentVersion, lastVersion, comment)
-			} else {
-				// If we kill a pending/running job, after kill command the status is failed and the index stats are not updated.
-				// We expect the killed analyze stops quickly. Specifically, end_time - start_time < 10s.
-				checkAnalyzeStatus(t, tk, jobInfo, "failed", executor.ErrQueryInterrupted.Error(), comment, 10)
-				require.Equal(t, currentVersion, lastVersion, comment)
-			}
-		}()
-	}
-}
-
-func TestAnalyzeJob(t *testing.T) {
-	store, clean := testkit.CreateMockStore(t)
-	defer clean()
-	for _, result := range []string{statistics.AnalyzeFinished, statistics.AnalyzeFailed} {
-		tk := testkit.NewTestKit(t, store)
-		tk.MustExec("delete from mysql.analyze_jobs")
-		se := tk.Session()
-		job := &statistics.AnalyzeJob{
-			DBName:        "test",
-			TableName:     "t",
-			PartitionName: "",
-			JobInfo:       "table all columns with 256 buckets, 500 topn, 1 samplerate",
-		}
-		executor.AddNewAnalyzeJob(se, job)
-		require.NotNil(t, job.ID)
-		rows := tk.MustQuery("show analyze status").Rows()
-		require.Len(t, rows, 1)
-		require.Equal(t, job.DBName, rows[0][0])
-		require.Equal(t, job.TableName, rows[0][1])
-		require.Equal(t, job.PartitionName, rows[0][2])
-		require.Equal(t, job.JobInfo, rows[0][3])
-		require.Equal(t, "0", rows[0][4])
-		require.Equal(t, "<nil>", rows[0][5])
-		require.Equal(t, "<nil>", rows[0][6])
-		require.Equal(t, statistics.AnalyzePending, rows[0][7])
-		require.Equal(t, "<nil>", rows[0][8])
-		serverInfo, err := infosync.GetServerInfo()
-=======
 	for _, idx := range tbl.Indices {
 		ok, err := checkHistogram(tk.Session().GetSessionVars().StmtCtx, &idx.Histogram)
->>>>>>> ad1cb783
 		require.NoError(t, err)
 		require.True(t, ok)
 		require.True(t, idx.TopN.Equal(topn))
