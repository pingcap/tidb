--- conflicted
+++ resolved
@@ -416,8 +416,6 @@
 		tk.MustExec("analyze table t")
 		tk.MustQuery("show stats_topn where partition_name = 'global' and table_name = 't'").CheckAt([]int{5, 6}, expected)
 	}
-<<<<<<< HEAD
-=======
 }
 
 func TestMergeGlobalStatsWithUnAnalyzedPartition(t *testing.T) {
@@ -439,5 +437,4 @@
 	tk.MustExec("analyze table t partition p0;")
 	tk.MustQuery("show warnings").Check(testkit.Rows(
 		"Note 1105 Analyze use auto adjusted sample rate 1.000000 for table test.t's partition p0"))
->>>>>>> 6af4e4b1
 }