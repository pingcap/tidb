// Copyright 2018 PingCAP, Inc.
//
// Licensed under the Apache License, Version 2.0 (the "License");
// you may not use this file except in compliance with the License.
// You may obtain a copy of the License at
//
//     http://www.apache.org/licenses/LICENSE-2.0
//
// Unless required by applicable law or agreed to in writing, software
// distributed under the License is distributed on an "AS IS" BASIS,
// WITHOUT WARRANTIES OR CONDITIONS OF ANY KIND, either express or implied.
// See the License for the specific language governing permissions and
// limitations under the License.

package executor_test

import (
	"context"
	"encoding/json"
	"fmt"
	"strconv"
	"strings"
	"sync"
	"sync/atomic"
	"testing"
	"time"

	"github.com/pingcap/errors"
	"github.com/pingcap/failpoint"
	"github.com/pingcap/tidb/domain"
	"github.com/pingcap/tidb/errno"
	"github.com/pingcap/tidb/executor"
	"github.com/pingcap/tidb/infoschema"
	"github.com/pingcap/tidb/kv"
	"github.com/pingcap/tidb/parser/ast"
	"github.com/pingcap/tidb/parser/model"
	"github.com/pingcap/tidb/parser/mysql"
	"github.com/pingcap/tidb/parser/terror"
	"github.com/pingcap/tidb/planner/core"
	"github.com/pingcap/tidb/session"
	"github.com/pingcap/tidb/sessionctx"
	"github.com/pingcap/tidb/sessionctx/stmtctx"
	"github.com/pingcap/tidb/sessionctx/variable"
	"github.com/pingcap/tidb/statistics"
	"github.com/pingcap/tidb/statistics/handle"
	"github.com/pingcap/tidb/store/mockstore"
	"github.com/pingcap/tidb/table"
	"github.com/pingcap/tidb/tablecodec"
	"github.com/pingcap/tidb/testkit"
	"github.com/pingcap/tidb/types"
	"github.com/pingcap/tidb/util"
	"github.com/pingcap/tidb/util/codec"
	"github.com/pingcap/tidb/util/collate"
	"github.com/stretchr/testify/require"
	"github.com/tikv/client-go/v2/testutils"
	"github.com/tikv/client-go/v2/tikv"
	"github.com/tikv/client-go/v2/tikvrpc"
)

func TestAnalyzePartition(t *testing.T) {
	store, clean := testkit.CreateMockStore(t)
	defer clean()
	tk := testkit.NewTestKit(t, store)
	testkit.WithPruneMode(tk, variable.Static, func() {
		tk.MustExec("use test")
		tk.MustExec("drop table if exists t")
		tk.MustExec("set @@tidb_analyze_version=2")
		createTable := `CREATE TABLE t (a int, b int, c varchar(10), primary key(a), index idx(b))
PARTITION BY RANGE ( a ) (
		PARTITION p0 VALUES LESS THAN (6),
		PARTITION p1 VALUES LESS THAN (11),
		PARTITION p2 VALUES LESS THAN (16),
		PARTITION p3 VALUES LESS THAN (21)
)`
		tk.MustExec(createTable)
		for i := 1; i < 21; i++ {
			tk.MustExec(fmt.Sprintf(`insert into t values (%d, %d, "hello")`, i, i))
		}
		tk.MustExec("analyze table t")

		is := tk.Session().(sessionctx.Context).GetInfoSchema().(infoschema.InfoSchema)
		table, err := is.TableByName(model.NewCIStr("test"), model.NewCIStr("t"))
		require.NoError(t, err)
		pi := table.Meta().GetPartitionInfo()
		require.NotNil(t, pi)
		do, err := session.GetDomain(store)
		require.NoError(t, err)
		handle := do.StatsHandle()
		for _, def := range pi.Definitions {
			statsTbl := handle.GetPartitionStats(table.Meta(), def.ID)
			require.False(t, statsTbl.Pseudo)
			require.Len(t, statsTbl.Columns, 3)
			require.Len(t, statsTbl.Indices, 1)
			for _, col := range statsTbl.Columns {
				require.Greater(t, col.Len()+col.Num(), 0)
			}
			for _, idx := range statsTbl.Indices {
				require.Greater(t, idx.Len()+idx.Num(), 0)
			}
		}

		tk.MustExec("drop table t")
		tk.MustExec(createTable)
		for i := 1; i < 21; i++ {
			tk.MustExec(fmt.Sprintf(`insert into t values (%d, %d, "hello")`, i, i))
		}
		tk.MustExec("alter table t analyze partition p0")
		is = tk.Session().(sessionctx.Context).GetInfoSchema().(infoschema.InfoSchema)
		table, err = is.TableByName(model.NewCIStr("test"), model.NewCIStr("t"))
		require.NoError(t, err)
		pi = table.Meta().GetPartitionInfo()
		require.NotNil(t, pi)

		for i, def := range pi.Definitions {
			statsTbl := handle.GetPartitionStats(table.Meta(), def.ID)
			if i == 0 {
				require.False(t, statsTbl.Pseudo)
				require.Len(t, statsTbl.Columns, 3)
				require.Len(t, statsTbl.Indices, 1)
			} else {
				require.True(t, statsTbl.Pseudo)
			}
		}
	})
}

func TestAnalyzeReplicaReadFollower(t *testing.T) {
	store, clean := testkit.CreateMockStore(t)
	defer clean()
	tk := testkit.NewTestKit(t, store)

	tk.MustExec("use test")
	tk.MustExec("drop table if exists t")
	tk.MustExec("create table t(a int)")
	ctx := tk.Session().(sessionctx.Context)
	ctx.GetSessionVars().SetReplicaRead(kv.ReplicaReadFollower)
	tk.MustExec("analyze table t")
}

func TestClusterIndexAnalyze(t *testing.T) {
	store, clean := testkit.CreateMockStore(t)
	defer clean()
	tk := testkit.NewTestKit(t, store)

	tk.MustExec("drop database if exists test_cluster_index_analyze;")
	tk.MustExec("create database test_cluster_index_analyze;")
	tk.MustExec("use test_cluster_index_analyze;")
	tk.Session().GetSessionVars().EnableClusteredIndex = variable.ClusteredIndexDefModeOn

	tk.MustExec("create table t (a int, b int, c int, primary key(a, b));")
	for i := 0; i < 100; i++ {
		tk.MustExec("insert into t values (?, ?, ?)", i, i, i)
	}
	tk.MustExec("analyze table t;")
	tk.MustExec("drop table t;")

	tk.MustExec("create table t (a varchar(255), b int, c float, primary key(c, a));")
	for i := 0; i < 100; i++ {
		tk.MustExec("insert into t values (?, ?, ?)", strconv.Itoa(i), i, i)
	}
	tk.MustExec("analyze table t;")
	tk.MustExec("drop table t;")

	tk.MustExec("create table t (a char(10), b decimal(5, 3), c int, primary key(a, c, b));")
	for i := 0; i < 100; i++ {
		tk.MustExec("insert into t values (?, ?, ?)", strconv.Itoa(i), i, i)
	}
	tk.MustExec("analyze table t;")
	tk.MustExec("drop table t;")
}

func TestAnalyzeRestrict(t *testing.T) {
	store, clean := testkit.CreateMockStore(t)
	defer clean()
	tk := testkit.NewTestKit(t, store)

	tk.MustExec("use test")
	tk.MustExec("drop table if exists t")
	tk.MustExec("create table t(a int)")
	ctx := tk.Session().(sessionctx.Context)
	ctx.GetSessionVars().InRestrictedSQL = true
	tk.MustExec("analyze table t")
}

func TestAnalyzeParameters(t *testing.T) {
	store, dom, clean := testkit.CreateMockStoreAndDomain(t)
	defer clean()

	tk := testkit.NewTestKit(t, store)
	tk.MustExec("use test")
	tk.MustExec("drop table if exists t")
	tk.MustExec("create table t(a int)")
	for i := 0; i < 20; i++ {
		tk.MustExec(fmt.Sprintf("insert into t values (%d)", i))
	}
	tk.MustExec("insert into t values (19), (19), (19)")

	tk.MustExec("set @@tidb_enable_fast_analyze = 1")
	tk.MustExec("set @@tidb_analyze_version = 1")
	tk.MustExec("analyze table t with 30 samples")
	is := tk.Session().(sessionctx.Context).GetInfoSchema().(infoschema.InfoSchema)
	table, err := is.TableByName(model.NewCIStr("test"), model.NewCIStr("t"))
	require.NoError(t, err)
	tableInfo := table.Meta()
	tbl := dom.StatsHandle().GetTableStats(tableInfo)
	col := tbl.Columns[1]
	require.Equal(t, 20, col.Len())
	require.Len(t, col.TopN.TopN, 1)
	width, depth := col.CMSketch.GetWidthAndDepth()
	require.Equal(t, int32(5), depth)
	require.Equal(t, int32(2048), width)

	tk.MustExec("analyze table t with 4 buckets, 0 topn, 4 cmsketch width, 4 cmsketch depth")
	tbl = dom.StatsHandle().GetTableStats(tableInfo)
	col = tbl.Columns[1]
	require.Equal(t, 4, col.Len())
	require.Nil(t, col.TopN)
	width, depth = col.CMSketch.GetWidthAndDepth()
	require.Equal(t, int32(4), depth)
	require.Equal(t, int32(4), width)

	// Test very large cmsketch
	tk.MustExec(fmt.Sprintf("analyze table t with %d cmsketch width, %d cmsketch depth", core.CMSketchSizeLimit, 1))
	tbl = dom.StatsHandle().GetTableStats(tableInfo)
	col = tbl.Columns[1]
	require.Equal(t, 20, col.Len())

	require.Len(t, col.TopN.TopN, 1)
	width, depth = col.CMSketch.GetWidthAndDepth()
	require.Equal(t, int32(1), depth)
	require.Equal(t, int32(core.CMSketchSizeLimit), width)

	// Test very large cmsketch
	tk.MustExec("analyze table t with 20480 cmsketch width, 50 cmsketch depth")
	tbl = dom.StatsHandle().GetTableStats(tableInfo)
	col = tbl.Columns[1]
	require.Equal(t, 20, col.Len())
	require.Len(t, col.TopN.TopN, 1)
	width, depth = col.CMSketch.GetWidthAndDepth()
	require.Equal(t, int32(50), depth)
	require.Equal(t, int32(20480), width)
}

func TestAnalyzeTooLongColumns(t *testing.T) {
	store, dom, clean := testkit.CreateMockStoreAndDomain(t)
	defer clean()

	tk := testkit.NewTestKit(t, store)
	tk.MustExec("use test")
	tk.MustExec("drop table if exists t")
	tk.MustExec("create table t(a json)")
	value := fmt.Sprintf(`{"x":"%s"}`, strings.Repeat("x", mysql.MaxFieldVarCharLength))
	tk.MustExec(fmt.Sprintf("insert into t values ('%s')", value))

	tk.MustExec("analyze table t")
	is := tk.Session().(sessionctx.Context).GetInfoSchema().(infoschema.InfoSchema)
	table, err := is.TableByName(model.NewCIStr("test"), model.NewCIStr("t"))
	require.NoError(t, err)
	tableInfo := table.Meta()
	tbl := dom.StatsHandle().GetTableStats(tableInfo)
	require.Equal(t, 0, tbl.Columns[1].Len())
	require.Equal(t, int64(65559), tbl.Columns[1].TotColSize)
}

func TestAnalyzeIndexExtractTopN(t *testing.T) {
	_ = checkHistogram
	t.Skip("unstable, skip it and fix it before 20210618")
	store, err := mockstore.NewMockStore()
	require.NoError(t, err)
	defer func() {
		err := store.Close()
		require.NoError(t, err)
	}()
	var dom *domain.Domain
	session.DisableStats4Test()
	session.SetSchemaLease(0)
	dom, err = session.BootstrapSession(store)
	require.NoError(t, err)
	defer dom.Close()
	tk := testkit.NewTestKit(t, store)

	tk.MustExec("create database test_index_extract_topn")
	tk.MustExec("use test_index_extract_topn")
	tk.MustExec("drop table if exists t")
	tk.MustExec("create table t(a int, b int, index idx(a, b))")
	tk.MustExec("insert into t values(1, 1), (1, 1), (1, 2), (1, 2)")
	tk.MustExec("set @@session.tidb_analyze_version=2")
	tk.MustExec("analyze table t")

	is := tk.Session().(sessionctx.Context).GetInfoSchema().(infoschema.InfoSchema)
	table, err := is.TableByName(model.NewCIStr("test_index_extract_topn"), model.NewCIStr("t"))
	require.NoError(t, err)
	tableInfo := table.Meta()
	tbl := dom.StatsHandle().GetTableStats(tableInfo)

	// Construct TopN, should be (1, 1) -> 2 and (1, 2) -> 2
	topn := statistics.NewTopN(2)
	{
		key1, err := codec.EncodeKey(tk.Session().GetSessionVars().StmtCtx, nil, types.NewIntDatum(1), types.NewIntDatum(1))
		require.NoError(t, err)
		topn.AppendTopN(key1, 2)
		key2, err := codec.EncodeKey(tk.Session().GetSessionVars().StmtCtx, nil, types.NewIntDatum(1), types.NewIntDatum(2))
		require.NoError(t, err)
		topn.AppendTopN(key2, 2)
	}
	for _, idx := range tbl.Indices {
		ok, err := checkHistogram(tk.Session().GetSessionVars().StmtCtx, &idx.Histogram)
		require.NoError(t, err)
		require.True(t, ok)
		require.True(t, idx.TopN.Equal(topn))
	}
}

func TestAnalyzeFastSample(t *testing.T) {
	var cls testutils.Cluster
	store, err := mockstore.NewMockStore(
		mockstore.WithClusterInspector(func(c testutils.Cluster) {
			mockstore.BootstrapWithSingleStore(c)
			cls = c
		}),
	)
	require.NoError(t, err)
	defer func() {
		err := store.Close()
		require.NoError(t, err)
	}()
	var dom *domain.Domain
	session.DisableStats4Test()
	session.SetSchemaLease(0)
	dom, err = session.BootstrapSession(store)
	require.NoError(t, err)
	defer dom.Close()
	tk := testkit.NewTestKit(t, store)
	atomic.StoreInt64(&executor.RandSeed, 123)

	tk.MustExec("use test")
	tk.MustExec("drop table if exists t")
	tk.MustExec("create table t(a int primary key, b int, index index_b(b))")
	tbl, err := dom.InfoSchema().TableByName(model.NewCIStr("test"), model.NewCIStr("t"))
	require.NoError(t, err)
	tblInfo := tbl.Meta()
	tid := tblInfo.ID

	// construct 5 regions split by {12, 24, 36, 48}
	splitKeys := generateTableSplitKeyForInt(tid, []int{12, 24, 36, 48})
	manipulateCluster(cls, splitKeys)

	for i := 0; i < 60; i++ {
		tk.MustExec(fmt.Sprintf("insert into t values (%d, %d)", i, i))
	}

	handleCols := core.BuildHandleColsForAnalyze(tk.Session(), tblInfo, true, nil)
	var colsInfo []*model.ColumnInfo // nolint: prealloc
	var indicesInfo []*model.IndexInfo
	for _, col := range tblInfo.Columns {
		if mysql.HasPriKeyFlag(col.Flag) {
			continue
		}
		colsInfo = append(colsInfo, col)
	}
	for _, idx := range tblInfo.Indices {
		if idx.State == model.StatePublic {
			indicesInfo = append(indicesInfo, idx)
		}
	}
	opts := make(map[ast.AnalyzeOptionType]uint64)
	opts[ast.AnalyzeOptNumSamples] = 20
	// Get a start_ts later than the above inserts.
	tk.MustExec("begin")
	txn, err := tk.Session().Txn(false)
	require.NoError(t, err)
	ts := txn.StartTS()
	tk.MustExec("commit")
	mockExec := &executor.AnalyzeTestFastExec{
		Ctx:         tk.Session().(sessionctx.Context),
		HandleCols:  handleCols,
		ColsInfo:    colsInfo,
		IdxsInfo:    indicesInfo,
		Concurrency: 1,
		Snapshot:    ts,
		TableID: statistics.AnalyzeTableID{
			PartitionID: -1,
			TableID:     tbl.(table.PhysicalTable).GetPhysicalID(),
		},
		TblInfo: tblInfo,
		Opts:    opts,
	}
	err = mockExec.TestFastSample()
	require.NoError(t, err)
	require.Len(t, mockExec.Collectors, 3)
	for i := 0; i < 2; i++ {
		samples := mockExec.Collectors[i].Samples
		require.Len(t, samples, 20)
		for j := 1; j < 20; j++ {
			cmp, err := samples[j].Value.Compare(tk.Session().GetSessionVars().StmtCtx, &samples[j-1].Value, collate.GetBinaryCollator())
			require.NoError(t, err)
			require.Greater(t, cmp, 0)
		}
	}
}

func checkHistogram(sc *stmtctx.StatementContext, hg *statistics.Histogram) (bool, error) {
	for i := 0; i < len(hg.Buckets); i++ {
		lower, upper := hg.GetLower(i), hg.GetUpper(i)
		cmp, err := upper.Compare(sc, lower, collate.GetBinaryCollator())
		if cmp < 0 || err != nil {
			return false, err
		}
		if i == 0 {
			continue
		}
		previousUpper := hg.GetUpper(i - 1)
		cmp, err = lower.Compare(sc, previousUpper, collate.GetBinaryCollator())
		if cmp <= 0 || err != nil {
			return false, err
		}
	}
	return true, nil
}

func TestFastAnalyze(t *testing.T) {
	t.Skip("Skip this unstable test(#25782) and bring it back before 2021-07-29.")
	var cls testutils.Cluster
	store, err := mockstore.NewMockStore(
		mockstore.WithClusterInspector(func(c testutils.Cluster) {
			mockstore.BootstrapWithSingleStore(c)
			cls = c
		}),
	)
	require.NoError(t, err)
	defer func() {
		err := store.Close()
		require.NoError(t, err)
	}()
	var dom *domain.Domain
	session.DisableStats4Test()
	session.SetSchemaLease(0)
	dom, err = session.BootstrapSession(store)
	require.NoError(t, err)
	dom.SetStatsUpdating(true)
	defer dom.Close()
	tk := testkit.NewTestKit(t, store)
	atomic.StoreInt64(&executor.RandSeed, 123)

	tk.MustExec("use test")
	tk.MustExec("drop table if exists t")
	tk.MustExec("create table t(a int primary key, b int, c char(10), index index_b(b))")
	tk.MustExec("set @@session.tidb_enable_fast_analyze=1")
	tk.MustExec("set @@session.tidb_build_stats_concurrency=1")
	tk.MustExec("set @@tidb_analyze_version = 1")
	// Should not panic.
	tk.MustExec("analyze table t")
	tblInfo, err := dom.InfoSchema().TableByName(model.NewCIStr("test"), model.NewCIStr("t"))
	require.NoError(t, err)
	tid := tblInfo.Meta().ID

	// construct 6 regions split by {10, 20, 30, 40, 50}
	splitKeys := generateTableSplitKeyForInt(tid, []int{10, 20, 30, 40, 50})
	manipulateCluster(cls, splitKeys)

	for i := 0; i < 20; i++ {
		tk.MustExec(fmt.Sprintf(`insert into t values (%d, %d, "char")`, i*3, i*3))
	}
	tk.MustExec("analyze table t with 5 buckets, 6 samples")

	is := tk.Session().(sessionctx.Context).GetInfoSchema().(infoschema.InfoSchema)
	table, err := is.TableByName(model.NewCIStr("test"), model.NewCIStr("t"))
	require.NoError(t, err)
	tableInfo := table.Meta()
	tbl := dom.StatsHandle().GetTableStats(tableInfo)
	// TODO(tangenta): add stats_meta.row_count assertion.
	for _, col := range tbl.Columns {
		ok, err := checkHistogram(tk.Session().GetSessionVars().StmtCtx, &col.Histogram)
		require.NoError(t, err)
		require.True(t, ok)
	}
	for _, idx := range tbl.Indices {
		ok, err := checkHistogram(tk.Session().GetSessionVars().StmtCtx, &idx.Histogram)
		require.NoError(t, err)
		require.True(t, ok)
	}

	// Test CM Sketch built from fast analyze.
	tk.MustExec("create table t1(a int, b int, index idx(a, b))")
	// Should not panic.
	tk.MustExec("analyze table t1")
	tk.MustExec("insert into t1 values (1,1),(1,1),(1,2),(1,2)")
	tk.MustExec("analyze table t1")
	tk.MustQuery("explain format = 'brief' select a from t1 where a = 1").Check(testkit.Rows(
		"IndexReader 4.00 root  index:IndexRangeScan",
		"└─IndexRangeScan 4.00 cop[tikv] table:t1, index:idx(a, b) range:[1,1], keep order:false"))
	tk.MustQuery("explain format = 'brief' select a, b from t1 where a = 1 and b = 1").Check(testkit.Rows(
		"IndexReader 2.00 root  index:IndexRangeScan",
		"└─IndexRangeScan 2.00 cop[tikv] table:t1, index:idx(a, b) range:[1 1,1 1], keep order:false"))
	tk.MustQuery("explain format = 'brief' select a, b from t1 where a = 1 and b = 2").Check(testkit.Rows(
		"IndexReader 2.00 root  index:IndexRangeScan",
		"└─IndexRangeScan 2.00 cop[tikv] table:t1, index:idx(a, b) range:[1 2,1 2], keep order:false"))

	tk.MustExec("create table t2 (a bigint unsigned, primary key(a))")
	tk.MustExec("insert into t2 values (0), (18446744073709551615)")
	tk.MustExec("analyze table t2")
	tk.MustQuery("show stats_buckets where table_name = 't2'").Check(testkit.Rows(
		"test t2  a 0 0 1 1 0 0 0",
		"test t2  a 0 1 2 1 18446744073709551615 18446744073709551615 0"))

	tk.MustExec(`set @@tidb_partition_prune_mode='` + string(variable.Static) + `'`)
	tk.MustExec(`create table t3 (id int, v int, primary key(id), index k(v)) partition by hash (id) partitions 4`)
	tk.MustExec(`insert into t3 values(1, 1), (2, 2), (5, 1), (9, 3), (13, 3), (17, 5), (3, 0)`)
	tk.MustExec(`analyze table t3`)
	tk.MustQuery(`explain format = 'brief' select v from t3 partition(p1) where v = 3`).Check(testkit.Rows(
		"IndexReader 2.00 root  index:IndexRangeScan",
		"└─IndexRangeScan 2.00 cop[tikv] table:t3, partition:p1, index:k(v) range:[3,3], keep order:false",
	))
	tk.MustExec(`set @@tidb_partition_prune_mode='` + string(variable.Dynamic) + `'`)

	// global-stats depends on stats-ver2, but stats-ver2 is not compatible with fast-analyze, so forbid using global-stats with fast-analyze now.
	// TODO: add more test cases about global-stats with fast-analyze after resolving the compatibility problem.
	/*
		// test fast analyze in dynamic mode
		tk.MustExec("drop table if exists t4;")
		tk.MustExec("create table t4(a int, b int) PARTITION BY HASH(a) PARTITIONS 2;")
		tk.MustExec("insert into t4 values(1,1),(3,3),(4,4),(2,2),(5,5);")
		// Because the statistics of partition p1 are missing, the construction of global-level stats will fail.
		tk.MustExec("analyze table t4 partition p1;")
		tk.MustQuery("show warnings").Check(testkit.Rows("Warning 8131 Build global-level stats failed due to missing partition-level stats"))
		// Although the global-level stats build failed, we build partition-level stats for partition p1 success.
		result := tk.MustQuery("show stats_meta where table_name = 't4'").Sort()
		c.Assert(len(result.Rows()), Equals, 1)
		c.Assert(result.Rows()[0][5], Equals, "3")
		// Now, we have the partition-level stats for partition p0. We need get the stats for partition p1. And build the global-level stats.
		tk.MustExec("analyze table t4 partition p0;")
		tk.MustQuery("show warnings").Check(testkit.Rows())
		result = tk.MustQuery("show stats_meta where table_name = 't4'").Sort()
		c.Assert(len(result.Rows()), Equals, 3)
		c.Assert(result.Rows()[0][5], Equals, "5")
		c.Assert(result.Rows()[1][5], Equals, "2")
		c.Assert(result.Rows()[2][5], Equals, "3")
	*/
}

func TestIssue15993(t *testing.T) {
	store, clean := testkit.CreateMockStore(t)
	defer clean()
	tk := testkit.NewTestKit(t, store)

	tk.MustExec("use test")
	tk.MustExec("drop table if exists t0")
	tk.MustExec("CREATE TABLE t0(c0 INT PRIMARY KEY);")
	tk.MustExec("set @@tidb_enable_fast_analyze=1;")
	tk.MustExec("set @@tidb_analyze_version = 1")
	tk.MustExec("ANALYZE TABLE t0 INDEX PRIMARY;")
}

func TestIssue15751(t *testing.T) {
	store, clean := testkit.CreateMockStore(t)
	defer clean()
	tk := testkit.NewTestKit(t, store)

	tk.MustExec("use test")
	tk.MustExec("drop table if exists t0")
	tk.MustExec("CREATE TABLE t0(c0 INT, c1 INT, PRIMARY KEY(c0, c1))")
	tk.MustExec("INSERT INTO t0 VALUES (0, 0)")
	tk.MustExec("set @@tidb_enable_fast_analyze=1")
	tk.MustExec("set @@tidb_analyze_version = 1")
	tk.MustExec("ANALYZE TABLE t0")
}

func TestIssue15752(t *testing.T) {
	store, clean := testkit.CreateMockStore(t)
	defer clean()
	tk := testkit.NewTestKit(t, store)

	tk.MustExec("use test")
	tk.MustExec("drop table if exists t0")
	tk.MustExec("CREATE TABLE t0(c0 INT)")
	tk.MustExec("INSERT INTO t0 VALUES (0)")
	tk.MustExec("CREATE INDEX i0 ON t0(c0)")
	tk.MustExec("set @@tidb_enable_fast_analyze=1")
	tk.MustExec("set @@tidb_analyze_version = 1")
	tk.MustExec("ANALYZE TABLE t0 INDEX i0")
}

type regionProperityClient struct {
	tikv.Client
	mu struct {
		sync.Mutex
		failedOnce bool
		count      int64
	}
}

func (c *regionProperityClient) SendRequest(ctx context.Context, addr string, req *tikvrpc.Request, timeout time.Duration) (*tikvrpc.Response, error) {
	if req.Type == tikvrpc.CmdDebugGetRegionProperties {
		c.mu.Lock()
		defer c.mu.Unlock()
		c.mu.count++
		// Mock failure once.
		if !c.mu.failedOnce {
			c.mu.failedOnce = true
			return &tikvrpc.Response{}, nil
		}
	}
	return c.Client.SendRequest(ctx, addr, req, timeout)
}

func TestFastAnalyzeRetryRowCount(t *testing.T) {
	cli := &regionProperityClient{}
	hijackClient := func(c tikv.Client) tikv.Client {
		cli.Client = c
		return cli
	}

	var cls testutils.Cluster
	store, err := mockstore.NewMockStore(
		mockstore.WithClusterInspector(func(c testutils.Cluster) {
			mockstore.BootstrapWithSingleStore(c)
			cls = c
		}),
		mockstore.WithClientHijacker(hijackClient),
	)
	require.NoError(t, err)
	defer func() {
		err := store.Close()
		require.NoError(t, err)
	}()
	dom, err := session.BootstrapSession(store)
	require.NoError(t, err)
	defer dom.Close()
	tk := testkit.NewTestKit(t, store)

	tk.MustExec("use test")
	tk.MustExec("drop table if exists retry_row_count")
	tk.MustExec("create table retry_row_count(a int primary key)")
	tblInfo, err := dom.InfoSchema().TableByName(model.NewCIStr("test"), model.NewCIStr("retry_row_count"))
	require.NoError(t, err)
	tid := tblInfo.Meta().ID
	require.NoError(t, dom.StatsHandle().Update(dom.InfoSchema()))
	tk.MustExec("set @@session.tidb_enable_fast_analyze=1")
	tk.MustExec("set @@session.tidb_build_stats_concurrency=1")
	tk.MustExec("set @@tidb_analyze_version = 1")
	for i := 0; i < 30; i++ {
		tk.MustExec(fmt.Sprintf("insert into retry_row_count values (%d)", i))
	}
	tableStart := tablecodec.GenTableRecordPrefix(tid)
	cls.SplitKeys(tableStart, tableStart.PrefixNext(), 6)
	// Flush the region cache first.
	tk.MustQuery("select * from retry_row_count")
	tk.MustExec("analyze table retry_row_count")
	row := tk.MustQuery(`show stats_meta where db_name = "test" and table_name = "retry_row_count"`).Rows()[0]
	require.Equal(t, "30", row[5])
}

func TestFailedAnalyzeRequest(t *testing.T) {
	store, clean := testkit.CreateMockStore(t)
	defer clean()
	tk := testkit.NewTestKit(t, store)

	tk.MustExec("use test")
	tk.MustExec("drop table if exists t")
	tk.MustExec("create table t(a int primary key, b int, index index_b(b))")
	tk.MustExec("set @@tidb_analyze_version = 1")
	require.NoError(t, failpoint.Enable("github.com/pingcap/tidb/executor/buildStatsFromResult", `return(true)`))
	_, err := tk.Exec("analyze table t")
	require.NotNil(t, err)
	require.Equal(t, "mock buildStatsFromResult error", err.Error())
	require.NoError(t, failpoint.Disable("github.com/pingcap/tidb/executor/buildStatsFromResult"))
}

func TestExtractTopN(t *testing.T) {
	store, dom, clean := testkit.CreateMockStoreAndDomain(t)
	defer clean()

	tk := testkit.NewTestKit(t, store)
	tk.MustExec("create database if not exists test_extract_topn")
	tk.MustExec("use test_extract_topn")
	tk.MustExec("drop table if exists test_extract_topn")
	tk.MustExec("create table test_extract_topn(a int primary key, b int, index index_b(b))")
	tk.MustExec("set @@session.tidb_analyze_version=2")
	for i := 0; i < 10; i++ {
		tk.MustExec(fmt.Sprintf("insert into test_extract_topn values (%d, %d)", i, i))
	}
	for i := 0; i < 10; i++ {
		tk.MustExec(fmt.Sprintf("insert into test_extract_topn values (%d, 0)", i+10))
	}
	tk.MustExec("analyze table test_extract_topn")
	is := dom.InfoSchema()
	table, err := is.TableByName(model.NewCIStr("test_extract_topn"), model.NewCIStr("test_extract_topn"))
	require.NoError(t, err)
	tblInfo := table.Meta()
	tblStats := dom.StatsHandle().GetTableStats(tblInfo)
	colStats := tblStats.Columns[tblInfo.Columns[1].ID]
	require.Len(t, colStats.TopN.TopN, 10)
	item := colStats.TopN.TopN[0]
	require.Equal(t, uint64(11), item.Count)
	idxStats := tblStats.Indices[tblInfo.Indices[0].ID]
	require.Len(t, idxStats.TopN.TopN, 10)
	idxItem := idxStats.TopN.TopN[0]
	require.Equal(t, uint64(11), idxItem.Count)
	// The columns are: DBName, table name, column name, is index, value, count.
	tk.MustQuery("show stats_topn where column_name in ('b', 'index_b')").Sort().Check(testkit.Rows("test_extract_topn test_extract_topn  b 0 0 11",
		"test_extract_topn test_extract_topn  b 0 1 1",
		"test_extract_topn test_extract_topn  b 0 2 1",
		"test_extract_topn test_extract_topn  b 0 3 1",
		"test_extract_topn test_extract_topn  b 0 4 1",
		"test_extract_topn test_extract_topn  b 0 5 1",
		"test_extract_topn test_extract_topn  b 0 6 1",
		"test_extract_topn test_extract_topn  b 0 7 1",
		"test_extract_topn test_extract_topn  b 0 8 1",
		"test_extract_topn test_extract_topn  b 0 9 1",
		"test_extract_topn test_extract_topn  index_b 1 0 11",
		"test_extract_topn test_extract_topn  index_b 1 1 1",
		"test_extract_topn test_extract_topn  index_b 1 2 1",
		"test_extract_topn test_extract_topn  index_b 1 3 1",
		"test_extract_topn test_extract_topn  index_b 1 4 1",
		"test_extract_topn test_extract_topn  index_b 1 5 1",
		"test_extract_topn test_extract_topn  index_b 1 6 1",
		"test_extract_topn test_extract_topn  index_b 1 7 1",
		"test_extract_topn test_extract_topn  index_b 1 8 1",
		"test_extract_topn test_extract_topn  index_b 1 9 1",
	))
}

func TestHashInTopN(t *testing.T) {
	store, dom, clean := testkit.CreateMockStoreAndDomain(t)
	defer clean()

	tk := testkit.NewTestKit(t, store)
	tk.MustExec("use test")
	tk.MustExec("drop table if exists t")
	tk.MustExec("create table t(a int, b float, c decimal(30, 10), d varchar(20))")
	tk.MustExec(`insert into t values
				(1, 1.1, 11.1, "0110"),
				(2, 2.2, 22.2, "0110"),
				(3, 3.3, 33.3, "0110"),
				(4, 4.4, 44.4, "0440")`)
	for i := 0; i < 3; i++ {
		tk.MustExec("insert into t select * from t")
	}
	tk.MustExec("set @@tidb_analyze_version = 1")
	// get stats of normal analyze
	tk.MustExec("analyze table t")
	is := dom.InfoSchema()
	tbl, err := is.TableByName(model.NewCIStr("test"), model.NewCIStr("t"))
	require.NoError(t, err)
	tblInfo := tbl.Meta()
	tblStats1 := dom.StatsHandle().GetTableStats(tblInfo).Copy()
	// get stats of fast analyze
	tk.MustExec("set @@tidb_enable_fast_analyze = 1")
	tk.MustExec("analyze table t")
	tblStats2 := dom.StatsHandle().GetTableStats(tblInfo).Copy()
	// check the hash for topn
	for _, col := range tblInfo.Columns {
		topn1 := tblStats1.Columns[col.ID].TopN.TopN
		cm2 := tblStats2.Columns[col.ID].TopN
		for _, topnMeta := range topn1 {
			count2, exists := cm2.QueryTopN(topnMeta.Encoded)
			require.True(t, exists)
			require.Equal(t, topnMeta.Count, count2)
		}
	}
}

func TestNormalAnalyzeOnCommonHandle(t *testing.T) {
	store, clean := testkit.CreateMockStore(t)
	defer clean()
	tk := testkit.NewTestKit(t, store)

	tk.MustExec("use test")
	tk.MustExec("drop table if exists t1, t2, t3, t4")
	tk.Session().GetSessionVars().EnableClusteredIndex = variable.ClusteredIndexDefModeOn
	tk.MustExec("CREATE TABLE t1 (a int primary key, b int)")
	tk.MustExec("insert into t1 values(1,1), (2,2), (3,3)")
	tk.MustExec("CREATE TABLE t2 (a varchar(255) primary key, b int)")
	tk.MustExec("insert into t2 values(\"111\",1), (\"222\",2), (\"333\",3)")
	tk.MustExec("CREATE TABLE t3 (a int, b int, c int, primary key (a, b), key(c))")
	tk.MustExec("insert into t3 values(1,1,1), (2,2,2), (3,3,3)")

	// Version2 is tested in TestStatsVer2.
	tk.MustExec("set@@tidb_analyze_version=1")
	tk.MustExec("analyze table t1, t2, t3")

	tk.MustQuery(`show stats_buckets where table_name in ("t1", "t2", "t3")`).Sort().Check(testkit.Rows(
		"test t1  a 0 0 1 1 1 1 0",
		"test t1  a 0 1 2 1 2 2 0",
		"test t1  a 0 2 3 1 3 3 0",
		"test t1  b 0 0 1 1 1 1 0",
		"test t1  b 0 1 2 1 2 2 0",
		"test t1  b 0 2 3 1 3 3 0",
		"test t2  PRIMARY 1 0 1 1 111 111 0",
		"test t2  PRIMARY 1 1 2 1 222 222 0",
		"test t2  PRIMARY 1 2 3 1 333 333 0",
		"test t2  a 0 0 1 1 111 111 0",
		"test t2  a 0 1 2 1 222 222 0",
		"test t2  a 0 2 3 1 333 333 0",
		"test t2  b 0 0 1 1 1 1 0",
		"test t2  b 0 1 2 1 2 2 0",
		"test t2  b 0 2 3 1 3 3 0",
		"test t3  PRIMARY 1 0 1 1 (1, 1) (1, 1) 0",
		"test t3  PRIMARY 1 1 2 1 (2, 2) (2, 2) 0",
		"test t3  PRIMARY 1 2 3 1 (3, 3) (3, 3) 0",
		"test t3  a 0 0 1 1 1 1 0",
		"test t3  a 0 1 2 1 2 2 0",
		"test t3  a 0 2 3 1 3 3 0",
		"test t3  b 0 0 1 1 1 1 0",
		"test t3  b 0 1 2 1 2 2 0",
		"test t3  b 0 2 3 1 3 3 0",
		"test t3  c 0 0 1 1 1 1 0",
		"test t3  c 0 1 2 1 2 2 0",
		"test t3  c 0 2 3 1 3 3 0",
		"test t3  c 1 0 1 1 1 1 0",
		"test t3  c 1 1 2 1 2 2 0",
		"test t3  c 1 2 3 1 3 3 0"))
}

func TestDefaultValForAnalyze(t *testing.T) {
	store, clean := testkit.CreateMockStore(t)
	defer clean()
	tk := testkit.NewTestKit(t, store)
	tk.MustExec("set @@tidb_analyze_version=1")
	defer tk.MustExec("set @@tidb_analyze_version=2")
	tk.MustExec("drop database if exists test_default_val_for_analyze;")
	tk.MustExec("create database test_default_val_for_analyze;")
	tk.MustExec("use test_default_val_for_analyze")

	tk.MustExec("create table t (a int, key(a));")
	for i := 0; i < 2048; i++ {
		tk.MustExec("insert into t values (0)")
	}
	for i := 1; i < 4; i++ {
		tk.MustExec("insert into t values (?)", i)
	}
	tk.MustQuery("select @@tidb_enable_fast_analyze").Check(testkit.Rows("0"))
	tk.MustQuery("select @@session.tidb_enable_fast_analyze").Check(testkit.Rows("0"))
	tk.MustExec("analyze table t with 0 topn;")
	tk.MustQuery("explain format = 'brief' select * from t where a = 1").Check(testkit.Rows("IndexReader 512.00 root  index:IndexRangeScan",
		"└─IndexRangeScan 512.00 cop[tikv] table:t, index:a(a) range:[1,1], keep order:false"))
	tk.MustQuery("explain format = 'brief' select * from t where a = 999").Check(testkit.Rows("IndexReader 0.00 root  index:IndexRangeScan",
		"└─IndexRangeScan 0.00 cop[tikv] table:t, index:a(a) range:[999,999], keep order:false"))

	tk.MustExec("drop table t;")
	tk.MustExec("create table t (a int, key(a));")
	for i := 0; i < 2048; i++ {
		tk.MustExec("insert into t values (0)")
	}
	for i := 1; i < 2049; i++ {
		tk.MustExec("insert into t values (?)", i)
	}
	tk.MustExec("analyze table t with 0 topn;")
	tk.MustQuery("explain format = 'brief' select * from t where a = 1").Check(testkit.Rows("IndexReader 1.00 root  index:IndexRangeScan",
		"└─IndexRangeScan 1.00 cop[tikv] table:t, index:a(a) range:[1,1], keep order:false"))
}

func TestAnalyzeFullSamplingOnIndexWithVirtualColumnOrPrefixColumn(t *testing.T) {
	t.Skip("unstable, skip it and fix it before 20210624")
	store, clean := testkit.CreateMockStore(t)
	defer clean()
	tk := testkit.NewTestKit(t, store)

	tk.MustExec("use test")
	tk.MustExec("drop table if exists sampling_index_virtual_col")
	tk.MustExec("create table sampling_index_virtual_col(a int, b int as (a+1), index idx(b))")
	tk.MustExec("insert into sampling_index_virtual_col (a) values (1), (2), (null), (3), (4), (null), (5), (5), (5), (5)")
	tk.MustExec("set @@session.tidb_analyze_version = 2")
	tk.MustExec("analyze table sampling_index_virtual_col with 1 topn")
	tk.MustQuery("show stats_buckets where table_name = 'sampling_index_virtual_col' and column_name = 'idx'").Check(testkit.Rows(
		"test sampling_index_virtual_col  idx 1 0 1 1 2 2 0",
		"test sampling_index_virtual_col  idx 1 1 2 1 3 3 0",
		"test sampling_index_virtual_col  idx 1 2 3 1 4 4 0",
		"test sampling_index_virtual_col  idx 1 3 4 1 5 5 0"))
	tk.MustQuery("show stats_topn where table_name = 'sampling_index_virtual_col' and column_name = 'idx'").Check(testkit.Rows("test sampling_index_virtual_col  idx 1 6 4"))
	row := tk.MustQuery(`show stats_histograms where db_name = "test" and table_name = "sampling_index_virtual_col"`).Rows()[0]
	// The NDV.
	require.Equal(t, "5", row[6])
	// The NULLs.
	require.Equal(t, "2", row[7])
	tk.MustExec("drop table if exists sampling_index_prefix_col")
	tk.MustExec("create table sampling_index_prefix_col(a varchar(3), index idx(a(1)))")
	tk.MustExec("insert into sampling_index_prefix_col (a) values ('aa'), ('ab'), ('ac'), ('bb')")
	tk.MustExec("analyze table sampling_index_prefix_col with 1 topn")
	tk.MustQuery("show stats_buckets where table_name = 'sampling_index_prefix_col' and column_name = 'idx'").Check(testkit.Rows(
		"test sampling_index_prefix_col  idx 1 0 1 1 b b 0",
	))
	tk.MustQuery("show stats_topn where table_name = 'sampling_index_prefix_col' and column_name = 'idx'").Check(testkit.Rows("test sampling_index_prefix_col  idx 1 a 3"))
}

func TestSnapshotAnalyze(t *testing.T) {
	store, clean := testkit.CreateMockStore(t)
	defer clean()
	tk := testkit.NewTestKit(t, store)

	tk.MustExec("use test")
	tk.MustExec("drop table if exists t")
	tk.MustExec("create table t(a int, index index_a(a))")
	is := tk.Session().(sessionctx.Context).GetInfoSchema().(infoschema.InfoSchema)
	tbl, err := is.TableByName(model.NewCIStr("test"), model.NewCIStr("t"))
	require.NoError(t, err)
	tblInfo := tbl.Meta()
	tid := tblInfo.ID
	tk.MustExec("insert into t values(1),(1),(1)")
	tk.MustExec("begin")
	txn, err := tk.Session().Txn(false)
	require.NoError(t, err)
	startTS1 := txn.StartTS()
	tk.MustExec("commit")
	tk.MustExec("insert into t values(2),(2),(2)")
	tk.MustExec("begin")
	txn, err = tk.Session().Txn(false)
	require.NoError(t, err)
	startTS2 := txn.StartTS()
	tk.MustExec("commit")
	require.NoError(t, failpoint.Enable("github.com/pingcap/tidb/executor/injectAnalyzeSnapshot", fmt.Sprintf("return(%d)", startTS1)))
	tk.MustExec("analyze table t")
	rows := tk.MustQuery(fmt.Sprintf("select count, snapshot from mysql.stats_meta where table_id = %d", tid)).Rows()
	require.Len(t, rows, 1)
	require.Equal(t, "3", rows[0][0])
	s1Str := rows[0][1].(string)
	require.NoError(t, failpoint.Enable("github.com/pingcap/tidb/executor/injectAnalyzeSnapshot", fmt.Sprintf("return(%d)", startTS2)))
	tk.MustExec("analyze table t")
	rows = tk.MustQuery(fmt.Sprintf("select count, snapshot from mysql.stats_meta where table_id = %d", tid)).Rows()
	require.Len(t, rows, 1)
	require.Equal(t, "6", rows[0][0])
	s2Str := rows[0][1].(string)
	require.True(t, s1Str != s2Str)
	tk.MustExec("set @@session.tidb_analyze_version = 2")
	require.NoError(t, failpoint.Enable("github.com/pingcap/tidb/executor/injectAnalyzeSnapshot", fmt.Sprintf("return(%d)", startTS1)))
	tk.MustExec("analyze table t")
	rows = tk.MustQuery(fmt.Sprintf("select count, snapshot from mysql.stats_meta where table_id = %d", tid)).Rows()
	require.Len(t, rows, 1)
	require.Equal(t, "6", rows[0][0])
	s3Str := rows[0][1].(string)
	require.Equal(t, s2Str, s3Str)
	require.NoError(t, failpoint.Disable("github.com/pingcap/tidb/executor/injectAnalyzeSnapshot"))
}

func TestAdjustSampleRateNote(t *testing.T) {
	store, clean := testkit.CreateMockStore(t)
	defer clean()
	tk := testkit.NewTestKit(t, store)

	tk.MustExec("use test")
	statsHandle := domain.GetDomain(tk.Session().(sessionctx.Context)).StatsHandle()
	tk.MustExec("drop table if exists t")
	tk.MustExec("create table t(a int, index index_a(a))")
	require.NoError(t, statsHandle.HandleDDLEvent(<-statsHandle.DDLEventCh()))
	is := tk.Session().(sessionctx.Context).GetInfoSchema().(infoschema.InfoSchema)
	tbl, err := is.TableByName(model.NewCIStr("test"), model.NewCIStr("t"))
	require.NoError(t, err)
	tblInfo := tbl.Meta()
	tid := tblInfo.ID
	tk.MustExec(fmt.Sprintf("update mysql.stats_meta set count = 220000 where table_id=%d", tid))
	require.NoError(t, statsHandle.Update(is))
	result := tk.MustQuery("show stats_meta where table_name = 't'")
	require.Equal(t, "220000", result.Rows()[0][5])
	tk.MustExec("analyze table t")
	tk.MustQuery("show warnings").Check(testkit.Rows("Note 1105 Analyze use auto adjusted sample rate 0.500000 for table test.t."))
	tk.MustExec("insert into t values(1),(1),(1)")
	require.NoError(t, statsHandle.DumpStatsDeltaToKV(handle.DumpAll))
	require.NoError(t, statsHandle.Update(is))
	result = tk.MustQuery("show stats_meta where table_name = 't'")
	require.Equal(t, "3", result.Rows()[0][5])
	tk.MustExec("analyze table t")
	tk.MustQuery("show warnings").Check(testkit.Rows("Note 1105 Analyze use auto adjusted sample rate 1.000000 for table test.t."))
}

func TestFastAnalyze4GlobalStats(t *testing.T) {
	store, clean := testkit.CreateMockStore(t)
	defer clean()

	tk := testkit.NewTestKit(t, store)
	tk.MustExec(`create database if not exists test_fast_gstats`)
	tk.MustExec("use test_fast_gstats")
	tk.MustExec("set @@session.tidb_enable_fast_analyze=1")
	tk.MustExec("set @@session.tidb_build_stats_concurrency=1")
	// test fast analyze in dynamic mode
	tk.MustExec("set @@session.tidb_analyze_version = 2;")
	tk.MustExec("set @@session.tidb_partition_prune_mode = 'dynamic';")
	tk.MustExec("drop table if exists test_fast_gstats;")
	tk.MustExec("create table test_fast_gstats(a int, b int) PARTITION BY HASH(a) PARTITIONS 2;")
	tk.MustExec("insert into test_fast_gstats values(1,1),(3,3),(4,4),(2,2),(5,5);")
	err := tk.ExecToErr("analyze table test_fast_gstats;")
	require.EqualError(t, err, "Fast analyze hasn't reached General Availability and only support analyze version 1 currently.")
}

func TestAnalyzeIndex(t *testing.T) {
	store, clean := testkit.CreateMockStore(t)
	defer clean()

	tk := testkit.NewTestKit(t, store)
	tk.MustExec("use test")
	tk.MustExec("drop table if exists t1")
	tk.MustExec("create table t1 (id int, v int, primary key(id), index k(v))")
	tk.MustExec("insert into t1(id, v) values(1, 2), (2, 2), (3, 2), (4, 2), (5, 1), (6, 3), (7, 4)")
	tk.MustExec("set @@tidb_analyze_version=1")
	tk.MustExec("analyze table t1 index k")
	require.Greater(t, len(tk.MustQuery("show stats_buckets where table_name = 't1' and column_name = 'k' and is_index = 1").Rows()), 0)
	tk.MustExec("set @@tidb_analyze_version=default")
	tk.MustExec("analyze table t1")
	require.Greater(t, len(tk.MustQuery("show stats_topn where table_name = 't1' and column_name = 'k' and is_index = 1").Rows()), 0)

	func() {
		defer tk.MustExec("set @@session.tidb_enable_fast_analyze=0")
		tk.MustExec("drop stats t1")
		tk.MustExec("set @@session.tidb_enable_fast_analyze=1")
		tk.MustExec("set @@tidb_analyze_version=1")
		tk.MustExec("analyze table t1 index k")
		require.Greater(t, len(tk.MustQuery("show stats_buckets where table_name = 't1' and column_name = 'k' and is_index = 1").Rows()), 1)
	}()
}

func TestAnalyzeIncremental(t *testing.T) {
	store, dom, clean := testkit.CreateMockStoreAndDomain(t)
	defer clean()

	tk := testkit.NewTestKit(t, store)
	tk.MustExec("use test")
	tk.MustExec("set @@tidb_analyze_version = 1")
	tk.Session().GetSessionVars().EnableStreaming = false
	testAnalyzeIncremental(tk, t, dom)
}

func TestAnalyzeIncrementalStreaming(t *testing.T) {
	t.Skip("unistore hasn't support streaming yet.")
	store, dom, clean := testkit.CreateMockStoreAndDomain(t)
	defer clean()
	tk := testkit.NewTestKit(t, store)
	tk.MustExec("use test")
	tk.Session().GetSessionVars().EnableStreaming = true
	testAnalyzeIncremental(tk, t, dom)
}

func testAnalyzeIncremental(tk *testkit.TestKit, t *testing.T, dom *domain.Domain) {
	tk.MustExec("use test")
	tk.MustExec("drop table if exists t")
	tk.MustExec("create table t(a int, b int, primary key(a), index idx(b))")
	tk.MustExec("analyze incremental table t index")
	tk.MustQuery("show stats_buckets").Check(testkit.Rows())
	tk.MustExec("insert into t values (1,1)")
	tk.MustExec("analyze incremental table t index")
	tk.MustQuery("show stats_buckets").Check(testkit.Rows("test t  a 0 0 1 1 1 1 0", "test t  idx 1 0 1 1 1 1 0"))
	tk.MustExec("insert into t values (2,2)")
	tk.MustExec("analyze incremental table t index")
	tk.MustQuery("show stats_buckets").Check(testkit.Rows("test t  a 0 0 1 1 1 1 0", "test t  a 0 1 2 1 2 2 0", "test t  idx 1 0 1 1 1 1 0", "test t  idx 1 1 2 1 2 2 0"))
	tk.MustExec("analyze incremental table t index")
	// Result should not change.
	tk.MustQuery("show stats_buckets").Check(testkit.Rows("test t  a 0 0 1 1 1 1 0", "test t  a 0 1 2 1 2 2 0", "test t  idx 1 0 1 1 1 1 0", "test t  idx 1 1 2 1 2 2 0"))

	// Test analyze incremental with feedback.
	tk.MustExec("insert into t values (3,3)")
	oriProbability := statistics.FeedbackProbability.Load()
	oriMinLogCount := handle.MinLogScanCount.Load()
	defer func() {
		statistics.FeedbackProbability.Store(oriProbability)
		handle.MinLogScanCount.Store(oriMinLogCount)
	}()
	statistics.FeedbackProbability.Store(1)
	handle.MinLogScanCount.Store(0)
	is := dom.InfoSchema()
	table, err := is.TableByName(model.NewCIStr("test"), model.NewCIStr("t"))
	require.NoError(t, err)
	tblInfo := table.Meta()
	tk.MustQuery("select * from t use index(idx) where b = 3")
	tk.MustQuery("select * from t where a > 1")
	h := dom.StatsHandle()
	require.NoError(t, h.DumpStatsDeltaToKV(handle.DumpAll))
	require.NoError(t, h.DumpStatsFeedbackToKV())
	require.NoError(t, h.HandleUpdateStats(is))
	require.NoError(t, h.Update(is))
	require.NoError(t, h.LoadNeededHistograms())
	tk.MustQuery("show stats_buckets").Check(testkit.Rows("test t  a 0 0 1 1 1 1 0", "test t  a 0 1 3 0 2 2147483647 0", "test t  idx 1 0 1 1 1 1 0", "test t  idx 1 1 2 1 2 2 0"))
	tblStats := h.GetTableStats(tblInfo)
	val, err := codec.EncodeKey(tk.Session().GetSessionVars().StmtCtx, nil, types.NewIntDatum(3))
	require.NoError(t, err)
	require.Equal(t, uint64(1), tblStats.Indices[tblInfo.Indices[0].ID].QueryBytes(val))
	require.False(t, statistics.IsAnalyzed(tblStats.Indices[tblInfo.Indices[0].ID].Flag))
	require.False(t, statistics.IsAnalyzed(tblStats.Columns[tblInfo.Columns[0].ID].Flag))

	tk.MustExec("analyze incremental table t index")
	require.NoError(t, h.LoadNeededHistograms())
	tk.MustQuery("show stats_buckets").Check(testkit.Rows("test t  a 0 0 1 1 1 1 0", "test t  a 0 1 2 1 2 2 0", "test t  a 0 2 3 1 3 3 0",
		"test t  idx 1 0 1 1 1 1 0", "test t  idx 1 1 2 1 2 2 0", "test t  idx 1 2 3 1 3 3 0"))
	tblStats = h.GetTableStats(tblInfo)
	require.Equal(t, uint64(1), tblStats.Indices[tblInfo.Indices[0].ID].QueryBytes(val))

	// test analyzeIndexIncremental for global-level stats;
	tk.MustExec("set @@session.tidb_analyze_version = 1;")
	tk.MustQuery("select @@tidb_analyze_version").Check(testkit.Rows("1"))
	tk.MustExec("set @@tidb_partition_prune_mode = 'static';")
	tk.MustExec("drop table if exists t;")
	tk.MustExec(`create table t (a int, b int, primary key(a), index idx(b)) partition by range (a) (
		partition p0 values less than (10),
		partition p1 values less than (20),
		partition p2 values less than (30)
	);`)
	tk.MustExec("analyze incremental table t index")
	require.NoError(t, h.LoadNeededHistograms())
	tk.MustQuery("show stats_buckets").Check(testkit.Rows())
	tk.MustExec("insert into t values (1,1)")
	tk.MustExec("analyze incremental table t index")
	tk.MustQuery("show warnings").Check(testkit.Rows()) // no warning
	require.NoError(t, h.LoadNeededHistograms())
	tk.MustQuery("show stats_buckets").Check(testkit.Rows("test t p0 a 0 0 1 1 1 1 0", "test t p0 idx 1 0 1 1 1 1 0"))
	tk.MustExec("insert into t values (2,2)")
	tk.MustExec("analyze incremental table t index")
	require.NoError(t, h.LoadNeededHistograms())
	tk.MustQuery("show stats_buckets").Check(testkit.Rows("test t p0 a 0 0 1 1 1 1 0", "test t p0 a 0 1 2 1 2 2 0", "test t p0 idx 1 0 1 1 1 1 0", "test t p0 idx 1 1 2 1 2 2 0"))
	tk.MustExec("set @@tidb_partition_prune_mode = 'dynamic';")
	tk.MustExec("insert into t values (11,11)")
	err = tk.ExecToErr("analyze incremental table t index")
	require.Equal(t, "[stats]: global statistics for partitioned tables unavailable in ANALYZE INCREMENTAL", err.Error())
}

func TestIssue20874(t *testing.T) {
	store, clean := testkit.CreateMockStore(t)
	defer clean()

	tk := testkit.NewTestKit(t, store)
	tk.MustExec("use test")
	tk.MustExec("drop table if exists t")
	tk.MustExec("delete from mysql.stats_histograms")
	tk.MustExec("create table t (a char(10) collate utf8mb4_unicode_ci not null, b char(20) collate utf8mb4_general_ci not null, key idxa(a), key idxb(b))")
	tk.MustExec("insert into t values ('#', 'C'), ('$', 'c'), ('a', 'a')")
	tk.MustExec("set @@tidb_analyze_version=1")
	tk.MustExec("analyze table t")
	tk.MustQuery("show stats_buckets where db_name = 'test' and table_name = 't'").Sort().Check(testkit.Rows(
		"test t  a 0 0 1 1 \x02\xd2 \x02\xd2 0",
		"test t  a 0 1 2 1 \x0e\x0f \x0e\x0f 0",
		"test t  a 0 2 3 1 \x0e3 \x0e3 0",
		"test t  b 0 0 1 1 \x00A \x00A 0",
		"test t  b 0 1 3 2 \x00C \x00C 0",
		"test t  idxa 1 0 1 1 \x02\xd2 \x02\xd2 0",
		"test t  idxa 1 1 2 1 \x0e\x0f \x0e\x0f 0",
		"test t  idxa 1 2 3 1 \x0e3 \x0e3 0",
		"test t  idxb 1 0 1 1 \x00A \x00A 0",
		"test t  idxb 1 1 3 2 \x00C \x00C 0",
	))
	tk.MustQuery("select is_index, hist_id, distinct_count, null_count, tot_col_size, stats_ver, correlation from mysql.stats_histograms").Sort().Check(testkit.Rows(
		"0 1 3 0 9 1 1",
		"0 2 2 0 9 1 -0.5",
		"1 1 3 0 0 1 0",
		"1 2 2 0 0 1 0",
	))
	tk.MustExec("set @@tidb_analyze_version=2")
	tk.MustExec("analyze table t")
	tk.MustQuery("show stats_topn where db_name = 'test' and table_name = 't'").Sort().Check(testkit.Rows(
		"test t  a 0 \x02\xd2 1",
		"test t  a 0 \x0e\x0f 1",
		"test t  a 0 \x0e3 1",
		"test t  b 0 \x00A 1",
		"test t  b 0 \x00C 2",
		"test t  idxa 1 \x02\xd2 1",
		"test t  idxa 1 \x0e\x0f 1",
		"test t  idxa 1 \x0e3 1",
		"test t  idxb 1 \x00A 1",
		"test t  idxb 1 \x00C 2",
	))
	tk.MustQuery("select is_index, hist_id, distinct_count, null_count, tot_col_size, stats_ver, correlation from mysql.stats_histograms").Sort().Check(testkit.Rows(
		"0 1 3 0 6 2 1",
		"0 2 2 0 6 2 -0.5",
		"1 1 3 0 6 2 0",
		"1 2 2 0 6 2 0",
	))
}

func TestAnalyzeClusteredIndexPrimary(t *testing.T) {
	store, clean := testkit.CreateMockStore(t)
	defer clean()

	tk := testkit.NewTestKit(t, store)
	tk.MustExec("use test")
	tk.MustExec("drop table if exists t0")
	tk.MustExec("drop table if exists t1")
	tk.MustExec("create table t0(a varchar(20), primary key(a) clustered)")
	tk.MustExec("create table t1(a varchar(20), primary key(a))")
	tk.MustExec("insert into t0 values('1111')")
	tk.MustExec("insert into t1 values('1111')")
	tk.MustExec("set @@session.tidb_analyze_version = 1")
	tk.MustExec("analyze table t0 index primary")
	tk.MustExec("analyze table t1 index primary")
	tk.MustQuery("show stats_buckets").Check(testkit.Rows(
		"test t0  PRIMARY 1 0 1 1 1111 1111 0",
		"test t1  PRIMARY 1 0 1 1 1111 1111 0"))
	tk.MustExec("set @@session.tidb_analyze_version = 2")
	tk.MustExec("analyze table t0")
	tk.MustExec("analyze table t1")
	tk.MustQuery("show stats_topn").Sort().Check(testkit.Rows(""+
		"test t0  PRIMARY 1 1111 1",
		"test t0  a 0 1111 1",
		"test t1  PRIMARY 1 1111 1",
		"test t1  a 0 1111 1"))
}

func TestAnalyzeSamplingWorkPanic(t *testing.T) {
	store, clean := testkit.CreateMockStore(t)
	defer clean()

	tk := testkit.NewTestKit(t, store)
	tk.MustExec("use test")
	tk.MustExec("set @@session.tidb_analyze_version = 2")
	tk.MustExec("create table t(a int)")
	tk.MustExec("insert into t values(1), (2), (3), (4), (5), (6), (7), (8), (9), (10), (11), (12)")
	tk.MustExec("split table t between (-9223372036854775808) and (9223372036854775807) regions 12")

	require.NoError(t, failpoint.Enable("github.com/pingcap/tidb/executor/mockAnalyzeSamplingBuildWorkerPanic", "return(1)"))
	err := tk.ExecToErr("analyze table t")
	require.NotNil(t, err)
	require.NoError(t, failpoint.Disable("github.com/pingcap/tidb/executor/mockAnalyzeSamplingBuildWorkerPanic"))
	require.NoError(t, failpoint.Enable("github.com/pingcap/tidb/executor/mockAnalyzeSamplingMergeWorkerPanic", "return(1)"))
	err = tk.ExecToErr("analyze table t")
	require.NotNil(t, err)
	require.NoError(t, failpoint.Disable("github.com/pingcap/tidb/executor/mockAnalyzeSamplingMergeWorkerPanic"))
}

func TestSmallTableAnalyzeV2(t *testing.T) {
	store, clean := testkit.CreateMockStore(t)
	defer clean()

	tk := testkit.NewTestKit(t, store)
	require.NoError(t, failpoint.Enable("github.com/pingcap/tidb/executor/calcSampleRateByStorageCount", "return(1)"))
	tk.MustExec("use test")
	tk.MustExec("set @@session.tidb_analyze_version = 2")
	tk.MustExec("create table small_table_inject_pd(a int)")
	tk.MustExec("insert into small_table_inject_pd values(1), (2), (3), (4), (5)")
	tk.MustExec("analyze table small_table_inject_pd")
	tk.MustQuery("show warnings").Check(testkit.Rows("Note 1105 Analyze use auto adjusted sample rate 1.000000 for table test.small_table_inject_pd."))
	tk.MustExec(`
create table small_table_inject_pd_with_partition(
	a int
) partition by range(a) (
	partition p0 values less than (5),
	partition p1 values less than (10),
	partition p2 values less than (15)
)`)
	tk.MustExec("insert into small_table_inject_pd_with_partition values(1), (6), (11)")
	tk.MustExec("analyze table small_table_inject_pd_with_partition")
	tk.MustQuery("show warnings").Check(testkit.Rows(
		"Note 1105 Analyze use auto adjusted sample rate 1.000000 for table test.small_table_inject_pd_with_partition's partition p0.",
		"Note 1105 Analyze use auto adjusted sample rate 1.000000 for table test.small_table_inject_pd_with_partition's partition p1.",
		"Note 1105 Analyze use auto adjusted sample rate 1.000000 for table test.small_table_inject_pd_with_partition's partition p2.",
	))
	require.NoError(t, failpoint.Disable("github.com/pingcap/tidb/executor/calcSampleRateByStorageCount"))
}

func TestSavedAnalyzeOptions(t *testing.T) {
	store, dom, clean := testkit.CreateMockStoreAndDomain(t)
	defer clean()
	tk := testkit.NewTestKit(t, store)
	originalVal1 := tk.MustQuery("select @@tidb_persist_analyze_options").Rows()[0][0].(string)
	defer func() {
		tk.MustExec(fmt.Sprintf("set global tidb_persist_analyze_options = %v", originalVal1))
	}()
	tk.MustExec("set global tidb_persist_analyze_options = true")
	originalVal2 := tk.MustQuery("select @@tidb_auto_analyze_ratio").Rows()[0][0].(string)
	defer func() {
		tk.MustExec(fmt.Sprintf("set global tidb_auto_analyze_ratio = %v", originalVal2))
	}()
	tk.MustExec("set global tidb_auto_analyze_ratio = 0.01")
	originalVal3 := handle.AutoAnalyzeMinCnt
	defer func() {
		handle.AutoAnalyzeMinCnt = originalVal3
	}()
	handle.AutoAnalyzeMinCnt = 0

	tk.MustExec("use test")
	tk.MustExec("set @@session.tidb_analyze_version = 2")
	tk.MustExec("create table t(a int, b int, c int, primary key(a), key idx(b))")
	tk.MustExec("insert into t values (1,1,1),(2,1,2),(3,1,3),(4,1,4),(5,1,5),(6,1,6),(7,7,7),(8,8,8),(9,9,9)")

	h := dom.StatsHandle()
	oriLease := h.Lease()
	h.SetLease(1)
	defer func() {
		h.SetLease(oriLease)
	}()
	tk.MustExec("analyze table t with 1 topn, 2 buckets")
	is := dom.InfoSchema()
	tk.MustQuery("select * from t where b > 1 and c > 1")
	require.NoError(t, h.LoadNeededHistograms())
	table, err := is.TableByName(model.NewCIStr("test"), model.NewCIStr("t"))
	require.NoError(t, err)
	tableInfo := table.Meta()
	tbl := h.GetTableStats(tableInfo)
	lastVersion := tbl.Version
	col0 := tbl.Columns[tableInfo.Columns[0].ID]
	require.Equal(t, 2, len(col0.Buckets))
	col1 := tbl.Columns[tableInfo.Columns[1].ID]
	require.Equal(t, 1, len(col1.TopN.TopN))
	require.Equal(t, 2, len(col1.Buckets))
	col2 := tbl.Columns[tableInfo.Columns[2].ID]
	require.Equal(t, 2, len(col2.Buckets))
	// The columns are: table_id, sample_num, sample_rate, buckets, topn, column_choice, column_ids.
	rs := tk.MustQuery("select * from mysql.analyze_options where table_id=" + strconv.FormatInt(tbl.PhysicalID, 10))
	require.Equal(t, 1, len(rs.Rows()))
	require.Equal(t, "2", rs.Rows()[0][3])
	require.Equal(t, "1", rs.Rows()[0][4])

	// auto-analyze uses the table-level options
	tk.MustExec("insert into t values (10,10,10)")
	require.Nil(t, h.DumpStatsDeltaToKV(handle.DumpAll))
	require.Nil(t, h.Update(is))
	h.HandleAutoAnalyze(is)
	tbl = h.GetTableStats(tableInfo)
	require.Greater(t, tbl.Version, lastVersion)
	lastVersion = tbl.Version
	col0 = tbl.Columns[tableInfo.Columns[0].ID]
	require.Equal(t, 2, len(col0.Buckets))

	// manual analyze uses the table-level persisted options by merging the new options
	tk.MustExec("analyze table t columns a,b with 1 samplerate, 3 buckets")
	tbl = h.GetTableStats(tableInfo)
	require.Greater(t, tbl.Version, lastVersion)
	lastVersion = tbl.Version
	col0 = tbl.Columns[tableInfo.Columns[0].ID]
	require.Equal(t, 3, len(col0.Buckets))
	tk.MustQuery("select * from t where b > 1 and c > 1")
	require.NoError(t, h.LoadNeededHistograms())
	col1 = tbl.Columns[tableInfo.Columns[1].ID]
	require.Equal(t, 1, len(col1.TopN.TopN))
	col2 = tbl.Columns[tableInfo.Columns[2].ID]
	require.Less(t, col2.LastUpdateVersion, col0.LastUpdateVersion) // not updated since removed from list
	// The columns are: table_id, sample_num, sample_rate, buckets, topn, column_choice, column_ids.
	rs = tk.MustQuery("select * from mysql.analyze_options where table_id=" + strconv.FormatInt(tbl.PhysicalID, 10))
	require.Equal(t, 1, len(rs.Rows()))
	require.Equal(t, "1", rs.Rows()[0][2])
	require.Equal(t, "3", rs.Rows()[0][3])
	require.Equal(t, "1", rs.Rows()[0][4])
	require.Equal(t, "LIST", rs.Rows()[0][5])
	colIDStrs := strings.Join([]string{strconv.FormatInt(tableInfo.Columns[0].ID, 10), strconv.FormatInt(tableInfo.Columns[1].ID, 10)}, ",")
	require.Equal(t, colIDStrs, rs.Rows()[0][6])

	// disable option persistence
	tk.MustExec("set global tidb_persist_analyze_options = false")
	// manual analyze will neither use the pre-persisted options nor persist new options
	tk.MustExec("analyze table t with 2 topn")
	tbl = h.GetTableStats(tableInfo)
	require.Greater(t, tbl.Version, lastVersion)
	col0 = tbl.Columns[tableInfo.Columns[0].ID]
	require.NotEqual(t, 3, len(col0.Buckets))
	// The columns are: table_id, sample_num, sample_rate, buckets, topn, column_choice, column_ids.
	rs = tk.MustQuery("select * from mysql.analyze_options where table_id=" + strconv.FormatInt(tbl.PhysicalID, 10))
	require.Equal(t, 1, len(rs.Rows()))
	require.NotEqual(t, "2", rs.Rows()[0][4])
}

func TestSavedPartitionAnalyzeOptions(t *testing.T) {
	store, dom, clean := testkit.CreateMockStoreAndDomain(t)
	defer clean()
	tk := testkit.NewTestKit(t, store)
	originalVal := tk.MustQuery("select @@tidb_persist_analyze_options").Rows()[0][0].(string)
	defer func() {
		tk.MustExec(fmt.Sprintf("set global tidb_persist_analyze_options = %v", originalVal))
	}()
	tk.MustExec("set global tidb_persist_analyze_options = true")

	tk.MustExec("use test")
	tk.MustExec("set @@session.tidb_analyze_version = 2")
	tk.MustExec("set @@session.tidb_partition_prune_mode = 'static'")
	createTable := `CREATE TABLE t (a int, b int, c varchar(10), primary key(a), index idx(b))
PARTITION BY RANGE ( a ) (
		PARTITION p0 VALUES LESS THAN (10),
		PARTITION p1 VALUES LESS THAN (20)
)`
	tk.MustExec(createTable)
	tk.MustExec("insert into t values (1,1,1),(2,1,2),(3,1,3),(4,1,4),(5,1,5),(6,1,6),(7,7,7),(8,8,8),(9,9,9),(10,10,10),(11,11,11),(12,12,12),(13,13,13),(14,14,14)")

	h := dom.StatsHandle()
	oriLease := h.Lease()
	h.SetLease(1)
	defer func() {
		h.SetLease(oriLease)
	}()
	// analyze partition only sets options of partition
	tk.MustExec("analyze table t partition p0 with 1 topn, 3 buckets")
	is := dom.InfoSchema()
	tk.MustQuery("select * from t where b > 1 and c > 1")
	require.NoError(t, h.LoadNeededHistograms())
	table, err := is.TableByName(model.NewCIStr("test"), model.NewCIStr("t"))
	require.NoError(t, err)
	tableInfo := table.Meta()
	pi := tableInfo.GetPartitionInfo()
	require.NotNil(t, pi)
	p0 := h.GetPartitionStats(tableInfo, pi.Definitions[0].ID)
	lastVersion := p0.Version
	require.Equal(t, 3, len(p0.Columns[tableInfo.Columns[0].ID].Buckets))
	// The columns are: table_id, sample_num, sample_rate, buckets, topn, column_choice, column_ids.
	rs := tk.MustQuery("select * from mysql.analyze_options where table_id=" + strconv.FormatInt(p0.PhysicalID, 10))
	require.Equal(t, 1, len(rs.Rows()))
	require.Equal(t, "3", rs.Rows()[0][3])
	require.Equal(t, "1", rs.Rows()[0][4])
	rs = tk.MustQuery("select * from mysql.analyze_options where table_id=" + strconv.FormatInt(tableInfo.ID, 10))
	require.Equal(t, 1, len(rs.Rows()))
	require.Equal(t, "0", rs.Rows()[0][3])
	require.Equal(t, "-1", rs.Rows()[0][4])

	// merge partition & table level options
	tk.MustExec("analyze table t columns a,b with 0 topn, 2 buckets")
	tk.MustQuery("select * from t where b > 1 and c > 1")
	require.NoError(t, h.LoadNeededHistograms())
	p0 = h.GetPartitionStats(tableInfo, pi.Definitions[0].ID)
	p1 := h.GetPartitionStats(tableInfo, pi.Definitions[1].ID)
	require.Greater(t, p0.Version, lastVersion)
	lastVersion = p0.Version
	require.Equal(t, 2, len(p0.Columns[tableInfo.Columns[0].ID].Buckets))
	require.Equal(t, 2, len(p1.Columns[tableInfo.Columns[0].ID].Buckets))
	// check column c is not analyzed
	require.Less(t, p0.Columns[tableInfo.Columns[2].ID].LastUpdateVersion, p0.Columns[tableInfo.Columns[0].ID].LastUpdateVersion)
	require.Less(t, p1.Columns[tableInfo.Columns[2].ID].LastUpdateVersion, p1.Columns[tableInfo.Columns[0].ID].LastUpdateVersion)
	// The columns are: table_id, sample_num, sample_rate, buckets, topn, column_choice, column_ids.
	rs = tk.MustQuery("select * from mysql.analyze_options where table_id=" + strconv.FormatInt(tableInfo.ID, 10))
	require.Equal(t, 1, len(rs.Rows()))
	require.Equal(t, "0", rs.Rows()[0][2])
	require.Equal(t, "2", rs.Rows()[0][3])
	require.Equal(t, "0", rs.Rows()[0][4])
	require.Equal(t, "LIST", rs.Rows()[0][5])
	colIDStrsAB := strings.Join([]string{strconv.FormatInt(tableInfo.Columns[0].ID, 10), strconv.FormatInt(tableInfo.Columns[1].ID, 10)}, ",")
	require.Equal(t, colIDStrsAB, rs.Rows()[0][6])
	rs = tk.MustQuery("select * from mysql.analyze_options where table_id=" + strconv.FormatInt(p0.PhysicalID, 10))
	require.Equal(t, 1, len(rs.Rows()))
	require.Equal(t, "0", rs.Rows()[0][2])
	require.Equal(t, "2", rs.Rows()[0][3])
	require.Equal(t, "0", rs.Rows()[0][4])
	require.Equal(t, "LIST", rs.Rows()[0][5])
	require.Equal(t, colIDStrsAB, rs.Rows()[0][6])
	rs = tk.MustQuery("select * from mysql.analyze_options where table_id=" + strconv.FormatInt(p1.PhysicalID, 10))
	require.Equal(t, 1, len(rs.Rows()))
	require.Equal(t, "0", rs.Rows()[0][2])
	require.Equal(t, "2", rs.Rows()[0][3])
	require.Equal(t, "0", rs.Rows()[0][4])
	require.Equal(t, "LIST", rs.Rows()[0][5])
	require.Equal(t, colIDStrsAB, rs.Rows()[0][6])

	// analyze partition only updates this partition, and set different collist
	tk.MustExec("analyze table t partition p1 columns a,c with 1 buckets")
	tk.MustQuery("select * from t where b > 1 and c > 1")
	require.NoError(t, h.LoadNeededHistograms())
	p0 = h.GetPartitionStats(tableInfo, pi.Definitions[0].ID)
	p1 = h.GetPartitionStats(tableInfo, pi.Definitions[1].ID)
	require.Equal(t, p0.Version, lastVersion)
	require.Greater(t, p1.Version, lastVersion)
	lastVersion = p1.Version
	require.Equal(t, 1, len(p1.Columns[tableInfo.Columns[0].ID].Buckets))
	require.Equal(t, 2, len(p0.Columns[tableInfo.Columns[0].ID].Buckets))
	// only column c of p1 is re-analyzed
	require.Equal(t, 1, len(p1.Columns[tableInfo.Columns[2].ID].Buckets))
	require.NotEqual(t, 1, len(p0.Columns[tableInfo.Columns[2].ID].Buckets))
	colIDStrsABC := strings.Join([]string{strconv.FormatInt(tableInfo.Columns[0].ID, 10), strconv.FormatInt(tableInfo.Columns[1].ID, 10), strconv.FormatInt(tableInfo.Columns[2].ID, 10)}, ",")
	// The columns are: table_id, sample_num, sample_rate, buckets, topn, column_choice, column_ids.
	rs = tk.MustQuery("select * from mysql.analyze_options where table_id=" + strconv.FormatInt(tableInfo.ID, 10))
	require.Equal(t, 1, len(rs.Rows()))
	require.Equal(t, "2", rs.Rows()[0][3])
	require.Equal(t, colIDStrsAB, rs.Rows()[0][6])
	rs = tk.MustQuery("select * from mysql.analyze_options where table_id=" + strconv.FormatInt(p1.PhysicalID, 10))
	require.Equal(t, 1, len(rs.Rows()))
	require.Equal(t, "1", rs.Rows()[0][3])
	require.Equal(t, colIDStrsABC, rs.Rows()[0][6])
	rs = tk.MustQuery("select * from mysql.analyze_options where table_id=" + strconv.FormatInt(p0.PhysicalID, 10))
	require.Equal(t, 1, len(rs.Rows()))
	require.Equal(t, "2", rs.Rows()[0][3])
	require.Equal(t, colIDStrsAB, rs.Rows()[0][6])

	// analyze partition without options uses saved partition options
	tk.MustExec("analyze table t partition p0")
	p0 = h.GetPartitionStats(tableInfo, pi.Definitions[0].ID)
	require.Greater(t, p0.Version, lastVersion)
	lastVersion = p0.Version
	require.Equal(t, 2, len(p0.Columns[tableInfo.Columns[0].ID].Buckets))
	// The columns are: table_id, sample_num, sample_rate, buckets, topn, column_choice, column_ids.
	rs = tk.MustQuery("select * from mysql.analyze_options where table_id=" + strconv.FormatInt(tableInfo.ID, 10))
	require.Equal(t, 1, len(rs.Rows()))
	require.Equal(t, "2", rs.Rows()[0][3])
	rs = tk.MustQuery("select * from mysql.analyze_options where table_id=" + strconv.FormatInt(p0.PhysicalID, 10))
	require.Equal(t, 1, len(rs.Rows()))
	require.Equal(t, "2", rs.Rows()[0][3])

	// merge options of statement's, partition's and table's
	tk.MustExec("analyze table t partition p0 with 3 buckets")
	p0 = h.GetPartitionStats(tableInfo, pi.Definitions[0].ID)
	require.Greater(t, p0.Version, lastVersion)
	require.Equal(t, 3, len(p0.Columns[tableInfo.Columns[0].ID].Buckets))
	rs = tk.MustQuery("select * from mysql.analyze_options where table_id=" + strconv.FormatInt(p0.PhysicalID, 10))
	require.Equal(t, 1, len(rs.Rows()))
	require.Equal(t, "0", rs.Rows()[0][2])
	require.Equal(t, "3", rs.Rows()[0][3])
	require.Equal(t, "0", rs.Rows()[0][4])
	require.Equal(t, "LIST", rs.Rows()[0][5])
	require.Equal(t, colIDStrsAB, rs.Rows()[0][6])

	// add new partitions, use table options as default
	tk.MustExec("ALTER TABLE t ADD PARTITION (PARTITION p2 VALUES LESS THAN (30))")
	tk.MustExec("insert into t values (21,21,21),(22,22,22),(23,23,23),(24,24,24)")
	tk.MustExec("analyze table t partition p2")
	is = dom.InfoSchema()
	table, err = is.TableByName(model.NewCIStr("test"), model.NewCIStr("t"))
	require.NoError(t, err)
	tableInfo = table.Meta()
	pi = tableInfo.GetPartitionInfo()
	p2 := h.GetPartitionStats(tableInfo, pi.Definitions[2].ID)
	require.Equal(t, 2, len(p2.Columns[tableInfo.Columns[0].ID].Buckets))
	rs = tk.MustQuery("select * from mysql.analyze_options where table_id=" + strconv.FormatInt(p2.PhysicalID, 10))
	require.Equal(t, 1, len(rs.Rows()))
	require.Equal(t, "0", rs.Rows()[0][2])
	require.Equal(t, "2", rs.Rows()[0][3])
	require.Equal(t, "0", rs.Rows()[0][4])
	require.Equal(t, "LIST", rs.Rows()[0][5])
	require.Equal(t, colIDStrsAB, rs.Rows()[0][6])
	rs = tk.MustQuery("select * from mysql.analyze_options where table_id=" + strconv.FormatInt(tableInfo.ID, 10))
	require.Equal(t, 1, len(rs.Rows()))
	require.Equal(t, "0", rs.Rows()[0][2])
	require.Equal(t, "2", rs.Rows()[0][3])
	require.Equal(t, "0", rs.Rows()[0][4])
	require.Equal(t, "LIST", rs.Rows()[0][5])
	require.Equal(t, colIDStrsAB, rs.Rows()[0][6])

	// set analyze version back to 1, will not use persisted
	tk.MustExec("set @@session.tidb_analyze_version = 1")
	tk.MustExec("analyze table t partition p2")
	pi = tableInfo.GetPartitionInfo()
	p2 = h.GetPartitionStats(tableInfo, pi.Definitions[2].ID)
	require.NotEqual(t, 2, len(p2.Columns[tableInfo.Columns[0].ID].Buckets))

	// drop column
	tk.MustExec("set @@session.tidb_analyze_version = 2")
	tk.MustExec("alter table t drop column b")
	tk.MustExec("analyze table t")
	colIDStrsA := strings.Join([]string{strconv.FormatInt(tableInfo.Columns[0].ID, 10)}, ",")
	colIDStrsAC := strings.Join([]string{strconv.FormatInt(tableInfo.Columns[0].ID, 10), strconv.FormatInt(tableInfo.Columns[2].ID, 10)}, ",")
	rs = tk.MustQuery("select * from mysql.analyze_options where table_id=" + strconv.FormatInt(tableInfo.ID, 10))
	require.Equal(t, 1, len(rs.Rows()))
	require.Equal(t, colIDStrsA, rs.Rows()[0][6])
	rs = tk.MustQuery("select * from mysql.analyze_options where table_id=" + strconv.FormatInt(p0.PhysicalID, 10))
	require.Equal(t, 1, len(rs.Rows()))
	require.Equal(t, colIDStrsA, rs.Rows()[0][6])
	rs = tk.MustQuery("select * from mysql.analyze_options where table_id=" + strconv.FormatInt(p1.PhysicalID, 10))
	require.Equal(t, 1, len(rs.Rows()))
	require.Equal(t, colIDStrsAC, rs.Rows()[0][6])

	// drop partition
	tk.MustExec("alter table t drop partition p1")
	is = dom.InfoSchema() // refresh infoschema
	require.Nil(t, h.GCStats(is, time.Duration(0)))
	rs = tk.MustQuery("select * from mysql.analyze_options where table_id=" + strconv.FormatInt(tableInfo.ID, 10))
	require.Equal(t, 1, len(rs.Rows()))
	rs = tk.MustQuery("select * from mysql.analyze_options where table_id=" + strconv.FormatInt(p0.PhysicalID, 10))
	require.Equal(t, 1, len(rs.Rows()))
	rs = tk.MustQuery("select * from mysql.analyze_options where table_id=" + strconv.FormatInt(p1.PhysicalID, 10))
	require.Equal(t, 0, len(rs.Rows()))

	// drop table
	tk.MustExec("drop table t")
	is = dom.InfoSchema() // refresh infoschema
	require.Nil(t, h.GCStats(is, time.Duration(0)))
	rs = tk.MustQuery("select * from mysql.analyze_options where table_id=" + strconv.FormatInt(tableInfo.ID, 10))
	//require.Equal(t, len(rs.Rows()), 0) TODO
	rs = tk.MustQuery("select * from mysql.analyze_options where table_id=" + strconv.FormatInt(p0.PhysicalID, 10))
	require.Equal(t, 0, len(rs.Rows()))
}

func TestSavedPartitionAnalyzeOptionsDynamic(t *testing.T) {
	store, dom, clean := testkit.CreateMockStoreAndDomain(t)
	defer clean()
	tk := testkit.NewTestKit(t, store)
	originalVal := tk.MustQuery("select @@tidb_persist_analyze_options").Rows()[0][0].(string)
	defer func() {
		tk.MustExec(fmt.Sprintf("set global tidb_persist_analyze_options = %v", originalVal))
	}()
	tk.MustExec("set global tidb_persist_analyze_options = true")

	tk.MustExec("use test")
	tk.MustExec("set @@session.tidb_analyze_version = 2")
	tk.MustExec("set @@session.tidb_partition_prune_mode = 'dynamic'")
	createTable := `CREATE TABLE t (a int, b int, c varchar(10), primary key(a), index idx(b))
PARTITION BY RANGE ( a ) (
		PARTITION p0 VALUES LESS THAN (10),
		PARTITION p1 VALUES LESS THAN (20)
)`
	tk.MustExec(createTable)
	tk.MustExec("insert into t values (1,1,1),(2,1,2),(3,1,3),(4,1,4),(5,1,5),(6,1,6),(7,7,7),(8,8,8),(9,9,9),(10,10,10),(11,11,11),(12,12,12),(13,13,13),(14,14,14)")

	h := dom.StatsHandle()
	oriLease := h.Lease()
	h.SetLease(1)
	defer func() {
		h.SetLease(oriLease)
	}()
	is := dom.InfoSchema()
	table, err := is.TableByName(model.NewCIStr("test"), model.NewCIStr("t"))
	require.NoError(t, err)
	tableInfo := table.Meta()
	pi := tableInfo.GetPartitionInfo()
	require.NotNil(t, pi)

	// analyze partition only sets options of partition
	tk.MustExec("analyze table t partition p0 with 1 topn, 3 buckets")
	tk.MustQuery("select * from t where b > 1 and c > 1")
	require.NoError(t, h.LoadNeededHistograms())
	tbl := h.GetTableStats(tableInfo)
	lastVersion := tbl.Version
	// no global stats since partition stats missing
	require.Equal(t, 0, len(tbl.Columns[tableInfo.Columns[0].ID].Buckets))
	// The columns are: table_id, sample_num, sample_rate, buckets, topn, column_choice, column_ids.
	rs := tk.MustQuery("select * from mysql.analyze_options where table_id=" + strconv.FormatInt(pi.Definitions[0].ID, 10))
	require.Equal(t, 1, len(rs.Rows()))
	require.Equal(t, "3", rs.Rows()[0][3])
	require.Equal(t, "1", rs.Rows()[0][4])
	rs = tk.MustQuery("select * from mysql.analyze_options where table_id=" + strconv.FormatInt(tableInfo.ID, 10))
	require.Equal(t, 1, len(rs.Rows()))
	require.Equal(t, "0", rs.Rows()[0][3])
	require.Equal(t, "-1", rs.Rows()[0][4])

	// merge partition & table level options
	tk.MustExec("analyze table t columns a,b with 0 topn, 2 buckets")
	tk.MustQuery("select * from t where b > 1 and c > 1")
	require.NoError(t, h.LoadNeededHistograms())
	tbl = h.GetTableStats(tableInfo)
	require.Greater(t, tbl.Version, lastVersion)
	lastVersion = tbl.Version
	p0 := h.GetPartitionStats(tableInfo, pi.Definitions[0].ID)
	p1 := h.GetPartitionStats(tableInfo, pi.Definitions[1].ID)
	require.Equal(t, 2, len(p0.Columns[tableInfo.Columns[0].ID].Buckets))
	require.Equal(t, 2, len(p1.Columns[tableInfo.Columns[0].ID].Buckets))
	// merged global stats
	require.Equal(t, 2, len(tbl.Columns[tableInfo.Columns[0].ID].Buckets))
	// check column c is not analyzed
	require.Less(t, tbl.Columns[tableInfo.Columns[2].ID].LastUpdateVersion, tbl.Columns[tableInfo.Columns[0].ID].LastUpdateVersion)
	require.Less(t, p0.Columns[tableInfo.Columns[2].ID].LastUpdateVersion, p0.Columns[tableInfo.Columns[0].ID].LastUpdateVersion)
	require.Less(t, p1.Columns[tableInfo.Columns[2].ID].LastUpdateVersion, p1.Columns[tableInfo.Columns[0].ID].LastUpdateVersion)
	// The columns are: table_id, sample_num, sample_rate, buckets, topn, column_choice, column_ids.
	rs = tk.MustQuery("select * from mysql.analyze_options where table_id=" + strconv.FormatInt(tbl.PhysicalID, 10))
	require.Equal(t, 1, len(rs.Rows()))
	require.Equal(t, "0", rs.Rows()[0][2])
	require.Equal(t, "2", rs.Rows()[0][3])
	require.Equal(t, "0", rs.Rows()[0][4])
	require.Equal(t, "LIST", rs.Rows()[0][5])
	colIDStrs := strings.Join([]string{strconv.FormatInt(tableInfo.Columns[0].ID, 10), strconv.FormatInt(tableInfo.Columns[1].ID, 10)}, ",")
	require.Equal(t, colIDStrs, rs.Rows()[0][6])
	rs = tk.MustQuery("select * from mysql.analyze_options where table_id=" + strconv.FormatInt(p0.PhysicalID, 10))
	require.Equal(t, 1, len(rs.Rows()))
	require.Equal(t, "0", rs.Rows()[0][2])
	require.Equal(t, "2", rs.Rows()[0][3])
	require.Equal(t, "0", rs.Rows()[0][4])
	require.Equal(t, "LIST", rs.Rows()[0][5])
	require.Equal(t, colIDStrs, rs.Rows()[0][6])
	rs = tk.MustQuery("select * from mysql.analyze_options where table_id=" + strconv.FormatInt(p1.PhysicalID, 10))
	require.Equal(t, 1, len(rs.Rows()))
	require.Equal(t, "0", rs.Rows()[0][2])
	require.Equal(t, "2", rs.Rows()[0][3])
	require.Equal(t, "0", rs.Rows()[0][4])
	require.Equal(t, "LIST", rs.Rows()[0][5])
	require.Equal(t, colIDStrs, rs.Rows()[0][6])

	// analyze partition only updates this partition, and set different collist
	tk.MustExec("analyze table t partition p1 columns a,c with 1 buckets")
	tk.MustQuery("select * from t where b > 1 and c > 1")
	require.NoError(t, h.LoadNeededHistograms())
	tbl = h.GetTableStats(tableInfo)
	require.Greater(t, tbl.Version, lastVersion)
	p0 = h.GetPartitionStats(tableInfo, pi.Definitions[0].ID)
	p1 = h.GetPartitionStats(tableInfo, pi.Definitions[1].ID)
	require.Equal(t, 1, len(p1.Columns[tableInfo.Columns[0].ID].Buckets))
	require.Equal(t, 2, len(tbl.Columns[tableInfo.Columns[0].ID].Buckets))
	// check column c is analyzed, but only global stats loaded
	require.Equal(t, 0, len(p1.Columns[tableInfo.Columns[2].ID].Buckets))
	require.Equal(t, 2, len(tbl.Columns[tableInfo.Columns[2].ID].Buckets))
	// The columns are: table_id, sample_num, sample_rate, buckets, topn, column_choice, column_ids.
	rs = tk.MustQuery("select * from mysql.analyze_options where table_id=" + strconv.FormatInt(tbl.PhysicalID, 10))
	require.Equal(t, 1, len(rs.Rows()))
	require.Equal(t, "2", rs.Rows()[0][3])
	rs = tk.MustQuery("select * from mysql.analyze_options where table_id=" + strconv.FormatInt(p1.PhysicalID, 10))
	require.Equal(t, 1, len(rs.Rows()))
	require.Equal(t, "1", rs.Rows()[0][3])
	rs = tk.MustQuery("select * from mysql.analyze_options where table_id=" + strconv.FormatInt(p0.PhysicalID, 10))
	require.Equal(t, 1, len(rs.Rows()))
	require.Equal(t, "2", rs.Rows()[0][3])
}

func TestSavedAnalyzeOptionsForMultipleTables(t *testing.T) {
	store, dom, clean := testkit.CreateMockStoreAndDomain(t)
	defer clean()
	tk := testkit.NewTestKit(t, store)
	originalVal := tk.MustQuery("select @@tidb_persist_analyze_options").Rows()[0][0].(string)
	defer func() {
		tk.MustExec(fmt.Sprintf("set global tidb_persist_analyze_options = %v", originalVal))
	}()
	tk.MustExec("set global tidb_persist_analyze_options = true")

	tk.MustExec("use test")
	tk.MustExec("set @@session.tidb_analyze_version = 2")
	tk.MustExec("set @@session.tidb_partition_prune_mode = 'static'")
	tk.MustExec("create table t1(a int, b int, c int, primary key(a), key idx(b))")
	tk.MustExec("insert into t1 values (1,1,1),(2,1,2),(3,1,3),(4,1,4),(5,1,5),(6,1,6),(7,7,7),(8,8,8),(9,9,9)")
	tk.MustExec("create table t2(a int, b int, c int, primary key(a), key idx(b))")
	tk.MustExec("insert into t2 values (1,1,1),(2,1,2),(3,1,3),(4,1,4),(5,1,5),(6,1,6),(7,7,7),(8,8,8),(9,9,9)")

	h := dom.StatsHandle()
	oriLease := h.Lease()
	h.SetLease(1)
	defer func() {
		h.SetLease(oriLease)
	}()

	tk.MustExec("analyze table t1 with 1 topn, 3 buckets")
	tk.MustExec("analyze table t2 with 0 topn, 2 buckets")
	tk.MustExec("analyze table t1,t2 with 2 topn")
	is := dom.InfoSchema()
	table1, err := is.TableByName(model.NewCIStr("test"), model.NewCIStr("t1"))
	require.NoError(t, err)
	table2, err := is.TableByName(model.NewCIStr("test"), model.NewCIStr("t2"))
	require.NoError(t, err)
	tableInfo1 := table1.Meta()
	tableInfo2 := table2.Meta()
	tblStats1 := h.GetTableStats(tableInfo1)
	tblStats2 := h.GetTableStats(tableInfo2)
	tbl1Col0 := tblStats1.Columns[tableInfo1.Columns[0].ID]
	tbl2Col0 := tblStats2.Columns[tableInfo2.Columns[0].ID]
	require.Equal(t, 3, len(tbl1Col0.Buckets))
	require.Equal(t, 2, len(tbl2Col0.Buckets))
	// The columns are: table_id, sample_num, sample_rate, buckets, topn, column_choice, column_ids.
	rs := tk.MustQuery("select * from mysql.analyze_options where table_id=" + strconv.FormatInt(tableInfo1.ID, 10))
	require.Equal(t, 1, len(rs.Rows()))
	require.Equal(t, "3", rs.Rows()[0][3])
	require.Equal(t, "2", rs.Rows()[0][4])
	rs = tk.MustQuery("select * from mysql.analyze_options where table_id=" + strconv.FormatInt(tableInfo2.ID, 10))
	require.Equal(t, 1, len(rs.Rows()))
	require.Equal(t, "2", rs.Rows()[0][3])
	require.Equal(t, "2", rs.Rows()[0][4])
}

func TestSavedAnalyzeColumnOptions(t *testing.T) {
	store, dom, clean := testkit.CreateMockStoreAndDomain(t)
	defer clean()
	tk := testkit.NewTestKit(t, store)
	originalVal1 := tk.MustQuery("select @@tidb_persist_analyze_options").Rows()[0][0].(string)
	defer func() {
		tk.MustExec(fmt.Sprintf("set global tidb_persist_analyze_options = %v", originalVal1))
	}()
	tk.MustExec("set global tidb_persist_analyze_options = true")
	originalVal2 := tk.MustQuery("select @@tidb_auto_analyze_ratio").Rows()[0][0].(string)
	defer func() {
		tk.MustExec(fmt.Sprintf("set global tidb_auto_analyze_ratio = %v", originalVal2))
	}()
	tk.MustExec("set global tidb_auto_analyze_ratio = 0.01")
	originalVal3 := handle.AutoAnalyzeMinCnt
	defer func() {
		handle.AutoAnalyzeMinCnt = originalVal3
	}()
	handle.AutoAnalyzeMinCnt = 0
	originalVal4 := tk.MustQuery("select @@tidb_enable_column_tracking").Rows()[0][0].(string)
	defer func() {
		tk.MustExec(fmt.Sprintf("set global tidb_enable_column_tracking = %v", originalVal4))
	}()
	tk.MustExec("set global tidb_enable_column_tracking = 1")

	tk.MustExec("use test")
	tk.MustExec("set @@session.tidb_analyze_version = 2")
	tk.MustExec("create table t(a int, b int, c int)")
	tk.MustExec("insert into t values (1,1,1),(2,2,2),(3,3,3),(4,4,4)")

	h := dom.StatsHandle()
	oriLease := h.Lease()
	h.SetLease(1)
	defer func() {
		h.SetLease(oriLease)
	}()
	is := dom.InfoSchema()
	tbl, err := is.TableByName(model.NewCIStr("test"), model.NewCIStr("t"))
	require.NoError(t, err)
	tblInfo := tbl.Meta()
	tk.MustExec("select * from t where b > 1")
	require.NoError(t, h.DumpColStatsUsageToKV())
	tk.MustExec("analyze table t predicate columns")
	require.NoError(t, h.LoadNeededHistograms())
	tblStats := h.GetTableStats(tblInfo)
	lastVersion := tblStats.Version
	// column b is analyzed
	require.Greater(t, lastVersion, tblStats.Columns[tblInfo.Columns[0].ID].LastUpdateVersion)
	require.Equal(t, lastVersion, tblStats.Columns[tblInfo.Columns[1].ID].LastUpdateVersion)
	require.Greater(t, lastVersion, tblStats.Columns[tblInfo.Columns[2].ID].LastUpdateVersion)
	tk.MustQuery(fmt.Sprintf("select column_choice, column_ids from mysql.analyze_options where table_id = %v", tblInfo.ID)).Check(testkit.Rows("PREDICATE "))

	tk.MustExec("select * from t where c > 1")
	require.NoError(t, h.DumpColStatsUsageToKV())
	// manually analyze uses the saved option(predicate columns).
	tk.MustExec("analyze table t")
	require.NoError(t, h.LoadNeededHistograms())
	tblStats = h.GetTableStats(tblInfo)
	require.Less(t, lastVersion, tblStats.Version)
	lastVersion = tblStats.Version
	// column b, c are analyzed
	require.Greater(t, lastVersion, tblStats.Columns[tblInfo.Columns[0].ID].LastUpdateVersion)
	require.Equal(t, lastVersion, tblStats.Columns[tblInfo.Columns[1].ID].LastUpdateVersion)
	require.Equal(t, lastVersion, tblStats.Columns[tblInfo.Columns[2].ID].LastUpdateVersion)

	tk.MustExec("insert into t values (5,5,5),(6,6,6)")
	require.Nil(t, h.DumpStatsDeltaToKV(handle.DumpAll))
	require.Nil(t, h.Update(is))
	// auto analyze uses the saved option(predicate columns).
	h.HandleAutoAnalyze(is)
	tblStats = h.GetTableStats(tblInfo)
	require.Less(t, lastVersion, tblStats.Version)
	lastVersion = tblStats.Version
	// column b, c are analyzed
	require.Greater(t, lastVersion, tblStats.Columns[tblInfo.Columns[0].ID].LastUpdateVersion)
	require.Equal(t, lastVersion, tblStats.Columns[tblInfo.Columns[1].ID].LastUpdateVersion)
	require.Equal(t, lastVersion, tblStats.Columns[tblInfo.Columns[2].ID].LastUpdateVersion)

	tk.MustExec("analyze table t columns a")
	tblStats = h.GetTableStats(tblInfo)
	require.Less(t, lastVersion, tblStats.Version)
	lastVersion = tblStats.Version
	// column a is analyzed
	require.Equal(t, lastVersion, tblStats.Columns[tblInfo.Columns[0].ID].LastUpdateVersion)
	require.Greater(t, lastVersion, tblStats.Columns[tblInfo.Columns[1].ID].LastUpdateVersion)
	require.Greater(t, lastVersion, tblStats.Columns[tblInfo.Columns[2].ID].LastUpdateVersion)
	tk.MustQuery(fmt.Sprintf("select column_choice, column_ids from mysql.analyze_options where table_id = %v", tblInfo.ID)).Check(testkit.Rows(fmt.Sprintf("LIST %v", tblInfo.Columns[0].ID)))

	tk.MustExec("analyze table t all columns")
	tblStats = h.GetTableStats(tblInfo)
	require.Less(t, lastVersion, tblStats.Version)
	lastVersion = tblStats.Version
	// column a, b, c are analyzed
	require.Equal(t, lastVersion, tblStats.Columns[tblInfo.Columns[0].ID].LastUpdateVersion)
	require.Equal(t, lastVersion, tblStats.Columns[tblInfo.Columns[1].ID].LastUpdateVersion)
	require.Equal(t, lastVersion, tblStats.Columns[tblInfo.Columns[2].ID].LastUpdateVersion)
	tk.MustQuery(fmt.Sprintf("select column_choice, column_ids from mysql.analyze_options where table_id = %v", tblInfo.ID)).Check(testkit.Rows("ALL "))
}

func TestAnalyzeColumnsWithPrimaryKey(t *testing.T) {
	for _, val := range []model.ColumnChoice{model.ColumnList, model.PredicateColumns} {
		func(choice model.ColumnChoice) {
			store, dom, clean := testkit.CreateMockStoreAndDomain(t)
			defer clean()

			tk := testkit.NewTestKit(t, store)
			h := dom.StatsHandle()
			tk.MustExec("use test")
			tk.MustExec("drop table if exists t")
			tk.MustExec("set @@tidb_analyze_version = 2")
			tk.MustExec("create table t (a int, b int, c int primary key)")
			tk.MustExec("insert into t values (1,1,1), (1,1,2), (2,2,3), (2,2,4), (3,3,5), (4,3,6), (5,4,7), (6,4,8), (null,null,9)")
			require.NoError(t, h.DumpStatsDeltaToKV(handle.DumpAll))

			is := dom.InfoSchema()
			tbl, err := is.TableByName(model.NewCIStr("test"), model.NewCIStr("t"))
			require.NoError(t, err)
			tblID := tbl.Meta().ID

			switch choice {
			case model.ColumnList:
				tk.MustExec("analyze table t columns a with 2 topn, 2 buckets")
				tk.MustQuery("show warnings").Sort().Check(testkit.Rows(
					"Note 1105 Analyze use auto adjusted sample rate 1.000000 for table test.t.",
					"Warning 1105 Columns c are missing in ANALYZE but their stats are needed for calculating stats for indexes/primary key/extended stats.",
				))
			case model.PredicateColumns:
				originalVal := tk.MustQuery("select @@tidb_enable_column_tracking").Rows()[0][0].(string)
				defer func() {
					tk.MustExec(fmt.Sprintf("set global tidb_enable_column_tracking = %v", originalVal))
				}()
				tk.MustExec("set global tidb_enable_column_tracking = 1")
				tk.MustExec("select * from t where a > 1")
				require.NoError(t, h.DumpColStatsUsageToKV())
				rows := tk.MustQuery("show column_stats_usage where db_name = 'test' and table_name = 't' and last_used_at is not null").Rows()
				require.Equal(t, 1, len(rows))
				require.Equal(t, "a", rows[0][3])
				tk.MustExec("analyze table t predicate columns with 2 topn, 2 buckets")
			}

			rows := tk.MustQuery("show column_stats_usage where db_name = 'test' and table_name = 't' and last_analyzed_at is not null").Sort().Rows()
			require.Equal(t, 2, len(rows))
			require.Equal(t, "a", rows[0][3])
			require.Equal(t, "c", rows[1][3])

			tk.MustQuery(fmt.Sprintf("select modify_count, count from mysql.stats_meta where table_id = %d", tblID)).Sort().Check(
				testkit.Rows("0 9"))
			tk.MustQuery("show stats_topn where db_name = 'test' and table_name = 't'").Sort().Check(
				// db, tbl, part, col, is_idx, value, count
				testkit.Rows("test t  a 0 1 2",
					"test t  a 0 2 2",
					"test t  c 0 1 1",
					"test t  c 0 2 1"))
			tk.MustQuery(fmt.Sprintf("select is_index, hist_id, distinct_count, null_count, tot_col_size, stats_ver, truncate(correlation,2) from mysql.stats_histograms where table_id = %d", tblID)).Sort().Check(
				testkit.Rows("0 1 6 1 8 2 1",
					"0 2 0 0 8 0 0", // column b is not analyzed
					"0 3 9 0 9 2 1",
				))
			tk.MustQuery("show stats_buckets where db_name = 'test' and table_name = 't'").Sort().Check(
				// db, tbl, part, col, is_index, bucket_id, count, repeats, lower, upper, ndv
				testkit.Rows("test t  a 0 0 3 1 3 5 0",
					"test t  a 0 1 4 1 6 6 0",
					"test t  c 0 0 4 1 3 6 0",
					"test t  c 0 1 7 1 7 9 0"))
		}(val)
	}
}

func TestAnalyzeColumnsWithIndex(t *testing.T) {
	for _, val := range []model.ColumnChoice{model.ColumnList, model.PredicateColumns} {
		func(choice model.ColumnChoice) {
			store, dom, clean := testkit.CreateMockStoreAndDomain(t)
			defer clean()

			tk := testkit.NewTestKit(t, store)
			h := dom.StatsHandle()
			tk.MustExec("use test")
			tk.MustExec("drop table if exists t")
			tk.MustExec("set @@tidb_analyze_version = 2")
			tk.MustExec("create table t (a int, b int, c int, d int, index idx_b_d(b, d))")
			tk.MustExec("insert into t values (1,1,null,1), (2,1,9,1), (1,1,8,1), (2,2,7,2), (1,3,7,3), (2,4,6,4), (1,4,6,5), (2,4,6,5), (1,5,6,5)")
			require.NoError(t, h.DumpStatsDeltaToKV(handle.DumpAll))

			is := dom.InfoSchema()
			tbl, err := is.TableByName(model.NewCIStr("test"), model.NewCIStr("t"))
			require.NoError(t, err)
			tblID := tbl.Meta().ID

			switch choice {
			case model.ColumnList:
				tk.MustExec("analyze table t columns c with 2 topn, 2 buckets")
				tk.MustQuery("show warnings").Sort().Check(testkit.Rows(
					"Note 1105 Analyze use auto adjusted sample rate 1.000000 for table test.t.",
					"Warning 1105 Columns b,d are missing in ANALYZE but their stats are needed for calculating stats for indexes/primary key/extended stats.",
				))
			case model.PredicateColumns:
				originalVal := tk.MustQuery("select @@tidb_enable_column_tracking").Rows()[0][0].(string)
				defer func() {
					tk.MustExec(fmt.Sprintf("set global tidb_enable_column_tracking = %v", originalVal))
				}()
				tk.MustExec("set global tidb_enable_column_tracking = 1")
				tk.MustExec("select * from t where c > 1")
				require.NoError(t, h.DumpColStatsUsageToKV())
				rows := tk.MustQuery("show column_stats_usage where db_name = 'test' and table_name = 't' and last_used_at is not null").Rows()
				require.Equal(t, 1, len(rows))
				require.Equal(t, "c", rows[0][3])
				tk.MustExec("analyze table t predicate columns with 2 topn, 2 buckets")
			}

			rows := tk.MustQuery("show column_stats_usage where db_name = 'test' and table_name = 't' and last_analyzed_at is not null").Sort().Rows()
			require.Equal(t, 3, len(rows))
			require.Equal(t, "b", rows[0][3])
			require.Equal(t, "c", rows[1][3])
			require.Equal(t, "d", rows[2][3])

			tk.MustQuery(fmt.Sprintf("select modify_count, count from mysql.stats_meta where table_id = %d", tblID)).Sort().Check(
				testkit.Rows("0 9"))
			tk.MustQuery("show stats_topn where db_name = 'test' and table_name = 't'").Sort().Check(
				// db, tbl, part, col, is_idx, value, count
				testkit.Rows("test t  b 0 1 3",
					"test t  b 0 4 3",
					"test t  c 0 6 4",
					"test t  c 0 7 2",
					"test t  d 0 1 3",
					"test t  d 0 5 3",
					"test t  idx_b_d 1 (1, 1) 3",
					"test t  idx_b_d 1 (4, 5) 2"))
			tk.MustQuery(fmt.Sprintf("select is_index, hist_id, distinct_count, null_count, tot_col_size, stats_ver, truncate(correlation,2) from mysql.stats_histograms where table_id = %d", tblID)).Sort().Check(
				testkit.Rows("0 1 0 0 9 0 0", // column a is not analyzed
					"0 2 5 0 9 2 1",
					"0 3 4 1 8 2 -0.07",
					"0 4 5 0 9 2 1",
					"1 1 6 0 18 2 0"))
			tk.MustQuery("show stats_buckets where db_name = 'test' and table_name = 't'").Sort().Check(
				// db, tbl, part, col, is_index, bucket_id, count, repeats, lower, upper, ndv
				testkit.Rows("test t  b 0 0 2 1 2 3 0",
					"test t  b 0 1 3 1 5 5 0",
					"test t  c 0 0 2 1 8 9 0",
					"test t  d 0 0 2 1 2 3 0",
					"test t  d 0 1 3 1 4 4 0",
					"test t  idx_b_d 1 0 3 1 (2, 2) (4, 4) 0",
					"test t  idx_b_d 1 1 4 1 (5, 5) (5, 5) 0"))
		}(val)
	}
}

func TestAnalyzeColumnsWithClusteredIndex(t *testing.T) {
	for _, val := range []model.ColumnChoice{model.ColumnList, model.PredicateColumns} {
		func(choice model.ColumnChoice) {
			store, dom, clean := testkit.CreateMockStoreAndDomain(t)
			defer clean()

			tk := testkit.NewTestKit(t, store)
			h := dom.StatsHandle()
			tk.MustExec("use test")
			tk.MustExec("drop table if exists t")
			tk.MustExec("set @@tidb_analyze_version = 2")
			tk.MustExec("create table t (a int, b int, c int, d int, primary key(b, d) clustered)")
			tk.MustExec("insert into t values (1,1,null,1), (2,2,9,2), (1,3,8,3), (2,4,7,4), (1,5,7,5), (2,6,6,6), (1,7,6,7), (2,8,6,8), (1,9,6,9)")
			require.NoError(t, h.DumpStatsDeltaToKV(handle.DumpAll))

			is := dom.InfoSchema()
			tbl, err := is.TableByName(model.NewCIStr("test"), model.NewCIStr("t"))
			require.NoError(t, err)
			tblID := tbl.Meta().ID

			switch choice {
			case model.ColumnList:
				tk.MustExec("analyze table t columns c with 2 topn, 2 buckets")
				tk.MustQuery("show warnings").Sort().Check(testkit.Rows(
					"Note 1105 Analyze use auto adjusted sample rate 1.000000 for table test.t.",
					"Warning 1105 Columns b,d are missing in ANALYZE but their stats are needed for calculating stats for indexes/primary key/extended stats.",
				))
			case model.PredicateColumns:
				originalVal := tk.MustQuery("select @@tidb_enable_column_tracking").Rows()[0][0].(string)
				defer func() {
					tk.MustExec(fmt.Sprintf("set global tidb_enable_column_tracking = %v", originalVal))
				}()
				tk.MustExec("set global tidb_enable_column_tracking = 1")
				tk.MustExec("select * from t where c > 1")
				require.NoError(t, h.DumpColStatsUsageToKV())
				rows := tk.MustQuery("show column_stats_usage where db_name = 'test' and table_name = 't' and last_used_at is not null").Rows()
				require.Equal(t, 1, len(rows))
				require.Equal(t, "c", rows[0][3])
				tk.MustExec("analyze table t predicate columns with 2 topn, 2 buckets")
			}

			rows := tk.MustQuery("show column_stats_usage where db_name = 'test' and table_name = 't' and last_analyzed_at is not null").Sort().Rows()
			require.Equal(t, 3, len(rows))
			require.Equal(t, "b", rows[0][3])
			require.Equal(t, "c", rows[1][3])
			require.Equal(t, "d", rows[2][3])

			tk.MustQuery(fmt.Sprintf("select modify_count, count from mysql.stats_meta where table_id = %d", tblID)).Sort().Check(
				testkit.Rows("0 9"))
			tk.MustQuery("show stats_topn where db_name = 'test' and table_name = 't'").Sort().Check(
				// db, tbl, part, col, is_idx, value, count
				testkit.Rows("test t  PRIMARY 1 (1, 1) 1",
					"test t  PRIMARY 1 (2, 2) 1",
					"test t  b 0 1 1",
					"test t  b 0 2 1",
					"test t  c 0 6 4",
					"test t  c 0 7 2",
					"test t  d 0 1 1",
					"test t  d 0 2 1"))
			tk.MustQuery(fmt.Sprintf("select is_index, hist_id, distinct_count, null_count, tot_col_size, stats_ver, truncate(correlation,2) from mysql.stats_histograms where table_id = %d", tblID)).Sort().Check(
				testkit.Rows("0 1 0 0 9 0 0", // column a is not analyzed
					"0 2 9 0 9 2 1",
					"0 3 4 1 8 2 -0.07",
					"0 4 9 0 9 2 1",
					"1 1 9 0 18 2 0"))
			tk.MustQuery("show stats_buckets where db_name = 'test' and table_name = 't'").Sort().Check(
				// db, tbl, part, col, is_index, bucket_id, count, repeats, lower, upper, ndv
				testkit.Rows("test t  PRIMARY 1 0 4 1 (3, 3) (6, 6) 0",
					"test t  PRIMARY 1 1 7 1 (7, 7) (9, 9) 0",
					"test t  b 0 0 4 1 3 6 0",
					"test t  b 0 1 7 1 7 9 0",
					"test t  c 0 0 2 1 8 9 0",
					"test t  d 0 0 4 1 3 6 0",
					"test t  d 0 1 7 1 7 9 0"))
		}(val)
	}
}

func TestAnalyzeColumnsWithDynamicPartitionTable(t *testing.T) {
	for _, val := range []model.ColumnChoice{model.ColumnList, model.PredicateColumns} {
		func(choice model.ColumnChoice) {
			store, dom, clean := testkit.CreateMockStoreAndDomain(t)
			defer clean()

			tk := testkit.NewTestKit(t, store)
			h := dom.StatsHandle()
			tk.MustExec("use test")
			tk.MustExec("drop table if exists t")
			tk.MustExec("set @@tidb_analyze_version = 2")
			tk.MustExec("set @@tidb_partition_prune_mode = 'dynamic'")
			tk.MustExec("create table t (a int, b int, c int, index idx(c)) partition by range (a) (partition p0 values less than (10), partition p1 values less than maxvalue)")
			tk.MustExec("insert into t values (1,2,1), (2,4,1), (3,6,1), (4,8,2), (4,8,2), (5,10,3), (5,10,4), (5,10,5), (null,null,6), (11,22,7), (12,24,8), (13,26,9), (14,28,10), (15,30,11), (16,32,12), (16,32,13), (16,32,13), (16,32,14), (17,34,14), (17,34,14)")
			require.NoError(t, h.DumpStatsDeltaToKV(handle.DumpAll))

			is := dom.InfoSchema()
			tbl, err := is.TableByName(model.NewCIStr("test"), model.NewCIStr("t"))
			require.NoError(t, err)
			tblID := tbl.Meta().ID
			defs := tbl.Meta().Partition.Definitions
			p0ID := defs[0].ID
			p1ID := defs[1].ID

			switch choice {
			case model.ColumnList:
				tk.MustExec("analyze table t columns a with 2 topn, 2 buckets")
				tk.MustQuery("show warnings").Sort().Check(testkit.Rows(
					"Note 1105 Analyze use auto adjusted sample rate 1.000000 for table test.t's partition p0.",
					"Note 1105 Analyze use auto adjusted sample rate 1.000000 for table test.t's partition p1.",
					"Warning 1105 Columns c are missing in ANALYZE but their stats are needed for calculating stats for indexes/primary key/extended stats.",
				))
			case model.PredicateColumns:
				originalVal := tk.MustQuery("select @@tidb_enable_column_tracking").Rows()[0][0].(string)
				defer func() {
					tk.MustExec(fmt.Sprintf("set global tidb_enable_column_tracking = %v", originalVal))
				}()
				tk.MustExec("set global tidb_enable_column_tracking = 1")
				tk.MustExec("select * from t where a < 1")
				require.NoError(t, h.DumpColStatsUsageToKV())
				rows := tk.MustQuery("show column_stats_usage where db_name = 'test' and table_name = 't' and last_used_at is not null").Rows()
				require.Equal(t, 1, len(rows))
				require.Equal(t, []interface{}{"test", "t", "global", "a"}, rows[0][:4])
				tk.MustExec("analyze table t predicate columns with 2 topn, 2 buckets")
			}

			rows := tk.MustQuery("show column_stats_usage where db_name = 'test' and table_name = 't' and last_analyzed_at is not null").Sort().Rows()
			require.Equal(t, 6, len(rows))
			require.Equal(t, []interface{}{"test", "t", "global", "a"}, rows[0][:4])
			require.Equal(t, []interface{}{"test", "t", "global", "c"}, rows[1][:4])
			require.Equal(t, []interface{}{"test", "t", "p0", "a"}, rows[2][:4])
			require.Equal(t, []interface{}{"test", "t", "p0", "c"}, rows[3][:4])
			require.Equal(t, []interface{}{"test", "t", "p1", "a"}, rows[4][:4])
			require.Equal(t, []interface{}{"test", "t", "p1", "c"}, rows[5][:4])

			rows = tk.MustQuery("show stats_meta where db_name = 'test' and table_name = 't'").Sort().Rows()
			require.Equal(t, 3, len(rows))
			require.Equal(t, []interface{}{"test", "t", "global", "0", "20"}, append(rows[0][:3], rows[0][4:]...))
			require.Equal(t, []interface{}{"test", "t", "p0", "0", "9"}, append(rows[1][:3], rows[1][4:]...))
			require.Equal(t, []interface{}{"test", "t", "p1", "0", "11"}, append(rows[2][:3], rows[2][4:]...))

			tk.MustQuery("show stats_topn where db_name = 'test' and table_name = 't' and is_index = 0").Sort().Check(
				// db, tbl, part, col, is_idx, value, count
				testkit.Rows("test t global a 0 16 4",
					"test t global a 0 5 3",
					"test t global c 0 1 3",
					"test t global c 0 14 3",
					"test t p0 a 0 4 2",
					"test t p0 a 0 5 3",
					"test t p0 c 0 1 3",
					"test t p0 c 0 2 2",
					"test t p1 a 0 16 4",
					"test t p1 a 0 17 2",
					"test t p1 c 0 13 2",
					"test t p1 c 0 14 3"))

			tk.MustQuery("show stats_topn where db_name = 'test' and table_name = 't' and is_index = 1").Sort().Check(
				// db, tbl, part, col, is_idx, value, count
				testkit.Rows("test t global idx 1 1 3",
					"test t global idx 1 14 3",
					"test t p0 idx 1 1 3",
					"test t p0 idx 1 2 2",
					"test t p1 idx 1 13 2",
					"test t p1 idx 1 14 3"))

			tk.MustQuery("show stats_buckets where db_name = 'test' and table_name = 't' and is_index = 0").Sort().Check(
				// db, tbl, part, col, is_index, bucket_id, count, repeats, lower, upper, ndv
				testkit.Rows("test t global a 0 0 5 2 1 4 0",
					"test t global a 0 1 12 2 17 17 0",
					"test t global c 0 0 6 1 2 6 0",
					"test t global c 0 1 14 2 13 13 0",
					"test t p0 a 0 0 2 1 1 2 0",
					"test t p0 a 0 1 3 1 3 3 0",
					"test t p0 c 0 0 3 1 3 5 0",
					"test t p0 c 0 1 4 1 6 6 0",
					"test t p1 a 0 0 3 1 11 13 0",
					"test t p1 a 0 1 5 1 14 15 0",
					"test t p1 c 0 0 4 1 7 10 0",
					"test t p1 c 0 1 6 1 11 12 0"))

			tk.MustQuery("show stats_buckets where db_name = 'test' and table_name = 't' and is_index = 1").Sort().Check(
				// db, tbl, part, col, is_index, bucket_id, count, repeats, lower, upper, ndv
				testkit.Rows("test t global idx 1 0 6 1 2 6 0",
					"test t global idx 1 1 14 2 13 13 0",
					"test t p0 idx 1 0 3 1 3 5 0",
					"test t p0 idx 1 1 4 1 6 6 0",
					"test t p1 idx 1 0 4 1 7 10 0",
					"test t p1 idx 1 1 6 1 11 12 0"))

			tk.MustQuery("select table_id, is_index, hist_id, distinct_count, null_count, tot_col_size, stats_ver, truncate(correlation,2) from mysql.stats_histograms order by table_id, is_index, hist_id asc").Check(
				testkit.Rows(fmt.Sprintf("%d 0 1 12 1 19 2 0", tblID), // global, a
					fmt.Sprintf("%d 0 3 14 0 20 2 0", tblID), // global, c
					fmt.Sprintf("%d 1 1 14 0 0 2 0", tblID),  // global, idx
					fmt.Sprintf("%d 0 1 5 1 8 2 1", p0ID),    // p0, a
					fmt.Sprintf("%d 0 2 0 0 8 0 0", p0ID),    // p0, b, not analyzed
					fmt.Sprintf("%d 0 3 6 0 9 2 1", p0ID),    // p0, c
					fmt.Sprintf("%d 1 1 6 0 9 2 0", p0ID),    // p0, idx
					fmt.Sprintf("%d 0 1 7 0 11 2 1", p1ID),   // p1, a
					fmt.Sprintf("%d 0 2 0 0 11 0 0", p1ID),   // p1, b, not analyzed
					fmt.Sprintf("%d 0 3 8 0 11 2 1", p1ID),   // p1, c
					fmt.Sprintf("%d 1 1 8 0 11 2 0", p1ID),   // p1, idx
				))
		}(val)
	}
}

func TestAnalyzeColumnsWithStaticPartitionTable(t *testing.T) {
	for _, val := range []model.ColumnChoice{model.ColumnList, model.PredicateColumns} {
		func(choice model.ColumnChoice) {
			store, dom, clean := testkit.CreateMockStoreAndDomain(t)
			defer clean()

			tk := testkit.NewTestKit(t, store)
			h := dom.StatsHandle()
			tk.MustExec("use test")
			tk.MustExec("drop table if exists t")
			tk.MustExec("set @@tidb_analyze_version = 2")
			tk.MustExec("set @@tidb_partition_prune_mode = 'static'")
			tk.MustExec("create table t (a int, b int, c int, index idx(c)) partition by range (a) (partition p0 values less than (10), partition p1 values less than maxvalue)")
			tk.MustExec("insert into t values (1,2,1), (2,4,1), (3,6,1), (4,8,2), (4,8,2), (5,10,3), (5,10,4), (5,10,5), (null,null,6), (11,22,7), (12,24,8), (13,26,9), (14,28,10), (15,30,11), (16,32,12), (16,32,13), (16,32,13), (16,32,14), (17,34,14), (17,34,14)")
			require.NoError(t, h.DumpStatsDeltaToKV(handle.DumpAll))

			is := dom.InfoSchema()
			tbl, err := is.TableByName(model.NewCIStr("test"), model.NewCIStr("t"))
			require.NoError(t, err)
			defs := tbl.Meta().Partition.Definitions
			p0ID := defs[0].ID
			p1ID := defs[1].ID

			switch choice {
			case model.ColumnList:
				tk.MustExec("analyze table t columns a with 2 topn, 2 buckets")
				tk.MustQuery("show warnings").Sort().Check(testkit.Rows(
					"Note 1105 Analyze use auto adjusted sample rate 1.000000 for table test.t's partition p0.",
					"Note 1105 Analyze use auto adjusted sample rate 1.000000 for table test.t's partition p1.",
					"Warning 1105 Columns c are missing in ANALYZE but their stats are needed for calculating stats for indexes/primary key/extended stats.",
				))
			case model.PredicateColumns:
				originalVal := tk.MustQuery("select @@tidb_enable_column_tracking").Rows()[0][0].(string)
				defer func() {
					tk.MustExec(fmt.Sprintf("set global tidb_enable_column_tracking = %v", originalVal))
				}()
				tk.MustExec("set global tidb_enable_column_tracking = 1")
				tk.MustExec("select * from t where a < 1")
				require.NoError(t, h.DumpColStatsUsageToKV())
				rows := tk.MustQuery("show column_stats_usage where db_name = 'test' and table_name = 't' and last_used_at is not null").Rows()
				require.Equal(t, 1, len(rows))
				require.Equal(t, []interface{}{"test", "t", "global", "a"}, rows[0][:4])
				tk.MustExec("analyze table t predicate columns with 2 topn, 2 buckets")
			}

			rows := tk.MustQuery("show column_stats_usage where db_name = 'test' and table_name = 't' and last_analyzed_at is not null").Sort().Rows()
			require.Equal(t, 4, len(rows))
			require.Equal(t, []interface{}{"test", "t", "p0", "a"}, rows[0][:4])
			require.Equal(t, []interface{}{"test", "t", "p0", "c"}, rows[1][:4])
			require.Equal(t, []interface{}{"test", "t", "p1", "a"}, rows[2][:4])
			require.Equal(t, []interface{}{"test", "t", "p1", "c"}, rows[3][:4])

			rows = tk.MustQuery("show stats_meta where db_name = 'test' and table_name = 't'").Sort().Rows()
			require.Equal(t, 2, len(rows))
			require.Equal(t, []interface{}{"test", "t", "p0", "0", "9"}, append(rows[0][:3], rows[0][4:]...))
			require.Equal(t, []interface{}{"test", "t", "p1", "0", "11"}, append(rows[1][:3], rows[1][4:]...))

			tk.MustQuery("show stats_topn where db_name = 'test' and table_name = 't' and is_index = 0").Sort().Check(
				// db, tbl, part, col, is_idx, value, count
				testkit.Rows("test t p0 a 0 4 2",
					"test t p0 a 0 5 3",
					"test t p0 c 0 1 3",
					"test t p0 c 0 2 2",
					"test t p1 a 0 16 4",
					"test t p1 a 0 17 2",
					"test t p1 c 0 13 2",
					"test t p1 c 0 14 3"))

			tk.MustQuery("show stats_topn where db_name = 'test' and table_name = 't' and is_index = 1").Sort().Check(
				// db, tbl, part, col, is_idx, value, count
				testkit.Rows("test t p0 idx 1 1 3",
					"test t p0 idx 1 2 2",
					"test t p1 idx 1 13 2",
					"test t p1 idx 1 14 3"))

			tk.MustQuery("show stats_buckets where db_name = 'test' and table_name = 't' and is_index = 0").Sort().Check(
				// db, tbl, part, col, is_index, bucket_id, count, repeats, lower, upper, ndv
				testkit.Rows("test t p0 a 0 0 2 1 1 2 0",
					"test t p0 a 0 1 3 1 3 3 0",
					"test t p0 c 0 0 3 1 3 5 0",
					"test t p0 c 0 1 4 1 6 6 0",
					"test t p1 a 0 0 3 1 11 13 0",
					"test t p1 a 0 1 5 1 14 15 0",
					"test t p1 c 0 0 4 1 7 10 0",
					"test t p1 c 0 1 6 1 11 12 0"))

			tk.MustQuery("show stats_buckets where db_name = 'test' and table_name = 't' and is_index = 1").Sort().Check(
				// db, tbl, part, col, is_index, bucket_id, count, repeats, lower, upper, ndv
				testkit.Rows("test t p0 idx 1 0 3 1 3 5 0",
					"test t p0 idx 1 1 4 1 6 6 0",
					"test t p1 idx 1 0 4 1 7 10 0",
					"test t p1 idx 1 1 6 1 11 12 0"))

			tk.MustQuery("select table_id, is_index, hist_id, distinct_count, null_count, tot_col_size, stats_ver, truncate(correlation,2) from mysql.stats_histograms order by table_id, is_index, hist_id asc").Check(
				testkit.Rows(fmt.Sprintf("%d 0 1 5 1 8 2 1", p0ID), // p0, a
					fmt.Sprintf("%d 0 2 0 0 8 0 0", p0ID),  // p0, b, not analyzed
					fmt.Sprintf("%d 0 3 6 0 9 2 1", p0ID),  // p0, c
					fmt.Sprintf("%d 1 1 6 0 9 2 0", p0ID),  // p0, idx
					fmt.Sprintf("%d 0 1 7 0 11 2 1", p1ID), // p1, a
					fmt.Sprintf("%d 0 2 0 0 11 0 0", p1ID), // p1, b, not analyzed
					fmt.Sprintf("%d 0 3 8 0 11 2 1", p1ID), // p1, c
					fmt.Sprintf("%d 1 1 8 0 11 2 0", p1ID), // p1, idx
				))
		}(val)
	}
}

func TestAnalyzeColumnsWithExtendedStats(t *testing.T) {
	for _, val := range []model.ColumnChoice{model.ColumnList, model.PredicateColumns} {
		func(choice model.ColumnChoice) {
			store, dom, clean := testkit.CreateMockStoreAndDomain(t)
			defer clean()

			tk := testkit.NewTestKit(t, store)
			h := dom.StatsHandle()
			tk.MustExec("use test")
			tk.MustExec("drop table if exists t")
			tk.MustExec("set @@tidb_analyze_version = 2")
			tk.MustExec("set @@tidb_enable_extended_stats = on")
			tk.MustExec("create table t (a int, b int, c int)")
			tk.MustExec("alter table t add stats_extended s1 correlation(b,c)")
			tk.MustExec("insert into t values (5,1,1), (4,2,2), (3,3,3), (2,4,4), (1,5,5)")
			require.NoError(t, h.DumpStatsDeltaToKV(handle.DumpAll))

			is := dom.InfoSchema()
			tbl, err := is.TableByName(model.NewCIStr("test"), model.NewCIStr("t"))
			require.NoError(t, err)
			tblID := tbl.Meta().ID

			switch choice {
			case model.ColumnList:
				tk.MustExec("analyze table t columns b with 2 topn, 2 buckets")
				tk.MustQuery("show warnings").Sort().Check(testkit.Rows(
					"Note 1105 Analyze use auto adjusted sample rate 1.000000 for table test.t.",
					"Warning 1105 Columns c are missing in ANALYZE but their stats are needed for calculating stats for indexes/primary key/extended stats.",
				))
			case model.PredicateColumns:
				originalVal := tk.MustQuery("select @@tidb_enable_column_tracking").Rows()[0][0].(string)
				defer func() {
					tk.MustExec(fmt.Sprintf("set global tidb_enable_column_tracking = %v", originalVal))
				}()
				tk.MustExec("set global tidb_enable_column_tracking = 1")
				tk.MustExec("select * from t where b > 1")
				require.NoError(t, h.DumpColStatsUsageToKV())
				rows := tk.MustQuery("show column_stats_usage where db_name = 'test' and table_name = 't' and last_used_at is not null").Rows()
				require.Equal(t, 1, len(rows))
				require.Equal(t, "b", rows[0][3])
				tk.MustExec("analyze table t predicate columns with 2 topn, 2 buckets")
			}
			rows := tk.MustQuery("show column_stats_usage where db_name = 'test' and table_name = 't' and last_analyzed_at is not null").Sort().Rows()
			require.Equal(t, 2, len(rows))
			require.Equal(t, "b", rows[0][3])
			require.Equal(t, "c", rows[1][3])

			tk.MustQuery(fmt.Sprintf("select modify_count, count from mysql.stats_meta where table_id = %d", tblID)).Sort().Check(
				testkit.Rows("0 5"))
			tk.MustQuery("show stats_topn where db_name = 'test' and table_name = 't'").Sort().Check(
				// db, tbl, part, col, is_idx, value, count
				testkit.Rows("test t  b 0 1 1",
					"test t  b 0 2 1",
					"test t  c 0 1 1",
					"test t  c 0 2 1"))
			tk.MustQuery(fmt.Sprintf("select is_index, hist_id, distinct_count, null_count, tot_col_size, stats_ver, truncate(correlation,2) from mysql.stats_histograms where table_id = %d", tblID)).Sort().Check(
				testkit.Rows("0 1 0 0 5 0 0", // column a is not analyzed
					"0 2 5 0 5 2 1",
					"0 3 5 0 5 2 1",
				))
			tk.MustQuery("show stats_buckets where db_name = 'test' and table_name = 't'").Sort().Check(
				// db, tbl, part, col, is_index, bucket_id, count, repeats, lower, upper, ndv
				testkit.Rows("test t  b 0 0 2 1 3 4 0",
					"test t  b 0 1 3 1 5 5 0",
					"test t  c 0 0 2 1 3 4 0",
					"test t  c 0 1 3 1 5 5 0"))
			rows = tk.MustQuery("show stats_extended where db_name = 'test' and table_name = 't'").Rows()
			require.Equal(t, 1, len(rows))
			require.Equal(t, []interface{}{"test", "t", "s1", "[b,c]", "correlation", "1.000000"}, rows[0][:len(rows[0])-1])
		}(val)
	}
}

func TestAnalyzeColumnsWithVirtualColumnIndex(t *testing.T) {
	for _, val := range []model.ColumnChoice{model.ColumnList, model.PredicateColumns} {
		func(choice model.ColumnChoice) {
			store, dom, clean := testkit.CreateMockStoreAndDomain(t)
			defer clean()

			tk := testkit.NewTestKit(t, store)
			h := dom.StatsHandle()
			tk.MustExec("use test")
			tk.MustExec("drop table if exists t")
			tk.MustExec("set @@tidb_analyze_version = 2")
			tk.MustExec("create table t (a int, b int, c int as (b+1), index idx(c))")
			tk.MustExec("insert into t (a,b) values (1,1), (2,2), (3,3), (4,4), (5,4), (6,5), (7,5), (8,5), (null,null)")
			require.NoError(t, h.DumpStatsDeltaToKV(handle.DumpAll))

			is := dom.InfoSchema()
			tbl, err := is.TableByName(model.NewCIStr("test"), model.NewCIStr("t"))
			require.NoError(t, err)
			tblID := tbl.Meta().ID

			switch choice {
			case model.ColumnList:
				tk.MustExec("analyze table t columns b with 2 topn, 2 buckets")
				tk.MustQuery("show warnings").Sort().Check(testkit.Rows(
					"Note 1105 Analyze use auto adjusted sample rate 1.000000 for table test.t.",
					"Warning 1105 Columns c are missing in ANALYZE but their stats are needed for calculating stats for indexes/primary key/extended stats.",
				))
			case model.PredicateColumns:
				originalVal := tk.MustQuery("select @@tidb_enable_column_tracking").Rows()[0][0].(string)
				defer func() {
					tk.MustExec(fmt.Sprintf("set global tidb_enable_column_tracking = %v", originalVal))
				}()
				tk.MustExec("set global tidb_enable_column_tracking = 1")
				tk.MustExec("select * from t where b > 1")
				require.NoError(t, h.DumpColStatsUsageToKV())
				rows := tk.MustQuery("show column_stats_usage where db_name = 'test' and table_name = 't' and last_used_at is not null").Rows()
				require.Equal(t, 1, len(rows))
				require.Equal(t, "b", rows[0][3])
				tk.MustExec("analyze table t predicate columns with 2 topn, 2 buckets")
			}
			// virtual column c is skipped when dumping stats into disk, so only the stats of column b are updated
			rows := tk.MustQuery("show column_stats_usage where db_name = 'test' and table_name = 't' and last_analyzed_at is not null").Rows()
			require.Equal(t, 1, len(rows))
			require.Equal(t, "b", rows[0][3])

			tk.MustQuery(fmt.Sprintf("select modify_count, count from mysql.stats_meta where table_id = %d", tblID)).Sort().Check(
				testkit.Rows("0 9"))
			tk.MustQuery("show stats_topn where db_name = 'test' and table_name = 't'").Sort().Check(
				// db, tbl, part, col, is_idx, value, count
				testkit.Rows("test t  b 0 4 2",
					"test t  b 0 5 3",
					"test t  idx 1 5 2",
					"test t  idx 1 6 3"))
			tk.MustQuery(fmt.Sprintf("select is_index, hist_id, distinct_count, null_count, stats_ver, truncate(correlation,2) from mysql.stats_histograms where table_id = %d", tblID)).Sort().Check(
				testkit.Rows("0 1 0 0 0 0", // column a is not analyzed
					"0 2 5 1 2 1",
					"0 3 0 0 0 0", // column c is not analyzed
					"1 1 5 1 2 0"))
			tk.MustQuery("show stats_buckets where db_name = 'test' and table_name = 't'").Sort().Check(
				// db, tbl, part, col, is_index, bucket_id, count, repeats, lower, upper, ndv
				testkit.Rows("test t  b 0 0 2 1 1 2 0",
					"test t  b 0 1 3 1 3 3 0",
					"test t  idx 1 0 2 1 2 3 0",
					"test t  idx 1 1 3 1 4 4 0"))
		}(val)
	}
}

func TestAnalyzeColumnsAfterAnalyzeAll(t *testing.T) {
	for _, val := range []model.ColumnChoice{model.ColumnList, model.PredicateColumns} {
		func(choice model.ColumnChoice) {
			store, dom, clean := testkit.CreateMockStoreAndDomain(t)
			defer clean()

			tk := testkit.NewTestKit(t, store)
			h := dom.StatsHandle()
			tk.MustExec("use test")
			tk.MustExec("drop table if exists t")
			tk.MustExec("set @@tidb_analyze_version = 2")
			tk.MustExec("create table t (a int, b int)")
			tk.MustExec("insert into t (a,b) values (1,1), (1,1), (2,2), (2,2), (3,3), (4,4)")
			require.NoError(t, h.DumpStatsDeltaToKV(handle.DumpAll))

			is := dom.InfoSchema()
			tbl, err := is.TableByName(model.NewCIStr("test"), model.NewCIStr("t"))
			require.NoError(t, err)
			tblID := tbl.Meta().ID

			tk.MustExec("analyze table t with 2 topn, 2 buckets")
			tk.MustQuery(fmt.Sprintf("select modify_count, count from mysql.stats_meta where table_id = %d", tblID)).Sort().Check(
				testkit.Rows("0 6"))
			tk.MustQuery("show stats_topn where db_name = 'test' and table_name = 't'").Sort().Check(
				// db, tbl, part, col, is_idx, value, count
				testkit.Rows("test t  a 0 1 2",
					"test t  a 0 2 2",
					"test t  b 0 1 2",
					"test t  b 0 2 2"))
			tk.MustQuery(fmt.Sprintf("select is_index, hist_id, distinct_count, null_count, tot_col_size, stats_ver, truncate(correlation,2) from mysql.stats_histograms where table_id = %d", tblID)).Sort().Check(
				testkit.Rows("0 1 4 0 6 2 1",
					"0 2 4 0 6 2 1"))
			tk.MustQuery("show stats_buckets where db_name = 'test' and table_name = 't'").Sort().Check(
				// db, tbl, part, col, is_index, bucket_id, count, repeats, lower, upper, ndv
				testkit.Rows("test t  a 0 0 2 1 3 4 0",
					"test t  b 0 0 2 1 3 4 0"))

			tk.MustExec("insert into t (a,b) values (1,1), (6,6)")
			require.NoError(t, h.DumpStatsDeltaToKV(handle.DumpAll))

			switch choice {
			case model.ColumnList:
				tk.MustExec("analyze table t columns b with 2 topn, 2 buckets")
			case model.PredicateColumns:
				originalVal := tk.MustQuery("select @@tidb_enable_column_tracking").Rows()[0][0].(string)
				defer func() {
					tk.MustExec(fmt.Sprintf("set global tidb_enable_column_tracking = %v", originalVal))
				}()
				tk.MustExec("set global tidb_enable_column_tracking = 1")
				tk.MustExec("select * from t where b > 1")
				require.NoError(t, h.DumpColStatsUsageToKV())
				rows := tk.MustQuery("show column_stats_usage where db_name = 'test' and table_name = 't' and last_used_at is not null").Rows()
				require.Equal(t, 1, len(rows))
				require.Equal(t, "b", rows[0][3])
				tk.MustExec("analyze table t predicate columns with 2 topn, 2 buckets")
			}

			// Column a is not analyzed in second ANALYZE. We keep the outdated stats of column a rather than delete them.
			tk.MustQuery(fmt.Sprintf("select modify_count, count from mysql.stats_meta where table_id = %d", tblID)).Sort().Check(
				testkit.Rows("0 8"))
			tk.MustQuery("show stats_topn where db_name = 'test' and table_name = 't'").Sort().Check(
				// db, tbl, part, col, is_idx, value, count
				testkit.Rows("test t  a 0 1 2",
					"test t  a 0 2 2",
					"test t  b 0 1 3",
					"test t  b 0 2 2"))
			tk.MustQuery(fmt.Sprintf("select is_index, hist_id, distinct_count, null_count, tot_col_size, stats_ver, truncate(correlation,2) from mysql.stats_histograms where table_id = %d", tblID)).Sort().Check(
				testkit.Rows("0 1 4 0 8 2 1", // tot_col_size of column a is updated to 8 by DumpStatsDeltaToKV
					"0 2 5 0 8 2 0.76"))
			tk.MustQuery("show stats_buckets where db_name = 'test' and table_name = 't'").Sort().Check(
				// db, tbl, part, col, is_index, bucket_id, count, repeats, lower, upper, ndv
				testkit.Rows("test t  a 0 0 2 1 3 4 0",
					"test t  b 0 0 2 1 3 4 0",
					"test t  b 0 1 3 1 6 6 0"))
			tk.MustQuery(fmt.Sprintf("select hist_id from mysql.stats_histograms where version = (select version from mysql.stats_meta where table_id = %d)", tblID)).Check(testkit.Rows("2"))
		}(val)
	}
}

func TestAnalyzeColumnsErrorAndWarning(t *testing.T) {
	store, dom, clean := testkit.CreateMockStoreAndDomain(t)
	defer clean()

	tk := testkit.NewTestKit(t, store)
	tk.MustExec("use test")
	tk.MustExec("drop table if exists t")
	tk.MustExec("create table t (a int, b int)")

	// analyze version 1 doesn't support `ANALYZE COLUMNS c1, ..., cn`/`ANALYZE PREDICATE COLUMNS` currently
	tk.MustExec("set @@tidb_analyze_version = 1")
	err := tk.ExecToErr("analyze table t columns a")
	require.Equal(t, "Only the analyze version 2 supports analyzing the specified columns", err.Error())
	err = tk.ExecToErr("analyze table t predicate columns")
	require.Equal(t, "Only the analyze version 2 supports analyzing predicate columns", err.Error())

	tk.MustExec("set @@tidb_analyze_version = 2")
	// invalid column
	err = tk.ExecToErr("analyze table t columns c")
	terr := errors.Cause(err).(*terror.Error)
	require.Equal(t, errors.ErrCode(errno.ErrAnalyzeMissColumn), terr.Code())

	// If no predicate column is collected, analyze predicate columns gives a warning and falls back to analyze all columns.
	tk.MustExec("analyze table t predicate columns")
	tk.MustQuery("show warnings").Sort().Check(testkit.Rows(
		"Note 1105 Analyze use auto adjusted sample rate 1.000000 for table test.t.",
		"Warning 1105 No predicate column has been collected yet for table test.t so all columns are analyzed.",
	))
	rows := tk.MustQuery("show column_stats_usage where db_name = 'test' and table_name = 't' and last_analyzed_at is not null").Rows()
	require.Equal(t, 2, len(rows))

	for _, val := range []model.ColumnChoice{model.ColumnList, model.PredicateColumns} {
		func(choice model.ColumnChoice) {
			tk.MustExec("set @@tidb_analyze_version = 1")
			tk.MustExec("analyze table t")
			tk.MustExec("set @@tidb_analyze_version = 2")
			switch choice {
			case model.ColumnList:
				tk.MustExec("analyze table t columns b")
			case model.PredicateColumns:
				originalVal := tk.MustQuery("select @@tidb_enable_column_tracking").Rows()[0][0].(string)
				defer func() {
					tk.MustExec(fmt.Sprintf("set global tidb_enable_column_tracking = %v", originalVal))
				}()
				tk.MustExec("set global tidb_enable_column_tracking = 1")
				tk.MustExec("select * from t where b > 1")
				require.NoError(t, dom.StatsHandle().DumpColStatsUsageToKV())
				tk.MustExec("analyze table t predicate columns")
			}
			tk.MustQuery("show warnings").Sort().Check(testkit.Rows(
				"Note 1105 Analyze use auto adjusted sample rate 1.000000 for table test.t.",
				"Warning 1105 Table test.t has version 1 statistics so all the columns must be analyzed to overwrite the current statistics.",
			))
		}(val)
	}
}

func TestRecordHistoryStatsAfterAnalyze(t *testing.T) {
	store, dom, clean := testkit.CreateMockStoreAndDomain(t)
	defer clean()

	tk := testkit.NewTestKit(t, store)
	tk.MustExec("set @@tidb_analyze_version = 2")
	tk.MustExec("set global tidb_enable_historical_stats = 0")
	tk.MustExec("use test")
	tk.MustExec("drop table if exists t")
	tk.MustExec("create table t(a int, b varchar(10))")

	h := dom.StatsHandle()
	is := dom.InfoSchema()
	tableInfo, err := is.TableByName(model.NewCIStr("test"), model.NewCIStr("t"))
	require.NoError(t, err)

	// 1. switch off the tidb_enable_historical_stats, and there is no records in table `mysql.stats_history`
	rows := tk.MustQuery(fmt.Sprintf("select count(*) from mysql.stats_history where table_id = '%d'", tableInfo.Meta().ID)).Rows()
	num, _ := strconv.Atoi(rows[0][0].(string))
	require.Equal(t, num, 0)

	tk.MustExec("analyze table t with 2 topn")
	rows = tk.MustQuery(fmt.Sprintf("select count(*) from mysql.stats_history where table_id = '%d'", tableInfo.Meta().ID)).Rows()
	num, _ = strconv.Atoi(rows[0][0].(string))
	require.Equal(t, num, 0)

	// 2. switch on the tidb_enable_historical_stats and do analyze
	tk.MustExec("set global tidb_enable_historical_stats = 1")
	defer tk.MustExec("set global tidb_enable_historical_stats = 0")
	tk.MustExec("analyze table t with 2 topn")
	rows = tk.MustQuery(fmt.Sprintf("select count(*) from mysql.stats_history where table_id = '%d'", tableInfo.Meta().ID)).Rows()
	num, _ = strconv.Atoi(rows[0][0].(string))
	require.GreaterOrEqual(t, num, 1)

	// 3. dump current stats json
	dumpJSONTable, err := h.DumpStatsToJSON("test", tableInfo.Meta(), nil)
	require.NoError(t, err)
	jsOrigin, _ := json.Marshal(dumpJSONTable)

	// 4. get the historical stats json
	rows = tk.MustQuery(fmt.Sprintf("select * from mysql.stats_history where table_id = '%d' and create_time = ("+
		"select create_time from mysql.stats_history where table_id = '%d' order by create_time desc limit 1) "+
		"order by seq_no", tableInfo.Meta().ID, tableInfo.Meta().ID)).Rows()
	num = len(rows)
	require.GreaterOrEqual(t, num, 1)
	data := make([][]byte, num)
	for i, row := range rows {
		data[i] = []byte(row[1].(string))
	}
	jsonTbl, err := handle.BlocksToJSONTable(data)
	require.NoError(t, err)
	jsCur, err := json.Marshal(jsonTbl)
	require.NoError(t, err)
	// 5. historical stats must be equal to the current stats
	require.JSONEq(t, string(jsOrigin), string(jsCur))
}

<<<<<<< HEAD
func TestKillAutoAnalyze(t *testing.T) {
	store, dom, clean := testkit.CreateMockStoreAndDomain(t)
	defer clean()
	tk := testkit.NewTestKit(t, store)
	oriStart := tk.MustQuery("select @@tidb_auto_analyze_start_time").Rows()[0][0].(string)
	oriEnd := tk.MustQuery("select @@tidb_auto_analyze_end_time").Rows()[0][0].(string)
	handle.AutoAnalyzeMinCnt = 0
	defer func() {
		handle.AutoAnalyzeMinCnt = 1000
		tk.MustExec(fmt.Sprintf("set global tidb_auto_analyze_start_time='%v'", oriStart))
		tk.MustExec(fmt.Sprintf("set global tidb_auto_analyze_end_time='%v'", oriEnd))
	}()
	tk.MustExec("use test")
	tk.MustExec("drop table if exists t")
	tk.MustExec("create table t (a int, b int)")
	tk.MustExec("insert into t values (1,2), (3,4)")
	tk.MustExec("analyze table t")
	tk.MustExec("insert into t values (5,6), (7,8), (9, 10)")
	is := dom.InfoSchema()
	h := dom.StatsHandle()
	require.NoError(t, h.DumpStatsDeltaToKV(handle.DumpAll))
	require.NoError(t, h.Update(is))
	tk.MustExec("set global tidb_auto_analyze_start_time='00:00 +0000'")
	tk.MustExec("set global tidb_auto_analyze_end_time='23:59 +0000'")
	require.NoError(t, failpoint.Enable("github.com/pingcap/tidb/store/copr/mockSlowAnalyze", "return"))
	defer func() {
		require.NoError(t, failpoint.Disable("github.com/pingcap/tidb/store/copr/mockSlowAnalyze"))
	}()
	ch := make(chan bool)
	go func() {
		analyzed := h.HandleAutoAnalyze(is)
		ch <- analyzed
	}()
	// wait 500ms to let auto-analyze be running
	time.Sleep(500 * time.Millisecond)
	dom.SysProcTracker().KillSysProcess(util.GetAutoAnalyzeProcID())
	analyzed := <- ch
	require.True(t, analyzed)
	rows := tk.MustQuery("show analyze status where table_schema = 'test' and table_name = 't' and partition_name = '' and job_info = 'auto analyze table'").Rows()
	require.Equal(t, "failed", rows[len(rows)-1][7])
=======
func TestRecordHistoryStatsMetaAfterAnalyze(t *testing.T) {
	store, dom, clean := testkit.CreateMockStoreAndDomain(t)
	defer clean()

	tk := testkit.NewTestKit(t, store)
	tk.MustExec("set @@tidb_analyze_version = 2")
	tk.MustExec("set global tidb_enable_historical_stats = 0")
	tk.MustExec("use test")
	tk.MustExec("drop table if exists t")
	tk.MustExec("create table t(a int, b int)")
	tk.MustExec("analyze table test.t")

	h := dom.StatsHandle()
	is := dom.InfoSchema()
	tableInfo, err := is.TableByName(model.NewCIStr("test"), model.NewCIStr("t"))
	require.NoError(t, err)

	// 1. switch off the tidb_enable_historical_stats, and there is no record in table `mysql.stats_meta_history`
	tk.MustQuery(fmt.Sprintf("select count(*) from mysql.stats_meta_history where table_id = '%d'", tableInfo.Meta().ID)).Check(testkit.Rows("0"))
	// insert demo tuples, and there is no record either.
	insertNums := 5
	for i := 0; i < insertNums; i++ {
		tk.MustExec("insert into test.t (a,b) values (1,1), (2,2), (3,3)")
		err := h.DumpStatsDeltaToKV(handle.DumpDelta)
		require.NoError(t, err)
	}
	tk.MustQuery(fmt.Sprintf("select count(*) from mysql.stats_meta_history where table_id = '%d'", tableInfo.Meta().ID)).Check(testkit.Rows("0"))

	// 2. switch on the tidb_enable_historical_stats and insert tuples to produce count/modifyCount delta change.
	tk.MustExec("set global tidb_enable_historical_stats = 1")
	defer tk.MustExec("set global tidb_enable_historical_stats = 0")

	for i := 0; i < insertNums; i++ {
		tk.MustExec("insert into test.t (a,b) values (1,1), (2,2), (3,3)")
		err := h.DumpStatsDeltaToKV(handle.DumpDelta)
		require.NoError(t, err)
	}
	tk.MustQuery(fmt.Sprintf("select modify_count, count from mysql.stats_meta_history where table_id = '%d' order by create_time", tableInfo.Meta().ID)).Sort().Check(
		testkit.Rows("18 18", "21 21", "24 24", "27 27", "30 30"))
>>>>>>> 7c69e74b
}<|MERGE_RESOLUTION|>--- conflicted
+++ resolved
@@ -2615,7 +2615,47 @@
 	require.JSONEq(t, string(jsOrigin), string(jsCur))
 }
 
-<<<<<<< HEAD
+func TestRecordHistoryStatsMetaAfterAnalyze(t *testing.T) {
+	store, dom, clean := testkit.CreateMockStoreAndDomain(t)
+	defer clean()
+
+	tk := testkit.NewTestKit(t, store)
+	tk.MustExec("set @@tidb_analyze_version = 2")
+	tk.MustExec("set global tidb_enable_historical_stats = 0")
+	tk.MustExec("use test")
+	tk.MustExec("drop table if exists t")
+	tk.MustExec("create table t(a int, b int)")
+	tk.MustExec("analyze table test.t")
+
+	h := dom.StatsHandle()
+	is := dom.InfoSchema()
+	tableInfo, err := is.TableByName(model.NewCIStr("test"), model.NewCIStr("t"))
+	require.NoError(t, err)
+
+	// 1. switch off the tidb_enable_historical_stats, and there is no record in table `mysql.stats_meta_history`
+	tk.MustQuery(fmt.Sprintf("select count(*) from mysql.stats_meta_history where table_id = '%d'", tableInfo.Meta().ID)).Check(testkit.Rows("0"))
+	// insert demo tuples, and there is no record either.
+	insertNums := 5
+	for i := 0; i < insertNums; i++ {
+		tk.MustExec("insert into test.t (a,b) values (1,1), (2,2), (3,3)")
+		err := h.DumpStatsDeltaToKV(handle.DumpDelta)
+		require.NoError(t, err)
+	}
+	tk.MustQuery(fmt.Sprintf("select count(*) from mysql.stats_meta_history where table_id = '%d'", tableInfo.Meta().ID)).Check(testkit.Rows("0"))
+
+	// 2. switch on the tidb_enable_historical_stats and insert tuples to produce count/modifyCount delta change.
+	tk.MustExec("set global tidb_enable_historical_stats = 1")
+	defer tk.MustExec("set global tidb_enable_historical_stats = 0")
+
+	for i := 0; i < insertNums; i++ {
+		tk.MustExec("insert into test.t (a,b) values (1,1), (2,2), (3,3)")
+		err := h.DumpStatsDeltaToKV(handle.DumpDelta)
+		require.NoError(t, err)
+	}
+	tk.MustQuery(fmt.Sprintf("select modify_count, count from mysql.stats_meta_history where table_id = '%d' order by create_time", tableInfo.Meta().ID)).Sort().Check(
+		testkit.Rows("18 18", "21 21", "24 24", "27 27", "30 30"))
+}
+
 func TestKillAutoAnalyze(t *testing.T) {
 	store, dom, clean := testkit.CreateMockStoreAndDomain(t)
 	defer clean()
@@ -2656,45 +2696,4 @@
 	require.True(t, analyzed)
 	rows := tk.MustQuery("show analyze status where table_schema = 'test' and table_name = 't' and partition_name = '' and job_info = 'auto analyze table'").Rows()
 	require.Equal(t, "failed", rows[len(rows)-1][7])
-=======
-func TestRecordHistoryStatsMetaAfterAnalyze(t *testing.T) {
-	store, dom, clean := testkit.CreateMockStoreAndDomain(t)
-	defer clean()
-
-	tk := testkit.NewTestKit(t, store)
-	tk.MustExec("set @@tidb_analyze_version = 2")
-	tk.MustExec("set global tidb_enable_historical_stats = 0")
-	tk.MustExec("use test")
-	tk.MustExec("drop table if exists t")
-	tk.MustExec("create table t(a int, b int)")
-	tk.MustExec("analyze table test.t")
-
-	h := dom.StatsHandle()
-	is := dom.InfoSchema()
-	tableInfo, err := is.TableByName(model.NewCIStr("test"), model.NewCIStr("t"))
-	require.NoError(t, err)
-
-	// 1. switch off the tidb_enable_historical_stats, and there is no record in table `mysql.stats_meta_history`
-	tk.MustQuery(fmt.Sprintf("select count(*) from mysql.stats_meta_history where table_id = '%d'", tableInfo.Meta().ID)).Check(testkit.Rows("0"))
-	// insert demo tuples, and there is no record either.
-	insertNums := 5
-	for i := 0; i < insertNums; i++ {
-		tk.MustExec("insert into test.t (a,b) values (1,1), (2,2), (3,3)")
-		err := h.DumpStatsDeltaToKV(handle.DumpDelta)
-		require.NoError(t, err)
-	}
-	tk.MustQuery(fmt.Sprintf("select count(*) from mysql.stats_meta_history where table_id = '%d'", tableInfo.Meta().ID)).Check(testkit.Rows("0"))
-
-	// 2. switch on the tidb_enable_historical_stats and insert tuples to produce count/modifyCount delta change.
-	tk.MustExec("set global tidb_enable_historical_stats = 1")
-	defer tk.MustExec("set global tidb_enable_historical_stats = 0")
-
-	for i := 0; i < insertNums; i++ {
-		tk.MustExec("insert into test.t (a,b) values (1,1), (2,2), (3,3)")
-		err := h.DumpStatsDeltaToKV(handle.DumpDelta)
-		require.NoError(t, err)
-	}
-	tk.MustQuery(fmt.Sprintf("select modify_count, count from mysql.stats_meta_history where table_id = '%d' order by create_time", tableInfo.Meta().ID)).Sort().Check(
-		testkit.Rows("18 18", "21 21", "24 24", "27 27", "30 30"))
->>>>>>> 7c69e74b
 }