--- conflicted
+++ resolved
@@ -282,11 +282,7 @@
 }
 
 // See https://github.com/pingcap/tidb/issues/19136
-<<<<<<< HEAD
-func (s *testSuite7) TestForApplyAndUnionScan(c *C) {
-=======
 func (s *testSuite4) TestForApplyAndUnionScan(c *C) {
->>>>>>> 77f7faf9
 	tk := testkit.NewTestKit(c, s.store)
 	tk.MustExec("use test")
 	tk.MustExec("drop table if exists t")
@@ -297,7 +293,6 @@
 	tk.MustQuery("select c_int, (select t1.c_int from t t1 where t1.c_int = 3 and t1.c_int > t.c_int order by t1.c_int limit 1) x from t").Check(testkit.Rows("1 3", "2 3", "3 <nil>"))
 	tk.MustExec("commit")
 	tk.MustQuery("select c_int, (select t1.c_int from t t1 where t1.c_int = 3 and t1.c_int > t.c_int order by t1.c_int limit 1) x from t").Check(testkit.Rows("1 3", "2 3", "3 <nil>"))
-<<<<<<< HEAD
 
 	// See https://github.com/pingcap/tidb/issues/19435
 	tk.MustExec("drop table if exists t, t1")
@@ -321,6 +316,4 @@
 	tk.MustExec("insert into t1 values (60, 'practical thompson', '2020-03-25 04:33:10')")
 	tk.MustQuery("select c_int, c_str from t where (select count(*) from t1 where t1.c_int in (t.c_int, t.c_int + 2, t.c_int + 10)) > 2").Check(testkit.Rows())
 	tk.MustExec("rollback")
-=======
->>>>>>> 77f7faf9
 }