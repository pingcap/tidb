// Copyright 2016 PingCAP, Inc.
//
// Licensed under the Apache License, Version 2.0 (the "License");
// you may not use this file except in compliance with the License.
// You may obtain a copy of the License at
//
//     http://www.apache.org/licenses/LICENSE-2.0
//
// Unless required by applicable law or agreed to in writing, software
// distributed under the License is distributed on an "AS IS" BASIS,
// WITHOUT WARRANTIES OR CONDITIONS OF ANY KIND, either express or implied.
// See the License for the specific language governing permissions and
// limitations under the License.

package executor_test

import (
	"fmt"
	"testing"

<<<<<<< HEAD
	"github.com/pingcap/tidb/tablecodec"
=======
	"github.com/pingcap/tidb/executor"
>>>>>>> 171a3548
	"github.com/pingcap/tidb/testkit"
	"github.com/pingcap/tidb/util/benchdaily"
	"github.com/stretchr/testify/require"
)

func TestDirtyTransaction(t *testing.T) {
	store, clean := testkit.CreateMockStore(t)
	defer clean()
	tk := testkit.NewTestKit(t, store)
	tk.MustExec("set @@session.tidb_executor_concurrency = 4;")
	tk.MustExec("set @@session.tidb_hash_join_concurrency = 5;")
	tk.MustExec("set @@session.tidb_distsql_scan_concurrency = 15;")

	tk.MustExec("use test")
	tk.MustExec("drop table if exists t")
	tk.MustExec("create table t (a int primary key, b int, index idx_b (b));")
	tk.MustExec("insert t value (2, 3), (4, 8), (6, 8)")
	tk.MustExec("begin")
	tk.MustQuery("select * from t").Check(testkit.Rows("2 3", "4 8", "6 8"))
	tk.MustExec("insert t values (1, 5), (3, 4), (7, 6)")
	tk.MustQuery("select * from information_schema.columns")
	tk.MustQuery("select * from t").Check(testkit.Rows("1 5", "2 3", "3 4", "4 8", "6 8", "7 6"))
	tk.MustQuery("select * from t where a = 1").Check(testkit.Rows("1 5"))
	tk.MustQuery("select * from t order by a desc").Check(testkit.Rows("7 6", "6 8", "4 8", "3 4", "2 3", "1 5"))
	tk.MustQuery("select * from t order by b, a").Check(testkit.Rows("2 3", "3 4", "1 5", "7 6", "4 8", "6 8"))
	tk.MustQuery("select * from t order by b desc, a desc").Check(testkit.Rows("6 8", "4 8", "7 6", "1 5", "3 4", "2 3"))
	tk.MustQuery("select b from t where b = 8 order by b desc").Check(testkit.Rows("8", "8"))
	// Delete a snapshot row and a dirty row.
	tk.MustExec("delete from t where a = 2 or a = 3")
	tk.MustQuery("select * from t").Check(testkit.Rows("1 5", "4 8", "6 8", "7 6"))
	tk.MustQuery("select * from t order by a desc").Check(testkit.Rows("7 6", "6 8", "4 8", "1 5"))
	tk.MustQuery("select * from t order by b, a").Check(testkit.Rows("1 5", "7 6", "4 8", "6 8"))
	tk.MustQuery("select * from t order by b desc, a desc").Check(testkit.Rows("6 8", "4 8", "7 6", "1 5"))
	// Add deleted row back.
	tk.MustExec("insert t values (2, 3), (3, 4)")
	tk.MustQuery("select * from t").Check(testkit.Rows("1 5", "2 3", "3 4", "4 8", "6 8", "7 6"))
	tk.MustQuery("select * from t order by a desc").Check(testkit.Rows("7 6", "6 8", "4 8", "3 4", "2 3", "1 5"))
	tk.MustQuery("select * from t order by b, a").Check(testkit.Rows("2 3", "3 4", "1 5", "7 6", "4 8", "6 8"))
	tk.MustQuery("select * from t order by b desc, a desc").Check(testkit.Rows("6 8", "4 8", "7 6", "1 5", "3 4", "2 3"))
	// Truncate Table
	tk.MustExec("truncate table t")
	tk.MustQuery("select * from t").Check(testkit.Rows())
	tk.MustExec("insert t values (1, 2)")
	tk.MustQuery("select * from t").Check(testkit.Rows("1 2"))
	tk.MustExec("truncate table t")
	tk.MustExec("insert t values (3, 4)")
	tk.MustQuery("select * from t").Check(testkit.Rows("3 4"))
	tk.MustExec("commit")

	tk.MustExec("drop table if exists t")
	tk.MustExec("create table t (a int, b int)")
	tk.MustExec("insert t values (2, 3), (4, 5), (6, 7)")
	tk.MustExec("begin")
	tk.MustExec("insert t values (0, 1)")
	tk.MustQuery("select * from t where b = 3").Check(testkit.Rows("2 3"))
	tk.MustExec("commit")

	tk.MustExec(`drop table if exists t;`)
	tk.MustExec(`create table t(a json, b bigint);`)
	tk.MustExec(`begin;`)
	tk.MustExec(`insert into t values("\"1\"", 1);`)
	tk.MustQuery(`select * from t`).Check(testkit.Rows(`"1" 1`))
	tk.MustExec(`commit;`)

	tk.MustExec(`drop table if exists t`)
	tk.MustExec("create table t(a int, b int, c int, d int, index idx(c, d))")
	tk.MustExec("begin")
	tk.MustExec("insert into t values(1, 2, 3, 4)")
	tk.MustQuery("select * from t use index(idx) where c > 1 and d = 4").Check(testkit.Rows("1 2 3 4"))
	tk.MustExec("commit")

	// Test partitioned table use wrong table ID.
	tk.MustExec(`drop table if exists t`)
	tk.MustExec(`CREATE TABLE t (c1 smallint(6) NOT NULL, c2 char(5) DEFAULT NULL) PARTITION BY RANGE ( c1 ) (
			PARTITION p0 VALUES LESS THAN (10),
			PARTITION p1 VALUES LESS THAN (20),
			PARTITION p2 VALUES LESS THAN (30),
			PARTITION p3 VALUES LESS THAN (MAXVALUE)
	)`)
	tk.MustExec("begin")
	tk.MustExec("insert into t values (1, 1)")
	tk.MustQuery("select * from t").Check(testkit.Rows("1 1"))
	tk.MustQuery("select * from t where c1 < 5").Check(testkit.Rows("1 1"))
	tk.MustQuery("select c2 from t").Check(testkit.Rows("1"))
	tk.MustExec("commit")

	// Test general virtual column
	tk.MustExec("drop table if exists t;")
	tk.MustExec("create table t (a int, b int as (a+1), c int as (b+1), index(c));")
	tk.MustExec("begin;")
	tk.MustExec("insert into t values (1, default, default), (2, default, default), (3, default, default);")
	// TableReader
	tk.MustQuery("select * from t;").Check(testkit.Rows("1 2 3", "2 3 4", "3 4 5"))
	tk.MustQuery("select b from t;").Check(testkit.Rows("2", "3", "4"))
	tk.MustQuery("select c from t;").Check(testkit.Rows("3", "4", "5"))
	tk.MustQuery("select a from t;").Check(testkit.Rows("1", "2", "3"))
	// IndexReader
	tk.MustQuery("select c from t where c > 3;").Check(testkit.Rows("4", "5"))
	tk.MustQuery("select c from t order by c;").Check(testkit.Rows("3", "4", "5"))
	// IndexLookup
	tk.MustQuery("select * from t where c > 3;").Check(testkit.Rows("2 3 4", "3 4 5"))
	tk.MustQuery("select a, b from t use index(c) where c > 3;").Check(testkit.Rows("2 3", "3 4"))
	tk.MustQuery("select a, c from t use index(c) where c > 3;").Check(testkit.Rows("2 4", "3 5"))
	tk.MustQuery("select b, c from t use index(c) where c > 3;").Check(testkit.Rows("3 4", "4 5"))
	// Delete and update some data
	tk.MustExec("delete from t where c > 4;")
	tk.MustQuery("select * from t;").Check(testkit.Rows("1 2 3", "2 3 4"))
	tk.MustExec("update t set a = 3 where b > 1;")
	tk.MustQuery("select * from t;").Check(testkit.Rows("3 4 5", "3 4 5"))
	tk.MustExec("commit;")
	tk.MustQuery("select * from t;").Check(testkit.Rows("3 4 5", "3 4 5"))
	// Again with non-empty table
	tk.MustExec("begin;")
	tk.MustExec("insert into t values (1, default, default), (2, default, default), (3, default, default);")
	// TableReader
	tk.MustQuery("select * from t;").Check(testkit.Rows("3 4 5", "3 4 5", "1 2 3", "2 3 4", "3 4 5"))
	tk.MustQuery("select b from t;").Check(testkit.Rows("4", "4", "2", "3", "4"))
	tk.MustQuery("select c from t;").Check(testkit.Rows("3", "4", "5", "5", "5"))
	tk.MustQuery("select a from t;").Check(testkit.Rows("3", "3", "1", "2", "3"))
	// IndexReader
	tk.MustQuery("select c from t where c > 3;").Check(testkit.Rows("4", "5", "5", "5"))
	tk.MustQuery("select c from t order by c;").Check(testkit.Rows("3", "4", "5", "5", "5"))
	// IndexLookup
	tk.MustQuery("select * from t where c > 3;").Check(testkit.Rows("3 4 5", "3 4 5", "2 3 4", "3 4 5"))
	tk.MustQuery("select a, b from t use index(c) where c > 3;").Check(testkit.Rows("2 3", "3 4", "3 4", "3 4"))
	tk.MustQuery("select a, c from t use index(c) where c > 3;").Check(testkit.Rows("2 4", "3 5", "3 5", "3 5"))
	tk.MustQuery("select b, c from t use index(c) where c > 3;").Check(testkit.Rows("3 4", "4 5", "4 5", "4 5"))
	// Delete and update some data
	tk.MustExec("delete from t where c > 4;")
	tk.MustQuery("select * from t;").Check(testkit.Rows("1 2 3", "2 3 4"))
	tk.MustExec("update t set a = 3 where b > 2;")
	tk.MustQuery("select * from t;").Check(testkit.Rows("1 2 3", "3 4 5"))
	tk.MustExec("commit;")
}

func TestUnionScanWithCastCondition(t *testing.T) {
	store, clean := testkit.CreateMockStore(t)
	defer clean()
	tk := testkit.NewTestKit(t, store)
	tk.MustExec("use test")
	tk.MustExec("create table ta (a varchar(20))")
	tk.MustExec("insert ta values ('1'), ('2')")
	tk.MustExec("create table tb (a varchar(20))")
	tk.MustExec("begin")
	tk.MustQuery("select * from ta where a = 1").Check(testkit.Rows("1"))
	tk.MustExec("insert tb values ('0')")
	tk.MustQuery("select * from ta where a = 1").Check(testkit.Rows("1"))
	tk.MustExec("rollback")
}

func TestUnionScanForMemBufferReader(t *testing.T) {
	store, clean := testkit.CreateMockStore(t)
	defer clean()
	tk := testkit.NewTestKit(t, store)
	tk.MustExec("use test")
	tk.MustExec("drop table if exists t")
	tk.MustExec("create table t (a int,b int, index idx(b))")
	tk.MustExec("insert t values (1,1),(2,2)")

	// Test for delete in union scan
	tk.MustExec("begin")
	tk.MustExec("delete from t")
	tk.MustQuery("select * from t").Check(testkit.Rows())
	tk.MustExec("insert t values (1,1)")
	tk.MustQuery("select a,b from t").Check(testkit.Rows("1 1"))
	tk.MustQuery("select a,b from t use index(idx)").Check(testkit.Rows("1 1"))
	tk.MustExec("commit")
	tk.MustExec("admin check table t")

	// Test update with untouched index columns.
	tk.MustExec("delete from t")
	tk.MustExec("insert t values (1,1),(2,2)")
	tk.MustExec("begin")
	tk.MustExec("update t set a=a+1")
	tk.MustQuery("select * from t").Check(testkit.Rows("2 1", "3 2"))
	tk.MustQuery("select * from t use index (idx)").Check(testkit.Rows("2 1", "3 2"))
	tk.MustQuery("select * from t use index (idx) order by b desc").Check(testkit.Rows("3 2", "2 1"))
	tk.MustExec("commit")
	tk.MustExec("admin check table t")

	// Test update with index column.
	tk.MustQuery("select * from t").Check(testkit.Rows("2 1", "3 2"))
	tk.MustExec("begin")
	tk.MustExec("update t set b=b+1 where a=2")
	tk.MustQuery("select * from t").Check(testkit.Rows("2 2", "3 2"))
	tk.MustQuery("select * from t use index(idx)").Check(testkit.Rows("2 2", "3 2"))
	tk.MustExec("commit")
	tk.MustExec("admin check table t")

	// Test index reader order.
	tk.MustQuery("select * from t").Check(testkit.Rows("2 2", "3 2"))
	tk.MustExec("begin")
	tk.MustExec("insert t values (3,3),(1,1),(4,4),(-1,-1);")
	tk.MustQuery("select * from t use index (idx)").Check(testkit.Rows("-1 -1", "1 1", "2 2", "3 2", "3 3", "4 4"))
	tk.MustQuery("select b from t use index (idx) order by b desc").Check(testkit.Rows("4", "3", "2", "2", "1", "-1"))
	tk.MustExec("commit")
	tk.MustExec("admin check table t")

	// test for update unique index.
	tk.MustExec("drop table if exists t")
	tk.MustExec("create table t (a int,b int, unique index idx(b))")
	tk.MustExec("insert t values (1,1),(2,2)")
	tk.MustExec("begin")
	_, err := tk.Exec("update t set b=b+1")
	require.NotNil(t, err)
	require.EqualError(t, err, "[kv:1062]Duplicate entry '2' for key 'idx'")
	// update with unchange index column.
	tk.MustExec("update t set a=a+1")
	tk.MustQuery("select * from t use index (idx)").Check(testkit.Rows("2 1", "3 2"))
	tk.MustQuery("select b from t use index (idx)").Check(testkit.Rows("1", "2"))
	tk.MustExec("update t set b=b+2 where a=2")
	tk.MustQuery("select * from t").Check(testkit.Rows("2 3", "3 2"))
	tk.MustQuery("select * from t use index (idx) order by b desc").Check(testkit.Rows("2 3", "3 2"))
	tk.MustQuery("select * from t use index (idx)").Check(testkit.Rows("3 2", "2 3"))
	tk.MustExec("commit")
	tk.MustExec("admin check table t")

	// Test for getMissIndexRowsByHandle return nil.
	tk.MustExec("drop table if exists t")
	tk.MustExec("create table t (a int,b int, index idx(a))")
	tk.MustExec("insert into t values (1,1),(2,2),(3,3)")
	tk.MustExec("begin")
	tk.MustExec("update t set b=0 where a=2")
	tk.MustQuery("select * from t ignore index (idx) where a>0 and b>0;").Check(testkit.Rows("1 1", "3 3"))
	tk.MustQuery("select * from t use index (idx) where a>0 and b>0;").Check(testkit.Rows("1 1", "3 3"))
	tk.MustExec("commit")
	tk.MustExec("admin check table t")

	// Test index lookup reader corner case.
	tk.MustExec("drop table if exists tt")
	tk.MustExec("create table tt (a bigint, b int,c int,primary key (a,b));")
	tk.MustExec("insert into tt set a=1,b=1;")
	tk.MustExec("begin;")
	tk.MustExec("update tt set c=1;")
	tk.MustQuery("select * from tt use index (PRIMARY) where c is not null;").Check(testkit.Rows("1 1 1"))
	tk.MustExec("commit")
	tk.MustExec("admin check table tt")

	// Test index reader corner case.
	tk.MustExec("drop table if exists t1")
	tk.MustExec("create table t1 (a int,b int,primary key(a,b));")
	tk.MustExec("begin;")
	tk.MustExec("insert into t1 values(1, 1);")
	tk.MustQuery("select * from t1 use index(primary) where a=1;").Check(testkit.Rows("1 1"))
	tk.MustExec("commit")
	tk.MustExec("admin check table t1;")

	// Test index reader with pk handle.
	tk.MustExec("drop table if exists t1")
	tk.MustExec("create table t1 (a int unsigned key,b int,c varchar(10), index idx(b,a,c));")
	tk.MustExec("begin;")
	tk.MustExec("insert into t1 (a,b) values (0, 0), (1, 1);")
	tk.MustQuery("select a,b from t1 use index(idx) where b>0;").Check(testkit.Rows("1 1"))
	tk.MustQuery("select a,b,c from t1 ignore index(idx) where a>=1 order by a desc").Check(testkit.Rows("1 1 <nil>"))
	tk.MustExec("insert into t1 values (2, 2, null), (3, 3, 'a');")
	tk.MustQuery("select a,b from t1 use index(idx) where b>1 and c is not null;").Check(testkit.Rows("3 3"))
	tk.MustExec("commit")
	tk.MustExec("admin check table t1;")

	// Test insert and update with untouched index.
	tk.MustExec("drop table if exists t1")
	tk.MustExec("create table t1 (a int,b int,c int,index idx(b));")
	tk.MustExec("begin;")
	tk.MustExec("insert into t1 values (1, 1, 1), (2, 2, 2);")
	tk.MustExec("update t1 set c=c+1 where a=1;")
	tk.MustQuery("select * from t1 use index(idx);").Check(testkit.Rows("1 1 2", "2 2 2"))
	tk.MustExec("commit")
	tk.MustExec("admin check table t1;")

	// Test insert and update with untouched unique index.
	tk.MustExec("drop table if exists t1")
	tk.MustExec("create table t1 (a int,b int,c int,unique index idx(b));")
	tk.MustExec("begin;")
	tk.MustExec("insert into t1 values (1, 1, 1), (2, 2, 2);")
	tk.MustExec("update t1 set c=c+1 where a=1;")
	tk.MustQuery("select * from t1 use index(idx);").Check(testkit.Rows("1 1 2", "2 2 2"))
	tk.MustExec("commit")
	tk.MustExec("admin check table t1;")

	// Test update with 2 index, one untouched, the other index is touched.
	tk.MustExec("drop table if exists t1")
	tk.MustExec("create table t1 (a int,b int,c int,unique index idx1(a), index idx2(b));")
	tk.MustExec("insert into t1 values (1, 1, 1);")
	tk.MustExec("update t1 set b=b+1 where a=1;")
	tk.MustQuery("select * from t1 use index(idx2);").Check(testkit.Rows("1 2 1"))
	tk.MustExec("admin check table t1;")
}

func TestForUpdateUntouchedIndex(t *testing.T) {
	store, clean := testkit.CreateMockStore(t)
	defer clean()
	tk := testkit.NewTestKit(t, store)
	tk.MustExec("use test")
	tk.MustExec("drop table if exists t")

	checkFunc := func() {
		tk.MustExec("begin")
		tk.MustExec("insert into t values ('a', 1), ('b', 3), ('a', 2) on duplicate key update b = b + 1;")
		tk.MustExec("commit")
		tk.MustExec("admin check table t")

		// Test for autocommit
		tk.MustExec("set autocommit=0")
		tk.MustExec("insert into t values ('a', 1), ('b', 3), ('a', 2) on duplicate key update b = b + 1;")
		tk.MustExec("set autocommit=1")
		tk.MustExec("admin check table t")
	}

	// Test for primary key.
	tk.MustExec("create table t (a varchar(10) primary key,b int)")
	checkFunc()

	// Test for unique key.
	tk.MustExec("drop table if exists t")
	tk.MustExec("create table t (a varchar(10),b int, unique index(a))")
	checkFunc()

	// Test for on duplicate update also conflict too.
	tk.MustExec("drop table if exists t")
	tk.MustExec("create table t (a int,b int, unique index(a))")
	tk.MustExec("begin")
	_, err := tk.Exec("insert into t values (1, 1), (2, 2), (1, 3) on duplicate key update a = a + 1;")
	require.NotNil(t, err)
	require.EqualError(t, err, "[kv:1062]Duplicate entry '2' for key 'a'")
	tk.MustExec("commit")
	tk.MustExec("admin check table t")
}

func TestUpdateScanningHandles(t *testing.T) {
	store, clean := testkit.CreateMockStore(t)
	defer clean()
	tk := testkit.NewTestKit(t, store)
	tk.MustExec("use test")
	tk.MustExec("drop table if exists t;")
	tk.MustExec("create table t(a int primary key, b int);")
	tk.MustExec("begin")
	var insertSQL string
	for i := 2; i < 10000; i++ {
		if i == 2 {
			insertSQL += fmt.Sprintf("(%d, %d)", i, i)
		} else {
			insertSQL += fmt.Sprintf(",(%d, %d)", i, i)
		}
	}
	tk.MustExec(fmt.Sprintf("insert into t values %s;", insertSQL))
	tk.MustExec("commit;")

	tk.MustExec("set tidb_distsql_scan_concurrency = 1;")
	tk.MustExec("set tidb_index_lookup_join_concurrency = 1;")
	tk.MustExec("set tidb_projection_concurrency=1;")
	tk.MustExec("set tidb_init_chunk_size=1;")
	tk.MustExec("set tidb_max_chunk_size=32;")

	tk.MustExec("begin")
	tk.MustExec("insert into t values (1, 1);")
	tk.MustExec("update /*+ INL_JOIN(t1) */ t t1, (select a, b from t) t2 set t1.b = t2.b where t1.a = t2.a + 1000;")
	result := tk.MustQuery("select a, a-b from t where a > 1000 and a - b != 1000;")
	require.Len(t, result.Rows(), 0)
	tk.MustExec("rollback;")
}

// See https://github.com/pingcap/tidb/issues/19136
func TestForApplyAndUnionScan(t *testing.T) {
	store, clean := testkit.CreateMockStore(t)
	defer clean()
	tk := testkit.NewTestKit(t, store)
	tk.MustExec("use test")
	tk.MustExec("drop table if exists t")

	tk.MustExec("create table t ( c_int int, c_str varchar(40), primary key(c_int, c_str) )")
	tk.MustExec("begin")
	tk.MustExec("insert into t values (1, 'amazing almeida'), (2, 'boring bardeen'), (3, 'busy wescoff')")
	tk.MustQuery("select c_int, (select t1.c_int from t t1 where t1.c_int = 3 and t1.c_int > t.c_int order by t1.c_int limit 1) x from t").Check(testkit.Rows("1 3", "2 3", "3 <nil>"))
	tk.MustExec("commit")
	tk.MustQuery("select c_int, (select t1.c_int from t t1 where t1.c_int = 3 and t1.c_int > t.c_int order by t1.c_int limit 1) x from t").Check(testkit.Rows("1 3", "2 3", "3 <nil>"))

	// See https://github.com/pingcap/tidb/issues/19435
	tk.MustExec("drop table if exists t, t1")
	tk.MustExec("create table t1(c_int int)")
	tk.MustExec("create table t(c_int int)")
	tk.MustExec("insert into t values(1),(2),(3),(4),(5),(6),(7),(8),(9)")
	tk.MustExec("begin")
	tk.MustExec("insert into t1 values(18)")
	tk.MustQuery("select (select min(t1.c_int) from t1 where t1.c_int > t.c_int), (select max(t1.c_int) from t1 where t1.c_int> t.c_int), (select sum(t1.c_int) from t1 where t1.c_int> t.c_int) from t").Check(testkit.Rows("18 18 18", "18 18 18", "18 18 18", "18 18 18", "18 18 18", "18 18 18", "18 18 18", "18 18 18", "18 18 18"))
	tk.MustExec("rollback")

	// See https://github.com/pingcap/tidb/issues/19431
	tk.MustExec("DROP TABLE IF EXISTS `t`")
	tk.MustExec("CREATE TABLE `t` ( `c_int` int(11) NOT NULL, `c_str` varchar(40) NOT NULL, `c_datetime` datetime NOT NULL, PRIMARY KEY (`c_int`,`c_str`,`c_datetime`), KEY `c_str` (`c_str`)) ENGINE=InnoDB DEFAULT CHARSET=utf8mb4 COLLATE=utf8mb4_bin;")
	tk.MustExec("INSERT INTO `t` VALUES (1,'cool pasteur','2020-04-21 19:01:04'),(3,'friendly stonebraker','2020-06-09 18:58:00'),(5,'happy shannon','2020-02-29 21:39:08'),(6,'competent torvalds','2020-05-24 04:18:45'),(7,'fervent kapitsa','2020-05-21 16:58:12'),(8,'quirky jennings','2020-03-12 12:52:58'),(9,'adoring swartz','2020-04-19 02:20:32'),(14,'intelligent keller','2020-01-08 09:47:42'),(15,'vibrant zhukovsky','2020-04-15 15:15:55'),(18,'keen chatterjee','2020-02-09 06:39:31'),(20,'elastic gauss','2020-03-01 13:34:06'),(21,'affectionate margulis','2020-06-20 10:20:29'),(27,'busy keldysh','2020-05-21 09:10:45'),(31,'flamboyant banach','2020-03-04 21:28:44'),(39,'keen banach','2020-06-09 03:07:57'),(41,'nervous gagarin','2020-06-12 23:43:04'),(47,'wonderful chebyshev','2020-04-15 14:51:17'),(50,'reverent brahmagupta','2020-06-25 21:50:52'),(52,'suspicious elbakyan','2020-05-28 04:55:34'),(55,'epic lichterman','2020-05-16 19:24:09'),(57,'determined taussig','2020-06-18 22:51:37')")
	tk.MustExec("DROP TABLE IF EXISTS `t1`")
	tk.MustExec("CREATE TABLE `t1` ( `c_int` int(11) DEFAULT NULL, `c_str` varchar(40) NOT NULL, `c_datetime` datetime DEFAULT NULL, PRIMARY KEY (`c_str`)) ENGINE=InnoDB DEFAULT CHARSET=utf8mb4 COLLATE=utf8mb4_bin")
	tk.MustExec("INSERT INTO `t1` VALUES (19,'nervous johnson','2020-05-04 13:15:19'),(22,'pedantic tu','2020-02-19 09:32:44'),(24,'wizardly robinson','2020-02-03 18:39:36'),(33,'eager stonebraker','2020-05-03 08:20:54'),(34,'zen taussig','2020-06-29 01:18:48'),(36,'epic ganguly','2020-04-23 17:25:13'),(38,'objective euclid','2020-05-21 01:04:27'),(40,'infallible hodgkin','2020-05-07 03:52:52'),(43,'wizardly hellman','2020-04-11 20:20:05'),(46,'inspiring hoover','2020-06-28 14:47:34'),(48,'amazing cerf','2020-05-15 08:04:32'),(49,'objective hermann','2020-04-25 18:01:06'),(51,'upbeat spence','2020-01-27 21:59:54'),(53,'hardcore nightingale','2020-01-20 18:57:37'),(54,'silly hellman','2020-06-24 00:22:47'),(56,'elastic driscoll','2020-02-27 22:46:57'),(58,'nifty buck','2020-03-12 03:56:16')")
	tk.MustExec("begin")
	tk.MustExec("insert into t values (59, 'suspicious feistel', '2020-01-29 19:52:14')")
	tk.MustExec("insert into t1 values (60, 'practical thompson', '2020-03-25 04:33:10')")
	tk.MustQuery("select c_int, c_str from t where (select count(*) from t1 where t1.c_int in (t.c_int, t.c_int + 2, t.c_int + 10)) > 2").Check(testkit.Rows())
	tk.MustExec("rollback")
}

<<<<<<< HEAD
func TestIssue28073(t *testing.T) {
	store, clean := testkit.CreateMockStore(t)
	defer clean()
	tk := testkit.NewTestKit(t, store)
	tk.MustExec("use test")
	tk.MustExec("drop table if exists t1, t2")
	tk.MustExec("create table t1 (c_int int, c_str varchar(40), primary key (c_int, c_str) , key(c_int)) partition by hash (c_int) partitions 4")
	tk.MustExec("create table t2 like t1")
	tk.MustExec("insert into t1 values (1, 'flamboyant mcclintock')")
	tk.MustExec("insert into t2 select * from t1")

	tk.MustExec("begin")
	tk.MustExec("insert into t2 (c_int, c_str) values (2, 'romantic grothendieck')")
	tk.MustQuery("select * from t2 left join t1 on t1.c_int = t2.c_int for update").Sort().Check(
		testkit.Rows(
			"1 flamboyant mcclintock 1 flamboyant mcclintock",
			"2 romantic grothendieck <nil> <nil>",
		))
	tk.MustExec("commit")

	// Check no key is written to table ID 0
	txn, err := store.Begin()
	require.NoError(t, err)
	start := tablecodec.EncodeTablePrefix(0)
	end := tablecodec.EncodeTablePrefix(1)
	iter, err := txn.Iter(start, end)
	require.NoError(t, err)

	exist := false
	for iter.Valid() {
		require.Nil(t, iter.Next())
		exist = true
		break
	}
	require.False(t, exist)
=======
func BenchmarkUnionScanRead(b *testing.B) {
	store, clean := testkit.CreateMockStore(b)
	defer clean()

	tk := testkit.NewTestKit(b, store)
	tk.MustExec("use test")
	tk.MustExec(`create table t_us (
c1 varchar(10),
c2 varchar(30),
c3 varchar(1),
c4 varchar(12),
c5 varchar(10),
c6 datetime);`)
	tk.MustExec(`begin;`)
	for i := 0; i < 8000; i++ {
		tk.MustExec("insert into t_us values ('54321', '1234', '1', '000000', '7518', '2014-05-08')")
	}

	b.ReportAllocs()
	b.ResetTimer()
	for i := 0; i < b.N; i++ {
		tk.MustQuery("select * from t_us where c1 = '12345'").Check(testkit.Rows())
	}
	b.StopTimer()
}

func TestBenchDaily(t *testing.T) {
	benchdaily.Run(
		executor.BenchmarkReadLastLinesOfHugeLine,
		BenchmarkUnionScanRead,
	)
>>>>>>> 171a3548
}<|MERGE_RESOLUTION|>--- conflicted
+++ resolved
@@ -18,11 +18,8 @@
 	"fmt"
 	"testing"
 
-<<<<<<< HEAD
+	"github.com/pingcap/tidb/executor"
 	"github.com/pingcap/tidb/tablecodec"
-=======
-	"github.com/pingcap/tidb/executor"
->>>>>>> 171a3548
 	"github.com/pingcap/tidb/testkit"
 	"github.com/pingcap/tidb/util/benchdaily"
 	"github.com/stretchr/testify/require"
@@ -423,7 +420,6 @@
 	tk.MustExec("rollback")
 }
 
-<<<<<<< HEAD
 func TestIssue28073(t *testing.T) {
 	store, clean := testkit.CreateMockStore(t)
 	defer clean()
@@ -459,7 +455,8 @@
 		break
 	}
 	require.False(t, exist)
-=======
+}
+
 func BenchmarkUnionScanRead(b *testing.B) {
 	store, clean := testkit.CreateMockStore(b)
 	defer clean()
@@ -491,5 +488,4 @@
 		executor.BenchmarkReadLastLinesOfHugeLine,
 		BenchmarkUnionScanRead,
 	)
->>>>>>> 171a3548
 }