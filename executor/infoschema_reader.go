--- conflicted
+++ resolved
@@ -2114,16 +2114,12 @@
 			return nil, err
 		}
 	}
-<<<<<<< HEAD
-	reader := stmtsummary.NewStmtSummaryReader(user, isSuper, e.columns, instanceAddr)
+	user := sctx.GetSessionVars().User
+	reader := stmtsummary.NewStmtSummaryReader(user, hasPriv(sctx, mysql.ProcessPriv), e.columns, instanceAddr)
 	if e.extractor.Enable {
 		checker := stmtsummary.NewStmtSummaryChecker(e.extractor.Digests)
 		reader.SetChecker(checker)
 	}
-=======
-	user := sctx.GetSessionVars().User
-	reader := stmtsummary.NewStmtSummaryReader(user, hasPriv(sctx, mysql.ProcessPriv), e.columns, instanceAddr)
->>>>>>> fa52d566
 	var rows [][]types.Datum
 	switch e.table.Name.O {
 	case infoschema.TableStatementsSummary,
