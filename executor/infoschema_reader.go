--- conflicted
+++ resolved
@@ -19,11 +19,8 @@
 	"sort"
 	"strings"
 
-<<<<<<< HEAD
 	"github.com/cznic/mathutil"
-=======
 	"github.com/pingcap/parser/charset"
->>>>>>> 649dfdd2
 	"github.com/pingcap/parser/model"
 	"github.com/pingcap/parser/mysql"
 	"github.com/pingcap/tidb/infoschema"
@@ -243,7 +240,6 @@
 	return rows, nil
 }
 
-<<<<<<< HEAD
 // DDLJobsReaderExec executes DDLJobs information retrieving.
 type DDLJobsReaderExec struct {
 	baseExecutor
@@ -342,7 +338,8 @@
 	}
 	req.AppendString(10, job.State.String())
 	req.AppendString(11, job.Query)
-=======
+}
+
 func dataForEngines() (rows [][]types.Datum) {
 	rows = append(rows,
 		types.MakeDatums(
@@ -389,5 +386,4 @@
 		)
 	}
 	return records
->>>>>>> 649dfdd2
 }