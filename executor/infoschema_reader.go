--- conflicted
+++ resolved
@@ -1888,7 +1888,6 @@
 					if err != nil {
 						return errors.Trace(err)
 					}
-<<<<<<< HEAD
 					for _, ev := range resp.Kvs {
 						id := string(ev.Key)[len(prefix):]
 						if len(tiflashInstances) > 0 && !tiflashInstances.Exist(id) {
@@ -1904,23 +1903,6 @@
 					}
 					e.initialized = true
 					return nil
-=======
-					url := fmt.Sprintf("%s://%s", util.InternalHTTPSchema(), ev.Value)
-					req, err := http.NewRequest(http.MethodGet, url, nil)
-					if err != nil {
-						return errors.Trace(err)
-					}
-					_, err = util.InternalHTTPClient().Do(req)
-					if err != nil {
-						sctx.GetSessionVars().StmtCtx.AppendWarning(err)
-						continue
-					}
-					e.instanceInfos = append(e.instanceInfos, tiflashInstanceInfo{
-						id:  id,
-						url: url,
-					})
-					e.instanceCount += 1
->>>>>>> 60172ca6
 				}
 				return errors.Errorf("Etcd client not found")
 			}
