--- conflicted
+++ resolved
@@ -139,13 +139,10 @@
 			err = e.setDataForClusterProcessList(sctx)
 		case infoschema.TableUserPrivileges:
 			e.setDataFromUserPrivileges(sctx)
-<<<<<<< HEAD
 		case infoschema.TableTiKVRegionPeers:
 			err = e.setDataForTikVRegionPeers(sctx)
-=======
 		case infoschema.TableTiKVRegionStatus:
 			err = e.setDataForTiKVRegionStatus(sctx)
->>>>>>> 63e6f319
 		case infoschema.TableTiDBHotRegions:
 			err = e.setDataForTiDBHotRegions(sctx)
 		case infoschema.TableConstraints:
