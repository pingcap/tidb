// Copyright 2020 PingCAP, Inc.
//
// Licensed under the Apache License, Version 2.0 (the "License");
// you may not use this file except in compliance with the License.
// You may obtain a copy of the License at
//
//     http://www.apache.org/licenses/LICENSE-2.0
//
// Unless required by applicable law or agreed to in writing, software
// distributed under the License is distributed on an "AS IS" BASIS,
// WITHOUT WARRANTIES OR CONDITIONS OF ANY KIND, either express or implied.
// See the License for the specific language governing permissions and
// limitations under the License.

package executor

import (
	"bytes"
	"context"
	"encoding/hex"
	"encoding/json"
	"fmt"
	"io"
	"net/http"
	"sort"
	"strconv"
	"strings"
	"sync"
	"time"

	"github.com/cznic/mathutil"
	"github.com/pingcap/errors"
	"github.com/pingcap/failpoint"
	"github.com/pingcap/kvproto/pkg/deadlock"
	"github.com/pingcap/tidb/ddl/label"
	"github.com/pingcap/tidb/ddl/placement"
	"github.com/pingcap/tidb/domain"
	"github.com/pingcap/tidb/domain/infosync"
	"github.com/pingcap/tidb/errno"
	"github.com/pingcap/tidb/expression"
	"github.com/pingcap/tidb/infoschema"
	"github.com/pingcap/tidb/kv"
	"github.com/pingcap/tidb/meta/autoid"
	"github.com/pingcap/tidb/parser/ast"
	"github.com/pingcap/tidb/parser/charset"
	"github.com/pingcap/tidb/parser/model"
	"github.com/pingcap/tidb/parser/mysql"
	"github.com/pingcap/tidb/parser/terror"
	plannercore "github.com/pingcap/tidb/planner/core"
	"github.com/pingcap/tidb/privilege"
	"github.com/pingcap/tidb/session/txninfo"
	"github.com/pingcap/tidb/sessionctx"
	"github.com/pingcap/tidb/sessionctx/variable"
	"github.com/pingcap/tidb/statistics"
	"github.com/pingcap/tidb/store/helper"
	"github.com/pingcap/tidb/table"
	"github.com/pingcap/tidb/types"
	binaryJson "github.com/pingcap/tidb/types/json"
	"github.com/pingcap/tidb/util"
	"github.com/pingcap/tidb/util/chunk"
	"github.com/pingcap/tidb/util/collate"
	"github.com/pingcap/tidb/util/deadlockhistory"
	"github.com/pingcap/tidb/util/keydecoder"
	"github.com/pingcap/tidb/util/logutil"
	"github.com/pingcap/tidb/util/pdapi"
	"github.com/pingcap/tidb/util/resourcegrouptag"
	"github.com/pingcap/tidb/util/sem"
	"github.com/pingcap/tidb/util/set"
	"github.com/pingcap/tidb/util/sqlexec"
	"github.com/pingcap/tidb/util/stmtsummary"
	"github.com/pingcap/tidb/util/stringutil"
	"go.etcd.io/etcd/clientv3"
	"go.uber.org/zap"
)

type memtableRetriever struct {
	dummyCloser
	table       *model.TableInfo
	columns     []*model.ColumnInfo
	rows        [][]types.Datum
	rowIdx      int
	retrieved   bool
	initialized bool
}

// retrieve implements the infoschemaRetriever interface
func (e *memtableRetriever) retrieve(ctx context.Context, sctx sessionctx.Context) ([][]types.Datum, error) {
	if e.table.Name.O == infoschema.TableClusterInfo && !hasPriv(sctx, mysql.ProcessPriv) {
		return nil, plannercore.ErrSpecificAccessDenied.GenWithStackByArgs("PROCESS")
	}
	if e.retrieved {
		return nil, nil
	}

	// Cache the ret full rows in schemataRetriever
	if !e.initialized {
		is := sctx.GetInfoSchema().(infoschema.InfoSchema)
		dbs := is.AllSchemas()
		sort.Sort(infoschema.SchemasSorter(dbs))
		var err error
		switch e.table.Name.O {
		case infoschema.TableSchemata:
			e.setDataFromSchemata(sctx, dbs)
		case infoschema.TableStatistics:
			e.setDataForStatistics(sctx, dbs)
		case infoschema.TableTables:
			err = e.setDataFromTables(ctx, sctx, dbs)
		case infoschema.TableReferConst:
			err = e.setDataFromReferConst(ctx, sctx, dbs)
		case infoschema.TableSequences:
			e.setDataFromSequences(sctx, dbs)
		case infoschema.TablePartitions:
			err = e.setDataFromPartitions(ctx, sctx, dbs)
		case infoschema.TableClusterInfo:
			err = e.dataForTiDBClusterInfo(sctx)
		case infoschema.TableAnalyzeStatus:
			e.setDataForAnalyzeStatus(sctx)
		case infoschema.TableTiDBIndexes:
			e.setDataFromIndexes(sctx, dbs)
		case infoschema.TableViews:
			e.setDataFromViews(sctx, dbs)
		case infoschema.TableEngines:
			e.setDataFromEngines()
		case infoschema.TableCharacterSets:
			e.setDataFromCharacterSets()
		case infoschema.TableCollations:
			e.setDataFromCollations()
		case infoschema.TableKeyColumn:
			e.setDataFromKeyColumnUsage(sctx, dbs)
		case infoschema.TableMetricTables:
			e.setDataForMetricTables(sctx)
		case infoschema.TableProfiling:
			e.setDataForPseudoProfiling(sctx)
		case infoschema.TableCollationCharacterSetApplicability:
			e.dataForCollationCharacterSetApplicability()
		case infoschema.TableProcesslist:
			e.setDataForProcessList(sctx)
		case infoschema.ClusterTableProcesslist:
			err = e.setDataForClusterProcessList(sctx)
		case infoschema.TableUserPrivileges:
			e.setDataFromUserPrivileges(sctx)
		case infoschema.TableTiKVRegionStatus:
			err = e.setDataForTiKVRegionStatus(sctx)
		case infoschema.TableTiKVRegionPeers:
			err = e.setDataForTikVRegionPeers(sctx)
		case infoschema.TableTiDBHotRegions:
			err = e.setDataForTiDBHotRegions(sctx)
		case infoschema.TableConstraints:
			e.setDataFromTableConstraints(sctx, dbs)
		case infoschema.TableSessionVar:
			err = e.setDataFromSessionVar(sctx)
		case infoschema.TableTiDBServersInfo:
			err = e.setDataForServersInfo(sctx)
		case infoschema.TableTiFlashReplica:
			e.dataForTableTiFlashReplica(sctx, dbs)
		case infoschema.TableTiKVStoreStatus:
			err = e.dataForTiKVStoreStatus(sctx)
		case infoschema.TableStatementsSummaryEvicted,
			infoschema.ClusterTableStatementsSummaryEvicted:
			err = e.setDataForStatementsSummaryEvicted(sctx)
		case infoschema.TablePlacementPolicy:
			err = e.setDataForPlacementPolicy(sctx)
		case infoschema.TableClientErrorsSummaryGlobal,
			infoschema.TableClientErrorsSummaryByUser,
			infoschema.TableClientErrorsSummaryByHost:
			err = e.setDataForClientErrorsSummary(sctx, e.table.Name.O)
		case infoschema.TableRegionLabel:
			err = e.setDataForRegionLabel(sctx)
<<<<<<< HEAD
		case infoschema.TableTrxSummary,
			infoschema.ClusterTableTrxSummary:
			_ = e.setDataForTrxSummary(sctx)
=======
		case infoschema.TablePlacementRules:
			err = e.setDataFromPlacementRules(ctx, sctx, dbs)
>>>>>>> 81c3013f
		}
		if err != nil {
			return nil, err
		}
		e.initialized = true
	}

	// Adjust the amount of each return
	maxCount := 1024
	retCount := maxCount
	if e.rowIdx+maxCount > len(e.rows) {
		retCount = len(e.rows) - e.rowIdx
		e.retrieved = true
	}
	ret := make([][]types.Datum, retCount)
	for i := e.rowIdx; i < e.rowIdx+retCount; i++ {
		ret[i-e.rowIdx] = e.rows[i]
	}
	e.rowIdx += retCount
	return adjustColumns(ret, e.columns, e.table), nil
}

func getRowCountAllTable(ctx context.Context, sctx sessionctx.Context) (map[int64]uint64, error) {
	exec := sctx.(sqlexec.RestrictedSQLExecutor)
	stmt, err := exec.ParseWithParams(ctx, "select table_id, count from mysql.stats_meta")
	if err != nil {
		return nil, err
	}
	rows, _, err := exec.ExecRestrictedStmt(ctx, stmt)
	if err != nil {
		return nil, err
	}

	rowCountMap := make(map[int64]uint64, len(rows))
	for _, row := range rows {
		tableID := row.GetInt64(0)
		rowCnt := row.GetUint64(1)
		rowCountMap[tableID] = rowCnt
	}
	return rowCountMap, nil
}

type tableHistID struct {
	tableID int64
	histID  int64
}

func getColLengthAllTables(ctx context.Context, sctx sessionctx.Context) (map[tableHistID]uint64, error) {
	exec := sctx.(sqlexec.RestrictedSQLExecutor)
	stmt, err := exec.ParseWithParams(ctx, "select table_id, hist_id, tot_col_size from mysql.stats_histograms where is_index = 0")
	if err != nil {
		return nil, err
	}
	rows, _, err := exec.ExecRestrictedStmt(ctx, stmt)
	if err != nil {
		return nil, err
	}

	colLengthMap := make(map[tableHistID]uint64, len(rows))
	for _, row := range rows {
		tableID := row.GetInt64(0)
		histID := row.GetInt64(1)
		totalSize := row.GetInt64(2)
		if totalSize < 0 {
			totalSize = 0
		}
		colLengthMap[tableHistID{tableID: tableID, histID: histID}] = uint64(totalSize)
	}
	return colLengthMap, nil
}

func getDataAndIndexLength(info *model.TableInfo, physicalID int64, rowCount uint64, columnLengthMap map[tableHistID]uint64) (uint64, uint64) {
	columnLength := make(map[string]uint64, len(info.Columns))
	for _, col := range info.Columns {
		if col.State != model.StatePublic {
			continue
		}
		length := col.FieldType.StorageLength()
		if length != types.VarStorageLen {
			columnLength[col.Name.L] = rowCount * uint64(length)
		} else {
			length := columnLengthMap[tableHistID{tableID: physicalID, histID: col.ID}]
			columnLength[col.Name.L] = length
		}
	}
	dataLength, indexLength := uint64(0), uint64(0)
	for _, length := range columnLength {
		dataLength += length
	}
	for _, idx := range info.Indices {
		if idx.State != model.StatePublic {
			continue
		}
		for _, col := range idx.Columns {
			if col.Length == types.UnspecifiedLength {
				indexLength += columnLength[col.Name.L]
			} else {
				indexLength += rowCount * uint64(col.Length)
			}
		}
	}
	return dataLength, indexLength
}

type statsCache struct {
	mu         sync.RWMutex
	modifyTime time.Time
	tableRows  map[int64]uint64
	colLength  map[tableHistID]uint64
}

var tableStatsCache = &statsCache{}

// TableStatsCacheExpiry is the expiry time for table stats cache.
var TableStatsCacheExpiry = 3 * time.Second

func (c *statsCache) get(ctx context.Context, sctx sessionctx.Context) (map[int64]uint64, map[tableHistID]uint64, error) {
	c.mu.RLock()
	if time.Since(c.modifyTime) < TableStatsCacheExpiry {
		tableRows, colLength := c.tableRows, c.colLength
		c.mu.RUnlock()
		return tableRows, colLength, nil
	}
	c.mu.RUnlock()

	c.mu.Lock()
	defer c.mu.Unlock()
	if time.Since(c.modifyTime) < TableStatsCacheExpiry {
		return c.tableRows, c.colLength, nil
	}
	tableRows, err := getRowCountAllTable(ctx, sctx)
	if err != nil {
		return nil, nil, err
	}
	colLength, err := getColLengthAllTables(ctx, sctx)
	if err != nil {
		return nil, nil, err
	}

	c.tableRows = tableRows
	c.colLength = colLength
	c.modifyTime = time.Now()
	return tableRows, colLength, nil
}

func getAutoIncrementID(ctx sessionctx.Context, schema *model.DBInfo, tblInfo *model.TableInfo) (int64, error) {
	is := ctx.GetInfoSchema().(infoschema.InfoSchema)
	tbl, err := is.TableByName(schema.Name, tblInfo.Name)
	if err != nil {
		return 0, err
	}
	return tbl.Allocators(ctx).Get(autoid.RowIDAllocType).Base() + 1, nil
}

func hasPriv(ctx sessionctx.Context, priv mysql.PrivilegeType) bool {
	pm := privilege.GetPrivilegeManager(ctx)
	if pm == nil {
		// internal session created with createSession doesn't has the PrivilegeManager. For most experienced cases before,
		// we use it like this:
		// ```
		// checker := privilege.GetPrivilegeManager(ctx)
		// if checker != nil && !checker.RequestVerification(ctx.GetSessionVars().ActiveRoles, schema.Name.L, table.Name.L, "", mysql.AllPrivMask) {
		//	  continue
		// }
		// do something.
		// ```
		// So once the privilege manager is nil, it's a signature of internal sql, so just passing the checker through.
		return true
	}
	return pm.RequestVerification(ctx.GetSessionVars().ActiveRoles, "", "", "", priv)
}

func (e *memtableRetriever) setDataFromSchemata(ctx sessionctx.Context, schemas []*model.DBInfo) {
	checker := privilege.GetPrivilegeManager(ctx)
	rows := make([][]types.Datum, 0, len(schemas))

	for _, schema := range schemas {

		charset := mysql.DefaultCharset
		collation := mysql.DefaultCollationName

		if len(schema.Charset) > 0 {
			charset = schema.Charset // Overwrite default
		}

		if len(schema.Collate) > 0 {
			collation = schema.Collate // Overwrite default
		}

		if checker != nil && !checker.RequestVerification(ctx.GetSessionVars().ActiveRoles, schema.Name.L, "", "", mysql.AllPrivMask) {
			continue
		}
		record := types.MakeDatums(
			infoschema.CatalogVal, // CATALOG_NAME
			schema.Name.O,         // SCHEMA_NAME
			charset,               // DEFAULT_CHARACTER_SET_NAME
			collation,             // DEFAULT_COLLATION_NAME
			nil,
		)
		rows = append(rows, record)
	}
	e.rows = rows
}

func (e *memtableRetriever) setDataForStatistics(ctx sessionctx.Context, schemas []*model.DBInfo) {
	checker := privilege.GetPrivilegeManager(ctx)
	for _, schema := range schemas {
		for _, table := range schema.Tables {
			if checker != nil && !checker.RequestVerification(ctx.GetSessionVars().ActiveRoles, schema.Name.L, table.Name.L, "", mysql.AllPrivMask) {
				continue
			}
			e.setDataForStatisticsInTable(schema, table)
		}
	}
}

func (e *memtableRetriever) setDataForStatisticsInTable(schema *model.DBInfo, table *model.TableInfo) {
	var rows [][]types.Datum
	if table.PKIsHandle {
		for _, col := range table.Columns {
			if mysql.HasPriKeyFlag(col.Flag) {
				record := types.MakeDatums(
					infoschema.CatalogVal, // TABLE_CATALOG
					schema.Name.O,         // TABLE_SCHEMA
					table.Name.O,          // TABLE_NAME
					"0",                   // NON_UNIQUE
					schema.Name.O,         // INDEX_SCHEMA
					"PRIMARY",             // INDEX_NAME
					1,                     // SEQ_IN_INDEX
					col.Name.O,            // COLUMN_NAME
					"A",                   // COLLATION
					0,                     // CARDINALITY
					nil,                   // SUB_PART
					nil,                   // PACKED
					"",                    // NULLABLE
					"BTREE",               // INDEX_TYPE
					"",                    // COMMENT
					"",                    // INDEX_COMMENT
					"YES",                 // IS_VISIBLE
					nil,                   // Expression
				)
				rows = append(rows, record)
			}
		}
	}
	nameToCol := make(map[string]*model.ColumnInfo, len(table.Columns))
	for _, c := range table.Columns {
		nameToCol[c.Name.L] = c
	}
	for _, index := range table.Indices {
		nonUnique := "1"
		if index.Unique {
			nonUnique = "0"
		}
		for i, key := range index.Columns {
			col := nameToCol[key.Name.L]
			nullable := "YES"
			if mysql.HasNotNullFlag(col.Flag) {
				nullable = ""
			}

			visible := "YES"
			if index.Invisible {
				visible = "NO"
			}

			colName := col.Name.O
			var expression interface{}
			expression = nil
			tblCol := table.Columns[col.Offset]
			if tblCol.Hidden {
				colName = "NULL"
				expression = tblCol.GeneratedExprString
			}

			record := types.MakeDatums(
				infoschema.CatalogVal, // TABLE_CATALOG
				schema.Name.O,         // TABLE_SCHEMA
				table.Name.O,          // TABLE_NAME
				nonUnique,             // NON_UNIQUE
				schema.Name.O,         // INDEX_SCHEMA
				index.Name.O,          // INDEX_NAME
				i+1,                   // SEQ_IN_INDEX
				colName,               // COLUMN_NAME
				"A",                   // COLLATION
				0,                     // CARDINALITY
				nil,                   // SUB_PART
				nil,                   // PACKED
				nullable,              // NULLABLE
				"BTREE",               // INDEX_TYPE
				"",                    // COMMENT
				"",                    // INDEX_COMMENT
				visible,               // IS_VISIBLE
				expression,            // Expression
			)
			rows = append(rows, record)
		}
	}
	e.rows = append(e.rows, rows...)
}

func (e *memtableRetriever) setDataFromReferConst(ctx context.Context, sctx sessionctx.Context, schemas []*model.DBInfo) error {
	checker := privilege.GetPrivilegeManager(sctx)
	var rows [][]types.Datum
	for _, schema := range schemas {
		for _, table := range schema.Tables {
			if !table.IsBaseTable() {
				continue
			}
			if checker != nil && !checker.RequestVerification(sctx.GetSessionVars().ActiveRoles, schema.Name.L, table.Name.L, "", mysql.AllPrivMask) {
				continue
			}
			for _, fk := range table.ForeignKeys {
				updateRule, deleteRule := "NO ACTION", "NO ACTION"
				if ast.ReferOptionType(fk.OnUpdate) != 0 {
					updateRule = ast.ReferOptionType(fk.OnUpdate).String()
				}
				if ast.ReferOptionType(fk.OnDelete) != 0 {
					deleteRule = ast.ReferOptionType(fk.OnDelete).String()
				}
				record := types.MakeDatums(
					infoschema.CatalogVal, // CONSTRAINT_CATALOG
					schema.Name.O,         // CONSTRAINT_SCHEMA
					fk.Name.O,             // CONSTRAINT_NAME
					infoschema.CatalogVal, // UNIQUE_CONSTRAINT_CATALOG
					schema.Name.O,         // UNIQUE_CONSTRAINT_SCHEMA
					"PRIMARY",             // UNIQUE_CONSTRAINT_NAME
					"NONE",                // MATCH_OPTION
					updateRule,            // UPDATE_RULE
					deleteRule,            // DELETE_RULE
					table.Name.O,          // TABLE_NAME
					fk.RefTable.O,         // REFERENCED_TABLE_NAME
				)
				rows = append(rows, record)
			}
		}
	}
	e.rows = rows
	return nil
}

func (e *memtableRetriever) setDataFromTables(ctx context.Context, sctx sessionctx.Context, schemas []*model.DBInfo) error {
	tableRowsMap, colLengthMap, err := tableStatsCache.get(ctx, sctx)
	if err != nil {
		return err
	}

	checker := privilege.GetPrivilegeManager(sctx)

	var rows [][]types.Datum
	createTimeTp := mysql.TypeDatetime
	for _, schema := range schemas {
		for _, table := range schema.Tables {
			collation := table.Collate
			if collation == "" {
				collation = mysql.DefaultCollationName
			}
			createTime := types.NewTime(types.FromGoTime(table.GetUpdateTime()), createTimeTp, types.DefaultFsp)

			createOptions := ""

			if checker != nil && !checker.RequestVerification(sctx.GetSessionVars().ActiveRoles, schema.Name.L, table.Name.L, "", mysql.AllPrivMask) {
				continue
			}
			pkType := "NONCLUSTERED"
			if !table.IsView() {
				if table.GetPartitionInfo() != nil {
					createOptions = "partitioned"
				}
				var autoIncID interface{}
				hasAutoIncID, _ := infoschema.HasAutoIncrementColumn(table)
				if hasAutoIncID {
					autoIncID, err = getAutoIncrementID(sctx, schema, table)
					if err != nil {
						return err
					}
				}

				var rowCount, dataLength, indexLength uint64
				if table.GetPartitionInfo() == nil {
					rowCount = tableRowsMap[table.ID]
					dataLength, indexLength = getDataAndIndexLength(table, table.ID, rowCount, colLengthMap)
				} else {
					for _, pi := range table.GetPartitionInfo().Definitions {
						rowCount += tableRowsMap[pi.ID]
						parDataLen, parIndexLen := getDataAndIndexLength(table, pi.ID, tableRowsMap[pi.ID], colLengthMap)
						dataLength += parDataLen
						indexLength += parIndexLen
					}
				}
				avgRowLength := uint64(0)
				if rowCount != 0 {
					avgRowLength = dataLength / rowCount
				}
				tableType := "BASE TABLE"
				if util.IsSystemView(schema.Name.L) {
					tableType = "SYSTEM VIEW"
				}
				if table.IsSequence() {
					tableType = "SEQUENCE"
					if rowCount == 0 {
						rowCount = 1
					}
				}
				if table.PKIsHandle || table.IsCommonHandle {
					pkType = "CLUSTERED"
				}
				shardingInfo := infoschema.GetShardingInfo(schema, table)
				record := types.MakeDatums(
					infoschema.CatalogVal, // TABLE_CATALOG
					schema.Name.O,         // TABLE_SCHEMA
					table.Name.O,          // TABLE_NAME
					tableType,             // TABLE_TYPE
					"InnoDB",              // ENGINE
					uint64(10),            // VERSION
					"Compact",             // ROW_FORMAT
					rowCount,              // TABLE_ROWS
					avgRowLength,          // AVG_ROW_LENGTH
					dataLength,            // DATA_LENGTH
					uint64(0),             // MAX_DATA_LENGTH
					indexLength,           // INDEX_LENGTH
					uint64(0),             // DATA_FREE
					autoIncID,             // AUTO_INCREMENT
					createTime,            // CREATE_TIME
					nil,                   // UPDATE_TIME
					nil,                   // CHECK_TIME
					collation,             // TABLE_COLLATION
					nil,                   // CHECKSUM
					createOptions,         // CREATE_OPTIONS
					table.Comment,         // TABLE_COMMENT
					table.ID,              // TIDB_TABLE_ID
					shardingInfo,          // TIDB_ROW_ID_SHARDING_INFO
					pkType,                // TIDB_PK_TYPE
				)
				rows = append(rows, record)
			} else {
				record := types.MakeDatums(
					infoschema.CatalogVal, // TABLE_CATALOG
					schema.Name.O,         // TABLE_SCHEMA
					table.Name.O,          // TABLE_NAME
					"VIEW",                // TABLE_TYPE
					nil,                   // ENGINE
					nil,                   // VERSION
					nil,                   // ROW_FORMAT
					nil,                   // TABLE_ROWS
					nil,                   // AVG_ROW_LENGTH
					nil,                   // DATA_LENGTH
					nil,                   // MAX_DATA_LENGTH
					nil,                   // INDEX_LENGTH
					nil,                   // DATA_FREE
					nil,                   // AUTO_INCREMENT
					createTime,            // CREATE_TIME
					nil,                   // UPDATE_TIME
					nil,                   // CHECK_TIME
					nil,                   // TABLE_COLLATION
					nil,                   // CHECKSUM
					nil,                   // CREATE_OPTIONS
					"VIEW",                // TABLE_COMMENT
					table.ID,              // TIDB_TABLE_ID
					nil,                   // TIDB_ROW_ID_SHARDING_INFO
					pkType,                // TIDB_PK_TYPE
				)
				rows = append(rows, record)
			}
		}
	}
	e.rows = rows
	return nil
}

func (e *hugeMemTableRetriever) setDataForColumns(ctx context.Context, sctx sessionctx.Context) error {
	checker := privilege.GetPrivilegeManager(sctx)
	e.rows = e.rows[:0]
	batch := 1024
	for ; e.dbsIdx < len(e.dbs); e.dbsIdx++ {
		schema := e.dbs[e.dbsIdx]
		for e.tblIdx < len(schema.Tables) {
			table := schema.Tables[e.tblIdx]
			e.tblIdx++
			if checker != nil && !checker.RequestVerification(sctx.GetSessionVars().ActiveRoles, schema.Name.L, table.Name.L, "", mysql.AllPrivMask) {
				continue
			}

			e.dataForColumnsInTable(ctx, sctx, schema, table)
			if len(e.rows) >= batch {
				return nil
			}
		}
		e.tblIdx = 0
	}
	return nil
}

func (e *hugeMemTableRetriever) dataForColumnsInTable(ctx context.Context, sctx sessionctx.Context, schema *model.DBInfo, tbl *model.TableInfo) {
	if err := tryFillViewColumnType(ctx, sctx, sctx.GetInfoSchema().(infoschema.InfoSchema), schema.Name, tbl); err != nil {
		sctx.GetSessionVars().StmtCtx.AppendWarning(err)
		return
	}
	for i, col := range tbl.Columns {
		if col.Hidden {
			continue
		}
		var charMaxLen, charOctLen, numericPrecision, numericScale, datetimePrecision interface{}
		colLen, decimal := col.Flen, col.Decimal
		defaultFlen, defaultDecimal := mysql.GetDefaultFieldLengthAndDecimal(col.Tp)
		if decimal == types.UnspecifiedLength {
			decimal = defaultDecimal
		}
		if colLen == types.UnspecifiedLength {
			colLen = defaultFlen
		}
		if col.Tp == mysql.TypeSet {
			// Example: In MySQL set('a','bc','def','ghij') has length 13, because
			// len('a')+len('bc')+len('def')+len('ghij')+len(ThreeComma)=13
			// Reference link: https://bugs.mysql.com/bug.php?id=22613
			colLen = 0
			for _, ele := range col.Elems {
				colLen += len(ele)
			}
			if len(col.Elems) != 0 {
				colLen += (len(col.Elems) - 1)
			}
			charMaxLen = colLen
			charOctLen = calcCharOctLength(colLen, col.Charset)
		} else if col.Tp == mysql.TypeEnum {
			// Example: In MySQL enum('a', 'ab', 'cdef') has length 4, because
			// the longest string in the enum is 'cdef'
			// Reference link: https://bugs.mysql.com/bug.php?id=22613
			colLen = 0
			for _, ele := range col.Elems {
				if len(ele) > colLen {
					colLen = len(ele)
				}
			}
			charMaxLen = colLen
			charOctLen = calcCharOctLength(colLen, col.Charset)
		} else if types.IsString(col.Tp) {
			charMaxLen = colLen
			charOctLen = calcCharOctLength(colLen, col.Charset)
		} else if types.IsTypeFractionable(col.Tp) {
			datetimePrecision = decimal
		} else if types.IsTypeNumeric(col.Tp) {
			numericPrecision = colLen
			if col.Tp != mysql.TypeFloat && col.Tp != mysql.TypeDouble {
				numericScale = decimal
			} else if decimal != -1 {
				numericScale = decimal
			}
		}
		columnType := col.FieldType.InfoSchemaStr()
		columnDesc := table.NewColDesc(table.ToColumn(col))
		var columnDefault interface{}
		if columnDesc.DefaultValue != nil {
			columnDefault = fmt.Sprintf("%v", columnDesc.DefaultValue)
		}
		record := types.MakeDatums(
			infoschema.CatalogVal,                // TABLE_CATALOG
			schema.Name.O,                        // TABLE_SCHEMA
			tbl.Name.O,                           // TABLE_NAME
			col.Name.O,                           // COLUMN_NAME
			i+1,                                  // ORIGINAL_POSITION
			columnDefault,                        // COLUMN_DEFAULT
			columnDesc.Null,                      // IS_NULLABLE
			types.TypeToStr(col.Tp, col.Charset), // DATA_TYPE
			charMaxLen,                           // CHARACTER_MAXIMUM_LENGTH
			charOctLen,                           // CHARACTER_OCTET_LENGTH
			numericPrecision,                     // NUMERIC_PRECISION
			numericScale,                         // NUMERIC_SCALE
			datetimePrecision,                    // DATETIME_PRECISION
			columnDesc.Charset,                   // CHARACTER_SET_NAME
			columnDesc.Collation,                 // COLLATION_NAME
			columnType,                           // COLUMN_TYPE
			columnDesc.Key,                       // COLUMN_KEY
			columnDesc.Extra,                     // EXTRA
			"select,insert,update,references",    // PRIVILEGES
			columnDesc.Comment,                   // COLUMN_COMMENT
			col.GeneratedExprString,              // GENERATION_EXPRESSION
		)
		e.rows = append(e.rows, record)
	}
}

func calcCharOctLength(lenInChar int, cs string) int {
	lenInBytes := lenInChar
	if desc, err := charset.GetCharsetInfo(cs); err == nil {
		lenInBytes = desc.Maxlen * lenInChar
	}
	return lenInBytes
}

func (e *memtableRetriever) setDataFromPartitions(ctx context.Context, sctx sessionctx.Context, schemas []*model.DBInfo) error {
	tableRowsMap, colLengthMap, err := tableStatsCache.get(ctx, sctx)
	if err != nil {
		return err
	}
	checker := privilege.GetPrivilegeManager(sctx)
	var rows [][]types.Datum
	createTimeTp := mysql.TypeDatetime
	for _, schema := range schemas {
		for _, table := range schema.Tables {
			if checker != nil && !checker.RequestVerification(sctx.GetSessionVars().ActiveRoles, schema.Name.L, table.Name.L, "", mysql.SelectPriv) {
				continue
			}
			createTime := types.NewTime(types.FromGoTime(table.GetUpdateTime()), createTimeTp, types.DefaultFsp)

			var rowCount, dataLength, indexLength uint64
			if table.GetPartitionInfo() == nil {
				rowCount = tableRowsMap[table.ID]
				dataLength, indexLength = getDataAndIndexLength(table, table.ID, rowCount, colLengthMap)
				avgRowLength := uint64(0)
				if rowCount != 0 {
					avgRowLength = dataLength / rowCount
				}
				record := types.MakeDatums(
					infoschema.CatalogVal, // TABLE_CATALOG
					schema.Name.O,         // TABLE_SCHEMA
					table.Name.O,          // TABLE_NAME
					nil,                   // PARTITION_NAME
					nil,                   // SUBPARTITION_NAME
					nil,                   // PARTITION_ORDINAL_POSITION
					nil,                   // SUBPARTITION_ORDINAL_POSITION
					nil,                   // PARTITION_METHOD
					nil,                   // SUBPARTITION_METHOD
					nil,                   // PARTITION_EXPRESSION
					nil,                   // SUBPARTITION_EXPRESSION
					nil,                   // PARTITION_DESCRIPTION
					rowCount,              // TABLE_ROWS
					avgRowLength,          // AVG_ROW_LENGTH
					dataLength,            // DATA_LENGTH
					nil,                   // MAX_DATA_LENGTH
					indexLength,           // INDEX_LENGTH
					nil,                   // DATA_FREE
					createTime,            // CREATE_TIME
					nil,                   // UPDATE_TIME
					nil,                   // CHECK_TIME
					nil,                   // CHECKSUM
					nil,                   // PARTITION_COMMENT
					nil,                   // NODEGROUP
					nil,                   // TABLESPACE_NAME
					nil,                   // TIDB_PARTITION_ID
				)
				rows = append(rows, record)
			} else {
				for i, pi := range table.GetPartitionInfo().Definitions {
					rowCount = tableRowsMap[pi.ID]
					dataLength, indexLength = getDataAndIndexLength(table, pi.ID, tableRowsMap[pi.ID], colLengthMap)

					avgRowLength := uint64(0)
					if rowCount != 0 {
						avgRowLength = dataLength / rowCount
					}

					var partitionDesc string
					if table.Partition.Type == model.PartitionTypeRange {
						partitionDesc = strings.Join(pi.LessThan, ",")
					} else if table.Partition.Type == model.PartitionTypeList {
						if len(pi.InValues) > 0 {
							buf := bytes.NewBuffer(nil)
							if len(pi.InValues[0]) == 1 {
								for i, vs := range pi.InValues {
									if i > 0 {
										buf.WriteString(",")
									}
									buf.WriteString(vs[0])
								}
							} else if len(pi.InValues[0]) > 1 {
								for i, vs := range pi.InValues {
									if i > 0 {
										buf.WriteString(",")
									}
									buf.WriteString("(")
									buf.WriteString(strings.Join(vs, ","))
									buf.WriteString(")")
								}
							}
							partitionDesc = buf.String()
						}
					}

					partitionMethod := table.Partition.Type.String()
					partitionExpr := table.Partition.Expr
					if table.Partition.Type == model.PartitionTypeRange && len(table.Partition.Columns) > 0 {
						partitionMethod = "RANGE COLUMNS"
						partitionExpr = table.Partition.Columns[0].String()
					} else if table.Partition.Type == model.PartitionTypeList && len(table.Partition.Columns) > 0 {
						partitionMethod = "LIST COLUMNS"
						buf := bytes.NewBuffer(nil)
						for i, col := range table.Partition.Columns {
							if i > 0 {
								buf.WriteString(",")
							}
							buf.WriteString(col.String())
						}
						partitionExpr = buf.String()
					}

					record := types.MakeDatums(
						infoschema.CatalogVal, // TABLE_CATALOG
						schema.Name.O,         // TABLE_SCHEMA
						table.Name.O,          // TABLE_NAME
						pi.Name.O,             // PARTITION_NAME
						nil,                   // SUBPARTITION_NAME
						i+1,                   // PARTITION_ORDINAL_POSITION
						nil,                   // SUBPARTITION_ORDINAL_POSITION
						partitionMethod,       // PARTITION_METHOD
						nil,                   // SUBPARTITION_METHOD
						partitionExpr,         // PARTITION_EXPRESSION
						nil,                   // SUBPARTITION_EXPRESSION
						partitionDesc,         // PARTITION_DESCRIPTION
						rowCount,              // TABLE_ROWS
						avgRowLength,          // AVG_ROW_LENGTH
						dataLength,            // DATA_LENGTH
						uint64(0),             // MAX_DATA_LENGTH
						indexLength,           // INDEX_LENGTH
						uint64(0),             // DATA_FREE
						createTime,            // CREATE_TIME
						nil,                   // UPDATE_TIME
						nil,                   // CHECK_TIME
						nil,                   // CHECKSUM
						pi.Comment,            // PARTITION_COMMENT
						nil,                   // NODEGROUP
						nil,                   // TABLESPACE_NAME
						pi.ID,                 // TIDB_PARTITION_ID
					)
					rows = append(rows, record)
				}
			}
		}
	}
	e.rows = rows
	return nil
}

func (e *memtableRetriever) setDataFromIndexes(ctx sessionctx.Context, schemas []*model.DBInfo) {
	checker := privilege.GetPrivilegeManager(ctx)
	var rows [][]types.Datum
	for _, schema := range schemas {
		for _, tb := range schema.Tables {
			if checker != nil && !checker.RequestVerification(ctx.GetSessionVars().ActiveRoles, schema.Name.L, tb.Name.L, "", mysql.AllPrivMask) {
				continue
			}

			if tb.PKIsHandle {
				var pkCol *model.ColumnInfo
				for _, col := range tb.Cols() {
					if mysql.HasPriKeyFlag(col.Flag) {
						pkCol = col
						break
					}
				}
				record := types.MakeDatums(
					schema.Name.O, // TABLE_SCHEMA
					tb.Name.O,     // TABLE_NAME
					0,             // NON_UNIQUE
					"PRIMARY",     // KEY_NAME
					1,             // SEQ_IN_INDEX
					pkCol.Name.O,  // COLUMN_NAME
					nil,           // SUB_PART
					"",            // INDEX_COMMENT
					nil,           // Expression
					0,             // INDEX_ID
					"YES",         // IS_VISIBLE
					"YES",         // CLUSTERED
				)
				rows = append(rows, record)
			}
			for _, idxInfo := range tb.Indices {
				if idxInfo.State != model.StatePublic {
					continue
				}
				isClustered := "NO"
				if tb.IsCommonHandle && idxInfo.Primary {
					isClustered = "YES"
				}
				for i, col := range idxInfo.Columns {
					nonUniq := 1
					if idxInfo.Unique {
						nonUniq = 0
					}
					var subPart interface{}
					if col.Length != types.UnspecifiedLength {
						subPart = col.Length
					}
					colName := col.Name.O
					var expression interface{}
					expression = nil
					tblCol := tb.Columns[col.Offset]
					if tblCol.Hidden {
						colName = "NULL"
						expression = tblCol.GeneratedExprString
					}
					visible := "YES"
					if idxInfo.Invisible {
						visible = "NO"
					}
					record := types.MakeDatums(
						schema.Name.O,   // TABLE_SCHEMA
						tb.Name.O,       // TABLE_NAME
						nonUniq,         // NON_UNIQUE
						idxInfo.Name.O,  // KEY_NAME
						i+1,             // SEQ_IN_INDEX
						colName,         // COLUMN_NAME
						subPart,         // SUB_PART
						idxInfo.Comment, // INDEX_COMMENT
						expression,      // Expression
						idxInfo.ID,      // INDEX_ID
						visible,         // IS_VISIBLE
						isClustered,     // CLUSTERED
					)
					rows = append(rows, record)
				}
			}
		}
	}
	e.rows = rows
}

func (e *memtableRetriever) setDataFromViews(ctx sessionctx.Context, schemas []*model.DBInfo) {
	checker := privilege.GetPrivilegeManager(ctx)
	var rows [][]types.Datum
	for _, schema := range schemas {
		for _, table := range schema.Tables {
			if !table.IsView() {
				continue
			}
			collation := table.Collate
			charset := table.Charset
			if collation == "" {
				collation = mysql.DefaultCollationName
			}
			if charset == "" {
				charset = mysql.DefaultCharset
			}
			if checker != nil && !checker.RequestVerification(ctx.GetSessionVars().ActiveRoles, schema.Name.L, table.Name.L, "", mysql.AllPrivMask) {
				continue
			}
			record := types.MakeDatums(
				infoschema.CatalogVal,           // TABLE_CATALOG
				schema.Name.O,                   // TABLE_SCHEMA
				table.Name.O,                    // TABLE_NAME
				table.View.SelectStmt,           // VIEW_DEFINITION
				table.View.CheckOption.String(), // CHECK_OPTION
				"NO",                            // IS_UPDATABLE
				table.View.Definer.String(),     // DEFINER
				table.View.Security.String(),    // SECURITY_TYPE
				charset,                         // CHARACTER_SET_CLIENT
				collation,                       // COLLATION_CONNECTION
			)
			rows = append(rows, record)
		}
	}
	e.rows = rows
}

func (e *memtableRetriever) dataForTiKVStoreStatus(ctx sessionctx.Context) (err error) {
	tikvStore, ok := ctx.GetStore().(helper.Storage)
	if !ok {
		return errors.New("Information about TiKV store status can be gotten only when the storage is TiKV")
	}
	tikvHelper := &helper.Helper{
		Store:       tikvStore,
		RegionCache: tikvStore.GetRegionCache(),
	}
	storesStat, err := tikvHelper.GetStoresStat()
	if err != nil {
		return err
	}
	for _, storeStat := range storesStat.Stores {
		row := make([]types.Datum, len(infoschema.TableTiKVStoreStatusCols))
		row[0].SetInt64(storeStat.Store.ID)
		row[1].SetString(storeStat.Store.Address, mysql.DefaultCollationName)
		row[2].SetInt64(storeStat.Store.State)
		row[3].SetString(storeStat.Store.StateName, mysql.DefaultCollationName)
		data, err := json.Marshal(storeStat.Store.Labels)
		if err != nil {
			return err
		}
		bj := binaryJson.BinaryJSON{}
		if err = bj.UnmarshalJSON(data); err != nil {
			return err
		}
		row[4].SetMysqlJSON(bj)
		row[5].SetString(storeStat.Store.Version, mysql.DefaultCollationName)
		row[6].SetString(storeStat.Status.Capacity, mysql.DefaultCollationName)
		row[7].SetString(storeStat.Status.Available, mysql.DefaultCollationName)
		row[8].SetInt64(storeStat.Status.LeaderCount)
		row[9].SetFloat64(storeStat.Status.LeaderWeight)
		row[10].SetFloat64(storeStat.Status.LeaderScore)
		row[11].SetInt64(storeStat.Status.LeaderSize)
		row[12].SetInt64(storeStat.Status.RegionCount)
		row[13].SetFloat64(storeStat.Status.RegionWeight)
		row[14].SetFloat64(storeStat.Status.RegionScore)
		row[15].SetInt64(storeStat.Status.RegionSize)
		startTs := types.NewTime(types.FromGoTime(storeStat.Status.StartTs), mysql.TypeDatetime, types.DefaultFsp)
		row[16].SetMysqlTime(startTs)
		lastHeartbeatTs := types.NewTime(types.FromGoTime(storeStat.Status.LastHeartbeatTs), mysql.TypeDatetime, types.DefaultFsp)
		row[17].SetMysqlTime(lastHeartbeatTs)
		row[18].SetString(storeStat.Status.Uptime, mysql.DefaultCollationName)
		if sem.IsEnabled() {
			// Patch out IP addresses etc if the user does not have the RESTRICTED_TABLES_ADMIN privilege
			checker := privilege.GetPrivilegeManager(ctx)
			if checker == nil || !checker.RequestDynamicVerification(ctx.GetSessionVars().ActiveRoles, "RESTRICTED_TABLES_ADMIN", false) {
				row[1].SetString(strconv.FormatInt(storeStat.Store.ID, 10), mysql.DefaultCollationName)
				row[1].SetNull()
				row[6].SetNull()
				row[7].SetNull()
				row[16].SetNull()
				row[18].SetNull()
			}
		}
		e.rows = append(e.rows, row)
	}
	return nil
}

// DDLJobsReaderExec executes DDLJobs information retrieving.
type DDLJobsReaderExec struct {
	baseExecutor
	DDLJobRetriever

	cacheJobs []*model.Job
	is        infoschema.InfoSchema
}

// Open implements the Executor Next interface.
func (e *DDLJobsReaderExec) Open(ctx context.Context) error {
	if err := e.baseExecutor.Open(ctx); err != nil {
		return err
	}
	txn, err := e.ctx.Txn(true)
	if err != nil {
		return err
	}
	e.DDLJobRetriever.is = e.is
	e.activeRoles = e.ctx.GetSessionVars().ActiveRoles
	err = e.DDLJobRetriever.initial(txn)
	if err != nil {
		return err
	}
	return nil
}

// Next implements the Executor Next interface.
func (e *DDLJobsReaderExec) Next(ctx context.Context, req *chunk.Chunk) error {
	req.GrowAndReset(e.maxChunkSize)
	checker := privilege.GetPrivilegeManager(e.ctx)
	count := 0

	// Append running DDL jobs.
	if e.cursor < len(e.runningJobs) {
		num := mathutil.Min(req.Capacity(), len(e.runningJobs)-e.cursor)
		for i := e.cursor; i < e.cursor+num; i++ {
			e.appendJobToChunk(req, e.runningJobs[i], checker)
			req.AppendString(11, e.runningJobs[i].Query)
		}
		e.cursor += num
		count += num
	}
	var err error

	// Append history DDL jobs.
	if count < req.Capacity() {
		e.cacheJobs, err = e.historyJobIter.GetLastJobs(req.Capacity()-count, e.cacheJobs)
		if err != nil {
			return err
		}
		for _, job := range e.cacheJobs {
			e.appendJobToChunk(req, job, checker)
			req.AppendString(11, job.Query)
		}
		e.cursor += len(e.cacheJobs)
	}
	return nil
}

func (e *memtableRetriever) setDataFromEngines() {
	var rows [][]types.Datum
	rows = append(rows,
		types.MakeDatums(
			"InnoDB",  // Engine
			"DEFAULT", // Support
			"Supports transactions, row-level locking, and foreign keys", // Comment
			"YES", // Transactions
			"YES", // XA
			"YES", // Savepoints
		),
	)
	e.rows = rows
}

func (e *memtableRetriever) setDataFromCharacterSets() {
	charsets := charset.GetSupportedCharsets()
	var rows = make([][]types.Datum, 0, len(charsets))
	for _, charset := range charsets {
		rows = append(rows,
			types.MakeDatums(charset.Name, charset.DefaultCollation, charset.Desc, charset.Maxlen),
		)
	}
	e.rows = rows
}

func (e *memtableRetriever) setDataFromCollations() {
	collations := collate.GetSupportedCollations()
	var rows = make([][]types.Datum, 0, len(collations))
	for _, collation := range collations {
		isDefault := ""
		if collation.IsDefault {
			isDefault = "Yes"
		}
		rows = append(rows,
			types.MakeDatums(collation.Name, collation.CharsetName, collation.ID, isDefault, "Yes", 1),
		)
	}
	e.rows = rows
}

func (e *memtableRetriever) dataForCollationCharacterSetApplicability() {
	collations := collate.GetSupportedCollations()
	var rows = make([][]types.Datum, 0, len(collations))
	for _, collation := range collations {
		rows = append(rows,
			types.MakeDatums(collation.Name, collation.CharsetName),
		)
	}
	e.rows = rows
}

func (e *memtableRetriever) dataForTiDBClusterInfo(ctx sessionctx.Context) error {
	servers, err := infoschema.GetClusterServerInfo(ctx)
	if err != nil {
		e.rows = nil
		return err
	}
	rows := make([][]types.Datum, 0, len(servers))
	for _, server := range servers {
		startTimeStr := ""
		upTimeStr := ""
		if server.StartTimestamp > 0 {
			startTime := time.Unix(server.StartTimestamp, 0)
			startTimeStr = startTime.Format(time.RFC3339)
			upTimeStr = time.Since(startTime).String()
		}
		row := types.MakeDatums(
			server.ServerType,
			server.Address,
			server.StatusAddr,
			server.Version,
			server.GitHash,
			startTimeStr,
			upTimeStr,
			server.ServerID,
		)
		if sem.IsEnabled() {
			checker := privilege.GetPrivilegeManager(ctx)
			if checker == nil || !checker.RequestDynamicVerification(ctx.GetSessionVars().ActiveRoles, "RESTRICTED_TABLES_ADMIN", false) {
				row[1].SetString(strconv.FormatUint(server.ServerID, 10), mysql.DefaultCollationName)
				row[2].SetNull()
				row[5].SetNull()
				row[6].SetNull()
			}
		}
		rows = append(rows, row)
	}
	e.rows = rows
	return nil
}

func (e *memtableRetriever) setDataFromKeyColumnUsage(ctx sessionctx.Context, schemas []*model.DBInfo) {
	checker := privilege.GetPrivilegeManager(ctx)
	rows := make([][]types.Datum, 0, len(schemas)) // The capacity is not accurate, but it is not a big problem.
	for _, schema := range schemas {
		for _, table := range schema.Tables {
			if checker != nil && !checker.RequestVerification(ctx.GetSessionVars().ActiveRoles, schema.Name.L, table.Name.L, "", mysql.AllPrivMask) {
				continue
			}
			rs := keyColumnUsageInTable(schema, table)
			rows = append(rows, rs...)
		}
	}
	e.rows = rows
}

func (e *memtableRetriever) setDataForClusterProcessList(ctx sessionctx.Context) error {
	e.setDataForProcessList(ctx)
	rows, err := infoschema.AppendHostInfoToRows(ctx, e.rows)
	if err != nil {
		return err
	}
	e.rows = rows
	return nil
}

func (e *memtableRetriever) setDataForProcessList(ctx sessionctx.Context) {
	sm := ctx.GetSessionManager()
	if sm == nil {
		return
	}

	loginUser := ctx.GetSessionVars().User
	hasProcessPriv := hasPriv(ctx, mysql.ProcessPriv)
	pl := sm.ShowProcessList()

	records := make([][]types.Datum, 0, len(pl))
	for _, pi := range pl {
		// If you have the PROCESS privilege, you can see all threads.
		// Otherwise, you can see only your own threads.
		if !hasProcessPriv && loginUser != nil && pi.User != loginUser.Username {
			continue
		}

		rows := pi.ToRow(ctx.GetSessionVars().StmtCtx.TimeZone)
		record := types.MakeDatums(rows...)
		records = append(records, record)
	}
	e.rows = records
}

func (e *memtableRetriever) setDataFromUserPrivileges(ctx sessionctx.Context) {
	pm := privilege.GetPrivilegeManager(ctx)
	// The results depend on the user querying the information.
	e.rows = pm.UserPrivilegesTable(ctx.GetSessionVars().ActiveRoles, ctx.GetSessionVars().User.Username, ctx.GetSessionVars().User.Hostname)
}

func (e *memtableRetriever) setDataForMetricTables(ctx sessionctx.Context) {
	tables := make([]string, 0, len(infoschema.MetricTableMap))
	for name := range infoschema.MetricTableMap {
		tables = append(tables, name)
	}
	sort.Strings(tables)
	rows := make([][]types.Datum, 0, len(tables))
	for _, name := range tables {
		schema := infoschema.MetricTableMap[name]
		record := types.MakeDatums(
			name,                             // METRICS_NAME
			schema.PromQL,                    // PROMQL
			strings.Join(schema.Labels, ","), // LABELS
			schema.Quantile,                  // QUANTILE
			schema.Comment,                   // COMMENT
		)
		rows = append(rows, record)
	}
	e.rows = rows
}

func keyColumnUsageInTable(schema *model.DBInfo, table *model.TableInfo) [][]types.Datum {
	var rows [][]types.Datum
	if table.PKIsHandle {
		for _, col := range table.Columns {
			if mysql.HasPriKeyFlag(col.Flag) {
				record := types.MakeDatums(
					infoschema.CatalogVal,        // CONSTRAINT_CATALOG
					schema.Name.O,                // CONSTRAINT_SCHEMA
					infoschema.PrimaryConstraint, // CONSTRAINT_NAME
					infoschema.CatalogVal,        // TABLE_CATALOG
					schema.Name.O,                // TABLE_SCHEMA
					table.Name.O,                 // TABLE_NAME
					col.Name.O,                   // COLUMN_NAME
					1,                            // ORDINAL_POSITION
					1,                            // POSITION_IN_UNIQUE_CONSTRAINT
					nil,                          // REFERENCED_TABLE_SCHEMA
					nil,                          // REFERENCED_TABLE_NAME
					nil,                          // REFERENCED_COLUMN_NAME
				)
				rows = append(rows, record)
				break
			}
		}
	}
	nameToCol := make(map[string]*model.ColumnInfo, len(table.Columns))
	for _, c := range table.Columns {
		nameToCol[c.Name.L] = c
	}
	for _, index := range table.Indices {
		var idxName string
		if index.Primary {
			idxName = infoschema.PrimaryConstraint
		} else if index.Unique {
			idxName = index.Name.O
		} else {
			// Only handle unique/primary key
			continue
		}
		for i, key := range index.Columns {
			col := nameToCol[key.Name.L]
			if col.Hidden {
				continue
			}
			record := types.MakeDatums(
				infoschema.CatalogVal, // CONSTRAINT_CATALOG
				schema.Name.O,         // CONSTRAINT_SCHEMA
				idxName,               // CONSTRAINT_NAME
				infoschema.CatalogVal, // TABLE_CATALOG
				schema.Name.O,         // TABLE_SCHEMA
				table.Name.O,          // TABLE_NAME
				col.Name.O,            // COLUMN_NAME
				i+1,                   // ORDINAL_POSITION,
				nil,                   // POSITION_IN_UNIQUE_CONSTRAINT
				nil,                   // REFERENCED_TABLE_SCHEMA
				nil,                   // REFERENCED_TABLE_NAME
				nil,                   // REFERENCED_COLUMN_NAME
			)
			rows = append(rows, record)
		}
	}
	for _, fk := range table.ForeignKeys {
		fkRefCol := ""
		if len(fk.RefCols) > 0 {
			fkRefCol = fk.RefCols[0].O
		}
		for i, key := range fk.Cols {
			col := nameToCol[key.L]
			record := types.MakeDatums(
				infoschema.CatalogVal, // CONSTRAINT_CATALOG
				schema.Name.O,         // CONSTRAINT_SCHEMA
				fk.Name.O,             // CONSTRAINT_NAME
				infoschema.CatalogVal, // TABLE_CATALOG
				schema.Name.O,         // TABLE_SCHEMA
				table.Name.O,          // TABLE_NAME
				col.Name.O,            // COLUMN_NAME
				i+1,                   // ORDINAL_POSITION,
				1,                     // POSITION_IN_UNIQUE_CONSTRAINT
				schema.Name.O,         // REFERENCED_TABLE_SCHEMA
				fk.RefTable.O,         // REFERENCED_TABLE_NAME
				fkRefCol,              // REFERENCED_COLUMN_NAME
			)
			rows = append(rows, record)
		}
	}
	return rows
}

func (e *memtableRetriever) setDataForTiKVRegionStatus(ctx sessionctx.Context) error {
	tikvStore, ok := ctx.GetStore().(helper.Storage)
	if !ok {
		return errors.New("Information about TiKV region status can be gotten only when the storage is TiKV")
	}
	tikvHelper := &helper.Helper{
		Store:       tikvStore,
		RegionCache: tikvStore.GetRegionCache(),
	}
	regionsInfo, err := tikvHelper.GetRegionsInfo()
	if err != nil {
		return err
	}
	allSchemas := ctx.GetInfoSchema().(infoschema.InfoSchema).AllSchemas()
	tableInfos := tikvHelper.GetRegionsTableInfo(regionsInfo, allSchemas)
	for _, region := range regionsInfo.Regions {
		tableList := tableInfos[region.ID]
		if len(tableList) == 0 {
			e.setNewTiKVRegionStatusCol(&region, nil)
		}
		for _, table := range tableList {
			e.setNewTiKVRegionStatusCol(&region, &table)
		}
	}
	return nil
}

func (e *memtableRetriever) setNewTiKVRegionStatusCol(region *helper.RegionInfo, table *helper.TableInfo) {
	row := make([]types.Datum, len(infoschema.TableTiKVRegionStatusCols))
	row[0].SetInt64(region.ID)
	row[1].SetString(region.StartKey, mysql.DefaultCollationName)
	row[2].SetString(region.EndKey, mysql.DefaultCollationName)
	if table != nil {
		row[3].SetInt64(table.Table.ID)
		row[4].SetString(table.DB.Name.O, mysql.DefaultCollationName)
		row[5].SetString(table.Table.Name.O, mysql.DefaultCollationName)
		if table.IsIndex {
			row[6].SetInt64(1)
			row[7].SetInt64(table.Index.ID)
			row[8].SetString(table.Index.Name.O, mysql.DefaultCollationName)
		} else {
			row[6].SetInt64(0)
		}
	}
	row[9].SetInt64(region.Epoch.ConfVer)
	row[10].SetInt64(region.Epoch.Version)
	row[11].SetUint64(region.WrittenBytes)
	row[12].SetUint64(region.ReadBytes)
	row[13].SetInt64(region.ApproximateSize)
	row[14].SetInt64(region.ApproximateKeys)
	if region.ReplicationStatus != nil {
		row[15].SetString(region.ReplicationStatus.State, mysql.DefaultCollationName)
		row[16].SetInt64(region.ReplicationStatus.StateID)
	}
	e.rows = append(e.rows, row)
}

func (e *memtableRetriever) setDataForTikVRegionPeers(ctx sessionctx.Context) error {
	tikvStore, ok := ctx.GetStore().(helper.Storage)
	if !ok {
		return errors.New("Information about TiKV region status can be gotten only when the storage is TiKV")
	}
	tikvHelper := &helper.Helper{
		Store:       tikvStore,
		RegionCache: tikvStore.GetRegionCache(),
	}
	regionsInfo, err := tikvHelper.GetRegionsInfo()
	if err != nil {
		return err
	}
	for _, region := range regionsInfo.Regions {
		e.setNewTiKVRegionPeersCols(&region)
	}
	return nil
}

func (e *memtableRetriever) setNewTiKVRegionPeersCols(region *helper.RegionInfo) {
	records := make([][]types.Datum, 0, len(region.Peers))
	pendingPeerIDSet := set.NewInt64Set()
	for _, peer := range region.PendingPeers {
		pendingPeerIDSet.Insert(peer.ID)
	}
	downPeerMap := make(map[int64]int64, len(region.DownPeers))
	for _, peerStat := range region.DownPeers {
		downPeerMap[peerStat.Peer.ID] = peerStat.DownSec
	}
	for _, peer := range region.Peers {
		row := make([]types.Datum, len(infoschema.TableTiKVRegionPeersCols))
		row[0].SetInt64(region.ID)
		row[1].SetInt64(peer.ID)
		row[2].SetInt64(peer.StoreID)
		if peer.IsLearner {
			row[3].SetInt64(1)
		} else {
			row[3].SetInt64(0)
		}
		if peer.ID == region.Leader.ID {
			row[4].SetInt64(1)
		} else {
			row[4].SetInt64(0)
		}
		if downSec, ok := downPeerMap[peer.ID]; ok {
			row[5].SetString(downPeer, mysql.DefaultCollationName)
			row[6].SetInt64(downSec)
		} else if pendingPeerIDSet.Exist(peer.ID) {
			row[5].SetString(pendingPeer, mysql.DefaultCollationName)
		} else {
			row[5].SetString(normalPeer, mysql.DefaultCollationName)
		}
		records = append(records, row)
	}
	e.rows = append(e.rows, records...)
}

const (
	normalPeer  = "NORMAL"
	pendingPeer = "PENDING"
	downPeer    = "DOWN"
)

func (e *memtableRetriever) setDataForTiDBHotRegions(ctx sessionctx.Context) error {
	tikvStore, ok := ctx.GetStore().(helper.Storage)
	if !ok {
		return errors.New("Information about hot region can be gotten only when the storage is TiKV")
	}
	allSchemas := ctx.GetInfoSchema().(infoschema.InfoSchema).AllSchemas()
	tikvHelper := &helper.Helper{
		Store:       tikvStore,
		RegionCache: tikvStore.GetRegionCache(),
	}
	metrics, err := tikvHelper.ScrapeHotInfo(pdapi.HotRead, allSchemas)
	if err != nil {
		return err
	}
	e.setDataForHotRegionByMetrics(metrics, "read")
	metrics, err = tikvHelper.ScrapeHotInfo(pdapi.HotWrite, allSchemas)
	if err != nil {
		return err
	}
	e.setDataForHotRegionByMetrics(metrics, "write")
	return nil
}

func (e *memtableRetriever) setDataForHotRegionByMetrics(metrics []helper.HotTableIndex, tp string) {
	rows := make([][]types.Datum, 0, len(metrics))
	for _, tblIndex := range metrics {
		row := make([]types.Datum, len(infoschema.TableTiDBHotRegionsCols))
		if tblIndex.IndexName != "" {
			row[1].SetInt64(tblIndex.IndexID)
			row[4].SetString(tblIndex.IndexName, mysql.DefaultCollationName)
		} else {
			row[1].SetNull()
			row[4].SetNull()
		}
		row[0].SetInt64(tblIndex.TableID)
		row[2].SetString(tblIndex.DbName, mysql.DefaultCollationName)
		row[3].SetString(tblIndex.TableName, mysql.DefaultCollationName)
		row[5].SetUint64(tblIndex.RegionID)
		row[6].SetString(tp, mysql.DefaultCollationName)
		if tblIndex.RegionMetric == nil {
			row[7].SetNull()
			row[8].SetNull()
		} else {
			row[7].SetInt64(int64(tblIndex.RegionMetric.MaxHotDegree))
			row[8].SetInt64(int64(tblIndex.RegionMetric.Count))
		}
		row[9].SetUint64(tblIndex.RegionMetric.FlowBytes)
		rows = append(rows, row)
	}
	e.rows = append(e.rows, rows...)
}

// setDataFromTableConstraints constructs data for table information_schema.constraints.See https://dev.mysql.com/doc/refman/5.7/en/table-constraints-table.html
func (e *memtableRetriever) setDataFromTableConstraints(ctx sessionctx.Context, schemas []*model.DBInfo) {
	checker := privilege.GetPrivilegeManager(ctx)
	var rows [][]types.Datum
	for _, schema := range schemas {
		for _, tbl := range schema.Tables {
			if checker != nil && !checker.RequestVerification(ctx.GetSessionVars().ActiveRoles, schema.Name.L, tbl.Name.L, "", mysql.AllPrivMask) {
				continue
			}

			if tbl.PKIsHandle {
				record := types.MakeDatums(
					infoschema.CatalogVal,     // CONSTRAINT_CATALOG
					schema.Name.O,             // CONSTRAINT_SCHEMA
					mysql.PrimaryKeyName,      // CONSTRAINT_NAME
					schema.Name.O,             // TABLE_SCHEMA
					tbl.Name.O,                // TABLE_NAME
					infoschema.PrimaryKeyType, // CONSTRAINT_TYPE
				)
				rows = append(rows, record)
			}

			for _, idx := range tbl.Indices {
				var cname, ctype string
				if idx.Primary {
					cname = mysql.PrimaryKeyName
					ctype = infoschema.PrimaryKeyType
				} else if idx.Unique {
					cname = idx.Name.O
					ctype = infoschema.UniqueKeyType
				} else {
					// The index has no constriant.
					continue
				}
				record := types.MakeDatums(
					infoschema.CatalogVal, // CONSTRAINT_CATALOG
					schema.Name.O,         // CONSTRAINT_SCHEMA
					cname,                 // CONSTRAINT_NAME
					schema.Name.O,         // TABLE_SCHEMA
					tbl.Name.O,            // TABLE_NAME
					ctype,                 // CONSTRAINT_TYPE
				)
				rows = append(rows, record)
			}
		}
	}
	e.rows = rows
}

// tableStorageStatsRetriever is used to read slow log data.
type tableStorageStatsRetriever struct {
	dummyCloser
	table         *model.TableInfo
	outputCols    []*model.ColumnInfo
	retrieved     bool
	initialized   bool
	extractor     *plannercore.TableStorageStatsExtractor
	initialTables []*initialTable
	curTable      int
	helper        *helper.Helper
	stats         helper.PDRegionStats
}

func (e *tableStorageStatsRetriever) retrieve(ctx context.Context, sctx sessionctx.Context) ([][]types.Datum, error) {
	if e.retrieved {
		return nil, nil
	}
	if !e.initialized {
		err := e.initialize(sctx)
		if err != nil {
			return nil, err
		}
	}
	if len(e.initialTables) == 0 || e.curTable >= len(e.initialTables) {
		e.retrieved = true
		return nil, nil
	}

	rows, err := e.setDataForTableStorageStats(sctx)
	if err != nil {
		return nil, err
	}
	if len(e.outputCols) == len(e.table.Columns) {
		return rows, nil
	}
	retRows := make([][]types.Datum, len(rows))
	for i, fullRow := range rows {
		row := make([]types.Datum, len(e.outputCols))
		for j, col := range e.outputCols {
			row[j] = fullRow[col.Offset]
		}
		retRows[i] = row
	}
	return retRows, nil
}

type initialTable struct {
	db string
	*model.TableInfo
}

func (e *tableStorageStatsRetriever) initialize(sctx sessionctx.Context) error {
	is := sctx.GetInfoSchema().(infoschema.InfoSchema)
	var databases []string
	schemas := e.extractor.TableSchema
	tables := e.extractor.TableName

	// If not specify the table_schema, return an error to avoid traverse all schemas and their tables.
	if len(schemas) == 0 {
		return errors.Errorf("Please specify the 'table_schema'")
	}

	// Filter the sys or memory schema.
	for schema := range schemas {
		if !util.IsMemDB(schema) {
			databases = append(databases, schema)
		}
	}

	// Privilege checker.
	checker := func(db, table string) bool {
		if pm := privilege.GetPrivilegeManager(sctx); pm != nil {
			return pm.RequestVerification(sctx.GetSessionVars().ActiveRoles, db, table, "", mysql.AllPrivMask)
		}
		return true
	}

	// Extract the tables to the initialTable.
	for _, DB := range databases {
		// The user didn't specified the table, extract all tables of this db to initialTable.
		if len(tables) == 0 {
			tbs := is.SchemaTables(model.NewCIStr(DB))
			for _, tb := range tbs {
				// For every db.table, check it's privileges.
				if checker(DB, tb.Meta().Name.L) {
					e.initialTables = append(e.initialTables, &initialTable{DB, tb.Meta()})
				}
			}
		} else {
			// The user specified the table, extract the specified tables of this db to initialTable.
			for tb := range tables {
				if tb, err := is.TableByName(model.NewCIStr(DB), model.NewCIStr(tb)); err == nil {
					// For every db.table, check it's privileges.
					if checker(DB, tb.Meta().Name.L) {
						e.initialTables = append(e.initialTables, &initialTable{DB, tb.Meta()})
					}
				}
			}
		}
	}

	// Cache the helper and return an error if PD unavailable.
	tikvStore, ok := sctx.GetStore().(helper.Storage)
	if !ok {
		return errors.Errorf("Information about TiKV region status can be gotten only when the storage is TiKV")
	}
	e.helper = helper.NewHelper(tikvStore)
	_, err := e.helper.GetPDAddr()
	if err != nil {
		return err
	}
	e.initialized = true
	return nil
}

func (e *tableStorageStatsRetriever) setDataForTableStorageStats(ctx sessionctx.Context) ([][]types.Datum, error) {
	rows := make([][]types.Datum, 0, 1024)
	count := 0
	for e.curTable < len(e.initialTables) && count < 1024 {
		table := e.initialTables[e.curTable]
		tableID := table.ID
		err := e.helper.GetPDRegionStats(tableID, &e.stats)
		if err != nil {
			return nil, err
		}
		peerCount := len(e.stats.StorePeerCount)

		record := types.MakeDatums(
			table.db,            // TABLE_SCHEMA
			table.Name.O,        // TABLE_NAME
			tableID,             // TABLE_ID
			peerCount,           // TABLE_PEER_COUNT
			e.stats.Count,       // TABLE_REGION_COUNT
			e.stats.EmptyCount,  // TABLE_EMPTY_REGION_COUNT
			e.stats.StorageSize, // TABLE_SIZE
			e.stats.StorageKeys, // TABLE_KEYS
		)
		rows = append(rows, record)
		count++
		e.curTable++
	}
	return rows, nil
}

func (e *memtableRetriever) setDataFromSessionVar(ctx sessionctx.Context) error {
	var rows [][]types.Datum
	var err error
	sessionVars := ctx.GetSessionVars()
	for _, v := range variable.GetSysVars() {
		var value string
		value, err = variable.GetSessionOrGlobalSystemVar(sessionVars, v.Name)
		if err != nil {
			return err
		}
		row := types.MakeDatums(v.Name, value)
		rows = append(rows, row)
	}
	e.rows = rows
	return nil
}

// dataForAnalyzeStatusHelper is a helper function which can be used in show_stats.go
func dataForAnalyzeStatusHelper(sctx sessionctx.Context) (rows [][]types.Datum) {
	checker := privilege.GetPrivilegeManager(sctx)
	for _, job := range statistics.GetAllAnalyzeJobs() {
		job.Lock()
		var startTime, endTime interface{}
		if job.StartTime.IsZero() {
			startTime = nil
		} else {
			startTime = types.NewTime(types.FromGoTime(job.StartTime), mysql.TypeDatetime, 0)
		}
		if job.EndTime.IsZero() {
			endTime = nil
		} else {
			endTime = types.NewTime(types.FromGoTime(job.EndTime), mysql.TypeDatetime, 0)
		}
		if checker == nil || checker.RequestVerification(sctx.GetSessionVars().ActiveRoles, job.DBName, job.TableName, "", mysql.AllPrivMask) {
			rows = append(rows, types.MakeDatums(
				job.DBName,        // TABLE_SCHEMA
				job.TableName,     // TABLE_NAME
				job.PartitionName, // PARTITION_NAME
				job.JobInfo,       // JOB_INFO
				job.RowCount,      // ROW_COUNT
				startTime,         // START_TIME
				endTime,           // END_TIME
				job.State,         // STATE
			))
		}
		job.Unlock()
	}
	return
}

// setDataForAnalyzeStatus gets all the analyze jobs.
func (e *memtableRetriever) setDataForAnalyzeStatus(sctx sessionctx.Context) {
	e.rows = dataForAnalyzeStatusHelper(sctx)
}

// setDataForPseudoProfiling returns pseudo data for table profiling when system variable `profiling` is set to `ON`.
func (e *memtableRetriever) setDataForPseudoProfiling(sctx sessionctx.Context) {
	if v, ok := sctx.GetSessionVars().GetSystemVar("profiling"); ok && variable.TiDBOptOn(v) {
		row := types.MakeDatums(
			0,                      // QUERY_ID
			0,                      // SEQ
			"",                     // STATE
			types.NewDecFromInt(0), // DURATION
			types.NewDecFromInt(0), // CPU_USER
			types.NewDecFromInt(0), // CPU_SYSTEM
			0,                      // CONTEXT_VOLUNTARY
			0,                      // CONTEXT_INVOLUNTARY
			0,                      // BLOCK_OPS_IN
			0,                      // BLOCK_OPS_OUT
			0,                      // MESSAGES_SENT
			0,                      // MESSAGES_RECEIVED
			0,                      // PAGE_FAULTS_MAJOR
			0,                      // PAGE_FAULTS_MINOR
			0,                      // SWAPS
			"",                     // SOURCE_FUNCTION
			"",                     // SOURCE_FILE
			0,                      // SOURCE_LINE
		)
		e.rows = append(e.rows, row)
	}
}

func (e *memtableRetriever) setDataForServersInfo(ctx sessionctx.Context) error {
	serversInfo, err := infosync.GetAllServerInfo(context.Background())
	if err != nil {
		return err
	}
	rows := make([][]types.Datum, 0, len(serversInfo))
	for _, info := range serversInfo {
		row := types.MakeDatums(
			info.ID,              // DDL_ID
			info.IP,              // IP
			int(info.Port),       // PORT
			int(info.StatusPort), // STATUS_PORT
			info.Lease,           // LEASE
			info.Version,         // VERSION
			info.GitHash,         // GIT_HASH
			info.BinlogStatus,    // BINLOG_STATUS
			stringutil.BuildStringFromLabels(info.Labels), // LABELS
		)
		if sem.IsEnabled() {
			checker := privilege.GetPrivilegeManager(ctx)
			if checker == nil || !checker.RequestDynamicVerification(ctx.GetSessionVars().ActiveRoles, "RESTRICTED_TABLES_ADMIN", false) {
				row[1].SetNull() // clear IP
			}
		}
		rows = append(rows, row)
	}
	e.rows = rows
	return nil
}

func (e *memtableRetriever) setDataFromSequences(ctx sessionctx.Context, schemas []*model.DBInfo) {
	checker := privilege.GetPrivilegeManager(ctx)
	var rows [][]types.Datum
	for _, schema := range schemas {
		for _, table := range schema.Tables {
			if !table.IsSequence() {
				continue
			}
			if checker != nil && !checker.RequestVerification(ctx.GetSessionVars().ActiveRoles, schema.Name.L, table.Name.L, "", mysql.AllPrivMask) {
				continue
			}
			record := types.MakeDatums(
				infoschema.CatalogVal,     // TABLE_CATALOG
				schema.Name.O,             // TABLE_SCHEMA
				table.Name.O,              // TABLE_NAME
				table.Sequence.Cache,      // Cache
				table.Sequence.CacheValue, // CACHE_VALUE
				table.Sequence.Cycle,      // CYCLE
				table.Sequence.Increment,  // INCREMENT
				table.Sequence.MaxValue,   // MAXVALUE
				table.Sequence.MinValue,   // MINVALUE
				table.Sequence.Start,      // START
				table.Sequence.Comment,    // COMMENT
			)
			rows = append(rows, record)
		}
	}
	e.rows = rows
}

// dataForTableTiFlashReplica constructs data for table tiflash replica info.
func (e *memtableRetriever) dataForTableTiFlashReplica(ctx sessionctx.Context, schemas []*model.DBInfo) {
	var rows [][]types.Datum
	progressMap, err := infosync.GetTiFlashTableSyncProgress(context.Background())
	if err != nil {
		ctx.GetSessionVars().StmtCtx.AppendWarning(err)
	}
	for _, schema := range schemas {
		for _, tbl := range schema.Tables {
			if tbl.TiFlashReplica == nil {
				continue
			}
			progress := 1.0
			if !tbl.TiFlashReplica.Available {
				if pi := tbl.GetPartitionInfo(); pi != nil && len(pi.Definitions) > 0 {
					progress = 0
					for _, p := range pi.Definitions {
						if tbl.TiFlashReplica.IsPartitionAvailable(p.ID) {
							progress += 1
						} else {
							progress += progressMap[p.ID]
						}
					}
					progress = progress / float64(len(pi.Definitions))
				} else {
					progress = progressMap[tbl.ID]
				}
			}
			record := types.MakeDatums(
				schema.Name.O,                   // TABLE_SCHEMA
				tbl.Name.O,                      // TABLE_NAME
				tbl.ID,                          // TABLE_ID
				int64(tbl.TiFlashReplica.Count), // REPLICA_COUNT
				strings.Join(tbl.TiFlashReplica.LocationLabels, ","), // LOCATION_LABELS
				tbl.TiFlashReplica.Available,                         // AVAILABLE
				progress,                                             // PROGRESS
			)
			rows = append(rows, record)
		}
	}
	e.rows = rows
}

func (e *memtableRetriever) setDataForStatementsSummaryEvicted(ctx sessionctx.Context) error {
	if !hasPriv(ctx, mysql.ProcessPriv) {
		return plannercore.ErrSpecificAccessDenied.GenWithStackByArgs("PROCESS")
	}
	e.rows = stmtsummary.StmtSummaryByDigestMap.ToEvictedCountDatum()
	switch e.table.Name.O {
	case infoschema.ClusterTableStatementsSummaryEvicted:
		rows, err := infoschema.AppendHostInfoToRows(ctx, e.rows)
		if err != nil {
			return err
		}
		e.rows = rows
	}
	return nil
}

func (e *memtableRetriever) setDataForPlacementPolicy(ctx sessionctx.Context) error {
	checker := privilege.GetPrivilegeManager(ctx)
	is := ctx.GetInfoSchema().(infoschema.InfoSchema)
	var rows [][]types.Datum
	for _, bundle := range is.RuleBundles() {
		id, err := bundle.ObjectID()
		if err != nil {
			if err == placement.ErrInvalidBundleIDFormat {
				continue
			}
			return errors.Wrapf(err, "Restore bundle %s failed", bundle.ID)
		}
		// Currently, only partitions have placement rules.
		var tbName, dbName, ptName string
		skip := true
		tb, db, part := is.FindTableByPartitionID(id)
		if tb != nil && (checker == nil || checker.RequestVerification(ctx.GetSessionVars().ActiveRoles, db.Name.L, tb.Meta().Name.L, "", mysql.SelectPriv)) {
			dbName = db.Name.L
			tbName = tb.Meta().Name.L
			ptName = part.Name.L
			skip = false
		}
		failpoint.Inject("outputInvalidPlacementRules", func(val failpoint.Value) {
			if val.(bool) {
				skip = false
			}
		})
		if skip {
			continue
		}
		for _, rule := range bundle.Rules {
			constraint, err := rule.Constraints.Restore()
			if err != nil {
				return errors.Wrapf(err, "Restore rule %s in bundle %s failed", rule.ID, bundle.ID)
			}
			row := types.MakeDatums(
				bundle.ID,
				bundle.Index,
				rule.ID,
				dbName,
				tbName,
				ptName,
				nil,
				string(rule.Role),
				rule.Count,
				constraint,
			)
			rows = append(rows, row)
		}
	}
	e.rows = rows
	return nil
}

func (e *memtableRetriever) setDataForClientErrorsSummary(ctx sessionctx.Context, tableName string) error {
	// Seeing client errors should require the PROCESS privilege, with the exception of errors for your own user.
	// This is similar to information_schema.processlist, which is the closest comparison.
	hasProcessPriv := hasPriv(ctx, mysql.ProcessPriv)
	loginUser := ctx.GetSessionVars().User

	var rows [][]types.Datum
	switch tableName {
	case infoschema.TableClientErrorsSummaryGlobal:
		if !hasProcessPriv {
			return plannercore.ErrSpecificAccessDenied.GenWithStackByArgs("PROCESS")
		}
		for code, summary := range errno.GlobalStats() {
			firstSeen := types.NewTime(types.FromGoTime(summary.FirstSeen), mysql.TypeTimestamp, types.DefaultFsp)
			lastSeen := types.NewTime(types.FromGoTime(summary.LastSeen), mysql.TypeTimestamp, types.DefaultFsp)
			row := types.MakeDatums(
				int(code),                    // ERROR_NUMBER
				errno.MySQLErrName[code].Raw, // ERROR_MESSAGE
				summary.ErrorCount,           // ERROR_COUNT
				summary.WarningCount,         // WARNING_COUNT
				firstSeen,                    // FIRST_SEEN
				lastSeen,                     // LAST_SEEN
			)
			rows = append(rows, row)
		}
	case infoschema.TableClientErrorsSummaryByUser:
		for user, agg := range errno.UserStats() {
			for code, summary := range agg {
				// Allow anyone to see their own errors.
				if !hasProcessPriv && loginUser != nil && loginUser.Username != user {
					continue
				}
				firstSeen := types.NewTime(types.FromGoTime(summary.FirstSeen), mysql.TypeTimestamp, types.DefaultFsp)
				lastSeen := types.NewTime(types.FromGoTime(summary.LastSeen), mysql.TypeTimestamp, types.DefaultFsp)
				row := types.MakeDatums(
					user,                         // USER
					int(code),                    // ERROR_NUMBER
					errno.MySQLErrName[code].Raw, // ERROR_MESSAGE
					summary.ErrorCount,           // ERROR_COUNT
					summary.WarningCount,         // WARNING_COUNT
					firstSeen,                    // FIRST_SEEN
					lastSeen,                     // LAST_SEEN
				)
				rows = append(rows, row)
			}
		}
	case infoschema.TableClientErrorsSummaryByHost:
		if !hasProcessPriv {
			return plannercore.ErrSpecificAccessDenied.GenWithStackByArgs("PROCESS")
		}
		for host, agg := range errno.HostStats() {
			for code, summary := range agg {
				firstSeen := types.NewTime(types.FromGoTime(summary.FirstSeen), mysql.TypeTimestamp, types.DefaultFsp)
				lastSeen := types.NewTime(types.FromGoTime(summary.LastSeen), mysql.TypeTimestamp, types.DefaultFsp)
				row := types.MakeDatums(
					host,                         // HOST
					int(code),                    // ERROR_NUMBER
					errno.MySQLErrName[code].Raw, // ERROR_MESSAGE
					summary.ErrorCount,           // ERROR_COUNT
					summary.WarningCount,         // WARNING_COUNT
					firstSeen,                    // FIRST_SEEN
					lastSeen,                     // LAST_SEEN
				)
				rows = append(rows, row)
			}
		}
	}
	e.rows = rows
	return nil
}

func (e *memtableRetriever) setDataForTrxSummary(ctx sessionctx.Context) error {
	hasProcessPriv := hasPriv(ctx, mysql.ProcessPriv)
	if !hasProcessPriv {
		return nil
	}
	rows := txninfo.Recorder.DumpTrxSummary()
	e.rows = rows
	return nil
}

type stmtSummaryTableRetriever struct {
	dummyCloser
	table     *model.TableInfo
	columns   []*model.ColumnInfo
	retrieved bool
	extractor *plannercore.StatementsSummaryExtractor
}

// retrieve implements the infoschemaRetriever interface
func (e *stmtSummaryTableRetriever) retrieve(ctx context.Context, sctx sessionctx.Context) ([][]types.Datum, error) {
	if e.extractor.SkipRequest || e.retrieved {
		return nil, nil
	}
	e.retrieved = true

	var err error
	var instanceAddr string
	switch e.table.Name.O {
	case infoschema.ClusterTableStatementsSummary,
		infoschema.ClusterTableStatementsSummaryHistory:
		instanceAddr, err = infoschema.GetInstanceAddr(sctx)
		if err != nil {
			return nil, err
		}
	}
	user := sctx.GetSessionVars().User
	reader := stmtsummary.NewStmtSummaryReader(user, hasPriv(sctx, mysql.ProcessPriv), e.columns, instanceAddr)
	if e.extractor.Enable {
		checker := stmtsummary.NewStmtSummaryChecker(e.extractor.Digests)
		reader.SetChecker(checker)
	}
	var rows [][]types.Datum
	switch e.table.Name.O {
	case infoschema.TableStatementsSummary,
		infoschema.ClusterTableStatementsSummary:
		rows = reader.GetStmtSummaryCurrentRows()
	case infoschema.TableStatementsSummaryHistory,
		infoschema.ClusterTableStatementsSummaryHistory:
		rows = reader.GetStmtSummaryHistoryRows()
	}

	return rows, nil
}

// tidbTrxTableRetriever is the memtable retriever for the TIDB_TRX and CLUSTER_TIDB_TRX table.
type tidbTrxTableRetriever struct {
	dummyCloser
	batchRetrieverHelper
	table       *model.TableInfo
	columns     []*model.ColumnInfo
	txnInfo     []*txninfo.TxnInfo
	initialized bool
}

func (e *tidbTrxTableRetriever) retrieve(ctx context.Context, sctx sessionctx.Context) ([][]types.Datum, error) {
	if e.retrieved {
		return nil, nil
	}

	if !e.initialized {
		e.initialized = true

		sm := sctx.GetSessionManager()
		if sm == nil {
			e.retrieved = true
			return nil, nil
		}

		loginUser := sctx.GetSessionVars().User
		hasProcessPriv := hasPriv(sctx, mysql.ProcessPriv)
		infoList := sm.ShowTxnList()
		e.txnInfo = make([]*txninfo.TxnInfo, 0, len(infoList))
		for _, info := range infoList {
			// If you have the PROCESS privilege, you can see all running transactions.
			// Otherwise, you can see only your own transactions.
			if !hasProcessPriv && loginUser != nil && info.Username != loginUser.Username {
				continue
			}
			e.txnInfo = append(e.txnInfo, info)
		}

		e.batchRetrieverHelper.totalRows = len(e.txnInfo)
		e.batchRetrieverHelper.batchSize = 1024
	}

	// The current TiDB node's address is needed by the CLUSTER_TIDB_TRX table.
	var err error
	var instanceAddr string
	switch e.table.Name.O {
	case infoschema.ClusterTableTiDBTrx:
		instanceAddr, err = infoschema.GetInstanceAddr(sctx)
		if err != nil {
			return nil, err
		}
	}

	var res [][]types.Datum
	err = e.nextBatch(func(start, end int) error {
		// Before getting rows, collect the SQL digests that needs to be retrieved first.
		var sqlRetriever *expression.SQLDigestTextRetriever
		for _, c := range e.columns {
			if c.Name.O == txninfo.CurrentSQLDigestTextStr {
				if sqlRetriever == nil {
					sqlRetriever = expression.NewSQLDigestTextRetriever()
				}

				for i := start; i < end; i++ {
					sqlRetriever.SQLDigestsMap[e.txnInfo[i].CurrentSQLDigest] = ""
				}
			}
		}
		// Retrieve the SQL texts if necessary.
		if sqlRetriever != nil {
			err1 := sqlRetriever.RetrieveLocal(ctx, sctx)
			if err1 != nil {
				return errors.Trace(err1)
			}
		}

		res = make([][]types.Datum, 0, end-start)

		// Calculate rows.
		for i := start; i < end; i++ {
			row := make([]types.Datum, 0, len(e.columns))
			for _, c := range e.columns {
				if c.Name.O == util.ClusterTableInstanceColumnName {
					row = append(row, types.NewDatum(instanceAddr))
				} else if c.Name.O == txninfo.CurrentSQLDigestTextStr {
					if text, ok := sqlRetriever.SQLDigestsMap[e.txnInfo[i].CurrentSQLDigest]; ok && len(text) != 0 {
						row = append(row, types.NewDatum(text))
					} else {
						row = append(row, types.NewDatum(nil))
					}
				} else {
					row = append(row, e.txnInfo[i].ToDatum(c.Name.O))
				}
			}
			res = append(res, row)
		}

		return nil
	})

	if err != nil {
		return nil, err
	}

	return res, nil
}

// dataLockWaitsTableRetriever is the memtable retriever for the DATA_LOCK_WAITS table.
type dataLockWaitsTableRetriever struct {
	dummyCloser
	batchRetrieverHelper
	table       *model.TableInfo
	columns     []*model.ColumnInfo
	lockWaits   []*deadlock.WaitForEntry
	initialized bool
}

func (r *dataLockWaitsTableRetriever) retrieve(ctx context.Context, sctx sessionctx.Context) ([][]types.Datum, error) {
	if r.retrieved {
		return nil, nil
	}

	if !r.initialized {
		if !hasPriv(sctx, mysql.ProcessPriv) {
			return nil, plannercore.ErrSpecificAccessDenied.GenWithStackByArgs("PROCESS")
		}

		r.initialized = true
		var err error
		r.lockWaits, err = sctx.GetStore().GetLockWaits()
		if err != nil {
			r.retrieved = true
			return nil, err
		}

		r.batchRetrieverHelper.totalRows = len(r.lockWaits)
		r.batchRetrieverHelper.batchSize = 1024
	}

	var res [][]types.Datum

	err := r.nextBatch(func(start, end int) error {
		// Before getting rows, collect the SQL digests that needs to be retrieved first.
		var needDigest bool
		var needSQLText bool
		for _, c := range r.columns {
			if c.Name.O == infoschema.DataLockWaitsColumnSQLDigestText {
				needSQLText = true
			} else if c.Name.O == infoschema.DataLockWaitsColumnSQLDigest {
				needDigest = true
			}
		}

		var digests []string
		if needDigest || needSQLText {
			digests = make([]string, end-start)
			for i, lockWait := range r.lockWaits {
				digest, err := resourcegrouptag.DecodeResourceGroupTag(lockWait.ResourceGroupTag)
				if err != nil {
					// Ignore the error if failed to decode the digest from resource_group_tag. We still want to show
					// as much information as possible even we can't retrieve some of them.
					logutil.Logger(ctx).Warn("failed to decode resource group tag", zap.Error(err))
				} else {
					digests[i] = hex.EncodeToString(digest)
				}
			}
		}

		// Fetch the SQL Texts of the digests above if necessary.
		var sqlRetriever *expression.SQLDigestTextRetriever
		if needSQLText {
			sqlRetriever = expression.NewSQLDigestTextRetriever()
			for _, digest := range digests {
				if len(digest) > 0 {
					sqlRetriever.SQLDigestsMap[digest] = ""
				}
			}
			err := sqlRetriever.RetrieveGlobal(ctx, sctx)
			if err != nil {
				return errors.Trace(err)
			}
		}

		// Calculate rows.
		res = make([][]types.Datum, 0, end-start)
		for rowIdx, lockWait := range r.lockWaits[start:end] {
			row := make([]types.Datum, 0, len(r.columns))

			for _, col := range r.columns {
				switch col.Name.O {
				case infoschema.DataLockWaitsColumnKey:
					row = append(row, types.NewDatum(strings.ToUpper(hex.EncodeToString(lockWait.Key))))
				case infoschema.DataLockWaitsColumnKeyInfo:
					infoSchema := sctx.GetInfoSchema().(infoschema.InfoSchema)
					var decodedKeyStr interface{} = nil
					decodedKey, err := keydecoder.DecodeKey(lockWait.Key, infoSchema)
					if err == nil {
						decodedKeyBytes, err := json.Marshal(decodedKey)
						if err != nil {
							logutil.BgLogger().Warn("marshal decoded key info to JSON failed", zap.Error(err))
						} else {
							decodedKeyStr = string(decodedKeyBytes)
						}
					} else {
						logutil.BgLogger().Warn("decode key failed", zap.Error(err))
					}
					row = append(row, types.NewDatum(decodedKeyStr))
				case infoschema.DataLockWaitsColumnTrxID:
					row = append(row, types.NewDatum(lockWait.Txn))
				case infoschema.DataLockWaitsColumnCurrentHoldingTrxID:
					row = append(row, types.NewDatum(lockWait.WaitForTxn))
				case infoschema.DataLockWaitsColumnSQLDigest:
					digest := digests[rowIdx]
					if len(digest) == 0 {
						row = append(row, types.NewDatum(nil))
					} else {
						row = append(row, types.NewDatum(digest))
					}
				case infoschema.DataLockWaitsColumnSQLDigestText:
					text := sqlRetriever.SQLDigestsMap[digests[rowIdx]]
					if len(text) > 0 {
						row = append(row, types.NewDatum(text))
					} else {
						row = append(row, types.NewDatum(nil))
					}
				default:
					row = append(row, types.NewDatum(nil))
				}
			}

			res = append(res, row)
		}

		return nil
	})

	if err != nil {
		return nil, err
	}

	return res, nil
}

// deadlocksTableRetriever is the memtable retriever for the DEADLOCKS and CLUSTER_DEADLOCKS table.
type deadlocksTableRetriever struct {
	dummyCloser
	batchRetrieverHelper

	currentIdx          int
	currentWaitChainIdx int

	table       *model.TableInfo
	columns     []*model.ColumnInfo
	deadlocks   []*deadlockhistory.DeadlockRecord
	initialized bool
}

// nextIndexPair advances a index pair (where `idx` is the index of the DeadlockRecord, and `waitChainIdx` is the index
// of the wait chain item in the `idx`-th DeadlockRecord. This function helps iterate over each wait chain item
// in all DeadlockRecords.
func (r *deadlocksTableRetriever) nextIndexPair(idx, waitChainIdx int) (int, int) {
	waitChainIdx++
	if waitChainIdx >= len(r.deadlocks[idx].WaitChain) {
		waitChainIdx = 0
		idx++
		for idx < len(r.deadlocks) && len(r.deadlocks[idx].WaitChain) == 0 {
			idx++
		}
	}
	return idx, waitChainIdx
}

func (r *deadlocksTableRetriever) retrieve(ctx context.Context, sctx sessionctx.Context) ([][]types.Datum, error) {
	if r.retrieved {
		return nil, nil
	}

	if !r.initialized {
		if !hasPriv(sctx, mysql.ProcessPriv) {
			return nil, plannercore.ErrSpecificAccessDenied.GenWithStackByArgs("PROCESS")
		}

		r.initialized = true
		r.deadlocks = deadlockhistory.GlobalDeadlockHistory.GetAll()

		r.batchRetrieverHelper.totalRows = 0
		for _, d := range r.deadlocks {
			r.batchRetrieverHelper.totalRows += len(d.WaitChain)
		}
		r.batchRetrieverHelper.batchSize = 1024
	}

	// The current TiDB node's address is needed by the CLUSTER_DEADLOCKS table.
	var err error
	var instanceAddr string
	switch r.table.Name.O {
	case infoschema.ClusterTableDeadlocks:
		instanceAddr, err = infoschema.GetInstanceAddr(sctx)
		if err != nil {
			return nil, err
		}
	}

	infoSchema := sctx.GetInfoSchema().(infoschema.InfoSchema)

	var res [][]types.Datum

	err = r.nextBatch(func(start, end int) error {
		// Before getting rows, collect the SQL digests that needs to be retrieved first.
		var sqlRetriever *expression.SQLDigestTextRetriever
		for _, c := range r.columns {
			if c.Name.O == deadlockhistory.ColCurrentSQLDigestTextStr {
				if sqlRetriever == nil {
					sqlRetriever = expression.NewSQLDigestTextRetriever()
				}

				idx, waitChainIdx := r.currentIdx, r.currentWaitChainIdx
				for i := start; i < end; i++ {
					if idx >= len(r.deadlocks) {
						return errors.New("reading information_schema.(cluster_)deadlocks table meets corrupted index")
					}

					sqlRetriever.SQLDigestsMap[r.deadlocks[idx].WaitChain[waitChainIdx].SQLDigest] = ""
					// Step to the next entry
					idx, waitChainIdx = r.nextIndexPair(idx, waitChainIdx)
				}
			}
		}
		// Retrieve the SQL texts if necessary.
		if sqlRetriever != nil {
			err1 := sqlRetriever.RetrieveGlobal(ctx, sctx)
			if err1 != nil {
				return errors.Trace(err1)
			}
		}

		res = make([][]types.Datum, 0, end-start)

		for i := start; i < end; i++ {
			if r.currentIdx >= len(r.deadlocks) {
				return errors.New("reading information_schema.(cluster_)deadlocks table meets corrupted index")
			}

			row := make([]types.Datum, 0, len(r.columns))
			deadlock := r.deadlocks[r.currentIdx]
			waitChainItem := deadlock.WaitChain[r.currentWaitChainIdx]

			for _, c := range r.columns {
				if c.Name.O == util.ClusterTableInstanceColumnName {
					row = append(row, types.NewDatum(instanceAddr))
				} else if c.Name.O == deadlockhistory.ColCurrentSQLDigestTextStr {
					if text, ok := sqlRetriever.SQLDigestsMap[waitChainItem.SQLDigest]; ok && len(text) > 0 {
						row = append(row, types.NewDatum(text))
					} else {
						row = append(row, types.NewDatum(nil))
					}
				} else if c.Name.O == deadlockhistory.ColKeyInfoStr {
					value := types.NewDatum(nil)
					if len(waitChainItem.Key) > 0 {
						decodedKey, err := keydecoder.DecodeKey(waitChainItem.Key, infoSchema)
						if err == nil {
							decodedKeyJSON, err := json.Marshal(decodedKey)
							if err != nil {
								logutil.BgLogger().Warn("marshal decoded key info to JSON failed", zap.Error(err))
							} else {
								value = types.NewDatum(string(decodedKeyJSON))
							}
						} else {
							logutil.BgLogger().Warn("decode key failed", zap.Error(err))
						}
					}
					row = append(row, value)
				} else {
					row = append(row, deadlock.ToDatum(r.currentWaitChainIdx, c.Name.O))
				}
			}

			res = append(res, row)
			// Step to the next entry
			r.currentIdx, r.currentWaitChainIdx = r.nextIndexPair(r.currentIdx, r.currentWaitChainIdx)
		}

		return nil
	})

	if err != nil {
		return nil, err
	}

	return res, nil
}

type hugeMemTableRetriever struct {
	dummyCloser
	table       *model.TableInfo
	columns     []*model.ColumnInfo
	retrieved   bool
	initialized bool
	rows        [][]types.Datum
	dbs         []*model.DBInfo
	dbsIdx      int
	tblIdx      int
}

// retrieve implements the infoschemaRetriever interface
func (e *hugeMemTableRetriever) retrieve(ctx context.Context, sctx sessionctx.Context) ([][]types.Datum, error) {
	if e.retrieved {
		return nil, nil
	}

	if !e.initialized {
		is := sctx.GetInfoSchema().(infoschema.InfoSchema)
		dbs := is.AllSchemas()
		sort.Sort(infoschema.SchemasSorter(dbs))
		e.dbs = dbs
		e.initialized = true
		e.rows = make([][]types.Datum, 0, 1024)
	}

	var err error
	switch e.table.Name.O {
	case infoschema.TableColumns:
		err = e.setDataForColumns(ctx, sctx)
	}
	if err != nil {
		return nil, err
	}
	e.retrieved = len(e.rows) == 0

	return adjustColumns(e.rows, e.columns, e.table), nil
}

func adjustColumns(input [][]types.Datum, outColumns []*model.ColumnInfo, table *model.TableInfo) [][]types.Datum {
	if table.Name.O == infoschema.TableStatementsSummary {
		return input
	}
	if len(outColumns) == len(table.Columns) {
		return input
	}
	rows := make([][]types.Datum, len(input))
	for i, fullRow := range input {
		row := make([]types.Datum, len(outColumns))
		for j, col := range outColumns {
			row[j] = fullRow[col.Offset]
		}
		rows[i] = row
	}
	return rows
}

// TiFlashSystemTableRetriever is used to read system table from tiflash.
type TiFlashSystemTableRetriever struct {
	dummyCloser
	table         *model.TableInfo
	outputCols    []*model.ColumnInfo
	instanceCount int
	instanceIdx   int
	instanceInfos []tiflashInstanceInfo
	rowIdx        int
	retrieved     bool
	initialized   bool
	extractor     *plannercore.TiFlashSystemTableExtractor
}

func (e *TiFlashSystemTableRetriever) retrieve(ctx context.Context, sctx sessionctx.Context) ([][]types.Datum, error) {
	if e.extractor.SkipRequest || e.retrieved {
		return nil, nil
	}
	if !e.initialized {
		err := e.initialize(sctx, e.extractor.TiFlashInstances)
		if err != nil {
			return nil, err
		}
	}
	if e.instanceCount == 0 || e.instanceIdx >= e.instanceCount {
		e.retrieved = true
		return nil, nil
	}

	for {
		rows, err := e.dataForTiFlashSystemTables(sctx, e.extractor.TiDBDatabases, e.extractor.TiDBTables)
		if err != nil {
			return nil, err
		}
		if len(rows) > 0 || e.instanceIdx >= e.instanceCount {
			return rows, nil
		}
	}
}

type tiflashInstanceInfo struct {
	id  string
	url string
}

func (e *TiFlashSystemTableRetriever) initialize(sctx sessionctx.Context, tiflashInstances set.StringSet) error {
	store := sctx.GetStore()
	if etcd, ok := store.(kv.EtcdBackend); ok {
		var addrs []string
		var err error
		if addrs, err = etcd.EtcdAddrs(); err != nil {
			return err
		}
		if addrs != nil {
			domainFromCtx := domain.GetDomain(sctx)
			if domainFromCtx != nil {
				cli := domainFromCtx.GetEtcdClient()
				prefix := "/tiflash/cluster/http_port/"
				kv := clientv3.NewKV(cli)
				ctx, cancel := context.WithTimeout(context.Background(), 10*time.Second)
				resp, err := kv.Get(ctx, prefix, clientv3.WithPrefix())
				cancel()
				if err != nil {
					return errors.Trace(err)
				}
				for _, ev := range resp.Kvs {
					id := string(ev.Key)[len(prefix):]
					if len(tiflashInstances) > 0 && !tiflashInstances.Exist(id) {
						continue
					}
					url := fmt.Sprintf("%s://%s", util.InternalHTTPSchema(), ev.Value)
					req, err := http.NewRequest(http.MethodGet, url, nil)
					if err != nil {
						return errors.Trace(err)
					}
					_, err = util.InternalHTTPClient().Do(req)
					if err != nil {
						sctx.GetSessionVars().StmtCtx.AppendWarning(err)
						continue
					}
					e.instanceInfos = append(e.instanceInfos, tiflashInstanceInfo{
						id:  id,
						url: url,
					})
					e.instanceCount += 1
				}
				e.initialized = true
				return nil
			}
		}
		return errors.Errorf("Etcd addrs not found")
	}
	return errors.Errorf("%T not an etcd backend", store)
}

func (e *TiFlashSystemTableRetriever) dataForTiFlashSystemTables(ctx sessionctx.Context, tidbDatabases string, tidbTables string) ([][]types.Datum, error) {
	var columnNames []string
	for _, c := range e.outputCols {
		if c.Name.O == "TIFLASH_INSTANCE" {
			continue
		}
		columnNames = append(columnNames, c.Name.L)
	}
	maxCount := 1024
	targetTable := strings.ToLower(strings.Replace(e.table.Name.O, "TIFLASH", "DT", 1))
	var filters []string
	if len(tidbDatabases) > 0 {
		filters = append(filters, fmt.Sprintf("tidb_database IN (%s)", strings.ReplaceAll(tidbDatabases, "\"", "'")))
	}
	if len(tidbTables) > 0 {
		filters = append(filters, fmt.Sprintf("tidb_table IN (%s)", strings.ReplaceAll(tidbTables, "\"", "'")))
	}
	sql := fmt.Sprintf("SELECT %s FROM system.%s", strings.Join(columnNames, ","), targetTable)
	if len(filters) > 0 {
		sql = fmt.Sprintf("%s WHERE %s", sql, strings.Join(filters, " AND "))
	}
	sql = fmt.Sprintf("%s LIMIT %d, %d", sql, e.rowIdx, maxCount)
	notNumber := "nan"
	instanceInfo := e.instanceInfos[e.instanceIdx]
	url := instanceInfo.url
	req, err := http.NewRequest(http.MethodGet, url, nil)
	if err != nil {
		return nil, errors.Trace(err)
	}
	q := req.URL.Query()
	q.Add("query", sql)
	req.URL.RawQuery = q.Encode()
	resp, err := util.InternalHTTPClient().Do(req)
	if err != nil {
		return nil, errors.Trace(err)
	}
	body, err := io.ReadAll(resp.Body)
	terror.Log(resp.Body.Close())
	if err != nil {
		return nil, errors.Trace(err)
	}
	records := strings.Split(string(body), "\n")
	var rows [][]types.Datum
	for _, record := range records {
		if len(record) == 0 {
			continue
		}
		fields := strings.Split(record, "\t")
		if len(fields) < len(e.outputCols)-1 {
			return nil, errors.Errorf("Record from tiflash doesn't match schema %v", fields)
		}
		row := make([]types.Datum, len(e.outputCols))
		for index, column := range e.outputCols {
			if column.Name.O == "TIFLASH_INSTANCE" {
				continue
			}
			if column.Tp == mysql.TypeVarchar {
				row[index].SetString(fields[index], mysql.DefaultCollationName)
			} else if column.Tp == mysql.TypeLonglong {
				if fields[index] == notNumber {
					continue
				}
				value, err := strconv.ParseInt(fields[index], 10, 64)
				if err != nil {
					return nil, errors.Trace(err)
				}
				row[index].SetInt64(value)
			} else if column.Tp == mysql.TypeDouble {
				if fields[index] == notNumber {
					continue
				}
				value, err := strconv.ParseFloat(fields[index], 64)
				if err != nil {
					return nil, errors.Trace(err)
				}
				row[index].SetFloat64(value)
			} else {
				return nil, errors.Errorf("Meet column of unknown type %v", column)
			}
		}
		row[len(e.outputCols)-1].SetString(instanceInfo.id, mysql.DefaultCollationName)
		rows = append(rows, row)
	}
	e.rowIdx += len(rows)
	if len(rows) < maxCount {
		e.instanceIdx += 1
		e.rowIdx = 0
	}
	return rows, nil
}

func (e *memtableRetriever) setDataForRegionLabel(ctx sessionctx.Context) error {
	checker := privilege.GetPrivilegeManager(ctx)
	var rows [][]types.Datum
	rules, err := infosync.GetAllLabelRules(context.TODO())
	failpoint.Inject("mockOutputOfRegionLabel", func() {
		convert := func(i interface{}) []interface{} {
			return []interface{}{i}
		}
		rules = []*label.Rule{
			{
				ID:       "schema/test/test_label",
				Labels:   []label.Label{{Key: "merge_option", Value: "allow"}, {Key: "db", Value: "test"}, {Key: "table", Value: "test_label"}},
				RuleType: "key-range",
				Data: convert(map[string]interface{}{
					"start_key": "7480000000000000ff395f720000000000fa",
					"end_key":   "7480000000000000ff3a5f720000000000fa",
				}),
			},
		}
		err = nil
	})

	if err != nil {
		return errors.Wrap(err, "get region label failed")
	}
	for _, rule := range rules {
		skip := true
		dbName, tableName, err := checkRule(rule)
		if err != nil {
			return err
		}
		if tableName != "" && dbName != "" && (checker == nil || checker.RequestVerification(ctx.GetSessionVars().ActiveRoles, dbName, tableName, "", mysql.SelectPriv)) {
			skip = false
		}
		if skip {
			continue
		}

		labels := rule.Labels.Restore()
		var ranges []string
		for _, data := range rule.Data {
			if kv, ok := data.(map[string]interface{}); ok {
				startKey := kv["start_key"]
				endKey := kv["end_key"]
				ranges = append(ranges, fmt.Sprintf("[%s, %s]", startKey, endKey))
			}
		}
		kr := strings.Join(ranges, ", ")

		row := types.MakeDatums(
			rule.ID,
			rule.RuleType,
			labels,
			kr,
		)
		rows = append(rows, row)
	}
	e.rows = rows
	return nil
}

func (e *memtableRetriever) setDataFromPlacementRules(ctx context.Context, sctx sessionctx.Context, schemas []*model.DBInfo) error {
	checker := privilege.GetPrivilegeManager(sctx)
	is := sctx.GetInfoSchema().(infoschema.InfoSchema)
	var rows [][]types.Datum

	// Get global PLACEMENT POLICIES
	// Currently no privileges needed for seeing global PLACEMENT POLICIES!
	for _, policy := range is.AllPlacementPolicies() {
		// Currently we skip converting syntactic sugar. We might revisit this decision still in the future
		// I.e.: if PrimaryRegion or Regions are set,
		// also convert them to LeaderConstraints and FollowerConstraints
		// for better user experience searching for particular constraints

		row := types.MakeDatums(
			policy.ID,
			infoschema.CatalogVal, // CATALOG
			policy.Name.O,         // Policy Name
			nil,                   // dbName,                // SCHEMA
			nil,                   // tbName,                // TABLE
			nil,                   // ptName,                // PARTITION
			policy.PlacementSettings.PrimaryRegion,
			policy.PlacementSettings.Regions,
			policy.PlacementSettings.Constraints,
			policy.PlacementSettings.LeaderConstraints,
			policy.PlacementSettings.FollowerConstraints,
			policy.PlacementSettings.LearnerConstraints,
			policy.PlacementSettings.Schedule,
			policy.PlacementSettings.Followers,
			policy.PlacementSettings.Learners,
		)
		rows = append(rows, row)
	}

	// Get DIRECT PLACEMENT from schemas/tables/partitions
	for _, schema := range schemas {
		// Traverse all schemas and all tables (and eventually all partitions)
		// to extract any Direct Placement information on Schema/Table/Partition.
		// Currently there is no filtering during traversal implemented for queries like
		// SELECT * FROM placment_rules WHERE SCHEMA_NAME IN ('schema1', 'schema2')
		// or SELECT * FROM placment_rules WHERE SCHEMA_NAME = 'schema1' AND TABLE_NAME = 'table1'
		anyTablePriv := false
		for _, table := range schema.Tables {
			if table.IsView() {
				continue
			}
			// TODO: Filter on table, to avoid iterating over every table if SELECT * FROM placment_rules WHERE TABLE_NAME IN ('t1', 't2')
			// Any privilege on the schema or a table within the schema should allow showing the direct placement rules for that schema (on schema level)
			if checker != nil && !checker.RequestVerification(sctx.GetSessionVars().ActiveRoles, schema.Name.L, table.Name.L, "", mysql.AllPrivMask) {
				continue
			}
			anyTablePriv = true
			if partInfo := table.GetPartitionInfo(); partInfo != nil {
				for _, pi := range partInfo.Definitions {
					if pi.DirectPlacementOpts != nil {
						record := types.MakeDatums(
							nil,                   // PLACEMENT POLICY ID, null since direct placement
							infoschema.CatalogVal, // CATALOG
							nil,                   // PLACEMENT POLICY, null since direct placement
							schema.Name.O,         // SCHEMA
							table.Name.O,          // TABLE
							pi.Name.O,             // PARTITION
							pi.DirectPlacementOpts.PrimaryRegion,
							pi.DirectPlacementOpts.Regions,
							pi.DirectPlacementOpts.Constraints,
							pi.DirectPlacementOpts.LeaderConstraints,
							pi.DirectPlacementOpts.FollowerConstraints,
							pi.DirectPlacementOpts.LearnerConstraints,
							pi.DirectPlacementOpts.Schedule,
							pi.DirectPlacementOpts.Followers,
							pi.DirectPlacementOpts.Learners,
						)
						rows = append(rows, record)
					}
				}
			}
			if table.DirectPlacementOpts == nil {
				continue
			}
			record := types.MakeDatums(
				nil,                   // PLACEMENT POLICY ID, null since direct placement
				infoschema.CatalogVal, // CATALOG
				nil,                   // PLACEMENT POLICY, null since direct placement
				schema.Name.O,         // SCHEMA
				table.Name.O,          // TABLE
				nil,                   // PARTITION
				table.DirectPlacementOpts.PrimaryRegion,
				table.DirectPlacementOpts.Regions,
				table.DirectPlacementOpts.Constraints,
				table.DirectPlacementOpts.LeaderConstraints,
				table.DirectPlacementOpts.FollowerConstraints,
				table.DirectPlacementOpts.LearnerConstraints,
				table.DirectPlacementOpts.Schedule,
				table.DirectPlacementOpts.Followers,
				table.DirectPlacementOpts.Learners,
			)
			rows = append(rows, record)
		}
		// Any privilege on global level, the schema or any table within that schema
		// should allow showing the direct placement rules for that schema (on schema level)
		if !anyTablePriv && checker != nil && !checker.RequestVerification(sctx.GetSessionVars().ActiveRoles, schema.Name.L, "", "", mysql.AllPrivMask) {
			continue
		}
		if schema.DirectPlacementOpts == nil {
			continue
		}
		record := types.MakeDatums(
			nil,                   // PLACEMENT POLICY ID, null since direct placement
			infoschema.CatalogVal, // CATALOG
			nil,                   // PLACEMENT POLICY, null since direct placement
			schema.Name.O,         // SCHEMA
			nil,                   // TABLE
			nil,                   // PARTITION
			schema.DirectPlacementOpts.PrimaryRegion,
			schema.DirectPlacementOpts.Regions,
			schema.DirectPlacementOpts.Constraints,
			schema.DirectPlacementOpts.LeaderConstraints,
			schema.DirectPlacementOpts.FollowerConstraints,
			schema.DirectPlacementOpts.LearnerConstraints,
			schema.DirectPlacementOpts.Schedule,
			schema.DirectPlacementOpts.Followers,
			schema.DirectPlacementOpts.Learners,
		)
		rows = append(rows, record)
	}

	e.rows = rows
	return nil
}

func checkRule(rule *label.Rule) (dbName, tableName string, err error) {
	s := strings.Split(rule.ID, "/")
	if len(s) < 3 {
		err = errors.Errorf("invalid label rule ID: %v", rule.ID)
		return
	}
	if rule.RuleType == "" {
		err = errors.New("empty label rule type")
		return
	}
	if rule.Labels == nil || len(rule.Labels) == 0 {
		err = errors.New("the label rule has no label")
		return
	}
	if rule.Data == nil {
		err = errors.New("the label rule has no data")
		return
	}
	dbName = s[1]
	tableName = s[2]
	return
}<|MERGE_RESOLUTION|>--- conflicted
+++ resolved
@@ -166,14 +166,11 @@
 			err = e.setDataForClientErrorsSummary(sctx, e.table.Name.O)
 		case infoschema.TableRegionLabel:
 			err = e.setDataForRegionLabel(sctx)
-<<<<<<< HEAD
 		case infoschema.TableTrxSummary,
 			infoschema.ClusterTableTrxSummary:
 			_ = e.setDataForTrxSummary(sctx)
-=======
 		case infoschema.TablePlacementRules:
 			err = e.setDataFromPlacementRules(ctx, sctx, dbs)
->>>>>>> 81c3013f
 		}
 		if err != nil {
 			return nil, err
