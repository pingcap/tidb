--- conflicted
+++ resolved
@@ -2135,14 +2135,9 @@
 				tbl.ID,                          // TABLE_ID
 				int64(tbl.TiFlashReplica.Count), // REPLICA_COUNT
 				strings.Join(tbl.TiFlashReplica.LocationLabels, ","), // LOCATION_LABELS
-<<<<<<< HEAD
-				available, // AVAILABLE
-				progress,  // PROGRESS
-=======
-				tbl.TiFlashReplica.Available,                         // AVAILABLE
-				progress,                                             // PROGRESS
-				tbl.TiFlashMode.String(),                             // TABLE_MPDE
->>>>>>> 87052dc2
+				available,                // AVAILABLE
+				progress,                 // PROGRESS
+				tbl.TiFlashMode.String(), // TABLE_MPDE
 			)
 			rows = append(rows, record)
 		}
