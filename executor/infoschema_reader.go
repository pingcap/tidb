--- conflicted
+++ resolved
@@ -149,15 +149,10 @@
 			infoschema.TableClientErrorsSummaryByUser,
 			infoschema.TableClientErrorsSummaryByHost:
 			err = e.setDataForClientErrorsSummary(sctx, e.table.Name.O)
-<<<<<<< HEAD
-		case infoschema.TableStatementsSummaryEvicted:
-			err = e.setDataForStmtSummaryEvicted(sctx, e.table.Name.O)
-=======
 		case infoschema.TableTiDBTrx:
 			e.setDataForTiDBTrx(sctx)
 		case infoschema.ClusterTableTiDBTrx:
 			err = e.setDataForClusterTiDBTrx(sctx)
->>>>>>> 6a69ee70
 		}
 		if err != nil {
 			return nil, err
@@ -2020,13 +2015,6 @@
 	return nil
 }
 
-<<<<<<< HEAD
-func (e *memtableRetriever) setDataForStmtSummaryEvicted(ctx sessionctx.Context, tableName string) error {
-	switch tableName {
-	case infoschema.TableStatementsSummaryEvicted:
-		e.rows = stmtsummary.StmtSummaryByDigestMap.ToEvictedCountDatum()
-	}
-=======
 func (e *memtableRetriever) setDataForTiDBTrx(ctx sessionctx.Context) {
 	sm := ctx.GetSessionManager()
 	if sm == nil {
@@ -2058,7 +2046,6 @@
 		return err
 	}
 	e.rows = rows
->>>>>>> 6a69ee70
 	return nil
 }
 
