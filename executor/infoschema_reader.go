--- conflicted
+++ resolved
@@ -53,15 +53,12 @@
 			e.rows = dataForSchemata(sctx, dbs)
 		case infoschema.TableViews:
 			e.rows, err = dataForViews(sctx, dbs)
-<<<<<<< HEAD
+    case infoschema.TableEngines:
+			e.rows = dataForEngines()
 		case infoschema.TableCharacterSets:
 			e.rows = dataForCharacterSets()
 		case infoschema.TableCollations:
 			e.rows = dataForCollations()
-=======
-		case infoschema.TableEngines:
-			e.rows = dataForEngines()
->>>>>>> 3722500e
 		}
 		if err != nil {
 			return nil, err
@@ -164,30 +161,6 @@
 	return rows, nil
 }
 
-<<<<<<< HEAD
-func dataForCharacterSets() (records [][]types.Datum) {
-	charsets := charset.GetSupportedCharsets()
-	for _, charset := range charsets {
-		records = append(records,
-			types.MakeDatums(charset.Name, charset.DefaultCollation, charset.Desc, charset.Maxlen),
-		)
-	}
-	return records
-}
-
-func dataForCollations() (records [][]types.Datum) {
-	collations := charset.GetSupportedCollations()
-	for _, collation := range collations {
-		isDefault := ""
-		if collation.IsDefault {
-			isDefault = "Yes"
-		}
-		records = append(records,
-			types.MakeDatums(collation.Name, collation.CharsetName, collation.ID, isDefault, "Yes", 1),
-		)
-	}
-	return records
-=======
 func dataForEngines() (rows [][]types.Datum) {
 	rows = append(rows,
 		types.MakeDatums(
@@ -200,5 +173,28 @@
 		),
 	)
 	return rows
->>>>>>> 3722500e
-}+}
+
+func dataForCharacterSets() (records [][]types.Datum) {
+	charsets := charset.GetSupportedCharsets()
+	for _, charset := range charsets {
+		records = append(records,
+			types.MakeDatums(charset.Name, charset.DefaultCollation, charset.Desc, charset.Maxlen),
+		)
+	}
+	return records
+}
+
+func dataForCollations() (records [][]types.Datum) {
+	collations := charset.GetSupportedCollations()
+	for _, collation := range collations {
+		isDefault := ""
+		if collation.IsDefault {
+			isDefault = "Yes"
+		}
+		records = append(records,
+			types.MakeDatums(collation.Name, collation.CharsetName, collation.ID, isDefault, "Yes", 1),
+		)
+	}
+	return records
+}
