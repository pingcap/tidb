// Copyright 2020 PingCAP, Inc.
//
// Licensed under the Apache License, Version 2.0 (the "License");
// you may not use this file except in compliance with the License.
// You may obtain a copy of the License at
//
//     http://www.apache.org/licenses/LICENSE-2.0
//
// Unless required by applicable law or agreed to in writing, software
// distributed under the License is distributed on an "AS IS" BASIS,
// See the License for the specific language governing permissions and
// limitations under the License.

package executor

import (
	"bytes"
	"context"
	"encoding/hex"
	"encoding/json"
	"fmt"
	"io"
	"net/http"
	"sort"
	"strconv"
	"strings"
	"sync"
	"time"

	"github.com/cznic/mathutil"
	"github.com/pingcap/errors"
	"github.com/pingcap/failpoint"
	"github.com/pingcap/log"
	"github.com/pingcap/parser/charset"
	"github.com/pingcap/parser/model"
	"github.com/pingcap/parser/mysql"
	"github.com/pingcap/parser/terror"
	"github.com/pingcap/tidb/ddl/placement"
	"github.com/pingcap/tidb/domain"
	"github.com/pingcap/tidb/domain/infosync"
	"github.com/pingcap/tidb/errno"
	"github.com/pingcap/tidb/infoschema"
	"github.com/pingcap/tidb/kv"
	"github.com/pingcap/tidb/meta/autoid"
	plannercore "github.com/pingcap/tidb/planner/core"
	"github.com/pingcap/tidb/privilege"
	"github.com/pingcap/tidb/sessionctx"
	"github.com/pingcap/tidb/sessionctx/variable"
	"github.com/pingcap/tidb/statistics"
	"github.com/pingcap/tidb/store/helper"
	"github.com/pingcap/tidb/table"
	"github.com/pingcap/tidb/types"
	binaryJson "github.com/pingcap/tidb/types/json"
	"github.com/pingcap/tidb/util"
	"github.com/pingcap/tidb/util/chunk"
	"github.com/pingcap/tidb/util/collate"
	"github.com/pingcap/tidb/util/deadlockhistory"
	"github.com/pingcap/tidb/util/keydecoder"
	"github.com/pingcap/tidb/util/logutil"
	"github.com/pingcap/tidb/util/pdapi"
	"github.com/pingcap/tidb/util/resourcegrouptag"
	"github.com/pingcap/tidb/util/sem"
	"github.com/pingcap/tidb/util/set"
	"github.com/pingcap/tidb/util/sqlexec"
	"github.com/pingcap/tidb/util/stmtsummary"
	"github.com/pingcap/tidb/util/stringutil"
	"go.etcd.io/etcd/clientv3"
	"go.uber.org/zap"
)

type memtableRetriever struct {
	dummyCloser
	table       *model.TableInfo
	columns     []*model.ColumnInfo
	rows        [][]types.Datum
	rowIdx      int
	retrieved   bool
	initialized bool
}

// retrieve implements the infoschemaRetriever interface
func (e *memtableRetriever) retrieve(ctx context.Context, sctx sessionctx.Context) ([][]types.Datum, error) {
	if e.table.Name.O == infoschema.TableClusterInfo && !hasPriv(sctx, mysql.ProcessPriv) {
		return nil, plannercore.ErrSpecificAccessDenied.GenWithStackByArgs("PROCESS")
	}
	if e.retrieved {
		return nil, nil
	}

	// Cache the ret full rows in schemataRetriever
	if !e.initialized {
		is := sctx.GetInfoSchema().(infoschema.InfoSchema)
		dbs := is.AllSchemas()
		sort.Sort(infoschema.SchemasSorter(dbs))
		var err error
		switch e.table.Name.O {
		case infoschema.TableSchemata:
			e.setDataFromSchemata(sctx, dbs)
		case infoschema.TableStatistics:
			e.setDataForStatistics(sctx, dbs)
		case infoschema.TableTables:
			err = e.setDataFromTables(ctx, sctx, dbs)
		case infoschema.TableSequences:
			e.setDataFromSequences(sctx, dbs)
		case infoschema.TablePartitions:
			err = e.setDataFromPartitions(ctx, sctx, dbs)
		case infoschema.TableClusterInfo:
			err = e.dataForTiDBClusterInfo(sctx)
		case infoschema.TableAnalyzeStatus:
			e.setDataForAnalyzeStatus(sctx)
		case infoschema.TableTiDBIndexes:
			e.setDataFromIndexes(sctx, dbs)
		case infoschema.TableViews:
			e.setDataFromViews(sctx, dbs)
		case infoschema.TableEngines:
			e.setDataFromEngines()
		case infoschema.TableCharacterSets:
			e.setDataFromCharacterSets()
		case infoschema.TableCollations:
			e.setDataFromCollations()
		case infoschema.TableKeyColumn:
			e.setDataFromKeyColumnUsage(sctx, dbs)
		case infoschema.TableMetricTables:
			e.setDataForMetricTables(sctx)
		case infoschema.TableProfiling:
			e.setDataForPseudoProfiling(sctx)
		case infoschema.TableCollationCharacterSetApplicability:
			e.dataForCollationCharacterSetApplicability()
		case infoschema.TableProcesslist:
			e.setDataForProcessList(sctx)
		case infoschema.ClusterTableProcesslist:
			err = e.setDataForClusterProcessList(sctx)
		case infoschema.TableUserPrivileges:
			e.setDataFromUserPrivileges(sctx)
		case infoschema.TableTiKVRegionStatus:
			err = e.setDataForTiKVRegionStatus(sctx)
		case infoschema.TableTiKVRegionPeers:
			err = e.setDataForTikVRegionPeers(sctx)
		case infoschema.TableTiDBHotRegions:
			err = e.setDataForTiDBHotRegions(sctx)
		case infoschema.TableConstraints:
			e.setDataFromTableConstraints(sctx, dbs)
		case infoschema.TableSessionVar:
			err = e.setDataFromSessionVar(sctx)
		case infoschema.TableTiDBServersInfo:
			err = e.setDataForServersInfo(sctx)
		case infoschema.TableTiFlashReplica:
			e.dataForTableTiFlashReplica(sctx, dbs)
		case infoschema.TableTiKVStoreStatus:
			err = e.dataForTiKVStoreStatus(sctx)
		case infoschema.TableStatementsSummaryEvicted,
			infoschema.ClusterTableStatementsSummaryEvicted:
			err = e.setDataForStatementsSummaryEvicted(sctx)
		case infoschema.TablePlacementPolicy:
			err = e.setDataForPlacementPolicy(sctx)
		case infoschema.TableClientErrorsSummaryGlobal,
			infoschema.TableClientErrorsSummaryByUser,
			infoschema.TableClientErrorsSummaryByHost:
			err = e.setDataForClientErrorsSummary(sctx, e.table.Name.O)
		case infoschema.TableTiDBTrx:
			e.setDataForTiDBTrx(sctx)
		case infoschema.ClusterTableTiDBTrx:
			err = e.setDataForClusterTiDBTrx(sctx)
		case infoschema.TableDeadlocks:
			err = e.setDataForDeadlock(sctx)
		case infoschema.ClusterTableDeadlocks:
			err = e.setDataForClusterDeadlock(sctx)
		case infoschema.TableDataLockWaits:
			err = e.setDataForTableDataLockWaits(sctx)
		}
		if err != nil {
			return nil, err
		}
		e.initialized = true
	}

	// Adjust the amount of each return
	maxCount := 1024
	retCount := maxCount
	if e.rowIdx+maxCount > len(e.rows) {
		retCount = len(e.rows) - e.rowIdx
		e.retrieved = true
	}
	ret := make([][]types.Datum, retCount)
	for i := e.rowIdx; i < e.rowIdx+retCount; i++ {
		ret[i-e.rowIdx] = e.rows[i]
	}
	e.rowIdx += retCount
	return adjustColumns(ret, e.columns, e.table), nil
}

func getRowCountAllTable(ctx context.Context, sctx sessionctx.Context) (map[int64]uint64, error) {
	exec := sctx.(sqlexec.RestrictedSQLExecutor)
	stmt, err := exec.ParseWithParams(ctx, "select table_id, count from mysql.stats_meta")
	if err != nil {
		return nil, err
	}
	rows, _, err := exec.ExecRestrictedStmt(ctx, stmt)
	if err != nil {
		return nil, err
	}

	rowCountMap := make(map[int64]uint64, len(rows))
	for _, row := range rows {
		tableID := row.GetInt64(0)
		rowCnt := row.GetUint64(1)
		rowCountMap[tableID] = rowCnt
	}
	return rowCountMap, nil
}

type tableHistID struct {
	tableID int64
	histID  int64
}

func getColLengthAllTables(ctx context.Context, sctx sessionctx.Context) (map[tableHistID]uint64, error) {
	exec := sctx.(sqlexec.RestrictedSQLExecutor)
	stmt, err := exec.ParseWithParams(ctx, "select table_id, hist_id, tot_col_size from mysql.stats_histograms where is_index = 0")
	if err != nil {
		return nil, err
	}
	rows, _, err := exec.ExecRestrictedStmt(ctx, stmt)
	if err != nil {
		return nil, err
	}

	colLengthMap := make(map[tableHistID]uint64, len(rows))
	for _, row := range rows {
		tableID := row.GetInt64(0)
		histID := row.GetInt64(1)
		totalSize := row.GetInt64(2)
		if totalSize < 0 {
			totalSize = 0
		}
		colLengthMap[tableHistID{tableID: tableID, histID: histID}] = uint64(totalSize)
	}
	return colLengthMap, nil
}

func getDataAndIndexLength(info *model.TableInfo, physicalID int64, rowCount uint64, columnLengthMap map[tableHistID]uint64) (uint64, uint64) {
	columnLength := make(map[string]uint64, len(info.Columns))
	for _, col := range info.Columns {
		if col.State != model.StatePublic {
			continue
		}
		length := col.FieldType.StorageLength()
		if length != types.VarStorageLen {
			columnLength[col.Name.L] = rowCount * uint64(length)
		} else {
			length := columnLengthMap[tableHistID{tableID: physicalID, histID: col.ID}]
			columnLength[col.Name.L] = length
		}
	}
	dataLength, indexLength := uint64(0), uint64(0)
	for _, length := range columnLength {
		dataLength += length
	}
	for _, idx := range info.Indices {
		if idx.State != model.StatePublic {
			continue
		}
		for _, col := range idx.Columns {
			if col.Length == types.UnspecifiedLength {
				indexLength += columnLength[col.Name.L]
			} else {
				indexLength += rowCount * uint64(col.Length)
			}
		}
	}
	return dataLength, indexLength
}

type statsCache struct {
	mu         sync.RWMutex
	modifyTime time.Time
	tableRows  map[int64]uint64
	colLength  map[tableHistID]uint64
}

var tableStatsCache = &statsCache{}

// TableStatsCacheExpiry is the expiry time for table stats cache.
var TableStatsCacheExpiry = 3 * time.Second

func (c *statsCache) get(ctx context.Context, sctx sessionctx.Context) (map[int64]uint64, map[tableHistID]uint64, error) {
	c.mu.RLock()
	if time.Since(c.modifyTime) < TableStatsCacheExpiry {
		tableRows, colLength := c.tableRows, c.colLength
		c.mu.RUnlock()
		return tableRows, colLength, nil
	}
	c.mu.RUnlock()

	c.mu.Lock()
	defer c.mu.Unlock()
	if time.Since(c.modifyTime) < TableStatsCacheExpiry {
		return c.tableRows, c.colLength, nil
	}
	tableRows, err := getRowCountAllTable(ctx, sctx)
	if err != nil {
		return nil, nil, err
	}
	colLength, err := getColLengthAllTables(ctx, sctx)
	if err != nil {
		return nil, nil, err
	}

	c.tableRows = tableRows
	c.colLength = colLength
	c.modifyTime = time.Now()
	return tableRows, colLength, nil
}

func getAutoIncrementID(ctx sessionctx.Context, schema *model.DBInfo, tblInfo *model.TableInfo) (int64, error) {
	is := ctx.GetInfoSchema().(infoschema.InfoSchema)
	tbl, err := is.TableByName(schema.Name, tblInfo.Name)
	if err != nil {
		return 0, err
	}
	return tbl.Allocators(ctx).Get(autoid.RowIDAllocType).Base() + 1, nil
}

func hasPriv(ctx sessionctx.Context, priv mysql.PrivilegeType) bool {
	if pm := privilege.GetPrivilegeManager(ctx); pm != nil {
		return pm.RequestVerification(ctx.GetSessionVars().ActiveRoles, "", "", "", priv)
	}
	return false
}

func (e *memtableRetriever) setDataFromSchemata(ctx sessionctx.Context, schemas []*model.DBInfo) {
	checker := privilege.GetPrivilegeManager(ctx)
	rows := make([][]types.Datum, 0, len(schemas))

	for _, schema := range schemas {

		charset := mysql.DefaultCharset
		collation := mysql.DefaultCollationName

		if len(schema.Charset) > 0 {
			charset = schema.Charset // Overwrite default
		}

		if len(schema.Collate) > 0 {
			collation = schema.Collate // Overwrite default
		}

		if checker != nil && !checker.RequestVerification(ctx.GetSessionVars().ActiveRoles, schema.Name.L, "", "", mysql.AllPrivMask) {
			continue
		}
		record := types.MakeDatums(
			infoschema.CatalogVal, // CATALOG_NAME
			schema.Name.O,         // SCHEMA_NAME
			charset,               // DEFAULT_CHARACTER_SET_NAME
			collation,             // DEFAULT_COLLATION_NAME
			nil,
		)
		rows = append(rows, record)
	}
	e.rows = rows
}

func (e *memtableRetriever) setDataForStatistics(ctx sessionctx.Context, schemas []*model.DBInfo) {
	checker := privilege.GetPrivilegeManager(ctx)
	for _, schema := range schemas {
		for _, table := range schema.Tables {
			if checker != nil && !checker.RequestVerification(ctx.GetSessionVars().ActiveRoles, schema.Name.L, table.Name.L, "", mysql.AllPrivMask) {
				continue
			}
			e.setDataForStatisticsInTable(schema, table)
		}
	}
}

func (e *memtableRetriever) setDataForStatisticsInTable(schema *model.DBInfo, table *model.TableInfo) {
	var rows [][]types.Datum
	if table.PKIsHandle {
		for _, col := range table.Columns {
			if mysql.HasPriKeyFlag(col.Flag) {
				record := types.MakeDatums(
					infoschema.CatalogVal, // TABLE_CATALOG
					schema.Name.O,         // TABLE_SCHEMA
					table.Name.O,          // TABLE_NAME
					"0",                   // NON_UNIQUE
					schema.Name.O,         // INDEX_SCHEMA
					"PRIMARY",             // INDEX_NAME
					1,                     // SEQ_IN_INDEX
					col.Name.O,            // COLUMN_NAME
					"A",                   // COLLATION
					0,                     // CARDINALITY
					nil,                   // SUB_PART
					nil,                   // PACKED
					"",                    // NULLABLE
					"BTREE",               // INDEX_TYPE
					"",                    // COMMENT
					"",                    // INDEX_COMMENT
					"YES",                 // IS_VISIBLE
					nil,                   // Expression
				)
				rows = append(rows, record)
			}
		}
	}
	nameToCol := make(map[string]*model.ColumnInfo, len(table.Columns))
	for _, c := range table.Columns {
		nameToCol[c.Name.L] = c
	}
	for _, index := range table.Indices {
		nonUnique := "1"
		if index.Unique {
			nonUnique = "0"
		}
		for i, key := range index.Columns {
			col := nameToCol[key.Name.L]
			nullable := "YES"
			if mysql.HasNotNullFlag(col.Flag) {
				nullable = ""
			}

			visible := "YES"
			if index.Invisible {
				visible = "NO"
			}

			colName := col.Name.O
			var expression interface{}
			expression = nil
			tblCol := table.Columns[col.Offset]
			if tblCol.Hidden {
				colName = "NULL"
				expression = fmt.Sprintf("(%s)", tblCol.GeneratedExprString)
			}

			record := types.MakeDatums(
				infoschema.CatalogVal, // TABLE_CATALOG
				schema.Name.O,         // TABLE_SCHEMA
				table.Name.O,          // TABLE_NAME
				nonUnique,             // NON_UNIQUE
				schema.Name.O,         // INDEX_SCHEMA
				index.Name.O,          // INDEX_NAME
				i+1,                   // SEQ_IN_INDEX
				colName,               // COLUMN_NAME
				"A",                   // COLLATION
				0,                     // CARDINALITY
				nil,                   // SUB_PART
				nil,                   // PACKED
				nullable,              // NULLABLE
				"BTREE",               // INDEX_TYPE
				"",                    // COMMENT
				"",                    // INDEX_COMMENT
				visible,               // IS_VISIBLE
				expression,            // Expression
			)
			rows = append(rows, record)
		}
	}
	e.rows = append(e.rows, rows...)
}

func (e *memtableRetriever) setDataFromTables(ctx context.Context, sctx sessionctx.Context, schemas []*model.DBInfo) error {
	tableRowsMap, colLengthMap, err := tableStatsCache.get(ctx, sctx)
	if err != nil {
		return err
	}

	checker := privilege.GetPrivilegeManager(sctx)

	var rows [][]types.Datum
	createTimeTp := mysql.TypeDatetime
	for _, schema := range schemas {
		for _, table := range schema.Tables {
			collation := table.Collate
			if collation == "" {
				collation = mysql.DefaultCollationName
			}
			createTime := types.NewTime(types.FromGoTime(table.GetUpdateTime()), createTimeTp, types.DefaultFsp)

			createOptions := ""

			if table.IsSequence() {
				continue
			}

			if checker != nil && !checker.RequestVerification(sctx.GetSessionVars().ActiveRoles, schema.Name.L, table.Name.L, "", mysql.AllPrivMask) {
				continue
			}
			pkType := "NONCLUSTERED"
			if !table.IsView() {
				if table.GetPartitionInfo() != nil {
					createOptions = "partitioned"
				}
				var autoIncID interface{}
				hasAutoIncID, _ := infoschema.HasAutoIncrementColumn(table)
				if hasAutoIncID {
					autoIncID, err = getAutoIncrementID(sctx, schema, table)
					if err != nil {
						return err
					}
				}

				var rowCount, dataLength, indexLength uint64
				if table.GetPartitionInfo() == nil {
					rowCount = tableRowsMap[table.ID]
					dataLength, indexLength = getDataAndIndexLength(table, table.ID, rowCount, colLengthMap)
				} else {
					for _, pi := range table.GetPartitionInfo().Definitions {
						rowCount += tableRowsMap[pi.ID]
						parDataLen, parIndexLen := getDataAndIndexLength(table, pi.ID, tableRowsMap[pi.ID], colLengthMap)
						dataLength += parDataLen
						indexLength += parIndexLen
					}
				}
				avgRowLength := uint64(0)
				if rowCount != 0 {
					avgRowLength = dataLength / rowCount
				}
				tableType := "BASE TABLE"
				if util.IsSystemView(schema.Name.L) {
					tableType = "SYSTEM VIEW"
				}
				if table.PKIsHandle || table.IsCommonHandle {
					pkType = "CLUSTERED"
				}
				shardingInfo := infoschema.GetShardingInfo(schema, table)
				record := types.MakeDatums(
					infoschema.CatalogVal, // TABLE_CATALOG
					schema.Name.O,         // TABLE_SCHEMA
					table.Name.O,          // TABLE_NAME
					tableType,             // TABLE_TYPE
					"InnoDB",              // ENGINE
					uint64(10),            // VERSION
					"Compact",             // ROW_FORMAT
					rowCount,              // TABLE_ROWS
					avgRowLength,          // AVG_ROW_LENGTH
					dataLength,            // DATA_LENGTH
					uint64(0),             // MAX_DATA_LENGTH
					indexLength,           // INDEX_LENGTH
					uint64(0),             // DATA_FREE
					autoIncID,             // AUTO_INCREMENT
					createTime,            // CREATE_TIME
					nil,                   // UPDATE_TIME
					nil,                   // CHECK_TIME
					collation,             // TABLE_COLLATION
					nil,                   // CHECKSUM
					createOptions,         // CREATE_OPTIONS
					table.Comment,         // TABLE_COMMENT
					table.ID,              // TIDB_TABLE_ID
					shardingInfo,          // TIDB_ROW_ID_SHARDING_INFO
					pkType,                // TIDB_PK_TYPE
				)
				rows = append(rows, record)
			} else {
				record := types.MakeDatums(
					infoschema.CatalogVal, // TABLE_CATALOG
					schema.Name.O,         // TABLE_SCHEMA
					table.Name.O,          // TABLE_NAME
					"VIEW",                // TABLE_TYPE
					nil,                   // ENGINE
					nil,                   // VERSION
					nil,                   // ROW_FORMAT
					nil,                   // TABLE_ROWS
					nil,                   // AVG_ROW_LENGTH
					nil,                   // DATA_LENGTH
					nil,                   // MAX_DATA_LENGTH
					nil,                   // INDEX_LENGTH
					nil,                   // DATA_FREE
					nil,                   // AUTO_INCREMENT
					createTime,            // CREATE_TIME
					nil,                   // UPDATE_TIME
					nil,                   // CHECK_TIME
					nil,                   // TABLE_COLLATION
					nil,                   // CHECKSUM
					nil,                   // CREATE_OPTIONS
					"VIEW",                // TABLE_COMMENT
					table.ID,              // TIDB_TABLE_ID
					nil,                   // TIDB_ROW_ID_SHARDING_INFO
					pkType,                // TIDB_PK_TYPE
				)
				rows = append(rows, record)
			}
		}
	}
	e.rows = rows
	return nil
}

func (e *hugeMemTableRetriever) setDataForColumns(ctx context.Context, sctx sessionctx.Context) error {
	checker := privilege.GetPrivilegeManager(sctx)
	e.rows = e.rows[:0]
	batch := 1024
	for ; e.dbsIdx < len(e.dbs); e.dbsIdx++ {
		schema := e.dbs[e.dbsIdx]
		for e.tblIdx < len(schema.Tables) {
			table := schema.Tables[e.tblIdx]
			e.tblIdx++
			if checker != nil && !checker.RequestVerification(sctx.GetSessionVars().ActiveRoles, schema.Name.L, table.Name.L, "", mysql.AllPrivMask) {
				continue
			}

			e.dataForColumnsInTable(ctx, sctx, schema, table)
			if len(e.rows) >= batch {
				return nil
			}
		}
		e.tblIdx = 0
	}
	return nil
}

func (e *hugeMemTableRetriever) dataForColumnsInTable(ctx context.Context, sctx sessionctx.Context, schema *model.DBInfo, tbl *model.TableInfo) {
	if err := tryFillViewColumnType(ctx, sctx, sctx.GetInfoSchema().(infoschema.InfoSchema), schema.Name, tbl); err != nil {
		sctx.GetSessionVars().StmtCtx.AppendWarning(err)
		return
	}
	for i, col := range tbl.Columns {
		if col.Hidden {
			continue
		}
		var charMaxLen, charOctLen, numericPrecision, numericScale, datetimePrecision interface{}
		colLen, decimal := col.Flen, col.Decimal
		defaultFlen, defaultDecimal := mysql.GetDefaultFieldLengthAndDecimal(col.Tp)
		if decimal == types.UnspecifiedLength {
			decimal = defaultDecimal
		}
		if colLen == types.UnspecifiedLength {
			colLen = defaultFlen
		}
		if col.Tp == mysql.TypeSet {
			// Example: In MySQL set('a','bc','def','ghij') has length 13, because
			// len('a')+len('bc')+len('def')+len('ghij')+len(ThreeComma)=13
			// Reference link: https://bugs.mysql.com/bug.php?id=22613
			colLen = 0
			for _, ele := range col.Elems {
				colLen += len(ele)
			}
			if len(col.Elems) != 0 {
				colLen += (len(col.Elems) - 1)
			}
			charMaxLen = colLen
			charOctLen = calcCharOctLength(colLen, col.Charset)
		} else if col.Tp == mysql.TypeEnum {
			// Example: In MySQL enum('a', 'ab', 'cdef') has length 4, because
			// the longest string in the enum is 'cdef'
			// Reference link: https://bugs.mysql.com/bug.php?id=22613
			colLen = 0
			for _, ele := range col.Elems {
				if len(ele) > colLen {
					colLen = len(ele)
				}
			}
			charMaxLen = colLen
			charOctLen = calcCharOctLength(colLen, col.Charset)
		} else if types.IsString(col.Tp) {
			charMaxLen = colLen
			charOctLen = calcCharOctLength(colLen, col.Charset)
		} else if types.IsTypeFractionable(col.Tp) {
			datetimePrecision = decimal
		} else if types.IsTypeNumeric(col.Tp) {
			numericPrecision = colLen
			if col.Tp != mysql.TypeFloat && col.Tp != mysql.TypeDouble {
				numericScale = decimal
			} else if decimal != -1 {
				numericScale = decimal
			}
		}
		columnType := col.FieldType.InfoSchemaStr()
		columnDesc := table.NewColDesc(table.ToColumn(col))
		var columnDefault interface{}
		if columnDesc.DefaultValue != nil {
			columnDefault = fmt.Sprintf("%v", columnDesc.DefaultValue)
		}
		record := types.MakeDatums(
			infoschema.CatalogVal,                // TABLE_CATALOG
			schema.Name.O,                        // TABLE_SCHEMA
			tbl.Name.O,                           // TABLE_NAME
			col.Name.O,                           // COLUMN_NAME
			i+1,                                  // ORIGINAL_POSITION
			columnDefault,                        // COLUMN_DEFAULT
			columnDesc.Null,                      // IS_NULLABLE
			types.TypeToStr(col.Tp, col.Charset), // DATA_TYPE
			charMaxLen,                           // CHARACTER_MAXIMUM_LENGTH
			charOctLen,                           // CHARACTER_OCTET_LENGTH
			numericPrecision,                     // NUMERIC_PRECISION
			numericScale,                         // NUMERIC_SCALE
			datetimePrecision,                    // DATETIME_PRECISION
			columnDesc.Charset,                   // CHARACTER_SET_NAME
			columnDesc.Collation,                 // COLLATION_NAME
			columnType,                           // COLUMN_TYPE
			columnDesc.Key,                       // COLUMN_KEY
			columnDesc.Extra,                     // EXTRA
			"select,insert,update,references",    // PRIVILEGES
			columnDesc.Comment,                   // COLUMN_COMMENT
			col.GeneratedExprString,              // GENERATION_EXPRESSION
		)
		e.rows = append(e.rows, record)
	}
}

func calcCharOctLength(lenInChar int, cs string) int {
	lenInBytes := lenInChar
	if desc, err := charset.GetCharsetDesc(cs); err == nil {
		lenInBytes = desc.Maxlen * lenInChar
	}
	return lenInBytes
}

func (e *memtableRetriever) setDataFromPartitions(ctx context.Context, sctx sessionctx.Context, schemas []*model.DBInfo) error {
	tableRowsMap, colLengthMap, err := tableStatsCache.get(ctx, sctx)
	if err != nil {
		return err
	}
	checker := privilege.GetPrivilegeManager(sctx)
	var rows [][]types.Datum
	createTimeTp := mysql.TypeDatetime
	for _, schema := range schemas {
		for _, table := range schema.Tables {
			if checker != nil && !checker.RequestVerification(sctx.GetSessionVars().ActiveRoles, schema.Name.L, table.Name.L, "", mysql.SelectPriv) {
				continue
			}
			createTime := types.NewTime(types.FromGoTime(table.GetUpdateTime()), createTimeTp, types.DefaultFsp)

			var rowCount, dataLength, indexLength uint64
			if table.GetPartitionInfo() == nil {
				rowCount = tableRowsMap[table.ID]
				dataLength, indexLength = getDataAndIndexLength(table, table.ID, rowCount, colLengthMap)
				avgRowLength := uint64(0)
				if rowCount != 0 {
					avgRowLength = dataLength / rowCount
				}
				record := types.MakeDatums(
					infoschema.CatalogVal, // TABLE_CATALOG
					schema.Name.O,         // TABLE_SCHEMA
					table.Name.O,          // TABLE_NAME
					nil,                   // PARTITION_NAME
					nil,                   // SUBPARTITION_NAME
					nil,                   // PARTITION_ORDINAL_POSITION
					nil,                   // SUBPARTITION_ORDINAL_POSITION
					nil,                   // PARTITION_METHOD
					nil,                   // SUBPARTITION_METHOD
					nil,                   // PARTITION_EXPRESSION
					nil,                   // SUBPARTITION_EXPRESSION
					nil,                   // PARTITION_DESCRIPTION
					rowCount,              // TABLE_ROWS
					avgRowLength,          // AVG_ROW_LENGTH
					dataLength,            // DATA_LENGTH
					nil,                   // MAX_DATA_LENGTH
					indexLength,           // INDEX_LENGTH
					nil,                   // DATA_FREE
					createTime,            // CREATE_TIME
					nil,                   // UPDATE_TIME
					nil,                   // CHECK_TIME
					nil,                   // CHECKSUM
					nil,                   // PARTITION_COMMENT
					nil,                   // NODEGROUP
					nil,                   // TABLESPACE_NAME
					nil,                   // TIDB_PARTITION_ID
				)
				rows = append(rows, record)
			} else {
				for i, pi := range table.GetPartitionInfo().Definitions {
					rowCount = tableRowsMap[pi.ID]
					dataLength, indexLength = getDataAndIndexLength(table, pi.ID, tableRowsMap[pi.ID], colLengthMap)

					avgRowLength := uint64(0)
					if rowCount != 0 {
						avgRowLength = dataLength / rowCount
					}

					var partitionDesc string
					if table.Partition.Type == model.PartitionTypeRange {
						partitionDesc = strings.Join(pi.LessThan, ",")
					} else if table.Partition.Type == model.PartitionTypeList {
						if len(pi.InValues) > 0 {
							buf := bytes.NewBuffer(nil)
							if len(pi.InValues[0]) == 1 {
								for i, vs := range pi.InValues {
									if i > 0 {
										buf.WriteString(",")
									}
									buf.WriteString(vs[0])
								}
							} else if len(pi.InValues[0]) > 1 {
								for i, vs := range pi.InValues {
									if i > 0 {
										buf.WriteString(",")
									}
									buf.WriteString("(")
									buf.WriteString(strings.Join(vs, ","))
									buf.WriteString(")")
								}
							}
							partitionDesc = buf.String()
						}
					}

					partitionMethod := table.Partition.Type.String()
					partitionExpr := table.Partition.Expr
					if table.Partition.Type == model.PartitionTypeRange && len(table.Partition.Columns) > 0 {
						partitionMethod = "RANGE COLUMNS"
						partitionExpr = table.Partition.Columns[0].String()
					} else if table.Partition.Type == model.PartitionTypeList && len(table.Partition.Columns) > 0 {
						partitionMethod = "LIST COLUMNS"
						buf := bytes.NewBuffer(nil)
						for i, col := range table.Partition.Columns {
							if i > 0 {
								buf.WriteString(",")
							}
							buf.WriteString(col.String())
						}
						partitionExpr = buf.String()
					}

					record := types.MakeDatums(
						infoschema.CatalogVal, // TABLE_CATALOG
						schema.Name.O,         // TABLE_SCHEMA
						table.Name.O,          // TABLE_NAME
						pi.Name.O,             // PARTITION_NAME
						nil,                   // SUBPARTITION_NAME
						i+1,                   // PARTITION_ORDINAL_POSITION
						nil,                   // SUBPARTITION_ORDINAL_POSITION
						partitionMethod,       // PARTITION_METHOD
						nil,                   // SUBPARTITION_METHOD
						partitionExpr,         // PARTITION_EXPRESSION
						nil,                   // SUBPARTITION_EXPRESSION
						partitionDesc,         // PARTITION_DESCRIPTION
						rowCount,              // TABLE_ROWS
						avgRowLength,          // AVG_ROW_LENGTH
						dataLength,            // DATA_LENGTH
						uint64(0),             // MAX_DATA_LENGTH
						indexLength,           // INDEX_LENGTH
						uint64(0),             // DATA_FREE
						createTime,            // CREATE_TIME
						nil,                   // UPDATE_TIME
						nil,                   // CHECK_TIME
						nil,                   // CHECKSUM
						pi.Comment,            // PARTITION_COMMENT
						nil,                   // NODEGROUP
						nil,                   // TABLESPACE_NAME
						pi.ID,                 // TIDB_PARTITION_ID
					)
					rows = append(rows, record)
				}
			}
		}
	}
	e.rows = rows
	return nil
}

func (e *memtableRetriever) setDataFromIndexes(ctx sessionctx.Context, schemas []*model.DBInfo) {
	checker := privilege.GetPrivilegeManager(ctx)
	var rows [][]types.Datum
	for _, schema := range schemas {
		for _, tb := range schema.Tables {
			if checker != nil && !checker.RequestVerification(ctx.GetSessionVars().ActiveRoles, schema.Name.L, tb.Name.L, "", mysql.AllPrivMask) {
				continue
			}

			if tb.PKIsHandle {
				var pkCol *model.ColumnInfo
				for _, col := range tb.Cols() {
					if mysql.HasPriKeyFlag(col.Flag) {
						pkCol = col
						break
					}
				}
				record := types.MakeDatums(
					schema.Name.O, // TABLE_SCHEMA
					tb.Name.O,     // TABLE_NAME
					0,             // NON_UNIQUE
					"PRIMARY",     // KEY_NAME
					1,             // SEQ_IN_INDEX
					pkCol.Name.O,  // COLUMN_NAME
					nil,           // SUB_PART
					"",            // INDEX_COMMENT
					nil,           // Expression
					0,             // INDEX_ID
					"YES",         // IS_VISIBLE
					"YES",         // CLUSTERED
				)
				rows = append(rows, record)
			}
			for _, idxInfo := range tb.Indices {
				if idxInfo.State != model.StatePublic {
					continue
				}
				isClustered := "NO"
				if tb.IsCommonHandle && idxInfo.Primary {
					isClustered = "YES"
				}
				for i, col := range idxInfo.Columns {
					nonUniq := 1
					if idxInfo.Unique {
						nonUniq = 0
					}
					var subPart interface{}
					if col.Length != types.UnspecifiedLength {
						subPart = col.Length
					}
					colName := col.Name.O
					var expression interface{}
					expression = nil
					tblCol := tb.Columns[col.Offset]
					if tblCol.Hidden {
						colName = "NULL"
						expression = fmt.Sprintf("(%s)", tblCol.GeneratedExprString)
					}
					visible := "YES"
					if idxInfo.Invisible {
						visible = "NO"
					}
					record := types.MakeDatums(
						schema.Name.O,   // TABLE_SCHEMA
						tb.Name.O,       // TABLE_NAME
						nonUniq,         // NON_UNIQUE
						idxInfo.Name.O,  // KEY_NAME
						i+1,             // SEQ_IN_INDEX
						colName,         // COLUMN_NAME
						subPart,         // SUB_PART
						idxInfo.Comment, // INDEX_COMMENT
						expression,      // Expression
						idxInfo.ID,      // INDEX_ID
						visible,         // IS_VISIBLE
						isClustered,     // CLUSTERED
					)
					rows = append(rows, record)
				}
			}
		}
	}
	e.rows = rows
}

func (e *memtableRetriever) setDataFromViews(ctx sessionctx.Context, schemas []*model.DBInfo) {
	checker := privilege.GetPrivilegeManager(ctx)
	var rows [][]types.Datum
	for _, schema := range schemas {
		for _, table := range schema.Tables {
			if !table.IsView() {
				continue
			}
			collation := table.Collate
			charset := table.Charset
			if collation == "" {
				collation = mysql.DefaultCollationName
			}
			if charset == "" {
				charset = mysql.DefaultCharset
			}
			if checker != nil && !checker.RequestVerification(ctx.GetSessionVars().ActiveRoles, schema.Name.L, table.Name.L, "", mysql.AllPrivMask) {
				continue
			}
			record := types.MakeDatums(
				infoschema.CatalogVal,           // TABLE_CATALOG
				schema.Name.O,                   // TABLE_SCHEMA
				table.Name.O,                    // TABLE_NAME
				table.View.SelectStmt,           // VIEW_DEFINITION
				table.View.CheckOption.String(), // CHECK_OPTION
				"NO",                            // IS_UPDATABLE
				table.View.Definer.String(),     // DEFINER
				table.View.Security.String(),    // SECURITY_TYPE
				charset,                         // CHARACTER_SET_CLIENT
				collation,                       // COLLATION_CONNECTION
			)
			rows = append(rows, record)
		}
	}
	e.rows = rows
}

func (e *memtableRetriever) dataForTiKVStoreStatus(ctx sessionctx.Context) (err error) {
	tikvStore, ok := ctx.GetStore().(helper.Storage)
	if !ok {
		return errors.New("Information about TiKV store status can be gotten only when the storage is TiKV")
	}
	tikvHelper := &helper.Helper{
		Store:       tikvStore,
		RegionCache: tikvStore.GetRegionCache(),
	}
	storesStat, err := tikvHelper.GetStoresStat()
	if err != nil {
		return err
	}
	for _, storeStat := range storesStat.Stores {
		row := make([]types.Datum, len(infoschema.TableTiKVStoreStatusCols))
		row[0].SetInt64(storeStat.Store.ID)
		row[1].SetString(storeStat.Store.Address, mysql.DefaultCollationName)
		row[2].SetInt64(storeStat.Store.State)
		row[3].SetString(storeStat.Store.StateName, mysql.DefaultCollationName)
		data, err := json.Marshal(storeStat.Store.Labels)
		if err != nil {
			return err
		}
		bj := binaryJson.BinaryJSON{}
		if err = bj.UnmarshalJSON(data); err != nil {
			return err
		}
		row[4].SetMysqlJSON(bj)
		row[5].SetString(storeStat.Store.Version, mysql.DefaultCollationName)
		row[6].SetString(storeStat.Status.Capacity, mysql.DefaultCollationName)
		row[7].SetString(storeStat.Status.Available, mysql.DefaultCollationName)
		row[8].SetInt64(storeStat.Status.LeaderCount)
		row[9].SetFloat64(storeStat.Status.LeaderWeight)
		row[10].SetFloat64(storeStat.Status.LeaderScore)
		row[11].SetInt64(storeStat.Status.LeaderSize)
		row[12].SetInt64(storeStat.Status.RegionCount)
		row[13].SetFloat64(storeStat.Status.RegionWeight)
		row[14].SetFloat64(storeStat.Status.RegionScore)
		row[15].SetInt64(storeStat.Status.RegionSize)
		startTs := types.NewTime(types.FromGoTime(storeStat.Status.StartTs), mysql.TypeDatetime, types.DefaultFsp)
		row[16].SetMysqlTime(startTs)
		lastHeartbeatTs := types.NewTime(types.FromGoTime(storeStat.Status.LastHeartbeatTs), mysql.TypeDatetime, types.DefaultFsp)
		row[17].SetMysqlTime(lastHeartbeatTs)
		row[18].SetString(storeStat.Status.Uptime, mysql.DefaultCollationName)
		if sem.IsEnabled() {
			// Patch out IP addresses etc if the user does not have the RESTRICTED_TABLES_ADMIN privilege
			checker := privilege.GetPrivilegeManager(ctx)
			if checker == nil || !checker.RequestDynamicVerification(ctx.GetSessionVars().ActiveRoles, "RESTRICTED_TABLES_ADMIN", false) {
				row[1].SetString(strconv.FormatInt(storeStat.Store.ID, 10), mysql.DefaultCollationName)
				row[1].SetNull()
				row[6].SetNull()
				row[7].SetNull()
				row[16].SetNull()
				row[18].SetNull()
			}
		}
		e.rows = append(e.rows, row)
	}
	return nil
}

<<<<<<< HEAD
=======
func hasPriv(ctx sessionctx.Context, priv mysql.PrivilegeType) bool {
	pm := privilege.GetPrivilegeManager(ctx)
	if pm == nil {
		// internal session created with createSession doesn't has the PrivilegeManager. For most experienced cases before,
		// we use it like this:
		// ```
		// checker := privilege.GetPrivilegeManager(ctx)
		// if checker != nil && !checker.RequestVerification(ctx.GetSessionVars().ActiveRoles, schema.Name.L, table.Name.L, "", mysql.AllPrivMask) {
		//	  continue
		// }
		// do something.
		// ```
		// So once the privilege manager is nil, it's a signature of internal sql, so just passing the checker through.
		return true
	}
	return pm.RequestVerification(ctx.GetSessionVars().ActiveRoles, "", "", "", priv)
}

func (e *memtableRetriever) setDataForTableDataLockWaits(ctx sessionctx.Context) error {
	if !hasPriv(ctx, mysql.ProcessPriv) {
		return plannercore.ErrSpecificAccessDenied.GenWithStackByArgs("PROCESS")
	}
	waits, err := ctx.GetStore().GetLockWaits()
	if err != nil {
		return err
	}
	for _, wait := range waits {
		var digestStr interface{}
		digest, err := resourcegrouptag.DecodeResourceGroupTag(wait.ResourceGroupTag)
		if err != nil {
			logutil.BgLogger().Warn("failed to decode resource group tag", zap.Error(err))
			digestStr = nil
		} else {
			digestStr = hex.EncodeToString(digest)
		}
		e.rows = append(e.rows, types.MakeDatums(
			hex.EncodeToString(wait.Key),
			wait.Txn,
			wait.WaitForTxn,
			digestStr,
		))
	}
	return nil
}

>>>>>>> 014005ab
// DDLJobsReaderExec executes DDLJobs information retrieving.
type DDLJobsReaderExec struct {
	baseExecutor
	DDLJobRetriever

	cacheJobs []*model.Job
	is        infoschema.InfoSchema
}

// Open implements the Executor Next interface.
func (e *DDLJobsReaderExec) Open(ctx context.Context) error {
	if err := e.baseExecutor.Open(ctx); err != nil {
		return err
	}
	txn, err := e.ctx.Txn(true)
	if err != nil {
		return err
	}
	e.DDLJobRetriever.is = e.is
	e.activeRoles = e.ctx.GetSessionVars().ActiveRoles
	err = e.DDLJobRetriever.initial(txn)
	if err != nil {
		return err
	}
	return nil
}

// Next implements the Executor Next interface.
func (e *DDLJobsReaderExec) Next(ctx context.Context, req *chunk.Chunk) error {
	req.GrowAndReset(e.maxChunkSize)
	checker := privilege.GetPrivilegeManager(e.ctx)
	count := 0

	// Append running DDL jobs.
	if e.cursor < len(e.runningJobs) {
		num := mathutil.Min(req.Capacity(), len(e.runningJobs)-e.cursor)
		for i := e.cursor; i < e.cursor+num; i++ {
			e.appendJobToChunk(req, e.runningJobs[i], checker)
			req.AppendString(11, e.runningJobs[i].Query)
		}
		e.cursor += num
		count += num
	}
	var err error

	// Append history DDL jobs.
	if count < req.Capacity() {
		e.cacheJobs, err = e.historyJobIter.GetLastJobs(req.Capacity()-count, e.cacheJobs)
		if err != nil {
			return err
		}
		for _, job := range e.cacheJobs {
			e.appendJobToChunk(req, job, checker)
			req.AppendString(11, job.Query)
		}
		e.cursor += len(e.cacheJobs)
	}
	return nil
}

func (e *memtableRetriever) setDataFromEngines() {
	var rows [][]types.Datum
	rows = append(rows,
		types.MakeDatums(
			"InnoDB",  // Engine
			"DEFAULT", // Support
			"Supports transactions, row-level locking, and foreign keys", // Comment
			"YES", // Transactions
			"YES", // XA
			"YES", // Savepoints
		),
	)
	e.rows = rows
}

func (e *memtableRetriever) setDataFromCharacterSets() {
	charsets := charset.GetSupportedCharsets()
	var rows = make([][]types.Datum, 0, len(charsets))
	for _, charset := range charsets {
		rows = append(rows,
			types.MakeDatums(charset.Name, charset.DefaultCollation, charset.Desc, charset.Maxlen),
		)
	}
	e.rows = rows
}

func (e *memtableRetriever) setDataFromCollations() {
	collations := collate.GetSupportedCollations()
	var rows = make([][]types.Datum, 0, len(collations))
	for _, collation := range collations {
		isDefault := ""
		if collation.IsDefault {
			isDefault = "Yes"
		}
		rows = append(rows,
			types.MakeDatums(collation.Name, collation.CharsetName, collation.ID, isDefault, "Yes", 1),
		)
	}
	e.rows = rows
}

func (e *memtableRetriever) dataForCollationCharacterSetApplicability() {
	collations := collate.GetSupportedCollations()
	var rows = make([][]types.Datum, 0, len(collations))
	for _, collation := range collations {
		rows = append(rows,
			types.MakeDatums(collation.Name, collation.CharsetName),
		)
	}
	e.rows = rows
}

func (e *memtableRetriever) dataForTiDBClusterInfo(ctx sessionctx.Context) error {
	servers, err := infoschema.GetClusterServerInfo(ctx)
	if err != nil {
		e.rows = nil
		return err
	}
	rows := make([][]types.Datum, 0, len(servers))
	for _, server := range servers {
		startTimeStr := ""
		upTimeStr := ""
		if server.StartTimestamp > 0 {
			startTime := time.Unix(server.StartTimestamp, 0)
			startTimeStr = startTime.Format(time.RFC3339)
			upTimeStr = time.Since(startTime).String()
		}
		row := types.MakeDatums(
			server.ServerType,
			server.Address,
			server.StatusAddr,
			server.Version,
			server.GitHash,
			startTimeStr,
			upTimeStr,
			server.ServerID,
		)
		if sem.IsEnabled() {
			checker := privilege.GetPrivilegeManager(ctx)
			if checker == nil || !checker.RequestDynamicVerification(ctx.GetSessionVars().ActiveRoles, "RESTRICTED_TABLES_ADMIN", false) {
				row[1].SetString(strconv.FormatUint(server.ServerID, 10), mysql.DefaultCollationName)
				row[2].SetNull()
				row[5].SetNull()
				row[6].SetNull()
			}
		}
		rows = append(rows, row)
	}
	e.rows = rows
	return nil
}

func (e *memtableRetriever) setDataFromKeyColumnUsage(ctx sessionctx.Context, schemas []*model.DBInfo) {
	checker := privilege.GetPrivilegeManager(ctx)
	rows := make([][]types.Datum, 0, len(schemas)) // The capacity is not accurate, but it is not a big problem.
	for _, schema := range schemas {
		for _, table := range schema.Tables {
			if checker != nil && !checker.RequestVerification(ctx.GetSessionVars().ActiveRoles, schema.Name.L, table.Name.L, "", mysql.AllPrivMask) {
				continue
			}
			rs := keyColumnUsageInTable(schema, table)
			rows = append(rows, rs...)
		}
	}
	e.rows = rows
}

func (e *memtableRetriever) setDataForClusterProcessList(ctx sessionctx.Context) error {
	e.setDataForProcessList(ctx)
	rows, err := infoschema.AppendHostInfoToRows(ctx, e.rows)
	if err != nil {
		return err
	}
	e.rows = rows
	return nil
}

func (e *memtableRetriever) setDataForProcessList(ctx sessionctx.Context) {
	sm := ctx.GetSessionManager()
	if sm == nil {
		return
	}

	loginUser := ctx.GetSessionVars().User
	hasProcessPriv := hasPriv(ctx, mysql.ProcessPriv)
	pl := sm.ShowProcessList()

	records := make([][]types.Datum, 0, len(pl))
	for _, pi := range pl {
		// If you have the PROCESS privilege, you can see all threads.
		// Otherwise, you can see only your own threads.
		if !hasProcessPriv && loginUser != nil && pi.User != loginUser.Username {
			continue
		}

		rows := pi.ToRow(ctx.GetSessionVars().StmtCtx.TimeZone)
		record := types.MakeDatums(rows...)
		records = append(records, record)
	}
	e.rows = records
}

func (e *memtableRetriever) setDataFromUserPrivileges(ctx sessionctx.Context) {
	pm := privilege.GetPrivilegeManager(ctx)
	// The results depend on the user querying the information.
	e.rows = pm.UserPrivilegesTable(ctx.GetSessionVars().ActiveRoles, ctx.GetSessionVars().User.Username, ctx.GetSessionVars().User.Hostname)
}

func (e *memtableRetriever) setDataForMetricTables(ctx sessionctx.Context) {
	tables := make([]string, 0, len(infoschema.MetricTableMap))
	for name := range infoschema.MetricTableMap {
		tables = append(tables, name)
	}
	sort.Strings(tables)
	rows := make([][]types.Datum, 0, len(tables))
	for _, name := range tables {
		schema := infoschema.MetricTableMap[name]
		record := types.MakeDatums(
			name,                             // METRICS_NAME
			schema.PromQL,                    // PROMQL
			strings.Join(schema.Labels, ","), // LABELS
			schema.Quantile,                  // QUANTILE
			schema.Comment,                   // COMMENT
		)
		rows = append(rows, record)
	}
	e.rows = rows
}

func keyColumnUsageInTable(schema *model.DBInfo, table *model.TableInfo) [][]types.Datum {
	var rows [][]types.Datum
	if table.PKIsHandle {
		for _, col := range table.Columns {
			if mysql.HasPriKeyFlag(col.Flag) {
				record := types.MakeDatums(
					infoschema.CatalogVal,        // CONSTRAINT_CATALOG
					schema.Name.O,                // CONSTRAINT_SCHEMA
					infoschema.PrimaryConstraint, // CONSTRAINT_NAME
					infoschema.CatalogVal,        // TABLE_CATALOG
					schema.Name.O,                // TABLE_SCHEMA
					table.Name.O,                 // TABLE_NAME
					col.Name.O,                   // COLUMN_NAME
					1,                            // ORDINAL_POSITION
					1,                            // POSITION_IN_UNIQUE_CONSTRAINT
					nil,                          // REFERENCED_TABLE_SCHEMA
					nil,                          // REFERENCED_TABLE_NAME
					nil,                          // REFERENCED_COLUMN_NAME
				)
				rows = append(rows, record)
				break
			}
		}
	}
	nameToCol := make(map[string]*model.ColumnInfo, len(table.Columns))
	for _, c := range table.Columns {
		nameToCol[c.Name.L] = c
	}
	for _, index := range table.Indices {
		var idxName string
		if index.Primary {
			idxName = infoschema.PrimaryConstraint
		} else if index.Unique {
			idxName = index.Name.O
		} else {
			// Only handle unique/primary key
			continue
		}
		for i, key := range index.Columns {
			col := nameToCol[key.Name.L]
			if col.Hidden {
				continue
			}
			record := types.MakeDatums(
				infoschema.CatalogVal, // CONSTRAINT_CATALOG
				schema.Name.O,         // CONSTRAINT_SCHEMA
				idxName,               // CONSTRAINT_NAME
				infoschema.CatalogVal, // TABLE_CATALOG
				schema.Name.O,         // TABLE_SCHEMA
				table.Name.O,          // TABLE_NAME
				col.Name.O,            // COLUMN_NAME
				i+1,                   // ORDINAL_POSITION,
				nil,                   // POSITION_IN_UNIQUE_CONSTRAINT
				nil,                   // REFERENCED_TABLE_SCHEMA
				nil,                   // REFERENCED_TABLE_NAME
				nil,                   // REFERENCED_COLUMN_NAME
			)
			rows = append(rows, record)
		}
	}
	for _, fk := range table.ForeignKeys {
		fkRefCol := ""
		if len(fk.RefCols) > 0 {
			fkRefCol = fk.RefCols[0].O
		}
		for i, key := range fk.Cols {
			col := nameToCol[key.L]
			record := types.MakeDatums(
				infoschema.CatalogVal, // CONSTRAINT_CATALOG
				schema.Name.O,         // CONSTRAINT_SCHEMA
				fk.Name.O,             // CONSTRAINT_NAME
				infoschema.CatalogVal, // TABLE_CATALOG
				schema.Name.O,         // TABLE_SCHEMA
				table.Name.O,          // TABLE_NAME
				col.Name.O,            // COLUMN_NAME
				i+1,                   // ORDINAL_POSITION,
				1,                     // POSITION_IN_UNIQUE_CONSTRAINT
				schema.Name.O,         // REFERENCED_TABLE_SCHEMA
				fk.RefTable.O,         // REFERENCED_TABLE_NAME
				fkRefCol,              // REFERENCED_COLUMN_NAME
			)
			rows = append(rows, record)
		}
	}
	return rows
}

func (e *memtableRetriever) setDataForTiKVRegionStatus(ctx sessionctx.Context) error {
	tikvStore, ok := ctx.GetStore().(helper.Storage)
	if !ok {
		return errors.New("Information about TiKV region status can be gotten only when the storage is TiKV")
	}
	tikvHelper := &helper.Helper{
		Store:       tikvStore,
		RegionCache: tikvStore.GetRegionCache(),
	}
	regionsInfo, err := tikvHelper.GetRegionsInfo()
	if err != nil {
		return err
	}
	allSchemas := ctx.GetInfoSchema().(infoschema.InfoSchema).AllSchemas()
	tableInfos := tikvHelper.GetRegionsTableInfo(regionsInfo, allSchemas)
	for _, region := range regionsInfo.Regions {
		tableList := tableInfos[region.ID]
		if len(tableList) == 0 {
			e.setNewTiKVRegionStatusCol(&region, nil)
		}
		for _, table := range tableList {
			e.setNewTiKVRegionStatusCol(&region, &table)
		}
	}
	return nil
}

func (e *memtableRetriever) setNewTiKVRegionStatusCol(region *helper.RegionInfo, table *helper.TableInfo) {
	row := make([]types.Datum, len(infoschema.TableTiKVRegionStatusCols))
	row[0].SetInt64(region.ID)
	row[1].SetString(region.StartKey, mysql.DefaultCollationName)
	row[2].SetString(region.EndKey, mysql.DefaultCollationName)
	if table != nil {
		row[3].SetInt64(table.Table.ID)
		row[4].SetString(table.DB.Name.O, mysql.DefaultCollationName)
		row[5].SetString(table.Table.Name.O, mysql.DefaultCollationName)
		if table.IsIndex {
			row[6].SetInt64(1)
			row[7].SetInt64(table.Index.ID)
			row[8].SetString(table.Index.Name.O, mysql.DefaultCollationName)
		} else {
			row[6].SetInt64(0)
		}
	}
	row[9].SetInt64(region.Epoch.ConfVer)
	row[10].SetInt64(region.Epoch.Version)
	row[11].SetUint64(region.WrittenBytes)
	row[12].SetUint64(region.ReadBytes)
	row[13].SetInt64(region.ApproximateSize)
	row[14].SetInt64(region.ApproximateKeys)
	if region.ReplicationStatus != nil {
		row[15].SetString(region.ReplicationStatus.State, mysql.DefaultCollationName)
		row[16].SetInt64(region.ReplicationStatus.StateID)
	}
	e.rows = append(e.rows, row)
}

func (e *memtableRetriever) setDataForTikVRegionPeers(ctx sessionctx.Context) error {
	tikvStore, ok := ctx.GetStore().(helper.Storage)
	if !ok {
		return errors.New("Information about TiKV region status can be gotten only when the storage is TiKV")
	}
	tikvHelper := &helper.Helper{
		Store:       tikvStore,
		RegionCache: tikvStore.GetRegionCache(),
	}
	regionsInfo, err := tikvHelper.GetRegionsInfo()
	if err != nil {
		return err
	}
	for _, region := range regionsInfo.Regions {
		e.setNewTiKVRegionPeersCols(&region)
	}
	return nil
}

func (e *memtableRetriever) setNewTiKVRegionPeersCols(region *helper.RegionInfo) {
	records := make([][]types.Datum, 0, len(region.Peers))
	pendingPeerIDSet := set.NewInt64Set()
	for _, peer := range region.PendingPeers {
		pendingPeerIDSet.Insert(peer.ID)
	}
	downPeerMap := make(map[int64]int64, len(region.DownPeers))
	for _, peerStat := range region.DownPeers {
		downPeerMap[peerStat.Peer.ID] = peerStat.DownSec
	}
	for _, peer := range region.Peers {
		row := make([]types.Datum, len(infoschema.TableTiKVRegionPeersCols))
		row[0].SetInt64(region.ID)
		row[1].SetInt64(peer.ID)
		row[2].SetInt64(peer.StoreID)
		if peer.IsLearner {
			row[3].SetInt64(1)
		} else {
			row[3].SetInt64(0)
		}
		if peer.ID == region.Leader.ID {
			row[4].SetInt64(1)
		} else {
			row[4].SetInt64(0)
		}
		if downSec, ok := downPeerMap[peer.ID]; ok {
			row[5].SetString(downPeer, mysql.DefaultCollationName)
			row[6].SetInt64(downSec)
		} else if pendingPeerIDSet.Exist(peer.ID) {
			row[5].SetString(pendingPeer, mysql.DefaultCollationName)
		} else {
			row[5].SetString(normalPeer, mysql.DefaultCollationName)
		}
		records = append(records, row)
	}
	e.rows = append(e.rows, records...)
}

const (
	normalPeer  = "NORMAL"
	pendingPeer = "PENDING"
	downPeer    = "DOWN"
)

func (e *memtableRetriever) setDataForTiDBHotRegions(ctx sessionctx.Context) error {
	tikvStore, ok := ctx.GetStore().(helper.Storage)
	if !ok {
		return errors.New("Information about hot region can be gotten only when the storage is TiKV")
	}
	allSchemas := ctx.GetInfoSchema().(infoschema.InfoSchema).AllSchemas()
	tikvHelper := &helper.Helper{
		Store:       tikvStore,
		RegionCache: tikvStore.GetRegionCache(),
	}
	metrics, err := tikvHelper.ScrapeHotInfo(pdapi.HotRead, allSchemas)
	if err != nil {
		return err
	}
	e.setDataForHotRegionByMetrics(metrics, "read")
	metrics, err = tikvHelper.ScrapeHotInfo(pdapi.HotWrite, allSchemas)
	if err != nil {
		return err
	}
	e.setDataForHotRegionByMetrics(metrics, "write")
	return nil
}

func (e *memtableRetriever) setDataForHotRegionByMetrics(metrics []helper.HotTableIndex, tp string) {
	rows := make([][]types.Datum, 0, len(metrics))
	for _, tblIndex := range metrics {
		row := make([]types.Datum, len(infoschema.TableTiDBHotRegionsCols))
		if tblIndex.IndexName != "" {
			row[1].SetInt64(tblIndex.IndexID)
			row[4].SetString(tblIndex.IndexName, mysql.DefaultCollationName)
		} else {
			row[1].SetNull()
			row[4].SetNull()
		}
		row[0].SetInt64(tblIndex.TableID)
		row[2].SetString(tblIndex.DbName, mysql.DefaultCollationName)
		row[3].SetString(tblIndex.TableName, mysql.DefaultCollationName)
		row[5].SetUint64(tblIndex.RegionID)
		row[6].SetString(tp, mysql.DefaultCollationName)
		if tblIndex.RegionMetric == nil {
			row[7].SetNull()
			row[8].SetNull()
		} else {
			row[7].SetInt64(int64(tblIndex.RegionMetric.MaxHotDegree))
			row[8].SetInt64(int64(tblIndex.RegionMetric.Count))
		}
		row[9].SetUint64(tblIndex.RegionMetric.FlowBytes)
		rows = append(rows, row)
	}
	e.rows = append(e.rows, rows...)
}

// setDataFromTableConstraints constructs data for table information_schema.constraints.See https://dev.mysql.com/doc/refman/5.7/en/table-constraints-table.html
func (e *memtableRetriever) setDataFromTableConstraints(ctx sessionctx.Context, schemas []*model.DBInfo) {
	checker := privilege.GetPrivilegeManager(ctx)
	var rows [][]types.Datum
	for _, schema := range schemas {
		for _, tbl := range schema.Tables {
			if checker != nil && !checker.RequestVerification(ctx.GetSessionVars().ActiveRoles, schema.Name.L, tbl.Name.L, "", mysql.AllPrivMask) {
				continue
			}

			if tbl.PKIsHandle {
				record := types.MakeDatums(
					infoschema.CatalogVal,     // CONSTRAINT_CATALOG
					schema.Name.O,             // CONSTRAINT_SCHEMA
					mysql.PrimaryKeyName,      // CONSTRAINT_NAME
					schema.Name.O,             // TABLE_SCHEMA
					tbl.Name.O,                // TABLE_NAME
					infoschema.PrimaryKeyType, // CONSTRAINT_TYPE
				)
				rows = append(rows, record)
			}

			for _, idx := range tbl.Indices {
				var cname, ctype string
				if idx.Primary {
					cname = mysql.PrimaryKeyName
					ctype = infoschema.PrimaryKeyType
				} else if idx.Unique {
					cname = idx.Name.O
					ctype = infoschema.UniqueKeyType
				} else {
					// The index has no constriant.
					continue
				}
				record := types.MakeDatums(
					infoschema.CatalogVal, // CONSTRAINT_CATALOG
					schema.Name.O,         // CONSTRAINT_SCHEMA
					cname,                 // CONSTRAINT_NAME
					schema.Name.O,         // TABLE_SCHEMA
					tbl.Name.O,            // TABLE_NAME
					ctype,                 // CONSTRAINT_TYPE
				)
				rows = append(rows, record)
			}
		}
	}
	e.rows = rows
}

// tableStorageStatsRetriever is used to read slow log data.
type tableStorageStatsRetriever struct {
	dummyCloser
	table         *model.TableInfo
	outputCols    []*model.ColumnInfo
	retrieved     bool
	initialized   bool
	extractor     *plannercore.TableStorageStatsExtractor
	initialTables []*initialTable
	curTable      int
	helper        *helper.Helper
	stats         helper.PDRegionStats
}

func (e *tableStorageStatsRetriever) retrieve(ctx context.Context, sctx sessionctx.Context) ([][]types.Datum, error) {
	if e.retrieved {
		return nil, nil
	}
	if !e.initialized {
		err := e.initialize(sctx)
		if err != nil {
			return nil, err
		}
	}
	if len(e.initialTables) == 0 || e.curTable >= len(e.initialTables) {
		e.retrieved = true
		return nil, nil
	}

	rows, err := e.setDataForTableStorageStats(sctx)
	if err != nil {
		return nil, err
	}
	if len(e.outputCols) == len(e.table.Columns) {
		return rows, nil
	}
	retRows := make([][]types.Datum, len(rows))
	for i, fullRow := range rows {
		row := make([]types.Datum, len(e.outputCols))
		for j, col := range e.outputCols {
			row[j] = fullRow[col.Offset]
		}
		retRows[i] = row
	}
	return retRows, nil
}

type initialTable struct {
	db string
	*model.TableInfo
}

func (e *tableStorageStatsRetriever) initialize(sctx sessionctx.Context) error {
	is := sctx.GetInfoSchema().(infoschema.InfoSchema)
	var databases []string
	schemas := e.extractor.TableSchema
	tables := e.extractor.TableName

	// If not specify the table_schema, return an error to avoid traverse all schemas and their tables.
	if len(schemas) == 0 {
		return errors.Errorf("Please specify the 'table_schema'")
	}

	// Filter the sys or memory schema.
	for schema := range schemas {
		if !util.IsMemDB(schema) {
			databases = append(databases, schema)
		}
	}

	// Extract the tables to the initialTable.
	for _, DB := range databases {
		// The user didn't specified the table, extract all tables of this db to initialTable.
		if len(tables) == 0 {
			tbs := is.SchemaTables(model.NewCIStr(DB))
			for _, tb := range tbs {
				e.initialTables = append(e.initialTables, &initialTable{DB, tb.Meta()})
			}
		} else {
			// The user specified the table, extract the specified tables of this db to initialTable.
			for tb := range tables {
				if tb, err := is.TableByName(model.NewCIStr(DB), model.NewCIStr(tb)); err == nil {
					e.initialTables = append(e.initialTables, &initialTable{DB, tb.Meta()})
				}
			}
		}
	}

	// Cache the helper and return an error if PD unavailable.
	tikvStore, ok := sctx.GetStore().(helper.Storage)
	if !ok {
		return errors.Errorf("Information about TiKV region status can be gotten only when the storage is TiKV")
	}
	e.helper = helper.NewHelper(tikvStore)
	_, err := e.helper.GetPDAddr()
	if err != nil {
		return err
	}
	e.initialized = true
	return nil
}

func (e *tableStorageStatsRetriever) setDataForTableStorageStats(ctx sessionctx.Context) ([][]types.Datum, error) {
	rows := make([][]types.Datum, 0, 1024)
	count := 0
	for e.curTable < len(e.initialTables) && count < 1024 {
		table := e.initialTables[e.curTable]
		tableID := table.ID
		err := e.helper.GetPDRegionStats(tableID, &e.stats)
		if err != nil {
			return nil, err
		}
		peerCount := len(e.stats.StorePeerCount)

		record := types.MakeDatums(
			table.db,            // TABLE_SCHEMA
			table.Name.O,        // TABLE_NAME
			tableID,             // TABLE_ID
			peerCount,           // TABLE_PEER_COUNT
			e.stats.Count,       // TABLE_REGION_COUNT
			e.stats.EmptyCount,  // TABLE_EMPTY_REGION_COUNT
			e.stats.StorageSize, // TABLE_SIZE
			e.stats.StorageKeys, // TABLE_KEYS
		)
		rows = append(rows, record)
		count++
		e.curTable++
	}
	return rows, nil
}

func (e *memtableRetriever) setDataFromSessionVar(ctx sessionctx.Context) error {
	var rows [][]types.Datum
	var err error
	sessionVars := ctx.GetSessionVars()
	for _, v := range variable.GetSysVars() {
		var value string
		value, err = variable.GetSessionOrGlobalSystemVar(sessionVars, v.Name)
		if err != nil {
			return err
		}
		row := types.MakeDatums(v.Name, value)
		rows = append(rows, row)
	}
	e.rows = rows
	return nil
}

// dataForAnalyzeStatusHelper is a helper function which can be used in show_stats.go
func dataForAnalyzeStatusHelper(sctx sessionctx.Context) (rows [][]types.Datum) {
	checker := privilege.GetPrivilegeManager(sctx)
	for _, job := range statistics.GetAllAnalyzeJobs() {
		job.Lock()
		var startTime, endTime interface{}
		if job.StartTime.IsZero() {
			startTime = nil
		} else {
			startTime = types.NewTime(types.FromGoTime(job.StartTime), mysql.TypeDatetime, 0)
		}
		if job.EndTime.IsZero() {
			endTime = nil
		} else {
			endTime = types.NewTime(types.FromGoTime(job.EndTime), mysql.TypeDatetime, 0)
		}
		if checker == nil || checker.RequestVerification(sctx.GetSessionVars().ActiveRoles, job.DBName, job.TableName, "", mysql.AllPrivMask) {
			rows = append(rows, types.MakeDatums(
				job.DBName,        // TABLE_SCHEMA
				job.TableName,     // TABLE_NAME
				job.PartitionName, // PARTITION_NAME
				job.JobInfo,       // JOB_INFO
				job.RowCount,      // ROW_COUNT
				startTime,         // START_TIME
				endTime,           // END_TIME
				job.State,         // STATE
			))
		}
		job.Unlock()
	}
	return
}

// setDataForAnalyzeStatus gets all the analyze jobs.
func (e *memtableRetriever) setDataForAnalyzeStatus(sctx sessionctx.Context) {
	e.rows = dataForAnalyzeStatusHelper(sctx)
}

// setDataForPseudoProfiling returns pseudo data for table profiling when system variable `profiling` is set to `ON`.
func (e *memtableRetriever) setDataForPseudoProfiling(sctx sessionctx.Context) {
	if v, ok := sctx.GetSessionVars().GetSystemVar("profiling"); ok && variable.TiDBOptOn(v) {
		row := types.MakeDatums(
			0,                      // QUERY_ID
			0,                      // SEQ
			"",                     // STATE
			types.NewDecFromInt(0), // DURATION
			types.NewDecFromInt(0), // CPU_USER
			types.NewDecFromInt(0), // CPU_SYSTEM
			0,                      // CONTEXT_VOLUNTARY
			0,                      // CONTEXT_INVOLUNTARY
			0,                      // BLOCK_OPS_IN
			0,                      // BLOCK_OPS_OUT
			0,                      // MESSAGES_SENT
			0,                      // MESSAGES_RECEIVED
			0,                      // PAGE_FAULTS_MAJOR
			0,                      // PAGE_FAULTS_MINOR
			0,                      // SWAPS
			"",                     // SOURCE_FUNCTION
			"",                     // SOURCE_FILE
			0,                      // SOURCE_LINE
		)
		e.rows = append(e.rows, row)
	}
}

func (e *memtableRetriever) setDataForServersInfo(ctx sessionctx.Context) error {
	serversInfo, err := infosync.GetAllServerInfo(context.Background())
	if err != nil {
		return err
	}
	rows := make([][]types.Datum, 0, len(serversInfo))
	for _, info := range serversInfo {
		row := types.MakeDatums(
			info.ID,              // DDL_ID
			info.IP,              // IP
			int(info.Port),       // PORT
			int(info.StatusPort), // STATUS_PORT
			info.Lease,           // LEASE
			info.Version,         // VERSION
			info.GitHash,         // GIT_HASH
			info.BinlogStatus,    // BINLOG_STATUS
			stringutil.BuildStringFromLabels(info.Labels), // LABELS
		)
		if sem.IsEnabled() {
			checker := privilege.GetPrivilegeManager(ctx)
			if checker == nil || !checker.RequestDynamicVerification(ctx.GetSessionVars().ActiveRoles, "RESTRICTED_TABLES_ADMIN", false) {
				row[1].SetNull() // clear IP
			}
		}
		rows = append(rows, row)
	}
	e.rows = rows
	return nil
}

func (e *memtableRetriever) setDataFromSequences(ctx sessionctx.Context, schemas []*model.DBInfo) {
	checker := privilege.GetPrivilegeManager(ctx)
	var rows [][]types.Datum
	for _, schema := range schemas {
		for _, table := range schema.Tables {
			if !table.IsSequence() {
				continue
			}
			if checker != nil && !checker.RequestVerification(ctx.GetSessionVars().ActiveRoles, schema.Name.L, table.Name.L, "", mysql.AllPrivMask) {
				continue
			}
			record := types.MakeDatums(
				infoschema.CatalogVal,     // TABLE_CATALOG
				schema.Name.O,             // TABLE_SCHEMA
				table.Name.O,              // TABLE_NAME
				table.Sequence.Cache,      // Cache
				table.Sequence.CacheValue, // CACHE_VALUE
				table.Sequence.Cycle,      // CYCLE
				table.Sequence.Increment,  // INCREMENT
				table.Sequence.MaxValue,   // MAXVALUE
				table.Sequence.MinValue,   // MINVALUE
				table.Sequence.Start,      // START
				table.Sequence.Comment,    // COMMENT
			)
			rows = append(rows, record)
		}
	}
	e.rows = rows
}

// dataForTableTiFlashReplica constructs data for table tiflash replica info.
func (e *memtableRetriever) dataForTableTiFlashReplica(ctx sessionctx.Context, schemas []*model.DBInfo) {
	var rows [][]types.Datum
	progressMap, err := infosync.GetTiFlashTableSyncProgress(context.Background())
	if err != nil {
		ctx.GetSessionVars().StmtCtx.AppendWarning(err)
	}
	for _, schema := range schemas {
		for _, tbl := range schema.Tables {
			if tbl.TiFlashReplica == nil {
				continue
			}
			progress := 1.0
			if !tbl.TiFlashReplica.Available {
				if pi := tbl.GetPartitionInfo(); pi != nil && len(pi.Definitions) > 0 {
					progress = 0
					for _, p := range pi.Definitions {
						if tbl.TiFlashReplica.IsPartitionAvailable(p.ID) {
							progress += 1
						} else {
							progress += progressMap[p.ID]
						}
					}
					progress = progress / float64(len(pi.Definitions))
				} else {
					progress = progressMap[tbl.ID]
				}
			}
			record := types.MakeDatums(
				schema.Name.O,                   // TABLE_SCHEMA
				tbl.Name.O,                      // TABLE_NAME
				tbl.ID,                          // TABLE_ID
				int64(tbl.TiFlashReplica.Count), // REPLICA_COUNT
				strings.Join(tbl.TiFlashReplica.LocationLabels, ","), // LOCATION_LABELS
				tbl.TiFlashReplica.Available,                         // AVAILABLE
				progress,                                             // PROGRESS
			)
			rows = append(rows, record)
		}
	}
	e.rows = rows
}

func (e *memtableRetriever) setDataForStatementsSummaryEvicted(ctx sessionctx.Context) error {
	e.rows = stmtsummary.StmtSummaryByDigestMap.ToEvictedCountDatum()
	switch e.table.Name.O {
	case infoschema.ClusterTableStatementsSummaryEvicted:
		rows, err := infoschema.AppendHostInfoToRows(ctx, e.rows)
		if err != nil {
			return err
		}
		e.rows = rows
	}
	return nil
}

func (e *memtableRetriever) setDataForPlacementPolicy(ctx sessionctx.Context) error {
	checker := privilege.GetPrivilegeManager(ctx)
	is := ctx.GetInfoSchema().(infoschema.InfoSchema)
	var rows [][]types.Datum
	for _, bundle := range is.RuleBundles() {
		id, err := bundle.ObjectID()
		if err != nil {
			if err == placement.ErrInvalidBundleIDFormat {
				continue
			}
			return errors.Wrapf(err, "Restore bundle %s failed", bundle.ID)
		}
		// Currently, only partitions have placement rules.
		var tbName, dbName, ptName string
		skip := true
		tb, db, part := is.FindTableByPartitionID(id)
		if tb != nil && (checker == nil || checker.RequestVerification(ctx.GetSessionVars().ActiveRoles, db.Name.L, tb.Meta().Name.L, "", mysql.SelectPriv)) {
			dbName = db.Name.L
			tbName = tb.Meta().Name.L
			ptName = part.Name.L
			skip = false
		}
		failpoint.Inject("outputInvalidPlacementRules", func(val failpoint.Value) {
			if val.(bool) {
				skip = false
			}
		})
		if skip {
			continue
		}
		for _, rule := range bundle.Rules {
			constraint, err := rule.Constraints.Restore()
			if err != nil {
				return errors.Wrapf(err, "Restore rule %s in bundle %s failed", rule.ID, bundle.ID)
			}
			row := types.MakeDatums(
				bundle.ID,
				bundle.Index,
				rule.ID,
				dbName,
				tbName,
				ptName,
				nil,
				string(rule.Role),
				rule.Count,
				constraint,
			)
			rows = append(rows, row)
		}
	}
	e.rows = rows
	return nil
}

func (e *memtableRetriever) setDataForClientErrorsSummary(ctx sessionctx.Context, tableName string) error {
	// Seeing client errors should require the PROCESS privilege, with the exception of errors for your own user.
	// This is similar to information_schema.processlist, which is the closest comparison.
	hasProcessPriv := hasPriv(ctx, mysql.ProcessPriv)
	loginUser := ctx.GetSessionVars().User

	var rows [][]types.Datum
	switch tableName {
	case infoschema.TableClientErrorsSummaryGlobal:
		if !hasProcessPriv {
			return plannercore.ErrSpecificAccessDenied.GenWithStackByArgs("PROCESS")
		}
		for code, summary := range errno.GlobalStats() {
			firstSeen := types.NewTime(types.FromGoTime(summary.FirstSeen), mysql.TypeTimestamp, types.DefaultFsp)
			lastSeen := types.NewTime(types.FromGoTime(summary.LastSeen), mysql.TypeTimestamp, types.DefaultFsp)
			row := types.MakeDatums(
				int(code),                    // ERROR_NUMBER
				errno.MySQLErrName[code].Raw, // ERROR_MESSAGE
				summary.ErrorCount,           // ERROR_COUNT
				summary.WarningCount,         // WARNING_COUNT
				firstSeen,                    // FIRST_SEEN
				lastSeen,                     // LAST_SEEN
			)
			rows = append(rows, row)
		}
	case infoschema.TableClientErrorsSummaryByUser:
		for user, agg := range errno.UserStats() {
			for code, summary := range agg {
				// Allow anyone to see their own errors.
				if !hasProcessPriv && loginUser != nil && loginUser.Username != user {
					continue
				}
				firstSeen := types.NewTime(types.FromGoTime(summary.FirstSeen), mysql.TypeTimestamp, types.DefaultFsp)
				lastSeen := types.NewTime(types.FromGoTime(summary.LastSeen), mysql.TypeTimestamp, types.DefaultFsp)
				row := types.MakeDatums(
					user,                         // USER
					int(code),                    // ERROR_NUMBER
					errno.MySQLErrName[code].Raw, // ERROR_MESSAGE
					summary.ErrorCount,           // ERROR_COUNT
					summary.WarningCount,         // WARNING_COUNT
					firstSeen,                    // FIRST_SEEN
					lastSeen,                     // LAST_SEEN
				)
				rows = append(rows, row)
			}
		}
	case infoschema.TableClientErrorsSummaryByHost:
		if !hasProcessPriv {
			return plannercore.ErrSpecificAccessDenied.GenWithStackByArgs("PROCESS")
		}
		for host, agg := range errno.HostStats() {
			for code, summary := range agg {
				firstSeen := types.NewTime(types.FromGoTime(summary.FirstSeen), mysql.TypeTimestamp, types.DefaultFsp)
				lastSeen := types.NewTime(types.FromGoTime(summary.LastSeen), mysql.TypeTimestamp, types.DefaultFsp)
				row := types.MakeDatums(
					host,                         // HOST
					int(code),                    // ERROR_NUMBER
					errno.MySQLErrName[code].Raw, // ERROR_MESSAGE
					summary.ErrorCount,           // ERROR_COUNT
					summary.WarningCount,         // WARNING_COUNT
					firstSeen,                    // FIRST_SEEN
					lastSeen,                     // LAST_SEEN
				)
				rows = append(rows, row)
			}
		}
	}
	e.rows = rows
	return nil
}

func (e *memtableRetriever) setDataForTiDBTrx(ctx sessionctx.Context) {
	sm := ctx.GetSessionManager()
	if sm == nil {
		return
	}

	loginUser := ctx.GetSessionVars().User
	hasProcessPriv := hasPriv(ctx, mysql.ProcessPriv)
	infoList := sm.ShowTxnList()
	for _, info := range infoList {
		// If you have the PROCESS privilege, you can see all running transactions.
		// Otherwise, you can see only your own transactions.
		if !hasProcessPriv && loginUser != nil && info.Username != loginUser.Username {
			continue
		}
		e.rows = append(e.rows, info.ToDatum())
	}
}

func (e *memtableRetriever) setDataForClusterTiDBTrx(ctx sessionctx.Context) error {
	e.setDataForTiDBTrx(ctx)
	rows, err := infoschema.AppendHostInfoToRows(ctx, e.rows)
	if err != nil {
		return err
	}
	e.rows = rows
	return nil
}

func (e *memtableRetriever) setDataForDeadlock(ctx sessionctx.Context) error {
	if !hasPriv(ctx, mysql.ProcessPriv) {
		return plannercore.ErrSpecificAccessDenied.GenWithStackByArgs("PROCESS")
	}
	infoSchema := ctx.GetInfoSchema().(infoschema.InfoSchema)
	e.rows = deadlockhistory.GlobalDeadlockHistory.GetAllDatum(infoSchema)
	return nil
}

func (e *memtableRetriever) setDataForClusterDeadlock(ctx sessionctx.Context) error {
	err := e.setDataForDeadlock(ctx)
	if err != nil {
		return err
	}
	rows, err := infoschema.AppendHostInfoToRows(ctx, e.rows)
	if err != nil {
		return err
	}
	e.rows = rows
	return nil
}

func (e *memtableRetriever) setDataForTableDataLockWaits(ctx sessionctx.Context) error {
	if !hasPriv(ctx, mysql.ProcessPriv) {
		return plannercore.ErrSpecificAccessDenied.GenWithStackByArgs("PROCESS")
	}
	waits, err := ctx.GetStore().GetLockWaits()
	if err != nil {
		return err
	}
	for _, wait := range waits {
		var digestStr interface{}
		digest, err := resourcegrouptag.DecodeResourceGroupTag(wait.ResourceGroupTag)
		if err != nil {
			logutil.BgLogger().Warn("failed to decode resource group tag", zap.Error(err))
			digestStr = nil
		} else {
			digestStr = hex.EncodeToString(digest)
		}
		infoSchema := ctx.GetInfoSchema().(infoschema.InfoSchema)
		var decodedKeyStr interface{}
		decodedKey, err := keydecoder.DecodeKey(wait.Key, infoSchema)
		if err == nil {
			decodedKeyBytes, err := json.Marshal(decodedKey)
			if err != nil {
				log.Warn("marshal decoded key info to JSON failed", zap.Error(err))
			} else {
				decodedKeyStr = string(decodedKeyBytes)
			}
		} else {
			// failed to decoded key
			decodedKeyStr = nil
		}
		e.rows = append(e.rows, types.MakeDatums(
			hex.EncodeToString(wait.Key),
			decodedKeyStr,
			wait.Txn,
			wait.WaitForTxn,
			digestStr,
		))
	}
	return nil
}

type stmtSummaryTableRetriever struct {
	dummyCloser
	table     *model.TableInfo
	columns   []*model.ColumnInfo
	retrieved bool
}

// retrieve implements the infoschemaRetriever interface
func (e *stmtSummaryTableRetriever) retrieve(ctx context.Context, sctx sessionctx.Context) ([][]types.Datum, error) {
	if e.retrieved {
		return nil, nil
	}
	e.retrieved = true
	user := sctx.GetSessionVars().User
	isSuper := false
	if pm := privilege.GetPrivilegeManager(sctx); pm != nil {
		isSuper = pm.RequestVerificationWithUser("", "", "", mysql.SuperPriv, user)
	}

	var err error
	var instanceAddr string
	switch e.table.Name.O {
	case infoschema.ClusterTableStatementsSummary,
		infoschema.ClusterTableStatementsSummaryHistory:
		instanceAddr, err = infoschema.GetInstanceAddr(sctx)
		if err != nil {
			return nil, err
		}
	}
	reader := stmtsummary.NewStmtSummaryReader(user, isSuper, e.columns, instanceAddr)
	var rows [][]types.Datum
	switch e.table.Name.O {
	case infoschema.TableStatementsSummary,
		infoschema.ClusterTableStatementsSummary:
		rows = reader.GetStmtSummaryCurrentRows()
	case infoschema.TableStatementsSummaryHistory,
		infoschema.ClusterTableStatementsSummaryHistory:
		rows = reader.GetStmtSummaryHistoryRows()
	}

	return rows, nil
}

type hugeMemTableRetriever struct {
	dummyCloser
	table       *model.TableInfo
	columns     []*model.ColumnInfo
	retrieved   bool
	initialized bool
	rows        [][]types.Datum
	dbs         []*model.DBInfo
	dbsIdx      int
	tblIdx      int
}

// retrieve implements the infoschemaRetriever interface
func (e *hugeMemTableRetriever) retrieve(ctx context.Context, sctx sessionctx.Context) ([][]types.Datum, error) {
	if e.retrieved {
		return nil, nil
	}

	if !e.initialized {
		is := sctx.GetInfoSchema().(infoschema.InfoSchema)
		dbs := is.AllSchemas()
		sort.Sort(infoschema.SchemasSorter(dbs))
		e.dbs = dbs
		e.initialized = true
		e.rows = make([][]types.Datum, 0, 1024)
	}

	var err error
	switch e.table.Name.O {
	case infoschema.TableColumns:
		err = e.setDataForColumns(ctx, sctx)
	}
	if err != nil {
		return nil, err
	}
	e.retrieved = len(e.rows) == 0

	return adjustColumns(e.rows, e.columns, e.table), nil
}

func adjustColumns(input [][]types.Datum, outColumns []*model.ColumnInfo, table *model.TableInfo) [][]types.Datum {
	if table.Name.O == infoschema.TableStatementsSummary {
		return input
	}
	if len(outColumns) == len(table.Columns) {
		return input
	}
	rows := make([][]types.Datum, len(input))
	for i, fullRow := range input {
		row := make([]types.Datum, len(outColumns))
		for j, col := range outColumns {
			row[j] = fullRow[col.Offset]
		}
		rows[i] = row
	}
	return rows
}

// TiFlashSystemTableRetriever is used to read system table from tiflash.
type TiFlashSystemTableRetriever struct {
	dummyCloser
	table         *model.TableInfo
	outputCols    []*model.ColumnInfo
	instanceCount int
	instanceIdx   int
	instanceInfos []tiflashInstanceInfo
	rowIdx        int
	retrieved     bool
	initialized   bool
	extractor     *plannercore.TiFlashSystemTableExtractor
}

func (e *TiFlashSystemTableRetriever) retrieve(ctx context.Context, sctx sessionctx.Context) ([][]types.Datum, error) {
	if e.extractor.SkipRequest || e.retrieved {
		return nil, nil
	}
	if !e.initialized {
		err := e.initialize(sctx, e.extractor.TiFlashInstances)
		if err != nil {
			return nil, err
		}
	}
	if e.instanceCount == 0 || e.instanceIdx >= e.instanceCount {
		e.retrieved = true
		return nil, nil
	}

	for {
		rows, err := e.dataForTiFlashSystemTables(sctx, e.extractor.TiDBDatabases, e.extractor.TiDBTables)
		if err != nil {
			return nil, err
		}
		if len(rows) > 0 || e.instanceIdx >= e.instanceCount {
			return rows, nil
		}
	}
}

type tiflashInstanceInfo struct {
	id  string
	url string
}

func (e *TiFlashSystemTableRetriever) initialize(sctx sessionctx.Context, tiflashInstances set.StringSet) error {
	store := sctx.GetStore()
	if etcd, ok := store.(kv.EtcdBackend); ok {
		var addrs []string
		var err error
		if addrs, err = etcd.EtcdAddrs(); err != nil {
			return err
		}
		if addrs != nil {
			domainFromCtx := domain.GetDomain(sctx)
			if domainFromCtx != nil {
				cli := domainFromCtx.GetEtcdClient()
				prefix := "/tiflash/cluster/http_port/"
				kv := clientv3.NewKV(cli)
				ctx, cancel := context.WithTimeout(context.Background(), 10*time.Second)
				resp, err := kv.Get(ctx, prefix, clientv3.WithPrefix())
				cancel()
				if err != nil {
					return errors.Trace(err)
				}
				for _, ev := range resp.Kvs {
					id := string(ev.Key)[len(prefix):]
					if len(tiflashInstances) > 0 && !tiflashInstances.Exist(id) {
						continue
					}
					url := fmt.Sprintf("%s://%s", util.InternalHTTPSchema(), ev.Value)
					req, err := http.NewRequest(http.MethodGet, url, nil)
					if err != nil {
						return errors.Trace(err)
					}
					_, err = util.InternalHTTPClient().Do(req)
					if err != nil {
						sctx.GetSessionVars().StmtCtx.AppendWarning(err)
						continue
					}
					e.instanceInfos = append(e.instanceInfos, tiflashInstanceInfo{
						id:  id,
						url: url,
					})
					e.instanceCount += 1
				}
				e.initialized = true
				return nil
			}
		}
		return errors.Errorf("Etcd addrs not found")
	}
	return errors.Errorf("%T not an etcd backend", store)
}

func (e *TiFlashSystemTableRetriever) dataForTiFlashSystemTables(ctx sessionctx.Context, tidbDatabases string, tidbTables string) ([][]types.Datum, error) {
	var columnNames []string
	for _, c := range e.outputCols {
		if c.Name.O == "TIFLASH_INSTANCE" {
			continue
		}
		columnNames = append(columnNames, c.Name.L)
	}
	maxCount := 1024
	targetTable := strings.ToLower(strings.Replace(e.table.Name.O, "TIFLASH", "DT", 1))
	var filters []string
	if len(tidbDatabases) > 0 {
		filters = append(filters, fmt.Sprintf("tidb_database IN (%s)", strings.ReplaceAll(tidbDatabases, "\"", "'")))
	}
	if len(tidbTables) > 0 {
		filters = append(filters, fmt.Sprintf("tidb_table IN (%s)", strings.ReplaceAll(tidbTables, "\"", "'")))
	}
	sql := fmt.Sprintf("SELECT %s FROM system.%s", strings.Join(columnNames, ","), targetTable)
	if len(filters) > 0 {
		sql = fmt.Sprintf("%s WHERE %s", sql, strings.Join(filters, " AND "))
	}
	sql = fmt.Sprintf("%s LIMIT %d, %d", sql, e.rowIdx, maxCount)
	notNumber := "nan"
	instanceInfo := e.instanceInfos[e.instanceIdx]
	url := instanceInfo.url
	req, err := http.NewRequest(http.MethodGet, url, nil)
	if err != nil {
		return nil, errors.Trace(err)
	}
	q := req.URL.Query()
	q.Add("query", sql)
	req.URL.RawQuery = q.Encode()
	resp, err := util.InternalHTTPClient().Do(req)
	if err != nil {
		return nil, errors.Trace(err)
	}
	body, err := io.ReadAll(resp.Body)
	terror.Log(resp.Body.Close())
	if err != nil {
		return nil, errors.Trace(err)
	}
	records := strings.Split(string(body), "\n")
	var rows [][]types.Datum
	for _, record := range records {
		if len(record) == 0 {
			continue
		}
		fields := strings.Split(record, "\t")
		if len(fields) < len(e.outputCols)-1 {
			return nil, errors.Errorf("Record from tiflash doesn't match schema %v", fields)
		}
		row := make([]types.Datum, len(e.outputCols))
		for index, column := range e.outputCols {
			if column.Name.O == "TIFLASH_INSTANCE" {
				continue
			}
			if column.Tp == mysql.TypeVarchar {
				row[index].SetString(fields[index], mysql.DefaultCollationName)
			} else if column.Tp == mysql.TypeLonglong {
				if fields[index] == notNumber {
					continue
				}
				value, err := strconv.ParseInt(fields[index], 10, 64)
				if err != nil {
					return nil, errors.Trace(err)
				}
				row[index].SetInt64(value)
			} else if column.Tp == mysql.TypeDouble {
				if fields[index] == notNumber {
					continue
				}
				value, err := strconv.ParseFloat(fields[index], 64)
				if err != nil {
					return nil, errors.Trace(err)
				}
				row[index].SetFloat64(value)
			} else {
				return nil, errors.Errorf("Meet column of unknown type %v", column)
			}
		}
		row[len(e.outputCols)-1].SetString(instanceInfo.id, mysql.DefaultCollationName)
		rows = append(rows, row)
	}
	e.rowIdx += len(rows)
	if len(rows) < maxCount {
		e.instanceIdx += 1
		e.rowIdx = 0
	}
	return rows, nil
}<|MERGE_RESOLUTION|>--- conflicted
+++ resolved
@@ -322,10 +322,21 @@
 }
 
 func hasPriv(ctx sessionctx.Context, priv mysql.PrivilegeType) bool {
-	if pm := privilege.GetPrivilegeManager(ctx); pm != nil {
-		return pm.RequestVerification(ctx.GetSessionVars().ActiveRoles, "", "", "", priv)
-	}
-	return false
+	pm := privilege.GetPrivilegeManager(ctx)
+	if pm == nil {
+		// internal session created with createSession doesn't has the PrivilegeManager. For most experienced cases before,
+		// we use it like this:
+		// ```
+		// checker := privilege.GetPrivilegeManager(ctx)
+		// if checker != nil && !checker.RequestVerification(ctx.GetSessionVars().ActiveRoles, schema.Name.L, table.Name.L, "", mysql.AllPrivMask) {
+		//	  continue
+		// }
+		// do something.
+		// ```
+		// So once the privilege manager is nil, it's a signature of internal sql, so just passing the checker through.
+		return true
+	}
+	return pm.RequestVerification(ctx.GetSessionVars().ActiveRoles, "", "", "", priv)
 }
 
 func (e *memtableRetriever) setDataFromSchemata(ctx sessionctx.Context, schemas []*model.DBInfo) {
@@ -1029,26 +1040,6 @@
 	return nil
 }
 
-<<<<<<< HEAD
-=======
-func hasPriv(ctx sessionctx.Context, priv mysql.PrivilegeType) bool {
-	pm := privilege.GetPrivilegeManager(ctx)
-	if pm == nil {
-		// internal session created with createSession doesn't has the PrivilegeManager. For most experienced cases before,
-		// we use it like this:
-		// ```
-		// checker := privilege.GetPrivilegeManager(ctx)
-		// if checker != nil && !checker.RequestVerification(ctx.GetSessionVars().ActiveRoles, schema.Name.L, table.Name.L, "", mysql.AllPrivMask) {
-		//	  continue
-		// }
-		// do something.
-		// ```
-		// So once the privilege manager is nil, it's a signature of internal sql, so just passing the checker through.
-		return true
-	}
-	return pm.RequestVerification(ctx.GetSessionVars().ActiveRoles, "", "", "", priv)
-}
-
 func (e *memtableRetriever) setDataForTableDataLockWaits(ctx sessionctx.Context) error {
 	if !hasPriv(ctx, mysql.ProcessPriv) {
 		return plannercore.ErrSpecificAccessDenied.GenWithStackByArgs("PROCESS")
@@ -1076,7 +1067,6 @@
 	return nil
 }
 
->>>>>>> 014005ab
 // DDLJobsReaderExec executes DDLJobs information retrieving.
 type DDLJobsReaderExec struct {
 	baseExecutor
