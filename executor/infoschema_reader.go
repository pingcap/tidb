--- conflicted
+++ resolved
@@ -1758,7 +1758,6 @@
 	return nil
 }
 
-<<<<<<< HEAD
 type hugeMemTableRetriever struct {
 	dummyCloser
 	table       *model.TableInfo
@@ -1812,7 +1811,8 @@
 		rows[i] = row
 	}
 	return rows
-=======
+}
+
 // TiFlashSystemTableRetriever is used to read system table from tiflash.
 type TiFlashSystemTableRetriever struct {
 	dummyCloser
@@ -1986,5 +1986,4 @@
 		e.rowIdx = 0
 	}
 	return rows, nil
->>>>>>> 5f983b86
 }