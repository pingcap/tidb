--- conflicted
+++ resolved
@@ -84,15 +84,12 @@
 			e.dataForCollationCharacterSetApplicability()
 		case infoschema.TableUserPrivileges:
 			e.setDataFromUserPrivileges(sctx)
-<<<<<<< HEAD
 		case infoschema.TableTiKVRegionPeers:
 			err = e.dataForTikVRegionPeers(sctx)
 		case infoschema.TableTiDBHotRegions:
 			err = e.dataForTiDBHotRegions(sctx)
-=======
 		case infoschema.TableConstraints:
 			e.setDataFromTableConstraints(sctx, dbs)
->>>>>>> 7c39e5e5
 		}
 		if err != nil {
 			return nil, err
@@ -278,7 +275,6 @@
 	e.rows = rows
 }
 
-<<<<<<< HEAD
 func (e *memtableRetriever) setDataForStatistics(ctx sessionctx.Context, schemas []*model.DBInfo) {
 	checker := privilege.GetPrivilegeManager(ctx)
 	for _, schema := range schemas {
@@ -366,10 +362,7 @@
 	e.rows = append(e.rows, rows...)
 }
 
-func (e *memtableRetriever) dataForTables(ctx sessionctx.Context, schemas []*model.DBInfo) error {
-=======
 func (e *memtableRetriever) setDataFromTables(ctx sessionctx.Context, schemas []*model.DBInfo) error {
->>>>>>> 7c39e5e5
 	tableRowsMap, colLengthMap, err := tableStatsCache.get(ctx)
 	if err != nil {
 		return err
@@ -857,7 +850,6 @@
 	return rows
 }
 
-<<<<<<< HEAD
 func (e *memtableRetriever) dataForTikVRegionPeers(ctx sessionctx.Context) error {
 	tikvStore, ok := ctx.GetStore().(tikv.Storage)
 	if !ok {
@@ -972,7 +964,8 @@
 		rows = append(rows, row)
 	}
 	e.rows = append(e.rows, rows...)
-=======
+}
+
 // setDataFromTableConstraints constructs data for table information_schema.constraints.See https://dev.mysql.com/doc/refman/5.7/en/table-constraints-table.html
 func (e *memtableRetriever) setDataFromTableConstraints(ctx sessionctx.Context, schemas []*model.DBInfo) {
 	checker := privilege.GetPrivilegeManager(ctx)
@@ -1020,5 +1013,4 @@
 		}
 	}
 	e.rows = rows
->>>>>>> 7c39e5e5
 }