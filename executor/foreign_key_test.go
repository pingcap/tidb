--- conflicted
+++ resolved
@@ -489,13 +489,10 @@
 	tk.MustExec("insert into t2 (id, a, b) values (2, 22, 222);")
 	tk.MustGetDBError("insert into t3 (id, a, b) values (1, 1, 1)", plannercore.ErrNoReferencedRow2)
 	tk.MustGetDBError("insert into t3 (id, a, b) values (2, 3, 2)", plannercore.ErrNoReferencedRow2)
-<<<<<<< HEAD
-=======
 	tk.MustExec("insert into t3 (id, a, b) values (0, 1, 2);")
 	tk.MustExec("insert into t3 (id, a, b) values (1, 2, 2);")
 	tk.MustGetDBError("update t3 set a=3 where a=1", plannercore.ErrNoReferencedRow2)
 	tk.MustGetDBError("update t3 set b=4 where id=1", plannercore.ErrNoReferencedRow2)
->>>>>>> df5f05ff
 
 	// Test table has been referenced by more than tables.
 	tk.MustExec("drop table if exists t3,t2,t1;")
@@ -505,17 +502,23 @@
 	tk.MustExec("insert into t1 (id, a, b) values (1, 1, 1);")
 	tk.MustExec("insert into t2 (id, a, b) values (1, 1, 1);")
 	tk.MustExec("insert into t3 (id, a, b) values (1, 1, 1);")
-<<<<<<< HEAD
+	tk.MustGetDBError(" update t1 set id=2 where id = 1", plannercore.ErrRowIsReferenced2)
+	tk.MustExec(" update t1 set a=2 where id = 1")
+	tk.MustExec(" update t1 set b=2 where id = 1")
+
+	// Test table has been referenced by more than tables.
+	tk.MustExec("drop table if exists t3,t2,t1;")
+	tk.MustExec("create table t1 (id int, a int, b int,  primary key (id));")
+	tk.MustExec("create table t2 (b int,  a int, id int, primary key (a), foreign key (a) references t1(id));")
+	tk.MustExec("create table t3 (b int,  a int, id int, primary key (a), foreign key (a) references t1(id));")
+	tk.MustExec("insert into t1 (id, a, b) values (1, 1, 1);")
+	tk.MustExec("insert into t2 (id, a, b) values (1, 1, 1);")
+	tk.MustExec("insert into t3 (id, a, b) values (1, 1, 1);")
 	tk.MustGetDBError("delete from t1 where a=1", plannercore.ErrRowIsReferenced2)
 	tk.MustExec("delete from t2 where id=1")
 	tk.MustGetDBError("delete from t1 where a=1", plannercore.ErrRowIsReferenced2)
 	tk.MustExec("delete from t3 where id=1")
 	tk.MustExec("delete from t1 where id=1")
-=======
-	tk.MustGetDBError(" update t1 set id=2 where id = 1", plannercore.ErrRowIsReferenced2)
-	tk.MustExec(" update t1 set a=2 where id = 1")
-	tk.MustExec(" update t1 set b=2 where id = 1")
->>>>>>> df5f05ff
 }
 
 func TestForeignKeyConcurrentInsertChildTable(t *testing.T) {
@@ -546,11 +549,7 @@
 	wg.Wait()
 }
 
-<<<<<<< HEAD
-func TestForeignKeyOnDeleteParentTableCheck(t *testing.T) {
-=======
 func TestForeignKeyOnUpdateChildTable(t *testing.T) {
->>>>>>> df5f05ff
 	store := testkit.CreateMockStore(t)
 	tk := testkit.NewTestKit(t, store)
 	tk.MustExec("set @@global.tidb_enable_foreign_key=1")
@@ -563,26 +562,6 @@
 		for _, sql := range ca.prepareSQLs {
 			tk.MustExec(sql)
 		}
-<<<<<<< HEAD
-		if !ca.notNull {
-			tk.MustExec("insert into t1 (id, a, b) values (1, 1, 1), (2, 2, 2), (3, 3, 3), (4, 4, 4), (5, 5, null), (6, null, 6), (7, null, null);")
-			tk.MustExec("insert into t2 (id, a, b) values (1, 1, 1), (5, 5, null), (6, null, 6), (7, null, null);;")
-
-			tk.MustExec("delete from t1 where id = 2")
-			tk.MustExec("delete from t1 where a = 3 or b = 4")
-			tk.MustExec("delete from t1 where a = 5 or b = 6 or a is null or b is null;")
-			tk.MustGetDBError("delete from t1 where id = 1", plannercore.ErrRowIsReferenced2)
-			tk.MustQuery("select id, a, b from t1 order by id").Check(testkit.Rows("1 1 1"))
-		} else {
-			tk.MustExec("insert into t1 (id, a, b) values (1, 1, 1), (2, 2, 2), (3, 3, 3), (4, 4, 4);")
-			tk.MustExec("insert into t2 (id, a, b) values (1, 1, 1);")
-
-			tk.MustExec("delete from t1 where id = 2")
-			tk.MustExec("delete from t1 where a = 3 or b = 4")
-			tk.MustGetDBError("delete from t1 where id = 1", plannercore.ErrRowIsReferenced2)
-			tk.MustQuery("select id, a, b from t1 order by id").Check(testkit.Rows("1 1 1"))
-		}
-=======
 		tk.MustExec("insert into t1 (id, a, b) values (1, 11, 21),(2, 12, 22), (3, 13, 23), (4, 14, 24)")
 		tk.MustExec("insert into t2 (id, a, b, name) values (1, 11, 21, 'a')")
 
@@ -624,22 +603,11 @@
 		tk.MustGetDBError("update t2 set a=11, b=21 where id=1", plannercore.ErrNoReferencedRow2)
 		tk.MustExec("commit")
 		tk.MustQuery("select id, a, b, name from t2").Check(testkit.Rows("1 15 25 a"))
->>>>>>> df5f05ff
 	}
 
 	// Case-9: test primary key is handle and contain foreign key column.
 	tk.MustExec("drop table if exists t2;")
 	tk.MustExec("drop table if exists t1;")
-<<<<<<< HEAD
-	tk.MustExec("create table t1 (id int,a int, primary key(id));")
-	tk.MustExec("create table t2 (id int,a int, primary key(a), foreign key fk(a) references t1(id));")
-	tk.MustExec("insert into t1 values (1, 1), (2, 2), (3, 3), (4, 4);")
-	tk.MustExec("insert into t2 values (1, 1);")
-	tk.MustExec("delete from t1 where id = 2;")
-	tk.MustExec("delete from t1 where a = 3 or a = 4;")
-	tk.MustGetDBError("delete from t1 where id = 1", plannercore.ErrRowIsReferenced2)
-	tk.MustQuery("select id, a from t1 order by id").Check(testkit.Rows("1 1"))
-=======
 	tk.MustExec("set @@tidb_enable_clustered_index=0;")
 	tk.MustExec("create table t1 (id int, a int, b int,  primary key (id));")
 	tk.MustExec("create table t2 (b int,  a int, id int, name varchar(10), primary key (a), foreign key fk(a) references t1(id));")
@@ -726,5 +694,50 @@
 	tk.MustGetDBError("update t1 set id = id+10 where id = 1 or b = 24", plannercore.ErrRowIsReferenced2)
 	tk.MustQuery("select id, a, b from t1 order by id").Check(testkit.Rows("1 11 21", "4 14 24", "102 12 22", "103 13 23"))
 	tk.MustQuery("select id, a, b, name from t2 order by id").Check(testkit.Rows("11 1 21 a"))
->>>>>>> df5f05ff
+}
+
+func TestForeignKeyOnDeleteParentTableCheck(t *testing.T) {
+	store := testkit.CreateMockStore(t)
+	tk := testkit.NewTestKit(t, store)
+	tk.MustExec("set @@global.tidb_enable_foreign_key=1")
+	tk.MustExec("set @@foreign_key_checks=1")
+	tk.MustExec("use test")
+
+	for _, ca := range foreignKeyTestCase1 {
+		tk.MustExec("drop table if exists t2;")
+		tk.MustExec("drop table if exists t1;")
+		for _, sql := range ca.prepareSQLs {
+			tk.MustExec(sql)
+		}
+		if !ca.notNull {
+			tk.MustExec("insert into t1 (id, a, b) values (1, 1, 1), (2, 2, 2), (3, 3, 3), (4, 4, 4), (5, 5, null), (6, null, 6), (7, null, null);")
+			tk.MustExec("insert into t2 (id, a, b) values (1, 1, 1), (5, 5, null), (6, null, 6), (7, null, null);;")
+
+			tk.MustExec("delete from t1 where id = 2")
+			tk.MustExec("delete from t1 where a = 3 or b = 4")
+			tk.MustExec("delete from t1 where a = 5 or b = 6 or a is null or b is null;")
+			tk.MustGetDBError("delete from t1 where id = 1", plannercore.ErrRowIsReferenced2)
+			tk.MustQuery("select id, a, b from t1 order by id").Check(testkit.Rows("1 1 1"))
+		} else {
+			tk.MustExec("insert into t1 (id, a, b) values (1, 1, 1), (2, 2, 2), (3, 3, 3), (4, 4, 4);")
+			tk.MustExec("insert into t2 (id, a, b) values (1, 1, 1);")
+
+			tk.MustExec("delete from t1 where id = 2")
+			tk.MustExec("delete from t1 where a = 3 or b = 4")
+			tk.MustGetDBError("delete from t1 where id = 1", plannercore.ErrRowIsReferenced2)
+			tk.MustQuery("select id, a, b from t1 order by id").Check(testkit.Rows("1 1 1"))
+		}
+	}
+
+	// Case-9: test primary key is handle and contain foreign key column.
+	tk.MustExec("drop table if exists t2;")
+	tk.MustExec("drop table if exists t1;")
+	tk.MustExec("create table t1 (id int,a int, primary key(id));")
+	tk.MustExec("create table t2 (id int,a int, primary key(a), foreign key fk(a) references t1(id));")
+	tk.MustExec("insert into t1 values (1, 1), (2, 2), (3, 3), (4, 4);")
+	tk.MustExec("insert into t2 values (1, 1);")
+	tk.MustExec("delete from t1 where id = 2;")
+	tk.MustExec("delete from t1 where a = 3 or a = 4;")
+	tk.MustGetDBError("delete from t1 where id = 1", plannercore.ErrRowIsReferenced2)
+	tk.MustQuery("select id, a from t1 order by id").Check(testkit.Rows("1 1"))
 }