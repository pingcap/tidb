// Copyright 2017 PingCAP, Inc.
//
// Licensed under the Apache License, Version 2.0 (the "License");
// you may not use this file except in compliance with the License.
// You may obtain a copy of the License at
//
//     http://www.apache.org/licenses/LICENSE-2.0
//
// Unless required by applicable law or agreed to in writing, software
// distributed under the License is distributed on an "AS IS" BASIS,
// WITHOUT WARRANTIES OR CONDITIONS OF ANY KIND, either express or implied.
// See the License for the specific language governing permissions and
// limitations under the License.

package executor_test

import (
	"bytes"
	"context"
	"fmt"
	"math/rand"
	"runtime/pprof"
	"strings"
	"testing"
	"time"

	"github.com/pingcap/tidb/domain"
	"github.com/pingcap/tidb/executor"
	"github.com/pingcap/tidb/kv"
	"github.com/pingcap/tidb/parser/model"
	"github.com/pingcap/tidb/store/copr"
	"github.com/pingcap/tidb/store/mockstore"
	"github.com/pingcap/tidb/table/tables"
	"github.com/pingcap/tidb/tablecodec"
	"github.com/pingcap/tidb/testkit"
	"github.com/pingcap/tidb/types"
	"github.com/pingcap/tidb/util/israce"
	"github.com/pingcap/tidb/util/mock"
	"github.com/stretchr/testify/require"
	"github.com/tikv/client-go/v2/testutils"
)

// checkGoroutineExists
// nolint:unused
func checkGoroutineExists(keyword string) bool {
	buf := new(bytes.Buffer)
	profile := pprof.Lookup("goroutine")
	err := profile.WriteTo(buf, 1)
	if err != nil {
		panic(err)
	}
	str := buf.String()
	return strings.Contains(str, keyword)
}

func TestCopClientSend(t *testing.T) {
	t.Skip("not stable")
	var cluster testutils.Cluster
	store, clean := testkit.CreateMockStore(t, mockstore.WithClusterInspector(func(c testutils.Cluster) {
		mockstore.BootstrapWithSingleStore(c)
		cluster = c
	}))
	defer clean()
	if _, ok := store.GetClient().(*copr.CopClient); !ok {
		// Make sure the store is tikv store.
		return
	}
	tk := testkit.NewTestKit(t, store)

	tk.MustExec("use test")
	tk.MustExec("create table copclient (id int primary key)")

	// Insert 1000 rows.
	var values []string
	for i := 0; i < 1000; i++ {
		values = append(values, fmt.Sprintf("(%d)", i))
	}
	tk.MustExec("insert copclient values " + strings.Join(values, ","))

	// Get table ID for split.
	dom := domain.GetDomain(tk.Session())
	is := dom.InfoSchema()
	tbl, err := is.TableByName(model.NewCIStr("test"), model.NewCIStr("copclient"))
	require.NoError(t, err)
	tblID := tbl.Meta().ID

	// Split the table.
	tableStart := tablecodec.GenTableRecordPrefix(tblID)
	cluster.SplitKeys(tableStart, tableStart.PrefixNext(), 100)

	ctx := context.Background()
	// Send coprocessor request when the table split.
	rs, err := tk.Exec("select sum(id) from copclient")
	require.NoError(t, err)
	req := rs.NewChunk(nil)
	err = rs.Next(ctx, req)
	require.NoError(t, err)
	require.Equal(t, "499500", req.GetRow(0).GetMyDecimal(0).String())
	require.NoError(t, rs.Close())

	// Split one region.
	key := tablecodec.EncodeRowKeyWithHandle(tblID, kv.IntHandle(500))
	region, _ := cluster.GetRegionByKey(key)
	peerID := cluster.AllocID()
	cluster.Split(region.GetId(), cluster.AllocID(), key, []uint64{peerID}, peerID)

	// Check again.
	rs, err = tk.Exec("select sum(id) from copclient")
	require.NoError(t, err)
	req = rs.NewChunk(nil)
	err = rs.Next(ctx, req)
	require.NoError(t, err)
	require.Equal(t, "499500", req.GetRow(0).GetMyDecimal(0).String())
	require.NoError(t, rs.Close())

	// Check there is no goroutine leak.
	rs, err = tk.Exec("select * from copclient order by id")
	require.NoError(t, err)
	req = rs.NewChunk(nil)
	err = rs.Next(ctx, req)
	require.NoError(t, err)
	require.NoError(t, rs.Close())
	keyword := "(*copIterator).work"
	require.False(t, checkGoroutineExists(keyword))
}

func TestGetLackHandles(t *testing.T) {
	expectedHandles := []kv.Handle{kv.IntHandle(1), kv.IntHandle(2), kv.IntHandle(3), kv.IntHandle(4),
		kv.IntHandle(5), kv.IntHandle(6), kv.IntHandle(7), kv.IntHandle(8), kv.IntHandle(9), kv.IntHandle(10)}
	handlesMap := kv.NewHandleMap()
	for _, h := range expectedHandles {
		handlesMap.Set(h, true)
	}

	// expected handles 1, 2, 3, 4, 5, 6, 7, 8, 9, 10
	// obtained handles 1, 2, 3, 4, 5, 6, 7, 8, 9, 10
	diffHandles := executor.GetLackHandles(expectedHandles, handlesMap)
	require.Len(t, diffHandles, 0)
	require.Equal(t, 0, handlesMap.Len())

	// expected handles 1, 2, 3, 4, 5, 6, 7, 8, 9, 10
	// obtained handles 2, 3, 4, 6, 7, 8, 9
	retHandles := []kv.Handle{kv.IntHandle(2), kv.IntHandle(3), kv.IntHandle(4), kv.IntHandle(6),
		kv.IntHandle(7), kv.IntHandle(8), kv.IntHandle(9)}
	handlesMap = kv.NewHandleMap()
	handlesMap.Set(kv.IntHandle(1), true)
	handlesMap.Set(kv.IntHandle(5), true)
	handlesMap.Set(kv.IntHandle(10), true)
	diffHandles = executor.GetLackHandles(expectedHandles, handlesMap)
	require.Equal(t, diffHandles, retHandles) // deep equal
}

func TestBigIntPK(t *testing.T) {
	store, clean := testkit.CreateMockStore(t)
	defer clean()
	tk := testkit.NewTestKit(t, store)

	tk.MustExec("use test")
	tk.MustExec("create table t(a bigint unsigned primary key, b int, c int, index idx(a, b))")
	tk.MustExec("insert into t values(1, 1, 1), (9223372036854775807, 2, 2)")
	tk.MustQuery("select * from t use index(idx) order by a").Check(testkit.Rows("1 1 1", "9223372036854775807 2 2"))
}

func TestCorColToRanges(t *testing.T) {
	store, clean := testkit.CreateMockStore(t)
	defer clean()
	tk := testkit.NewTestKit(t, store)

	tk.MustExec("use test")
	tk.MustExec("set sql_mode='STRICT_TRANS_TABLES'") // disable only-full-group-by
	tk.MustExec("drop table if exists t")
	tk.MustExec("create table t(a int primary key, b int, c int, index idx(b))")
	tk.MustExec("insert into t values(1, 1, 1), (2, 2 ,2), (3, 3, 3), (4, 4, 4), (5, 5, 5), (6, 6, 6), (7, 7, 7), (8, 8, 8), (9, 9, 9)")
	tk.MustExec("analyze table t")
	// Test single read on table.
	tk.MustQuery("select t.c in (select count(*) from t s ignore index(idx), t t1 where s.a = t.a and s.a = t1.a) from t order by 1 desc").Check(testkit.Rows("1", "0", "0", "0", "0", "0", "0", "0", "0"))
	// Test single read on index.
	tk.MustQuery("select t.c in (select count(*) from t s use index(idx), t t1 where s.b = t.a and s.a = t1.a) from t order by 1 desc").Check(testkit.Rows("1", "0", "0", "0", "0", "0", "0", "0", "0"))
	// Test IndexLookUpReader.
	tk.MustQuery("select t.c in (select count(*) from t s use index(idx), t t1 where s.b = t.a and s.c = t1.a) from t order by 1 desc").Check(testkit.Rows("1", "0", "0", "0", "0", "0", "0", "0", "0"))
}

func TestUniqueKeyNullValueSelect(t *testing.T) {
	store, clean := testkit.CreateMockStore(t)
	defer clean()
	tk := testkit.NewTestKit(t, store)

	tk.MustExec("use test")
	tk.MustExec("drop table if exists t")
	// test null in unique-key
	tk.MustExec("create table t (id int default null, c varchar(20), unique id (id));")
	tk.MustExec("insert t (c) values ('a'), ('b'), ('c');")
	res := tk.MustQuery("select * from t where id is null;")
	res.Check(testkit.Rows("<nil> a", "<nil> b", "<nil> c"))

	// test null in mul unique-key
	tk.MustExec("drop table t")
	tk.MustExec("create table t (id int default null, b int default 1, c varchar(20), unique id_c(id, b));")
	tk.MustExec("insert t (c) values ('a'), ('b'), ('c');")
	res = tk.MustQuery("select * from t where id is null and b = 1;")
	res.Check(testkit.Rows("<nil> 1 a", "<nil> 1 b", "<nil> 1 c"))

	tk.MustExec("drop table t")
	// test null in non-unique-key
	tk.MustExec("create table t (id int default null, c varchar(20), key id (id));")
	tk.MustExec("insert t (c) values ('a'), ('b'), ('c');")
	res = tk.MustQuery("select * from t where id is null;")
	res.Check(testkit.Rows("<nil> a", "<nil> b", "<nil> c"))
}

// TestIssue10178 contains tests for https://github.com/pingcap/tidb/issues/10178 .
func TestIssue10178(t *testing.T) {
	store, clean := testkit.CreateMockStore(t)
	defer clean()
	tk := testkit.NewTestKit(t, store)

	tk.MustExec("use test")
	tk.MustExec("drop table if exists t")
	tk.MustExec("create table t(a bigint unsigned primary key)")
	tk.MustExec("insert into t values(9223372036854775807), (18446744073709551615)")
	tk.MustQuery("select max(a) from t").Check(testkit.Rows("18446744073709551615"))
	tk.MustQuery("select * from t where a > 9223372036854775807").Check(testkit.Rows("18446744073709551615"))
	tk.MustQuery("select * from t where a < 9223372036854775808").Check(testkit.Rows("9223372036854775807"))
}

func TestInconsistentIndex(t *testing.T) {
	store, dom, clean := testkit.CreateMockStoreAndDomain(t)
	defer clean()
	tk := testkit.NewTestKit(t, store)

	tk.MustExec("use test")
	tk.MustExec("drop table if exists t")
	tk.MustExec("create table t(a int, b int, index idx_a(a))")
	is := dom.InfoSchema()
	tbl, err := is.TableByName(model.NewCIStr("test"), model.NewCIStr("t"))
	require.NoError(t, err)
	idx := tbl.Meta().FindIndexByName("idx_a")
	idxOp := tables.NewIndex(tbl.Meta().ID, tbl.Meta(), idx)
	ctx := mock.NewContext()
	ctx.Store = store

	for i := 0; i < 10; i++ {
		tk.MustExec(fmt.Sprintf("insert into t values (%d, %d)", i+10, i))
		require.NoError(t, tk.QueryToErr("select * from t where a>=0"))
	}

	for i := 0; i < 10; i++ {
		tk.MustExec(fmt.Sprintf("update t set a=%d where a=%d", i, i+10))
		require.NoError(t, tk.QueryToErr("select * from t where a>=0"))
	}

	for i := 0; i < 10; i++ {
		txn, err := store.Begin()
		require.NoError(t, err)
		_, err = idxOp.Create(ctx, txn, types.MakeDatums(i+10), kv.IntHandle(100+i), nil)
		require.NoError(t, err)
		err = txn.Commit(context.Background())
		require.NoError(t, err)

		err = tk.QueryToErr("select * from t use index(idx_a) where a >= 0")
<<<<<<< HEAD
		c.Assert(err.Error(), Equals, fmt.Sprintf("[executor:8133]data inconsistency in table: t, index: idx_a, index-count:%d != record-count:10", i+11))

=======
		require.Equal(t, fmt.Sprintf("inconsistent index idx_a handle count %d isn't equal to value count 10", i+11), err.Error())
>>>>>>> aa7ad03b
		// if has other conditions, the inconsistent index check doesn't work.
		err = tk.QueryToErr("select * from t where a>=0 and b<10")
		require.NoError(t, err)
	}

	// fix inconsistent problem to pass CI
	for i := 0; i < 10; i++ {
		txn, err := store.Begin()
		require.NoError(t, err)
		err = idxOp.Delete(ctx.GetSessionVars().StmtCtx, txn, types.MakeDatums(i+10), kv.IntHandle(100+i))
		require.NoError(t, err)
		err = txn.Commit(context.Background())
		require.NoError(t, err)
	}
}

func TestPushLimitDownIndexLookUpReader(t *testing.T) {
	store, clean := testkit.CreateMockStore(t)
	defer clean()
	tk := testkit.NewTestKit(t, store)

	tk.MustExec("use test")
	tk.MustExec("drop table if exists tbl")
	tk.MustExec("create table tbl(a int, b int, c int, key idx_b_c(b,c))")
	tk.MustExec("insert into tbl values(1,1,1),(2,2,2),(3,3,3),(4,4,4),(5,5,5)")
	tk.MustQuery("select * from tbl use index(idx_b_c) where b > 1 limit 2,1").Check(testkit.Rows("4 4 4"))
	tk.MustQuery("select * from tbl use index(idx_b_c) where b > 4 limit 2,1").Check(testkit.Rows())
	tk.MustQuery("select * from tbl use index(idx_b_c) where b > 3 limit 2,1").Check(testkit.Rows())
	tk.MustQuery("select * from tbl use index(idx_b_c) where b > 2 limit 2,1").Check(testkit.Rows("5 5 5"))
	tk.MustQuery("select * from tbl use index(idx_b_c) where b > 1 limit 1").Check(testkit.Rows("2 2 2"))
	tk.MustQuery("select * from tbl use index(idx_b_c) where b > 1 order by b desc limit 2,1").Check(testkit.Rows("3 3 3"))
	tk.MustQuery("select * from tbl use index(idx_b_c) where b > 1 and c > 1 limit 2,1").Check(testkit.Rows("4 4 4"))
}

func TestPartitionTableIndexLookUpReader(t *testing.T) {
	store, clean := testkit.CreateMockStore(t)
	defer clean()
	tk := testkit.NewTestKit(t, store)

	tk.MustExec("use test")
	tk.MustExec("drop table if exists t")
	tk.MustExec(`create table t (a int, b int, key(a))
    partition by range (a) (
    partition p1 values less than (10),
    partition p2 values less than (20),
    partition p3 values less than (30),
    partition p4 values less than (40))`)
	tk.MustExec(`insert into t values (1, 1), (2, 2), (11, 11), (12, 12), (21, 21), (22, 22), (31, 31), (32, 32)`)
	tk.MustExec(`set tidb_partition_prune_mode='dynamic'`)

	tk.MustQuery("select * from t where a>=1 and a<=1").Sort().Check(testkit.Rows("1 1"))
	tk.MustQuery("select * from t where a>=1 and a<=2").Sort().Check(testkit.Rows("1 1", "2 2"))
	tk.MustQuery("select * from t where a>=1 and a<12").Sort().Check(testkit.Rows("1 1", "11 11", "2 2"))
	tk.MustQuery("select * from t where a>=1 and a<15").Sort().Check(testkit.Rows("1 1", "11 11", "12 12", "2 2"))
	tk.MustQuery("select * from t where a>15 and a<32").Sort().Check(testkit.Rows("21 21", "22 22", "31 31"))
	tk.MustQuery("select * from t where a>30").Sort().Check(testkit.Rows("31 31", "32 32"))
	tk.MustQuery("select * from t where a>=1 and a<15 order by a").Check(testkit.Rows("1 1", "2 2", "11 11", "12 12"))
	tk.MustQuery("select * from t where a>=1 and a<15 order by a limit 1").Check(testkit.Rows("1 1"))
	tk.MustQuery("select * from t where a>=1 and a<15 order by a limit 3").Check(testkit.Rows("1 1", "2 2", "11 11"))
}

func TestPartitionTableRandomlyIndexLookUpReader(t *testing.T) {
	if israce.RaceEnabled {
		t.Skip("exhaustive types test, skip race test")
	}
	store, clean := testkit.CreateMockStore(t)
	defer clean()
	tk := testkit.NewTestKit(t, store)

	tk.MustExec("use test")
	tk.MustExec("drop table if exists t")
	tk.MustExec(`create table t (a int, b int, key(a))
        partition by range (a) (
        partition p1 values less than (10),
        partition p2 values less than (20),
        partition p3 values less than (30),
        partition p4 values less than (40))`)
	tk.MustExec("create table tnormal (a int, b int, key(a))")
	values := make([]string, 0, 128)
	for i := 0; i < 128; i++ {
		values = append(values, fmt.Sprintf("(%v, %v)", rand.Intn(40), rand.Intn(40)))
	}
	tk.MustExec(fmt.Sprintf("insert into t values %v", strings.Join(values, ", ")))
	tk.MustExec(fmt.Sprintf("insert into tnormal values %v", strings.Join(values, ", ")))

	randRange := func() (int, int) {
		a, b := rand.Intn(40), rand.Intn(40)
		if a > b {
			return b, a
		}
		return a, b
	}
	for i := 0; i < 256; i++ {
		la, ra := randRange()
		lb, rb := randRange()
		cond := fmt.Sprintf("(a between %v and %v) or (b between %v and %v)", la, ra, lb, rb)
		tk.MustQuery("select * from t use index(a) where " + cond).Sort().Check(
			tk.MustQuery("select * from tnormal where " + cond).Sort().Rows())
	}
}

func TestIndexLookUpStats(t *testing.T) {
	stats := &executor.IndexLookUpRunTimeStats{
		FetchHandleTotal: int64(5 * time.Second),
		FetchHandle:      int64(2 * time.Second),
		TaskWait:         int64(2 * time.Second),
		TableRowScan:     int64(2 * time.Second),
		TableTaskNum:     2,
		Concurrency:      1,
	}
	require.Equal(t, "index_task: {total_time: 5s, fetch_handle: 2s, build: 1s, wait: 2s}, table_task: {total_time: 2s, num: 2, concurrency: 1}", stats.String())
	require.Equal(t, stats.Clone().String(), stats.String())
	stats.Merge(stats.Clone())
	require.Equal(t, "index_task: {total_time: 10s, fetch_handle: 4s, build: 2s, wait: 4s}, table_task: {total_time: 4s, num: 4, concurrency: 2}", stats.String())
}

func TestIndexLookUpGetResultChunk(t *testing.T) {
	store, clean := testkit.CreateMockStore(t)
	defer clean()
	tk := testkit.NewTestKit(t, store)

	tk.MustExec("use test")
	tk.MustExec("drop table if exists tbl")
	tk.MustExec("create table tbl(a int, b int, c int, key idx_a(a))")
	for i := 0; i < 101; i++ {
		tk.MustExec(fmt.Sprintf("insert into tbl values(%d,%d,%d)", i, i, i))
	}
	tk.MustQuery("select * from tbl use index(idx_a) where a > 99 order by a asc limit 1").Check(testkit.Rows("100 100 100"))
	tk.MustQuery("select * from tbl use index(idx_a) where a > 10 order by a asc limit 4,1").Check(testkit.Rows("15 15 15"))
}

func TestPartitionTableIndexJoinIndexLookUp(t *testing.T) {
	if israce.RaceEnabled {
		t.Skip("exhaustive types test, skip race test")
	}
	store, clean := testkit.CreateMockStore(t)
	defer clean()
	tk := testkit.NewTestKit(t, store)

	tk.MustExec("use test")
	tk.MustExec("set @@tidb_partition_prune_mode='dynamic'")
	tk.MustExec(`create table t (a int, b int, key(a)) partition by hash(a) partitions 4`)
	tk.MustExec("create table tnormal (a int, b int, key(a), key(b))")
	nRows := 512
	values := make([]string, 0, nRows)
	for i := 0; i < nRows; i++ {
		values = append(values, fmt.Sprintf("(%v, %v)", rand.Intn(nRows), rand.Intn(nRows)))
	}
	tk.MustExec(fmt.Sprintf("insert into t values %v", strings.Join(values, ", ")))
	tk.MustExec(fmt.Sprintf("insert into tnormal values %v", strings.Join(values, ", ")))

	randRange := func() (int, int) {
		a, b := rand.Intn(nRows), rand.Intn(nRows)
		if a > b {
			return b, a
		}
		return a, b
	}
	for i := 0; i < nRows; i++ {
		lb, rb := randRange()
		cond := fmt.Sprintf("(t2.b between %v and %v)", lb, rb)
		result := tk.MustQuery("select t1.* from tnormal t1, tnormal t2 use index(a) where t1.a=t2.b and " + cond).Sort().Rows()
		tk.MustQuery("select /*+ TIDB_INLJ(t1, t2) */ t1.* from t t1, t t2 use index(a) where t1.a=t2.b and " + cond).Sort().Check(result)
	}
}<|MERGE_RESOLUTION|>--- conflicted
+++ resolved
@@ -258,12 +258,7 @@
 		require.NoError(t, err)
 
 		err = tk.QueryToErr("select * from t use index(idx_a) where a >= 0")
-<<<<<<< HEAD
-		c.Assert(err.Error(), Equals, fmt.Sprintf("[executor:8133]data inconsistency in table: t, index: idx_a, index-count:%d != record-count:10", i+11))
-
-=======
-		require.Equal(t, fmt.Sprintf("inconsistent index idx_a handle count %d isn't equal to value count 10", i+11), err.Error())
->>>>>>> aa7ad03b
+		require.Equal(t, fmt.Sprintf("[executor:8133]data inconsistency in table: t, index: idx_a, index-count:%d != record-count:10", i+11), err.Error())
 		// if has other conditions, the inconsistent index check doesn't work.
 		err = tk.QueryToErr("select * from t where a>=0 and b<10")
 		require.NoError(t, err)
