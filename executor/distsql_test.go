--- conflicted
+++ resolved
@@ -221,11 +221,7 @@
 	for i := 0; i < 10; i++ {
 		txn, err := s.store.Begin()
 		c.Assert(err, IsNil)
-<<<<<<< HEAD
-		_, err = idxOp.Create(ctx, txn, types.MakeDatums(i+10), kv.IntHandle(100+i))
-=======
-		_, err = idxOp.Create(ctx, txn.GetUnionStore(), types.MakeDatums(i+10), kv.IntHandle(100+i), nil)
->>>>>>> 6f250b62
+		_, err = idxOp.Create(ctx, txn, types.MakeDatums(i+10), kv.IntHandle(100+i),nil)
 		c.Assert(err, IsNil)
 		err = txn.Commit(context.Background())
 		c.Assert(err, IsNil)
