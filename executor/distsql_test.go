// Copyright 2017 PingCAP, Inc.
//
// Licensed under the Apache License, Version 2.0 (the "License");
// you may not use this file except in compliance with the License.
// You may obtain a copy of the License at
//
//     http://www.apache.org/licenses/LICENSE-2.0
//
// Unless required by applicable law or agreed to in writing, software
// distributed under the License is distributed on an "AS IS" BASIS,
// See the License for the specific language governing permissions and
// limitations under the License.

package executor_test

import (
	"bytes"
	"context"
	"fmt"
	"runtime/pprof"
	"strings"
	"time"

	. "github.com/pingcap/check"
	"github.com/pingcap/parser/model"
	"github.com/pingcap/tidb/domain"
	"github.com/pingcap/tidb/executor"
	"github.com/pingcap/tidb/kv"
	"github.com/pingcap/tidb/store/tikv"
	"github.com/pingcap/tidb/table/tables"
	"github.com/pingcap/tidb/tablecodec"
	"github.com/pingcap/tidb/types"
	"github.com/pingcap/tidb/util/mock"
	"github.com/pingcap/tidb/util/testkit"
)

func checkGoroutineExists(keyword string) bool {
	buf := new(bytes.Buffer)
	profile := pprof.Lookup("goroutine")
	profile.WriteTo(buf, 1)
	str := buf.String()
	return strings.Contains(str, keyword)
}

func (s *testSuite3) TestCopClientSend(c *C) {
	c.Skip("not stable")
	if _, ok := s.store.GetClient().(*tikv.CopClient); !ok {
		// Make sure the store is tikv store.
		return
	}
	tk := testkit.NewTestKit(c, s.store)
	tk.MustExec("use test")
	tk.MustExec("create table copclient (id int primary key)")

	// Insert 1000 rows.
	var values []string
	for i := 0; i < 1000; i++ {
		values = append(values, fmt.Sprintf("(%d)", i))
	}
	tk.MustExec("insert copclient values " + strings.Join(values, ","))

	// Get table ID for split.
	dom := domain.GetDomain(tk.Se)
	is := dom.InfoSchema()
	tbl, err := is.TableByName(model.NewCIStr("test"), model.NewCIStr("copclient"))
	c.Assert(err, IsNil)
	tblID := tbl.Meta().ID

	// Split the table.
	s.cluster.SplitTable(tblID, 100)

	ctx := context.Background()
	// Send coprocessor request when the table split.
	rs, err := tk.Exec("select sum(id) from copclient")
	c.Assert(err, IsNil)
	req := rs.NewChunk()
	err = rs.Next(ctx, req)
	c.Assert(err, IsNil)
	c.Assert(req.GetRow(0).GetMyDecimal(0).String(), Equals, "499500")
	rs.Close()

	// Split one region.
	key := tablecodec.EncodeRowKeyWithHandle(tblID, kv.IntHandle(500))
	region, _ := s.cluster.GetRegionByKey(key)
	peerID := s.cluster.AllocID()
	s.cluster.Split(region.GetId(), s.cluster.AllocID(), key, []uint64{peerID}, peerID)

	// Check again.
	rs, err = tk.Exec("select sum(id) from copclient")
	c.Assert(err, IsNil)
	req = rs.NewChunk()
	err = rs.Next(ctx, req)
	c.Assert(err, IsNil)
	c.Assert(req.GetRow(0).GetMyDecimal(0).String(), Equals, "499500")
	rs.Close()

	// Check there is no goroutine leak.
	rs, err = tk.Exec("select * from copclient order by id")
	c.Assert(err, IsNil)
	req = rs.NewChunk()
	err = rs.Next(ctx, req)
	c.Assert(err, IsNil)
	rs.Close()
	keyword := "(*copIterator).work"
	c.Check(checkGoroutineExists(keyword), IsFalse)
}

func (s *testSuite3) TestGetLackHandles(c *C) {
	expectedHandles := []kv.Handle{kv.IntHandle(1), kv.IntHandle(2), kv.IntHandle(3), kv.IntHandle(4),
		kv.IntHandle(5), kv.IntHandle(6), kv.IntHandle(7), kv.IntHandle(8), kv.IntHandle(9), kv.IntHandle(10)}
	handlesMap := kv.NewHandleMap()
	for _, h := range expectedHandles {
		handlesMap.Set(h, true)
	}

	// expected handles 1, 2, 3, 4, 5, 6, 7, 8, 9, 10
	// obtained handles 1, 2, 3, 4, 5, 6, 7, 8, 9, 10
	diffHandles := executor.GetLackHandles(expectedHandles, handlesMap)
	c.Assert(diffHandles, HasLen, 0)
	c.Assert(handlesMap.Len(), Equals, 0)

	// expected handles 1, 2, 3, 4, 5, 6, 7, 8, 9, 10
	// obtained handles 2, 3, 4, 6, 7, 8, 9
	retHandles := []kv.Handle{kv.IntHandle(2), kv.IntHandle(3), kv.IntHandle(4), kv.IntHandle(6),
		kv.IntHandle(7), kv.IntHandle(8), kv.IntHandle(9)}
	handlesMap = kv.NewHandleMap()
	handlesMap.Set(kv.IntHandle(1), true)
	handlesMap.Set(kv.IntHandle(5), true)
	handlesMap.Set(kv.IntHandle(10), true)
	diffHandles = executor.GetLackHandles(expectedHandles, handlesMap)
	c.Assert(retHandles, DeepEquals, diffHandles)
}

func (s *testSuite3) TestBigIntPK(c *C) {
	tk := testkit.NewTestKit(c, s.store)
	tk.MustExec("use test")
	tk.MustExec("create table t(a bigint unsigned primary key, b int, c int, index idx(a, b))")
	tk.MustExec("insert into t values(1, 1, 1), (9223372036854775807, 2, 2)")
	tk.MustQuery("select * from t use index(idx) order by a").Check(testkit.Rows("1 1 1", "9223372036854775807 2 2"))
}

func (s *testSuite3) TestCorColToRanges(c *C) {
	tk := testkit.NewTestKit(c, s.store)
	tk.MustExec("use test")
	tk.MustExec("set sql_mode='STRICT_TRANS_TABLES'") // disable only-full-group-by
	tk.MustExec("drop table if exists t")
	tk.MustExec("create table t(a int primary key, b int, c int, index idx(b))")
	tk.MustExec("insert into t values(1, 1, 1), (2, 2 ,2), (3, 3, 3), (4, 4, 4), (5, 5, 5), (6, 6, 6), (7, 7, 7), (8, 8, 8), (9, 9, 9)")
	tk.MustExec("analyze table t")
	// Test single read on table.
	tk.MustQuery("select t.c in (select count(*) from t s ignore index(idx), t t1 where s.a = t.a and s.a = t1.a) from t").Check(testkit.Rows("1", "0", "0", "0", "0", "0", "0", "0", "0"))
	// Test single read on index.
	tk.MustQuery("select t.c in (select count(*) from t s use index(idx), t t1 where s.b = t.a and s.a = t1.a) from t").Check(testkit.Rows("1", "0", "0", "0", "0", "0", "0", "0", "0"))
	// Test IndexLookUpReader.
	tk.MustQuery("select t.c in (select count(*) from t s use index(idx), t t1 where s.b = t.a and s.c = t1.a) from t").Check(testkit.Rows("1", "0", "0", "0", "0", "0", "0", "0", "0"))
}

func (s *testSuiteP1) TestUniqueKeyNullValueSelect(c *C) {
	tk := testkit.NewTestKit(c, s.store)
	tk.MustExec("use test")
	tk.MustExec("drop table if exists t")
	// test null in unique-key
	tk.MustExec("create table t (id int default null, c varchar(20), unique id (id));")
	tk.MustExec("insert t (c) values ('a'), ('b'), ('c');")
	res := tk.MustQuery("select * from t where id is null;")
	res.Check(testkit.Rows("<nil> a", "<nil> b", "<nil> c"))

	// test null in mul unique-key
	tk.MustExec("drop table t")
	tk.MustExec("create table t (id int default null, b int default 1, c varchar(20), unique id_c(id, b));")
	tk.MustExec("insert t (c) values ('a'), ('b'), ('c');")
	res = tk.MustQuery("select * from t where id is null and b = 1;")
	res.Check(testkit.Rows("<nil> 1 a", "<nil> 1 b", "<nil> 1 c"))

	tk.MustExec("drop table t")
	// test null in non-unique-key
	tk.MustExec("create table t (id int default null, c varchar(20), key id (id));")
	tk.MustExec("insert t (c) values ('a'), ('b'), ('c');")
	res = tk.MustQuery("select * from t where id is null;")
	res.Check(testkit.Rows("<nil> a", "<nil> b", "<nil> c"))
}

// TestIssue10178 contains tests for https://github.com/pingcap/tidb/issues/10178 .
func (s *testSuite3) TestIssue10178(c *C) {
	tk := testkit.NewTestKit(c, s.store)
	tk.MustExec("use test")
	tk.MustExec("drop table if exists t")
	tk.MustExec("create table t(a bigint unsigned primary key)")
	tk.MustExec("insert into t values(9223372036854775807), (18446744073709551615)")
	tk.MustQuery("select max(a) from t").Check(testkit.Rows("18446744073709551615"))
	tk.MustQuery("select * from t where a > 9223372036854775807").Check(testkit.Rows("18446744073709551615"))
	tk.MustQuery("select * from t where a < 9223372036854775808").Check(testkit.Rows("9223372036854775807"))
}

func (s *testSuite3) TestInconsistentIndex(c *C) {
	tk := testkit.NewTestKit(c, s.store)
	tk.MustExec("use test")
	tk.MustExec("drop table if exists t")
	tk.MustExec("create table t(a int, b int, index idx_a(a))")
	is := s.domain.InfoSchema()
	tbl, err := is.TableByName(model.NewCIStr("test"), model.NewCIStr("t"))
	c.Assert(err, IsNil)
	idx := tbl.Meta().FindIndexByName("idx_a")
	idxOp := tables.NewIndex(tbl.Meta().ID, tbl.Meta(), idx)
	ctx := mock.NewContext()
	ctx.Store = s.store

	for i := 0; i < 10; i++ {
		tk.MustExec(fmt.Sprintf("insert into t values (%d, %d)", i+10, i))
		c.Assert(tk.QueryToErr("select * from t where a>=0"), IsNil)
	}

	for i := 0; i < 10; i++ {
		tk.MustExec(fmt.Sprintf("update t set a=%d where a=%d", i, i+10))
		c.Assert(tk.QueryToErr("select * from t where a>=0"), IsNil)
	}

	for i := 0; i < 10; i++ {
		txn, err := s.store.Begin()
		c.Assert(err, IsNil)
		_, err = idxOp.Create(ctx, txn.GetUnionStore(), types.MakeDatums(i+10), kv.IntHandle(100+i))
		c.Assert(err, IsNil)
		err = txn.Commit(context.Background())
		c.Assert(err, IsNil)

		err = tk.QueryToErr("select * from t use index(idx_a) where a >= 0")
		c.Assert(err.Error(), Equals, fmt.Sprintf("inconsistent index idx_a handle count %d isn't equal to value count 10", i+11))

		// if has other conditions, the inconsistent index check doesn't work.
		err = tk.QueryToErr("select * from t where a>=0 and b<10")
		c.Assert(err, IsNil)
	}

	// fix inconsistent problem to pass CI
	for i := 0; i < 10; i++ {
		txn, err := s.store.Begin()
		c.Assert(err, IsNil)
		err = idxOp.Delete(ctx.GetSessionVars().StmtCtx, txn.GetUnionStore(), types.MakeDatums(i+10), kv.IntHandle(100+i))
		c.Assert(err, IsNil)
		err = txn.Commit(context.Background())
		c.Assert(err, IsNil)
	}
}

func (s *testSuite3) TestPushLimitDownIndexLookUpReader(c *C) {
	tk := testkit.NewTestKit(c, s.store)
	tk.MustExec("use test")
	tk.MustExec("drop table if exists tbl")
	tk.MustExec("create table tbl(a int, b int, c int, key idx_b_c(b,c))")
	tk.MustExec("insert into tbl values(1,1,1),(2,2,2),(3,3,3),(4,4,4),(5,5,5)")
	tk.MustQuery("select * from tbl use index(idx_b_c) where b > 1 limit 2,1").Check(testkit.Rows("4 4 4"))
	tk.MustQuery("select * from tbl use index(idx_b_c) where b > 4 limit 2,1").Check(testkit.Rows())
	tk.MustQuery("select * from tbl use index(idx_b_c) where b > 3 limit 2,1").Check(testkit.Rows())
	tk.MustQuery("select * from tbl use index(idx_b_c) where b > 2 limit 2,1").Check(testkit.Rows("5 5 5"))
	tk.MustQuery("select * from tbl use index(idx_b_c) where b > 1 limit 1").Check(testkit.Rows("2 2 2"))
	tk.MustQuery("select * from tbl use index(idx_b_c) where b > 1 order by b desc limit 2,1").Check(testkit.Rows("3 3 3"))
	tk.MustQuery("select * from tbl use index(idx_b_c) where b > 1 and c > 1 limit 2,1").Check(testkit.Rows("4 4 4"))
}

func (s *testSuite3) TestIndexLookUpStats(c *C) {
	stats := &executor.IndexLookUpRunTimeStats{
		IndexScan:    int64(2 * time.Second),
		TableRowScan: int64(2 * time.Second),
		TableTaskNum: 2,
		Concurrency:  1,
	}
	c.Assert(stats.String(), Equals, "index_task: 2s, table_task: {num: 2, concurrency: 1, time: 2s}")
	c.Assert(stats.String(), Equals, stats.Clone().String())
	stats.Merge(stats.Clone())
<<<<<<< HEAD
	c.Assert(stats.String(), Equals, "index_task:4s, table_task:{num:4, concurrency:2, time:4s}")
}

func (s *testSuite3) TestIndexLookUpGetResultChunk(c *C) {
	tk := testkit.NewTestKit(c, s.store)
	tk.MustExec("use test")
	tk.MustExec("drop table if exists tbl")
	tk.MustExec("create table tbl(a int, b int, c int, key idx_a(a))")
	for i := 0; i < 101; i++ {
		tk.MustExec(fmt.Sprintf("insert into tbl values(%d,%d,%d)", i, i, i))
	}
	tk.MustQuery("select * from tbl use index(idx_a) where a > 99 order by a asc limit 1").Check(testkit.Rows("100 100 100"))
	tk.MustQuery("select * from tbl use index(idx_a) where a > 10 order by a asc limit 4,1").Check(testkit.Rows("15 15 15"))
=======
	c.Assert(stats.String(), Equals, "index_task: 4s, table_task: {num: 4, concurrency: 2, time: 4s}")
>>>>>>> cc0e1d46
}<|MERGE_RESOLUTION|>--- conflicted
+++ resolved
@@ -267,8 +267,7 @@
 	c.Assert(stats.String(), Equals, "index_task: 2s, table_task: {num: 2, concurrency: 1, time: 2s}")
 	c.Assert(stats.String(), Equals, stats.Clone().String())
 	stats.Merge(stats.Clone())
-<<<<<<< HEAD
-	c.Assert(stats.String(), Equals, "index_task:4s, table_task:{num:4, concurrency:2, time:4s}")
+	c.Assert(stats.String(), Equals, "index_task: 4s, table_task: {num: 4, concurrency: 2, time: 4s}")
 }
 
 func (s *testSuite3) TestIndexLookUpGetResultChunk(c *C) {
@@ -281,7 +280,4 @@
 	}
 	tk.MustQuery("select * from tbl use index(idx_a) where a > 99 order by a asc limit 1").Check(testkit.Rows("100 100 100"))
 	tk.MustQuery("select * from tbl use index(idx_a) where a > 10 order by a asc limit 4,1").Check(testkit.Rows("15 15 15"))
-=======
-	c.Assert(stats.String(), Equals, "index_task: 4s, table_task: {num: 4, concurrency: 2, time: 4s}")
->>>>>>> cc0e1d46
 }