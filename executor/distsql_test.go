--- conflicted
+++ resolved
@@ -37,12 +37,9 @@
 	"github.com/pingcap/tidb/testkit"
 	"github.com/pingcap/tidb/types"
 	"github.com/pingcap/tidb/util/mock"
-<<<<<<< HEAD
+	"github.com/pingcap/tidb/util/paging"
 	"github.com/prometheus/client_golang/prometheus"
 	dto "github.com/prometheus/client_model/go"
-=======
-	"github.com/pingcap/tidb/util/paging"
->>>>>>> 81cf12eb
 	"github.com/stretchr/testify/require"
 	"github.com/tikv/client-go/v2/testutils"
 )
@@ -428,81 +425,6 @@
 	}
 }
 
-<<<<<<< HEAD
-func TestAdaptiveClosestRead(t *testing.T) {
-	store, clean := testkit.CreateMockStore(t)
-	defer clean()
-
-	tk := testkit.NewTestKit(t, store)
-	tk.MustExec("use test")
-	tk.MustExec("drop table if exists t")
-
-	readCounter := func(counter prometheus.Counter) float64 {
-		var metric dto.Metric
-		require.Nil(t, counter.Write(&metric))
-		return metric.Counter.GetValue()
-	}
-
-	checkMetrics := func(q string, hit, miss int) {
-		beforeHit := readCounter(metrics.DistSQLCoprClosestReadHitCounter.WithLabelValues("hit"))
-		beforeMiss := readCounter(metrics.DistSQLCoprClosestReadHitCounter.WithLabelValues("miss"))
-		tk.MustQuery(q)
-		afterHit := readCounter(metrics.DistSQLCoprClosestReadHitCounter.WithLabelValues("hit"))
-		afterMiss := readCounter(metrics.DistSQLCoprClosestReadHitCounter.WithLabelValues("miss"))
-		require.Equal(t, hit, int(afterHit-beforeHit), "exec query '%s' check hit failed", q)
-		require.Equal(t, miss, int(afterMiss-beforeMiss), "exec query '%s' check miss failed", q)
-	}
-
-	tk.MustExec("create table t(id int primary key, s varchar(8), p varchar(16));")
-	// TODO: unistore does not implement region split, this is just a noop.
-	tk.MustExec("split table t by (3);")
-	tk.MustExec("insert into t values (1, '00000001', '0000000000000001'), (2, '00000003', '0000000000000002'), (3, '00000011', '0000000000000003');")
-	tk.MustExec("analyze table t;")
-
-	tk.MustExec("set tidb_replica_read = 'closest-adaptive';")
-	tk.MustExec("set tidb_adaptive_closest_read_threshold = 25;")
-
-	// table reader
-	// estimate cost is 19
-	checkMetrics("select s from t where id >= 1 and id < 2;", 0, 1)
-	// estimate cost is 37
-	checkMetrics("select * from t where id >= 1 and id < 2;", 1, 0)
-	// estimate cost is 74
-	checkMetrics("select * from t where id >= 1 and id <= 2;", 1, 0)
-	// FIXME: there is only 1 region in unistore, can't test multi region read here.
-	// checkMetrics("select * from t where id >= 2 and id < 4;", counter.WithLabelValues("miss"), 2)
-
-	// index reader
-	tk.MustExec("set tidb_adaptive_closest_read_threshold = 30;")
-	tk.MustExec("drop table if exists t;")
-	tk.MustExec("create table t (id int, s varchar(8), p varchar(8), key `idx_s_p`(`s`, `p`));")
-	tk.MustExec("insert into t values (1, 'test1000', '11111111'), (2, 'test2000', '11111111');")
-	tk.MustExec("analyze table t;")
-	// avg row size = 27.91
-	checkMetrics("select p from t where s >= 'test' and s < 'test11'", 0, 1)
-	checkMetrics("select p from t where s >= 'test' and s < 'test22'", 1, 0)
-
-	// index lookup reader
-	tk.MustExec("drop table if exists t;")
-	tk.MustExec("create table t (id int, s varchar(8), p varchar(50), key `idx_s`(`s`));")
-	str := "this_is_a_string_with_length_of_50________________"
-	tk.MustExec(fmt.Sprintf("insert into t values (1, 'test1000', '%s'), (2, 'test2000', '%s');", str, str))
-	tk.MustExec("analyze table t;")
-	tk.MustExec("set tidb_adaptive_closest_read_threshold = 80;")
-	// IndexReader cost is 22, TableReader cost (1 row) is 67
-	checkMetrics("select/*+ FORCE_INDEX(t, idx_s) */ p from t where s >= 'test' and s < 'test11'", 0, 2)
-	tk.MustExec("set tidb_adaptive_closest_read_threshold = 100;")
-	checkMetrics("select/*+ FORCE_INDEX(t, idx_s) */ p from t where s >= 'test' and s < 'test22'", 1, 1)
-
-	// index merge reader
-	tk.MustExec("drop table if exists t;")
-	tk.MustExec("create table t (id int, v bigint, s1 varchar(8), s2 varchar(8), key `idx_v_s1`(`s1`, `v`), key `idx_s2`(`s2`));")
-	tk.MustExec("insert into t values (1, 1,  'tests101', 'tests201'), (2, 2, 'tests102', 'tests202'), (3, 3, 'tests103', 'tests203');")
-	// TODO: why after analyze table, the query hint does not take effect.
-	//tk.MustExec("analyze table t;")
-	tk.MustExec("set tidb_adaptive_closest_read_threshold = 30;")
-	checkMetrics("select/* +USE_INDEX_MERGE(t) */  * from t where (s1 < 'tests102' and v < 2) or s2 = 'tests203';", 2, 2)
-=======
 func TestCoprocessorPagingSize(t *testing.T) {
 	store, clean := testkit.CreateMockStore(t)
 	defer clean()
@@ -557,5 +479,79 @@
 	rows = tk.MustQuery("explain analyze select * from t_paging").Rows()
 	rpcNum = getRPCNumFromExplain(rows)
 	require.Equal(t, rpcNum, uint64(1))
->>>>>>> 81cf12eb
+}
+
+func TestAdaptiveClosestRead(t *testing.T) {
+	store, clean := testkit.CreateMockStore(t)
+	defer clean()
+
+	tk := testkit.NewTestKit(t, store)
+	tk.MustExec("use test")
+	tk.MustExec("drop table if exists t")
+
+	readCounter := func(counter prometheus.Counter) float64 {
+		var metric dto.Metric
+		require.Nil(t, counter.Write(&metric))
+		return metric.Counter.GetValue()
+	}
+
+	checkMetrics := func(q string, hit, miss int) {
+		beforeHit := readCounter(metrics.DistSQLCoprClosestReadHitCounter.WithLabelValues("hit"))
+		beforeMiss := readCounter(metrics.DistSQLCoprClosestReadHitCounter.WithLabelValues("miss"))
+		tk.MustQuery(q)
+		afterHit := readCounter(metrics.DistSQLCoprClosestReadHitCounter.WithLabelValues("hit"))
+		afterMiss := readCounter(metrics.DistSQLCoprClosestReadHitCounter.WithLabelValues("miss"))
+		require.Equal(t, hit, int(afterHit-beforeHit), "exec query '%s' check hit failed", q)
+		require.Equal(t, miss, int(afterMiss-beforeMiss), "exec query '%s' check miss failed", q)
+	}
+
+	tk.MustExec("create table t(id int primary key, s varchar(8), p varchar(16));")
+	// TODO: unistore does not implement region split, this is just a noop.
+	tk.MustExec("split table t by (3);")
+	tk.MustExec("insert into t values (1, '00000001', '0000000000000001'), (2, '00000003', '0000000000000002'), (3, '00000011', '0000000000000003');")
+	tk.MustExec("analyze table t;")
+
+	tk.MustExec("set tidb_replica_read = 'closest-adaptive';")
+	tk.MustExec("set tidb_adaptive_closest_read_threshold = 25;")
+
+	// table reader
+	// estimate cost is 19
+	checkMetrics("select s from t where id >= 1 and id < 2;", 0, 1)
+	// estimate cost is 37
+	checkMetrics("select * from t where id >= 1 and id < 2;", 1, 0)
+	// estimate cost is 74
+	checkMetrics("select * from t where id >= 1 and id <= 2;", 1, 0)
+	// FIXME: there is only 1 region in unistore, can't test multi region read here.
+	// checkMetrics("select * from t where id >= 2 and id < 4;", counter.WithLabelValues("miss"), 2)
+
+	// index reader
+	tk.MustExec("set tidb_adaptive_closest_read_threshold = 30;")
+	tk.MustExec("drop table if exists t;")
+	tk.MustExec("create table t (id int, s varchar(8), p varchar(8), key `idx_s_p`(`s`, `p`));")
+	tk.MustExec("insert into t values (1, 'test1000', '11111111'), (2, 'test2000', '11111111');")
+	tk.MustExec("analyze table t;")
+	// avg row size = 27.91
+	checkMetrics("select p from t where s >= 'test' and s < 'test11'", 0, 1)
+	checkMetrics("select p from t where s >= 'test' and s < 'test22'", 1, 0)
+
+	// index lookup reader
+	tk.MustExec("drop table if exists t;")
+	tk.MustExec("create table t (id int, s varchar(8), p varchar(50), key `idx_s`(`s`));")
+	str := "this_is_a_string_with_length_of_50________________"
+	tk.MustExec(fmt.Sprintf("insert into t values (1, 'test1000', '%s'), (2, 'test2000', '%s');", str, str))
+	tk.MustExec("analyze table t;")
+	tk.MustExec("set tidb_adaptive_closest_read_threshold = 80;")
+	// IndexReader cost is 22, TableReader cost (1 row) is 67
+	checkMetrics("select/*+ FORCE_INDEX(t, idx_s) */ p from t where s >= 'test' and s < 'test11'", 0, 2)
+	tk.MustExec("set tidb_adaptive_closest_read_threshold = 100;")
+	checkMetrics("select/*+ FORCE_INDEX(t, idx_s) */ p from t where s >= 'test' and s < 'test22'", 1, 1)
+
+	// index merge reader
+	tk.MustExec("drop table if exists t;")
+	tk.MustExec("create table t (id int, v bigint, s1 varchar(8), s2 varchar(8), key `idx_v_s1`(`s1`, `v`), key `idx_s2`(`s2`));")
+	tk.MustExec("insert into t values (1, 1,  'tests101', 'tests201'), (2, 2, 'tests102', 'tests202'), (3, 3, 'tests103', 'tests203');")
+	// TODO: why after analyze table, the query hint does not take effect.
+	//tk.MustExec("analyze table t;")
+	tk.MustExec("set tidb_adaptive_closest_read_threshold = 30;")
+	checkMetrics("select/* +USE_INDEX_MERGE(t) */  * from t where (s1 < 'tests102' and v < 2) or s2 = 'tests203';", 2, 2)
 }