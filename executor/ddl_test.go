--- conflicted
+++ resolved
@@ -902,12 +902,8 @@
 	tbl, err = dom.InfoSchema().TableByName(model.NewCIStr("test"), model.NewCIStr("t1"))
 	c.Assert(err, IsNil)
 	maxID := 1<<(64-15-1) - 1
-<<<<<<< HEAD
-	err = tbl.RebaseAutoID(context.Background(), tk.Se, int64(maxID)-1, false, autoid.RowIDAllocType)
-=======
 	alloc := tbl.Allocators(tk.Se).Get(autoid.RowIDAllocType)
-	err = alloc.Rebase(int64(maxID)-1, false)
->>>>>>> 091ae3bd
+	err = alloc.Rebase(context.Background(), int64(maxID)-1, false)
 	c.Assert(err, IsNil)
 	tk.MustExec("insert into t1 values(1)")
 
