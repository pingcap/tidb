// Copyright 2016 PingCAP, Inc.
//
// Licensed under the Apache License, Version 2.0 (the "License");
// you may not use this file except in compliance with the License.
// You may obtain a copy of the License at
//
//     http://www.apache.org/licenses/LICENSE-2.0
//
// Unless required by applicable law or agreed to in writing, software
// distributed under the License is distributed on an "AS IS" BASIS,
// See the License for the specific language governing permissions and
// limitations under the License.

package executor_test

import (
	"context"
	"fmt"
	"math"
	"strings"
	"time"

	. "github.com/pingcap/check"
	"github.com/pingcap/parser/model"
	"github.com/pingcap/parser/mysql"
	"github.com/pingcap/parser/terror"
	"github.com/pingcap/tidb/ddl"
	ddlutil "github.com/pingcap/tidb/ddl/util"
	"github.com/pingcap/tidb/domain"
	"github.com/pingcap/tidb/meta/autoid"
	plannercore "github.com/pingcap/tidb/planner/core"
	"github.com/pingcap/tidb/sessionctx/variable"
	"github.com/pingcap/tidb/table"
	"github.com/pingcap/tidb/types"
	"github.com/pingcap/tidb/util/chunk"
	"github.com/pingcap/tidb/util/testkit"
	"github.com/pingcap/tidb/util/testutil"
)

func (s *testSuite3) TestTruncateTable(c *C) {
	tk := testkit.NewTestKit(c, s.store)
	tk.MustExec("use test")
	tk.MustExec(`drop table if exists truncate_test;`)
	tk.MustExec(`create table truncate_test (a int)`)
	tk.MustExec(`insert truncate_test values (1),(2),(3)`)
	result := tk.MustQuery("select * from truncate_test")
	result.Check(testkit.Rows("1", "2", "3"))
	tk.MustExec("truncate table truncate_test")
	result = tk.MustQuery("select * from truncate_test")
	result.Check(nil)
}

// TestInTxnExecDDLFail tests the following case:
//  1. Execute the SQL of "begin";
//  2. A SQL that will fail to execute;
//  3. Execute DDL.
func (s *testSuite3) TestInTxnExecDDLFail(c *C) {
	tk := testkit.NewTestKit(c, s.store)
	tk.MustExec("use test")
	tk.MustExec("create table t (i int key);")
	tk.MustExec("insert into t values (1);")
	tk.MustExec("begin;")
	tk.MustExec("insert into t values (1);")
	_, err := tk.Exec("truncate table t;")
	c.Assert(err.Error(), Equals, "[kv:1062]Duplicate entry '1' for key 'PRIMARY'")
	result := tk.MustQuery("select count(*) from t")
	result.Check(testkit.Rows("1"))
}

func (s *testSuite3) TestCreateTable(c *C) {
	tk := testkit.NewTestKit(c, s.store)
	tk.MustExec("use test")
	// Test create an exist database
	_, err := tk.Exec("CREATE database test")
	c.Assert(err, NotNil)

	// Test create an exist table
	tk.MustExec("CREATE TABLE create_test (id INT NOT NULL DEFAULT 1, name varchar(255), PRIMARY KEY(id));")

	_, err = tk.Exec("CREATE TABLE create_test (id INT NOT NULL DEFAULT 1, name varchar(255), PRIMARY KEY(id));")
	c.Assert(err, NotNil)

	// Test "if not exist"
	tk.MustExec("CREATE TABLE if not exists test(id INT NOT NULL DEFAULT 1, name varchar(255), PRIMARY KEY(id));")

	// Testcase for https://github.com/pingcap/tidb/issues/312
	tk.MustExec(`create table issue312_1 (c float(24));`)
	tk.MustExec(`create table issue312_2 (c float(25));`)
	rs, err := tk.Exec(`desc issue312_1`)
	c.Assert(err, IsNil)
	ctx := context.Background()
	req := rs.NewRecordBatch()
	it := chunk.NewIterator4Chunk(req.Chunk)
	for {
		err1 := rs.Next(ctx, req)
		c.Assert(err1, IsNil)
		if req.NumRows() == 0 {
			break
		}
		for row := it.Begin(); row != it.End(); row = it.Next() {
			c.Assert(row.GetString(1), Equals, "float")
		}
	}
	rs, err = tk.Exec(`desc issue312_2`)
	c.Assert(err, IsNil)
	req = rs.NewRecordBatch()
	it = chunk.NewIterator4Chunk(req.Chunk)
	for {
		err1 := rs.Next(ctx, req)
		c.Assert(err1, IsNil)
		if req.NumRows() == 0 {
			break
		}
		for row := it.Begin(); row != it.End(); row = it.Next() {
			c.Assert(req.GetRow(0).GetString(1), Equals, "double")
		}
	}

	// table option is auto-increment
	tk.MustExec("drop table if exists create_auto_increment_test;")
	tk.MustExec("create table create_auto_increment_test (id int not null auto_increment, name varchar(255), primary key(id)) auto_increment = 999;")
	tk.MustExec("insert into create_auto_increment_test (name) values ('aa')")
	tk.MustExec("insert into create_auto_increment_test (name) values ('bb')")
	tk.MustExec("insert into create_auto_increment_test (name) values ('cc')")
	r := tk.MustQuery("select * from create_auto_increment_test;")
	r.Check(testkit.Rows("999 aa", "1000 bb", "1001 cc"))
	tk.MustExec("drop table create_auto_increment_test")
	tk.MustExec("create table create_auto_increment_test (id int not null auto_increment, name varchar(255), primary key(id)) auto_increment = 1999;")
	tk.MustExec("insert into create_auto_increment_test (name) values ('aa')")
	tk.MustExec("insert into create_auto_increment_test (name) values ('bb')")
	tk.MustExec("insert into create_auto_increment_test (name) values ('cc')")
	r = tk.MustQuery("select * from create_auto_increment_test;")
	r.Check(testkit.Rows("1999 aa", "2000 bb", "2001 cc"))
	tk.MustExec("drop table create_auto_increment_test")
	tk.MustExec("create table create_auto_increment_test (id int not null auto_increment, name varchar(255), key(id)) auto_increment = 1000;")
	tk.MustExec("insert into create_auto_increment_test (name) values ('aa')")
	r = tk.MustQuery("select * from create_auto_increment_test;")
	r.Check(testkit.Rows("1000 aa"))
}

func (s *testSuite3) TestCreateView(c *C) {
	tk := testkit.NewTestKit(c, s.store)
	tk.MustExec("use test")
	//create an source table
	tk.MustExec("CREATE TABLE source_table (id INT NOT NULL DEFAULT 1, name varchar(255), PRIMARY KEY(id));")
	//test create a exist view
	tk.MustExec("CREATE VIEW view_t AS select id , name from source_table")
	defer tk.MustExec("DROP VIEW IF EXISTS view_t")
	_, err := tk.Exec("CREATE VIEW view_t AS select id , name from source_table")
	c.Assert(err.Error(), Equals, "[schema:1050]Table 'test.view_t' already exists")
	//create view on nonexistent table
	_, err = tk.Exec("create view v1 (c,d) as select a,b from t1")
	c.Assert(err.Error(), Equals, "[schema:1146]Table 'test.t1' doesn't exist")
	//simple view
	tk.MustExec("create table t1 (a int ,b int)")
	tk.MustExec("insert into t1 values (1,2), (1,3), (2,4), (2,5), (3,10)")
	//view with colList and SelectFieldExpr
	tk.MustExec("create view v1 (c) as select b+1 from t1")
	//view with SelectFieldExpr
	tk.MustExec("create view v2 as select b+1 from t1")
	//view with SelectFieldExpr and AsName
	tk.MustExec("create view v3 as select b+1 as c from t1")
	//view with colList , SelectField and AsName
	tk.MustExec("create view v4 (c) as select b+1 as d from t1")
	//view with select wild card
	tk.MustExec("create view v5 as select * from t1")
	tk.MustExec("create view v6 (c,d) as select * from t1")
	_, err = tk.Exec("create view v7 (c,d,e) as select * from t1")
	c.Assert(err.Error(), Equals, ddl.ErrViewWrongList.Error())
	//drop multiple views in a statement
	tk.MustExec("drop view v1,v2,v3,v4,v5,v6")
	//view with variable
	tk.MustExec("create view v1 (c,d) as select a,b+@@global.max_user_connections from t1")
	_, err = tk.Exec("create view v1 (c,d) as select a,b from t1 where a = @@global.max_user_connections")
	c.Assert(err.Error(), Equals, "[schema:1050]Table 'test.v1' already exists")
	tk.MustExec("drop view v1")
	//view with different col counts
	_, err = tk.Exec("create view v1 (c,d,e) as select a,b from t1 ")
	c.Assert(err.Error(), Equals, ddl.ErrViewWrongList.Error())
	_, err = tk.Exec("create view v1 (c) as select a,b from t1 ")
	c.Assert(err.Error(), Equals, ddl.ErrViewWrongList.Error())
	//view with or_replace flag
	tk.MustExec("drop view if exists v1")
	tk.MustExec("create view v1 (c,d) as select a,b from t1")
	tk.MustExec("create or replace view v1 (c,d) as select a,b from t1 ")
	tk.MustExec("create table if not exists t1 (a int ,b int)")
	_, err = tk.Exec("create or replace view t1 as select * from t1")
	c.Assert(err.Error(), Equals, ddl.ErrWrongObject.GenWithStackByArgs("test", "t1", "VIEW").Error())
}

func (s *testSuite3) TestCreateDropDatabase(c *C) {
	tk := testkit.NewTestKit(c, s.store)
	tk.MustExec("create database if not exists drop_test;")
	tk.MustExec("drop database if exists drop_test;")
	tk.MustExec("create database drop_test;")
	tk.MustExec("use drop_test;")
	tk.MustExec("drop database drop_test;")
	_, err := tk.Exec("drop table t;")
	c.Assert(err.Error(), Equals, plannercore.ErrNoDB.Error())
	err = tk.ExecToErr("select * from t;")
	c.Assert(err.Error(), Equals, plannercore.ErrNoDB.Error())

	_, err = tk.Exec("drop database mysql")
	c.Assert(err, NotNil)
}

func (s *testSuite3) TestCreateDropTable(c *C) {
	tk := testkit.NewTestKit(c, s.store)
	tk.MustExec("use test")
	tk.MustExec("create table if not exists drop_test (a int)")
	tk.MustExec("drop table if exists drop_test")
	tk.MustExec("create table drop_test (a int)")
	tk.MustExec("drop table drop_test")

	_, err := tk.Exec("drop table mysql.gc_delete_range")
	c.Assert(err, NotNil)
}

func (s *testSuite3) TestCreateDropView(c *C) {
	tk := testkit.NewTestKit(c, s.store)
	tk.MustExec("use test")
	tk.MustExec("create or replace view drop_test as select 1,2")
	_, err := tk.Exec("drop view if exists drop_test")
	c.Assert(err, IsNil)

	_, err = tk.Exec("drop view mysql.gc_delete_range")
	c.Assert(err.Error(), Equals, "Drop tidb system table 'mysql.gc_delete_range' is forbidden")

	_, err = tk.Exec("drop view drop_test")
	c.Assert(err.Error(), Equals, "[schema:1051]Unknown table 'test.drop_test'")

	tk.MustExec("create table t_v(a int)")
	_, err = tk.Exec("drop view t_v")
	c.Assert(err.Error(), Equals, "[ddl:1347]'test.t_v' is not VIEW")
}

func (s *testSuite3) TestCreateDropIndex(c *C) {
	tk := testkit.NewTestKit(c, s.store)
	tk.MustExec("use test")
	tk.MustExec("create table if not exists drop_test (a int)")
	tk.MustExec("create index idx_a on drop_test (a)")
	tk.MustExec("drop index idx_a on drop_test")
	tk.MustExec("drop table drop_test")
}

func (s *testSuite3) TestAlterTableAddColumn(c *C) {
	tk := testkit.NewTestKit(c, s.store)
	tk.MustExec("use test")
	tk.MustExec("create table if not exists alter_test (c1 int)")
	tk.MustExec("insert into alter_test values(1)")
	tk.MustExec("alter table alter_test add column c2 timestamp default current_timestamp")
	time.Sleep(1 * time.Millisecond)
	now := time.Now().Add(-time.Duration(1 * time.Millisecond)).Format(types.TimeFormat)
	r, err := tk.Exec("select c2 from alter_test")
	c.Assert(err, IsNil)
	req := r.NewRecordBatch()
	err = r.Next(context.Background(), req)
	c.Assert(err, IsNil)
	row := req.GetRow(0)
	c.Assert(row.Len(), Equals, 1)
	c.Assert(now, GreaterEqual, row.GetTime(0).String())
	r.Close()
	tk.MustExec("alter table alter_test add column c3 varchar(50) default 'CURRENT_TIMESTAMP'")
	tk.MustQuery("select c3 from alter_test").Check(testkit.Rows("CURRENT_TIMESTAMP"))
	tk.MustExec("create or replace view alter_view as select c1,c2 from alter_test")
	_, err = tk.Exec("alter table alter_view add column c4 varchar(50)")
	c.Assert(err.Error(), Equals, ddl.ErrWrongObject.GenWithStackByArgs("test", "alter_view", "BASE TABLE").Error())
	tk.MustExec("drop view alter_view")
}

func (s *testSuite3) TestAddNotNullColumnNoDefault(c *C) {
	tk := testkit.NewTestKit(c, s.store)
	tk.MustExec("use test")
	tk.MustExec("create table nn (c1 int)")
	tk.MustExec("insert nn values (1), (2)")
	tk.MustExec("alter table nn add column c2 int not null")

	tbl, err := domain.GetDomain(tk.Se).InfoSchema().TableByName(model.NewCIStr("test"), model.NewCIStr("nn"))
	c.Assert(err, IsNil)
	col2 := tbl.Meta().Columns[1]
	c.Assert(col2.DefaultValue, IsNil)
	c.Assert(col2.OriginDefaultValue, Equals, "0")

	tk.MustQuery("select * from nn").Check(testkit.Rows("1 0", "2 0"))
	_, err = tk.Exec("insert nn (c1) values (3)")
	c.Check(err, NotNil)
	tk.MustExec("set sql_mode=''")
	tk.MustExec("insert nn (c1) values (3)")
	tk.MustQuery("select * from nn").Check(testkit.Rows("1 0", "2 0", "3 0"))
}

func (s *testSuite3) TestAlterTableModifyColumn(c *C) {
	tk := testkit.NewTestKit(c, s.store)
	tk.MustExec("use test")
	tk.MustExec("drop table if exists mc")
	tk.MustExec("create table mc(c1 int, c2 varchar(10))")
	_, err := tk.Exec("alter table mc modify column c1 short")
	c.Assert(err, NotNil)
	tk.MustExec("alter table mc modify column c1 bigint")

	_, err = tk.Exec("alter table mc modify column c2 blob")
	c.Assert(err, NotNil)

	_, err = tk.Exec("alter table mc modify column c2 varchar(8)")
	c.Assert(err, NotNil)
	tk.MustExec("alter table mc modify column c2 varchar(11)")
	tk.MustExec("alter table mc modify column c2 text(13)")
	tk.MustExec("alter table mc modify column c2 text")
	result := tk.MustQuery("show create table mc")
	createSQL := result.Rows()[0][1]
	expected := "CREATE TABLE `mc` (\n  `c1` bigint(20) DEFAULT NULL,\n  `c2` text DEFAULT NULL\n) ENGINE=InnoDB DEFAULT CHARSET=utf8mb4 COLLATE=utf8mb4_bin"
	c.Assert(createSQL, Equals, expected)
	tk.MustExec("create or replace view alter_view as select c1,c2 from mc")
	_, err = tk.Exec("alter table alter_view modify column c2 text")
	c.Assert(err.Error(), Equals, ddl.ErrWrongObject.GenWithStackByArgs("test", "alter_view", "BASE TABLE").Error())
	tk.MustExec("drop view alter_view")
}

func (s *testSuite3) TestDefaultDBAfterDropCurDB(c *C) {
	tk := testkit.NewTestKit(c, s.store)

	testSQL := `create database if not exists test_db CHARACTER SET latin1 COLLATE latin1_swedish_ci;`
	tk.MustExec(testSQL)

	testSQL = `use test_db;`
	tk.MustExec(testSQL)
	tk.MustQuery(`select database();`).Check(testkit.Rows("test_db"))
	tk.MustQuery(`select @@character_set_database;`).Check(testkit.Rows("latin1"))
	tk.MustQuery(`select @@collation_database;`).Check(testkit.Rows("latin1_swedish_ci"))

	testSQL = `drop database test_db;`
	tk.MustExec(testSQL)
	tk.MustQuery(`select database();`).Check(testkit.Rows("<nil>"))
	tk.MustQuery(`select @@character_set_database;`).Check(testkit.Rows("utf8"))
	tk.MustQuery(`select @@collation_database;`).Check(testkit.Rows("utf8_unicode_ci"))
}

func (s *testSuite3) TestRenameTable(c *C) {
	tk := testkit.NewTestKit(c, s.store)

	tk.MustExec("create database rename1")
	tk.MustExec("create database rename2")
	tk.MustExec("create database rename3")
	tk.MustExec("create table rename1.t (a int primary key auto_increment)")
	tk.MustExec("insert rename1.t values ()")
	tk.MustExec("rename table rename1.t to rename2.t")
	// Make sure the drop old database doesn't affect the rename3.t's operations.
	tk.MustExec("drop database rename1")
	tk.MustExec("insert rename2.t values ()")
	tk.MustExec("rename table rename2.t to rename3.t")
	tk.MustExec("insert rename3.t values ()")
	tk.MustQuery("select * from rename3.t").Check(testkit.Rows("1", "5001", "10001"))
	// Make sure the drop old database doesn't affect the rename3.t's operations.
	tk.MustExec("drop database rename2")
	tk.MustExec("insert rename3.t values ()")
	tk.MustQuery("select * from rename3.t").Check(testkit.Rows("1", "5001", "10001", "10002"))
	tk.MustExec("drop database rename3")

	tk.MustExec("create database rename1")
	tk.MustExec("create database rename2")
	tk.MustExec("create table rename1.t (a int primary key auto_increment)")
	tk.MustExec("rename table rename1.t to rename2.t1")
	tk.MustExec("insert rename2.t1 values ()")
	result := tk.MustQuery("select * from rename2.t1")
	result.Check(testkit.Rows("1"))
	// Make sure the drop old database doesn't affect the t1's operations.
	tk.MustExec("drop database rename1")
	tk.MustExec("insert rename2.t1 values ()")
	result = tk.MustQuery("select * from rename2.t1")
	result.Check(testkit.Rows("1", "2"))
	// Rename a table to another table in the same database.
	tk.MustExec("rename table rename2.t1 to rename2.t2")
	tk.MustExec("insert rename2.t2 values ()")
	result = tk.MustQuery("select * from rename2.t2")
	result.Check(testkit.Rows("1", "2", "5001"))
	tk.MustExec("drop database rename2")

	tk.MustExec("create database rename1")
	tk.MustExec("create database rename2")
	tk.MustExec("create table rename1.t (a int primary key auto_increment)")
	tk.MustExec("insert rename1.t values ()")
	tk.MustExec("rename table rename1.t to rename2.t1")
	// Make sure the value is greater than autoid.step.
	tk.MustExec("insert rename2.t1 values (100000)")
	tk.MustExec("insert rename2.t1 values ()")
	result = tk.MustQuery("select * from rename2.t1")
	result.Check(testkit.Rows("1", "100000", "100001"))
	_, err := tk.Exec("insert rename1.t values ()")
	c.Assert(err, NotNil)
	tk.MustExec("drop database rename1")
	tk.MustExec("drop database rename2")
}

func (s *testSuite3) TestUnsupportedCharset(c *C) {
	tk := testkit.NewTestKit(c, s.store)
	dbName := "unsupported_charset"
	tk.MustExec("create database " + dbName)
	tk.MustExec("use " + dbName)
	tests := []struct {
		charset string
		valid   bool
	}{
		{"charset UTF8 collate UTF8_bin", true},
		{"charset utf8mb4", true},
		{"charset utf16", false},
		{"charset latin1", true},
		{"charset binary", true},
		{"charset ascii", true},
	}
	for i, tt := range tests {
		sql := fmt.Sprintf("create table t%d (a varchar(10) %s)", i, tt.charset)
		if tt.valid {
			tk.MustExec(sql)
		} else {
			_, err := tk.Exec(sql)
			c.Assert(err, NotNil, Commentf(sql))
		}
	}
	tk.MustExec("drop database " + dbName)
}

func (s *testSuite3) TestTooLargeIdentifierLength(c *C) {
	tk := testkit.NewTestKit(c, s.store)

	// for database.
	dbName1, dbName2 := strings.Repeat("a", mysql.MaxDatabaseNameLength), strings.Repeat("a", mysql.MaxDatabaseNameLength+1)
	tk.MustExec(fmt.Sprintf("create database %s", dbName1))
	tk.MustExec(fmt.Sprintf("drop database %s", dbName1))
	_, err := tk.Exec(fmt.Sprintf("create database %s", dbName2))
	c.Assert(err.Error(), Equals, fmt.Sprintf("[ddl:1059]Identifier name '%s' is too long", dbName2))

	// for table.
	tk.MustExec("use test")
	tableName1, tableName2 := strings.Repeat("b", mysql.MaxTableNameLength), strings.Repeat("b", mysql.MaxTableNameLength+1)
	tk.MustExec(fmt.Sprintf("create table %s(c int)", tableName1))
	tk.MustExec(fmt.Sprintf("drop table %s", tableName1))
	_, err = tk.Exec(fmt.Sprintf("create table %s(c int)", tableName2))
	c.Assert(err.Error(), Equals, fmt.Sprintf("[ddl:1059]Identifier name '%s' is too long", tableName2))

	// for column.
	tk.MustExec("drop table if exists t;")
	columnName1, columnName2 := strings.Repeat("c", mysql.MaxColumnNameLength), strings.Repeat("c", mysql.MaxColumnNameLength+1)
	tk.MustExec(fmt.Sprintf("create table t(%s int)", columnName1))
	tk.MustExec("drop table t")
	_, err = tk.Exec(fmt.Sprintf("create table t(%s int)", columnName2))
	c.Assert(err.Error(), Equals, fmt.Sprintf("[ddl:1059]Identifier name '%s' is too long", columnName2))

	// for index.
	tk.MustExec("create table t(c int);")
	indexName1, indexName2 := strings.Repeat("d", mysql.MaxIndexIdentifierLen), strings.Repeat("d", mysql.MaxIndexIdentifierLen+1)
	tk.MustExec(fmt.Sprintf("create index %s on t(c)", indexName1))
	tk.MustExec(fmt.Sprintf("drop index %s on t", indexName1))
	_, err = tk.Exec(fmt.Sprintf("create index %s on t(c)", indexName2))
	c.Assert(err.Error(), Equals, fmt.Sprintf("[ddl:1059]Identifier name '%s' is too long", indexName2))
}

func (s *testSuite3) TestShardRowIDBits(c *C) {
	tk := testkit.NewTestKit(c, s.store)

	tk.MustExec("use test")
	tk.MustExec("create table t (a int) shard_row_id_bits = 15")
	for i := 0; i < 100; i++ {
		tk.MustExec(fmt.Sprintf("insert t values (%d)", i))
	}
	tbl, err := domain.GetDomain(tk.Se).InfoSchema().TableByName(model.NewCIStr("test"), model.NewCIStr("t"))
	c.Assert(err, IsNil)
	var hasShardedID bool
	var count int
	c.Assert(tk.Se.NewTxn(context.Background()), IsNil)
	err = tbl.IterRecords(tk.Se, tbl.FirstKey(), nil, func(h int64, rec []types.Datum, cols []*table.Column) (more bool, err error) {
		c.Assert(h, GreaterEqual, int64(0))
		first8bits := h >> 56
		if first8bits > 0 {
			hasShardedID = true
		}
		count++
		return true, nil
	})
	c.Assert(err, IsNil)
	c.Assert(count, Equals, 100)
	c.Assert(hasShardedID, IsTrue)

	// Test that audo_increment column can not use shard_row_id_bits.
	_, err = tk.Exec("create table auto (id int not null auto_increment primary key) shard_row_id_bits = 4")
	c.Assert(err, NotNil)
	tk.MustExec("create table auto (id int not null auto_increment primary key) shard_row_id_bits = 0")
	_, err = tk.Exec("alter table auto shard_row_id_bits = 4")
	c.Assert(err, NotNil)
	tk.MustExec("alter table auto shard_row_id_bits = 0")

	// Test overflow
	tk.MustExec("drop table if exists t1")
	tk.MustExec("create table t1 (a int) shard_row_id_bits = 15")
	defer tk.MustExec("drop table if exists t1")

	tbl, err = domain.GetDomain(tk.Se).InfoSchema().TableByName(model.NewCIStr("test"), model.NewCIStr("t1"))
	c.Assert(err, IsNil)
	maxID := 1<<(64-15-1) - 1
	err = tbl.RebaseAutoID(tk.Se, int64(maxID)-1, false)
	c.Assert(err, IsNil)
	tk.MustExec("insert into t1 values(1)")

	// continue inserting will fail.
	_, err = tk.Exec("insert into t1 values(2)")
	c.Assert(autoid.ErrAutoincReadFailed.Equal(err), IsTrue, Commentf("err:%v", err))
	_, err = tk.Exec("insert into t1 values(3)")
	c.Assert(autoid.ErrAutoincReadFailed.Equal(err), IsTrue, Commentf("err:%v", err))
}

func (s *testSuite3) TestMaxHandleAddIndex(c *C) {
	tk := testkit.NewTestKit(c, s.store)

	tk.MustExec("use test")
	tk.MustExec("create table t(a bigint PRIMARY KEY, b int)")
	tk.MustExec(fmt.Sprintf("insert into t values(%v, 1)", math.MaxInt64))
	tk.MustExec(fmt.Sprintf("insert into t values(%v, 1)", math.MinInt64))
	tk.MustExec("alter table t add index idx_b(b)")
	tk.MustExec("admin check table t")

	tk.MustExec("create table t1(a bigint UNSIGNED PRIMARY KEY, b int)")
	tk.MustExec(fmt.Sprintf("insert into t1 values(%v, 1)", uint64(math.MaxUint64)))
	tk.MustExec(fmt.Sprintf("insert into t1 values(%v, 1)", 0))
	tk.MustExec("alter table t1 add index idx_b(b)")
	tk.MustExec("admin check table t1")
}

func (s *testSuite3) TestSetDDLReorgWorkerCnt(c *C) {
	tk := testkit.NewTestKit(c, s.store)
	tk.MustExec("use test")
	err := ddlutil.LoadDDLReorgVars(tk.Se)
	c.Assert(err, IsNil)
	c.Assert(variable.GetDDLReorgWorkerCounter(), Equals, int32(variable.DefTiDBDDLReorgWorkerCount))
	tk.MustExec("set @@global.tidb_ddl_reorg_worker_cnt = 1")
	err = ddlutil.LoadDDLReorgVars(tk.Se)
	c.Assert(err, IsNil)
	c.Assert(variable.GetDDLReorgWorkerCounter(), Equals, int32(1))
	tk.MustExec("set @@global.tidb_ddl_reorg_worker_cnt = 100")
	err = ddlutil.LoadDDLReorgVars(tk.Se)
	c.Assert(err, IsNil)
	c.Assert(variable.GetDDLReorgWorkerCounter(), Equals, int32(100))
	_, err = tk.Exec("set @@global.tidb_ddl_reorg_worker_cnt = invalid_val")
	c.Assert(terror.ErrorEqual(err, variable.ErrWrongTypeForVar), IsTrue, Commentf("err %v", err))
	tk.MustExec("set @@global.tidb_ddl_reorg_worker_cnt = 100")
	err = ddlutil.LoadDDLReorgVars(tk.Se)
	c.Assert(err, IsNil)
	c.Assert(variable.GetDDLReorgWorkerCounter(), Equals, int32(100))
	_, err = tk.Exec("set @@global.tidb_ddl_reorg_worker_cnt = -1")
	c.Assert(terror.ErrorEqual(err, variable.ErrWrongValueForVar), IsTrue, Commentf("err %v", err))

	tk.MustExec("set @@global.tidb_ddl_reorg_worker_cnt = 100")
	res := tk.MustQuery("select @@global.tidb_ddl_reorg_worker_cnt")
	res.Check(testkit.Rows("100"))

	res = tk.MustQuery("select @@global.tidb_ddl_reorg_worker_cnt")
	res.Check(testkit.Rows("100"))
	tk.MustExec("set @@global.tidb_ddl_reorg_worker_cnt = 100")
	res = tk.MustQuery("select @@global.tidb_ddl_reorg_worker_cnt")
	res.Check(testkit.Rows("100"))
}

func (s *testSuite3) TestSetDDLReorgBatchSize(c *C) {
	tk := testkit.NewTestKit(c, s.store)
	tk.MustExec("use test")
	err := ddlutil.LoadDDLReorgVars(tk.Se)
	c.Assert(err, IsNil)
	c.Assert(variable.GetDDLReorgBatchSize(), Equals, int32(variable.DefTiDBDDLReorgBatchSize))

	tk.MustExec("set @@global.tidb_ddl_reorg_batch_size = 1")
	tk.MustQuery("show warnings;").Check(testkit.Rows("Warning 1292 Truncated incorrect tidb_ddl_reorg_batch_size value: '1'"))
	err = ddlutil.LoadDDLReorgVars(tk.Se)
	c.Assert(err, IsNil)
	c.Assert(variable.GetDDLReorgBatchSize(), Equals, int32(variable.MinDDLReorgBatchSize))
	tk.MustExec(fmt.Sprintf("set @@global.tidb_ddl_reorg_batch_size = %v", variable.MaxDDLReorgBatchSize+1))
	tk.MustQuery("show warnings;").Check(testkit.Rows(fmt.Sprintf("Warning 1292 Truncated incorrect tidb_ddl_reorg_batch_size value: '%d'", variable.MaxDDLReorgBatchSize+1)))
	err = ddlutil.LoadDDLReorgVars(tk.Se)
	c.Assert(err, IsNil)
	c.Assert(variable.GetDDLReorgBatchSize(), Equals, int32(variable.MaxDDLReorgBatchSize))
	_, err = tk.Exec("set @@global.tidb_ddl_reorg_batch_size = invalid_val")
	c.Assert(terror.ErrorEqual(err, variable.ErrWrongTypeForVar), IsTrue, Commentf("err %v", err))
	tk.MustExec("set @@global.tidb_ddl_reorg_batch_size = 100")
	err = ddlutil.LoadDDLReorgVars(tk.Se)
	c.Assert(err, IsNil)
	c.Assert(variable.GetDDLReorgBatchSize(), Equals, int32(100))
	tk.MustExec("set @@global.tidb_ddl_reorg_batch_size = -1")
	tk.MustQuery("show warnings;").Check(testkit.Rows("Warning 1292 Truncated incorrect tidb_ddl_reorg_batch_size value: '-1'"))

	tk.MustExec("set @@global.tidb_ddl_reorg_batch_size = 100")
	res := tk.MustQuery("select @@global.tidb_ddl_reorg_batch_size")
	res.Check(testkit.Rows("100"))

	res = tk.MustQuery("select @@global.tidb_ddl_reorg_batch_size")
	res.Check(testkit.Rows(fmt.Sprintf("%v", 100)))
	tk.MustExec("set @@global.tidb_ddl_reorg_batch_size = 1000")
	res = tk.MustQuery("select @@global.tidb_ddl_reorg_batch_size")
	res.Check(testkit.Rows("1000"))
}

<<<<<<< HEAD
func (s *testSuite3) TestIllegalFunctionCall4GeneratedColumns(c *C) {
=======
func (s *testSuite3) TestGeneratedColumnRelatedDDL(c *C) {
>>>>>>> 821af9e9
	tk := testkit.NewTestKit(c, s.store)
	tk.MustExec("use test")
	// Test create an exist database
	_, err := tk.Exec("CREATE database test")
	c.Assert(err, NotNil)

<<<<<<< HEAD
	_, err = tk.Exec("create table t1 (b double generated always as (rand()) virtual);")
	c.Assert(err.Error(), Equals, ddl.ErrGeneratedColumnFunctionIsNotAllowed.GenWithStackByArgs("b").Error())

	_, err = tk.Exec("create table t1 (a varchar(64), b varchar(1024) generated always as (load_file(a)) virtual);")
	c.Assert(err.Error(), Equals, ddl.ErrGeneratedColumnFunctionIsNotAllowed.GenWithStackByArgs("b").Error())

	_, err = tk.Exec("create table t1 (a datetime generated always as (curdate()) virtual);")
	c.Assert(err.Error(), Equals, ddl.ErrGeneratedColumnFunctionIsNotAllowed.GenWithStackByArgs("a").Error())

	_, err = tk.Exec("create table t1 (a datetime generated always as (current_time()) virtual);")
	c.Assert(err.Error(), Equals, ddl.ErrGeneratedColumnFunctionIsNotAllowed.GenWithStackByArgs("a").Error())

	_, err = tk.Exec("create table t1 (a datetime generated always as (current_timestamp()) virtual);")
	c.Assert(err.Error(), Equals, ddl.ErrGeneratedColumnFunctionIsNotAllowed.GenWithStackByArgs("a").Error())

	_, err = tk.Exec("create table t1 (a datetime, b varchar(10) generated always as (localtime()) virtual);")
	c.Assert(err.Error(), Equals, ddl.ErrGeneratedColumnFunctionIsNotAllowed.GenWithStackByArgs("b").Error())

	_, err = tk.Exec("create table t1 (a varchar(1024) generated always as (uuid()) virtual);")
	c.Assert(err.Error(), Equals, ddl.ErrGeneratedColumnFunctionIsNotAllowed.GenWithStackByArgs("a").Error())

	_, err = tk.Exec("create table t1 (a varchar(1024), b varchar(1024) generated always as (is_free_lock(a)) virtual);")
	c.Assert(err.Error(), Equals, ddl.ErrGeneratedColumnFunctionIsNotAllowed.GenWithStackByArgs("b").Error())

	tk.MustExec("create table t1 (a bigint not null primary key auto_increment, b bigint, c bigint as (b + 1));")

	_, err = tk.Exec("alter table t1 add column d varchar(1024) generated always as (database());")
	c.Assert(err.Error(), Equals, ddl.ErrGeneratedColumnFunctionIsNotAllowed.GenWithStackByArgs("d").Error())

	tk.MustExec("alter table t1 add column d bigint generated always as (b + 1); ")

	_, err = tk.Exec("alter table t1 modify column d bigint generated always as (connection_id());")
	c.Assert(err.Error(), Equals, ddl.ErrGeneratedColumnFunctionIsNotAllowed.GenWithStackByArgs("d").Error())

	_, err = tk.Exec("alter table t1 change column c cc bigint generated always as (connection_id());")
	c.Assert(err.Error(), Equals, ddl.ErrGeneratedColumnFunctionIsNotAllowed.GenWithStackByArgs("cc").Error())
=======
	_, err = tk.Exec("create table t1 (a bigint not null primary key auto_increment, b bigint as (a + 1));")
	c.Assert(err.Error(), Equals, ddl.ErrGeneratedColumnRefAutoInc.GenWithStackByArgs("b").Error())

	tk.MustExec("create table t1 (a bigint not null primary key auto_increment, b bigint, c bigint as (b + 1));")

	_, err = tk.Exec("alter table t1 add column d bigint generated always as (a + 1);")
	c.Assert(err.Error(), Equals, ddl.ErrGeneratedColumnRefAutoInc.GenWithStackByArgs("d").Error())

	tk.MustExec("alter table t1 add column d bigint generated always as (b + 1); ")

	_, err = tk.Exec("alter table t1 modify column d bigint generated always as (a + 1);")
	c.Assert(err.Error(), Equals, ddl.ErrGeneratedColumnRefAutoInc.GenWithStackByArgs("d").Error())

	tk.MustExec("drop table t1;")
}

func (s *testSuite3) TestSetDDLErrorCountLimit(c *C) {
	tk := testkit.NewTestKit(c, s.store)
	tk.MustExec("use test")
	err := ddlutil.LoadDDLVars(tk.Se)
	c.Assert(err, IsNil)
	c.Assert(variable.GetDDLErrorCountLimit(), Equals, int64(variable.DefTiDBDDLErrorCountLimit))

	tk.MustExec("set @@global.tidb_ddl_error_count_limit = -1")
	tk.MustQuery("show warnings;").Check(testkit.Rows("Warning 1292 Truncated incorrect tidb_ddl_error_count_limit value: '-1'"))
	err = ddlutil.LoadDDLVars(tk.Se)
	c.Assert(err, IsNil)
	c.Assert(variable.GetDDLErrorCountLimit(), Equals, int64(0))
	tk.MustExec(fmt.Sprintf("set @@global.tidb_ddl_error_count_limit = %v", uint64(math.MaxInt64)+1))
	tk.MustQuery("show warnings;").Check(testkit.Rows(fmt.Sprintf("Warning 1292 Truncated incorrect tidb_ddl_error_count_limit value: '%d'", uint64(math.MaxInt64)+1)))
	err = ddlutil.LoadDDLVars(tk.Se)
	c.Assert(err, IsNil)
	c.Assert(variable.GetDDLErrorCountLimit(), Equals, int64(math.MaxInt64))
	_, err = tk.Exec("set @@global.tidb_ddl_error_count_limit = invalid_val")
	c.Assert(terror.ErrorEqual(err, variable.ErrWrongTypeForVar), IsTrue, Commentf("err %v", err))
	tk.MustExec("set @@global.tidb_ddl_error_count_limit = 100")
	err = ddlutil.LoadDDLVars(tk.Se)
	c.Assert(err, IsNil)
	c.Assert(variable.GetDDLErrorCountLimit(), Equals, int64(100))
	res := tk.MustQuery("select @@global.tidb_ddl_error_count_limit")
	res.Check(testkit.Rows("100"))
>>>>>>> 821af9e9
}

// Test issue #9205, fix the precision problem for time type default values
// See https://github.com/pingcap/tidb/issues/9205 for details
func (s *testSuite3) TestIssue9205(c *C) {
	tk := testkit.NewTestKit(c, s.store)
	tk.MustExec("use test")
	tk.MustExec(`drop table if exists t;`)
	tk.MustExec(`create table t(c time DEFAULT '12:12:12.8');`)
	tk.MustQuery("show create table `t`").Check(testutil.RowsWithSep("|",
		""+
			"t CREATE TABLE `t` (\n"+
			"  `c` time DEFAULT '12:12:13'\n"+
			") ENGINE=InnoDB DEFAULT CHARSET=utf8mb4 COLLATE=utf8mb4_bin",
	))
	tk.MustExec(`alter table t add column c1 time default '12:12:12.000000';`)
	tk.MustQuery("show create table `t`").Check(testutil.RowsWithSep("|",
		""+
			"t CREATE TABLE `t` (\n"+
			"  `c` time DEFAULT '12:12:13',\n"+
			"  `c1` time DEFAULT '12:12:12'\n"+
			") ENGINE=InnoDB DEFAULT CHARSET=utf8mb4 COLLATE=utf8mb4_bin",
	))

	tk.MustExec(`alter table t alter column c1 set default '2019-02-01 12:12:10.4';`)
	tk.MustQuery("show create table `t`").Check(testutil.RowsWithSep("|",
		""+
			"t CREATE TABLE `t` (\n"+
			"  `c` time DEFAULT '12:12:13',\n"+
			"  `c1` time DEFAULT '12:12:10'\n"+
			") ENGINE=InnoDB DEFAULT CHARSET=utf8mb4 COLLATE=utf8mb4_bin",
	))

	tk.MustExec(`alter table t modify c1 time DEFAULT '770:12:12.000000';`)
	tk.MustQuery("show create table `t`").Check(testutil.RowsWithSep("|",
		""+
			"t CREATE TABLE `t` (\n"+
			"  `c` time DEFAULT '12:12:13',\n"+
			"  `c1` time DEFAULT '770:12:12'\n"+
			") ENGINE=InnoDB DEFAULT CHARSET=utf8mb4 COLLATE=utf8mb4_bin",
	))
}

func (s *testSuite3) TestCheckDefaultFsp(c *C) {
	tk := testkit.NewTestKit(c, s.store)
	tk.MustExec("use test")
	tk.MustExec(`drop table if exists t;`)

	_, err := tk.Exec("create table t (  tt timestamp default now(1));")
	c.Assert(err.Error(), Equals, "[ddl:1067]Invalid default value for 'tt'")

	_, err = tk.Exec("create table t (  tt timestamp(1) default current_timestamp);")
	c.Assert(err.Error(), Equals, "[ddl:1067]Invalid default value for 'tt'")

	_, err = tk.Exec("create table t (  tt timestamp(1) default now(2));")
	c.Assert(err.Error(), Equals, "[ddl:1067]Invalid default value for 'tt'")

	tk.MustExec("create table t (  tt timestamp(1) default now(1));")
	tk.MustExec("create table t2 (  tt timestamp default current_timestamp());")
	tk.MustExec("create table t3 (  tt timestamp default current_timestamp(0));")

	_, err = tk.Exec("alter table t add column ttt timestamp default now(2);")
	c.Assert(err.Error(), Equals, "[ddl:1067]Invalid default value for 'ttt'")

	_, err = tk.Exec("alter table t add column ttt timestamp(5) default current_timestamp;")
	c.Assert(err.Error(), Equals, "[ddl:1067]Invalid default value for 'ttt'")

	_, err = tk.Exec("alter table t add column ttt timestamp(5) default now(2);")
	c.Assert(err.Error(), Equals, "[ddl:1067]Invalid default value for 'ttt'")

	_, err = tk.Exec("alter table t modify column tt timestamp(1) default now();")
	c.Assert(err.Error(), Equals, "[ddl:1067]Invalid default value for 'tt'")

	_, err = tk.Exec("alter table t modify column tt timestamp(4) default now(5);")
	c.Assert(err.Error(), Equals, "[ddl:1067]Invalid default value for 'tt'")

	_, err = tk.Exec("alter table t change column tt tttt timestamp(4) default now(5);")
	c.Assert(err.Error(), Equals, "[ddl:1067]Invalid default value for 'tttt'")

	_, err = tk.Exec("alter table t change column tt tttt timestamp(1) default now();")
	c.Assert(err.Error(), Equals, "[ddl:1067]Invalid default value for 'tttt'")
}<|MERGE_RESOLUTION|>--- conflicted
+++ resolved
@@ -595,18 +595,13 @@
 	res.Check(testkit.Rows("1000"))
 }
 
-<<<<<<< HEAD
 func (s *testSuite3) TestIllegalFunctionCall4GeneratedColumns(c *C) {
-=======
-func (s *testSuite3) TestGeneratedColumnRelatedDDL(c *C) {
->>>>>>> 821af9e9
 	tk := testkit.NewTestKit(c, s.store)
 	tk.MustExec("use test")
 	// Test create an exist database
 	_, err := tk.Exec("CREATE database test")
 	c.Assert(err, NotNil)
 
-<<<<<<< HEAD
 	_, err = tk.Exec("create table t1 (b double generated always as (rand()) virtual);")
 	c.Assert(err.Error(), Equals, ddl.ErrGeneratedColumnFunctionIsNotAllowed.GenWithStackByArgs("b").Error())
 
@@ -643,7 +638,15 @@
 
 	_, err = tk.Exec("alter table t1 change column c cc bigint generated always as (connection_id());")
 	c.Assert(err.Error(), Equals, ddl.ErrGeneratedColumnFunctionIsNotAllowed.GenWithStackByArgs("cc").Error())
-=======
+}
+
+func (s *testSuite3) TestGeneratedColumnRelatedDDL(c *C) {
+	tk := testkit.NewTestKit(c, s.store)
+	tk.MustExec("use test")
+	// Test create an exist database
+	_, err := tk.Exec("CREATE database test")
+	c.Assert(err, NotNil)
+
 	_, err = tk.Exec("create table t1 (a bigint not null primary key auto_increment, b bigint as (a + 1));")
 	c.Assert(err.Error(), Equals, ddl.ErrGeneratedColumnRefAutoInc.GenWithStackByArgs("b").Error())
 
@@ -685,7 +688,6 @@
 	c.Assert(variable.GetDDLErrorCountLimit(), Equals, int64(100))
 	res := tk.MustQuery("select @@global.tidb_ddl_error_count_limit")
 	res.Check(testkit.Rows("100"))
->>>>>>> 821af9e9
 }
 
 // Test issue #9205, fix the precision problem for time type default values
