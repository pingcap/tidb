// Copyright 2016 PingCAP, Inc.
//
// Licensed under the Apache License, Version 2.0 (the "License");
// you may not use this file except in compliance with the License.
// You may obtain a copy of the License at
//
//     http://www.apache.org/licenses/LICENSE-2.0
//
// Unless required by applicable law or agreed to in writing, software
// distributed under the License is distributed on an "AS IS" BASIS,
// WITHOUT WARRANTIES OR CONDITIONS OF ANY KIND, either express or implied.
// See the License for the specific language governing permissions and
// limitations under the License.

package executor_test

import (
	"context"
	"fmt"
	"math"
	"strconv"
	"strings"
	"testing"
	"time"

	"github.com/pingcap/failpoint"
	"github.com/pingcap/tidb/ddl/schematracker"
	ddltestutil "github.com/pingcap/tidb/ddl/testutil"
	ddlutil "github.com/pingcap/tidb/ddl/util"
	"github.com/pingcap/tidb/domain"
	"github.com/pingcap/tidb/errno"
	"github.com/pingcap/tidb/executor"
	"github.com/pingcap/tidb/infoschema"
	"github.com/pingcap/tidb/kv"
	"github.com/pingcap/tidb/meta"
	"github.com/pingcap/tidb/meta/autoid"
	"github.com/pingcap/tidb/parser/model"
	"github.com/pingcap/tidb/parser/mysql"
	"github.com/pingcap/tidb/parser/terror"
	plannercore "github.com/pingcap/tidb/planner/core"
	"github.com/pingcap/tidb/sessionctx/variable"
	"github.com/pingcap/tidb/sessiontxn"
	"github.com/pingcap/tidb/store/mockstore"
	"github.com/pingcap/tidb/table"
	"github.com/pingcap/tidb/table/tables"
	"github.com/pingcap/tidb/testkit"
	"github.com/pingcap/tidb/testkit/testutil"
	"github.com/pingcap/tidb/types"
	"github.com/pingcap/tidb/util/chunk"
	"github.com/pingcap/tidb/util/dbterror"
	"github.com/stretchr/testify/require"
)

func TestTruncateTable(t *testing.T) {
	store := testkit.CreateMockStore(t)
	tk := testkit.NewTestKit(t, store)
	tk.MustExec("use test")
	tk.MustExec(`drop table if exists truncate_test;`)
	tk.MustExec(`create table truncate_test (a int)`)
	tk.MustExec(`insert truncate_test values (1),(2),(3)`)
	result := tk.MustQuery("select * from truncate_test")
	result.Check(testkit.Rows("1", "2", "3"))
	tk.MustExec("truncate table truncate_test")
	result = tk.MustQuery("select * from truncate_test")
	result.Check(nil)
}

// TestInTxnExecDDLFail tests the following case:
//  1. Execute the SQL of "begin";
//  2. A SQL that will fail to execute;
//  3. Execute DDL.
func TestInTxnExecDDLFail(t *testing.T) {
	store := testkit.CreateMockStore(t)
	setTxnTk := testkit.NewTestKit(t, store)
	setTxnTk.MustExec("set global tidb_txn_mode=''")
	tk := testkit.NewTestKit(t, store)
	tk.MustExec("use test")
	tk.MustExec("create table t (i int key);")
	tk.MustExec("insert into t values (1);")
	tk.MustExec("begin;")
	tk.MustExec("insert into t values (1);")
	_, err := tk.Exec("truncate table t;")
	require.EqualError(t, err, "[kv:1062]Duplicate entry '1' for key 'PRIMARY'")
	result := tk.MustQuery("select count(*) from t")
	result.Check(testkit.Rows("1"))
}

func TestInTxnExecDDLInvalid(t *testing.T) {
	store := testkit.CreateMockStore(t)
	tk := testkit.NewTestKit(t, store)
	tk.MustExec("use test")
	tk.MustExec("drop table if exists t;")
	tk.MustExec("create table t (c_int int, c_str varchar(40));")
	tk.MustExec("insert into t values (1, 'quizzical hofstadter');")
	tk.MustExec("begin;")
	_ = tk.MustQuery("select c_int from t where c_str is not null for update;")
	tk.MustExec("alter table t add index idx_4 (c_str);")
}

func TestCreateTable(t *testing.T) {
<<<<<<< HEAD
	store, clean := testkit.CreateMockStore(t, mockstore.WithDDLChecker())
	defer clean()
=======
	store, dom := testkit.CreateMockStoreAndDomain(t)
>>>>>>> 9a16a8dd

	tk := testkit.NewTestKit(t, store)
	tk.MustExec("use test")
	// Test create an exist database
	tk.MustExecToErr("CREATE database test")

	// Test create an exist table
	tk.MustExec("CREATE TABLE create_test (id INT NOT NULL DEFAULT 1, name varchar(255), PRIMARY KEY(id));")
	tk.MustExecToErr("CREATE TABLE create_test (id INT NOT NULL DEFAULT 1, name varchar(255), PRIMARY KEY(id));")

	// Test "if not exist"
	tk.MustExec("CREATE TABLE if not exists test(id INT NOT NULL DEFAULT 1, name varchar(255), PRIMARY KEY(id));")

	// Testcase for https://github.com/pingcap/tidb/issues/312
	tk.MustExec(`create table issue312_1 (c float(24));`)
	tk.MustExec(`create table issue312_2 (c float(25));`)
	rs, err := tk.Exec(`desc issue312_1`)
	require.NoError(t, err)
	ctx := context.Background()
	req := rs.NewChunk(nil)
	it := chunk.NewIterator4Chunk(req)
	for {
		err1 := rs.Next(ctx, req)
		require.NoError(t, err1)
		if req.NumRows() == 0 {
			break
		}
		for row := it.Begin(); row != it.End(); row = it.Next() {
			require.Equal(t, "float", row.GetString(1))
		}
	}
	rs, err = tk.Exec(`desc issue312_2`)
	require.NoError(t, err)
	req = rs.NewChunk(nil)
	it = chunk.NewIterator4Chunk(req)
	for {
		err1 := rs.Next(ctx, req)
		require.NoError(t, err1)
		if req.NumRows() == 0 {
			break
		}
		for row := it.Begin(); row != it.End(); row = it.Next() {
			require.Equal(t, "double", req.GetRow(0).GetString(1))
		}
	}
	require.NoError(t, rs.Close())

	// test multiple collate specified in column when create.
	tk.MustExec("drop table if exists test_multiple_column_collate;")
	tk.MustExec("create table test_multiple_column_collate (a char(1) collate utf8_bin collate utf8_general_ci) charset utf8mb4 collate utf8mb4_bin")
	tt, err := domain.GetDomain(tk.Session()).InfoSchema().TableByName(model.NewCIStr("test"), model.NewCIStr("test_multiple_column_collate"))
	require.NoError(t, err)
	require.Equal(t, "utf8", tt.Cols()[0].GetCharset())
	require.Equal(t, "utf8_general_ci", tt.Cols()[0].GetCollate())
	require.Equal(t, "utf8mb4", tt.Meta().Charset)
	require.Equal(t, "utf8mb4_bin", tt.Meta().Collate)

	tk.MustExec("drop table if exists test_multiple_column_collate;")
	tk.MustExec("create table test_multiple_column_collate (a char(1) charset utf8 collate utf8_bin collate utf8_general_ci) charset utf8mb4 collate utf8mb4_bin")
	tt, err = domain.GetDomain(tk.Session()).InfoSchema().TableByName(model.NewCIStr("test"), model.NewCIStr("test_multiple_column_collate"))
	require.NoError(t, err)
	require.Equal(t, "utf8", tt.Cols()[0].GetCharset())
	require.Equal(t, "utf8_general_ci", tt.Cols()[0].GetCollate())
	require.Equal(t, "utf8mb4", tt.Meta().Charset)
	require.Equal(t, "utf8mb4_bin", tt.Meta().Collate)

	// test Err case for multiple collate specified in column when create.
	tk.MustExec("drop table if exists test_err_multiple_collate;")
	tk.MustGetErrMsg("create table test_err_multiple_collate (a char(1) charset utf8mb4 collate utf8_unicode_ci collate utf8_general_ci) charset utf8mb4 collate utf8mb4_bin",
		dbterror.ErrCollationCharsetMismatch.GenWithStackByArgs("utf8_unicode_ci", "utf8mb4").Error())

	tk.MustExec("drop table if exists test_err_multiple_collate;")
	tk.MustGetErrMsg("create table test_err_multiple_collate (a char(1) collate utf8_unicode_ci collate utf8mb4_general_ci) charset utf8mb4 collate utf8mb4_bin",
		dbterror.ErrCollationCharsetMismatch.GenWithStackByArgs("utf8mb4_general_ci", "utf8").Error())

	// table option is auto-increment
	tk.MustExec("drop table if exists create_auto_increment_test;")
	tk.MustExec("create table create_auto_increment_test (id int not null auto_increment, name varchar(255), primary key(id)) auto_increment = 999;")
	tk.MustExec("insert into create_auto_increment_test (name) values ('aa')")
	tk.MustExec("insert into create_auto_increment_test (name) values ('bb')")
	tk.MustExec("insert into create_auto_increment_test (name) values ('cc')")
	r := tk.MustQuery("select * from create_auto_increment_test;")
	r.Check(testkit.Rows("999 aa", "1000 bb", "1001 cc"))
	tk.MustExec("drop table create_auto_increment_test")
	tk.MustExec("create table create_auto_increment_test (id int not null auto_increment, name varchar(255), primary key(id)) auto_increment = 1999;")
	tk.MustExec("insert into create_auto_increment_test (name) values ('aa')")
	tk.MustExec("insert into create_auto_increment_test (name) values ('bb')")
	tk.MustExec("insert into create_auto_increment_test (name) values ('cc')")
	r = tk.MustQuery("select * from create_auto_increment_test;")
	r.Check(testkit.Rows("1999 aa", "2000 bb", "2001 cc"))
	tk.MustExec("drop table create_auto_increment_test")
	tk.MustExec("create table create_auto_increment_test (id int not null auto_increment, name varchar(255), key(id)) auto_increment = 1000;")
	tk.MustExec("insert into create_auto_increment_test (name) values ('aa')")
	r = tk.MustQuery("select * from create_auto_increment_test;")
	r.Check(testkit.Rows("1000 aa"))

	// Test for `drop table if exists`.
	tk.MustExec("drop table if exists t_if_exists;")
	tk.MustQuery("show warnings;").Check(testkit.Rows("Note 1051 Unknown table 'test.t_if_exists'"))
	tk.MustExec("create table if not exists t1_if_exists(c int)")
	tk.MustExec("drop table if exists t1_if_exists,t2_if_exists,t3_if_exists")
	tk.MustQuery("show warnings").Check(testkit.RowsWithSep("|", "Note|1051|Unknown table 'test.t2_if_exists'", "Note|1051|Unknown table 'test.t3_if_exists'"))
}

func TestCreateView(t *testing.T) {
	store := testkit.CreateMockStore(t)
	tk := testkit.NewTestKit(t, store)
	tk.MustExec("use test")
	// create an source table
	tk.MustExec("CREATE TABLE source_table (id INT NOT NULL DEFAULT 1, name varchar(255), PRIMARY KEY(id));")
	// test create a exist view
	tk.MustExec("CREATE VIEW view_t AS select id , name from source_table")
	defer tk.MustExec("DROP VIEW IF EXISTS view_t")
	_, err := tk.Exec("CREATE VIEW view_t AS select id , name from source_table")
	require.EqualError(t, err, "[schema:1050]Table 'test.view_t' already exists")
	// create view on nonexistent table
	_, err = tk.Exec("create view v1 (c,d) as select a,b from t1")
	require.EqualError(t, err, "[schema:1146]Table 'test.t1' doesn't exist")
	// simple view
	tk.MustExec("create table t1 (a int ,b int)")
	tk.MustExec("insert into t1 values (1,2), (1,3), (2,4), (2,5), (3,10)")
	// view with colList and SelectFieldExpr
	tk.MustExec("create view v1 (c) as select b+1 from t1")
	// view with SelectFieldExpr
	tk.MustExec("create view v2 as select b+1 from t1")
	// view with SelectFieldExpr and AsName
	tk.MustExec("create view v3 as select b+1 as c from t1")
	// view with colList , SelectField and AsName
	tk.MustExec("create view v4 (c) as select b+1 as d from t1")
	// view with select wild card
	tk.MustExec("create view v5 as select * from t1")
	tk.MustExec("create view v6 (c,d) as select * from t1")
	_, err = tk.Exec("create view v7 (c,d,e) as select * from t1")
	require.Equal(t, dbterror.ErrViewWrongList.Error(), err.Error())
	// drop multiple views in a statement
	tk.MustExec("drop view v1,v2,v3,v4,v5,v6")
	// view with variable
	tk.MustExec("create view v1 (c,d) as select a,b+@@global.max_user_connections from t1")
	_, err = tk.Exec("create view v1 (c,d) as select a,b from t1 where a = @@global.max_user_connections")
	require.EqualError(t, err, "[schema:1050]Table 'test.v1' already exists")
	tk.MustExec("drop view v1")
	// view with different col counts
	_, err = tk.Exec("create view v1 (c,d,e) as select a,b from t1 ")
	require.Equal(t, dbterror.ErrViewWrongList.Error(), err.Error())
	_, err = tk.Exec("create view v1 (c) as select a,b from t1 ")
	require.Equal(t, dbterror.ErrViewWrongList.Error(), err.Error())
	// view with or_replace flag
	tk.MustExec("drop view if exists v1")
	tk.MustExec("create view v1 (c,d) as select a,b from t1")
	tk.MustExec("create or replace view v1 (c,d) as select a,b from t1 ")
	tk.MustExec("create table if not exists t1 (a int ,b int)")
	_, err = tk.Exec("create or replace view t1 as select * from t1")
	require.Equal(t, dbterror.ErrWrongObject.GenWithStackByArgs("test", "t1", "VIEW").Error(), err.Error())
	// create view using prepare
	tk.MustExec(`prepare stmt from "create view v10 (x) as select 1";`)
	tk.MustExec("execute stmt")

	// create view on union
	tk.MustExec("drop table if exists t1, t2")
	tk.MustExec("drop view if exists v")
	_, err = tk.Exec("create view v as select * from t1 union select * from t2")
	require.True(t, terror.ErrorEqual(err, infoschema.ErrTableNotExists))
	tk.MustExec("create table t1(a int, b int)")
	tk.MustExec("create table t2(a int, b int)")
	tk.MustExec("insert into t1 values(1,2), (1,1), (1,2)")
	tk.MustExec("insert into t2 values(1,1),(1,3)")
	tk.MustExec("create definer='root'@'localhost' view v as select * from t1 union select * from t2")
	tk.MustQuery("select * from v").Sort().Check(testkit.Rows("1 1", "1 2", "1 3"))
	tk.MustExec("alter table t1 drop column a")
	_, err = tk.Exec("select * from v")
	require.True(t, terror.ErrorEqual(err, plannercore.ErrViewInvalid))
	tk.MustExec("alter table t1 add column a int")
	tk.MustQuery("select * from v").Sort().Check(testkit.Rows("1 1", "1 3", "<nil> 1", "<nil> 2"))
	tk.MustExec("alter table t1 drop column a")
	tk.MustExec("alter table t2 drop column b")
	_, err = tk.Exec("select * from v")
	require.True(t, terror.ErrorEqual(err, plannercore.ErrViewInvalid))
	tk.MustExec("drop view v")

	tk.MustExec("create view v as (select * from t1)")
	tk.MustExec("drop view v")
	tk.MustExec("create view v as (select * from t1 union select * from t2)")
	tk.MustExec("drop view v")

	// Test for `drop view if exists`.
	tk.MustExec("drop view if exists v_if_exists;")
	tk.MustQuery("show warnings;").Check(testkit.Rows("Note 1051 Unknown table 'test.v_if_exists'"))
	tk.MustExec("create view v1_if_exists as (select * from t1)")
	tk.MustExec("drop view if exists v1_if_exists,v2_if_exists,v3_if_exists")
	tk.MustQuery("show warnings").Check(testkit.RowsWithSep("|", "Note|1051|Unknown table 'test.v2_if_exists'", "Note|1051|Unknown table 'test.v3_if_exists'"))

	// Test for create nested view.
	tk.MustExec("create table test_v_nested(a int)")
	tk.MustExec("create definer='root'@'localhost' view v_nested as select * from test_v_nested")
	tk.MustExec("create definer='root'@'localhost' view v_nested2 as select * from v_nested")
	_, err = tk.Exec("create or replace definer='root'@'localhost' view v_nested as select * from v_nested2")
	require.True(t, terror.ErrorEqual(err, plannercore.ErrNoSuchTable))
	tk.MustExec("drop table test_v_nested")
	tk.MustExec("drop view v_nested, v_nested2")

	// Refer https://github.com/pingcap/tidb/issues/25876
	err = tk.ExecToErr("create view v_stale as select * from source_table as of timestamp current_timestamp(3)")
	require.Truef(t, terror.ErrorEqual(err, executor.ErrViewInvalid), "err %s", err)

	// Refer https://github.com/pingcap/tidb/issues/32682
	tk.MustExec("drop view if exists v1,v2;")
	tk.MustExec("drop table if exists t1;")
	tk.MustExec("CREATE TABLE t1(a INT, b INT);")
	err = tk.ExecToErr("CREATE DEFINER=1234567890abcdefGHIKL1234567890abcdefGHIKL@localhost VIEW v1 AS SELECT a FROM t1;")
	require.Truef(t, terror.ErrorEqual(err, executor.ErrWrongStringLength), "ERROR 1470 (HY000): String '1234567890abcdefGHIKL1234567890abcdefGHIKL' is too long for user name (should be no longer than 32)")
	err = tk.ExecToErr("CREATE DEFINER=some_user_name@host_1234567890abcdefghij1234567890abcdefghij1234567890abcdefghij1234567890abcdefghij1234567890abcdefghij1234567890abcdefghij1234567890abcdefghij1234567890abcdefghij1234567890abcdefghij1234567890abcdefghij1234567890abcdefghij1234567890abcdefghij1234567890X VIEW v2 AS SELECT b FROM t1;")
	require.Truef(t, terror.ErrorEqual(err, executor.ErrWrongStringLength), "ERROR 1470 (HY000): String 'host_1234567890abcdefghij1234567890abcdefghij1234567890abcdefghij12345' is too long for host name (should be no longer than 255)")
}

func TestViewRecursion(t *testing.T) {
	store := testkit.CreateMockStore(t)
	tk := testkit.NewTestKit(t, store)
	tk.MustExec("use test")
	tk.MustExec("create table if not exists t(a int)")
	tk.MustExec("create definer='root'@'localhost' view recursive_view1 as select * from t")
	tk.MustExec("create definer='root'@'localhost' view recursive_view2 as select * from recursive_view1")
	tk.MustExec("drop table t")
	tk.MustExec("rename table recursive_view2 to t")
	_, err := tk.Exec("select * from recursive_view1")
	require.True(t, terror.ErrorEqual(err, plannercore.ErrViewRecursive))
	tk.MustExec("drop view recursive_view1, t")
}

func TestIssue16250(t *testing.T) {
	store := testkit.CreateMockStore(t)
	tk := testkit.NewTestKit(t, store)
	tk.MustExec("use test")
	tk.MustExec("create table if not exists t(a int)")
	tk.MustExec("create view view_issue16250 as select * from t")
	_, err := tk.Exec("truncate table view_issue16250")
	require.EqualError(t, err, "[schema:1146]Table 'test.view_issue16250' doesn't exist")
}

func TestIssue24771(t *testing.T) {
	store := testkit.CreateMockStore(t)
	tk := testkit.NewTestKit(t, store)
	tk.MustExec("use test")
	tk.MustExec(`drop table if exists zy_tab;`)
	tk.MustExec(`create table if not exists zy_tab (
						zy_code int,
						zy_name varchar(100)
					);`)
	tk.MustExec(`drop table if exists bj_tab;`)
	tk.MustExec(`create table if not exists bj_tab (
						bj_code int,
						bj_name varchar(100),
						bj_addr varchar(100),
						bj_person_count int,
						zy_code int
					);`)
	tk.MustExec(`drop table if exists st_tab;`)
	tk.MustExec(`create table if not exists st_tab (
						st_code int,
						st_name varchar(100),
						bj_code int
					);`)
	tk.MustExec(`drop view if exists v_st_2;`)
	tk.MustExec(`create definer='root'@'localhost' view v_st_2 as
		select st.st_name,bj.bj_name,zy.zy_name
		from (
			select bj_code,
				bj_name,
				zy_code
			from bj_tab as b
			where b.bj_code = 1
		) as bj
		left join zy_tab as zy on zy.zy_code = bj.zy_code
		left join st_tab as st on bj.bj_code = st.bj_code;`)
	tk.MustQuery(`show create view v_st_2`)
	tk.MustQuery(`select * from v_st_2`)
}

func TestTruncateSequence(t *testing.T) {
	store := testkit.CreateMockStore(t)
	tk := testkit.NewTestKit(t, store)
	tk.MustExec("use test")
	tk.MustExec("create sequence if not exists seq")
	tk.MustGetErrMsg("truncate table seq", "[schema:1146]Table 'test.seq' doesn't exist")
	tk.MustExec("create sequence if not exists seq1 start 10 increment 2 maxvalue 10000 cycle")
	tk.MustGetErrMsg("truncate table seq1", "[schema:1146]Table 'test.seq1' doesn't exist")
	tk.MustExec("drop sequence if exists seq")
	tk.MustExec("drop sequence if exists seq1")
}

func TestCreateViewWithOverlongColName(t *testing.T) {
	store := testkit.CreateMockStore(t)
	tk := testkit.NewTestKit(t, store)
	tk.MustExec("use test")
	tk.MustExec("create table t(a int)")
	defer tk.MustExec("drop table t")
	tk.MustExec("create view v as select distinct'" + strings.Repeat("a", 65) + "', " +
		"max('" + strings.Repeat("b", 65) + "'), " +
		"'cccccccccc', '" + strings.Repeat("d", 65) + "';")
	resultCreateStmt := "CREATE ALGORITHM=UNDEFINED DEFINER=``@`` SQL SECURITY DEFINER VIEW `v` (`name_exp_1`, `name_exp_2`, `cccccccccc`, `name_exp_4`) AS " +
		"SELECT DISTINCT _UTF8MB4'aaaaaaaaaaaaaaaaaaaaaaaaaaaaaaaaaaaaaaaaaaaaaaaaaaaaaaaaaaaaaaaaa' AS `aaaaaaaaaaaaaaaaaaaaaaaaaaaaaaaaaaaaaaaaaaaaaaaaaaaaaaaaaaaaaaaaa`," +
		"MAX(_UTF8MB4'bbbbbbbbbbbbbbbbbbbbbbbbbbbbbbbbbbbbbbbbbbbbbbbbbbbbbbbbbbbbbbbbb') AS `max('bbbbbbbbbbbbbbbbbbbbbbbbbbbbbbbbbbbbbbbbbbbbbbbbbbbbbbbbbbbbbbbbb')`," +
		"_UTF8MB4'cccccccccc' AS `cccccccccc`,_UTF8MB4'ddddddddddddddddddddddddddddddddddddddddddddddddddddddddddddddddd' AS `ddddddddddddddddddddddddddddddddddddddddddddddddddddddddddddddddd`"
	tk.MustQuery("select * from v")
	tk.MustQuery("select name_exp_1, name_exp_2, cccccccccc, name_exp_4 from v")
	tk.MustQuery("show create view v").Check(testkit.Rows("v " + resultCreateStmt + " utf8mb4 utf8mb4_bin"))
	tk.MustExec("drop view v;")
	tk.MustExec(resultCreateStmt)

	tk.MustExec("drop view v ")
	tk.MustExec("create definer='root'@'localhost' view v as select 'a', '" + strings.Repeat("b", 65) + "' from t " +
		"union select '" + strings.Repeat("c", 65) + "', " +
		"count(distinct '" + strings.Repeat("b", 65) + "', " +
		"'c');")
	resultCreateStmt = "CREATE ALGORITHM=UNDEFINED DEFINER=`root`@`localhost` SQL SECURITY DEFINER VIEW `v` (`a`, `name_exp_2`) AS " +
		"SELECT _UTF8MB4'a' AS `a`,_UTF8MB4'bbbbbbbbbbbbbbbbbbbbbbbbbbbbbbbbbbbbbbbbbbbbbbbbbbbbbbbbbbbbbbbbb' AS `bbbbbbbbbbbbbbbbbbbbbbbbbbbbbbbbbbbbbbbbbbbbbbbbbbbbbbbbbbbbbbbbb` FROM `test`.`t` " +
		"UNION SELECT _UTF8MB4'ccccccccccccccccccccccccccccccccccccccccccccccccccccccccccccccccc' AS `ccccccccccccccccccccccccccccccccccccccccccccccccccccccccccccccccc`," +
		"COUNT(DISTINCT _UTF8MB4'bbbbbbbbbbbbbbbbbbbbbbbbbbbbbbbbbbbbbbbbbbbbbbbbbbbbbbbbbbbbbbbbb', _UTF8MB4'c') AS `count(distinct 'bbbbbbbbbbbbbbbbbbbbbbbbbbbbbbbbbbbbbbbbbbbbbbbbbbbbbbbbbbbbbbbbb', 'c')`"
	tk.MustQuery("select * from v")
	tk.MustQuery("select a, name_exp_2 from v")
	tk.MustQuery("show create view v").Check(testkit.Rows("v " + resultCreateStmt + " utf8mb4 utf8mb4_bin"))
	tk.MustExec("drop view v;")
	tk.MustExec(resultCreateStmt)

	tk.MustExec("drop view v ")
	tk.MustExec("create definer='root'@'localhost' view v as select 'a' as '" + strings.Repeat("b", 65) + "' from t;")
	tk.MustQuery("select * from v")
	tk.MustQuery("select name_exp_1 from v")
	resultCreateStmt = "CREATE ALGORITHM=UNDEFINED DEFINER=`root`@`localhost` SQL SECURITY DEFINER VIEW `v` (`name_exp_1`) AS SELECT _UTF8MB4'a' AS `" + strings.Repeat("b", 65) + "` FROM `test`.`t`"
	tk.MustQuery("show create view v").Check(testkit.Rows("v " + resultCreateStmt + " utf8mb4 utf8mb4_bin"))
	tk.MustExec("drop view v;")
	tk.MustExec(resultCreateStmt)

	tk.MustExec("drop view v ")
	err := tk.ExecToErr("create view v(`" + strings.Repeat("b", 65) + "`) as select a from t;")
	require.EqualError(t, err, "[ddl:1059]Identifier name 'bbbbbbbbbbbbbbbbbbbbbbbbbbbbbbbbbbbbbbbbbbbbbbbbbbbbbbbbbbbbbbbbb' is too long")
}

func TestCreateDropDatabase(t *testing.T) {
<<<<<<< HEAD
	store, dom, clean := testkit.CreateMockStoreAndDomain(t, mockstore.WithDDLChecker())
	defer clean()
=======
	store, dom := testkit.CreateMockStoreAndDomain(t)
>>>>>>> 9a16a8dd

	ddlChecker := dom.DDL().(*schematracker.Checker)

	tk := testkit.NewTestKit(t, store)
	tk.MustExec("create database if not exists drop_test;")
	tk.MustExec("drop database if exists drop_test;")
	tk.MustExec("create database drop_test;")
	tk.MustExec("use drop_test;")
	tk.MustExec("drop database drop_test;")
	tk.MustGetDBError("drop table t;", plannercore.ErrNoDB)
	tk.MustGetDBError("select * from t;", plannercore.ErrNoDB)

	tk.MustExecToErr("drop database mysql")

	tk.MustExec("create database charset_test charset ascii;")
	tk.MustQuery("show create database charset_test;").Check(testkit.RowsWithSep("|",
		"charset_test|CREATE DATABASE `charset_test` /*!40100 DEFAULT CHARACTER SET ascii */",
	))
	tk.MustExec("drop database charset_test;")
	tk.MustExec("create database charset_test charset binary;")
	tk.MustQuery("show create database charset_test;").Check(testkit.RowsWithSep("|",
		"charset_test|CREATE DATABASE `charset_test` /*!40100 DEFAULT CHARACTER SET binary */",
	))
	tk.MustExec("drop database charset_test;")
	tk.MustExec("create database charset_test collate utf8_general_ci;")
	tk.MustQuery("show create database charset_test;").Check(testkit.RowsWithSep("|",
		"charset_test|CREATE DATABASE `charset_test` /*!40100 DEFAULT CHARACTER SET utf8 COLLATE utf8_general_ci */",
	))
	tk.MustExec("drop database charset_test;")
	tk.MustExec("create database charset_test charset utf8 collate utf8_general_ci;")
	tk.MustQuery("show create database charset_test;").Check(testkit.RowsWithSep("|",
		"charset_test|CREATE DATABASE `charset_test` /*!40100 DEFAULT CHARACTER SET utf8 COLLATE utf8_general_ci */",
	))
	tk.MustGetErrMsg("create database charset_test charset utf8 collate utf8mb4_unicode_ci;", "[ddl:1253]COLLATION 'utf8mb4_unicode_ci' is not valid for CHARACTER SET 'utf8'")

	// ddl.SchemaTracker will not respect session charset
	ddlChecker.Disable()

	tk.MustExec("SET SESSION character_set_server='ascii'")
	tk.MustExec("SET SESSION collation_server='ascii_bin'")

	tk.MustExec("drop database charset_test;")
	tk.MustExec("create database charset_test;")
	tk.MustQuery("show create database charset_test;").Check(testkit.RowsWithSep("|",
		"charset_test|CREATE DATABASE `charset_test` /*!40100 DEFAULT CHARACTER SET ascii */",
	))

	ddlChecker.Enable()

	tk.MustExec("drop database charset_test;")
	tk.MustExec("create database charset_test collate utf8mb4_general_ci;")
	tk.MustQuery("show create database charset_test;").Check(testkit.RowsWithSep("|",
		"charset_test|CREATE DATABASE `charset_test` /*!40100 DEFAULT CHARACTER SET utf8mb4 COLLATE utf8mb4_general_ci */",
	))

	tk.MustExec("drop database charset_test;")
	tk.MustExec("create database charset_test charset utf8mb4;")
	tk.MustQuery("show create database charset_test;").Check(testkit.RowsWithSep("|",
		"charset_test|CREATE DATABASE `charset_test` /*!40100 DEFAULT CHARACTER SET utf8mb4 */",
	))
}

func TestCreateDropTable(t *testing.T) {
	store := testkit.CreateMockStore(t)
	tk := testkit.NewTestKit(t, store)
	tk.MustExec("use test")
	tk.MustExec("create table if not exists drop_test (a int)")
	tk.MustExec("drop table if exists drop_test")
	tk.MustExec("create table drop_test (a int)")
	tk.MustExec("drop table drop_test")
	tk.MustExecToErr("drop table mysql.gc_delete_range")
}

func TestCreateDropView(t *testing.T) {
	store := testkit.CreateMockStore(t)
	tk := testkit.NewTestKit(t, store)
	tk.MustExec("use test")
	tk.MustExec("create or replace view drop_test as select 1,2")
	tk.MustGetErrMsg("drop table drop_test", "[schema:1051]Unknown table 'test.drop_test'")

	tk.MustExec("drop view if exists drop_test")

	tk.MustGetErrMsg("drop view mysql.gc_delete_range", "Drop tidb system table 'mysql.gc_delete_range' is forbidden")
	tk.MustGetErrMsg("drop view drop_test", "[schema:1051]Unknown table 'test.drop_test'")
	tk.MustExec("create table t_v(a int)")
	tk.MustGetErrMsg("drop view t_v", "[ddl:1347]'test.t_v' is not VIEW")

	tk.MustExec("create table t_v1(a int, b int);")
	tk.MustExec("create table t_v2(a int, b int);")
	tk.MustExec("create view v as select * from t_v1;")
	tk.MustExec("create or replace view v  as select * from t_v2;")
	tk.MustQuery("select * from information_schema.views where table_name ='v';").Check(
		testkit.Rows("def test v SELECT `test`.`t_v2`.`a` AS `a`,`test`.`t_v2`.`b` AS `b` FROM `test`.`t_v2` CASCADED NO @ DEFINER utf8mb4 utf8mb4_bin"))
}

func TestCreateDropIndex(t *testing.T) {
	store := testkit.CreateMockStore(t)
	tk := testkit.NewTestKit(t, store)
	tk.MustExec("use test")
	tk.MustExec("create table if not exists drop_test (a int)")
	tk.MustExec("create index idx_a on drop_test (a)")
	tk.MustExec("drop index idx_a on drop_test")
	tk.MustExec("drop table drop_test")
}

func TestAlterTableAddColumn(t *testing.T) {
	store := testkit.CreateMockStore(t)
	tk := testkit.NewTestKit(t, store)
	tk.MustExec("use test")
	tk.MustExec("create table if not exists alter_test (c1 int)")
	tk.MustExec("insert into alter_test values(1)")
	tk.MustExec("alter table alter_test add column c2 timestamp default current_timestamp")
	time.Sleep(1 * time.Millisecond)
	now := time.Now().Add(-1 * time.Millisecond).Format(types.TimeFormat)
	r, err := tk.Exec("select c2 from alter_test")
	require.NoError(t, err)
	req := r.NewChunk(nil)
	err = r.Next(context.Background(), req)
	require.NoError(t, err)
	row := req.GetRow(0)
	require.Equal(t, 1, row.Len())
	require.GreaterOrEqual(t, now, row.GetTime(0).String())
	require.Nil(t, r.Close())
	tk.MustExec("alter table alter_test add column c3 varchar(50) default 'CURRENT_TIMESTAMP'")
	tk.MustQuery("select c3 from alter_test").Check(testkit.Rows("CURRENT_TIMESTAMP"))
	tk.MustExec("create or replace view alter_view as select c1,c2 from alter_test")
	_, err = tk.Exec("alter table alter_view add column c4 varchar(50)")
	require.Equal(t, dbterror.ErrWrongObject.GenWithStackByArgs("test", "alter_view", "BASE TABLE").Error(), err.Error())
	tk.MustExec("drop view alter_view")
	tk.MustExec("create sequence alter_seq")
	_, err = tk.Exec("alter table alter_seq add column c int")
	require.Equal(t, dbterror.ErrWrongObject.GenWithStackByArgs("test", "alter_seq", "BASE TABLE").Error(), err.Error())
	tk.MustExec("drop sequence alter_seq")
}

func TestAlterTableAddColumns(t *testing.T) {
	store := testkit.CreateMockStore(t)
	tk := testkit.NewTestKit(t, store)
	tk.MustExec("use test")
	tk.MustExec("create table if not exists alter_test (c1 int)")
	tk.MustExec("insert into alter_test values(1)")
	tk.MustExec("alter table alter_test add column c2 timestamp default current_timestamp, add column c8 varchar(50) default 'CURRENT_TIMESTAMP'")
	tk.MustExec("alter table alter_test add column (c7 timestamp default current_timestamp, c3 varchar(50) default 'CURRENT_TIMESTAMP')")
	r, err := tk.Exec("select c2 from alter_test")
	require.NoError(t, err)
	req := r.NewChunk(nil)
	err = r.Next(context.Background(), req)
	require.NoError(t, err)
	row := req.GetRow(0)
	require.Equal(t, 1, row.Len())
	require.Nil(t, r.Close())
	tk.MustQuery("select c3 from alter_test").Check(testkit.Rows("CURRENT_TIMESTAMP"))
	tk.MustExec("create or replace view alter_view as select c1,c2 from alter_test")
	_, err = tk.Exec("alter table alter_view add column (c4 varchar(50), c5 varchar(50))")
	require.Equal(t, dbterror.ErrWrongObject.GenWithStackByArgs("test", "alter_view", "BASE TABLE").Error(), err.Error())
	tk.MustExec("drop view alter_view")
	tk.MustExec("create sequence alter_seq")
	_, err = tk.Exec("alter table alter_seq add column (c1 int, c2 varchar(10))")
	require.Equal(t, dbterror.ErrWrongObject.GenWithStackByArgs("test", "alter_seq", "BASE TABLE").Error(), err.Error())
	tk.MustExec("drop sequence alter_seq")
}

func TestAddNotNullColumnNoDefault(t *testing.T) {
	store := testkit.CreateMockStore(t)
	tk := testkit.NewTestKit(t, store)
	tk.MustExec("use test")
	tk.MustExec("create table nn (c1 int)")
	tk.MustExec("insert nn values (1), (2)")
	tk.MustExec("alter table nn add column c2 int not null")

	tbl, err := domain.GetDomain(tk.Session()).InfoSchema().TableByName(model.NewCIStr("test"), model.NewCIStr("nn"))
	require.NoError(t, err)
	col2 := tbl.Meta().Columns[1]
	require.Nil(t, col2.DefaultValue)
	require.Equal(t, "0", col2.OriginDefaultValue)

	tk.MustQuery("select * from nn").Check(testkit.Rows("1 0", "2 0"))
	tk.MustExecToErr("insert nn (c1) values (3)")
	tk.MustExec("set sql_mode=''")
	tk.MustExec("insert nn (c1) values (3)")
	tk.MustQuery("select * from nn").Check(testkit.Rows("1 0", "2 0", "3 0"))
}

func TestAlterTableModifyColumn(t *testing.T) {
	store := testkit.CreateMockStore(t)
	tk := testkit.NewTestKit(t, store)
	tk.MustExec("use test")
	tk.MustExec("drop table if exists mc")
	tk.MustExec("create table mc(c1 int, c2 varchar(10), c3 bit)")
	tk.MustExecToErr("alter table mc modify column c1 short")
	tk.MustExec("alter table mc modify column c1 bigint")

	tk.MustExecToErr("alter table mc modify column c2 blob")
	tk.MustExec("alter table mc modify column c2 varchar(8)")
	tk.MustExec("alter table mc modify column c2 varchar(11)")
	tk.MustExec("alter table mc modify column c2 text(13)")
	tk.MustExec("alter table mc modify column c2 text")
	tk.MustExec("alter table mc modify column c3 bit")
	result := tk.MustQuery("show create table mc")
	createSQL := result.Rows()[0][1]
	expected := "CREATE TABLE `mc` (\n  `c1` bigint(20) DEFAULT NULL,\n  `c2` text DEFAULT NULL,\n  `c3` bit(1) DEFAULT NULL\n) ENGINE=InnoDB DEFAULT CHARSET=utf8mb4 COLLATE=utf8mb4_bin"
	require.Equal(t, expected, createSQL)
	tk.MustExec("create or replace view alter_view as select c1,c2 from mc")
	tk.MustGetErrMsg("alter table alter_view modify column c2 text",
		dbterror.ErrWrongObject.GenWithStackByArgs("test", "alter_view", "BASE TABLE").Error())
	tk.MustExec("drop view alter_view")
	tk.MustExec("create sequence alter_seq")
	tk.MustGetErrMsg("alter table alter_seq modify column c int",
		dbterror.ErrWrongObject.GenWithStackByArgs("test", "alter_seq", "BASE TABLE").Error())
	tk.MustExec("drop sequence alter_seq")

	// test multiple collate modification in column.
	tk.MustExec("drop table if exists modify_column_multiple_collate")
	tk.MustExec("create table modify_column_multiple_collate (a char(1) collate utf8_bin collate utf8_general_ci) charset utf8mb4 collate utf8mb4_bin")
	tk.MustExec("alter table modify_column_multiple_collate modify column a char(1) collate utf8mb4_bin;")
	tt, err := domain.GetDomain(tk.Session()).InfoSchema().TableByName(model.NewCIStr("test"), model.NewCIStr("modify_column_multiple_collate"))
	require.NoError(t, err)
	require.Equal(t, "utf8mb4", tt.Cols()[0].GetCharset())
	require.Equal(t, "utf8mb4_bin", tt.Cols()[0].GetCollate())
	require.Equal(t, "utf8mb4", tt.Meta().Charset)
	require.Equal(t, "utf8mb4_bin", tt.Meta().Collate)

	tk.MustExec("drop table if exists modify_column_multiple_collate;")
	tk.MustExec("create table modify_column_multiple_collate (a char(1) collate utf8_bin collate utf8_general_ci) charset utf8mb4 collate utf8mb4_bin")
	_, err = tk.Exec("alter table modify_column_multiple_collate modify column a char(1) charset utf8mb4 collate utf8mb4_bin;")
	require.NoError(t, err)
	tt, err = domain.GetDomain(tk.Session()).InfoSchema().TableByName(model.NewCIStr("test"), model.NewCIStr("modify_column_multiple_collate"))
	require.NoError(t, err)
	require.Equal(t, "utf8mb4", tt.Cols()[0].GetCharset())
	require.Equal(t, "utf8mb4_bin", tt.Cols()[0].GetCollate())
	require.Equal(t, "utf8mb4", tt.Meta().Charset)
	require.Equal(t, "utf8mb4_bin", tt.Meta().Collate)

	// test Err case for multiple collate modification in column.
	tk.MustExec("drop table if exists err_modify_multiple_collate;")
	tk.MustExec("create table err_modify_multiple_collate (a char(1) collate utf8_bin collate utf8_general_ci) charset utf8mb4 collate utf8mb4_bin")
	tk.MustGetErrMsg("alter table err_modify_multiple_collate modify column a char(1) charset utf8mb4 collate utf8_bin;", dbterror.ErrCollationCharsetMismatch.GenWithStackByArgs("utf8_bin", "utf8mb4").Error())

	tk.MustExec("drop table if exists err_modify_multiple_collate;")
	tk.MustExec("create table err_modify_multiple_collate (a char(1) collate utf8_bin collate utf8_general_ci) charset utf8mb4 collate utf8mb4_bin")
	tk.MustGetErrMsg("alter table err_modify_multiple_collate modify column a char(1) collate utf8_bin collate utf8mb4_bin;", dbterror.ErrCollationCharsetMismatch.GenWithStackByArgs("utf8mb4_bin", "utf8").Error())
}

func TestColumnCharsetAndCollate(t *testing.T) {
	store := testkit.CreateMockStore(t)
	tk := testkit.NewTestKit(t, store)
	dbName := "col_charset_collate"
	tk.MustExec("create database " + dbName)
	tk.MustExec("use " + dbName)
	tests := []struct {
		colType     string
		charset     string
		collates    string
		exptCharset string
		exptCollate string
		errMsg      string
	}{
		{
			colType:     "varchar(10)",
			charset:     "charset utf8",
			collates:    "collate utf8_bin",
			exptCharset: "utf8",
			exptCollate: "utf8_bin",
			errMsg:      "",
		},
		{
			colType:     "varchar(10)",
			charset:     "charset utf8mb4",
			collates:    "",
			exptCharset: "utf8mb4",
			exptCollate: "utf8mb4_bin",
			errMsg:      "",
		},
		{
			colType:     "varchar(10)",
			charset:     "charset utf16",
			collates:    "",
			exptCharset: "",
			exptCollate: "",
			errMsg:      "Unknown charset utf16",
		},
		{
			colType:     "varchar(10)",
			charset:     "charset latin1",
			collates:    "",
			exptCharset: "latin1",
			exptCollate: "latin1_bin",
			errMsg:      "",
		},
		{
			colType:     "varchar(10)",
			charset:     "charset binary",
			collates:    "",
			exptCharset: "binary",
			exptCollate: "binary",
			errMsg:      "",
		},
		{
			colType:     "varchar(10)",
			charset:     "charset ascii",
			collates:    "",
			exptCharset: "ascii",
			exptCollate: "ascii_bin",
			errMsg:      "",
		},
	}
	sctx := tk.Session()
	dm := domain.GetDomain(sctx)
	for i, tt := range tests {
		tblName := fmt.Sprintf("t%d", i)
		sql := fmt.Sprintf("create table %s (a %s %s %s)", tblName, tt.colType, tt.charset, tt.collates)
		if tt.errMsg == "" {
			tk.MustExec(sql)
			is := dm.InfoSchema()
			require.NotNil(t, is)

			tb, err := is.TableByName(model.NewCIStr(dbName), model.NewCIStr(tblName))
			require.NoError(t, err)
			require.Equalf(t, tt.exptCharset, tb.Meta().Columns[0].GetCharset(), sql)
			require.Equalf(t, tt.exptCollate, tb.Meta().Columns[0].GetCollate(), sql)
		} else {
			err := tk.ExecToErr(sql)
			require.Errorf(t, err, sql)
		}
	}
	tk.MustExec("drop database " + dbName)
}

func TestTooLargeIdentifierLength(t *testing.T) {
	store := testkit.CreateMockStore(t)
	tk := testkit.NewTestKit(t, store)

	// for database.
	dbName1, dbName2 := strings.Repeat("a", mysql.MaxDatabaseNameLength), strings.Repeat("a", mysql.MaxDatabaseNameLength+1)
	tk.MustExec(fmt.Sprintf("create database %s", dbName1))
	tk.MustExec(fmt.Sprintf("drop database %s", dbName1))
	tk.MustGetErrMsg(fmt.Sprintf("create database %s", dbName2), fmt.Sprintf("[ddl:1059]Identifier name '%s' is too long", dbName2))

	// for table.
	tk.MustExec("use test")
	tableName1, tableName2 := strings.Repeat("b", mysql.MaxTableNameLength), strings.Repeat("b", mysql.MaxTableNameLength+1)
	tk.MustExec(fmt.Sprintf("create table %s(c int)", tableName1))
	tk.MustExec(fmt.Sprintf("drop table %s", tableName1))
	tk.MustGetErrMsg(fmt.Sprintf("create table %s(c int)", tableName2), fmt.Sprintf("[ddl:1059]Identifier name '%s' is too long", tableName2))

	// for column.
	tk.MustExec("drop table if exists t;")
	columnName1, columnName2 := strings.Repeat("c", mysql.MaxColumnNameLength), strings.Repeat("c", mysql.MaxColumnNameLength+1)
	tk.MustExec(fmt.Sprintf("create table t(%s int)", columnName1))
	tk.MustExec("drop table t")
	tk.MustGetErrMsg(fmt.Sprintf("create table t(%s int)", columnName2), fmt.Sprintf("[ddl:1059]Identifier name '%s' is too long", columnName2))

	// for index.
	tk.MustExec("create table t(c int);")
	indexName1, indexName2 := strings.Repeat("d", mysql.MaxIndexIdentifierLen), strings.Repeat("d", mysql.MaxIndexIdentifierLen+1)
	tk.MustExec(fmt.Sprintf("create index %s on t(c)", indexName1))
	tk.MustExec(fmt.Sprintf("drop index %s on t", indexName1))
	tk.MustGetErrMsg(fmt.Sprintf("create index %s on t(c)", indexName2), fmt.Sprintf("[ddl:1059]Identifier name '%s' is too long", indexName2))

	// for create table with index.
	tk.MustExec("drop table t;")
	tk.MustGetErrMsg(fmt.Sprintf("create table t(c int, index %s(c));", indexName2), fmt.Sprintf("[ddl:1059]Identifier name '%s' is too long", indexName2))
}

func TestShardRowIDBits(t *testing.T) {
	store := testkit.CreateMockStore(t)
	tk := testkit.NewTestKit(t, store)

	tk.MustExec("use test")
	tk.MustExec("create table t (a int) shard_row_id_bits = 15")
	for i := 0; i < 100; i++ {
		tk.MustExec("insert into t values (?)", i)
	}

	dom := domain.GetDomain(tk.Session())
	tbl, err := dom.InfoSchema().TableByName(model.NewCIStr("test"), model.NewCIStr("t"))
	require.NoError(t, err)

	assertCountAndShard := func(tt table.Table, expectCount int) {
		var hasShardedID bool
		var count int
		require.NoError(t, sessiontxn.NewTxn(context.Background(), tk.Session()))
		err = tables.IterRecords(tt, tk.Session(), nil, func(h kv.Handle, rec []types.Datum, cols []*table.Column) (more bool, err error) {
			require.GreaterOrEqual(t, h.IntValue(), int64(0))
			first8bits := h.IntValue() >> 56
			if first8bits > 0 {
				hasShardedID = true
			}
			count++
			return true, nil
		})
		require.NoError(t, err)
		require.Equal(t, expectCount, count)
		require.True(t, hasShardedID)
	}

	assertCountAndShard(tbl, 100)

	// After PR 10759, shard_row_id_bits is supported with tables with auto_increment column.
	tk.MustExec("create table auto (id int not null auto_increment unique) shard_row_id_bits = 4")
	tk.MustExec("alter table auto shard_row_id_bits = 5")
	tk.MustExec("drop table auto")
	tk.MustExec("create table auto (id int not null auto_increment unique) shard_row_id_bits = 0")
	tk.MustExec("alter table auto shard_row_id_bits = 5")
	tk.MustExec("drop table auto")
	tk.MustExec("create table auto (id int not null auto_increment unique)")
	tk.MustExec("alter table auto shard_row_id_bits = 5")
	tk.MustExec("drop table auto")
	tk.MustExec("create table auto (id int not null auto_increment unique) shard_row_id_bits = 4")
	tk.MustExec("alter table auto shard_row_id_bits = 0")
	tk.MustExec("drop table auto")

	errMsg := "[ddl:8200]Unsupported shard_row_id_bits for table with primary key as row id"
	tk.MustGetErrMsg("create table auto (id varchar(255) primary key clustered, b int) shard_row_id_bits = 4;", errMsg)
	tk.MustExec("create table auto (id varchar(255) primary key clustered, b int) shard_row_id_bits = 0;")
	tk.MustGetErrMsg("alter table auto shard_row_id_bits = 5;", errMsg)
	tk.MustExec("alter table auto shard_row_id_bits = 0;")
	tk.MustExec("drop table if exists auto;")

	// After PR 10759, shard_row_id_bits is not supported with pk_is_handle tables.
	tk.MustGetErrMsg("create table auto (id int not null auto_increment primary key, b int) shard_row_id_bits = 4", errMsg)
	tk.MustExec("create table auto (id int not null auto_increment primary key, b int) shard_row_id_bits = 0")
	tk.MustGetErrMsg("alter table auto shard_row_id_bits = 5", errMsg)
	tk.MustExec("alter table auto shard_row_id_bits = 0")

	// Hack an existing table with shard_row_id_bits and primary key as handle
	db, ok := dom.InfoSchema().SchemaByName(model.NewCIStr("test"))
	require.True(t, ok)
	tbl, err = dom.InfoSchema().TableByName(model.NewCIStr("test"), model.NewCIStr("auto"))
	tblInfo := tbl.Meta()
	tblInfo.ShardRowIDBits = 5
	tblInfo.MaxShardRowIDBits = 5

	ctx := kv.WithInternalSourceType(context.Background(), kv.InternalTxnDDL)
	err = kv.RunInNewTxn(ctx, store, false, func(ctx context.Context, txn kv.Transaction) error {
		m := meta.NewMeta(txn)
		_, err = m.GenSchemaVersion()
		require.NoError(t, err)
		require.Nil(t, m.UpdateTable(db.ID, tblInfo))
		return nil
	})
	require.NoError(t, err)
	err = dom.Reload()
	require.NoError(t, err)

	tk.MustExec("insert auto(b) values (1), (3), (5)")
	tk.MustQuery("select id from auto order by id").Check(testkit.Rows("1", "2", "3"))

	tk.MustExec("alter table auto shard_row_id_bits = 0")
	tk.MustExec("drop table auto")

	// Test shard_row_id_bits with auto_increment column
	tk.MustExec("create table auto (a int, b int auto_increment unique) shard_row_id_bits = 15")
	for i := 0; i < 100; i++ {
		tk.MustExec("insert into auto(a) values (?)", i)
	}
	tbl, err = dom.InfoSchema().TableByName(model.NewCIStr("test"), model.NewCIStr("auto"))
	assertCountAndShard(tbl, 100)
	prevB, err := strconv.Atoi(tk.MustQuery("select b from auto where a=0").Rows()[0][0].(string))
	require.NoError(t, err)
	for i := 1; i < 100; i++ {
		b, err := strconv.Atoi(tk.MustQuery(fmt.Sprintf("select b from auto where a=%d", i)).Rows()[0][0].(string))
		require.NoError(t, err)
		require.Greater(t, b, prevB)
		prevB = b
	}

	// Test overflow
	tk.MustExec("drop table if exists t1")
	tk.MustExec("create table t1 (a int) shard_row_id_bits = 15")
	defer tk.MustExec("drop table if exists t1")

	tbl, err = dom.InfoSchema().TableByName(model.NewCIStr("test"), model.NewCIStr("t1"))
	require.NoError(t, err)
	maxID := 1<<(64-15-1) - 1
	alloc := tbl.Allocators(tk.Session()).Get(autoid.RowIDAllocType)
	err = alloc.Rebase(context.Background(), int64(maxID)-1, false)
	require.NoError(t, err)
	tk.MustExec("insert into t1 values(1)")

	// continue inserting will fail.
	_, err = tk.Exec("insert into t1 values(2)")
	require.Truef(t, autoid.ErrAutoincReadFailed.Equal(err), "err:%v", err)
	_, err = tk.Exec("insert into t1 values(3)")
	require.Truef(t, autoid.ErrAutoincReadFailed.Equal(err), "err:%v", err)
}

func TestAutoRandomBitsData(t *testing.T) {
	store := testkit.CreateMockStore(t)
	tk := testkit.NewTestKit(t, store)

	tk.MustExec("create database if not exists test_auto_random_bits")
	defer tk.MustExec("drop database if exists test_auto_random_bits")
	tk.MustExec("use test_auto_random_bits")
	tk.MustExec("drop table if exists t")

	extractAllHandles := func() []int64 {
		allHds, err := ddltestutil.ExtractAllTableHandles(tk.Session(), "test_auto_random_bits", "t")
		require.NoError(t, err)
		return allHds
	}

	tk.MustExec("set @@allow_auto_random_explicit_insert = true")

	tk.MustExec("create table t (a bigint primary key clustered auto_random(15), b int)")
	for i := 0; i < 100; i++ {
		tk.MustExec("insert into t(b) values (?)", i)
	}
	allHandles := extractAllHandles()
	tk.MustExec("drop table t")

	// Test auto random id number.
	require.Equal(t, 100, len(allHandles))
	// Test the handles are not all zero.
	allZero := true
	for _, h := range allHandles {
		allZero = allZero && (h>>(64-16)) == 0
	}
	require.False(t, allZero)
	// Test non-shard-bits part of auto random id is monotonic increasing and continuous.
	orderedHandles := testutil.MaskSortHandles(allHandles, 15, mysql.TypeLonglong)
	size := int64(len(allHandles))
	for i := int64(1); i <= size; i++ {
		require.Equal(t, orderedHandles[i-1], i)
	}

	// Test explicit insert.
	autoRandBitsUpperBound := 2<<47 - 1
	tk.MustExec("create table t (a bigint primary key clustered auto_random(15), b int)")
	for i := -10; i < 10; i++ {
		tk.MustExec(fmt.Sprintf("insert into t values(%d, %d)", i+autoRandBitsUpperBound, i))
	}
	tk.MustGetErrMsg("insert into t (b) values (0)", autoid.ErrAutoRandReadFailed.GenWithStackByArgs().Error())
	tk.MustExec("drop table t")

	// Test overflow.
	tk.MustExec("create table t (a bigint primary key auto_random(15), b int)")
	// Here we cannot fill the all values for a `bigint` column,
	// so firstly we rebase auto_rand to the position before overflow.
	tk.MustExec(fmt.Sprintf("insert into t values (%d, %d)", autoRandBitsUpperBound, 1))
	tk.MustGetErrMsg("insert into t (b) values (0)", autoid.ErrAutoRandReadFailed.GenWithStackByArgs().Error())
	tk.MustExec("drop table t")

	tk.MustExec("create table t (a bigint primary key auto_random(15), b int)")
	tk.MustExec("insert into t values (1, 2)")
	tk.MustExec(fmt.Sprintf("update t set a = %d where a = 1", autoRandBitsUpperBound))
	tk.MustGetErrMsg("insert into t (b) values (0)", autoid.ErrAutoRandReadFailed.GenWithStackByArgs().Error())
	tk.MustExec("drop table t")

	// Test insert negative integers explicitly won't trigger rebase.
	tk.MustExec("create table t (a bigint primary key auto_random(15), b int)")
	for i := 1; i <= 100; i++ {
		tk.MustExec("insert into t(b) values (?)", i)
		tk.MustExec("insert into t(a, b) values (?, ?)", -i, i)
	}
	// orderedHandles should be [-100, -99, ..., -2, -1, 1, 2, ..., 99, 100]
	orderedHandles = testutil.MaskSortHandles(extractAllHandles(), 15, mysql.TypeLonglong)
	size = int64(len(allHandles))
	for i := int64(0); i < 100; i++ {
		require.Equal(t, i-100, orderedHandles[i])
	}
	for i := int64(100); i < size; i++ {
		require.Equal(t, i-99, orderedHandles[i])
	}
	tk.MustExec("drop table t")

	// Test signed/unsigned types.
	tk.MustExec("create table t (a bigint primary key auto_random(10), b int)")
	for i := 0; i < 100; i++ {
		tk.MustExec("insert into t (b) values(?)", i)
	}
	for _, h := range extractAllHandles() {
		// Sign bit should be reserved.
		require.True(t, h > 0)
	}
	tk.MustExec("drop table t")

	tk.MustExec("create table t (a bigint unsigned primary key auto_random(10), b int)")
	for i := 0; i < 100; i++ {
		tk.MustExec("insert into t (b) values(?)", i)
	}
	signBitUnused := true
	for _, h := range extractAllHandles() {
		signBitUnused = signBitUnused && (h > 0)
	}
	// Sign bit should be used for shard.
	require.False(t, signBitUnused)
	tk.MustExec("drop table t;")

	// Test rename table does not affect incremental part of auto_random ID.
	tk.MustExec("create database test_auto_random_bits_rename;")
	tk.MustExec("create table t (a bigint auto_random primary key);")
	for i := 0; i < 10; i++ {
		tk.MustExec("insert into t values ();")
	}
	tk.MustExec("alter table t rename to test_auto_random_bits_rename.t1;")
	for i := 0; i < 10; i++ {
		tk.MustExec("insert into test_auto_random_bits_rename.t1 values ();")
	}
	tk.MustExec("alter table test_auto_random_bits_rename.t1 rename to t;")
	for i := 0; i < 10; i++ {
		tk.MustExec("insert into t values ();")
	}
	uniqueHandles := make(map[int64]struct{})
	for _, h := range extractAllHandles() {
		uniqueHandles[h&((1<<(63-5))-1)] = struct{}{}
	}
	require.Equal(t, 30, len(uniqueHandles))
	tk.MustExec("drop database test_auto_random_bits_rename;")
	tk.MustExec("drop table t;")
}

func TestAutoRandomTableOption(t *testing.T) {
	store := testkit.CreateMockStore(t)
	tk := testkit.NewTestKit(t, store)
	tk.MustExec("use test")

	// test table option is auto-random
	tk.MustExec("drop table if exists auto_random_table_option")
	tk.MustExec("create table auto_random_table_option (a bigint auto_random(5) key) auto_random_base = 1000")
	tt, err := domain.GetDomain(tk.Session()).InfoSchema().TableByName(model.NewCIStr("test"), model.NewCIStr("auto_random_table_option"))
	require.NoError(t, err)
	require.Equal(t, int64(1000), tt.Meta().AutoRandID)
	tk.MustExec("insert into auto_random_table_option values (),(),(),(),()")
	allHandles, err := ddltestutil.ExtractAllTableHandles(tk.Session(), "test", "auto_random_table_option")
	require.NoError(t, err)
	require.Equal(t, 5, len(allHandles))
	// Test non-shard-bits part of auto random id is monotonic increasing and continuous.
	orderedHandles := testutil.MaskSortHandles(allHandles, 5, mysql.TypeLonglong)
	size := int64(len(allHandles))
	for i := int64(0); i < size; i++ {
		require.Equal(t, orderedHandles[i], i+1000)
	}

	tk.MustExec("drop table if exists alter_table_auto_random_option")
	tk.MustExec("create table alter_table_auto_random_option (a bigint primary key auto_random(4), b int)")
	tt, err = domain.GetDomain(tk.Session()).InfoSchema().TableByName(model.NewCIStr("test"), model.NewCIStr("alter_table_auto_random_option"))
	require.NoError(t, err)
	require.Equal(t, int64(0), tt.Meta().AutoRandID)
	tk.MustExec("insert into alter_table_auto_random_option values(),(),(),(),()")
	allHandles, err = ddltestutil.ExtractAllTableHandles(tk.Session(), "test", "alter_table_auto_random_option")
	require.NoError(t, err)
	orderedHandles = testutil.MaskSortHandles(allHandles, 5, mysql.TypeLonglong)
	size = int64(len(allHandles))
	for i := int64(0); i < size; i++ {
		require.Equal(t, i+1, orderedHandles[i])
	}
	tk.MustExec("delete from alter_table_auto_random_option")

	// alter table to change the auto_random option (it will dismiss the local allocator cache)
	// To avoid the new base is in the range of local cache, which will leading the next
	// value is not what we rebased, because the local cache is dropped, here we choose
	// a quite big value to do this.
	tk.MustExec("alter table alter_table_auto_random_option auto_random_base = 3000000")
	tt, err = domain.GetDomain(tk.Session()).InfoSchema().TableByName(model.NewCIStr("test"), model.NewCIStr("alter_table_auto_random_option"))
	require.NoError(t, err)
	require.Equal(t, int64(3000000), tt.Meta().AutoRandID)
	tk.MustExec("insert into alter_table_auto_random_option values(),(),(),(),()")
	allHandles, err = ddltestutil.ExtractAllTableHandles(tk.Session(), "test", "alter_table_auto_random_option")
	require.NoError(t, err)
	orderedHandles = testutil.MaskSortHandles(allHandles, 5, mysql.TypeLonglong)
	size = int64(len(allHandles))
	for i := int64(0); i < size; i++ {
		require.Equal(t, i+3000000, orderedHandles[i])
	}
	tk.MustExec("drop table alter_table_auto_random_option")

	// Alter auto_random_base on non auto_random table.
	tk.MustExec("create table alter_auto_random_normal (a int)")
	err = tk.ExecToErr("alter table alter_auto_random_normal auto_random_base = 100")
	require.Error(t, err)
	require.Contains(t, err.Error(), autoid.AutoRandomRebaseNotApplicable)
}

// Test filter different kind of allocators.
// In special ddl type, for example:
// 1: ActionRenameTable             : it will abandon all the old allocators.
// 2: ActionRebaseAutoID            : it will drop row-id-type allocator.
// 3: ActionModifyTableAutoIdCache  : it will drop row-id-type allocator.
// 3: ActionRebaseAutoRandomBase    : it will drop auto-rand-type allocator.
func TestFilterDifferentAllocators(t *testing.T) {
	store := testkit.CreateMockStore(t)
	tk := testkit.NewTestKit(t, store)
	tk.MustExec("use test")
	tk.MustExec("drop table if exists t")
	tk.MustExec("drop table if exists t1")

	tk.MustExec("create table t(a bigint auto_random(5) key, b int auto_increment unique)")
	tk.MustExec("insert into t values()")
	tk.MustQuery("select b from t").Check(testkit.Rows("1"))
	allHandles, err := ddltestutil.ExtractAllTableHandles(tk.Session(), "test", "t")
	require.NoError(t, err)
	require.Equal(t, 1, len(allHandles))
	orderedHandles := testutil.MaskSortHandles(allHandles, 5, mysql.TypeLonglong)
	require.Equal(t, int64(1), orderedHandles[0])
	tk.MustExec("delete from t")

	// Test rebase auto_increment.
	tk.MustExec("alter table t auto_increment 3000000")
	tk.MustExec("insert into t values()")
	tk.MustQuery("select b from t").Check(testkit.Rows("3000000"))
	allHandles, err = ddltestutil.ExtractAllTableHandles(tk.Session(), "test", "t")
	require.NoError(t, err)
	require.Equal(t, 1, len(allHandles))
	orderedHandles = testutil.MaskSortHandles(allHandles, 5, mysql.TypeLonglong)
	require.Equal(t, int64(2), orderedHandles[0])
	tk.MustExec("delete from t")

	// Test rebase auto_random.
	tk.MustExec("alter table t auto_random_base 3000000")
	tk.MustExec("insert into t values()")
	tk.MustQuery("select b from t").Check(testkit.Rows("3000001"))
	allHandles, err = ddltestutil.ExtractAllTableHandles(tk.Session(), "test", "t")
	require.NoError(t, err)
	require.Equal(t, 1, len(allHandles))
	orderedHandles = testutil.MaskSortHandles(allHandles, 5, mysql.TypeLonglong)
	require.Equal(t, int64(3000000), orderedHandles[0])
	tk.MustExec("delete from t")

	// Test rename table.
	tk.MustExec("rename table t to t1")
	tk.MustExec("insert into t1 values()")
	res := tk.MustQuery("select b from t1")
	strInt64, err := strconv.ParseInt(res.Rows()[0][0].(string), 10, 64)
	require.NoError(t, err)
	require.Greater(t, strInt64, int64(3000002))
	allHandles, err = ddltestutil.ExtractAllTableHandles(tk.Session(), "test", "t1")
	require.NoError(t, err)
	require.Equal(t, 1, len(allHandles))
	orderedHandles = testutil.MaskSortHandles(allHandles, 5, mysql.TypeLonglong)
	require.Greater(t, orderedHandles[0], int64(3000001))
}

func TestMaxHandleAddIndex(t *testing.T) {
	store := testkit.CreateMockStore(t)
	tk := testkit.NewTestKit(t, store)

	tk.MustExec("use test")
	tk.MustExec("create table t(a bigint PRIMARY KEY, b int)")
	tk.MustExec(fmt.Sprintf("insert into t values(%v, 1)", math.MaxInt64))
	tk.MustExec(fmt.Sprintf("insert into t values(%v, 1)", math.MinInt64))
	tk.MustExec("alter table t add index idx_b(b)")
	tk.MustExec("admin check table t")

	tk.MustExec("create table t1(a bigint UNSIGNED PRIMARY KEY, b int)")
	tk.MustExec(fmt.Sprintf("insert into t1 values(%v, 1)", uint64(math.MaxUint64)))
	tk.MustExec(fmt.Sprintf("insert into t1 values(%v, 1)", 0))
	tk.MustExec("alter table t1 add index idx_b(b)")
	tk.MustExec("admin check table t1")
}

func TestSetDDLReorgWorkerCnt(t *testing.T) {
	store := testkit.CreateMockStore(t)
	tk := testkit.NewTestKit(t, store)
	tk.MustExec("use test")
	err := ddlutil.LoadDDLReorgVars(context.Background(), tk.Session())
	require.NoError(t, err)
	require.Equal(t, int32(variable.DefTiDBDDLReorgWorkerCount), variable.GetDDLReorgWorkerCounter())
	tk.MustExec("set @@global.tidb_ddl_reorg_worker_cnt = 1")
	err = ddlutil.LoadDDLReorgVars(context.Background(), tk.Session())
	require.NoError(t, err)
	require.Equal(t, int32(1), variable.GetDDLReorgWorkerCounter())
	tk.MustExec("set @@global.tidb_ddl_reorg_worker_cnt = 100")
	err = ddlutil.LoadDDLReorgVars(context.Background(), tk.Session())
	require.NoError(t, err)
	require.Equal(t, int32(100), variable.GetDDLReorgWorkerCounter())
	_, err = tk.Exec("set @@global.tidb_ddl_reorg_worker_cnt = invalid_val")
	require.Truef(t, terror.ErrorEqual(err, variable.ErrWrongTypeForVar), "err %v", err)
	tk.MustExec("set @@global.tidb_ddl_reorg_worker_cnt = 100")
	err = ddlutil.LoadDDLReorgVars(context.Background(), tk.Session())
	require.NoError(t, err)
	require.Equal(t, int32(100), variable.GetDDLReorgWorkerCounter())
	tk.MustExec("set @@global.tidb_ddl_reorg_worker_cnt = -1")
	tk.MustQuery("SHOW WARNINGS").Check(testkit.Rows("Warning 1292 Truncated incorrect tidb_ddl_reorg_worker_cnt value: '-1'"))
	tk.MustQuery("select @@global.tidb_ddl_reorg_worker_cnt").Check(testkit.Rows("1"))

	tk.MustExec("set @@global.tidb_ddl_reorg_worker_cnt = 100")
	res := tk.MustQuery("select @@global.tidb_ddl_reorg_worker_cnt")
	res.Check(testkit.Rows("100"))

	res = tk.MustQuery("select @@global.tidb_ddl_reorg_worker_cnt")
	res.Check(testkit.Rows("100"))
	tk.MustExec("set @@global.tidb_ddl_reorg_worker_cnt = 100")
	res = tk.MustQuery("select @@global.tidb_ddl_reorg_worker_cnt")
	res.Check(testkit.Rows("100"))

	tk.MustExec("set @@global.tidb_ddl_reorg_worker_cnt = 257")
	tk.MustQuery("SHOW WARNINGS").Check(testkit.Rows("Warning 1292 Truncated incorrect tidb_ddl_reorg_worker_cnt value: '257'"))
	tk.MustQuery("select @@global.tidb_ddl_reorg_worker_cnt").Check(testkit.Rows("256"))
}

func TestSetDDLReorgBatchSize(t *testing.T) {
	store := testkit.CreateMockStore(t)
	tk := testkit.NewTestKit(t, store)
	tk.MustExec("use test")
	err := ddlutil.LoadDDLReorgVars(context.Background(), tk.Session())
	require.NoError(t, err)
	require.Equal(t, int32(variable.DefTiDBDDLReorgBatchSize), variable.GetDDLReorgBatchSize())

	tk.MustExec("set @@global.tidb_ddl_reorg_batch_size = 1")
	tk.MustQuery("show warnings;").Check(testkit.Rows("Warning 1292 Truncated incorrect tidb_ddl_reorg_batch_size value: '1'"))
	err = ddlutil.LoadDDLReorgVars(context.Background(), tk.Session())
	require.NoError(t, err)
	require.Equal(t, variable.MinDDLReorgBatchSize, variable.GetDDLReorgBatchSize())
	tk.MustExec(fmt.Sprintf("set @@global.tidb_ddl_reorg_batch_size = %v", variable.MaxDDLReorgBatchSize+1))
	tk.MustQuery("show warnings;").Check(testkit.Rows(fmt.Sprintf("Warning 1292 Truncated incorrect tidb_ddl_reorg_batch_size value: '%d'", variable.MaxDDLReorgBatchSize+1)))
	err = ddlutil.LoadDDLReorgVars(context.Background(), tk.Session())
	require.NoError(t, err)
	require.Equal(t, variable.MaxDDLReorgBatchSize, variable.GetDDLReorgBatchSize())
	_, err = tk.Exec("set @@global.tidb_ddl_reorg_batch_size = invalid_val")
	require.True(t, terror.ErrorEqual(err, variable.ErrWrongTypeForVar), "err %v", err)
	tk.MustExec("set @@global.tidb_ddl_reorg_batch_size = 100")
	err = ddlutil.LoadDDLReorgVars(context.Background(), tk.Session())
	require.NoError(t, err)
	require.Equal(t, int32(100), variable.GetDDLReorgBatchSize())
	tk.MustExec("set @@global.tidb_ddl_reorg_batch_size = -1")
	tk.MustQuery("show warnings;").Check(testkit.Rows("Warning 1292 Truncated incorrect tidb_ddl_reorg_batch_size value: '-1'"))

	tk.MustExec("set @@global.tidb_ddl_reorg_batch_size = 100")
	res := tk.MustQuery("select @@global.tidb_ddl_reorg_batch_size")
	res.Check(testkit.Rows("100"))

	res = tk.MustQuery("select @@global.tidb_ddl_reorg_batch_size")
	res.Check(testkit.Rows(fmt.Sprintf("%v", 100)))
	tk.MustExec("set @@global.tidb_ddl_reorg_batch_size = 1000")
	res = tk.MustQuery("select @@global.tidb_ddl_reorg_batch_size")
	res.Check(testkit.Rows("1000"))
}

func TestIllegalFunctionCall4GeneratedColumns(t *testing.T) {
	store := testkit.CreateMockStore(t)
	tk := testkit.NewTestKit(t, store)
	tk.MustExec("use test")
	// Test create an exist database
	tk.MustExecToErr("CREATE database test")

	tk.MustGetErrMsg("create table t1 (b double generated always as (rand()) virtual);",
		dbterror.ErrGeneratedColumnFunctionIsNotAllowed.GenWithStackByArgs("b").Error())
	tk.MustGetErrMsg("create table t1 (a varchar(64), b varchar(1024) generated always as (load_file(a)) virtual);",
		dbterror.ErrGeneratedColumnFunctionIsNotAllowed.GenWithStackByArgs("b").Error())
	tk.MustGetErrMsg("create table t1 (a datetime generated always as (curdate()) virtual);",
		dbterror.ErrGeneratedColumnFunctionIsNotAllowed.GenWithStackByArgs("a").Error())
	tk.MustGetErrMsg("create table t1 (a datetime generated always as (current_time()) virtual);",
		dbterror.ErrGeneratedColumnFunctionIsNotAllowed.GenWithStackByArgs("a").Error())
	tk.MustGetErrMsg("create table t1 (a datetime generated always as (current_timestamp()) virtual);",
		dbterror.ErrGeneratedColumnFunctionIsNotAllowed.GenWithStackByArgs("a").Error())
	tk.MustGetErrMsg("create table t1 (a datetime, b varchar(10) generated always as (localtime()) virtual);",
		dbterror.ErrGeneratedColumnFunctionIsNotAllowed.GenWithStackByArgs("b").Error())
	tk.MustGetErrMsg("create table t1 (a varchar(1024) generated always as (uuid()) virtual);",
		dbterror.ErrGeneratedColumnFunctionIsNotAllowed.GenWithStackByArgs("a").Error())
	tk.MustGetErrMsg("create table t1 (a varchar(1024), b varchar(1024) generated always as (is_free_lock(a)) virtual);",
		dbterror.ErrGeneratedColumnFunctionIsNotAllowed.GenWithStackByArgs("b").Error())

	tk.MustExec("create table t1 (a bigint not null primary key auto_increment, b bigint, c bigint as (b + 1));")

	tk.MustGetErrMsg("alter table t1 add column d varchar(1024) generated always as (database());",
		dbterror.ErrGeneratedColumnFunctionIsNotAllowed.GenWithStackByArgs("d").Error())

	tk.MustExec("alter table t1 add column d bigint generated always as (b + 1); ")

	tk.MustGetErrMsg("alter table t1 modify column d bigint generated always as (connection_id());",
		dbterror.ErrGeneratedColumnFunctionIsNotAllowed.GenWithStackByArgs("d").Error())
	tk.MustGetErrMsg("alter table t1 change column c cc bigint generated always as (connection_id());",
		dbterror.ErrGeneratedColumnFunctionIsNotAllowed.GenWithStackByArgs("cc").Error())
}

func TestGeneratedColumnRelatedDDL(t *testing.T) {
	store := testkit.CreateMockStore(t)
	tk := testkit.NewTestKit(t, store)
	tk.MustExec("use test")
	// Test create an exist database
	_, err := tk.Exec("CREATE database test")
	require.Error(t, err)

	tk.MustGetErrMsg("create table t1 (a bigint not null primary key auto_increment, b bigint as (a + 1));",
		dbterror.ErrGeneratedColumnRefAutoInc.GenWithStackByArgs("b").Error())
	tk.MustExec("create table t1 (a bigint not null primary key auto_increment, b bigint, c bigint as (b + 1));")
	tk.MustGetErrMsg("alter table t1 add column d bigint generated always as (a + 1);",
		dbterror.ErrGeneratedColumnRefAutoInc.GenWithStackByArgs("d").Error())
	tk.MustExec("alter table t1 add column d bigint generated always as (b + 1);")
	tk.MustGetErrMsg("alter table t1 modify column d bigint generated always as (a + 1);",
		dbterror.ErrGeneratedColumnRefAutoInc.GenWithStackByArgs("d").Error())

	// This mysql compatibility check can be disabled using tidb_enable_auto_increment_in_generated
	tk.MustExec("set session tidb_enable_auto_increment_in_generated = 1;")
	tk.MustExec("alter table t1 modify column d bigint generated always as (a + 1);")

	tk.MustGetErrMsg("alter table t1 add column e bigint as (z + 1);",
		dbterror.ErrBadField.GenWithStackByArgs("z", "generated column function").Error())

	tk.MustExec("drop table t1;")

	tk.MustExec("create table t1(a int, b int as (a+1), c int as (b+1));")
	tk.MustExec("insert into t1 (a) values (1);")
	tk.MustGetErrCode("alter table t1 modify column c int as (b+1) first;", mysql.ErrGeneratedColumnNonPrior)
	tk.MustGetErrCode("alter table t1 modify column b int as (a+1) after c;", mysql.ErrGeneratedColumnNonPrior)
	tk.MustQuery("select * from t1").Check(testkit.Rows("1 2 3"))
}

func TestSetDDLErrorCountLimit(t *testing.T) {
	store := testkit.CreateMockStore(t)
	tk := testkit.NewTestKit(t, store)
	tk.MustExec("use test")
	err := ddlutil.LoadDDLVars(tk.Session())
	require.NoError(t, err)
	require.Equal(t, int64(variable.DefTiDBDDLErrorCountLimit), variable.GetDDLErrorCountLimit())

	tk.MustExec("set @@global.tidb_ddl_error_count_limit = -1")
	tk.MustQuery("show warnings;").Check(testkit.Rows("Warning 1292 Truncated incorrect tidb_ddl_error_count_limit value: '-1'"))
	err = ddlutil.LoadDDLVars(tk.Session())
	require.NoError(t, err)
	require.Equal(t, int64(0), variable.GetDDLErrorCountLimit())
	tk.MustExec(fmt.Sprintf("set @@global.tidb_ddl_error_count_limit = %v", uint64(math.MaxInt64)+1))
	tk.MustQuery("show warnings;").Check(testkit.Rows(fmt.Sprintf("Warning 1292 Truncated incorrect tidb_ddl_error_count_limit value: '%d'", uint64(math.MaxInt64)+1)))
	err = ddlutil.LoadDDLVars(tk.Session())
	require.NoError(t, err)
	require.Equal(t, int64(math.MaxInt64), variable.GetDDLErrorCountLimit())
	_, err = tk.Exec("set @@global.tidb_ddl_error_count_limit = invalid_val")
	require.True(t, terror.ErrorEqual(err, variable.ErrWrongTypeForVar), "err %v", err)
	tk.MustExec("set @@global.tidb_ddl_error_count_limit = 100")
	err = ddlutil.LoadDDLVars(tk.Session())
	require.NoError(t, err)
	require.Equal(t, int64(100), variable.GetDDLErrorCountLimit())
	res := tk.MustQuery("select @@global.tidb_ddl_error_count_limit")
	res.Check(testkit.Rows("100"))
}

// Test issue #9205, fix the precision problem for time type default values
// See https://github.com/pingcap/tidb/issues/9205 for details
func TestIssue9205(t *testing.T) {
	store := testkit.CreateMockStore(t)
	tk := testkit.NewTestKit(t, store)
	tk.MustExec("use test")
	tk.MustExec(`drop table if exists t;`)
	tk.MustExec(`create table t(c time DEFAULT '12:12:12.8');`)
	tk.MustQuery("show create table `t`").Check(testkit.RowsWithSep("|",
		""+
			"t CREATE TABLE `t` (\n"+
			"  `c` time DEFAULT '12:12:13'\n"+
			") ENGINE=InnoDB DEFAULT CHARSET=utf8mb4 COLLATE=utf8mb4_bin",
	))
	tk.MustExec(`alter table t add column c1 time default '12:12:12.000000';`)
	tk.MustQuery("show create table `t`").Check(testkit.RowsWithSep("|",
		""+
			"t CREATE TABLE `t` (\n"+
			"  `c` time DEFAULT '12:12:13',\n"+
			"  `c1` time DEFAULT '12:12:12'\n"+
			") ENGINE=InnoDB DEFAULT CHARSET=utf8mb4 COLLATE=utf8mb4_bin",
	))

	tk.MustExec(`alter table t alter column c1 set default '2019-02-01 12:12:10.4';`)
	tk.MustQuery("show create table `t`").Check(testkit.RowsWithSep("|",
		""+
			"t CREATE TABLE `t` (\n"+
			"  `c` time DEFAULT '12:12:13',\n"+
			"  `c1` time DEFAULT '12:12:10'\n"+
			") ENGINE=InnoDB DEFAULT CHARSET=utf8mb4 COLLATE=utf8mb4_bin",
	))

	tk.MustExec(`alter table t modify c1 time DEFAULT '770:12:12.000000';`)
	tk.MustQuery("show create table `t`").Check(testkit.RowsWithSep("|",
		""+
			"t CREATE TABLE `t` (\n"+
			"  `c` time DEFAULT '12:12:13',\n"+
			"  `c1` time DEFAULT '770:12:12'\n"+
			") ENGINE=InnoDB DEFAULT CHARSET=utf8mb4 COLLATE=utf8mb4_bin",
	))
}

func TestCheckDefaultFsp(t *testing.T) {
	store := testkit.CreateMockStore(t)
	tk := testkit.NewTestKit(t, store)
	tk.MustExec("use test")
	tk.MustExec(`drop table if exists t;`)

	_, err := tk.Exec("create table t (  tt timestamp default now(1));")
	require.EqualError(t, err, "[ddl:1067]Invalid default value for 'tt'")

	_, err = tk.Exec("create table t (  tt timestamp(1) default current_timestamp);")
	require.EqualError(t, err, "[ddl:1067]Invalid default value for 'tt'")

	_, err = tk.Exec("create table t (  tt timestamp(1) default now(2));")
	require.EqualError(t, err, "[ddl:1067]Invalid default value for 'tt'")

	tk.MustExec("create table t (  tt timestamp(1) default now(1));")
	tk.MustExec("create table t2 (  tt timestamp default current_timestamp());")
	tk.MustExec("create table t3 (  tt timestamp default current_timestamp(0));")

	_, err = tk.Exec("alter table t add column ttt timestamp default now(2);")
	require.EqualError(t, err, "[ddl:1067]Invalid default value for 'ttt'")

	_, err = tk.Exec("alter table t add column ttt timestamp(5) default current_timestamp;")
	require.EqualError(t, err, "[ddl:1067]Invalid default value for 'ttt'")

	_, err = tk.Exec("alter table t add column ttt timestamp(5) default now(2);")
	require.EqualError(t, err, "[ddl:1067]Invalid default value for 'ttt'")

	_, err = tk.Exec("alter table t modify column tt timestamp(1) default now();")
	require.EqualError(t, err, "[ddl:1067]Invalid default value for 'tt'")

	_, err = tk.Exec("alter table t modify column tt timestamp(4) default now(5);")
	require.EqualError(t, err, "[ddl:1067]Invalid default value for 'tt'")

	_, err = tk.Exec("alter table t change column tt tttt timestamp(4) default now(5);")
	require.EqualError(t, err, "[ddl:1067]Invalid default value for 'tttt'")

	_, err = tk.Exec("alter table t change column tt tttt timestamp(1) default now();")
	require.EqualError(t, err, "[ddl:1067]Invalid default value for 'tttt'")
}

func TestTimestampMinDefaultValue(t *testing.T) {
	store := testkit.CreateMockStore(t)
	tk := testkit.NewTestKit(t, store)
	tk.MustExec("use test")
	tk.MustExec("drop table if exists tdv;")
	tk.MustExec("create table tdv(a int);")
	tk.MustExec("ALTER TABLE tdv ADD COLUMN ts timestamp DEFAULT '1970-01-01 08:00:01';")
}

// this test will change the fail-point `mockAutoIDChange`, so we move it to the `testRecoverTable` suite
func TestRenameTable(t *testing.T) {
	require.NoError(t, failpoint.Enable("github.com/pingcap/tidb/meta/autoid/mockAutoIDChange", `return(true)`))
	defer func() {
		require.NoError(t, failpoint.Disable("github.com/pingcap/tidb/meta/autoid/mockAutoIDChange"))
	}()
<<<<<<< HEAD
	store, clean := testkit.CreateMockStore(t, mockstore.WithDDLChecker())
	defer clean()
=======
	store, dom := testkit.CreateMockStoreAndDomain(t)
>>>>>>> 9a16a8dd

	tk := testkit.NewTestKit(t, store)

	tk.MustExec("drop database if exists rename1")
	tk.MustExec("drop database if exists rename2")
	tk.MustExec("drop database if exists rename3")

	tk.MustExec("create database rename1")
	tk.MustExec("create database rename2")
	tk.MustExec("create database rename3")
	tk.MustExec("create table rename1.t (a int primary key auto_increment)")
	tk.MustExec("insert rename1.t values ()")
	tk.MustExec("rename table rename1.t to rename2.t")
	// Make sure the drop old database doesn't affect the rename3.t's operations.
	tk.MustExec("drop database rename1")
	tk.MustExec("insert rename2.t values ()")
	tk.MustExec("rename table rename2.t to rename3.t")
	tk.MustExec("insert rename3.t values ()")
	tk.MustQuery("select * from rename3.t").Check(testkit.Rows("1", "5001", "10001"))
	// Make sure the drop old database doesn't affect the rename3.t's operations.
	tk.MustExec("drop database rename2")
	tk.MustExec("insert rename3.t values ()")
	tk.MustQuery("select * from rename3.t").Check(testkit.Rows("1", "5001", "10001", "10002"))
	tk.MustExec("drop database rename3")

	tk.MustExec("create database rename1")
	tk.MustExec("create database rename2")
	tk.MustExec("create table rename1.t (a int primary key auto_increment)")
	tk.MustExec("rename table rename1.t to rename2.t1")
	tk.MustExec("insert rename2.t1 values ()")
	result := tk.MustQuery("select * from rename2.t1")
	result.Check(testkit.Rows("1"))
	// Make sure the drop old database doesn't affect the t1's operations.
	tk.MustExec("drop database rename1")
	tk.MustExec("insert rename2.t1 values ()")
	result = tk.MustQuery("select * from rename2.t1")
	result.Check(testkit.Rows("1", "2"))
	// Rename a table to another table in the same database.
	tk.MustExec("rename table rename2.t1 to rename2.t2")
	tk.MustExec("insert rename2.t2 values ()")
	result = tk.MustQuery("select * from rename2.t2")
	result.Check(testkit.Rows("1", "2", "5001"))
	tk.MustExec("drop database rename2")

	tk.MustExec("create database rename1")
	tk.MustExec("create database rename2")
	tk.MustExec("create table rename1.t (a int primary key auto_increment)")
	tk.MustExec("insert rename1.t values ()")
	tk.MustExec("rename table rename1.t to rename2.t1")
	// Make sure the value is greater than autoid.step.
	tk.MustExec("insert rename2.t1 values (100000)")
	tk.MustExec("insert rename2.t1 values ()")
	result = tk.MustQuery("select * from rename2.t1")
	result.Check(testkit.Rows("1", "100000", "100001"))
	tk.MustExecToErr("insert rename1.t values ()")
	tk.MustExec("drop database rename1")
	tk.MustExec("drop database rename2")
}

func TestAutoIncrementColumnErrorMessage(t *testing.T) {
	store := testkit.CreateMockStore(t)
	tk := testkit.NewTestKit(t, store)
	tk.MustExec("use test")
	// Test create an exist database
	tk.MustExecToErr("CREATE database test")

	tk.MustExec("CREATE TABLE t1 (t1_id INT NOT NULL AUTO_INCREMENT PRIMARY KEY);")

	tk.MustGetErrMsg("CREATE INDEX idx1 ON t1 ((t1_id + t1_id));",
		dbterror.ErrExpressionIndexCanNotRefer.GenWithStackByArgs("idx1").Error())

	// This mysql compatibility check can be disabled using tidb_enable_auto_increment_in_generated
	tk.MustExec("SET SESSION tidb_enable_auto_increment_in_generated = 1;")
	tk.MustExec("CREATE INDEX idx1 ON t1 ((t1_id + t1_id));")
}

func TestRenameMultiTables(t *testing.T) {
	require.NoError(t, failpoint.Enable("github.com/pingcap/tidb/meta/autoid/mockAutoIDChange", `return(true)`))
	defer func() {
		require.NoError(t, failpoint.Disable("github.com/pingcap/tidb/meta/autoid/mockAutoIDChange"))
	}()
<<<<<<< HEAD
	store, clean := testkit.CreateMockStore(t, mockstore.WithDDLChecker())
	defer clean()
=======
	store, dom := testkit.CreateMockStoreAndDomain(t)
>>>>>>> 9a16a8dd

	tk := testkit.NewTestKit(t, store)

	tk.MustExec("drop database if exists rename1")
	tk.MustExec("drop database if exists rename2")
	tk.MustExec("drop database if exists rename3")
	tk.MustExec("drop database if exists rename4")

	tk.MustExec("create database rename1")
	tk.MustExec("create database rename2")
	tk.MustExec("create database rename3")
	tk.MustExec("create database rename4")
	tk.MustExec("create table rename1.t1 (a int primary key auto_increment)")
	tk.MustExec("create table rename3.t3 (a int primary key auto_increment)")
	tk.MustExec("insert rename1.t1 values ()")
	tk.MustExec("insert rename3.t3 values ()")
	tk.MustExec("rename table rename1.t1 to rename2.t2, rename3.t3 to rename4.t4")
	// Make sure the drop old database doesn't affect t2,t4's operations.
	tk.MustExec("drop database rename1")
	tk.MustExec("insert rename2.t2 values ()")
	tk.MustExec("drop database rename3")
	tk.MustExec("insert rename4.t4 values ()")
	tk.MustQuery("select * from rename2.t2").Check(testkit.Rows("1", "5001"))
	tk.MustQuery("select * from rename4.t4").Check(testkit.Rows("1", "5001"))
	// Rename a table to another table in the same database.
	tk.MustExec("rename table rename2.t2 to rename2.t1, rename4.t4 to rename4.t3")
	tk.MustExec("insert rename2.t1 values ()")
	tk.MustQuery("select * from rename2.t1").Check(testkit.Rows("1", "5001", "10001"))
	tk.MustExec("insert rename4.t3 values ()")
	tk.MustQuery("select * from rename4.t3").Check(testkit.Rows("1", "5001", "10001"))
	tk.MustExec("drop database rename2")
	tk.MustExec("drop database rename4")

	tk.MustExec("create database rename1")
	tk.MustExec("create database rename2")
	tk.MustExec("create database rename3")
	tk.MustExec("create table rename1.t1 (a int primary key auto_increment)")
	tk.MustExec("create table rename3.t3 (a int primary key auto_increment)")
	tk.MustGetErrCode("rename table rename1.t1 to rename2.t2, rename3.t3 to rename2.t2", errno.ErrTableExists)
	tk.MustExec("rename table rename1.t1 to rename2.t2, rename2.t2 to rename1.t1")
	tk.MustExec("rename table rename1.t1 to rename2.t2, rename3.t3 to rename1.t1")
	tk.MustExec("use rename1")
	tk.MustQuery("show tables").Check(testkit.Rows("t1"))
	tk.MustExec("use rename2")
	tk.MustQuery("show tables").Check(testkit.Rows("t2"))
	tk.MustExec("use rename3")
	tk.MustExec("create table rename3.t3 (a int primary key auto_increment)")
	tk.MustGetErrCode("rename table rename1.t1 to rename1.t2, rename1.t1 to rename3.t3", errno.ErrTableExists)
	tk.MustGetErrCode("rename table rename1.t1 to rename1.t2, rename1.t1 to rename3.t4", errno.ErrNoSuchTable)
	tk.MustExec("drop database rename1")
	tk.MustExec("drop database rename2")
	tk.MustExec("drop database rename3")
}<|MERGE_RESOLUTION|>--- conflicted
+++ resolved
@@ -98,12 +98,7 @@
 }
 
 func TestCreateTable(t *testing.T) {
-<<<<<<< HEAD
-	store, clean := testkit.CreateMockStore(t, mockstore.WithDDLChecker())
-	defer clean()
-=======
-	store, dom := testkit.CreateMockStoreAndDomain(t)
->>>>>>> 9a16a8dd
+	store := testkit.CreateMockStore(t, mockstore.WithDDLChecker())
 
 	tk := testkit.NewTestKit(t, store)
 	tk.MustExec("use test")
@@ -442,12 +437,7 @@
 }
 
 func TestCreateDropDatabase(t *testing.T) {
-<<<<<<< HEAD
-	store, dom, clean := testkit.CreateMockStoreAndDomain(t, mockstore.WithDDLChecker())
-	defer clean()
-=======
-	store, dom := testkit.CreateMockStoreAndDomain(t)
->>>>>>> 9a16a8dd
+	store, dom := testkit.CreateMockStoreAndDomain(t, mockstore.WithDDLChecker())
 
 	ddlChecker := dom.DDL().(*schematracker.Checker)
 
@@ -1473,12 +1463,7 @@
 	defer func() {
 		require.NoError(t, failpoint.Disable("github.com/pingcap/tidb/meta/autoid/mockAutoIDChange"))
 	}()
-<<<<<<< HEAD
-	store, clean := testkit.CreateMockStore(t, mockstore.WithDDLChecker())
-	defer clean()
-=======
-	store, dom := testkit.CreateMockStoreAndDomain(t)
->>>>>>> 9a16a8dd
+	store := testkit.CreateMockStore(t, mockstore.WithDDLChecker())
 
 	tk := testkit.NewTestKit(t, store)
 
@@ -1560,12 +1545,7 @@
 	defer func() {
 		require.NoError(t, failpoint.Disable("github.com/pingcap/tidb/meta/autoid/mockAutoIDChange"))
 	}()
-<<<<<<< HEAD
-	store, clean := testkit.CreateMockStore(t, mockstore.WithDDLChecker())
-	defer clean()
-=======
-	store, dom := testkit.CreateMockStoreAndDomain(t)
->>>>>>> 9a16a8dd
+	store := testkit.CreateMockStore(t, mockstore.WithDDLChecker())
 
 	tk := testkit.NewTestKit(t, store)
 
