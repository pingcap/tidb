--- conflicted
+++ resolved
@@ -374,7 +374,31 @@
 	c.Assert(err, IsNil)
 	c.Assert(count, Equals, 100)
 	c.Assert(hasShardedID, IsTrue)
-<<<<<<< HEAD
+
+	// Test that audo_increment column can not use shard_row_id_bits.
+	_, err = tk.Exec("create table auto (id int not null auto_increment primary key) shard_row_id_bits = 4")
+	c.Assert(err, NotNil)
+	tk.MustExec("create table auto (id int not null auto_increment primary key) shard_row_id_bits = 0")
+	_, err = tk.Exec("alter table auto shard_row_id_bits = 4")
+	c.Assert(err, NotNil)
+	tk.MustExec("alter table auto shard_row_id_bits = 0")
+}
+
+func (s *testSuite) TestMaxHandleAddIndex(c *C) {
+	tk := testkit.NewTestKit(c, s.store)
+
+	tk.MustExec("use test")
+	tk.MustExec("create table t(a bigint PRIMARY KEY, b int)")
+	tk.MustExec(fmt.Sprintf("insert into t values(%v, 1)", math.MaxInt64))
+	tk.MustExec(fmt.Sprintf("insert into t values(%v, 1)", math.MinInt64))
+	tk.MustExec("alter table t add index idx_b(b)")
+	tk.MustExec("admin check table t")
+
+	tk.MustExec("create table t1(a bigint UNSIGNED PRIMARY KEY, b int)")
+	tk.MustExec(fmt.Sprintf("insert into t1 values(%v, 1)", uint64(math.MaxUint64)))
+	tk.MustExec(fmt.Sprintf("insert into t1 values(%v, 1)", 0))
+	tk.MustExec("alter table t1 add index idx_b(b)")
+	tk.MustExec("admin check table t1")
 }
 
 func (s *testSuite) TestSetDDLReorgWorkerCnt(c *C) {
@@ -403,31 +427,4 @@
 	tk.MustExec("set @@global.tidb_ddl_reorg_worker_cnt = 100")
 	res = tk.MustQuery("select @@global.tidb_ddl_reorg_worker_cnt")
 	res.Check(testkit.Rows("100"))
-=======
-
-	// Test that audo_increment column can not use shard_row_id_bits.
-	_, err = tk.Exec("create table auto (id int not null auto_increment primary key) shard_row_id_bits = 4")
-	c.Assert(err, NotNil)
-	tk.MustExec("create table auto (id int not null auto_increment primary key) shard_row_id_bits = 0")
-	_, err = tk.Exec("alter table auto shard_row_id_bits = 4")
-	c.Assert(err, NotNil)
-	tk.MustExec("alter table auto shard_row_id_bits = 0")
-}
-
-func (s *testSuite) TestMaxHandleAddIndex(c *C) {
-	tk := testkit.NewTestKit(c, s.store)
-
-	tk.MustExec("use test")
-	tk.MustExec("create table t(a bigint PRIMARY KEY, b int)")
-	tk.MustExec(fmt.Sprintf("insert into t values(%v, 1)", math.MaxInt64))
-	tk.MustExec(fmt.Sprintf("insert into t values(%v, 1)", math.MinInt64))
-	tk.MustExec("alter table t add index idx_b(b)")
-	tk.MustExec("admin check table t")
-
-	tk.MustExec("create table t1(a bigint UNSIGNED PRIMARY KEY, b int)")
-	tk.MustExec(fmt.Sprintf("insert into t1 values(%v, 1)", uint64(math.MaxUint64)))
-	tk.MustExec(fmt.Sprintf("insert into t1 values(%v, 1)", 0))
-	tk.MustExec("alter table t1 add index idx_b(b)")
-	tk.MustExec("admin check table t1")
->>>>>>> e3f1cfbf
 }