// Copyright 2016 PingCAP, Inc.
//
// Licensed under the Apache License, Version 2.0 (the "License");
// you may not use this file except in compliance with the License.
// You may obtain a copy of the License at
//
//     http://www.apache.org/licenses/LICENSE-2.0
//
// Unless required by applicable law or agreed to in writing, software
// distributed under the License is distributed on an "AS IS" BASIS,
// See the License for the specific language governing permissions and
// limitations under the License.

package executor_test

import (
	"context"
	"fmt"
	"math"
	"strconv"
	"strings"
	"time"

	. "github.com/pingcap/check"
	"github.com/pingcap/failpoint"
	"github.com/pingcap/parser/model"
	"github.com/pingcap/parser/mysql"
	"github.com/pingcap/parser/terror"
	"github.com/pingcap/tidb/ddl"
	ddltestutil "github.com/pingcap/tidb/ddl/testutil"
	ddlutil "github.com/pingcap/tidb/ddl/util"
	"github.com/pingcap/tidb/domain"
	"github.com/pingcap/tidb/infoschema"
	"github.com/pingcap/tidb/kv"
	"github.com/pingcap/tidb/meta"
	"github.com/pingcap/tidb/meta/autoid"
	plannercore "github.com/pingcap/tidb/planner/core"
	"github.com/pingcap/tidb/sessionctx"
	"github.com/pingcap/tidb/sessionctx/variable"
	"github.com/pingcap/tidb/table"
	"github.com/pingcap/tidb/types"
	"github.com/pingcap/tidb/util/chunk"
	"github.com/pingcap/tidb/util/testkit"
	"github.com/pingcap/tidb/util/testutil"
)

func (s *testSuite6) TestTruncateTable(c *C) {
	tk := testkit.NewTestKit(c, s.store)
	tk.MustExec("use test")
	tk.MustExec(`drop table if exists truncate_test;`)
	tk.MustExec(`create table truncate_test (a int)`)
	tk.MustExec(`insert truncate_test values (1),(2),(3)`)
	result := tk.MustQuery("select * from truncate_test")
	result.Check(testkit.Rows("1", "2", "3"))
	tk.MustExec("truncate table truncate_test")
	result = tk.MustQuery("select * from truncate_test")
	result.Check(nil)
}

// TestInTxnExecDDLFail tests the following case:
//  1. Execute the SQL of "begin";
//  2. A SQL that will fail to execute;
//  3. Execute DDL.
func (s *testSuite6) TestInTxnExecDDLFail(c *C) {
	tk := testkit.NewTestKit(c, s.store)
	tk.MustExec("use test")
	tk.MustExec("create table t (i int key);")
	tk.MustExec("insert into t values (1);")
	tk.MustExec("begin;")
	tk.MustExec("insert into t values (1);")
	_, err := tk.Exec("truncate table t;")
	c.Assert(err.Error(), Equals, "[kv:1062]Duplicate entry '1' for key 'PRIMARY'")
	result := tk.MustQuery("select count(*) from t")
	result.Check(testkit.Rows("1"))
}

func (s *testSuite6) TestCreateTable(c *C) {
	tk := testkit.NewTestKit(c, s.store)
	tk.MustExec("use test")
	// Test create an exist database
	_, err := tk.Exec("CREATE database test")
	c.Assert(err, NotNil)

	// Test create an exist table
	tk.MustExec("CREATE TABLE create_test (id INT NOT NULL DEFAULT 1, name varchar(255), PRIMARY KEY(id));")

	_, err = tk.Exec("CREATE TABLE create_test (id INT NOT NULL DEFAULT 1, name varchar(255), PRIMARY KEY(id));")
	c.Assert(err, NotNil)

	// Test "if not exist"
	tk.MustExec("CREATE TABLE if not exists test(id INT NOT NULL DEFAULT 1, name varchar(255), PRIMARY KEY(id));")

	// Testcase for https://github.com/pingcap/tidb/issues/312
	tk.MustExec(`create table issue312_1 (c float(24));`)
	tk.MustExec(`create table issue312_2 (c float(25));`)
	rs, err := tk.Exec(`desc issue312_1`)
	c.Assert(err, IsNil)
	ctx := context.Background()
	req := rs.NewChunk()
	it := chunk.NewIterator4Chunk(req)
	for {
		err1 := rs.Next(ctx, req)
		c.Assert(err1, IsNil)
		if req.NumRows() == 0 {
			break
		}
		for row := it.Begin(); row != it.End(); row = it.Next() {
			c.Assert(row.GetString(1), Equals, "float")
		}
	}
	rs, err = tk.Exec(`desc issue312_2`)
	c.Assert(err, IsNil)
	req = rs.NewChunk()
	it = chunk.NewIterator4Chunk(req)
	for {
		err1 := rs.Next(ctx, req)
		c.Assert(err1, IsNil)
		if req.NumRows() == 0 {
			break
		}
		for row := it.Begin(); row != it.End(); row = it.Next() {
			c.Assert(req.GetRow(0).GetString(1), Equals, "double")
		}
	}

	// test multiple collate specified in column when create.
	tk.MustExec("drop table if exists test_multiple_column_collate;")
	tk.MustExec("create table test_multiple_column_collate (a char(1) collate utf8_bin collate utf8_general_ci) charset utf8mb4 collate utf8mb4_bin")
	t, err := domain.GetDomain(tk.Se).InfoSchema().TableByName(model.NewCIStr("test"), model.NewCIStr("test_multiple_column_collate"))
	c.Assert(err, IsNil)
	c.Assert(t.Cols()[0].Charset, Equals, "utf8")
	c.Assert(t.Cols()[0].Collate, Equals, "utf8_general_ci")
	c.Assert(t.Meta().Charset, Equals, "utf8mb4")
	c.Assert(t.Meta().Collate, Equals, "utf8mb4_bin")

	tk.MustExec("drop table if exists test_multiple_column_collate;")
	tk.MustExec("create table test_multiple_column_collate (a char(1) charset utf8 collate utf8_bin collate utf8_general_ci) charset utf8mb4 collate utf8mb4_bin")
	t, err = domain.GetDomain(tk.Se).InfoSchema().TableByName(model.NewCIStr("test"), model.NewCIStr("test_multiple_column_collate"))
	c.Assert(err, IsNil)
	c.Assert(t.Cols()[0].Charset, Equals, "utf8")
	c.Assert(t.Cols()[0].Collate, Equals, "utf8_general_ci")
	c.Assert(t.Meta().Charset, Equals, "utf8mb4")
	c.Assert(t.Meta().Collate, Equals, "utf8mb4_bin")

	// test Err case for multiple collate specified in column when create.
	tk.MustExec("drop table if exists test_err_multiple_collate;")
	_, err = tk.Exec("create table test_err_multiple_collate (a char(1) charset utf8mb4 collate utf8_unicode_ci collate utf8_general_ci) charset utf8mb4 collate utf8mb4_bin")
	c.Assert(err, NotNil)
	c.Assert(err.Error(), Equals, ddl.ErrCollationCharsetMismatch.GenWithStackByArgs("utf8_unicode_ci", "utf8mb4").Error())

	tk.MustExec("drop table if exists test_err_multiple_collate;")
	_, err = tk.Exec("create table test_err_multiple_collate (a char(1) collate utf8_unicode_ci collate utf8mb4_general_ci) charset utf8mb4 collate utf8mb4_bin")
	c.Assert(err, NotNil)
	c.Assert(err.Error(), Equals, ddl.ErrCollationCharsetMismatch.GenWithStackByArgs("utf8mb4_general_ci", "utf8").Error())

	// table option is auto-increment
	tk.MustExec("drop table if exists create_auto_increment_test;")
	tk.MustExec("create table create_auto_increment_test (id int not null auto_increment, name varchar(255), primary key(id)) auto_increment = 999;")
	tk.MustExec("insert into create_auto_increment_test (name) values ('aa')")
	tk.MustExec("insert into create_auto_increment_test (name) values ('bb')")
	tk.MustExec("insert into create_auto_increment_test (name) values ('cc')")
	r := tk.MustQuery("select * from create_auto_increment_test;")
	r.Check(testkit.Rows("999 aa", "1000 bb", "1001 cc"))
	tk.MustExec("drop table create_auto_increment_test")
	tk.MustExec("create table create_auto_increment_test (id int not null auto_increment, name varchar(255), primary key(id)) auto_increment = 1999;")
	tk.MustExec("insert into create_auto_increment_test (name) values ('aa')")
	tk.MustExec("insert into create_auto_increment_test (name) values ('bb')")
	tk.MustExec("insert into create_auto_increment_test (name) values ('cc')")
	r = tk.MustQuery("select * from create_auto_increment_test;")
	r.Check(testkit.Rows("1999 aa", "2000 bb", "2001 cc"))
	tk.MustExec("drop table create_auto_increment_test")
	tk.MustExec("create table create_auto_increment_test (id int not null auto_increment, name varchar(255), key(id)) auto_increment = 1000;")
	tk.MustExec("insert into create_auto_increment_test (name) values ('aa')")
	r = tk.MustQuery("select * from create_auto_increment_test;")
	r.Check(testkit.Rows("1000 aa"))

	// Test for `drop table if exists`.
	tk.MustExec("drop table if exists t_if_exists;")
	tk.MustQuery("show warnings;").Check(testkit.Rows("Note 1051 Unknown table 'test.t_if_exists'"))
	tk.MustExec("create table if not exists t1_if_exists(c int)")
	tk.MustExec("drop table if exists t1_if_exists,t2_if_exists,t3_if_exists")
	tk.MustQuery("show warnings").Check(testutil.RowsWithSep("|", "Note|1051|Unknown table 'test.t2_if_exists'", "Note|1051|Unknown table 'test.t3_if_exists'"))
}

func (s *testSuite6) TestCreateView(c *C) {
	tk := testkit.NewTestKit(c, s.store)
	tk.MustExec("use test")
	//create an source table
	tk.MustExec("CREATE TABLE source_table (id INT NOT NULL DEFAULT 1, name varchar(255), PRIMARY KEY(id));")
	//test create a exist view
	tk.MustExec("CREATE VIEW view_t AS select id , name from source_table")
	defer tk.MustExec("DROP VIEW IF EXISTS view_t")
	_, err := tk.Exec("CREATE VIEW view_t AS select id , name from source_table")
	c.Assert(err.Error(), Equals, "[schema:1050]Table 'test.view_t' already exists")
	//create view on nonexistent table
	_, err = tk.Exec("create view v1 (c,d) as select a,b from t1")
	c.Assert(err.Error(), Equals, "[schema:1146]Table 'test.t1' doesn't exist")
	//simple view
	tk.MustExec("create table t1 (a int ,b int)")
	tk.MustExec("insert into t1 values (1,2), (1,3), (2,4), (2,5), (3,10)")
	//view with colList and SelectFieldExpr
	tk.MustExec("create view v1 (c) as select b+1 from t1")
	//view with SelectFieldExpr
	tk.MustExec("create view v2 as select b+1 from t1")
	//view with SelectFieldExpr and AsName
	tk.MustExec("create view v3 as select b+1 as c from t1")
	//view with colList , SelectField and AsName
	tk.MustExec("create view v4 (c) as select b+1 as d from t1")
	//view with select wild card
	tk.MustExec("create view v5 as select * from t1")
	tk.MustExec("create view v6 (c,d) as select * from t1")
	_, err = tk.Exec("create view v7 (c,d,e) as select * from t1")
	c.Assert(err.Error(), Equals, ddl.ErrViewWrongList.Error())
	//drop multiple views in a statement
	tk.MustExec("drop view v1,v2,v3,v4,v5,v6")
	//view with variable
	tk.MustExec("create view v1 (c,d) as select a,b+@@global.max_user_connections from t1")
	_, err = tk.Exec("create view v1 (c,d) as select a,b from t1 where a = @@global.max_user_connections")
	c.Assert(err.Error(), Equals, "[schema:1050]Table 'test.v1' already exists")
	tk.MustExec("drop view v1")
	//view with different col counts
	_, err = tk.Exec("create view v1 (c,d,e) as select a,b from t1 ")
	c.Assert(err.Error(), Equals, ddl.ErrViewWrongList.Error())
	_, err = tk.Exec("create view v1 (c) as select a,b from t1 ")
	c.Assert(err.Error(), Equals, ddl.ErrViewWrongList.Error())
	//view with or_replace flag
	tk.MustExec("drop view if exists v1")
	tk.MustExec("create view v1 (c,d) as select a,b from t1")
	tk.MustExec("create or replace view v1 (c,d) as select a,b from t1 ")
	tk.MustExec("create table if not exists t1 (a int ,b int)")
	_, err = tk.Exec("create or replace view t1 as select * from t1")
	c.Assert(err.Error(), Equals, ddl.ErrWrongObject.GenWithStackByArgs("test", "t1", "VIEW").Error())
	// create view using prepare
	tk.MustExec(`prepare stmt from "create view v10 (x) as select 1";`)
	tk.MustExec("execute stmt")

	// create view on union
	tk.MustExec("drop table if exists t1, t2")
	tk.MustExec("drop view if exists v")
	_, err = tk.Exec("create view v as select * from t1 union select * from t2")
	c.Assert(terror.ErrorEqual(err, infoschema.ErrTableNotExists), IsTrue)
	tk.MustExec("create table t1(a int, b int)")
	tk.MustExec("create table t2(a int, b int)")
	tk.MustExec("insert into t1 values(1,2), (1,1), (1,2)")
	tk.MustExec("insert into t2 values(1,1),(1,3)")
	tk.MustExec("create definer='root'@'localhost' view v as select * from t1 union select * from t2")
	tk.MustQuery("select * from v").Sort().Check(testkit.Rows("1 1", "1 2", "1 3"))
	tk.MustExec("alter table t1 drop column a")
	_, err = tk.Exec("select * from v")
	c.Assert(terror.ErrorEqual(err, plannercore.ErrViewInvalid), IsTrue)
	tk.MustExec("alter table t1 add column a int")
	tk.MustQuery("select * from v").Sort().Check(testkit.Rows("1 1", "1 3", "<nil> 1", "<nil> 2"))
	tk.MustExec("alter table t1 drop column a")
	tk.MustExec("alter table t2 drop column b")
	_, err = tk.Exec("select * from v")
	c.Assert(terror.ErrorEqual(err, plannercore.ErrViewInvalid), IsTrue)
	tk.MustExec("drop view v")

	tk.MustExec("create view v as (select * from t1)")
	tk.MustExec("drop view v")
	tk.MustExec("create view v as (select * from t1 union select * from t2)")
	tk.MustExec("drop view v")

	// Test for `drop view if exists`.
	tk.MustExec("drop view if exists v_if_exists;")
	tk.MustQuery("show warnings;").Check(testkit.Rows("Note 1051 Unknown table 'test.v_if_exists'"))
	tk.MustExec("create view v1_if_exists as (select * from t1)")
	tk.MustExec("drop view if exists v1_if_exists,v2_if_exists,v3_if_exists")
	tk.MustQuery("show warnings").Check(testutil.RowsWithSep("|", "Note|1051|Unknown table 'test.v2_if_exists'", "Note|1051|Unknown table 'test.v3_if_exists'"))

	// Test for create nested view.
	tk.MustExec("create table test_v_nested(a int)")
	tk.MustExec("create definer='root'@'localhost' view v_nested as select * from test_v_nested")
	tk.MustExec("create definer='root'@'localhost' view v_nested2 as select * from v_nested")
	_, err = tk.Exec("create or replace definer='root'@'localhost' view v_nested as select * from v_nested2")
	c.Assert(terror.ErrorEqual(err, plannercore.ErrNoSuchTable), IsTrue)
	tk.MustExec("drop table test_v_nested")
	tk.MustExec("drop view v_nested, v_nested2")
}

func (s *testSuite6) TestIssue16250(c *C) {
	tk := testkit.NewTestKit(c, s.store)
	tk.MustExec("use test")
	tk.MustExec("create table if not exists t(a int)")
	tk.MustExec("create view view_issue16250 as select * from t")
	_, err := tk.Exec("truncate table view_issue16250")
	c.Assert(err.Error(), Equals, "[schema:1146]Table 'test.view_issue16250' doesn't exist")
}

func (s testSuite6) TestTruncateSequence(c *C) {
	tk := testkit.NewTestKit(c, s.store)
	tk.MustExec("use test")
	tk.MustExec("create sequence if not exists seq")
	_, err := tk.Exec("truncate table seq")
	c.Assert(err.Error(), Equals, "[schema:1146]Table 'test.seq' doesn't exist")
	tk.MustExec("create sequence if not exists seq1 start 10 increment 2 maxvalue 10000 cycle")
	_, err = tk.Exec("truncate table seq1")
	c.Assert(err.Error(), Equals, "[schema:1146]Table 'test.seq1' doesn't exist")
	tk.MustExec("drop sequence if exists seq")
	tk.MustExec("drop sequence if exists seq1")
}

func (s *testSuite6) TestCreateViewWithOverlongColName(c *C) {
	tk := testkit.NewTestKit(c, s.store)
	tk.MustExec("use test")
	tk.MustExec("create table t(a int)")
	defer tk.MustExec("drop table t")
	tk.MustExec("create view v as select distinct'" + strings.Repeat("a", 65) + "', " +
		"max('" + strings.Repeat("b", 65) + "'), " +
		"'cccccccccc', '" + strings.Repeat("d", 65) + "';")
	resultCreateStmt := "CREATE ALGORITHM=UNDEFINED DEFINER=``@`` SQL SECURITY DEFINER VIEW `v` (`name_exp_1`, `name_exp_2`, `cccccccccc`, `name_exp_4`) AS SELECT DISTINCT '" + strings.Repeat("a", 65) + "',MAX('" + strings.Repeat("b", 65) + "'),'cccccccccc','" + strings.Repeat("d", 65) + "'"
	tk.MustQuery("select * from v")
	tk.MustQuery("select name_exp_1, name_exp_2, cccccccccc, name_exp_4 from v")
	tk.MustQuery("show create view v").Check(testkit.Rows("v " + resultCreateStmt + "  "))
	tk.MustExec("drop view v;")
	tk.MustExec(resultCreateStmt)

	tk.MustExec("drop view v ")
	tk.MustExec("create definer='root'@'localhost' view v as select 'a', '" + strings.Repeat("b", 65) + "' from t " +
		"union select '" + strings.Repeat("c", 65) + "', " +
		"count(distinct '" + strings.Repeat("b", 65) + "', " +
		"'c');")
	resultCreateStmt = "CREATE ALGORITHM=UNDEFINED DEFINER=`root`@`localhost` SQL SECURITY DEFINER VIEW `v` (`a`, `name_exp_2`) AS SELECT 'a','" + strings.Repeat("b", 65) + "' FROM `test`.`t` UNION SELECT '" + strings.Repeat("c", 65) + "',COUNT(DISTINCT '" + strings.Repeat("b", 65) + "', 'c')"
	tk.MustQuery("select * from v")
	tk.MustQuery("select a, name_exp_2 from v")
	tk.MustQuery("show create view v").Check(testkit.Rows("v " + resultCreateStmt + "  "))
	tk.MustExec("drop view v;")
	tk.MustExec(resultCreateStmt)

	tk.MustExec("drop view v ")
	tk.MustExec("create definer='root'@'localhost' view v as select 'a' as '" + strings.Repeat("b", 65) + "' from t;")
	tk.MustQuery("select * from v")
	tk.MustQuery("select name_exp_1 from v")
	resultCreateStmt = "CREATE ALGORITHM=UNDEFINED DEFINER=`root`@`localhost` SQL SECURITY DEFINER VIEW `v` (`name_exp_1`) AS SELECT 'a' AS `" + strings.Repeat("b", 65) + "` FROM `test`.`t`"
	tk.MustQuery("show create view v").Check(testkit.Rows("v " + resultCreateStmt + "  "))
	tk.MustExec("drop view v;")
	tk.MustExec(resultCreateStmt)

	tk.MustExec("drop view v ")
	err := tk.ExecToErr("create view v(`" + strings.Repeat("b", 65) + "`) as select a from t;")
	c.Assert(err.Error(), Equals, "[ddl:1059]Identifier name 'bbbbbbbbbbbbbbbbbbbbbbbbbbbbbbbbbbbbbbbbbbbbbbbbbbbbbbbbbbbbbbbbb' is too long")
}

func (s *testSuite6) TestCreateDropDatabase(c *C) {
	tk := testkit.NewTestKit(c, s.store)
	tk.MustExec("create database if not exists drop_test;")
	tk.MustExec("drop database if exists drop_test;")
	tk.MustExec("create database drop_test;")
	tk.MustExec("use drop_test;")
	tk.MustExec("drop database drop_test;")
	_, err := tk.Exec("drop table t;")
	c.Assert(err.Error(), Equals, plannercore.ErrNoDB.Error())
	err = tk.ExecToErr("select * from t;")
	c.Assert(err.Error(), Equals, plannercore.ErrNoDB.Error())

	_, err = tk.Exec("drop database mysql")
	c.Assert(err, NotNil)

	tk.MustExec("create database charset_test charset ascii;")
	tk.MustQuery("show create database charset_test;").Check(testutil.RowsWithSep("|",
		"charset_test|CREATE DATABASE `charset_test` /*!40100 DEFAULT CHARACTER SET ascii */",
	))
	tk.MustExec("drop database charset_test;")
	tk.MustExec("create database charset_test charset binary;")
	tk.MustQuery("show create database charset_test;").Check(testutil.RowsWithSep("|",
		"charset_test|CREATE DATABASE `charset_test` /*!40100 DEFAULT CHARACTER SET binary */",
	))
	tk.MustExec("drop database charset_test;")
	tk.MustExec("create database charset_test collate utf8_general_ci;")
	tk.MustQuery("show create database charset_test;").Check(testutil.RowsWithSep("|",
		"charset_test|CREATE DATABASE `charset_test` /*!40100 DEFAULT CHARACTER SET utf8 COLLATE utf8_general_ci */",
	))
	tk.MustExec("drop database charset_test;")
	tk.MustExec("create database charset_test charset utf8 collate utf8_general_ci;")
	tk.MustQuery("show create database charset_test;").Check(testutil.RowsWithSep("|",
		"charset_test|CREATE DATABASE `charset_test` /*!40100 DEFAULT CHARACTER SET utf8 COLLATE utf8_general_ci */",
	))
	tk.MustGetErrMsg("create database charset_test charset utf8 collate utf8mb4_unicode_ci;", "[ddl:1253]COLLATION 'utf8mb4_unicode_ci' is not valid for CHARACTER SET 'utf8'")
}

func (s *testSuite6) TestCreateDropTable(c *C) {
	tk := testkit.NewTestKit(c, s.store)
	tk.MustExec("use test")
	tk.MustExec("create table if not exists drop_test (a int)")
	tk.MustExec("drop table if exists drop_test")
	tk.MustExec("create table drop_test (a int)")
	tk.MustExec("drop table drop_test")

	_, err := tk.Exec("drop table mysql.gc_delete_range")
	c.Assert(err, NotNil)
}

func (s *testSuite6) TestCreateDropView(c *C) {
	tk := testkit.NewTestKit(c, s.store)
	tk.MustExec("use test")
	tk.MustExec("create or replace view drop_test as select 1,2")

	_, err := tk.Exec("drop table drop_test")
	c.Assert(err.Error(), Equals, "[schema:1051]Unknown table 'test.drop_test'")

	_, err = tk.Exec("drop view if exists drop_test")
	c.Assert(err, IsNil)

	_, err = tk.Exec("drop view mysql.gc_delete_range")
	c.Assert(err.Error(), Equals, "Drop tidb system table 'mysql.gc_delete_range' is forbidden")

	_, err = tk.Exec("drop view drop_test")
	c.Assert(err.Error(), Equals, "[schema:1051]Unknown table 'test.drop_test'")

	tk.MustExec("create table t_v(a int)")
	_, err = tk.Exec("drop view t_v")
	c.Assert(err.Error(), Equals, "[ddl:1347]'test.t_v' is not VIEW")

	tk.MustExec("create table t_v1(a int, b int);")
	tk.MustExec("create table t_v2(a int, b int);")
	tk.MustExec("create view v as select * from t_v1;")
	tk.MustExec("create or replace view v  as select * from t_v2;")
	tk.MustQuery("select * from information_schema.views where table_name ='v';").Check(
		testkit.Rows("def test v SELECT `test`.`t_v2`.`a`,`test`.`t_v2`.`b` FROM `test`.`t_v2` CASCADED NO @ DEFINER utf8mb4 utf8mb4_bin"))
}

func (s *testSuite6) TestCreateDropIndex(c *C) {
	tk := testkit.NewTestKit(c, s.store)
	tk.MustExec("use test")
	tk.MustExec("create table if not exists drop_test (a int)")
	tk.MustExec("create index idx_a on drop_test (a)")
	tk.MustExec("drop index idx_a on drop_test")
	tk.MustExec("drop table drop_test")
}

func (s *testSuite6) TestAlterTableAddColumn(c *C) {
	tk := testkit.NewTestKit(c, s.store)
	tk.MustExec("use test")
	tk.MustExec("create table if not exists alter_test (c1 int)")
	tk.MustExec("insert into alter_test values(1)")
	tk.MustExec("alter table alter_test add column c2 timestamp default current_timestamp")
	time.Sleep(1 * time.Millisecond)
	now := time.Now().Add(-1 * time.Millisecond).Format(types.TimeFormat)
	r, err := tk.Exec("select c2 from alter_test")
	c.Assert(err, IsNil)
	req := r.NewChunk()
	err = r.Next(context.Background(), req)
	c.Assert(err, IsNil)
	row := req.GetRow(0)
	c.Assert(row.Len(), Equals, 1)
	c.Assert(now, GreaterEqual, row.GetTime(0).String())
	r.Close()
	tk.MustExec("alter table alter_test add column c3 varchar(50) default 'CURRENT_TIMESTAMP'")
	tk.MustQuery("select c3 from alter_test").Check(testkit.Rows("CURRENT_TIMESTAMP"))
	tk.MustExec("create or replace view alter_view as select c1,c2 from alter_test")
	_, err = tk.Exec("alter table alter_view add column c4 varchar(50)")
	c.Assert(err.Error(), Equals, ddl.ErrWrongObject.GenWithStackByArgs("test", "alter_view", "BASE TABLE").Error())
	tk.MustExec("drop view alter_view")
	tk.MustExec("create sequence alter_seq")
	_, err = tk.Exec("alter table alter_seq add column c int")
	c.Assert(err.Error(), Equals, ddl.ErrWrongObject.GenWithStackByArgs("test", "alter_seq", "BASE TABLE").Error())
	tk.MustExec("drop sequence alter_seq")
}

func (s *testSuite6) TestAlterTableAddColumns(c *C) {
	tk := testkit.NewTestKit(c, s.store)
	tk.MustExec("use test")
	tk.MustExec("create table if not exists alter_test (c1 int)")
	tk.MustExec("insert into alter_test values(1)")
	tk.MustExec("alter table alter_test add column c2 timestamp default current_timestamp, add column c8 varchar(50) default 'CURRENT_TIMESTAMP'")
	tk.MustExec("alter table alter_test add column (c7 timestamp default current_timestamp, c3 varchar(50) default 'CURRENT_TIMESTAMP')")
	r, err := tk.Exec("select c2 from alter_test")
	c.Assert(err, IsNil)
	req := r.NewChunk()
	err = r.Next(context.Background(), req)
	c.Assert(err, IsNil)
	row := req.GetRow(0)
	c.Assert(row.Len(), Equals, 1)
	r.Close()
	tk.MustQuery("select c3 from alter_test").Check(testkit.Rows("CURRENT_TIMESTAMP"))
	tk.MustExec("create or replace view alter_view as select c1,c2 from alter_test")
	_, err = tk.Exec("alter table alter_view add column (c4 varchar(50), c5 varchar(50))")
	c.Assert(err.Error(), Equals, ddl.ErrWrongObject.GenWithStackByArgs("test", "alter_view", "BASE TABLE").Error())
	tk.MustExec("drop view alter_view")
	tk.MustExec("create sequence alter_seq")
	_, err = tk.Exec("alter table alter_seq add column (c1 int, c2 varchar(10))")
	c.Assert(err.Error(), Equals, ddl.ErrWrongObject.GenWithStackByArgs("test", "alter_seq", "BASE TABLE").Error())
	tk.MustExec("drop sequence alter_seq")
}

func (s *testSuite6) TestAddNotNullColumnNoDefault(c *C) {
	tk := testkit.NewTestKit(c, s.store)
	tk.MustExec("use test")
	tk.MustExec("create table nn (c1 int)")
	tk.MustExec("insert nn values (1), (2)")
	tk.MustExec("alter table nn add column c2 int not null")

	tbl, err := domain.GetDomain(tk.Se).InfoSchema().TableByName(model.NewCIStr("test"), model.NewCIStr("nn"))
	c.Assert(err, IsNil)
	col2 := tbl.Meta().Columns[1]
	c.Assert(col2.DefaultValue, IsNil)
	c.Assert(col2.OriginDefaultValue, Equals, "0")

	tk.MustQuery("select * from nn").Check(testkit.Rows("1 0", "2 0"))
	_, err = tk.Exec("insert nn (c1) values (3)")
	c.Check(err, NotNil)
	tk.MustExec("set sql_mode=''")
	tk.MustExec("insert nn (c1) values (3)")
	tk.MustQuery("select * from nn").Check(testkit.Rows("1 0", "2 0", "3 0"))
}

func (s *testSuite6) TestAlterTableModifyColumn(c *C) {
	tk := testkit.NewTestKit(c, s.store)
	tk.MustExec("use test")
	tk.MustExec("drop table if exists mc")
	tk.MustExec("create table mc(c1 int, c2 varchar(10), c3 bit)")
	_, err := tk.Exec("alter table mc modify column c1 short")
	c.Assert(err, NotNil)
	tk.MustExec("alter table mc modify column c1 bigint")

	_, err = tk.Exec("alter table mc modify column c2 blob")
	c.Assert(err, NotNil)

	_, err = tk.Exec("alter table mc modify column c2 varchar(8)")
	c.Assert(err, NotNil)
	tk.MustExec("alter table mc modify column c2 varchar(11)")
	tk.MustExec("alter table mc modify column c2 text(13)")
	tk.MustExec("alter table mc modify column c2 text")
	tk.MustExec("alter table mc modify column c3 bit")
	result := tk.MustQuery("show create table mc")
	createSQL := result.Rows()[0][1]
	expected := "CREATE TABLE `mc` (\n  `c1` bigint(20) DEFAULT NULL,\n  `c2` text DEFAULT NULL,\n  `c3` bit(1) DEFAULT NULL\n) ENGINE=InnoDB DEFAULT CHARSET=utf8mb4 COLLATE=utf8mb4_bin"
	c.Assert(createSQL, Equals, expected)
	tk.MustExec("create or replace view alter_view as select c1,c2 from mc")
	_, err = tk.Exec("alter table alter_view modify column c2 text")
	c.Assert(err.Error(), Equals, ddl.ErrWrongObject.GenWithStackByArgs("test", "alter_view", "BASE TABLE").Error())
	tk.MustExec("drop view alter_view")
	tk.MustExec("create sequence alter_seq")
	_, err = tk.Exec("alter table alter_seq modify column c int")
	c.Assert(err.Error(), Equals, ddl.ErrWrongObject.GenWithStackByArgs("test", "alter_seq", "BASE TABLE").Error())
	tk.MustExec("drop sequence alter_seq")

	// test multiple collate modification in column.
	tk.MustExec("drop table if exists modify_column_multiple_collate")
	tk.MustExec("create table modify_column_multiple_collate (a char(1) collate utf8_bin collate utf8_general_ci) charset utf8mb4 collate utf8mb4_bin")
	_, err = tk.Exec("alter table modify_column_multiple_collate modify column a char(1) collate utf8mb4_bin;")
	c.Assert(err, IsNil)
	t, err := domain.GetDomain(tk.Se).InfoSchema().TableByName(model.NewCIStr("test"), model.NewCIStr("modify_column_multiple_collate"))
	c.Assert(err, IsNil)
	c.Assert(t.Cols()[0].Charset, Equals, "utf8mb4")
	c.Assert(t.Cols()[0].Collate, Equals, "utf8mb4_bin")
	c.Assert(t.Meta().Charset, Equals, "utf8mb4")
	c.Assert(t.Meta().Collate, Equals, "utf8mb4_bin")

	tk.MustExec("drop table if exists modify_column_multiple_collate;")
	tk.MustExec("create table modify_column_multiple_collate (a char(1) collate utf8_bin collate utf8_general_ci) charset utf8mb4 collate utf8mb4_bin")
	_, err = tk.Exec("alter table modify_column_multiple_collate modify column a char(1) charset utf8mb4 collate utf8mb4_bin;")
	c.Assert(err, IsNil)
	t, err = domain.GetDomain(tk.Se).InfoSchema().TableByName(model.NewCIStr("test"), model.NewCIStr("modify_column_multiple_collate"))
	c.Assert(err, IsNil)
	c.Assert(t.Cols()[0].Charset, Equals, "utf8mb4")
	c.Assert(t.Cols()[0].Collate, Equals, "utf8mb4_bin")
	c.Assert(t.Meta().Charset, Equals, "utf8mb4")
	c.Assert(t.Meta().Collate, Equals, "utf8mb4_bin")

	// test Err case for multiple collate modification in column.
	tk.MustExec("drop table if exists err_modify_multiple_collate;")
	tk.MustExec("create table err_modify_multiple_collate (a char(1) collate utf8_bin collate utf8_general_ci) charset utf8mb4 collate utf8mb4_bin")
	_, err = tk.Exec("alter table err_modify_multiple_collate modify column a char(1) charset utf8mb4 collate utf8_bin;")
	c.Assert(err, NotNil)
	c.Assert(err.Error(), Equals, ddl.ErrCollationCharsetMismatch.GenWithStackByArgs("utf8_bin", "utf8mb4").Error())

	tk.MustExec("drop table if exists err_modify_multiple_collate;")
	tk.MustExec("create table err_modify_multiple_collate (a char(1) collate utf8_bin collate utf8_general_ci) charset utf8mb4 collate utf8mb4_bin")
	_, err = tk.Exec("alter table err_modify_multiple_collate modify column a char(1) collate utf8_bin collate utf8mb4_bin;")
	c.Assert(err, NotNil)
	c.Assert(err.Error(), Equals, ddl.ErrCollationCharsetMismatch.GenWithStackByArgs("utf8mb4_bin", "utf8").Error())

}

func (s *testSuite6) TestDefaultDBAfterDropCurDB(c *C) {
	tk := testkit.NewTestKit(c, s.store)

	testSQL := `create database if not exists test_db CHARACTER SET latin1 COLLATE latin1_swedish_ci;`
	tk.MustExec(testSQL)

	testSQL = `use test_db;`
	tk.MustExec(testSQL)
	tk.MustQuery(`select database();`).Check(testkit.Rows("test_db"))
	tk.MustQuery(`select @@character_set_database;`).Check(testkit.Rows("latin1"))
	tk.MustQuery(`select @@collation_database;`).Check(testkit.Rows("latin1_swedish_ci"))

	testSQL = `drop database test_db;`
	tk.MustExec(testSQL)
	tk.MustQuery(`select database();`).Check(testkit.Rows("<nil>"))
	tk.MustQuery(`select @@character_set_database;`).Check(testkit.Rows(mysql.DefaultCharset))
	tk.MustQuery(`select @@collation_database;`).Check(testkit.Rows(mysql.DefaultCollationName))
}

func (s *testSuite6) TestColumnCharsetAndCollate(c *C) {
	tk := testkit.NewTestKit(c, s.store)
	dbName := "col_charset_collate"
	tk.MustExec("create database " + dbName)
	tk.MustExec("use " + dbName)
	tests := []struct {
		colType     string
		charset     string
		collates    string
		exptCharset string
		exptCollate string
		errMsg      string
	}{
		{
			colType:     "varchar(10)",
			charset:     "charset utf8",
			collates:    "collate utf8_bin",
			exptCharset: "utf8",
			exptCollate: "utf8_bin",
			errMsg:      "",
		},
		{
			colType:     "varchar(10)",
			charset:     "charset utf8mb4",
			collates:    "",
			exptCharset: "utf8mb4",
			exptCollate: "utf8mb4_bin",
			errMsg:      "",
		},
		{
			colType:     "varchar(10)",
			charset:     "charset utf16",
			collates:    "",
			exptCharset: "",
			exptCollate: "",
			errMsg:      "Unknown charset utf16",
		},
		{
			colType:     "varchar(10)",
			charset:     "charset latin1",
			collates:    "",
			exptCharset: "latin1",
			exptCollate: "latin1_bin",
			errMsg:      "",
		},
		{
			colType:     "varchar(10)",
			charset:     "charset binary",
			collates:    "",
			exptCharset: "binary",
			exptCollate: "binary",
			errMsg:      "",
		},
		{
			colType:     "varchar(10)",
			charset:     "charset ascii",
			collates:    "",
			exptCharset: "ascii",
			exptCollate: "ascii_bin",
			errMsg:      "",
		},
	}
	sctx := tk.Se.(sessionctx.Context)
	dm := domain.GetDomain(sctx)
	for i, tt := range tests {
		tblName := fmt.Sprintf("t%d", i)
		sql := fmt.Sprintf("create table %s (a %s %s %s)", tblName, tt.colType, tt.charset, tt.collates)
		if tt.errMsg == "" {
			tk.MustExec(sql)
			is := dm.InfoSchema()
			c.Assert(is, NotNil)

			tb, err := is.TableByName(model.NewCIStr(dbName), model.NewCIStr(tblName))
			c.Assert(err, IsNil)
			c.Assert(tb.Meta().Columns[0].Charset, Equals, tt.exptCharset, Commentf(sql))
			c.Assert(tb.Meta().Columns[0].Collate, Equals, tt.exptCollate, Commentf(sql))
		} else {
			_, err := tk.Exec(sql)
			c.Assert(err, NotNil, Commentf(sql))
		}
	}
	tk.MustExec("drop database " + dbName)
}

func (s *testSuite6) TestTooLargeIdentifierLength(c *C) {
	tk := testkit.NewTestKit(c, s.store)

	// for database.
	dbName1, dbName2 := strings.Repeat("a", mysql.MaxDatabaseNameLength), strings.Repeat("a", mysql.MaxDatabaseNameLength+1)
	tk.MustExec(fmt.Sprintf("create database %s", dbName1))
	tk.MustExec(fmt.Sprintf("drop database %s", dbName1))
	_, err := tk.Exec(fmt.Sprintf("create database %s", dbName2))
	c.Assert(err.Error(), Equals, fmt.Sprintf("[ddl:1059]Identifier name '%s' is too long", dbName2))

	// for table.
	tk.MustExec("use test")
	tableName1, tableName2 := strings.Repeat("b", mysql.MaxTableNameLength), strings.Repeat("b", mysql.MaxTableNameLength+1)
	tk.MustExec(fmt.Sprintf("create table %s(c int)", tableName1))
	tk.MustExec(fmt.Sprintf("drop table %s", tableName1))
	_, err = tk.Exec(fmt.Sprintf("create table %s(c int)", tableName2))
	c.Assert(err.Error(), Equals, fmt.Sprintf("[ddl:1059]Identifier name '%s' is too long", tableName2))

	// for column.
	tk.MustExec("drop table if exists t;")
	columnName1, columnName2 := strings.Repeat("c", mysql.MaxColumnNameLength), strings.Repeat("c", mysql.MaxColumnNameLength+1)
	tk.MustExec(fmt.Sprintf("create table t(%s int)", columnName1))
	tk.MustExec("drop table t")
	_, err = tk.Exec(fmt.Sprintf("create table t(%s int)", columnName2))
	c.Assert(err.Error(), Equals, fmt.Sprintf("[ddl:1059]Identifier name '%s' is too long", columnName2))

	// for index.
	tk.MustExec("create table t(c int);")
	indexName1, indexName2 := strings.Repeat("d", mysql.MaxIndexIdentifierLen), strings.Repeat("d", mysql.MaxIndexIdentifierLen+1)
	tk.MustExec(fmt.Sprintf("create index %s on t(c)", indexName1))
	tk.MustExec(fmt.Sprintf("drop index %s on t", indexName1))
	_, err = tk.Exec(fmt.Sprintf("create index %s on t(c)", indexName2))
	c.Assert(err.Error(), Equals, fmt.Sprintf("[ddl:1059]Identifier name '%s' is too long", indexName2))

	// for create table with index.
	tk.MustExec("drop table t;")
	_, err = tk.Exec(fmt.Sprintf("create table t(c int, index %s(c));", indexName2))
	c.Assert(err.Error(), Equals, fmt.Sprintf("[ddl:1059]Identifier name '%s' is too long", indexName2))
}

func (s *testSuite8) TestShardRowIDBits(c *C) {
	tk := testkit.NewTestKit(c, s.store)

	tk.MustExec("use test")
	tk.MustExec("create table t (a int) shard_row_id_bits = 15")
	for i := 0; i < 100; i++ {
		tk.MustExec("insert into t values (?)", i)
	}

	dom := domain.GetDomain(tk.Se)
	tbl, err := dom.InfoSchema().TableByName(model.NewCIStr("test"), model.NewCIStr("t"))
	c.Assert(err, IsNil)

	assertCountAndShard := func(t table.Table, expectCount int) {
		var hasShardedID bool
		var count int
		c.Assert(tk.Se.NewTxn(context.Background()), IsNil)
		err = t.IterRecords(tk.Se, t.FirstKey(), nil, func(h int64, rec []types.Datum, cols []*table.Column) (more bool, err error) {
			c.Assert(h, GreaterEqual, int64(0))
			first8bits := h >> 56
			if first8bits > 0 {
				hasShardedID = true
			}
			count++
			return true, nil
		})
		c.Assert(err, IsNil)
		c.Assert(count, Equals, expectCount)
		c.Assert(hasShardedID, IsTrue)
	}

	assertCountAndShard(tbl, 100)

	// After PR 10759, shard_row_id_bits is supported with tables with auto_increment column.
	tk.MustExec("create table auto (id int not null auto_increment unique) shard_row_id_bits = 4")
	tk.MustExec("alter table auto shard_row_id_bits = 5")
	tk.MustExec("drop table auto")
	tk.MustExec("create table auto (id int not null auto_increment unique) shard_row_id_bits = 0")
	tk.MustExec("alter table auto shard_row_id_bits = 5")
	tk.MustExec("drop table auto")
	tk.MustExec("create table auto (id int not null auto_increment unique)")
	tk.MustExec("alter table auto shard_row_id_bits = 5")
	tk.MustExec("drop table auto")
	tk.MustExec("create table auto (id int not null auto_increment unique) shard_row_id_bits = 4")
	tk.MustExec("alter table auto shard_row_id_bits = 0")
	tk.MustExec("drop table auto")

	// After PR 10759, shard_row_id_bits is not supported with pk_is_handle tables.
	err = tk.ExecToErr("create table auto (id int not null auto_increment primary key, b int) shard_row_id_bits = 4")
	c.Assert(err.Error(), Equals, "[ddl:8200]Unsupported shard_row_id_bits for table with primary key as row id")
	tk.MustExec("create table auto (id int not null auto_increment primary key, b int) shard_row_id_bits = 0")
	err = tk.ExecToErr("alter table auto shard_row_id_bits = 5")
	c.Assert(err.Error(), Equals, "[ddl:8200]Unsupported shard_row_id_bits for table with primary key as row id")
	tk.MustExec("alter table auto shard_row_id_bits = 0")

	// Hack an existing table with shard_row_id_bits and primary key as handle
	db, ok := dom.InfoSchema().SchemaByName(model.NewCIStr("test"))
	c.Assert(ok, IsTrue)
	tbl, err = dom.InfoSchema().TableByName(model.NewCIStr("test"), model.NewCIStr("auto"))
	tblInfo := tbl.Meta()
	tblInfo.ShardRowIDBits = 5
	tblInfo.MaxShardRowIDBits = 5

	kv.RunInNewTxn(s.store, false, func(txn kv.Transaction) error {
		m := meta.NewMeta(txn)
		_, err = m.GenSchemaVersion()
		c.Assert(err, IsNil)
		c.Assert(m.UpdateTable(db.ID, tblInfo), IsNil)
		return nil
	})
	err = dom.Reload()
	c.Assert(err, IsNil)

	tk.MustExec("insert auto(b) values (1), (3), (5)")
	tk.MustQuery("select id from auto order by id").Check(testkit.Rows("1", "2", "3"))

	tk.MustExec("alter table auto shard_row_id_bits = 0")
	tk.MustExec("drop table auto")

	// Test shard_row_id_bits with auto_increment column
	tk.MustExec("create table auto (a int, b int auto_increment unique) shard_row_id_bits = 15")
	for i := 0; i < 100; i++ {
		tk.MustExec("insert into auto(a) values (?)", i)
	}
	tbl, err = dom.InfoSchema().TableByName(model.NewCIStr("test"), model.NewCIStr("auto"))
	assertCountAndShard(tbl, 100)
	prevB, err := strconv.Atoi(tk.MustQuery("select b from auto where a=0").Rows()[0][0].(string))
	c.Assert(err, IsNil)
	for i := 1; i < 100; i++ {
		b, err := strconv.Atoi(tk.MustQuery(fmt.Sprintf("select b from auto where a=%d", i)).Rows()[0][0].(string))
		c.Assert(err, IsNil)
		c.Assert(b, Greater, prevB)
		prevB = b
	}

	// Test overflow
	tk.MustExec("drop table if exists t1")
	tk.MustExec("create table t1 (a int) shard_row_id_bits = 15")
	defer tk.MustExec("drop table if exists t1")

	tbl, err = dom.InfoSchema().TableByName(model.NewCIStr("test"), model.NewCIStr("t1"))
	c.Assert(err, IsNil)
	maxID := 1<<(64-15-1) - 1
	err = tbl.RebaseAutoID(tk.Se, int64(maxID)-1, false, autoid.RowIDAllocType)
	c.Assert(err, IsNil)
	tk.MustExec("insert into t1 values(1)")

	// continue inserting will fail.
	_, err = tk.Exec("insert into t1 values(2)")
	c.Assert(autoid.ErrAutoincReadFailed.Equal(err), IsTrue, Commentf("err:%v", err))
	_, err = tk.Exec("insert into t1 values(3)")
	c.Assert(autoid.ErrAutoincReadFailed.Equal(err), IsTrue, Commentf("err:%v", err))
}

type testAutoRandomSuite struct {
	*baseTestSuite
}

func (s *testAutoRandomSuite) TestAutoRandomBitsData(c *C) {
	tk := testkit.NewTestKit(c, s.store)

	tk.MustExec("create database if not exists test_auto_random_bits")
	defer tk.MustExec("drop database if exists test_auto_random_bits")
	tk.MustExec("use test_auto_random_bits")
	tk.MustExec("drop table if exists t")

	testutil.ConfigTestUtils.SetupAutoRandomTestConfig()
	defer testutil.ConfigTestUtils.RestoreAutoRandomTestConfig()

	tk.MustExec("create table t (a bigint primary key auto_random(15), b int)")
	for i := 0; i < 100; i++ {
		tk.MustExec("insert into t(b) values (?)", i)
	}
	allHandles, err := ddltestutil.ExtractAllTableHandles(tk.Se, "test_auto_random_bits", "t")
	c.Assert(err, IsNil)
	tk.MustExec("drop table t")

	// Test auto random id number.
	c.Assert(len(allHandles), Equals, 100)
	// Test the handles are not all zero.
	allZero := true
	for _, h := range allHandles {
		allZero = allZero && (h>>(64-16)) == 0
	}
	c.Assert(allZero, IsFalse)
	// Test non-shard-bits part of auto random id is monotonic increasing and continuous.
	orderedHandles := testutil.ConfigTestUtils.MaskSortHandles(allHandles, 15, mysql.TypeLonglong)
	size := int64(len(allHandles))
	for i := int64(1); i <= size; i++ {
		c.Assert(i, Equals, orderedHandles[i-1])
	}

	// Test explicit insert.
<<<<<<< HEAD
	tk.MustExec("set @@allow_auto_random_explicit_insert = true")
	tk.MustExec("create table t (a tinyint primary key auto_random(2), b int)")
	for i := 1; i <= 100; i++ {
		tk.MustExec("insert into t values (?, ?)", i, i)
=======
	autoRandBitsUpperBound := 2<<47 - 1
	tk.MustExec("create table t (a bigint primary key auto_random(15), b int)")
	for i := -10; i < 10; i++ {
		tk.MustExec(fmt.Sprintf("insert into t values(%d, %d)", i+autoRandBitsUpperBound, i))
>>>>>>> 8da89b7a
	}
	_, err = tk.Exec("insert into t (b) values (0)")
	c.Assert(err, NotNil)
	c.Assert(err.Error(), Equals, autoid.ErrAutoRandReadFailed.GenWithStackByArgs().Error())
	tk.MustExec("drop table t")

	// Test overflow.
	tk.MustExec("create table t (a bigint primary key auto_random(15), b int)")
	// Here we cannot fill the all values for a `bigint` column,
	// so firstly we rebase auto_rand to the position before overflow.
	tk.MustExec(fmt.Sprintf("insert into t values (%d, %d)", autoRandBitsUpperBound, 1))
	_, err = tk.Exec("insert into t (b) values (0)")
	c.Assert(err, NotNil)
	c.Assert(err.Error(), Equals, autoid.ErrAutoRandReadFailed.GenWithStackByArgs().Error())
	tk.MustExec("drop table t")

	tk.MustExec("create table t (a bigint primary key auto_random(15), b int)")
	tk.MustExec("insert into t values (1, 2)")
	tk.MustExec(fmt.Sprintf("update t set a = %d where a = 1", autoRandBitsUpperBound))
	_, err = tk.Exec("insert into t (b) values (0)")
	c.Assert(err, NotNil)
	c.Assert(err.Error(), Equals, autoid.ErrAutoRandReadFailed.GenWithStackByArgs().Error())
	tk.MustExec("drop table t")

	// Test insert negative integers explicitly won't trigger rebase.
	tk.MustExec("create table t (a bigint primary key auto_random(15), b int)")
	for i := 1; i <= 100; i++ {
		tk.MustExec("insert into t(b) values (?)", i)
		tk.MustExec("insert into t(a, b) values (?, ?)", -i, i)
	}
	allHandles, err = ddltestutil.ExtractAllTableHandles(tk.Se, "test_auto_random_bits", "t")
	c.Assert(err, IsNil)
	// orderedHandles should be [-100, -99, ..., -2, -1, 1, 2, ..., 99, 100]
	orderedHandles = testutil.ConfigTestUtils.MaskSortHandles(allHandles, 15, mysql.TypeLonglong)
	size = int64(len(allHandles))
	for i := int64(0); i < 100; i++ {
		c.Assert(orderedHandles[i], Equals, i-100)
	}
	for i := int64(100); i < size; i++ {
		c.Assert(orderedHandles[i], Equals, i-99)
	}
	tk.MustExec("drop table t")

	// Test signed/unsigned types.
	tk.MustExec("create table t (a bigint primary key auto_random(10), b int)")
	for i := 0; i < 100; i++ {
		tk.MustExec("insert into t (b) values(?)", i)
	}
	allHandles, err = ddltestutil.ExtractAllTableHandles(tk.Se, "test_auto_random_bits", "t")
	for _, h := range allHandles {
		// Sign bit should be reserved.
		c.Assert(h > 0, IsTrue)
	}
	tk.MustExec("drop table t")

	tk.MustExec("create table t (a bigint unsigned primary key auto_random(10), b int)")
	for i := 0; i < 100; i++ {
		tk.MustExec("insert into t (b) values(?)", i)
	}
	allHandles, err = ddltestutil.ExtractAllTableHandles(tk.Se, "test_auto_random_bits", "t")
	signBitUnused := true
	for _, h := range allHandles {
		signBitUnused = signBitUnused && (h > 0)
	}
	// Sign bit should be used for shard.
	c.Assert(signBitUnused, IsFalse)
	tk.MustExec("drop table t")
}

func (s *testAutoRandomSuite) TestAutoRandomTableOption(c *C) {
	tk := testkit.NewTestKit(c, s.store)
	tk.MustExec("use test")

	// test table option is auto-random
	testutil.ConfigTestUtils.SetupAutoRandomTestConfig()
	defer testutil.ConfigTestUtils.RestoreAutoRandomTestConfig()

	tk.MustExec("drop table if exists auto_random_table_option")
	tk.MustExec("create table auto_random_table_option (a bigint auto_random(5) key) auto_random_base = 1000")
	t, err := domain.GetDomain(tk.Se).InfoSchema().TableByName(model.NewCIStr("test"), model.NewCIStr("auto_random_table_option"))
	c.Assert(err, IsNil)
	c.Assert(t.Meta().AutoRandID, Equals, int64(1000))
	tk.MustExec("insert into auto_random_table_option values (),(),(),(),()")
	allHandles, err := ddltestutil.ExtractAllTableHandles(tk.Se, "test", "auto_random_table_option")
	c.Assert(err, IsNil)
	c.Assert(len(allHandles), Equals, 5)
	// Test non-shard-bits part of auto random id is monotonic increasing and continuous.
	orderedHandles := testutil.ConfigTestUtils.MaskSortHandles(allHandles, 5, mysql.TypeLonglong)
	size := int64(len(allHandles))
	for i := int64(0); i < size; i++ {
		c.Assert(i+1000, Equals, orderedHandles[i])
	}

	tk.MustExec("drop table if exists alter_table_auto_random_option")
	tk.MustExec("create table alter_table_auto_random_option (a bigint primary key auto_random(4), b int)")
	t, err = domain.GetDomain(tk.Se).InfoSchema().TableByName(model.NewCIStr("test"), model.NewCIStr("alter_table_auto_random_option"))
	c.Assert(err, IsNil)
	c.Assert(t.Meta().AutoRandID, Equals, int64(0))
	tk.MustExec("insert into alter_table_auto_random_option values(),(),(),(),()")
	allHandles, err = ddltestutil.ExtractAllTableHandles(tk.Se, "test", "alter_table_auto_random_option")
	c.Assert(err, IsNil)
	orderedHandles = testutil.ConfigTestUtils.MaskSortHandles(allHandles, 5, mysql.TypeLonglong)
	size = int64(len(allHandles))
	for i := int64(0); i < size; i++ {
		c.Assert(orderedHandles[i], Equals, i+1)
	}
	tk.MustExec("delete from alter_table_auto_random_option")

	// alter table to change the auto_random option (it will dismiss the local allocator cache)
	// To avoid the new base is in the range of local cache, which will leading the next
	// value is not what we rebased, because the local cache is dropped, here we choose
	// a quite big value to do this.
	tk.MustExec("alter table alter_table_auto_random_option auto_random_base = 3000000")
	t, err = domain.GetDomain(tk.Se).InfoSchema().TableByName(model.NewCIStr("test"), model.NewCIStr("alter_table_auto_random_option"))
	c.Assert(err, IsNil)
	c.Assert(t.Meta().AutoRandID, Equals, int64(3000000))
	tk.MustExec("insert into alter_table_auto_random_option values(),(),(),(),()")
	allHandles, err = ddltestutil.ExtractAllTableHandles(tk.Se, "test", "alter_table_auto_random_option")
	c.Assert(err, IsNil)
	orderedHandles = testutil.ConfigTestUtils.MaskSortHandles(allHandles, 5, mysql.TypeLonglong)
	size = int64(len(allHandles))
	for i := int64(0); i < size; i++ {
		c.Assert(orderedHandles[i], Equals, i+3000000)
	}
	tk.MustExec("drop table alter_table_auto_random_option")
}

// Test filter different kind of allocators.
// In special ddl type, for example:
// 1: ActionRenameTable             : it will abandon all the old allocators.
// 2: ActionRebaseAutoID            : it will drop row-id-type allocator.
// 3: ActionModifyTableAutoIdCache  : it will drop row-id-type allocator.
// 3: ActionRebaseAutoRandomBase    : it will drop auto-rand-type allocator.
func (s *testAutoRandomSuite) TestFilterDifferentAllocators(c *C) {
	tk := testkit.NewTestKitWithInit(c, s.store)
	tk.MustExec("use test")
	tk.MustExec("drop table if exists t")
	tk.MustExec("drop table if exists t1")

	testutil.ConfigTestUtils.SetupAutoRandomTestConfig()
	defer testutil.ConfigTestUtils.RestoreAutoRandomTestConfig()

	tk.MustExec("create table t(a bigint auto_random(5) key, b int auto_increment unique)")
	tk.MustExec("insert into t values()")
	tk.MustQuery("select b from t").Check(testkit.Rows("1"))
	allHandles, err := ddltestutil.ExtractAllTableHandles(tk.Se, "test", "t")
	c.Assert(err, IsNil)
	c.Assert(len(allHandles), Equals, 1)
	orderedHandles := testutil.ConfigTestUtils.MaskSortHandles(allHandles, 5, mysql.TypeLonglong)
	c.Assert(orderedHandles[0], Equals, int64(1))
	tk.MustExec("delete from t")

	// Test rebase auto_increment.
	tk.MustExec("alter table t auto_increment 3000000")
	tk.MustExec("insert into t values()")
	tk.MustQuery("select b from t").Check(testkit.Rows("3000000"))
	allHandles, err = ddltestutil.ExtractAllTableHandles(tk.Se, "test", "t")
	c.Assert(err, IsNil)
	c.Assert(len(allHandles), Equals, 1)
	orderedHandles = testutil.ConfigTestUtils.MaskSortHandles(allHandles, 5, mysql.TypeLonglong)
	c.Assert(orderedHandles[0], Equals, int64(2))
	tk.MustExec("delete from t")

	// Test rebase auto_random.
	tk.MustExec("alter table t auto_random_base 3000000")
	tk.MustExec("insert into t values()")
	tk.MustQuery("select b from t").Check(testkit.Rows("3000001"))
	allHandles, err = ddltestutil.ExtractAllTableHandles(tk.Se, "test", "t")
	c.Assert(err, IsNil)
	c.Assert(len(allHandles), Equals, 1)
	orderedHandles = testutil.ConfigTestUtils.MaskSortHandles(allHandles, 5, mysql.TypeLonglong)
	c.Assert(orderedHandles[0], Equals, int64(3000000))
	tk.MustExec("delete from t")

	// Test rename table.
	tk.MustExec("rename table t to t1")
	tk.MustExec("insert into t1 values()")
	res := tk.MustQuery("select b from t1")
	strInt64, err := strconv.ParseInt(res.Rows()[0][0].(string), 10, 64)
	c.Assert(err, IsNil)
	c.Assert(strInt64, Greater, int64(3000002))
	allHandles, err = ddltestutil.ExtractAllTableHandles(tk.Se, "test", "t1")
	c.Assert(err, IsNil)
	c.Assert(len(allHandles), Equals, 1)
	orderedHandles = testutil.ConfigTestUtils.MaskSortHandles(allHandles, 5, mysql.TypeLonglong)
	c.Assert(orderedHandles[0], Greater, int64(3000001))
}

func (s *testSuite6) TestMaxHandleAddIndex(c *C) {
	tk := testkit.NewTestKit(c, s.store)

	tk.MustExec("use test")
	tk.MustExec("create table t(a bigint PRIMARY KEY, b int)")
	tk.MustExec(fmt.Sprintf("insert into t values(%v, 1)", math.MaxInt64))
	tk.MustExec(fmt.Sprintf("insert into t values(%v, 1)", math.MinInt64))
	tk.MustExec("alter table t add index idx_b(b)")
	tk.MustExec("admin check table t")

	tk.MustExec("create table t1(a bigint UNSIGNED PRIMARY KEY, b int)")
	tk.MustExec(fmt.Sprintf("insert into t1 values(%v, 1)", uint64(math.MaxUint64)))
	tk.MustExec(fmt.Sprintf("insert into t1 values(%v, 1)", 0))
	tk.MustExec("alter table t1 add index idx_b(b)")
	tk.MustExec("admin check table t1")
}

func (s *testSuite6) TestSetDDLReorgWorkerCnt(c *C) {
	tk := testkit.NewTestKit(c, s.store)
	tk.MustExec("use test")
	err := ddlutil.LoadDDLReorgVars(tk.Se)
	c.Assert(err, IsNil)
	c.Assert(variable.GetDDLReorgWorkerCounter(), Equals, int32(variable.DefTiDBDDLReorgWorkerCount))
	tk.MustExec("set @@global.tidb_ddl_reorg_worker_cnt = 1")
	err = ddlutil.LoadDDLReorgVars(tk.Se)
	c.Assert(err, IsNil)
	c.Assert(variable.GetDDLReorgWorkerCounter(), Equals, int32(1))
	tk.MustExec("set @@global.tidb_ddl_reorg_worker_cnt = 100")
	err = ddlutil.LoadDDLReorgVars(tk.Se)
	c.Assert(err, IsNil)
	c.Assert(variable.GetDDLReorgWorkerCounter(), Equals, int32(100))
	_, err = tk.Exec("set @@global.tidb_ddl_reorg_worker_cnt = invalid_val")
	c.Assert(terror.ErrorEqual(err, variable.ErrWrongTypeForVar), IsTrue, Commentf("err %v", err))
	tk.MustExec("set @@global.tidb_ddl_reorg_worker_cnt = 100")
	err = ddlutil.LoadDDLReorgVars(tk.Se)
	c.Assert(err, IsNil)
	c.Assert(variable.GetDDLReorgWorkerCounter(), Equals, int32(100))
	_, err = tk.Exec("set @@global.tidb_ddl_reorg_worker_cnt = -1")
	c.Assert(terror.ErrorEqual(err, variable.ErrWrongValueForVar), IsTrue, Commentf("err %v", err))

	tk.MustExec("set @@global.tidb_ddl_reorg_worker_cnt = 100")
	res := tk.MustQuery("select @@global.tidb_ddl_reorg_worker_cnt")
	res.Check(testkit.Rows("100"))

	res = tk.MustQuery("select @@global.tidb_ddl_reorg_worker_cnt")
	res.Check(testkit.Rows("100"))
	tk.MustExec("set @@global.tidb_ddl_reorg_worker_cnt = 100")
	res = tk.MustQuery("select @@global.tidb_ddl_reorg_worker_cnt")
	res.Check(testkit.Rows("100"))
}

func (s *testSuite6) TestSetDDLReorgBatchSize(c *C) {
	tk := testkit.NewTestKit(c, s.store)
	tk.MustExec("use test")
	err := ddlutil.LoadDDLReorgVars(tk.Se)
	c.Assert(err, IsNil)
	c.Assert(variable.GetDDLReorgBatchSize(), Equals, int32(variable.DefTiDBDDLReorgBatchSize))

	tk.MustExec("set @@global.tidb_ddl_reorg_batch_size = 1")
	tk.MustQuery("show warnings;").Check(testkit.Rows("Warning 1292 Truncated incorrect tidb_ddl_reorg_batch_size value: '1'"))
	err = ddlutil.LoadDDLReorgVars(tk.Se)
	c.Assert(err, IsNil)
	c.Assert(variable.GetDDLReorgBatchSize(), Equals, variable.MinDDLReorgBatchSize)
	tk.MustExec(fmt.Sprintf("set @@global.tidb_ddl_reorg_batch_size = %v", variable.MaxDDLReorgBatchSize+1))
	tk.MustQuery("show warnings;").Check(testkit.Rows(fmt.Sprintf("Warning 1292 Truncated incorrect tidb_ddl_reorg_batch_size value: '%d'", variable.MaxDDLReorgBatchSize+1)))
	err = ddlutil.LoadDDLReorgVars(tk.Se)
	c.Assert(err, IsNil)
	c.Assert(variable.GetDDLReorgBatchSize(), Equals, variable.MaxDDLReorgBatchSize)
	_, err = tk.Exec("set @@global.tidb_ddl_reorg_batch_size = invalid_val")
	c.Assert(terror.ErrorEqual(err, variable.ErrWrongTypeForVar), IsTrue, Commentf("err %v", err))
	tk.MustExec("set @@global.tidb_ddl_reorg_batch_size = 100")
	err = ddlutil.LoadDDLReorgVars(tk.Se)
	c.Assert(err, IsNil)
	c.Assert(variable.GetDDLReorgBatchSize(), Equals, int32(100))
	tk.MustExec("set @@global.tidb_ddl_reorg_batch_size = -1")
	tk.MustQuery("show warnings;").Check(testkit.Rows("Warning 1292 Truncated incorrect tidb_ddl_reorg_batch_size value: '-1'"))

	tk.MustExec("set @@global.tidb_ddl_reorg_batch_size = 100")
	res := tk.MustQuery("select @@global.tidb_ddl_reorg_batch_size")
	res.Check(testkit.Rows("100"))

	res = tk.MustQuery("select @@global.tidb_ddl_reorg_batch_size")
	res.Check(testkit.Rows(fmt.Sprintf("%v", 100)))
	tk.MustExec("set @@global.tidb_ddl_reorg_batch_size = 1000")
	res = tk.MustQuery("select @@global.tidb_ddl_reorg_batch_size")
	res.Check(testkit.Rows("1000"))
}

func (s *testSuite6) TestIllegalFunctionCall4GeneratedColumns(c *C) {
	tk := testkit.NewTestKit(c, s.store)
	tk.MustExec("use test")
	// Test create an exist database
	_, err := tk.Exec("CREATE database test")
	c.Assert(err, NotNil)

	_, err = tk.Exec("create table t1 (b double generated always as (rand()) virtual);")
	c.Assert(err.Error(), Equals, ddl.ErrGeneratedColumnFunctionIsNotAllowed.GenWithStackByArgs("b").Error())

	_, err = tk.Exec("create table t1 (a varchar(64), b varchar(1024) generated always as (load_file(a)) virtual);")
	c.Assert(err.Error(), Equals, ddl.ErrGeneratedColumnFunctionIsNotAllowed.GenWithStackByArgs("b").Error())

	_, err = tk.Exec("create table t1 (a datetime generated always as (curdate()) virtual);")
	c.Assert(err.Error(), Equals, ddl.ErrGeneratedColumnFunctionIsNotAllowed.GenWithStackByArgs("a").Error())

	_, err = tk.Exec("create table t1 (a datetime generated always as (current_time()) virtual);")
	c.Assert(err.Error(), Equals, ddl.ErrGeneratedColumnFunctionIsNotAllowed.GenWithStackByArgs("a").Error())

	_, err = tk.Exec("create table t1 (a datetime generated always as (current_timestamp()) virtual);")
	c.Assert(err.Error(), Equals, ddl.ErrGeneratedColumnFunctionIsNotAllowed.GenWithStackByArgs("a").Error())

	_, err = tk.Exec("create table t1 (a datetime, b varchar(10) generated always as (localtime()) virtual);")
	c.Assert(err.Error(), Equals, ddl.ErrGeneratedColumnFunctionIsNotAllowed.GenWithStackByArgs("b").Error())

	_, err = tk.Exec("create table t1 (a varchar(1024) generated always as (uuid()) virtual);")
	c.Assert(err.Error(), Equals, ddl.ErrGeneratedColumnFunctionIsNotAllowed.GenWithStackByArgs("a").Error())

	_, err = tk.Exec("create table t1 (a varchar(1024), b varchar(1024) generated always as (is_free_lock(a)) virtual);")
	c.Assert(err.Error(), Equals, ddl.ErrGeneratedColumnFunctionIsNotAllowed.GenWithStackByArgs("b").Error())

	tk.MustExec("create table t1 (a bigint not null primary key auto_increment, b bigint, c bigint as (b + 1));")

	_, err = tk.Exec("alter table t1 add column d varchar(1024) generated always as (database());")
	c.Assert(err.Error(), Equals, ddl.ErrGeneratedColumnFunctionIsNotAllowed.GenWithStackByArgs("d").Error())

	tk.MustExec("alter table t1 add column d bigint generated always as (b + 1); ")

	_, err = tk.Exec("alter table t1 modify column d bigint generated always as (connection_id());")
	c.Assert(err.Error(), Equals, ddl.ErrGeneratedColumnFunctionIsNotAllowed.GenWithStackByArgs("d").Error())

	_, err = tk.Exec("alter table t1 change column c cc bigint generated always as (connection_id());")
	c.Assert(err.Error(), Equals, ddl.ErrGeneratedColumnFunctionIsNotAllowed.GenWithStackByArgs("cc").Error())
}

func (s *testSuite6) TestGeneratedColumnRelatedDDL(c *C) {
	tk := testkit.NewTestKit(c, s.store)
	tk.MustExec("use test")
	// Test create an exist database
	_, err := tk.Exec("CREATE database test")
	c.Assert(err, NotNil)

	_, err = tk.Exec("create table t1 (a bigint not null primary key auto_increment, b bigint as (a + 1));")
	c.Assert(err.Error(), Equals, ddl.ErrGeneratedColumnRefAutoInc.GenWithStackByArgs("b").Error())

	tk.MustExec("create table t1 (a bigint not null primary key auto_increment, b bigint, c bigint as (b + 1));")

	_, err = tk.Exec("alter table t1 add column d bigint generated always as (a + 1);")
	c.Assert(err.Error(), Equals, ddl.ErrGeneratedColumnRefAutoInc.GenWithStackByArgs("d").Error())

	tk.MustExec("alter table t1 add column d bigint generated always as (b + 1);")

	_, err = tk.Exec("alter table t1 modify column d bigint generated always as (a + 1);")
	c.Assert(err.Error(), Equals, ddl.ErrGeneratedColumnRefAutoInc.GenWithStackByArgs("d").Error())

	_, err = tk.Exec("alter table t1 add column e bigint as (z + 1);")
	c.Assert(err.Error(), Equals, ddl.ErrBadField.GenWithStackByArgs("z", "generated column function").Error())

	tk.MustExec("drop table t1;")
}

func (s *testSuite6) TestSetDDLErrorCountLimit(c *C) {
	tk := testkit.NewTestKit(c, s.store)
	tk.MustExec("use test")
	err := ddlutil.LoadDDLVars(tk.Se)
	c.Assert(err, IsNil)
	c.Assert(variable.GetDDLErrorCountLimit(), Equals, int64(variable.DefTiDBDDLErrorCountLimit))

	tk.MustExec("set @@global.tidb_ddl_error_count_limit = -1")
	tk.MustQuery("show warnings;").Check(testkit.Rows("Warning 1292 Truncated incorrect tidb_ddl_error_count_limit value: '-1'"))
	err = ddlutil.LoadDDLVars(tk.Se)
	c.Assert(err, IsNil)
	c.Assert(variable.GetDDLErrorCountLimit(), Equals, int64(0))
	tk.MustExec(fmt.Sprintf("set @@global.tidb_ddl_error_count_limit = %v", uint64(math.MaxInt64)+1))
	tk.MustQuery("show warnings;").Check(testkit.Rows(fmt.Sprintf("Warning 1292 Truncated incorrect tidb_ddl_error_count_limit value: '%d'", uint64(math.MaxInt64)+1)))
	err = ddlutil.LoadDDLVars(tk.Se)
	c.Assert(err, IsNil)
	c.Assert(variable.GetDDLErrorCountLimit(), Equals, int64(math.MaxInt64))
	_, err = tk.Exec("set @@global.tidb_ddl_error_count_limit = invalid_val")
	c.Assert(terror.ErrorEqual(err, variable.ErrWrongTypeForVar), IsTrue, Commentf("err %v", err))
	tk.MustExec("set @@global.tidb_ddl_error_count_limit = 100")
	err = ddlutil.LoadDDLVars(tk.Se)
	c.Assert(err, IsNil)
	c.Assert(variable.GetDDLErrorCountLimit(), Equals, int64(100))
	res := tk.MustQuery("select @@global.tidb_ddl_error_count_limit")
	res.Check(testkit.Rows("100"))
}

// Test issue #9205, fix the precision problem for time type default values
// See https://github.com/pingcap/tidb/issues/9205 for details
func (s *testSuite6) TestIssue9205(c *C) {
	tk := testkit.NewTestKit(c, s.store)
	tk.MustExec("use test")
	tk.MustExec(`drop table if exists t;`)
	tk.MustExec(`create table t(c time DEFAULT '12:12:12.8');`)
	tk.MustQuery("show create table `t`").Check(testutil.RowsWithSep("|",
		""+
			"t CREATE TABLE `t` (\n"+
			"  `c` time DEFAULT '12:12:13'\n"+
			") ENGINE=InnoDB DEFAULT CHARSET=utf8mb4 COLLATE=utf8mb4_bin",
	))
	tk.MustExec(`alter table t add column c1 time default '12:12:12.000000';`)
	tk.MustQuery("show create table `t`").Check(testutil.RowsWithSep("|",
		""+
			"t CREATE TABLE `t` (\n"+
			"  `c` time DEFAULT '12:12:13',\n"+
			"  `c1` time DEFAULT '12:12:12'\n"+
			") ENGINE=InnoDB DEFAULT CHARSET=utf8mb4 COLLATE=utf8mb4_bin",
	))

	tk.MustExec(`alter table t alter column c1 set default '2019-02-01 12:12:10.4';`)
	tk.MustQuery("show create table `t`").Check(testutil.RowsWithSep("|",
		""+
			"t CREATE TABLE `t` (\n"+
			"  `c` time DEFAULT '12:12:13',\n"+
			"  `c1` time DEFAULT '12:12:10'\n"+
			") ENGINE=InnoDB DEFAULT CHARSET=utf8mb4 COLLATE=utf8mb4_bin",
	))

	tk.MustExec(`alter table t modify c1 time DEFAULT '770:12:12.000000';`)
	tk.MustQuery("show create table `t`").Check(testutil.RowsWithSep("|",
		""+
			"t CREATE TABLE `t` (\n"+
			"  `c` time DEFAULT '12:12:13',\n"+
			"  `c1` time DEFAULT '770:12:12'\n"+
			") ENGINE=InnoDB DEFAULT CHARSET=utf8mb4 COLLATE=utf8mb4_bin",
	))
}

func (s *testSuite6) TestCheckDefaultFsp(c *C) {
	tk := testkit.NewTestKit(c, s.store)
	tk.MustExec("use test")
	tk.MustExec(`drop table if exists t;`)

	_, err := tk.Exec("create table t (  tt timestamp default now(1));")
	c.Assert(err.Error(), Equals, "[ddl:1067]Invalid default value for 'tt'")

	_, err = tk.Exec("create table t (  tt timestamp(1) default current_timestamp);")
	c.Assert(err.Error(), Equals, "[ddl:1067]Invalid default value for 'tt'")

	_, err = tk.Exec("create table t (  tt timestamp(1) default now(2));")
	c.Assert(err.Error(), Equals, "[ddl:1067]Invalid default value for 'tt'")

	tk.MustExec("create table t (  tt timestamp(1) default now(1));")
	tk.MustExec("create table t2 (  tt timestamp default current_timestamp());")
	tk.MustExec("create table t3 (  tt timestamp default current_timestamp(0));")

	_, err = tk.Exec("alter table t add column ttt timestamp default now(2);")
	c.Assert(err.Error(), Equals, "[ddl:1067]Invalid default value for 'ttt'")

	_, err = tk.Exec("alter table t add column ttt timestamp(5) default current_timestamp;")
	c.Assert(err.Error(), Equals, "[ddl:1067]Invalid default value for 'ttt'")

	_, err = tk.Exec("alter table t add column ttt timestamp(5) default now(2);")
	c.Assert(err.Error(), Equals, "[ddl:1067]Invalid default value for 'ttt'")

	_, err = tk.Exec("alter table t modify column tt timestamp(1) default now();")
	c.Assert(err.Error(), Equals, "[ddl:1067]Invalid default value for 'tt'")

	_, err = tk.Exec("alter table t modify column tt timestamp(4) default now(5);")
	c.Assert(err.Error(), Equals, "[ddl:1067]Invalid default value for 'tt'")

	_, err = tk.Exec("alter table t change column tt tttt timestamp(4) default now(5);")
	c.Assert(err.Error(), Equals, "[ddl:1067]Invalid default value for 'tttt'")

	_, err = tk.Exec("alter table t change column tt tttt timestamp(1) default now();")
	c.Assert(err.Error(), Equals, "[ddl:1067]Invalid default value for 'tttt'")
}

func (s *testSuite6) TestTimestampMinDefaultValue(c *C) {
	tk := testkit.NewTestKit(c, s.store)
	tk.MustExec("use test")
	tk.MustExec("drop table if exists tdv;")
	tk.MustExec("create table tdv(a int);")
	tk.MustExec("ALTER TABLE tdv ADD COLUMN ts timestamp DEFAULT '1970-01-01 08:00:01';")
}

// this test will change the fail-point `mockAutoIDChange`, so we move it to the `testRecoverTable` suite
func (s *testRecoverTable) TestRenameTable(c *C) {
	c.Assert(failpoint.Enable("github.com/pingcap/tidb/meta/autoid/mockAutoIDChange", `return(true)`), IsNil)
	defer func() {
		c.Assert(failpoint.Disable("github.com/pingcap/tidb/meta/autoid/mockAutoIDChange"), IsNil)
	}()
	tk := testkit.NewTestKit(c, s.store)

	tk.MustExec("create database rename1")
	tk.MustExec("create database rename2")
	tk.MustExec("create database rename3")
	tk.MustExec("create table rename1.t (a int primary key auto_increment)")
	tk.MustExec("insert rename1.t values ()")
	tk.MustExec("rename table rename1.t to rename2.t")
	// Make sure the drop old database doesn't affect the rename3.t's operations.
	tk.MustExec("drop database rename1")
	tk.MustExec("insert rename2.t values ()")
	tk.MustExec("rename table rename2.t to rename3.t")
	tk.MustExec("insert rename3.t values ()")
	tk.MustQuery("select * from rename3.t").Check(testkit.Rows("1", "5001", "10001"))
	// Make sure the drop old database doesn't affect the rename3.t's operations.
	tk.MustExec("drop database rename2")
	tk.MustExec("insert rename3.t values ()")
	tk.MustQuery("select * from rename3.t").Check(testkit.Rows("1", "5001", "10001", "10002"))
	tk.MustExec("drop database rename3")

	tk.MustExec("create database rename1")
	tk.MustExec("create database rename2")
	tk.MustExec("create table rename1.t (a int primary key auto_increment)")
	tk.MustExec("rename table rename1.t to rename2.t1")
	tk.MustExec("insert rename2.t1 values ()")
	result := tk.MustQuery("select * from rename2.t1")
	result.Check(testkit.Rows("1"))
	// Make sure the drop old database doesn't affect the t1's operations.
	tk.MustExec("drop database rename1")
	tk.MustExec("insert rename2.t1 values ()")
	result = tk.MustQuery("select * from rename2.t1")
	result.Check(testkit.Rows("1", "2"))
	// Rename a table to another table in the same database.
	tk.MustExec("rename table rename2.t1 to rename2.t2")
	tk.MustExec("insert rename2.t2 values ()")
	result = tk.MustQuery("select * from rename2.t2")
	result.Check(testkit.Rows("1", "2", "5001"))
	tk.MustExec("drop database rename2")

	tk.MustExec("create database rename1")
	tk.MustExec("create database rename2")
	tk.MustExec("create table rename1.t (a int primary key auto_increment)")
	tk.MustExec("insert rename1.t values ()")
	tk.MustExec("rename table rename1.t to rename2.t1")
	// Make sure the value is greater than autoid.step.
	tk.MustExec("insert rename2.t1 values (100000)")
	tk.MustExec("insert rename2.t1 values ()")
	result = tk.MustQuery("select * from rename2.t1")
	result.Check(testkit.Rows("1", "100000", "100001"))
	_, err := tk.Exec("insert rename1.t values ()")
	c.Assert(err, NotNil)
	tk.MustExec("drop database rename1")
	tk.MustExec("drop database rename2")
}<|MERGE_RESOLUTION|>--- conflicted
+++ resolved
@@ -869,17 +869,10 @@
 	}
 
 	// Test explicit insert.
-<<<<<<< HEAD
-	tk.MustExec("set @@allow_auto_random_explicit_insert = true")
-	tk.MustExec("create table t (a tinyint primary key auto_random(2), b int)")
-	for i := 1; i <= 100; i++ {
-		tk.MustExec("insert into t values (?, ?)", i, i)
-=======
 	autoRandBitsUpperBound := 2<<47 - 1
 	tk.MustExec("create table t (a bigint primary key auto_random(15), b int)")
 	for i := -10; i < 10; i++ {
 		tk.MustExec(fmt.Sprintf("insert into t values(%d, %d)", i+autoRandBitsUpperBound, i))
->>>>>>> 8da89b7a
 	}
 	_, err = tk.Exec("insert into t (b) values (0)")
 	c.Assert(err, NotNil)
