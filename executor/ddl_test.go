--- conflicted
+++ resolved
@@ -308,11 +308,7 @@
 	tk.MustExec("alter table mc modify column c2 text")
 	result := tk.MustQuery("show create table mc")
 	createSQL := result.Rows()[0][1]
-<<<<<<< HEAD
-	expected := "CREATE TABLE `mc` (\n  `c1` bigint(20) DEFAULT NULL,\n  `c2` text CHARACTER SET utf8mb4 COLLATE utf8mb4_bin DEFAULT NULL\n) ENGINE=InnoDB DEFAULT CHARSET=utf8mb4 COLLATE=utf8mb4_bin"
-=======
 	expected := "CREATE TABLE `mc` (\n  `c1` bigint(20) DEFAULT NULL,\n  `c2` text DEFAULT NULL\n) ENGINE=InnoDB DEFAULT CHARSET=utf8mb4 COLLATE=utf8mb4_bin"
->>>>>>> f73c4e2d
 	c.Assert(createSQL, Equals, expected)
 	tk.MustExec("create or replace view alter_view as select c1,c2 from mc")
 	_, err = tk.Exec("alter table alter_view modify column c2 text")
