// Copyright 2016 PingCAP, Inc.
//
// Licensed under the Apache License, Version 2.0 (the "License");
// you may not use this file except in compliance with the License.
// You may obtain a copy of the License at
//
//     http://www.apache.org/licenses/LICENSE-2.0
//
// Unless required by applicable law or agreed to in writing, software
// distributed under the License is distributed on an "AS IS" BASIS,
// See the License for the specific language governing permissions and
// limitations under the License.

package executor_test

import (
	"context"
	"fmt"
	"math"
	"strconv"
	"strings"
	"time"

	. "github.com/pingcap/check"
	"github.com/pingcap/failpoint"
	"github.com/pingcap/parser/model"
	"github.com/pingcap/parser/mysql"
	"github.com/pingcap/parser/terror"
	"github.com/pingcap/tidb/ddl"
	ddltestutil "github.com/pingcap/tidb/ddl/testutil"
	ddlutil "github.com/pingcap/tidb/ddl/util"
	"github.com/pingcap/tidb/domain"
	"github.com/pingcap/tidb/infoschema"
	"github.com/pingcap/tidb/kv"
	"github.com/pingcap/tidb/meta"
	"github.com/pingcap/tidb/meta/autoid"
	plannercore "github.com/pingcap/tidb/planner/core"
	"github.com/pingcap/tidb/sessionctx"
	"github.com/pingcap/tidb/sessionctx/variable"
	"github.com/pingcap/tidb/table"
	"github.com/pingcap/tidb/types"
	"github.com/pingcap/tidb/util/chunk"
	"github.com/pingcap/tidb/util/testkit"
	"github.com/pingcap/tidb/util/testutil"
)

func (s *testSuite6) TestTruncateTable(c *C) {
	tk := testkit.NewTestKit(c, s.store)
	tk.MustExec("use test")
	tk.MustExec(`drop table if exists truncate_test;`)
	tk.MustExec(`create table truncate_test (a int)`)
	tk.MustExec(`insert truncate_test values (1),(2),(3)`)
	result := tk.MustQuery("select * from truncate_test")
	result.Check(testkit.Rows("1", "2", "3"))
	tk.MustExec("truncate table truncate_test")
	result = tk.MustQuery("select * from truncate_test")
	result.Check(nil)
}

// TestInTxnExecDDLFail tests the following case:
//  1. Execute the SQL of "begin";
//  2. A SQL that will fail to execute;
//  3. Execute DDL.
func (s *testSuite6) TestInTxnExecDDLFail(c *C) {
	tk := testkit.NewTestKit(c, s.store)
	tk.MustExec("use test")
	tk.MustExec("create table t (i int key);")
	tk.MustExec("insert into t values (1);")
	tk.MustExec("begin;")
	tk.MustExec("insert into t values (1);")
	_, err := tk.Exec("truncate table t;")
	c.Assert(err.Error(), Equals, "[kv:1062]Duplicate entry '1' for key 'PRIMARY'")
	result := tk.MustQuery("select count(*) from t")
	result.Check(testkit.Rows("1"))
}

func (s *testSuite6) TestCreateTable(c *C) {
	tk := testkit.NewTestKit(c, s.store)
	tk.MustExec("use test")
	// Test create an exist database
	_, err := tk.Exec("CREATE database test")
	c.Assert(err, NotNil)

	// Test create an exist table
	tk.MustExec("CREATE TABLE create_test (id INT NOT NULL DEFAULT 1, name varchar(255), PRIMARY KEY(id));")

	_, err = tk.Exec("CREATE TABLE create_test (id INT NOT NULL DEFAULT 1, name varchar(255), PRIMARY KEY(id));")
	c.Assert(err, NotNil)

	// Test "if not exist"
	tk.MustExec("CREATE TABLE if not exists test(id INT NOT NULL DEFAULT 1, name varchar(255), PRIMARY KEY(id));")

	// Testcase for https://github.com/pingcap/tidb/issues/312
	tk.MustExec(`create table issue312_1 (c float(24));`)
	tk.MustExec(`create table issue312_2 (c float(25));`)
	rs, err := tk.Exec(`desc issue312_1`)
	c.Assert(err, IsNil)
	ctx := context.Background()
	req := rs.NewChunk()
	it := chunk.NewIterator4Chunk(req)
	for {
		err1 := rs.Next(ctx, req)
		c.Assert(err1, IsNil)
		if req.NumRows() == 0 {
			break
		}
		for row := it.Begin(); row != it.End(); row = it.Next() {
			c.Assert(row.GetString(1), Equals, "float")
		}
	}
	rs, err = tk.Exec(`desc issue312_2`)
	c.Assert(err, IsNil)
	req = rs.NewChunk()
	it = chunk.NewIterator4Chunk(req)
	for {
		err1 := rs.Next(ctx, req)
		c.Assert(err1, IsNil)
		if req.NumRows() == 0 {
			break
		}
		for row := it.Begin(); row != it.End(); row = it.Next() {
			c.Assert(req.GetRow(0).GetString(1), Equals, "double")
		}
	}

	// test multiple collate specified in column when create.
	tk.MustExec("drop table if exists test_multiple_column_collate;")
	tk.MustExec("create table test_multiple_column_collate (a char(1) collate utf8_bin collate utf8_general_ci) charset utf8mb4 collate utf8mb4_bin")
	t, err := domain.GetDomain(tk.Se).InfoSchema().TableByName(model.NewCIStr("test"), model.NewCIStr("test_multiple_column_collate"))
	c.Assert(err, IsNil)
	c.Assert(t.Cols()[0].Charset, Equals, "utf8")
	c.Assert(t.Cols()[0].Collate, Equals, "utf8_general_ci")
	c.Assert(t.Meta().Charset, Equals, "utf8mb4")
	c.Assert(t.Meta().Collate, Equals, "utf8mb4_bin")

	tk.MustExec("drop table if exists test_multiple_column_collate;")
	tk.MustExec("create table test_multiple_column_collate (a char(1) charset utf8 collate utf8_bin collate utf8_general_ci) charset utf8mb4 collate utf8mb4_bin")
	t, err = domain.GetDomain(tk.Se).InfoSchema().TableByName(model.NewCIStr("test"), model.NewCIStr("test_multiple_column_collate"))
	c.Assert(err, IsNil)
	c.Assert(t.Cols()[0].Charset, Equals, "utf8")
	c.Assert(t.Cols()[0].Collate, Equals, "utf8_general_ci")
	c.Assert(t.Meta().Charset, Equals, "utf8mb4")
	c.Assert(t.Meta().Collate, Equals, "utf8mb4_bin")

	// test Err case for multiple collate specified in column when create.
	tk.MustExec("drop table if exists test_err_multiple_collate;")
	_, err = tk.Exec("create table test_err_multiple_collate (a char(1) charset utf8mb4 collate utf8_unicode_ci collate utf8_general_ci) charset utf8mb4 collate utf8mb4_bin")
	c.Assert(err, NotNil)
	c.Assert(err.Error(), Equals, ddl.ErrCollationCharsetMismatch.GenWithStackByArgs("utf8_unicode_ci", "utf8mb4").Error())

	tk.MustExec("drop table if exists test_err_multiple_collate;")
	_, err = tk.Exec("create table test_err_multiple_collate (a char(1) collate utf8_unicode_ci collate utf8mb4_general_ci) charset utf8mb4 collate utf8mb4_bin")
	c.Assert(err, NotNil)
	c.Assert(err.Error(), Equals, ddl.ErrCollationCharsetMismatch.GenWithStackByArgs("utf8mb4_general_ci", "utf8").Error())

	// table option is auto-increment
	tk.MustExec("drop table if exists create_auto_increment_test;")
	tk.MustExec("create table create_auto_increment_test (id int not null auto_increment, name varchar(255), primary key(id)) auto_increment = 999;")
	tk.MustExec("insert into create_auto_increment_test (name) values ('aa')")
	tk.MustExec("insert into create_auto_increment_test (name) values ('bb')")
	tk.MustExec("insert into create_auto_increment_test (name) values ('cc')")
	r := tk.MustQuery("select * from create_auto_increment_test;")
	r.Check(testkit.Rows("999 aa", "1000 bb", "1001 cc"))
	tk.MustExec("drop table create_auto_increment_test")
	tk.MustExec("create table create_auto_increment_test (id int not null auto_increment, name varchar(255), primary key(id)) auto_increment = 1999;")
	tk.MustExec("insert into create_auto_increment_test (name) values ('aa')")
	tk.MustExec("insert into create_auto_increment_test (name) values ('bb')")
	tk.MustExec("insert into create_auto_increment_test (name) values ('cc')")
	r = tk.MustQuery("select * from create_auto_increment_test;")
	r.Check(testkit.Rows("1999 aa", "2000 bb", "2001 cc"))
	tk.MustExec("drop table create_auto_increment_test")
	tk.MustExec("create table create_auto_increment_test (id int not null auto_increment, name varchar(255), key(id)) auto_increment = 1000;")
	tk.MustExec("insert into create_auto_increment_test (name) values ('aa')")
	r = tk.MustQuery("select * from create_auto_increment_test;")
	r.Check(testkit.Rows("1000 aa"))
}

func (s *testSuite6) TestCreateView(c *C) {
	tk := testkit.NewTestKit(c, s.store)
	tk.MustExec("use test")
	//create an source table
	tk.MustExec("CREATE TABLE source_table (id INT NOT NULL DEFAULT 1, name varchar(255), PRIMARY KEY(id));")
	//test create a exist view
	tk.MustExec("CREATE VIEW view_t AS select id , name from source_table")
	defer tk.MustExec("DROP VIEW IF EXISTS view_t")
	_, err := tk.Exec("CREATE VIEW view_t AS select id , name from source_table")
	c.Assert(err.Error(), Equals, "[schema:1050]Table 'test.view_t' already exists")
	//create view on nonexistent table
	_, err = tk.Exec("create view v1 (c,d) as select a,b from t1")
	c.Assert(err.Error(), Equals, "[schema:1146]Table 'test.t1' doesn't exist")
	//simple view
	tk.MustExec("create table t1 (a int ,b int)")
	tk.MustExec("insert into t1 values (1,2), (1,3), (2,4), (2,5), (3,10)")
	//view with colList and SelectFieldExpr
	tk.MustExec("create view v1 (c) as select b+1 from t1")
	//view with SelectFieldExpr
	tk.MustExec("create view v2 as select b+1 from t1")
	//view with SelectFieldExpr and AsName
	tk.MustExec("create view v3 as select b+1 as c from t1")
	//view with colList , SelectField and AsName
	tk.MustExec("create view v4 (c) as select b+1 as d from t1")
	//view with select wild card
	tk.MustExec("create view v5 as select * from t1")
	tk.MustExec("create view v6 (c,d) as select * from t1")
	_, err = tk.Exec("create view v7 (c,d,e) as select * from t1")
	c.Assert(err.Error(), Equals, ddl.ErrViewWrongList.Error())
	//drop multiple views in a statement
	tk.MustExec("drop view v1,v2,v3,v4,v5,v6")
	//view with variable
	tk.MustExec("create view v1 (c,d) as select a,b+@@global.max_user_connections from t1")
	_, err = tk.Exec("create view v1 (c,d) as select a,b from t1 where a = @@global.max_user_connections")
	c.Assert(err.Error(), Equals, "[schema:1050]Table 'test.v1' already exists")
	tk.MustExec("drop view v1")
	//view with different col counts
	_, err = tk.Exec("create view v1 (c,d,e) as select a,b from t1 ")
	c.Assert(err.Error(), Equals, ddl.ErrViewWrongList.Error())
	_, err = tk.Exec("create view v1 (c) as select a,b from t1 ")
	c.Assert(err.Error(), Equals, ddl.ErrViewWrongList.Error())
	//view with or_replace flag
	tk.MustExec("drop view if exists v1")
	tk.MustExec("create view v1 (c,d) as select a,b from t1")
	tk.MustExec("create or replace view v1 (c,d) as select a,b from t1 ")
	tk.MustExec("create table if not exists t1 (a int ,b int)")
	_, err = tk.Exec("create or replace view t1 as select * from t1")
	c.Assert(err.Error(), Equals, ddl.ErrWrongObject.GenWithStackByArgs("test", "t1", "VIEW").Error())
	// create view using prepare
	tk.MustExec(`prepare stmt from "create view v10 (x) as select 1";`)
	tk.MustExec("execute stmt")

	// create view on union
	tk.MustExec("drop table if exists t1, t2")
	tk.MustExec("drop view if exists v")
	_, err = tk.Exec("create view v as select * from t1 union select * from t2")
	c.Assert(terror.ErrorEqual(err, infoschema.ErrTableNotExists), IsTrue)
	tk.MustExec("create table t1(a int, b int)")
	tk.MustExec("create table t2(a int, b int)")
	tk.MustExec("insert into t1 values(1,2), (1,1), (1,2)")
	tk.MustExec("insert into t2 values(1,1),(1,3)")
	tk.MustExec("create definer='root'@'localhost' view v as select * from t1 union select * from t2")
	tk.MustQuery("select * from v").Sort().Check(testkit.Rows("1 1", "1 2", "1 3"))
	tk.MustExec("alter table t1 drop column a")
	_, err = tk.Exec("select * from v")
	c.Assert(terror.ErrorEqual(err, plannercore.ErrViewInvalid), IsTrue)
	tk.MustExec("alter table t1 add column a int")
	tk.MustQuery("select * from v").Sort().Check(testkit.Rows("1 1", "1 3", "<nil> 1", "<nil> 2"))
	tk.MustExec("alter table t1 drop column a")
	tk.MustExec("alter table t2 drop column b")
	_, err = tk.Exec("select * from v")
	c.Assert(terror.ErrorEqual(err, plannercore.ErrViewInvalid), IsTrue)
	tk.MustExec("drop view v")

	tk.MustExec("create view v as (select * from t1)")
	tk.MustExec("drop view v")
	tk.MustExec("create view v as (select * from t1 union select * from t2)")
	tk.MustExec("drop view v")
}

func (s *testSuite6) TestCreateDropDatabase(c *C) {
	tk := testkit.NewTestKit(c, s.store)
	tk.MustExec("create database if not exists drop_test;")
	tk.MustExec("drop database if exists drop_test;")
	tk.MustExec("create database drop_test;")
	tk.MustExec("use drop_test;")
	tk.MustExec("drop database drop_test;")
	_, err := tk.Exec("drop table t;")
	c.Assert(err.Error(), Equals, plannercore.ErrNoDB.Error())
	err = tk.ExecToErr("select * from t;")
	c.Assert(err.Error(), Equals, plannercore.ErrNoDB.Error())

	_, err = tk.Exec("drop database mysql")
	c.Assert(err, NotNil)
}

func (s *testSuite6) TestCreateDropTable(c *C) {
	tk := testkit.NewTestKit(c, s.store)
	tk.MustExec("use test")
	tk.MustExec("create table if not exists drop_test (a int)")
	tk.MustExec("drop table if exists drop_test")
	tk.MustExec("create table drop_test (a int)")
	tk.MustExec("drop table drop_test")

	_, err := tk.Exec("drop table mysql.gc_delete_range")
	c.Assert(err, NotNil)
}

func (s *testSuite6) TestCreateDropView(c *C) {
	tk := testkit.NewTestKit(c, s.store)
	tk.MustExec("use test")
	tk.MustExec("create or replace view drop_test as select 1,2")

	_, err := tk.Exec("drop table drop_test")
	c.Assert(err.Error(), Equals, "[schema:1051]Unknown table 'test.drop_test'")

	_, err = tk.Exec("drop view if exists drop_test")
	c.Assert(err, IsNil)

	_, err = tk.Exec("drop view mysql.gc_delete_range")
	c.Assert(err.Error(), Equals, "Drop tidb system table 'mysql.gc_delete_range' is forbidden")

	_, err = tk.Exec("drop view drop_test")
	c.Assert(err.Error(), Equals, "[schema:1051]Unknown table 'test.drop_test'")

	tk.MustExec("create table t_v(a int)")
	_, err = tk.Exec("drop view t_v")
	c.Assert(err.Error(), Equals, "[ddl:1347]'test.t_v' is not VIEW")
}

func (s *testSuite6) TestCreateDropIndex(c *C) {
	tk := testkit.NewTestKit(c, s.store)
	tk.MustExec("use test")
	tk.MustExec("create table if not exists drop_test (a int)")
	tk.MustExec("create index idx_a on drop_test (a)")
	tk.MustExec("drop index idx_a on drop_test")
	tk.MustExec("drop table drop_test")
}

func (s *testSuite6) TestAlterTableAddColumn(c *C) {
	tk := testkit.NewTestKit(c, s.store)
	tk.MustExec("use test")
	tk.MustExec("create table if not exists alter_test (c1 int)")
	tk.MustExec("insert into alter_test values(1)")
	tk.MustExec("alter table alter_test add column c2 timestamp default current_timestamp")
	time.Sleep(1 * time.Millisecond)
	now := time.Now().Add(-time.Duration(1 * time.Millisecond)).Format(types.TimeFormat)
	r, err := tk.Exec("select c2 from alter_test")
	c.Assert(err, IsNil)
	req := r.NewChunk()
	err = r.Next(context.Background(), req)
	c.Assert(err, IsNil)
	row := req.GetRow(0)
	c.Assert(row.Len(), Equals, 1)
	c.Assert(now, GreaterEqual, row.GetTime(0).String())
	r.Close()
	tk.MustExec("alter table alter_test add column c3 varchar(50) default 'CURRENT_TIMESTAMP'")
	tk.MustQuery("select c3 from alter_test").Check(testkit.Rows("CURRENT_TIMESTAMP"))
	tk.MustExec("create or replace view alter_view as select c1,c2 from alter_test")
	_, err = tk.Exec("alter table alter_view add column c4 varchar(50)")
	c.Assert(err.Error(), Equals, ddl.ErrWrongObject.GenWithStackByArgs("test", "alter_view", "BASE TABLE").Error())
	tk.MustExec("drop view alter_view")
}

func (s *testSuite6) TestAddNotNullColumnNoDefault(c *C) {
	tk := testkit.NewTestKit(c, s.store)
	tk.MustExec("use test")
	tk.MustExec("create table nn (c1 int)")
	tk.MustExec("insert nn values (1), (2)")
	tk.MustExec("alter table nn add column c2 int not null")

	tbl, err := domain.GetDomain(tk.Se).InfoSchema().TableByName(model.NewCIStr("test"), model.NewCIStr("nn"))
	c.Assert(err, IsNil)
	col2 := tbl.Meta().Columns[1]
	c.Assert(col2.DefaultValue, IsNil)
	c.Assert(col2.OriginDefaultValue, Equals, "0")

	tk.MustQuery("select * from nn").Check(testkit.Rows("1 0", "2 0"))
	_, err = tk.Exec("insert nn (c1) values (3)")
	c.Check(err, NotNil)
	tk.MustExec("set sql_mode=''")
	tk.MustExec("insert nn (c1) values (3)")
	tk.MustQuery("select * from nn").Check(testkit.Rows("1 0", "2 0", "3 0"))
}

func (s *testSuite6) TestAlterTableModifyColumn(c *C) {
	tk := testkit.NewTestKit(c, s.store)
	tk.MustExec("use test")
	tk.MustExec("drop table if exists mc")
	tk.MustExec("create table mc(c1 int, c2 varchar(10), c3 bit)")
	_, err := tk.Exec("alter table mc modify column c1 short")
	c.Assert(err, NotNil)
	tk.MustExec("alter table mc modify column c1 bigint")

	_, err = tk.Exec("alter table mc modify column c2 blob")
	c.Assert(err, NotNil)

	_, err = tk.Exec("alter table mc modify column c2 varchar(8)")
	c.Assert(err, NotNil)
	tk.MustExec("alter table mc modify column c2 varchar(11)")
	tk.MustExec("alter table mc modify column c2 text(13)")
	tk.MustExec("alter table mc modify column c2 text")
	tk.MustExec("alter table mc modify column c3 bit")
	result := tk.MustQuery("show create table mc")
	createSQL := result.Rows()[0][1]
	expected := "CREATE TABLE `mc` (\n  `c1` bigint(20) DEFAULT NULL,\n  `c2` text DEFAULT NULL,\n  `c3` bit(1) DEFAULT NULL\n) ENGINE=InnoDB DEFAULT CHARSET=utf8mb4 COLLATE=utf8mb4_bin"
	c.Assert(createSQL, Equals, expected)
	tk.MustExec("create or replace view alter_view as select c1,c2 from mc")
	_, err = tk.Exec("alter table alter_view modify column c2 text")
	c.Assert(err.Error(), Equals, ddl.ErrWrongObject.GenWithStackByArgs("test", "alter_view", "BASE TABLE").Error())
	tk.MustExec("drop view alter_view")

	// test multiple collate modification in column.
	tk.MustExec("drop table if exists modify_column_multiple_collate")
	tk.MustExec("create table modify_column_multiple_collate (a char(1) collate utf8_bin collate utf8_general_ci) charset utf8mb4 collate utf8mb4_bin")
	_, err = tk.Exec("alter table modify_column_multiple_collate modify column a char(1) collate utf8mb4_bin;")
	c.Assert(err, IsNil)
	t, err := domain.GetDomain(tk.Se).InfoSchema().TableByName(model.NewCIStr("test"), model.NewCIStr("modify_column_multiple_collate"))
	c.Assert(err, IsNil)
	c.Assert(t.Cols()[0].Charset, Equals, "utf8mb4")
	c.Assert(t.Cols()[0].Collate, Equals, "utf8mb4_bin")
	c.Assert(t.Meta().Charset, Equals, "utf8mb4")
	c.Assert(t.Meta().Collate, Equals, "utf8mb4_bin")

	tk.MustExec("drop table if exists modify_column_multiple_collate;")
	tk.MustExec("create table modify_column_multiple_collate (a char(1) collate utf8_bin collate utf8_general_ci) charset utf8mb4 collate utf8mb4_bin")
	_, err = tk.Exec("alter table modify_column_multiple_collate modify column a char(1) charset utf8mb4 collate utf8mb4_bin;")
	c.Assert(err, IsNil)
	t, err = domain.GetDomain(tk.Se).InfoSchema().TableByName(model.NewCIStr("test"), model.NewCIStr("modify_column_multiple_collate"))
	c.Assert(err, IsNil)
	c.Assert(t.Cols()[0].Charset, Equals, "utf8mb4")
	c.Assert(t.Cols()[0].Collate, Equals, "utf8mb4_bin")
	c.Assert(t.Meta().Charset, Equals, "utf8mb4")
	c.Assert(t.Meta().Collate, Equals, "utf8mb4_bin")

	// test Err case for multiple collate modification in column.
	tk.MustExec("drop table if exists err_modify_multiple_collate;")
	tk.MustExec("create table err_modify_multiple_collate (a char(1) collate utf8_bin collate utf8_general_ci) charset utf8mb4 collate utf8mb4_bin")
	_, err = tk.Exec("alter table err_modify_multiple_collate modify column a char(1) charset utf8mb4 collate utf8_bin;")
	c.Assert(err, NotNil)
	c.Assert(err.Error(), Equals, ddl.ErrCollationCharsetMismatch.GenWithStackByArgs("utf8_bin", "utf8mb4").Error())

	tk.MustExec("drop table if exists err_modify_multiple_collate;")
	tk.MustExec("create table err_modify_multiple_collate (a char(1) collate utf8_bin collate utf8_general_ci) charset utf8mb4 collate utf8mb4_bin")
	_, err = tk.Exec("alter table err_modify_multiple_collate modify column a char(1) collate utf8_bin collate utf8mb4_bin;")
	c.Assert(err, NotNil)
	c.Assert(err.Error(), Equals, ddl.ErrCollationCharsetMismatch.GenWithStackByArgs("utf8mb4_bin", "utf8").Error())

}

func (s *testSuite6) TestDefaultDBAfterDropCurDB(c *C) {
	tk := testkit.NewTestKit(c, s.store)

	testSQL := `create database if not exists test_db CHARACTER SET latin1 COLLATE latin1_swedish_ci;`
	tk.MustExec(testSQL)

	testSQL = `use test_db;`
	tk.MustExec(testSQL)
	tk.MustQuery(`select database();`).Check(testkit.Rows("test_db"))
	tk.MustQuery(`select @@character_set_database;`).Check(testkit.Rows("latin1"))
	tk.MustQuery(`select @@collation_database;`).Check(testkit.Rows("latin1_swedish_ci"))

	testSQL = `drop database test_db;`
	tk.MustExec(testSQL)
	tk.MustQuery(`select database();`).Check(testkit.Rows("<nil>"))
	tk.MustQuery(`select @@character_set_database;`).Check(testkit.Rows("utf8"))
	tk.MustQuery(`select @@collation_database;`).Check(testkit.Rows("utf8_unicode_ci"))
}

func (s *testSuite6) TestColumnCharsetAndCollate(c *C) {
	tk := testkit.NewTestKit(c, s.store)
	dbName := "col_charset_collate"
	tk.MustExec("create database " + dbName)
	tk.MustExec("use " + dbName)
	tests := []struct {
		colType     string
		charset     string
		collates    string
		exptCharset string
		exptCollate string
		errMsg      string
	}{
		{
			colType:     "varchar(10)",
			charset:     "charset utf8",
			collates:    "collate utf8_bin",
			exptCharset: "utf8",
			exptCollate: "utf8_bin",
			errMsg:      "",
		},
		{
			colType:     "varchar(10)",
			charset:     "charset utf8mb4",
			collates:    "",
			exptCharset: "utf8mb4",
			exptCollate: "utf8mb4_bin",
			errMsg:      "",
		},
		{
			colType:     "varchar(10)",
			charset:     "charset utf16",
			collates:    "",
			exptCharset: "",
			exptCollate: "",
			errMsg:      "Unknown charset utf16",
		},
		{
			colType:     "varchar(10)",
			charset:     "charset latin1",
			collates:    "",
			exptCharset: "latin1",
			exptCollate: "latin1_bin",
			errMsg:      "",
		},
		{
			colType:     "varchar(10)",
			charset:     "charset binary",
			collates:    "",
			exptCharset: "binary",
			exptCollate: "binary",
			errMsg:      "",
		},
		{
			colType:     "varchar(10)",
			charset:     "charset ascii",
			collates:    "",
			exptCharset: "ascii",
			exptCollate: "ascii_bin",
			errMsg:      "",
		},
	}
	sctx := tk.Se.(sessionctx.Context)
	dm := domain.GetDomain(sctx)
	for i, tt := range tests {
		tblName := fmt.Sprintf("t%d", i)
		sql := fmt.Sprintf("create table %s (a %s %s %s)", tblName, tt.colType, tt.charset, tt.collates)
		if tt.errMsg == "" {
			tk.MustExec(sql)
			is := dm.InfoSchema()
			c.Assert(is, NotNil)

			tb, err := is.TableByName(model.NewCIStr(dbName), model.NewCIStr(tblName))
			c.Assert(err, IsNil)
			c.Assert(tb.Meta().Columns[0].Charset, Equals, tt.exptCharset, Commentf(sql))
			c.Assert(tb.Meta().Columns[0].Collate, Equals, tt.exptCollate, Commentf(sql))
		} else {
			_, err := tk.Exec(sql)
			c.Assert(err, NotNil, Commentf(sql))
		}
	}
	tk.MustExec("drop database " + dbName)
}

func (s *testSuite6) TestTooLargeIdentifierLength(c *C) {
	tk := testkit.NewTestKit(c, s.store)

	// for database.
	dbName1, dbName2 := strings.Repeat("a", mysql.MaxDatabaseNameLength), strings.Repeat("a", mysql.MaxDatabaseNameLength+1)
	tk.MustExec(fmt.Sprintf("create database %s", dbName1))
	tk.MustExec(fmt.Sprintf("drop database %s", dbName1))
	_, err := tk.Exec(fmt.Sprintf("create database %s", dbName2))
	c.Assert(err.Error(), Equals, fmt.Sprintf("[ddl:1059]Identifier name '%s' is too long", dbName2))

	// for table.
	tk.MustExec("use test")
	tableName1, tableName2 := strings.Repeat("b", mysql.MaxTableNameLength), strings.Repeat("b", mysql.MaxTableNameLength+1)
	tk.MustExec(fmt.Sprintf("create table %s(c int)", tableName1))
	tk.MustExec(fmt.Sprintf("drop table %s", tableName1))
	_, err = tk.Exec(fmt.Sprintf("create table %s(c int)", tableName2))
	c.Assert(err.Error(), Equals, fmt.Sprintf("[ddl:1059]Identifier name '%s' is too long", tableName2))

	// for column.
	tk.MustExec("drop table if exists t;")
	columnName1, columnName2 := strings.Repeat("c", mysql.MaxColumnNameLength), strings.Repeat("c", mysql.MaxColumnNameLength+1)
	tk.MustExec(fmt.Sprintf("create table t(%s int)", columnName1))
	tk.MustExec("drop table t")
	_, err = tk.Exec(fmt.Sprintf("create table t(%s int)", columnName2))
	c.Assert(err.Error(), Equals, fmt.Sprintf("[ddl:1059]Identifier name '%s' is too long", columnName2))

	// for index.
	tk.MustExec("create table t(c int);")
	indexName1, indexName2 := strings.Repeat("d", mysql.MaxIndexIdentifierLen), strings.Repeat("d", mysql.MaxIndexIdentifierLen+1)
	tk.MustExec(fmt.Sprintf("create index %s on t(c)", indexName1))
	tk.MustExec(fmt.Sprintf("drop index %s on t", indexName1))
	_, err = tk.Exec(fmt.Sprintf("create index %s on t(c)", indexName2))
	c.Assert(err.Error(), Equals, fmt.Sprintf("[ddl:1059]Identifier name '%s' is too long", indexName2))

	// for create table with index.
	tk.MustExec("drop table t;")
	_, err = tk.Exec(fmt.Sprintf("create table t(c int, index %s(c));", indexName2))
	c.Assert(err.Error(), Equals, fmt.Sprintf("[ddl:1059]Identifier name '%s' is too long", indexName2))
}

func (s *testSuite8) TestShardRowIDBits(c *C) {
	tk := testkit.NewTestKit(c, s.store)

	tk.MustExec("use test")
	tk.MustExec("create table t (a int) shard_row_id_bits = 15")
	for i := 0; i < 100; i++ {
		tk.MustExec("insert into t values (?)", i)
	}

	dom := domain.GetDomain(tk.Se)
	tbl, err := dom.InfoSchema().TableByName(model.NewCIStr("test"), model.NewCIStr("t"))
	c.Assert(err, IsNil)

	assertCountAndShard := func(t table.Table, expectCount int) {
		var hasShardedID bool
		var count int
		c.Assert(tk.Se.NewTxn(context.Background()), IsNil)
		err = t.IterRecords(tk.Se, t.FirstKey(), nil, func(h int64, rec []types.Datum, cols []*table.Column) (more bool, err error) {
			c.Assert(h, GreaterEqual, int64(0))
			first8bits := h >> 56
			if first8bits > 0 {
				hasShardedID = true
			}
			count++
			return true, nil
		})
		c.Assert(err, IsNil)
		c.Assert(count, Equals, expectCount)
		c.Assert(hasShardedID, IsTrue)
	}

	assertCountAndShard(tbl, 100)

	// After PR 10759, shard_row_id_bits is supported with tables with auto_increment column.
	tk.MustExec("create table auto (id int not null auto_increment unique) shard_row_id_bits = 4")
	tk.MustExec("alter table auto shard_row_id_bits = 5")
	tk.MustExec("drop table auto")
	tk.MustExec("create table auto (id int not null auto_increment unique) shard_row_id_bits = 0")
	tk.MustExec("alter table auto shard_row_id_bits = 5")
	tk.MustExec("drop table auto")
	tk.MustExec("create table auto (id int not null auto_increment unique)")
	tk.MustExec("alter table auto shard_row_id_bits = 5")
	tk.MustExec("drop table auto")
	tk.MustExec("create table auto (id int not null auto_increment unique) shard_row_id_bits = 4")
	tk.MustExec("alter table auto shard_row_id_bits = 0")
	tk.MustExec("drop table auto")

	// After PR 10759, shard_row_id_bits is not supported with pk_is_handle tables.
	err = tk.ExecToErr("create table auto (id int not null auto_increment primary key, b int) shard_row_id_bits = 4")
	c.Assert(err.Error(), Equals, "[ddl:8200]Unsupported shard_row_id_bits for table with primary key as row id")
	tk.MustExec("create table auto (id int not null auto_increment primary key, b int) shard_row_id_bits = 0")
	err = tk.ExecToErr("alter table auto shard_row_id_bits = 5")
	c.Assert(err.Error(), Equals, "[ddl:8200]Unsupported shard_row_id_bits for table with primary key as row id")
	tk.MustExec("alter table auto shard_row_id_bits = 0")

	// Hack an existing table with shard_row_id_bits and primary key as handle
	db, ok := dom.InfoSchema().SchemaByName(model.NewCIStr("test"))
	c.Assert(ok, IsTrue)
	tbl, err = dom.InfoSchema().TableByName(model.NewCIStr("test"), model.NewCIStr("auto"))
	tblInfo := tbl.Meta()
	tblInfo.ShardRowIDBits = 5
	tblInfo.MaxShardRowIDBits = 5

	kv.RunInNewTxn(s.store, false, func(txn kv.Transaction) error {
		m := meta.NewMeta(txn)
		_, err = m.GenSchemaVersion()
		c.Assert(err, IsNil)
		c.Assert(m.UpdateTable(db.ID, tblInfo), IsNil)
		return nil
	})
	err = dom.Reload()
	c.Assert(err, IsNil)

	tk.MustExec("insert auto(b) values (1), (3), (5)")
	tk.MustQuery("select id from auto order by id").Check(testkit.Rows("1", "2", "3"))

	tk.MustExec("alter table auto shard_row_id_bits = 0")
	tk.MustExec("drop table auto")

	// Test shard_row_id_bits with auto_increment column
	tk.MustExec("create table auto (a int, b int auto_increment unique) shard_row_id_bits = 15")
	for i := 0; i < 100; i++ {
		tk.MustExec("insert into auto(a) values (?)", i)
	}
	tbl, err = dom.InfoSchema().TableByName(model.NewCIStr("test"), model.NewCIStr("auto"))
	assertCountAndShard(tbl, 100)
	prevB, err := strconv.Atoi(tk.MustQuery("select b from auto where a=0").Rows()[0][0].(string))
	c.Assert(err, IsNil)
	for i := 1; i < 100; i++ {
		b, err := strconv.Atoi(tk.MustQuery(fmt.Sprintf("select b from auto where a=%d", i)).Rows()[0][0].(string))
		c.Assert(err, IsNil)
		c.Assert(b, Greater, prevB)
		prevB = b
	}

	// Test overflow
	tk.MustExec("drop table if exists t1")
	tk.MustExec("create table t1 (a int) shard_row_id_bits = 15")
	defer tk.MustExec("drop table if exists t1")

	tbl, err = dom.InfoSchema().TableByName(model.NewCIStr("test"), model.NewCIStr("t1"))
	c.Assert(err, IsNil)
	maxID := 1<<(64-15-1) - 1
	err = tbl.RebaseAutoID(tk.Se, int64(maxID)-1, false)
	c.Assert(err, IsNil)
	tk.MustExec("insert into t1 values(1)")

	// continue inserting will fail.
	_, err = tk.Exec("insert into t1 values(2)")
	c.Assert(autoid.ErrAutoincReadFailed.Equal(err), IsTrue, Commentf("err:%v", err))
	_, err = tk.Exec("insert into t1 values(3)")
	c.Assert(autoid.ErrAutoincReadFailed.Equal(err), IsTrue, Commentf("err:%v", err))
}

type testAutoRandomSuite struct {
	*baseTestSuite
}

func (s *testAutoRandomSuite) TestAutoRandomBitsData(c *C) {
	tk := testkit.NewTestKit(c, s.store)

	tk.MustExec("create database if not exists test_auto_random_bits")
	defer tk.MustExec("drop database if exists test_auto_random_bits")
	tk.MustExec("use test_auto_random_bits")
	tk.MustExec("drop table if exists t")

	testutil.ConfigTestUtils.SetupAutoRandomTestConfig()
	defer testutil.ConfigTestUtils.RestoreAutoRandomTestConfig()

	tk.MustExec("create table t (a bigint primary key auto_random(15), b int)")
	for i := 0; i < 100; i++ {
		tk.MustExec("insert into t(b) values (?)", i)
	}
	allHandles, err := ddltestutil.ExtractAllTableHandles(tk.Se, "test_auto_random_bits", "t")
	c.Assert(err, IsNil)
	tk.MustExec("drop table t")

	// Test auto random id number.
	c.Assert(len(allHandles), Equals, 100)
	// Test the handles are not all zero.
	allZero := true
	for _, h := range allHandles {
		allZero = allZero && (h>>(64-16)) == 0
	}
<<<<<<< HEAD
	// Test auto random id is monotonic increasing and continuous.
	orderedHandles := testutil.ConfigTestUtils.MaskSortHandles(allHandles, 15, mysql.TypeLonglong)
=======
	c.Assert(allZero, IsFalse)
	// Test non-shard-bits part of auto random id is monotonic increasing and continuous.
	orderedHandles := make([]int64, len(allHandles))
	for i, h := range allHandles {
		orderedHandles[i] = h << 16 >> 16
	}
	sort.Slice(orderedHandles, func(i, j int) bool { return orderedHandles[i] < orderedHandles[j] })
>>>>>>> 249ff99f
	size := int64(len(allHandles))
	for i := int64(1); i <= size; i++ {
		c.Assert(i, Equals, orderedHandles[i-1])
	}

	// Test explicit insert.
	tk.MustExec("create table t (a tinyint primary key auto_random(2), b int)")
	for i := 0; i < 100; i++ {
		tk.MustExec("insert into t values (?, ?)", i, i)
	}
	_, err = tk.Exec("insert into t (b) values (0)")
	c.Assert(err, NotNil)
	c.Assert(err.Error(), Equals, autoid.ErrAutoRandReadFailed.GenWithStackByArgs().Error())
	tk.MustExec("drop table t")

	// Test overflow.
	tk.MustExec("create table t (a tinyint primary key auto_random(2), b int)")
	fieldLength := uint64(mysql.DefaultLengthOfMysqlTypes[mysql.TypeTiny] * 8)
	signBit := uint64(1)
	for i := 0; i < (1<<(fieldLength-2-signBit))-1; i++ {
		tk.MustExec(fmt.Sprintf("insert into t (b) values (%d)", i))
	}
	_, err = tk.Exec("insert into t (b) values (0)")
	c.Assert(err, NotNil)
	c.Assert(err.Error(), Equals, autoid.ErrAutoRandReadFailed.GenWithStackByArgs().Error())
	tk.MustExec("drop table t")

	// Test rebase.
	tk.MustExec("create table t (a tinyint primary key auto_random(2), b int)")
	tk.MustExec("insert into t values (31, 2)")
	_, err = tk.Exec("insert into t (b) values (0)")
	c.Assert(err, NotNil)
	c.Assert(err.Error(), Equals, autoid.ErrAutoRandReadFailed.GenWithStackByArgs().Error())
	tk.MustExec("drop table t")

	tk.MustExec("create table t (a tinyint primary key auto_random(2), b int)")
	tk.MustExec("insert into t values (0, 2)")
	tk.MustExec("update t set a = 31 where a = 0")
	_, err = tk.Exec("insert into t (b) values (0)")
	c.Assert(err, NotNil)
	c.Assert(err.Error(), Equals, autoid.ErrAutoRandReadFailed.GenWithStackByArgs().Error())
	tk.MustExec("drop table t")
}

func (s *testSuite6) TestMaxHandleAddIndex(c *C) {
	tk := testkit.NewTestKit(c, s.store)

	tk.MustExec("use test")
	tk.MustExec("create table t(a bigint PRIMARY KEY, b int)")
	tk.MustExec(fmt.Sprintf("insert into t values(%v, 1)", math.MaxInt64))
	tk.MustExec(fmt.Sprintf("insert into t values(%v, 1)", math.MinInt64))
	tk.MustExec("alter table t add index idx_b(b)")
	tk.MustExec("admin check table t")

	tk.MustExec("create table t1(a bigint UNSIGNED PRIMARY KEY, b int)")
	tk.MustExec(fmt.Sprintf("insert into t1 values(%v, 1)", uint64(math.MaxUint64)))
	tk.MustExec(fmt.Sprintf("insert into t1 values(%v, 1)", 0))
	tk.MustExec("alter table t1 add index idx_b(b)")
	tk.MustExec("admin check table t1")
}

func (s *testSuite6) TestSetDDLReorgWorkerCnt(c *C) {
	tk := testkit.NewTestKit(c, s.store)
	tk.MustExec("use test")
	err := ddlutil.LoadDDLReorgVars(tk.Se)
	c.Assert(err, IsNil)
	c.Assert(variable.GetDDLReorgWorkerCounter(), Equals, int32(variable.DefTiDBDDLReorgWorkerCount))
	tk.MustExec("set @@global.tidb_ddl_reorg_worker_cnt = 1")
	err = ddlutil.LoadDDLReorgVars(tk.Se)
	c.Assert(err, IsNil)
	c.Assert(variable.GetDDLReorgWorkerCounter(), Equals, int32(1))
	tk.MustExec("set @@global.tidb_ddl_reorg_worker_cnt = 100")
	err = ddlutil.LoadDDLReorgVars(tk.Se)
	c.Assert(err, IsNil)
	c.Assert(variable.GetDDLReorgWorkerCounter(), Equals, int32(100))
	_, err = tk.Exec("set @@global.tidb_ddl_reorg_worker_cnt = invalid_val")
	c.Assert(terror.ErrorEqual(err, variable.ErrWrongTypeForVar), IsTrue, Commentf("err %v", err))
	tk.MustExec("set @@global.tidb_ddl_reorg_worker_cnt = 100")
	err = ddlutil.LoadDDLReorgVars(tk.Se)
	c.Assert(err, IsNil)
	c.Assert(variable.GetDDLReorgWorkerCounter(), Equals, int32(100))
	_, err = tk.Exec("set @@global.tidb_ddl_reorg_worker_cnt = -1")
	c.Assert(terror.ErrorEqual(err, variable.ErrWrongValueForVar), IsTrue, Commentf("err %v", err))

	tk.MustExec("set @@global.tidb_ddl_reorg_worker_cnt = 100")
	res := tk.MustQuery("select @@global.tidb_ddl_reorg_worker_cnt")
	res.Check(testkit.Rows("100"))

	res = tk.MustQuery("select @@global.tidb_ddl_reorg_worker_cnt")
	res.Check(testkit.Rows("100"))
	tk.MustExec("set @@global.tidb_ddl_reorg_worker_cnt = 100")
	res = tk.MustQuery("select @@global.tidb_ddl_reorg_worker_cnt")
	res.Check(testkit.Rows("100"))
}

func (s *testSuite6) TestSetDDLReorgBatchSize(c *C) {
	tk := testkit.NewTestKit(c, s.store)
	tk.MustExec("use test")
	err := ddlutil.LoadDDLReorgVars(tk.Se)
	c.Assert(err, IsNil)
	c.Assert(variable.GetDDLReorgBatchSize(), Equals, int32(variable.DefTiDBDDLReorgBatchSize))

	tk.MustExec("set @@global.tidb_ddl_reorg_batch_size = 1")
	tk.MustQuery("show warnings;").Check(testkit.Rows("Warning 1292 Truncated incorrect tidb_ddl_reorg_batch_size value: '1'"))
	err = ddlutil.LoadDDLReorgVars(tk.Se)
	c.Assert(err, IsNil)
	c.Assert(variable.GetDDLReorgBatchSize(), Equals, int32(variable.MinDDLReorgBatchSize))
	tk.MustExec(fmt.Sprintf("set @@global.tidb_ddl_reorg_batch_size = %v", variable.MaxDDLReorgBatchSize+1))
	tk.MustQuery("show warnings;").Check(testkit.Rows(fmt.Sprintf("Warning 1292 Truncated incorrect tidb_ddl_reorg_batch_size value: '%d'", variable.MaxDDLReorgBatchSize+1)))
	err = ddlutil.LoadDDLReorgVars(tk.Se)
	c.Assert(err, IsNil)
	c.Assert(variable.GetDDLReorgBatchSize(), Equals, int32(variable.MaxDDLReorgBatchSize))
	_, err = tk.Exec("set @@global.tidb_ddl_reorg_batch_size = invalid_val")
	c.Assert(terror.ErrorEqual(err, variable.ErrWrongTypeForVar), IsTrue, Commentf("err %v", err))
	tk.MustExec("set @@global.tidb_ddl_reorg_batch_size = 100")
	err = ddlutil.LoadDDLReorgVars(tk.Se)
	c.Assert(err, IsNil)
	c.Assert(variable.GetDDLReorgBatchSize(), Equals, int32(100))
	tk.MustExec("set @@global.tidb_ddl_reorg_batch_size = -1")
	tk.MustQuery("show warnings;").Check(testkit.Rows("Warning 1292 Truncated incorrect tidb_ddl_reorg_batch_size value: '-1'"))

	tk.MustExec("set @@global.tidb_ddl_reorg_batch_size = 100")
	res := tk.MustQuery("select @@global.tidb_ddl_reorg_batch_size")
	res.Check(testkit.Rows("100"))

	res = tk.MustQuery("select @@global.tidb_ddl_reorg_batch_size")
	res.Check(testkit.Rows(fmt.Sprintf("%v", 100)))
	tk.MustExec("set @@global.tidb_ddl_reorg_batch_size = 1000")
	res = tk.MustQuery("select @@global.tidb_ddl_reorg_batch_size")
	res.Check(testkit.Rows("1000"))
}

func (s *testSuite6) TestIllegalFunctionCall4GeneratedColumns(c *C) {
	tk := testkit.NewTestKit(c, s.store)
	tk.MustExec("use test")
	// Test create an exist database
	_, err := tk.Exec("CREATE database test")
	c.Assert(err, NotNil)

	_, err = tk.Exec("create table t1 (b double generated always as (rand()) virtual);")
	c.Assert(err.Error(), Equals, ddl.ErrGeneratedColumnFunctionIsNotAllowed.GenWithStackByArgs("b").Error())

	_, err = tk.Exec("create table t1 (a varchar(64), b varchar(1024) generated always as (load_file(a)) virtual);")
	c.Assert(err.Error(), Equals, ddl.ErrGeneratedColumnFunctionIsNotAllowed.GenWithStackByArgs("b").Error())

	_, err = tk.Exec("create table t1 (a datetime generated always as (curdate()) virtual);")
	c.Assert(err.Error(), Equals, ddl.ErrGeneratedColumnFunctionIsNotAllowed.GenWithStackByArgs("a").Error())

	_, err = tk.Exec("create table t1 (a datetime generated always as (current_time()) virtual);")
	c.Assert(err.Error(), Equals, ddl.ErrGeneratedColumnFunctionIsNotAllowed.GenWithStackByArgs("a").Error())

	_, err = tk.Exec("create table t1 (a datetime generated always as (current_timestamp()) virtual);")
	c.Assert(err.Error(), Equals, ddl.ErrGeneratedColumnFunctionIsNotAllowed.GenWithStackByArgs("a").Error())

	_, err = tk.Exec("create table t1 (a datetime, b varchar(10) generated always as (localtime()) virtual);")
	c.Assert(err.Error(), Equals, ddl.ErrGeneratedColumnFunctionIsNotAllowed.GenWithStackByArgs("b").Error())

	_, err = tk.Exec("create table t1 (a varchar(1024) generated always as (uuid()) virtual);")
	c.Assert(err.Error(), Equals, ddl.ErrGeneratedColumnFunctionIsNotAllowed.GenWithStackByArgs("a").Error())

	_, err = tk.Exec("create table t1 (a varchar(1024), b varchar(1024) generated always as (is_free_lock(a)) virtual);")
	c.Assert(err.Error(), Equals, ddl.ErrGeneratedColumnFunctionIsNotAllowed.GenWithStackByArgs("b").Error())

	tk.MustExec("create table t1 (a bigint not null primary key auto_increment, b bigint, c bigint as (b + 1));")

	_, err = tk.Exec("alter table t1 add column d varchar(1024) generated always as (database());")
	c.Assert(err.Error(), Equals, ddl.ErrGeneratedColumnFunctionIsNotAllowed.GenWithStackByArgs("d").Error())

	tk.MustExec("alter table t1 add column d bigint generated always as (b + 1); ")

	_, err = tk.Exec("alter table t1 modify column d bigint generated always as (connection_id());")
	c.Assert(err.Error(), Equals, ddl.ErrGeneratedColumnFunctionIsNotAllowed.GenWithStackByArgs("d").Error())

	_, err = tk.Exec("alter table t1 change column c cc bigint generated always as (connection_id());")
	c.Assert(err.Error(), Equals, ddl.ErrGeneratedColumnFunctionIsNotAllowed.GenWithStackByArgs("cc").Error())
}

func (s *testSuite6) TestGeneratedColumnRelatedDDL(c *C) {
	tk := testkit.NewTestKit(c, s.store)
	tk.MustExec("use test")
	// Test create an exist database
	_, err := tk.Exec("CREATE database test")
	c.Assert(err, NotNil)

	_, err = tk.Exec("create table t1 (a bigint not null primary key auto_increment, b bigint as (a + 1));")
	c.Assert(err.Error(), Equals, ddl.ErrGeneratedColumnRefAutoInc.GenWithStackByArgs("b").Error())

	tk.MustExec("create table t1 (a bigint not null primary key auto_increment, b bigint, c bigint as (b + 1));")

	_, err = tk.Exec("alter table t1 add column d bigint generated always as (a + 1);")
	c.Assert(err.Error(), Equals, ddl.ErrGeneratedColumnRefAutoInc.GenWithStackByArgs("d").Error())

	tk.MustExec("alter table t1 add column d bigint generated always as (b + 1);")

	_, err = tk.Exec("alter table t1 modify column d bigint generated always as (a + 1);")
	c.Assert(err.Error(), Equals, ddl.ErrGeneratedColumnRefAutoInc.GenWithStackByArgs("d").Error())

	_, err = tk.Exec("alter table t1 add column e bigint as (z + 1);")
	c.Assert(err.Error(), Equals, ddl.ErrBadField.GenWithStackByArgs("z", "generated column function").Error())

	tk.MustExec("drop table t1;")
}

func (s *testSuite6) TestSetDDLErrorCountLimit(c *C) {
	tk := testkit.NewTestKit(c, s.store)
	tk.MustExec("use test")
	err := ddlutil.LoadDDLVars(tk.Se)
	c.Assert(err, IsNil)
	c.Assert(variable.GetDDLErrorCountLimit(), Equals, int64(variable.DefTiDBDDLErrorCountLimit))

	tk.MustExec("set @@global.tidb_ddl_error_count_limit = -1")
	tk.MustQuery("show warnings;").Check(testkit.Rows("Warning 1292 Truncated incorrect tidb_ddl_error_count_limit value: '-1'"))
	err = ddlutil.LoadDDLVars(tk.Se)
	c.Assert(err, IsNil)
	c.Assert(variable.GetDDLErrorCountLimit(), Equals, int64(0))
	tk.MustExec(fmt.Sprintf("set @@global.tidb_ddl_error_count_limit = %v", uint64(math.MaxInt64)+1))
	tk.MustQuery("show warnings;").Check(testkit.Rows(fmt.Sprintf("Warning 1292 Truncated incorrect tidb_ddl_error_count_limit value: '%d'", uint64(math.MaxInt64)+1)))
	err = ddlutil.LoadDDLVars(tk.Se)
	c.Assert(err, IsNil)
	c.Assert(variable.GetDDLErrorCountLimit(), Equals, int64(math.MaxInt64))
	_, err = tk.Exec("set @@global.tidb_ddl_error_count_limit = invalid_val")
	c.Assert(terror.ErrorEqual(err, variable.ErrWrongTypeForVar), IsTrue, Commentf("err %v", err))
	tk.MustExec("set @@global.tidb_ddl_error_count_limit = 100")
	err = ddlutil.LoadDDLVars(tk.Se)
	c.Assert(err, IsNil)
	c.Assert(variable.GetDDLErrorCountLimit(), Equals, int64(100))
	res := tk.MustQuery("select @@global.tidb_ddl_error_count_limit")
	res.Check(testkit.Rows("100"))
}

// Test issue #9205, fix the precision problem for time type default values
// See https://github.com/pingcap/tidb/issues/9205 for details
func (s *testSuite6) TestIssue9205(c *C) {
	tk := testkit.NewTestKit(c, s.store)
	tk.MustExec("use test")
	tk.MustExec(`drop table if exists t;`)
	tk.MustExec(`create table t(c time DEFAULT '12:12:12.8');`)
	tk.MustQuery("show create table `t`").Check(testutil.RowsWithSep("|",
		""+
			"t CREATE TABLE `t` (\n"+
			"  `c` time DEFAULT '12:12:13'\n"+
			") ENGINE=InnoDB DEFAULT CHARSET=utf8mb4 COLLATE=utf8mb4_bin",
	))
	tk.MustExec(`alter table t add column c1 time default '12:12:12.000000';`)
	tk.MustQuery("show create table `t`").Check(testutil.RowsWithSep("|",
		""+
			"t CREATE TABLE `t` (\n"+
			"  `c` time DEFAULT '12:12:13',\n"+
			"  `c1` time DEFAULT '12:12:12'\n"+
			") ENGINE=InnoDB DEFAULT CHARSET=utf8mb4 COLLATE=utf8mb4_bin",
	))

	tk.MustExec(`alter table t alter column c1 set default '2019-02-01 12:12:10.4';`)
	tk.MustQuery("show create table `t`").Check(testutil.RowsWithSep("|",
		""+
			"t CREATE TABLE `t` (\n"+
			"  `c` time DEFAULT '12:12:13',\n"+
			"  `c1` time DEFAULT '12:12:10'\n"+
			") ENGINE=InnoDB DEFAULT CHARSET=utf8mb4 COLLATE=utf8mb4_bin",
	))

	tk.MustExec(`alter table t modify c1 time DEFAULT '770:12:12.000000';`)
	tk.MustQuery("show create table `t`").Check(testutil.RowsWithSep("|",
		""+
			"t CREATE TABLE `t` (\n"+
			"  `c` time DEFAULT '12:12:13',\n"+
			"  `c1` time DEFAULT '770:12:12'\n"+
			") ENGINE=InnoDB DEFAULT CHARSET=utf8mb4 COLLATE=utf8mb4_bin",
	))
}

func (s *testSuite6) TestCheckDefaultFsp(c *C) {
	tk := testkit.NewTestKit(c, s.store)
	tk.MustExec("use test")
	tk.MustExec(`drop table if exists t;`)

	_, err := tk.Exec("create table t (  tt timestamp default now(1));")
	c.Assert(err.Error(), Equals, "[ddl:1067]Invalid default value for 'tt'")

	_, err = tk.Exec("create table t (  tt timestamp(1) default current_timestamp);")
	c.Assert(err.Error(), Equals, "[ddl:1067]Invalid default value for 'tt'")

	_, err = tk.Exec("create table t (  tt timestamp(1) default now(2));")
	c.Assert(err.Error(), Equals, "[ddl:1067]Invalid default value for 'tt'")

	tk.MustExec("create table t (  tt timestamp(1) default now(1));")
	tk.MustExec("create table t2 (  tt timestamp default current_timestamp());")
	tk.MustExec("create table t3 (  tt timestamp default current_timestamp(0));")

	_, err = tk.Exec("alter table t add column ttt timestamp default now(2);")
	c.Assert(err.Error(), Equals, "[ddl:1067]Invalid default value for 'ttt'")

	_, err = tk.Exec("alter table t add column ttt timestamp(5) default current_timestamp;")
	c.Assert(err.Error(), Equals, "[ddl:1067]Invalid default value for 'ttt'")

	_, err = tk.Exec("alter table t add column ttt timestamp(5) default now(2);")
	c.Assert(err.Error(), Equals, "[ddl:1067]Invalid default value for 'ttt'")

	_, err = tk.Exec("alter table t modify column tt timestamp(1) default now();")
	c.Assert(err.Error(), Equals, "[ddl:1067]Invalid default value for 'tt'")

	_, err = tk.Exec("alter table t modify column tt timestamp(4) default now(5);")
	c.Assert(err.Error(), Equals, "[ddl:1067]Invalid default value for 'tt'")

	_, err = tk.Exec("alter table t change column tt tttt timestamp(4) default now(5);")
	c.Assert(err.Error(), Equals, "[ddl:1067]Invalid default value for 'tttt'")

	_, err = tk.Exec("alter table t change column tt tttt timestamp(1) default now();")
	c.Assert(err.Error(), Equals, "[ddl:1067]Invalid default value for 'tttt'")
}

func (s *testSuite6) TestTimestampMinDefaultValue(c *C) {
	tk := testkit.NewTestKit(c, s.store)
	tk.MustExec("use test")
	tk.MustExec("drop table if exists tdv;")
	tk.MustExec("create table tdv(a int);")
	tk.MustExec("ALTER TABLE tdv ADD COLUMN ts timestamp DEFAULT '1970-01-01 08:00:01';")
}

// this test will change the fail-point `mockAutoIDChange`, so we move it to the `testRecoverTable` suite
func (s *testRecoverTable) TestRenameTable(c *C) {
	c.Assert(failpoint.Enable("github.com/pingcap/tidb/meta/autoid/mockAutoIDChange", `return(true)`), IsNil)
	defer func() {
		c.Assert(failpoint.Disable("github.com/pingcap/tidb/meta/autoid/mockAutoIDChange"), IsNil)
	}()
	tk := testkit.NewTestKit(c, s.store)

	tk.MustExec("create database rename1")
	tk.MustExec("create database rename2")
	tk.MustExec("create database rename3")
	tk.MustExec("create table rename1.t (a int primary key auto_increment)")
	tk.MustExec("insert rename1.t values ()")
	tk.MustExec("rename table rename1.t to rename2.t")
	// Make sure the drop old database doesn't affect the rename3.t's operations.
	tk.MustExec("drop database rename1")
	tk.MustExec("insert rename2.t values ()")
	tk.MustExec("rename table rename2.t to rename3.t")
	tk.MustExec("insert rename3.t values ()")
	tk.MustQuery("select * from rename3.t").Check(testkit.Rows("1", "5001", "10001"))
	// Make sure the drop old database doesn't affect the rename3.t's operations.
	tk.MustExec("drop database rename2")
	tk.MustExec("insert rename3.t values ()")
	tk.MustQuery("select * from rename3.t").Check(testkit.Rows("1", "5001", "10001", "10002"))
	tk.MustExec("drop database rename3")

	tk.MustExec("create database rename1")
	tk.MustExec("create database rename2")
	tk.MustExec("create table rename1.t (a int primary key auto_increment)")
	tk.MustExec("rename table rename1.t to rename2.t1")
	tk.MustExec("insert rename2.t1 values ()")
	result := tk.MustQuery("select * from rename2.t1")
	result.Check(testkit.Rows("1"))
	// Make sure the drop old database doesn't affect the t1's operations.
	tk.MustExec("drop database rename1")
	tk.MustExec("insert rename2.t1 values ()")
	result = tk.MustQuery("select * from rename2.t1")
	result.Check(testkit.Rows("1", "2"))
	// Rename a table to another table in the same database.
	tk.MustExec("rename table rename2.t1 to rename2.t2")
	tk.MustExec("insert rename2.t2 values ()")
	result = tk.MustQuery("select * from rename2.t2")
	result.Check(testkit.Rows("1", "2", "5001"))
	tk.MustExec("drop database rename2")

	tk.MustExec("create database rename1")
	tk.MustExec("create database rename2")
	tk.MustExec("create table rename1.t (a int primary key auto_increment)")
	tk.MustExec("insert rename1.t values ()")
	tk.MustExec("rename table rename1.t to rename2.t1")
	// Make sure the value is greater than autoid.step.
	tk.MustExec("insert rename2.t1 values (100000)")
	tk.MustExec("insert rename2.t1 values ()")
	result = tk.MustQuery("select * from rename2.t1")
	result.Check(testkit.Rows("1", "100000", "100001"))
	_, err := tk.Exec("insert rename1.t values ()")
	c.Assert(err, NotNil)
	tk.MustExec("drop database rename1")
	tk.MustExec("drop database rename2")
}<|MERGE_RESOLUTION|>--- conflicted
+++ resolved
@@ -712,18 +712,9 @@
 	for _, h := range allHandles {
 		allZero = allZero && (h>>(64-16)) == 0
 	}
-<<<<<<< HEAD
-	// Test auto random id is monotonic increasing and continuous.
-	orderedHandles := testutil.ConfigTestUtils.MaskSortHandles(allHandles, 15, mysql.TypeLonglong)
-=======
 	c.Assert(allZero, IsFalse)
 	// Test non-shard-bits part of auto random id is monotonic increasing and continuous.
-	orderedHandles := make([]int64, len(allHandles))
-	for i, h := range allHandles {
-		orderedHandles[i] = h << 16 >> 16
-	}
-	sort.Slice(orderedHandles, func(i, j int) bool { return orderedHandles[i] < orderedHandles[j] })
->>>>>>> 249ff99f
+	orderedHandles := testutil.ConfigTestUtils.MaskSortHandles(allHandles, 15, mysql.TypeLonglong)
 	size := int64(len(allHandles))
 	for i := int64(1); i <= size; i++ {
 		c.Assert(i, Equals, orderedHandles[i-1])
