--- conflicted
+++ resolved
@@ -1561,7 +1561,6 @@
 	return txnManager.GetStmtReadTS()
 }
 
-<<<<<<< HEAD
 func (b *executorBuilder) getSnapshot() (kv.Snapshot, error) {
 	txnManager := sessiontxn.GetTxnManager(b.ctx)
 	if b.inInsertStmt || b.inUpdateStmt || b.inDeleteStmt || b.inSelectLockStmt {
@@ -1570,46 +1569,6 @@
 	return txnManager.GetReadSnapshot()
 }
 
-// getReadTS returns the ts used by select (without for-update clause). The return value is affected by the isolation level
-// and some stale/historical read contexts. For example, it will return txn.StartTS in RR and return
-// the current timestamp in RC isolation
-func (b *executorBuilder) getReadTS() (uint64, error) {
-	failpoint.Inject("assertNotStaleReadForExecutorGetReadTS", func() {
-		// after refactoring stale read will use its own context provider
-		staleread.AssertStmtStaleness(b.ctx, false)
-	})
-
-	if b.snapshotTSCached {
-		return b.snapshotTS, nil
-	}
-
-	if snapshotTS := b.ctx.GetSessionVars().SnapshotTS; snapshotTS != 0 {
-		b.snapshotTS = snapshotTS
-		b.snapshotTSCached = true
-		return snapshotTS, nil
-	}
-
-	if b.snapshotTS != 0 {
-		b.snapshotTSCached = true
-		// Return the cached value.
-		return b.snapshotTS, nil
-	}
-
-	txn, err := b.ctx.Txn(true)
-	if err != nil {
-		return 0, err
-	}
-
-	b.snapshotTS = txn.StartTS()
-	if b.snapshotTS == 0 {
-		return 0, errors.Trace(ErrGetStartTS)
-	}
-	b.snapshotTSCached = true
-	return b.snapshotTS, nil
-}
-
-=======
->>>>>>> d26ee005
 func (b *executorBuilder) buildMemTable(v *plannercore.PhysicalMemTable) Executor {
 	switch v.DBName.L {
 	case util.MetricSchemaName.L:
