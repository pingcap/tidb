// Copyright 2015 PingCAP, Inc.
//
// Licensed under the Apache License, Version 2.0 (the "License");
// you may not use this file except in compliance with the License.
// You may obtain a copy of the License at
//
//     http://www.apache.org/licenses/LICENSE-2.0
//
// Unless required by applicable law or agreed to in writing, software
// distributed under the License is distributed on an "AS IS" BASIS,
// WITHOUT WARRANTIES OR CONDITIONS OF ANY KIND, either express or implied.
// See the License for the specific language governing permissions and
// limitations under the License.

package executor

import (
	"bytes"
	"context"
	"math"
	"strconv"
	"strings"
	"sync"
	"sync/atomic"
	"time"
	"unsafe"

	"github.com/pingcap/errors"
	"github.com/pingcap/failpoint"
	"github.com/pingcap/kvproto/pkg/diagnosticspb"
	"github.com/pingcap/kvproto/pkg/metapb"
	"github.com/pingcap/tidb/config"
	"github.com/pingcap/tidb/ddl"
	"github.com/pingcap/tidb/ddl/placement"
	"github.com/pingcap/tidb/distsql"
	"github.com/pingcap/tidb/domain"
	"github.com/pingcap/tidb/executor/aggfuncs"
	"github.com/pingcap/tidb/expression"
	"github.com/pingcap/tidb/expression/aggregation"
	"github.com/pingcap/tidb/infoschema"
	"github.com/pingcap/tidb/kv"
	"github.com/pingcap/tidb/metrics"
	"github.com/pingcap/tidb/parser/ast"
	"github.com/pingcap/tidb/parser/model"
	"github.com/pingcap/tidb/parser/mysql"
	plannercore "github.com/pingcap/tidb/planner/core"
	plannerutil "github.com/pingcap/tidb/planner/util"
	"github.com/pingcap/tidb/sessionctx"
	"github.com/pingcap/tidb/sessionctx/stmtctx"
	"github.com/pingcap/tidb/sessionctx/variable"
	"github.com/pingcap/tidb/sessiontxn"
	"github.com/pingcap/tidb/sessiontxn/staleread"
	"github.com/pingcap/tidb/statistics"
	"github.com/pingcap/tidb/store/helper"
	"github.com/pingcap/tidb/table"
	"github.com/pingcap/tidb/table/tables"
	"github.com/pingcap/tidb/table/temptable"
	"github.com/pingcap/tidb/types"
	"github.com/pingcap/tidb/util"
	"github.com/pingcap/tidb/util/chunk"
	"github.com/pingcap/tidb/util/collate"
	"github.com/pingcap/tidb/util/cteutil"
	"github.com/pingcap/tidb/util/execdetails"
	"github.com/pingcap/tidb/util/mathutil"
	"github.com/pingcap/tidb/util/memory"
	"github.com/pingcap/tidb/util/ranger"
	"github.com/pingcap/tidb/util/rowcodec"
	"github.com/pingcap/tidb/util/sqlexec"
	"github.com/pingcap/tidb/util/timeutil"
	"github.com/pingcap/tipb/go-tipb"
	clientkv "github.com/tikv/client-go/v2/kv"
	"github.com/tikv/client-go/v2/tikv"
	"github.com/tikv/client-go/v2/txnkv"
	"github.com/tikv/client-go/v2/txnkv/txnsnapshot"
	"golang.org/x/exp/slices"
)

var (
	executorCounterMergeJoinExec            = metrics.ExecutorCounter.WithLabelValues("MergeJoinExec")
	executorCountHashJoinExec               = metrics.ExecutorCounter.WithLabelValues("HashJoinExec")
	executorCounterHashAggExec              = metrics.ExecutorCounter.WithLabelValues("HashAggExec")
	executorStreamAggExec                   = metrics.ExecutorCounter.WithLabelValues("StreamAggExec")
	executorCounterSortExec                 = metrics.ExecutorCounter.WithLabelValues("SortExec")
	executorCounterTopNExec                 = metrics.ExecutorCounter.WithLabelValues("TopNExec")
	executorCounterNestedLoopApplyExec      = metrics.ExecutorCounter.WithLabelValues("NestedLoopApplyExec")
	executorCounterIndexLookUpJoin          = metrics.ExecutorCounter.WithLabelValues("IndexLookUpJoin")
	executorCounterIndexLookUpExecutor      = metrics.ExecutorCounter.WithLabelValues("IndexLookUpExecutor")
	executorCounterIndexMergeReaderExecutor = metrics.ExecutorCounter.WithLabelValues("IndexMergeReaderExecutor")
)

// executorBuilder builds an Executor from a Plan.
// The InfoSchema must not change during execution.
type executorBuilder struct {
	ctx     sessionctx.Context
	is      infoschema.InfoSchema
	err     error // err is set when there is error happened during Executor building process.
	hasLock bool
	Ti      *TelemetryInfo
	// isStaleness means whether this statement use stale read.
	isStaleness      bool
	txnScope         string
	readReplicaScope string
	inUpdateStmt     bool
	inDeleteStmt     bool
	inInsertStmt     bool
	inSelectLockStmt bool

	// forDataReaderBuilder indicates whether the builder is used by a dataReaderBuilder.
	// When forDataReader is true, the builder should use the dataReaderTS as the executor read ts. This is because
	// dataReaderBuilder can be used in concurrent goroutines, so we must ensure that getting the ts should be thread safe and
	// can return a correct value even if the session context has already been destroyed
	forDataReaderBuilder bool
	dataReaderTS         uint64
}

// CTEStorages stores resTbl and iterInTbl for CTEExec.
// There will be a map[CTEStorageID]*CTEStorages in StmtCtx,
// which will store all CTEStorages to make all shared CTEs use same the CTEStorages.
type CTEStorages struct {
	ResTbl    cteutil.Storage
	IterInTbl cteutil.Storage
}

func newExecutorBuilder(ctx sessionctx.Context, is infoschema.InfoSchema, ti *TelemetryInfo) *executorBuilder {
	txnManager := sessiontxn.GetTxnManager(ctx)
	return &executorBuilder{
		ctx:              ctx,
		is:               is,
		Ti:               ti,
		isStaleness:      staleread.IsStmtStaleness(ctx),
		txnScope:         txnManager.GetTxnScope(),
		readReplicaScope: txnManager.GetReadReplicaScope(),
	}
}

// MockPhysicalPlan is used to return a specified executor in when build.
// It is mainly used for testing.
type MockPhysicalPlan interface {
	plannercore.PhysicalPlan
	GetExecutor() Executor
}

// MockExecutorBuilder is a wrapper for executorBuilder.
// ONLY used in test.
type MockExecutorBuilder struct {
	*executorBuilder
}

// NewMockExecutorBuilderForTest is ONLY used in test.
func NewMockExecutorBuilderForTest(ctx sessionctx.Context, is infoschema.InfoSchema, ti *TelemetryInfo) *MockExecutorBuilder {
	return &MockExecutorBuilder{
		executorBuilder: newExecutorBuilder(ctx, is, ti)}
}

// Build builds an executor tree according to `p`.
func (b *MockExecutorBuilder) Build(p plannercore.Plan) Executor {
	return b.build(p)
}

func (b *executorBuilder) build(p plannercore.Plan) Executor {
	switch v := p.(type) {
	case nil:
		return nil
	case *plannercore.Change:
		return b.buildChange(v)
	case *plannercore.CheckTable:
		return b.buildCheckTable(v)
	case *plannercore.RecoverIndex:
		return b.buildRecoverIndex(v)
	case *plannercore.CleanupIndex:
		return b.buildCleanupIndex(v)
	case *plannercore.CheckIndexRange:
		return b.buildCheckIndexRange(v)
	case *plannercore.ChecksumTable:
		return b.buildChecksumTable(v)
	case *plannercore.ReloadExprPushdownBlacklist:
		return b.buildReloadExprPushdownBlacklist(v)
	case *plannercore.ReloadOptRuleBlacklist:
		return b.buildReloadOptRuleBlacklist(v)
	case *plannercore.AdminPlugins:
		return b.buildAdminPlugins(v)
	case *plannercore.DDL:
		return b.buildDDL(v)
	case *plannercore.Deallocate:
		return b.buildDeallocate(v)
	case *plannercore.Delete:
		return b.buildDelete(v)
	case *plannercore.Execute:
		return b.buildExecute(v)
	case *plannercore.Trace:
		return b.buildTrace(v)
	case *plannercore.Explain:
		return b.buildExplain(v)
	case *plannercore.PointGetPlan:
		return b.buildPointGet(v)
	case *plannercore.BatchPointGetPlan:
		return b.buildBatchPointGet(v)
	case *plannercore.Insert:
		return b.buildInsert(v)
	case *plannercore.LoadData:
		return b.buildLoadData(v)
	case *plannercore.LoadStats:
		return b.buildLoadStats(v)
	case *plannercore.IndexAdvise:
		return b.buildIndexAdvise(v)
	case *plannercore.PlanReplayer:
		return b.buildPlanReplayer(v)
	case *plannercore.PhysicalLimit:
		return b.buildLimit(v)
	case *plannercore.Prepare:
		return b.buildPrepare(v)
	case *plannercore.PhysicalLock:
		return b.buildSelectLock(v)
	case *plannercore.CancelDDLJobs:
		return b.buildCancelDDLJobs(v)
	case *plannercore.ShowNextRowID:
		return b.buildShowNextRowID(v)
	case *plannercore.ShowDDL:
		return b.buildShowDDL(v)
	case *plannercore.PhysicalShowDDLJobs:
		return b.buildShowDDLJobs(v)
	case *plannercore.ShowDDLJobQueries:
		return b.buildShowDDLJobQueries(v)
	case *plannercore.ShowDDLJobQueriesWithRange:
		return b.buildShowDDLJobQueriesWithRange(v)
	case *plannercore.ShowSlow:
		return b.buildShowSlow(v)
	case *plannercore.PhysicalShow:
		return b.buildShow(v)
	case *plannercore.Simple:
		return b.buildSimple(v)
	case *plannercore.PhysicalSimpleWrapper:
		return b.buildSimple(&v.Inner)
	case *plannercore.Set:
		return b.buildSet(v)
	case *plannercore.SetConfig:
		return b.buildSetConfig(v)
	case *plannercore.PhysicalSort:
		return b.buildSort(v)
	case *plannercore.PhysicalTopN:
		return b.buildTopN(v)
	case *plannercore.PhysicalUnionAll:
		return b.buildUnionAll(v)
	case *plannercore.Update:
		return b.buildUpdate(v)
	case *plannercore.PhysicalUnionScan:
		return b.buildUnionScanExec(v)
	case *plannercore.PhysicalHashJoin:
		return b.buildHashJoin(v)
	case *plannercore.PhysicalMergeJoin:
		return b.buildMergeJoin(v)
	case *plannercore.PhysicalIndexJoin:
		return b.buildIndexLookUpJoin(v)
	case *plannercore.PhysicalIndexMergeJoin:
		return b.buildIndexLookUpMergeJoin(v)
	case *plannercore.PhysicalIndexHashJoin:
		return b.buildIndexNestedLoopHashJoin(v)
	case *plannercore.PhysicalSelection:
		return b.buildSelection(v)
	case *plannercore.PhysicalHashAgg:
		return b.buildHashAgg(v)
	case *plannercore.PhysicalStreamAgg:
		return b.buildStreamAgg(v)
	case *plannercore.PhysicalProjection:
		return b.buildProjection(v)
	case *plannercore.PhysicalMemTable:
		return b.buildMemTable(v)
	case *plannercore.PhysicalTableDual:
		return b.buildTableDual(v)
	case *plannercore.PhysicalApply:
		return b.buildApply(v)
	case *plannercore.PhysicalMaxOneRow:
		return b.buildMaxOneRow(v)
	case *plannercore.Analyze:
		return b.buildAnalyze(v)
	case *plannercore.PhysicalTableReader:
		return b.buildTableReader(v)
	case *plannercore.PhysicalTableSample:
		return b.buildTableSample(v)
	case *plannercore.PhysicalIndexReader:
		return b.buildIndexReader(v)
	case *plannercore.PhysicalIndexLookUpReader:
		return b.buildIndexLookUpReader(v)
	case *plannercore.PhysicalWindow:
		return b.buildWindow(v)
	case *plannercore.PhysicalShuffle:
		return b.buildShuffle(v)
	case *plannercore.PhysicalShuffleReceiverStub:
		return b.buildShuffleReceiverStub(v)
	case *plannercore.SQLBindPlan:
		return b.buildSQLBindExec(v)
	case *plannercore.SplitRegion:
		return b.buildSplitRegion(v)
	case *plannercore.PhysicalIndexMergeReader:
		return b.buildIndexMergeReader(v)
	case *plannercore.SelectInto:
		return b.buildSelectInto(v)
	case *plannercore.AdminShowTelemetry:
		return b.buildAdminShowTelemetry(v)
	case *plannercore.AdminResetTelemetryID:
		return b.buildAdminResetTelemetryID(v)
	case *plannercore.PhysicalCTE:
		return b.buildCTE(v)
	case *plannercore.PhysicalCTETable:
		return b.buildCTETableReader(v)
	case *plannercore.CompactTable:
		return b.buildCompactTable(v)
	default:
		if mp, ok := p.(MockPhysicalPlan); ok {
			return mp.GetExecutor()
		}

		b.err = ErrUnknownPlan.GenWithStack("Unknown Plan %T", p)
		return nil
	}
}

func (b *executorBuilder) buildCancelDDLJobs(v *plannercore.CancelDDLJobs) Executor {
	e := &CancelDDLJobsExec{
		baseExecutor: newBaseExecutor(b.ctx, v.Schema(), v.ID()),
		jobIDs:       v.JobIDs,
	}
	return e
}

func (b *executorBuilder) buildChange(v *plannercore.Change) Executor {
	return &ChangeExec{
		baseExecutor: newBaseExecutor(b.ctx, v.Schema(), v.ID()),
		ChangeStmt:   v.ChangeStmt,
	}
}

func (b *executorBuilder) buildShowNextRowID(v *plannercore.ShowNextRowID) Executor {
	e := &ShowNextRowIDExec{
		baseExecutor: newBaseExecutor(b.ctx, v.Schema(), v.ID()),
		tblName:      v.TableName,
	}
	return e
}

func (b *executorBuilder) buildShowDDL(v *plannercore.ShowDDL) Executor {
	// We get Info here because for Executors that returns result set,
	// next will be called after transaction has been committed.
	// We need the transaction to get Info.
	e := &ShowDDLExec{
		baseExecutor: newBaseExecutor(b.ctx, v.Schema(), v.ID()),
	}

	var err error
	ownerManager := domain.GetDomain(e.ctx).DDL().OwnerManager()
	ctx, cancel := context.WithTimeout(context.Background(), 3*time.Second)
	e.ddlOwnerID, err = ownerManager.GetOwnerID(ctx)
	cancel()
	if err != nil {
		b.err = err
		return nil
	}

	session, err := e.getSysSession()
	if err != nil {
		b.err = err
		return nil
	}
	ddlInfo, err := ddl.GetDDLInfoWithNewTxn(session)
	e.releaseSysSession(kv.WithInternalSourceType(context.Background(), kv.InternalTxnDDL), session)
	if err != nil {
		b.err = err
		return nil
	}
	e.ddlInfo = ddlInfo
	e.selfID = ownerManager.ID()
	return e
}

func (b *executorBuilder) buildShowDDLJobs(v *plannercore.PhysicalShowDDLJobs) Executor {
	loc := b.ctx.GetSessionVars().Location()
	ddlJobRetriever := DDLJobRetriever{TZLoc: loc}
	e := &ShowDDLJobsExec{
		jobNumber:       int(v.JobNumber),
		is:              b.is,
		baseExecutor:    newBaseExecutor(b.ctx, v.Schema(), v.ID()),
		DDLJobRetriever: ddlJobRetriever,
	}
	return e
}

func (b *executorBuilder) buildShowDDLJobQueries(v *plannercore.ShowDDLJobQueries) Executor {
	e := &ShowDDLJobQueriesExec{
		baseExecutor: newBaseExecutor(b.ctx, v.Schema(), v.ID()),
		jobIDs:       v.JobIDs,
	}
	return e
}

func (b *executorBuilder) buildShowDDLJobQueriesWithRange(v *plannercore.ShowDDLJobQueriesWithRange) Executor {
	e := &ShowDDLJobQueriesWithRangeExec{
		baseExecutor: newBaseExecutor(b.ctx, v.Schema(), v.ID()),
		offset:       v.Offset,
		limit:        v.Limit,
	}
	return e
}

func (b *executorBuilder) buildShowSlow(v *plannercore.ShowSlow) Executor {
	e := &ShowSlowExec{
		baseExecutor: newBaseExecutor(b.ctx, v.Schema(), v.ID()),
		ShowSlow:     v.ShowSlow,
	}
	return e
}

// buildIndexLookUpChecker builds check information to IndexLookUpReader.
func buildIndexLookUpChecker(b *executorBuilder, p *plannercore.PhysicalIndexLookUpReader,
	e *IndexLookUpExecutor) {
	is := p.IndexPlans[0].(*plannercore.PhysicalIndexScan)
	fullColLen := len(is.Index.Columns) + len(p.CommonHandleCols)
	if !e.isCommonHandle() {
		fullColLen += 1
	}
	e.dagPB.OutputOffsets = make([]uint32, fullColLen)
	for i := 0; i < fullColLen; i++ {
		e.dagPB.OutputOffsets[i] = uint32(i)
	}

	ts := p.TablePlans[0].(*plannercore.PhysicalTableScan)
	e.handleIdx = ts.HandleIdx

	e.ranges = ranger.FullRange()

	tps := make([]*types.FieldType, 0, fullColLen)
	for _, col := range is.Columns {
		tps = append(tps, &(col.FieldType))
	}

	if !e.isCommonHandle() {
		tps = append(tps, types.NewFieldType(mysql.TypeLonglong))
	}

	e.checkIndexValue = &checkIndexValue{idxColTps: tps}

	colNames := make([]string, 0, len(is.IdxCols))
	for i := range is.IdxCols {
		colNames = append(colNames, is.Columns[i].Name.L)
	}
	if cols, missingColOffset := table.FindColumns(e.table.Cols(), colNames, true); missingColOffset >= 0 {
		b.err = plannercore.ErrUnknownColumn.GenWithStack("Unknown column %s", is.Columns[missingColOffset].Name.O)
	} else {
		e.idxTblCols = cols
	}
}

func (b *executorBuilder) buildCheckTable(v *plannercore.CheckTable) Executor {
	readerExecs := make([]*IndexLookUpExecutor, 0, len(v.IndexLookUpReaders))
	for _, readerPlan := range v.IndexLookUpReaders {
		readerExec, err := buildNoRangeIndexLookUpReader(b, readerPlan)
		if err != nil {
			b.err = errors.Trace(err)
			return nil
		}
		buildIndexLookUpChecker(b, readerPlan, readerExec)

		readerExecs = append(readerExecs, readerExec)
	}

	e := &CheckTableExec{
		baseExecutor: newBaseExecutor(b.ctx, v.Schema(), v.ID()),
		dbName:       v.DBName,
		table:        v.Table,
		indexInfos:   v.IndexInfos,
		is:           b.is,
		srcs:         readerExecs,
		exitCh:       make(chan struct{}),
		retCh:        make(chan error, len(readerExecs)),
		checkIndex:   v.CheckIndex,
	}
	return e
}

func buildIdxColsConcatHandleCols(tblInfo *model.TableInfo, indexInfo *model.IndexInfo) []*model.ColumnInfo {
	handleLen := 1
	var pkCols []*model.IndexColumn
	if tblInfo.IsCommonHandle {
		pkIdx := tables.FindPrimaryIndex(tblInfo)
		pkCols = pkIdx.Columns
		handleLen = len(pkIdx.Columns)
	}
	columns := make([]*model.ColumnInfo, 0, len(indexInfo.Columns)+handleLen)
	for _, idxCol := range indexInfo.Columns {
		columns = append(columns, tblInfo.Columns[idxCol.Offset])
	}
	if tblInfo.IsCommonHandle {
		for _, c := range pkCols {
			columns = append(columns, tblInfo.Columns[c.Offset])
		}
		return columns
	}
	handleOffset := len(columns)
	handleColsInfo := &model.ColumnInfo{
		ID:     model.ExtraHandleID,
		Name:   model.ExtraHandleName,
		Offset: handleOffset,
	}
	handleColsInfo.FieldType = *types.NewFieldType(mysql.TypeLonglong)
	columns = append(columns, handleColsInfo)
	return columns
}

func (b *executorBuilder) buildRecoverIndex(v *plannercore.RecoverIndex) Executor {
	tblInfo := v.Table.TableInfo
	t, err := b.is.TableByName(v.Table.Schema, tblInfo.Name)
	if err != nil {
		b.err = err
		return nil
	}
	idxName := strings.ToLower(v.IndexName)
	index := tables.GetWritableIndexByName(idxName, t)
	if index == nil {
		b.err = errors.Errorf("secondary index `%v` is not found in table `%v`", v.IndexName, v.Table.Name.O)
		return nil
	}
	e := &RecoverIndexExec{
		baseExecutor: newBaseExecutor(b.ctx, v.Schema(), v.ID()),
		columns:      buildIdxColsConcatHandleCols(tblInfo, index.Meta()),
		index:        index,
		table:        t,
		physicalID:   t.Meta().ID,
	}
	sessCtx := e.ctx.GetSessionVars().StmtCtx
	e.handleCols = buildHandleColsForExec(sessCtx, tblInfo, index.Meta(), e.columns)
	return e
}

func buildHandleColsForExec(sctx *stmtctx.StatementContext, tblInfo *model.TableInfo,
	idxInfo *model.IndexInfo, allColInfo []*model.ColumnInfo) plannercore.HandleCols {
	if !tblInfo.IsCommonHandle {
		extraColPos := len(allColInfo) - 1
		intCol := &expression.Column{
			Index:   extraColPos,
			RetType: types.NewFieldType(mysql.TypeLonglong),
		}
		return plannercore.NewIntHandleCols(intCol)
	}
	tblCols := make([]*expression.Column, len(tblInfo.Columns))
	for i := 0; i < len(tblInfo.Columns); i++ {
		c := tblInfo.Columns[i]
		tblCols[i] = &expression.Column{
			RetType: &c.FieldType,
			ID:      c.ID,
		}
	}
	pkIdx := tables.FindPrimaryIndex(tblInfo)
	for i, c := range pkIdx.Columns {
		tblCols[c.Offset].Index = len(idxInfo.Columns) + i
	}
	return plannercore.NewCommonHandleCols(sctx, tblInfo, pkIdx, tblCols)
}

func (b *executorBuilder) buildCleanupIndex(v *plannercore.CleanupIndex) Executor {
	tblInfo := v.Table.TableInfo
	t, err := b.is.TableByName(v.Table.Schema, tblInfo.Name)
	if err != nil {
		b.err = err
		return nil
	}
	idxName := strings.ToLower(v.IndexName)
	var index table.Index
	for _, idx := range t.Indices() {
		if idx.Meta().State != model.StatePublic {
			continue
		}
		if idxName == idx.Meta().Name.L {
			index = idx
			break
		}
	}

	if index == nil {
		b.err = errors.Errorf("secondary index `%v` is not found in table `%v`", v.IndexName, v.Table.Name.O)
		return nil
	}
	e := &CleanupIndexExec{
		baseExecutor: newBaseExecutor(b.ctx, v.Schema(), v.ID()),
		columns:      buildIdxColsConcatHandleCols(tblInfo, index.Meta()),
		index:        index,
		table:        t,
		physicalID:   t.Meta().ID,
		batchSize:    20000,
	}
	sessCtx := e.ctx.GetSessionVars().StmtCtx
	e.handleCols = buildHandleColsForExec(sessCtx, tblInfo, index.Meta(), e.columns)
	return e
}

func (b *executorBuilder) buildCheckIndexRange(v *plannercore.CheckIndexRange) Executor {
	tb, err := b.is.TableByName(v.Table.Schema, v.Table.Name)
	if err != nil {
		b.err = err
		return nil
	}
	e := &CheckIndexRangeExec{
		baseExecutor: newBaseExecutor(b.ctx, v.Schema(), v.ID()),
		handleRanges: v.HandleRanges,
		table:        tb.Meta(),
		is:           b.is,
	}
	idxName := strings.ToLower(v.IndexName)
	for _, idx := range tb.Indices() {
		if idx.Meta().Name.L == idxName {
			e.index = idx.Meta()
			e.startKey = make([]types.Datum, len(e.index.Columns))
			break
		}
	}
	return e
}

func (b *executorBuilder) buildChecksumTable(v *plannercore.ChecksumTable) Executor {
	e := &ChecksumTableExec{
		baseExecutor: newBaseExecutor(b.ctx, v.Schema(), v.ID()),
		tables:       make(map[int64]*checksumContext),
		done:         false,
	}
	startTs, err := b.getSnapshotTS()
	if err != nil {
		b.err = err
		return nil
	}
	for _, t := range v.Tables {
		e.tables[t.TableInfo.ID] = newChecksumContext(t.DBInfo, t.TableInfo, startTs)
	}
	return e
}

func (b *executorBuilder) buildReloadExprPushdownBlacklist(v *plannercore.ReloadExprPushdownBlacklist) Executor {
	return &ReloadExprPushdownBlacklistExec{baseExecutor{ctx: b.ctx}}
}

func (b *executorBuilder) buildReloadOptRuleBlacklist(v *plannercore.ReloadOptRuleBlacklist) Executor {
	return &ReloadOptRuleBlacklistExec{baseExecutor{ctx: b.ctx}}
}

func (b *executorBuilder) buildAdminPlugins(v *plannercore.AdminPlugins) Executor {
	return &AdminPluginsExec{baseExecutor: baseExecutor{ctx: b.ctx}, Action: v.Action, Plugins: v.Plugins}
}

func (b *executorBuilder) buildDeallocate(v *plannercore.Deallocate) Executor {
	base := newBaseExecutor(b.ctx, nil, v.ID())
	base.initCap = chunk.ZeroCapacity
	e := &DeallocateExec{
		baseExecutor: base,
		Name:         v.Name,
	}
	return e
}

func (b *executorBuilder) buildSelectLock(v *plannercore.PhysicalLock) Executor {
	if !b.inSelectLockStmt {
		b.inSelectLockStmt = true
		defer func() { b.inSelectLockStmt = false }()
	}
	b.hasLock = true
	if b.err = b.updateForUpdateTS(); b.err != nil {
		return nil
	}

	src := b.build(v.Children()[0])
	if b.err != nil {
		return nil
	}
	if !b.ctx.GetSessionVars().InTxn() {
		// Locking of rows for update using SELECT FOR UPDATE only applies when autocommit
		// is disabled (either by beginning transaction with START TRANSACTION or by setting
		// autocommit to 0. If autocommit is enabled, the rows matching the specification are not locked.
		// See https://dev.mysql.com/doc/refman/5.7/en/innodb-locking-reads.html
		return src
	}
	e := &SelectLockExec{
		baseExecutor:       newBaseExecutor(b.ctx, v.Schema(), v.ID(), src),
		Lock:               v.Lock,
		tblID2Handle:       v.TblID2Handle,
		tblID2PhysTblIDCol: v.TblID2PhysTblIDCol,
	}

	// filter out temporary tables because they do not store any record in tikv and should not write any lock
	is := e.ctx.GetInfoSchema().(infoschema.InfoSchema)
	for tblID := range e.tblID2Handle {
		tblInfo, ok := is.TableByID(tblID)
		if !ok {
			b.err = errors.Errorf("Can not get table %d", tblID)
		}

		if tblInfo.Meta().TempTableType != model.TempTableNone {
			delete(e.tblID2Handle, tblID)
		}
	}

	return e
}

func (b *executorBuilder) buildLimit(v *plannercore.PhysicalLimit) Executor {
	childExec := b.build(v.Children()[0])
	if b.err != nil {
		return nil
	}
	n := int(mathutil.Min(v.Count, uint64(b.ctx.GetSessionVars().MaxChunkSize)))
	base := newBaseExecutor(b.ctx, v.Schema(), v.ID(), childExec)
	base.initCap = n
	e := &LimitExec{
		baseExecutor: base,
		begin:        v.Offset,
		end:          v.Offset + v.Count,
	}

	childUsedSchema := markChildrenUsedCols(v.Schema(), v.Children()[0].Schema())[0]
	e.columnIdxsUsedByChild = make([]int, 0, len(childUsedSchema))
	for i, used := range childUsedSchema {
		if used {
			e.columnIdxsUsedByChild = append(e.columnIdxsUsedByChild, i)
		}
	}
	if len(e.columnIdxsUsedByChild) == len(childUsedSchema) {
		e.columnIdxsUsedByChild = nil // indicates that all columns are used. LimitExec will improve performance for this condition.
	}
	return e
}

func (b *executorBuilder) buildPrepare(v *plannercore.Prepare) Executor {
	base := newBaseExecutor(b.ctx, v.Schema(), v.ID())
	base.initCap = chunk.ZeroCapacity
	return &PrepareExec{
		baseExecutor: base,
		name:         v.Name,
		sqlText:      v.SQLText,
	}
}

func (b *executorBuilder) buildExecute(v *plannercore.Execute) Executor {
	e := &ExecuteExec{
		baseExecutor: newBaseExecutor(b.ctx, v.Schema(), v.ID()),
		is:           b.is,
		name:         v.Name,
		usingVars:    v.Params,
		stmt:         v.Stmt,
		plan:         v.Plan,
		outputNames:  v.OutputNames(),
	}

	failpoint.Inject("assertExecutePrepareStatementStalenessOption", func(val failpoint.Value) {
		vs := strings.Split(val.(string), "_")
		assertTS, assertReadReplicaScope := vs[0], vs[1]
		staleread.AssertStmtStaleness(b.ctx, true)
		ts, err := sessiontxn.GetTxnManager(b.ctx).GetStmtReadTS()
		if err != nil {
			panic(e)
		}

		if strconv.FormatUint(ts, 10) != assertTS ||
			assertReadReplicaScope != b.readReplicaScope {
			panic("execute prepare statement have wrong staleness option")
		}
	})

	return e
}

func (b *executorBuilder) buildShow(v *plannercore.PhysicalShow) Executor {
	e := &ShowExec{
		baseExecutor:          newBaseExecutor(b.ctx, v.Schema(), v.ID()),
		Tp:                    v.Tp,
		CountWarningsOrErrors: v.CountWarningsOrErrors,
		DBName:                model.NewCIStr(v.DBName),
		Table:                 v.Table,
		Partition:             v.Partition,
		Column:                v.Column,
		IndexName:             v.IndexName,
		Flag:                  v.Flag,
		Roles:                 v.Roles,
		User:                  v.User,
		is:                    b.is,
		Full:                  v.Full,
		IfNotExists:           v.IfNotExists,
		GlobalScope:           v.GlobalScope,
		Extended:              v.Extended,
		Extractor:             v.Extractor,
	}
	if e.Tp == ast.ShowMasterStatus {
		// show master status need start ts.
		if _, err := e.ctx.Txn(true); err != nil {
			b.err = err
		}
	}
	return e
}

func (b *executorBuilder) buildSimple(v *plannercore.Simple) Executor {
	switch s := v.Statement.(type) {
	case *ast.GrantStmt:
		return b.buildGrant(s)
	case *ast.RevokeStmt:
		return b.buildRevoke(s)
	case *ast.BRIEStmt:
		return b.buildBRIE(s, v.Schema())
	case *ast.CreateUserStmt, *ast.AlterUserStmt:
		var lockOptions []*ast.PasswordOrLockOption
		if b.Ti.AccountLockTelemetry == nil {
			b.Ti.AccountLockTelemetry = &AccountLockTelemetryInfo{}
		}
		b.Ti.AccountLockTelemetry.CreateOrAlterUser += 1
		if stmt, ok := v.Statement.(*ast.CreateUserStmt); ok {
			lockOptions = stmt.PasswordOrLockOptions
		} else if stmt, ok := v.Statement.(*ast.AlterUserStmt); ok {
			lockOptions = stmt.PasswordOrLockOptions
		}
		if len(lockOptions) > 0 {
			// Multiple lock options are supported for the parser, but only the last one option takes effect.
			for i := len(lockOptions) - 1; i >= 0; i-- {
				if lockOptions[i].Type == ast.Lock {
					b.Ti.AccountLockTelemetry.LockUser += 1
					break
				} else if lockOptions[i].Type == ast.Unlock {
					b.Ti.AccountLockTelemetry.UnlockUser += 1
					break
				}
			}
		}
	}
	base := newBaseExecutor(b.ctx, v.Schema(), v.ID())
	base.initCap = chunk.ZeroCapacity
	e := &SimpleExec{
		baseExecutor:    base,
		Statement:       v.Statement,
		IsFromRemote:    v.IsFromRemote,
		is:              b.is,
		staleTxnStartTS: v.StaleTxnStartTS,
	}
	return e
}

func (b *executorBuilder) buildSet(v *plannercore.Set) Executor {
	base := newBaseExecutor(b.ctx, v.Schema(), v.ID())
	base.initCap = chunk.ZeroCapacity
	e := &SetExecutor{
		baseExecutor: base,
		vars:         v.VarAssigns,
	}
	return e
}

func (b *executorBuilder) buildSetConfig(v *plannercore.SetConfig) Executor {
	return &SetConfigExec{
		baseExecutor: newBaseExecutor(b.ctx, v.Schema(), v.ID()),
		p:            v,
	}
}

func (b *executorBuilder) buildInsert(v *plannercore.Insert) Executor {
	b.inInsertStmt = true
	if b.err = b.updateForUpdateTS(); b.err != nil {
		return nil
	}

	selectExec := b.build(v.SelectPlan)
	if b.err != nil {
		return nil
	}
	var baseExec baseExecutor
	if selectExec != nil {
		baseExec = newBaseExecutor(b.ctx, nil, v.ID(), selectExec)
	} else {
		baseExec = newBaseExecutor(b.ctx, nil, v.ID())
	}
	baseExec.initCap = chunk.ZeroCapacity

	ivs := &InsertValues{
		baseExecutor:              baseExec,
		Table:                     v.Table,
		Columns:                   v.Columns,
		Lists:                     v.Lists,
		SetList:                   v.SetList,
		GenExprs:                  v.GenCols.Exprs,
		allAssignmentsAreConstant: v.AllAssignmentsAreConstant,
		hasRefCols:                v.NeedFillDefaultValue,
		SelectExec:                selectExec,
		rowLen:                    v.RowLen,
	}
	err := ivs.initInsertColumns()
	if err != nil {
		b.err = err
		return nil
	}
	ivs.fkChecks, err = buildFKCheckExecs(b.ctx, ivs.Table, v.FKChecks)
	if err != nil {
		b.err = err
		return nil
	}

	if v.IsReplace {
		return b.buildReplace(ivs)
	}
	insert := &InsertExec{
		InsertValues: ivs,
		OnDuplicate:  append(v.OnDuplicate, v.GenCols.OnDuplicates...),
	}
	return insert
}

func (b *executorBuilder) buildLoadData(v *plannercore.LoadData) Executor {
	tbl, ok := b.is.TableByID(v.Table.TableInfo.ID)
	if !ok {
		b.err = errors.Errorf("Can not get table %d", v.Table.TableInfo.ID)
		return nil
	}
	insertVal := &InsertValues{
		baseExecutor: newBaseExecutor(b.ctx, nil, v.ID()),
		Table:        tbl,
		Columns:      v.Columns,
		GenExprs:     v.GenCols.Exprs,
		isLoadData:   true,
		txnInUse:     sync.Mutex{},
	}
	loadDataInfo := &LoadDataInfo{
		row:                make([]types.Datum, 0, len(insertVal.insertColumns)),
		InsertValues:       insertVal,
		Path:               v.Path,
		Table:              tbl,
		FieldsInfo:         v.FieldsInfo,
		LinesInfo:          v.LinesInfo,
		IgnoreLines:        v.IgnoreLines,
		ColumnAssignments:  v.ColumnAssignments,
		ColumnsAndUserVars: v.ColumnsAndUserVars,
		Ctx:                b.ctx,
	}
	columnNames := loadDataInfo.initFieldMappings()
	err := loadDataInfo.initLoadColumns(columnNames)
	if err != nil {
		b.err = err
		return nil
	}
	loadDataExec := &LoadDataExec{
		baseExecutor: newBaseExecutor(b.ctx, nil, v.ID()),
		IsLocal:      v.IsLocal,
		OnDuplicate:  v.OnDuplicate,
		loadDataInfo: loadDataInfo,
	}
	var defaultLoadDataBatchCnt uint64 = 20000 // TODO this will be changed to variable in another pr
	loadDataExec.loadDataInfo.InitQueues()
	loadDataExec.loadDataInfo.SetMaxRowsInBatch(defaultLoadDataBatchCnt)

	return loadDataExec
}

func (b *executorBuilder) buildLoadStats(v *plannercore.LoadStats) Executor {
	e := &LoadStatsExec{
		baseExecutor: newBaseExecutor(b.ctx, nil, v.ID()),
		info:         &LoadStatsInfo{v.Path, b.ctx},
	}
	return e
}

func (b *executorBuilder) buildIndexAdvise(v *plannercore.IndexAdvise) Executor {
	e := &IndexAdviseExec{
		baseExecutor: newBaseExecutor(b.ctx, nil, v.ID()),
		IsLocal:      v.IsLocal,
		indexAdviseInfo: &IndexAdviseInfo{
			Path:        v.Path,
			MaxMinutes:  v.MaxMinutes,
			MaxIndexNum: v.MaxIndexNum,
			LinesInfo:   v.LinesInfo,
			Ctx:         b.ctx,
		},
	}
	return e
}

func (b *executorBuilder) buildPlanReplayer(v *plannercore.PlanReplayer) Executor {
	if v.Load {
		e := &PlanReplayerLoadExec{
			baseExecutor: newBaseExecutor(b.ctx, nil, v.ID()),
			info:         &PlanReplayerLoadInfo{Path: v.File, Ctx: b.ctx},
		}
		return e
	}
	e := &PlanReplayerExec{
		baseExecutor: newBaseExecutor(b.ctx, v.Schema(), v.ID()),
		DumpInfo: &PlanReplayerDumpInfo{
			Analyze: v.Analyze,
			Path:    v.File,
			ctx:     b.ctx,
		},
	}
	if v.ExecStmt != nil {
		e.DumpInfo.ExecStmts = []ast.StmtNode{v.ExecStmt}
	} else {
		e.baseExecutor = newBaseExecutor(b.ctx, nil, v.ID())
	}
	return e
}

func (b *executorBuilder) buildReplace(vals *InsertValues) Executor {
	replaceExec := &ReplaceExec{
		InsertValues: vals,
	}
	return replaceExec
}

func (b *executorBuilder) buildGrant(grant *ast.GrantStmt) Executor {
	e := &GrantExec{
		baseExecutor: newBaseExecutor(b.ctx, nil, 0),
		Privs:        grant.Privs,
		ObjectType:   grant.ObjectType,
		Level:        grant.Level,
		Users:        grant.Users,
		WithGrant:    grant.WithGrant,
		TLSOptions:   grant.TLSOptions,
		is:           b.is,
	}
	return e
}

func (b *executorBuilder) buildRevoke(revoke *ast.RevokeStmt) Executor {
	e := &RevokeExec{
		baseExecutor: newBaseExecutor(b.ctx, nil, 0),
		ctx:          b.ctx,
		Privs:        revoke.Privs,
		ObjectType:   revoke.ObjectType,
		Level:        revoke.Level,
		Users:        revoke.Users,
		is:           b.is,
	}
	return e
}

func (b *executorBuilder) setTelemetryInfo(v *plannercore.DDL) {
	if v == nil || b.Ti == nil {
		return
	}
	switch s := v.Statement.(type) {
	case *ast.AlterTableStmt:
		if len(s.Specs) > 1 {
			b.Ti.UseMultiSchemaChange = true
		}
		for _, spec := range s.Specs {
			switch spec.Tp {
			case ast.AlterTableDropFirstPartition:
				if b.Ti.PartitionTelemetry == nil {
					b.Ti.PartitionTelemetry = &PartitionTelemetryInfo{}
				}
				b.Ti.PartitionTelemetry.UseDropIntervalPartition = true
			case ast.AlterTableAddLastPartition:
				if b.Ti.PartitionTelemetry == nil {
					b.Ti.PartitionTelemetry = &PartitionTelemetryInfo{}
				}
				b.Ti.PartitionTelemetry.UseAddIntervalPartition = true
			case ast.AlterTableExchangePartition:
				b.Ti.UesExchangePartition = true
			}
		}
	case *ast.CreateTableStmt:
		if s.Partition == nil || strings.EqualFold(b.ctx.GetSessionVars().EnableTablePartition, "OFF") {
			break
		}

		p := s.Partition
		if b.Ti.PartitionTelemetry == nil {
			b.Ti.PartitionTelemetry = &PartitionTelemetryInfo{}
		}
		b.Ti.PartitionTelemetry.TablePartitionMaxPartitionsNum = mathutil.Max(p.Num, uint64(len(p.Definitions)))
		b.Ti.PartitionTelemetry.UseTablePartition = true

		switch p.Tp {
		case model.PartitionTypeRange:
			if p.Sub == nil {
				if len(p.ColumnNames) > 0 {
					b.Ti.PartitionTelemetry.UseTablePartitionRangeColumns = true
					if len(p.ColumnNames) > 1 {
						b.Ti.PartitionTelemetry.UseTablePartitionRangeColumnsGt1 = true
					}
					if len(p.ColumnNames) > 2 {
						b.Ti.PartitionTelemetry.UseTablePartitionRangeColumnsGt2 = true
					}
					if len(p.ColumnNames) > 3 {
						b.Ti.PartitionTelemetry.UseTablePartitionRangeColumnsGt3 = true
					}
				} else {
					b.Ti.PartitionTelemetry.UseTablePartitionRange = true
				}
				if p.Interval != nil {
					b.Ti.PartitionTelemetry.UseCreateIntervalPartition = true
				}
			}
		case model.PartitionTypeHash:
			if !p.Linear && p.Sub == nil {
				b.Ti.PartitionTelemetry.UseTablePartitionHash = true
			}
		case model.PartitionTypeList:
			enable := b.ctx.GetSessionVars().EnableListTablePartition
			if p.Sub == nil && enable {
				if len(p.ColumnNames) > 0 {
					b.Ti.PartitionTelemetry.UseTablePartitionListColumns = true
				} else {
					b.Ti.PartitionTelemetry.UseTablePartitionList = true
				}
			}
		}
	}
}

func (b *executorBuilder) buildDDL(v *plannercore.DDL) Executor {
	b.setTelemetryInfo(v)

	e := &DDLExec{
		baseExecutor: newBaseExecutor(b.ctx, v.Schema(), v.ID()),
		stmt:         v.Statement,
		is:           b.is,
		tempTableDDL: temptable.GetTemporaryTableDDL(b.ctx),
	}
	return e
}

// buildTrace builds a TraceExec for future executing. This method will be called
// at build().
func (b *executorBuilder) buildTrace(v *plannercore.Trace) Executor {
	t := &TraceExec{
		baseExecutor: newBaseExecutor(b.ctx, v.Schema(), v.ID()),
		stmtNode:     v.StmtNode,
		builder:      b,
		format:       v.Format,

		optimizerTrace:       v.OptimizerTrace,
		optimizerTraceTarget: v.OptimizerTraceTarget,
	}
	if t.format == plannercore.TraceFormatLog && !t.optimizerTrace {
		return &SortExec{
			baseExecutor: newBaseExecutor(b.ctx, v.Schema(), v.ID(), t),
			ByItems: []*plannerutil.ByItems{
				{Expr: &expression.Column{
					Index:   0,
					RetType: types.NewFieldType(mysql.TypeTimestamp),
				}},
			},
			schema: v.Schema(),
		}
	}
	return t
}

// buildExplain builds a explain executor. `e.rows` collects final result to `ExplainExec`.
func (b *executorBuilder) buildExplain(v *plannercore.Explain) Executor {
	explainExec := &ExplainExec{
		baseExecutor: newBaseExecutor(b.ctx, v.Schema(), v.ID()),
		explain:      v,
	}
	if v.Analyze {
		if b.ctx.GetSessionVars().StmtCtx.RuntimeStatsColl == nil {
			b.ctx.GetSessionVars().StmtCtx.RuntimeStatsColl = execdetails.NewRuntimeStatsColl(nil)
		}
		explainExec.analyzeExec = b.build(v.TargetPlan)
	}
	return explainExec
}

func (b *executorBuilder) buildSelectInto(v *plannercore.SelectInto) Executor {
	child := b.build(v.TargetPlan)
	if b.err != nil {
		return nil
	}
	return &SelectIntoExec{
		baseExecutor: newBaseExecutor(b.ctx, v.Schema(), v.ID(), child),
		intoOpt:      v.IntoOpt,
	}
}

func (b *executorBuilder) buildUnionScanExec(v *plannercore.PhysicalUnionScan) Executor {
	reader := b.build(v.Children()[0])
	if b.err != nil {
		return nil
	}

	return b.buildUnionScanFromReader(reader, v)
}

// buildUnionScanFromReader builds union scan executor from child executor.
// Note that this function may be called by inner workers of index lookup join concurrently.
// Be careful to avoid data race.
func (b *executorBuilder) buildUnionScanFromReader(reader Executor, v *plannercore.PhysicalUnionScan) Executor {
	// If reader is union, it means a partition table and we should transfer as above.
	if x, ok := reader.(*UnionExec); ok {
		for i, child := range x.children {
			x.children[i] = b.buildUnionScanFromReader(child, v)
			if b.err != nil {
				return nil
			}
		}
		return x
	}
	us := &UnionScanExec{baseExecutor: newBaseExecutor(b.ctx, v.Schema(), v.ID(), reader)}
	// Get the handle column index of the below Plan.
	us.belowHandleCols = v.HandleCols
	us.mutableRow = chunk.MutRowFromTypes(retTypes(us))

	// If the push-downed condition contains virtual column, we may build a selection upon reader
	originReader := reader
	if sel, ok := reader.(*SelectionExec); ok {
		reader = sel.children[0]
	}

	us.collators = make([]collate.Collator, 0, len(us.columns))
	for _, tp := range retTypes(us) {
		us.collators = append(us.collators, collate.GetCollator(tp.GetCollate()))
	}

	startTS, err := b.getSnapshotTS()
	sessionVars := b.ctx.GetSessionVars()
	if err != nil {
		b.err = err
		return nil
	}

	switch x := reader.(type) {
	case *TableReaderExecutor:
		us.desc = x.desc
		us.conditions, us.conditionsWithVirCol = plannercore.SplitSelCondsWithVirtualColumn(v.Conditions)
		us.columns = x.columns
		us.table = x.table
		us.virtualColumnIndex = x.virtualColumnIndex
		us.handleCachedTable(b, x, sessionVars, startTS)
	case *IndexReaderExecutor:
		us.desc = x.desc
		for _, ic := range x.index.Columns {
			for i, col := range x.columns {
				if col.Name.L == ic.Name.L {
					us.usedIndex = append(us.usedIndex, i)
					break
				}
			}
		}
		us.conditions, us.conditionsWithVirCol = plannercore.SplitSelCondsWithVirtualColumn(v.Conditions)
		us.columns = x.columns
		us.table = x.table
		us.handleCachedTable(b, x, sessionVars, startTS)
	case *IndexLookUpExecutor:
		us.desc = x.desc
		for _, ic := range x.index.Columns {
			for i, col := range x.columns {
				if col.Name.L == ic.Name.L {
					us.usedIndex = append(us.usedIndex, i)
					break
				}
			}
		}
		us.conditions, us.conditionsWithVirCol = plannercore.SplitSelCondsWithVirtualColumn(v.Conditions)
		us.columns = x.columns
		us.table = x.table
		us.virtualColumnIndex = buildVirtualColumnIndex(us.Schema(), us.columns)
		us.handleCachedTable(b, x, sessionVars, startTS)
	case *IndexMergeReaderExecutor:
		// IndexMergeReader doesn't care order for now. So we will not set desc and useIndex.
		us.conditions, us.conditionsWithVirCol = plannercore.SplitSelCondsWithVirtualColumn(v.Conditions)
		us.columns = x.columns
		us.table = x.table
		us.virtualColumnIndex = buildVirtualColumnIndex(us.Schema(), us.columns)
	default:
		// The mem table will not be written by sql directly, so we can omit the union scan to avoid err reporting.
		return originReader
	}
	return us
}

type bypassDataSourceExecutor interface {
	dataSourceExecutor
	setDummy()
}

func (us *UnionScanExec) handleCachedTable(b *executorBuilder, x bypassDataSourceExecutor, vars *variable.SessionVars, startTS uint64) {
	tbl := x.Table()
	if tbl.Meta().TableCacheStatusType == model.TableCacheStatusEnable {
		cachedTable := tbl.(table.CachedTable)
		// Determine whether the cache can be used.
		leaseDuration := time.Duration(variable.TableCacheLease.Load()) * time.Second
		cacheData, loading := cachedTable.TryReadFromCache(startTS, leaseDuration)
		if cacheData != nil {
			vars.StmtCtx.ReadFromTableCache = true
			x.setDummy()
			us.cacheTable = cacheData
		} else if loading {
			// continue
		} else {
			if !b.inUpdateStmt && !b.inDeleteStmt && !b.inInsertStmt && !vars.StmtCtx.InExplainStmt {
				store := b.ctx.GetStore()
				cachedTable.UpdateLockForRead(context.Background(), store, startTS, leaseDuration)
			}
		}
	}
}

// buildMergeJoin builds MergeJoinExec executor.
func (b *executorBuilder) buildMergeJoin(v *plannercore.PhysicalMergeJoin) Executor {
	leftExec := b.build(v.Children()[0])
	if b.err != nil {
		return nil
	}

	rightExec := b.build(v.Children()[1])
	if b.err != nil {
		return nil
	}

	defaultValues := v.DefaultValues
	if defaultValues == nil {
		if v.JoinType == plannercore.RightOuterJoin {
			defaultValues = make([]types.Datum, leftExec.Schema().Len())
		} else {
			defaultValues = make([]types.Datum, rightExec.Schema().Len())
		}
	}

	e := &MergeJoinExec{
		stmtCtx:      b.ctx.GetSessionVars().StmtCtx,
		baseExecutor: newBaseExecutor(b.ctx, v.Schema(), v.ID(), leftExec, rightExec),
		compareFuncs: v.CompareFuncs,
		joiner: newJoiner(
			b.ctx,
			v.JoinType,
			v.JoinType == plannercore.RightOuterJoin,
			defaultValues,
			v.OtherConditions,
			retTypes(leftExec),
			retTypes(rightExec),
			markChildrenUsedCols(v.Schema(), v.Children()[0].Schema(), v.Children()[1].Schema()),
			false,
		),
		isOuterJoin: v.JoinType.IsOuterJoin(),
		desc:        v.Desc,
	}

	leftTable := &mergeJoinTable{
		childIndex: 0,
		joinKeys:   v.LeftJoinKeys,
		filters:    v.LeftConditions,
	}
	rightTable := &mergeJoinTable{
		childIndex: 1,
		joinKeys:   v.RightJoinKeys,
		filters:    v.RightConditions,
	}

	if v.JoinType == plannercore.RightOuterJoin {
		e.innerTable = leftTable
		e.outerTable = rightTable
	} else {
		e.innerTable = rightTable
		e.outerTable = leftTable
	}
	e.innerTable.isInner = true

	// optimizer should guarantee that filters on inner table are pushed down
	// to tikv or extracted to a Selection.
	if len(e.innerTable.filters) != 0 {
		b.err = errors.Annotate(ErrBuildExecutor, "merge join's inner filter should be empty.")
		return nil
	}

	executorCounterMergeJoinExec.Inc()
	return e
}

func (b *executorBuilder) buildSideEstCount(v *plannercore.PhysicalHashJoin) float64 {
	buildSide := v.Children()[v.InnerChildIdx]
	if v.UseOuterToBuild {
		buildSide = v.Children()[1-v.InnerChildIdx]
	}
	if buildSide.Stats().HistColl == nil || buildSide.Stats().HistColl.Pseudo {
		return 0.0
	}
	return buildSide.StatsCount()
}

func (b *executorBuilder) buildHashJoin(v *plannercore.PhysicalHashJoin) Executor {
	leftExec := b.build(v.Children()[0])
	if b.err != nil {
		return nil
	}

	rightExec := b.build(v.Children()[1])
	if b.err != nil {
		return nil
	}

	e := &HashJoinExec{
		baseExecutor:    newBaseExecutor(b.ctx, v.Schema(), v.ID(), leftExec, rightExec),
		concurrency:     v.Concurrency,
		joinType:        v.JoinType,
		isOuterJoin:     v.JoinType.IsOuterJoin(),
		useOuterToBuild: v.UseOuterToBuild,
	}
	defaultValues := v.DefaultValues
	lhsTypes, rhsTypes := retTypes(leftExec), retTypes(rightExec)
	if v.InnerChildIdx == 1 {
		if len(v.RightConditions) > 0 {
			b.err = errors.Annotate(ErrBuildExecutor, "join's inner condition should be empty")
			return nil
		}
	} else {
		if len(v.LeftConditions) > 0 {
			b.err = errors.Annotate(ErrBuildExecutor, "join's inner condition should be empty")
			return nil
		}
	}

	leftIsBuildSide := true

	e.isNullEQ = v.IsNullEQ
	if v.UseOuterToBuild {
		// update the buildSideEstCount due to changing the build side
		if v.InnerChildIdx == 1 {
			e.buildSideExec, e.buildKeys, e.buildNAKeys = leftExec, v.LeftJoinKeys, v.LeftNAJoinKeys
			e.probeSideExec, e.probeKeys, e.probeNAKeys = rightExec, v.RightJoinKeys, v.RightNAJoinKeys
			e.outerFilter = v.LeftConditions
		} else {
			e.buildSideExec, e.buildKeys, e.buildNAKeys = rightExec, v.RightJoinKeys, v.RightNAJoinKeys
			e.probeSideExec, e.probeKeys, e.probeNAKeys = leftExec, v.LeftJoinKeys, v.LeftNAJoinKeys
			e.outerFilter = v.RightConditions
			leftIsBuildSide = false
		}
		if defaultValues == nil {
			defaultValues = make([]types.Datum, e.probeSideExec.Schema().Len())
		}
	} else {
		if v.InnerChildIdx == 0 {
			e.buildSideExec, e.buildKeys, e.buildNAKeys = leftExec, v.LeftJoinKeys, v.LeftNAJoinKeys
			e.probeSideExec, e.probeKeys, e.probeNAKeys = rightExec, v.RightJoinKeys, v.RightNAJoinKeys
			e.outerFilter = v.RightConditions
		} else {
			e.buildSideExec, e.buildKeys, e.buildNAKeys = rightExec, v.RightJoinKeys, v.RightNAJoinKeys
			e.probeSideExec, e.probeKeys, e.probeNAKeys = leftExec, v.LeftJoinKeys, v.LeftNAJoinKeys
			e.outerFilter = v.LeftConditions
			leftIsBuildSide = false
		}
		if defaultValues == nil {
			defaultValues = make([]types.Datum, e.buildSideExec.Schema().Len())
		}
	}
	isNAJoin := len(v.LeftNAJoinKeys) > 0
	e.buildSideEstCount = b.buildSideEstCount(v)
	childrenUsedSchema := markChildrenUsedCols(v.Schema(), v.Children()[0].Schema(), v.Children()[1].Schema())
	e.joiners = make([]joiner, e.concurrency)
	for i := uint(0); i < e.concurrency; i++ {
		e.joiners[i] = newJoiner(b.ctx, v.JoinType, v.InnerChildIdx == 0, defaultValues,
			v.OtherConditions, lhsTypes, rhsTypes, childrenUsedSchema, isNAJoin)
	}
	executorCountHashJoinExec.Inc()

	// We should use JoinKey to construct the type information using by hashing, instead of using the child's schema directly.
	// When a hybrid type column is hashed multiple times, we need to distinguish what field types are used.
	// For example, the condition `enum = int and enum = string`, we should use ETInt to hash the first column,
	// and use ETString to hash the second column, although they may be the same column.
	leftExecTypes, rightExecTypes := retTypes(leftExec), retTypes(rightExec)
	leftTypes, rightTypes := make([]*types.FieldType, 0, len(v.LeftJoinKeys)+len(v.LeftNAJoinKeys)), make([]*types.FieldType, 0, len(v.RightJoinKeys)+len(v.RightNAJoinKeys))
	// set left types and right types for joiner.
	for i, col := range v.LeftJoinKeys {
		leftTypes = append(leftTypes, leftExecTypes[col.Index].Clone())
		leftTypes[i].SetFlag(col.RetType.GetFlag())
	}
	offset := len(v.LeftJoinKeys)
	for i, col := range v.LeftNAJoinKeys {
		leftTypes = append(leftTypes, leftExecTypes[col.Index].Clone())
		leftTypes[i+offset].SetFlag(col.RetType.GetFlag())
	}
	for i, col := range v.RightJoinKeys {
		rightTypes = append(rightTypes, rightExecTypes[col.Index].Clone())
		rightTypes[i].SetFlag(col.RetType.GetFlag())
	}
	offset = len(v.RightJoinKeys)
	for i, col := range v.RightNAJoinKeys {
		rightTypes = append(rightTypes, rightExecTypes[col.Index].Clone())
		rightTypes[i+offset].SetFlag(col.RetType.GetFlag())
	}

	// consider collations
	for i := range v.EqualConditions {
		chs, coll := v.EqualConditions[i].CharsetAndCollation()
		leftTypes[i].SetCharset(chs)
		leftTypes[i].SetCollate(coll)
		rightTypes[i].SetCharset(chs)
		rightTypes[i].SetCollate(coll)
	}
	offset = len(v.EqualConditions)
	for i := range v.NAEqualConditions {
		chs, coll := v.NAEqualConditions[i].CharsetAndCollation()
		leftTypes[i+offset].SetCharset(chs)
		leftTypes[i+offset].SetCollate(coll)
		rightTypes[i+offset].SetCharset(chs)
		rightTypes[i+offset].SetCollate(coll)
	}
	if leftIsBuildSide {
		e.buildTypes, e.probeTypes = leftTypes, rightTypes
	} else {
		e.buildTypes, e.probeTypes = rightTypes, leftTypes
	}
	return e
}

func (b *executorBuilder) buildHashAgg(v *plannercore.PhysicalHashAgg) Executor {
	src := b.build(v.Children()[0])
	if b.err != nil {
		return nil
	}
	sessionVars := b.ctx.GetSessionVars()
	e := &HashAggExec{
		baseExecutor:    newBaseExecutor(b.ctx, v.Schema(), v.ID(), src),
		sc:              sessionVars.StmtCtx,
		PartialAggFuncs: make([]aggfuncs.AggFunc, 0, len(v.AggFuncs)),
		GroupByItems:    v.GroupByItems,
	}
	// We take `create table t(a int, b int);` as example.
	//
	// 1. If all the aggregation functions are FIRST_ROW, we do not need to set the defaultVal for them:
	// e.g.
	// mysql> select distinct a, b from t;
	// 0 rows in set (0.00 sec)
	//
	// 2. If there exists group by items, we do not need to set the defaultVal for them either:
	// e.g.
	// mysql> select avg(a) from t group by b;
	// Empty set (0.00 sec)
	//
	// mysql> select avg(a) from t group by a;
	// +--------+
	// | avg(a) |
	// +--------+
	// |  NULL  |
	// +--------+
	// 1 row in set (0.00 sec)
	if len(v.GroupByItems) != 0 || aggregation.IsAllFirstRow(v.AggFuncs) {
		e.defaultVal = nil
	} else {
		if v.IsFinalAgg() {
			e.defaultVal = chunk.NewChunkWithCapacity(retTypes(e), 1)
		}
	}
	for _, aggDesc := range v.AggFuncs {
		if aggDesc.HasDistinct || len(aggDesc.OrderByItems) > 0 {
			e.isUnparallelExec = true
		}
	}
	// When we set both tidb_hashagg_final_concurrency and tidb_hashagg_partial_concurrency to 1,
	// we do not need to parallelly execute hash agg,
	// and this action can be a workaround when meeting some unexpected situation using parallelExec.
	if finalCon, partialCon := sessionVars.HashAggFinalConcurrency(), sessionVars.HashAggPartialConcurrency(); finalCon <= 0 || partialCon <= 0 || finalCon == 1 && partialCon == 1 {
		e.isUnparallelExec = true
	}
	partialOrdinal := 0
	for i, aggDesc := range v.AggFuncs {
		if e.isUnparallelExec {
			e.PartialAggFuncs = append(e.PartialAggFuncs, aggfuncs.Build(b.ctx, aggDesc, i))
		} else {
			ordinal := []int{partialOrdinal}
			partialOrdinal++
			if aggDesc.Name == ast.AggFuncAvg {
				ordinal = append(ordinal, partialOrdinal+1)
				partialOrdinal++
			}
			partialAggDesc, finalDesc := aggDesc.Split(ordinal)
			partialAggFunc := aggfuncs.Build(b.ctx, partialAggDesc, i)
			finalAggFunc := aggfuncs.Build(b.ctx, finalDesc, i)
			e.PartialAggFuncs = append(e.PartialAggFuncs, partialAggFunc)
			e.FinalAggFuncs = append(e.FinalAggFuncs, finalAggFunc)
			if partialAggDesc.Name == ast.AggFuncGroupConcat {
				// For group_concat, finalAggFunc and partialAggFunc need shared `truncate` flag to do duplicate.
				finalAggFunc.(interface{ SetTruncated(t *int32) }).SetTruncated(
					partialAggFunc.(interface{ GetTruncated() *int32 }).GetTruncated(),
				)
			}
		}
		if e.defaultVal != nil {
			value := aggDesc.GetDefaultValue()
			e.defaultVal.AppendDatum(i, &value)
		}
	}

	executorCounterHashAggExec.Inc()
	return e
}

func (b *executorBuilder) buildStreamAgg(v *plannercore.PhysicalStreamAgg) Executor {
	src := b.build(v.Children()[0])
	if b.err != nil {
		return nil
	}
	e := &StreamAggExec{
		baseExecutor: newBaseExecutor(b.ctx, v.Schema(), v.ID(), src),
		groupChecker: newVecGroupChecker(b.ctx, v.GroupByItems),
		aggFuncs:     make([]aggfuncs.AggFunc, 0, len(v.AggFuncs)),
	}

	if len(v.GroupByItems) != 0 || aggregation.IsAllFirstRow(v.AggFuncs) {
		e.defaultVal = nil
	} else {
		// Only do this for final agg, see issue #35295, #30923
		if v.IsFinalAgg() {
			e.defaultVal = chunk.NewChunkWithCapacity(retTypes(e), 1)
		}
	}
	for i, aggDesc := range v.AggFuncs {
		aggFunc := aggfuncs.Build(b.ctx, aggDesc, i)
		e.aggFuncs = append(e.aggFuncs, aggFunc)
		if e.defaultVal != nil {
			value := aggDesc.GetDefaultValue()
			e.defaultVal.AppendDatum(i, &value)
		}
	}

	executorStreamAggExec.Inc()
	return e
}

func (b *executorBuilder) buildSelection(v *plannercore.PhysicalSelection) Executor {
	childExec := b.build(v.Children()[0])
	if b.err != nil {
		return nil
	}
	e := &SelectionExec{
		baseExecutor: newBaseExecutor(b.ctx, v.Schema(), v.ID(), childExec),
		filters:      v.Conditions,
	}
	return e
}

func (b *executorBuilder) buildProjection(v *plannercore.PhysicalProjection) Executor {
	childExec := b.build(v.Children()[0])
	if b.err != nil {
		return nil
	}
	e := &ProjectionExec{
		baseExecutor:     newBaseExecutor(b.ctx, v.Schema(), v.ID(), childExec),
		numWorkers:       int64(b.ctx.GetSessionVars().ProjectionConcurrency()),
		evaluatorSuit:    expression.NewEvaluatorSuite(v.Exprs, v.AvoidColumnEvaluator),
		calculateNoDelay: v.CalculateNoDelay,
	}

	// If the calculation row count for this Projection operator is smaller
	// than a Chunk size, we turn back to the un-parallel Projection
	// implementation to reduce the goroutine overhead.
	if int64(v.StatsCount()) < int64(b.ctx.GetSessionVars().MaxChunkSize) {
		e.numWorkers = 0
	}

	// Use un-parallel projection for query that write on memdb to avoid data race.
	// See also https://github.com/pingcap/tidb/issues/26832
	if b.inUpdateStmt || b.inDeleteStmt || b.inInsertStmt || b.hasLock {
		e.numWorkers = 0
	}
	return e
}

func (b *executorBuilder) buildTableDual(v *plannercore.PhysicalTableDual) Executor {
	if v.RowCount != 0 && v.RowCount != 1 {
		b.err = errors.Errorf("buildTableDual failed, invalid row count for dual table: %v", v.RowCount)
		return nil
	}
	base := newBaseExecutor(b.ctx, v.Schema(), v.ID())
	base.initCap = v.RowCount
	e := &TableDualExec{
		baseExecutor: base,
		numDualRows:  v.RowCount,
	}
	return e
}

// `getSnapshotTS` returns for-update-ts if in insert/update/delete/lock statement otherwise the isolation read ts
// Please notice that in RC isolation, the above two ts are the same
func (b *executorBuilder) getSnapshotTS() (uint64, error) {
	if b.forDataReaderBuilder {
		return b.dataReaderTS, nil
	}

	txnManager := sessiontxn.GetTxnManager(b.ctx)
	if b.inInsertStmt || b.inUpdateStmt || b.inDeleteStmt || b.inSelectLockStmt {
		return txnManager.GetStmtForUpdateTS()
	}
	return txnManager.GetStmtReadTS()
}

// getSnapshot get the appropriate snapshot from txnManager and set
// the relevant snapshot options before return.
func (b *executorBuilder) getSnapshot() (kv.Snapshot, error) {
	var snapshot kv.Snapshot
	var err error

	txnManager := sessiontxn.GetTxnManager(b.ctx)
	if b.inInsertStmt || b.inUpdateStmt || b.inDeleteStmt || b.inSelectLockStmt {
		snapshot, err = txnManager.GetSnapshotWithStmtForUpdateTS()
	} else {
		snapshot, err = txnManager.GetSnapshotWithStmtReadTS()
	}
	if err != nil {
		return nil, err
	}

	sessVars := b.ctx.GetSessionVars()
	replicaReadType := sessVars.GetReplicaRead()
	snapshot.SetOption(kv.ReadReplicaScope, b.readReplicaScope)
	snapshot.SetOption(kv.TaskID, sessVars.StmtCtx.TaskID)

	if replicaReadType.IsClosestRead() && b.readReplicaScope != kv.GlobalTxnScope {
		snapshot.SetOption(kv.MatchStoreLabels, []*metapb.StoreLabel{
			{
				Key:   placement.DCLabelKey,
				Value: b.readReplicaScope,
			},
		})
	}

	return snapshot, nil
}

func (b *executorBuilder) buildMemTable(v *plannercore.PhysicalMemTable) Executor {
	switch v.DBName.L {
	case util.MetricSchemaName.L:
		return &MemTableReaderExec{
			baseExecutor: newBaseExecutor(b.ctx, v.Schema(), v.ID()),
			table:        v.Table,
			retriever: &MetricRetriever{
				table:     v.Table,
				extractor: v.Extractor.(*plannercore.MetricTableExtractor),
			},
		}
	case util.InformationSchemaName.L:
		switch v.Table.Name.L {
		case strings.ToLower(infoschema.TableClusterConfig):
			return &MemTableReaderExec{
				baseExecutor: newBaseExecutor(b.ctx, v.Schema(), v.ID()),
				table:        v.Table,
				retriever: &clusterConfigRetriever{
					extractor: v.Extractor.(*plannercore.ClusterTableExtractor),
				},
			}
		case strings.ToLower(infoschema.TableClusterLoad):
			return &MemTableReaderExec{
				baseExecutor: newBaseExecutor(b.ctx, v.Schema(), v.ID()),
				table:        v.Table,
				retriever: &clusterServerInfoRetriever{
					extractor:      v.Extractor.(*plannercore.ClusterTableExtractor),
					serverInfoType: diagnosticspb.ServerInfoType_LoadInfo,
				},
			}
		case strings.ToLower(infoschema.TableClusterHardware):
			return &MemTableReaderExec{
				baseExecutor: newBaseExecutor(b.ctx, v.Schema(), v.ID()),
				table:        v.Table,
				retriever: &clusterServerInfoRetriever{
					extractor:      v.Extractor.(*plannercore.ClusterTableExtractor),
					serverInfoType: diagnosticspb.ServerInfoType_HardwareInfo,
				},
			}
		case strings.ToLower(infoschema.TableClusterSystemInfo):
			return &MemTableReaderExec{
				baseExecutor: newBaseExecutor(b.ctx, v.Schema(), v.ID()),
				table:        v.Table,
				retriever: &clusterServerInfoRetriever{
					extractor:      v.Extractor.(*plannercore.ClusterTableExtractor),
					serverInfoType: diagnosticspb.ServerInfoType_SystemInfo,
				},
			}
		case strings.ToLower(infoschema.TableClusterLog):
			return &MemTableReaderExec{
				baseExecutor: newBaseExecutor(b.ctx, v.Schema(), v.ID()),
				table:        v.Table,
				retriever: &clusterLogRetriever{
					extractor: v.Extractor.(*plannercore.ClusterLogTableExtractor),
				},
			}
		case strings.ToLower(infoschema.TableTiDBHotRegionsHistory):
			return &MemTableReaderExec{
				baseExecutor: newBaseExecutor(b.ctx, v.Schema(), v.ID()),
				table:        v.Table,
				retriever: &hotRegionsHistoryRetriver{
					extractor: v.Extractor.(*plannercore.HotRegionsHistoryTableExtractor),
				},
			}
		case strings.ToLower(infoschema.TableInspectionResult):
			return &MemTableReaderExec{
				baseExecutor: newBaseExecutor(b.ctx, v.Schema(), v.ID()),
				table:        v.Table,
				retriever: &inspectionResultRetriever{
					extractor: v.Extractor.(*plannercore.InspectionResultTableExtractor),
					timeRange: v.QueryTimeRange,
				},
			}
		case strings.ToLower(infoschema.TableInspectionSummary):
			return &MemTableReaderExec{
				baseExecutor: newBaseExecutor(b.ctx, v.Schema(), v.ID()),
				table:        v.Table,
				retriever: &inspectionSummaryRetriever{
					table:     v.Table,
					extractor: v.Extractor.(*plannercore.InspectionSummaryTableExtractor),
					timeRange: v.QueryTimeRange,
				},
			}
		case strings.ToLower(infoschema.TableInspectionRules):
			return &MemTableReaderExec{
				baseExecutor: newBaseExecutor(b.ctx, v.Schema(), v.ID()),
				table:        v.Table,
				retriever: &inspectionRuleRetriever{
					extractor: v.Extractor.(*plannercore.InspectionRuleTableExtractor),
				},
			}
		case strings.ToLower(infoschema.TableMetricSummary):
			return &MemTableReaderExec{
				baseExecutor: newBaseExecutor(b.ctx, v.Schema(), v.ID()),
				table:        v.Table,
				retriever: &MetricsSummaryRetriever{
					table:     v.Table,
					extractor: v.Extractor.(*plannercore.MetricSummaryTableExtractor),
					timeRange: v.QueryTimeRange,
				},
			}
		case strings.ToLower(infoschema.TableMetricSummaryByLabel):
			return &MemTableReaderExec{
				baseExecutor: newBaseExecutor(b.ctx, v.Schema(), v.ID()),
				table:        v.Table,
				retriever: &MetricsSummaryByLabelRetriever{
					table:     v.Table,
					extractor: v.Extractor.(*plannercore.MetricSummaryTableExtractor),
					timeRange: v.QueryTimeRange,
				},
			}
		case strings.ToLower(infoschema.TableTiKVRegionPeers):
			return &MemTableReaderExec{
				baseExecutor: newBaseExecutor(b.ctx, v.Schema(), v.ID()),
				table:        v.Table,
				retriever: &tikvRegionPeersRetriever{
					extractor: v.Extractor.(*plannercore.TikvRegionPeersExtractor),
				},
			}
		case strings.ToLower(infoschema.TableSchemata),
			strings.ToLower(infoschema.TableStatistics),
			strings.ToLower(infoschema.TableTiDBIndexes),
			strings.ToLower(infoschema.TableViews),
			strings.ToLower(infoschema.TableTables),
			strings.ToLower(infoschema.TableReferConst),
			strings.ToLower(infoschema.TableSequences),
			strings.ToLower(infoschema.TablePartitions),
			strings.ToLower(infoschema.TableEngines),
			strings.ToLower(infoschema.TableCollations),
			strings.ToLower(infoschema.TableAnalyzeStatus),
			strings.ToLower(infoschema.TableClusterInfo),
			strings.ToLower(infoschema.TableProfiling),
			strings.ToLower(infoschema.TableCharacterSets),
			strings.ToLower(infoschema.TableKeyColumn),
			strings.ToLower(infoschema.TableUserPrivileges),
			strings.ToLower(infoschema.TableMetricTables),
			strings.ToLower(infoschema.TableCollationCharacterSetApplicability),
			strings.ToLower(infoschema.TableProcesslist),
			strings.ToLower(infoschema.ClusterTableProcesslist),
			strings.ToLower(infoschema.TableTiKVRegionStatus),
			strings.ToLower(infoschema.TableTiDBHotRegions),
			strings.ToLower(infoschema.TableSessionVar),
			strings.ToLower(infoschema.TableConstraints),
			strings.ToLower(infoschema.TableTiFlashReplica),
			strings.ToLower(infoschema.TableTiDBServersInfo),
			strings.ToLower(infoschema.TableTiKVStoreStatus),
			strings.ToLower(infoschema.TableStatementsSummaryEvicted),
			strings.ToLower(infoschema.ClusterTableStatementsSummaryEvicted),
			strings.ToLower(infoschema.TableClientErrorsSummaryGlobal),
			strings.ToLower(infoschema.TableClientErrorsSummaryByUser),
			strings.ToLower(infoschema.TableClientErrorsSummaryByHost),
			strings.ToLower(infoschema.TableAttributes),
			strings.ToLower(infoschema.TablePlacementPolicies),
			strings.ToLower(infoschema.TableTrxSummary),
			strings.ToLower(infoschema.TableVariablesInfo),
			strings.ToLower(infoschema.ClusterTableTrxSummary):
			return &MemTableReaderExec{
				baseExecutor: newBaseExecutor(b.ctx, v.Schema(), v.ID()),
				table:        v.Table,
				retriever: &memtableRetriever{
					table:     v.Table,
					columns:   v.Columns,
					extractor: v.Extractor,
				},
			}
		case strings.ToLower(infoschema.TableTiDBTrx),
			strings.ToLower(infoschema.ClusterTableTiDBTrx):
			return &MemTableReaderExec{
				baseExecutor: newBaseExecutor(b.ctx, v.Schema(), v.ID()),
				table:        v.Table,
				retriever: &tidbTrxTableRetriever{
					table:   v.Table,
					columns: v.Columns,
				},
			}
		case strings.ToLower(infoschema.TableDataLockWaits):
			return &MemTableReaderExec{
				baseExecutor: newBaseExecutor(b.ctx, v.Schema(), v.ID()),
				table:        v.Table,
				retriever: &dataLockWaitsTableRetriever{
					table:   v.Table,
					columns: v.Columns,
				},
			}
		case strings.ToLower(infoschema.TableDeadlocks),
			strings.ToLower(infoschema.ClusterTableDeadlocks):
			return &MemTableReaderExec{
				baseExecutor: newBaseExecutor(b.ctx, v.Schema(), v.ID()),
				table:        v.Table,
				retriever: &deadlocksTableRetriever{
					table:   v.Table,
					columns: v.Columns,
				},
			}
		case strings.ToLower(infoschema.TableStatementsSummary),
			strings.ToLower(infoschema.TableStatementsSummaryHistory),
			strings.ToLower(infoschema.ClusterTableStatementsSummaryHistory),
			strings.ToLower(infoschema.ClusterTableStatementsSummary):
			return &MemTableReaderExec{
				baseExecutor: newBaseExecutor(b.ctx, v.Schema(), v.ID()),
				table:        v.Table,
				retriever: &stmtSummaryTableRetriever{
					table:     v.Table,
					columns:   v.Columns,
					extractor: v.Extractor.(*plannercore.StatementsSummaryExtractor),
				},
			}
		case strings.ToLower(infoschema.TableColumns):
			return &MemTableReaderExec{
				baseExecutor: newBaseExecutor(b.ctx, v.Schema(), v.ID()),
				table:        v.Table,
				retriever: &hugeMemTableRetriever{
					table:              v.Table,
					columns:            v.Columns,
					extractor:          v.Extractor.(*plannercore.ColumnsTableExtractor),
					viewSchemaMap:      make(map[int64]*expression.Schema),
					viewOutputNamesMap: make(map[int64]types.NameSlice),
				},
			}

		case strings.ToLower(infoschema.TableSlowQuery), strings.ToLower(infoschema.ClusterTableSlowLog):
			memTracker := memory.NewTracker(v.ID(), -1)
			memTracker.AttachTo(b.ctx.GetSessionVars().StmtCtx.MemTracker)
			return &MemTableReaderExec{
				baseExecutor: newBaseExecutor(b.ctx, v.Schema(), v.ID()),
				table:        v.Table,
				retriever: &slowQueryRetriever{
					table:      v.Table,
					outputCols: v.Columns,
					extractor:  v.Extractor.(*plannercore.SlowQueryExtractor),
					memTracker: memTracker,
				},
			}
		case strings.ToLower(infoschema.TableStorageStats):
			return &MemTableReaderExec{
				baseExecutor: newBaseExecutor(b.ctx, v.Schema(), v.ID()),
				table:        v.Table,
				retriever: &tableStorageStatsRetriever{
					table:      v.Table,
					outputCols: v.Columns,
					extractor:  v.Extractor.(*plannercore.TableStorageStatsExtractor),
				},
			}
		case strings.ToLower(infoschema.TableDDLJobs):
			loc := b.ctx.GetSessionVars().Location()
			ddlJobRetriever := DDLJobRetriever{TZLoc: loc}
			return &DDLJobsReaderExec{
				baseExecutor:    newBaseExecutor(b.ctx, v.Schema(), v.ID()),
				is:              b.is,
				DDLJobRetriever: ddlJobRetriever,
			}
		case strings.ToLower(infoschema.TableTiFlashTables),
			strings.ToLower(infoschema.TableTiFlashSegments):
			return &MemTableReaderExec{
				baseExecutor: newBaseExecutor(b.ctx, v.Schema(), v.ID()),
				table:        v.Table,
				retriever: &TiFlashSystemTableRetriever{
					table:      v.Table,
					outputCols: v.Columns,
					extractor:  v.Extractor.(*plannercore.TiFlashSystemTableExtractor),
				},
			}
		}
	}
	tb, _ := b.is.TableByID(v.Table.ID)
	return &TableScanExec{
		baseExecutor: newBaseExecutor(b.ctx, v.Schema(), v.ID()),
		t:            tb,
		columns:      v.Columns,
	}
}

func (b *executorBuilder) buildSort(v *plannercore.PhysicalSort) Executor {
	childExec := b.build(v.Children()[0])
	if b.err != nil {
		return nil
	}
	sortExec := SortExec{
		baseExecutor: newBaseExecutor(b.ctx, v.Schema(), v.ID(), childExec),
		ByItems:      v.ByItems,
		schema:       v.Schema(),
	}
	executorCounterSortExec.Inc()
	return &sortExec
}

func (b *executorBuilder) buildTopN(v *plannercore.PhysicalTopN) Executor {
	childExec := b.build(v.Children()[0])
	if b.err != nil {
		return nil
	}
	sortExec := SortExec{
		baseExecutor: newBaseExecutor(b.ctx, v.Schema(), v.ID(), childExec),
		ByItems:      v.ByItems,
		schema:       v.Schema(),
	}
	executorCounterTopNExec.Inc()
	return &TopNExec{
		SortExec: sortExec,
		limit:    &plannercore.PhysicalLimit{Count: v.Count, Offset: v.Offset},
	}
}

func (b *executorBuilder) buildApply(v *plannercore.PhysicalApply) Executor {
	var (
		innerPlan plannercore.PhysicalPlan
		outerPlan plannercore.PhysicalPlan
	)
	if v.InnerChildIdx == 0 {
		innerPlan = v.Children()[0]
		outerPlan = v.Children()[1]
	} else {
		innerPlan = v.Children()[1]
		outerPlan = v.Children()[0]
	}
	v.OuterSchema = plannercore.ExtractCorColumnsBySchema4PhysicalPlan(innerPlan, outerPlan.Schema())
	leftChild := b.build(v.Children()[0])
	if b.err != nil {
		return nil
	}
	rightChild := b.build(v.Children()[1])
	if b.err != nil {
		return nil
	}
	// test is in the explain/naaj.test#part5.
	// although we prepared the NAEqualConditions, but for Apply mode, we still need move it to other conditions like eq condition did here.
	otherConditions := append(expression.ScalarFuncs2Exprs(v.EqualConditions), expression.ScalarFuncs2Exprs(v.NAEqualConditions)...)
	otherConditions = append(otherConditions, v.OtherConditions...)
	defaultValues := v.DefaultValues
	if defaultValues == nil {
		defaultValues = make([]types.Datum, v.Children()[v.InnerChildIdx].Schema().Len())
	}
	outerExec, innerExec := leftChild, rightChild
	outerFilter, innerFilter := v.LeftConditions, v.RightConditions
	if v.InnerChildIdx == 0 {
		outerExec, innerExec = rightChild, leftChild
		outerFilter, innerFilter = v.RightConditions, v.LeftConditions
	}
	tupleJoiner := newJoiner(b.ctx, v.JoinType, v.InnerChildIdx == 0,
		defaultValues, otherConditions, retTypes(leftChild), retTypes(rightChild), nil, false)
	serialExec := &NestedLoopApplyExec{
		baseExecutor: newBaseExecutor(b.ctx, v.Schema(), v.ID(), outerExec, innerExec),
		innerExec:    innerExec,
		outerExec:    outerExec,
		outerFilter:  outerFilter,
		innerFilter:  innerFilter,
		outer:        v.JoinType != plannercore.InnerJoin,
		joiner:       tupleJoiner,
		outerSchema:  v.OuterSchema,
		ctx:          b.ctx,
		canUseCache:  v.CanUseCache,
	}
	executorCounterNestedLoopApplyExec.Inc()

	// try parallel mode
	if v.Concurrency > 1 {
		innerExecs := make([]Executor, 0, v.Concurrency)
		innerFilters := make([]expression.CNFExprs, 0, v.Concurrency)
		corCols := make([][]*expression.CorrelatedColumn, 0, v.Concurrency)
		joiners := make([]joiner, 0, v.Concurrency)
		for i := 0; i < v.Concurrency; i++ {
			clonedInnerPlan, err := plannercore.SafeClone(innerPlan)
			if err != nil {
				b.err = nil
				return serialExec
			}
			corCol := plannercore.ExtractCorColumnsBySchema4PhysicalPlan(clonedInnerPlan, outerPlan.Schema())
			clonedInnerExec := b.build(clonedInnerPlan)
			if b.err != nil {
				b.err = nil
				return serialExec
			}
			innerExecs = append(innerExecs, clonedInnerExec)
			corCols = append(corCols, corCol)
			innerFilters = append(innerFilters, innerFilter.Clone())
			joiners = append(joiners, newJoiner(b.ctx, v.JoinType, v.InnerChildIdx == 0,
				defaultValues, otherConditions, retTypes(leftChild), retTypes(rightChild), nil, false))
		}

		allExecs := append([]Executor{outerExec}, innerExecs...)

		return &ParallelNestedLoopApplyExec{
			baseExecutor: newBaseExecutor(b.ctx, v.Schema(), v.ID(), allExecs...),
			innerExecs:   innerExecs,
			outerExec:    outerExec,
			outerFilter:  outerFilter,
			innerFilter:  innerFilters,
			outer:        v.JoinType != plannercore.InnerJoin,
			joiners:      joiners,
			corCols:      corCols,
			concurrency:  v.Concurrency,
			useCache:     v.CanUseCache,
		}
	}
	return serialExec
}

func (b *executorBuilder) buildMaxOneRow(v *plannercore.PhysicalMaxOneRow) Executor {
	childExec := b.build(v.Children()[0])
	if b.err != nil {
		return nil
	}
	base := newBaseExecutor(b.ctx, v.Schema(), v.ID(), childExec)
	base.initCap = 2
	base.maxChunkSize = 2
	e := &MaxOneRowExec{baseExecutor: base}
	return e
}

func (b *executorBuilder) buildUnionAll(v *plannercore.PhysicalUnionAll) Executor {
	childExecs := make([]Executor, len(v.Children()))
	for i, child := range v.Children() {
		childExecs[i] = b.build(child)
		if b.err != nil {
			return nil
		}
	}
	e := &UnionExec{
		baseExecutor: newBaseExecutor(b.ctx, v.Schema(), v.ID(), childExecs...),
		concurrency:  b.ctx.GetSessionVars().UnionConcurrency(),
	}
	return e
}

func buildHandleColsForSplit(sc *stmtctx.StatementContext, tbInfo *model.TableInfo) plannercore.HandleCols {
	if tbInfo.IsCommonHandle {
		primaryIdx := tables.FindPrimaryIndex(tbInfo)
		tableCols := make([]*expression.Column, len(tbInfo.Columns))
		for i, col := range tbInfo.Columns {
			tableCols[i] = &expression.Column{
				ID:      col.ID,
				RetType: &col.FieldType,
			}
		}
		for i, pkCol := range primaryIdx.Columns {
			tableCols[pkCol.Offset].Index = i
		}
		return plannercore.NewCommonHandleCols(sc, tbInfo, primaryIdx, tableCols)
	}
	intCol := &expression.Column{
		RetType: types.NewFieldType(mysql.TypeLonglong),
	}
	return plannercore.NewIntHandleCols(intCol)
}

func (b *executorBuilder) buildSplitRegion(v *plannercore.SplitRegion) Executor {
	base := newBaseExecutor(b.ctx, v.Schema(), v.ID())
	base.initCap = 1
	base.maxChunkSize = 1
	if v.IndexInfo != nil {
		return &SplitIndexRegionExec{
			baseExecutor:   base,
			tableInfo:      v.TableInfo,
			partitionNames: v.PartitionNames,
			indexInfo:      v.IndexInfo,
			lower:          v.Lower,
			upper:          v.Upper,
			num:            v.Num,
			valueLists:     v.ValueLists,
		}
	}
	handleCols := buildHandleColsForSplit(b.ctx.GetSessionVars().StmtCtx, v.TableInfo)
	if len(v.ValueLists) > 0 {
		return &SplitTableRegionExec{
			baseExecutor:   base,
			tableInfo:      v.TableInfo,
			partitionNames: v.PartitionNames,
			handleCols:     handleCols,
			valueLists:     v.ValueLists,
		}
	}
	return &SplitTableRegionExec{
		baseExecutor:   base,
		tableInfo:      v.TableInfo,
		partitionNames: v.PartitionNames,
		handleCols:     handleCols,
		lower:          v.Lower,
		upper:          v.Upper,
		num:            v.Num,
	}
}

func (b *executorBuilder) buildUpdate(v *plannercore.Update) Executor {
	b.inUpdateStmt = true
	tblID2table := make(map[int64]table.Table, len(v.TblColPosInfos))
	multiUpdateOnSameTable := make(map[int64]bool)
	for _, info := range v.TblColPosInfos {
		tbl, _ := b.is.TableByID(info.TblID)
		if _, ok := tblID2table[info.TblID]; ok {
			multiUpdateOnSameTable[info.TblID] = true
		}
		tblID2table[info.TblID] = tbl
		if len(v.PartitionedTable) > 0 {
			// The v.PartitionedTable collects the partitioned table.
			// Replace the original table with the partitioned table to support partition selection.
			// e.g. update t partition (p0, p1), the new values are not belong to the given set p0, p1
			// Using the table in v.PartitionedTable returns a proper error, while using the original table can't.
			for _, p := range v.PartitionedTable {
				if info.TblID == p.Meta().ID {
					tblID2table[info.TblID] = p
				}
			}
		}
	}
	if b.err = b.updateForUpdateTS(); b.err != nil {
		return nil
	}

	selExec := b.build(v.SelectPlan)
	if b.err != nil {
		return nil
	}
	base := newBaseExecutor(b.ctx, v.Schema(), v.ID(), selExec)
	base.initCap = chunk.ZeroCapacity
	var assignFlag []int
	assignFlag, b.err = getAssignFlag(b.ctx, v, selExec.Schema().Len())
	if b.err != nil {
		return nil
	}
	// should use the new tblID2table, since the update's schema may have been changed in Execstmt.
	b.err = plannercore.CheckUpdateList(assignFlag, v, tblID2table)
	if b.err != nil {
		return nil
	}
	updateExec := &UpdateExec{
		baseExecutor:              base,
		OrderedList:               v.OrderedList,
		allAssignmentsAreConstant: v.AllAssignmentsAreConstant,
		virtualAssignmentsOffset:  v.VirtualAssignmentsOffset,
		multiUpdateOnSameTable:    multiUpdateOnSameTable,
		tblID2table:               tblID2table,
		tblColPosInfos:            v.TblColPosInfos,
		assignFlag:                assignFlag,
	}
	updateExec.fkChecks, b.err = buildTblID2FKCheckExecs(b.ctx, tblID2table, v.FKChecks)
	if b.err != nil {
		return nil
	}
	return updateExec
}

func getAssignFlag(ctx sessionctx.Context, v *plannercore.Update, schemaLen int) ([]int, error) {
	assignFlag := make([]int, schemaLen)
	for i := range assignFlag {
		assignFlag[i] = -1
	}
	for _, assign := range v.OrderedList {
		if !ctx.GetSessionVars().AllowWriteRowID && assign.Col.ID == model.ExtraHandleID {
			return nil, errors.Errorf("insert, update and replace statements for _tidb_rowid are not supported")
		}
		tblIdx, found := v.TblColPosInfos.FindTblIdx(assign.Col.Index)
		if found {
			colIdx := assign.Col.Index
			assignFlag[colIdx] = tblIdx
		}
	}
	return assignFlag, nil
}

func (b *executorBuilder) buildDelete(v *plannercore.Delete) Executor {
	b.inDeleteStmt = true
	tblID2table := make(map[int64]table.Table, len(v.TblColPosInfos))
	for _, info := range v.TblColPosInfos {
		tblID2table[info.TblID], _ = b.is.TableByID(info.TblID)
	}

	if b.err = b.updateForUpdateTS(); b.err != nil {
		return nil
	}

	selExec := b.build(v.SelectPlan)
	if b.err != nil {
		return nil
	}
	base := newBaseExecutor(b.ctx, v.Schema(), v.ID(), selExec)
	base.initCap = chunk.ZeroCapacity
	deleteExec := &DeleteExec{
		baseExecutor:   base,
		tblID2Table:    tblID2table,
		IsMultiTable:   v.IsMultiTable,
		tblColPosInfos: v.TblColPosInfos,
	}
<<<<<<< HEAD
	deleteExec.fkCascades, b.err = b.buildTblID2FKCascadeExecs(tblID2table, v.FKCascades)
=======
	deleteExec.fkChecks, b.err = buildTblID2FKCheckExecs(b.ctx, tblID2table, v.FKChecks)
>>>>>>> f343ffef
	if b.err != nil {
		return nil
	}
	return deleteExec
}

func (b *executorBuilder) updateForUpdateTS() error {
	// GetStmtForUpdateTS will auto update the for update ts if it is necessary
	_, err := sessiontxn.GetTxnManager(b.ctx).GetStmtForUpdateTS()
	return err
}

func (b *executorBuilder) buildAnalyzeIndexPushdown(task plannercore.AnalyzeIndexTask, opts map[ast.AnalyzeOptionType]uint64, autoAnalyze string) *analyzeTask {
	job := &statistics.AnalyzeJob{DBName: task.DBName, TableName: task.TableName, PartitionName: task.PartitionName, JobInfo: autoAnalyze + "analyze index " + task.IndexInfo.Name.O}
	_, offset := timeutil.Zone(b.ctx.GetSessionVars().Location())
	sc := b.ctx.GetSessionVars().StmtCtx
	startTS, err := b.getSnapshotTS()
	if err != nil {
		b.err = err
		return nil
	}
	failpoint.Inject("injectAnalyzeSnapshot", func(val failpoint.Value) {
		startTS = uint64(val.(int))
	})

	base := baseAnalyzeExec{
		ctx:         b.ctx,
		tableID:     task.TableID,
		concurrency: b.ctx.GetSessionVars().IndexSerialScanConcurrency(),
		analyzePB: &tipb.AnalyzeReq{
			Tp:             tipb.AnalyzeType_TypeIndex,
			Flags:          sc.PushDownFlags(),
			TimeZoneOffset: offset,
		},
		opts:     opts,
		job:      job,
		snapshot: startTS,
	}
	e := &AnalyzeIndexExec{
		baseAnalyzeExec: base,
		isCommonHandle:  task.TblInfo.IsCommonHandle,
		idxInfo:         task.IndexInfo,
	}
	topNSize := new(int32)
	*topNSize = int32(opts[ast.AnalyzeOptNumTopN])
	statsVersion := new(int32)
	*statsVersion = int32(task.StatsVersion)
	e.analyzePB.IdxReq = &tipb.AnalyzeIndexReq{
		BucketSize: int64(opts[ast.AnalyzeOptNumBuckets]),
		NumColumns: int32(len(task.IndexInfo.Columns)),
		TopNSize:   topNSize,
		Version:    statsVersion,
		SketchSize: maxSketchSize,
	}
	if e.isCommonHandle && e.idxInfo.Primary {
		e.analyzePB.Tp = tipb.AnalyzeType_TypeCommonHandle
	}
	depth := int32(opts[ast.AnalyzeOptCMSketchDepth])
	width := int32(opts[ast.AnalyzeOptCMSketchWidth])
	e.analyzePB.IdxReq.CmsketchDepth = &depth
	e.analyzePB.IdxReq.CmsketchWidth = &width
	return &analyzeTask{taskType: idxTask, idxExec: e, job: job}
}

func (b *executorBuilder) buildAnalyzeIndexIncremental(task plannercore.AnalyzeIndexTask, opts map[ast.AnalyzeOptionType]uint64) *analyzeTask {
	h := domain.GetDomain(b.ctx).StatsHandle()
	statsTbl := h.GetPartitionStats(&model.TableInfo{}, task.TableID.GetStatisticsID())
	analyzeTask := b.buildAnalyzeIndexPushdown(task, opts, "")
	if statsTbl.Pseudo {
		return analyzeTask
	}
	idx, ok := statsTbl.Indices[task.IndexInfo.ID]
	if !ok || idx.Len() == 0 || idx.LastAnalyzePos.IsNull() {
		return analyzeTask
	}
	// If idx got evicted previously, we directly use IndexPushDown task as incremental analyze task will cause inaccuracy
	if idx.IsEvicted() {
		return analyzeTask
	}
	failpoint.Inject("assertEvictIndex", func() {
		if idx.IsEvicted() {
			panic("evicted index shouldn't use analyze incremental task")
		}
	})

	var oldHist *statistics.Histogram
	if statistics.IsAnalyzed(idx.Flag) {
		exec := analyzeTask.idxExec
		if idx.CMSketch != nil {
			width, depth := idx.CMSketch.GetWidthAndDepth()
			exec.analyzePB.IdxReq.CmsketchWidth = &width
			exec.analyzePB.IdxReq.CmsketchDepth = &depth
		}
		oldHist = idx.Histogram.Copy()
	} else {
		_, bktID := idx.LessRowCountWithBktIdx(idx.LastAnalyzePos)
		if bktID == 0 {
			return analyzeTask
		}
		oldHist = idx.TruncateHistogram(bktID)
	}
	var oldTopN *statistics.TopN
	if analyzeTask.idxExec.analyzePB.IdxReq.GetVersion() >= statistics.Version2 {
		oldTopN = idx.TopN.Copy()
		oldTopN.RemoveVal(oldHist.Bounds.GetRow(len(oldHist.Buckets)*2 - 1).GetBytes(0))
	}
	oldHist = oldHist.RemoveUpperBound()
	job := &statistics.AnalyzeJob{DBName: task.DBName, TableName: task.TableName, PartitionName: task.PartitionName, JobInfo: "analyze incremental index " + task.IndexInfo.Name.O}
	exec := analyzeTask.idxExec
	exec.job = job
	analyzeTask.taskType = idxIncrementalTask
	analyzeTask.idxIncrementalExec = &analyzeIndexIncrementalExec{AnalyzeIndexExec: *exec, oldHist: oldHist, oldCMS: idx.CMSketch, oldTopN: oldTopN}
	analyzeTask.job = job
	return analyzeTask
}

func (b *executorBuilder) buildAnalyzeSamplingPushdown(task plannercore.AnalyzeColumnsTask, opts map[ast.AnalyzeOptionType]uint64, schemaForVirtualColEval *expression.Schema) *analyzeTask {
	if task.V2Options != nil {
		opts = task.V2Options.FilledOpts
	}
	availableIdx := make([]*model.IndexInfo, 0, len(task.Indexes))
	colGroups := make([]*tipb.AnalyzeColumnGroup, 0, len(task.Indexes))
	if len(task.Indexes) > 0 {
		for _, idx := range task.Indexes {
			availableIdx = append(availableIdx, idx)
			colGroup := &tipb.AnalyzeColumnGroup{
				ColumnOffsets: make([]int64, 0, len(idx.Columns)),
			}
			for _, col := range idx.Columns {
				colGroup.ColumnOffsets = append(colGroup.ColumnOffsets, int64(col.Offset))
			}
			colGroups = append(colGroups, colGroup)
		}
	}

	_, offset := timeutil.Zone(b.ctx.GetSessionVars().Location())
	sc := b.ctx.GetSessionVars().StmtCtx
	startTS, err := b.getSnapshotTS()
	if err != nil {
		b.err = err
		return nil
	}
	failpoint.Inject("injectAnalyzeSnapshot", func(val failpoint.Value) {
		startTS = uint64(val.(int))
	})
	statsHandle := domain.GetDomain(b.ctx).StatsHandle()
	count, modifyCount, err := statsHandle.StatsMetaCountAndModifyCount(task.TableID.GetStatisticsID())
	if err != nil {
		b.err = err
		return nil
	}
	failpoint.Inject("injectBaseCount", func(val failpoint.Value) {
		count = int64(val.(int))
	})
	failpoint.Inject("injectBaseModifyCount", func(val failpoint.Value) {
		modifyCount = int64(val.(int))
	})
	sampleRate := new(float64)
	if opts[ast.AnalyzeOptNumSamples] == 0 {
		*sampleRate = math.Float64frombits(opts[ast.AnalyzeOptSampleRate])
		if *sampleRate < 0 {
			*sampleRate = b.getAdjustedSampleRate(b.ctx, task)
			if task.PartitionName != "" {
				sc.AppendNote(errors.Errorf(
					"Analyze use auto adjusted sample rate %f for table %s.%s's partition %s",
					*sampleRate,
					task.DBName,
					task.TableName,
					task.PartitionName,
				))
			} else {
				sc.AppendNote(errors.Errorf(
					"Analyze use auto adjusted sample rate %f for table %s.%s",
					*sampleRate,
					task.DBName,
					task.TableName,
				))
			}
		}
	}
	job := &statistics.AnalyzeJob{
		DBName:        task.DBName,
		TableName:     task.TableName,
		PartitionName: task.PartitionName,
	}

	base := baseAnalyzeExec{
		ctx:         b.ctx,
		tableID:     task.TableID,
		concurrency: b.ctx.GetSessionVars().DistSQLScanConcurrency(),
		analyzePB: &tipb.AnalyzeReq{
			Tp:             tipb.AnalyzeType_TypeFullSampling,
			Flags:          sc.PushDownFlags(),
			TimeZoneOffset: offset,
		},
		opts:     opts,
		job:      job,
		snapshot: startTS,
	}
	e := &AnalyzeColumnsExec{
		baseAnalyzeExec:         base,
		tableInfo:               task.TblInfo,
		colsInfo:                task.ColsInfo,
		handleCols:              task.HandleCols,
		indexes:                 availableIdx,
		AnalyzeInfo:             task.AnalyzeInfo,
		schemaForVirtualColEval: schemaForVirtualColEval,
		baseCount:               count,
		baseModifyCnt:           modifyCount,
	}
	e.analyzePB.ColReq = &tipb.AnalyzeColumnsReq{
		BucketSize:   int64(opts[ast.AnalyzeOptNumBuckets]),
		SampleSize:   int64(opts[ast.AnalyzeOptNumSamples]),
		SampleRate:   sampleRate,
		SketchSize:   maxSketchSize,
		ColumnsInfo:  util.ColumnsToProto(task.ColsInfo, task.TblInfo.PKIsHandle),
		ColumnGroups: colGroups,
	}
	if task.TblInfo != nil {
		e.analyzePB.ColReq.PrimaryColumnIds = tables.TryGetCommonPkColumnIds(task.TblInfo)
		if task.TblInfo.IsCommonHandle {
			e.analyzePB.ColReq.PrimaryPrefixColumnIds = tables.PrimaryPrefixColumnIDs(task.TblInfo)
		}
	}
	b.err = plannercore.SetPBColumnsDefaultValue(b.ctx, e.analyzePB.ColReq.ColumnsInfo, task.ColsInfo)
	return &analyzeTask{taskType: colTask, colExec: e, job: job}
}

// getAdjustedSampleRate calculate the sample rate by the table size. If we cannot get the table size. We use the 0.001 as the default sample rate.
// From the paper "Random sampling for histogram construction: how much is enough?"'s Corollary 1 to Theorem 5,
// for a table size n, histogram size k, maximum relative error in bin size f, and error probability gamma,
// the minimum random sample size is
//
//	r = 4 * k * ln(2*n/gamma) / f^2
//
// If we take f = 0.5, gamma = 0.01, n =1e6, we would got r = 305.82* k.
// Since the there's log function over the table size n, the r grows slowly when the n increases.
// If we take n = 1e12, a 300*k sample still gives <= 0.66 bin size error with probability 0.99.
// So if we don't consider the top-n values, we can keep the sample size at 300*256.
// But we may take some top-n before building the histogram, so we increase the sample a little.
func (b *executorBuilder) getAdjustedSampleRate(sctx sessionctx.Context, task plannercore.AnalyzeColumnsTask) float64 {
	statsHandle := domain.GetDomain(sctx).StatsHandle()
	defaultRate := 0.001
	if statsHandle == nil {
		return defaultRate
	}
	var statsTbl *statistics.Table
	tid := task.TableID.GetStatisticsID()
	if tid == task.TblInfo.ID {
		statsTbl = statsHandle.GetTableStats(task.TblInfo)
	} else {
		statsTbl = statsHandle.GetPartitionStats(task.TblInfo, tid)
	}
	approxiCount, hasPD := b.getApproximateTableCountFromStorage(sctx, tid, task)
	// If there's no stats meta and no pd, return the default rate.
	if statsTbl == nil && !hasPD {
		return defaultRate
	}
	// If the count in stats_meta is still 0 and there's no information from pd side, we scan all rows.
	if statsTbl.Count == 0 && !hasPD {
		return 1
	}
	// we have issue https://github.com/pingcap/tidb/issues/29216.
	// To do a workaround for this issue, we check the approxiCount from the pd side to do a comparison.
	// If the count from the stats_meta is extremely smaller than the approximate count from the pd,
	// we think that we meet this issue and use the approximate count to calculate the sample rate.
	if float64(statsTbl.Count*5) < approxiCount {
		// Confirmed by TiKV side, the experience error rate of the approximate count is about 20%.
		// So we increase the number to 150000 to reduce this error rate.
		return math.Min(1, 150000/approxiCount)
	}
	// If we don't go into the above if branch and we still detect the count is zero. Return 1 to prevent the dividing zero.
	if statsTbl.Count == 0 {
		return 1
	}
	// We are expected to scan about 100000 rows or so.
	// Since there's tiny error rate around the count from the stats meta, we use 110000 to get a little big result
	return math.Min(1, config.DefRowsForSampleRate/float64(statsTbl.Count))
}

func (b *executorBuilder) getApproximateTableCountFromStorage(sctx sessionctx.Context, tid int64, task plannercore.AnalyzeColumnsTask) (float64, bool) {
	tikvStore, ok := sctx.GetStore().(helper.Storage)
	if !ok {
		return 0, false
	}
	regionStats := &helper.PDRegionStats{}
	pdHelper := helper.NewHelper(tikvStore)
	err := pdHelper.GetPDRegionStats(tid, regionStats, true)
	failpoint.Inject("calcSampleRateByStorageCount", func() {
		// Force the TiDB thinking that there's PD and the count of region is small.
		err = nil
		regionStats.Count = 1
		// Set a very large approximate count.
		regionStats.StorageKeys = 1000000
	})
	if err != nil {
		return 0, false
	}
	// If this table is not small, we directly use the count from PD,
	// since for a small table, it's possible that it's data is in the same region with part of another large table.
	// Thus, we use the number of the regions of the table's table KV to decide whether the table is small.
	if regionStats.Count > 2 {
		return float64(regionStats.StorageKeys), true
	}
	// Otherwise, we use count(*) to calc it's size, since it's very small, the table data can be filled in no more than 2 regions.
	sql := new(strings.Builder)
	sqlexec.MustFormatSQL(sql, "select count(*) from %n.%n", task.DBName, task.TableName)
	if task.PartitionName != "" {
		sqlexec.MustFormatSQL(sql, " partition(%n)", task.PartitionName)
	}
	ctx := kv.WithInternalSourceType(context.Background(), kv.InternalTxnStats)
	rows, _, err := b.ctx.(sqlexec.RestrictedSQLExecutor).ExecRestrictedSQL(ctx, nil, sql.String())
	if err != nil {
		return 0, false
	}
	// If the record set is nil, there's something wrong with the execution. The COUNT(*) would always return one row.
	if len(rows) == 0 || rows[0].Len() == 0 {
		return 0, false
	}
	return float64(rows[0].GetInt64(0)), true
}

func (b *executorBuilder) buildAnalyzeColumnsPushdown(task plannercore.AnalyzeColumnsTask, opts map[ast.AnalyzeOptionType]uint64, autoAnalyze string, schemaForVirtualColEval *expression.Schema) *analyzeTask {
	if task.StatsVersion == statistics.Version2 {
		return b.buildAnalyzeSamplingPushdown(task, opts, schemaForVirtualColEval)
	}
	job := &statistics.AnalyzeJob{DBName: task.DBName, TableName: task.TableName, PartitionName: task.PartitionName, JobInfo: autoAnalyze + "analyze columns"}
	cols := task.ColsInfo
	if hasPkHist(task.HandleCols) {
		colInfo := task.TblInfo.Columns[task.HandleCols.GetCol(0).Index]
		cols = append([]*model.ColumnInfo{colInfo}, cols...)
	} else if task.HandleCols != nil && !task.HandleCols.IsInt() {
		cols = make([]*model.ColumnInfo, 0, len(task.ColsInfo)+task.HandleCols.NumCols())
		for i := 0; i < task.HandleCols.NumCols(); i++ {
			cols = append(cols, task.TblInfo.Columns[task.HandleCols.GetCol(i).Index])
		}
		cols = append(cols, task.ColsInfo...)
		task.ColsInfo = cols
	}

	_, offset := timeutil.Zone(b.ctx.GetSessionVars().Location())
	sc := b.ctx.GetSessionVars().StmtCtx
	startTS, err := b.getSnapshotTS()
	if err != nil {
		b.err = err
		return nil
	}
	failpoint.Inject("injectAnalyzeSnapshot", func(val failpoint.Value) {
		startTS = uint64(val.(int))
	})

	base := baseAnalyzeExec{
		ctx:         b.ctx,
		tableID:     task.TableID,
		concurrency: b.ctx.GetSessionVars().DistSQLScanConcurrency(),
		analyzePB: &tipb.AnalyzeReq{
			Tp:             tipb.AnalyzeType_TypeColumn,
			Flags:          sc.PushDownFlags(),
			TimeZoneOffset: offset,
		},
		opts:     opts,
		job:      job,
		snapshot: startTS,
	}
	e := &AnalyzeColumnsExec{
		baseAnalyzeExec: base,
		colsInfo:        task.ColsInfo,
		handleCols:      task.HandleCols,
		AnalyzeInfo:     task.AnalyzeInfo,
	}
	depth := int32(opts[ast.AnalyzeOptCMSketchDepth])
	width := int32(opts[ast.AnalyzeOptCMSketchWidth])
	e.analyzePB.ColReq = &tipb.AnalyzeColumnsReq{
		BucketSize:    int64(opts[ast.AnalyzeOptNumBuckets]),
		SampleSize:    MaxRegionSampleSize,
		SketchSize:    maxSketchSize,
		ColumnsInfo:   util.ColumnsToProto(cols, task.HandleCols != nil && task.HandleCols.IsInt()),
		CmsketchDepth: &depth,
		CmsketchWidth: &width,
	}
	if task.TblInfo != nil {
		e.analyzePB.ColReq.PrimaryColumnIds = tables.TryGetCommonPkColumnIds(task.TblInfo)
		if task.TblInfo.IsCommonHandle {
			e.analyzePB.ColReq.PrimaryPrefixColumnIds = tables.PrimaryPrefixColumnIDs(task.TblInfo)
		}
	}
	if task.CommonHandleInfo != nil {
		topNSize := new(int32)
		*topNSize = int32(opts[ast.AnalyzeOptNumTopN])
		statsVersion := new(int32)
		*statsVersion = int32(task.StatsVersion)
		e.analyzePB.IdxReq = &tipb.AnalyzeIndexReq{
			BucketSize: int64(opts[ast.AnalyzeOptNumBuckets]),
			NumColumns: int32(len(task.CommonHandleInfo.Columns)),
			TopNSize:   topNSize,
			Version:    statsVersion,
		}
		depth := int32(opts[ast.AnalyzeOptCMSketchDepth])
		width := int32(opts[ast.AnalyzeOptCMSketchWidth])
		e.analyzePB.IdxReq.CmsketchDepth = &depth
		e.analyzePB.IdxReq.CmsketchWidth = &width
		e.analyzePB.IdxReq.SketchSize = maxSketchSize
		e.analyzePB.ColReq.PrimaryColumnIds = tables.TryGetCommonPkColumnIds(task.TblInfo)
		e.analyzePB.Tp = tipb.AnalyzeType_TypeMixed
		e.commonHandle = task.CommonHandleInfo
	}
	b.err = plannercore.SetPBColumnsDefaultValue(b.ctx, e.analyzePB.ColReq.ColumnsInfo, cols)
	return &analyzeTask{taskType: colTask, colExec: e, job: job}
}

func (b *executorBuilder) buildAnalyzePKIncremental(task plannercore.AnalyzeColumnsTask, opts map[ast.AnalyzeOptionType]uint64) *analyzeTask {
	h := domain.GetDomain(b.ctx).StatsHandle()
	statsTbl := h.GetPartitionStats(&model.TableInfo{}, task.TableID.GetStatisticsID())
	analyzeTask := b.buildAnalyzeColumnsPushdown(task, opts, "", nil)
	if statsTbl.Pseudo {
		return analyzeTask
	}
	if task.HandleCols == nil || !task.HandleCols.IsInt() {
		return analyzeTask
	}
	col, ok := statsTbl.Columns[task.HandleCols.GetCol(0).ID]
	if !ok || col.Len() == 0 || col.LastAnalyzePos.IsNull() {
		return analyzeTask
	}
	var oldHist *statistics.Histogram
	if statistics.IsAnalyzed(col.Flag) {
		oldHist = col.Histogram.Copy()
	} else {
		d, err := col.LastAnalyzePos.ConvertTo(b.ctx.GetSessionVars().StmtCtx, col.Tp)
		if err != nil {
			b.err = err
			return nil
		}
		_, bktID := col.LessRowCountWithBktIdx(d)
		if bktID == 0 {
			return analyzeTask
		}
		oldHist = col.TruncateHistogram(bktID)
		oldHist.NDV = int64(oldHist.TotalRowCount())
	}
	job := &statistics.AnalyzeJob{DBName: task.DBName, TableName: task.TableName, PartitionName: task.PartitionName, JobInfo: "analyze incremental primary key"}
	exec := analyzeTask.colExec
	exec.job = job
	analyzeTask.taskType = pkIncrementalTask
	analyzeTask.colIncrementalExec = &analyzePKIncrementalExec{AnalyzeColumnsExec: *exec, oldHist: oldHist}
	analyzeTask.job = job
	return analyzeTask
}

func (b *executorBuilder) buildAnalyzeFastColumn(e *AnalyzeExec, task plannercore.AnalyzeColumnsTask, opts map[ast.AnalyzeOptionType]uint64) {
	findTask := false
	for _, eTask := range e.tasks {
		if eTask.fastExec != nil && eTask.fastExec.tableID.Equals(&task.TableID) {
			eTask.fastExec.colsInfo = append(eTask.fastExec.colsInfo, task.ColsInfo...)
			findTask = true
			break
		}
	}
	if !findTask {
		job := &statistics.AnalyzeJob{DBName: task.DBName, TableName: task.TableName, PartitionName: task.PartitionName, JobInfo: "fast analyze columns"}
		var concurrency int
		concurrency, b.err = getBuildStatsConcurrency(e.ctx)
		if b.err != nil {
			return
		}
		startTS, err := b.getSnapshotTS()
		if err != nil {
			b.err = err
			return
		}
		base := baseAnalyzeExec{
			ctx:         b.ctx,
			tableID:     task.TableID,
			opts:        opts,
			concurrency: concurrency,
			job:         job,
			snapshot:    startTS,
		}
		fastExec := &AnalyzeFastExec{
			baseAnalyzeExec: base,
			colsInfo:        task.ColsInfo,
			handleCols:      task.HandleCols,
			tblInfo:         task.TblInfo,
			wg:              &sync.WaitGroup{},
		}
		b.err = fastExec.calculateEstimateSampleStep()
		if b.err != nil {
			return
		}
		e.tasks = append(e.tasks, &analyzeTask{
			taskType: fastTask,
			fastExec: fastExec,
			job:      job,
		})
	}
}

func (b *executorBuilder) buildAnalyzeFastIndex(e *AnalyzeExec, task plannercore.AnalyzeIndexTask, opts map[ast.AnalyzeOptionType]uint64) {
	findTask := false
	for _, eTask := range e.tasks {
		if eTask.fastExec != nil && eTask.fastExec.tableID.Equals(&task.TableID) {
			eTask.fastExec.idxsInfo = append(eTask.fastExec.idxsInfo, task.IndexInfo)
			findTask = true
			break
		}
	}
	if !findTask {
		job := &statistics.AnalyzeJob{DBName: task.DBName, TableName: task.TableName, PartitionName: "fast analyze index " + task.IndexInfo.Name.O}
		var concurrency int
		concurrency, b.err = getBuildStatsConcurrency(e.ctx)
		if b.err != nil {
			return
		}
		startTS, err := b.getSnapshotTS()
		if err != nil {
			b.err = err
			return
		}
		base := baseAnalyzeExec{
			ctx:         b.ctx,
			tableID:     task.TableID,
			opts:        opts,
			concurrency: concurrency,
			job:         job,
			snapshot:    startTS,
		}
		fastExec := &AnalyzeFastExec{
			baseAnalyzeExec: base,
			idxsInfo:        []*model.IndexInfo{task.IndexInfo},
			tblInfo:         task.TblInfo,
			wg:              &sync.WaitGroup{},
		}
		b.err = fastExec.calculateEstimateSampleStep()
		if b.err != nil {
			return
		}
		e.tasks = append(e.tasks, &analyzeTask{
			taskType: fastTask,
			fastExec: fastExec,
			job:      job,
		})
	}
}

func (b *executorBuilder) buildAnalyze(v *plannercore.Analyze) Executor {
	e := &AnalyzeExec{
		baseExecutor: newBaseExecutor(b.ctx, v.Schema(), v.ID()),
		tasks:        make([]*analyzeTask, 0, len(v.ColTasks)+len(v.IdxTasks)),
		opts:         v.Opts,
		OptionsMap:   v.OptionsMap,
	}
	enableFastAnalyze := b.ctx.GetSessionVars().EnableFastAnalyze
	autoAnalyze := ""
	if b.ctx.GetSessionVars().InRestrictedSQL {
		autoAnalyze = "auto "
	}
	for _, task := range v.ColTasks {
		if task.Incremental {
			e.tasks = append(e.tasks, b.buildAnalyzePKIncremental(task, v.Opts))
		} else {
			if enableFastAnalyze {
				b.buildAnalyzeFastColumn(e, task, v.Opts)
			} else {
				columns, _, err := expression.ColumnInfos2ColumnsAndNames(b.ctx, model.NewCIStr(task.AnalyzeInfo.DBName), task.TblInfo.Name, task.ColsInfo, task.TblInfo)
				if err != nil {
					b.err = err
					return nil
				}
				schema := expression.NewSchema(columns...)
				e.tasks = append(e.tasks, b.buildAnalyzeColumnsPushdown(task, v.Opts, autoAnalyze, schema))
			}
		}
		if b.err != nil {
			return nil
		}
	}
	for _, task := range v.IdxTasks {
		if task.Incremental {
			e.tasks = append(e.tasks, b.buildAnalyzeIndexIncremental(task, v.Opts))
		} else {
			if enableFastAnalyze {
				b.buildAnalyzeFastIndex(e, task, v.Opts)
			} else {
				e.tasks = append(e.tasks, b.buildAnalyzeIndexPushdown(task, v.Opts, autoAnalyze))
			}
		}
		if b.err != nil {
			return nil
		}
	}
	return e
}

func constructDistExec(sctx sessionctx.Context, plans []plannercore.PhysicalPlan) ([]*tipb.Executor, error) {
	executors := make([]*tipb.Executor, 0, len(plans))
	for _, p := range plans {
		execPB, err := p.ToPB(sctx, kv.TiKV)
		if err != nil {
			return nil, err
		}
		executors = append(executors, execPB)
	}
	return executors, nil
}

// markChildrenUsedCols compares each child with the output schema, and mark
// each column of the child is used by output or not.
func markChildrenUsedCols(outputSchema *expression.Schema, childSchema ...*expression.Schema) (childrenUsed [][]bool) {
	for _, child := range childSchema {
		used := expression.GetUsedList(outputSchema.Columns, child)
		childrenUsed = append(childrenUsed, used)
	}
	return
}

func constructDistExecForTiFlash(sctx sessionctx.Context, p plannercore.PhysicalPlan) ([]*tipb.Executor, error) {
	execPB, err := p.ToPB(sctx, kv.TiFlash)
	return []*tipb.Executor{execPB}, err
}

func constructDAGReq(ctx sessionctx.Context, plans []plannercore.PhysicalPlan, storeType kv.StoreType) (dagReq *tipb.DAGRequest, err error) {
	dagReq = &tipb.DAGRequest{}
	dagReq.TimeZoneName, dagReq.TimeZoneOffset = timeutil.Zone(ctx.GetSessionVars().Location())
	sc := ctx.GetSessionVars().StmtCtx
	if sc.RuntimeStatsColl != nil {
		collExec := true
		dagReq.CollectExecutionSummaries = &collExec
	}
	dagReq.Flags = sc.PushDownFlags()
	if storeType == kv.TiFlash {
		var executors []*tipb.Executor
		executors, err = constructDistExecForTiFlash(ctx, plans[0])
		dagReq.RootExecutor = executors[0]
	} else {
		dagReq.Executors, err = constructDistExec(ctx, plans)
	}

	distsql.SetEncodeType(ctx, dagReq)
	return dagReq, err
}

func (b *executorBuilder) corColInDistPlan(plans []plannercore.PhysicalPlan) bool {
	for _, p := range plans {
		x, ok := p.(*plannercore.PhysicalSelection)
		if !ok {
			continue
		}
		for _, cond := range x.Conditions {
			if len(expression.ExtractCorColumns(cond)) > 0 {
				return true
			}
		}
	}
	return false
}

// corColInAccess checks whether there's correlated column in access conditions.
func (b *executorBuilder) corColInAccess(p plannercore.PhysicalPlan) bool {
	var access []expression.Expression
	switch x := p.(type) {
	case *plannercore.PhysicalTableScan:
		access = x.AccessCondition
	case *plannercore.PhysicalIndexScan:
		access = x.AccessCondition
	}
	for _, cond := range access {
		if len(expression.ExtractCorColumns(cond)) > 0 {
			return true
		}
	}
	return false
}

func (b *executorBuilder) newDataReaderBuilder(p plannercore.PhysicalPlan) (*dataReaderBuilder, error) {
	ts, err := b.getSnapshotTS()
	if err != nil {
		return nil, err
	}

	builderForDataReader := *b
	builderForDataReader.forDataReaderBuilder = true
	builderForDataReader.dataReaderTS = ts

	return &dataReaderBuilder{
		Plan:            p,
		executorBuilder: &builderForDataReader,
	}, nil
}

func (b *executorBuilder) buildIndexLookUpJoin(v *plannercore.PhysicalIndexJoin) Executor {
	outerExec := b.build(v.Children()[1-v.InnerChildIdx])
	if b.err != nil {
		return nil
	}
	outerTypes := retTypes(outerExec)
	innerPlan := v.Children()[v.InnerChildIdx]
	innerTypes := make([]*types.FieldType, innerPlan.Schema().Len())
	for i, col := range innerPlan.Schema().Columns {
		innerTypes[i] = col.RetType.Clone()
		// The `innerTypes` would be called for `Datum.ConvertTo` when converting the columns from outer table
		// to build hash map or construct lookup keys. So we need to modify its flen otherwise there would be
		// truncate error. See issue https://github.com/pingcap/tidb/issues/21232 for example.
		if innerTypes[i].EvalType() == types.ETString {
			innerTypes[i].SetFlen(types.UnspecifiedLength)
		}
	}

	// Use the probe table's collation.
	for i, col := range v.OuterHashKeys {
		outerTypes[col.Index] = outerTypes[col.Index].Clone()
		outerTypes[col.Index].SetCollate(innerTypes[v.InnerHashKeys[i].Index].GetCollate())
		outerTypes[col.Index].SetFlag(col.RetType.GetFlag())
	}

	// We should use JoinKey to construct the type information using by hashing, instead of using the child's schema directly.
	// When a hybrid type column is hashed multiple times, we need to distinguish what field types are used.
	// For example, the condition `enum = int and enum = string`, we should use ETInt to hash the first column,
	// and use ETString to hash the second column, although they may be the same column.
	innerHashTypes := make([]*types.FieldType, len(v.InnerHashKeys))
	outerHashTypes := make([]*types.FieldType, len(v.OuterHashKeys))
	for i, col := range v.InnerHashKeys {
		innerHashTypes[i] = innerTypes[col.Index].Clone()
		innerHashTypes[i].SetFlag(col.RetType.GetFlag())
	}
	for i, col := range v.OuterHashKeys {
		outerHashTypes[i] = outerTypes[col.Index].Clone()
		outerHashTypes[i].SetFlag(col.RetType.GetFlag())
	}

	var (
		outerFilter           []expression.Expression
		leftTypes, rightTypes []*types.FieldType
	)

	if v.InnerChildIdx == 0 {
		leftTypes, rightTypes = innerTypes, outerTypes
		outerFilter = v.RightConditions
		if len(v.LeftConditions) > 0 {
			b.err = errors.Annotate(ErrBuildExecutor, "join's inner condition should be empty")
			return nil
		}
	} else {
		leftTypes, rightTypes = outerTypes, innerTypes
		outerFilter = v.LeftConditions
		if len(v.RightConditions) > 0 {
			b.err = errors.Annotate(ErrBuildExecutor, "join's inner condition should be empty")
			return nil
		}
	}
	defaultValues := v.DefaultValues
	if defaultValues == nil {
		defaultValues = make([]types.Datum, len(innerTypes))
	}
	hasPrefixCol := false
	for _, l := range v.IdxColLens {
		if l != types.UnspecifiedLength {
			hasPrefixCol = true
			break
		}
	}

	readerBuilder, err := b.newDataReaderBuilder(innerPlan)
	if err != nil {
		b.err = err
		return nil
	}

	e := &IndexLookUpJoin{
		baseExecutor: newBaseExecutor(b.ctx, v.Schema(), v.ID(), outerExec),
		outerCtx: outerCtx{
			rowTypes:  outerTypes,
			hashTypes: outerHashTypes,
			filter:    outerFilter,
		},
		innerCtx: innerCtx{
			readerBuilder: readerBuilder,
			rowTypes:      innerTypes,
			hashTypes:     innerHashTypes,
			colLens:       v.IdxColLens,
			hasPrefixCol:  hasPrefixCol,
		},
		workerWg:      new(sync.WaitGroup),
		isOuterJoin:   v.JoinType.IsOuterJoin(),
		indexRanges:   v.Ranges,
		keyOff2IdxOff: v.KeyOff2IdxOff,
		lastColHelper: v.CompareFilters,
		finished:      &atomic.Value{},
	}
	childrenUsedSchema := markChildrenUsedCols(v.Schema(), v.Children()[0].Schema(), v.Children()[1].Schema())
	e.joiner = newJoiner(b.ctx, v.JoinType, v.InnerChildIdx == 0, defaultValues, v.OtherConditions, leftTypes, rightTypes, childrenUsedSchema, false)
	outerKeyCols := make([]int, len(v.OuterJoinKeys))
	for i := 0; i < len(v.OuterJoinKeys); i++ {
		outerKeyCols[i] = v.OuterJoinKeys[i].Index
	}
	innerKeyCols := make([]int, len(v.InnerJoinKeys))
	innerKeyColIDs := make([]int64, len(v.InnerJoinKeys))
	keyCollators := make([]collate.Collator, 0, len(v.InnerJoinKeys))
	for i := 0; i < len(v.InnerJoinKeys); i++ {
		innerKeyCols[i] = v.InnerJoinKeys[i].Index
		innerKeyColIDs[i] = v.InnerJoinKeys[i].ID
		keyCollators = append(keyCollators, collate.GetCollator(v.InnerJoinKeys[i].RetType.GetCollate()))
	}
	e.outerCtx.keyCols = outerKeyCols
	e.innerCtx.keyCols = innerKeyCols
	e.innerCtx.keyColIDs = innerKeyColIDs
	e.innerCtx.keyCollators = keyCollators

	outerHashCols, innerHashCols := make([]int, len(v.OuterHashKeys)), make([]int, len(v.InnerHashKeys))
	hashCollators := make([]collate.Collator, 0, len(v.InnerHashKeys))
	for i := 0; i < len(v.OuterHashKeys); i++ {
		outerHashCols[i] = v.OuterHashKeys[i].Index
	}
	for i := 0; i < len(v.InnerHashKeys); i++ {
		innerHashCols[i] = v.InnerHashKeys[i].Index
		hashCollators = append(hashCollators, collate.GetCollator(v.InnerHashKeys[i].RetType.GetCollate()))
	}
	e.outerCtx.hashCols = outerHashCols
	e.innerCtx.hashCols = innerHashCols
	e.innerCtx.hashCollators = hashCollators

	e.joinResult = newFirstChunk(e)
	executorCounterIndexLookUpJoin.Inc()
	return e
}

func (b *executorBuilder) buildIndexLookUpMergeJoin(v *plannercore.PhysicalIndexMergeJoin) Executor {
	outerExec := b.build(v.Children()[1-v.InnerChildIdx])
	if b.err != nil {
		return nil
	}
	outerTypes := retTypes(outerExec)
	innerPlan := v.Children()[v.InnerChildIdx]
	innerTypes := make([]*types.FieldType, innerPlan.Schema().Len())
	for i, col := range innerPlan.Schema().Columns {
		innerTypes[i] = col.RetType.Clone()
		// The `innerTypes` would be called for `Datum.ConvertTo` when converting the columns from outer table
		// to build hash map or construct lookup keys. So we need to modify its flen otherwise there would be
		// truncate error. See issue https://github.com/pingcap/tidb/issues/21232 for example.
		if innerTypes[i].EvalType() == types.ETString {
			innerTypes[i].SetFlen(types.UnspecifiedLength)
		}
	}
	var (
		outerFilter           []expression.Expression
		leftTypes, rightTypes []*types.FieldType
	)
	if v.InnerChildIdx == 0 {
		leftTypes, rightTypes = innerTypes, outerTypes
		outerFilter = v.RightConditions
		if len(v.LeftConditions) > 0 {
			b.err = errors.Annotate(ErrBuildExecutor, "join's inner condition should be empty")
			return nil
		}
	} else {
		leftTypes, rightTypes = outerTypes, innerTypes
		outerFilter = v.LeftConditions
		if len(v.RightConditions) > 0 {
			b.err = errors.Annotate(ErrBuildExecutor, "join's inner condition should be empty")
			return nil
		}
	}
	defaultValues := v.DefaultValues
	if defaultValues == nil {
		defaultValues = make([]types.Datum, len(innerTypes))
	}
	outerKeyCols := make([]int, len(v.OuterJoinKeys))
	for i := 0; i < len(v.OuterJoinKeys); i++ {
		outerKeyCols[i] = v.OuterJoinKeys[i].Index
	}
	innerKeyCols := make([]int, len(v.InnerJoinKeys))
	keyCollators := make([]collate.Collator, 0, len(v.InnerJoinKeys))
	for i := 0; i < len(v.InnerJoinKeys); i++ {
		innerKeyCols[i] = v.InnerJoinKeys[i].Index
		keyCollators = append(keyCollators, collate.GetCollator(v.InnerJoinKeys[i].RetType.GetCollate()))
	}
	executorCounterIndexLookUpJoin.Inc()

	readerBuilder, err := b.newDataReaderBuilder(innerPlan)
	if err != nil {
		b.err = err
		return nil
	}

	e := &IndexLookUpMergeJoin{
		baseExecutor: newBaseExecutor(b.ctx, v.Schema(), v.ID(), outerExec),
		outerMergeCtx: outerMergeCtx{
			rowTypes:      outerTypes,
			filter:        outerFilter,
			joinKeys:      v.OuterJoinKeys,
			keyCols:       outerKeyCols,
			needOuterSort: v.NeedOuterSort,
			compareFuncs:  v.OuterCompareFuncs,
		},
		innerMergeCtx: innerMergeCtx{
			readerBuilder:           readerBuilder,
			rowTypes:                innerTypes,
			joinKeys:                v.InnerJoinKeys,
			keyCols:                 innerKeyCols,
			keyCollators:            keyCollators,
			compareFuncs:            v.CompareFuncs,
			colLens:                 v.IdxColLens,
			desc:                    v.Desc,
			keyOff2KeyOffOrderByIdx: v.KeyOff2KeyOffOrderByIdx,
		},
		workerWg:      new(sync.WaitGroup),
		isOuterJoin:   v.JoinType.IsOuterJoin(),
		indexRanges:   v.Ranges,
		keyOff2IdxOff: v.KeyOff2IdxOff,
		lastColHelper: v.CompareFilters,
	}
	childrenUsedSchema := markChildrenUsedCols(v.Schema(), v.Children()[0].Schema(), v.Children()[1].Schema())
	joiners := make([]joiner, e.ctx.GetSessionVars().IndexLookupJoinConcurrency())
	for i := 0; i < len(joiners); i++ {
		joiners[i] = newJoiner(b.ctx, v.JoinType, v.InnerChildIdx == 0, defaultValues, v.OtherConditions, leftTypes, rightTypes, childrenUsedSchema, false)
	}
	e.joiners = joiners
	return e
}

func (b *executorBuilder) buildIndexNestedLoopHashJoin(v *plannercore.PhysicalIndexHashJoin) Executor {
	e := b.buildIndexLookUpJoin(&(v.PhysicalIndexJoin)).(*IndexLookUpJoin)
	idxHash := &IndexNestedLoopHashJoin{
		IndexLookUpJoin: *e,
		keepOuterOrder:  v.KeepOuterOrder,
	}
	concurrency := e.ctx.GetSessionVars().IndexLookupJoinConcurrency()
	idxHash.joiners = make([]joiner, concurrency)
	for i := 0; i < concurrency; i++ {
		idxHash.joiners[i] = e.joiner.Clone()
	}
	return idxHash
}

// containsLimit tests if the execs contains Limit because we do not know whether `Limit` has consumed all of its' source,
// so the feedback may not be accurate.
func containsLimit(execs []*tipb.Executor) bool {
	for _, exec := range execs {
		if exec.Limit != nil {
			return true
		}
	}
	return false
}

func buildNoRangeTableReader(b *executorBuilder, v *plannercore.PhysicalTableReader) (*TableReaderExecutor, error) {
	tablePlans := v.TablePlans
	if v.StoreType == kv.TiFlash {
		tablePlans = []plannercore.PhysicalPlan{v.GetTablePlan()}
	}
	dagReq, err := constructDAGReq(b.ctx, tablePlans, v.StoreType)
	if err != nil {
		return nil, err
	}
	ts, err := v.GetTableScan()
	if err != nil {
		return nil, err
	}
	if err = b.validCanReadTemporaryOrCacheTable(ts.Table); err != nil {
		return nil, err
	}

	tbl, _ := b.is.TableByID(ts.Table.ID)
	isPartition, physicalTableID := ts.IsPartition()
	if isPartition {
		pt := tbl.(table.PartitionedTable)
		tbl = pt.GetPartition(physicalTableID)
	}
	startTS, err := b.getSnapshotTS()
	if err != nil {
		return nil, err
	}
	paging := b.ctx.GetSessionVars().EnablePaging
	e := &TableReaderExecutor{
		baseExecutor:     newBaseExecutor(b.ctx, v.Schema(), v.ID()),
		dagPB:            dagReq,
		startTS:          startTS,
		txnScope:         b.txnScope,
		readReplicaScope: b.readReplicaScope,
		isStaleness:      b.isStaleness,
		netDataSize:      v.GetNetDataSize(),
		table:            tbl,
		keepOrder:        ts.KeepOrder,
		desc:             ts.Desc,
		columns:          ts.Columns,
		paging:           paging,
		corColInFilter:   b.corColInDistPlan(v.TablePlans),
		corColInAccess:   b.corColInAccess(v.TablePlans[0]),
		plans:            v.TablePlans,
		tablePlan:        v.GetTablePlan(),
		storeType:        v.StoreType,
		batchCop:         v.ReadReqType == plannercore.BatchCop,
	}
	e.buildVirtualColumnInfo()
	if containsLimit(dagReq.Executors) {
		e.feedback = statistics.NewQueryFeedback(0, nil, 0, ts.Desc)
	} else {
		e.feedback = statistics.NewQueryFeedback(getFeedbackStatsTableID(e.ctx, tbl), ts.Hist, int64(ts.StatsCount()), ts.Desc)
	}
	collect := statistics.CollectFeedback(b.ctx.GetSessionVars().StmtCtx, e.feedback, len(ts.Ranges))
	// Do not collect the feedback when the table is the partition table.
	if collect && tbl.Meta().Partition != nil {
		collect = false
	}
	if !collect {
		e.feedback.Invalidate()
	}
	e.dagPB.CollectRangeCounts = &collect
	if v.StoreType == kv.TiDB && b.ctx.GetSessionVars().User != nil {
		// User info is used to do privilege check. It is only used in TiDB cluster memory table.
		e.dagPB.User = &tipb.UserIdentity{
			UserName: b.ctx.GetSessionVars().User.Username,
			UserHost: b.ctx.GetSessionVars().User.Hostname,
		}
	}

	for i := range v.Schema().Columns {
		dagReq.OutputOffsets = append(dagReq.OutputOffsets, uint32(i))
	}

	return e, nil
}

func (b *executorBuilder) buildMPPGather(v *plannercore.PhysicalTableReader) Executor {
	startTs, err := b.getSnapshotTS()
	if err != nil {
		b.err = err
		return nil
	}
	gather := &MPPGather{
		baseExecutor: newBaseExecutor(b.ctx, v.Schema(), v.ID()),
		is:           b.is,
		originalPlan: v.GetTablePlan(),
		startTS:      startTs,
	}
	return gather
}

// buildTableReader builds a table reader executor. It first build a no range table reader,
// and then update it ranges from table scan plan.
func (b *executorBuilder) buildTableReader(v *plannercore.PhysicalTableReader) Executor {
	if v.StoreType != kv.TiKV && b.isStaleness {
		b.err = errors.New("stale requests require tikv backend")
		return nil
	}
	failpoint.Inject("checkUseMPP", func(val failpoint.Value) {
		if !b.ctx.GetSessionVars().InRestrictedSQL && val.(bool) != useMPPExecution(b.ctx, v) {
			if val.(bool) {
				b.err = errors.New("expect mpp but not used")
			} else {
				b.err = errors.New("don't expect mpp but we used it")
			}
			failpoint.Return(nil)
		}
	})
	if useMPPExecution(b.ctx, v) {
		return b.buildMPPGather(v)
	}
	ts, err := v.GetTableScan()
	if err != nil {
		b.err = err
		return nil
	}
	ret, err := buildNoRangeTableReader(b, v)
	if err != nil {
		b.err = err
		return nil
	}
	if err = b.validCanReadTemporaryOrCacheTable(ts.Table); err != nil {
		b.err = err
		return nil
	}

	if ret.table.Meta().TempTableType != model.TempTableNone {
		ret.dummy = true
	}

	ret.ranges = ts.Ranges
	sctx := b.ctx.GetSessionVars().StmtCtx
	sctx.TableIDs = append(sctx.TableIDs, ts.Table.ID)

	if !b.ctx.GetSessionVars().StmtCtx.UseDynamicPartitionPrune() {
		return ret
	}
	// When isPartition is set, it means the union rewriting is done, so a partition reader is preferred.
	if ok, _ := ts.IsPartition(); ok {
		return ret
	}

	pi := ts.Table.GetPartitionInfo()
	if pi == nil {
		return ret
	}

	tmp, _ := b.is.TableByID(ts.Table.ID)
	tbl := tmp.(table.PartitionedTable)
	partitions, err := partitionPruning(b.ctx, tbl, v.PartitionInfo.PruningConds, v.PartitionInfo.PartitionNames, v.PartitionInfo.Columns, v.PartitionInfo.ColumnNames)
	if err != nil {
		b.err = err
		return nil
	}
	if v.StoreType == kv.TiFlash {
		sctx.IsTiFlash.Store(true)
	}

	if len(partitions) == 0 {
		return &TableDualExec{baseExecutor: *ret.base()}
	}

	// Sort the partition is necessary to make the final multiple partition key ranges ordered.
	slices.SortFunc(partitions, func(i, j table.PhysicalTable) bool {
		return i.GetPhysicalID() < j.GetPhysicalID()
	})
	ret.kvRangeBuilder = kvRangeBuilderFromRangeAndPartition{
		sctx:       b.ctx,
		partitions: partitions,
	}

	return ret
}

func buildIndexRangeForEachPartition(ctx sessionctx.Context, usedPartitions []table.PhysicalTable, contentPos []int64,
	lookUpContent []*indexJoinLookUpContent, indexRanges []*ranger.Range, keyOff2IdxOff []int, cwc *plannercore.ColWithCmpFuncManager) (map[int64][]*ranger.Range, error) {
	contentBucket := make(map[int64][]*indexJoinLookUpContent)
	for _, p := range usedPartitions {
		contentBucket[p.GetPhysicalID()] = make([]*indexJoinLookUpContent, 0, 8)
	}
	for i, pos := range contentPos {
		if _, ok := contentBucket[pos]; ok {
			contentBucket[pos] = append(contentBucket[pos], lookUpContent[i])
		}
	}
	nextRange := make(map[int64][]*ranger.Range)
	for _, p := range usedPartitions {
		ranges, err := buildRangesForIndexJoin(ctx, contentBucket[p.GetPhysicalID()], indexRanges, keyOff2IdxOff, cwc)
		if err != nil {
			return nil, err
		}
		nextRange[p.GetPhysicalID()] = ranges
	}
	return nextRange, nil
}

func keyColumnsIncludeAllPartitionColumns(keyColumns []int, pe *tables.PartitionExpr) bool {
	tmp := make(map[int]struct{}, len(keyColumns))
	for _, offset := range keyColumns {
		tmp[offset] = struct{}{}
	}
	for _, offset := range pe.ColumnOffset {
		if _, ok := tmp[offset]; !ok {
			return false
		}
	}
	return true
}

func (builder *dataReaderBuilder) prunePartitionForInnerExecutor(tbl table.Table, schema *expression.Schema, partitionInfo *plannercore.PartitionInfo,
	lookUpContent []*indexJoinLookUpContent) (usedPartition []table.PhysicalTable, canPrune bool, contentPos []int64, err error) {
	partitionTbl := tbl.(table.PartitionedTable)

	// In index join, this is called by multiple goroutines simultaneously, but partitionPruning is not thread-safe.
	// Use once.Do to avoid DATA RACE here.
	// TODO: condition based pruning can be do in advance.
	condPruneResult, err := builder.partitionPruning(partitionTbl, partitionInfo.PruningConds, partitionInfo.PartitionNames, partitionInfo.Columns, partitionInfo.ColumnNames)
	if err != nil {
		return nil, false, nil, err
	}

	// check whether can runtime prune.
	type partitionExpr interface {
		PartitionExpr() (*tables.PartitionExpr, error)
	}
	pe, err := tbl.(partitionExpr).PartitionExpr()
	if err != nil {
		return nil, false, nil, err
	}

	// recalculate key column offsets
	if len(lookUpContent) == 0 {
		return nil, false, nil, nil
	}
	if lookUpContent[0].keyColIDs == nil {
		return nil, false, nil, plannercore.ErrInternal.GenWithStack("cannot get column IDs when dynamic pruning")
	}
	keyColOffsets := make([]int, len(lookUpContent[0].keyColIDs))
	for i, colID := range lookUpContent[0].keyColIDs {
		offset := -1
		for j, col := range partitionTbl.Cols() {
			if colID == col.ID {
				offset = j
				break
			}
		}
		if offset == -1 {
			return nil, false, nil, plannercore.ErrInternal.GenWithStack("invalid column offset when dynamic pruning")
		}
		keyColOffsets[i] = offset
	}

	offsetMap := make(map[int]bool)
	for _, offset := range keyColOffsets {
		offsetMap[offset] = true
	}
	for _, offset := range pe.ColumnOffset {
		if _, ok := offsetMap[offset]; !ok {
			return condPruneResult, false, nil, nil
		}
	}

	locateKey := make([]types.Datum, len(partitionTbl.Cols()))
	partitions := make(map[int64]table.PhysicalTable)
	contentPos = make([]int64, len(lookUpContent))
	for idx, content := range lookUpContent {
		for i, date := range content.keys {
			locateKey[keyColOffsets[i]] = date
		}
		p, err := partitionTbl.GetPartitionByRow(builder.ctx, locateKey)
		if err != nil {
			return nil, false, nil, err
		}
		if _, ok := partitions[p.GetPhysicalID()]; !ok {
			partitions[p.GetPhysicalID()] = p
		}
		contentPos[idx] = p.GetPhysicalID()
	}

	usedPartition = make([]table.PhysicalTable, 0, len(partitions))
	for _, p := range condPruneResult {
		if _, ok := partitions[p.GetPhysicalID()]; ok {
			usedPartition = append(usedPartition, p)
		}
	}

	// To make the final key ranges involving multiple partitions ordered.
	slices.SortFunc(usedPartition, func(i, j table.PhysicalTable) bool {
		return i.GetPhysicalID() < j.GetPhysicalID()
	})
	return usedPartition, true, contentPos, nil
}

func buildNoRangeIndexReader(b *executorBuilder, v *plannercore.PhysicalIndexReader) (*IndexReaderExecutor, error) {
	dagReq, err := constructDAGReq(b.ctx, v.IndexPlans, kv.TiKV)
	if err != nil {
		return nil, err
	}
	is := v.IndexPlans[0].(*plannercore.PhysicalIndexScan)
	tbl, _ := b.is.TableByID(is.Table.ID)
	isPartition, physicalTableID := is.IsPartition()
	if isPartition {
		pt := tbl.(table.PartitionedTable)
		tbl = pt.GetPartition(physicalTableID)
	} else {
		physicalTableID = is.Table.ID
	}
	startTS, err := b.getSnapshotTS()
	if err != nil {
		return nil, err
	}
	paging := b.ctx.GetSessionVars().EnablePaging
	e := &IndexReaderExecutor{
		baseExecutor:     newBaseExecutor(b.ctx, v.Schema(), v.ID()),
		dagPB:            dagReq,
		startTS:          startTS,
		txnScope:         b.txnScope,
		readReplicaScope: b.readReplicaScope,
		isStaleness:      b.isStaleness,
		netDataSize:      v.GetNetDataSize(),
		physicalTableID:  physicalTableID,
		table:            tbl,
		index:            is.Index,
		keepOrder:        is.KeepOrder,
		desc:             is.Desc,
		columns:          is.Columns,
		paging:           paging,
		corColInFilter:   b.corColInDistPlan(v.IndexPlans),
		corColInAccess:   b.corColInAccess(v.IndexPlans[0]),
		idxCols:          is.IdxCols,
		colLens:          is.IdxColLens,
		plans:            v.IndexPlans,
		outputColumns:    v.OutputColumns,
	}
	if containsLimit(dagReq.Executors) {
		e.feedback = statistics.NewQueryFeedback(0, nil, 0, is.Desc)
	} else {
		tblID := e.physicalTableID
		if b.ctx.GetSessionVars().StmtCtx.UseDynamicPartitionPrune() {
			tblID = e.table.Meta().ID
		}
		e.feedback = statistics.NewQueryFeedback(tblID, is.Hist, int64(is.StatsCount()), is.Desc)
	}
	collect := statistics.CollectFeedback(b.ctx.GetSessionVars().StmtCtx, e.feedback, len(is.Ranges))
	// Do not collect the feedback when the table is the partition table.
	if collect && tbl.Meta().Partition != nil {
		collect = false
	}
	if !collect {
		e.feedback.Invalidate()
	}
	e.dagPB.CollectRangeCounts = &collect

	for _, col := range v.OutputColumns {
		dagReq.OutputOffsets = append(dagReq.OutputOffsets, uint32(col.Index))
	}

	return e, nil
}

func (b *executorBuilder) buildIndexReader(v *plannercore.PhysicalIndexReader) Executor {
	is := v.IndexPlans[0].(*plannercore.PhysicalIndexScan)
	if err := b.validCanReadTemporaryOrCacheTable(is.Table); err != nil {
		b.err = err
		return nil
	}

	ret, err := buildNoRangeIndexReader(b, v)
	if err != nil {
		b.err = err
		return nil
	}

	if ret.table.Meta().TempTableType != model.TempTableNone {
		ret.dummy = true
	}

	ret.ranges = is.Ranges
	sctx := b.ctx.GetSessionVars().StmtCtx
	sctx.IndexNames = append(sctx.IndexNames, is.Table.Name.O+":"+is.Index.Name.O)

	if !b.ctx.GetSessionVars().StmtCtx.UseDynamicPartitionPrune() {
		return ret
	}
	// When isPartition is set, it means the union rewriting is done, so a partition reader is preferred.
	if ok, _ := is.IsPartition(); ok {
		return ret
	}

	pi := is.Table.GetPartitionInfo()
	if pi == nil {
		return ret
	}

	if is.Index.Global {
		return ret
	}

	tmp, _ := b.is.TableByID(is.Table.ID)
	tbl := tmp.(table.PartitionedTable)
	partitions, err := partitionPruning(b.ctx, tbl, v.PartitionInfo.PruningConds, v.PartitionInfo.PartitionNames, v.PartitionInfo.Columns, v.PartitionInfo.ColumnNames)
	if err != nil {
		b.err = err
		return nil
	}
	ret.partitions = partitions
	return ret
}

func buildTableReq(b *executorBuilder, schemaLen int, plans []plannercore.PhysicalPlan) (dagReq *tipb.DAGRequest, val table.Table, err error) {
	tableReq, err := constructDAGReq(b.ctx, plans, kv.TiKV)
	if err != nil {
		return nil, nil, err
	}
	for i := 0; i < schemaLen; i++ {
		tableReq.OutputOffsets = append(tableReq.OutputOffsets, uint32(i))
	}
	ts := plans[0].(*plannercore.PhysicalTableScan)
	tbl, _ := b.is.TableByID(ts.Table.ID)
	isPartition, physicalTableID := ts.IsPartition()
	if isPartition {
		pt := tbl.(table.PartitionedTable)
		tbl = pt.GetPartition(physicalTableID)
	}
	return tableReq, tbl, err
}

func buildIndexReq(ctx sessionctx.Context, schemaLen, handleLen int, plans []plannercore.PhysicalPlan) (dagReq *tipb.DAGRequest, err error) {
	indexReq, err := constructDAGReq(ctx, plans, kv.TiKV)
	if err != nil {
		return nil, err
	}
	indexReq.OutputOffsets = []uint32{}
	for i := 0; i < handleLen; i++ {
		indexReq.OutputOffsets = append(indexReq.OutputOffsets, uint32(schemaLen+i))
	}
	if len(indexReq.OutputOffsets) == 0 {
		indexReq.OutputOffsets = []uint32{uint32(schemaLen)}
	}
	return indexReq, err
}

func buildNoRangeIndexLookUpReader(b *executorBuilder, v *plannercore.PhysicalIndexLookUpReader) (*IndexLookUpExecutor, error) {
	is := v.IndexPlans[0].(*plannercore.PhysicalIndexScan)
	var handleLen int
	if len(v.CommonHandleCols) != 0 {
		handleLen = len(v.CommonHandleCols)
	} else {
		handleLen = 1
	}
	if is.Index.Global {
		// Should output pid col.
		handleLen++
	}
	indexReq, err := buildIndexReq(b.ctx, len(is.Index.Columns), handleLen, v.IndexPlans)
	if err != nil {
		return nil, err
	}
	indexPaging := false
	if v.Paging {
		indexPaging = true
	}
	tableReq, tbl, err := buildTableReq(b, v.Schema().Len(), v.TablePlans)
	if err != nil {
		return nil, err
	}
	ts := v.TablePlans[0].(*plannercore.PhysicalTableScan)
	startTS, err := b.getSnapshotTS()
	if err != nil {
		return nil, err
	}

	readerBuilder, err := b.newDataReaderBuilder(nil)
	if err != nil {
		return nil, err
	}

	e := &IndexLookUpExecutor{
		baseExecutor:      newBaseExecutor(b.ctx, v.Schema(), v.ID()),
		dagPB:             indexReq,
		startTS:           startTS,
		table:             tbl,
		index:             is.Index,
		keepOrder:         is.KeepOrder,
		desc:              is.Desc,
		tableRequest:      tableReq,
		columns:           ts.Columns,
		indexPaging:       indexPaging,
		dataReaderBuilder: readerBuilder,
		corColInIdxSide:   b.corColInDistPlan(v.IndexPlans),
		corColInTblSide:   b.corColInDistPlan(v.TablePlans),
		corColInAccess:    b.corColInAccess(v.IndexPlans[0]),
		idxCols:           is.IdxCols,
		colLens:           is.IdxColLens,
		idxPlans:          v.IndexPlans,
		tblPlans:          v.TablePlans,
		PushedLimit:       v.PushedLimit,
		idxNetDataSize:    v.GetAvgTableRowSize(),
		avgRowSize:        v.GetAvgTableRowSize(),
	}

	if containsLimit(indexReq.Executors) {
		e.feedback = statistics.NewQueryFeedback(0, nil, 0, is.Desc)
	} else {
		e.feedback = statistics.NewQueryFeedback(getFeedbackStatsTableID(e.ctx, tbl), is.Hist, int64(is.StatsCount()), is.Desc)
	}
	// Do not collect the feedback for table request.
	collectTable := false
	e.tableRequest.CollectRangeCounts = &collectTable
	collectIndex := statistics.CollectFeedback(b.ctx.GetSessionVars().StmtCtx, e.feedback, len(is.Ranges))
	// Do not collect the feedback when the table is the partition table.
	if collectIndex && tbl.Meta().GetPartitionInfo() != nil {
		collectIndex = false
	}
	if !collectIndex {
		e.feedback.Invalidate()
	}
	e.dagPB.CollectRangeCounts = &collectIndex
	if v.ExtraHandleCol != nil {
		e.handleIdx = append(e.handleIdx, v.ExtraHandleCol.Index)
		e.handleCols = []*expression.Column{v.ExtraHandleCol}
	} else {
		for _, handleCol := range v.CommonHandleCols {
			e.handleIdx = append(e.handleIdx, handleCol.Index)
		}
		e.handleCols = v.CommonHandleCols
		e.primaryKeyIndex = tables.FindPrimaryIndex(tbl.Meta())
	}
	return e, nil
}

func (b *executorBuilder) buildIndexLookUpReader(v *plannercore.PhysicalIndexLookUpReader) Executor {
	is := v.IndexPlans[0].(*plannercore.PhysicalIndexScan)
	if err := b.validCanReadTemporaryOrCacheTable(is.Table); err != nil {
		b.err = err
		return nil
	}

	ret, err := buildNoRangeIndexLookUpReader(b, v)
	if err != nil {
		b.err = err
		return nil
	}

	if ret.table.Meta().TempTableType != model.TempTableNone {
		ret.dummy = true
	}

	ts := v.TablePlans[0].(*plannercore.PhysicalTableScan)

	ret.ranges = is.Ranges
	executorCounterIndexLookUpExecutor.Inc()

	sctx := b.ctx.GetSessionVars().StmtCtx
	sctx.IndexNames = append(sctx.IndexNames, is.Table.Name.O+":"+is.Index.Name.O)
	sctx.TableIDs = append(sctx.TableIDs, ts.Table.ID)

	if !b.ctx.GetSessionVars().StmtCtx.UseDynamicPartitionPrune() {
		return ret
	}

	if pi := is.Table.GetPartitionInfo(); pi == nil {
		return ret
	}

	if is.Index.Global {
		return ret
	}
	if ok, _ := is.IsPartition(); ok {
		// Already pruned when translated to logical union.
		return ret
	}

	tmp, _ := b.is.TableByID(is.Table.ID)
	tbl := tmp.(table.PartitionedTable)
	partitions, err := partitionPruning(b.ctx, tbl, v.PartitionInfo.PruningConds, v.PartitionInfo.PartitionNames, v.PartitionInfo.Columns, v.PartitionInfo.ColumnNames)
	if err != nil {
		b.err = err
		return nil
	}
	ret.partitionTableMode = true
	ret.prunedPartitions = partitions
	return ret
}

func buildNoRangeIndexMergeReader(b *executorBuilder, v *plannercore.PhysicalIndexMergeReader) (*IndexMergeReaderExecutor, error) {
	partialPlanCount := len(v.PartialPlans)
	partialReqs := make([]*tipb.DAGRequest, 0, partialPlanCount)
	partialDataSizes := make([]float64, 0, partialPlanCount)
	indexes := make([]*model.IndexInfo, 0, partialPlanCount)
	descs := make([]bool, 0, partialPlanCount)
	feedbacks := make([]*statistics.QueryFeedback, 0, partialPlanCount)
	ts := v.TablePlans[0].(*plannercore.PhysicalTableScan)
	isCorColInPartialFilters := make([]bool, 0, partialPlanCount)
	isCorColInPartialAccess := make([]bool, 0, partialPlanCount)
	for i := 0; i < partialPlanCount; i++ {
		var tempReq *tipb.DAGRequest
		var err error

		feedback := statistics.NewQueryFeedback(0, nil, 0, ts.Desc)
		feedback.Invalidate()
		feedbacks = append(feedbacks, feedback)

		if is, ok := v.PartialPlans[i][0].(*plannercore.PhysicalIndexScan); ok {
			tempReq, err = buildIndexReq(b.ctx, len(is.Index.Columns), ts.HandleCols.NumCols(), v.PartialPlans[i])
			descs = append(descs, is.Desc)
			indexes = append(indexes, is.Index)
		} else {
			ts := v.PartialPlans[i][0].(*plannercore.PhysicalTableScan)
			tempReq, _, err = buildTableReq(b, len(ts.Columns), v.PartialPlans[i])
			descs = append(descs, ts.Desc)
			indexes = append(indexes, nil)
		}
		if err != nil {
			return nil, err
		}
		collect := false
		tempReq.CollectRangeCounts = &collect
		partialReqs = append(partialReqs, tempReq)
		isCorColInPartialFilters = append(isCorColInPartialFilters, b.corColInDistPlan(v.PartialPlans[i]))
		isCorColInPartialAccess = append(isCorColInPartialAccess, b.corColInAccess(v.PartialPlans[i][0]))
		partialDataSizes = append(partialDataSizes, v.GetPartialReaderNetDataSize(v.PartialPlans[i][0]))
	}
	tableReq, tblInfo, err := buildTableReq(b, v.Schema().Len(), v.TablePlans)
	isCorColInTableFilter := b.corColInDistPlan(v.TablePlans)
	if err != nil {
		return nil, err
	}
	startTS, err := b.getSnapshotTS()
	if err != nil {
		return nil, err
	}

	readerBuilder, err := b.newDataReaderBuilder(nil)
	if err != nil {
		return nil, err
	}

	paging := b.ctx.GetSessionVars().EnablePaging
	e := &IndexMergeReaderExecutor{
		baseExecutor:             newBaseExecutor(b.ctx, v.Schema(), v.ID()),
		dagPBs:                   partialReqs,
		startTS:                  startTS,
		table:                    tblInfo,
		indexes:                  indexes,
		descs:                    descs,
		tableRequest:             tableReq,
		columns:                  ts.Columns,
		partialPlans:             v.PartialPlans,
		tblPlans:                 v.TablePlans,
		partialNetDataSizes:      partialDataSizes,
		dataAvgRowSize:           v.GetAvgTableRowSize(),
		dataReaderBuilder:        readerBuilder,
		feedbacks:                feedbacks,
		paging:                   paging,
		handleCols:               ts.HandleCols,
		isCorColInPartialFilters: isCorColInPartialFilters,
		isCorColInTableFilter:    isCorColInTableFilter,
		isCorColInPartialAccess:  isCorColInPartialAccess,
	}
	collectTable := false
	e.tableRequest.CollectRangeCounts = &collectTable
	return e, nil
}

func (b *executorBuilder) buildIndexMergeReader(v *plannercore.PhysicalIndexMergeReader) Executor {
	ts := v.TablePlans[0].(*plannercore.PhysicalTableScan)
	if err := b.validCanReadTemporaryOrCacheTable(ts.Table); err != nil {
		b.err = err
		return nil
	}

	ret, err := buildNoRangeIndexMergeReader(b, v)
	if err != nil {
		b.err = err
		return nil
	}
	ret.ranges = make([][]*ranger.Range, 0, len(v.PartialPlans))
	sctx := b.ctx.GetSessionVars().StmtCtx
	for i := 0; i < len(v.PartialPlans); i++ {
		if is, ok := v.PartialPlans[i][0].(*plannercore.PhysicalIndexScan); ok {
			ret.ranges = append(ret.ranges, is.Ranges)
			sctx.IndexNames = append(sctx.IndexNames, is.Table.Name.O+":"+is.Index.Name.O)
		} else {
			ret.ranges = append(ret.ranges, v.PartialPlans[i][0].(*plannercore.PhysicalTableScan).Ranges)
			if ret.table.Meta().IsCommonHandle {
				tblInfo := ret.table.Meta()
				sctx.IndexNames = append(sctx.IndexNames, tblInfo.Name.O+":"+tables.FindPrimaryIndex(tblInfo).Name.O)
			}
		}
	}
	sctx.TableIDs = append(sctx.TableIDs, ts.Table.ID)
	executorCounterIndexMergeReaderExecutor.Inc()

	if !b.ctx.GetSessionVars().StmtCtx.UseDynamicPartitionPrune() {
		return ret
	}

	if pi := ts.Table.GetPartitionInfo(); pi == nil {
		return ret
	}

	tmp, _ := b.is.TableByID(ts.Table.ID)
	partitions, err := partitionPruning(b.ctx, tmp.(table.PartitionedTable), v.PartitionInfo.PruningConds, v.PartitionInfo.PartitionNames, v.PartitionInfo.Columns, v.PartitionInfo.ColumnNames)
	if err != nil {
		b.err = err
		return nil
	}
	ret.partitionTableMode, ret.prunedPartitions = true, partitions
	return ret
}

// dataReaderBuilder build an executor.
// The executor can be used to read data in the ranges which are constructed by datums.
// Differences from executorBuilder:
// 1. dataReaderBuilder calculate data range from argument, rather than plan.
// 2. the result executor is already opened.
type dataReaderBuilder struct {
	plannercore.Plan
	*executorBuilder

	selectResultHook // for testing
	once             struct {
		sync.Once
		condPruneResult []table.PhysicalTable
		err             error
	}
}

type mockPhysicalIndexReader struct {
	plannercore.PhysicalPlan

	e Executor
}

// MemoryUsage of mockPhysicalIndexReader is only for testing
func (p *mockPhysicalIndexReader) MemoryUsage() (sum int64) {
	return
}

func (builder *dataReaderBuilder) buildExecutorForIndexJoin(ctx context.Context, lookUpContents []*indexJoinLookUpContent,
	IndexRanges []*ranger.Range, keyOff2IdxOff []int, cwc *plannercore.ColWithCmpFuncManager, canReorderHandles bool, memTracker *memory.Tracker, interruptSignal *atomic.Value) (Executor, error) {
	return builder.buildExecutorForIndexJoinInternal(ctx, builder.Plan, lookUpContents, IndexRanges, keyOff2IdxOff, cwc, canReorderHandles, memTracker, interruptSignal)
}

func (builder *dataReaderBuilder) buildExecutorForIndexJoinInternal(ctx context.Context, plan plannercore.Plan, lookUpContents []*indexJoinLookUpContent,
	IndexRanges []*ranger.Range, keyOff2IdxOff []int, cwc *plannercore.ColWithCmpFuncManager, canReorderHandles bool, memTracker *memory.Tracker, interruptSignal *atomic.Value) (Executor, error) {
	switch v := plan.(type) {
	case *plannercore.PhysicalTableReader:
		return builder.buildTableReaderForIndexJoin(ctx, v, lookUpContents, IndexRanges, keyOff2IdxOff, cwc, canReorderHandles, memTracker, interruptSignal)
	case *plannercore.PhysicalIndexReader:
		return builder.buildIndexReaderForIndexJoin(ctx, v, lookUpContents, IndexRanges, keyOff2IdxOff, cwc, memTracker, interruptSignal)
	case *plannercore.PhysicalIndexLookUpReader:
		return builder.buildIndexLookUpReaderForIndexJoin(ctx, v, lookUpContents, IndexRanges, keyOff2IdxOff, cwc, memTracker, interruptSignal)
	case *plannercore.PhysicalUnionScan:
		return builder.buildUnionScanForIndexJoin(ctx, v, lookUpContents, IndexRanges, keyOff2IdxOff, cwc, canReorderHandles, memTracker, interruptSignal)
	// The inner child of IndexJoin might be Projection when a combination of the following conditions is true:
	// 	1. The inner child fetch data using indexLookupReader
	// 	2. PK is not handle
	// 	3. The inner child needs to keep order
	// In this case, an extra column tidb_rowid will be appended in the output result of IndexLookupReader(see copTask.doubleReadNeedProj).
	// Then we need a Projection upon IndexLookupReader to prune the redundant column.
	case *plannercore.PhysicalProjection:
		return builder.buildProjectionForIndexJoin(ctx, v, lookUpContents, IndexRanges, keyOff2IdxOff, cwc, memTracker, interruptSignal)
	// Need to support physical selection because after PR 16389, TiDB will push down all the expr supported by TiKV or TiFlash
	// in predicate push down stage, so if there is an expr which only supported by TiFlash, a physical selection will be added after index read
	case *plannercore.PhysicalSelection:
		childExec, err := builder.buildExecutorForIndexJoinInternal(ctx, v.Children()[0], lookUpContents, IndexRanges, keyOff2IdxOff, cwc, canReorderHandles, memTracker, interruptSignal)
		if err != nil {
			return nil, err
		}
		exec := &SelectionExec{
			baseExecutor: newBaseExecutor(builder.ctx, v.Schema(), v.ID(), childExec),
			filters:      v.Conditions,
		}
		err = exec.open(ctx)
		return exec, err
	case *mockPhysicalIndexReader:
		return v.e, nil
	}
	return nil, errors.New("Wrong plan type for dataReaderBuilder")
}

func (builder *dataReaderBuilder) buildUnionScanForIndexJoin(ctx context.Context, v *plannercore.PhysicalUnionScan,
	values []*indexJoinLookUpContent, indexRanges []*ranger.Range, keyOff2IdxOff []int,
	cwc *plannercore.ColWithCmpFuncManager, canReorderHandles bool, memTracker *memory.Tracker, interruptSignal *atomic.Value) (Executor, error) {
	childBuilder, err := builder.newDataReaderBuilder(v.Children()[0])
	if err != nil {
		return nil, err
	}

	reader, err := childBuilder.buildExecutorForIndexJoin(ctx, values, indexRanges, keyOff2IdxOff, cwc, canReorderHandles, memTracker, interruptSignal)
	if err != nil {
		return nil, err
	}

	ret := builder.buildUnionScanFromReader(reader, v)
	if us, ok := ret.(*UnionScanExec); ok {
		err = us.open(ctx)
	}
	return ret, err
}

func (builder *dataReaderBuilder) buildTableReaderForIndexJoin(ctx context.Context, v *plannercore.PhysicalTableReader,
	lookUpContents []*indexJoinLookUpContent, indexRanges []*ranger.Range, keyOff2IdxOff []int,
	cwc *plannercore.ColWithCmpFuncManager, canReorderHandles bool, memTracker *memory.Tracker, interruptSignal *atomic.Value) (Executor, error) {
	e, err := buildNoRangeTableReader(builder.executorBuilder, v)
	if !canReorderHandles {
		// `canReorderHandles` is set to false only in IndexMergeJoin. IndexMergeJoin will trigger a dead loop problem
		// when enabling paging(tidb/issues/35831). But IndexMergeJoin is not visible to the user and is deprecated
		// for now. Thus, we disable paging here.
		e.paging = false
	}
	if err != nil {
		return nil, err
	}
	tbInfo := e.table.Meta()
	if tbInfo.GetPartitionInfo() == nil || !builder.ctx.GetSessionVars().StmtCtx.UseDynamicPartitionPrune() {
		if v.IsCommonHandle {
			kvRanges, err := buildKvRangesForIndexJoin(e.ctx, getPhysicalTableID(e.table), -1, lookUpContents, indexRanges, keyOff2IdxOff, cwc, memTracker, interruptSignal)
			if err != nil {
				return nil, err
			}
			return builder.buildTableReaderFromKvRanges(ctx, e, kvRanges)
		}
		handles, _ := dedupHandles(lookUpContents)
		return builder.buildTableReaderFromHandles(ctx, e, handles, canReorderHandles)
	}
	tbl, _ := builder.is.TableByID(tbInfo.ID)
	pt := tbl.(table.PartitionedTable)
	pe, err := tbl.(interface {
		PartitionExpr() (*tables.PartitionExpr, error)
	}).PartitionExpr()
	if err != nil {
		return nil, err
	}
	partitionInfo := &v.PartitionInfo
	usedPartitionList, err := builder.partitionPruning(pt, partitionInfo.PruningConds, partitionInfo.PartitionNames, partitionInfo.Columns, partitionInfo.ColumnNames)
	if err != nil {
		return nil, err
	}
	usedPartitions := make(map[int64]table.PhysicalTable, len(usedPartitionList))
	for _, p := range usedPartitionList {
		usedPartitions[p.GetPhysicalID()] = p
	}
	var kvRanges []kv.KeyRange
	if v.IsCommonHandle {
		if len(lookUpContents) > 0 && keyColumnsIncludeAllPartitionColumns(lookUpContents[0].keyCols, pe) {
			locateKey := make([]types.Datum, e.Schema().Len())
			kvRanges = make([]kv.KeyRange, 0, len(lookUpContents))
			// lookUpContentsByPID groups lookUpContents by pid(partition) so that kv ranges for same partition can be merged.
			lookUpContentsByPID := make(map[int64][]*indexJoinLookUpContent)
			for _, content := range lookUpContents {
				for i, date := range content.keys {
					locateKey[content.keyCols[i]] = date
				}
				p, err := pt.GetPartitionByRow(e.ctx, locateKey)
				if err != nil {
					return nil, err
				}
				pid := p.GetPhysicalID()
				if _, ok := usedPartitions[pid]; !ok {
					continue
				}
				lookUpContentsByPID[pid] = append(lookUpContentsByPID[pid], content)
			}
			for pid, contents := range lookUpContentsByPID {
				// buildKvRanges for each partition.
				tmp, err := buildKvRangesForIndexJoin(e.ctx, pid, -1, contents, indexRanges, keyOff2IdxOff, cwc, nil, interruptSignal)
				if err != nil {
					return nil, err
				}
				kvRanges = append(kvRanges, tmp...)
			}
		} else {
			kvRanges = make([]kv.KeyRange, 0, len(usedPartitions)*len(lookUpContents))
			for _, p := range usedPartitionList {
				tmp, err := buildKvRangesForIndexJoin(e.ctx, p.GetPhysicalID(), -1, lookUpContents, indexRanges, keyOff2IdxOff, cwc, memTracker, interruptSignal)
				if err != nil {
					return nil, err
				}
				kvRanges = append(tmp, kvRanges...)
			}
		}
		// The key ranges should be ordered.
		slices.SortFunc(kvRanges, func(i, j kv.KeyRange) bool {
			return bytes.Compare(i.StartKey, j.StartKey) < 0
		})
		return builder.buildTableReaderFromKvRanges(ctx, e, kvRanges)
	}

	handles, lookUpContents := dedupHandles(lookUpContents)

	if len(lookUpContents) > 0 && keyColumnsIncludeAllPartitionColumns(lookUpContents[0].keyCols, pe) {
		locateKey := make([]types.Datum, e.Schema().Len())
		kvRanges = make([]kv.KeyRange, 0, len(lookUpContents))
		for _, content := range lookUpContents {
			for i, date := range content.keys {
				locateKey[content.keyCols[i]] = date
			}
			p, err := pt.GetPartitionByRow(e.ctx, locateKey)
			if err != nil {
				return nil, err
			}
			pid := p.GetPhysicalID()
			if _, ok := usedPartitions[pid]; !ok {
				continue
			}
			handle := kv.IntHandle(content.keys[0].GetInt64())
			tmp := distsql.TableHandlesToKVRanges(pid, []kv.Handle{handle})
			kvRanges = append(kvRanges, tmp...)
		}
	} else {
		for _, p := range usedPartitionList {
			tmp := distsql.TableHandlesToKVRanges(p.GetPhysicalID(), handles)
			kvRanges = append(kvRanges, tmp...)
		}
	}

	// The key ranges should be ordered.
	slices.SortFunc(kvRanges, func(i, j kv.KeyRange) bool {
		return bytes.Compare(i.StartKey, j.StartKey) < 0
	})
	return builder.buildTableReaderFromKvRanges(ctx, e, kvRanges)
}

func dedupHandles(lookUpContents []*indexJoinLookUpContent) ([]kv.Handle, []*indexJoinLookUpContent) {
	handles := make([]kv.Handle, 0, len(lookUpContents))
	validLookUpContents := make([]*indexJoinLookUpContent, 0, len(lookUpContents))
	for _, content := range lookUpContents {
		isValidHandle := true
		handle := kv.IntHandle(content.keys[0].GetInt64())
		for _, key := range content.keys {
			if handle.IntValue() != key.GetInt64() {
				isValidHandle = false
				break
			}
		}
		if isValidHandle {
			handles = append(handles, handle)
			validLookUpContents = append(validLookUpContents, content)
		}
	}
	return handles, validLookUpContents
}

type kvRangeBuilderFromRangeAndPartition struct {
	sctx       sessionctx.Context
	partitions []table.PhysicalTable
}

func (h kvRangeBuilderFromRangeAndPartition) buildKeyRangeSeparately(ranges []*ranger.Range) ([]int64, [][]kv.KeyRange, error) {
	ret := make([][]kv.KeyRange, 0, len(h.partitions))
	pids := make([]int64, 0, len(h.partitions))
	for _, p := range h.partitions {
		pid := p.GetPhysicalID()
		meta := p.Meta()
		kvRange, err := distsql.TableHandleRangesToKVRanges(h.sctx.GetSessionVars().StmtCtx, []int64{pid}, meta != nil && meta.IsCommonHandle, ranges, nil)
		if err != nil {
			return nil, nil, err
		}
		pids = append(pids, pid)
		ret = append(ret, kvRange)
	}
	return pids, ret, nil
}

func (h kvRangeBuilderFromRangeAndPartition) buildKeyRange(ranges []*ranger.Range) ([]kv.KeyRange, error) {
	//nolint: prealloc
	var ret []kv.KeyRange
	for _, p := range h.partitions {
		pid := p.GetPhysicalID()
		meta := p.Meta()
		kvRange, err := distsql.TableHandleRangesToKVRanges(h.sctx.GetSessionVars().StmtCtx, []int64{pid}, meta != nil && meta.IsCommonHandle, ranges, nil)
		if err != nil {
			return nil, err
		}
		ret = append(ret, kvRange...)
	}
	return ret, nil
}

// newClosestReadAdjuster let the request be sent to closest replica(within the same zone)
// if response size exceeds certain threshold.
func newClosestReadAdjuster(ctx sessionctx.Context, req *kv.Request, netDataSize float64) kv.CoprRequestAdjuster {
	if req.ReplicaRead != kv.ReplicaReadClosestAdaptive {
		return nil
	}
	return func(req *kv.Request, copTaskCount int) bool {
		// copTaskCount is the number of coprocessor requests
		if int64(netDataSize/float64(copTaskCount)) >= ctx.GetSessionVars().ReplicaClosestReadThreshold {
			req.MatchStoreLabels = append(req.MatchStoreLabels, &metapb.StoreLabel{
				Key:   placement.DCLabelKey,
				Value: config.GetTxnScopeFromConfig(),
			})
			return true
		}
		// reset to read from leader when the data size is small.
		req.ReplicaRead = kv.ReplicaReadLeader
		return false
	}
}

func (builder *dataReaderBuilder) buildTableReaderBase(ctx context.Context, e *TableReaderExecutor, reqBuilderWithRange distsql.RequestBuilder) (*TableReaderExecutor, error) {
	startTS, err := builder.getSnapshotTS()
	if err != nil {
		return nil, err
	}
	kvReq, err := reqBuilderWithRange.
		SetDAGRequest(e.dagPB).
		SetStartTS(startTS).
		SetDesc(e.desc).
		SetKeepOrder(e.keepOrder).
		SetTxnScope(e.txnScope).
		SetReadReplicaScope(e.readReplicaScope).
		SetIsStaleness(e.isStaleness).
		SetFromSessionVars(e.ctx.GetSessionVars()).
		SetFromInfoSchema(e.ctx.GetInfoSchema()).
		SetClosestReplicaReadAdjuster(newClosestReadAdjuster(e.ctx, &reqBuilderWithRange.Request, e.netDataSize)).
		SetPaging(e.paging).
		Build()
	if err != nil {
		return nil, err
	}
	e.kvRanges = append(e.kvRanges, kvReq.KeyRanges...)
	e.resultHandler = &tableResultHandler{}
	result, err := builder.SelectResult(ctx, builder.ctx, kvReq, retTypes(e), e.feedback, getPhysicalPlanIDs(e.plans), e.id)
	if err != nil {
		return nil, err
	}
	e.resultHandler.open(nil, result)
	return e, nil
}

func (builder *dataReaderBuilder) buildTableReaderFromHandles(ctx context.Context, e *TableReaderExecutor, handles []kv.Handle, canReorderHandles bool) (*TableReaderExecutor, error) {
	if canReorderHandles {
		slices.SortFunc(handles, func(i, j kv.Handle) bool {
			return i.Compare(j) < 0
		})
	}
	var b distsql.RequestBuilder
	if len(handles) > 0 {
		if _, ok := handles[0].(kv.PartitionHandle); ok {
			b.SetPartitionsAndHandles(handles)
		} else {
			b.SetTableHandles(getPhysicalTableID(e.table), handles)
		}
	}

	return builder.buildTableReaderBase(ctx, e, b)
}

func (builder *dataReaderBuilder) buildTableReaderFromKvRanges(ctx context.Context, e *TableReaderExecutor, ranges []kv.KeyRange) (Executor, error) {
	var b distsql.RequestBuilder
	b.SetKeyRanges(ranges)
	return builder.buildTableReaderBase(ctx, e, b)
}

func (builder *dataReaderBuilder) buildIndexReaderForIndexJoin(ctx context.Context, v *plannercore.PhysicalIndexReader,
	lookUpContents []*indexJoinLookUpContent, indexRanges []*ranger.Range, keyOff2IdxOff []int, cwc *plannercore.ColWithCmpFuncManager, memoryTracker *memory.Tracker, interruptSignal *atomic.Value) (Executor, error) {
	e, err := buildNoRangeIndexReader(builder.executorBuilder, v)
	if err != nil {
		return nil, err
	}
	tbInfo := e.table.Meta()
	if tbInfo.GetPartitionInfo() == nil || !builder.ctx.GetSessionVars().StmtCtx.UseDynamicPartitionPrune() {
		kvRanges, err := buildKvRangesForIndexJoin(e.ctx, e.physicalTableID, e.index.ID, lookUpContents, indexRanges, keyOff2IdxOff, cwc, memoryTracker, interruptSignal)
		if err != nil {
			return nil, err
		}
		err = e.open(ctx, kvRanges)
		return e, err
	}

	tbl, _ := builder.executorBuilder.is.TableByID(tbInfo.ID)
	usedPartition, canPrune, contentPos, err := builder.prunePartitionForInnerExecutor(tbl, e.Schema(), &v.PartitionInfo, lookUpContents)
	if err != nil {
		return nil, err
	}
	if len(usedPartition) != 0 {
		if canPrune {
			rangeMap, err := buildIndexRangeForEachPartition(e.ctx, usedPartition, contentPos, lookUpContents, indexRanges, keyOff2IdxOff, cwc)
			if err != nil {
				return nil, err
			}
			e.partitions = usedPartition
			e.ranges = indexRanges
			e.partRangeMap = rangeMap
		} else {
			e.partitions = usedPartition
			if e.ranges, err = buildRangesForIndexJoin(e.ctx, lookUpContents, indexRanges, keyOff2IdxOff, cwc); err != nil {
				return nil, err
			}
		}
		if err := e.Open(ctx); err != nil {
			return nil, err
		}
		return e, nil
	}
	ret := &TableDualExec{baseExecutor: *e.base()}
	err = ret.Open(ctx)
	return ret, err
}

func (builder *dataReaderBuilder) buildIndexLookUpReaderForIndexJoin(ctx context.Context, v *plannercore.PhysicalIndexLookUpReader,
	lookUpContents []*indexJoinLookUpContent, indexRanges []*ranger.Range, keyOff2IdxOff []int, cwc *plannercore.ColWithCmpFuncManager, memTracker *memory.Tracker, interruptSignal *atomic.Value) (Executor, error) {
	e, err := buildNoRangeIndexLookUpReader(builder.executorBuilder, v)
	if err != nil {
		return nil, err
	}

	tbInfo := e.table.Meta()
	if tbInfo.GetPartitionInfo() == nil || !builder.ctx.GetSessionVars().StmtCtx.UseDynamicPartitionPrune() {
		e.kvRanges, err = buildKvRangesForIndexJoin(e.ctx, getPhysicalTableID(e.table), e.index.ID, lookUpContents, indexRanges, keyOff2IdxOff, cwc, memTracker, interruptSignal)
		if err != nil {
			return nil, err
		}
		err = e.open(ctx)
		return e, err
	}
	tbl, _ := builder.executorBuilder.is.TableByID(tbInfo.ID)
	usedPartition, canPrune, contentPos, err := builder.prunePartitionForInnerExecutor(tbl, e.Schema(), &v.PartitionInfo, lookUpContents)
	if err != nil {
		return nil, err
	}
	if len(usedPartition) != 0 {
		if canPrune {
			rangeMap, err := buildIndexRangeForEachPartition(e.ctx, usedPartition, contentPos, lookUpContents, indexRanges, keyOff2IdxOff, cwc)
			if err != nil {
				return nil, err
			}
			e.prunedPartitions = usedPartition
			e.ranges = indexRanges
			e.partitionRangeMap = rangeMap
		} else {
			e.prunedPartitions = usedPartition
			e.ranges, err = buildRangesForIndexJoin(e.ctx, lookUpContents, indexRanges, keyOff2IdxOff, cwc)
			if err != nil {
				return nil, err
			}
		}
		e.partitionTableMode = true
		if err := e.Open(ctx); err != nil {
			return nil, err
		}
		return e, err
	}
	ret := &TableDualExec{baseExecutor: *e.base()}
	err = ret.Open(ctx)
	return ret, err
}

func (builder *dataReaderBuilder) buildProjectionForIndexJoin(ctx context.Context, v *plannercore.PhysicalProjection,
	lookUpContents []*indexJoinLookUpContent, indexRanges []*ranger.Range, keyOff2IdxOff []int, cwc *plannercore.ColWithCmpFuncManager, memTracker *memory.Tracker, interruptSignal *atomic.Value) (Executor, error) {
	var (
		childExec Executor
		err       error
	)
	switch op := v.Children()[0].(type) {
	case *plannercore.PhysicalIndexLookUpReader:
		if childExec, err = builder.buildIndexLookUpReaderForIndexJoin(ctx, op, lookUpContents, indexRanges, keyOff2IdxOff, cwc, memTracker, interruptSignal); err != nil {
			return nil, err
		}
	case *plannercore.PhysicalTableReader:
		if childExec, err = builder.buildTableReaderForIndexJoin(ctx, op, lookUpContents, indexRanges, keyOff2IdxOff, cwc, true, memTracker, interruptSignal); err != nil {
			return nil, err
		}
	default:
		return nil, errors.Errorf("inner child of Projection should be IndexLookupReader/TableReader, but got %T", v.Children()[0])
	}

	e := &ProjectionExec{
		baseExecutor:     newBaseExecutor(builder.ctx, v.Schema(), v.ID(), childExec),
		numWorkers:       int64(builder.ctx.GetSessionVars().ProjectionConcurrency()),
		evaluatorSuit:    expression.NewEvaluatorSuite(v.Exprs, v.AvoidColumnEvaluator),
		calculateNoDelay: v.CalculateNoDelay,
	}

	// If the calculation row count for this Projection operator is smaller
	// than a Chunk size, we turn back to the un-parallel Projection
	// implementation to reduce the goroutine overhead.
	if int64(v.StatsCount()) < int64(builder.ctx.GetSessionVars().MaxChunkSize) {
		e.numWorkers = 0
	}
	err = e.open(ctx)

	return e, err
}

// buildRangesForIndexJoin builds kv ranges for index join when the inner plan is index scan plan.
func buildRangesForIndexJoin(ctx sessionctx.Context, lookUpContents []*indexJoinLookUpContent,
	ranges []*ranger.Range, keyOff2IdxOff []int, cwc *plannercore.ColWithCmpFuncManager) ([]*ranger.Range, error) {
	retRanges := make([]*ranger.Range, 0, len(ranges)*len(lookUpContents))
	lastPos := len(ranges[0].LowVal) - 1
	tmpDatumRanges := make([]*ranger.Range, 0, len(lookUpContents))
	for _, content := range lookUpContents {
		for _, ran := range ranges {
			for keyOff, idxOff := range keyOff2IdxOff {
				ran.LowVal[idxOff] = content.keys[keyOff]
				ran.HighVal[idxOff] = content.keys[keyOff]
			}
		}
		if cwc == nil {
			// A deep copy is need here because the old []*range.Range is overwriten
			for _, ran := range ranges {
				retRanges = append(retRanges, ran.Clone())
			}
			continue
		}
		nextColRanges, err := cwc.BuildRangesByRow(ctx, content.row)
		if err != nil {
			return nil, err
		}
		for _, nextColRan := range nextColRanges {
			for _, ran := range ranges {
				ran.LowVal[lastPos] = nextColRan.LowVal[0]
				ran.HighVal[lastPos] = nextColRan.HighVal[0]
				ran.LowExclude = nextColRan.LowExclude
				ran.HighExclude = nextColRan.HighExclude
				ran.Collators = nextColRan.Collators
				tmpDatumRanges = append(tmpDatumRanges, ran.Clone())
			}
		}
	}

	if cwc == nil {
		return retRanges, nil
	}

	return ranger.UnionRanges(ctx, tmpDatumRanges, true)
}

// buildKvRangesForIndexJoin builds kv ranges for index join when the inner plan is index scan plan.
func buildKvRangesForIndexJoin(ctx sessionctx.Context, tableID, indexID int64, lookUpContents []*indexJoinLookUpContent,
	ranges []*ranger.Range, keyOff2IdxOff []int, cwc *plannercore.ColWithCmpFuncManager, memTracker *memory.Tracker, interruptSignal *atomic.Value) (_ []kv.KeyRange, err error) {
	kvRanges := make([]kv.KeyRange, 0, len(ranges)*len(lookUpContents))
	lastPos := len(ranges[0].LowVal) - 1
	sc := ctx.GetSessionVars().StmtCtx
	tmpDatumRanges := make([]*ranger.Range, 0, len(lookUpContents))
	for _, content := range lookUpContents {
		for _, ran := range ranges {
			for keyOff, idxOff := range keyOff2IdxOff {
				ran.LowVal[idxOff] = content.keys[keyOff]
				ran.HighVal[idxOff] = content.keys[keyOff]
			}
		}
		if cwc == nil {
			// Index id is -1 means it's a common handle.
			var tmpKvRanges []kv.KeyRange
			var err error
			if indexID == -1 {
				tmpKvRanges, err = distsql.CommonHandleRangesToKVRanges(sc, []int64{tableID}, ranges)
			} else {
				tmpKvRanges, err = distsql.IndexRangesToKVRangesWithInterruptSignal(sc, tableID, indexID, ranges, nil, memTracker, interruptSignal)
			}
			if err != nil {
				return nil, err
			}
			kvRanges = append(kvRanges, tmpKvRanges...)
			continue
		}
		nextColRanges, err := cwc.BuildRangesByRow(ctx, content.row)
		if err != nil {
			return nil, err
		}
		for _, nextColRan := range nextColRanges {
			for _, ran := range ranges {
				ran.LowVal[lastPos] = nextColRan.LowVal[0]
				ran.HighVal[lastPos] = nextColRan.HighVal[0]
				ran.LowExclude = nextColRan.LowExclude
				ran.HighExclude = nextColRan.HighExclude
				ran.Collators = nextColRan.Collators
				tmpDatumRanges = append(tmpDatumRanges, ran.Clone())
			}
		}
	}
	if len(kvRanges) != 0 && memTracker != nil {
		memTracker.Consume(int64(2 * cap(kvRanges[0].StartKey) * len(kvRanges)))
	}
	if len(tmpDatumRanges) != 0 && memTracker != nil {
		memTracker.Consume(2 * int64(len(tmpDatumRanges)) * types.EstimatedMemUsage(tmpDatumRanges[0].LowVal, len(tmpDatumRanges)))
	}
	if cwc == nil {
		slices.SortFunc(kvRanges, func(i, j kv.KeyRange) bool {
			return bytes.Compare(i.StartKey, j.StartKey) < 0
		})
		return kvRanges, nil
	}

	tmpDatumRanges, err = ranger.UnionRanges(ctx, tmpDatumRanges, true)
	if err != nil {
		return nil, err
	}
	// Index id is -1 means it's a common handle.
	if indexID == -1 {
		return distsql.CommonHandleRangesToKVRanges(ctx.GetSessionVars().StmtCtx, []int64{tableID}, tmpDatumRanges)
	}
	return distsql.IndexRangesToKVRangesWithInterruptSignal(ctx.GetSessionVars().StmtCtx, tableID, indexID, tmpDatumRanges, nil, memTracker, interruptSignal)
}

func (b *executorBuilder) buildWindow(v *plannercore.PhysicalWindow) Executor {
	childExec := b.build(v.Children()[0])
	if b.err != nil {
		return nil
	}
	base := newBaseExecutor(b.ctx, v.Schema(), v.ID(), childExec)
	groupByItems := make([]expression.Expression, 0, len(v.PartitionBy))
	for _, item := range v.PartitionBy {
		groupByItems = append(groupByItems, item.Col)
	}
	orderByCols := make([]*expression.Column, 0, len(v.OrderBy))
	for _, item := range v.OrderBy {
		orderByCols = append(orderByCols, item.Col)
	}
	windowFuncs := make([]aggfuncs.AggFunc, 0, len(v.WindowFuncDescs))
	partialResults := make([]aggfuncs.PartialResult, 0, len(v.WindowFuncDescs))
	resultColIdx := v.Schema().Len() - len(v.WindowFuncDescs)
	for _, desc := range v.WindowFuncDescs {
		aggDesc, err := aggregation.NewAggFuncDescForWindowFunc(b.ctx, desc, false)
		if err != nil {
			b.err = err
			return nil
		}
		agg := aggfuncs.BuildWindowFunctions(b.ctx, aggDesc, resultColIdx, orderByCols)
		windowFuncs = append(windowFuncs, agg)
		partialResult, _ := agg.AllocPartialResult()
		partialResults = append(partialResults, partialResult)
		resultColIdx++
	}

	if b.ctx.GetSessionVars().EnablePipelinedWindowExec {
		exec := &PipelinedWindowExec{
			baseExecutor:   base,
			groupChecker:   newVecGroupChecker(b.ctx, groupByItems),
			numWindowFuncs: len(v.WindowFuncDescs),
		}

		exec.windowFuncs = windowFuncs
		exec.partialResults = partialResults
		if v.Frame == nil {
			exec.start = &plannercore.FrameBound{
				Type:      ast.Preceding,
				UnBounded: true,
			}
			exec.end = &plannercore.FrameBound{
				Type:      ast.Following,
				UnBounded: true,
			}
		} else {
			exec.start = v.Frame.Start
			exec.end = v.Frame.End
			if v.Frame.Type == ast.Ranges {
				cmpResult := int64(-1)
				if len(v.OrderBy) > 0 && v.OrderBy[0].Desc {
					cmpResult = 1
				}
				exec.orderByCols = orderByCols
				exec.expectedCmpResult = cmpResult
				exec.isRangeFrame = true
			}
		}
		return exec
	}
	var processor windowProcessor
	if v.Frame == nil {
		processor = &aggWindowProcessor{
			windowFuncs:    windowFuncs,
			partialResults: partialResults,
		}
	} else if v.Frame.Type == ast.Rows {
		processor = &rowFrameWindowProcessor{
			windowFuncs:    windowFuncs,
			partialResults: partialResults,
			start:          v.Frame.Start,
			end:            v.Frame.End,
		}
	} else {
		cmpResult := int64(-1)
		if len(v.OrderBy) > 0 && v.OrderBy[0].Desc {
			cmpResult = 1
		}
		processor = &rangeFrameWindowProcessor{
			windowFuncs:       windowFuncs,
			partialResults:    partialResults,
			start:             v.Frame.Start,
			end:               v.Frame.End,
			orderByCols:       orderByCols,
			expectedCmpResult: cmpResult,
		}
	}
	return &WindowExec{baseExecutor: base,
		processor:      processor,
		groupChecker:   newVecGroupChecker(b.ctx, groupByItems),
		numWindowFuncs: len(v.WindowFuncDescs),
	}
}

func (b *executorBuilder) buildShuffle(v *plannercore.PhysicalShuffle) *ShuffleExec {
	base := newBaseExecutor(b.ctx, v.Schema(), v.ID())
	shuffle := &ShuffleExec{
		baseExecutor: base,
		concurrency:  v.Concurrency,
	}

	// 1. initialize the splitters
	splitters := make([]partitionSplitter, len(v.ByItemArrays))
	switch v.SplitterType {
	case plannercore.PartitionHashSplitterType:
		for i, byItems := range v.ByItemArrays {
			splitters[i] = buildPartitionHashSplitter(shuffle.concurrency, byItems)
		}
	case plannercore.PartitionRangeSplitterType:
		for i, byItems := range v.ByItemArrays {
			splitters[i] = buildPartitionRangeSplitter(b.ctx, shuffle.concurrency, byItems)
		}
	default:
		panic("Not implemented. Should not reach here.")
	}
	shuffle.splitters = splitters

	// 2. initialize the data sources (build the data sources from physical plan to executors)
	shuffle.dataSources = make([]Executor, len(v.DataSources))
	for i, dataSource := range v.DataSources {
		shuffle.dataSources[i] = b.build(dataSource)
		if b.err != nil {
			return nil
		}
	}

	// 3. initialize the workers
	head := v.Children()[0]
	// A `PhysicalShuffleReceiverStub` for every worker have the same `DataSource` but different `Receiver`.
	// We preallocate `PhysicalShuffleReceiverStub`s here and reuse them below.
	stubs := make([]*plannercore.PhysicalShuffleReceiverStub, 0, len(v.DataSources))
	for _, dataSource := range v.DataSources {
		stub := plannercore.PhysicalShuffleReceiverStub{
			DataSource: dataSource,
		}.Init(b.ctx, dataSource.Stats(), dataSource.SelectBlockOffset(), nil)
		stub.SetSchema(dataSource.Schema())
		stubs = append(stubs, stub)
	}
	shuffle.workers = make([]*shuffleWorker, shuffle.concurrency)
	for i := range shuffle.workers {
		receivers := make([]*shuffleReceiver, len(v.DataSources))
		for j, dataSource := range v.DataSources {
			receivers[j] = &shuffleReceiver{
				baseExecutor: newBaseExecutor(b.ctx, dataSource.Schema(), stubs[j].ID()),
			}
		}

		w := &shuffleWorker{
			receivers: receivers,
		}

		for j := range v.DataSources {
			stub := stubs[j]
			stub.Receiver = (unsafe.Pointer)(receivers[j])
			v.Tails[j].SetChildren(stub)
		}

		w.childExec = b.build(head)
		if b.err != nil {
			return nil
		}

		shuffle.workers[i] = w
	}

	return shuffle
}

func (b *executorBuilder) buildShuffleReceiverStub(v *plannercore.PhysicalShuffleReceiverStub) *shuffleReceiver {
	return (*shuffleReceiver)(v.Receiver)
}

func (b *executorBuilder) buildSQLBindExec(v *plannercore.SQLBindPlan) Executor {
	base := newBaseExecutor(b.ctx, v.Schema(), v.ID())
	base.initCap = chunk.ZeroCapacity

	e := &SQLBindExec{
		baseExecutor: base,
		sqlBindOp:    v.SQLBindOp,
		normdOrigSQL: v.NormdOrigSQL,
		bindSQL:      v.BindSQL,
		charset:      v.Charset,
		collation:    v.Collation,
		db:           v.Db,
		isGlobal:     v.IsGlobal,
		bindAst:      v.BindStmt,
		newStatus:    v.NewStatus,
	}
	return e
}

// NewRowDecoder creates a chunk decoder for new row format row value decode.
func NewRowDecoder(ctx sessionctx.Context, schema *expression.Schema, tbl *model.TableInfo) *rowcodec.ChunkDecoder {
	getColInfoByID := func(tbl *model.TableInfo, colID int64) *model.ColumnInfo {
		for _, col := range tbl.Columns {
			if col.ID == colID {
				return col
			}
		}
		return nil
	}
	var pkCols []int64
	reqCols := make([]rowcodec.ColInfo, len(schema.Columns))
	for i := range schema.Columns {
		idx, col := i, schema.Columns[i]
		isPK := (tbl.PKIsHandle && mysql.HasPriKeyFlag(col.RetType.GetFlag())) || col.ID == model.ExtraHandleID
		if isPK {
			pkCols = append(pkCols, col.ID)
		}
		isGeneratedCol := false
		if col.VirtualExpr != nil {
			isGeneratedCol = true
		}
		reqCols[idx] = rowcodec.ColInfo{
			ID:            col.ID,
			VirtualGenCol: isGeneratedCol,
			Ft:            col.RetType,
		}
	}
	if len(pkCols) == 0 {
		pkCols = tables.TryGetCommonPkColumnIds(tbl)
		if len(pkCols) == 0 {
			pkCols = []int64{-1}
		}
	}
	defVal := func(i int, chk *chunk.Chunk) error {
		ci := getColInfoByID(tbl, reqCols[i].ID)
		d, err := table.GetColOriginDefaultValue(ctx, ci)
		if err != nil {
			return err
		}
		chk.AppendDatum(i, &d)
		return nil
	}
	return rowcodec.NewChunkDecoder(reqCols, pkCols, defVal, ctx.GetSessionVars().Location())
}

func (b *executorBuilder) buildBatchPointGet(plan *plannercore.BatchPointGetPlan) Executor {
	var err error
	if err = b.validCanReadTemporaryOrCacheTable(plan.TblInfo); err != nil {
		b.err = err
		return nil
	}

	if plan.Lock && !b.inSelectLockStmt {
		b.inSelectLockStmt = true
		defer func() {
			b.inSelectLockStmt = false
		}()
	}

	decoder := NewRowDecoder(b.ctx, plan.Schema(), plan.TblInfo)
	e := &BatchPointGetExec{
		baseExecutor: newBaseExecutor(b.ctx, plan.Schema(), plan.ID()),
		tblInfo:      plan.TblInfo,
		idxInfo:      plan.IndexInfo,
		rowDecoder:   decoder,
		keepOrder:    plan.KeepOrder,
		desc:         plan.Desc,
		lock:         plan.Lock,
		waitTime:     plan.LockWaitTime,
		partExpr:     plan.PartitionExpr,
		partPos:      plan.PartitionColPos,
		singlePart:   plan.SinglePart,
		partTblID:    plan.PartTblID,
		columns:      plan.Columns,
	}

	e.snapshot, err = b.getSnapshot()
	if err != nil {
		b.err = err
		return nil
	}
	if e.ctx.GetSessionVars().IsReplicaReadClosestAdaptive() {
		e.snapshot.SetOption(kv.ReplicaReadAdjuster, newReplicaReadAdjuster(e.ctx, plan.GetAvgRowSize()))
	}
	if e.runtimeStats != nil {
		snapshotStats := &txnsnapshot.SnapshotRuntimeStats{}
		e.stats = &runtimeStatsWithSnapshot{
			SnapshotRuntimeStats: snapshotStats,
		}
		e.snapshot.SetOption(kv.CollectRuntimeStats, snapshotStats)
		b.ctx.GetSessionVars().StmtCtx.RuntimeStatsColl.RegisterStats(e.id, e.stats)
	}

	if plan.IndexInfo != nil {
		sctx := b.ctx.GetSessionVars().StmtCtx
		sctx.IndexNames = append(sctx.IndexNames, plan.TblInfo.Name.O+":"+plan.IndexInfo.Name.O)
	}

	failpoint.Inject("assertBatchPointReplicaOption", func(val failpoint.Value) {
		assertScope := val.(string)
		if e.ctx.GetSessionVars().GetReplicaRead().IsClosestRead() && assertScope != b.readReplicaScope {
			panic("batch point get replica option fail")
		}
	})

	snapshotTS, err := b.getSnapshotTS()
	if err != nil {
		b.err = err
		return nil
	}
	if plan.TblInfo.TableCacheStatusType == model.TableCacheStatusEnable {
		if cacheTable := b.getCacheTable(plan.TblInfo, snapshotTS); cacheTable != nil {
			e.snapshot = cacheTableSnapshot{e.snapshot, cacheTable}
		}
	}

	if plan.TblInfo.TempTableType != model.TempTableNone {
		// Temporary table should not do any lock operations
		e.lock = false
		e.waitTime = 0
	}

	if e.lock {
		b.hasLock = true
	}

	var capacity int
	if plan.IndexInfo != nil && !isCommonHandleRead(plan.TblInfo, plan.IndexInfo) {
		e.idxVals = plan.IndexValues
		capacity = len(e.idxVals)
	} else {
		// `SELECT a FROM t WHERE a IN (1, 1, 2, 1, 2)` should not return duplicated rows
		handles := make([]kv.Handle, 0, len(plan.Handles))
		dedup := kv.NewHandleMap()
		if plan.IndexInfo == nil {
			for _, handle := range plan.Handles {
				if _, found := dedup.Get(handle); found {
					continue
				}
				dedup.Set(handle, true)
				handles = append(handles, handle)
			}
		} else {
			for _, value := range plan.IndexValues {
				if datumsContainNull(value) {
					continue
				}
				handleBytes, err := EncodeUniqueIndexValuesForKey(e.ctx, e.tblInfo, plan.IndexInfo, value)
				if err != nil {
					if kv.ErrNotExist.Equal(err) {
						continue
					}
					b.err = err
					return nil
				}
				handle, err := kv.NewCommonHandle(handleBytes)
				if err != nil {
					b.err = err
					return nil
				}
				if _, found := dedup.Get(handle); found {
					continue
				}
				dedup.Set(handle, true)
				handles = append(handles, handle)
			}
		}
		e.handles = handles
		capacity = len(e.handles)
	}
	e.base().initCap = capacity
	e.base().maxChunkSize = capacity
	e.buildVirtualColumnInfo()
	return e
}

func newReplicaReadAdjuster(ctx sessionctx.Context, avgRowSize float64) txnkv.ReplicaReadAdjuster {
	return func(count int) (tikv.StoreSelectorOption, clientkv.ReplicaReadType) {
		if int64(avgRowSize*float64(count)) >= ctx.GetSessionVars().ReplicaClosestReadThreshold {
			return tikv.WithMatchLabels([]*metapb.StoreLabel{
				{
					Key:   placement.DCLabelKey,
					Value: config.GetTxnScopeFromConfig(),
				},
			}), clientkv.ReplicaReadMixed
		}
		// fallback to read from leader if the request is small
		return nil, clientkv.ReplicaReadLeader
	}
}

func isCommonHandleRead(tbl *model.TableInfo, idx *model.IndexInfo) bool {
	return tbl.IsCommonHandle && idx.Primary
}

func getPhysicalTableID(t table.Table) int64 {
	if p, ok := t.(table.PhysicalTable); ok {
		return p.GetPhysicalID()
	}
	return t.Meta().ID
}

func getFeedbackStatsTableID(ctx sessionctx.Context, t table.Table) int64 {
	if p, ok := t.(table.PhysicalTable); ok && !ctx.GetSessionVars().StmtCtx.UseDynamicPartitionPrune() {
		return p.GetPhysicalID()
	}
	return t.Meta().ID
}

func (b *executorBuilder) buildAdminShowTelemetry(v *plannercore.AdminShowTelemetry) Executor {
	return &AdminShowTelemetryExec{baseExecutor: newBaseExecutor(b.ctx, v.Schema(), v.ID())}
}

func (b *executorBuilder) buildAdminResetTelemetryID(v *plannercore.AdminResetTelemetryID) Executor {
	return &AdminResetTelemetryIDExec{baseExecutor: newBaseExecutor(b.ctx, v.Schema(), v.ID())}
}

func (builder *dataReaderBuilder) partitionPruning(tbl table.PartitionedTable, conds []expression.Expression, partitionNames []model.CIStr,
	columns []*expression.Column, columnNames types.NameSlice) ([]table.PhysicalTable, error) {
	builder.once.Do(func() {
		condPruneResult, err := partitionPruning(builder.executorBuilder.ctx, tbl, conds, partitionNames, columns, columnNames)
		builder.once.condPruneResult = condPruneResult
		builder.once.err = err
	})
	return builder.once.condPruneResult, builder.once.err
}

func partitionPruning(ctx sessionctx.Context, tbl table.PartitionedTable, conds []expression.Expression, partitionNames []model.CIStr,
	columns []*expression.Column, columnNames types.NameSlice) ([]table.PhysicalTable, error) {
	idxArr, err := plannercore.PartitionPruning(ctx, tbl, conds, partitionNames, columns, columnNames)
	if err != nil {
		return nil, err
	}

	pi := tbl.Meta().GetPartitionInfo()
	var ret []table.PhysicalTable
	if fullRangePartition(idxArr) {
		ret = make([]table.PhysicalTable, 0, len(pi.Definitions))
		for _, def := range pi.Definitions {
			p := tbl.GetPartition(def.ID)
			ret = append(ret, p)
		}
	} else {
		ret = make([]table.PhysicalTable, 0, len(idxArr))
		for _, idx := range idxArr {
			pid := pi.Definitions[idx].ID
			p := tbl.GetPartition(pid)
			ret = append(ret, p)
		}
	}
	return ret, nil
}

func fullRangePartition(idxArr []int) bool {
	return len(idxArr) == 1 && idxArr[0] == plannercore.FullRange
}

type emptySampler struct{}

func (s *emptySampler) writeChunk(_ *chunk.Chunk) error {
	return nil
}

func (s *emptySampler) finished() bool {
	return true
}

func (b *executorBuilder) buildTableSample(v *plannercore.PhysicalTableSample) *TableSampleExecutor {
	startTS, err := b.getSnapshotTS()
	if err != nil {
		b.err = err
		return nil
	}
	e := &TableSampleExecutor{
		baseExecutor: newBaseExecutor(b.ctx, v.Schema(), v.ID()),
		table:        v.TableInfo,
		startTS:      startTS,
	}

	tblInfo := v.TableInfo.Meta()
	if tblInfo.TempTableType != model.TempTableNone {
		if tblInfo.TempTableType == model.TempTableGlobal {
			e.sampler = &emptySampler{}
		} else {
			b.err = errors.New("TABLESAMPLE clause can not be applied to local temporary tables")
			return nil
		}
	} else if v.TableSampleInfo.AstNode.SampleMethod == ast.SampleMethodTypeTiDBRegion {
		e.sampler = newTableRegionSampler(
			b.ctx, v.TableInfo, startTS, v.TableSampleInfo.Partitions, v.Schema(),
			v.TableSampleInfo.FullSchema, e.retFieldTypes, v.Desc)
	}

	return e
}

func (b *executorBuilder) buildCTE(v *plannercore.PhysicalCTE) Executor {
	// 1. Build seedPlan.
	if b.Ti != nil {
		b.Ti.UseNonRecursive = true
	}
	seedExec := b.build(v.SeedPlan)
	if b.err != nil {
		return nil
	}

	// 2. Build tables to store intermediate results.
	chkSize := b.ctx.GetSessionVars().MaxChunkSize
	tps := seedExec.base().retFieldTypes
	// iterOutTbl will be constructed in CTEExec.Open().
	var resTbl cteutil.Storage
	var iterInTbl cteutil.Storage

	storageMap, ok := b.ctx.GetSessionVars().StmtCtx.CTEStorageMap.(map[int]*CTEStorages)
	if !ok {
		b.err = errors.New("type assertion for CTEStorageMap failed")
		return nil
	}
	storages, ok := storageMap[v.CTE.IDForStorage]
	if ok {
		// Storage already setup.
		resTbl = storages.ResTbl
		iterInTbl = storages.IterInTbl
	} else {
		resTbl = cteutil.NewStorageRowContainer(tps, chkSize)
		if err := resTbl.OpenAndRef(); err != nil {
			b.err = err
			return nil
		}
		iterInTbl = cteutil.NewStorageRowContainer(tps, chkSize)
		if err := iterInTbl.OpenAndRef(); err != nil {
			b.err = err
			return nil
		}
		storageMap[v.CTE.IDForStorage] = &CTEStorages{ResTbl: resTbl, IterInTbl: iterInTbl}
	}

	// 3. Build recursive part.
	if v.RecurPlan != nil && b.Ti != nil {
		b.Ti.UseRecursive = true
	}
	recursiveExec := b.build(v.RecurPlan)
	if b.err != nil {
		return nil
	}

	var sel []int
	if v.CTE.IsDistinct {
		sel = make([]int, chkSize)
		for i := 0; i < chkSize; i++ {
			sel[i] = i
		}
	}

	return &CTEExec{
		baseExecutor:  newBaseExecutor(b.ctx, v.Schema(), v.ID()),
		seedExec:      seedExec,
		recursiveExec: recursiveExec,
		resTbl:        resTbl,
		iterInTbl:     iterInTbl,
		chkIdx:        0,
		isDistinct:    v.CTE.IsDistinct,
		sel:           sel,
		hasLimit:      v.CTE.HasLimit,
		limitBeg:      v.CTE.LimitBeg,
		limitEnd:      v.CTE.LimitEnd,
		isInApply:     v.CTE.IsInApply,
	}
}

func (b *executorBuilder) buildCTETableReader(v *plannercore.PhysicalCTETable) Executor {
	storageMap, ok := b.ctx.GetSessionVars().StmtCtx.CTEStorageMap.(map[int]*CTEStorages)
	if !ok {
		b.err = errors.New("type assertion for CTEStorageMap failed")
		return nil
	}
	storages, ok := storageMap[v.IDForStorage]
	if !ok {
		b.err = errors.Errorf("iterInTbl should already be set up by CTEExec(id: %d)", v.IDForStorage)
		return nil
	}
	return &CTETableReaderExec{
		baseExecutor: newBaseExecutor(b.ctx, v.Schema(), v.ID()),
		iterInTbl:    storages.IterInTbl,
		chkIdx:       0,
	}
}
func (b *executorBuilder) validCanReadTemporaryOrCacheTable(tbl *model.TableInfo) error {
	err := b.validCanReadTemporaryTable(tbl)
	if err != nil {
		return err
	}
	return b.validCanReadCacheTable(tbl)
}

func (b *executorBuilder) validCanReadCacheTable(tbl *model.TableInfo) error {
	if tbl.TableCacheStatusType == model.TableCacheStatusDisable {
		return nil
	}

	sessionVars := b.ctx.GetSessionVars()

	// Temporary table can't switch into cache table. so the following code will not cause confusion
	if sessionVars.TxnCtx.IsStaleness || b.isStaleness {
		return errors.Trace(errors.New("can not stale read cache table"))
	}

	return nil
}

func (b *executorBuilder) validCanReadTemporaryTable(tbl *model.TableInfo) error {
	if tbl.TempTableType == model.TempTableNone {
		return nil
	}

	// Some tools like dumpling use history read to dump all table's records and will be fail if we return an error.
	// So we do not check SnapshotTS here

	sessionVars := b.ctx.GetSessionVars()

	if tbl.TempTableType == model.TempTableLocal && sessionVars.SnapshotTS != 0 {
		return errors.New("can not read local temporary table when 'tidb_snapshot' is set")
	}

	if sessionVars.TxnCtx.IsStaleness || b.isStaleness {
		return errors.New("can not stale read temporary table")
	}

	return nil
}

func (b *executorBuilder) getCacheTable(tblInfo *model.TableInfo, startTS uint64) kv.MemBuffer {
	tbl, ok := b.is.TableByID(tblInfo.ID)
	if !ok {
		b.err = errors.Trace(infoschema.ErrTableNotExists.GenWithStackByArgs(b.ctx.GetSessionVars().CurrentDB, tblInfo.Name))
		return nil
	}
	sessVars := b.ctx.GetSessionVars()
	leaseDuration := time.Duration(variable.TableCacheLease.Load()) * time.Second
	cacheData, loading := tbl.(table.CachedTable).TryReadFromCache(startTS, leaseDuration)
	if cacheData != nil {
		sessVars.StmtCtx.ReadFromTableCache = true
		return cacheData
	} else if loading {
		// continue
	} else {
		if !b.ctx.GetSessionVars().StmtCtx.InExplainStmt && !b.inDeleteStmt && !b.inUpdateStmt {
			tbl.(table.CachedTable).UpdateLockForRead(context.Background(), b.ctx.GetStore(), startTS, leaseDuration)
		}
	}
	return nil
}

func (b *executorBuilder) buildCompactTable(v *plannercore.CompactTable) Executor {
	if v.ReplicaKind != ast.CompactReplicaKindTiFlash && v.ReplicaKind != ast.CompactReplicaKindAll {
		b.err = errors.Errorf("compact %v replica is not supported", strings.ToLower(string(v.ReplicaKind)))
		return nil
	}

	store := b.ctx.GetStore()
	tikvStore, ok := store.(tikv.Storage)
	if !ok {
		b.err = errors.New("compact tiflash replica can only run with tikv compatible storage")
		return nil
	}

	var partitionIDs []int64
	if v.PartitionNames != nil {
		if v.TableInfo.Partition == nil {
			b.err = errors.Errorf("table:%s is not a partition table, but user specify partition name list:%+v", v.TableInfo.Name.O, v.PartitionNames)
			return nil
		}
		// use map to avoid FindPartitionDefinitionByName
		partitionMap := map[string]int64{}
		for _, partition := range v.TableInfo.Partition.Definitions {
			partitionMap[partition.Name.L] = partition.ID
		}

		for _, partitionName := range v.PartitionNames {
			partitionID, ok := partitionMap[partitionName.L]
			if !ok {
				b.err = table.ErrUnknownPartition.GenWithStackByArgs(partitionName.O, v.TableInfo.Name.O)
				return nil
			}
			partitionIDs = append(partitionIDs, partitionID)
		}
	}

	return &CompactTableTiFlashExec{
		baseExecutor: newBaseExecutor(b.ctx, v.Schema(), v.ID()),
		tableInfo:    v.TableInfo,
		partitionIDs: partitionIDs,
		tikvStore:    tikvStore,
	}
}<|MERGE_RESOLUTION|>--- conflicted
+++ resolved
@@ -2296,11 +2296,8 @@
 		IsMultiTable:   v.IsMultiTable,
 		tblColPosInfos: v.TblColPosInfos,
 	}
-<<<<<<< HEAD
 	deleteExec.fkCascades, b.err = b.buildTblID2FKCascadeExecs(tblID2table, v.FKCascades)
-=======
 	deleteExec.fkChecks, b.err = buildTblID2FKCheckExecs(b.ctx, tblID2table, v.FKChecks)
->>>>>>> f343ffef
 	if b.err != nil {
 		return nil
 	}
