// Copyright 2015 PingCAP, Inc.
//
// Licensed under the Apache License, Version 2.0 (the "License");
// you may not use this file except in compliance with the License.
// You may obtain a copy of the License at
//
//     http://www.apache.org/licenses/LICENSE-2.0
//
// Unless required by applicable law or agreed to in writing, software
// distributed under the License is distributed on an "AS IS" BASIS,
// See the License for the specific language governing permissions and
// limitations under the License.

package executor

import (
	"math"
	"sort"
	"time"

	"github.com/juju/errors"
	"github.com/pingcap/tidb/ast"
	"github.com/pingcap/tidb/context"
	"github.com/pingcap/tidb/distsql"
	"github.com/pingcap/tidb/expression"
	"github.com/pingcap/tidb/infoschema"
	"github.com/pingcap/tidb/model"
	"github.com/pingcap/tidb/mysql"
	"github.com/pingcap/tidb/plan"
	"github.com/pingcap/tidb/sessionctx"
	"github.com/pingcap/tidb/table"
	"github.com/pingcap/tidb/types"
	"github.com/pingcap/tidb/util/admin"
	"github.com/pingcap/tidb/util/ranger"
	"github.com/pingcap/tipb/go-tipb"
	goctx "golang.org/x/net/context"
)

// executorBuilder builds an Executor from a Plan.
// The InfoSchema must not change during execution.
type executorBuilder struct {
	ctx      context.Context
	is       infoschema.InfoSchema
	priority int
	// err is set when there is error happened during Executor building process.
	err error
}

func newExecutorBuilder(ctx context.Context, is infoschema.InfoSchema, priority int) *executorBuilder {
	return &executorBuilder{
		ctx:      ctx,
		is:       is,
		priority: priority,
	}
}

func (b *executorBuilder) build(p plan.Plan) Executor {
	switch v := p.(type) {
	case nil:
		return nil
	case *plan.CheckTable:
		return b.buildCheckTable(v)
	case *plan.DDL:
		return b.buildDDL(v)
	case *plan.Deallocate:
		return b.buildDeallocate(v)
	case *plan.Delete:
		return b.buildDelete(v)
	case *plan.Execute:
		return b.buildExecute(v)
	case *plan.Explain:
		return b.buildExplain(v)
	case *plan.Insert:
		return b.buildInsert(v)
	case *plan.LoadData:
		return b.buildLoadData(v)
	case *plan.Limit:
		return b.buildLimit(v)
	case *plan.Prepare:
		return b.buildPrepare(v)
	case *plan.SelectLock:
		return b.buildSelectLock(v)
	case *plan.CancelDDLJobs:
		return b.buildCancelDDLJobs(v)
	case *plan.ShowDDL:
		return b.buildShowDDL(v)
	case *plan.ShowDDLJobs:
		return b.buildShowDDLJobs(v)
	case *plan.Show:
		return b.buildShow(v)
	case *plan.Simple:
		return b.buildSimple(v)
	case *plan.Set:
		return b.buildSet(v)
	case *plan.Sort:
		return b.buildSort(v)
	case *plan.TopN:
		return b.buildTopN(v)
	case *plan.Union:
		return b.buildUnion(v)
	case *plan.Update:
		return b.buildUpdate(v)
	case *plan.PhysicalUnionScan:
		return b.buildUnionScanExec(v)
	case *plan.PhysicalHashJoin:
		return b.buildHashJoin(v)
	case *plan.PhysicalMergeJoin:
		return b.buildMergeJoin(v)
	case *plan.PhysicalHashSemiJoin:
		return b.buildSemiJoin(v)
	case *plan.PhysicalIndexJoin:
		return b.buildIndexLookUpJoin(v)
	case *plan.Selection:
		return b.buildSelection(v)
	case *plan.PhysicalAggregation:
		return b.buildAggregation(v)
	case *plan.Projection:
		return b.buildProjection(v)
	case *plan.PhysicalMemTable:
		return b.buildMemTable(v)
	case *plan.TableDual:
		return b.buildTableDual(v)
	case *plan.PhysicalApply:
		return b.buildApply(v)
	case *plan.Exists:
		return b.buildExists(v)
	case *plan.MaxOneRow:
		return b.buildMaxOneRow(v)
	case *plan.Analyze:
		return b.buildAnalyze(v)
	case *plan.PhysicalTableReader:
		return b.buildTableReader(v)
	case *plan.PhysicalIndexReader:
		return b.buildIndexReader(v)
	case *plan.PhysicalIndexLookUpReader:
		return b.buildIndexLookUpReader(v)
	default:
		b.err = ErrUnknownPlan.Gen("Unknown Plan %T", p)
		return nil
	}
}

func (b *executorBuilder) buildCancelDDLJobs(v *plan.CancelDDLJobs) Executor {
	e := &CancelDDLJobsExec{
		baseExecutor: newBaseExecutor(v.Schema(), b.ctx),
		JobIDs:       v.JobIDs,
	}
	e.errs, b.err = admin.CancelJobs(e.ctx.Txn(), e.JobIDs)
	if b.err != nil {
		return nil
	}

	return e
}

func (b *executorBuilder) buildShowDDL(v *plan.ShowDDL) Executor {
	// We get DDLInfo here because for Executors that returns result set,
	// next will be called after transaction has been committed.
	// We need the transaction to get DDLInfo.
	e := &ShowDDLExec{
		baseExecutor: newBaseExecutor(v.Schema(), b.ctx),
	}

	var err error
	ownerManager := sessionctx.GetDomain(e.ctx).DDL().OwnerManager()
	ctx, cancel := goctx.WithTimeout(goctx.Background(), 3*time.Second)
	e.ddlOwnerID, err = ownerManager.GetOwnerID(ctx)
	cancel()
	if err != nil {
		b.err = errors.Trace(err)
		return nil
	}

	ddlInfo, err := admin.GetDDLInfo(e.ctx.Txn())
	if err != nil {
		b.err = errors.Trace(err)
		return nil
	}
	e.ddlInfo = ddlInfo
	e.selfID = ownerManager.ID()
	return e
}

func (b *executorBuilder) buildShowDDLJobs(v *plan.ShowDDLJobs) Executor {
	e := &ShowDDLJobsExec{
		baseExecutor: newBaseExecutor(v.Schema(), b.ctx),
	}

	var err error
	e.jobs, err = admin.GetDDLJobs(e.ctx.Txn())
	if err != nil {
		b.err = errors.Trace(err)
		return nil
	}
	historyJobs, err := admin.GetHistoryDDLJobs(e.ctx.Txn())
	if err != nil {
		b.err = errors.Trace(err)
		return nil
	}
	e.jobs = append(e.jobs, historyJobs...)
	return e
}

func (b *executorBuilder) buildCheckTable(v *plan.CheckTable) Executor {
	return &CheckTableExec{
		tables: v.Tables,
		ctx:    b.ctx,
		is:     b.is,
	}
}

func (b *executorBuilder) buildDeallocate(v *plan.Deallocate) Executor {
	return &DeallocateExec{
		ctx:  b.ctx,
		Name: v.Name,
	}
}

func (b *executorBuilder) buildSelectLock(v *plan.SelectLock) Executor {
	src := b.build(v.Children()[0])
	if !b.ctx.GetSessionVars().InTxn() {
		// Locking of rows for update using SELECT FOR UPDATE only applies when autocommit
		// is disabled (either by beginning transaction with START TRANSACTION or by setting
		// autocommit to 0. If autocommit is enabled, the rows matching the specification are not locked.
		// See https://dev.mysql.com/doc/refman/5.7/en/innodb-locking-reads.html
		return src
	}
	e := &SelectLockExec{
		baseExecutor: newBaseExecutor(v.Schema(), b.ctx, b.build(v.Children()[0])),
		Lock:         v.Lock,
	}
	return e
}

func (b *executorBuilder) buildLimit(v *plan.Limit) Executor {
	e := &LimitExec{
		baseExecutor: newBaseExecutor(v.Schema(), b.ctx, b.build(v.Children()[0])),
		Offset:       v.Offset,
		Count:        v.Count,
	}
	return e
}

func (b *executorBuilder) buildPrepare(v *plan.Prepare) Executor {
	return &PrepareExec{
		Ctx:     b.ctx,
		IS:      b.is,
		Name:    v.Name,
		SQLText: v.SQLText,
	}
}

func (b *executorBuilder) buildExecute(v *plan.Execute) Executor {
	return &ExecuteExec{
		Ctx:       b.ctx,
		IS:        b.is,
		Name:      v.Name,
		UsingVars: v.UsingVars,
		ID:        v.ExecID,
		Stmt:      v.Stmt,
		Plan:      v.Plan,
	}
}

func (b *executorBuilder) buildShow(v *plan.Show) Executor {
	e := &ShowExec{
		baseExecutor: newBaseExecutor(v.Schema(), b.ctx),
		Tp:           v.Tp,
		DBName:       model.NewCIStr(v.DBName),
		Table:        v.Table,
		Column:       v.Column,
		User:         v.User,
		Flag:         v.Flag,
		Full:         v.Full,
		GlobalScope:  v.GlobalScope,
		is:           b.is,
	}
	if e.Tp == ast.ShowGrants && e.User == nil {
		e.User = e.ctx.GetSessionVars().User
	}
	return e
}

func (b *executorBuilder) buildSimple(v *plan.Simple) Executor {
	switch s := v.Statement.(type) {
	case *ast.GrantStmt:
		return b.buildGrant(s)
	case *ast.RevokeStmt:
		return b.buildRevoke(s)
	}
	return &SimpleExec{
		baseExecutor: newBaseExecutor(v.Schema(), b.ctx),
		Statement:    v.Statement,
		is:           b.is,
	}
}

func (b *executorBuilder) buildSet(v *plan.Set) Executor {
	return &SetExecutor{
		baseExecutor: newBaseExecutor(v.Schema(), b.ctx),
		vars:         v.VarAssigns,
	}
}

func (b *executorBuilder) buildInsert(v *plan.Insert) Executor {
	ivs := &InsertValues{
		ctx:                   b.ctx,
		Columns:               v.Columns,
		Lists:                 v.Lists,
		Setlist:               v.Setlist,
		GenColumns:            v.GenCols.Columns,
		GenExprs:              v.GenCols.Exprs,
		needFillDefaultValues: v.NeedFillDefaultValue,
	}
	if len(v.Children()) > 0 {
		ivs.SelectExec = b.build(v.Children()[0])
	}
	ivs.Table = v.Table
	if v.IsReplace {
		return b.buildReplace(ivs)
	}
	insert := &InsertExec{
		InsertValues: ivs,
		OnDuplicate:  append(v.OnDuplicate, v.GenCols.OnDuplicates...),
		Priority:     v.Priority,
		IgnoreErr:    v.IgnoreErr,
	}
	return insert
}

func (b *executorBuilder) buildLoadData(v *plan.LoadData) Executor {
	tbl, ok := b.is.TableByID(v.Table.TableInfo.ID)
	if !ok {
		b.err = errors.Errorf("Can not get table %d", v.Table.TableInfo.ID)
		return nil
	}
	insertVal := &InsertValues{
		ctx:        b.ctx,
		Table:      tbl,
		Columns:    v.Columns,
		GenColumns: v.GenCols.Columns,
		GenExprs:   v.GenCols.Exprs,
	}
	tableCols := tbl.Cols()
	columns, err := insertVal.getColumns(tableCols)
	if err != nil {
		b.err = errors.Trace(err)
		return nil
	}

	return &LoadData{
		IsLocal: v.IsLocal,
		loadDataInfo: &LoadDataInfo{
			row:        make([]types.Datum, len(columns)),
			insertVal:  insertVal,
			Path:       v.Path,
			Table:      tbl,
			FieldsInfo: v.FieldsInfo,
			LinesInfo:  v.LinesInfo,
			Ctx:        b.ctx,
			columns:    columns,
		},
	}
}

func (b *executorBuilder) buildReplace(vals *InsertValues) Executor {
	return &ReplaceExec{
		InsertValues: vals,
	}
}

func (b *executorBuilder) buildGrant(grant *ast.GrantStmt) Executor {
	return &GrantExec{
		ctx:        b.ctx,
		Privs:      grant.Privs,
		ObjectType: grant.ObjectType,
		Level:      grant.Level,
		Users:      grant.Users,
		WithGrant:  grant.WithGrant,
		is:         b.is,
	}
}

func (b *executorBuilder) buildRevoke(revoke *ast.RevokeStmt) Executor {
	return &RevokeExec{
		ctx:        b.ctx,
		Privs:      revoke.Privs,
		ObjectType: revoke.ObjectType,
		Level:      revoke.Level,
		Users:      revoke.Users,
		is:         b.is,
	}
}

func (b *executorBuilder) buildDDL(v *plan.DDL) Executor {
	return &DDLExec{Statement: v.Statement, ctx: b.ctx, is: b.is}
}

func (b *executorBuilder) buildExplain(v *plan.Explain) Executor {
	exec := &ExplainExec{
		baseExecutor: newBaseExecutor(v.Schema(), b.ctx),
	}
	exec.rows = make([]Row, 0, len(v.Rows))
	for _, row := range v.Rows {
		exec.rows = append(exec.rows, row)
	}
	return exec
}

func (b *executorBuilder) buildUnionScanExec(v *plan.PhysicalUnionScan) Executor {
	src := b.build(v.Children()[0])
	if b.err != nil {
		return nil
	}
	us := &UnionScanExec{baseExecutor: newBaseExecutor(v.Schema(), b.ctx, src)}
	// Get the handle column index of the below plan.
	// We can guarantee that there must be only one col in the map.
	for _, cols := range v.Children()[0].Schema().TblID2Handle {
		for _, col := range cols {
			us.belowHandleIndex = col.Index
			// If we don't found the handle column in the union scan's schema,
			// we need to remove it when output.
			if us.schema.ColumnIndex(col) != -1 {
				us.handleColIsUsed = true
			}
		}
	}
	switch x := src.(type) {
	case *TableReaderExecutor:
		us.desc = x.desc
		us.dirty = getDirtyDB(b.ctx).getDirtyTable(x.table.Meta().ID)
		us.conditions = v.Conditions
		us.columns = x.columns
		b.err = us.buildAndSortAddedRows(x.table)
	case *IndexReaderExecutor:
		us.desc = x.desc
		for _, ic := range x.index.Columns {
			for i, col := range x.schema.Columns {
				if col.ColName.L == ic.Name.L {
					us.usedIndex = append(us.usedIndex, i)
					break
				}
			}
		}
		us.dirty = getDirtyDB(b.ctx).getDirtyTable(x.table.Meta().ID)
		us.conditions = v.Conditions
		us.columns = x.columns
		b.err = us.buildAndSortAddedRows(x.table)
	case *IndexLookUpExecutor:
		us.desc = x.desc
		for _, ic := range x.index.Columns {
			for i, col := range x.schema.Columns {
				if col.ColName.L == ic.Name.L {
					us.usedIndex = append(us.usedIndex, i)
					break
				}
			}
		}
		us.dirty = getDirtyDB(b.ctx).getDirtyTable(x.table.Meta().ID)
		us.conditions = v.Conditions
		us.columns = x.columns
		b.err = us.buildAndSortAddedRows(x.table)
	default:
		// The mem table will not be written by sql directly, so we can omit the union scan to avoid err reporting.
		return src
	}
	if b.err != nil {
		return nil
	}
	return us
}

// buildMergeJoin builds MergeJoinExec executor.
func (b *executorBuilder) buildMergeJoin(v *plan.PhysicalMergeJoin) Executor {
	leftExec := b.build(v.Children()[0])
	if b.err != nil {
		b.err = errors.Trace(b.err)
		return nil
	}

	rightExec := b.build(v.Children()[1])
	if b.err != nil {
		b.err = errors.Trace(b.err)
		return nil
	}

	leftKeys := make([]*expression.Column, 0, len(v.EqualConditions))
	rightKeys := make([]*expression.Column, 0, len(v.EqualConditions))
	for _, eqCond := range v.EqualConditions {
		if len(eqCond.GetArgs()) != 2 {
			b.err = errors.Annotate(ErrBuildExecutor, "invalid join key for equal condition")
			return nil
		}
		leftKey, ok := eqCond.GetArgs()[0].(*expression.Column)
		if !ok {
			b.err = errors.Annotate(ErrBuildExecutor, "left side of join key must be column for merge join")
			return nil
		}
		rightKey, ok := eqCond.GetArgs()[1].(*expression.Column)
		if !ok {
			b.err = errors.Annotate(ErrBuildExecutor, "right side of join key must be column for merge join")
			return nil
		}
		leftKeys = append(leftKeys, leftKey)
		rightKeys = append(rightKeys, rightKey)
	}

	leftRowBlock := &rowBlockIterator{
		ctx:      b.ctx,
		reader:   leftExec,
		filter:   v.LeftConditions,
		joinKeys: leftKeys,
	}

	rightRowBlock := &rowBlockIterator{
		ctx:      b.ctx,
		reader:   rightExec,
		filter:   v.RightConditions,
		joinKeys: rightKeys,
	}

	mergeJoinExec := &MergeJoinExec{
		baseExecutor:    newBaseExecutor(v.Schema(), b.ctx, leftExec, rightExec),
		resultGenerator: newJoinResultGenerator(b.ctx, v.JoinType, false, v.DefaultValues, v.OtherConditions),
		stmtCtx:         b.ctx.GetSessionVars().StmtCtx,
		// left is the outer side by default.
		outerKeys: leftKeys,
		innerKeys: rightKeys,
		outerIter: leftRowBlock,
		innerIter: rightRowBlock,
	}
	if v.JoinType == plan.RightOuterJoin {
		mergeJoinExec.outerKeys, mergeJoinExec.innerKeys = mergeJoinExec.innerKeys, mergeJoinExec.outerKeys
		mergeJoinExec.outerIter, mergeJoinExec.innerIter = mergeJoinExec.innerIter, mergeJoinExec.outerIter
	}

	if v.JoinType != plan.InnerJoin {
		mergeJoinExec.outerFilter = mergeJoinExec.outerIter.filter
		mergeJoinExec.outerIter.filter = nil
	}

	return mergeJoinExec
}

func (b *executorBuilder) buildHashJoin(v *plan.PhysicalHashJoin) Executor {
	var leftHashKey, rightHashKey []*expression.Column
	for _, eqCond := range v.EqualConditions {
		ln, _ := eqCond.GetArgs()[0].(*expression.Column)
		rn, _ := eqCond.GetArgs()[1].(*expression.Column)
		leftHashKey = append(leftHashKey, ln)
		rightHashKey = append(rightHashKey, rn)
	}

	leftExec := b.build(v.Children()[0])
	rightExec := b.build(v.Children()[1])

	// for hash join, inner table is always the smaller one.
	e := &HashJoinExec{
		baseExecutor:    newBaseExecutor(v.Schema(), b.ctx, leftExec, rightExec),
		resultGenerator: newJoinResultGenerator(b.ctx, v.JoinType, v.SmallChildIdx == 0, v.DefaultValues, v.OtherConditions),
		concurrency:     v.Concurrency,
		defaultInners:   v.DefaultValues,
	}

	if v.SmallChildIdx == 0 {
		e.innerlExec = leftExec
		e.outerExec = rightExec
		e.innerFilter = v.LeftConditions
		e.outerFilter = v.RightConditions
		e.innerKeys = leftHashKey
		e.outerKeys = rightHashKey
	} else {
		e.innerlExec = rightExec
		e.outerExec = leftExec
		e.innerFilter = v.RightConditions
		e.outerFilter = v.LeftConditions
		e.innerKeys = rightHashKey
		e.outerKeys = leftHashKey
	}

	return e
}

func (b *executorBuilder) buildSemiJoin(v *plan.PhysicalHashSemiJoin) *HashSemiJoinExec {
	var leftHashKey, rightHashKey []*expression.Column
	for _, eqCond := range v.EqualConditions {
		ln, _ := eqCond.GetArgs()[0].(*expression.Column)
		rn, _ := eqCond.GetArgs()[1].(*expression.Column)
		leftHashKey = append(leftHashKey, ln)
		rightHashKey = append(rightHashKey, rn)
	}
	e := &HashSemiJoinExec{
		schema:       v.Schema(),
		otherFilter:  v.OtherConditions,
		bigFilter:    v.LeftConditions,
		smallFilter:  v.RightConditions,
		bigExec:      b.build(v.Children()[0]),
		smallExec:    b.build(v.Children()[1]),
		prepared:     false,
		ctx:          b.ctx,
		bigHashKey:   leftHashKey,
		smallHashKey: rightHashKey,
		auxMode:      v.WithAux,
		anti:         v.Anti,
	}
	return e
}

func (b *executorBuilder) buildAggregation(v *plan.PhysicalAggregation) Executor {
	if v.AggType == plan.StreamedAgg {
		return &StreamAggExec{
			baseExecutor: newBaseExecutor(v.Schema(), b.ctx, b.build(v.Children()[0])),
			StmtCtx:      b.ctx.GetSessionVars().StmtCtx,
			AggFuncs:     v.AggFuncs,
			GroupByItems: v.GroupByItems,
		}
	}
	return &HashAggExec{
		baseExecutor: newBaseExecutor(v.Schema(), b.ctx, b.build(v.Children()[0])),
		sc:           b.ctx.GetSessionVars().StmtCtx,
		AggFuncs:     v.AggFuncs,
		GroupByItems: v.GroupByItems,
		aggType:      v.AggType,
		hasGby:       v.HasGby,
	}
}

func (b *executorBuilder) buildSelection(v *plan.Selection) Executor {
	exec := &SelectionExec{
		baseExecutor: newBaseExecutor(v.Schema(), b.ctx, b.build(v.Children()[0])),
		Conditions:   v.Conditions,
	}
	return exec
}

func (b *executorBuilder) buildProjection(v *plan.Projection) Executor {
	return &ProjectionExec{
		baseExecutor: newBaseExecutor(v.Schema(), b.ctx, b.build(v.Children()[0])),
		exprs:        v.Exprs,
	}
}

func (b *executorBuilder) buildTableDual(v *plan.TableDual) Executor {
	return &TableDualExec{
		baseExecutor: newBaseExecutor(v.Schema(), b.ctx),
		rowCount:     v.RowCount,
	}
}

func (b *executorBuilder) getStartTS() uint64 {
	startTS := b.ctx.GetSessionVars().SnapshotTS
	if startTS == 0 {
		startTS = b.ctx.Txn().StartTS()
	}
	return startTS
}

func (b *executorBuilder) buildMemTable(v *plan.PhysicalMemTable) Executor {
	tb, _ := b.is.TableByID(v.Table.ID)
	ts := &TableScanExec{
		t:              tb,
		ctx:            b.ctx,
		columns:        v.Columns,
		schema:         v.Schema(),
		seekHandle:     math.MinInt64,
		ranges:         v.Ranges,
		isVirtualTable: tb.Type() == table.VirtualTable,
	}
	return ts
}

func (b *executorBuilder) buildSort(v *plan.Sort) Executor {
	sortExec := SortExec{
		baseExecutor: newBaseExecutor(v.Schema(), b.ctx, b.build(v.Children()[0])),
		ByItems:      v.ByItems,
		schema:       v.Schema(),
	}
	if v.ExecLimit != nil {
		return &TopNExec{
			SortExec: sortExec,
			limit:    v.ExecLimit,
		}
	}
	return &sortExec
}

func (b *executorBuilder) buildTopN(v *plan.TopN) Executor {
	sortExec := SortExec{
		baseExecutor: newBaseExecutor(v.Schema(), b.ctx, b.build(v.Children()[0])),
		ByItems:      v.ByItems,
		schema:       v.Schema(),
	}
	return &TopNExec{
		SortExec: sortExec,
		limit:    &plan.Limit{Count: v.Count, Offset: v.Offset},
	}
}

func (b *executorBuilder) buildNestedLoopJoin(v *plan.PhysicalHashJoin) *NestedLoopJoinExec {
	for _, cond := range v.EqualConditions {
		cond.GetArgs()[0].(*expression.Column).ResolveIndices(v.Schema())
		cond.GetArgs()[1].(*expression.Column).ResolveIndices(v.Schema())
	}
	if v.SmallChildIdx == 1 {
		return &NestedLoopJoinExec{
			SmallExec:     b.build(v.Children()[1]),
			BigExec:       b.build(v.Children()[0]),
			Ctx:           b.ctx,
			BigFilter:     v.LeftConditions,
			SmallFilter:   v.RightConditions,
			OtherFilter:   append(expression.ScalarFuncs2Exprs(v.EqualConditions), v.OtherConditions...),
			schema:        v.Schema(),
			outer:         v.JoinType != plan.InnerJoin,
			defaultValues: v.DefaultValues,
		}
	}
	return &NestedLoopJoinExec{
		SmallExec:     b.build(v.Children()[0]),
		BigExec:       b.build(v.Children()[1]),
		leftSmall:     true,
		Ctx:           b.ctx,
		BigFilter:     v.RightConditions,
		SmallFilter:   v.LeftConditions,
		OtherFilter:   append(expression.ScalarFuncs2Exprs(v.EqualConditions), v.OtherConditions...),
		schema:        v.Schema(),
		outer:         v.JoinType != plan.InnerJoin,
		defaultValues: v.DefaultValues,
	}
}

func (b *executorBuilder) buildApply(v *plan.PhysicalApply) Executor {
	var join joinExec
	switch x := v.PhysicalJoin.(type) {
	case *plan.PhysicalHashSemiJoin:
		join = b.buildSemiJoin(x)
	case *plan.PhysicalHashJoin:
		if x.JoinType == plan.InnerJoin || x.JoinType == plan.LeftOuterJoin || x.JoinType == plan.RightOuterJoin {
			join = b.buildNestedLoopJoin(x)
		} else {
			b.err = errors.Errorf("Unsupported join type %v in nested loop join", x.JoinType)
		}
	default:
		b.err = errors.Errorf("Unsupported plan type %T in apply", v)
	}
	apply := &ApplyJoinExec{
		join:        join,
		outerSchema: v.OuterSchema,
		schema:      v.Schema(),
	}
	return apply
}

func (b *executorBuilder) buildExists(v *plan.Exists) Executor {
	return &ExistsExec{
		baseExecutor: newBaseExecutor(v.Schema(), b.ctx, b.build(v.Children()[0])),
	}
}

func (b *executorBuilder) buildMaxOneRow(v *plan.MaxOneRow) Executor {
	return &MaxOneRowExec{
		baseExecutor: newBaseExecutor(v.Schema(), b.ctx, b.build(v.Children()[0])),
	}
}

func (b *executorBuilder) buildUnion(v *plan.Union) Executor {
	srcs := make([]Executor, len(v.Children()))
	for i, sel := range v.Children() {
		selExec := b.build(sel)
		srcs[i] = selExec
	}
	e := &UnionExec{
		baseExecutor: newBaseExecutor(v.Schema(), b.ctx, srcs...),
	}
	return e
}

func (b *executorBuilder) buildUpdate(v *plan.Update) Executor {
	tblID2table := make(map[int64]table.Table)
	for id := range v.Schema().TblID2Handle {
		tblID2table[id], _ = b.is.TableByID(id)
	}
	return &UpdateExec{
		baseExecutor: newBaseExecutor(nil, b.ctx),
		SelectExec:   b.build(v.Children()[0]),
		OrderedList:  v.OrderedList,
		tblID2table:  tblID2table,
		IgnoreErr:    v.IgnoreErr,
	}
}

func (b *executorBuilder) buildDelete(v *plan.Delete) Executor {
	tblID2table := make(map[int64]table.Table)
	for id := range v.Schema().TblID2Handle {
		tblID2table[id], _ = b.is.TableByID(id)
	}
	return &DeleteExec{
		baseExecutor: newBaseExecutor(nil, b.ctx),
		SelectExec:   b.build(v.Children()[0]),
		Tables:       v.Tables,
		IsMultiTable: v.IsMultiTable,
		tblID2Table:  tblID2table,
	}
}

func (b *executorBuilder) buildAnalyzeIndexPushdown(task plan.AnalyzeIndexTask) *AnalyzeIndexExec {
	e := &AnalyzeIndexExec{
		ctx:         b.ctx,
		tblInfo:     task.TableInfo,
		idxInfo:     task.IndexInfo,
		concurrency: b.ctx.GetSessionVars().IndexSerialScanConcurrency,
		priority:    b.priority,
		analyzePB: &tipb.AnalyzeReq{
			Tp:             tipb.AnalyzeType_TypeIndex,
			StartTs:        math.MaxUint64,
			Flags:          statementContextToFlags(b.ctx.GetSessionVars().StmtCtx),
			TimeZoneOffset: timeZoneOffset(b.ctx),
		},
	}
	e.analyzePB.IdxReq = &tipb.AnalyzeIndexReq{
		BucketSize: maxBucketSize,
		NumColumns: int32(len(task.IndexInfo.Columns)),
	}
	if !task.IndexInfo.Unique {
		depth := int32(defaultCMSketchDepth)
		width := int32(defaultCMSketchWidth)
		e.analyzePB.IdxReq.CmsketchDepth = &depth
		e.analyzePB.IdxReq.CmsketchWidth = &width
	}
	return e
}

func (b *executorBuilder) buildAnalyzeColumnsPushdown(task plan.AnalyzeColumnsTask) *AnalyzeColumnsExec {
	cols := task.ColsInfo
	keepOrder := false
	if task.PKInfo != nil {
		keepOrder = true
		cols = append([]*model.ColumnInfo{task.PKInfo}, cols...)
	}
	e := &AnalyzeColumnsExec{
		ctx:         b.ctx,
		tblInfo:     task.TableInfo,
		colsInfo:    task.ColsInfo,
		pkInfo:      task.PKInfo,
		concurrency: b.ctx.GetSessionVars().DistSQLScanConcurrency,
		priority:    b.priority,
		keepOrder:   keepOrder,
		analyzePB: &tipb.AnalyzeReq{
			Tp:             tipb.AnalyzeType_TypeColumn,
			StartTs:        math.MaxUint64,
			Flags:          statementContextToFlags(b.ctx.GetSessionVars().StmtCtx),
			TimeZoneOffset: timeZoneOffset(b.ctx),
		},
	}
	depth := int32(defaultCMSketchDepth)
	width := int32(defaultCMSketchWidth)
	e.analyzePB.ColReq = &tipb.AnalyzeColumnsReq{
		BucketSize:    maxBucketSize,
		SampleSize:    maxRegionSampleSize,
		SketchSize:    maxSketchSize,
		ColumnsInfo:   distsql.ColumnsToProto(cols, task.TableInfo.PKIsHandle),
		CmsketchDepth: &depth,
		CmsketchWidth: &width,
	}
	b.err = setPBColumnsDefaultValue(b.ctx, e.analyzePB.ColReq.ColumnsInfo, cols)
	return e
}

func (b *executorBuilder) buildAnalyze(v *plan.Analyze) Executor {
	e := &AnalyzeExec{
		ctx:   b.ctx,
		tasks: make([]*analyzeTask, 0, len(v.Children())),
	}
	for _, task := range v.ColTasks {
		e.tasks = append(e.tasks, &analyzeTask{
			taskType: colTask,
			colExec:  b.buildAnalyzeColumnsPushdown(task),
		})
	}
	for _, task := range v.IdxTasks {
		e.tasks = append(e.tasks, &analyzeTask{
			taskType: idxTask,
			idxExec:  b.buildAnalyzeIndexPushdown(task),
		})
	}
	return e
}

func (b *executorBuilder) constructDAGReq(plans []plan.PhysicalPlan) *tipb.DAGRequest {
	dagReq := &tipb.DAGRequest{}
	dagReq.StartTs = b.getStartTS()
	dagReq.TimeZoneOffset = timeZoneOffset(b.ctx)
	sc := b.ctx.GetSessionVars().StmtCtx
	dagReq.Flags = statementContextToFlags(sc)
	for _, p := range plans {
		execPB, err := p.ToPB(b.ctx)
		if err != nil {
			b.err = errors.Trace(err)
			return nil
		}
		dagReq.Executors = append(dagReq.Executors, execPB)
	}
	return dagReq
}

func (b *executorBuilder) constructTableRanges(ts *plan.PhysicalTableScan) (newRanges []types.IntColumnRange) {
	sc := b.ctx.GetSessionVars().StmtCtx
	cols := expression.ColumnInfos2ColumnsWithDBName(ts.DBName, ts.Table.Name, ts.Columns)
	newRanges = ranger.FullIntRange()
	var pkCol *expression.Column
	if ts.Table.PKIsHandle {
		if pkColInfo := ts.Table.GetPkColInfo(); pkColInfo != nil {
			pkCol = expression.ColInfo2Col(cols, pkColInfo)
		}
	}
	if pkCol != nil {
		var ranges []types.Range
		ranges, b.err = ranger.BuildRange(sc, ts.AccessCondition, ranger.IntRangeType, []*expression.Column{pkCol}, nil)
		if b.err != nil {
			return nil
		}
		newRanges = ranger.Ranges2IntRanges(ranges)
	}
	return newRanges
}

func (b *executorBuilder) constructIndexRanges(is *plan.PhysicalIndexScan) (newRanges []*types.IndexRange) {
	sc := b.ctx.GetSessionVars().StmtCtx
	cols := expression.ColumnInfos2ColumnsWithDBName(is.DBName, is.Table.Name, is.Columns)
	idxCols, colLengths := expression.IndexInfo2Cols(cols, is.Index)
	newRanges = ranger.FullIndexRange()
	if len(idxCols) > 0 {
		var ranges []types.Range
		ranges, b.err = ranger.BuildRange(sc, is.AccessCondition, ranger.IndexRangeType, idxCols, colLengths)
		if b.err != nil {
			return nil
		}
		newRanges = ranger.Ranges2IndexRanges(ranges)
	}
	return newRanges
}

func (b *executorBuilder) buildIndexLookUpJoin(v *plan.PhysicalIndexJoin) Executor {
	batchSize := 1
	if !v.KeepOrder {
		batchSize = b.ctx.GetSessionVars().IndexJoinBatchSize
	}

	// for IndexLookUpJoin, left is always the outer side.
	outerExec := b.build(v.Children()[0])
<<<<<<< HEAD
	innerExecBuilder := &dataReaderBuilder{v.Children()[1], b}
=======
	if b.err != nil {
		b.err = errors.Trace(b.err)
		return nil
	}

	innerExec := b.build(v.Children()[1]).(DataReader)
	if b.err != nil {
		b.err = errors.Trace(b.err)
		return nil
	}

>>>>>>> 5b9640f9
	return &IndexLookUpJoin{
		baseExecutor:     newBaseExecutor(v.Schema(), b.ctx, outerExec),
		outerExec:        outerExec,
		innerExecBuilder: innerExecBuilder,
		outerKeys:        v.OuterJoinKeys,
		innerKeys:        v.InnerJoinKeys,
		outerFilter:      v.LeftConditions,
		innerFilter:      v.RightConditions,
		outerOrderedRows: newKeyRowBlock(batchSize, true),
		innerOrderedRows: newKeyRowBlock(batchSize, false),
		resultGenerator:  newJoinResultGenerator(b.ctx, v.JoinType, false, v.DefaultValues, v.OtherConditions),
		maxBatchSize:     batchSize,
	}
}

func (b *executorBuilder) buildTableReader(v *plan.PhysicalTableReader) *TableReaderExecutor {
	dagReq := b.constructDAGReq(v.TablePlans)
	if b.err != nil {
		return nil
	}
	ts := v.TablePlans[0].(*plan.PhysicalTableScan)
	table, _ := b.is.TableByID(ts.Table.ID)
	newRanges := b.constructTableRanges(ts)
	if b.err != nil {
		return nil
	}
	e := &TableReaderExecutor{
		ctx:       b.ctx,
		schema:    v.Schema(),
		dagPB:     dagReq,
		tableID:   ts.Table.ID,
		table:     table,
		keepOrder: ts.KeepOrder,
		desc:      ts.Desc,
		ranges:    newRanges,
		columns:   ts.Columns,
		priority:  b.priority,
	}

	for i := range v.Schema().Columns {
		dagReq.OutputOffsets = append(dagReq.OutputOffsets, uint32(i))
	}

	return e
}

func (b *executorBuilder) buildIndexReader(v *plan.PhysicalIndexReader) *IndexReaderExecutor {
	dagReq := b.constructDAGReq(v.IndexPlans)
	if b.err != nil {
		return nil
	}
	is := v.IndexPlans[0].(*plan.PhysicalIndexScan)
	newRanges := b.constructIndexRanges(is)
	if b.err != nil {
		return nil
	}
	table, _ := b.is.TableByID(is.Table.ID)
	e := &IndexReaderExecutor{
		ctx:       b.ctx,
		schema:    v.Schema(),
		dagPB:     dagReq,
		tableID:   is.Table.ID,
		table:     table,
		index:     is.Index,
		keepOrder: !is.OutOfOrder,
		desc:      is.Desc,
		ranges:    newRanges,
		columns:   is.Columns,
		priority:  b.priority,
	}

	for _, col := range v.OutputColumns {
		dagReq.OutputOffsets = append(dagReq.OutputOffsets, uint32(col.Index))
	}

	return e
}

func (b *executorBuilder) buildIndexLookUpReader(v *plan.PhysicalIndexLookUpReader) *IndexLookUpExecutor {
	indexReq := b.constructDAGReq(v.IndexPlans)
	if b.err != nil {
		return nil
	}
	tableReq := b.constructDAGReq(v.TablePlans)
	if b.err != nil {
		return nil
	}
	is := v.IndexPlans[0].(*plan.PhysicalIndexScan)
	indexReq.OutputOffsets = []uint32{uint32(len(is.Index.Columns))}
	var (
		handleCol         *expression.Column
		tableReaderSchema *expression.Schema
	)
	table, _ := b.is.TableByID(is.Table.ID)
	length := v.Schema().Len()
	if v.NeedColHandle {
		handleCol = v.Schema().TblID2Handle[is.Table.ID][0]
	} else if !is.OutOfOrder {
		tableReaderSchema = v.Schema().Clone()
		handleCol = &expression.Column{
			ID:      model.ExtraHandleID,
			ColName: model.NewCIStr("_rowid"),
			Index:   v.Schema().Len(),
			RetType: types.NewFieldType(mysql.TypeLonglong),
		}
		tableReaderSchema.Append(handleCol)
		length = tableReaderSchema.Len()
	}

	for i := 0; i < length; i++ {
		tableReq.OutputOffsets = append(tableReq.OutputOffsets, uint32(i))
	}

	newRanges := b.constructIndexRanges(is)
	if b.err != nil {
		return nil
	}
	ranges := make([]*types.IndexRange, 0, len(newRanges))
	for _, rangeInPlan := range newRanges {
		ranges = append(ranges, rangeInPlan.Clone())
	}

	e := &IndexLookUpExecutor{
		ctx:               b.ctx,
		schema:            v.Schema(),
		dagPB:             indexReq,
		tableID:           is.Table.ID,
		table:             table,
		index:             is.Index,
		keepOrder:         !is.OutOfOrder,
		desc:              is.Desc,
		ranges:            ranges,
		tableRequest:      tableReq,
		columns:           is.Columns,
		handleCol:         handleCol,
		priority:          b.priority,
		tableReaderSchema: tableReaderSchema,
	}
	return e
}

// dataReaderBuilder build a executor.
// The executor can be used to read data in the ranges which are constructed by datums.
// Differences from executorBuilder:
// 1. dataReaderBuilder calculate data range from argument, rather than plan.
// 2. the result executor is already opened.
type dataReaderBuilder struct {
	plan.Plan
	*executorBuilder
}

func (builder *dataReaderBuilder) BuildExecutorForDatums(goCtx goctx.Context, datums [][]types.Datum) (Executor, error) {
	switch v := builder.Plan.(type) {
	case *plan.PhysicalIndexReader:
		return builder.buildIndexReaderForDatums(goCtx, v, datums)
	case *plan.PhysicalTableReader:
		return builder.buildTableReaderForDatums(goCtx, v, datums)
	case *plan.PhysicalIndexLookUpReader:
		return builder.buildIndexLookUpReaderForDatums(goCtx, v, datums)
	}
	return nil, errors.New("should never run here")
}

func (builder *dataReaderBuilder) buildTableReaderForDatums(goCtx goctx.Context, v *plan.PhysicalTableReader, datums [][]types.Datum) (Executor, error) {
	e := builder.executorBuilder.buildTableReader(v)
	handles := make([]int64, 0, len(datums))
	for _, datum := range datums {
		handles = append(handles, datum[0].GetInt64())
	}
	return builder.doRequestForHandles(goCtx, e, handles)
}

func (builder *dataReaderBuilder) doRequestForHandles(goCtx goctx.Context, e *TableReaderExecutor, handles []int64) (Executor, error) {
	sort.Sort(int64Slice(handles))
	var b requestBuilder
	kvReq, err := b.SetTableHandles(e.tableID, handles).
		SetDAGRequest(e.dagPB).
		SetDesc(e.desc).
		SetKeepOrder(e.keepOrder).
		SetPriority(e.priority).
		SetFromSessionVars(e.ctx.GetSessionVars()).
		Build()
	if err != nil {
		return nil, errors.Trace(err)
	}
	e.result, err = distsql.SelectDAG(goCtx, e.ctx.GetClient(), kvReq, e.schema.Len())
	if err != nil {
		return nil, errors.Trace(err)
	}
	e.result.Fetch(goCtx)
	return e, nil
}

func (builder *dataReaderBuilder) buildIndexReaderForDatums(goCtx goctx.Context, v *plan.PhysicalIndexReader, values [][]types.Datum) (Executor, error) {
	e := builder.executorBuilder.buildIndexReader(v)
	var b requestBuilder
	kvReq, err := b.SetIndexValues(e.tableID, e.index.ID, values).
		SetDAGRequest(e.dagPB).
		SetDesc(e.desc).
		SetKeepOrder(e.keepOrder).
		SetPriority(e.priority).
		SetFromSessionVars(e.ctx.GetSessionVars()).
		Build()
	if err != nil {
		return nil, errors.Trace(err)
	}
	e.result, err = distsql.SelectDAG(e.ctx.GoCtx(), e.ctx.GetClient(), kvReq, e.schema.Len())
	if err != nil {
		return nil, errors.Trace(err)
	}
	e.result.Fetch(goCtx)
	return e, nil
}

func (builder *dataReaderBuilder) buildIndexLookUpReaderForDatums(goCtx goctx.Context, v *plan.PhysicalIndexLookUpReader, values [][]types.Datum) (Executor, error) {
	e := builder.executorBuilder.buildIndexLookUpReader(v)
	kvRanges, err := indexValuesToKVRanges(e.tableID, e.index.ID, values)
	if err != nil {
		return nil, errors.Trace(err)
	}
	err = e.open(kvRanges)
	return e, errors.Trace(err)
}<|MERGE_RESOLUTION|>--- conflicted
+++ resolved
@@ -42,6 +42,7 @@
 	ctx      context.Context
 	is       infoschema.InfoSchema
 	priority int
+	startTS  uint64 // cached when the first time getStartTS() is called
 	// err is set when there is error happened during Executor building process.
 	err error
 }
@@ -648,10 +649,16 @@
 }
 
 func (b *executorBuilder) getStartTS() uint64 {
+	if b.startTS != 0 {
+		// Return the cached value.
+		return b.startTS
+	}
+
 	startTS := b.ctx.GetSessionVars().SnapshotTS
 	if startTS == 0 {
 		startTS = b.ctx.Txn().StartTS()
 	}
+	b.startTS = startTS
 	return startTS
 }
 
@@ -947,21 +954,7 @@
 
 	// for IndexLookUpJoin, left is always the outer side.
 	outerExec := b.build(v.Children()[0])
-<<<<<<< HEAD
 	innerExecBuilder := &dataReaderBuilder{v.Children()[1], b}
-=======
-	if b.err != nil {
-		b.err = errors.Trace(b.err)
-		return nil
-	}
-
-	innerExec := b.build(v.Children()[1]).(DataReader)
-	if b.err != nil {
-		b.err = errors.Trace(b.err)
-		return nil
-	}
-
->>>>>>> 5b9640f9
 	return &IndexLookUpJoin{
 		baseExecutor:     newBaseExecutor(v.Schema(), b.ctx, outerExec),
 		outerExec:        outerExec,
@@ -1131,10 +1124,10 @@
 	for _, datum := range datums {
 		handles = append(handles, datum[0].GetInt64())
 	}
-	return builder.doRequestForHandles(goCtx, e, handles)
-}
-
-func (builder *dataReaderBuilder) doRequestForHandles(goCtx goctx.Context, e *TableReaderExecutor, handles []int64) (Executor, error) {
+	return doRequestForHandles(goCtx, e, handles)
+}
+
+func doRequestForHandles(goCtx goctx.Context, e *TableReaderExecutor, handles []int64) (Executor, error) {
 	sort.Sort(int64Slice(handles))
 	var b requestBuilder
 	kvReq, err := b.SetTableHandles(e.tableID, handles).
