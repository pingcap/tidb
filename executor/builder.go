--- conflicted
+++ resolved
@@ -651,11 +651,8 @@
 		aggFuncs:    v.AggFuncsPB,
 		byItems:     v.GbyItemsPB,
 		orderByList: v.SortItemsPB,
-<<<<<<< HEAD
 		handleCol:   handleCol,
-=======
 		priority:    b.priority,
->>>>>>> 43c4b1f2
 	}
 	return e
 }
@@ -693,11 +690,8 @@
 		aggregate:            v.Aggregated,
 		aggFuncs:             v.AggFuncsPB,
 		byItems:              v.GbyItemsPB,
-<<<<<<< HEAD
 		handleCol:            handleCol,
-=======
 		priority:             b.priority,
->>>>>>> 43c4b1f2
 	}
 	vars := b.ctx.GetSessionVars()
 	if v.OutOfOrder {
@@ -1067,11 +1061,8 @@
 		desc:      ts.Desc,
 		ranges:    ts.Ranges,
 		columns:   ts.Columns,
-<<<<<<< HEAD
 		handleCol: handleCol,
-=======
 		priority:  b.priority,
->>>>>>> 43c4b1f2
 	}
 
 	for i := range v.Schema().Columns {
@@ -1107,11 +1098,8 @@
 		desc:      is.Desc,
 		ranges:    is.Ranges,
 		columns:   is.Columns,
-<<<<<<< HEAD
 		handleCol: handleCol,
-=======
 		priority:  b.priority,
->>>>>>> 43c4b1f2
 	}
 
 	for _, col := range v.OutputColumns {
@@ -1163,11 +1151,8 @@
 		ranges:       is.Ranges,
 		tableRequest: tableReq,
 		columns:      is.Columns,
-<<<<<<< HEAD
 		handleCol:    handleCol,
-=======
 		priority:     b.priority,
->>>>>>> 43c4b1f2
 	}
 	return e
 }