// Copyright 2015 PingCAP, Inc.
//
// Licensed under the Apache License, Version 2.0 (the "License");
// you may not use this file except in compliance with the License.
// You may obtain a copy of the License at
//
//     http://www.apache.org/licenses/LICENSE-2.0
//
// Unless required by applicable law or agreed to in writing, software
// distributed under the License is distributed on an "AS IS" BASIS,
// See the License for the specific language governing permissions and
// limitations under the License.

package executor

import (
	"bytes"
	"context"
	"fmt"
	"math"
	"sort"
	"strings"
	"sync"
	"time"

	"github.com/cznic/mathutil"
	"github.com/cznic/sortutil"
	"github.com/pingcap/errors"
	"github.com/pingcap/parser/ast"
	"github.com/pingcap/parser/model"
	"github.com/pingcap/parser/mysql"
	"github.com/pingcap/tidb/distsql"
	"github.com/pingcap/tidb/domain"
	"github.com/pingcap/tidb/executor/aggfuncs"
	"github.com/pingcap/tidb/expression"
	"github.com/pingcap/tidb/expression/aggregation"
	"github.com/pingcap/tidb/infoschema"
	"github.com/pingcap/tidb/kv"
	"github.com/pingcap/tidb/metrics"
	plannercore "github.com/pingcap/tidb/planner/core"
	"github.com/pingcap/tidb/sessionctx"
	"github.com/pingcap/tidb/statistics"
	"github.com/pingcap/tidb/table"
	"github.com/pingcap/tidb/types"
	"github.com/pingcap/tidb/util/admin"
	"github.com/pingcap/tidb/util/chunk"
	"github.com/pingcap/tidb/util/execdetails"
	"github.com/pingcap/tidb/util/ranger"
	"github.com/pingcap/tidb/util/stringutil"
	"github.com/pingcap/tidb/util/timeutil"
	"github.com/pingcap/tipb/go-tipb"
)

var (
	executorCounterMergeJoinExec       = metrics.ExecutorCounter.WithLabelValues("MergeJoinExec")
	executorCountHashJoinExec          = metrics.ExecutorCounter.WithLabelValues("HashJoinExec")
	executorCounterHashAggExec         = metrics.ExecutorCounter.WithLabelValues("HashAggExec")
	executorStreamAggExec              = metrics.ExecutorCounter.WithLabelValues("StreamAggExec")
	executorCounterSortExec            = metrics.ExecutorCounter.WithLabelValues("SortExec")
	executorCounterTopNExec            = metrics.ExecutorCounter.WithLabelValues("TopNExec")
	executorCounterNestedLoopApplyExec = metrics.ExecutorCounter.WithLabelValues("NestedLoopApplyExec")
	executorCounterIndexLookUpJoin     = metrics.ExecutorCounter.WithLabelValues("IndexLookUpJoin")
	executorCounterIndexLookUpExecutor = metrics.ExecutorCounter.WithLabelValues("IndexLookUpExecutor")
)

// executorBuilder builds an Executor from a Plan.
// The InfoSchema must not change during execution.
type executorBuilder struct {
	ctx     sessionctx.Context
	is      infoschema.InfoSchema
	startTS uint64 // cached when the first time getStartTS() is called
	// err is set when there is error happened during Executor building process.
	err               error
	isSelectForUpdate bool
}

func newExecutorBuilder(ctx sessionctx.Context, is infoschema.InfoSchema) *executorBuilder {
	return &executorBuilder{
		ctx: ctx,
		is:  is,
	}
}

// MockPhysicalPlan is used to return a specified executor in when build.
// It is mainly used for testing.
type MockPhysicalPlan interface {
	plannercore.PhysicalPlan
	GetExecutor() Executor
}

func (b *executorBuilder) build(p plannercore.Plan) Executor {
	switch v := p.(type) {
	case nil:
		return nil
	case *plannercore.Change:
		return b.buildChange(v)
	case *plannercore.CheckTable:
		return b.buildCheckTable(v)
	case *plannercore.CheckIndex:
		return b.buildCheckIndex(v)
	case *plannercore.RecoverIndex:
		return b.buildRecoverIndex(v)
	case *plannercore.CleanupIndex:
		return b.buildCleanupIndex(v)
	case *plannercore.CheckIndexRange:
		return b.buildCheckIndexRange(v)
	case *plannercore.ChecksumTable:
		return b.buildChecksumTable(v)
	case *plannercore.ReloadExprPushdownBlacklist:
		return b.buildReloadExprPushdownBlacklist(v)
	case *plannercore.ReloadOptRuleBlacklist:
		return b.buildReloadOptRuleBlacklist(v)
	case *plannercore.AdminPlugins:
		return b.buildAdminPlugins(v)
	case *plannercore.DDL:
		return b.buildDDL(v)
	case *plannercore.Deallocate:
		return b.buildDeallocate(v)
	case *plannercore.Delete:
		return b.buildDelete(v)
	case *plannercore.Execute:
		return b.buildExecute(v)
	case *plannercore.Trace:
		return b.buildTrace(v)
	case *plannercore.Explain:
		return b.buildExplain(v)
	case *plannercore.PointGetPlan:
		return b.buildPointGet(v)
	case *plannercore.BatchPointGetPlan:
		return b.buildBatchPointGet(v)
	case *plannercore.Insert:
		return b.buildInsert(v)
	case *plannercore.LoadData:
		return b.buildLoadData(v)
	case *plannercore.LoadStats:
		return b.buildLoadStats(v)
	case *plannercore.PhysicalLimit:
		return b.buildLimit(v)
	case *plannercore.Prepare:
		return b.buildPrepare(v)
	case *plannercore.PhysicalLock:
		return b.buildSelectLock(v)
	case *plannercore.CancelDDLJobs:
		return b.buildCancelDDLJobs(v)
	case *plannercore.ShowNextRowID:
		return b.buildShowNextRowID(v)
	case *plannercore.ShowDDL:
		return b.buildShowDDL(v)
	case *plannercore.PhysicalShowDDLJobs:
		return b.buildShowDDLJobs(v)
	case *plannercore.ShowDDLJobQueries:
		return b.buildShowDDLJobQueries(v)
	case *plannercore.ShowSlow:
		return b.buildShowSlow(v)
	case *plannercore.PhysicalShow:
		return b.buildShow(v)
	case *plannercore.Simple:
		return b.buildSimple(v)
	case *plannercore.Set:
		return b.buildSet(v)
	case *plannercore.PhysicalSort:
		return b.buildSort(v)
	case *plannercore.PhysicalTopN:
		return b.buildTopN(v)
	case *plannercore.PhysicalUnionAll:
		return b.buildUnionAll(v)
	case *plannercore.Update:
		return b.buildUpdate(v)
	case *plannercore.PhysicalUnionScan:
		return b.buildUnionScanExec(v)
	case *plannercore.PhysicalHashJoin:
		return b.buildHashJoin(v)
	case *plannercore.PhysicalMergeJoin:
		return b.buildMergeJoin(v)
	case *plannercore.PhysicalIndexJoin:
		return b.buildIndexLookUpJoin(v)
	case *plannercore.PhysicalIndexMergeJoin:
		return b.buildIndexLookUpMergeJoin(v)
	case *plannercore.PhysicalIndexHashJoin:
		return b.buildIndexNestedLoopHashJoin(v)
	case *plannercore.PhysicalSelection:
		return b.buildSelection(v)
	case *plannercore.PhysicalHashAgg:
		return b.buildHashAgg(v)
	case *plannercore.PhysicalStreamAgg:
		return b.buildStreamAgg(v)
	case *plannercore.PhysicalProjection:
		return b.buildProjection(v)
	case *plannercore.PhysicalMemTable:
		return b.buildMemTable(v)
	case *plannercore.PhysicalTableDual:
		return b.buildTableDual(v)
	case *plannercore.PhysicalApply:
		return b.buildApply(v)
	case *plannercore.PhysicalMaxOneRow:
		return b.buildMaxOneRow(v)
	case *plannercore.Analyze:
		return b.buildAnalyze(v)
	case *plannercore.PhysicalTableReader:
		return b.buildTableReader(v)
	case *plannercore.PhysicalIndexReader:
		return b.buildIndexReader(v)
	case *plannercore.PhysicalIndexLookUpReader:
		return b.buildIndexLookUpReader(v)
	case *plannercore.PhysicalWindow:
		return b.buildWindow(v)
	case *plannercore.SQLBindPlan:
		return b.buildSQLBindExec(v)
	case *plannercore.SplitRegion:
		return b.buildSplitRegion(v)
	default:
		if mp, ok := p.(MockPhysicalPlan); ok {
			return mp.GetExecutor()
		}

		b.err = ErrUnknownPlan.GenWithStack("Unknown Plan %T", p)
		return nil
	}
}

func (b *executorBuilder) buildCancelDDLJobs(v *plannercore.CancelDDLJobs) Executor {
	e := &CancelDDLJobsExec{
		baseExecutor: newBaseExecutor(b.ctx, v.Schema(), v.ExplainID()),
		jobIDs:       v.JobIDs,
	}
	txn, err := e.ctx.Txn(true)
	if err != nil {
		b.err = err
		return nil
	}

	e.errs, b.err = admin.CancelJobs(txn, e.jobIDs)
	if b.err != nil {
		return nil
	}
	return e
}

func (b *executorBuilder) buildChange(v *plannercore.Change) Executor {
	return &ChangeExec{
		baseExecutor: newBaseExecutor(b.ctx, v.Schema(), v.ExplainID()),
		ChangeStmt:   v.ChangeStmt,
	}
}

func (b *executorBuilder) buildShowNextRowID(v *plannercore.ShowNextRowID) Executor {
	e := &ShowNextRowIDExec{
		baseExecutor: newBaseExecutor(b.ctx, v.Schema(), v.ExplainID()),
		tblName:      v.TableName,
	}
	return e
}

func (b *executorBuilder) buildShowDDL(v *plannercore.ShowDDL) Executor {
	// We get DDLInfo here because for Executors that returns result set,
	// next will be called after transaction has been committed.
	// We need the transaction to get DDLInfo.
	e := &ShowDDLExec{
		baseExecutor: newBaseExecutor(b.ctx, v.Schema(), v.ExplainID()),
	}

	var err error
	ownerManager := domain.GetDomain(e.ctx).DDL().OwnerManager()
	ctx, cancel := context.WithTimeout(context.Background(), 3*time.Second)
	e.ddlOwnerID, err = ownerManager.GetOwnerID(ctx)
	cancel()
	if err != nil {
		b.err = err
		return nil
	}
	txn, err := e.ctx.Txn(true)
	if err != nil {
		b.err = err
		return nil
	}

	ddlInfo, err := admin.GetDDLInfo(txn)
	if err != nil {
		b.err = err
		return nil
	}
	e.ddlInfo = ddlInfo
	e.selfID = ownerManager.ID()
	return e
}

func (b *executorBuilder) buildShowDDLJobs(v *plannercore.PhysicalShowDDLJobs) Executor {
	e := &ShowDDLJobsExec{
		jobNumber:    v.JobNumber,
		is:           b.is,
		baseExecutor: newBaseExecutor(b.ctx, v.Schema(), v.ExplainID()),
	}
	return e
}

func (b *executorBuilder) buildShowDDLJobQueries(v *plannercore.ShowDDLJobQueries) Executor {
	e := &ShowDDLJobQueriesExec{
		baseExecutor: newBaseExecutor(b.ctx, v.Schema(), v.ExplainID()),
		jobIDs:       v.JobIDs,
	}
	return e
}

func (b *executorBuilder) buildShowSlow(v *plannercore.ShowSlow) Executor {
	e := &ShowSlowExec{
		baseExecutor: newBaseExecutor(b.ctx, v.Schema(), v.ExplainID()),
		ShowSlow:     v.ShowSlow,
	}
	return e
}

func (b *executorBuilder) buildCheckIndex(v *plannercore.CheckIndex) Executor {
	readerExec, err := buildNoRangeIndexLookUpReader(b, v.IndexLookUpReader)
	if err != nil {
		b.err = err
		return nil
	}

	buildIndexLookUpChecker(b, v.IndexLookUpReader, readerExec)

	e := &CheckIndexExec{
		baseExecutor: newBaseExecutor(b.ctx, v.Schema(), v.ExplainID()),
		dbName:       v.DBName,
		tableName:    readerExec.table.Meta().Name.L,
		idxName:      v.IdxName,
		is:           b.is,
		src:          readerExec,
	}
	return e
}

// buildIndexLookUpChecker builds check information to IndexLookUpReader.
func buildIndexLookUpChecker(b *executorBuilder, readerPlan *plannercore.PhysicalIndexLookUpReader,
	readerExec *IndexLookUpExecutor) {
	is := readerPlan.IndexPlans[0].(*plannercore.PhysicalIndexScan)
	readerExec.dagPB.OutputOffsets = make([]uint32, 0, len(is.Index.Columns))
	for i := 0; i <= len(is.Index.Columns); i++ {
		readerExec.dagPB.OutputOffsets = append(readerExec.dagPB.OutputOffsets, uint32(i))
	}
	readerExec.ranges = ranger.FullRange()
	ts := readerPlan.TablePlans[0].(*plannercore.PhysicalTableScan)
	readerExec.handleIdx = ts.HandleIdx

	tps := make([]*types.FieldType, 0, len(is.Columns)+1)
	for _, col := range is.Columns {
		tps = append(tps, &col.FieldType)
	}
	tps = append(tps, types.NewFieldType(mysql.TypeLonglong))
	readerExec.checkIndexValue = &checkIndexValue{genExprs: is.GenExprs, idxColTps: tps}

	colNames := make([]string, 0, len(is.Columns))
	for _, col := range is.Columns {
		colNames = append(colNames, col.Name.O)
	}
	var err error
	readerExec.idxTblCols, err = table.FindCols(readerExec.table.Cols(), colNames, true)
	if err != nil {
		b.err = errors.Trace(err)
		return
	}
}

func (b *executorBuilder) buildCheckTable(v *plannercore.CheckTable) Executor {
	readerExecs := make([]*IndexLookUpExecutor, 0, len(v.IndexLookUpReaders))
	for _, readerPlan := range v.IndexLookUpReaders {
		readerExec, err := buildNoRangeIndexLookUpReader(b, readerPlan)
		if err != nil {
			b.err = errors.Trace(err)
			return nil
		}
		buildIndexLookUpChecker(b, readerPlan, readerExec)

		readerExecs = append(readerExecs, readerExec)
	}

	e := &CheckTableExec{
		baseExecutor: newBaseExecutor(b.ctx, v.Schema(), v.ExplainID()),
		dbName:       v.DBName,
		tblInfo:      v.TblInfo,
		indices:      v.Indices,
		is:           b.is,
		srcs:         readerExecs,
		exitCh:       make(chan struct{}),
		retCh:        make(chan error, len(v.Indices)),
	}
	return e
}

func buildRecoverIndexCols(tblInfo *model.TableInfo, indexInfo *model.IndexInfo) []*model.ColumnInfo {
	columns := make([]*model.ColumnInfo, 0, len(indexInfo.Columns))
	for _, idxCol := range indexInfo.Columns {
		columns = append(columns, tblInfo.Columns[idxCol.Offset])
	}

	handleOffset := len(columns)
	handleColsInfo := &model.ColumnInfo{
		ID:     model.ExtraHandleID,
		Name:   model.ExtraHandleName,
		Offset: handleOffset,
	}
	handleColsInfo.FieldType = *types.NewFieldType(mysql.TypeLonglong)
	columns = append(columns, handleColsInfo)
	return columns
}

func (b *executorBuilder) buildRecoverIndex(v *plannercore.RecoverIndex) Executor {
	tblInfo := v.Table.TableInfo
	t, err := b.is.TableByName(v.Table.Schema, tblInfo.Name)
	if err != nil {
		b.err = err
		return nil
	}
	idxName := strings.ToLower(v.IndexName)
	indices := t.WritableIndices()
	var index table.Index
	for _, idx := range indices {
		if idxName == idx.Meta().Name.L {
			index = idx
			break
		}
	}

	if index == nil {
		b.err = errors.Errorf("index `%v` is not found in table `%v`.", v.IndexName, v.Table.Name.O)
		return nil
	}
	e := &RecoverIndexExec{
		baseExecutor: newBaseExecutor(b.ctx, v.Schema(), v.ExplainID()),
		columns:      buildRecoverIndexCols(tblInfo, index.Meta()),
		index:        index,
		table:        t,
	}
	return e
}

func buildCleanupIndexCols(tblInfo *model.TableInfo, indexInfo *model.IndexInfo) []*model.ColumnInfo {
	columns := make([]*model.ColumnInfo, 0, len(indexInfo.Columns)+1)
	for _, idxCol := range indexInfo.Columns {
		columns = append(columns, tblInfo.Columns[idxCol.Offset])
	}
	handleColsInfo := &model.ColumnInfo{
		ID:     model.ExtraHandleID,
		Name:   model.ExtraHandleName,
		Offset: len(tblInfo.Columns),
	}
	handleColsInfo.FieldType = *types.NewFieldType(mysql.TypeLonglong)
	columns = append(columns, handleColsInfo)
	return columns
}

func (b *executorBuilder) buildCleanupIndex(v *plannercore.CleanupIndex) Executor {
	tblInfo := v.Table.TableInfo
	t, err := b.is.TableByName(v.Table.Schema, tblInfo.Name)
	if err != nil {
		b.err = err
		return nil
	}
	idxName := strings.ToLower(v.IndexName)
	var index table.Index
	for _, idx := range t.Indices() {
		if idx.Meta().State != model.StatePublic {
			continue
		}
		if idxName == idx.Meta().Name.L {
			index = idx
			break
		}
	}

	if index == nil {
		b.err = errors.Errorf("index `%v` is not found in table `%v`.", v.IndexName, v.Table.Name.O)
		return nil
	}
	e := &CleanupIndexExec{
		baseExecutor: newBaseExecutor(b.ctx, v.Schema(), v.ExplainID()),
		idxCols:      buildCleanupIndexCols(tblInfo, index.Meta()),
		index:        index,
		table:        t,
		batchSize:    20000,
	}
	return e
}

func (b *executorBuilder) buildCheckIndexRange(v *plannercore.CheckIndexRange) Executor {
	tb, err := b.is.TableByName(v.Table.Schema, v.Table.Name)
	if err != nil {
		b.err = err
		return nil
	}
	e := &CheckIndexRangeExec{
		baseExecutor: newBaseExecutor(b.ctx, v.Schema(), v.ExplainID()),
		handleRanges: v.HandleRanges,
		table:        tb.Meta(),
		is:           b.is,
	}
	idxName := strings.ToLower(v.IndexName)
	for _, idx := range tb.Indices() {
		if idx.Meta().Name.L == idxName {
			e.index = idx.Meta()
			e.startKey = make([]types.Datum, len(e.index.Columns))
			break
		}
	}
	return e
}

func (b *executorBuilder) buildChecksumTable(v *plannercore.ChecksumTable) Executor {
	e := &ChecksumTableExec{
		baseExecutor: newBaseExecutor(b.ctx, v.Schema(), v.ExplainID()),
		tables:       make(map[int64]*checksumContext),
		done:         false,
	}
	startTs, err := b.getStartTS()
	if err != nil {
		b.err = err
		return nil
	}
	for _, t := range v.Tables {
		e.tables[t.TableInfo.ID] = newChecksumContext(t.DBInfo, t.TableInfo, startTs)
	}
	return e
}

func (b *executorBuilder) buildReloadExprPushdownBlacklist(v *plannercore.ReloadExprPushdownBlacklist) Executor {
	return &ReloadExprPushdownBlacklistExec{baseExecutor{ctx: b.ctx}}
}

func (b *executorBuilder) buildReloadOptRuleBlacklist(v *plannercore.ReloadOptRuleBlacklist) Executor {
	return &ReloadOptRuleBlacklistExec{baseExecutor{ctx: b.ctx}}
}

func (b *executorBuilder) buildAdminPlugins(v *plannercore.AdminPlugins) Executor {
	return &AdminPluginsExec{baseExecutor: baseExecutor{ctx: b.ctx}, Action: v.Action, Plugins: v.Plugins}
}

func (b *executorBuilder) buildDeallocate(v *plannercore.Deallocate) Executor {
	base := newBaseExecutor(b.ctx, nil, v.ExplainID())
	base.initCap = chunk.ZeroCapacity
	e := &DeallocateExec{
		baseExecutor: base,
		Name:         v.Name,
	}
	return e
}

func (b *executorBuilder) buildSelectLock(v *plannercore.PhysicalLock) Executor {
	b.isSelectForUpdate = true
	// Build 'select for update' using the 'for update' ts.
	b.startTS = b.ctx.GetSessionVars().TxnCtx.GetForUpdateTS()

	src := b.build(v.Children()[0])
	if b.err != nil {
		return nil
	}
	if !b.ctx.GetSessionVars().InTxn() {
		// Locking of rows for update using SELECT FOR UPDATE only applies when autocommit
		// is disabled (either by beginning transaction with START TRANSACTION or by setting
		// autocommit to 0. If autocommit is enabled, the rows matching the specification are not locked.
		// See https://dev.mysql.com/doc/refman/5.7/en/innodb-locking-reads.html
		return src
	}
	e := &SelectLockExec{
		baseExecutor: newBaseExecutor(b.ctx, v.Schema(), v.ExplainID(), src),
		Lock:         v.Lock,
		tblID2Handle: v.TblID2Handle,
	}
	return e
}

func (b *executorBuilder) buildLimit(v *plannercore.PhysicalLimit) Executor {
	childExec := b.build(v.Children()[0])
	if b.err != nil {
		return nil
	}
	n := int(mathutil.MinUint64(v.Count, uint64(b.ctx.GetSessionVars().MaxChunkSize)))
	base := newBaseExecutor(b.ctx, v.Schema(), v.ExplainID(), childExec)
	base.initCap = n
	e := &LimitExec{
		baseExecutor: base,
		begin:        v.Offset,
		end:          v.Offset + v.Count,
	}
	return e
}

func (b *executorBuilder) buildPrepare(v *plannercore.Prepare) Executor {
	base := newBaseExecutor(b.ctx, v.Schema(), v.ExplainID())
	base.initCap = chunk.ZeroCapacity
	return &PrepareExec{
		baseExecutor: base,
		is:           b.is,
		name:         v.Name,
		sqlText:      v.SQLText,
	}
}

func (b *executorBuilder) buildExecute(v *plannercore.Execute) Executor {
	e := &ExecuteExec{
		baseExecutor: newBaseExecutor(b.ctx, v.Schema(), v.ExplainID()),
		is:           b.is,
		name:         v.Name,
		usingVars:    v.UsingVars,
		id:           v.ExecID,
		stmt:         v.Stmt,
		plan:         v.Plan,
		outputNames:  v.OutputNames(),
	}
	return e
}

func (b *executorBuilder) buildShow(v *plannercore.PhysicalShow) Executor {
	e := &ShowExec{
		baseExecutor: newBaseExecutor(b.ctx, v.Schema(), v.ExplainID()),
		Tp:           v.Tp,
		DBName:       model.NewCIStr(v.DBName),
		Table:        v.Table,
		Column:       v.Column,
		IndexName:    v.IndexName,
		User:         v.User,
		Roles:        v.Roles,
		IfNotExists:  v.IfNotExists,
		Flag:         v.Flag,
		Full:         v.Full,
		GlobalScope:  v.GlobalScope,
		is:           b.is,
	}
	if e.Tp == ast.ShowGrants && e.User == nil {
		// The input is a "show grants" statement, fulfill the user and roles field.
		// Note: "show grants" result are different from "show grants for current_user",
		// The former determine privileges with roles, while the later doesn't.
		vars := e.ctx.GetSessionVars()
		e.User = vars.User
		e.Roles = vars.ActiveRoles
	}
	if e.Tp == ast.ShowMasterStatus {
		// show master status need start ts.
		if _, err := e.ctx.Txn(true); err != nil {
			b.err = err
		}
	}
	return e
}

func (b *executorBuilder) buildSimple(v *plannercore.Simple) Executor {
	switch s := v.Statement.(type) {
	case *ast.GrantStmt:
		return b.buildGrant(s)
	case *ast.RevokeStmt:
		return b.buildRevoke(s)
	}
	base := newBaseExecutor(b.ctx, v.Schema(), v.ExplainID())
	base.initCap = chunk.ZeroCapacity
	e := &SimpleExec{
		baseExecutor: base,
		Statement:    v.Statement,
		is:           b.is,
	}
	return e
}

func (b *executorBuilder) buildSet(v *plannercore.Set) Executor {
	base := newBaseExecutor(b.ctx, v.Schema(), v.ExplainID())
	base.initCap = chunk.ZeroCapacity
	e := &SetExecutor{
		baseExecutor: base,
		vars:         v.VarAssigns,
	}
	return e
}

func (b *executorBuilder) buildInsert(v *plannercore.Insert) Executor {
	b.startTS = b.ctx.GetSessionVars().TxnCtx.GetForUpdateTS()
	selectExec := b.build(v.SelectPlan)
	if b.err != nil {
		return nil
	}
	var baseExec baseExecutor
	if selectExec != nil {
		baseExec = newBaseExecutor(b.ctx, nil, v.ExplainID(), selectExec)
	} else {
		baseExec = newBaseExecutor(b.ctx, nil, v.ExplainID())
	}
	baseExec.initCap = chunk.ZeroCapacity

	ivs := &InsertValues{
		baseExecutor:              baseExec,
		Table:                     v.Table,
		Columns:                   v.Columns,
		Lists:                     v.Lists,
		SetList:                   v.SetList,
		GenColumns:                v.GenCols.Columns,
		GenExprs:                  v.GenCols.Exprs,
		allAssignmentsAreConstant: v.AllAssignmentsAreConstant,
		hasRefCols:                v.NeedFillDefaultValue,
		SelectExec:                selectExec,
	}
	err := ivs.initInsertColumns()
	if err != nil {
		b.err = err
		return nil
	}

	if v.IsReplace {
		return b.buildReplace(ivs)
	}
	insert := &InsertExec{
		InsertValues: ivs,
		OnDuplicate:  append(v.OnDuplicate, v.GenCols.OnDuplicates...),
	}
	return insert
}

func (b *executorBuilder) buildLoadData(v *plannercore.LoadData) Executor {
	tbl, ok := b.is.TableByID(v.Table.TableInfo.ID)
	if !ok {
		b.err = errors.Errorf("Can not get table %d", v.Table.TableInfo.ID)
		return nil
	}
	insertVal := &InsertValues{
		baseExecutor: newBaseExecutor(b.ctx, nil, v.ExplainID()),
		Table:        tbl,
		Columns:      v.Columns,
		GenColumns:   v.GenCols.Columns,
		GenExprs:     v.GenCols.Exprs,
	}
	err := insertVal.initInsertColumns()
	if err != nil {
		b.err = err
		return nil
	}
	loadDataExec := &LoadDataExec{
		baseExecutor: newBaseExecutor(b.ctx, nil, v.ExplainID()),
		IsLocal:      v.IsLocal,
		OnDuplicate:  v.OnDuplicate,
		loadDataInfo: &LoadDataInfo{
			row:          make([]types.Datum, len(insertVal.insertColumns)),
			InsertValues: insertVal,
			Path:         v.Path,
			Table:        tbl,
			FieldsInfo:   v.FieldsInfo,
			LinesInfo:    v.LinesInfo,
			IgnoreLines:  v.IgnoreLines,
			Ctx:          b.ctx,
		},
	}
	var defaultLoadDataBatchCnt uint64 = 20000 // TODO this will be changed to variable in another pr
	loadDataExec.loadDataInfo.InitQueues()
	loadDataExec.loadDataInfo.SetMaxRowsInBatch(defaultLoadDataBatchCnt)

	return loadDataExec
}

func (b *executorBuilder) buildLoadStats(v *plannercore.LoadStats) Executor {
	e := &LoadStatsExec{
		baseExecutor: newBaseExecutor(b.ctx, nil, v.ExplainID()),
		info:         &LoadStatsInfo{v.Path, b.ctx},
	}
	return e
}

func (b *executorBuilder) buildReplace(vals *InsertValues) Executor {
	replaceExec := &ReplaceExec{
		InsertValues: vals,
	}
	return replaceExec
}

var (
	grantStmtLabel  fmt.Stringer = stringutil.StringerStr("GrantStmt")
	revokeStmtLabel fmt.Stringer = stringutil.StringerStr("RevokeStmt")
)

func (b *executorBuilder) buildGrant(grant *ast.GrantStmt) Executor {
	e := &GrantExec{
		baseExecutor: newBaseExecutor(b.ctx, nil, grantStmtLabel),
		Privs:        grant.Privs,
		ObjectType:   grant.ObjectType,
		Level:        grant.Level,
		Users:        grant.Users,
		WithGrant:    grant.WithGrant,
		is:           b.is,
	}
	return e
}

func (b *executorBuilder) buildRevoke(revoke *ast.RevokeStmt) Executor {
	e := &RevokeExec{
		baseExecutor: newBaseExecutor(b.ctx, nil, revokeStmtLabel),
		ctx:          b.ctx,
		Privs:        revoke.Privs,
		ObjectType:   revoke.ObjectType,
		Level:        revoke.Level,
		Users:        revoke.Users,
		is:           b.is,
	}
	return e
}

func (b *executorBuilder) buildDDL(v *plannercore.DDL) Executor {
	e := &DDLExec{
		baseExecutor: newBaseExecutor(b.ctx, v.Schema(), v.ExplainID()),
		stmt:         v.Statement,
		is:           b.is,
	}
	return e
}

// buildTrace builds a TraceExec for future executing. This method will be called
// at build().
func (b *executorBuilder) buildTrace(v *plannercore.Trace) Executor {
	t := &TraceExec{
		baseExecutor: newBaseExecutor(b.ctx, v.Schema(), v.ExplainID()),
		stmtNode:     v.StmtNode,
		builder:      b,
		format:       v.Format,
	}
	if t.format == plannercore.TraceFormatLog {
		return &SortExec{
			baseExecutor: newBaseExecutor(b.ctx, v.Schema(), v.ExplainID(), t),
			ByItems: []*plannercore.ByItems{
				{Expr: &expression.Column{
					Index:   0,
					RetType: types.NewFieldType(mysql.TypeTimestamp),
				}},
			},
			schema: v.Schema(),
		}
	}
	return t
}

// buildExplain builds a explain executor. `e.rows` collects final result to `ExplainExec`.
func (b *executorBuilder) buildExplain(v *plannercore.Explain) Executor {
	explainExec := &ExplainExec{
		baseExecutor: newBaseExecutor(b.ctx, v.Schema(), v.ExplainID()),
		explain:      v,
	}
	if v.Analyze {
		b.ctx.GetSessionVars().StmtCtx.RuntimeStatsColl = execdetails.NewRuntimeStatsColl()
		explainExec.analyzeExec = b.build(v.TargetPlan)
	}
	return explainExec
}

func (b *executorBuilder) buildUnionScanExec(v *plannercore.PhysicalUnionScan) Executor {
	reader := b.build(v.Children()[0])
	if b.err != nil {
		return nil
	}
	return b.buildUnionScanFromReader(reader, v)
}

// buildUnionScanFromReader builds union scan executor from child executor.
// Note that this function may be called by inner workers of index lookup join concurrently.
// Be careful to avoid data race.
func (b *executorBuilder) buildUnionScanFromReader(reader Executor, v *plannercore.PhysicalUnionScan) Executor {
	us := &UnionScanExec{baseExecutor: newBaseExecutor(b.ctx, v.Schema(), v.ExplainID(), reader)}
	// Get the handle column index of the below Plan.
	us.belowHandleIndex = v.HandleCol.Index
	us.mutableRow = chunk.MutRowFromTypes(retTypes(us))
	switch x := reader.(type) {
	case *TableReaderExecutor:
		us.desc = x.desc
		// Union scan can only be in a write transaction, so DirtyDB should has non-nil value now, thus
		// GetDirtyDB() is safe here. If this table has been modified in the transaction, non-nil DirtyTable
		// can be found in DirtyDB now, so GetDirtyTable is safe; if this table has not been modified in the
		// transaction, empty DirtyTable would be inserted into DirtyDB, it does not matter when multiple
		// goroutines write empty DirtyTable to DirtyDB for this table concurrently. Thus we don't use lock
		// to synchronize here.
		physicalTableID := getPhysicalTableID(x.table)
		us.dirty = GetDirtyDB(b.ctx).GetDirtyTable(physicalTableID)
		us.conditions = v.Conditions
		us.columns = x.columns
		us.table = x.table
	case *IndexReaderExecutor:
		us.desc = x.desc
		for _, ic := range x.index.Columns {
			for i, col := range x.schema.Columns {
				if col.ColName.L == ic.Name.L {
					us.usedIndex = append(us.usedIndex, i)
					break
				}
			}
		}
		physicalTableID := getPhysicalTableID(x.table)
		us.dirty = GetDirtyDB(b.ctx).GetDirtyTable(physicalTableID)
		us.conditions = v.Conditions
		us.columns = x.columns
		us.table = x.table
	case *IndexLookUpExecutor:
		us.desc = x.desc
		for _, ic := range x.index.Columns {
			for i, col := range x.schema.Columns {
				if col.ColName.L == ic.Name.L {
					us.usedIndex = append(us.usedIndex, i)
					break
				}
			}
		}
		physicalTableID := getPhysicalTableID(x.table)
		us.dirty = GetDirtyDB(b.ctx).GetDirtyTable(physicalTableID)
		us.conditions = v.Conditions
		us.columns = x.columns
		us.table = x.table
	default:
		// The mem table will not be written by sql directly, so we can omit the union scan to avoid err reporting.
		return reader
	}
	return us
}

// buildMergeJoin builds MergeJoinExec executor.
func (b *executorBuilder) buildMergeJoin(v *plannercore.PhysicalMergeJoin) Executor {
	leftExec := b.build(v.Children()[0])
	if b.err != nil {
		return nil
	}

	rightExec := b.build(v.Children()[1])
	if b.err != nil {
		return nil
	}

	defaultValues := v.DefaultValues
	if defaultValues == nil {
		if v.JoinType == plannercore.RightOuterJoin {
			defaultValues = make([]types.Datum, leftExec.Schema().Len())
		} else {
			defaultValues = make([]types.Datum, rightExec.Schema().Len())
		}
	}

	e := &MergeJoinExec{
		stmtCtx:      b.ctx.GetSessionVars().StmtCtx,
		baseExecutor: newBaseExecutor(b.ctx, v.Schema(), v.ExplainID(), leftExec, rightExec),
		compareFuncs: v.CompareFuncs,
		joiner: newJoiner(
			b.ctx,
			v.JoinType,
			v.JoinType == plannercore.RightOuterJoin,
			defaultValues,
			v.OtherConditions,
			retTypes(leftExec),
			retTypes(rightExec),
		),
		isOuterJoin: v.JoinType.IsOuterJoin(),
	}

	leftKeys := v.LeftJoinKeys
	rightKeys := v.RightJoinKeys

	e.outerIdx = 0
	innerFilter := v.RightConditions

	e.innerTable = &mergeJoinInnerTable{
		reader:   rightExec,
		joinKeys: rightKeys,
	}

	e.outerTable = &mergeJoinOuterTable{
		reader: leftExec,
		filter: v.LeftConditions,
		keys:   leftKeys,
	}

	if v.JoinType == plannercore.RightOuterJoin {
		e.outerIdx = 1
		e.outerTable.reader = rightExec
		e.outerTable.filter = v.RightConditions
		e.outerTable.keys = rightKeys

		innerFilter = v.LeftConditions
		e.innerTable.reader = leftExec
		e.innerTable.joinKeys = leftKeys
	}

	// optimizer should guarantee that filters on inner table are pushed down
	// to tikv or extracted to a Selection.
	if len(innerFilter) != 0 {
		b.err = errors.Annotate(ErrBuildExecutor, "merge join's inner filter should be empty.")
		return nil
	}

	executorCounterMergeJoinExec.Inc()
	return e
}

func (b *executorBuilder) buildHashJoin(v *plannercore.PhysicalHashJoin) Executor {
	leftExec := b.build(v.Children()[0])
	if b.err != nil {
		return nil
	}

	rightExec := b.build(v.Children()[1])
	if b.err != nil {
		return nil
	}

	e := &HashJoinExec{
		baseExecutor:  newBaseExecutor(b.ctx, v.Schema(), v.ExplainID(), leftExec, rightExec),
		concurrency:   v.Concurrency,
		joinType:      v.JoinType,
		isOuterJoin:   v.JoinType.IsOuterJoin(),
		innerEstCount: v.Children()[v.InnerChildIdx].StatsCount(),
	}

	defaultValues := v.DefaultValues
	lhsTypes, rhsTypes := retTypes(leftExec), retTypes(rightExec)
	if v.InnerChildIdx == 0 {
		if len(v.LeftConditions) > 0 {
			b.err = errors.Annotate(ErrBuildExecutor, "join's inner condition should be empty")
			return nil
		}
		e.innerExec = leftExec
		e.outerExec = rightExec
		e.outerFilter = v.RightConditions
		e.innerKeys = v.LeftJoinKeys
		e.outerKeys = v.RightJoinKeys
		if defaultValues == nil {
			defaultValues = make([]types.Datum, e.innerExec.Schema().Len())
		}
	} else {
		if len(v.RightConditions) > 0 {
			b.err = errors.Annotate(ErrBuildExecutor, "join's inner condition should be empty")
			return nil
		}
		e.innerExec = rightExec
		e.outerExec = leftExec
		e.outerFilter = v.LeftConditions
		e.innerKeys = v.RightJoinKeys
		e.outerKeys = v.LeftJoinKeys
		if defaultValues == nil {
			defaultValues = make([]types.Datum, e.innerExec.Schema().Len())
		}
	}
	e.joiners = make([]joiner, e.concurrency)
	for i := uint(0); i < e.concurrency; i++ {
		e.joiners[i] = newJoiner(b.ctx, v.JoinType, v.InnerChildIdx == 0, defaultValues,
			v.OtherConditions, lhsTypes, rhsTypes)
	}
	executorCountHashJoinExec.Inc()
	return e
}

func (b *executorBuilder) buildHashAgg(v *plannercore.PhysicalHashAgg) Executor {
	src := b.build(v.Children()[0])
	if b.err != nil {
		return nil
	}
	sessionVars := b.ctx.GetSessionVars()
	e := &HashAggExec{
		baseExecutor:    newBaseExecutor(b.ctx, v.Schema(), v.ExplainID(), src),
		sc:              sessionVars.StmtCtx,
		PartialAggFuncs: make([]aggfuncs.AggFunc, 0, len(v.AggFuncs)),
		GroupByItems:    v.GroupByItems,
	}
	// We take `create table t(a int, b int);` as example.
	//
	// 1. If all the aggregation functions are FIRST_ROW, we do not need to set the defaultVal for them:
	// e.g.
	// mysql> select distinct a, b from t;
	// 0 rows in set (0.00 sec)
	//
	// 2. If there exists group by items, we do not need to set the defaultVal for them either:
	// e.g.
	// mysql> select avg(a) from t group by b;
	// Empty set (0.00 sec)
	//
	// mysql> select avg(a) from t group by a;
	// +--------+
	// | avg(a) |
	// +--------+
	// |  NULL  |
	// +--------+
	// 1 row in set (0.00 sec)
	if len(v.GroupByItems) != 0 || aggregation.IsAllFirstRow(v.AggFuncs) {
		e.defaultVal = nil
	} else {
		e.defaultVal = chunk.NewChunkWithCapacity(retTypes(e), 1)
	}
	for _, aggDesc := range v.AggFuncs {
		if aggDesc.HasDistinct {
			e.isUnparallelExec = true
		}
	}
	// When we set both tidb_hashagg_final_concurrency and tidb_hashagg_partial_concurrency to 1,
	// we do not need to parallelly execute hash agg,
	// and this action can be a workaround when meeting some unexpected situation using parallelExec.
	if finalCon, partialCon := sessionVars.HashAggFinalConcurrency, sessionVars.HashAggPartialConcurrency; finalCon <= 0 || partialCon <= 0 || finalCon == 1 && partialCon == 1 {
		e.isUnparallelExec = true
	}
	partialOrdinal := 0
	for i, aggDesc := range v.AggFuncs {
		if e.isUnparallelExec {
			e.PartialAggFuncs = append(e.PartialAggFuncs, aggfuncs.Build(b.ctx, aggDesc, i))
		} else {
			ordinal := []int{partialOrdinal}
			partialOrdinal++
			if aggDesc.Name == ast.AggFuncAvg {
				ordinal = append(ordinal, partialOrdinal+1)
				partialOrdinal++
			}
			partialAggDesc, finalDesc := aggDesc.Split(ordinal)
			partialAggFunc := aggfuncs.Build(b.ctx, partialAggDesc, i)
			finalAggFunc := aggfuncs.Build(b.ctx, finalDesc, i)
			e.PartialAggFuncs = append(e.PartialAggFuncs, partialAggFunc)
			e.FinalAggFuncs = append(e.FinalAggFuncs, finalAggFunc)
			if partialAggDesc.Name == ast.AggFuncGroupConcat {
				// For group_concat, finalAggFunc and partialAggFunc need shared `truncate` flag to do duplicate.
				finalAggFunc.(interface{ SetTruncated(t *int32) }).SetTruncated(
					partialAggFunc.(interface{ GetTruncated() *int32 }).GetTruncated(),
				)
			}
		}
		if e.defaultVal != nil {
			value := aggDesc.GetDefaultValue()
			e.defaultVal.AppendDatum(i, &value)
		}
	}

	executorCounterHashAggExec.Inc()
	return e
}

func (b *executorBuilder) buildStreamAgg(v *plannercore.PhysicalStreamAgg) Executor {
	src := b.build(v.Children()[0])
	if b.err != nil {
		return nil
	}
	e := &StreamAggExec{
		baseExecutor: newBaseExecutor(b.ctx, v.Schema(), v.ExplainID(), src),
		groupChecker: newGroupChecker(b.ctx.GetSessionVars().StmtCtx, v.GroupByItems),
		aggFuncs:     make([]aggfuncs.AggFunc, 0, len(v.AggFuncs)),
	}
	if len(v.GroupByItems) != 0 || aggregation.IsAllFirstRow(v.AggFuncs) {
		e.defaultVal = nil
	} else {
		e.defaultVal = chunk.NewChunkWithCapacity(retTypes(e), 1)
	}
	for i, aggDesc := range v.AggFuncs {
		aggFunc := aggfuncs.Build(b.ctx, aggDesc, i)
		e.aggFuncs = append(e.aggFuncs, aggFunc)
		if e.defaultVal != nil {
			value := aggDesc.GetDefaultValue()
			e.defaultVal.AppendDatum(i, &value)
		}
	}

	executorStreamAggExec.Inc()
	return e
}

func (b *executorBuilder) buildSelection(v *plannercore.PhysicalSelection) Executor {
	childExec := b.build(v.Children()[0])
	if b.err != nil {
		return nil
	}
	e := &SelectionExec{
		baseExecutor: newBaseExecutor(b.ctx, v.Schema(), v.ExplainID(), childExec),
		filters:      v.Conditions,
	}
	return e
}

func (b *executorBuilder) buildProjection(v *plannercore.PhysicalProjection) Executor {
	childExec := b.build(v.Children()[0])
	if b.err != nil {
		return nil
	}
	e := &ProjectionExec{
		baseExecutor:     newBaseExecutor(b.ctx, v.Schema(), v.ExplainID(), childExec),
		numWorkers:       b.ctx.GetSessionVars().ProjectionConcurrency,
		evaluatorSuit:    expression.NewEvaluatorSuite(v.Exprs, v.AvoidColumnEvaluator),
		calculateNoDelay: v.CalculateNoDelay,
	}

	// If the calculation row count for this Projection operator is smaller
	// than a Chunk size, we turn back to the un-parallel Projection
	// implementation to reduce the goroutine overhead.
	if int64(v.StatsCount()) < int64(b.ctx.GetSessionVars().MaxChunkSize) {
		e.numWorkers = 0
	}
	return e
}

func (b *executorBuilder) buildTableDual(v *plannercore.PhysicalTableDual) Executor {
	if v.RowCount != 0 && v.RowCount != 1 {
		b.err = errors.Errorf("buildTableDual failed, invalid row count for dual table: %v", v.RowCount)
		return nil
	}
	base := newBaseExecutor(b.ctx, v.Schema(), v.ExplainID())
	base.initCap = v.RowCount
	e := &TableDualExec{
		baseExecutor: base,
		numDualRows:  v.RowCount,
	}
	return e
}

func (b *executorBuilder) getStartTS() (uint64, error) {
	if b.startTS != 0 {
		// Return the cached value.
		return b.startTS, nil
	}

	startTS := b.ctx.GetSessionVars().SnapshotTS
	txn, err := b.ctx.Txn(true)
	if err != nil {
		return 0, err
	}
	if startTS == 0 && txn.Valid() {
		startTS = txn.StartTS()
	}
	b.startTS = startTS
	if b.startTS == 0 {
		return 0, errors.Trace(ErrGetStartTS)
	}
	return startTS, nil
}

func (b *executorBuilder) buildMemTable(v *plannercore.PhysicalMemTable) Executor {
	tb, _ := b.is.TableByID(v.Table.ID)
	e := &TableScanExec{
		baseExecutor:   newBaseExecutor(b.ctx, v.Schema(), v.ExplainID()),
		t:              tb,
		columns:        v.Columns,
		seekHandle:     math.MinInt64,
		isVirtualTable: tb.Type() == table.VirtualTable,
	}
	return e
}

func (b *executorBuilder) buildSort(v *plannercore.PhysicalSort) Executor {
	childExec := b.build(v.Children()[0])
	if b.err != nil {
		return nil
	}
	sortExec := SortExec{
		baseExecutor: newBaseExecutor(b.ctx, v.Schema(), v.ExplainID(), childExec),
		ByItems:      v.ByItems,
		schema:       v.Schema(),
	}
	executorCounterSortExec.Inc()
	return &sortExec
}

func (b *executorBuilder) buildTopN(v *plannercore.PhysicalTopN) Executor {
	childExec := b.build(v.Children()[0])
	if b.err != nil {
		return nil
	}
	sortExec := SortExec{
		baseExecutor: newBaseExecutor(b.ctx, v.Schema(), v.ExplainID(), childExec),
		ByItems:      v.ByItems,
		schema:       v.Schema(),
	}
	executorCounterTopNExec.Inc()
	return &TopNExec{
		SortExec: sortExec,
		limit:    &plannercore.PhysicalLimit{Count: v.Count, Offset: v.Offset},
	}
}

func (b *executorBuilder) buildApply(v *plannercore.PhysicalApply) *NestedLoopApplyExec {
	leftChild := b.build(v.Children()[0])
	if b.err != nil {
		return nil
	}
	rightChild := b.build(v.Children()[1])
	if b.err != nil {
		return nil
	}
	otherConditions := append(expression.ScalarFuncs2Exprs(v.EqualConditions), v.OtherConditions...)
	defaultValues := v.DefaultValues
	if defaultValues == nil {
		defaultValues = make([]types.Datum, v.Children()[v.InnerChildIdx].Schema().Len())
	}
	tupleJoiner := newJoiner(b.ctx, v.JoinType, v.InnerChildIdx == 0,
		defaultValues, otherConditions, retTypes(leftChild), retTypes(rightChild))
	outerExec, innerExec := leftChild, rightChild
	outerFilter, innerFilter := v.LeftConditions, v.RightConditions
	if v.InnerChildIdx == 0 {
		outerExec, innerExec = rightChild, leftChild
		outerFilter, innerFilter = v.RightConditions, v.LeftConditions
	}
	e := &NestedLoopApplyExec{
		baseExecutor: newBaseExecutor(b.ctx, v.Schema(), v.ExplainID(), outerExec, innerExec),
		innerExec:    innerExec,
		outerExec:    outerExec,
		outerFilter:  outerFilter,
		innerFilter:  innerFilter,
		outer:        v.JoinType != plannercore.InnerJoin,
		joiner:       tupleJoiner,
		outerSchema:  v.OuterSchema,
	}
	executorCounterNestedLoopApplyExec.Inc()
	return e
}

func (b *executorBuilder) buildMaxOneRow(v *plannercore.PhysicalMaxOneRow) Executor {
	childExec := b.build(v.Children()[0])
	if b.err != nil {
		return nil
	}
	base := newBaseExecutor(b.ctx, v.Schema(), v.ExplainID(), childExec)
	base.initCap = 2
	base.maxChunkSize = 2
	e := &MaxOneRowExec{baseExecutor: base}
	return e
}

func (b *executorBuilder) buildUnionAll(v *plannercore.PhysicalUnionAll) Executor {
	childExecs := make([]Executor, len(v.Children()))
	for i, child := range v.Children() {
		childExecs[i] = b.build(child)
		if b.err != nil {
			return nil
		}
	}
	e := &UnionExec{
		baseExecutor: newBaseExecutor(b.ctx, v.Schema(), v.ExplainID(), childExecs...),
	}
	return e
}

func (b *executorBuilder) buildSplitRegion(v *plannercore.SplitRegion) Executor {
	base := newBaseExecutor(b.ctx, v.Schema(), v.ExplainID())
	base.initCap = 1
	base.maxChunkSize = 1
	if v.IndexInfo != nil {
		return &SplitIndexRegionExec{
			baseExecutor:   base,
			tableInfo:      v.TableInfo,
			partitionNames: v.PartitionNames,
			indexInfo:      v.IndexInfo,
			lower:          v.Lower,
			upper:          v.Upper,
			num:            v.Num,
			valueLists:     v.ValueLists,
		}
	}
	if len(v.ValueLists) > 0 {
		return &SplitTableRegionExec{
			baseExecutor:   base,
			tableInfo:      v.TableInfo,
			partitionNames: v.PartitionNames,
			valueLists:     v.ValueLists,
		}
	}
	return &SplitTableRegionExec{
		baseExecutor:   base,
		tableInfo:      v.TableInfo,
		partitionNames: v.PartitionNames,
		lower:          v.Lower[0],
		upper:          v.Upper[0],
		num:            v.Num,
	}
}

func (b *executorBuilder) buildUpdate(v *plannercore.Update) Executor {
	tblID2table := make(map[int64]table.Table)
	for _, info := range v.TblColPosInfos {
		tblID2table[info.TblID], _ = b.is.TableByID(info.TblID)
	}
	b.startTS = b.ctx.GetSessionVars().TxnCtx.GetForUpdateTS()
	selExec := b.build(v.SelectPlan)
	if b.err != nil {
		return nil
	}
	base := newBaseExecutor(b.ctx, v.Schema(), v.ExplainID(), selExec)
	base.initCap = chunk.ZeroCapacity
	updateExec := &UpdateExec{
		baseExecutor:              base,
		OrderedList:               v.OrderedList,
		allAssignmentsAreConstant: v.AllAssignmentsAreConstant,
		tblID2table:               tblID2table,
		tblColPosInfos:            v.TblColPosInfos,
	}
	return updateExec
}

func (b *executorBuilder) buildDelete(v *plannercore.Delete) Executor {
	tblID2table := make(map[int64]table.Table)
	for _, info := range v.TblColPosInfos {
		tblID2table[info.TblID], _ = b.is.TableByID(info.TblID)
	}
	b.startTS = b.ctx.GetSessionVars().TxnCtx.GetForUpdateTS()
	selExec := b.build(v.SelectPlan)
	if b.err != nil {
		return nil
	}
	base := newBaseExecutor(b.ctx, v.Schema(), v.ExplainID(), selExec)
	base.initCap = chunk.ZeroCapacity
	deleteExec := &DeleteExec{
		baseExecutor:   base,
		tblID2Table:    tblID2table,
		IsMultiTable:   v.IsMultiTable,
		tblColPosInfos: v.TblColPosInfos,
	}
	return deleteExec
}

func (b *executorBuilder) buildAnalyzeIndexPushdown(task plannercore.AnalyzeIndexTask, opts map[ast.AnalyzeOptionType]uint64, autoAnalyze string) *analyzeTask {
	_, offset := timeutil.Zone(b.ctx.GetSessionVars().Location())
	sc := b.ctx.GetSessionVars().StmtCtx
	e := &AnalyzeIndexExec{
		ctx:             b.ctx,
		physicalTableID: task.PhysicalTableID,
		idxInfo:         task.IndexInfo,
		concurrency:     b.ctx.GetSessionVars().IndexSerialScanConcurrency,
		analyzePB: &tipb.AnalyzeReq{
			Tp:             tipb.AnalyzeType_TypeIndex,
			StartTs:        math.MaxUint64,
			Flags:          sc.PushDownFlags(),
			TimeZoneOffset: offset,
		},
		opts: opts,
	}
	e.analyzePB.IdxReq = &tipb.AnalyzeIndexReq{
		BucketSize: int64(opts[ast.AnalyzeOptNumBuckets]),
		NumColumns: int32(len(task.IndexInfo.Columns)),
	}
	depth := int32(opts[ast.AnalyzeOptCMSketchDepth])
	width := int32(opts[ast.AnalyzeOptCMSketchWidth])
	e.analyzePB.IdxReq.CmsketchDepth = &depth
	e.analyzePB.IdxReq.CmsketchWidth = &width
	job := &statistics.AnalyzeJob{DBName: task.DBName, TableName: task.TableName, PartitionName: task.PartitionName, JobInfo: autoAnalyze + "analyze index " + task.IndexInfo.Name.O}
	return &analyzeTask{taskType: idxTask, idxExec: e, job: job}
}

func (b *executorBuilder) buildAnalyzeIndexIncremental(task plannercore.AnalyzeIndexTask, opts map[ast.AnalyzeOptionType]uint64) *analyzeTask {
	h := domain.GetDomain(b.ctx).StatsHandle()
	statsTbl := h.GetPartitionStats(&model.TableInfo{}, task.PhysicalTableID)
	analyzeTask := b.buildAnalyzeIndexPushdown(task, opts, "")
	if statsTbl.Pseudo {
		return analyzeTask
	}
	idx, ok := statsTbl.Indices[task.IndexInfo.ID]
	if !ok || idx.Len() == 0 || idx.LastAnalyzePos.IsNull() {
		return analyzeTask
	}
	var oldHist *statistics.Histogram
	if statistics.IsAnalyzed(idx.Flag) {
		exec := analyzeTask.idxExec
		if idx.CMSketch != nil {
			width, depth := idx.CMSketch.GetWidthAndDepth()
			exec.analyzePB.IdxReq.CmsketchWidth = &width
			exec.analyzePB.IdxReq.CmsketchDepth = &depth
		}
		oldHist = idx.Histogram.Copy()
	} else {
		_, bktID := idx.LessRowCountWithBktIdx(idx.LastAnalyzePos)
		if bktID == 0 {
			return analyzeTask
		}
		oldHist = idx.TruncateHistogram(bktID)
	}
	oldHist = oldHist.RemoveUpperBound()
	analyzeTask.taskType = idxIncrementalTask
	analyzeTask.idxIncrementalExec = &analyzeIndexIncrementalExec{AnalyzeIndexExec: *analyzeTask.idxExec, oldHist: oldHist, oldCMS: idx.CMSketch}
	analyzeTask.job = &statistics.AnalyzeJob{DBName: task.DBName, TableName: task.TableName, PartitionName: task.PartitionName, JobInfo: "analyze incremental index " + task.IndexInfo.Name.O}
	return analyzeTask
}

func (b *executorBuilder) buildAnalyzeColumnsPushdown(task plannercore.AnalyzeColumnsTask, opts map[ast.AnalyzeOptionType]uint64, autoAnalyze string) *analyzeTask {
	cols := task.ColsInfo
	if task.PKInfo != nil {
		cols = append([]*model.ColumnInfo{task.PKInfo}, cols...)
	}

	_, offset := timeutil.Zone(b.ctx.GetSessionVars().Location())
	sc := b.ctx.GetSessionVars().StmtCtx
	e := &AnalyzeColumnsExec{
		ctx:             b.ctx,
		physicalTableID: task.PhysicalTableID,
		colsInfo:        task.ColsInfo,
		pkInfo:          task.PKInfo,
		concurrency:     b.ctx.GetSessionVars().DistSQLScanConcurrency,
		analyzePB: &tipb.AnalyzeReq{
			Tp:             tipb.AnalyzeType_TypeColumn,
			StartTs:        math.MaxUint64,
			Flags:          sc.PushDownFlags(),
			TimeZoneOffset: offset,
		},
		opts: opts,
	}
	depth := int32(opts[ast.AnalyzeOptCMSketchDepth])
	width := int32(opts[ast.AnalyzeOptCMSketchWidth])
	e.analyzePB.ColReq = &tipb.AnalyzeColumnsReq{
		BucketSize:    int64(opts[ast.AnalyzeOptNumBuckets]),
		SampleSize:    maxRegionSampleSize,
		SketchSize:    maxSketchSize,
		ColumnsInfo:   model.ColumnsToProto(cols, task.PKInfo != nil),
		CmsketchDepth: &depth,
		CmsketchWidth: &width,
	}
	b.err = plannercore.SetPBColumnsDefaultValue(b.ctx, e.analyzePB.ColReq.ColumnsInfo, cols)
	job := &statistics.AnalyzeJob{DBName: task.DBName, TableName: task.TableName, PartitionName: task.PartitionName, JobInfo: autoAnalyze + "analyze columns"}
	return &analyzeTask{taskType: colTask, colExec: e, job: job}
}

func (b *executorBuilder) buildAnalyzePKIncremental(task plannercore.AnalyzeColumnsTask, opts map[ast.AnalyzeOptionType]uint64) *analyzeTask {
	h := domain.GetDomain(b.ctx).StatsHandle()
	statsTbl := h.GetPartitionStats(&model.TableInfo{}, task.PhysicalTableID)
	analyzeTask := b.buildAnalyzeColumnsPushdown(task, opts, "")
	if statsTbl.Pseudo {
		return analyzeTask
	}
	col, ok := statsTbl.Columns[task.PKInfo.ID]
	if !ok || col.Len() == 0 || col.LastAnalyzePos.IsNull() {
		return analyzeTask
	}
	var oldHist *statistics.Histogram
	if statistics.IsAnalyzed(col.Flag) {
		oldHist = col.Histogram.Copy()
	} else {
		d, err := col.LastAnalyzePos.ConvertTo(b.ctx.GetSessionVars().StmtCtx, col.Tp)
		if err != nil {
			b.err = err
			return nil
		}
		_, bktID := col.LessRowCountWithBktIdx(d)
		if bktID == 0 {
			return analyzeTask
		}
		oldHist = col.TruncateHistogram(bktID)
		oldHist.NDV = int64(oldHist.TotalRowCount())
	}
	exec := analyzeTask.colExec
	analyzeTask.taskType = pkIncrementalTask
	analyzeTask.colIncrementalExec = &analyzePKIncrementalExec{AnalyzeColumnsExec: *exec, oldHist: oldHist}
	analyzeTask.job = &statistics.AnalyzeJob{DBName: task.DBName, TableName: task.TableName, PartitionName: task.PartitionName, JobInfo: "analyze incremental primary key"}
	return analyzeTask
}

func (b *executorBuilder) buildAnalyzeFastColumn(e *AnalyzeExec, task plannercore.AnalyzeColumnsTask, opts map[ast.AnalyzeOptionType]uint64) {
	findTask := false
	for _, eTask := range e.tasks {
		if eTask.fastExec.physicalTableID == task.PhysicalTableID {
			eTask.fastExec.colsInfo = append(eTask.fastExec.colsInfo, task.ColsInfo...)
			findTask = true
			break
		}
	}
	if !findTask {
		var concurrency int
		concurrency, b.err = getBuildStatsConcurrency(e.ctx)
		if b.err != nil {
			return
		}
		e.tasks = append(e.tasks, &analyzeTask{
			taskType: fastTask,
			fastExec: &AnalyzeFastExec{
				ctx:             b.ctx,
				physicalTableID: task.PhysicalTableID,
				colsInfo:        task.ColsInfo,
				pkInfo:          task.PKInfo,
				opts:            opts,
				tblInfo:         task.TblInfo,
				concurrency:     concurrency,
				wg:              &sync.WaitGroup{},
			},
			job: &statistics.AnalyzeJob{DBName: task.DBName, TableName: task.TableName, PartitionName: task.PartitionName, JobInfo: "fast analyze columns"},
		})
	}
}

func (b *executorBuilder) buildAnalyzeFastIndex(e *AnalyzeExec, task plannercore.AnalyzeIndexTask, opts map[ast.AnalyzeOptionType]uint64) {
	findTask := false
	for _, eTask := range e.tasks {
		if eTask.fastExec.physicalTableID == task.PhysicalTableID {
			eTask.fastExec.idxsInfo = append(eTask.fastExec.idxsInfo, task.IndexInfo)
			findTask = true
			break
		}
	}
	if !findTask {
		var concurrency int
		concurrency, b.err = getBuildStatsConcurrency(e.ctx)
		if b.err != nil {
			return
		}
		e.tasks = append(e.tasks, &analyzeTask{
			taskType: fastTask,
			fastExec: &AnalyzeFastExec{
				ctx:             b.ctx,
				physicalTableID: task.PhysicalTableID,
				idxsInfo:        []*model.IndexInfo{task.IndexInfo},
				opts:            opts,
				tblInfo:         task.TblInfo,
				concurrency:     concurrency,
				wg:              &sync.WaitGroup{},
			},
			job: &statistics.AnalyzeJob{DBName: task.DBName, TableName: task.TableName, PartitionName: "fast analyze index " + task.IndexInfo.Name.O},
		})
	}
}

func (b *executorBuilder) buildAnalyze(v *plannercore.Analyze) Executor {
	e := &AnalyzeExec{
		baseExecutor: newBaseExecutor(b.ctx, v.Schema(), v.ExplainID()),
		tasks:        make([]*analyzeTask, 0, len(v.ColTasks)+len(v.IdxTasks)),
		wg:           &sync.WaitGroup{},
	}
	enableFastAnalyze := b.ctx.GetSessionVars().EnableFastAnalyze
	autoAnalyze := ""
	if b.ctx.GetSessionVars().InRestrictedSQL {
		autoAnalyze = "auto "
	}
	for _, task := range v.ColTasks {
		if task.Incremental {
			e.tasks = append(e.tasks, b.buildAnalyzePKIncremental(task, v.Opts))
		} else {
			if enableFastAnalyze {
				b.buildAnalyzeFastColumn(e, task, v.Opts)
			} else {
				e.tasks = append(e.tasks, b.buildAnalyzeColumnsPushdown(task, v.Opts, autoAnalyze))
			}
		}
		if b.err != nil {
			return nil
		}
	}
	for _, task := range v.IdxTasks {
		if task.Incremental {
			e.tasks = append(e.tasks, b.buildAnalyzeIndexIncremental(task, v.Opts))
		} else {
			if enableFastAnalyze {
				b.buildAnalyzeFastIndex(e, task, v.Opts)
			} else {
				e.tasks = append(e.tasks, b.buildAnalyzeIndexPushdown(task, v.Opts, autoAnalyze))
			}
		}
		if b.err != nil {
			return nil
		}
	}
	return e
}

func constructDistExec(sctx sessionctx.Context, plans []plannercore.PhysicalPlan) ([]*tipb.Executor, bool, error) {
	streaming := true
	executors := make([]*tipb.Executor, 0, len(plans))
	for _, p := range plans {
		execPB, err := p.ToPB(sctx)
		if err != nil {
			return nil, false, err
		}
		if !plannercore.SupportStreaming(p) {
			streaming = false
		}
		executors = append(executors, execPB)
	}
	return executors, streaming, nil
}

func (b *executorBuilder) constructDAGReq(plans []plannercore.PhysicalPlan) (dagReq *tipb.DAGRequest, streaming bool, err error) {
	dagReq = &tipb.DAGRequest{}
	dagReq.StartTs, err = b.getStartTS()
	if err != nil {
		return nil, false, err
	}
	dagReq.TimeZoneName, dagReq.TimeZoneOffset = timeutil.Zone(b.ctx.GetSessionVars().Location())
	sc := b.ctx.GetSessionVars().StmtCtx
	dagReq.Flags = sc.PushDownFlags()
	dagReq.Executors, streaming, err = constructDistExec(b.ctx, plans)

	distsql.SetEncodeType(b.ctx, dagReq)
	return dagReq, streaming, err
}

func (b *executorBuilder) corColInDistPlan(plans []plannercore.PhysicalPlan) bool {
	for _, p := range plans {
		x, ok := p.(*plannercore.PhysicalSelection)
		if !ok {
			continue
		}
		for _, cond := range x.Conditions {
			if len(expression.ExtractCorColumns(cond)) > 0 {
				return true
			}
		}
	}
	return false
}

// corColInAccess checks whether there's correlated column in access conditions.
func (b *executorBuilder) corColInAccess(p plannercore.PhysicalPlan) bool {
	var access []expression.Expression
	switch x := p.(type) {
	case *plannercore.PhysicalTableScan:
		access = x.AccessCondition
	case *plannercore.PhysicalIndexScan:
		access = x.AccessCondition
	}
	for _, cond := range access {
		if len(expression.ExtractCorColumns(cond)) > 0 {
			return true
		}
	}
	return false
}

func (b *executorBuilder) buildIndexLookUpJoin(v *plannercore.PhysicalIndexJoin) Executor {
	outerExec := b.build(v.Children()[1-v.InnerChildIdx])
	if b.err != nil {
		return nil
	}
	outerTypes := retTypes(outerExec)
	innerPlan := v.Children()[v.InnerChildIdx]
	innerTypes := make([]*types.FieldType, innerPlan.Schema().Len())
	for i, col := range innerPlan.Schema().Columns {
		innerTypes[i] = col.RetType
	}

	var (
		outerFilter           []expression.Expression
		leftTypes, rightTypes []*types.FieldType
	)

	if v.InnerChildIdx == 0 {
		leftTypes, rightTypes = innerTypes, outerTypes
		outerFilter = v.RightConditions
		if len(v.LeftConditions) > 0 {
			b.err = errors.Annotate(ErrBuildExecutor, "join's inner condition should be empty")
			return nil
		}
	} else {
		leftTypes, rightTypes = outerTypes, innerTypes
		outerFilter = v.LeftConditions
		if len(v.RightConditions) > 0 {
			b.err = errors.Annotate(ErrBuildExecutor, "join's inner condition should be empty")
			return nil
		}
	}
	defaultValues := v.DefaultValues
	if defaultValues == nil {
		defaultValues = make([]types.Datum, len(innerTypes))
	}
	hasPrefixCol := false
	for _, l := range v.IdxColLens {
		if l != types.UnspecifiedLength {
			hasPrefixCol = true
			break
		}
	}
	e := &IndexLookUpJoin{
		baseExecutor: newBaseExecutor(b.ctx, v.Schema(), v.ExplainID(), outerExec),
		outerCtx: outerCtx{
			rowTypes: outerTypes,
			filter:   outerFilter,
		},
		innerCtx: innerCtx{
			readerBuilder: &dataReaderBuilder{Plan: innerPlan, executorBuilder: b},
			rowTypes:      innerTypes,
			colLens:       v.IdxColLens,
			hasPrefixCol:  hasPrefixCol,
		},
		workerWg:      new(sync.WaitGroup),
		joiner:        newJoiner(b.ctx, v.JoinType, v.InnerChildIdx == 0, defaultValues, v.OtherConditions, leftTypes, rightTypes),
		isOuterJoin:   v.JoinType.IsOuterJoin(),
		indexRanges:   v.Ranges,
		keyOff2IdxOff: v.KeyOff2IdxOff,
		lastColHelper: v.CompareFilters,
	}
	outerKeyCols := make([]int, len(v.OuterJoinKeys))
	for i := 0; i < len(v.OuterJoinKeys); i++ {
		outerKeyCols[i] = v.OuterJoinKeys[i].Index
	}
	e.outerCtx.keyCols = outerKeyCols
	innerKeyCols := make([]int, len(v.InnerJoinKeys))
	for i := 0; i < len(v.InnerJoinKeys); i++ {
		innerKeyCols[i] = v.InnerJoinKeys[i].Index
	}
	e.innerCtx.keyCols = innerKeyCols
	e.joinResult = newFirstChunk(e)
	executorCounterIndexLookUpJoin.Inc()
	return e
}

func (b *executorBuilder) buildIndexLookUpMergeJoin(v *plannercore.PhysicalIndexMergeJoin) Executor {
	outerExec := b.build(v.Children()[1-v.InnerChildIdx])
	if b.err != nil {
		return nil
	}
	outerTypes := retTypes(outerExec)
	innerPlan := v.Children()[v.InnerChildIdx]
	innerTypes := make([]*types.FieldType, innerPlan.Schema().Len())
	for i, col := range innerPlan.Schema().Columns {
		innerTypes[i] = col.RetType
	}
	var (
		outerFilter           []expression.Expression
		leftTypes, rightTypes []*types.FieldType
	)
	if v.InnerChildIdx == 0 {
		leftTypes, rightTypes = innerTypes, outerTypes
		outerFilter = v.RightConditions
		if len(v.LeftConditions) > 0 {
			b.err = errors.Annotate(ErrBuildExecutor, "join's inner condition should be empty")
			return nil
		}
	} else {
		leftTypes, rightTypes = outerTypes, innerTypes
		outerFilter = v.LeftConditions
		if len(v.RightConditions) > 0 {
			b.err = errors.Annotate(ErrBuildExecutor, "join's inner condition should be empty")
			return nil
		}
	}
	defaultValues := v.DefaultValues
	if defaultValues == nil {
		defaultValues = make([]types.Datum, len(innerTypes))
	}
	outerKeyCols := make([]int, len(v.OuterJoinKeys))
	for i := 0; i < len(v.OuterJoinKeys); i++ {
		outerKeyCols[i] = v.OuterJoinKeys[i].Index
	}
	innerKeyCols := make([]int, len(v.InnerJoinKeys))
	for i := 0; i < len(v.InnerJoinKeys); i++ {
		innerKeyCols[i] = v.InnerJoinKeys[i].Index
	}
	executorCounterIndexLookUpJoin.Inc()

	e := &IndexLookUpMergeJoin{
		baseExecutor: newBaseExecutor(b.ctx, v.Schema(), v.ExplainID(), outerExec),
		outerMergeCtx: outerMergeCtx{
			rowTypes:      outerTypes,
			filter:        outerFilter,
			joinKeys:      v.OuterJoinKeys,
			keyCols:       outerKeyCols,
			needOuterSort: v.NeedOuterSort,
			compareFuncs:  v.OuterCompareFuncs,
		},
		innerMergeCtx: innerMergeCtx{
			readerBuilder: &dataReaderBuilder{Plan: innerPlan, executorBuilder: b},
			rowTypes:      innerTypes,
			joinKeys:      v.InnerJoinKeys,
			keyCols:       innerKeyCols,
			compareFuncs:  v.CompareFuncs,
			colLens:       v.IdxColLens,
			desc:          v.Desc,
		},
		workerWg:      new(sync.WaitGroup),
		isOuterJoin:   v.JoinType.IsOuterJoin(),
		indexRanges:   v.Ranges,
		keyOff2IdxOff: v.KeyOff2IdxOff,
		lastColHelper: v.CompareFilters,
	}
	joiners := make([]joiner, e.ctx.GetSessionVars().IndexLookupJoinConcurrency)
	for i := 0; i < e.ctx.GetSessionVars().IndexLookupJoinConcurrency; i++ {
		joiners[i] = newJoiner(b.ctx, v.JoinType, v.InnerChildIdx == 0, defaultValues, v.OtherConditions, leftTypes, rightTypes)
	}
	e.joiners = joiners
	return e
}

func (b *executorBuilder) buildIndexNestedLoopHashJoin(v *plannercore.PhysicalIndexHashJoin) Executor {
	e := b.buildIndexLookUpJoin(&(v.PhysicalIndexJoin)).(*IndexLookUpJoin)
	idxHash := &IndexNestedLoopHashJoin{IndexLookUpJoin: *e}
	concurrency := e.ctx.GetSessionVars().IndexLookupJoinConcurrency
	idxHash.joiners = make([]joiner, concurrency)
	for i := 0; i < concurrency; i++ {
		idxHash.joiners[i] = e.joiner.Clone()
	}
	return idxHash
}

// containsLimit tests if the execs contains Limit because we do not know whether `Limit` has consumed all of its' source,
// so the feedback may not be accurate.
func containsLimit(execs []*tipb.Executor) bool {
	for _, exec := range execs {
		if exec.Limit != nil {
			return true
		}
	}
	return false
}

func buildNoRangeTableReader(b *executorBuilder, v *plannercore.PhysicalTableReader) (*TableReaderExecutor, error) {
	dagReq, streaming, err := b.constructDAGReq(v.TablePlans)
	if err != nil {
		return nil, err
	}
	ts := v.TablePlans[0].(*plannercore.PhysicalTableScan)
	tbl, _ := b.is.TableByID(ts.Table.ID)
	if isPartition, physicalTableID := ts.IsPartition(); isPartition {
		pt := tbl.(table.PartitionedTable)
		tbl = pt.GetPartition(physicalTableID)
	}
	e := &TableReaderExecutor{
		baseExecutor:   newBaseExecutor(b.ctx, v.Schema(), v.ExplainID()),
		dagPB:          dagReq,
		table:          tbl,
		keepOrder:      ts.KeepOrder,
		desc:           ts.Desc,
		columns:        ts.Columns,
		streaming:      streaming,
		corColInFilter: b.corColInDistPlan(v.TablePlans),
		corColInAccess: b.corColInAccess(v.TablePlans[0]),
		plans:          v.TablePlans,
		storeType:      v.StoreType,
	}
	if containsLimit(dagReq.Executors) {
		e.feedback = statistics.NewQueryFeedback(0, nil, 0, ts.Desc)
	} else {
		e.feedback = statistics.NewQueryFeedback(getPhysicalTableID(tbl), ts.Hist, int64(ts.StatsCount()), ts.Desc)
	}
	collect := (b.ctx.GetSessionVars().StmtCtx.RuntimeStatsColl != nil) || e.feedback.CollectFeedback(len(ts.Ranges))
	if !collect {
		e.feedback.Invalidate()
	}
	e.dagPB.CollectRangeCounts = &collect

	for i := range v.Schema().Columns {
		dagReq.OutputOffsets = append(dagReq.OutputOffsets, uint32(i))
	}

	return e, nil
}

// buildTableReader builds a table reader executor. It first build a no range table reader,
// and then update it ranges from table scan plan.
func (b *executorBuilder) buildTableReader(v *plannercore.PhysicalTableReader) *TableReaderExecutor {
	ret, err := buildNoRangeTableReader(b, v)
	if err != nil {
		b.err = err
		return nil
	}

	ts := v.TablePlans[0].(*plannercore.PhysicalTableScan)
	ret.ranges = ts.Ranges
	sctx := b.ctx.GetSessionVars().StmtCtx
	sctx.TableIDs = append(sctx.TableIDs, ts.Table.ID)
	return ret
}

func buildNoRangeIndexReader(b *executorBuilder, v *plannercore.PhysicalIndexReader) (*IndexReaderExecutor, error) {
	dagReq, streaming, err := b.constructDAGReq(v.IndexPlans)
	if err != nil {
		return nil, err
	}
	is := v.IndexPlans[0].(*plannercore.PhysicalIndexScan)
	tbl, _ := b.is.TableByID(is.Table.ID)
	isPartition, physicalTableID := is.IsPartition()
	if isPartition {
		pt := tbl.(table.PartitionedTable)
		tbl = pt.GetPartition(physicalTableID)
	} else {
		physicalTableID = is.Table.ID
	}
	e := &IndexReaderExecutor{
		baseExecutor:    newBaseExecutor(b.ctx, v.Schema(), v.ExplainID()),
		dagPB:           dagReq,
		physicalTableID: physicalTableID,
		table:           tbl,
		index:           is.Index,
		keepOrder:       is.KeepOrder,
		desc:            is.Desc,
		columns:         is.Columns,
		streaming:       streaming,
		corColInFilter:  b.corColInDistPlan(v.IndexPlans),
		corColInAccess:  b.corColInAccess(v.IndexPlans[0]),
		idxCols:         is.IdxCols,
		colLens:         is.IdxColLens,
		plans:           v.IndexPlans,
		outputColumns:   v.OutputColumns,
	}
	if containsLimit(dagReq.Executors) {
		e.feedback = statistics.NewQueryFeedback(0, nil, 0, is.Desc)
	} else {
		e.feedback = statistics.NewQueryFeedback(e.physicalTableID, is.Hist, int64(is.StatsCount()), is.Desc)
	}
	collect := (b.ctx.GetSessionVars().StmtCtx.RuntimeStatsColl != nil) || e.feedback.CollectFeedback(len(is.Ranges))
	if !collect {
		e.feedback.Invalidate()
	}
	e.dagPB.CollectRangeCounts = &collect

	for _, col := range v.OutputColumns {
		dagReq.OutputOffsets = append(dagReq.OutputOffsets, uint32(col.Index))
	}

	return e, nil
}

func (b *executorBuilder) buildIndexReader(v *plannercore.PhysicalIndexReader) *IndexReaderExecutor {
	ret, err := buildNoRangeIndexReader(b, v)
	if err != nil {
		b.err = err
		return nil
	}

	is := v.IndexPlans[0].(*plannercore.PhysicalIndexScan)
	ret.ranges = is.Ranges
	sctx := b.ctx.GetSessionVars().StmtCtx
	sctx.IndexNames = append(sctx.IndexNames, is.Table.Name.O+":"+is.Index.Name.O)
	return ret
}

func buildNoRangeIndexLookUpReader(b *executorBuilder, v *plannercore.PhysicalIndexLookUpReader) (*IndexLookUpExecutor, error) {
	indexReq, indexStreaming, err := b.constructDAGReq(v.IndexPlans)
	if err != nil {
		return nil, err
	}
	tableReq, tableStreaming, err := b.constructDAGReq(v.TablePlans)
	if err != nil {
		return nil, err
	}
	is := v.IndexPlans[0].(*plannercore.PhysicalIndexScan)
	indexReq.OutputOffsets = []uint32{uint32(len(is.Index.Columns))}
	tbl, _ := b.is.TableByID(is.Table.ID)

	for i := 0; i < v.Schema().Len(); i++ {
		tableReq.OutputOffsets = append(tableReq.OutputOffsets, uint32(i))
	}

	ts := v.TablePlans[0].(*plannercore.PhysicalTableScan)
	if isPartition, physicalTableID := ts.IsPartition(); isPartition {
		pt := tbl.(table.PartitionedTable)
		tbl = pt.GetPartition(physicalTableID)
	}
	e := &IndexLookUpExecutor{
		baseExecutor:      newBaseExecutor(b.ctx, v.Schema(), v.ExplainID()),
		dagPB:             indexReq,
		table:             tbl,
		index:             is.Index,
		keepOrder:         is.KeepOrder,
		desc:              is.Desc,
		tableRequest:      tableReq,
		columns:           ts.Columns,
		indexStreaming:    indexStreaming,
		tableStreaming:    tableStreaming,
		dataReaderBuilder: &dataReaderBuilder{executorBuilder: b},
		corColInIdxSide:   b.corColInDistPlan(v.IndexPlans),
		corColInTblSide:   b.corColInDistPlan(v.TablePlans),
		corColInAccess:    b.corColInAccess(v.IndexPlans[0]),
		idxCols:           is.IdxCols,
		colLens:           is.IdxColLens,
		idxPlans:          v.IndexPlans,
		tblPlans:          v.TablePlans,
		PushedLimit:       v.PushedLimit,
	}

	if containsLimit(indexReq.Executors) {
		e.feedback = statistics.NewQueryFeedback(0, nil, 0, is.Desc)
	} else {
		e.feedback = statistics.NewQueryFeedback(getPhysicalTableID(tbl), is.Hist, int64(is.StatsCount()), is.Desc)
	}
	// do not collect the feedback for table request.
	collectTable := false
	e.tableRequest.CollectRangeCounts = &collectTable
	collectIndex := (b.ctx.GetSessionVars().StmtCtx.RuntimeStatsColl != nil) || e.feedback.CollectFeedback(len(is.Ranges))
	if !collectIndex {
		e.feedback.Invalidate()
	}
	e.dagPB.CollectRangeCounts = &collectIndex
	if v.ExtraHandleCol != nil {
		e.handleIdx = v.ExtraHandleCol.Index
	}
	return e, nil
}

func (b *executorBuilder) buildIndexLookUpReader(v *plannercore.PhysicalIndexLookUpReader) *IndexLookUpExecutor {
	ret, err := buildNoRangeIndexLookUpReader(b, v)
	if err != nil {
		b.err = err
		return nil
	}

	is := v.IndexPlans[0].(*plannercore.PhysicalIndexScan)
	ts := v.TablePlans[0].(*plannercore.PhysicalTableScan)

	ret.ranges = is.Ranges
	executorCounterIndexLookUpExecutor.Inc()
	sctx := b.ctx.GetSessionVars().StmtCtx
	sctx.IndexNames = append(sctx.IndexNames, is.Table.Name.O+":"+is.Index.Name.O)
	sctx.TableIDs = append(sctx.TableIDs, ts.Table.ID)
	return ret
}

// dataReaderBuilder build an executor.
// The executor can be used to read data in the ranges which are constructed by datums.
// Differences from executorBuilder:
// 1. dataReaderBuilder calculate data range from argument, rather than plan.
// 2. the result executor is already opened.
type dataReaderBuilder struct {
	plannercore.Plan
	*executorBuilder

	selectResultHook // for testing
}

type mockPhysicalIndexReader struct {
	plannercore.PhysicalPlan

	e Executor
}

func (builder *dataReaderBuilder) buildExecutorForIndexJoin(ctx context.Context, lookUpContents []*indexJoinLookUpContent,
	IndexRanges []*ranger.Range, keyOff2IdxOff []int, cwc *plannercore.ColWithCmpFuncManager) (Executor, error) {
	switch v := builder.Plan.(type) {
	case *plannercore.PhysicalTableReader:
		return builder.buildTableReaderForIndexJoin(ctx, v, lookUpContents)
	case *plannercore.PhysicalIndexReader:
		return builder.buildIndexReaderForIndexJoin(ctx, v, lookUpContents, IndexRanges, keyOff2IdxOff, cwc)
	case *plannercore.PhysicalIndexLookUpReader:
		return builder.buildIndexLookUpReaderForIndexJoin(ctx, v, lookUpContents, IndexRanges, keyOff2IdxOff, cwc)
	case *plannercore.PhysicalUnionScan:
		return builder.buildUnionScanForIndexJoin(ctx, v, lookUpContents, IndexRanges, keyOff2IdxOff, cwc)
<<<<<<< HEAD
=======
	// The inner child of IndexJoin might be Projection when a combination of the following conditions is true:
	// 	1. The inner child fetch data using indexLookupReader
	// 	2. PK is not handle
	// 	3. The inner child needs to keep order
	// In this case, an extra column tidb_rowid will be appended in the output result of IndexLookupReader(see copTask.doubleReadNeedProj).
	// Then we need a Projection upon IndexLookupReader to prune the redundant column.
>>>>>>> a64ee142
	case *plannercore.PhysicalProjection:
		return builder.buildProjectionForIndexJoin(ctx, v, lookUpContents, IndexRanges, keyOff2IdxOff, cwc)
	case *mockPhysicalIndexReader:
		return v.e, nil
	}
	return nil, errors.New("Wrong plan type for dataReaderBuilder")
}

func (builder *dataReaderBuilder) buildUnionScanForIndexJoin(ctx context.Context, v *plannercore.PhysicalUnionScan,
	values []*indexJoinLookUpContent, indexRanges []*ranger.Range, keyOff2IdxOff []int, cwc *plannercore.ColWithCmpFuncManager) (Executor, error) {
	childBuilder := &dataReaderBuilder{Plan: v.Children()[0], executorBuilder: builder.executorBuilder}
	reader, err := childBuilder.buildExecutorForIndexJoin(ctx, values, indexRanges, keyOff2IdxOff, cwc)
	if err != nil {
		return nil, err
	}
	us := builder.buildUnionScanFromReader(reader, v).(*UnionScanExec)
	err = us.open(ctx)
	return us, err
}

func (builder *dataReaderBuilder) buildTableReaderForIndexJoin(ctx context.Context, v *plannercore.PhysicalTableReader, lookUpContents []*indexJoinLookUpContent) (Executor, error) {
	e, err := buildNoRangeTableReader(builder.executorBuilder, v)
	if err != nil {
		return nil, err
	}
	handles := make([]int64, 0, len(lookUpContents))
	for _, content := range lookUpContents {
		handles = append(handles, content.keys[0].GetInt64())
	}
	return builder.buildTableReaderFromHandles(ctx, e, handles)
}

func (builder *dataReaderBuilder) buildTableReaderFromHandles(ctx context.Context, e *TableReaderExecutor, handles []int64) (Executor, error) {
	if e.runtimeStats != nil && e.dagPB.CollectExecutionSummaries == nil {
		colExec := true
		e.dagPB.CollectExecutionSummaries = &colExec
	}

	sort.Sort(sortutil.Int64Slice(handles))
	var b distsql.RequestBuilder
	kvReq, err := b.SetTableHandles(getPhysicalTableID(e.table), handles).
		SetDAGRequest(e.dagPB).
		SetDesc(e.desc).
		SetKeepOrder(e.keepOrder).
		SetStreaming(e.streaming).
		SetFromSessionVars(e.ctx.GetSessionVars()).
		Build()
	if err != nil {
		return nil, err
	}
	e.kvRanges = append(e.kvRanges, kvReq.KeyRanges...)
	e.resultHandler = &tableResultHandler{}
	result, err := builder.SelectResult(ctx, builder.ctx, kvReq, retTypes(e), e.feedback, getPhysicalPlanIDs(e.plans), e.id)
	if err != nil {
		return nil, err
	}
	result.Fetch(ctx)
	e.resultHandler.open(nil, result)
	return e, nil
}

func (builder *dataReaderBuilder) buildIndexReaderForIndexJoin(ctx context.Context, v *plannercore.PhysicalIndexReader,
	lookUpContents []*indexJoinLookUpContent, indexRanges []*ranger.Range, keyOff2IdxOff []int, cwc *plannercore.ColWithCmpFuncManager) (Executor, error) {
	e, err := buildNoRangeIndexReader(builder.executorBuilder, v)
	if err != nil {
		return nil, err
	}
	kvRanges, err := buildKvRangesForIndexJoin(e.ctx, e.physicalTableID, e.index.ID, lookUpContents, indexRanges, keyOff2IdxOff, cwc)
	if err != nil {
		return nil, err
	}
	err = e.open(ctx, kvRanges)
	return e, err
}

func (builder *dataReaderBuilder) buildIndexLookUpReaderForIndexJoin(ctx context.Context, v *plannercore.PhysicalIndexLookUpReader,
	lookUpContents []*indexJoinLookUpContent, indexRanges []*ranger.Range, keyOff2IdxOff []int, cwc *plannercore.ColWithCmpFuncManager) (Executor, error) {
	e, err := buildNoRangeIndexLookUpReader(builder.executorBuilder, v)
	if err != nil {
		return nil, err
	}
	e.kvRanges, err = buildKvRangesForIndexJoin(e.ctx, getPhysicalTableID(e.table), e.index.ID, lookUpContents, indexRanges, keyOff2IdxOff, cwc)
	if err != nil {
		return nil, err
	}
	err = e.open(ctx)
	return e, err
}

func (builder *dataReaderBuilder) buildProjectionForIndexJoin(ctx context.Context, v *plannercore.PhysicalProjection,
	lookUpContents []*indexJoinLookUpContent, indexRanges []*ranger.Range, keyOff2IdxOff []int, cwc *plannercore.ColWithCmpFuncManager) (Executor, error) {
	physicalIndexLookUp, isDoubleRead := v.Children()[0].(*plannercore.PhysicalIndexLookUpReader)
	if !isDoubleRead {
<<<<<<< HEAD
		return nil, errors.Errorf("it's a invalid plan when the projection is the inner child of indexMergeJoin and its child is not indexLookUpReader")
=======
		return nil, errors.Errorf("inner child of Projection should be IndexLookupReader, but got %T", v)
>>>>>>> a64ee142
	}
	childExec, err := builder.buildIndexLookUpReaderForIndexJoin(ctx, physicalIndexLookUp, lookUpContents, indexRanges, keyOff2IdxOff, cwc)
	if err != nil {
		return nil, err
	}

	e := &ProjectionExec{
		baseExecutor:     newBaseExecutor(builder.ctx, v.Schema(), v.ExplainID(), childExec),
		numWorkers:       builder.ctx.GetSessionVars().ProjectionConcurrency,
		evaluatorSuit:    expression.NewEvaluatorSuite(v.Exprs, v.AvoidColumnEvaluator),
		calculateNoDelay: v.CalculateNoDelay,
	}

	// If the calculation row count for this Projection operator is smaller
	// than a Chunk size, we turn back to the un-parallel Projection
	// implementation to reduce the goroutine overhead.
	if int64(v.StatsCount()) < int64(builder.ctx.GetSessionVars().MaxChunkSize) {
		e.numWorkers = 0
	}
	err = e.Open(ctx)

	return e, err
}

// buildKvRangesForIndexJoin builds kv ranges for index join when the inner plan is index scan plan.
func buildKvRangesForIndexJoin(ctx sessionctx.Context, tableID, indexID int64, lookUpContents []*indexJoinLookUpContent,
	ranges []*ranger.Range, keyOff2IdxOff []int, cwc *plannercore.ColWithCmpFuncManager) ([]kv.KeyRange, error) {
	kvRanges := make([]kv.KeyRange, 0, len(ranges)*len(lookUpContents))
	lastPos := len(ranges[0].LowVal) - 1
	sc := ctx.GetSessionVars().StmtCtx
	for _, content := range lookUpContents {
		for _, ran := range ranges {
			for keyOff, idxOff := range keyOff2IdxOff {
				ran.LowVal[idxOff] = content.keys[keyOff]
				ran.HighVal[idxOff] = content.keys[keyOff]
			}
		}
		if cwc != nil {
			nextColRanges, err := cwc.BuildRangesByRow(ctx, content.row)
			if err != nil {
				return nil, err
			}
			for _, nextColRan := range nextColRanges {
				for _, ran := range ranges {
					ran.LowVal[lastPos] = nextColRan.LowVal[0]
					ran.HighVal[lastPos] = nextColRan.HighVal[0]
					ran.LowExclude = nextColRan.LowExclude
					ran.HighExclude = nextColRan.HighExclude
				}
				tmpKvRanges, err := distsql.IndexRangesToKVRanges(sc, tableID, indexID, ranges, nil)
				if err != nil {
					return nil, errors.Trace(err)
				}
				kvRanges = append(kvRanges, tmpKvRanges...)
			}
			continue
		}

		tmpKvRanges, err := distsql.IndexRangesToKVRanges(sc, tableID, indexID, ranges, nil)
		if err != nil {
			return nil, err
		}
		kvRanges = append(kvRanges, tmpKvRanges...)
	}
	// kvRanges don't overlap each other. So compare StartKey is enough.
	sort.Slice(kvRanges, func(i, j int) bool {
		return bytes.Compare(kvRanges[i].StartKey, kvRanges[j].StartKey) < 0
	})
	return kvRanges, nil
}

func (b *executorBuilder) buildWindow(v *plannercore.PhysicalWindow) *WindowExec {
	childExec := b.build(v.Children()[0])
	if b.err != nil {
		return nil
	}
	base := newBaseExecutor(b.ctx, v.Schema(), v.ExplainID(), childExec)
	groupByItems := make([]expression.Expression, 0, len(v.PartitionBy))
	for _, item := range v.PartitionBy {
		groupByItems = append(groupByItems, item.Col)
	}
	orderByCols := make([]*expression.Column, 0, len(v.OrderBy))
	for _, item := range v.OrderBy {
		orderByCols = append(orderByCols, item.Col)
	}
	windowFuncs := make([]aggfuncs.AggFunc, 0, len(v.WindowFuncDescs))
	partialResults := make([]aggfuncs.PartialResult, 0, len(v.WindowFuncDescs))
	resultColIdx := v.Schema().Len() - len(v.WindowFuncDescs)
	for _, desc := range v.WindowFuncDescs {
		aggDesc, err := aggregation.NewAggFuncDesc(b.ctx, desc.Name, desc.Args, false)
		if err != nil {
			b.err = err
			return nil
		}
		agg := aggfuncs.BuildWindowFunctions(b.ctx, aggDesc, resultColIdx, orderByCols)
		windowFuncs = append(windowFuncs, agg)
		partialResults = append(partialResults, agg.AllocPartialResult())
		resultColIdx++
	}
	var processor windowProcessor
	if v.Frame == nil {
		processor = &aggWindowProcessor{
			windowFuncs:    windowFuncs,
			partialResults: partialResults,
		}
	} else if v.Frame.Type == ast.Rows {
		processor = &rowFrameWindowProcessor{
			windowFuncs:    windowFuncs,
			partialResults: partialResults,
			start:          v.Frame.Start,
			end:            v.Frame.End,
		}
	} else {
		cmpResult := int64(-1)
		if len(v.OrderBy) > 0 && v.OrderBy[0].Desc {
			cmpResult = 1
		}
		processor = &rangeFrameWindowProcessor{
			windowFuncs:       windowFuncs,
			partialResults:    partialResults,
			start:             v.Frame.Start,
			end:               v.Frame.End,
			orderByCols:       orderByCols,
			expectedCmpResult: cmpResult,
		}
	}
	return &WindowExec{baseExecutor: base,
		processor:      processor,
		groupChecker:   newGroupChecker(b.ctx.GetSessionVars().StmtCtx, groupByItems),
		numWindowFuncs: len(v.WindowFuncDescs),
	}
}

func (b *executorBuilder) buildSQLBindExec(v *plannercore.SQLBindPlan) Executor {
	base := newBaseExecutor(b.ctx, v.Schema(), v.ExplainID())
	base.initCap = chunk.ZeroCapacity

	e := &SQLBindExec{
		baseExecutor: base,
		sqlBindOp:    v.SQLBindOp,
		normdOrigSQL: v.NormdOrigSQL,
		bindSQL:      v.BindSQL,
		charset:      v.Charset,
		collation:    v.Collation,
		isGlobal:     v.IsGlobal,
		bindAst:      v.BindStmt,
	}
	return e
}

func (b *executorBuilder) buildBatchPointGet(plan *plannercore.BatchPointGetPlan) Executor {
	startTS, err := b.getStartTS()
	if err != nil {
		b.err = err
		return nil
	}
	e := &BatchPointGetExec{
		baseExecutor: newBaseExecutor(b.ctx, plan.Schema(), plan.ExplainID()),
		tblInfo:      plan.TblInfo,
		idxInfo:      plan.IndexInfo,
		startTS:      startTS,
	}
	var capacity int
	if plan.IndexInfo != nil {
		e.idxVals = plan.IndexValues
		capacity = len(e.idxVals)
	} else {
		// `SELECT a FROM t WHERE a IN (1, 1, 2, 1, 2)` should not return duplicated rows
		handles := make([]int64, 0, len(plan.Handles))
		dedup := make(map[int64]struct{}, len(plan.Handles))
		for _, handle := range plan.Handles {
			if _, found := dedup[handle]; found {
				continue
			}
			dedup[handle] = struct{}{}
			handles = append(handles, handle)
		}
		e.handles = handles
		capacity = len(e.handles)
	}
	e.base().initCap = capacity
	e.base().maxChunkSize = capacity
	return e
}

func getPhysicalTableID(t table.Table) int64 {
	if p, ok := t.(table.PhysicalTable); ok {
		return p.GetPhysicalID()
	}
	return t.Meta().ID
}<|MERGE_RESOLUTION|>--- conflicted
+++ resolved
@@ -2108,15 +2108,12 @@
 		return builder.buildIndexLookUpReaderForIndexJoin(ctx, v, lookUpContents, IndexRanges, keyOff2IdxOff, cwc)
 	case *plannercore.PhysicalUnionScan:
 		return builder.buildUnionScanForIndexJoin(ctx, v, lookUpContents, IndexRanges, keyOff2IdxOff, cwc)
-<<<<<<< HEAD
-=======
 	// The inner child of IndexJoin might be Projection when a combination of the following conditions is true:
 	// 	1. The inner child fetch data using indexLookupReader
 	// 	2. PK is not handle
 	// 	3. The inner child needs to keep order
 	// In this case, an extra column tidb_rowid will be appended in the output result of IndexLookupReader(see copTask.doubleReadNeedProj).
 	// Then we need a Projection upon IndexLookupReader to prune the redundant column.
->>>>>>> a64ee142
 	case *plannercore.PhysicalProjection:
 		return builder.buildProjectionForIndexJoin(ctx, v, lookUpContents, IndexRanges, keyOff2IdxOff, cwc)
 	case *mockPhysicalIndexReader:
@@ -2210,11 +2207,7 @@
 	lookUpContents []*indexJoinLookUpContent, indexRanges []*ranger.Range, keyOff2IdxOff []int, cwc *plannercore.ColWithCmpFuncManager) (Executor, error) {
 	physicalIndexLookUp, isDoubleRead := v.Children()[0].(*plannercore.PhysicalIndexLookUpReader)
 	if !isDoubleRead {
-<<<<<<< HEAD
-		return nil, errors.Errorf("it's a invalid plan when the projection is the inner child of indexMergeJoin and its child is not indexLookUpReader")
-=======
 		return nil, errors.Errorf("inner child of Projection should be IndexLookupReader, but got %T", v)
->>>>>>> a64ee142
 	}
 	childExec, err := builder.buildIndexLookUpReaderForIndexJoin(ctx, physicalIndexLookUp, lookUpContents, indexRanges, keyOff2IdxOff, cwc)
 	if err != nil {
