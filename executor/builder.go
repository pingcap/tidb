// Copyright 2015 PingCAP, Inc.
//
// Licensed under the Apache License, Version 2.0 (the "License");
// you may not use this file except in compliance with the License.
// You may obtain a copy of the License at
//
//     http://www.apache.org/licenses/LICENSE-2.0
//
// Unless required by applicable law or agreed to in writing, software
// distributed under the License is distributed on an "AS IS" BASIS,
// See the License for the specific language governing permissions and
// limitations under the License.

package executor

import (
	"bytes"
	"context"
	"sort"
	"strings"
	"sync"
	"time"
	"unsafe"

	"github.com/cznic/mathutil"
	"github.com/pingcap/errors"
	"github.com/pingcap/failpoint"
	"github.com/pingcap/kvproto/pkg/diagnosticspb"
	"github.com/pingcap/parser/ast"
	"github.com/pingcap/parser/auth"
	"github.com/pingcap/parser/model"
	"github.com/pingcap/parser/mysql"
	"github.com/pingcap/tidb/distsql"
	"github.com/pingcap/tidb/domain"
	"github.com/pingcap/tidb/executor/aggfuncs"
	"github.com/pingcap/tidb/expression"
	"github.com/pingcap/tidb/expression/aggregation"
	"github.com/pingcap/tidb/infoschema"
	"github.com/pingcap/tidb/kv"
	"github.com/pingcap/tidb/metrics"
	plannercore "github.com/pingcap/tidb/planner/core"
	plannerutil "github.com/pingcap/tidb/planner/util"
	"github.com/pingcap/tidb/sessionctx"
	"github.com/pingcap/tidb/sessionctx/stmtctx"
	"github.com/pingcap/tidb/statistics"
	"github.com/pingcap/tidb/table"
	"github.com/pingcap/tidb/table/tables"
	"github.com/pingcap/tidb/types"
	"github.com/pingcap/tidb/util"
	"github.com/pingcap/tidb/util/admin"
	"github.com/pingcap/tidb/util/chunk"
	"github.com/pingcap/tidb/util/execdetails"
	"github.com/pingcap/tidb/util/logutil"
	"github.com/pingcap/tidb/util/ranger"
	"github.com/pingcap/tidb/util/rowcodec"
	"github.com/pingcap/tidb/util/timeutil"
	"github.com/pingcap/tipb/go-tipb"
	"go.uber.org/zap"
)

var (
	executorCounterMergeJoinExec            = metrics.ExecutorCounter.WithLabelValues("MergeJoinExec")
	executorCountHashJoinExec               = metrics.ExecutorCounter.WithLabelValues("HashJoinExec")
	executorCounterHashAggExec              = metrics.ExecutorCounter.WithLabelValues("HashAggExec")
	executorStreamAggExec                   = metrics.ExecutorCounter.WithLabelValues("StreamAggExec")
	executorCounterSortExec                 = metrics.ExecutorCounter.WithLabelValues("SortExec")
	executorCounterTopNExec                 = metrics.ExecutorCounter.WithLabelValues("TopNExec")
	executorCounterNestedLoopApplyExec      = metrics.ExecutorCounter.WithLabelValues("NestedLoopApplyExec")
	executorCounterIndexLookUpJoin          = metrics.ExecutorCounter.WithLabelValues("IndexLookUpJoin")
	executorCounterIndexLookUpExecutor      = metrics.ExecutorCounter.WithLabelValues("IndexLookUpExecutor")
	executorCounterIndexMergeReaderExecutor = metrics.ExecutorCounter.WithLabelValues("IndexMergeReaderExecutor")
)

// executorBuilder builds an Executor from a Plan.
// The InfoSchema must not change during execution.
type executorBuilder struct {
	ctx              sessionctx.Context
	is               infoschema.InfoSchema
	snapshotTS       uint64 // The consistent snapshot timestamp for the executor to read data.
	snapshotTSCached bool
	err              error // err is set when there is error happened during Executor building process.
	hasLock          bool
}

func newExecutorBuilder(ctx sessionctx.Context, is infoschema.InfoSchema) *executorBuilder {
	return &executorBuilder{
		ctx: ctx,
		is:  is,
	}
}

// MockPhysicalPlan is used to return a specified executor in when build.
// It is mainly used for testing.
type MockPhysicalPlan interface {
	plannercore.PhysicalPlan
	GetExecutor() Executor
}

func (b *executorBuilder) build(p plannercore.Plan) Executor {
	switch v := p.(type) {
	case nil:
		return nil
	case *plannercore.Change:
		return b.buildChange(v)
	case *plannercore.CheckTable:
		return b.buildCheckTable(v)
	case *plannercore.RecoverIndex:
		return b.buildRecoverIndex(v)
	case *plannercore.CleanupIndex:
		return b.buildCleanupIndex(v)
	case *plannercore.CheckIndexRange:
		return b.buildCheckIndexRange(v)
	case *plannercore.ChecksumTable:
		return b.buildChecksumTable(v)
	case *plannercore.ReloadExprPushdownBlacklist:
		return b.buildReloadExprPushdownBlacklist(v)
	case *plannercore.ReloadOptRuleBlacklist:
		return b.buildReloadOptRuleBlacklist(v)
	case *plannercore.AdminPlugins:
		return b.buildAdminPlugins(v)
	case *plannercore.DDL:
		return b.buildDDL(v)
	case *plannercore.Deallocate:
		return b.buildDeallocate(v)
	case *plannercore.Delete:
		return b.buildDelete(v)
	case *plannercore.Execute:
		return b.buildExecute(v)
	case *plannercore.Trace:
		return b.buildTrace(v)
	case *plannercore.Explain:
		return b.buildExplain(v)
	case *plannercore.PointGetPlan:
		return b.buildPointGet(v)
	case *plannercore.BatchPointGetPlan:
		return b.buildBatchPointGet(v)
	case *plannercore.Insert:
		return b.buildInsert(v)
	case *plannercore.LoadData:
		return b.buildLoadData(v)
	case *plannercore.LoadStats:
		return b.buildLoadStats(v)
	case *plannercore.IndexAdvise:
		return b.buildIndexAdvise(v)
	case *plannercore.PhysicalLimit:
		return b.buildLimit(v)
	case *plannercore.Prepare:
		return b.buildPrepare(v)
	case *plannercore.PhysicalLock:
		return b.buildSelectLock(v)
	case *plannercore.CancelDDLJobs:
		return b.buildCancelDDLJobs(v)
	case *plannercore.ShowNextRowID:
		return b.buildShowNextRowID(v)
	case *plannercore.ShowDDL:
		return b.buildShowDDL(v)
	case *plannercore.PhysicalShowDDLJobs:
		return b.buildShowDDLJobs(v)
	case *plannercore.ShowDDLJobQueries:
		return b.buildShowDDLJobQueries(v)
	case *plannercore.ShowSlow:
		return b.buildShowSlow(v)
	case *plannercore.PhysicalShow:
		return b.buildShow(v)
	case *plannercore.Simple:
		return b.buildSimple(v)
	case *plannercore.PhysicalSimpleWrapper:
		return b.buildSimple(&v.Inner)
	case *plannercore.Set:
		return b.buildSet(v)
	case *plannercore.SetConfig:
		return b.buildSetConfig(v)
	case *plannercore.PhysicalSort:
		return b.buildSort(v)
	case *plannercore.PhysicalTopN:
		return b.buildTopN(v)
	case *plannercore.PhysicalUnionAll:
		return b.buildUnionAll(v)
	case *plannercore.Update:
		return b.buildUpdate(v)
	case *plannercore.PhysicalUnionScan:
		return b.buildUnionScanExec(v)
	case *plannercore.PhysicalHashJoin:
		return b.buildHashJoin(v)
	case *plannercore.PhysicalMergeJoin:
		return b.buildMergeJoin(v)
	case *plannercore.PhysicalIndexJoin:
		return b.buildIndexLookUpJoin(v)
	case *plannercore.PhysicalIndexMergeJoin:
		return b.buildIndexLookUpMergeJoin(v)
	case *plannercore.PhysicalIndexHashJoin:
		return b.buildIndexNestedLoopHashJoin(v)
	case *plannercore.PhysicalSelection:
		return b.buildSelection(v)
	case *plannercore.PhysicalHashAgg:
		return b.buildHashAgg(v)
	case *plannercore.PhysicalStreamAgg:
		return b.buildStreamAgg(v)
	case *plannercore.PhysicalProjection:
		return b.buildProjection(v)
	case *plannercore.PhysicalMemTable:
		return b.buildMemTable(v)
	case *plannercore.PhysicalTableDual:
		return b.buildTableDual(v)
	case *plannercore.PhysicalApply:
		return b.buildApply(v)
	case *plannercore.PhysicalMaxOneRow:
		return b.buildMaxOneRow(v)
	case *plannercore.Analyze:
		return b.buildAnalyze(v)
	case *plannercore.PhysicalTableReader:
		return b.buildTableReader(v)
	case *plannercore.PhysicalTableSample:
		return b.buildTableSample(v)
	case *plannercore.PhysicalIndexReader:
		return b.buildIndexReader(v)
	case *plannercore.PhysicalIndexLookUpReader:
		return b.buildIndexLookUpReader(v)
	case *plannercore.PhysicalWindow:
		return b.buildWindow(v)
	case *plannercore.PhysicalShuffle:
		return b.buildShuffle(v)
	case *plannercore.PhysicalShuffleReceiverStub:
		return b.buildShuffleReceiverStub(v)
	case *plannercore.SQLBindPlan:
		return b.buildSQLBindExec(v)
	case *plannercore.SplitRegion:
		return b.buildSplitRegion(v)
	case *plannercore.PhysicalIndexMergeReader:
		return b.buildIndexMergeReader(v)
	case *plannercore.SelectInto:
		return b.buildSelectInto(v)
	case *plannercore.AdminShowTelemetry:
		return b.buildAdminShowTelemetry(v)
	case *plannercore.AdminResetTelemetryID:
		return b.buildAdminResetTelemetryID(v)
	default:
		if mp, ok := p.(MockPhysicalPlan); ok {
			return mp.GetExecutor()
		}

		b.err = ErrUnknownPlan.GenWithStack("Unknown Plan %T", p)
		return nil
	}
}

func (b *executorBuilder) buildCancelDDLJobs(v *plannercore.CancelDDLJobs) Executor {
	e := &CancelDDLJobsExec{
		baseExecutor: newBaseExecutor(b.ctx, v.Schema(), v.ID()),
		jobIDs:       v.JobIDs,
	}
	txn, err := e.ctx.Txn(true)
	if err != nil {
		b.err = err
		return nil
	}

	e.errs, b.err = admin.CancelJobs(txn, e.jobIDs)
	if b.err != nil {
		return nil
	}
	return e
}

func (b *executorBuilder) buildChange(v *plannercore.Change) Executor {
	return &ChangeExec{
		baseExecutor: newBaseExecutor(b.ctx, v.Schema(), v.ID()),
		ChangeStmt:   v.ChangeStmt,
	}
}

func (b *executorBuilder) buildShowNextRowID(v *plannercore.ShowNextRowID) Executor {
	e := &ShowNextRowIDExec{
		baseExecutor: newBaseExecutor(b.ctx, v.Schema(), v.ID()),
		tblName:      v.TableName,
	}
	return e
}

func (b *executorBuilder) buildShowDDL(v *plannercore.ShowDDL) Executor {
	// We get DDLInfo here because for Executors that returns result set,
	// next will be called after transaction has been committed.
	// We need the transaction to get DDLInfo.
	e := &ShowDDLExec{
		baseExecutor: newBaseExecutor(b.ctx, v.Schema(), v.ID()),
	}

	var err error
	ownerManager := domain.GetDomain(e.ctx).DDL().OwnerManager()
	ctx, cancel := context.WithTimeout(context.Background(), 3*time.Second)
	e.ddlOwnerID, err = ownerManager.GetOwnerID(ctx)
	cancel()
	if err != nil {
		b.err = err
		return nil
	}
	txn, err := e.ctx.Txn(true)
	if err != nil {
		b.err = err
		return nil
	}

	ddlInfo, err := admin.GetDDLInfo(txn)
	if err != nil {
		b.err = err
		return nil
	}
	e.ddlInfo = ddlInfo
	e.selfID = ownerManager.ID()
	return e
}

func (b *executorBuilder) buildShowDDLJobs(v *plannercore.PhysicalShowDDLJobs) Executor {
	e := &ShowDDLJobsExec{
		jobNumber:    int(v.JobNumber),
		is:           b.is,
		baseExecutor: newBaseExecutor(b.ctx, v.Schema(), v.ID()),
	}
	return e
}

func (b *executorBuilder) buildShowDDLJobQueries(v *plannercore.ShowDDLJobQueries) Executor {
	e := &ShowDDLJobQueriesExec{
		baseExecutor: newBaseExecutor(b.ctx, v.Schema(), v.ID()),
		jobIDs:       v.JobIDs,
	}
	return e
}

func (b *executorBuilder) buildShowSlow(v *plannercore.ShowSlow) Executor {
	e := &ShowSlowExec{
		baseExecutor: newBaseExecutor(b.ctx, v.Schema(), v.ID()),
		ShowSlow:     v.ShowSlow,
	}
	return e
}

// buildIndexLookUpChecker builds check information to IndexLookUpReader.
func buildIndexLookUpChecker(b *executorBuilder, p *plannercore.PhysicalIndexLookUpReader,
	e *IndexLookUpExecutor) {
	is := p.IndexPlans[0].(*plannercore.PhysicalIndexScan)
	fullColLen := len(is.Index.Columns) + len(p.CommonHandleCols)
	if !e.isCommonHandle() {
		fullColLen += 1
	}
	e.dagPB.OutputOffsets = make([]uint32, fullColLen)
	for i := 0; i < fullColLen; i++ {
		e.dagPB.OutputOffsets[i] = uint32(i)
	}

	ts := p.TablePlans[0].(*plannercore.PhysicalTableScan)
	e.handleIdx = ts.HandleIdx

	e.ranges = ranger.FullRange()

	tps := make([]*types.FieldType, 0, fullColLen)
	for _, col := range is.Columns {
		tps = append(tps, &col.FieldType)
	}

	if !e.isCommonHandle() {
		tps = append(tps, types.NewFieldType(mysql.TypeLonglong))
	}

	e.checkIndexValue = &checkIndexValue{idxColTps: tps}

	colNames := make([]string, 0, len(is.IdxCols))
	for i := range is.IdxCols {
		colNames = append(colNames, is.Columns[i].Name.O)
	}
	if cols, missingColName := table.FindCols(e.table.Cols(), colNames, true); missingColName != "" {
		b.err = plannercore.ErrUnknownColumn.GenWithStack("Unknown column %s", missingColName)
	} else {
		e.idxTblCols = cols
	}
}

func (b *executorBuilder) buildCheckTable(v *plannercore.CheckTable) Executor {
	readerExecs := make([]*IndexLookUpExecutor, 0, len(v.IndexLookUpReaders))
	for _, readerPlan := range v.IndexLookUpReaders {
		readerExec, err := buildNoRangeIndexLookUpReader(b, readerPlan)
		if err != nil {
			b.err = errors.Trace(err)
			return nil
		}
		buildIndexLookUpChecker(b, readerPlan, readerExec)

		readerExecs = append(readerExecs, readerExec)
	}

	e := &CheckTableExec{
		baseExecutor: newBaseExecutor(b.ctx, v.Schema(), v.ID()),
		dbName:       v.DBName,
		table:        v.Table,
		indexInfos:   v.IndexInfos,
		is:           b.is,
		srcs:         readerExecs,
		exitCh:       make(chan struct{}),
		retCh:        make(chan error, len(readerExecs)),
		checkIndex:   v.CheckIndex,
	}
	return e
}

func buildIdxColsConcatHandleCols(tblInfo *model.TableInfo, indexInfo *model.IndexInfo) []*model.ColumnInfo {
	handleLen := 1
	var pkCols []*model.IndexColumn
	if tblInfo.IsCommonHandle {
		pkIdx := tables.FindPrimaryIndex(tblInfo)
		pkCols = pkIdx.Columns
		handleLen = len(pkIdx.Columns)
	}
	columns := make([]*model.ColumnInfo, 0, len(indexInfo.Columns)+handleLen)
	for _, idxCol := range indexInfo.Columns {
		columns = append(columns, tblInfo.Columns[idxCol.Offset])
	}
	if tblInfo.IsCommonHandle {
		for _, c := range pkCols {
			columns = append(columns, tblInfo.Columns[c.Offset])
		}
		return columns
	}
	handleOffset := len(columns)
	handleColsInfo := &model.ColumnInfo{
		ID:     model.ExtraHandleID,
		Name:   model.ExtraHandleName,
		Offset: handleOffset,
	}
	handleColsInfo.FieldType = *types.NewFieldType(mysql.TypeLonglong)
	columns = append(columns, handleColsInfo)
	return columns
}

func (b *executorBuilder) buildRecoverIndex(v *plannercore.RecoverIndex) Executor {
	tblInfo := v.Table.TableInfo
	t, err := b.is.TableByName(v.Table.Schema, tblInfo.Name)
	if err != nil {
		b.err = err
		return nil
	}
	idxName := strings.ToLower(v.IndexName)
	index := tables.GetWritableIndexByName(idxName, t)
	if index == nil {
		b.err = errors.Errorf("index `%v` is not found in table `%v`.", v.IndexName, v.Table.Name.O)
		return nil
	}
	e := &RecoverIndexExec{
		baseExecutor: newBaseExecutor(b.ctx, v.Schema(), v.ID()),
		columns:      buildIdxColsConcatHandleCols(tblInfo, index.Meta()),
		index:        index,
		table:        t,
		physicalID:   t.Meta().ID,
	}
	sessCtx := e.ctx.GetSessionVars().StmtCtx
	e.handleCols = buildHandleColsForExec(sessCtx, tblInfo, index.Meta(), e.columns)
	return e
}

func buildHandleColsForExec(sctx *stmtctx.StatementContext, tblInfo *model.TableInfo,
	idxInfo *model.IndexInfo, allColInfo []*model.ColumnInfo) plannercore.HandleCols {
	if !tblInfo.IsCommonHandle {
		extraColPos := len(allColInfo) - 1
		intCol := &expression.Column{
			Index:   extraColPos,
			RetType: types.NewFieldType(mysql.TypeLonglong),
		}
		return plannercore.NewIntHandleCols(intCol)
	}
	tblCols := make([]*expression.Column, len(tblInfo.Columns))
	for i := 0; i < len(tblInfo.Columns); i++ {
		c := tblInfo.Columns[i]
		tblCols[i] = &expression.Column{
			RetType: &c.FieldType,
			ID:      c.ID,
		}
	}
	pkIdx := tables.FindPrimaryIndex(tblInfo)
	for i, c := range pkIdx.Columns {
		tblCols[c.Offset].Index = len(idxInfo.Columns) + i
	}
	return plannercore.NewCommonHandleCols(sctx, tblInfo, pkIdx, tblCols)
}

func (b *executorBuilder) buildCleanupIndex(v *plannercore.CleanupIndex) Executor {
	tblInfo := v.Table.TableInfo
	t, err := b.is.TableByName(v.Table.Schema, tblInfo.Name)
	if err != nil {
		b.err = err
		return nil
	}
	idxName := strings.ToLower(v.IndexName)
	var index table.Index
	for _, idx := range t.Indices() {
		if idx.Meta().State != model.StatePublic {
			continue
		}
		if idxName == idx.Meta().Name.L {
			index = idx
			break
		}
	}

	if index == nil {
		b.err = errors.Errorf("index `%v` is not found in table `%v`.", v.IndexName, v.Table.Name.O)
		return nil
	}
	e := &CleanupIndexExec{
		baseExecutor: newBaseExecutor(b.ctx, v.Schema(), v.ID()),
		columns:      buildIdxColsConcatHandleCols(tblInfo, index.Meta()),
		index:        index,
		table:        t,
		physicalID:   t.Meta().ID,
		batchSize:    20000,
	}
	sessCtx := e.ctx.GetSessionVars().StmtCtx
	e.handleCols = buildHandleColsForExec(sessCtx, tblInfo, index.Meta(), e.columns)
	return e
}

func (b *executorBuilder) buildCheckIndexRange(v *plannercore.CheckIndexRange) Executor {
	tb, err := b.is.TableByName(v.Table.Schema, v.Table.Name)
	if err != nil {
		b.err = err
		return nil
	}
	e := &CheckIndexRangeExec{
		baseExecutor: newBaseExecutor(b.ctx, v.Schema(), v.ID()),
		handleRanges: v.HandleRanges,
		table:        tb.Meta(),
		is:           b.is,
	}
	idxName := strings.ToLower(v.IndexName)
	for _, idx := range tb.Indices() {
		if idx.Meta().Name.L == idxName {
			e.index = idx.Meta()
			e.startKey = make([]types.Datum, len(e.index.Columns))
			break
		}
	}
	return e
}

func (b *executorBuilder) buildChecksumTable(v *plannercore.ChecksumTable) Executor {
	e := &ChecksumTableExec{
		baseExecutor: newBaseExecutor(b.ctx, v.Schema(), v.ID()),
		tables:       make(map[int64]*checksumContext),
		done:         false,
	}
	startTs, err := b.getSnapshotTS()
	if err != nil {
		b.err = err
		return nil
	}
	for _, t := range v.Tables {
		e.tables[t.TableInfo.ID] = newChecksumContext(t.DBInfo, t.TableInfo, startTs)
	}
	return e
}

func (b *executorBuilder) buildReloadExprPushdownBlacklist(v *plannercore.ReloadExprPushdownBlacklist) Executor {
	return &ReloadExprPushdownBlacklistExec{baseExecutor{ctx: b.ctx}}
}

func (b *executorBuilder) buildReloadOptRuleBlacklist(v *plannercore.ReloadOptRuleBlacklist) Executor {
	return &ReloadOptRuleBlacklistExec{baseExecutor{ctx: b.ctx}}
}

func (b *executorBuilder) buildAdminPlugins(v *plannercore.AdminPlugins) Executor {
	return &AdminPluginsExec{baseExecutor: baseExecutor{ctx: b.ctx}, Action: v.Action, Plugins: v.Plugins}
}

func (b *executorBuilder) buildDeallocate(v *plannercore.Deallocate) Executor {
	base := newBaseExecutor(b.ctx, nil, v.ID())
	base.initCap = chunk.ZeroCapacity
	e := &DeallocateExec{
		baseExecutor: base,
		Name:         v.Name,
	}
	return e
}

func (b *executorBuilder) buildSelectLock(v *plannercore.PhysicalLock) Executor {
	b.hasLock = true
	if b.err = b.updateForUpdateTSIfNeeded(v.Children()[0]); b.err != nil {
		return nil
	}
	// Build 'select for update' using the 'for update' ts.
	b.snapshotTS = b.ctx.GetSessionVars().TxnCtx.GetForUpdateTS()

	src := b.build(v.Children()[0])
	if b.err != nil {
		return nil
	}
	if !b.ctx.GetSessionVars().InTxn() {
		// Locking of rows for update using SELECT FOR UPDATE only applies when autocommit
		// is disabled (either by beginning transaction with START TRANSACTION or by setting
		// autocommit to 0. If autocommit is enabled, the rows matching the specification are not locked.
		// See https://dev.mysql.com/doc/refman/5.7/en/innodb-locking-reads.html
		return src
	}
	e := &SelectLockExec{
		baseExecutor:     newBaseExecutor(b.ctx, v.Schema(), v.ID(), src),
		Lock:             v.Lock,
		tblID2Handle:     v.TblID2Handle,
		partitionedTable: v.PartitionedTable,
	}
	return e
}

func (b *executorBuilder) buildLimit(v *plannercore.PhysicalLimit) Executor {
	childExec := b.build(v.Children()[0])
	if b.err != nil {
		return nil
	}
	n := int(mathutil.MinUint64(v.Count, uint64(b.ctx.GetSessionVars().MaxChunkSize)))
	base := newBaseExecutor(b.ctx, v.Schema(), v.ID(), childExec)
	base.initCap = n
	e := &LimitExec{
		baseExecutor: base,
		begin:        v.Offset,
		end:          v.Offset + v.Count,
	}

	childUsedSchema := markChildrenUsedCols(v.Schema(), v.Children()[0].Schema())[0]
	e.columnIdxsUsedByChild = make([]int, 0, len(childUsedSchema))
	for i, used := range childUsedSchema {
		if used {
			e.columnIdxsUsedByChild = append(e.columnIdxsUsedByChild, i)
		}
	}
	if len(e.columnIdxsUsedByChild) == len(childUsedSchema) {
		e.columnIdxsUsedByChild = nil // indicates that all columns are used. LimitExec will improve performance for this condition.
	}
	return e
}

func (b *executorBuilder) buildPrepare(v *plannercore.Prepare) Executor {
	base := newBaseExecutor(b.ctx, v.Schema(), v.ID())
	base.initCap = chunk.ZeroCapacity
	return &PrepareExec{
		baseExecutor: base,
		is:           b.is,
		name:         v.Name,
		sqlText:      v.SQLText,
	}
}

func (b *executorBuilder) buildExecute(v *plannercore.Execute) Executor {
	e := &ExecuteExec{
		baseExecutor: newBaseExecutor(b.ctx, v.Schema(), v.ID()),
		is:           b.is,
		name:         v.Name,
		usingVars:    v.UsingVars,
		id:           v.ExecID,
		stmt:         v.Stmt,
		plan:         v.Plan,
		outputNames:  v.OutputNames(),
	}
	return e
}

func (b *executorBuilder) buildShow(v *plannercore.PhysicalShow) Executor {
	e := &ShowExec{
		baseExecutor: newBaseExecutor(b.ctx, v.Schema(), v.ID()),
		Tp:           v.Tp,
		DBName:       model.NewCIStr(v.DBName),
		Table:        v.Table,
		Column:       v.Column,
		IndexName:    v.IndexName,
		Flag:         v.Flag,
		Roles:        v.Roles,
		User:         v.User,
		is:           b.is,
		Full:         v.Full,
		IfNotExists:  v.IfNotExists,
		GlobalScope:  v.GlobalScope,
		Extended:     v.Extended,
	}
	if e.Tp == ast.ShowGrants && e.User == nil {
		// The input is a "show grants" statement, fulfill the user and roles field.
		// Note: "show grants" result are different from "show grants for current_user",
		// The former determine privileges with roles, while the later doesn't.
		vars := e.ctx.GetSessionVars()
		e.User = &auth.UserIdentity{Username: vars.User.AuthUsername, Hostname: vars.User.AuthHostname}
		e.Roles = vars.ActiveRoles
	}
	if e.Tp == ast.ShowMasterStatus {
		// show master status need start ts.
		if _, err := e.ctx.Txn(true); err != nil {
			b.err = err
		}
	}
	return e
}

func (b *executorBuilder) buildSimple(v *plannercore.Simple) Executor {
	switch s := v.Statement.(type) {
	case *ast.GrantStmt:
		return b.buildGrant(s)
	case *ast.RevokeStmt:
		return b.buildRevoke(s)
	case *ast.BRIEStmt:
		return b.buildBRIE(s, v.Schema())
	}
	base := newBaseExecutor(b.ctx, v.Schema(), v.ID())
	base.initCap = chunk.ZeroCapacity
	e := &SimpleExec{
		baseExecutor: base,
		Statement:    v.Statement,
		IsFromRemote: v.IsFromRemote,
		is:           b.is,
	}
	return e
}

func (b *executorBuilder) buildSet(v *plannercore.Set) Executor {
	base := newBaseExecutor(b.ctx, v.Schema(), v.ID())
	base.initCap = chunk.ZeroCapacity
	e := &SetExecutor{
		baseExecutor: base,
		vars:         v.VarAssigns,
	}
	return e
}

func (b *executorBuilder) buildSetConfig(v *plannercore.SetConfig) Executor {
	return &SetConfigExec{
		baseExecutor: newBaseExecutor(b.ctx, v.Schema(), v.ID()),
		p:            v,
	}
}

func (b *executorBuilder) buildInsert(v *plannercore.Insert) Executor {
	if v.SelectPlan != nil {
		// Try to update the forUpdateTS for insert/replace into select statements.
		// Set the selectPlan parameter to nil to make it always update the forUpdateTS.
		if b.err = b.updateForUpdateTSIfNeeded(nil); b.err != nil {
			return nil
		}
	}
	b.snapshotTS = b.ctx.GetSessionVars().TxnCtx.GetForUpdateTS()
	selectExec := b.build(v.SelectPlan)
	if b.err != nil {
		return nil
	}
	var baseExec baseExecutor
	if selectExec != nil {
		baseExec = newBaseExecutor(b.ctx, nil, v.ID(), selectExec)
	} else {
		baseExec = newBaseExecutor(b.ctx, nil, v.ID())
	}
	baseExec.initCap = chunk.ZeroCapacity

	ivs := &InsertValues{
		baseExecutor:              baseExec,
		Table:                     v.Table,
		Columns:                   v.Columns,
		Lists:                     v.Lists,
		SetList:                   v.SetList,
		GenExprs:                  v.GenCols.Exprs,
		allAssignmentsAreConstant: v.AllAssignmentsAreConstant,
		hasRefCols:                v.NeedFillDefaultValue,
		SelectExec:                selectExec,
		rowLen:                    v.RowLen,
	}
	err := ivs.initInsertColumns()
	if err != nil {
		b.err = err
		return nil
	}

	if v.IsReplace {
		return b.buildReplace(ivs)
	}
	insert := &InsertExec{
		InsertValues: ivs,
		OnDuplicate:  append(v.OnDuplicate, v.GenCols.OnDuplicates...),
	}
	return insert
}

func (b *executorBuilder) buildLoadData(v *plannercore.LoadData) Executor {
	tbl, ok := b.is.TableByID(v.Table.TableInfo.ID)
	if !ok {
		b.err = errors.Errorf("Can not get table %d", v.Table.TableInfo.ID)
		return nil
	}
	insertVal := &InsertValues{
		baseExecutor: newBaseExecutor(b.ctx, nil, v.ID()),
		Table:        tbl,
		Columns:      v.Columns,
		GenExprs:     v.GenCols.Exprs,
		isLoadData:   true,
		txnInUse:     sync.Mutex{},
	}
	loadDataInfo := &LoadDataInfo{
		row:                make([]types.Datum, 0, len(insertVal.insertColumns)),
		InsertValues:       insertVal,
		Path:               v.Path,
		Table:              tbl,
		FieldsInfo:         v.FieldsInfo,
		LinesInfo:          v.LinesInfo,
		IgnoreLines:        v.IgnoreLines,
		ColumnAssignments:  v.ColumnAssignments,
		ColumnsAndUserVars: v.ColumnsAndUserVars,
		Ctx:                b.ctx,
	}
	columnNames := loadDataInfo.initFieldMappings()
	err := loadDataInfo.initLoadColumns(columnNames)
	if err != nil {
		b.err = err
		return nil
	}
	loadDataExec := &LoadDataExec{
		baseExecutor: newBaseExecutor(b.ctx, nil, v.ID()),
		IsLocal:      v.IsLocal,
		OnDuplicate:  v.OnDuplicate,
		loadDataInfo: loadDataInfo,
	}
	var defaultLoadDataBatchCnt uint64 = 20000 // TODO this will be changed to variable in another pr
	loadDataExec.loadDataInfo.InitQueues()
	loadDataExec.loadDataInfo.SetMaxRowsInBatch(defaultLoadDataBatchCnt)

	return loadDataExec
}

func (b *executorBuilder) buildLoadStats(v *plannercore.LoadStats) Executor {
	e := &LoadStatsExec{
		baseExecutor: newBaseExecutor(b.ctx, nil, v.ID()),
		info:         &LoadStatsInfo{v.Path, b.ctx},
	}
	return e
}

func (b *executorBuilder) buildIndexAdvise(v *plannercore.IndexAdvise) Executor {
	e := &IndexAdviseExec{
		baseExecutor: newBaseExecutor(b.ctx, nil, v.ID()),
		IsLocal:      v.IsLocal,
		indexAdviseInfo: &IndexAdviseInfo{
			Path:        v.Path,
			MaxMinutes:  v.MaxMinutes,
			MaxIndexNum: v.MaxIndexNum,
			LinesInfo:   v.LinesInfo,
			Ctx:         b.ctx,
		},
	}
	return e
}

func (b *executorBuilder) buildReplace(vals *InsertValues) Executor {
	replaceExec := &ReplaceExec{
		InsertValues: vals,
	}
	return replaceExec
}

func (b *executorBuilder) buildGrant(grant *ast.GrantStmt) Executor {
	e := &GrantExec{
		baseExecutor: newBaseExecutor(b.ctx, nil, 0),
		Privs:        grant.Privs,
		ObjectType:   grant.ObjectType,
		Level:        grant.Level,
		Users:        grant.Users,
		WithGrant:    grant.WithGrant,
		TLSOptions:   grant.TLSOptions,
		is:           b.is,
	}
	return e
}

func (b *executorBuilder) buildRevoke(revoke *ast.RevokeStmt) Executor {
	e := &RevokeExec{
		baseExecutor: newBaseExecutor(b.ctx, nil, 0),
		ctx:          b.ctx,
		Privs:        revoke.Privs,
		ObjectType:   revoke.ObjectType,
		Level:        revoke.Level,
		Users:        revoke.Users,
		is:           b.is,
	}
	return e
}

func (b *executorBuilder) buildDDL(v *plannercore.DDL) Executor {
	e := &DDLExec{
		baseExecutor: newBaseExecutor(b.ctx, v.Schema(), v.ID()),
		stmt:         v.Statement,
		is:           b.is,
	}
	return e
}

// buildTrace builds a TraceExec for future executing. This method will be called
// at build().
func (b *executorBuilder) buildTrace(v *plannercore.Trace) Executor {
	t := &TraceExec{
		baseExecutor: newBaseExecutor(b.ctx, v.Schema(), v.ID()),
		stmtNode:     v.StmtNode,
		builder:      b,
		format:       v.Format,
	}
	if t.format == plannercore.TraceFormatLog {
		return &SortExec{
			baseExecutor: newBaseExecutor(b.ctx, v.Schema(), v.ID(), t),
			ByItems: []*plannerutil.ByItems{
				{Expr: &expression.Column{
					Index:   0,
					RetType: types.NewFieldType(mysql.TypeTimestamp),
				}},
			},
			schema: v.Schema(),
		}
	}
	return t
}

// buildExplain builds a explain executor. `e.rows` collects final result to `ExplainExec`.
func (b *executorBuilder) buildExplain(v *plannercore.Explain) Executor {
	explainExec := &ExplainExec{
		baseExecutor: newBaseExecutor(b.ctx, v.Schema(), v.ID()),
		explain:      v,
	}
	if v.Analyze {
		if b.ctx.GetSessionVars().StmtCtx.RuntimeStatsColl == nil {
			b.ctx.GetSessionVars().StmtCtx.RuntimeStatsColl = execdetails.NewRuntimeStatsColl()
		}
		explainExec.analyzeExec = b.build(v.TargetPlan)
	}
	return explainExec
}

func (b *executorBuilder) buildSelectInto(v *plannercore.SelectInto) Executor {
	child := b.build(v.TargetPlan)
	if b.err != nil {
		return nil
	}
	return &SelectIntoExec{
		baseExecutor: newBaseExecutor(b.ctx, v.Schema(), v.ID(), child),
		intoOpt:      v.IntoOpt,
	}
}

func (b *executorBuilder) buildUnionScanExec(v *plannercore.PhysicalUnionScan) Executor {
	reader := b.build(v.Children()[0])
	if b.err != nil {
		return nil
	}

	return b.buildUnionScanFromReader(reader, v)
}

// buildUnionScanFromReader builds union scan executor from child executor.
// Note that this function may be called by inner workers of index lookup join concurrently.
// Be careful to avoid data race.
func (b *executorBuilder) buildUnionScanFromReader(reader Executor, v *plannercore.PhysicalUnionScan) Executor {
	// If reader is union, it means a partition table and we should transfer as above.
	if x, ok := reader.(*UnionExec); ok {
		for i, child := range x.children {
			x.children[i] = b.buildUnionScanFromReader(child, v)
			if b.err != nil {
				return nil
			}
		}
		return x
	}
	us := &UnionScanExec{baseExecutor: newBaseExecutor(b.ctx, v.Schema(), v.ID(), reader)}
	// Get the handle column index of the below Plan.
	us.belowHandleCols = v.HandleCols
	us.mutableRow = chunk.MutRowFromTypes(retTypes(us))

	// If the push-downed condition contains virtual column, we may build a selection upon reader
	originReader := reader
	if sel, ok := reader.(*SelectionExec); ok {
		reader = sel.children[0]
	}

	switch x := reader.(type) {
	case *TableReaderExecutor:
		us.desc = x.desc
		us.conditions, us.conditionsWithVirCol = plannercore.SplitSelCondsWithVirtualColumn(v.Conditions)
		us.columns = x.columns
		us.table = x.table
		us.virtualColumnIndex = x.virtualColumnIndex
	case *IndexReaderExecutor:
		us.desc = x.desc
		for _, ic := range x.index.Columns {
			for i, col := range x.columns {
				if col.Name.L == ic.Name.L {
					us.usedIndex = append(us.usedIndex, i)
					break
				}
			}
		}
		us.conditions, us.conditionsWithVirCol = plannercore.SplitSelCondsWithVirtualColumn(v.Conditions)
		us.columns = x.columns
		us.table = x.table
	case *IndexLookUpExecutor:
		us.desc = x.desc
		for _, ic := range x.index.Columns {
			for i, col := range x.columns {
				if col.Name.L == ic.Name.L {
					us.usedIndex = append(us.usedIndex, i)
					break
				}
			}
		}
		us.conditions, us.conditionsWithVirCol = plannercore.SplitSelCondsWithVirtualColumn(v.Conditions)
		us.columns = x.columns
		us.table = x.table
		us.virtualColumnIndex = buildVirtualColumnIndex(us.Schema(), us.columns)
	default:
		// The mem table will not be written by sql directly, so we can omit the union scan to avoid err reporting.
		return originReader
	}
	return us
}

// buildMergeJoin builds MergeJoinExec executor.
func (b *executorBuilder) buildMergeJoin(v *plannercore.PhysicalMergeJoin) Executor {
	leftExec := b.build(v.Children()[0])
	if b.err != nil {
		return nil
	}

	rightExec := b.build(v.Children()[1])
	if b.err != nil {
		return nil
	}

	defaultValues := v.DefaultValues
	if defaultValues == nil {
		if v.JoinType == plannercore.RightOuterJoin {
			defaultValues = make([]types.Datum, leftExec.Schema().Len())
		} else {
			defaultValues = make([]types.Datum, rightExec.Schema().Len())
		}
	}

	e := &MergeJoinExec{
		stmtCtx:      b.ctx.GetSessionVars().StmtCtx,
		baseExecutor: newBaseExecutor(b.ctx, v.Schema(), v.ID(), leftExec, rightExec),
		compareFuncs: v.CompareFuncs,
		joiner: newJoiner(
			b.ctx,
			v.JoinType,
			v.JoinType == plannercore.RightOuterJoin,
			defaultValues,
			v.OtherConditions,
			retTypes(leftExec),
			retTypes(rightExec),
			markChildrenUsedCols(v.Schema(), v.Children()[0].Schema(), v.Children()[1].Schema()),
		),
		isOuterJoin: v.JoinType.IsOuterJoin(),
		desc:        v.Desc,
	}

	leftTable := &mergeJoinTable{
		childIndex: 0,
		joinKeys:   v.LeftJoinKeys,
		filters:    v.LeftConditions,
	}
	rightTable := &mergeJoinTable{
		childIndex: 1,
		joinKeys:   v.RightJoinKeys,
		filters:    v.RightConditions,
	}

	if v.JoinType == plannercore.RightOuterJoin {
		e.innerTable = leftTable
		e.outerTable = rightTable
	} else {
		e.innerTable = rightTable
		e.outerTable = leftTable
	}
	e.innerTable.isInner = true

	// optimizer should guarantee that filters on inner table are pushed down
	// to tikv or extracted to a Selection.
	if len(e.innerTable.filters) != 0 {
		b.err = errors.Annotate(ErrBuildExecutor, "merge join's inner filter should be empty.")
		return nil
	}

	executorCounterMergeJoinExec.Inc()
	return e
}

func (b *executorBuilder) buildSideEstCount(v *plannercore.PhysicalHashJoin) float64 {
	buildSide := v.Children()[v.InnerChildIdx]
	if v.UseOuterToBuild {
		buildSide = v.Children()[1-v.InnerChildIdx]
	}
	if buildSide.Stats().HistColl == nil || buildSide.Stats().HistColl.Pseudo {
		return 0.0
	}
	return buildSide.StatsCount()
}

func (b *executorBuilder) buildHashJoin(v *plannercore.PhysicalHashJoin) Executor {
	leftExec := b.build(v.Children()[0])
	if b.err != nil {
		return nil
	}

	rightExec := b.build(v.Children()[1])
	if b.err != nil {
		return nil
	}

	e := &HashJoinExec{
		baseExecutor:    newBaseExecutor(b.ctx, v.Schema(), v.ID(), leftExec, rightExec),
		concurrency:     v.Concurrency,
		joinType:        v.JoinType,
		isOuterJoin:     v.JoinType.IsOuterJoin(),
		useOuterToBuild: v.UseOuterToBuild,
	}
	defaultValues := v.DefaultValues
	lhsTypes, rhsTypes := retTypes(leftExec), retTypes(rightExec)
	if v.InnerChildIdx == 1 {
		if len(v.RightConditions) > 0 {
			b.err = errors.Annotate(ErrBuildExecutor, "join's inner condition should be empty")
			return nil
		}
	} else {
		if len(v.LeftConditions) > 0 {
			b.err = errors.Annotate(ErrBuildExecutor, "join's inner condition should be empty")
			return nil
		}
	}

	// consider collations
	leftTypes := make([]*types.FieldType, 0, len(retTypes(leftExec)))
	for _, tp := range retTypes(leftExec) {
		leftTypes = append(leftTypes, tp.Clone())
	}
	rightTypes := make([]*types.FieldType, 0, len(retTypes(rightExec)))
	for _, tp := range retTypes(rightExec) {
		rightTypes = append(rightTypes, tp.Clone())
	}
	leftIsBuildSide := true

	e.isNullEQ = v.IsNullEQ
	if v.UseOuterToBuild {
		// update the buildSideEstCount due to changing the build side
		if v.InnerChildIdx == 1 {
			e.buildSideExec, e.buildKeys = leftExec, v.LeftJoinKeys
			e.probeSideExec, e.probeKeys = rightExec, v.RightJoinKeys
			e.outerFilter = v.LeftConditions
		} else {
			e.buildSideExec, e.buildKeys = rightExec, v.RightJoinKeys
			e.probeSideExec, e.probeKeys = leftExec, v.LeftJoinKeys
			e.outerFilter = v.RightConditions
			leftIsBuildSide = false
		}
		if defaultValues == nil {
			defaultValues = make([]types.Datum, e.probeSideExec.Schema().Len())
		}
	} else {
		if v.InnerChildIdx == 0 {
			e.buildSideExec, e.buildKeys = leftExec, v.LeftJoinKeys
			e.probeSideExec, e.probeKeys = rightExec, v.RightJoinKeys
			e.outerFilter = v.RightConditions
		} else {
			e.buildSideExec, e.buildKeys = rightExec, v.RightJoinKeys
			e.probeSideExec, e.probeKeys = leftExec, v.LeftJoinKeys
			e.outerFilter = v.LeftConditions
			leftIsBuildSide = false
		}
		if defaultValues == nil {
			defaultValues = make([]types.Datum, e.buildSideExec.Schema().Len())
		}
	}
	e.buildSideEstCount = b.buildSideEstCount(v)
	childrenUsedSchema := markChildrenUsedCols(v.Schema(), v.Children()[0].Schema(), v.Children()[1].Schema())
	e.joiners = make([]joiner, e.concurrency)
	for i := uint(0); i < e.concurrency; i++ {
		e.joiners[i] = newJoiner(b.ctx, v.JoinType, v.InnerChildIdx == 0, defaultValues,
			v.OtherConditions, lhsTypes, rhsTypes, childrenUsedSchema)
	}
	executorCountHashJoinExec.Inc()

	for i := range v.EqualConditions {
		chs, coll := v.EqualConditions[i].CharsetAndCollation(e.ctx)
		bt := leftTypes[v.LeftJoinKeys[i].Index]
		bt.Charset, bt.Collate = chs, coll
		pt := rightTypes[v.RightJoinKeys[i].Index]
		pt.Charset, pt.Collate = chs, coll
	}
	if leftIsBuildSide {
		e.buildTypes, e.probeTypes = leftTypes, rightTypes
	} else {
		e.buildTypes, e.probeTypes = rightTypes, leftTypes
	}
	for _, key := range e.buildKeys {
		e.buildTypes[key.Index].Flag = key.RetType.Flag
	}
	for _, key := range e.probeKeys {
		e.probeTypes[key.Index].Flag = key.RetType.Flag
	}
	return e
}

func (b *executorBuilder) buildHashAgg(v *plannercore.PhysicalHashAgg) Executor {
	src := b.build(v.Children()[0])
	if b.err != nil {
		return nil
	}
	sessionVars := b.ctx.GetSessionVars()
	e := &HashAggExec{
		baseExecutor:    newBaseExecutor(b.ctx, v.Schema(), v.ID(), src),
		sc:              sessionVars.StmtCtx,
		PartialAggFuncs: make([]aggfuncs.AggFunc, 0, len(v.AggFuncs)),
		GroupByItems:    v.GroupByItems,
	}
	// We take `create table t(a int, b int);` as example.
	//
	// 1. If all the aggregation functions are FIRST_ROW, we do not need to set the defaultVal for them:
	// e.g.
	// mysql> select distinct a, b from t;
	// 0 rows in set (0.00 sec)
	//
	// 2. If there exists group by items, we do not need to set the defaultVal for them either:
	// e.g.
	// mysql> select avg(a) from t group by b;
	// Empty set (0.00 sec)
	//
	// mysql> select avg(a) from t group by a;
	// +--------+
	// | avg(a) |
	// +--------+
	// |  NULL  |
	// +--------+
	// 1 row in set (0.00 sec)
	if len(v.GroupByItems) != 0 || aggregation.IsAllFirstRow(v.AggFuncs) {
		e.defaultVal = nil
	} else {
		e.defaultVal = chunk.NewChunkWithCapacity(retTypes(e), 1)
	}
	for _, aggDesc := range v.AggFuncs {
		if aggDesc.HasDistinct || len(aggDesc.OrderByItems) > 0 {
			e.isUnparallelExec = true
		}
	}
	// When we set both tidb_hashagg_final_concurrency and tidb_hashagg_partial_concurrency to 1,
	// we do not need to parallelly execute hash agg,
	// and this action can be a workaround when meeting some unexpected situation using parallelExec.
	if finalCon, partialCon := sessionVars.HashAggFinalConcurrency(), sessionVars.HashAggPartialConcurrency(); finalCon <= 0 || partialCon <= 0 || finalCon == 1 && partialCon == 1 {
		e.isUnparallelExec = true
	}
	partialOrdinal := 0
	for i, aggDesc := range v.AggFuncs {
		if e.isUnparallelExec {
			e.PartialAggFuncs = append(e.PartialAggFuncs, aggfuncs.Build(b.ctx, aggDesc, i))
		} else {
			ordinal := []int{partialOrdinal}
			partialOrdinal++
			if aggDesc.Name == ast.AggFuncAvg {
				ordinal = append(ordinal, partialOrdinal+1)
				partialOrdinal++
			}
			partialAggDesc, finalDesc := aggDesc.Split(ordinal)
			partialAggFunc := aggfuncs.Build(b.ctx, partialAggDesc, i)
			finalAggFunc := aggfuncs.Build(b.ctx, finalDesc, i)
			e.PartialAggFuncs = append(e.PartialAggFuncs, partialAggFunc)
			e.FinalAggFuncs = append(e.FinalAggFuncs, finalAggFunc)
			if partialAggDesc.Name == ast.AggFuncGroupConcat {
				// For group_concat, finalAggFunc and partialAggFunc need shared `truncate` flag to do duplicate.
				finalAggFunc.(interface{ SetTruncated(t *int32) }).SetTruncated(
					partialAggFunc.(interface{ GetTruncated() *int32 }).GetTruncated(),
				)
			}
		}
		if e.defaultVal != nil {
			value := aggDesc.GetDefaultValue()
			e.defaultVal.AppendDatum(i, &value)
		}
	}

	executorCounterHashAggExec.Inc()
	return e
}

func (b *executorBuilder) buildStreamAgg(v *plannercore.PhysicalStreamAgg) Executor {
	src := b.build(v.Children()[0])
	if b.err != nil {
		return nil
	}
	e := &StreamAggExec{
		baseExecutor: newBaseExecutor(b.ctx, v.Schema(), v.ID(), src),
		groupChecker: newVecGroupChecker(b.ctx, v.GroupByItems),
		aggFuncs:     make([]aggfuncs.AggFunc, 0, len(v.AggFuncs)),
	}
	if len(v.GroupByItems) != 0 || aggregation.IsAllFirstRow(v.AggFuncs) {
		e.defaultVal = nil
	} else {
		e.defaultVal = chunk.NewChunkWithCapacity(retTypes(e), 1)
	}
	for i, aggDesc := range v.AggFuncs {
		aggFunc := aggfuncs.Build(b.ctx, aggDesc, i)
		e.aggFuncs = append(e.aggFuncs, aggFunc)
		if e.defaultVal != nil {
			value := aggDesc.GetDefaultValue()
			e.defaultVal.AppendDatum(i, &value)
		}
	}

	executorStreamAggExec.Inc()
	return e
}

func (b *executorBuilder) buildSelection(v *plannercore.PhysicalSelection) Executor {
	childExec := b.build(v.Children()[0])
	if b.err != nil {
		return nil
	}
	e := &SelectionExec{
		baseExecutor: newBaseExecutor(b.ctx, v.Schema(), v.ID(), childExec),
		filters:      v.Conditions,
	}
	return e
}

func (b *executorBuilder) buildProjection(v *plannercore.PhysicalProjection) Executor {
	childExec := b.build(v.Children()[0])
	if b.err != nil {
		return nil
	}
	e := &ProjectionExec{
		baseExecutor:     newBaseExecutor(b.ctx, v.Schema(), v.ID(), childExec),
		numWorkers:       int64(b.ctx.GetSessionVars().ProjectionConcurrency()),
		evaluatorSuit:    expression.NewEvaluatorSuite(v.Exprs, v.AvoidColumnEvaluator),
		calculateNoDelay: v.CalculateNoDelay,
	}

	// If the calculation row count for this Projection operator is smaller
	// than a Chunk size, we turn back to the un-parallel Projection
	// implementation to reduce the goroutine overhead.
	if int64(v.StatsCount()) < int64(b.ctx.GetSessionVars().MaxChunkSize) {
		e.numWorkers = 0
	}
	return e
}

func (b *executorBuilder) buildTableDual(v *plannercore.PhysicalTableDual) Executor {
	if v.RowCount != 0 && v.RowCount != 1 {
		b.err = errors.Errorf("buildTableDual failed, invalid row count for dual table: %v", v.RowCount)
		return nil
	}
	base := newBaseExecutor(b.ctx, v.Schema(), v.ID())
	base.initCap = v.RowCount
	e := &TableDualExec{
		baseExecutor: base,
		numDualRows:  v.RowCount,
	}
	return e
}

// `getSnapshotTS` returns the timestamp of the snapshot that a reader should read.
func (b *executorBuilder) getSnapshotTS() (uint64, error) {
	// `refreshForUpdateTSForRC` should always be invoked before returning the cached value to
	// ensure the correct value is returned even the `snapshotTS` field is already set by other
	// logics. However for `IndexLookUpMergeJoin` and `IndexLookUpHashJoin`, it requires caching the
	// snapshotTS and and may even use it after the txn being destroyed. In this case, mark
	// `snapshotTSCached` to skip `refreshForUpdateTSForRC`.
	if b.snapshotTSCached {
		return b.snapshotTS, nil
	}

	if b.ctx.GetSessionVars().IsPessimisticReadConsistency() {
		if err := b.refreshForUpdateTSForRC(); err != nil {
			return 0, err
		}
	}

	if b.snapshotTS != 0 {
		b.snapshotTSCached = true
		// Return the cached value.
		return b.snapshotTS, nil
	}

	snapshotTS := b.ctx.GetSessionVars().SnapshotTS
	if snapshotTS == 0 {
		txn, err := b.ctx.Txn(true)
		if err != nil {
			return 0, err
		}
		snapshotTS = txn.StartTS()
	}
	b.snapshotTS = snapshotTS
	if b.snapshotTS == 0 {
		return 0, errors.Trace(ErrGetStartTS)
	}
	b.snapshotTSCached = true
	return snapshotTS, nil
}

func (b *executorBuilder) buildMemTable(v *plannercore.PhysicalMemTable) Executor {
	switch v.DBName.L {
	case util.MetricSchemaName.L:
		return &MemTableReaderExec{
			baseExecutor: newBaseExecutor(b.ctx, v.Schema(), v.ID()),
			table:        v.Table,
			retriever: &MetricRetriever{
				table:     v.Table,
				extractor: v.Extractor.(*plannercore.MetricTableExtractor),
			},
		}
	case util.InformationSchemaName.L:
		switch v.Table.Name.L {
		case strings.ToLower(infoschema.TableClusterConfig):
			return &MemTableReaderExec{
				baseExecutor: newBaseExecutor(b.ctx, v.Schema(), v.ID()),
				table:        v.Table,
				retriever: &clusterConfigRetriever{
					extractor: v.Extractor.(*plannercore.ClusterTableExtractor),
				},
			}
		case strings.ToLower(infoschema.TableClusterLoad):
			return &MemTableReaderExec{
				baseExecutor: newBaseExecutor(b.ctx, v.Schema(), v.ID()),
				table:        v.Table,
				retriever: &clusterServerInfoRetriever{
					extractor:      v.Extractor.(*plannercore.ClusterTableExtractor),
					serverInfoType: diagnosticspb.ServerInfoType_LoadInfo,
				},
			}
		case strings.ToLower(infoschema.TableClusterHardware):
			return &MemTableReaderExec{
				baseExecutor: newBaseExecutor(b.ctx, v.Schema(), v.ID()),
				table:        v.Table,
				retriever: &clusterServerInfoRetriever{
					extractor:      v.Extractor.(*plannercore.ClusterTableExtractor),
					serverInfoType: diagnosticspb.ServerInfoType_HardwareInfo,
				},
			}
		case strings.ToLower(infoschema.TableClusterSystemInfo):
			return &MemTableReaderExec{
				baseExecutor: newBaseExecutor(b.ctx, v.Schema(), v.ID()),
				table:        v.Table,
				retriever: &clusterServerInfoRetriever{
					extractor:      v.Extractor.(*plannercore.ClusterTableExtractor),
					serverInfoType: diagnosticspb.ServerInfoType_SystemInfo,
				},
			}
		case strings.ToLower(infoschema.TableClusterLog):
			return &MemTableReaderExec{
				baseExecutor: newBaseExecutor(b.ctx, v.Schema(), v.ID()),
				table:        v.Table,
				retriever: &clusterLogRetriever{
					extractor: v.Extractor.(*plannercore.ClusterLogTableExtractor),
				},
			}
		case strings.ToLower(infoschema.TableInspectionResult):
			return &MemTableReaderExec{
				baseExecutor: newBaseExecutor(b.ctx, v.Schema(), v.ID()),
				table:        v.Table,
				retriever: &inspectionResultRetriever{
					extractor: v.Extractor.(*plannercore.InspectionResultTableExtractor),
					timeRange: v.QueryTimeRange,
				},
			}
		case strings.ToLower(infoschema.TableInspectionSummary):
			return &MemTableReaderExec{
				baseExecutor: newBaseExecutor(b.ctx, v.Schema(), v.ID()),
				table:        v.Table,
				retriever: &inspectionSummaryRetriever{
					table:     v.Table,
					extractor: v.Extractor.(*plannercore.InspectionSummaryTableExtractor),
					timeRange: v.QueryTimeRange,
				},
			}
		case strings.ToLower(infoschema.TableInspectionRules):
			return &MemTableReaderExec{
				baseExecutor: newBaseExecutor(b.ctx, v.Schema(), v.ID()),
				table:        v.Table,
				retriever: &inspectionRuleRetriever{
					extractor: v.Extractor.(*plannercore.InspectionRuleTableExtractor),
				},
			}
		case strings.ToLower(infoschema.TableMetricSummary):
			return &MemTableReaderExec{
				baseExecutor: newBaseExecutor(b.ctx, v.Schema(), v.ID()),
				table:        v.Table,
				retriever: &MetricsSummaryRetriever{
					table:     v.Table,
					extractor: v.Extractor.(*plannercore.MetricSummaryTableExtractor),
					timeRange: v.QueryTimeRange,
				},
			}
		case strings.ToLower(infoschema.TableMetricSummaryByLabel):
			return &MemTableReaderExec{
				baseExecutor: newBaseExecutor(b.ctx, v.Schema(), v.ID()),
				table:        v.Table,
				retriever: &MetricsSummaryByLabelRetriever{
					table:     v.Table,
					extractor: v.Extractor.(*plannercore.MetricSummaryTableExtractor),
					timeRange: v.QueryTimeRange,
				},
			}
		case strings.ToLower(infoschema.TableSchemata),
			strings.ToLower(infoschema.TableStatistics),
			strings.ToLower(infoschema.TableTiDBIndexes),
			strings.ToLower(infoschema.TableViews),
			strings.ToLower(infoschema.TableTables),
			strings.ToLower(infoschema.TableSequences),
			strings.ToLower(infoschema.TablePartitions),
			strings.ToLower(infoschema.TableEngines),
			strings.ToLower(infoschema.TableCollations),
			strings.ToLower(infoschema.TableAnalyzeStatus),
			strings.ToLower(infoschema.TableClusterInfo),
			strings.ToLower(infoschema.TableProfiling),
			strings.ToLower(infoschema.TableCharacterSets),
			strings.ToLower(infoschema.TableKeyColumn),
			strings.ToLower(infoschema.TableUserPrivileges),
			strings.ToLower(infoschema.TableMetricTables),
			strings.ToLower(infoschema.TableCollationCharacterSetApplicability),
			strings.ToLower(infoschema.TableProcesslist),
			strings.ToLower(infoschema.ClusterTableProcesslist),
			strings.ToLower(infoschema.TableTiKVRegionStatus),
			strings.ToLower(infoschema.TableTiKVRegionPeers),
			strings.ToLower(infoschema.TableTiDBHotRegions),
			strings.ToLower(infoschema.TableSessionVar),
			strings.ToLower(infoschema.TableConstraints),
			strings.ToLower(infoschema.TableTiFlashReplica),
			strings.ToLower(infoschema.TableTiDBServersInfo),
			strings.ToLower(infoschema.TableTiKVStoreStatus),
			strings.ToLower(infoschema.TableStatementsSummary),
			strings.ToLower(infoschema.TableStatementsSummaryHistory),
			strings.ToLower(infoschema.ClusterTableStatementsSummary),
			strings.ToLower(infoschema.ClusterTableStatementsSummaryHistory),
			strings.ToLower(infoschema.TablePlacementPolicy),
			strings.ToLower(infoschema.TableClientErrorsSummaryGlobal),
			strings.ToLower(infoschema.TableClientErrorsSummaryByUser),
			strings.ToLower(infoschema.TableClientErrorsSummaryByHost),
<<<<<<< HEAD
			strings.ToLower(infoschema.TableDeadLock),
			strings.ToLower(infoschema.ClusterTableDeadLock):
=======
			strings.ToLower(infoschema.TableTiDBTrx),
			strings.ToLower(infoschema.ClusterTableTiDBTrx):
>>>>>>> 598bbd80
			return &MemTableReaderExec{
				baseExecutor: newBaseExecutor(b.ctx, v.Schema(), v.ID()),
				table:        v.Table,
				retriever: &memtableRetriever{
					table:   v.Table,
					columns: v.Columns,
				},
			}
		case strings.ToLower(infoschema.TableColumns):
			return &MemTableReaderExec{
				baseExecutor: newBaseExecutor(b.ctx, v.Schema(), v.ID()),
				table:        v.Table,
				retriever: &hugeMemTableRetriever{
					table:   v.Table,
					columns: v.Columns,
				},
			}

		case strings.ToLower(infoschema.TableSlowQuery), strings.ToLower(infoschema.ClusterTableSlowLog):
			return &MemTableReaderExec{
				baseExecutor: newBaseExecutor(b.ctx, v.Schema(), v.ID()),
				table:        v.Table,
				retriever: &slowQueryRetriever{
					table:      v.Table,
					outputCols: v.Columns,
					extractor:  v.Extractor.(*plannercore.SlowQueryExtractor),
				},
			}
		case strings.ToLower(infoschema.TableStorageStats):
			return &MemTableReaderExec{
				baseExecutor: newBaseExecutor(b.ctx, v.Schema(), v.ID()),
				table:        v.Table,
				retriever: &tableStorageStatsRetriever{
					table:      v.Table,
					outputCols: v.Columns,
					extractor:  v.Extractor.(*plannercore.TableStorageStatsExtractor),
				},
			}
		case strings.ToLower(infoschema.TableDDLJobs):
			return &DDLJobsReaderExec{
				baseExecutor: newBaseExecutor(b.ctx, v.Schema(), v.ID()),
				is:           b.is,
			}
		case strings.ToLower(infoschema.TableTiFlashTables),
			strings.ToLower(infoschema.TableTiFlashSegments):
			return &MemTableReaderExec{
				baseExecutor: newBaseExecutor(b.ctx, v.Schema(), v.ID()),
				table:        v.Table,
				retriever: &TiFlashSystemTableRetriever{
					table:      v.Table,
					outputCols: v.Columns,
					extractor:  v.Extractor.(*plannercore.TiFlashSystemTableExtractor),
				},
			}
		}
	}
	tb, _ := b.is.TableByID(v.Table.ID)
	return &TableScanExec{
		baseExecutor: newBaseExecutor(b.ctx, v.Schema(), v.ID()),
		t:            tb,
		columns:      v.Columns,
	}
}

func (b *executorBuilder) buildSort(v *plannercore.PhysicalSort) Executor {
	childExec := b.build(v.Children()[0])
	if b.err != nil {
		return nil
	}
	sortExec := SortExec{
		baseExecutor: newBaseExecutor(b.ctx, v.Schema(), v.ID(), childExec),
		ByItems:      v.ByItems,
		schema:       v.Schema(),
	}
	executorCounterSortExec.Inc()
	return &sortExec
}

func (b *executorBuilder) buildTopN(v *plannercore.PhysicalTopN) Executor {
	childExec := b.build(v.Children()[0])
	if b.err != nil {
		return nil
	}
	sortExec := SortExec{
		baseExecutor: newBaseExecutor(b.ctx, v.Schema(), v.ID(), childExec),
		ByItems:      v.ByItems,
		schema:       v.Schema(),
	}
	executorCounterTopNExec.Inc()
	return &TopNExec{
		SortExec: sortExec,
		limit:    &plannercore.PhysicalLimit{Count: v.Count, Offset: v.Offset},
	}
}

func (b *executorBuilder) buildApply(v *plannercore.PhysicalApply) Executor {
	var (
		innerPlan plannercore.PhysicalPlan
		outerPlan plannercore.PhysicalPlan
	)
	if v.InnerChildIdx == 0 {
		innerPlan = v.Children()[0]
		outerPlan = v.Children()[1]
	} else {
		innerPlan = v.Children()[1]
		outerPlan = v.Children()[0]
	}
	v.OuterSchema = plannercore.ExtractCorColumnsBySchema4PhysicalPlan(innerPlan, outerPlan.Schema())
	leftChild := b.build(v.Children()[0])
	if b.err != nil {
		return nil
	}
	rightChild := b.build(v.Children()[1])
	if b.err != nil {
		return nil
	}
	otherConditions := append(expression.ScalarFuncs2Exprs(v.EqualConditions), v.OtherConditions...)
	defaultValues := v.DefaultValues
	if defaultValues == nil {
		defaultValues = make([]types.Datum, v.Children()[v.InnerChildIdx].Schema().Len())
	}
	outerExec, innerExec := leftChild, rightChild
	outerFilter, innerFilter := v.LeftConditions, v.RightConditions
	if v.InnerChildIdx == 0 {
		outerExec, innerExec = rightChild, leftChild
		outerFilter, innerFilter = v.RightConditions, v.LeftConditions
	}
	tupleJoiner := newJoiner(b.ctx, v.JoinType, v.InnerChildIdx == 0,
		defaultValues, otherConditions, retTypes(leftChild), retTypes(rightChild), nil)
	serialExec := &NestedLoopApplyExec{
		baseExecutor: newBaseExecutor(b.ctx, v.Schema(), v.ID(), outerExec, innerExec),
		innerExec:    innerExec,
		outerExec:    outerExec,
		outerFilter:  outerFilter,
		innerFilter:  innerFilter,
		outer:        v.JoinType != plannercore.InnerJoin,
		joiner:       tupleJoiner,
		outerSchema:  v.OuterSchema,
		ctx:          b.ctx,
		canUseCache:  v.CanUseCache,
	}
	executorCounterNestedLoopApplyExec.Inc()

	// try parallel mode
	if v.Concurrency > 1 {
		innerExecs := make([]Executor, 0, v.Concurrency)
		innerFilters := make([]expression.CNFExprs, 0, v.Concurrency)
		corCols := make([][]*expression.CorrelatedColumn, 0, v.Concurrency)
		joiners := make([]joiner, 0, v.Concurrency)
		for i := 0; i < v.Concurrency; i++ {
			clonedInnerPlan, err := plannercore.SafeClone(innerPlan)
			if err != nil {
				b.err = nil
				return serialExec
			}
			corCol := plannercore.ExtractCorColumnsBySchema4PhysicalPlan(clonedInnerPlan, outerPlan.Schema())
			clonedInnerExec := b.build(clonedInnerPlan)
			if b.err != nil {
				b.err = nil
				return serialExec
			}
			innerExecs = append(innerExecs, clonedInnerExec)
			corCols = append(corCols, corCol)
			innerFilters = append(innerFilters, innerFilter.Clone())
			joiners = append(joiners, newJoiner(b.ctx, v.JoinType, v.InnerChildIdx == 0,
				defaultValues, otherConditions, retTypes(leftChild), retTypes(rightChild), nil))
		}

		allExecs := append([]Executor{outerExec}, innerExecs...)

		return &ParallelNestedLoopApplyExec{
			baseExecutor: newBaseExecutor(b.ctx, v.Schema(), v.ID(), allExecs...),
			innerExecs:   innerExecs,
			outerExec:    outerExec,
			outerFilter:  outerFilter,
			innerFilter:  innerFilters,
			outer:        v.JoinType != plannercore.InnerJoin,
			joiners:      joiners,
			corCols:      corCols,
			concurrency:  v.Concurrency,
			useCache:     v.CanUseCache,
		}
	}
	return serialExec
}

func (b *executorBuilder) buildMaxOneRow(v *plannercore.PhysicalMaxOneRow) Executor {
	childExec := b.build(v.Children()[0])
	if b.err != nil {
		return nil
	}
	base := newBaseExecutor(b.ctx, v.Schema(), v.ID(), childExec)
	base.initCap = 2
	base.maxChunkSize = 2
	e := &MaxOneRowExec{baseExecutor: base}
	return e
}

func (b *executorBuilder) buildUnionAll(v *plannercore.PhysicalUnionAll) Executor {
	childExecs := make([]Executor, len(v.Children()))
	for i, child := range v.Children() {
		childExecs[i] = b.build(child)
		if b.err != nil {
			return nil
		}
	}
	e := &UnionExec{
		baseExecutor: newBaseExecutor(b.ctx, v.Schema(), v.ID(), childExecs...),
		concurrency:  b.ctx.GetSessionVars().UnionConcurrency(),
	}
	return e
}

func buildHandleColsForSplit(sc *stmtctx.StatementContext, tbInfo *model.TableInfo) plannercore.HandleCols {
	if tbInfo.IsCommonHandle {
		primaryIdx := tables.FindPrimaryIndex(tbInfo)
		tableCols := make([]*expression.Column, len(tbInfo.Columns))
		for i, col := range tbInfo.Columns {
			tableCols[i] = &expression.Column{
				ID:      col.ID,
				RetType: &col.FieldType,
			}
		}
		for i, pkCol := range primaryIdx.Columns {
			tableCols[pkCol.Offset].Index = i
		}
		return plannercore.NewCommonHandleCols(sc, tbInfo, primaryIdx, tableCols)
	}
	intCol := &expression.Column{
		RetType: types.NewFieldType(mysql.TypeLonglong),
	}
	return plannercore.NewIntHandleCols(intCol)
}

func (b *executorBuilder) buildSplitRegion(v *plannercore.SplitRegion) Executor {
	base := newBaseExecutor(b.ctx, v.Schema(), v.ID())
	base.initCap = 1
	base.maxChunkSize = 1
	if v.IndexInfo != nil {
		return &SplitIndexRegionExec{
			baseExecutor:   base,
			tableInfo:      v.TableInfo,
			partitionNames: v.PartitionNames,
			indexInfo:      v.IndexInfo,
			lower:          v.Lower,
			upper:          v.Upper,
			num:            v.Num,
			valueLists:     v.ValueLists,
		}
	}
	handleCols := buildHandleColsForSplit(b.ctx.GetSessionVars().StmtCtx, v.TableInfo)
	if len(v.ValueLists) > 0 {
		return &SplitTableRegionExec{
			baseExecutor:   base,
			tableInfo:      v.TableInfo,
			partitionNames: v.PartitionNames,
			handleCols:     handleCols,
			valueLists:     v.ValueLists,
		}
	}
	return &SplitTableRegionExec{
		baseExecutor:   base,
		tableInfo:      v.TableInfo,
		partitionNames: v.PartitionNames,
		handleCols:     handleCols,
		lower:          v.Lower,
		upper:          v.Upper,
		num:            v.Num,
	}
}

func (b *executorBuilder) buildUpdate(v *plannercore.Update) Executor {
	tblID2table := make(map[int64]table.Table, len(v.TblColPosInfos))
	multiUpdateOnSameTable := make(map[int64]bool)
	for _, info := range v.TblColPosInfos {
		tbl, _ := b.is.TableByID(info.TblID)
		if _, ok := tblID2table[info.TblID]; ok {
			multiUpdateOnSameTable[info.TblID] = true
		}
		tblID2table[info.TblID] = tbl
		if len(v.PartitionedTable) > 0 {
			// The v.PartitionedTable collects the partitioned table.
			// Replace the original table with the partitioned table to support partition selection.
			// e.g. update t partition (p0, p1), the new values are not belong to the given set p0, p1
			// Using the table in v.PartitionedTable returns a proper error, while using the original table can't.
			for _, p := range v.PartitionedTable {
				if info.TblID == p.Meta().ID {
					tblID2table[info.TblID] = p
				}
			}
		}
	}
	if b.err = b.updateForUpdateTSIfNeeded(v.SelectPlan); b.err != nil {
		return nil
	}
	b.snapshotTS = b.ctx.GetSessionVars().TxnCtx.GetForUpdateTS()
	selExec := b.build(v.SelectPlan)
	if b.err != nil {
		return nil
	}
	base := newBaseExecutor(b.ctx, v.Schema(), v.ID(), selExec)
	base.initCap = chunk.ZeroCapacity
	var assignFlag []int
	assignFlag, b.err = getAssignFlag(b.ctx, v, selExec.Schema().Len())
	if b.err != nil {
		return nil
	}
	b.err = plannercore.CheckUpdateList(assignFlag, v)
	if b.err != nil {
		return nil
	}
	updateExec := &UpdateExec{
		baseExecutor:              base,
		OrderedList:               v.OrderedList,
		allAssignmentsAreConstant: v.AllAssignmentsAreConstant,
		virtualAssignmentsOffset:  v.VirtualAssignmentsOffset,
		multiUpdateOnSameTable:    multiUpdateOnSameTable,
		tblID2table:               tblID2table,
		tblColPosInfos:            v.TblColPosInfos,
		assignFlag:                assignFlag,
	}
	return updateExec
}

func getAssignFlag(ctx sessionctx.Context, v *plannercore.Update, schemaLen int) ([]int, error) {
	assignFlag := make([]int, schemaLen)
	for i := range assignFlag {
		assignFlag[i] = -1
	}
	for _, assign := range v.OrderedList {
		if !ctx.GetSessionVars().AllowWriteRowID && assign.Col.ID == model.ExtraHandleID {
			return nil, errors.Errorf("insert, update and replace statements for _tidb_rowid are not supported.")
		}
		tblIdx, found := v.TblColPosInfos.FindTblIdx(assign.Col.Index)
		if found {
			colIdx := assign.Col.Index
			assignFlag[colIdx] = tblIdx
		}
	}
	return assignFlag, nil
}

func (b *executorBuilder) buildDelete(v *plannercore.Delete) Executor {
	tblID2table := make(map[int64]table.Table, len(v.TblColPosInfos))
	for _, info := range v.TblColPosInfos {
		tblID2table[info.TblID], _ = b.is.TableByID(info.TblID)
	}
	if b.err = b.updateForUpdateTSIfNeeded(v.SelectPlan); b.err != nil {
		return nil
	}
	b.snapshotTS = b.ctx.GetSessionVars().TxnCtx.GetForUpdateTS()
	selExec := b.build(v.SelectPlan)
	if b.err != nil {
		return nil
	}
	base := newBaseExecutor(b.ctx, v.Schema(), v.ID(), selExec)
	base.initCap = chunk.ZeroCapacity
	deleteExec := &DeleteExec{
		baseExecutor:   base,
		tblID2Table:    tblID2table,
		IsMultiTable:   v.IsMultiTable,
		tblColPosInfos: v.TblColPosInfos,
	}
	return deleteExec
}

// updateForUpdateTSIfNeeded updates the ForUpdateTS for a pessimistic transaction if needed.
// PointGet executor will get conflict error if the ForUpdateTS is older than the latest commitTS,
// so we don't need to update now for better latency.
func (b *executorBuilder) updateForUpdateTSIfNeeded(selectPlan plannercore.PhysicalPlan) error {
	txnCtx := b.ctx.GetSessionVars().TxnCtx
	if !txnCtx.IsPessimistic {
		return nil
	}
	if _, ok := selectPlan.(*plannercore.PointGetPlan); ok {
		return nil
	}
	// Activate the invalid txn, use the txn startTS as newForUpdateTS
	txn, err := b.ctx.Txn(false)
	if err != nil {
		return err
	}
	if !txn.Valid() {
		_, err := b.ctx.Txn(true)
		if err != nil {
			return err
		}
		return nil
	}
	// The Repeatable Read transaction use Read Committed level to read data for writing (insert, update, delete, select for update),
	// We should always update/refresh the for-update-ts no matter the isolation level is RR or RC.
	if b.ctx.GetSessionVars().IsPessimisticReadConsistency() {
		return b.refreshForUpdateTSForRC()
	}
	return UpdateForUpdateTS(b.ctx, 0)
}

// refreshForUpdateTSForRC is used to refresh the for-update-ts for reading data at read consistency level in pessimistic transaction.
// It could use the cached tso from the statement future to avoid get tso many times.
func (b *executorBuilder) refreshForUpdateTSForRC() error {
	defer func() {
		b.snapshotTS = b.ctx.GetSessionVars().TxnCtx.GetForUpdateTS()
	}()
	future := b.ctx.GetSessionVars().TxnCtx.GetStmtFutureForRC()
	if future == nil {
		return nil
	}
	newForUpdateTS, waitErr := future.Wait()
	if waitErr != nil {
		logutil.BgLogger().Warn("wait tso failed",
			zap.Uint64("startTS", b.ctx.GetSessionVars().TxnCtx.StartTS),
			zap.Error(waitErr))
	}
	b.ctx.GetSessionVars().TxnCtx.SetStmtFutureForRC(nil)
	// If newForUpdateTS is 0, it will force to get a new for-update-ts from PD.
	return UpdateForUpdateTS(b.ctx, newForUpdateTS)
}

func (b *executorBuilder) buildAnalyzeIndexPushdown(task plannercore.AnalyzeIndexTask, opts map[ast.AnalyzeOptionType]uint64, autoAnalyze string) *analyzeTask {
	_, offset := timeutil.Zone(b.ctx.GetSessionVars().Location())
	sc := b.ctx.GetSessionVars().StmtCtx
	e := &AnalyzeIndexExec{
		ctx:            b.ctx,
		tableID:        task.TableID,
		isCommonHandle: task.TblInfo.IsCommonHandle,
		idxInfo:        task.IndexInfo,
		concurrency:    b.ctx.GetSessionVars().IndexSerialScanConcurrency(),
		analyzePB: &tipb.AnalyzeReq{
			Tp:             tipb.AnalyzeType_TypeIndex,
			Flags:          sc.PushDownFlags(),
			TimeZoneOffset: offset,
		},
		opts: opts,
	}
	topNSize := new(int32)
	*topNSize = int32(opts[ast.AnalyzeOptNumTopN])
	statsVersion := new(int32)
	*statsVersion = int32(task.StatsVersion)
	e.analyzePB.IdxReq = &tipb.AnalyzeIndexReq{
		BucketSize: int64(opts[ast.AnalyzeOptNumBuckets]),
		NumColumns: int32(len(task.IndexInfo.Columns)),
		TopNSize:   topNSize,
		Version:    statsVersion,
		SketchSize: maxSketchSize,
	}
	if e.isCommonHandle && e.idxInfo.Primary {
		e.analyzePB.Tp = tipb.AnalyzeType_TypeCommonHandle
	}
	depth := int32(opts[ast.AnalyzeOptCMSketchDepth])
	width := int32(opts[ast.AnalyzeOptCMSketchWidth])
	e.analyzePB.IdxReq.CmsketchDepth = &depth
	e.analyzePB.IdxReq.CmsketchWidth = &width
	job := &statistics.AnalyzeJob{DBName: task.DBName, TableName: task.TableName, PartitionName: task.PartitionName, JobInfo: autoAnalyze + "analyze index " + task.IndexInfo.Name.O}
	return &analyzeTask{taskType: idxTask, idxExec: e, job: job}
}

func (b *executorBuilder) buildAnalyzeIndexIncremental(task plannercore.AnalyzeIndexTask, opts map[ast.AnalyzeOptionType]uint64) *analyzeTask {
	h := domain.GetDomain(b.ctx).StatsHandle()
	statsTbl := h.GetPartitionStats(&model.TableInfo{}, task.TableID.GetStatisticsID())
	analyzeTask := b.buildAnalyzeIndexPushdown(task, opts, "")
	if statsTbl.Pseudo {
		return analyzeTask
	}
	idx, ok := statsTbl.Indices[task.IndexInfo.ID]
	if !ok || idx.Len() == 0 || idx.LastAnalyzePos.IsNull() {
		return analyzeTask
	}
	var oldHist *statistics.Histogram
	if statistics.IsAnalyzed(idx.Flag) {
		exec := analyzeTask.idxExec
		if idx.CMSketch != nil {
			width, depth := idx.CMSketch.GetWidthAndDepth()
			exec.analyzePB.IdxReq.CmsketchWidth = &width
			exec.analyzePB.IdxReq.CmsketchDepth = &depth
		}
		oldHist = idx.Histogram.Copy()
	} else {
		_, bktID := idx.LessRowCountWithBktIdx(idx.LastAnalyzePos)
		if bktID == 0 {
			return analyzeTask
		}
		oldHist = idx.TruncateHistogram(bktID)
	}
	var oldTopN *statistics.TopN
	if analyzeTask.idxExec.analyzePB.IdxReq.GetVersion() == statistics.Version2 {
		oldTopN = idx.TopN.Copy()
		oldTopN.RemoveVal(oldHist.Bounds.GetRow(len(oldHist.Buckets)*2 - 1).GetBytes(0))
	}
	oldHist = oldHist.RemoveUpperBound()
	analyzeTask.taskType = idxIncrementalTask
	analyzeTask.idxIncrementalExec = &analyzeIndexIncrementalExec{AnalyzeIndexExec: *analyzeTask.idxExec, oldHist: oldHist, oldCMS: idx.CMSketch, oldTopN: oldTopN}
	analyzeTask.job = &statistics.AnalyzeJob{DBName: task.DBName, TableName: task.TableName, PartitionName: task.PartitionName, JobInfo: "analyze incremental index " + task.IndexInfo.Name.O}
	return analyzeTask
}

func (b *executorBuilder) buildAnalyzeSamplingPushdown(
	task plannercore.AnalyzeColumnsTask,
	opts map[ast.AnalyzeOptionType]uint64,
	autoAnalyze string,
) *analyzeTask {
	availableIdx := make([]*model.IndexInfo, 0, len(task.Indexes))
	colGroups := make([]*tipb.AnalyzeColumnGroup, 0, len(task.Indexes))
	if len(task.Indexes) > 0 {
		for _, idx := range task.Indexes {
			availableIdx = append(availableIdx, idx)
			colGroup := &tipb.AnalyzeColumnGroup{
				ColumnOffsets: make([]int64, 0, len(idx.Columns)),
			}
			for _, col := range idx.Columns {
				colGroup.ColumnOffsets = append(colGroup.ColumnOffsets, int64(col.Offset))
			}
			colGroups = append(colGroups, colGroup)
		}
	}

	_, offset := timeutil.Zone(b.ctx.GetSessionVars().Location())
	sc := b.ctx.GetSessionVars().StmtCtx
	e := &AnalyzeColumnsExec{
		ctx:         b.ctx,
		tableID:     task.TableID,
		colsInfo:    task.ColsInfo,
		handleCols:  task.HandleCols,
		concurrency: b.ctx.GetSessionVars().DistSQLScanConcurrency(),
		analyzePB: &tipb.AnalyzeReq{
			Tp:             tipb.AnalyzeType_TypeFullSampling,
			Flags:          sc.PushDownFlags(),
			TimeZoneOffset: offset,
		},
		opts:       opts,
		analyzeVer: task.StatsVersion,
		indexes:    availableIdx,
	}
	e.analyzePB.ColReq = &tipb.AnalyzeColumnsReq{
		BucketSize:   int64(opts[ast.AnalyzeOptNumBuckets]),
		SampleSize:   int64(opts[ast.AnalyzeOptNumSamples]),
		SketchSize:   maxSketchSize,
		ColumnsInfo:  util.ColumnsToProto(task.ColsInfo, task.TblInfo.PKIsHandle),
		ColumnGroups: colGroups,
	}
	if task.TblInfo != nil {
		e.analyzePB.ColReq.PrimaryColumnIds = tables.TryGetCommonPkColumnIds(task.TblInfo)
		if task.TblInfo.IsCommonHandle {
			e.analyzePB.ColReq.PrimaryPrefixColumnIds = tables.PrimaryPrefixColumnIDs(task.TblInfo)
		}
	}
	b.err = plannercore.SetPBColumnsDefaultValue(b.ctx, e.analyzePB.ColReq.ColumnsInfo, task.ColsInfo)
	job := &statistics.AnalyzeJob{DBName: task.DBName, TableName: task.TableName, PartitionName: task.PartitionName, JobInfo: autoAnalyze + "analyze table"}
	return &analyzeTask{taskType: colTask, colExec: e, job: job}
}

func (b *executorBuilder) buildAnalyzeColumnsPushdown(task plannercore.AnalyzeColumnsTask, opts map[ast.AnalyzeOptionType]uint64, autoAnalyze string) *analyzeTask {
	if task.StatsVersion == statistics.Version3 {
		return b.buildAnalyzeSamplingPushdown(task, opts, autoAnalyze)
	}
	cols := task.ColsInfo
	if hasPkHist(task.HandleCols) {
		colInfo := task.TblInfo.Columns[task.HandleCols.GetCol(0).Index]
		cols = append([]*model.ColumnInfo{colInfo}, cols...)
	} else if task.HandleCols != nil && !task.HandleCols.IsInt() {
		cols = make([]*model.ColumnInfo, 0, len(task.ColsInfo)+task.HandleCols.NumCols())
		for i := 0; i < task.HandleCols.NumCols(); i++ {
			cols = append(cols, task.TblInfo.Columns[task.HandleCols.GetCol(i).Index])
		}
		cols = append(cols, task.ColsInfo...)
		task.ColsInfo = cols
	}

	_, offset := timeutil.Zone(b.ctx.GetSessionVars().Location())
	sc := b.ctx.GetSessionVars().StmtCtx
	e := &AnalyzeColumnsExec{
		ctx:         b.ctx,
		tableID:     task.TableID,
		colsInfo:    task.ColsInfo,
		handleCols:  task.HandleCols,
		concurrency: b.ctx.GetSessionVars().DistSQLScanConcurrency(),
		analyzePB: &tipb.AnalyzeReq{
			Tp:             tipb.AnalyzeType_TypeColumn,
			Flags:          sc.PushDownFlags(),
			TimeZoneOffset: offset,
		},
		opts:       opts,
		analyzeVer: task.StatsVersion,
	}
	depth := int32(opts[ast.AnalyzeOptCMSketchDepth])
	width := int32(opts[ast.AnalyzeOptCMSketchWidth])
	e.analyzePB.ColReq = &tipb.AnalyzeColumnsReq{
		BucketSize:    int64(opts[ast.AnalyzeOptNumBuckets]),
		SampleSize:    maxRegionSampleSize,
		SketchSize:    maxSketchSize,
		ColumnsInfo:   util.ColumnsToProto(cols, task.HandleCols != nil && task.HandleCols.IsInt()),
		CmsketchDepth: &depth,
		CmsketchWidth: &width,
	}
	if task.TblInfo != nil {
		e.analyzePB.ColReq.PrimaryColumnIds = tables.TryGetCommonPkColumnIds(task.TblInfo)
		if task.TblInfo.IsCommonHandle {
			e.analyzePB.ColReq.PrimaryPrefixColumnIds = tables.PrimaryPrefixColumnIDs(task.TblInfo)
		}
	}
	if task.CommonHandleInfo != nil {
		topNSize := new(int32)
		*topNSize = int32(opts[ast.AnalyzeOptNumTopN])
		statsVersion := new(int32)
		*statsVersion = int32(task.StatsVersion)
		e.analyzePB.IdxReq = &tipb.AnalyzeIndexReq{
			BucketSize: int64(opts[ast.AnalyzeOptNumBuckets]),
			NumColumns: int32(len(task.CommonHandleInfo.Columns)),
			TopNSize:   topNSize,
			Version:    statsVersion,
		}
		depth := int32(opts[ast.AnalyzeOptCMSketchDepth])
		width := int32(opts[ast.AnalyzeOptCMSketchWidth])
		e.analyzePB.IdxReq.CmsketchDepth = &depth
		e.analyzePB.IdxReq.CmsketchWidth = &width
		e.analyzePB.IdxReq.SketchSize = maxSketchSize
		e.analyzePB.ColReq.PrimaryColumnIds = tables.TryGetCommonPkColumnIds(task.TblInfo)
		e.analyzePB.Tp = tipb.AnalyzeType_TypeMixed
		e.commonHandle = task.CommonHandleInfo
	}
	b.err = plannercore.SetPBColumnsDefaultValue(b.ctx, e.analyzePB.ColReq.ColumnsInfo, cols)
	job := &statistics.AnalyzeJob{DBName: task.DBName, TableName: task.TableName, PartitionName: task.PartitionName, JobInfo: autoAnalyze + "analyze columns"}
	return &analyzeTask{taskType: colTask, colExec: e, job: job}
}

func (b *executorBuilder) buildAnalyzePKIncremental(task plannercore.AnalyzeColumnsTask, opts map[ast.AnalyzeOptionType]uint64) *analyzeTask {
	h := domain.GetDomain(b.ctx).StatsHandle()
	statsTbl := h.GetPartitionStats(&model.TableInfo{}, task.TableID.GetStatisticsID())
	analyzeTask := b.buildAnalyzeColumnsPushdown(task, opts, "")
	if statsTbl.Pseudo {
		return analyzeTask
	}
	if task.HandleCols == nil || !task.HandleCols.IsInt() {
		return analyzeTask
	}
	col, ok := statsTbl.Columns[task.HandleCols.GetCol(0).ID]
	if !ok || col.Len() == 0 || col.LastAnalyzePos.IsNull() {
		return analyzeTask
	}
	var oldHist *statistics.Histogram
	if statistics.IsAnalyzed(col.Flag) {
		oldHist = col.Histogram.Copy()
	} else {
		d, err := col.LastAnalyzePos.ConvertTo(b.ctx.GetSessionVars().StmtCtx, col.Tp)
		if err != nil {
			b.err = err
			return nil
		}
		_, bktID := col.LessRowCountWithBktIdx(d)
		if bktID == 0 {
			return analyzeTask
		}
		oldHist = col.TruncateHistogram(bktID)
		oldHist.NDV = int64(oldHist.TotalRowCount())
	}
	exec := analyzeTask.colExec
	analyzeTask.taskType = pkIncrementalTask
	analyzeTask.colIncrementalExec = &analyzePKIncrementalExec{AnalyzeColumnsExec: *exec, oldHist: oldHist}
	analyzeTask.job = &statistics.AnalyzeJob{DBName: task.DBName, TableName: task.TableName, PartitionName: task.PartitionName, JobInfo: "analyze incremental primary key"}
	return analyzeTask
}

func (b *executorBuilder) buildAnalyzeFastColumn(e *AnalyzeExec, task plannercore.AnalyzeColumnsTask, opts map[ast.AnalyzeOptionType]uint64) {
	findTask := false
	for _, eTask := range e.tasks {
		if eTask.fastExec != nil && eTask.fastExec.tableID.Equals(&task.TableID) {
			eTask.fastExec.colsInfo = append(eTask.fastExec.colsInfo, task.ColsInfo...)
			findTask = true
			break
		}
	}
	if !findTask {
		var concurrency int
		concurrency, b.err = getBuildStatsConcurrency(e.ctx)
		if b.err != nil {
			return
		}
		fastExec := &AnalyzeFastExec{
			ctx:         b.ctx,
			tableID:     task.TableID,
			colsInfo:    task.ColsInfo,
			handleCols:  task.HandleCols,
			opts:        opts,
			tblInfo:     task.TblInfo,
			concurrency: concurrency,
			wg:          &sync.WaitGroup{},
		}
		b.err = fastExec.calculateEstimateSampleStep()
		if b.err != nil {
			return
		}
		e.tasks = append(e.tasks, &analyzeTask{
			taskType: fastTask,
			fastExec: fastExec,
			job:      &statistics.AnalyzeJob{DBName: task.DBName, TableName: task.TableName, PartitionName: task.PartitionName, JobInfo: "fast analyze columns"},
		})
	}
}

func (b *executorBuilder) buildAnalyzeFastIndex(e *AnalyzeExec, task plannercore.AnalyzeIndexTask, opts map[ast.AnalyzeOptionType]uint64) {
	findTask := false
	for _, eTask := range e.tasks {
		if eTask.fastExec != nil && eTask.fastExec.tableID.Equals(&task.TableID) {
			eTask.fastExec.idxsInfo = append(eTask.fastExec.idxsInfo, task.IndexInfo)
			findTask = true
			break
		}
	}
	if !findTask {
		var concurrency int
		concurrency, b.err = getBuildStatsConcurrency(e.ctx)
		if b.err != nil {
			return
		}
		fastExec := &AnalyzeFastExec{
			ctx:         b.ctx,
			tableID:     task.TableID,
			idxsInfo:    []*model.IndexInfo{task.IndexInfo},
			opts:        opts,
			tblInfo:     task.TblInfo,
			concurrency: concurrency,
			wg:          &sync.WaitGroup{},
		}
		b.err = fastExec.calculateEstimateSampleStep()
		if b.err != nil {
			return
		}
		e.tasks = append(e.tasks, &analyzeTask{
			taskType: fastTask,
			fastExec: fastExec,
			job:      &statistics.AnalyzeJob{DBName: task.DBName, TableName: task.TableName, PartitionName: "fast analyze index " + task.IndexInfo.Name.O},
		})
	}
}

func (b *executorBuilder) buildAnalyze(v *plannercore.Analyze) Executor {
	e := &AnalyzeExec{
		baseExecutor: newBaseExecutor(b.ctx, v.Schema(), v.ID()),
		tasks:        make([]*analyzeTask, 0, len(v.ColTasks)+len(v.IdxTasks)),
		wg:           &sync.WaitGroup{},
		opts:         v.Opts,
	}
	enableFastAnalyze := b.ctx.GetSessionVars().EnableFastAnalyze
	autoAnalyze := ""
	if b.ctx.GetSessionVars().InRestrictedSQL {
		autoAnalyze = "auto "
	}
	for _, task := range v.ColTasks {
		if task.Incremental {
			e.tasks = append(e.tasks, b.buildAnalyzePKIncremental(task, v.Opts))
		} else {
			if enableFastAnalyze {
				b.buildAnalyzeFastColumn(e, task, v.Opts)
			} else {
				e.tasks = append(e.tasks, b.buildAnalyzeColumnsPushdown(task, v.Opts, autoAnalyze))
			}
		}
		if b.err != nil {
			return nil
		}
	}
	for _, task := range v.IdxTasks {
		if task.Incremental {
			e.tasks = append(e.tasks, b.buildAnalyzeIndexIncremental(task, v.Opts))
		} else {
			if enableFastAnalyze {
				b.buildAnalyzeFastIndex(e, task, v.Opts)
			} else {
				e.tasks = append(e.tasks, b.buildAnalyzeIndexPushdown(task, v.Opts, autoAnalyze))
			}
		}
		if b.err != nil {
			return nil
		}
	}
	return e
}

func constructDistExec(sctx sessionctx.Context, plans []plannercore.PhysicalPlan) ([]*tipb.Executor, bool, error) {
	streaming := true
	executors := make([]*tipb.Executor, 0, len(plans))
	for _, p := range plans {
		execPB, err := p.ToPB(sctx, kv.TiKV)
		if err != nil {
			return nil, false, err
		}
		if !plannercore.SupportStreaming(p) {
			streaming = false
		}
		executors = append(executors, execPB)
	}
	return executors, streaming, nil
}

// markChildrenUsedCols compares each child with the output schema, and mark
// each column of the child is used by output or not.
func markChildrenUsedCols(outputSchema *expression.Schema, childSchema ...*expression.Schema) (childrenUsed [][]bool) {
	for _, child := range childSchema {
		used := expression.GetUsedList(outputSchema.Columns, child)
		childrenUsed = append(childrenUsed, used)
	}
	return
}

func constructDistExecForTiFlash(sctx sessionctx.Context, p plannercore.PhysicalPlan) ([]*tipb.Executor, bool, error) {
	execPB, err := p.ToPB(sctx, kv.TiFlash)
	return []*tipb.Executor{execPB}, false, err

}

func constructDAGReq(ctx sessionctx.Context, plans []plannercore.PhysicalPlan, storeType kv.StoreType) (dagReq *tipb.DAGRequest, streaming bool, err error) {
	dagReq = &tipb.DAGRequest{}
	dagReq.TimeZoneName, dagReq.TimeZoneOffset = timeutil.Zone(ctx.GetSessionVars().Location())
	sc := ctx.GetSessionVars().StmtCtx
	if sc.RuntimeStatsColl != nil {
		collExec := true
		dagReq.CollectExecutionSummaries = &collExec
	}
	dagReq.Flags = sc.PushDownFlags()
	if storeType == kv.TiFlash {
		var executors []*tipb.Executor
		executors, streaming, err = constructDistExecForTiFlash(ctx, plans[0])
		dagReq.RootExecutor = executors[0]
	} else {
		dagReq.Executors, streaming, err = constructDistExec(ctx, plans)
	}

	distsql.SetEncodeType(ctx, dagReq)
	return dagReq, streaming, err
}

func (b *executorBuilder) corColInDistPlan(plans []plannercore.PhysicalPlan) bool {
	for _, p := range plans {
		x, ok := p.(*plannercore.PhysicalSelection)
		if !ok {
			continue
		}
		for _, cond := range x.Conditions {
			if len(expression.ExtractCorColumns(cond)) > 0 {
				return true
			}
		}
	}
	return false
}

// corColInAccess checks whether there's correlated column in access conditions.
func (b *executorBuilder) corColInAccess(p plannercore.PhysicalPlan) bool {
	var access []expression.Expression
	switch x := p.(type) {
	case *plannercore.PhysicalTableScan:
		access = x.AccessCondition
	case *plannercore.PhysicalIndexScan:
		access = x.AccessCondition
	}
	for _, cond := range access {
		if len(expression.ExtractCorColumns(cond)) > 0 {
			return true
		}
	}
	return false
}

func (b *executorBuilder) buildIndexLookUpJoin(v *plannercore.PhysicalIndexJoin) Executor {
	outerExec := b.build(v.Children()[1-v.InnerChildIdx])
	if b.err != nil {
		return nil
	}
	outerTypes := retTypes(outerExec)
	innerPlan := v.Children()[v.InnerChildIdx]
	innerTypes := make([]*types.FieldType, innerPlan.Schema().Len())
	for i, col := range innerPlan.Schema().Columns {
		innerTypes[i] = col.RetType.Clone()
		// The `innerTypes` would be called for `Datum.ConvertTo` when converting the columns from outer table
		// to build hash map or construct lookup keys. So we need to modify its Flen otherwise there would be
		// truncate error. See issue https://github.com/pingcap/tidb/issues/21232 for example.
		if innerTypes[i].EvalType() == types.ETString {
			innerTypes[i].Flen = types.UnspecifiedLength
		}
	}

	// Use the probe table's collation.
	for i, col := range v.OuterHashKeys {
		outerTypes[col.Index] = outerTypes[col.Index].Clone()
		outerTypes[col.Index].Collate = innerTypes[v.InnerHashKeys[i].Index].Collate
	}

	var (
		outerFilter           []expression.Expression
		leftTypes, rightTypes []*types.FieldType
	)

	if v.InnerChildIdx == 0 {
		leftTypes, rightTypes = innerTypes, outerTypes
		outerFilter = v.RightConditions
		if len(v.LeftConditions) > 0 {
			b.err = errors.Annotate(ErrBuildExecutor, "join's inner condition should be empty")
			return nil
		}
	} else {
		leftTypes, rightTypes = outerTypes, innerTypes
		outerFilter = v.LeftConditions
		if len(v.RightConditions) > 0 {
			b.err = errors.Annotate(ErrBuildExecutor, "join's inner condition should be empty")
			return nil
		}
	}
	defaultValues := v.DefaultValues
	if defaultValues == nil {
		defaultValues = make([]types.Datum, len(innerTypes))
	}
	hasPrefixCol := false
	for _, l := range v.IdxColLens {
		if l != types.UnspecifiedLength {
			hasPrefixCol = true
			break
		}
	}
	e := &IndexLookUpJoin{
		baseExecutor: newBaseExecutor(b.ctx, v.Schema(), v.ID(), outerExec),
		outerCtx: outerCtx{
			rowTypes: outerTypes,
			filter:   outerFilter,
		},
		innerCtx: innerCtx{
			readerBuilder: &dataReaderBuilder{Plan: innerPlan, executorBuilder: b},
			rowTypes:      innerTypes,
			colLens:       v.IdxColLens,
			hasPrefixCol:  hasPrefixCol,
		},
		workerWg:      new(sync.WaitGroup),
		isOuterJoin:   v.JoinType.IsOuterJoin(),
		indexRanges:   v.Ranges,
		keyOff2IdxOff: v.KeyOff2IdxOff,
		lastColHelper: v.CompareFilters,
	}
	childrenUsedSchema := markChildrenUsedCols(v.Schema(), v.Children()[0].Schema(), v.Children()[1].Schema())
	e.joiner = newJoiner(b.ctx, v.JoinType, v.InnerChildIdx == 0, defaultValues, v.OtherConditions, leftTypes, rightTypes, childrenUsedSchema)
	outerKeyCols := make([]int, len(v.OuterJoinKeys))
	for i := 0; i < len(v.OuterJoinKeys); i++ {
		outerKeyCols[i] = v.OuterJoinKeys[i].Index
	}
	innerKeyCols := make([]int, len(v.InnerJoinKeys))
	for i := 0; i < len(v.InnerJoinKeys); i++ {
		innerKeyCols[i] = v.InnerJoinKeys[i].Index
	}
	e.outerCtx.keyCols = outerKeyCols
	e.innerCtx.keyCols = innerKeyCols

	outerHashCols, innerHashCols := make([]int, len(v.OuterHashKeys)), make([]int, len(v.InnerHashKeys))
	for i := 0; i < len(v.OuterHashKeys); i++ {
		outerHashCols[i] = v.OuterHashKeys[i].Index
	}
	for i := 0; i < len(v.InnerHashKeys); i++ {
		innerHashCols[i] = v.InnerHashKeys[i].Index
	}
	e.outerCtx.hashCols = outerHashCols
	e.innerCtx.hashCols = innerHashCols

	e.joinResult = newFirstChunk(e)
	executorCounterIndexLookUpJoin.Inc()
	return e
}

func (b *executorBuilder) buildIndexLookUpMergeJoin(v *plannercore.PhysicalIndexMergeJoin) Executor {
	outerExec := b.build(v.Children()[1-v.InnerChildIdx])
	if b.err != nil {
		return nil
	}
	outerTypes := retTypes(outerExec)
	innerPlan := v.Children()[v.InnerChildIdx]
	innerTypes := make([]*types.FieldType, innerPlan.Schema().Len())
	for i, col := range innerPlan.Schema().Columns {
		innerTypes[i] = col.RetType.Clone()
		// The `innerTypes` would be called for `Datum.ConvertTo` when converting the columns from outer table
		// to build hash map or construct lookup keys. So we need to modify its Flen otherwise there would be
		// truncate error. See issue https://github.com/pingcap/tidb/issues/21232 for example.
		if innerTypes[i].EvalType() == types.ETString {
			innerTypes[i].Flen = types.UnspecifiedLength
		}
	}
	var (
		outerFilter           []expression.Expression
		leftTypes, rightTypes []*types.FieldType
	)
	if v.InnerChildIdx == 0 {
		leftTypes, rightTypes = innerTypes, outerTypes
		outerFilter = v.RightConditions
		if len(v.LeftConditions) > 0 {
			b.err = errors.Annotate(ErrBuildExecutor, "join's inner condition should be empty")
			return nil
		}
	} else {
		leftTypes, rightTypes = outerTypes, innerTypes
		outerFilter = v.LeftConditions
		if len(v.RightConditions) > 0 {
			b.err = errors.Annotate(ErrBuildExecutor, "join's inner condition should be empty")
			return nil
		}
	}
	defaultValues := v.DefaultValues
	if defaultValues == nil {
		defaultValues = make([]types.Datum, len(innerTypes))
	}
	outerKeyCols := make([]int, len(v.OuterJoinKeys))
	for i := 0; i < len(v.OuterJoinKeys); i++ {
		outerKeyCols[i] = v.OuterJoinKeys[i].Index
	}
	innerKeyCols := make([]int, len(v.InnerJoinKeys))
	for i := 0; i < len(v.InnerJoinKeys); i++ {
		innerKeyCols[i] = v.InnerJoinKeys[i].Index
	}
	executorCounterIndexLookUpJoin.Inc()

	e := &IndexLookUpMergeJoin{
		baseExecutor: newBaseExecutor(b.ctx, v.Schema(), v.ID(), outerExec),
		outerMergeCtx: outerMergeCtx{
			rowTypes:      outerTypes,
			filter:        outerFilter,
			joinKeys:      v.OuterJoinKeys,
			keyCols:       outerKeyCols,
			needOuterSort: v.NeedOuterSort,
			compareFuncs:  v.OuterCompareFuncs,
		},
		innerMergeCtx: innerMergeCtx{
			readerBuilder:           &dataReaderBuilder{Plan: innerPlan, executorBuilder: b},
			rowTypes:                innerTypes,
			joinKeys:                v.InnerJoinKeys,
			keyCols:                 innerKeyCols,
			compareFuncs:            v.CompareFuncs,
			colLens:                 v.IdxColLens,
			desc:                    v.Desc,
			keyOff2KeyOffOrderByIdx: v.KeyOff2KeyOffOrderByIdx,
		},
		workerWg:      new(sync.WaitGroup),
		isOuterJoin:   v.JoinType.IsOuterJoin(),
		indexRanges:   v.Ranges,
		keyOff2IdxOff: v.KeyOff2IdxOff,
		lastColHelper: v.CompareFilters,
	}
	childrenUsedSchema := markChildrenUsedCols(v.Schema(), v.Children()[0].Schema(), v.Children()[1].Schema())
	joiners := make([]joiner, e.ctx.GetSessionVars().IndexLookupJoinConcurrency())
	for i := 0; i < len(joiners); i++ {
		joiners[i] = newJoiner(b.ctx, v.JoinType, v.InnerChildIdx == 0, defaultValues, v.OtherConditions, leftTypes, rightTypes, childrenUsedSchema)
	}
	e.joiners = joiners
	return e
}

func (b *executorBuilder) buildIndexNestedLoopHashJoin(v *plannercore.PhysicalIndexHashJoin) Executor {
	e := b.buildIndexLookUpJoin(&(v.PhysicalIndexJoin)).(*IndexLookUpJoin)
	idxHash := &IndexNestedLoopHashJoin{
		IndexLookUpJoin: *e,
		keepOuterOrder:  v.KeepOuterOrder,
	}
	concurrency := e.ctx.GetSessionVars().IndexLookupJoinConcurrency()
	idxHash.joiners = make([]joiner, concurrency)
	for i := 0; i < concurrency; i++ {
		idxHash.joiners[i] = e.joiner.Clone()
	}
	return idxHash
}

// containsLimit tests if the execs contains Limit because we do not know whether `Limit` has consumed all of its' source,
// so the feedback may not be accurate.
func containsLimit(execs []*tipb.Executor) bool {
	for _, exec := range execs {
		if exec.Limit != nil {
			return true
		}
	}
	return false
}

func buildNoRangeTableReader(b *executorBuilder, v *plannercore.PhysicalTableReader) (*TableReaderExecutor, error) {
	tablePlans := v.TablePlans
	if v.StoreType == kv.TiFlash {
		tablePlans = []plannercore.PhysicalPlan{v.GetTablePlan()}
	}
	dagReq, streaming, err := constructDAGReq(b.ctx, tablePlans, v.StoreType)
	if err != nil {
		return nil, err
	}
	ts := v.GetTableScan()
	tbl, _ := b.is.TableByID(ts.Table.ID)
	isPartition, physicalTableID := ts.IsPartition()
	if isPartition {
		pt := tbl.(table.PartitionedTable)
		tbl = pt.GetPartition(physicalTableID)
	}
	startTS, err := b.getSnapshotTS()
	if err != nil {
		return nil, err
	}
	e := &TableReaderExecutor{
		baseExecutor:   newBaseExecutor(b.ctx, v.Schema(), v.ID()),
		dagPB:          dagReq,
		startTS:        startTS,
		table:          tbl,
		keepOrder:      ts.KeepOrder,
		desc:           ts.Desc,
		columns:        ts.Columns,
		streaming:      streaming,
		corColInFilter: b.corColInDistPlan(v.TablePlans),
		corColInAccess: b.corColInAccess(v.TablePlans[0]),
		plans:          v.TablePlans,
		tablePlan:      v.GetTablePlan(),
		storeType:      v.StoreType,
		batchCop:       v.BatchCop,
	}
	e.buildVirtualColumnInfo()
	if containsLimit(dagReq.Executors) {
		e.feedback = statistics.NewQueryFeedback(0, nil, 0, ts.Desc)
	} else {
		e.feedback = statistics.NewQueryFeedback(getFeedbackStatsTableID(e.ctx, tbl), ts.Hist, int64(ts.StatsCount()), ts.Desc)
	}
	collect := statistics.CollectFeedback(b.ctx.GetSessionVars().StmtCtx, e.feedback, len(ts.Ranges))
	// Do not collect the feedback when the table is the partition table.
	if collect && tbl.Meta().Partition != nil {
		collect = false
	}
	if !collect {
		e.feedback.Invalidate()
	}
	e.dagPB.CollectRangeCounts = &collect
	if v.StoreType == kv.TiDB && b.ctx.GetSessionVars().User != nil {
		// User info is used to do privilege check. It is only used in TiDB cluster memory table.
		e.dagPB.User = &tipb.UserIdentity{
			UserName: b.ctx.GetSessionVars().User.Username,
			UserHost: b.ctx.GetSessionVars().User.Hostname,
		}
	}

	for i := range v.Schema().Columns {
		dagReq.OutputOffsets = append(dagReq.OutputOffsets, uint32(i))
	}

	return e, nil
}

func (b *executorBuilder) buildMPPGather(v *plannercore.PhysicalTableReader) Executor {
	startTs, err := b.getSnapshotTS()
	if err != nil {
		b.err = err
		return nil
	}
	gather := &MPPGather{
		baseExecutor: newBaseExecutor(b.ctx, v.Schema(), v.ID()),
		is:           b.is,
		originalPlan: v.GetTablePlan(),
		startTS:      startTs,
	}
	return gather
}

// buildTableReader builds a table reader executor. It first build a no range table reader,
// and then update it ranges from table scan plan.
func (b *executorBuilder) buildTableReader(v *plannercore.PhysicalTableReader) Executor {
	failpoint.Inject("checkUseMPP", func(val failpoint.Value) {
		if val.(bool) != useMPPExecution(b.ctx, v) {
			if val.(bool) {
				b.err = errors.New("expect mpp but not used")
			} else {
				b.err = errors.New("don't expect mpp but we used it")
			}
			failpoint.Return(nil)
		}
	})
	if useMPPExecution(b.ctx, v) {
		return b.buildMPPGather(v)
	}
	ret, err := buildNoRangeTableReader(b, v)
	if err != nil {
		b.err = err
		return nil
	}

	ts := v.GetTableScan()
	ret.ranges = ts.Ranges
	sctx := b.ctx.GetSessionVars().StmtCtx
	sctx.TableIDs = append(sctx.TableIDs, ts.Table.ID)

	if !b.ctx.GetSessionVars().UseDynamicPartitionPrune() {
		return ret
	}

	pi := ts.Table.GetPartitionInfo()
	if pi == nil {
		return ret
	}

	tmp, _ := b.is.TableByID(ts.Table.ID)
	tbl := tmp.(table.PartitionedTable)
	partitions, err := partitionPruning(b.ctx, tbl, v.PartitionInfo.PruningConds, v.PartitionInfo.PartitionNames, v.PartitionInfo.Columns, v.PartitionInfo.ColumnNames)
	if err != nil {
		b.err = err
		return nil
	}
	if v.StoreType == kv.TiFlash {
		sctx.IsTiFlash.Store(true)
	}

	if len(partitions) == 0 {
		return &TableDualExec{baseExecutor: *ret.base()}
	}
	ret.kvRangeBuilder = kvRangeBuilderFromRangeAndPartition{
		sctx:       b.ctx,
		partitions: partitions,
		ranges:     ts.Ranges,
	}

	return ret
}

func buildIndexRangeForEachPartition(ctx sessionctx.Context, usedPartitions []table.PhysicalTable, contentPos []int64,
	lookUpContent []*indexJoinLookUpContent, indexRanges []*ranger.Range, keyOff2IdxOff []int, cwc *plannercore.ColWithCmpFuncManager) (map[int64][]*ranger.Range, error) {
	contentBucket := make(map[int64][]*indexJoinLookUpContent)
	for _, p := range usedPartitions {
		contentBucket[p.GetPhysicalID()] = make([]*indexJoinLookUpContent, 0, 8)
	}
	for i, pos := range contentPos {
		if _, ok := contentBucket[pos]; ok {
			contentBucket[pos] = append(contentBucket[pos], lookUpContent[i])
		}
	}
	nextRange := make(map[int64][]*ranger.Range)
	for _, p := range usedPartitions {
		ranges, err := buildRangesForIndexJoin(ctx, contentBucket[p.GetPhysicalID()], indexRanges, keyOff2IdxOff, cwc)
		if err != nil {
			return nil, err
		}
		nextRange[p.GetPhysicalID()] = ranges
	}
	return nextRange, nil
}

func keyColumnsIncludeAllPartitionColumns(keyColumns []int, pe *tables.PartitionExpr) bool {
	tmp := make(map[int]struct{}, len(keyColumns))
	for _, offset := range keyColumns {
		tmp[offset] = struct{}{}
	}
	for _, offset := range pe.ColumnOffset {
		if _, ok := tmp[offset]; !ok {
			return false
		}
	}
	return true
}

func prunePartitionForInnerExecutor(ctx sessionctx.Context, tbl table.Table, schema *expression.Schema, partitionInfo *plannercore.PartitionInfo,
	lookUpContent []*indexJoinLookUpContent) (usedPartition []table.PhysicalTable, canPrune bool, contentPos []int64, err error) {
	partitionTbl := tbl.(table.PartitionedTable)
	locateKey := make([]types.Datum, schema.Len())
	// TODO: condition based pruning can be do in advance.
	condPruneResult, err := partitionPruning(ctx, partitionTbl, partitionInfo.PruningConds, partitionInfo.PartitionNames, partitionInfo.Columns, partitionInfo.ColumnNames)
	if err != nil {
		return nil, false, nil, err
	}

	// check whether can runtime prune.
	type partitionExpr interface {
		PartitionExpr() (*tables.PartitionExpr, error)
	}
	pe, err := tbl.(partitionExpr).PartitionExpr()
	if err != nil {
		return nil, false, nil, err
	}
	offsetMap := make(map[int]bool)
	for _, offset := range lookUpContent[0].keyCols {
		offsetMap[offset] = true
	}
	for _, offset := range pe.ColumnOffset {
		if _, ok := offsetMap[offset]; !ok {
			logutil.BgLogger().Warn("can not runtime prune in index join")
			return condPruneResult, false, nil, nil
		}
	}

	partitions := make(map[int64]table.PhysicalTable)
	contentPos = make([]int64, len(lookUpContent))
	for idx, content := range lookUpContent {
		for i, date := range content.keys {
			locateKey[content.keyCols[i]] = date
		}
		p, err := partitionTbl.GetPartitionByRow(ctx, locateKey)
		if err != nil {
			return nil, false, nil, err
		}
		if _, ok := partitions[p.GetPhysicalID()]; !ok {
			partitions[p.GetPhysicalID()] = p
		}
		contentPos[idx] = p.GetPhysicalID()
	}

	usedPartition = make([]table.PhysicalTable, 0, len(partitions))
	for _, p := range condPruneResult {
		if _, ok := partitions[p.GetPhysicalID()]; ok {
			usedPartition = append(usedPartition, p)
		}
	}
	return usedPartition, true, contentPos, nil
}

func buildNoRangeIndexReader(b *executorBuilder, v *plannercore.PhysicalIndexReader) (*IndexReaderExecutor, error) {
	dagReq, streaming, err := constructDAGReq(b.ctx, v.IndexPlans, kv.TiKV)
	if err != nil {
		return nil, err
	}
	is := v.IndexPlans[0].(*plannercore.PhysicalIndexScan)
	tbl, _ := b.is.TableByID(is.Table.ID)
	isPartition, physicalTableID := is.IsPartition()
	if isPartition {
		pt := tbl.(table.PartitionedTable)
		tbl = pt.GetPartition(physicalTableID)
	} else {
		physicalTableID = is.Table.ID
	}
	startTS, err := b.getSnapshotTS()
	if err != nil {
		return nil, err
	}
	e := &IndexReaderExecutor{
		baseExecutor:    newBaseExecutor(b.ctx, v.Schema(), v.ID()),
		dagPB:           dagReq,
		startTS:         startTS,
		physicalTableID: physicalTableID,
		table:           tbl,
		index:           is.Index,
		keepOrder:       is.KeepOrder,
		desc:            is.Desc,
		columns:         is.Columns,
		streaming:       streaming,
		corColInFilter:  b.corColInDistPlan(v.IndexPlans),
		corColInAccess:  b.corColInAccess(v.IndexPlans[0]),
		idxCols:         is.IdxCols,
		colLens:         is.IdxColLens,
		plans:           v.IndexPlans,
		outputColumns:   v.OutputColumns,
	}
	if containsLimit(dagReq.Executors) {
		e.feedback = statistics.NewQueryFeedback(0, nil, 0, is.Desc)
	} else {
		tblID := e.physicalTableID
		if b.ctx.GetSessionVars().UseDynamicPartitionPrune() {
			tblID = e.table.Meta().ID
		}
		e.feedback = statistics.NewQueryFeedback(tblID, is.Hist, int64(is.StatsCount()), is.Desc)
	}
	collect := statistics.CollectFeedback(b.ctx.GetSessionVars().StmtCtx, e.feedback, len(is.Ranges))
	// Do not collect the feedback when the table is the partition table.
	if collect && tbl.Meta().Partition != nil {
		collect = false
	}
	if !collect {
		e.feedback.Invalidate()
	}
	e.dagPB.CollectRangeCounts = &collect

	for _, col := range v.OutputColumns {
		dagReq.OutputOffsets = append(dagReq.OutputOffsets, uint32(col.Index))
	}

	return e, nil
}

func (b *executorBuilder) buildIndexReader(v *plannercore.PhysicalIndexReader) Executor {
	ret, err := buildNoRangeIndexReader(b, v)
	if err != nil {
		b.err = err
		return nil
	}

	is := v.IndexPlans[0].(*plannercore.PhysicalIndexScan)
	ret.ranges = is.Ranges
	sctx := b.ctx.GetSessionVars().StmtCtx
	sctx.IndexNames = append(sctx.IndexNames, is.Table.Name.O+":"+is.Index.Name.O)

	if !b.ctx.GetSessionVars().UseDynamicPartitionPrune() {
		return ret
	}

	pi := is.Table.GetPartitionInfo()
	if pi == nil {
		return ret
	}

	if is.Index.Global {
		return ret
	}

	tmp, _ := b.is.TableByID(is.Table.ID)
	tbl := tmp.(table.PartitionedTable)
	partitions, err := partitionPruning(b.ctx, tbl, v.PartitionInfo.PruningConds, v.PartitionInfo.PartitionNames, v.PartitionInfo.Columns, v.PartitionInfo.ColumnNames)
	if err != nil {
		b.err = err
		return nil
	}
	ret.partitions = partitions
	return ret
}

func buildTableReq(b *executorBuilder, schemaLen int, plans []plannercore.PhysicalPlan) (dagReq *tipb.DAGRequest, streaming bool, val table.Table, err error) {
	tableReq, tableStreaming, err := constructDAGReq(b.ctx, plans, kv.TiKV)
	if err != nil {
		return nil, false, nil, err
	}
	for i := 0; i < schemaLen; i++ {
		tableReq.OutputOffsets = append(tableReq.OutputOffsets, uint32(i))
	}
	ts := plans[0].(*plannercore.PhysicalTableScan)
	tbl, _ := b.is.TableByID(ts.Table.ID)
	isPartition, physicalTableID := ts.IsPartition()
	if isPartition {
		pt := tbl.(table.PartitionedTable)
		tbl = pt.GetPartition(physicalTableID)
	}
	return tableReq, tableStreaming, tbl, err
}

func buildIndexReq(b *executorBuilder, schemaLen, handleLen int, plans []plannercore.PhysicalPlan) (dagReq *tipb.DAGRequest, streaming bool, err error) {
	indexReq, indexStreaming, err := constructDAGReq(b.ctx, plans, kv.TiKV)
	if err != nil {
		return nil, false, err
	}
	indexReq.OutputOffsets = []uint32{}
	for i := 0; i < handleLen; i++ {
		indexReq.OutputOffsets = append(indexReq.OutputOffsets, uint32(schemaLen+i))
	}
	if len(indexReq.OutputOffsets) == 0 {
		indexReq.OutputOffsets = []uint32{uint32(schemaLen)}
	}
	return indexReq, indexStreaming, err
}

func buildNoRangeIndexLookUpReader(b *executorBuilder, v *plannercore.PhysicalIndexLookUpReader) (*IndexLookUpExecutor, error) {
	is := v.IndexPlans[0].(*plannercore.PhysicalIndexScan)
	var handleLen int
	if len(v.CommonHandleCols) != 0 {
		handleLen = len(v.CommonHandleCols)
	} else {
		handleLen = 1
	}
	if is.Index.Global {
		// Should output pid col.
		handleLen++
	}
	indexReq, indexStreaming, err := buildIndexReq(b, len(is.Index.Columns), handleLen, v.IndexPlans)
	if err != nil {
		return nil, err
	}
	tableReq, tableStreaming, tbl, err := buildTableReq(b, v.Schema().Len(), v.TablePlans)
	if err != nil {
		return nil, err
	}
	ts := v.TablePlans[0].(*plannercore.PhysicalTableScan)
	startTS, err := b.getSnapshotTS()
	if err != nil {
		return nil, err
	}
	e := &IndexLookUpExecutor{
		baseExecutor:      newBaseExecutor(b.ctx, v.Schema(), v.ID()),
		dagPB:             indexReq,
		startTS:           startTS,
		table:             tbl,
		index:             is.Index,
		keepOrder:         is.KeepOrder,
		desc:              is.Desc,
		tableRequest:      tableReq,
		columns:           ts.Columns,
		indexStreaming:    indexStreaming,
		tableStreaming:    tableStreaming,
		dataReaderBuilder: &dataReaderBuilder{executorBuilder: b},
		corColInIdxSide:   b.corColInDistPlan(v.IndexPlans),
		corColInTblSide:   b.corColInDistPlan(v.TablePlans),
		corColInAccess:    b.corColInAccess(v.IndexPlans[0]),
		idxCols:           is.IdxCols,
		colLens:           is.IdxColLens,
		idxPlans:          v.IndexPlans,
		tblPlans:          v.TablePlans,
		PushedLimit:       v.PushedLimit,
	}

	if containsLimit(indexReq.Executors) {
		e.feedback = statistics.NewQueryFeedback(0, nil, 0, is.Desc)
	} else {
		e.feedback = statistics.NewQueryFeedback(getFeedbackStatsTableID(e.ctx, tbl), is.Hist, int64(is.StatsCount()), is.Desc)
	}
	// Do not collect the feedback for table request.
	collectTable := false
	e.tableRequest.CollectRangeCounts = &collectTable
	collectIndex := statistics.CollectFeedback(b.ctx.GetSessionVars().StmtCtx, e.feedback, len(is.Ranges))
	// Do not collect the feedback when the table is the partition table.
	if collectIndex && tbl.Meta().GetPartitionInfo() != nil {
		collectIndex = false
	}
	if !collectIndex {
		e.feedback.Invalidate()
	}
	e.dagPB.CollectRangeCounts = &collectIndex
	if v.ExtraHandleCol != nil {
		e.handleIdx = append(e.handleIdx, v.ExtraHandleCol.Index)
		e.handleCols = []*expression.Column{v.ExtraHandleCol}
	} else {
		for _, handleCol := range v.CommonHandleCols {
			e.handleIdx = append(e.handleIdx, handleCol.Index)
		}
		e.handleCols = v.CommonHandleCols
		e.primaryKeyIndex = tables.FindPrimaryIndex(tbl.Meta())
	}
	return e, nil
}

func (b *executorBuilder) buildIndexLookUpReader(v *plannercore.PhysicalIndexLookUpReader) Executor {
	ret, err := buildNoRangeIndexLookUpReader(b, v)
	if err != nil {
		b.err = err
		return nil
	}

	is := v.IndexPlans[0].(*plannercore.PhysicalIndexScan)
	ts := v.TablePlans[0].(*plannercore.PhysicalTableScan)

	ret.ranges = is.Ranges
	executorCounterIndexLookUpExecutor.Inc()

	sctx := b.ctx.GetSessionVars().StmtCtx
	sctx.IndexNames = append(sctx.IndexNames, is.Table.Name.O+":"+is.Index.Name.O)
	sctx.TableIDs = append(sctx.TableIDs, ts.Table.ID)

	if !b.ctx.GetSessionVars().UseDynamicPartitionPrune() {
		return ret
	}

	if pi := is.Table.GetPartitionInfo(); pi == nil {
		return ret
	}

	if is.Index.Global {
		return ret
	}

	tmp, _ := b.is.TableByID(is.Table.ID)
	tbl := tmp.(table.PartitionedTable)
	partitions, err := partitionPruning(b.ctx, tbl, v.PartitionInfo.PruningConds, v.PartitionInfo.PartitionNames, v.PartitionInfo.Columns, v.PartitionInfo.ColumnNames)
	if err != nil {
		b.err = err
		return nil
	}
	ret.partitionTableMode = true
	ret.prunedPartitions = partitions
	return ret
}

func buildNoRangeIndexMergeReader(b *executorBuilder, v *plannercore.PhysicalIndexMergeReader) (*IndexMergeReaderExecutor, error) {
	partialPlanCount := len(v.PartialPlans)
	partialReqs := make([]*tipb.DAGRequest, 0, partialPlanCount)
	partialStreamings := make([]bool, 0, partialPlanCount)
	indexes := make([]*model.IndexInfo, 0, partialPlanCount)
	descs := make([]bool, 0, partialPlanCount)
	feedbacks := make([]*statistics.QueryFeedback, 0, partialPlanCount)
	ts := v.TablePlans[0].(*plannercore.PhysicalTableScan)
	for i := 0; i < partialPlanCount; i++ {
		var tempReq *tipb.DAGRequest
		var tempStreaming bool
		var err error

		feedback := statistics.NewQueryFeedback(0, nil, 0, ts.Desc)
		feedback.Invalidate()
		feedbacks = append(feedbacks, feedback)

		if is, ok := v.PartialPlans[i][0].(*plannercore.PhysicalIndexScan); ok {
			tempReq, tempStreaming, err = buildIndexReq(b, len(is.Index.Columns), ts.HandleCols.NumCols(), v.PartialPlans[i])
			descs = append(descs, is.Desc)
			indexes = append(indexes, is.Index)
		} else {
			ts := v.PartialPlans[i][0].(*plannercore.PhysicalTableScan)
			tempReq, tempStreaming, _, err = buildTableReq(b, len(ts.Columns), v.PartialPlans[i])
			descs = append(descs, ts.Desc)
			indexes = append(indexes, nil)
		}
		if err != nil {
			return nil, err
		}
		collect := false
		tempReq.CollectRangeCounts = &collect
		partialReqs = append(partialReqs, tempReq)
		partialStreamings = append(partialStreamings, tempStreaming)
	}
	tableReq, tableStreaming, tblInfo, err := buildTableReq(b, v.Schema().Len(), v.TablePlans)
	if err != nil {
		return nil, err
	}
	startTS, err := b.getSnapshotTS()
	if err != nil {
		return nil, err
	}
	e := &IndexMergeReaderExecutor{
		baseExecutor:      newBaseExecutor(b.ctx, v.Schema(), v.ID()),
		dagPBs:            partialReqs,
		startTS:           startTS,
		table:             tblInfo,
		indexes:           indexes,
		descs:             descs,
		tableRequest:      tableReq,
		columns:           ts.Columns,
		partialStreamings: partialStreamings,
		tableStreaming:    tableStreaming,
		partialPlans:      v.PartialPlans,
		tblPlans:          v.TablePlans,
		dataReaderBuilder: &dataReaderBuilder{executorBuilder: b},
		feedbacks:         feedbacks,
		handleCols:        ts.HandleCols,
	}
	collectTable := false
	e.tableRequest.CollectRangeCounts = &collectTable
	return e, nil
}

func (b *executorBuilder) buildIndexMergeReader(v *plannercore.PhysicalIndexMergeReader) Executor {
	ret, err := buildNoRangeIndexMergeReader(b, v)
	if err != nil {
		b.err = err
		return nil
	}
	ret.ranges = make([][]*ranger.Range, 0, len(v.PartialPlans))
	sctx := b.ctx.GetSessionVars().StmtCtx
	for i := 0; i < len(v.PartialPlans); i++ {
		if is, ok := v.PartialPlans[i][0].(*plannercore.PhysicalIndexScan); ok {
			ret.ranges = append(ret.ranges, is.Ranges)
			sctx.IndexNames = append(sctx.IndexNames, is.Table.Name.O+":"+is.Index.Name.O)
		} else {
			ret.ranges = append(ret.ranges, v.PartialPlans[i][0].(*plannercore.PhysicalTableScan).Ranges)
			if ret.table.Meta().IsCommonHandle {
				tblInfo := ret.table.Meta()
				sctx.IndexNames = append(sctx.IndexNames, tblInfo.Name.O+":"+tables.FindPrimaryIndex(tblInfo).Name.O)
			}
		}
	}
	ts := v.TablePlans[0].(*plannercore.PhysicalTableScan)
	sctx.TableIDs = append(sctx.TableIDs, ts.Table.ID)
	executorCounterIndexMergeReaderExecutor.Inc()

	if !b.ctx.GetSessionVars().UseDynamicPartitionPrune() {
		return ret
	}

	if pi := ts.Table.GetPartitionInfo(); pi == nil {
		return ret
	}

	tmp, _ := b.is.TableByID(ts.Table.ID)
	partitions, err := partitionPruning(b.ctx, tmp.(table.PartitionedTable), v.PartitionInfo.PruningConds, v.PartitionInfo.PartitionNames, v.PartitionInfo.Columns, v.PartitionInfo.ColumnNames)
	if err != nil {
		b.err = err
		return nil
	}
	ret.partitionTableMode, ret.prunedPartitions = true, partitions
	return ret
}

// dataReaderBuilder build an executor.
// The executor can be used to read data in the ranges which are constructed by datums.
// Differences from executorBuilder:
// 1. dataReaderBuilder calculate data range from argument, rather than plan.
// 2. the result executor is already opened.
type dataReaderBuilder struct {
	plannercore.Plan
	*executorBuilder

	selectResultHook // for testing
}

type mockPhysicalIndexReader struct {
	plannercore.PhysicalPlan

	e Executor
}

func (builder *dataReaderBuilder) buildExecutorForIndexJoin(ctx context.Context, lookUpContents []*indexJoinLookUpContent,
	IndexRanges []*ranger.Range, keyOff2IdxOff []int, cwc *plannercore.ColWithCmpFuncManager, canReorderHandles bool) (Executor, error) {
	return builder.buildExecutorForIndexJoinInternal(ctx, builder.Plan, lookUpContents, IndexRanges, keyOff2IdxOff, cwc, canReorderHandles)
}

func (builder *dataReaderBuilder) buildExecutorForIndexJoinInternal(ctx context.Context, plan plannercore.Plan, lookUpContents []*indexJoinLookUpContent,
	IndexRanges []*ranger.Range, keyOff2IdxOff []int, cwc *plannercore.ColWithCmpFuncManager, canReorderHandles bool) (Executor, error) {
	switch v := plan.(type) {
	case *plannercore.PhysicalTableReader:
		return builder.buildTableReaderForIndexJoin(ctx, v, lookUpContents, IndexRanges, keyOff2IdxOff, cwc, canReorderHandles)
	case *plannercore.PhysicalIndexReader:
		return builder.buildIndexReaderForIndexJoin(ctx, v, lookUpContents, IndexRanges, keyOff2IdxOff, cwc)
	case *plannercore.PhysicalIndexLookUpReader:
		return builder.buildIndexLookUpReaderForIndexJoin(ctx, v, lookUpContents, IndexRanges, keyOff2IdxOff, cwc)
	case *plannercore.PhysicalUnionScan:
		return builder.buildUnionScanForIndexJoin(ctx, v, lookUpContents, IndexRanges, keyOff2IdxOff, cwc, canReorderHandles)
	// The inner child of IndexJoin might be Projection when a combination of the following conditions is true:
	// 	1. The inner child fetch data using indexLookupReader
	// 	2. PK is not handle
	// 	3. The inner child needs to keep order
	// In this case, an extra column tidb_rowid will be appended in the output result of IndexLookupReader(see copTask.doubleReadNeedProj).
	// Then we need a Projection upon IndexLookupReader to prune the redundant column.
	case *plannercore.PhysicalProjection:
		return builder.buildProjectionForIndexJoin(ctx, v, lookUpContents, IndexRanges, keyOff2IdxOff, cwc)
	// Need to support physical selection because after PR 16389, TiDB will push down all the expr supported by TiKV or TiFlash
	// in predicate push down stage, so if there is an expr which only supported by TiFlash, a physical selection will be added after index read
	case *plannercore.PhysicalSelection:
		childExec, err := builder.buildExecutorForIndexJoinInternal(ctx, v.Children()[0], lookUpContents, IndexRanges, keyOff2IdxOff, cwc, canReorderHandles)
		if err != nil {
			return nil, err
		}
		exec := &SelectionExec{
			baseExecutor: newBaseExecutor(builder.ctx, v.Schema(), v.ID(), childExec),
			filters:      v.Conditions,
		}
		err = exec.open(ctx)
		return exec, err
	case *mockPhysicalIndexReader:
		return v.e, nil
	}
	return nil, errors.New("Wrong plan type for dataReaderBuilder")
}

func (builder *dataReaderBuilder) buildUnionScanForIndexJoin(ctx context.Context, v *plannercore.PhysicalUnionScan,
	values []*indexJoinLookUpContent, indexRanges []*ranger.Range, keyOff2IdxOff []int,
	cwc *plannercore.ColWithCmpFuncManager, canReorderHandles bool) (Executor, error) {
	childBuilder := &dataReaderBuilder{Plan: v.Children()[0], executorBuilder: builder.executorBuilder}
	reader, err := childBuilder.buildExecutorForIndexJoin(ctx, values, indexRanges, keyOff2IdxOff, cwc, canReorderHandles)
	if err != nil {
		return nil, err
	}

	ret := builder.buildUnionScanFromReader(reader, v)
	if us, ok := ret.(*UnionScanExec); ok {
		err = us.open(ctx)
	}
	return ret, err
}

func (builder *dataReaderBuilder) buildTableReaderForIndexJoin(ctx context.Context, v *plannercore.PhysicalTableReader,
	lookUpContents []*indexJoinLookUpContent, indexRanges []*ranger.Range, keyOff2IdxOff []int,
	cwc *plannercore.ColWithCmpFuncManager, canReorderHandles bool) (Executor, error) {
	e, err := buildNoRangeTableReader(builder.executorBuilder, v)
	if err != nil {
		return nil, err
	}
	tbInfo := e.table.Meta()
	if v.IsCommonHandle {
		if tbInfo.GetPartitionInfo() == nil || !builder.ctx.GetSessionVars().UseDynamicPartitionPrune() {
			kvRanges, err := buildKvRangesForIndexJoin(e.ctx, getPhysicalTableID(e.table), -1, lookUpContents, indexRanges, keyOff2IdxOff, cwc)
			if err != nil {
				return nil, err
			}
			return builder.buildTableReaderFromKvRanges(ctx, e, kvRanges)
		}

		tbl, _ := builder.is.TableByID(tbInfo.ID)
		pt := tbl.(table.PartitionedTable)
		pe, err := tbl.(interface {
			PartitionExpr() (*tables.PartitionExpr, error)
		}).PartitionExpr()
		if err != nil {
			return nil, err
		}
		var kvRanges []kv.KeyRange
		if keyColumnsIncludeAllPartitionColumns(lookUpContents[0].keyCols, pe) {
			// In this case we can use dynamic partition pruning.
			locateKey := make([]types.Datum, e.Schema().Len())
			kvRanges = make([]kv.KeyRange, 0, len(lookUpContents))
			for _, content := range lookUpContents {
				for i, date := range content.keys {
					locateKey[content.keyCols[i]] = date
				}
				p, err := pt.GetPartitionByRow(e.ctx, locateKey)
				if err != nil {
					return nil, err
				}
				pid := p.GetPhysicalID()
				tmp, err := buildKvRangesForIndexJoin(e.ctx, pid, -1, []*indexJoinLookUpContent{content}, indexRanges, keyOff2IdxOff, cwc)
				if err != nil {
					return nil, err
				}
				kvRanges = append(kvRanges, tmp...)
			}
		} else {
			partitionInfo := &v.PartitionInfo
			partitions, err := partitionPruning(e.ctx, pt, partitionInfo.PruningConds, partitionInfo.PartitionNames, partitionInfo.Columns, partitionInfo.ColumnNames)
			if err != nil {
				return nil, err
			}
			kvRanges = make([]kv.KeyRange, 0, len(partitions)*len(lookUpContents))
			for _, p := range partitions {
				pid := p.GetPhysicalID()
				tmp, err := buildKvRangesForIndexJoin(e.ctx, pid, -1, lookUpContents, indexRanges, keyOff2IdxOff, cwc)
				if err != nil {
					return nil, err
				}
				kvRanges = append(tmp, kvRanges...)
			}
		}
		return builder.buildTableReaderFromKvRanges(ctx, e, kvRanges)
	}

	handles, lookUpContents := dedupHandles(lookUpContents)
	if tbInfo.GetPartitionInfo() == nil {
		return builder.buildTableReaderFromHandles(ctx, e, handles, canReorderHandles)
	}
	if !builder.ctx.GetSessionVars().UseDynamicPartitionPrune() {
		return builder.buildTableReaderFromHandles(ctx, e, handles, canReorderHandles)
	}

	tbl, _ := builder.is.TableByID(tbInfo.ID)
	pt := tbl.(table.PartitionedTable)
	pe, err := tbl.(interface {
		PartitionExpr() (*tables.PartitionExpr, error)
	}).PartitionExpr()
	if err != nil {
		return nil, err
	}
	var kvRanges []kv.KeyRange
	if keyColumnsIncludeAllPartitionColumns(lookUpContents[0].keyCols, pe) {
		locateKey := make([]types.Datum, e.Schema().Len())
		kvRanges = make([]kv.KeyRange, 0, len(lookUpContents))
		for _, content := range lookUpContents {
			for i, date := range content.keys {
				locateKey[content.keyCols[i]] = date
			}
			p, err := pt.GetPartitionByRow(e.ctx, locateKey)
			if err != nil {
				return nil, err
			}
			pid := p.GetPhysicalID()
			handle := kv.IntHandle(content.keys[0].GetInt64())
			tmp := distsql.TableHandlesToKVRanges(pid, []kv.Handle{handle})
			kvRanges = append(kvRanges, tmp...)
		}
	} else {
		partitionInfo := &v.PartitionInfo
		partitions, err := partitionPruning(e.ctx, pt, partitionInfo.PruningConds, partitionInfo.PartitionNames, partitionInfo.Columns, partitionInfo.ColumnNames)
		if err != nil {
			return nil, err
		}
		for _, p := range partitions {
			pid := p.GetPhysicalID()
			tmp := distsql.TableHandlesToKVRanges(pid, handles)
			kvRanges = append(kvRanges, tmp...)
		}
	}
	return builder.buildTableReaderFromKvRanges(ctx, e, kvRanges)
}

func dedupHandles(lookUpContents []*indexJoinLookUpContent) ([]kv.Handle, []*indexJoinLookUpContent) {
	handles := make([]kv.Handle, 0, len(lookUpContents))
	validLookUpContents := make([]*indexJoinLookUpContent, 0, len(lookUpContents))
	for _, content := range lookUpContents {
		isValidHandle := true
		handle := kv.IntHandle(content.keys[0].GetInt64())
		for _, key := range content.keys {
			if handle.IntValue() != key.GetInt64() {
				isValidHandle = false
				break
			}
		}
		if isValidHandle {
			handles = append(handles, handle)
			validLookUpContents = append(validLookUpContents, content)
		}
	}
	return handles, validLookUpContents
}

type kvRangeBuilderFromRangeAndPartition struct {
	sctx       sessionctx.Context
	partitions []table.PhysicalTable
	ranges     []*ranger.Range
}

func (h kvRangeBuilderFromRangeAndPartition) buildKeyRange(int64) ([]kv.KeyRange, error) {
	var ret []kv.KeyRange
	for _, p := range h.partitions {
		pid := p.GetPhysicalID()
		meta := p.Meta()
		kvRange, err := distsql.TableHandleRangesToKVRanges(h.sctx.GetSessionVars().StmtCtx, []int64{pid}, meta != nil && meta.IsCommonHandle, h.ranges, nil)
		if err != nil {
			return nil, err
		}
		ret = append(ret, kvRange...)
	}
	return ret, nil
}

func (builder *dataReaderBuilder) buildTableReaderBase(ctx context.Context, e *TableReaderExecutor, reqBuilderWithRange distsql.RequestBuilder) (*TableReaderExecutor, error) {
	startTS, err := builder.getSnapshotTS()
	if err != nil {
		return nil, err
	}
	kvReq, err := reqBuilderWithRange.
		SetDAGRequest(e.dagPB).
		SetStartTS(startTS).
		SetDesc(e.desc).
		SetKeepOrder(e.keepOrder).
		SetStreaming(e.streaming).
		SetFromSessionVars(e.ctx.GetSessionVars()).
		SetFromInfoSchema(e.ctx.GetSessionVars().GetInfoSchema().(infoschema.InfoSchema)).
		Build()
	if err != nil {
		return nil, err
	}
	e.kvRanges = append(e.kvRanges, kvReq.KeyRanges...)
	e.resultHandler = &tableResultHandler{}
	result, err := builder.SelectResult(ctx, builder.ctx, kvReq, retTypes(e), e.feedback, getPhysicalPlanIDs(e.plans), e.id)
	if err != nil {
		return nil, err
	}
	e.resultHandler.open(nil, result)
	return e, nil
}

func (builder *dataReaderBuilder) buildTableReaderFromHandles(ctx context.Context, e *TableReaderExecutor, handles []kv.Handle, canReorderHandles bool) (*TableReaderExecutor, error) {
	if canReorderHandles {
		sort.Slice(handles, func(i, j int) bool {
			return handles[i].Compare(handles[j]) < 0
		})
	}
	var b distsql.RequestBuilder
	if len(handles) > 0 {
		if _, ok := handles[0].(kv.PartitionHandle); ok {
			b.SetPartitionsAndHandles(handles)
		} else {
			b.SetTableHandles(getPhysicalTableID(e.table), handles)
		}
	}
	return builder.buildTableReaderBase(ctx, e, b)
}

func (builder *dataReaderBuilder) buildTableReaderFromKvRanges(ctx context.Context, e *TableReaderExecutor, ranges []kv.KeyRange) (Executor, error) {
	var b distsql.RequestBuilder
	b.SetKeyRanges(ranges)
	return builder.buildTableReaderBase(ctx, e, b)
}

func (builder *dataReaderBuilder) buildIndexReaderForIndexJoin(ctx context.Context, v *plannercore.PhysicalIndexReader,
	lookUpContents []*indexJoinLookUpContent, indexRanges []*ranger.Range, keyOff2IdxOff []int, cwc *plannercore.ColWithCmpFuncManager) (Executor, error) {
	e, err := buildNoRangeIndexReader(builder.executorBuilder, v)
	if err != nil {
		return nil, err
	}
	tbInfo := e.table.Meta()
	if tbInfo.GetPartitionInfo() == nil || !builder.ctx.GetSessionVars().UseDynamicPartitionPrune() {
		kvRanges, err := buildKvRangesForIndexJoin(e.ctx, e.physicalTableID, e.index.ID, lookUpContents, indexRanges, keyOff2IdxOff, cwc)
		if err != nil {
			return nil, err
		}
		err = e.open(ctx, kvRanges)
		return e, err
	}

	tbl, _ := builder.executorBuilder.is.TableByID(tbInfo.ID)
	usedPartition, canPrune, contentPos, err := prunePartitionForInnerExecutor(builder.executorBuilder.ctx, tbl, e.Schema(), &v.PartitionInfo, lookUpContents)
	if err != nil {
		return nil, err
	}
	if len(usedPartition) != 0 {
		if canPrune {
			rangeMap, err := buildIndexRangeForEachPartition(e.ctx, usedPartition, contentPos, lookUpContents, indexRanges, keyOff2IdxOff, cwc)
			if err != nil {
				return nil, err
			}
			e.partitions = usedPartition
			e.ranges = indexRanges
			e.partRangeMap = rangeMap
		} else {
			e.partitions = usedPartition
			if e.ranges, err = buildRangesForIndexJoin(e.ctx, lookUpContents, indexRanges, keyOff2IdxOff, cwc); err != nil {
				return nil, err
			}
		}
		if err := e.Open(ctx); err != nil {
			return nil, err
		}
		return e, nil
	}
	ret := &TableDualExec{baseExecutor: *e.base()}
	err = ret.Open(ctx)
	return ret, err
}

func (builder *dataReaderBuilder) buildIndexLookUpReaderForIndexJoin(ctx context.Context, v *plannercore.PhysicalIndexLookUpReader,
	lookUpContents []*indexJoinLookUpContent, indexRanges []*ranger.Range, keyOff2IdxOff []int, cwc *plannercore.ColWithCmpFuncManager) (Executor, error) {
	e, err := buildNoRangeIndexLookUpReader(builder.executorBuilder, v)
	if err != nil {
		return nil, err
	}

	tbInfo := e.table.Meta()
	if tbInfo.GetPartitionInfo() == nil || !builder.ctx.GetSessionVars().UseDynamicPartitionPrune() {
		e.kvRanges, err = buildKvRangesForIndexJoin(e.ctx, getPhysicalTableID(e.table), e.index.ID, lookUpContents, indexRanges, keyOff2IdxOff, cwc)
		if err != nil {
			return nil, err
		}
		err = e.open(ctx)
		return e, err
	}
	tbl, _ := builder.executorBuilder.is.TableByID(tbInfo.ID)
	usedPartition, canPrune, contentPos, err := prunePartitionForInnerExecutor(builder.executorBuilder.ctx, tbl, e.Schema(), &v.PartitionInfo, lookUpContents)
	if err != nil {
		return nil, err
	}
	if len(usedPartition) != 0 {
		if canPrune {
			rangeMap, err := buildIndexRangeForEachPartition(e.ctx, usedPartition, contentPos, lookUpContents, indexRanges, keyOff2IdxOff, cwc)
			if err != nil {
				return nil, err
			}
			e.prunedPartitions = usedPartition
			e.ranges = indexRanges
			e.partitionRangeMap = rangeMap
		} else {
			e.prunedPartitions = usedPartition
			e.ranges, err = buildRangesForIndexJoin(e.ctx, lookUpContents, indexRanges, keyOff2IdxOff, cwc)
			if err != nil {
				return nil, err
			}
		}
		e.partitionTableMode = true
		if err := e.Open(ctx); err != nil {
			return nil, err
		}
		return e, err
	}
	ret := &TableDualExec{baseExecutor: *e.base()}
	err = ret.Open(ctx)
	return ret, err
}

func (builder *dataReaderBuilder) buildProjectionForIndexJoin(ctx context.Context, v *plannercore.PhysicalProjection,
	lookUpContents []*indexJoinLookUpContent, indexRanges []*ranger.Range, keyOff2IdxOff []int, cwc *plannercore.ColWithCmpFuncManager) (Executor, error) {
	physicalIndexLookUp, isDoubleRead := v.Children()[0].(*plannercore.PhysicalIndexLookUpReader)
	if !isDoubleRead {
		return nil, errors.Errorf("inner child of Projection should be IndexLookupReader, but got %T", v)
	}
	childExec, err := builder.buildIndexLookUpReaderForIndexJoin(ctx, physicalIndexLookUp, lookUpContents, indexRanges, keyOff2IdxOff, cwc)
	if err != nil {
		return nil, err
	}

	e := &ProjectionExec{
		baseExecutor:     newBaseExecutor(builder.ctx, v.Schema(), v.ID(), childExec),
		numWorkers:       int64(builder.ctx.GetSessionVars().ProjectionConcurrency()),
		evaluatorSuit:    expression.NewEvaluatorSuite(v.Exprs, v.AvoidColumnEvaluator),
		calculateNoDelay: v.CalculateNoDelay,
	}

	// If the calculation row count for this Projection operator is smaller
	// than a Chunk size, we turn back to the un-parallel Projection
	// implementation to reduce the goroutine overhead.
	if int64(v.StatsCount()) < int64(builder.ctx.GetSessionVars().MaxChunkSize) {
		e.numWorkers = 0
	}
	err = e.open(ctx)

	return e, err
}

// buildRangesForIndexJoin builds kv ranges for index join when the inner plan is index scan plan.
func buildRangesForIndexJoin(ctx sessionctx.Context, lookUpContents []*indexJoinLookUpContent,
	ranges []*ranger.Range, keyOff2IdxOff []int, cwc *plannercore.ColWithCmpFuncManager) ([]*ranger.Range, error) {
	retRanges := make([]*ranger.Range, 0, len(ranges)*len(lookUpContents))
	lastPos := len(ranges[0].LowVal) - 1
	tmpDatumRanges := make([]*ranger.Range, 0, len(lookUpContents))
	for _, content := range lookUpContents {
		for _, ran := range ranges {
			for keyOff, idxOff := range keyOff2IdxOff {
				ran.LowVal[idxOff] = content.keys[keyOff]
				ran.HighVal[idxOff] = content.keys[keyOff]
			}
		}
		if cwc == nil {
			// A deep copy is need here because the old []*range.Range is overwriten
			for _, ran := range ranges {
				retRanges = append(retRanges, ran.Clone())
			}
			continue
		}
		nextColRanges, err := cwc.BuildRangesByRow(ctx, content.row)
		if err != nil {
			return nil, err
		}
		for _, nextColRan := range nextColRanges {
			for _, ran := range ranges {
				ran.LowVal[lastPos] = nextColRan.LowVal[0]
				ran.HighVal[lastPos] = nextColRan.HighVal[0]
				ran.LowExclude = nextColRan.LowExclude
				ran.HighExclude = nextColRan.HighExclude
				tmpDatumRanges = append(tmpDatumRanges, ran.Clone())
			}
		}
	}

	if cwc == nil {
		return retRanges, nil
	}

	return ranger.UnionRanges(ctx.GetSessionVars().StmtCtx, tmpDatumRanges, true)
}

// buildKvRangesForIndexJoin builds kv ranges for index join when the inner plan is index scan plan.
func buildKvRangesForIndexJoin(ctx sessionctx.Context, tableID, indexID int64, lookUpContents []*indexJoinLookUpContent,
	ranges []*ranger.Range, keyOff2IdxOff []int, cwc *plannercore.ColWithCmpFuncManager) (_ []kv.KeyRange, err error) {
	kvRanges := make([]kv.KeyRange, 0, len(ranges)*len(lookUpContents))
	lastPos := len(ranges[0].LowVal) - 1
	sc := ctx.GetSessionVars().StmtCtx
	tmpDatumRanges := make([]*ranger.Range, 0, len(lookUpContents))
	for _, content := range lookUpContents {
		for _, ran := range ranges {
			for keyOff, idxOff := range keyOff2IdxOff {
				ran.LowVal[idxOff] = content.keys[keyOff]
				ran.HighVal[idxOff] = content.keys[keyOff]
			}
		}
		if cwc == nil {
			// Index id is -1 means it's a common handle.
			var tmpKvRanges []kv.KeyRange
			var err error
			if indexID == -1 {
				tmpKvRanges, err = distsql.CommonHandleRangesToKVRanges(sc, []int64{tableID}, ranges)
			} else {
				tmpKvRanges, err = distsql.IndexRangesToKVRanges(sc, tableID, indexID, ranges, nil)
			}
			if err != nil {
				return nil, err
			}
			kvRanges = append(kvRanges, tmpKvRanges...)
			continue
		}
		nextColRanges, err := cwc.BuildRangesByRow(ctx, content.row)
		if err != nil {
			return nil, err
		}
		for _, nextColRan := range nextColRanges {
			for _, ran := range ranges {
				ran.LowVal[lastPos] = nextColRan.LowVal[0]
				ran.HighVal[lastPos] = nextColRan.HighVal[0]
				ran.LowExclude = nextColRan.LowExclude
				ran.HighExclude = nextColRan.HighExclude
				tmpDatumRanges = append(tmpDatumRanges, ran.Clone())
			}
		}
	}

	if cwc == nil {
		sort.Slice(kvRanges, func(i, j int) bool {
			return bytes.Compare(kvRanges[i].StartKey, kvRanges[j].StartKey) < 0
		})
		return kvRanges, nil
	}

	tmpDatumRanges, err = ranger.UnionRanges(ctx.GetSessionVars().StmtCtx, tmpDatumRanges, true)
	if err != nil {
		return nil, err
	}
	// Index id is -1 means it's a common handle.
	if indexID == -1 {
		return distsql.CommonHandleRangesToKVRanges(ctx.GetSessionVars().StmtCtx, []int64{tableID}, tmpDatumRanges)
	}
	return distsql.IndexRangesToKVRanges(ctx.GetSessionVars().StmtCtx, tableID, indexID, tmpDatumRanges, nil)
}

func (b *executorBuilder) buildWindow(v *plannercore.PhysicalWindow) *WindowExec {
	childExec := b.build(v.Children()[0])
	if b.err != nil {
		return nil
	}
	base := newBaseExecutor(b.ctx, v.Schema(), v.ID(), childExec)
	groupByItems := make([]expression.Expression, 0, len(v.PartitionBy))
	for _, item := range v.PartitionBy {
		groupByItems = append(groupByItems, item.Col)
	}
	orderByCols := make([]*expression.Column, 0, len(v.OrderBy))
	for _, item := range v.OrderBy {
		orderByCols = append(orderByCols, item.Col)
	}
	windowFuncs := make([]aggfuncs.AggFunc, 0, len(v.WindowFuncDescs))
	partialResults := make([]aggfuncs.PartialResult, 0, len(v.WindowFuncDescs))
	resultColIdx := v.Schema().Len() - len(v.WindowFuncDescs)
	for _, desc := range v.WindowFuncDescs {
		aggDesc, err := aggregation.NewAggFuncDesc(b.ctx, desc.Name, desc.Args, false)
		if err != nil {
			b.err = err
			return nil
		}
		agg := aggfuncs.BuildWindowFunctions(b.ctx, aggDesc, resultColIdx, orderByCols)
		windowFuncs = append(windowFuncs, agg)
		partialResult, _ := agg.AllocPartialResult()
		partialResults = append(partialResults, partialResult)
		resultColIdx++
	}
	var processor windowProcessor
	if v.Frame == nil {
		processor = &aggWindowProcessor{
			windowFuncs:    windowFuncs,
			partialResults: partialResults,
		}
	} else if v.Frame.Type == ast.Rows {
		processor = &rowFrameWindowProcessor{
			windowFuncs:    windowFuncs,
			partialResults: partialResults,
			start:          v.Frame.Start,
			end:            v.Frame.End,
		}
	} else {
		cmpResult := int64(-1)
		if len(v.OrderBy) > 0 && v.OrderBy[0].Desc {
			cmpResult = 1
		}
		processor = &rangeFrameWindowProcessor{
			windowFuncs:       windowFuncs,
			partialResults:    partialResults,
			start:             v.Frame.Start,
			end:               v.Frame.End,
			orderByCols:       orderByCols,
			expectedCmpResult: cmpResult,
		}
	}
	return &WindowExec{baseExecutor: base,
		processor:      processor,
		groupChecker:   newVecGroupChecker(b.ctx, groupByItems),
		numWindowFuncs: len(v.WindowFuncDescs),
	}
}

func (b *executorBuilder) buildShuffle(v *plannercore.PhysicalShuffle) *ShuffleExec {
	base := newBaseExecutor(b.ctx, v.Schema(), v.ID())
	shuffle := &ShuffleExec{
		baseExecutor: base,
		concurrency:  v.Concurrency,
	}

	splitters := make([]partitionSplitter, len(v.ByItemArrays))
	switch v.SplitterType {
	case plannercore.PartitionHashSplitterType:
		for i, byItems := range v.ByItemArrays {
			splitters[i] = buildPartitionHashSplitter(shuffle.concurrency, byItems)
		}
	case plannercore.PartitionRangeSplitterType:
		for i, byItems := range v.ByItemArrays {
			splitters[i] = buildPartitionRangeSplitter(b.ctx, shuffle.concurrency, byItems)
		}
	default:
		panic("Not implemented. Should not reach here.")
	}
	shuffle.splitters = splitters

	shuffle.dataSources = make([]Executor, len(v.DataSources))
	for i, dataSource := range v.DataSources {
		shuffle.dataSources[i] = b.build(dataSource)
		if b.err != nil {
			return nil
		}
	}

	head := v.Children()[0]
	shuffle.workers = make([]*shuffleWorker, shuffle.concurrency)
	for i := range shuffle.workers {
		receivers := make([]*shuffleReceiver, len(v.DataSources))
		for j, dataSource := range v.DataSources {
			receivers[j] = &shuffleReceiver{
				baseExecutor: newBaseExecutor(b.ctx, dataSource.Schema(), dataSource.ID()),
			}
		}

		w := &shuffleWorker{
			receivers: receivers,
		}

		for j, dataSource := range v.DataSources {
			stub := plannercore.PhysicalShuffleReceiverStub{
				Receiver: (unsafe.Pointer)(receivers[j]),
			}.Init(b.ctx, dataSource.Stats(), dataSource.SelectBlockOffset(), nil)
			stub.SetSchema(dataSource.Schema())
			v.Tails[j].SetChildren(stub)
		}

		w.childExec = b.build(head)
		if b.err != nil {
			return nil
		}

		shuffle.workers[i] = w
	}

	return shuffle
}

func (b *executorBuilder) buildShuffleReceiverStub(v *plannercore.PhysicalShuffleReceiverStub) *shuffleReceiver {
	return (*shuffleReceiver)(v.Receiver)
}

func (b *executorBuilder) buildSQLBindExec(v *plannercore.SQLBindPlan) Executor {
	base := newBaseExecutor(b.ctx, v.Schema(), v.ID())
	base.initCap = chunk.ZeroCapacity

	e := &SQLBindExec{
		baseExecutor: base,
		sqlBindOp:    v.SQLBindOp,
		normdOrigSQL: v.NormdOrigSQL,
		bindSQL:      v.BindSQL,
		charset:      v.Charset,
		collation:    v.Collation,
		db:           v.Db,
		isGlobal:     v.IsGlobal,
		bindAst:      v.BindStmt,
	}
	return e
}

// NewRowDecoder creates a chunk decoder for new row format row value decode.
func NewRowDecoder(ctx sessionctx.Context, schema *expression.Schema, tbl *model.TableInfo) *rowcodec.ChunkDecoder {
	getColInfoByID := func(tbl *model.TableInfo, colID int64) *model.ColumnInfo {
		for _, col := range tbl.Columns {
			if col.ID == colID {
				return col
			}
		}
		return nil
	}
	var pkCols []int64
	reqCols := make([]rowcodec.ColInfo, len(schema.Columns))
	for i := range schema.Columns {
		idx, col := i, schema.Columns[i]
		isPK := (tbl.PKIsHandle && mysql.HasPriKeyFlag(col.RetType.Flag)) || col.ID == model.ExtraHandleID
		if isPK {
			pkCols = append(pkCols, col.ID)
		}
		isGeneratedCol := false
		if col.VirtualExpr != nil {
			isGeneratedCol = true
		}
		reqCols[idx] = rowcodec.ColInfo{
			ID:            col.ID,
			VirtualGenCol: isGeneratedCol,
			Ft:            col.RetType,
		}
	}
	if len(pkCols) == 0 {
		pkCols = tables.TryGetCommonPkColumnIds(tbl)
		if len(pkCols) == 0 {
			pkCols = []int64{-1}
		}
	}
	defVal := func(i int, chk *chunk.Chunk) error {
		ci := getColInfoByID(tbl, reqCols[i].ID)
		d, err := table.GetColOriginDefaultValue(ctx, ci)
		if err != nil {
			return err
		}
		chk.AppendDatum(i, &d)
		return nil
	}
	return rowcodec.NewChunkDecoder(reqCols, pkCols, defVal, ctx.GetSessionVars().TimeZone)
}

func (b *executorBuilder) buildBatchPointGet(plan *plannercore.BatchPointGetPlan) Executor {
	startTS, err := b.getSnapshotTS()
	if err != nil {
		b.err = err
		return nil
	}
	decoder := NewRowDecoder(b.ctx, plan.Schema(), plan.TblInfo)
	e := &BatchPointGetExec{
		baseExecutor: newBaseExecutor(b.ctx, plan.Schema(), plan.ID()),
		tblInfo:      plan.TblInfo,
		idxInfo:      plan.IndexInfo,
		rowDecoder:   decoder,
		startTS:      startTS,
		keepOrder:    plan.KeepOrder,
		desc:         plan.Desc,
		lock:         plan.Lock,
		waitTime:     plan.LockWaitTime,
		partPos:      plan.PartitionColPos,
		singlePart:   plan.SinglePart,
		partTblID:    plan.PartTblID,
		columns:      plan.Columns,
	}
	if e.lock {
		b.hasLock = true
	}
	var capacity int
	if plan.IndexInfo != nil && !isCommonHandleRead(plan.TblInfo, plan.IndexInfo) {
		e.idxVals = plan.IndexValues
		capacity = len(e.idxVals)
	} else {
		// `SELECT a FROM t WHERE a IN (1, 1, 2, 1, 2)` should not return duplicated rows
		handles := make([]kv.Handle, 0, len(plan.Handles))
		dedup := kv.NewHandleMap()
		if plan.IndexInfo == nil {
			for _, handle := range plan.Handles {
				if _, found := dedup.Get(handle); found {
					continue
				}
				dedup.Set(handle, true)
				handles = append(handles, handle)
			}
		} else {
			for _, value := range plan.IndexValues {
				if datumsContainNull(value) {
					continue
				}
				handleBytes, err := EncodeUniqueIndexValuesForKey(e.ctx, e.tblInfo, plan.IndexInfo, value)
				if err != nil {
					if kv.ErrNotExist.Equal(err) {
						continue
					}
					b.err = err
					return nil
				}
				handle, err := kv.NewCommonHandle(handleBytes)
				if err != nil {
					b.err = err
					return nil
				}
				if _, found := dedup.Get(handle); found {
					continue
				}
				dedup.Set(handle, true)
				handles = append(handles, handle)
			}
		}
		e.handles = handles
		capacity = len(e.handles)
	}
	e.base().initCap = capacity
	e.base().maxChunkSize = capacity
	e.buildVirtualColumnInfo()
	return e
}

func isCommonHandleRead(tbl *model.TableInfo, idx *model.IndexInfo) bool {
	return tbl.IsCommonHandle && idx.Primary
}

func getPhysicalTableID(t table.Table) int64 {
	if p, ok := t.(table.PhysicalTable); ok {
		return p.GetPhysicalID()
	}
	return t.Meta().ID
}

func getFeedbackStatsTableID(ctx sessionctx.Context, t table.Table) int64 {
	if p, ok := t.(table.PhysicalTable); ok && !ctx.GetSessionVars().UseDynamicPartitionPrune() {
		return p.GetPhysicalID()
	}
	return t.Meta().ID
}

func (b *executorBuilder) buildAdminShowTelemetry(v *plannercore.AdminShowTelemetry) Executor {
	return &AdminShowTelemetryExec{baseExecutor: newBaseExecutor(b.ctx, v.Schema(), v.ID())}
}

func (b *executorBuilder) buildAdminResetTelemetryID(v *plannercore.AdminResetTelemetryID) Executor {
	return &AdminResetTelemetryIDExec{baseExecutor: newBaseExecutor(b.ctx, v.Schema(), v.ID())}
}

func partitionPruning(ctx sessionctx.Context, tbl table.PartitionedTable, conds []expression.Expression, partitionNames []model.CIStr,
	columns []*expression.Column, columnNames types.NameSlice) ([]table.PhysicalTable, error) {
	idxArr, err := plannercore.PartitionPruning(ctx, tbl, conds, partitionNames, columns, columnNames)
	if err != nil {
		return nil, err
	}

	pi := tbl.Meta().GetPartitionInfo()
	var ret []table.PhysicalTable
	if fullRangePartition(idxArr) {
		ret = make([]table.PhysicalTable, 0, len(pi.Definitions))
		for _, def := range pi.Definitions {
			p := tbl.GetPartition(def.ID)
			ret = append(ret, p)
		}
	} else {
		ret = make([]table.PhysicalTable, 0, len(idxArr))
		for _, idx := range idxArr {
			pid := pi.Definitions[idx].ID
			p := tbl.GetPartition(pid)
			ret = append(ret, p)
		}
	}
	return ret, nil
}

func fullRangePartition(idxArr []int) bool {
	return len(idxArr) == 1 && idxArr[0] == plannercore.FullRange
}

func (b *executorBuilder) buildTableSample(v *plannercore.PhysicalTableSample) *TableSampleExecutor {
	startTS, err := b.getSnapshotTS()
	if err != nil {
		b.err = err
		return nil
	}
	e := &TableSampleExecutor{
		baseExecutor: newBaseExecutor(b.ctx, v.Schema(), v.ID()),
		table:        v.TableInfo,
		startTS:      startTS,
	}
	if v.TableSampleInfo.AstNode.SampleMethod == ast.SampleMethodTypeTiDBRegion {
		e.sampler = newTableRegionSampler(
			b.ctx, v.TableInfo, startTS, v.TableSampleInfo.Partitions, v.Schema(),
			v.TableSampleInfo.FullSchema, e.retFieldTypes, v.Desc)
	}
	return e
}<|MERGE_RESOLUTION|>--- conflicted
+++ resolved
@@ -1532,13 +1532,10 @@
 			strings.ToLower(infoschema.TableClientErrorsSummaryGlobal),
 			strings.ToLower(infoschema.TableClientErrorsSummaryByUser),
 			strings.ToLower(infoschema.TableClientErrorsSummaryByHost),
-<<<<<<< HEAD
+			strings.ToLower(infoschema.TableTiDBTrx),
+			strings.ToLower(infoschema.ClusterTableTiDBTrx),
 			strings.ToLower(infoschema.TableDeadLock),
 			strings.ToLower(infoschema.ClusterTableDeadLock):
-=======
-			strings.ToLower(infoschema.TableTiDBTrx),
-			strings.ToLower(infoschema.ClusterTableTiDBTrx):
->>>>>>> 598bbd80
 			return &MemTableReaderExec{
 				baseExecutor: newBaseExecutor(b.ctx, v.Schema(), v.ID()),
 				table:        v.Table,
