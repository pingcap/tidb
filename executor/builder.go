--- conflicted
+++ resolved
@@ -1808,20 +1808,7 @@
 	e.innerCtx.keyCols = innerKeyCols
 	e.joinResult = newFirstChunk(e)
 	executorCounterIndexLookUpJoin.Inc()
-<<<<<<< HEAD
-	idxHash := &IndexNestedLoopHashJoin{IndexLookUpJoin: *e}
-	if v.KeepOuterOrder {
-		idxHash.keepOuterOrder = true
-	}
-	concurrency := e.ctx.GetSessionVars().IndexLookupJoinConcurrency
-	idxHash.joiners = make([]joiner, concurrency)
-	for i := 0; i < concurrency; i++ {
-		idxHash.joiners[i] = newJoiner(b.ctx, v.JoinType, v.InnerChildIdx == 0, defaultValues, v.OtherConditions, leftTypes, rightTypes)
-	}
-	return idxHash
-=======
-	return e
->>>>>>> 6ad9e2bb
+	return e
 }
 
 func (b *executorBuilder) buildIndexLookUpMergeJoin(v *plannercore.PhysicalIndexMergeJoin) Executor {
