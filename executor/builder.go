// Copyright 2015 PingCAP, Inc.
//
// Licensed under the Apache License, Version 2.0 (the "License");
// you may not use this file except in compliance with the License.
// You may obtain a copy of the License at
//
//     http://www.apache.org/licenses/LICENSE-2.0
//
// Unless required by applicable law or agreed to in writing, software
// distributed under the License is distributed on an "AS IS" BASIS,
// See the License for the specific language governing permissions and
// limitations under the License.

package executor

import (
	"bytes"
	"context"
	"fmt"
	"math"
	"sort"
	"strings"
	"sync"
	"time"

	"github.com/cznic/mathutil"
	"github.com/cznic/sortutil"
	"github.com/ngaut/log"
	"github.com/pingcap/errors"
	"github.com/pingcap/parser/ast"
	"github.com/pingcap/parser/model"
	"github.com/pingcap/parser/mysql"
	"github.com/pingcap/tidb/distsql"
	"github.com/pingcap/tidb/domain"
	"github.com/pingcap/tidb/executor/aggfuncs"
	"github.com/pingcap/tidb/expression"
	"github.com/pingcap/tidb/expression/aggregation"
	"github.com/pingcap/tidb/infoschema"
	"github.com/pingcap/tidb/kv"
	"github.com/pingcap/tidb/metrics"
	plannercore "github.com/pingcap/tidb/planner/core"
	"github.com/pingcap/tidb/sessionctx"
	"github.com/pingcap/tidb/statistics"
	"github.com/pingcap/tidb/table"
	"github.com/pingcap/tidb/types"
	"github.com/pingcap/tidb/util/admin"
	"github.com/pingcap/tidb/util/chunk"
	"github.com/pingcap/tidb/util/execdetails"
	"github.com/pingcap/tidb/util/ranger"
	"github.com/pingcap/tidb/util/stringutil"
	"github.com/pingcap/tidb/util/timeutil"
	"github.com/pingcap/tipb/go-tipb"
)

var (
	executorCounterMergeJoinExec       = metrics.ExecutorCounter.WithLabelValues("MergeJoinExec")
	executorCountHashJoinExec          = metrics.ExecutorCounter.WithLabelValues("HashJoinExec")
	executorCounterHashAggExec         = metrics.ExecutorCounter.WithLabelValues("HashAggExec")
	executorStreamAggExec              = metrics.ExecutorCounter.WithLabelValues("StreamAggExec")
	executorCounterSortExec            = metrics.ExecutorCounter.WithLabelValues("SortExec")
	executorCounterTopNExec            = metrics.ExecutorCounter.WithLabelValues("TopNExec")
	executorCounterNestedLoopApplyExec = metrics.ExecutorCounter.WithLabelValues("NestedLoopApplyExec")
	executorCounterIndexLookUpJoin     = metrics.ExecutorCounter.WithLabelValues("IndexLookUpJoin")
	executorCounterIndexLookUpExecutor = metrics.ExecutorCounter.WithLabelValues("IndexLookUpExecutor")
)

// executorBuilder builds an Executor from a Plan.
// The InfoSchema must not change during execution.
type executorBuilder struct {
	ctx     sessionctx.Context
	is      infoschema.InfoSchema
	startTS uint64 // cached when the first time getStartTS() is called
	// err is set when there is error happened during Executor building process.
	err               error
	isSelectForUpdate bool
}

func newExecutorBuilder(ctx sessionctx.Context, is infoschema.InfoSchema) *executorBuilder {
	return &executorBuilder{
		ctx: ctx,
		is:  is,
	}
}

// MockPhysicalPlan is used to return a specified executor in when build.
// It is mainly used for testing.
type MockPhysicalPlan interface {
	plannercore.PhysicalPlan
	GetExecutor() Executor
}

func (b *executorBuilder) build(p plannercore.Plan) Executor {
	switch v := p.(type) {
	case nil:
		return nil
	case *plannercore.Change:
		return b.buildChange(v)
	case *plannercore.CheckTable:
		return b.buildCheckTable(v)
	case *plannercore.CheckIndex:
		return b.buildCheckIndex(v)
	case *plannercore.RecoverIndex:
		return b.buildRecoverIndex(v)
	case *plannercore.CleanupIndex:
		return b.buildCleanupIndex(v)
	case *plannercore.CheckIndexRange:
		return b.buildCheckIndexRange(v)
	case *plannercore.ChecksumTable:
		return b.buildChecksumTable(v)
	case *plannercore.ReloadExprPushdownBlacklist:
		return b.buildReloadExprPushdownBlacklist(v)
	case *plannercore.DDL:
		return b.buildDDL(v)
	case *plannercore.Deallocate:
		return b.buildDeallocate(v)
	case *plannercore.Delete:
		return b.buildDelete(v)
	case *plannercore.Execute:
		return b.buildExecute(v)
	case *plannercore.Trace:
		return b.buildTrace(v)
	case *plannercore.Explain:
		return b.buildExplain(v)
	case *plannercore.PointGetPlan:
		return b.buildPointGet(v)
	case *plannercore.Insert:
		return b.buildInsert(v)
	case *plannercore.LoadData:
		return b.buildLoadData(v)
	case *plannercore.LoadStats:
		return b.buildLoadStats(v)
	case *plannercore.PhysicalLimit:
		return b.buildLimit(v)
	case *plannercore.Prepare:
		return b.buildPrepare(v)
	case *plannercore.PhysicalLock:
		return b.buildSelectLock(v)
	case *plannercore.CancelDDLJobs:
		return b.buildCancelDDLJobs(v)
	case *plannercore.ShowNextRowID:
		return b.buildShowNextRowID(v)
	case *plannercore.ShowDDL:
		return b.buildShowDDL(v)
	case *plannercore.ShowDDLJobs:
		return b.buildShowDDLJobs(v)
	case *plannercore.ShowDDLJobQueries:
		return b.buildShowDDLJobQueries(v)
	case *plannercore.ShowSlow:
		return b.buildShowSlow(v)
	case *plannercore.Show:
		return b.buildShow(v)
	case *plannercore.Simple:
		return b.buildSimple(v)
	case *plannercore.Set:
		return b.buildSet(v)
	case *plannercore.PhysicalSort:
		return b.buildSort(v)
	case *plannercore.PhysicalTopN:
		return b.buildTopN(v)
	case *plannercore.PhysicalUnionAll:
		return b.buildUnionAll(v)
	case *plannercore.Update:
		return b.buildUpdate(v)
	case *plannercore.PhysicalUnionScan:
		return b.buildUnionScanExec(v)
	case *plannercore.PhysicalHashJoin:
		return b.buildHashJoin(v)
	case *plannercore.PhysicalMergeJoin:
		return b.buildMergeJoin(v)
	case *plannercore.PhysicalIndexJoin:
		return b.buildIndexLookUpJoin(v)
	case *plannercore.PhysicalSelection:
		return b.buildSelection(v)
	case *plannercore.PhysicalHashAgg:
		return b.buildHashAgg(v)
	case *plannercore.PhysicalStreamAgg:
		return b.buildStreamAgg(v)
	case *plannercore.PhysicalProjection:
		return b.buildProjection(v)
	case *plannercore.PhysicalMemTable:
		return b.buildMemTable(v)
	case *plannercore.PhysicalTableDual:
		return b.buildTableDual(v)
	case *plannercore.PhysicalApply:
		return b.buildApply(v)
	case *plannercore.PhysicalMaxOneRow:
		return b.buildMaxOneRow(v)
	case *plannercore.Analyze:
		return b.buildAnalyze(v)
	case *plannercore.PhysicalTableReader:
		return b.buildTableReader(v)
	case *plannercore.PhysicalIndexReader:
		return b.buildIndexReader(v)
	case *plannercore.PhysicalIndexLookUpReader:
		return b.buildIndexLookUpReader(v)
	case *plannercore.PhysicalWindow:
		return b.buildWindow(v)
	case *plannercore.SQLBindPlan:
		return b.buildSQLBindExec(v)
	case *plannercore.SplitRegion:
		return b.buildSplitRegion(v)
	default:
		if mp, ok := p.(MockPhysicalPlan); ok {
			return mp.GetExecutor()
		}

		b.err = ErrUnknownPlan.GenWithStack("Unknown Plan %T", p)
		return nil
	}
}

func (b *executorBuilder) buildCancelDDLJobs(v *plannercore.CancelDDLJobs) Executor {
	e := &CancelDDLJobsExec{
		baseExecutor: newBaseExecutor(b.ctx, v.Schema(), v.ExplainID()),
		jobIDs:       v.JobIDs,
	}
	txn, err := e.ctx.Txn(true)
	if err != nil {
		b.err = err
		return nil
	}

	e.errs, b.err = admin.CancelJobs(txn, e.jobIDs)
	if b.err != nil {
		return nil
	}
	return e
}

func (b *executorBuilder) buildChange(v *plannercore.Change) Executor {
	return &ChangeExec{
		ChangeStmt: v.ChangeStmt,
	}
}

func (b *executorBuilder) buildShowNextRowID(v *plannercore.ShowNextRowID) Executor {
	e := &ShowNextRowIDExec{
		baseExecutor: newBaseExecutor(b.ctx, v.Schema(), v.ExplainID()),
		tblName:      v.TableName,
	}
	return e
}

func (b *executorBuilder) buildShowDDL(v *plannercore.ShowDDL) Executor {
	// We get DDLInfo here because for Executors that returns result set,
	// next will be called after transaction has been committed.
	// We need the transaction to get DDLInfo.
	e := &ShowDDLExec{
		baseExecutor: newBaseExecutor(b.ctx, v.Schema(), v.ExplainID()),
	}

	var err error
	ownerManager := domain.GetDomain(e.ctx).DDL().OwnerManager()
	ctx, cancel := context.WithTimeout(context.Background(), 3*time.Second)
	e.ddlOwnerID, err = ownerManager.GetOwnerID(ctx)
	cancel()
	if err != nil {
		b.err = err
		return nil
	}
	txn, err := e.ctx.Txn(true)
	if err != nil {
		b.err = err
		return nil
	}

	ddlInfo, err := admin.GetDDLInfo(txn)
	if err != nil {
		b.err = err
		return nil
	}
	e.ddlInfo = ddlInfo
	e.selfID = ownerManager.ID()
	return e
}

func (b *executorBuilder) buildShowDDLJobs(v *plannercore.ShowDDLJobs) Executor {
	e := &ShowDDLJobsExec{
		jobNumber:    v.JobNumber,
		is:           b.is,
		baseExecutor: newBaseExecutor(b.ctx, v.Schema(), v.ExplainID()),
	}
	return e
}

func (b *executorBuilder) buildShowDDLJobQueries(v *plannercore.ShowDDLJobQueries) Executor {
	e := &ShowDDLJobQueriesExec{
		baseExecutor: newBaseExecutor(b.ctx, v.Schema(), v.ExplainID()),
		jobIDs:       v.JobIDs,
	}
	return e
}

func (b *executorBuilder) buildShowSlow(v *plannercore.ShowSlow) Executor {
	e := &ShowSlowExec{
		baseExecutor: newBaseExecutor(b.ctx, v.Schema(), v.ExplainID()),
		ShowSlow:     v.ShowSlow,
	}
	return e
}

func (b *executorBuilder) buildCheckIndex(v *plannercore.CheckIndex) Executor {
	readerExec, err := buildNoRangeIndexLookUpReader(b, v.IndexLookUpReader)
	if err != nil {
		b.err = err
		return nil
	}

	genExprs := make(map[model.TableColumnID]expression.Expression)
	buildIndexLookUpChecker(b, v.IndexLookUpReader, readerExec, genExprs)

	e := &CheckIndexExec{
		baseExecutor: newBaseExecutor(b.ctx, v.Schema(), v.ExplainID()),
		dbName:       v.DBName,
		tableName:    readerExec.table.Meta().Name.L,
		idxName:      v.IdxName,
		is:           b.is,
		src:          readerExec,
	}
	return e
}

func buildIndexLookUpChecker(b *executorBuilder, readerPlan *plannercore.PhysicalIndexLookUpReader,
	readerExec *IndexLookUpExecutor, genExprs map[model.TableColumnID]expression.Expression) {
	readerExec.keepOrder = true
	is := readerPlan.IndexPlans[0].(*plannercore.PhysicalIndexScan)
	readerExec.dagPB.OutputOffsets = make([]uint32, 0, len(is.Index.Columns))
	for i := 0; i <= len(is.Index.Columns); i++ {
		readerExec.dagPB.OutputOffsets = append(readerExec.dagPB.OutputOffsets, uint32(i))
	}
	// set tps
	tps := make([]*types.FieldType, 0, len(is.Columns)+1)
	for _, col := range is.Columns {
		tps = append(tps, &col.FieldType)
	}
	//	tblTps := make([]*types.FieldType, 0, len(readerExec.columns)+1)
	//	for _, col := range readerExec.columns {
	//		tblTps = append(tblTps, &col.FieldType)
	//	}
	tps = append(tps, types.NewFieldType(mysql.TypeLonglong))
	readerExec.tps = tps
	// readerExec.tblTps = tblTps
	readerExec.tbl = readerExec.table
	readerExec.idxInfo = readerExec.index

	colNames := make([]string, 0, len(is.Columns))
	for _, col := range is.Columns {
		colNames = append(colNames, col.Name.O)
	}

	var err error
	readerExec.cols, err = table.FindCols(readerExec.table.Cols(), colNames, true)
	if err != nil {
		b.err = errors.Trace(err)
		return
	}
	readerExec.genExprs = genExprs
	readerExec.isCheckOp = true
	readerExec.ranges = ranger.FullRange()
}

func (b *executorBuilder) buildCheckTable(v *plannercore.CheckTable) Executor {
	readerExecs := make([]*IndexLookUpExecutor, 0, len(v.IndexLookUpReaders))
	for _, readerPlan := range v.IndexLookUpReaders {
		readerExec, err := buildNoRangeIndexLookUpReader(b, readerPlan)
		if err != nil {
			b.err = errors.Trace(err)
			return nil
		}
		buildIndexLookUpChecker(b, readerPlan, readerExec, v.GenExprs)

		readerExecs = append(readerExecs, readerExec)
	}

	e := &CheckTableExec{
		baseExecutor: newBaseExecutor(b.ctx, v.Schema(), v.ExplainID()),
		dbName:       v.DBName,
		tblInfo:      v.TblInfo,
		indices:      v.Indices,
		is:           b.is,
		srcs:         readerExecs,
		exitCh:       make(chan struct{}),
		retCh:        make(chan error, len(v.Indices)),
		genExprs:     v.GenExprs,
	}
	return e
}

func buildRecoverIndexCols(tblInfo *model.TableInfo, indexInfo *model.IndexInfo) []*model.ColumnInfo {
	columns := make([]*model.ColumnInfo, 0, len(indexInfo.Columns))
	for _, idxCol := range indexInfo.Columns {
		columns = append(columns, tblInfo.Columns[idxCol.Offset])
	}

	handleOffset := len(columns)
	handleColsInfo := &model.ColumnInfo{
		ID:     model.ExtraHandleID,
		Name:   model.ExtraHandleName,
		Offset: handleOffset,
	}
	handleColsInfo.FieldType = *types.NewFieldType(mysql.TypeLonglong)
	columns = append(columns, handleColsInfo)
	return columns
}

func (b *executorBuilder) buildRecoverIndex(v *plannercore.RecoverIndex) Executor {
	tblInfo := v.Table.TableInfo
	t, err := b.is.TableByName(v.Table.Schema, tblInfo.Name)
	if err != nil {
		b.err = err
		return nil
	}
	idxName := strings.ToLower(v.IndexName)
	indices := t.WritableIndices()
	var index table.Index
	for _, idx := range indices {
		if idxName == idx.Meta().Name.L {
			index = idx
			break
		}
	}

	if index == nil {
		b.err = errors.Errorf("index `%v` is not found in table `%v`.", v.IndexName, v.Table.Name.O)
		return nil
	}
	e := &RecoverIndexExec{
		baseExecutor: newBaseExecutor(b.ctx, v.Schema(), v.ExplainID()),
		columns:      buildRecoverIndexCols(tblInfo, index.Meta()),
		index:        index,
		table:        t,
	}
	return e
}

func buildCleanupIndexCols(tblInfo *model.TableInfo, indexInfo *model.IndexInfo) []*model.ColumnInfo {
	columns := make([]*model.ColumnInfo, 0, len(indexInfo.Columns)+1)
	for _, idxCol := range indexInfo.Columns {
		columns = append(columns, tblInfo.Columns[idxCol.Offset])
	}
	handleColsInfo := &model.ColumnInfo{
		ID:     model.ExtraHandleID,
		Name:   model.ExtraHandleName,
		Offset: len(tblInfo.Columns),
	}
	handleColsInfo.FieldType = *types.NewFieldType(mysql.TypeLonglong)
	columns = append(columns, handleColsInfo)
	return columns
}

func (b *executorBuilder) buildCleanupIndex(v *plannercore.CleanupIndex) Executor {
	tblInfo := v.Table.TableInfo
	t, err := b.is.TableByName(v.Table.Schema, tblInfo.Name)
	if err != nil {
		b.err = err
		return nil
	}
	idxName := strings.ToLower(v.IndexName)
	var index table.Index
	for _, idx := range t.Indices() {
		if idx.Meta().State != model.StatePublic {
			continue
		}
		if idxName == idx.Meta().Name.L {
			index = idx
			break
		}
	}

	if index == nil {
		b.err = errors.Errorf("index `%v` is not found in table `%v`.", v.IndexName, v.Table.Name.O)
		return nil
	}
	e := &CleanupIndexExec{
		baseExecutor: newBaseExecutor(b.ctx, v.Schema(), v.ExplainID()),
		idxCols:      buildCleanupIndexCols(tblInfo, index.Meta()),
		index:        index,
		table:        t,
		batchSize:    20000,
	}
	return e
}

func (b *executorBuilder) buildCheckIndexRange(v *plannercore.CheckIndexRange) Executor {
	tb, err := b.is.TableByName(v.Table.Schema, v.Table.Name)
	if err != nil {
		b.err = err
		return nil
	}
	e := &CheckIndexRangeExec{
		baseExecutor: newBaseExecutor(b.ctx, v.Schema(), v.ExplainID()),
		handleRanges: v.HandleRanges,
		table:        tb.Meta(),
		is:           b.is,
	}
	idxName := strings.ToLower(v.IndexName)
	for _, idx := range tb.Indices() {
		if idx.Meta().Name.L == idxName {
			e.index = idx.Meta()
			e.startKey = make([]types.Datum, len(e.index.Columns))
			break
		}
	}
	return e
}

func (b *executorBuilder) buildChecksumTable(v *plannercore.ChecksumTable) Executor {
	e := &ChecksumTableExec{
		baseExecutor: newBaseExecutor(b.ctx, v.Schema(), v.ExplainID()),
		tables:       make(map[int64]*checksumContext),
		done:         false,
	}
	startTs, err := b.getStartTS()
	if err != nil {
		b.err = err
		return nil
	}
	for _, t := range v.Tables {
		e.tables[t.TableInfo.ID] = newChecksumContext(t.DBInfo, t.TableInfo, startTs)
	}
	return e
}

func (b *executorBuilder) buildReloadExprPushdownBlacklist(v *plannercore.ReloadExprPushdownBlacklist) Executor {
	return &ReloadExprPushdownBlacklistExec{baseExecutor{ctx: b.ctx}}
}

func (b *executorBuilder) buildDeallocate(v *plannercore.Deallocate) Executor {
	base := newBaseExecutor(b.ctx, nil, v.ExplainID())
	base.initCap = chunk.ZeroCapacity
	e := &DeallocateExec{
		baseExecutor: base,
		Name:         v.Name,
	}
	return e
}

func (b *executorBuilder) buildSelectLock(v *plannercore.PhysicalLock) Executor {
	b.isSelectForUpdate = true
	// Build 'select for update' using the 'for update' ts.
	b.startTS = b.ctx.GetSessionVars().TxnCtx.GetForUpdateTS()

	src := b.build(v.Children()[0])
	if b.err != nil {
		return nil
	}
	if !b.ctx.GetSessionVars().InTxn() {
		// Locking of rows for update using SELECT FOR UPDATE only applies when autocommit
		// is disabled (either by beginning transaction with START TRANSACTION or by setting
		// autocommit to 0. If autocommit is enabled, the rows matching the specification are not locked.
		// See https://dev.mysql.com/doc/refman/5.7/en/innodb-locking-reads.html
		return src
	}
	e := &SelectLockExec{
		baseExecutor: newBaseExecutor(b.ctx, v.Schema(), v.ExplainID(), src),
		Lock:         v.Lock,
	}
	return e
}

func (b *executorBuilder) buildLimit(v *plannercore.PhysicalLimit) Executor {
	childExec := b.build(v.Children()[0])
	if b.err != nil {
		return nil
	}
	n := int(mathutil.MinUint64(v.Count, uint64(b.ctx.GetSessionVars().MaxChunkSize)))
	base := newBaseExecutor(b.ctx, v.Schema(), v.ExplainID(), childExec)
	base.initCap = n
	e := &LimitExec{
		baseExecutor: base,
		begin:        v.Offset,
		end:          v.Offset + v.Count,
	}
	return e
}

func (b *executorBuilder) buildPrepare(v *plannercore.Prepare) Executor {
	base := newBaseExecutor(b.ctx, v.Schema(), v.ExplainID())
	base.initCap = chunk.ZeroCapacity
	return &PrepareExec{
		baseExecutor: base,
		is:           b.is,
		name:         v.Name,
		sqlText:      v.SQLText,
	}
}

func (b *executorBuilder) buildExecute(v *plannercore.Execute) Executor {
	e := &ExecuteExec{
		baseExecutor: newBaseExecutor(b.ctx, v.Schema(), v.ExplainID()),
		is:           b.is,
		name:         v.Name,
		usingVars:    v.UsingVars,
		id:           v.ExecID,
		stmt:         v.Stmt,
		plan:         v.Plan,
	}
	return e
}

func (b *executorBuilder) buildShow(v *plannercore.Show) Executor {
	e := &ShowExec{
		baseExecutor: newBaseExecutor(b.ctx, v.Schema(), v.ExplainID()),
		Tp:           v.Tp,
		DBName:       model.NewCIStr(v.DBName),
		Table:        v.Table,
		Column:       v.Column,
		User:         v.User,
		Roles:        v.Roles,
		IfNotExists:  v.IfNotExists,
		Flag:         v.Flag,
		Full:         v.Full,
		GlobalScope:  v.GlobalScope,
		is:           b.is,
	}
	if e.Tp == ast.ShowGrants && e.User == nil {
		// The input is a "show grants" statement, fulfill the user and roles field.
		// Note: "show grants" result are different from "show grants for current_user",
		// The former determine privileges with roles, while the later doesn't.
		vars := e.ctx.GetSessionVars()
		e.User = vars.User
		e.Roles = vars.ActiveRoles
	}
	if e.Tp == ast.ShowMasterStatus {
		// show master status need start ts.
		if _, err := e.ctx.Txn(true); err != nil {
			b.err = err
		}
	}
	if len(v.Conditions) == 0 {
		return e
	}
	sel := &SelectionExec{
		baseExecutor: newBaseExecutor(b.ctx, v.Schema(), v.ExplainID(), e),
		filters:      v.Conditions,
	}
	return sel
}

func (b *executorBuilder) buildSimple(v *plannercore.Simple) Executor {
	switch s := v.Statement.(type) {
	case *ast.GrantStmt:
		return b.buildGrant(s)
	case *ast.RevokeStmt:
		return b.buildRevoke(s)
	}
	base := newBaseExecutor(b.ctx, v.Schema(), v.ExplainID())
	base.initCap = chunk.ZeroCapacity
	e := &SimpleExec{
		baseExecutor: base,
		Statement:    v.Statement,
		is:           b.is,
	}
	return e
}

func (b *executorBuilder) buildSet(v *plannercore.Set) Executor {
	base := newBaseExecutor(b.ctx, v.Schema(), v.ExplainID())
	base.initCap = chunk.ZeroCapacity
	e := &SetExecutor{
		baseExecutor: base,
		vars:         v.VarAssigns,
	}
	return e
}

func (b *executorBuilder) buildInsert(v *plannercore.Insert) Executor {
	b.startTS = b.ctx.GetSessionVars().TxnCtx.GetForUpdateTS()
	selectExec := b.build(v.SelectPlan)
	if b.err != nil {
		return nil
	}
	var baseExec baseExecutor
	if selectExec != nil {
		baseExec = newBaseExecutor(b.ctx, nil, v.ExplainID(), selectExec)
	} else {
		baseExec = newBaseExecutor(b.ctx, nil, v.ExplainID())
	}
	baseExec.initCap = chunk.ZeroCapacity

	ivs := &InsertValues{
		baseExecutor: baseExec,
		Table:        v.Table,
		Columns:      v.Columns,
		Lists:        v.Lists,
		SetList:      v.SetList,
		GenColumns:   v.GenCols.Columns,
		GenExprs:     v.GenCols.Exprs,
		hasRefCols:   v.NeedFillDefaultValue,
		SelectExec:   selectExec,
	}
	err := ivs.initInsertColumns()
	if err != nil {
		b.err = err
		return nil
	}

	if v.IsReplace {
		return b.buildReplace(ivs)
	}
	insert := &InsertExec{
		InsertValues: ivs,
		OnDuplicate:  append(v.OnDuplicate, v.GenCols.OnDuplicates...),
	}
	return insert
}

func (b *executorBuilder) buildLoadData(v *plannercore.LoadData) Executor {
	tbl, ok := b.is.TableByID(v.Table.TableInfo.ID)
	if !ok {
		b.err = errors.Errorf("Can not get table %d", v.Table.TableInfo.ID)
		return nil
	}
	insertVal := &InsertValues{
		baseExecutor: newBaseExecutor(b.ctx, nil, v.ExplainID()),
		Table:        tbl,
		Columns:      v.Columns,
		GenColumns:   v.GenCols.Columns,
		GenExprs:     v.GenCols.Exprs,
	}
	err := insertVal.initInsertColumns()
	if err != nil {
		b.err = err
		return nil
	}
	loadDataExec := &LoadDataExec{
		baseExecutor: newBaseExecutor(b.ctx, nil, v.ExplainID()),
		IsLocal:      v.IsLocal,
		OnDuplicate:  v.OnDuplicate,
		loadDataInfo: &LoadDataInfo{
			row:          make([]types.Datum, len(insertVal.insertColumns)),
			InsertValues: insertVal,
			Path:         v.Path,
			Table:        tbl,
			FieldsInfo:   v.FieldsInfo,
			LinesInfo:    v.LinesInfo,
			IgnoreLines:  v.IgnoreLines,
			Ctx:          b.ctx,
		},
	}

	return loadDataExec
}

func (b *executorBuilder) buildLoadStats(v *plannercore.LoadStats) Executor {
	e := &LoadStatsExec{
		baseExecutor: newBaseExecutor(b.ctx, nil, v.ExplainID()),
		info:         &LoadStatsInfo{v.Path, b.ctx},
	}
	return e
}

func (b *executorBuilder) buildReplace(vals *InsertValues) Executor {
	replaceExec := &ReplaceExec{
		InsertValues: vals,
	}
	return replaceExec
}

var (
	grantStmtLabel  fmt.Stringer = stringutil.StringerStr("GrantStmt")
	revokeStmtLabel fmt.Stringer = stringutil.StringerStr("RevokeStmt")
)

func (b *executorBuilder) buildGrant(grant *ast.GrantStmt) Executor {
	e := &GrantExec{
		baseExecutor: newBaseExecutor(b.ctx, nil, grantStmtLabel),
		Privs:        grant.Privs,
		ObjectType:   grant.ObjectType,
		Level:        grant.Level,
		Users:        grant.Users,
		WithGrant:    grant.WithGrant,
		is:           b.is,
	}
	return e
}

func (b *executorBuilder) buildRevoke(revoke *ast.RevokeStmt) Executor {
	e := &RevokeExec{
		baseExecutor: newBaseExecutor(b.ctx, nil, revokeStmtLabel),
		ctx:          b.ctx,
		Privs:        revoke.Privs,
		ObjectType:   revoke.ObjectType,
		Level:        revoke.Level,
		Users:        revoke.Users,
		is:           b.is,
	}
	return e
}

func (b *executorBuilder) buildDDL(v *plannercore.DDL) Executor {
	e := &DDLExec{
		baseExecutor: newBaseExecutor(b.ctx, v.Schema(), v.ExplainID()),
		stmt:         v.Statement,
		is:           b.is,
	}
	return e
}

// buildTrace builds a TraceExec for future executing. This method will be called
// at build().
func (b *executorBuilder) buildTrace(v *plannercore.Trace) Executor {
	return &TraceExec{
		baseExecutor: newBaseExecutor(b.ctx, v.Schema(), v.ExplainID()),
		stmtNode:     v.StmtNode,
		builder:      b,
		format:       v.Format,
	}
}

// buildExplain builds a explain executor. `e.rows` collects final result to `ExplainExec`.
func (b *executorBuilder) buildExplain(v *plannercore.Explain) Executor {
	explainExec := &ExplainExec{
		baseExecutor: newBaseExecutor(b.ctx, v.Schema(), v.ExplainID()),
		explain:      v,
	}
	if v.Analyze {
		b.ctx.GetSessionVars().StmtCtx.RuntimeStatsColl = execdetails.NewRuntimeStatsColl()
		explainExec.analyzeExec = b.build(v.ExecPlan)
	}
	return explainExec
}

func (b *executorBuilder) buildUnionScanExec(v *plannercore.PhysicalUnionScan) Executor {
	reader := b.build(v.Children()[0])
	if b.err != nil {
		return nil
	}
	us, err := b.buildUnionScanFromReader(reader, v)
	if err != nil {
		b.err = err
		return nil
	}
	return us
}

// buildUnionScanFromReader builds union scan executor from child executor.
// Note that this function may be called by inner workers of index lookup join concurrently.
// Be careful to avoid data race.
func (b *executorBuilder) buildUnionScanFromReader(reader Executor, v *plannercore.PhysicalUnionScan) (Executor, error) {
	var err error
	us := &UnionScanExec{baseExecutor: newBaseExecutor(b.ctx, v.Schema(), v.ExplainID(), reader)}
	// Get the handle column index of the below plannercore.
	// We can guarantee that there must be only one col in the map.
	for _, cols := range v.Children()[0].Schema().TblID2Handle {
		us.belowHandleIndex = cols[0].Index
	}
	switch x := reader.(type) {
	case *TableReaderExecutor:
		us.desc = x.desc
		// Union scan can only be in a write transaction, so DirtyDB should has non-nil value now, thus
		// GetDirtyDB() is safe here. If this table has been modified in the transaction, non-nil DirtyTable
		// can be found in DirtyDB now, so GetDirtyTable is safe; if this table has not been modified in the
		// transaction, empty DirtyTable would be inserted into DirtyDB, it does not matter when multiple
		// goroutines write empty DirtyTable to DirtyDB for this table concurrently. Thus we don't use lock
		// to synchronize here.
		physicalTableID := getPhysicalTableID(x.table)
		us.dirty = GetDirtyDB(b.ctx).GetDirtyTable(physicalTableID)
		us.conditions = v.Conditions
		us.columns = x.columns
		err = us.buildAndSortAddedRows(x.table)
	case *IndexReaderExecutor:
		us.desc = x.desc
		for _, ic := range x.index.Columns {
			for i, col := range x.schema.Columns {
				if col.ColName.L == ic.Name.L {
					us.usedIndex = append(us.usedIndex, i)
					break
				}
			}
		}
		physicalTableID := getPhysicalTableID(x.table)
		us.dirty = GetDirtyDB(b.ctx).GetDirtyTable(physicalTableID)
		us.conditions = v.Conditions
		us.columns = x.columns
		err = us.buildAndSortAddedRows(x.table)
	case *IndexLookUpExecutor:
		us.desc = x.desc
		for _, ic := range x.index.Columns {
			for i, col := range x.schema.Columns {
				if col.ColName.L == ic.Name.L {
					us.usedIndex = append(us.usedIndex, i)
					break
				}
			}
		}
		physicalTableID := getPhysicalTableID(x.table)
		us.dirty = GetDirtyDB(b.ctx).GetDirtyTable(physicalTableID)
		us.conditions = v.Conditions
		us.columns = x.columns
		err = us.buildAndSortAddedRows(x.table)
	default:
		// The mem table will not be written by sql directly, so we can omit the union scan to avoid err reporting.
		return reader, nil
	}
	if err != nil {
		return nil, err
	}
	return us, nil
}

// buildMergeJoin builds MergeJoinExec executor.
func (b *executorBuilder) buildMergeJoin(v *plannercore.PhysicalMergeJoin) Executor {
	leftExec := b.build(v.Children()[0])
	if b.err != nil {
		return nil
	}

	rightExec := b.build(v.Children()[1])
	if b.err != nil {
		return nil
	}

	defaultValues := v.DefaultValues
	if defaultValues == nil {
		if v.JoinType == plannercore.RightOuterJoin {
			defaultValues = make([]types.Datum, leftExec.Schema().Len())
		} else {
			defaultValues = make([]types.Datum, rightExec.Schema().Len())
		}
	}

	e := &MergeJoinExec{
		stmtCtx:      b.ctx.GetSessionVars().StmtCtx,
		baseExecutor: newBaseExecutor(b.ctx, v.Schema(), v.ExplainID(), leftExec, rightExec),
		compareFuncs: v.CompareFuncs,
		joiner: newJoiner(
			b.ctx,
			v.JoinType,
			v.JoinType == plannercore.RightOuterJoin,
			defaultValues,
			v.OtherConditions,
			retTypes(leftExec),
			retTypes(rightExec),
		),
		isOuterJoin: v.JoinType.IsOuterJoin(),
	}

	leftKeys := v.LeftKeys
	rightKeys := v.RightKeys

	e.outerIdx = 0
	innerFilter := v.RightConditions

	e.innerTable = &mergeJoinInnerTable{
		reader:   rightExec,
		joinKeys: rightKeys,
	}

	e.outerTable = &mergeJoinOuterTable{
		reader: leftExec,
		filter: v.LeftConditions,
		keys:   leftKeys,
	}

	if v.JoinType == plannercore.RightOuterJoin {
		e.outerIdx = 1
		e.outerTable.reader = rightExec
		e.outerTable.filter = v.RightConditions
		e.outerTable.keys = rightKeys

		innerFilter = v.LeftConditions
		e.innerTable.reader = leftExec
		e.innerTable.joinKeys = leftKeys
	}

	// optimizer should guarantee that filters on inner table are pushed down
	// to tikv or extracted to a Selection.
	if len(innerFilter) != 0 {
		b.err = errors.Annotate(ErrBuildExecutor, "merge join's inner filter should be empty.")
		return nil
	}

	executorCounterMergeJoinExec.Inc()
	return e
}

func (b *executorBuilder) buildHashJoin(v *plannercore.PhysicalHashJoin) Executor {
	leftHashKey := make([]*expression.Column, 0, len(v.EqualConditions))
	rightHashKey := make([]*expression.Column, 0, len(v.EqualConditions))
	for _, eqCond := range v.EqualConditions {
		ln, _ := eqCond.GetArgs()[0].(*expression.Column)
		rn, _ := eqCond.GetArgs()[1].(*expression.Column)
		leftHashKey = append(leftHashKey, ln)
		rightHashKey = append(rightHashKey, rn)
	}

	leftExec := b.build(v.Children()[0])
	if b.err != nil {
		return nil
	}

	rightExec := b.build(v.Children()[1])
	if b.err != nil {
		return nil
	}

	e := &HashJoinExec{
		baseExecutor: newBaseExecutor(b.ctx, v.Schema(), v.ExplainID(), leftExec, rightExec),
		concurrency:  v.Concurrency,
		joinType:     v.JoinType,
		isOuterJoin:  v.JoinType.IsOuterJoin(),
		innerIdx:     v.InnerChildIdx,
	}

	defaultValues := v.DefaultValues
	lhsTypes, rhsTypes := retTypes(leftExec), retTypes(rightExec)
	if v.InnerChildIdx == 0 {
		if len(v.LeftConditions) > 0 {
			b.err = errors.Annotate(ErrBuildExecutor, "join's inner condition should be empty")
			return nil
		}
		e.innerExec = leftExec
		e.outerExec = rightExec
		e.outerFilter = v.RightConditions
		e.innerKeys = leftHashKey
		e.outerKeys = rightHashKey
		if defaultValues == nil {
			defaultValues = make([]types.Datum, e.innerExec.Schema().Len())
		}
	} else {
		if len(v.RightConditions) > 0 {
			b.err = errors.Annotate(ErrBuildExecutor, "join's inner condition should be empty")
			return nil
		}
		e.innerExec = rightExec
		e.outerExec = leftExec
		e.outerFilter = v.LeftConditions
		e.innerKeys = rightHashKey
		e.outerKeys = leftHashKey
		if defaultValues == nil {
			defaultValues = make([]types.Datum, e.innerExec.Schema().Len())
		}
	}
	e.joiners = make([]joiner, e.concurrency)
	for i := uint(0); i < e.concurrency; i++ {
		e.joiners[i] = newJoiner(b.ctx, v.JoinType, v.InnerChildIdx == 0, defaultValues,
			v.OtherConditions, lhsTypes, rhsTypes)
	}
	executorCountHashJoinExec.Inc()
	return e
}

func (b *executorBuilder) buildHashAgg(v *plannercore.PhysicalHashAgg) Executor {
	src := b.build(v.Children()[0])
	if b.err != nil {
		return nil
	}
	sessionVars := b.ctx.GetSessionVars()
	e := &HashAggExec{
		baseExecutor:    newBaseExecutor(b.ctx, v.Schema(), v.ExplainID(), src),
		sc:              sessionVars.StmtCtx,
		PartialAggFuncs: make([]aggfuncs.AggFunc, 0, len(v.AggFuncs)),
		GroupByItems:    v.GroupByItems,
	}
	// We take `create table t(a int, b int);` as example.
	//
	// 1. If all the aggregation functions are FIRST_ROW, we do not need to set the defaultVal for them:
	// e.g.
	// mysql> select distinct a, b from t;
	// 0 rows in set (0.00 sec)
	//
	// 2. If there exists group by items, we do not need to set the defaultVal for them either:
	// e.g.
	// mysql> select avg(a) from t group by b;
	// Empty set (0.00 sec)
	//
	// mysql> select avg(a) from t group by a;
	// +--------+
	// | avg(a) |
	// +--------+
	// |  NULL  |
	// +--------+
	// 1 row in set (0.00 sec)
	if len(v.GroupByItems) != 0 || aggregation.IsAllFirstRow(v.AggFuncs) {
		e.defaultVal = nil
	} else {
		e.defaultVal = chunk.NewChunkWithCapacity(retTypes(e), 1)
	}
	for _, aggDesc := range v.AggFuncs {
		if aggDesc.HasDistinct {
			e.isUnparallelExec = true
		}
	}
	// When we set both tidb_hashagg_final_concurrency and tidb_hashagg_partial_concurrency to 1,
	// we do not need to parallelly execute hash agg,
	// and this action can be a workaround when meeting some unexpected situation using parallelExec.
	if finalCon, partialCon := sessionVars.HashAggFinalConcurrency, sessionVars.HashAggPartialConcurrency; finalCon <= 0 || partialCon <= 0 || finalCon == 1 && partialCon == 1 {
		e.isUnparallelExec = true
	}
	partialOrdinal := 0
	for i, aggDesc := range v.AggFuncs {
		if e.isUnparallelExec {
			e.PartialAggFuncs = append(e.PartialAggFuncs, aggfuncs.Build(b.ctx, aggDesc, i))
		} else {
			ordinal := []int{partialOrdinal}
			partialOrdinal++
			if aggDesc.Name == ast.AggFuncAvg {
				ordinal = append(ordinal, partialOrdinal+1)
				partialOrdinal++
			}
			partialAggDesc, finalDesc := aggDesc.Split(ordinal)
			partialAggFunc := aggfuncs.Build(b.ctx, partialAggDesc, i)
			finalAggFunc := aggfuncs.Build(b.ctx, finalDesc, i)
			e.PartialAggFuncs = append(e.PartialAggFuncs, partialAggFunc)
			e.FinalAggFuncs = append(e.FinalAggFuncs, finalAggFunc)
			if partialAggDesc.Name == ast.AggFuncGroupConcat {
				// For group_concat, finalAggFunc and partialAggFunc need shared `truncate` flag to do duplicate.
				finalAggFunc.(interface{ SetTruncated(t *int32) }).SetTruncated(
					partialAggFunc.(interface{ GetTruncated() *int32 }).GetTruncated(),
				)
			}
		}
		if e.defaultVal != nil {
			value := aggDesc.GetDefaultValue()
			e.defaultVal.AppendDatum(i, &value)
		}
	}

	executorCounterHashAggExec.Inc()
	return e
}

func (b *executorBuilder) buildStreamAgg(v *plannercore.PhysicalStreamAgg) Executor {
	src := b.build(v.Children()[0])
	if b.err != nil {
		return nil
	}
	e := &StreamAggExec{
		baseExecutor: newBaseExecutor(b.ctx, v.Schema(), v.ExplainID(), src),
		groupChecker: newGroupChecker(b.ctx.GetSessionVars().StmtCtx, v.GroupByItems),
		aggFuncs:     make([]aggfuncs.AggFunc, 0, len(v.AggFuncs)),
	}
	if len(v.GroupByItems) != 0 || aggregation.IsAllFirstRow(v.AggFuncs) {
		e.defaultVal = nil
	} else {
		e.defaultVal = chunk.NewChunkWithCapacity(retTypes(e), 1)
	}
	for i, aggDesc := range v.AggFuncs {
		aggFunc := aggfuncs.Build(b.ctx, aggDesc, i)
		e.aggFuncs = append(e.aggFuncs, aggFunc)
		if e.defaultVal != nil {
			value := aggDesc.GetDefaultValue()
			e.defaultVal.AppendDatum(i, &value)
		}
	}

	executorStreamAggExec.Inc()
	return e
}

func (b *executorBuilder) buildSelection(v *plannercore.PhysicalSelection) Executor {
	childExec := b.build(v.Children()[0])
	if b.err != nil {
		return nil
	}
	e := &SelectionExec{
		baseExecutor: newBaseExecutor(b.ctx, v.Schema(), v.ExplainID(), childExec),
		filters:      v.Conditions,
	}
	return e
}

func (b *executorBuilder) buildProjection(v *plannercore.PhysicalProjection) Executor {
	childExec := b.build(v.Children()[0])
	if b.err != nil {
		return nil
	}
	e := &ProjectionExec{
		baseExecutor:     newBaseExecutor(b.ctx, v.Schema(), v.ExplainID(), childExec),
		numWorkers:       b.ctx.GetSessionVars().ProjectionConcurrency,
		evaluatorSuit:    expression.NewEvaluatorSuite(v.Exprs, v.AvoidColumnEvaluator),
		calculateNoDelay: v.CalculateNoDelay,
	}

	// If the calculation row count for this Projection operator is smaller
	// than a Chunk size, we turn back to the un-parallel Projection
	// implementation to reduce the goroutine overhead.
	if int64(v.StatsCount()) < int64(b.ctx.GetSessionVars().MaxChunkSize) {
		e.numWorkers = 0
	}
	return e
}

func (b *executorBuilder) buildTableDual(v *plannercore.PhysicalTableDual) Executor {
	if v.RowCount != 0 && v.RowCount != 1 {
		b.err = errors.Errorf("buildTableDual failed, invalid row count for dual table: %v", v.RowCount)
		return nil
	}
	base := newBaseExecutor(b.ctx, v.Schema(), v.ExplainID())
	base.initCap = v.RowCount
	e := &TableDualExec{
		baseExecutor: base,
		numDualRows:  v.RowCount,
	}
	return e
}

func (b *executorBuilder) getStartTS() (uint64, error) {
	if b.startTS != 0 {
		// Return the cached value.
		return b.startTS, nil
	}

	startTS := b.ctx.GetSessionVars().SnapshotTS
	txn, err := b.ctx.Txn(true)
	if err != nil {
		return 0, err
	}
	if startTS == 0 && txn.Valid() {
		startTS = txn.StartTS()
	}
	b.startTS = startTS
	if b.startTS == 0 {
		return 0, errors.Trace(ErrGetStartTS)
	}
	return startTS, nil
}

func (b *executorBuilder) buildMemTable(v *plannercore.PhysicalMemTable) Executor {
	tb, _ := b.is.TableByID(v.Table.ID)
	e := &TableScanExec{
		baseExecutor:   newBaseExecutor(b.ctx, v.Schema(), v.ExplainID()),
		t:              tb,
		columns:        v.Columns,
		seekHandle:     math.MinInt64,
		isVirtualTable: tb.Type() == table.VirtualTable,
	}
	return e
}

func (b *executorBuilder) buildSort(v *plannercore.PhysicalSort) Executor {
	childExec := b.build(v.Children()[0])
	if b.err != nil {
		return nil
	}
	sortExec := SortExec{
		baseExecutor: newBaseExecutor(b.ctx, v.Schema(), v.ExplainID(), childExec),
		ByItems:      v.ByItems,
		schema:       v.Schema(),
	}
	executorCounterSortExec.Inc()
	return &sortExec
}

func (b *executorBuilder) buildTopN(v *plannercore.PhysicalTopN) Executor {
	childExec := b.build(v.Children()[0])
	if b.err != nil {
		return nil
	}
	sortExec := SortExec{
		baseExecutor: newBaseExecutor(b.ctx, v.Schema(), v.ExplainID(), childExec),
		ByItems:      v.ByItems,
		schema:       v.Schema(),
	}
	executorCounterTopNExec.Inc()
	return &TopNExec{
		SortExec: sortExec,
		limit:    &plannercore.PhysicalLimit{Count: v.Count, Offset: v.Offset},
	}
}

func (b *executorBuilder) buildApply(v *plannercore.PhysicalApply) *NestedLoopApplyExec {
	leftChild := b.build(v.Children()[0])
	if b.err != nil {
		return nil
	}
	rightChild := b.build(v.Children()[1])
	if b.err != nil {
		return nil
	}
	otherConditions := append(expression.ScalarFuncs2Exprs(v.EqualConditions), v.OtherConditions...)
	defaultValues := v.DefaultValues
	if defaultValues == nil {
		defaultValues = make([]types.Datum, v.Children()[v.InnerChildIdx].Schema().Len())
	}
	tupleJoiner := newJoiner(b.ctx, v.JoinType, v.InnerChildIdx == 0,
		defaultValues, otherConditions, retTypes(leftChild), retTypes(rightChild))
	outerExec, innerExec := leftChild, rightChild
	outerFilter, innerFilter := v.LeftConditions, v.RightConditions
	if v.InnerChildIdx == 0 {
		outerExec, innerExec = rightChild, leftChild
		outerFilter, innerFilter = v.RightConditions, v.LeftConditions
	}
	e := &NestedLoopApplyExec{
		baseExecutor: newBaseExecutor(b.ctx, v.Schema(), v.ExplainID(), outerExec, innerExec),
		innerExec:    innerExec,
		outerExec:    outerExec,
		outerFilter:  outerFilter,
		innerFilter:  innerFilter,
		outer:        v.JoinType != plannercore.InnerJoin,
		joiner:       tupleJoiner,
		outerSchema:  v.OuterSchema,
	}
	executorCounterNestedLoopApplyExec.Inc()
	return e
}

func (b *executorBuilder) buildMaxOneRow(v *plannercore.PhysicalMaxOneRow) Executor {
	childExec := b.build(v.Children()[0])
	if b.err != nil {
		return nil
	}
	base := newBaseExecutor(b.ctx, v.Schema(), v.ExplainID(), childExec)
	base.initCap = 2
	base.maxChunkSize = 2
	e := &MaxOneRowExec{baseExecutor: base}
	return e
}

func (b *executorBuilder) buildUnionAll(v *plannercore.PhysicalUnionAll) Executor {
	childExecs := make([]Executor, len(v.Children()))
	for i, child := range v.Children() {
		childExecs[i] = b.build(child)
		if b.err != nil {
			return nil
		}
	}
	e := &UnionExec{
		baseExecutor: newBaseExecutor(b.ctx, v.Schema(), v.ExplainID(), childExecs...),
	}
	return e
}

func (b *executorBuilder) buildSplitRegion(v *plannercore.SplitRegion) Executor {
	base := newBaseExecutor(b.ctx, nil, v.ExplainID())
	base.initCap = chunk.ZeroCapacity
	if v.IndexInfo != nil {
		return &SplitIndexRegionExec{
			baseExecutor: base,
			tableInfo:    v.TableInfo,
			indexInfo:    v.IndexInfo,
			lower:        v.Lower,
			upper:        v.Upper,
			num:          v.Num,
			valueLists:   v.ValueLists,
		}
	}
	if len(v.ValueLists) > 0 {
		return &SplitTableRegionExec{
			baseExecutor: base,
			tableInfo:    v.TableInfo,
			valueLists:   v.ValueLists,
		}
	}
	return &SplitTableRegionExec{
		baseExecutor: base,
		tableInfo:    v.TableInfo,
		lower:        v.Lower[0],
		upper:        v.Upper[0],
		num:          v.Num,
	}
}

func (b *executorBuilder) buildUpdate(v *plannercore.Update) Executor {
	tblID2table := make(map[int64]table.Table)
	for id := range v.SelectPlan.Schema().TblID2Handle {
		tblID2table[id], _ = b.is.TableByID(id)
	}
	b.startTS = b.ctx.GetSessionVars().TxnCtx.GetForUpdateTS()
	selExec := b.build(v.SelectPlan)
	if b.err != nil {
		return nil
	}
	columns2Handle := buildColumns2Handle(v.SelectPlan.Schema(), tblID2table)
	base := newBaseExecutor(b.ctx, nil, v.ExplainID(), selExec)
	base.initCap = chunk.ZeroCapacity
	updateExec := &UpdateExec{
		baseExecutor:   base,
		SelectExec:     selExec,
		OrderedList:    v.OrderedList,
		tblID2table:    tblID2table,
		columns2Handle: columns2Handle,
	}
	return updateExec
}

// cols2Handle represents an mapper from column index to handle index.
type cols2Handle struct {
	// start and end represent the ordinal range [start, end) of the consecutive columns.
	start, end int32
	// handleOrdinal represents the ordinal of the handle column.
	handleOrdinal int32
}

// cols2HandleSlice attaches the methods of sort.Interface to []cols2Handle sorting in increasing order.
type cols2HandleSlice []cols2Handle

// Len implements sort.Interface#Len.
func (c cols2HandleSlice) Len() int {
	return len(c)
}

// Swap implements sort.Interface#Swap.
func (c cols2HandleSlice) Swap(i, j int) {
	c[i], c[j] = c[j], c[i]
}

// Less implements sort.Interface#Less.
func (c cols2HandleSlice) Less(i, j int) bool {
	return c[i].start < c[j].start
}

// findHandle finds the ordinal of the corresponding handle column.
func (c cols2HandleSlice) findHandle(ordinal int32) (int32, bool) {
	if c == nil || len(c) == 0 {
		return 0, false
	}
	// find the smallest index of the range that its start great than ordinal.
	// @see https://godoc.org/sort#Search
	rangeBehindOrdinal := sort.Search(len(c), func(i int) bool { return c[i].start > ordinal })
	if rangeBehindOrdinal == 0 {
		return 0, false
	}
	return c[rangeBehindOrdinal-1].handleOrdinal, true
}

// buildColumns2Handle builds columns to handle mapping.
func buildColumns2Handle(schema *expression.Schema, tblID2Table map[int64]table.Table) cols2HandleSlice {
	if len(schema.TblID2Handle) < 2 {
		// skip buildColumns2Handle mapping if there are only single table.
		return nil
	}
	var cols2Handles cols2HandleSlice
	for tblID, handleCols := range schema.TblID2Handle {
		tbl := tblID2Table[tblID]
		for _, handleCol := range handleCols {
			offset := getTableOffset(schema, handleCol)
			end := offset + len(tbl.WritableCols())
			cols2Handles = append(cols2Handles, cols2Handle{int32(offset), int32(end), int32(handleCol.Index)})
		}
	}
	sort.Sort(cols2Handles)
	return cols2Handles
}

func (b *executorBuilder) buildDelete(v *plannercore.Delete) Executor {
	tblID2table := make(map[int64]table.Table)
	for id := range v.SelectPlan.Schema().TblID2Handle {
		tblID2table[id], _ = b.is.TableByID(id)
	}
	b.startTS = b.ctx.GetSessionVars().TxnCtx.GetForUpdateTS()
	selExec := b.build(v.SelectPlan)
	if b.err != nil {
		return nil
	}
	base := newBaseExecutor(b.ctx, nil, v.ExplainID(), selExec)
	base.initCap = chunk.ZeroCapacity
	deleteExec := &DeleteExec{
		baseExecutor: base,
		SelectExec:   selExec,
		Tables:       v.Tables,
		IsMultiTable: v.IsMultiTable,
		tblID2Table:  tblID2table,
	}
	return deleteExec
}

func (b *executorBuilder) buildAnalyzeIndexPushdown(task plannercore.AnalyzeIndexTask, maxNumBuckets uint64, autoAnalyze string) *analyzeTask {
	_, offset := timeutil.Zone(b.ctx.GetSessionVars().Location())
	e := &AnalyzeIndexExec{
		ctx:             b.ctx,
		physicalTableID: task.PhysicalTableID,
		idxInfo:         task.IndexInfo,
		concurrency:     b.ctx.GetSessionVars().IndexSerialScanConcurrency,
		analyzePB: &tipb.AnalyzeReq{
			Tp:             tipb.AnalyzeType_TypeIndex,
			StartTs:        math.MaxUint64,
			Flags:          statementContextToFlags(b.ctx.GetSessionVars().StmtCtx),
			TimeZoneOffset: offset,
		},
		maxNumBuckets: maxNumBuckets,
	}
	e.analyzePB.IdxReq = &tipb.AnalyzeIndexReq{
		BucketSize: int64(maxNumBuckets),
		NumColumns: int32(len(task.IndexInfo.Columns)),
	}
	depth := int32(defaultCMSketchDepth)
	width := int32(defaultCMSketchWidth)
	e.analyzePB.IdxReq.CmsketchDepth = &depth
	e.analyzePB.IdxReq.CmsketchWidth = &width
	job := &statistics.AnalyzeJob{DBName: task.DBName, TableName: task.TableName, PartitionName: task.PartitionName, JobInfo: autoAnalyze + "analyze index " + task.IndexInfo.Name.O}
	return &analyzeTask{taskType: idxTask, idxExec: e, job: job}
}

func (b *executorBuilder) buildAnalyzeIndexIncremental(task plannercore.AnalyzeIndexTask, maxNumBuckets uint64) *analyzeTask {
	h := domain.GetDomain(b.ctx).StatsHandle()
	statsTbl := h.GetPartitionStats(&model.TableInfo{}, task.PhysicalTableID)
	analyzeTask := b.buildAnalyzeIndexPushdown(task, maxNumBuckets, "")
	if statsTbl.Pseudo {
		return analyzeTask
	}
	idx, ok := statsTbl.Indices[task.IndexInfo.ID]
	if !ok || idx.Len() == 0 || idx.LastAnalyzePos.IsNull() {
		return analyzeTask
	}
	var oldHist *statistics.Histogram
	if statistics.IsAnalyzed(idx.Flag) {
		exec := analyzeTask.idxExec
		if idx.CMSketch != nil {
			width, depth := idx.CMSketch.GetWidthAndDepth()
			exec.analyzePB.IdxReq.CmsketchWidth = &width
			exec.analyzePB.IdxReq.CmsketchDepth = &depth
		}
		oldHist = idx.Histogram.Copy()
	} else {
		_, bktID := idx.LessRowCountWithBktIdx(idx.LastAnalyzePos)
		if bktID == 0 {
			return analyzeTask
		}
		oldHist = idx.TruncateHistogram(bktID)
	}
	oldHist = oldHist.RemoveUpperBound()
	analyzeTask.taskType = idxIncrementalTask
	analyzeTask.idxIncrementalExec = &analyzeIndexIncrementalExec{AnalyzeIndexExec: *analyzeTask.idxExec, oldHist: oldHist, oldCMS: idx.CMSketch}
	analyzeTask.job = &statistics.AnalyzeJob{DBName: task.DBName, TableName: task.TableName, PartitionName: task.PartitionName, JobInfo: "analyze incremental index " + task.IndexInfo.Name.O}
	return analyzeTask
}

func (b *executorBuilder) buildAnalyzeColumnsPushdown(task plannercore.AnalyzeColumnsTask, maxNumBuckets uint64, autoAnalyze string) *analyzeTask {
	cols := task.ColsInfo
	if task.PKInfo != nil {
		cols = append([]*model.ColumnInfo{task.PKInfo}, cols...)
	}

	_, offset := timeutil.Zone(b.ctx.GetSessionVars().Location())
	e := &AnalyzeColumnsExec{
		ctx:             b.ctx,
		physicalTableID: task.PhysicalTableID,
		colsInfo:        task.ColsInfo,
		pkInfo:          task.PKInfo,
		concurrency:     b.ctx.GetSessionVars().DistSQLScanConcurrency,
		analyzePB: &tipb.AnalyzeReq{
			Tp:             tipb.AnalyzeType_TypeColumn,
			StartTs:        math.MaxUint64,
			Flags:          statementContextToFlags(b.ctx.GetSessionVars().StmtCtx),
			TimeZoneOffset: offset,
		},
		maxNumBuckets: maxNumBuckets,
	}
	depth := int32(defaultCMSketchDepth)
	width := int32(defaultCMSketchWidth)
	e.analyzePB.ColReq = &tipb.AnalyzeColumnsReq{
		BucketSize:    int64(maxNumBuckets),
		SampleSize:    maxRegionSampleSize,
		SketchSize:    maxSketchSize,
		ColumnsInfo:   model.ColumnsToProto(cols, task.PKInfo != nil),
		CmsketchDepth: &depth,
		CmsketchWidth: &width,
	}
	b.err = plannercore.SetPBColumnsDefaultValue(b.ctx, e.analyzePB.ColReq.ColumnsInfo, cols)
	job := &statistics.AnalyzeJob{DBName: task.DBName, TableName: task.TableName, PartitionName: task.PartitionName, JobInfo: autoAnalyze + "analyze columns"}
	return &analyzeTask{taskType: colTask, colExec: e, job: job}
}

func (b *executorBuilder) buildAnalyzePKIncremental(task plannercore.AnalyzeColumnsTask, maxNumBuckets uint64) *analyzeTask {
	h := domain.GetDomain(b.ctx).StatsHandle()
	statsTbl := h.GetPartitionStats(&model.TableInfo{}, task.PhysicalTableID)
	analyzeTask := b.buildAnalyzeColumnsPushdown(task, maxNumBuckets, "")
	if statsTbl.Pseudo {
		return analyzeTask
	}
	col, ok := statsTbl.Columns[task.PKInfo.ID]
	if !ok || col.Len() == 0 || col.LastAnalyzePos.IsNull() {
		return analyzeTask
	}
	var oldHist *statistics.Histogram
	if statistics.IsAnalyzed(col.Flag) {
		oldHist = col.Histogram.Copy()
	} else {
		d, err := col.LastAnalyzePos.ConvertTo(b.ctx.GetSessionVars().StmtCtx, col.Tp)
		if err != nil {
			b.err = err
			return nil
		}
		_, bktID := col.LessRowCountWithBktIdx(d)
		if bktID == 0 {
			return analyzeTask
		}
		oldHist = col.TruncateHistogram(bktID)
		oldHist.NDV = int64(oldHist.TotalRowCount())
	}
	exec := analyzeTask.colExec
	analyzeTask.taskType = pkIncrementalTask
	analyzeTask.colIncrementalExec = &analyzePKIncrementalExec{AnalyzeColumnsExec: *exec, oldHist: oldHist}
	analyzeTask.job = &statistics.AnalyzeJob{DBName: task.DBName, TableName: task.TableName, PartitionName: task.PartitionName, JobInfo: "analyze incremental primary key"}
	return analyzeTask
}

func (b *executorBuilder) buildAnalyzeFastColumn(e *AnalyzeExec, task plannercore.AnalyzeColumnsTask, maxNumBuckets uint64) {
	findTask := false
	for _, eTask := range e.tasks {
		if eTask.fastExec.physicalTableID == task.PhysicalTableID {
			eTask.fastExec.colsInfo = append(eTask.fastExec.colsInfo, task.ColsInfo...)
			findTask = true
			break
		}
	}
	if !findTask {
		var concurrency int
		concurrency, b.err = getBuildStatsConcurrency(e.ctx)
		if b.err != nil {
			return
		}
		e.tasks = append(e.tasks, &analyzeTask{
			taskType: fastTask,
			fastExec: &AnalyzeFastExec{
				ctx:             b.ctx,
				physicalTableID: task.PhysicalTableID,
				colsInfo:        task.ColsInfo,
				pkInfo:          task.PKInfo,
				maxNumBuckets:   maxNumBuckets,
				tblInfo:         task.TblInfo,
				concurrency:     concurrency,
				wg:              &sync.WaitGroup{},
			},
			job: &statistics.AnalyzeJob{DBName: task.DBName, TableName: task.TableName, PartitionName: task.PartitionName, JobInfo: "fast analyze columns"},
		})
	}
}

func (b *executorBuilder) buildAnalyzeFastIndex(e *AnalyzeExec, task plannercore.AnalyzeIndexTask, maxNumBuckets uint64) {
	findTask := false
	for _, eTask := range e.tasks {
		if eTask.fastExec.physicalTableID == task.PhysicalTableID {
			eTask.fastExec.idxsInfo = append(eTask.fastExec.idxsInfo, task.IndexInfo)
			findTask = true
			break
		}
	}
	if !findTask {
		var concurrency int
		concurrency, b.err = getBuildStatsConcurrency(e.ctx)
		if b.err != nil {
			return
		}
		e.tasks = append(e.tasks, &analyzeTask{
			taskType: fastTask,
			fastExec: &AnalyzeFastExec{
				ctx:             b.ctx,
				physicalTableID: task.PhysicalTableID,
				idxsInfo:        []*model.IndexInfo{task.IndexInfo},
				maxNumBuckets:   maxNumBuckets,
				tblInfo:         task.TblInfo,
				concurrency:     concurrency,
				wg:              &sync.WaitGroup{},
			},
			job: &statistics.AnalyzeJob{DBName: task.DBName, TableName: task.TableName, PartitionName: "fast analyze index " + task.IndexInfo.Name.O},
		})
	}
}

func (b *executorBuilder) buildAnalyze(v *plannercore.Analyze) Executor {
	e := &AnalyzeExec{
		baseExecutor: newBaseExecutor(b.ctx, v.Schema(), v.ExplainID()),
		tasks:        make([]*analyzeTask, 0, len(v.ColTasks)+len(v.IdxTasks)),
		wg:           &sync.WaitGroup{},
	}
	enableFastAnalyze := b.ctx.GetSessionVars().EnableFastAnalyze
	autoAnalyze := ""
	if b.ctx.GetSessionVars().InRestrictedSQL {
		autoAnalyze = "auto "
	}
	for _, task := range v.ColTasks {
		if task.Incremental {
			e.tasks = append(e.tasks, b.buildAnalyzePKIncremental(task, v.MaxNumBuckets))
		} else {
			if enableFastAnalyze {
				b.buildAnalyzeFastColumn(e, task, v.MaxNumBuckets)
			} else {
				e.tasks = append(e.tasks, b.buildAnalyzeColumnsPushdown(task, v.MaxNumBuckets, autoAnalyze))
			}
		}
		if b.err != nil {
			return nil
		}
	}
	for _, task := range v.IdxTasks {
		if task.Incremental {
			e.tasks = append(e.tasks, b.buildAnalyzeIndexIncremental(task, v.MaxNumBuckets))
		} else {
			if enableFastAnalyze {
				b.buildAnalyzeFastIndex(e, task, v.MaxNumBuckets)
			} else {
				e.tasks = append(e.tasks, b.buildAnalyzeIndexPushdown(task, v.MaxNumBuckets, autoAnalyze))
			}
		}
		if b.err != nil {
			return nil
		}
	}
	return e
}

func constructDistExec(sctx sessionctx.Context, plans []plannercore.PhysicalPlan) ([]*tipb.Executor, bool, error) {
	streaming := true
	executors := make([]*tipb.Executor, 0, len(plans))
	for _, p := range plans {
		execPB, err := p.ToPB(sctx)
		if err != nil {
			return nil, false, err
		}
		if !plannercore.SupportStreaming(p) {
			streaming = false
		}
		executors = append(executors, execPB)
	}
	return executors, streaming, nil
}

func (b *executorBuilder) constructDAGReq(plans []plannercore.PhysicalPlan) (dagReq *tipb.DAGRequest, streaming bool, err error) {
	dagReq = &tipb.DAGRequest{}
	dagReq.StartTs, err = b.getStartTS()
	if err != nil {
		return nil, false, err
	}
	dagReq.TimeZoneName, dagReq.TimeZoneOffset = timeutil.Zone(b.ctx.GetSessionVars().Location())
	sc := b.ctx.GetSessionVars().StmtCtx
	dagReq.Flags = statementContextToFlags(sc)
	dagReq.Executors, streaming, err = constructDistExec(b.ctx, plans)
	return dagReq, streaming, err
}

func (b *executorBuilder) corColInDistPlan(plans []plannercore.PhysicalPlan) bool {
	for _, p := range plans {
		x, ok := p.(*plannercore.PhysicalSelection)
		if !ok {
			continue
		}
		for _, cond := range x.Conditions {
			if len(expression.ExtractCorColumns(cond)) > 0 {
				return true
			}
		}
	}
	return false
}

// corColInAccess checks whether there's correlated column in access conditions.
func (b *executorBuilder) corColInAccess(p plannercore.PhysicalPlan) bool {
	var access []expression.Expression
	switch x := p.(type) {
	case *plannercore.PhysicalTableScan:
		access = x.AccessCondition
	case *plannercore.PhysicalIndexScan:
		access = x.AccessCondition
	}
	for _, cond := range access {
		if len(expression.ExtractCorColumns(cond)) > 0 {
			return true
		}
	}
	return false
}

func (b *executorBuilder) buildIndexLookUpJoin(v *plannercore.PhysicalIndexJoin) Executor {
	outerExec := b.build(v.Children()[v.OuterIndex])
	if b.err != nil {
		return nil
	}
	outerTypes := retTypes(outerExec)
	innerPlan := v.Children()[1-v.OuterIndex]
	innerTypes := make([]*types.FieldType, innerPlan.Schema().Len())
	for i, col := range innerPlan.Schema().Columns {
		innerTypes[i] = col.RetType
	}

	var (
		outerFilter           []expression.Expression
		leftTypes, rightTypes []*types.FieldType
	)

	if v.OuterIndex == 1 {
		leftTypes, rightTypes = innerTypes, outerTypes
		outerFilter = v.RightConditions
		if len(v.LeftConditions) > 0 {
			b.err = errors.Annotate(ErrBuildExecutor, "join's inner condition should be empty")
			return nil
		}
	} else {
		leftTypes, rightTypes = outerTypes, innerTypes
		outerFilter = v.LeftConditions
		if len(v.RightConditions) > 0 {
			b.err = errors.Annotate(ErrBuildExecutor, "join's inner condition should be empty")
			return nil
		}
	}
	defaultValues := v.DefaultValues
	if defaultValues == nil {
		defaultValues = make([]types.Datum, len(innerTypes))
	}
	e := &IndexLookUpJoin{
		baseExecutor: newBaseExecutor(b.ctx, v.Schema(), v.ExplainID(), outerExec),
		outerCtx: outerCtx{
			rowTypes: outerTypes,
			filter:   outerFilter,
		},
		innerCtx: innerCtx{
			readerBuilder: &dataReaderBuilder{Plan: innerPlan, executorBuilder: b},
			rowTypes:      innerTypes,
		},
		workerWg:      new(sync.WaitGroup),
		joiner:        newJoiner(b.ctx, v.JoinType, v.OuterIndex == 1, defaultValues, v.OtherConditions, leftTypes, rightTypes),
		isOuterJoin:   v.JoinType.IsOuterJoin(),
		indexRanges:   v.Ranges,
		keyOff2IdxOff: v.KeyOff2IdxOff,
		lastColHelper: v.CompareFilters,
	}
	outerKeyCols := make([]int, len(v.OuterJoinKeys))
	for i := 0; i < len(v.OuterJoinKeys); i++ {
		outerKeyCols[i] = v.OuterJoinKeys[i].Index
	}
	e.outerCtx.keyCols = outerKeyCols
	innerKeyCols := make([]int, len(v.InnerJoinKeys))
	for i := 0; i < len(v.InnerJoinKeys); i++ {
		innerKeyCols[i] = v.InnerJoinKeys[i].Index
	}
	e.innerCtx.keyCols = innerKeyCols
	e.joinResult = newFirstChunk(e)
	executorCounterIndexLookUpJoin.Inc()
	return e
}

// containsLimit tests if the execs contains Limit because we do not know whether `Limit` has consumed all of its' source,
// so the feedback may not be accurate.
func containsLimit(execs []*tipb.Executor) bool {
	for _, exec := range execs {
		if exec.Limit != nil {
			return true
		}
	}
	return false
}

func buildNoRangeTableReader(b *executorBuilder, v *plannercore.PhysicalTableReader) (*TableReaderExecutor, error) {
	dagReq, streaming, err := b.constructDAGReq(v.TablePlans)
	if err != nil {
		return nil, err
	}
	ts := v.TablePlans[0].(*plannercore.PhysicalTableScan)
	tbl, _ := b.is.TableByID(ts.Table.ID)
	if isPartition, physicalTableID := ts.IsPartition(); isPartition {
		pt := tbl.(table.PartitionedTable)
		tbl = pt.GetPartition(physicalTableID)
	}
	e := &TableReaderExecutor{
		baseExecutor:   newBaseExecutor(b.ctx, v.Schema(), v.ExplainID()),
		dagPB:          dagReq,
		table:          tbl,
		keepOrder:      ts.KeepOrder,
		desc:           ts.Desc,
		columns:        ts.Columns,
		streaming:      streaming,
		corColInFilter: b.corColInDistPlan(v.TablePlans),
		corColInAccess: b.corColInAccess(v.TablePlans[0]),
		plans:          v.TablePlans,
	}
	if containsLimit(dagReq.Executors) {
		e.feedback = statistics.NewQueryFeedback(0, nil, 0, ts.Desc)
	} else {
		e.feedback = statistics.NewQueryFeedback(getPhysicalTableID(tbl), ts.Hist, int64(ts.StatsCount()), ts.Desc)
	}
	collect := (b.ctx.GetSessionVars().StmtCtx.RuntimeStatsColl != nil) || e.feedback.CollectFeedback(len(ts.Ranges))
	if !collect {
		e.feedback.Invalidate()
	}
	e.dagPB.CollectRangeCounts = &collect

	for i := range v.Schema().Columns {
		dagReq.OutputOffsets = append(dagReq.OutputOffsets, uint32(i))
	}

	return e, nil
}

// buildTableReader builds a table reader executor. It first build a no range table reader,
// and then update it ranges from table scan plan.
func (b *executorBuilder) buildTableReader(v *plannercore.PhysicalTableReader) *TableReaderExecutor {
	ret, err := buildNoRangeTableReader(b, v)
	if err != nil {
		b.err = err
		return nil
	}

	ts := v.TablePlans[0].(*plannercore.PhysicalTableScan)
	ret.ranges = ts.Ranges
	sctx := b.ctx.GetSessionVars().StmtCtx
	sctx.TableIDs = append(sctx.TableIDs, ts.Table.ID)
	return ret
}

func buildNoRangeIndexReader(b *executorBuilder, v *plannercore.PhysicalIndexReader) (*IndexReaderExecutor, error) {
	dagReq, streaming, err := b.constructDAGReq(v.IndexPlans)
	if err != nil {
		return nil, err
	}
	is := v.IndexPlans[0].(*plannercore.PhysicalIndexScan)
	tbl, _ := b.is.TableByID(is.Table.ID)
	isPartition, physicalTableID := is.IsPartition()
	if isPartition {
		pt := tbl.(table.PartitionedTable)
		tbl = pt.GetPartition(physicalTableID)
	} else {
		physicalTableID = is.Table.ID
	}
	e := &IndexReaderExecutor{
		baseExecutor:    newBaseExecutor(b.ctx, v.Schema(), v.ExplainID()),
		dagPB:           dagReq,
		physicalTableID: physicalTableID,
		table:           tbl,
		index:           is.Index,
		keepOrder:       is.KeepOrder,
		desc:            is.Desc,
		columns:         is.Columns,
		streaming:       streaming,
		corColInFilter:  b.corColInDistPlan(v.IndexPlans),
		corColInAccess:  b.corColInAccess(v.IndexPlans[0]),
		idxCols:         is.IdxCols,
		colLens:         is.IdxColLens,
		plans:           v.IndexPlans,
	}
	if containsLimit(dagReq.Executors) {
		e.feedback = statistics.NewQueryFeedback(0, nil, 0, is.Desc)
	} else {
		e.feedback = statistics.NewQueryFeedback(e.physicalTableID, is.Hist, int64(is.StatsCount()), is.Desc)
	}
	collect := (b.ctx.GetSessionVars().StmtCtx.RuntimeStatsColl != nil) || e.feedback.CollectFeedback(len(is.Ranges))
	if !collect {
		e.feedback.Invalidate()
	}
	e.dagPB.CollectRangeCounts = &collect

	for _, col := range v.OutputColumns {
		dagReq.OutputOffsets = append(dagReq.OutputOffsets, uint32(col.Index))
	}

	return e, nil
}

func (b *executorBuilder) buildIndexReader(v *plannercore.PhysicalIndexReader) *IndexReaderExecutor {
	ret, err := buildNoRangeIndexReader(b, v)
	if err != nil {
		b.err = err
		return nil
	}

	is := v.IndexPlans[0].(*plannercore.PhysicalIndexScan)
	ret.ranges = is.Ranges
	sctx := b.ctx.GetSessionVars().StmtCtx
	sctx.IndexIDs = append(sctx.IndexIDs, is.Index.ID)
	return ret
}

func buildNoRangeIndexLookUpReader(b *executorBuilder, v *plannercore.PhysicalIndexLookUpReader) (*IndexLookUpExecutor, error) {
	indexReq, indexStreaming, err := b.constructDAGReq(v.IndexPlans)
	if err != nil {
		return nil, err
	}
	tableReq, tableStreaming, err := b.constructDAGReq(v.TablePlans)
	if err != nil {
		return nil, err
	}
	is := v.IndexPlans[0].(*plannercore.PhysicalIndexScan)
	indexReq.OutputOffsets = []uint32{uint32(len(is.Index.Columns))}
<<<<<<< HEAD
	log.Warnf(".......................... dag req:%v, output offsets %v, cols %v",
		indexReq.Executors[0].IdxScan, indexReq.OutputOffsets, is.Index.Columns)
	table, _ := b.is.TableByID(is.Table.ID)
=======
	tbl, _ := b.is.TableByID(is.Table.ID)
>>>>>>> 4fd815b4

	for i := 0; i < v.Schema().Len(); i++ {
		tableReq.OutputOffsets = append(tableReq.OutputOffsets, uint32(i))
	}
	log.Warnf(".......................... dag req:%v, output offsets %v, cols %v, len %v",
		tableReq.Executors[0].TblScan, tableReq.OutputOffsets, v.Schema(), len(tableReq.Executors[0].TblScan.Columns))

	ts := v.TablePlans[0].(*plannercore.PhysicalTableScan)
	if isPartition, physicalTableID := ts.IsPartition(); isPartition {
		pt := tbl.(table.PartitionedTable)
		tbl = pt.GetPartition(physicalTableID)
	}
	e := &IndexLookUpExecutor{
		baseExecutor:      newBaseExecutor(b.ctx, v.Schema(), v.ExplainID()),
		dagPB:             indexReq,
		table:             tbl,
		index:             is.Index,
		keepOrder:         is.KeepOrder,
		desc:              is.Desc,
		tableRequest:      tableReq,
		columns:           ts.Columns,
		indexStreaming:    indexStreaming,
		tableStreaming:    tableStreaming,
		dataReaderBuilder: &dataReaderBuilder{executorBuilder: b},
		corColInIdxSide:   b.corColInDistPlan(v.IndexPlans),
		corColInTblSide:   b.corColInDistPlan(v.TablePlans),
		corColInAccess:    b.corColInAccess(v.IndexPlans[0]),
		idxCols:           is.IdxCols,
		colLens:           is.IdxColLens,
		idxPlans:          v.IndexPlans,
		tblPlans:          v.TablePlans,
	}

	if containsLimit(indexReq.Executors) {
		e.feedback = statistics.NewQueryFeedback(0, nil, 0, is.Desc)
	} else {
		e.feedback = statistics.NewQueryFeedback(getPhysicalTableID(tbl), is.Hist, int64(is.StatsCount()), is.Desc)
	}
	// do not collect the feedback for table request.
	collectTable := false
	e.tableRequest.CollectRangeCounts = &collectTable
	collectIndex := (b.ctx.GetSessionVars().StmtCtx.RuntimeStatsColl != nil) || e.feedback.CollectFeedback(len(is.Ranges))
	if !collectIndex {
		e.feedback.Invalidate()
	}
	e.dagPB.CollectRangeCounts = &collectIndex
	if cols, ok := v.Schema().TblID2Handle[is.Table.ID]; ok {
		e.handleIdx = cols[0].Index
	}
	return e, nil
}

func (b *executorBuilder) buildIndexLookUpReader(v *plannercore.PhysicalIndexLookUpReader) *IndexLookUpExecutor {
	ret, err := buildNoRangeIndexLookUpReader(b, v)
	if err != nil {
		b.err = err
		return nil
	}

	is := v.IndexPlans[0].(*plannercore.PhysicalIndexScan)
	ts := v.TablePlans[0].(*plannercore.PhysicalTableScan)

	ret.ranges = is.Ranges
	executorCounterIndexLookUpExecutor.Inc()
	sctx := b.ctx.GetSessionVars().StmtCtx
	sctx.IndexIDs = append(sctx.IndexIDs, is.Index.ID)
	sctx.TableIDs = append(sctx.TableIDs, ts.Table.ID)
	return ret
}

// dataReaderBuilder build an executor.
// The executor can be used to read data in the ranges which are constructed by datums.
// Differences from executorBuilder:
// 1. dataReaderBuilder calculate data range from argument, rather than plan.
// 2. the result executor is already opened.
type dataReaderBuilder struct {
	plannercore.Plan
	*executorBuilder

	selectResultHook // for testing
}

func (builder *dataReaderBuilder) buildExecutorForIndexJoin(ctx context.Context, lookUpContents []*indexJoinLookUpContent,
	IndexRanges []*ranger.Range, keyOff2IdxOff []int, cwc *plannercore.ColWithCmpFuncManager) (Executor, error) {
	switch v := builder.Plan.(type) {
	case *plannercore.PhysicalTableReader:
		return builder.buildTableReaderForIndexJoin(ctx, v, lookUpContents)
	case *plannercore.PhysicalIndexReader:
		return builder.buildIndexReaderForIndexJoin(ctx, v, lookUpContents, IndexRanges, keyOff2IdxOff, cwc)
	case *plannercore.PhysicalIndexLookUpReader:
		return builder.buildIndexLookUpReaderForIndexJoin(ctx, v, lookUpContents, IndexRanges, keyOff2IdxOff, cwc)
	case *plannercore.PhysicalUnionScan:
		return builder.buildUnionScanForIndexJoin(ctx, v, lookUpContents, IndexRanges, keyOff2IdxOff, cwc)
	}
	return nil, errors.New("Wrong plan type for dataReaderBuilder")
}

func (builder *dataReaderBuilder) buildUnionScanForIndexJoin(ctx context.Context, v *plannercore.PhysicalUnionScan,
	values []*indexJoinLookUpContent, indexRanges []*ranger.Range, keyOff2IdxOff []int, cwc *plannercore.ColWithCmpFuncManager) (Executor, error) {
	childBuilder := &dataReaderBuilder{Plan: v.Children()[0], executorBuilder: builder.executorBuilder}
	reader, err := childBuilder.buildExecutorForIndexJoin(ctx, values, indexRanges, keyOff2IdxOff, cwc)
	if err != nil {
		return nil, err
	}
	e, err := builder.buildUnionScanFromReader(reader, v)
	if err != nil {
		return nil, err
	}
	us := e.(*UnionScanExec)
	us.snapshotChunkBuffer = newFirstChunk(us)
	return us, nil
}

func (builder *dataReaderBuilder) buildTableReaderForIndexJoin(ctx context.Context, v *plannercore.PhysicalTableReader, lookUpContents []*indexJoinLookUpContent) (Executor, error) {
	e, err := buildNoRangeTableReader(builder.executorBuilder, v)
	if err != nil {
		return nil, err
	}
	handles := make([]int64, 0, len(lookUpContents))
	for _, content := range lookUpContents {
		handles = append(handles, content.keys[0].GetInt64())
	}
	return builder.buildTableReaderFromHandles(ctx, e, handles)
}

func (builder *dataReaderBuilder) buildTableReaderFromHandles(ctx context.Context, e *TableReaderExecutor, handles []int64) (Executor, error) {
	if e.runtimeStats != nil && e.dagPB.CollectExecutionSummaries == nil {
		colExec := true
		e.dagPB.CollectExecutionSummaries = &colExec
	}

	sort.Sort(sortutil.Int64Slice(handles))
	var b distsql.RequestBuilder
	kvReq, err := b.SetTableHandles(getPhysicalTableID(e.table), handles).
		SetDAGRequest(e.dagPB).
		SetDesc(e.desc).
		SetKeepOrder(e.keepOrder).
		SetStreaming(e.streaming).
		SetFromSessionVars(e.ctx.GetSessionVars()).
		Build()
	if err != nil {
		return nil, err
	}
	e.resultHandler = &tableResultHandler{}
	result, err := builder.SelectResult(ctx, builder.ctx, kvReq, retTypes(e), e.feedback, getPhysicalPlanIDs(e.plans))
	if err != nil {
		return nil, err
	}
	result.Fetch(ctx)
	e.resultHandler.open(nil, result)
	return e, nil
}

func (builder *dataReaderBuilder) buildIndexReaderForIndexJoin(ctx context.Context, v *plannercore.PhysicalIndexReader,
	lookUpContents []*indexJoinLookUpContent, indexRanges []*ranger.Range, keyOff2IdxOff []int, cwc *plannercore.ColWithCmpFuncManager) (Executor, error) {
	e, err := buildNoRangeIndexReader(builder.executorBuilder, v)
	if err != nil {
		return nil, err
	}
	kvRanges, err := buildKvRangesForIndexJoin(e.ctx, e.physicalTableID, e.index.ID, lookUpContents, indexRanges, keyOff2IdxOff, cwc)
	if err != nil {
		return nil, err
	}
	err = e.open(ctx, kvRanges)
	return e, err
}

func (builder *dataReaderBuilder) buildIndexLookUpReaderForIndexJoin(ctx context.Context, v *plannercore.PhysicalIndexLookUpReader,
	lookUpContents []*indexJoinLookUpContent, indexRanges []*ranger.Range, keyOff2IdxOff []int, cwc *plannercore.ColWithCmpFuncManager) (Executor, error) {
	e, err := buildNoRangeIndexLookUpReader(builder.executorBuilder, v)
	if err != nil {
		return nil, err
	}
	e.kvRanges, err = buildKvRangesForIndexJoin(e.ctx, getPhysicalTableID(e.table), e.index.ID, lookUpContents, indexRanges, keyOff2IdxOff, cwc)
	if err != nil {
		return nil, err
	}
	err = e.open(ctx)
	return e, err
}

// buildKvRangesForIndexJoin builds kv ranges for index join when the inner plan is index scan plan.
func buildKvRangesForIndexJoin(ctx sessionctx.Context, tableID, indexID int64, lookUpContents []*indexJoinLookUpContent,
	ranges []*ranger.Range, keyOff2IdxOff []int, cwc *plannercore.ColWithCmpFuncManager) ([]kv.KeyRange, error) {
	kvRanges := make([]kv.KeyRange, 0, len(ranges)*len(lookUpContents))
	lastPos := len(ranges[0].LowVal) - 1
	sc := ctx.GetSessionVars().StmtCtx
	for _, content := range lookUpContents {
		for _, ran := range ranges {
			for keyOff, idxOff := range keyOff2IdxOff {
				ran.LowVal[idxOff] = content.keys[keyOff]
				ran.HighVal[idxOff] = content.keys[keyOff]
			}
		}
		if cwc != nil {
			nextColRanges, err := cwc.BuildRangesByRow(ctx, content.row)
			if err != nil {
				return nil, err
			}
			for _, nextColRan := range nextColRanges {
				for _, ran := range ranges {
					ran.LowVal[lastPos] = nextColRan.LowVal[0]
					ran.HighVal[lastPos] = nextColRan.HighVal[0]
					ran.LowExclude = nextColRan.LowExclude
					ran.HighExclude = nextColRan.HighExclude
				}
				tmpKvRanges, err := distsql.IndexRangesToKVRanges(sc, tableID, indexID, ranges, nil)
				if err != nil {
					return nil, errors.Trace(err)
				}
				kvRanges = append(kvRanges, tmpKvRanges...)
			}
			continue
		}

		tmpKvRanges, err := distsql.IndexRangesToKVRanges(sc, tableID, indexID, ranges, nil)
		if err != nil {
			return nil, err
		}
		kvRanges = append(kvRanges, tmpKvRanges...)
	}
	// kvRanges don't overlap each other. So compare StartKey is enough.
	sort.Slice(kvRanges, func(i, j int) bool {
		return bytes.Compare(kvRanges[i].StartKey, kvRanges[j].StartKey) < 0
	})
	return kvRanges, nil
}

func (b *executorBuilder) buildWindow(v *plannercore.PhysicalWindow) *WindowExec {
	childExec := b.build(v.Children()[0])
	if b.err != nil {
		return nil
	}
	base := newBaseExecutor(b.ctx, v.Schema(), v.ExplainID(), childExec)
	groupByItems := make([]expression.Expression, 0, len(v.PartitionBy))
	for _, item := range v.PartitionBy {
		groupByItems = append(groupByItems, item.Col)
	}
	orderByCols := make([]*expression.Column, 0, len(v.OrderBy))
	for _, item := range v.OrderBy {
		orderByCols = append(orderByCols, item.Col)
	}
	windowFuncs := make([]aggfuncs.AggFunc, 0, len(v.WindowFuncDescs))
	partialResults := make([]aggfuncs.PartialResult, 0, len(v.WindowFuncDescs))
	resultColIdx := v.Schema().Len() - len(v.WindowFuncDescs)
	for _, desc := range v.WindowFuncDescs {
		aggDesc, err := aggregation.NewAggFuncDesc(b.ctx, desc.Name, desc.Args, false)
		if err != nil {
			b.err = err
			return nil
		}
		agg := aggfuncs.BuildWindowFunctions(b.ctx, aggDesc, resultColIdx, orderByCols)
		windowFuncs = append(windowFuncs, agg)
		partialResults = append(partialResults, agg.AllocPartialResult())
		resultColIdx++
	}
	var processor windowProcessor
	if v.Frame == nil {
		processor = &aggWindowProcessor{
			windowFuncs:    windowFuncs,
			partialResults: partialResults,
		}
	} else if v.Frame.Type == ast.Rows {
		processor = &rowFrameWindowProcessor{
			windowFuncs:    windowFuncs,
			partialResults: partialResults,
			start:          v.Frame.Start,
			end:            v.Frame.End,
		}
	} else {
		cmpResult := int64(-1)
		if len(v.OrderBy) > 0 && v.OrderBy[0].Desc {
			cmpResult = 1
		}
		processor = &rangeFrameWindowProcessor{
			windowFuncs:       windowFuncs,
			partialResults:    partialResults,
			start:             v.Frame.Start,
			end:               v.Frame.End,
			orderByCols:       orderByCols,
			expectedCmpResult: cmpResult,
		}
	}
	return &WindowExec{baseExecutor: base,
		processor:      processor,
		groupChecker:   newGroupChecker(b.ctx.GetSessionVars().StmtCtx, groupByItems),
		numWindowFuncs: len(v.WindowFuncDescs),
	}
}

func (b *executorBuilder) buildSQLBindExec(v *plannercore.SQLBindPlan) Executor {
	base := newBaseExecutor(b.ctx, v.Schema(), v.ExplainID())
	base.initCap = chunk.ZeroCapacity

	e := &SQLBindExec{
		baseExecutor: base,
		sqlBindOp:    v.SQLBindOp,
		normdOrigSQL: v.NormdOrigSQL,
		bindSQL:      v.BindSQL,
		charset:      v.Charset,
		collation:    v.Collation,
		isGlobal:     v.IsGlobal,
		bindAst:      v.BindStmt,
	}
	return e
}

func getPhysicalTableID(t table.Table) int64 {
	if p, ok := t.(table.PhysicalTable); ok {
		return p.GetPhysicalID()
	}
	return t.Meta().ID
}<|MERGE_RESOLUTION|>--- conflicted
+++ resolved
@@ -1962,13 +1962,9 @@
 	}
 	is := v.IndexPlans[0].(*plannercore.PhysicalIndexScan)
 	indexReq.OutputOffsets = []uint32{uint32(len(is.Index.Columns))}
-<<<<<<< HEAD
 	log.Warnf(".......................... dag req:%v, output offsets %v, cols %v",
 		indexReq.Executors[0].IdxScan, indexReq.OutputOffsets, is.Index.Columns)
-	table, _ := b.is.TableByID(is.Table.ID)
-=======
 	tbl, _ := b.is.TableByID(is.Table.ID)
->>>>>>> 4fd815b4
 
 	for i := 0; i < v.Schema().Len(); i++ {
 		tableReq.OutputOffsets = append(tableReq.OutputOffsets, uint32(i))
