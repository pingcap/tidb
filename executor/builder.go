// Copyright 2015 PingCAP, Inc.
//
// Licensed under the Apache License, Version 2.0 (the "License");
// you may not use this file except in compliance with the License.
// You may obtain a copy of the License at
//
//     http://www.apache.org/licenses/LICENSE-2.0
//
// Unless required by applicable law or agreed to in writing, software
// distributed under the License is distributed on an "AS IS" BASIS,
// See the License for the specific language governing permissions and
// limitations under the License.

package executor

import (
	"bytes"
	"context"
	"sort"
	"strings"
	"sync"
	"time"
	"unsafe"

	"github.com/cznic/mathutil"
	"github.com/pingcap/errors"
	"github.com/pingcap/failpoint"
	"github.com/pingcap/kvproto/pkg/diagnosticspb"
	"github.com/pingcap/parser/ast"
	"github.com/pingcap/parser/auth"
	"github.com/pingcap/parser/model"
	"github.com/pingcap/parser/mysql"
	"github.com/pingcap/tidb/distsql"
	"github.com/pingcap/tidb/domain"
	"github.com/pingcap/tidb/executor/aggfuncs"
	"github.com/pingcap/tidb/expression"
	"github.com/pingcap/tidb/expression/aggregation"
	"github.com/pingcap/tidb/infoschema"
	"github.com/pingcap/tidb/kv"
	"github.com/pingcap/tidb/metrics"
	plannercore "github.com/pingcap/tidb/planner/core"
	plannerutil "github.com/pingcap/tidb/planner/util"
	"github.com/pingcap/tidb/sessionctx"
	"github.com/pingcap/tidb/sessionctx/stmtctx"
	"github.com/pingcap/tidb/statistics"
	"github.com/pingcap/tidb/table"
	"github.com/pingcap/tidb/table/tables"
	"github.com/pingcap/tidb/types"
	"github.com/pingcap/tidb/util"
	"github.com/pingcap/tidb/util/admin"
	"github.com/pingcap/tidb/util/chunk"
	"github.com/pingcap/tidb/util/execdetails"
	"github.com/pingcap/tidb/util/logutil"
	"github.com/pingcap/tidb/util/ranger"
	"github.com/pingcap/tidb/util/rowcodec"
	"github.com/pingcap/tidb/util/timeutil"
	"github.com/pingcap/tipb/go-tipb"
	"go.uber.org/zap"
)

var (
	executorCounterMergeJoinExec            = metrics.ExecutorCounter.WithLabelValues("MergeJoinExec")
	executorCountHashJoinExec               = metrics.ExecutorCounter.WithLabelValues("HashJoinExec")
	executorCounterHashAggExec              = metrics.ExecutorCounter.WithLabelValues("HashAggExec")
	executorStreamAggExec                   = metrics.ExecutorCounter.WithLabelValues("StreamAggExec")
	executorCounterSortExec                 = metrics.ExecutorCounter.WithLabelValues("SortExec")
	executorCounterTopNExec                 = metrics.ExecutorCounter.WithLabelValues("TopNExec")
	executorCounterNestedLoopApplyExec      = metrics.ExecutorCounter.WithLabelValues("NestedLoopApplyExec")
	executorCounterIndexLookUpJoin          = metrics.ExecutorCounter.WithLabelValues("IndexLookUpJoin")
	executorCounterIndexLookUpExecutor      = metrics.ExecutorCounter.WithLabelValues("IndexLookUpExecutor")
	executorCounterIndexMergeReaderExecutor = metrics.ExecutorCounter.WithLabelValues("IndexMergeReaderExecutor")
)

// executorBuilder builds an Executor from a Plan.
// The InfoSchema must not change during execution.
type executorBuilder struct {
	ctx              sessionctx.Context
	is               infoschema.InfoSchema
	snapshotTS       uint64 // The consistent snapshot timestamp for the executor to read data.
	snapshotTSCached bool
	err              error // err is set when there is error happened during Executor building process.
	hasLock          bool
}

func newExecutorBuilder(ctx sessionctx.Context, is infoschema.InfoSchema) *executorBuilder {
	return &executorBuilder{
		ctx: ctx,
		is:  is,
	}
}

// MockPhysicalPlan is used to return a specified executor in when build.
// It is mainly used for testing.
type MockPhysicalPlan interface {
	plannercore.PhysicalPlan
	GetExecutor() Executor
}

func (b *executorBuilder) build(p plannercore.Plan) Executor {
	switch v := p.(type) {
	case nil:
		return nil
	case *plannercore.Change:
		return b.buildChange(v)
	case *plannercore.CheckTable:
		return b.buildCheckTable(v)
	case *plannercore.RecoverIndex:
		return b.buildRecoverIndex(v)
	case *plannercore.CleanupIndex:
		return b.buildCleanupIndex(v)
	case *plannercore.CheckIndexRange:
		return b.buildCheckIndexRange(v)
	case *plannercore.ChecksumTable:
		return b.buildChecksumTable(v)
	case *plannercore.ReloadExprPushdownBlacklist:
		return b.buildReloadExprPushdownBlacklist(v)
	case *plannercore.ReloadOptRuleBlacklist:
		return b.buildReloadOptRuleBlacklist(v)
	case *plannercore.AdminPlugins:
		return b.buildAdminPlugins(v)
	case *plannercore.DDL:
		return b.buildDDL(v)
	case *plannercore.Deallocate:
		return b.buildDeallocate(v)
	case *plannercore.Delete:
		return b.buildDelete(v)
	case *plannercore.Execute:
		return b.buildExecute(v)
	case *plannercore.Trace:
		return b.buildTrace(v)
	case *plannercore.Explain:
		return b.buildExplain(v)
	case *plannercore.PointGetPlan:
		return b.buildPointGet(v)
	case *plannercore.BatchPointGetPlan:
		return b.buildBatchPointGet(v)
	case *plannercore.Insert:
		return b.buildInsert(v)
	case *plannercore.LoadData:
		return b.buildLoadData(v)
	case *plannercore.LoadStats:
		return b.buildLoadStats(v)
	case *plannercore.IndexAdvise:
		return b.buildIndexAdvise(v)
	case *plannercore.PhysicalLimit:
		return b.buildLimit(v)
	case *plannercore.Prepare:
		return b.buildPrepare(v)
	case *plannercore.PhysicalLock:
		return b.buildSelectLock(v)
	case *plannercore.CancelDDLJobs:
		return b.buildCancelDDLJobs(v)
	case *plannercore.ShowNextRowID:
		return b.buildShowNextRowID(v)
	case *plannercore.ShowDDL:
		return b.buildShowDDL(v)
	case *plannercore.PhysicalShowDDLJobs:
		return b.buildShowDDLJobs(v)
	case *plannercore.ShowDDLJobQueries:
		return b.buildShowDDLJobQueries(v)
	case *plannercore.ShowSlow:
		return b.buildShowSlow(v)
	case *plannercore.PhysicalShow:
		return b.buildShow(v)
	case *plannercore.Simple:
		return b.buildSimple(v)
	case *plannercore.PhysicalSimpleWrapper:
		return b.buildSimple(&v.Inner)
	case *plannercore.Set:
		return b.buildSet(v)
	case *plannercore.SetConfig:
		return b.buildSetConfig(v)
	case *plannercore.PhysicalSort:
		return b.buildSort(v)
	case *plannercore.PhysicalTopN:
		return b.buildTopN(v)
	case *plannercore.PhysicalUnionAll:
		return b.buildUnionAll(v)
	case *plannercore.Update:
		return b.buildUpdate(v)
	case *plannercore.PhysicalUnionScan:
		return b.buildUnionScanExec(v)
	case *plannercore.PhysicalHashJoin:
		return b.buildHashJoin(v)
	case *plannercore.PhysicalMergeJoin:
		return b.buildMergeJoin(v)
	case *plannercore.PhysicalIndexJoin:
		return b.buildIndexLookUpJoin(v)
	case *plannercore.PhysicalIndexMergeJoin:
		return b.buildIndexLookUpMergeJoin(v)
	case *plannercore.PhysicalIndexHashJoin:
		return b.buildIndexNestedLoopHashJoin(v)
	case *plannercore.PhysicalSelection:
		return b.buildSelection(v)
	case *plannercore.PhysicalHashAgg:
		return b.buildHashAgg(v)
	case *plannercore.PhysicalStreamAgg:
		return b.buildStreamAgg(v)
	case *plannercore.PhysicalProjection:
		return b.buildProjection(v)
	case *plannercore.PhysicalMemTable:
		return b.buildMemTable(v)
	case *plannercore.PhysicalTableDual:
		return b.buildTableDual(v)
	case *plannercore.PhysicalApply:
		return b.buildApply(v)
	case *plannercore.PhysicalMaxOneRow:
		return b.buildMaxOneRow(v)
	case *plannercore.Analyze:
		return b.buildAnalyze(v)
	case *plannercore.PhysicalTableReader:
		return b.buildTableReader(v)
	case *plannercore.PhysicalTableSample:
		return b.buildTableSample(v)
	case *plannercore.PhysicalIndexReader:
		return b.buildIndexReader(v)
	case *plannercore.PhysicalIndexLookUpReader:
		return b.buildIndexLookUpReader(v)
	case *plannercore.PhysicalWindow:
		return b.buildWindow(v)
	case *plannercore.PhysicalShuffle:
		return b.buildShuffle(v)
	case *plannercore.PhysicalShuffleReceiverStub:
		return b.buildShuffleReceiverStub(v)
	case *plannercore.SQLBindPlan:
		return b.buildSQLBindExec(v)
	case *plannercore.SplitRegion:
		return b.buildSplitRegion(v)
	case *plannercore.PhysicalIndexMergeReader:
		return b.buildIndexMergeReader(v)
	case *plannercore.SelectInto:
		return b.buildSelectInto(v)
	case *plannercore.AdminShowTelemetry:
		return b.buildAdminShowTelemetry(v)
	case *plannercore.AdminResetTelemetryID:
		return b.buildAdminResetTelemetryID(v)
	default:
		if mp, ok := p.(MockPhysicalPlan); ok {
			return mp.GetExecutor()
		}

		b.err = ErrUnknownPlan.GenWithStack("Unknown Plan %T", p)
		return nil
	}
}

func (b *executorBuilder) buildCancelDDLJobs(v *plannercore.CancelDDLJobs) Executor {
	e := &CancelDDLJobsExec{
		baseExecutor: newBaseExecutor(b.ctx, v.Schema(), v.ID()),
		jobIDs:       v.JobIDs,
	}
	txn, err := e.ctx.Txn(true)
	if err != nil {
		b.err = err
		return nil
	}

	e.errs, b.err = admin.CancelJobs(txn, e.jobIDs)
	if b.err != nil {
		return nil
	}
	return e
}

func (b *executorBuilder) buildChange(v *plannercore.Change) Executor {
	return &ChangeExec{
		baseExecutor: newBaseExecutor(b.ctx, v.Schema(), v.ID()),
		ChangeStmt:   v.ChangeStmt,
	}
}

func (b *executorBuilder) buildShowNextRowID(v *plannercore.ShowNextRowID) Executor {
	e := &ShowNextRowIDExec{
		baseExecutor: newBaseExecutor(b.ctx, v.Schema(), v.ID()),
		tblName:      v.TableName,
	}
	return e
}

func (b *executorBuilder) buildShowDDL(v *plannercore.ShowDDL) Executor {
	// We get DDLInfo here because for Executors that returns result set,
	// next will be called after transaction has been committed.
	// We need the transaction to get DDLInfo.
	e := &ShowDDLExec{
		baseExecutor: newBaseExecutor(b.ctx, v.Schema(), v.ID()),
	}

	var err error
	ownerManager := domain.GetDomain(e.ctx).DDL().OwnerManager()
	ctx, cancel := context.WithTimeout(context.Background(), 3*time.Second)
	e.ddlOwnerID, err = ownerManager.GetOwnerID(ctx)
	cancel()
	if err != nil {
		b.err = err
		return nil
	}
	txn, err := e.ctx.Txn(true)
	if err != nil {
		b.err = err
		return nil
	}

	ddlInfo, err := admin.GetDDLInfo(txn)
	if err != nil {
		b.err = err
		return nil
	}
	e.ddlInfo = ddlInfo
	e.selfID = ownerManager.ID()
	return e
}

func (b *executorBuilder) buildShowDDLJobs(v *plannercore.PhysicalShowDDLJobs) Executor {
	e := &ShowDDLJobsExec{
		jobNumber:    int(v.JobNumber),
		is:           b.is,
		baseExecutor: newBaseExecutor(b.ctx, v.Schema(), v.ID()),
	}
	return e
}

func (b *executorBuilder) buildShowDDLJobQueries(v *plannercore.ShowDDLJobQueries) Executor {
	e := &ShowDDLJobQueriesExec{
		baseExecutor: newBaseExecutor(b.ctx, v.Schema(), v.ID()),
		jobIDs:       v.JobIDs,
	}
	return e
}

func (b *executorBuilder) buildShowSlow(v *plannercore.ShowSlow) Executor {
	e := &ShowSlowExec{
		baseExecutor: newBaseExecutor(b.ctx, v.Schema(), v.ID()),
		ShowSlow:     v.ShowSlow,
	}
	return e
}

// buildIndexLookUpChecker builds check information to IndexLookUpReader.
func buildIndexLookUpChecker(b *executorBuilder, p *plannercore.PhysicalIndexLookUpReader,
	e *IndexLookUpExecutor) {
	is := p.IndexPlans[0].(*plannercore.PhysicalIndexScan)
	fullColLen := len(is.Index.Columns) + len(p.CommonHandleCols)
	if !e.isCommonHandle() {
		fullColLen += 1
	}
	e.dagPB.OutputOffsets = make([]uint32, fullColLen)
	for i := 0; i < fullColLen; i++ {
		e.dagPB.OutputOffsets[i] = uint32(i)
	}

	ts := p.TablePlans[0].(*plannercore.PhysicalTableScan)
	e.handleIdx = ts.HandleIdx

	e.ranges = ranger.FullRange()

	tps := make([]*types.FieldType, 0, fullColLen)
	for _, col := range is.Columns {
		tps = append(tps, &col.FieldType)
	}

	if !e.isCommonHandle() {
		tps = append(tps, types.NewFieldType(mysql.TypeLonglong))
	}

	e.checkIndexValue = &checkIndexValue{idxColTps: tps}

	colNames := make([]string, 0, len(is.IdxCols))
	for i := range is.IdxCols {
		colNames = append(colNames, is.Columns[i].Name.O)
	}
	if cols, missingColName := table.FindCols(e.table.Cols(), colNames, true); missingColName != "" {
		b.err = plannercore.ErrUnknownColumn.GenWithStack("Unknown column %s", missingColName)
	} else {
		e.idxTblCols = cols
	}
}

func (b *executorBuilder) buildCheckTable(v *plannercore.CheckTable) Executor {
	readerExecs := make([]*IndexLookUpExecutor, 0, len(v.IndexLookUpReaders))
	for _, readerPlan := range v.IndexLookUpReaders {
		readerExec, err := buildNoRangeIndexLookUpReader(b, readerPlan)
		if err != nil {
			b.err = errors.Trace(err)
			return nil
		}
		buildIndexLookUpChecker(b, readerPlan, readerExec)

		readerExecs = append(readerExecs, readerExec)
	}

	e := &CheckTableExec{
		baseExecutor: newBaseExecutor(b.ctx, v.Schema(), v.ID()),
		dbName:       v.DBName,
		table:        v.Table,
		indexInfos:   v.IndexInfos,
		is:           b.is,
		srcs:         readerExecs,
		exitCh:       make(chan struct{}),
		retCh:        make(chan error, len(readerExecs)),
		checkIndex:   v.CheckIndex,
	}
	return e
}

func buildIdxColsConcatHandleCols(tblInfo *model.TableInfo, indexInfo *model.IndexInfo) []*model.ColumnInfo {
	handleLen := 1
	var pkCols []*model.IndexColumn
	if tblInfo.IsCommonHandle {
		pkIdx := tables.FindPrimaryIndex(tblInfo)
		pkCols = pkIdx.Columns
		handleLen = len(pkIdx.Columns)
	}
	columns := make([]*model.ColumnInfo, 0, len(indexInfo.Columns)+handleLen)
	for _, idxCol := range indexInfo.Columns {
		columns = append(columns, tblInfo.Columns[idxCol.Offset])
	}
	if tblInfo.IsCommonHandle {
		for _, c := range pkCols {
			columns = append(columns, tblInfo.Columns[c.Offset])
		}
		return columns
	}
	handleOffset := len(columns)
	handleColsInfo := &model.ColumnInfo{
		ID:     model.ExtraHandleID,
		Name:   model.ExtraHandleName,
		Offset: handleOffset,
	}
	handleColsInfo.FieldType = *types.NewFieldType(mysql.TypeLonglong)
	columns = append(columns, handleColsInfo)
	return columns
}

func (b *executorBuilder) buildRecoverIndex(v *plannercore.RecoverIndex) Executor {
	tblInfo := v.Table.TableInfo
	t, err := b.is.TableByName(v.Table.Schema, tblInfo.Name)
	if err != nil {
		b.err = err
		return nil
	}
	idxName := strings.ToLower(v.IndexName)
	index := tables.GetWritableIndexByName(idxName, t)
	if index == nil {
		b.err = errors.Errorf("index `%v` is not found in table `%v`.", v.IndexName, v.Table.Name.O)
		return nil
	}
	e := &RecoverIndexExec{
		baseExecutor: newBaseExecutor(b.ctx, v.Schema(), v.ID()),
		columns:      buildIdxColsConcatHandleCols(tblInfo, index.Meta()),
		index:        index,
		table:        t,
		physicalID:   t.Meta().ID,
	}
	sessCtx := e.ctx.GetSessionVars().StmtCtx
	e.handleCols = buildHandleColsForExec(sessCtx, tblInfo, index.Meta(), e.columns)
	return e
}

func buildHandleColsForExec(sctx *stmtctx.StatementContext, tblInfo *model.TableInfo,
	idxInfo *model.IndexInfo, allColInfo []*model.ColumnInfo) plannercore.HandleCols {
	if !tblInfo.IsCommonHandle {
		extraColPos := len(allColInfo) - 1
		intCol := &expression.Column{
			Index:   extraColPos,
			RetType: types.NewFieldType(mysql.TypeLonglong),
		}
		return plannercore.NewIntHandleCols(intCol)
	}
	tblCols := make([]*expression.Column, len(tblInfo.Columns))
	for i := 0; i < len(tblInfo.Columns); i++ {
		c := tblInfo.Columns[i]
		tblCols[i] = &expression.Column{
			RetType: &c.FieldType,
			ID:      c.ID,
		}
	}
	pkIdx := tables.FindPrimaryIndex(tblInfo)
	for i, c := range pkIdx.Columns {
		tblCols[c.Offset].Index = len(idxInfo.Columns) + i
	}
	return plannercore.NewCommonHandleCols(sctx, tblInfo, pkIdx, tblCols)
}

func (b *executorBuilder) buildCleanupIndex(v *plannercore.CleanupIndex) Executor {
	tblInfo := v.Table.TableInfo
	t, err := b.is.TableByName(v.Table.Schema, tblInfo.Name)
	if err != nil {
		b.err = err
		return nil
	}
	idxName := strings.ToLower(v.IndexName)
	var index table.Index
	for _, idx := range t.Indices() {
		if idx.Meta().State != model.StatePublic {
			continue
		}
		if idxName == idx.Meta().Name.L {
			index = idx
			break
		}
	}

	if index == nil {
		b.err = errors.Errorf("index `%v` is not found in table `%v`.", v.IndexName, v.Table.Name.O)
		return nil
	}
	e := &CleanupIndexExec{
		baseExecutor: newBaseExecutor(b.ctx, v.Schema(), v.ID()),
		columns:      buildIdxColsConcatHandleCols(tblInfo, index.Meta()),
		index:        index,
		table:        t,
		physicalID:   t.Meta().ID,
		batchSize:    20000,
	}
	sessCtx := e.ctx.GetSessionVars().StmtCtx
	e.handleCols = buildHandleColsForExec(sessCtx, tblInfo, index.Meta(), e.columns)
	return e
}

func (b *executorBuilder) buildCheckIndexRange(v *plannercore.CheckIndexRange) Executor {
	tb, err := b.is.TableByName(v.Table.Schema, v.Table.Name)
	if err != nil {
		b.err = err
		return nil
	}
	e := &CheckIndexRangeExec{
		baseExecutor: newBaseExecutor(b.ctx, v.Schema(), v.ID()),
		handleRanges: v.HandleRanges,
		table:        tb.Meta(),
		is:           b.is,
	}
	idxName := strings.ToLower(v.IndexName)
	for _, idx := range tb.Indices() {
		if idx.Meta().Name.L == idxName {
			e.index = idx.Meta()
			e.startKey = make([]types.Datum, len(e.index.Columns))
			break
		}
	}
	return e
}

func (b *executorBuilder) buildChecksumTable(v *plannercore.ChecksumTable) Executor {
	e := &ChecksumTableExec{
		baseExecutor: newBaseExecutor(b.ctx, v.Schema(), v.ID()),
		tables:       make(map[int64]*checksumContext),
		done:         false,
	}
	startTs, err := b.getSnapshotTS()
	if err != nil {
		b.err = err
		return nil
	}
	for _, t := range v.Tables {
		e.tables[t.TableInfo.ID] = newChecksumContext(t.DBInfo, t.TableInfo, startTs)
	}
	return e
}

func (b *executorBuilder) buildReloadExprPushdownBlacklist(v *plannercore.ReloadExprPushdownBlacklist) Executor {
	return &ReloadExprPushdownBlacklistExec{baseExecutor{ctx: b.ctx}}
}

func (b *executorBuilder) buildReloadOptRuleBlacklist(v *plannercore.ReloadOptRuleBlacklist) Executor {
	return &ReloadOptRuleBlacklistExec{baseExecutor{ctx: b.ctx}}
}

func (b *executorBuilder) buildAdminPlugins(v *plannercore.AdminPlugins) Executor {
	return &AdminPluginsExec{baseExecutor: baseExecutor{ctx: b.ctx}, Action: v.Action, Plugins: v.Plugins}
}

func (b *executorBuilder) buildDeallocate(v *plannercore.Deallocate) Executor {
	base := newBaseExecutor(b.ctx, nil, v.ID())
	base.initCap = chunk.ZeroCapacity
	e := &DeallocateExec{
		baseExecutor: base,
		Name:         v.Name,
	}
	return e
}

func (b *executorBuilder) buildSelectLock(v *plannercore.PhysicalLock) Executor {
	b.hasLock = true
	if b.err = b.updateForUpdateTSIfNeeded(v.Children()[0]); b.err != nil {
		return nil
	}
	// Build 'select for update' using the 'for update' ts.
	b.snapshotTS = b.ctx.GetSessionVars().TxnCtx.GetForUpdateTS()

	src := b.build(v.Children()[0])
	if b.err != nil {
		return nil
	}
	if !b.ctx.GetSessionVars().InTxn() {
		// Locking of rows for update using SELECT FOR UPDATE only applies when autocommit
		// is disabled (either by beginning transaction with START TRANSACTION or by setting
		// autocommit to 0. If autocommit is enabled, the rows matching the specification are not locked.
		// See https://dev.mysql.com/doc/refman/5.7/en/innodb-locking-reads.html
		return src
	}
	e := &SelectLockExec{
		baseExecutor:     newBaseExecutor(b.ctx, v.Schema(), v.ID(), src),
		Lock:             v.Lock,
		tblID2Handle:     v.TblID2Handle,
		partitionedTable: v.PartitionedTable,
	}
	return e
}

func (b *executorBuilder) buildLimit(v *plannercore.PhysicalLimit) Executor {
	childExec := b.build(v.Children()[0])
	if b.err != nil {
		return nil
	}
	n := int(mathutil.MinUint64(v.Count, uint64(b.ctx.GetSessionVars().MaxChunkSize)))
	base := newBaseExecutor(b.ctx, v.Schema(), v.ID(), childExec)
	base.initCap = n
	e := &LimitExec{
		baseExecutor: base,
		begin:        v.Offset,
		end:          v.Offset + v.Count,
	}

	childUsedSchema := markChildrenUsedCols(v.Schema(), v.Children()[0].Schema())[0]
	e.columnIdxsUsedByChild = make([]int, 0, len(childUsedSchema))
	for i, used := range childUsedSchema {
		if used {
			e.columnIdxsUsedByChild = append(e.columnIdxsUsedByChild, i)
		}
	}
	if len(e.columnIdxsUsedByChild) == len(childUsedSchema) {
		e.columnIdxsUsedByChild = nil // indicates that all columns are used. LimitExec will improve performance for this condition.
	}
	return e
}

func (b *executorBuilder) buildPrepare(v *plannercore.Prepare) Executor {
	base := newBaseExecutor(b.ctx, v.Schema(), v.ID())
	base.initCap = chunk.ZeroCapacity
	return &PrepareExec{
		baseExecutor: base,
		is:           b.is,
		name:         v.Name,
		sqlText:      v.SQLText,
	}
}

func (b *executorBuilder) buildExecute(v *plannercore.Execute) Executor {
	e := &ExecuteExec{
		baseExecutor: newBaseExecutor(b.ctx, v.Schema(), v.ID()),
		is:           b.is,
		name:         v.Name,
		usingVars:    v.UsingVars,
		id:           v.ExecID,
		stmt:         v.Stmt,
		plan:         v.Plan,
		outputNames:  v.OutputNames(),
	}
	return e
}

func (b *executorBuilder) buildShow(v *plannercore.PhysicalShow) Executor {
	e := &ShowExec{
		baseExecutor: newBaseExecutor(b.ctx, v.Schema(), v.ID()),
		Tp:           v.Tp,
		DBName:       model.NewCIStr(v.DBName),
		Table:        v.Table,
		Column:       v.Column,
		IndexName:    v.IndexName,
		Flag:         v.Flag,
		Roles:        v.Roles,
		User:         v.User,
		is:           b.is,
		Full:         v.Full,
		IfNotExists:  v.IfNotExists,
		GlobalScope:  v.GlobalScope,
		Extended:     v.Extended,
	}
	if e.Tp == ast.ShowGrants && e.User == nil {
		// The input is a "show grants" statement, fulfill the user and roles field.
		// Note: "show grants" result are different from "show grants for current_user",
		// The former determine privileges with roles, while the later doesn't.
		vars := e.ctx.GetSessionVars()
		e.User = &auth.UserIdentity{Username: vars.User.AuthUsername, Hostname: vars.User.AuthHostname}
		e.Roles = vars.ActiveRoles
	}
	if e.Tp == ast.ShowMasterStatus {
		// show master status need start ts.
		if _, err := e.ctx.Txn(true); err != nil {
			b.err = err
		}
	}
	return e
}

func (b *executorBuilder) buildSimple(v *plannercore.Simple) Executor {
	switch s := v.Statement.(type) {
	case *ast.GrantStmt:
		return b.buildGrant(s)
	case *ast.RevokeStmt:
		return b.buildRevoke(s)
	case *ast.BRIEStmt:
		return b.buildBRIE(s, v.Schema())
	}
	base := newBaseExecutor(b.ctx, v.Schema(), v.ID())
	base.initCap = chunk.ZeroCapacity
	e := &SimpleExec{
		baseExecutor: base,
		Statement:    v.Statement,
		IsFromRemote: v.IsFromRemote,
		is:           b.is,
	}
	return e
}

func (b *executorBuilder) buildSet(v *plannercore.Set) Executor {
	base := newBaseExecutor(b.ctx, v.Schema(), v.ID())
	base.initCap = chunk.ZeroCapacity
	e := &SetExecutor{
		baseExecutor: base,
		vars:         v.VarAssigns,
	}
	return e
}

func (b *executorBuilder) buildSetConfig(v *plannercore.SetConfig) Executor {
	return &SetConfigExec{
		baseExecutor: newBaseExecutor(b.ctx, v.Schema(), v.ID()),
		p:            v,
	}
}

func (b *executorBuilder) buildInsert(v *plannercore.Insert) Executor {
	if v.SelectPlan != nil {
		// Try to update the forUpdateTS for insert/replace into select statements.
		// Set the selectPlan parameter to nil to make it always update the forUpdateTS.
		if b.err = b.updateForUpdateTSIfNeeded(nil); b.err != nil {
			return nil
		}
	}
	b.snapshotTS = b.ctx.GetSessionVars().TxnCtx.GetForUpdateTS()
	selectExec := b.build(v.SelectPlan)
	if b.err != nil {
		return nil
	}
	var baseExec baseExecutor
	if selectExec != nil {
		baseExec = newBaseExecutor(b.ctx, nil, v.ID(), selectExec)
	} else {
		baseExec = newBaseExecutor(b.ctx, nil, v.ID())
	}
	baseExec.initCap = chunk.ZeroCapacity

	ivs := &InsertValues{
		baseExecutor:              baseExec,
		Table:                     v.Table,
		Columns:                   v.Columns,
		Lists:                     v.Lists,
		SetList:                   v.SetList,
		GenExprs:                  v.GenCols.Exprs,
		allAssignmentsAreConstant: v.AllAssignmentsAreConstant,
		hasRefCols:                v.NeedFillDefaultValue,
		SelectExec:                selectExec,
		rowLen:                    v.RowLen,
	}
	err := ivs.initInsertColumns()
	if err != nil {
		b.err = err
		return nil
	}

	if v.IsReplace {
		return b.buildReplace(ivs)
	}
	insert := &InsertExec{
		InsertValues: ivs,
		OnDuplicate:  append(v.OnDuplicate, v.GenCols.OnDuplicates...),
	}
	return insert
}

func (b *executorBuilder) buildLoadData(v *plannercore.LoadData) Executor {
	tbl, ok := b.is.TableByID(v.Table.TableInfo.ID)
	if !ok {
		b.err = errors.Errorf("Can not get table %d", v.Table.TableInfo.ID)
		return nil
	}
	insertVal := &InsertValues{
		baseExecutor: newBaseExecutor(b.ctx, nil, v.ID()),
		Table:        tbl,
		Columns:      v.Columns,
		GenExprs:     v.GenCols.Exprs,
		isLoadData:   true,
		txnInUse:     sync.Mutex{},
	}
	loadDataInfo := &LoadDataInfo{
		row:                make([]types.Datum, 0, len(insertVal.insertColumns)),
		InsertValues:       insertVal,
		Path:               v.Path,
		Table:              tbl,
		FieldsInfo:         v.FieldsInfo,
		LinesInfo:          v.LinesInfo,
		IgnoreLines:        v.IgnoreLines,
		ColumnAssignments:  v.ColumnAssignments,
		ColumnsAndUserVars: v.ColumnsAndUserVars,
		Ctx:                b.ctx,
	}
	columnNames := loadDataInfo.initFieldMappings()
	err := loadDataInfo.initLoadColumns(columnNames)
	if err != nil {
		b.err = err
		return nil
	}
	loadDataExec := &LoadDataExec{
		baseExecutor: newBaseExecutor(b.ctx, nil, v.ID()),
		IsLocal:      v.IsLocal,
		OnDuplicate:  v.OnDuplicate,
		loadDataInfo: loadDataInfo,
	}
	var defaultLoadDataBatchCnt uint64 = 20000 // TODO this will be changed to variable in another pr
	loadDataExec.loadDataInfo.InitQueues()
	loadDataExec.loadDataInfo.SetMaxRowsInBatch(defaultLoadDataBatchCnt)

	return loadDataExec
}

func (b *executorBuilder) buildLoadStats(v *plannercore.LoadStats) Executor {
	e := &LoadStatsExec{
		baseExecutor: newBaseExecutor(b.ctx, nil, v.ID()),
		info:         &LoadStatsInfo{v.Path, b.ctx},
	}
	return e
}

func (b *executorBuilder) buildIndexAdvise(v *plannercore.IndexAdvise) Executor {
	e := &IndexAdviseExec{
		baseExecutor: newBaseExecutor(b.ctx, nil, v.ID()),
		IsLocal:      v.IsLocal,
		indexAdviseInfo: &IndexAdviseInfo{
			Path:        v.Path,
			MaxMinutes:  v.MaxMinutes,
			MaxIndexNum: v.MaxIndexNum,
			LinesInfo:   v.LinesInfo,
			Ctx:         b.ctx,
		},
	}
	return e
}

func (b *executorBuilder) buildReplace(vals *InsertValues) Executor {
	replaceExec := &ReplaceExec{
		InsertValues: vals,
	}
	return replaceExec
}

func (b *executorBuilder) buildGrant(grant *ast.GrantStmt) Executor {
	e := &GrantExec{
		baseExecutor: newBaseExecutor(b.ctx, nil, 0),
		Privs:        grant.Privs,
		ObjectType:   grant.ObjectType,
		Level:        grant.Level,
		Users:        grant.Users,
		WithGrant:    grant.WithGrant,
		TLSOptions:   grant.TLSOptions,
		is:           b.is,
	}
	return e
}

func (b *executorBuilder) buildRevoke(revoke *ast.RevokeStmt) Executor {
	e := &RevokeExec{
		baseExecutor: newBaseExecutor(b.ctx, nil, 0),
		ctx:          b.ctx,
		Privs:        revoke.Privs,
		ObjectType:   revoke.ObjectType,
		Level:        revoke.Level,
		Users:        revoke.Users,
		is:           b.is,
	}
	return e
}

func (b *executorBuilder) buildDDL(v *plannercore.DDL) Executor {
	e := &DDLExec{
		baseExecutor: newBaseExecutor(b.ctx, v.Schema(), v.ID()),
		stmt:         v.Statement,
		is:           b.is,
	}
	return e
}

// buildTrace builds a TraceExec for future executing. This method will be called
// at build().
func (b *executorBuilder) buildTrace(v *plannercore.Trace) Executor {
	t := &TraceExec{
		baseExecutor: newBaseExecutor(b.ctx, v.Schema(), v.ID()),
		stmtNode:     v.StmtNode,
		builder:      b,
		format:       v.Format,
	}
	if t.format == plannercore.TraceFormatLog {
		return &SortExec{
			baseExecutor: newBaseExecutor(b.ctx, v.Schema(), v.ID(), t),
			ByItems: []*plannerutil.ByItems{
				{Expr: &expression.Column{
					Index:   0,
					RetType: types.NewFieldType(mysql.TypeTimestamp),
				}},
			},
			schema: v.Schema(),
		}
	}
	return t
}

// buildExplain builds a explain executor. `e.rows` collects final result to `ExplainExec`.
func (b *executorBuilder) buildExplain(v *plannercore.Explain) Executor {
	explainExec := &ExplainExec{
		baseExecutor: newBaseExecutor(b.ctx, v.Schema(), v.ID()),
		explain:      v,
	}
	if v.Analyze {
		if b.ctx.GetSessionVars().StmtCtx.RuntimeStatsColl == nil {
			b.ctx.GetSessionVars().StmtCtx.RuntimeStatsColl = execdetails.NewRuntimeStatsColl()
		}
		explainExec.analyzeExec = b.build(v.TargetPlan)
	}
	return explainExec
}

func (b *executorBuilder) buildSelectInto(v *plannercore.SelectInto) Executor {
	child := b.build(v.TargetPlan)
	if b.err != nil {
		return nil
	}
	return &SelectIntoExec{
		baseExecutor: newBaseExecutor(b.ctx, v.Schema(), v.ID(), child),
		intoOpt:      v.IntoOpt,
	}
}

func (b *executorBuilder) buildUnionScanExec(v *plannercore.PhysicalUnionScan) Executor {
	reader := b.build(v.Children()[0])
	if b.err != nil {
		return nil
	}

	return b.buildUnionScanFromReader(reader, v)
}

// buildUnionScanFromReader builds union scan executor from child executor.
// Note that this function may be called by inner workers of index lookup join concurrently.
// Be careful to avoid data race.
func (b *executorBuilder) buildUnionScanFromReader(reader Executor, v *plannercore.PhysicalUnionScan) Executor {
	// Adjust UnionScan->PartitionTable->Reader
	// to PartitionTable->UnionScan->Reader
	// The build of UnionScan executor is delay to the nextPartition() function
	// because the Reader executor is available there.
	if x, ok := reader.(*PartitionTableExecutor); ok {
		nextPartitionForReader := x.nextPartition
		x.nextPartition = nextPartitionForUnionScan{
			b:     b,
			us:    v,
			child: nextPartitionForReader,
		}
		return x
	}
	// If reader is union, it means a partition table and we should transfer as above.
	if x, ok := reader.(*UnionExec); ok {
		for i, child := range x.children {
			x.children[i] = b.buildUnionScanFromReader(child, v)
			if b.err != nil {
				return nil
			}
		}
		return x
	}
	us := &UnionScanExec{baseExecutor: newBaseExecutor(b.ctx, v.Schema(), v.ID(), reader)}
	// Get the handle column index of the below Plan.
	us.belowHandleCols = v.HandleCols
	us.mutableRow = chunk.MutRowFromTypes(retTypes(us))

	// If the push-downed condition contains virtual column, we may build a selection upon reader
	originReader := reader
	if sel, ok := reader.(*SelectionExec); ok {
		reader = sel.children[0]
	}

	switch x := reader.(type) {
	case *TableReaderExecutor:
		us.desc = x.desc
		us.conditions, us.conditionsWithVirCol = plannercore.SplitSelCondsWithVirtualColumn(v.Conditions)
		us.columns = x.columns
		us.table = x.table
		us.virtualColumnIndex = x.virtualColumnIndex
	case *IndexReaderExecutor:
		us.desc = x.desc
		for _, ic := range x.index.Columns {
			for i, col := range x.columns {
				if col.Name.L == ic.Name.L {
					us.usedIndex = append(us.usedIndex, i)
					break
				}
			}
		}
		us.conditions, us.conditionsWithVirCol = plannercore.SplitSelCondsWithVirtualColumn(v.Conditions)
		us.columns = x.columns
		us.table = x.table
	case *IndexLookUpExecutor:
		us.desc = x.desc
		for _, ic := range x.index.Columns {
			for i, col := range x.columns {
				if col.Name.L == ic.Name.L {
					us.usedIndex = append(us.usedIndex, i)
					break
				}
			}
		}
		us.conditions, us.conditionsWithVirCol = plannercore.SplitSelCondsWithVirtualColumn(v.Conditions)
		us.columns = x.columns
		us.table = x.table
		us.virtualColumnIndex = buildVirtualColumnIndex(us.Schema(), us.columns)
	default:
		// The mem table will not be written by sql directly, so we can omit the union scan to avoid err reporting.
		return originReader
	}
	return us
}

// buildMergeJoin builds MergeJoinExec executor.
func (b *executorBuilder) buildMergeJoin(v *plannercore.PhysicalMergeJoin) Executor {
	leftExec := b.build(v.Children()[0])
	if b.err != nil {
		return nil
	}

	rightExec := b.build(v.Children()[1])
	if b.err != nil {
		return nil
	}

	defaultValues := v.DefaultValues
	if defaultValues == nil {
		if v.JoinType == plannercore.RightOuterJoin {
			defaultValues = make([]types.Datum, leftExec.Schema().Len())
		} else {
			defaultValues = make([]types.Datum, rightExec.Schema().Len())
		}
	}

	e := &MergeJoinExec{
		stmtCtx:      b.ctx.GetSessionVars().StmtCtx,
		baseExecutor: newBaseExecutor(b.ctx, v.Schema(), v.ID(), leftExec, rightExec),
		compareFuncs: v.CompareFuncs,
		joiner: newJoiner(
			b.ctx,
			v.JoinType,
			v.JoinType == plannercore.RightOuterJoin,
			defaultValues,
			v.OtherConditions,
			retTypes(leftExec),
			retTypes(rightExec),
			markChildrenUsedCols(v.Schema(), v.Children()[0].Schema(), v.Children()[1].Schema()),
		),
		isOuterJoin: v.JoinType.IsOuterJoin(),
		desc:        v.Desc,
	}

	leftTable := &mergeJoinTable{
		childIndex: 0,
		joinKeys:   v.LeftJoinKeys,
		filters:    v.LeftConditions,
	}
	rightTable := &mergeJoinTable{
		childIndex: 1,
		joinKeys:   v.RightJoinKeys,
		filters:    v.RightConditions,
	}

	if v.JoinType == plannercore.RightOuterJoin {
		e.innerTable = leftTable
		e.outerTable = rightTable
	} else {
		e.innerTable = rightTable
		e.outerTable = leftTable
	}
	e.innerTable.isInner = true

	// optimizer should guarantee that filters on inner table are pushed down
	// to tikv or extracted to a Selection.
	if len(e.innerTable.filters) != 0 {
		b.err = errors.Annotate(ErrBuildExecutor, "merge join's inner filter should be empty.")
		return nil
	}

	executorCounterMergeJoinExec.Inc()
	return e
}

func (b *executorBuilder) buildSideEstCount(v *plannercore.PhysicalHashJoin) float64 {
	buildSide := v.Children()[v.InnerChildIdx]
	if v.UseOuterToBuild {
		buildSide = v.Children()[1-v.InnerChildIdx]
	}
	if buildSide.Stats().HistColl == nil || buildSide.Stats().HistColl.Pseudo {
		return 0.0
	}
	return buildSide.StatsCount()
}

func (b *executorBuilder) buildHashJoin(v *plannercore.PhysicalHashJoin) Executor {
	leftExec := b.build(v.Children()[0])
	if b.err != nil {
		return nil
	}

	rightExec := b.build(v.Children()[1])
	if b.err != nil {
		return nil
	}

	e := &HashJoinExec{
		baseExecutor:    newBaseExecutor(b.ctx, v.Schema(), v.ID(), leftExec, rightExec),
		concurrency:     v.Concurrency,
		joinType:        v.JoinType,
		isOuterJoin:     v.JoinType.IsOuterJoin(),
		useOuterToBuild: v.UseOuterToBuild,
	}
	defaultValues := v.DefaultValues
	lhsTypes, rhsTypes := retTypes(leftExec), retTypes(rightExec)
	if v.InnerChildIdx == 1 {
		if len(v.RightConditions) > 0 {
			b.err = errors.Annotate(ErrBuildExecutor, "join's inner condition should be empty")
			return nil
		}
	} else {
		if len(v.LeftConditions) > 0 {
			b.err = errors.Annotate(ErrBuildExecutor, "join's inner condition should be empty")
			return nil
		}
	}

	// consider collations
	leftTypes := make([]*types.FieldType, 0, len(retTypes(leftExec)))
	for _, tp := range retTypes(leftExec) {
		leftTypes = append(leftTypes, tp.Clone())
	}
	rightTypes := make([]*types.FieldType, 0, len(retTypes(rightExec)))
	for _, tp := range retTypes(rightExec) {
		rightTypes = append(rightTypes, tp.Clone())
	}
	leftIsBuildSide := true

	e.isNullEQ = v.IsNullEQ
	if v.UseOuterToBuild {
		// update the buildSideEstCount due to changing the build side
		if v.InnerChildIdx == 1 {
			e.buildSideExec, e.buildKeys = leftExec, v.LeftJoinKeys
			e.probeSideExec, e.probeKeys = rightExec, v.RightJoinKeys
			e.outerFilter = v.LeftConditions
		} else {
			e.buildSideExec, e.buildKeys = rightExec, v.RightJoinKeys
			e.probeSideExec, e.probeKeys = leftExec, v.LeftJoinKeys
			e.outerFilter = v.RightConditions
			leftIsBuildSide = false
		}
		if defaultValues == nil {
			defaultValues = make([]types.Datum, e.probeSideExec.Schema().Len())
		}
	} else {
		if v.InnerChildIdx == 0 {
			e.buildSideExec, e.buildKeys = leftExec, v.LeftJoinKeys
			e.probeSideExec, e.probeKeys = rightExec, v.RightJoinKeys
			e.outerFilter = v.RightConditions
		} else {
			e.buildSideExec, e.buildKeys = rightExec, v.RightJoinKeys
			e.probeSideExec, e.probeKeys = leftExec, v.LeftJoinKeys
			e.outerFilter = v.LeftConditions
			leftIsBuildSide = false
		}
		if defaultValues == nil {
			defaultValues = make([]types.Datum, e.buildSideExec.Schema().Len())
		}
	}
	e.buildSideEstCount = b.buildSideEstCount(v)
	childrenUsedSchema := markChildrenUsedCols(v.Schema(), v.Children()[0].Schema(), v.Children()[1].Schema())
	e.joiners = make([]joiner, e.concurrency)
	for i := uint(0); i < e.concurrency; i++ {
		e.joiners[i] = newJoiner(b.ctx, v.JoinType, v.InnerChildIdx == 0, defaultValues,
			v.OtherConditions, lhsTypes, rhsTypes, childrenUsedSchema)
	}
	executorCountHashJoinExec.Inc()

	for i := range v.EqualConditions {
		chs, coll := v.EqualConditions[i].CharsetAndCollation(e.ctx)
		bt := leftTypes[v.LeftJoinKeys[i].Index]
		bt.Charset, bt.Collate = chs, coll
		pt := rightTypes[v.RightJoinKeys[i].Index]
		pt.Charset, pt.Collate = chs, coll
	}
	if leftIsBuildSide {
		e.buildTypes, e.probeTypes = leftTypes, rightTypes
	} else {
		e.buildTypes, e.probeTypes = rightTypes, leftTypes
	}
	for _, key := range e.buildKeys {
		e.buildTypes[key.Index].Flag = key.RetType.Flag
	}
	for _, key := range e.probeKeys {
		e.probeTypes[key.Index].Flag = key.RetType.Flag
	}
	return e
}

func (b *executorBuilder) buildHashAgg(v *plannercore.PhysicalHashAgg) Executor {
	src := b.build(v.Children()[0])
	if b.err != nil {
		return nil
	}
	sessionVars := b.ctx.GetSessionVars()
	e := &HashAggExec{
		baseExecutor:    newBaseExecutor(b.ctx, v.Schema(), v.ID(), src),
		sc:              sessionVars.StmtCtx,
		PartialAggFuncs: make([]aggfuncs.AggFunc, 0, len(v.AggFuncs)),
		GroupByItems:    v.GroupByItems,
	}
	// We take `create table t(a int, b int);` as example.
	//
	// 1. If all the aggregation functions are FIRST_ROW, we do not need to set the defaultVal for them:
	// e.g.
	// mysql> select distinct a, b from t;
	// 0 rows in set (0.00 sec)
	//
	// 2. If there exists group by items, we do not need to set the defaultVal for them either:
	// e.g.
	// mysql> select avg(a) from t group by b;
	// Empty set (0.00 sec)
	//
	// mysql> select avg(a) from t group by a;
	// +--------+
	// | avg(a) |
	// +--------+
	// |  NULL  |
	// +--------+
	// 1 row in set (0.00 sec)
	if len(v.GroupByItems) != 0 || aggregation.IsAllFirstRow(v.AggFuncs) {
		e.defaultVal = nil
	} else {
		e.defaultVal = chunk.NewChunkWithCapacity(retTypes(e), 1)
	}
	for _, aggDesc := range v.AggFuncs {
		if aggDesc.HasDistinct || len(aggDesc.OrderByItems) > 0 {
			e.isUnparallelExec = true
		}
	}
	// When we set both tidb_hashagg_final_concurrency and tidb_hashagg_partial_concurrency to 1,
	// we do not need to parallelly execute hash agg,
	// and this action can be a workaround when meeting some unexpected situation using parallelExec.
	if finalCon, partialCon := sessionVars.HashAggFinalConcurrency(), sessionVars.HashAggPartialConcurrency(); finalCon <= 0 || partialCon <= 0 || finalCon == 1 && partialCon == 1 {
		e.isUnparallelExec = true
	}
	partialOrdinal := 0
	for i, aggDesc := range v.AggFuncs {
		if e.isUnparallelExec {
			e.PartialAggFuncs = append(e.PartialAggFuncs, aggfuncs.Build(b.ctx, aggDesc, i))
		} else {
			ordinal := []int{partialOrdinal}
			partialOrdinal++
			if aggDesc.Name == ast.AggFuncAvg {
				ordinal = append(ordinal, partialOrdinal+1)
				partialOrdinal++
			}
			partialAggDesc, finalDesc := aggDesc.Split(ordinal)
			partialAggFunc := aggfuncs.Build(b.ctx, partialAggDesc, i)
			finalAggFunc := aggfuncs.Build(b.ctx, finalDesc, i)
			e.PartialAggFuncs = append(e.PartialAggFuncs, partialAggFunc)
			e.FinalAggFuncs = append(e.FinalAggFuncs, finalAggFunc)
			if partialAggDesc.Name == ast.AggFuncGroupConcat {
				// For group_concat, finalAggFunc and partialAggFunc need shared `truncate` flag to do duplicate.
				finalAggFunc.(interface{ SetTruncated(t *int32) }).SetTruncated(
					partialAggFunc.(interface{ GetTruncated() *int32 }).GetTruncated(),
				)
			}
		}
		if e.defaultVal != nil {
			value := aggDesc.GetDefaultValue()
			e.defaultVal.AppendDatum(i, &value)
		}
	}

	executorCounterHashAggExec.Inc()
	return e
}

func (b *executorBuilder) buildStreamAgg(v *plannercore.PhysicalStreamAgg) Executor {
	src := b.build(v.Children()[0])
	if b.err != nil {
		return nil
	}
	e := &StreamAggExec{
		baseExecutor: newBaseExecutor(b.ctx, v.Schema(), v.ID(), src),
		groupChecker: newVecGroupChecker(b.ctx, v.GroupByItems),
		aggFuncs:     make([]aggfuncs.AggFunc, 0, len(v.AggFuncs)),
	}
	if len(v.GroupByItems) != 0 || aggregation.IsAllFirstRow(v.AggFuncs) {
		e.defaultVal = nil
	} else {
		e.defaultVal = chunk.NewChunkWithCapacity(retTypes(e), 1)
	}
	for i, aggDesc := range v.AggFuncs {
		aggFunc := aggfuncs.Build(b.ctx, aggDesc, i)
		e.aggFuncs = append(e.aggFuncs, aggFunc)
		if e.defaultVal != nil {
			value := aggDesc.GetDefaultValue()
			e.defaultVal.AppendDatum(i, &value)
		}
	}

	executorStreamAggExec.Inc()
	return e
}

func (b *executorBuilder) buildSelection(v *plannercore.PhysicalSelection) Executor {
	childExec := b.build(v.Children()[0])
	if b.err != nil {
		return nil
	}
	e := &SelectionExec{
		baseExecutor: newBaseExecutor(b.ctx, v.Schema(), v.ID(), childExec),
		filters:      v.Conditions,
	}
	return e
}

func (b *executorBuilder) buildProjection(v *plannercore.PhysicalProjection) Executor {
	childExec := b.build(v.Children()[0])
	if b.err != nil {
		return nil
	}
	e := &ProjectionExec{
		baseExecutor:     newBaseExecutor(b.ctx, v.Schema(), v.ID(), childExec),
		numWorkers:       int64(b.ctx.GetSessionVars().ProjectionConcurrency()),
		evaluatorSuit:    expression.NewEvaluatorSuite(v.Exprs, v.AvoidColumnEvaluator),
		calculateNoDelay: v.CalculateNoDelay,
	}

	// If the calculation row count for this Projection operator is smaller
	// than a Chunk size, we turn back to the un-parallel Projection
	// implementation to reduce the goroutine overhead.
	if int64(v.StatsCount()) < int64(b.ctx.GetSessionVars().MaxChunkSize) {
		e.numWorkers = 0
	}
	return e
}

func (b *executorBuilder) buildTableDual(v *plannercore.PhysicalTableDual) Executor {
	if v.RowCount != 0 && v.RowCount != 1 {
		b.err = errors.Errorf("buildTableDual failed, invalid row count for dual table: %v", v.RowCount)
		return nil
	}
	base := newBaseExecutor(b.ctx, v.Schema(), v.ID())
	base.initCap = v.RowCount
	e := &TableDualExec{
		baseExecutor: base,
		numDualRows:  v.RowCount,
	}
	return e
}

// `getSnapshotTS` returns the timestamp of the snapshot that a reader should read.
func (b *executorBuilder) getSnapshotTS() (uint64, error) {
	// `refreshForUpdateTSForRC` should always be invoked before returning the cached value to
	// ensure the correct value is returned even the `snapshotTS` field is already set by other
	// logics. However for `IndexLookUpMergeJoin` and `IndexLookUpHashJoin`, it requires caching the
	// snapshotTS and and may even use it after the txn being destroyed. In this case, mark
	// `snapshotTSCached` to skip `refreshForUpdateTSForRC`.
	if b.snapshotTSCached {
		return b.snapshotTS, nil
	}

	if b.ctx.GetSessionVars().IsPessimisticReadConsistency() {
		if err := b.refreshForUpdateTSForRC(); err != nil {
			return 0, err
		}
	}

	if b.snapshotTS != 0 {
		b.snapshotTSCached = true
		// Return the cached value.
		return b.snapshotTS, nil
	}

	snapshotTS := b.ctx.GetSessionVars().SnapshotTS
	if snapshotTS == 0 {
		txn, err := b.ctx.Txn(true)
		if err != nil {
			return 0, err
		}
		snapshotTS = txn.StartTS()
	}
	b.snapshotTS = snapshotTS
	if b.snapshotTS == 0 {
		return 0, errors.Trace(ErrGetStartTS)
	}
	b.snapshotTSCached = true
	return snapshotTS, nil
}

func (b *executorBuilder) buildMemTable(v *plannercore.PhysicalMemTable) Executor {
	switch v.DBName.L {
	case util.MetricSchemaName.L:
		return &MemTableReaderExec{
			baseExecutor: newBaseExecutor(b.ctx, v.Schema(), v.ID()),
			table:        v.Table,
			retriever: &MetricRetriever{
				table:     v.Table,
				extractor: v.Extractor.(*plannercore.MetricTableExtractor),
			},
		}
	case util.InformationSchemaName.L:
		switch v.Table.Name.L {
		case strings.ToLower(infoschema.TableClusterConfig):
			return &MemTableReaderExec{
				baseExecutor: newBaseExecutor(b.ctx, v.Schema(), v.ID()),
				table:        v.Table,
				retriever: &clusterConfigRetriever{
					extractor: v.Extractor.(*plannercore.ClusterTableExtractor),
				},
			}
		case strings.ToLower(infoschema.TableClusterLoad):
			return &MemTableReaderExec{
				baseExecutor: newBaseExecutor(b.ctx, v.Schema(), v.ID()),
				table:        v.Table,
				retriever: &clusterServerInfoRetriever{
					extractor:      v.Extractor.(*plannercore.ClusterTableExtractor),
					serverInfoType: diagnosticspb.ServerInfoType_LoadInfo,
				},
			}
		case strings.ToLower(infoschema.TableClusterHardware):
			return &MemTableReaderExec{
				baseExecutor: newBaseExecutor(b.ctx, v.Schema(), v.ID()),
				table:        v.Table,
				retriever: &clusterServerInfoRetriever{
					extractor:      v.Extractor.(*plannercore.ClusterTableExtractor),
					serverInfoType: diagnosticspb.ServerInfoType_HardwareInfo,
				},
			}
		case strings.ToLower(infoschema.TableClusterSystemInfo):
			return &MemTableReaderExec{
				baseExecutor: newBaseExecutor(b.ctx, v.Schema(), v.ID()),
				table:        v.Table,
				retriever: &clusterServerInfoRetriever{
					extractor:      v.Extractor.(*plannercore.ClusterTableExtractor),
					serverInfoType: diagnosticspb.ServerInfoType_SystemInfo,
				},
			}
		case strings.ToLower(infoschema.TableClusterLog):
			return &MemTableReaderExec{
				baseExecutor: newBaseExecutor(b.ctx, v.Schema(), v.ID()),
				table:        v.Table,
				retriever: &clusterLogRetriever{
					extractor: v.Extractor.(*plannercore.ClusterLogTableExtractor),
				},
			}
		case strings.ToLower(infoschema.TableInspectionResult):
			return &MemTableReaderExec{
				baseExecutor: newBaseExecutor(b.ctx, v.Schema(), v.ID()),
				table:        v.Table,
				retriever: &inspectionResultRetriever{
					extractor: v.Extractor.(*plannercore.InspectionResultTableExtractor),
					timeRange: v.QueryTimeRange,
				},
			}
		case strings.ToLower(infoschema.TableInspectionSummary):
			return &MemTableReaderExec{
				baseExecutor: newBaseExecutor(b.ctx, v.Schema(), v.ID()),
				table:        v.Table,
				retriever: &inspectionSummaryRetriever{
					table:     v.Table,
					extractor: v.Extractor.(*plannercore.InspectionSummaryTableExtractor),
					timeRange: v.QueryTimeRange,
				},
			}
		case strings.ToLower(infoschema.TableInspectionRules):
			return &MemTableReaderExec{
				baseExecutor: newBaseExecutor(b.ctx, v.Schema(), v.ID()),
				table:        v.Table,
				retriever: &inspectionRuleRetriever{
					extractor: v.Extractor.(*plannercore.InspectionRuleTableExtractor),
				},
			}
		case strings.ToLower(infoschema.TableMetricSummary):
			return &MemTableReaderExec{
				baseExecutor: newBaseExecutor(b.ctx, v.Schema(), v.ID()),
				table:        v.Table,
				retriever: &MetricsSummaryRetriever{
					table:     v.Table,
					extractor: v.Extractor.(*plannercore.MetricSummaryTableExtractor),
					timeRange: v.QueryTimeRange,
				},
			}
		case strings.ToLower(infoschema.TableMetricSummaryByLabel):
			return &MemTableReaderExec{
				baseExecutor: newBaseExecutor(b.ctx, v.Schema(), v.ID()),
				table:        v.Table,
				retriever: &MetricsSummaryByLabelRetriever{
					table:     v.Table,
					extractor: v.Extractor.(*plannercore.MetricSummaryTableExtractor),
					timeRange: v.QueryTimeRange,
				},
			}
		case strings.ToLower(infoschema.TableSchemata),
			strings.ToLower(infoschema.TableStatistics),
			strings.ToLower(infoschema.TableTiDBIndexes),
			strings.ToLower(infoschema.TableViews),
			strings.ToLower(infoschema.TableTables),
			strings.ToLower(infoschema.TableSequences),
			strings.ToLower(infoschema.TablePartitions),
			strings.ToLower(infoschema.TableEngines),
			strings.ToLower(infoschema.TableCollations),
			strings.ToLower(infoschema.TableAnalyzeStatus),
			strings.ToLower(infoschema.TableClusterInfo),
			strings.ToLower(infoschema.TableProfiling),
			strings.ToLower(infoschema.TableCharacterSets),
			strings.ToLower(infoschema.TableKeyColumn),
			strings.ToLower(infoschema.TableUserPrivileges),
			strings.ToLower(infoschema.TableMetricTables),
			strings.ToLower(infoschema.TableCollationCharacterSetApplicability),
			strings.ToLower(infoschema.TableProcesslist),
			strings.ToLower(infoschema.ClusterTableProcesslist),
			strings.ToLower(infoschema.TableTiKVRegionStatus),
			strings.ToLower(infoschema.TableTiKVRegionPeers),
			strings.ToLower(infoschema.TableTiDBHotRegions),
			strings.ToLower(infoschema.TableSessionVar),
			strings.ToLower(infoschema.TableConstraints),
			strings.ToLower(infoschema.TableTiFlashReplica),
			strings.ToLower(infoschema.TableTiDBServersInfo),
			strings.ToLower(infoschema.TableTiKVStoreStatus),
			strings.ToLower(infoschema.TableStatementsSummary),
			strings.ToLower(infoschema.TableStatementsSummaryHistory),
			strings.ToLower(infoschema.ClusterTableStatementsSummary),
			strings.ToLower(infoschema.ClusterTableStatementsSummaryHistory),
			strings.ToLower(infoschema.TablePlacementPolicy),
			strings.ToLower(infoschema.TableClientErrorsSummaryGlobal),
			strings.ToLower(infoschema.TableClientErrorsSummaryByUser),
			strings.ToLower(infoschema.TableClientErrorsSummaryByHost):
			return &MemTableReaderExec{
				baseExecutor: newBaseExecutor(b.ctx, v.Schema(), v.ID()),
				table:        v.Table,
				retriever: &memtableRetriever{
					table:   v.Table,
					columns: v.Columns,
				},
			}
		case strings.ToLower(infoschema.TableColumns):
			return &MemTableReaderExec{
				baseExecutor: newBaseExecutor(b.ctx, v.Schema(), v.ID()),
				table:        v.Table,
				retriever: &hugeMemTableRetriever{
					table:   v.Table,
					columns: v.Columns,
				},
			}

		case strings.ToLower(infoschema.TableSlowQuery), strings.ToLower(infoschema.ClusterTableSlowLog):
			return &MemTableReaderExec{
				baseExecutor: newBaseExecutor(b.ctx, v.Schema(), v.ID()),
				table:        v.Table,
				retriever: &slowQueryRetriever{
					table:      v.Table,
					outputCols: v.Columns,
					extractor:  v.Extractor.(*plannercore.SlowQueryExtractor),
				},
			}
		case strings.ToLower(infoschema.TableStorageStats):
			return &MemTableReaderExec{
				baseExecutor: newBaseExecutor(b.ctx, v.Schema(), v.ID()),
				table:        v.Table,
				retriever: &tableStorageStatsRetriever{
					table:      v.Table,
					outputCols: v.Columns,
					extractor:  v.Extractor.(*plannercore.TableStorageStatsExtractor),
				},
			}
		case strings.ToLower(infoschema.TableDDLJobs):
			return &DDLJobsReaderExec{
				baseExecutor: newBaseExecutor(b.ctx, v.Schema(), v.ID()),
				is:           b.is,
			}
		case strings.ToLower(infoschema.TableTiFlashTables),
			strings.ToLower(infoschema.TableTiFlashSegments):
			return &MemTableReaderExec{
				baseExecutor: newBaseExecutor(b.ctx, v.Schema(), v.ID()),
				table:        v.Table,
				retriever: &TiFlashSystemTableRetriever{
					table:      v.Table,
					outputCols: v.Columns,
					extractor:  v.Extractor.(*plannercore.TiFlashSystemTableExtractor),
				},
			}
		}
	}
	tb, _ := b.is.TableByID(v.Table.ID)
	return &TableScanExec{
		baseExecutor: newBaseExecutor(b.ctx, v.Schema(), v.ID()),
		t:            tb,
		columns:      v.Columns,
	}
}

func (b *executorBuilder) buildSort(v *plannercore.PhysicalSort) Executor {
	childExec := b.build(v.Children()[0])
	if b.err != nil {
		return nil
	}
	sortExec := SortExec{
		baseExecutor: newBaseExecutor(b.ctx, v.Schema(), v.ID(), childExec),
		ByItems:      v.ByItems,
		schema:       v.Schema(),
	}
	executorCounterSortExec.Inc()
	return &sortExec
}

func (b *executorBuilder) buildTopN(v *plannercore.PhysicalTopN) Executor {
	childExec := b.build(v.Children()[0])
	if b.err != nil {
		return nil
	}
	sortExec := SortExec{
		baseExecutor: newBaseExecutor(b.ctx, v.Schema(), v.ID(), childExec),
		ByItems:      v.ByItems,
		schema:       v.Schema(),
	}
	executorCounterTopNExec.Inc()
	return &TopNExec{
		SortExec: sortExec,
		limit:    &plannercore.PhysicalLimit{Count: v.Count, Offset: v.Offset},
	}
}

func (b *executorBuilder) buildApply(v *plannercore.PhysicalApply) Executor {
	var (
		innerPlan plannercore.PhysicalPlan
		outerPlan plannercore.PhysicalPlan
	)
	if v.InnerChildIdx == 0 {
		innerPlan = v.Children()[0]
		outerPlan = v.Children()[1]
	} else {
		innerPlan = v.Children()[1]
		outerPlan = v.Children()[0]
	}
	v.OuterSchema = plannercore.ExtractCorColumnsBySchema4PhysicalPlan(innerPlan, outerPlan.Schema())
	leftChild := b.build(v.Children()[0])
	if b.err != nil {
		return nil
	}
	rightChild := b.build(v.Children()[1])
	if b.err != nil {
		return nil
	}
	otherConditions := append(expression.ScalarFuncs2Exprs(v.EqualConditions), v.OtherConditions...)
	defaultValues := v.DefaultValues
	if defaultValues == nil {
		defaultValues = make([]types.Datum, v.Children()[v.InnerChildIdx].Schema().Len())
	}
	outerExec, innerExec := leftChild, rightChild
	outerFilter, innerFilter := v.LeftConditions, v.RightConditions
	if v.InnerChildIdx == 0 {
		outerExec, innerExec = rightChild, leftChild
		outerFilter, innerFilter = v.RightConditions, v.LeftConditions
	}
	tupleJoiner := newJoiner(b.ctx, v.JoinType, v.InnerChildIdx == 0,
		defaultValues, otherConditions, retTypes(leftChild), retTypes(rightChild), nil)
	serialExec := &NestedLoopApplyExec{
		baseExecutor: newBaseExecutor(b.ctx, v.Schema(), v.ID(), outerExec, innerExec),
		innerExec:    innerExec,
		outerExec:    outerExec,
		outerFilter:  outerFilter,
		innerFilter:  innerFilter,
		outer:        v.JoinType != plannercore.InnerJoin,
		joiner:       tupleJoiner,
		outerSchema:  v.OuterSchema,
		ctx:          b.ctx,
		canUseCache:  v.CanUseCache,
	}
	executorCounterNestedLoopApplyExec.Inc()

	// try parallel mode
	if v.Concurrency > 1 {
		innerExecs := make([]Executor, 0, v.Concurrency)
		innerFilters := make([]expression.CNFExprs, 0, v.Concurrency)
		corCols := make([][]*expression.CorrelatedColumn, 0, v.Concurrency)
		joiners := make([]joiner, 0, v.Concurrency)
		for i := 0; i < v.Concurrency; i++ {
			clonedInnerPlan, err := plannercore.SafeClone(innerPlan)
			if err != nil {
				b.err = nil
				return serialExec
			}
			corCol := plannercore.ExtractCorColumnsBySchema4PhysicalPlan(clonedInnerPlan, outerPlan.Schema())
			clonedInnerExec := b.build(clonedInnerPlan)
			if b.err != nil {
				b.err = nil
				return serialExec
			}
			innerExecs = append(innerExecs, clonedInnerExec)
			corCols = append(corCols, corCol)
			innerFilters = append(innerFilters, innerFilter.Clone())
			joiners = append(joiners, newJoiner(b.ctx, v.JoinType, v.InnerChildIdx == 0,
				defaultValues, otherConditions, retTypes(leftChild), retTypes(rightChild), nil))
		}

		allExecs := append([]Executor{outerExec}, innerExecs...)

		return &ParallelNestedLoopApplyExec{
			baseExecutor: newBaseExecutor(b.ctx, v.Schema(), v.ID(), allExecs...),
			innerExecs:   innerExecs,
			outerExec:    outerExec,
			outerFilter:  outerFilter,
			innerFilter:  innerFilters,
			outer:        v.JoinType != plannercore.InnerJoin,
			joiners:      joiners,
			corCols:      corCols,
			concurrency:  v.Concurrency,
			useCache:     v.CanUseCache,
		}
	}
	return serialExec
}

func (b *executorBuilder) buildMaxOneRow(v *plannercore.PhysicalMaxOneRow) Executor {
	childExec := b.build(v.Children()[0])
	if b.err != nil {
		return nil
	}
	base := newBaseExecutor(b.ctx, v.Schema(), v.ID(), childExec)
	base.initCap = 2
	base.maxChunkSize = 2
	e := &MaxOneRowExec{baseExecutor: base}
	return e
}

func (b *executorBuilder) buildUnionAll(v *plannercore.PhysicalUnionAll) Executor {
	childExecs := make([]Executor, len(v.Children()))
	for i, child := range v.Children() {
		childExecs[i] = b.build(child)
		if b.err != nil {
			return nil
		}
	}
	e := &UnionExec{
		baseExecutor: newBaseExecutor(b.ctx, v.Schema(), v.ID(), childExecs...),
		concurrency:  b.ctx.GetSessionVars().UnionConcurrency(),
	}
	return e
}

func buildHandleColsForSplit(sc *stmtctx.StatementContext, tbInfo *model.TableInfo) plannercore.HandleCols {
	if tbInfo.IsCommonHandle {
		primaryIdx := tables.FindPrimaryIndex(tbInfo)
		tableCols := make([]*expression.Column, len(tbInfo.Columns))
		for i, col := range tbInfo.Columns {
			tableCols[i] = &expression.Column{
				ID:      col.ID,
				RetType: &col.FieldType,
			}
		}
		for i, pkCol := range primaryIdx.Columns {
			tableCols[pkCol.Offset].Index = i
		}
		return plannercore.NewCommonHandleCols(sc, tbInfo, primaryIdx, tableCols)
	}
	intCol := &expression.Column{
		RetType: types.NewFieldType(mysql.TypeLonglong),
	}
	return plannercore.NewIntHandleCols(intCol)
}

func (b *executorBuilder) buildSplitRegion(v *plannercore.SplitRegion) Executor {
	base := newBaseExecutor(b.ctx, v.Schema(), v.ID())
	base.initCap = 1
	base.maxChunkSize = 1
	if v.IndexInfo != nil {
		return &SplitIndexRegionExec{
			baseExecutor:   base,
			tableInfo:      v.TableInfo,
			partitionNames: v.PartitionNames,
			indexInfo:      v.IndexInfo,
			lower:          v.Lower,
			upper:          v.Upper,
			num:            v.Num,
			valueLists:     v.ValueLists,
		}
	}
	handleCols := buildHandleColsForSplit(b.ctx.GetSessionVars().StmtCtx, v.TableInfo)
	if len(v.ValueLists) > 0 {
		return &SplitTableRegionExec{
			baseExecutor:   base,
			tableInfo:      v.TableInfo,
			partitionNames: v.PartitionNames,
			handleCols:     handleCols,
			valueLists:     v.ValueLists,
		}
	}
	return &SplitTableRegionExec{
		baseExecutor:   base,
		tableInfo:      v.TableInfo,
		partitionNames: v.PartitionNames,
		handleCols:     handleCols,
		lower:          v.Lower,
		upper:          v.Upper,
		num:            v.Num,
	}
}

func (b *executorBuilder) buildUpdate(v *plannercore.Update) Executor {
	tblID2table := make(map[int64]table.Table, len(v.TblColPosInfos))
	multiUpdateOnSameTable := make(map[int64]bool)
	for _, info := range v.TblColPosInfos {
		tbl, _ := b.is.TableByID(info.TblID)
		if _, ok := tblID2table[info.TblID]; ok {
			multiUpdateOnSameTable[info.TblID] = true
		}
		tblID2table[info.TblID] = tbl
		if len(v.PartitionedTable) > 0 {
			// The v.PartitionedTable collects the partitioned table.
			// Replace the original table with the partitioned table to support partition selection.
			// e.g. update t partition (p0, p1), the new values are not belong to the given set p0, p1
			// Using the table in v.PartitionedTable returns a proper error, while using the original table can't.
			for _, p := range v.PartitionedTable {
				if info.TblID == p.Meta().ID {
					tblID2table[info.TblID] = p
				}
			}
		}
	}
	if b.err = b.updateForUpdateTSIfNeeded(v.SelectPlan); b.err != nil {
		return nil
	}
	b.snapshotTS = b.ctx.GetSessionVars().TxnCtx.GetForUpdateTS()
	selExec := b.build(v.SelectPlan)
	if b.err != nil {
		return nil
	}
	base := newBaseExecutor(b.ctx, v.Schema(), v.ID(), selExec)
	base.initCap = chunk.ZeroCapacity
	var assignFlag []int
	assignFlag, b.err = getAssignFlag(b.ctx, v, selExec.Schema().Len())
	if b.err != nil {
		return nil
	}
	b.err = plannercore.CheckUpdateList(assignFlag, v)
	if b.err != nil {
		return nil
	}
	updateExec := &UpdateExec{
		baseExecutor:              base,
		OrderedList:               v.OrderedList,
		allAssignmentsAreConstant: v.AllAssignmentsAreConstant,
		virtualAssignmentsOffset:  v.VirtualAssignmentsOffset,
		multiUpdateOnSameTable:    multiUpdateOnSameTable,
		tblID2table:               tblID2table,
		tblColPosInfos:            v.TblColPosInfos,
		assignFlag:                assignFlag,
	}
	return updateExec
}

func getAssignFlag(ctx sessionctx.Context, v *plannercore.Update, schemaLen int) ([]int, error) {
	assignFlag := make([]int, schemaLen)
	for i := range assignFlag {
		assignFlag[i] = -1
	}
	for _, assign := range v.OrderedList {
		if !ctx.GetSessionVars().AllowWriteRowID && assign.Col.ID == model.ExtraHandleID {
			return nil, errors.Errorf("insert, update and replace statements for _tidb_rowid are not supported.")
		}
		tblIdx, found := v.TblColPosInfos.FindTblIdx(assign.Col.Index)
		if found {
			colIdx := assign.Col.Index
			assignFlag[colIdx] = tblIdx
		}
	}
	return assignFlag, nil
}

func (b *executorBuilder) buildDelete(v *plannercore.Delete) Executor {
	tblID2table := make(map[int64]table.Table, len(v.TblColPosInfos))
	for _, info := range v.TblColPosInfos {
		tblID2table[info.TblID], _ = b.is.TableByID(info.TblID)
	}
	if b.err = b.updateForUpdateTSIfNeeded(v.SelectPlan); b.err != nil {
		return nil
	}
	b.snapshotTS = b.ctx.GetSessionVars().TxnCtx.GetForUpdateTS()
	selExec := b.build(v.SelectPlan)
	if b.err != nil {
		return nil
	}
	base := newBaseExecutor(b.ctx, v.Schema(), v.ID(), selExec)
	base.initCap = chunk.ZeroCapacity
	deleteExec := &DeleteExec{
		baseExecutor:   base,
		tblID2Table:    tblID2table,
		IsMultiTable:   v.IsMultiTable,
		tblColPosInfos: v.TblColPosInfos,
	}
	return deleteExec
}

// updateForUpdateTSIfNeeded updates the ForUpdateTS for a pessimistic transaction if needed.
// PointGet executor will get conflict error if the ForUpdateTS is older than the latest commitTS,
// so we don't need to update now for better latency.
func (b *executorBuilder) updateForUpdateTSIfNeeded(selectPlan plannercore.PhysicalPlan) error {
	txnCtx := b.ctx.GetSessionVars().TxnCtx
	if !txnCtx.IsPessimistic {
		return nil
	}
	if _, ok := selectPlan.(*plannercore.PointGetPlan); ok {
		return nil
	}
	// Activate the invalid txn, use the txn startTS as newForUpdateTS
	txn, err := b.ctx.Txn(false)
	if err != nil {
		return err
	}
	if !txn.Valid() {
		_, err := b.ctx.Txn(true)
		if err != nil {
			return err
		}
		return nil
	}
	// The Repeatable Read transaction use Read Committed level to read data for writing (insert, update, delete, select for update),
	// We should always update/refresh the for-update-ts no matter the isolation level is RR or RC.
	if b.ctx.GetSessionVars().IsPessimisticReadConsistency() {
		return b.refreshForUpdateTSForRC()
	}
	return UpdateForUpdateTS(b.ctx, 0)
}

// refreshForUpdateTSForRC is used to refresh the for-update-ts for reading data at read consistency level in pessimistic transaction.
// It could use the cached tso from the statement future to avoid get tso many times.
func (b *executorBuilder) refreshForUpdateTSForRC() error {
	defer func() {
		b.snapshotTS = b.ctx.GetSessionVars().TxnCtx.GetForUpdateTS()
	}()
	future := b.ctx.GetSessionVars().TxnCtx.GetStmtFutureForRC()
	if future == nil {
		return nil
	}
	newForUpdateTS, waitErr := future.Wait()
	if waitErr != nil {
		logutil.BgLogger().Warn("wait tso failed",
			zap.Uint64("startTS", b.ctx.GetSessionVars().TxnCtx.StartTS),
			zap.Error(waitErr))
	}
	b.ctx.GetSessionVars().TxnCtx.SetStmtFutureForRC(nil)
	// If newForUpdateTS is 0, it will force to get a new for-update-ts from PD.
	return UpdateForUpdateTS(b.ctx, newForUpdateTS)
}

func (b *executorBuilder) buildAnalyzeIndexPushdown(task plannercore.AnalyzeIndexTask, opts map[ast.AnalyzeOptionType]uint64, autoAnalyze string) *analyzeTask {
	_, offset := timeutil.Zone(b.ctx.GetSessionVars().Location())
	sc := b.ctx.GetSessionVars().StmtCtx
	e := &AnalyzeIndexExec{
		ctx:            b.ctx,
		tableID:        task.TableID,
		isCommonHandle: task.TblInfo.IsCommonHandle,
		idxInfo:        task.IndexInfo,
		concurrency:    b.ctx.GetSessionVars().IndexSerialScanConcurrency(),
		analyzePB: &tipb.AnalyzeReq{
			Tp:             tipb.AnalyzeType_TypeIndex,
			Flags:          sc.PushDownFlags(),
			TimeZoneOffset: offset,
		},
		opts: opts,
	}
	topNSize := new(int32)
	*topNSize = int32(opts[ast.AnalyzeOptNumTopN])
	statsVersion := new(int32)
	*statsVersion = int32(task.StatsVersion)
	e.analyzePB.IdxReq = &tipb.AnalyzeIndexReq{
		BucketSize: int64(opts[ast.AnalyzeOptNumBuckets]),
		NumColumns: int32(len(task.IndexInfo.Columns)),
		TopNSize:   topNSize,
		Version:    statsVersion,
		SketchSize: maxSketchSize,
	}
	if e.isCommonHandle && e.idxInfo.Primary {
		e.analyzePB.Tp = tipb.AnalyzeType_TypeCommonHandle
	}
	depth := int32(opts[ast.AnalyzeOptCMSketchDepth])
	width := int32(opts[ast.AnalyzeOptCMSketchWidth])
	e.analyzePB.IdxReq.CmsketchDepth = &depth
	e.analyzePB.IdxReq.CmsketchWidth = &width
	job := &statistics.AnalyzeJob{DBName: task.DBName, TableName: task.TableName, PartitionName: task.PartitionName, JobInfo: autoAnalyze + "analyze index " + task.IndexInfo.Name.O}
	return &analyzeTask{taskType: idxTask, idxExec: e, job: job}
}

func (b *executorBuilder) buildAnalyzeIndexIncremental(task plannercore.AnalyzeIndexTask, opts map[ast.AnalyzeOptionType]uint64) *analyzeTask {
	h := domain.GetDomain(b.ctx).StatsHandle()
	statsTbl := h.GetPartitionStats(&model.TableInfo{}, task.TableID.GetStatisticsID())
	analyzeTask := b.buildAnalyzeIndexPushdown(task, opts, "")
	if statsTbl.Pseudo {
		return analyzeTask
	}
	idx, ok := statsTbl.Indices[task.IndexInfo.ID]
	if !ok || idx.Len() == 0 || idx.LastAnalyzePos.IsNull() {
		return analyzeTask
	}
	var oldHist *statistics.Histogram
	if statistics.IsAnalyzed(idx.Flag) {
		exec := analyzeTask.idxExec
		if idx.CMSketch != nil {
			width, depth := idx.CMSketch.GetWidthAndDepth()
			exec.analyzePB.IdxReq.CmsketchWidth = &width
			exec.analyzePB.IdxReq.CmsketchDepth = &depth
		}
		oldHist = idx.Histogram.Copy()
	} else {
		_, bktID := idx.LessRowCountWithBktIdx(idx.LastAnalyzePos)
		if bktID == 0 {
			return analyzeTask
		}
		oldHist = idx.TruncateHistogram(bktID)
	}
	var oldTopN *statistics.TopN
	if analyzeTask.idxExec.analyzePB.IdxReq.GetVersion() == statistics.Version2 {
		oldTopN = idx.TopN.Copy()
		oldTopN.RemoveVal(oldHist.Bounds.GetRow(len(oldHist.Buckets)*2 - 1).GetBytes(0))
	}
	oldHist = oldHist.RemoveUpperBound()
	analyzeTask.taskType = idxIncrementalTask
	analyzeTask.idxIncrementalExec = &analyzeIndexIncrementalExec{AnalyzeIndexExec: *analyzeTask.idxExec, oldHist: oldHist, oldCMS: idx.CMSketch, oldTopN: oldTopN}
	analyzeTask.job = &statistics.AnalyzeJob{DBName: task.DBName, TableName: task.TableName, PartitionName: task.PartitionName, JobInfo: "analyze incremental index " + task.IndexInfo.Name.O}
	return analyzeTask
}

func (b *executorBuilder) buildAnalyzeSamplingPushdown(
	task plannercore.AnalyzeColumnsTask,
	opts map[ast.AnalyzeOptionType]uint64,
	autoAnalyze string,
) *analyzeTask {
	availableIdx := make([]*model.IndexInfo, 0, len(task.Indexes))
	colGroups := make([]*tipb.AnalyzeColumnGroup, 0, len(task.Indexes))
	if len(task.Indexes) > 0 {
		for _, idx := range task.Indexes {
			availableIdx = append(availableIdx, idx)
			colGroup := &tipb.AnalyzeColumnGroup{
				ColumnOffsets: make([]int64, 0, len(idx.Columns)),
			}
			for _, col := range idx.Columns {
				colGroup.ColumnOffsets = append(colGroup.ColumnOffsets, int64(col.Offset))
<<<<<<< HEAD
				colGroup.PrefixLengths = append(colGroup.PrefixLengths, int64(col.Length))
=======
>>>>>>> 82cf05e5
			}
			colGroups = append(colGroups, colGroup)
		}
	}

	_, offset := timeutil.Zone(b.ctx.GetSessionVars().Location())
	sc := b.ctx.GetSessionVars().StmtCtx
	e := &AnalyzeColumnsExec{
		ctx:         b.ctx,
		tableID:     task.TableID,
		colsInfo:    task.ColsInfo,
		handleCols:  task.HandleCols,
		concurrency: b.ctx.GetSessionVars().DistSQLScanConcurrency(),
		analyzePB: &tipb.AnalyzeReq{
			Tp:             tipb.AnalyzeType_TypeFullSampling,
			Flags:          sc.PushDownFlags(),
			TimeZoneOffset: offset,
		},
		opts:       opts,
		analyzeVer: task.StatsVersion,
		indexes:    availableIdx,
	}
	e.analyzePB.ColReq = &tipb.AnalyzeColumnsReq{
		BucketSize:   int64(opts[ast.AnalyzeOptNumBuckets]),
		SampleSize:   int64(opts[ast.AnalyzeOptNumSamples]),
		SketchSize:   maxSketchSize,
		ColumnsInfo:  util.ColumnsToProto(task.ColsInfo, task.TblInfo.PKIsHandle),
		ColumnGroups: colGroups,
	}
	if task.TblInfo != nil {
		e.analyzePB.ColReq.PrimaryColumnIds = tables.TryGetCommonPkColumnIds(task.TblInfo)
		if task.TblInfo.IsCommonHandle {
			e.analyzePB.ColReq.PrimaryPrefixColumnIds = tables.PrimaryPrefixColumnIDs(task.TblInfo)
		}
	}
	b.err = plannercore.SetPBColumnsDefaultValue(b.ctx, e.analyzePB.ColReq.ColumnsInfo, task.ColsInfo)
<<<<<<< HEAD
	job := &statistics.AnalyzeJob{DBName: task.DBName, TableName: task.TableName, PartitionName: task.PartitionName, JobInfo: autoAnalyze + "analyze columns"}
=======
	job := &statistics.AnalyzeJob{DBName: task.DBName, TableName: task.TableName, PartitionName: task.PartitionName, JobInfo: autoAnalyze + "analyze table"}
>>>>>>> 82cf05e5
	return &analyzeTask{taskType: colTask, colExec: e, job: job}
}

func (b *executorBuilder) buildAnalyzeColumnsPushdown(task plannercore.AnalyzeColumnsTask, opts map[ast.AnalyzeOptionType]uint64, autoAnalyze string) *analyzeTask {
	if task.StatsVersion == statistics.Version3 {
		return b.buildAnalyzeSamplingPushdown(task, opts, autoAnalyze)
	}
	cols := task.ColsInfo
	if hasPkHist(task.HandleCols) {
		colInfo := task.TblInfo.Columns[task.HandleCols.GetCol(0).Index]
		cols = append([]*model.ColumnInfo{colInfo}, cols...)
	} else if task.HandleCols != nil && !task.HandleCols.IsInt() {
		cols = make([]*model.ColumnInfo, 0, len(task.ColsInfo)+task.HandleCols.NumCols())
		for i := 0; i < task.HandleCols.NumCols(); i++ {
			cols = append(cols, task.TblInfo.Columns[task.HandleCols.GetCol(i).Index])
		}
		cols = append(cols, task.ColsInfo...)
		task.ColsInfo = cols
	}

	_, offset := timeutil.Zone(b.ctx.GetSessionVars().Location())
	sc := b.ctx.GetSessionVars().StmtCtx
	e := &AnalyzeColumnsExec{
		ctx:         b.ctx,
		tableID:     task.TableID,
		colsInfo:    task.ColsInfo,
		handleCols:  task.HandleCols,
		concurrency: b.ctx.GetSessionVars().DistSQLScanConcurrency(),
		analyzePB: &tipb.AnalyzeReq{
			Tp:             tipb.AnalyzeType_TypeColumn,
			Flags:          sc.PushDownFlags(),
			TimeZoneOffset: offset,
		},
		opts:       opts,
		analyzeVer: task.StatsVersion,
	}
	depth := int32(opts[ast.AnalyzeOptCMSketchDepth])
	width := int32(opts[ast.AnalyzeOptCMSketchWidth])
	e.analyzePB.ColReq = &tipb.AnalyzeColumnsReq{
		BucketSize:    int64(opts[ast.AnalyzeOptNumBuckets]),
		SampleSize:    maxRegionSampleSize,
		SketchSize:    maxSketchSize,
		ColumnsInfo:   util.ColumnsToProto(cols, task.HandleCols != nil && task.HandleCols.IsInt()),
		CmsketchDepth: &depth,
		CmsketchWidth: &width,
	}
	if task.TblInfo != nil {
		e.analyzePB.ColReq.PrimaryColumnIds = tables.TryGetCommonPkColumnIds(task.TblInfo)
		if task.TblInfo.IsCommonHandle {
			e.analyzePB.ColReq.PrimaryPrefixColumnIds = tables.PrimaryPrefixColumnIDs(task.TblInfo)
		}
	}
	if task.CommonHandleInfo != nil {
		topNSize := new(int32)
		*topNSize = int32(opts[ast.AnalyzeOptNumTopN])
		statsVersion := new(int32)
		*statsVersion = int32(task.StatsVersion)
		e.analyzePB.IdxReq = &tipb.AnalyzeIndexReq{
			BucketSize: int64(opts[ast.AnalyzeOptNumBuckets]),
			NumColumns: int32(len(task.CommonHandleInfo.Columns)),
			TopNSize:   topNSize,
			Version:    statsVersion,
		}
		depth := int32(opts[ast.AnalyzeOptCMSketchDepth])
		width := int32(opts[ast.AnalyzeOptCMSketchWidth])
		e.analyzePB.IdxReq.CmsketchDepth = &depth
		e.analyzePB.IdxReq.CmsketchWidth = &width
		e.analyzePB.IdxReq.SketchSize = maxSketchSize
		e.analyzePB.ColReq.PrimaryColumnIds = tables.TryGetCommonPkColumnIds(task.TblInfo)
		e.analyzePB.Tp = tipb.AnalyzeType_TypeMixed
		e.commonHandle = task.CommonHandleInfo
	}
	b.err = plannercore.SetPBColumnsDefaultValue(b.ctx, e.analyzePB.ColReq.ColumnsInfo, cols)
	job := &statistics.AnalyzeJob{DBName: task.DBName, TableName: task.TableName, PartitionName: task.PartitionName, JobInfo: autoAnalyze + "analyze columns"}
	return &analyzeTask{taskType: colTask, colExec: e, job: job}
}

func (b *executorBuilder) buildAnalyzePKIncremental(task plannercore.AnalyzeColumnsTask, opts map[ast.AnalyzeOptionType]uint64) *analyzeTask {
	h := domain.GetDomain(b.ctx).StatsHandle()
	statsTbl := h.GetPartitionStats(&model.TableInfo{}, task.TableID.GetStatisticsID())
	analyzeTask := b.buildAnalyzeColumnsPushdown(task, opts, "")
	if statsTbl.Pseudo {
		return analyzeTask
	}
	if task.HandleCols == nil || !task.HandleCols.IsInt() {
		return analyzeTask
	}
	col, ok := statsTbl.Columns[task.HandleCols.GetCol(0).ID]
	if !ok || col.Len() == 0 || col.LastAnalyzePos.IsNull() {
		return analyzeTask
	}
	var oldHist *statistics.Histogram
	if statistics.IsAnalyzed(col.Flag) {
		oldHist = col.Histogram.Copy()
	} else {
		d, err := col.LastAnalyzePos.ConvertTo(b.ctx.GetSessionVars().StmtCtx, col.Tp)
		if err != nil {
			b.err = err
			return nil
		}
		_, bktID := col.LessRowCountWithBktIdx(d)
		if bktID == 0 {
			return analyzeTask
		}
		oldHist = col.TruncateHistogram(bktID)
		oldHist.NDV = int64(oldHist.TotalRowCount())
	}
	exec := analyzeTask.colExec
	analyzeTask.taskType = pkIncrementalTask
	analyzeTask.colIncrementalExec = &analyzePKIncrementalExec{AnalyzeColumnsExec: *exec, oldHist: oldHist}
	analyzeTask.job = &statistics.AnalyzeJob{DBName: task.DBName, TableName: task.TableName, PartitionName: task.PartitionName, JobInfo: "analyze incremental primary key"}
	return analyzeTask
}

func (b *executorBuilder) buildAnalyzeFastColumn(e *AnalyzeExec, task plannercore.AnalyzeColumnsTask, opts map[ast.AnalyzeOptionType]uint64) {
	findTask := false
	for _, eTask := range e.tasks {
		if eTask.fastExec != nil && eTask.fastExec.tableID.Equals(&task.TableID) {
			eTask.fastExec.colsInfo = append(eTask.fastExec.colsInfo, task.ColsInfo...)
			findTask = true
			break
		}
	}
	if !findTask {
		var concurrency int
		concurrency, b.err = getBuildStatsConcurrency(e.ctx)
		if b.err != nil {
			return
		}
		fastExec := &AnalyzeFastExec{
			ctx:         b.ctx,
			tableID:     task.TableID,
			colsInfo:    task.ColsInfo,
			handleCols:  task.HandleCols,
			opts:        opts,
			tblInfo:     task.TblInfo,
			concurrency: concurrency,
			wg:          &sync.WaitGroup{},
		}
		b.err = fastExec.calculateEstimateSampleStep()
		if b.err != nil {
			return
		}
		e.tasks = append(e.tasks, &analyzeTask{
			taskType: fastTask,
			fastExec: fastExec,
			job:      &statistics.AnalyzeJob{DBName: task.DBName, TableName: task.TableName, PartitionName: task.PartitionName, JobInfo: "fast analyze columns"},
		})
	}
}

func (b *executorBuilder) buildAnalyzeFastIndex(e *AnalyzeExec, task plannercore.AnalyzeIndexTask, opts map[ast.AnalyzeOptionType]uint64) {
	findTask := false
	for _, eTask := range e.tasks {
		if eTask.fastExec != nil && eTask.fastExec.tableID.Equals(&task.TableID) {
			eTask.fastExec.idxsInfo = append(eTask.fastExec.idxsInfo, task.IndexInfo)
			findTask = true
			break
		}
	}
	if !findTask {
		var concurrency int
		concurrency, b.err = getBuildStatsConcurrency(e.ctx)
		if b.err != nil {
			return
		}
		fastExec := &AnalyzeFastExec{
			ctx:         b.ctx,
			tableID:     task.TableID,
			idxsInfo:    []*model.IndexInfo{task.IndexInfo},
			opts:        opts,
			tblInfo:     task.TblInfo,
			concurrency: concurrency,
			wg:          &sync.WaitGroup{},
		}
		b.err = fastExec.calculateEstimateSampleStep()
		if b.err != nil {
			return
		}
		e.tasks = append(e.tasks, &analyzeTask{
			taskType: fastTask,
			fastExec: fastExec,
			job:      &statistics.AnalyzeJob{DBName: task.DBName, TableName: task.TableName, PartitionName: "fast analyze index " + task.IndexInfo.Name.O},
		})
	}
}

func (b *executorBuilder) buildAnalyze(v *plannercore.Analyze) Executor {
	e := &AnalyzeExec{
		baseExecutor: newBaseExecutor(b.ctx, v.Schema(), v.ID()),
		tasks:        make([]*analyzeTask, 0, len(v.ColTasks)+len(v.IdxTasks)),
		wg:           &sync.WaitGroup{},
		opts:         v.Opts,
	}
	enableFastAnalyze := b.ctx.GetSessionVars().EnableFastAnalyze
	autoAnalyze := ""
	if b.ctx.GetSessionVars().InRestrictedSQL {
		autoAnalyze = "auto "
	}
	for _, task := range v.ColTasks {
		if task.Incremental {
			e.tasks = append(e.tasks, b.buildAnalyzePKIncremental(task, v.Opts))
		} else {
			if enableFastAnalyze {
				b.buildAnalyzeFastColumn(e, task, v.Opts)
			} else {
				e.tasks = append(e.tasks, b.buildAnalyzeColumnsPushdown(task, v.Opts, autoAnalyze))
			}
		}
		if b.err != nil {
			return nil
		}
	}
	for _, task := range v.IdxTasks {
		if task.Incremental {
			e.tasks = append(e.tasks, b.buildAnalyzeIndexIncremental(task, v.Opts))
		} else {
			if enableFastAnalyze {
				b.buildAnalyzeFastIndex(e, task, v.Opts)
			} else {
				e.tasks = append(e.tasks, b.buildAnalyzeIndexPushdown(task, v.Opts, autoAnalyze))
			}
		}
		if b.err != nil {
			return nil
		}
	}
	return e
}

func constructDistExec(sctx sessionctx.Context, plans []plannercore.PhysicalPlan) ([]*tipb.Executor, bool, error) {
	streaming := true
	executors := make([]*tipb.Executor, 0, len(plans))
	for _, p := range plans {
		execPB, err := p.ToPB(sctx, kv.TiKV)
		if err != nil {
			return nil, false, err
		}
		if !plannercore.SupportStreaming(p) {
			streaming = false
		}
		executors = append(executors, execPB)
	}
	return executors, streaming, nil
}

// markChildrenUsedCols compares each child with the output schema, and mark
// each column of the child is used by output or not.
func markChildrenUsedCols(outputSchema *expression.Schema, childSchema ...*expression.Schema) (childrenUsed [][]bool) {
	for _, child := range childSchema {
		used := expression.GetUsedList(outputSchema.Columns, child)
		childrenUsed = append(childrenUsed, used)
	}
	return
}

func constructDistExecForTiFlash(sctx sessionctx.Context, p plannercore.PhysicalPlan) ([]*tipb.Executor, bool, error) {
	execPB, err := p.ToPB(sctx, kv.TiFlash)
	return []*tipb.Executor{execPB}, false, err

}

func constructDAGReq(ctx sessionctx.Context, plans []plannercore.PhysicalPlan, storeType kv.StoreType) (dagReq *tipb.DAGRequest, streaming bool, err error) {
	dagReq = &tipb.DAGRequest{}
	dagReq.TimeZoneName, dagReq.TimeZoneOffset = timeutil.Zone(ctx.GetSessionVars().Location())
	sc := ctx.GetSessionVars().StmtCtx
	if sc.RuntimeStatsColl != nil {
		collExec := true
		dagReq.CollectExecutionSummaries = &collExec
	}
	dagReq.Flags = sc.PushDownFlags()
	if storeType == kv.TiFlash {
		var executors []*tipb.Executor
		executors, streaming, err = constructDistExecForTiFlash(ctx, plans[0])
		dagReq.RootExecutor = executors[0]
	} else {
		dagReq.Executors, streaming, err = constructDistExec(ctx, plans)
	}

	distsql.SetEncodeType(ctx, dagReq)
	return dagReq, streaming, err
}

func (b *executorBuilder) corColInDistPlan(plans []plannercore.PhysicalPlan) bool {
	for _, p := range plans {
		x, ok := p.(*plannercore.PhysicalSelection)
		if !ok {
			continue
		}
		for _, cond := range x.Conditions {
			if len(expression.ExtractCorColumns(cond)) > 0 {
				return true
			}
		}
	}
	return false
}

// corColInAccess checks whether there's correlated column in access conditions.
func (b *executorBuilder) corColInAccess(p plannercore.PhysicalPlan) bool {
	var access []expression.Expression
	switch x := p.(type) {
	case *plannercore.PhysicalTableScan:
		access = x.AccessCondition
	case *plannercore.PhysicalIndexScan:
		access = x.AccessCondition
	}
	for _, cond := range access {
		if len(expression.ExtractCorColumns(cond)) > 0 {
			return true
		}
	}
	return false
}

func (b *executorBuilder) buildIndexLookUpJoin(v *plannercore.PhysicalIndexJoin) Executor {
	outerExec := b.build(v.Children()[1-v.InnerChildIdx])
	if b.err != nil {
		return nil
	}
	outerTypes := retTypes(outerExec)
	innerPlan := v.Children()[v.InnerChildIdx]
	innerTypes := make([]*types.FieldType, innerPlan.Schema().Len())
	for i, col := range innerPlan.Schema().Columns {
		innerTypes[i] = col.RetType.Clone()
		// The `innerTypes` would be called for `Datum.ConvertTo` when converting the columns from outer table
		// to build hash map or construct lookup keys. So we need to modify its Flen otherwise there would be
		// truncate error. See issue https://github.com/pingcap/tidb/issues/21232 for example.
		if innerTypes[i].EvalType() == types.ETString {
			innerTypes[i].Flen = types.UnspecifiedLength
		}
	}

	// Use the probe table's collation.
	for i, col := range v.OuterHashKeys {
		outerTypes[col.Index] = outerTypes[col.Index].Clone()
		outerTypes[col.Index].Collate = innerTypes[v.InnerHashKeys[i].Index].Collate
	}

	var (
		outerFilter           []expression.Expression
		leftTypes, rightTypes []*types.FieldType
	)

	if v.InnerChildIdx == 0 {
		leftTypes, rightTypes = innerTypes, outerTypes
		outerFilter = v.RightConditions
		if len(v.LeftConditions) > 0 {
			b.err = errors.Annotate(ErrBuildExecutor, "join's inner condition should be empty")
			return nil
		}
	} else {
		leftTypes, rightTypes = outerTypes, innerTypes
		outerFilter = v.LeftConditions
		if len(v.RightConditions) > 0 {
			b.err = errors.Annotate(ErrBuildExecutor, "join's inner condition should be empty")
			return nil
		}
	}
	defaultValues := v.DefaultValues
	if defaultValues == nil {
		defaultValues = make([]types.Datum, len(innerTypes))
	}
	hasPrefixCol := false
	for _, l := range v.IdxColLens {
		if l != types.UnspecifiedLength {
			hasPrefixCol = true
			break
		}
	}
	e := &IndexLookUpJoin{
		baseExecutor: newBaseExecutor(b.ctx, v.Schema(), v.ID(), outerExec),
		outerCtx: outerCtx{
			rowTypes: outerTypes,
			filter:   outerFilter,
		},
		innerCtx: innerCtx{
			readerBuilder: &dataReaderBuilder{Plan: innerPlan, executorBuilder: b},
			rowTypes:      innerTypes,
			colLens:       v.IdxColLens,
			hasPrefixCol:  hasPrefixCol,
		},
		workerWg:      new(sync.WaitGroup),
		isOuterJoin:   v.JoinType.IsOuterJoin(),
		indexRanges:   v.Ranges,
		keyOff2IdxOff: v.KeyOff2IdxOff,
		lastColHelper: v.CompareFilters,
	}
	childrenUsedSchema := markChildrenUsedCols(v.Schema(), v.Children()[0].Schema(), v.Children()[1].Schema())
	e.joiner = newJoiner(b.ctx, v.JoinType, v.InnerChildIdx == 0, defaultValues, v.OtherConditions, leftTypes, rightTypes, childrenUsedSchema)
	outerKeyCols := make([]int, len(v.OuterJoinKeys))
	for i := 0; i < len(v.OuterJoinKeys); i++ {
		outerKeyCols[i] = v.OuterJoinKeys[i].Index
	}
	innerKeyCols := make([]int, len(v.InnerJoinKeys))
	for i := 0; i < len(v.InnerJoinKeys); i++ {
		innerKeyCols[i] = v.InnerJoinKeys[i].Index
	}
	e.outerCtx.keyCols = outerKeyCols
	e.innerCtx.keyCols = innerKeyCols

	outerHashCols, innerHashCols := make([]int, len(v.OuterHashKeys)), make([]int, len(v.InnerHashKeys))
	for i := 0; i < len(v.OuterHashKeys); i++ {
		outerHashCols[i] = v.OuterHashKeys[i].Index
	}
	for i := 0; i < len(v.InnerHashKeys); i++ {
		innerHashCols[i] = v.InnerHashKeys[i].Index
	}
	e.outerCtx.hashCols = outerHashCols
	e.innerCtx.hashCols = innerHashCols

	e.joinResult = newFirstChunk(e)
	executorCounterIndexLookUpJoin.Inc()
	return e
}

func (b *executorBuilder) buildIndexLookUpMergeJoin(v *plannercore.PhysicalIndexMergeJoin) Executor {
	outerExec := b.build(v.Children()[1-v.InnerChildIdx])
	if b.err != nil {
		return nil
	}
	outerTypes := retTypes(outerExec)
	innerPlan := v.Children()[v.InnerChildIdx]
	innerTypes := make([]*types.FieldType, innerPlan.Schema().Len())
	for i, col := range innerPlan.Schema().Columns {
		innerTypes[i] = col.RetType.Clone()
		// The `innerTypes` would be called for `Datum.ConvertTo` when converting the columns from outer table
		// to build hash map or construct lookup keys. So we need to modify its Flen otherwise there would be
		// truncate error. See issue https://github.com/pingcap/tidb/issues/21232 for example.
		if innerTypes[i].EvalType() == types.ETString {
			innerTypes[i].Flen = types.UnspecifiedLength
		}
	}
	var (
		outerFilter           []expression.Expression
		leftTypes, rightTypes []*types.FieldType
	)
	if v.InnerChildIdx == 0 {
		leftTypes, rightTypes = innerTypes, outerTypes
		outerFilter = v.RightConditions
		if len(v.LeftConditions) > 0 {
			b.err = errors.Annotate(ErrBuildExecutor, "join's inner condition should be empty")
			return nil
		}
	} else {
		leftTypes, rightTypes = outerTypes, innerTypes
		outerFilter = v.LeftConditions
		if len(v.RightConditions) > 0 {
			b.err = errors.Annotate(ErrBuildExecutor, "join's inner condition should be empty")
			return nil
		}
	}
	defaultValues := v.DefaultValues
	if defaultValues == nil {
		defaultValues = make([]types.Datum, len(innerTypes))
	}
	outerKeyCols := make([]int, len(v.OuterJoinKeys))
	for i := 0; i < len(v.OuterJoinKeys); i++ {
		outerKeyCols[i] = v.OuterJoinKeys[i].Index
	}
	innerKeyCols := make([]int, len(v.InnerJoinKeys))
	for i := 0; i < len(v.InnerJoinKeys); i++ {
		innerKeyCols[i] = v.InnerJoinKeys[i].Index
	}
	executorCounterIndexLookUpJoin.Inc()

	e := &IndexLookUpMergeJoin{
		baseExecutor: newBaseExecutor(b.ctx, v.Schema(), v.ID(), outerExec),
		outerMergeCtx: outerMergeCtx{
			rowTypes:      outerTypes,
			filter:        outerFilter,
			joinKeys:      v.OuterJoinKeys,
			keyCols:       outerKeyCols,
			needOuterSort: v.NeedOuterSort,
			compareFuncs:  v.OuterCompareFuncs,
		},
		innerMergeCtx: innerMergeCtx{
			readerBuilder:           &dataReaderBuilder{Plan: innerPlan, executorBuilder: b},
			rowTypes:                innerTypes,
			joinKeys:                v.InnerJoinKeys,
			keyCols:                 innerKeyCols,
			compareFuncs:            v.CompareFuncs,
			colLens:                 v.IdxColLens,
			desc:                    v.Desc,
			keyOff2KeyOffOrderByIdx: v.KeyOff2KeyOffOrderByIdx,
		},
		workerWg:      new(sync.WaitGroup),
		isOuterJoin:   v.JoinType.IsOuterJoin(),
		indexRanges:   v.Ranges,
		keyOff2IdxOff: v.KeyOff2IdxOff,
		lastColHelper: v.CompareFilters,
	}
	childrenUsedSchema := markChildrenUsedCols(v.Schema(), v.Children()[0].Schema(), v.Children()[1].Schema())
	joiners := make([]joiner, e.ctx.GetSessionVars().IndexLookupJoinConcurrency())
	for i := 0; i < len(joiners); i++ {
		joiners[i] = newJoiner(b.ctx, v.JoinType, v.InnerChildIdx == 0, defaultValues, v.OtherConditions, leftTypes, rightTypes, childrenUsedSchema)
	}
	e.joiners = joiners
	return e
}

func (b *executorBuilder) buildIndexNestedLoopHashJoin(v *plannercore.PhysicalIndexHashJoin) Executor {
	e := b.buildIndexLookUpJoin(&(v.PhysicalIndexJoin)).(*IndexLookUpJoin)
	idxHash := &IndexNestedLoopHashJoin{
		IndexLookUpJoin: *e,
		keepOuterOrder:  v.KeepOuterOrder,
	}
	concurrency := e.ctx.GetSessionVars().IndexLookupJoinConcurrency()
	idxHash.joiners = make([]joiner, concurrency)
	for i := 0; i < concurrency; i++ {
		idxHash.joiners[i] = e.joiner.Clone()
	}
	return idxHash
}

// containsLimit tests if the execs contains Limit because we do not know whether `Limit` has consumed all of its' source,
// so the feedback may not be accurate.
func containsLimit(execs []*tipb.Executor) bool {
	for _, exec := range execs {
		if exec.Limit != nil {
			return true
		}
	}
	return false
}

func buildNoRangeTableReader(b *executorBuilder, v *plannercore.PhysicalTableReader) (*TableReaderExecutor, error) {
	tablePlans := v.TablePlans
	if v.StoreType == kv.TiFlash {
		tablePlans = []plannercore.PhysicalPlan{v.GetTablePlan()}
	}
	dagReq, streaming, err := constructDAGReq(b.ctx, tablePlans, v.StoreType)
	if err != nil {
		return nil, err
	}
	ts := v.GetTableScan()
	tbl, _ := b.is.TableByID(ts.Table.ID)
	isPartition, physicalTableID := ts.IsPartition()
	if isPartition {
		pt := tbl.(table.PartitionedTable)
		tbl = pt.GetPartition(physicalTableID)
	}
	startTS, err := b.getSnapshotTS()
	if err != nil {
		return nil, err
	}
	e := &TableReaderExecutor{
		baseExecutor:   newBaseExecutor(b.ctx, v.Schema(), v.ID()),
		dagPB:          dagReq,
		startTS:        startTS,
		table:          tbl,
		keepOrder:      ts.KeepOrder,
		desc:           ts.Desc,
		columns:        ts.Columns,
		streaming:      streaming,
		corColInFilter: b.corColInDistPlan(v.TablePlans),
		corColInAccess: b.corColInAccess(v.TablePlans[0]),
		plans:          v.TablePlans,
		tablePlan:      v.GetTablePlan(),
		storeType:      v.StoreType,
		batchCop:       v.BatchCop,
	}
	e.buildVirtualColumnInfo()
	if containsLimit(dagReq.Executors) {
		e.feedback = statistics.NewQueryFeedback(0, nil, 0, ts.Desc)
	} else {
		e.feedback = statistics.NewQueryFeedback(getFeedbackStatsTableID(e.ctx, tbl), ts.Hist, int64(ts.StatsCount()), ts.Desc)
	}
	collect := statistics.CollectFeedback(b.ctx.GetSessionVars().StmtCtx, e.feedback, len(ts.Ranges))
	// Do not collect the feedback when the table is the partition table.
	if collect && tbl.Meta().Partition != nil {
		collect = false
	}
	if !collect {
		e.feedback.Invalidate()
	}
	e.dagPB.CollectRangeCounts = &collect
	if v.StoreType == kv.TiDB && b.ctx.GetSessionVars().User != nil {
		// User info is used to do privilege check. It is only used in TiDB cluster memory table.
		e.dagPB.User = &tipb.UserIdentity{
			UserName: b.ctx.GetSessionVars().User.Username,
			UserHost: b.ctx.GetSessionVars().User.Hostname,
		}
	}

	for i := range v.Schema().Columns {
		dagReq.OutputOffsets = append(dagReq.OutputOffsets, uint32(i))
	}

	return e, nil
}

func (b *executorBuilder) buildMPPGather(v *plannercore.PhysicalTableReader) Executor {
	startTs, err := b.getSnapshotTS()
	if err != nil {
		b.err = err
		return nil
	}
	gather := &MPPGather{
		baseExecutor: newBaseExecutor(b.ctx, v.Schema(), v.ID()),
		is:           b.is,
		originalPlan: v.GetTablePlan(),
		startTS:      startTs,
	}
	return gather
}

// buildTableReader builds a table reader executor. It first build a no range table reader,
// and then update it ranges from table scan plan.
func (b *executorBuilder) buildTableReader(v *plannercore.PhysicalTableReader) Executor {
	failpoint.Inject("checkUseMPP", func(val failpoint.Value) {
		if val.(bool) != useMPPExecution(b.ctx, v) {
			if val.(bool) {
				b.err = errors.New("expect mpp but not used")
			} else {
				b.err = errors.New("don't expect mpp but we used it")
			}
			failpoint.Return(nil)
		}
	})
	if useMPPExecution(b.ctx, v) {
		return b.buildMPPGather(v)
	}
	ret, err := buildNoRangeTableReader(b, v)
	if err != nil {
		b.err = err
		return nil
	}

	ts := v.GetTableScan()
	ret.ranges = ts.Ranges
	sctx := b.ctx.GetSessionVars().StmtCtx
	sctx.TableIDs = append(sctx.TableIDs, ts.Table.ID)

	if !b.ctx.GetSessionVars().UseDynamicPartitionPrune() {
		return ret
	}

	pi := ts.Table.GetPartitionInfo()
	if pi == nil {
		return ret
	}

	tmp, _ := b.is.TableByID(ts.Table.ID)
	tbl := tmp.(table.PartitionedTable)
	partitions, err := partitionPruning(b.ctx, tbl, v.PartitionInfo.PruningConds, v.PartitionInfo.PartitionNames, v.PartitionInfo.Columns, v.PartitionInfo.ColumnNames)
	if err != nil {
		b.err = err
		return nil
	}
	if v.StoreType == kv.TiFlash {
		sctx.IsTiFlash.Store(true)
	}

	if len(partitions) == 0 {
		return &TableDualExec{baseExecutor: *ret.base()}
	}
	ret.kvRangeBuilder = kvRangeBuilderFromRangeAndPartition{
		sctx:       b.ctx,
		partitions: partitions,
		ranges:     ts.Ranges,
	}

	return ret
}

func buildIndexRangeForEachPartition(ctx sessionctx.Context, usedPartitions []table.PhysicalTable, contentPos []int64,
	lookUpContent []*indexJoinLookUpContent, indexRanges []*ranger.Range, keyOff2IdxOff []int, cwc *plannercore.ColWithCmpFuncManager) (map[int64][]*ranger.Range, error) {
	contentBucket := make(map[int64][]*indexJoinLookUpContent)
	for _, p := range usedPartitions {
		contentBucket[p.GetPhysicalID()] = make([]*indexJoinLookUpContent, 0, 8)
	}
	for i, pos := range contentPos {
		if _, ok := contentBucket[pos]; ok {
			contentBucket[pos] = append(contentBucket[pos], lookUpContent[i])
		}
	}
	nextRange := make(map[int64][]*ranger.Range)
	for _, p := range usedPartitions {
		ranges, err := buildRangesForIndexJoin(ctx, contentBucket[p.GetPhysicalID()], indexRanges, keyOff2IdxOff, cwc)
		if err != nil {
			return nil, err
		}
		nextRange[p.GetPhysicalID()] = ranges
	}
	return nextRange, nil
}

func keyColumnsIncludeAllPartitionColumns(keyColumns []int, pe *tables.PartitionExpr) bool {
	tmp := make(map[int]struct{}, len(keyColumns))
	for _, offset := range keyColumns {
		tmp[offset] = struct{}{}
	}
	for _, offset := range pe.ColumnOffset {
		if _, ok := tmp[offset]; !ok {
			return false
		}
	}
	return true
}

func prunePartitionForInnerExecutor(ctx sessionctx.Context, tbl table.Table, schema *expression.Schema, partitionInfo *plannercore.PartitionInfo,
	lookUpContent []*indexJoinLookUpContent) (usedPartition []table.PhysicalTable, canPrune bool, contentPos []int64, err error) {
	partitionTbl := tbl.(table.PartitionedTable)
	locateKey := make([]types.Datum, schema.Len())
	// TODO: condition based pruning can be do in advance.
	condPruneResult, err := partitionPruning(ctx, partitionTbl, partitionInfo.PruningConds, partitionInfo.PartitionNames, partitionInfo.Columns, partitionInfo.ColumnNames)
	if err != nil {
		return nil, false, nil, err
	}

	// check whether can runtime prune.
	type partitionExpr interface {
		PartitionExpr() (*tables.PartitionExpr, error)
	}
	pe, err := tbl.(partitionExpr).PartitionExpr()
	if err != nil {
		return nil, false, nil, err
	}
	offsetMap := make(map[int]bool)
	for _, offset := range lookUpContent[0].keyCols {
		offsetMap[offset] = true
	}
	for _, offset := range pe.ColumnOffset {
		if _, ok := offsetMap[offset]; !ok {
			logutil.BgLogger().Warn("can not runtime prune in index join")
			return condPruneResult, false, nil, nil
		}
	}

	partitions := make(map[int64]table.PhysicalTable)
	contentPos = make([]int64, len(lookUpContent))
	for idx, content := range lookUpContent {
		for i, date := range content.keys {
			locateKey[content.keyCols[i]] = date
		}
		p, err := partitionTbl.GetPartitionByRow(ctx, locateKey)
		if err != nil {
			return nil, false, nil, err
		}
		if _, ok := partitions[p.GetPhysicalID()]; !ok {
			partitions[p.GetPhysicalID()] = p
		}
		contentPos[idx] = p.GetPhysicalID()
	}

	usedPartition = make([]table.PhysicalTable, 0, len(partitions))
	for _, p := range condPruneResult {
		if _, ok := partitions[p.GetPhysicalID()]; ok {
			usedPartition = append(usedPartition, p)
		}
	}
	return usedPartition, true, contentPos, nil
}

func buildNoRangeIndexReader(b *executorBuilder, v *plannercore.PhysicalIndexReader) (*IndexReaderExecutor, error) {
	dagReq, streaming, err := constructDAGReq(b.ctx, v.IndexPlans, kv.TiKV)
	if err != nil {
		return nil, err
	}
	is := v.IndexPlans[0].(*plannercore.PhysicalIndexScan)
	tbl, _ := b.is.TableByID(is.Table.ID)
	isPartition, physicalTableID := is.IsPartition()
	if isPartition {
		pt := tbl.(table.PartitionedTable)
		tbl = pt.GetPartition(physicalTableID)
	} else {
		physicalTableID = is.Table.ID
	}
	startTS, err := b.getSnapshotTS()
	if err != nil {
		return nil, err
	}
	e := &IndexReaderExecutor{
		baseExecutor:    newBaseExecutor(b.ctx, v.Schema(), v.ID()),
		dagPB:           dagReq,
		startTS:         startTS,
		physicalTableID: physicalTableID,
		table:           tbl,
		index:           is.Index,
		keepOrder:       is.KeepOrder,
		desc:            is.Desc,
		columns:         is.Columns,
		streaming:       streaming,
		corColInFilter:  b.corColInDistPlan(v.IndexPlans),
		corColInAccess:  b.corColInAccess(v.IndexPlans[0]),
		idxCols:         is.IdxCols,
		colLens:         is.IdxColLens,
		plans:           v.IndexPlans,
		outputColumns:   v.OutputColumns,
	}
	if containsLimit(dagReq.Executors) {
		e.feedback = statistics.NewQueryFeedback(0, nil, 0, is.Desc)
	} else {
		tblID := e.physicalTableID
		if b.ctx.GetSessionVars().UseDynamicPartitionPrune() {
			tblID = e.table.Meta().ID
		}
		e.feedback = statistics.NewQueryFeedback(tblID, is.Hist, int64(is.StatsCount()), is.Desc)
	}
	collect := statistics.CollectFeedback(b.ctx.GetSessionVars().StmtCtx, e.feedback, len(is.Ranges))
	// Do not collect the feedback when the table is the partition table.
	if collect && tbl.Meta().Partition != nil {
		collect = false
	}
	if !collect {
		e.feedback.Invalidate()
	}
	e.dagPB.CollectRangeCounts = &collect

	for _, col := range v.OutputColumns {
		dagReq.OutputOffsets = append(dagReq.OutputOffsets, uint32(col.Index))
	}

	return e, nil
}

func (b *executorBuilder) buildIndexReader(v *plannercore.PhysicalIndexReader) Executor {
	ret, err := buildNoRangeIndexReader(b, v)
	if err != nil {
		b.err = err
		return nil
	}

	is := v.IndexPlans[0].(*plannercore.PhysicalIndexScan)
	ret.ranges = is.Ranges
	sctx := b.ctx.GetSessionVars().StmtCtx
	sctx.IndexNames = append(sctx.IndexNames, is.Table.Name.O+":"+is.Index.Name.O)

	if !b.ctx.GetSessionVars().UseDynamicPartitionPrune() {
		return ret
	}

	pi := is.Table.GetPartitionInfo()
	if pi == nil {
		return ret
	}

	if is.Index.Global {
		return ret
	}

	tmp, _ := b.is.TableByID(is.Table.ID)
	tbl := tmp.(table.PartitionedTable)
	partitions, err := partitionPruning(b.ctx, tbl, v.PartitionInfo.PruningConds, v.PartitionInfo.PartitionNames, v.PartitionInfo.Columns, v.PartitionInfo.ColumnNames)
	if err != nil {
		b.err = err
		return nil
	}
	ret.partitions = partitions
	return ret
}

func buildTableReq(b *executorBuilder, schemaLen int, plans []plannercore.PhysicalPlan) (dagReq *tipb.DAGRequest, streaming bool, val table.Table, err error) {
	tableReq, tableStreaming, err := constructDAGReq(b.ctx, plans, kv.TiKV)
	if err != nil {
		return nil, false, nil, err
	}
	for i := 0; i < schemaLen; i++ {
		tableReq.OutputOffsets = append(tableReq.OutputOffsets, uint32(i))
	}
	ts := plans[0].(*plannercore.PhysicalTableScan)
	tbl, _ := b.is.TableByID(ts.Table.ID)
	isPartition, physicalTableID := ts.IsPartition()
	if isPartition {
		pt := tbl.(table.PartitionedTable)
		tbl = pt.GetPartition(physicalTableID)
	}
	return tableReq, tableStreaming, tbl, err
}

func buildIndexReq(b *executorBuilder, schemaLen, handleLen int, plans []plannercore.PhysicalPlan) (dagReq *tipb.DAGRequest, streaming bool, err error) {
	indexReq, indexStreaming, err := constructDAGReq(b.ctx, plans, kv.TiKV)
	if err != nil {
		return nil, false, err
	}
	indexReq.OutputOffsets = []uint32{}
	for i := 0; i < handleLen; i++ {
		indexReq.OutputOffsets = append(indexReq.OutputOffsets, uint32(schemaLen+i))
	}
	if len(indexReq.OutputOffsets) == 0 {
		indexReq.OutputOffsets = []uint32{uint32(schemaLen)}
	}
	return indexReq, indexStreaming, err
}

func buildNoRangeIndexLookUpReader(b *executorBuilder, v *plannercore.PhysicalIndexLookUpReader) (*IndexLookUpExecutor, error) {
	is := v.IndexPlans[0].(*plannercore.PhysicalIndexScan)
	var handleLen int
	if len(v.CommonHandleCols) != 0 {
		handleLen = len(v.CommonHandleCols)
	} else {
		handleLen = 1
	}
	if is.Index.Global {
		// Should output pid col.
		handleLen++
	}
	indexReq, indexStreaming, err := buildIndexReq(b, len(is.Index.Columns), handleLen, v.IndexPlans)
	if err != nil {
		return nil, err
	}
	tableReq, tableStreaming, tbl, err := buildTableReq(b, v.Schema().Len(), v.TablePlans)
	if err != nil {
		return nil, err
	}
	ts := v.TablePlans[0].(*plannercore.PhysicalTableScan)
	startTS, err := b.getSnapshotTS()
	if err != nil {
		return nil, err
	}
	e := &IndexLookUpExecutor{
		baseExecutor:      newBaseExecutor(b.ctx, v.Schema(), v.ID()),
		dagPB:             indexReq,
		startTS:           startTS,
		table:             tbl,
		index:             is.Index,
		keepOrder:         is.KeepOrder,
		desc:              is.Desc,
		tableRequest:      tableReq,
		columns:           ts.Columns,
		indexStreaming:    indexStreaming,
		tableStreaming:    tableStreaming,
		dataReaderBuilder: &dataReaderBuilder{executorBuilder: b},
		corColInIdxSide:   b.corColInDistPlan(v.IndexPlans),
		corColInTblSide:   b.corColInDistPlan(v.TablePlans),
		corColInAccess:    b.corColInAccess(v.IndexPlans[0]),
		idxCols:           is.IdxCols,
		colLens:           is.IdxColLens,
		idxPlans:          v.IndexPlans,
		tblPlans:          v.TablePlans,
		PushedLimit:       v.PushedLimit,
	}

	if containsLimit(indexReq.Executors) {
		e.feedback = statistics.NewQueryFeedback(0, nil, 0, is.Desc)
	} else {
		e.feedback = statistics.NewQueryFeedback(getFeedbackStatsTableID(e.ctx, tbl), is.Hist, int64(is.StatsCount()), is.Desc)
	}
	// Do not collect the feedback for table request.
	collectTable := false
	e.tableRequest.CollectRangeCounts = &collectTable
	collectIndex := statistics.CollectFeedback(b.ctx.GetSessionVars().StmtCtx, e.feedback, len(is.Ranges))
	// Do not collect the feedback when the table is the partition table.
	if collectIndex && tbl.Meta().GetPartitionInfo() != nil {
		collectIndex = false
	}
	if !collectIndex {
		e.feedback.Invalidate()
	}
	e.dagPB.CollectRangeCounts = &collectIndex
	if v.ExtraHandleCol != nil {
		e.handleIdx = append(e.handleIdx, v.ExtraHandleCol.Index)
		e.handleCols = []*expression.Column{v.ExtraHandleCol}
	} else {
		for _, handleCol := range v.CommonHandleCols {
			e.handleIdx = append(e.handleIdx, handleCol.Index)
		}
		e.handleCols = v.CommonHandleCols
		e.primaryKeyIndex = tables.FindPrimaryIndex(tbl.Meta())
	}
	return e, nil
}

func (b *executorBuilder) buildIndexLookUpReader(v *plannercore.PhysicalIndexLookUpReader) Executor {
	ret, err := buildNoRangeIndexLookUpReader(b, v)
	if err != nil {
		b.err = err
		return nil
	}

	is := v.IndexPlans[0].(*plannercore.PhysicalIndexScan)
	ts := v.TablePlans[0].(*plannercore.PhysicalTableScan)

	ret.ranges = is.Ranges
	executorCounterIndexLookUpExecutor.Inc()

	sctx := b.ctx.GetSessionVars().StmtCtx
	sctx.IndexNames = append(sctx.IndexNames, is.Table.Name.O+":"+is.Index.Name.O)
	sctx.TableIDs = append(sctx.TableIDs, ts.Table.ID)

	if !b.ctx.GetSessionVars().UseDynamicPartitionPrune() {
		return ret
	}

	if pi := is.Table.GetPartitionInfo(); pi == nil {
		return ret
	}

	if is.Index.Global {
		return ret
	}

	tmp, _ := b.is.TableByID(is.Table.ID)
	tbl := tmp.(table.PartitionedTable)
	partitions, err := partitionPruning(b.ctx, tbl, v.PartitionInfo.PruningConds, v.PartitionInfo.PartitionNames, v.PartitionInfo.Columns, v.PartitionInfo.ColumnNames)
	if err != nil {
		b.err = err
		return nil
	}
	ret.partitionTableMode = true
	ret.prunedPartitions = partitions
	return ret
}

func buildNoRangeIndexMergeReader(b *executorBuilder, v *plannercore.PhysicalIndexMergeReader) (*IndexMergeReaderExecutor, error) {
	partialPlanCount := len(v.PartialPlans)
	partialReqs := make([]*tipb.DAGRequest, 0, partialPlanCount)
	partialStreamings := make([]bool, 0, partialPlanCount)
	indexes := make([]*model.IndexInfo, 0, partialPlanCount)
	descs := make([]bool, 0, partialPlanCount)
	feedbacks := make([]*statistics.QueryFeedback, 0, partialPlanCount)
	ts := v.TablePlans[0].(*plannercore.PhysicalTableScan)
	for i := 0; i < partialPlanCount; i++ {
		var tempReq *tipb.DAGRequest
		var tempStreaming bool
		var err error

		feedback := statistics.NewQueryFeedback(0, nil, 0, ts.Desc)
		feedback.Invalidate()
		feedbacks = append(feedbacks, feedback)

		if is, ok := v.PartialPlans[i][0].(*plannercore.PhysicalIndexScan); ok {
			tempReq, tempStreaming, err = buildIndexReq(b, len(is.Index.Columns), ts.HandleCols.NumCols(), v.PartialPlans[i])
			descs = append(descs, is.Desc)
			indexes = append(indexes, is.Index)
		} else {
			ts := v.PartialPlans[i][0].(*plannercore.PhysicalTableScan)
			tempReq, tempStreaming, _, err = buildTableReq(b, len(ts.Columns), v.PartialPlans[i])
			descs = append(descs, ts.Desc)
			indexes = append(indexes, nil)
		}
		if err != nil {
			return nil, err
		}
		collect := false
		tempReq.CollectRangeCounts = &collect
		partialReqs = append(partialReqs, tempReq)
		partialStreamings = append(partialStreamings, tempStreaming)
	}
	tableReq, tableStreaming, tblInfo, err := buildTableReq(b, v.Schema().Len(), v.TablePlans)
	if err != nil {
		return nil, err
	}
	startTS, err := b.getSnapshotTS()
	if err != nil {
		return nil, err
	}
	e := &IndexMergeReaderExecutor{
		baseExecutor:      newBaseExecutor(b.ctx, v.Schema(), v.ID()),
		dagPBs:            partialReqs,
		startTS:           startTS,
		table:             tblInfo,
		indexes:           indexes,
		descs:             descs,
		tableRequest:      tableReq,
		columns:           ts.Columns,
		partialStreamings: partialStreamings,
		tableStreaming:    tableStreaming,
		partialPlans:      v.PartialPlans,
		tblPlans:          v.TablePlans,
		dataReaderBuilder: &dataReaderBuilder{executorBuilder: b},
		feedbacks:         feedbacks,
		handleCols:        ts.HandleCols,
	}
	collectTable := false
	e.tableRequest.CollectRangeCounts = &collectTable
	return e, nil
}

func (b *executorBuilder) buildIndexMergeReader(v *plannercore.PhysicalIndexMergeReader) Executor {
	ret, err := buildNoRangeIndexMergeReader(b, v)
	if err != nil {
		b.err = err
		return nil
	}
	ret.ranges = make([][]*ranger.Range, 0, len(v.PartialPlans))
	sctx := b.ctx.GetSessionVars().StmtCtx
	for i := 0; i < len(v.PartialPlans); i++ {
		if is, ok := v.PartialPlans[i][0].(*plannercore.PhysicalIndexScan); ok {
			ret.ranges = append(ret.ranges, is.Ranges)
			sctx.IndexNames = append(sctx.IndexNames, is.Table.Name.O+":"+is.Index.Name.O)
		} else {
			ret.ranges = append(ret.ranges, v.PartialPlans[i][0].(*plannercore.PhysicalTableScan).Ranges)
			if ret.table.Meta().IsCommonHandle {
				tblInfo := ret.table.Meta()
				sctx.IndexNames = append(sctx.IndexNames, tblInfo.Name.O+":"+tables.FindPrimaryIndex(tblInfo).Name.O)
			}
		}
	}
	ts := v.TablePlans[0].(*plannercore.PhysicalTableScan)
	sctx.TableIDs = append(sctx.TableIDs, ts.Table.ID)
	executorCounterIndexMergeReaderExecutor.Inc()

	if !b.ctx.GetSessionVars().UseDynamicPartitionPrune() {
		return ret
	}

	if pi := ts.Table.GetPartitionInfo(); pi == nil {
		return ret
	}

	tmp, _ := b.is.TableByID(ts.Table.ID)
	partitions, err := partitionPruning(b.ctx, tmp.(table.PartitionedTable), v.PartitionInfo.PruningConds, v.PartitionInfo.PartitionNames, v.PartitionInfo.Columns, v.PartitionInfo.ColumnNames)
	if err != nil {
		b.err = err
		return nil
	}
	ret.partitionTableMode, ret.prunedPartitions = true, partitions
	return ret
}

// dataReaderBuilder build an executor.
// The executor can be used to read data in the ranges which are constructed by datums.
// Differences from executorBuilder:
// 1. dataReaderBuilder calculate data range from argument, rather than plan.
// 2. the result executor is already opened.
type dataReaderBuilder struct {
	plannercore.Plan
	*executorBuilder

	selectResultHook // for testing
}

type mockPhysicalIndexReader struct {
	plannercore.PhysicalPlan

	e Executor
}

func (builder *dataReaderBuilder) buildExecutorForIndexJoin(ctx context.Context, lookUpContents []*indexJoinLookUpContent,
	IndexRanges []*ranger.Range, keyOff2IdxOff []int, cwc *plannercore.ColWithCmpFuncManager, canReorderHandles bool) (Executor, error) {
	return builder.buildExecutorForIndexJoinInternal(ctx, builder.Plan, lookUpContents, IndexRanges, keyOff2IdxOff, cwc, canReorderHandles)
}

func (builder *dataReaderBuilder) buildExecutorForIndexJoinInternal(ctx context.Context, plan plannercore.Plan, lookUpContents []*indexJoinLookUpContent,
	IndexRanges []*ranger.Range, keyOff2IdxOff []int, cwc *plannercore.ColWithCmpFuncManager, canReorderHandles bool) (Executor, error) {
	switch v := plan.(type) {
	case *plannercore.PhysicalTableReader:
		return builder.buildTableReaderForIndexJoin(ctx, v, lookUpContents, IndexRanges, keyOff2IdxOff, cwc, canReorderHandles)
	case *plannercore.PhysicalIndexReader:
		return builder.buildIndexReaderForIndexJoin(ctx, v, lookUpContents, IndexRanges, keyOff2IdxOff, cwc)
	case *plannercore.PhysicalIndexLookUpReader:
		return builder.buildIndexLookUpReaderForIndexJoin(ctx, v, lookUpContents, IndexRanges, keyOff2IdxOff, cwc)
	case *plannercore.PhysicalUnionScan:
		return builder.buildUnionScanForIndexJoin(ctx, v, lookUpContents, IndexRanges, keyOff2IdxOff, cwc, canReorderHandles)
	// The inner child of IndexJoin might be Projection when a combination of the following conditions is true:
	// 	1. The inner child fetch data using indexLookupReader
	// 	2. PK is not handle
	// 	3. The inner child needs to keep order
	// In this case, an extra column tidb_rowid will be appended in the output result of IndexLookupReader(see copTask.doubleReadNeedProj).
	// Then we need a Projection upon IndexLookupReader to prune the redundant column.
	case *plannercore.PhysicalProjection:
		return builder.buildProjectionForIndexJoin(ctx, v, lookUpContents, IndexRanges, keyOff2IdxOff, cwc)
	// Need to support physical selection because after PR 16389, TiDB will push down all the expr supported by TiKV or TiFlash
	// in predicate push down stage, so if there is an expr which only supported by TiFlash, a physical selection will be added after index read
	case *plannercore.PhysicalSelection:
		childExec, err := builder.buildExecutorForIndexJoinInternal(ctx, v.Children()[0], lookUpContents, IndexRanges, keyOff2IdxOff, cwc, canReorderHandles)
		if err != nil {
			return nil, err
		}
		exec := &SelectionExec{
			baseExecutor: newBaseExecutor(builder.ctx, v.Schema(), v.ID(), childExec),
			filters:      v.Conditions,
		}
		err = exec.open(ctx)
		return exec, err
	case *mockPhysicalIndexReader:
		return v.e, nil
	}
	return nil, errors.New("Wrong plan type for dataReaderBuilder")
}

func (builder *dataReaderBuilder) buildUnionScanForIndexJoin(ctx context.Context, v *plannercore.PhysicalUnionScan,
	values []*indexJoinLookUpContent, indexRanges []*ranger.Range, keyOff2IdxOff []int,
	cwc *plannercore.ColWithCmpFuncManager, canReorderHandles bool) (Executor, error) {
	childBuilder := &dataReaderBuilder{Plan: v.Children()[0], executorBuilder: builder.executorBuilder}
	reader, err := childBuilder.buildExecutorForIndexJoin(ctx, values, indexRanges, keyOff2IdxOff, cwc, canReorderHandles)
	if err != nil {
		return nil, err
	}

	ret := builder.buildUnionScanFromReader(reader, v)
	if us, ok := ret.(*UnionScanExec); ok {
		err = us.open(ctx)
	}
	return ret, err
}

func (builder *dataReaderBuilder) buildTableReaderForIndexJoin(ctx context.Context, v *plannercore.PhysicalTableReader,
	lookUpContents []*indexJoinLookUpContent, indexRanges []*ranger.Range, keyOff2IdxOff []int,
	cwc *plannercore.ColWithCmpFuncManager, canReorderHandles bool) (Executor, error) {
	e, err := buildNoRangeTableReader(builder.executorBuilder, v)
	if err != nil {
		return nil, err
	}
	tbInfo := e.table.Meta()
	if v.IsCommonHandle {
		if tbInfo.GetPartitionInfo() == nil || !builder.ctx.GetSessionVars().UseDynamicPartitionPrune() {
			kvRanges, err := buildKvRangesForIndexJoin(e.ctx, getPhysicalTableID(e.table), -1, lookUpContents, indexRanges, keyOff2IdxOff, cwc)
			if err != nil {
				return nil, err
			}
			return builder.buildTableReaderFromKvRanges(ctx, e, kvRanges)
		}

		tbl, _ := builder.is.TableByID(tbInfo.ID)
		pt := tbl.(table.PartitionedTable)
		pe, err := tbl.(interface {
			PartitionExpr() (*tables.PartitionExpr, error)
		}).PartitionExpr()
		if err != nil {
			return nil, err
		}
		var kvRanges []kv.KeyRange
		if keyColumnsIncludeAllPartitionColumns(lookUpContents[0].keyCols, pe) {
			// In this case we can use dynamic partition pruning.
			locateKey := make([]types.Datum, e.Schema().Len())
			kvRanges = make([]kv.KeyRange, 0, len(lookUpContents))
			for _, content := range lookUpContents {
				for i, date := range content.keys {
					locateKey[content.keyCols[i]] = date
				}
				p, err := pt.GetPartitionByRow(e.ctx, locateKey)
				if err != nil {
					return nil, err
				}
				pid := p.GetPhysicalID()
				tmp, err := buildKvRangesForIndexJoin(e.ctx, pid, -1, []*indexJoinLookUpContent{content}, indexRanges, keyOff2IdxOff, cwc)
				if err != nil {
					return nil, err
				}
				kvRanges = append(kvRanges, tmp...)
			}
		} else {
			partitionInfo := &v.PartitionInfo
			partitions, err := partitionPruning(e.ctx, pt, partitionInfo.PruningConds, partitionInfo.PartitionNames, partitionInfo.Columns, partitionInfo.ColumnNames)
			if err != nil {
				return nil, err
			}
			kvRanges = make([]kv.KeyRange, 0, len(partitions)*len(lookUpContents))
			for _, p := range partitions {
				pid := p.GetPhysicalID()
				tmp, err := buildKvRangesForIndexJoin(e.ctx, pid, -1, lookUpContents, indexRanges, keyOff2IdxOff, cwc)
				if err != nil {
					return nil, err
				}
				kvRanges = append(tmp, kvRanges...)
			}
		}
		return builder.buildTableReaderFromKvRanges(ctx, e, kvRanges)
	}

	handles, lookUpContents := dedupHandles(lookUpContents)
	if tbInfo.GetPartitionInfo() == nil {
		return builder.buildTableReaderFromHandles(ctx, e, handles, canReorderHandles)
	}
	if !builder.ctx.GetSessionVars().UseDynamicPartitionPrune() {
		return builder.buildTableReaderFromHandles(ctx, e, handles, canReorderHandles)
	}

	tbl, _ := builder.is.TableByID(tbInfo.ID)
	pt := tbl.(table.PartitionedTable)
	pe, err := tbl.(interface {
		PartitionExpr() (*tables.PartitionExpr, error)
	}).PartitionExpr()
	if err != nil {
		return nil, err
	}
	var kvRanges []kv.KeyRange
	if keyColumnsIncludeAllPartitionColumns(lookUpContents[0].keyCols, pe) {
		locateKey := make([]types.Datum, e.Schema().Len())
		kvRanges = make([]kv.KeyRange, 0, len(lookUpContents))
		for _, content := range lookUpContents {
			for i, date := range content.keys {
				locateKey[content.keyCols[i]] = date
			}
			p, err := pt.GetPartitionByRow(e.ctx, locateKey)
			if err != nil {
				return nil, err
			}
			pid := p.GetPhysicalID()
			handle := kv.IntHandle(content.keys[0].GetInt64())
			tmp := distsql.TableHandlesToKVRanges(pid, []kv.Handle{handle})
			kvRanges = append(kvRanges, tmp...)
		}
	} else {
		partitionInfo := &v.PartitionInfo
		partitions, err := partitionPruning(e.ctx, pt, partitionInfo.PruningConds, partitionInfo.PartitionNames, partitionInfo.Columns, partitionInfo.ColumnNames)
		if err != nil {
			return nil, err
		}
		for _, p := range partitions {
			pid := p.GetPhysicalID()
			tmp := distsql.TableHandlesToKVRanges(pid, handles)
			kvRanges = append(kvRanges, tmp...)
		}
	}
	return builder.buildTableReaderFromKvRanges(ctx, e, kvRanges)
}

func dedupHandles(lookUpContents []*indexJoinLookUpContent) ([]kv.Handle, []*indexJoinLookUpContent) {
	handles := make([]kv.Handle, 0, len(lookUpContents))
	validLookUpContents := make([]*indexJoinLookUpContent, 0, len(lookUpContents))
	for _, content := range lookUpContents {
		isValidHandle := true
		handle := kv.IntHandle(content.keys[0].GetInt64())
		for _, key := range content.keys {
			if handle.IntValue() != key.GetInt64() {
				isValidHandle = false
				break
			}
		}
		if isValidHandle {
			handles = append(handles, handle)
			validLookUpContents = append(validLookUpContents, content)
		}
	}
	return handles, validLookUpContents
}

type kvRangeBuilderFromRangeAndPartition struct {
	sctx       sessionctx.Context
	partitions []table.PhysicalTable
	ranges     []*ranger.Range
}

func (h kvRangeBuilderFromRangeAndPartition) buildKeyRange(int64) ([]kv.KeyRange, error) {
	var ret []kv.KeyRange
	for _, p := range h.partitions {
		pid := p.GetPhysicalID()
		meta := p.Meta()
		kvRange, err := distsql.TableHandleRangesToKVRanges(h.sctx.GetSessionVars().StmtCtx, []int64{pid}, meta != nil && meta.IsCommonHandle, h.ranges, nil)
		if err != nil {
			return nil, err
		}
		ret = append(ret, kvRange...)
	}
	return ret, nil
}

func (builder *dataReaderBuilder) buildTableReaderBase(ctx context.Context, e *TableReaderExecutor, reqBuilderWithRange distsql.RequestBuilder) (*TableReaderExecutor, error) {
	startTS, err := builder.getSnapshotTS()
	if err != nil {
		return nil, err
	}
	kvReq, err := reqBuilderWithRange.
		SetDAGRequest(e.dagPB).
		SetStartTS(startTS).
		SetDesc(e.desc).
		SetKeepOrder(e.keepOrder).
		SetStreaming(e.streaming).
		SetFromSessionVars(e.ctx.GetSessionVars()).
		SetFromInfoSchema(infoschema.GetInfoSchema(e.ctx)).
		Build()
	if err != nil {
		return nil, err
	}
	e.kvRanges = append(e.kvRanges, kvReq.KeyRanges...)
	e.resultHandler = &tableResultHandler{}
	result, err := builder.SelectResult(ctx, builder.ctx, kvReq, retTypes(e), e.feedback, getPhysicalPlanIDs(e.plans), e.id)
	if err != nil {
		return nil, err
	}
	e.resultHandler.open(nil, result)
	return e, nil
}

func (builder *dataReaderBuilder) buildTableReaderFromHandles(ctx context.Context, e *TableReaderExecutor, handles []kv.Handle, canReorderHandles bool) (*TableReaderExecutor, error) {
	if canReorderHandles {
		sort.Slice(handles, func(i, j int) bool {
			return handles[i].Compare(handles[j]) < 0
		})
	}
	var b distsql.RequestBuilder
	if len(handles) > 0 {
		if _, ok := handles[0].(kv.PartitionHandle); ok {
			b.SetPartitionsAndHandles(handles)
		} else {
			b.SetTableHandles(getPhysicalTableID(e.table), handles)
		}
	}
	return builder.buildTableReaderBase(ctx, e, b)
}

func (builder *dataReaderBuilder) buildTableReaderFromKvRanges(ctx context.Context, e *TableReaderExecutor, ranges []kv.KeyRange) (Executor, error) {
	var b distsql.RequestBuilder
	b.SetKeyRanges(ranges)
	return builder.buildTableReaderBase(ctx, e, b)
}

func (builder *dataReaderBuilder) buildIndexReaderForIndexJoin(ctx context.Context, v *plannercore.PhysicalIndexReader,
	lookUpContents []*indexJoinLookUpContent, indexRanges []*ranger.Range, keyOff2IdxOff []int, cwc *plannercore.ColWithCmpFuncManager) (Executor, error) {
	e, err := buildNoRangeIndexReader(builder.executorBuilder, v)
	if err != nil {
		return nil, err
	}
	tbInfo := e.table.Meta()
	if tbInfo.GetPartitionInfo() == nil || !builder.ctx.GetSessionVars().UseDynamicPartitionPrune() {
		kvRanges, err := buildKvRangesForIndexJoin(e.ctx, e.physicalTableID, e.index.ID, lookUpContents, indexRanges, keyOff2IdxOff, cwc)
		if err != nil {
			return nil, err
		}
		err = e.open(ctx, kvRanges)
		return e, err
	}

	tbl, _ := builder.executorBuilder.is.TableByID(tbInfo.ID)
	usedPartition, canPrune, contentPos, err := prunePartitionForInnerExecutor(builder.executorBuilder.ctx, tbl, e.Schema(), &v.PartitionInfo, lookUpContents)
	if err != nil {
		return nil, err
	}
	if len(usedPartition) != 0 {
		if canPrune {
			rangeMap, err := buildIndexRangeForEachPartition(e.ctx, usedPartition, contentPos, lookUpContents, indexRanges, keyOff2IdxOff, cwc)
			if err != nil {
				return nil, err
			}
			e.partitions = usedPartition
			e.ranges = indexRanges
			e.partRangeMap = rangeMap
		} else {
			e.partitions = usedPartition
			if e.ranges, err = buildRangesForIndexJoin(e.ctx, lookUpContents, indexRanges, keyOff2IdxOff, cwc); err != nil {
				return nil, err
			}
		}
		if err := e.Open(ctx); err != nil {
			return nil, err
		}
		return e, nil
	}
	ret := &TableDualExec{baseExecutor: *e.base()}
	err = ret.Open(ctx)
	return ret, err
}

func (builder *dataReaderBuilder) buildIndexLookUpReaderForIndexJoin(ctx context.Context, v *plannercore.PhysicalIndexLookUpReader,
	lookUpContents []*indexJoinLookUpContent, indexRanges []*ranger.Range, keyOff2IdxOff []int, cwc *plannercore.ColWithCmpFuncManager) (Executor, error) {
	e, err := buildNoRangeIndexLookUpReader(builder.executorBuilder, v)
	if err != nil {
		return nil, err
	}

	tbInfo := e.table.Meta()
	if tbInfo.GetPartitionInfo() == nil || !builder.ctx.GetSessionVars().UseDynamicPartitionPrune() {
		e.kvRanges, err = buildKvRangesForIndexJoin(e.ctx, getPhysicalTableID(e.table), e.index.ID, lookUpContents, indexRanges, keyOff2IdxOff, cwc)
		if err != nil {
			return nil, err
		}
		err = e.open(ctx)
		return e, err
	}
	tbl, _ := builder.executorBuilder.is.TableByID(tbInfo.ID)
	usedPartition, canPrune, contentPos, err := prunePartitionForInnerExecutor(builder.executorBuilder.ctx, tbl, e.Schema(), &v.PartitionInfo, lookUpContents)
	if err != nil {
		return nil, err
	}
	if len(usedPartition) != 0 {
		if canPrune {
			rangeMap, err := buildIndexRangeForEachPartition(e.ctx, usedPartition, contentPos, lookUpContents, indexRanges, keyOff2IdxOff, cwc)
			if err != nil {
				return nil, err
			}
			e.prunedPartitions = usedPartition
			e.ranges = indexRanges
			e.partitionRangeMap = rangeMap
		} else {
			e.prunedPartitions = usedPartition
			e.ranges, err = buildRangesForIndexJoin(e.ctx, lookUpContents, indexRanges, keyOff2IdxOff, cwc)
			if err != nil {
				return nil, err
			}
		}
		e.partitionTableMode = true
		if err := e.Open(ctx); err != nil {
			return nil, err
		}
		return e, err
	}
	ret := &TableDualExec{baseExecutor: *e.base()}
	err = ret.Open(ctx)
	return ret, err
}

func (builder *dataReaderBuilder) buildProjectionForIndexJoin(ctx context.Context, v *plannercore.PhysicalProjection,
	lookUpContents []*indexJoinLookUpContent, indexRanges []*ranger.Range, keyOff2IdxOff []int, cwc *plannercore.ColWithCmpFuncManager) (Executor, error) {
	physicalIndexLookUp, isDoubleRead := v.Children()[0].(*plannercore.PhysicalIndexLookUpReader)
	if !isDoubleRead {
		return nil, errors.Errorf("inner child of Projection should be IndexLookupReader, but got %T", v)
	}
	childExec, err := builder.buildIndexLookUpReaderForIndexJoin(ctx, physicalIndexLookUp, lookUpContents, indexRanges, keyOff2IdxOff, cwc)
	if err != nil {
		return nil, err
	}

	e := &ProjectionExec{
		baseExecutor:     newBaseExecutor(builder.ctx, v.Schema(), v.ID(), childExec),
		numWorkers:       int64(builder.ctx.GetSessionVars().ProjectionConcurrency()),
		evaluatorSuit:    expression.NewEvaluatorSuite(v.Exprs, v.AvoidColumnEvaluator),
		calculateNoDelay: v.CalculateNoDelay,
	}

	// If the calculation row count for this Projection operator is smaller
	// than a Chunk size, we turn back to the un-parallel Projection
	// implementation to reduce the goroutine overhead.
	if int64(v.StatsCount()) < int64(builder.ctx.GetSessionVars().MaxChunkSize) {
		e.numWorkers = 0
	}
	err = e.open(ctx)

	return e, err
}

// buildRangesForIndexJoin builds kv ranges for index join when the inner plan is index scan plan.
func buildRangesForIndexJoin(ctx sessionctx.Context, lookUpContents []*indexJoinLookUpContent,
	ranges []*ranger.Range, keyOff2IdxOff []int, cwc *plannercore.ColWithCmpFuncManager) ([]*ranger.Range, error) {
	retRanges := make([]*ranger.Range, 0, len(ranges)*len(lookUpContents))
	lastPos := len(ranges[0].LowVal) - 1
	tmpDatumRanges := make([]*ranger.Range, 0, len(lookUpContents))
	for _, content := range lookUpContents {
		for _, ran := range ranges {
			for keyOff, idxOff := range keyOff2IdxOff {
				ran.LowVal[idxOff] = content.keys[keyOff]
				ran.HighVal[idxOff] = content.keys[keyOff]
			}
		}
		if cwc == nil {
			// A deep copy is need here because the old []*range.Range is overwriten
			for _, ran := range ranges {
				retRanges = append(retRanges, ran.Clone())
			}
			continue
		}
		nextColRanges, err := cwc.BuildRangesByRow(ctx, content.row)
		if err != nil {
			return nil, err
		}
		for _, nextColRan := range nextColRanges {
			for _, ran := range ranges {
				ran.LowVal[lastPos] = nextColRan.LowVal[0]
				ran.HighVal[lastPos] = nextColRan.HighVal[0]
				ran.LowExclude = nextColRan.LowExclude
				ran.HighExclude = nextColRan.HighExclude
				tmpDatumRanges = append(tmpDatumRanges, ran.Clone())
			}
		}
	}

	if cwc == nil {
		return retRanges, nil
	}

	return ranger.UnionRanges(ctx.GetSessionVars().StmtCtx, tmpDatumRanges, true)
}

// buildKvRangesForIndexJoin builds kv ranges for index join when the inner plan is index scan plan.
func buildKvRangesForIndexJoin(ctx sessionctx.Context, tableID, indexID int64, lookUpContents []*indexJoinLookUpContent,
	ranges []*ranger.Range, keyOff2IdxOff []int, cwc *plannercore.ColWithCmpFuncManager) (_ []kv.KeyRange, err error) {
	kvRanges := make([]kv.KeyRange, 0, len(ranges)*len(lookUpContents))
	lastPos := len(ranges[0].LowVal) - 1
	sc := ctx.GetSessionVars().StmtCtx
	tmpDatumRanges := make([]*ranger.Range, 0, len(lookUpContents))
	for _, content := range lookUpContents {
		for _, ran := range ranges {
			for keyOff, idxOff := range keyOff2IdxOff {
				ran.LowVal[idxOff] = content.keys[keyOff]
				ran.HighVal[idxOff] = content.keys[keyOff]
			}
		}
		if cwc == nil {
			// Index id is -1 means it's a common handle.
			var tmpKvRanges []kv.KeyRange
			var err error
			if indexID == -1 {
				tmpKvRanges, err = distsql.CommonHandleRangesToKVRanges(sc, []int64{tableID}, ranges)
			} else {
				tmpKvRanges, err = distsql.IndexRangesToKVRanges(sc, tableID, indexID, ranges, nil)
			}
			if err != nil {
				return nil, err
			}
			kvRanges = append(kvRanges, tmpKvRanges...)
			continue
		}
		nextColRanges, err := cwc.BuildRangesByRow(ctx, content.row)
		if err != nil {
			return nil, err
		}
		for _, nextColRan := range nextColRanges {
			for _, ran := range ranges {
				ran.LowVal[lastPos] = nextColRan.LowVal[0]
				ran.HighVal[lastPos] = nextColRan.HighVal[0]
				ran.LowExclude = nextColRan.LowExclude
				ran.HighExclude = nextColRan.HighExclude
				tmpDatumRanges = append(tmpDatumRanges, ran.Clone())
			}
		}
	}

	if cwc == nil {
		sort.Slice(kvRanges, func(i, j int) bool {
			return bytes.Compare(kvRanges[i].StartKey, kvRanges[j].StartKey) < 0
		})
		return kvRanges, nil
	}

	tmpDatumRanges, err = ranger.UnionRanges(ctx.GetSessionVars().StmtCtx, tmpDatumRanges, true)
	if err != nil {
		return nil, err
	}
	// Index id is -1 means it's a common handle.
	if indexID == -1 {
		return distsql.CommonHandleRangesToKVRanges(ctx.GetSessionVars().StmtCtx, []int64{tableID}, tmpDatumRanges)
	}
	return distsql.IndexRangesToKVRanges(ctx.GetSessionVars().StmtCtx, tableID, indexID, tmpDatumRanges, nil)
}

func (b *executorBuilder) buildWindow(v *plannercore.PhysicalWindow) *WindowExec {
	childExec := b.build(v.Children()[0])
	if b.err != nil {
		return nil
	}
	base := newBaseExecutor(b.ctx, v.Schema(), v.ID(), childExec)
	groupByItems := make([]expression.Expression, 0, len(v.PartitionBy))
	for _, item := range v.PartitionBy {
		groupByItems = append(groupByItems, item.Col)
	}
	orderByCols := make([]*expression.Column, 0, len(v.OrderBy))
	for _, item := range v.OrderBy {
		orderByCols = append(orderByCols, item.Col)
	}
	windowFuncs := make([]aggfuncs.AggFunc, 0, len(v.WindowFuncDescs))
	partialResults := make([]aggfuncs.PartialResult, 0, len(v.WindowFuncDescs))
	resultColIdx := v.Schema().Len() - len(v.WindowFuncDescs)
	for _, desc := range v.WindowFuncDescs {
		aggDesc, err := aggregation.NewAggFuncDesc(b.ctx, desc.Name, desc.Args, false)
		if err != nil {
			b.err = err
			return nil
		}
		agg := aggfuncs.BuildWindowFunctions(b.ctx, aggDesc, resultColIdx, orderByCols)
		windowFuncs = append(windowFuncs, agg)
		partialResult, _ := agg.AllocPartialResult()
		partialResults = append(partialResults, partialResult)
		resultColIdx++
	}
	var processor windowProcessor
	if v.Frame == nil {
		processor = &aggWindowProcessor{
			windowFuncs:    windowFuncs,
			partialResults: partialResults,
		}
	} else if v.Frame.Type == ast.Rows {
		processor = &rowFrameWindowProcessor{
			windowFuncs:    windowFuncs,
			partialResults: partialResults,
			start:          v.Frame.Start,
			end:            v.Frame.End,
		}
	} else {
		cmpResult := int64(-1)
		if len(v.OrderBy) > 0 && v.OrderBy[0].Desc {
			cmpResult = 1
		}
		processor = &rangeFrameWindowProcessor{
			windowFuncs:       windowFuncs,
			partialResults:    partialResults,
			start:             v.Frame.Start,
			end:               v.Frame.End,
			orderByCols:       orderByCols,
			expectedCmpResult: cmpResult,
		}
	}
	return &WindowExec{baseExecutor: base,
		processor:      processor,
		groupChecker:   newVecGroupChecker(b.ctx, groupByItems),
		numWindowFuncs: len(v.WindowFuncDescs),
	}
}

func (b *executorBuilder) buildShuffle(v *plannercore.PhysicalShuffle) *ShuffleExec {
	base := newBaseExecutor(b.ctx, v.Schema(), v.ID())
	shuffle := &ShuffleExec{
		baseExecutor: base,
		concurrency:  v.Concurrency,
	}

	splitters := make([]partitionSplitter, len(v.ByItemArrays))
	switch v.SplitterType {
	case plannercore.PartitionHashSplitterType:
		for i, byItems := range v.ByItemArrays {
			splitters[i] = buildPartitionHashSplitter(shuffle.concurrency, byItems)
		}
	case plannercore.PartitionRangeSplitterType:
		for i, byItems := range v.ByItemArrays {
			splitters[i] = buildPartitionRangeSplitter(b.ctx, shuffle.concurrency, byItems)
		}
	default:
		panic("Not implemented. Should not reach here.")
	}
	shuffle.splitters = splitters

	shuffle.dataSources = make([]Executor, len(v.DataSources))
	for i, dataSource := range v.DataSources {
		shuffle.dataSources[i] = b.build(dataSource)
		if b.err != nil {
			return nil
		}
	}

	head := v.Children()[0]
	shuffle.workers = make([]*shuffleWorker, shuffle.concurrency)
	for i := range shuffle.workers {
		receivers := make([]*shuffleReceiver, len(v.DataSources))
		for j, dataSource := range v.DataSources {
			receivers[j] = &shuffleReceiver{
				baseExecutor: newBaseExecutor(b.ctx, dataSource.Schema(), dataSource.ID()),
			}
		}

		w := &shuffleWorker{
			receivers: receivers,
		}

		for j, dataSource := range v.DataSources {
			stub := plannercore.PhysicalShuffleReceiverStub{
				Receiver: (unsafe.Pointer)(receivers[j]),
			}.Init(b.ctx, dataSource.Stats(), dataSource.SelectBlockOffset(), nil)
			stub.SetSchema(dataSource.Schema())
			v.Tails[j].SetChildren(stub)
		}

		w.childExec = b.build(head)
		if b.err != nil {
			return nil
		}

		shuffle.workers[i] = w
	}

	return shuffle
}

func (b *executorBuilder) buildShuffleReceiverStub(v *plannercore.PhysicalShuffleReceiverStub) *shuffleReceiver {
	return (*shuffleReceiver)(v.Receiver)
}

func (b *executorBuilder) buildSQLBindExec(v *plannercore.SQLBindPlan) Executor {
	base := newBaseExecutor(b.ctx, v.Schema(), v.ID())
	base.initCap = chunk.ZeroCapacity

	e := &SQLBindExec{
		baseExecutor: base,
		sqlBindOp:    v.SQLBindOp,
		normdOrigSQL: v.NormdOrigSQL,
		bindSQL:      v.BindSQL,
		charset:      v.Charset,
		collation:    v.Collation,
		db:           v.Db,
		isGlobal:     v.IsGlobal,
		bindAst:      v.BindStmt,
	}
	return e
}

// NewRowDecoder creates a chunk decoder for new row format row value decode.
func NewRowDecoder(ctx sessionctx.Context, schema *expression.Schema, tbl *model.TableInfo) *rowcodec.ChunkDecoder {
	getColInfoByID := func(tbl *model.TableInfo, colID int64) *model.ColumnInfo {
		for _, col := range tbl.Columns {
			if col.ID == colID {
				return col
			}
		}
		return nil
	}
	var pkCols []int64
	reqCols := make([]rowcodec.ColInfo, len(schema.Columns))
	for i := range schema.Columns {
		idx, col := i, schema.Columns[i]
		isPK := (tbl.PKIsHandle && mysql.HasPriKeyFlag(col.RetType.Flag)) || col.ID == model.ExtraHandleID
		if isPK {
			pkCols = append(pkCols, col.ID)
		}
		isGeneratedCol := false
		if col.VirtualExpr != nil {
			isGeneratedCol = true
		}
		reqCols[idx] = rowcodec.ColInfo{
			ID:            col.ID,
			VirtualGenCol: isGeneratedCol,
			Ft:            col.RetType,
		}
	}
	if len(pkCols) == 0 {
		pkCols = tables.TryGetCommonPkColumnIds(tbl)
		if len(pkCols) == 0 {
			pkCols = []int64{-1}
		}
	}
	defVal := func(i int, chk *chunk.Chunk) error {
		ci := getColInfoByID(tbl, reqCols[i].ID)
		d, err := table.GetColOriginDefaultValue(ctx, ci)
		if err != nil {
			return err
		}
		chk.AppendDatum(i, &d)
		return nil
	}
	return rowcodec.NewChunkDecoder(reqCols, pkCols, defVal, ctx.GetSessionVars().TimeZone)
}

func (b *executorBuilder) buildBatchPointGet(plan *plannercore.BatchPointGetPlan) Executor {
	startTS, err := b.getSnapshotTS()
	if err != nil {
		b.err = err
		return nil
	}
	decoder := NewRowDecoder(b.ctx, plan.Schema(), plan.TblInfo)
	e := &BatchPointGetExec{
		baseExecutor: newBaseExecutor(b.ctx, plan.Schema(), plan.ID()),
		tblInfo:      plan.TblInfo,
		idxInfo:      plan.IndexInfo,
		rowDecoder:   decoder,
		startTS:      startTS,
		keepOrder:    plan.KeepOrder,
		desc:         plan.Desc,
		lock:         plan.Lock,
		waitTime:     plan.LockWaitTime,
		partPos:      plan.PartitionColPos,
		singlePart:   plan.SinglePart,
		partTblID:    plan.PartTblID,
		columns:      plan.Columns,
	}
	if e.lock {
		b.hasLock = true
	}
	var capacity int
	if plan.IndexInfo != nil && !isCommonHandleRead(plan.TblInfo, plan.IndexInfo) {
		e.idxVals = plan.IndexValues
		capacity = len(e.idxVals)
	} else {
		// `SELECT a FROM t WHERE a IN (1, 1, 2, 1, 2)` should not return duplicated rows
		handles := make([]kv.Handle, 0, len(plan.Handles))
		dedup := kv.NewHandleMap()
		if plan.IndexInfo == nil {
			for _, handle := range plan.Handles {
				if _, found := dedup.Get(handle); found {
					continue
				}
				dedup.Set(handle, true)
				handles = append(handles, handle)
			}
		} else {
			for _, value := range plan.IndexValues {
				if datumsContainNull(value) {
					continue
				}
				handleBytes, err := EncodeUniqueIndexValuesForKey(e.ctx, e.tblInfo, plan.IndexInfo, value)
				if err != nil {
					if kv.ErrNotExist.Equal(err) {
						continue
					}
					b.err = err
					return nil
				}
				handle, err := kv.NewCommonHandle(handleBytes)
				if err != nil {
					b.err = err
					return nil
				}
				if _, found := dedup.Get(handle); found {
					continue
				}
				dedup.Set(handle, true)
				handles = append(handles, handle)
			}
		}
		e.handles = handles
		capacity = len(e.handles)
	}
	e.base().initCap = capacity
	e.base().maxChunkSize = capacity
	e.buildVirtualColumnInfo()
	return e
}

func isCommonHandleRead(tbl *model.TableInfo, idx *model.IndexInfo) bool {
	return tbl.IsCommonHandle && idx.Primary
}

func getPhysicalTableID(t table.Table) int64 {
	if p, ok := t.(table.PhysicalTable); ok {
		return p.GetPhysicalID()
	}
	return t.Meta().ID
}

func getFeedbackStatsTableID(ctx sessionctx.Context, t table.Table) int64 {
	if p, ok := t.(table.PhysicalTable); ok && !ctx.GetSessionVars().UseDynamicPartitionPrune() {
		return p.GetPhysicalID()
	}
	return t.Meta().ID
}

func (b *executorBuilder) buildAdminShowTelemetry(v *plannercore.AdminShowTelemetry) Executor {
	return &AdminShowTelemetryExec{baseExecutor: newBaseExecutor(b.ctx, v.Schema(), v.ID())}
}

func (b *executorBuilder) buildAdminResetTelemetryID(v *plannercore.AdminResetTelemetryID) Executor {
	return &AdminResetTelemetryIDExec{baseExecutor: newBaseExecutor(b.ctx, v.Schema(), v.ID())}
}

func partitionPruning(ctx sessionctx.Context, tbl table.PartitionedTable, conds []expression.Expression, partitionNames []model.CIStr,
	columns []*expression.Column, columnNames types.NameSlice) ([]table.PhysicalTable, error) {
	idxArr, err := plannercore.PartitionPruning(ctx, tbl, conds, partitionNames, columns, columnNames)
	if err != nil {
		return nil, err
	}

	pi := tbl.Meta().GetPartitionInfo()
	var ret []table.PhysicalTable
	if fullRangePartition(idxArr) {
		ret = make([]table.PhysicalTable, 0, len(pi.Definitions))
		for _, def := range pi.Definitions {
			p := tbl.GetPartition(def.ID)
			ret = append(ret, p)
		}
	} else {
		ret = make([]table.PhysicalTable, 0, len(idxArr))
		for _, idx := range idxArr {
			pid := pi.Definitions[idx].ID
			p := tbl.GetPartition(pid)
			ret = append(ret, p)
		}
	}
	return ret, nil
}

func fullRangePartition(idxArr []int) bool {
	return len(idxArr) == 1 && idxArr[0] == plannercore.FullRange
}

func (b *executorBuilder) buildTableSample(v *plannercore.PhysicalTableSample) *TableSampleExecutor {
	startTS, err := b.getSnapshotTS()
	if err != nil {
		b.err = err
		return nil
	}
	e := &TableSampleExecutor{
		baseExecutor: newBaseExecutor(b.ctx, v.Schema(), v.ID()),
		table:        v.TableInfo,
		startTS:      startTS,
	}
	if v.TableSampleInfo.AstNode.SampleMethod == ast.SampleMethodTypeTiDBRegion {
		e.sampler = newTableRegionSampler(
			b.ctx, v.TableInfo, startTS, v.TableSampleInfo.Partitions, v.Schema(),
			v.TableSampleInfo.FullSchema, e.retFieldTypes, v.Desc)
	}
	return e
}<|MERGE_RESOLUTION|>--- conflicted
+++ resolved
@@ -2055,10 +2055,7 @@
 			}
 			for _, col := range idx.Columns {
 				colGroup.ColumnOffsets = append(colGroup.ColumnOffsets, int64(col.Offset))
-<<<<<<< HEAD
 				colGroup.PrefixLengths = append(colGroup.PrefixLengths, int64(col.Length))
-=======
->>>>>>> 82cf05e5
 			}
 			colGroups = append(colGroups, colGroup)
 		}
@@ -2095,11 +2092,7 @@
 		}
 	}
 	b.err = plannercore.SetPBColumnsDefaultValue(b.ctx, e.analyzePB.ColReq.ColumnsInfo, task.ColsInfo)
-<<<<<<< HEAD
-	job := &statistics.AnalyzeJob{DBName: task.DBName, TableName: task.TableName, PartitionName: task.PartitionName, JobInfo: autoAnalyze + "analyze columns"}
-=======
 	job := &statistics.AnalyzeJob{DBName: task.DBName, TableName: task.TableName, PartitionName: task.PartitionName, JobInfo: autoAnalyze + "analyze table"}
->>>>>>> 82cf05e5
 	return &analyzeTask{taskType: colTask, colExec: e, job: job}
 }
 
