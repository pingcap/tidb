--- conflicted
+++ resolved
@@ -1461,7 +1461,6 @@
 					extractor:  v.Extractor.(*plannercore.SlowQueryExtractor),
 				},
 			}
-<<<<<<< HEAD
 		case strings.ToLower(infoschema.TableStorageStats):
 			return &MemTableReaderExec{
 				baseExecutor: newBaseExecutor(b.ctx, v.Schema(), v.ExplainID()),
@@ -1471,12 +1470,11 @@
 					outputCols: v.Columns,
 					extractor:  v.Extractor.(*plannercore.TableStorageStatsExtractor),
 				},
-=======
+			}
 		case strings.ToLower(infoschema.TableDDLJobs):
 			return &DDLJobsReaderExec{
 				baseExecutor: newBaseExecutor(b.ctx, v.Schema(), v.ExplainID()),
 				is:           b.is,
->>>>>>> a498f0d7
 			}
 		}
 	}
