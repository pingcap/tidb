--- conflicted
+++ resolved
@@ -628,8 +628,7 @@
 	}
 }
 
-<<<<<<< HEAD
-func (b *executorBuilder) buildSelection(v *plan.Selection) Executor {
+func (b *executorBuilder) buildSelection(v *plan.PhysicalSelection) Executor {
 	childExec := b.build(v.Children()[0])
 	if b.err != nil {
 		b.err = errors.Trace(b.err)
@@ -637,11 +636,6 @@
 	}
 	e := &SelectionExec{
 		baseExecutor: newBaseExecutor(v.Schema(), b.ctx, childExec),
-=======
-func (b *executorBuilder) buildSelection(v *plan.PhysicalSelection) Executor {
-	exec := &SelectionExec{
-		baseExecutor: newBaseExecutor(v.Schema(), b.ctx, b.build(v.Children()[0])),
->>>>>>> 5b736237
 		Conditions:   v.Conditions,
 	}
 	e.supportChk = true
