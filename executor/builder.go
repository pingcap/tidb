--- conflicted
+++ resolved
@@ -640,9 +640,7 @@
 		defer func() { b.inSelectLockStmt = false }()
 	}
 	b.hasLock = true
-
-	// Build 'select for update' using the 'for update' ts.
-	if b.forUpdateTS, b.err = b.getSnapshotTS(); b.err != nil {
+	if b.err = b.updateForUpdateTSIfNeeded(); b.err != nil {
 		return nil
 	}
 
@@ -848,14 +846,10 @@
 
 func (b *executorBuilder) buildInsert(v *plannercore.Insert) Executor {
 	b.inInsertStmt = true
-
-	if b.forUpdateTS, b.err = b.getSnapshotTS(); b.err != nil {
-		return nil
-	}
-<<<<<<< HEAD
-=======
-
->>>>>>> ab27d491
+	if b.err = b.updateForUpdateTSIfNeeded(); b.err != nil {
+		return nil
+	}
+
 	selectExec := b.build(v.SelectPlan)
 	if b.err != nil {
 		return nil
@@ -2061,14 +2055,9 @@
 			}
 		}
 	}
-
-	if b.forUpdateTS, b.err = b.getSnapshotTS(); b.err != nil {
-		return nil
-	}
-<<<<<<< HEAD
-=======
-
->>>>>>> ab27d491
+	if b.err = b.updateForUpdateTSIfNeeded(); b.err != nil {
+		return nil
+	}
 	selExec := b.build(v.SelectPlan)
 	if b.err != nil {
 		return nil
@@ -2123,13 +2112,9 @@
 		tblID2table[info.TblID], _ = b.is.TableByID(info.TblID)
 	}
 
-	if b.forUpdateTS, b.err = b.getSnapshotTS(); b.err != nil {
-		return nil
-	}
-<<<<<<< HEAD
-=======
-
->>>>>>> ab27d491
+	if b.err = b.updateForUpdateTSIfNeeded(); b.err != nil {
+		return nil
+	}
 	selExec := b.build(v.SelectPlan)
 	if b.err != nil {
 		return nil
@@ -2143,6 +2128,12 @@
 		tblColPosInfos: v.TblColPosInfos,
 	}
 	return deleteExec
+}
+
+func (b *executorBuilder) updateForUpdateTSIfNeeded() error {
+	// GetStmtForUpdateTS will auto update the for update ts if necessary
+	_, err := sessiontxn.GetTxnManager(b.ctx).GetStmtForUpdateTS()
+	return err
 }
 
 func (b *executorBuilder) buildAnalyzeIndexPushdown(task plannercore.AnalyzeIndexTask, opts map[ast.AnalyzeOptionType]uint64, autoAnalyze string) *analyzeTask {
