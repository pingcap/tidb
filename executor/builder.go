// Copyright 2015 PingCAP, Inc.
//
// Licensed under the Apache License, Version 2.0 (the "License");
// you may not use this file except in compliance with the License.
// You may obtain a copy of the License at
//
//     http://www.apache.org/licenses/LICENSE-2.0
//
// Unless required by applicable law or agreed to in writing, software
// distributed under the License is distributed on an "AS IS" BASIS,
// See the License for the specific language governing permissions and
// limitations under the License.

package executor

import (
	"math"
	"sort"
	"time"

	"github.com/cznic/sortutil"
	"github.com/juju/errors"
	"github.com/pingcap/tidb/ast"
	"github.com/pingcap/tidb/context"
	"github.com/pingcap/tidb/distsql"
	"github.com/pingcap/tidb/domain"
	"github.com/pingcap/tidb/expression"
	"github.com/pingcap/tidb/infoschema"
	"github.com/pingcap/tidb/model"
	"github.com/pingcap/tidb/plan"
	"github.com/pingcap/tidb/table"
	"github.com/pingcap/tidb/types"
	"github.com/pingcap/tidb/util/admin"
	"github.com/pingcap/tidb/util/ranger"
	"github.com/pingcap/tipb/go-tipb"
	goctx "golang.org/x/net/context"
)

// executorBuilder builds an Executor from a Plan.
// The InfoSchema must not change during execution.
type executorBuilder struct {
	ctx      context.Context
	is       infoschema.InfoSchema
	priority int
	startTS  uint64 // cached when the first time getStartTS() is called
	// err is set when there is error happened during Executor building process.
	err error
}

func newExecutorBuilder(ctx context.Context, is infoschema.InfoSchema, priority int) *executorBuilder {
	return &executorBuilder{
		ctx:      ctx,
		is:       is,
		priority: priority,
	}
}

func (b *executorBuilder) build(p plan.Plan) Executor {
	switch v := p.(type) {
	case nil:
		return nil
	case *plan.CheckTable:
		return b.buildCheckTable(v)
	case *plan.DDL:
		return b.buildDDL(v)
	case *plan.Deallocate:
		return b.buildDeallocate(v)
	case *plan.Delete:
		return b.buildDelete(v)
	case *plan.Execute:
		return b.buildExecute(v)
	case *plan.Explain:
		return b.buildExplain(v)
	case *plan.Insert:
		return b.buildInsert(v)
	case *plan.LoadData:
		return b.buildLoadData(v)
	case *plan.PhysicalLimit:
		return b.buildLimit(v)
	case *plan.Prepare:
		return b.buildPrepare(v)
	case *plan.PhysicalLock:
		return b.buildSelectLock(v)
	case *plan.CancelDDLJobs:
		return b.buildCancelDDLJobs(v)
	case *plan.ShowDDL:
		return b.buildShowDDL(v)
	case *plan.ShowDDLJobs:
		return b.buildShowDDLJobs(v)
	case *plan.Show:
		return b.buildShow(v)
	case *plan.Simple:
		return b.buildSimple(v)
	case *plan.Set:
		return b.buildSet(v)
	case *plan.PhysicalSort:
		return b.buildSort(v)
	case *plan.PhysicalTopN:
		return b.buildTopN(v)
	case *plan.PhysicalUnionAll:
		return b.buildUnionAll(v)
	case *plan.Update:
		return b.buildUpdate(v)
	case *plan.PhysicalUnionScan:
		return b.buildUnionScanExec(v)
	case *plan.PhysicalHashJoin:
		return b.buildHashJoin(v)
	case *plan.PhysicalMergeJoin:
		return b.buildMergeJoin(v)
	case *plan.PhysicalHashSemiJoin:
		return b.buildSemiJoin(v)
	case *plan.PhysicalIndexJoin:
		return b.buildIndexLookUpJoin(v)
	case *plan.PhysicalSelection:
		return b.buildSelection(v)
	case *plan.PhysicalHashAgg:
		return b.buildHashAgg(v)
	case *plan.PhysicalStreamAgg:
		return b.buildStreamAgg(v)
	case *plan.PhysicalProjection:
		return b.buildProjection(v)
	case *plan.PhysicalMemTable:
		return b.buildMemTable(v)
	case *plan.PhysicalTableDual:
		return b.buildTableDual(v)
	case *plan.PhysicalApply:
		return b.buildApply(v)
	case *plan.PhysicalExists:
		return b.buildExists(v)
	case *plan.PhysicalMaxOneRow:
		return b.buildMaxOneRow(v)
	case *plan.Analyze:
		return b.buildAnalyze(v)
	case *plan.PhysicalTableReader:
		return b.buildTableReader(v)
	case *plan.PhysicalIndexReader:
		return b.buildIndexReader(v)
	case *plan.PhysicalIndexLookUpReader:
		return b.buildIndexLookUpReader(v)
	default:
		b.err = ErrUnknownPlan.Gen("Unknown Plan %T", p)
		return nil
	}
}

func (b *executorBuilder) buildCancelDDLJobs(v *plan.CancelDDLJobs) Executor {
	e := &CancelDDLJobsExec{
		baseExecutor: newBaseExecutor(v.Schema(), b.ctx),
		JobIDs:       v.JobIDs,
	}
	e.errs, b.err = admin.CancelJobs(e.ctx.Txn(), e.JobIDs)
	if b.err != nil {
		return nil
	}

	return e
}

func (b *executorBuilder) buildShowDDL(v *plan.ShowDDL) Executor {
	// We get DDLInfo here because for Executors that returns result set,
	// next will be called after transaction has been committed.
	// We need the transaction to get DDLInfo.
	e := &ShowDDLExec{
		baseExecutor: newBaseExecutor(v.Schema(), b.ctx),
	}

	var err error
	ownerManager := domain.GetDomain(e.ctx).DDL().OwnerManager()
	ctx, cancel := goctx.WithTimeout(goctx.Background(), 3*time.Second)
	e.ddlOwnerID, err = ownerManager.GetOwnerID(ctx)
	cancel()
	if err != nil {
		b.err = errors.Trace(err)
		return nil
	}

	ddlInfo, err := admin.GetDDLInfo(e.ctx.Txn())
	if err != nil {
		b.err = errors.Trace(err)
		return nil
	}
	e.ddlInfo = ddlInfo
	e.selfID = ownerManager.ID()
	return e
}

func (b *executorBuilder) buildShowDDLJobs(v *plan.ShowDDLJobs) Executor {
	e := &ShowDDLJobsExec{
		baseExecutor: newBaseExecutor(v.Schema(), b.ctx),
	}

	var err error
	e.jobs, err = admin.GetDDLJobs(e.ctx.Txn())
	if err != nil {
		b.err = errors.Trace(err)
		return nil
	}
	historyJobs, err := admin.GetHistoryDDLJobs(e.ctx.Txn())
	if err != nil {
		b.err = errors.Trace(err)
		return nil
	}
	e.jobs = append(e.jobs, historyJobs...)
	return e
}

func (b *executorBuilder) buildCheckTable(v *plan.CheckTable) Executor {
	return &CheckTableExec{
		tables: v.Tables,
		ctx:    b.ctx,
		is:     b.is,
	}
}

func (b *executorBuilder) buildDeallocate(v *plan.Deallocate) Executor {
	return &DeallocateExec{
		baseExecutor: newBaseExecutor(nil, b.ctx),
		Name:         v.Name,
	}
}

func (b *executorBuilder) buildSelectLock(v *plan.PhysicalLock) Executor {
	src := b.build(v.Children()[0])
	if !b.ctx.GetSessionVars().InTxn() {
		// Locking of rows for update using SELECT FOR UPDATE only applies when autocommit
		// is disabled (either by beginning transaction with START TRANSACTION or by setting
		// autocommit to 0. If autocommit is enabled, the rows matching the specification are not locked.
		// See https://dev.mysql.com/doc/refman/5.7/en/innodb-locking-reads.html
		return src
	}
	e := &SelectLockExec{
		baseExecutor: newBaseExecutor(v.Schema(), b.ctx, b.build(v.Children()[0])),
		Lock:         v.Lock,
	}
	return e
}

func (b *executorBuilder) buildLimit(v *plan.PhysicalLimit) Executor {
	childExec := b.build(v.Children()[0])
	if b.err != nil {
		b.err = errors.Trace(b.err)
		return nil
	}
	e := &LimitExec{
		baseExecutor: newBaseExecutor(v.Schema(), b.ctx, childExec),
		begin:        v.Offset,
		end:          v.Offset + v.Count,
	}
	e.supportChk = true
	return e
}

func (b *executorBuilder) buildPrepare(v *plan.Prepare) Executor {
	return &PrepareExec{
		baseExecutor: newBaseExecutor(nil, b.ctx),
		IS:           b.is,
		Name:         v.Name,
		SQLText:      v.SQLText,
	}
}

func (b *executorBuilder) buildExecute(v *plan.Execute) Executor {
	return &ExecuteExec{
		baseExecutor: newBaseExecutor(nil, b.ctx),
		IS:           b.is,
		Name:         v.Name,
		UsingVars:    v.UsingVars,
		ID:           v.ExecID,
		Stmt:         v.Stmt,
		Plan:         v.Plan,
	}
}

func (b *executorBuilder) buildShow(v *plan.Show) Executor {
	e := &ShowExec{
		baseExecutor: newBaseExecutor(v.Schema(), b.ctx),
		Tp:           v.Tp,
		DBName:       model.NewCIStr(v.DBName),
		Table:        v.Table,
		Column:       v.Column,
		User:         v.User,
		Flag:         v.Flag,
		Full:         v.Full,
		GlobalScope:  v.GlobalScope,
		is:           b.is,
	}
	if e.Tp == ast.ShowGrants && e.User == nil {
		e.User = e.ctx.GetSessionVars().User
	}
	if len(v.Conditions) == 0 {
		return e
	}
	sel := &SelectionExec{
		baseExecutor: newBaseExecutor(v.Schema(), b.ctx, e),
		filters:      v.Conditions,
	}
	return sel
}

func (b *executorBuilder) buildSimple(v *plan.Simple) Executor {
	switch s := v.Statement.(type) {
	case *ast.GrantStmt:
		return b.buildGrant(s)
	case *ast.RevokeStmt:
		return b.buildRevoke(s)
	}
	return &SimpleExec{
		baseExecutor: newBaseExecutor(v.Schema(), b.ctx),
		Statement:    v.Statement,
		is:           b.is,
	}
}

func (b *executorBuilder) buildSet(v *plan.Set) Executor {
	return &SetExecutor{
		baseExecutor: newBaseExecutor(v.Schema(), b.ctx),
		vars:         v.VarAssigns,
	}
}

func (b *executorBuilder) buildInsert(v *plan.Insert) Executor {
	ivs := &InsertValues{
		baseExecutor:          newBaseExecutor(nil, b.ctx),
		Columns:               v.Columns,
		Lists:                 v.Lists,
		Setlist:               v.Setlist,
		GenColumns:            v.GenCols.Columns,
		GenExprs:              v.GenCols.Exprs,
		needFillDefaultValues: v.NeedFillDefaultValue,
	}
	ivs.SelectExec = b.build(v.SelectPlan)
	if b.err != nil {
		b.err = errors.Trace(b.err)
		return nil
	}
	ivs.Table = v.Table
	if v.IsReplace {
		return b.buildReplace(ivs)
	}
	insert := &InsertExec{
		InsertValues: ivs,
		OnDuplicate:  append(v.OnDuplicate, v.GenCols.OnDuplicates...),
		Priority:     v.Priority,
		IgnoreErr:    v.IgnoreErr,
	}
	insert.supportChk = true
	return insert
}

func (b *executorBuilder) buildLoadData(v *plan.LoadData) Executor {
	tbl, ok := b.is.TableByID(v.Table.TableInfo.ID)
	if !ok {
		b.err = errors.Errorf("Can not get table %d", v.Table.TableInfo.ID)
		return nil
	}
	insertVal := &InsertValues{
		baseExecutor: newBaseExecutor(nil, b.ctx),
		Table:        tbl,
		Columns:      v.Columns,
		GenColumns:   v.GenCols.Columns,
		GenExprs:     v.GenCols.Exprs,
	}
	tableCols := tbl.Cols()
	columns, err := insertVal.getColumns(tableCols)
	if err != nil {
		b.err = errors.Trace(err)
		return nil
	}

	return &LoadData{
		baseExecutor: newBaseExecutor(nil, b.ctx),
		IsLocal:      v.IsLocal,
		loadDataInfo: &LoadDataInfo{
			row:        make([]types.Datum, len(columns)),
			insertVal:  insertVal,
			Path:       v.Path,
			Table:      tbl,
			FieldsInfo: v.FieldsInfo,
			LinesInfo:  v.LinesInfo,
			Ctx:        b.ctx,
			columns:    columns,
		},
	}
}

func (b *executorBuilder) buildReplace(vals *InsertValues) Executor {
	return &ReplaceExec{
		InsertValues: vals,
	}
}

func (b *executorBuilder) buildGrant(grant *ast.GrantStmt) Executor {
	return &GrantExec{
		baseExecutor: newBaseExecutor(nil, b.ctx),
		Privs:        grant.Privs,
		ObjectType:   grant.ObjectType,
		Level:        grant.Level,
		Users:        grant.Users,
		WithGrant:    grant.WithGrant,
		is:           b.is,
	}
}

func (b *executorBuilder) buildRevoke(revoke *ast.RevokeStmt) Executor {
	return &RevokeExec{
		ctx:        b.ctx,
		Privs:      revoke.Privs,
		ObjectType: revoke.ObjectType,
		Level:      revoke.Level,
		Users:      revoke.Users,
		is:         b.is,
	}
}

func (b *executorBuilder) buildDDL(v *plan.DDL) Executor {
	return &DDLExec{baseExecutor: newBaseExecutor(nil, b.ctx), Statement: v.Statement, is: b.is}
}

func (b *executorBuilder) buildExplain(v *plan.Explain) Executor {
	exec := &ExplainExec{
		baseExecutor: newBaseExecutor(v.Schema(), b.ctx),
	}
	exec.rows = make([]Row, 0, len(v.Rows))
	for _, row := range v.Rows {
		exec.rows = append(exec.rows, row)
	}
	return exec
}

func (b *executorBuilder) buildUnionScanExec(v *plan.PhysicalUnionScan) Executor {
	src := b.build(v.Children()[0])
	if b.err != nil {
		return nil
	}
	us := &UnionScanExec{baseExecutor: newBaseExecutor(v.Schema(), b.ctx, src)}
	// Get the handle column index of the below plan.
	// We can guarantee that there must be only one col in the map.
	for _, cols := range v.Children()[0].Schema().TblID2Handle {
		us.belowHandleIndex = cols[0].Index
	}
	switch x := src.(type) {
	case *TableReaderExecutor:
		us.desc = x.desc
		us.dirty = getDirtyDB(b.ctx).getDirtyTable(x.table.Meta().ID)
		us.conditions = v.Conditions
		us.columns = x.columns
		b.err = us.buildAndSortAddedRows(x.table)
	case *IndexReaderExecutor:
		us.desc = x.desc
		for _, ic := range x.index.Columns {
			for i, col := range x.schema.Columns {
				if col.ColName.L == ic.Name.L {
					us.usedIndex = append(us.usedIndex, i)
					break
				}
			}
		}
		us.dirty = getDirtyDB(b.ctx).getDirtyTable(x.table.Meta().ID)
		us.conditions = v.Conditions
		us.columns = x.columns
		b.err = us.buildAndSortAddedRows(x.table)
	case *IndexLookUpExecutor:
		us.desc = x.desc
		for _, ic := range x.index.Columns {
			for i, col := range x.schema.Columns {
				if col.ColName.L == ic.Name.L {
					us.usedIndex = append(us.usedIndex, i)
					break
				}
			}
		}
		us.dirty = getDirtyDB(b.ctx).getDirtyTable(x.table.Meta().ID)
		us.conditions = v.Conditions
		us.columns = x.columns
		b.err = us.buildAndSortAddedRows(x.table)
	default:
		// The mem table will not be written by sql directly, so we can omit the union scan to avoid err reporting.
		return src
	}
	if b.err != nil {
		return nil
	}
	return us
}

// buildMergeJoin builds MergeJoinExec executor.
func (b *executorBuilder) buildMergeJoin(v *plan.PhysicalMergeJoin) Executor {
	leftExec := b.build(v.Children()[0])
	if b.err != nil {
		b.err = errors.Trace(b.err)
		return nil
	}

	rightExec := b.build(v.Children()[1])
	if b.err != nil {
		b.err = errors.Trace(b.err)
		return nil
	}

	leftKeys := make([]*expression.Column, 0, len(v.EqualConditions))
	rightKeys := make([]*expression.Column, 0, len(v.EqualConditions))
	for _, eqCond := range v.EqualConditions {
		if len(eqCond.GetArgs()) != 2 {
			b.err = errors.Annotate(ErrBuildExecutor, "invalid join key for equal condition")
			return nil
		}
		leftKey, ok := eqCond.GetArgs()[0].(*expression.Column)
		if !ok {
			b.err = errors.Annotate(ErrBuildExecutor, "left side of join key must be column for merge join")
			return nil
		}
		rightKey, ok := eqCond.GetArgs()[1].(*expression.Column)
		if !ok {
			b.err = errors.Annotate(ErrBuildExecutor, "right side of join key must be column for merge join")
			return nil
		}
		leftKeys = append(leftKeys, leftKey)
		rightKeys = append(rightKeys, rightKey)
	}

	leftRowBlock := &rowBlockIterator{
		ctx:      b.ctx,
		reader:   leftExec,
		filter:   v.LeftConditions,
		joinKeys: leftKeys,
	}

	rightRowBlock := &rowBlockIterator{
		ctx:      b.ctx,
		reader:   rightExec,
		filter:   v.RightConditions,
		joinKeys: rightKeys,
	}

<<<<<<< HEAD
	lhsColTypes := leftExec.Schema().GetTypes()
	rhsColTypes := rightExec.Schema().GetTypes()
	allColTypes := append(lhsColTypes, rhsColTypes...)

	e := &MergeJoinExec{
		baseExecutor:    newBaseExecutor(v.Schema(), b.ctx, leftExec, rightExec),
		resultGenerator: newJoinResultGenerator4Chunk(b.ctx, v.JoinType, false, v.DefaultValues, v.OtherConditions, allColTypes),
=======
	e := &MergeJoinExec{
		baseExecutor:    newBaseExecutor(v.Schema(), b.ctx, leftExec, rightExec),
		resultGenerator: newJoinResultGenerator(b.ctx, v.JoinType, false, v.DefaultValues, v.OtherConditions, nil, nil),
>>>>>>> 6b3ac08b
		stmtCtx:         b.ctx.GetSessionVars().StmtCtx,
		// left is the outer side by default.
		outerKeys: leftKeys,
		innerKeys: rightKeys,
		outerIter: leftRowBlock,
		innerIter: rightRowBlock,
	}

<<<<<<< HEAD
	innerColTypes := rhsColTypes
	if v.JoinType == plan.RightOuterJoin {
		e.outerKeys, e.innerKeys = e.innerKeys, e.outerKeys
		e.outerIter, e.innerIter = e.innerIter, e.outerIter
		innerColTypes = lhsColTypes
=======
	if v.JoinType == plan.RightOuterJoin {
		e.outerKeys, e.innerKeys = e.innerKeys, e.outerKeys
		e.outerIter, e.innerIter = e.innerIter, e.outerIter
>>>>>>> 6b3ac08b
	}

	if v.JoinType != plan.InnerJoin {
		e.outerFilter = e.outerIter.filter
		e.outerIter.filter = nil
<<<<<<< HEAD
		if v.JoinType == plan.LeftOuterJoin || v.JoinType == plan.RightOuterJoin {
			e.resultGenerator.initDefaultChunkInner(innerColTypes)
		}
	}

	e.supportChk = true
=======
	}

>>>>>>> 6b3ac08b
	return e
}

func (b *executorBuilder) buildHashJoin(v *plan.PhysicalHashJoin) Executor {
	leftHashKey := make([]*expression.Column, 0, len(v.EqualConditions))
	rightHashKey := make([]*expression.Column, 0, len(v.EqualConditions))
	for _, eqCond := range v.EqualConditions {
		ln, _ := eqCond.GetArgs()[0].(*expression.Column)
		rn, _ := eqCond.GetArgs()[1].(*expression.Column)
		leftHashKey = append(leftHashKey, ln)
		rightHashKey = append(rightHashKey, rn)
	}

	leftExec := b.build(v.Children()[0])
	rightExec := b.build(v.Children()[1])

	// for hash join, inner table is always the smaller one.
	e := &HashJoinExec{
		baseExecutor:    newBaseExecutor(v.Schema(), b.ctx, leftExec, rightExec),
		resultGenerator: newJoinResultGenerator(b.ctx, v.JoinType, v.SmallChildIdx == 0, v.DefaultValues, v.OtherConditions, nil, nil),
		concurrency:     v.Concurrency,
		defaultInners:   v.DefaultValues,
		joinType:        v.JoinType,
	}

	if v.SmallChildIdx == 0 {
		e.innerlExec = leftExec
		e.outerExec = rightExec
		e.innerFilter = v.LeftConditions
		e.outerFilter = v.RightConditions
		e.innerKeys = leftHashKey
		e.outerKeys = rightHashKey
	} else {
		e.innerlExec = rightExec
		e.outerExec = leftExec
		e.innerFilter = v.RightConditions
		e.outerFilter = v.LeftConditions
		e.innerKeys = rightHashKey
		e.outerKeys = leftHashKey
	}

	return e
}

func (b *executorBuilder) buildSemiJoin(v *plan.PhysicalHashSemiJoin) *HashSemiJoinExec {
	leftHashKey := make([]*expression.Column, 0, len(v.EqualConditions))
	rightHashKey := make([]*expression.Column, 0, len(v.EqualConditions))
	for _, eqCond := range v.EqualConditions {
		ln, _ := eqCond.GetArgs()[0].(*expression.Column)
		rn, _ := eqCond.GetArgs()[1].(*expression.Column)
		leftHashKey = append(leftHashKey, ln)
		rightHashKey = append(rightHashKey, rn)
	}
	e := &HashSemiJoinExec{
		baseExecutor: newBaseExecutor(v.Schema(), b.ctx),
		otherFilter:  v.OtherConditions,
		bigFilter:    v.LeftConditions,
		smallFilter:  v.RightConditions,
		bigExec:      b.build(v.Children()[0]),
		smallExec:    b.build(v.Children()[1]),
		prepared:     false,
		bigHashKey:   leftHashKey,
		smallHashKey: rightHashKey,
		auxMode:      v.WithAux,
		anti:         v.Anti,
	}
	return e
}

func (b *executorBuilder) buildHashAgg(v *plan.PhysicalHashAgg) Executor {
	src := b.build(v.Children()[0])
	if b.err != nil {
		b.err = errors.Trace(b.err)
		return nil
	}
	return &HashAggExec{
		baseExecutor: newBaseExecutor(v.Schema(), b.ctx, src),
		sc:           b.ctx.GetSessionVars().StmtCtx,
		AggFuncs:     v.AggFuncs,
		GroupByItems: v.GroupByItems,
	}
}

func (b *executorBuilder) buildStreamAgg(v *plan.PhysicalStreamAgg) Executor {
	src := b.build(v.Children()[0])
	if b.err != nil {
		b.err = errors.Trace(b.err)
		return nil
	}
	return &StreamAggExec{
		baseExecutor: newBaseExecutor(v.Schema(), b.ctx, src),
		StmtCtx:      b.ctx.GetSessionVars().StmtCtx,
		AggFuncs:     v.AggFuncs,
		GroupByItems: v.GroupByItems,
	}
}

func (b *executorBuilder) buildSelection(v *plan.PhysicalSelection) Executor {
	childExec := b.build(v.Children()[0])
	if b.err != nil {
		b.err = errors.Trace(b.err)
		return nil
	}
	e := &SelectionExec{
		baseExecutor: newBaseExecutor(v.Schema(), b.ctx, childExec),
		filters:      v.Conditions,
	}
	e.supportChk = true
	return e
}

func (b *executorBuilder) buildProjection(v *plan.PhysicalProjection) Executor {
	childExec := b.build(v.Children()[0])
	if b.err != nil {
		b.err = errors.Trace(b.err)
		return nil
	}
	e := &ProjectionExec{
		baseExecutor: newBaseExecutor(v.Schema(), b.ctx, childExec),
		exprs:        v.Exprs,
	}
	e.baseExecutor.supportChk = true
	return e
}

func (b *executorBuilder) buildTableDual(v *plan.PhysicalTableDual) Executor {
	return &TableDualExec{
		baseExecutor: newBaseExecutor(v.Schema(), b.ctx),
		rowCount:     v.RowCount,
	}
}

func (b *executorBuilder) getStartTS() uint64 {
	if b.startTS != 0 {
		// Return the cached value.
		return b.startTS
	}

	startTS := b.ctx.GetSessionVars().SnapshotTS
	if startTS == 0 {
		startTS = b.ctx.Txn().StartTS()
	}
	b.startTS = startTS
	return startTS
}

func (b *executorBuilder) buildMemTable(v *plan.PhysicalMemTable) Executor {
	tb, _ := b.is.TableByID(v.Table.ID)
	ts := &TableScanExec{
		baseExecutor:   newBaseExecutor(v.Schema(), b.ctx),
		t:              tb,
		columns:        v.Columns,
		seekHandle:     math.MinInt64,
		ranges:         v.Ranges,
		isVirtualTable: tb.Type() == table.VirtualTable,
	}
	return ts
}

func (b *executorBuilder) buildSort(v *plan.PhysicalSort) Executor {
	childExec := b.build(v.Children()[0])
	if b.err != nil {
		b.err = errors.Trace(b.err)
		return nil
	}
	sortExec := SortExec{
		baseExecutor: newBaseExecutor(v.Schema(), b.ctx, childExec),
		ByItems:      v.ByItems,
		schema:       v.Schema(),
	}
	sortExec.supportChk = true
	return &sortExec
}

func (b *executorBuilder) buildTopN(v *plan.PhysicalTopN) Executor {
	childExec := b.build(v.Children()[0])
	if b.err != nil {
		b.err = errors.Trace(b.err)
		return nil
	}
	sortExec := SortExec{
		baseExecutor: newBaseExecutor(v.Schema(), b.ctx, childExec),
		ByItems:      v.ByItems,
		schema:       v.Schema(),
	}
	sortExec.supportChk = true
	return &TopNExec{
		SortExec: sortExec,
		limit:    &plan.PhysicalLimit{Count: v.Count, Offset: v.Offset},
	}
}

func (b *executorBuilder) buildNestedLoopJoin(v *plan.PhysicalHashJoin) *NestedLoopJoinExec {
	for _, cond := range v.EqualConditions {
		cond.GetArgs()[0].(*expression.Column).ResolveIndices(v.Schema())
		cond.GetArgs()[1].(*expression.Column).ResolveIndices(v.Schema())
	}
	if v.SmallChildIdx == 1 {
		return &NestedLoopJoinExec{
			baseExecutor:  newBaseExecutor(v.Schema(), b.ctx),
			SmallExec:     b.build(v.Children()[1]),
			BigExec:       b.build(v.Children()[0]),
			BigFilter:     v.LeftConditions,
			SmallFilter:   v.RightConditions,
			OtherFilter:   append(expression.ScalarFuncs2Exprs(v.EqualConditions), v.OtherConditions...),
			outer:         v.JoinType != plan.InnerJoin,
			defaultValues: v.DefaultValues,
		}
	}
	return &NestedLoopJoinExec{
		baseExecutor:  newBaseExecutor(v.Schema(), b.ctx),
		SmallExec:     b.build(v.Children()[0]),
		BigExec:       b.build(v.Children()[1]),
		leftSmall:     true,
		BigFilter:     v.RightConditions,
		SmallFilter:   v.LeftConditions,
		OtherFilter:   append(expression.ScalarFuncs2Exprs(v.EqualConditions), v.OtherConditions...),
		outer:         v.JoinType != plan.InnerJoin,
		defaultValues: v.DefaultValues,
	}
}

func (b *executorBuilder) buildApply(v *plan.PhysicalApply) Executor {
	var join joinExec
	switch x := v.PhysicalJoin.(type) {
	case *plan.PhysicalHashSemiJoin:
		join = b.buildSemiJoin(x)
	case *plan.PhysicalHashJoin:
		if x.JoinType == plan.InnerJoin || x.JoinType == plan.LeftOuterJoin || x.JoinType == plan.RightOuterJoin {
			join = b.buildNestedLoopJoin(x)
		} else {
			b.err = errors.Errorf("Unsupported join type %v in nested loop join", x.JoinType)
		}
	default:
		b.err = errors.Errorf("Unsupported plan type %T in apply", v)
	}
	apply := &ApplyJoinExec{
		baseExecutor: newBaseExecutor(v.Schema(), b.ctx),
		join:         join,
		outerSchema:  v.OuterSchema,
	}
	return apply
}

func (b *executorBuilder) buildExists(v *plan.PhysicalExists) Executor {
	childExec := b.build(v.Children()[0])
	if b.err != nil {
		b.err = errors.Trace(b.err)
		return nil
	}
	return &ExistsExec{
		baseExecutor: newBaseExecutor(v.Schema(), b.ctx, childExec),
	}
}

func (b *executorBuilder) buildMaxOneRow(v *plan.PhysicalMaxOneRow) Executor {
	childExec := b.build(v.Children()[0])
	if b.err != nil {
		b.err = errors.Trace(b.err)
		return nil
	}
	return &MaxOneRowExec{
		baseExecutor: newBaseExecutor(v.Schema(), b.ctx, childExec),
	}
}

func (b *executorBuilder) buildUnionAll(v *plan.PhysicalUnionAll) Executor {
	childExecs := make([]Executor, len(v.Children()))
	for i, child := range v.Children() {
		childExecs[i] = b.build(child)
		if b.err != nil {
			b.err = errors.Trace(b.err)
			return nil
		}
	}
	e := &UnionExec{
		baseExecutor: newBaseExecutor(v.Schema(), b.ctx, childExecs...),
	}
	e.supportChk = true
	return e
}

func (b *executorBuilder) buildUpdate(v *plan.Update) Executor {
	tblID2table := make(map[int64]table.Table)
	for id := range v.SelectPlan.Schema().TblID2Handle {
		tblID2table[id], _ = b.is.TableByID(id)
	}
	selExec := b.build(v.SelectPlan)
	if b.err != nil {
		b.err = errors.Trace(b.err)
		return nil
	}
	return &UpdateExec{
		baseExecutor: newBaseExecutor(nil, b.ctx),
		SelectExec:   selExec,
		OrderedList:  v.OrderedList,
		tblID2table:  tblID2table,
		IgnoreErr:    v.IgnoreErr,
	}
}

func (b *executorBuilder) buildDelete(v *plan.Delete) Executor {
	tblID2table := make(map[int64]table.Table)
	for id := range v.SelectPlan.Schema().TblID2Handle {
		tblID2table[id], _ = b.is.TableByID(id)
	}
	selExec := b.build(v.SelectPlan)
	if b.err != nil {
		b.err = errors.Trace(b.err)
		return nil
	}
	return &DeleteExec{
		baseExecutor: newBaseExecutor(nil, b.ctx),
		SelectExec:   selExec,
		Tables:       v.Tables,
		IsMultiTable: v.IsMultiTable,
		tblID2Table:  tblID2table,
	}
}

func (b *executorBuilder) buildAnalyzeIndexPushdown(task plan.AnalyzeIndexTask) *AnalyzeIndexExec {
	e := &AnalyzeIndexExec{
		ctx:         b.ctx,
		tblInfo:     task.TableInfo,
		idxInfo:     task.IndexInfo,
		concurrency: b.ctx.GetSessionVars().IndexSerialScanConcurrency,
		priority:    b.priority,
		analyzePB: &tipb.AnalyzeReq{
			Tp:             tipb.AnalyzeType_TypeIndex,
			StartTs:        math.MaxUint64,
			Flags:          statementContextToFlags(b.ctx.GetSessionVars().StmtCtx),
			TimeZoneOffset: timeZoneOffset(b.ctx),
		},
	}
	e.analyzePB.IdxReq = &tipb.AnalyzeIndexReq{
		BucketSize: maxBucketSize,
		NumColumns: int32(len(task.IndexInfo.Columns)),
	}
	if !task.IndexInfo.Unique {
		depth := int32(defaultCMSketchDepth)
		width := int32(defaultCMSketchWidth)
		e.analyzePB.IdxReq.CmsketchDepth = &depth
		e.analyzePB.IdxReq.CmsketchWidth = &width
	}
	return e
}

func (b *executorBuilder) buildAnalyzeColumnsPushdown(task plan.AnalyzeColumnsTask) *AnalyzeColumnsExec {
	cols := task.ColsInfo
	keepOrder := false
	if task.PKInfo != nil {
		keepOrder = true
		cols = append([]*model.ColumnInfo{task.PKInfo}, cols...)
	}
	e := &AnalyzeColumnsExec{
		ctx:         b.ctx,
		tblInfo:     task.TableInfo,
		colsInfo:    task.ColsInfo,
		pkInfo:      task.PKInfo,
		concurrency: b.ctx.GetSessionVars().DistSQLScanConcurrency,
		priority:    b.priority,
		keepOrder:   keepOrder,
		analyzePB: &tipb.AnalyzeReq{
			Tp:             tipb.AnalyzeType_TypeColumn,
			StartTs:        math.MaxUint64,
			Flags:          statementContextToFlags(b.ctx.GetSessionVars().StmtCtx),
			TimeZoneOffset: timeZoneOffset(b.ctx),
		},
	}
	depth := int32(defaultCMSketchDepth)
	width := int32(defaultCMSketchWidth)
	e.analyzePB.ColReq = &tipb.AnalyzeColumnsReq{
		BucketSize:    maxBucketSize,
		SampleSize:    maxRegionSampleSize,
		SketchSize:    maxSketchSize,
		ColumnsInfo:   distsql.ColumnsToProto(cols, task.TableInfo.PKIsHandle),
		CmsketchDepth: &depth,
		CmsketchWidth: &width,
	}
	b.err = setPBColumnsDefaultValue(b.ctx, e.analyzePB.ColReq.ColumnsInfo, cols)
	return e
}

func (b *executorBuilder) buildAnalyze(v *plan.Analyze) Executor {
	e := &AnalyzeExec{
		baseExecutor: newBaseExecutor(nil, b.ctx),
		tasks:        make([]*analyzeTask, 0, len(v.Children())),
	}
	for _, task := range v.ColTasks {
		e.tasks = append(e.tasks, &analyzeTask{
			taskType: colTask,
			colExec:  b.buildAnalyzeColumnsPushdown(task),
		})
	}
	for _, task := range v.IdxTasks {
		e.tasks = append(e.tasks, &analyzeTask{
			taskType: idxTask,
			idxExec:  b.buildAnalyzeIndexPushdown(task),
		})
	}
	return e
}

func (b *executorBuilder) constructDAGReq(plans []plan.PhysicalPlan) (*tipb.DAGRequest, error) {
	dagReq := &tipb.DAGRequest{}
	dagReq.StartTs = b.getStartTS()
	dagReq.TimeZoneOffset = timeZoneOffset(b.ctx)
	sc := b.ctx.GetSessionVars().StmtCtx
	dagReq.Flags = statementContextToFlags(sc)
	for _, p := range plans {
		execPB, err := p.ToPB(b.ctx)
		if err != nil {
			return nil, errors.Trace(err)
		}
		dagReq.Executors = append(dagReq.Executors, execPB)
	}
	return dagReq, nil
}

func (b *executorBuilder) constructTableRanges(ts *plan.PhysicalTableScan) (newRanges []ranger.IntColumnRange, err error) {
	sc := b.ctx.GetSessionVars().StmtCtx
	cols := expression.ColumnInfos2ColumnsWithDBName(ts.DBName, ts.Table.Name, ts.Columns)
	newRanges = ranger.FullIntRange()
	var pkCol *expression.Column
	if ts.Table.PKIsHandle {
		if pkColInfo := ts.Table.GetPkColInfo(); pkColInfo != nil {
			pkCol = expression.ColInfo2Col(cols, pkColInfo)
		}
	}
	if pkCol != nil {
		var ranges []ranger.Range
		ranges, err = ranger.BuildRange(sc, ts.AccessCondition, ranger.IntRangeType, []*expression.Column{pkCol}, nil)
		if err != nil {
			return nil, errors.Trace(err)
		}
		newRanges = ranger.Ranges2IntRanges(ranges)
	}
	return newRanges, nil
}

func (b *executorBuilder) constructIndexRanges(is *plan.PhysicalIndexScan) (newRanges []*ranger.IndexRange, err error) {
	sc := b.ctx.GetSessionVars().StmtCtx
	cols := expression.ColumnInfos2ColumnsWithDBName(is.DBName, is.Table.Name, is.Columns)
	idxCols, colLengths := expression.IndexInfo2Cols(cols, is.Index)
	newRanges = ranger.FullIndexRange()
	if len(idxCols) > 0 {
		var ranges []ranger.Range
		ranges, err = ranger.BuildRange(sc, is.AccessCondition, ranger.IndexRangeType, idxCols, colLengths)
		if err != nil {
			return nil, errors.Trace(err)
		}
		newRanges = ranger.Ranges2IndexRanges(ranges)
	}
	return newRanges, nil
}

func (b *executorBuilder) buildIndexLookUpJoin(v *plan.PhysicalIndexJoin) Executor {
	batchSize := 1
	if !v.KeepOrder {
		batchSize = b.ctx.GetSessionVars().IndexJoinBatchSize
	}

	outerExec := b.build(v.Children()[v.OuterIndex])
	if b.err != nil {
		b.err = errors.Trace(b.err)
		return nil
	}
	innerExecBuilder := &dataReaderBuilder{v.Children()[1-v.OuterIndex], b}
	return &IndexLookUpJoin{
		baseExecutor:     newBaseExecutor(v.Schema(), b.ctx, outerExec),
		outerExec:        outerExec,
		innerExecBuilder: innerExecBuilder,
		outerKeys:        v.OuterJoinKeys,
		innerKeys:        v.InnerJoinKeys,
		outerFilter:      v.LeftConditions,
		innerFilter:      v.RightConditions,
		outerOrderedRows: newKeyRowBlock(batchSize, true),
		innerOrderedRows: newKeyRowBlock(batchSize, false),
		resultGenerator:  newJoinResultGenerator(b.ctx, v.JoinType, v.OuterIndex == 1, v.DefaultValues, v.OtherConditions, nil, nil),
		maxBatchSize:     batchSize,
	}
}

func buildNoRangeTableReader(b *executorBuilder, v *plan.PhysicalTableReader) (*TableReaderExecutor, error) {
	dagReq, err := b.constructDAGReq(v.TablePlans)
	if err != nil {
		return nil, errors.Trace(err)
	}
	ts := v.TablePlans[0].(*plan.PhysicalTableScan)
	table, _ := b.is.TableByID(ts.Table.ID)
	e := &TableReaderExecutor{
		baseExecutor: newBaseExecutor(v.Schema(), b.ctx),
		dagPB:        dagReq,
		tableID:      ts.Table.ID,
		table:        table,
		keepOrder:    ts.KeepOrder,
		desc:         ts.Desc,
		columns:      ts.Columns,
		priority:     b.priority,
	}
	e.baseExecutor.supportChk = true

	for i := range v.Schema().Columns {
		dagReq.OutputOffsets = append(dagReq.OutputOffsets, uint32(i))
	}

	return e, nil
}

func (b *executorBuilder) buildTableReader(v *plan.PhysicalTableReader) *TableReaderExecutor {
	ret, err := buildNoRangeTableReader(b, v)
	if err != nil {
		b.err = errors.Trace(err)
		return nil
	}

	ts := v.TablePlans[0].(*plan.PhysicalTableScan)
	newRanges, err1 := b.constructTableRanges(ts)
	if err1 != nil {
		b.err = errors.Trace(err1)
		return nil
	}
	ret.ranges = newRanges
	return ret
}

func buildNoRangeIndexReader(b *executorBuilder, v *plan.PhysicalIndexReader) (*IndexReaderExecutor, error) {
	dagReq, err := b.constructDAGReq(v.IndexPlans)
	if err != nil {
		return nil, errors.Trace(err)
	}
	is := v.IndexPlans[0].(*plan.PhysicalIndexScan)
	table, _ := b.is.TableByID(is.Table.ID)
	e := &IndexReaderExecutor{
		baseExecutor: newBaseExecutor(v.Schema(), b.ctx),
		dagPB:        dagReq,
		tableID:      is.Table.ID,
		table:        table,
		index:        is.Index,
		keepOrder:    !is.OutOfOrder,
		desc:         is.Desc,
		columns:      is.Columns,
		priority:     b.priority,
	}
	e.supportChk = true

	for _, col := range v.OutputColumns {
		dagReq.OutputOffsets = append(dagReq.OutputOffsets, uint32(col.Index))
	}

	return e, nil
}

func (b *executorBuilder) buildIndexReader(v *plan.PhysicalIndexReader) *IndexReaderExecutor {
	ret, err := buildNoRangeIndexReader(b, v)
	if err != nil {
		b.err = errors.Trace(err)
		return nil
	}

	is := v.IndexPlans[0].(*plan.PhysicalIndexScan)
	newRanges, err1 := b.constructIndexRanges(is)
	if err1 != nil {
		b.err = errors.Trace(err1)
		return nil
	}
	ret.ranges = newRanges
	return ret
}

func buildNoRangeIndexLookUpReader(b *executorBuilder, v *plan.PhysicalIndexLookUpReader) (*IndexLookUpExecutor, error) {
	indexReq, err := b.constructDAGReq(v.IndexPlans)
	if err != nil {
		return nil, errors.Trace(err)
	}
	tableReq, err := b.constructDAGReq(v.TablePlans)
	if err != nil {
		return nil, errors.Trace(err)
	}
	is := v.IndexPlans[0].(*plan.PhysicalIndexScan)
	indexReq.OutputOffsets = []uint32{uint32(len(is.Index.Columns))}
	table, _ := b.is.TableByID(is.Table.ID)

	for i := 0; i < v.Schema().Len(); i++ {
		tableReq.OutputOffsets = append(tableReq.OutputOffsets, uint32(i))
	}

	e := &IndexLookUpExecutor{
		baseExecutor:      newBaseExecutor(v.Schema(), b.ctx),
		dagPB:             indexReq,
		tableID:           is.Table.ID,
		table:             table,
		index:             is.Index,
		keepOrder:         !is.OutOfOrder,
		desc:              is.Desc,
		tableRequest:      tableReq,
		columns:           is.Columns,
		priority:          b.priority,
		dataReaderBuilder: &dataReaderBuilder{executorBuilder: b},
	}
	e.supportChk = true
	if cols, ok := v.Schema().TblID2Handle[is.Table.ID]; ok {
		e.handleIdx = cols[0].Index
	}
	return e, nil
}

func (b *executorBuilder) buildIndexLookUpReader(v *plan.PhysicalIndexLookUpReader) *IndexLookUpExecutor {
	ret, err := buildNoRangeIndexLookUpReader(b, v)
	if err != nil {
		b.err = errors.Trace(err)
		return nil
	}

	is := v.IndexPlans[0].(*plan.PhysicalIndexScan)
	newRanges, err1 := b.constructIndexRanges(is)
	if err1 != nil {
		b.err = errors.Trace(err1)
		return nil
	}
	ranges := make([]*ranger.IndexRange, 0, len(newRanges))
	for _, rangeInPlan := range newRanges {
		ranges = append(ranges, rangeInPlan.Clone())
	}
	ret.ranges = ranges
	return ret
}

// dataReaderBuilder build an executor.
// The executor can be used to read data in the ranges which are constructed by datums.
// Differences from executorBuilder:
// 1. dataReaderBuilder calculate data range from argument, rather than plan.
// 2. the result executor is already opened.
type dataReaderBuilder struct {
	plan.Plan
	*executorBuilder
}

func (builder *dataReaderBuilder) buildExecutorForDatums(goCtx goctx.Context, datums [][]types.Datum) (Executor, error) {
	switch v := builder.Plan.(type) {
	case *plan.PhysicalIndexReader:
		return builder.buildIndexReaderForDatums(goCtx, v, datums)
	case *plan.PhysicalTableReader:
		return builder.buildTableReaderForDatums(goCtx, v, datums)
	case *plan.PhysicalIndexLookUpReader:
		return builder.buildIndexLookUpReaderForDatums(goCtx, v, datums)
	}
	return nil, errors.New("Wrong plan type for dataReaderBuilder")
}

func (builder *dataReaderBuilder) buildTableReaderForDatums(goCtx goctx.Context, v *plan.PhysicalTableReader, datums [][]types.Datum) (Executor, error) {
	e, err := buildNoRangeTableReader(builder.executorBuilder, v)
	if err != nil {
		return nil, errors.Trace(err)
	}
	handles := make([]int64, 0, len(datums))
	for _, datum := range datums {
		handles = append(handles, datum[0].GetInt64())
	}
	return builder.buildTableReaderFromHandles(goCtx, e, handles)
}

func (builder *dataReaderBuilder) buildTableReaderFromHandles(goCtx goctx.Context, e *TableReaderExecutor, handles []int64) (Executor, error) {
	sort.Sort(sortutil.Int64Slice(handles))
	var b requestBuilder
	kvReq, err := b.SetTableHandles(e.tableID, handles).
		SetDAGRequest(e.dagPB).
		SetDesc(e.desc).
		SetKeepOrder(e.keepOrder).
		SetPriority(e.priority).
		SetFromSessionVars(e.ctx.GetSessionVars()).
		Build()
	if err != nil {
		return nil, errors.Trace(err)
	}
	e.result, err = distsql.SelectDAG(goCtx, builder.ctx, kvReq, e.schema.GetTypes())
	if err != nil {
		return nil, errors.Trace(err)
	}
	e.result.Fetch(goCtx)
	return e, nil
}

func (builder *dataReaderBuilder) buildIndexReaderForDatums(goCtx goctx.Context, v *plan.PhysicalIndexReader, values [][]types.Datum) (Executor, error) {
	e, err := buildNoRangeIndexReader(builder.executorBuilder, v)
	if err != nil {
		return nil, errors.Trace(err)
	}
	var b requestBuilder
	kvReq, err := b.SetIndexValues(e.tableID, e.index.ID, values).
		SetDAGRequest(e.dagPB).
		SetDesc(e.desc).
		SetKeepOrder(e.keepOrder).
		SetPriority(e.priority).
		SetFromSessionVars(e.ctx.GetSessionVars()).
		Build()
	if err != nil {
		return nil, errors.Trace(err)
	}
	e.result, err = distsql.SelectDAG(goCtx, builder.ctx, kvReq, e.schema.GetTypes())
	if err != nil {
		return nil, errors.Trace(err)
	}
	e.result.Fetch(goCtx)
	return e, nil
}

func (builder *dataReaderBuilder) buildIndexLookUpReaderForDatums(goCtx goctx.Context, v *plan.PhysicalIndexLookUpReader, values [][]types.Datum) (Executor, error) {
	e, err := buildNoRangeIndexLookUpReader(builder.executorBuilder, v)
	if err != nil {
		return nil, errors.Trace(err)
	}
	kvRanges, err := indexValuesToKVRanges(e.tableID, e.index.ID, values)
	if err != nil {
		return nil, errors.Trace(err)
	}
	err = e.open(goCtx, kvRanges)
	return e, errors.Trace(err)
}<|MERGE_RESOLUTION|>--- conflicted
+++ resolved
@@ -532,54 +532,32 @@
 		joinKeys: rightKeys,
 	}
 
-<<<<<<< HEAD
 	lhsColTypes := leftExec.Schema().GetTypes()
 	rhsColTypes := rightExec.Schema().GetTypes()
-	allColTypes := append(lhsColTypes, rhsColTypes...)
-
 	e := &MergeJoinExec{
 		baseExecutor:    newBaseExecutor(v.Schema(), b.ctx, leftExec, rightExec),
-		resultGenerator: newJoinResultGenerator4Chunk(b.ctx, v.JoinType, false, v.DefaultValues, v.OtherConditions, allColTypes),
-=======
-	e := &MergeJoinExec{
-		baseExecutor:    newBaseExecutor(v.Schema(), b.ctx, leftExec, rightExec),
-		resultGenerator: newJoinResultGenerator(b.ctx, v.JoinType, false, v.DefaultValues, v.OtherConditions, nil, nil),
->>>>>>> 6b3ac08b
+		resultGenerator: newJoinResultGenerator(b.ctx, v.JoinType, false, v.DefaultValues, v.OtherConditions, lhsColTypes, rhsColTypes),
 		stmtCtx:         b.ctx.GetSessionVars().StmtCtx,
 		// left is the outer side by default.
+		outerIdx:  0,
 		outerKeys: leftKeys,
 		innerKeys: rightKeys,
 		outerIter: leftRowBlock,
 		innerIter: rightRowBlock,
 	}
 
-<<<<<<< HEAD
-	innerColTypes := rhsColTypes
 	if v.JoinType == plan.RightOuterJoin {
 		e.outerKeys, e.innerKeys = e.innerKeys, e.outerKeys
 		e.outerIter, e.innerIter = e.innerIter, e.outerIter
-		innerColTypes = lhsColTypes
-=======
-	if v.JoinType == plan.RightOuterJoin {
-		e.outerKeys, e.innerKeys = e.innerKeys, e.outerKeys
-		e.outerIter, e.innerIter = e.innerIter, e.outerIter
->>>>>>> 6b3ac08b
 	}
 
 	if v.JoinType != plan.InnerJoin {
 		e.outerFilter = e.outerIter.filter
 		e.outerIter.filter = nil
-<<<<<<< HEAD
-		if v.JoinType == plan.LeftOuterJoin || v.JoinType == plan.RightOuterJoin {
-			e.resultGenerator.initDefaultChunkInner(innerColTypes)
-		}
+		e.outerIdx = 1
 	}
 
 	e.supportChk = true
-=======
-	}
-
->>>>>>> 6b3ac08b
 	return e
 }
 
