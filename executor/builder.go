--- conflicted
+++ resolved
@@ -3677,20 +3677,14 @@
 
 	switch v.SplitterType {
 	case plannercore.PartitionHashSplitterType:
-<<<<<<< HEAD
-		shuffle.splitter = &partitionHashSplitter{
-			byItems:    v.ByItems,
-			numWorkers: shuffle.concurrency,
-=======
-		splitters := make([]partitionSplitter, len(v.HashByItemArrays))
-		for i, hashByItemArray := range v.HashByItemArrays {
+		splitters := make([]partitionSplitter, len(v.ByItemArrays))
+		for i, hashByItemArray := range v.ByItemArrays {
 			hashSplitter := &partitionHashSplitter{
 				byItems:    hashByItemArray,
 				numWorkers: shuffle.concurrency,
 			}
 			copy(hashSplitter.byItems, hashByItemArray)
 			splitters[i] = hashSplitter
->>>>>>> ceddc106
 		}
 		shuffle.splitters = splitters
 	default:
