--- conflicted
+++ resolved
@@ -1733,7 +1733,6 @@
 	if defaultValues == nil {
 		defaultValues = make([]types.Datum, len(innerTypes))
 	}
-<<<<<<< HEAD
 	outerKeyCols := make([]int, len(v.OuterJoinKeys))
 	for i := 0; i < len(v.OuterJoinKeys); i++ {
 		outerKeyCols[i] = v.OuterJoinKeys[i].Index
@@ -1743,6 +1742,13 @@
 		innerKeyCols[i] = v.InnerJoinKeys[i].Index
 	}
 	executorCounterIndexLookUpJoin.Inc()
+  hasPrefixCol := false
+	for _, l := range v.IdxColLens {
+		if l != types.UnspecifiedLength {
+			hasPrefixCol = true
+			break
+		}
+	}
 
 	// If the inner join keys are the prefix set of the index, then return the IndexLookUpMergeJoin
 	if v.IsMergeJoin {
@@ -1762,6 +1768,8 @@
 				joinKeys:      v.InnerJoinKeys,
 				keyCols:       innerKeyCols,
 				compareFuncs:  v.CompareFuncs,
+			  colLens:       v.IdxColLens,
+			  hasPrefixCol:  hasPrefixCol,
 			},
 			workerWg:      new(sync.WaitGroup),
 			isOuterJoin:   v.JoinType.IsOuterJoin(),
@@ -1772,15 +1780,6 @@
 		}
 	}
 
-=======
-	hasPrefixCol := false
-	for _, l := range v.IdxColLens {
-		if l != types.UnspecifiedLength {
-			hasPrefixCol = true
-			break
-		}
-	}
->>>>>>> 9b824457
 	e := &IndexLookUpJoin{
 		baseExecutor: newBaseExecutor(b.ctx, v.Schema(), v.ExplainID(), outerExec),
 		outerCtx: outerCtx{
@@ -1791,12 +1790,9 @@
 		innerCtx: innerCtx{
 			readerBuilder: &dataReaderBuilder{Plan: innerPlan, executorBuilder: b},
 			rowTypes:      innerTypes,
-<<<<<<< HEAD
 			keyCols:       innerKeyCols,
-=======
 			colLens:       v.IdxColLens,
 			hasPrefixCol:  hasPrefixCol,
->>>>>>> 9b824457
 		},
 		workerWg:      new(sync.WaitGroup),
 		joiner:        newJoiner(b.ctx, v.JoinType, v.OuterIndex == 1, defaultValues, v.OtherConditions, leftTypes, rightTypes),
