--- conflicted
+++ resolved
@@ -4727,17 +4727,6 @@
 		b.ctx.GetSessionVars().StmtCtx.ReadFromTableCache = true
 		return cacheData
 	}
-<<<<<<< HEAD
-	go func() {
-		defer func() {
-			if r := recover(); r != nil {
-				logutil.BgLogger().Error("panic in the recoverable goroutine",
-					zap.Reflect("r", r),
-					zap.Stack("stack trace"))
-			}
-		}()
-		if !b.ctx.GetSessionVars().StmtCtx.InExplainStmt && !b.inDeleteStmt && !b.inUpdateStmt {
-=======
 	if !b.ctx.GetSessionVars().StmtCtx.InExplainStmt && !b.inDeleteStmt && !b.inUpdateStmt {
 		go func() {
 			defer func() {
@@ -4747,7 +4736,6 @@
 						zap.Stack("stack trace"))
 				}
 			}()
->>>>>>> 9a074f1d
 			err := tbl.(table.CachedTable).UpdateLockForRead(context.Background(), b.ctx.GetStore(), startTS)
 			if err != nil {
 				log.Warn("Update Lock Info Error")
