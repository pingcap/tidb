--- conflicted
+++ resolved
@@ -837,17 +837,14 @@
 				}
 			}
 		}
-<<<<<<< HEAD
 	case *ast.CalibrateResourceStmt:
 		return b.buildCalibrateResource(v.Schema())
-=======
 	case *ast.LoadDataActionStmt:
 		return &LoadDataActionExec{
 			baseExecutor: newBaseExecutor(b.ctx, nil, 0),
 			tp:           s.Tp,
 			jobID:        s.JobID,
 		}
->>>>>>> 04741ae4
 	}
 	base := newBaseExecutor(b.ctx, v.Schema(), v.ID())
 	base.initCap = chunk.ZeroCapacity
