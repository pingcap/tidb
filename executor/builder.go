--- conflicted
+++ resolved
@@ -1850,15 +1850,9 @@
 }
 
 func (builder *dataReaderBuilder) buildUnionScanForIndexJoin(ctx context.Context, v *plannercore.PhysicalUnionScan,
-<<<<<<< HEAD
 	values []*indexJoinLookUpContent, indexRanges []*ranger.Range, keyOff2IdxOff []int, cwc *plannercore.ColWithCmpFuncManager) (Executor, error) {
-	childBuilder := &dataReaderBuilder{v.Children()[0], builder.executorBuilder}
+	childBuilder := &dataReaderBuilder{Plan: v.Children()[0], executorBuilder: builder.executorBuilder}
 	reader, err := childBuilder.buildExecutorForIndexJoin(ctx, values, indexRanges, keyOff2IdxOff, cwc)
-=======
-	values [][]types.Datum, indexRanges []*ranger.Range, keyOff2IdxOff []int) (Executor, error) {
-	childBuilder := &dataReaderBuilder{Plan: v.Children()[0], executorBuilder: builder.executorBuilder}
-	reader, err := childBuilder.buildExecutorForIndexJoin(ctx, values, indexRanges, keyOff2IdxOff)
->>>>>>> 0972a6f0
 	if err != nil {
 		return nil, err
 	}
@@ -1931,11 +1925,7 @@
 	if err != nil {
 		return nil, err
 	}
-<<<<<<< HEAD
-	kvRanges, err := buildKvRangesForIndexJoin(e.ctx, getPhysicalTableID(e.table), e.index.ID, lookUpContents, indexRanges, keyOff2IdxOff, cwc)
-=======
-	e.kvRanges, err = buildKvRangesForIndexJoin(e.ctx.GetSessionVars().StmtCtx, getPhysicalTableID(e.table), e.index.ID, values, indexRanges, keyOff2IdxOff)
->>>>>>> 0972a6f0
+	e.kvRanges, err = buildKvRangesForIndexJoin(e.ctx, getPhysicalTableID(e.table), e.index.ID, lookUpContents, indexRanges, keyOff2IdxOff, cwc)
 	if err != nil {
 		return nil, err
 	}
