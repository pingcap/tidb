--- conflicted
+++ resolved
@@ -2905,16 +2905,13 @@
 		idxInfo:      plan.IndexInfo,
 		rowDecoder:   decoder,
 		startTS:      startTS,
-<<<<<<< HEAD
 		keepOrder:    plan.KeepOrder,
 		desc:         plan.Desc,
-=======
 		lock:         plan.Lock,
 		waitTime:     plan.LockWaitTime,
 	}
 	if e.lock {
 		b.isSelectForUpdate = e.lock
->>>>>>> 1d28e7cc
 	}
 	var capacity int
 	if plan.IndexInfo != nil {
