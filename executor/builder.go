// Copyright 2015 PingCAP, Inc.
//
// Licensed under the Apache License, Version 2.0 (the "License");
// you may not use this file except in compliance with the License.
// You may obtain a copy of the License at
//
//     http://www.apache.org/licenses/LICENSE-2.0
//
// Unless required by applicable law or agreed to in writing, software
// distributed under the License is distributed on an "AS IS" BASIS,
// See the License for the specific language governing permissions and
// limitations under the License.

package executor

import (
	"bytes"
	"context"
	"sort"
	"strings"
	"sync"
	"time"
	"unsafe"

	"github.com/cznic/mathutil"
	"github.com/pingcap/errors"
	"github.com/pingcap/kvproto/pkg/diagnosticspb"
	"github.com/pingcap/parser/ast"
	"github.com/pingcap/parser/model"
	"github.com/pingcap/parser/mysql"
	"github.com/pingcap/tidb/distsql"
	"github.com/pingcap/tidb/domain"
	"github.com/pingcap/tidb/executor/aggfuncs"
	"github.com/pingcap/tidb/expression"
	"github.com/pingcap/tidb/expression/aggregation"
	"github.com/pingcap/tidb/infoschema"
	"github.com/pingcap/tidb/kv"
	"github.com/pingcap/tidb/metrics"
	plannercore "github.com/pingcap/tidb/planner/core"
	plannerutil "github.com/pingcap/tidb/planner/util"
	"github.com/pingcap/tidb/sessionctx"
	"github.com/pingcap/tidb/sessionctx/stmtctx"
	"github.com/pingcap/tidb/statistics"
	"github.com/pingcap/tidb/table"
	"github.com/pingcap/tidb/table/tables"
	"github.com/pingcap/tidb/types"
	"github.com/pingcap/tidb/util"
	"github.com/pingcap/tidb/util/admin"
	"github.com/pingcap/tidb/util/chunk"
	"github.com/pingcap/tidb/util/execdetails"
	"github.com/pingcap/tidb/util/logutil"
	"github.com/pingcap/tidb/util/ranger"
	"github.com/pingcap/tidb/util/rowcodec"
	"github.com/pingcap/tidb/util/timeutil"
	"github.com/pingcap/tipb/go-tipb"
	"go.uber.org/zap"
)

var (
	executorCounterMergeJoinExec            = metrics.ExecutorCounter.WithLabelValues("MergeJoinExec")
	executorCountHashJoinExec               = metrics.ExecutorCounter.WithLabelValues("HashJoinExec")
	executorCounterHashAggExec              = metrics.ExecutorCounter.WithLabelValues("HashAggExec")
	executorStreamAggExec                   = metrics.ExecutorCounter.WithLabelValues("StreamAggExec")
	executorCounterSortExec                 = metrics.ExecutorCounter.WithLabelValues("SortExec")
	executorCounterTopNExec                 = metrics.ExecutorCounter.WithLabelValues("TopNExec")
	executorCounterNestedLoopApplyExec      = metrics.ExecutorCounter.WithLabelValues("NestedLoopApplyExec")
	executorCounterIndexLookUpJoin          = metrics.ExecutorCounter.WithLabelValues("IndexLookUpJoin")
	executorCounterIndexLookUpExecutor      = metrics.ExecutorCounter.WithLabelValues("IndexLookUpExecutor")
	executorCounterIndexMergeReaderExecutor = metrics.ExecutorCounter.WithLabelValues("IndexMergeReaderExecutor")
)

// executorBuilder builds an Executor from a Plan.
// The InfoSchema must not change during execution.
type executorBuilder struct {
	ctx        sessionctx.Context
	is         infoschema.InfoSchema
	snapshotTS uint64 // The consistent snapshot timestamp for the executor to read data.
	err        error  // err is set when there is error happened during Executor building process.
	hasLock    bool
}

func newExecutorBuilder(ctx sessionctx.Context, is infoschema.InfoSchema) *executorBuilder {
	return &executorBuilder{
		ctx: ctx,
		is:  is,
	}
}

// MockPhysicalPlan is used to return a specified executor in when build.
// It is mainly used for testing.
type MockPhysicalPlan interface {
	plannercore.PhysicalPlan
	GetExecutor() Executor
}

func (b *executorBuilder) build(p plannercore.Plan) Executor {
	switch v := p.(type) {
	case nil:
		return nil
	case *plannercore.Change:
		return b.buildChange(v)
	case *plannercore.CheckTable:
		return b.buildCheckTable(v)
	case *plannercore.RecoverIndex:
		return b.buildRecoverIndex(v)
	case *plannercore.CleanupIndex:
		return b.buildCleanupIndex(v)
	case *plannercore.CheckIndexRange:
		return b.buildCheckIndexRange(v)
	case *plannercore.ChecksumTable:
		return b.buildChecksumTable(v)
	case *plannercore.ReloadExprPushdownBlacklist:
		return b.buildReloadExprPushdownBlacklist(v)
	case *plannercore.ReloadOptRuleBlacklist:
		return b.buildReloadOptRuleBlacklist(v)
	case *plannercore.AdminPlugins:
		return b.buildAdminPlugins(v)
	case *plannercore.DDL:
		return b.buildDDL(v)
	case *plannercore.Deallocate:
		return b.buildDeallocate(v)
	case *plannercore.Delete:
		return b.buildDelete(v)
	case *plannercore.Execute:
		return b.buildExecute(v)
	case *plannercore.Trace:
		return b.buildTrace(v)
	case *plannercore.Explain:
		return b.buildExplain(v)
	case *plannercore.PointGetPlan:
		return b.buildPointGet(v)
	case *plannercore.BatchPointGetPlan:
		return b.buildBatchPointGet(v)
	case *plannercore.Insert:
		return b.buildInsert(v)
	case *plannercore.LoadData:
		return b.buildLoadData(v)
	case *plannercore.LoadStats:
		return b.buildLoadStats(v)
	case *plannercore.IndexAdvise:
		return b.buildIndexAdvise(v)
	case *plannercore.PhysicalLimit:
		return b.buildLimit(v)
	case *plannercore.Prepare:
		return b.buildPrepare(v)
	case *plannercore.PhysicalLock:
		return b.buildSelectLock(v)
	case *plannercore.CancelDDLJobs:
		return b.buildCancelDDLJobs(v)
	case *plannercore.ShowNextRowID:
		return b.buildShowNextRowID(v)
	case *plannercore.ShowDDL:
		return b.buildShowDDL(v)
	case *plannercore.PhysicalShowDDLJobs:
		return b.buildShowDDLJobs(v)
	case *plannercore.ShowDDLJobQueries:
		return b.buildShowDDLJobQueries(v)
	case *plannercore.ShowSlow:
		return b.buildShowSlow(v)
	case *plannercore.PhysicalShow:
		return b.buildShow(v)
	case *plannercore.Simple:
		return b.buildSimple(v)
	case *plannercore.Set:
		return b.buildSet(v)
	case *plannercore.SetConfig:
		return b.buildSetConfig(v)
	case *plannercore.PhysicalSort:
		return b.buildSort(v)
	case *plannercore.PhysicalTopN:
		return b.buildTopN(v)
	case *plannercore.PhysicalUnionAll:
		return b.buildUnionAll(v)
	case *plannercore.Update:
		return b.buildUpdate(v)
	case *plannercore.PhysicalUnionScan:
		return b.buildUnionScanExec(v)
	case *plannercore.PhysicalHashJoin:
		return b.buildHashJoin(v)
	case *plannercore.PhysicalMergeJoin:
		return b.buildMergeJoin(v)
	case *plannercore.PhysicalIndexJoin:
		return b.buildIndexLookUpJoin(v)
	case *plannercore.PhysicalIndexMergeJoin:
		return b.buildIndexLookUpMergeJoin(v)
	case *plannercore.PhysicalIndexHashJoin:
		return b.buildIndexNestedLoopHashJoin(v)
	case *plannercore.PhysicalSelection:
		return b.buildSelection(v)
	case *plannercore.PhysicalHashAgg:
		return b.buildHashAgg(v)
	case *plannercore.PhysicalStreamAgg:
		return b.buildStreamAgg(v)
	case *plannercore.PhysicalProjection:
		return b.buildProjection(v)
	case *plannercore.PhysicalMemTable:
		return b.buildMemTable(v)
	case *plannercore.PhysicalTableDual:
		return b.buildTableDual(v)
	case *plannercore.PhysicalApply:
		return b.buildApply(v)
	case *plannercore.PhysicalMaxOneRow:
		return b.buildMaxOneRow(v)
	case *plannercore.Analyze:
		return b.buildAnalyze(v)
	case *plannercore.PhysicalTableReader:
		return b.buildTableReader(v)
	case *plannercore.PhysicalIndexReader:
		return b.buildIndexReader(v)
	case *plannercore.PhysicalIndexLookUpReader:
		return b.buildIndexLookUpReader(v)
	case *plannercore.PhysicalWindow:
		return b.buildWindow(v)
	case *plannercore.PhysicalShuffle:
		return b.buildShuffle(v)
	case *plannercore.PhysicalShuffleDataSourceStub:
		return b.buildShuffleDataSourceStub(v)
	case *plannercore.SQLBindPlan:
		return b.buildSQLBindExec(v)
	case *plannercore.SplitRegion:
		return b.buildSplitRegion(v)
	case *plannercore.PhysicalIndexMergeReader:
		return b.buildIndexMergeReader(v)
	case *plannercore.SelectInto:
		return b.buildSelectInto(v)
	case *plannercore.AdminShowTelemetry:
		return b.buildAdminShowTelemetry(v)
	case *plannercore.AdminResetTelemetryID:
		return b.buildAdminResetTelemetryID(v)
	default:
		if mp, ok := p.(MockPhysicalPlan); ok {
			return mp.GetExecutor()
		}

		b.err = ErrUnknownPlan.GenWithStack("Unknown Plan %T", p)
		return nil
	}
}

func (b *executorBuilder) buildCancelDDLJobs(v *plannercore.CancelDDLJobs) Executor {
	e := &CancelDDLJobsExec{
		baseExecutor: newBaseExecutor(b.ctx, v.Schema(), v.ID()),
		jobIDs:       v.JobIDs,
	}
	txn, err := e.ctx.Txn(true)
	if err != nil {
		b.err = err
		return nil
	}

	e.errs, b.err = admin.CancelJobs(txn, e.jobIDs)
	if b.err != nil {
		return nil
	}
	return e
}

func (b *executorBuilder) buildChange(v *plannercore.Change) Executor {
	return &ChangeExec{
		baseExecutor: newBaseExecutor(b.ctx, v.Schema(), v.ID()),
		ChangeStmt:   v.ChangeStmt,
	}
}

func (b *executorBuilder) buildShowNextRowID(v *plannercore.ShowNextRowID) Executor {
	e := &ShowNextRowIDExec{
		baseExecutor: newBaseExecutor(b.ctx, v.Schema(), v.ID()),
		tblName:      v.TableName,
	}
	return e
}

func (b *executorBuilder) buildShowDDL(v *plannercore.ShowDDL) Executor {
	// We get DDLInfo here because for Executors that returns result set,
	// next will be called after transaction has been committed.
	// We need the transaction to get DDLInfo.
	e := &ShowDDLExec{
		baseExecutor: newBaseExecutor(b.ctx, v.Schema(), v.ID()),
	}

	var err error
	ownerManager := domain.GetDomain(e.ctx).DDL().OwnerManager()
	ctx, cancel := context.WithTimeout(context.Background(), 3*time.Second)
	e.ddlOwnerID, err = ownerManager.GetOwnerID(ctx)
	cancel()
	if err != nil {
		b.err = err
		return nil
	}
	txn, err := e.ctx.Txn(true)
	if err != nil {
		b.err = err
		return nil
	}

	ddlInfo, err := admin.GetDDLInfo(txn)
	if err != nil {
		b.err = err
		return nil
	}
	e.ddlInfo = ddlInfo
	e.selfID = ownerManager.ID()
	return e
}

func (b *executorBuilder) buildShowDDLJobs(v *plannercore.PhysicalShowDDLJobs) Executor {
	e := &ShowDDLJobsExec{
		jobNumber:    int(v.JobNumber),
		is:           b.is,
		baseExecutor: newBaseExecutor(b.ctx, v.Schema(), v.ID()),
	}
	return e
}

func (b *executorBuilder) buildShowDDLJobQueries(v *plannercore.ShowDDLJobQueries) Executor {
	e := &ShowDDLJobQueriesExec{
		baseExecutor: newBaseExecutor(b.ctx, v.Schema(), v.ID()),
		jobIDs:       v.JobIDs,
	}
	return e
}

func (b *executorBuilder) buildShowSlow(v *plannercore.ShowSlow) Executor {
	e := &ShowSlowExec{
		baseExecutor: newBaseExecutor(b.ctx, v.Schema(), v.ID()),
		ShowSlow:     v.ShowSlow,
	}
	return e
}

// buildIndexLookUpChecker builds check information to IndexLookUpReader.
func buildIndexLookUpChecker(b *executorBuilder, p *plannercore.PhysicalIndexLookUpReader,
	e *IndexLookUpExecutor) {
	is := p.IndexPlans[0].(*plannercore.PhysicalIndexScan)
	fullColLen := len(is.Index.Columns) + len(p.CommonHandleCols)
	if !e.isCommonHandle() {
		fullColLen += 1
	}
	e.dagPB.OutputOffsets = make([]uint32, fullColLen)
	for i := 0; i < fullColLen; i++ {
		e.dagPB.OutputOffsets[i] = uint32(i)
	}

	ts := p.TablePlans[0].(*plannercore.PhysicalTableScan)
	e.handleIdx = ts.HandleIdx

	e.ranges = ranger.FullRange()

	tps := make([]*types.FieldType, 0, fullColLen)
	for _, col := range is.Columns {
		tps = append(tps, &col.FieldType)
	}

	if !e.isCommonHandle() {
		tps = append(tps, types.NewFieldType(mysql.TypeLonglong))
	}

	e.checkIndexValue = &checkIndexValue{idxColTps: tps}

	colNames := make([]string, 0, len(is.IdxCols))
	for i := range is.IdxCols {
		colNames = append(colNames, is.Columns[i].Name.O)
	}
	if cols, missingColName := table.FindCols(e.table.Cols(), colNames, true); missingColName != "" {
		b.err = plannercore.ErrUnknownColumn.GenWithStack("Unknown column %s", missingColName)
	} else {
		e.idxTblCols = cols
	}
}

func (b *executorBuilder) buildCheckTable(v *plannercore.CheckTable) Executor {
	readerExecs := make([]*IndexLookUpExecutor, 0, len(v.IndexLookUpReaders))
	for _, readerPlan := range v.IndexLookUpReaders {
		readerExec, err := buildNoRangeIndexLookUpReader(b, readerPlan)
		if err != nil {
			b.err = errors.Trace(err)
			return nil
		}
		buildIndexLookUpChecker(b, readerPlan, readerExec)

		readerExecs = append(readerExecs, readerExec)
	}

	e := &CheckTableExec{
		baseExecutor: newBaseExecutor(b.ctx, v.Schema(), v.ID()),
		dbName:       v.DBName,
		table:        v.Table,
		indexInfos:   v.IndexInfos,
		is:           b.is,
		srcs:         readerExecs,
		exitCh:       make(chan struct{}),
		retCh:        make(chan error, len(readerExecs)),
		checkIndex:   v.CheckIndex,
	}
	return e
}

func buildRecoverIndexCols(tblInfo *model.TableInfo, indexInfo *model.IndexInfo) []*model.ColumnInfo {
	handleLen := 1
	var pkCols []*model.IndexColumn
	if tblInfo.IsCommonHandle {
		pkIdx := tables.FindPrimaryIndex(tblInfo)
		pkCols = pkIdx.Columns
		handleLen = len(pkIdx.Columns)
	}
	columns := make([]*model.ColumnInfo, 0, len(indexInfo.Columns)+handleLen)
	for _, idxCol := range indexInfo.Columns {
		columns = append(columns, tblInfo.Columns[idxCol.Offset])
	}
	if tblInfo.IsCommonHandle {
		for _, c := range pkCols {
			columns = append(columns, tblInfo.Columns[c.Offset])
		}
		return columns
	}
	handleOffset := len(columns)
	handleColsInfo := &model.ColumnInfo{
		ID:     model.ExtraHandleID,
		Name:   model.ExtraHandleName,
		Offset: handleOffset,
	}
	handleColsInfo.FieldType = *types.NewFieldType(mysql.TypeLonglong)
	columns = append(columns, handleColsInfo)
	return columns
}

func (b *executorBuilder) buildRecoverIndex(v *plannercore.RecoverIndex) Executor {
	tblInfo := v.Table.TableInfo
	t, err := b.is.TableByName(v.Table.Schema, tblInfo.Name)
	if err != nil {
		b.err = err
		return nil
	}
	idxName := strings.ToLower(v.IndexName)
	index := tables.GetWritableIndexByName(idxName, t)
	if index == nil {
		b.err = errors.Errorf("index `%v` is not found in table `%v`.", v.IndexName, v.Table.Name.O)
		return nil
	}
	e := &RecoverIndexExec{
		baseExecutor: newBaseExecutor(b.ctx, v.Schema(), v.ID()),
		columns:      buildRecoverIndexCols(tblInfo, index.Meta()),
		index:        index,
		table:        t,
		physicalID:   t.Meta().ID,
	}
	sessCtx := e.ctx.GetSessionVars().StmtCtx
	e.handleCols = buildHandleColsForRecoverIndex(sessCtx, tblInfo, index.Meta(), e.columns)
	return e
}

func buildHandleColsForRecoverIndex(sctx *stmtctx.StatementContext, tblInfo *model.TableInfo,
	idxInfo *model.IndexInfo, allColInfo []*model.ColumnInfo) plannercore.HandleCols {
	if !tblInfo.IsCommonHandle {
		extraColPos := len(allColInfo) - 1
		intCol := &expression.Column{
			Index:   extraColPos,
			RetType: types.NewFieldType(mysql.TypeLonglong),
		}
		return plannercore.NewIntHandleCols(intCol)
	}
	tblCols := make([]*expression.Column, len(tblInfo.Columns))
	for i := 0; i < len(tblInfo.Columns); i++ {
		c := tblInfo.Columns[i]
		tblCols[i] = &expression.Column{
			RetType: &c.FieldType,
			ID:      c.ID,
		}
	}
	pkIdx := tables.FindPrimaryIndex(tblInfo)
	for i, c := range pkIdx.Columns {
		tblCols[c.Offset].Index = len(idxInfo.Columns) + i
	}
	return plannercore.NewCommonHandleCols(sctx, tblInfo, pkIdx, tblCols)
}

func buildCleanupIndexCols(tblInfo *model.TableInfo, indexInfo *model.IndexInfo) []*model.ColumnInfo {
	columns := make([]*model.ColumnInfo, 0, len(indexInfo.Columns)+1)
	for _, idxCol := range indexInfo.Columns {
		columns = append(columns, tblInfo.Columns[idxCol.Offset])
	}
	handleColsInfo := &model.ColumnInfo{
		ID:     model.ExtraHandleID,
		Name:   model.ExtraHandleName,
		Offset: len(tblInfo.Columns),
	}
	handleColsInfo.FieldType = *types.NewFieldType(mysql.TypeLonglong)
	columns = append(columns, handleColsInfo)
	return columns
}

func (b *executorBuilder) buildCleanupIndex(v *plannercore.CleanupIndex) Executor {
	tblInfo := v.Table.TableInfo
	t, err := b.is.TableByName(v.Table.Schema, tblInfo.Name)
	if err != nil {
		b.err = err
		return nil
	}
	idxName := strings.ToLower(v.IndexName)
	var index table.Index
	for _, idx := range t.Indices() {
		if idx.Meta().State != model.StatePublic {
			continue
		}
		if idxName == idx.Meta().Name.L {
			index = idx
			break
		}
	}

	if index == nil {
		b.err = errors.Errorf("index `%v` is not found in table `%v`.", v.IndexName, v.Table.Name.O)
		return nil
	}
	e := &CleanupIndexExec{
		baseExecutor: newBaseExecutor(b.ctx, v.Schema(), v.ID()),
		idxCols:      buildCleanupIndexCols(tblInfo, index.Meta()),
		index:        index,
		table:        t,
		physicalID:   t.Meta().ID,
		batchSize:    20000,
	}
	return e
}

func (b *executorBuilder) buildCheckIndexRange(v *plannercore.CheckIndexRange) Executor {
	tb, err := b.is.TableByName(v.Table.Schema, v.Table.Name)
	if err != nil {
		b.err = err
		return nil
	}
	e := &CheckIndexRangeExec{
		baseExecutor: newBaseExecutor(b.ctx, v.Schema(), v.ID()),
		handleRanges: v.HandleRanges,
		table:        tb.Meta(),
		is:           b.is,
	}
	idxName := strings.ToLower(v.IndexName)
	for _, idx := range tb.Indices() {
		if idx.Meta().Name.L == idxName {
			e.index = idx.Meta()
			e.startKey = make([]types.Datum, len(e.index.Columns))
			break
		}
	}
	return e
}

func (b *executorBuilder) buildChecksumTable(v *plannercore.ChecksumTable) Executor {
	e := &ChecksumTableExec{
		baseExecutor: newBaseExecutor(b.ctx, v.Schema(), v.ID()),
		tables:       make(map[int64]*checksumContext),
		done:         false,
	}
	startTs, err := b.getSnapshotTS()
	if err != nil {
		b.err = err
		return nil
	}
	for _, t := range v.Tables {
		e.tables[t.TableInfo.ID] = newChecksumContext(t.DBInfo, t.TableInfo, startTs)
	}
	return e
}

func (b *executorBuilder) buildReloadExprPushdownBlacklist(v *plannercore.ReloadExprPushdownBlacklist) Executor {
	return &ReloadExprPushdownBlacklistExec{baseExecutor{ctx: b.ctx}}
}

func (b *executorBuilder) buildReloadOptRuleBlacklist(v *plannercore.ReloadOptRuleBlacklist) Executor {
	return &ReloadOptRuleBlacklistExec{baseExecutor{ctx: b.ctx}}
}

func (b *executorBuilder) buildAdminPlugins(v *plannercore.AdminPlugins) Executor {
	return &AdminPluginsExec{baseExecutor: baseExecutor{ctx: b.ctx}, Action: v.Action, Plugins: v.Plugins}
}

func (b *executorBuilder) buildDeallocate(v *plannercore.Deallocate) Executor {
	base := newBaseExecutor(b.ctx, nil, v.ID())
	base.initCap = chunk.ZeroCapacity
	e := &DeallocateExec{
		baseExecutor: base,
		Name:         v.Name,
	}
	return e
}

func (b *executorBuilder) buildSelectLock(v *plannercore.PhysicalLock) Executor {
	b.hasLock = true
	if b.err = b.updateForUpdateTSIfNeeded(v.Children()[0]); b.err != nil {
		return nil
	}
	// Build 'select for update' using the 'for update' ts.
	b.snapshotTS = b.ctx.GetSessionVars().TxnCtx.GetForUpdateTS()

	src := b.build(v.Children()[0])
	if b.err != nil {
		return nil
	}
	if !b.ctx.GetSessionVars().InTxn() {
		// Locking of rows for update using SELECT FOR UPDATE only applies when autocommit
		// is disabled (either by beginning transaction with START TRANSACTION or by setting
		// autocommit to 0. If autocommit is enabled, the rows matching the specification are not locked.
		// See https://dev.mysql.com/doc/refman/5.7/en/innodb-locking-reads.html
		return src
	}
	e := &SelectLockExec{
		baseExecutor:     newBaseExecutor(b.ctx, v.Schema(), v.ID(), src),
		Lock:             v.Lock,
		tblID2Handle:     v.TblID2Handle,
		partitionedTable: v.PartitionedTable,
	}
	return e
}

func (b *executorBuilder) buildLimit(v *plannercore.PhysicalLimit) Executor {
	childExec := b.build(v.Children()[0])
	if b.err != nil {
		return nil
	}
	n := int(mathutil.MinUint64(v.Count, uint64(b.ctx.GetSessionVars().MaxChunkSize)))
	base := newBaseExecutor(b.ctx, v.Schema(), v.ID(), childExec)
	base.initCap = n
	e := &LimitExec{
		baseExecutor: base,
		begin:        v.Offset,
		end:          v.Offset + v.Count,
	}
	return e
}

func (b *executorBuilder) buildPrepare(v *plannercore.Prepare) Executor {
	base := newBaseExecutor(b.ctx, v.Schema(), v.ID())
	base.initCap = chunk.ZeroCapacity
	return &PrepareExec{
		baseExecutor: base,
		is:           b.is,
		name:         v.Name,
		sqlText:      v.SQLText,
	}
}

func (b *executorBuilder) buildExecute(v *plannercore.Execute) Executor {
	e := &ExecuteExec{
		baseExecutor: newBaseExecutor(b.ctx, v.Schema(), v.ID()),
		is:           b.is,
		name:         v.Name,
		usingVars:    v.UsingVars,
		id:           v.ExecID,
		stmt:         v.Stmt,
		plan:         v.Plan,
		outputNames:  v.OutputNames(),
	}
	return e
}

func (b *executorBuilder) buildShow(v *plannercore.PhysicalShow) Executor {
	e := &ShowExec{
		baseExecutor: newBaseExecutor(b.ctx, v.Schema(), v.ID()),
		Tp:           v.Tp,
		DBName:       model.NewCIStr(v.DBName),
		Table:        v.Table,
		Column:       v.Column,
		IndexName:    v.IndexName,
		Flag:         v.Flag,
		Roles:        v.Roles,
		User:         v.User,
		is:           b.is,
		Full:         v.Full,
		IfNotExists:  v.IfNotExists,
		GlobalScope:  v.GlobalScope,
		Extended:     v.Extended,
	}
	if e.Tp == ast.ShowGrants && e.User == nil {
		// The input is a "show grants" statement, fulfill the user and roles field.
		// Note: "show grants" result are different from "show grants for current_user",
		// The former determine privileges with roles, while the later doesn't.
		vars := e.ctx.GetSessionVars()
		e.User = vars.User
		e.User.Hostname = vars.User.AuthHostname
		e.User.Username = vars.User.AuthUsername
		e.Roles = vars.ActiveRoles
	}
	if e.Tp == ast.ShowMasterStatus {
		// show master status need start ts.
		if _, err := e.ctx.Txn(true); err != nil {
			b.err = err
		}
	}
	return e
}

func (b *executorBuilder) buildSimple(v *plannercore.Simple) Executor {
	switch s := v.Statement.(type) {
	case *ast.GrantStmt:
		return b.buildGrant(s)
	case *ast.RevokeStmt:
		return b.buildRevoke(s)
	case *ast.BRIEStmt:
		return b.buildBRIE(s, v.Schema())
	}
	base := newBaseExecutor(b.ctx, v.Schema(), v.ID())
	base.initCap = chunk.ZeroCapacity
	e := &SimpleExec{
		baseExecutor: base,
		Statement:    v.Statement,
		is:           b.is,
	}
	return e
}

func (b *executorBuilder) buildSet(v *plannercore.Set) Executor {
	base := newBaseExecutor(b.ctx, v.Schema(), v.ID())
	base.initCap = chunk.ZeroCapacity
	e := &SetExecutor{
		baseExecutor: base,
		vars:         v.VarAssigns,
	}
	return e
}

func (b *executorBuilder) buildSetConfig(v *plannercore.SetConfig) Executor {
	return &SetConfigExec{
		baseExecutor: newBaseExecutor(b.ctx, v.Schema(), v.ID()),
		p:            v,
	}
}

func (b *executorBuilder) buildInsert(v *plannercore.Insert) Executor {
	if v.SelectPlan != nil {
		// Try to update the forUpdateTS for insert/replace into select statements.
		// Set the selectPlan parameter to nil to make it always update the forUpdateTS.
		if b.err = b.updateForUpdateTSIfNeeded(nil); b.err != nil {
			return nil
		}
	}
	b.snapshotTS = b.ctx.GetSessionVars().TxnCtx.GetForUpdateTS()
	selectExec := b.build(v.SelectPlan)
	if b.err != nil {
		return nil
	}
	var baseExec baseExecutor
	if selectExec != nil {
		baseExec = newBaseExecutor(b.ctx, nil, v.ID(), selectExec)
	} else {
		baseExec = newBaseExecutor(b.ctx, nil, v.ID())
	}
	baseExec.initCap = chunk.ZeroCapacity

	ivs := &InsertValues{
		baseExecutor:              baseExec,
		Table:                     v.Table,
		Columns:                   v.Columns,
		Lists:                     v.Lists,
		SetList:                   v.SetList,
		GenExprs:                  v.GenCols.Exprs,
		allAssignmentsAreConstant: v.AllAssignmentsAreConstant,
		hasRefCols:                v.NeedFillDefaultValue,
		SelectExec:                selectExec,
	}
	err := ivs.initInsertColumns()
	if err != nil {
		b.err = err
		return nil
	}

	if v.IsReplace {
		return b.buildReplace(ivs)
	}
	insert := &InsertExec{
		InsertValues: ivs,
		OnDuplicate:  append(v.OnDuplicate, v.GenCols.OnDuplicates...),
	}
	return insert
}

func (b *executorBuilder) buildLoadData(v *plannercore.LoadData) Executor {
	tbl, ok := b.is.TableByID(v.Table.TableInfo.ID)
	if !ok {
		b.err = errors.Errorf("Can not get table %d", v.Table.TableInfo.ID)
		return nil
	}
	insertVal := &InsertValues{
		baseExecutor: newBaseExecutor(b.ctx, nil, v.ID()),
		Table:        tbl,
		Columns:      v.Columns,
		GenExprs:     v.GenCols.Exprs,
	}
	loadDataInfo := &LoadDataInfo{
		row:                make([]types.Datum, 0, len(insertVal.insertColumns)),
		InsertValues:       insertVal,
		Path:               v.Path,
		Table:              tbl,
		FieldsInfo:         v.FieldsInfo,
		LinesInfo:          v.LinesInfo,
		IgnoreLines:        v.IgnoreLines,
		ColumnAssignments:  v.ColumnAssignments,
		ColumnsAndUserVars: v.ColumnsAndUserVars,
		Ctx:                b.ctx,
	}
	columnNames := loadDataInfo.initFieldMappings()
	err := loadDataInfo.initLoadColumns(columnNames)
	if err != nil {
		b.err = err
		return nil
	}
	loadDataExec := &LoadDataExec{
		baseExecutor: newBaseExecutor(b.ctx, nil, v.ID()),
		IsLocal:      v.IsLocal,
		OnDuplicate:  v.OnDuplicate,
		loadDataInfo: loadDataInfo,
	}
	var defaultLoadDataBatchCnt uint64 = 20000 // TODO this will be changed to variable in another pr
	loadDataExec.loadDataInfo.InitQueues()
	loadDataExec.loadDataInfo.SetMaxRowsInBatch(defaultLoadDataBatchCnt)

	return loadDataExec
}

func (b *executorBuilder) buildLoadStats(v *plannercore.LoadStats) Executor {
	e := &LoadStatsExec{
		baseExecutor: newBaseExecutor(b.ctx, nil, v.ID()),
		info:         &LoadStatsInfo{v.Path, b.ctx},
	}
	return e
}

func (b *executorBuilder) buildIndexAdvise(v *plannercore.IndexAdvise) Executor {
	e := &IndexAdviseExec{
		baseExecutor: newBaseExecutor(b.ctx, nil, v.ID()),
		IsLocal:      v.IsLocal,
		indexAdviseInfo: &IndexAdviseInfo{
			Path:        v.Path,
			MaxMinutes:  v.MaxMinutes,
			MaxIndexNum: v.MaxIndexNum,
			LinesInfo:   v.LinesInfo,
			Ctx:         b.ctx,
		},
	}
	return e
}

func (b *executorBuilder) buildReplace(vals *InsertValues) Executor {
	replaceExec := &ReplaceExec{
		InsertValues: vals,
	}
	return replaceExec
}

func (b *executorBuilder) buildGrant(grant *ast.GrantStmt) Executor {
	e := &GrantExec{
		baseExecutor: newBaseExecutor(b.ctx, nil, 0),
		Privs:        grant.Privs,
		ObjectType:   grant.ObjectType,
		Level:        grant.Level,
		Users:        grant.Users,
		WithGrant:    grant.WithGrant,
		TLSOptions:   grant.TLSOptions,
		is:           b.is,
	}
	return e
}

func (b *executorBuilder) buildRevoke(revoke *ast.RevokeStmt) Executor {
	e := &RevokeExec{
		baseExecutor: newBaseExecutor(b.ctx, nil, 0),
		ctx:          b.ctx,
		Privs:        revoke.Privs,
		ObjectType:   revoke.ObjectType,
		Level:        revoke.Level,
		Users:        revoke.Users,
		is:           b.is,
	}
	return e
}

func (b *executorBuilder) buildDDL(v *plannercore.DDL) Executor {
	e := &DDLExec{
		baseExecutor: newBaseExecutor(b.ctx, v.Schema(), v.ID()),
		stmt:         v.Statement,
		is:           b.is,
	}
	return e
}

// buildTrace builds a TraceExec for future executing. This method will be called
// at build().
func (b *executorBuilder) buildTrace(v *plannercore.Trace) Executor {
	t := &TraceExec{
		baseExecutor: newBaseExecutor(b.ctx, v.Schema(), v.ID()),
		stmtNode:     v.StmtNode,
		builder:      b,
		format:       v.Format,
	}
	if t.format == plannercore.TraceFormatLog {
		return &SortExec{
			baseExecutor: newBaseExecutor(b.ctx, v.Schema(), v.ID(), t),
			ByItems: []*plannerutil.ByItems{
				{Expr: &expression.Column{
					Index:   0,
					RetType: types.NewFieldType(mysql.TypeTimestamp),
				}},
			},
			schema: v.Schema(),
		}
	}
	return t
}

// buildExplain builds a explain executor. `e.rows` collects final result to `ExplainExec`.
func (b *executorBuilder) buildExplain(v *plannercore.Explain) Executor {
	explainExec := &ExplainExec{
		baseExecutor: newBaseExecutor(b.ctx, v.Schema(), v.ID()),
		explain:      v,
	}
	if v.Analyze {
		if b.ctx.GetSessionVars().StmtCtx.RuntimeStatsColl == nil {
			b.ctx.GetSessionVars().StmtCtx.RuntimeStatsColl = execdetails.NewRuntimeStatsColl()
		}
		explainExec.analyzeExec = b.build(v.TargetPlan)
	}
	return explainExec
}

func (b *executorBuilder) buildSelectInto(v *plannercore.SelectInto) Executor {
	child := b.build(v.TargetPlan)
	if b.err != nil {
		return nil
	}
	return &SelectIntoExec{
		baseExecutor: newBaseExecutor(b.ctx, v.Schema(), v.ID(), child),
		intoOpt:      v.IntoOpt,
	}
}

func (b *executorBuilder) buildUnionScanExec(v *plannercore.PhysicalUnionScan) Executor {
	reader := b.build(v.Children()[0])
	if b.err != nil {
		return nil
	}

	return b.buildUnionScanFromReader(reader, v)
}

// buildUnionScanFromReader builds union scan executor from child executor.
// Note that this function may be called by inner workers of index lookup join concurrently.
// Be careful to avoid data race.
func (b *executorBuilder) buildUnionScanFromReader(reader Executor, v *plannercore.PhysicalUnionScan) Executor {
	// Adjust UnionScan->PartitionTable->Reader
	// to PartitionTable->UnionScan->Reader
	// The build of UnionScan executor is delay to the nextPartition() function
	// because the Reader executor is available there.
	if x, ok := reader.(*PartitionTableExecutor); ok {
		nextPartitionForReader := x.nextPartition
		x.nextPartition = nextPartitionForUnionScan{
			b:     b,
			us:    v,
			child: nextPartitionForReader,
		}
		return x
	}
<<<<<<< HEAD
=======
	// If reader is union, it means a partitiont table and we should transfer as above.
	if x, ok := reader.(*UnionExec); ok {
		for i, child := range x.children {
			x.children[i] = b.buildUnionScanFromReader(child, v)
			if b.err != nil {
				return nil
			}
		}
		return x
	}

	return b.buildUnionScanFromReader(reader, v)
}

// buildUnionScanFromReader builds union scan executor from child executor.
// Note that this function may be called by inner workers of index lookup join concurrently.
// Be careful to avoid data race.
func (b *executorBuilder) buildUnionScanFromReader(reader Executor, v *plannercore.PhysicalUnionScan) Executor {
>>>>>>> c8f436cb
	us := &UnionScanExec{baseExecutor: newBaseExecutor(b.ctx, v.Schema(), v.ID(), reader)}
	// Get the handle column index of the below Plan.
	us.belowHandleCols = v.HandleCols
	us.mutableRow = chunk.MutRowFromTypes(retTypes(us))

	// If the push-downed condition contains virtual column, we may build a selection upon reader
	originReader := reader
	if sel, ok := reader.(*SelectionExec); ok {
		reader = sel.children[0]
	}

	switch x := reader.(type) {
	case *TableReaderExecutor:
		us.desc = x.desc
		// Union scan can only be in a write transaction, so DirtyDB should has non-nil value now, thus
		// GetDirtyDB() is safe here. If this table has been modified in the transaction, non-nil DirtyTable
		// can be found in DirtyDB now, so GetDirtyTable is safe; if this table has not been modified in the
		// transaction, empty DirtyTable would be inserted into DirtyDB, it does not matter when multiple
		// goroutines write empty DirtyTable to DirtyDB for this table concurrently. Although the DirtyDB looks
		// safe for data race in all the cases, the map of golang will throw panic when it's accessed in parallel.
		// So we lock it when getting dirty table.
		physicalTableID := getPhysicalTableID(x.table)
		us.dirty = GetDirtyDB(b.ctx).GetDirtyTable(physicalTableID)
		us.conditions, us.conditionsWithVirCol = plannercore.SplitSelCondsWithVirtualColumn(v.Conditions)
		us.columns = x.columns
		us.table = x.table
		us.virtualColumnIndex = x.virtualColumnIndex
	case *IndexReaderExecutor:
		us.desc = x.desc
		for _, ic := range x.index.Columns {
			for i, col := range x.columns {
				if col.Name.L == ic.Name.L {
					us.usedIndex = append(us.usedIndex, i)
					break
				}
			}
		}
		physicalTableID := getPhysicalTableID(x.table)
		us.dirty = GetDirtyDB(b.ctx).GetDirtyTable(physicalTableID)
		us.conditions, us.conditionsWithVirCol = plannercore.SplitSelCondsWithVirtualColumn(v.Conditions)
		us.columns = x.columns
		us.table = x.table
	case *IndexLookUpExecutor:
		us.desc = x.desc
		for _, ic := range x.index.Columns {
			for i, col := range x.columns {
				if col.Name.L == ic.Name.L {
					us.usedIndex = append(us.usedIndex, i)
					break
				}
			}
		}
		physicalTableID := getPhysicalTableID(x.table)
		us.dirty = GetDirtyDB(b.ctx).GetDirtyTable(physicalTableID)
		us.conditions, us.conditionsWithVirCol = plannercore.SplitSelCondsWithVirtualColumn(v.Conditions)
		us.columns = x.columns
		us.table = x.table
		us.virtualColumnIndex = buildVirtualColumnIndex(us.Schema(), us.columns)
	default:
		// The mem table will not be written by sql directly, so we can omit the union scan to avoid err reporting.
		return originReader
	}
	return us
}

// buildMergeJoin builds MergeJoinExec executor.
func (b *executorBuilder) buildMergeJoin(v *plannercore.PhysicalMergeJoin) Executor {
	leftExec := b.build(v.Children()[0])
	if b.err != nil {
		return nil
	}

	rightExec := b.build(v.Children()[1])
	if b.err != nil {
		return nil
	}

	defaultValues := v.DefaultValues
	if defaultValues == nil {
		if v.JoinType == plannercore.RightOuterJoin {
			defaultValues = make([]types.Datum, leftExec.Schema().Len())
		} else {
			defaultValues = make([]types.Datum, rightExec.Schema().Len())
		}
	}

	e := &MergeJoinExec{
		stmtCtx:      b.ctx.GetSessionVars().StmtCtx,
		baseExecutor: newBaseExecutor(b.ctx, v.Schema(), v.ID(), leftExec, rightExec),
		compareFuncs: v.CompareFuncs,
		joiner: newJoiner(
			b.ctx,
			v.JoinType,
			v.JoinType == plannercore.RightOuterJoin,
			defaultValues,
			v.OtherConditions,
			retTypes(leftExec),
			retTypes(rightExec),
			markChildrenUsedCols(v.Schema(), v.Children()[0].Schema(), v.Children()[1].Schema()),
		),
		isOuterJoin: v.JoinType.IsOuterJoin(),
		desc:        v.Desc,
	}

	leftTable := &mergeJoinTable{
		childIndex: 0,
		joinKeys:   v.LeftJoinKeys,
		filters:    v.LeftConditions,
	}
	rightTable := &mergeJoinTable{
		childIndex: 1,
		joinKeys:   v.RightJoinKeys,
		filters:    v.RightConditions,
	}

	if v.JoinType == plannercore.RightOuterJoin {
		e.innerTable = leftTable
		e.outerTable = rightTable
	} else {
		e.innerTable = rightTable
		e.outerTable = leftTable
	}
	e.innerTable.isInner = true

	// optimizer should guarantee that filters on inner table are pushed down
	// to tikv or extracted to a Selection.
	if len(e.innerTable.filters) != 0 {
		b.err = errors.Annotate(ErrBuildExecutor, "merge join's inner filter should be empty.")
		return nil
	}

	executorCounterMergeJoinExec.Inc()
	return e
}

func (b *executorBuilder) buildSideEstCount(v *plannercore.PhysicalHashJoin) float64 {
	buildSide := v.Children()[v.InnerChildIdx]
	if v.UseOuterToBuild {
		buildSide = v.Children()[1-v.InnerChildIdx]
	}
	if buildSide.Stats().HistColl == nil || buildSide.Stats().HistColl.Pseudo {
		return 0.0
	}
	return buildSide.StatsCount()
}

func (b *executorBuilder) buildHashJoin(v *plannercore.PhysicalHashJoin) Executor {
	leftExec := b.build(v.Children()[0])
	if b.err != nil {
		return nil
	}

	rightExec := b.build(v.Children()[1])
	if b.err != nil {
		return nil
	}

	e := &HashJoinExec{
		baseExecutor:    newBaseExecutor(b.ctx, v.Schema(), v.ID(), leftExec, rightExec),
		concurrency:     v.Concurrency,
		joinType:        v.JoinType,
		isOuterJoin:     v.JoinType.IsOuterJoin(),
		useOuterToBuild: v.UseOuterToBuild,
	}
	defaultValues := v.DefaultValues
	lhsTypes, rhsTypes := retTypes(leftExec), retTypes(rightExec)
	if v.InnerChildIdx == 1 {
		if len(v.RightConditions) > 0 {
			b.err = errors.Annotate(ErrBuildExecutor, "join's inner condition should be empty")
			return nil
		}
	} else {
		if len(v.LeftConditions) > 0 {
			b.err = errors.Annotate(ErrBuildExecutor, "join's inner condition should be empty")
			return nil
		}
	}

	// consider collations
	leftTypes := make([]*types.FieldType, 0, len(retTypes(leftExec)))
	for _, tp := range retTypes(leftExec) {
		leftTypes = append(leftTypes, tp.Clone())
	}
	rightTypes := make([]*types.FieldType, 0, len(retTypes(rightExec)))
	for _, tp := range retTypes(rightExec) {
		rightTypes = append(rightTypes, tp.Clone())
	}
	leftIsBuildSide := true

	e.isNullEQ = v.IsNullEQ
	if v.UseOuterToBuild {
		// update the buildSideEstCount due to changing the build side
		if v.InnerChildIdx == 1 {
			e.buildSideExec, e.buildKeys = leftExec, v.LeftJoinKeys
			e.probeSideExec, e.probeKeys = rightExec, v.RightJoinKeys
			e.outerFilter = v.LeftConditions
		} else {
			e.buildSideExec, e.buildKeys = rightExec, v.RightJoinKeys
			e.probeSideExec, e.probeKeys = leftExec, v.LeftJoinKeys
			e.outerFilter = v.RightConditions
			leftIsBuildSide = false
		}
		if defaultValues == nil {
			defaultValues = make([]types.Datum, e.probeSideExec.Schema().Len())
		}
	} else {
		if v.InnerChildIdx == 0 {
			e.buildSideExec, e.buildKeys = leftExec, v.LeftJoinKeys
			e.probeSideExec, e.probeKeys = rightExec, v.RightJoinKeys
			e.outerFilter = v.RightConditions
		} else {
			e.buildSideExec, e.buildKeys = rightExec, v.RightJoinKeys
			e.probeSideExec, e.probeKeys = leftExec, v.LeftJoinKeys
			e.outerFilter = v.LeftConditions
			leftIsBuildSide = false
		}
		if defaultValues == nil {
			defaultValues = make([]types.Datum, e.buildSideExec.Schema().Len())
		}
	}
	e.buildSideEstCount = b.buildSideEstCount(v)
	childrenUsedSchema := markChildrenUsedCols(v.Schema(), v.Children()[0].Schema(), v.Children()[1].Schema())
	e.joiners = make([]joiner, e.concurrency)
	for i := uint(0); i < e.concurrency; i++ {
		e.joiners[i] = newJoiner(b.ctx, v.JoinType, v.InnerChildIdx == 0, defaultValues,
			v.OtherConditions, lhsTypes, rhsTypes, childrenUsedSchema)
	}
	executorCountHashJoinExec.Inc()

	for i := range v.EqualConditions {
		chs, coll := v.EqualConditions[i].CharsetAndCollation(e.ctx)
		bt := leftTypes[v.LeftJoinKeys[i].Index]
		bt.Charset, bt.Collate = chs, coll
		pt := rightTypes[v.RightJoinKeys[i].Index]
		pt.Charset, pt.Collate = chs, coll
	}
	if leftIsBuildSide {
		e.buildTypes, e.probeTypes = leftTypes, rightTypes
	} else {
		e.buildTypes, e.probeTypes = rightTypes, leftTypes
	}
	return e
}

func (b *executorBuilder) buildHashAgg(v *plannercore.PhysicalHashAgg) Executor {
	src := b.build(v.Children()[0])
	if b.err != nil {
		return nil
	}
	sessionVars := b.ctx.GetSessionVars()
	e := &HashAggExec{
		baseExecutor:    newBaseExecutor(b.ctx, v.Schema(), v.ID(), src),
		sc:              sessionVars.StmtCtx,
		PartialAggFuncs: make([]aggfuncs.AggFunc, 0, len(v.AggFuncs)),
		GroupByItems:    v.GroupByItems,
	}
	// We take `create table t(a int, b int);` as example.
	//
	// 1. If all the aggregation functions are FIRST_ROW, we do not need to set the defaultVal for them:
	// e.g.
	// mysql> select distinct a, b from t;
	// 0 rows in set (0.00 sec)
	//
	// 2. If there exists group by items, we do not need to set the defaultVal for them either:
	// e.g.
	// mysql> select avg(a) from t group by b;
	// Empty set (0.00 sec)
	//
	// mysql> select avg(a) from t group by a;
	// +--------+
	// | avg(a) |
	// +--------+
	// |  NULL  |
	// +--------+
	// 1 row in set (0.00 sec)
	if len(v.GroupByItems) != 0 || aggregation.IsAllFirstRow(v.AggFuncs) {
		e.defaultVal = nil
	} else {
		e.defaultVal = chunk.NewChunkWithCapacity(retTypes(e), 1)
	}
	for _, aggDesc := range v.AggFuncs {
		if aggDesc.HasDistinct || len(aggDesc.OrderByItems) > 0 {
			e.isUnparallelExec = true
		}
	}
	// When we set both tidb_hashagg_final_concurrency and tidb_hashagg_partial_concurrency to 1,
	// we do not need to parallelly execute hash agg,
	// and this action can be a workaround when meeting some unexpected situation using parallelExec.
	if finalCon, partialCon := sessionVars.HashAggFinalConcurrency(), sessionVars.HashAggPartialConcurrency(); finalCon <= 0 || partialCon <= 0 || finalCon == 1 && partialCon == 1 {
		e.isUnparallelExec = true
	}
	partialOrdinal := 0
	for i, aggDesc := range v.AggFuncs {
		if e.isUnparallelExec {
			e.PartialAggFuncs = append(e.PartialAggFuncs, aggfuncs.Build(b.ctx, aggDesc, i))
		} else {
			ordinal := []int{partialOrdinal}
			partialOrdinal++
			if aggDesc.Name == ast.AggFuncAvg {
				ordinal = append(ordinal, partialOrdinal+1)
				partialOrdinal++
			}
			partialAggDesc, finalDesc := aggDesc.Split(ordinal)
			partialAggFunc := aggfuncs.Build(b.ctx, partialAggDesc, i)
			finalAggFunc := aggfuncs.Build(b.ctx, finalDesc, i)
			e.PartialAggFuncs = append(e.PartialAggFuncs, partialAggFunc)
			e.FinalAggFuncs = append(e.FinalAggFuncs, finalAggFunc)
			if partialAggDesc.Name == ast.AggFuncGroupConcat {
				// For group_concat, finalAggFunc and partialAggFunc need shared `truncate` flag to do duplicate.
				finalAggFunc.(interface{ SetTruncated(t *int32) }).SetTruncated(
					partialAggFunc.(interface{ GetTruncated() *int32 }).GetTruncated(),
				)
			}
		}
		if e.defaultVal != nil {
			value := aggDesc.GetDefaultValue()
			e.defaultVal.AppendDatum(i, &value)
		}
	}

	executorCounterHashAggExec.Inc()
	return e
}

func (b *executorBuilder) buildStreamAgg(v *plannercore.PhysicalStreamAgg) Executor {
	src := b.build(v.Children()[0])
	if b.err != nil {
		return nil
	}
	e := &StreamAggExec{
		baseExecutor: newBaseExecutor(b.ctx, v.Schema(), v.ID(), src),
		groupChecker: newVecGroupChecker(b.ctx, v.GroupByItems),
		aggFuncs:     make([]aggfuncs.AggFunc, 0, len(v.AggFuncs)),
	}
	if len(v.GroupByItems) != 0 || aggregation.IsAllFirstRow(v.AggFuncs) {
		e.defaultVal = nil
	} else {
		e.defaultVal = chunk.NewChunkWithCapacity(retTypes(e), 1)
	}
	for i, aggDesc := range v.AggFuncs {
		aggFunc := aggfuncs.Build(b.ctx, aggDesc, i)
		e.aggFuncs = append(e.aggFuncs, aggFunc)
		if e.defaultVal != nil {
			value := aggDesc.GetDefaultValue()
			e.defaultVal.AppendDatum(i, &value)
		}
	}

	executorStreamAggExec.Inc()
	return e
}

func (b *executorBuilder) buildSelection(v *plannercore.PhysicalSelection) Executor {
	childExec := b.build(v.Children()[0])
	if b.err != nil {
		return nil
	}
	e := &SelectionExec{
		baseExecutor: newBaseExecutor(b.ctx, v.Schema(), v.ID(), childExec),
		filters:      v.Conditions,
	}
	return e
}

func (b *executorBuilder) buildProjection(v *plannercore.PhysicalProjection) Executor {
	childExec := b.build(v.Children()[0])
	if b.err != nil {
		return nil
	}
	e := &ProjectionExec{
		baseExecutor:     newBaseExecutor(b.ctx, v.Schema(), v.ID(), childExec),
		numWorkers:       int64(b.ctx.GetSessionVars().ProjectionConcurrency()),
		evaluatorSuit:    expression.NewEvaluatorSuite(v.Exprs, v.AvoidColumnEvaluator),
		calculateNoDelay: v.CalculateNoDelay,
	}

	// If the calculation row count for this Projection operator is smaller
	// than a Chunk size, we turn back to the un-parallel Projection
	// implementation to reduce the goroutine overhead.
	if int64(v.StatsCount()) < int64(b.ctx.GetSessionVars().MaxChunkSize) {
		e.numWorkers = 0
	}
	return e
}

func (b *executorBuilder) buildTableDual(v *plannercore.PhysicalTableDual) Executor {
	if v.RowCount != 0 && v.RowCount != 1 {
		b.err = errors.Errorf("buildTableDual failed, invalid row count for dual table: %v", v.RowCount)
		return nil
	}
	base := newBaseExecutor(b.ctx, v.Schema(), v.ID())
	base.initCap = v.RowCount
	e := &TableDualExec{
		baseExecutor: base,
		numDualRows:  v.RowCount,
	}
	return e
}

func (b *executorBuilder) getSnapshotTS() (uint64, error) {
	if b.snapshotTS != 0 {
		// Return the cached value.
		return b.snapshotTS, nil
	}

	snapshotTS := b.ctx.GetSessionVars().SnapshotTS
	txn, err := b.ctx.Txn(true)
	if err != nil {
		return 0, err
	}
	if snapshotTS == 0 {
		snapshotTS = txn.StartTS()
	}
	b.snapshotTS = snapshotTS
	if b.snapshotTS == 0 {
		return 0, errors.Trace(ErrGetStartTS)
	}
	return snapshotTS, nil
}

func (b *executorBuilder) buildMemTable(v *plannercore.PhysicalMemTable) Executor {
	switch v.DBName.L {
	case util.MetricSchemaName.L:
		return &MemTableReaderExec{
			baseExecutor: newBaseExecutor(b.ctx, v.Schema(), v.ID()),
			table:        v.Table,
			retriever: &MetricRetriever{
				table:     v.Table,
				extractor: v.Extractor.(*plannercore.MetricTableExtractor),
			},
		}
	case util.InformationSchemaName.L:
		switch v.Table.Name.L {
		case strings.ToLower(infoschema.TableClusterConfig):
			return &MemTableReaderExec{
				baseExecutor: newBaseExecutor(b.ctx, v.Schema(), v.ID()),
				table:        v.Table,
				retriever: &clusterConfigRetriever{
					extractor: v.Extractor.(*plannercore.ClusterTableExtractor),
				},
			}
		case strings.ToLower(infoschema.TableClusterLoad):
			return &MemTableReaderExec{
				baseExecutor: newBaseExecutor(b.ctx, v.Schema(), v.ID()),
				table:        v.Table,
				retriever: &clusterServerInfoRetriever{
					extractor:      v.Extractor.(*plannercore.ClusterTableExtractor),
					serverInfoType: diagnosticspb.ServerInfoType_LoadInfo,
				},
			}
		case strings.ToLower(infoschema.TableClusterHardware):
			return &MemTableReaderExec{
				baseExecutor: newBaseExecutor(b.ctx, v.Schema(), v.ID()),
				table:        v.Table,
				retriever: &clusterServerInfoRetriever{
					extractor:      v.Extractor.(*plannercore.ClusterTableExtractor),
					serverInfoType: diagnosticspb.ServerInfoType_HardwareInfo,
				},
			}
		case strings.ToLower(infoschema.TableClusterSystemInfo):
			return &MemTableReaderExec{
				baseExecutor: newBaseExecutor(b.ctx, v.Schema(), v.ID()),
				table:        v.Table,
				retriever: &clusterServerInfoRetriever{
					extractor:      v.Extractor.(*plannercore.ClusterTableExtractor),
					serverInfoType: diagnosticspb.ServerInfoType_SystemInfo,
				},
			}
		case strings.ToLower(infoschema.TableClusterLog):
			return &MemTableReaderExec{
				baseExecutor: newBaseExecutor(b.ctx, v.Schema(), v.ID()),
				table:        v.Table,
				retriever: &clusterLogRetriever{
					extractor: v.Extractor.(*plannercore.ClusterLogTableExtractor),
				},
			}
		case strings.ToLower(infoschema.TableInspectionResult):
			return &MemTableReaderExec{
				baseExecutor: newBaseExecutor(b.ctx, v.Schema(), v.ID()),
				table:        v.Table,
				retriever: &inspectionResultRetriever{
					extractor: v.Extractor.(*plannercore.InspectionResultTableExtractor),
					timeRange: v.QueryTimeRange,
				},
			}
		case strings.ToLower(infoschema.TableInspectionSummary):
			return &MemTableReaderExec{
				baseExecutor: newBaseExecutor(b.ctx, v.Schema(), v.ID()),
				table:        v.Table,
				retriever: &inspectionSummaryRetriever{
					table:     v.Table,
					extractor: v.Extractor.(*plannercore.InspectionSummaryTableExtractor),
					timeRange: v.QueryTimeRange,
				},
			}
		case strings.ToLower(infoschema.TableInspectionRules):
			return &MemTableReaderExec{
				baseExecutor: newBaseExecutor(b.ctx, v.Schema(), v.ID()),
				table:        v.Table,
				retriever: &inspectionRuleRetriever{
					extractor: v.Extractor.(*plannercore.InspectionRuleTableExtractor),
				},
			}
		case strings.ToLower(infoschema.TableMetricSummary):
			return &MemTableReaderExec{
				baseExecutor: newBaseExecutor(b.ctx, v.Schema(), v.ID()),
				table:        v.Table,
				retriever: &MetricsSummaryRetriever{
					table:     v.Table,
					extractor: v.Extractor.(*plannercore.MetricSummaryTableExtractor),
					timeRange: v.QueryTimeRange,
				},
			}
		case strings.ToLower(infoschema.TableMetricSummaryByLabel):
			return &MemTableReaderExec{
				baseExecutor: newBaseExecutor(b.ctx, v.Schema(), v.ID()),
				table:        v.Table,
				retriever: &MetricsSummaryByLabelRetriever{
					table:     v.Table,
					extractor: v.Extractor.(*plannercore.MetricSummaryTableExtractor),
					timeRange: v.QueryTimeRange,
				},
			}
		case strings.ToLower(infoschema.TableSchemata),
			strings.ToLower(infoschema.TableStatistics),
			strings.ToLower(infoschema.TableTiDBIndexes),
			strings.ToLower(infoschema.TableViews),
			strings.ToLower(infoschema.TableTables),
			strings.ToLower(infoschema.TableSequences),
			strings.ToLower(infoschema.TablePartitions),
			strings.ToLower(infoschema.TableEngines),
			strings.ToLower(infoschema.TableCollations),
			strings.ToLower(infoschema.TableAnalyzeStatus),
			strings.ToLower(infoschema.TableClusterInfo),
			strings.ToLower(infoschema.TableProfiling),
			strings.ToLower(infoschema.TableCharacterSets),
			strings.ToLower(infoschema.TableKeyColumn),
			strings.ToLower(infoschema.TableUserPrivileges),
			strings.ToLower(infoschema.TableMetricTables),
			strings.ToLower(infoschema.TableCollationCharacterSetApplicability),
			strings.ToLower(infoschema.TableProcesslist),
			strings.ToLower(infoschema.ClusterTableProcesslist),
			strings.ToLower(infoschema.TableTiKVRegionStatus),
			strings.ToLower(infoschema.TableTiKVRegionPeers),
			strings.ToLower(infoschema.TableTiDBHotRegions),
			strings.ToLower(infoschema.TableSessionVar),
			strings.ToLower(infoschema.TableConstraints),
			strings.ToLower(infoschema.TableTiFlashReplica),
			strings.ToLower(infoschema.TableTiDBServersInfo),
			strings.ToLower(infoschema.TableTiKVStoreStatus),
			strings.ToLower(infoschema.TableStatementsSummary),
			strings.ToLower(infoschema.TableStatementsSummaryHistory),
			strings.ToLower(infoschema.ClusterTableStatementsSummary),
			strings.ToLower(infoschema.ClusterTableStatementsSummaryHistory):
			return &MemTableReaderExec{
				baseExecutor: newBaseExecutor(b.ctx, v.Schema(), v.ID()),
				table:        v.Table,
				retriever: &memtableRetriever{
					table:   v.Table,
					columns: v.Columns,
				},
			}
		case strings.ToLower(infoschema.TableColumns):
			return &MemTableReaderExec{
				baseExecutor: newBaseExecutor(b.ctx, v.Schema(), v.ID()),
				table:        v.Table,
				retriever: &hugeMemTableRetriever{
					table:   v.Table,
					columns: v.Columns,
				},
			}

		case strings.ToLower(infoschema.TableSlowQuery), strings.ToLower(infoschema.ClusterTableSlowLog):
			return &MemTableReaderExec{
				baseExecutor: newBaseExecutor(b.ctx, v.Schema(), v.ID()),
				table:        v.Table,
				retriever: &slowQueryRetriever{
					table:      v.Table,
					outputCols: v.Columns,
					extractor:  v.Extractor.(*plannercore.SlowQueryExtractor),
				},
			}
		case strings.ToLower(infoschema.TableStorageStats):
			return &MemTableReaderExec{
				baseExecutor: newBaseExecutor(b.ctx, v.Schema(), v.ID()),
				table:        v.Table,
				retriever: &tableStorageStatsRetriever{
					table:      v.Table,
					outputCols: v.Columns,
					extractor:  v.Extractor.(*plannercore.TableStorageStatsExtractor),
				},
			}
		case strings.ToLower(infoschema.TableDDLJobs):
			return &DDLJobsReaderExec{
				baseExecutor: newBaseExecutor(b.ctx, v.Schema(), v.ID()),
				is:           b.is,
			}
		case strings.ToLower(infoschema.TableTiFlashTables),
			strings.ToLower(infoschema.TableTiFlashSegments):
			return &MemTableReaderExec{
				baseExecutor: newBaseExecutor(b.ctx, v.Schema(), v.ID()),
				table:        v.Table,
				retriever: &TiFlashSystemTableRetriever{
					table:      v.Table,
					outputCols: v.Columns,
					extractor:  v.Extractor.(*plannercore.TiFlashSystemTableExtractor),
				},
			}
		}
	}
	tb, _ := b.is.TableByID(v.Table.ID)
	return &TableScanExec{
		baseExecutor: newBaseExecutor(b.ctx, v.Schema(), v.ID()),
		t:            tb,
		columns:      v.Columns,
	}
}

func (b *executorBuilder) buildSort(v *plannercore.PhysicalSort) Executor {
	childExec := b.build(v.Children()[0])
	if b.err != nil {
		return nil
	}
	sortExec := SortExec{
		baseExecutor: newBaseExecutor(b.ctx, v.Schema(), v.ID(), childExec),
		ByItems:      v.ByItems,
		schema:       v.Schema(),
	}
	executorCounterSortExec.Inc()
	return &sortExec
}

func (b *executorBuilder) buildTopN(v *plannercore.PhysicalTopN) Executor {
	childExec := b.build(v.Children()[0])
	if b.err != nil {
		return nil
	}
	sortExec := SortExec{
		baseExecutor: newBaseExecutor(b.ctx, v.Schema(), v.ID(), childExec),
		ByItems:      v.ByItems,
		schema:       v.Schema(),
	}
	executorCounterTopNExec.Inc()
	return &TopNExec{
		SortExec: sortExec,
		limit:    &plannercore.PhysicalLimit{Count: v.Count, Offset: v.Offset},
	}
}

func (b *executorBuilder) buildApply(v *plannercore.PhysicalApply) Executor {
	var (
		innerPlan plannercore.PhysicalPlan
		outerPlan plannercore.PhysicalPlan
	)
	if v.InnerChildIdx == 0 {
		innerPlan = v.Children()[0]
		outerPlan = v.Children()[1]
	} else {
		innerPlan = v.Children()[1]
		outerPlan = v.Children()[0]
	}
	v.OuterSchema = plannercore.ExtractCorColumnsBySchema4PhysicalPlan(innerPlan, outerPlan.Schema())
	leftChild := b.build(v.Children()[0])
	if b.err != nil {
		return nil
	}
	rightChild := b.build(v.Children()[1])
	if b.err != nil {
		return nil
	}
	otherConditions := append(expression.ScalarFuncs2Exprs(v.EqualConditions), v.OtherConditions...)
	defaultValues := v.DefaultValues
	if defaultValues == nil {
		defaultValues = make([]types.Datum, v.Children()[v.InnerChildIdx].Schema().Len())
	}
	outerExec, innerExec := leftChild, rightChild
	outerFilter, innerFilter := v.LeftConditions, v.RightConditions
	if v.InnerChildIdx == 0 {
		outerExec, innerExec = rightChild, leftChild
		outerFilter, innerFilter = v.RightConditions, v.LeftConditions
	}
	tupleJoiner := newJoiner(b.ctx, v.JoinType, v.InnerChildIdx == 0,
		defaultValues, otherConditions, retTypes(leftChild), retTypes(rightChild), nil)
	serialExec := &NestedLoopApplyExec{
		baseExecutor: newBaseExecutor(b.ctx, v.Schema(), v.ID(), outerExec, innerExec),
		innerExec:    innerExec,
		outerExec:    outerExec,
		outerFilter:  outerFilter,
		innerFilter:  innerFilter,
		outer:        v.JoinType != plannercore.InnerJoin,
		joiner:       tupleJoiner,
		outerSchema:  v.OuterSchema,
		ctx:          b.ctx,
		canUseCache:  v.CanUseCache,
	}
	executorCounterNestedLoopApplyExec.Inc()

	// try parallel mode
	if v.Concurrency > 1 {
		innerExecs := make([]Executor, 0, v.Concurrency)
		innerFilters := make([]expression.CNFExprs, 0, v.Concurrency)
		corCols := make([][]*expression.CorrelatedColumn, 0, v.Concurrency)
		joiners := make([]joiner, 0, v.Concurrency)
		for i := 0; i < v.Concurrency; i++ {
			clonedInnerPlan, err := plannercore.SafeClone(innerPlan)
			if err != nil {
				b.err = nil
				return serialExec
			}
			corCol := plannercore.ExtractCorColumnsBySchema4PhysicalPlan(clonedInnerPlan, outerPlan.Schema())
			clonedInnerExec := b.build(clonedInnerPlan)
			if b.err != nil {
				b.err = nil
				return serialExec
			}
			innerExecs = append(innerExecs, clonedInnerExec)
			corCols = append(corCols, corCol)
			innerFilters = append(innerFilters, innerFilter.Clone())
			joiners = append(joiners, newJoiner(b.ctx, v.JoinType, v.InnerChildIdx == 0,
				defaultValues, otherConditions, retTypes(leftChild), retTypes(rightChild), nil))
		}

		allExecs := append([]Executor{outerExec}, innerExecs...)

		return &ParallelNestedLoopApplyExec{
			baseExecutor: newBaseExecutor(b.ctx, v.Schema(), v.ID(), allExecs...),
			innerExecs:   innerExecs,
			outerExec:    outerExec,
			outerFilter:  outerFilter,
			innerFilter:  innerFilters,
			outer:        v.JoinType != plannercore.InnerJoin,
			joiners:      joiners,
			corCols:      corCols,
			concurrency:  v.Concurrency,
			useCache:     true,
		}
	}
	return serialExec
}

func (b *executorBuilder) buildMaxOneRow(v *plannercore.PhysicalMaxOneRow) Executor {
	childExec := b.build(v.Children()[0])
	if b.err != nil {
		return nil
	}
	base := newBaseExecutor(b.ctx, v.Schema(), v.ID(), childExec)
	base.initCap = 2
	base.maxChunkSize = 2
	e := &MaxOneRowExec{baseExecutor: base}
	return e
}

func (b *executorBuilder) buildUnionAll(v *plannercore.PhysicalUnionAll) Executor {
	childExecs := make([]Executor, len(v.Children()))
	for i, child := range v.Children() {
		childExecs[i] = b.build(child)
		if b.err != nil {
			return nil
		}
	}
	e := &UnionExec{
		baseExecutor: newBaseExecutor(b.ctx, v.Schema(), v.ID(), childExecs...),
	}
	return e
}

func buildHandleColsForSplit(sc *stmtctx.StatementContext, tbInfo *model.TableInfo) plannercore.HandleCols {
	if tbInfo.IsCommonHandle {
		primaryIdx := tables.FindPrimaryIndex(tbInfo)
		tableCols := make([]*expression.Column, len(tbInfo.Columns))
		for i, col := range tbInfo.Columns {
			tableCols[i] = &expression.Column{
				ID:      col.ID,
				RetType: &col.FieldType,
			}
		}
		for i, pkCol := range primaryIdx.Columns {
			tableCols[pkCol.Offset].Index = i
		}
		return plannercore.NewCommonHandleCols(sc, tbInfo, primaryIdx, tableCols)
	}
	intCol := &expression.Column{
		RetType: types.NewFieldType(mysql.TypeLonglong),
	}
	return plannercore.NewIntHandleCols(intCol)
}

func (b *executorBuilder) buildSplitRegion(v *plannercore.SplitRegion) Executor {
	base := newBaseExecutor(b.ctx, v.Schema(), v.ID())
	base.initCap = 1
	base.maxChunkSize = 1
	if v.IndexInfo != nil {
		return &SplitIndexRegionExec{
			baseExecutor:   base,
			tableInfo:      v.TableInfo,
			partitionNames: v.PartitionNames,
			indexInfo:      v.IndexInfo,
			lower:          v.Lower,
			upper:          v.Upper,
			num:            v.Num,
			valueLists:     v.ValueLists,
		}
	}
	handleCols := buildHandleColsForSplit(b.ctx.GetSessionVars().StmtCtx, v.TableInfo)
	if len(v.ValueLists) > 0 {
		return &SplitTableRegionExec{
			baseExecutor:   base,
			tableInfo:      v.TableInfo,
			partitionNames: v.PartitionNames,
			handleCols:     handleCols,
			valueLists:     v.ValueLists,
		}
	}
	return &SplitTableRegionExec{
		baseExecutor:   base,
		tableInfo:      v.TableInfo,
		partitionNames: v.PartitionNames,
		handleCols:     handleCols,
		lower:          v.Lower,
		upper:          v.Upper,
		num:            v.Num,
	}
}

func (b *executorBuilder) buildUpdate(v *plannercore.Update) Executor {
	tblID2table := make(map[int64]table.Table, len(v.TblColPosInfos))
	for _, info := range v.TblColPosInfos {
		tbl, _ := b.is.TableByID(info.TblID)
		tblID2table[info.TblID] = tbl
		if len(v.PartitionedTable) > 0 {
			// The v.PartitionedTable collects the partitioned table.
			// Replace the original table with the partitioned table to support partition selection.
			// e.g. update t partition (p0, p1), the new values are not belong to the given set p0, p1
			// Using the table in v.PartitionedTable returns a proper error, while using the original table can't.
			for _, p := range v.PartitionedTable {
				if info.TblID == p.Meta().ID {
					tblID2table[info.TblID] = p
				}
			}
		}
	}
	if b.err = b.updateForUpdateTSIfNeeded(v.SelectPlan); b.err != nil {
		return nil
	}
	b.snapshotTS = b.ctx.GetSessionVars().TxnCtx.GetForUpdateTS()
	selExec := b.build(v.SelectPlan)
	if b.err != nil {
		return nil
	}
	base := newBaseExecutor(b.ctx, v.Schema(), v.ID(), selExec)
	base.initCap = chunk.ZeroCapacity
	updateExec := &UpdateExec{
		baseExecutor:              base,
		OrderedList:               v.OrderedList,
		allAssignmentsAreConstant: v.AllAssignmentsAreConstant,
		tblID2table:               tblID2table,
		tblColPosInfos:            v.TblColPosInfos,
	}
	return updateExec
}

func (b *executorBuilder) buildDelete(v *plannercore.Delete) Executor {
	tblID2table := make(map[int64]table.Table, len(v.TblColPosInfos))
	for _, info := range v.TblColPosInfos {
		tblID2table[info.TblID], _ = b.is.TableByID(info.TblID)
	}
	if b.err = b.updateForUpdateTSIfNeeded(v.SelectPlan); b.err != nil {
		return nil
	}
	b.snapshotTS = b.ctx.GetSessionVars().TxnCtx.GetForUpdateTS()
	selExec := b.build(v.SelectPlan)
	if b.err != nil {
		return nil
	}
	base := newBaseExecutor(b.ctx, v.Schema(), v.ID(), selExec)
	base.initCap = chunk.ZeroCapacity
	deleteExec := &DeleteExec{
		baseExecutor:   base,
		tblID2Table:    tblID2table,
		IsMultiTable:   v.IsMultiTable,
		tblColPosInfos: v.TblColPosInfos,
	}
	return deleteExec
}

// updateForUpdateTSIfNeeded updates the ForUpdateTS for a pessimistic transaction if needed.
// PointGet executor will get conflict error if the ForUpdateTS is older than the latest commitTS,
// so we don't need to update now for better latency.
func (b *executorBuilder) updateForUpdateTSIfNeeded(selectPlan plannercore.PhysicalPlan) error {
	txnCtx := b.ctx.GetSessionVars().TxnCtx
	if !txnCtx.IsPessimistic {
		return nil
	}
	if _, ok := selectPlan.(*plannercore.PointGetPlan); ok {
		return nil
	}
	// Activate the invalid txn, use the txn startTS as newForUpdateTS
	txn, err := b.ctx.Txn(false)
	if err != nil {
		return err
	}
	if !txn.Valid() {
		_, err := b.ctx.Txn(true)
		if err != nil {
			return err
		}
		return nil
	}
	// The Repeatable Read transaction use Read Committed level to read data for writing (insert, update, delete, select for update),
	// We should always update/refresh the for-update-ts no matter the isolation level is RR or RC.
	if b.ctx.GetSessionVars().IsPessimisticReadConsistency() {
		return b.refreshForUpdateTSForRC()
	}
	return UpdateForUpdateTS(b.ctx, 0)
}

// refreshForUpdateTSForRC is used to refresh the for-update-ts for reading data at read consistency level in pessimistic transaction.
// It could use the cached tso from the statement future to avoid get tso many times.
func (b *executorBuilder) refreshForUpdateTSForRC() error {
	defer func() {
		b.snapshotTS = b.ctx.GetSessionVars().TxnCtx.GetForUpdateTS()
	}()
	future := b.ctx.GetSessionVars().TxnCtx.GetStmtFutureForRC()
	if future == nil {
		return nil
	}
	newForUpdateTS, waitErr := future.Wait()
	if waitErr != nil {
		logutil.BgLogger().Warn("wait tso failed",
			zap.Uint64("startTS", b.ctx.GetSessionVars().TxnCtx.StartTS),
			zap.Error(waitErr))
	}
	b.ctx.GetSessionVars().TxnCtx.SetStmtFutureForRC(nil)
	// If newForUpdateTS is 0, it will force to get a new for-update-ts from PD.
	return UpdateForUpdateTS(b.ctx, newForUpdateTS)
}

func (b *executorBuilder) buildAnalyzeIndexPushdown(task plannercore.AnalyzeIndexTask, opts map[ast.AnalyzeOptionType]uint64, autoAnalyze string) *analyzeTask {
	_, offset := timeutil.Zone(b.ctx.GetSessionVars().Location())
	sc := b.ctx.GetSessionVars().StmtCtx
	e := &AnalyzeIndexExec{
		ctx:             b.ctx,
		physicalTableID: task.PhysicalTableID,
		isCommonHandle:  task.TblInfo.IsCommonHandle,
		idxInfo:         task.IndexInfo,
		concurrency:     b.ctx.GetSessionVars().IndexSerialScanConcurrency(),
		analyzePB: &tipb.AnalyzeReq{
			Tp:             tipb.AnalyzeType_TypeIndex,
			Flags:          sc.PushDownFlags(),
			TimeZoneOffset: offset,
		},
		opts: opts,
	}
	e.analyzePB.IdxReq = &tipb.AnalyzeIndexReq{
		BucketSize: int64(opts[ast.AnalyzeOptNumBuckets]),
		NumColumns: int32(len(task.IndexInfo.Columns)),
	}
	if e.isCommonHandle && e.idxInfo.Primary {
		e.analyzePB.Tp = tipb.AnalyzeType_TypeCommonHandle
	}
	depth := int32(opts[ast.AnalyzeOptCMSketchDepth])
	width := int32(opts[ast.AnalyzeOptCMSketchWidth])
	e.analyzePB.IdxReq.CmsketchDepth = &depth
	e.analyzePB.IdxReq.CmsketchWidth = &width
	job := &statistics.AnalyzeJob{DBName: task.DBName, TableName: task.TableName, PartitionName: task.PartitionName, JobInfo: autoAnalyze + "analyze index " + task.IndexInfo.Name.O}
	return &analyzeTask{taskType: idxTask, idxExec: e, job: job}
}

func (b *executorBuilder) buildAnalyzeIndexIncremental(task plannercore.AnalyzeIndexTask, opts map[ast.AnalyzeOptionType]uint64) *analyzeTask {
	h := domain.GetDomain(b.ctx).StatsHandle()
	statsTbl := h.GetPartitionStats(&model.TableInfo{}, task.PhysicalTableID)
	analyzeTask := b.buildAnalyzeIndexPushdown(task, opts, "")
	if statsTbl.Pseudo {
		return analyzeTask
	}
	idx, ok := statsTbl.Indices[task.IndexInfo.ID]
	if !ok || idx.Len() == 0 || idx.LastAnalyzePos.IsNull() {
		return analyzeTask
	}
	var oldHist *statistics.Histogram
	if statistics.IsAnalyzed(idx.Flag) {
		exec := analyzeTask.idxExec
		if idx.CMSketch != nil {
			width, depth := idx.CMSketch.GetWidthAndDepth()
			exec.analyzePB.IdxReq.CmsketchWidth = &width
			exec.analyzePB.IdxReq.CmsketchDepth = &depth
		}
		oldHist = idx.Histogram.Copy()
	} else {
		_, bktID := idx.LessRowCountWithBktIdx(idx.LastAnalyzePos)
		if bktID == 0 {
			return analyzeTask
		}
		oldHist = idx.TruncateHistogram(bktID)
	}
	oldHist = oldHist.RemoveUpperBound()
	analyzeTask.taskType = idxIncrementalTask
	analyzeTask.idxIncrementalExec = &analyzeIndexIncrementalExec{AnalyzeIndexExec: *analyzeTask.idxExec, oldHist: oldHist, oldCMS: idx.CMSketch}
	analyzeTask.job = &statistics.AnalyzeJob{DBName: task.DBName, TableName: task.TableName, PartitionName: task.PartitionName, JobInfo: "analyze incremental index " + task.IndexInfo.Name.O}
	return analyzeTask
}

func (b *executorBuilder) buildAnalyzeColumnsPushdown(task plannercore.AnalyzeColumnsTask, opts map[ast.AnalyzeOptionType]uint64, autoAnalyze string) *analyzeTask {
	cols := task.ColsInfo
	if hasPkHist(task.HandleCols) {
		colInfo := task.TblInfo.Columns[task.HandleCols.GetCol(0).Index]
		cols = append([]*model.ColumnInfo{colInfo}, cols...)
	} else if task.HandleCols != nil && !task.HandleCols.IsInt() {
		cols = make([]*model.ColumnInfo, 0, len(task.ColsInfo)+task.HandleCols.NumCols())
		for i := 0; i < task.HandleCols.NumCols(); i++ {
			cols = append(cols, task.TblInfo.Columns[task.HandleCols.GetCol(i).Index])
		}
		cols = append(cols, task.ColsInfo...)
		task.ColsInfo = cols
	}

	_, offset := timeutil.Zone(b.ctx.GetSessionVars().Location())
	sc := b.ctx.GetSessionVars().StmtCtx
	e := &AnalyzeColumnsExec{
		ctx:             b.ctx,
		physicalTableID: task.PhysicalTableID,
		colsInfo:        task.ColsInfo,
		handleCols:      task.HandleCols,
		concurrency:     b.ctx.GetSessionVars().DistSQLScanConcurrency(),
		analyzePB: &tipb.AnalyzeReq{
			Tp:             tipb.AnalyzeType_TypeColumn,
			Flags:          sc.PushDownFlags(),
			TimeZoneOffset: offset,
		},
		opts: opts,
	}
	depth := int32(opts[ast.AnalyzeOptCMSketchDepth])
	width := int32(opts[ast.AnalyzeOptCMSketchWidth])
	e.analyzePB.ColReq = &tipb.AnalyzeColumnsReq{
		BucketSize:    int64(opts[ast.AnalyzeOptNumBuckets]),
		SampleSize:    maxRegionSampleSize,
		SketchSize:    maxSketchSize,
		ColumnsInfo:   util.ColumnsToProto(cols, task.HandleCols != nil && task.HandleCols.IsInt()),
		CmsketchDepth: &depth,
		CmsketchWidth: &width,
	}
	if task.TblInfo != nil {
		e.analyzePB.ColReq.PrimaryColumnIds = tables.TryGetCommonPkColumnIds(task.TblInfo)
	}
	b.err = plannercore.SetPBColumnsDefaultValue(b.ctx, e.analyzePB.ColReq.ColumnsInfo, cols)
	job := &statistics.AnalyzeJob{DBName: task.DBName, TableName: task.TableName, PartitionName: task.PartitionName, JobInfo: autoAnalyze + "analyze columns"}
	return &analyzeTask{taskType: colTask, colExec: e, job: job}
}

func (b *executorBuilder) buildAnalyzePKIncremental(task plannercore.AnalyzeColumnsTask, opts map[ast.AnalyzeOptionType]uint64) *analyzeTask {
	h := domain.GetDomain(b.ctx).StatsHandle()
	statsTbl := h.GetPartitionStats(&model.TableInfo{}, task.PhysicalTableID)
	analyzeTask := b.buildAnalyzeColumnsPushdown(task, opts, "")
	if statsTbl.Pseudo {
		return analyzeTask
	}
	if task.HandleCols == nil || !task.HandleCols.IsInt() {
		return analyzeTask
	}
	col, ok := statsTbl.Columns[task.HandleCols.GetCol(0).ID]
	if !ok || col.Len() == 0 || col.LastAnalyzePos.IsNull() {
		return analyzeTask
	}
	var oldHist *statistics.Histogram
	if statistics.IsAnalyzed(col.Flag) {
		oldHist = col.Histogram.Copy()
	} else {
		d, err := col.LastAnalyzePos.ConvertTo(b.ctx.GetSessionVars().StmtCtx, col.Tp)
		if err != nil {
			b.err = err
			return nil
		}
		_, bktID := col.LessRowCountWithBktIdx(d)
		if bktID == 0 {
			return analyzeTask
		}
		oldHist = col.TruncateHistogram(bktID)
		oldHist.NDV = int64(oldHist.TotalRowCount())
	}
	exec := analyzeTask.colExec
	analyzeTask.taskType = pkIncrementalTask
	analyzeTask.colIncrementalExec = &analyzePKIncrementalExec{AnalyzeColumnsExec: *exec, oldHist: oldHist}
	analyzeTask.job = &statistics.AnalyzeJob{DBName: task.DBName, TableName: task.TableName, PartitionName: task.PartitionName, JobInfo: "analyze incremental primary key"}
	return analyzeTask
}

func (b *executorBuilder) buildAnalyzeFastColumn(e *AnalyzeExec, task plannercore.AnalyzeColumnsTask, opts map[ast.AnalyzeOptionType]uint64) {
	findTask := false
	for _, eTask := range e.tasks {
		if eTask.fastExec.physicalTableID == task.PhysicalTableID {
			eTask.fastExec.colsInfo = append(eTask.fastExec.colsInfo, task.ColsInfo...)
			findTask = true
			break
		}
	}
	if !findTask {
		var concurrency int
		concurrency, b.err = getBuildStatsConcurrency(e.ctx)
		if b.err != nil {
			return
		}
		e.tasks = append(e.tasks, &analyzeTask{
			taskType: fastTask,
			fastExec: &AnalyzeFastExec{
				ctx:             b.ctx,
				physicalTableID: task.PhysicalTableID,
				colsInfo:        task.ColsInfo,
				handleCols:      task.HandleCols,
				opts:            opts,
				tblInfo:         task.TblInfo,
				concurrency:     concurrency,
				wg:              &sync.WaitGroup{},
			},
			job: &statistics.AnalyzeJob{DBName: task.DBName, TableName: task.TableName, PartitionName: task.PartitionName, JobInfo: "fast analyze columns"},
		})
	}
}

func (b *executorBuilder) buildAnalyzeFastIndex(e *AnalyzeExec, task plannercore.AnalyzeIndexTask, opts map[ast.AnalyzeOptionType]uint64) {
	findTask := false
	for _, eTask := range e.tasks {
		if eTask.fastExec.physicalTableID == task.PhysicalTableID {
			eTask.fastExec.idxsInfo = append(eTask.fastExec.idxsInfo, task.IndexInfo)
			findTask = true
			break
		}
	}
	if !findTask {
		var concurrency int
		concurrency, b.err = getBuildStatsConcurrency(e.ctx)
		if b.err != nil {
			return
		}
		e.tasks = append(e.tasks, &analyzeTask{
			taskType: fastTask,
			fastExec: &AnalyzeFastExec{
				ctx:             b.ctx,
				physicalTableID: task.PhysicalTableID,
				idxsInfo:        []*model.IndexInfo{task.IndexInfo},
				opts:            opts,
				tblInfo:         task.TblInfo,
				concurrency:     concurrency,
				wg:              &sync.WaitGroup{},
			},
			job: &statistics.AnalyzeJob{DBName: task.DBName, TableName: task.TableName, PartitionName: "fast analyze index " + task.IndexInfo.Name.O},
		})
	}
}

func (b *executorBuilder) buildAnalyze(v *plannercore.Analyze) Executor {
	e := &AnalyzeExec{
		baseExecutor: newBaseExecutor(b.ctx, v.Schema(), v.ID()),
		tasks:        make([]*analyzeTask, 0, len(v.ColTasks)+len(v.IdxTasks)),
		wg:           &sync.WaitGroup{},
	}
	enableFastAnalyze := b.ctx.GetSessionVars().EnableFastAnalyze
	autoAnalyze := ""
	if b.ctx.GetSessionVars().InRestrictedSQL {
		autoAnalyze = "auto "
	}
	for _, task := range v.ColTasks {
		if task.Incremental {
			e.tasks = append(e.tasks, b.buildAnalyzePKIncremental(task, v.Opts))
		} else {
			if enableFastAnalyze {
				b.buildAnalyzeFastColumn(e, task, v.Opts)
			} else {
				e.tasks = append(e.tasks, b.buildAnalyzeColumnsPushdown(task, v.Opts, autoAnalyze))
			}
		}
		if b.err != nil {
			return nil
		}
	}
	for _, task := range v.IdxTasks {
		if task.Incremental {
			e.tasks = append(e.tasks, b.buildAnalyzeIndexIncremental(task, v.Opts))
		} else {
			if enableFastAnalyze {
				b.buildAnalyzeFastIndex(e, task, v.Opts)
			} else {
				e.tasks = append(e.tasks, b.buildAnalyzeIndexPushdown(task, v.Opts, autoAnalyze))
			}
		}
		if b.err != nil {
			return nil
		}
	}
	return e
}

func constructDistExec(sctx sessionctx.Context, plans []plannercore.PhysicalPlan) ([]*tipb.Executor, bool, error) {
	streaming := true
	executors := make([]*tipb.Executor, 0, len(plans))
	for _, p := range plans {
		execPB, err := p.ToPB(sctx, kv.TiKV)
		if err != nil {
			return nil, false, err
		}
		if !plannercore.SupportStreaming(p) {
			streaming = false
		}
		executors = append(executors, execPB)
	}
	return executors, streaming, nil
}

// markChildrenUsedCols compares each child with the output schema, and mark
// each column of the child is used by output or not.
func markChildrenUsedCols(outputSchema *expression.Schema, childSchema ...*expression.Schema) (childrenUsed [][]bool) {
	for _, child := range childSchema {
		used := expression.GetUsedList(outputSchema.Columns, child)
		childrenUsed = append(childrenUsed, used)
	}
	return
}

func constructDistExecForTiFlash(sctx sessionctx.Context, p plannercore.PhysicalPlan) ([]*tipb.Executor, bool, error) {
	execPB, err := p.ToPB(sctx, kv.TiFlash)
	return []*tipb.Executor{execPB}, false, err

}

func (b *executorBuilder) constructDAGReq(plans []plannercore.PhysicalPlan, storeType kv.StoreType) (dagReq *tipb.DAGRequest, streaming bool, err error) {
	dagReq = &tipb.DAGRequest{}
	dagReq.TimeZoneName, dagReq.TimeZoneOffset = timeutil.Zone(b.ctx.GetSessionVars().Location())
	sc := b.ctx.GetSessionVars().StmtCtx
	if sc.RuntimeStatsColl != nil {
		collExec := true
		dagReq.CollectExecutionSummaries = &collExec
	}
	dagReq.Flags = sc.PushDownFlags()
	if storeType == kv.TiFlash {
		var executors []*tipb.Executor
		executors, streaming, err = constructDistExecForTiFlash(b.ctx, plans[0])
		dagReq.RootExecutor = executors[0]
	} else {
		dagReq.Executors, streaming, err = constructDistExec(b.ctx, plans)
	}

	distsql.SetEncodeType(b.ctx, dagReq)
	return dagReq, streaming, err
}

func (b *executorBuilder) corColInDistPlan(plans []plannercore.PhysicalPlan) bool {
	for _, p := range plans {
		x, ok := p.(*plannercore.PhysicalSelection)
		if !ok {
			continue
		}
		for _, cond := range x.Conditions {
			if len(expression.ExtractCorColumns(cond)) > 0 {
				return true
			}
		}
	}
	return false
}

// corColInAccess checks whether there's correlated column in access conditions.
func (b *executorBuilder) corColInAccess(p plannercore.PhysicalPlan) bool {
	var access []expression.Expression
	switch x := p.(type) {
	case *plannercore.PhysicalTableScan:
		access = x.AccessCondition
	case *plannercore.PhysicalIndexScan:
		access = x.AccessCondition
	}
	for _, cond := range access {
		if len(expression.ExtractCorColumns(cond)) > 0 {
			return true
		}
	}
	return false
}

func (b *executorBuilder) buildIndexLookUpJoin(v *plannercore.PhysicalIndexJoin) Executor {
	outerExec := b.build(v.Children()[1-v.InnerChildIdx])
	if b.err != nil {
		return nil
	}
	outerTypes := retTypes(outerExec)
	innerPlan := v.Children()[v.InnerChildIdx]
	innerTypes := make([]*types.FieldType, innerPlan.Schema().Len())
	for i, col := range innerPlan.Schema().Columns {
		innerTypes[i] = col.RetType
	}

	var (
		outerFilter           []expression.Expression
		leftTypes, rightTypes []*types.FieldType
	)

	if v.InnerChildIdx == 0 {
		leftTypes, rightTypes = innerTypes, outerTypes
		outerFilter = v.RightConditions
		if len(v.LeftConditions) > 0 {
			b.err = errors.Annotate(ErrBuildExecutor, "join's inner condition should be empty")
			return nil
		}
	} else {
		leftTypes, rightTypes = outerTypes, innerTypes
		outerFilter = v.LeftConditions
		if len(v.RightConditions) > 0 {
			b.err = errors.Annotate(ErrBuildExecutor, "join's inner condition should be empty")
			return nil
		}
	}
	defaultValues := v.DefaultValues
	if defaultValues == nil {
		defaultValues = make([]types.Datum, len(innerTypes))
	}
	hasPrefixCol := false
	for _, l := range v.IdxColLens {
		if l != types.UnspecifiedLength {
			hasPrefixCol = true
			break
		}
	}
	e := &IndexLookUpJoin{
		baseExecutor: newBaseExecutor(b.ctx, v.Schema(), v.ID(), outerExec),
		outerCtx: outerCtx{
			rowTypes: outerTypes,
			filter:   outerFilter,
		},
		innerCtx: innerCtx{
			readerBuilder: &dataReaderBuilder{Plan: innerPlan, executorBuilder: b},
			rowTypes:      innerTypes,
			colLens:       v.IdxColLens,
			hasPrefixCol:  hasPrefixCol,
		},
		workerWg:      new(sync.WaitGroup),
		isOuterJoin:   v.JoinType.IsOuterJoin(),
		indexRanges:   v.Ranges,
		keyOff2IdxOff: v.KeyOff2IdxOff,
		lastColHelper: v.CompareFilters,
	}
	childrenUsedSchema := markChildrenUsedCols(v.Schema(), v.Children()[0].Schema(), v.Children()[1].Schema())
	e.joiner = newJoiner(b.ctx, v.JoinType, v.InnerChildIdx == 0, defaultValues, v.OtherConditions, leftTypes, rightTypes, childrenUsedSchema)
	outerKeyCols := make([]int, len(v.OuterJoinKeys))
	for i := 0; i < len(v.OuterJoinKeys); i++ {
		outerKeyCols[i] = v.OuterJoinKeys[i].Index
	}
	e.outerCtx.keyCols = outerKeyCols
	innerKeyCols := make([]int, len(v.InnerJoinKeys))
	for i := 0; i < len(v.InnerJoinKeys); i++ {
		innerKeyCols[i] = v.InnerJoinKeys[i].Index
	}
	e.innerCtx.keyCols = innerKeyCols
	e.joinResult = newFirstChunk(e)
	executorCounterIndexLookUpJoin.Inc()
	return e
}

func (b *executorBuilder) buildIndexLookUpMergeJoin(v *plannercore.PhysicalIndexMergeJoin) Executor {
	outerExec := b.build(v.Children()[1-v.InnerChildIdx])
	if b.err != nil {
		return nil
	}
	outerTypes := retTypes(outerExec)
	innerPlan := v.Children()[v.InnerChildIdx]
	innerTypes := make([]*types.FieldType, innerPlan.Schema().Len())
	for i, col := range innerPlan.Schema().Columns {
		innerTypes[i] = col.RetType
	}
	var (
		outerFilter           []expression.Expression
		leftTypes, rightTypes []*types.FieldType
	)
	if v.InnerChildIdx == 0 {
		leftTypes, rightTypes = innerTypes, outerTypes
		outerFilter = v.RightConditions
		if len(v.LeftConditions) > 0 {
			b.err = errors.Annotate(ErrBuildExecutor, "join's inner condition should be empty")
			return nil
		}
	} else {
		leftTypes, rightTypes = outerTypes, innerTypes
		outerFilter = v.LeftConditions
		if len(v.RightConditions) > 0 {
			b.err = errors.Annotate(ErrBuildExecutor, "join's inner condition should be empty")
			return nil
		}
	}
	defaultValues := v.DefaultValues
	if defaultValues == nil {
		defaultValues = make([]types.Datum, len(innerTypes))
	}
	outerKeyCols := make([]int, len(v.OuterJoinKeys))
	for i := 0; i < len(v.OuterJoinKeys); i++ {
		outerKeyCols[i] = v.OuterJoinKeys[i].Index
	}
	innerKeyCols := make([]int, len(v.InnerJoinKeys))
	for i := 0; i < len(v.InnerJoinKeys); i++ {
		innerKeyCols[i] = v.InnerJoinKeys[i].Index
	}
	executorCounterIndexLookUpJoin.Inc()

	e := &IndexLookUpMergeJoin{
		baseExecutor: newBaseExecutor(b.ctx, v.Schema(), v.ID(), outerExec),
		outerMergeCtx: outerMergeCtx{
			rowTypes:      outerTypes,
			filter:        outerFilter,
			joinKeys:      v.OuterJoinKeys,
			keyCols:       outerKeyCols,
			needOuterSort: v.NeedOuterSort,
			compareFuncs:  v.OuterCompareFuncs,
		},
		innerMergeCtx: innerMergeCtx{
			readerBuilder:           &dataReaderBuilder{Plan: innerPlan, executorBuilder: b},
			rowTypes:                innerTypes,
			joinKeys:                v.InnerJoinKeys,
			keyCols:                 innerKeyCols,
			compareFuncs:            v.CompareFuncs,
			colLens:                 v.IdxColLens,
			desc:                    v.Desc,
			keyOff2KeyOffOrderByIdx: v.KeyOff2KeyOffOrderByIdx,
		},
		workerWg:      new(sync.WaitGroup),
		isOuterJoin:   v.JoinType.IsOuterJoin(),
		indexRanges:   v.Ranges,
		keyOff2IdxOff: v.KeyOff2IdxOff,
		lastColHelper: v.CompareFilters,
	}
	childrenUsedSchema := markChildrenUsedCols(v.Schema(), v.Children()[0].Schema(), v.Children()[1].Schema())
	joiners := make([]joiner, e.ctx.GetSessionVars().IndexLookupJoinConcurrency())
	for i := 0; i < len(joiners); i++ {
		joiners[i] = newJoiner(b.ctx, v.JoinType, v.InnerChildIdx == 0, defaultValues, v.OtherConditions, leftTypes, rightTypes, childrenUsedSchema)
	}
	e.joiners = joiners
	return e
}

func (b *executorBuilder) buildIndexNestedLoopHashJoin(v *plannercore.PhysicalIndexHashJoin) Executor {
	e := b.buildIndexLookUpJoin(&(v.PhysicalIndexJoin)).(*IndexLookUpJoin)
	idxHash := &IndexNestedLoopHashJoin{
		IndexLookUpJoin: *e,
		keepOuterOrder:  v.KeepOuterOrder,
	}
	concurrency := e.ctx.GetSessionVars().IndexLookupJoinConcurrency()
	idxHash.joiners = make([]joiner, concurrency)
	for i := 0; i < concurrency; i++ {
		idxHash.joiners[i] = e.joiner.Clone()
	}
	return idxHash
}

// containsLimit tests if the execs contains Limit because we do not know whether `Limit` has consumed all of its' source,
// so the feedback may not be accurate.
func containsLimit(execs []*tipb.Executor) bool {
	for _, exec := range execs {
		if exec.Limit != nil {
			return true
		}
	}
	return false
}

// When allow batch cop is 1, only agg / topN uses batch cop.
// When allow batch cop is 2, every query uses batch cop.
func (e *TableReaderExecutor) setBatchCop(v *plannercore.PhysicalTableReader) {
	if e.storeType != kv.TiFlash || e.keepOrder {
		return
	}
	switch e.ctx.GetSessionVars().AllowBatchCop {
	case 1:
		for _, p := range v.TablePlans {
			switch p.(type) {
			case *plannercore.PhysicalHashAgg, *plannercore.PhysicalStreamAgg, *plannercore.PhysicalTopN, *plannercore.PhysicalBroadCastJoin:
				e.batchCop = true
			}
		}
	case 2:
		e.batchCop = true
	}
	return
}

func buildNoRangeTableReader(b *executorBuilder, v *plannercore.PhysicalTableReader) (*TableReaderExecutor, error) {
	tablePlans := v.TablePlans
	if v.StoreType == kv.TiFlash {
		tablePlans = []plannercore.PhysicalPlan{v.GetTablePlan()}
	}
	dagReq, streaming, err := b.constructDAGReq(tablePlans, v.StoreType)
	if err != nil {
		return nil, err
	}
	ts := v.GetTableScan()
	tbl, _ := b.is.TableByID(ts.Table.ID)
	isPartition, physicalTableID := ts.IsPartition()
	if isPartition {
		pt := tbl.(table.PartitionedTable)
		tbl = pt.GetPartition(physicalTableID)
	}
	startTS, err := b.getSnapshotTS()
	if err != nil {
		return nil, err
	}
	e := &TableReaderExecutor{
		baseExecutor:   newBaseExecutor(b.ctx, v.Schema(), v.ID()),
		dagPB:          dagReq,
		startTS:        startTS,
		table:          tbl,
		keepOrder:      ts.KeepOrder,
		desc:           ts.Desc,
		columns:        ts.Columns,
		streaming:      streaming,
		corColInFilter: b.corColInDistPlan(v.TablePlans),
		corColInAccess: b.corColInAccess(v.TablePlans[0]),
		plans:          v.TablePlans,
		tablePlan:      v.GetTablePlan(),
		storeType:      v.StoreType,
	}
	e.setBatchCop(v)
	e.buildVirtualColumnInfo()
	if containsLimit(dagReq.Executors) {
		e.feedback = statistics.NewQueryFeedback(0, nil, 0, ts.Desc)
	} else {
		e.feedback = statistics.NewQueryFeedback(getPhysicalTableID(tbl), ts.Hist, int64(ts.StatsCount()), ts.Desc)
	}
	collect := statistics.CollectFeedback(b.ctx.GetSessionVars().StmtCtx, e.feedback, len(ts.Ranges))
	if !collect {
		e.feedback.Invalidate()
	}
	e.dagPB.CollectRangeCounts = &collect
	if v.StoreType == kv.TiDB && b.ctx.GetSessionVars().User != nil {
		// User info is used to do privilege check. It is only used in TiDB cluster memory table.
		e.dagPB.User = &tipb.UserIdentity{
			UserName: b.ctx.GetSessionVars().User.Username,
			UserHost: b.ctx.GetSessionVars().User.Hostname,
		}
	}

	for i := range v.Schema().Columns {
		dagReq.OutputOffsets = append(dagReq.OutputOffsets, uint32(i))
	}

	return e, nil
}

// buildTableReader builds a table reader executor. It first build a no range table reader,
// and then update it ranges from table scan plan.
func (b *executorBuilder) buildTableReader(v *plannercore.PhysicalTableReader) Executor {
	if b.ctx.GetSessionVars().IsPessimisticReadConsistency() {
		if err := b.refreshForUpdateTSForRC(); err != nil {
			b.err = err
			return nil
		}
	}
	ret, err := buildNoRangeTableReader(b, v)
	if err != nil {
		b.err = err
		return nil
	}

	ts := v.GetTableScan()
	ret.ranges = ts.Ranges
	sctx := b.ctx.GetSessionVars().StmtCtx
	sctx.TableIDs = append(sctx.TableIDs, ts.Table.ID)

	// TODO: Remove the following 3 lines code when the code is full implemented.
	if tryOldPartitionImplementation(b.ctx) {
		return ret
	}

	if pi := ts.Table.GetPartitionInfo(); pi == nil {
		return ret
	}

	if v.StoreType == kv.TiFlash {
		tmp, _ := b.is.TableByID(ts.Table.ID)
		tbl := tmp.(table.PartitionedTable)
		partitions, err := partitionPruning(b.ctx, tbl, v.PartitionInfo.PruningConds, v.PartitionInfo.PartitionNames, v.PartitionInfo.Columns, v.PartitionInfo.ColumnNames)
		if err != nil {
			b.err = err
			return nil
		}
		partsExecutor := make([]Executor, 0, len(partitions))
		for _, part := range partitions {
			exec, err := buildNoRangeTableReader(b, v)
			if err != nil {
				b.err = err
				return nil
			}
			exec.ranges = ts.Ranges
			nexec, err := nextPartitionForTableReader{exec: exec}.nextPartition(context.Background(), part)
			if err != nil {
				b.err = err
				return nil
			}
			partsExecutor = append(partsExecutor, nexec)
		}
		if len(partsExecutor) == 0 {
			return &TableDualExec{baseExecutor: *ret.base()}
		}
		if len(partsExecutor) == 1 {
			return partsExecutor[0]
		}
		return &UnionExec{
			baseExecutor: newBaseExecutor(b.ctx, v.Schema(), v.ID(), partsExecutor...),
		}
	}

	nextPartition := nextPartitionForTableReader{ret}
	exec, err := buildPartitionTable(b, ts.Table, &v.PartitionInfo, ret, nextPartition)
	if err != nil {
		b.err = err
		return nil
	}
	return exec
}

func buildPartitionTable(b *executorBuilder, tblInfo *model.TableInfo, partitionInfo *plannercore.PartitionInfo, e Executor, n nextPartition) (Executor, error) {
	tmp, _ := b.is.TableByID(tblInfo.ID)
	tbl := tmp.(table.PartitionedTable)
	partitions, err := partitionPruning(b.ctx, tbl, partitionInfo.PruningConds, partitionInfo.PartitionNames, partitionInfo.Columns, partitionInfo.ColumnNames)
	if err != nil {
		return nil, err
	}

	if len(partitions) == 0 {
		return &TableDualExec{baseExecutor: *e.base()}, nil
	}
	return &PartitionTableExecutor{
		baseExecutor:  *e.base(),
		partitions:    partitions,
		nextPartition: n,
	}, nil
}

func buildNoRangeIndexReader(b *executorBuilder, v *plannercore.PhysicalIndexReader) (*IndexReaderExecutor, error) {
	dagReq, streaming, err := b.constructDAGReq(v.IndexPlans, kv.TiKV)
	if err != nil {
		return nil, err
	}
	is := v.IndexPlans[0].(*plannercore.PhysicalIndexScan)
	tbl, _ := b.is.TableByID(is.Table.ID)
	isPartition, physicalTableID := is.IsPartition()
	if isPartition {
		pt := tbl.(table.PartitionedTable)
		tbl = pt.GetPartition(physicalTableID)
	} else {
		physicalTableID = is.Table.ID
	}
	startTS, err := b.getSnapshotTS()
	if err != nil {
		return nil, err
	}
	e := &IndexReaderExecutor{
		baseExecutor:    newBaseExecutor(b.ctx, v.Schema(), v.ID()),
		dagPB:           dagReq,
		startTS:         startTS,
		physicalTableID: physicalTableID,
		table:           tbl,
		index:           is.Index,
		keepOrder:       is.KeepOrder,
		desc:            is.Desc,
		columns:         is.Columns,
		streaming:       streaming,
		corColInFilter:  b.corColInDistPlan(v.IndexPlans),
		corColInAccess:  b.corColInAccess(v.IndexPlans[0]),
		idxCols:         is.IdxCols,
		colLens:         is.IdxColLens,
		plans:           v.IndexPlans,
		outputColumns:   v.OutputColumns,
	}
	if containsLimit(dagReq.Executors) {
		e.feedback = statistics.NewQueryFeedback(0, nil, 0, is.Desc)
	} else {
		e.feedback = statistics.NewQueryFeedback(e.physicalTableID, is.Hist, int64(is.StatsCount()), is.Desc)
	}
	collect := statistics.CollectFeedback(b.ctx.GetSessionVars().StmtCtx, e.feedback, len(is.Ranges))
	if !collect {
		e.feedback.Invalidate()
	}
	e.dagPB.CollectRangeCounts = &collect

	for _, col := range v.OutputColumns {
		dagReq.OutputOffsets = append(dagReq.OutputOffsets, uint32(col.Index))
	}

	return e, nil
}

func (b *executorBuilder) buildIndexReader(v *plannercore.PhysicalIndexReader) Executor {
	if b.ctx.GetSessionVars().IsPessimisticReadConsistency() {
		if err := b.refreshForUpdateTSForRC(); err != nil {
			b.err = err
			return nil
		}
	}
	ret, err := buildNoRangeIndexReader(b, v)
	if err != nil {
		b.err = err
		return nil
	}

	is := v.IndexPlans[0].(*plannercore.PhysicalIndexScan)
	ret.ranges = is.Ranges
	sctx := b.ctx.GetSessionVars().StmtCtx
	sctx.IndexNames = append(sctx.IndexNames, is.Table.Name.O+":"+is.Index.Name.O)

	// TODO: Remove the following 3 lines code when the code is full implemented.
	if tryOldPartitionImplementation(b.ctx) {
		return ret
	}

	if pi := is.Table.GetPartitionInfo(); pi == nil {
		return ret
	}

	nextPartition := nextPartitionForIndexReader{exec: ret}
	exec, err := buildPartitionTable(b, is.Table, &v.PartitionInfo, ret, nextPartition)
	if err != nil {
		b.err = err
	}
	return exec
}

func buildTableReq(b *executorBuilder, schemaLen int, plans []plannercore.PhysicalPlan) (dagReq *tipb.DAGRequest, streaming bool, val table.Table, err error) {
	tableReq, tableStreaming, err := b.constructDAGReq(plans, kv.TiKV)
	if err != nil {
		return nil, false, nil, err
	}
	for i := 0; i < schemaLen; i++ {
		tableReq.OutputOffsets = append(tableReq.OutputOffsets, uint32(i))
	}
	ts := plans[0].(*plannercore.PhysicalTableScan)
	tbl, _ := b.is.TableByID(ts.Table.ID)
	isPartition, physicalTableID := ts.IsPartition()
	if isPartition {
		pt := tbl.(table.PartitionedTable)
		tbl = pt.GetPartition(physicalTableID)
	}
	return tableReq, tableStreaming, tbl, err
}

func buildIndexReq(b *executorBuilder, schemaLen, handleLen int, plans []plannercore.PhysicalPlan) (dagReq *tipb.DAGRequest, streaming bool, err error) {
	indexReq, indexStreaming, err := b.constructDAGReq(plans, kv.TiKV)
	if err != nil {
		return nil, false, err
	}
	indexReq.OutputOffsets = []uint32{}
	for i := 0; i < handleLen; i++ {
		indexReq.OutputOffsets = append(indexReq.OutputOffsets, uint32(schemaLen+i))
	}
	if len(indexReq.OutputOffsets) == 0 {
		indexReq.OutputOffsets = []uint32{uint32(schemaLen)}
	}
	return indexReq, indexStreaming, err
}

func buildNoRangeIndexLookUpReader(b *executorBuilder, v *plannercore.PhysicalIndexLookUpReader) (*IndexLookUpExecutor, error) {
	is := v.IndexPlans[0].(*plannercore.PhysicalIndexScan)
	indexReq, indexStreaming, err := buildIndexReq(b, len(is.Index.Columns), len(v.CommonHandleCols), v.IndexPlans)
	if err != nil {
		return nil, err
	}
	tableReq, tableStreaming, tbl, err := buildTableReq(b, v.Schema().Len(), v.TablePlans)
	if err != nil {
		return nil, err
	}
	ts := v.TablePlans[0].(*plannercore.PhysicalTableScan)
	startTS, err := b.getSnapshotTS()
	if err != nil {
		return nil, err
	}
	e := &IndexLookUpExecutor{
		baseExecutor:      newBaseExecutor(b.ctx, v.Schema(), v.ID()),
		dagPB:             indexReq,
		startTS:           startTS,
		table:             tbl,
		index:             is.Index,
		keepOrder:         is.KeepOrder,
		desc:              is.Desc,
		tableRequest:      tableReq,
		columns:           ts.Columns,
		indexStreaming:    indexStreaming,
		tableStreaming:    tableStreaming,
		dataReaderBuilder: &dataReaderBuilder{executorBuilder: b},
		corColInIdxSide:   b.corColInDistPlan(v.IndexPlans),
		corColInTblSide:   b.corColInDistPlan(v.TablePlans),
		corColInAccess:    b.corColInAccess(v.IndexPlans[0]),
		idxCols:           is.IdxCols,
		colLens:           is.IdxColLens,
		idxPlans:          v.IndexPlans,
		tblPlans:          v.TablePlans,
		PushedLimit:       v.PushedLimit,
	}

	if containsLimit(indexReq.Executors) {
		e.feedback = statistics.NewQueryFeedback(0, nil, 0, is.Desc)
	} else {
		e.feedback = statistics.NewQueryFeedback(getPhysicalTableID(tbl), is.Hist, int64(is.StatsCount()), is.Desc)
	}
	// Do not collect the feedback for table request.
	collectTable := false
	e.tableRequest.CollectRangeCounts = &collectTable
	collectIndex := statistics.CollectFeedback(b.ctx.GetSessionVars().StmtCtx, e.feedback, len(is.Ranges))
	if !collectIndex {
		e.feedback.Invalidate()
	}
	e.dagPB.CollectRangeCounts = &collectIndex
	if v.ExtraHandleCol != nil {
		e.handleIdx = append(e.handleIdx, v.ExtraHandleCol.Index)
		e.handleCols = []*expression.Column{v.ExtraHandleCol}
	} else {
		for _, handleCol := range v.CommonHandleCols {
			e.handleIdx = append(e.handleIdx, handleCol.Index)
		}
		e.handleCols = v.CommonHandleCols
		e.primaryKeyIndex = tables.FindPrimaryIndex(tbl.Meta())
	}
	return e, nil
}

func (b *executorBuilder) buildIndexLookUpReader(v *plannercore.PhysicalIndexLookUpReader) Executor {
	if b.ctx.GetSessionVars().IsPessimisticReadConsistency() {
		if err := b.refreshForUpdateTSForRC(); err != nil {
			b.err = err
			return nil
		}
	}
	ret, err := buildNoRangeIndexLookUpReader(b, v)
	if err != nil {
		b.err = err
		return nil
	}

	is := v.IndexPlans[0].(*plannercore.PhysicalIndexScan)
	ts := v.TablePlans[0].(*plannercore.PhysicalTableScan)

	ret.ranges = is.Ranges
	executorCounterIndexLookUpExecutor.Inc()

	sctx := b.ctx.GetSessionVars().StmtCtx
	sctx.IndexNames = append(sctx.IndexNames, is.Table.Name.O+":"+is.Index.Name.O)
	sctx.TableIDs = append(sctx.TableIDs, ts.Table.ID)

	// TODO: Remove the following 3 lines code when the code is full implemented.
	if tryOldPartitionImplementation(b.ctx) {
		return ret
	}

	if pi := is.Table.GetPartitionInfo(); pi == nil {
		return ret
	}

	nextPartition := nextPartitionForIndexLookUp{exec: ret}
	exec, err := buildPartitionTable(b, ts.Table, &v.PartitionInfo, ret, nextPartition)
	if err != nil {
		b.err = err
		return nil
	}
	return exec
}

func buildNoRangeIndexMergeReader(b *executorBuilder, v *plannercore.PhysicalIndexMergeReader) (*IndexMergeReaderExecutor, error) {
	partialPlanCount := len(v.PartialPlans)
	partialReqs := make([]*tipb.DAGRequest, 0, partialPlanCount)
	partialStreamings := make([]bool, 0, partialPlanCount)
	indexes := make([]*model.IndexInfo, 0, partialPlanCount)
	keepOrders := make([]bool, 0, partialPlanCount)
	descs := make([]bool, 0, partialPlanCount)
	feedbacks := make([]*statistics.QueryFeedback, 0, partialPlanCount)
	ts := v.TablePlans[0].(*plannercore.PhysicalTableScan)
	for i := 0; i < partialPlanCount; i++ {
		var tempReq *tipb.DAGRequest
		var tempStreaming bool
		var err error

		feedback := statistics.NewQueryFeedback(0, nil, 0, ts.Desc)
		feedback.Invalidate()
		feedbacks = append(feedbacks, feedback)

		if is, ok := v.PartialPlans[i][0].(*plannercore.PhysicalIndexScan); ok {
			tempReq, tempStreaming, err = buildIndexReq(b, len(is.Index.Columns), ts.HandleCols.NumCols(), v.PartialPlans[i])
			keepOrders = append(keepOrders, is.KeepOrder)
			descs = append(descs, is.Desc)
			indexes = append(indexes, is.Index)
		} else {
			ts := v.PartialPlans[i][0].(*plannercore.PhysicalTableScan)
			tempReq, tempStreaming, _, err = buildTableReq(b, len(ts.Columns), v.PartialPlans[i])
			keepOrders = append(keepOrders, ts.KeepOrder)
			descs = append(descs, ts.Desc)
			indexes = append(indexes, nil)
		}
		if err != nil {
			return nil, err
		}
		collect := false
		tempReq.CollectRangeCounts = &collect
		partialReqs = append(partialReqs, tempReq)
		partialStreamings = append(partialStreamings, tempStreaming)
	}
	tableReq, tableStreaming, tblInfo, err := buildTableReq(b, v.Schema().Len(), v.TablePlans)
	if err != nil {
		return nil, err
	}
	startTS, err := b.getSnapshotTS()
	if err != nil {
		return nil, err
	}
	e := &IndexMergeReaderExecutor{
		baseExecutor:      newBaseExecutor(b.ctx, v.Schema(), v.ID()),
		dagPBs:            partialReqs,
		startTS:           startTS,
		table:             tblInfo,
		indexes:           indexes,
		descs:             descs,
		tableRequest:      tableReq,
		columns:           ts.Columns,
		partialStreamings: partialStreamings,
		tableStreaming:    tableStreaming,
		partialPlans:      v.PartialPlans,
		tblPlans:          v.TablePlans,
		dataReaderBuilder: &dataReaderBuilder{executorBuilder: b},
		feedbacks:         feedbacks,
		handleCols:        ts.HandleCols,
	}
	collectTable := false
	e.tableRequest.CollectRangeCounts = &collectTable
	return e, nil
}

func (b *executorBuilder) buildIndexMergeReader(v *plannercore.PhysicalIndexMergeReader) Executor {
	ret, err := buildNoRangeIndexMergeReader(b, v)
	if err != nil {
		b.err = err
		return nil
	}
	ret.ranges = make([][]*ranger.Range, 0, len(v.PartialPlans))
	sctx := b.ctx.GetSessionVars().StmtCtx
	for i := 0; i < len(v.PartialPlans); i++ {
		if is, ok := v.PartialPlans[i][0].(*plannercore.PhysicalIndexScan); ok {
			ret.ranges = append(ret.ranges, is.Ranges)
			sctx.IndexNames = append(sctx.IndexNames, is.Table.Name.O+":"+is.Index.Name.O)
		} else {
			ret.ranges = append(ret.ranges, v.PartialPlans[i][0].(*plannercore.PhysicalTableScan).Ranges)
			if ret.table.Meta().IsCommonHandle {
				tblInfo := ret.table.Meta()
				sctx.IndexNames = append(sctx.IndexNames, tblInfo.Name.O+":"+tables.FindPrimaryIndex(tblInfo).Name.O)
			}
		}
	}
	ts := v.TablePlans[0].(*plannercore.PhysicalTableScan)
	sctx.TableIDs = append(sctx.TableIDs, ts.Table.ID)
	executorCounterIndexMergeReaderExecutor.Inc()

	// TODO: Remove the following 3 lines code when the code is full implemented.
	if tryOldPartitionImplementation(b.ctx) {
		return ret
	}

	if pi := ts.Table.GetPartitionInfo(); pi == nil {
		return ret
	}

	nextPartition := nextPartitionForIndexMerge{ret}
	exec, err := buildPartitionTable(b, ts.Table, &v.PartitionInfo, ret, nextPartition)
	if err != nil {
		b.err = err
		return nil
	}
	return exec
}

// dataReaderBuilder build an executor.
// The executor can be used to read data in the ranges which are constructed by datums.
// Differences from executorBuilder:
// 1. dataReaderBuilder calculate data range from argument, rather than plan.
// 2. the result executor is already opened.
type dataReaderBuilder struct {
	plannercore.Plan
	*executorBuilder

	selectResultHook // for testing
}

type mockPhysicalIndexReader struct {
	plannercore.PhysicalPlan

	e Executor
}

func (builder *dataReaderBuilder) buildExecutorForIndexJoin(ctx context.Context, lookUpContents []*indexJoinLookUpContent,
	IndexRanges []*ranger.Range, keyOff2IdxOff []int, cwc *plannercore.ColWithCmpFuncManager) (Executor, error) {
	return builder.buildExecutorForIndexJoinInternal(ctx, builder.Plan, lookUpContents, IndexRanges, keyOff2IdxOff, cwc)
}

func (builder *dataReaderBuilder) buildExecutorForIndexJoinInternal(ctx context.Context, plan plannercore.Plan, lookUpContents []*indexJoinLookUpContent,
	IndexRanges []*ranger.Range, keyOff2IdxOff []int, cwc *plannercore.ColWithCmpFuncManager) (Executor, error) {
	switch v := plan.(type) {
	case *plannercore.PhysicalTableReader:
		return builder.buildTableReaderForIndexJoin(ctx, v, lookUpContents, IndexRanges, keyOff2IdxOff, cwc)
	case *plannercore.PhysicalIndexReader:
		return builder.buildIndexReaderForIndexJoin(ctx, v, lookUpContents, IndexRanges, keyOff2IdxOff, cwc)
	case *plannercore.PhysicalIndexLookUpReader:
		return builder.buildIndexLookUpReaderForIndexJoin(ctx, v, lookUpContents, IndexRanges, keyOff2IdxOff, cwc)
	case *plannercore.PhysicalUnionScan:
		return builder.buildUnionScanForIndexJoin(ctx, v, lookUpContents, IndexRanges, keyOff2IdxOff, cwc)
	// The inner child of IndexJoin might be Projection when a combination of the following conditions is true:
	// 	1. The inner child fetch data using indexLookupReader
	// 	2. PK is not handle
	// 	3. The inner child needs to keep order
	// In this case, an extra column tidb_rowid will be appended in the output result of IndexLookupReader(see copTask.doubleReadNeedProj).
	// Then we need a Projection upon IndexLookupReader to prune the redundant column.
	case *plannercore.PhysicalProjection:
		return builder.buildProjectionForIndexJoin(ctx, v, lookUpContents, IndexRanges, keyOff2IdxOff, cwc)
	// Need to support physical selection because after PR 16389, TiDB will push down all the expr supported by TiKV or TiFlash
	// in predicate push down stage, so if there is an expr which only supported by TiFlash, a physical selection will be added after index read
	case *plannercore.PhysicalSelection:
		childExec, err := builder.buildExecutorForIndexJoinInternal(ctx, v.Children()[0], lookUpContents, IndexRanges, keyOff2IdxOff, cwc)
		if err != nil {
			return nil, err
		}
		exec := &SelectionExec{
			baseExecutor: newBaseExecutor(builder.ctx, v.Schema(), v.ID(), childExec),
			filters:      v.Conditions,
		}
		err = exec.open(ctx)
		return exec, err
	case *mockPhysicalIndexReader:
		return v.e, nil
	}
	return nil, errors.New("Wrong plan type for dataReaderBuilder")
}

func (builder *dataReaderBuilder) buildUnionScanForIndexJoin(ctx context.Context, v *plannercore.PhysicalUnionScan,
	values []*indexJoinLookUpContent, indexRanges []*ranger.Range, keyOff2IdxOff []int, cwc *plannercore.ColWithCmpFuncManager) (Executor, error) {
	childBuilder := &dataReaderBuilder{Plan: v.Children()[0], executorBuilder: builder.executorBuilder}
	reader, err := childBuilder.buildExecutorForIndexJoin(ctx, values, indexRanges, keyOff2IdxOff, cwc)
	if err != nil {
		return nil, err
	}

	ret := builder.buildUnionScanFromReader(reader, v)
	if us, ok := ret.(*UnionScanExec); ok {
		err = us.open(ctx)
	}
	return ret, err
}

func (builder *dataReaderBuilder) buildTableReaderForIndexJoin(ctx context.Context, v *plannercore.PhysicalTableReader,
	lookUpContents []*indexJoinLookUpContent, indexRanges []*ranger.Range, keyOff2IdxOff []int, cwc *plannercore.ColWithCmpFuncManager) (Executor, error) {
	e, err := buildNoRangeTableReader(builder.executorBuilder, v)
	if err != nil {
		return nil, err
	}
	tbInfo := e.table.Meta()
	if v.IsCommonHandle {
		kvRanges, err := buildKvRangesForIndexJoin(e.ctx, getPhysicalTableID(e.table), -1, lookUpContents, indexRanges, keyOff2IdxOff, cwc)
		if err != nil {
			return nil, err
		}
		if tbInfo.GetPartitionInfo() == nil {
			return builder.buildTableReaderFromKvRanges(ctx, e, kvRanges)
		}
		e.kvRangeBuilder = kvRangeBuilderFromFunc(func(pid int64) ([]kv.KeyRange, error) {
			return buildKvRangesForIndexJoin(e.ctx, pid, -1, lookUpContents, indexRanges, keyOff2IdxOff, cwc)
		})
		nextPartition := nextPartitionForTableReader{e}
		return buildPartitionTable(builder.executorBuilder, tbInfo, &v.PartitionInfo, e, nextPartition)
	}
	handles := make([]kv.Handle, 0, len(lookUpContents))
	for _, content := range lookUpContents {
		isValidHandle := true
		handle := kv.IntHandle(content.keys[0].GetInt64())
		for _, key := range content.keys {
			if handle.IntValue() != key.GetInt64() {
				isValidHandle = false
				break
			}
		}
		if isValidHandle {
			handles = append(handles, handle)
		}
	}

	if tbInfo.GetPartitionInfo() == nil {
		return builder.buildTableReaderFromHandles(ctx, e, handles)
	}
	if tryOldPartitionImplementation(builder.ctx) {
		return builder.buildTableReaderFromHandles(ctx, e, handles)
	}

	e.kvRangeBuilder = kvRangeBuilderFromHandles(handles)
	nextPartition := nextPartitionForTableReader{e}
	return buildPartitionTable(builder.executorBuilder, tbInfo, &v.PartitionInfo, e, nextPartition)
}

type kvRangeBuilderFromFunc func(pid int64) ([]kv.KeyRange, error)

func (h kvRangeBuilderFromFunc) buildKeyRange(pid int64) ([]kv.KeyRange, error) {
	return h(pid)
}

type kvRangeBuilderFromHandles []kv.Handle

func (h kvRangeBuilderFromHandles) buildKeyRange(pid int64) ([]kv.KeyRange, error) {
	handles := []kv.Handle(h)
	sort.Slice(handles, func(i, j int) bool {
		return handles[i].Compare(handles[j]) < 0
	})
	return distsql.TableHandlesToKVRanges(pid, handles), nil
}

func (builder *dataReaderBuilder) buildTableReaderBase(ctx context.Context, e *TableReaderExecutor, reqBuilderWithRange distsql.RequestBuilder) (*TableReaderExecutor, error) {
	startTS, err := builder.getSnapshotTS()
	if err != nil {
		return nil, err
	}
	kvReq, err := reqBuilderWithRange.
		SetDAGRequest(e.dagPB).
		SetStartTS(startTS).
		SetDesc(e.desc).
		SetKeepOrder(e.keepOrder).
		SetStreaming(e.streaming).
		SetFromSessionVars(e.ctx.GetSessionVars()).
		Build()
	if err != nil {
		return nil, err
	}
	e.kvRanges = append(e.kvRanges, kvReq.KeyRanges...)
	e.resultHandler = &tableResultHandler{}
	result, err := builder.SelectResult(ctx, builder.ctx, kvReq, retTypes(e), e.feedback, getPhysicalPlanIDs(e.plans), e.id)
	if err != nil {
		return nil, err
	}
	result.Fetch(ctx)
	e.resultHandler.open(nil, result)
	return e, nil
}

func (builder *dataReaderBuilder) buildTableReaderFromHandles(ctx context.Context, e *TableReaderExecutor, handles []kv.Handle) (*TableReaderExecutor, error) {
	sort.Slice(handles, func(i, j int) bool {
		return handles[i].Compare(handles[j]) < 0
	})
	var b distsql.RequestBuilder
	b.SetTableHandles(getPhysicalTableID(e.table), handles)
	return builder.buildTableReaderBase(ctx, e, b)
}

func (builder *dataReaderBuilder) buildTableReaderFromKvRanges(ctx context.Context, e *TableReaderExecutor, ranges []kv.KeyRange) (Executor, error) {
	var b distsql.RequestBuilder
	b.SetKeyRanges(ranges)
	return builder.buildTableReaderBase(ctx, e, b)
}

func (builder *dataReaderBuilder) buildIndexReaderForIndexJoin(ctx context.Context, v *plannercore.PhysicalIndexReader,
	lookUpContents []*indexJoinLookUpContent, indexRanges []*ranger.Range, keyOff2IdxOff []int, cwc *plannercore.ColWithCmpFuncManager) (Executor, error) {
	e, err := buildNoRangeIndexReader(builder.executorBuilder, v)
	if err != nil {
		return nil, err
	}
	tbInfo := e.table.Meta()
	if tbInfo.GetPartitionInfo() == nil || tryOldPartitionImplementation(builder.ctx) {
		kvRanges, err := buildKvRangesForIndexJoin(e.ctx, e.physicalTableID, e.index.ID, lookUpContents, indexRanges, keyOff2IdxOff, cwc)
		if err != nil {
			return nil, err
		}
		err = e.open(ctx, kvRanges)
		return e, err
	}

	e.ranges, err = buildRangesForIndexJoin(e.ctx, lookUpContents, indexRanges, keyOff2IdxOff, cwc)
	if err != nil {
		return nil, err
	}
	nextPartition := nextPartitionForIndexReader{exec: e}
	ret, err := buildPartitionTable(builder.executorBuilder, tbInfo, &v.PartitionInfo, e, nextPartition)
	if err != nil {
		return nil, err
	}
	err = ret.Open(ctx)
	return ret, err
}

func (builder *dataReaderBuilder) buildIndexLookUpReaderForIndexJoin(ctx context.Context, v *plannercore.PhysicalIndexLookUpReader,
	lookUpContents []*indexJoinLookUpContent, indexRanges []*ranger.Range, keyOff2IdxOff []int, cwc *plannercore.ColWithCmpFuncManager) (Executor, error) {
	e, err := buildNoRangeIndexLookUpReader(builder.executorBuilder, v)
	if err != nil {
		return nil, err
	}

	tbInfo := e.table.Meta()
	if tbInfo.GetPartitionInfo() == nil || tryOldPartitionImplementation(builder.ctx) {
		e.kvRanges, err = buildKvRangesForIndexJoin(e.ctx, getPhysicalTableID(e.table), e.index.ID, lookUpContents, indexRanges, keyOff2IdxOff, cwc)
		if err != nil {
			return nil, err
		}
		err = e.open(ctx)
		return e, err
	}

	e.ranges, err = buildRangesForIndexJoin(e.ctx, lookUpContents, indexRanges, keyOff2IdxOff, cwc)
	if err != nil {
		return nil, err
	}
	nextPartition := nextPartitionForIndexLookUp{exec: e}
	ret, err := buildPartitionTable(builder.executorBuilder, tbInfo, &v.PartitionInfo, e, nextPartition)
	if err != nil {
		return nil, err
	}
	err = ret.Open(ctx)
	return ret, err
}

func (builder *dataReaderBuilder) buildProjectionForIndexJoin(ctx context.Context, v *plannercore.PhysicalProjection,
	lookUpContents []*indexJoinLookUpContent, indexRanges []*ranger.Range, keyOff2IdxOff []int, cwc *plannercore.ColWithCmpFuncManager) (Executor, error) {
	physicalIndexLookUp, isDoubleRead := v.Children()[0].(*plannercore.PhysicalIndexLookUpReader)
	if !isDoubleRead {
		return nil, errors.Errorf("inner child of Projection should be IndexLookupReader, but got %T", v)
	}
	childExec, err := builder.buildIndexLookUpReaderForIndexJoin(ctx, physicalIndexLookUp, lookUpContents, indexRanges, keyOff2IdxOff, cwc)
	if err != nil {
		return nil, err
	}

	e := &ProjectionExec{
		baseExecutor:     newBaseExecutor(builder.ctx, v.Schema(), v.ID(), childExec),
		numWorkers:       int64(builder.ctx.GetSessionVars().ProjectionConcurrency()),
		evaluatorSuit:    expression.NewEvaluatorSuite(v.Exprs, v.AvoidColumnEvaluator),
		calculateNoDelay: v.CalculateNoDelay,
	}

	// If the calculation row count for this Projection operator is smaller
	// than a Chunk size, we turn back to the un-parallel Projection
	// implementation to reduce the goroutine overhead.
	if int64(v.StatsCount()) < int64(builder.ctx.GetSessionVars().MaxChunkSize) {
		e.numWorkers = 0
	}
	err = e.open(ctx)

	return e, err
}

// buildRangesForIndexJoin builds kv ranges for index join when the inner plan is index scan plan.
func buildRangesForIndexJoin(ctx sessionctx.Context, lookUpContents []*indexJoinLookUpContent,
	ranges []*ranger.Range, keyOff2IdxOff []int, cwc *plannercore.ColWithCmpFuncManager) ([]*ranger.Range, error) {
	retRanges := make([]*ranger.Range, 0, len(ranges)*len(lookUpContents))
	lastPos := len(ranges[0].LowVal) - 1
	tmpDatumRanges := make([]*ranger.Range, 0, len(lookUpContents))
	for _, content := range lookUpContents {
		for _, ran := range ranges {
			for keyOff, idxOff := range keyOff2IdxOff {
				ran.LowVal[idxOff] = content.keys[keyOff]
				ran.HighVal[idxOff] = content.keys[keyOff]
			}
		}
		if cwc == nil {
			// A deep copy is need here because the old []*range.Range is overwriten
			for _, ran := range ranges {
				retRanges = append(retRanges, ran.Clone())
			}
			continue
		}
		nextColRanges, err := cwc.BuildRangesByRow(ctx, content.row)
		if err != nil {
			return nil, err
		}
		for _, nextColRan := range nextColRanges {
			for _, ran := range ranges {
				ran.LowVal[lastPos] = nextColRan.LowVal[0]
				ran.HighVal[lastPos] = nextColRan.HighVal[0]
				ran.LowExclude = nextColRan.LowExclude
				ran.HighExclude = nextColRan.HighExclude
				tmpDatumRanges = append(tmpDatumRanges, ran.Clone())
			}
		}
	}

	if cwc == nil {
		return retRanges, nil
	}

	return ranger.UnionRanges(ctx.GetSessionVars().StmtCtx, tmpDatumRanges)
}

// buildKvRangesForIndexJoin builds kv ranges for index join when the inner plan is index scan plan.
func buildKvRangesForIndexJoin(ctx sessionctx.Context, tableID, indexID int64, lookUpContents []*indexJoinLookUpContent,
	ranges []*ranger.Range, keyOff2IdxOff []int, cwc *plannercore.ColWithCmpFuncManager) (_ []kv.KeyRange, err error) {
	kvRanges := make([]kv.KeyRange, 0, len(ranges)*len(lookUpContents))
	lastPos := len(ranges[0].LowVal) - 1
	sc := ctx.GetSessionVars().StmtCtx
	tmpDatumRanges := make([]*ranger.Range, 0, len(lookUpContents))
	for _, content := range lookUpContents {
		for _, ran := range ranges {
			for keyOff, idxOff := range keyOff2IdxOff {
				ran.LowVal[idxOff] = content.keys[keyOff]
				ran.HighVal[idxOff] = content.keys[keyOff]
			}
		}
		if cwc == nil {
			// Index id is -1 means it's a common handle.
			var tmpKvRanges []kv.KeyRange
			var err error
			if indexID == -1 {
				tmpKvRanges, err = distsql.CommonHandleRangesToKVRanges(sc, tableID, ranges)
			} else {
				tmpKvRanges, err = distsql.IndexRangesToKVRanges(sc, tableID, indexID, ranges, nil)
			}
			if err != nil {
				return nil, err
			}
			kvRanges = append(kvRanges, tmpKvRanges...)
			continue
		}
		nextColRanges, err := cwc.BuildRangesByRow(ctx, content.row)
		if err != nil {
			return nil, err
		}
		for _, nextColRan := range nextColRanges {
			for _, ran := range ranges {
				ran.LowVal[lastPos] = nextColRan.LowVal[0]
				ran.HighVal[lastPos] = nextColRan.HighVal[0]
				ran.LowExclude = nextColRan.LowExclude
				ran.HighExclude = nextColRan.HighExclude
				tmpDatumRanges = append(tmpDatumRanges, ran.Clone())
			}
		}
	}

	if cwc == nil {
		sort.Slice(kvRanges, func(i, j int) bool {
			return bytes.Compare(kvRanges[i].StartKey, kvRanges[j].StartKey) < 0
		})
		return kvRanges, nil
	}

	tmpDatumRanges, err = ranger.UnionRanges(ctx.GetSessionVars().StmtCtx, tmpDatumRanges)
	if err != nil {
		return nil, err
	}
	// Index id is -1 means it's a common handle.
	if indexID == -1 {
		return distsql.CommonHandleRangesToKVRanges(ctx.GetSessionVars().StmtCtx, tableID, tmpDatumRanges)
	}
	return distsql.IndexRangesToKVRanges(ctx.GetSessionVars().StmtCtx, tableID, indexID, tmpDatumRanges, nil)
}

func (b *executorBuilder) buildWindow(v *plannercore.PhysicalWindow) *WindowExec {
	childExec := b.build(v.Children()[0])
	if b.err != nil {
		return nil
	}
	base := newBaseExecutor(b.ctx, v.Schema(), v.ID(), childExec)
	groupByItems := make([]expression.Expression, 0, len(v.PartitionBy))
	for _, item := range v.PartitionBy {
		groupByItems = append(groupByItems, item.Col)
	}
	orderByCols := make([]*expression.Column, 0, len(v.OrderBy))
	for _, item := range v.OrderBy {
		orderByCols = append(orderByCols, item.Col)
	}
	windowFuncs := make([]aggfuncs.AggFunc, 0, len(v.WindowFuncDescs))
	partialResults := make([]aggfuncs.PartialResult, 0, len(v.WindowFuncDescs))
	resultColIdx := v.Schema().Len() - len(v.WindowFuncDescs)
	for _, desc := range v.WindowFuncDescs {
		aggDesc, err := aggregation.NewAggFuncDesc(b.ctx, desc.Name, desc.Args, false)
		if err != nil {
			b.err = err
			return nil
		}
		agg := aggfuncs.BuildWindowFunctions(b.ctx, aggDesc, resultColIdx, orderByCols)
		windowFuncs = append(windowFuncs, agg)
		partialResult, _ := agg.AllocPartialResult()
		partialResults = append(partialResults, partialResult)
		resultColIdx++
	}
	var processor windowProcessor
	if v.Frame == nil {
		processor = &aggWindowProcessor{
			windowFuncs:    windowFuncs,
			partialResults: partialResults,
		}
	} else if v.Frame.Type == ast.Rows {
		processor = &rowFrameWindowProcessor{
			windowFuncs:    windowFuncs,
			partialResults: partialResults,
			start:          v.Frame.Start,
			end:            v.Frame.End,
		}
	} else {
		cmpResult := int64(-1)
		if len(v.OrderBy) > 0 && v.OrderBy[0].Desc {
			cmpResult = 1
		}
		processor = &rangeFrameWindowProcessor{
			windowFuncs:       windowFuncs,
			partialResults:    partialResults,
			start:             v.Frame.Start,
			end:               v.Frame.End,
			orderByCols:       orderByCols,
			expectedCmpResult: cmpResult,
		}
	}
	return &WindowExec{baseExecutor: base,
		processor:      processor,
		groupChecker:   newVecGroupChecker(b.ctx, groupByItems),
		numWindowFuncs: len(v.WindowFuncDescs),
	}
}

func (b *executorBuilder) buildShuffle(v *plannercore.PhysicalShuffle) *ShuffleExec {
	base := newBaseExecutor(b.ctx, v.Schema(), v.ID())
	shuffle := &ShuffleExec{baseExecutor: base,
		concurrency: v.Concurrency,
	}

	switch v.SplitterType {
	case plannercore.PartitionHashSplitterType:
		shuffle.splitter = &partitionHashSplitter{
			byItems:    v.HashByItems,
			numWorkers: shuffle.concurrency,
		}
	default:
		panic("Not implemented. Should not reach here.")
	}

	shuffle.dataSource = b.build(v.DataSource)
	if b.err != nil {
		return nil
	}

	// head & tail of physical plans' chain within "partition".
	var head, tail = v.Children()[0], v.Tail

	shuffle.workers = make([]*shuffleWorker, shuffle.concurrency)
	for i := range shuffle.workers {
		w := &shuffleWorker{
			baseExecutor: newBaseExecutor(b.ctx, v.DataSource.Schema(), v.DataSource.ID()),
		}

		stub := plannercore.PhysicalShuffleDataSourceStub{
			Worker: (unsafe.Pointer)(w),
		}.Init(b.ctx, v.DataSource.Stats(), v.DataSource.SelectBlockOffset(), nil)
		stub.SetSchema(v.DataSource.Schema())

		tail.SetChildren(stub)
		w.childExec = b.build(head)
		if b.err != nil {
			return nil
		}

		shuffle.workers[i] = w
	}

	return shuffle
}

func (b *executorBuilder) buildShuffleDataSourceStub(v *plannercore.PhysicalShuffleDataSourceStub) *shuffleWorker {
	return (*shuffleWorker)(v.Worker)
}

func (b *executorBuilder) buildSQLBindExec(v *plannercore.SQLBindPlan) Executor {
	base := newBaseExecutor(b.ctx, v.Schema(), v.ID())
	base.initCap = chunk.ZeroCapacity

	e := &SQLBindExec{
		baseExecutor: base,
		sqlBindOp:    v.SQLBindOp,
		normdOrigSQL: v.NormdOrigSQL,
		bindSQL:      v.BindSQL,
		charset:      v.Charset,
		collation:    v.Collation,
		db:           v.Db,
		isGlobal:     v.IsGlobal,
		bindAst:      v.BindStmt,
	}
	return e
}

// NewRowDecoder creates a chunk decoder for new row format row value decode.
func NewRowDecoder(ctx sessionctx.Context, schema *expression.Schema, tbl *model.TableInfo) *rowcodec.ChunkDecoder {
	getColInfoByID := func(tbl *model.TableInfo, colID int64) *model.ColumnInfo {
		for _, col := range tbl.Columns {
			if col.ID == colID {
				return col
			}
		}
		return nil
	}
	var pkCols []int64
	reqCols := make([]rowcodec.ColInfo, len(schema.Columns))
	for i := range schema.Columns {
		idx, col := i, schema.Columns[i]
		isPK := (tbl.PKIsHandle && mysql.HasPriKeyFlag(col.RetType.Flag)) || col.ID == model.ExtraHandleID
		if isPK {
			pkCols = append(pkCols, col.ID)
		}
		isGeneratedCol := false
		if col.VirtualExpr != nil {
			isGeneratedCol = true
		}
		reqCols[idx] = rowcodec.ColInfo{
			ID:            col.ID,
			VirtualGenCol: isGeneratedCol,
			Ft:            col.RetType,
		}
	}
	if len(pkCols) == 0 {
		pkCols = tables.TryGetCommonPkColumnIds(tbl)
		if len(pkCols) == 0 {
			pkCols = []int64{0}
		}
	}
	defVal := func(i int, chk *chunk.Chunk) error {
		ci := getColInfoByID(tbl, reqCols[i].ID)
		d, err := table.GetColOriginDefaultValue(ctx, ci)
		if err != nil {
			return err
		}
		chk.AppendDatum(i, &d)
		return nil
	}
	return rowcodec.NewChunkDecoder(reqCols, pkCols, defVal, ctx.GetSessionVars().TimeZone)
}

func (b *executorBuilder) buildBatchPointGet(plan *plannercore.BatchPointGetPlan) Executor {
	if b.ctx.GetSessionVars().IsPessimisticReadConsistency() {
		if err := b.refreshForUpdateTSForRC(); err != nil {
			b.err = err
			return nil
		}
	}
	startTS, err := b.getSnapshotTS()
	if err != nil {
		b.err = err
		return nil
	}
	decoder := NewRowDecoder(b.ctx, plan.Schema(), plan.TblInfo)
	e := &BatchPointGetExec{
		baseExecutor: newBaseExecutor(b.ctx, plan.Schema(), plan.ID()),
		tblInfo:      plan.TblInfo,
		idxInfo:      plan.IndexInfo,
		rowDecoder:   decoder,
		startTS:      startTS,
		keepOrder:    plan.KeepOrder,
		desc:         plan.Desc,
		lock:         plan.Lock,
		waitTime:     plan.LockWaitTime,
		partPos:      plan.PartitionColPos,
		columns:      plan.Columns,
	}
	if e.lock {
		b.hasLock = true
	}
	var capacity int
	if plan.IndexInfo != nil && !isCommonHandleRead(plan.TblInfo, plan.IndexInfo) {
		e.idxVals = plan.IndexValues
		capacity = len(e.idxVals)
	} else {
		// `SELECT a FROM t WHERE a IN (1, 1, 2, 1, 2)` should not return duplicated rows
		handles := make([]kv.Handle, 0, len(plan.Handles))
		dedup := kv.NewHandleMap()
		if plan.IndexInfo == nil {
			for _, handle := range plan.Handles {
				if _, found := dedup.Get(handle); found {
					continue
				}
				dedup.Set(handle, true)
				handles = append(handles, handle)
			}
		} else {
			for _, value := range plan.IndexValues {
				handleBytes, err := EncodeUniqueIndexValuesForKey(e.ctx, e.tblInfo, plan.IndexInfo, value)
				if err != nil {
					b.err = err
					return nil
				}
				handle, err := kv.NewCommonHandle(handleBytes)
				if err != nil {
					b.err = err
					return nil
				}
				if _, found := dedup.Get(handle); found {
					continue
				}
				dedup.Set(handle, true)
				handles = append(handles, handle)
			}
		}
		e.handles = handles
		capacity = len(e.handles)
	}
	e.base().initCap = capacity
	e.base().maxChunkSize = capacity
	e.buildVirtualColumnInfo()
	return e
}

func isCommonHandleRead(tbl *model.TableInfo, idx *model.IndexInfo) bool {
	return tbl.IsCommonHandle && idx.Primary
}

func getPhysicalTableID(t table.Table) int64 {
	if p, ok := t.(table.PhysicalTable); ok {
		return p.GetPhysicalID()
	}
	return t.Meta().ID
}

func (b *executorBuilder) buildAdminShowTelemetry(v *plannercore.AdminShowTelemetry) Executor {
	return &AdminShowTelemetryExec{baseExecutor: newBaseExecutor(b.ctx, v.Schema(), v.ID())}
}

func (b *executorBuilder) buildAdminResetTelemetryID(v *plannercore.AdminResetTelemetryID) Executor {
	return &AdminResetTelemetryIDExec{baseExecutor: newBaseExecutor(b.ctx, v.Schema(), v.ID())}
}

func tryOldPartitionImplementation(sctx sessionctx.Context) bool {
	_, ok := sctx.GetSessionVars().Users["try_old_partition_implementation"]
	return ok
}

func partitionPruning(ctx sessionctx.Context, tbl table.PartitionedTable, conds []expression.Expression, partitionNames []model.CIStr,
	columns []*expression.Column, columnNames types.NameSlice) ([]table.PhysicalTable, error) {
	idxArr, err := plannercore.PartitionPruning(ctx, tbl, conds, partitionNames, columns, columnNames)
	if err != nil {
		return nil, err
	}

	pi := tbl.Meta().GetPartitionInfo()
	var ret []table.PhysicalTable
	if fullRangePartition(idxArr) {
		ret = make([]table.PhysicalTable, 0, len(pi.Definitions))
		for _, def := range pi.Definitions {
			p := tbl.GetPartition(def.ID)
			ret = append(ret, p)
		}
	} else {
		ret = make([]table.PhysicalTable, 0, len(idxArr))
		for _, idx := range idxArr {
			pid := pi.Definitions[idx].ID
			p := tbl.GetPartition(pid)
			ret = append(ret, p)
		}
	}
	return ret, nil
}

func fullRangePartition(idxArr []int) bool {
	return len(idxArr) == 1 && idxArr[0] == plannercore.FullRange
}<|MERGE_RESOLUTION|>--- conflicted
+++ resolved
@@ -946,21 +946,6 @@
 // Note that this function may be called by inner workers of index lookup join concurrently.
 // Be careful to avoid data race.
 func (b *executorBuilder) buildUnionScanFromReader(reader Executor, v *plannercore.PhysicalUnionScan) Executor {
-	// Adjust UnionScan->PartitionTable->Reader
-	// to PartitionTable->UnionScan->Reader
-	// The build of UnionScan executor is delay to the nextPartition() function
-	// because the Reader executor is available there.
-	if x, ok := reader.(*PartitionTableExecutor); ok {
-		nextPartitionForReader := x.nextPartition
-		x.nextPartition = nextPartitionForUnionScan{
-			b:     b,
-			us:    v,
-			child: nextPartitionForReader,
-		}
-		return x
-	}
-<<<<<<< HEAD
-=======
 	// If reader is union, it means a partitiont table and we should transfer as above.
 	if x, ok := reader.(*UnionExec); ok {
 		for i, child := range x.children {
@@ -971,15 +956,6 @@
 		}
 		return x
 	}
-
-	return b.buildUnionScanFromReader(reader, v)
-}
-
-// buildUnionScanFromReader builds union scan executor from child executor.
-// Note that this function may be called by inner workers of index lookup join concurrently.
-// Be careful to avoid data race.
-func (b *executorBuilder) buildUnionScanFromReader(reader Executor, v *plannercore.PhysicalUnionScan) Executor {
->>>>>>> c8f436cb
 	us := &UnionScanExec{baseExecutor: newBaseExecutor(b.ctx, v.Schema(), v.ID(), reader)}
 	// Get the handle column index of the below Plan.
 	us.belowHandleCols = v.HandleCols
