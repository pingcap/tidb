// Copyright 2015 PingCAP, Inc.
//
// Licensed under the Apache License, Version 2.0 (the "License");
// you may not use this file except in compliance with the License.
// You may obtain a copy of the License at
//
//     http://www.apache.org/licenses/LICENSE-2.0
//
// Unless required by applicable law or agreed to in writing, software
// distributed under the License is distributed on an "AS IS" BASIS,
// See the License for the specific language governing permissions and
// limitations under the License.

package executor

import (
	"math"
	"sort"
	"time"

	"github.com/cznic/sortutil"
	"github.com/juju/errors"
	"github.com/pingcap/tidb/ast"
	"github.com/pingcap/tidb/context"
	"github.com/pingcap/tidb/distsql"
	"github.com/pingcap/tidb/domain"
	"github.com/pingcap/tidb/expression"
	"github.com/pingcap/tidb/infoschema"
	"github.com/pingcap/tidb/model"
	"github.com/pingcap/tidb/plan"
	"github.com/pingcap/tidb/table"
	"github.com/pingcap/tidb/types"
	"github.com/pingcap/tidb/util/admin"
	"github.com/pingcap/tidb/util/ranger"
	"github.com/pingcap/tipb/go-tipb"
	goctx "golang.org/x/net/context"
)

// executorBuilder builds an Executor from a Plan.
// The InfoSchema must not change during execution.
type executorBuilder struct {
	ctx      context.Context
	is       infoschema.InfoSchema
	priority int
	startTS  uint64 // cached when the first time getStartTS() is called
	// err is set when there is error happened during Executor building process.
	err error
}

func newExecutorBuilder(ctx context.Context, is infoschema.InfoSchema, priority int) *executorBuilder {
	return &executorBuilder{
		ctx:      ctx,
		is:       is,
		priority: priority,
	}
}

func (b *executorBuilder) build(p plan.Plan) Executor {
	switch v := p.(type) {
	case nil:
		return nil
	case *plan.CheckTable:
		return b.buildCheckTable(v)
	case *plan.DDL:
		return b.buildDDL(v)
	case *plan.Deallocate:
		return b.buildDeallocate(v)
	case *plan.Delete:
		return b.buildDelete(v)
	case *plan.Execute:
		return b.buildExecute(v)
	case *plan.Explain:
		return b.buildExplain(v)
	case *plan.Insert:
		return b.buildInsert(v)
	case *plan.LoadData:
		return b.buildLoadData(v)
	case *plan.PhysicalLimit:
		return b.buildLimit(v)
	case *plan.Prepare:
		return b.buildPrepare(v)
	case *plan.PhysicalLock:
		return b.buildSelectLock(v)
	case *plan.CancelDDLJobs:
		return b.buildCancelDDLJobs(v)
	case *plan.ShowDDL:
		return b.buildShowDDL(v)
	case *plan.ShowDDLJobs:
		return b.buildShowDDLJobs(v)
	case *plan.Show:
		return b.buildShow(v)
	case *plan.Simple:
		return b.buildSimple(v)
	case *plan.Set:
		return b.buildSet(v)
	case *plan.PhysicalSort:
		return b.buildSort(v)
	case *plan.PhysicalTopN:
		return b.buildTopN(v)
	case *plan.PhysicalUnionAll:
		return b.buildUnionAll(v)
	case *plan.Update:
		return b.buildUpdate(v)
	case *plan.PhysicalUnionScan:
		return b.buildUnionScanExec(v)
	case *plan.PhysicalHashJoin:
		return b.buildHashJoin(v)
	case *plan.PhysicalMergeJoin:
		return b.buildMergeJoin(v)
	case *plan.PhysicalHashSemiJoin:
		return b.buildSemiJoin(v)
	case *plan.PhysicalIndexJoin:
		return b.buildIndexLookUpJoin(v)
	case *plan.PhysicalSelection:
		return b.buildSelection(v)
	case *plan.PhysicalHashAgg:
		return b.buildHashAgg(v)
	case *plan.PhysicalStreamAgg:
		return b.buildStreamAgg(v)
	case *plan.PhysicalProjection:
		return b.buildProjection(v)
	case *plan.PhysicalMemTable:
		return b.buildMemTable(v)
	case *plan.PhysicalTableDual:
		return b.buildTableDual(v)
	case *plan.PhysicalApply:
		return b.buildApply(v)
	case *plan.PhysicalExists:
		return b.buildExists(v)
	case *plan.PhysicalMaxOneRow:
		return b.buildMaxOneRow(v)
	case *plan.Analyze:
		return b.buildAnalyze(v)
	case *plan.PhysicalTableReader:
		return b.buildTableReader(v)
	case *plan.PhysicalIndexReader:
		return b.buildIndexReader(v)
	case *plan.PhysicalIndexLookUpReader:
		return b.buildIndexLookUpReader(v)
	default:
		b.err = ErrUnknownPlan.Gen("Unknown Plan %T", p)
		return nil
	}
}

func (b *executorBuilder) buildCancelDDLJobs(v *plan.CancelDDLJobs) Executor {
	e := &CancelDDLJobsExec{
		baseExecutor: newBaseExecutor(v.Schema(), b.ctx),
		JobIDs:       v.JobIDs,
	}
	e.errs, b.err = admin.CancelJobs(e.ctx.Txn(), e.JobIDs)
	if b.err != nil {
		return nil
	}

	return e
}

func (b *executorBuilder) buildShowDDL(v *plan.ShowDDL) Executor {
	// We get DDLInfo here because for Executors that returns result set,
	// next will be called after transaction has been committed.
	// We need the transaction to get DDLInfo.
	e := &ShowDDLExec{
		baseExecutor: newBaseExecutor(v.Schema(), b.ctx),
	}

	var err error
	ownerManager := domain.GetDomain(e.ctx).DDL().OwnerManager()
	ctx, cancel := goctx.WithTimeout(goctx.Background(), 3*time.Second)
	e.ddlOwnerID, err = ownerManager.GetOwnerID(ctx)
	cancel()
	if err != nil {
		b.err = errors.Trace(err)
		return nil
	}

	ddlInfo, err := admin.GetDDLInfo(e.ctx.Txn())
	if err != nil {
		b.err = errors.Trace(err)
		return nil
	}
	e.ddlInfo = ddlInfo
	e.selfID = ownerManager.ID()
	return e
}

func (b *executorBuilder) buildShowDDLJobs(v *plan.ShowDDLJobs) Executor {
	e := &ShowDDLJobsExec{
		baseExecutor: newBaseExecutor(v.Schema(), b.ctx),
	}

	var err error
	e.jobs, err = admin.GetDDLJobs(e.ctx.Txn())
	if err != nil {
		b.err = errors.Trace(err)
		return nil
	}
	historyJobs, err := admin.GetHistoryDDLJobs(e.ctx.Txn())
	if err != nil {
		b.err = errors.Trace(err)
		return nil
	}
	e.jobs = append(e.jobs, historyJobs...)
	return e
}

func (b *executorBuilder) buildCheckTable(v *plan.CheckTable) Executor {
	return &CheckTableExec{
		tables: v.Tables,
		ctx:    b.ctx,
		is:     b.is,
	}
}

func (b *executorBuilder) buildDeallocate(v *plan.Deallocate) Executor {
	return &DeallocateExec{
		baseExecutor: newBaseExecutor(nil, b.ctx),
		Name:         v.Name,
	}
}

func (b *executorBuilder) buildSelectLock(v *plan.PhysicalLock) Executor {
	src := b.build(v.Children()[0])
	if !b.ctx.GetSessionVars().InTxn() {
		// Locking of rows for update using SELECT FOR UPDATE only applies when autocommit
		// is disabled (either by beginning transaction with START TRANSACTION or by setting
		// autocommit to 0. If autocommit is enabled, the rows matching the specification are not locked.
		// See https://dev.mysql.com/doc/refman/5.7/en/innodb-locking-reads.html
		return src
	}
	e := &SelectLockExec{
		baseExecutor: newBaseExecutor(v.Schema(), b.ctx, b.build(v.Children()[0])),
		Lock:         v.Lock,
	}
	return e
}

func (b *executorBuilder) buildLimit(v *plan.PhysicalLimit) Executor {
	childExec := b.build(v.Children()[0])
	if b.err != nil {
		b.err = errors.Trace(b.err)
		return nil
	}
	e := &LimitExec{
		baseExecutor: newBaseExecutor(v.Schema(), b.ctx, childExec),
		begin:        v.Offset,
		end:          v.Offset + v.Count,
	}
	e.supportChk = true
	return e
}

func (b *executorBuilder) buildPrepare(v *plan.Prepare) Executor {
	return &PrepareExec{
		baseExecutor: newBaseExecutor(nil, b.ctx),
		IS:           b.is,
		Name:         v.Name,
		SQLText:      v.SQLText,
	}
}

func (b *executorBuilder) buildExecute(v *plan.Execute) Executor {
	return &ExecuteExec{
		baseExecutor: newBaseExecutor(nil, b.ctx),
		IS:           b.is,
		Name:         v.Name,
		UsingVars:    v.UsingVars,
		ID:           v.ExecID,
		Stmt:         v.Stmt,
		Plan:         v.Plan,
	}
}

func (b *executorBuilder) buildShow(v *plan.Show) Executor {
	e := &ShowExec{
		baseExecutor: newBaseExecutor(v.Schema(), b.ctx),
		Tp:           v.Tp,
		DBName:       model.NewCIStr(v.DBName),
		Table:        v.Table,
		Column:       v.Column,
		User:         v.User,
		Flag:         v.Flag,
		Full:         v.Full,
		GlobalScope:  v.GlobalScope,
		is:           b.is,
	}
	if e.Tp == ast.ShowGrants && e.User == nil {
		e.User = e.ctx.GetSessionVars().User
	}
	if len(v.Conditions) == 0 {
		return e
	}
	sel := &SelectionExec{
		baseExecutor: newBaseExecutor(v.Schema(), b.ctx, e),
		filters:      v.Conditions,
	}
	return sel
}

func (b *executorBuilder) buildSimple(v *plan.Simple) Executor {
	switch s := v.Statement.(type) {
	case *ast.GrantStmt:
		return b.buildGrant(s)
	case *ast.RevokeStmt:
		return b.buildRevoke(s)
	}
	return &SimpleExec{
		baseExecutor: newBaseExecutor(v.Schema(), b.ctx),
		Statement:    v.Statement,
		is:           b.is,
	}
}

func (b *executorBuilder) buildSet(v *plan.Set) Executor {
	return &SetExecutor{
		baseExecutor: newBaseExecutor(v.Schema(), b.ctx),
		vars:         v.VarAssigns,
	}
}

func (b *executorBuilder) buildInsert(v *plan.Insert) Executor {
	ivs := &InsertValues{
		baseExecutor:          newBaseExecutor(nil, b.ctx),
		Columns:               v.Columns,
		Lists:                 v.Lists,
		Setlist:               v.Setlist,
		GenColumns:            v.GenCols.Columns,
		GenExprs:              v.GenCols.Exprs,
		needFillDefaultValues: v.NeedFillDefaultValue,
	}
	ivs.SelectExec = b.build(v.SelectPlan)
	if b.err != nil {
		b.err = errors.Trace(b.err)
		return nil
	}
	ivs.Table = v.Table
	if v.IsReplace {
		return b.buildReplace(ivs)
	}
	insert := &InsertExec{
		InsertValues: ivs,
		OnDuplicate:  append(v.OnDuplicate, v.GenCols.OnDuplicates...),
		Priority:     v.Priority,
		IgnoreErr:    v.IgnoreErr,
	}
	insert.supportChk = true
	return insert
}

func (b *executorBuilder) buildLoadData(v *plan.LoadData) Executor {
	tbl, ok := b.is.TableByID(v.Table.TableInfo.ID)
	if !ok {
		b.err = errors.Errorf("Can not get table %d", v.Table.TableInfo.ID)
		return nil
	}
	insertVal := &InsertValues{
		baseExecutor: newBaseExecutor(nil, b.ctx),
		Table:        tbl,
		Columns:      v.Columns,
		GenColumns:   v.GenCols.Columns,
		GenExprs:     v.GenCols.Exprs,
	}
	tableCols := tbl.Cols()
	columns, err := insertVal.getColumns(tableCols)
	if err != nil {
		b.err = errors.Trace(err)
		return nil
	}

	return &LoadData{
		baseExecutor: newBaseExecutor(nil, b.ctx),
		IsLocal:      v.IsLocal,
		loadDataInfo: &LoadDataInfo{
			row:        make([]types.Datum, len(columns)),
			insertVal:  insertVal,
			Path:       v.Path,
			Table:      tbl,
			FieldsInfo: v.FieldsInfo,
			LinesInfo:  v.LinesInfo,
			Ctx:        b.ctx,
			columns:    columns,
		},
	}
}

func (b *executorBuilder) buildReplace(vals *InsertValues) Executor {
	return &ReplaceExec{
		InsertValues: vals,
	}
}

func (b *executorBuilder) buildGrant(grant *ast.GrantStmt) Executor {
	return &GrantExec{
		baseExecutor: newBaseExecutor(nil, b.ctx),
		Privs:        grant.Privs,
		ObjectType:   grant.ObjectType,
		Level:        grant.Level,
		Users:        grant.Users,
		WithGrant:    grant.WithGrant,
		is:           b.is,
	}
}

func (b *executorBuilder) buildRevoke(revoke *ast.RevokeStmt) Executor {
	return &RevokeExec{
		ctx:        b.ctx,
		Privs:      revoke.Privs,
		ObjectType: revoke.ObjectType,
		Level:      revoke.Level,
		Users:      revoke.Users,
		is:         b.is,
	}
}

func (b *executorBuilder) buildDDL(v *plan.DDL) Executor {
	return &DDLExec{baseExecutor: newBaseExecutor(nil, b.ctx), Statement: v.Statement, is: b.is}
}

func (b *executorBuilder) buildExplain(v *plan.Explain) Executor {
	exec := &ExplainExec{
		baseExecutor: newBaseExecutor(v.Schema(), b.ctx),
	}
	exec.rows = make([]Row, 0, len(v.Rows))
	for _, row := range v.Rows {
		exec.rows = append(exec.rows, row)
	}
	return exec
}

func (b *executorBuilder) buildUnionScanExec(v *plan.PhysicalUnionScan) Executor {
	src := b.build(v.Children()[0])
	if b.err != nil {
		return nil
	}
	us := &UnionScanExec{baseExecutor: newBaseExecutor(v.Schema(), b.ctx, src)}
	// Get the handle column index of the below plan.
	// We can guarantee that there must be only one col in the map.
	for _, cols := range v.Children()[0].Schema().TblID2Handle {
		us.belowHandleIndex = cols[0].Index
	}
	switch x := src.(type) {
	case *TableReaderExecutor:
		us.desc = x.desc
		us.dirty = getDirtyDB(b.ctx).getDirtyTable(x.table.Meta().ID)
		us.conditions = v.Conditions
		us.columns = x.columns
		b.err = us.buildAndSortAddedRows(x.table)
	case *IndexReaderExecutor:
		us.desc = x.desc
		for _, ic := range x.index.Columns {
			for i, col := range x.schema.Columns {
				if col.ColName.L == ic.Name.L {
					us.usedIndex = append(us.usedIndex, i)
					break
				}
			}
		}
		us.dirty = getDirtyDB(b.ctx).getDirtyTable(x.table.Meta().ID)
		us.conditions = v.Conditions
		us.columns = x.columns
		b.err = us.buildAndSortAddedRows(x.table)
	case *IndexLookUpExecutor:
		us.desc = x.desc
		for _, ic := range x.index.Columns {
			for i, col := range x.schema.Columns {
				if col.ColName.L == ic.Name.L {
					us.usedIndex = append(us.usedIndex, i)
					break
				}
			}
		}
		us.dirty = getDirtyDB(b.ctx).getDirtyTable(x.table.Meta().ID)
		us.conditions = v.Conditions
		us.columns = x.columns
		b.err = us.buildAndSortAddedRows(x.table)
	default:
		// The mem table will not be written by sql directly, so we can omit the union scan to avoid err reporting.
		return src
	}
	if b.err != nil {
		return nil
	}
	return us
}

// buildMergeJoin builds MergeJoinExec executor.
func (b *executorBuilder) buildMergeJoin(v *plan.PhysicalMergeJoin) Executor {
	leftExec := b.build(v.Children()[0])
	if b.err != nil {
		b.err = errors.Trace(b.err)
		return nil
	}

	rightExec := b.build(v.Children()[1])
	if b.err != nil {
		b.err = errors.Trace(b.err)
		return nil
	}

	leftKeys := make([]*expression.Column, 0, len(v.EqualConditions))
	rightKeys := make([]*expression.Column, 0, len(v.EqualConditions))
	for _, eqCond := range v.EqualConditions {
		if len(eqCond.GetArgs()) != 2 {
			b.err = errors.Annotate(ErrBuildExecutor, "invalid join key for equal condition")
			return nil
		}
		leftKey, ok := eqCond.GetArgs()[0].(*expression.Column)
		if !ok {
			b.err = errors.Annotate(ErrBuildExecutor, "left side of join key must be column for merge join")
			return nil
		}
		rightKey, ok := eqCond.GetArgs()[1].(*expression.Column)
		if !ok {
			b.err = errors.Annotate(ErrBuildExecutor, "right side of join key must be column for merge join")
			return nil
		}
		leftKeys = append(leftKeys, leftKey)
		rightKeys = append(rightKeys, rightKey)
	}

	leftRowBlock := &rowBlockIterator{
		ctx:      b.ctx,
		reader:   leftExec,
		filter:   v.LeftConditions,
		joinKeys: leftKeys,
	}

	rightRowBlock := &rowBlockIterator{
		ctx:      b.ctx,
		reader:   rightExec,
		filter:   v.RightConditions,
		joinKeys: rightKeys,
	}

	defaultValues := v.DefaultValues
	if defaultValues == nil {
		defaultValues = make([]types.Datum, rightExec.Schema().Len())
	}
	e := &MergeJoinExec{
		baseExecutor:    newBaseExecutor(v.Schema(), b.ctx, leftExec, rightExec),
		resultGenerator: newJoinResultGenerator(b.ctx, v.JoinType, false, defaultValues, v.OtherConditions, nil, nil),
		stmtCtx:         b.ctx.GetSessionVars().StmtCtx,
		// left is the outer side by default.
		outerKeys: leftKeys,
		innerKeys: rightKeys,
		outerIter: leftRowBlock,
		innerIter: rightRowBlock,
	}

	if v.JoinType == plan.RightOuterJoin {
		e.outerKeys, e.innerKeys = e.innerKeys, e.outerKeys
		e.outerIter, e.innerIter = e.innerIter, e.outerIter
	}

	if v.JoinType != plan.InnerJoin {
		e.outerFilter = e.outerIter.filter
		e.outerIter.filter = nil
	}

	return e
}

func (b *executorBuilder) buildHashJoin(v *plan.PhysicalHashJoin) Executor {
	leftHashKey := make([]*expression.Column, 0, len(v.EqualConditions))
	rightHashKey := make([]*expression.Column, 0, len(v.EqualConditions))
	for _, eqCond := range v.EqualConditions {
		ln, _ := eqCond.GetArgs()[0].(*expression.Column)
		rn, _ := eqCond.GetArgs()[1].(*expression.Column)
		leftHashKey = append(leftHashKey, ln)
		rightHashKey = append(rightHashKey, rn)
	}

	leftExec := b.build(v.Children()[0])
	rightExec := b.build(v.Children()[1])

	// for hash join, inner table is always the smaller one.
	e := &HashJoinExec{
		baseExecutor: newBaseExecutor(v.Schema(), b.ctx, leftExec, rightExec),
		concurrency:  v.Concurrency,
		joinType:     v.JoinType,
	}

	defaultValues := v.DefaultValues
	if v.SmallChildIdx == 0 {
		e.innerExec = leftExec
		e.outerExec = rightExec
		e.innerFilter = v.LeftConditions
		e.outerFilter = v.RightConditions
		e.innerKeys = leftHashKey
		e.outerKeys = rightHashKey
		if defaultValues == nil {
			defaultValues = make([]types.Datum, e.innerExec.Schema().Len())
		}
		e.resultGenerator = newJoinResultGenerator(b.ctx, v.JoinType, v.SmallChildIdx == 0, defaultValues,
			v.OtherConditions, nil, nil)
	} else {
		e.innerExec = rightExec
		e.outerExec = leftExec
		e.innerFilter = v.RightConditions
		e.outerFilter = v.LeftConditions
		e.innerKeys = rightHashKey
		e.outerKeys = leftHashKey
		if defaultValues == nil {
			defaultValues = make([]types.Datum, e.innerExec.Schema().Len())
		}
		e.resultGenerator = newJoinResultGenerator(b.ctx, v.JoinType, v.SmallChildIdx == 0,
			defaultValues, v.OtherConditions, nil, nil)
	}

	return e
}

func (b *executorBuilder) buildSemiJoin(v *plan.PhysicalHashSemiJoin) *HashSemiJoinExec {
	leftHashKey := make([]*expression.Column, 0, len(v.EqualConditions))
	rightHashKey := make([]*expression.Column, 0, len(v.EqualConditions))
	for _, eqCond := range v.EqualConditions {
		ln, _ := eqCond.GetArgs()[0].(*expression.Column)
		rn, _ := eqCond.GetArgs()[1].(*expression.Column)
		leftHashKey = append(leftHashKey, ln)
		rightHashKey = append(rightHashKey, rn)
	}
	e := &HashSemiJoinExec{
		baseExecutor: newBaseExecutor(v.Schema(), b.ctx),
		otherFilter:  v.OtherConditions,
		bigFilter:    v.LeftConditions,
		smallFilter:  v.RightConditions,
		bigExec:      b.build(v.Children()[0]),
		smallExec:    b.build(v.Children()[1]),
		prepared:     false,
		bigHashKey:   leftHashKey,
		smallHashKey: rightHashKey,
		auxMode:      v.WithAux,
		anti:         v.Anti,
	}
	return e
}

func (b *executorBuilder) buildHashAgg(v *plan.PhysicalHashAgg) Executor {
	src := b.build(v.Children()[0])
	if b.err != nil {
		b.err = errors.Trace(b.err)
		return nil
	}
	return &HashAggExec{
		baseExecutor: newBaseExecutor(v.Schema(), b.ctx, src),
		sc:           b.ctx.GetSessionVars().StmtCtx,
		AggFuncs:     v.AggFuncs,
		GroupByItems: v.GroupByItems,
	}
}

func (b *executorBuilder) buildStreamAgg(v *plan.PhysicalStreamAgg) Executor {
	src := b.build(v.Children()[0])
	if b.err != nil {
		b.err = errors.Trace(b.err)
		return nil
	}
	return &StreamAggExec{
		baseExecutor: newBaseExecutor(v.Schema(), b.ctx, src),
		StmtCtx:      b.ctx.GetSessionVars().StmtCtx,
		AggFuncs:     v.AggFuncs,
		GroupByItems: v.GroupByItems,
	}
}

func (b *executorBuilder) buildSelection(v *plan.PhysicalSelection) Executor {
	childExec := b.build(v.Children()[0])
	if b.err != nil {
		b.err = errors.Trace(b.err)
		return nil
	}
	e := &SelectionExec{
		baseExecutor: newBaseExecutor(v.Schema(), b.ctx, childExec),
		filters:      v.Conditions,
	}
	e.supportChk = true
	return e
}

func (b *executorBuilder) buildProjection(v *plan.PhysicalProjection) Executor {
	childExec := b.build(v.Children()[0])
	if b.err != nil {
		b.err = errors.Trace(b.err)
		return nil
	}
	e := &ProjectionExec{
		baseExecutor: newBaseExecutor(v.Schema(), b.ctx, childExec),
		exprs:        v.Exprs,
	}
	e.baseExecutor.supportChk = true
	return e
}

func (b *executorBuilder) buildTableDual(v *plan.PhysicalTableDual) Executor {
	return &TableDualExec{
		baseExecutor: newBaseExecutor(v.Schema(), b.ctx),
		rowCount:     v.RowCount,
	}
}

func (b *executorBuilder) getStartTS() uint64 {
	if b.startTS != 0 {
		// Return the cached value.
		return b.startTS
	}

	startTS := b.ctx.GetSessionVars().SnapshotTS
	if startTS == 0 {
		startTS = b.ctx.Txn().StartTS()
	}
	b.startTS = startTS
	return startTS
}

func (b *executorBuilder) buildMemTable(v *plan.PhysicalMemTable) Executor {
	tb, _ := b.is.TableByID(v.Table.ID)
	ts := &TableScanExec{
		baseExecutor:   newBaseExecutor(v.Schema(), b.ctx),
		t:              tb,
		columns:        v.Columns,
		seekHandle:     math.MinInt64,
		ranges:         v.Ranges,
		isVirtualTable: tb.Type() == table.VirtualTable,
	}
	return ts
}

func (b *executorBuilder) buildSort(v *plan.PhysicalSort) Executor {
	childExec := b.build(v.Children()[0])
	if b.err != nil {
		b.err = errors.Trace(b.err)
		return nil
	}
	sortExec := SortExec{
		baseExecutor: newBaseExecutor(v.Schema(), b.ctx, childExec),
		ByItems:      v.ByItems,
		schema:       v.Schema(),
	}
	sortExec.supportChk = true
	return &sortExec
}

func (b *executorBuilder) buildTopN(v *plan.PhysicalTopN) Executor {
	childExec := b.build(v.Children()[0])
	if b.err != nil {
		b.err = errors.Trace(b.err)
		return nil
	}
	sortExec := SortExec{
		baseExecutor: newBaseExecutor(v.Schema(), b.ctx, childExec),
		ByItems:      v.ByItems,
		schema:       v.Schema(),
	}
	sortExec.supportChk = true
	return &TopNExec{
		SortExec: sortExec,
		limit:    &plan.PhysicalLimit{Count: v.Count, Offset: v.Offset},
	}
}

func (b *executorBuilder) buildNestedLoopJoin(v *plan.PhysicalHashJoin) *NestedLoopJoinExec {
	for _, cond := range v.EqualConditions {
		cond.GetArgs()[0].(*expression.Column).ResolveIndices(v.Schema())
		cond.GetArgs()[1].(*expression.Column).ResolveIndices(v.Schema())
	}
	defaultValues := v.DefaultValues
	if v.SmallChildIdx == 1 {
		if defaultValues == nil {
			defaultValues = make([]types.Datum, v.Children()[1].Schema().Len())
		}
		return &NestedLoopJoinExec{
			baseExecutor:  newBaseExecutor(v.Schema(), b.ctx),
			SmallExec:     b.build(v.Children()[1]),
			BigExec:       b.build(v.Children()[0]),
			BigFilter:     v.LeftConditions,
			SmallFilter:   v.RightConditions,
			OtherFilter:   append(expression.ScalarFuncs2Exprs(v.EqualConditions), v.OtherConditions...),
			outer:         v.JoinType != plan.InnerJoin,
			defaultValues: defaultValues,
		}
	}
	if defaultValues == nil {
		defaultValues = make([]types.Datum, v.Children()[0].Schema().Len())
	}
	return &NestedLoopJoinExec{
		baseExecutor:  newBaseExecutor(v.Schema(), b.ctx),
		SmallExec:     b.build(v.Children()[0]),
		BigExec:       b.build(v.Children()[1]),
		leftSmall:     true,
		BigFilter:     v.RightConditions,
		SmallFilter:   v.LeftConditions,
		OtherFilter:   append(expression.ScalarFuncs2Exprs(v.EqualConditions), v.OtherConditions...),
		outer:         v.JoinType != plan.InnerJoin,
		defaultValues: defaultValues,
	}
}

func (b *executorBuilder) buildApply(v *plan.PhysicalApply) Executor {
	var join joinExec
	switch x := v.PhysicalJoin.(type) {
	case *plan.PhysicalHashSemiJoin:
		join = b.buildSemiJoin(x)
	case *plan.PhysicalHashJoin:
		if x.JoinType == plan.InnerJoin || x.JoinType == plan.LeftOuterJoin || x.JoinType == plan.RightOuterJoin {
			join = b.buildNestedLoopJoin(x)
		} else {
			b.err = errors.Errorf("Unsupported join type %v in nested loop join", x.JoinType)
		}
	default:
		b.err = errors.Errorf("Unsupported plan type %T in apply", v)
	}
	apply := &ApplyJoinExec{
		baseExecutor: newBaseExecutor(v.Schema(), b.ctx),
		join:         join,
		outerSchema:  v.OuterSchema,
	}
	return apply
}

func (b *executorBuilder) buildExists(v *plan.PhysicalExists) Executor {
	childExec := b.build(v.Children()[0])
	if b.err != nil {
		b.err = errors.Trace(b.err)
		return nil
	}
	return &ExistsExec{
		baseExecutor: newBaseExecutor(v.Schema(), b.ctx, childExec),
	}
}

func (b *executorBuilder) buildMaxOneRow(v *plan.PhysicalMaxOneRow) Executor {
	childExec := b.build(v.Children()[0])
	if b.err != nil {
		b.err = errors.Trace(b.err)
		return nil
	}
	return &MaxOneRowExec{
		baseExecutor: newBaseExecutor(v.Schema(), b.ctx, childExec),
	}
}

func (b *executorBuilder) buildUnionAll(v *plan.PhysicalUnionAll) Executor {
	childExecs := make([]Executor, len(v.Children()))
	for i, child := range v.Children() {
		childExecs[i] = b.build(child)
		if b.err != nil {
			b.err = errors.Trace(b.err)
			return nil
		}
	}
	e := &UnionExec{
		baseExecutor: newBaseExecutor(v.Schema(), b.ctx, childExecs...),
	}
	e.supportChk = true
	return e
}

func (b *executorBuilder) buildUpdate(v *plan.Update) Executor {
	tblID2table := make(map[int64]table.Table)
	for id := range v.SelectPlan.Schema().TblID2Handle {
		tblID2table[id], _ = b.is.TableByID(id)
	}
	selExec := b.build(v.SelectPlan)
	if b.err != nil {
		b.err = errors.Trace(b.err)
		return nil
	}
	return &UpdateExec{
		baseExecutor: newBaseExecutor(nil, b.ctx),
		SelectExec:   selExec,
		OrderedList:  v.OrderedList,
		tblID2table:  tblID2table,
		IgnoreErr:    v.IgnoreErr,
	}
}

func (b *executorBuilder) buildDelete(v *plan.Delete) Executor {
	tblID2table := make(map[int64]table.Table)
	for id := range v.SelectPlan.Schema().TblID2Handle {
		tblID2table[id], _ = b.is.TableByID(id)
	}
	selExec := b.build(v.SelectPlan)
	if b.err != nil {
		b.err = errors.Trace(b.err)
		return nil
	}
	return &DeleteExec{
		baseExecutor: newBaseExecutor(nil, b.ctx),
		SelectExec:   selExec,
		Tables:       v.Tables,
		IsMultiTable: v.IsMultiTable,
		tblID2Table:  tblID2table,
	}
}

func (b *executorBuilder) buildAnalyzeIndexPushdown(task plan.AnalyzeIndexTask) *AnalyzeIndexExec {
	e := &AnalyzeIndexExec{
		ctx:         b.ctx,
		tblInfo:     task.TableInfo,
		idxInfo:     task.IndexInfo,
		concurrency: b.ctx.GetSessionVars().IndexSerialScanConcurrency,
		priority:    b.priority,
		analyzePB: &tipb.AnalyzeReq{
			Tp:             tipb.AnalyzeType_TypeIndex,
			StartTs:        math.MaxUint64,
			Flags:          statementContextToFlags(b.ctx.GetSessionVars().StmtCtx),
			TimeZoneOffset: timeZoneOffset(b.ctx),
		},
	}
	e.analyzePB.IdxReq = &tipb.AnalyzeIndexReq{
		BucketSize: maxBucketSize,
		NumColumns: int32(len(task.IndexInfo.Columns)),
	}
	if !task.IndexInfo.Unique {
		depth := int32(defaultCMSketchDepth)
		width := int32(defaultCMSketchWidth)
		e.analyzePB.IdxReq.CmsketchDepth = &depth
		e.analyzePB.IdxReq.CmsketchWidth = &width
	}
	return e
}

func (b *executorBuilder) buildAnalyzeColumnsPushdown(task plan.AnalyzeColumnsTask) *AnalyzeColumnsExec {
	cols := task.ColsInfo
	keepOrder := false
	if task.PKInfo != nil {
		keepOrder = true
		cols = append([]*model.ColumnInfo{task.PKInfo}, cols...)
	}
	e := &AnalyzeColumnsExec{
		ctx:         b.ctx,
		tblInfo:     task.TableInfo,
		colsInfo:    task.ColsInfo,
		pkInfo:      task.PKInfo,
		concurrency: b.ctx.GetSessionVars().DistSQLScanConcurrency,
		priority:    b.priority,
		keepOrder:   keepOrder,
		analyzePB: &tipb.AnalyzeReq{
			Tp:             tipb.AnalyzeType_TypeColumn,
			StartTs:        math.MaxUint64,
			Flags:          statementContextToFlags(b.ctx.GetSessionVars().StmtCtx),
			TimeZoneOffset: timeZoneOffset(b.ctx),
		},
	}
	depth := int32(defaultCMSketchDepth)
	width := int32(defaultCMSketchWidth)
	e.analyzePB.ColReq = &tipb.AnalyzeColumnsReq{
		BucketSize:    maxBucketSize,
		SampleSize:    maxRegionSampleSize,
		SketchSize:    maxSketchSize,
		ColumnsInfo:   distsql.ColumnsToProto(cols, task.TableInfo.PKIsHandle),
		CmsketchDepth: &depth,
		CmsketchWidth: &width,
	}
	b.err = setPBColumnsDefaultValue(b.ctx, e.analyzePB.ColReq.ColumnsInfo, cols)
	return e
}

func (b *executorBuilder) buildAnalyze(v *plan.Analyze) Executor {
	e := &AnalyzeExec{
		baseExecutor: newBaseExecutor(nil, b.ctx),
		tasks:        make([]*analyzeTask, 0, len(v.Children())),
	}
	for _, task := range v.ColTasks {
		e.tasks = append(e.tasks, &analyzeTask{
			taskType: colTask,
			colExec:  b.buildAnalyzeColumnsPushdown(task),
		})
	}
	for _, task := range v.IdxTasks {
		e.tasks = append(e.tasks, &analyzeTask{
			taskType: idxTask,
			idxExec:  b.buildAnalyzeIndexPushdown(task),
		})
	}
	return e
}

func (b *executorBuilder) constructDAGReq(plans []plan.PhysicalPlan) (*tipb.DAGRequest, error) {
	dagReq := &tipb.DAGRequest{}
	dagReq.StartTs = b.getStartTS()
	dagReq.TimeZoneOffset = timeZoneOffset(b.ctx)
	sc := b.ctx.GetSessionVars().StmtCtx
	dagReq.Flags = statementContextToFlags(sc)
	for _, p := range plans {
		execPB, err := p.ToPB(b.ctx)
		if err != nil {
			return nil, errors.Trace(err)
		}
		dagReq.Executors = append(dagReq.Executors, execPB)
	}
	return dagReq, nil
}

func (b *executorBuilder) constructTableRanges(ts *plan.PhysicalTableScan) (newRanges []ranger.IntColumnRange, err error) {
	sc := b.ctx.GetSessionVars().StmtCtx
	cols := expression.ColumnInfos2ColumnsWithDBName(ts.DBName, ts.Table.Name, ts.Columns)
	newRanges = ranger.FullIntRange()
	var pkCol *expression.Column
	if ts.Table.PKIsHandle {
		if pkColInfo := ts.Table.GetPkColInfo(); pkColInfo != nil {
			pkCol = expression.ColInfo2Col(cols, pkColInfo)
		}
	}
	if pkCol != nil {
		var ranges []ranger.Range
		ranges, err = ranger.BuildRange(sc, ts.AccessCondition, ranger.IntRangeType, []*expression.Column{pkCol}, nil)
		if err != nil {
			return nil, errors.Trace(err)
		}
		newRanges = ranger.Ranges2IntRanges(ranges)
	}
	return newRanges, nil
}

func (b *executorBuilder) constructIndexRanges(is *plan.PhysicalIndexScan) (newRanges []*ranger.IndexRange, err error) {
	sc := b.ctx.GetSessionVars().StmtCtx
	cols := expression.ColumnInfos2ColumnsWithDBName(is.DBName, is.Table.Name, is.Columns)
	idxCols, colLengths := expression.IndexInfo2Cols(cols, is.Index)
	newRanges = ranger.FullIndexRange()
	if len(idxCols) > 0 {
		var ranges []ranger.Range
		ranges, err = ranger.BuildRange(sc, is.AccessCondition, ranger.IndexRangeType, idxCols, colLengths)
		if err != nil {
			return nil, errors.Trace(err)
		}
		newRanges = ranger.Ranges2IndexRanges(ranges)
	}
	return newRanges, nil
}

func (b *executorBuilder) buildIndexLookUpJoin(v *plan.PhysicalIndexJoin) Executor {
	batchSize := 1
	if !v.KeepOrder {
		batchSize = b.ctx.GetSessionVars().IndexJoinBatchSize
	}

	outerExec := b.build(v.Children()[v.OuterIndex])
	if b.err != nil {
		b.err = errors.Trace(b.err)
		return nil
	}
	innerExecBuilder := &dataReaderBuilder{v.Children()[1-v.OuterIndex], b}
	defaultValues := v.DefaultValues
	if defaultValues == nil {
		defaultValues = make([]types.Datum, innerExecBuilder.Schema().Len())
	}
	return &IndexLookUpJoin{
		baseExecutor:     newBaseExecutor(v.Schema(), b.ctx, outerExec),
		outerExec:        outerExec,
		innerExecBuilder: innerExecBuilder,
		outerKeys:        v.OuterJoinKeys,
		innerKeys:        v.InnerJoinKeys,
		outerFilter:      v.LeftConditions,
		innerFilter:      v.RightConditions,
<<<<<<< HEAD
		outerOrderedRows: newKeyRowBlock(batchSize, true),
		innerOrderedRows: newKeyRowBlock(batchSize, false),
		resultGenerator:  newJoinResultGenerator(b.ctx, v.JoinType, v.OuterIndex == 1, defaultValues, v.OtherConditions, nil, nil),
=======
		resultGenerator:  newJoinResultGenerator(b.ctx, v.JoinType, v.OuterIndex == 1, v.DefaultValues, v.OtherConditions, nil, nil),
>>>>>>> 2edc8dcf
		maxBatchSize:     batchSize,
	}
}

func buildNoRangeTableReader(b *executorBuilder, v *plan.PhysicalTableReader) (*TableReaderExecutor, error) {
	dagReq, err := b.constructDAGReq(v.TablePlans)
	if err != nil {
		return nil, errors.Trace(err)
	}
	ts := v.TablePlans[0].(*plan.PhysicalTableScan)
	table, _ := b.is.TableByID(ts.Table.ID)
	e := &TableReaderExecutor{
		baseExecutor: newBaseExecutor(v.Schema(), b.ctx),
		dagPB:        dagReq,
		tableID:      ts.Table.ID,
		table:        table,
		keepOrder:    ts.KeepOrder,
		desc:         ts.Desc,
		columns:      ts.Columns,
		priority:     b.priority,
	}
	e.baseExecutor.supportChk = true

	for i := range v.Schema().Columns {
		dagReq.OutputOffsets = append(dagReq.OutputOffsets, uint32(i))
	}

	return e, nil
}

func (b *executorBuilder) buildTableReader(v *plan.PhysicalTableReader) *TableReaderExecutor {
	ret, err := buildNoRangeTableReader(b, v)
	if err != nil {
		b.err = errors.Trace(err)
		return nil
	}

	ts := v.TablePlans[0].(*plan.PhysicalTableScan)
	newRanges, err1 := b.constructTableRanges(ts)
	if err1 != nil {
		b.err = errors.Trace(err1)
		return nil
	}
	ret.ranges = newRanges
	return ret
}

func buildNoRangeIndexReader(b *executorBuilder, v *plan.PhysicalIndexReader) (*IndexReaderExecutor, error) {
	dagReq, err := b.constructDAGReq(v.IndexPlans)
	if err != nil {
		return nil, errors.Trace(err)
	}
	is := v.IndexPlans[0].(*plan.PhysicalIndexScan)
	table, _ := b.is.TableByID(is.Table.ID)
	e := &IndexReaderExecutor{
		baseExecutor: newBaseExecutor(v.Schema(), b.ctx),
		dagPB:        dagReq,
		tableID:      is.Table.ID,
		table:        table,
		index:        is.Index,
		keepOrder:    !is.OutOfOrder,
		desc:         is.Desc,
		columns:      is.Columns,
		priority:     b.priority,
	}
	e.supportChk = true

	for _, col := range v.OutputColumns {
		dagReq.OutputOffsets = append(dagReq.OutputOffsets, uint32(col.Index))
	}

	return e, nil
}

func (b *executorBuilder) buildIndexReader(v *plan.PhysicalIndexReader) *IndexReaderExecutor {
	ret, err := buildNoRangeIndexReader(b, v)
	if err != nil {
		b.err = errors.Trace(err)
		return nil
	}

	is := v.IndexPlans[0].(*plan.PhysicalIndexScan)
	newRanges, err1 := b.constructIndexRanges(is)
	if err1 != nil {
		b.err = errors.Trace(err1)
		return nil
	}
	ret.ranges = newRanges
	return ret
}

func buildNoRangeIndexLookUpReader(b *executorBuilder, v *plan.PhysicalIndexLookUpReader) (*IndexLookUpExecutor, error) {
	indexReq, err := b.constructDAGReq(v.IndexPlans)
	if err != nil {
		return nil, errors.Trace(err)
	}
	tableReq, err := b.constructDAGReq(v.TablePlans)
	if err != nil {
		return nil, errors.Trace(err)
	}
	is := v.IndexPlans[0].(*plan.PhysicalIndexScan)
	indexReq.OutputOffsets = []uint32{uint32(len(is.Index.Columns))}
	table, _ := b.is.TableByID(is.Table.ID)

	for i := 0; i < v.Schema().Len(); i++ {
		tableReq.OutputOffsets = append(tableReq.OutputOffsets, uint32(i))
	}

	e := &IndexLookUpExecutor{
		baseExecutor:      newBaseExecutor(v.Schema(), b.ctx),
		dagPB:             indexReq,
		tableID:           is.Table.ID,
		table:             table,
		index:             is.Index,
		keepOrder:         !is.OutOfOrder,
		desc:              is.Desc,
		tableRequest:      tableReq,
		columns:           is.Columns,
		priority:          b.priority,
		dataReaderBuilder: &dataReaderBuilder{executorBuilder: b},
	}
	e.supportChk = true
	if cols, ok := v.Schema().TblID2Handle[is.Table.ID]; ok {
		e.handleIdx = cols[0].Index
	}
	return e, nil
}

func (b *executorBuilder) buildIndexLookUpReader(v *plan.PhysicalIndexLookUpReader) *IndexLookUpExecutor {
	ret, err := buildNoRangeIndexLookUpReader(b, v)
	if err != nil {
		b.err = errors.Trace(err)
		return nil
	}

	is := v.IndexPlans[0].(*plan.PhysicalIndexScan)
	newRanges, err1 := b.constructIndexRanges(is)
	if err1 != nil {
		b.err = errors.Trace(err1)
		return nil
	}
	ranges := make([]*ranger.IndexRange, 0, len(newRanges))
	for _, rangeInPlan := range newRanges {
		ranges = append(ranges, rangeInPlan.Clone())
	}
	ret.ranges = ranges
	return ret
}

// dataReaderBuilder build an executor.
// The executor can be used to read data in the ranges which are constructed by datums.
// Differences from executorBuilder:
// 1. dataReaderBuilder calculate data range from argument, rather than plan.
// 2. the result executor is already opened.
type dataReaderBuilder struct {
	plan.Plan
	*executorBuilder
}

func (builder *dataReaderBuilder) buildExecutorForDatums(goCtx goctx.Context, datums [][]types.Datum) (Executor, error) {
	switch v := builder.Plan.(type) {
	case *plan.PhysicalIndexReader:
		return builder.buildIndexReaderForDatums(goCtx, v, datums)
	case *plan.PhysicalTableReader:
		return builder.buildTableReaderForDatums(goCtx, v, datums)
	case *plan.PhysicalIndexLookUpReader:
		return builder.buildIndexLookUpReaderForDatums(goCtx, v, datums)
	}
	return nil, errors.New("Wrong plan type for dataReaderBuilder")
}

func (builder *dataReaderBuilder) buildTableReaderForDatums(goCtx goctx.Context, v *plan.PhysicalTableReader, datums [][]types.Datum) (Executor, error) {
	e, err := buildNoRangeTableReader(builder.executorBuilder, v)
	if err != nil {
		return nil, errors.Trace(err)
	}
	handles := make([]int64, 0, len(datums))
	for _, datum := range datums {
		handles = append(handles, datum[0].GetInt64())
	}
	return builder.buildTableReaderFromHandles(goCtx, e, handles)
}

func (builder *dataReaderBuilder) buildTableReaderFromHandles(goCtx goctx.Context, e *TableReaderExecutor, handles []int64) (Executor, error) {
	sort.Sort(sortutil.Int64Slice(handles))
	var b requestBuilder
	kvReq, err := b.SetTableHandles(e.tableID, handles).
		SetDAGRequest(e.dagPB).
		SetDesc(e.desc).
		SetKeepOrder(e.keepOrder).
		SetPriority(e.priority).
		SetFromSessionVars(e.ctx.GetSessionVars()).
		Build()
	if err != nil {
		return nil, errors.Trace(err)
	}
	e.result, err = distsql.SelectDAG(goCtx, builder.ctx, kvReq, e.schema.GetTypes())
	if err != nil {
		return nil, errors.Trace(err)
	}
	e.result.Fetch(goCtx)
	return e, nil
}

func (builder *dataReaderBuilder) buildIndexReaderForDatums(goCtx goctx.Context, v *plan.PhysicalIndexReader, values [][]types.Datum) (Executor, error) {
	e, err := buildNoRangeIndexReader(builder.executorBuilder, v)
	if err != nil {
		return nil, errors.Trace(err)
	}
	var b requestBuilder
	kvReq, err := b.SetIndexValues(e.tableID, e.index.ID, values).
		SetDAGRequest(e.dagPB).
		SetDesc(e.desc).
		SetKeepOrder(e.keepOrder).
		SetPriority(e.priority).
		SetFromSessionVars(e.ctx.GetSessionVars()).
		Build()
	if err != nil {
		return nil, errors.Trace(err)
	}
	e.result, err = distsql.SelectDAG(goCtx, builder.ctx, kvReq, e.schema.GetTypes())
	if err != nil {
		return nil, errors.Trace(err)
	}
	e.result.Fetch(goCtx)
	return e, nil
}

func (builder *dataReaderBuilder) buildIndexLookUpReaderForDatums(goCtx goctx.Context, v *plan.PhysicalIndexLookUpReader, values [][]types.Datum) (Executor, error) {
	e, err := buildNoRangeIndexLookUpReader(builder.executorBuilder, v)
	if err != nil {
		return nil, errors.Trace(err)
	}
	kvRanges, err := indexValuesToKVRanges(e.tableID, e.index.ID, values)
	if err != nil {
		return nil, errors.Trace(err)
	}
	err = e.open(goCtx, kvRanges)
	return e, errors.Trace(err)
}<|MERGE_RESOLUTION|>--- conflicted
+++ resolved
@@ -1053,13 +1053,7 @@
 		innerKeys:        v.InnerJoinKeys,
 		outerFilter:      v.LeftConditions,
 		innerFilter:      v.RightConditions,
-<<<<<<< HEAD
-		outerOrderedRows: newKeyRowBlock(batchSize, true),
-		innerOrderedRows: newKeyRowBlock(batchSize, false),
 		resultGenerator:  newJoinResultGenerator(b.ctx, v.JoinType, v.OuterIndex == 1, defaultValues, v.OtherConditions, nil, nil),
-=======
-		resultGenerator:  newJoinResultGenerator(b.ctx, v.JoinType, v.OuterIndex == 1, v.DefaultValues, v.OtherConditions, nil, nil),
->>>>>>> 2edc8dcf
 		maxBatchSize:     batchSize,
 	}
 }
