// Copyright 2015 PingCAP, Inc.
//
// Licensed under the Apache License, Version 2.0 (the "License");
// you may not use this file except in compliance with the License.
// You may obtain a copy of the License at
//
//     http://www.apache.org/licenses/LICENSE-2.0
//
// Unless required by applicable law or agreed to in writing, software
// distributed under the License is distributed on an "AS IS" BASIS,
// See the License for the specific language governing permissions and
// limitations under the License.

package executor

import (
	"bytes"
	"context"
	"fmt"
	"math"
	"sort"
	"strings"
	"sync"
	"time"

	"github.com/cznic/mathutil"
	"github.com/cznic/sortutil"
	"github.com/pingcap/errors"
	"github.com/pingcap/parser/ast"
	"github.com/pingcap/parser/model"
	"github.com/pingcap/parser/mysql"
	"github.com/pingcap/tidb/distsql"
	"github.com/pingcap/tidb/domain"
	"github.com/pingcap/tidb/executor/aggfuncs"
	"github.com/pingcap/tidb/expression"
	"github.com/pingcap/tidb/expression/aggregation"
	"github.com/pingcap/tidb/infoschema"
	"github.com/pingcap/tidb/kv"
	"github.com/pingcap/tidb/metrics"
	plannercore "github.com/pingcap/tidb/planner/core"
	"github.com/pingcap/tidb/sessionctx"
	"github.com/pingcap/tidb/statistics"
	"github.com/pingcap/tidb/table"
	"github.com/pingcap/tidb/types"
	"github.com/pingcap/tidb/util/admin"
	"github.com/pingcap/tidb/util/chunk"
	"github.com/pingcap/tidb/util/execdetails"
	"github.com/pingcap/tidb/util/ranger"
	"github.com/pingcap/tidb/util/stringutil"
	"github.com/pingcap/tidb/util/timeutil"
	"github.com/pingcap/tipb/go-tipb"
)

var (
	executorCounterMergeJoinExec       = metrics.ExecutorCounter.WithLabelValues("MergeJoinExec")
	executorCountHashJoinExec          = metrics.ExecutorCounter.WithLabelValues("HashJoinExec")
	executorCounterHashAggExec         = metrics.ExecutorCounter.WithLabelValues("HashAggExec")
	executorStreamAggExec              = metrics.ExecutorCounter.WithLabelValues("StreamAggExec")
	executorCounterSortExec            = metrics.ExecutorCounter.WithLabelValues("SortExec")
	executorCounterTopNExec            = metrics.ExecutorCounter.WithLabelValues("TopNExec")
	executorCounterNestedLoopApplyExec = metrics.ExecutorCounter.WithLabelValues("NestedLoopApplyExec")
	executorCounterIndexLookUpJoin     = metrics.ExecutorCounter.WithLabelValues("IndexLookUpJoin")
	executorCounterIndexLookUpExecutor = metrics.ExecutorCounter.WithLabelValues("IndexLookUpExecutor")
)

// executorBuilder builds an Executor from a Plan.
// The InfoSchema must not change during execution.
type executorBuilder struct {
	ctx     sessionctx.Context
	is      infoschema.InfoSchema
	startTS uint64 // cached when the first time getStartTS() is called
	// err is set when there is error happened during Executor building process.
	err               error
	isSelectForUpdate bool
}

func newExecutorBuilder(ctx sessionctx.Context, is infoschema.InfoSchema) *executorBuilder {
	return &executorBuilder{
		ctx: ctx,
		is:  is,
	}
}

// MockPhysicalPlan is used to return a specified executor in when build.
// It is mainly used for testing.
type MockPhysicalPlan interface {
	plannercore.PhysicalPlan
	GetExecutor() Executor
}

func (b *executorBuilder) build(p plannercore.Plan) Executor {
	switch v := p.(type) {
	case nil:
		return nil
	case *plannercore.Change:
		return b.buildChange(v)
	case *plannercore.CheckTable:
		return b.buildCheckTable(v)
	case *plannercore.CheckIndex:
		return b.buildCheckIndex(v)
	case *plannercore.RecoverIndex:
		return b.buildRecoverIndex(v)
	case *plannercore.CleanupIndex:
		return b.buildCleanupIndex(v)
	case *plannercore.CheckIndexRange:
		return b.buildCheckIndexRange(v)
	case *plannercore.ChecksumTable:
		return b.buildChecksumTable(v)
	case *plannercore.ReloadExprPushdownBlacklist:
		return b.buildReloadExprPushdownBlacklist(v)
	case *plannercore.ReloadOptRuleBlacklist:
		return b.buildReloadOptRuleBlacklist(v)
	case *plannercore.AdminPlugins:
		return b.buildAdminPlugins(v)
	case *plannercore.DDL:
		return b.buildDDL(v)
	case *plannercore.Deallocate:
		return b.buildDeallocate(v)
	case *plannercore.Delete:
		return b.buildDelete(v)
	case *plannercore.Execute:
		return b.buildExecute(v)
	case *plannercore.Trace:
		return b.buildTrace(v)
	case *plannercore.Explain:
		return b.buildExplain(v)
	case *plannercore.PointGetPlan:
		return b.buildPointGet(v)
	case *plannercore.BatchPointGetPlan:
		return b.buildBatchPointGet(v)
	case *plannercore.Insert:
		return b.buildInsert(v)
	case *plannercore.LoadData:
		return b.buildLoadData(v)
	case *plannercore.LoadStats:
		return b.buildLoadStats(v)
	case *plannercore.PhysicalLimit:
		return b.buildLimit(v)
	case *plannercore.Prepare:
		return b.buildPrepare(v)
	case *plannercore.PhysicalLock:
		return b.buildSelectLock(v)
	case *plannercore.CancelDDLJobs:
		return b.buildCancelDDLJobs(v)
	case *plannercore.ShowNextRowID:
		return b.buildShowNextRowID(v)
	case *plannercore.ShowDDL:
		return b.buildShowDDL(v)
	case *plannercore.PhysicalShowDDLJobs:
		return b.buildShowDDLJobs(v)
	case *plannercore.ShowDDLJobQueries:
		return b.buildShowDDLJobQueries(v)
	case *plannercore.ShowSlow:
		return b.buildShowSlow(v)
	case *plannercore.PhysicalShow:
		return b.buildShow(v)
	case *plannercore.Simple:
		return b.buildSimple(v)
	case *plannercore.Set:
		return b.buildSet(v)
	case *plannercore.PhysicalSort:
		return b.buildSort(v)
	case *plannercore.PhysicalTopN:
		return b.buildTopN(v)
	case *plannercore.PhysicalUnionAll:
		return b.buildUnionAll(v)
	case *plannercore.Update:
		return b.buildUpdate(v)
	case *plannercore.PhysicalUnionScan:
		return b.buildUnionScanExec(v)
	case *plannercore.PhysicalHashJoin:
		return b.buildHashJoin(v)
	case *plannercore.PhysicalMergeJoin:
		return b.buildMergeJoin(v)
	case *plannercore.PhysicalIndexJoin:
		return b.buildIndexLookUpJoin(v)
	case *plannercore.PhysicalIndexMergeJoin:
		return b.buildIndexLookUpMergeJoin(v)
	case *plannercore.PhysicalIndexHashJoin:
		return b.buildIndexNestedLoopHashJoin(v)
	case *plannercore.PhysicalSelection:
		return b.buildSelection(v)
	case *plannercore.PhysicalHashAgg:
		return b.buildHashAgg(v)
	case *plannercore.PhysicalStreamAgg:
		return b.buildStreamAgg(v)
	case *plannercore.PhysicalProjection:
		return b.buildProjection(v)
	case *plannercore.PhysicalMemTable:
		return b.buildMemTable(v)
	case *plannercore.PhysicalTableDual:
		return b.buildTableDual(v)
	case *plannercore.PhysicalApply:
		return b.buildApply(v)
	case *plannercore.PhysicalMaxOneRow:
		return b.buildMaxOneRow(v)
	case *plannercore.Analyze:
		return b.buildAnalyze(v)
	case *plannercore.PhysicalTableReader:
		return b.buildTableReader(v)
	case *plannercore.PhysicalIndexReader:
		return b.buildIndexReader(v)
	case *plannercore.PhysicalIndexLookUpReader:
		return b.buildIndexLookUpReader(v)
	case *plannercore.PhysicalWindow:
		return b.buildWindow(v)
	case *plannercore.SQLBindPlan:
		return b.buildSQLBindExec(v)
	case *plannercore.SplitRegion:
		return b.buildSplitRegion(v)
	default:
		if mp, ok := p.(MockPhysicalPlan); ok {
			return mp.GetExecutor()
		}

		b.err = ErrUnknownPlan.GenWithStack("Unknown Plan %T", p)
		return nil
	}
}

func (b *executorBuilder) buildCancelDDLJobs(v *plannercore.CancelDDLJobs) Executor {
	e := &CancelDDLJobsExec{
		baseExecutor: newBaseExecutor(b.ctx, v.Schema(), v.ExplainID()),
		jobIDs:       v.JobIDs,
	}
	txn, err := e.ctx.Txn(true)
	if err != nil {
		b.err = err
		return nil
	}

	e.errs, b.err = admin.CancelJobs(txn, e.jobIDs)
	if b.err != nil {
		return nil
	}
	return e
}

func (b *executorBuilder) buildChange(v *plannercore.Change) Executor {
	return &ChangeExec{
		baseExecutor: newBaseExecutor(b.ctx, v.Schema(), v.ExplainID()),
		ChangeStmt:   v.ChangeStmt,
	}
}

func (b *executorBuilder) buildShowNextRowID(v *plannercore.ShowNextRowID) Executor {
	e := &ShowNextRowIDExec{
		baseExecutor: newBaseExecutor(b.ctx, v.Schema(), v.ExplainID()),
		tblName:      v.TableName,
	}
	return e
}

func (b *executorBuilder) buildShowDDL(v *plannercore.ShowDDL) Executor {
	// We get DDLInfo here because for Executors that returns result set,
	// next will be called after transaction has been committed.
	// We need the transaction to get DDLInfo.
	e := &ShowDDLExec{
		baseExecutor: newBaseExecutor(b.ctx, v.Schema(), v.ExplainID()),
	}

	var err error
	ownerManager := domain.GetDomain(e.ctx).DDL().OwnerManager()
	ctx, cancel := context.WithTimeout(context.Background(), 3*time.Second)
	e.ddlOwnerID, err = ownerManager.GetOwnerID(ctx)
	cancel()
	if err != nil {
		b.err = err
		return nil
	}
	txn, err := e.ctx.Txn(true)
	if err != nil {
		b.err = err
		return nil
	}

	ddlInfo, err := admin.GetDDLInfo(txn)
	if err != nil {
		b.err = err
		return nil
	}
	e.ddlInfo = ddlInfo
	e.selfID = ownerManager.ID()
	return e
}

func (b *executorBuilder) buildShowDDLJobs(v *plannercore.PhysicalShowDDLJobs) Executor {
	e := &ShowDDLJobsExec{
		jobNumber:    v.JobNumber,
		is:           b.is,
		baseExecutor: newBaseExecutor(b.ctx, v.Schema(), v.ExplainID()),
	}
	return e
}

func (b *executorBuilder) buildShowDDLJobQueries(v *plannercore.ShowDDLJobQueries) Executor {
	e := &ShowDDLJobQueriesExec{
		baseExecutor: newBaseExecutor(b.ctx, v.Schema(), v.ExplainID()),
		jobIDs:       v.JobIDs,
	}
	return e
}

func (b *executorBuilder) buildShowSlow(v *plannercore.ShowSlow) Executor {
	e := &ShowSlowExec{
		baseExecutor: newBaseExecutor(b.ctx, v.Schema(), v.ExplainID()),
		ShowSlow:     v.ShowSlow,
	}
	return e
}

func (b *executorBuilder) buildCheckIndex(v *plannercore.CheckIndex) Executor {
	readerExec, err := buildNoRangeIndexLookUpReader(b, v.IndexLookUpReader)
	if err != nil {
		b.err = err
		return nil
	}

	buildIndexLookUpChecker(b, v.IndexLookUpReader, readerExec)

	e := &CheckIndexExec{
		baseExecutor: newBaseExecutor(b.ctx, v.Schema(), v.ExplainID()),
		dbName:       v.DBName,
		tableName:    readerExec.table.Meta().Name.L,
		idxName:      v.IdxName,
		is:           b.is,
		src:          readerExec,
	}
	return e
}

// buildIndexLookUpChecker builds check information to IndexLookUpReader.
func buildIndexLookUpChecker(b *executorBuilder, readerPlan *plannercore.PhysicalIndexLookUpReader,
	readerExec *IndexLookUpExecutor) {
	is := readerPlan.IndexPlans[0].(*plannercore.PhysicalIndexScan)
	readerExec.dagPB.OutputOffsets = make([]uint32, 0, len(is.Index.Columns))
	for i := 0; i <= len(is.Index.Columns); i++ {
		readerExec.dagPB.OutputOffsets = append(readerExec.dagPB.OutputOffsets, uint32(i))
	}
	readerExec.ranges = ranger.FullRange()
	ts := readerPlan.TablePlans[0].(*plannercore.PhysicalTableScan)
	readerExec.handleIdx = ts.HandleIdx

	tps := make([]*types.FieldType, 0, len(is.Columns)+1)
	for _, col := range is.Columns {
		tps = append(tps, &col.FieldType)
	}
	tps = append(tps, types.NewFieldType(mysql.TypeLonglong))
	readerExec.checkIndexValue = &checkIndexValue{genExprs: is.GenExprs, idxColTps: tps}

	colNames := make([]string, 0, len(is.Columns))
	for _, col := range is.Columns {
		colNames = append(colNames, col.Name.O)
	}
	var err error
	readerExec.idxTblCols, err = table.FindCols(readerExec.table.Cols(), colNames, true)
	if err != nil {
		b.err = errors.Trace(err)
		return
	}
}

func (b *executorBuilder) buildCheckTable(v *plannercore.CheckTable) Executor {
	readerExecs := make([]*IndexLookUpExecutor, 0, len(v.IndexLookUpReaders))
	for _, readerPlan := range v.IndexLookUpReaders {
		readerExec, err := buildNoRangeIndexLookUpReader(b, readerPlan)
		if err != nil {
			b.err = errors.Trace(err)
			return nil
		}
		buildIndexLookUpChecker(b, readerPlan, readerExec)

		readerExecs = append(readerExecs, readerExec)
	}

	e := &CheckTableExec{
		baseExecutor: newBaseExecutor(b.ctx, v.Schema(), v.ExplainID()),
		dbName:       v.DBName,
		table:        v.Table,
		indexInfos:   v.IndexInfos,
		is:           b.is,
		srcs:         readerExecs,
		exitCh:       make(chan struct{}),
		retCh:        make(chan error, len(readerExecs)),
	}
	return e
}

func buildRecoverIndexCols(tblInfo *model.TableInfo, indexInfo *model.IndexInfo) []*model.ColumnInfo {
	columns := make([]*model.ColumnInfo, 0, len(indexInfo.Columns))
	for _, idxCol := range indexInfo.Columns {
		columns = append(columns, tblInfo.Columns[idxCol.Offset])
	}

	handleOffset := len(columns)
	handleColsInfo := &model.ColumnInfo{
		ID:     model.ExtraHandleID,
		Name:   model.ExtraHandleName,
		Offset: handleOffset,
	}
	handleColsInfo.FieldType = *types.NewFieldType(mysql.TypeLonglong)
	columns = append(columns, handleColsInfo)
	return columns
}

func (b *executorBuilder) buildRecoverIndex(v *plannercore.RecoverIndex) Executor {
	tblInfo := v.Table.TableInfo
	t, err := b.is.TableByName(v.Table.Schema, tblInfo.Name)
	if err != nil {
		b.err = err
		return nil
	}
	idxName := strings.ToLower(v.IndexName)
	indices := t.WritableIndices()
	var index table.Index
	for _, idx := range indices {
		if idxName == idx.Meta().Name.L {
			index = idx
			break
		}
	}

	if index == nil {
		b.err = errors.Errorf("index `%v` is not found in table `%v`.", v.IndexName, v.Table.Name.O)
		return nil
	}
	e := &RecoverIndexExec{
		baseExecutor: newBaseExecutor(b.ctx, v.Schema(), v.ExplainID()),
		columns:      buildRecoverIndexCols(tblInfo, index.Meta()),
		index:        index,
		table:        t,
	}
	return e
}

func buildCleanupIndexCols(tblInfo *model.TableInfo, indexInfo *model.IndexInfo) []*model.ColumnInfo {
	columns := make([]*model.ColumnInfo, 0, len(indexInfo.Columns)+1)
	for _, idxCol := range indexInfo.Columns {
		columns = append(columns, tblInfo.Columns[idxCol.Offset])
	}
	handleColsInfo := &model.ColumnInfo{
		ID:     model.ExtraHandleID,
		Name:   model.ExtraHandleName,
		Offset: len(tblInfo.Columns),
	}
	handleColsInfo.FieldType = *types.NewFieldType(mysql.TypeLonglong)
	columns = append(columns, handleColsInfo)
	return columns
}

func (b *executorBuilder) buildCleanupIndex(v *plannercore.CleanupIndex) Executor {
	tblInfo := v.Table.TableInfo
	t, err := b.is.TableByName(v.Table.Schema, tblInfo.Name)
	if err != nil {
		b.err = err
		return nil
	}
	idxName := strings.ToLower(v.IndexName)
	var index table.Index
	for _, idx := range t.Indices() {
		if idx.Meta().State != model.StatePublic {
			continue
		}
		if idxName == idx.Meta().Name.L {
			index = idx
			break
		}
	}

	if index == nil {
		b.err = errors.Errorf("index `%v` is not found in table `%v`.", v.IndexName, v.Table.Name.O)
		return nil
	}
	e := &CleanupIndexExec{
		baseExecutor: newBaseExecutor(b.ctx, v.Schema(), v.ExplainID()),
		idxCols:      buildCleanupIndexCols(tblInfo, index.Meta()),
		index:        index,
		table:        t,
		batchSize:    20000,
	}
	return e
}

func (b *executorBuilder) buildCheckIndexRange(v *plannercore.CheckIndexRange) Executor {
	tb, err := b.is.TableByName(v.Table.Schema, v.Table.Name)
	if err != nil {
		b.err = err
		return nil
	}
	e := &CheckIndexRangeExec{
		baseExecutor: newBaseExecutor(b.ctx, v.Schema(), v.ExplainID()),
		handleRanges: v.HandleRanges,
		table:        tb.Meta(),
		is:           b.is,
	}
	idxName := strings.ToLower(v.IndexName)
	for _, idx := range tb.Indices() {
		if idx.Meta().Name.L == idxName {
			e.index = idx.Meta()
			e.startKey = make([]types.Datum, len(e.index.Columns))
			break
		}
	}
	return e
}

func (b *executorBuilder) buildChecksumTable(v *plannercore.ChecksumTable) Executor {
	e := &ChecksumTableExec{
		baseExecutor: newBaseExecutor(b.ctx, v.Schema(), v.ExplainID()),
		tables:       make(map[int64]*checksumContext),
		done:         false,
	}
	startTs, err := b.getStartTS()
	if err != nil {
		b.err = err
		return nil
	}
	for _, t := range v.Tables {
		e.tables[t.TableInfo.ID] = newChecksumContext(t.DBInfo, t.TableInfo, startTs)
	}
	return e
}

func (b *executorBuilder) buildReloadExprPushdownBlacklist(v *plannercore.ReloadExprPushdownBlacklist) Executor {
	return &ReloadExprPushdownBlacklistExec{baseExecutor{ctx: b.ctx}}
}

func (b *executorBuilder) buildReloadOptRuleBlacklist(v *plannercore.ReloadOptRuleBlacklist) Executor {
	return &ReloadOptRuleBlacklistExec{baseExecutor{ctx: b.ctx}}
}

func (b *executorBuilder) buildAdminPlugins(v *plannercore.AdminPlugins) Executor {
	return &AdminPluginsExec{baseExecutor: baseExecutor{ctx: b.ctx}, Action: v.Action, Plugins: v.Plugins}
}

func (b *executorBuilder) buildDeallocate(v *plannercore.Deallocate) Executor {
	base := newBaseExecutor(b.ctx, nil, v.ExplainID())
	base.initCap = chunk.ZeroCapacity
	e := &DeallocateExec{
		baseExecutor: base,
		Name:         v.Name,
	}
	return e
}

func (b *executorBuilder) buildSelectLock(v *plannercore.PhysicalLock) Executor {
	b.isSelectForUpdate = true
	// Build 'select for update' using the 'for update' ts.
	b.startTS = b.ctx.GetSessionVars().TxnCtx.GetForUpdateTS()

	src := b.build(v.Children()[0])
	if b.err != nil {
		return nil
	}
	if !b.ctx.GetSessionVars().InTxn() {
		// Locking of rows for update using SELECT FOR UPDATE only applies when autocommit
		// is disabled (either by beginning transaction with START TRANSACTION or by setting
		// autocommit to 0. If autocommit is enabled, the rows matching the specification are not locked.
		// See https://dev.mysql.com/doc/refman/5.7/en/innodb-locking-reads.html
		return src
	}
	e := &SelectLockExec{
		baseExecutor: newBaseExecutor(b.ctx, v.Schema(), v.ExplainID(), src),
		Lock:         v.Lock,
		tblID2Handle: v.TblID2Handle,
	}
	return e
}

func (b *executorBuilder) buildLimit(v *plannercore.PhysicalLimit) Executor {
	childExec := b.build(v.Children()[0])
	if b.err != nil {
		return nil
	}
	n := int(mathutil.MinUint64(v.Count, uint64(b.ctx.GetSessionVars().MaxChunkSize)))
	base := newBaseExecutor(b.ctx, v.Schema(), v.ExplainID(), childExec)
	base.initCap = n
	e := &LimitExec{
		baseExecutor: base,
		begin:        v.Offset,
		end:          v.Offset + v.Count,
	}
	return e
}

func (b *executorBuilder) buildPrepare(v *plannercore.Prepare) Executor {
	base := newBaseExecutor(b.ctx, v.Schema(), v.ExplainID())
	base.initCap = chunk.ZeroCapacity
	return &PrepareExec{
		baseExecutor: base,
		is:           b.is,
		name:         v.Name,
		sqlText:      v.SQLText,
	}
}

func (b *executorBuilder) buildExecute(v *plannercore.Execute) Executor {
	e := &ExecuteExec{
		baseExecutor: newBaseExecutor(b.ctx, v.Schema(), v.ExplainID()),
		is:           b.is,
		name:         v.Name,
		usingVars:    v.UsingVars,
		id:           v.ExecID,
		stmt:         v.Stmt,
		plan:         v.Plan,
		outputNames:  v.OutputNames(),
	}
	return e
}

func (b *executorBuilder) buildShow(v *plannercore.PhysicalShow) Executor {
	e := &ShowExec{
		baseExecutor: newBaseExecutor(b.ctx, v.Schema(), v.ExplainID()),
		Tp:           v.Tp,
		DBName:       model.NewCIStr(v.DBName),
		Table:        v.Table,
		Column:       v.Column,
		IndexName:    v.IndexName,
		User:         v.User,
		Roles:        v.Roles,
		IfNotExists:  v.IfNotExists,
		Flag:         v.Flag,
		Full:         v.Full,
		GlobalScope:  v.GlobalScope,
		is:           b.is,
	}
	if e.Tp == ast.ShowGrants && e.User == nil {
		// The input is a "show grants" statement, fulfill the user and roles field.
		// Note: "show grants" result are different from "show grants for current_user",
		// The former determine privileges with roles, while the later doesn't.
		vars := e.ctx.GetSessionVars()
		e.User = vars.User
		e.Roles = vars.ActiveRoles
	}
	if e.Tp == ast.ShowMasterStatus {
		// show master status need start ts.
		if _, err := e.ctx.Txn(true); err != nil {
			b.err = err
		}
	}
	return e
}

func (b *executorBuilder) buildSimple(v *plannercore.Simple) Executor {
	switch s := v.Statement.(type) {
	case *ast.GrantStmt:
		return b.buildGrant(s)
	case *ast.RevokeStmt:
		return b.buildRevoke(s)
	}
	base := newBaseExecutor(b.ctx, v.Schema(), v.ExplainID())
	base.initCap = chunk.ZeroCapacity
	e := &SimpleExec{
		baseExecutor: base,
		Statement:    v.Statement,
		is:           b.is,
	}
	return e
}

func (b *executorBuilder) buildSet(v *plannercore.Set) Executor {
	base := newBaseExecutor(b.ctx, v.Schema(), v.ExplainID())
	base.initCap = chunk.ZeroCapacity
	e := &SetExecutor{
		baseExecutor: base,
		vars:         v.VarAssigns,
	}
	return e
}

func (b *executorBuilder) buildInsert(v *plannercore.Insert) Executor {
	b.startTS = b.ctx.GetSessionVars().TxnCtx.GetForUpdateTS()
	selectExec := b.build(v.SelectPlan)
	if b.err != nil {
		return nil
	}
	var baseExec baseExecutor
	if selectExec != nil {
		baseExec = newBaseExecutor(b.ctx, nil, v.ExplainID(), selectExec)
	} else {
		baseExec = newBaseExecutor(b.ctx, nil, v.ExplainID())
	}
	baseExec.initCap = chunk.ZeroCapacity

	ivs := &InsertValues{
		baseExecutor:              baseExec,
		Table:                     v.Table,
		Columns:                   v.Columns,
		Lists:                     v.Lists,
		SetList:                   v.SetList,
		GenColumns:                v.GenCols.Columns,
		GenExprs:                  v.GenCols.Exprs,
		allAssignmentsAreConstant: v.AllAssignmentsAreConstant,
		hasRefCols:                v.NeedFillDefaultValue,
		SelectExec:                selectExec,
	}
	err := ivs.initInsertColumns()
	if err != nil {
		b.err = err
		return nil
	}

	if v.IsReplace {
		return b.buildReplace(ivs)
	}
	insert := &InsertExec{
		InsertValues: ivs,
		OnDuplicate:  append(v.OnDuplicate, v.GenCols.OnDuplicates...),
	}
	return insert
}

func (b *executorBuilder) buildLoadData(v *plannercore.LoadData) Executor {
	tbl, ok := b.is.TableByID(v.Table.TableInfo.ID)
	if !ok {
		b.err = errors.Errorf("Can not get table %d", v.Table.TableInfo.ID)
		return nil
	}
	insertVal := &InsertValues{
		baseExecutor: newBaseExecutor(b.ctx, nil, v.ExplainID()),
		Table:        tbl,
		Columns:      v.Columns,
		GenColumns:   v.GenCols.Columns,
		GenExprs:     v.GenCols.Exprs,
	}
	err := insertVal.initInsertColumns()
	if err != nil {
		b.err = err
		return nil
	}
	loadDataExec := &LoadDataExec{
		baseExecutor: newBaseExecutor(b.ctx, nil, v.ExplainID()),
		IsLocal:      v.IsLocal,
		OnDuplicate:  v.OnDuplicate,
		loadDataInfo: &LoadDataInfo{
			row:          make([]types.Datum, len(insertVal.insertColumns)),
			InsertValues: insertVal,
			Path:         v.Path,
			Table:        tbl,
			FieldsInfo:   v.FieldsInfo,
			LinesInfo:    v.LinesInfo,
			IgnoreLines:  v.IgnoreLines,
			Ctx:          b.ctx,
		},
	}
	var defaultLoadDataBatchCnt uint64 = 20000 // TODO this will be changed to variable in another pr
	loadDataExec.loadDataInfo.InitQueues()
	loadDataExec.loadDataInfo.SetMaxRowsInBatch(defaultLoadDataBatchCnt)

	return loadDataExec
}

func (b *executorBuilder) buildLoadStats(v *plannercore.LoadStats) Executor {
	e := &LoadStatsExec{
		baseExecutor: newBaseExecutor(b.ctx, nil, v.ExplainID()),
		info:         &LoadStatsInfo{v.Path, b.ctx},
	}
	return e
}

func (b *executorBuilder) buildReplace(vals *InsertValues) Executor {
	replaceExec := &ReplaceExec{
		InsertValues: vals,
	}
	return replaceExec
}

var (
	grantStmtLabel  fmt.Stringer = stringutil.StringerStr("GrantStmt")
	revokeStmtLabel fmt.Stringer = stringutil.StringerStr("RevokeStmt")
)

func (b *executorBuilder) buildGrant(grant *ast.GrantStmt) Executor {
	e := &GrantExec{
		baseExecutor: newBaseExecutor(b.ctx, nil, grantStmtLabel),
		Privs:        grant.Privs,
		ObjectType:   grant.ObjectType,
		Level:        grant.Level,
		Users:        grant.Users,
		WithGrant:    grant.WithGrant,
		is:           b.is,
	}
	return e
}

func (b *executorBuilder) buildRevoke(revoke *ast.RevokeStmt) Executor {
	e := &RevokeExec{
		baseExecutor: newBaseExecutor(b.ctx, nil, revokeStmtLabel),
		ctx:          b.ctx,
		Privs:        revoke.Privs,
		ObjectType:   revoke.ObjectType,
		Level:        revoke.Level,
		Users:        revoke.Users,
		is:           b.is,
	}
	return e
}

func (b *executorBuilder) buildDDL(v *plannercore.DDL) Executor {
	e := &DDLExec{
		baseExecutor: newBaseExecutor(b.ctx, v.Schema(), v.ExplainID()),
		stmt:         v.Statement,
		is:           b.is,
	}
	return e
}

// buildTrace builds a TraceExec for future executing. This method will be called
// at build().
func (b *executorBuilder) buildTrace(v *plannercore.Trace) Executor {
	t := &TraceExec{
		baseExecutor: newBaseExecutor(b.ctx, v.Schema(), v.ExplainID()),
		stmtNode:     v.StmtNode,
		builder:      b,
		format:       v.Format,
	}
	if t.format == plannercore.TraceFormatLog {
		return &SortExec{
			baseExecutor: newBaseExecutor(b.ctx, v.Schema(), v.ExplainID(), t),
			ByItems: []*plannercore.ByItems{
				{Expr: &expression.Column{
					Index:   0,
					RetType: types.NewFieldType(mysql.TypeTimestamp),
				}},
			},
			schema: v.Schema(),
		}
	}
	return t
}

// buildExplain builds a explain executor. `e.rows` collects final result to `ExplainExec`.
func (b *executorBuilder) buildExplain(v *plannercore.Explain) Executor {
	explainExec := &ExplainExec{
		baseExecutor: newBaseExecutor(b.ctx, v.Schema(), v.ExplainID()),
		explain:      v,
	}
	if v.Analyze {
		b.ctx.GetSessionVars().StmtCtx.RuntimeStatsColl = execdetails.NewRuntimeStatsColl()
		explainExec.analyzeExec = b.build(v.TargetPlan)
	}
	return explainExec
}

func (b *executorBuilder) buildUnionScanExec(v *plannercore.PhysicalUnionScan) Executor {
	reader := b.build(v.Children()[0])
	if b.err != nil {
		return nil
	}
	return b.buildUnionScanFromReader(reader, v)
}

// buildUnionScanFromReader builds union scan executor from child executor.
// Note that this function may be called by inner workers of index lookup join concurrently.
// Be careful to avoid data race.
func (b *executorBuilder) buildUnionScanFromReader(reader Executor, v *plannercore.PhysicalUnionScan) Executor {
	us := &UnionScanExec{baseExecutor: newBaseExecutor(b.ctx, v.Schema(), v.ExplainID(), reader)}
	// Get the handle column index of the below Plan.
	us.belowHandleIndex = v.HandleCol.Index
	us.mutableRow = chunk.MutRowFromTypes(retTypes(us))
	switch x := reader.(type) {
	case *TableReaderExecutor:
		us.desc = x.desc
		// Union scan can only be in a write transaction, so DirtyDB should has non-nil value now, thus
		// GetDirtyDB() is safe here. If this table has been modified in the transaction, non-nil DirtyTable
		// can be found in DirtyDB now, so GetDirtyTable is safe; if this table has not been modified in the
		// transaction, empty DirtyTable would be inserted into DirtyDB, it does not matter when multiple
		// goroutines write empty DirtyTable to DirtyDB for this table concurrently. Although the DirtyDB looks
		// safe for data race in all the cases, the map of golang will throw panic when it's accessed in parallel.
		// So we lock it when getting dirty table.
		physicalTableID := getPhysicalTableID(x.table)
		us.dirty = GetDirtyDB(b.ctx).GetDirtyTable(physicalTableID)
		us.conditions = v.Conditions
		us.columns = x.columns
		us.table = x.table
	case *IndexReaderExecutor:
		us.desc = x.desc
		for _, ic := range x.index.Columns {
			for i, col := range x.columns {
				if col.Name.L == ic.Name.L {
					us.usedIndex = append(us.usedIndex, i)
					break
				}
			}
		}
		physicalTableID := getPhysicalTableID(x.table)
		us.dirty = GetDirtyDB(b.ctx).GetDirtyTable(physicalTableID)
		us.conditions = v.Conditions
		us.columns = x.columns
		us.table = x.table
	case *IndexLookUpExecutor:
		us.desc = x.desc
		for _, ic := range x.index.Columns {
			for i, col := range x.columns {
				if col.Name.L == ic.Name.L {
					us.usedIndex = append(us.usedIndex, i)
					break
				}
			}
		}
		physicalTableID := getPhysicalTableID(x.table)
		us.dirty = GetDirtyDB(b.ctx).GetDirtyTable(physicalTableID)
		us.conditions = v.Conditions
		us.columns = x.columns
		us.table = x.table
	default:
		// The mem table will not be written by sql directly, so we can omit the union scan to avoid err reporting.
		return reader
	}
	return us
}

// buildMergeJoin builds MergeJoinExec executor.
func (b *executorBuilder) buildMergeJoin(v *plannercore.PhysicalMergeJoin) Executor {
	leftExec := b.build(v.Children()[0])
	if b.err != nil {
		return nil
	}

	rightExec := b.build(v.Children()[1])
	if b.err != nil {
		return nil
	}

	defaultValues := v.DefaultValues
	if defaultValues == nil {
		if v.JoinType == plannercore.RightOuterJoin {
			defaultValues = make([]types.Datum, leftExec.Schema().Len())
		} else {
			defaultValues = make([]types.Datum, rightExec.Schema().Len())
		}
	}

	e := &MergeJoinExec{
		stmtCtx:      b.ctx.GetSessionVars().StmtCtx,
		baseExecutor: newBaseExecutor(b.ctx, v.Schema(), v.ExplainID(), leftExec, rightExec),
		compareFuncs: v.CompareFuncs,
		joiner: newJoiner(
			b.ctx,
			v.JoinType,
			v.JoinType == plannercore.RightOuterJoin,
			defaultValues,
			v.OtherConditions,
			retTypes(leftExec),
			retTypes(rightExec),
		),
		isOuterJoin: v.JoinType.IsOuterJoin(),
	}

	leftKeys := v.LeftJoinKeys
	rightKeys := v.RightJoinKeys

	e.outerIdx = 0
	innerFilter := v.RightConditions

	e.innerTable = &mergeJoinInnerTable{
		reader:   rightExec,
		joinKeys: rightKeys,
	}

	e.outerTable = &mergeJoinOuterTable{
		reader: leftExec,
		filter: v.LeftConditions,
		keys:   leftKeys,
	}

	if v.JoinType == plannercore.RightOuterJoin {
		e.outerIdx = 1
		e.outerTable.reader = rightExec
		e.outerTable.filter = v.RightConditions
		e.outerTable.keys = rightKeys

		innerFilter = v.LeftConditions
		e.innerTable.reader = leftExec
		e.innerTable.joinKeys = leftKeys
	}

	// optimizer should guarantee that filters on inner table are pushed down
	// to tikv or extracted to a Selection.
	if len(innerFilter) != 0 {
		b.err = errors.Annotate(ErrBuildExecutor, "merge join's inner filter should be empty.")
		return nil
	}

	executorCounterMergeJoinExec.Inc()
	return e
}

func (b *executorBuilder) buildHashJoin(v *plannercore.PhysicalHashJoin) Executor {
	leftExec := b.build(v.Children()[0])
	if b.err != nil {
		return nil
	}

	rightExec := b.build(v.Children()[1])
	if b.err != nil {
		return nil
	}

	e := &HashJoinExec{
<<<<<<< HEAD
		baseExecutor:    newBaseExecutor(b.ctx, v.Schema(), v.ExplainID(), leftExec, rightExec),
		concurrency:     v.Concurrency,
		joinType:        v.JoinType,
		isOuterJoin:     v.JoinType.IsOuterJoin(),
		innerEstCount:   v.Children()[v.InnerChildIdx].StatsCount(),
		useOuterToBuild: v.OuterHashJoin,
	}
	// reverse the inner and the outer
	if e.useOuterToBuild {
		v.InnerChildIdx = 1 - v.InnerChildIdx
		v.LeftConditions, v.RightConditions = v.RightConditions, v.LeftConditions
=======
		baseExecutor:      newBaseExecutor(b.ctx, v.Schema(), v.ExplainID(), leftExec, rightExec),
		concurrency:       v.Concurrency,
		joinType:          v.JoinType,
		isOuterJoin:       v.JoinType.IsOuterJoin(),
		buildSideEstCount: v.Children()[v.InnerChildIdx].StatsCount(),
>>>>>>> b80b4178
	}

	defaultValues := v.DefaultValues
	lhsTypes, rhsTypes := retTypes(leftExec), retTypes(rightExec)
	if v.InnerChildIdx == 0 {
		if len(v.LeftConditions) > 0 {
			b.err = errors.Annotate(ErrBuildExecutor, "join's inner condition should be empty")
			return nil
		}
<<<<<<< HEAD
		e.innerExec = leftExec
		e.outerExec = rightExec
		e.outerFilter = v.RightConditions
		e.innerKeys = v.LeftJoinKeys
		e.outerKeys = v.RightJoinKeys
=======
		e.buildSideExec = leftExec
		e.probeSideExec = rightExec
		e.probeSideFilter = v.RightConditions
		e.buildKeys = v.LeftJoinKeys
		e.probeKeys = v.RightJoinKeys
		if defaultValues == nil {
			defaultValues = make([]types.Datum, e.buildSideExec.Schema().Len())
		}
>>>>>>> b80b4178
	} else {
		if len(v.RightConditions) > 0 {
			b.err = errors.Annotate(ErrBuildExecutor, "join's inner condition should be empty")
			return nil
		}
<<<<<<< HEAD
		e.innerExec = rightExec
		e.outerExec = leftExec
		e.outerFilter = v.LeftConditions
		e.innerKeys = v.RightJoinKeys
		e.outerKeys = v.LeftJoinKeys
	}
	if defaultValues == nil {
		if e.useOuterToBuild {
			defaultValues = make([]types.Datum, e.outerExec.Schema().Len())
		} else {
			defaultValues = make([]types.Datum, e.innerExec.Schema().Len())
=======
		e.buildSideExec = rightExec
		e.probeSideExec = leftExec
		e.probeSideFilter = v.LeftConditions
		e.buildKeys = v.RightJoinKeys
		e.probeKeys = v.LeftJoinKeys
		if defaultValues == nil {
			defaultValues = make([]types.Datum, e.buildSideExec.Schema().Len())
>>>>>>> b80b4178
		}
	}
	e.joiners = make([]joiner, e.concurrency)
	for i := uint(0); i < e.concurrency; i++ {
		e.joiners[i] = newJoiner(b.ctx, v.JoinType, (v.InnerChildIdx == 0 && !e.useOuterToBuild) || (v.InnerChildIdx == 1 && e.useOuterToBuild), defaultValues,
			v.OtherConditions, lhsTypes, rhsTypes)
	}
	executorCountHashJoinExec.Inc()
	return e
}

func (b *executorBuilder) buildHashAgg(v *plannercore.PhysicalHashAgg) Executor {
	src := b.build(v.Children()[0])
	if b.err != nil {
		return nil
	}
	sessionVars := b.ctx.GetSessionVars()
	e := &HashAggExec{
		baseExecutor:    newBaseExecutor(b.ctx, v.Schema(), v.ExplainID(), src),
		sc:              sessionVars.StmtCtx,
		PartialAggFuncs: make([]aggfuncs.AggFunc, 0, len(v.AggFuncs)),
		GroupByItems:    v.GroupByItems,
	}
	// We take `create table t(a int, b int);` as example.
	//
	// 1. If all the aggregation functions are FIRST_ROW, we do not need to set the defaultVal for them:
	// e.g.
	// mysql> select distinct a, b from t;
	// 0 rows in set (0.00 sec)
	//
	// 2. If there exists group by items, we do not need to set the defaultVal for them either:
	// e.g.
	// mysql> select avg(a) from t group by b;
	// Empty set (0.00 sec)
	//
	// mysql> select avg(a) from t group by a;
	// +--------+
	// | avg(a) |
	// +--------+
	// |  NULL  |
	// +--------+
	// 1 row in set (0.00 sec)
	if len(v.GroupByItems) != 0 || aggregation.IsAllFirstRow(v.AggFuncs) {
		e.defaultVal = nil
	} else {
		e.defaultVal = chunk.NewChunkWithCapacity(retTypes(e), 1)
	}
	for _, aggDesc := range v.AggFuncs {
		if aggDesc.HasDistinct {
			e.isUnparallelExec = true
		}
	}
	// When we set both tidb_hashagg_final_concurrency and tidb_hashagg_partial_concurrency to 1,
	// we do not need to parallelly execute hash agg,
	// and this action can be a workaround when meeting some unexpected situation using parallelExec.
	if finalCon, partialCon := sessionVars.HashAggFinalConcurrency, sessionVars.HashAggPartialConcurrency; finalCon <= 0 || partialCon <= 0 || finalCon == 1 && partialCon == 1 {
		e.isUnparallelExec = true
	}
	partialOrdinal := 0
	for i, aggDesc := range v.AggFuncs {
		if e.isUnparallelExec {
			e.PartialAggFuncs = append(e.PartialAggFuncs, aggfuncs.Build(b.ctx, aggDesc, i))
		} else {
			ordinal := []int{partialOrdinal}
			partialOrdinal++
			if aggDesc.Name == ast.AggFuncAvg {
				ordinal = append(ordinal, partialOrdinal+1)
				partialOrdinal++
			}
			partialAggDesc, finalDesc := aggDesc.Split(ordinal)
			partialAggFunc := aggfuncs.Build(b.ctx, partialAggDesc, i)
			finalAggFunc := aggfuncs.Build(b.ctx, finalDesc, i)
			e.PartialAggFuncs = append(e.PartialAggFuncs, partialAggFunc)
			e.FinalAggFuncs = append(e.FinalAggFuncs, finalAggFunc)
			if partialAggDesc.Name == ast.AggFuncGroupConcat {
				// For group_concat, finalAggFunc and partialAggFunc need shared `truncate` flag to do duplicate.
				finalAggFunc.(interface{ SetTruncated(t *int32) }).SetTruncated(
					partialAggFunc.(interface{ GetTruncated() *int32 }).GetTruncated(),
				)
			}
		}
		if e.defaultVal != nil {
			value := aggDesc.GetDefaultValue()
			e.defaultVal.AppendDatum(i, &value)
		}
	}

	executorCounterHashAggExec.Inc()
	return e
}

func (b *executorBuilder) buildStreamAgg(v *plannercore.PhysicalStreamAgg) Executor {
	src := b.build(v.Children()[0])
	if b.err != nil {
		return nil
	}
	e := &StreamAggExec{
		baseExecutor: newBaseExecutor(b.ctx, v.Schema(), v.ExplainID(), src),
		groupChecker: newGroupChecker(b.ctx.GetSessionVars().StmtCtx, v.GroupByItems),
		aggFuncs:     make([]aggfuncs.AggFunc, 0, len(v.AggFuncs)),
	}
	if len(v.GroupByItems) != 0 || aggregation.IsAllFirstRow(v.AggFuncs) {
		e.defaultVal = nil
	} else {
		e.defaultVal = chunk.NewChunkWithCapacity(retTypes(e), 1)
	}
	for i, aggDesc := range v.AggFuncs {
		aggFunc := aggfuncs.Build(b.ctx, aggDesc, i)
		e.aggFuncs = append(e.aggFuncs, aggFunc)
		if e.defaultVal != nil {
			value := aggDesc.GetDefaultValue()
			e.defaultVal.AppendDatum(i, &value)
		}
	}

	executorStreamAggExec.Inc()
	return e
}

func (b *executorBuilder) buildSelection(v *plannercore.PhysicalSelection) Executor {
	childExec := b.build(v.Children()[0])
	if b.err != nil {
		return nil
	}
	e := &SelectionExec{
		baseExecutor: newBaseExecutor(b.ctx, v.Schema(), v.ExplainID(), childExec),
		filters:      v.Conditions,
	}
	return e
}

func (b *executorBuilder) buildProjection(v *plannercore.PhysicalProjection) Executor {
	childExec := b.build(v.Children()[0])
	if b.err != nil {
		return nil
	}
	e := &ProjectionExec{
		baseExecutor:     newBaseExecutor(b.ctx, v.Schema(), v.ExplainID(), childExec),
		numWorkers:       b.ctx.GetSessionVars().ProjectionConcurrency,
		evaluatorSuit:    expression.NewEvaluatorSuite(v.Exprs, v.AvoidColumnEvaluator),
		calculateNoDelay: v.CalculateNoDelay,
	}

	// If the calculation row count for this Projection operator is smaller
	// than a Chunk size, we turn back to the un-parallel Projection
	// implementation to reduce the goroutine overhead.
	if int64(v.StatsCount()) < int64(b.ctx.GetSessionVars().MaxChunkSize) {
		e.numWorkers = 0
	}
	return e
}

func (b *executorBuilder) buildTableDual(v *plannercore.PhysicalTableDual) Executor {
	if v.RowCount != 0 && v.RowCount != 1 {
		b.err = errors.Errorf("buildTableDual failed, invalid row count for dual table: %v", v.RowCount)
		return nil
	}
	base := newBaseExecutor(b.ctx, v.Schema(), v.ExplainID())
	base.initCap = v.RowCount
	e := &TableDualExec{
		baseExecutor: base,
		numDualRows:  v.RowCount,
	}
	return e
}

func (b *executorBuilder) getStartTS() (uint64, error) {
	if b.startTS != 0 {
		// Return the cached value.
		return b.startTS, nil
	}

	startTS := b.ctx.GetSessionVars().SnapshotTS
	txn, err := b.ctx.Txn(true)
	if err != nil {
		return 0, err
	}
	if startTS == 0 && txn.Valid() {
		startTS = txn.StartTS()
	}
	b.startTS = startTS
	if b.startTS == 0 {
		return 0, errors.Trace(ErrGetStartTS)
	}
	return startTS, nil
}

func (b *executorBuilder) buildMemTable(v *plannercore.PhysicalMemTable) Executor {
	tb, _ := b.is.TableByID(v.Table.ID)
	e := &TableScanExec{
		baseExecutor:   newBaseExecutor(b.ctx, v.Schema(), v.ExplainID()),
		t:              tb,
		columns:        v.Columns,
		seekHandle:     math.MinInt64,
		isVirtualTable: tb.Type() == table.VirtualTable,
	}
	return e
}

func (b *executorBuilder) buildSort(v *plannercore.PhysicalSort) Executor {
	childExec := b.build(v.Children()[0])
	if b.err != nil {
		return nil
	}
	sortExec := SortExec{
		baseExecutor: newBaseExecutor(b.ctx, v.Schema(), v.ExplainID(), childExec),
		ByItems:      v.ByItems,
		schema:       v.Schema(),
	}
	executorCounterSortExec.Inc()
	return &sortExec
}

func (b *executorBuilder) buildTopN(v *plannercore.PhysicalTopN) Executor {
	childExec := b.build(v.Children()[0])
	if b.err != nil {
		return nil
	}
	sortExec := SortExec{
		baseExecutor: newBaseExecutor(b.ctx, v.Schema(), v.ExplainID(), childExec),
		ByItems:      v.ByItems,
		schema:       v.Schema(),
	}
	executorCounterTopNExec.Inc()
	return &TopNExec{
		SortExec: sortExec,
		limit:    &plannercore.PhysicalLimit{Count: v.Count, Offset: v.Offset},
	}
}

func (b *executorBuilder) buildApply(v *plannercore.PhysicalApply) *NestedLoopApplyExec {
	leftChild := b.build(v.Children()[0])
	if b.err != nil {
		return nil
	}
	rightChild := b.build(v.Children()[1])
	if b.err != nil {
		return nil
	}
	otherConditions := append(expression.ScalarFuncs2Exprs(v.EqualConditions), v.OtherConditions...)
	defaultValues := v.DefaultValues
	if defaultValues == nil {
		defaultValues = make([]types.Datum, v.Children()[v.InnerChildIdx].Schema().Len())
	}
	tupleJoiner := newJoiner(b.ctx, v.JoinType, v.InnerChildIdx == 0,
		defaultValues, otherConditions, retTypes(leftChild), retTypes(rightChild))
	outerExec, innerExec := leftChild, rightChild
	outerFilter, innerFilter := v.LeftConditions, v.RightConditions
	if v.InnerChildIdx == 0 {
		outerExec, innerExec = rightChild, leftChild
		outerFilter, innerFilter = v.RightConditions, v.LeftConditions
	}
	e := &NestedLoopApplyExec{
		baseExecutor: newBaseExecutor(b.ctx, v.Schema(), v.ExplainID(), outerExec, innerExec),
		innerExec:    innerExec,
		outerExec:    outerExec,
		outerFilter:  outerFilter,
		innerFilter:  innerFilter,
		outer:        v.JoinType != plannercore.InnerJoin,
		joiner:       tupleJoiner,
		outerSchema:  v.OuterSchema,
	}
	executorCounterNestedLoopApplyExec.Inc()
	return e
}

func (b *executorBuilder) buildMaxOneRow(v *plannercore.PhysicalMaxOneRow) Executor {
	childExec := b.build(v.Children()[0])
	if b.err != nil {
		return nil
	}
	base := newBaseExecutor(b.ctx, v.Schema(), v.ExplainID(), childExec)
	base.initCap = 2
	base.maxChunkSize = 2
	e := &MaxOneRowExec{baseExecutor: base}
	return e
}

func (b *executorBuilder) buildUnionAll(v *plannercore.PhysicalUnionAll) Executor {
	childExecs := make([]Executor, len(v.Children()))
	for i, child := range v.Children() {
		childExecs[i] = b.build(child)
		if b.err != nil {
			return nil
		}
	}
	e := &UnionExec{
		baseExecutor: newBaseExecutor(b.ctx, v.Schema(), v.ExplainID(), childExecs...),
	}
	return e
}

func (b *executorBuilder) buildSplitRegion(v *plannercore.SplitRegion) Executor {
	base := newBaseExecutor(b.ctx, v.Schema(), v.ExplainID())
	base.initCap = 1
	base.maxChunkSize = 1
	if v.IndexInfo != nil {
		return &SplitIndexRegionExec{
			baseExecutor:   base,
			tableInfo:      v.TableInfo,
			partitionNames: v.PartitionNames,
			indexInfo:      v.IndexInfo,
			lower:          v.Lower,
			upper:          v.Upper,
			num:            v.Num,
			valueLists:     v.ValueLists,
		}
	}
	if len(v.ValueLists) > 0 {
		return &SplitTableRegionExec{
			baseExecutor:   base,
			tableInfo:      v.TableInfo,
			partitionNames: v.PartitionNames,
			valueLists:     v.ValueLists,
		}
	}
	return &SplitTableRegionExec{
		baseExecutor:   base,
		tableInfo:      v.TableInfo,
		partitionNames: v.PartitionNames,
		lower:          v.Lower[0],
		upper:          v.Upper[0],
		num:            v.Num,
	}
}

func (b *executorBuilder) buildUpdate(v *plannercore.Update) Executor {
	tblID2table := make(map[int64]table.Table)
	for _, info := range v.TblColPosInfos {
		tblID2table[info.TblID], _ = b.is.TableByID(info.TblID)
	}
	b.startTS = b.ctx.GetSessionVars().TxnCtx.GetForUpdateTS()
	selExec := b.build(v.SelectPlan)
	if b.err != nil {
		return nil
	}
	base := newBaseExecutor(b.ctx, v.Schema(), v.ExplainID(), selExec)
	base.initCap = chunk.ZeroCapacity
	updateExec := &UpdateExec{
		baseExecutor:              base,
		OrderedList:               v.OrderedList,
		allAssignmentsAreConstant: v.AllAssignmentsAreConstant,
		tblID2table:               tblID2table,
		tblColPosInfos:            v.TblColPosInfos,
	}
	return updateExec
}

func (b *executorBuilder) buildDelete(v *plannercore.Delete) Executor {
	tblID2table := make(map[int64]table.Table)
	for _, info := range v.TblColPosInfos {
		tblID2table[info.TblID], _ = b.is.TableByID(info.TblID)
	}
	b.startTS = b.ctx.GetSessionVars().TxnCtx.GetForUpdateTS()
	selExec := b.build(v.SelectPlan)
	if b.err != nil {
		return nil
	}
	base := newBaseExecutor(b.ctx, v.Schema(), v.ExplainID(), selExec)
	base.initCap = chunk.ZeroCapacity
	deleteExec := &DeleteExec{
		baseExecutor:   base,
		tblID2Table:    tblID2table,
		IsMultiTable:   v.IsMultiTable,
		tblColPosInfos: v.TblColPosInfos,
	}
	return deleteExec
}

func (b *executorBuilder) buildAnalyzeIndexPushdown(task plannercore.AnalyzeIndexTask, opts map[ast.AnalyzeOptionType]uint64, autoAnalyze string) *analyzeTask {
	_, offset := timeutil.Zone(b.ctx.GetSessionVars().Location())
	sc := b.ctx.GetSessionVars().StmtCtx
	e := &AnalyzeIndexExec{
		ctx:             b.ctx,
		physicalTableID: task.PhysicalTableID,
		idxInfo:         task.IndexInfo,
		concurrency:     b.ctx.GetSessionVars().IndexSerialScanConcurrency,
		analyzePB: &tipb.AnalyzeReq{
			Tp:             tipb.AnalyzeType_TypeIndex,
			StartTs:        math.MaxUint64,
			Flags:          sc.PushDownFlags(),
			TimeZoneOffset: offset,
		},
		opts: opts,
	}
	e.analyzePB.IdxReq = &tipb.AnalyzeIndexReq{
		BucketSize: int64(opts[ast.AnalyzeOptNumBuckets]),
		NumColumns: int32(len(task.IndexInfo.Columns)),
	}
	depth := int32(opts[ast.AnalyzeOptCMSketchDepth])
	width := int32(opts[ast.AnalyzeOptCMSketchWidth])
	e.analyzePB.IdxReq.CmsketchDepth = &depth
	e.analyzePB.IdxReq.CmsketchWidth = &width
	job := &statistics.AnalyzeJob{DBName: task.DBName, TableName: task.TableName, PartitionName: task.PartitionName, JobInfo: autoAnalyze + "analyze index " + task.IndexInfo.Name.O}
	return &analyzeTask{taskType: idxTask, idxExec: e, job: job}
}

func (b *executorBuilder) buildAnalyzeIndexIncremental(task plannercore.AnalyzeIndexTask, opts map[ast.AnalyzeOptionType]uint64) *analyzeTask {
	h := domain.GetDomain(b.ctx).StatsHandle()
	statsTbl := h.GetPartitionStats(&model.TableInfo{}, task.PhysicalTableID)
	analyzeTask := b.buildAnalyzeIndexPushdown(task, opts, "")
	if statsTbl.Pseudo {
		return analyzeTask
	}
	idx, ok := statsTbl.Indices[task.IndexInfo.ID]
	if !ok || idx.Len() == 0 || idx.LastAnalyzePos.IsNull() {
		return analyzeTask
	}
	var oldHist *statistics.Histogram
	if statistics.IsAnalyzed(idx.Flag) {
		exec := analyzeTask.idxExec
		if idx.CMSketch != nil {
			width, depth := idx.CMSketch.GetWidthAndDepth()
			exec.analyzePB.IdxReq.CmsketchWidth = &width
			exec.analyzePB.IdxReq.CmsketchDepth = &depth
		}
		oldHist = idx.Histogram.Copy()
	} else {
		_, bktID := idx.LessRowCountWithBktIdx(idx.LastAnalyzePos)
		if bktID == 0 {
			return analyzeTask
		}
		oldHist = idx.TruncateHistogram(bktID)
	}
	oldHist = oldHist.RemoveUpperBound()
	analyzeTask.taskType = idxIncrementalTask
	analyzeTask.idxIncrementalExec = &analyzeIndexIncrementalExec{AnalyzeIndexExec: *analyzeTask.idxExec, oldHist: oldHist, oldCMS: idx.CMSketch}
	analyzeTask.job = &statistics.AnalyzeJob{DBName: task.DBName, TableName: task.TableName, PartitionName: task.PartitionName, JobInfo: "analyze incremental index " + task.IndexInfo.Name.O}
	return analyzeTask
}

func (b *executorBuilder) buildAnalyzeColumnsPushdown(task plannercore.AnalyzeColumnsTask, opts map[ast.AnalyzeOptionType]uint64, autoAnalyze string) *analyzeTask {
	cols := task.ColsInfo
	if task.PKInfo != nil {
		cols = append([]*model.ColumnInfo{task.PKInfo}, cols...)
	}

	_, offset := timeutil.Zone(b.ctx.GetSessionVars().Location())
	sc := b.ctx.GetSessionVars().StmtCtx
	e := &AnalyzeColumnsExec{
		ctx:             b.ctx,
		physicalTableID: task.PhysicalTableID,
		colsInfo:        task.ColsInfo,
		pkInfo:          task.PKInfo,
		concurrency:     b.ctx.GetSessionVars().DistSQLScanConcurrency,
		analyzePB: &tipb.AnalyzeReq{
			Tp:             tipb.AnalyzeType_TypeColumn,
			StartTs:        math.MaxUint64,
			Flags:          sc.PushDownFlags(),
			TimeZoneOffset: offset,
		},
		opts: opts,
	}
	depth := int32(opts[ast.AnalyzeOptCMSketchDepth])
	width := int32(opts[ast.AnalyzeOptCMSketchWidth])
	e.analyzePB.ColReq = &tipb.AnalyzeColumnsReq{
		BucketSize:    int64(opts[ast.AnalyzeOptNumBuckets]),
		SampleSize:    maxRegionSampleSize,
		SketchSize:    maxSketchSize,
		ColumnsInfo:   model.ColumnsToProto(cols, task.PKInfo != nil),
		CmsketchDepth: &depth,
		CmsketchWidth: &width,
	}
	b.err = plannercore.SetPBColumnsDefaultValue(b.ctx, e.analyzePB.ColReq.ColumnsInfo, cols)
	job := &statistics.AnalyzeJob{DBName: task.DBName, TableName: task.TableName, PartitionName: task.PartitionName, JobInfo: autoAnalyze + "analyze columns"}
	return &analyzeTask{taskType: colTask, colExec: e, job: job}
}

func (b *executorBuilder) buildAnalyzePKIncremental(task plannercore.AnalyzeColumnsTask, opts map[ast.AnalyzeOptionType]uint64) *analyzeTask {
	h := domain.GetDomain(b.ctx).StatsHandle()
	statsTbl := h.GetPartitionStats(&model.TableInfo{}, task.PhysicalTableID)
	analyzeTask := b.buildAnalyzeColumnsPushdown(task, opts, "")
	if statsTbl.Pseudo {
		return analyzeTask
	}
	col, ok := statsTbl.Columns[task.PKInfo.ID]
	if !ok || col.Len() == 0 || col.LastAnalyzePos.IsNull() {
		return analyzeTask
	}
	var oldHist *statistics.Histogram
	if statistics.IsAnalyzed(col.Flag) {
		oldHist = col.Histogram.Copy()
	} else {
		d, err := col.LastAnalyzePos.ConvertTo(b.ctx.GetSessionVars().StmtCtx, col.Tp)
		if err != nil {
			b.err = err
			return nil
		}
		_, bktID := col.LessRowCountWithBktIdx(d)
		if bktID == 0 {
			return analyzeTask
		}
		oldHist = col.TruncateHistogram(bktID)
		oldHist.NDV = int64(oldHist.TotalRowCount())
	}
	exec := analyzeTask.colExec
	analyzeTask.taskType = pkIncrementalTask
	analyzeTask.colIncrementalExec = &analyzePKIncrementalExec{AnalyzeColumnsExec: *exec, oldHist: oldHist}
	analyzeTask.job = &statistics.AnalyzeJob{DBName: task.DBName, TableName: task.TableName, PartitionName: task.PartitionName, JobInfo: "analyze incremental primary key"}
	return analyzeTask
}

func (b *executorBuilder) buildAnalyzeFastColumn(e *AnalyzeExec, task plannercore.AnalyzeColumnsTask, opts map[ast.AnalyzeOptionType]uint64) {
	findTask := false
	for _, eTask := range e.tasks {
		if eTask.fastExec.physicalTableID == task.PhysicalTableID {
			eTask.fastExec.colsInfo = append(eTask.fastExec.colsInfo, task.ColsInfo...)
			findTask = true
			break
		}
	}
	if !findTask {
		var concurrency int
		concurrency, b.err = getBuildStatsConcurrency(e.ctx)
		if b.err != nil {
			return
		}
		e.tasks = append(e.tasks, &analyzeTask{
			taskType: fastTask,
			fastExec: &AnalyzeFastExec{
				ctx:             b.ctx,
				physicalTableID: task.PhysicalTableID,
				colsInfo:        task.ColsInfo,
				pkInfo:          task.PKInfo,
				opts:            opts,
				tblInfo:         task.TblInfo,
				concurrency:     concurrency,
				wg:              &sync.WaitGroup{},
			},
			job: &statistics.AnalyzeJob{DBName: task.DBName, TableName: task.TableName, PartitionName: task.PartitionName, JobInfo: "fast analyze columns"},
		})
	}
}

func (b *executorBuilder) buildAnalyzeFastIndex(e *AnalyzeExec, task plannercore.AnalyzeIndexTask, opts map[ast.AnalyzeOptionType]uint64) {
	findTask := false
	for _, eTask := range e.tasks {
		if eTask.fastExec.physicalTableID == task.PhysicalTableID {
			eTask.fastExec.idxsInfo = append(eTask.fastExec.idxsInfo, task.IndexInfo)
			findTask = true
			break
		}
	}
	if !findTask {
		var concurrency int
		concurrency, b.err = getBuildStatsConcurrency(e.ctx)
		if b.err != nil {
			return
		}
		e.tasks = append(e.tasks, &analyzeTask{
			taskType: fastTask,
			fastExec: &AnalyzeFastExec{
				ctx:             b.ctx,
				physicalTableID: task.PhysicalTableID,
				idxsInfo:        []*model.IndexInfo{task.IndexInfo},
				opts:            opts,
				tblInfo:         task.TblInfo,
				concurrency:     concurrency,
				wg:              &sync.WaitGroup{},
			},
			job: &statistics.AnalyzeJob{DBName: task.DBName, TableName: task.TableName, PartitionName: "fast analyze index " + task.IndexInfo.Name.O},
		})
	}
}

func (b *executorBuilder) buildAnalyze(v *plannercore.Analyze) Executor {
	e := &AnalyzeExec{
		baseExecutor: newBaseExecutor(b.ctx, v.Schema(), v.ExplainID()),
		tasks:        make([]*analyzeTask, 0, len(v.ColTasks)+len(v.IdxTasks)),
		wg:           &sync.WaitGroup{},
	}
	enableFastAnalyze := b.ctx.GetSessionVars().EnableFastAnalyze
	autoAnalyze := ""
	if b.ctx.GetSessionVars().InRestrictedSQL {
		autoAnalyze = "auto "
	}
	for _, task := range v.ColTasks {
		if task.Incremental {
			e.tasks = append(e.tasks, b.buildAnalyzePKIncremental(task, v.Opts))
		} else {
			if enableFastAnalyze {
				b.buildAnalyzeFastColumn(e, task, v.Opts)
			} else {
				e.tasks = append(e.tasks, b.buildAnalyzeColumnsPushdown(task, v.Opts, autoAnalyze))
			}
		}
		if b.err != nil {
			return nil
		}
	}
	for _, task := range v.IdxTasks {
		if task.Incremental {
			e.tasks = append(e.tasks, b.buildAnalyzeIndexIncremental(task, v.Opts))
		} else {
			if enableFastAnalyze {
				b.buildAnalyzeFastIndex(e, task, v.Opts)
			} else {
				e.tasks = append(e.tasks, b.buildAnalyzeIndexPushdown(task, v.Opts, autoAnalyze))
			}
		}
		if b.err != nil {
			return nil
		}
	}
	return e
}

func constructDistExec(sctx sessionctx.Context, plans []plannercore.PhysicalPlan) ([]*tipb.Executor, bool, error) {
	streaming := true
	executors := make([]*tipb.Executor, 0, len(plans))
	for _, p := range plans {
		execPB, err := p.ToPB(sctx)
		if err != nil {
			return nil, false, err
		}
		if !plannercore.SupportStreaming(p) {
			streaming = false
		}
		executors = append(executors, execPB)
	}
	return executors, streaming, nil
}

func (b *executorBuilder) constructDAGReq(plans []plannercore.PhysicalPlan) (dagReq *tipb.DAGRequest, streaming bool, err error) {
	dagReq = &tipb.DAGRequest{}
	dagReq.StartTs, err = b.getStartTS()
	if err != nil {
		return nil, false, err
	}
	dagReq.TimeZoneName, dagReq.TimeZoneOffset = timeutil.Zone(b.ctx.GetSessionVars().Location())
	sc := b.ctx.GetSessionVars().StmtCtx
	dagReq.Flags = sc.PushDownFlags()
	dagReq.Executors, streaming, err = constructDistExec(b.ctx, plans)

	distsql.SetEncodeType(b.ctx, dagReq)
	return dagReq, streaming, err
}

func (b *executorBuilder) corColInDistPlan(plans []plannercore.PhysicalPlan) bool {
	for _, p := range plans {
		x, ok := p.(*plannercore.PhysicalSelection)
		if !ok {
			continue
		}
		for _, cond := range x.Conditions {
			if len(expression.ExtractCorColumns(cond)) > 0 {
				return true
			}
		}
	}
	return false
}

// corColInAccess checks whether there's correlated column in access conditions.
func (b *executorBuilder) corColInAccess(p plannercore.PhysicalPlan) bool {
	var access []expression.Expression
	switch x := p.(type) {
	case *plannercore.PhysicalTableScan:
		access = x.AccessCondition
	case *plannercore.PhysicalIndexScan:
		access = x.AccessCondition
	}
	for _, cond := range access {
		if len(expression.ExtractCorColumns(cond)) > 0 {
			return true
		}
	}
	return false
}

func (b *executorBuilder) buildIndexLookUpJoin(v *plannercore.PhysicalIndexJoin) Executor {
	outerExec := b.build(v.Children()[1-v.InnerChildIdx])
	if b.err != nil {
		return nil
	}
	outerTypes := retTypes(outerExec)
	innerPlan := v.Children()[v.InnerChildIdx]
	innerTypes := make([]*types.FieldType, innerPlan.Schema().Len())
	for i, col := range innerPlan.Schema().Columns {
		innerTypes[i] = col.RetType
	}

	var (
		outerFilter           []expression.Expression
		leftTypes, rightTypes []*types.FieldType
	)

	if v.InnerChildIdx == 0 {
		leftTypes, rightTypes = innerTypes, outerTypes
		outerFilter = v.RightConditions
		if len(v.LeftConditions) > 0 {
			b.err = errors.Annotate(ErrBuildExecutor, "join's inner condition should be empty")
			return nil
		}
	} else {
		leftTypes, rightTypes = outerTypes, innerTypes
		outerFilter = v.LeftConditions
		if len(v.RightConditions) > 0 {
			b.err = errors.Annotate(ErrBuildExecutor, "join's inner condition should be empty")
			return nil
		}
	}
	defaultValues := v.DefaultValues
	if defaultValues == nil {
		defaultValues = make([]types.Datum, len(innerTypes))
	}
	hasPrefixCol := false
	for _, l := range v.IdxColLens {
		if l != types.UnspecifiedLength {
			hasPrefixCol = true
			break
		}
	}
	e := &IndexLookUpJoin{
		baseExecutor: newBaseExecutor(b.ctx, v.Schema(), v.ExplainID(), outerExec),
		outerCtx: outerCtx{
			rowTypes: outerTypes,
			filter:   outerFilter,
		},
		innerCtx: innerCtx{
			readerBuilder: &dataReaderBuilder{Plan: innerPlan, executorBuilder: b},
			rowTypes:      innerTypes,
			colLens:       v.IdxColLens,
			hasPrefixCol:  hasPrefixCol,
		},
		workerWg:      new(sync.WaitGroup),
		joiner:        newJoiner(b.ctx, v.JoinType, v.InnerChildIdx == 0, defaultValues, v.OtherConditions, leftTypes, rightTypes),
		isOuterJoin:   v.JoinType.IsOuterJoin(),
		indexRanges:   v.Ranges,
		keyOff2IdxOff: v.KeyOff2IdxOff,
		lastColHelper: v.CompareFilters,
	}
	outerKeyCols := make([]int, len(v.OuterJoinKeys))
	for i := 0; i < len(v.OuterJoinKeys); i++ {
		outerKeyCols[i] = v.OuterJoinKeys[i].Index
	}
	e.outerCtx.keyCols = outerKeyCols
	innerKeyCols := make([]int, len(v.InnerJoinKeys))
	for i := 0; i < len(v.InnerJoinKeys); i++ {
		innerKeyCols[i] = v.InnerJoinKeys[i].Index
	}
	e.innerCtx.keyCols = innerKeyCols
	e.joinResult = newFirstChunk(e)
	executorCounterIndexLookUpJoin.Inc()
	return e
}

func (b *executorBuilder) buildIndexLookUpMergeJoin(v *plannercore.PhysicalIndexMergeJoin) Executor {
	outerExec := b.build(v.Children()[1-v.InnerChildIdx])
	if b.err != nil {
		return nil
	}
	outerTypes := retTypes(outerExec)
	innerPlan := v.Children()[v.InnerChildIdx]
	innerTypes := make([]*types.FieldType, innerPlan.Schema().Len())
	for i, col := range innerPlan.Schema().Columns {
		innerTypes[i] = col.RetType
	}
	var (
		outerFilter           []expression.Expression
		leftTypes, rightTypes []*types.FieldType
	)
	if v.InnerChildIdx == 0 {
		leftTypes, rightTypes = innerTypes, outerTypes
		outerFilter = v.RightConditions
		if len(v.LeftConditions) > 0 {
			b.err = errors.Annotate(ErrBuildExecutor, "join's inner condition should be empty")
			return nil
		}
	} else {
		leftTypes, rightTypes = outerTypes, innerTypes
		outerFilter = v.LeftConditions
		if len(v.RightConditions) > 0 {
			b.err = errors.Annotate(ErrBuildExecutor, "join's inner condition should be empty")
			return nil
		}
	}
	defaultValues := v.DefaultValues
	if defaultValues == nil {
		defaultValues = make([]types.Datum, len(innerTypes))
	}
	outerKeyCols := make([]int, len(v.OuterJoinKeys))
	for i := 0; i < len(v.OuterJoinKeys); i++ {
		outerKeyCols[i] = v.OuterJoinKeys[i].Index
	}
	innerKeyCols := make([]int, len(v.InnerJoinKeys))
	for i := 0; i < len(v.InnerJoinKeys); i++ {
		innerKeyCols[i] = v.InnerJoinKeys[i].Index
	}
	executorCounterIndexLookUpJoin.Inc()

	e := &IndexLookUpMergeJoin{
		baseExecutor: newBaseExecutor(b.ctx, v.Schema(), v.ExplainID(), outerExec),
		outerMergeCtx: outerMergeCtx{
			rowTypes:      outerTypes,
			filter:        outerFilter,
			joinKeys:      v.OuterJoinKeys,
			keyCols:       outerKeyCols,
			needOuterSort: v.NeedOuterSort,
			compareFuncs:  v.OuterCompareFuncs,
		},
		innerMergeCtx: innerMergeCtx{
			readerBuilder: &dataReaderBuilder{Plan: innerPlan, executorBuilder: b},
			rowTypes:      innerTypes,
			joinKeys:      v.InnerJoinKeys,
			keyCols:       innerKeyCols,
			compareFuncs:  v.CompareFuncs,
			colLens:       v.IdxColLens,
			desc:          v.Desc,
		},
		workerWg:      new(sync.WaitGroup),
		isOuterJoin:   v.JoinType.IsOuterJoin(),
		indexRanges:   v.Ranges,
		keyOff2IdxOff: v.KeyOff2IdxOff,
		lastColHelper: v.CompareFilters,
	}
	joiners := make([]joiner, e.ctx.GetSessionVars().IndexLookupJoinConcurrency)
	for i := 0; i < e.ctx.GetSessionVars().IndexLookupJoinConcurrency; i++ {
		joiners[i] = newJoiner(b.ctx, v.JoinType, v.InnerChildIdx == 0, defaultValues, v.OtherConditions, leftTypes, rightTypes)
	}
	e.joiners = joiners
	return e
}

func (b *executorBuilder) buildIndexNestedLoopHashJoin(v *plannercore.PhysicalIndexHashJoin) Executor {
	e := b.buildIndexLookUpJoin(&(v.PhysicalIndexJoin)).(*IndexLookUpJoin)
	idxHash := &IndexNestedLoopHashJoin{
		IndexLookUpJoin: *e,
		keepOuterOrder:  v.KeepOuterOrder,
	}
	concurrency := e.ctx.GetSessionVars().IndexLookupJoinConcurrency
	idxHash.joiners = make([]joiner, concurrency)
	for i := 0; i < concurrency; i++ {
		idxHash.joiners[i] = e.joiner.Clone()
	}
	return idxHash
}

// containsLimit tests if the execs contains Limit because we do not know whether `Limit` has consumed all of its' source,
// so the feedback may not be accurate.
func containsLimit(execs []*tipb.Executor) bool {
	for _, exec := range execs {
		if exec.Limit != nil {
			return true
		}
	}
	return false
}

func buildNoRangeTableReader(b *executorBuilder, v *plannercore.PhysicalTableReader) (*TableReaderExecutor, error) {
	dagReq, streaming, err := b.constructDAGReq(v.TablePlans)
	if err != nil {
		return nil, err
	}
	ts := v.TablePlans[0].(*plannercore.PhysicalTableScan)
	tbl, _ := b.is.TableByID(ts.Table.ID)
	isPartition, physicalTableID := ts.IsPartition()
	if isPartition {
		pt := tbl.(table.PartitionedTable)
		tbl = pt.GetPartition(physicalTableID)
	}
	e := &TableReaderExecutor{
		baseExecutor:   newBaseExecutor(b.ctx, v.Schema(), v.ExplainID()),
		dagPB:          dagReq,
		table:          tbl,
		keepOrder:      ts.KeepOrder,
		desc:           ts.Desc,
		columns:        ts.Columns,
		streaming:      streaming,
		corColInFilter: b.corColInDistPlan(v.TablePlans),
		corColInAccess: b.corColInAccess(v.TablePlans[0]),
		plans:          v.TablePlans,
		storeType:      v.StoreType,
	}
	if containsLimit(dagReq.Executors) {
		e.feedback = statistics.NewQueryFeedback(0, nil, 0, ts.Desc)
	} else {
		e.feedback = statistics.NewQueryFeedback(getPhysicalTableID(tbl), ts.Hist, int64(ts.StatsCount()), ts.Desc)
	}
	collect := (b.ctx.GetSessionVars().StmtCtx.RuntimeStatsColl != nil) || e.feedback.CollectFeedback(len(ts.Ranges))
	if !collect {
		e.feedback.Invalidate()
	}
	e.dagPB.CollectRangeCounts = &collect

	for i := range v.Schema().Columns {
		dagReq.OutputOffsets = append(dagReq.OutputOffsets, uint32(i))
	}

	return e, nil
}

// buildTableReader builds a table reader executor. It first build a no range table reader,
// and then update it ranges from table scan plan.
func (b *executorBuilder) buildTableReader(v *plannercore.PhysicalTableReader) *TableReaderExecutor {
	ret, err := buildNoRangeTableReader(b, v)
	if err != nil {
		b.err = err
		return nil
	}

	ts := v.TablePlans[0].(*plannercore.PhysicalTableScan)
	ret.ranges = ts.Ranges
	sctx := b.ctx.GetSessionVars().StmtCtx
	sctx.TableIDs = append(sctx.TableIDs, ts.Table.ID)
	return ret
}

func buildNoRangeIndexReader(b *executorBuilder, v *plannercore.PhysicalIndexReader) (*IndexReaderExecutor, error) {
	dagReq, streaming, err := b.constructDAGReq(v.IndexPlans)
	if err != nil {
		return nil, err
	}
	is := v.IndexPlans[0].(*plannercore.PhysicalIndexScan)
	tbl, _ := b.is.TableByID(is.Table.ID)
	isPartition, physicalTableID := is.IsPartition()
	if isPartition {
		pt := tbl.(table.PartitionedTable)
		tbl = pt.GetPartition(physicalTableID)
	} else {
		physicalTableID = is.Table.ID
	}
	e := &IndexReaderExecutor{
		baseExecutor:    newBaseExecutor(b.ctx, v.Schema(), v.ExplainID()),
		dagPB:           dagReq,
		physicalTableID: physicalTableID,
		table:           tbl,
		index:           is.Index,
		keepOrder:       is.KeepOrder,
		desc:            is.Desc,
		columns:         is.Columns,
		streaming:       streaming,
		corColInFilter:  b.corColInDistPlan(v.IndexPlans),
		corColInAccess:  b.corColInAccess(v.IndexPlans[0]),
		idxCols:         is.IdxCols,
		colLens:         is.IdxColLens,
		plans:           v.IndexPlans,
		outputColumns:   v.OutputColumns,
	}
	if containsLimit(dagReq.Executors) {
		e.feedback = statistics.NewQueryFeedback(0, nil, 0, is.Desc)
	} else {
		e.feedback = statistics.NewQueryFeedback(e.physicalTableID, is.Hist, int64(is.StatsCount()), is.Desc)
	}
	collect := (b.ctx.GetSessionVars().StmtCtx.RuntimeStatsColl != nil) || e.feedback.CollectFeedback(len(is.Ranges))
	if !collect {
		e.feedback.Invalidate()
	}
	e.dagPB.CollectRangeCounts = &collect

	for _, col := range v.OutputColumns {
		dagReq.OutputOffsets = append(dagReq.OutputOffsets, uint32(col.Index))
	}

	return e, nil
}

func (b *executorBuilder) buildIndexReader(v *plannercore.PhysicalIndexReader) *IndexReaderExecutor {
	ret, err := buildNoRangeIndexReader(b, v)
	if err != nil {
		b.err = err
		return nil
	}

	is := v.IndexPlans[0].(*plannercore.PhysicalIndexScan)
	ret.ranges = is.Ranges
	sctx := b.ctx.GetSessionVars().StmtCtx
	sctx.IndexNames = append(sctx.IndexNames, is.Table.Name.O+":"+is.Index.Name.O)
	return ret
}

func buildNoRangeIndexLookUpReader(b *executorBuilder, v *plannercore.PhysicalIndexLookUpReader) (*IndexLookUpExecutor, error) {
	indexReq, indexStreaming, err := b.constructDAGReq(v.IndexPlans)
	if err != nil {
		return nil, err
	}
	tableReq, tableStreaming, err := b.constructDAGReq(v.TablePlans)
	if err != nil {
		return nil, err
	}
	is := v.IndexPlans[0].(*plannercore.PhysicalIndexScan)
	indexReq.OutputOffsets = []uint32{uint32(len(is.Index.Columns))}
	tbl, _ := b.is.TableByID(is.Table.ID)

	for i := 0; i < v.Schema().Len(); i++ {
		tableReq.OutputOffsets = append(tableReq.OutputOffsets, uint32(i))
	}

	ts := v.TablePlans[0].(*plannercore.PhysicalTableScan)
	if isPartition, physicalTableID := ts.IsPartition(); isPartition {
		pt := tbl.(table.PartitionedTable)
		tbl = pt.GetPartition(physicalTableID)
	}
	e := &IndexLookUpExecutor{
		baseExecutor:      newBaseExecutor(b.ctx, v.Schema(), v.ExplainID()),
		dagPB:             indexReq,
		table:             tbl,
		index:             is.Index,
		keepOrder:         is.KeepOrder,
		desc:              is.Desc,
		tableRequest:      tableReq,
		columns:           ts.Columns,
		indexStreaming:    indexStreaming,
		tableStreaming:    tableStreaming,
		dataReaderBuilder: &dataReaderBuilder{executorBuilder: b},
		corColInIdxSide:   b.corColInDistPlan(v.IndexPlans),
		corColInTblSide:   b.corColInDistPlan(v.TablePlans),
		corColInAccess:    b.corColInAccess(v.IndexPlans[0]),
		idxCols:           is.IdxCols,
		colLens:           is.IdxColLens,
		idxPlans:          v.IndexPlans,
		tblPlans:          v.TablePlans,
		PushedLimit:       v.PushedLimit,
	}

	if containsLimit(indexReq.Executors) {
		e.feedback = statistics.NewQueryFeedback(0, nil, 0, is.Desc)
	} else {
		e.feedback = statistics.NewQueryFeedback(getPhysicalTableID(tbl), is.Hist, int64(is.StatsCount()), is.Desc)
	}
	// do not collect the feedback for table request.
	collectTable := false
	e.tableRequest.CollectRangeCounts = &collectTable
	collectIndex := (b.ctx.GetSessionVars().StmtCtx.RuntimeStatsColl != nil) || e.feedback.CollectFeedback(len(is.Ranges))
	if !collectIndex {
		e.feedback.Invalidate()
	}
	e.dagPB.CollectRangeCounts = &collectIndex
	if v.ExtraHandleCol != nil {
		e.handleIdx = v.ExtraHandleCol.Index
	}
	return e, nil
}

func (b *executorBuilder) buildIndexLookUpReader(v *plannercore.PhysicalIndexLookUpReader) *IndexLookUpExecutor {
	ret, err := buildNoRangeIndexLookUpReader(b, v)
	if err != nil {
		b.err = err
		return nil
	}

	is := v.IndexPlans[0].(*plannercore.PhysicalIndexScan)
	ts := v.TablePlans[0].(*plannercore.PhysicalTableScan)

	ret.ranges = is.Ranges
	executorCounterIndexLookUpExecutor.Inc()
	sctx := b.ctx.GetSessionVars().StmtCtx
	sctx.IndexNames = append(sctx.IndexNames, is.Table.Name.O+":"+is.Index.Name.O)
	sctx.TableIDs = append(sctx.TableIDs, ts.Table.ID)
	return ret
}

// dataReaderBuilder build an executor.
// The executor can be used to read data in the ranges which are constructed by datums.
// Differences from executorBuilder:
// 1. dataReaderBuilder calculate data range from argument, rather than plan.
// 2. the result executor is already opened.
type dataReaderBuilder struct {
	plannercore.Plan
	*executorBuilder

	selectResultHook // for testing
}

type mockPhysicalIndexReader struct {
	plannercore.PhysicalPlan

	e Executor
}

func (builder *dataReaderBuilder) buildExecutorForIndexJoin(ctx context.Context, lookUpContents []*indexJoinLookUpContent,
	IndexRanges []*ranger.Range, keyOff2IdxOff []int, cwc *plannercore.ColWithCmpFuncManager) (Executor, error) {
	switch v := builder.Plan.(type) {
	case *plannercore.PhysicalTableReader:
		return builder.buildTableReaderForIndexJoin(ctx, v, lookUpContents)
	case *plannercore.PhysicalIndexReader:
		return builder.buildIndexReaderForIndexJoin(ctx, v, lookUpContents, IndexRanges, keyOff2IdxOff, cwc)
	case *plannercore.PhysicalIndexLookUpReader:
		return builder.buildIndexLookUpReaderForIndexJoin(ctx, v, lookUpContents, IndexRanges, keyOff2IdxOff, cwc)
	case *plannercore.PhysicalUnionScan:
		return builder.buildUnionScanForIndexJoin(ctx, v, lookUpContents, IndexRanges, keyOff2IdxOff, cwc)
	// The inner child of IndexJoin might be Projection when a combination of the following conditions is true:
	// 	1. The inner child fetch data using indexLookupReader
	// 	2. PK is not handle
	// 	3. The inner child needs to keep order
	// In this case, an extra column tidb_rowid will be appended in the output result of IndexLookupReader(see copTask.doubleReadNeedProj).
	// Then we need a Projection upon IndexLookupReader to prune the redundant column.
	case *plannercore.PhysicalProjection:
		return builder.buildProjectionForIndexJoin(ctx, v, lookUpContents, IndexRanges, keyOff2IdxOff, cwc)
	case *mockPhysicalIndexReader:
		return v.e, nil
	}
	return nil, errors.New("Wrong plan type for dataReaderBuilder")
}

func (builder *dataReaderBuilder) buildUnionScanForIndexJoin(ctx context.Context, v *plannercore.PhysicalUnionScan,
	values []*indexJoinLookUpContent, indexRanges []*ranger.Range, keyOff2IdxOff []int, cwc *plannercore.ColWithCmpFuncManager) (Executor, error) {
	childBuilder := &dataReaderBuilder{Plan: v.Children()[0], executorBuilder: builder.executorBuilder}
	reader, err := childBuilder.buildExecutorForIndexJoin(ctx, values, indexRanges, keyOff2IdxOff, cwc)
	if err != nil {
		return nil, err
	}
	us := builder.buildUnionScanFromReader(reader, v).(*UnionScanExec)
	err = us.open(ctx)
	return us, err
}

func (builder *dataReaderBuilder) buildTableReaderForIndexJoin(ctx context.Context, v *plannercore.PhysicalTableReader, lookUpContents []*indexJoinLookUpContent) (Executor, error) {
	e, err := buildNoRangeTableReader(builder.executorBuilder, v)
	if err != nil {
		return nil, err
	}
	handles := make([]int64, 0, len(lookUpContents))
	for _, content := range lookUpContents {
		handles = append(handles, content.keys[0].GetInt64())
	}
	return builder.buildTableReaderFromHandles(ctx, e, handles)
}

func (builder *dataReaderBuilder) buildTableReaderFromHandles(ctx context.Context, e *TableReaderExecutor, handles []int64) (Executor, error) {
	if e.runtimeStats != nil && e.dagPB.CollectExecutionSummaries == nil {
		colExec := true
		e.dagPB.CollectExecutionSummaries = &colExec
	}

	sort.Sort(sortutil.Int64Slice(handles))
	var b distsql.RequestBuilder
	kvReq, err := b.SetTableHandles(getPhysicalTableID(e.table), handles).
		SetDAGRequest(e.dagPB).
		SetDesc(e.desc).
		SetKeepOrder(e.keepOrder).
		SetStreaming(e.streaming).
		SetFromSessionVars(e.ctx.GetSessionVars()).
		Build()
	if err != nil {
		return nil, err
	}
	e.kvRanges = append(e.kvRanges, kvReq.KeyRanges...)
	e.resultHandler = &tableResultHandler{}
	result, err := builder.SelectResult(ctx, builder.ctx, kvReq, retTypes(e), e.feedback, getPhysicalPlanIDs(e.plans), e.id)
	if err != nil {
		return nil, err
	}
	result.Fetch(ctx)
	e.resultHandler.open(nil, result)
	return e, nil
}

func (builder *dataReaderBuilder) buildIndexReaderForIndexJoin(ctx context.Context, v *plannercore.PhysicalIndexReader,
	lookUpContents []*indexJoinLookUpContent, indexRanges []*ranger.Range, keyOff2IdxOff []int, cwc *plannercore.ColWithCmpFuncManager) (Executor, error) {
	e, err := buildNoRangeIndexReader(builder.executorBuilder, v)
	if err != nil {
		return nil, err
	}
	kvRanges, err := buildKvRangesForIndexJoin(e.ctx, e.physicalTableID, e.index.ID, lookUpContents, indexRanges, keyOff2IdxOff, cwc)
	if err != nil {
		return nil, err
	}
	err = e.open(ctx, kvRanges)
	return e, err
}

func (builder *dataReaderBuilder) buildIndexLookUpReaderForIndexJoin(ctx context.Context, v *plannercore.PhysicalIndexLookUpReader,
	lookUpContents []*indexJoinLookUpContent, indexRanges []*ranger.Range, keyOff2IdxOff []int, cwc *plannercore.ColWithCmpFuncManager) (Executor, error) {
	e, err := buildNoRangeIndexLookUpReader(builder.executorBuilder, v)
	if err != nil {
		return nil, err
	}
	e.kvRanges, err = buildKvRangesForIndexJoin(e.ctx, getPhysicalTableID(e.table), e.index.ID, lookUpContents, indexRanges, keyOff2IdxOff, cwc)
	if err != nil {
		return nil, err
	}
	err = e.open(ctx)
	return e, err
}

func (builder *dataReaderBuilder) buildProjectionForIndexJoin(ctx context.Context, v *plannercore.PhysicalProjection,
	lookUpContents []*indexJoinLookUpContent, indexRanges []*ranger.Range, keyOff2IdxOff []int, cwc *plannercore.ColWithCmpFuncManager) (Executor, error) {
	physicalIndexLookUp, isDoubleRead := v.Children()[0].(*plannercore.PhysicalIndexLookUpReader)
	if !isDoubleRead {
		return nil, errors.Errorf("inner child of Projection should be IndexLookupReader, but got %T", v)
	}
	childExec, err := builder.buildIndexLookUpReaderForIndexJoin(ctx, physicalIndexLookUp, lookUpContents, indexRanges, keyOff2IdxOff, cwc)
	if err != nil {
		return nil, err
	}

	e := &ProjectionExec{
		baseExecutor:     newBaseExecutor(builder.ctx, v.Schema(), v.ExplainID(), childExec),
		numWorkers:       builder.ctx.GetSessionVars().ProjectionConcurrency,
		evaluatorSuit:    expression.NewEvaluatorSuite(v.Exprs, v.AvoidColumnEvaluator),
		calculateNoDelay: v.CalculateNoDelay,
	}

	// If the calculation row count for this Projection operator is smaller
	// than a Chunk size, we turn back to the un-parallel Projection
	// implementation to reduce the goroutine overhead.
	if int64(v.StatsCount()) < int64(builder.ctx.GetSessionVars().MaxChunkSize) {
		e.numWorkers = 0
	}
	err = e.open(ctx)

	return e, err
}

// buildKvRangesForIndexJoin builds kv ranges for index join when the inner plan is index scan plan.
func buildKvRangesForIndexJoin(ctx sessionctx.Context, tableID, indexID int64, lookUpContents []*indexJoinLookUpContent,
	ranges []*ranger.Range, keyOff2IdxOff []int, cwc *plannercore.ColWithCmpFuncManager) ([]kv.KeyRange, error) {
	kvRanges := make([]kv.KeyRange, 0, len(ranges)*len(lookUpContents))
	lastPos := len(ranges[0].LowVal) - 1
	sc := ctx.GetSessionVars().StmtCtx
	for _, content := range lookUpContents {
		for _, ran := range ranges {
			for keyOff, idxOff := range keyOff2IdxOff {
				ran.LowVal[idxOff] = content.keys[keyOff]
				ran.HighVal[idxOff] = content.keys[keyOff]
			}
		}
		if cwc != nil {
			nextColRanges, err := cwc.BuildRangesByRow(ctx, content.row)
			if err != nil {
				return nil, err
			}
			for _, nextColRan := range nextColRanges {
				for _, ran := range ranges {
					ran.LowVal[lastPos] = nextColRan.LowVal[0]
					ran.HighVal[lastPos] = nextColRan.HighVal[0]
					ran.LowExclude = nextColRan.LowExclude
					ran.HighExclude = nextColRan.HighExclude
				}
				tmpKvRanges, err := distsql.IndexRangesToKVRanges(sc, tableID, indexID, ranges, nil)
				if err != nil {
					return nil, errors.Trace(err)
				}
				kvRanges = append(kvRanges, tmpKvRanges...)
			}
			continue
		}

		tmpKvRanges, err := distsql.IndexRangesToKVRanges(sc, tableID, indexID, ranges, nil)
		if err != nil {
			return nil, err
		}
		kvRanges = append(kvRanges, tmpKvRanges...)
	}
	// kvRanges don't overlap each other. So compare StartKey is enough.
	sort.Slice(kvRanges, func(i, j int) bool {
		return bytes.Compare(kvRanges[i].StartKey, kvRanges[j].StartKey) < 0
	})
	return kvRanges, nil
}

func (b *executorBuilder) buildWindow(v *plannercore.PhysicalWindow) *WindowExec {
	childExec := b.build(v.Children()[0])
	if b.err != nil {
		return nil
	}
	base := newBaseExecutor(b.ctx, v.Schema(), v.ExplainID(), childExec)
	groupByItems := make([]expression.Expression, 0, len(v.PartitionBy))
	for _, item := range v.PartitionBy {
		groupByItems = append(groupByItems, item.Col)
	}
	orderByCols := make([]*expression.Column, 0, len(v.OrderBy))
	for _, item := range v.OrderBy {
		orderByCols = append(orderByCols, item.Col)
	}
	windowFuncs := make([]aggfuncs.AggFunc, 0, len(v.WindowFuncDescs))
	partialResults := make([]aggfuncs.PartialResult, 0, len(v.WindowFuncDescs))
	resultColIdx := v.Schema().Len() - len(v.WindowFuncDescs)
	for _, desc := range v.WindowFuncDescs {
		aggDesc, err := aggregation.NewAggFuncDesc(b.ctx, desc.Name, desc.Args, false)
		if err != nil {
			b.err = err
			return nil
		}
		agg := aggfuncs.BuildWindowFunctions(b.ctx, aggDesc, resultColIdx, orderByCols)
		windowFuncs = append(windowFuncs, agg)
		partialResults = append(partialResults, agg.AllocPartialResult())
		resultColIdx++
	}
	var processor windowProcessor
	if v.Frame == nil {
		processor = &aggWindowProcessor{
			windowFuncs:    windowFuncs,
			partialResults: partialResults,
		}
	} else if v.Frame.Type == ast.Rows {
		processor = &rowFrameWindowProcessor{
			windowFuncs:    windowFuncs,
			partialResults: partialResults,
			start:          v.Frame.Start,
			end:            v.Frame.End,
		}
	} else {
		cmpResult := int64(-1)
		if len(v.OrderBy) > 0 && v.OrderBy[0].Desc {
			cmpResult = 1
		}
		processor = &rangeFrameWindowProcessor{
			windowFuncs:       windowFuncs,
			partialResults:    partialResults,
			start:             v.Frame.Start,
			end:               v.Frame.End,
			orderByCols:       orderByCols,
			expectedCmpResult: cmpResult,
		}
	}
	return &WindowExec{baseExecutor: base,
		processor:      processor,
		groupChecker:   newGroupChecker(b.ctx.GetSessionVars().StmtCtx, groupByItems),
		numWindowFuncs: len(v.WindowFuncDescs),
	}
}

func (b *executorBuilder) buildSQLBindExec(v *plannercore.SQLBindPlan) Executor {
	base := newBaseExecutor(b.ctx, v.Schema(), v.ExplainID())
	base.initCap = chunk.ZeroCapacity

	e := &SQLBindExec{
		baseExecutor: base,
		sqlBindOp:    v.SQLBindOp,
		normdOrigSQL: v.NormdOrigSQL,
		bindSQL:      v.BindSQL,
		charset:      v.Charset,
		collation:    v.Collation,
		isGlobal:     v.IsGlobal,
		bindAst:      v.BindStmt,
	}
	return e
}

func (b *executorBuilder) buildBatchPointGet(plan *plannercore.BatchPointGetPlan) Executor {
	startTS, err := b.getStartTS()
	if err != nil {
		b.err = err
		return nil
	}
	e := &BatchPointGetExec{
		baseExecutor: newBaseExecutor(b.ctx, plan.Schema(), plan.ExplainID()),
		tblInfo:      plan.TblInfo,
		idxInfo:      plan.IndexInfo,
		startTS:      startTS,
	}
	var capacity int
	if plan.IndexInfo != nil {
		e.idxVals = plan.IndexValues
		capacity = len(e.idxVals)
	} else {
		// `SELECT a FROM t WHERE a IN (1, 1, 2, 1, 2)` should not return duplicated rows
		handles := make([]int64, 0, len(plan.Handles))
		dedup := make(map[int64]struct{}, len(plan.Handles))
		for _, handle := range plan.Handles {
			if _, found := dedup[handle]; found {
				continue
			}
			dedup[handle] = struct{}{}
			handles = append(handles, handle)
		}
		e.handles = handles
		capacity = len(e.handles)
	}
	e.base().initCap = capacity
	e.base().maxChunkSize = capacity
	return e
}

func getPhysicalTableID(t table.Table) int64 {
	if p, ok := t.(table.PhysicalTable); ok {
		return p.GetPhysicalID()
	}
	return t.Meta().ID
}<|MERGE_RESOLUTION|>--- conflicted
+++ resolved
@@ -998,25 +998,17 @@
 	}
 
 	e := &HashJoinExec{
-<<<<<<< HEAD
-		baseExecutor:    newBaseExecutor(b.ctx, v.Schema(), v.ExplainID(), leftExec, rightExec),
-		concurrency:     v.Concurrency,
-		joinType:        v.JoinType,
-		isOuterJoin:     v.JoinType.IsOuterJoin(),
-		innerEstCount:   v.Children()[v.InnerChildIdx].StatsCount(),
-		useOuterToBuild: v.OuterHashJoin,
-	}
-	// reverse the inner and the outer
-	if e.useOuterToBuild {
-		v.InnerChildIdx = 1 - v.InnerChildIdx
-		v.LeftConditions, v.RightConditions = v.RightConditions, v.LeftConditions
-=======
 		baseExecutor:      newBaseExecutor(b.ctx, v.Schema(), v.ExplainID(), leftExec, rightExec),
 		concurrency:       v.Concurrency,
 		joinType:          v.JoinType,
 		isOuterJoin:       v.JoinType.IsOuterJoin(),
 		buildSideEstCount: v.Children()[v.InnerChildIdx].StatsCount(),
->>>>>>> b80b4178
+		useOuterToBuild:   v.OuterHashJoin,
+	}
+	// reverse the inner and the outer
+	if e.useOuterToBuild {
+		v.InnerChildIdx = 1 - v.InnerChildIdx
+		v.LeftConditions, v.RightConditions = v.RightConditions, v.LeftConditions
 	}
 
 	defaultValues := v.DefaultValues
@@ -1026,48 +1018,27 @@
 			b.err = errors.Annotate(ErrBuildExecutor, "join's inner condition should be empty")
 			return nil
 		}
-<<<<<<< HEAD
-		e.innerExec = leftExec
-		e.outerExec = rightExec
-		e.outerFilter = v.RightConditions
-		e.innerKeys = v.LeftJoinKeys
-		e.outerKeys = v.RightJoinKeys
-=======
 		e.buildSideExec = leftExec
 		e.probeSideExec = rightExec
 		e.probeSideFilter = v.RightConditions
 		e.buildKeys = v.LeftJoinKeys
 		e.probeKeys = v.RightJoinKeys
-		if defaultValues == nil {
-			defaultValues = make([]types.Datum, e.buildSideExec.Schema().Len())
-		}
->>>>>>> b80b4178
 	} else {
 		if len(v.RightConditions) > 0 {
 			b.err = errors.Annotate(ErrBuildExecutor, "join's inner condition should be empty")
 			return nil
 		}
-<<<<<<< HEAD
-		e.innerExec = rightExec
-		e.outerExec = leftExec
-		e.outerFilter = v.LeftConditions
-		e.innerKeys = v.RightJoinKeys
-		e.outerKeys = v.LeftJoinKeys
-	}
-	if defaultValues == nil {
-		if e.useOuterToBuild {
-			defaultValues = make([]types.Datum, e.outerExec.Schema().Len())
-		} else {
-			defaultValues = make([]types.Datum, e.innerExec.Schema().Len())
-=======
 		e.buildSideExec = rightExec
 		e.probeSideExec = leftExec
 		e.probeSideFilter = v.LeftConditions
 		e.buildKeys = v.RightJoinKeys
 		e.probeKeys = v.LeftJoinKeys
-		if defaultValues == nil {
+	}
+	if defaultValues == nil {
+		if e.useOuterToBuild {
+			defaultValues = make([]types.Datum, e.probeSideExec.Schema().Len())
+		} else {
 			defaultValues = make([]types.Datum, e.buildSideExec.Schema().Len())
->>>>>>> b80b4178
 		}
 	}
 	e.joiners = make([]joiner, e.concurrency)
