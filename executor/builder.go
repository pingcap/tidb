// Copyright 2015 PingCAP, Inc.
//
// Licensed under the Apache License, Version 2.0 (the "License");
// you may not use this file except in compliance with the License.
// You may obtain a copy of the License at
//
//     http://www.apache.org/licenses/LICENSE-2.0
//
// Unless required by applicable law or agreed to in writing, software
// distributed under the License is distributed on an "AS IS" BASIS,
// WITHOUT WARRANTIES OR CONDITIONS OF ANY KIND, either express or implied.
// See the License for the specific language governing permissions and
// limitations under the License.

package executor

import (
	"bytes"
	"context"
	"math"
	"sort"
	"strconv"
	"strings"
	"sync"
	"sync/atomic"
	"time"
	"unsafe"

	"github.com/cznic/mathutil"
	"github.com/pingcap/errors"
	"github.com/pingcap/failpoint"
	"github.com/pingcap/kvproto/pkg/diagnosticspb"
	"github.com/pingcap/log"
	"github.com/pingcap/tidb/distsql"
	"github.com/pingcap/tidb/domain"
	"github.com/pingcap/tidb/executor/aggfuncs"
	"github.com/pingcap/tidb/expression"
	"github.com/pingcap/tidb/expression/aggregation"
	"github.com/pingcap/tidb/infoschema"
	"github.com/pingcap/tidb/kv"
	"github.com/pingcap/tidb/metrics"
	"github.com/pingcap/tidb/parser/ast"
	"github.com/pingcap/tidb/parser/model"
	"github.com/pingcap/tidb/parser/mysql"
	plannercore "github.com/pingcap/tidb/planner/core"
	plannerutil "github.com/pingcap/tidb/planner/util"
	"github.com/pingcap/tidb/sessionctx"
	"github.com/pingcap/tidb/sessionctx/stmtctx"
	"github.com/pingcap/tidb/statistics"
	"github.com/pingcap/tidb/store/helper"
	"github.com/pingcap/tidb/table"
	"github.com/pingcap/tidb/table/tables"
	"github.com/pingcap/tidb/table/temptable"
	"github.com/pingcap/tidb/types"
	"github.com/pingcap/tidb/util"
	"github.com/pingcap/tidb/util/admin"
	"github.com/pingcap/tidb/util/chunk"
	"github.com/pingcap/tidb/util/cteutil"
	"github.com/pingcap/tidb/util/execdetails"
	"github.com/pingcap/tidb/util/logutil"
	"github.com/pingcap/tidb/util/memory"
	"github.com/pingcap/tidb/util/ranger"
	"github.com/pingcap/tidb/util/rowcodec"
	"github.com/pingcap/tidb/util/timeutil"
	"github.com/pingcap/tipb/go-tipb"
	"go.uber.org/zap"
)

var (
	executorCounterMergeJoinExec            = metrics.ExecutorCounter.WithLabelValues("MergeJoinExec")
	executorCountHashJoinExec               = metrics.ExecutorCounter.WithLabelValues("HashJoinExec")
	executorCounterHashAggExec              = metrics.ExecutorCounter.WithLabelValues("HashAggExec")
	executorStreamAggExec                   = metrics.ExecutorCounter.WithLabelValues("StreamAggExec")
	executorCounterSortExec                 = metrics.ExecutorCounter.WithLabelValues("SortExec")
	executorCounterTopNExec                 = metrics.ExecutorCounter.WithLabelValues("TopNExec")
	executorCounterNestedLoopApplyExec      = metrics.ExecutorCounter.WithLabelValues("NestedLoopApplyExec")
	executorCounterIndexLookUpJoin          = metrics.ExecutorCounter.WithLabelValues("IndexLookUpJoin")
	executorCounterIndexLookUpExecutor      = metrics.ExecutorCounter.WithLabelValues("IndexLookUpExecutor")
	executorCounterIndexMergeReaderExecutor = metrics.ExecutorCounter.WithLabelValues("IndexMergeReaderExecutor")
)

// executorBuilder builds an Executor from a Plan.
// The InfoSchema must not change during execution.
type executorBuilder struct {
	ctx              sessionctx.Context
	is               infoschema.InfoSchema
	snapshotTS       uint64 // The consistent snapshot timestamp for the executor to read data.
	snapshotTSCached bool
	err              error // err is set when there is error happened during Executor building process.
	hasLock          bool
	Ti               *TelemetryInfo
	// isStaleness means whether this statement use stale read.
	isStaleness      bool
	readReplicaScope string
	inUpdateStmt     bool
	inDeleteStmt     bool
}

// CTEStorages stores resTbl and iterInTbl for CTEExec.
// There will be a map[CTEStorageID]*CTEStorages in StmtCtx,
// which will store all CTEStorages to make all shared CTEs use same the CTEStorages.
type CTEStorages struct {
	ResTbl    cteutil.Storage
	IterInTbl cteutil.Storage
}

func newExecutorBuilder(ctx sessionctx.Context, is infoschema.InfoSchema, ti *TelemetryInfo, snapshotTS uint64, isStaleness bool, replicaReadScope string) *executorBuilder {
	return &executorBuilder{
		ctx:              ctx,
		is:               is,
		Ti:               ti,
		snapshotTS:       snapshotTS,
		isStaleness:      isStaleness,
		readReplicaScope: replicaReadScope,
	}
}

// MockPhysicalPlan is used to return a specified executor in when build.
// It is mainly used for testing.
type MockPhysicalPlan interface {
	plannercore.PhysicalPlan
	GetExecutor() Executor
}

func (b *executorBuilder) build(p plannercore.Plan) Executor {
	switch v := p.(type) {
	case nil:
		return nil
	case *plannercore.Change:
		return b.buildChange(v)
	case *plannercore.CheckTable:
		return b.buildCheckTable(v)
	case *plannercore.RecoverIndex:
		return b.buildRecoverIndex(v)
	case *plannercore.CleanupIndex:
		return b.buildCleanupIndex(v)
	case *plannercore.CheckIndexRange:
		return b.buildCheckIndexRange(v)
	case *plannercore.ChecksumTable:
		return b.buildChecksumTable(v)
	case *plannercore.ReloadExprPushdownBlacklist:
		return b.buildReloadExprPushdownBlacklist(v)
	case *plannercore.ReloadOptRuleBlacklist:
		return b.buildReloadOptRuleBlacklist(v)
	case *plannercore.AdminPlugins:
		return b.buildAdminPlugins(v)
	case *plannercore.DDL:
		return b.buildDDL(v)
	case *plannercore.Deallocate:
		return b.buildDeallocate(v)
	case *plannercore.Delete:
		return b.buildDelete(v)
	case *plannercore.Execute:
		return b.buildExecute(v)
	case *plannercore.Trace:
		return b.buildTrace(v)
	case *plannercore.Explain:
		return b.buildExplain(v)
	case *plannercore.PointGetPlan:
		return b.buildPointGet(v)
	case *plannercore.BatchPointGetPlan:
		return b.buildBatchPointGet(v)
	case *plannercore.Insert:
		return b.buildInsert(v)
	case *plannercore.LoadData:
		return b.buildLoadData(v)
	case *plannercore.LoadStats:
		return b.buildLoadStats(v)
	case *plannercore.IndexAdvise:
		return b.buildIndexAdvise(v)
	case *plannercore.PlanReplayer:
		return b.buildPlanReplayer(v)
	case *plannercore.PhysicalLimit:
		return b.buildLimit(v)
	case *plannercore.Prepare:
		return b.buildPrepare(v)
	case *plannercore.PhysicalLock:
		return b.buildSelectLock(v)
	case *plannercore.CancelDDLJobs:
		return b.buildCancelDDLJobs(v)
	case *plannercore.ShowNextRowID:
		return b.buildShowNextRowID(v)
	case *plannercore.ShowDDL:
		return b.buildShowDDL(v)
	case *plannercore.PhysicalShowDDLJobs:
		return b.buildShowDDLJobs(v)
	case *plannercore.ShowDDLJobQueries:
		return b.buildShowDDLJobQueries(v)
	case *plannercore.ShowSlow:
		return b.buildShowSlow(v)
	case *plannercore.PhysicalShow:
		return b.buildShow(v)
	case *plannercore.Simple:
		return b.buildSimple(v)
	case *plannercore.PhysicalSimpleWrapper:
		return b.buildSimple(&v.Inner)
	case *plannercore.Set:
		return b.buildSet(v)
	case *plannercore.SetConfig:
		return b.buildSetConfig(v)
	case *plannercore.PhysicalSort:
		return b.buildSort(v)
	case *plannercore.PhysicalTopN:
		return b.buildTopN(v)
	case *plannercore.PhysicalUnionAll:
		return b.buildUnionAll(v)
	case *plannercore.Update:
		return b.buildUpdate(v)
	case *plannercore.PhysicalUnionScan:
		return b.buildUnionScanExec(v)
	case *plannercore.PhysicalHashJoin:
		return b.buildHashJoin(v)
	case *plannercore.PhysicalMergeJoin:
		return b.buildMergeJoin(v)
	case *plannercore.PhysicalIndexJoin:
		return b.buildIndexLookUpJoin(v)
	case *plannercore.PhysicalIndexMergeJoin:
		return b.buildIndexLookUpMergeJoin(v)
	case *plannercore.PhysicalIndexHashJoin:
		return b.buildIndexNestedLoopHashJoin(v)
	case *plannercore.PhysicalSelection:
		return b.buildSelection(v)
	case *plannercore.PhysicalHashAgg:
		return b.buildHashAgg(v)
	case *plannercore.PhysicalStreamAgg:
		return b.buildStreamAgg(v)
	case *plannercore.PhysicalProjection:
		return b.buildProjection(v)
	case *plannercore.PhysicalMemTable:
		return b.buildMemTable(v)
	case *plannercore.PhysicalTableDual:
		return b.buildTableDual(v)
	case *plannercore.PhysicalApply:
		return b.buildApply(v)
	case *plannercore.PhysicalMaxOneRow:
		return b.buildMaxOneRow(v)
	case *plannercore.Analyze:
		return b.buildAnalyze(v)
	case *plannercore.PhysicalTableReader:
		return b.buildTableReader(v)
	case *plannercore.PhysicalTableSample:
		return b.buildTableSample(v)
	case *plannercore.PhysicalIndexReader:
		return b.buildIndexReader(v)
	case *plannercore.PhysicalIndexLookUpReader:
		return b.buildIndexLookUpReader(v)
	case *plannercore.PhysicalWindow:
		return b.buildWindow(v)
	case *plannercore.PhysicalShuffle:
		return b.buildShuffle(v)
	case *plannercore.PhysicalShuffleReceiverStub:
		return b.buildShuffleReceiverStub(v)
	case *plannercore.SQLBindPlan:
		return b.buildSQLBindExec(v)
	case *plannercore.SplitRegion:
		return b.buildSplitRegion(v)
	case *plannercore.PhysicalIndexMergeReader:
		return b.buildIndexMergeReader(v)
	case *plannercore.SelectInto:
		return b.buildSelectInto(v)
	case *plannercore.AdminShowTelemetry:
		return b.buildAdminShowTelemetry(v)
	case *plannercore.AdminResetTelemetryID:
		return b.buildAdminResetTelemetryID(v)
	case *plannercore.PhysicalCTE:
		return b.buildCTE(v)
	case *plannercore.PhysicalCTETable:
		return b.buildCTETableReader(v)
	default:
		if mp, ok := p.(MockPhysicalPlan); ok {
			return mp.GetExecutor()
		}

		b.err = ErrUnknownPlan.GenWithStack("Unknown Plan %T", p)
		return nil
	}
}

func (b *executorBuilder) buildCancelDDLJobs(v *plannercore.CancelDDLJobs) Executor {
	e := &CancelDDLJobsExec{
		baseExecutor: newBaseExecutor(b.ctx, v.Schema(), v.ID()),
		jobIDs:       v.JobIDs,
	}
	txn, err := e.ctx.Txn(true)
	if err != nil {
		b.err = err
		return nil
	}

	e.errs, b.err = admin.CancelJobs(txn, e.jobIDs)
	if b.err != nil {
		return nil
	}
	return e
}

func (b *executorBuilder) buildChange(v *plannercore.Change) Executor {
	return &ChangeExec{
		baseExecutor: newBaseExecutor(b.ctx, v.Schema(), v.ID()),
		ChangeStmt:   v.ChangeStmt,
	}
}

func (b *executorBuilder) buildShowNextRowID(v *plannercore.ShowNextRowID) Executor {
	e := &ShowNextRowIDExec{
		baseExecutor: newBaseExecutor(b.ctx, v.Schema(), v.ID()),
		tblName:      v.TableName,
	}
	return e
}

func (b *executorBuilder) buildShowDDL(v *plannercore.ShowDDL) Executor {
	// We get DDLInfo here because for Executors that returns result set,
	// next will be called after transaction has been committed.
	// We need the transaction to get DDLInfo.
	e := &ShowDDLExec{
		baseExecutor: newBaseExecutor(b.ctx, v.Schema(), v.ID()),
	}

	var err error
	ownerManager := domain.GetDomain(e.ctx).DDL().OwnerManager()
	ctx, cancel := context.WithTimeout(context.Background(), 3*time.Second)
	e.ddlOwnerID, err = ownerManager.GetOwnerID(ctx)
	cancel()
	if err != nil {
		b.err = err
		return nil
	}
	txn, err := e.ctx.Txn(true)
	if err != nil {
		b.err = err
		return nil
	}

	ddlInfo, err := admin.GetDDLInfo(txn)
	if err != nil {
		b.err = err
		return nil
	}
	e.ddlInfo = ddlInfo
	e.selfID = ownerManager.ID()
	return e
}

func (b *executorBuilder) buildShowDDLJobs(v *plannercore.PhysicalShowDDLJobs) Executor {
	e := &ShowDDLJobsExec{
		jobNumber:    int(v.JobNumber),
		is:           b.is,
		baseExecutor: newBaseExecutor(b.ctx, v.Schema(), v.ID()),
	}
	return e
}

func (b *executorBuilder) buildShowDDLJobQueries(v *plannercore.ShowDDLJobQueries) Executor {
	e := &ShowDDLJobQueriesExec{
		baseExecutor: newBaseExecutor(b.ctx, v.Schema(), v.ID()),
		jobIDs:       v.JobIDs,
	}
	return e
}

func (b *executorBuilder) buildShowSlow(v *plannercore.ShowSlow) Executor {
	e := &ShowSlowExec{
		baseExecutor: newBaseExecutor(b.ctx, v.Schema(), v.ID()),
		ShowSlow:     v.ShowSlow,
	}
	return e
}

// buildIndexLookUpChecker builds check information to IndexLookUpReader.
func buildIndexLookUpChecker(b *executorBuilder, p *plannercore.PhysicalIndexLookUpReader,
	e *IndexLookUpExecutor) {
	is := p.IndexPlans[0].(*plannercore.PhysicalIndexScan)
	fullColLen := len(is.Index.Columns) + len(p.CommonHandleCols)
	if !e.isCommonHandle() {
		fullColLen += 1
	}
	e.dagPB.OutputOffsets = make([]uint32, fullColLen)
	for i := 0; i < fullColLen; i++ {
		e.dagPB.OutputOffsets[i] = uint32(i)
	}

	ts := p.TablePlans[0].(*plannercore.PhysicalTableScan)
	e.handleIdx = ts.HandleIdx

	e.ranges = ranger.FullRange()

	tps := make([]*types.FieldType, 0, fullColLen)
	for _, col := range is.Columns {
		tps = append(tps, &col.FieldType)
	}

	if !e.isCommonHandle() {
		tps = append(tps, types.NewFieldType(mysql.TypeLonglong))
	}

	e.checkIndexValue = &checkIndexValue{idxColTps: tps}

	colNames := make([]string, 0, len(is.IdxCols))
	for i := range is.IdxCols {
		colNames = append(colNames, is.Columns[i].Name.L)
	}
	if cols, missingColOffset := table.FindColumns(e.table.Cols(), colNames, true); missingColOffset >= 0 {
		b.err = plannercore.ErrUnknownColumn.GenWithStack("Unknown column %s", is.Columns[missingColOffset].Name.O)
	} else {
		e.idxTblCols = cols
	}
}

func (b *executorBuilder) buildCheckTable(v *plannercore.CheckTable) Executor {
	readerExecs := make([]*IndexLookUpExecutor, 0, len(v.IndexLookUpReaders))
	for _, readerPlan := range v.IndexLookUpReaders {
		readerExec, err := buildNoRangeIndexLookUpReader(b, readerPlan)
		if err != nil {
			b.err = errors.Trace(err)
			return nil
		}
		buildIndexLookUpChecker(b, readerPlan, readerExec)

		readerExecs = append(readerExecs, readerExec)
	}

	e := &CheckTableExec{
		baseExecutor: newBaseExecutor(b.ctx, v.Schema(), v.ID()),
		dbName:       v.DBName,
		table:        v.Table,
		indexInfos:   v.IndexInfos,
		is:           b.is,
		srcs:         readerExecs,
		exitCh:       make(chan struct{}),
		retCh:        make(chan error, len(readerExecs)),
		checkIndex:   v.CheckIndex,
	}
	return e
}

func buildIdxColsConcatHandleCols(tblInfo *model.TableInfo, indexInfo *model.IndexInfo) []*model.ColumnInfo {
	handleLen := 1
	var pkCols []*model.IndexColumn
	if tblInfo.IsCommonHandle {
		pkIdx := tables.FindPrimaryIndex(tblInfo)
		pkCols = pkIdx.Columns
		handleLen = len(pkIdx.Columns)
	}
	columns := make([]*model.ColumnInfo, 0, len(indexInfo.Columns)+handleLen)
	for _, idxCol := range indexInfo.Columns {
		columns = append(columns, tblInfo.Columns[idxCol.Offset])
	}
	if tblInfo.IsCommonHandle {
		for _, c := range pkCols {
			columns = append(columns, tblInfo.Columns[c.Offset])
		}
		return columns
	}
	handleOffset := len(columns)
	handleColsInfo := &model.ColumnInfo{
		ID:     model.ExtraHandleID,
		Name:   model.ExtraHandleName,
		Offset: handleOffset,
	}
	handleColsInfo.FieldType = *types.NewFieldType(mysql.TypeLonglong)
	columns = append(columns, handleColsInfo)
	return columns
}

func (b *executorBuilder) buildRecoverIndex(v *plannercore.RecoverIndex) Executor {
	tblInfo := v.Table.TableInfo
	t, err := b.is.TableByName(v.Table.Schema, tblInfo.Name)
	if err != nil {
		b.err = err
		return nil
	}
	idxName := strings.ToLower(v.IndexName)
	index := tables.GetWritableIndexByName(idxName, t)
	if index == nil {
		b.err = errors.Errorf("index `%v` is not found in table `%v`.", v.IndexName, v.Table.Name.O)
		return nil
	}
	e := &RecoverIndexExec{
		baseExecutor: newBaseExecutor(b.ctx, v.Schema(), v.ID()),
		columns:      buildIdxColsConcatHandleCols(tblInfo, index.Meta()),
		index:        index,
		table:        t,
		physicalID:   t.Meta().ID,
	}
	sessCtx := e.ctx.GetSessionVars().StmtCtx
	e.handleCols = buildHandleColsForExec(sessCtx, tblInfo, index.Meta(), e.columns)
	return e
}

func buildHandleColsForExec(sctx *stmtctx.StatementContext, tblInfo *model.TableInfo,
	idxInfo *model.IndexInfo, allColInfo []*model.ColumnInfo) plannercore.HandleCols {
	if !tblInfo.IsCommonHandle {
		extraColPos := len(allColInfo) - 1
		intCol := &expression.Column{
			Index:   extraColPos,
			RetType: types.NewFieldType(mysql.TypeLonglong),
		}
		return plannercore.NewIntHandleCols(intCol)
	}
	tblCols := make([]*expression.Column, len(tblInfo.Columns))
	for i := 0; i < len(tblInfo.Columns); i++ {
		c := tblInfo.Columns[i]
		tblCols[i] = &expression.Column{
			RetType: &c.FieldType,
			ID:      c.ID,
		}
	}
	pkIdx := tables.FindPrimaryIndex(tblInfo)
	for i, c := range pkIdx.Columns {
		tblCols[c.Offset].Index = len(idxInfo.Columns) + i
	}
	return plannercore.NewCommonHandleCols(sctx, tblInfo, pkIdx, tblCols)
}

func (b *executorBuilder) buildCleanupIndex(v *plannercore.CleanupIndex) Executor {
	tblInfo := v.Table.TableInfo
	t, err := b.is.TableByName(v.Table.Schema, tblInfo.Name)
	if err != nil {
		b.err = err
		return nil
	}
	idxName := strings.ToLower(v.IndexName)
	var index table.Index
	for _, idx := range t.Indices() {
		if idx.Meta().State != model.StatePublic {
			continue
		}
		if idxName == idx.Meta().Name.L {
			index = idx
			break
		}
	}

	if index == nil {
		b.err = errors.Errorf("index `%v` is not found in table `%v`.", v.IndexName, v.Table.Name.O)
		return nil
	}
	e := &CleanupIndexExec{
		baseExecutor: newBaseExecutor(b.ctx, v.Schema(), v.ID()),
		columns:      buildIdxColsConcatHandleCols(tblInfo, index.Meta()),
		index:        index,
		table:        t,
		physicalID:   t.Meta().ID,
		batchSize:    20000,
	}
	sessCtx := e.ctx.GetSessionVars().StmtCtx
	e.handleCols = buildHandleColsForExec(sessCtx, tblInfo, index.Meta(), e.columns)
	return e
}

func (b *executorBuilder) buildCheckIndexRange(v *plannercore.CheckIndexRange) Executor {
	tb, err := b.is.TableByName(v.Table.Schema, v.Table.Name)
	if err != nil {
		b.err = err
		return nil
	}
	e := &CheckIndexRangeExec{
		baseExecutor: newBaseExecutor(b.ctx, v.Schema(), v.ID()),
		handleRanges: v.HandleRanges,
		table:        tb.Meta(),
		is:           b.is,
	}
	idxName := strings.ToLower(v.IndexName)
	for _, idx := range tb.Indices() {
		if idx.Meta().Name.L == idxName {
			e.index = idx.Meta()
			e.startKey = make([]types.Datum, len(e.index.Columns))
			break
		}
	}
	return e
}

func (b *executorBuilder) buildChecksumTable(v *plannercore.ChecksumTable) Executor {
	e := &ChecksumTableExec{
		baseExecutor: newBaseExecutor(b.ctx, v.Schema(), v.ID()),
		tables:       make(map[int64]*checksumContext),
		done:         false,
	}
	startTs, err := b.getSnapshotTS()
	if err != nil {
		b.err = err
		return nil
	}
	for _, t := range v.Tables {
		e.tables[t.TableInfo.ID] = newChecksumContext(t.DBInfo, t.TableInfo, startTs)
	}
	return e
}

func (b *executorBuilder) buildReloadExprPushdownBlacklist(v *plannercore.ReloadExprPushdownBlacklist) Executor {
	return &ReloadExprPushdownBlacklistExec{baseExecutor{ctx: b.ctx}}
}

func (b *executorBuilder) buildReloadOptRuleBlacklist(v *plannercore.ReloadOptRuleBlacklist) Executor {
	return &ReloadOptRuleBlacklistExec{baseExecutor{ctx: b.ctx}}
}

func (b *executorBuilder) buildAdminPlugins(v *plannercore.AdminPlugins) Executor {
	return &AdminPluginsExec{baseExecutor: baseExecutor{ctx: b.ctx}, Action: v.Action, Plugins: v.Plugins}
}

func (b *executorBuilder) buildDeallocate(v *plannercore.Deallocate) Executor {
	base := newBaseExecutor(b.ctx, nil, v.ID())
	base.initCap = chunk.ZeroCapacity
	e := &DeallocateExec{
		baseExecutor: base,
		Name:         v.Name,
	}
	return e
}

func (b *executorBuilder) buildSelectLock(v *plannercore.PhysicalLock) Executor {
	b.hasLock = true
	if b.err = b.updateForUpdateTSIfNeeded(v.Children()[0]); b.err != nil {
		return nil
	}
	// Build 'select for update' using the 'for update' ts.
	b.snapshotTS = b.ctx.GetSessionVars().TxnCtx.GetForUpdateTS()

	src := b.build(v.Children()[0])
	if b.err != nil {
		return nil
	}
	if !b.ctx.GetSessionVars().InTxn() {
		// Locking of rows for update using SELECT FOR UPDATE only applies when autocommit
		// is disabled (either by beginning transaction with START TRANSACTION or by setting
		// autocommit to 0. If autocommit is enabled, the rows matching the specification are not locked.
		// See https://dev.mysql.com/doc/refman/5.7/en/innodb-locking-reads.html
		return src
	}
	e := &SelectLockExec{
		baseExecutor:     newBaseExecutor(b.ctx, v.Schema(), v.ID(), src),
		Lock:             v.Lock,
		tblID2Handle:     v.TblID2Handle,
		partitionedTable: v.PartitionedTable,
	}

	// filter out temporary tables because they do not store any record in tikv and should not write any lock
	is := e.ctx.GetInfoSchema().(infoschema.InfoSchema)
	for tblID := range e.tblID2Handle {
		tblInfo, ok := is.TableByID(tblID)
		if !ok {
			b.err = errors.Errorf("Can not get table %d", tblID)
		}

		if tblInfo.Meta().TempTableType != model.TempTableNone {
			delete(e.tblID2Handle, tblID)
		}
	}

	if len(e.partitionedTable) > 0 {
		schema := v.Schema()
		e.tblID2PIDColumnIndex = make(map[int64]int)
		for i := 0; i < len(v.ExtraPIDInfo.Columns); i++ {
			col := v.ExtraPIDInfo.Columns[i]
			tblID := v.ExtraPIDInfo.TblIDs[i]
			offset := schema.ColumnIndex(col)
			e.tblID2PIDColumnIndex[tblID] = offset
		}
	}
	return e
}

func (b *executorBuilder) buildLimit(v *plannercore.PhysicalLimit) Executor {
	childExec := b.build(v.Children()[0])
	if b.err != nil {
		return nil
	}
	n := int(mathutil.MinUint64(v.Count, uint64(b.ctx.GetSessionVars().MaxChunkSize)))
	base := newBaseExecutor(b.ctx, v.Schema(), v.ID(), childExec)
	base.initCap = n
	e := &LimitExec{
		baseExecutor: base,
		begin:        v.Offset,
		end:          v.Offset + v.Count,
	}

	childUsedSchema := markChildrenUsedCols(v.Schema(), v.Children()[0].Schema())[0]
	e.columnIdxsUsedByChild = make([]int, 0, len(childUsedSchema))
	for i, used := range childUsedSchema {
		if used {
			e.columnIdxsUsedByChild = append(e.columnIdxsUsedByChild, i)
		}
	}
	if len(e.columnIdxsUsedByChild) == len(childUsedSchema) {
		e.columnIdxsUsedByChild = nil // indicates that all columns are used. LimitExec will improve performance for this condition.
	}
	return e
}

func (b *executorBuilder) buildPrepare(v *plannercore.Prepare) Executor {
	base := newBaseExecutor(b.ctx, v.Schema(), v.ID())
	base.initCap = chunk.ZeroCapacity
	return &PrepareExec{
		baseExecutor: base,
		name:         v.Name,
		sqlText:      v.SQLText,
	}
}

func (b *executorBuilder) buildExecute(v *plannercore.Execute) Executor {
	b.snapshotTS = v.SnapshotTS
	b.isStaleness = v.IsStaleness
	b.readReplicaScope = v.ReadReplicaScope
	if b.snapshotTS != 0 {
		b.is, b.err = domain.GetDomain(b.ctx).GetSnapshotInfoSchema(b.snapshotTS)
	}
	e := &ExecuteExec{
		baseExecutor: newBaseExecutor(b.ctx, v.Schema(), v.ID()),
		is:           b.is,
		name:         v.Name,
		usingVars:    v.UsingVars,
		id:           v.ExecID,
		stmt:         v.Stmt,
		plan:         v.Plan,
		outputNames:  v.OutputNames(),
	}
	failpoint.Inject("assertExecutePrepareStatementStalenessOption", func(val failpoint.Value) {
		vs := strings.Split(val.(string), "_")
		assertTS, assertTxnScope := vs[0], vs[1]
		if strconv.FormatUint(b.snapshotTS, 10) != assertTS ||
			assertTxnScope != b.readReplicaScope {
			panic("execute prepare statement have wrong staleness option")
		}
	})

	return e
}

func (b *executorBuilder) buildShow(v *plannercore.PhysicalShow) Executor {
	e := &ShowExec{
		baseExecutor: newBaseExecutor(b.ctx, v.Schema(), v.ID()),
		Tp:           v.Tp,
		DBName:       model.NewCIStr(v.DBName),
		Table:        v.Table,
		Partition:    v.Partition,
		Column:       v.Column,
		IndexName:    v.IndexName,
		Flag:         v.Flag,
		Roles:        v.Roles,
		User:         v.User,
		is:           b.is,
		Full:         v.Full,
		IfNotExists:  v.IfNotExists,
		GlobalScope:  v.GlobalScope,
		Extended:     v.Extended,
	}
	if e.Tp == ast.ShowMasterStatus {
		// show master status need start ts.
		if _, err := e.ctx.Txn(true); err != nil {
			b.err = err
		}
	}
	return e
}

func (b *executorBuilder) buildSimple(v *plannercore.Simple) Executor {
	switch s := v.Statement.(type) {
	case *ast.GrantStmt:
		return b.buildGrant(s)
	case *ast.RevokeStmt:
		return b.buildRevoke(s)
	case *ast.BRIEStmt:
		return b.buildBRIE(s, v.Schema())
	}
	base := newBaseExecutor(b.ctx, v.Schema(), v.ID())
	base.initCap = chunk.ZeroCapacity
	e := &SimpleExec{
		baseExecutor:    base,
		Statement:       v.Statement,
		IsFromRemote:    v.IsFromRemote,
		is:              b.is,
		staleTxnStartTS: v.StaleTxnStartTS,
	}
	return e
}

func (b *executorBuilder) buildSet(v *plannercore.Set) Executor {
	base := newBaseExecutor(b.ctx, v.Schema(), v.ID())
	base.initCap = chunk.ZeroCapacity
	e := &SetExecutor{
		baseExecutor: base,
		vars:         v.VarAssigns,
	}
	return e
}

func (b *executorBuilder) buildSetConfig(v *plannercore.SetConfig) Executor {
	return &SetConfigExec{
		baseExecutor: newBaseExecutor(b.ctx, v.Schema(), v.ID()),
		p:            v,
	}
}

func (b *executorBuilder) buildInsert(v *plannercore.Insert) Executor {
	if v.SelectPlan != nil {
		// Try to update the forUpdateTS for insert/replace into select statements.
		// Set the selectPlan parameter to nil to make it always update the forUpdateTS.
		if b.err = b.updateForUpdateTSIfNeeded(nil); b.err != nil {
			return nil
		}
	}
	b.snapshotTS = b.ctx.GetSessionVars().TxnCtx.GetForUpdateTS()
	selectExec := b.build(v.SelectPlan)
	if b.err != nil {
		return nil
	}
	var baseExec baseExecutor
	if selectExec != nil {
		baseExec = newBaseExecutor(b.ctx, nil, v.ID(), selectExec)
	} else {
		baseExec = newBaseExecutor(b.ctx, nil, v.ID())
	}
	baseExec.initCap = chunk.ZeroCapacity

	ivs := &InsertValues{
		baseExecutor:              baseExec,
		Table:                     v.Table,
		Columns:                   v.Columns,
		Lists:                     v.Lists,
		SetList:                   v.SetList,
		GenExprs:                  v.GenCols.Exprs,
		allAssignmentsAreConstant: v.AllAssignmentsAreConstant,
		hasRefCols:                v.NeedFillDefaultValue,
		SelectExec:                selectExec,
		rowLen:                    v.RowLen,
	}
	err := ivs.initInsertColumns()
	if err != nil {
		b.err = err
		return nil
	}

	if v.IsReplace {
		return b.buildReplace(ivs)
	}
	insert := &InsertExec{
		InsertValues: ivs,
		OnDuplicate:  append(v.OnDuplicate, v.GenCols.OnDuplicates...),
	}
	return insert
}

func (b *executorBuilder) buildLoadData(v *plannercore.LoadData) Executor {
	tbl, ok := b.is.TableByID(v.Table.TableInfo.ID)
	if !ok {
		b.err = errors.Errorf("Can not get table %d", v.Table.TableInfo.ID)
		return nil
	}
	insertVal := &InsertValues{
		baseExecutor: newBaseExecutor(b.ctx, nil, v.ID()),
		Table:        tbl,
		Columns:      v.Columns,
		GenExprs:     v.GenCols.Exprs,
		isLoadData:   true,
		txnInUse:     sync.Mutex{},
	}
	loadDataInfo := &LoadDataInfo{
		row:                make([]types.Datum, 0, len(insertVal.insertColumns)),
		InsertValues:       insertVal,
		Path:               v.Path,
		Table:              tbl,
		FieldsInfo:         v.FieldsInfo,
		LinesInfo:          v.LinesInfo,
		IgnoreLines:        v.IgnoreLines,
		ColumnAssignments:  v.ColumnAssignments,
		ColumnsAndUserVars: v.ColumnsAndUserVars,
		Ctx:                b.ctx,
	}
	columnNames := loadDataInfo.initFieldMappings()
	err := loadDataInfo.initLoadColumns(columnNames)
	if err != nil {
		b.err = err
		return nil
	}
	loadDataExec := &LoadDataExec{
		baseExecutor: newBaseExecutor(b.ctx, nil, v.ID()),
		IsLocal:      v.IsLocal,
		OnDuplicate:  v.OnDuplicate,
		loadDataInfo: loadDataInfo,
	}
	var defaultLoadDataBatchCnt uint64 = 20000 // TODO this will be changed to variable in another pr
	loadDataExec.loadDataInfo.InitQueues()
	loadDataExec.loadDataInfo.SetMaxRowsInBatch(defaultLoadDataBatchCnt)

	return loadDataExec
}

func (b *executorBuilder) buildLoadStats(v *plannercore.LoadStats) Executor {
	e := &LoadStatsExec{
		baseExecutor: newBaseExecutor(b.ctx, nil, v.ID()),
		info:         &LoadStatsInfo{v.Path, b.ctx},
	}
	return e
}

func (b *executorBuilder) buildIndexAdvise(v *plannercore.IndexAdvise) Executor {
	e := &IndexAdviseExec{
		baseExecutor: newBaseExecutor(b.ctx, nil, v.ID()),
		IsLocal:      v.IsLocal,
		indexAdviseInfo: &IndexAdviseInfo{
			Path:        v.Path,
			MaxMinutes:  v.MaxMinutes,
			MaxIndexNum: v.MaxIndexNum,
			LinesInfo:   v.LinesInfo,
			Ctx:         b.ctx,
		},
	}
	return e
}

func (b *executorBuilder) buildPlanReplayer(v *plannercore.PlanReplayer) Executor {
	if v.Load {
		e := &PlanReplayerLoadExec{
			baseExecutor: newBaseExecutor(b.ctx, nil, v.ID()),
			info:         &PlanReplayerLoadInfo{Path: v.File, Ctx: b.ctx},
		}
		return e
	}
	e := &PlanReplayerSingleExec{
		baseExecutor: newBaseExecutor(b.ctx, v.Schema(), v.ID()),
		ExecStmt:     v.ExecStmt,
		Analyze:      v.Analyze,
	}
	return e
}

func (b *executorBuilder) buildReplace(vals *InsertValues) Executor {
	replaceExec := &ReplaceExec{
		InsertValues: vals,
	}
	return replaceExec
}

func (b *executorBuilder) buildGrant(grant *ast.GrantStmt) Executor {
	e := &GrantExec{
		baseExecutor: newBaseExecutor(b.ctx, nil, 0),
		Privs:        grant.Privs,
		ObjectType:   grant.ObjectType,
		Level:        grant.Level,
		Users:        grant.Users,
		WithGrant:    grant.WithGrant,
		TLSOptions:   grant.TLSOptions,
		is:           b.is,
	}
	return e
}

func (b *executorBuilder) buildRevoke(revoke *ast.RevokeStmt) Executor {
	e := &RevokeExec{
		baseExecutor: newBaseExecutor(b.ctx, nil, 0),
		ctx:          b.ctx,
		Privs:        revoke.Privs,
		ObjectType:   revoke.ObjectType,
		Level:        revoke.Level,
		Users:        revoke.Users,
		is:           b.is,
	}
	return e
}

func (b *executorBuilder) buildDDL(v *plannercore.DDL) Executor {
	e := &DDLExec{
		baseExecutor: newBaseExecutor(b.ctx, v.Schema(), v.ID()),
		stmt:         v.Statement,
		is:           b.is,
		tempTableDDL: temptable.GetTemporaryTableDDL(b.ctx),
	}
	return e
}

// buildTrace builds a TraceExec for future executing. This method will be called
// at build().
func (b *executorBuilder) buildTrace(v *plannercore.Trace) Executor {
	t := &TraceExec{
		baseExecutor:   newBaseExecutor(b.ctx, v.Schema(), v.ID()),
		stmtNode:       v.StmtNode,
		builder:        b,
		format:         v.Format,
		optimizerTrace: v.OptimizerTrace,
	}
	if t.format == plannercore.TraceFormatLog && !t.optimizerTrace {
		return &SortExec{
			baseExecutor: newBaseExecutor(b.ctx, v.Schema(), v.ID(), t),
			ByItems: []*plannerutil.ByItems{
				{Expr: &expression.Column{
					Index:   0,
					RetType: types.NewFieldType(mysql.TypeTimestamp),
				}},
			},
			schema: v.Schema(),
		}
	}
	return t
}

// buildExplain builds a explain executor. `e.rows` collects final result to `ExplainExec`.
func (b *executorBuilder) buildExplain(v *plannercore.Explain) Executor {
	explainExec := &ExplainExec{
		baseExecutor: newBaseExecutor(b.ctx, v.Schema(), v.ID()),
		explain:      v,
	}
	if v.Analyze {
		if b.ctx.GetSessionVars().StmtCtx.RuntimeStatsColl == nil {
			b.ctx.GetSessionVars().StmtCtx.RuntimeStatsColl = execdetails.NewRuntimeStatsColl(nil)
		}
		explainExec.analyzeExec = b.build(v.TargetPlan)
	}
	return explainExec
}

func (b *executorBuilder) buildSelectInto(v *plannercore.SelectInto) Executor {
	child := b.build(v.TargetPlan)
	if b.err != nil {
		return nil
	}
	return &SelectIntoExec{
		baseExecutor: newBaseExecutor(b.ctx, v.Schema(), v.ID(), child),
		intoOpt:      v.IntoOpt,
	}
}

func (b *executorBuilder) buildUnionScanExec(v *plannercore.PhysicalUnionScan) Executor {
	reader := b.build(v.Children()[0])
	if b.err != nil {
		return nil
	}

	return b.buildUnionScanFromReader(reader, v)
}

// buildUnionScanFromReader builds union scan executor from child executor.
// Note that this function may be called by inner workers of index lookup join concurrently.
// Be careful to avoid data race.
func (b *executorBuilder) buildUnionScanFromReader(reader Executor, v *plannercore.PhysicalUnionScan) Executor {
	// If reader is union, it means a partition table and we should transfer as above.
	if x, ok := reader.(*UnionExec); ok {
		for i, child := range x.children {
			x.children[i] = b.buildUnionScanFromReader(child, v)
			if b.err != nil {
				return nil
			}
		}
		return x
	}
	us := &UnionScanExec{baseExecutor: newBaseExecutor(b.ctx, v.Schema(), v.ID(), reader)}
	us.cacheTable = v.CacheTable
	// Get the handle column index of the below Plan.
	us.belowHandleCols = v.HandleCols
	us.mutableRow = chunk.MutRowFromTypes(retTypes(us))

	// If the push-downed condition contains virtual column, we may build a selection upon reader
	originReader := reader
	if sel, ok := reader.(*SelectionExec); ok {
		reader = sel.children[0]
	}

	switch x := reader.(type) {
	case *TableReaderExecutor:
		us.desc = x.desc
		us.conditions, us.conditionsWithVirCol = plannercore.SplitSelCondsWithVirtualColumn(v.Conditions)
		us.columns = x.columns
		us.table = x.table
		us.virtualColumnIndex = x.virtualColumnIndex
	case *IndexReaderExecutor:
		us.desc = x.desc
		for _, ic := range x.index.Columns {
			for i, col := range x.columns {
				if col.Name.L == ic.Name.L {
					us.usedIndex = append(us.usedIndex, i)
					break
				}
			}
		}
		us.conditions, us.conditionsWithVirCol = plannercore.SplitSelCondsWithVirtualColumn(v.Conditions)
		us.columns = x.columns
		us.table = x.table
	case *IndexLookUpExecutor:
		us.desc = x.desc
		for _, ic := range x.index.Columns {
			for i, col := range x.columns {
				if col.Name.L == ic.Name.L {
					us.usedIndex = append(us.usedIndex, i)
					break
				}
			}
		}
		us.conditions, us.conditionsWithVirCol = plannercore.SplitSelCondsWithVirtualColumn(v.Conditions)
		us.columns = x.columns
		us.table = x.table
		us.virtualColumnIndex = buildVirtualColumnIndex(us.Schema(), us.columns)
	default:
		// The mem table will not be written by sql directly, so we can omit the union scan to avoid err reporting.
		return originReader
	}
	return us
}

// buildMergeJoin builds MergeJoinExec executor.
func (b *executorBuilder) buildMergeJoin(v *plannercore.PhysicalMergeJoin) Executor {
	leftExec := b.build(v.Children()[0])
	if b.err != nil {
		return nil
	}

	rightExec := b.build(v.Children()[1])
	if b.err != nil {
		return nil
	}

	defaultValues := v.DefaultValues
	if defaultValues == nil {
		if v.JoinType == plannercore.RightOuterJoin {
			defaultValues = make([]types.Datum, leftExec.Schema().Len())
		} else {
			defaultValues = make([]types.Datum, rightExec.Schema().Len())
		}
	}

	e := &MergeJoinExec{
		stmtCtx:      b.ctx.GetSessionVars().StmtCtx,
		baseExecutor: newBaseExecutor(b.ctx, v.Schema(), v.ID(), leftExec, rightExec),
		compareFuncs: v.CompareFuncs,
		joiner: newJoiner(
			b.ctx,
			v.JoinType,
			v.JoinType == plannercore.RightOuterJoin,
			defaultValues,
			v.OtherConditions,
			retTypes(leftExec),
			retTypes(rightExec),
			markChildrenUsedCols(v.Schema(), v.Children()[0].Schema(), v.Children()[1].Schema()),
		),
		isOuterJoin: v.JoinType.IsOuterJoin(),
		desc:        v.Desc,
	}

	leftTable := &mergeJoinTable{
		childIndex: 0,
		joinKeys:   v.LeftJoinKeys,
		filters:    v.LeftConditions,
	}
	rightTable := &mergeJoinTable{
		childIndex: 1,
		joinKeys:   v.RightJoinKeys,
		filters:    v.RightConditions,
	}

	if v.JoinType == plannercore.RightOuterJoin {
		e.innerTable = leftTable
		e.outerTable = rightTable
	} else {
		e.innerTable = rightTable
		e.outerTable = leftTable
	}
	e.innerTable.isInner = true

	// optimizer should guarantee that filters on inner table are pushed down
	// to tikv or extracted to a Selection.
	if len(e.innerTable.filters) != 0 {
		b.err = errors.Annotate(ErrBuildExecutor, "merge join's inner filter should be empty.")
		return nil
	}

	executorCounterMergeJoinExec.Inc()
	return e
}

func (b *executorBuilder) buildSideEstCount(v *plannercore.PhysicalHashJoin) float64 {
	buildSide := v.Children()[v.InnerChildIdx]
	if v.UseOuterToBuild {
		buildSide = v.Children()[1-v.InnerChildIdx]
	}
	if buildSide.Stats().HistColl == nil || buildSide.Stats().HistColl.Pseudo {
		return 0.0
	}
	return buildSide.StatsCount()
}

func (b *executorBuilder) buildHashJoin(v *plannercore.PhysicalHashJoin) Executor {
	leftExec := b.build(v.Children()[0])
	if b.err != nil {
		return nil
	}

	rightExec := b.build(v.Children()[1])
	if b.err != nil {
		return nil
	}

	e := &HashJoinExec{
		baseExecutor:    newBaseExecutor(b.ctx, v.Schema(), v.ID(), leftExec, rightExec),
		concurrency:     v.Concurrency,
		joinType:        v.JoinType,
		isOuterJoin:     v.JoinType.IsOuterJoin(),
		useOuterToBuild: v.UseOuterToBuild,
	}
	defaultValues := v.DefaultValues
	lhsTypes, rhsTypes := retTypes(leftExec), retTypes(rightExec)
	if v.InnerChildIdx == 1 {
		if len(v.RightConditions) > 0 {
			b.err = errors.Annotate(ErrBuildExecutor, "join's inner condition should be empty")
			return nil
		}
	} else {
		if len(v.LeftConditions) > 0 {
			b.err = errors.Annotate(ErrBuildExecutor, "join's inner condition should be empty")
			return nil
		}
	}

	leftIsBuildSide := true

	e.isNullEQ = v.IsNullEQ
	if v.UseOuterToBuild {
		// update the buildSideEstCount due to changing the build side
		if v.InnerChildIdx == 1 {
			e.buildSideExec, e.buildKeys = leftExec, v.LeftJoinKeys
			e.probeSideExec, e.probeKeys = rightExec, v.RightJoinKeys
			e.outerFilter = v.LeftConditions
		} else {
			e.buildSideExec, e.buildKeys = rightExec, v.RightJoinKeys
			e.probeSideExec, e.probeKeys = leftExec, v.LeftJoinKeys
			e.outerFilter = v.RightConditions
			leftIsBuildSide = false
		}
		if defaultValues == nil {
			defaultValues = make([]types.Datum, e.probeSideExec.Schema().Len())
		}
	} else {
		if v.InnerChildIdx == 0 {
			e.buildSideExec, e.buildKeys = leftExec, v.LeftJoinKeys
			e.probeSideExec, e.probeKeys = rightExec, v.RightJoinKeys
			e.outerFilter = v.RightConditions
		} else {
			e.buildSideExec, e.buildKeys = rightExec, v.RightJoinKeys
			e.probeSideExec, e.probeKeys = leftExec, v.LeftJoinKeys
			e.outerFilter = v.LeftConditions
			leftIsBuildSide = false
		}
		if defaultValues == nil {
			defaultValues = make([]types.Datum, e.buildSideExec.Schema().Len())
		}
	}
	e.buildSideEstCount = b.buildSideEstCount(v)
	childrenUsedSchema := markChildrenUsedCols(v.Schema(), v.Children()[0].Schema(), v.Children()[1].Schema())
	e.joiners = make([]joiner, e.concurrency)
	for i := uint(0); i < e.concurrency; i++ {
		e.joiners[i] = newJoiner(b.ctx, v.JoinType, v.InnerChildIdx == 0, defaultValues,
			v.OtherConditions, lhsTypes, rhsTypes, childrenUsedSchema)
	}
	executorCountHashJoinExec.Inc()

	// We should use JoinKey to construct the type information using by hashing, instead of using the child's schema directly.
	// When a hybrid type column is hashed multiple times, we need to distinguish what field types are used.
	// For example, the condition `enum = int and enum = string`, we should use ETInt to hash the first column,
	// and use ETString to hash the second column, although they may be the same column.
	leftExecTypes, rightExecTypes := retTypes(leftExec), retTypes(rightExec)
	leftTypes, rightTypes := make([]*types.FieldType, 0, len(v.LeftJoinKeys)), make([]*types.FieldType, 0, len(v.RightJoinKeys))
	for i, col := range v.LeftJoinKeys {
		leftTypes = append(leftTypes, leftExecTypes[col.Index].Clone())
		leftTypes[i].Flag = col.RetType.Flag
	}
	for i, col := range v.RightJoinKeys {
		rightTypes = append(rightTypes, rightExecTypes[col.Index].Clone())
		rightTypes[i].Flag = col.RetType.Flag
	}

	// consider collations
	for i := range v.EqualConditions {
		chs, coll := v.EqualConditions[i].CharsetAndCollation()
		leftTypes[i].Charset, leftTypes[i].Collate = chs, coll
		rightTypes[i].Charset, rightTypes[i].Collate = chs, coll
	}
	if leftIsBuildSide {
		e.buildTypes, e.probeTypes = leftTypes, rightTypes
	} else {
		e.buildTypes, e.probeTypes = rightTypes, leftTypes
	}
	return e
}

func (b *executorBuilder) buildHashAgg(v *plannercore.PhysicalHashAgg) Executor {
	src := b.build(v.Children()[0])
	if b.err != nil {
		return nil
	}
	sessionVars := b.ctx.GetSessionVars()
	e := &HashAggExec{
		baseExecutor:    newBaseExecutor(b.ctx, v.Schema(), v.ID(), src),
		sc:              sessionVars.StmtCtx,
		PartialAggFuncs: make([]aggfuncs.AggFunc, 0, len(v.AggFuncs)),
		GroupByItems:    v.GroupByItems,
	}
	// We take `create table t(a int, b int);` as example.
	//
	// 1. If all the aggregation functions are FIRST_ROW, we do not need to set the defaultVal for them:
	// e.g.
	// mysql> select distinct a, b from t;
	// 0 rows in set (0.00 sec)
	//
	// 2. If there exists group by items, we do not need to set the defaultVal for them either:
	// e.g.
	// mysql> select avg(a) from t group by b;
	// Empty set (0.00 sec)
	//
	// mysql> select avg(a) from t group by a;
	// +--------+
	// | avg(a) |
	// +--------+
	// |  NULL  |
	// +--------+
	// 1 row in set (0.00 sec)
	if len(v.GroupByItems) != 0 || aggregation.IsAllFirstRow(v.AggFuncs) {
		e.defaultVal = nil
	} else {
		e.defaultVal = chunk.NewChunkWithCapacity(retTypes(e), 1)
	}
	for _, aggDesc := range v.AggFuncs {
		if aggDesc.HasDistinct || len(aggDesc.OrderByItems) > 0 {
			e.isUnparallelExec = true
		}
	}
	// When we set both tidb_hashagg_final_concurrency and tidb_hashagg_partial_concurrency to 1,
	// we do not need to parallelly execute hash agg,
	// and this action can be a workaround when meeting some unexpected situation using parallelExec.
	if finalCon, partialCon := sessionVars.HashAggFinalConcurrency(), sessionVars.HashAggPartialConcurrency(); finalCon <= 0 || partialCon <= 0 || finalCon == 1 && partialCon == 1 {
		e.isUnparallelExec = true
	}
	partialOrdinal := 0
	for i, aggDesc := range v.AggFuncs {
		if e.isUnparallelExec {
			e.PartialAggFuncs = append(e.PartialAggFuncs, aggfuncs.Build(b.ctx, aggDesc, i))
		} else {
			ordinal := []int{partialOrdinal}
			partialOrdinal++
			if aggDesc.Name == ast.AggFuncAvg {
				ordinal = append(ordinal, partialOrdinal+1)
				partialOrdinal++
			}
			partialAggDesc, finalDesc := aggDesc.Split(ordinal)
			partialAggFunc := aggfuncs.Build(b.ctx, partialAggDesc, i)
			finalAggFunc := aggfuncs.Build(b.ctx, finalDesc, i)
			e.PartialAggFuncs = append(e.PartialAggFuncs, partialAggFunc)
			e.FinalAggFuncs = append(e.FinalAggFuncs, finalAggFunc)
			if partialAggDesc.Name == ast.AggFuncGroupConcat {
				// For group_concat, finalAggFunc and partialAggFunc need shared `truncate` flag to do duplicate.
				finalAggFunc.(interface{ SetTruncated(t *int32) }).SetTruncated(
					partialAggFunc.(interface{ GetTruncated() *int32 }).GetTruncated(),
				)
			}
		}
		if e.defaultVal != nil {
			value := aggDesc.GetDefaultValue()
			e.defaultVal.AppendDatum(i, &value)
		}
	}

	executorCounterHashAggExec.Inc()
	return e
}

func (b *executorBuilder) buildStreamAgg(v *plannercore.PhysicalStreamAgg) Executor {
	src := b.build(v.Children()[0])
	if b.err != nil {
		return nil
	}
	e := &StreamAggExec{
		baseExecutor: newBaseExecutor(b.ctx, v.Schema(), v.ID(), src),
		groupChecker: newVecGroupChecker(b.ctx, v.GroupByItems),
		aggFuncs:     make([]aggfuncs.AggFunc, 0, len(v.AggFuncs)),
	}
	if len(v.GroupByItems) != 0 || aggregation.IsAllFirstRow(v.AggFuncs) {
		e.defaultVal = nil
	} else {
		e.defaultVal = chunk.NewChunkWithCapacity(retTypes(e), 1)
	}
	for i, aggDesc := range v.AggFuncs {
		aggFunc := aggfuncs.Build(b.ctx, aggDesc, i)
		e.aggFuncs = append(e.aggFuncs, aggFunc)
		if e.defaultVal != nil {
			value := aggDesc.GetDefaultValue()
			e.defaultVal.AppendDatum(i, &value)
		}
	}

	executorStreamAggExec.Inc()
	return e
}

func (b *executorBuilder) buildSelection(v *plannercore.PhysicalSelection) Executor {
	childExec := b.build(v.Children()[0])
	if b.err != nil {
		return nil
	}
	e := &SelectionExec{
		baseExecutor: newBaseExecutor(b.ctx, v.Schema(), v.ID(), childExec),
		filters:      v.Conditions,
	}
	return e
}

func (b *executorBuilder) buildProjection(v *plannercore.PhysicalProjection) Executor {
	childExec := b.build(v.Children()[0])
	if b.err != nil {
		return nil
	}
	e := &ProjectionExec{
		baseExecutor:     newBaseExecutor(b.ctx, v.Schema(), v.ID(), childExec),
		numWorkers:       int64(b.ctx.GetSessionVars().ProjectionConcurrency()),
		evaluatorSuit:    expression.NewEvaluatorSuite(v.Exprs, v.AvoidColumnEvaluator),
		calculateNoDelay: v.CalculateNoDelay,
	}

	// If the calculation row count for this Projection operator is smaller
	// than a Chunk size, we turn back to the un-parallel Projection
	// implementation to reduce the goroutine overhead.
	if int64(v.StatsCount()) < int64(b.ctx.GetSessionVars().MaxChunkSize) {
		e.numWorkers = 0
	}
	return e
}

func (b *executorBuilder) buildTableDual(v *plannercore.PhysicalTableDual) Executor {
	if v.RowCount != 0 && v.RowCount != 1 {
		b.err = errors.Errorf("buildTableDual failed, invalid row count for dual table: %v", v.RowCount)
		return nil
	}
	base := newBaseExecutor(b.ctx, v.Schema(), v.ID())
	base.initCap = v.RowCount
	e := &TableDualExec{
		baseExecutor: base,
		numDualRows:  v.RowCount,
	}
	return e
}

// `getSnapshotTS` returns the timestamp of the snapshot that a reader should read.
func (b *executorBuilder) getSnapshotTS() (uint64, error) {
	// `refreshForUpdateTSForRC` should always be invoked before returning the cached value to
	// ensure the correct value is returned even the `snapshotTS` field is already set by other
	// logics. However for `IndexLookUpMergeJoin` and `IndexLookUpHashJoin`, it requires caching the
	// snapshotTS and and may even use it after the txn being destroyed. In this case, mark
	// `snapshotTSCached` to skip `refreshForUpdateTSForRC`.
	if b.snapshotTSCached {
		return b.snapshotTS, nil
	}

	if b.ctx.GetSessionVars().IsPessimisticReadConsistency() {
		if err := b.refreshForUpdateTSForRC(); err != nil {
			return 0, err
		}
	}

	if b.snapshotTS != 0 {
		b.snapshotTSCached = true
		// Return the cached value.
		return b.snapshotTS, nil
	}

	snapshotTS := b.ctx.GetSessionVars().SnapshotTS
	if snapshotTS == 0 {
		txn, err := b.ctx.Txn(true)
		if err != nil {
			return 0, err
		}
		snapshotTS = txn.StartTS()
	}
	b.snapshotTS = snapshotTS
	if b.snapshotTS == 0 {
		return 0, errors.Trace(ErrGetStartTS)
	}
	b.snapshotTSCached = true
	return snapshotTS, nil
}

func (b *executorBuilder) buildMemTable(v *plannercore.PhysicalMemTable) Executor {
	switch v.DBName.L {
	case util.MetricSchemaName.L:
		return &MemTableReaderExec{
			baseExecutor: newBaseExecutor(b.ctx, v.Schema(), v.ID()),
			table:        v.Table,
			retriever: &MetricRetriever{
				table:     v.Table,
				extractor: v.Extractor.(*plannercore.MetricTableExtractor),
			},
		}
	case util.InformationSchemaName.L:
		switch v.Table.Name.L {
		case strings.ToLower(infoschema.TableClusterConfig):
			return &MemTableReaderExec{
				baseExecutor: newBaseExecutor(b.ctx, v.Schema(), v.ID()),
				table:        v.Table,
				retriever: &clusterConfigRetriever{
					extractor: v.Extractor.(*plannercore.ClusterTableExtractor),
				},
			}
		case strings.ToLower(infoschema.TableClusterLoad):
			return &MemTableReaderExec{
				baseExecutor: newBaseExecutor(b.ctx, v.Schema(), v.ID()),
				table:        v.Table,
				retriever: &clusterServerInfoRetriever{
					extractor:      v.Extractor.(*plannercore.ClusterTableExtractor),
					serverInfoType: diagnosticspb.ServerInfoType_LoadInfo,
				},
			}
		case strings.ToLower(infoschema.TableClusterHardware):
			return &MemTableReaderExec{
				baseExecutor: newBaseExecutor(b.ctx, v.Schema(), v.ID()),
				table:        v.Table,
				retriever: &clusterServerInfoRetriever{
					extractor:      v.Extractor.(*plannercore.ClusterTableExtractor),
					serverInfoType: diagnosticspb.ServerInfoType_HardwareInfo,
				},
			}
		case strings.ToLower(infoschema.TableClusterSystemInfo):
			return &MemTableReaderExec{
				baseExecutor: newBaseExecutor(b.ctx, v.Schema(), v.ID()),
				table:        v.Table,
				retriever: &clusterServerInfoRetriever{
					extractor:      v.Extractor.(*plannercore.ClusterTableExtractor),
					serverInfoType: diagnosticspb.ServerInfoType_SystemInfo,
				},
			}
		case strings.ToLower(infoschema.TableClusterLog):
			return &MemTableReaderExec{
				baseExecutor: newBaseExecutor(b.ctx, v.Schema(), v.ID()),
				table:        v.Table,
				retriever: &clusterLogRetriever{
					extractor: v.Extractor.(*plannercore.ClusterLogTableExtractor),
				},
			}
		case strings.ToLower(infoschema.TableTiDBHotRegionsHistory):
			return &MemTableReaderExec{
				baseExecutor: newBaseExecutor(b.ctx, v.Schema(), v.ID()),
				table:        v.Table,
				retriever: &hotRegionsHistoryRetriver{
					extractor: v.Extractor.(*plannercore.HotRegionsHistoryTableExtractor),
				},
			}
		case strings.ToLower(infoschema.TableInspectionResult):
			return &MemTableReaderExec{
				baseExecutor: newBaseExecutor(b.ctx, v.Schema(), v.ID()),
				table:        v.Table,
				retriever: &inspectionResultRetriever{
					extractor: v.Extractor.(*plannercore.InspectionResultTableExtractor),
					timeRange: v.QueryTimeRange,
				},
			}
		case strings.ToLower(infoschema.TableInspectionSummary):
			return &MemTableReaderExec{
				baseExecutor: newBaseExecutor(b.ctx, v.Schema(), v.ID()),
				table:        v.Table,
				retriever: &inspectionSummaryRetriever{
					table:     v.Table,
					extractor: v.Extractor.(*plannercore.InspectionSummaryTableExtractor),
					timeRange: v.QueryTimeRange,
				},
			}
		case strings.ToLower(infoschema.TableInspectionRules):
			return &MemTableReaderExec{
				baseExecutor: newBaseExecutor(b.ctx, v.Schema(), v.ID()),
				table:        v.Table,
				retriever: &inspectionRuleRetriever{
					extractor: v.Extractor.(*plannercore.InspectionRuleTableExtractor),
				},
			}
		case strings.ToLower(infoschema.TableMetricSummary):
			return &MemTableReaderExec{
				baseExecutor: newBaseExecutor(b.ctx, v.Schema(), v.ID()),
				table:        v.Table,
				retriever: &MetricsSummaryRetriever{
					table:     v.Table,
					extractor: v.Extractor.(*plannercore.MetricSummaryTableExtractor),
					timeRange: v.QueryTimeRange,
				},
			}
		case strings.ToLower(infoschema.TableMetricSummaryByLabel):
			return &MemTableReaderExec{
				baseExecutor: newBaseExecutor(b.ctx, v.Schema(), v.ID()),
				table:        v.Table,
				retriever: &MetricsSummaryByLabelRetriever{
					table:     v.Table,
					extractor: v.Extractor.(*plannercore.MetricSummaryTableExtractor),
					timeRange: v.QueryTimeRange,
				},
			}
		case strings.ToLower(infoschema.TableSchemata),
			strings.ToLower(infoschema.TableStatistics),
			strings.ToLower(infoschema.TableTiDBIndexes),
			strings.ToLower(infoschema.TableViews),
			strings.ToLower(infoschema.TableTables),
			strings.ToLower(infoschema.TableReferConst),
			strings.ToLower(infoschema.TableSequences),
			strings.ToLower(infoschema.TablePartitions),
			strings.ToLower(infoschema.TableEngines),
			strings.ToLower(infoschema.TableCollations),
			strings.ToLower(infoschema.TableAnalyzeStatus),
			strings.ToLower(infoschema.TableClusterInfo),
			strings.ToLower(infoschema.TableProfiling),
			strings.ToLower(infoschema.TableCharacterSets),
			strings.ToLower(infoschema.TableKeyColumn),
			strings.ToLower(infoschema.TableUserPrivileges),
			strings.ToLower(infoschema.TableMetricTables),
			strings.ToLower(infoschema.TableCollationCharacterSetApplicability),
			strings.ToLower(infoschema.TableProcesslist),
			strings.ToLower(infoschema.ClusterTableProcesslist),
			strings.ToLower(infoschema.TableTiKVRegionStatus),
			strings.ToLower(infoschema.TableTiKVRegionPeers),
			strings.ToLower(infoschema.TableTiDBHotRegions),
			strings.ToLower(infoschema.TableSessionVar),
			strings.ToLower(infoschema.TableConstraints),
			strings.ToLower(infoschema.TableTiFlashReplica),
			strings.ToLower(infoschema.TableTiDBServersInfo),
			strings.ToLower(infoschema.TableTiKVStoreStatus),
			strings.ToLower(infoschema.TableStatementsSummaryEvicted),
			strings.ToLower(infoschema.ClusterTableStatementsSummaryEvicted),
			strings.ToLower(infoschema.TableClientErrorsSummaryGlobal),
			strings.ToLower(infoschema.TableClientErrorsSummaryByUser),
			strings.ToLower(infoschema.TableClientErrorsSummaryByHost),
			strings.ToLower(infoschema.TableAttributes),
			strings.ToLower(infoschema.TablePlacementRules):
			return &MemTableReaderExec{
				baseExecutor: newBaseExecutor(b.ctx, v.Schema(), v.ID()),
				table:        v.Table,
				retriever: &memtableRetriever{
					table:   v.Table,
					columns: v.Columns,
				},
			}
		case strings.ToLower(infoschema.TableTiDBTrx),
			strings.ToLower(infoschema.ClusterTableTiDBTrx):
			return &MemTableReaderExec{
				baseExecutor: newBaseExecutor(b.ctx, v.Schema(), v.ID()),
				table:        v.Table,
				retriever: &tidbTrxTableRetriever{
					table:   v.Table,
					columns: v.Columns,
				},
			}
		case strings.ToLower(infoschema.TableDataLockWaits):
			return &MemTableReaderExec{
				baseExecutor: newBaseExecutor(b.ctx, v.Schema(), v.ID()),
				table:        v.Table,
				retriever: &dataLockWaitsTableRetriever{
					table:   v.Table,
					columns: v.Columns,
				},
			}
		case strings.ToLower(infoschema.TableDeadlocks),
			strings.ToLower(infoschema.ClusterTableDeadlocks):
			return &MemTableReaderExec{
				baseExecutor: newBaseExecutor(b.ctx, v.Schema(), v.ID()),
				table:        v.Table,
				retriever: &deadlocksTableRetriever{
					table:   v.Table,
					columns: v.Columns,
				},
			}
		case strings.ToLower(infoschema.TableStatementsSummary),
			strings.ToLower(infoschema.TableStatementsSummaryHistory),
			strings.ToLower(infoschema.ClusterTableStatementsSummaryHistory),
			strings.ToLower(infoschema.ClusterTableStatementsSummary):
			return &MemTableReaderExec{
				baseExecutor: newBaseExecutor(b.ctx, v.Schema(), v.ID()),
				table:        v.Table,
				retriever: &stmtSummaryTableRetriever{
					table:     v.Table,
					columns:   v.Columns,
					extractor: v.Extractor.(*plannercore.StatementsSummaryExtractor),
				},
			}
		case strings.ToLower(infoschema.TableColumns):
			return &MemTableReaderExec{
				baseExecutor: newBaseExecutor(b.ctx, v.Schema(), v.ID()),
				table:        v.Table,
				retriever: &hugeMemTableRetriever{
					table:   v.Table,
					columns: v.Columns,
				},
			}

		case strings.ToLower(infoschema.TableSlowQuery), strings.ToLower(infoschema.ClusterTableSlowLog):
			return &MemTableReaderExec{
				baseExecutor: newBaseExecutor(b.ctx, v.Schema(), v.ID()),
				table:        v.Table,
				retriever: &slowQueryRetriever{
					table:      v.Table,
					outputCols: v.Columns,
					extractor:  v.Extractor.(*plannercore.SlowQueryExtractor),
				},
			}
		case strings.ToLower(infoschema.TableStorageStats):
			return &MemTableReaderExec{
				baseExecutor: newBaseExecutor(b.ctx, v.Schema(), v.ID()),
				table:        v.Table,
				retriever: &tableStorageStatsRetriever{
					table:      v.Table,
					outputCols: v.Columns,
					extractor:  v.Extractor.(*plannercore.TableStorageStatsExtractor),
				},
			}
		case strings.ToLower(infoschema.TableDDLJobs):
			return &DDLJobsReaderExec{
				baseExecutor: newBaseExecutor(b.ctx, v.Schema(), v.ID()),
				is:           b.is,
			}
		case strings.ToLower(infoschema.TableTiFlashTables),
			strings.ToLower(infoschema.TableTiFlashSegments):
			return &MemTableReaderExec{
				baseExecutor: newBaseExecutor(b.ctx, v.Schema(), v.ID()),
				table:        v.Table,
				retriever: &TiFlashSystemTableRetriever{
					table:      v.Table,
					outputCols: v.Columns,
					extractor:  v.Extractor.(*plannercore.TiFlashSystemTableExtractor),
				},
			}
		}
	}
	tb, _ := b.is.TableByID(v.Table.ID)
	return &TableScanExec{
		baseExecutor: newBaseExecutor(b.ctx, v.Schema(), v.ID()),
		t:            tb,
		columns:      v.Columns,
	}
}

func (b *executorBuilder) buildSort(v *plannercore.PhysicalSort) Executor {
	childExec := b.build(v.Children()[0])
	if b.err != nil {
		return nil
	}
	sortExec := SortExec{
		baseExecutor: newBaseExecutor(b.ctx, v.Schema(), v.ID(), childExec),
		ByItems:      v.ByItems,
		schema:       v.Schema(),
	}
	executorCounterSortExec.Inc()
	return &sortExec
}

func (b *executorBuilder) buildTopN(v *plannercore.PhysicalTopN) Executor {
	childExec := b.build(v.Children()[0])
	if b.err != nil {
		return nil
	}
	sortExec := SortExec{
		baseExecutor: newBaseExecutor(b.ctx, v.Schema(), v.ID(), childExec),
		ByItems:      v.ByItems,
		schema:       v.Schema(),
	}
	executorCounterTopNExec.Inc()
	return &TopNExec{
		SortExec: sortExec,
		limit:    &plannercore.PhysicalLimit{Count: v.Count, Offset: v.Offset},
	}
}

func (b *executorBuilder) buildApply(v *plannercore.PhysicalApply) Executor {
	var (
		innerPlan plannercore.PhysicalPlan
		outerPlan plannercore.PhysicalPlan
	)
	if v.InnerChildIdx == 0 {
		innerPlan = v.Children()[0]
		outerPlan = v.Children()[1]
	} else {
		innerPlan = v.Children()[1]
		outerPlan = v.Children()[0]
	}
	v.OuterSchema = plannercore.ExtractCorColumnsBySchema4PhysicalPlan(innerPlan, outerPlan.Schema())
	leftChild := b.build(v.Children()[0])
	if b.err != nil {
		return nil
	}
	rightChild := b.build(v.Children()[1])
	if b.err != nil {
		return nil
	}
	otherConditions := append(expression.ScalarFuncs2Exprs(v.EqualConditions), v.OtherConditions...)
	defaultValues := v.DefaultValues
	if defaultValues == nil {
		defaultValues = make([]types.Datum, v.Children()[v.InnerChildIdx].Schema().Len())
	}
	outerExec, innerExec := leftChild, rightChild
	outerFilter, innerFilter := v.LeftConditions, v.RightConditions
	if v.InnerChildIdx == 0 {
		outerExec, innerExec = rightChild, leftChild
		outerFilter, innerFilter = v.RightConditions, v.LeftConditions
	}
	tupleJoiner := newJoiner(b.ctx, v.JoinType, v.InnerChildIdx == 0,
		defaultValues, otherConditions, retTypes(leftChild), retTypes(rightChild), nil)
	serialExec := &NestedLoopApplyExec{
		baseExecutor: newBaseExecutor(b.ctx, v.Schema(), v.ID(), outerExec, innerExec),
		innerExec:    innerExec,
		outerExec:    outerExec,
		outerFilter:  outerFilter,
		innerFilter:  innerFilter,
		outer:        v.JoinType != plannercore.InnerJoin,
		joiner:       tupleJoiner,
		outerSchema:  v.OuterSchema,
		ctx:          b.ctx,
		canUseCache:  v.CanUseCache,
	}
	executorCounterNestedLoopApplyExec.Inc()

	// try parallel mode
	if v.Concurrency > 1 {
		innerExecs := make([]Executor, 0, v.Concurrency)
		innerFilters := make([]expression.CNFExprs, 0, v.Concurrency)
		corCols := make([][]*expression.CorrelatedColumn, 0, v.Concurrency)
		joiners := make([]joiner, 0, v.Concurrency)
		for i := 0; i < v.Concurrency; i++ {
			clonedInnerPlan, err := plannercore.SafeClone(innerPlan)
			if err != nil {
				b.err = nil
				return serialExec
			}
			corCol := plannercore.ExtractCorColumnsBySchema4PhysicalPlan(clonedInnerPlan, outerPlan.Schema())
			clonedInnerExec := b.build(clonedInnerPlan)
			if b.err != nil {
				b.err = nil
				return serialExec
			}
			innerExecs = append(innerExecs, clonedInnerExec)
			corCols = append(corCols, corCol)
			innerFilters = append(innerFilters, innerFilter.Clone())
			joiners = append(joiners, newJoiner(b.ctx, v.JoinType, v.InnerChildIdx == 0,
				defaultValues, otherConditions, retTypes(leftChild), retTypes(rightChild), nil))
		}

		allExecs := append([]Executor{outerExec}, innerExecs...)

		return &ParallelNestedLoopApplyExec{
			baseExecutor: newBaseExecutor(b.ctx, v.Schema(), v.ID(), allExecs...),
			innerExecs:   innerExecs,
			outerExec:    outerExec,
			outerFilter:  outerFilter,
			innerFilter:  innerFilters,
			outer:        v.JoinType != plannercore.InnerJoin,
			joiners:      joiners,
			corCols:      corCols,
			concurrency:  v.Concurrency,
			useCache:     v.CanUseCache,
		}
	}
	return serialExec
}

func (b *executorBuilder) buildMaxOneRow(v *plannercore.PhysicalMaxOneRow) Executor {
	childExec := b.build(v.Children()[0])
	if b.err != nil {
		return nil
	}
	base := newBaseExecutor(b.ctx, v.Schema(), v.ID(), childExec)
	base.initCap = 2
	base.maxChunkSize = 2
	e := &MaxOneRowExec{baseExecutor: base}
	return e
}

func (b *executorBuilder) buildUnionAll(v *plannercore.PhysicalUnionAll) Executor {
	childExecs := make([]Executor, len(v.Children()))
	for i, child := range v.Children() {
		childExecs[i] = b.build(child)
		if b.err != nil {
			return nil
		}
	}
	e := &UnionExec{
		baseExecutor: newBaseExecutor(b.ctx, v.Schema(), v.ID(), childExecs...),
		concurrency:  b.ctx.GetSessionVars().UnionConcurrency(),
	}
	return e
}

func buildHandleColsForSplit(sc *stmtctx.StatementContext, tbInfo *model.TableInfo) plannercore.HandleCols {
	if tbInfo.IsCommonHandle {
		primaryIdx := tables.FindPrimaryIndex(tbInfo)
		tableCols := make([]*expression.Column, len(tbInfo.Columns))
		for i, col := range tbInfo.Columns {
			tableCols[i] = &expression.Column{
				ID:      col.ID,
				RetType: &col.FieldType,
			}
		}
		for i, pkCol := range primaryIdx.Columns {
			tableCols[pkCol.Offset].Index = i
		}
		return plannercore.NewCommonHandleCols(sc, tbInfo, primaryIdx, tableCols)
	}
	intCol := &expression.Column{
		RetType: types.NewFieldType(mysql.TypeLonglong),
	}
	return plannercore.NewIntHandleCols(intCol)
}

func (b *executorBuilder) buildSplitRegion(v *plannercore.SplitRegion) Executor {
	base := newBaseExecutor(b.ctx, v.Schema(), v.ID())
	base.initCap = 1
	base.maxChunkSize = 1
	if v.IndexInfo != nil {
		return &SplitIndexRegionExec{
			baseExecutor:   base,
			tableInfo:      v.TableInfo,
			partitionNames: v.PartitionNames,
			indexInfo:      v.IndexInfo,
			lower:          v.Lower,
			upper:          v.Upper,
			num:            v.Num,
			valueLists:     v.ValueLists,
		}
	}
	handleCols := buildHandleColsForSplit(b.ctx.GetSessionVars().StmtCtx, v.TableInfo)
	if len(v.ValueLists) > 0 {
		return &SplitTableRegionExec{
			baseExecutor:   base,
			tableInfo:      v.TableInfo,
			partitionNames: v.PartitionNames,
			handleCols:     handleCols,
			valueLists:     v.ValueLists,
		}
	}
	return &SplitTableRegionExec{
		baseExecutor:   base,
		tableInfo:      v.TableInfo,
		partitionNames: v.PartitionNames,
		handleCols:     handleCols,
		lower:          v.Lower,
		upper:          v.Upper,
		num:            v.Num,
	}
}

func (b *executorBuilder) buildUpdate(v *plannercore.Update) Executor {
	tblID2table := make(map[int64]table.Table, len(v.TblColPosInfos))
	multiUpdateOnSameTable := make(map[int64]bool)
	for _, info := range v.TblColPosInfos {
		tbl, _ := b.is.TableByID(info.TblID)
		if _, ok := tblID2table[info.TblID]; ok {
			multiUpdateOnSameTable[info.TblID] = true
		}
		tblID2table[info.TblID] = tbl
		if len(v.PartitionedTable) > 0 {
			// The v.PartitionedTable collects the partitioned table.
			// Replace the original table with the partitioned table to support partition selection.
			// e.g. update t partition (p0, p1), the new values are not belong to the given set p0, p1
			// Using the table in v.PartitionedTable returns a proper error, while using the original table can't.
			for _, p := range v.PartitionedTable {
				if info.TblID == p.Meta().ID {
					tblID2table[info.TblID] = p
				}
			}
		}
	}
	if b.err = b.updateForUpdateTSIfNeeded(v.SelectPlan); b.err != nil {
		return nil
	}
	b.snapshotTS = b.ctx.GetSessionVars().TxnCtx.GetForUpdateTS()
	selExec := b.build(v.SelectPlan)
	if b.err != nil {
		return nil
	}
	base := newBaseExecutor(b.ctx, v.Schema(), v.ID(), selExec)
	base.initCap = chunk.ZeroCapacity
	var assignFlag []int
	assignFlag, b.err = getAssignFlag(b.ctx, v, selExec.Schema().Len())
	if b.err != nil {
		return nil
	}
	// should use the new tblID2table, since the update's schema may have been changed in Execstmt.
	b.err = plannercore.CheckUpdateList(assignFlag, v, tblID2table)
	if b.err != nil {
		return nil
	}
	b.inUpdateStmt = true
	updateExec := &UpdateExec{
		baseExecutor:              base,
		OrderedList:               v.OrderedList,
		allAssignmentsAreConstant: v.AllAssignmentsAreConstant,
		virtualAssignmentsOffset:  v.VirtualAssignmentsOffset,
		multiUpdateOnSameTable:    multiUpdateOnSameTable,
		tblID2table:               tblID2table,
		tblColPosInfos:            v.TblColPosInfos,
		assignFlag:                assignFlag,
	}
	return updateExec
}

func getAssignFlag(ctx sessionctx.Context, v *plannercore.Update, schemaLen int) ([]int, error) {
	assignFlag := make([]int, schemaLen)
	for i := range assignFlag {
		assignFlag[i] = -1
	}
	for _, assign := range v.OrderedList {
		if !ctx.GetSessionVars().AllowWriteRowID && assign.Col.ID == model.ExtraHandleID {
			return nil, errors.Errorf("insert, update and replace statements for _tidb_rowid are not supported.")
		}
		tblIdx, found := v.TblColPosInfos.FindTblIdx(assign.Col.Index)
		if found {
			colIdx := assign.Col.Index
			assignFlag[colIdx] = tblIdx
		}
	}
	return assignFlag, nil
}

func (b *executorBuilder) buildDelete(v *plannercore.Delete) Executor {
	tblID2table := make(map[int64]table.Table, len(v.TblColPosInfos))
	for _, info := range v.TblColPosInfos {
		tblID2table[info.TblID], _ = b.is.TableByID(info.TblID)
	}
	if b.err = b.updateForUpdateTSIfNeeded(v.SelectPlan); b.err != nil {
		return nil
	}
	b.snapshotTS = b.ctx.GetSessionVars().TxnCtx.GetForUpdateTS()
	selExec := b.build(v.SelectPlan)
	if b.err != nil {
		return nil
	}
	b.inDeleteStmt = true
	base := newBaseExecutor(b.ctx, v.Schema(), v.ID(), selExec)
	base.initCap = chunk.ZeroCapacity
	deleteExec := &DeleteExec{
		baseExecutor:   base,
		tblID2Table:    tblID2table,
		IsMultiTable:   v.IsMultiTable,
		tblColPosInfos: v.TblColPosInfos,
	}
	return deleteExec
}

// updateForUpdateTSIfNeeded updates the ForUpdateTS for a pessimistic transaction if needed.
// PointGet executor will get conflict error if the ForUpdateTS is older than the latest commitTS,
// so we don't need to update now for better latency.
func (b *executorBuilder) updateForUpdateTSIfNeeded(selectPlan plannercore.PhysicalPlan) error {
	txnCtx := b.ctx.GetSessionVars().TxnCtx
	if !txnCtx.IsPessimistic {
		return nil
	}
	if _, ok := selectPlan.(*plannercore.PointGetPlan); ok {
		return nil
	}
	// Activate the invalid txn, use the txn startTS as newForUpdateTS
	txn, err := b.ctx.Txn(false)
	if err != nil {
		return err
	}
	if !txn.Valid() {
		_, err := b.ctx.Txn(true)
		if err != nil {
			return err
		}
		return nil
	}
	// The Repeatable Read transaction use Read Committed level to read data for writing (insert, update, delete, select for update),
	// We should always update/refresh the for-update-ts no matter the isolation level is RR or RC.
	if b.ctx.GetSessionVars().IsPessimisticReadConsistency() {
		return b.refreshForUpdateTSForRC()
	}
	return UpdateForUpdateTS(b.ctx, 0)
}

// refreshForUpdateTSForRC is used to refresh the for-update-ts for reading data at read consistency level in pessimistic transaction.
// It could use the cached tso from the statement future to avoid get tso many times.
func (b *executorBuilder) refreshForUpdateTSForRC() error {
	defer func() {
		b.snapshotTS = b.ctx.GetSessionVars().TxnCtx.GetForUpdateTS()
	}()
	future := b.ctx.GetSessionVars().TxnCtx.GetStmtFutureForRC()
	if future == nil {
		return nil
	}
	newForUpdateTS, waitErr := future.Wait()
	if waitErr != nil {
		logutil.BgLogger().Warn("wait tso failed",
			zap.Uint64("startTS", b.ctx.GetSessionVars().TxnCtx.StartTS),
			zap.Error(waitErr))
	}
	b.ctx.GetSessionVars().TxnCtx.SetStmtFutureForRC(nil)
	// If newForUpdateTS is 0, it will force to get a new for-update-ts from PD.
	return UpdateForUpdateTS(b.ctx, newForUpdateTS)
}

func (b *executorBuilder) buildAnalyzeIndexPushdown(task plannercore.AnalyzeIndexTask, opts map[ast.AnalyzeOptionType]uint64, autoAnalyze string) *analyzeTask {
	job := &statistics.AnalyzeJob{DBName: task.DBName, TableName: task.TableName, PartitionName: task.PartitionName, JobInfo: autoAnalyze + "analyze index " + task.IndexInfo.Name.O}
	_, offset := timeutil.Zone(b.ctx.GetSessionVars().Location())
	sc := b.ctx.GetSessionVars().StmtCtx
	startTS, err := b.getSnapshotTS()
	if err != nil {
		b.err = err
		return nil
	}
	failpoint.Inject("injectAnalyzeSnapshot", func(val failpoint.Value) {
		startTS = uint64(val.(int))
	})
	base := baseAnalyzeExec{
		ctx:         b.ctx,
		tableID:     task.TableID,
		concurrency: b.ctx.GetSessionVars().IndexSerialScanConcurrency(),
		analyzePB: &tipb.AnalyzeReq{
			Tp:             tipb.AnalyzeType_TypeIndex,
			Flags:          sc.PushDownFlags(),
			TimeZoneOffset: offset,
		},
		opts:     opts,
		job:      job,
		snapshot: startTS,
	}
	e := &AnalyzeIndexExec{
		baseAnalyzeExec: base,
		isCommonHandle:  task.TblInfo.IsCommonHandle,
		idxInfo:         task.IndexInfo,
	}
	topNSize := new(int32)
	*topNSize = int32(opts[ast.AnalyzeOptNumTopN])
	statsVersion := new(int32)
	*statsVersion = int32(task.StatsVersion)
	e.analyzePB.IdxReq = &tipb.AnalyzeIndexReq{
		BucketSize: int64(opts[ast.AnalyzeOptNumBuckets]),
		NumColumns: int32(len(task.IndexInfo.Columns)),
		TopNSize:   topNSize,
		Version:    statsVersion,
		SketchSize: maxSketchSize,
	}
	if e.isCommonHandle && e.idxInfo.Primary {
		e.analyzePB.Tp = tipb.AnalyzeType_TypeCommonHandle
	}
	depth := int32(opts[ast.AnalyzeOptCMSketchDepth])
	width := int32(opts[ast.AnalyzeOptCMSketchWidth])
	e.analyzePB.IdxReq.CmsketchDepth = &depth
	e.analyzePB.IdxReq.CmsketchWidth = &width
	return &analyzeTask{taskType: idxTask, idxExec: e, job: job}
}

func (b *executorBuilder) buildAnalyzeIndexIncremental(task plannercore.AnalyzeIndexTask, opts map[ast.AnalyzeOptionType]uint64) *analyzeTask {
	h := domain.GetDomain(b.ctx).StatsHandle()
	statsTbl := h.GetPartitionStats(&model.TableInfo{}, task.TableID.GetStatisticsID())
	analyzeTask := b.buildAnalyzeIndexPushdown(task, opts, "")
	if statsTbl.Pseudo {
		return analyzeTask
	}
	idx, ok := statsTbl.Indices[task.IndexInfo.ID]
	if !ok || idx.Len() == 0 || idx.LastAnalyzePos.IsNull() {
		return analyzeTask
	}
	var oldHist *statistics.Histogram
	if statistics.IsAnalyzed(idx.Flag) {
		exec := analyzeTask.idxExec
		if idx.CMSketch != nil {
			width, depth := idx.CMSketch.GetWidthAndDepth()
			exec.analyzePB.IdxReq.CmsketchWidth = &width
			exec.analyzePB.IdxReq.CmsketchDepth = &depth
		}
		oldHist = idx.Histogram.Copy()
	} else {
		_, bktID := idx.LessRowCountWithBktIdx(idx.LastAnalyzePos)
		if bktID == 0 {
			return analyzeTask
		}
		oldHist = idx.TruncateHistogram(bktID)
	}
	var oldTopN *statistics.TopN
	if analyzeTask.idxExec.analyzePB.IdxReq.GetVersion() >= statistics.Version2 {
		oldTopN = idx.TopN.Copy()
		oldTopN.RemoveVal(oldHist.Bounds.GetRow(len(oldHist.Buckets)*2 - 1).GetBytes(0))
	}
	oldHist = oldHist.RemoveUpperBound()
	job := &statistics.AnalyzeJob{DBName: task.DBName, TableName: task.TableName, PartitionName: task.PartitionName, JobInfo: "analyze incremental index " + task.IndexInfo.Name.O}
	exec := analyzeTask.idxExec
	exec.job = job
	analyzeTask.taskType = idxIncrementalTask
	analyzeTask.idxIncrementalExec = &analyzeIndexIncrementalExec{AnalyzeIndexExec: *exec, oldHist: oldHist, oldCMS: idx.CMSketch, oldTopN: oldTopN}
	analyzeTask.job = job
	return analyzeTask
}

func (b *executorBuilder) buildAnalyzeSamplingPushdown(task plannercore.AnalyzeColumnsTask, opts map[ast.AnalyzeOptionType]uint64, autoAnalyze string, schemaForVirtualColEval *expression.Schema) *analyzeTask {
	job := &statistics.AnalyzeJob{DBName: task.DBName, TableName: task.TableName, PartitionName: task.PartitionName, JobInfo: autoAnalyze + "analyze table"}
	availableIdx := make([]*model.IndexInfo, 0, len(task.Indexes))
	colGroups := make([]*tipb.AnalyzeColumnGroup, 0, len(task.Indexes))
	if len(task.Indexes) > 0 {
		for _, idx := range task.Indexes {
			availableIdx = append(availableIdx, idx)
			colGroup := &tipb.AnalyzeColumnGroup{
				ColumnOffsets: make([]int64, 0, len(idx.Columns)),
			}
			for _, col := range idx.Columns {
				colGroup.ColumnOffsets = append(colGroup.ColumnOffsets, int64(col.Offset))
			}
			colGroups = append(colGroups, colGroup)
		}
	}

	_, offset := timeutil.Zone(b.ctx.GetSessionVars().Location())
	sc := b.ctx.GetSessionVars().StmtCtx
	startTS, err := b.getSnapshotTS()
	if err != nil {
		b.err = err
		return nil
	}
	failpoint.Inject("injectAnalyzeSnapshot", func(val failpoint.Value) {
		startTS = uint64(val.(int))
	})
	statsHandle := domain.GetDomain(b.ctx).StatsHandle()
	count, modifyCount, err := statsHandle.StatsMetaCountAndModifyCount(task.TableID.GetStatisticsID())
	if err != nil {
		b.err = err
		return nil
	}
	failpoint.Inject("injectBaseCount", func(val failpoint.Value) {
		count = int64(val.(int))
	})
	failpoint.Inject("injectBaseModifyCount", func(val failpoint.Value) {
		modifyCount = int64(val.(int))
	})
	base := baseAnalyzeExec{
		ctx:         b.ctx,
		tableID:     task.TableID,
		concurrency: b.ctx.GetSessionVars().DistSQLScanConcurrency(),
		analyzePB: &tipb.AnalyzeReq{
			Tp:             tipb.AnalyzeType_TypeFullSampling,
			Flags:          sc.PushDownFlags(),
			TimeZoneOffset: offset,
		},
		opts:     opts,
		job:      job,
		snapshot: startTS,
	}
	e := &AnalyzeColumnsExec{
		baseAnalyzeExec:         base,
		tableInfo:               task.TblInfo,
		colsInfo:                task.ColsInfo,
		handleCols:              task.HandleCols,
		indexes:                 availableIdx,
		AnalyzeInfo:             task.AnalyzeInfo,
		schemaForVirtualColEval: schemaForVirtualColEval,
		baseCount:               count,
		baseModifyCnt:           modifyCount,
	}
	sampleRate := new(float64)
	if opts[ast.AnalyzeOptNumSamples] == 0 {
		*sampleRate = math.Float64frombits(opts[ast.AnalyzeOptSampleRate])
		if *sampleRate < 0 {
			*sampleRate = b.getAdjustedSampleRate(b.ctx, task.TableID.GetStatisticsID(), task.TblInfo)
			if task.PartitionName != "" {
				sc.AppendNote(errors.Errorf(
					"Analyze use auto adjusted sample rate %f for table %s.%s's partition %s.",
					*sampleRate,
					task.DBName,
					task.TableName,
					task.PartitionName,
				))
			} else {
				sc.AppendNote(errors.Errorf(
					"Analyze use auto adjusted sample rate %f for table %s.%s.",
					*sampleRate,
					task.DBName,
					task.TableName,
				))
			}
		}
	}
	e.analyzePB.ColReq = &tipb.AnalyzeColumnsReq{
		BucketSize:   int64(opts[ast.AnalyzeOptNumBuckets]),
		SampleSize:   int64(opts[ast.AnalyzeOptNumSamples]),
		SampleRate:   sampleRate,
		SketchSize:   maxSketchSize,
		ColumnsInfo:  util.ColumnsToProto(task.ColsInfo, task.TblInfo.PKIsHandle),
		ColumnGroups: colGroups,
	}
	if task.TblInfo != nil {
		e.analyzePB.ColReq.PrimaryColumnIds = tables.TryGetCommonPkColumnIds(task.TblInfo)
		if task.TblInfo.IsCommonHandle {
			e.analyzePB.ColReq.PrimaryPrefixColumnIds = tables.PrimaryPrefixColumnIDs(task.TblInfo)
		}
	}
	b.err = plannercore.SetPBColumnsDefaultValue(b.ctx, e.analyzePB.ColReq.ColumnsInfo, task.ColsInfo)
	return &analyzeTask{taskType: colTask, colExec: e, job: job}
}

// getAdjustedSampleRate calculate the sample rate by the table size. If we cannot get the table size. We use the 0.001 as the default sample rate.
func (b *executorBuilder) getAdjustedSampleRate(sctx sessionctx.Context, tid int64, tblInfo *model.TableInfo) float64 {
	statsHandle := domain.GetDomain(sctx).StatsHandle()
	defaultRate := 0.001
	if statsHandle == nil {
		return defaultRate
	}
	var statsTbl *statistics.Table
	if tid == tblInfo.ID {
		statsTbl = statsHandle.GetTableStats(tblInfo)
	} else {
		statsTbl = statsHandle.GetPartitionStats(tblInfo, tid)
	}
	approxiCount, hasPD := b.getApproximateTableCountFromPD(sctx, tid)
	// If there's no stats meta and no pd, return the default rate.
	if statsTbl == nil && !hasPD {
		return defaultRate
	}
	// If the count in stats_meta is still 0 and there's no information from pd side, we scan all rows.
	if statsTbl.Count == 0 && !hasPD {
		return 1
	}
	// we have issue https://github.com/pingcap/tidb/issues/29216.
	// To do a workaround for this issue, we check the approxiCount from the pd side to do a comparison.
	// If the count from the stats_meta is extremely smaller than the approximate count from the pd,
	// we think that we meet this issue and use the approximate count to calculate the sample rate.
	if float64(statsTbl.Count*100) < approxiCount {
		// Confirmed by TiKV side, the experience error rate of the approximate count is about 20%.
		// So we increase the number to 150000 to reduce this error rate.
		return math.Min(1, 150000/approxiCount)
	}
	// If we don't go into the above if branch and we still detect the count is zero. Return 1 to prevent the dividing zero.
	if statsTbl.Count == 0 {
		return 1
	}
	// We are expected to scan about 100000 rows or so.
	// Since there's tiny error rate around the count from the stats meta, we use 110000 to get a little big result
	return math.Min(1, 110000/float64(statsTbl.Count))
}

func (b *executorBuilder) getApproximateTableCountFromPD(sctx sessionctx.Context, tid int64) (float64, bool) {
	tikvStore, ok := sctx.GetStore().(helper.Storage)
	if !ok {
		return 0, false
	}
	regionStats := &helper.PDRegionStats{}
	pdHelper := helper.NewHelper(tikvStore)
	err := pdHelper.GetPDRegionStats(tid, regionStats)
	if err != nil {
		return 0, false
	}
	return float64(regionStats.StorageKeys), true
}

func (b *executorBuilder) buildAnalyzeColumnsPushdown(task plannercore.AnalyzeColumnsTask, opts map[ast.AnalyzeOptionType]uint64, autoAnalyze string, schemaForVirtualColEval *expression.Schema) *analyzeTask {
	if task.StatsVersion == statistics.Version2 {
		return b.buildAnalyzeSamplingPushdown(task, opts, autoAnalyze, schemaForVirtualColEval)
	}
	job := &statistics.AnalyzeJob{DBName: task.DBName, TableName: task.TableName, PartitionName: task.PartitionName, JobInfo: autoAnalyze + "analyze columns"}
	cols := task.ColsInfo
	if hasPkHist(task.HandleCols) {
		colInfo := task.TblInfo.Columns[task.HandleCols.GetCol(0).Index]
		cols = append([]*model.ColumnInfo{colInfo}, cols...)
	} else if task.HandleCols != nil && !task.HandleCols.IsInt() {
		cols = make([]*model.ColumnInfo, 0, len(task.ColsInfo)+task.HandleCols.NumCols())
		for i := 0; i < task.HandleCols.NumCols(); i++ {
			cols = append(cols, task.TblInfo.Columns[task.HandleCols.GetCol(i).Index])
		}
		cols = append(cols, task.ColsInfo...)
		task.ColsInfo = cols
	}

	_, offset := timeutil.Zone(b.ctx.GetSessionVars().Location())
	sc := b.ctx.GetSessionVars().StmtCtx
	startTS, err := b.getSnapshotTS()
	if err != nil {
		b.err = err
		return nil
	}
	failpoint.Inject("injectAnalyzeSnapshot", func(val failpoint.Value) {
		startTS = uint64(val.(int))
	})
	base := baseAnalyzeExec{
		ctx:         b.ctx,
		tableID:     task.TableID,
		concurrency: b.ctx.GetSessionVars().DistSQLScanConcurrency(),
		analyzePB: &tipb.AnalyzeReq{
			Tp:             tipb.AnalyzeType_TypeColumn,
			Flags:          sc.PushDownFlags(),
			TimeZoneOffset: offset,
		},
		opts:     opts,
		job:      job,
		snapshot: startTS,
	}
	e := &AnalyzeColumnsExec{
		baseAnalyzeExec: base,
		colsInfo:        task.ColsInfo,
		handleCols:      task.HandleCols,
		AnalyzeInfo:     task.AnalyzeInfo,
	}
	depth := int32(opts[ast.AnalyzeOptCMSketchDepth])
	width := int32(opts[ast.AnalyzeOptCMSketchWidth])
	e.analyzePB.ColReq = &tipb.AnalyzeColumnsReq{
		BucketSize:    int64(opts[ast.AnalyzeOptNumBuckets]),
		SampleSize:    maxRegionSampleSize,
		SketchSize:    maxSketchSize,
		ColumnsInfo:   util.ColumnsToProto(cols, task.HandleCols != nil && task.HandleCols.IsInt()),
		CmsketchDepth: &depth,
		CmsketchWidth: &width,
	}
	if task.TblInfo != nil {
		e.analyzePB.ColReq.PrimaryColumnIds = tables.TryGetCommonPkColumnIds(task.TblInfo)
		if task.TblInfo.IsCommonHandle {
			e.analyzePB.ColReq.PrimaryPrefixColumnIds = tables.PrimaryPrefixColumnIDs(task.TblInfo)
		}
	}
	if task.CommonHandleInfo != nil {
		topNSize := new(int32)
		*topNSize = int32(opts[ast.AnalyzeOptNumTopN])
		statsVersion := new(int32)
		*statsVersion = int32(task.StatsVersion)
		e.analyzePB.IdxReq = &tipb.AnalyzeIndexReq{
			BucketSize: int64(opts[ast.AnalyzeOptNumBuckets]),
			NumColumns: int32(len(task.CommonHandleInfo.Columns)),
			TopNSize:   topNSize,
			Version:    statsVersion,
		}
		depth := int32(opts[ast.AnalyzeOptCMSketchDepth])
		width := int32(opts[ast.AnalyzeOptCMSketchWidth])
		e.analyzePB.IdxReq.CmsketchDepth = &depth
		e.analyzePB.IdxReq.CmsketchWidth = &width
		e.analyzePB.IdxReq.SketchSize = maxSketchSize
		e.analyzePB.ColReq.PrimaryColumnIds = tables.TryGetCommonPkColumnIds(task.TblInfo)
		e.analyzePB.Tp = tipb.AnalyzeType_TypeMixed
		e.commonHandle = task.CommonHandleInfo
	}
	b.err = plannercore.SetPBColumnsDefaultValue(b.ctx, e.analyzePB.ColReq.ColumnsInfo, cols)
	return &analyzeTask{taskType: colTask, colExec: e, job: job}
}

func (b *executorBuilder) buildAnalyzePKIncremental(task plannercore.AnalyzeColumnsTask, opts map[ast.AnalyzeOptionType]uint64) *analyzeTask {
	h := domain.GetDomain(b.ctx).StatsHandle()
	statsTbl := h.GetPartitionStats(&model.TableInfo{}, task.TableID.GetStatisticsID())
	analyzeTask := b.buildAnalyzeColumnsPushdown(task, opts, "", nil)
	if statsTbl.Pseudo {
		return analyzeTask
	}
	if task.HandleCols == nil || !task.HandleCols.IsInt() {
		return analyzeTask
	}
	col, ok := statsTbl.Columns[task.HandleCols.GetCol(0).ID]
	if !ok || col.Len() == 0 || col.LastAnalyzePos.IsNull() {
		return analyzeTask
	}
	var oldHist *statistics.Histogram
	if statistics.IsAnalyzed(col.Flag) {
		oldHist = col.Histogram.Copy()
	} else {
		d, err := col.LastAnalyzePos.ConvertTo(b.ctx.GetSessionVars().StmtCtx, col.Tp)
		if err != nil {
			b.err = err
			return nil
		}
		_, bktID := col.LessRowCountWithBktIdx(d)
		if bktID == 0 {
			return analyzeTask
		}
		oldHist = col.TruncateHistogram(bktID)
		oldHist.NDV = int64(oldHist.TotalRowCount())
	}
	job := &statistics.AnalyzeJob{DBName: task.DBName, TableName: task.TableName, PartitionName: task.PartitionName, JobInfo: "analyze incremental primary key"}
	exec := analyzeTask.colExec
	exec.job = job
	analyzeTask.taskType = pkIncrementalTask
	analyzeTask.colIncrementalExec = &analyzePKIncrementalExec{AnalyzeColumnsExec: *exec, oldHist: oldHist}
	analyzeTask.job = job
	return analyzeTask
}

func (b *executorBuilder) buildAnalyzeFastColumn(e *AnalyzeExec, task plannercore.AnalyzeColumnsTask, opts map[ast.AnalyzeOptionType]uint64) {
	findTask := false
	for _, eTask := range e.tasks {
		if eTask.fastExec != nil && eTask.fastExec.tableID.Equals(&task.TableID) {
			eTask.fastExec.colsInfo = append(eTask.fastExec.colsInfo, task.ColsInfo...)
			findTask = true
			break
		}
	}
	if !findTask {
		job := &statistics.AnalyzeJob{DBName: task.DBName, TableName: task.TableName, PartitionName: task.PartitionName, JobInfo: "fast analyze columns"}
		var concurrency int
		concurrency, b.err = getBuildStatsConcurrency(e.ctx)
		if b.err != nil {
			return
		}
		startTS, err := b.getSnapshotTS()
		if err != nil {
			b.err = err
			return
		}
		base := baseAnalyzeExec{
			ctx:         b.ctx,
			tableID:     task.TableID,
			opts:        opts,
			concurrency: concurrency,
			job:         job,
			snapshot:    startTS,
		}
		fastExec := &AnalyzeFastExec{
			baseAnalyzeExec: base,
			colsInfo:        task.ColsInfo,
			handleCols:      task.HandleCols,
			tblInfo:         task.TblInfo,
			wg:              &sync.WaitGroup{},
		}
		b.err = fastExec.calculateEstimateSampleStep()
		if b.err != nil {
			return
		}
		e.tasks = append(e.tasks, &analyzeTask{
			taskType: fastTask,
			fastExec: fastExec,
			job:      job,
		})
	}
}

func (b *executorBuilder) buildAnalyzeFastIndex(e *AnalyzeExec, task plannercore.AnalyzeIndexTask, opts map[ast.AnalyzeOptionType]uint64) {
	findTask := false
	for _, eTask := range e.tasks {
		if eTask.fastExec != nil && eTask.fastExec.tableID.Equals(&task.TableID) {
			eTask.fastExec.idxsInfo = append(eTask.fastExec.idxsInfo, task.IndexInfo)
			findTask = true
			break
		}
	}
	if !findTask {
		job := &statistics.AnalyzeJob{DBName: task.DBName, TableName: task.TableName, PartitionName: "fast analyze index " + task.IndexInfo.Name.O}
		var concurrency int
		concurrency, b.err = getBuildStatsConcurrency(e.ctx)
		if b.err != nil {
			return
		}
		startTS, err := b.getSnapshotTS()
		if err != nil {
			b.err = err
			return
		}
		base := baseAnalyzeExec{
			ctx:         b.ctx,
			tableID:     task.TableID,
			opts:        opts,
			concurrency: concurrency,
			job:         job,
			snapshot:    startTS,
		}
		fastExec := &AnalyzeFastExec{
			baseAnalyzeExec: base,
			idxsInfo:        []*model.IndexInfo{task.IndexInfo},
			tblInfo:         task.TblInfo,
			wg:              &sync.WaitGroup{},
		}
		b.err = fastExec.calculateEstimateSampleStep()
		if b.err != nil {
			return
		}
		e.tasks = append(e.tasks, &analyzeTask{
			taskType: fastTask,
			fastExec: fastExec,
			job:      job,
		})
	}
}

func (b *executorBuilder) buildAnalyze(v *plannercore.Analyze) Executor {
	e := &AnalyzeExec{
		baseExecutor: newBaseExecutor(b.ctx, v.Schema(), v.ID()),
		tasks:        make([]*analyzeTask, 0, len(v.ColTasks)+len(v.IdxTasks)),
		wg:           &sync.WaitGroup{},
		opts:         v.Opts,
	}
	enableFastAnalyze := b.ctx.GetSessionVars().EnableFastAnalyze
	autoAnalyze := ""
	if b.ctx.GetSessionVars().InRestrictedSQL {
		autoAnalyze = "auto "
	}
	for _, task := range v.ColTasks {
		if task.Incremental {
			e.tasks = append(e.tasks, b.buildAnalyzePKIncremental(task, v.Opts))
		} else {
			if enableFastAnalyze {
				b.buildAnalyzeFastColumn(e, task, v.Opts)
			} else {
				columns, _, err := expression.ColumnInfos2ColumnsAndNames(b.ctx, model.NewCIStr(task.AnalyzeInfo.DBName), task.TblInfo.Name, task.ColsInfo, task.TblInfo)
				if err != nil {
					b.err = err
					return nil
				}
				schema := expression.NewSchema(columns...)
				e.tasks = append(e.tasks, b.buildAnalyzeColumnsPushdown(task, v.Opts, autoAnalyze, schema))
			}
		}
		if b.err != nil {
			return nil
		}
	}
	for _, task := range v.IdxTasks {
		if task.Incremental {
			e.tasks = append(e.tasks, b.buildAnalyzeIndexIncremental(task, v.Opts))
		} else {
			if enableFastAnalyze {
				b.buildAnalyzeFastIndex(e, task, v.Opts)
			} else {
				e.tasks = append(e.tasks, b.buildAnalyzeIndexPushdown(task, v.Opts, autoAnalyze))
			}
		}
		if b.err != nil {
			return nil
		}
	}
	return e
}

func constructDistExec(sctx sessionctx.Context, plans []plannercore.PhysicalPlan) ([]*tipb.Executor, bool, error) {
	streaming := true
	executors := make([]*tipb.Executor, 0, len(plans))
	for _, p := range plans {
		execPB, err := p.ToPB(sctx, kv.TiKV)
		if err != nil {
			return nil, false, err
		}
		if !plannercore.SupportStreaming(p) {
			streaming = false
		}
		executors = append(executors, execPB)
	}
	return executors, streaming, nil
}

// markChildrenUsedCols compares each child with the output schema, and mark
// each column of the child is used by output or not.
func markChildrenUsedCols(outputSchema *expression.Schema, childSchema ...*expression.Schema) (childrenUsed [][]bool) {
	for _, child := range childSchema {
		used := expression.GetUsedList(outputSchema.Columns, child)
		childrenUsed = append(childrenUsed, used)
	}
	return
}

func constructDistExecForTiFlash(sctx sessionctx.Context, p plannercore.PhysicalPlan) ([]*tipb.Executor, bool, error) {
	execPB, err := p.ToPB(sctx, kv.TiFlash)
	return []*tipb.Executor{execPB}, false, err

}

func constructDAGReq(ctx sessionctx.Context, plans []plannercore.PhysicalPlan, storeType kv.StoreType) (dagReq *tipb.DAGRequest, streaming bool, err error) {
	dagReq = &tipb.DAGRequest{}
	dagReq.TimeZoneName, dagReq.TimeZoneOffset = timeutil.Zone(ctx.GetSessionVars().Location())
	sc := ctx.GetSessionVars().StmtCtx
	if sc.RuntimeStatsColl != nil {
		collExec := true
		dagReq.CollectExecutionSummaries = &collExec
	}
	dagReq.Flags = sc.PushDownFlags()
	if storeType == kv.TiFlash {
		var executors []*tipb.Executor
		executors, streaming, err = constructDistExecForTiFlash(ctx, plans[0])
		dagReq.RootExecutor = executors[0]
	} else {
		dagReq.Executors, streaming, err = constructDistExec(ctx, plans)
	}

	distsql.SetEncodeType(ctx, dagReq)
	return dagReq, streaming, err
}

func (b *executorBuilder) corColInDistPlan(plans []plannercore.PhysicalPlan) bool {
	for _, p := range plans {
		x, ok := p.(*plannercore.PhysicalSelection)
		if !ok {
			continue
		}
		for _, cond := range x.Conditions {
			if len(expression.ExtractCorColumns(cond)) > 0 {
				return true
			}
		}
	}
	return false
}

// corColInAccess checks whether there's correlated column in access conditions.
func (b *executorBuilder) corColInAccess(p plannercore.PhysicalPlan) bool {
	var access []expression.Expression
	switch x := p.(type) {
	case *plannercore.PhysicalTableScan:
		access = x.AccessCondition
	case *plannercore.PhysicalIndexScan:
		access = x.AccessCondition
	}
	for _, cond := range access {
		if len(expression.ExtractCorColumns(cond)) > 0 {
			return true
		}
	}
	return false
}

func (b *executorBuilder) buildIndexLookUpJoin(v *plannercore.PhysicalIndexJoin) Executor {
	outerExec := b.build(v.Children()[1-v.InnerChildIdx])
	if b.err != nil {
		return nil
	}
	outerTypes := retTypes(outerExec)
	innerPlan := v.Children()[v.InnerChildIdx]
	innerTypes := make([]*types.FieldType, innerPlan.Schema().Len())
	for i, col := range innerPlan.Schema().Columns {
		innerTypes[i] = col.RetType.Clone()
		// The `innerTypes` would be called for `Datum.ConvertTo` when converting the columns from outer table
		// to build hash map or construct lookup keys. So we need to modify its Flen otherwise there would be
		// truncate error. See issue https://github.com/pingcap/tidb/issues/21232 for example.
		if innerTypes[i].EvalType() == types.ETString {
			innerTypes[i].Flen = types.UnspecifiedLength
		}
	}

	// Use the probe table's collation.
	for i, col := range v.OuterHashKeys {
		outerTypes[col.Index] = outerTypes[col.Index].Clone()
		outerTypes[col.Index].Collate = innerTypes[v.InnerHashKeys[i].Index].Collate
		outerTypes[col.Index].Flag = col.RetType.Flag
	}

	// We should use JoinKey to construct the type information using by hashing, instead of using the child's schema directly.
	// When a hybrid type column is hashed multiple times, we need to distinguish what field types are used.
	// For example, the condition `enum = int and enum = string`, we should use ETInt to hash the first column,
	// and use ETString to hash the second column, although they may be the same column.
	innerHashTypes := make([]*types.FieldType, len(v.InnerHashKeys))
	outerHashTypes := make([]*types.FieldType, len(v.OuterHashKeys))
	for i, col := range v.InnerHashKeys {
		innerHashTypes[i] = innerTypes[col.Index].Clone()
		innerHashTypes[i].Flag = col.RetType.Flag
	}
	for i, col := range v.OuterHashKeys {
		outerHashTypes[i] = outerTypes[col.Index].Clone()
		outerHashTypes[i].Flag = col.RetType.Flag
	}

	var (
		outerFilter           []expression.Expression
		leftTypes, rightTypes []*types.FieldType
	)

	if v.InnerChildIdx == 0 {
		leftTypes, rightTypes = innerTypes, outerTypes
		outerFilter = v.RightConditions
		if len(v.LeftConditions) > 0 {
			b.err = errors.Annotate(ErrBuildExecutor, "join's inner condition should be empty")
			return nil
		}
	} else {
		leftTypes, rightTypes = outerTypes, innerTypes
		outerFilter = v.LeftConditions
		if len(v.RightConditions) > 0 {
			b.err = errors.Annotate(ErrBuildExecutor, "join's inner condition should be empty")
			return nil
		}
	}
	defaultValues := v.DefaultValues
	if defaultValues == nil {
		defaultValues = make([]types.Datum, len(innerTypes))
	}
	hasPrefixCol := false
	for _, l := range v.IdxColLens {
		if l != types.UnspecifiedLength {
			hasPrefixCol = true
			break
		}
	}
	e := &IndexLookUpJoin{
		baseExecutor: newBaseExecutor(b.ctx, v.Schema(), v.ID(), outerExec),
		outerCtx: outerCtx{
			rowTypes:  outerTypes,
			hashTypes: outerHashTypes,
			filter:    outerFilter,
		},
		innerCtx: innerCtx{
			readerBuilder: &dataReaderBuilder{Plan: innerPlan, executorBuilder: b},
			rowTypes:      innerTypes,
			hashTypes:     innerHashTypes,
			colLens:       v.IdxColLens,
			hasPrefixCol:  hasPrefixCol,
		},
		workerWg:      new(sync.WaitGroup),
		isOuterJoin:   v.JoinType.IsOuterJoin(),
		indexRanges:   v.Ranges,
		keyOff2IdxOff: v.KeyOff2IdxOff,
		lastColHelper: v.CompareFilters,
		finished:      &atomic.Value{},
	}
	childrenUsedSchema := markChildrenUsedCols(v.Schema(), v.Children()[0].Schema(), v.Children()[1].Schema())
	e.joiner = newJoiner(b.ctx, v.JoinType, v.InnerChildIdx == 0, defaultValues, v.OtherConditions, leftTypes, rightTypes, childrenUsedSchema)
	outerKeyCols := make([]int, len(v.OuterJoinKeys))
	for i := 0; i < len(v.OuterJoinKeys); i++ {
		outerKeyCols[i] = v.OuterJoinKeys[i].Index
	}
	innerKeyCols := make([]int, len(v.InnerJoinKeys))
	innerKeyColIDs := make([]int64, len(v.InnerJoinKeys))
	for i := 0; i < len(v.InnerJoinKeys); i++ {
		innerKeyCols[i] = v.InnerJoinKeys[i].Index
		innerKeyColIDs[i] = v.InnerJoinKeys[i].ID
	}
	e.outerCtx.keyCols = outerKeyCols
	e.innerCtx.keyCols = innerKeyCols
	e.innerCtx.keyColIDs = innerKeyColIDs

	outerHashCols, innerHashCols := make([]int, len(v.OuterHashKeys)), make([]int, len(v.InnerHashKeys))
	for i := 0; i < len(v.OuterHashKeys); i++ {
		outerHashCols[i] = v.OuterHashKeys[i].Index
	}
	for i := 0; i < len(v.InnerHashKeys); i++ {
		innerHashCols[i] = v.InnerHashKeys[i].Index
	}
	e.outerCtx.hashCols = outerHashCols
	e.innerCtx.hashCols = innerHashCols

	e.joinResult = newFirstChunk(e)
	executorCounterIndexLookUpJoin.Inc()
	return e
}

func (b *executorBuilder) buildIndexLookUpMergeJoin(v *plannercore.PhysicalIndexMergeJoin) Executor {
	outerExec := b.build(v.Children()[1-v.InnerChildIdx])
	if b.err != nil {
		return nil
	}
	outerTypes := retTypes(outerExec)
	innerPlan := v.Children()[v.InnerChildIdx]
	innerTypes := make([]*types.FieldType, innerPlan.Schema().Len())
	for i, col := range innerPlan.Schema().Columns {
		innerTypes[i] = col.RetType.Clone()
		// The `innerTypes` would be called for `Datum.ConvertTo` when converting the columns from outer table
		// to build hash map or construct lookup keys. So we need to modify its Flen otherwise there would be
		// truncate error. See issue https://github.com/pingcap/tidb/issues/21232 for example.
		if innerTypes[i].EvalType() == types.ETString {
			innerTypes[i].Flen = types.UnspecifiedLength
		}
	}
	var (
		outerFilter           []expression.Expression
		leftTypes, rightTypes []*types.FieldType
	)
	if v.InnerChildIdx == 0 {
		leftTypes, rightTypes = innerTypes, outerTypes
		outerFilter = v.RightConditions
		if len(v.LeftConditions) > 0 {
			b.err = errors.Annotate(ErrBuildExecutor, "join's inner condition should be empty")
			return nil
		}
	} else {
		leftTypes, rightTypes = outerTypes, innerTypes
		outerFilter = v.LeftConditions
		if len(v.RightConditions) > 0 {
			b.err = errors.Annotate(ErrBuildExecutor, "join's inner condition should be empty")
			return nil
		}
	}
	defaultValues := v.DefaultValues
	if defaultValues == nil {
		defaultValues = make([]types.Datum, len(innerTypes))
	}
	outerKeyCols := make([]int, len(v.OuterJoinKeys))
	for i := 0; i < len(v.OuterJoinKeys); i++ {
		outerKeyCols[i] = v.OuterJoinKeys[i].Index
	}
	innerKeyCols := make([]int, len(v.InnerJoinKeys))
	for i := 0; i < len(v.InnerJoinKeys); i++ {
		innerKeyCols[i] = v.InnerJoinKeys[i].Index
	}
	executorCounterIndexLookUpJoin.Inc()

	e := &IndexLookUpMergeJoin{
		baseExecutor: newBaseExecutor(b.ctx, v.Schema(), v.ID(), outerExec),
		outerMergeCtx: outerMergeCtx{
			rowTypes:      outerTypes,
			filter:        outerFilter,
			joinKeys:      v.OuterJoinKeys,
			keyCols:       outerKeyCols,
			needOuterSort: v.NeedOuterSort,
			compareFuncs:  v.OuterCompareFuncs,
		},
		innerMergeCtx: innerMergeCtx{
			readerBuilder:           &dataReaderBuilder{Plan: innerPlan, executorBuilder: b},
			rowTypes:                innerTypes,
			joinKeys:                v.InnerJoinKeys,
			keyCols:                 innerKeyCols,
			compareFuncs:            v.CompareFuncs,
			colLens:                 v.IdxColLens,
			desc:                    v.Desc,
			keyOff2KeyOffOrderByIdx: v.KeyOff2KeyOffOrderByIdx,
		},
		workerWg:      new(sync.WaitGroup),
		isOuterJoin:   v.JoinType.IsOuterJoin(),
		indexRanges:   v.Ranges,
		keyOff2IdxOff: v.KeyOff2IdxOff,
		lastColHelper: v.CompareFilters,
	}
	childrenUsedSchema := markChildrenUsedCols(v.Schema(), v.Children()[0].Schema(), v.Children()[1].Schema())
	joiners := make([]joiner, e.ctx.GetSessionVars().IndexLookupJoinConcurrency())
	for i := 0; i < len(joiners); i++ {
		joiners[i] = newJoiner(b.ctx, v.JoinType, v.InnerChildIdx == 0, defaultValues, v.OtherConditions, leftTypes, rightTypes, childrenUsedSchema)
	}
	e.joiners = joiners
	return e
}

func (b *executorBuilder) buildIndexNestedLoopHashJoin(v *plannercore.PhysicalIndexHashJoin) Executor {
	e := b.buildIndexLookUpJoin(&(v.PhysicalIndexJoin)).(*IndexLookUpJoin)
	idxHash := &IndexNestedLoopHashJoin{
		IndexLookUpJoin: *e,
		keepOuterOrder:  v.KeepOuterOrder,
	}
	concurrency := e.ctx.GetSessionVars().IndexLookupJoinConcurrency()
	idxHash.joiners = make([]joiner, concurrency)
	for i := 0; i < concurrency; i++ {
		idxHash.joiners[i] = e.joiner.Clone()
	}
	return idxHash
}

// containsLimit tests if the execs contains Limit because we do not know whether `Limit` has consumed all of its' source,
// so the feedback may not be accurate.
func containsLimit(execs []*tipb.Executor) bool {
	for _, exec := range execs {
		if exec.Limit != nil {
			return true
		}
	}
	return false
}

func buildNoRangeTableReader(b *executorBuilder, v *plannercore.PhysicalTableReader) (*TableReaderExecutor, error) {
	tablePlans := v.TablePlans
	if v.StoreType == kv.TiFlash {
		tablePlans = []plannercore.PhysicalPlan{v.GetTablePlan()}
	}
	dagReq, streaming, err := constructDAGReq(b.ctx, tablePlans, v.StoreType)
	if err != nil {
		return nil, err
	}
	ts := v.GetTableScan()
	if err = b.validCanReadTemporaryOrCacheTable(ts.Table); err != nil {
		return nil, err
	}

	tbl, _ := b.is.TableByID(ts.Table.ID)
	isPartition, physicalTableID := ts.IsPartition()
	if isPartition {
		pt := tbl.(table.PartitionedTable)
		tbl = pt.GetPartition(physicalTableID)
	}
	startTS, err := b.getSnapshotTS()
	if err != nil {
		return nil, err
	}
	e := &TableReaderExecutor{
		baseExecutor:     newBaseExecutor(b.ctx, v.Schema(), v.ID()),
		dagPB:            dagReq,
		startTS:          startTS,
		readReplicaScope: b.readReplicaScope,
		isStaleness:      b.isStaleness,
		table:            tbl,
		keepOrder:        ts.KeepOrder,
		desc:             ts.Desc,
		columns:          ts.Columns,
		streaming:        streaming,
		corColInFilter:   b.corColInDistPlan(v.TablePlans),
		corColInAccess:   b.corColInAccess(v.TablePlans[0]),
		plans:            v.TablePlans,
		tablePlan:        v.GetTablePlan(),
		storeType:        v.StoreType,
		batchCop:         v.BatchCop,
	}
	if tbl.Meta().Partition != nil {
		e.extraPIDColumnIndex = extraPIDColumnIndex(v.Schema())
	}
	e.buildVirtualColumnInfo()
	if containsLimit(dagReq.Executors) {
		e.feedback = statistics.NewQueryFeedback(0, nil, 0, ts.Desc)
	} else {
		e.feedback = statistics.NewQueryFeedback(getFeedbackStatsTableID(e.ctx, tbl), ts.Hist, int64(ts.StatsCount()), ts.Desc)
	}
	collect := statistics.CollectFeedback(b.ctx.GetSessionVars().StmtCtx, e.feedback, len(ts.Ranges))
	// Do not collect the feedback when the table is the partition table.
	if collect && tbl.Meta().Partition != nil {
		collect = false
	}
	if !collect {
		e.feedback.Invalidate()
	}
	e.dagPB.CollectRangeCounts = &collect
	if v.StoreType == kv.TiDB && b.ctx.GetSessionVars().User != nil {
		// User info is used to do privilege check. It is only used in TiDB cluster memory table.
		e.dagPB.User = &tipb.UserIdentity{
			UserName: b.ctx.GetSessionVars().User.Username,
			UserHost: b.ctx.GetSessionVars().User.Hostname,
		}
	}

	for i := range v.Schema().Columns {
		dagReq.OutputOffsets = append(dagReq.OutputOffsets, uint32(i))
	}

	return e, nil
}

func extraPIDColumnIndex(schema *expression.Schema) offsetOptional {
	for idx, col := range schema.Columns {
		if col.ID == model.ExtraPidColID {
			return newOffset(idx)
		}
	}
	return 0
}

func (b *executorBuilder) buildMPPGather(v *plannercore.PhysicalTableReader) Executor {
	startTs, err := b.getSnapshotTS()
	if err != nil {
		b.err = err
		return nil
	}
	gather := &MPPGather{
		baseExecutor: newBaseExecutor(b.ctx, v.Schema(), v.ID()),
		is:           b.is,
		originalPlan: v.GetTablePlan(),
		startTS:      startTs,
	}
	return gather
}

// buildTableReader builds a table reader executor. It first build a no range table reader,
// and then update it ranges from table scan plan.
func (b *executorBuilder) buildTableReader(v *plannercore.PhysicalTableReader) Executor {
	if v.StoreType != kv.TiKV && b.isStaleness {
		b.err = errors.New("stale requests require tikv backend")
		return nil
	}
	failpoint.Inject("checkUseMPP", func(val failpoint.Value) {
		if val.(bool) != useMPPExecution(b.ctx, v) {
			if val.(bool) {
				b.err = errors.New("expect mpp but not used")
			} else {
				b.err = errors.New("don't expect mpp but we used it")
			}
			failpoint.Return(nil)
		}
	})
	if useMPPExecution(b.ctx, v) {
		return b.buildMPPGather(v)
	}
	ret, err := buildNoRangeTableReader(b, v)
	if err != nil {
		b.err = err
		return nil
	}

	ts := v.GetTableScan()
	if err = b.validCanReadTemporaryOrCacheTable(ts.Table); err != nil {
		b.err = err
		return nil
	}

	ret.ranges = ts.Ranges
	sctx := b.ctx.GetSessionVars().StmtCtx
	sctx.TableIDs = append(sctx.TableIDs, ts.Table.ID)

	if !b.ctx.GetSessionVars().UseDynamicPartitionPrune() {
		return ret
	}
	// When isPartition is set, it means the union rewriting is done, so a partition reader is preferred.
	if ok, _ := ts.IsPartition(); ok {
		return ret
	}

	pi := ts.Table.GetPartitionInfo()
	if pi == nil {
		return ret
	}

	tmp, _ := b.is.TableByID(ts.Table.ID)
	tbl := tmp.(table.PartitionedTable)
	partitions, err := partitionPruning(b.ctx, tbl, v.PartitionInfo.PruningConds, v.PartitionInfo.PartitionNames, v.PartitionInfo.Columns, v.PartitionInfo.ColumnNames)
	if err != nil {
		b.err = err
		return nil
	}
	if v.StoreType == kv.TiFlash {
		sctx.IsTiFlash.Store(true)
	}

	if len(partitions) == 0 {
		return &TableDualExec{baseExecutor: *ret.base()}
	}
	ret.kvRangeBuilder = kvRangeBuilderFromRangeAndPartition{
		sctx:       b.ctx,
		partitions: partitions,
	}

	return ret
}

func buildIndexRangeForEachPartition(ctx sessionctx.Context, usedPartitions []table.PhysicalTable, contentPos []int64,
	lookUpContent []*indexJoinLookUpContent, indexRanges []*ranger.Range, keyOff2IdxOff []int, cwc *plannercore.ColWithCmpFuncManager) (map[int64][]*ranger.Range, error) {
	contentBucket := make(map[int64][]*indexJoinLookUpContent)
	for _, p := range usedPartitions {
		contentBucket[p.GetPhysicalID()] = make([]*indexJoinLookUpContent, 0, 8)
	}
	for i, pos := range contentPos {
		if _, ok := contentBucket[pos]; ok {
			contentBucket[pos] = append(contentBucket[pos], lookUpContent[i])
		}
	}
	nextRange := make(map[int64][]*ranger.Range)
	for _, p := range usedPartitions {
		ranges, err := buildRangesForIndexJoin(ctx, contentBucket[p.GetPhysicalID()], indexRanges, keyOff2IdxOff, cwc)
		if err != nil {
			return nil, err
		}
		nextRange[p.GetPhysicalID()] = ranges
	}
	return nextRange, nil
}

func keyColumnsIncludeAllPartitionColumns(keyColumns []int, pe *tables.PartitionExpr) bool {
	tmp := make(map[int]struct{}, len(keyColumns))
	for _, offset := range keyColumns {
		tmp[offset] = struct{}{}
	}
	for _, offset := range pe.ColumnOffset {
		if _, ok := tmp[offset]; !ok {
			return false
		}
	}
	return true
}

func prunePartitionForInnerExecutor(ctx sessionctx.Context, tbl table.Table, schema *expression.Schema, partitionInfo *plannercore.PartitionInfo,
	lookUpContent []*indexJoinLookUpContent) (usedPartition []table.PhysicalTable, canPrune bool, contentPos []int64, err error) {
	partitionTbl := tbl.(table.PartitionedTable)
	// TODO: condition based pruning can be do in advance.
	condPruneResult, err := partitionPruning(ctx, partitionTbl, partitionInfo.PruningConds, partitionInfo.PartitionNames, partitionInfo.Columns, partitionInfo.ColumnNames)
	if err != nil {
		return nil, false, nil, err
	}

	// check whether can runtime prune.
	type partitionExpr interface {
		PartitionExpr() (*tables.PartitionExpr, error)
	}
	pe, err := tbl.(partitionExpr).PartitionExpr()
	if err != nil {
		return nil, false, nil, err
	}

	// recalculate key column offsets
	if len(lookUpContent) == 0 {
		return nil, false, nil, nil
	}
	if lookUpContent[0].keyColIDs == nil {
		return nil, false, nil, plannercore.ErrInternal.GenWithStack("cannot get column IDs when dynamic pruning")
	}
	keyColOffsets := make([]int, len(lookUpContent[0].keyColIDs))
	for i, colID := range lookUpContent[0].keyColIDs {
		offset := -1
		for j, col := range partitionTbl.Cols() {
			if colID == col.ID {
				offset = j
				break
			}
		}
		if offset == -1 {
			return nil, false, nil, plannercore.ErrInternal.GenWithStack("invalid column offset when dynamic pruning")
		}
		keyColOffsets[i] = offset
	}

	offsetMap := make(map[int]bool)
	for _, offset := range keyColOffsets {
		offsetMap[offset] = true
	}
	for _, offset := range pe.ColumnOffset {
		if _, ok := offsetMap[offset]; !ok {
			return condPruneResult, false, nil, nil
		}
	}

	locateKey := make([]types.Datum, len(partitionTbl.Cols()))
	partitions := make(map[int64]table.PhysicalTable)
	contentPos = make([]int64, len(lookUpContent))
	for idx, content := range lookUpContent {
		for i, date := range content.keys {
			locateKey[keyColOffsets[i]] = date
		}
		p, err := partitionTbl.GetPartitionByRow(ctx, locateKey)
		if err != nil {
			return nil, false, nil, err
		}
		if _, ok := partitions[p.GetPhysicalID()]; !ok {
			partitions[p.GetPhysicalID()] = p
		}
		contentPos[idx] = p.GetPhysicalID()
	}

	usedPartition = make([]table.PhysicalTable, 0, len(partitions))
	for _, p := range condPruneResult {
		if _, ok := partitions[p.GetPhysicalID()]; ok {
			usedPartition = append(usedPartition, p)
		}
	}
	return usedPartition, true, contentPos, nil
}

func buildNoRangeIndexReader(b *executorBuilder, v *plannercore.PhysicalIndexReader) (*IndexReaderExecutor, error) {
	dagReq, streaming, err := constructDAGReq(b.ctx, v.IndexPlans, kv.TiKV)
	if err != nil {
		return nil, err
	}
	is := v.IndexPlans[0].(*plannercore.PhysicalIndexScan)
	tbl, _ := b.is.TableByID(is.Table.ID)
	isPartition, physicalTableID := is.IsPartition()
	if isPartition {
		pt := tbl.(table.PartitionedTable)
		tbl = pt.GetPartition(physicalTableID)
	} else {
		physicalTableID = is.Table.ID
	}
	startTS, err := b.getSnapshotTS()
	if err != nil {
		return nil, err
	}
	e := &IndexReaderExecutor{
		baseExecutor:     newBaseExecutor(b.ctx, v.Schema(), v.ID()),
		dagPB:            dagReq,
		startTS:          startTS,
		readReplicaScope: b.readReplicaScope,
		isStaleness:      b.isStaleness,
		physicalTableID:  physicalTableID,
		table:            tbl,
		index:            is.Index,
		keepOrder:        is.KeepOrder,
		desc:             is.Desc,
		columns:          is.Columns,
		streaming:        streaming,
		corColInFilter:   b.corColInDistPlan(v.IndexPlans),
		corColInAccess:   b.corColInAccess(v.IndexPlans[0]),
		idxCols:          is.IdxCols,
		colLens:          is.IdxColLens,
		plans:            v.IndexPlans,
		outputColumns:    v.OutputColumns,
	}
	if containsLimit(dagReq.Executors) {
		e.feedback = statistics.NewQueryFeedback(0, nil, 0, is.Desc)
	} else {
		tblID := e.physicalTableID
		if b.ctx.GetSessionVars().UseDynamicPartitionPrune() {
			tblID = e.table.Meta().ID
		}
		e.feedback = statistics.NewQueryFeedback(tblID, is.Hist, int64(is.StatsCount()), is.Desc)
	}
	collect := statistics.CollectFeedback(b.ctx.GetSessionVars().StmtCtx, e.feedback, len(is.Ranges))
	// Do not collect the feedback when the table is the partition table.
	if collect && tbl.Meta().Partition != nil {
		collect = false
	}
	if !collect {
		e.feedback.Invalidate()
	}
	e.dagPB.CollectRangeCounts = &collect

	for _, col := range v.OutputColumns {
		dagReq.OutputOffsets = append(dagReq.OutputOffsets, uint32(col.Index))
	}

	return e, nil
}

func (b *executorBuilder) buildIndexReader(v *plannercore.PhysicalIndexReader) Executor {
	is := v.IndexPlans[0].(*plannercore.PhysicalIndexScan)
	if err := b.validCanReadTemporaryOrCacheTable(is.Table); err != nil {
		b.err = err
		return nil
	}

	ret, err := buildNoRangeIndexReader(b, v)
	if err != nil {
		b.err = err
		return nil
	}

	ret.ranges = is.Ranges
	sctx := b.ctx.GetSessionVars().StmtCtx
	sctx.IndexNames = append(sctx.IndexNames, is.Table.Name.O+":"+is.Index.Name.O)

	if !b.ctx.GetSessionVars().UseDynamicPartitionPrune() {
		return ret
	}
	// When isPartition is set, it means the union rewriting is done, so a partition reader is preferred.
	if ok, _ := is.IsPartition(); ok {
		return ret
	}

	pi := is.Table.GetPartitionInfo()
	if pi == nil {
		return ret
	}

	if is.Index.Global {
		return ret
	}

	tmp, _ := b.is.TableByID(is.Table.ID)
	tbl := tmp.(table.PartitionedTable)
	partitions, err := partitionPruning(b.ctx, tbl, v.PartitionInfo.PruningConds, v.PartitionInfo.PartitionNames, v.PartitionInfo.Columns, v.PartitionInfo.ColumnNames)
	if err != nil {
		b.err = err
		return nil
	}
	ret.partitions = partitions
	return ret
}

func buildTableReq(b *executorBuilder, schemaLen int, plans []plannercore.PhysicalPlan) (dagReq *tipb.DAGRequest, streaming bool, val table.Table, err error) {
	tableReq, tableStreaming, err := constructDAGReq(b.ctx, plans, kv.TiKV)
	if err != nil {
		return nil, false, nil, err
	}
	for i := 0; i < schemaLen; i++ {
		tableReq.OutputOffsets = append(tableReq.OutputOffsets, uint32(i))
	}
	ts := plans[0].(*plannercore.PhysicalTableScan)
	tbl, _ := b.is.TableByID(ts.Table.ID)
	isPartition, physicalTableID := ts.IsPartition()
	if isPartition {
		pt := tbl.(table.PartitionedTable)
		tbl = pt.GetPartition(physicalTableID)
	}
	return tableReq, tableStreaming, tbl, err
}

func buildIndexReq(b *executorBuilder, schemaLen, handleLen int, plans []plannercore.PhysicalPlan) (dagReq *tipb.DAGRequest, streaming bool, err error) {
	indexReq, indexStreaming, err := constructDAGReq(b.ctx, plans, kv.TiKV)
	if err != nil {
		return nil, false, err
	}
	indexReq.OutputOffsets = []uint32{}
	for i := 0; i < handleLen; i++ {
		indexReq.OutputOffsets = append(indexReq.OutputOffsets, uint32(schemaLen+i))
	}
	if len(indexReq.OutputOffsets) == 0 {
		indexReq.OutputOffsets = []uint32{uint32(schemaLen)}
	}
	return indexReq, indexStreaming, err
}

func buildNoRangeIndexLookUpReader(b *executorBuilder, v *plannercore.PhysicalIndexLookUpReader) (*IndexLookUpExecutor, error) {
	is := v.IndexPlans[0].(*plannercore.PhysicalIndexScan)
	var handleLen int
	if len(v.CommonHandleCols) != 0 {
		handleLen = len(v.CommonHandleCols)
	} else {
		handleLen = 1
	}
	if is.Index.Global {
		// Should output pid col.
		handleLen++
	}
	indexReq, indexStreaming, err := buildIndexReq(b, len(is.Index.Columns), handleLen, v.IndexPlans)
	if err != nil {
		return nil, err
	}
	tableReq, tableStreaming, tbl, err := buildTableReq(b, v.Schema().Len(), v.TablePlans)
	if err != nil {
		return nil, err
	}
	ts := v.TablePlans[0].(*plannercore.PhysicalTableScan)
	startTS, err := b.getSnapshotTS()
	if err != nil {
		return nil, err
	}
	e := &IndexLookUpExecutor{
		baseExecutor:      newBaseExecutor(b.ctx, v.Schema(), v.ID()),
		dagPB:             indexReq,
		startTS:           startTS,
		table:             tbl,
		index:             is.Index,
		keepOrder:         is.KeepOrder,
		desc:              is.Desc,
		tableRequest:      tableReq,
		columns:           ts.Columns,
		indexStreaming:    indexStreaming,
		tableStreaming:    tableStreaming,
		dataReaderBuilder: &dataReaderBuilder{executorBuilder: b},
		corColInIdxSide:   b.corColInDistPlan(v.IndexPlans),
		corColInTblSide:   b.corColInDistPlan(v.TablePlans),
		corColInAccess:    b.corColInAccess(v.IndexPlans[0]),
		idxCols:           is.IdxCols,
		colLens:           is.IdxColLens,
		idxPlans:          v.IndexPlans,
		tblPlans:          v.TablePlans,
		PushedLimit:       v.PushedLimit,
	}
	if ok, _ := ts.IsPartition(); ok {
		e.extraPIDColumnIndex = extraPIDColumnIndex(v.Schema())
	}

	if containsLimit(indexReq.Executors) {
		e.feedback = statistics.NewQueryFeedback(0, nil, 0, is.Desc)
	} else {
		e.feedback = statistics.NewQueryFeedback(getFeedbackStatsTableID(e.ctx, tbl), is.Hist, int64(is.StatsCount()), is.Desc)
	}
	// Do not collect the feedback for table request.
	collectTable := false
	e.tableRequest.CollectRangeCounts = &collectTable
	collectIndex := statistics.CollectFeedback(b.ctx.GetSessionVars().StmtCtx, e.feedback, len(is.Ranges))
	// Do not collect the feedback when the table is the partition table.
	if collectIndex && tbl.Meta().GetPartitionInfo() != nil {
		collectIndex = false
	}
	if !collectIndex {
		e.feedback.Invalidate()
	}
	e.dagPB.CollectRangeCounts = &collectIndex
	if v.ExtraHandleCol != nil {
		e.handleIdx = append(e.handleIdx, v.ExtraHandleCol.Index)
		e.handleCols = []*expression.Column{v.ExtraHandleCol}
	} else {
		for _, handleCol := range v.CommonHandleCols {
			e.handleIdx = append(e.handleIdx, handleCol.Index)
		}
		e.handleCols = v.CommonHandleCols
		e.primaryKeyIndex = tables.FindPrimaryIndex(tbl.Meta())
	}
	return e, nil
}

func (b *executorBuilder) buildIndexLookUpReader(v *plannercore.PhysicalIndexLookUpReader) Executor {
	is := v.IndexPlans[0].(*plannercore.PhysicalIndexScan)
	if err := b.validCanReadTemporaryOrCacheTable(is.Table); err != nil {
		b.err = err
		return nil
	}

	ret, err := buildNoRangeIndexLookUpReader(b, v)
	if err != nil {
		b.err = err
		return nil
	}

	ts := v.TablePlans[0].(*plannercore.PhysicalTableScan)

	ret.ranges = is.Ranges
	executorCounterIndexLookUpExecutor.Inc()

	sctx := b.ctx.GetSessionVars().StmtCtx
	sctx.IndexNames = append(sctx.IndexNames, is.Table.Name.O+":"+is.Index.Name.O)
	sctx.TableIDs = append(sctx.TableIDs, ts.Table.ID)

	if !b.ctx.GetSessionVars().UseDynamicPartitionPrune() {
		return ret
	}

	if pi := is.Table.GetPartitionInfo(); pi == nil {
		return ret
	}

	if is.Index.Global {
		return ret
	}
	if ok, _ := is.IsPartition(); ok {
		// Already pruned when translated to logical union.
		return ret
	}

	tmp, _ := b.is.TableByID(is.Table.ID)
	tbl := tmp.(table.PartitionedTable)
	partitions, err := partitionPruning(b.ctx, tbl, v.PartitionInfo.PruningConds, v.PartitionInfo.PartitionNames, v.PartitionInfo.Columns, v.PartitionInfo.ColumnNames)
	if err != nil {
		b.err = err
		return nil
	}
	ret.partitionTableMode = true
	ret.prunedPartitions = partitions
	return ret
}

func buildNoRangeIndexMergeReader(b *executorBuilder, v *plannercore.PhysicalIndexMergeReader) (*IndexMergeReaderExecutor, error) {
	partialPlanCount := len(v.PartialPlans)
	partialReqs := make([]*tipb.DAGRequest, 0, partialPlanCount)
	partialStreamings := make([]bool, 0, partialPlanCount)
	indexes := make([]*model.IndexInfo, 0, partialPlanCount)
	descs := make([]bool, 0, partialPlanCount)
	feedbacks := make([]*statistics.QueryFeedback, 0, partialPlanCount)
	ts := v.TablePlans[0].(*plannercore.PhysicalTableScan)
	for i := 0; i < partialPlanCount; i++ {
		var tempReq *tipb.DAGRequest
		var tempStreaming bool
		var err error

		feedback := statistics.NewQueryFeedback(0, nil, 0, ts.Desc)
		feedback.Invalidate()
		feedbacks = append(feedbacks, feedback)

		if is, ok := v.PartialPlans[i][0].(*plannercore.PhysicalIndexScan); ok {
			tempReq, tempStreaming, err = buildIndexReq(b, len(is.Index.Columns), ts.HandleCols.NumCols(), v.PartialPlans[i])
			descs = append(descs, is.Desc)
			indexes = append(indexes, is.Index)
		} else {
			ts := v.PartialPlans[i][0].(*plannercore.PhysicalTableScan)
			tempReq, tempStreaming, _, err = buildTableReq(b, len(ts.Columns), v.PartialPlans[i])
			descs = append(descs, ts.Desc)
			indexes = append(indexes, nil)
		}
		if err != nil {
			return nil, err
		}
		collect := false
		tempReq.CollectRangeCounts = &collect
		partialReqs = append(partialReqs, tempReq)
		partialStreamings = append(partialStreamings, tempStreaming)
	}
	tableReq, tableStreaming, tblInfo, err := buildTableReq(b, v.Schema().Len(), v.TablePlans)
	if err != nil {
		return nil, err
	}
	startTS, err := b.getSnapshotTS()
	if err != nil {
		return nil, err
	}
	e := &IndexMergeReaderExecutor{
		baseExecutor:      newBaseExecutor(b.ctx, v.Schema(), v.ID()),
		dagPBs:            partialReqs,
		startTS:           startTS,
		table:             tblInfo,
		indexes:           indexes,
		descs:             descs,
		tableRequest:      tableReq,
		columns:           ts.Columns,
		partialStreamings: partialStreamings,
		tableStreaming:    tableStreaming,
		partialPlans:      v.PartialPlans,
		tblPlans:          v.TablePlans,
		dataReaderBuilder: &dataReaderBuilder{executorBuilder: b},
		feedbacks:         feedbacks,
		handleCols:        ts.HandleCols,
	}
	collectTable := false
	e.tableRequest.CollectRangeCounts = &collectTable
	return e, nil
}

func (b *executorBuilder) buildIndexMergeReader(v *plannercore.PhysicalIndexMergeReader) Executor {
	ts := v.TablePlans[0].(*plannercore.PhysicalTableScan)
	if err := b.validCanReadTemporaryOrCacheTable(ts.Table); err != nil {
		b.err = err
		return nil
	}

	ret, err := buildNoRangeIndexMergeReader(b, v)
	if err != nil {
		b.err = err
		return nil
	}
	ret.ranges = make([][]*ranger.Range, 0, len(v.PartialPlans))
	sctx := b.ctx.GetSessionVars().StmtCtx
	for i := 0; i < len(v.PartialPlans); i++ {
		if is, ok := v.PartialPlans[i][0].(*plannercore.PhysicalIndexScan); ok {
			ret.ranges = append(ret.ranges, is.Ranges)
			sctx.IndexNames = append(sctx.IndexNames, is.Table.Name.O+":"+is.Index.Name.O)
		} else {
			ret.ranges = append(ret.ranges, v.PartialPlans[i][0].(*plannercore.PhysicalTableScan).Ranges)
			if ret.table.Meta().IsCommonHandle {
				tblInfo := ret.table.Meta()
				sctx.IndexNames = append(sctx.IndexNames, tblInfo.Name.O+":"+tables.FindPrimaryIndex(tblInfo).Name.O)
			}
		}
	}
	sctx.TableIDs = append(sctx.TableIDs, ts.Table.ID)
	executorCounterIndexMergeReaderExecutor.Inc()

	if !b.ctx.GetSessionVars().UseDynamicPartitionPrune() {
		return ret
	}

	if pi := ts.Table.GetPartitionInfo(); pi == nil {
		return ret
	}

	tmp, _ := b.is.TableByID(ts.Table.ID)
	partitions, err := partitionPruning(b.ctx, tmp.(table.PartitionedTable), v.PartitionInfo.PruningConds, v.PartitionInfo.PartitionNames, v.PartitionInfo.Columns, v.PartitionInfo.ColumnNames)
	if err != nil {
		b.err = err
		return nil
	}
	ret.partitionTableMode, ret.prunedPartitions = true, partitions
	return ret
}

// dataReaderBuilder build an executor.
// The executor can be used to read data in the ranges which are constructed by datums.
// Differences from executorBuilder:
// 1. dataReaderBuilder calculate data range from argument, rather than plan.
// 2. the result executor is already opened.
type dataReaderBuilder struct {
	plannercore.Plan
	*executorBuilder

	selectResultHook // for testing
}

type mockPhysicalIndexReader struct {
	plannercore.PhysicalPlan

	e Executor
}

func (builder *dataReaderBuilder) buildExecutorForIndexJoin(ctx context.Context, lookUpContents []*indexJoinLookUpContent,
	IndexRanges []*ranger.Range, keyOff2IdxOff []int, cwc *plannercore.ColWithCmpFuncManager, canReorderHandles bool, memTracker *memory.Tracker, interruptSignal *atomic.Value) (Executor, error) {
	return builder.buildExecutorForIndexJoinInternal(ctx, builder.Plan, lookUpContents, IndexRanges, keyOff2IdxOff, cwc, canReorderHandles, memTracker, interruptSignal)
}

func (builder *dataReaderBuilder) buildExecutorForIndexJoinInternal(ctx context.Context, plan plannercore.Plan, lookUpContents []*indexJoinLookUpContent,
	IndexRanges []*ranger.Range, keyOff2IdxOff []int, cwc *plannercore.ColWithCmpFuncManager, canReorderHandles bool, memTracker *memory.Tracker, interruptSignal *atomic.Value) (Executor, error) {
	switch v := plan.(type) {
	case *plannercore.PhysicalTableReader:
		return builder.buildTableReaderForIndexJoin(ctx, v, lookUpContents, IndexRanges, keyOff2IdxOff, cwc, canReorderHandles, memTracker, interruptSignal)
	case *plannercore.PhysicalIndexReader:
		return builder.buildIndexReaderForIndexJoin(ctx, v, lookUpContents, IndexRanges, keyOff2IdxOff, cwc, memTracker, interruptSignal)
	case *plannercore.PhysicalIndexLookUpReader:
		return builder.buildIndexLookUpReaderForIndexJoin(ctx, v, lookUpContents, IndexRanges, keyOff2IdxOff, cwc, memTracker, interruptSignal)
	case *plannercore.PhysicalUnionScan:
		return builder.buildUnionScanForIndexJoin(ctx, v, lookUpContents, IndexRanges, keyOff2IdxOff, cwc, canReorderHandles, memTracker, interruptSignal)
	// The inner child of IndexJoin might be Projection when a combination of the following conditions is true:
	// 	1. The inner child fetch data using indexLookupReader
	// 	2. PK is not handle
	// 	3. The inner child needs to keep order
	// In this case, an extra column tidb_rowid will be appended in the output result of IndexLookupReader(see copTask.doubleReadNeedProj).
	// Then we need a Projection upon IndexLookupReader to prune the redundant column.
	case *plannercore.PhysicalProjection:
		return builder.buildProjectionForIndexJoin(ctx, v, lookUpContents, IndexRanges, keyOff2IdxOff, cwc, memTracker, interruptSignal)
	// Need to support physical selection because after PR 16389, TiDB will push down all the expr supported by TiKV or TiFlash
	// in predicate push down stage, so if there is an expr which only supported by TiFlash, a physical selection will be added after index read
	case *plannercore.PhysicalSelection:
		childExec, err := builder.buildExecutorForIndexJoinInternal(ctx, v.Children()[0], lookUpContents, IndexRanges, keyOff2IdxOff, cwc, canReorderHandles, memTracker, interruptSignal)
		if err != nil {
			return nil, err
		}
		exec := &SelectionExec{
			baseExecutor: newBaseExecutor(builder.ctx, v.Schema(), v.ID(), childExec),
			filters:      v.Conditions,
		}
		err = exec.open(ctx)
		return exec, err
	case *mockPhysicalIndexReader:
		return v.e, nil
	}
	return nil, errors.New("Wrong plan type for dataReaderBuilder")
}

func (builder *dataReaderBuilder) buildUnionScanForIndexJoin(ctx context.Context, v *plannercore.PhysicalUnionScan,
	values []*indexJoinLookUpContent, indexRanges []*ranger.Range, keyOff2IdxOff []int,
	cwc *plannercore.ColWithCmpFuncManager, canReorderHandles bool, memTracker *memory.Tracker, interruptSignal *atomic.Value) (Executor, error) {
	childBuilder := &dataReaderBuilder{Plan: v.Children()[0], executorBuilder: builder.executorBuilder}
	reader, err := childBuilder.buildExecutorForIndexJoin(ctx, values, indexRanges, keyOff2IdxOff, cwc, canReorderHandles, memTracker, interruptSignal)
	if err != nil {
		return nil, err
	}

	ret := builder.buildUnionScanFromReader(reader, v)
	if us, ok := ret.(*UnionScanExec); ok {
		err = us.open(ctx)
	}
	return ret, err
}

func (builder *dataReaderBuilder) buildTableReaderForIndexJoin(ctx context.Context, v *plannercore.PhysicalTableReader,
	lookUpContents []*indexJoinLookUpContent, indexRanges []*ranger.Range, keyOff2IdxOff []int,
	cwc *plannercore.ColWithCmpFuncManager, canReorderHandles bool, memTracker *memory.Tracker, interruptSignal *atomic.Value) (Executor, error) {
	e, err := buildNoRangeTableReader(builder.executorBuilder, v)
	if err != nil {
		return nil, err
	}
	tbInfo := e.table.Meta()
	if v.IsCommonHandle {
		if tbInfo.GetPartitionInfo() == nil || !builder.ctx.GetSessionVars().UseDynamicPartitionPrune() {
			kvRanges, err := buildKvRangesForIndexJoin(e.ctx, getPhysicalTableID(e.table), -1, lookUpContents, indexRanges, keyOff2IdxOff, cwc, memTracker, interruptSignal)
			if err != nil {
				return nil, err
			}
			return builder.buildTableReaderFromKvRanges(ctx, e, kvRanges)
		}

		tbl, _ := builder.is.TableByID(tbInfo.ID)
		pt := tbl.(table.PartitionedTable)
		pe, err := tbl.(interface {
			PartitionExpr() (*tables.PartitionExpr, error)
		}).PartitionExpr()
		if err != nil {
			return nil, err
		}
		var kvRanges []kv.KeyRange
		if len(lookUpContents) > 0 && keyColumnsIncludeAllPartitionColumns(lookUpContents[0].keyCols, pe) {
			// In this case we can use dynamic partition pruning.
			locateKey := make([]types.Datum, e.Schema().Len())
			kvRanges = make([]kv.KeyRange, 0, len(lookUpContents))
			for _, content := range lookUpContents {
				for i, date := range content.keys {
					locateKey[content.keyCols[i]] = date
				}
				p, err := pt.GetPartitionByRow(e.ctx, locateKey)
				if err != nil {
					return nil, err
				}
				pid := p.GetPhysicalID()
				tmp, err := buildKvRangesForIndexJoin(e.ctx, pid, -1, []*indexJoinLookUpContent{content}, indexRanges, keyOff2IdxOff, cwc, nil, interruptSignal)
				if err != nil {
					return nil, err
				}
				kvRanges = append(kvRanges, tmp...)
			}
		} else {
			partitionInfo := &v.PartitionInfo
			partitions, err := partitionPruning(e.ctx, pt, partitionInfo.PruningConds, partitionInfo.PartitionNames, partitionInfo.Columns, partitionInfo.ColumnNames)
			if err != nil {
				return nil, err
			}
			kvRanges = make([]kv.KeyRange, 0, len(partitions)*len(lookUpContents))
			for _, p := range partitions {
				pid := p.GetPhysicalID()
				tmp, err := buildKvRangesForIndexJoin(e.ctx, pid, -1, lookUpContents, indexRanges, keyOff2IdxOff, cwc, memTracker, interruptSignal)
				if err != nil {
					return nil, err
				}
				kvRanges = append(tmp, kvRanges...)
			}
		}
		return builder.buildTableReaderFromKvRanges(ctx, e, kvRanges)
	}

	handles, lookUpContents := dedupHandles(lookUpContents)
	if tbInfo.GetPartitionInfo() == nil {
		return builder.buildTableReaderFromHandles(ctx, e, handles, canReorderHandles)
	}
	if !builder.ctx.GetSessionVars().UseDynamicPartitionPrune() {
		return builder.buildTableReaderFromHandles(ctx, e, handles, canReorderHandles)
	}

	tbl, _ := builder.is.TableByID(tbInfo.ID)
	pt := tbl.(table.PartitionedTable)
	pe, err := tbl.(interface {
		PartitionExpr() (*tables.PartitionExpr, error)
	}).PartitionExpr()
	if err != nil {
		return nil, err
	}
	var kvRanges []kv.KeyRange
	if len(lookUpContents) > 0 && keyColumnsIncludeAllPartitionColumns(lookUpContents[0].keyCols, pe) {
		locateKey := make([]types.Datum, e.Schema().Len())
		kvRanges = make([]kv.KeyRange, 0, len(lookUpContents))
		for _, content := range lookUpContents {
			for i, date := range content.keys {
				locateKey[content.keyCols[i]] = date
			}
			p, err := pt.GetPartitionByRow(e.ctx, locateKey)
			if err != nil {
				return nil, err
			}
			pid := p.GetPhysicalID()
			handle := kv.IntHandle(content.keys[0].GetInt64())
			tmp := distsql.TableHandlesToKVRanges(pid, []kv.Handle{handle})
			kvRanges = append(kvRanges, tmp...)
		}
	} else {
		partitionInfo := &v.PartitionInfo
		partitions, err := partitionPruning(e.ctx, pt, partitionInfo.PruningConds, partitionInfo.PartitionNames, partitionInfo.Columns, partitionInfo.ColumnNames)
		if err != nil {
			return nil, err
		}
		for _, p := range partitions {
			pid := p.GetPhysicalID()
			tmp := distsql.TableHandlesToKVRanges(pid, handles)
			kvRanges = append(kvRanges, tmp...)
		}
	}
	return builder.buildTableReaderFromKvRanges(ctx, e, kvRanges)
}

func dedupHandles(lookUpContents []*indexJoinLookUpContent) ([]kv.Handle, []*indexJoinLookUpContent) {
	handles := make([]kv.Handle, 0, len(lookUpContents))
	validLookUpContents := make([]*indexJoinLookUpContent, 0, len(lookUpContents))
	for _, content := range lookUpContents {
		isValidHandle := true
		handle := kv.IntHandle(content.keys[0].GetInt64())
		for _, key := range content.keys {
			if handle.IntValue() != key.GetInt64() {
				isValidHandle = false
				break
			}
		}
		if isValidHandle {
			handles = append(handles, handle)
			validLookUpContents = append(validLookUpContents, content)
		}
	}
	return handles, validLookUpContents
}

type kvRangeBuilderFromRangeAndPartition struct {
	sctx       sessionctx.Context
	partitions []table.PhysicalTable
}

func (h kvRangeBuilderFromRangeAndPartition) buildKeyRangeSeparately(ranges []*ranger.Range) ([]int64, [][]kv.KeyRange, error) {
	var ret [][]kv.KeyRange
	var pids []int64
	for _, p := range h.partitions {
		pid := p.GetPhysicalID()
		meta := p.Meta()
		kvRange, err := distsql.TableHandleRangesToKVRanges(h.sctx.GetSessionVars().StmtCtx, []int64{pid}, meta != nil && meta.IsCommonHandle, ranges, nil)
		if err != nil {
			return nil, nil, err
		}
		pids = append(pids, pid)
		ret = append(ret, kvRange)
	}
	return pids, ret, nil
}

func (h kvRangeBuilderFromRangeAndPartition) buildKeyRange(_ int64, ranges []*ranger.Range) ([]kv.KeyRange, error) {
	var ret []kv.KeyRange
	for _, p := range h.partitions {
		pid := p.GetPhysicalID()
		meta := p.Meta()
		kvRange, err := distsql.TableHandleRangesToKVRanges(h.sctx.GetSessionVars().StmtCtx, []int64{pid}, meta != nil && meta.IsCommonHandle, ranges, nil)
		if err != nil {
			return nil, err
		}
		ret = append(ret, kvRange...)
	}
	return ret, nil
}

func (builder *dataReaderBuilder) buildTableReaderBase(ctx context.Context, e *TableReaderExecutor, reqBuilderWithRange distsql.RequestBuilder) (*TableReaderExecutor, error) {
	startTS, err := builder.getSnapshotTS()
	if err != nil {
		return nil, err
	}
	kvReq, err := reqBuilderWithRange.
		SetDAGRequest(e.dagPB).
		SetStartTS(startTS).
		SetDesc(e.desc).
		SetKeepOrder(e.keepOrder).
		SetStreaming(e.streaming).
		SetReadReplicaScope(e.readReplicaScope).
		SetIsStaleness(e.isStaleness).
		SetFromSessionVars(e.ctx.GetSessionVars()).
		SetFromInfoSchema(e.ctx.GetInfoSchema()).
		Build()
	if err != nil {
		return nil, err
	}
	e.kvRanges = append(e.kvRanges, kvReq.KeyRanges...)
	e.resultHandler = &tableResultHandler{}
	result, err := builder.SelectResult(ctx, builder.ctx, kvReq, retTypes(e), e.feedback, getPhysicalPlanIDs(e.plans), e.id)
	if err != nil {
		return nil, err
	}
	e.resultHandler.open(nil, result)
	return e, nil
}

func (builder *dataReaderBuilder) buildTableReaderFromHandles(ctx context.Context, e *TableReaderExecutor, handles []kv.Handle, canReorderHandles bool) (*TableReaderExecutor, error) {
	if canReorderHandles {
		sort.Slice(handles, func(i, j int) bool {
			return handles[i].Compare(handles[j]) < 0
		})
	}
	var b distsql.RequestBuilder
	if len(handles) > 0 {
		if _, ok := handles[0].(kv.PartitionHandle); ok {
			b.SetPartitionsAndHandles(handles)
		} else {
			b.SetTableHandles(getPhysicalTableID(e.table), handles)
		}
	}
	return builder.buildTableReaderBase(ctx, e, b)
}

func (builder *dataReaderBuilder) buildTableReaderFromKvRanges(ctx context.Context, e *TableReaderExecutor, ranges []kv.KeyRange) (Executor, error) {
	var b distsql.RequestBuilder
	b.SetKeyRanges(ranges)
	return builder.buildTableReaderBase(ctx, e, b)
}

func (builder *dataReaderBuilder) buildIndexReaderForIndexJoin(ctx context.Context, v *plannercore.PhysicalIndexReader,
	lookUpContents []*indexJoinLookUpContent, indexRanges []*ranger.Range, keyOff2IdxOff []int, cwc *plannercore.ColWithCmpFuncManager, memoryTracker *memory.Tracker, interruptSignal *atomic.Value) (Executor, error) {
	e, err := buildNoRangeIndexReader(builder.executorBuilder, v)
	if err != nil {
		return nil, err
	}
	tbInfo := e.table.Meta()
	if tbInfo.GetPartitionInfo() == nil || !builder.ctx.GetSessionVars().UseDynamicPartitionPrune() {
		kvRanges, err := buildKvRangesForIndexJoin(e.ctx, e.physicalTableID, e.index.ID, lookUpContents, indexRanges, keyOff2IdxOff, cwc, memoryTracker, interruptSignal)
		if err != nil {
			return nil, err
		}
		err = e.open(ctx, kvRanges)
		return e, err
	}

	tbl, _ := builder.executorBuilder.is.TableByID(tbInfo.ID)
	usedPartition, canPrune, contentPos, err := prunePartitionForInnerExecutor(builder.executorBuilder.ctx, tbl, e.Schema(), &v.PartitionInfo, lookUpContents)
	if err != nil {
		return nil, err
	}
	if len(usedPartition) != 0 {
		if canPrune {
			rangeMap, err := buildIndexRangeForEachPartition(e.ctx, usedPartition, contentPos, lookUpContents, indexRanges, keyOff2IdxOff, cwc)
			if err != nil {
				return nil, err
			}
			e.partitions = usedPartition
			e.ranges = indexRanges
			e.partRangeMap = rangeMap
		} else {
			e.partitions = usedPartition
			if e.ranges, err = buildRangesForIndexJoin(e.ctx, lookUpContents, indexRanges, keyOff2IdxOff, cwc); err != nil {
				return nil, err
			}
		}
		if err := e.Open(ctx); err != nil {
			return nil, err
		}
		return e, nil
	}
	ret := &TableDualExec{baseExecutor: *e.base()}
	err = ret.Open(ctx)
	return ret, err
}

func (builder *dataReaderBuilder) buildIndexLookUpReaderForIndexJoin(ctx context.Context, v *plannercore.PhysicalIndexLookUpReader,
	lookUpContents []*indexJoinLookUpContent, indexRanges []*ranger.Range, keyOff2IdxOff []int, cwc *plannercore.ColWithCmpFuncManager, memTracker *memory.Tracker, interruptSignal *atomic.Value) (Executor, error) {
	e, err := buildNoRangeIndexLookUpReader(builder.executorBuilder, v)
	if err != nil {
		return nil, err
	}

	tbInfo := e.table.Meta()
	if tbInfo.GetPartitionInfo() == nil || !builder.ctx.GetSessionVars().UseDynamicPartitionPrune() {
		e.kvRanges, err = buildKvRangesForIndexJoin(e.ctx, getPhysicalTableID(e.table), e.index.ID, lookUpContents, indexRanges, keyOff2IdxOff, cwc, memTracker, interruptSignal)
		if err != nil {
			return nil, err
		}
		err = e.open(ctx)
		return e, err
	}
	tbl, _ := builder.executorBuilder.is.TableByID(tbInfo.ID)
	usedPartition, canPrune, contentPos, err := prunePartitionForInnerExecutor(builder.executorBuilder.ctx, tbl, e.Schema(), &v.PartitionInfo, lookUpContents)
	if err != nil {
		return nil, err
	}
	if len(usedPartition) != 0 {
		if canPrune {
			rangeMap, err := buildIndexRangeForEachPartition(e.ctx, usedPartition, contentPos, lookUpContents, indexRanges, keyOff2IdxOff, cwc)
			if err != nil {
				return nil, err
			}
			e.prunedPartitions = usedPartition
			e.ranges = indexRanges
			e.partitionRangeMap = rangeMap
		} else {
			e.prunedPartitions = usedPartition
			e.ranges, err = buildRangesForIndexJoin(e.ctx, lookUpContents, indexRanges, keyOff2IdxOff, cwc)
			if err != nil {
				return nil, err
			}
		}
		e.partitionTableMode = true
		if err := e.Open(ctx); err != nil {
			return nil, err
		}
		return e, err
	}
	ret := &TableDualExec{baseExecutor: *e.base()}
	err = ret.Open(ctx)
	return ret, err
}

func (builder *dataReaderBuilder) buildProjectionForIndexJoin(ctx context.Context, v *plannercore.PhysicalProjection,
	lookUpContents []*indexJoinLookUpContent, indexRanges []*ranger.Range, keyOff2IdxOff []int, cwc *plannercore.ColWithCmpFuncManager, memTracker *memory.Tracker, interruptSignal *atomic.Value) (Executor, error) {
	var (
		childExec Executor
		err       error
	)
	switch op := v.Children()[0].(type) {
	case *plannercore.PhysicalIndexLookUpReader:
		if childExec, err = builder.buildIndexLookUpReaderForIndexJoin(ctx, op, lookUpContents, indexRanges, keyOff2IdxOff, cwc, memTracker, interruptSignal); err != nil {
			return nil, err
		}
	case *plannercore.PhysicalTableReader:
		if childExec, err = builder.buildTableReaderForIndexJoin(ctx, op, lookUpContents, indexRanges, keyOff2IdxOff, cwc, true, memTracker, interruptSignal); err != nil {
			return nil, err
		}
	default:
		return nil, errors.Errorf("inner child of Projection should be IndexLookupReader/TableReader, but got %T", v.Children()[0])
	}

	e := &ProjectionExec{
		baseExecutor:     newBaseExecutor(builder.ctx, v.Schema(), v.ID(), childExec),
		numWorkers:       int64(builder.ctx.GetSessionVars().ProjectionConcurrency()),
		evaluatorSuit:    expression.NewEvaluatorSuite(v.Exprs, v.AvoidColumnEvaluator),
		calculateNoDelay: v.CalculateNoDelay,
	}

	// If the calculation row count for this Projection operator is smaller
	// than a Chunk size, we turn back to the un-parallel Projection
	// implementation to reduce the goroutine overhead.
	if int64(v.StatsCount()) < int64(builder.ctx.GetSessionVars().MaxChunkSize) {
		e.numWorkers = 0
	}
	err = e.open(ctx)

	return e, err
}

// buildRangesForIndexJoin builds kv ranges for index join when the inner plan is index scan plan.
func buildRangesForIndexJoin(ctx sessionctx.Context, lookUpContents []*indexJoinLookUpContent,
	ranges []*ranger.Range, keyOff2IdxOff []int, cwc *plannercore.ColWithCmpFuncManager) ([]*ranger.Range, error) {
	retRanges := make([]*ranger.Range, 0, len(ranges)*len(lookUpContents))
	lastPos := len(ranges[0].LowVal) - 1
	tmpDatumRanges := make([]*ranger.Range, 0, len(lookUpContents))
	for _, content := range lookUpContents {
		for _, ran := range ranges {
			for keyOff, idxOff := range keyOff2IdxOff {
				ran.LowVal[idxOff] = content.keys[keyOff]
				ran.HighVal[idxOff] = content.keys[keyOff]
			}
		}
		if cwc == nil {
			// A deep copy is need here because the old []*range.Range is overwriten
			for _, ran := range ranges {
				retRanges = append(retRanges, ran.Clone())
			}
			continue
		}
		nextColRanges, err := cwc.BuildRangesByRow(ctx, content.row)
		if err != nil {
			return nil, err
		}
		for _, nextColRan := range nextColRanges {
			for _, ran := range ranges {
				ran.LowVal[lastPos] = nextColRan.LowVal[0]
				ran.HighVal[lastPos] = nextColRan.HighVal[0]
				ran.LowExclude = nextColRan.LowExclude
				ran.HighExclude = nextColRan.HighExclude
				tmpDatumRanges = append(tmpDatumRanges, ran.Clone())
			}
		}
	}

	if cwc == nil {
		return retRanges, nil
	}

	return ranger.UnionRanges(ctx, tmpDatumRanges, true)
}

// buildKvRangesForIndexJoin builds kv ranges for index join when the inner plan is index scan plan.
func buildKvRangesForIndexJoin(ctx sessionctx.Context, tableID, indexID int64, lookUpContents []*indexJoinLookUpContent,
	ranges []*ranger.Range, keyOff2IdxOff []int, cwc *plannercore.ColWithCmpFuncManager, memTracker *memory.Tracker, interruptSignal *atomic.Value) (_ []kv.KeyRange, err error) {
	kvRanges := make([]kv.KeyRange, 0, len(ranges)*len(lookUpContents))
	lastPos := len(ranges[0].LowVal) - 1
	sc := ctx.GetSessionVars().StmtCtx
	tmpDatumRanges := make([]*ranger.Range, 0, len(lookUpContents))
	for _, content := range lookUpContents {
		for _, ran := range ranges {
			for keyOff, idxOff := range keyOff2IdxOff {
				ran.LowVal[idxOff] = content.keys[keyOff]
				ran.HighVal[idxOff] = content.keys[keyOff]
			}
		}
		if cwc == nil {
			// Index id is -1 means it's a common handle.
			var tmpKvRanges []kv.KeyRange
			var err error
			if indexID == -1 {
				tmpKvRanges, err = distsql.CommonHandleRangesToKVRanges(sc, []int64{tableID}, ranges)
			} else {
				tmpKvRanges, err = distsql.IndexRangesToKVRangesWithInterruptSignal(sc, tableID, indexID, ranges, nil, memTracker, interruptSignal)
			}
			if err != nil {
				return nil, err
			}
			kvRanges = append(kvRanges, tmpKvRanges...)
			continue
		}
		nextColRanges, err := cwc.BuildRangesByRow(ctx, content.row)
		if err != nil {
			return nil, err
		}
		for _, nextColRan := range nextColRanges {
			for _, ran := range ranges {
				ran.LowVal[lastPos] = nextColRan.LowVal[0]
				ran.HighVal[lastPos] = nextColRan.HighVal[0]
				ran.LowExclude = nextColRan.LowExclude
				ran.HighExclude = nextColRan.HighExclude
				tmpDatumRanges = append(tmpDatumRanges, ran.Clone())
			}
		}
	}
	if len(kvRanges) != 0 && memTracker != nil {
		memTracker.Consume(int64(2 * cap(kvRanges[0].StartKey) * len(kvRanges)))
	}
	if len(tmpDatumRanges) != 0 && memTracker != nil {
		memTracker.Consume(2 * int64(len(tmpDatumRanges)) * types.EstimatedMemUsage(tmpDatumRanges[0].LowVal, len(tmpDatumRanges)))
	}
	if cwc == nil {
		sort.Slice(kvRanges, func(i, j int) bool {
			return bytes.Compare(kvRanges[i].StartKey, kvRanges[j].StartKey) < 0
		})
		return kvRanges, nil
	}

	tmpDatumRanges, err = ranger.UnionRanges(ctx, tmpDatumRanges, true)
	if err != nil {
		return nil, err
	}
	// Index id is -1 means it's a common handle.
	if indexID == -1 {
		return distsql.CommonHandleRangesToKVRanges(ctx.GetSessionVars().StmtCtx, []int64{tableID}, tmpDatumRanges)
	}
	return distsql.IndexRangesToKVRangesWithInterruptSignal(ctx.GetSessionVars().StmtCtx, tableID, indexID, tmpDatumRanges, nil, memTracker, interruptSignal)
}

func (b *executorBuilder) buildWindow(v *plannercore.PhysicalWindow) Executor {
	childExec := b.build(v.Children()[0])
	if b.err != nil {
		return nil
	}
	base := newBaseExecutor(b.ctx, v.Schema(), v.ID(), childExec)
	groupByItems := make([]expression.Expression, 0, len(v.PartitionBy))
	for _, item := range v.PartitionBy {
		groupByItems = append(groupByItems, item.Col)
	}
	orderByCols := make([]*expression.Column, 0, len(v.OrderBy))
	for _, item := range v.OrderBy {
		orderByCols = append(orderByCols, item.Col)
	}
	windowFuncs := make([]aggfuncs.AggFunc, 0, len(v.WindowFuncDescs))
	partialResults := make([]aggfuncs.PartialResult, 0, len(v.WindowFuncDescs))
	resultColIdx := v.Schema().Len() - len(v.WindowFuncDescs)
	for _, desc := range v.WindowFuncDescs {
		aggDesc, err := aggregation.NewAggFuncDesc(b.ctx, desc.Name, desc.Args, false)
		if err != nil {
			b.err = err
			return nil
		}
		agg := aggfuncs.BuildWindowFunctions(b.ctx, aggDesc, resultColIdx, orderByCols)
		windowFuncs = append(windowFuncs, agg)
		partialResult, _ := agg.AllocPartialResult()
		partialResults = append(partialResults, partialResult)
		resultColIdx++
	}

	if b.ctx.GetSessionVars().EnablePipelinedWindowExec {
		exec := &PipelinedWindowExec{
			baseExecutor:   base,
			groupChecker:   newVecGroupChecker(b.ctx, groupByItems),
			numWindowFuncs: len(v.WindowFuncDescs),
		}

		exec.windowFuncs = windowFuncs
		exec.partialResults = partialResults
		if v.Frame == nil {
			exec.start = &plannercore.FrameBound{
				Type:      ast.Preceding,
				UnBounded: true,
			}
			exec.end = &plannercore.FrameBound{
				Type:      ast.Following,
				UnBounded: true,
			}
		} else {
			exec.start = v.Frame.Start
			exec.end = v.Frame.End
			if v.Frame.Type == ast.Ranges {
				cmpResult := int64(-1)
				if len(v.OrderBy) > 0 && v.OrderBy[0].Desc {
					cmpResult = 1
				}
				exec.orderByCols = orderByCols
				exec.expectedCmpResult = cmpResult
				exec.isRangeFrame = true
			}
		}
		return exec
	}
	var processor windowProcessor
	if v.Frame == nil {
		processor = &aggWindowProcessor{
			windowFuncs:    windowFuncs,
			partialResults: partialResults,
		}
	} else if v.Frame.Type == ast.Rows {
		processor = &rowFrameWindowProcessor{
			windowFuncs:    windowFuncs,
			partialResults: partialResults,
			start:          v.Frame.Start,
			end:            v.Frame.End,
		}
	} else {
		cmpResult := int64(-1)
		if len(v.OrderBy) > 0 && v.OrderBy[0].Desc {
			cmpResult = 1
		}
		processor = &rangeFrameWindowProcessor{
			windowFuncs:       windowFuncs,
			partialResults:    partialResults,
			start:             v.Frame.Start,
			end:               v.Frame.End,
			orderByCols:       orderByCols,
			expectedCmpResult: cmpResult,
		}
	}
	return &WindowExec{baseExecutor: base,
		processor:      processor,
		groupChecker:   newVecGroupChecker(b.ctx, groupByItems),
		numWindowFuncs: len(v.WindowFuncDescs),
	}
}

func (b *executorBuilder) buildShuffle(v *plannercore.PhysicalShuffle) *ShuffleExec {
	base := newBaseExecutor(b.ctx, v.Schema(), v.ID())
	shuffle := &ShuffleExec{
		baseExecutor: base,
		concurrency:  v.Concurrency,
	}

	splitters := make([]partitionSplitter, len(v.ByItemArrays))
	switch v.SplitterType {
	case plannercore.PartitionHashSplitterType:
		for i, byItems := range v.ByItemArrays {
			splitters[i] = buildPartitionHashSplitter(shuffle.concurrency, byItems)
		}
	case plannercore.PartitionRangeSplitterType:
		for i, byItems := range v.ByItemArrays {
			splitters[i] = buildPartitionRangeSplitter(b.ctx, shuffle.concurrency, byItems)
		}
	default:
		panic("Not implemented. Should not reach here.")
	}
	shuffle.splitters = splitters

	shuffle.dataSources = make([]Executor, len(v.DataSources))
	for i, dataSource := range v.DataSources {
		shuffle.dataSources[i] = b.build(dataSource)
		if b.err != nil {
			return nil
		}
	}

	head := v.Children()[0]
	shuffle.workers = make([]*shuffleWorker, shuffle.concurrency)
	for i := range shuffle.workers {
		receivers := make([]*shuffleReceiver, len(v.DataSources))
		for j, dataSource := range v.DataSources {
			receivers[j] = &shuffleReceiver{
				baseExecutor: newBaseExecutor(b.ctx, dataSource.Schema(), dataSource.ID()),
			}
		}

		w := &shuffleWorker{
			receivers: receivers,
		}

		for j, dataSource := range v.DataSources {
			stub := plannercore.PhysicalShuffleReceiverStub{
				Receiver:   (unsafe.Pointer)(receivers[j]),
				DataSource: dataSource,
			}.Init(b.ctx, dataSource.Stats(), dataSource.SelectBlockOffset(), nil)
			stub.SetSchema(dataSource.Schema())
			v.Tails[j].SetChildren(stub)
		}

		w.childExec = b.build(head)
		if b.err != nil {
			return nil
		}

		shuffle.workers[i] = w
	}

	return shuffle
}

func (b *executorBuilder) buildShuffleReceiverStub(v *plannercore.PhysicalShuffleReceiverStub) *shuffleReceiver {
	return (*shuffleReceiver)(v.Receiver)
}

func (b *executorBuilder) buildSQLBindExec(v *plannercore.SQLBindPlan) Executor {
	base := newBaseExecutor(b.ctx, v.Schema(), v.ID())
	base.initCap = chunk.ZeroCapacity

	e := &SQLBindExec{
		baseExecutor: base,
		sqlBindOp:    v.SQLBindOp,
		normdOrigSQL: v.NormdOrigSQL,
		bindSQL:      v.BindSQL,
		charset:      v.Charset,
		collation:    v.Collation,
		db:           v.Db,
		isGlobal:     v.IsGlobal,
		bindAst:      v.BindStmt,
	}
	return e
}

// NewRowDecoder creates a chunk decoder for new row format row value decode.
func NewRowDecoder(ctx sessionctx.Context, schema *expression.Schema, tbl *model.TableInfo) *rowcodec.ChunkDecoder {
	getColInfoByID := func(tbl *model.TableInfo, colID int64) *model.ColumnInfo {
		for _, col := range tbl.Columns {
			if col.ID == colID {
				return col
			}
		}
		return nil
	}
	var pkCols []int64
	reqCols := make([]rowcodec.ColInfo, len(schema.Columns))
	for i := range schema.Columns {
		idx, col := i, schema.Columns[i]
		isPK := (tbl.PKIsHandle && mysql.HasPriKeyFlag(col.RetType.Flag)) || col.ID == model.ExtraHandleID
		if isPK {
			pkCols = append(pkCols, col.ID)
		}
		isGeneratedCol := false
		if col.VirtualExpr != nil {
			isGeneratedCol = true
		}
		reqCols[idx] = rowcodec.ColInfo{
			ID:            col.ID,
			VirtualGenCol: isGeneratedCol,
			Ft:            col.RetType,
		}
	}
	if len(pkCols) == 0 {
		pkCols = tables.TryGetCommonPkColumnIds(tbl)
		if len(pkCols) == 0 {
			pkCols = []int64{-1}
		}
	}
	defVal := func(i int, chk *chunk.Chunk) error {
		ci := getColInfoByID(tbl, reqCols[i].ID)
		d, err := table.GetColOriginDefaultValue(ctx, ci)
		if err != nil {
			return err
		}
		chk.AppendDatum(i, &d)
		return nil
	}
	return rowcodec.NewChunkDecoder(reqCols, pkCols, defVal, ctx.GetSessionVars().Location())
}

func (b *executorBuilder) buildBatchPointGet(plan *plannercore.BatchPointGetPlan) Executor {
	if err := b.validCanReadTemporaryOrCacheTable(plan.TblInfo); err != nil {
		b.err = err
		return nil
	}

	startTS, err := b.getSnapshotTS()
	if err != nil {
		b.err = err
		return nil
	}
	decoder := NewRowDecoder(b.ctx, plan.Schema(), plan.TblInfo)
	e := &BatchPointGetExec{
		baseExecutor:     newBaseExecutor(b.ctx, plan.Schema(), plan.ID()),
		tblInfo:          plan.TblInfo,
		idxInfo:          plan.IndexInfo,
		rowDecoder:       decoder,
		startTS:          startTS,
		readReplicaScope: b.readReplicaScope,
		isStaleness:      b.isStaleness,
		keepOrder:        plan.KeepOrder,
		desc:             plan.Desc,
		lock:             plan.Lock,
		waitTime:         plan.LockWaitTime,
		partExpr:         plan.PartitionExpr,
		partPos:          plan.PartitionColPos,
		singlePart:       plan.SinglePart,
		partTblID:        plan.PartTblID,
		columns:          plan.Columns,
	}
	if plan.TblInfo.TableCacheStatusType == model.TableCacheStatusEnable {
		e.cacheTable = b.getCacheTable(plan.TblInfo, startTS)
	}
	if plan.TblInfo.TempTableType != model.TempTableNone {
		// Temporary table should not do any lock operations
		e.lock = false
		e.waitTime = 0
	}

	if e.lock {
		b.hasLock = true
	}
	var capacity int
	if plan.IndexInfo != nil && !isCommonHandleRead(plan.TblInfo, plan.IndexInfo) {
		e.idxVals = plan.IndexValues
		capacity = len(e.idxVals)
	} else {
		// `SELECT a FROM t WHERE a IN (1, 1, 2, 1, 2)` should not return duplicated rows
		handles := make([]kv.Handle, 0, len(plan.Handles))
		dedup := kv.NewHandleMap()
		if plan.IndexInfo == nil {
			for _, handle := range plan.Handles {
				if _, found := dedup.Get(handle); found {
					continue
				}
				dedup.Set(handle, true)
				handles = append(handles, handle)
			}
		} else {
			for _, value := range plan.IndexValues {
				if datumsContainNull(value) {
					continue
				}
				handleBytes, err := EncodeUniqueIndexValuesForKey(e.ctx, e.tblInfo, plan.IndexInfo, value)
				if err != nil {
					if kv.ErrNotExist.Equal(err) {
						continue
					}
					b.err = err
					return nil
				}
				handle, err := kv.NewCommonHandle(handleBytes)
				if err != nil {
					b.err = err
					return nil
				}
				if _, found := dedup.Get(handle); found {
					continue
				}
				dedup.Set(handle, true)
				handles = append(handles, handle)
			}
		}
		e.handles = handles
		capacity = len(e.handles)
	}
	e.base().initCap = capacity
	e.base().maxChunkSize = capacity
	e.buildVirtualColumnInfo()
	return e
}

func isCommonHandleRead(tbl *model.TableInfo, idx *model.IndexInfo) bool {
	return tbl.IsCommonHandle && idx.Primary
}

func getPhysicalTableID(t table.Table) int64 {
	if p, ok := t.(table.PhysicalTable); ok {
		return p.GetPhysicalID()
	}
	return t.Meta().ID
}

func getFeedbackStatsTableID(ctx sessionctx.Context, t table.Table) int64 {
	if p, ok := t.(table.PhysicalTable); ok && !ctx.GetSessionVars().UseDynamicPartitionPrune() {
		return p.GetPhysicalID()
	}
	return t.Meta().ID
}

func (b *executorBuilder) buildAdminShowTelemetry(v *plannercore.AdminShowTelemetry) Executor {
	return &AdminShowTelemetryExec{baseExecutor: newBaseExecutor(b.ctx, v.Schema(), v.ID())}
}

func (b *executorBuilder) buildAdminResetTelemetryID(v *plannercore.AdminResetTelemetryID) Executor {
	return &AdminResetTelemetryIDExec{baseExecutor: newBaseExecutor(b.ctx, v.Schema(), v.ID())}
}

func partitionPruning(ctx sessionctx.Context, tbl table.PartitionedTable, conds []expression.Expression, partitionNames []model.CIStr,
	columns []*expression.Column, columnNames types.NameSlice) ([]table.PhysicalTable, error) {
	idxArr, err := plannercore.PartitionPruning(ctx, tbl, conds, partitionNames, columns, columnNames)
	if err != nil {
		return nil, err
	}

	pi := tbl.Meta().GetPartitionInfo()
	var ret []table.PhysicalTable
	if fullRangePartition(idxArr) {
		ret = make([]table.PhysicalTable, 0, len(pi.Definitions))
		for _, def := range pi.Definitions {
			p := tbl.GetPartition(def.ID)
			ret = append(ret, p)
		}
	} else {
		ret = make([]table.PhysicalTable, 0, len(idxArr))
		for _, idx := range idxArr {
			pid := pi.Definitions[idx].ID
			p := tbl.GetPartition(pid)
			ret = append(ret, p)
		}
	}
	return ret, nil
}

func fullRangePartition(idxArr []int) bool {
	return len(idxArr) == 1 && idxArr[0] == plannercore.FullRange
}

type emptySampler struct{}

func (s *emptySampler) writeChunk(_ *chunk.Chunk) error {
	return nil
}

func (s *emptySampler) finished() bool {
	return true
}

func (b *executorBuilder) buildTableSample(v *plannercore.PhysicalTableSample) *TableSampleExecutor {
	startTS, err := b.getSnapshotTS()
	if err != nil {
		b.err = err
		return nil
	}
	e := &TableSampleExecutor{
		baseExecutor: newBaseExecutor(b.ctx, v.Schema(), v.ID()),
		table:        v.TableInfo,
		startTS:      startTS,
	}

	tblInfo := v.TableInfo.Meta()
	if tblInfo.TempTableType != model.TempTableNone {
		if tblInfo.TempTableType == model.TempTableGlobal {
			e.sampler = &emptySampler{}
		} else {
			b.err = errors.New("TABLESAMPLE clause can not be applied to local temporary tables")
			return nil
		}
	} else if v.TableSampleInfo.AstNode.SampleMethod == ast.SampleMethodTypeTiDBRegion {
		e.sampler = newTableRegionSampler(
			b.ctx, v.TableInfo, startTS, v.TableSampleInfo.Partitions, v.Schema(),
			v.TableSampleInfo.FullSchema, e.retFieldTypes, v.Desc)
	}

	return e
}

func (b *executorBuilder) buildCTE(v *plannercore.PhysicalCTE) Executor {
	// 1. Build seedPlan.
	if b.Ti != nil {
		b.Ti.UseNonRecursive = true
	}
	seedExec := b.build(v.SeedPlan)
	if b.err != nil {
		return nil
	}

	// 2. Build tables to store intermediate results.
	chkSize := b.ctx.GetSessionVars().MaxChunkSize
	tps := seedExec.base().retFieldTypes
	var resTbl cteutil.Storage
	var iterInTbl cteutil.Storage
	var iterOutTbl cteutil.Storage

	if v.RecurPlan != nil {
		// For non-recursive CTE, the result will be put into resTbl directly.
		// So no need to build iterOutTbl.
		iterOutTbl := cteutil.NewStorageRowContainer(tps, chkSize)
		if err := iterOutTbl.OpenAndRef(); err != nil {
			b.err = err
			return nil
		}
	}

	storageMap, ok := b.ctx.GetSessionVars().StmtCtx.CTEStorageMap.(map[int]*CTEStorages)
	if !ok {
		b.err = errors.New("type assertion for CTEStorageMap failed")
		return nil
	}
	storages, ok := storageMap[v.CTE.IDForStorage]
	if ok {
		// Storage already setup.
		resTbl = storages.ResTbl
		iterInTbl = storages.IterInTbl
	} else {
		resTbl = cteutil.NewStorageRowContainer(tps, chkSize)
		if err := resTbl.OpenAndRef(); err != nil {
			b.err = err
			return nil
		}
		iterInTbl = cteutil.NewStorageRowContainer(tps, chkSize)
		if err := iterInTbl.OpenAndRef(); err != nil {
			b.err = err
			return nil
		}
		storageMap[v.CTE.IDForStorage] = &CTEStorages{ResTbl: resTbl, IterInTbl: iterInTbl}
	}

	// 3. Build recursive part.
	if v.RecurPlan != nil && b.Ti != nil {
		b.Ti.UseRecursive = true
	}
	recursiveExec := b.build(v.RecurPlan)
	if b.err != nil {
		return nil
	}

	var sel []int
	if v.CTE.IsDistinct {
		sel = make([]int, chkSize)
		for i := 0; i < chkSize; i++ {
			sel[i] = i
		}
	}

	return &CTEExec{
		baseExecutor:  newBaseExecutor(b.ctx, v.Schema(), v.ID()),
		seedExec:      seedExec,
		recursiveExec: recursiveExec,
		resTbl:        resTbl,
		iterInTbl:     iterInTbl,
		iterOutTbl:    iterOutTbl,
		chkIdx:        0,
		isDistinct:    v.CTE.IsDistinct,
		sel:           sel,
		hasLimit:      v.CTE.HasLimit,
		limitBeg:      v.CTE.LimitBeg,
		limitEnd:      v.CTE.LimitEnd,
	}
}

func (b *executorBuilder) buildCTETableReader(v *plannercore.PhysicalCTETable) Executor {
	storageMap, ok := b.ctx.GetSessionVars().StmtCtx.CTEStorageMap.(map[int]*CTEStorages)
	if !ok {
		b.err = errors.New("type assertion for CTEStorageMap failed")
		return nil
	}
	storages, ok := storageMap[v.IDForStorage]
	if !ok {
		b.err = errors.Errorf("iterInTbl should already be set up by CTEExec(id: %d)", v.IDForStorage)
		return nil
	}
	return &CTETableReaderExec{
		baseExecutor: newBaseExecutor(b.ctx, v.Schema(), v.ID()),
		iterInTbl:    storages.IterInTbl,
		chkIdx:       0,
	}
}
func (b *executorBuilder) validCanReadTemporaryOrCacheTable(tbl *model.TableInfo) error {
	err := b.validCanReadTemporaryTable(tbl)
	if err != nil {
		return err
	}
	return b.validCanReadCacheTable(tbl)
}

func (b *executorBuilder) validCanReadCacheTable(tbl *model.TableInfo) error {
	if tbl.TableCacheStatusType == model.TableCacheStatusDisable {
		return nil
	}

	sessionVars := b.ctx.GetSessionVars()

	// Temporary table can't switch into cache table. so the following code will not cause confusion
	if sessionVars.TxnCtx.IsStaleness || b.isStaleness {
		return errors.Trace(errors.New("can not stale read cache table"))
	}

	return nil
}

func (b *executorBuilder) validCanReadTemporaryTable(tbl *model.TableInfo) error {
	if tbl.TempTableType == model.TempTableNone {
		return nil
	}

	// Some tools like dumpling use history read to dump all table's records and will be fail if we return an error.
	// So we do not check SnapshotTS here

	sessionVars := b.ctx.GetSessionVars()

	if tbl.TempTableType == model.TempTableLocal && sessionVars.SnapshotTS != 0 {
		return errors.New("can not read local temporary table when 'tidb_snapshot' is set")
	}

	if sessionVars.TxnCtx.IsStaleness || b.isStaleness {
		return errors.New("can not stale read temporary table")
	}

	return nil
}

func (b *executorBuilder) getCacheTable(tblInfo *model.TableInfo, startTS uint64) kv.MemBuffer {
	tbl, ok := b.is.TableByID(tblInfo.ID)
	if !ok {
		b.err = errors.Trace(infoschema.ErrTableNotExists.GenWithStackByArgs(b.ctx.GetSessionVars().CurrentDB, tblInfo.Name))
		return nil
	}
	cacheData := tbl.(table.CachedTable).TryReadFromCache(startTS)
	if cacheData != nil {
		b.ctx.GetSessionVars().StmtCtx.ReadFromTableCache = true
		return cacheData
	}
<<<<<<< HEAD
	go func() {
		defer func() {
			if r := recover(); r != nil {
				logutil.BgLogger().Error("panic in the recoverable goroutine",
					zap.Reflect("r", r),
					zap.Stack("stack trace"))
			}
		}()
		if !b.ctx.GetSessionVars().StmtCtx.InExplainStmt && !b.inDeleteStmt && !b.inUpdateStmt {
			err := tbl.(table.CachedTable).UpdateLockForRead(context.Background(), b.ctx.GetStore(), startTS)
=======
	if !b.ctx.GetSessionVars().StmtCtx.InExplainStmt && !b.inDeleteStmt && !b.inUpdateStmt {
		go func() {
			defer func() {
				if r := recover(); r != nil {
					logutil.BgLogger().Error("panic in the recoverable goroutine",
						zap.Reflect("r", r),
						zap.Stack("stack trace"))
				}
			}()
			err := tbl.(table.CachedTable).UpdateLockForRead(b.ctx.GetStore(), startTS)
>>>>>>> 87f4c7db
			if err != nil {
				log.Warn("Update Lock Info Error")
			}
		}()
	}
	return nil
}<|MERGE_RESOLUTION|>--- conflicted
+++ resolved
@@ -4698,18 +4698,6 @@
 		b.ctx.GetSessionVars().StmtCtx.ReadFromTableCache = true
 		return cacheData
 	}
-<<<<<<< HEAD
-	go func() {
-		defer func() {
-			if r := recover(); r != nil {
-				logutil.BgLogger().Error("panic in the recoverable goroutine",
-					zap.Reflect("r", r),
-					zap.Stack("stack trace"))
-			}
-		}()
-		if !b.ctx.GetSessionVars().StmtCtx.InExplainStmt && !b.inDeleteStmt && !b.inUpdateStmt {
-			err := tbl.(table.CachedTable).UpdateLockForRead(context.Background(), b.ctx.GetStore(), startTS)
-=======
 	if !b.ctx.GetSessionVars().StmtCtx.InExplainStmt && !b.inDeleteStmt && !b.inUpdateStmt {
 		go func() {
 			defer func() {
@@ -4719,8 +4707,7 @@
 						zap.Stack("stack trace"))
 				}
 			}()
-			err := tbl.(table.CachedTable).UpdateLockForRead(b.ctx.GetStore(), startTS)
->>>>>>> 87f4c7db
+			err := tbl.(table.CachedTable).UpdateLockForRead(context.Background(), b.ctx.GetStore(), startTS)
 			if err != nil {
 				log.Warn("Update Lock Info Error")
 			}
