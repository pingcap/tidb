// Copyright 2015 PingCAP, Inc.
//
// Licensed under the Apache License, Version 2.0 (the "License");
// you may not use this file except in compliance with the License.
// You may obtain a copy of the License at
//
//     http://www.apache.org/licenses/LICENSE-2.0
//
// Unless required by applicable law or agreed to in writing, software
// distributed under the License is distributed on an "AS IS" BASIS,
// See the License for the specific language governing permissions and
// limitations under the License.

package executor

import (
	"bytes"
	"fmt"
	"math"
	"sort"
	"strings"
	"sync"
	"time"

	"github.com/cznic/sortutil"
	"github.com/pingcap/tidb/ast"
	"github.com/pingcap/tidb/distsql"
	"github.com/pingcap/tidb/domain"
	"github.com/pingcap/tidb/executor/aggfuncs"
	"github.com/pingcap/tidb/expression"
	"github.com/pingcap/tidb/expression/aggregation"
	"github.com/pingcap/tidb/infoschema"
	"github.com/pingcap/tidb/kv"
	"github.com/pingcap/tidb/metrics"
	"github.com/pingcap/tidb/model"
	"github.com/pingcap/tidb/mysql"
	plannercore "github.com/pingcap/tidb/planner/core"
	"github.com/pingcap/tidb/sessionctx"
	"github.com/pingcap/tidb/sessionctx/stmtctx"
	"github.com/pingcap/tidb/statistics"
	"github.com/pingcap/tidb/table"
	"github.com/pingcap/tidb/types"
	"github.com/pingcap/tidb/util/admin"
	"github.com/pingcap/tidb/util/chunk"
	"github.com/pingcap/tidb/util/ranger"
	"github.com/pingcap/tidb/util/timeutil"
	"github.com/pingcap/tipb/go-tipb"
	"github.com/pkg/errors"
	"golang.org/x/net/context"
)

// executorBuilder builds an Executor from a Plan.
// The InfoSchema must not change during execution.
type executorBuilder struct {
	ctx     sessionctx.Context
	is      infoschema.InfoSchema
	startTS uint64 // cached when the first time getStartTS() is called
	// err is set when there is error happened during Executor building process.
	err error
}

func newExecutorBuilder(ctx sessionctx.Context, is infoschema.InfoSchema) *executorBuilder {
	return &executorBuilder{
		ctx: ctx,
		is:  is,
	}
}

func (b *executorBuilder) build(p plannercore.Plan) Executor {
	switch v := p.(type) {
	case nil:
		return nil
	case *plannercore.CheckTable:
		return b.buildCheckTable(v)
	case *plannercore.CheckIndex:
		return b.buildCheckIndex(v)
	case *plannercore.RecoverIndex:
		return b.buildRecoverIndex(v)
	case *plannercore.CleanupIndex:
		return b.buildCleanupIndex(v)
	case *plannercore.CheckIndexRange:
		return b.buildCheckIndexRange(v)
	case *plannercore.ChecksumTable:
		return b.buildChecksumTable(v)
	case *plannercore.DDL:
		return b.buildDDL(v)
	case *plannercore.Deallocate:
		return b.buildDeallocate(v)
	case *plannercore.Delete:
		return b.buildDelete(v)
	case *plannercore.Execute:
		return b.buildExecute(v)
	case *plannercore.Trace:
		return b.buildTrace(v)
	case *plannercore.Explain:
		return b.buildExplain(v)
	case *plannercore.PointGetPlan:
		return b.buildPointGet(v)
	case *plannercore.Insert:
		return b.buildInsert(v)
	case *plannercore.LoadData:
		return b.buildLoadData(v)
	case *plannercore.LoadStats:
		return b.buildLoadStats(v)
	case *plannercore.PhysicalLimit:
		return b.buildLimit(v)
	case *plannercore.Prepare:
		return b.buildPrepare(v)
	case *plannercore.PhysicalLock:
		return b.buildSelectLock(v)
	case *plannercore.CancelDDLJobs:
		return b.buildCancelDDLJobs(v)
	case *plannercore.ShowDDL:
		return b.buildShowDDL(v)
	case *plannercore.ShowDDLJobs:
		return b.buildShowDDLJobs(v)
	case *plannercore.ShowDDLJobQueries:
		return b.buildShowDDLJobQueries(v)
<<<<<<< HEAD
	case *plan.ShowLog:
		return b.buildShowLog(v)
	case *plan.Show:
=======
	case *plannercore.Show:
>>>>>>> 4b5d83bc
		return b.buildShow(v)
	case *plannercore.Simple:
		return b.buildSimple(v)
	case *plannercore.Set:
		return b.buildSet(v)
	case *plannercore.PhysicalSort:
		return b.buildSort(v)
	case *plannercore.PhysicalTopN:
		return b.buildTopN(v)
	case *plannercore.PhysicalUnionAll:
		return b.buildUnionAll(v)
	case *plannercore.Update:
		return b.buildUpdate(v)
	case *plannercore.PhysicalUnionScan:
		return b.buildUnionScanExec(v)
	case *plannercore.PhysicalHashJoin:
		return b.buildHashJoin(v)
	case *plannercore.PhysicalMergeJoin:
		return b.buildMergeJoin(v)
	case *plannercore.PhysicalIndexJoin:
		return b.buildIndexLookUpJoin(v)
	case *plannercore.PhysicalSelection:
		return b.buildSelection(v)
	case *plannercore.PhysicalHashAgg:
		return b.buildHashAgg(v)
	case *plannercore.PhysicalStreamAgg:
		return b.buildStreamAgg(v)
	case *plannercore.PhysicalProjection:
		return b.buildProjection(v)
	case *plannercore.PhysicalMemTable:
		return b.buildMemTable(v)
	case *plannercore.PhysicalTableDual:
		return b.buildTableDual(v)
	case *plannercore.PhysicalApply:
		return b.buildApply(v)
	case *plannercore.PhysicalMaxOneRow:
		return b.buildMaxOneRow(v)
	case *plannercore.Analyze:
		return b.buildAnalyze(v)
	case *plannercore.PhysicalTableReader:
		return b.buildTableReader(v)
	case *plannercore.PhysicalIndexReader:
		return b.buildIndexReader(v)
	case *plannercore.PhysicalIndexLookUpReader:
		return b.buildIndexLookUpReader(v)
	default:
		b.err = ErrUnknownPlan.GenWithStack("Unknown Plan %T", p)
		return nil
	}
}

func (b *executorBuilder) buildCancelDDLJobs(v *plannercore.CancelDDLJobs) Executor {
	e := &CancelDDLJobsExec{
		baseExecutor: newBaseExecutor(b.ctx, v.Schema(), v.ExplainID()),
		jobIDs:       v.JobIDs,
	}
	e.errs, b.err = admin.CancelJobs(e.ctx.Txn(), e.jobIDs)
	if b.err != nil {
		b.err = errors.Trace(b.err)
		return nil
	}
	return e
}

func (b *executorBuilder) buildShowDDL(v *plannercore.ShowDDL) Executor {
	// We get DDLInfo here because for Executors that returns result set,
	// next will be called after transaction has been committed.
	// We need the transaction to get DDLInfo.
	e := &ShowDDLExec{
		baseExecutor: newBaseExecutor(b.ctx, v.Schema(), v.ExplainID()),
	}

	var err error
	ownerManager := domain.GetDomain(e.ctx).DDL().OwnerManager()
	ctx, cancel := context.WithTimeout(context.Background(), 3*time.Second)
	e.ddlOwnerID, err = ownerManager.GetOwnerID(ctx)
	cancel()
	if err != nil {
		b.err = errors.Trace(err)
		return nil
	}

	ddlInfo, err := admin.GetDDLInfo(e.ctx.Txn())
	if err != nil {
		b.err = errors.Trace(err)
		return nil
	}
	e.ddlInfo = ddlInfo
	e.selfID = ownerManager.ID()
	return e
}

func (b *executorBuilder) buildShowDDLJobs(v *plannercore.ShowDDLJobs) Executor {
	e := &ShowDDLJobsExec{
		jobNumber:    v.JobNumber,
		is:           b.is,
		baseExecutor: newBaseExecutor(b.ctx, v.Schema(), v.ExplainID()),
	}
	return e
}

func (b *executorBuilder) buildShowDDLJobQueries(v *plannercore.ShowDDLJobQueries) Executor {
	e := &ShowDDLJobQueriesExec{
		baseExecutor: newBaseExecutor(b.ctx, v.Schema(), v.ExplainID()),
		jobIDs:       v.JobIDs,
	}
	return e
}

<<<<<<< HEAD
func (b *executorBuilder) buildShowLog(v *plan.ShowLog) Executor {
	e := &ShowLogExec{
		baseExecutor: newBaseExecutor(b.ctx, v.Schema(), v.ExplainID()),
		ShowLog:      v.ShowLog,
	}
	return e
}

func (b *executorBuilder) buildCheckIndex(v *plan.CheckIndex) Executor {
=======
func (b *executorBuilder) buildCheckIndex(v *plannercore.CheckIndex) Executor {
>>>>>>> 4b5d83bc
	readerExec, err := buildNoRangeIndexLookUpReader(b, v.IndexLookUpReader)
	if err != nil {
		b.err = errors.Trace(err)
		return nil
	}
	readerExec.ranges = ranger.FullRange()
	readerExec.isCheckOp = true

	e := &CheckIndexExec{
		baseExecutor: newBaseExecutor(b.ctx, v.Schema(), v.ExplainID()),
		dbName:       v.DBName,
		tableName:    readerExec.table.Meta().Name.L,
		idxName:      v.IdxName,
		is:           b.is,
		src:          readerExec,
	}
	return e
}

func (b *executorBuilder) buildCheckTable(v *plannercore.CheckTable) Executor {
	e := &CheckTableExec{
		baseExecutor: newBaseExecutor(b.ctx, v.Schema(), v.ExplainID()),
		tables:       v.Tables,
		is:           b.is,
		genExprs:     v.GenExprs,
	}
	return e
}

func buildRecoverIndexCols(tblInfo *model.TableInfo, indexInfo *model.IndexInfo) []*model.ColumnInfo {
	columns := make([]*model.ColumnInfo, 0, len(indexInfo.Columns))
	for _, idxCol := range indexInfo.Columns {
		columns = append(columns, tblInfo.Columns[idxCol.Offset])
	}

	handleOffset := len(columns)
	handleColsInfo := &model.ColumnInfo{
		ID:     model.ExtraHandleID,
		Name:   model.ExtraHandleName,
		Offset: handleOffset,
	}
	handleColsInfo.FieldType = *types.NewFieldType(mysql.TypeLonglong)
	columns = append(columns, handleColsInfo)
	return columns
}

func (b *executorBuilder) buildRecoverIndex(v *plannercore.RecoverIndex) Executor {
	tblInfo := v.Table.TableInfo
	t, err := b.is.TableByName(v.Table.Schema, tblInfo.Name)
	if err != nil {
		b.err = errors.Trace(err)
		return nil
	}
	idxName := strings.ToLower(v.IndexName)
	indices := t.WritableIndices()
	var index table.Index
	for _, idx := range indices {
		if idxName == idx.Meta().Name.L {
			index = idx
			break
		}
	}

	if index == nil {
		b.err = errors.Errorf("index `%v` is not found in table `%v`.", v.IndexName, v.Table.Name.O)
		return nil
	}
	e := &RecoverIndexExec{
		baseExecutor: newBaseExecutor(b.ctx, v.Schema(), v.ExplainID()),
		columns:      buildRecoverIndexCols(tblInfo, index.Meta()),
		index:        index,
		table:        t,
	}
	return e
}

func buildCleanupIndexCols(tblInfo *model.TableInfo, indexInfo *model.IndexInfo) []*model.ColumnInfo {
	columns := make([]*model.ColumnInfo, 0, len(indexInfo.Columns)+1)
	for _, idxCol := range indexInfo.Columns {
		columns = append(columns, tblInfo.Columns[idxCol.Offset])
	}
	handleColsInfo := &model.ColumnInfo{
		ID:     model.ExtraHandleID,
		Name:   model.ExtraHandleName,
		Offset: len(tblInfo.Columns),
	}
	handleColsInfo.FieldType = *types.NewFieldType(mysql.TypeLonglong)
	columns = append(columns, handleColsInfo)
	return columns
}

func (b *executorBuilder) buildCleanupIndex(v *plannercore.CleanupIndex) Executor {
	tblInfo := v.Table.TableInfo
	t, err := b.is.TableByName(v.Table.Schema, tblInfo.Name)
	if err != nil {
		b.err = errors.Trace(err)
		return nil
	}
	idxName := strings.ToLower(v.IndexName)
	var index table.Index
	for _, idx := range t.Indices() {
		if idx.Meta().State != model.StatePublic {
			continue
		}
		if idxName == idx.Meta().Name.L {
			index = idx
			break
		}
	}

	if index == nil {
		b.err = errors.Errorf("index `%v` is not found in table `%v`.", v.IndexName, v.Table.Name.O)
		return nil
	}
	e := &CleanupIndexExec{
		baseExecutor: newBaseExecutor(b.ctx, v.Schema(), v.ExplainID()),
		idxCols:      buildCleanupIndexCols(tblInfo, index.Meta()),
		index:        index,
		table:        t,
		batchSize:    20000,
	}
	return e
}

func (b *executorBuilder) buildCheckIndexRange(v *plannercore.CheckIndexRange) Executor {
	tb, err := b.is.TableByName(v.Table.Schema, v.Table.Name)
	if err != nil {
		b.err = errors.Trace(err)
		return nil
	}
	e := &CheckIndexRangeExec{
		baseExecutor: newBaseExecutor(b.ctx, v.Schema(), v.ExplainID()),
		handleRanges: v.HandleRanges,
		table:        tb.Meta(),
		is:           b.is,
	}
	idxName := strings.ToLower(v.IndexName)
	for _, idx := range tb.Indices() {
		if idx.Meta().Name.L == idxName {
			e.index = idx.Meta()
			e.startKey = make([]types.Datum, len(e.index.Columns))
			break
		}
	}
	return e
}

func (b *executorBuilder) buildChecksumTable(v *plannercore.ChecksumTable) Executor {
	e := &ChecksumTableExec{
		baseExecutor: newBaseExecutor(b.ctx, v.Schema(), v.ExplainID()),
		tables:       make(map[int64]*checksumContext),
		done:         false,
	}
	startTs := b.getStartTS()
	for _, t := range v.Tables {
		e.tables[t.TableInfo.ID] = newChecksumContext(t.DBInfo, t.TableInfo, startTs)
	}
	return e
}

func (b *executorBuilder) buildDeallocate(v *plannercore.Deallocate) Executor {
	e := &DeallocateExec{
		baseExecutor: newBaseExecutor(b.ctx, nil, v.ExplainID()),
		Name:         v.Name,
	}
	return e
}

func (b *executorBuilder) buildSelectLock(v *plannercore.PhysicalLock) Executor {
	src := b.build(v.Children()[0])
	if b.err != nil {
		b.err = errors.Trace(b.err)
		return nil
	}
	if !b.ctx.GetSessionVars().InTxn() {
		// Locking of rows for update using SELECT FOR UPDATE only applies when autocommit
		// is disabled (either by beginning transaction with START TRANSACTION or by setting
		// autocommit to 0. If autocommit is enabled, the rows matching the specification are not locked.
		// See https://dev.mysql.com/doc/refman/5.7/en/innodb-locking-reads.html
		return src
	}
	e := &SelectLockExec{
		baseExecutor: newBaseExecutor(b.ctx, v.Schema(), v.ExplainID(), src),
		Lock:         v.Lock,
	}
	return e
}

func (b *executorBuilder) buildLimit(v *plannercore.PhysicalLimit) Executor {
	childExec := b.build(v.Children()[0])
	if b.err != nil {
		b.err = errors.Trace(b.err)
		return nil
	}
	e := &LimitExec{
		baseExecutor: newBaseExecutor(b.ctx, v.Schema(), v.ExplainID(), childExec),
		begin:        v.Offset,
		end:          v.Offset + v.Count,
	}
	return e
}

func (b *executorBuilder) buildPrepare(v *plannercore.Prepare) Executor {
	e := &PrepareExec{
		baseExecutor: newBaseExecutor(b.ctx, v.Schema(), v.ExplainID()),
		is:           b.is,
		name:         v.Name,
		sqlText:      v.SQLText,
	}
	return e
}

func (b *executorBuilder) buildExecute(v *plannercore.Execute) Executor {
	e := &ExecuteExec{
		baseExecutor: newBaseExecutor(b.ctx, v.Schema(), v.ExplainID()),
		is:           b.is,
		name:         v.Name,
		usingVars:    v.UsingVars,
		id:           v.ExecID,
		stmt:         v.Stmt,
		plan:         v.Plan,
	}
	return e
}

func (b *executorBuilder) buildShow(v *plannercore.Show) Executor {
	e := &ShowExec{
		baseExecutor: newBaseExecutor(b.ctx, v.Schema(), v.ExplainID()),
		Tp:           v.Tp,
		DBName:       model.NewCIStr(v.DBName),
		Table:        v.Table,
		Column:       v.Column,
		User:         v.User,
		Flag:         v.Flag,
		Full:         v.Full,
		GlobalScope:  v.GlobalScope,
		is:           b.is,
	}
	if e.Tp == ast.ShowGrants && e.User == nil {
		e.User = e.ctx.GetSessionVars().User
	}
	if len(v.Conditions) == 0 {
		return e
	}
	sel := &SelectionExec{
		baseExecutor: newBaseExecutor(b.ctx, v.Schema(), v.ExplainID(), e),
		filters:      v.Conditions,
	}
	return sel
}

func (b *executorBuilder) buildSimple(v *plannercore.Simple) Executor {
	switch s := v.Statement.(type) {
	case *ast.GrantStmt:
		return b.buildGrant(s)
	case *ast.RevokeStmt:
		return b.buildRevoke(s)
	}
	e := &SimpleExec{
		baseExecutor: newBaseExecutor(b.ctx, v.Schema(), v.ExplainID()),
		Statement:    v.Statement,
		is:           b.is,
	}
	return e
}

func (b *executorBuilder) buildSet(v *plannercore.Set) Executor {
	e := &SetExecutor{
		baseExecutor: newBaseExecutor(b.ctx, v.Schema(), v.ExplainID()),
		vars:         v.VarAssigns,
	}
	return e
}

func (b *executorBuilder) buildInsert(v *plannercore.Insert) Executor {
	selectExec := b.build(v.SelectPlan)
	if b.err != nil {
		b.err = errors.Trace(b.err)
		return nil
	}
	var baseExec baseExecutor
	if selectExec != nil {
		baseExec = newBaseExecutor(b.ctx, nil, v.ExplainID(), selectExec)
	} else {
		baseExec = newBaseExecutor(b.ctx, nil, v.ExplainID())
	}

	ivs := &InsertValues{
		baseExecutor:          baseExec,
		Table:                 v.Table,
		Columns:               v.Columns,
		Lists:                 v.Lists,
		SetList:               v.SetList,
		GenColumns:            v.GenCols.Columns,
		GenExprs:              v.GenCols.Exprs,
		needFillDefaultValues: v.NeedFillDefaultValue,
		SelectExec:            selectExec,
	}

	if v.IsReplace {
		return b.buildReplace(ivs)
	}
	insert := &InsertExec{
		InsertValues: ivs,
		OnDuplicate:  append(v.OnDuplicate, v.GenCols.OnDuplicates...),
	}
	return insert
}

func (b *executorBuilder) buildLoadData(v *plannercore.LoadData) Executor {
	tbl, ok := b.is.TableByID(v.Table.TableInfo.ID)
	if !ok {
		b.err = errors.Errorf("Can not get table %d", v.Table.TableInfo.ID)
		return nil
	}
	insertVal := &InsertValues{
		baseExecutor: newBaseExecutor(b.ctx, nil, v.ExplainID()),
		Table:        tbl,
		Columns:      v.Columns,
		GenColumns:   v.GenCols.Columns,
		GenExprs:     v.GenCols.Exprs,
	}
	tableCols := tbl.Cols()
	columns, err := insertVal.getColumns(tableCols)
	if err != nil {
		b.err = errors.Trace(err)
		return nil
	}
	loadDataExec := &LoadDataExec{
		baseExecutor: newBaseExecutor(b.ctx, nil, v.ExplainID()),
		IsLocal:      v.IsLocal,
		loadDataInfo: &LoadDataInfo{
			row:          make([]types.Datum, len(columns)),
			InsertValues: insertVal,
			Path:         v.Path,
			Table:        tbl,
			FieldsInfo:   v.FieldsInfo,
			LinesInfo:    v.LinesInfo,
			IgnoreLines:  v.IgnoreLines,
			Ctx:          b.ctx,
			columns:      columns,
		},
	}

	return loadDataExec
}

func (b *executorBuilder) buildLoadStats(v *plannercore.LoadStats) Executor {
	e := &LoadStatsExec{
		baseExecutor: newBaseExecutor(b.ctx, nil, v.ExplainID()),
		info:         &LoadStatsInfo{v.Path, b.ctx},
	}
	return e
}

func (b *executorBuilder) buildReplace(vals *InsertValues) Executor {
	replaceExec := &ReplaceExec{
		InsertValues: vals,
	}
	return replaceExec
}

func (b *executorBuilder) buildGrant(grant *ast.GrantStmt) Executor {
	e := &GrantExec{
		baseExecutor: newBaseExecutor(b.ctx, nil, "GrantStmt"),
		Privs:        grant.Privs,
		ObjectType:   grant.ObjectType,
		Level:        grant.Level,
		Users:        grant.Users,
		WithGrant:    grant.WithGrant,
		is:           b.is,
	}
	return e
}

func (b *executorBuilder) buildRevoke(revoke *ast.RevokeStmt) Executor {
	e := &RevokeExec{
		ctx:        b.ctx,
		Privs:      revoke.Privs,
		ObjectType: revoke.ObjectType,
		Level:      revoke.Level,
		Users:      revoke.Users,
		is:         b.is,
	}
	return e
}

func (b *executorBuilder) buildDDL(v *plannercore.DDL) Executor {
	e := &DDLExec{
		baseExecutor: newBaseExecutor(b.ctx, v.Schema(), v.ExplainID()),
		stmt:         v.Statement,
		is:           b.is,
	}
	return e
}

// buildTrace builds a TraceExec for future executing. This method will be called
// at build().
func (b *executorBuilder) buildTrace(v *plannercore.Trace) Executor {
	return &TraceExec{
		baseExecutor: newBaseExecutor(b.ctx, v.Schema(), v.ExplainID()),
		stmtNode:     v.StmtNode,
		builder:      b,
	}
}

// buildExplain builds a explain executor. `e.rows` collects final result to `ExplainExec`.
func (b *executorBuilder) buildExplain(v *plannercore.Explain) Executor {
	e := &ExplainExec{
		baseExecutor: newBaseExecutor(b.ctx, v.Schema(), v.ExplainID()),
	}
	e.rows = make([][]string, 0, len(v.Rows))
	for _, row := range v.Rows {
		e.rows = append(e.rows, row)
	}
	return e
}

func (b *executorBuilder) buildUnionScanExec(v *plannercore.PhysicalUnionScan) Executor {
	src := b.build(v.Children()[0])
	if b.err != nil {
		b.err = errors.Trace(b.err)
		return nil
	}
	us := &UnionScanExec{baseExecutor: newBaseExecutor(b.ctx, v.Schema(), v.ExplainID(), src)}
	// Get the handle column index of the below plannercore.
	// We can guarantee that there must be only one col in the map.
	for _, cols := range v.Children()[0].Schema().TblID2Handle {
		us.belowHandleIndex = cols[0].Index
	}
	switch x := src.(type) {
	case *TableReaderExecutor:
		us.desc = x.desc
		us.dirty = GetDirtyDB(b.ctx).GetDirtyTable(x.table.Meta().ID)
		us.conditions = v.Conditions
		us.columns = x.columns
		b.err = us.buildAndSortAddedRows()
	case *IndexReaderExecutor:
		us.desc = x.desc
		for _, ic := range x.index.Columns {
			for i, col := range x.schema.Columns {
				if col.ColName.L == ic.Name.L {
					us.usedIndex = append(us.usedIndex, i)
					break
				}
			}
		}
		us.dirty = GetDirtyDB(b.ctx).GetDirtyTable(x.table.Meta().ID)
		us.conditions = v.Conditions
		us.columns = x.columns
		b.err = us.buildAndSortAddedRows()
	case *IndexLookUpExecutor:
		us.desc = x.desc
		for _, ic := range x.index.Columns {
			for i, col := range x.schema.Columns {
				if col.ColName.L == ic.Name.L {
					us.usedIndex = append(us.usedIndex, i)
					break
				}
			}
		}
		us.dirty = GetDirtyDB(b.ctx).GetDirtyTable(x.table.Meta().ID)
		us.conditions = v.Conditions
		us.columns = x.columns
		b.err = us.buildAndSortAddedRows()
	default:
		// The mem table will not be written by sql directly, so we can omit the union scan to avoid err reporting.
		return src
	}
	if b.err != nil {
		b.err = errors.Trace(b.err)
		return nil
	}
	return us
}

// buildMergeJoin builds MergeJoinExec executor.
func (b *executorBuilder) buildMergeJoin(v *plannercore.PhysicalMergeJoin) Executor {
	leftExec := b.build(v.Children()[0])
	if b.err != nil {
		b.err = errors.Trace(b.err)
		return nil
	}

	rightExec := b.build(v.Children()[1])
	if b.err != nil {
		b.err = errors.Trace(b.err)
		return nil
	}

	defaultValues := v.DefaultValues
	if defaultValues == nil {
		if v.JoinType == plannercore.RightOuterJoin {
			defaultValues = make([]types.Datum, leftExec.Schema().Len())
		} else {
			defaultValues = make([]types.Datum, rightExec.Schema().Len())
		}
	}

	e := &MergeJoinExec{
		stmtCtx:      b.ctx.GetSessionVars().StmtCtx,
		baseExecutor: newBaseExecutor(b.ctx, v.Schema(), v.ExplainID(), leftExec, rightExec),
		joiner: newJoiner(b.ctx, v.JoinType, v.JoinType == plannercore.RightOuterJoin,
			defaultValues, v.OtherConditions,
			leftExec.retTypes(), rightExec.retTypes()),
	}

	leftKeys := v.LeftKeys
	rightKeys := v.RightKeys

	e.outerIdx = 0
	innerFilter := v.RightConditions

	e.innerTable = &mergeJoinInnerTable{
		reader:   rightExec,
		joinKeys: rightKeys,
	}

	e.outerTable = &mergeJoinOuterTable{
		reader: leftExec,
		filter: v.LeftConditions,
		keys:   leftKeys,
	}

	if v.JoinType == plannercore.RightOuterJoin {
		e.outerIdx = 1
		e.outerTable.reader = rightExec
		e.outerTable.filter = v.RightConditions
		e.outerTable.keys = rightKeys

		innerFilter = v.LeftConditions
		e.innerTable.reader = leftExec
		e.innerTable.joinKeys = leftKeys
	}

	// optimizer should guarantee that filters on inner table are pushed down
	// to tikv or extracted to a Selection.
	if len(innerFilter) != 0 {
		b.err = errors.Annotate(ErrBuildExecutor, "merge join's inner filter should be empty.")
		return nil
	}

	metrics.ExecutorCounter.WithLabelValues("MergeJoinExec").Inc()
	return e
}

func (b *executorBuilder) buildHashJoin(v *plannercore.PhysicalHashJoin) Executor {
	leftHashKey := make([]*expression.Column, 0, len(v.EqualConditions))
	rightHashKey := make([]*expression.Column, 0, len(v.EqualConditions))
	for _, eqCond := range v.EqualConditions {
		ln, _ := eqCond.GetArgs()[0].(*expression.Column)
		rn, _ := eqCond.GetArgs()[1].(*expression.Column)
		leftHashKey = append(leftHashKey, ln)
		rightHashKey = append(rightHashKey, rn)
	}

	leftExec := b.build(v.Children()[0])
	if b.err != nil {
		b.err = errors.Trace(b.err)
		return nil
	}

	rightExec := b.build(v.Children()[1])
	if b.err != nil {
		b.err = errors.Trace(b.err)
		return nil
	}

	e := &HashJoinExec{
		baseExecutor: newBaseExecutor(b.ctx, v.Schema(), v.ExplainID(), leftExec, rightExec),
		concurrency:  v.Concurrency,
		joinType:     v.JoinType,
		innerIdx:     v.InnerChildIdx,
	}

	defaultValues := v.DefaultValues
	lhsTypes, rhsTypes := leftExec.retTypes(), rightExec.retTypes()
	if v.InnerChildIdx == 0 {
		if len(v.LeftConditions) > 0 {
			b.err = errors.Annotate(ErrBuildExecutor, "join's inner condition should be empty")
			return nil
		}
		e.innerExec = leftExec
		e.outerExec = rightExec
		e.outerFilter = v.RightConditions
		e.innerKeys = leftHashKey
		e.outerKeys = rightHashKey
		if defaultValues == nil {
			defaultValues = make([]types.Datum, e.innerExec.Schema().Len())
		}
	} else {
		if len(v.RightConditions) > 0 {
			b.err = errors.Annotate(ErrBuildExecutor, "join's inner condition should be empty")
			return nil
		}
		e.innerExec = rightExec
		e.outerExec = leftExec
		e.outerFilter = v.LeftConditions
		e.innerKeys = rightHashKey
		e.outerKeys = leftHashKey
		if defaultValues == nil {
			defaultValues = make([]types.Datum, e.innerExec.Schema().Len())
		}
	}
	e.joiners = make([]joiner, e.concurrency)
	for i := uint(0); i < e.concurrency; i++ {
		e.joiners[i] = newJoiner(b.ctx, v.JoinType, v.InnerChildIdx == 0, defaultValues,
			v.OtherConditions, lhsTypes, rhsTypes)
	}
	metrics.ExecutorCounter.WithLabelValues("HashJoinExec").Inc()
	return e
}

// wrapCastForAggArgs wraps the args of an aggregate function with a cast function.
func (b *executorBuilder) wrapCastForAggArgs(funcs []*aggregation.AggFuncDesc) {
	for _, f := range funcs {
		// We do not need to wrap cast upon these functions,
		// since the EvalXXX method called by the arg is determined by the corresponding arg type.
		if f.Name == ast.AggFuncCount || f.Name == ast.AggFuncMin || f.Name == ast.AggFuncMax || f.Name == ast.AggFuncFirstRow {
			continue
		}
		var castFunc func(ctx sessionctx.Context, expr expression.Expression) expression.Expression
		switch retTp := f.RetTp; retTp.EvalType() {
		case types.ETInt:
			castFunc = expression.WrapWithCastAsInt
		case types.ETReal:
			castFunc = expression.WrapWithCastAsReal
		case types.ETString:
			castFunc = expression.WrapWithCastAsString
		case types.ETDecimal:
			castFunc = expression.WrapWithCastAsDecimal
		default:
			panic("should never happen in executorBuilder.wrapCastForAggArgs")
		}
		for i := range f.Args {
			f.Args[i] = castFunc(b.ctx, f.Args[i])
		}
	}
}

// buildProjBelowAgg builds a ProjectionExec below AggregationExec.
// If all the args of `aggFuncs`, and all the item of `groupByItems`
// are columns or constants, we do not need to build the `proj`.
func (b *executorBuilder) buildProjBelowAgg(aggFuncs []*aggregation.AggFuncDesc, groupByItems []expression.Expression, src Executor) Executor {
	hasScalarFunc := false
	// If the mode is FinalMode, we do not need to wrap cast upon the args,
	// since the types of the args are already the expected.
	if len(aggFuncs) > 0 && aggFuncs[0].Mode != aggregation.FinalMode {
		b.wrapCastForAggArgs(aggFuncs)
	}
	for i := 0; !hasScalarFunc && i < len(aggFuncs); i++ {
		f := aggFuncs[i]
		for _, arg := range f.Args {
			_, isScalarFunc := arg.(*expression.ScalarFunction)
			hasScalarFunc = hasScalarFunc || isScalarFunc
		}
	}
	for i, isScalarFunc := 0, false; !hasScalarFunc && i < len(groupByItems); i++ {
		_, isScalarFunc = groupByItems[i].(*expression.ScalarFunction)
		hasScalarFunc = hasScalarFunc || isScalarFunc
	}
	if !hasScalarFunc {
		return src
	}

	b.ctx.GetSessionVars().PlanID++
	id := b.ctx.GetSessionVars().PlanID
	projFromID := fmt.Sprintf("%s_%d", plannercore.TypeProj, id)

	projSchemaCols := make([]*expression.Column, 0, len(aggFuncs)+len(groupByItems))
	projExprs := make([]expression.Expression, 0, cap(projSchemaCols))
	cursor := 0
	for _, f := range aggFuncs {
		for i, arg := range f.Args {
			if _, isCnst := arg.(*expression.Constant); isCnst {
				continue
			}
			projExprs = append(projExprs, arg)
			newArg := &expression.Column{
				RetType: arg.GetType(),
				ColName: model.NewCIStr(fmt.Sprintf("%s_%d", f.Name, i)),
				Index:   cursor,
			}
			projSchemaCols = append(projSchemaCols, newArg)
			f.Args[i] = newArg
			cursor++
		}
	}
	for i, item := range groupByItems {
		if _, isCnst := item.(*expression.Constant); isCnst {
			continue
		}
		projExprs = append(projExprs, item)
		newArg := &expression.Column{
			RetType: item.GetType(),
			ColName: model.NewCIStr(fmt.Sprintf("group_%d", i)),
			Index:   cursor,
		}
		projSchemaCols = append(projSchemaCols, newArg)
		groupByItems[i] = newArg
		cursor++
	}

	return &ProjectionExec{
		baseExecutor:  newBaseExecutor(b.ctx, expression.NewSchema(projSchemaCols...), projFromID, src),
		evaluatorSuit: expression.NewEvaluatorSuit(projExprs),
	}
}

func (b *executorBuilder) buildHashAgg(v *plannercore.PhysicalHashAgg) Executor {
	src := b.build(v.Children()[0])
	if b.err != nil {
		b.err = errors.Trace(b.err)
		return nil
	}
	src = b.buildProjBelowAgg(v.AggFuncs, v.GroupByItems, src)
	sessionVars := b.ctx.GetSessionVars()
	e := &HashAggExec{
		baseExecutor:    newBaseExecutor(b.ctx, v.Schema(), v.ExplainID(), src),
		sc:              sessionVars.StmtCtx,
		PartialAggFuncs: make([]aggfuncs.AggFunc, 0, len(v.AggFuncs)),
		GroupByItems:    v.GroupByItems,
	}
	// We take `create table t(a int, b int);` as example.
	//
	// 1. If all the aggregation functions are FIRST_ROW, we do not need to set the defaultVal for them:
	// e.g.
	// mysql> select distinct a, b from t;
	// 0 rows in set (0.00 sec)
	//
	// 2. If there exists group by items, we do not need to set the defaultVal for them either:
	// e.g.
	// mysql> select avg(a) from t group by b;
	// Empty set (0.00 sec)
	//
	// mysql> select avg(a) from t group by a;
	// +--------+
	// | avg(a) |
	// +--------+
	// |  NULL  |
	// +--------+
	// 1 row in set (0.00 sec)
	if len(v.GroupByItems) != 0 || aggregation.IsAllFirstRow(v.AggFuncs) {
		e.defaultVal = nil
	} else {
		e.defaultVal = chunk.NewChunkWithCapacity(e.retTypes(), 1)
	}
	for _, aggDesc := range v.AggFuncs {
		if aggDesc.HasDistinct {
			e.isUnparallelExec = true
		}
	}
	// When we set both tidb_hashagg_final_concurrency and tidb_hashagg_partial_concurrency to 1,
	// we do not need to parallelly execute hash agg,
	// and this action can be a workaround when meeting some unexpected situation using parallelExec.
	if finalCon, partialCon := sessionVars.HashAggFinalConcurrency, sessionVars.HashAggPartialConcurrency; finalCon <= 0 || partialCon <= 0 || finalCon == 1 && partialCon == 1 {
		e.isUnparallelExec = true
	}
	partialOrdinal := 0
	for i, aggDesc := range v.AggFuncs {
		if e.isUnparallelExec {
			e.PartialAggFuncs = append(e.PartialAggFuncs, aggfuncs.Build(b.ctx, aggDesc, i))
		} else {
			ordinal := []int{partialOrdinal}
			partialOrdinal++
			if aggDesc.Name == ast.AggFuncAvg {
				ordinal = append(ordinal, partialOrdinal+1)
				partialOrdinal++
			}
			finalDesc := aggDesc.Split(ordinal)
			e.PartialAggFuncs = append(e.PartialAggFuncs, aggfuncs.Build(b.ctx, aggDesc, i))
			e.FinalAggFuncs = append(e.FinalAggFuncs, aggfuncs.Build(b.ctx, finalDesc, i))
		}
		if e.defaultVal != nil {
			value := aggDesc.GetDefaultValue()
			e.defaultVal.AppendDatum(i, &value)
		}
	}

	metrics.ExecutorCounter.WithLabelValues("HashAggExec").Inc()
	return e
}

func (b *executorBuilder) buildStreamAgg(v *plannercore.PhysicalStreamAgg) Executor {
	src := b.build(v.Children()[0])
	if b.err != nil {
		b.err = errors.Trace(b.err)
		return nil
	}
	src = b.buildProjBelowAgg(v.AggFuncs, v.GroupByItems, src)
	e := &StreamAggExec{
		baseExecutor: newBaseExecutor(b.ctx, v.Schema(), v.ExplainID(), src),
		StmtCtx:      b.ctx.GetSessionVars().StmtCtx,
		aggFuncs:     make([]aggfuncs.AggFunc, 0, len(v.AggFuncs)),
		GroupByItems: v.GroupByItems,
	}
	if len(v.GroupByItems) != 0 || aggregation.IsAllFirstRow(v.AggFuncs) {
		e.defaultVal = nil
	} else {
		e.defaultVal = chunk.NewChunkWithCapacity(e.retTypes(), 1)
	}
	for i, aggDesc := range v.AggFuncs {
		aggFunc := aggfuncs.Build(b.ctx, aggDesc, i)
		e.aggFuncs = append(e.aggFuncs, aggFunc)
		if e.defaultVal != nil {
			value := aggDesc.GetDefaultValue()
			e.defaultVal.AppendDatum(i, &value)
		}
	}

	metrics.ExecutorCounter.WithLabelValues("StreamAggExec").Inc()
	return e
}

func (b *executorBuilder) buildSelection(v *plannercore.PhysicalSelection) Executor {
	childExec := b.build(v.Children()[0])
	if b.err != nil {
		b.err = errors.Trace(b.err)
		return nil
	}
	e := &SelectionExec{
		baseExecutor: newBaseExecutor(b.ctx, v.Schema(), v.ExplainID(), childExec),
		filters:      v.Conditions,
	}
	return e
}

func (b *executorBuilder) buildProjection(v *plannercore.PhysicalProjection) Executor {
	childExec := b.build(v.Children()[0])
	if b.err != nil {
		b.err = errors.Trace(b.err)
		return nil
	}
	e := &ProjectionExec{
		baseExecutor:     newBaseExecutor(b.ctx, v.Schema(), v.ExplainID(), childExec),
		numWorkers:       b.ctx.GetSessionVars().ProjectionConcurrency,
		evaluatorSuit:    expression.NewEvaluatorSuit(v.Exprs),
		calculateNoDelay: v.CalculateNoDelay,
	}

	// If the calculation row count for this Projection operator is smaller
	// than a Chunk size, we turn back to the un-parallel Projection
	// implementation to reduce the goroutine overhead.
	if int64(v.StatsCount()) < int64(b.ctx.GetSessionVars().MaxChunkSize) {
		e.numWorkers = 0
	}
	return e
}

func (b *executorBuilder) buildTableDual(v *plannercore.PhysicalTableDual) Executor {
	if v.RowCount != 0 && v.RowCount != 1 {
		b.err = errors.Errorf("buildTableDual failed, invalid row count for dual table: %v", v.RowCount)
		return nil
	}
	e := &TableDualExec{
		baseExecutor: newBaseExecutor(b.ctx, v.Schema(), v.ExplainID()),
		numDualRows:  v.RowCount,
	}
	// Init the startTS for later use.
	b.getStartTS()
	return e
}

func (b *executorBuilder) getStartTS() uint64 {
	if b.startTS != 0 {
		// Return the cached value.
		return b.startTS
	}

	startTS := b.ctx.GetSessionVars().SnapshotTS
	if startTS == 0 && b.ctx.Txn() != nil {
		startTS = b.ctx.Txn().StartTS()
	}
	b.startTS = startTS
	return startTS
}

func (b *executorBuilder) buildMemTable(v *plannercore.PhysicalMemTable) Executor {
	tb, _ := b.is.TableByID(v.Table.ID)
	e := &TableScanExec{
		baseExecutor:   newBaseExecutor(b.ctx, v.Schema(), v.ExplainID()),
		t:              tb,
		columns:        v.Columns,
		seekHandle:     math.MinInt64,
		isVirtualTable: tb.Type() == table.VirtualTable,
	}
	return e
}

func (b *executorBuilder) buildSort(v *plannercore.PhysicalSort) Executor {
	childExec := b.build(v.Children()[0])
	if b.err != nil {
		b.err = errors.Trace(b.err)
		return nil
	}
	sortExec := SortExec{
		baseExecutor: newBaseExecutor(b.ctx, v.Schema(), v.ExplainID(), childExec),
		ByItems:      v.ByItems,
		schema:       v.Schema(),
	}
	metrics.ExecutorCounter.WithLabelValues("SortExec").Inc()
	return &sortExec
}

func (b *executorBuilder) buildTopN(v *plannercore.PhysicalTopN) Executor {
	childExec := b.build(v.Children()[0])
	if b.err != nil {
		b.err = errors.Trace(b.err)
		return nil
	}
	sortExec := SortExec{
		baseExecutor: newBaseExecutor(b.ctx, v.Schema(), v.ExplainID(), childExec),
		ByItems:      v.ByItems,
		schema:       v.Schema(),
	}
	metrics.ExecutorCounter.WithLabelValues("TopNExec").Inc()
	return &TopNExec{
		SortExec: sortExec,
		limit:    &plannercore.PhysicalLimit{Count: v.Count, Offset: v.Offset},
	}
}

func (b *executorBuilder) buildApply(apply *plannercore.PhysicalApply) *NestedLoopApplyExec {
	v := apply.PhysicalJoin
	leftChild := b.build(v.Children()[0])
	if b.err != nil {
		b.err = errors.Trace(b.err)
		return nil
	}
	rightChild := b.build(v.Children()[1])
	if b.err != nil {
		b.err = errors.Trace(b.err)
		return nil
	}
	joinSchema := expression.MergeSchema(leftChild.Schema(), rightChild.Schema())
	// TODO: remove this. Do this in Apply's ResolveIndices.
	for i, cond := range v.EqualConditions {
		v.EqualConditions[i] = cond.ResolveIndices(joinSchema).(*expression.ScalarFunction)
	}
	otherConditions := append(expression.ScalarFuncs2Exprs(v.EqualConditions), v.OtherConditions...)
	defaultValues := v.DefaultValues
	if defaultValues == nil {
		defaultValues = make([]types.Datum, v.Children()[v.InnerChildIdx].Schema().Len())
	}
	tupleJoiner := newJoiner(b.ctx, v.JoinType, v.InnerChildIdx == 0,
		defaultValues, otherConditions, leftChild.retTypes(), rightChild.retTypes())
	outerExec, innerExec := leftChild, rightChild
	outerFilter, innerFilter := v.LeftConditions, v.RightConditions
	if v.InnerChildIdx == 0 {
		outerExec, innerExec = rightChild, leftChild
		outerFilter, innerFilter = v.RightConditions, v.LeftConditions
	}
	e := &NestedLoopApplyExec{
		baseExecutor: newBaseExecutor(b.ctx, apply.Schema(), v.ExplainID(), outerExec, innerExec),
		innerExec:    innerExec,
		outerExec:    outerExec,
		outerFilter:  outerFilter,
		innerFilter:  innerFilter,
		outer:        v.JoinType != plannercore.InnerJoin,
		joiner:       tupleJoiner,
		outerSchema:  apply.OuterSchema,
	}
	metrics.ExecutorCounter.WithLabelValues("NestedLoopApplyExec").Inc()
	return e
}

func (b *executorBuilder) buildMaxOneRow(v *plannercore.PhysicalMaxOneRow) Executor {
	childExec := b.build(v.Children()[0])
	if b.err != nil {
		b.err = errors.Trace(b.err)
		return nil
	}
	e := &MaxOneRowExec{
		baseExecutor: newBaseExecutor(b.ctx, v.Schema(), v.ExplainID(), childExec),
	}
	return e
}

func (b *executorBuilder) buildUnionAll(v *plannercore.PhysicalUnionAll) Executor {
	childExecs := make([]Executor, len(v.Children()))
	for i, child := range v.Children() {
		childExecs[i] = b.build(child)
		if b.err != nil {
			b.err = errors.Trace(b.err)
			return nil
		}
	}
	e := &UnionExec{
		baseExecutor: newBaseExecutor(b.ctx, v.Schema(), v.ExplainID(), childExecs...),
	}
	return e
}

func (b *executorBuilder) buildUpdate(v *plannercore.Update) Executor {
	tblID2table := make(map[int64]table.Table)
	for id := range v.SelectPlan.Schema().TblID2Handle {
		tblID2table[id], _ = b.is.TableByID(id)
	}
	selExec := b.build(v.SelectPlan)
	if b.err != nil {
		b.err = errors.Trace(b.err)
		return nil
	}
	columns2Handle := buildColumns2Handle(v.SelectPlan.Schema(), tblID2table)
	updateExec := &UpdateExec{
		baseExecutor:   newBaseExecutor(b.ctx, nil, v.ExplainID(), selExec),
		SelectExec:     selExec,
		OrderedList:    v.OrderedList,
		tblID2table:    tblID2table,
		columns2Handle: columns2Handle,
	}
	return updateExec
}

// cols2Handle represents an mapper from column index to handle index.
type cols2Handle struct {
	// start/end represent the ordinal range [start, end) of the consecutive columns.
	start, end int32
	// handleOrdinal represents the ordinal of the handle column.
	handleOrdinal int32
}

// cols2HandleSlice attaches the methods of sort.Interface to []cols2Handle sorting in increasing order.
type cols2HandleSlice []cols2Handle

// Len implements sort.Interface#Len.
func (c cols2HandleSlice) Len() int {
	return len(c)
}

// Swap implements sort.Interface#Swap.
func (c cols2HandleSlice) Swap(i, j int) {
	c[i], c[j] = c[j], c[i]
}

// Less implements sort.Interface#Less.
func (c cols2HandleSlice) Less(i, j int) bool {
	return c[i].start < c[j].start
}

// findHandle finds the ordinal of the corresponding handle column.
func (c cols2HandleSlice) findHandle(ordinal int32) (int32, bool) {
	if c == nil || len(c) == 0 {
		return 0, false
	}
	// find the smallest index of the range that its start great than ordinal.
	// @see https://godoc.org/sort#Search
	rangeBehindOrdinal := sort.Search(len(c), func(i int) bool { return c[i].start > ordinal })
	if rangeBehindOrdinal == 0 {
		return 0, false
	}
	return c[rangeBehindOrdinal-1].handleOrdinal, true
}

// buildColumns2Handle builds columns to handle mapping.
func buildColumns2Handle(schema *expression.Schema, tblID2Table map[int64]table.Table) cols2HandleSlice {
	if len(schema.TblID2Handle) < 2 {
		// skip buildColumns2Handle mapping if there are only single table.
		return nil
	}
	var cols2Handles cols2HandleSlice
	for tblID, handleCols := range schema.TblID2Handle {
		tbl := tblID2Table[tblID]
		for _, handleCol := range handleCols {
			offset := getTableOffset(schema, handleCol)
			end := offset + len(tbl.WritableCols())
			cols2Handles = append(cols2Handles, cols2Handle{int32(offset), int32(end), int32(handleCol.Index)})
		}
	}
	sort.Sort(cols2Handles)
	return cols2Handles
}

func (b *executorBuilder) buildDelete(v *plannercore.Delete) Executor {
	tblID2table := make(map[int64]table.Table)
	for id := range v.SelectPlan.Schema().TblID2Handle {
		tblID2table[id], _ = b.is.TableByID(id)
	}
	selExec := b.build(v.SelectPlan)
	if b.err != nil {
		b.err = errors.Trace(b.err)
		return nil
	}
	deleteExec := &DeleteExec{
		baseExecutor: newBaseExecutor(b.ctx, nil, v.ExplainID(), selExec),
		SelectExec:   selExec,
		Tables:       v.Tables,
		IsMultiTable: v.IsMultiTable,
		tblID2Table:  tblID2table,
	}
	return deleteExec
}

func (b *executorBuilder) buildAnalyzeIndexPushdown(task plannercore.AnalyzeIndexTask, maxNumBuckets uint64) *AnalyzeIndexExec {
	_, offset := timeutil.Zone(b.ctx.GetSessionVars().Location())
	e := &AnalyzeIndexExec{
		ctx:             b.ctx,
		physicalTableID: task.PhysicalTableID,
		idxInfo:         task.IndexInfo,
		concurrency:     b.ctx.GetSessionVars().IndexSerialScanConcurrency,
		analyzePB: &tipb.AnalyzeReq{
			Tp:             tipb.AnalyzeType_TypeIndex,
			StartTs:        math.MaxUint64,
			Flags:          statementContextToFlags(b.ctx.GetSessionVars().StmtCtx),
			TimeZoneOffset: offset,
		},
		maxNumBuckets: maxNumBuckets,
	}
	e.analyzePB.IdxReq = &tipb.AnalyzeIndexReq{
		BucketSize: int64(maxNumBuckets),
		NumColumns: int32(len(task.IndexInfo.Columns)),
	}
	depth := int32(defaultCMSketchDepth)
	width := int32(defaultCMSketchWidth)
	e.analyzePB.IdxReq.CmsketchDepth = &depth
	e.analyzePB.IdxReq.CmsketchWidth = &width
	return e
}

func (b *executorBuilder) buildAnalyzeColumnsPushdown(task plannercore.AnalyzeColumnsTask, maxNumBuckets uint64) *AnalyzeColumnsExec {
	cols := task.ColsInfo
	keepOrder := false
	if task.PKInfo != nil {
		keepOrder = true
		cols = append([]*model.ColumnInfo{task.PKInfo}, cols...)
	}

	_, offset := timeutil.Zone(b.ctx.GetSessionVars().Location())
	e := &AnalyzeColumnsExec{
		ctx:             b.ctx,
		physicalTableID: task.PhysicalTableID,
		colsInfo:        task.ColsInfo,
		pkInfo:          task.PKInfo,
		concurrency:     b.ctx.GetSessionVars().DistSQLScanConcurrency,
		keepOrder:       keepOrder,
		analyzePB: &tipb.AnalyzeReq{
			Tp:             tipb.AnalyzeType_TypeColumn,
			StartTs:        math.MaxUint64,
			Flags:          statementContextToFlags(b.ctx.GetSessionVars().StmtCtx),
			TimeZoneOffset: offset,
		},
		maxNumBuckets: maxNumBuckets,
	}
	depth := int32(defaultCMSketchDepth)
	width := int32(defaultCMSketchWidth)
	e.analyzePB.ColReq = &tipb.AnalyzeColumnsReq{
		BucketSize:    int64(maxNumBuckets),
		SampleSize:    maxRegionSampleSize,
		SketchSize:    maxSketchSize,
		ColumnsInfo:   model.ColumnsToProto(cols, task.PKInfo != nil),
		CmsketchDepth: &depth,
		CmsketchWidth: &width,
	}
	b.err = errors.Trace(plannercore.SetPBColumnsDefaultValue(b.ctx, e.analyzePB.ColReq.ColumnsInfo, cols))
	return e
}

func (b *executorBuilder) buildAnalyze(v *plannercore.Analyze) Executor {
	e := &AnalyzeExec{
		baseExecutor: newBaseExecutor(b.ctx, v.Schema(), v.ExplainID()),
		tasks:        make([]*analyzeTask, 0, len(v.ColTasks)+len(v.IdxTasks)),
	}
	for _, task := range v.ColTasks {
		e.tasks = append(e.tasks, &analyzeTask{
			taskType: colTask,
			colExec:  b.buildAnalyzeColumnsPushdown(task, v.MaxNumBuckets),
		})
		if b.err != nil {
			b.err = errors.Trace(b.err)
			return nil
		}
	}
	for _, task := range v.IdxTasks {
		e.tasks = append(e.tasks, &analyzeTask{
			taskType: idxTask,
			idxExec:  b.buildAnalyzeIndexPushdown(task, v.MaxNumBuckets),
		})
		if b.err != nil {
			b.err = errors.Trace(b.err)
			return nil
		}
	}
	return e
}

func constructDistExec(sctx sessionctx.Context, plans []plannercore.PhysicalPlan) ([]*tipb.Executor, bool, error) {
	streaming := true
	executors := make([]*tipb.Executor, 0, len(plans))
	for _, p := range plans {
		execPB, err := p.ToPB(sctx)
		if err != nil {
			return nil, false, errors.Trace(err)
		}
		if !plannercore.SupportStreaming(p) {
			streaming = false
		}
		executors = append(executors, execPB)
	}
	return executors, streaming, nil
}

func (b *executorBuilder) constructDAGReq(plans []plannercore.PhysicalPlan) (dagReq *tipb.DAGRequest, streaming bool, err error) {
	dagReq = &tipb.DAGRequest{}
	dagReq.StartTs = b.getStartTS()
	dagReq.TimeZoneName, dagReq.TimeZoneOffset = timeutil.Zone(b.ctx.GetSessionVars().Location())
	sc := b.ctx.GetSessionVars().StmtCtx
	dagReq.Flags = statementContextToFlags(sc)
	dagReq.Executors, streaming, err = constructDistExec(b.ctx, plans)
	return dagReq, streaming, errors.Trace(err)
}

func (b *executorBuilder) corColInDistPlan(plans []plannercore.PhysicalPlan) bool {
	for _, p := range plans {
		x, ok := p.(*plannercore.PhysicalSelection)
		if !ok {
			continue
		}
		for _, cond := range x.Conditions {
			if len(expression.ExtractCorColumns(cond)) > 0 {
				return true
			}
		}
	}
	return false
}

// corColInAccess checks whether there's correlated column in access conditions.
func (b *executorBuilder) corColInAccess(p plannercore.PhysicalPlan) bool {
	var access []expression.Expression
	switch x := p.(type) {
	case *plannercore.PhysicalTableScan:
		access = x.AccessCondition
	case *plannercore.PhysicalIndexScan:
		access = x.AccessCondition
	}
	for _, cond := range access {
		if len(expression.ExtractCorColumns(cond)) > 0 {
			return true
		}
	}
	return false
}

func (b *executorBuilder) buildIndexLookUpJoin(v *plannercore.PhysicalIndexJoin) Executor {
	outerExec := b.build(v.Children()[v.OuterIndex])
	if b.err != nil {
		b.err = errors.Trace(b.err)
		return nil
	}
	outerTypes := outerExec.retTypes()
	innerPlan := v.Children()[1-v.OuterIndex]
	innerTypes := make([]*types.FieldType, innerPlan.Schema().Len())
	for i, col := range innerPlan.Schema().Columns {
		innerTypes[i] = col.RetType
	}

	var (
		outerFilter           []expression.Expression
		leftTypes, rightTypes []*types.FieldType
	)

	if v.OuterIndex == 1 {
		leftTypes, rightTypes = innerTypes, outerTypes
		outerFilter = v.RightConditions
		if len(v.LeftConditions) > 0 {
			b.err = errors.Annotate(ErrBuildExecutor, "join's inner condition should be empty")
			return nil
		}
	} else {
		leftTypes, rightTypes = outerTypes, innerTypes
		outerFilter = v.LeftConditions
		if len(v.RightConditions) > 0 {
			b.err = errors.Annotate(ErrBuildExecutor, "join's inner condition should be empty")
			return nil
		}
	}
	defaultValues := v.DefaultValues
	if defaultValues == nil {
		defaultValues = make([]types.Datum, len(innerTypes))
	}
	e := &IndexLookUpJoin{
		baseExecutor: newBaseExecutor(b.ctx, v.Schema(), v.ExplainID(), outerExec),
		outerCtx: outerCtx{
			rowTypes: outerTypes,
			filter:   outerFilter,
		},
		innerCtx: innerCtx{
			readerBuilder: &dataReaderBuilder{innerPlan, b},
			rowTypes:      innerTypes,
		},
		workerWg:      new(sync.WaitGroup),
		joiner:        newJoiner(b.ctx, v.JoinType, v.OuterIndex == 1, defaultValues, v.OtherConditions, leftTypes, rightTypes),
		indexRanges:   v.Ranges,
		keyOff2IdxOff: v.KeyOff2IdxOff,
	}
	outerKeyCols := make([]int, len(v.OuterJoinKeys))
	for i := 0; i < len(v.OuterJoinKeys); i++ {
		outerKeyCols[i] = v.OuterJoinKeys[i].Index
	}
	e.outerCtx.keyCols = outerKeyCols
	innerKeyCols := make([]int, len(v.InnerJoinKeys))
	for i := 0; i < len(v.InnerJoinKeys); i++ {
		innerKeyCols[i] = v.InnerJoinKeys[i].Index
	}
	e.innerCtx.keyCols = innerKeyCols
	e.joinResult = e.newChunk()
	metrics.ExecutorCounter.WithLabelValues("IndexLookUpJoin").Inc()
	return e
}

// containsLimit tests if the execs contains Limit because we do not know whether `Limit` has consumed all of its' source,
// so the feedback may not be accurate.
func containsLimit(execs []*tipb.Executor) bool {
	for _, exec := range execs {
		if exec.Limit != nil {
			return true
		}
	}
	return false
}

func buildNoRangeTableReader(b *executorBuilder, v *plannercore.PhysicalTableReader) (*TableReaderExecutor, error) {
	dagReq, streaming, err := b.constructDAGReq(v.TablePlans)
	if err != nil {
		return nil, errors.Trace(err)
	}
	ts := v.TablePlans[0].(*plannercore.PhysicalTableScan)
	table, _ := b.is.TableByID(ts.Table.ID)
	e := &TableReaderExecutor{
		baseExecutor:    newBaseExecutor(b.ctx, v.Schema(), v.ExplainID()),
		dagPB:           dagReq,
		physicalTableID: ts.Table.ID,
		table:           table,
		keepOrder:       ts.KeepOrder,
		desc:            ts.Desc,
		columns:         ts.Columns,
		streaming:       streaming,
		corColInFilter:  b.corColInDistPlan(v.TablePlans),
		corColInAccess:  b.corColInAccess(v.TablePlans[0]),
		plans:           v.TablePlans,
	}
	if isPartition, physicalTableID := ts.IsPartition(); isPartition {
		e.physicalTableID = physicalTableID
	}
	if containsLimit(dagReq.Executors) {
		e.feedback = statistics.NewQueryFeedback(0, nil, 0, ts.Desc)
	} else {
		e.feedback = statistics.NewQueryFeedback(e.physicalTableID, ts.Hist, int64(ts.StatsCount()), ts.Desc)
	}
	collect := e.feedback.CollectFeedback(len(ts.Ranges))
	e.dagPB.CollectRangeCounts = &collect

	for i := range v.Schema().Columns {
		dagReq.OutputOffsets = append(dagReq.OutputOffsets, uint32(i))
	}

	return e, nil
}

// buildTableReader builds a table reader executor. It first build a no range table reader,
// and then update it ranges from table scan plan.
func (b *executorBuilder) buildTableReader(v *plannercore.PhysicalTableReader) *TableReaderExecutor {
	ret, err := buildNoRangeTableReader(b, v)
	if err != nil {
		b.err = errors.Trace(err)
		return nil
	}

	ts := v.TablePlans[0].(*plannercore.PhysicalTableScan)
	ret.ranges = ts.Ranges
	sctx := b.ctx.GetSessionVars().StmtCtx
	sctx.TableIDs = append(sctx.TableIDs, ts.Table.ID)
	return ret
}

func buildNoRangeIndexReader(b *executorBuilder, v *plannercore.PhysicalIndexReader) (*IndexReaderExecutor, error) {
	dagReq, streaming, err := b.constructDAGReq(v.IndexPlans)
	if err != nil {
		return nil, errors.Trace(err)
	}
	is := v.IndexPlans[0].(*plannercore.PhysicalIndexScan)
	table, _ := b.is.TableByID(is.Table.ID)
	e := &IndexReaderExecutor{
		baseExecutor:    newBaseExecutor(b.ctx, v.Schema(), v.ExplainID()),
		dagPB:           dagReq,
		physicalTableID: is.Table.ID,
		table:           table,
		index:           is.Index,
		keepOrder:       is.KeepOrder,
		desc:            is.Desc,
		columns:         is.Columns,
		streaming:       streaming,
		corColInFilter:  b.corColInDistPlan(v.IndexPlans),
		corColInAccess:  b.corColInAccess(v.IndexPlans[0]),
		idxCols:         is.IdxCols,
		colLens:         is.IdxColLens,
		plans:           v.IndexPlans,
	}
	if isPartition, physicalTableID := is.IsPartition(); isPartition {
		e.physicalTableID = physicalTableID
	}
	if containsLimit(dagReq.Executors) {
		e.feedback = statistics.NewQueryFeedback(0, nil, 0, is.Desc)
	} else {
		e.feedback = statistics.NewQueryFeedback(e.physicalTableID, is.Hist, int64(is.StatsCount()), is.Desc)
	}
	collect := e.feedback.CollectFeedback(len(is.Ranges))
	e.dagPB.CollectRangeCounts = &collect

	for _, col := range v.OutputColumns {
		dagReq.OutputOffsets = append(dagReq.OutputOffsets, uint32(col.Index))
	}

	return e, nil
}

func (b *executorBuilder) buildIndexReader(v *plannercore.PhysicalIndexReader) *IndexReaderExecutor {
	ret, err := buildNoRangeIndexReader(b, v)
	if err != nil {
		b.err = errors.Trace(err)
		return nil
	}

	is := v.IndexPlans[0].(*plannercore.PhysicalIndexScan)
	ret.ranges = is.Ranges
	sctx := b.ctx.GetSessionVars().StmtCtx
	sctx.IndexIDs = append(sctx.IndexIDs, is.Index.ID)
	return ret
}

func buildNoRangeIndexLookUpReader(b *executorBuilder, v *plannercore.PhysicalIndexLookUpReader) (*IndexLookUpExecutor, error) {
	indexReq, indexStreaming, err := b.constructDAGReq(v.IndexPlans)
	if err != nil {
		return nil, errors.Trace(err)
	}
	tableReq, tableStreaming, err := b.constructDAGReq(v.TablePlans)
	if err != nil {
		return nil, errors.Trace(err)
	}
	is := v.IndexPlans[0].(*plannercore.PhysicalIndexScan)
	indexReq.OutputOffsets = []uint32{uint32(len(is.Index.Columns))}
	table, _ := b.is.TableByID(is.Table.ID)

	for i := 0; i < v.Schema().Len(); i++ {
		tableReq.OutputOffsets = append(tableReq.OutputOffsets, uint32(i))
	}

	ts := v.TablePlans[0].(*plannercore.PhysicalTableScan)

	e := &IndexLookUpExecutor{
		baseExecutor:      newBaseExecutor(b.ctx, v.Schema(), v.ExplainID()),
		dagPB:             indexReq,
		physicalTableID:   is.Table.ID,
		table:             table,
		index:             is.Index,
		keepOrder:         is.KeepOrder,
		desc:              is.Desc,
		tableRequest:      tableReq,
		columns:           ts.Columns,
		indexStreaming:    indexStreaming,
		tableStreaming:    tableStreaming,
		dataReaderBuilder: &dataReaderBuilder{executorBuilder: b},
		corColInIdxSide:   b.corColInDistPlan(v.IndexPlans),
		corColInTblSide:   b.corColInDistPlan(v.TablePlans),
		corColInAccess:    b.corColInAccess(v.IndexPlans[0]),
		idxCols:           is.IdxCols,
		colLens:           is.IdxColLens,
		idxPlans:          v.IndexPlans,
		tblPlans:          v.TablePlans,
	}
	if isPartition, physicalTableID := ts.IsPartition(); isPartition {
		e.physicalTableID = physicalTableID
	}

	if containsLimit(indexReq.Executors) {
		e.feedback = statistics.NewQueryFeedback(0, nil, 0, is.Desc)
	} else {
		e.feedback = statistics.NewQueryFeedback(e.physicalTableID, is.Hist, int64(is.StatsCount()), is.Desc)
	}
	// do not collect the feedback for table request.
	collectTable := false
	e.tableRequest.CollectRangeCounts = &collectTable
	collectIndex := e.feedback.CollectFeedback(len(is.Ranges))
	e.dagPB.CollectRangeCounts = &collectIndex
	if cols, ok := v.Schema().TblID2Handle[is.Table.ID]; ok {
		e.handleIdx = cols[0].Index
	}
	return e, nil
}

func (b *executorBuilder) buildIndexLookUpReader(v *plannercore.PhysicalIndexLookUpReader) *IndexLookUpExecutor {
	ret, err := buildNoRangeIndexLookUpReader(b, v)
	if err != nil {
		b.err = errors.Trace(err)
		return nil
	}

	is := v.IndexPlans[0].(*plannercore.PhysicalIndexScan)
	ts := v.TablePlans[0].(*plannercore.PhysicalTableScan)

	ret.ranges = is.Ranges
	metrics.ExecutorCounter.WithLabelValues("IndexLookUpExecutor").Inc()
	sctx := b.ctx.GetSessionVars().StmtCtx
	sctx.IndexIDs = append(sctx.IndexIDs, is.Index.ID)
	sctx.TableIDs = append(sctx.TableIDs, ts.Table.ID)
	return ret
}

// dataReaderBuilder build an executor.
// The executor can be used to read data in the ranges which are constructed by datums.
// Differences from executorBuilder:
// 1. dataReaderBuilder calculate data range from argument, rather than plan.
// 2. the result executor is already opened.
type dataReaderBuilder struct {
	plannercore.Plan
	*executorBuilder
}

func (builder *dataReaderBuilder) buildExecutorForIndexJoin(ctx context.Context, datums [][]types.Datum,
	IndexRanges []*ranger.Range, keyOff2IdxOff []int) (Executor, error) {
	switch v := builder.Plan.(type) {
	case *plannercore.PhysicalTableReader:
		return builder.buildTableReaderForIndexJoin(ctx, v, datums)
	case *plannercore.PhysicalIndexReader:
		return builder.buildIndexReaderForIndexJoin(ctx, v, datums, IndexRanges, keyOff2IdxOff)
	case *plannercore.PhysicalIndexLookUpReader:
		return builder.buildIndexLookUpReaderForIndexJoin(ctx, v, datums, IndexRanges, keyOff2IdxOff)
	}
	return nil, errors.New("Wrong plan type for dataReaderBuilder")
}

func (builder *dataReaderBuilder) buildTableReaderForIndexJoin(ctx context.Context, v *plannercore.PhysicalTableReader, datums [][]types.Datum) (Executor, error) {
	e, err := buildNoRangeTableReader(builder.executorBuilder, v)
	if err != nil {
		return nil, errors.Trace(err)
	}
	handles := make([]int64, 0, len(datums))
	for _, datum := range datums {
		handles = append(handles, datum[0].GetInt64())
	}
	return builder.buildTableReaderFromHandles(ctx, e, handles)
}

func (builder *dataReaderBuilder) buildTableReaderFromHandles(ctx context.Context, e *TableReaderExecutor, handles []int64) (Executor, error) {
	sort.Sort(sortutil.Int64Slice(handles))
	var b distsql.RequestBuilder
	kvReq, err := b.SetTableHandles(e.physicalTableID, handles).
		SetDAGRequest(e.dagPB).
		SetDesc(e.desc).
		SetKeepOrder(e.keepOrder).
		SetStreaming(e.streaming).
		SetFromSessionVars(e.ctx.GetSessionVars()).
		Build()
	if err != nil {
		return nil, errors.Trace(err)
	}
	e.resultHandler = &tableResultHandler{}
	result, err := distsql.Select(ctx, builder.ctx, kvReq, e.retTypes(), e.feedback)
	if err != nil {
		return nil, errors.Trace(err)
	}
	result.Fetch(ctx)
	e.resultHandler.open(nil, result)
	return e, nil
}

func (builder *dataReaderBuilder) buildIndexReaderForIndexJoin(ctx context.Context, v *plannercore.PhysicalIndexReader,
	values [][]types.Datum, indexRanges []*ranger.Range, keyOff2IdxOff []int) (Executor, error) {
	e, err := buildNoRangeIndexReader(builder.executorBuilder, v)
	if err != nil {
		return nil, errors.Trace(err)
	}
	kvRanges, err := buildKvRangesForIndexJoin(e.ctx.GetSessionVars().StmtCtx, e.physicalTableID, e.index.ID, values, indexRanges, keyOff2IdxOff)
	if err != nil {
		return nil, errors.Trace(err)
	}
	err = e.open(ctx, kvRanges)
	return e, errors.Trace(err)
}

func (builder *dataReaderBuilder) buildIndexLookUpReaderForIndexJoin(ctx context.Context, v *plannercore.PhysicalIndexLookUpReader,
	values [][]types.Datum, indexRanges []*ranger.Range, keyOff2IdxOff []int) (Executor, error) {
	e, err := buildNoRangeIndexLookUpReader(builder.executorBuilder, v)
	if err != nil {
		return nil, errors.Trace(err)
	}
	kvRanges, err := buildKvRangesForIndexJoin(e.ctx.GetSessionVars().StmtCtx, e.physicalTableID, e.index.ID, values, indexRanges, keyOff2IdxOff)
	if err != nil {
		return nil, errors.Trace(err)
	}
	err = e.open(ctx, kvRanges)
	return e, errors.Trace(err)
}

// buildKvRangesForIndexJoin builds kv ranges for index join when the inner plan is index scan plan.
func buildKvRangesForIndexJoin(sc *stmtctx.StatementContext, tableID, indexID int64, keyDatums [][]types.Datum, indexRanges []*ranger.Range, keyOff2IdxOff []int) ([]kv.KeyRange, error) {
	kvRanges := make([]kv.KeyRange, 0, len(indexRanges)*len(keyDatums))
	for _, val := range keyDatums {
		for _, ran := range indexRanges {
			for keyOff, idxOff := range keyOff2IdxOff {
				ran.LowVal[idxOff] = val[keyOff]
				ran.HighVal[idxOff] = val[keyOff]
			}
		}

		tmpKvRanges, err := distsql.IndexRangesToKVRanges(sc, tableID, indexID, indexRanges, nil)
		if err != nil {
			return nil, errors.Trace(err)
		}
		kvRanges = append(kvRanges, tmpKvRanges...)
	}
	// kvRanges don't overlap each other. So compare StartKey is enough.
	sort.Slice(kvRanges, func(i, j int) bool {
		return bytes.Compare(kvRanges[i].StartKey, kvRanges[j].StartKey) < 0
	})
	return kvRanges, nil
}<|MERGE_RESOLUTION|>--- conflicted
+++ resolved
@@ -116,13 +116,9 @@
 		return b.buildShowDDLJobs(v)
 	case *plannercore.ShowDDLJobQueries:
 		return b.buildShowDDLJobQueries(v)
-<<<<<<< HEAD
-	case *plan.ShowLog:
-		return b.buildShowLog(v)
-	case *plan.Show:
-=======
+	case *plannercore.ShowSlow:
+		return b.buildShowSlow(v)
 	case *plannercore.Show:
->>>>>>> 4b5d83bc
 		return b.buildShow(v)
 	case *plannercore.Simple:
 		return b.buildSimple(v)
@@ -232,19 +228,15 @@
 	return e
 }
 
-<<<<<<< HEAD
-func (b *executorBuilder) buildShowLog(v *plan.ShowLog) Executor {
-	e := &ShowLogExec{
-		baseExecutor: newBaseExecutor(b.ctx, v.Schema(), v.ExplainID()),
-		ShowLog:      v.ShowLog,
-	}
-	return e
-}
-
-func (b *executorBuilder) buildCheckIndex(v *plan.CheckIndex) Executor {
-=======
+func (b *executorBuilder) buildShowSlow(v *plannercore.ShowSlow) Executor {
+	e := &ShowSlowExec{
+		baseExecutor: newBaseExecutor(b.ctx, v.Schema(), v.ExplainID()),
+		ShowSlow:     v.ShowSlow,
+	}
+	return e
+}
+
 func (b *executorBuilder) buildCheckIndex(v *plannercore.CheckIndex) Executor {
->>>>>>> 4b5d83bc
 	readerExec, err := buildNoRangeIndexLookUpReader(b, v.IndexLookUpReader)
 	if err != nil {
 		b.err = errors.Trace(err)
