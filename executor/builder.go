--- conflicted
+++ resolved
@@ -2422,32 +2422,6 @@
 		baseCount:               count,
 		baseModifyCnt:           modifyCount,
 	}
-<<<<<<< HEAD
-=======
-	sampleRate := new(float64)
-	if opts[ast.AnalyzeOptNumSamples] == 0 {
-		*sampleRate = math.Float64frombits(opts[ast.AnalyzeOptSampleRate])
-		if *sampleRate < 0 {
-			*sampleRate = b.getAdjustedSampleRate(b.ctx, task)
-			if task.PartitionName != "" {
-				sc.AppendNote(errors.Errorf(
-					"Analyze use auto adjusted sample rate %f for table %s.%s's partition %s",
-					*sampleRate,
-					task.DBName,
-					task.TableName,
-					task.PartitionName,
-				))
-			} else {
-				sc.AppendNote(errors.Errorf(
-					"Analyze use auto adjusted sample rate %f for table %s.%s",
-					*sampleRate,
-					task.DBName,
-					task.TableName,
-				))
-			}
-		}
-	}
->>>>>>> c671ebc8
 	e.analyzePB.ColReq = &tipb.AnalyzeColumnsReq{
 		BucketSize:   int64(opts[ast.AnalyzeOptNumBuckets]),
 		SampleSize:   int64(opts[ast.AnalyzeOptNumSamples]),
