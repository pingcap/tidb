--- conflicted
+++ resolved
@@ -3524,21 +3524,10 @@
 		keyColOffsets[i] = offset
 	}
 
-<<<<<<< HEAD
-	t, ok := pt.(interface {
-		PartitionExpr() *tables.PartitionExpr
-	})
-	if !ok {
-		return nil
-	}
-	pe := t.PartitionExpr()
-	if pe == nil {
-=======
 	pe, err := pt.(interface {
 		PartitionExpr() (*tables.PartitionExpr, error)
 	}).PartitionExpr()
 	if err != nil {
->>>>>>> f7de8bee
 		return nil
 	}
 
