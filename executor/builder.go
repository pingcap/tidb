// Copyright 2015 PingCAP, Inc.
//
// Licensed under the Apache License, Version 2.0 (the "License");
// you may not use this file except in compliance with the License.
// You may obtain a copy of the License at
//
//     http://www.apache.org/licenses/LICENSE-2.0
//
// Unless required by applicable law or agreed to in writing, software
// distributed under the License is distributed on an "AS IS" BASIS,
// See the License for the specific language governing permissions and
// limitations under the License.

package executor

import (
	"bytes"
	"context"
	"fmt"
	"math"
	"sort"
	"strings"
	"sync"
	"time"
	"unsafe"

	"github.com/cznic/mathutil"
	"github.com/pingcap/errors"
	"github.com/pingcap/kvproto/pkg/diagnosticspb"
	"github.com/pingcap/parser/ast"
	"github.com/pingcap/parser/model"
	"github.com/pingcap/parser/mysql"
	"github.com/pingcap/tidb/config"
	"github.com/pingcap/tidb/distsql"
	"github.com/pingcap/tidb/domain"
	"github.com/pingcap/tidb/executor/aggfuncs"
	"github.com/pingcap/tidb/expression"
	"github.com/pingcap/tidb/expression/aggregation"
	"github.com/pingcap/tidb/infoschema"
	"github.com/pingcap/tidb/kv"
	"github.com/pingcap/tidb/metrics"
	plannercore "github.com/pingcap/tidb/planner/core"
	"github.com/pingcap/tidb/sessionctx"
	"github.com/pingcap/tidb/statistics"
	"github.com/pingcap/tidb/table"
	"github.com/pingcap/tidb/types"
	"github.com/pingcap/tidb/util"
	"github.com/pingcap/tidb/util/admin"
	"github.com/pingcap/tidb/util/chunk"
	"github.com/pingcap/tidb/util/execdetails"
	"github.com/pingcap/tidb/util/logutil"
	"github.com/pingcap/tidb/util/ranger"
	"github.com/pingcap/tidb/util/rowcodec"
	"github.com/pingcap/tidb/util/stringutil"
	"github.com/pingcap/tidb/util/timeutil"
	"github.com/pingcap/tipb/go-tipb"
	"go.uber.org/zap"
)

var (
	executorCounterMergeJoinExec            = metrics.ExecutorCounter.WithLabelValues("MergeJoinExec")
	executorCountHashJoinExec               = metrics.ExecutorCounter.WithLabelValues("HashJoinExec")
	executorCounterHashAggExec              = metrics.ExecutorCounter.WithLabelValues("HashAggExec")
	executorStreamAggExec                   = metrics.ExecutorCounter.WithLabelValues("StreamAggExec")
	executorCounterSortExec                 = metrics.ExecutorCounter.WithLabelValues("SortExec")
	executorCounterTopNExec                 = metrics.ExecutorCounter.WithLabelValues("TopNExec")
	executorCounterNestedLoopApplyExec      = metrics.ExecutorCounter.WithLabelValues("NestedLoopApplyExec")
	executorCounterIndexLookUpJoin          = metrics.ExecutorCounter.WithLabelValues("IndexLookUpJoin")
	executorCounterIndexLookUpExecutor      = metrics.ExecutorCounter.WithLabelValues("IndexLookUpExecutor")
	executorCounterIndexMergeReaderExecutor = metrics.ExecutorCounter.WithLabelValues("IndexMergeReaderExecutor")
)

// executorBuilder builds an Executor from a Plan.
// The InfoSchema must not change during execution.
type executorBuilder struct {
	ctx        sessionctx.Context
	is         infoschema.InfoSchema
	snapshotTS uint64 // The consistent snapshot timestamp for the executor to read data.
	err        error  // err is set when there is error happened during Executor building process.
	hasLock    bool
}

func newExecutorBuilder(ctx sessionctx.Context, is infoschema.InfoSchema) *executorBuilder {
	return &executorBuilder{
		ctx: ctx,
		is:  is,
	}
}

// MockPhysicalPlan is used to return a specified executor in when build.
// It is mainly used for testing.
type MockPhysicalPlan interface {
	plannercore.PhysicalPlan
	GetExecutor() Executor
}

func (b *executorBuilder) build(p plannercore.Plan) Executor {
	if config.GetGlobalConfig().EnableCollectExecutionInfo && b.ctx.GetSessionVars().StmtCtx.RuntimeStatsColl == nil {
		b.ctx.GetSessionVars().StmtCtx.RuntimeStatsColl = execdetails.NewRuntimeStatsColl()
	}
	switch v := p.(type) {
	case nil:
		return nil
	case *plannercore.Change:
		return b.buildChange(v)
	case *plannercore.CheckTable:
		return b.buildCheckTable(v)
	case *plannercore.CheckIndex:
		return b.buildCheckIndex(v)
	case *plannercore.RecoverIndex:
		return b.buildRecoverIndex(v)
	case *plannercore.CleanupIndex:
		return b.buildCleanupIndex(v)
	case *plannercore.CheckIndexRange:
		return b.buildCheckIndexRange(v)
	case *plannercore.ChecksumTable:
		return b.buildChecksumTable(v)
	case *plannercore.ReloadExprPushdownBlacklist:
		return b.buildReloadExprPushdownBlacklist(v)
	case *plannercore.ReloadOptRuleBlacklist:
		return b.buildReloadOptRuleBlacklist(v)
	case *plannercore.AdminPlugins:
		return b.buildAdminPlugins(v)
	case *plannercore.DDL:
		return b.buildDDL(v)
	case *plannercore.Deallocate:
		return b.buildDeallocate(v)
	case *plannercore.Delete:
		return b.buildDelete(v)
	case *plannercore.Execute:
		return b.buildExecute(v)
	case *plannercore.Trace:
		return b.buildTrace(v)
	case *plannercore.Explain:
		return b.buildExplain(v)
	case *plannercore.PointGetPlan:
		return b.buildPointGet(v)
	case *plannercore.BatchPointGetPlan:
		return b.buildBatchPointGet(v)
	case *plannercore.Insert:
		return b.buildInsert(v)
	case *plannercore.LoadData:
		return b.buildLoadData(v)
	case *plannercore.LoadStats:
		return b.buildLoadStats(v)
	case *plannercore.IndexAdvise:
		return b.buildIndexAdvise(v)
	case *plannercore.PhysicalLimit:
		return b.buildLimit(v)
	case *plannercore.Prepare:
		return b.buildPrepare(v)
	case *plannercore.PhysicalLock:
		return b.buildSelectLock(v)
	case *plannercore.CancelDDLJobs:
		return b.buildCancelDDLJobs(v)
	case *plannercore.ShowNextRowID:
		return b.buildShowNextRowID(v)
	case *plannercore.ShowDDL:
		return b.buildShowDDL(v)
	case *plannercore.PhysicalShowDDLJobs:
		return b.buildShowDDLJobs(v)
	case *plannercore.ShowDDLJobQueries:
		return b.buildShowDDLJobQueries(v)
	case *plannercore.ShowSlow:
		return b.buildShowSlow(v)
	case *plannercore.PhysicalShow:
		return b.buildShow(v)
	case *plannercore.Simple:
		return b.buildSimple(v)
	case *plannercore.Set:
		return b.buildSet(v)
	case *plannercore.SetConfig:
		return b.buildSetConfig(v)
	case *plannercore.PhysicalSort:
		return b.buildSort(v)
	case *plannercore.PhysicalTopN:
		return b.buildTopN(v)
	case *plannercore.PhysicalUnionAll:
		return b.buildUnionAll(v)
	case *plannercore.Update:
		return b.buildUpdate(v)
	case *plannercore.PhysicalUnionScan:
		return b.buildUnionScanExec(v)
	case *plannercore.PhysicalHashJoin:
		return b.buildHashJoin(v)
	case *plannercore.PhysicalMergeJoin:
		return b.buildMergeJoin(v)
	case *plannercore.PhysicalIndexJoin:
		return b.buildIndexLookUpJoin(v)
	case *plannercore.PhysicalIndexMergeJoin:
		return b.buildIndexLookUpMergeJoin(v)
	case *plannercore.PhysicalIndexHashJoin:
		return b.buildIndexNestedLoopHashJoin(v)
	case *plannercore.PhysicalSelection:
		return b.buildSelection(v)
	case *plannercore.PhysicalHashAgg:
		return b.buildHashAgg(v)
	case *plannercore.PhysicalStreamAgg:
		return b.buildStreamAgg(v)
	case *plannercore.PhysicalProjection:
		return b.buildProjection(v)
	case *plannercore.PhysicalMemTable:
		return b.buildMemTable(v)
	case *plannercore.PhysicalTableDual:
		return b.buildTableDual(v)
	case *plannercore.PhysicalApply:
		return b.buildApply(v)
	case *plannercore.PhysicalMaxOneRow:
		return b.buildMaxOneRow(v)
	case *plannercore.Analyze:
		return b.buildAnalyze(v)
	case *plannercore.PhysicalTableReader:
		return b.buildTableReader(v)
	case *plannercore.PhysicalIndexReader:
		return b.buildIndexReader(v)
	case *plannercore.PhysicalIndexLookUpReader:
		return b.buildIndexLookUpReader(v)
	case *plannercore.PhysicalWindow:
		return b.buildWindow(v)
	case *plannercore.PhysicalShuffle:
		return b.buildShuffle(v)
	case *plannercore.PhysicalShuffleDataSourceStub:
		return b.buildShuffleDataSourceStub(v)
	case *plannercore.SQLBindPlan:
		return b.buildSQLBindExec(v)
	case *plannercore.SplitRegion:
		return b.buildSplitRegion(v)
	case *plannercore.PhysicalIndexMergeReader:
		return b.buildIndexMergeReader(v)
	case *plannercore.SelectInto:
		return b.buildSelectInto(v)
	default:
		if mp, ok := p.(MockPhysicalPlan); ok {
			return mp.GetExecutor()
		}

		b.err = ErrUnknownPlan.GenWithStack("Unknown Plan %T", p)
		return nil
	}
}

func (b *executorBuilder) buildCancelDDLJobs(v *plannercore.CancelDDLJobs) Executor {
	e := &CancelDDLJobsExec{
		baseExecutor: newBaseExecutor(b.ctx, v.Schema(), v.ExplainID()),
		jobIDs:       v.JobIDs,
	}
	txn, err := e.ctx.Txn(true)
	if err != nil {
		b.err = err
		return nil
	}

	e.errs, b.err = admin.CancelJobs(txn, e.jobIDs)
	if b.err != nil {
		return nil
	}
	return e
}

func (b *executorBuilder) buildChange(v *plannercore.Change) Executor {
	return &ChangeExec{
		baseExecutor: newBaseExecutor(b.ctx, v.Schema(), v.ExplainID()),
		ChangeStmt:   v.ChangeStmt,
	}
}

func (b *executorBuilder) buildShowNextRowID(v *plannercore.ShowNextRowID) Executor {
	e := &ShowNextRowIDExec{
		baseExecutor: newBaseExecutor(b.ctx, v.Schema(), v.ExplainID()),
		tblName:      v.TableName,
	}
	return e
}

func (b *executorBuilder) buildShowDDL(v *plannercore.ShowDDL) Executor {
	// We get DDLInfo here because for Executors that returns result set,
	// next will be called after transaction has been committed.
	// We need the transaction to get DDLInfo.
	e := &ShowDDLExec{
		baseExecutor: newBaseExecutor(b.ctx, v.Schema(), v.ExplainID()),
	}

	var err error
	ownerManager := domain.GetDomain(e.ctx).DDL().OwnerManager()
	ctx, cancel := context.WithTimeout(context.Background(), 3*time.Second)
	e.ddlOwnerID, err = ownerManager.GetOwnerID(ctx)
	cancel()
	if err != nil {
		b.err = err
		return nil
	}
	txn, err := e.ctx.Txn(true)
	if err != nil {
		b.err = err
		return nil
	}

	ddlInfo, err := admin.GetDDLInfo(txn)
	if err != nil {
		b.err = err
		return nil
	}
	e.ddlInfo = ddlInfo
	e.selfID = ownerManager.ID()
	return e
}

func (b *executorBuilder) buildShowDDLJobs(v *plannercore.PhysicalShowDDLJobs) Executor {
	e := &ShowDDLJobsExec{
		jobNumber:    int(v.JobNumber),
		is:           b.is,
		baseExecutor: newBaseExecutor(b.ctx, v.Schema(), v.ExplainID()),
	}
	return e
}

func (b *executorBuilder) buildShowDDLJobQueries(v *plannercore.ShowDDLJobQueries) Executor {
	e := &ShowDDLJobQueriesExec{
		baseExecutor: newBaseExecutor(b.ctx, v.Schema(), v.ExplainID()),
		jobIDs:       v.JobIDs,
	}
	return e
}

func (b *executorBuilder) buildShowSlow(v *plannercore.ShowSlow) Executor {
	e := &ShowSlowExec{
		baseExecutor: newBaseExecutor(b.ctx, v.Schema(), v.ExplainID()),
		ShowSlow:     v.ShowSlow,
	}
	return e
}

func (b *executorBuilder) buildCheckIndex(v *plannercore.CheckIndex) Executor {
	readerExec, err := buildNoRangeIndexLookUpReader(b, v.IndexLookUpReader)
	if err != nil {
		b.err = err
		return nil
	}

	buildIndexLookUpChecker(b, v.IndexLookUpReader, readerExec)

	e := &CheckIndexExec{
		baseExecutor: newBaseExecutor(b.ctx, v.Schema(), v.ExplainID()),
		dbName:       v.DBName,
		tableName:    readerExec.table.Meta().Name.L,
		idxName:      v.IdxName,
		is:           b.is,
		src:          readerExec,
	}
	return e
}

// buildIndexLookUpChecker builds check information to IndexLookUpReader.
func buildIndexLookUpChecker(b *executorBuilder, readerPlan *plannercore.PhysicalIndexLookUpReader,
	readerExec *IndexLookUpExecutor) {
	is := readerPlan.IndexPlans[0].(*plannercore.PhysicalIndexScan)
	readerExec.dagPB.OutputOffsets = make([]uint32, 0, len(is.Index.Columns))
	for i := 0; i <= len(is.Index.Columns); i++ {
		readerExec.dagPB.OutputOffsets = append(readerExec.dagPB.OutputOffsets, uint32(i))
	}
	readerExec.ranges = ranger.FullRange()
	ts := readerPlan.TablePlans[0].(*plannercore.PhysicalTableScan)
	readerExec.handleIdx = ts.HandleIdx

	tps := make([]*types.FieldType, 0, len(is.Columns)+1)
	for _, col := range is.Columns {
		tps = append(tps, &col.FieldType)
	}
	tps = append(tps, types.NewFieldType(mysql.TypeLonglong))
	readerExec.checkIndexValue = &checkIndexValue{genExprs: is.GenExprs, idxColTps: tps}

	colNames := make([]string, 0, len(is.Columns))
	for _, col := range is.Columns {
		colNames = append(colNames, col.Name.O)
	}
	if cols, missingColName := table.FindCols(readerExec.table.Cols(), colNames, true); missingColName != "" {
		b.err = plannercore.ErrUnknownColumn.GenWithStack("Unknown column %s", missingColName)
	} else {
		readerExec.idxTblCols = cols
	}
}

func (b *executorBuilder) buildCheckTable(v *plannercore.CheckTable) Executor {
	readerExecs := make([]*IndexLookUpExecutor, 0, len(v.IndexLookUpReaders))
	for _, readerPlan := range v.IndexLookUpReaders {
		readerExec, err := buildNoRangeIndexLookUpReader(b, readerPlan)
		if err != nil {
			b.err = errors.Trace(err)
			return nil
		}
		buildIndexLookUpChecker(b, readerPlan, readerExec)

		readerExecs = append(readerExecs, readerExec)
	}

	e := &CheckTableExec{
		baseExecutor: newBaseExecutor(b.ctx, v.Schema(), v.ExplainID()),
		dbName:       v.DBName,
		table:        v.Table,
		indexInfos:   v.IndexInfos,
		is:           b.is,
		srcs:         readerExecs,
		exitCh:       make(chan struct{}),
		retCh:        make(chan error, len(readerExecs)),
	}
	return e
}

func buildRecoverIndexCols(tblInfo *model.TableInfo, indexInfo *model.IndexInfo) []*model.ColumnInfo {
	columns := make([]*model.ColumnInfo, 0, len(indexInfo.Columns))
	for _, idxCol := range indexInfo.Columns {
		columns = append(columns, tblInfo.Columns[idxCol.Offset])
	}

	handleOffset := len(columns)
	handleColsInfo := &model.ColumnInfo{
		ID:     model.ExtraHandleID,
		Name:   model.ExtraHandleName,
		Offset: handleOffset,
	}
	handleColsInfo.FieldType = *types.NewFieldType(mysql.TypeLonglong)
	columns = append(columns, handleColsInfo)
	return columns
}

func (b *executorBuilder) buildRecoverIndex(v *plannercore.RecoverIndex) Executor {
	tblInfo := v.Table.TableInfo
	t, err := b.is.TableByName(v.Table.Schema, tblInfo.Name)
	if err != nil {
		b.err = err
		return nil
	}
	idxName := strings.ToLower(v.IndexName)
	indices := t.WritableIndices()
	var index table.Index
	for _, idx := range indices {
		if idxName == idx.Meta().Name.L {
			index = idx
			break
		}
	}

	if index == nil {
		b.err = errors.Errorf("index `%v` is not found in table `%v`.", v.IndexName, v.Table.Name.O)
		return nil
	}
	e := &RecoverIndexExec{
		baseExecutor: newBaseExecutor(b.ctx, v.Schema(), v.ExplainID()),
		columns:      buildRecoverIndexCols(tblInfo, index.Meta()),
		index:        index,
		table:        t,
	}
	return e
}

func buildCleanupIndexCols(tblInfo *model.TableInfo, indexInfo *model.IndexInfo) []*model.ColumnInfo {
	columns := make([]*model.ColumnInfo, 0, len(indexInfo.Columns)+1)
	for _, idxCol := range indexInfo.Columns {
		columns = append(columns, tblInfo.Columns[idxCol.Offset])
	}
	handleColsInfo := &model.ColumnInfo{
		ID:     model.ExtraHandleID,
		Name:   model.ExtraHandleName,
		Offset: len(tblInfo.Columns),
	}
	handleColsInfo.FieldType = *types.NewFieldType(mysql.TypeLonglong)
	columns = append(columns, handleColsInfo)
	return columns
}

func (b *executorBuilder) buildCleanupIndex(v *plannercore.CleanupIndex) Executor {
	tblInfo := v.Table.TableInfo
	t, err := b.is.TableByName(v.Table.Schema, tblInfo.Name)
	if err != nil {
		b.err = err
		return nil
	}
	idxName := strings.ToLower(v.IndexName)
	var index table.Index
	for _, idx := range t.Indices() {
		if idx.Meta().State != model.StatePublic {
			continue
		}
		if idxName == idx.Meta().Name.L {
			index = idx
			break
		}
	}

	if index == nil {
		b.err = errors.Errorf("index `%v` is not found in table `%v`.", v.IndexName, v.Table.Name.O)
		return nil
	}
	e := &CleanupIndexExec{
		baseExecutor: newBaseExecutor(b.ctx, v.Schema(), v.ExplainID()),
		idxCols:      buildCleanupIndexCols(tblInfo, index.Meta()),
		index:        index,
		table:        t,
		batchSize:    20000,
	}
	return e
}

func (b *executorBuilder) buildCheckIndexRange(v *plannercore.CheckIndexRange) Executor {
	tb, err := b.is.TableByName(v.Table.Schema, v.Table.Name)
	if err != nil {
		b.err = err
		return nil
	}
	e := &CheckIndexRangeExec{
		baseExecutor: newBaseExecutor(b.ctx, v.Schema(), v.ExplainID()),
		handleRanges: v.HandleRanges,
		table:        tb.Meta(),
		is:           b.is,
	}
	idxName := strings.ToLower(v.IndexName)
	for _, idx := range tb.Indices() {
		if idx.Meta().Name.L == idxName {
			e.index = idx.Meta()
			e.startKey = make([]types.Datum, len(e.index.Columns))
			break
		}
	}
	return e
}

func (b *executorBuilder) buildChecksumTable(v *plannercore.ChecksumTable) Executor {
	e := &ChecksumTableExec{
		baseExecutor: newBaseExecutor(b.ctx, v.Schema(), v.ExplainID()),
		tables:       make(map[int64]*checksumContext),
		done:         false,
	}
	startTs, err := b.getSnapshotTS()
	if err != nil {
		b.err = err
		return nil
	}
	for _, t := range v.Tables {
		e.tables[t.TableInfo.ID] = newChecksumContext(t.DBInfo, t.TableInfo, startTs)
	}
	return e
}

func (b *executorBuilder) buildReloadExprPushdownBlacklist(v *plannercore.ReloadExprPushdownBlacklist) Executor {
	return &ReloadExprPushdownBlacklistExec{baseExecutor{ctx: b.ctx}}
}

func (b *executorBuilder) buildReloadOptRuleBlacklist(v *plannercore.ReloadOptRuleBlacklist) Executor {
	return &ReloadOptRuleBlacklistExec{baseExecutor{ctx: b.ctx}}
}

func (b *executorBuilder) buildAdminPlugins(v *plannercore.AdminPlugins) Executor {
	return &AdminPluginsExec{baseExecutor: baseExecutor{ctx: b.ctx}, Action: v.Action, Plugins: v.Plugins}
}

func (b *executorBuilder) buildDeallocate(v *plannercore.Deallocate) Executor {
	base := newBaseExecutor(b.ctx, nil, v.ExplainID())
	base.initCap = chunk.ZeroCapacity
	e := &DeallocateExec{
		baseExecutor: base,
		Name:         v.Name,
	}
	return e
}

func (b *executorBuilder) buildSelectLock(v *plannercore.PhysicalLock) Executor {
	b.hasLock = true
	if b.err = b.updateForUpdateTSIfNeeded(v.Children()[0]); b.err != nil {
		return nil
	}
	// Build 'select for update' using the 'for update' ts.
	b.snapshotTS = b.ctx.GetSessionVars().TxnCtx.GetForUpdateTS()

	src := b.build(v.Children()[0])
	if b.err != nil {
		return nil
	}
	if !b.ctx.GetSessionVars().InTxn() {
		// Locking of rows for update using SELECT FOR UPDATE only applies when autocommit
		// is disabled (either by beginning transaction with START TRANSACTION or by setting
		// autocommit to 0. If autocommit is enabled, the rows matching the specification are not locked.
		// See https://dev.mysql.com/doc/refman/5.7/en/innodb-locking-reads.html
		return src
	}
	e := &SelectLockExec{
		baseExecutor:     newBaseExecutor(b.ctx, v.Schema(), v.ExplainID(), src),
		Lock:             v.Lock,
		tblID2Handle:     v.TblID2Handle,
		partitionedTable: v.PartitionedTable,
	}
	return e
}

func (b *executorBuilder) buildLimit(v *plannercore.PhysicalLimit) Executor {
	childExec := b.build(v.Children()[0])
	if b.err != nil {
		return nil
	}
	n := int(mathutil.MinUint64(v.Count, uint64(b.ctx.GetSessionVars().MaxChunkSize)))
	base := newBaseExecutor(b.ctx, v.Schema(), v.ExplainID(), childExec)
	base.initCap = n
	e := &LimitExec{
		baseExecutor: base,
		begin:        v.Offset,
		end:          v.Offset + v.Count,
	}
	return e
}

func (b *executorBuilder) buildPrepare(v *plannercore.Prepare) Executor {
	base := newBaseExecutor(b.ctx, v.Schema(), v.ExplainID())
	base.initCap = chunk.ZeroCapacity
	return &PrepareExec{
		baseExecutor: base,
		is:           b.is,
		name:         v.Name,
		sqlText:      v.SQLText,
	}
}

func (b *executorBuilder) buildExecute(v *plannercore.Execute) Executor {
	e := &ExecuteExec{
		baseExecutor: newBaseExecutor(b.ctx, v.Schema(), v.ExplainID()),
		is:           b.is,
		name:         v.Name,
		usingVars:    v.UsingVars,
		id:           v.ExecID,
		stmt:         v.Stmt,
		plan:         v.Plan,
		outputNames:  v.OutputNames(),
	}
	return e
}

func (b *executorBuilder) buildShow(v *plannercore.PhysicalShow) Executor {
	e := &ShowExec{
		baseExecutor: newBaseExecutor(b.ctx, v.Schema(), v.ExplainID()),
		Tp:           v.Tp,
		DBName:       model.NewCIStr(v.DBName),
		Table:        v.Table,
		Column:       v.Column,
		IndexName:    v.IndexName,
		Flag:         v.Flag,
		Roles:        v.Roles,
		User:         v.User,
		is:           b.is,
		Full:         v.Full,
		IfNotExists:  v.IfNotExists,
		GlobalScope:  v.GlobalScope,
		Extended:     v.Extended,
	}
	if e.Tp == ast.ShowGrants && e.User == nil {
		// The input is a "show grants" statement, fulfill the user and roles field.
		// Note: "show grants" result are different from "show grants for current_user",
		// The former determine privileges with roles, while the later doesn't.
		vars := e.ctx.GetSessionVars()
		e.User = vars.User
		e.User.Hostname = vars.User.AuthHostname
		e.User.Username = vars.User.AuthUsername
		e.Roles = vars.ActiveRoles
	}
	if e.Tp == ast.ShowMasterStatus {
		// show master status need start ts.
		if _, err := e.ctx.Txn(true); err != nil {
			b.err = err
		}
	}
	return e
}

func (b *executorBuilder) buildSimple(v *plannercore.Simple) Executor {
	switch s := v.Statement.(type) {
	case *ast.GrantStmt:
		return b.buildGrant(s)
	case *ast.RevokeStmt:
		return b.buildRevoke(s)
	case *ast.BRIEStmt:
		return b.buildBRIE(s, v.Schema())
	}
	base := newBaseExecutor(b.ctx, v.Schema(), v.ExplainID())
	base.initCap = chunk.ZeroCapacity
	e := &SimpleExec{
		baseExecutor: base,
		Statement:    v.Statement,
		is:           b.is,
	}
	return e
}

func (b *executorBuilder) buildSet(v *plannercore.Set) Executor {
	base := newBaseExecutor(b.ctx, v.Schema(), v.ExplainID())
	base.initCap = chunk.ZeroCapacity
	e := &SetExecutor{
		baseExecutor: base,
		vars:         v.VarAssigns,
	}
	return e
}

func (b *executorBuilder) buildSetConfig(v *plannercore.SetConfig) Executor {
	return &SetConfigExec{
		baseExecutor: newBaseExecutor(b.ctx, v.Schema(), v.ExplainID()),
		p:            v,
	}
}

func (b *executorBuilder) buildInsert(v *plannercore.Insert) Executor {
	if v.SelectPlan != nil {
		// Try to update the forUpdateTS for insert/replace into select statements.
		// Set the selectPlan parameter to nil to make it always update the forUpdateTS.
		if b.err = b.updateForUpdateTSIfNeeded(nil); b.err != nil {
			return nil
		}
	}
	b.snapshotTS = b.ctx.GetSessionVars().TxnCtx.GetForUpdateTS()
	selectExec := b.build(v.SelectPlan)
	if b.err != nil {
		return nil
	}
	var baseExec baseExecutor
	if selectExec != nil {
		baseExec = newBaseExecutor(b.ctx, nil, v.ExplainID(), selectExec)
	} else {
		baseExec = newBaseExecutor(b.ctx, nil, v.ExplainID())
	}
	baseExec.initCap = chunk.ZeroCapacity

	ivs := &InsertValues{
		baseExecutor:              baseExec,
		Table:                     v.Table,
		Columns:                   v.Columns,
		Lists:                     v.Lists,
		SetList:                   v.SetList,
		GenExprs:                  v.GenCols.Exprs,
		allAssignmentsAreConstant: v.AllAssignmentsAreConstant,
		hasRefCols:                v.NeedFillDefaultValue,
		SelectExec:                selectExec,
	}
	err := ivs.initInsertColumns()
	if err != nil {
		b.err = err
		return nil
	}

	if v.IsReplace {
		return b.buildReplace(ivs)
	}
	insert := &InsertExec{
		InsertValues: ivs,
		OnDuplicate:  append(v.OnDuplicate, v.GenCols.OnDuplicates...),
	}
	return insert
}

func (b *executorBuilder) buildLoadData(v *plannercore.LoadData) Executor {
	tbl, ok := b.is.TableByID(v.Table.TableInfo.ID)
	if !ok {
		b.err = errors.Errorf("Can not get table %d", v.Table.TableInfo.ID)
		return nil
	}
	insertVal := &InsertValues{
		baseExecutor: newBaseExecutor(b.ctx, nil, v.ExplainID()),
		Table:        tbl,
		Columns:      v.Columns,
		GenExprs:     v.GenCols.Exprs,
	}
	err := insertVal.initInsertColumns()
	if err != nil {
		b.err = err
		return nil
	}
	loadDataExec := &LoadDataExec{
		baseExecutor: newBaseExecutor(b.ctx, nil, v.ExplainID()),
		IsLocal:      v.IsLocal,
		OnDuplicate:  v.OnDuplicate,
		loadDataInfo: &LoadDataInfo{
			row:          make([]types.Datum, len(insertVal.insertColumns)),
			InsertValues: insertVal,
			Path:         v.Path,
			Table:        tbl,
			FieldsInfo:   v.FieldsInfo,
			LinesInfo:    v.LinesInfo,
			IgnoreLines:  v.IgnoreLines,
			Ctx:          b.ctx,
		},
	}
	var defaultLoadDataBatchCnt uint64 = 20000 // TODO this will be changed to variable in another pr
	loadDataExec.loadDataInfo.InitQueues()
	loadDataExec.loadDataInfo.SetMaxRowsInBatch(defaultLoadDataBatchCnt)

	return loadDataExec
}

func (b *executorBuilder) buildLoadStats(v *plannercore.LoadStats) Executor {
	e := &LoadStatsExec{
		baseExecutor: newBaseExecutor(b.ctx, nil, v.ExplainID()),
		info:         &LoadStatsInfo{v.Path, b.ctx},
	}
	return e
}

func (b *executorBuilder) buildIndexAdvise(v *plannercore.IndexAdvise) Executor {
	e := &IndexAdviseExec{
		baseExecutor: newBaseExecutor(b.ctx, nil, v.ExplainID()),
		IsLocal:      v.IsLocal,
		indexAdviseInfo: &IndexAdviseInfo{
			Path:        v.Path,
			MaxMinutes:  v.MaxMinutes,
			MaxIndexNum: v.MaxIndexNum,
			LinesInfo:   v.LinesInfo,
			Ctx:         b.ctx,
		},
	}
	return e
}

func (b *executorBuilder) buildReplace(vals *InsertValues) Executor {
	replaceExec := &ReplaceExec{
		InsertValues: vals,
	}
	return replaceExec
}

var (
	grantStmtLabel  fmt.Stringer = stringutil.StringerStr("GrantStmt")
	revokeStmtLabel fmt.Stringer = stringutil.StringerStr("RevokeStmt")
)

func (b *executorBuilder) buildGrant(grant *ast.GrantStmt) Executor {
	e := &GrantExec{
		baseExecutor: newBaseExecutor(b.ctx, nil, grantStmtLabel),
		Privs:        grant.Privs,
		ObjectType:   grant.ObjectType,
		Level:        grant.Level,
		Users:        grant.Users,
		WithGrant:    grant.WithGrant,
		TLSOptions:   grant.TLSOptions,
		is:           b.is,
	}
	return e
}

func (b *executorBuilder) buildRevoke(revoke *ast.RevokeStmt) Executor {
	e := &RevokeExec{
		baseExecutor: newBaseExecutor(b.ctx, nil, revokeStmtLabel),
		ctx:          b.ctx,
		Privs:        revoke.Privs,
		ObjectType:   revoke.ObjectType,
		Level:        revoke.Level,
		Users:        revoke.Users,
		is:           b.is,
	}
	return e
}

func (b *executorBuilder) buildDDL(v *plannercore.DDL) Executor {
	e := &DDLExec{
		baseExecutor: newBaseExecutor(b.ctx, v.Schema(), v.ExplainID()),
		stmt:         v.Statement,
		is:           b.is,
	}
	return e
}

// buildTrace builds a TraceExec for future executing. This method will be called
// at build().
func (b *executorBuilder) buildTrace(v *plannercore.Trace) Executor {
	t := &TraceExec{
		baseExecutor: newBaseExecutor(b.ctx, v.Schema(), v.ExplainID()),
		stmtNode:     v.StmtNode,
		builder:      b,
		format:       v.Format,
	}
	if t.format == plannercore.TraceFormatLog {
		return &SortExec{
			baseExecutor: newBaseExecutor(b.ctx, v.Schema(), v.ExplainID(), t),
			ByItems: []*plannercore.ByItems{
				{Expr: &expression.Column{
					Index:   0,
					RetType: types.NewFieldType(mysql.TypeTimestamp),
				}},
			},
			schema: v.Schema(),
		}
	}
	return t
}

// buildExplain builds a explain executor. `e.rows` collects final result to `ExplainExec`.
func (b *executorBuilder) buildExplain(v *plannercore.Explain) Executor {
	explainExec := &ExplainExec{
		baseExecutor: newBaseExecutor(b.ctx, v.Schema(), v.ExplainID()),
		explain:      v,
	}
	if v.Analyze {
		if b.ctx.GetSessionVars().StmtCtx.RuntimeStatsColl == nil {
			b.ctx.GetSessionVars().StmtCtx.RuntimeStatsColl = execdetails.NewRuntimeStatsColl()
		}
		explainExec.analyzeExec = b.build(v.TargetPlan)
	}
	return explainExec
}

func (b *executorBuilder) buildSelectInto(v *plannercore.SelectInto) Executor {
	child := b.build(v.TargetPlan)
	if b.err != nil {
		return nil
	}
	return &SelectIntoExec{
		baseExecutor: newBaseExecutor(b.ctx, v.Schema(), v.ExplainID(), child),
		intoOpt:      v.IntoOpt,
	}
}

func (b *executorBuilder) buildUnionScanExec(v *plannercore.PhysicalUnionScan) Executor {
	reader := b.build(v.Children()[0])
	if b.err != nil {
		return nil
	}
	return b.buildUnionScanFromReader(reader, v)
}

// buildUnionScanFromReader builds union scan executor from child executor.
// Note that this function may be called by inner workers of index lookup join concurrently.
// Be careful to avoid data race.
func (b *executorBuilder) buildUnionScanFromReader(reader Executor, v *plannercore.PhysicalUnionScan) Executor {
	us := &UnionScanExec{baseExecutor: newBaseExecutor(b.ctx, v.Schema(), v.ExplainID(), reader)}
	// Get the handle column index of the below Plan.
	us.belowHandleIndex = v.HandleCol.Index
	us.mutableRow = chunk.MutRowFromTypes(retTypes(us))

	// If the push-downed condition contains virtual column, we may build a selection upon reader
	if sel, ok := reader.(*SelectionExec); ok {
		reader = sel.children[0]
	}

	switch x := reader.(type) {
	case *TableReaderExecutor:
		us.desc = x.desc
		// Union scan can only be in a write transaction, so DirtyDB should has non-nil value now, thus
		// GetDirtyDB() is safe here. If this table has been modified in the transaction, non-nil DirtyTable
		// can be found in DirtyDB now, so GetDirtyTable is safe; if this table has not been modified in the
		// transaction, empty DirtyTable would be inserted into DirtyDB, it does not matter when multiple
		// goroutines write empty DirtyTable to DirtyDB for this table concurrently. Although the DirtyDB looks
		// safe for data race in all the cases, the map of golang will throw panic when it's accessed in parallel.
		// So we lock it when getting dirty table.
		physicalTableID := getPhysicalTableID(x.table)
		us.dirty = GetDirtyDB(b.ctx).GetDirtyTable(physicalTableID)
		us.conditions, us.conditionsWithVirCol = plannercore.SplitSelCondsWithVirtualColumn(v.Conditions)
		us.columns = x.columns
		us.table = x.table
		us.virtualColumnIndex = x.virtualColumnIndex
	case *IndexReaderExecutor:
		us.desc = x.desc
		for _, ic := range x.index.Columns {
			for i, col := range x.columns {
				if col.Name.L == ic.Name.L {
					us.usedIndex = append(us.usedIndex, i)
					break
				}
			}
		}
		physicalTableID := getPhysicalTableID(x.table)
		us.dirty = GetDirtyDB(b.ctx).GetDirtyTable(physicalTableID)
		us.conditions, us.conditionsWithVirCol = plannercore.SplitSelCondsWithVirtualColumn(v.Conditions)
		us.columns = x.columns
		us.table = x.table
	case *IndexLookUpExecutor:
		us.desc = x.desc
		for _, ic := range x.index.Columns {
			for i, col := range x.columns {
				if col.Name.L == ic.Name.L {
					us.usedIndex = append(us.usedIndex, i)
					break
				}
			}
		}
		physicalTableID := getPhysicalTableID(x.table)
		us.dirty = GetDirtyDB(b.ctx).GetDirtyTable(physicalTableID)
		us.conditions, us.conditionsWithVirCol = plannercore.SplitSelCondsWithVirtualColumn(v.Conditions)
		us.columns = x.columns
		us.table = x.table
		us.virtualColumnIndex = buildVirtualColumnIndex(us.Schema(), us.columns)
	default:
		// The mem table will not be written by sql directly, so we can omit the union scan to avoid err reporting.
		return reader
	}
	return us
}

// buildMergeJoin builds MergeJoinExec executor.
func (b *executorBuilder) buildMergeJoin(v *plannercore.PhysicalMergeJoin) Executor {
	leftExec := b.build(v.Children()[0])
	if b.err != nil {
		return nil
	}

	rightExec := b.build(v.Children()[1])
	if b.err != nil {
		return nil
	}

	defaultValues := v.DefaultValues
	if defaultValues == nil {
		if v.JoinType == plannercore.RightOuterJoin {
			defaultValues = make([]types.Datum, leftExec.Schema().Len())
		} else {
			defaultValues = make([]types.Datum, rightExec.Schema().Len())
		}
	}

	e := &MergeJoinExec{
		stmtCtx:      b.ctx.GetSessionVars().StmtCtx,
		baseExecutor: newBaseExecutor(b.ctx, v.Schema(), v.ExplainID(), leftExec, rightExec),
		compareFuncs: v.CompareFuncs,
		joiner: newJoiner(
			b.ctx,
			v.JoinType,
			v.JoinType == plannercore.RightOuterJoin,
			defaultValues,
			v.OtherConditions,
			retTypes(leftExec),
			retTypes(rightExec),
			markChildrenUsedCols(v.Schema(), v.Children()[0].Schema(), v.Children()[1].Schema()),
		),
		isOuterJoin: v.JoinType.IsOuterJoin(),
		desc:        v.Desc,
	}

	leftTable := &mergeJoinTable{
		childIndex: 0,
		joinKeys:   v.LeftJoinKeys,
		filters:    v.LeftConditions,
	}
	rightTable := &mergeJoinTable{
		childIndex: 1,
		joinKeys:   v.RightJoinKeys,
		filters:    v.RightConditions,
	}

	if v.JoinType == plannercore.RightOuterJoin {
		e.innerTable = leftTable
		e.outerTable = rightTable
	} else {
		e.innerTable = rightTable
		e.outerTable = leftTable
	}
	e.innerTable.isInner = true

	// optimizer should guarantee that filters on inner table are pushed down
	// to tikv or extracted to a Selection.
	if len(e.innerTable.filters) != 0 {
		b.err = errors.Annotate(ErrBuildExecutor, "merge join's inner filter should be empty.")
		return nil
	}

	executorCounterMergeJoinExec.Inc()
	return e
}

func (b *executorBuilder) buildSideEstCount(v *plannercore.PhysicalHashJoin) float64 {
	buildSide := v.Children()[v.InnerChildIdx]
	if v.UseOuterToBuild {
		buildSide = v.Children()[1-v.InnerChildIdx]
	}
	if buildSide.Stats().HistColl == nil || buildSide.Stats().HistColl.Pseudo {
		return 0.0
	}
	return buildSide.StatsCount()
}

func (b *executorBuilder) buildHashJoin(v *plannercore.PhysicalHashJoin) Executor {
	leftExec := b.build(v.Children()[0])
	if b.err != nil {
		return nil
	}

	rightExec := b.build(v.Children()[1])
	if b.err != nil {
		return nil
	}

	e := &HashJoinExec{
		baseExecutor:    newBaseExecutor(b.ctx, v.Schema(), v.ExplainID(), leftExec, rightExec),
		concurrency:     v.Concurrency,
		joinType:        v.JoinType,
		isOuterJoin:     v.JoinType.IsOuterJoin(),
		useOuterToBuild: v.UseOuterToBuild,
	}
	defaultValues := v.DefaultValues
	lhsTypes, rhsTypes := retTypes(leftExec), retTypes(rightExec)
	if v.InnerChildIdx == 1 {
		if len(v.RightConditions) > 0 {
			b.err = errors.Annotate(ErrBuildExecutor, "join's inner condition should be empty")
			return nil
		}
	} else {
		if len(v.LeftConditions) > 0 {
			b.err = errors.Annotate(ErrBuildExecutor, "join's inner condition should be empty")
			return nil
		}
	}

	// consider collations
	leftTypes := make([]*types.FieldType, 0, len(retTypes(leftExec)))
	for _, tp := range retTypes(leftExec) {
		leftTypes = append(leftTypes, tp.Clone())
	}
	rightTypes := make([]*types.FieldType, 0, len(retTypes(rightExec)))
	for _, tp := range retTypes(rightExec) {
		rightTypes = append(rightTypes, tp.Clone())
	}
	leftIsBuildSide := true

	if v.UseOuterToBuild {
		// update the buildSideEstCount due to changing the build side
		if v.InnerChildIdx == 1 {
			e.buildSideExec, e.buildKeys = leftExec, v.LeftJoinKeys
			e.probeSideExec, e.probeKeys = rightExec, v.RightJoinKeys
			e.outerFilter = v.LeftConditions
		} else {
			e.buildSideExec, e.buildKeys = rightExec, v.RightJoinKeys
			e.probeSideExec, e.probeKeys = leftExec, v.LeftJoinKeys
			e.outerFilter = v.RightConditions
			leftIsBuildSide = false
		}
		if defaultValues == nil {
			defaultValues = make([]types.Datum, e.probeSideExec.Schema().Len())
		}
	} else {
		if v.InnerChildIdx == 0 {
			e.buildSideExec, e.buildKeys = leftExec, v.LeftJoinKeys
			e.probeSideExec, e.probeKeys = rightExec, v.RightJoinKeys
			e.outerFilter = v.RightConditions
		} else {
			e.buildSideExec, e.buildKeys = rightExec, v.RightJoinKeys
			e.probeSideExec, e.probeKeys = leftExec, v.LeftJoinKeys
			e.outerFilter = v.LeftConditions
			leftIsBuildSide = false
		}
		if defaultValues == nil {
			defaultValues = make([]types.Datum, e.buildSideExec.Schema().Len())
		}
	}
	e.buildSideEstCount = b.buildSideEstCount(v)
	childrenUsedSchema := markChildrenUsedCols(v.Schema(), v.Children()[0].Schema(), v.Children()[1].Schema())
	e.joiners = make([]joiner, e.concurrency)
	for i := uint(0); i < e.concurrency; i++ {
		e.joiners[i] = newJoiner(b.ctx, v.JoinType, v.InnerChildIdx == 0, defaultValues,
			v.OtherConditions, lhsTypes, rhsTypes, childrenUsedSchema)
	}
	executorCountHashJoinExec.Inc()

	for i := range v.EqualConditions {
		chs, coll, flen := v.EqualConditions[i].CharsetAndCollation(e.ctx)
		bt := leftTypes[v.LeftJoinKeys[i].Index]
		bt.Charset, bt.Collate, bt.Flen = chs, coll, flen
		pt := rightTypes[v.RightJoinKeys[i].Index]
		pt.Charset, pt.Collate, pt.Flen = chs, coll, flen
	}
	if leftIsBuildSide {
		e.buildTypes, e.probeTypes = leftTypes, rightTypes
	} else {
		e.buildTypes, e.probeTypes = rightTypes, leftTypes
	}
	return e
}

func (b *executorBuilder) buildHashAgg(v *plannercore.PhysicalHashAgg) Executor {
	src := b.build(v.Children()[0])
	if b.err != nil {
		return nil
	}
	sessionVars := b.ctx.GetSessionVars()
	e := &HashAggExec{
		baseExecutor:    newBaseExecutor(b.ctx, v.Schema(), v.ExplainID(), src),
		sc:              sessionVars.StmtCtx,
		PartialAggFuncs: make([]aggfuncs.AggFunc, 0, len(v.AggFuncs)),
		GroupByItems:    v.GroupByItems,
	}
	// We take `create table t(a int, b int);` as example.
	//
	// 1. If all the aggregation functions are FIRST_ROW, we do not need to set the defaultVal for them:
	// e.g.
	// mysql> select distinct a, b from t;
	// 0 rows in set (0.00 sec)
	//
	// 2. If there exists group by items, we do not need to set the defaultVal for them either:
	// e.g.
	// mysql> select avg(a) from t group by b;
	// Empty set (0.00 sec)
	//
	// mysql> select avg(a) from t group by a;
	// +--------+
	// | avg(a) |
	// +--------+
	// |  NULL  |
	// +--------+
	// 1 row in set (0.00 sec)
	if len(v.GroupByItems) != 0 || aggregation.IsAllFirstRow(v.AggFuncs) {
		e.defaultVal = nil
	} else {
		e.defaultVal = chunk.NewChunkWithCapacity(retTypes(e), 1)
	}
	for _, aggDesc := range v.AggFuncs {
		if aggDesc.HasDistinct {
			e.isUnparallelExec = true
		}
	}
	// When we set both tidb_hashagg_final_concurrency and tidb_hashagg_partial_concurrency to 1,
	// we do not need to parallelly execute hash agg,
	// and this action can be a workaround when meeting some unexpected situation using parallelExec.
	if finalCon, partialCon := sessionVars.HashAggFinalConcurrency, sessionVars.HashAggPartialConcurrency; finalCon <= 0 || partialCon <= 0 || finalCon == 1 && partialCon == 1 {
		e.isUnparallelExec = true
	}
	partialOrdinal := 0
	for i, aggDesc := range v.AggFuncs {
		if e.isUnparallelExec {
			e.PartialAggFuncs = append(e.PartialAggFuncs, aggfuncs.Build(b.ctx, aggDesc, i))
		} else {
			ordinal := []int{partialOrdinal}
			partialOrdinal++
			if aggDesc.Name == ast.AggFuncAvg {
				ordinal = append(ordinal, partialOrdinal+1)
				partialOrdinal++
			}
			partialAggDesc, finalDesc := aggDesc.Split(ordinal)
			partialAggFunc := aggfuncs.Build(b.ctx, partialAggDesc, i)
			finalAggFunc := aggfuncs.Build(b.ctx, finalDesc, i)
			e.PartialAggFuncs = append(e.PartialAggFuncs, partialAggFunc)
			e.FinalAggFuncs = append(e.FinalAggFuncs, finalAggFunc)
			if partialAggDesc.Name == ast.AggFuncGroupConcat {
				// For group_concat, finalAggFunc and partialAggFunc need shared `truncate` flag to do duplicate.
				finalAggFunc.(interface{ SetTruncated(t *int32) }).SetTruncated(
					partialAggFunc.(interface{ GetTruncated() *int32 }).GetTruncated(),
				)
			}
		}
		if e.defaultVal != nil {
			value := aggDesc.GetDefaultValue()
			e.defaultVal.AppendDatum(i, &value)
		}
	}

	executorCounterHashAggExec.Inc()
	return e
}

func (b *executorBuilder) buildStreamAgg(v *plannercore.PhysicalStreamAgg) Executor {
	src := b.build(v.Children()[0])
	if b.err != nil {
		return nil
	}
	e := &StreamAggExec{
		baseExecutor: newBaseExecutor(b.ctx, v.Schema(), v.ExplainID(), src),
		groupChecker: newVecGroupChecker(b.ctx, v.GroupByItems),
		aggFuncs:     make([]aggfuncs.AggFunc, 0, len(v.AggFuncs)),
	}
	if len(v.GroupByItems) != 0 || aggregation.IsAllFirstRow(v.AggFuncs) {
		e.defaultVal = nil
	} else {
		e.defaultVal = chunk.NewChunkWithCapacity(retTypes(e), 1)
	}
	for i, aggDesc := range v.AggFuncs {
		aggFunc := aggfuncs.Build(b.ctx, aggDesc, i)
		e.aggFuncs = append(e.aggFuncs, aggFunc)
		if e.defaultVal != nil {
			value := aggDesc.GetDefaultValue()
			e.defaultVal.AppendDatum(i, &value)
		}
	}

	executorStreamAggExec.Inc()
	return e
}

func (b *executorBuilder) buildSelection(v *plannercore.PhysicalSelection) Executor {
	childExec := b.build(v.Children()[0])
	if b.err != nil {
		return nil
	}
	e := &SelectionExec{
		baseExecutor: newBaseExecutor(b.ctx, v.Schema(), v.ExplainID(), childExec),
		filters:      v.Conditions,
	}
	return e
}

func (b *executorBuilder) buildProjection(v *plannercore.PhysicalProjection) Executor {
	childExec := b.build(v.Children()[0])
	if b.err != nil {
		return nil
	}
	e := &ProjectionExec{
		baseExecutor:     newBaseExecutor(b.ctx, v.Schema(), v.ExplainID(), childExec),
		numWorkers:       b.ctx.GetSessionVars().ProjectionConcurrency,
		evaluatorSuit:    expression.NewEvaluatorSuite(v.Exprs, v.AvoidColumnEvaluator),
		calculateNoDelay: v.CalculateNoDelay,
	}

	// If the calculation row count for this Projection operator is smaller
	// than a Chunk size, we turn back to the un-parallel Projection
	// implementation to reduce the goroutine overhead.
	if int64(v.StatsCount()) < int64(b.ctx.GetSessionVars().MaxChunkSize) {
		e.numWorkers = 0
	}
	return e
}

func (b *executorBuilder) buildTableDual(v *plannercore.PhysicalTableDual) Executor {
	if v.RowCount != 0 && v.RowCount != 1 {
		b.err = errors.Errorf("buildTableDual failed, invalid row count for dual table: %v", v.RowCount)
		return nil
	}
	base := newBaseExecutor(b.ctx, v.Schema(), v.ExplainID())
	base.initCap = v.RowCount
	e := &TableDualExec{
		baseExecutor: base,
		numDualRows:  v.RowCount,
	}
	return e
}

func (b *executorBuilder) getSnapshotTS() (uint64, error) {
	if b.snapshotTS != 0 {
		// Return the cached value.
		return b.snapshotTS, nil
	}

	snapshotTS := b.ctx.GetSessionVars().SnapshotTS
	txn, err := b.ctx.Txn(true)
	if err != nil {
		return 0, err
	}
	if snapshotTS == 0 {
		snapshotTS = txn.StartTS()
	}
	b.snapshotTS = snapshotTS
	if b.snapshotTS == 0 {
		return 0, errors.Trace(ErrGetStartTS)
	}
	return snapshotTS, nil
}

func (b *executorBuilder) buildMemTable(v *plannercore.PhysicalMemTable) Executor {
	switch v.DBName.L {
	case util.MetricSchemaName.L:
		return &MemTableReaderExec{
			baseExecutor: newBaseExecutor(b.ctx, v.Schema(), v.ExplainID()),
			table:        v.Table,
			retriever: &MetricRetriever{
				table:     v.Table,
				extractor: v.Extractor.(*plannercore.MetricTableExtractor),
			},
		}
	case util.InformationSchemaName.L:
		switch v.Table.Name.L {
		case strings.ToLower(infoschema.TableClusterConfig):
			return &MemTableReaderExec{
				baseExecutor: newBaseExecutor(b.ctx, v.Schema(), v.ExplainID()),
				table:        v.Table,
				retriever: &clusterConfigRetriever{
					extractor: v.Extractor.(*plannercore.ClusterTableExtractor),
				},
			}
		case strings.ToLower(infoschema.TableClusterLoad):
			return &MemTableReaderExec{
				baseExecutor: newBaseExecutor(b.ctx, v.Schema(), v.ExplainID()),
				table:        v.Table,
				retriever: &clusterServerInfoRetriever{
					extractor:      v.Extractor.(*plannercore.ClusterTableExtractor),
					serverInfoType: diagnosticspb.ServerInfoType_LoadInfo,
				},
			}
		case strings.ToLower(infoschema.TableClusterHardware):
			return &MemTableReaderExec{
				baseExecutor: newBaseExecutor(b.ctx, v.Schema(), v.ExplainID()),
				table:        v.Table,
				retriever: &clusterServerInfoRetriever{
					extractor:      v.Extractor.(*plannercore.ClusterTableExtractor),
					serverInfoType: diagnosticspb.ServerInfoType_HardwareInfo,
				},
			}
		case strings.ToLower(infoschema.TableClusterSystemInfo):
			return &MemTableReaderExec{
				baseExecutor: newBaseExecutor(b.ctx, v.Schema(), v.ExplainID()),
				table:        v.Table,
				retriever: &clusterServerInfoRetriever{
					extractor:      v.Extractor.(*plannercore.ClusterTableExtractor),
					serverInfoType: diagnosticspb.ServerInfoType_SystemInfo,
				},
			}
		case strings.ToLower(infoschema.TableClusterLog):
			return &MemTableReaderExec{
				baseExecutor: newBaseExecutor(b.ctx, v.Schema(), v.ExplainID()),
				table:        v.Table,
				retriever: &clusterLogRetriever{
					extractor: v.Extractor.(*plannercore.ClusterLogTableExtractor),
				},
			}
		case strings.ToLower(infoschema.TableInspectionResult):
			return &MemTableReaderExec{
				baseExecutor: newBaseExecutor(b.ctx, v.Schema(), v.ExplainID()),
				table:        v.Table,
				retriever: &inspectionResultRetriever{
					extractor: v.Extractor.(*plannercore.InspectionResultTableExtractor),
					timeRange: v.QueryTimeRange,
				},
			}
		case strings.ToLower(infoschema.TableInspectionSummary):
			return &MemTableReaderExec{
				baseExecutor: newBaseExecutor(b.ctx, v.Schema(), v.ExplainID()),
				table:        v.Table,
				retriever: &inspectionSummaryRetriever{
					table:     v.Table,
					extractor: v.Extractor.(*plannercore.InspectionSummaryTableExtractor),
					timeRange: v.QueryTimeRange,
				},
			}
		case strings.ToLower(infoschema.TableInspectionRules):
			return &MemTableReaderExec{
				baseExecutor: newBaseExecutor(b.ctx, v.Schema(), v.ExplainID()),
				table:        v.Table,
				retriever: &inspectionRuleRetriever{
					extractor: v.Extractor.(*plannercore.InspectionRuleTableExtractor),
				},
			}
		case strings.ToLower(infoschema.TableMetricSummary):
			return &MemTableReaderExec{
				baseExecutor: newBaseExecutor(b.ctx, v.Schema(), v.ExplainID()),
				table:        v.Table,
				retriever: &MetricsSummaryRetriever{
					table:     v.Table,
					extractor: v.Extractor.(*plannercore.MetricSummaryTableExtractor),
					timeRange: v.QueryTimeRange,
				},
			}
		case strings.ToLower(infoschema.TableMetricSummaryByLabel):
			return &MemTableReaderExec{
				baseExecutor: newBaseExecutor(b.ctx, v.Schema(), v.ExplainID()),
				table:        v.Table,
				retriever: &MetricsSummaryByLabelRetriever{
					table:     v.Table,
					extractor: v.Extractor.(*plannercore.MetricSummaryTableExtractor),
					timeRange: v.QueryTimeRange,
				},
			}
		case strings.ToLower(infoschema.TableSchemata),
			strings.ToLower(infoschema.TableStatistics),
			strings.ToLower(infoschema.TableTiDBIndexes),
			strings.ToLower(infoschema.TableViews),
			strings.ToLower(infoschema.TableTables),
			strings.ToLower(infoschema.TableColumns),
			strings.ToLower(infoschema.TableSequences),
			strings.ToLower(infoschema.TablePartitions),
			strings.ToLower(infoschema.TableEngines),
			strings.ToLower(infoschema.TableCollations),
			strings.ToLower(infoschema.TableAnalyzeStatus),
			strings.ToLower(infoschema.TableClusterInfo),
			strings.ToLower(infoschema.TableProfiling),
			strings.ToLower(infoschema.TableCharacterSets),
			strings.ToLower(infoschema.TableKeyColumn),
			strings.ToLower(infoschema.TableUserPrivileges),
			strings.ToLower(infoschema.TableMetricTables),
			strings.ToLower(infoschema.TableCollationCharacterSetApplicability),
			strings.ToLower(infoschema.TableProcesslist),
			strings.ToLower(infoschema.ClusterTableProcesslist),
			strings.ToLower(infoschema.TableTiKVRegionStatus),
			strings.ToLower(infoschema.TableTiKVRegionPeers),
			strings.ToLower(infoschema.TableTiDBHotRegions),
			strings.ToLower(infoschema.TableSessionVar),
			strings.ToLower(infoschema.TableConstraints),
			strings.ToLower(infoschema.TableTiFlashReplica),
			strings.ToLower(infoschema.TableTiDBServersInfo),
			strings.ToLower(infoschema.TableTiKVStoreStatus),
			strings.ToLower(infoschema.TableStatementsSummary),
			strings.ToLower(infoschema.TableStatementsSummaryHistory),
			strings.ToLower(infoschema.ClusterTableStatementsSummary),
			strings.ToLower(infoschema.ClusterTableStatementsSummaryHistory):
			return &MemTableReaderExec{
				baseExecutor: newBaseExecutor(b.ctx, v.Schema(), v.ExplainID()),
				table:        v.Table,
				retriever: &memtableRetriever{
					table:   v.Table,
					columns: v.Columns,
				},
			}
		case strings.ToLower(infoschema.TableSlowQuery), strings.ToLower(infoschema.ClusterTableSlowLog):
			return &MemTableReaderExec{
				baseExecutor: newBaseExecutor(b.ctx, v.Schema(), v.ExplainID()),
				table:        v.Table,
				retriever: &slowQueryRetriever{
					table:      v.Table,
					outputCols: v.Columns,
					extractor:  v.Extractor.(*plannercore.SlowQueryExtractor),
				},
			}
		case strings.ToLower(infoschema.TableDDLJobs):
			return &DDLJobsReaderExec{
				baseExecutor: newBaseExecutor(b.ctx, v.Schema(), v.ExplainID()),
				is:           b.is,
			}
		}
	}
	tb, _ := b.is.TableByID(v.Table.ID)
	return &TableScanExec{
		baseExecutor:   newBaseExecutor(b.ctx, v.Schema(), v.ExplainID()),
		t:              tb,
		columns:        v.Columns,
		seekHandle:     kv.IntHandle(math.MinInt64),
		isVirtualTable: !tb.Type().IsNormalTable(),
	}
}

func (b *executorBuilder) buildSort(v *plannercore.PhysicalSort) Executor {
	childExec := b.build(v.Children()[0])
	if b.err != nil {
		return nil
	}
	sortExec := SortExec{
		baseExecutor: newBaseExecutor(b.ctx, v.Schema(), v.ExplainID(), childExec),
		ByItems:      v.ByItems,
		schema:       v.Schema(),
	}
	executorCounterSortExec.Inc()
	return &sortExec
}

func (b *executorBuilder) buildTopN(v *plannercore.PhysicalTopN) Executor {
	childExec := b.build(v.Children()[0])
	if b.err != nil {
		return nil
	}
	sortExec := SortExec{
		baseExecutor: newBaseExecutor(b.ctx, v.Schema(), v.ExplainID(), childExec),
		ByItems:      v.ByItems,
		schema:       v.Schema(),
	}
	executorCounterTopNExec.Inc()
	return &TopNExec{
		SortExec: sortExec,
		limit:    &plannercore.PhysicalLimit{Count: v.Count, Offset: v.Offset},
	}
}

func (b *executorBuilder) buildApply(v *plannercore.PhysicalApply) *NestedLoopApplyExec {
	leftChild := b.build(v.Children()[0])
	if b.err != nil {
		return nil
	}
	rightChild := b.build(v.Children()[1])
	if b.err != nil {
		return nil
	}
	otherConditions := append(expression.ScalarFuncs2Exprs(v.EqualConditions), v.OtherConditions...)
	defaultValues := v.DefaultValues
	if defaultValues == nil {
		defaultValues = make([]types.Datum, v.Children()[v.InnerChildIdx].Schema().Len())
	}
	outerExec, innerExec := leftChild, rightChild
	outerFilter, innerFilter := v.LeftConditions, v.RightConditions
	if v.InnerChildIdx == 0 {
		outerExec, innerExec = rightChild, leftChild
		outerFilter, innerFilter = v.RightConditions, v.LeftConditions
	}
	tupleJoiner := newJoiner(b.ctx, v.JoinType, v.InnerChildIdx == 0,
		defaultValues, otherConditions, retTypes(leftChild), retTypes(rightChild), nil)
	e := &NestedLoopApplyExec{
		baseExecutor: newBaseExecutor(b.ctx, v.Schema(), v.ExplainID(), outerExec, innerExec),
		innerExec:    innerExec,
		outerExec:    outerExec,
		outerFilter:  outerFilter,
		innerFilter:  innerFilter,
		outer:        v.JoinType != plannercore.InnerJoin,
		joiner:       tupleJoiner,
		outerSchema:  v.OuterSchema,
	}
	executorCounterNestedLoopApplyExec.Inc()
	return e
}

func (b *executorBuilder) buildMaxOneRow(v *plannercore.PhysicalMaxOneRow) Executor {
	childExec := b.build(v.Children()[0])
	if b.err != nil {
		return nil
	}
	base := newBaseExecutor(b.ctx, v.Schema(), v.ExplainID(), childExec)
	base.initCap = 2
	base.maxChunkSize = 2
	e := &MaxOneRowExec{baseExecutor: base}
	return e
}

func (b *executorBuilder) buildUnionAll(v *plannercore.PhysicalUnionAll) Executor {
	childExecs := make([]Executor, len(v.Children()))
	for i, child := range v.Children() {
		childExecs[i] = b.build(child)
		if b.err != nil {
			return nil
		}
	}
	e := &UnionExec{
		baseExecutor: newBaseExecutor(b.ctx, v.Schema(), v.ExplainID(), childExecs...),
	}
	return e
}

func (b *executorBuilder) buildSplitRegion(v *plannercore.SplitRegion) Executor {
	base := newBaseExecutor(b.ctx, v.Schema(), v.ExplainID())
	base.initCap = 1
	base.maxChunkSize = 1
	if v.IndexInfo != nil {
		return &SplitIndexRegionExec{
			baseExecutor:   base,
			tableInfo:      v.TableInfo,
			partitionNames: v.PartitionNames,
			indexInfo:      v.IndexInfo,
			lower:          v.Lower,
			upper:          v.Upper,
			num:            v.Num,
			valueLists:     v.ValueLists,
		}
	}
	if len(v.ValueLists) > 0 {
		return &SplitTableRegionExec{
			baseExecutor:   base,
			tableInfo:      v.TableInfo,
			partitionNames: v.PartitionNames,
			valueLists:     v.ValueLists,
		}
	}
	return &SplitTableRegionExec{
		baseExecutor:   base,
		tableInfo:      v.TableInfo,
		partitionNames: v.PartitionNames,
		lower:          v.Lower[0],
		upper:          v.Upper[0],
		num:            v.Num,
	}
}

func (b *executorBuilder) buildUpdate(v *plannercore.Update) Executor {
	tblID2table := make(map[int64]table.Table, len(v.TblColPosInfos))
	for _, info := range v.TblColPosInfos {
		tblID2table[info.TblID], _ = b.is.TableByID(info.TblID)
	}
	if b.err = b.updateForUpdateTSIfNeeded(v.SelectPlan); b.err != nil {
		return nil
	}
	b.snapshotTS = b.ctx.GetSessionVars().TxnCtx.GetForUpdateTS()
	selExec := b.build(v.SelectPlan)
	if b.err != nil {
		return nil
	}
	base := newBaseExecutor(b.ctx, v.Schema(), v.ExplainID(), selExec)
	base.initCap = chunk.ZeroCapacity
	updateExec := &UpdateExec{
		baseExecutor:              base,
		OrderedList:               v.OrderedList,
		allAssignmentsAreConstant: v.AllAssignmentsAreConstant,
		tblID2table:               tblID2table,
		tblColPosInfos:            v.TblColPosInfos,
	}
	return updateExec
}

func (b *executorBuilder) buildDelete(v *plannercore.Delete) Executor {
	tblID2table := make(map[int64]table.Table, len(v.TblColPosInfos))
	for _, info := range v.TblColPosInfos {
		tblID2table[info.TblID], _ = b.is.TableByID(info.TblID)
	}
	if b.err = b.updateForUpdateTSIfNeeded(v.SelectPlan); b.err != nil {
		return nil
	}
	b.snapshotTS = b.ctx.GetSessionVars().TxnCtx.GetForUpdateTS()
	selExec := b.build(v.SelectPlan)
	if b.err != nil {
		return nil
	}
	base := newBaseExecutor(b.ctx, v.Schema(), v.ExplainID(), selExec)
	base.initCap = chunk.ZeroCapacity
	deleteExec := &DeleteExec{
		baseExecutor:   base,
		tblID2Table:    tblID2table,
		IsMultiTable:   v.IsMultiTable,
		tblColPosInfos: v.TblColPosInfos,
	}
	return deleteExec
}

// updateForUpdateTSIfNeeded updates the ForUpdateTS for a pessimistic transaction if needed.
// PointGet executor will get conflict error if the ForUpdateTS is older than the latest commitTS,
// so we don't need to update now for better latency.
func (b *executorBuilder) updateForUpdateTSIfNeeded(selectPlan plannercore.PhysicalPlan) error {
	txnCtx := b.ctx.GetSessionVars().TxnCtx
	if !txnCtx.IsPessimistic {
		return nil
	}
	if _, ok := selectPlan.(*plannercore.PointGetPlan); ok {
		return nil
	}
	// Activate the invalid txn, use the txn startTS as newForUpdateTS
	txn, err := b.ctx.Txn(false)
	if err != nil {
		return err
	}
	if !txn.Valid() {
		_, err := b.ctx.Txn(true)
		if err != nil {
			return err
		}
		return nil
	}
	// The Repeatable Read transaction use Read Committed level to read data for writing (insert, update, delete, select for update),
	// We should always update/refresh the for-update-ts no matter the isolation level is RR or RC.
	if b.ctx.GetSessionVars().IsPessimisticReadConsistency() {
		return b.refreshForUpdateTSForRC()
	}
	return UpdateForUpdateTS(b.ctx, 0)
}

// refreshForUpdateTSForRC is used to refresh the for-update-ts for reading data at read consistency level in pessimistic transaction.
// It could use the cached tso from the statement future to avoid get tso many times.
func (b *executorBuilder) refreshForUpdateTSForRC() error {
	defer func() {
		b.snapshotTS = b.ctx.GetSessionVars().TxnCtx.GetForUpdateTS()
	}()
	future := b.ctx.GetSessionVars().TxnCtx.GetStmtFutureForRC()
	if future == nil {
		return nil
	}
	newForUpdateTS, waitErr := future.Wait()
	if waitErr != nil {
		logutil.BgLogger().Warn("wait tso failed",
			zap.Uint64("startTS", b.ctx.GetSessionVars().TxnCtx.StartTS),
			zap.Error(waitErr))
	}
	b.ctx.GetSessionVars().TxnCtx.SetStmtFutureForRC(nil)
	// If newForUpdateTS is 0, it will force to get a new for-update-ts from PD.
	return UpdateForUpdateTS(b.ctx, newForUpdateTS)
}

func (b *executorBuilder) buildAnalyzeIndexPushdown(task plannercore.AnalyzeIndexTask, opts map[ast.AnalyzeOptionType]uint64, autoAnalyze string) *analyzeTask {
	_, offset := timeutil.Zone(b.ctx.GetSessionVars().Location())
	sc := b.ctx.GetSessionVars().StmtCtx
	e := &AnalyzeIndexExec{
		ctx:             b.ctx,
		physicalTableID: task.PhysicalTableID,
		idxInfo:         task.IndexInfo,
		concurrency:     b.ctx.GetSessionVars().IndexSerialScanConcurrency,
		analyzePB: &tipb.AnalyzeReq{
			Tp:             tipb.AnalyzeType_TypeIndex,
			Flags:          sc.PushDownFlags(),
			TimeZoneOffset: offset,
		},
		opts: opts,
	}
	e.analyzePB.IdxReq = &tipb.AnalyzeIndexReq{
		BucketSize: int64(opts[ast.AnalyzeOptNumBuckets]),
		NumColumns: int32(len(task.IndexInfo.Columns)),
	}
	depth := int32(opts[ast.AnalyzeOptCMSketchDepth])
	width := int32(opts[ast.AnalyzeOptCMSketchWidth])
	e.analyzePB.IdxReq.CmsketchDepth = &depth
	e.analyzePB.IdxReq.CmsketchWidth = &width
	job := &statistics.AnalyzeJob{DBName: task.DBName, TableName: task.TableName, PartitionName: task.PartitionName, JobInfo: autoAnalyze + "analyze index " + task.IndexInfo.Name.O}
	return &analyzeTask{taskType: idxTask, idxExec: e, job: job}
}

func (b *executorBuilder) buildAnalyzeIndexIncremental(task plannercore.AnalyzeIndexTask, opts map[ast.AnalyzeOptionType]uint64) *analyzeTask {
	h := domain.GetDomain(b.ctx).StatsHandle()
	statsTbl := h.GetPartitionStats(&model.TableInfo{}, task.PhysicalTableID)
	analyzeTask := b.buildAnalyzeIndexPushdown(task, opts, "")
	if statsTbl.Pseudo {
		return analyzeTask
	}
	idx, ok := statsTbl.Indices[task.IndexInfo.ID]
	if !ok || idx.Len() == 0 || idx.LastAnalyzePos.IsNull() {
		return analyzeTask
	}
	var oldHist *statistics.Histogram
	if statistics.IsAnalyzed(idx.Flag) {
		exec := analyzeTask.idxExec
		if idx.CMSketch != nil {
			width, depth := idx.CMSketch.GetWidthAndDepth()
			exec.analyzePB.IdxReq.CmsketchWidth = &width
			exec.analyzePB.IdxReq.CmsketchDepth = &depth
		}
		oldHist = idx.Histogram.Copy()
	} else {
		_, bktID := idx.LessRowCountWithBktIdx(idx.LastAnalyzePos)
		if bktID == 0 {
			return analyzeTask
		}
		oldHist = idx.TruncateHistogram(bktID)
	}
	oldHist = oldHist.RemoveUpperBound()
	analyzeTask.taskType = idxIncrementalTask
	analyzeTask.idxIncrementalExec = &analyzeIndexIncrementalExec{AnalyzeIndexExec: *analyzeTask.idxExec, oldHist: oldHist, oldCMS: idx.CMSketch}
	analyzeTask.job = &statistics.AnalyzeJob{DBName: task.DBName, TableName: task.TableName, PartitionName: task.PartitionName, JobInfo: "analyze incremental index " + task.IndexInfo.Name.O}
	return analyzeTask
}

func (b *executorBuilder) buildAnalyzeColumnsPushdown(task plannercore.AnalyzeColumnsTask, opts map[ast.AnalyzeOptionType]uint64, autoAnalyze string) *analyzeTask {
	cols := task.ColsInfo
	if task.PKInfo != nil {
		cols = append([]*model.ColumnInfo{task.PKInfo}, cols...)
	}

	_, offset := timeutil.Zone(b.ctx.GetSessionVars().Location())
	sc := b.ctx.GetSessionVars().StmtCtx
	e := &AnalyzeColumnsExec{
		ctx:             b.ctx,
		physicalTableID: task.PhysicalTableID,
		colsInfo:        task.ColsInfo,
		pkInfo:          task.PKInfo,
		concurrency:     b.ctx.GetSessionVars().DistSQLScanConcurrency,
		analyzePB: &tipb.AnalyzeReq{
			Tp:             tipb.AnalyzeType_TypeColumn,
			Flags:          sc.PushDownFlags(),
			TimeZoneOffset: offset,
		},
		opts: opts,
	}
	depth := int32(opts[ast.AnalyzeOptCMSketchDepth])
	width := int32(opts[ast.AnalyzeOptCMSketchWidth])
	e.analyzePB.ColReq = &tipb.AnalyzeColumnsReq{
		BucketSize:    int64(opts[ast.AnalyzeOptNumBuckets]),
		SampleSize:    maxRegionSampleSize,
		SketchSize:    maxSketchSize,
		ColumnsInfo:   util.ColumnsToProto(cols, task.PKInfo != nil),
		CmsketchDepth: &depth,
		CmsketchWidth: &width,
	}
	b.err = plannercore.SetPBColumnsDefaultValue(b.ctx, e.analyzePB.ColReq.ColumnsInfo, cols)
	job := &statistics.AnalyzeJob{DBName: task.DBName, TableName: task.TableName, PartitionName: task.PartitionName, JobInfo: autoAnalyze + "analyze columns"}
	return &analyzeTask{taskType: colTask, colExec: e, job: job}
}

func (b *executorBuilder) buildAnalyzePKIncremental(task plannercore.AnalyzeColumnsTask, opts map[ast.AnalyzeOptionType]uint64) *analyzeTask {
	h := domain.GetDomain(b.ctx).StatsHandle()
	statsTbl := h.GetPartitionStats(&model.TableInfo{}, task.PhysicalTableID)
	analyzeTask := b.buildAnalyzeColumnsPushdown(task, opts, "")
	if statsTbl.Pseudo {
		return analyzeTask
	}
	col, ok := statsTbl.Columns[task.PKInfo.ID]
	if !ok || col.Len() == 0 || col.LastAnalyzePos.IsNull() {
		return analyzeTask
	}
	var oldHist *statistics.Histogram
	if statistics.IsAnalyzed(col.Flag) {
		oldHist = col.Histogram.Copy()
	} else {
		d, err := col.LastAnalyzePos.ConvertTo(b.ctx.GetSessionVars().StmtCtx, col.Tp)
		if err != nil {
			b.err = err
			return nil
		}
		_, bktID := col.LessRowCountWithBktIdx(d)
		if bktID == 0 {
			return analyzeTask
		}
		oldHist = col.TruncateHistogram(bktID)
		oldHist.NDV = int64(oldHist.TotalRowCount())
	}
	exec := analyzeTask.colExec
	analyzeTask.taskType = pkIncrementalTask
	analyzeTask.colIncrementalExec = &analyzePKIncrementalExec{AnalyzeColumnsExec: *exec, oldHist: oldHist}
	analyzeTask.job = &statistics.AnalyzeJob{DBName: task.DBName, TableName: task.TableName, PartitionName: task.PartitionName, JobInfo: "analyze incremental primary key"}
	return analyzeTask
}

func (b *executorBuilder) buildAnalyzeFastColumn(e *AnalyzeExec, task plannercore.AnalyzeColumnsTask, opts map[ast.AnalyzeOptionType]uint64) {
	findTask := false
	for _, eTask := range e.tasks {
		if eTask.fastExec.physicalTableID == task.PhysicalTableID {
			eTask.fastExec.colsInfo = append(eTask.fastExec.colsInfo, task.ColsInfo...)
			findTask = true
			break
		}
	}
	if !findTask {
		var concurrency int
		concurrency, b.err = getBuildStatsConcurrency(e.ctx)
		if b.err != nil {
			return
		}
		e.tasks = append(e.tasks, &analyzeTask{
			taskType: fastTask,
			fastExec: &AnalyzeFastExec{
				ctx:             b.ctx,
				physicalTableID: task.PhysicalTableID,
				colsInfo:        task.ColsInfo,
				pkInfo:          task.PKInfo,
				opts:            opts,
				tblInfo:         task.TblInfo,
				concurrency:     concurrency,
				wg:              &sync.WaitGroup{},
			},
			job: &statistics.AnalyzeJob{DBName: task.DBName, TableName: task.TableName, PartitionName: task.PartitionName, JobInfo: "fast analyze columns"},
		})
	}
}

func (b *executorBuilder) buildAnalyzeFastIndex(e *AnalyzeExec, task plannercore.AnalyzeIndexTask, opts map[ast.AnalyzeOptionType]uint64) {
	findTask := false
	for _, eTask := range e.tasks {
		if eTask.fastExec.physicalTableID == task.PhysicalTableID {
			eTask.fastExec.idxsInfo = append(eTask.fastExec.idxsInfo, task.IndexInfo)
			findTask = true
			break
		}
	}
	if !findTask {
		var concurrency int
		concurrency, b.err = getBuildStatsConcurrency(e.ctx)
		if b.err != nil {
			return
		}
		e.tasks = append(e.tasks, &analyzeTask{
			taskType: fastTask,
			fastExec: &AnalyzeFastExec{
				ctx:             b.ctx,
				physicalTableID: task.PhysicalTableID,
				idxsInfo:        []*model.IndexInfo{task.IndexInfo},
				opts:            opts,
				tblInfo:         task.TblInfo,
				concurrency:     concurrency,
				wg:              &sync.WaitGroup{},
			},
			job: &statistics.AnalyzeJob{DBName: task.DBName, TableName: task.TableName, PartitionName: "fast analyze index " + task.IndexInfo.Name.O},
		})
	}
}

func (b *executorBuilder) buildAnalyze(v *plannercore.Analyze) Executor {
	e := &AnalyzeExec{
		baseExecutor: newBaseExecutor(b.ctx, v.Schema(), v.ExplainID()),
		tasks:        make([]*analyzeTask, 0, len(v.ColTasks)+len(v.IdxTasks)),
		wg:           &sync.WaitGroup{},
	}
	enableFastAnalyze := b.ctx.GetSessionVars().EnableFastAnalyze
	autoAnalyze := ""
	if b.ctx.GetSessionVars().InRestrictedSQL {
		autoAnalyze = "auto "
	}
	for _, task := range v.ColTasks {
		if task.Incremental {
			e.tasks = append(e.tasks, b.buildAnalyzePKIncremental(task, v.Opts))
		} else {
			if enableFastAnalyze {
				b.buildAnalyzeFastColumn(e, task, v.Opts)
			} else {
				e.tasks = append(e.tasks, b.buildAnalyzeColumnsPushdown(task, v.Opts, autoAnalyze))
			}
		}
		if b.err != nil {
			return nil
		}
	}
	for _, task := range v.IdxTasks {
		if task.Incremental {
			e.tasks = append(e.tasks, b.buildAnalyzeIndexIncremental(task, v.Opts))
		} else {
			if enableFastAnalyze {
				b.buildAnalyzeFastIndex(e, task, v.Opts)
			} else {
				e.tasks = append(e.tasks, b.buildAnalyzeIndexPushdown(task, v.Opts, autoAnalyze))
			}
		}
		if b.err != nil {
			return nil
		}
	}
	return e
}

func constructDistExec(sctx sessionctx.Context, plans []plannercore.PhysicalPlan) ([]*tipb.Executor, bool, error) {
	streaming := true
	executors := make([]*tipb.Executor, 0, len(plans))
	for _, p := range plans {
		execPB, err := p.ToPB(sctx)
		if err != nil {
			return nil, false, err
		}
		if !plannercore.SupportStreaming(p) {
			streaming = false
		}
		executors = append(executors, execPB)
	}
	return executors, streaming, nil
}

// markChildrenUsedCols compares each child with the output schema, and mark
// each column of the child is used by output or not.
func markChildrenUsedCols(outputSchema *expression.Schema, childSchema ...*expression.Schema) (childrenUsed [][]bool) {
	for _, child := range childSchema {
		used := expression.GetUsedList(outputSchema.Columns, child)
		childrenUsed = append(childrenUsed, used)
	}
	return
}

func (b *executorBuilder) constructDAGReq(plans []plannercore.PhysicalPlan) (dagReq *tipb.DAGRequest, streaming bool, err error) {
	dagReq = &tipb.DAGRequest{}
	dagReq.TimeZoneName, dagReq.TimeZoneOffset = timeutil.Zone(b.ctx.GetSessionVars().Location())
	sc := b.ctx.GetSessionVars().StmtCtx
	if sc.RuntimeStatsColl != nil {
		collExec := true
		dagReq.CollectExecutionSummaries = &collExec
	}
	dagReq.Flags = sc.PushDownFlags()
	dagReq.Executors, streaming, err = constructDistExec(b.ctx, plans)

	distsql.SetEncodeType(b.ctx, dagReq)
	return dagReq, streaming, err
}

func (b *executorBuilder) corColInDistPlan(plans []plannercore.PhysicalPlan) bool {
	for _, p := range plans {
		x, ok := p.(*plannercore.PhysicalSelection)
		if !ok {
			continue
		}
		for _, cond := range x.Conditions {
			if len(expression.ExtractCorColumns(cond)) > 0 {
				return true
			}
		}
	}
	return false
}

// corColInAccess checks whether there's correlated column in access conditions.
func (b *executorBuilder) corColInAccess(p plannercore.PhysicalPlan) bool {
	var access []expression.Expression
	switch x := p.(type) {
	case *plannercore.PhysicalTableScan:
		access = x.AccessCondition
	case *plannercore.PhysicalIndexScan:
		access = x.AccessCondition
	}
	for _, cond := range access {
		if len(expression.ExtractCorColumns(cond)) > 0 {
			return true
		}
	}
	return false
}

func (b *executorBuilder) buildIndexLookUpJoin(v *plannercore.PhysicalIndexJoin) Executor {
	outerExec := b.build(v.Children()[1-v.InnerChildIdx])
	if b.err != nil {
		return nil
	}
	outerTypes := retTypes(outerExec)
	innerPlan := v.Children()[v.InnerChildIdx]
	innerTypes := make([]*types.FieldType, innerPlan.Schema().Len())
	for i, col := range innerPlan.Schema().Columns {
		innerTypes[i] = col.RetType
	}

	var (
		outerFilter           []expression.Expression
		leftTypes, rightTypes []*types.FieldType
	)

	if v.InnerChildIdx == 0 {
		leftTypes, rightTypes = innerTypes, outerTypes
		outerFilter = v.RightConditions
		if len(v.LeftConditions) > 0 {
			b.err = errors.Annotate(ErrBuildExecutor, "join's inner condition should be empty")
			return nil
		}
	} else {
		leftTypes, rightTypes = outerTypes, innerTypes
		outerFilter = v.LeftConditions
		if len(v.RightConditions) > 0 {
			b.err = errors.Annotate(ErrBuildExecutor, "join's inner condition should be empty")
			return nil
		}
	}
	defaultValues := v.DefaultValues
	if defaultValues == nil {
		defaultValues = make([]types.Datum, len(innerTypes))
	}
	hasPrefixCol := false
	for _, l := range v.IdxColLens {
		if l != types.UnspecifiedLength {
			hasPrefixCol = true
			break
		}
	}
	e := &IndexLookUpJoin{
		baseExecutor: newBaseExecutor(b.ctx, v.Schema(), v.ExplainID(), outerExec),
		outerCtx: outerCtx{
			rowTypes: outerTypes,
			filter:   outerFilter,
		},
		innerCtx: innerCtx{
			readerBuilder: &dataReaderBuilder{Plan: innerPlan, executorBuilder: b},
			rowTypes:      innerTypes,
			colLens:       v.IdxColLens,
			hasPrefixCol:  hasPrefixCol,
		},
		workerWg:      new(sync.WaitGroup),
		isOuterJoin:   v.JoinType.IsOuterJoin(),
		indexRanges:   v.Ranges,
		keyOff2IdxOff: v.KeyOff2IdxOff,
		lastColHelper: v.CompareFilters,
	}
	childrenUsedSchema := markChildrenUsedCols(v.Schema(), v.Children()[0].Schema(), v.Children()[1].Schema())
	e.joiner = newJoiner(b.ctx, v.JoinType, v.InnerChildIdx == 0, defaultValues, v.OtherConditions, leftTypes, rightTypes, childrenUsedSchema)
	outerKeyCols := make([]int, len(v.OuterJoinKeys))
	for i := 0; i < len(v.OuterJoinKeys); i++ {
		outerKeyCols[i] = v.OuterJoinKeys[i].Index
	}
	e.outerCtx.keyCols = outerKeyCols
	innerKeyCols := make([]int, len(v.InnerJoinKeys))
	for i := 0; i < len(v.InnerJoinKeys); i++ {
		innerKeyCols[i] = v.InnerJoinKeys[i].Index
	}
	e.innerCtx.keyCols = innerKeyCols
	e.joinResult = newFirstChunk(e)
	executorCounterIndexLookUpJoin.Inc()
	return e
}

func (b *executorBuilder) buildIndexLookUpMergeJoin(v *plannercore.PhysicalIndexMergeJoin) Executor {
	outerExec := b.build(v.Children()[1-v.InnerChildIdx])
	if b.err != nil {
		return nil
	}
	outerTypes := retTypes(outerExec)
	innerPlan := v.Children()[v.InnerChildIdx]
	innerTypes := make([]*types.FieldType, innerPlan.Schema().Len())
	for i, col := range innerPlan.Schema().Columns {
		innerTypes[i] = col.RetType
	}
	var (
		outerFilter           []expression.Expression
		leftTypes, rightTypes []*types.FieldType
	)
	if v.InnerChildIdx == 0 {
		leftTypes, rightTypes = innerTypes, outerTypes
		outerFilter = v.RightConditions
		if len(v.LeftConditions) > 0 {
			b.err = errors.Annotate(ErrBuildExecutor, "join's inner condition should be empty")
			return nil
		}
	} else {
		leftTypes, rightTypes = outerTypes, innerTypes
		outerFilter = v.LeftConditions
		if len(v.RightConditions) > 0 {
			b.err = errors.Annotate(ErrBuildExecutor, "join's inner condition should be empty")
			return nil
		}
	}
	defaultValues := v.DefaultValues
	if defaultValues == nil {
		defaultValues = make([]types.Datum, len(innerTypes))
	}
	outerKeyCols := make([]int, len(v.OuterJoinKeys))
	for i := 0; i < len(v.OuterJoinKeys); i++ {
		outerKeyCols[i] = v.OuterJoinKeys[i].Index
	}
	innerKeyCols := make([]int, len(v.InnerJoinKeys))
	for i := 0; i < len(v.InnerJoinKeys); i++ {
		innerKeyCols[i] = v.InnerJoinKeys[i].Index
	}
	executorCounterIndexLookUpJoin.Inc()

	e := &IndexLookUpMergeJoin{
		baseExecutor: newBaseExecutor(b.ctx, v.Schema(), v.ExplainID(), outerExec),
		outerMergeCtx: outerMergeCtx{
			rowTypes:      outerTypes,
			filter:        outerFilter,
			joinKeys:      v.OuterJoinKeys,
			keyCols:       outerKeyCols,
			needOuterSort: v.NeedOuterSort,
			compareFuncs:  v.OuterCompareFuncs,
		},
		innerMergeCtx: innerMergeCtx{
			readerBuilder:           &dataReaderBuilder{Plan: innerPlan, executorBuilder: b},
			rowTypes:                innerTypes,
			joinKeys:                v.InnerJoinKeys,
			keyCols:                 innerKeyCols,
			compareFuncs:            v.CompareFuncs,
			colLens:                 v.IdxColLens,
			desc:                    v.Desc,
			keyOff2KeyOffOrderByIdx: v.KeyOff2KeyOffOrderByIdx,
		},
		workerWg:      new(sync.WaitGroup),
		isOuterJoin:   v.JoinType.IsOuterJoin(),
		indexRanges:   v.Ranges,
		keyOff2IdxOff: v.KeyOff2IdxOff,
		lastColHelper: v.CompareFilters,
	}
	childrenUsedSchema := markChildrenUsedCols(v.Schema(), v.Children()[0].Schema(), v.Children()[1].Schema())
	joiners := make([]joiner, e.ctx.GetSessionVars().IndexLookupJoinConcurrency)
	for i := 0; i < e.ctx.GetSessionVars().IndexLookupJoinConcurrency; i++ {
		joiners[i] = newJoiner(b.ctx, v.JoinType, v.InnerChildIdx == 0, defaultValues, v.OtherConditions, leftTypes, rightTypes, childrenUsedSchema)
	}
	e.joiners = joiners
	return e
}

func (b *executorBuilder) buildIndexNestedLoopHashJoin(v *plannercore.PhysicalIndexHashJoin) Executor {
	e := b.buildIndexLookUpJoin(&(v.PhysicalIndexJoin)).(*IndexLookUpJoin)
	idxHash := &IndexNestedLoopHashJoin{
		IndexLookUpJoin: *e,
		keepOuterOrder:  v.KeepOuterOrder,
	}
	concurrency := e.ctx.GetSessionVars().IndexLookupJoinConcurrency
	idxHash.joiners = make([]joiner, concurrency)
	for i := 0; i < concurrency; i++ {
		idxHash.joiners[i] = e.joiner.Clone()
	}
	return idxHash
}

// containsLimit tests if the execs contains Limit because we do not know whether `Limit` has consumed all of its' source,
// so the feedback may not be accurate.
func containsLimit(execs []*tipb.Executor) bool {
	for _, exec := range execs {
		if exec.Limit != nil {
			return true
		}
	}
	return false
}

// When allow batch cop is 1, only agg / topN uses batch cop.
// When allow batch cop is 2, every query uses batch cop.
func (e *TableReaderExecutor) setBatchCop(v *plannercore.PhysicalTableReader) {
	if e.storeType != kv.TiFlash || e.keepOrder {
		return
	}
	switch e.ctx.GetSessionVars().AllowBatchCop {
	case 1:
		for _, p := range v.TablePlans {
			switch p.(type) {
			case *plannercore.PhysicalHashAgg, *plannercore.PhysicalStreamAgg, *plannercore.PhysicalTopN:
				e.batchCop = true
			}
		}
	case 2:
		e.batchCop = true
	}
	return
}

func buildNoRangeTableReader(b *executorBuilder, v *plannercore.PhysicalTableReader) (*TableReaderExecutor, error) {
	dagReq, streaming, err := b.constructDAGReq(v.TablePlans)
	if err != nil {
		return nil, err
	}
	ts := v.TablePlans[0].(*plannercore.PhysicalTableScan)
	tbl, _ := b.is.TableByID(ts.Table.ID)
	isPartition, physicalTableID := ts.IsPartition()
	if isPartition {
		pt := tbl.(table.PartitionedTable)
		tbl = pt.GetPartition(physicalTableID)
	}
	startTS, err := b.getSnapshotTS()
	if err != nil {
		return nil, err
	}
	e := &TableReaderExecutor{
		baseExecutor:   newBaseExecutor(b.ctx, v.Schema(), v.ExplainID()),
		dagPB:          dagReq,
		startTS:        startTS,
		table:          tbl,
		keepOrder:      ts.KeepOrder,
		desc:           ts.Desc,
		columns:        ts.Columns,
		streaming:      streaming,
		corColInFilter: b.corColInDistPlan(v.TablePlans),
		corColInAccess: b.corColInAccess(v.TablePlans[0]),
		plans:          v.TablePlans,
		storeType:      v.StoreType,
	}
	e.setBatchCop(v)
	e.buildVirtualColumnInfo()
	if containsLimit(dagReq.Executors) {
		e.feedback = statistics.NewQueryFeedback(0, nil, 0, ts.Desc)
	} else {
		e.feedback = statistics.NewQueryFeedback(getPhysicalTableID(tbl), ts.Hist, int64(ts.StatsCount()), ts.Desc)
	}
	collect := (b.ctx.GetSessionVars().StmtCtx.RuntimeStatsColl != nil) || e.feedback.CollectFeedback(len(ts.Ranges))
	if !collect {
		e.feedback.Invalidate()
	}
	e.dagPB.CollectRangeCounts = &collect
	if v.StoreType == kv.TiDB && b.ctx.GetSessionVars().User != nil {
		// User info is used to do privilege check. It is only used in TiDB cluster memory table.
		e.dagPB.User = &tipb.UserIdentity{
			UserName: b.ctx.GetSessionVars().User.Username,
			UserHost: b.ctx.GetSessionVars().User.Hostname,
		}
	}

	for i := range v.Schema().Columns {
		dagReq.OutputOffsets = append(dagReq.OutputOffsets, uint32(i))
	}

	return e, nil
}

// buildTableReader builds a table reader executor. It first build a no range table reader,
// and then update it ranges from table scan plan.
func (b *executorBuilder) buildTableReader(v *plannercore.PhysicalTableReader) *TableReaderExecutor {
	if b.ctx.GetSessionVars().IsPessimisticReadConsistency() {
		if err := b.refreshForUpdateTSForRC(); err != nil {
			b.err = err
			return nil
		}
	}
	ret, err := buildNoRangeTableReader(b, v)
	if err != nil {
		b.err = err
		return nil
	}

	ts := v.TablePlans[0].(*plannercore.PhysicalTableScan)
	ret.ranges = ts.Ranges
	sctx := b.ctx.GetSessionVars().StmtCtx
	sctx.TableIDs = append(sctx.TableIDs, ts.Table.ID)
	return ret
}

func buildNoRangeIndexReader(b *executorBuilder, v *plannercore.PhysicalIndexReader) (*IndexReaderExecutor, error) {
	dagReq, streaming, err := b.constructDAGReq(v.IndexPlans)
	if err != nil {
		return nil, err
	}
	is := v.IndexPlans[0].(*plannercore.PhysicalIndexScan)
	tbl, _ := b.is.TableByID(is.Table.ID)
	isPartition, physicalTableID := is.IsPartition()
	if isPartition {
		pt := tbl.(table.PartitionedTable)
		tbl = pt.GetPartition(physicalTableID)
	} else {
		physicalTableID = is.Table.ID
	}
	startTS, err := b.getSnapshotTS()
	if err != nil {
		return nil, err
	}
	e := &IndexReaderExecutor{
		baseExecutor:    newBaseExecutor(b.ctx, v.Schema(), v.ExplainID()),
		dagPB:           dagReq,
		startTS:         startTS,
		physicalTableID: physicalTableID,
		table:           tbl,
		index:           is.Index,
		keepOrder:       is.KeepOrder,
		desc:            is.Desc,
		columns:         is.Columns,
		streaming:       streaming,
		corColInFilter:  b.corColInDistPlan(v.IndexPlans),
		corColInAccess:  b.corColInAccess(v.IndexPlans[0]),
		idxCols:         is.IdxCols,
		colLens:         is.IdxColLens,
		plans:           v.IndexPlans,
		outputColumns:   v.OutputColumns,
	}
	if containsLimit(dagReq.Executors) {
		e.feedback = statistics.NewQueryFeedback(0, nil, 0, is.Desc)
	} else {
		e.feedback = statistics.NewQueryFeedback(e.physicalTableID, is.Hist, int64(is.StatsCount()), is.Desc)
	}
	collect := (b.ctx.GetSessionVars().StmtCtx.RuntimeStatsColl != nil) || e.feedback.CollectFeedback(len(is.Ranges))
	if !collect {
		e.feedback.Invalidate()
	}
	e.dagPB.CollectRangeCounts = &collect

	for _, col := range v.OutputColumns {
		dagReq.OutputOffsets = append(dagReq.OutputOffsets, uint32(col.Index))
	}

	return e, nil
}

func (b *executorBuilder) buildIndexReader(v *plannercore.PhysicalIndexReader) *IndexReaderExecutor {
	if b.ctx.GetSessionVars().IsPessimisticReadConsistency() {
		if err := b.refreshForUpdateTSForRC(); err != nil {
			b.err = err
			return nil
		}
	}
	ret, err := buildNoRangeIndexReader(b, v)
	if err != nil {
		b.err = err
		return nil
	}

	is := v.IndexPlans[0].(*plannercore.PhysicalIndexScan)
	ret.ranges = is.Ranges
	sctx := b.ctx.GetSessionVars().StmtCtx
	sctx.IndexNames = append(sctx.IndexNames, is.Table.Name.O+":"+is.Index.Name.O)
	return ret
}

func buildTableReq(b *executorBuilder, schemaLen int, plans []plannercore.PhysicalPlan) (dagReq *tipb.DAGRequest, streaming bool, val table.Table, err error) {
	tableReq, tableStreaming, err := b.constructDAGReq(plans)
	if err != nil {
		return nil, false, nil, err
	}
	for i := 0; i < schemaLen; i++ {
		tableReq.OutputOffsets = append(tableReq.OutputOffsets, uint32(i))
	}
	ts := plans[0].(*plannercore.PhysicalTableScan)
	tbl, _ := b.is.TableByID(ts.Table.ID)
	return tableReq, tableStreaming, tbl, err
}

func buildIndexReq(b *executorBuilder, schemaLen int, plans []plannercore.PhysicalPlan) (dagReq *tipb.DAGRequest, streaming bool, err error) {
	indexReq, indexStreaming, err := b.constructDAGReq(plans)
	if err != nil {
		return nil, false, err
	}
	indexReq.OutputOffsets = []uint32{uint32(schemaLen)}
	return indexReq, indexStreaming, err
}

func buildNoRangeIndexLookUpReader(b *executorBuilder, v *plannercore.PhysicalIndexLookUpReader) (*IndexLookUpExecutor, error) {
	is := v.IndexPlans[0].(*plannercore.PhysicalIndexScan)
	indexReq, indexStreaming, err := buildIndexReq(b, len(is.Index.Columns), v.IndexPlans)
	if err != nil {
		return nil, err
	}
	tableReq, tableStreaming, tbl, err := buildTableReq(b, v.Schema().Len(), v.TablePlans)
	if err != nil {
		return nil, err
	}
	ts := v.TablePlans[0].(*plannercore.PhysicalTableScan)
	if isPartition, physicalTableID := ts.IsPartition(); isPartition {
		pt := tbl.(table.PartitionedTable)
		tbl = pt.GetPartition(physicalTableID)
	}
	startTS, err := b.getSnapshotTS()
	if err != nil {
		return nil, err
	}
	e := &IndexLookUpExecutor{
		baseExecutor:      newBaseExecutor(b.ctx, v.Schema(), v.ExplainID()),
		dagPB:             indexReq,
		startTS:           startTS,
		table:             tbl,
		index:             is.Index,
		keepOrder:         is.KeepOrder,
		desc:              is.Desc,
		tableRequest:      tableReq,
		columns:           ts.Columns,
		indexStreaming:    indexStreaming,
		tableStreaming:    tableStreaming,
		dataReaderBuilder: &dataReaderBuilder{executorBuilder: b},
		corColInIdxSide:   b.corColInDistPlan(v.IndexPlans),
		corColInTblSide:   b.corColInDistPlan(v.TablePlans),
		corColInAccess:    b.corColInAccess(v.IndexPlans[0]),
		idxCols:           is.IdxCols,
		colLens:           is.IdxColLens,
		idxPlans:          v.IndexPlans,
		tblPlans:          v.TablePlans,
		PushedLimit:       v.PushedLimit,
	}

	if containsLimit(indexReq.Executors) {
		e.feedback = statistics.NewQueryFeedback(0, nil, 0, is.Desc)
	} else {
		e.feedback = statistics.NewQueryFeedback(getPhysicalTableID(tbl), is.Hist, int64(is.StatsCount()), is.Desc)
	}
	// do not collect the feedback for table request.
	collectTable := false
	e.tableRequest.CollectRangeCounts = &collectTable
	collectIndex := (b.ctx.GetSessionVars().StmtCtx.RuntimeStatsColl != nil) || e.feedback.CollectFeedback(len(is.Ranges))
	if !collectIndex {
		e.feedback.Invalidate()
	}
	e.dagPB.CollectRangeCounts = &collectIndex
	if v.ExtraHandleCol != nil {
		e.handleIdx = v.ExtraHandleCol.Index
	}
	return e, nil
}

func (b *executorBuilder) buildIndexLookUpReader(v *plannercore.PhysicalIndexLookUpReader) *IndexLookUpExecutor {
	if b.ctx.GetSessionVars().IsPessimisticReadConsistency() {
		if err := b.refreshForUpdateTSForRC(); err != nil {
			b.err = err
			return nil
		}
	}
	ret, err := buildNoRangeIndexLookUpReader(b, v)
	if err != nil {
		b.err = err
		return nil
	}

	is := v.IndexPlans[0].(*plannercore.PhysicalIndexScan)
	ts := v.TablePlans[0].(*plannercore.PhysicalTableScan)

	ret.ranges = is.Ranges
	executorCounterIndexLookUpExecutor.Inc()

	sctx := b.ctx.GetSessionVars().StmtCtx
	sctx.IndexNames = append(sctx.IndexNames, is.Table.Name.O+":"+is.Index.Name.O)
	sctx.TableIDs = append(sctx.TableIDs, ts.Table.ID)
	return ret
}

func buildNoRangeIndexMergeReader(b *executorBuilder, v *plannercore.PhysicalIndexMergeReader) (*IndexMergeReaderExecutor, error) {
	partialPlanCount := len(v.PartialPlans)
	partialReqs := make([]*tipb.DAGRequest, 0, partialPlanCount)
	partialStreamings := make([]bool, 0, partialPlanCount)
	indexes := make([]*model.IndexInfo, 0, partialPlanCount)
	keepOrders := make([]bool, 0, partialPlanCount)
	descs := make([]bool, 0, partialPlanCount)
	feedbacks := make([]*statistics.QueryFeedback, 0, partialPlanCount)
	ts := v.TablePlans[0].(*plannercore.PhysicalTableScan)
	for i := 0; i < partialPlanCount; i++ {
		var tempReq *tipb.DAGRequest
		var tempStreaming bool
		var err error

		feedback := statistics.NewQueryFeedback(0, nil, 0, ts.Desc)
		feedback.Invalidate()
		feedbacks = append(feedbacks, feedback)

		if is, ok := v.PartialPlans[i][0].(*plannercore.PhysicalIndexScan); ok {
			tempReq, tempStreaming, err = buildIndexReq(b, len(is.Index.Columns), v.PartialPlans[i])
			keepOrders = append(keepOrders, is.KeepOrder)
			descs = append(descs, is.Desc)
			indexes = append(indexes, is.Index)
		} else {
			ts := v.PartialPlans[i][0].(*plannercore.PhysicalTableScan)
			tempReq, tempStreaming, _, err = buildTableReq(b, len(ts.Columns), v.PartialPlans[i])
			keepOrders = append(keepOrders, ts.KeepOrder)
			descs = append(descs, ts.Desc)
			indexes = append(indexes, nil)
		}
		if err != nil {
			return nil, err
		}
		collect := false
		tempReq.CollectRangeCounts = &collect
		partialReqs = append(partialReqs, tempReq)
		partialStreamings = append(partialStreamings, tempStreaming)
	}
	tableReq, tableStreaming, table, err := buildTableReq(b, v.Schema().Len(), v.TablePlans)
	if err != nil {
		return nil, err
	}
	startTS, err := b.getSnapshotTS()
	if err != nil {
		return nil, err
	}
	e := &IndexMergeReaderExecutor{
		baseExecutor:      newBaseExecutor(b.ctx, v.Schema(), v.ExplainID()),
		dagPBs:            partialReqs,
		startTS:           startTS,
		table:             table,
		indexes:           indexes,
		descs:             descs,
		tableRequest:      tableReq,
		columns:           ts.Columns,
		partialStreamings: partialStreamings,
		tableStreaming:    tableStreaming,
		partialPlans:      v.PartialPlans,
		tblPlans:          v.TablePlans,
		dataReaderBuilder: &dataReaderBuilder{executorBuilder: b},
		feedbacks:         feedbacks,
	}
	collectTable := false
	e.tableRequest.CollectRangeCounts = &collectTable
	return e, nil
}

func (b *executorBuilder) buildIndexMergeReader(v *plannercore.PhysicalIndexMergeReader) *IndexMergeReaderExecutor {
	ret, err := buildNoRangeIndexMergeReader(b, v)
	if err != nil {
		b.err = err
		return nil
	}
	ret.ranges = make([][]*ranger.Range, 0, len(v.PartialPlans))
	sctx := b.ctx.GetSessionVars().StmtCtx
	for i := 0; i < len(v.PartialPlans); i++ {
		if is, ok := v.PartialPlans[i][0].(*plannercore.PhysicalIndexScan); ok {
			ret.ranges = append(ret.ranges, is.Ranges)
			sctx.IndexNames = append(sctx.IndexNames, is.Table.Name.O+":"+is.Index.Name.O)
		} else {
			ret.ranges = append(ret.ranges, v.PartialPlans[i][0].(*plannercore.PhysicalTableScan).Ranges)
		}
	}
	ts := v.TablePlans[0].(*plannercore.PhysicalTableScan)
	sctx.TableIDs = append(sctx.TableIDs, ts.Table.ID)
	executorCounterIndexMergeReaderExecutor.Inc()
	return ret
}

// dataReaderBuilder build an executor.
// The executor can be used to read data in the ranges which are constructed by datums.
// Differences from executorBuilder:
// 1. dataReaderBuilder calculate data range from argument, rather than plan.
// 2. the result executor is already opened.
type dataReaderBuilder struct {
	plannercore.Plan
	*executorBuilder

	selectResultHook // for testing
}

type mockPhysicalIndexReader struct {
	plannercore.PhysicalPlan

	e Executor
}

func (builder *dataReaderBuilder) buildExecutorForIndexJoin(ctx context.Context, lookUpContents []*indexJoinLookUpContent,
	IndexRanges []*ranger.Range, keyOff2IdxOff []int, cwc *plannercore.ColWithCmpFuncManager) (Executor, error) {
	switch v := builder.Plan.(type) {
	case *plannercore.PhysicalTableReader:
		return builder.buildTableReaderForIndexJoin(ctx, v, lookUpContents)
	case *plannercore.PhysicalIndexReader:
		return builder.buildIndexReaderForIndexJoin(ctx, v, lookUpContents, IndexRanges, keyOff2IdxOff, cwc)
	case *plannercore.PhysicalIndexLookUpReader:
		return builder.buildIndexLookUpReaderForIndexJoin(ctx, v, lookUpContents, IndexRanges, keyOff2IdxOff, cwc)
	case *plannercore.PhysicalUnionScan:
		return builder.buildUnionScanForIndexJoin(ctx, v, lookUpContents, IndexRanges, keyOff2IdxOff, cwc)
	// The inner child of IndexJoin might be Projection when a combination of the following conditions is true:
	// 	1. The inner child fetch data using indexLookupReader
	// 	2. PK is not handle
	// 	3. The inner child needs to keep order
	// In this case, an extra column tidb_rowid will be appended in the output result of IndexLookupReader(see copTask.doubleReadNeedProj).
	// Then we need a Projection upon IndexLookupReader to prune the redundant column.
	case *plannercore.PhysicalProjection:
		return builder.buildProjectionForIndexJoin(ctx, v, lookUpContents, IndexRanges, keyOff2IdxOff, cwc)
	case *mockPhysicalIndexReader:
		return v.e, nil
	}
	return nil, errors.New("Wrong plan type for dataReaderBuilder")
}

func (builder *dataReaderBuilder) buildUnionScanForIndexJoin(ctx context.Context, v *plannercore.PhysicalUnionScan,
	values []*indexJoinLookUpContent, indexRanges []*ranger.Range, keyOff2IdxOff []int, cwc *plannercore.ColWithCmpFuncManager) (Executor, error) {
	childBuilder := &dataReaderBuilder{Plan: v.Children()[0], executorBuilder: builder.executorBuilder}
	reader, err := childBuilder.buildExecutorForIndexJoin(ctx, values, indexRanges, keyOff2IdxOff, cwc)
	if err != nil {
		return nil, err
	}
	us := builder.buildUnionScanFromReader(reader, v).(*UnionScanExec)
	err = us.open(ctx)
	return us, err
}

func (builder *dataReaderBuilder) buildTableReaderForIndexJoin(ctx context.Context, v *plannercore.PhysicalTableReader, lookUpContents []*indexJoinLookUpContent) (Executor, error) {
	e, err := buildNoRangeTableReader(builder.executorBuilder, v)
	if err != nil {
		return nil, err
	}
	handles := make([]kv.Handle, 0, len(lookUpContents))
	var isValidHandle bool
	for _, content := range lookUpContents {
		handle := kv.IntHandle(content.keys[0].GetInt64())
		isValidHandle = true
		for _, key := range content.keys {
			if handle.IntValue() != key.GetInt64() {
				isValidHandle = false
				break
			}
		}
		if isValidHandle {
			handles = append(handles, handle)
		}
	}
	return builder.buildTableReaderFromHandles(ctx, e, handles)
}

func (builder *dataReaderBuilder) buildTableReaderFromHandles(ctx context.Context, e *TableReaderExecutor, handles []kv.Handle) (Executor, error) {
	startTS, err := builder.getSnapshotTS()
	if err != nil {
		return nil, err
	}
	sort.Slice(handles, func(i, j int) bool {
		return handles[i].Compare(handles[j]) < 0
	})
	var b distsql.RequestBuilder
	kvReq, err := b.SetTableHandles(getPhysicalTableID(e.table), handles).
		SetDAGRequest(e.dagPB).
		SetStartTS(startTS).
		SetDesc(e.desc).
		SetKeepOrder(e.keepOrder).
		SetStreaming(e.streaming).
		SetFromSessionVars(e.ctx.GetSessionVars()).
		Build()
	if err != nil {
		return nil, err
	}
	e.kvRanges = append(e.kvRanges, kvReq.KeyRanges...)
	e.resultHandler = &tableResultHandler{}
	result, err := builder.SelectResult(ctx, builder.ctx, kvReq, retTypes(e), e.feedback, getPhysicalPlanIDs(e.plans), e.id)
	if err != nil {
		return nil, err
	}
	result.Fetch(ctx)
	e.resultHandler.open(nil, result)
	return e, nil
}

func (builder *dataReaderBuilder) buildIndexReaderForIndexJoin(ctx context.Context, v *plannercore.PhysicalIndexReader,
	lookUpContents []*indexJoinLookUpContent, indexRanges []*ranger.Range, keyOff2IdxOff []int, cwc *plannercore.ColWithCmpFuncManager) (Executor, error) {
	e, err := buildNoRangeIndexReader(builder.executorBuilder, v)
	if err != nil {
		return nil, err
	}
	kvRanges, err := buildKvRangesForIndexJoin(e.ctx, e.physicalTableID, e.index.ID, lookUpContents, indexRanges, keyOff2IdxOff, cwc)
	if err != nil {
		return nil, err
	}
	err = e.open(ctx, kvRanges)
	return e, err
}

func (builder *dataReaderBuilder) buildIndexLookUpReaderForIndexJoin(ctx context.Context, v *plannercore.PhysicalIndexLookUpReader,
	lookUpContents []*indexJoinLookUpContent, indexRanges []*ranger.Range, keyOff2IdxOff []int, cwc *plannercore.ColWithCmpFuncManager) (Executor, error) {
	e, err := buildNoRangeIndexLookUpReader(builder.executorBuilder, v)
	if err != nil {
		return nil, err
	}
	e.kvRanges, err = buildKvRangesForIndexJoin(e.ctx, getPhysicalTableID(e.table), e.index.ID, lookUpContents, indexRanges, keyOff2IdxOff, cwc)
	if err != nil {
		return nil, err
	}
	err = e.open(ctx)
	return e, err
}

func (builder *dataReaderBuilder) buildProjectionForIndexJoin(ctx context.Context, v *plannercore.PhysicalProjection,
	lookUpContents []*indexJoinLookUpContent, indexRanges []*ranger.Range, keyOff2IdxOff []int, cwc *plannercore.ColWithCmpFuncManager) (Executor, error) {
	physicalIndexLookUp, isDoubleRead := v.Children()[0].(*plannercore.PhysicalIndexLookUpReader)
	if !isDoubleRead {
		return nil, errors.Errorf("inner child of Projection should be IndexLookupReader, but got %T", v)
	}
	childExec, err := builder.buildIndexLookUpReaderForIndexJoin(ctx, physicalIndexLookUp, lookUpContents, indexRanges, keyOff2IdxOff, cwc)
	if err != nil {
		return nil, err
	}

	e := &ProjectionExec{
		baseExecutor:     newBaseExecutor(builder.ctx, v.Schema(), v.ExplainID(), childExec),
		numWorkers:       builder.ctx.GetSessionVars().ProjectionConcurrency,
		evaluatorSuit:    expression.NewEvaluatorSuite(v.Exprs, v.AvoidColumnEvaluator),
		calculateNoDelay: v.CalculateNoDelay,
	}

	// If the calculation row count for this Projection operator is smaller
	// than a Chunk size, we turn back to the un-parallel Projection
	// implementation to reduce the goroutine overhead.
	if int64(v.StatsCount()) < int64(builder.ctx.GetSessionVars().MaxChunkSize) {
		e.numWorkers = 0
	}
	err = e.open(ctx)

	return e, err
}

// buildKvRangesForIndexJoin builds kv ranges for index join when the inner plan is index scan plan.
func buildKvRangesForIndexJoin(ctx sessionctx.Context, tableID, indexID int64, lookUpContents []*indexJoinLookUpContent,
	ranges []*ranger.Range, keyOff2IdxOff []int, cwc *plannercore.ColWithCmpFuncManager) (_ []kv.KeyRange, err error) {
	kvRanges := make([]kv.KeyRange, 0, len(ranges)*len(lookUpContents))
	lastPos := len(ranges[0].LowVal) - 1
	sc := ctx.GetSessionVars().StmtCtx
	tmpDatumRanges := make([]*ranger.Range, 0, len(lookUpContents))
	for _, content := range lookUpContents {
		for _, ran := range ranges {
			for keyOff, idxOff := range keyOff2IdxOff {
				ran.LowVal[idxOff] = content.keys[keyOff]
				ran.HighVal[idxOff] = content.keys[keyOff]
			}
		}
		if cwc == nil {
			tmpKvRanges, err := distsql.IndexRangesToKVRanges(sc, tableID, indexID, ranges, nil)
			if err != nil {
				return nil, err
			}
			kvRanges = append(kvRanges, tmpKvRanges...)
			continue
		}
		nextColRanges, err := cwc.BuildRangesByRow(ctx, content.row)
		if err != nil {
			return nil, err
		}
		for _, nextColRan := range nextColRanges {
			for _, ran := range ranges {
				ran.LowVal[lastPos] = nextColRan.LowVal[0]
				ran.HighVal[lastPos] = nextColRan.HighVal[0]
				ran.LowExclude = nextColRan.LowExclude
				ran.HighExclude = nextColRan.HighExclude
				tmpDatumRanges = append(tmpDatumRanges, ran.Clone())
			}
		}
	}

	if cwc == nil {
		sort.Slice(kvRanges, func(i, j int) bool {
			return bytes.Compare(kvRanges[i].StartKey, kvRanges[j].StartKey) < 0
		})
		return kvRanges, nil
	}

	tmpDatumRanges, err = ranger.UnionRanges(ctx.GetSessionVars().StmtCtx, tmpDatumRanges)
	if err != nil {
		return nil, err
	}
	return distsql.IndexRangesToKVRanges(ctx.GetSessionVars().StmtCtx, tableID, indexID, tmpDatumRanges, nil)
}

func (b *executorBuilder) buildWindow(v *plannercore.PhysicalWindow) *WindowExec {
	childExec := b.build(v.Children()[0])
	if b.err != nil {
		return nil
	}
	base := newBaseExecutor(b.ctx, v.Schema(), v.ExplainID(), childExec)
	groupByItems := make([]expression.Expression, 0, len(v.PartitionBy))
	for _, item := range v.PartitionBy {
		groupByItems = append(groupByItems, item.Col)
	}
	orderByCols := make([]*expression.Column, 0, len(v.OrderBy))
	for _, item := range v.OrderBy {
		orderByCols = append(orderByCols, item.Col)
	}
	windowFuncs := make([]aggfuncs.AggFunc, 0, len(v.WindowFuncDescs))
	partialResults := make([]aggfuncs.PartialResult, 0, len(v.WindowFuncDescs))
	resultColIdx := v.Schema().Len() - len(v.WindowFuncDescs)
	for _, desc := range v.WindowFuncDescs {
		aggDesc, err := aggregation.NewAggFuncDesc(b.ctx, desc.Name, desc.Args, false)
		if err != nil {
			b.err = err
			return nil
		}
		agg := aggfuncs.BuildWindowFunctions(b.ctx, aggDesc, resultColIdx, orderByCols)
		windowFuncs = append(windowFuncs, agg)
		partialResults = append(partialResults, agg.AllocPartialResult())
		resultColIdx++
	}
	var processor windowProcessor
	if v.Frame == nil {
		processor = &aggWindowProcessor{
			windowFuncs:    windowFuncs,
			partialResults: partialResults,
		}
	} else if v.Frame.Type == ast.Rows {
		processor = &rowFrameWindowProcessor{
			windowFuncs:    windowFuncs,
			partialResults: partialResults,
			start:          v.Frame.Start,
			end:            v.Frame.End,
		}
	} else {
		cmpResult := int64(-1)
		if len(v.OrderBy) > 0 && v.OrderBy[0].Desc {
			cmpResult = 1
		}
		processor = &rangeFrameWindowProcessor{
			windowFuncs:       windowFuncs,
			partialResults:    partialResults,
			start:             v.Frame.Start,
			end:               v.Frame.End,
			orderByCols:       orderByCols,
			expectedCmpResult: cmpResult,
		}
	}
	return &WindowExec{baseExecutor: base,
		processor:      processor,
		groupChecker:   newVecGroupChecker(b.ctx, groupByItems),
		numWindowFuncs: len(v.WindowFuncDescs),
	}
}

func locateChildShuffles(parent plannercore.PhysicalPlan, childIdx int, childShuffles []*childShuffle) []*childShuffle {
	current := parent.Children()[childIdx]
	for {
		if shuffle, ok := current.(*plannercore.PhysicalShuffle); ok {
			return append(childShuffles, &childShuffle{parent, childIdx, shuffle, nil})
		}
		parent = current
		switch len(parent.Children()) {
		case 0:
			panic("Child shuffle is NOT FOUND for concurrent shuffle.")
		case 1:
			current = parent.Children()[0]
			childIdx = 0
		default:
			for i := range parent.Children() {
				childShuffles = locateChildShuffles(parent, i, childShuffles)
			}
			return childShuffles
		}
	}
}

func (b *executorBuilder) buildShuffle(v *plannercore.PhysicalShuffle) *ShuffleExec {
	shuffle := &ShuffleExec{
		baseExecutor: newBaseExecutor(b.ctx, v.Schema(), v.ExplainID()),
		concurrency:  v.Concurrency,
		workers:      make([]*shuffleWorker, v.Concurrency),
		fanOut:       v.FanOut,
		mergers:      make([]shuffleMerger, v.FanOut),
	}

	if v.Concurrency > 1 {
		shuffle.childShuffles = locateChildShuffles(v, 0, shuffle.childShuffles)
		for i := range shuffle.childShuffles {
			shuffle.childShuffles[i].exec = b.build(shuffle.childShuffles[i].plan).(*ShuffleExec)
			if b.err != nil {
				return nil
			}
		}
	}

<<<<<<< HEAD
	///// workers /////
=======
	// head & tail of physical plans' chain within "partition".
	var head, tail = v.Children()[0], v.Tail

	shuffle.workers = make([]*shuffleWorker, shuffle.concurrency)
>>>>>>> b4f42abc
	for i := range shuffle.workers {
		w := &shuffleWorker{
			workerIdx: i,
			shuffle:   shuffle,
		}
		if v.Concurrency > 1 { // full-merge & repartition scheme.
			// e.g. Project -> Shuffle -> Window -> Sort -> Shuffle(child) -> DataSource
			//        ==> Project -> Shuffle <-ch-> [Window -> Sort -> stub] x N <-ch-> Shuffle(child) -> DataSource
			for _, childShuffle := range shuffle.childShuffles {
				stub := plannercore.PhysicalShuffleDataSourceStub{
					WorkerIdx:        i,
					ChildShuffleExec: (unsafe.Pointer)(childShuffle.exec),
				}.Init(b.ctx, childShuffle.plan.Stats(), childShuffle.plan.SelectBlockOffset(), nil)
				stub.SetSchema(childShuffle.plan.Schema())
				childShuffle.parent.Children()[childShuffle.childIdx] = stub
			}
		} else { // initial-partition scheme.
			// e.g. xxx -> Shuffle(parent) -> xxx -> Shuffle -> DataSource
			//        ==> Project -> Shuffle(parent) -> xxx -> Shuffle(mergers <-ch-> splitters(workers)) -> DataSource
		}
		w.childExec = b.build(v.Children()[0])
		if b.err != nil {
			return nil
		}

		switch v.SplitterType {
		case plannercore.ShuffleNoneSplitterType, plannercore.ShuffleRandomSplitterType:
			// ShuffleNoneSplitterType used for full-merging (i.e. serial parent). Reuse random splitter.
			w.splitter = newShuffleRandomSplitter(w.workerIdx, shuffle, v.FanOut)
		case plannercore.ShuffleHashSplitterType:
			w.splitter = newShuffleHashSplitter(w.workerIdx, shuffle, v.FanOut, v.SplitByItems)
		default:
			panic("Not implemented. Should not reach here.")
		}

		shuffle.workers[i] = w
	}

	// restore original plan for cached prepared statement.
	for _, child := range shuffle.childShuffles {
		child.parent.Children()[child.childIdx] = child.plan
	}

	///// mergers /////
	switch v.MergerType {
	case plannercore.ShuffleNoneMergerType, plannercore.ShuffleRandomMergerType:
		// ShuffleNoneMergerType used for initial-partitioning (i.e. serial children). Reuse random merger.
		for i := range shuffle.mergers {
			shuffle.mergers[i] = newShuffleRandomMerger(shuffle, shuffle.concurrency)
		}
	case plannercore.ShuffleMergeSortMergerType:
		for i := range shuffle.mergers {
			shuffle.mergers[i] = newShuffleMergeSortMerger(shuffle, shuffle.concurrency, v.MergeByItems)
		}
	default:
		panic("Not implemented. Should not reach here.")
	}

	return shuffle
}

func (b *executorBuilder) buildShuffleDataSourceStub(v *plannercore.PhysicalShuffleDataSourceStub) *shuffleDataSourceStub {
	return &shuffleDataSourceStub{
		baseExecutor: newBaseExecutor(b.ctx, v.Schema(), v.ExplainID()),
		workerIdx:    v.WorkerIdx,
		childExec:    (*ShuffleExec)(v.ChildShuffleExec),
	}
}

func (b *executorBuilder) buildSQLBindExec(v *plannercore.SQLBindPlan) Executor {
	base := newBaseExecutor(b.ctx, v.Schema(), v.ExplainID())
	base.initCap = chunk.ZeroCapacity

	e := &SQLBindExec{
		baseExecutor: base,
		sqlBindOp:    v.SQLBindOp,
		normdOrigSQL: v.NormdOrigSQL,
		bindSQL:      v.BindSQL,
		charset:      v.Charset,
		collation:    v.Collation,
		db:           v.Db,
		isGlobal:     v.IsGlobal,
		bindAst:      v.BindStmt,
	}
	return e
}

func newRowDecoder(ctx sessionctx.Context, schema *expression.Schema, tbl *model.TableInfo) *rowcodec.ChunkDecoder {
	getColInfoByID := func(tbl *model.TableInfo, colID int64) *model.ColumnInfo {
		for _, col := range tbl.Columns {
			if col.ID == colID {
				return col
			}
		}
		return nil
	}
	handleColID := int64(-1)
	reqCols := make([]rowcodec.ColInfo, len(schema.Columns))
	for i := range schema.Columns {
		idx, col := i, schema.Columns[i]
		isPK := (tbl.PKIsHandle && mysql.HasPriKeyFlag(col.RetType.Flag)) || col.ID == model.ExtraHandleID
		if isPK {
			handleColID = col.ID
		}
		isGeneratedCol := false
		if col.VirtualExpr != nil {
			isGeneratedCol = true
		}
		reqCols[idx] = rowcodec.ColInfo{
			ID:            col.ID,
			Tp:            int32(col.RetType.Tp),
			Flag:          int32(col.RetType.Flag),
			Flen:          col.RetType.Flen,
			Decimal:       col.RetType.Decimal,
			Elems:         col.RetType.Elems,
			Collate:       col.GetType().Collate,
			VirtualGenCol: isGeneratedCol,
		}
	}
	defVal := func(i int, chk *chunk.Chunk) error {
		ci := getColInfoByID(tbl, reqCols[i].ID)
		d, err := table.GetColOriginDefaultValue(ctx, ci)
		if err != nil {
			return err
		}
		chk.AppendDatum(i, &d)
		return nil
	}
	return rowcodec.NewChunkDecoder(reqCols, []int64{handleColID}, defVal, ctx.GetSessionVars().TimeZone)
}

func (b *executorBuilder) buildBatchPointGet(plan *plannercore.BatchPointGetPlan) Executor {
	if b.ctx.GetSessionVars().IsPessimisticReadConsistency() {
		if err := b.refreshForUpdateTSForRC(); err != nil {
			b.err = err
			return nil
		}
	}
	startTS, err := b.getSnapshotTS()
	if err != nil {
		b.err = err
		return nil
	}
	decoder := newRowDecoder(b.ctx, plan.Schema(), plan.TblInfo)
	e := &BatchPointGetExec{
		baseExecutor: newBaseExecutor(b.ctx, plan.Schema(), plan.ExplainID()),
		tblInfo:      plan.TblInfo,
		idxInfo:      plan.IndexInfo,
		rowDecoder:   decoder,
		startTS:      startTS,
		keepOrder:    plan.KeepOrder,
		desc:         plan.Desc,
		lock:         plan.Lock,
		waitTime:     plan.LockWaitTime,
		partPos:      plan.PartitionColPos,
		columns:      plan.Columns,
	}
	if e.lock {
		b.hasLock = true
	}
	var capacity int
	if plan.IndexInfo != nil {
		e.idxVals = plan.IndexValues
		capacity = len(e.idxVals)
	} else {
		// `SELECT a FROM t WHERE a IN (1, 1, 2, 1, 2)` should not return duplicated rows
		handles := make([]kv.Handle, 0, len(plan.Handles))
		dedup := kv.NewHandleMap()
		for _, handle := range plan.Handles {
			if _, found := dedup.Get(handle); found {
				continue
			}
			dedup.Set(handle, true)
			handles = append(handles, handle)
		}
		e.handles = handles
		capacity = len(e.handles)
	}
	e.base().initCap = capacity
	e.base().maxChunkSize = capacity
	e.buildVirtualColumnInfo()
	return e
}

func getPhysicalTableID(t table.Table) int64 {
	if p, ok := t.(table.PhysicalTable); ok {
		return p.GetPhysicalID()
	}
	return t.Meta().ID
}<|MERGE_RESOLUTION|>--- conflicted
+++ resolved
@@ -2921,14 +2921,7 @@
 		}
 	}
 
-<<<<<<< HEAD
 	///// workers /////
-=======
-	// head & tail of physical plans' chain within "partition".
-	var head, tail = v.Children()[0], v.Tail
-
-	shuffle.workers = make([]*shuffleWorker, shuffle.concurrency)
->>>>>>> b4f42abc
 	for i := range shuffle.workers {
 		w := &shuffleWorker{
 			workerIdx: i,
