--- conflicted
+++ resolved
@@ -268,7 +268,6 @@
 	return e
 }
 
-<<<<<<< HEAD
 func (b *executorBuilder) buildCheckTable(v *plan.CheckTable) Executor {
 	readerExecs := make([]*IndexLookUpExecutor, 0, len(v.IndexLookUpReaders))
 	for _, readerPlan := range v.IndexLookUpReaders {
@@ -282,9 +281,6 @@
 		readerExecs = append(readerExecs, readerExec)
 	}
 
-=======
-func (b *executorBuilder) buildCheckTable(v *plannercore.CheckTable) Executor {
->>>>>>> 84d1299b
 	e := &CheckTableExec{
 		baseExecutor: newBaseExecutor(b.ctx, v.Schema(), v.ExplainID()),
 		dbName:       v.DBName,
