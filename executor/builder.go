// Copyright 2015 PingCAP, Inc.
//
// Licensed under the Apache License, Version 2.0 (the "License");
// you may not use this file except in compliance with the License.
// You may obtain a copy of the License at
//
//     http://www.apache.org/licenses/LICENSE-2.0
//
// Unless required by applicable law or agreed to in writing, software
// distributed under the License is distributed on an "AS IS" BASIS,
// See the License for the specific language governing permissions and
// limitations under the License.

package executor

import (
	"bytes"
	"context"
	"fmt"
	"math"
	"sort"
	"strings"
	"sync"
	"time"
	"unsafe"

	"github.com/cznic/mathutil"
	"github.com/cznic/sortutil"
	"github.com/pingcap/errors"
	"github.com/pingcap/kvproto/pkg/diagnosticspb"
	"github.com/pingcap/parser/ast"
	"github.com/pingcap/parser/model"
	"github.com/pingcap/parser/mysql"
	"github.com/pingcap/tidb/distsql"
	"github.com/pingcap/tidb/domain"
	"github.com/pingcap/tidb/executor/aggfuncs"
	"github.com/pingcap/tidb/expression"
	"github.com/pingcap/tidb/expression/aggregation"
	"github.com/pingcap/tidb/infoschema"
	"github.com/pingcap/tidb/kv"
	"github.com/pingcap/tidb/metrics"
	plannercore "github.com/pingcap/tidb/planner/core"
	"github.com/pingcap/tidb/sessionctx"
	"github.com/pingcap/tidb/statistics"
	"github.com/pingcap/tidb/table"
	"github.com/pingcap/tidb/types"
	"github.com/pingcap/tidb/util"
	"github.com/pingcap/tidb/util/admin"
	"github.com/pingcap/tidb/util/chunk"
	"github.com/pingcap/tidb/util/execdetails"
	"github.com/pingcap/tidb/util/ranger"
	"github.com/pingcap/tidb/util/rowcodec"
	"github.com/pingcap/tidb/util/stringutil"
	"github.com/pingcap/tidb/util/timeutil"
	"github.com/pingcap/tipb/go-tipb"
)

var (
	executorCounterMergeJoinExec            = metrics.ExecutorCounter.WithLabelValues("MergeJoinExec")
	executorCountHashJoinExec               = metrics.ExecutorCounter.WithLabelValues("HashJoinExec")
	executorCounterHashAggExec              = metrics.ExecutorCounter.WithLabelValues("HashAggExec")
	executorStreamAggExec                   = metrics.ExecutorCounter.WithLabelValues("StreamAggExec")
	executorCounterSortExec                 = metrics.ExecutorCounter.WithLabelValues("SortExec")
	executorCounterTopNExec                 = metrics.ExecutorCounter.WithLabelValues("TopNExec")
	executorCounterNestedLoopApplyExec      = metrics.ExecutorCounter.WithLabelValues("NestedLoopApplyExec")
	executorCounterIndexLookUpJoin          = metrics.ExecutorCounter.WithLabelValues("IndexLookUpJoin")
	executorCounterIndexLookUpExecutor      = metrics.ExecutorCounter.WithLabelValues("IndexLookUpExecutor")
	executorCounterIndexMergeReaderExecutor = metrics.ExecutorCounter.WithLabelValues("IndexMergeReaderExecutor")
)

// executorBuilder builds an Executor from a Plan.
// The InfoSchema must not change during execution.
type executorBuilder struct {
	ctx     sessionctx.Context
	is      infoschema.InfoSchema
	startTS uint64 // cached when the first time getStartTS() is called
	// err is set when there is error happened during Executor building process.
	err               error
	isSelectForUpdate bool
}

func newExecutorBuilder(ctx sessionctx.Context, is infoschema.InfoSchema) *executorBuilder {
	return &executorBuilder{
		ctx: ctx,
		is:  is,
	}
}

// MockPhysicalPlan is used to return a specified executor in when build.
// It is mainly used for testing.
type MockPhysicalPlan interface {
	plannercore.PhysicalPlan
	GetExecutor() Executor
}

func (b *executorBuilder) build(p plannercore.Plan) Executor {
	switch v := p.(type) {
	case nil:
		return nil
	case *plannercore.Change:
		return b.buildChange(v)
	case *plannercore.CheckTable:
		return b.buildCheckTable(v)
	case *plannercore.CheckIndex:
		return b.buildCheckIndex(v)
	case *plannercore.RecoverIndex:
		return b.buildRecoverIndex(v)
	case *plannercore.CleanupIndex:
		return b.buildCleanupIndex(v)
	case *plannercore.CheckIndexRange:
		return b.buildCheckIndexRange(v)
	case *plannercore.ChecksumTable:
		return b.buildChecksumTable(v)
	case *plannercore.ReloadExprPushdownBlacklist:
		return b.buildReloadExprPushdownBlacklist(v)
	case *plannercore.ReloadOptRuleBlacklist:
		return b.buildReloadOptRuleBlacklist(v)
	case *plannercore.AdminPlugins:
		return b.buildAdminPlugins(v)
	case *plannercore.DDL:
		return b.buildDDL(v)
	case *plannercore.Deallocate:
		return b.buildDeallocate(v)
	case *plannercore.Delete:
		return b.buildDelete(v)
	case *plannercore.Execute:
		return b.buildExecute(v)
	case *plannercore.Trace:
		return b.buildTrace(v)
	case *plannercore.Explain:
		return b.buildExplain(v)
	case *plannercore.PointGetPlan:
		return b.buildPointGet(v)
	case *plannercore.BatchPointGetPlan:
		return b.buildBatchPointGet(v)
	case *plannercore.Insert:
		return b.buildInsert(v)
	case *plannercore.LoadData:
		return b.buildLoadData(v)
	case *plannercore.LoadStats:
		return b.buildLoadStats(v)
	case *plannercore.IndexAdvise:
		return b.buildIndexAdvise(v)
	case *plannercore.PhysicalLimit:
		return b.buildLimit(v)
	case *plannercore.Prepare:
		return b.buildPrepare(v)
	case *plannercore.PhysicalLock:
		return b.buildSelectLock(v)
	case *plannercore.CancelDDLJobs:
		return b.buildCancelDDLJobs(v)
	case *plannercore.ShowNextRowID:
		return b.buildShowNextRowID(v)
	case *plannercore.ShowDDL:
		return b.buildShowDDL(v)
	case *plannercore.PhysicalShowDDLJobs:
		return b.buildShowDDLJobs(v)
	case *plannercore.ShowDDLJobQueries:
		return b.buildShowDDLJobQueries(v)
	case *plannercore.ShowSlow:
		return b.buildShowSlow(v)
	case *plannercore.PhysicalShow:
		return b.buildShow(v)
	case *plannercore.Simple:
		return b.buildSimple(v)
	case *plannercore.Set:
		return b.buildSet(v)
	case *plannercore.PhysicalSort:
		return b.buildSort(v)
	case *plannercore.PhysicalTopN:
		return b.buildTopN(v)
	case *plannercore.PhysicalUnionAll:
		return b.buildUnionAll(v)
	case *plannercore.Update:
		return b.buildUpdate(v)
	case *plannercore.PhysicalUnionScan:
		return b.buildUnionScanExec(v)
	case *plannercore.PhysicalHashJoin:
		return b.buildHashJoin(v)
	case *plannercore.PhysicalMergeJoin:
		return b.buildMergeJoin(v)
	case *plannercore.PhysicalIndexJoin:
		return b.buildIndexLookUpJoin(v)
	case *plannercore.PhysicalIndexMergeJoin:
		return b.buildIndexLookUpMergeJoin(v)
	case *plannercore.PhysicalIndexHashJoin:
		return b.buildIndexNestedLoopHashJoin(v)
	case *plannercore.PhysicalSelection:
		return b.buildSelection(v)
	case *plannercore.PhysicalHashAgg:
		return b.buildHashAgg(v)
	case *plannercore.PhysicalStreamAgg:
		return b.buildStreamAgg(v)
	case *plannercore.PhysicalProjection:
		return b.buildProjection(v)
	case *plannercore.PhysicalMemTable:
		return b.buildMemTable(v)
	case *plannercore.PhysicalTableDual:
		return b.buildTableDual(v)
	case *plannercore.PhysicalApply:
		return b.buildApply(v)
	case *plannercore.PhysicalMaxOneRow:
		return b.buildMaxOneRow(v)
	case *plannercore.Analyze:
		return b.buildAnalyze(v)
	case *plannercore.PhysicalTableReader:
		return b.buildTableReader(v)
	case *plannercore.PhysicalIndexReader:
		return b.buildIndexReader(v)
	case *plannercore.PhysicalIndexLookUpReader:
		return b.buildIndexLookUpReader(v)
	case *plannercore.PhysicalWindow:
		return b.buildWindow(v)
	case *plannercore.PhysicalShuffle:
		return b.buildShuffle(v)
	case *plannercore.PhysicalShuffleDataSourceStub:
		return b.buildShuffleDataSourceStub(v)
	case *plannercore.SQLBindPlan:
		return b.buildSQLBindExec(v)
	case *plannercore.SplitRegion:
		return b.buildSplitRegion(v)
	case *plannercore.PhysicalIndexMergeReader:
		return b.buildIndexMergeReader(v)
	default:
		if mp, ok := p.(MockPhysicalPlan); ok {
			return mp.GetExecutor()
		}

		b.err = ErrUnknownPlan.GenWithStack("Unknown Plan %T", p)
		return nil
	}
}

func (b *executorBuilder) buildCancelDDLJobs(v *plannercore.CancelDDLJobs) Executor {
	e := &CancelDDLJobsExec{
		baseExecutor: newBaseExecutor(b.ctx, v.Schema(), v.ExplainID()),
		jobIDs:       v.JobIDs,
	}
	txn, err := e.ctx.Txn(true)
	if err != nil {
		b.err = err
		return nil
	}

	e.errs, b.err = admin.CancelJobs(txn, e.jobIDs)
	if b.err != nil {
		return nil
	}
	return e
}

func (b *executorBuilder) buildChange(v *plannercore.Change) Executor {
	return &ChangeExec{
		baseExecutor: newBaseExecutor(b.ctx, v.Schema(), v.ExplainID()),
		ChangeStmt:   v.ChangeStmt,
	}
}

func (b *executorBuilder) buildShowNextRowID(v *plannercore.ShowNextRowID) Executor {
	e := &ShowNextRowIDExec{
		baseExecutor: newBaseExecutor(b.ctx, v.Schema(), v.ExplainID()),
		tblName:      v.TableName,
	}
	return e
}

func (b *executorBuilder) buildShowDDL(v *plannercore.ShowDDL) Executor {
	// We get DDLInfo here because for Executors that returns result set,
	// next will be called after transaction has been committed.
	// We need the transaction to get DDLInfo.
	e := &ShowDDLExec{
		baseExecutor: newBaseExecutor(b.ctx, v.Schema(), v.ExplainID()),
	}

	var err error
	ownerManager := domain.GetDomain(e.ctx).DDL().OwnerManager()
	ctx, cancel := context.WithTimeout(context.Background(), 3*time.Second)
	e.ddlOwnerID, err = ownerManager.GetOwnerID(ctx)
	cancel()
	if err != nil {
		b.err = err
		return nil
	}
	txn, err := e.ctx.Txn(true)
	if err != nil {
		b.err = err
		return nil
	}

	ddlInfo, err := admin.GetDDLInfo(txn)
	if err != nil {
		b.err = err
		return nil
	}
	e.ddlInfo = ddlInfo
	e.selfID = ownerManager.ID()
	return e
}

func (b *executorBuilder) buildShowDDLJobs(v *plannercore.PhysicalShowDDLJobs) Executor {
	e := &ShowDDLJobsExec{
		jobNumber:    int(v.JobNumber),
		is:           b.is,
		baseExecutor: newBaseExecutor(b.ctx, v.Schema(), v.ExplainID()),
	}
	return e
}

func (b *executorBuilder) buildShowDDLJobQueries(v *plannercore.ShowDDLJobQueries) Executor {
	e := &ShowDDLJobQueriesExec{
		baseExecutor: newBaseExecutor(b.ctx, v.Schema(), v.ExplainID()),
		jobIDs:       v.JobIDs,
	}
	return e
}

func (b *executorBuilder) buildShowSlow(v *plannercore.ShowSlow) Executor {
	e := &ShowSlowExec{
		baseExecutor: newBaseExecutor(b.ctx, v.Schema(), v.ExplainID()),
		ShowSlow:     v.ShowSlow,
	}
	return e
}

func (b *executorBuilder) buildCheckIndex(v *plannercore.CheckIndex) Executor {
	readerExec, err := buildNoRangeIndexLookUpReader(b, v.IndexLookUpReader)
	if err != nil {
		b.err = err
		return nil
	}

	buildIndexLookUpChecker(b, v.IndexLookUpReader, readerExec)

	e := &CheckIndexExec{
		baseExecutor: newBaseExecutor(b.ctx, v.Schema(), v.ExplainID()),
		dbName:       v.DBName,
		tableName:    readerExec.table.Meta().Name.L,
		idxName:      v.IdxName,
		is:           b.is,
		src:          readerExec,
	}
	return e
}

// buildIndexLookUpChecker builds check information to IndexLookUpReader.
func buildIndexLookUpChecker(b *executorBuilder, readerPlan *plannercore.PhysicalIndexLookUpReader,
	readerExec *IndexLookUpExecutor) {
	is := readerPlan.IndexPlans[0].(*plannercore.PhysicalIndexScan)
	readerExec.dagPB.OutputOffsets = make([]uint32, 0, len(is.Index.Columns))
	for i := 0; i <= len(is.Index.Columns); i++ {
		readerExec.dagPB.OutputOffsets = append(readerExec.dagPB.OutputOffsets, uint32(i))
	}
	readerExec.ranges = ranger.FullRange()
	ts := readerPlan.TablePlans[0].(*plannercore.PhysicalTableScan)
	readerExec.handleIdx = ts.HandleIdx

	tps := make([]*types.FieldType, 0, len(is.Columns)+1)
	for _, col := range is.Columns {
		tps = append(tps, &col.FieldType)
	}
	tps = append(tps, types.NewFieldType(mysql.TypeLonglong))
	readerExec.checkIndexValue = &checkIndexValue{genExprs: is.GenExprs, idxColTps: tps}

	colNames := make([]string, 0, len(is.Columns))
	for _, col := range is.Columns {
		colNames = append(colNames, col.Name.O)
	}
	if cols, missingColName := table.FindCols(readerExec.table.Cols(), colNames, true); missingColName != "" {
		b.err = plannercore.ErrUnknownColumn.GenWithStack("Unknown column %s", missingColName)
	} else {
		readerExec.idxTblCols = cols
	}
}

func (b *executorBuilder) buildCheckTable(v *plannercore.CheckTable) Executor {
	readerExecs := make([]*IndexLookUpExecutor, 0, len(v.IndexLookUpReaders))
	for _, readerPlan := range v.IndexLookUpReaders {
		readerExec, err := buildNoRangeIndexLookUpReader(b, readerPlan)
		if err != nil {
			b.err = errors.Trace(err)
			return nil
		}
		buildIndexLookUpChecker(b, readerPlan, readerExec)

		readerExecs = append(readerExecs, readerExec)
	}

	e := &CheckTableExec{
		baseExecutor: newBaseExecutor(b.ctx, v.Schema(), v.ExplainID()),
		dbName:       v.DBName,
		table:        v.Table,
		indexInfos:   v.IndexInfos,
		is:           b.is,
		srcs:         readerExecs,
		exitCh:       make(chan struct{}),
		retCh:        make(chan error, len(readerExecs)),
	}
	return e
}

func buildRecoverIndexCols(tblInfo *model.TableInfo, indexInfo *model.IndexInfo) []*model.ColumnInfo {
	columns := make([]*model.ColumnInfo, 0, len(indexInfo.Columns))
	for _, idxCol := range indexInfo.Columns {
		columns = append(columns, tblInfo.Columns[idxCol.Offset])
	}

	handleOffset := len(columns)
	handleColsInfo := &model.ColumnInfo{
		ID:     model.ExtraHandleID,
		Name:   model.ExtraHandleName,
		Offset: handleOffset,
	}
	handleColsInfo.FieldType = *types.NewFieldType(mysql.TypeLonglong)
	columns = append(columns, handleColsInfo)
	return columns
}

func (b *executorBuilder) buildRecoverIndex(v *plannercore.RecoverIndex) Executor {
	tblInfo := v.Table.TableInfo
	t, err := b.is.TableByName(v.Table.Schema, tblInfo.Name)
	if err != nil {
		b.err = err
		return nil
	}
	idxName := strings.ToLower(v.IndexName)
	indices := t.WritableIndices()
	var index table.Index
	for _, idx := range indices {
		if idxName == idx.Meta().Name.L {
			index = idx
			break
		}
	}

	if index == nil {
		b.err = errors.Errorf("index `%v` is not found in table `%v`.", v.IndexName, v.Table.Name.O)
		return nil
	}
	e := &RecoverIndexExec{
		baseExecutor: newBaseExecutor(b.ctx, v.Schema(), v.ExplainID()),
		columns:      buildRecoverIndexCols(tblInfo, index.Meta()),
		index:        index,
		table:        t,
	}
	return e
}

func buildCleanupIndexCols(tblInfo *model.TableInfo, indexInfo *model.IndexInfo) []*model.ColumnInfo {
	columns := make([]*model.ColumnInfo, 0, len(indexInfo.Columns)+1)
	for _, idxCol := range indexInfo.Columns {
		columns = append(columns, tblInfo.Columns[idxCol.Offset])
	}
	handleColsInfo := &model.ColumnInfo{
		ID:     model.ExtraHandleID,
		Name:   model.ExtraHandleName,
		Offset: len(tblInfo.Columns),
	}
	handleColsInfo.FieldType = *types.NewFieldType(mysql.TypeLonglong)
	columns = append(columns, handleColsInfo)
	return columns
}

func (b *executorBuilder) buildCleanupIndex(v *plannercore.CleanupIndex) Executor {
	tblInfo := v.Table.TableInfo
	t, err := b.is.TableByName(v.Table.Schema, tblInfo.Name)
	if err != nil {
		b.err = err
		return nil
	}
	idxName := strings.ToLower(v.IndexName)
	var index table.Index
	for _, idx := range t.Indices() {
		if idx.Meta().State != model.StatePublic {
			continue
		}
		if idxName == idx.Meta().Name.L {
			index = idx
			break
		}
	}

	if index == nil {
		b.err = errors.Errorf("index `%v` is not found in table `%v`.", v.IndexName, v.Table.Name.O)
		return nil
	}
	e := &CleanupIndexExec{
		baseExecutor: newBaseExecutor(b.ctx, v.Schema(), v.ExplainID()),
		idxCols:      buildCleanupIndexCols(tblInfo, index.Meta()),
		index:        index,
		table:        t,
		batchSize:    20000,
	}
	return e
}

func (b *executorBuilder) buildCheckIndexRange(v *plannercore.CheckIndexRange) Executor {
	tb, err := b.is.TableByName(v.Table.Schema, v.Table.Name)
	if err != nil {
		b.err = err
		return nil
	}
	e := &CheckIndexRangeExec{
		baseExecutor: newBaseExecutor(b.ctx, v.Schema(), v.ExplainID()),
		handleRanges: v.HandleRanges,
		table:        tb.Meta(),
		is:           b.is,
	}
	idxName := strings.ToLower(v.IndexName)
	for _, idx := range tb.Indices() {
		if idx.Meta().Name.L == idxName {
			e.index = idx.Meta()
			e.startKey = make([]types.Datum, len(e.index.Columns))
			break
		}
	}
	return e
}

func (b *executorBuilder) buildChecksumTable(v *plannercore.ChecksumTable) Executor {
	e := &ChecksumTableExec{
		baseExecutor: newBaseExecutor(b.ctx, v.Schema(), v.ExplainID()),
		tables:       make(map[int64]*checksumContext),
		done:         false,
	}
	startTs, err := b.getStartTS()
	if err != nil {
		b.err = err
		return nil
	}
	for _, t := range v.Tables {
		e.tables[t.TableInfo.ID] = newChecksumContext(t.DBInfo, t.TableInfo, startTs)
	}
	return e
}

func (b *executorBuilder) buildReloadExprPushdownBlacklist(v *plannercore.ReloadExprPushdownBlacklist) Executor {
	return &ReloadExprPushdownBlacklistExec{baseExecutor{ctx: b.ctx}}
}

func (b *executorBuilder) buildReloadOptRuleBlacklist(v *plannercore.ReloadOptRuleBlacklist) Executor {
	return &ReloadOptRuleBlacklistExec{baseExecutor{ctx: b.ctx}}
}

func (b *executorBuilder) buildAdminPlugins(v *plannercore.AdminPlugins) Executor {
	return &AdminPluginsExec{baseExecutor: baseExecutor{ctx: b.ctx}, Action: v.Action, Plugins: v.Plugins}
}

func (b *executorBuilder) buildDeallocate(v *plannercore.Deallocate) Executor {
	base := newBaseExecutor(b.ctx, nil, v.ExplainID())
	base.initCap = chunk.ZeroCapacity
	e := &DeallocateExec{
		baseExecutor: base,
		Name:         v.Name,
	}
	return e
}

func (b *executorBuilder) buildSelectLock(v *plannercore.PhysicalLock) Executor {
	b.isSelectForUpdate = true
	if b.err = b.updateForUpdateTSIfNeeded(v.Children()[0]); b.err != nil {
		return nil
	}
	// Build 'select for update' using the 'for update' ts.
	b.startTS = b.ctx.GetSessionVars().TxnCtx.GetForUpdateTS()

	src := b.build(v.Children()[0])
	if b.err != nil {
		return nil
	}
	if !b.ctx.GetSessionVars().InTxn() {
		// Locking of rows for update using SELECT FOR UPDATE only applies when autocommit
		// is disabled (either by beginning transaction with START TRANSACTION or by setting
		// autocommit to 0. If autocommit is enabled, the rows matching the specification are not locked.
		// See https://dev.mysql.com/doc/refman/5.7/en/innodb-locking-reads.html
		return src
	}
	e := &SelectLockExec{
		baseExecutor: newBaseExecutor(b.ctx, v.Schema(), v.ExplainID(), src),
		Lock:         v.Lock,
		tblID2Handle: v.TblID2Handle,
	}
	return e
}

func (b *executorBuilder) buildLimit(v *plannercore.PhysicalLimit) Executor {
	childExec := b.build(v.Children()[0])
	if b.err != nil {
		return nil
	}
	n := int(mathutil.MinUint64(v.Count, uint64(b.ctx.GetSessionVars().MaxChunkSize)))
	base := newBaseExecutor(b.ctx, v.Schema(), v.ExplainID(), childExec)
	base.initCap = n
	e := &LimitExec{
		baseExecutor: base,
		begin:        v.Offset,
		end:          v.Offset + v.Count,
	}
	return e
}

func (b *executorBuilder) buildPrepare(v *plannercore.Prepare) Executor {
	base := newBaseExecutor(b.ctx, v.Schema(), v.ExplainID())
	base.initCap = chunk.ZeroCapacity
	return &PrepareExec{
		baseExecutor: base,
		is:           b.is,
		name:         v.Name,
		sqlText:      v.SQLText,
	}
}

func (b *executorBuilder) buildExecute(v *plannercore.Execute) Executor {
	e := &ExecuteExec{
		baseExecutor: newBaseExecutor(b.ctx, v.Schema(), v.ExplainID()),
		is:           b.is,
		name:         v.Name,
		usingVars:    v.UsingVars,
		id:           v.ExecID,
		stmt:         v.Stmt,
		plan:         v.Plan,
		outputNames:  v.OutputNames(),
	}
	return e
}

func (b *executorBuilder) buildShow(v *plannercore.PhysicalShow) Executor {
	e := &ShowExec{
		baseExecutor: newBaseExecutor(b.ctx, v.Schema(), v.ExplainID()),
		Tp:           v.Tp,
		DBName:       model.NewCIStr(v.DBName),
		Table:        v.Table,
		Column:       v.Column,
		IndexName:    v.IndexName,
		Flag:         v.Flag,
		Roles:        v.Roles,
		User:         v.User,
		is:           b.is,
		Full:         v.Full,
		IfNotExists:  v.IfNotExists,
		GlobalScope:  v.GlobalScope,
		Extended:     v.Extended,
	}
	if e.Tp == ast.ShowGrants && e.User == nil {
		// The input is a "show grants" statement, fulfill the user and roles field.
		// Note: "show grants" result are different from "show grants for current_user",
		// The former determine privileges with roles, while the later doesn't.
		vars := e.ctx.GetSessionVars()
		e.User = vars.User
		e.Roles = vars.ActiveRoles
	}
	if e.Tp == ast.ShowMasterStatus {
		// show master status need start ts.
		if _, err := e.ctx.Txn(true); err != nil {
			b.err = err
		}
	}
	return e
}

func (b *executorBuilder) buildSimple(v *plannercore.Simple) Executor {
	switch s := v.Statement.(type) {
	case *ast.GrantStmt:
		return b.buildGrant(s)
	case *ast.RevokeStmt:
		return b.buildRevoke(s)
	}
	base := newBaseExecutor(b.ctx, v.Schema(), v.ExplainID())
	base.initCap = chunk.ZeroCapacity
	e := &SimpleExec{
		baseExecutor: base,
		Statement:    v.Statement,
		is:           b.is,
	}
	return e
}

func (b *executorBuilder) buildSet(v *plannercore.Set) Executor {
	base := newBaseExecutor(b.ctx, v.Schema(), v.ExplainID())
	base.initCap = chunk.ZeroCapacity
	e := &SetExecutor{
		baseExecutor: base,
		vars:         v.VarAssigns,
	}
	return e
}

func (b *executorBuilder) buildInsert(v *plannercore.Insert) Executor {
	if v.SelectPlan != nil {
		// Try to update the forUpdateTS for insert/replace into select statements.
		// Set the selectPlan parameter to nil to make it always update the forUpdateTS.
		if b.err = b.updateForUpdateTSIfNeeded(nil); b.err != nil {
			return nil
		}
	}
	b.startTS = b.ctx.GetSessionVars().TxnCtx.GetForUpdateTS()
	selectExec := b.build(v.SelectPlan)
	if b.err != nil {
		return nil
	}
	var baseExec baseExecutor
	if selectExec != nil {
		baseExec = newBaseExecutor(b.ctx, nil, v.ExplainID(), selectExec)
	} else {
		baseExec = newBaseExecutor(b.ctx, nil, v.ExplainID())
	}
	baseExec.initCap = chunk.ZeroCapacity

	ivs := &InsertValues{
		baseExecutor:              baseExec,
		Table:                     v.Table,
		Columns:                   v.Columns,
		Lists:                     v.Lists,
		SetList:                   v.SetList,
		GenExprs:                  v.GenCols.Exprs,
		allAssignmentsAreConstant: v.AllAssignmentsAreConstant,
		hasRefCols:                v.NeedFillDefaultValue,
		SelectExec:                selectExec,
	}
	err := ivs.initInsertColumns()
	if err != nil {
		b.err = err
		return nil
	}

	if v.IsReplace {
		return b.buildReplace(ivs)
	}
	insert := &InsertExec{
		InsertValues: ivs,
		OnDuplicate:  append(v.OnDuplicate, v.GenCols.OnDuplicates...),
	}
	return insert
}

func (b *executorBuilder) buildLoadData(v *plannercore.LoadData) Executor {
	tbl, ok := b.is.TableByID(v.Table.TableInfo.ID)
	if !ok {
		b.err = errors.Errorf("Can not get table %d", v.Table.TableInfo.ID)
		return nil
	}
	insertVal := &InsertValues{
		baseExecutor: newBaseExecutor(b.ctx, nil, v.ExplainID()),
		Table:        tbl,
		Columns:      v.Columns,
		GenExprs:     v.GenCols.Exprs,
	}
	err := insertVal.initInsertColumns()
	if err != nil {
		b.err = err
		return nil
	}
	loadDataExec := &LoadDataExec{
		baseExecutor: newBaseExecutor(b.ctx, nil, v.ExplainID()),
		IsLocal:      v.IsLocal,
		OnDuplicate:  v.OnDuplicate,
		loadDataInfo: &LoadDataInfo{
			row:          make([]types.Datum, len(insertVal.insertColumns)),
			InsertValues: insertVal,
			Path:         v.Path,
			Table:        tbl,
			FieldsInfo:   v.FieldsInfo,
			LinesInfo:    v.LinesInfo,
			IgnoreLines:  v.IgnoreLines,
			Ctx:          b.ctx,
		},
	}
	var defaultLoadDataBatchCnt uint64 = 20000 // TODO this will be changed to variable in another pr
	loadDataExec.loadDataInfo.InitQueues()
	loadDataExec.loadDataInfo.SetMaxRowsInBatch(defaultLoadDataBatchCnt)

	return loadDataExec
}

func (b *executorBuilder) buildLoadStats(v *plannercore.LoadStats) Executor {
	e := &LoadStatsExec{
		baseExecutor: newBaseExecutor(b.ctx, nil, v.ExplainID()),
		info:         &LoadStatsInfo{v.Path, b.ctx},
	}
	return e
}

func (b *executorBuilder) buildIndexAdvise(v *plannercore.IndexAdvise) Executor {
	e := &IndexAdviseExec{
		baseExecutor: newBaseExecutor(b.ctx, nil, v.ExplainID()),
		IsLocal:      v.IsLocal,
		indexAdviseInfo: &IndexAdviseInfo{
			Path:        v.Path,
			MaxMinutes:  v.MaxMinutes,
			MaxIndexNum: v.MaxIndexNum,
			LinesInfo:   v.LinesInfo,
			Ctx:         b.ctx,
		},
	}
	return e
}

func (b *executorBuilder) buildReplace(vals *InsertValues) Executor {
	replaceExec := &ReplaceExec{
		InsertValues: vals,
	}
	return replaceExec
}

var (
	grantStmtLabel  fmt.Stringer = stringutil.StringerStr("GrantStmt")
	revokeStmtLabel fmt.Stringer = stringutil.StringerStr("RevokeStmt")
)

func (b *executorBuilder) buildGrant(grant *ast.GrantStmt) Executor {
	e := &GrantExec{
		baseExecutor: newBaseExecutor(b.ctx, nil, grantStmtLabel),
		Privs:        grant.Privs,
		ObjectType:   grant.ObjectType,
		Level:        grant.Level,
		Users:        grant.Users,
		WithGrant:    grant.WithGrant,
		TLSOptions:   grant.TLSOptions,
		is:           b.is,
	}
	return e
}

func (b *executorBuilder) buildRevoke(revoke *ast.RevokeStmt) Executor {
	e := &RevokeExec{
		baseExecutor: newBaseExecutor(b.ctx, nil, revokeStmtLabel),
		ctx:          b.ctx,
		Privs:        revoke.Privs,
		ObjectType:   revoke.ObjectType,
		Level:        revoke.Level,
		Users:        revoke.Users,
		is:           b.is,
	}
	return e
}

func (b *executorBuilder) buildDDL(v *plannercore.DDL) Executor {
	e := &DDLExec{
		baseExecutor: newBaseExecutor(b.ctx, v.Schema(), v.ExplainID()),
		stmt:         v.Statement,
		is:           b.is,
	}
	return e
}

// buildTrace builds a TraceExec for future executing. This method will be called
// at build().
func (b *executorBuilder) buildTrace(v *plannercore.Trace) Executor {
	t := &TraceExec{
		baseExecutor: newBaseExecutor(b.ctx, v.Schema(), v.ExplainID()),
		stmtNode:     v.StmtNode,
		builder:      b,
		format:       v.Format,
	}
	if t.format == plannercore.TraceFormatLog {
		return &SortExec{
			baseExecutor: newBaseExecutor(b.ctx, v.Schema(), v.ExplainID(), t),
			ByItems: []*plannercore.ByItems{
				{Expr: &expression.Column{
					Index:   0,
					RetType: types.NewFieldType(mysql.TypeTimestamp),
				}},
			},
			schema: v.Schema(),
		}
	}
	return t
}

// buildExplain builds a explain executor. `e.rows` collects final result to `ExplainExec`.
func (b *executorBuilder) buildExplain(v *plannercore.Explain) Executor {
	explainExec := &ExplainExec{
		baseExecutor: newBaseExecutor(b.ctx, v.Schema(), v.ExplainID()),
		explain:      v,
	}
	if v.Analyze {
		b.ctx.GetSessionVars().StmtCtx.RuntimeStatsColl = execdetails.NewRuntimeStatsColl()
		explainExec.analyzeExec = b.build(v.TargetPlan)
	}
	return explainExec
}

func (b *executorBuilder) buildUnionScanExec(v *plannercore.PhysicalUnionScan) Executor {
	reader := b.build(v.Children()[0])
	if b.err != nil {
		return nil
	}
	return b.buildUnionScanFromReader(reader, v)
}

// buildUnionScanFromReader builds union scan executor from child executor.
// Note that this function may be called by inner workers of index lookup join concurrently.
// Be careful to avoid data race.
func (b *executorBuilder) buildUnionScanFromReader(reader Executor, v *plannercore.PhysicalUnionScan) Executor {
	us := &UnionScanExec{baseExecutor: newBaseExecutor(b.ctx, v.Schema(), v.ExplainID(), reader)}
	// Get the handle column index of the below Plan.
	us.belowHandleIndex = v.HandleCol.Index
	us.mutableRow = chunk.MutRowFromTypes(retTypes(us))
	switch x := reader.(type) {
	case *TableReaderExecutor:
		us.desc = x.desc
		// Union scan can only be in a write transaction, so DirtyDB should has non-nil value now, thus
		// GetDirtyDB() is safe here. If this table has been modified in the transaction, non-nil DirtyTable
		// can be found in DirtyDB now, so GetDirtyTable is safe; if this table has not been modified in the
		// transaction, empty DirtyTable would be inserted into DirtyDB, it does not matter when multiple
		// goroutines write empty DirtyTable to DirtyDB for this table concurrently. Although the DirtyDB looks
		// safe for data race in all the cases, the map of golang will throw panic when it's accessed in parallel.
		// So we lock it when getting dirty table.
		physicalTableID := getPhysicalTableID(x.table)
		us.dirty = GetDirtyDB(b.ctx).GetDirtyTable(physicalTableID)
		us.conditions = v.Conditions
		us.columns = x.columns
		us.table = x.table
	case *IndexReaderExecutor:
		us.desc = x.desc
		for _, ic := range x.index.Columns {
			for i, col := range x.columns {
				if col.Name.L == ic.Name.L {
					us.usedIndex = append(us.usedIndex, i)
					break
				}
			}
		}
		physicalTableID := getPhysicalTableID(x.table)
		us.dirty = GetDirtyDB(b.ctx).GetDirtyTable(physicalTableID)
		us.conditions = v.Conditions
		us.columns = x.columns
		us.table = x.table
	case *IndexLookUpExecutor:
		us.desc = x.desc
		for _, ic := range x.index.Columns {
			for i, col := range x.columns {
				if col.Name.L == ic.Name.L {
					us.usedIndex = append(us.usedIndex, i)
					break
				}
			}
		}
		physicalTableID := getPhysicalTableID(x.table)
		us.dirty = GetDirtyDB(b.ctx).GetDirtyTable(physicalTableID)
		us.conditions = v.Conditions
		us.columns = x.columns
		us.table = x.table
	default:
		// The mem table will not be written by sql directly, so we can omit the union scan to avoid err reporting.
		return reader
	}
	return us
}

// buildMergeJoin builds MergeJoinExec executor.
func (b *executorBuilder) buildMergeJoin(v *plannercore.PhysicalMergeJoin) Executor {
	leftExec := b.build(v.Children()[0])
	if b.err != nil {
		return nil
	}

	rightExec := b.build(v.Children()[1])
	if b.err != nil {
		return nil
	}

	defaultValues := v.DefaultValues
	if defaultValues == nil {
		if v.JoinType == plannercore.RightOuterJoin {
			defaultValues = make([]types.Datum, leftExec.Schema().Len())
		} else {
			defaultValues = make([]types.Datum, rightExec.Schema().Len())
		}
	}

	e := &MergeJoinExec{
		stmtCtx:      b.ctx.GetSessionVars().StmtCtx,
		baseExecutor: newBaseExecutor(b.ctx, v.Schema(), v.ExplainID(), leftExec, rightExec),
		compareFuncs: v.CompareFuncs,
		joiner: newJoiner(
			b.ctx,
			v.JoinType,
			v.JoinType == plannercore.RightOuterJoin,
			defaultValues,
			v.OtherConditions,
			retTypes(leftExec),
			retTypes(rightExec),
			nil,
		),
		isOuterJoin: v.JoinType.IsOuterJoin(),
		desc:        v.Desc,
	}

	leftTable := &mergeJoinTable{
		childIndex: 0,
		joinKeys:   v.LeftJoinKeys,
		filters:    v.LeftConditions,
	}
	rightTable := &mergeJoinTable{
		childIndex: 1,
		joinKeys:   v.RightJoinKeys,
		filters:    v.RightConditions,
	}

	if v.JoinType == plannercore.RightOuterJoin {
		e.innerTable = leftTable
		e.outerTable = rightTable
	} else {
		e.innerTable = rightTable
		e.outerTable = leftTable
	}
	e.innerTable.isInner = true

	// optimizer should guarantee that filters on inner table are pushed down
	// to tikv or extracted to a Selection.
	if len(e.innerTable.filters) != 0 {
		b.err = errors.Annotate(ErrBuildExecutor, "merge join's inner filter should be empty.")
		return nil
	}

	executorCounterMergeJoinExec.Inc()
	return e
}

func (b *executorBuilder) buildHashJoin(v *plannercore.PhysicalHashJoin) Executor {
	leftExec := b.build(v.Children()[0])
	if b.err != nil {
		return nil
	}

	rightExec := b.build(v.Children()[1])
	if b.err != nil {
		return nil
	}

	e := &HashJoinExec{
		baseExecutor:      newBaseExecutor(b.ctx, v.Schema(), v.ExplainID(), leftExec, rightExec),
		concurrency:       v.Concurrency,
		joinType:          v.JoinType,
		isOuterJoin:       v.JoinType.IsOuterJoin(),
		buildSideEstCount: v.Children()[v.InnerChildIdx].StatsCount(),
		useOuterToBuild:   v.UseOuterToBuild,
	}
	defaultValues := v.DefaultValues
	lhsTypes, rhsTypes := retTypes(leftExec), retTypes(rightExec)
	if v.InnerChildIdx == 1 {
		if len(v.RightConditions) > 0 {
			b.err = errors.Annotate(ErrBuildExecutor, "join's inner condition should be empty")
			return nil
		}
	} else {
		if len(v.LeftConditions) > 0 {
			b.err = errors.Annotate(ErrBuildExecutor, "join's inner condition should be empty")
			return nil
		}
	}
	if v.UseOuterToBuild {
		// update the buildSideEstCount due to changing the build side
		e.buildSideEstCount = v.Children()[1-v.InnerChildIdx].StatsCount()
		if v.InnerChildIdx == 1 {
			e.buildSideExec, e.buildKeys = leftExec, v.LeftJoinKeys
			e.probeSideExec, e.probeKeys = rightExec, v.RightJoinKeys
			e.outerFilter = v.LeftConditions
		} else {
			e.buildSideExec, e.buildKeys = rightExec, v.RightJoinKeys
			e.probeSideExec, e.probeKeys = leftExec, v.LeftJoinKeys
			e.outerFilter = v.RightConditions
		}
		if defaultValues == nil {
			defaultValues = make([]types.Datum, e.probeSideExec.Schema().Len())
		}
	} else {
		if v.InnerChildIdx == 0 {
			e.buildSideExec, e.buildKeys = leftExec, v.LeftJoinKeys
			e.probeSideExec, e.probeKeys = rightExec, v.RightJoinKeys
			e.outerFilter = v.RightConditions
		} else {
			e.buildSideExec, e.buildKeys = rightExec, v.RightJoinKeys
			e.probeSideExec, e.probeKeys = leftExec, v.LeftJoinKeys
			e.outerFilter = v.LeftConditions
		}
		if defaultValues == nil {
			defaultValues = make([]types.Datum, e.buildSideExec.Schema().Len())
		}
	}
	childrenUsedSchema := e.baseExecutor.markChildrenUsedCols()
	e.joiners = make([]joiner, e.concurrency)
	for i := uint(0); i < e.concurrency; i++ {
		e.joiners[i] = newJoiner(b.ctx, v.JoinType, v.InnerChildIdx == 0, defaultValues,
			v.OtherConditions, lhsTypes, rhsTypes, childrenUsedSchema)
	}
	executorCountHashJoinExec.Inc()
	return e
}

func (b *executorBuilder) buildHashAgg(v *plannercore.PhysicalHashAgg) Executor {
	src := b.build(v.Children()[0])
	if b.err != nil {
		return nil
	}
	sessionVars := b.ctx.GetSessionVars()
	e := &HashAggExec{
		baseExecutor:    newBaseExecutor(b.ctx, v.Schema(), v.ExplainID(), src),
		sc:              sessionVars.StmtCtx,
		PartialAggFuncs: make([]aggfuncs.AggFunc, 0, len(v.AggFuncs)),
		GroupByItems:    v.GroupByItems,
	}
	// We take `create table t(a int, b int);` as example.
	//
	// 1. If all the aggregation functions are FIRST_ROW, we do not need to set the defaultVal for them:
	// e.g.
	// mysql> select distinct a, b from t;
	// 0 rows in set (0.00 sec)
	//
	// 2. If there exists group by items, we do not need to set the defaultVal for them either:
	// e.g.
	// mysql> select avg(a) from t group by b;
	// Empty set (0.00 sec)
	//
	// mysql> select avg(a) from t group by a;
	// +--------+
	// | avg(a) |
	// +--------+
	// |  NULL  |
	// +--------+
	// 1 row in set (0.00 sec)
	if len(v.GroupByItems) != 0 || aggregation.IsAllFirstRow(v.AggFuncs) {
		e.defaultVal = nil
	} else {
		e.defaultVal = chunk.NewChunkWithCapacity(retTypes(e), 1)
	}
	for _, aggDesc := range v.AggFuncs {
		if aggDesc.HasDistinct {
			e.isUnparallelExec = true
		}
	}
	// When we set both tidb_hashagg_final_concurrency and tidb_hashagg_partial_concurrency to 1,
	// we do not need to parallelly execute hash agg,
	// and this action can be a workaround when meeting some unexpected situation using parallelExec.
	if finalCon, partialCon := sessionVars.HashAggFinalConcurrency, sessionVars.HashAggPartialConcurrency; finalCon <= 0 || partialCon <= 0 || finalCon == 1 && partialCon == 1 {
		e.isUnparallelExec = true
	}
	partialOrdinal := 0
	for i, aggDesc := range v.AggFuncs {
		if e.isUnparallelExec {
			e.PartialAggFuncs = append(e.PartialAggFuncs, aggfuncs.Build(b.ctx, aggDesc, i))
		} else {
			ordinal := []int{partialOrdinal}
			partialOrdinal++
			if aggDesc.Name == ast.AggFuncAvg {
				ordinal = append(ordinal, partialOrdinal+1)
				partialOrdinal++
			}
			partialAggDesc, finalDesc := aggDesc.Split(ordinal)
			partialAggFunc := aggfuncs.Build(b.ctx, partialAggDesc, i)
			finalAggFunc := aggfuncs.Build(b.ctx, finalDesc, i)
			e.PartialAggFuncs = append(e.PartialAggFuncs, partialAggFunc)
			e.FinalAggFuncs = append(e.FinalAggFuncs, finalAggFunc)
			if partialAggDesc.Name == ast.AggFuncGroupConcat {
				// For group_concat, finalAggFunc and partialAggFunc need shared `truncate` flag to do duplicate.
				finalAggFunc.(interface{ SetTruncated(t *int32) }).SetTruncated(
					partialAggFunc.(interface{ GetTruncated() *int32 }).GetTruncated(),
				)
			}
		}
		if e.defaultVal != nil {
			value := aggDesc.GetDefaultValue()
			e.defaultVal.AppendDatum(i, &value)
		}
	}

	executorCounterHashAggExec.Inc()
	return e
}

func (b *executorBuilder) buildStreamAgg(v *plannercore.PhysicalStreamAgg) Executor {
	src := b.build(v.Children()[0])
	if b.err != nil {
		return nil
	}
	e := &StreamAggExec{
		baseExecutor: newBaseExecutor(b.ctx, v.Schema(), v.ExplainID(), src),
		groupChecker: newVecGroupChecker(b.ctx, v.GroupByItems),
		aggFuncs:     make([]aggfuncs.AggFunc, 0, len(v.AggFuncs)),
	}
	if len(v.GroupByItems) != 0 || aggregation.IsAllFirstRow(v.AggFuncs) {
		e.defaultVal = nil
	} else {
		e.defaultVal = chunk.NewChunkWithCapacity(retTypes(e), 1)
	}
	for i, aggDesc := range v.AggFuncs {
		aggFunc := aggfuncs.Build(b.ctx, aggDesc, i)
		e.aggFuncs = append(e.aggFuncs, aggFunc)
		if e.defaultVal != nil {
			value := aggDesc.GetDefaultValue()
			e.defaultVal.AppendDatum(i, &value)
		}
	}

	executorStreamAggExec.Inc()
	return e
}

func (b *executorBuilder) buildSelection(v *plannercore.PhysicalSelection) Executor {
	childExec := b.build(v.Children()[0])
	if b.err != nil {
		return nil
	}
	e := &SelectionExec{
		baseExecutor: newBaseExecutor(b.ctx, v.Schema(), v.ExplainID(), childExec),
		filters:      v.Conditions,
	}
	return e
}

func (b *executorBuilder) buildProjection(v *plannercore.PhysicalProjection) Executor {
	childExec := b.build(v.Children()[0])
	if b.err != nil {
		return nil
	}
	e := &ProjectionExec{
		baseExecutor:     newBaseExecutor(b.ctx, v.Schema(), v.ExplainID(), childExec),
		numWorkers:       b.ctx.GetSessionVars().ProjectionConcurrency,
		evaluatorSuit:    expression.NewEvaluatorSuite(v.Exprs, v.AvoidColumnEvaluator),
		calculateNoDelay: v.CalculateNoDelay,
	}

	// If the calculation row count for this Projection operator is smaller
	// than a Chunk size, we turn back to the un-parallel Projection
	// implementation to reduce the goroutine overhead.
	if int64(v.StatsCount()) < int64(b.ctx.GetSessionVars().MaxChunkSize) {
		e.numWorkers = 0
	}
	return e
}

func (b *executorBuilder) buildTableDual(v *plannercore.PhysicalTableDual) Executor {
	if v.RowCount != 0 && v.RowCount != 1 {
		b.err = errors.Errorf("buildTableDual failed, invalid row count for dual table: %v", v.RowCount)
		return nil
	}
	base := newBaseExecutor(b.ctx, v.Schema(), v.ExplainID())
	base.initCap = v.RowCount
	e := &TableDualExec{
		baseExecutor: base,
		numDualRows:  v.RowCount,
	}
	return e
}

func (b *executorBuilder) getStartTS() (uint64, error) {
	if b.startTS != 0 {
		// Return the cached value.
		return b.startTS, nil
	}

	startTS := b.ctx.GetSessionVars().SnapshotTS
	txn, err := b.ctx.Txn(true)
	if err != nil {
		return 0, err
	}
	if startTS == 0 {
		startTS = txn.StartTS()
	}
	b.startTS = startTS
	if b.startTS == 0 {
		return 0, errors.Trace(ErrGetStartTS)
	}
	return startTS, nil
}

func (b *executorBuilder) buildMemTable(v *plannercore.PhysicalMemTable) Executor {
	switch v.DBName.L {
	case util.MetricSchemaName.L:
		return &MemTableReaderExec{
			baseExecutor: newBaseExecutor(b.ctx, v.Schema(), v.ExplainID()),
			retriever: &MetricRetriever{
				table:     v.Table,
				extractor: v.Extractor.(*plannercore.MetricTableExtractor),
			},
		}
	case util.InformationSchemaName.L:
		switch v.Table.Name.L {
		case strings.ToLower(infoschema.TableClusterConfig):
			return &MemTableReaderExec{
				baseExecutor: newBaseExecutor(b.ctx, v.Schema(), v.ExplainID()),
				retriever: &clusterConfigRetriever{
					extractor: v.Extractor.(*plannercore.ClusterTableExtractor),
				},
			}
		case strings.ToLower(infoschema.TableClusterLoad):
			return &MemTableReaderExec{
				baseExecutor: newBaseExecutor(b.ctx, v.Schema(), v.ExplainID()),
				retriever: &clusterServerInfoRetriever{
					extractor:      v.Extractor.(*plannercore.ClusterTableExtractor),
					serverInfoType: diagnosticspb.ServerInfoType_LoadInfo,
				},
			}
		case strings.ToLower(infoschema.TableClusterHardware):
			return &MemTableReaderExec{
				baseExecutor: newBaseExecutor(b.ctx, v.Schema(), v.ExplainID()),
				retriever: &clusterServerInfoRetriever{
					extractor:      v.Extractor.(*plannercore.ClusterTableExtractor),
					serverInfoType: diagnosticspb.ServerInfoType_HardwareInfo,
				},
			}
		case strings.ToLower(infoschema.TableClusterSystemInfo):
			return &MemTableReaderExec{
				baseExecutor: newBaseExecutor(b.ctx, v.Schema(), v.ExplainID()),
				retriever: &clusterServerInfoRetriever{
					extractor:      v.Extractor.(*plannercore.ClusterTableExtractor),
					serverInfoType: diagnosticspb.ServerInfoType_SystemInfo,
				},
			}
		case strings.ToLower(infoschema.TableClusterLog):
			return &MemTableReaderExec{
				baseExecutor: newBaseExecutor(b.ctx, v.Schema(), v.ExplainID()),
				retriever: &clusterLogRetriever{
					extractor: v.Extractor.(*plannercore.ClusterLogTableExtractor),
				},
			}
		case strings.ToLower(infoschema.TableInspectionResult):
			return &MemTableReaderExec{
				baseExecutor: newBaseExecutor(b.ctx, v.Schema(), v.ExplainID()),
				retriever: &inspectionResultRetriever{
					extractor: v.Extractor.(*plannercore.InspectionResultTableExtractor),
				},
			}
		case strings.ToLower(infoschema.TableInspectionSummary):
			return &MemTableReaderExec{
				baseExecutor: newBaseExecutor(b.ctx, v.Schema(), v.ExplainID()),
				retriever: &inspectionSummaryRetriever{
					table:     v.Table,
					extractor: v.Extractor.(*plannercore.InspectionSummaryTableExtractor),
				},
			}
		case strings.ToLower(infoschema.TableMetricSummary):
			return &MemTableReaderExec{
				baseExecutor: newBaseExecutor(b.ctx, v.Schema(), v.ExplainID()),
				retriever: &MetricSummaryRetriever{
					table:     v.Table,
					extractor: v.Extractor.(*plannercore.MetricTableExtractor),
				},
			}
		case strings.ToLower(infoschema.TableMetricSummaryByLabel):
			return &MemTableReaderExec{
				baseExecutor: newBaseExecutor(b.ctx, v.Schema(), v.ExplainID()),
				retriever: &MetricSummaryByLabelRetriever{
					table:     v.Table,
					extractor: v.Extractor.(*plannercore.MetricTableExtractor),
				},
			}
		case strings.ToLower(infoschema.TableSchemata), strings.ToLower(infoschema.TableViews):
			return &MemTableReaderExec{
				baseExecutor: newBaseExecutor(b.ctx, v.Schema(), v.ExplainID()),
				retriever: &memtableRetriever{
					table:   v.Table,
					columns: v.Columns,
				},
			}
<<<<<<< HEAD
		case strings.ToLower(infoschema.TableDDLJobs):
			return &DDLJobsReaderExec{
				baseExecutor: newBaseExecutor(b.ctx, v.Schema(), v.ExplainID()),
				is:           b.is,
=======
		case strings.ToLower(infoschema.TableSlowQuery), strings.ToLower(infoschema.ClusterTableSlowLog):
			return &MemTableReaderExec{
				baseExecutor: newBaseExecutor(b.ctx, v.Schema(), v.ExplainID()),
				retriever: &SlowQueryRetriever{
					table:      v.Table,
					outputCols: v.Columns,
				},
>>>>>>> 9fbefc50
			}
		}
	}
	tb, _ := b.is.TableByID(v.Table.ID)
	return &TableScanExec{
		baseExecutor:   newBaseExecutor(b.ctx, v.Schema(), v.ExplainID()),
		t:              tb,
		columns:        v.Columns,
		seekHandle:     math.MinInt64,
		isVirtualTable: !tb.Type().IsNormalTable(),
	}
}

func (b *executorBuilder) buildSort(v *plannercore.PhysicalSort) Executor {
	childExec := b.build(v.Children()[0])
	if b.err != nil {
		return nil
	}
	sortExec := SortExec{
		baseExecutor: newBaseExecutor(b.ctx, v.Schema(), v.ExplainID(), childExec),
		ByItems:      v.ByItems,
		schema:       v.Schema(),
	}
	executorCounterSortExec.Inc()
	return &sortExec
}

func (b *executorBuilder) buildTopN(v *plannercore.PhysicalTopN) Executor {
	childExec := b.build(v.Children()[0])
	if b.err != nil {
		return nil
	}
	sortExec := SortExec{
		baseExecutor: newBaseExecutor(b.ctx, v.Schema(), v.ExplainID(), childExec),
		ByItems:      v.ByItems,
		schema:       v.Schema(),
	}
	executorCounterTopNExec.Inc()
	return &TopNExec{
		SortExec: sortExec,
		limit:    &plannercore.PhysicalLimit{Count: v.Count, Offset: v.Offset},
	}
}

func (b *executorBuilder) buildApply(v *plannercore.PhysicalApply) *NestedLoopApplyExec {
	leftChild := b.build(v.Children()[0])
	if b.err != nil {
		return nil
	}
	rightChild := b.build(v.Children()[1])
	if b.err != nil {
		return nil
	}
	otherConditions := append(expression.ScalarFuncs2Exprs(v.EqualConditions), v.OtherConditions...)
	defaultValues := v.DefaultValues
	if defaultValues == nil {
		defaultValues = make([]types.Datum, v.Children()[v.InnerChildIdx].Schema().Len())
	}
	outerExec, innerExec := leftChild, rightChild
	outerFilter, innerFilter := v.LeftConditions, v.RightConditions
	if v.InnerChildIdx == 0 {
		outerExec, innerExec = rightChild, leftChild
		outerFilter, innerFilter = v.RightConditions, v.LeftConditions
	}
	tupleJoiner := newJoiner(b.ctx, v.JoinType, v.InnerChildIdx == 0,
		defaultValues, otherConditions, retTypes(leftChild), retTypes(rightChild), nil)
	e := &NestedLoopApplyExec{
		baseExecutor: newBaseExecutor(b.ctx, v.Schema(), v.ExplainID(), outerExec, innerExec),
		innerExec:    innerExec,
		outerExec:    outerExec,
		outerFilter:  outerFilter,
		innerFilter:  innerFilter,
		outer:        v.JoinType != plannercore.InnerJoin,
		joiner:       tupleJoiner,
		outerSchema:  v.OuterSchema,
	}
	executorCounterNestedLoopApplyExec.Inc()
	return e
}

func (b *executorBuilder) buildMaxOneRow(v *plannercore.PhysicalMaxOneRow) Executor {
	childExec := b.build(v.Children()[0])
	if b.err != nil {
		return nil
	}
	base := newBaseExecutor(b.ctx, v.Schema(), v.ExplainID(), childExec)
	base.initCap = 2
	base.maxChunkSize = 2
	e := &MaxOneRowExec{baseExecutor: base}
	return e
}

func (b *executorBuilder) buildUnionAll(v *plannercore.PhysicalUnionAll) Executor {
	childExecs := make([]Executor, len(v.Children()))
	for i, child := range v.Children() {
		childExecs[i] = b.build(child)
		if b.err != nil {
			return nil
		}
	}
	e := &UnionExec{
		baseExecutor: newBaseExecutor(b.ctx, v.Schema(), v.ExplainID(), childExecs...),
	}
	return e
}

func (b *executorBuilder) buildSplitRegion(v *plannercore.SplitRegion) Executor {
	base := newBaseExecutor(b.ctx, v.Schema(), v.ExplainID())
	base.initCap = 1
	base.maxChunkSize = 1
	if v.IndexInfo != nil {
		return &SplitIndexRegionExec{
			baseExecutor:   base,
			tableInfo:      v.TableInfo,
			partitionNames: v.PartitionNames,
			indexInfo:      v.IndexInfo,
			lower:          v.Lower,
			upper:          v.Upper,
			num:            v.Num,
			valueLists:     v.ValueLists,
		}
	}
	if len(v.ValueLists) > 0 {
		return &SplitTableRegionExec{
			baseExecutor:   base,
			tableInfo:      v.TableInfo,
			partitionNames: v.PartitionNames,
			valueLists:     v.ValueLists,
		}
	}
	return &SplitTableRegionExec{
		baseExecutor:   base,
		tableInfo:      v.TableInfo,
		partitionNames: v.PartitionNames,
		lower:          v.Lower[0],
		upper:          v.Upper[0],
		num:            v.Num,
	}
}

func (b *executorBuilder) buildUpdate(v *plannercore.Update) Executor {
	tblID2table := make(map[int64]table.Table)
	for _, info := range v.TblColPosInfos {
		tblID2table[info.TblID], _ = b.is.TableByID(info.TblID)
	}
	if b.err = b.updateForUpdateTSIfNeeded(v.SelectPlan); b.err != nil {
		return nil
	}
	b.startTS = b.ctx.GetSessionVars().TxnCtx.GetForUpdateTS()
	selExec := b.build(v.SelectPlan)
	if b.err != nil {
		return nil
	}
	base := newBaseExecutor(b.ctx, v.Schema(), v.ExplainID(), selExec)
	base.initCap = chunk.ZeroCapacity
	updateExec := &UpdateExec{
		baseExecutor:              base,
		OrderedList:               v.OrderedList,
		allAssignmentsAreConstant: v.AllAssignmentsAreConstant,
		tblID2table:               tblID2table,
		tblColPosInfos:            v.TblColPosInfos,
	}
	return updateExec
}

func (b *executorBuilder) buildDelete(v *plannercore.Delete) Executor {
	tblID2table := make(map[int64]table.Table)
	for _, info := range v.TblColPosInfos {
		tblID2table[info.TblID], _ = b.is.TableByID(info.TblID)
	}
	if b.err = b.updateForUpdateTSIfNeeded(v.SelectPlan); b.err != nil {
		return nil
	}
	b.startTS = b.ctx.GetSessionVars().TxnCtx.GetForUpdateTS()
	selExec := b.build(v.SelectPlan)
	if b.err != nil {
		return nil
	}
	base := newBaseExecutor(b.ctx, v.Schema(), v.ExplainID(), selExec)
	base.initCap = chunk.ZeroCapacity
	deleteExec := &DeleteExec{
		baseExecutor:   base,
		tblID2Table:    tblID2table,
		IsMultiTable:   v.IsMultiTable,
		tblColPosInfos: v.TblColPosInfos,
	}
	return deleteExec
}

// updateForUpdateTSIfNeeded updates the ForUpdateTS for a pessimistic transaction if needed.
// PointGet executor will get conflict error if the ForUpdateTS is older than the latest commitTS,
// so we don't need to update now for better latency.
func (b *executorBuilder) updateForUpdateTSIfNeeded(selectPlan plannercore.PhysicalPlan) error {
	txnCtx := b.ctx.GetSessionVars().TxnCtx
	if !txnCtx.IsPessimistic {
		return nil
	}
	if _, ok := selectPlan.(*plannercore.PointGetPlan); ok {
		return nil
	}
	// The Repeatable Read transaction use Read Committed level to read data for writing (insert, update, delete, select for update),
	// We should always update/refresh the for-update-ts no matter the isolation level is RR or RC.
	if b.ctx.GetSessionVars().IsPessimisticReadConsistency() {
		return b.refreshForUpdateTS()
	}
	return UpdateForUpdateTS(b.ctx, 0)
}

// refreshForUpdateTS is used to refresh the for-update-ts for reading data at read consistency level in pessimistic transaction.
// It could use the cached tso from the statement future to avoid get tso many times.
func (b *executorBuilder) refreshForUpdateTS() error {
	var newForUpdateTS uint64
	future, cachedTS := b.ctx.GetSessionVars().TxnCtx.GetStmtFuture()
	if cachedTS != 0 {
		newForUpdateTS = cachedTS
	} else if future != nil {
		newTS, waitErr := future.Wait()
		if waitErr == nil {
			newForUpdateTS = newTS
			b.ctx.GetSessionVars().TxnCtx.SetStmtFuture(nil, newTS)
		}
	}
	// If cachedTS is 0 or Wait() return an error, newForUpdateTS should be 0, it will force to get a new for-update-ts from PD.
	if err := UpdateForUpdateTS(b.ctx, newForUpdateTS); err != nil {
		return err
	}
	b.startTS = b.ctx.GetSessionVars().TxnCtx.GetForUpdateTS()
	return nil
}

func (b *executorBuilder) buildAnalyzeIndexPushdown(task plannercore.AnalyzeIndexTask, opts map[ast.AnalyzeOptionType]uint64, autoAnalyze string) *analyzeTask {
	_, offset := timeutil.Zone(b.ctx.GetSessionVars().Location())
	sc := b.ctx.GetSessionVars().StmtCtx
	e := &AnalyzeIndexExec{
		ctx:             b.ctx,
		physicalTableID: task.PhysicalTableID,
		idxInfo:         task.IndexInfo,
		concurrency:     b.ctx.GetSessionVars().IndexSerialScanConcurrency,
		analyzePB: &tipb.AnalyzeReq{
			Tp:             tipb.AnalyzeType_TypeIndex,
			Flags:          sc.PushDownFlags(),
			TimeZoneOffset: offset,
		},
		opts: opts,
	}
	e.analyzePB.IdxReq = &tipb.AnalyzeIndexReq{
		BucketSize: int64(opts[ast.AnalyzeOptNumBuckets]),
		NumColumns: int32(len(task.IndexInfo.Columns)),
	}
	depth := int32(opts[ast.AnalyzeOptCMSketchDepth])
	width := int32(opts[ast.AnalyzeOptCMSketchWidth])
	e.analyzePB.IdxReq.CmsketchDepth = &depth
	e.analyzePB.IdxReq.CmsketchWidth = &width
	job := &statistics.AnalyzeJob{DBName: task.DBName, TableName: task.TableName, PartitionName: task.PartitionName, JobInfo: autoAnalyze + "analyze index " + task.IndexInfo.Name.O}
	return &analyzeTask{taskType: idxTask, idxExec: e, job: job}
}

func (b *executorBuilder) buildAnalyzeIndexIncremental(task plannercore.AnalyzeIndexTask, opts map[ast.AnalyzeOptionType]uint64) *analyzeTask {
	h := domain.GetDomain(b.ctx).StatsHandle()
	statsTbl := h.GetPartitionStats(&model.TableInfo{}, task.PhysicalTableID)
	analyzeTask := b.buildAnalyzeIndexPushdown(task, opts, "")
	if statsTbl.Pseudo {
		return analyzeTask
	}
	idx, ok := statsTbl.Indices[task.IndexInfo.ID]
	if !ok || idx.Len() == 0 || idx.LastAnalyzePos.IsNull() {
		return analyzeTask
	}
	var oldHist *statistics.Histogram
	if statistics.IsAnalyzed(idx.Flag) {
		exec := analyzeTask.idxExec
		if idx.CMSketch != nil {
			width, depth := idx.CMSketch.GetWidthAndDepth()
			exec.analyzePB.IdxReq.CmsketchWidth = &width
			exec.analyzePB.IdxReq.CmsketchDepth = &depth
		}
		oldHist = idx.Histogram.Copy()
	} else {
		_, bktID := idx.LessRowCountWithBktIdx(idx.LastAnalyzePos)
		if bktID == 0 {
			return analyzeTask
		}
		oldHist = idx.TruncateHistogram(bktID)
	}
	oldHist = oldHist.RemoveUpperBound()
	analyzeTask.taskType = idxIncrementalTask
	analyzeTask.idxIncrementalExec = &analyzeIndexIncrementalExec{AnalyzeIndexExec: *analyzeTask.idxExec, oldHist: oldHist, oldCMS: idx.CMSketch}
	analyzeTask.job = &statistics.AnalyzeJob{DBName: task.DBName, TableName: task.TableName, PartitionName: task.PartitionName, JobInfo: "analyze incremental index " + task.IndexInfo.Name.O}
	return analyzeTask
}

func (b *executorBuilder) buildAnalyzeColumnsPushdown(task plannercore.AnalyzeColumnsTask, opts map[ast.AnalyzeOptionType]uint64, autoAnalyze string) *analyzeTask {
	cols := task.ColsInfo
	if task.PKInfo != nil {
		cols = append([]*model.ColumnInfo{task.PKInfo}, cols...)
	}

	_, offset := timeutil.Zone(b.ctx.GetSessionVars().Location())
	sc := b.ctx.GetSessionVars().StmtCtx
	e := &AnalyzeColumnsExec{
		ctx:             b.ctx,
		physicalTableID: task.PhysicalTableID,
		colsInfo:        task.ColsInfo,
		pkInfo:          task.PKInfo,
		concurrency:     b.ctx.GetSessionVars().DistSQLScanConcurrency,
		analyzePB: &tipb.AnalyzeReq{
			Tp:             tipb.AnalyzeType_TypeColumn,
			Flags:          sc.PushDownFlags(),
			TimeZoneOffset: offset,
		},
		opts: opts,
	}
	depth := int32(opts[ast.AnalyzeOptCMSketchDepth])
	width := int32(opts[ast.AnalyzeOptCMSketchWidth])
	e.analyzePB.ColReq = &tipb.AnalyzeColumnsReq{
		BucketSize:    int64(opts[ast.AnalyzeOptNumBuckets]),
		SampleSize:    maxRegionSampleSize,
		SketchSize:    maxSketchSize,
		ColumnsInfo:   model.ColumnsToProto(cols, task.PKInfo != nil),
		CmsketchDepth: &depth,
		CmsketchWidth: &width,
	}
	b.err = plannercore.SetPBColumnsDefaultValue(b.ctx, e.analyzePB.ColReq.ColumnsInfo, cols)
	job := &statistics.AnalyzeJob{DBName: task.DBName, TableName: task.TableName, PartitionName: task.PartitionName, JobInfo: autoAnalyze + "analyze columns"}
	return &analyzeTask{taskType: colTask, colExec: e, job: job}
}

func (b *executorBuilder) buildAnalyzePKIncremental(task plannercore.AnalyzeColumnsTask, opts map[ast.AnalyzeOptionType]uint64) *analyzeTask {
	h := domain.GetDomain(b.ctx).StatsHandle()
	statsTbl := h.GetPartitionStats(&model.TableInfo{}, task.PhysicalTableID)
	analyzeTask := b.buildAnalyzeColumnsPushdown(task, opts, "")
	if statsTbl.Pseudo {
		return analyzeTask
	}
	col, ok := statsTbl.Columns[task.PKInfo.ID]
	if !ok || col.Len() == 0 || col.LastAnalyzePos.IsNull() {
		return analyzeTask
	}
	var oldHist *statistics.Histogram
	if statistics.IsAnalyzed(col.Flag) {
		oldHist = col.Histogram.Copy()
	} else {
		d, err := col.LastAnalyzePos.ConvertTo(b.ctx.GetSessionVars().StmtCtx, col.Tp)
		if err != nil {
			b.err = err
			return nil
		}
		_, bktID := col.LessRowCountWithBktIdx(d)
		if bktID == 0 {
			return analyzeTask
		}
		oldHist = col.TruncateHistogram(bktID)
		oldHist.NDV = int64(oldHist.TotalRowCount())
	}
	exec := analyzeTask.colExec
	analyzeTask.taskType = pkIncrementalTask
	analyzeTask.colIncrementalExec = &analyzePKIncrementalExec{AnalyzeColumnsExec: *exec, oldHist: oldHist}
	analyzeTask.job = &statistics.AnalyzeJob{DBName: task.DBName, TableName: task.TableName, PartitionName: task.PartitionName, JobInfo: "analyze incremental primary key"}
	return analyzeTask
}

func (b *executorBuilder) buildAnalyzeFastColumn(e *AnalyzeExec, task plannercore.AnalyzeColumnsTask, opts map[ast.AnalyzeOptionType]uint64) {
	findTask := false
	for _, eTask := range e.tasks {
		if eTask.fastExec.physicalTableID == task.PhysicalTableID {
			eTask.fastExec.colsInfo = append(eTask.fastExec.colsInfo, task.ColsInfo...)
			findTask = true
			break
		}
	}
	if !findTask {
		var concurrency int
		concurrency, b.err = getBuildStatsConcurrency(e.ctx)
		if b.err != nil {
			return
		}
		e.tasks = append(e.tasks, &analyzeTask{
			taskType: fastTask,
			fastExec: &AnalyzeFastExec{
				ctx:             b.ctx,
				physicalTableID: task.PhysicalTableID,
				colsInfo:        task.ColsInfo,
				pkInfo:          task.PKInfo,
				opts:            opts,
				tblInfo:         task.TblInfo,
				concurrency:     concurrency,
				wg:              &sync.WaitGroup{},
			},
			job: &statistics.AnalyzeJob{DBName: task.DBName, TableName: task.TableName, PartitionName: task.PartitionName, JobInfo: "fast analyze columns"},
		})
	}
}

func (b *executorBuilder) buildAnalyzeFastIndex(e *AnalyzeExec, task plannercore.AnalyzeIndexTask, opts map[ast.AnalyzeOptionType]uint64) {
	findTask := false
	for _, eTask := range e.tasks {
		if eTask.fastExec.physicalTableID == task.PhysicalTableID {
			eTask.fastExec.idxsInfo = append(eTask.fastExec.idxsInfo, task.IndexInfo)
			findTask = true
			break
		}
	}
	if !findTask {
		var concurrency int
		concurrency, b.err = getBuildStatsConcurrency(e.ctx)
		if b.err != nil {
			return
		}
		e.tasks = append(e.tasks, &analyzeTask{
			taskType: fastTask,
			fastExec: &AnalyzeFastExec{
				ctx:             b.ctx,
				physicalTableID: task.PhysicalTableID,
				idxsInfo:        []*model.IndexInfo{task.IndexInfo},
				opts:            opts,
				tblInfo:         task.TblInfo,
				concurrency:     concurrency,
				wg:              &sync.WaitGroup{},
			},
			job: &statistics.AnalyzeJob{DBName: task.DBName, TableName: task.TableName, PartitionName: "fast analyze index " + task.IndexInfo.Name.O},
		})
	}
}

func (b *executorBuilder) buildAnalyze(v *plannercore.Analyze) Executor {
	e := &AnalyzeExec{
		baseExecutor: newBaseExecutor(b.ctx, v.Schema(), v.ExplainID()),
		tasks:        make([]*analyzeTask, 0, len(v.ColTasks)+len(v.IdxTasks)),
		wg:           &sync.WaitGroup{},
	}
	enableFastAnalyze := b.ctx.GetSessionVars().EnableFastAnalyze
	autoAnalyze := ""
	if b.ctx.GetSessionVars().InRestrictedSQL {
		autoAnalyze = "auto "
	}
	for _, task := range v.ColTasks {
		if task.Incremental {
			e.tasks = append(e.tasks, b.buildAnalyzePKIncremental(task, v.Opts))
		} else {
			if enableFastAnalyze {
				b.buildAnalyzeFastColumn(e, task, v.Opts)
			} else {
				e.tasks = append(e.tasks, b.buildAnalyzeColumnsPushdown(task, v.Opts, autoAnalyze))
			}
		}
		if b.err != nil {
			return nil
		}
	}
	for _, task := range v.IdxTasks {
		if task.Incremental {
			e.tasks = append(e.tasks, b.buildAnalyzeIndexIncremental(task, v.Opts))
		} else {
			if enableFastAnalyze {
				b.buildAnalyzeFastIndex(e, task, v.Opts)
			} else {
				e.tasks = append(e.tasks, b.buildAnalyzeIndexPushdown(task, v.Opts, autoAnalyze))
			}
		}
		if b.err != nil {
			return nil
		}
	}
	return e
}

func constructDistExec(sctx sessionctx.Context, plans []plannercore.PhysicalPlan) ([]*tipb.Executor, bool, error) {
	streaming := true
	executors := make([]*tipb.Executor, 0, len(plans))
	for _, p := range plans {
		execPB, err := p.ToPB(sctx)
		if err != nil {
			return nil, false, err
		}
		if !plannercore.SupportStreaming(p) {
			streaming = false
		}
		executors = append(executors, execPB)
	}
	return executors, streaming, nil
}

func (b *executorBuilder) constructDAGReq(plans []plannercore.PhysicalPlan) (dagReq *tipb.DAGRequest, streaming bool, err error) {
	dagReq = &tipb.DAGRequest{}
	dagReq.TimeZoneName, dagReq.TimeZoneOffset = timeutil.Zone(b.ctx.GetSessionVars().Location())
	sc := b.ctx.GetSessionVars().StmtCtx
	dagReq.Flags = sc.PushDownFlags()
	dagReq.Executors, streaming, err = constructDistExec(b.ctx, plans)

	distsql.SetEncodeType(b.ctx, dagReq)
	return dagReq, streaming, err
}

func (b *executorBuilder) corColInDistPlan(plans []plannercore.PhysicalPlan) bool {
	for _, p := range plans {
		x, ok := p.(*plannercore.PhysicalSelection)
		if !ok {
			continue
		}
		for _, cond := range x.Conditions {
			if len(expression.ExtractCorColumns(cond)) > 0 {
				return true
			}
		}
	}
	return false
}

// corColInAccess checks whether there's correlated column in access conditions.
func (b *executorBuilder) corColInAccess(p plannercore.PhysicalPlan) bool {
	var access []expression.Expression
	switch x := p.(type) {
	case *plannercore.PhysicalTableScan:
		access = x.AccessCondition
	case *plannercore.PhysicalIndexScan:
		access = x.AccessCondition
	}
	for _, cond := range access {
		if len(expression.ExtractCorColumns(cond)) > 0 {
			return true
		}
	}
	return false
}

func (b *executorBuilder) buildIndexLookUpJoin(v *plannercore.PhysicalIndexJoin) Executor {
	outerExec := b.build(v.Children()[1-v.InnerChildIdx])
	if b.err != nil {
		return nil
	}
	outerTypes := retTypes(outerExec)
	innerPlan := v.Children()[v.InnerChildIdx]
	innerTypes := make([]*types.FieldType, innerPlan.Schema().Len())
	for i, col := range innerPlan.Schema().Columns {
		innerTypes[i] = col.RetType
	}

	var (
		outerFilter           []expression.Expression
		leftTypes, rightTypes []*types.FieldType
	)

	if v.InnerChildIdx == 0 {
		leftTypes, rightTypes = innerTypes, outerTypes
		outerFilter = v.RightConditions
		if len(v.LeftConditions) > 0 {
			b.err = errors.Annotate(ErrBuildExecutor, "join's inner condition should be empty")
			return nil
		}
	} else {
		leftTypes, rightTypes = outerTypes, innerTypes
		outerFilter = v.LeftConditions
		if len(v.RightConditions) > 0 {
			b.err = errors.Annotate(ErrBuildExecutor, "join's inner condition should be empty")
			return nil
		}
	}
	defaultValues := v.DefaultValues
	if defaultValues == nil {
		defaultValues = make([]types.Datum, len(innerTypes))
	}
	hasPrefixCol := false
	for _, l := range v.IdxColLens {
		if l != types.UnspecifiedLength {
			hasPrefixCol = true
			break
		}
	}
	e := &IndexLookUpJoin{
		baseExecutor: newBaseExecutor(b.ctx, v.Schema(), v.ExplainID(), outerExec),
		outerCtx: outerCtx{
			rowTypes: outerTypes,
			filter:   outerFilter,
		},
		innerCtx: innerCtx{
			readerBuilder: &dataReaderBuilder{Plan: innerPlan, executorBuilder: b},
			rowTypes:      innerTypes,
			colLens:       v.IdxColLens,
			hasPrefixCol:  hasPrefixCol,
		},
		workerWg:      new(sync.WaitGroup),
		joiner:        newJoiner(b.ctx, v.JoinType, v.InnerChildIdx == 0, defaultValues, v.OtherConditions, leftTypes, rightTypes, nil),
		isOuterJoin:   v.JoinType.IsOuterJoin(),
		indexRanges:   v.Ranges,
		keyOff2IdxOff: v.KeyOff2IdxOff,
		lastColHelper: v.CompareFilters,
	}
	outerKeyCols := make([]int, len(v.OuterJoinKeys))
	for i := 0; i < len(v.OuterJoinKeys); i++ {
		outerKeyCols[i] = v.OuterJoinKeys[i].Index
	}
	e.outerCtx.keyCols = outerKeyCols
	innerKeyCols := make([]int, len(v.InnerJoinKeys))
	for i := 0; i < len(v.InnerJoinKeys); i++ {
		innerKeyCols[i] = v.InnerJoinKeys[i].Index
	}
	e.innerCtx.keyCols = innerKeyCols
	e.joinResult = newFirstChunk(e)
	executorCounterIndexLookUpJoin.Inc()
	return e
}

func (b *executorBuilder) buildIndexLookUpMergeJoin(v *plannercore.PhysicalIndexMergeJoin) Executor {
	outerExec := b.build(v.Children()[1-v.InnerChildIdx])
	if b.err != nil {
		return nil
	}
	outerTypes := retTypes(outerExec)
	innerPlan := v.Children()[v.InnerChildIdx]
	innerTypes := make([]*types.FieldType, innerPlan.Schema().Len())
	for i, col := range innerPlan.Schema().Columns {
		innerTypes[i] = col.RetType
	}
	var (
		outerFilter           []expression.Expression
		leftTypes, rightTypes []*types.FieldType
	)
	if v.InnerChildIdx == 0 {
		leftTypes, rightTypes = innerTypes, outerTypes
		outerFilter = v.RightConditions
		if len(v.LeftConditions) > 0 {
			b.err = errors.Annotate(ErrBuildExecutor, "join's inner condition should be empty")
			return nil
		}
	} else {
		leftTypes, rightTypes = outerTypes, innerTypes
		outerFilter = v.LeftConditions
		if len(v.RightConditions) > 0 {
			b.err = errors.Annotate(ErrBuildExecutor, "join's inner condition should be empty")
			return nil
		}
	}
	defaultValues := v.DefaultValues
	if defaultValues == nil {
		defaultValues = make([]types.Datum, len(innerTypes))
	}
	outerKeyCols := make([]int, len(v.OuterJoinKeys))
	for i := 0; i < len(v.OuterJoinKeys); i++ {
		outerKeyCols[i] = v.OuterJoinKeys[i].Index
	}
	innerKeyCols := make([]int, len(v.InnerJoinKeys))
	for i := 0; i < len(v.InnerJoinKeys); i++ {
		innerKeyCols[i] = v.InnerJoinKeys[i].Index
	}
	executorCounterIndexLookUpJoin.Inc()

	e := &IndexLookUpMergeJoin{
		baseExecutor: newBaseExecutor(b.ctx, v.Schema(), v.ExplainID(), outerExec),
		outerMergeCtx: outerMergeCtx{
			rowTypes:      outerTypes,
			filter:        outerFilter,
			joinKeys:      v.OuterJoinKeys,
			keyCols:       outerKeyCols,
			needOuterSort: v.NeedOuterSort,
			compareFuncs:  v.OuterCompareFuncs,
		},
		innerMergeCtx: innerMergeCtx{
			readerBuilder:           &dataReaderBuilder{Plan: innerPlan, executorBuilder: b},
			rowTypes:                innerTypes,
			joinKeys:                v.InnerJoinKeys,
			keyCols:                 innerKeyCols,
			compareFuncs:            v.CompareFuncs,
			colLens:                 v.IdxColLens,
			desc:                    v.Desc,
			keyOff2KeyOffOrderByIdx: v.KeyOff2KeyOffOrderByIdx,
		},
		workerWg:      new(sync.WaitGroup),
		isOuterJoin:   v.JoinType.IsOuterJoin(),
		indexRanges:   v.Ranges,
		keyOff2IdxOff: v.KeyOff2IdxOff,
		lastColHelper: v.CompareFilters,
	}
	joiners := make([]joiner, e.ctx.GetSessionVars().IndexLookupJoinConcurrency)
	for i := 0; i < e.ctx.GetSessionVars().IndexLookupJoinConcurrency; i++ {
		joiners[i] = newJoiner(b.ctx, v.JoinType, v.InnerChildIdx == 0, defaultValues, v.OtherConditions, leftTypes, rightTypes, nil)
	}
	e.joiners = joiners
	return e
}

func (b *executorBuilder) buildIndexNestedLoopHashJoin(v *plannercore.PhysicalIndexHashJoin) Executor {
	e := b.buildIndexLookUpJoin(&(v.PhysicalIndexJoin)).(*IndexLookUpJoin)
	idxHash := &IndexNestedLoopHashJoin{
		IndexLookUpJoin: *e,
		keepOuterOrder:  v.KeepOuterOrder,
	}
	concurrency := e.ctx.GetSessionVars().IndexLookupJoinConcurrency
	idxHash.joiners = make([]joiner, concurrency)
	for i := 0; i < concurrency; i++ {
		idxHash.joiners[i] = e.joiner.Clone()
	}
	return idxHash
}

// containsLimit tests if the execs contains Limit because we do not know whether `Limit` has consumed all of its' source,
// so the feedback may not be accurate.
func containsLimit(execs []*tipb.Executor) bool {
	for _, exec := range execs {
		if exec.Limit != nil {
			return true
		}
	}
	return false
}

func buildNoRangeTableReader(b *executorBuilder, v *plannercore.PhysicalTableReader) (*TableReaderExecutor, error) {
	dagReq, streaming, err := b.constructDAGReq(v.TablePlans)
	if err != nil {
		return nil, err
	}
	ts := v.TablePlans[0].(*plannercore.PhysicalTableScan)
	tbl, _ := b.is.TableByID(ts.Table.ID)
	isPartition, physicalTableID := ts.IsPartition()
	if isPartition {
		pt := tbl.(table.PartitionedTable)
		tbl = pt.GetPartition(physicalTableID)
	}
	startTS, err := b.getStartTS()
	if err != nil {
		return nil, err
	}
	e := &TableReaderExecutor{
		baseExecutor:   newBaseExecutor(b.ctx, v.Schema(), v.ExplainID()),
		dagPB:          dagReq,
		startTS:        startTS,
		table:          tbl,
		keepOrder:      ts.KeepOrder,
		desc:           ts.Desc,
		columns:        ts.Columns,
		streaming:      streaming,
		corColInFilter: b.corColInDistPlan(v.TablePlans),
		corColInAccess: b.corColInAccess(v.TablePlans[0]),
		plans:          v.TablePlans,
		storeType:      v.StoreType,
	}
	e.buildVirtualColumnInfo()
	if containsLimit(dagReq.Executors) {
		e.feedback = statistics.NewQueryFeedback(0, nil, 0, ts.Desc)
	} else {
		e.feedback = statistics.NewQueryFeedback(getPhysicalTableID(tbl), ts.Hist, int64(ts.StatsCount()), ts.Desc)
	}
	collect := (b.ctx.GetSessionVars().StmtCtx.RuntimeStatsColl != nil) || e.feedback.CollectFeedback(len(ts.Ranges))
	if !collect {
		e.feedback.Invalidate()
	}
	e.dagPB.CollectRangeCounts = &collect
	if v.StoreType == kv.TiDB && b.ctx.GetSessionVars().User != nil {
		// User info is used to do privilege check. It is only used in TiDB cluster memory table.
		e.dagPB.User = &tipb.UserIdentity{
			UserName: b.ctx.GetSessionVars().User.Username,
			UserHost: b.ctx.GetSessionVars().User.Hostname,
		}
	}

	for i := range v.Schema().Columns {
		dagReq.OutputOffsets = append(dagReq.OutputOffsets, uint32(i))
	}

	return e, nil
}

// buildTableReader builds a table reader executor. It first build a no range table reader,
// and then update it ranges from table scan plan.
func (b *executorBuilder) buildTableReader(v *plannercore.PhysicalTableReader) *TableReaderExecutor {
	if b.ctx.GetSessionVars().IsPessimisticReadConsistency() {
		if err := b.refreshForUpdateTS(); err != nil {
			b.err = err
			return nil
		}
	}
	ret, err := buildNoRangeTableReader(b, v)
	if err != nil {
		b.err = err
		return nil
	}

	ts := v.TablePlans[0].(*plannercore.PhysicalTableScan)
	ret.ranges = ts.Ranges
	sctx := b.ctx.GetSessionVars().StmtCtx
	sctx.TableIDs = append(sctx.TableIDs, ts.Table.ID)
	return ret
}

func buildNoRangeIndexReader(b *executorBuilder, v *plannercore.PhysicalIndexReader) (*IndexReaderExecutor, error) {
	dagReq, streaming, err := b.constructDAGReq(v.IndexPlans)
	if err != nil {
		return nil, err
	}
	is := v.IndexPlans[0].(*plannercore.PhysicalIndexScan)
	tbl, _ := b.is.TableByID(is.Table.ID)
	isPartition, physicalTableID := is.IsPartition()
	if isPartition {
		pt := tbl.(table.PartitionedTable)
		tbl = pt.GetPartition(physicalTableID)
	} else {
		physicalTableID = is.Table.ID
	}
	startTS, err := b.getStartTS()
	if err != nil {
		return nil, err
	}
	e := &IndexReaderExecutor{
		baseExecutor:    newBaseExecutor(b.ctx, v.Schema(), v.ExplainID()),
		dagPB:           dagReq,
		startTS:         startTS,
		physicalTableID: physicalTableID,
		table:           tbl,
		index:           is.Index,
		keepOrder:       is.KeepOrder,
		desc:            is.Desc,
		columns:         is.Columns,
		streaming:       streaming,
		corColInFilter:  b.corColInDistPlan(v.IndexPlans),
		corColInAccess:  b.corColInAccess(v.IndexPlans[0]),
		idxCols:         is.IdxCols,
		colLens:         is.IdxColLens,
		plans:           v.IndexPlans,
		outputColumns:   v.OutputColumns,
	}
	if containsLimit(dagReq.Executors) {
		e.feedback = statistics.NewQueryFeedback(0, nil, 0, is.Desc)
	} else {
		e.feedback = statistics.NewQueryFeedback(e.physicalTableID, is.Hist, int64(is.StatsCount()), is.Desc)
	}
	collect := (b.ctx.GetSessionVars().StmtCtx.RuntimeStatsColl != nil) || e.feedback.CollectFeedback(len(is.Ranges))
	if !collect {
		e.feedback.Invalidate()
	}
	e.dagPB.CollectRangeCounts = &collect

	for _, col := range v.OutputColumns {
		dagReq.OutputOffsets = append(dagReq.OutputOffsets, uint32(col.Index))
	}

	return e, nil
}

func (b *executorBuilder) buildIndexReader(v *plannercore.PhysicalIndexReader) *IndexReaderExecutor {
	if b.ctx.GetSessionVars().IsPessimisticReadConsistency() {
		if err := b.refreshForUpdateTS(); err != nil {
			b.err = err
			return nil
		}
	}
	ret, err := buildNoRangeIndexReader(b, v)
	if err != nil {
		b.err = err
		return nil
	}

	is := v.IndexPlans[0].(*plannercore.PhysicalIndexScan)
	ret.ranges = is.Ranges
	sctx := b.ctx.GetSessionVars().StmtCtx
	sctx.IndexNames = append(sctx.IndexNames, is.Table.Name.O+":"+is.Index.Name.O)
	return ret
}

func buildTableReq(b *executorBuilder, schemaLen int, plans []plannercore.PhysicalPlan) (dagReq *tipb.DAGRequest, streaming bool, val table.Table, err error) {
	tableReq, tableStreaming, err := b.constructDAGReq(plans)
	if err != nil {
		return nil, false, nil, err
	}
	for i := 0; i < schemaLen; i++ {
		tableReq.OutputOffsets = append(tableReq.OutputOffsets, uint32(i))
	}
	ts := plans[0].(*plannercore.PhysicalTableScan)
	tbl, _ := b.is.TableByID(ts.Table.ID)
	return tableReq, tableStreaming, tbl, err
}

func buildIndexReq(b *executorBuilder, schemaLen int, plans []plannercore.PhysicalPlan) (dagReq *tipb.DAGRequest, streaming bool, err error) {
	indexReq, indexStreaming, err := b.constructDAGReq(plans)
	if err != nil {
		return nil, false, err
	}
	indexReq.OutputOffsets = []uint32{uint32(schemaLen)}
	return indexReq, indexStreaming, err
}

func buildNoRangeIndexLookUpReader(b *executorBuilder, v *plannercore.PhysicalIndexLookUpReader) (*IndexLookUpExecutor, error) {
	is := v.IndexPlans[0].(*plannercore.PhysicalIndexScan)
	indexReq, indexStreaming, err := buildIndexReq(b, len(is.Index.Columns), v.IndexPlans)
	if err != nil {
		return nil, err
	}
	tableReq, tableStreaming, tbl, err := buildTableReq(b, v.Schema().Len(), v.TablePlans)
	if err != nil {
		return nil, err
	}
	ts := v.TablePlans[0].(*plannercore.PhysicalTableScan)
	if isPartition, physicalTableID := ts.IsPartition(); isPartition {
		pt := tbl.(table.PartitionedTable)
		tbl = pt.GetPartition(physicalTableID)
	}
	startTS, err := b.getStartTS()
	if err != nil {
		return nil, err
	}
	e := &IndexLookUpExecutor{
		baseExecutor:      newBaseExecutor(b.ctx, v.Schema(), v.ExplainID()),
		dagPB:             indexReq,
		startTS:           startTS,
		table:             tbl,
		index:             is.Index,
		keepOrder:         is.KeepOrder,
		desc:              is.Desc,
		tableRequest:      tableReq,
		columns:           ts.Columns,
		indexStreaming:    indexStreaming,
		tableStreaming:    tableStreaming,
		dataReaderBuilder: &dataReaderBuilder{executorBuilder: b},
		corColInIdxSide:   b.corColInDistPlan(v.IndexPlans),
		corColInTblSide:   b.corColInDistPlan(v.TablePlans),
		corColInAccess:    b.corColInAccess(v.IndexPlans[0]),
		idxCols:           is.IdxCols,
		colLens:           is.IdxColLens,
		idxPlans:          v.IndexPlans,
		tblPlans:          v.TablePlans,
		PushedLimit:       v.PushedLimit,
	}

	if containsLimit(indexReq.Executors) {
		e.feedback = statistics.NewQueryFeedback(0, nil, 0, is.Desc)
	} else {
		e.feedback = statistics.NewQueryFeedback(getPhysicalTableID(tbl), is.Hist, int64(is.StatsCount()), is.Desc)
	}
	// do not collect the feedback for table request.
	collectTable := false
	e.tableRequest.CollectRangeCounts = &collectTable
	collectIndex := (b.ctx.GetSessionVars().StmtCtx.RuntimeStatsColl != nil) || e.feedback.CollectFeedback(len(is.Ranges))
	if !collectIndex {
		e.feedback.Invalidate()
	}
	e.dagPB.CollectRangeCounts = &collectIndex
	if v.ExtraHandleCol != nil {
		e.handleIdx = v.ExtraHandleCol.Index
	}
	return e, nil
}

func (b *executorBuilder) buildIndexLookUpReader(v *plannercore.PhysicalIndexLookUpReader) *IndexLookUpExecutor {
	if b.ctx.GetSessionVars().IsPessimisticReadConsistency() {
		if err := b.refreshForUpdateTS(); err != nil {
			b.err = err
			return nil
		}
	}
	ret, err := buildNoRangeIndexLookUpReader(b, v)
	if err != nil {
		b.err = err
		return nil
	}

	is := v.IndexPlans[0].(*plannercore.PhysicalIndexScan)
	ts := v.TablePlans[0].(*plannercore.PhysicalTableScan)

	ret.ranges = is.Ranges
	executorCounterIndexLookUpExecutor.Inc()
	sctx := b.ctx.GetSessionVars().StmtCtx
	sctx.IndexNames = append(sctx.IndexNames, is.Table.Name.O+":"+is.Index.Name.O)
	sctx.TableIDs = append(sctx.TableIDs, ts.Table.ID)
	return ret
}

func buildNoRangeIndexMergeReader(b *executorBuilder, v *plannercore.PhysicalIndexMergeReader) (*IndexMergeReaderExecutor, error) {
	partialPlanCount := len(v.PartialPlans)
	partialReqs := make([]*tipb.DAGRequest, 0, partialPlanCount)
	partialStreamings := make([]bool, 0, partialPlanCount)
	indexes := make([]*model.IndexInfo, 0, partialPlanCount)
	keepOrders := make([]bool, 0, partialPlanCount)
	descs := make([]bool, 0, partialPlanCount)
	feedbacks := make([]*statistics.QueryFeedback, 0, partialPlanCount)
	ts := v.TablePlans[0].(*plannercore.PhysicalTableScan)
	for i := 0; i < partialPlanCount; i++ {
		var tempReq *tipb.DAGRequest
		var tempStreaming bool
		var err error

		feedback := statistics.NewQueryFeedback(0, nil, 0, ts.Desc)
		feedback.Invalidate()
		feedbacks = append(feedbacks, feedback)

		if is, ok := v.PartialPlans[i][0].(*plannercore.PhysicalIndexScan); ok {
			tempReq, tempStreaming, err = buildIndexReq(b, len(is.Index.Columns), v.PartialPlans[i])
			keepOrders = append(keepOrders, is.KeepOrder)
			descs = append(descs, is.Desc)
			indexes = append(indexes, is.Index)
		} else {
			ts := v.PartialPlans[i][0].(*plannercore.PhysicalTableScan)
			tempReq, tempStreaming, _, err = buildTableReq(b, len(ts.Columns), v.PartialPlans[i])
			keepOrders = append(keepOrders, ts.KeepOrder)
			descs = append(descs, ts.Desc)
			indexes = append(indexes, nil)
		}
		if err != nil {
			return nil, err
		}
		collect := false
		tempReq.CollectRangeCounts = &collect
		partialReqs = append(partialReqs, tempReq)
		partialStreamings = append(partialStreamings, tempStreaming)
	}
	tableReq, tableStreaming, table, err := buildTableReq(b, v.Schema().Len(), v.TablePlans)
	if err != nil {
		return nil, err
	}
	startTS, err := b.getStartTS()
	if err != nil {
		return nil, err
	}
	e := &IndexMergeReaderExecutor{
		baseExecutor:      newBaseExecutor(b.ctx, v.Schema(), v.ExplainID()),
		dagPBs:            partialReqs,
		startTS:           startTS,
		table:             table,
		indexes:           indexes,
		descs:             descs,
		tableRequest:      tableReq,
		columns:           ts.Columns,
		partialStreamings: partialStreamings,
		tableStreaming:    tableStreaming,
		partialPlans:      v.PartialPlans,
		tblPlans:          v.TablePlans,
		dataReaderBuilder: &dataReaderBuilder{executorBuilder: b},
		feedbacks:         feedbacks,
	}
	collectTable := false
	e.tableRequest.CollectRangeCounts = &collectTable
	return e, nil
}

func (b *executorBuilder) buildIndexMergeReader(v *plannercore.PhysicalIndexMergeReader) *IndexMergeReaderExecutor {
	ret, err := buildNoRangeIndexMergeReader(b, v)
	if err != nil {
		b.err = err
		return nil
	}
	ret.ranges = make([][]*ranger.Range, 0, len(v.PartialPlans))
	sctx := b.ctx.GetSessionVars().StmtCtx
	for i := 0; i < len(v.PartialPlans); i++ {
		if is, ok := v.PartialPlans[i][0].(*plannercore.PhysicalIndexScan); ok {
			ret.ranges = append(ret.ranges, is.Ranges)
			sctx.IndexNames = append(sctx.IndexNames, is.Table.Name.O+":"+is.Index.Name.O)
		} else {
			ret.ranges = append(ret.ranges, v.PartialPlans[i][0].(*plannercore.PhysicalTableScan).Ranges)
		}
	}
	ts := v.TablePlans[0].(*plannercore.PhysicalTableScan)
	sctx.TableIDs = append(sctx.TableIDs, ts.Table.ID)
	executorCounterIndexMergeReaderExecutor.Inc()
	return ret
}

// dataReaderBuilder build an executor.
// The executor can be used to read data in the ranges which are constructed by datums.
// Differences from executorBuilder:
// 1. dataReaderBuilder calculate data range from argument, rather than plan.
// 2. the result executor is already opened.
type dataReaderBuilder struct {
	plannercore.Plan
	*executorBuilder

	selectResultHook // for testing
}

type mockPhysicalIndexReader struct {
	plannercore.PhysicalPlan

	e Executor
}

func (builder *dataReaderBuilder) buildExecutorForIndexJoin(ctx context.Context, lookUpContents []*indexJoinLookUpContent,
	IndexRanges []*ranger.Range, keyOff2IdxOff []int, cwc *plannercore.ColWithCmpFuncManager) (Executor, error) {
	switch v := builder.Plan.(type) {
	case *plannercore.PhysicalTableReader:
		return builder.buildTableReaderForIndexJoin(ctx, v, lookUpContents)
	case *plannercore.PhysicalIndexReader:
		return builder.buildIndexReaderForIndexJoin(ctx, v, lookUpContents, IndexRanges, keyOff2IdxOff, cwc)
	case *plannercore.PhysicalIndexLookUpReader:
		return builder.buildIndexLookUpReaderForIndexJoin(ctx, v, lookUpContents, IndexRanges, keyOff2IdxOff, cwc)
	case *plannercore.PhysicalUnionScan:
		return builder.buildUnionScanForIndexJoin(ctx, v, lookUpContents, IndexRanges, keyOff2IdxOff, cwc)
	// The inner child of IndexJoin might be Projection when a combination of the following conditions is true:
	// 	1. The inner child fetch data using indexLookupReader
	// 	2. PK is not handle
	// 	3. The inner child needs to keep order
	// In this case, an extra column tidb_rowid will be appended in the output result of IndexLookupReader(see copTask.doubleReadNeedProj).
	// Then we need a Projection upon IndexLookupReader to prune the redundant column.
	case *plannercore.PhysicalProjection:
		return builder.buildProjectionForIndexJoin(ctx, v, lookUpContents, IndexRanges, keyOff2IdxOff, cwc)
	case *mockPhysicalIndexReader:
		return v.e, nil
	}
	return nil, errors.New("Wrong plan type for dataReaderBuilder")
}

func (builder *dataReaderBuilder) buildUnionScanForIndexJoin(ctx context.Context, v *plannercore.PhysicalUnionScan,
	values []*indexJoinLookUpContent, indexRanges []*ranger.Range, keyOff2IdxOff []int, cwc *plannercore.ColWithCmpFuncManager) (Executor, error) {
	childBuilder := &dataReaderBuilder{Plan: v.Children()[0], executorBuilder: builder.executorBuilder}
	reader, err := childBuilder.buildExecutorForIndexJoin(ctx, values, indexRanges, keyOff2IdxOff, cwc)
	if err != nil {
		return nil, err
	}
	us := builder.buildUnionScanFromReader(reader, v).(*UnionScanExec)
	err = us.open(ctx)
	return us, err
}

func (builder *dataReaderBuilder) buildTableReaderForIndexJoin(ctx context.Context, v *plannercore.PhysicalTableReader, lookUpContents []*indexJoinLookUpContent) (Executor, error) {
	e, err := buildNoRangeTableReader(builder.executorBuilder, v)
	if err != nil {
		return nil, err
	}
	handles := make([]int64, 0, len(lookUpContents))
	for _, content := range lookUpContents {
		handles = append(handles, content.keys[0].GetInt64())
	}
	return builder.buildTableReaderFromHandles(ctx, e, handles)
}

func (builder *dataReaderBuilder) buildTableReaderFromHandles(ctx context.Context, e *TableReaderExecutor, handles []int64) (Executor, error) {
	if e.runtimeStats != nil && e.dagPB.CollectExecutionSummaries == nil {
		colExec := true
		e.dagPB.CollectExecutionSummaries = &colExec
	}
	startTS, err := builder.getStartTS()
	if err != nil {
		return nil, err
	}

	sort.Sort(sortutil.Int64Slice(handles))
	var b distsql.RequestBuilder
	kvReq, err := b.SetTableHandles(getPhysicalTableID(e.table), handles).
		SetDAGRequest(e.dagPB).
		SetStartTS(startTS).
		SetDesc(e.desc).
		SetKeepOrder(e.keepOrder).
		SetStreaming(e.streaming).
		SetFromSessionVars(e.ctx.GetSessionVars()).
		Build()
	if err != nil {
		return nil, err
	}
	e.kvRanges = append(e.kvRanges, kvReq.KeyRanges...)
	e.resultHandler = &tableResultHandler{}
	result, err := builder.SelectResult(ctx, builder.ctx, kvReq, retTypes(e), e.feedback, getPhysicalPlanIDs(e.plans), e.id)
	if err != nil {
		return nil, err
	}
	result.Fetch(ctx)
	e.resultHandler.open(nil, result)
	return e, nil
}

func (builder *dataReaderBuilder) buildIndexReaderForIndexJoin(ctx context.Context, v *plannercore.PhysicalIndexReader,
	lookUpContents []*indexJoinLookUpContent, indexRanges []*ranger.Range, keyOff2IdxOff []int, cwc *plannercore.ColWithCmpFuncManager) (Executor, error) {
	e, err := buildNoRangeIndexReader(builder.executorBuilder, v)
	if err != nil {
		return nil, err
	}
	kvRanges, err := buildKvRangesForIndexJoin(e.ctx, e.physicalTableID, e.index.ID, lookUpContents, indexRanges, keyOff2IdxOff, cwc)
	if err != nil {
		return nil, err
	}
	err = e.open(ctx, kvRanges)
	return e, err
}

func (builder *dataReaderBuilder) buildIndexLookUpReaderForIndexJoin(ctx context.Context, v *plannercore.PhysicalIndexLookUpReader,
	lookUpContents []*indexJoinLookUpContent, indexRanges []*ranger.Range, keyOff2IdxOff []int, cwc *plannercore.ColWithCmpFuncManager) (Executor, error) {
	e, err := buildNoRangeIndexLookUpReader(builder.executorBuilder, v)
	if err != nil {
		return nil, err
	}
	e.kvRanges, err = buildKvRangesForIndexJoin(e.ctx, getPhysicalTableID(e.table), e.index.ID, lookUpContents, indexRanges, keyOff2IdxOff, cwc)
	if err != nil {
		return nil, err
	}
	err = e.open(ctx)
	return e, err
}

func (builder *dataReaderBuilder) buildProjectionForIndexJoin(ctx context.Context, v *plannercore.PhysicalProjection,
	lookUpContents []*indexJoinLookUpContent, indexRanges []*ranger.Range, keyOff2IdxOff []int, cwc *plannercore.ColWithCmpFuncManager) (Executor, error) {
	physicalIndexLookUp, isDoubleRead := v.Children()[0].(*plannercore.PhysicalIndexLookUpReader)
	if !isDoubleRead {
		return nil, errors.Errorf("inner child of Projection should be IndexLookupReader, but got %T", v)
	}
	childExec, err := builder.buildIndexLookUpReaderForIndexJoin(ctx, physicalIndexLookUp, lookUpContents, indexRanges, keyOff2IdxOff, cwc)
	if err != nil {
		return nil, err
	}

	e := &ProjectionExec{
		baseExecutor:     newBaseExecutor(builder.ctx, v.Schema(), v.ExplainID(), childExec),
		numWorkers:       builder.ctx.GetSessionVars().ProjectionConcurrency,
		evaluatorSuit:    expression.NewEvaluatorSuite(v.Exprs, v.AvoidColumnEvaluator),
		calculateNoDelay: v.CalculateNoDelay,
	}

	// If the calculation row count for this Projection operator is smaller
	// than a Chunk size, we turn back to the un-parallel Projection
	// implementation to reduce the goroutine overhead.
	if int64(v.StatsCount()) < int64(builder.ctx.GetSessionVars().MaxChunkSize) {
		e.numWorkers = 0
	}
	err = e.open(ctx)

	return e, err
}

// buildKvRangesForIndexJoin builds kv ranges for index join when the inner plan is index scan plan.
func buildKvRangesForIndexJoin(ctx sessionctx.Context, tableID, indexID int64, lookUpContents []*indexJoinLookUpContent,
	ranges []*ranger.Range, keyOff2IdxOff []int, cwc *plannercore.ColWithCmpFuncManager) ([]kv.KeyRange, error) {
	kvRanges := make([]kv.KeyRange, 0, len(ranges)*len(lookUpContents))
	lastPos := len(ranges[0].LowVal) - 1
	sc := ctx.GetSessionVars().StmtCtx
	for _, content := range lookUpContents {
		for _, ran := range ranges {
			for keyOff, idxOff := range keyOff2IdxOff {
				ran.LowVal[idxOff] = content.keys[keyOff]
				ran.HighVal[idxOff] = content.keys[keyOff]
			}
		}
		if cwc != nil {
			nextColRanges, err := cwc.BuildRangesByRow(ctx, content.row)
			if err != nil {
				return nil, err
			}
			for _, nextColRan := range nextColRanges {
				for _, ran := range ranges {
					ran.LowVal[lastPos] = nextColRan.LowVal[0]
					ran.HighVal[lastPos] = nextColRan.HighVal[0]
					ran.LowExclude = nextColRan.LowExclude
					ran.HighExclude = nextColRan.HighExclude
				}
				tmpKvRanges, err := distsql.IndexRangesToKVRanges(sc, tableID, indexID, ranges, nil)
				if err != nil {
					return nil, errors.Trace(err)
				}
				kvRanges = append(kvRanges, tmpKvRanges...)
			}
			continue
		}

		tmpKvRanges, err := distsql.IndexRangesToKVRanges(sc, tableID, indexID, ranges, nil)
		if err != nil {
			return nil, err
		}
		kvRanges = append(kvRanges, tmpKvRanges...)
	}
	// Sort and merge the overlapped ranges.
	sort.Slice(kvRanges, func(i, j int) bool {
		return bytes.Compare(kvRanges[i].StartKey, kvRanges[j].StartKey) < 0
	})
	if cwc != nil {
		// If cwc is not nil, we need to merge the overlapped ranges here.
		mergedKeyRanges := make([]kv.KeyRange, 0, len(kvRanges))
		for i := range kvRanges {
			if len(mergedKeyRanges) == 0 {
				mergedKeyRanges = append(mergedKeyRanges, kvRanges[i])
				continue
			}
			if bytes.Compare(kvRanges[i].StartKey, mergedKeyRanges[len(mergedKeyRanges)-1].EndKey) <= 0 {
				mergedKeyRanges[len(mergedKeyRanges)-1].EndKey = kvRanges[i].EndKey
			} else {
				mergedKeyRanges = append(mergedKeyRanges, kvRanges[i])
			}
		}
		return mergedKeyRanges, nil
	}
	return kvRanges, nil
}

func (b *executorBuilder) buildWindow(v *plannercore.PhysicalWindow) *WindowExec {
	childExec := b.build(v.Children()[0])
	if b.err != nil {
		return nil
	}
	base := newBaseExecutor(b.ctx, v.Schema(), v.ExplainID(), childExec)
	groupByItems := make([]expression.Expression, 0, len(v.PartitionBy))
	for _, item := range v.PartitionBy {
		groupByItems = append(groupByItems, item.Col)
	}
	orderByCols := make([]*expression.Column, 0, len(v.OrderBy))
	for _, item := range v.OrderBy {
		orderByCols = append(orderByCols, item.Col)
	}
	windowFuncs := make([]aggfuncs.AggFunc, 0, len(v.WindowFuncDescs))
	partialResults := make([]aggfuncs.PartialResult, 0, len(v.WindowFuncDescs))
	resultColIdx := v.Schema().Len() - len(v.WindowFuncDescs)
	for _, desc := range v.WindowFuncDescs {
		aggDesc, err := aggregation.NewAggFuncDesc(b.ctx, desc.Name, desc.Args, false)
		if err != nil {
			b.err = err
			return nil
		}
		agg := aggfuncs.BuildWindowFunctions(b.ctx, aggDesc, resultColIdx, orderByCols)
		windowFuncs = append(windowFuncs, agg)
		partialResults = append(partialResults, agg.AllocPartialResult())
		resultColIdx++
	}
	var processor windowProcessor
	if v.Frame == nil {
		processor = &aggWindowProcessor{
			windowFuncs:    windowFuncs,
			partialResults: partialResults,
		}
	} else if v.Frame.Type == ast.Rows {
		processor = &rowFrameWindowProcessor{
			windowFuncs:    windowFuncs,
			partialResults: partialResults,
			start:          v.Frame.Start,
			end:            v.Frame.End,
		}
	} else {
		cmpResult := int64(-1)
		if len(v.OrderBy) > 0 && v.OrderBy[0].Desc {
			cmpResult = 1
		}
		processor = &rangeFrameWindowProcessor{
			windowFuncs:       windowFuncs,
			partialResults:    partialResults,
			start:             v.Frame.Start,
			end:               v.Frame.End,
			orderByCols:       orderByCols,
			expectedCmpResult: cmpResult,
		}
	}
	return &WindowExec{baseExecutor: base,
		processor:      processor,
		groupChecker:   newVecGroupChecker(b.ctx, groupByItems),
		numWindowFuncs: len(v.WindowFuncDescs),
	}
}

func (b *executorBuilder) buildShuffle(v *plannercore.PhysicalShuffle) *ShuffleExec {
	base := newBaseExecutor(b.ctx, v.Schema(), v.ExplainID())
	shuffle := &ShuffleExec{baseExecutor: base,
		concurrency: v.Concurrency,
	}

	switch v.SplitterType {
	case plannercore.PartitionHashSplitterType:
		shuffle.splitter = &partitionHashSplitter{
			byItems:    v.HashByItems,
			numWorkers: shuffle.concurrency,
		}
	default:
		panic("Not implemented. Should not reach here.")
	}

	shuffle.dataSource = b.build(v.DataSource)
	if b.err != nil {
		return nil
	}

	// head & tail of physical plans' chain within "partition".
	var head, tail plannercore.PhysicalPlan = v.Children()[0], v.Tail

	shuffle.workers = make([]*shuffleWorker, shuffle.concurrency)
	for i := range shuffle.workers {
		w := &shuffleWorker{
			baseExecutor: newBaseExecutor(b.ctx, v.DataSource.Schema(), v.DataSource.ExplainID()),
		}

		stub := plannercore.PhysicalShuffleDataSourceStub{
			Worker: (unsafe.Pointer)(w),
		}.Init(b.ctx, v.DataSource.Stats(), v.DataSource.SelectBlockOffset(), nil)
		stub.SetSchema(v.DataSource.Schema())

		tail.SetChildren(stub)
		w.childExec = b.build(head)
		if b.err != nil {
			return nil
		}

		shuffle.workers[i] = w
	}

	return shuffle
}

func (b *executorBuilder) buildShuffleDataSourceStub(v *plannercore.PhysicalShuffleDataSourceStub) *shuffleWorker {
	return (*shuffleWorker)(v.Worker)
}

func (b *executorBuilder) buildSQLBindExec(v *plannercore.SQLBindPlan) Executor {
	base := newBaseExecutor(b.ctx, v.Schema(), v.ExplainID())
	base.initCap = chunk.ZeroCapacity

	e := &SQLBindExec{
		baseExecutor: base,
		sqlBindOp:    v.SQLBindOp,
		normdOrigSQL: v.NormdOrigSQL,
		bindSQL:      v.BindSQL,
		charset:      v.Charset,
		collation:    v.Collation,
		db:           v.Db,
		isGlobal:     v.IsGlobal,
		bindAst:      v.BindStmt,
	}
	return e
}

func newRowDecoder(ctx sessionctx.Context, schema *expression.Schema, tbl *model.TableInfo) *rowcodec.ChunkDecoder {
	getColInfoByID := func(tbl *model.TableInfo, colID int64) *model.ColumnInfo {
		for _, col := range tbl.Columns {
			if col.ID == colID {
				return col
			}
		}
		return nil
	}
	handleColID := int64(-1)
	reqCols := make([]rowcodec.ColInfo, len(schema.Columns))
	for i := range schema.Columns {
		idx, col := i, schema.Columns[i]
		isPK := (tbl.PKIsHandle && mysql.HasPriKeyFlag(col.RetType.Flag)) || col.ID == model.ExtraHandleID
		if isPK {
			handleColID = col.ID
		}
		reqCols[idx] = rowcodec.ColInfo{
			ID:      col.ID,
			Tp:      int32(col.RetType.Tp),
			Flag:    int32(col.RetType.Flag),
			Flen:    col.RetType.Flen,
			Decimal: col.RetType.Decimal,
			Elems:   col.RetType.Elems,
		}
	}
	defVal := func(i int, chk *chunk.Chunk) error {
		ci := getColInfoByID(tbl, reqCols[i].ID)
		d, err := table.GetColOriginDefaultValue(ctx, ci)
		if err != nil {
			return err
		}
		chk.AppendDatum(i, &d)
		return nil
	}
	return rowcodec.NewChunkDecoder(reqCols, handleColID, defVal, ctx.GetSessionVars().TimeZone)
}

func (b *executorBuilder) buildBatchPointGet(plan *plannercore.BatchPointGetPlan) Executor {
	if b.ctx.GetSessionVars().IsPessimisticReadConsistency() {
		if err := b.refreshForUpdateTS(); err != nil {
			b.err = err
			return nil
		}
	}
	startTS, err := b.getStartTS()
	if err != nil {
		b.err = err
		return nil
	}
	decoder := newRowDecoder(b.ctx, plan.Schema(), plan.TblInfo)
	e := &BatchPointGetExec{
		baseExecutor: newBaseExecutor(b.ctx, plan.Schema(), plan.ExplainID()),
		tblInfo:      plan.TblInfo,
		idxInfo:      plan.IndexInfo,
		rowDecoder:   decoder,
		startTS:      startTS,
	}
	var capacity int
	if plan.IndexInfo != nil {
		e.idxVals = plan.IndexValues
		capacity = len(e.idxVals)
	} else {
		// `SELECT a FROM t WHERE a IN (1, 1, 2, 1, 2)` should not return duplicated rows
		handles := make([]int64, 0, len(plan.Handles))
		dedup := make(map[int64]struct{}, len(plan.Handles))
		for _, handle := range plan.Handles {
			if _, found := dedup[handle]; found {
				continue
			}
			dedup[handle] = struct{}{}
			handles = append(handles, handle)
		}
		e.handles = handles
		capacity = len(e.handles)
	}
	e.base().initCap = capacity
	e.base().maxChunkSize = capacity
	return e
}

func getPhysicalTableID(t table.Table) int64 {
	if p, ok := t.(table.PhysicalTable); ok {
		return p.GetPhysicalID()
	}
	return t.Meta().ID
}<|MERGE_RESOLUTION|>--- conflicted
+++ resolved
@@ -1353,12 +1353,6 @@
 					columns: v.Columns,
 				},
 			}
-<<<<<<< HEAD
-		case strings.ToLower(infoschema.TableDDLJobs):
-			return &DDLJobsReaderExec{
-				baseExecutor: newBaseExecutor(b.ctx, v.Schema(), v.ExplainID()),
-				is:           b.is,
-=======
 		case strings.ToLower(infoschema.TableSlowQuery), strings.ToLower(infoschema.ClusterTableSlowLog):
 			return &MemTableReaderExec{
 				baseExecutor: newBaseExecutor(b.ctx, v.Schema(), v.ExplainID()),
@@ -1366,7 +1360,11 @@
 					table:      v.Table,
 					outputCols: v.Columns,
 				},
->>>>>>> 9fbefc50
+			}
+		case strings.ToLower(infoschema.TableDDLJobs):
+			return &DDLJobsReaderExec{
+				baseExecutor: newBaseExecutor(b.ctx, v.Schema(), v.ExplainID()),
+				is:           b.is,
 			}
 		}
 	}
