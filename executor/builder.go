--- conflicted
+++ resolved
@@ -874,24 +874,9 @@
 }
 
 func (b *executorBuilder) buildIndexReader(v *plan.PhysicalIndexReader) Executor {
-<<<<<<< HEAD
-	dagReq := &tipb.DAGRequest{}
-	dagReq.StartTs = b.getStartTS()
-	dagReq.TimeZoneOffset = timeZoneOffset(b.ctx)
-	sc := b.ctx.GetSessionVars().StmtCtx
-	dagReq.Flags = statementContextToFlags(sc)
-	for _, p := range v.IndexPlans {
-		execPB, err := p.ToPB(b.ctx)
-		if err != nil {
-			b.err = errors.Trace(err)
-			return nil
-		}
-		dagReq.Executors = append(dagReq.Executors, execPB)
-=======
 	dagReq := b.constructDAGReq(v.IndexPlans)
 	if b.err != nil {
 		return nil
->>>>>>> 6dd04abf
 	}
 	is := v.IndexPlans[0].(*plan.PhysicalIndexScan)
 	table, _ := b.is.TableByID(is.Table.ID)
