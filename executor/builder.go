// Copyright 2015 PingCAP, Inc.
//
// Licensed under the Apache License, Version 2.0 (the "License");
// you may not use this file except in compliance with the License.
// You may obtain a copy of the License at
//
//     http://www.apache.org/licenses/LICENSE-2.0
//
// Unless required by applicable law or agreed to in writing, software
// distributed under the License is distributed on an "AS IS" BASIS,
// See the License for the specific language governing permissions and
// limitations under the License.

package executor

import (
	"bytes"
	"context"
	"sort"
	"strconv"
	"strings"
	"sync"
	"time"
	"unsafe"

	"github.com/cznic/mathutil"
	"github.com/pingcap/errors"
	"github.com/pingcap/failpoint"
	"github.com/pingcap/kvproto/pkg/diagnosticspb"
	"github.com/pingcap/parser/ast"
	"github.com/pingcap/parser/auth"
	"github.com/pingcap/parser/model"
	"github.com/pingcap/parser/mysql"
	"github.com/pingcap/tidb/distsql"
	"github.com/pingcap/tidb/domain"
	"github.com/pingcap/tidb/executor/aggfuncs"
	"github.com/pingcap/tidb/expression"
	"github.com/pingcap/tidb/expression/aggregation"
	"github.com/pingcap/tidb/infoschema"
	"github.com/pingcap/tidb/kv"
	"github.com/pingcap/tidb/metrics"
	plannercore "github.com/pingcap/tidb/planner/core"
	plannerutil "github.com/pingcap/tidb/planner/util"
	"github.com/pingcap/tidb/sessionctx"
	"github.com/pingcap/tidb/sessionctx/stmtctx"
	"github.com/pingcap/tidb/statistics"
	"github.com/pingcap/tidb/table"
	"github.com/pingcap/tidb/table/tables"
	"github.com/pingcap/tidb/types"
	"github.com/pingcap/tidb/util"
	"github.com/pingcap/tidb/util/admin"
	"github.com/pingcap/tidb/util/chunk"
	"github.com/pingcap/tidb/util/cteutil"
	"github.com/pingcap/tidb/util/dbterror"
	"github.com/pingcap/tidb/util/execdetails"
	"github.com/pingcap/tidb/util/logutil"
	"github.com/pingcap/tidb/util/ranger"
	"github.com/pingcap/tidb/util/rowcodec"
	"github.com/pingcap/tidb/util/timeutil"
	"github.com/pingcap/tipb/go-tipb"
	"go.uber.org/zap"
)

var (
	executorCounterMergeJoinExec            = metrics.ExecutorCounter.WithLabelValues("MergeJoinExec")
	executorCountHashJoinExec               = metrics.ExecutorCounter.WithLabelValues("HashJoinExec")
	executorCounterHashAggExec              = metrics.ExecutorCounter.WithLabelValues("HashAggExec")
	executorStreamAggExec                   = metrics.ExecutorCounter.WithLabelValues("StreamAggExec")
	executorCounterSortExec                 = metrics.ExecutorCounter.WithLabelValues("SortExec")
	executorCounterTopNExec                 = metrics.ExecutorCounter.WithLabelValues("TopNExec")
	executorCounterNestedLoopApplyExec      = metrics.ExecutorCounter.WithLabelValues("NestedLoopApplyExec")
	executorCounterIndexLookUpJoin          = metrics.ExecutorCounter.WithLabelValues("IndexLookUpJoin")
	executorCounterIndexLookUpExecutor      = metrics.ExecutorCounter.WithLabelValues("IndexLookUpExecutor")
	executorCounterIndexMergeReaderExecutor = metrics.ExecutorCounter.WithLabelValues("IndexMergeReaderExecutor")
)

// executorBuilder builds an Executor from a Plan.
// The InfoSchema must not change during execution.
type executorBuilder struct {
	ctx              sessionctx.Context
	is               infoschema.InfoSchema
	snapshotTS       uint64 // The consistent snapshot timestamp for the executor to read data.
	snapshotTSCached bool
	err              error // err is set when there is error happened during Executor building process.
	hasLock          bool
	Ti               *TelemetryInfo
	// isStaleness means whether this statement use stale read.
	isStaleness bool
	txnScope    string
}

// CTEStorages stores resTbl and iterInTbl for CTEExec.
// There will be a map[CTEStorageID]*CTEStorages in StmtCtx,
// which will store all CTEStorages to make all shared CTEs use same the CTEStorages.
type CTEStorages struct {
	ResTbl    cteutil.Storage
	IterInTbl cteutil.Storage
}

func newExecutorBuilder(ctx sessionctx.Context, is infoschema.InfoSchema, ti *TelemetryInfo, snapshotTS uint64, isStaleness bool, txnScope string) *executorBuilder {
	return &executorBuilder{
		ctx:         ctx,
		is:          is,
		Ti:          ti,
		snapshotTS:  snapshotTS,
		isStaleness: isStaleness,
		txnScope:    txnScope,
	}
}

// MockPhysicalPlan is used to return a specified executor in when build.
// It is mainly used for testing.
type MockPhysicalPlan interface {
	plannercore.PhysicalPlan
	GetExecutor() Executor
}

func (b *executorBuilder) build(p plannercore.Plan) Executor {
	switch v := p.(type) {
	case nil:
		return nil
	case *plannercore.Change:
		return b.buildChange(v)
	case *plannercore.CheckTable:
		return b.buildCheckTable(v)
	case *plannercore.RecoverIndex:
		return b.buildRecoverIndex(v)
	case *plannercore.CleanupIndex:
		return b.buildCleanupIndex(v)
	case *plannercore.CheckIndexRange:
		return b.buildCheckIndexRange(v)
	case *plannercore.ChecksumTable:
		return b.buildChecksumTable(v)
	case *plannercore.ReloadExprPushdownBlacklist:
		return b.buildReloadExprPushdownBlacklist(v)
	case *plannercore.ReloadOptRuleBlacklist:
		return b.buildReloadOptRuleBlacklist(v)
	case *plannercore.AdminPlugins:
		return b.buildAdminPlugins(v)
	case *plannercore.DDL:
		return b.buildDDL(v)
	case *plannercore.Deallocate:
		return b.buildDeallocate(v)
	case *plannercore.Delete:
		return b.buildDelete(v)
	case *plannercore.Execute:
		return b.buildExecute(v)
	case *plannercore.Trace:
		return b.buildTrace(v)
	case *plannercore.Explain:
		return b.buildExplain(v)
	case *plannercore.PointGetPlan:
		return b.buildPointGet(v)
	case *plannercore.BatchPointGetPlan:
		return b.buildBatchPointGet(v)
	case *plannercore.Insert:
		return b.buildInsert(v)
	case *plannercore.LoadData:
		return b.buildLoadData(v)
	case *plannercore.LoadStats:
		return b.buildLoadStats(v)
	case *plannercore.IndexAdvise:
		return b.buildIndexAdvise(v)
	case *plannercore.PhysicalLimit:
		return b.buildLimit(v)
	case *plannercore.Prepare:
		return b.buildPrepare(v)
	case *plannercore.PhysicalLock:
		return b.buildSelectLock(v)
	case *plannercore.CancelDDLJobs:
		return b.buildCancelDDLJobs(v)
	case *plannercore.ShowNextRowID:
		return b.buildShowNextRowID(v)
	case *plannercore.ShowDDL:
		return b.buildShowDDL(v)
	case *plannercore.PhysicalShowDDLJobs:
		return b.buildShowDDLJobs(v)
	case *plannercore.ShowDDLJobQueries:
		return b.buildShowDDLJobQueries(v)
	case *plannercore.ShowSlow:
		return b.buildShowSlow(v)
	case *plannercore.PhysicalShow:
		return b.buildShow(v)
	case *plannercore.Simple:
		return b.buildSimple(v)
	case *plannercore.PhysicalSimpleWrapper:
		return b.buildSimple(&v.Inner)
	case *plannercore.Set:
		return b.buildSet(v)
	case *plannercore.SetConfig:
		return b.buildSetConfig(v)
	case *plannercore.PhysicalSort:
		return b.buildSort(v)
	case *plannercore.PhysicalTopN:
		return b.buildTopN(v)
	case *plannercore.PhysicalUnionAll:
		return b.buildUnionAll(v)
	case *plannercore.Update:
		return b.buildUpdate(v)
	case *plannercore.PhysicalUnionScan:
		return b.buildUnionScanExec(v)
	case *plannercore.PhysicalHashJoin:
		return b.buildHashJoin(v)
	case *plannercore.PhysicalMergeJoin:
		return b.buildMergeJoin(v)
	case *plannercore.PhysicalIndexJoin:
		return b.buildIndexLookUpJoin(v)
	case *plannercore.PhysicalIndexMergeJoin:
		return b.buildIndexLookUpMergeJoin(v)
	case *plannercore.PhysicalIndexHashJoin:
		return b.buildIndexNestedLoopHashJoin(v)
	case *plannercore.PhysicalSelection:
		return b.buildSelection(v)
	case *plannercore.PhysicalHashAgg:
		return b.buildHashAgg(v)
	case *plannercore.PhysicalStreamAgg:
		return b.buildStreamAgg(v)
	case *plannercore.PhysicalProjection:
		return b.buildProjection(v)
	case *plannercore.PhysicalMemTable:
		return b.buildMemTable(v)
	case *plannercore.PhysicalTableDual:
		return b.buildTableDual(v)
	case *plannercore.PhysicalApply:
		return b.buildApply(v)
	case *plannercore.PhysicalMaxOneRow:
		return b.buildMaxOneRow(v)
	case *plannercore.Analyze:
		return b.buildAnalyze(v)
	case *plannercore.PhysicalTableReader:
		return b.buildTableReader(v)
	case *plannercore.PhysicalTableSample:
		return b.buildTableSample(v)
	case *plannercore.PhysicalIndexReader:
		return b.buildIndexReader(v)
	case *plannercore.PhysicalIndexLookUpReader:
		return b.buildIndexLookUpReader(v)
	case *plannercore.PhysicalWindow:
		return b.buildWindow(v)
	case *plannercore.PhysicalShuffle:
		return b.buildShuffle(v)
	case *plannercore.PhysicalShuffleReceiverStub:
		return b.buildShuffleReceiverStub(v)
	case *plannercore.SQLBindPlan:
		return b.buildSQLBindExec(v)
	case *plannercore.SplitRegion:
		return b.buildSplitRegion(v)
	case *plannercore.PhysicalIndexMergeReader:
		return b.buildIndexMergeReader(v)
	case *plannercore.SelectInto:
		return b.buildSelectInto(v)
	case *plannercore.AdminShowTelemetry:
		return b.buildAdminShowTelemetry(v)
	case *plannercore.AdminResetTelemetryID:
		return b.buildAdminResetTelemetryID(v)
	case *plannercore.PhysicalCTE:
		return b.buildCTE(v)
	case *plannercore.PhysicalCTETable:
		return b.buildCTETableReader(v)
	default:
		if mp, ok := p.(MockPhysicalPlan); ok {
			return mp.GetExecutor()
		}

		b.err = ErrUnknownPlan.GenWithStack("Unknown Plan %T", p)
		return nil
	}
}

func (b *executorBuilder) buildCancelDDLJobs(v *plannercore.CancelDDLJobs) Executor {
	e := &CancelDDLJobsExec{
		baseExecutor: newBaseExecutor(b.ctx, v.Schema(), v.ID()),
		jobIDs:       v.JobIDs,
	}
	txn, err := e.ctx.Txn(true)
	if err != nil {
		b.err = err
		return nil
	}

	e.errs, b.err = admin.CancelJobs(txn, e.jobIDs)
	if b.err != nil {
		return nil
	}
	return e
}

func (b *executorBuilder) buildChange(v *plannercore.Change) Executor {
	return &ChangeExec{
		baseExecutor: newBaseExecutor(b.ctx, v.Schema(), v.ID()),
		ChangeStmt:   v.ChangeStmt,
	}
}

func (b *executorBuilder) buildShowNextRowID(v *plannercore.ShowNextRowID) Executor {
	e := &ShowNextRowIDExec{
		baseExecutor: newBaseExecutor(b.ctx, v.Schema(), v.ID()),
		tblName:      v.TableName,
	}
	return e
}

func (b *executorBuilder) buildShowDDL(v *plannercore.ShowDDL) Executor {
	// We get DDLInfo here because for Executors that returns result set,
	// next will be called after transaction has been committed.
	// We need the transaction to get DDLInfo.
	e := &ShowDDLExec{
		baseExecutor: newBaseExecutor(b.ctx, v.Schema(), v.ID()),
	}

	var err error
	ownerManager := domain.GetDomain(e.ctx).DDL().OwnerManager()
	ctx, cancel := context.WithTimeout(context.Background(), 3*time.Second)
	e.ddlOwnerID, err = ownerManager.GetOwnerID(ctx)
	cancel()
	if err != nil {
		b.err = err
		return nil
	}
	txn, err := e.ctx.Txn(true)
	if err != nil {
		b.err = err
		return nil
	}

	ddlInfo, err := admin.GetDDLInfo(txn)
	if err != nil {
		b.err = err
		return nil
	}
	e.ddlInfo = ddlInfo
	e.selfID = ownerManager.ID()
	return e
}

func (b *executorBuilder) buildShowDDLJobs(v *plannercore.PhysicalShowDDLJobs) Executor {
	e := &ShowDDLJobsExec{
		jobNumber:    int(v.JobNumber),
		is:           b.is,
		baseExecutor: newBaseExecutor(b.ctx, v.Schema(), v.ID()),
	}
	return e
}

func (b *executorBuilder) buildShowDDLJobQueries(v *plannercore.ShowDDLJobQueries) Executor {
	e := &ShowDDLJobQueriesExec{
		baseExecutor: newBaseExecutor(b.ctx, v.Schema(), v.ID()),
		jobIDs:       v.JobIDs,
	}
	return e
}

func (b *executorBuilder) buildShowSlow(v *plannercore.ShowSlow) Executor {
	e := &ShowSlowExec{
		baseExecutor: newBaseExecutor(b.ctx, v.Schema(), v.ID()),
		ShowSlow:     v.ShowSlow,
	}
	return e
}

// buildIndexLookUpChecker builds check information to IndexLookUpReader.
func buildIndexLookUpChecker(b *executorBuilder, p *plannercore.PhysicalIndexLookUpReader,
	e *IndexLookUpExecutor) {
	is := p.IndexPlans[0].(*plannercore.PhysicalIndexScan)
	fullColLen := len(is.Index.Columns) + len(p.CommonHandleCols)
	if !e.isCommonHandle() {
		fullColLen += 1
	}
	e.dagPB.OutputOffsets = make([]uint32, fullColLen)
	for i := 0; i < fullColLen; i++ {
		e.dagPB.OutputOffsets[i] = uint32(i)
	}

	ts := p.TablePlans[0].(*plannercore.PhysicalTableScan)
	e.handleIdx = ts.HandleIdx

	e.ranges = ranger.FullRange()

	tps := make([]*types.FieldType, 0, fullColLen)
	for _, col := range is.Columns {
		tps = append(tps, &col.FieldType)
	}

	if !e.isCommonHandle() {
		tps = append(tps, types.NewFieldType(mysql.TypeLonglong))
	}

	e.checkIndexValue = &checkIndexValue{idxColTps: tps}

	colNames := make([]string, 0, len(is.IdxCols))
	for i := range is.IdxCols {
		colNames = append(colNames, is.Columns[i].Name.L)
	}
	if cols, missingColOffset := table.FindColumns(e.table.Cols(), colNames, true); missingColOffset >= 0 {
		b.err = plannercore.ErrUnknownColumn.GenWithStack("Unknown column %s", is.Columns[missingColOffset].Name.O)
	} else {
		e.idxTblCols = cols
	}
}

func (b *executorBuilder) buildCheckTable(v *plannercore.CheckTable) Executor {
	readerExecs := make([]*IndexLookUpExecutor, 0, len(v.IndexLookUpReaders))
	for _, readerPlan := range v.IndexLookUpReaders {
		readerExec, err := buildNoRangeIndexLookUpReader(b, readerPlan)
		if err != nil {
			b.err = errors.Trace(err)
			return nil
		}
		buildIndexLookUpChecker(b, readerPlan, readerExec)

		readerExecs = append(readerExecs, readerExec)
	}

	e := &CheckTableExec{
		baseExecutor: newBaseExecutor(b.ctx, v.Schema(), v.ID()),
		dbName:       v.DBName,
		table:        v.Table,
		indexInfos:   v.IndexInfos,
		is:           b.is,
		srcs:         readerExecs,
		exitCh:       make(chan struct{}),
		retCh:        make(chan error, len(readerExecs)),
		checkIndex:   v.CheckIndex,
	}
	return e
}

func buildIdxColsConcatHandleCols(tblInfo *model.TableInfo, indexInfo *model.IndexInfo) []*model.ColumnInfo {
	handleLen := 1
	var pkCols []*model.IndexColumn
	if tblInfo.IsCommonHandle {
		pkIdx := tables.FindPrimaryIndex(tblInfo)
		pkCols = pkIdx.Columns
		handleLen = len(pkIdx.Columns)
	}
	columns := make([]*model.ColumnInfo, 0, len(indexInfo.Columns)+handleLen)
	for _, idxCol := range indexInfo.Columns {
		columns = append(columns, tblInfo.Columns[idxCol.Offset])
	}
	if tblInfo.IsCommonHandle {
		for _, c := range pkCols {
			columns = append(columns, tblInfo.Columns[c.Offset])
		}
		return columns
	}
	handleOffset := len(columns)
	handleColsInfo := &model.ColumnInfo{
		ID:     model.ExtraHandleID,
		Name:   model.ExtraHandleName,
		Offset: handleOffset,
	}
	handleColsInfo.FieldType = *types.NewFieldType(mysql.TypeLonglong)
	columns = append(columns, handleColsInfo)
	return columns
}

func (b *executorBuilder) buildRecoverIndex(v *plannercore.RecoverIndex) Executor {
	tblInfo := v.Table.TableInfo
	t, err := b.is.TableByName(v.Table.Schema, tblInfo.Name)
	if err != nil {
		b.err = err
		return nil
	}
	idxName := strings.ToLower(v.IndexName)
	index := tables.GetWritableIndexByName(idxName, t)
	if index == nil {
		b.err = errors.Errorf("index `%v` is not found in table `%v`.", v.IndexName, v.Table.Name.O)
		return nil
	}
	e := &RecoverIndexExec{
		baseExecutor: newBaseExecutor(b.ctx, v.Schema(), v.ID()),
		columns:      buildIdxColsConcatHandleCols(tblInfo, index.Meta()),
		index:        index,
		table:        t,
		physicalID:   t.Meta().ID,
	}
	sessCtx := e.ctx.GetSessionVars().StmtCtx
	e.handleCols = buildHandleColsForExec(sessCtx, tblInfo, index.Meta(), e.columns)
	return e
}

func buildHandleColsForExec(sctx *stmtctx.StatementContext, tblInfo *model.TableInfo,
	idxInfo *model.IndexInfo, allColInfo []*model.ColumnInfo) plannercore.HandleCols {
	if !tblInfo.IsCommonHandle {
		extraColPos := len(allColInfo) - 1
		intCol := &expression.Column{
			Index:   extraColPos,
			RetType: types.NewFieldType(mysql.TypeLonglong),
		}
		return plannercore.NewIntHandleCols(intCol)
	}
	tblCols := make([]*expression.Column, len(tblInfo.Columns))
	for i := 0; i < len(tblInfo.Columns); i++ {
		c := tblInfo.Columns[i]
		tblCols[i] = &expression.Column{
			RetType: &c.FieldType,
			ID:      c.ID,
		}
	}
	pkIdx := tables.FindPrimaryIndex(tblInfo)
	for i, c := range pkIdx.Columns {
		tblCols[c.Offset].Index = len(idxInfo.Columns) + i
	}
	return plannercore.NewCommonHandleCols(sctx, tblInfo, pkIdx, tblCols)
}

func (b *executorBuilder) buildCleanupIndex(v *plannercore.CleanupIndex) Executor {
	tblInfo := v.Table.TableInfo
	t, err := b.is.TableByName(v.Table.Schema, tblInfo.Name)
	if err != nil {
		b.err = err
		return nil
	}
	idxName := strings.ToLower(v.IndexName)
	var index table.Index
	for _, idx := range t.Indices() {
		if idx.Meta().State != model.StatePublic {
			continue
		}
		if idxName == idx.Meta().Name.L {
			index = idx
			break
		}
	}

	if index == nil {
		b.err = errors.Errorf("index `%v` is not found in table `%v`.", v.IndexName, v.Table.Name.O)
		return nil
	}
	e := &CleanupIndexExec{
		baseExecutor: newBaseExecutor(b.ctx, v.Schema(), v.ID()),
		columns:      buildIdxColsConcatHandleCols(tblInfo, index.Meta()),
		index:        index,
		table:        t,
		physicalID:   t.Meta().ID,
		batchSize:    20000,
	}
	sessCtx := e.ctx.GetSessionVars().StmtCtx
	e.handleCols = buildHandleColsForExec(sessCtx, tblInfo, index.Meta(), e.columns)
	return e
}

func (b *executorBuilder) buildCheckIndexRange(v *plannercore.CheckIndexRange) Executor {
	tb, err := b.is.TableByName(v.Table.Schema, v.Table.Name)
	if err != nil {
		b.err = err
		return nil
	}
	e := &CheckIndexRangeExec{
		baseExecutor: newBaseExecutor(b.ctx, v.Schema(), v.ID()),
		handleRanges: v.HandleRanges,
		table:        tb.Meta(),
		is:           b.is,
	}
	idxName := strings.ToLower(v.IndexName)
	for _, idx := range tb.Indices() {
		if idx.Meta().Name.L == idxName {
			e.index = idx.Meta()
			e.startKey = make([]types.Datum, len(e.index.Columns))
			break
		}
	}
	return e
}

func (b *executorBuilder) buildChecksumTable(v *plannercore.ChecksumTable) Executor {
	e := &ChecksumTableExec{
		baseExecutor: newBaseExecutor(b.ctx, v.Schema(), v.ID()),
		tables:       make(map[int64]*checksumContext),
		done:         false,
	}
	startTs, err := b.getSnapshotTS()
	if err != nil {
		b.err = err
		return nil
	}
	for _, t := range v.Tables {
		e.tables[t.TableInfo.ID] = newChecksumContext(t.DBInfo, t.TableInfo, startTs)
	}
	return e
}

func (b *executorBuilder) buildReloadExprPushdownBlacklist(v *plannercore.ReloadExprPushdownBlacklist) Executor {
	return &ReloadExprPushdownBlacklistExec{baseExecutor{ctx: b.ctx}}
}

func (b *executorBuilder) buildReloadOptRuleBlacklist(v *plannercore.ReloadOptRuleBlacklist) Executor {
	return &ReloadOptRuleBlacklistExec{baseExecutor{ctx: b.ctx}}
}

func (b *executorBuilder) buildAdminPlugins(v *plannercore.AdminPlugins) Executor {
	return &AdminPluginsExec{baseExecutor: baseExecutor{ctx: b.ctx}, Action: v.Action, Plugins: v.Plugins}
}

func (b *executorBuilder) buildDeallocate(v *plannercore.Deallocate) Executor {
	base := newBaseExecutor(b.ctx, nil, v.ID())
	base.initCap = chunk.ZeroCapacity
	e := &DeallocateExec{
		baseExecutor: base,
		Name:         v.Name,
	}
	return e
}

func (b *executorBuilder) buildSelectLock(v *plannercore.PhysicalLock) Executor {
	b.hasLock = true
	if b.err = b.updateForUpdateTSIfNeeded(v.Children()[0]); b.err != nil {
		return nil
	}
	// Build 'select for update' using the 'for update' ts.
	b.snapshotTS = b.ctx.GetSessionVars().TxnCtx.GetForUpdateTS()

	src := b.build(v.Children()[0])
	if b.err != nil {
		return nil
	}
	if !b.ctx.GetSessionVars().InTxn() {
		// Locking of rows for update using SELECT FOR UPDATE only applies when autocommit
		// is disabled (either by beginning transaction with START TRANSACTION or by setting
		// autocommit to 0. If autocommit is enabled, the rows matching the specification are not locked.
		// See https://dev.mysql.com/doc/refman/5.7/en/innodb-locking-reads.html
		return src
	}
	e := &SelectLockExec{
		baseExecutor:     newBaseExecutor(b.ctx, v.Schema(), v.ID(), src),
		Lock:             v.Lock,
		tblID2Handle:     v.TblID2Handle,
		partitionedTable: v.PartitionedTable,
	}

	// filter out temporary tables because they do not store any record in tikv and should not write any lock
	is := e.ctx.GetInfoSchema().(infoschema.InfoSchema)
	for tblID := range e.tblID2Handle {
		tblInfo, ok := is.TableByID(tblID)
		if !ok {
			b.err = errors.Errorf("Can not get table %d", tblID)
		}

		if tblInfo.Meta().TempTableType != model.TempTableNone {
			delete(e.tblID2Handle, tblID)
		}
	}

	if len(e.partitionedTable) > 0 {
		schema := v.Schema()
		e.tblID2PIDColumnIndex = make(map[int64]int)
		for i := 0; i < len(v.ExtraPIDInfo.Columns); i++ {
			col := v.ExtraPIDInfo.Columns[i]
			tblID := v.ExtraPIDInfo.TblIDs[i]
			offset := schema.ColumnIndex(col)
			e.tblID2PIDColumnIndex[tblID] = offset
		}
	}
	return e
}

func (b *executorBuilder) buildLimit(v *plannercore.PhysicalLimit) Executor {
	childExec := b.build(v.Children()[0])
	if b.err != nil {
		return nil
	}
	n := int(mathutil.MinUint64(v.Count, uint64(b.ctx.GetSessionVars().MaxChunkSize)))
	base := newBaseExecutor(b.ctx, v.Schema(), v.ID(), childExec)
	base.initCap = n
	e := &LimitExec{
		baseExecutor: base,
		begin:        v.Offset,
		end:          v.Offset + v.Count,
	}

	childUsedSchema := markChildrenUsedCols(v.Schema(), v.Children()[0].Schema())[0]
	e.columnIdxsUsedByChild = make([]int, 0, len(childUsedSchema))
	for i, used := range childUsedSchema {
		if used {
			e.columnIdxsUsedByChild = append(e.columnIdxsUsedByChild, i)
		}
	}
	if len(e.columnIdxsUsedByChild) == len(childUsedSchema) {
		e.columnIdxsUsedByChild = nil // indicates that all columns are used. LimitExec will improve performance for this condition.
	}
	return e
}

func (b *executorBuilder) buildPrepare(v *plannercore.Prepare) Executor {
	base := newBaseExecutor(b.ctx, v.Schema(), v.ID())
	base.initCap = chunk.ZeroCapacity
	return &PrepareExec{
		baseExecutor: base,
		name:         v.Name,
		sqlText:      v.SQLText,
	}
}

func (b *executorBuilder) buildExecute(v *plannercore.Execute) Executor {
	b.snapshotTS = v.SnapshotTS
	b.isStaleness = v.IsStaleness
	b.txnScope = v.TxnScope
	if b.snapshotTS != 0 {
		b.is, b.err = domain.GetDomain(b.ctx).GetSnapshotInfoSchema(b.snapshotTS)
	}
	e := &ExecuteExec{
		baseExecutor: newBaseExecutor(b.ctx, v.Schema(), v.ID()),
		is:           b.is,
		name:         v.Name,
		usingVars:    v.UsingVars,
		id:           v.ExecID,
		stmt:         v.Stmt,
		plan:         v.Plan,
		outputNames:  v.OutputNames(),
	}
	failpoint.Inject("assertExecutePrepareStatementStalenessOption", func(val failpoint.Value) {
		vs := strings.Split(val.(string), "_")
		assertTS, assertTxnScope := vs[0], vs[1]
		if strconv.FormatUint(b.snapshotTS, 10) != assertTS ||
			assertTxnScope != b.txnScope {
			panic("execute prepare statement have wrong staleness option")
		}
	})

	return e
}

func (b *executorBuilder) buildShow(v *plannercore.PhysicalShow) Executor {
	e := &ShowExec{
		baseExecutor: newBaseExecutor(b.ctx, v.Schema(), v.ID()),
		Tp:           v.Tp,
		DBName:       model.NewCIStr(v.DBName),
		Table:        v.Table,
		Column:       v.Column,
		IndexName:    v.IndexName,
		Flag:         v.Flag,
		Roles:        v.Roles,
		User:         v.User,
		is:           b.is,
		Full:         v.Full,
		IfNotExists:  v.IfNotExists,
		GlobalScope:  v.GlobalScope,
		Extended:     v.Extended,
	}
	if e.Tp == ast.ShowGrants && e.User == nil {
		// The input is a "show grants" statement, fulfill the user and roles field.
		// Note: "show grants" result are different from "show grants for current_user",
		// The former determine privileges with roles, while the later doesn't.
		vars := e.ctx.GetSessionVars()
		e.User = &auth.UserIdentity{Username: vars.User.AuthUsername, Hostname: vars.User.AuthHostname}
		e.Roles = vars.ActiveRoles
	}
	if e.Tp == ast.ShowMasterStatus {
		// show master status need start ts.
		if _, err := e.ctx.Txn(true); err != nil {
			b.err = err
		}
	}
	return e
}

func (b *executorBuilder) buildSimple(v *plannercore.Simple) Executor {
	switch s := v.Statement.(type) {
	case *ast.GrantStmt:
		return b.buildGrant(s)
	case *ast.RevokeStmt:
		return b.buildRevoke(s)
	case *ast.BRIEStmt:
		return b.buildBRIE(s, v.Schema())
	}
	base := newBaseExecutor(b.ctx, v.Schema(), v.ID())
	base.initCap = chunk.ZeroCapacity
	e := &SimpleExec{
		baseExecutor:    base,
		Statement:       v.Statement,
		IsFromRemote:    v.IsFromRemote,
		is:              b.is,
		staleTxnStartTS: v.StaleTxnStartTS,
	}
	return e
}

func (b *executorBuilder) buildSet(v *plannercore.Set) Executor {
	base := newBaseExecutor(b.ctx, v.Schema(), v.ID())
	base.initCap = chunk.ZeroCapacity
	e := &SetExecutor{
		baseExecutor: base,
		vars:         v.VarAssigns,
	}
	return e
}

func (b *executorBuilder) buildSetConfig(v *plannercore.SetConfig) Executor {
	return &SetConfigExec{
		baseExecutor: newBaseExecutor(b.ctx, v.Schema(), v.ID()),
		p:            v,
	}
}

func (b *executorBuilder) buildInsert(v *plannercore.Insert) Executor {
	if v.SelectPlan != nil {
		// Try to update the forUpdateTS for insert/replace into select statements.
		// Set the selectPlan parameter to nil to make it always update the forUpdateTS.
		if b.err = b.updateForUpdateTSIfNeeded(nil); b.err != nil {
			return nil
		}
	}
	b.snapshotTS = b.ctx.GetSessionVars().TxnCtx.GetForUpdateTS()
	selectExec := b.build(v.SelectPlan)
	if b.err != nil {
		return nil
	}
	var baseExec baseExecutor
	if selectExec != nil {
		baseExec = newBaseExecutor(b.ctx, nil, v.ID(), selectExec)
	} else {
		baseExec = newBaseExecutor(b.ctx, nil, v.ID())
	}
	baseExec.initCap = chunk.ZeroCapacity

	ivs := &InsertValues{
		baseExecutor:              baseExec,
		Table:                     v.Table,
		Columns:                   v.Columns,
		Lists:                     v.Lists,
		SetList:                   v.SetList,
		GenExprs:                  v.GenCols.Exprs,
		allAssignmentsAreConstant: v.AllAssignmentsAreConstant,
		hasRefCols:                v.NeedFillDefaultValue,
		SelectExec:                selectExec,
		rowLen:                    v.RowLen,
	}
	err := ivs.initInsertColumns()
	if err != nil {
		b.err = err
		return nil
	}

	if v.IsReplace {
		return b.buildReplace(ivs)
	}
	insert := &InsertExec{
		InsertValues: ivs,
		OnDuplicate:  append(v.OnDuplicate, v.GenCols.OnDuplicates...),
	}
	return insert
}

func (b *executorBuilder) buildLoadData(v *plannercore.LoadData) Executor {
	tbl, ok := b.is.TableByID(v.Table.TableInfo.ID)
	if !ok {
		b.err = errors.Errorf("Can not get table %d", v.Table.TableInfo.ID)
		return nil
	}
	insertVal := &InsertValues{
		baseExecutor: newBaseExecutor(b.ctx, nil, v.ID()),
		Table:        tbl,
		Columns:      v.Columns,
		GenExprs:     v.GenCols.Exprs,
		isLoadData:   true,
		txnInUse:     sync.Mutex{},
	}
	loadDataInfo := &LoadDataInfo{
		row:                make([]types.Datum, 0, len(insertVal.insertColumns)),
		InsertValues:       insertVal,
		Path:               v.Path,
		Table:              tbl,
		FieldsInfo:         v.FieldsInfo,
		LinesInfo:          v.LinesInfo,
		IgnoreLines:        v.IgnoreLines,
		ColumnAssignments:  v.ColumnAssignments,
		ColumnsAndUserVars: v.ColumnsAndUserVars,
		Ctx:                b.ctx,
	}
	columnNames := loadDataInfo.initFieldMappings()
	err := loadDataInfo.initLoadColumns(columnNames)
	if err != nil {
		b.err = err
		return nil
	}
	loadDataExec := &LoadDataExec{
		baseExecutor: newBaseExecutor(b.ctx, nil, v.ID()),
		IsLocal:      v.IsLocal,
		OnDuplicate:  v.OnDuplicate,
		loadDataInfo: loadDataInfo,
	}
	var defaultLoadDataBatchCnt uint64 = 20000 // TODO this will be changed to variable in another pr
	loadDataExec.loadDataInfo.InitQueues()
	loadDataExec.loadDataInfo.SetMaxRowsInBatch(defaultLoadDataBatchCnt)

	return loadDataExec
}

func (b *executorBuilder) buildLoadStats(v *plannercore.LoadStats) Executor {
	e := &LoadStatsExec{
		baseExecutor: newBaseExecutor(b.ctx, nil, v.ID()),
		info:         &LoadStatsInfo{v.Path, b.ctx},
	}
	return e
}

func (b *executorBuilder) buildIndexAdvise(v *plannercore.IndexAdvise) Executor {
	e := &IndexAdviseExec{
		baseExecutor: newBaseExecutor(b.ctx, nil, v.ID()),
		IsLocal:      v.IsLocal,
		indexAdviseInfo: &IndexAdviseInfo{
			Path:        v.Path,
			MaxMinutes:  v.MaxMinutes,
			MaxIndexNum: v.MaxIndexNum,
			LinesInfo:   v.LinesInfo,
			Ctx:         b.ctx,
		},
	}
	return e
}

func (b *executorBuilder) buildReplace(vals *InsertValues) Executor {
	replaceExec := &ReplaceExec{
		InsertValues: vals,
	}
	return replaceExec
}

func (b *executorBuilder) buildGrant(grant *ast.GrantStmt) Executor {
	e := &GrantExec{
		baseExecutor: newBaseExecutor(b.ctx, nil, 0),
		Privs:        grant.Privs,
		ObjectType:   grant.ObjectType,
		Level:        grant.Level,
		Users:        grant.Users,
		WithGrant:    grant.WithGrant,
		TLSOptions:   grant.TLSOptions,
		is:           b.is,
	}
	return e
}

func (b *executorBuilder) buildRevoke(revoke *ast.RevokeStmt) Executor {
	e := &RevokeExec{
		baseExecutor: newBaseExecutor(b.ctx, nil, 0),
		ctx:          b.ctx,
		Privs:        revoke.Privs,
		ObjectType:   revoke.ObjectType,
		Level:        revoke.Level,
		Users:        revoke.Users,
		is:           b.is,
	}
	return e
}

func (b *executorBuilder) buildDDL(v *plannercore.DDL) Executor {
	e := &DDLExec{
		baseExecutor: newBaseExecutor(b.ctx, v.Schema(), v.ID()),
		stmt:         v.Statement,
		is:           b.is,
	}
	return e
}

// buildTrace builds a TraceExec for future executing. This method will be called
// at build().
func (b *executorBuilder) buildTrace(v *plannercore.Trace) Executor {
	t := &TraceExec{
		baseExecutor: newBaseExecutor(b.ctx, v.Schema(), v.ID()),
		stmtNode:     v.StmtNode,
		builder:      b,
		format:       v.Format,
	}
	if t.format == plannercore.TraceFormatLog {
		return &SortExec{
			baseExecutor: newBaseExecutor(b.ctx, v.Schema(), v.ID(), t),
			ByItems: []*plannerutil.ByItems{
				{Expr: &expression.Column{
					Index:   0,
					RetType: types.NewFieldType(mysql.TypeTimestamp),
				}},
			},
			schema: v.Schema(),
		}
	}
	return t
}

// buildExplain builds a explain executor. `e.rows` collects final result to `ExplainExec`.
func (b *executorBuilder) buildExplain(v *plannercore.Explain) Executor {
	explainExec := &ExplainExec{
		baseExecutor: newBaseExecutor(b.ctx, v.Schema(), v.ID()),
		explain:      v,
	}
	if v.Analyze {
		if b.ctx.GetSessionVars().StmtCtx.RuntimeStatsColl == nil {
			b.ctx.GetSessionVars().StmtCtx.RuntimeStatsColl = execdetails.NewRuntimeStatsColl(nil)
		}
		explainExec.analyzeExec = b.build(v.TargetPlan)
	}
	return explainExec
}

func (b *executorBuilder) buildSelectInto(v *plannercore.SelectInto) Executor {
	child := b.build(v.TargetPlan)
	if b.err != nil {
		return nil
	}
	return &SelectIntoExec{
		baseExecutor: newBaseExecutor(b.ctx, v.Schema(), v.ID(), child),
		intoOpt:      v.IntoOpt,
	}
}

func (b *executorBuilder) buildUnionScanExec(v *plannercore.PhysicalUnionScan) Executor {
	reader := b.build(v.Children()[0])
	if b.err != nil {
		return nil
	}

	return b.buildUnionScanFromReader(reader, v)
}

// buildUnionScanFromReader builds union scan executor from child executor.
// Note that this function may be called by inner workers of index lookup join concurrently.
// Be careful to avoid data race.
func (b *executorBuilder) buildUnionScanFromReader(reader Executor, v *plannercore.PhysicalUnionScan) Executor {
	// If reader is union, it means a partition table and we should transfer as above.
	if x, ok := reader.(*UnionExec); ok {
		for i, child := range x.children {
			x.children[i] = b.buildUnionScanFromReader(child, v)
			if b.err != nil {
				return nil
			}
		}
		return x
	}
	us := &UnionScanExec{baseExecutor: newBaseExecutor(b.ctx, v.Schema(), v.ID(), reader)}
	// Get the handle column index of the below Plan.
	us.belowHandleCols = v.HandleCols
	us.mutableRow = chunk.MutRowFromTypes(retTypes(us))

	// If the push-downed condition contains virtual column, we may build a selection upon reader
	originReader := reader
	if sel, ok := reader.(*SelectionExec); ok {
		reader = sel.children[0]
	}

	switch x := reader.(type) {
	case *TableReaderExecutor:
		us.desc = x.desc
		us.conditions, us.conditionsWithVirCol = plannercore.SplitSelCondsWithVirtualColumn(v.Conditions)
		us.columns = x.columns
		us.table = x.table
		us.virtualColumnIndex = x.virtualColumnIndex
	case *IndexReaderExecutor:
		us.desc = x.desc
		for _, ic := range x.index.Columns {
			for i, col := range x.columns {
				if col.Name.L == ic.Name.L {
					us.usedIndex = append(us.usedIndex, i)
					break
				}
			}
		}
		us.conditions, us.conditionsWithVirCol = plannercore.SplitSelCondsWithVirtualColumn(v.Conditions)
		us.columns = x.columns
		us.table = x.table
	case *IndexLookUpExecutor:
		us.desc = x.desc
		for _, ic := range x.index.Columns {
			for i, col := range x.columns {
				if col.Name.L == ic.Name.L {
					us.usedIndex = append(us.usedIndex, i)
					break
				}
			}
		}
		us.conditions, us.conditionsWithVirCol = plannercore.SplitSelCondsWithVirtualColumn(v.Conditions)
		us.columns = x.columns
		us.table = x.table
		us.virtualColumnIndex = buildVirtualColumnIndex(us.Schema(), us.columns)
	default:
		// The mem table will not be written by sql directly, so we can omit the union scan to avoid err reporting.
		return originReader
	}
	return us
}

// buildMergeJoin builds MergeJoinExec executor.
func (b *executorBuilder) buildMergeJoin(v *plannercore.PhysicalMergeJoin) Executor {
	leftExec := b.build(v.Children()[0])
	if b.err != nil {
		return nil
	}

	rightExec := b.build(v.Children()[1])
	if b.err != nil {
		return nil
	}

	defaultValues := v.DefaultValues
	if defaultValues == nil {
		if v.JoinType == plannercore.RightOuterJoin {
			defaultValues = make([]types.Datum, leftExec.Schema().Len())
		} else {
			defaultValues = make([]types.Datum, rightExec.Schema().Len())
		}
	}

	e := &MergeJoinExec{
		stmtCtx:      b.ctx.GetSessionVars().StmtCtx,
		baseExecutor: newBaseExecutor(b.ctx, v.Schema(), v.ID(), leftExec, rightExec),
		compareFuncs: v.CompareFuncs,
		joiner: newJoiner(
			b.ctx,
			v.JoinType,
			v.JoinType == plannercore.RightOuterJoin,
			defaultValues,
			v.OtherConditions,
			retTypes(leftExec),
			retTypes(rightExec),
			markChildrenUsedCols(v.Schema(), v.Children()[0].Schema(), v.Children()[1].Schema()),
		),
		isOuterJoin: v.JoinType.IsOuterJoin(),
		desc:        v.Desc,
	}

	leftTable := &mergeJoinTable{
		childIndex: 0,
		joinKeys:   v.LeftJoinKeys,
		filters:    v.LeftConditions,
	}
	rightTable := &mergeJoinTable{
		childIndex: 1,
		joinKeys:   v.RightJoinKeys,
		filters:    v.RightConditions,
	}

	if v.JoinType == plannercore.RightOuterJoin {
		e.innerTable = leftTable
		e.outerTable = rightTable
	} else {
		e.innerTable = rightTable
		e.outerTable = leftTable
	}
	e.innerTable.isInner = true

	// optimizer should guarantee that filters on inner table are pushed down
	// to tikv or extracted to a Selection.
	if len(e.innerTable.filters) != 0 {
		b.err = errors.Annotate(ErrBuildExecutor, "merge join's inner filter should be empty.")
		return nil
	}

	executorCounterMergeJoinExec.Inc()
	return e
}

func (b *executorBuilder) buildSideEstCount(v *plannercore.PhysicalHashJoin) float64 {
	buildSide := v.Children()[v.InnerChildIdx]
	if v.UseOuterToBuild {
		buildSide = v.Children()[1-v.InnerChildIdx]
	}
	if buildSide.Stats().HistColl == nil || buildSide.Stats().HistColl.Pseudo {
		return 0.0
	}
	return buildSide.StatsCount()
}

func (b *executorBuilder) buildHashJoin(v *plannercore.PhysicalHashJoin) Executor {
	leftExec := b.build(v.Children()[0])
	if b.err != nil {
		return nil
	}

	rightExec := b.build(v.Children()[1])
	if b.err != nil {
		return nil
	}

	e := &HashJoinExec{
		baseExecutor:    newBaseExecutor(b.ctx, v.Schema(), v.ID(), leftExec, rightExec),
		concurrency:     v.Concurrency,
		joinType:        v.JoinType,
		isOuterJoin:     v.JoinType.IsOuterJoin(),
		useOuterToBuild: v.UseOuterToBuild,
	}
	defaultValues := v.DefaultValues
	lhsTypes, rhsTypes := retTypes(leftExec), retTypes(rightExec)
	if v.InnerChildIdx == 1 {
		if len(v.RightConditions) > 0 {
			b.err = errors.Annotate(ErrBuildExecutor, "join's inner condition should be empty")
			return nil
		}
	} else {
		if len(v.LeftConditions) > 0 {
			b.err = errors.Annotate(ErrBuildExecutor, "join's inner condition should be empty")
			return nil
		}
	}

	// consider collations
	leftTypes := make([]*types.FieldType, 0, len(retTypes(leftExec)))
	for _, tp := range retTypes(leftExec) {
		leftTypes = append(leftTypes, tp.Clone())
	}
	rightTypes := make([]*types.FieldType, 0, len(retTypes(rightExec)))
	for _, tp := range retTypes(rightExec) {
		rightTypes = append(rightTypes, tp.Clone())
	}
	leftIsBuildSide := true

	e.isNullEQ = v.IsNullEQ
	if v.UseOuterToBuild {
		// update the buildSideEstCount due to changing the build side
		if v.InnerChildIdx == 1 {
			e.buildSideExec, e.buildKeys = leftExec, v.LeftJoinKeys
			e.probeSideExec, e.probeKeys = rightExec, v.RightJoinKeys
			e.outerFilter = v.LeftConditions
		} else {
			e.buildSideExec, e.buildKeys = rightExec, v.RightJoinKeys
			e.probeSideExec, e.probeKeys = leftExec, v.LeftJoinKeys
			e.outerFilter = v.RightConditions
			leftIsBuildSide = false
		}
		if defaultValues == nil {
			defaultValues = make([]types.Datum, e.probeSideExec.Schema().Len())
		}
	} else {
		if v.InnerChildIdx == 0 {
			e.buildSideExec, e.buildKeys = leftExec, v.LeftJoinKeys
			e.probeSideExec, e.probeKeys = rightExec, v.RightJoinKeys
			e.outerFilter = v.RightConditions
		} else {
			e.buildSideExec, e.buildKeys = rightExec, v.RightJoinKeys
			e.probeSideExec, e.probeKeys = leftExec, v.LeftJoinKeys
			e.outerFilter = v.LeftConditions
			leftIsBuildSide = false
		}
		if defaultValues == nil {
			defaultValues = make([]types.Datum, e.buildSideExec.Schema().Len())
		}
	}
	e.buildSideEstCount = b.buildSideEstCount(v)
	childrenUsedSchema := markChildrenUsedCols(v.Schema(), v.Children()[0].Schema(), v.Children()[1].Schema())
	e.joiners = make([]joiner, e.concurrency)
	for i := uint(0); i < e.concurrency; i++ {
		e.joiners[i] = newJoiner(b.ctx, v.JoinType, v.InnerChildIdx == 0, defaultValues,
			v.OtherConditions, lhsTypes, rhsTypes, childrenUsedSchema)
	}
	executorCountHashJoinExec.Inc()

	for i := range v.EqualConditions {
		chs, coll := v.EqualConditions[i].CharsetAndCollation(e.ctx)
		bt := leftTypes[v.LeftJoinKeys[i].Index]
		bt.Charset, bt.Collate = chs, coll
		pt := rightTypes[v.RightJoinKeys[i].Index]
		pt.Charset, pt.Collate = chs, coll
	}
	if leftIsBuildSide {
		e.buildTypes, e.probeTypes = leftTypes, rightTypes
	} else {
		e.buildTypes, e.probeTypes = rightTypes, leftTypes
	}
	for _, key := range e.buildKeys {
		e.buildTypes[key.Index].Flag = key.RetType.Flag
	}
	for _, key := range e.probeKeys {
		e.probeTypes[key.Index].Flag = key.RetType.Flag
	}
	return e
}

func (b *executorBuilder) buildHashAgg(v *plannercore.PhysicalHashAgg) Executor {
	src := b.build(v.Children()[0])
	if b.err != nil {
		return nil
	}
	sessionVars := b.ctx.GetSessionVars()
	e := &HashAggExec{
		baseExecutor:    newBaseExecutor(b.ctx, v.Schema(), v.ID(), src),
		sc:              sessionVars.StmtCtx,
		PartialAggFuncs: make([]aggfuncs.AggFunc, 0, len(v.AggFuncs)),
		GroupByItems:    v.GroupByItems,
	}
	// We take `create table t(a int, b int);` as example.
	//
	// 1. If all the aggregation functions are FIRST_ROW, we do not need to set the defaultVal for them:
	// e.g.
	// mysql> select distinct a, b from t;
	// 0 rows in set (0.00 sec)
	//
	// 2. If there exists group by items, we do not need to set the defaultVal for them either:
	// e.g.
	// mysql> select avg(a) from t group by b;
	// Empty set (0.00 sec)
	//
	// mysql> select avg(a) from t group by a;
	// +--------+
	// | avg(a) |
	// +--------+
	// |  NULL  |
	// +--------+
	// 1 row in set (0.00 sec)
	if len(v.GroupByItems) != 0 || aggregation.IsAllFirstRow(v.AggFuncs) {
		e.defaultVal = nil
	} else {
		e.defaultVal = chunk.NewChunkWithCapacity(retTypes(e), 1)
	}
	for _, aggDesc := range v.AggFuncs {
		if aggDesc.HasDistinct || len(aggDesc.OrderByItems) > 0 {
			e.isUnparallelExec = true
		}
	}
	// When we set both tidb_hashagg_final_concurrency and tidb_hashagg_partial_concurrency to 1,
	// we do not need to parallelly execute hash agg,
	// and this action can be a workaround when meeting some unexpected situation using parallelExec.
	if finalCon, partialCon := sessionVars.HashAggFinalConcurrency(), sessionVars.HashAggPartialConcurrency(); finalCon <= 0 || partialCon <= 0 || finalCon == 1 && partialCon == 1 {
		e.isUnparallelExec = true
	}
	partialOrdinal := 0
	for i, aggDesc := range v.AggFuncs {
		if e.isUnparallelExec {
			e.PartialAggFuncs = append(e.PartialAggFuncs, aggfuncs.Build(b.ctx, aggDesc, i))
		} else {
			ordinal := []int{partialOrdinal}
			partialOrdinal++
			if aggDesc.Name == ast.AggFuncAvg {
				ordinal = append(ordinal, partialOrdinal+1)
				partialOrdinal++
			}
			partialAggDesc, finalDesc := aggDesc.Split(ordinal)
			partialAggFunc := aggfuncs.Build(b.ctx, partialAggDesc, i)
			finalAggFunc := aggfuncs.Build(b.ctx, finalDesc, i)
			e.PartialAggFuncs = append(e.PartialAggFuncs, partialAggFunc)
			e.FinalAggFuncs = append(e.FinalAggFuncs, finalAggFunc)
			if partialAggDesc.Name == ast.AggFuncGroupConcat {
				// For group_concat, finalAggFunc and partialAggFunc need shared `truncate` flag to do duplicate.
				finalAggFunc.(interface{ SetTruncated(t *int32) }).SetTruncated(
					partialAggFunc.(interface{ GetTruncated() *int32 }).GetTruncated(),
				)
			}
		}
		if e.defaultVal != nil {
			value := aggDesc.GetDefaultValue()
			e.defaultVal.AppendDatum(i, &value)
		}
	}

	executorCounterHashAggExec.Inc()
	return e
}

func (b *executorBuilder) buildStreamAgg(v *plannercore.PhysicalStreamAgg) Executor {
	src := b.build(v.Children()[0])
	if b.err != nil {
		return nil
	}
	e := &StreamAggExec{
		baseExecutor: newBaseExecutor(b.ctx, v.Schema(), v.ID(), src),
		groupChecker: newVecGroupChecker(b.ctx, v.GroupByItems),
		aggFuncs:     make([]aggfuncs.AggFunc, 0, len(v.AggFuncs)),
	}
	if len(v.GroupByItems) != 0 || aggregation.IsAllFirstRow(v.AggFuncs) {
		e.defaultVal = nil
	} else {
		e.defaultVal = chunk.NewChunkWithCapacity(retTypes(e), 1)
	}
	for i, aggDesc := range v.AggFuncs {
		aggFunc := aggfuncs.Build(b.ctx, aggDesc, i)
		e.aggFuncs = append(e.aggFuncs, aggFunc)
		if e.defaultVal != nil {
			value := aggDesc.GetDefaultValue()
			e.defaultVal.AppendDatum(i, &value)
		}
	}

	executorStreamAggExec.Inc()
	return e
}

func (b *executorBuilder) buildSelection(v *plannercore.PhysicalSelection) Executor {
	childExec := b.build(v.Children()[0])
	if b.err != nil {
		return nil
	}
	e := &SelectionExec{
		baseExecutor: newBaseExecutor(b.ctx, v.Schema(), v.ID(), childExec),
		filters:      v.Conditions,
	}
	return e
}

func (b *executorBuilder) buildProjection(v *plannercore.PhysicalProjection) Executor {
	childExec := b.build(v.Children()[0])
	if b.err != nil {
		return nil
	}
	e := &ProjectionExec{
		baseExecutor:     newBaseExecutor(b.ctx, v.Schema(), v.ID(), childExec),
		numWorkers:       int64(b.ctx.GetSessionVars().ProjectionConcurrency()),
		evaluatorSuit:    expression.NewEvaluatorSuite(v.Exprs, v.AvoidColumnEvaluator),
		calculateNoDelay: v.CalculateNoDelay,
	}

	// If the calculation row count for this Projection operator is smaller
	// than a Chunk size, we turn back to the un-parallel Projection
	// implementation to reduce the goroutine overhead.
	if int64(v.StatsCount()) < int64(b.ctx.GetSessionVars().MaxChunkSize) {
		e.numWorkers = 0
	}
	return e
}

func (b *executorBuilder) buildTableDual(v *plannercore.PhysicalTableDual) Executor {
	if v.RowCount != 0 && v.RowCount != 1 {
		b.err = errors.Errorf("buildTableDual failed, invalid row count for dual table: %v", v.RowCount)
		return nil
	}
	base := newBaseExecutor(b.ctx, v.Schema(), v.ID())
	base.initCap = v.RowCount
	e := &TableDualExec{
		baseExecutor: base,
		numDualRows:  v.RowCount,
	}
	return e
}

// `getSnapshotTS` returns the timestamp of the snapshot that a reader should read.
func (b *executorBuilder) getSnapshotTS() (uint64, error) {
	// `refreshForUpdateTSForRC` should always be invoked before returning the cached value to
	// ensure the correct value is returned even the `snapshotTS` field is already set by other
	// logics. However for `IndexLookUpMergeJoin` and `IndexLookUpHashJoin`, it requires caching the
	// snapshotTS and and may even use it after the txn being destroyed. In this case, mark
	// `snapshotTSCached` to skip `refreshForUpdateTSForRC`.
	if b.snapshotTSCached {
		return b.snapshotTS, nil
	}

	if b.ctx.GetSessionVars().IsPessimisticReadConsistency() {
		if err := b.refreshForUpdateTSForRC(); err != nil {
			return 0, err
		}
	}

	if b.snapshotTS != 0 {
		b.snapshotTSCached = true
		// Return the cached value.
		return b.snapshotTS, nil
	}

	snapshotTS := b.ctx.GetSessionVars().SnapshotTS
	if snapshotTS == 0 {
		txn, err := b.ctx.Txn(true)
		if err != nil {
			return 0, err
		}
		snapshotTS = txn.StartTS()
	}
	b.snapshotTS = snapshotTS
	if b.snapshotTS == 0 {
		return 0, errors.Trace(ErrGetStartTS)
	}
	b.snapshotTSCached = true
	return snapshotTS, nil
}

func (b *executorBuilder) buildMemTable(v *plannercore.PhysicalMemTable) Executor {
	switch v.DBName.L {
	case util.MetricSchemaName.L:
		return &MemTableReaderExec{
			baseExecutor: newBaseExecutor(b.ctx, v.Schema(), v.ID()),
			table:        v.Table,
			retriever: &MetricRetriever{
				table:     v.Table,
				extractor: v.Extractor.(*plannercore.MetricTableExtractor),
			},
		}
	case util.InformationSchemaName.L:
		switch v.Table.Name.L {
		case strings.ToLower(infoschema.TableClusterConfig):
			return &MemTableReaderExec{
				baseExecutor: newBaseExecutor(b.ctx, v.Schema(), v.ID()),
				table:        v.Table,
				retriever: &clusterConfigRetriever{
					extractor: v.Extractor.(*plannercore.ClusterTableExtractor),
				},
			}
		case strings.ToLower(infoschema.TableClusterLoad):
			return &MemTableReaderExec{
				baseExecutor: newBaseExecutor(b.ctx, v.Schema(), v.ID()),
				table:        v.Table,
				retriever: &clusterServerInfoRetriever{
					extractor:      v.Extractor.(*plannercore.ClusterTableExtractor),
					serverInfoType: diagnosticspb.ServerInfoType_LoadInfo,
				},
			}
		case strings.ToLower(infoschema.TableClusterHardware):
			return &MemTableReaderExec{
				baseExecutor: newBaseExecutor(b.ctx, v.Schema(), v.ID()),
				table:        v.Table,
				retriever: &clusterServerInfoRetriever{
					extractor:      v.Extractor.(*plannercore.ClusterTableExtractor),
					serverInfoType: diagnosticspb.ServerInfoType_HardwareInfo,
				},
			}
		case strings.ToLower(infoschema.TableClusterSystemInfo):
			return &MemTableReaderExec{
				baseExecutor: newBaseExecutor(b.ctx, v.Schema(), v.ID()),
				table:        v.Table,
				retriever: &clusterServerInfoRetriever{
					extractor:      v.Extractor.(*plannercore.ClusterTableExtractor),
					serverInfoType: diagnosticspb.ServerInfoType_SystemInfo,
				},
			}
		case strings.ToLower(infoschema.TableClusterLog):
			return &MemTableReaderExec{
				baseExecutor: newBaseExecutor(b.ctx, v.Schema(), v.ID()),
				table:        v.Table,
				retriever: &clusterLogRetriever{
					extractor: v.Extractor.(*plannercore.ClusterLogTableExtractor),
				},
			}
		case strings.ToLower(infoschema.TableInspectionResult):
			return &MemTableReaderExec{
				baseExecutor: newBaseExecutor(b.ctx, v.Schema(), v.ID()),
				table:        v.Table,
				retriever: &inspectionResultRetriever{
					extractor: v.Extractor.(*plannercore.InspectionResultTableExtractor),
					timeRange: v.QueryTimeRange,
				},
			}
		case strings.ToLower(infoschema.TableInspectionSummary):
			return &MemTableReaderExec{
				baseExecutor: newBaseExecutor(b.ctx, v.Schema(), v.ID()),
				table:        v.Table,
				retriever: &inspectionSummaryRetriever{
					table:     v.Table,
					extractor: v.Extractor.(*plannercore.InspectionSummaryTableExtractor),
					timeRange: v.QueryTimeRange,
				},
			}
		case strings.ToLower(infoschema.TableInspectionRules):
			return &MemTableReaderExec{
				baseExecutor: newBaseExecutor(b.ctx, v.Schema(), v.ID()),
				table:        v.Table,
				retriever: &inspectionRuleRetriever{
					extractor: v.Extractor.(*plannercore.InspectionRuleTableExtractor),
				},
			}
		case strings.ToLower(infoschema.TableMetricSummary):
			return &MemTableReaderExec{
				baseExecutor: newBaseExecutor(b.ctx, v.Schema(), v.ID()),
				table:        v.Table,
				retriever: &MetricsSummaryRetriever{
					table:     v.Table,
					extractor: v.Extractor.(*plannercore.MetricSummaryTableExtractor),
					timeRange: v.QueryTimeRange,
				},
			}
		case strings.ToLower(infoschema.TableMetricSummaryByLabel):
			return &MemTableReaderExec{
				baseExecutor: newBaseExecutor(b.ctx, v.Schema(), v.ID()),
				table:        v.Table,
				retriever: &MetricsSummaryByLabelRetriever{
					table:     v.Table,
					extractor: v.Extractor.(*plannercore.MetricSummaryTableExtractor),
					timeRange: v.QueryTimeRange,
				},
			}
		case strings.ToLower(infoschema.TableSchemata),
			strings.ToLower(infoschema.TableStatistics),
			strings.ToLower(infoschema.TableTiDBIndexes),
			strings.ToLower(infoschema.TableViews),
			strings.ToLower(infoschema.TableTables),
			strings.ToLower(infoschema.TableSequences),
			strings.ToLower(infoschema.TablePartitions),
			strings.ToLower(infoschema.TableEngines),
			strings.ToLower(infoschema.TableCollations),
			strings.ToLower(infoschema.TableAnalyzeStatus),
			strings.ToLower(infoschema.TableClusterInfo),
			strings.ToLower(infoschema.TableProfiling),
			strings.ToLower(infoschema.TableCharacterSets),
			strings.ToLower(infoschema.TableKeyColumn),
			strings.ToLower(infoschema.TableUserPrivileges),
			strings.ToLower(infoschema.TableMetricTables),
			strings.ToLower(infoschema.TableCollationCharacterSetApplicability),
			strings.ToLower(infoschema.TableProcesslist),
			strings.ToLower(infoschema.ClusterTableProcesslist),
			strings.ToLower(infoschema.TableTiKVRegionStatus),
			strings.ToLower(infoschema.TableTiKVRegionPeers),
			strings.ToLower(infoschema.TableTiDBHotRegions),
			strings.ToLower(infoschema.TableSessionVar),
			strings.ToLower(infoschema.TableConstraints),
			strings.ToLower(infoschema.TableTiFlashReplica),
			strings.ToLower(infoschema.TableTiDBServersInfo),
			strings.ToLower(infoschema.TableTiKVStoreStatus),
			strings.ToLower(infoschema.TableStatementsSummaryEvicted),
			strings.ToLower(infoschema.ClusterTableStatementsSummaryEvicted),
			strings.ToLower(infoschema.TablePlacementPolicy),
			strings.ToLower(infoschema.TableClientErrorsSummaryGlobal),
			strings.ToLower(infoschema.TableClientErrorsSummaryByUser),
			strings.ToLower(infoschema.TableClientErrorsSummaryByHost),
<<<<<<< HEAD
			strings.ToLower(infoschema.TableDataLockWaits):
=======
			strings.ToLower(infoschema.TableDeadlocks),
			strings.ToLower(infoschema.ClusterTableDeadlocks):
>>>>>>> de3bc62d
			return &MemTableReaderExec{
				baseExecutor: newBaseExecutor(b.ctx, v.Schema(), v.ID()),
				table:        v.Table,
				retriever: &memtableRetriever{
					table:   v.Table,
					columns: v.Columns,
				},
			}
		case strings.ToLower(infoschema.TableTiDBTrx),
			strings.ToLower(infoschema.ClusterTableTiDBTrx):
			return &MemTableReaderExec{
				baseExecutor: newBaseExecutor(b.ctx, v.Schema(), v.ID()),
				table:        v.Table,
				retriever: &tidbTrxTableRetriever{
					table:   v.Table,
					columns: v.Columns,
				},
			}
<<<<<<< HEAD
		case strings.ToLower(infoschema.TableDeadlocks),
			strings.ToLower(infoschema.ClusterTableDeadlocks):
			return &MemTableReaderExec{
				baseExecutor: newBaseExecutor(b.ctx, v.Schema(), v.ID()),
				table:        v.Table,
				retriever: &deadlocksTableRetriever{
=======
		case strings.ToLower(infoschema.TableDataLockWaits):
			return &MemTableReaderExec{
				baseExecutor: newBaseExecutor(b.ctx, v.Schema(), v.ID()),
				table:        v.Table,
				retriever: &dataLockWaitsTableRetriever{
>>>>>>> de3bc62d
					table:   v.Table,
					columns: v.Columns,
				},
			}
		case strings.ToLower(infoschema.TableStatementsSummary),
			strings.ToLower(infoschema.TableStatementsSummaryHistory),
			strings.ToLower(infoschema.ClusterTableStatementsSummaryHistory),
			strings.ToLower(infoschema.ClusterTableStatementsSummary):
			return &MemTableReaderExec{
				baseExecutor: newBaseExecutor(b.ctx, v.Schema(), v.ID()),
				table:        v.Table,
				retriever: &stmtSummaryTableRetriever{
					table:   v.Table,
					columns: v.Columns,
				},
			}
		case strings.ToLower(infoschema.TableColumns):
			return &MemTableReaderExec{
				baseExecutor: newBaseExecutor(b.ctx, v.Schema(), v.ID()),
				table:        v.Table,
				retriever: &hugeMemTableRetriever{
					table:   v.Table,
					columns: v.Columns,
				},
			}

		case strings.ToLower(infoschema.TableSlowQuery), strings.ToLower(infoschema.ClusterTableSlowLog):
			return &MemTableReaderExec{
				baseExecutor: newBaseExecutor(b.ctx, v.Schema(), v.ID()),
				table:        v.Table,
				retriever: &slowQueryRetriever{
					table:      v.Table,
					outputCols: v.Columns,
					extractor:  v.Extractor.(*plannercore.SlowQueryExtractor),
				},
			}
		case strings.ToLower(infoschema.TableStorageStats):
			return &MemTableReaderExec{
				baseExecutor: newBaseExecutor(b.ctx, v.Schema(), v.ID()),
				table:        v.Table,
				retriever: &tableStorageStatsRetriever{
					table:      v.Table,
					outputCols: v.Columns,
					extractor:  v.Extractor.(*plannercore.TableStorageStatsExtractor),
				},
			}
		case strings.ToLower(infoschema.TableDDLJobs):
			return &DDLJobsReaderExec{
				baseExecutor: newBaseExecutor(b.ctx, v.Schema(), v.ID()),
				is:           b.is,
			}
		case strings.ToLower(infoschema.TableTiFlashTables),
			strings.ToLower(infoschema.TableTiFlashSegments):
			return &MemTableReaderExec{
				baseExecutor: newBaseExecutor(b.ctx, v.Schema(), v.ID()),
				table:        v.Table,
				retriever: &TiFlashSystemTableRetriever{
					table:      v.Table,
					outputCols: v.Columns,
					extractor:  v.Extractor.(*plannercore.TiFlashSystemTableExtractor),
				},
			}
		}
	}
	tb, _ := b.is.TableByID(v.Table.ID)
	return &TableScanExec{
		baseExecutor: newBaseExecutor(b.ctx, v.Schema(), v.ID()),
		t:            tb,
		columns:      v.Columns,
	}
}

func (b *executorBuilder) buildSort(v *plannercore.PhysicalSort) Executor {
	childExec := b.build(v.Children()[0])
	if b.err != nil {
		return nil
	}
	sortExec := SortExec{
		baseExecutor: newBaseExecutor(b.ctx, v.Schema(), v.ID(), childExec),
		ByItems:      v.ByItems,
		schema:       v.Schema(),
	}
	executorCounterSortExec.Inc()
	return &sortExec
}

func (b *executorBuilder) buildTopN(v *plannercore.PhysicalTopN) Executor {
	childExec := b.build(v.Children()[0])
	if b.err != nil {
		return nil
	}
	sortExec := SortExec{
		baseExecutor: newBaseExecutor(b.ctx, v.Schema(), v.ID(), childExec),
		ByItems:      v.ByItems,
		schema:       v.Schema(),
	}
	executorCounterTopNExec.Inc()
	return &TopNExec{
		SortExec: sortExec,
		limit:    &plannercore.PhysicalLimit{Count: v.Count, Offset: v.Offset},
	}
}

func (b *executorBuilder) buildApply(v *plannercore.PhysicalApply) Executor {
	var (
		innerPlan plannercore.PhysicalPlan
		outerPlan plannercore.PhysicalPlan
	)
	if v.InnerChildIdx == 0 {
		innerPlan = v.Children()[0]
		outerPlan = v.Children()[1]
	} else {
		innerPlan = v.Children()[1]
		outerPlan = v.Children()[0]
	}
	v.OuterSchema = plannercore.ExtractCorColumnsBySchema4PhysicalPlan(innerPlan, outerPlan.Schema())
	leftChild := b.build(v.Children()[0])
	if b.err != nil {
		return nil
	}
	rightChild := b.build(v.Children()[1])
	if b.err != nil {
		return nil
	}
	otherConditions := append(expression.ScalarFuncs2Exprs(v.EqualConditions), v.OtherConditions...)
	defaultValues := v.DefaultValues
	if defaultValues == nil {
		defaultValues = make([]types.Datum, v.Children()[v.InnerChildIdx].Schema().Len())
	}
	outerExec, innerExec := leftChild, rightChild
	outerFilter, innerFilter := v.LeftConditions, v.RightConditions
	if v.InnerChildIdx == 0 {
		outerExec, innerExec = rightChild, leftChild
		outerFilter, innerFilter = v.RightConditions, v.LeftConditions
	}
	tupleJoiner := newJoiner(b.ctx, v.JoinType, v.InnerChildIdx == 0,
		defaultValues, otherConditions, retTypes(leftChild), retTypes(rightChild), nil)
	serialExec := &NestedLoopApplyExec{
		baseExecutor: newBaseExecutor(b.ctx, v.Schema(), v.ID(), outerExec, innerExec),
		innerExec:    innerExec,
		outerExec:    outerExec,
		outerFilter:  outerFilter,
		innerFilter:  innerFilter,
		outer:        v.JoinType != plannercore.InnerJoin,
		joiner:       tupleJoiner,
		outerSchema:  v.OuterSchema,
		ctx:          b.ctx,
		canUseCache:  v.CanUseCache,
	}
	executorCounterNestedLoopApplyExec.Inc()

	// try parallel mode
	if v.Concurrency > 1 {
		innerExecs := make([]Executor, 0, v.Concurrency)
		innerFilters := make([]expression.CNFExprs, 0, v.Concurrency)
		corCols := make([][]*expression.CorrelatedColumn, 0, v.Concurrency)
		joiners := make([]joiner, 0, v.Concurrency)
		for i := 0; i < v.Concurrency; i++ {
			clonedInnerPlan, err := plannercore.SafeClone(innerPlan)
			if err != nil {
				b.err = nil
				return serialExec
			}
			corCol := plannercore.ExtractCorColumnsBySchema4PhysicalPlan(clonedInnerPlan, outerPlan.Schema())
			clonedInnerExec := b.build(clonedInnerPlan)
			if b.err != nil {
				b.err = nil
				return serialExec
			}
			innerExecs = append(innerExecs, clonedInnerExec)
			corCols = append(corCols, corCol)
			innerFilters = append(innerFilters, innerFilter.Clone())
			joiners = append(joiners, newJoiner(b.ctx, v.JoinType, v.InnerChildIdx == 0,
				defaultValues, otherConditions, retTypes(leftChild), retTypes(rightChild), nil))
		}

		allExecs := append([]Executor{outerExec}, innerExecs...)

		return &ParallelNestedLoopApplyExec{
			baseExecutor: newBaseExecutor(b.ctx, v.Schema(), v.ID(), allExecs...),
			innerExecs:   innerExecs,
			outerExec:    outerExec,
			outerFilter:  outerFilter,
			innerFilter:  innerFilters,
			outer:        v.JoinType != plannercore.InnerJoin,
			joiners:      joiners,
			corCols:      corCols,
			concurrency:  v.Concurrency,
			useCache:     v.CanUseCache,
		}
	}
	return serialExec
}

func (b *executorBuilder) buildMaxOneRow(v *plannercore.PhysicalMaxOneRow) Executor {
	childExec := b.build(v.Children()[0])
	if b.err != nil {
		return nil
	}
	base := newBaseExecutor(b.ctx, v.Schema(), v.ID(), childExec)
	base.initCap = 2
	base.maxChunkSize = 2
	e := &MaxOneRowExec{baseExecutor: base}
	return e
}

func (b *executorBuilder) buildUnionAll(v *plannercore.PhysicalUnionAll) Executor {
	childExecs := make([]Executor, len(v.Children()))
	for i, child := range v.Children() {
		childExecs[i] = b.build(child)
		if b.err != nil {
			return nil
		}
	}
	e := &UnionExec{
		baseExecutor: newBaseExecutor(b.ctx, v.Schema(), v.ID(), childExecs...),
		concurrency:  b.ctx.GetSessionVars().UnionConcurrency(),
	}
	return e
}

func buildHandleColsForSplit(sc *stmtctx.StatementContext, tbInfo *model.TableInfo) plannercore.HandleCols {
	if tbInfo.IsCommonHandle {
		primaryIdx := tables.FindPrimaryIndex(tbInfo)
		tableCols := make([]*expression.Column, len(tbInfo.Columns))
		for i, col := range tbInfo.Columns {
			tableCols[i] = &expression.Column{
				ID:      col.ID,
				RetType: &col.FieldType,
			}
		}
		for i, pkCol := range primaryIdx.Columns {
			tableCols[pkCol.Offset].Index = i
		}
		return plannercore.NewCommonHandleCols(sc, tbInfo, primaryIdx, tableCols)
	}
	intCol := &expression.Column{
		RetType: types.NewFieldType(mysql.TypeLonglong),
	}
	return plannercore.NewIntHandleCols(intCol)
}

func (b *executorBuilder) buildSplitRegion(v *plannercore.SplitRegion) Executor {
	base := newBaseExecutor(b.ctx, v.Schema(), v.ID())
	base.initCap = 1
	base.maxChunkSize = 1
	if v.IndexInfo != nil {
		return &SplitIndexRegionExec{
			baseExecutor:   base,
			tableInfo:      v.TableInfo,
			partitionNames: v.PartitionNames,
			indexInfo:      v.IndexInfo,
			lower:          v.Lower,
			upper:          v.Upper,
			num:            v.Num,
			valueLists:     v.ValueLists,
		}
	}
	handleCols := buildHandleColsForSplit(b.ctx.GetSessionVars().StmtCtx, v.TableInfo)
	if len(v.ValueLists) > 0 {
		return &SplitTableRegionExec{
			baseExecutor:   base,
			tableInfo:      v.TableInfo,
			partitionNames: v.PartitionNames,
			handleCols:     handleCols,
			valueLists:     v.ValueLists,
		}
	}
	return &SplitTableRegionExec{
		baseExecutor:   base,
		tableInfo:      v.TableInfo,
		partitionNames: v.PartitionNames,
		handleCols:     handleCols,
		lower:          v.Lower,
		upper:          v.Upper,
		num:            v.Num,
	}
}

func (b *executorBuilder) buildUpdate(v *plannercore.Update) Executor {
	tblID2table := make(map[int64]table.Table, len(v.TblColPosInfos))
	multiUpdateOnSameTable := make(map[int64]bool)
	for _, info := range v.TblColPosInfos {
		tbl, _ := b.is.TableByID(info.TblID)
		if _, ok := tblID2table[info.TblID]; ok {
			multiUpdateOnSameTable[info.TblID] = true
		}
		tblID2table[info.TblID] = tbl
		if len(v.PartitionedTable) > 0 {
			// The v.PartitionedTable collects the partitioned table.
			// Replace the original table with the partitioned table to support partition selection.
			// e.g. update t partition (p0, p1), the new values are not belong to the given set p0, p1
			// Using the table in v.PartitionedTable returns a proper error, while using the original table can't.
			for _, p := range v.PartitionedTable {
				if info.TblID == p.Meta().ID {
					tblID2table[info.TblID] = p
				}
			}
		}
	}
	if b.err = b.updateForUpdateTSIfNeeded(v.SelectPlan); b.err != nil {
		return nil
	}
	b.snapshotTS = b.ctx.GetSessionVars().TxnCtx.GetForUpdateTS()
	selExec := b.build(v.SelectPlan)
	if b.err != nil {
		return nil
	}
	base := newBaseExecutor(b.ctx, v.Schema(), v.ID(), selExec)
	base.initCap = chunk.ZeroCapacity
	var assignFlag []int
	assignFlag, b.err = getAssignFlag(b.ctx, v, selExec.Schema().Len())
	if b.err != nil {
		return nil
	}
	b.err = plannercore.CheckUpdateList(assignFlag, v)
	if b.err != nil {
		return nil
	}
	updateExec := &UpdateExec{
		baseExecutor:              base,
		OrderedList:               v.OrderedList,
		allAssignmentsAreConstant: v.AllAssignmentsAreConstant,
		virtualAssignmentsOffset:  v.VirtualAssignmentsOffset,
		multiUpdateOnSameTable:    multiUpdateOnSameTable,
		tblID2table:               tblID2table,
		tblColPosInfos:            v.TblColPosInfos,
		assignFlag:                assignFlag,
	}
	return updateExec
}

func getAssignFlag(ctx sessionctx.Context, v *plannercore.Update, schemaLen int) ([]int, error) {
	assignFlag := make([]int, schemaLen)
	for i := range assignFlag {
		assignFlag[i] = -1
	}
	for _, assign := range v.OrderedList {
		if !ctx.GetSessionVars().AllowWriteRowID && assign.Col.ID == model.ExtraHandleID {
			return nil, errors.Errorf("insert, update and replace statements for _tidb_rowid are not supported.")
		}
		tblIdx, found := v.TblColPosInfos.FindTblIdx(assign.Col.Index)
		if found {
			colIdx := assign.Col.Index
			assignFlag[colIdx] = tblIdx
		}
	}
	return assignFlag, nil
}

func (b *executorBuilder) buildDelete(v *plannercore.Delete) Executor {
	tblID2table := make(map[int64]table.Table, len(v.TblColPosInfos))
	for _, info := range v.TblColPosInfos {
		tblID2table[info.TblID], _ = b.is.TableByID(info.TblID)
	}
	if b.err = b.updateForUpdateTSIfNeeded(v.SelectPlan); b.err != nil {
		return nil
	}
	b.snapshotTS = b.ctx.GetSessionVars().TxnCtx.GetForUpdateTS()
	selExec := b.build(v.SelectPlan)
	if b.err != nil {
		return nil
	}
	base := newBaseExecutor(b.ctx, v.Schema(), v.ID(), selExec)
	base.initCap = chunk.ZeroCapacity
	deleteExec := &DeleteExec{
		baseExecutor:   base,
		tblID2Table:    tblID2table,
		IsMultiTable:   v.IsMultiTable,
		tblColPosInfos: v.TblColPosInfos,
	}
	return deleteExec
}

// updateForUpdateTSIfNeeded updates the ForUpdateTS for a pessimistic transaction if needed.
// PointGet executor will get conflict error if the ForUpdateTS is older than the latest commitTS,
// so we don't need to update now for better latency.
func (b *executorBuilder) updateForUpdateTSIfNeeded(selectPlan plannercore.PhysicalPlan) error {
	txnCtx := b.ctx.GetSessionVars().TxnCtx
	if !txnCtx.IsPessimistic {
		return nil
	}
	if _, ok := selectPlan.(*plannercore.PointGetPlan); ok {
		return nil
	}
	// Activate the invalid txn, use the txn startTS as newForUpdateTS
	txn, err := b.ctx.Txn(false)
	if err != nil {
		return err
	}
	if !txn.Valid() {
		_, err := b.ctx.Txn(true)
		if err != nil {
			return err
		}
		return nil
	}
	// The Repeatable Read transaction use Read Committed level to read data for writing (insert, update, delete, select for update),
	// We should always update/refresh the for-update-ts no matter the isolation level is RR or RC.
	if b.ctx.GetSessionVars().IsPessimisticReadConsistency() {
		return b.refreshForUpdateTSForRC()
	}
	return UpdateForUpdateTS(b.ctx, 0)
}

// refreshForUpdateTSForRC is used to refresh the for-update-ts for reading data at read consistency level in pessimistic transaction.
// It could use the cached tso from the statement future to avoid get tso many times.
func (b *executorBuilder) refreshForUpdateTSForRC() error {
	defer func() {
		b.snapshotTS = b.ctx.GetSessionVars().TxnCtx.GetForUpdateTS()
	}()
	future := b.ctx.GetSessionVars().TxnCtx.GetStmtFutureForRC()
	if future == nil {
		return nil
	}
	newForUpdateTS, waitErr := future.Wait()
	if waitErr != nil {
		logutil.BgLogger().Warn("wait tso failed",
			zap.Uint64("startTS", b.ctx.GetSessionVars().TxnCtx.StartTS),
			zap.Error(waitErr))
	}
	b.ctx.GetSessionVars().TxnCtx.SetStmtFutureForRC(nil)
	// If newForUpdateTS is 0, it will force to get a new for-update-ts from PD.
	return UpdateForUpdateTS(b.ctx, newForUpdateTS)
}

func (b *executorBuilder) buildAnalyzeIndexPushdown(task plannercore.AnalyzeIndexTask, opts map[ast.AnalyzeOptionType]uint64, autoAnalyze string) *analyzeTask {
	job := &statistics.AnalyzeJob{DBName: task.DBName, TableName: task.TableName, PartitionName: task.PartitionName, JobInfo: autoAnalyze + "analyze index " + task.IndexInfo.Name.O}
	_, offset := timeutil.Zone(b.ctx.GetSessionVars().Location())
	sc := b.ctx.GetSessionVars().StmtCtx
	startTS, err := b.getSnapshotTS()
	if err != nil {
		b.err = err
		return nil
	}
	failpoint.Inject("injectAnalyzeSnapshot", func(val failpoint.Value) {
		startTS = uint64(val.(int))
	})
	base := baseAnalyzeExec{
		ctx:         b.ctx,
		tableID:     task.TableID,
		concurrency: b.ctx.GetSessionVars().IndexSerialScanConcurrency(),
		analyzePB: &tipb.AnalyzeReq{
			Tp:             tipb.AnalyzeType_TypeIndex,
			Flags:          sc.PushDownFlags(),
			TimeZoneOffset: offset,
		},
		opts:     opts,
		job:      job,
		snapshot: startTS,
	}
	e := &AnalyzeIndexExec{
		baseAnalyzeExec: base,
		isCommonHandle:  task.TblInfo.IsCommonHandle,
		idxInfo:         task.IndexInfo,
	}
	topNSize := new(int32)
	*topNSize = int32(opts[ast.AnalyzeOptNumTopN])
	statsVersion := new(int32)
	*statsVersion = int32(task.StatsVersion)
	e.analyzePB.IdxReq = &tipb.AnalyzeIndexReq{
		BucketSize: int64(opts[ast.AnalyzeOptNumBuckets]),
		NumColumns: int32(len(task.IndexInfo.Columns)),
		TopNSize:   topNSize,
		Version:    statsVersion,
		SketchSize: maxSketchSize,
	}
	if e.isCommonHandle && e.idxInfo.Primary {
		e.analyzePB.Tp = tipb.AnalyzeType_TypeCommonHandle
	}
	depth := int32(opts[ast.AnalyzeOptCMSketchDepth])
	width := int32(opts[ast.AnalyzeOptCMSketchWidth])
	e.analyzePB.IdxReq.CmsketchDepth = &depth
	e.analyzePB.IdxReq.CmsketchWidth = &width
	return &analyzeTask{taskType: idxTask, idxExec: e, job: job}
}

func (b *executorBuilder) buildAnalyzeIndexIncremental(task plannercore.AnalyzeIndexTask, opts map[ast.AnalyzeOptionType]uint64) *analyzeTask {
	h := domain.GetDomain(b.ctx).StatsHandle()
	statsTbl := h.GetPartitionStats(&model.TableInfo{}, task.TableID.GetStatisticsID())
	analyzeTask := b.buildAnalyzeIndexPushdown(task, opts, "")
	if statsTbl.Pseudo {
		return analyzeTask
	}
	idx, ok := statsTbl.Indices[task.IndexInfo.ID]
	if !ok || idx.Len() == 0 || idx.LastAnalyzePos.IsNull() {
		return analyzeTask
	}
	var oldHist *statistics.Histogram
	if statistics.IsAnalyzed(idx.Flag) {
		exec := analyzeTask.idxExec
		if idx.CMSketch != nil {
			width, depth := idx.CMSketch.GetWidthAndDepth()
			exec.analyzePB.IdxReq.CmsketchWidth = &width
			exec.analyzePB.IdxReq.CmsketchDepth = &depth
		}
		oldHist = idx.Histogram.Copy()
	} else {
		_, bktID := idx.LessRowCountWithBktIdx(idx.LastAnalyzePos)
		if bktID == 0 {
			return analyzeTask
		}
		oldHist = idx.TruncateHistogram(bktID)
	}
	var oldTopN *statistics.TopN
	if analyzeTask.idxExec.analyzePB.IdxReq.GetVersion() >= statistics.Version2 {
		oldTopN = idx.TopN.Copy()
		oldTopN.RemoveVal(oldHist.Bounds.GetRow(len(oldHist.Buckets)*2 - 1).GetBytes(0))
	}
	oldHist = oldHist.RemoveUpperBound()
	job := &statistics.AnalyzeJob{DBName: task.DBName, TableName: task.TableName, PartitionName: task.PartitionName, JobInfo: "analyze incremental index " + task.IndexInfo.Name.O}
	exec := analyzeTask.idxExec
	exec.job = job
	analyzeTask.taskType = idxIncrementalTask
	analyzeTask.idxIncrementalExec = &analyzeIndexIncrementalExec{AnalyzeIndexExec: *exec, oldHist: oldHist, oldCMS: idx.CMSketch, oldTopN: oldTopN}
	analyzeTask.job = job
	return analyzeTask
}

func (b *executorBuilder) buildAnalyzeSamplingPushdown(task plannercore.AnalyzeColumnsTask, opts map[ast.AnalyzeOptionType]uint64, autoAnalyze string, schemaForVirtualColEval *expression.Schema) *analyzeTask {
	job := &statistics.AnalyzeJob{DBName: task.DBName, TableName: task.TableName, PartitionName: task.PartitionName, JobInfo: autoAnalyze + "analyze table"}
	availableIdx := make([]*model.IndexInfo, 0, len(task.Indexes))
	colGroups := make([]*tipb.AnalyzeColumnGroup, 0, len(task.Indexes))
	if len(task.Indexes) > 0 {
		for _, idx := range task.Indexes {
			availableIdx = append(availableIdx, idx)
			colGroup := &tipb.AnalyzeColumnGroup{
				ColumnOffsets: make([]int64, 0, len(idx.Columns)),
			}
			for _, col := range idx.Columns {
				colGroup.ColumnOffsets = append(colGroup.ColumnOffsets, int64(col.Offset))
			}
			colGroups = append(colGroups, colGroup)
		}
	}

	_, offset := timeutil.Zone(b.ctx.GetSessionVars().Location())
	sc := b.ctx.GetSessionVars().StmtCtx
	startTS, err := b.getSnapshotTS()
	if err != nil {
		b.err = err
		return nil
	}
	failpoint.Inject("injectAnalyzeSnapshot", func(val failpoint.Value) {
		startTS = uint64(val.(int))
	})
	statsHandle := domain.GetDomain(b.ctx).StatsHandle()
	count, modifyCount, err := statsHandle.StatsMetaCountAndModifyCount(task.TableID.GetStatisticsID())
	if err != nil {
		b.err = err
		return nil
	}
	failpoint.Inject("injectBaseCount", func(val failpoint.Value) {
		count = int64(val.(int))
	})
	failpoint.Inject("injectBaseModifyCount", func(val failpoint.Value) {
		modifyCount = int64(val.(int))
	})
	base := baseAnalyzeExec{
		ctx:         b.ctx,
		tableID:     task.TableID,
		concurrency: b.ctx.GetSessionVars().DistSQLScanConcurrency(),
		analyzePB: &tipb.AnalyzeReq{
			Tp:             tipb.AnalyzeType_TypeFullSampling,
			Flags:          sc.PushDownFlags(),
			TimeZoneOffset: offset,
		},
		opts:     opts,
		job:      job,
		snapshot: startTS,
	}
	e := &AnalyzeColumnsExec{
		baseAnalyzeExec:         base,
		tableInfo:               task.TblInfo,
		colsInfo:                task.ColsInfo,
		handleCols:              task.HandleCols,
		indexes:                 availableIdx,
		AnalyzeInfo:             task.AnalyzeInfo,
		schemaForVirtualColEval: schemaForVirtualColEval,
		baseCount:               count,
		baseModifyCnt:           modifyCount,
	}
	e.analyzePB.ColReq = &tipb.AnalyzeColumnsReq{
		BucketSize:   int64(opts[ast.AnalyzeOptNumBuckets]),
		SampleSize:   int64(opts[ast.AnalyzeOptNumSamples]),
		SketchSize:   maxSketchSize,
		ColumnsInfo:  util.ColumnsToProto(task.ColsInfo, task.TblInfo.PKIsHandle),
		ColumnGroups: colGroups,
	}
	if task.TblInfo != nil {
		e.analyzePB.ColReq.PrimaryColumnIds = tables.TryGetCommonPkColumnIds(task.TblInfo)
		if task.TblInfo.IsCommonHandle {
			e.analyzePB.ColReq.PrimaryPrefixColumnIds = tables.PrimaryPrefixColumnIDs(task.TblInfo)
		}
	}
	b.err = plannercore.SetPBColumnsDefaultValue(b.ctx, e.analyzePB.ColReq.ColumnsInfo, task.ColsInfo)
	return &analyzeTask{taskType: colTask, colExec: e, job: job}
}

func (b *executorBuilder) buildAnalyzeColumnsPushdown(task plannercore.AnalyzeColumnsTask, opts map[ast.AnalyzeOptionType]uint64, autoAnalyze string, schemaForVirtualColEval *expression.Schema) *analyzeTask {
	if task.StatsVersion == statistics.Version2 {
		return b.buildAnalyzeSamplingPushdown(task, opts, autoAnalyze, schemaForVirtualColEval)
	}
	job := &statistics.AnalyzeJob{DBName: task.DBName, TableName: task.TableName, PartitionName: task.PartitionName, JobInfo: autoAnalyze + "analyze columns"}
	cols := task.ColsInfo
	if hasPkHist(task.HandleCols) {
		colInfo := task.TblInfo.Columns[task.HandleCols.GetCol(0).Index]
		cols = append([]*model.ColumnInfo{colInfo}, cols...)
	} else if task.HandleCols != nil && !task.HandleCols.IsInt() {
		cols = make([]*model.ColumnInfo, 0, len(task.ColsInfo)+task.HandleCols.NumCols())
		for i := 0; i < task.HandleCols.NumCols(); i++ {
			cols = append(cols, task.TblInfo.Columns[task.HandleCols.GetCol(i).Index])
		}
		cols = append(cols, task.ColsInfo...)
		task.ColsInfo = cols
	}

	_, offset := timeutil.Zone(b.ctx.GetSessionVars().Location())
	sc := b.ctx.GetSessionVars().StmtCtx
	startTS, err := b.getSnapshotTS()
	if err != nil {
		b.err = err
		return nil
	}
	failpoint.Inject("injectAnalyzeSnapshot", func(val failpoint.Value) {
		startTS = uint64(val.(int))
	})
	base := baseAnalyzeExec{
		ctx:         b.ctx,
		tableID:     task.TableID,
		concurrency: b.ctx.GetSessionVars().DistSQLScanConcurrency(),
		analyzePB: &tipb.AnalyzeReq{
			Tp:             tipb.AnalyzeType_TypeColumn,
			Flags:          sc.PushDownFlags(),
			TimeZoneOffset: offset,
		},
		opts:     opts,
		job:      job,
		snapshot: startTS,
	}
	e := &AnalyzeColumnsExec{
		baseAnalyzeExec: base,
		colsInfo:        task.ColsInfo,
		handleCols:      task.HandleCols,
		AnalyzeInfo:     task.AnalyzeInfo,
	}
	depth := int32(opts[ast.AnalyzeOptCMSketchDepth])
	width := int32(opts[ast.AnalyzeOptCMSketchWidth])
	e.analyzePB.ColReq = &tipb.AnalyzeColumnsReq{
		BucketSize:    int64(opts[ast.AnalyzeOptNumBuckets]),
		SampleSize:    maxRegionSampleSize,
		SketchSize:    maxSketchSize,
		ColumnsInfo:   util.ColumnsToProto(cols, task.HandleCols != nil && task.HandleCols.IsInt()),
		CmsketchDepth: &depth,
		CmsketchWidth: &width,
	}
	if task.TblInfo != nil {
		e.analyzePB.ColReq.PrimaryColumnIds = tables.TryGetCommonPkColumnIds(task.TblInfo)
		if task.TblInfo.IsCommonHandle {
			e.analyzePB.ColReq.PrimaryPrefixColumnIds = tables.PrimaryPrefixColumnIDs(task.TblInfo)
		}
	}
	if task.CommonHandleInfo != nil {
		topNSize := new(int32)
		*topNSize = int32(opts[ast.AnalyzeOptNumTopN])
		statsVersion := new(int32)
		*statsVersion = int32(task.StatsVersion)
		e.analyzePB.IdxReq = &tipb.AnalyzeIndexReq{
			BucketSize: int64(opts[ast.AnalyzeOptNumBuckets]),
			NumColumns: int32(len(task.CommonHandleInfo.Columns)),
			TopNSize:   topNSize,
			Version:    statsVersion,
		}
		depth := int32(opts[ast.AnalyzeOptCMSketchDepth])
		width := int32(opts[ast.AnalyzeOptCMSketchWidth])
		e.analyzePB.IdxReq.CmsketchDepth = &depth
		e.analyzePB.IdxReq.CmsketchWidth = &width
		e.analyzePB.IdxReq.SketchSize = maxSketchSize
		e.analyzePB.ColReq.PrimaryColumnIds = tables.TryGetCommonPkColumnIds(task.TblInfo)
		e.analyzePB.Tp = tipb.AnalyzeType_TypeMixed
		e.commonHandle = task.CommonHandleInfo
	}
	b.err = plannercore.SetPBColumnsDefaultValue(b.ctx, e.analyzePB.ColReq.ColumnsInfo, cols)
	return &analyzeTask{taskType: colTask, colExec: e, job: job}
}

func (b *executorBuilder) buildAnalyzePKIncremental(task plannercore.AnalyzeColumnsTask, opts map[ast.AnalyzeOptionType]uint64) *analyzeTask {
	h := domain.GetDomain(b.ctx).StatsHandle()
	statsTbl := h.GetPartitionStats(&model.TableInfo{}, task.TableID.GetStatisticsID())
	analyzeTask := b.buildAnalyzeColumnsPushdown(task, opts, "", nil)
	if statsTbl.Pseudo {
		return analyzeTask
	}
	if task.HandleCols == nil || !task.HandleCols.IsInt() {
		return analyzeTask
	}
	col, ok := statsTbl.Columns[task.HandleCols.GetCol(0).ID]
	if !ok || col.Len() == 0 || col.LastAnalyzePos.IsNull() {
		return analyzeTask
	}
	var oldHist *statistics.Histogram
	if statistics.IsAnalyzed(col.Flag) {
		oldHist = col.Histogram.Copy()
	} else {
		d, err := col.LastAnalyzePos.ConvertTo(b.ctx.GetSessionVars().StmtCtx, col.Tp)
		if err != nil {
			b.err = err
			return nil
		}
		_, bktID := col.LessRowCountWithBktIdx(d)
		if bktID == 0 {
			return analyzeTask
		}
		oldHist = col.TruncateHistogram(bktID)
		oldHist.NDV = int64(oldHist.TotalRowCount())
	}
	job := &statistics.AnalyzeJob{DBName: task.DBName, TableName: task.TableName, PartitionName: task.PartitionName, JobInfo: "analyze incremental primary key"}
	exec := analyzeTask.colExec
	exec.job = job
	analyzeTask.taskType = pkIncrementalTask
	analyzeTask.colIncrementalExec = &analyzePKIncrementalExec{AnalyzeColumnsExec: *exec, oldHist: oldHist}
	analyzeTask.job = job
	return analyzeTask
}

func (b *executorBuilder) buildAnalyzeFastColumn(e *AnalyzeExec, task plannercore.AnalyzeColumnsTask, opts map[ast.AnalyzeOptionType]uint64) {
	findTask := false
	for _, eTask := range e.tasks {
		if eTask.fastExec != nil && eTask.fastExec.tableID.Equals(&task.TableID) {
			eTask.fastExec.colsInfo = append(eTask.fastExec.colsInfo, task.ColsInfo...)
			findTask = true
			break
		}
	}
	if !findTask {
		job := &statistics.AnalyzeJob{DBName: task.DBName, TableName: task.TableName, PartitionName: task.PartitionName, JobInfo: "fast analyze columns"}
		var concurrency int
		concurrency, b.err = getBuildStatsConcurrency(e.ctx)
		if b.err != nil {
			return
		}
		startTS, err := b.getSnapshotTS()
		if err != nil {
			b.err = err
			return
		}
		base := baseAnalyzeExec{
			ctx:         b.ctx,
			tableID:     task.TableID,
			opts:        opts,
			concurrency: concurrency,
			job:         job,
			snapshot:    startTS,
		}
		fastExec := &AnalyzeFastExec{
			baseAnalyzeExec: base,
			colsInfo:        task.ColsInfo,
			handleCols:      task.HandleCols,
			tblInfo:         task.TblInfo,
			wg:              &sync.WaitGroup{},
		}
		b.err = fastExec.calculateEstimateSampleStep()
		if b.err != nil {
			return
		}
		e.tasks = append(e.tasks, &analyzeTask{
			taskType: fastTask,
			fastExec: fastExec,
			job:      job,
		})
	}
}

func (b *executorBuilder) buildAnalyzeFastIndex(e *AnalyzeExec, task plannercore.AnalyzeIndexTask, opts map[ast.AnalyzeOptionType]uint64) {
	findTask := false
	for _, eTask := range e.tasks {
		if eTask.fastExec != nil && eTask.fastExec.tableID.Equals(&task.TableID) {
			eTask.fastExec.idxsInfo = append(eTask.fastExec.idxsInfo, task.IndexInfo)
			findTask = true
			break
		}
	}
	if !findTask {
		job := &statistics.AnalyzeJob{DBName: task.DBName, TableName: task.TableName, PartitionName: "fast analyze index " + task.IndexInfo.Name.O}
		var concurrency int
		concurrency, b.err = getBuildStatsConcurrency(e.ctx)
		if b.err != nil {
			return
		}
		startTS, err := b.getSnapshotTS()
		if err != nil {
			b.err = err
			return
		}
		base := baseAnalyzeExec{
			ctx:         b.ctx,
			tableID:     task.TableID,
			opts:        opts,
			concurrency: concurrency,
			job:         job,
			snapshot:    startTS,
		}
		fastExec := &AnalyzeFastExec{
			baseAnalyzeExec: base,
			idxsInfo:        []*model.IndexInfo{task.IndexInfo},
			tblInfo:         task.TblInfo,
			wg:              &sync.WaitGroup{},
		}
		b.err = fastExec.calculateEstimateSampleStep()
		if b.err != nil {
			return
		}
		e.tasks = append(e.tasks, &analyzeTask{
			taskType: fastTask,
			fastExec: fastExec,
			job:      job,
		})
	}
}

func (b *executorBuilder) buildAnalyze(v *plannercore.Analyze) Executor {
	e := &AnalyzeExec{
		baseExecutor: newBaseExecutor(b.ctx, v.Schema(), v.ID()),
		tasks:        make([]*analyzeTask, 0, len(v.ColTasks)+len(v.IdxTasks)),
		wg:           &sync.WaitGroup{},
		opts:         v.Opts,
	}
	enableFastAnalyze := b.ctx.GetSessionVars().EnableFastAnalyze
	autoAnalyze := ""
	if b.ctx.GetSessionVars().InRestrictedSQL {
		autoAnalyze = "auto "
	}
	for _, task := range v.ColTasks {
		if task.Incremental {
			e.tasks = append(e.tasks, b.buildAnalyzePKIncremental(task, v.Opts))
		} else {
			if enableFastAnalyze {
				b.buildAnalyzeFastColumn(e, task, v.Opts)
			} else {
				columns, _, err := expression.ColumnInfos2ColumnsAndNames(b.ctx, model.NewCIStr(task.AnalyzeInfo.DBName), task.TblInfo.Name, task.ColsInfo, task.TblInfo)
				if err != nil {
					b.err = err
					return nil
				}
				schema := expression.NewSchema(columns...)
				e.tasks = append(e.tasks, b.buildAnalyzeColumnsPushdown(task, v.Opts, autoAnalyze, schema))
			}
		}
		if b.err != nil {
			return nil
		}
	}
	for _, task := range v.IdxTasks {
		if task.Incremental {
			e.tasks = append(e.tasks, b.buildAnalyzeIndexIncremental(task, v.Opts))
		} else {
			if enableFastAnalyze {
				b.buildAnalyzeFastIndex(e, task, v.Opts)
			} else {
				e.tasks = append(e.tasks, b.buildAnalyzeIndexPushdown(task, v.Opts, autoAnalyze))
			}
		}
		if b.err != nil {
			return nil
		}
	}
	return e
}

func constructDistExec(sctx sessionctx.Context, plans []plannercore.PhysicalPlan) ([]*tipb.Executor, bool, error) {
	streaming := true
	executors := make([]*tipb.Executor, 0, len(plans))
	for _, p := range plans {
		execPB, err := p.ToPB(sctx, kv.TiKV)
		if err != nil {
			return nil, false, err
		}
		if !plannercore.SupportStreaming(p) {
			streaming = false
		}
		executors = append(executors, execPB)
	}
	return executors, streaming, nil
}

// markChildrenUsedCols compares each child with the output schema, and mark
// each column of the child is used by output or not.
func markChildrenUsedCols(outputSchema *expression.Schema, childSchema ...*expression.Schema) (childrenUsed [][]bool) {
	for _, child := range childSchema {
		used := expression.GetUsedList(outputSchema.Columns, child)
		childrenUsed = append(childrenUsed, used)
	}
	return
}

func constructDistExecForTiFlash(sctx sessionctx.Context, p plannercore.PhysicalPlan) ([]*tipb.Executor, bool, error) {
	execPB, err := p.ToPB(sctx, kv.TiFlash)
	return []*tipb.Executor{execPB}, false, err

}

func constructDAGReq(ctx sessionctx.Context, plans []plannercore.PhysicalPlan, storeType kv.StoreType) (dagReq *tipb.DAGRequest, streaming bool, err error) {
	dagReq = &tipb.DAGRequest{}
	dagReq.TimeZoneName, dagReq.TimeZoneOffset = timeutil.Zone(ctx.GetSessionVars().Location())
	sc := ctx.GetSessionVars().StmtCtx
	if sc.RuntimeStatsColl != nil {
		collExec := true
		dagReq.CollectExecutionSummaries = &collExec
	}
	dagReq.Flags = sc.PushDownFlags()
	if storeType == kv.TiFlash {
		var executors []*tipb.Executor
		executors, streaming, err = constructDistExecForTiFlash(ctx, plans[0])
		dagReq.RootExecutor = executors[0]
	} else {
		dagReq.Executors, streaming, err = constructDistExec(ctx, plans)
	}

	distsql.SetEncodeType(ctx, dagReq)
	return dagReq, streaming, err
}

func (b *executorBuilder) corColInDistPlan(plans []plannercore.PhysicalPlan) bool {
	for _, p := range plans {
		x, ok := p.(*plannercore.PhysicalSelection)
		if !ok {
			continue
		}
		for _, cond := range x.Conditions {
			if len(expression.ExtractCorColumns(cond)) > 0 {
				return true
			}
		}
	}
	return false
}

// corColInAccess checks whether there's correlated column in access conditions.
func (b *executorBuilder) corColInAccess(p plannercore.PhysicalPlan) bool {
	var access []expression.Expression
	switch x := p.(type) {
	case *plannercore.PhysicalTableScan:
		access = x.AccessCondition
	case *plannercore.PhysicalIndexScan:
		access = x.AccessCondition
	}
	for _, cond := range access {
		if len(expression.ExtractCorColumns(cond)) > 0 {
			return true
		}
	}
	return false
}

func (b *executorBuilder) buildIndexLookUpJoin(v *plannercore.PhysicalIndexJoin) Executor {
	outerExec := b.build(v.Children()[1-v.InnerChildIdx])
	if b.err != nil {
		return nil
	}
	outerTypes := retTypes(outerExec)
	innerPlan := v.Children()[v.InnerChildIdx]
	innerTypes := make([]*types.FieldType, innerPlan.Schema().Len())
	for i, col := range innerPlan.Schema().Columns {
		innerTypes[i] = col.RetType.Clone()
		// The `innerTypes` would be called for `Datum.ConvertTo` when converting the columns from outer table
		// to build hash map or construct lookup keys. So we need to modify its Flen otherwise there would be
		// truncate error. See issue https://github.com/pingcap/tidb/issues/21232 for example.
		if innerTypes[i].EvalType() == types.ETString {
			innerTypes[i].Flen = types.UnspecifiedLength
		}
	}

	// Use the probe table's collation.
	for i, col := range v.OuterHashKeys {
		outerTypes[col.Index] = outerTypes[col.Index].Clone()
		outerTypes[col.Index].Collate = innerTypes[v.InnerHashKeys[i].Index].Collate
	}

	var (
		outerFilter           []expression.Expression
		leftTypes, rightTypes []*types.FieldType
	)

	if v.InnerChildIdx == 0 {
		leftTypes, rightTypes = innerTypes, outerTypes
		outerFilter = v.RightConditions
		if len(v.LeftConditions) > 0 {
			b.err = errors.Annotate(ErrBuildExecutor, "join's inner condition should be empty")
			return nil
		}
	} else {
		leftTypes, rightTypes = outerTypes, innerTypes
		outerFilter = v.LeftConditions
		if len(v.RightConditions) > 0 {
			b.err = errors.Annotate(ErrBuildExecutor, "join's inner condition should be empty")
			return nil
		}
	}
	defaultValues := v.DefaultValues
	if defaultValues == nil {
		defaultValues = make([]types.Datum, len(innerTypes))
	}
	hasPrefixCol := false
	for _, l := range v.IdxColLens {
		if l != types.UnspecifiedLength {
			hasPrefixCol = true
			break
		}
	}
	e := &IndexLookUpJoin{
		baseExecutor: newBaseExecutor(b.ctx, v.Schema(), v.ID(), outerExec),
		outerCtx: outerCtx{
			rowTypes: outerTypes,
			filter:   outerFilter,
		},
		innerCtx: innerCtx{
			readerBuilder: &dataReaderBuilder{Plan: innerPlan, executorBuilder: b},
			rowTypes:      innerTypes,
			colLens:       v.IdxColLens,
			hasPrefixCol:  hasPrefixCol,
		},
		workerWg:      new(sync.WaitGroup),
		isOuterJoin:   v.JoinType.IsOuterJoin(),
		indexRanges:   v.Ranges,
		keyOff2IdxOff: v.KeyOff2IdxOff,
		lastColHelper: v.CompareFilters,
	}
	childrenUsedSchema := markChildrenUsedCols(v.Schema(), v.Children()[0].Schema(), v.Children()[1].Schema())
	e.joiner = newJoiner(b.ctx, v.JoinType, v.InnerChildIdx == 0, defaultValues, v.OtherConditions, leftTypes, rightTypes, childrenUsedSchema)
	outerKeyCols := make([]int, len(v.OuterJoinKeys))
	for i := 0; i < len(v.OuterJoinKeys); i++ {
		outerKeyCols[i] = v.OuterJoinKeys[i].Index
	}
	innerKeyCols := make([]int, len(v.InnerJoinKeys))
	innerKeyColIDs := make([]int64, len(v.InnerJoinKeys))
	for i := 0; i < len(v.InnerJoinKeys); i++ {
		innerKeyCols[i] = v.InnerJoinKeys[i].Index
		innerKeyColIDs[i] = v.InnerJoinKeys[i].ID
	}
	e.outerCtx.keyCols = outerKeyCols
	e.innerCtx.keyCols = innerKeyCols
	e.innerCtx.keyColIDs = innerKeyColIDs

	outerHashCols, innerHashCols := make([]int, len(v.OuterHashKeys)), make([]int, len(v.InnerHashKeys))
	for i := 0; i < len(v.OuterHashKeys); i++ {
		outerHashCols[i] = v.OuterHashKeys[i].Index
	}
	for i := 0; i < len(v.InnerHashKeys); i++ {
		innerHashCols[i] = v.InnerHashKeys[i].Index
	}
	e.outerCtx.hashCols = outerHashCols
	e.innerCtx.hashCols = innerHashCols

	e.joinResult = newFirstChunk(e)
	executorCounterIndexLookUpJoin.Inc()
	return e
}

func (b *executorBuilder) buildIndexLookUpMergeJoin(v *plannercore.PhysicalIndexMergeJoin) Executor {
	outerExec := b.build(v.Children()[1-v.InnerChildIdx])
	if b.err != nil {
		return nil
	}
	outerTypes := retTypes(outerExec)
	innerPlan := v.Children()[v.InnerChildIdx]
	innerTypes := make([]*types.FieldType, innerPlan.Schema().Len())
	for i, col := range innerPlan.Schema().Columns {
		innerTypes[i] = col.RetType.Clone()
		// The `innerTypes` would be called for `Datum.ConvertTo` when converting the columns from outer table
		// to build hash map or construct lookup keys. So we need to modify its Flen otherwise there would be
		// truncate error. See issue https://github.com/pingcap/tidb/issues/21232 for example.
		if innerTypes[i].EvalType() == types.ETString {
			innerTypes[i].Flen = types.UnspecifiedLength
		}
	}
	var (
		outerFilter           []expression.Expression
		leftTypes, rightTypes []*types.FieldType
	)
	if v.InnerChildIdx == 0 {
		leftTypes, rightTypes = innerTypes, outerTypes
		outerFilter = v.RightConditions
		if len(v.LeftConditions) > 0 {
			b.err = errors.Annotate(ErrBuildExecutor, "join's inner condition should be empty")
			return nil
		}
	} else {
		leftTypes, rightTypes = outerTypes, innerTypes
		outerFilter = v.LeftConditions
		if len(v.RightConditions) > 0 {
			b.err = errors.Annotate(ErrBuildExecutor, "join's inner condition should be empty")
			return nil
		}
	}
	defaultValues := v.DefaultValues
	if defaultValues == nil {
		defaultValues = make([]types.Datum, len(innerTypes))
	}
	outerKeyCols := make([]int, len(v.OuterJoinKeys))
	for i := 0; i < len(v.OuterJoinKeys); i++ {
		outerKeyCols[i] = v.OuterJoinKeys[i].Index
	}
	innerKeyCols := make([]int, len(v.InnerJoinKeys))
	for i := 0; i < len(v.InnerJoinKeys); i++ {
		innerKeyCols[i] = v.InnerJoinKeys[i].Index
	}
	executorCounterIndexLookUpJoin.Inc()

	e := &IndexLookUpMergeJoin{
		baseExecutor: newBaseExecutor(b.ctx, v.Schema(), v.ID(), outerExec),
		outerMergeCtx: outerMergeCtx{
			rowTypes:      outerTypes,
			filter:        outerFilter,
			joinKeys:      v.OuterJoinKeys,
			keyCols:       outerKeyCols,
			needOuterSort: v.NeedOuterSort,
			compareFuncs:  v.OuterCompareFuncs,
		},
		innerMergeCtx: innerMergeCtx{
			readerBuilder:           &dataReaderBuilder{Plan: innerPlan, executorBuilder: b},
			rowTypes:                innerTypes,
			joinKeys:                v.InnerJoinKeys,
			keyCols:                 innerKeyCols,
			compareFuncs:            v.CompareFuncs,
			colLens:                 v.IdxColLens,
			desc:                    v.Desc,
			keyOff2KeyOffOrderByIdx: v.KeyOff2KeyOffOrderByIdx,
		},
		workerWg:      new(sync.WaitGroup),
		isOuterJoin:   v.JoinType.IsOuterJoin(),
		indexRanges:   v.Ranges,
		keyOff2IdxOff: v.KeyOff2IdxOff,
		lastColHelper: v.CompareFilters,
	}
	childrenUsedSchema := markChildrenUsedCols(v.Schema(), v.Children()[0].Schema(), v.Children()[1].Schema())
	joiners := make([]joiner, e.ctx.GetSessionVars().IndexLookupJoinConcurrency())
	for i := 0; i < len(joiners); i++ {
		joiners[i] = newJoiner(b.ctx, v.JoinType, v.InnerChildIdx == 0, defaultValues, v.OtherConditions, leftTypes, rightTypes, childrenUsedSchema)
	}
	e.joiners = joiners
	return e
}

func (b *executorBuilder) buildIndexNestedLoopHashJoin(v *plannercore.PhysicalIndexHashJoin) Executor {
	e := b.buildIndexLookUpJoin(&(v.PhysicalIndexJoin)).(*IndexLookUpJoin)
	idxHash := &IndexNestedLoopHashJoin{
		IndexLookUpJoin: *e,
		keepOuterOrder:  v.KeepOuterOrder,
	}
	concurrency := e.ctx.GetSessionVars().IndexLookupJoinConcurrency()
	idxHash.joiners = make([]joiner, concurrency)
	for i := 0; i < concurrency; i++ {
		idxHash.joiners[i] = e.joiner.Clone()
	}
	return idxHash
}

// containsLimit tests if the execs contains Limit because we do not know whether `Limit` has consumed all of its' source,
// so the feedback may not be accurate.
func containsLimit(execs []*tipb.Executor) bool {
	for _, exec := range execs {
		if exec.Limit != nil {
			return true
		}
	}
	return false
}

func buildNoRangeTableReader(b *executorBuilder, v *plannercore.PhysicalTableReader) (*TableReaderExecutor, error) {
	tablePlans := v.TablePlans
	if v.StoreType == kv.TiFlash {
		tablePlans = []plannercore.PhysicalPlan{v.GetTablePlan()}
	}
	dagReq, streaming, err := constructDAGReq(b.ctx, tablePlans, v.StoreType)
	if err != nil {
		return nil, err
	}
	ts := v.GetTableScan()
	if err = b.validCanReadTemporaryTable(ts.Table); err != nil {
		return nil, err
	}

	tbl, _ := b.is.TableByID(ts.Table.ID)
	isPartition, physicalTableID := ts.IsPartition()
	if isPartition {
		pt := tbl.(table.PartitionedTable)
		tbl = pt.GetPartition(physicalTableID)
	}
	startTS, err := b.getSnapshotTS()
	if err != nil {
		return nil, err
	}
	e := &TableReaderExecutor{
		baseExecutor:   newBaseExecutor(b.ctx, v.Schema(), v.ID()),
		dagPB:          dagReq,
		startTS:        startTS,
		txnScope:       b.txnScope,
		isStaleness:    b.isStaleness,
		table:          tbl,
		keepOrder:      ts.KeepOrder,
		desc:           ts.Desc,
		columns:        ts.Columns,
		streaming:      streaming,
		corColInFilter: b.corColInDistPlan(v.TablePlans),
		corColInAccess: b.corColInAccess(v.TablePlans[0]),
		plans:          v.TablePlans,
		tablePlan:      v.GetTablePlan(),
		storeType:      v.StoreType,
		batchCop:       v.BatchCop,
	}
	if tbl.Meta().Partition != nil {
		e.extraPIDColumnIndex = extraPIDColumnIndex(v.Schema())
	}
	e.buildVirtualColumnInfo()
	if containsLimit(dagReq.Executors) {
		e.feedback = statistics.NewQueryFeedback(0, nil, 0, ts.Desc)
	} else {
		e.feedback = statistics.NewQueryFeedback(getFeedbackStatsTableID(e.ctx, tbl), ts.Hist, int64(ts.StatsCount()), ts.Desc)
	}
	collect := statistics.CollectFeedback(b.ctx.GetSessionVars().StmtCtx, e.feedback, len(ts.Ranges))
	// Do not collect the feedback when the table is the partition table.
	if collect && tbl.Meta().Partition != nil {
		collect = false
	}
	if !collect {
		e.feedback.Invalidate()
	}
	e.dagPB.CollectRangeCounts = &collect
	if v.StoreType == kv.TiDB && b.ctx.GetSessionVars().User != nil {
		// User info is used to do privilege check. It is only used in TiDB cluster memory table.
		e.dagPB.User = &tipb.UserIdentity{
			UserName: b.ctx.GetSessionVars().User.Username,
			UserHost: b.ctx.GetSessionVars().User.Hostname,
		}
	}

	for i := range v.Schema().Columns {
		dagReq.OutputOffsets = append(dagReq.OutputOffsets, uint32(i))
	}

	return e, nil
}

func extraPIDColumnIndex(schema *expression.Schema) offsetOptional {
	for idx, col := range schema.Columns {
		if col.ID == model.ExtraPidColID {
			return newOffset(idx)
		}
	}
	return 0
}

func (b *executorBuilder) buildMPPGather(v *plannercore.PhysicalTableReader) Executor {
	startTs, err := b.getSnapshotTS()
	if err != nil {
		b.err = err
		return nil
	}
	gather := &MPPGather{
		baseExecutor: newBaseExecutor(b.ctx, v.Schema(), v.ID()),
		is:           b.is,
		originalPlan: v.GetTablePlan(),
		startTS:      startTs,
	}
	return gather
}

// buildTableReader builds a table reader executor. It first build a no range table reader,
// and then update it ranges from table scan plan.
func (b *executorBuilder) buildTableReader(v *plannercore.PhysicalTableReader) Executor {
	if v.StoreType != kv.TiKV && b.isStaleness {
		b.err = errors.New("stale requests require tikv backend")
		return nil
	}
	failpoint.Inject("checkUseMPP", func(val failpoint.Value) {
		if val.(bool) != useMPPExecution(b.ctx, v) {
			if val.(bool) {
				b.err = errors.New("expect mpp but not used")
			} else {
				b.err = errors.New("don't expect mpp but we used it")
			}
			failpoint.Return(nil)
		}
	})
	if useMPPExecution(b.ctx, v) {
		return b.buildMPPGather(v)
	}
	ret, err := buildNoRangeTableReader(b, v)
	if err != nil {
		b.err = err
		return nil
	}

	ts := v.GetTableScan()
	if err = b.validCanReadTemporaryTable(ts.Table); err != nil {
		b.err = err
		return nil
	}

	ret.ranges = ts.Ranges
	sctx := b.ctx.GetSessionVars().StmtCtx
	sctx.TableIDs = append(sctx.TableIDs, ts.Table.ID)

	if !b.ctx.GetSessionVars().UseDynamicPartitionPrune() {
		return ret
	}
	// When isPartition is set, it means the union rewriting is done, so a partition reader is preferred.
	if ok, _ := ts.IsPartition(); ok {
		return ret
	}

	pi := ts.Table.GetPartitionInfo()
	if pi == nil {
		return ret
	}

	tmp, _ := b.is.TableByID(ts.Table.ID)
	tbl := tmp.(table.PartitionedTable)
	partitions, err := partitionPruning(b.ctx, tbl, v.PartitionInfo.PruningConds, v.PartitionInfo.PartitionNames, v.PartitionInfo.Columns, v.PartitionInfo.ColumnNames)
	if err != nil {
		b.err = err
		return nil
	}
	if v.StoreType == kv.TiFlash {
		sctx.IsTiFlash.Store(true)
	}

	if len(partitions) == 0 {
		return &TableDualExec{baseExecutor: *ret.base()}
	}
	ret.kvRangeBuilder = kvRangeBuilderFromRangeAndPartition{
		sctx:       b.ctx,
		partitions: partitions,
	}

	return ret
}

func buildIndexRangeForEachPartition(ctx sessionctx.Context, usedPartitions []table.PhysicalTable, contentPos []int64,
	lookUpContent []*indexJoinLookUpContent, indexRanges []*ranger.Range, keyOff2IdxOff []int, cwc *plannercore.ColWithCmpFuncManager) (map[int64][]*ranger.Range, error) {
	contentBucket := make(map[int64][]*indexJoinLookUpContent)
	for _, p := range usedPartitions {
		contentBucket[p.GetPhysicalID()] = make([]*indexJoinLookUpContent, 0, 8)
	}
	for i, pos := range contentPos {
		if _, ok := contentBucket[pos]; ok {
			contentBucket[pos] = append(contentBucket[pos], lookUpContent[i])
		}
	}
	nextRange := make(map[int64][]*ranger.Range)
	for _, p := range usedPartitions {
		ranges, err := buildRangesForIndexJoin(ctx, contentBucket[p.GetPhysicalID()], indexRanges, keyOff2IdxOff, cwc)
		if err != nil {
			return nil, err
		}
		nextRange[p.GetPhysicalID()] = ranges
	}
	return nextRange, nil
}

func keyColumnsIncludeAllPartitionColumns(keyColumns []int, pe *tables.PartitionExpr) bool {
	tmp := make(map[int]struct{}, len(keyColumns))
	for _, offset := range keyColumns {
		tmp[offset] = struct{}{}
	}
	for _, offset := range pe.ColumnOffset {
		if _, ok := tmp[offset]; !ok {
			return false
		}
	}
	return true
}

func prunePartitionForInnerExecutor(ctx sessionctx.Context, tbl table.Table, schema *expression.Schema, partitionInfo *plannercore.PartitionInfo,
	lookUpContent []*indexJoinLookUpContent) (usedPartition []table.PhysicalTable, canPrune bool, contentPos []int64, err error) {
	partitionTbl := tbl.(table.PartitionedTable)
	// TODO: condition based pruning can be do in advance.
	condPruneResult, err := partitionPruning(ctx, partitionTbl, partitionInfo.PruningConds, partitionInfo.PartitionNames, partitionInfo.Columns, partitionInfo.ColumnNames)
	if err != nil {
		return nil, false, nil, err
	}

	// check whether can runtime prune.
	type partitionExpr interface {
		PartitionExpr() (*tables.PartitionExpr, error)
	}
	pe, err := tbl.(partitionExpr).PartitionExpr()
	if err != nil {
		return nil, false, nil, err
	}

	// recalculate key column offsets
	if len(lookUpContent) == 0 {
		return nil, false, nil, nil
	}
	if lookUpContent[0].keyColIDs == nil {
		return nil, false, nil,
			dbterror.ClassOptimizer.NewStd(mysql.ErrInternal).GenWithStack("cannot get column IDs when dynamic pruning")
	}
	keyColOffsets := make([]int, len(lookUpContent[0].keyColIDs))
	for i, colID := range lookUpContent[0].keyColIDs {
		offset := -1
		for j, col := range partitionTbl.Cols() {
			if colID == col.ID {
				offset = j
				break
			}
		}
		if offset == -1 {
			return nil, false, nil,
				dbterror.ClassOptimizer.NewStd(mysql.ErrInternal).GenWithStack("invalid column offset when dynamic pruning")
		}
		keyColOffsets[i] = offset
	}

	offsetMap := make(map[int]bool)
	for _, offset := range keyColOffsets {
		offsetMap[offset] = true
	}
	for _, offset := range pe.ColumnOffset {
		if _, ok := offsetMap[offset]; !ok {
			return condPruneResult, false, nil, nil
		}
	}

	locateKey := make([]types.Datum, len(partitionTbl.Cols()))
	partitions := make(map[int64]table.PhysicalTable)
	contentPos = make([]int64, len(lookUpContent))
	for idx, content := range lookUpContent {
		for i, date := range content.keys {
			locateKey[keyColOffsets[i]] = date
		}
		p, err := partitionTbl.GetPartitionByRow(ctx, locateKey)
		if err != nil {
			return nil, false, nil, err
		}
		if _, ok := partitions[p.GetPhysicalID()]; !ok {
			partitions[p.GetPhysicalID()] = p
		}
		contentPos[idx] = p.GetPhysicalID()
	}

	usedPartition = make([]table.PhysicalTable, 0, len(partitions))
	for _, p := range condPruneResult {
		if _, ok := partitions[p.GetPhysicalID()]; ok {
			usedPartition = append(usedPartition, p)
		}
	}
	return usedPartition, true, contentPos, nil
}

func buildNoRangeIndexReader(b *executorBuilder, v *plannercore.PhysicalIndexReader) (*IndexReaderExecutor, error) {
	dagReq, streaming, err := constructDAGReq(b.ctx, v.IndexPlans, kv.TiKV)
	if err != nil {
		return nil, err
	}
	is := v.IndexPlans[0].(*plannercore.PhysicalIndexScan)
	tbl, _ := b.is.TableByID(is.Table.ID)
	isPartition, physicalTableID := is.IsPartition()
	if isPartition {
		pt := tbl.(table.PartitionedTable)
		tbl = pt.GetPartition(physicalTableID)
	} else {
		physicalTableID = is.Table.ID
	}
	startTS, err := b.getSnapshotTS()
	if err != nil {
		return nil, err
	}
	e := &IndexReaderExecutor{
		baseExecutor:    newBaseExecutor(b.ctx, v.Schema(), v.ID()),
		dagPB:           dagReq,
		startTS:         startTS,
		txnScope:        b.txnScope,
		isStaleness:     b.isStaleness,
		physicalTableID: physicalTableID,
		table:           tbl,
		index:           is.Index,
		keepOrder:       is.KeepOrder,
		desc:            is.Desc,
		columns:         is.Columns,
		streaming:       streaming,
		corColInFilter:  b.corColInDistPlan(v.IndexPlans),
		corColInAccess:  b.corColInAccess(v.IndexPlans[0]),
		idxCols:         is.IdxCols,
		colLens:         is.IdxColLens,
		plans:           v.IndexPlans,
		outputColumns:   v.OutputColumns,
	}
	if containsLimit(dagReq.Executors) {
		e.feedback = statistics.NewQueryFeedback(0, nil, 0, is.Desc)
	} else {
		tblID := e.physicalTableID
		if b.ctx.GetSessionVars().UseDynamicPartitionPrune() {
			tblID = e.table.Meta().ID
		}
		e.feedback = statistics.NewQueryFeedback(tblID, is.Hist, int64(is.StatsCount()), is.Desc)
	}
	collect := statistics.CollectFeedback(b.ctx.GetSessionVars().StmtCtx, e.feedback, len(is.Ranges))
	// Do not collect the feedback when the table is the partition table.
	if collect && tbl.Meta().Partition != nil {
		collect = false
	}
	if !collect {
		e.feedback.Invalidate()
	}
	e.dagPB.CollectRangeCounts = &collect

	for _, col := range v.OutputColumns {
		dagReq.OutputOffsets = append(dagReq.OutputOffsets, uint32(col.Index))
	}

	return e, nil
}

func (b *executorBuilder) buildIndexReader(v *plannercore.PhysicalIndexReader) Executor {
	is := v.IndexPlans[0].(*plannercore.PhysicalIndexScan)
	if err := b.validCanReadTemporaryTable(is.Table); err != nil {
		b.err = err
		return nil
	}

	ret, err := buildNoRangeIndexReader(b, v)
	if err != nil {
		b.err = err
		return nil
	}

	ret.ranges = is.Ranges
	sctx := b.ctx.GetSessionVars().StmtCtx
	sctx.IndexNames = append(sctx.IndexNames, is.Table.Name.O+":"+is.Index.Name.O)

	if !b.ctx.GetSessionVars().UseDynamicPartitionPrune() {
		return ret
	}
	// When isPartition is set, it means the union rewriting is done, so a partition reader is preferred.
	if ok, _ := is.IsPartition(); ok {
		return ret
	}

	pi := is.Table.GetPartitionInfo()
	if pi == nil {
		return ret
	}

	if is.Index.Global {
		return ret
	}

	tmp, _ := b.is.TableByID(is.Table.ID)
	tbl := tmp.(table.PartitionedTable)
	partitions, err := partitionPruning(b.ctx, tbl, v.PartitionInfo.PruningConds, v.PartitionInfo.PartitionNames, v.PartitionInfo.Columns, v.PartitionInfo.ColumnNames)
	if err != nil {
		b.err = err
		return nil
	}
	ret.partitions = partitions
	return ret
}

func buildTableReq(b *executorBuilder, schemaLen int, plans []plannercore.PhysicalPlan) (dagReq *tipb.DAGRequest, streaming bool, val table.Table, err error) {
	tableReq, tableStreaming, err := constructDAGReq(b.ctx, plans, kv.TiKV)
	if err != nil {
		return nil, false, nil, err
	}
	for i := 0; i < schemaLen; i++ {
		tableReq.OutputOffsets = append(tableReq.OutputOffsets, uint32(i))
	}
	ts := plans[0].(*plannercore.PhysicalTableScan)
	tbl, _ := b.is.TableByID(ts.Table.ID)
	isPartition, physicalTableID := ts.IsPartition()
	if isPartition {
		pt := tbl.(table.PartitionedTable)
		tbl = pt.GetPartition(physicalTableID)
	}
	return tableReq, tableStreaming, tbl, err
}

func buildIndexReq(b *executorBuilder, schemaLen, handleLen int, plans []plannercore.PhysicalPlan) (dagReq *tipb.DAGRequest, streaming bool, err error) {
	indexReq, indexStreaming, err := constructDAGReq(b.ctx, plans, kv.TiKV)
	if err != nil {
		return nil, false, err
	}
	indexReq.OutputOffsets = []uint32{}
	for i := 0; i < handleLen; i++ {
		indexReq.OutputOffsets = append(indexReq.OutputOffsets, uint32(schemaLen+i))
	}
	if len(indexReq.OutputOffsets) == 0 {
		indexReq.OutputOffsets = []uint32{uint32(schemaLen)}
	}
	return indexReq, indexStreaming, err
}

func buildNoRangeIndexLookUpReader(b *executorBuilder, v *plannercore.PhysicalIndexLookUpReader) (*IndexLookUpExecutor, error) {
	is := v.IndexPlans[0].(*plannercore.PhysicalIndexScan)
	var handleLen int
	if len(v.CommonHandleCols) != 0 {
		handleLen = len(v.CommonHandleCols)
	} else {
		handleLen = 1
	}
	if is.Index.Global {
		// Should output pid col.
		handleLen++
	}
	indexReq, indexStreaming, err := buildIndexReq(b, len(is.Index.Columns), handleLen, v.IndexPlans)
	if err != nil {
		return nil, err
	}
	tableReq, tableStreaming, tbl, err := buildTableReq(b, v.Schema().Len(), v.TablePlans)
	if err != nil {
		return nil, err
	}
	ts := v.TablePlans[0].(*plannercore.PhysicalTableScan)
	startTS, err := b.getSnapshotTS()
	if err != nil {
		return nil, err
	}
	e := &IndexLookUpExecutor{
		baseExecutor:      newBaseExecutor(b.ctx, v.Schema(), v.ID()),
		dagPB:             indexReq,
		startTS:           startTS,
		table:             tbl,
		index:             is.Index,
		keepOrder:         is.KeepOrder,
		desc:              is.Desc,
		tableRequest:      tableReq,
		columns:           ts.Columns,
		indexStreaming:    indexStreaming,
		tableStreaming:    tableStreaming,
		dataReaderBuilder: &dataReaderBuilder{executorBuilder: b},
		corColInIdxSide:   b.corColInDistPlan(v.IndexPlans),
		corColInTblSide:   b.corColInDistPlan(v.TablePlans),
		corColInAccess:    b.corColInAccess(v.IndexPlans[0]),
		idxCols:           is.IdxCols,
		colLens:           is.IdxColLens,
		idxPlans:          v.IndexPlans,
		tblPlans:          v.TablePlans,
		PushedLimit:       v.PushedLimit,
	}
	if ok, _ := ts.IsPartition(); ok {
		e.extraPIDColumnIndex = extraPIDColumnIndex(v.Schema())
	}

	if containsLimit(indexReq.Executors) {
		e.feedback = statistics.NewQueryFeedback(0, nil, 0, is.Desc)
	} else {
		e.feedback = statistics.NewQueryFeedback(getFeedbackStatsTableID(e.ctx, tbl), is.Hist, int64(is.StatsCount()), is.Desc)
	}
	// Do not collect the feedback for table request.
	collectTable := false
	e.tableRequest.CollectRangeCounts = &collectTable
	collectIndex := statistics.CollectFeedback(b.ctx.GetSessionVars().StmtCtx, e.feedback, len(is.Ranges))
	// Do not collect the feedback when the table is the partition table.
	if collectIndex && tbl.Meta().GetPartitionInfo() != nil {
		collectIndex = false
	}
	if !collectIndex {
		e.feedback.Invalidate()
	}
	e.dagPB.CollectRangeCounts = &collectIndex
	if v.ExtraHandleCol != nil {
		e.handleIdx = append(e.handleIdx, v.ExtraHandleCol.Index)
		e.handleCols = []*expression.Column{v.ExtraHandleCol}
	} else {
		for _, handleCol := range v.CommonHandleCols {
			e.handleIdx = append(e.handleIdx, handleCol.Index)
		}
		e.handleCols = v.CommonHandleCols
		e.primaryKeyIndex = tables.FindPrimaryIndex(tbl.Meta())
	}
	return e, nil
}

func (b *executorBuilder) buildIndexLookUpReader(v *plannercore.PhysicalIndexLookUpReader) Executor {
	is := v.IndexPlans[0].(*plannercore.PhysicalIndexScan)
	if err := b.validCanReadTemporaryTable(is.Table); err != nil {
		b.err = err
		return nil
	}

	ret, err := buildNoRangeIndexLookUpReader(b, v)
	if err != nil {
		b.err = err
		return nil
	}

	ts := v.TablePlans[0].(*plannercore.PhysicalTableScan)

	ret.ranges = is.Ranges
	executorCounterIndexLookUpExecutor.Inc()

	sctx := b.ctx.GetSessionVars().StmtCtx
	sctx.IndexNames = append(sctx.IndexNames, is.Table.Name.O+":"+is.Index.Name.O)
	sctx.TableIDs = append(sctx.TableIDs, ts.Table.ID)

	if !b.ctx.GetSessionVars().UseDynamicPartitionPrune() {
		return ret
	}

	if pi := is.Table.GetPartitionInfo(); pi == nil {
		return ret
	}

	if is.Index.Global {
		return ret
	}
	if ok, _ := is.IsPartition(); ok {
		// Already pruned when translated to logical union.
		return ret
	}

	tmp, _ := b.is.TableByID(is.Table.ID)
	tbl := tmp.(table.PartitionedTable)
	partitions, err := partitionPruning(b.ctx, tbl, v.PartitionInfo.PruningConds, v.PartitionInfo.PartitionNames, v.PartitionInfo.Columns, v.PartitionInfo.ColumnNames)
	if err != nil {
		b.err = err
		return nil
	}
	ret.partitionTableMode = true
	ret.prunedPartitions = partitions
	return ret
}

func buildNoRangeIndexMergeReader(b *executorBuilder, v *plannercore.PhysicalIndexMergeReader) (*IndexMergeReaderExecutor, error) {
	partialPlanCount := len(v.PartialPlans)
	partialReqs := make([]*tipb.DAGRequest, 0, partialPlanCount)
	partialStreamings := make([]bool, 0, partialPlanCount)
	indexes := make([]*model.IndexInfo, 0, partialPlanCount)
	descs := make([]bool, 0, partialPlanCount)
	feedbacks := make([]*statistics.QueryFeedback, 0, partialPlanCount)
	ts := v.TablePlans[0].(*plannercore.PhysicalTableScan)
	for i := 0; i < partialPlanCount; i++ {
		var tempReq *tipb.DAGRequest
		var tempStreaming bool
		var err error

		feedback := statistics.NewQueryFeedback(0, nil, 0, ts.Desc)
		feedback.Invalidate()
		feedbacks = append(feedbacks, feedback)

		if is, ok := v.PartialPlans[i][0].(*plannercore.PhysicalIndexScan); ok {
			tempReq, tempStreaming, err = buildIndexReq(b, len(is.Index.Columns), ts.HandleCols.NumCols(), v.PartialPlans[i])
			descs = append(descs, is.Desc)
			indexes = append(indexes, is.Index)
		} else {
			ts := v.PartialPlans[i][0].(*plannercore.PhysicalTableScan)
			tempReq, tempStreaming, _, err = buildTableReq(b, len(ts.Columns), v.PartialPlans[i])
			descs = append(descs, ts.Desc)
			indexes = append(indexes, nil)
		}
		if err != nil {
			return nil, err
		}
		collect := false
		tempReq.CollectRangeCounts = &collect
		partialReqs = append(partialReqs, tempReq)
		partialStreamings = append(partialStreamings, tempStreaming)
	}
	tableReq, tableStreaming, tblInfo, err := buildTableReq(b, v.Schema().Len(), v.TablePlans)
	if err != nil {
		return nil, err
	}
	startTS, err := b.getSnapshotTS()
	if err != nil {
		return nil, err
	}
	e := &IndexMergeReaderExecutor{
		baseExecutor:      newBaseExecutor(b.ctx, v.Schema(), v.ID()),
		dagPBs:            partialReqs,
		startTS:           startTS,
		table:             tblInfo,
		indexes:           indexes,
		descs:             descs,
		tableRequest:      tableReq,
		columns:           ts.Columns,
		partialStreamings: partialStreamings,
		tableStreaming:    tableStreaming,
		partialPlans:      v.PartialPlans,
		tblPlans:          v.TablePlans,
		dataReaderBuilder: &dataReaderBuilder{executorBuilder: b},
		feedbacks:         feedbacks,
		handleCols:        ts.HandleCols,
	}
	collectTable := false
	e.tableRequest.CollectRangeCounts = &collectTable
	return e, nil
}

func (b *executorBuilder) buildIndexMergeReader(v *plannercore.PhysicalIndexMergeReader) Executor {
	ts := v.TablePlans[0].(*plannercore.PhysicalTableScan)
	if err := b.validCanReadTemporaryTable(ts.Table); err != nil {
		b.err = err
		return nil
	}

	ret, err := buildNoRangeIndexMergeReader(b, v)
	if err != nil {
		b.err = err
		return nil
	}
	ret.ranges = make([][]*ranger.Range, 0, len(v.PartialPlans))
	sctx := b.ctx.GetSessionVars().StmtCtx
	for i := 0; i < len(v.PartialPlans); i++ {
		if is, ok := v.PartialPlans[i][0].(*plannercore.PhysicalIndexScan); ok {
			ret.ranges = append(ret.ranges, is.Ranges)
			sctx.IndexNames = append(sctx.IndexNames, is.Table.Name.O+":"+is.Index.Name.O)
		} else {
			ret.ranges = append(ret.ranges, v.PartialPlans[i][0].(*plannercore.PhysicalTableScan).Ranges)
			if ret.table.Meta().IsCommonHandle {
				tblInfo := ret.table.Meta()
				sctx.IndexNames = append(sctx.IndexNames, tblInfo.Name.O+":"+tables.FindPrimaryIndex(tblInfo).Name.O)
			}
		}
	}
	sctx.TableIDs = append(sctx.TableIDs, ts.Table.ID)
	executorCounterIndexMergeReaderExecutor.Inc()

	if !b.ctx.GetSessionVars().UseDynamicPartitionPrune() {
		return ret
	}

	if pi := ts.Table.GetPartitionInfo(); pi == nil {
		return ret
	}

	tmp, _ := b.is.TableByID(ts.Table.ID)
	partitions, err := partitionPruning(b.ctx, tmp.(table.PartitionedTable), v.PartitionInfo.PruningConds, v.PartitionInfo.PartitionNames, v.PartitionInfo.Columns, v.PartitionInfo.ColumnNames)
	if err != nil {
		b.err = err
		return nil
	}
	ret.partitionTableMode, ret.prunedPartitions = true, partitions
	return ret
}

// dataReaderBuilder build an executor.
// The executor can be used to read data in the ranges which are constructed by datums.
// Differences from executorBuilder:
// 1. dataReaderBuilder calculate data range from argument, rather than plan.
// 2. the result executor is already opened.
type dataReaderBuilder struct {
	plannercore.Plan
	*executorBuilder

	selectResultHook // for testing
}

type mockPhysicalIndexReader struct {
	plannercore.PhysicalPlan

	e Executor
}

func (builder *dataReaderBuilder) buildExecutorForIndexJoin(ctx context.Context, lookUpContents []*indexJoinLookUpContent,
	IndexRanges []*ranger.Range, keyOff2IdxOff []int, cwc *plannercore.ColWithCmpFuncManager, canReorderHandles bool) (Executor, error) {
	return builder.buildExecutorForIndexJoinInternal(ctx, builder.Plan, lookUpContents, IndexRanges, keyOff2IdxOff, cwc, canReorderHandles)
}

func (builder *dataReaderBuilder) buildExecutorForIndexJoinInternal(ctx context.Context, plan plannercore.Plan, lookUpContents []*indexJoinLookUpContent,
	IndexRanges []*ranger.Range, keyOff2IdxOff []int, cwc *plannercore.ColWithCmpFuncManager, canReorderHandles bool) (Executor, error) {
	switch v := plan.(type) {
	case *plannercore.PhysicalTableReader:
		return builder.buildTableReaderForIndexJoin(ctx, v, lookUpContents, IndexRanges, keyOff2IdxOff, cwc, canReorderHandles)
	case *plannercore.PhysicalIndexReader:
		return builder.buildIndexReaderForIndexJoin(ctx, v, lookUpContents, IndexRanges, keyOff2IdxOff, cwc)
	case *plannercore.PhysicalIndexLookUpReader:
		return builder.buildIndexLookUpReaderForIndexJoin(ctx, v, lookUpContents, IndexRanges, keyOff2IdxOff, cwc)
	case *plannercore.PhysicalUnionScan:
		return builder.buildUnionScanForIndexJoin(ctx, v, lookUpContents, IndexRanges, keyOff2IdxOff, cwc, canReorderHandles)
	// The inner child of IndexJoin might be Projection when a combination of the following conditions is true:
	// 	1. The inner child fetch data using indexLookupReader
	// 	2. PK is not handle
	// 	3. The inner child needs to keep order
	// In this case, an extra column tidb_rowid will be appended in the output result of IndexLookupReader(see copTask.doubleReadNeedProj).
	// Then we need a Projection upon IndexLookupReader to prune the redundant column.
	case *plannercore.PhysicalProjection:
		return builder.buildProjectionForIndexJoin(ctx, v, lookUpContents, IndexRanges, keyOff2IdxOff, cwc)
	// Need to support physical selection because after PR 16389, TiDB will push down all the expr supported by TiKV or TiFlash
	// in predicate push down stage, so if there is an expr which only supported by TiFlash, a physical selection will be added after index read
	case *plannercore.PhysicalSelection:
		childExec, err := builder.buildExecutorForIndexJoinInternal(ctx, v.Children()[0], lookUpContents, IndexRanges, keyOff2IdxOff, cwc, canReorderHandles)
		if err != nil {
			return nil, err
		}
		exec := &SelectionExec{
			baseExecutor: newBaseExecutor(builder.ctx, v.Schema(), v.ID(), childExec),
			filters:      v.Conditions,
		}
		err = exec.open(ctx)
		return exec, err
	case *mockPhysicalIndexReader:
		return v.e, nil
	}
	return nil, errors.New("Wrong plan type for dataReaderBuilder")
}

func (builder *dataReaderBuilder) buildUnionScanForIndexJoin(ctx context.Context, v *plannercore.PhysicalUnionScan,
	values []*indexJoinLookUpContent, indexRanges []*ranger.Range, keyOff2IdxOff []int,
	cwc *plannercore.ColWithCmpFuncManager, canReorderHandles bool) (Executor, error) {
	childBuilder := &dataReaderBuilder{Plan: v.Children()[0], executorBuilder: builder.executorBuilder}
	reader, err := childBuilder.buildExecutorForIndexJoin(ctx, values, indexRanges, keyOff2IdxOff, cwc, canReorderHandles)
	if err != nil {
		return nil, err
	}

	ret := builder.buildUnionScanFromReader(reader, v)
	if us, ok := ret.(*UnionScanExec); ok {
		err = us.open(ctx)
	}
	return ret, err
}

func (builder *dataReaderBuilder) buildTableReaderForIndexJoin(ctx context.Context, v *plannercore.PhysicalTableReader,
	lookUpContents []*indexJoinLookUpContent, indexRanges []*ranger.Range, keyOff2IdxOff []int,
	cwc *plannercore.ColWithCmpFuncManager, canReorderHandles bool) (Executor, error) {
	e, err := buildNoRangeTableReader(builder.executorBuilder, v)
	if err != nil {
		return nil, err
	}
	tbInfo := e.table.Meta()
	if v.IsCommonHandle {
		if tbInfo.GetPartitionInfo() == nil || !builder.ctx.GetSessionVars().UseDynamicPartitionPrune() {
			kvRanges, err := buildKvRangesForIndexJoin(e.ctx, getPhysicalTableID(e.table), -1, lookUpContents, indexRanges, keyOff2IdxOff, cwc)
			if err != nil {
				return nil, err
			}
			return builder.buildTableReaderFromKvRanges(ctx, e, kvRanges)
		}

		tbl, _ := builder.is.TableByID(tbInfo.ID)
		pt := tbl.(table.PartitionedTable)
		pe, err := tbl.(interface {
			PartitionExpr() (*tables.PartitionExpr, error)
		}).PartitionExpr()
		if err != nil {
			return nil, err
		}
		var kvRanges []kv.KeyRange
		if keyColumnsIncludeAllPartitionColumns(lookUpContents[0].keyCols, pe) {
			// In this case we can use dynamic partition pruning.
			locateKey := make([]types.Datum, e.Schema().Len())
			kvRanges = make([]kv.KeyRange, 0, len(lookUpContents))
			for _, content := range lookUpContents {
				for i, date := range content.keys {
					locateKey[content.keyCols[i]] = date
				}
				p, err := pt.GetPartitionByRow(e.ctx, locateKey)
				if err != nil {
					return nil, err
				}
				pid := p.GetPhysicalID()
				tmp, err := buildKvRangesForIndexJoin(e.ctx, pid, -1, []*indexJoinLookUpContent{content}, indexRanges, keyOff2IdxOff, cwc)
				if err != nil {
					return nil, err
				}
				kvRanges = append(kvRanges, tmp...)
			}
		} else {
			partitionInfo := &v.PartitionInfo
			partitions, err := partitionPruning(e.ctx, pt, partitionInfo.PruningConds, partitionInfo.PartitionNames, partitionInfo.Columns, partitionInfo.ColumnNames)
			if err != nil {
				return nil, err
			}
			kvRanges = make([]kv.KeyRange, 0, len(partitions)*len(lookUpContents))
			for _, p := range partitions {
				pid := p.GetPhysicalID()
				tmp, err := buildKvRangesForIndexJoin(e.ctx, pid, -1, lookUpContents, indexRanges, keyOff2IdxOff, cwc)
				if err != nil {
					return nil, err
				}
				kvRanges = append(tmp, kvRanges...)
			}
		}
		return builder.buildTableReaderFromKvRanges(ctx, e, kvRanges)
	}

	handles, lookUpContents := dedupHandles(lookUpContents)
	if tbInfo.GetPartitionInfo() == nil {
		return builder.buildTableReaderFromHandles(ctx, e, handles, canReorderHandles)
	}
	if !builder.ctx.GetSessionVars().UseDynamicPartitionPrune() {
		return builder.buildTableReaderFromHandles(ctx, e, handles, canReorderHandles)
	}

	tbl, _ := builder.is.TableByID(tbInfo.ID)
	pt := tbl.(table.PartitionedTable)
	pe, err := tbl.(interface {
		PartitionExpr() (*tables.PartitionExpr, error)
	}).PartitionExpr()
	if err != nil {
		return nil, err
	}
	var kvRanges []kv.KeyRange
	if keyColumnsIncludeAllPartitionColumns(lookUpContents[0].keyCols, pe) {
		locateKey := make([]types.Datum, e.Schema().Len())
		kvRanges = make([]kv.KeyRange, 0, len(lookUpContents))
		for _, content := range lookUpContents {
			for i, date := range content.keys {
				locateKey[content.keyCols[i]] = date
			}
			p, err := pt.GetPartitionByRow(e.ctx, locateKey)
			if err != nil {
				return nil, err
			}
			pid := p.GetPhysicalID()
			handle := kv.IntHandle(content.keys[0].GetInt64())
			tmp := distsql.TableHandlesToKVRanges(pid, []kv.Handle{handle})
			kvRanges = append(kvRanges, tmp...)
		}
	} else {
		partitionInfo := &v.PartitionInfo
		partitions, err := partitionPruning(e.ctx, pt, partitionInfo.PruningConds, partitionInfo.PartitionNames, partitionInfo.Columns, partitionInfo.ColumnNames)
		if err != nil {
			return nil, err
		}
		for _, p := range partitions {
			pid := p.GetPhysicalID()
			tmp := distsql.TableHandlesToKVRanges(pid, handles)
			kvRanges = append(kvRanges, tmp...)
		}
	}
	return builder.buildTableReaderFromKvRanges(ctx, e, kvRanges)
}

func dedupHandles(lookUpContents []*indexJoinLookUpContent) ([]kv.Handle, []*indexJoinLookUpContent) {
	handles := make([]kv.Handle, 0, len(lookUpContents))
	validLookUpContents := make([]*indexJoinLookUpContent, 0, len(lookUpContents))
	for _, content := range lookUpContents {
		isValidHandle := true
		handle := kv.IntHandle(content.keys[0].GetInt64())
		for _, key := range content.keys {
			if handle.IntValue() != key.GetInt64() {
				isValidHandle = false
				break
			}
		}
		if isValidHandle {
			handles = append(handles, handle)
			validLookUpContents = append(validLookUpContents, content)
		}
	}
	return handles, validLookUpContents
}

type kvRangeBuilderFromRangeAndPartition struct {
	sctx       sessionctx.Context
	partitions []table.PhysicalTable
}

func (h kvRangeBuilderFromRangeAndPartition) buildKeyRangeSeparately(ranges []*ranger.Range) ([]int64, [][]kv.KeyRange, error) {
	var ret [][]kv.KeyRange
	var pids []int64
	for _, p := range h.partitions {
		pid := p.GetPhysicalID()
		meta := p.Meta()
		kvRange, err := distsql.TableHandleRangesToKVRanges(h.sctx.GetSessionVars().StmtCtx, []int64{pid}, meta != nil && meta.IsCommonHandle, ranges, nil)
		if err != nil {
			return nil, nil, err
		}
		pids = append(pids, pid)
		ret = append(ret, kvRange)
	}
	return pids, ret, nil
}

func (h kvRangeBuilderFromRangeAndPartition) buildKeyRange(_ int64, ranges []*ranger.Range) ([]kv.KeyRange, error) {
	var ret []kv.KeyRange
	for _, p := range h.partitions {
		pid := p.GetPhysicalID()
		meta := p.Meta()
		kvRange, err := distsql.TableHandleRangesToKVRanges(h.sctx.GetSessionVars().StmtCtx, []int64{pid}, meta != nil && meta.IsCommonHandle, ranges, nil)
		if err != nil {
			return nil, err
		}
		ret = append(ret, kvRange...)
	}
	return ret, nil
}

func (builder *dataReaderBuilder) buildTableReaderBase(ctx context.Context, e *TableReaderExecutor, reqBuilderWithRange distsql.RequestBuilder) (*TableReaderExecutor, error) {
	startTS, err := builder.getSnapshotTS()
	if err != nil {
		return nil, err
	}
	kvReq, err := reqBuilderWithRange.
		SetDAGRequest(e.dagPB).
		SetStartTS(startTS).
		SetDesc(e.desc).
		SetKeepOrder(e.keepOrder).
		SetStreaming(e.streaming).
		SetTxnScope(e.txnScope).
		SetIsStaleness(e.isStaleness).
		SetFromSessionVars(e.ctx.GetSessionVars()).
		SetFromInfoSchema(e.ctx.GetInfoSchema()).
		Build()
	if err != nil {
		return nil, err
	}
	e.kvRanges = append(e.kvRanges, kvReq.KeyRanges...)
	e.resultHandler = &tableResultHandler{}
	result, err := builder.SelectResult(ctx, builder.ctx, kvReq, retTypes(e), e.feedback, getPhysicalPlanIDs(e.plans), e.id)
	if err != nil {
		return nil, err
	}
	e.resultHandler.open(nil, result)
	return e, nil
}

func (builder *dataReaderBuilder) buildTableReaderFromHandles(ctx context.Context, e *TableReaderExecutor, handles []kv.Handle, canReorderHandles bool) (*TableReaderExecutor, error) {
	if canReorderHandles {
		sort.Slice(handles, func(i, j int) bool {
			return handles[i].Compare(handles[j]) < 0
		})
	}
	var b distsql.RequestBuilder
	if len(handles) > 0 {
		if _, ok := handles[0].(kv.PartitionHandle); ok {
			b.SetPartitionsAndHandles(handles)
		} else {
			b.SetTableHandles(getPhysicalTableID(e.table), handles)
		}
	}
	return builder.buildTableReaderBase(ctx, e, b)
}

func (builder *dataReaderBuilder) buildTableReaderFromKvRanges(ctx context.Context, e *TableReaderExecutor, ranges []kv.KeyRange) (Executor, error) {
	var b distsql.RequestBuilder
	b.SetKeyRanges(ranges)
	return builder.buildTableReaderBase(ctx, e, b)
}

func (builder *dataReaderBuilder) buildIndexReaderForIndexJoin(ctx context.Context, v *plannercore.PhysicalIndexReader,
	lookUpContents []*indexJoinLookUpContent, indexRanges []*ranger.Range, keyOff2IdxOff []int, cwc *plannercore.ColWithCmpFuncManager) (Executor, error) {
	e, err := buildNoRangeIndexReader(builder.executorBuilder, v)
	if err != nil {
		return nil, err
	}
	tbInfo := e.table.Meta()
	if tbInfo.GetPartitionInfo() == nil || !builder.ctx.GetSessionVars().UseDynamicPartitionPrune() {
		kvRanges, err := buildKvRangesForIndexJoin(e.ctx, e.physicalTableID, e.index.ID, lookUpContents, indexRanges, keyOff2IdxOff, cwc)
		if err != nil {
			return nil, err
		}
		err = e.open(ctx, kvRanges)
		return e, err
	}

	tbl, _ := builder.executorBuilder.is.TableByID(tbInfo.ID)
	usedPartition, canPrune, contentPos, err := prunePartitionForInnerExecutor(builder.executorBuilder.ctx, tbl, e.Schema(), &v.PartitionInfo, lookUpContents)
	if err != nil {
		return nil, err
	}
	if len(usedPartition) != 0 {
		if canPrune {
			rangeMap, err := buildIndexRangeForEachPartition(e.ctx, usedPartition, contentPos, lookUpContents, indexRanges, keyOff2IdxOff, cwc)
			if err != nil {
				return nil, err
			}
			e.partitions = usedPartition
			e.ranges = indexRanges
			e.partRangeMap = rangeMap
		} else {
			e.partitions = usedPartition
			if e.ranges, err = buildRangesForIndexJoin(e.ctx, lookUpContents, indexRanges, keyOff2IdxOff, cwc); err != nil {
				return nil, err
			}
		}
		if err := e.Open(ctx); err != nil {
			return nil, err
		}
		return e, nil
	}
	ret := &TableDualExec{baseExecutor: *e.base()}
	err = ret.Open(ctx)
	return ret, err
}

func (builder *dataReaderBuilder) buildIndexLookUpReaderForIndexJoin(ctx context.Context, v *plannercore.PhysicalIndexLookUpReader,
	lookUpContents []*indexJoinLookUpContent, indexRanges []*ranger.Range, keyOff2IdxOff []int, cwc *plannercore.ColWithCmpFuncManager) (Executor, error) {
	e, err := buildNoRangeIndexLookUpReader(builder.executorBuilder, v)
	if err != nil {
		return nil, err
	}

	tbInfo := e.table.Meta()
	if tbInfo.GetPartitionInfo() == nil || !builder.ctx.GetSessionVars().UseDynamicPartitionPrune() {
		e.kvRanges, err = buildKvRangesForIndexJoin(e.ctx, getPhysicalTableID(e.table), e.index.ID, lookUpContents, indexRanges, keyOff2IdxOff, cwc)
		if err != nil {
			return nil, err
		}
		err = e.open(ctx)
		return e, err
	}
	tbl, _ := builder.executorBuilder.is.TableByID(tbInfo.ID)
	usedPartition, canPrune, contentPos, err := prunePartitionForInnerExecutor(builder.executorBuilder.ctx, tbl, e.Schema(), &v.PartitionInfo, lookUpContents)
	if err != nil {
		return nil, err
	}
	if len(usedPartition) != 0 {
		if canPrune {
			rangeMap, err := buildIndexRangeForEachPartition(e.ctx, usedPartition, contentPos, lookUpContents, indexRanges, keyOff2IdxOff, cwc)
			if err != nil {
				return nil, err
			}
			e.prunedPartitions = usedPartition
			e.ranges = indexRanges
			e.partitionRangeMap = rangeMap
		} else {
			e.prunedPartitions = usedPartition
			e.ranges, err = buildRangesForIndexJoin(e.ctx, lookUpContents, indexRanges, keyOff2IdxOff, cwc)
			if err != nil {
				return nil, err
			}
		}
		e.partitionTableMode = true
		if err := e.Open(ctx); err != nil {
			return nil, err
		}
		return e, err
	}
	ret := &TableDualExec{baseExecutor: *e.base()}
	err = ret.Open(ctx)
	return ret, err
}

func (builder *dataReaderBuilder) buildProjectionForIndexJoin(ctx context.Context, v *plannercore.PhysicalProjection,
	lookUpContents []*indexJoinLookUpContent, indexRanges []*ranger.Range, keyOff2IdxOff []int, cwc *plannercore.ColWithCmpFuncManager) (Executor, error) {
	var (
		childExec Executor
		err       error
	)
	switch op := v.Children()[0].(type) {
	case *plannercore.PhysicalIndexLookUpReader:
		if childExec, err = builder.buildIndexLookUpReaderForIndexJoin(ctx, op, lookUpContents, indexRanges, keyOff2IdxOff, cwc); err != nil {
			return nil, err
		}
	case *plannercore.PhysicalTableReader:
		if childExec, err = builder.buildTableReaderForIndexJoin(ctx, op, lookUpContents, indexRanges, keyOff2IdxOff, cwc, true); err != nil {
			return nil, err
		}
	default:
		return nil, errors.Errorf("inner child of Projection should be IndexLookupReader/TableReader, but got %T", v.Children()[0])
	}

	e := &ProjectionExec{
		baseExecutor:     newBaseExecutor(builder.ctx, v.Schema(), v.ID(), childExec),
		numWorkers:       int64(builder.ctx.GetSessionVars().ProjectionConcurrency()),
		evaluatorSuit:    expression.NewEvaluatorSuite(v.Exprs, v.AvoidColumnEvaluator),
		calculateNoDelay: v.CalculateNoDelay,
	}

	// If the calculation row count for this Projection operator is smaller
	// than a Chunk size, we turn back to the un-parallel Projection
	// implementation to reduce the goroutine overhead.
	if int64(v.StatsCount()) < int64(builder.ctx.GetSessionVars().MaxChunkSize) {
		e.numWorkers = 0
	}
	err = e.open(ctx)

	return e, err
}

// buildRangesForIndexJoin builds kv ranges for index join when the inner plan is index scan plan.
func buildRangesForIndexJoin(ctx sessionctx.Context, lookUpContents []*indexJoinLookUpContent,
	ranges []*ranger.Range, keyOff2IdxOff []int, cwc *plannercore.ColWithCmpFuncManager) ([]*ranger.Range, error) {
	retRanges := make([]*ranger.Range, 0, len(ranges)*len(lookUpContents))
	lastPos := len(ranges[0].LowVal) - 1
	tmpDatumRanges := make([]*ranger.Range, 0, len(lookUpContents))
	for _, content := range lookUpContents {
		for _, ran := range ranges {
			for keyOff, idxOff := range keyOff2IdxOff {
				ran.LowVal[idxOff] = content.keys[keyOff]
				ran.HighVal[idxOff] = content.keys[keyOff]
			}
		}
		if cwc == nil {
			// A deep copy is need here because the old []*range.Range is overwriten
			for _, ran := range ranges {
				retRanges = append(retRanges, ran.Clone())
			}
			continue
		}
		nextColRanges, err := cwc.BuildRangesByRow(ctx, content.row)
		if err != nil {
			return nil, err
		}
		for _, nextColRan := range nextColRanges {
			for _, ran := range ranges {
				ran.LowVal[lastPos] = nextColRan.LowVal[0]
				ran.HighVal[lastPos] = nextColRan.HighVal[0]
				ran.LowExclude = nextColRan.LowExclude
				ran.HighExclude = nextColRan.HighExclude
				tmpDatumRanges = append(tmpDatumRanges, ran.Clone())
			}
		}
	}

	if cwc == nil {
		return retRanges, nil
	}

	return ranger.UnionRanges(ctx.GetSessionVars().StmtCtx, tmpDatumRanges, true)
}

// buildKvRangesForIndexJoin builds kv ranges for index join when the inner plan is index scan plan.
func buildKvRangesForIndexJoin(ctx sessionctx.Context, tableID, indexID int64, lookUpContents []*indexJoinLookUpContent,
	ranges []*ranger.Range, keyOff2IdxOff []int, cwc *plannercore.ColWithCmpFuncManager) (_ []kv.KeyRange, err error) {
	kvRanges := make([]kv.KeyRange, 0, len(ranges)*len(lookUpContents))
	lastPos := len(ranges[0].LowVal) - 1
	sc := ctx.GetSessionVars().StmtCtx
	tmpDatumRanges := make([]*ranger.Range, 0, len(lookUpContents))
	for _, content := range lookUpContents {
		for _, ran := range ranges {
			for keyOff, idxOff := range keyOff2IdxOff {
				ran.LowVal[idxOff] = content.keys[keyOff]
				ran.HighVal[idxOff] = content.keys[keyOff]
			}
		}
		if cwc == nil {
			// Index id is -1 means it's a common handle.
			var tmpKvRanges []kv.KeyRange
			var err error
			if indexID == -1 {
				tmpKvRanges, err = distsql.CommonHandleRangesToKVRanges(sc, []int64{tableID}, ranges)
			} else {
				tmpKvRanges, err = distsql.IndexRangesToKVRanges(sc, tableID, indexID, ranges, nil)
			}
			if err != nil {
				return nil, err
			}
			kvRanges = append(kvRanges, tmpKvRanges...)
			continue
		}
		nextColRanges, err := cwc.BuildRangesByRow(ctx, content.row)
		if err != nil {
			return nil, err
		}
		for _, nextColRan := range nextColRanges {
			for _, ran := range ranges {
				ran.LowVal[lastPos] = nextColRan.LowVal[0]
				ran.HighVal[lastPos] = nextColRan.HighVal[0]
				ran.LowExclude = nextColRan.LowExclude
				ran.HighExclude = nextColRan.HighExclude
				tmpDatumRanges = append(tmpDatumRanges, ran.Clone())
			}
		}
	}

	if cwc == nil {
		sort.Slice(kvRanges, func(i, j int) bool {
			return bytes.Compare(kvRanges[i].StartKey, kvRanges[j].StartKey) < 0
		})
		return kvRanges, nil
	}

	tmpDatumRanges, err = ranger.UnionRanges(ctx.GetSessionVars().StmtCtx, tmpDatumRanges, true)
	if err != nil {
		return nil, err
	}
	// Index id is -1 means it's a common handle.
	if indexID == -1 {
		return distsql.CommonHandleRangesToKVRanges(ctx.GetSessionVars().StmtCtx, []int64{tableID}, tmpDatumRanges)
	}
	return distsql.IndexRangesToKVRanges(ctx.GetSessionVars().StmtCtx, tableID, indexID, tmpDatumRanges, nil)
}

func (b *executorBuilder) buildWindow(v *plannercore.PhysicalWindow) Executor {
	childExec := b.build(v.Children()[0])
	if b.err != nil {
		return nil
	}
	base := newBaseExecutor(b.ctx, v.Schema(), v.ID(), childExec)
	groupByItems := make([]expression.Expression, 0, len(v.PartitionBy))
	for _, item := range v.PartitionBy {
		groupByItems = append(groupByItems, item.Col)
	}
	orderByCols := make([]*expression.Column, 0, len(v.OrderBy))
	for _, item := range v.OrderBy {
		orderByCols = append(orderByCols, item.Col)
	}
	windowFuncs := make([]aggfuncs.AggFunc, 0, len(v.WindowFuncDescs))
	partialResults := make([]aggfuncs.PartialResult, 0, len(v.WindowFuncDescs))
	resultColIdx := v.Schema().Len() - len(v.WindowFuncDescs)
	for _, desc := range v.WindowFuncDescs {
		aggDesc, err := aggregation.NewAggFuncDesc(b.ctx, desc.Name, desc.Args, false)
		if err != nil {
			b.err = err
			return nil
		}
		agg := aggfuncs.BuildWindowFunctions(b.ctx, aggDesc, resultColIdx, orderByCols)
		windowFuncs = append(windowFuncs, agg)
		partialResult, _ := agg.AllocPartialResult()
		partialResults = append(partialResults, partialResult)
		resultColIdx++
	}

	if b.ctx.GetSessionVars().EnablePipelinedWindowExec {
		exec := &PipelinedWindowExec{
			baseExecutor:   base,
			groupChecker:   newVecGroupChecker(b.ctx, groupByItems),
			numWindowFuncs: len(v.WindowFuncDescs),
		}

		exec.windowFuncs = windowFuncs
		exec.partialResults = partialResults
		if v.Frame == nil {
			exec.start = &plannercore.FrameBound{
				Type:      ast.Preceding,
				UnBounded: true,
			}
			exec.end = &plannercore.FrameBound{
				Type:      ast.Following,
				UnBounded: true,
			}
		} else {
			exec.start = v.Frame.Start
			exec.end = v.Frame.End
			if v.Frame.Type == ast.Ranges {
				cmpResult := int64(-1)
				if len(v.OrderBy) > 0 && v.OrderBy[0].Desc {
					cmpResult = 1
				}
				exec.orderByCols = orderByCols
				exec.expectedCmpResult = cmpResult
				exec.isRangeFrame = true
			}
		}
		return exec
	}
	var processor windowProcessor
	if v.Frame == nil {
		processor = &aggWindowProcessor{
			windowFuncs:    windowFuncs,
			partialResults: partialResults,
		}
	} else if v.Frame.Type == ast.Rows {
		processor = &rowFrameWindowProcessor{
			windowFuncs:    windowFuncs,
			partialResults: partialResults,
			start:          v.Frame.Start,
			end:            v.Frame.End,
		}
	} else {
		cmpResult := int64(-1)
		if len(v.OrderBy) > 0 && v.OrderBy[0].Desc {
			cmpResult = 1
		}
		processor = &rangeFrameWindowProcessor{
			windowFuncs:       windowFuncs,
			partialResults:    partialResults,
			start:             v.Frame.Start,
			end:               v.Frame.End,
			orderByCols:       orderByCols,
			expectedCmpResult: cmpResult,
		}
	}
	return &WindowExec{baseExecutor: base,
		processor:      processor,
		groupChecker:   newVecGroupChecker(b.ctx, groupByItems),
		numWindowFuncs: len(v.WindowFuncDescs),
	}
}

func (b *executorBuilder) buildShuffle(v *plannercore.PhysicalShuffle) *ShuffleExec {
	base := newBaseExecutor(b.ctx, v.Schema(), v.ID())
	shuffle := &ShuffleExec{
		baseExecutor: base,
		concurrency:  v.Concurrency,
	}

	splitters := make([]partitionSplitter, len(v.ByItemArrays))
	switch v.SplitterType {
	case plannercore.PartitionHashSplitterType:
		for i, byItems := range v.ByItemArrays {
			splitters[i] = buildPartitionHashSplitter(shuffle.concurrency, byItems)
		}
	case plannercore.PartitionRangeSplitterType:
		for i, byItems := range v.ByItemArrays {
			splitters[i] = buildPartitionRangeSplitter(b.ctx, shuffle.concurrency, byItems)
		}
	default:
		panic("Not implemented. Should not reach here.")
	}
	shuffle.splitters = splitters

	shuffle.dataSources = make([]Executor, len(v.DataSources))
	for i, dataSource := range v.DataSources {
		shuffle.dataSources[i] = b.build(dataSource)
		if b.err != nil {
			return nil
		}
	}

	head := v.Children()[0]
	shuffle.workers = make([]*shuffleWorker, shuffle.concurrency)
	for i := range shuffle.workers {
		receivers := make([]*shuffleReceiver, len(v.DataSources))
		for j, dataSource := range v.DataSources {
			receivers[j] = &shuffleReceiver{
				baseExecutor: newBaseExecutor(b.ctx, dataSource.Schema(), dataSource.ID()),
			}
		}

		w := &shuffleWorker{
			receivers: receivers,
		}

		for j, dataSource := range v.DataSources {
			stub := plannercore.PhysicalShuffleReceiverStub{
				Receiver: (unsafe.Pointer)(receivers[j]),
			}.Init(b.ctx, dataSource.Stats(), dataSource.SelectBlockOffset(), nil)
			stub.SetSchema(dataSource.Schema())
			v.Tails[j].SetChildren(stub)
		}

		w.childExec = b.build(head)
		if b.err != nil {
			return nil
		}

		shuffle.workers[i] = w
	}

	return shuffle
}

func (b *executorBuilder) buildShuffleReceiverStub(v *plannercore.PhysicalShuffleReceiverStub) *shuffleReceiver {
	return (*shuffleReceiver)(v.Receiver)
}

func (b *executorBuilder) buildSQLBindExec(v *plannercore.SQLBindPlan) Executor {
	base := newBaseExecutor(b.ctx, v.Schema(), v.ID())
	base.initCap = chunk.ZeroCapacity

	e := &SQLBindExec{
		baseExecutor: base,
		sqlBindOp:    v.SQLBindOp,
		normdOrigSQL: v.NormdOrigSQL,
		bindSQL:      v.BindSQL,
		charset:      v.Charset,
		collation:    v.Collation,
		db:           v.Db,
		isGlobal:     v.IsGlobal,
		bindAst:      v.BindStmt,
	}
	return e
}

// NewRowDecoder creates a chunk decoder for new row format row value decode.
func NewRowDecoder(ctx sessionctx.Context, schema *expression.Schema, tbl *model.TableInfo) *rowcodec.ChunkDecoder {
	getColInfoByID := func(tbl *model.TableInfo, colID int64) *model.ColumnInfo {
		for _, col := range tbl.Columns {
			if col.ID == colID {
				return col
			}
		}
		return nil
	}
	var pkCols []int64
	reqCols := make([]rowcodec.ColInfo, len(schema.Columns))
	for i := range schema.Columns {
		idx, col := i, schema.Columns[i]
		isPK := (tbl.PKIsHandle && mysql.HasPriKeyFlag(col.RetType.Flag)) || col.ID == model.ExtraHandleID
		if isPK {
			pkCols = append(pkCols, col.ID)
		}
		isGeneratedCol := false
		if col.VirtualExpr != nil {
			isGeneratedCol = true
		}
		reqCols[idx] = rowcodec.ColInfo{
			ID:            col.ID,
			VirtualGenCol: isGeneratedCol,
			Ft:            col.RetType,
		}
	}
	if len(pkCols) == 0 {
		pkCols = tables.TryGetCommonPkColumnIds(tbl)
		if len(pkCols) == 0 {
			pkCols = []int64{-1}
		}
	}
	defVal := func(i int, chk *chunk.Chunk) error {
		ci := getColInfoByID(tbl, reqCols[i].ID)
		d, err := table.GetColOriginDefaultValue(ctx, ci)
		if err != nil {
			return err
		}
		chk.AppendDatum(i, &d)
		return nil
	}
	return rowcodec.NewChunkDecoder(reqCols, pkCols, defVal, ctx.GetSessionVars().Location())
}

func (b *executorBuilder) buildBatchPointGet(plan *plannercore.BatchPointGetPlan) Executor {
	if err := b.validCanReadTemporaryTable(plan.TblInfo); err != nil {
		b.err = err
		return nil
	}

	startTS, err := b.getSnapshotTS()
	if err != nil {
		b.err = err
		return nil
	}
	decoder := NewRowDecoder(b.ctx, plan.Schema(), plan.TblInfo)
	e := &BatchPointGetExec{
		baseExecutor: newBaseExecutor(b.ctx, plan.Schema(), plan.ID()),
		tblInfo:      plan.TblInfo,
		idxInfo:      plan.IndexInfo,
		rowDecoder:   decoder,
		startTS:      startTS,
		txnScope:     b.txnScope,
		isStaleness:  b.isStaleness,
		keepOrder:    plan.KeepOrder,
		desc:         plan.Desc,
		lock:         plan.Lock,
		waitTime:     plan.LockWaitTime,
		partExpr:     plan.PartitionExpr,
		partPos:      plan.PartitionColPos,
		singlePart:   plan.SinglePart,
		partTblID:    plan.PartTblID,
		columns:      plan.Columns,
	}

	if plan.TblInfo.TempTableType != model.TempTableNone {
		// Temporary table should not do any lock operations
		e.lock = false
		e.waitTime = 0
	}

	if e.lock {
		b.hasLock = true
	}
	var capacity int
	if plan.IndexInfo != nil && !isCommonHandleRead(plan.TblInfo, plan.IndexInfo) {
		e.idxVals = plan.IndexValues
		capacity = len(e.idxVals)
	} else {
		// `SELECT a FROM t WHERE a IN (1, 1, 2, 1, 2)` should not return duplicated rows
		handles := make([]kv.Handle, 0, len(plan.Handles))
		dedup := kv.NewHandleMap()
		if plan.IndexInfo == nil {
			for _, handle := range plan.Handles {
				if _, found := dedup.Get(handle); found {
					continue
				}
				dedup.Set(handle, true)
				handles = append(handles, handle)
			}
		} else {
			for _, value := range plan.IndexValues {
				if datumsContainNull(value) {
					continue
				}
				handleBytes, err := EncodeUniqueIndexValuesForKey(e.ctx, e.tblInfo, plan.IndexInfo, value)
				if err != nil {
					if kv.ErrNotExist.Equal(err) {
						continue
					}
					b.err = err
					return nil
				}
				handle, err := kv.NewCommonHandle(handleBytes)
				if err != nil {
					b.err = err
					return nil
				}
				if _, found := dedup.Get(handle); found {
					continue
				}
				dedup.Set(handle, true)
				handles = append(handles, handle)
			}
		}
		e.handles = handles
		capacity = len(e.handles)
	}
	e.base().initCap = capacity
	e.base().maxChunkSize = capacity
	e.buildVirtualColumnInfo()
	return e
}

func isCommonHandleRead(tbl *model.TableInfo, idx *model.IndexInfo) bool {
	return tbl.IsCommonHandle && idx.Primary
}

func getPhysicalTableID(t table.Table) int64 {
	if p, ok := t.(table.PhysicalTable); ok {
		return p.GetPhysicalID()
	}
	return t.Meta().ID
}

func getFeedbackStatsTableID(ctx sessionctx.Context, t table.Table) int64 {
	if p, ok := t.(table.PhysicalTable); ok && !ctx.GetSessionVars().UseDynamicPartitionPrune() {
		return p.GetPhysicalID()
	}
	return t.Meta().ID
}

func (b *executorBuilder) buildAdminShowTelemetry(v *plannercore.AdminShowTelemetry) Executor {
	return &AdminShowTelemetryExec{baseExecutor: newBaseExecutor(b.ctx, v.Schema(), v.ID())}
}

func (b *executorBuilder) buildAdminResetTelemetryID(v *plannercore.AdminResetTelemetryID) Executor {
	return &AdminResetTelemetryIDExec{baseExecutor: newBaseExecutor(b.ctx, v.Schema(), v.ID())}
}

func partitionPruning(ctx sessionctx.Context, tbl table.PartitionedTable, conds []expression.Expression, partitionNames []model.CIStr,
	columns []*expression.Column, columnNames types.NameSlice) ([]table.PhysicalTable, error) {
	idxArr, err := plannercore.PartitionPruning(ctx, tbl, conds, partitionNames, columns, columnNames)
	if err != nil {
		return nil, err
	}

	pi := tbl.Meta().GetPartitionInfo()
	var ret []table.PhysicalTable
	if fullRangePartition(idxArr) {
		ret = make([]table.PhysicalTable, 0, len(pi.Definitions))
		for _, def := range pi.Definitions {
			p := tbl.GetPartition(def.ID)
			ret = append(ret, p)
		}
	} else {
		ret = make([]table.PhysicalTable, 0, len(idxArr))
		for _, idx := range idxArr {
			pid := pi.Definitions[idx].ID
			p := tbl.GetPartition(pid)
			ret = append(ret, p)
		}
	}
	return ret, nil
}

func fullRangePartition(idxArr []int) bool {
	return len(idxArr) == 1 && idxArr[0] == plannercore.FullRange
}

type emptySampler struct{}

func (s *emptySampler) writeChunk(_ *chunk.Chunk) error {
	return nil
}

func (s *emptySampler) finished() bool {
	return true
}

func (b *executorBuilder) buildTableSample(v *plannercore.PhysicalTableSample) *TableSampleExecutor {
	startTS, err := b.getSnapshotTS()
	if err != nil {
		b.err = err
		return nil
	}
	e := &TableSampleExecutor{
		baseExecutor: newBaseExecutor(b.ctx, v.Schema(), v.ID()),
		table:        v.TableInfo,
		startTS:      startTS,
	}

	if v.TableInfo.Meta().TempTableType != model.TempTableNone {
		e.sampler = &emptySampler{}
	} else if v.TableSampleInfo.AstNode.SampleMethod == ast.SampleMethodTypeTiDBRegion {
		e.sampler = newTableRegionSampler(
			b.ctx, v.TableInfo, startTS, v.TableSampleInfo.Partitions, v.Schema(),
			v.TableSampleInfo.FullSchema, e.retFieldTypes, v.Desc)
	}

	return e
}

func (b *executorBuilder) buildCTE(v *plannercore.PhysicalCTE) Executor {
	// 1. Build seedPlan.
	if b.Ti != nil {
		b.Ti.UseNonRecursive = true
	}
	seedExec := b.build(v.SeedPlan)
	if b.err != nil {
		return nil
	}

	// 2. Build tables to store intermediate results.
	chkSize := b.ctx.GetSessionVars().MaxChunkSize
	tps := seedExec.base().retFieldTypes
	var resTbl cteutil.Storage
	var iterInTbl cteutil.Storage
	var iterOutTbl cteutil.Storage

	if v.RecurPlan != nil {
		// For non-recursive CTE, the result will be put into resTbl directly.
		// So no need to build iterOutTbl.
		iterOutTbl := cteutil.NewStorageRowContainer(tps, chkSize)
		if err := iterOutTbl.OpenAndRef(); err != nil {
			b.err = err
			return nil
		}
	}

	storageMap, ok := b.ctx.GetSessionVars().StmtCtx.CTEStorageMap.(map[int]*CTEStorages)
	if !ok {
		b.err = errors.New("type assertion for CTEStorageMap failed")
		return nil
	}
	storages, ok := storageMap[v.CTE.IDForStorage]
	if ok {
		// Storage already setup.
		resTbl = storages.ResTbl
		iterInTbl = storages.IterInTbl
	} else {
		resTbl = cteutil.NewStorageRowContainer(tps, chkSize)
		if err := resTbl.OpenAndRef(); err != nil {
			b.err = err
			return nil
		}
		iterInTbl = cteutil.NewStorageRowContainer(tps, chkSize)
		if err := iterInTbl.OpenAndRef(); err != nil {
			b.err = err
			return nil
		}
		storageMap[v.CTE.IDForStorage] = &CTEStorages{ResTbl: resTbl, IterInTbl: iterInTbl}
	}

	// 3. Build recursive part.
	if v.RecurPlan != nil && b.Ti != nil {
		b.Ti.UseRecursive = true
	}
	recursiveExec := b.build(v.RecurPlan)
	if b.err != nil {
		return nil
	}

	var sel []int
	if v.CTE.IsDistinct {
		sel = make([]int, chkSize)
		for i := 0; i < chkSize; i++ {
			sel[i] = i
		}
	}

	return &CTEExec{
		baseExecutor:  newBaseExecutor(b.ctx, v.Schema(), v.ID()),
		seedExec:      seedExec,
		recursiveExec: recursiveExec,
		resTbl:        resTbl,
		iterInTbl:     iterInTbl,
		iterOutTbl:    iterOutTbl,
		chkIdx:        0,
		isDistinct:    v.CTE.IsDistinct,
		sel:           sel,
		hasLimit:      v.CTE.HasLimit,
		limitBeg:      v.CTE.LimitBeg,
		limitEnd:      v.CTE.LimitEnd,
	}
}

func (b *executorBuilder) buildCTETableReader(v *plannercore.PhysicalCTETable) Executor {
	storageMap, ok := b.ctx.GetSessionVars().StmtCtx.CTEStorageMap.(map[int]*CTEStorages)
	if !ok {
		b.err = errors.New("type assertion for CTEStorageMap failed")
		return nil
	}
	storages, ok := storageMap[v.IDForStorage]
	if !ok {
		b.err = errors.Errorf("iterInTbl should already be set up by CTEExec(id: %d)", v.IDForStorage)
		return nil
	}
	return &CTETableReaderExec{
		baseExecutor: newBaseExecutor(b.ctx, v.Schema(), v.ID()),
		iterInTbl:    storages.IterInTbl,
		chkIdx:       0,
	}
}

func (b *executorBuilder) validCanReadTemporaryTable(tbl *model.TableInfo) error {
	if tbl.TempTableType == model.TempTableNone {
		return nil
	}

	// Some tools like dumpling use history read to dump all table's records and will be fail if we return an error.
	// So we do not check SnapshotTS here

	sessionVars := b.ctx.GetSessionVars()

	if sessionVars.TxnCtx.IsStaleness || b.isStaleness {
		return errors.New("can not stale read temporary table")
	}

	return nil
}<|MERGE_RESOLUTION|>--- conflicted
+++ resolved
@@ -1591,13 +1591,7 @@
 			strings.ToLower(infoschema.TablePlacementPolicy),
 			strings.ToLower(infoschema.TableClientErrorsSummaryGlobal),
 			strings.ToLower(infoschema.TableClientErrorsSummaryByUser),
-			strings.ToLower(infoschema.TableClientErrorsSummaryByHost),
-<<<<<<< HEAD
-			strings.ToLower(infoschema.TableDataLockWaits):
-=======
-			strings.ToLower(infoschema.TableDeadlocks),
-			strings.ToLower(infoschema.ClusterTableDeadlocks):
->>>>>>> de3bc62d
+			strings.ToLower(infoschema.TableClientErrorsSummaryByHost):
 			return &MemTableReaderExec{
 				baseExecutor: newBaseExecutor(b.ctx, v.Schema(), v.ID()),
 				table:        v.Table,
@@ -1616,20 +1610,21 @@
 					columns: v.Columns,
 				},
 			}
-<<<<<<< HEAD
+		case strings.ToLower(infoschema.TableDataLockWaits):
+			return &MemTableReaderExec{
+				baseExecutor: newBaseExecutor(b.ctx, v.Schema(), v.ID()),
+				table:        v.Table,
+				retriever: &dataLockWaitsTableRetriever{
+					table:   v.Table,
+					columns: v.Columns,
+				},
+			}
 		case strings.ToLower(infoschema.TableDeadlocks),
 			strings.ToLower(infoschema.ClusterTableDeadlocks):
 			return &MemTableReaderExec{
 				baseExecutor: newBaseExecutor(b.ctx, v.Schema(), v.ID()),
 				table:        v.Table,
 				retriever: &deadlocksTableRetriever{
-=======
-		case strings.ToLower(infoschema.TableDataLockWaits):
-			return &MemTableReaderExec{
-				baseExecutor: newBaseExecutor(b.ctx, v.Schema(), v.ID()),
-				table:        v.Table,
-				retriever: &dataLockWaitsTableRetriever{
->>>>>>> de3bc62d
 					table:   v.Table,
 					columns: v.Columns,
 				},
