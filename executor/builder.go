--- conflicted
+++ resolved
@@ -1837,9 +1837,6 @@
 		lastColHelper: v.CompareFilters,
 	}
 	e.joinResult = newFirstChunk(e)
-<<<<<<< HEAD
-	return e
-=======
 	executorCounterIndexLookUpJoin.Inc()
 	if v.KeepOuterOrder {
 		return e
@@ -1851,7 +1848,6 @@
 	// Now IndexLookUpMergeJoin returns IndexLookUpJoin.
 	// We will maintain it in future.
 	return b.buildIndexLookUpJoin(&v.PhysicalIndexJoin)
->>>>>>> 3d7dc49f
 }
 
 // containsLimit tests if the execs contains Limit because we do not know whether `Limit` has consumed all of its' source,
