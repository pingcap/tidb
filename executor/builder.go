--- conflicted
+++ resolved
@@ -1305,122 +1305,42 @@
 
 func (b *executorBuilder) buildUpdate(v *plannercore.Update) Executor {
 	tblID2table := make(map[int64]table.Table)
-	for id := range v.TblID2Handle {
-		tblID2table[id], _ = b.is.TableByID(id)
+	for _, info := range v.TblColPosInfos {
+		tblID2table[info.TblID], _ = b.is.TableByID(info.TblID)
 	}
 	b.startTS = b.ctx.GetSessionVars().TxnCtx.GetForUpdateTS()
 	selExec := b.build(v.SelectPlan)
 	if b.err != nil {
 		return nil
 	}
-<<<<<<< HEAD
-	columns2Handle := buildColumns2Handle(v.SelectPlan.Schema(), v.TblID2Handle, tblID2table)
-=======
->>>>>>> fe998656
-	base := newBaseExecutor(b.ctx, nil, v.ExplainID(), selExec)
+	base := newBaseExecutor(b.ctx, v.Schema(), v.ExplainID(), selExec)
 	base.initCap = chunk.ZeroCapacity
 	updateExec := &UpdateExec{
 		baseExecutor:   base,
 		OrderedList:    v.OrderedList,
 		tblID2table:    tblID2table,
-<<<<<<< HEAD
-		tblID2Handle:   v.TblID2Handle,
-		columns2Handle: columns2Handle,
-=======
 		tblColPosInfos: v.TblColPosInfos,
->>>>>>> fe998656
 	}
 	return updateExec
 }
 
-<<<<<<< HEAD
-// cols2Handle represents an mapper from column index to handle index.
-type cols2Handle struct {
-	// start and end represent the ordinal range [start, end) of the consecutive columns.
-	start, end int32
-	// handleOrdinal represents the ordinal of the handle column.
-	handleOrdinal int32
-}
-
-// cols2HandleSlice attaches the methods of sort.Interface to []cols2Handle sorting in increasing order.
-type cols2HandleSlice []cols2Handle
-
-// Len implements sort.Interface#Len.
-func (c cols2HandleSlice) Len() int {
-	return len(c)
-}
-
-// Swap implements sort.Interface#Swap.
-func (c cols2HandleSlice) Swap(i, j int) {
-	c[i], c[j] = c[j], c[i]
-}
-
-// Less implements sort.Interface#Less.
-func (c cols2HandleSlice) Less(i, j int) bool {
-	return c[i].start < c[j].start
-}
-
-// findHandle finds the ordinal of the corresponding handle column.
-func (c cols2HandleSlice) findHandle(ordinal int32) (int32, bool) {
-	if c == nil || len(c) == 0 {
-		return 0, false
-	}
-	// find the smallest index of the range that its start great than ordinal.
-	// @see https://godoc.org/sort#Search
-	rangeBehindOrdinal := sort.Search(len(c), func(i int) bool { return c[i].start > ordinal })
-	if rangeBehindOrdinal == 0 {
-		return 0, false
-	}
-	return c[rangeBehindOrdinal-1].handleOrdinal, true
-}
-
-// buildColumns2Handle builds columns to handle mapping.
-func buildColumns2Handle(schema *expression.Schema, tblID2Handle map[int64][]*expression.Column, tblID2Table map[int64]table.Table) cols2HandleSlice {
-	if len(tblID2Handle) < 2 {
-		// skip buildColumns2Handle mapping if there are only single table.
-		return nil
-	}
-	var cols2Handles cols2HandleSlice
-	for tblID, handleCols := range tblID2Handle {
-		tbl := tblID2Table[tblID]
-		for _, handleCol := range handleCols {
-			offset := getTableOffset(schema, handleCol)
-			end := offset + len(tbl.WritableCols())
-			cols2Handles = append(cols2Handles, cols2Handle{int32(offset), int32(end), int32(handleCol.Index)})
-		}
-	}
-	sort.Sort(cols2Handles)
-	return cols2Handles
-}
-
-=======
->>>>>>> fe998656
 func (b *executorBuilder) buildDelete(v *plannercore.Delete) Executor {
 	tblID2table := make(map[int64]table.Table)
-	for id := range v.TblID2Handle {
-		tblID2table[id], _ = b.is.TableByID(id)
+	for _, info := range v.TblColPosInfos {
+		tblID2table[info.TblID], _ = b.is.TableByID(info.TblID)
 	}
 	b.startTS = b.ctx.GetSessionVars().TxnCtx.GetForUpdateTS()
 	selExec := b.build(v.SelectPlan)
 	if b.err != nil {
 		return nil
 	}
-	base := newBaseExecutor(b.ctx, nil, v.ExplainID(), selExec)
+	base := newBaseExecutor(b.ctx, v.Schema(), v.ExplainID(), selExec)
 	base.initCap = chunk.ZeroCapacity
 	deleteExec := &DeleteExec{
-<<<<<<< HEAD
-		baseExecutor: base,
-		SelectExec:   selExec,
-		Tables:       v.Tables,
-		IsMultiTable: v.IsMultiTable,
-		tblID2Table:  tblID2table,
-		tblID2Handle: v.TblID2Handle,
-=======
 		baseExecutor:   base,
+		tblID2Table:    tblID2table,
 		IsMultiTable:   v.IsMultiTable,
-		tblID2Table:    tblID2table,
 		tblColPosInfos: v.TblColPosInfos,
->>>>>>> fe998656
 	}
 	return deleteExec
 }
