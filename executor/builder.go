// Copyright 2015 PingCAP, Inc.
//
// Licensed under the Apache License, Version 2.0 (the "License");
// you may not use this file except in compliance with the License.
// You may obtain a copy of the License at
//
//     http://www.apache.org/licenses/LICENSE-2.0
//
// Unless required by applicable law or agreed to in writing, software
// distributed under the License is distributed on an "AS IS" BASIS,
// See the License for the specific language governing permissions and
// limitations under the License.

package executor

import (
	"bytes"
	"context"
	"fmt"
	"math"
	"sort"
	"strings"
	"sync"
	"time"

	"github.com/cznic/mathutil"
	"github.com/cznic/sortutil"
	"github.com/pingcap/errors"
	"github.com/pingcap/parser/ast"
	"github.com/pingcap/parser/model"
	"github.com/pingcap/parser/mysql"
	"github.com/pingcap/tidb/distsql"
	"github.com/pingcap/tidb/domain"
	"github.com/pingcap/tidb/executor/aggfuncs"
	"github.com/pingcap/tidb/expression"
	"github.com/pingcap/tidb/expression/aggregation"
	"github.com/pingcap/tidb/infoschema"
	"github.com/pingcap/tidb/kv"
	"github.com/pingcap/tidb/metrics"
	plannercore "github.com/pingcap/tidb/planner/core"
	"github.com/pingcap/tidb/sessionctx"
	"github.com/pingcap/tidb/statistics"
	"github.com/pingcap/tidb/table"
	"github.com/pingcap/tidb/types"
	"github.com/pingcap/tidb/util/admin"
	"github.com/pingcap/tidb/util/chunk"
	"github.com/pingcap/tidb/util/execdetails"
	"github.com/pingcap/tidb/util/ranger"
	"github.com/pingcap/tidb/util/stringutil"
	"github.com/pingcap/tidb/util/timeutil"
	"github.com/pingcap/tipb/go-tipb"
)

var (
	executorCounterMergeJoinExec       = metrics.ExecutorCounter.WithLabelValues("MergeJoinExec")
	executorCountHashJoinExec          = metrics.ExecutorCounter.WithLabelValues("HashJoinExec")
	executorCounterHashAggExec         = metrics.ExecutorCounter.WithLabelValues("HashAggExec")
	executorStreamAggExec              = metrics.ExecutorCounter.WithLabelValues("StreamAggExec")
	executorCounterSortExec            = metrics.ExecutorCounter.WithLabelValues("SortExec")
	executorCounterTopNExec            = metrics.ExecutorCounter.WithLabelValues("TopNExec")
	executorCounterNestedLoopApplyExec = metrics.ExecutorCounter.WithLabelValues("NestedLoopApplyExec")
	executorCounterIndexLookUpJoin     = metrics.ExecutorCounter.WithLabelValues("IndexLookUpJoin")
	executorCounterIndexLookUpExecutor = metrics.ExecutorCounter.WithLabelValues("IndexLookUpExecutor")
)

// executorBuilder builds an Executor from a Plan.
// The InfoSchema must not change during execution.
type executorBuilder struct {
	ctx     sessionctx.Context
	is      infoschema.InfoSchema
	startTS uint64 // cached when the first time getStartTS() is called
	// err is set when there is error happened during Executor building process.
	err               error
	isSelectForUpdate bool
}

func newExecutorBuilder(ctx sessionctx.Context, is infoschema.InfoSchema) *executorBuilder {
	return &executorBuilder{
		ctx: ctx,
		is:  is,
	}
}

// MockPhysicalPlan is used to return a specified executor in when build.
// It is mainly used for testing.
type MockPhysicalPlan interface {
	plannercore.PhysicalPlan
	GetExecutor() Executor
}

func (b *executorBuilder) build(p plannercore.Plan) Executor {
	switch v := p.(type) {
	case nil:
		return nil
	case *plannercore.Change:
		return b.buildChange(v)
	case *plannercore.CheckTable:
		return b.buildCheckTable(v)
	case *plannercore.CheckIndex:
		return b.buildCheckIndex(v)
	case *plannercore.RecoverIndex:
		return b.buildRecoverIndex(v)
	case *plannercore.CleanupIndex:
		return b.buildCleanupIndex(v)
	case *plannercore.CheckIndexRange:
		return b.buildCheckIndexRange(v)
	case *plannercore.ChecksumTable:
		return b.buildChecksumTable(v)
	case *plannercore.ReloadExprPushdownBlacklist:
		return b.buildReloadExprPushdownBlacklist(v)
	case *plannercore.ReloadOptRuleBlacklist:
		return b.buildReloadOptRuleBlacklist(v)
	case *plannercore.AdminPlugins:
		return b.buildAdminPlugins(v)
	case *plannercore.DDL:
		return b.buildDDL(v)
	case *plannercore.Deallocate:
		return b.buildDeallocate(v)
	case *plannercore.Delete:
		return b.buildDelete(v)
	case *plannercore.Execute:
		return b.buildExecute(v)
	case *plannercore.Trace:
		return b.buildTrace(v)
	case *plannercore.Explain:
		return b.buildExplain(v)
	case *plannercore.PointGetPlan:
		return b.buildPointGet(v)
	case *plannercore.Insert:
		return b.buildInsert(v)
	case *plannercore.LoadData:
		return b.buildLoadData(v)
	case *plannercore.LoadStats:
		return b.buildLoadStats(v)
	case *plannercore.PhysicalLimit:
		return b.buildLimit(v)
	case *plannercore.Prepare:
		return b.buildPrepare(v)
	case *plannercore.PhysicalLock:
		return b.buildSelectLock(v)
	case *plannercore.CancelDDLJobs:
		return b.buildCancelDDLJobs(v)
	case *plannercore.ShowNextRowID:
		return b.buildShowNextRowID(v)
	case *plannercore.ShowDDL:
		return b.buildShowDDL(v)
	case *plannercore.ShowDDLJobs:
		return b.buildShowDDLJobs(v)
	case *plannercore.ShowDDLJobQueries:
		return b.buildShowDDLJobQueries(v)
	case *plannercore.ShowSlow:
		return b.buildShowSlow(v)
	case *plannercore.Show:
		return b.buildShow(v)
	case *plannercore.Simple:
		return b.buildSimple(v)
	case *plannercore.Set:
		return b.buildSet(v)
	case *plannercore.PhysicalSort:
		return b.buildSort(v)
	case *plannercore.PhysicalTopN:
		return b.buildTopN(v)
	case *plannercore.PhysicalUnionAll:
		return b.buildUnionAll(v)
	case *plannercore.Update:
		return b.buildUpdate(v)
	case *plannercore.PhysicalUnionScan:
		return b.buildUnionScanExec(v)
	case *plannercore.PhysicalHashJoin:
		return b.buildHashJoin(v)
	case *plannercore.PhysicalMergeJoin:
		return b.buildMergeJoin(v)
	case *plannercore.PhysicalIndexJoin:
		return b.buildIndexLookUpJoin(v)
	case *plannercore.PhysicalSelection:
		return b.buildSelection(v)
	case *plannercore.PhysicalHashAgg:
		return b.buildHashAgg(v)
	case *plannercore.PhysicalStreamAgg:
		return b.buildStreamAgg(v)
	case *plannercore.PhysicalProjection:
		return b.buildProjection(v)
	case *plannercore.PhysicalMemTable:
		return b.buildMemTable(v)
	case *plannercore.PhysicalTableDual:
		return b.buildTableDual(v)
	case *plannercore.PhysicalApply:
		return b.buildApply(v)
	case *plannercore.PhysicalMaxOneRow:
		return b.buildMaxOneRow(v)
	case *plannercore.Analyze:
		return b.buildAnalyze(v)
	case *plannercore.PhysicalTableReader:
		return b.buildTableReader(v)
	case *plannercore.PhysicalIndexReader:
		return b.buildIndexReader(v)
	case *plannercore.PhysicalIndexLookUpReader:
		return b.buildIndexLookUpReader(v)
	case *plannercore.PhysicalWindow:
		return b.buildWindow(v)
	case *plannercore.SQLBindPlan:
		return b.buildSQLBindExec(v)
	case *plannercore.SplitRegion:
		return b.buildSplitRegion(v)
	default:
		if mp, ok := p.(MockPhysicalPlan); ok {
			return mp.GetExecutor()
		}

		b.err = ErrUnknownPlan.GenWithStack("Unknown Plan %T", p)
		return nil
	}
}

func (b *executorBuilder) buildCancelDDLJobs(v *plannercore.CancelDDLJobs) Executor {
	e := &CancelDDLJobsExec{
		baseExecutor: newBaseExecutor(b.ctx, v.Schema(), v.ExplainID()),
		jobIDs:       v.JobIDs,
	}
	txn, err := e.ctx.Txn(true)
	if err != nil {
		b.err = err
		return nil
	}

	e.errs, b.err = admin.CancelJobs(txn, e.jobIDs)
	if b.err != nil {
		return nil
	}
	return e
}

func (b *executorBuilder) buildChange(v *plannercore.Change) Executor {
	return &ChangeExec{
		ChangeStmt: v.ChangeStmt,
	}
}

func (b *executorBuilder) buildShowNextRowID(v *plannercore.ShowNextRowID) Executor {
	e := &ShowNextRowIDExec{
		baseExecutor: newBaseExecutor(b.ctx, v.Schema(), v.ExplainID()),
		tblName:      v.TableName,
	}
	return e
}

func (b *executorBuilder) buildShowDDL(v *plannercore.ShowDDL) Executor {
	// We get DDLInfo here because for Executors that returns result set,
	// next will be called after transaction has been committed.
	// We need the transaction to get DDLInfo.
	e := &ShowDDLExec{
		baseExecutor: newBaseExecutor(b.ctx, v.Schema(), v.ExplainID()),
	}

	var err error
	ownerManager := domain.GetDomain(e.ctx).DDL().OwnerManager()
	ctx, cancel := context.WithTimeout(context.Background(), 3*time.Second)
	e.ddlOwnerID, err = ownerManager.GetOwnerID(ctx)
	cancel()
	if err != nil {
		b.err = err
		return nil
	}
	txn, err := e.ctx.Txn(true)
	if err != nil {
		b.err = err
		return nil
	}

	ddlInfo, err := admin.GetDDLInfo(txn)
	if err != nil {
		b.err = err
		return nil
	}
	e.ddlInfo = ddlInfo
	e.selfID = ownerManager.ID()
	return e
}

func (b *executorBuilder) buildShowDDLJobs(v *plannercore.ShowDDLJobs) Executor {
	e := &ShowDDLJobsExec{
		jobNumber:    v.JobNumber,
		is:           b.is,
		baseExecutor: newBaseExecutor(b.ctx, v.Schema(), v.ExplainID()),
	}
	return e
}

func (b *executorBuilder) buildShowDDLJobQueries(v *plannercore.ShowDDLJobQueries) Executor {
	e := &ShowDDLJobQueriesExec{
		baseExecutor: newBaseExecutor(b.ctx, v.Schema(), v.ExplainID()),
		jobIDs:       v.JobIDs,
	}
	return e
}

func (b *executorBuilder) buildShowSlow(v *plannercore.ShowSlow) Executor {
	e := &ShowSlowExec{
		baseExecutor: newBaseExecutor(b.ctx, v.Schema(), v.ExplainID()),
		ShowSlow:     v.ShowSlow,
	}
	return e
}

func (b *executorBuilder) buildCheckIndex(v *plannercore.CheckIndex) Executor {
	readerExec, err := buildNoRangeIndexLookUpReader(b, v.IndexLookUpReader)
	if err != nil {
		b.err = err
		return nil
	}
	readerExec.ranges = ranger.FullRange()
	readerExec.isCheckOp = true

	e := &CheckIndexExec{
		baseExecutor: newBaseExecutor(b.ctx, v.Schema(), v.ExplainID()),
		dbName:       v.DBName,
		tableName:    readerExec.table.Meta().Name.L,
		idxName:      v.IdxName,
		is:           b.is,
		src:          readerExec,
	}
	return e
}

func (b *executorBuilder) buildCheckTable(v *plannercore.CheckTable) Executor {
	e := &CheckTableExec{
		baseExecutor: newBaseExecutor(b.ctx, v.Schema(), v.ExplainID()),
		tables:       v.Tables,
		is:           b.is,
		genExprs:     v.GenExprs,
	}
	return e
}

func buildRecoverIndexCols(tblInfo *model.TableInfo, indexInfo *model.IndexInfo) []*model.ColumnInfo {
	columns := make([]*model.ColumnInfo, 0, len(indexInfo.Columns))
	for _, idxCol := range indexInfo.Columns {
		columns = append(columns, tblInfo.Columns[idxCol.Offset])
	}

	handleOffset := len(columns)
	handleColsInfo := &model.ColumnInfo{
		ID:     model.ExtraHandleID,
		Name:   model.ExtraHandleName,
		Offset: handleOffset,
	}
	handleColsInfo.FieldType = *types.NewFieldType(mysql.TypeLonglong)
	columns = append(columns, handleColsInfo)
	return columns
}

func (b *executorBuilder) buildRecoverIndex(v *plannercore.RecoverIndex) Executor {
	tblInfo := v.Table.TableInfo
	t, err := b.is.TableByName(v.Table.Schema, tblInfo.Name)
	if err != nil {
		b.err = err
		return nil
	}
	idxName := strings.ToLower(v.IndexName)
	indices := t.WritableIndices()
	var index table.Index
	for _, idx := range indices {
		if idxName == idx.Meta().Name.L {
			index = idx
			break
		}
	}

	if index == nil {
		b.err = errors.Errorf("index `%v` is not found in table `%v`.", v.IndexName, v.Table.Name.O)
		return nil
	}
	e := &RecoverIndexExec{
		baseExecutor: newBaseExecutor(b.ctx, v.Schema(), v.ExplainID()),
		columns:      buildRecoverIndexCols(tblInfo, index.Meta()),
		index:        index,
		table:        t,
	}
	return e
}

func buildCleanupIndexCols(tblInfo *model.TableInfo, indexInfo *model.IndexInfo) []*model.ColumnInfo {
	columns := make([]*model.ColumnInfo, 0, len(indexInfo.Columns)+1)
	for _, idxCol := range indexInfo.Columns {
		columns = append(columns, tblInfo.Columns[idxCol.Offset])
	}
	handleColsInfo := &model.ColumnInfo{
		ID:     model.ExtraHandleID,
		Name:   model.ExtraHandleName,
		Offset: len(tblInfo.Columns),
	}
	handleColsInfo.FieldType = *types.NewFieldType(mysql.TypeLonglong)
	columns = append(columns, handleColsInfo)
	return columns
}

func (b *executorBuilder) buildCleanupIndex(v *plannercore.CleanupIndex) Executor {
	tblInfo := v.Table.TableInfo
	t, err := b.is.TableByName(v.Table.Schema, tblInfo.Name)
	if err != nil {
		b.err = err
		return nil
	}
	idxName := strings.ToLower(v.IndexName)
	var index table.Index
	for _, idx := range t.Indices() {
		if idx.Meta().State != model.StatePublic {
			continue
		}
		if idxName == idx.Meta().Name.L {
			index = idx
			break
		}
	}

	if index == nil {
		b.err = errors.Errorf("index `%v` is not found in table `%v`.", v.IndexName, v.Table.Name.O)
		return nil
	}
	e := &CleanupIndexExec{
		baseExecutor: newBaseExecutor(b.ctx, v.Schema(), v.ExplainID()),
		idxCols:      buildCleanupIndexCols(tblInfo, index.Meta()),
		index:        index,
		table:        t,
		batchSize:    20000,
	}
	return e
}

func (b *executorBuilder) buildCheckIndexRange(v *plannercore.CheckIndexRange) Executor {
	tb, err := b.is.TableByName(v.Table.Schema, v.Table.Name)
	if err != nil {
		b.err = err
		return nil
	}
	e := &CheckIndexRangeExec{
		baseExecutor: newBaseExecutor(b.ctx, v.Schema(), v.ExplainID()),
		handleRanges: v.HandleRanges,
		table:        tb.Meta(),
		is:           b.is,
	}
	idxName := strings.ToLower(v.IndexName)
	for _, idx := range tb.Indices() {
		if idx.Meta().Name.L == idxName {
			e.index = idx.Meta()
			e.startKey = make([]types.Datum, len(e.index.Columns))
			break
		}
	}
	return e
}

func (b *executorBuilder) buildChecksumTable(v *plannercore.ChecksumTable) Executor {
	e := &ChecksumTableExec{
		baseExecutor: newBaseExecutor(b.ctx, v.Schema(), v.ExplainID()),
		tables:       make(map[int64]*checksumContext),
		done:         false,
	}
	startTs, err := b.getStartTS()
	if err != nil {
		b.err = err
		return nil
	}
	for _, t := range v.Tables {
		e.tables[t.TableInfo.ID] = newChecksumContext(t.DBInfo, t.TableInfo, startTs)
	}
	return e
}

func (b *executorBuilder) buildReloadExprPushdownBlacklist(v *plannercore.ReloadExprPushdownBlacklist) Executor {
	return &ReloadExprPushdownBlacklistExec{baseExecutor{ctx: b.ctx}}
}

func (b *executorBuilder) buildReloadOptRuleBlacklist(v *plannercore.ReloadOptRuleBlacklist) Executor {
	return &ReloadOptRuleBlacklistExec{baseExecutor{ctx: b.ctx}}
}

func (b *executorBuilder) buildAdminPlugins(v *plannercore.AdminPlugins) Executor {
	return &AdminPluginsExec{baseExecutor: baseExecutor{ctx: b.ctx}, Action: v.Action, Plugins: v.Plugins}
}

func (b *executorBuilder) buildDeallocate(v *plannercore.Deallocate) Executor {
	base := newBaseExecutor(b.ctx, nil, v.ExplainID())
	base.initCap = chunk.ZeroCapacity
	e := &DeallocateExec{
		baseExecutor: base,
		Name:         v.Name,
	}
	return e
}

func (b *executorBuilder) buildSelectLock(v *plannercore.PhysicalLock) Executor {
	b.isSelectForUpdate = true
	// Build 'select for update' using the 'for update' ts.
	b.startTS = b.ctx.GetSessionVars().TxnCtx.GetForUpdateTS()

	src := b.build(v.Children()[0])
	if b.err != nil {
		return nil
	}
	if !b.ctx.GetSessionVars().InTxn() {
		// Locking of rows for update using SELECT FOR UPDATE only applies when autocommit
		// is disabled (either by beginning transaction with START TRANSACTION or by setting
		// autocommit to 0. If autocommit is enabled, the rows matching the specification are not locked.
		// See https://dev.mysql.com/doc/refman/5.7/en/innodb-locking-reads.html
		return src
	}
	e := &SelectLockExec{
		baseExecutor: newBaseExecutor(b.ctx, v.Schema(), v.ExplainID(), src),
		Lock:         v.Lock,
		tblID2Handle: v.TblID2Handle,
	}
	return e
}

func (b *executorBuilder) buildLimit(v *plannercore.PhysicalLimit) Executor {
	childExec := b.build(v.Children()[0])
	if b.err != nil {
		return nil
	}
	n := int(mathutil.MinUint64(v.Count, uint64(b.ctx.GetSessionVars().MaxChunkSize)))
	base := newBaseExecutor(b.ctx, v.Schema(), v.ExplainID(), childExec)
	base.initCap = n
	e := &LimitExec{
		baseExecutor: base,
		begin:        v.Offset,
		end:          v.Offset + v.Count,
	}
	return e
}

func (b *executorBuilder) buildPrepare(v *plannercore.Prepare) Executor {
	base := newBaseExecutor(b.ctx, v.Schema(), v.ExplainID())
	base.initCap = chunk.ZeroCapacity
	return &PrepareExec{
		baseExecutor: base,
		is:           b.is,
		name:         v.Name,
		sqlText:      v.SQLText,
	}
}

func (b *executorBuilder) buildExecute(v *plannercore.Execute) Executor {
	e := &ExecuteExec{
		baseExecutor: newBaseExecutor(b.ctx, v.Schema(), v.ExplainID()),
		is:           b.is,
		name:         v.Name,
		usingVars:    v.UsingVars,
		id:           v.ExecID,
		stmt:         v.Stmt,
		plan:         v.Plan,
	}
	return e
}

func (b *executorBuilder) buildShow(v *plannercore.Show) Executor {
	e := &ShowExec{
		baseExecutor: newBaseExecutor(b.ctx, v.Schema(), v.ExplainID()),
		Tp:           v.Tp,
		DBName:       model.NewCIStr(v.DBName),
		Table:        v.Table,
		Column:       v.Column,
		IndexName:    v.IndexName,
		User:         v.User,
		Roles:        v.Roles,
		IfNotExists:  v.IfNotExists,
		Flag:         v.Flag,
		Full:         v.Full,
		GlobalScope:  v.GlobalScope,
		is:           b.is,
	}
	if e.Tp == ast.ShowGrants && e.User == nil {
		// The input is a "show grants" statement, fulfill the user and roles field.
		// Note: "show grants" result are different from "show grants for current_user",
		// The former determine privileges with roles, while the later doesn't.
		vars := e.ctx.GetSessionVars()
		e.User = vars.User
		e.Roles = vars.ActiveRoles
	}
	if e.Tp == ast.ShowMasterStatus {
		// show master status need start ts.
		if _, err := e.ctx.Txn(true); err != nil {
			b.err = err
		}
	}
	return e
}

func (b *executorBuilder) buildSimple(v *plannercore.Simple) Executor {
	switch s := v.Statement.(type) {
	case *ast.GrantStmt:
		return b.buildGrant(s)
	case *ast.RevokeStmt:
		return b.buildRevoke(s)
	}
	base := newBaseExecutor(b.ctx, v.Schema(), v.ExplainID())
	base.initCap = chunk.ZeroCapacity
	e := &SimpleExec{
		baseExecutor: base,
		Statement:    v.Statement,
		is:           b.is,
	}
	return e
}

func (b *executorBuilder) buildSet(v *plannercore.Set) Executor {
	base := newBaseExecutor(b.ctx, v.Schema(), v.ExplainID())
	base.initCap = chunk.ZeroCapacity
	e := &SetExecutor{
		baseExecutor: base,
		vars:         v.VarAssigns,
	}
	return e
}

func (b *executorBuilder) buildInsert(v *plannercore.Insert) Executor {
	b.startTS = b.ctx.GetSessionVars().TxnCtx.GetForUpdateTS()
	selectExec := b.build(v.SelectPlan)
	if b.err != nil {
		return nil
	}
	var baseExec baseExecutor
	if selectExec != nil {
		baseExec = newBaseExecutor(b.ctx, nil, v.ExplainID(), selectExec)
	} else {
		baseExec = newBaseExecutor(b.ctx, nil, v.ExplainID())
	}
	baseExec.initCap = chunk.ZeroCapacity

	ivs := &InsertValues{
		baseExecutor: baseExec,
		Table:        v.Table,
		Columns:      v.Columns,
		Lists:        v.Lists,
		SetList:      v.SetList,
		GenColumns:   v.GenCols.Columns,
		GenExprs:     v.GenCols.Exprs,
		hasRefCols:   v.NeedFillDefaultValue,
		SelectExec:   selectExec,
	}
	err := ivs.initInsertColumns()
	if err != nil {
		b.err = err
		return nil
	}

	if v.IsReplace {
		return b.buildReplace(ivs)
	}
	insert := &InsertExec{
		InsertValues: ivs,
		OnDuplicate:  append(v.OnDuplicate, v.GenCols.OnDuplicates...),
	}
	return insert
}

func (b *executorBuilder) buildLoadData(v *plannercore.LoadData) Executor {
	tbl, ok := b.is.TableByID(v.Table.TableInfo.ID)
	if !ok {
		b.err = errors.Errorf("Can not get table %d", v.Table.TableInfo.ID)
		return nil
	}
	insertVal := &InsertValues{
		baseExecutor: newBaseExecutor(b.ctx, nil, v.ExplainID()),
		Table:        tbl,
		Columns:      v.Columns,
		GenColumns:   v.GenCols.Columns,
		GenExprs:     v.GenCols.Exprs,
	}
	err := insertVal.initInsertColumns()
	if err != nil {
		b.err = err
		return nil
	}
	loadDataExec := &LoadDataExec{
		baseExecutor: newBaseExecutor(b.ctx, nil, v.ExplainID()),
		IsLocal:      v.IsLocal,
		OnDuplicate:  v.OnDuplicate,
		loadDataInfo: &LoadDataInfo{
			row:          make([]types.Datum, len(insertVal.insertColumns)),
			InsertValues: insertVal,
			Path:         v.Path,
			Table:        tbl,
			FieldsInfo:   v.FieldsInfo,
			LinesInfo:    v.LinesInfo,
			IgnoreLines:  v.IgnoreLines,
			Ctx:          b.ctx,
		},
	}

	var defaultLoadDataBatchCnt uint64 = 20000 // TODO this will be changed to variable in another pr
	loadDataExec.loadDataInfo.SetMaxRowsInBatch(defaultLoadDataBatchCnt)

	return loadDataExec
}

func (b *executorBuilder) buildLoadStats(v *plannercore.LoadStats) Executor {
	e := &LoadStatsExec{
		baseExecutor: newBaseExecutor(b.ctx, nil, v.ExplainID()),
		info:         &LoadStatsInfo{v.Path, b.ctx},
	}
	return e
}

func (b *executorBuilder) buildReplace(vals *InsertValues) Executor {
	replaceExec := &ReplaceExec{
		InsertValues: vals,
	}
	return replaceExec
}

var (
	grantStmtLabel  fmt.Stringer = stringutil.StringerStr("GrantStmt")
	revokeStmtLabel fmt.Stringer = stringutil.StringerStr("RevokeStmt")
)

func (b *executorBuilder) buildGrant(grant *ast.GrantStmt) Executor {
	e := &GrantExec{
		baseExecutor: newBaseExecutor(b.ctx, nil, grantStmtLabel),
		Privs:        grant.Privs,
		ObjectType:   grant.ObjectType,
		Level:        grant.Level,
		Users:        grant.Users,
		WithGrant:    grant.WithGrant,
		is:           b.is,
	}
	return e
}

func (b *executorBuilder) buildRevoke(revoke *ast.RevokeStmt) Executor {
	e := &RevokeExec{
		baseExecutor: newBaseExecutor(b.ctx, nil, revokeStmtLabel),
		ctx:          b.ctx,
		Privs:        revoke.Privs,
		ObjectType:   revoke.ObjectType,
		Level:        revoke.Level,
		Users:        revoke.Users,
		is:           b.is,
	}
	return e
}

func (b *executorBuilder) buildDDL(v *plannercore.DDL) Executor {
	e := &DDLExec{
		baseExecutor: newBaseExecutor(b.ctx, v.Schema(), v.ExplainID()),
		stmt:         v.Statement,
		is:           b.is,
	}
	return e
}

// buildTrace builds a TraceExec for future executing. This method will be called
// at build().
func (b *executorBuilder) buildTrace(v *plannercore.Trace) Executor {
	return &TraceExec{
		baseExecutor: newBaseExecutor(b.ctx, v.Schema(), v.ExplainID()),
		stmtNode:     v.StmtNode,
		builder:      b,
		format:       v.Format,
	}
}

// buildExplain builds a explain executor. `e.rows` collects final result to `ExplainExec`.
func (b *executorBuilder) buildExplain(v *plannercore.Explain) Executor {
	explainExec := &ExplainExec{
		baseExecutor: newBaseExecutor(b.ctx, v.Schema(), v.ExplainID()),
		explain:      v,
	}
	if v.Analyze {
		b.ctx.GetSessionVars().StmtCtx.RuntimeStatsColl = execdetails.NewRuntimeStatsColl()
		explainExec.analyzeExec = b.build(v.ExecPlan)
	}
	return explainExec
}

func (b *executorBuilder) buildUnionScanExec(v *plannercore.PhysicalUnionScan) Executor {
	reader := b.build(v.Children()[0])
	if b.err != nil {
		return nil
	}
	return b.buildUnionScanFromReader(reader, v)
}

// buildUnionScanFromReader builds union scan executor from child executor.
// Note that this function may be called by inner workers of index lookup join concurrently.
// Be careful to avoid data race.
func (b *executorBuilder) buildUnionScanFromReader(reader Executor, v *plannercore.PhysicalUnionScan) Executor {
	us := &UnionScanExec{baseExecutor: newBaseExecutor(b.ctx, v.Schema(), v.ExplainID(), reader)}
	// Get the handle column index of the below plannercore.
	// We can guarantee that there must be only one col in the map.
<<<<<<< HEAD
	us.belowHandleIndex = v.HandleCol.Index
=======
	for _, cols := range v.Children()[0].Schema().TblID2Handle {
		us.belowHandleIndex = cols[0].Index
	}
	us.mutableRow = chunk.MutRowFromTypes(retTypes(us))
>>>>>>> 13778fe5
	switch x := reader.(type) {
	case *TableReaderExecutor:
		us.desc = x.desc
		// Union scan can only be in a write transaction, so DirtyDB should has non-nil value now, thus
		// GetDirtyDB() is safe here. If this table has been modified in the transaction, non-nil DirtyTable
		// can be found in DirtyDB now, so GetDirtyTable is safe; if this table has not been modified in the
		// transaction, empty DirtyTable would be inserted into DirtyDB, it does not matter when multiple
		// goroutines write empty DirtyTable to DirtyDB for this table concurrently. Thus we don't use lock
		// to synchronize here.
		physicalTableID := getPhysicalTableID(x.table)
		us.dirty = GetDirtyDB(b.ctx).GetDirtyTable(physicalTableID)
		us.conditions = v.Conditions
		us.columns = x.columns
		us.table = x.table
	case *IndexReaderExecutor:
		us.desc = x.desc
		for _, ic := range x.index.Columns {
			for i, col := range x.schema.Columns {
				if col.ColName.L == ic.Name.L {
					us.usedIndex = append(us.usedIndex, i)
					break
				}
			}
		}
		physicalTableID := getPhysicalTableID(x.table)
		us.dirty = GetDirtyDB(b.ctx).GetDirtyTable(physicalTableID)
		us.conditions = v.Conditions
		us.columns = x.columns
		us.table = x.table
	case *IndexLookUpExecutor:
		us.desc = x.desc
		for _, ic := range x.index.Columns {
			for i, col := range x.schema.Columns {
				if col.ColName.L == ic.Name.L {
					us.usedIndex = append(us.usedIndex, i)
					break
				}
			}
		}
		physicalTableID := getPhysicalTableID(x.table)
		us.dirty = GetDirtyDB(b.ctx).GetDirtyTable(physicalTableID)
		us.conditions = v.Conditions
		us.columns = x.columns
		us.table = x.table
	default:
		// The mem table will not be written by sql directly, so we can omit the union scan to avoid err reporting.
		return reader
	}
	return us
}

// buildMergeJoin builds MergeJoinExec executor.
func (b *executorBuilder) buildMergeJoin(v *plannercore.PhysicalMergeJoin) Executor {
	leftExec := b.build(v.Children()[0])
	if b.err != nil {
		return nil
	}

	rightExec := b.build(v.Children()[1])
	if b.err != nil {
		return nil
	}

	defaultValues := v.DefaultValues
	if defaultValues == nil {
		if v.JoinType == plannercore.RightOuterJoin {
			defaultValues = make([]types.Datum, leftExec.Schema().Len())
		} else {
			defaultValues = make([]types.Datum, rightExec.Schema().Len())
		}
	}

	e := &MergeJoinExec{
		stmtCtx:      b.ctx.GetSessionVars().StmtCtx,
		baseExecutor: newBaseExecutor(b.ctx, v.Schema(), v.ExplainID(), leftExec, rightExec),
		compareFuncs: v.CompareFuncs,
		joiner: newJoiner(
			b.ctx,
			v.JoinType,
			v.JoinType == plannercore.RightOuterJoin,
			defaultValues,
			v.OtherConditions,
			retTypes(leftExec),
			retTypes(rightExec),
		),
		isOuterJoin: v.JoinType.IsOuterJoin(),
	}

	leftKeys := v.LeftKeys
	rightKeys := v.RightKeys

	e.outerIdx = 0
	innerFilter := v.RightConditions

	e.innerTable = &mergeJoinInnerTable{
		reader:   rightExec,
		joinKeys: rightKeys,
	}

	e.outerTable = &mergeJoinOuterTable{
		reader: leftExec,
		filter: v.LeftConditions,
		keys:   leftKeys,
	}

	if v.JoinType == plannercore.RightOuterJoin {
		e.outerIdx = 1
		e.outerTable.reader = rightExec
		e.outerTable.filter = v.RightConditions
		e.outerTable.keys = rightKeys

		innerFilter = v.LeftConditions
		e.innerTable.reader = leftExec
		e.innerTable.joinKeys = leftKeys
	}

	// optimizer should guarantee that filters on inner table are pushed down
	// to tikv or extracted to a Selection.
	if len(innerFilter) != 0 {
		b.err = errors.Annotate(ErrBuildExecutor, "merge join's inner filter should be empty.")
		return nil
	}

	executorCounterMergeJoinExec.Inc()
	return e
}

func (b *executorBuilder) buildHashJoin(v *plannercore.PhysicalHashJoin) Executor {
	leftHashKey := make([]*expression.Column, 0, len(v.EqualConditions))
	rightHashKey := make([]*expression.Column, 0, len(v.EqualConditions))
	for _, eqCond := range v.EqualConditions {
		ln, _ := eqCond.GetArgs()[0].(*expression.Column)
		rn, _ := eqCond.GetArgs()[1].(*expression.Column)
		leftHashKey = append(leftHashKey, ln)
		rightHashKey = append(rightHashKey, rn)
	}

	leftExec := b.build(v.Children()[0])
	if b.err != nil {
		return nil
	}

	rightExec := b.build(v.Children()[1])
	if b.err != nil {
		return nil
	}

	e := &HashJoinExec{
		baseExecutor: newBaseExecutor(b.ctx, v.Schema(), v.ExplainID(), leftExec, rightExec),
		concurrency:  v.Concurrency,
		joinType:     v.JoinType,
		isOuterJoin:  v.JoinType.IsOuterJoin(),
		innerIdx:     v.InnerChildIdx,
	}

	defaultValues := v.DefaultValues
	lhsTypes, rhsTypes := retTypes(leftExec), retTypes(rightExec)
	if v.InnerChildIdx == 0 {
		if len(v.LeftConditions) > 0 {
			b.err = errors.Annotate(ErrBuildExecutor, "join's inner condition should be empty")
			return nil
		}
		e.innerExec = leftExec
		e.outerExec = rightExec
		e.outerFilter = v.RightConditions
		e.innerKeys = leftHashKey
		e.outerKeys = rightHashKey
		if defaultValues == nil {
			defaultValues = make([]types.Datum, e.innerExec.Schema().Len())
		}
	} else {
		if len(v.RightConditions) > 0 {
			b.err = errors.Annotate(ErrBuildExecutor, "join's inner condition should be empty")
			return nil
		}
		e.innerExec = rightExec
		e.outerExec = leftExec
		e.outerFilter = v.LeftConditions
		e.innerKeys = rightHashKey
		e.outerKeys = leftHashKey
		if defaultValues == nil {
			defaultValues = make([]types.Datum, e.innerExec.Schema().Len())
		}
	}
	e.joiners = make([]joiner, e.concurrency)
	for i := uint(0); i < e.concurrency; i++ {
		e.joiners[i] = newJoiner(b.ctx, v.JoinType, v.InnerChildIdx == 0, defaultValues,
			v.OtherConditions, lhsTypes, rhsTypes)
	}
	executorCountHashJoinExec.Inc()
	return e
}

func (b *executorBuilder) buildHashAgg(v *plannercore.PhysicalHashAgg) Executor {
	src := b.build(v.Children()[0])
	if b.err != nil {
		return nil
	}
	sessionVars := b.ctx.GetSessionVars()
	e := &HashAggExec{
		baseExecutor:    newBaseExecutor(b.ctx, v.Schema(), v.ExplainID(), src),
		sc:              sessionVars.StmtCtx,
		PartialAggFuncs: make([]aggfuncs.AggFunc, 0, len(v.AggFuncs)),
		GroupByItems:    v.GroupByItems,
	}
	// We take `create table t(a int, b int);` as example.
	//
	// 1. If all the aggregation functions are FIRST_ROW, we do not need to set the defaultVal for them:
	// e.g.
	// mysql> select distinct a, b from t;
	// 0 rows in set (0.00 sec)
	//
	// 2. If there exists group by items, we do not need to set the defaultVal for them either:
	// e.g.
	// mysql> select avg(a) from t group by b;
	// Empty set (0.00 sec)
	//
	// mysql> select avg(a) from t group by a;
	// +--------+
	// | avg(a) |
	// +--------+
	// |  NULL  |
	// +--------+
	// 1 row in set (0.00 sec)
	if len(v.GroupByItems) != 0 || aggregation.IsAllFirstRow(v.AggFuncs) {
		e.defaultVal = nil
	} else {
		e.defaultVal = chunk.NewChunkWithCapacity(retTypes(e), 1)
	}
	for _, aggDesc := range v.AggFuncs {
		if aggDesc.HasDistinct {
			e.isUnparallelExec = true
		}
	}
	// When we set both tidb_hashagg_final_concurrency and tidb_hashagg_partial_concurrency to 1,
	// we do not need to parallelly execute hash agg,
	// and this action can be a workaround when meeting some unexpected situation using parallelExec.
	if finalCon, partialCon := sessionVars.HashAggFinalConcurrency, sessionVars.HashAggPartialConcurrency; finalCon <= 0 || partialCon <= 0 || finalCon == 1 && partialCon == 1 {
		e.isUnparallelExec = true
	}
	partialOrdinal := 0
	for i, aggDesc := range v.AggFuncs {
		if e.isUnparallelExec {
			e.PartialAggFuncs = append(e.PartialAggFuncs, aggfuncs.Build(b.ctx, aggDesc, i))
		} else {
			ordinal := []int{partialOrdinal}
			partialOrdinal++
			if aggDesc.Name == ast.AggFuncAvg {
				ordinal = append(ordinal, partialOrdinal+1)
				partialOrdinal++
			}
			partialAggDesc, finalDesc := aggDesc.Split(ordinal)
			partialAggFunc := aggfuncs.Build(b.ctx, partialAggDesc, i)
			finalAggFunc := aggfuncs.Build(b.ctx, finalDesc, i)
			e.PartialAggFuncs = append(e.PartialAggFuncs, partialAggFunc)
			e.FinalAggFuncs = append(e.FinalAggFuncs, finalAggFunc)
			if partialAggDesc.Name == ast.AggFuncGroupConcat {
				// For group_concat, finalAggFunc and partialAggFunc need shared `truncate` flag to do duplicate.
				finalAggFunc.(interface{ SetTruncated(t *int32) }).SetTruncated(
					partialAggFunc.(interface{ GetTruncated() *int32 }).GetTruncated(),
				)
			}
		}
		if e.defaultVal != nil {
			value := aggDesc.GetDefaultValue()
			e.defaultVal.AppendDatum(i, &value)
		}
	}

	executorCounterHashAggExec.Inc()
	return e
}

func (b *executorBuilder) buildStreamAgg(v *plannercore.PhysicalStreamAgg) Executor {
	src := b.build(v.Children()[0])
	if b.err != nil {
		return nil
	}
	e := &StreamAggExec{
		baseExecutor: newBaseExecutor(b.ctx, v.Schema(), v.ExplainID(), src),
		groupChecker: newGroupChecker(b.ctx.GetSessionVars().StmtCtx, v.GroupByItems),
		aggFuncs:     make([]aggfuncs.AggFunc, 0, len(v.AggFuncs)),
	}
	if len(v.GroupByItems) != 0 || aggregation.IsAllFirstRow(v.AggFuncs) {
		e.defaultVal = nil
	} else {
		e.defaultVal = chunk.NewChunkWithCapacity(retTypes(e), 1)
	}
	for i, aggDesc := range v.AggFuncs {
		aggFunc := aggfuncs.Build(b.ctx, aggDesc, i)
		e.aggFuncs = append(e.aggFuncs, aggFunc)
		if e.defaultVal != nil {
			value := aggDesc.GetDefaultValue()
			e.defaultVal.AppendDatum(i, &value)
		}
	}

	executorStreamAggExec.Inc()
	return e
}

func (b *executorBuilder) buildSelection(v *plannercore.PhysicalSelection) Executor {
	childExec := b.build(v.Children()[0])
	if b.err != nil {
		return nil
	}
	e := &SelectionExec{
		baseExecutor: newBaseExecutor(b.ctx, v.Schema(), v.ExplainID(), childExec),
		filters:      v.Conditions,
	}
	return e
}

func (b *executorBuilder) buildProjection(v *plannercore.PhysicalProjection) Executor {
	childExec := b.build(v.Children()[0])
	if b.err != nil {
		return nil
	}
	e := &ProjectionExec{
		baseExecutor:     newBaseExecutor(b.ctx, v.Schema(), v.ExplainID(), childExec),
		numWorkers:       b.ctx.GetSessionVars().ProjectionConcurrency,
		evaluatorSuit:    expression.NewEvaluatorSuite(v.Exprs, v.AvoidColumnEvaluator),
		calculateNoDelay: v.CalculateNoDelay,
	}

	// If the calculation row count for this Projection operator is smaller
	// than a Chunk size, we turn back to the un-parallel Projection
	// implementation to reduce the goroutine overhead.
	if int64(v.StatsCount()) < int64(b.ctx.GetSessionVars().MaxChunkSize) {
		e.numWorkers = 0
	}
	return e
}

func (b *executorBuilder) buildTableDual(v *plannercore.PhysicalTableDual) Executor {
	if v.RowCount != 0 && v.RowCount != 1 {
		b.err = errors.Errorf("buildTableDual failed, invalid row count for dual table: %v", v.RowCount)
		return nil
	}
	base := newBaseExecutor(b.ctx, v.Schema(), v.ExplainID())
	base.initCap = v.RowCount
	e := &TableDualExec{
		baseExecutor: base,
		numDualRows:  v.RowCount,
	}
	return e
}

func (b *executorBuilder) getStartTS() (uint64, error) {
	if b.startTS != 0 {
		// Return the cached value.
		return b.startTS, nil
	}

	startTS := b.ctx.GetSessionVars().SnapshotTS
	txn, err := b.ctx.Txn(true)
	if err != nil {
		return 0, err
	}
	if startTS == 0 && txn.Valid() {
		startTS = txn.StartTS()
	}
	b.startTS = startTS
	if b.startTS == 0 {
		return 0, errors.Trace(ErrGetStartTS)
	}
	return startTS, nil
}

func (b *executorBuilder) buildMemTable(v *plannercore.PhysicalMemTable) Executor {
	tb, _ := b.is.TableByID(v.Table.ID)
	e := &TableScanExec{
		baseExecutor:   newBaseExecutor(b.ctx, v.Schema(), v.ExplainID()),
		t:              tb,
		columns:        v.Columns,
		seekHandle:     math.MinInt64,
		isVirtualTable: tb.Type() == table.VirtualTable,
	}
	return e
}

func (b *executorBuilder) buildSort(v *plannercore.PhysicalSort) Executor {
	childExec := b.build(v.Children()[0])
	if b.err != nil {
		return nil
	}
	sortExec := SortExec{
		baseExecutor: newBaseExecutor(b.ctx, v.Schema(), v.ExplainID(), childExec),
		ByItems:      v.ByItems,
		schema:       v.Schema(),
	}
	executorCounterSortExec.Inc()
	return &sortExec
}

func (b *executorBuilder) buildTopN(v *plannercore.PhysicalTopN) Executor {
	childExec := b.build(v.Children()[0])
	if b.err != nil {
		return nil
	}
	sortExec := SortExec{
		baseExecutor: newBaseExecutor(b.ctx, v.Schema(), v.ExplainID(), childExec),
		ByItems:      v.ByItems,
		schema:       v.Schema(),
	}
	executorCounterTopNExec.Inc()
	return &TopNExec{
		SortExec: sortExec,
		limit:    &plannercore.PhysicalLimit{Count: v.Count, Offset: v.Offset},
	}
}

func (b *executorBuilder) buildApply(v *plannercore.PhysicalApply) *NestedLoopApplyExec {
	leftChild := b.build(v.Children()[0])
	if b.err != nil {
		return nil
	}
	rightChild := b.build(v.Children()[1])
	if b.err != nil {
		return nil
	}
	otherConditions := append(expression.ScalarFuncs2Exprs(v.EqualConditions), v.OtherConditions...)
	defaultValues := v.DefaultValues
	if defaultValues == nil {
		defaultValues = make([]types.Datum, v.Children()[v.InnerChildIdx].Schema().Len())
	}
	tupleJoiner := newJoiner(b.ctx, v.JoinType, v.InnerChildIdx == 0,
		defaultValues, otherConditions, retTypes(leftChild), retTypes(rightChild))
	outerExec, innerExec := leftChild, rightChild
	outerFilter, innerFilter := v.LeftConditions, v.RightConditions
	if v.InnerChildIdx == 0 {
		outerExec, innerExec = rightChild, leftChild
		outerFilter, innerFilter = v.RightConditions, v.LeftConditions
	}
	e := &NestedLoopApplyExec{
		baseExecutor: newBaseExecutor(b.ctx, v.Schema(), v.ExplainID(), outerExec, innerExec),
		innerExec:    innerExec,
		outerExec:    outerExec,
		outerFilter:  outerFilter,
		innerFilter:  innerFilter,
		outer:        v.JoinType != plannercore.InnerJoin,
		joiner:       tupleJoiner,
		outerSchema:  v.OuterSchema,
	}
	executorCounterNestedLoopApplyExec.Inc()
	return e
}

func (b *executorBuilder) buildMaxOneRow(v *plannercore.PhysicalMaxOneRow) Executor {
	childExec := b.build(v.Children()[0])
	if b.err != nil {
		return nil
	}
	base := newBaseExecutor(b.ctx, v.Schema(), v.ExplainID(), childExec)
	base.initCap = 2
	base.maxChunkSize = 2
	e := &MaxOneRowExec{baseExecutor: base}
	return e
}

func (b *executorBuilder) buildUnionAll(v *plannercore.PhysicalUnionAll) Executor {
	childExecs := make([]Executor, len(v.Children()))
	for i, child := range v.Children() {
		childExecs[i] = b.build(child)
		if b.err != nil {
			return nil
		}
	}
	e := &UnionExec{
		baseExecutor: newBaseExecutor(b.ctx, v.Schema(), v.ExplainID(), childExecs...),
	}
	return e
}

func (b *executorBuilder) buildSplitRegion(v *plannercore.SplitRegion) Executor {
	base := newBaseExecutor(b.ctx, v.Schema(), v.ExplainID())
	base.initCap = 1
	base.maxChunkSize = 1
	if v.IndexInfo != nil {
		return &SplitIndexRegionExec{
			baseExecutor: base,
			tableInfo:    v.TableInfo,
			indexInfo:    v.IndexInfo,
			lower:        v.Lower,
			upper:        v.Upper,
			num:          v.Num,
			valueLists:   v.ValueLists,
		}
	}
	if len(v.ValueLists) > 0 {
		return &SplitTableRegionExec{
			baseExecutor: base,
			tableInfo:    v.TableInfo,
			valueLists:   v.ValueLists,
		}
	}
	return &SplitTableRegionExec{
		baseExecutor: base,
		tableInfo:    v.TableInfo,
		lower:        v.Lower[0],
		upper:        v.Upper[0],
		num:          v.Num,
	}
}

func (b *executorBuilder) buildUpdate(v *plannercore.Update) Executor {
	tblID2table := make(map[int64]table.Table)
	for _, info := range v.TblColPosInfos {
		tblID2table[info.TblID], _ = b.is.TableByID(info.TblID)
	}
	b.startTS = b.ctx.GetSessionVars().TxnCtx.GetForUpdateTS()
	selExec := b.build(v.SelectPlan)
	if b.err != nil {
		return nil
	}
	base := newBaseExecutor(b.ctx, v.Schema(), v.ExplainID(), selExec)
	base.initCap = chunk.ZeroCapacity
	updateExec := &UpdateExec{
		baseExecutor:   base,
		OrderedList:    v.OrderedList,
		tblID2table:    tblID2table,
		tblColPosInfos: v.TblColPosInfos,
	}
	return updateExec
}

func (b *executorBuilder) buildDelete(v *plannercore.Delete) Executor {
	tblID2table := make(map[int64]table.Table)
	for _, info := range v.TblColPosInfos {
		tblID2table[info.TblID], _ = b.is.TableByID(info.TblID)
	}
	b.startTS = b.ctx.GetSessionVars().TxnCtx.GetForUpdateTS()
	selExec := b.build(v.SelectPlan)
	if b.err != nil {
		return nil
	}
	base := newBaseExecutor(b.ctx, v.Schema(), v.ExplainID(), selExec)
	base.initCap = chunk.ZeroCapacity
	deleteExec := &DeleteExec{
		baseExecutor:   base,
		tblID2Table:    tblID2table,
		IsMultiTable:   v.IsMultiTable,
		tblColPosInfos: v.TblColPosInfos,
	}
	return deleteExec
}

func (b *executorBuilder) buildAnalyzeIndexPushdown(task plannercore.AnalyzeIndexTask, opts map[ast.AnalyzeOptionType]uint64, autoAnalyze string) *analyzeTask {
	_, offset := timeutil.Zone(b.ctx.GetSessionVars().Location())
	sc := b.ctx.GetSessionVars().StmtCtx
	e := &AnalyzeIndexExec{
		ctx:             b.ctx,
		physicalTableID: task.PhysicalTableID,
		idxInfo:         task.IndexInfo,
		concurrency:     b.ctx.GetSessionVars().IndexSerialScanConcurrency,
		analyzePB: &tipb.AnalyzeReq{
			Tp:             tipb.AnalyzeType_TypeIndex,
			StartTs:        math.MaxUint64,
			Flags:          sc.PushDownFlags(),
			TimeZoneOffset: offset,
		},
		opts: opts,
	}
	e.analyzePB.IdxReq = &tipb.AnalyzeIndexReq{
		BucketSize: int64(opts[ast.AnalyzeOptNumBuckets]),
		NumColumns: int32(len(task.IndexInfo.Columns)),
	}
	depth := int32(opts[ast.AnalyzeOptCMSketchDepth])
	width := int32(opts[ast.AnalyzeOptCMSketchWidth])
	e.analyzePB.IdxReq.CmsketchDepth = &depth
	e.analyzePB.IdxReq.CmsketchWidth = &width
	job := &statistics.AnalyzeJob{DBName: task.DBName, TableName: task.TableName, PartitionName: task.PartitionName, JobInfo: autoAnalyze + "analyze index " + task.IndexInfo.Name.O}
	return &analyzeTask{taskType: idxTask, idxExec: e, job: job}
}

func (b *executorBuilder) buildAnalyzeIndexIncremental(task plannercore.AnalyzeIndexTask, opts map[ast.AnalyzeOptionType]uint64) *analyzeTask {
	h := domain.GetDomain(b.ctx).StatsHandle()
	statsTbl := h.GetPartitionStats(&model.TableInfo{}, task.PhysicalTableID)
	analyzeTask := b.buildAnalyzeIndexPushdown(task, opts, "")
	if statsTbl.Pseudo {
		return analyzeTask
	}
	idx, ok := statsTbl.Indices[task.IndexInfo.ID]
	if !ok || idx.Len() == 0 || idx.LastAnalyzePos.IsNull() {
		return analyzeTask
	}
	var oldHist *statistics.Histogram
	if statistics.IsAnalyzed(idx.Flag) {
		exec := analyzeTask.idxExec
		if idx.CMSketch != nil {
			width, depth := idx.CMSketch.GetWidthAndDepth()
			exec.analyzePB.IdxReq.CmsketchWidth = &width
			exec.analyzePB.IdxReq.CmsketchDepth = &depth
		}
		oldHist = idx.Histogram.Copy()
	} else {
		_, bktID := idx.LessRowCountWithBktIdx(idx.LastAnalyzePos)
		if bktID == 0 {
			return analyzeTask
		}
		oldHist = idx.TruncateHistogram(bktID)
	}
	oldHist = oldHist.RemoveUpperBound()
	analyzeTask.taskType = idxIncrementalTask
	analyzeTask.idxIncrementalExec = &analyzeIndexIncrementalExec{AnalyzeIndexExec: *analyzeTask.idxExec, oldHist: oldHist, oldCMS: idx.CMSketch}
	analyzeTask.job = &statistics.AnalyzeJob{DBName: task.DBName, TableName: task.TableName, PartitionName: task.PartitionName, JobInfo: "analyze incremental index " + task.IndexInfo.Name.O}
	return analyzeTask
}

func (b *executorBuilder) buildAnalyzeColumnsPushdown(task plannercore.AnalyzeColumnsTask, opts map[ast.AnalyzeOptionType]uint64, autoAnalyze string) *analyzeTask {
	cols := task.ColsInfo
	if task.PKInfo != nil {
		cols = append([]*model.ColumnInfo{task.PKInfo}, cols...)
	}

	_, offset := timeutil.Zone(b.ctx.GetSessionVars().Location())
	sc := b.ctx.GetSessionVars().StmtCtx
	e := &AnalyzeColumnsExec{
		ctx:             b.ctx,
		physicalTableID: task.PhysicalTableID,
		colsInfo:        task.ColsInfo,
		pkInfo:          task.PKInfo,
		concurrency:     b.ctx.GetSessionVars().DistSQLScanConcurrency,
		analyzePB: &tipb.AnalyzeReq{
			Tp:             tipb.AnalyzeType_TypeColumn,
			StartTs:        math.MaxUint64,
			Flags:          sc.PushDownFlags(),
			TimeZoneOffset: offset,
		},
		opts: opts,
	}
	depth := int32(opts[ast.AnalyzeOptCMSketchDepth])
	width := int32(opts[ast.AnalyzeOptCMSketchWidth])
	e.analyzePB.ColReq = &tipb.AnalyzeColumnsReq{
		BucketSize:    int64(opts[ast.AnalyzeOptNumBuckets]),
		SampleSize:    maxRegionSampleSize,
		SketchSize:    maxSketchSize,
		ColumnsInfo:   model.ColumnsToProto(cols, task.PKInfo != nil),
		CmsketchDepth: &depth,
		CmsketchWidth: &width,
	}
	b.err = plannercore.SetPBColumnsDefaultValue(b.ctx, e.analyzePB.ColReq.ColumnsInfo, cols)
	job := &statistics.AnalyzeJob{DBName: task.DBName, TableName: task.TableName, PartitionName: task.PartitionName, JobInfo: autoAnalyze + "analyze columns"}
	return &analyzeTask{taskType: colTask, colExec: e, job: job}
}

func (b *executorBuilder) buildAnalyzePKIncremental(task plannercore.AnalyzeColumnsTask, opts map[ast.AnalyzeOptionType]uint64) *analyzeTask {
	h := domain.GetDomain(b.ctx).StatsHandle()
	statsTbl := h.GetPartitionStats(&model.TableInfo{}, task.PhysicalTableID)
	analyzeTask := b.buildAnalyzeColumnsPushdown(task, opts, "")
	if statsTbl.Pseudo {
		return analyzeTask
	}
	col, ok := statsTbl.Columns[task.PKInfo.ID]
	if !ok || col.Len() == 0 || col.LastAnalyzePos.IsNull() {
		return analyzeTask
	}
	var oldHist *statistics.Histogram
	if statistics.IsAnalyzed(col.Flag) {
		oldHist = col.Histogram.Copy()
	} else {
		d, err := col.LastAnalyzePos.ConvertTo(b.ctx.GetSessionVars().StmtCtx, col.Tp)
		if err != nil {
			b.err = err
			return nil
		}
		_, bktID := col.LessRowCountWithBktIdx(d)
		if bktID == 0 {
			return analyzeTask
		}
		oldHist = col.TruncateHistogram(bktID)
		oldHist.NDV = int64(oldHist.TotalRowCount())
	}
	exec := analyzeTask.colExec
	analyzeTask.taskType = pkIncrementalTask
	analyzeTask.colIncrementalExec = &analyzePKIncrementalExec{AnalyzeColumnsExec: *exec, oldHist: oldHist}
	analyzeTask.job = &statistics.AnalyzeJob{DBName: task.DBName, TableName: task.TableName, PartitionName: task.PartitionName, JobInfo: "analyze incremental primary key"}
	return analyzeTask
}

func (b *executorBuilder) buildAnalyzeFastColumn(e *AnalyzeExec, task plannercore.AnalyzeColumnsTask, opts map[ast.AnalyzeOptionType]uint64) {
	findTask := false
	for _, eTask := range e.tasks {
		if eTask.fastExec.physicalTableID == task.PhysicalTableID {
			eTask.fastExec.colsInfo = append(eTask.fastExec.colsInfo, task.ColsInfo...)
			findTask = true
			break
		}
	}
	if !findTask {
		var concurrency int
		concurrency, b.err = getBuildStatsConcurrency(e.ctx)
		if b.err != nil {
			return
		}
		e.tasks = append(e.tasks, &analyzeTask{
			taskType: fastTask,
			fastExec: &AnalyzeFastExec{
				ctx:             b.ctx,
				physicalTableID: task.PhysicalTableID,
				colsInfo:        task.ColsInfo,
				pkInfo:          task.PKInfo,
				opts:            opts,
				tblInfo:         task.TblInfo,
				concurrency:     concurrency,
				wg:              &sync.WaitGroup{},
			},
			job: &statistics.AnalyzeJob{DBName: task.DBName, TableName: task.TableName, PartitionName: task.PartitionName, JobInfo: "fast analyze columns"},
		})
	}
}

func (b *executorBuilder) buildAnalyzeFastIndex(e *AnalyzeExec, task plannercore.AnalyzeIndexTask, opts map[ast.AnalyzeOptionType]uint64) {
	findTask := false
	for _, eTask := range e.tasks {
		if eTask.fastExec.physicalTableID == task.PhysicalTableID {
			eTask.fastExec.idxsInfo = append(eTask.fastExec.idxsInfo, task.IndexInfo)
			findTask = true
			break
		}
	}
	if !findTask {
		var concurrency int
		concurrency, b.err = getBuildStatsConcurrency(e.ctx)
		if b.err != nil {
			return
		}
		e.tasks = append(e.tasks, &analyzeTask{
			taskType: fastTask,
			fastExec: &AnalyzeFastExec{
				ctx:             b.ctx,
				physicalTableID: task.PhysicalTableID,
				idxsInfo:        []*model.IndexInfo{task.IndexInfo},
				opts:            opts,
				tblInfo:         task.TblInfo,
				concurrency:     concurrency,
				wg:              &sync.WaitGroup{},
			},
			job: &statistics.AnalyzeJob{DBName: task.DBName, TableName: task.TableName, PartitionName: "fast analyze index " + task.IndexInfo.Name.O},
		})
	}
}

func (b *executorBuilder) buildAnalyze(v *plannercore.Analyze) Executor {
	e := &AnalyzeExec{
		baseExecutor: newBaseExecutor(b.ctx, v.Schema(), v.ExplainID()),
		tasks:        make([]*analyzeTask, 0, len(v.ColTasks)+len(v.IdxTasks)),
		wg:           &sync.WaitGroup{},
	}
	enableFastAnalyze := b.ctx.GetSessionVars().EnableFastAnalyze
	autoAnalyze := ""
	if b.ctx.GetSessionVars().InRestrictedSQL {
		autoAnalyze = "auto "
	}
	for _, task := range v.ColTasks {
		if task.Incremental {
			e.tasks = append(e.tasks, b.buildAnalyzePKIncremental(task, v.Opts))
		} else {
			if enableFastAnalyze {
				b.buildAnalyzeFastColumn(e, task, v.Opts)
			} else {
				e.tasks = append(e.tasks, b.buildAnalyzeColumnsPushdown(task, v.Opts, autoAnalyze))
			}
		}
		if b.err != nil {
			return nil
		}
	}
	for _, task := range v.IdxTasks {
		if task.Incremental {
			e.tasks = append(e.tasks, b.buildAnalyzeIndexIncremental(task, v.Opts))
		} else {
			if enableFastAnalyze {
				b.buildAnalyzeFastIndex(e, task, v.Opts)
			} else {
				e.tasks = append(e.tasks, b.buildAnalyzeIndexPushdown(task, v.Opts, autoAnalyze))
			}
		}
		if b.err != nil {
			return nil
		}
	}
	return e
}

func constructDistExec(sctx sessionctx.Context, plans []plannercore.PhysicalPlan) ([]*tipb.Executor, bool, error) {
	streaming := true
	executors := make([]*tipb.Executor, 0, len(plans))
	for _, p := range plans {
		execPB, err := p.ToPB(sctx)
		if err != nil {
			return nil, false, err
		}
		if !plannercore.SupportStreaming(p) {
			streaming = false
		}
		executors = append(executors, execPB)
	}
	return executors, streaming, nil
}

func (b *executorBuilder) constructDAGReq(plans []plannercore.PhysicalPlan) (dagReq *tipb.DAGRequest, streaming bool, err error) {
	dagReq = &tipb.DAGRequest{}
	dagReq.StartTs, err = b.getStartTS()
	if err != nil {
		return nil, false, err
	}
	dagReq.TimeZoneName, dagReq.TimeZoneOffset = timeutil.Zone(b.ctx.GetSessionVars().Location())
	sc := b.ctx.GetSessionVars().StmtCtx
	dagReq.Flags = sc.PushDownFlags()
	dagReq.Executors, streaming, err = constructDistExec(b.ctx, plans)
	return dagReq, streaming, err
}

func (b *executorBuilder) corColInDistPlan(plans []plannercore.PhysicalPlan) bool {
	for _, p := range plans {
		x, ok := p.(*plannercore.PhysicalSelection)
		if !ok {
			continue
		}
		for _, cond := range x.Conditions {
			if len(expression.ExtractCorColumns(cond)) > 0 {
				return true
			}
		}
	}
	return false
}

// corColInAccess checks whether there's correlated column in access conditions.
func (b *executorBuilder) corColInAccess(p plannercore.PhysicalPlan) bool {
	var access []expression.Expression
	switch x := p.(type) {
	case *plannercore.PhysicalTableScan:
		access = x.AccessCondition
	case *plannercore.PhysicalIndexScan:
		access = x.AccessCondition
	}
	for _, cond := range access {
		if len(expression.ExtractCorColumns(cond)) > 0 {
			return true
		}
	}
	return false
}

func (b *executorBuilder) buildIndexLookUpJoin(v *plannercore.PhysicalIndexJoin) Executor {
	outerExec := b.build(v.Children()[v.OuterIndex])
	if b.err != nil {
		return nil
	}
	outerTypes := retTypes(outerExec)
	innerPlan := v.Children()[1-v.OuterIndex]
	innerTypes := make([]*types.FieldType, innerPlan.Schema().Len())
	for i, col := range innerPlan.Schema().Columns {
		innerTypes[i] = col.RetType
	}

	var (
		outerFilter           []expression.Expression
		leftTypes, rightTypes []*types.FieldType
	)

	if v.OuterIndex == 1 {
		leftTypes, rightTypes = innerTypes, outerTypes
		outerFilter = v.RightConditions
		if len(v.LeftConditions) > 0 {
			b.err = errors.Annotate(ErrBuildExecutor, "join's inner condition should be empty")
			return nil
		}
	} else {
		leftTypes, rightTypes = outerTypes, innerTypes
		outerFilter = v.LeftConditions
		if len(v.RightConditions) > 0 {
			b.err = errors.Annotate(ErrBuildExecutor, "join's inner condition should be empty")
			return nil
		}
	}
	defaultValues := v.DefaultValues
	if defaultValues == nil {
		defaultValues = make([]types.Datum, len(innerTypes))
	}
	hasPrefixCol := false
	for _, l := range v.IdxColLens {
		if l != types.UnspecifiedLength {
			hasPrefixCol = true
			break
		}
	}
	e := &IndexLookUpJoin{
		baseExecutor: newBaseExecutor(b.ctx, v.Schema(), v.ExplainID(), outerExec),
		outerCtx: outerCtx{
			rowTypes: outerTypes,
			filter:   outerFilter,
		},
		innerCtx: innerCtx{
			readerBuilder: &dataReaderBuilder{Plan: innerPlan, executorBuilder: b},
			rowTypes:      innerTypes,
			colLens:       v.IdxColLens,
			hasPrefixCol:  hasPrefixCol,
		},
		workerWg:      new(sync.WaitGroup),
		joiner:        newJoiner(b.ctx, v.JoinType, v.OuterIndex == 1, defaultValues, v.OtherConditions, leftTypes, rightTypes),
		isOuterJoin:   v.JoinType.IsOuterJoin(),
		indexRanges:   v.Ranges,
		keyOff2IdxOff: v.KeyOff2IdxOff,
		lastColHelper: v.CompareFilters,
	}
	outerKeyCols := make([]int, len(v.OuterJoinKeys))
	for i := 0; i < len(v.OuterJoinKeys); i++ {
		outerKeyCols[i] = v.OuterJoinKeys[i].Index
	}
	e.outerCtx.keyCols = outerKeyCols
	innerKeyCols := make([]int, len(v.InnerJoinKeys))
	for i := 0; i < len(v.InnerJoinKeys); i++ {
		innerKeyCols[i] = v.InnerJoinKeys[i].Index
	}
	e.innerCtx.keyCols = innerKeyCols
	e.joinResult = newFirstChunk(e)
	executorCounterIndexLookUpJoin.Inc()
	return e
}

// containsLimit tests if the execs contains Limit because we do not know whether `Limit` has consumed all of its' source,
// so the feedback may not be accurate.
func containsLimit(execs []*tipb.Executor) bool {
	for _, exec := range execs {
		if exec.Limit != nil {
			return true
		}
	}
	return false
}

func buildNoRangeTableReader(b *executorBuilder, v *plannercore.PhysicalTableReader) (*TableReaderExecutor, error) {
	dagReq, streaming, err := b.constructDAGReq(v.TablePlans)
	if err != nil {
		return nil, err
	}
	ts := v.TablePlans[0].(*plannercore.PhysicalTableScan)
	tbl, _ := b.is.TableByID(ts.Table.ID)
	if isPartition, physicalTableID := ts.IsPartition(); isPartition {
		pt := tbl.(table.PartitionedTable)
		tbl = pt.GetPartition(physicalTableID)
	}
	e := &TableReaderExecutor{
		baseExecutor:   newBaseExecutor(b.ctx, v.Schema(), v.ExplainID()),
		dagPB:          dagReq,
		table:          tbl,
		keepOrder:      ts.KeepOrder,
		desc:           ts.Desc,
		columns:        ts.Columns,
		streaming:      streaming,
		corColInFilter: b.corColInDistPlan(v.TablePlans),
		corColInAccess: b.corColInAccess(v.TablePlans[0]),
		plans:          v.TablePlans,
	}
	if containsLimit(dagReq.Executors) {
		e.feedback = statistics.NewQueryFeedback(0, nil, 0, ts.Desc)
	} else {
		e.feedback = statistics.NewQueryFeedback(getPhysicalTableID(tbl), ts.Hist, int64(ts.StatsCount()), ts.Desc)
	}
	collect := (b.ctx.GetSessionVars().StmtCtx.RuntimeStatsColl != nil) || e.feedback.CollectFeedback(len(ts.Ranges))
	if !collect {
		e.feedback.Invalidate()
	}
	e.dagPB.CollectRangeCounts = &collect

	for i := range v.Schema().Columns {
		dagReq.OutputOffsets = append(dagReq.OutputOffsets, uint32(i))
	}

	return e, nil
}

// buildTableReader builds a table reader executor. It first build a no range table reader,
// and then update it ranges from table scan plan.
func (b *executorBuilder) buildTableReader(v *plannercore.PhysicalTableReader) *TableReaderExecutor {
	ret, err := buildNoRangeTableReader(b, v)
	if err != nil {
		b.err = err
		return nil
	}

	ts := v.TablePlans[0].(*plannercore.PhysicalTableScan)
	ret.ranges = ts.Ranges
	sctx := b.ctx.GetSessionVars().StmtCtx
	sctx.TableIDs = append(sctx.TableIDs, ts.Table.ID)
	return ret
}

func buildNoRangeIndexReader(b *executorBuilder, v *plannercore.PhysicalIndexReader) (*IndexReaderExecutor, error) {
	dagReq, streaming, err := b.constructDAGReq(v.IndexPlans)
	if err != nil {
		return nil, err
	}
	is := v.IndexPlans[0].(*plannercore.PhysicalIndexScan)
	tbl, _ := b.is.TableByID(is.Table.ID)
	isPartition, physicalTableID := is.IsPartition()
	if isPartition {
		pt := tbl.(table.PartitionedTable)
		tbl = pt.GetPartition(physicalTableID)
	} else {
		physicalTableID = is.Table.ID
	}
	e := &IndexReaderExecutor{
		baseExecutor:    newBaseExecutor(b.ctx, v.Schema(), v.ExplainID()),
		dagPB:           dagReq,
		physicalTableID: physicalTableID,
		table:           tbl,
		index:           is.Index,
		keepOrder:       is.KeepOrder,
		desc:            is.Desc,
		columns:         is.Columns,
		streaming:       streaming,
		corColInFilter:  b.corColInDistPlan(v.IndexPlans),
		corColInAccess:  b.corColInAccess(v.IndexPlans[0]),
		idxCols:         is.IdxCols,
		colLens:         is.IdxColLens,
		plans:           v.IndexPlans,
		outputColumns:   v.OutputColumns,
	}
	if containsLimit(dagReq.Executors) {
		e.feedback = statistics.NewQueryFeedback(0, nil, 0, is.Desc)
	} else {
		e.feedback = statistics.NewQueryFeedback(e.physicalTableID, is.Hist, int64(is.StatsCount()), is.Desc)
	}
	collect := (b.ctx.GetSessionVars().StmtCtx.RuntimeStatsColl != nil) || e.feedback.CollectFeedback(len(is.Ranges))
	if !collect {
		e.feedback.Invalidate()
	}
	e.dagPB.CollectRangeCounts = &collect

	for _, col := range v.OutputColumns {
		dagReq.OutputOffsets = append(dagReq.OutputOffsets, uint32(col.Index))
	}

	return e, nil
}

func (b *executorBuilder) buildIndexReader(v *plannercore.PhysicalIndexReader) *IndexReaderExecutor {
	ret, err := buildNoRangeIndexReader(b, v)
	if err != nil {
		b.err = err
		return nil
	}

	is := v.IndexPlans[0].(*plannercore.PhysicalIndexScan)
	ret.ranges = is.Ranges
	sctx := b.ctx.GetSessionVars().StmtCtx
	sctx.IndexIDs = append(sctx.IndexIDs, is.Index.ID)
	return ret
}

func buildNoRangeIndexLookUpReader(b *executorBuilder, v *plannercore.PhysicalIndexLookUpReader) (*IndexLookUpExecutor, error) {
	indexReq, indexStreaming, err := b.constructDAGReq(v.IndexPlans)
	if err != nil {
		return nil, err
	}
	tableReq, tableStreaming, err := b.constructDAGReq(v.TablePlans)
	if err != nil {
		return nil, err
	}
	is := v.IndexPlans[0].(*plannercore.PhysicalIndexScan)
	indexReq.OutputOffsets = []uint32{uint32(len(is.Index.Columns))}
	tbl, _ := b.is.TableByID(is.Table.ID)

	for i := 0; i < v.Schema().Len(); i++ {
		tableReq.OutputOffsets = append(tableReq.OutputOffsets, uint32(i))
	}

	ts := v.TablePlans[0].(*plannercore.PhysicalTableScan)
	if isPartition, physicalTableID := ts.IsPartition(); isPartition {
		pt := tbl.(table.PartitionedTable)
		tbl = pt.GetPartition(physicalTableID)
	}
	e := &IndexLookUpExecutor{
		baseExecutor:      newBaseExecutor(b.ctx, v.Schema(), v.ExplainID()),
		dagPB:             indexReq,
		table:             tbl,
		index:             is.Index,
		keepOrder:         is.KeepOrder,
		desc:              is.Desc,
		tableRequest:      tableReq,
		columns:           ts.Columns,
		indexStreaming:    indexStreaming,
		tableStreaming:    tableStreaming,
		dataReaderBuilder: &dataReaderBuilder{executorBuilder: b},
		corColInIdxSide:   b.corColInDistPlan(v.IndexPlans),
		corColInTblSide:   b.corColInDistPlan(v.TablePlans),
		corColInAccess:    b.corColInAccess(v.IndexPlans[0]),
		idxCols:           is.IdxCols,
		colLens:           is.IdxColLens,
		idxPlans:          v.IndexPlans,
		tblPlans:          v.TablePlans,
	}

	if containsLimit(indexReq.Executors) {
		e.feedback = statistics.NewQueryFeedback(0, nil, 0, is.Desc)
	} else {
		e.feedback = statistics.NewQueryFeedback(getPhysicalTableID(tbl), is.Hist, int64(is.StatsCount()), is.Desc)
	}
	// do not collect the feedback for table request.
	collectTable := false
	e.tableRequest.CollectRangeCounts = &collectTable
	collectIndex := (b.ctx.GetSessionVars().StmtCtx.RuntimeStatsColl != nil) || e.feedback.CollectFeedback(len(is.Ranges))
	if !collectIndex {
		e.feedback.Invalidate()
	}
	e.dagPB.CollectRangeCounts = &collectIndex
	if v.ExtraHandleCol != nil {
		e.handleIdx = v.ExtraHandleCol.Index
	}
	return e, nil
}

func (b *executorBuilder) buildIndexLookUpReader(v *plannercore.PhysicalIndexLookUpReader) *IndexLookUpExecutor {
	ret, err := buildNoRangeIndexLookUpReader(b, v)
	if err != nil {
		b.err = err
		return nil
	}

	is := v.IndexPlans[0].(*plannercore.PhysicalIndexScan)
	ts := v.TablePlans[0].(*plannercore.PhysicalTableScan)

	ret.ranges = is.Ranges
	executorCounterIndexLookUpExecutor.Inc()
	sctx := b.ctx.GetSessionVars().StmtCtx
	sctx.IndexIDs = append(sctx.IndexIDs, is.Index.ID)
	sctx.TableIDs = append(sctx.TableIDs, ts.Table.ID)
	return ret
}

// dataReaderBuilder build an executor.
// The executor can be used to read data in the ranges which are constructed by datums.
// Differences from executorBuilder:
// 1. dataReaderBuilder calculate data range from argument, rather than plan.
// 2. the result executor is already opened.
type dataReaderBuilder struct {
	plannercore.Plan
	*executorBuilder

	selectResultHook // for testing
}

func (builder *dataReaderBuilder) buildExecutorForIndexJoin(ctx context.Context, lookUpContents []*indexJoinLookUpContent,
	IndexRanges []*ranger.Range, keyOff2IdxOff []int, cwc *plannercore.ColWithCmpFuncManager) (Executor, error) {
	switch v := builder.Plan.(type) {
	case *plannercore.PhysicalTableReader:
		return builder.buildTableReaderForIndexJoin(ctx, v, lookUpContents)
	case *plannercore.PhysicalIndexReader:
		return builder.buildIndexReaderForIndexJoin(ctx, v, lookUpContents, IndexRanges, keyOff2IdxOff, cwc)
	case *plannercore.PhysicalIndexLookUpReader:
		return builder.buildIndexLookUpReaderForIndexJoin(ctx, v, lookUpContents, IndexRanges, keyOff2IdxOff, cwc)
	case *plannercore.PhysicalUnionScan:
		return builder.buildUnionScanForIndexJoin(ctx, v, lookUpContents, IndexRanges, keyOff2IdxOff, cwc)
	}
	return nil, errors.New("Wrong plan type for dataReaderBuilder")
}

func (builder *dataReaderBuilder) buildUnionScanForIndexJoin(ctx context.Context, v *plannercore.PhysicalUnionScan,
	values []*indexJoinLookUpContent, indexRanges []*ranger.Range, keyOff2IdxOff []int, cwc *plannercore.ColWithCmpFuncManager) (Executor, error) {
	childBuilder := &dataReaderBuilder{Plan: v.Children()[0], executorBuilder: builder.executorBuilder}
	reader, err := childBuilder.buildExecutorForIndexJoin(ctx, values, indexRanges, keyOff2IdxOff, cwc)
	if err != nil {
		return nil, err
	}
	us := builder.buildUnionScanFromReader(reader, v).(*UnionScanExec)
	err = us.open(ctx)
	return us, err
}

func (builder *dataReaderBuilder) buildTableReaderForIndexJoin(ctx context.Context, v *plannercore.PhysicalTableReader, lookUpContents []*indexJoinLookUpContent) (Executor, error) {
	e, err := buildNoRangeTableReader(builder.executorBuilder, v)
	if err != nil {
		return nil, err
	}
	handles := make([]int64, 0, len(lookUpContents))
	for _, content := range lookUpContents {
		handles = append(handles, content.keys[0].GetInt64())
	}
	return builder.buildTableReaderFromHandles(ctx, e, handles)
}

func (builder *dataReaderBuilder) buildTableReaderFromHandles(ctx context.Context, e *TableReaderExecutor, handles []int64) (Executor, error) {
	if e.runtimeStats != nil && e.dagPB.CollectExecutionSummaries == nil {
		colExec := true
		e.dagPB.CollectExecutionSummaries = &colExec
	}

	sort.Sort(sortutil.Int64Slice(handles))
	var b distsql.RequestBuilder
	kvReq, err := b.SetTableHandles(getPhysicalTableID(e.table), handles).
		SetDAGRequest(e.dagPB).
		SetDesc(e.desc).
		SetKeepOrder(e.keepOrder).
		SetStreaming(e.streaming).
		SetFromSessionVars(e.ctx.GetSessionVars()).
		Build()
	if err != nil {
		return nil, err
	}
	e.kvRanges = append(e.kvRanges, kvReq.KeyRanges...)
	e.resultHandler = &tableResultHandler{}
	result, err := builder.SelectResult(ctx, builder.ctx, kvReq, retTypes(e), e.feedback, getPhysicalPlanIDs(e.plans))
	if err != nil {
		return nil, err
	}
	result.Fetch(ctx)
	e.resultHandler.open(nil, result)
	return e, nil
}

func (builder *dataReaderBuilder) buildIndexReaderForIndexJoin(ctx context.Context, v *plannercore.PhysicalIndexReader,
	lookUpContents []*indexJoinLookUpContent, indexRanges []*ranger.Range, keyOff2IdxOff []int, cwc *plannercore.ColWithCmpFuncManager) (Executor, error) {
	e, err := buildNoRangeIndexReader(builder.executorBuilder, v)
	if err != nil {
		return nil, err
	}
	kvRanges, err := buildKvRangesForIndexJoin(e.ctx, e.physicalTableID, e.index.ID, lookUpContents, indexRanges, keyOff2IdxOff, cwc)
	if err != nil {
		return nil, err
	}
	err = e.open(ctx, kvRanges)
	return e, err
}

func (builder *dataReaderBuilder) buildIndexLookUpReaderForIndexJoin(ctx context.Context, v *plannercore.PhysicalIndexLookUpReader,
	lookUpContents []*indexJoinLookUpContent, indexRanges []*ranger.Range, keyOff2IdxOff []int, cwc *plannercore.ColWithCmpFuncManager) (Executor, error) {
	e, err := buildNoRangeIndexLookUpReader(builder.executorBuilder, v)
	if err != nil {
		return nil, err
	}
	e.kvRanges, err = buildKvRangesForIndexJoin(e.ctx, getPhysicalTableID(e.table), e.index.ID, lookUpContents, indexRanges, keyOff2IdxOff, cwc)
	if err != nil {
		return nil, err
	}
	err = e.open(ctx)
	return e, err
}

// buildKvRangesForIndexJoin builds kv ranges for index join when the inner plan is index scan plan.
func buildKvRangesForIndexJoin(ctx sessionctx.Context, tableID, indexID int64, lookUpContents []*indexJoinLookUpContent,
	ranges []*ranger.Range, keyOff2IdxOff []int, cwc *plannercore.ColWithCmpFuncManager) ([]kv.KeyRange, error) {
	kvRanges := make([]kv.KeyRange, 0, len(ranges)*len(lookUpContents))
	lastPos := len(ranges[0].LowVal) - 1
	sc := ctx.GetSessionVars().StmtCtx
	for _, content := range lookUpContents {
		for _, ran := range ranges {
			for keyOff, idxOff := range keyOff2IdxOff {
				ran.LowVal[idxOff] = content.keys[keyOff]
				ran.HighVal[idxOff] = content.keys[keyOff]
			}
		}
		if cwc != nil {
			nextColRanges, err := cwc.BuildRangesByRow(ctx, content.row)
			if err != nil {
				return nil, err
			}
			for _, nextColRan := range nextColRanges {
				for _, ran := range ranges {
					ran.LowVal[lastPos] = nextColRan.LowVal[0]
					ran.HighVal[lastPos] = nextColRan.HighVal[0]
					ran.LowExclude = nextColRan.LowExclude
					ran.HighExclude = nextColRan.HighExclude
				}
				tmpKvRanges, err := distsql.IndexRangesToKVRanges(sc, tableID, indexID, ranges, nil)
				if err != nil {
					return nil, errors.Trace(err)
				}
				kvRanges = append(kvRanges, tmpKvRanges...)
			}
			continue
		}

		tmpKvRanges, err := distsql.IndexRangesToKVRanges(sc, tableID, indexID, ranges, nil)
		if err != nil {
			return nil, err
		}
		kvRanges = append(kvRanges, tmpKvRanges...)
	}
	// kvRanges don't overlap each other. So compare StartKey is enough.
	sort.Slice(kvRanges, func(i, j int) bool {
		return bytes.Compare(kvRanges[i].StartKey, kvRanges[j].StartKey) < 0
	})
	return kvRanges, nil
}

func (b *executorBuilder) buildWindow(v *plannercore.PhysicalWindow) *WindowExec {
	childExec := b.build(v.Children()[0])
	if b.err != nil {
		return nil
	}
	base := newBaseExecutor(b.ctx, v.Schema(), v.ExplainID(), childExec)
	groupByItems := make([]expression.Expression, 0, len(v.PartitionBy))
	for _, item := range v.PartitionBy {
		groupByItems = append(groupByItems, item.Col)
	}
	orderByCols := make([]*expression.Column, 0, len(v.OrderBy))
	for _, item := range v.OrderBy {
		orderByCols = append(orderByCols, item.Col)
	}
	windowFuncs := make([]aggfuncs.AggFunc, 0, len(v.WindowFuncDescs))
	partialResults := make([]aggfuncs.PartialResult, 0, len(v.WindowFuncDescs))
	resultColIdx := v.Schema().Len() - len(v.WindowFuncDescs)
	for _, desc := range v.WindowFuncDescs {
		aggDesc, err := aggregation.NewAggFuncDesc(b.ctx, desc.Name, desc.Args, false)
		if err != nil {
			b.err = err
			return nil
		}
		agg := aggfuncs.BuildWindowFunctions(b.ctx, aggDesc, resultColIdx, orderByCols)
		windowFuncs = append(windowFuncs, agg)
		partialResults = append(partialResults, agg.AllocPartialResult())
		resultColIdx++
	}
	var processor windowProcessor
	if v.Frame == nil {
		processor = &aggWindowProcessor{
			windowFuncs:    windowFuncs,
			partialResults: partialResults,
		}
	} else if v.Frame.Type == ast.Rows {
		processor = &rowFrameWindowProcessor{
			windowFuncs:    windowFuncs,
			partialResults: partialResults,
			start:          v.Frame.Start,
			end:            v.Frame.End,
		}
	} else {
		cmpResult := int64(-1)
		if len(v.OrderBy) > 0 && v.OrderBy[0].Desc {
			cmpResult = 1
		}
		processor = &rangeFrameWindowProcessor{
			windowFuncs:       windowFuncs,
			partialResults:    partialResults,
			start:             v.Frame.Start,
			end:               v.Frame.End,
			orderByCols:       orderByCols,
			expectedCmpResult: cmpResult,
		}
	}
	return &WindowExec{baseExecutor: base,
		processor:      processor,
		groupChecker:   newGroupChecker(b.ctx.GetSessionVars().StmtCtx, groupByItems),
		numWindowFuncs: len(v.WindowFuncDescs),
	}
}

func (b *executorBuilder) buildSQLBindExec(v *plannercore.SQLBindPlan) Executor {
	base := newBaseExecutor(b.ctx, v.Schema(), v.ExplainID())
	base.initCap = chunk.ZeroCapacity

	e := &SQLBindExec{
		baseExecutor: base,
		sqlBindOp:    v.SQLBindOp,
		normdOrigSQL: v.NormdOrigSQL,
		bindSQL:      v.BindSQL,
		charset:      v.Charset,
		collation:    v.Collation,
		isGlobal:     v.IsGlobal,
		bindAst:      v.BindStmt,
	}
	return e
}

func getPhysicalTableID(t table.Table) int64 {
	if p, ok := t.(table.PhysicalTable); ok {
		return p.GetPhysicalID()
	}
	return t.Meta().ID
}<|MERGE_RESOLUTION|>--- conflicted
+++ resolved
@@ -788,14 +788,8 @@
 	us := &UnionScanExec{baseExecutor: newBaseExecutor(b.ctx, v.Schema(), v.ExplainID(), reader)}
 	// Get the handle column index of the below plannercore.
 	// We can guarantee that there must be only one col in the map.
-<<<<<<< HEAD
 	us.belowHandleIndex = v.HandleCol.Index
-=======
-	for _, cols := range v.Children()[0].Schema().TblID2Handle {
-		us.belowHandleIndex = cols[0].Index
-	}
 	us.mutableRow = chunk.MutRowFromTypes(retTypes(us))
->>>>>>> 13778fe5
 	switch x := reader.(type) {
 	case *TableReaderExecutor:
 		us.desc = x.desc
