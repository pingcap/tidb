// Copyright 2015 PingCAP, Inc.
//
// Licensed under the Apache License, Version 2.0 (the "License");
// you may not use this file except in compliance with the License.
// You may obtain a copy of the License at
//
//     http://www.apache.org/licenses/LICENSE-2.0
//
// Unless required by applicable law or agreed to in writing, software
// distributed under the License is distributed on an "AS IS" BASIS,
// See the License for the specific language governing permissions and
// limitations under the License.

package executor

import (
	"bytes"
	"context"
	"fmt"
	"sort"
	"strings"
	"sync"
	"time"
	"unsafe"

	"github.com/cznic/mathutil"
	"github.com/pingcap/errors"
	"github.com/pingcap/kvproto/pkg/diagnosticspb"
	"github.com/pingcap/parser/ast"
	"github.com/pingcap/parser/model"
	"github.com/pingcap/parser/mysql"
	"github.com/pingcap/tidb/distsql"
	"github.com/pingcap/tidb/domain"
	"github.com/pingcap/tidb/executor/aggfuncs"
	"github.com/pingcap/tidb/expression"
	"github.com/pingcap/tidb/expression/aggregation"
	"github.com/pingcap/tidb/infoschema"
	"github.com/pingcap/tidb/kv"
	"github.com/pingcap/tidb/metrics"
	plannercore "github.com/pingcap/tidb/planner/core"
	plannerutil "github.com/pingcap/tidb/planner/util"
	"github.com/pingcap/tidb/sessionctx"
	"github.com/pingcap/tidb/sessionctx/stmtctx"
	"github.com/pingcap/tidb/statistics"
	"github.com/pingcap/tidb/table"
	"github.com/pingcap/tidb/table/tables"
	"github.com/pingcap/tidb/types"
	"github.com/pingcap/tidb/util"
	"github.com/pingcap/tidb/util/admin"
	"github.com/pingcap/tidb/util/chunk"
	"github.com/pingcap/tidb/util/codec"
	"github.com/pingcap/tidb/util/execdetails"
	"github.com/pingcap/tidb/util/logutil"
	"github.com/pingcap/tidb/util/ranger"
	"github.com/pingcap/tidb/util/rowcodec"
	"github.com/pingcap/tidb/util/stringutil"
	"github.com/pingcap/tidb/util/timeutil"
	"github.com/pingcap/tipb/go-tipb"
	"go.uber.org/zap"
)

var (
	executorCounterMergeJoinExec            = metrics.ExecutorCounter.WithLabelValues("MergeJoinExec")
	executorCountHashJoinExec               = metrics.ExecutorCounter.WithLabelValues("HashJoinExec")
	executorCounterHashAggExec              = metrics.ExecutorCounter.WithLabelValues("HashAggExec")
	executorStreamAggExec                   = metrics.ExecutorCounter.WithLabelValues("StreamAggExec")
	executorCounterSortExec                 = metrics.ExecutorCounter.WithLabelValues("SortExec")
	executorCounterTopNExec                 = metrics.ExecutorCounter.WithLabelValues("TopNExec")
	executorCounterNestedLoopApplyExec      = metrics.ExecutorCounter.WithLabelValues("NestedLoopApplyExec")
	executorCounterIndexLookUpJoin          = metrics.ExecutorCounter.WithLabelValues("IndexLookUpJoin")
	executorCounterIndexLookUpExecutor      = metrics.ExecutorCounter.WithLabelValues("IndexLookUpExecutor")
	executorCounterIndexMergeReaderExecutor = metrics.ExecutorCounter.WithLabelValues("IndexMergeReaderExecutor")
)

// executorBuilder builds an Executor from a Plan.
// The InfoSchema must not change during execution.
type executorBuilder struct {
	ctx        sessionctx.Context
	is         infoschema.InfoSchema
	snapshotTS uint64 // The consistent snapshot timestamp for the executor to read data.
	err        error  // err is set when there is error happened during Executor building process.
	hasLock    bool
}

func newExecutorBuilder(ctx sessionctx.Context, is infoschema.InfoSchema) *executorBuilder {
	return &executorBuilder{
		ctx: ctx,
		is:  is,
	}
}

// MockPhysicalPlan is used to return a specified executor in when build.
// It is mainly used for testing.
type MockPhysicalPlan interface {
	plannercore.PhysicalPlan
	GetExecutor() Executor
}

func (b *executorBuilder) build(p plannercore.Plan) Executor {
	switch v := p.(type) {
	case nil:
		return nil
	case *plannercore.Change:
		return b.buildChange(v)
	case *plannercore.CheckTable:
		return b.buildCheckTable(v)
	case *plannercore.RecoverIndex:
		return b.buildRecoverIndex(v)
	case *plannercore.CleanupIndex:
		return b.buildCleanupIndex(v)
	case *plannercore.CheckIndexRange:
		return b.buildCheckIndexRange(v)
	case *plannercore.ChecksumTable:
		return b.buildChecksumTable(v)
	case *plannercore.ReloadExprPushdownBlacklist:
		return b.buildReloadExprPushdownBlacklist(v)
	case *plannercore.ReloadOptRuleBlacklist:
		return b.buildReloadOptRuleBlacklist(v)
	case *plannercore.AdminPlugins:
		return b.buildAdminPlugins(v)
	case *plannercore.DDL:
		return b.buildDDL(v)
	case *plannercore.Deallocate:
		return b.buildDeallocate(v)
	case *plannercore.Delete:
		return b.buildDelete(v)
	case *plannercore.Execute:
		return b.buildExecute(v)
	case *plannercore.Trace:
		return b.buildTrace(v)
	case *plannercore.Explain:
		return b.buildExplain(v)
	case *plannercore.PointGetPlan:
		return b.buildPointGet(v)
	case *plannercore.BatchPointGetPlan:
		return b.buildBatchPointGet(v)
	case *plannercore.Insert:
		return b.buildInsert(v)
	case *plannercore.LoadData:
		return b.buildLoadData(v)
	case *plannercore.LoadStats:
		return b.buildLoadStats(v)
	case *plannercore.IndexAdvise:
		return b.buildIndexAdvise(v)
	case *plannercore.PhysicalLimit:
		return b.buildLimit(v)
	case *plannercore.Prepare:
		return b.buildPrepare(v)
	case *plannercore.PhysicalLock:
		return b.buildSelectLock(v)
	case *plannercore.CancelDDLJobs:
		return b.buildCancelDDLJobs(v)
	case *plannercore.ShowNextRowID:
		return b.buildShowNextRowID(v)
	case *plannercore.ShowDDL:
		return b.buildShowDDL(v)
	case *plannercore.PhysicalShowDDLJobs:
		return b.buildShowDDLJobs(v)
	case *plannercore.ShowDDLJobQueries:
		return b.buildShowDDLJobQueries(v)
	case *plannercore.ShowSlow:
		return b.buildShowSlow(v)
	case *plannercore.PhysicalShow:
		return b.buildShow(v)
	case *plannercore.Simple:
		return b.buildSimple(v)
	case *plannercore.Set:
		return b.buildSet(v)
	case *plannercore.SetConfig:
		return b.buildSetConfig(v)
	case *plannercore.PhysicalSort:
		return b.buildSort(v)
	case *plannercore.PhysicalTopN:
		return b.buildTopN(v)
	case *plannercore.PhysicalUnionAll:
		return b.buildUnionAll(v)
	case *plannercore.Update:
		return b.buildUpdate(v)
	case *plannercore.PhysicalUnionScan:
		return b.buildUnionScanExec(v)
	case *plannercore.PhysicalHashJoin:
		return b.buildHashJoin(v)
	case *plannercore.PhysicalMergeJoin:
		return b.buildMergeJoin(v)
	case *plannercore.PhysicalIndexJoin:
		return b.buildIndexLookUpJoin(v)
	case *plannercore.PhysicalIndexMergeJoin:
		return b.buildIndexLookUpMergeJoin(v)
	case *plannercore.PhysicalIndexHashJoin:
		return b.buildIndexNestedLoopHashJoin(v)
	case *plannercore.PhysicalSelection:
		return b.buildSelection(v)
	case *plannercore.PhysicalHashAgg:
		return b.buildHashAgg(v)
	case *plannercore.PhysicalStreamAgg:
		return b.buildStreamAgg(v)
	case *plannercore.PhysicalProjection:
		return b.buildProjection(v)
	case *plannercore.PhysicalMemTable:
		return b.buildMemTable(v)
	case *plannercore.PhysicalTableDual:
		return b.buildTableDual(v)
	case *plannercore.PhysicalApply:
		return b.buildApply(v)
	case *plannercore.PhysicalMaxOneRow:
		return b.buildMaxOneRow(v)
	case *plannercore.Analyze:
		return b.buildAnalyze(v)
	case *plannercore.PhysicalTableReader:
		return b.buildTableReader(v)
	case *plannercore.PhysicalIndexReader:
		return b.buildIndexReader(v)
	case *plannercore.PhysicalIndexLookUpReader:
		return b.buildIndexLookUpReader(v)
	case *plannercore.PhysicalWindow:
		return b.buildWindow(v)
	case *plannercore.PhysicalShuffle:
		return b.buildShuffle(v)
	case *plannercore.PhysicalShuffleDataSourceStub:
		return b.buildShuffleDataSourceStub(v)
	case *plannercore.SQLBindPlan:
		return b.buildSQLBindExec(v)
	case *plannercore.SplitRegion:
		return b.buildSplitRegion(v)
	case *plannercore.PhysicalIndexMergeReader:
		return b.buildIndexMergeReader(v)
	case *plannercore.SelectInto:
		return b.buildSelectInto(v)
	case *plannercore.AdminShowTelemetry:
		return b.buildAdminShowTelemetry(v)
	case *plannercore.AdminResetTelemetryID:
		return b.buildAdminResetTelemetryID(v)
	default:
		if mp, ok := p.(MockPhysicalPlan); ok {
			return mp.GetExecutor()
		}

		b.err = ErrUnknownPlan.GenWithStack("Unknown Plan %T", p)
		return nil
	}
}

func (b *executorBuilder) buildCancelDDLJobs(v *plannercore.CancelDDLJobs) Executor {
	e := &CancelDDLJobsExec{
		baseExecutor: newBaseExecutor(b.ctx, v.Schema(), v.ExplainID()),
		jobIDs:       v.JobIDs,
	}
	txn, err := e.ctx.Txn(true)
	if err != nil {
		b.err = err
		return nil
	}

	e.errs, b.err = admin.CancelJobs(txn, e.jobIDs)
	if b.err != nil {
		return nil
	}
	return e
}

func (b *executorBuilder) buildChange(v *plannercore.Change) Executor {
	return &ChangeExec{
		baseExecutor: newBaseExecutor(b.ctx, v.Schema(), v.ExplainID()),
		ChangeStmt:   v.ChangeStmt,
	}
}

func (b *executorBuilder) buildShowNextRowID(v *plannercore.ShowNextRowID) Executor {
	e := &ShowNextRowIDExec{
		baseExecutor: newBaseExecutor(b.ctx, v.Schema(), v.ExplainID()),
		tblName:      v.TableName,
	}
	return e
}

func (b *executorBuilder) buildShowDDL(v *plannercore.ShowDDL) Executor {
	// We get DDLInfo here because for Executors that returns result set,
	// next will be called after transaction has been committed.
	// We need the transaction to get DDLInfo.
	e := &ShowDDLExec{
		baseExecutor: newBaseExecutor(b.ctx, v.Schema(), v.ExplainID()),
	}

	var err error
	ownerManager := domain.GetDomain(e.ctx).DDL().OwnerManager()
	ctx, cancel := context.WithTimeout(context.Background(), 3*time.Second)
	e.ddlOwnerID, err = ownerManager.GetOwnerID(ctx)
	cancel()
	if err != nil {
		b.err = err
		return nil
	}
	txn, err := e.ctx.Txn(true)
	if err != nil {
		b.err = err
		return nil
	}

	ddlInfo, err := admin.GetDDLInfo(txn)
	if err != nil {
		b.err = err
		return nil
	}
	e.ddlInfo = ddlInfo
	e.selfID = ownerManager.ID()
	return e
}

func (b *executorBuilder) buildShowDDLJobs(v *plannercore.PhysicalShowDDLJobs) Executor {
	e := &ShowDDLJobsExec{
		jobNumber:    int(v.JobNumber),
		is:           b.is,
		baseExecutor: newBaseExecutor(b.ctx, v.Schema(), v.ExplainID()),
	}
	return e
}

func (b *executorBuilder) buildShowDDLJobQueries(v *plannercore.ShowDDLJobQueries) Executor {
	e := &ShowDDLJobQueriesExec{
		baseExecutor: newBaseExecutor(b.ctx, v.Schema(), v.ExplainID()),
		jobIDs:       v.JobIDs,
	}
	return e
}

func (b *executorBuilder) buildShowSlow(v *plannercore.ShowSlow) Executor {
	e := &ShowSlowExec{
		baseExecutor: newBaseExecutor(b.ctx, v.Schema(), v.ExplainID()),
		ShowSlow:     v.ShowSlow,
	}
	return e
}

// buildIndexLookUpChecker builds check information to IndexLookUpReader.
func buildIndexLookUpChecker(b *executorBuilder, p *plannercore.PhysicalIndexLookUpReader,
	e *IndexLookUpExecutor) {
	is := p.IndexPlans[0].(*plannercore.PhysicalIndexScan)
	fullColLen := len(is.Index.Columns) + len(p.CommonHandleCols)
	if !e.isCommonHandle() {
		fullColLen += 1
	}
	e.dagPB.OutputOffsets = make([]uint32, fullColLen)
	for i := 0; i < fullColLen; i++ {
		e.dagPB.OutputOffsets[i] = uint32(i)
	}

	ts := p.TablePlans[0].(*plannercore.PhysicalTableScan)
	e.handleIdx = ts.HandleIdx

	e.ranges = ranger.FullRange()

	tps := make([]*types.FieldType, 0, fullColLen)
	for _, col := range is.Columns {
		tps = append(tps, &col.FieldType)
	}

	if !e.isCommonHandle() {
		tps = append(tps, types.NewFieldType(mysql.TypeLonglong))
	}

	e.checkIndexValue = &checkIndexValue{idxColTps: tps}

	colNames := make([]string, 0, len(is.IdxCols))
	for i := range is.IdxCols {
		colNames = append(colNames, is.Columns[i].Name.O)
	}
	if cols, missingColName := table.FindCols(e.table.Cols(), colNames, true); missingColName != "" {
		b.err = plannercore.ErrUnknownColumn.GenWithStack("Unknown column %s", missingColName)
	} else {
		e.idxTblCols = cols
	}
}

func (b *executorBuilder) buildCheckTable(v *plannercore.CheckTable) Executor {
	readerExecs := make([]*IndexLookUpExecutor, 0, len(v.IndexLookUpReaders))
	for _, readerPlan := range v.IndexLookUpReaders {
		readerExec, err := buildNoRangeIndexLookUpReader(b, readerPlan)
		if err != nil {
			b.err = errors.Trace(err)
			return nil
		}
		buildIndexLookUpChecker(b, readerPlan, readerExec)

		readerExecs = append(readerExecs, readerExec)
	}

	e := &CheckTableExec{
		baseExecutor: newBaseExecutor(b.ctx, v.Schema(), v.ExplainID()),
		dbName:       v.DBName,
		table:        v.Table,
		indexInfos:   v.IndexInfos,
		is:           b.is,
		srcs:         readerExecs,
		exitCh:       make(chan struct{}),
		retCh:        make(chan error, len(readerExecs)),
		checkIndex:   v.CheckIndex,
	}
	return e
}

func buildRecoverIndexCols(tblInfo *model.TableInfo, indexInfo *model.IndexInfo) []*model.ColumnInfo {
	columns := make([]*model.ColumnInfo, 0, len(indexInfo.Columns))
	for _, idxCol := range indexInfo.Columns {
		columns = append(columns, tblInfo.Columns[idxCol.Offset])
	}

	handleOffset := len(columns)
	handleColsInfo := &model.ColumnInfo{
		ID:     model.ExtraHandleID,
		Name:   model.ExtraHandleName,
		Offset: handleOffset,
	}
	handleColsInfo.FieldType = *types.NewFieldType(mysql.TypeLonglong)
	columns = append(columns, handleColsInfo)
	return columns
}

func (b *executorBuilder) buildRecoverIndex(v *plannercore.RecoverIndex) Executor {
	tblInfo := v.Table.TableInfo
	t, err := b.is.TableByName(v.Table.Schema, tblInfo.Name)
	if err != nil {
		b.err = err
		return nil
	}
	idxName := strings.ToLower(v.IndexName)
	index := tables.GetWritableIndexByName(idxName, t)
	if index == nil {
		b.err = errors.Errorf("index `%v` is not found in table `%v`.", v.IndexName, v.Table.Name.O)
		return nil
	}
	e := &RecoverIndexExec{
		baseExecutor: newBaseExecutor(b.ctx, v.Schema(), v.ExplainID()),
		columns:      buildRecoverIndexCols(tblInfo, index.Meta()),
		index:        index,
		table:        t,
		physicalID:   t.Meta().ID,
	}
	return e
}

func buildCleanupIndexCols(tblInfo *model.TableInfo, indexInfo *model.IndexInfo) []*model.ColumnInfo {
	columns := make([]*model.ColumnInfo, 0, len(indexInfo.Columns)+1)
	for _, idxCol := range indexInfo.Columns {
		columns = append(columns, tblInfo.Columns[idxCol.Offset])
	}
	handleColsInfo := &model.ColumnInfo{
		ID:     model.ExtraHandleID,
		Name:   model.ExtraHandleName,
		Offset: len(tblInfo.Columns),
	}
	handleColsInfo.FieldType = *types.NewFieldType(mysql.TypeLonglong)
	columns = append(columns, handleColsInfo)
	return columns
}

func (b *executorBuilder) buildCleanupIndex(v *plannercore.CleanupIndex) Executor {
	tblInfo := v.Table.TableInfo
	t, err := b.is.TableByName(v.Table.Schema, tblInfo.Name)
	if err != nil {
		b.err = err
		return nil
	}
	idxName := strings.ToLower(v.IndexName)
	var index table.Index
	for _, idx := range t.Indices() {
		if idx.Meta().State != model.StatePublic {
			continue
		}
		if idxName == idx.Meta().Name.L {
			index = idx
			break
		}
	}

	if index == nil {
		b.err = errors.Errorf("index `%v` is not found in table `%v`.", v.IndexName, v.Table.Name.O)
		return nil
	}
	e := &CleanupIndexExec{
		baseExecutor: newBaseExecutor(b.ctx, v.Schema(), v.ExplainID()),
		idxCols:      buildCleanupIndexCols(tblInfo, index.Meta()),
		index:        index,
		table:        t,
		physicalID:   t.Meta().ID,
		batchSize:    20000,
	}
	return e
}

func (b *executorBuilder) buildCheckIndexRange(v *plannercore.CheckIndexRange) Executor {
	tb, err := b.is.TableByName(v.Table.Schema, v.Table.Name)
	if err != nil {
		b.err = err
		return nil
	}
	e := &CheckIndexRangeExec{
		baseExecutor: newBaseExecutor(b.ctx, v.Schema(), v.ExplainID()),
		handleRanges: v.HandleRanges,
		table:        tb.Meta(),
		is:           b.is,
	}
	idxName := strings.ToLower(v.IndexName)
	for _, idx := range tb.Indices() {
		if idx.Meta().Name.L == idxName {
			e.index = idx.Meta()
			e.startKey = make([]types.Datum, len(e.index.Columns))
			break
		}
	}
	return e
}

func (b *executorBuilder) buildChecksumTable(v *plannercore.ChecksumTable) Executor {
	e := &ChecksumTableExec{
		baseExecutor: newBaseExecutor(b.ctx, v.Schema(), v.ExplainID()),
		tables:       make(map[int64]*checksumContext),
		done:         false,
	}
	startTs, err := b.getSnapshotTS()
	if err != nil {
		b.err = err
		return nil
	}
	for _, t := range v.Tables {
		e.tables[t.TableInfo.ID] = newChecksumContext(t.DBInfo, t.TableInfo, startTs)
	}
	return e
}

func (b *executorBuilder) buildReloadExprPushdownBlacklist(v *plannercore.ReloadExprPushdownBlacklist) Executor {
	return &ReloadExprPushdownBlacklistExec{baseExecutor{ctx: b.ctx}}
}

func (b *executorBuilder) buildReloadOptRuleBlacklist(v *plannercore.ReloadOptRuleBlacklist) Executor {
	return &ReloadOptRuleBlacklistExec{baseExecutor{ctx: b.ctx}}
}

func (b *executorBuilder) buildAdminPlugins(v *plannercore.AdminPlugins) Executor {
	return &AdminPluginsExec{baseExecutor: baseExecutor{ctx: b.ctx}, Action: v.Action, Plugins: v.Plugins}
}

func (b *executorBuilder) buildDeallocate(v *plannercore.Deallocate) Executor {
	base := newBaseExecutor(b.ctx, nil, v.ExplainID())
	base.initCap = chunk.ZeroCapacity
	e := &DeallocateExec{
		baseExecutor: base,
		Name:         v.Name,
	}
	return e
}

func (b *executorBuilder) buildSelectLock(v *plannercore.PhysicalLock) Executor {
	b.hasLock = true
	if b.err = b.updateForUpdateTSIfNeeded(v.Children()[0]); b.err != nil {
		return nil
	}
	// Build 'select for update' using the 'for update' ts.
	b.snapshotTS = b.ctx.GetSessionVars().TxnCtx.GetForUpdateTS()

	src := b.build(v.Children()[0])
	if b.err != nil {
		return nil
	}
	if !b.ctx.GetSessionVars().InTxn() {
		// Locking of rows for update using SELECT FOR UPDATE only applies when autocommit
		// is disabled (either by beginning transaction with START TRANSACTION or by setting
		// autocommit to 0. If autocommit is enabled, the rows matching the specification are not locked.
		// See https://dev.mysql.com/doc/refman/5.7/en/innodb-locking-reads.html
		return src
	}
	e := &SelectLockExec{
		baseExecutor:     newBaseExecutor(b.ctx, v.Schema(), v.ExplainID(), src),
		Lock:             v.Lock,
		tblID2Handle:     v.TblID2Handle,
		partitionedTable: v.PartitionedTable,
	}
	return e
}

func (b *executorBuilder) buildLimit(v *plannercore.PhysicalLimit) Executor {
	childExec := b.build(v.Children()[0])
	if b.err != nil {
		return nil
	}
	n := int(mathutil.MinUint64(v.Count, uint64(b.ctx.GetSessionVars().MaxChunkSize)))
	base := newBaseExecutor(b.ctx, v.Schema(), v.ExplainID(), childExec)
	base.initCap = n
	e := &LimitExec{
		baseExecutor: base,
		begin:        v.Offset,
		end:          v.Offset + v.Count,
	}
	return e
}

func (b *executorBuilder) buildPrepare(v *plannercore.Prepare) Executor {
	base := newBaseExecutor(b.ctx, v.Schema(), v.ExplainID())
	base.initCap = chunk.ZeroCapacity
	return &PrepareExec{
		baseExecutor: base,
		is:           b.is,
		name:         v.Name,
		sqlText:      v.SQLText,
	}
}

func (b *executorBuilder) buildExecute(v *plannercore.Execute) Executor {
	e := &ExecuteExec{
		baseExecutor: newBaseExecutor(b.ctx, v.Schema(), v.ExplainID()),
		is:           b.is,
		name:         v.Name,
		usingVars:    v.UsingVars,
		id:           v.ExecID,
		stmt:         v.Stmt,
		plan:         v.Plan,
		outputNames:  v.OutputNames(),
	}
	return e
}

func (b *executorBuilder) buildShow(v *plannercore.PhysicalShow) Executor {
	e := &ShowExec{
		baseExecutor: newBaseExecutor(b.ctx, v.Schema(), v.ExplainID()),
		Tp:           v.Tp,
		DBName:       model.NewCIStr(v.DBName),
		Table:        v.Table,
		Column:       v.Column,
		IndexName:    v.IndexName,
		Flag:         v.Flag,
		Roles:        v.Roles,
		User:         v.User,
		is:           b.is,
		Full:         v.Full,
		IfNotExists:  v.IfNotExists,
		GlobalScope:  v.GlobalScope,
		Extended:     v.Extended,
	}
	if e.Tp == ast.ShowGrants && e.User == nil {
		// The input is a "show grants" statement, fulfill the user and roles field.
		// Note: "show grants" result are different from "show grants for current_user",
		// The former determine privileges with roles, while the later doesn't.
		vars := e.ctx.GetSessionVars()
		e.User = vars.User
		e.User.Hostname = vars.User.AuthHostname
		e.User.Username = vars.User.AuthUsername
		e.Roles = vars.ActiveRoles
	}
	if e.Tp == ast.ShowMasterStatus {
		// show master status need start ts.
		if _, err := e.ctx.Txn(true); err != nil {
			b.err = err
		}
	}
	return e
}

func (b *executorBuilder) buildSimple(v *plannercore.Simple) Executor {
	switch s := v.Statement.(type) {
	case *ast.GrantStmt:
		return b.buildGrant(s)
	case *ast.RevokeStmt:
		return b.buildRevoke(s)
	case *ast.BRIEStmt:
		return b.buildBRIE(s, v.Schema())
	}
	base := newBaseExecutor(b.ctx, v.Schema(), v.ExplainID())
	base.initCap = chunk.ZeroCapacity
	e := &SimpleExec{
		baseExecutor: base,
		Statement:    v.Statement,
		is:           b.is,
	}
	return e
}

func (b *executorBuilder) buildSet(v *plannercore.Set) Executor {
	base := newBaseExecutor(b.ctx, v.Schema(), v.ExplainID())
	base.initCap = chunk.ZeroCapacity
	e := &SetExecutor{
		baseExecutor: base,
		vars:         v.VarAssigns,
	}
	return e
}

func (b *executorBuilder) buildSetConfig(v *plannercore.SetConfig) Executor {
	return &SetConfigExec{
		baseExecutor: newBaseExecutor(b.ctx, v.Schema(), v.ExplainID()),
		p:            v,
	}
}

func (b *executorBuilder) buildInsert(v *plannercore.Insert) Executor {
	if v.SelectPlan != nil {
		// Try to update the forUpdateTS for insert/replace into select statements.
		// Set the selectPlan parameter to nil to make it always update the forUpdateTS.
		if b.err = b.updateForUpdateTSIfNeeded(nil); b.err != nil {
			return nil
		}
	}
	b.snapshotTS = b.ctx.GetSessionVars().TxnCtx.GetForUpdateTS()
	selectExec := b.build(v.SelectPlan)
	if b.err != nil {
		return nil
	}
	var baseExec baseExecutor
	if selectExec != nil {
		baseExec = newBaseExecutor(b.ctx, nil, v.ExplainID(), selectExec)
	} else {
		baseExec = newBaseExecutor(b.ctx, nil, v.ExplainID())
	}
	baseExec.initCap = chunk.ZeroCapacity

	ivs := &InsertValues{
		baseExecutor:              baseExec,
		Table:                     v.Table,
		Columns:                   v.Columns,
		Lists:                     v.Lists,
		SetList:                   v.SetList,
		GenExprs:                  v.GenCols.Exprs,
		allAssignmentsAreConstant: v.AllAssignmentsAreConstant,
		hasRefCols:                v.NeedFillDefaultValue,
		SelectExec:                selectExec,
	}
	err := ivs.initInsertColumns()
	if err != nil {
		b.err = err
		return nil
	}

	if v.IsReplace {
		return b.buildReplace(ivs)
	}
	insert := &InsertExec{
		InsertValues: ivs,
		OnDuplicate:  append(v.OnDuplicate, v.GenCols.OnDuplicates...),
	}
	return insert
}

func (b *executorBuilder) buildLoadData(v *plannercore.LoadData) Executor {
	tbl, ok := b.is.TableByID(v.Table.TableInfo.ID)
	if !ok {
		b.err = errors.Errorf("Can not get table %d", v.Table.TableInfo.ID)
		return nil
	}
	insertVal := &InsertValues{
		baseExecutor: newBaseExecutor(b.ctx, nil, v.ExplainID()),
		Table:        tbl,
		Columns:      v.Columns,
		GenExprs:     v.GenCols.Exprs,
	}
	err := insertVal.initInsertColumns()
	if err != nil {
		b.err = err
		return nil
	}
	loadDataExec := &LoadDataExec{
		baseExecutor: newBaseExecutor(b.ctx, nil, v.ExplainID()),
		IsLocal:      v.IsLocal,
		OnDuplicate:  v.OnDuplicate,
		loadDataInfo: &LoadDataInfo{
			row:          make([]types.Datum, len(insertVal.insertColumns)),
			InsertValues: insertVal,
			Path:         v.Path,
			Table:        tbl,
			FieldsInfo:   v.FieldsInfo,
			LinesInfo:    v.LinesInfo,
			IgnoreLines:  v.IgnoreLines,
			Ctx:          b.ctx,
		},
	}
	var defaultLoadDataBatchCnt uint64 = 20000 // TODO this will be changed to variable in another pr
	loadDataExec.loadDataInfo.InitQueues()
	loadDataExec.loadDataInfo.SetMaxRowsInBatch(defaultLoadDataBatchCnt)

	return loadDataExec
}

func (b *executorBuilder) buildLoadStats(v *plannercore.LoadStats) Executor {
	e := &LoadStatsExec{
		baseExecutor: newBaseExecutor(b.ctx, nil, v.ExplainID()),
		info:         &LoadStatsInfo{v.Path, b.ctx},
	}
	return e
}

func (b *executorBuilder) buildIndexAdvise(v *plannercore.IndexAdvise) Executor {
	e := &IndexAdviseExec{
		baseExecutor: newBaseExecutor(b.ctx, nil, v.ExplainID()),
		IsLocal:      v.IsLocal,
		indexAdviseInfo: &IndexAdviseInfo{
			Path:        v.Path,
			MaxMinutes:  v.MaxMinutes,
			MaxIndexNum: v.MaxIndexNum,
			LinesInfo:   v.LinesInfo,
			Ctx:         b.ctx,
		},
	}
	return e
}

func (b *executorBuilder) buildReplace(vals *InsertValues) Executor {
	replaceExec := &ReplaceExec{
		InsertValues: vals,
	}
	return replaceExec
}

var (
	grantStmtLabel  fmt.Stringer = stringutil.StringerStr("GrantStmt")
	revokeStmtLabel fmt.Stringer = stringutil.StringerStr("RevokeStmt")
)

func (b *executorBuilder) buildGrant(grant *ast.GrantStmt) Executor {
	e := &GrantExec{
		baseExecutor: newBaseExecutor(b.ctx, nil, grantStmtLabel),
		Privs:        grant.Privs,
		ObjectType:   grant.ObjectType,
		Level:        grant.Level,
		Users:        grant.Users,
		WithGrant:    grant.WithGrant,
		TLSOptions:   grant.TLSOptions,
		is:           b.is,
	}
	return e
}

func (b *executorBuilder) buildRevoke(revoke *ast.RevokeStmt) Executor {
	e := &RevokeExec{
		baseExecutor: newBaseExecutor(b.ctx, nil, revokeStmtLabel),
		ctx:          b.ctx,
		Privs:        revoke.Privs,
		ObjectType:   revoke.ObjectType,
		Level:        revoke.Level,
		Users:        revoke.Users,
		is:           b.is,
	}
	return e
}

func (b *executorBuilder) buildDDL(v *plannercore.DDL) Executor {
	e := &DDLExec{
		baseExecutor: newBaseExecutor(b.ctx, v.Schema(), v.ExplainID()),
		stmt:         v.Statement,
		is:           b.is,
	}
	return e
}

// buildTrace builds a TraceExec for future executing. This method will be called
// at build().
func (b *executorBuilder) buildTrace(v *plannercore.Trace) Executor {
	t := &TraceExec{
		baseExecutor: newBaseExecutor(b.ctx, v.Schema(), v.ExplainID()),
		stmtNode:     v.StmtNode,
		builder:      b,
		format:       v.Format,
	}
	if t.format == plannercore.TraceFormatLog {
		return &SortExec{
			baseExecutor: newBaseExecutor(b.ctx, v.Schema(), v.ExplainID(), t),
			ByItems: []*plannerutil.ByItems{
				{Expr: &expression.Column{
					Index:   0,
					RetType: types.NewFieldType(mysql.TypeTimestamp),
				}},
			},
			schema: v.Schema(),
		}
	}
	return t
}

// buildExplain builds a explain executor. `e.rows` collects final result to `ExplainExec`.
func (b *executorBuilder) buildExplain(v *plannercore.Explain) Executor {
	explainExec := &ExplainExec{
		baseExecutor: newBaseExecutor(b.ctx, v.Schema(), v.ExplainID()),
		explain:      v,
	}
	if v.Analyze {
		if b.ctx.GetSessionVars().StmtCtx.RuntimeStatsColl == nil {
			b.ctx.GetSessionVars().StmtCtx.RuntimeStatsColl = execdetails.NewRuntimeStatsColl()
		}
		explainExec.analyzeExec = b.build(v.TargetPlan)
	}
	return explainExec
}

func (b *executorBuilder) buildSelectInto(v *plannercore.SelectInto) Executor {
	child := b.build(v.TargetPlan)
	if b.err != nil {
		return nil
	}
	return &SelectIntoExec{
		baseExecutor: newBaseExecutor(b.ctx, v.Schema(), v.ExplainID(), child),
		intoOpt:      v.IntoOpt,
	}
}

func (b *executorBuilder) buildUnionScanExec(v *plannercore.PhysicalUnionScan) Executor {
	reader := b.build(v.Children()[0])
	if b.err != nil {
		return nil
	}
	return b.buildUnionScanFromReader(reader, v)
}

// buildUnionScanFromReader builds union scan executor from child executor.
// Note that this function may be called by inner workers of index lookup join concurrently.
// Be careful to avoid data race.
func (b *executorBuilder) buildUnionScanFromReader(reader Executor, v *plannercore.PhysicalUnionScan) Executor {
	us := &UnionScanExec{baseExecutor: newBaseExecutor(b.ctx, v.Schema(), v.ExplainID(), reader)}
	// Get the handle column index of the below Plan.
	us.belowHandleCols = v.HandleCols
	us.mutableRow = chunk.MutRowFromTypes(retTypes(us))

	// If the push-downed condition contains virtual column, we may build a selection upon reader
	if sel, ok := reader.(*SelectionExec); ok {
		reader = sel.children[0]
	}

	switch x := reader.(type) {
	case *TableReaderExecutor:
		us.desc = x.desc
		// Union scan can only be in a write transaction, so DirtyDB should has non-nil value now, thus
		// GetDirtyDB() is safe here. If this table has been modified in the transaction, non-nil DirtyTable
		// can be found in DirtyDB now, so GetDirtyTable is safe; if this table has not been modified in the
		// transaction, empty DirtyTable would be inserted into DirtyDB, it does not matter when multiple
		// goroutines write empty DirtyTable to DirtyDB for this table concurrently. Although the DirtyDB looks
		// safe for data race in all the cases, the map of golang will throw panic when it's accessed in parallel.
		// So we lock it when getting dirty table.
		physicalTableID := getPhysicalTableID(x.table)
		us.dirty = GetDirtyDB(b.ctx).GetDirtyTable(physicalTableID)
		us.conditions, us.conditionsWithVirCol = plannercore.SplitSelCondsWithVirtualColumn(v.Conditions)
		us.columns = x.columns
		us.table = x.table
		us.virtualColumnIndex = x.virtualColumnIndex
	case *IndexReaderExecutor:
		us.desc = x.desc
		for _, ic := range x.index.Columns {
			for i, col := range x.columns {
				if col.Name.L == ic.Name.L {
					us.usedIndex = append(us.usedIndex, i)
					break
				}
			}
		}
		physicalTableID := getPhysicalTableID(x.table)
		us.dirty = GetDirtyDB(b.ctx).GetDirtyTable(physicalTableID)
		us.conditions, us.conditionsWithVirCol = plannercore.SplitSelCondsWithVirtualColumn(v.Conditions)
		us.columns = x.columns
		us.table = x.table
	case *IndexLookUpExecutor:
		us.desc = x.desc
		for _, ic := range x.index.Columns {
			for i, col := range x.columns {
				if col.Name.L == ic.Name.L {
					us.usedIndex = append(us.usedIndex, i)
					break
				}
			}
		}
		physicalTableID := getPhysicalTableID(x.table)
		us.dirty = GetDirtyDB(b.ctx).GetDirtyTable(physicalTableID)
		us.conditions, us.conditionsWithVirCol = plannercore.SplitSelCondsWithVirtualColumn(v.Conditions)
		us.columns = x.columns
		us.table = x.table
		us.virtualColumnIndex = buildVirtualColumnIndex(us.Schema(), us.columns)
	default:
		// The mem table will not be written by sql directly, so we can omit the union scan to avoid err reporting.
		return reader
	}
	return us
}

// buildMergeJoin builds MergeJoinExec executor.
func (b *executorBuilder) buildMergeJoin(v *plannercore.PhysicalMergeJoin) Executor {
	leftExec := b.build(v.Children()[0])
	if b.err != nil {
		return nil
	}

	rightExec := b.build(v.Children()[1])
	if b.err != nil {
		return nil
	}

	defaultValues := v.DefaultValues
	if defaultValues == nil {
		if v.JoinType == plannercore.RightOuterJoin {
			defaultValues = make([]types.Datum, leftExec.Schema().Len())
		} else {
			defaultValues = make([]types.Datum, rightExec.Schema().Len())
		}
	}

	e := &MergeJoinExec{
		stmtCtx:      b.ctx.GetSessionVars().StmtCtx,
		baseExecutor: newBaseExecutor(b.ctx, v.Schema(), v.ExplainID(), leftExec, rightExec),
		compareFuncs: v.CompareFuncs,
		joiner: newJoiner(
			b.ctx,
			v.JoinType,
			v.JoinType == plannercore.RightOuterJoin,
			defaultValues,
			v.OtherConditions,
			retTypes(leftExec),
			retTypes(rightExec),
			markChildrenUsedCols(v.Schema(), v.Children()[0].Schema(), v.Children()[1].Schema()),
		),
		isOuterJoin: v.JoinType.IsOuterJoin(),
		desc:        v.Desc,
	}

	leftTable := &mergeJoinTable{
		childIndex: 0,
		joinKeys:   v.LeftJoinKeys,
		filters:    v.LeftConditions,
	}
	rightTable := &mergeJoinTable{
		childIndex: 1,
		joinKeys:   v.RightJoinKeys,
		filters:    v.RightConditions,
	}

	if v.JoinType == plannercore.RightOuterJoin {
		e.innerTable = leftTable
		e.outerTable = rightTable
	} else {
		e.innerTable = rightTable
		e.outerTable = leftTable
	}
	e.innerTable.isInner = true

	// optimizer should guarantee that filters on inner table are pushed down
	// to tikv or extracted to a Selection.
	if len(e.innerTable.filters) != 0 {
		b.err = errors.Annotate(ErrBuildExecutor, "merge join's inner filter should be empty.")
		return nil
	}

	executorCounterMergeJoinExec.Inc()
	return e
}

func (b *executorBuilder) buildSideEstCount(v *plannercore.PhysicalHashJoin) float64 {
	buildSide := v.Children()[v.InnerChildIdx]
	if v.UseOuterToBuild {
		buildSide = v.Children()[1-v.InnerChildIdx]
	}
	if buildSide.Stats().HistColl == nil || buildSide.Stats().HistColl.Pseudo {
		return 0.0
	}
	return buildSide.StatsCount()
}

func (b *executorBuilder) buildHashJoin(v *plannercore.PhysicalHashJoin) Executor {
	leftExec := b.build(v.Children()[0])
	if b.err != nil {
		return nil
	}

	rightExec := b.build(v.Children()[1])
	if b.err != nil {
		return nil
	}

	e := &HashJoinExec{
		baseExecutor:    newBaseExecutor(b.ctx, v.Schema(), v.ExplainID(), leftExec, rightExec),
		concurrency:     v.Concurrency,
		joinType:        v.JoinType,
		isOuterJoin:     v.JoinType.IsOuterJoin(),
		useOuterToBuild: v.UseOuterToBuild,
	}
	defaultValues := v.DefaultValues
	lhsTypes, rhsTypes := retTypes(leftExec), retTypes(rightExec)
	if v.InnerChildIdx == 1 {
		if len(v.RightConditions) > 0 {
			b.err = errors.Annotate(ErrBuildExecutor, "join's inner condition should be empty")
			return nil
		}
	} else {
		if len(v.LeftConditions) > 0 {
			b.err = errors.Annotate(ErrBuildExecutor, "join's inner condition should be empty")
			return nil
		}
	}

	// consider collations
	leftTypes := make([]*types.FieldType, 0, len(retTypes(leftExec)))
	for _, tp := range retTypes(leftExec) {
		leftTypes = append(leftTypes, tp.Clone())
	}
	rightTypes := make([]*types.FieldType, 0, len(retTypes(rightExec)))
	for _, tp := range retTypes(rightExec) {
		rightTypes = append(rightTypes, tp.Clone())
	}
	leftIsBuildSide := true

	e.isNullEQ = v.IsNullEQ
	if v.UseOuterToBuild {
		// update the buildSideEstCount due to changing the build side
		if v.InnerChildIdx == 1 {
			e.buildSideExec, e.buildKeys = leftExec, v.LeftJoinKeys
			e.probeSideExec, e.probeKeys = rightExec, v.RightJoinKeys
			e.outerFilter = v.LeftConditions
		} else {
			e.buildSideExec, e.buildKeys = rightExec, v.RightJoinKeys
			e.probeSideExec, e.probeKeys = leftExec, v.LeftJoinKeys
			e.outerFilter = v.RightConditions
			leftIsBuildSide = false
		}
		if defaultValues == nil {
			defaultValues = make([]types.Datum, e.probeSideExec.Schema().Len())
		}
	} else {
		if v.InnerChildIdx == 0 {
			e.buildSideExec, e.buildKeys = leftExec, v.LeftJoinKeys
			e.probeSideExec, e.probeKeys = rightExec, v.RightJoinKeys
			e.outerFilter = v.RightConditions
		} else {
			e.buildSideExec, e.buildKeys = rightExec, v.RightJoinKeys
			e.probeSideExec, e.probeKeys = leftExec, v.LeftJoinKeys
			e.outerFilter = v.LeftConditions
			leftIsBuildSide = false
		}
		if defaultValues == nil {
			defaultValues = make([]types.Datum, e.buildSideExec.Schema().Len())
		}
	}
	e.buildSideEstCount = b.buildSideEstCount(v)
	childrenUsedSchema := markChildrenUsedCols(v.Schema(), v.Children()[0].Schema(), v.Children()[1].Schema())
	e.joiners = make([]joiner, e.concurrency)
	for i := uint(0); i < e.concurrency; i++ {
		e.joiners[i] = newJoiner(b.ctx, v.JoinType, v.InnerChildIdx == 0, defaultValues,
			v.OtherConditions, lhsTypes, rhsTypes, childrenUsedSchema)
	}
	executorCountHashJoinExec.Inc()

	for i := range v.EqualConditions {
		chs, coll := v.EqualConditions[i].CharsetAndCollation(e.ctx)
		bt := leftTypes[v.LeftJoinKeys[i].Index]
		bt.Charset, bt.Collate = chs, coll
		pt := rightTypes[v.RightJoinKeys[i].Index]
		pt.Charset, pt.Collate = chs, coll
	}
	if leftIsBuildSide {
		e.buildTypes, e.probeTypes = leftTypes, rightTypes
	} else {
		e.buildTypes, e.probeTypes = rightTypes, leftTypes
	}
	return e
}

func (b *executorBuilder) buildHashAgg(v *plannercore.PhysicalHashAgg) Executor {
	src := b.build(v.Children()[0])
	if b.err != nil {
		return nil
	}
	sessionVars := b.ctx.GetSessionVars()
	e := &HashAggExec{
		baseExecutor:    newBaseExecutor(b.ctx, v.Schema(), v.ExplainID(), src),
		sc:              sessionVars.StmtCtx,
		PartialAggFuncs: make([]aggfuncs.AggFunc, 0, len(v.AggFuncs)),
		GroupByItems:    v.GroupByItems,
	}
	// We take `create table t(a int, b int);` as example.
	//
	// 1. If all the aggregation functions are FIRST_ROW, we do not need to set the defaultVal for them:
	// e.g.
	// mysql> select distinct a, b from t;
	// 0 rows in set (0.00 sec)
	//
	// 2. If there exists group by items, we do not need to set the defaultVal for them either:
	// e.g.
	// mysql> select avg(a) from t group by b;
	// Empty set (0.00 sec)
	//
	// mysql> select avg(a) from t group by a;
	// +--------+
	// | avg(a) |
	// +--------+
	// |  NULL  |
	// +--------+
	// 1 row in set (0.00 sec)
	if len(v.GroupByItems) != 0 || aggregation.IsAllFirstRow(v.AggFuncs) {
		e.defaultVal = nil
	} else {
		e.defaultVal = chunk.NewChunkWithCapacity(retTypes(e), 1)
	}
	for _, aggDesc := range v.AggFuncs {
		if aggDesc.HasDistinct || len(aggDesc.OrderByItems) > 0 {
			e.isUnparallelExec = true
		}
	}
	// When we set both tidb_hashagg_final_concurrency and tidb_hashagg_partial_concurrency to 1,
	// we do not need to parallelly execute hash agg,
	// and this action can be a workaround when meeting some unexpected situation using parallelExec.
	if finalCon, partialCon := sessionVars.HashAggFinalConcurrency(), sessionVars.HashAggPartialConcurrency(); finalCon <= 0 || partialCon <= 0 || finalCon == 1 && partialCon == 1 {
		e.isUnparallelExec = true
	}
	partialOrdinal := 0
	for i, aggDesc := range v.AggFuncs {
		if e.isUnparallelExec {
			e.PartialAggFuncs = append(e.PartialAggFuncs, aggfuncs.Build(b.ctx, aggDesc, i))
		} else {
			ordinal := []int{partialOrdinal}
			partialOrdinal++
			if aggDesc.Name == ast.AggFuncAvg {
				ordinal = append(ordinal, partialOrdinal+1)
				partialOrdinal++
			}
			partialAggDesc, finalDesc := aggDesc.Split(ordinal)
			partialAggFunc := aggfuncs.Build(b.ctx, partialAggDesc, i)
			finalAggFunc := aggfuncs.Build(b.ctx, finalDesc, i)
			e.PartialAggFuncs = append(e.PartialAggFuncs, partialAggFunc)
			e.FinalAggFuncs = append(e.FinalAggFuncs, finalAggFunc)
			if partialAggDesc.Name == ast.AggFuncGroupConcat {
				// For group_concat, finalAggFunc and partialAggFunc need shared `truncate` flag to do duplicate.
				finalAggFunc.(interface{ SetTruncated(t *int32) }).SetTruncated(
					partialAggFunc.(interface{ GetTruncated() *int32 }).GetTruncated(),
				)
			}
		}
		if e.defaultVal != nil {
			value := aggDesc.GetDefaultValue()
			e.defaultVal.AppendDatum(i, &value)
		}
	}

	executorCounterHashAggExec.Inc()
	return e
}

func (b *executorBuilder) buildStreamAgg(v *plannercore.PhysicalStreamAgg) Executor {
	src := b.build(v.Children()[0])
	if b.err != nil {
		return nil
	}
	e := &StreamAggExec{
		baseExecutor: newBaseExecutor(b.ctx, v.Schema(), v.ExplainID(), src),
		groupChecker: newVecGroupChecker(b.ctx, v.GroupByItems),
		aggFuncs:     make([]aggfuncs.AggFunc, 0, len(v.AggFuncs)),
	}
	if len(v.GroupByItems) != 0 || aggregation.IsAllFirstRow(v.AggFuncs) {
		e.defaultVal = nil
	} else {
		e.defaultVal = chunk.NewChunkWithCapacity(retTypes(e), 1)
	}
	for i, aggDesc := range v.AggFuncs {
		aggFunc := aggfuncs.Build(b.ctx, aggDesc, i)
		e.aggFuncs = append(e.aggFuncs, aggFunc)
		if e.defaultVal != nil {
			value := aggDesc.GetDefaultValue()
			e.defaultVal.AppendDatum(i, &value)
		}
	}

	executorStreamAggExec.Inc()
	return e
}

func (b *executorBuilder) buildSelection(v *plannercore.PhysicalSelection) Executor {
	childExec := b.build(v.Children()[0])
	if b.err != nil {
		return nil
	}
	e := &SelectionExec{
		baseExecutor: newBaseExecutor(b.ctx, v.Schema(), v.ExplainID(), childExec),
		filters:      v.Conditions,
	}
	return e
}

func (b *executorBuilder) buildProjection(v *plannercore.PhysicalProjection) Executor {
	childExec := b.build(v.Children()[0])
	if b.err != nil {
		return nil
	}
	e := &ProjectionExec{
		baseExecutor:     newBaseExecutor(b.ctx, v.Schema(), v.ExplainID(), childExec),
		numWorkers:       int64(b.ctx.GetSessionVars().ProjectionConcurrency()),
		evaluatorSuit:    expression.NewEvaluatorSuite(v.Exprs, v.AvoidColumnEvaluator),
		calculateNoDelay: v.CalculateNoDelay,
	}

	// If the calculation row count for this Projection operator is smaller
	// than a Chunk size, we turn back to the un-parallel Projection
	// implementation to reduce the goroutine overhead.
	if int64(v.StatsCount()) < int64(b.ctx.GetSessionVars().MaxChunkSize) {
		e.numWorkers = 0
	}
	return e
}

func (b *executorBuilder) buildTableDual(v *plannercore.PhysicalTableDual) Executor {
	if v.RowCount != 0 && v.RowCount != 1 {
		b.err = errors.Errorf("buildTableDual failed, invalid row count for dual table: %v", v.RowCount)
		return nil
	}
	base := newBaseExecutor(b.ctx, v.Schema(), v.ExplainID())
	base.initCap = v.RowCount
	e := &TableDualExec{
		baseExecutor: base,
		numDualRows:  v.RowCount,
	}
	return e
}

func (b *executorBuilder) getSnapshotTS() (uint64, error) {
	if b.snapshotTS != 0 {
		// Return the cached value.
		return b.snapshotTS, nil
	}

	snapshotTS := b.ctx.GetSessionVars().SnapshotTS
	txn, err := b.ctx.Txn(true)
	if err != nil {
		return 0, err
	}
	if snapshotTS == 0 {
		snapshotTS = txn.StartTS()
	}
	b.snapshotTS = snapshotTS
	if b.snapshotTS == 0 {
		return 0, errors.Trace(ErrGetStartTS)
	}
	return snapshotTS, nil
}

func (b *executorBuilder) buildMemTable(v *plannercore.PhysicalMemTable) Executor {
	switch v.DBName.L {
	case util.MetricSchemaName.L:
		return &MemTableReaderExec{
			baseExecutor: newBaseExecutor(b.ctx, v.Schema(), v.ExplainID()),
			table:        v.Table,
			retriever: &MetricRetriever{
				table:     v.Table,
				extractor: v.Extractor.(*plannercore.MetricTableExtractor),
			},
		}
	case util.InformationSchemaName.L:
		switch v.Table.Name.L {
		case strings.ToLower(infoschema.TableClusterConfig):
			return &MemTableReaderExec{
				baseExecutor: newBaseExecutor(b.ctx, v.Schema(), v.ExplainID()),
				table:        v.Table,
				retriever: &clusterConfigRetriever{
					extractor: v.Extractor.(*plannercore.ClusterTableExtractor),
				},
			}
		case strings.ToLower(infoschema.TableClusterLoad):
			return &MemTableReaderExec{
				baseExecutor: newBaseExecutor(b.ctx, v.Schema(), v.ExplainID()),
				table:        v.Table,
				retriever: &clusterServerInfoRetriever{
					extractor:      v.Extractor.(*plannercore.ClusterTableExtractor),
					serverInfoType: diagnosticspb.ServerInfoType_LoadInfo,
				},
			}
		case strings.ToLower(infoschema.TableClusterHardware):
			return &MemTableReaderExec{
				baseExecutor: newBaseExecutor(b.ctx, v.Schema(), v.ExplainID()),
				table:        v.Table,
				retriever: &clusterServerInfoRetriever{
					extractor:      v.Extractor.(*plannercore.ClusterTableExtractor),
					serverInfoType: diagnosticspb.ServerInfoType_HardwareInfo,
				},
			}
		case strings.ToLower(infoschema.TableClusterSystemInfo):
			return &MemTableReaderExec{
				baseExecutor: newBaseExecutor(b.ctx, v.Schema(), v.ExplainID()),
				table:        v.Table,
				retriever: &clusterServerInfoRetriever{
					extractor:      v.Extractor.(*plannercore.ClusterTableExtractor),
					serverInfoType: diagnosticspb.ServerInfoType_SystemInfo,
				},
			}
		case strings.ToLower(infoschema.TableClusterLog):
			return &MemTableReaderExec{
				baseExecutor: newBaseExecutor(b.ctx, v.Schema(), v.ExplainID()),
				table:        v.Table,
				retriever: &clusterLogRetriever{
					extractor: v.Extractor.(*plannercore.ClusterLogTableExtractor),
				},
			}
		case strings.ToLower(infoschema.TableInspectionResult):
			return &MemTableReaderExec{
				baseExecutor: newBaseExecutor(b.ctx, v.Schema(), v.ExplainID()),
				table:        v.Table,
				retriever: &inspectionResultRetriever{
					extractor: v.Extractor.(*plannercore.InspectionResultTableExtractor),
					timeRange: v.QueryTimeRange,
				},
			}
		case strings.ToLower(infoschema.TableInspectionSummary):
			return &MemTableReaderExec{
				baseExecutor: newBaseExecutor(b.ctx, v.Schema(), v.ExplainID()),
				table:        v.Table,
				retriever: &inspectionSummaryRetriever{
					table:     v.Table,
					extractor: v.Extractor.(*plannercore.InspectionSummaryTableExtractor),
					timeRange: v.QueryTimeRange,
				},
			}
		case strings.ToLower(infoschema.TableInspectionRules):
			return &MemTableReaderExec{
				baseExecutor: newBaseExecutor(b.ctx, v.Schema(), v.ExplainID()),
				table:        v.Table,
				retriever: &inspectionRuleRetriever{
					extractor: v.Extractor.(*plannercore.InspectionRuleTableExtractor),
				},
			}
		case strings.ToLower(infoschema.TableMetricSummary):
			return &MemTableReaderExec{
				baseExecutor: newBaseExecutor(b.ctx, v.Schema(), v.ExplainID()),
				table:        v.Table,
				retriever: &MetricsSummaryRetriever{
					table:     v.Table,
					extractor: v.Extractor.(*plannercore.MetricSummaryTableExtractor),
					timeRange: v.QueryTimeRange,
				},
			}
		case strings.ToLower(infoschema.TableMetricSummaryByLabel):
			return &MemTableReaderExec{
				baseExecutor: newBaseExecutor(b.ctx, v.Schema(), v.ExplainID()),
				table:        v.Table,
				retriever: &MetricsSummaryByLabelRetriever{
					table:     v.Table,
					extractor: v.Extractor.(*plannercore.MetricSummaryTableExtractor),
					timeRange: v.QueryTimeRange,
				},
			}
		case strings.ToLower(infoschema.TableSchemata),
			strings.ToLower(infoschema.TableStatistics),
			strings.ToLower(infoschema.TableTiDBIndexes),
			strings.ToLower(infoschema.TableViews),
			strings.ToLower(infoschema.TableTables),
			strings.ToLower(infoschema.TableSequences),
			strings.ToLower(infoschema.TablePartitions),
			strings.ToLower(infoschema.TableEngines),
			strings.ToLower(infoschema.TableCollations),
			strings.ToLower(infoschema.TableAnalyzeStatus),
			strings.ToLower(infoschema.TableClusterInfo),
			strings.ToLower(infoschema.TableProfiling),
			strings.ToLower(infoschema.TableCharacterSets),
			strings.ToLower(infoschema.TableKeyColumn),
			strings.ToLower(infoschema.TableUserPrivileges),
			strings.ToLower(infoschema.TableMetricTables),
			strings.ToLower(infoschema.TableCollationCharacterSetApplicability),
			strings.ToLower(infoschema.TableProcesslist),
			strings.ToLower(infoschema.ClusterTableProcesslist),
			strings.ToLower(infoschema.TableTiKVRegionStatus),
			strings.ToLower(infoschema.TableTiKVRegionPeers),
			strings.ToLower(infoschema.TableTiDBHotRegions),
			strings.ToLower(infoschema.TableSessionVar),
			strings.ToLower(infoschema.TableConstraints),
			strings.ToLower(infoschema.TableTiFlashReplica),
			strings.ToLower(infoschema.TableTiDBServersInfo),
			strings.ToLower(infoschema.TableTiKVStoreStatus),
			strings.ToLower(infoschema.TableStatementsSummary),
			strings.ToLower(infoschema.TableStatementsSummaryHistory),
			strings.ToLower(infoschema.ClusterTableStatementsSummary),
			strings.ToLower(infoschema.ClusterTableStatementsSummaryHistory):
			return &MemTableReaderExec{
				baseExecutor: newBaseExecutor(b.ctx, v.Schema(), v.ExplainID()),
				table:        v.Table,
				retriever: &memtableRetriever{
					table:   v.Table,
					columns: v.Columns,
				},
			}
		case strings.ToLower(infoschema.TableColumns):
			return &MemTableReaderExec{
				baseExecutor: newBaseExecutor(b.ctx, v.Schema(), v.ExplainID()),
				table:        v.Table,
				retriever: &hugeMemTableRetriever{
					table:   v.Table,
					columns: v.Columns,
				},
			}

		case strings.ToLower(infoschema.TableSlowQuery), strings.ToLower(infoschema.ClusterTableSlowLog):
			return &MemTableReaderExec{
				baseExecutor: newBaseExecutor(b.ctx, v.Schema(), v.ExplainID()),
				table:        v.Table,
				retriever: &slowQueryRetriever{
					table:      v.Table,
					outputCols: v.Columns,
					extractor:  v.Extractor.(*plannercore.SlowQueryExtractor),
				},
			}
		case strings.ToLower(infoschema.TableStorageStats):
			return &MemTableReaderExec{
				baseExecutor: newBaseExecutor(b.ctx, v.Schema(), v.ExplainID()),
				table:        v.Table,
				retriever: &tableStorageStatsRetriever{
					table:      v.Table,
					outputCols: v.Columns,
					extractor:  v.Extractor.(*plannercore.TableStorageStatsExtractor),
				},
			}
		case strings.ToLower(infoschema.TableDDLJobs):
			return &DDLJobsReaderExec{
				baseExecutor: newBaseExecutor(b.ctx, v.Schema(), v.ExplainID()),
				is:           b.is,
			}
		case strings.ToLower(infoschema.TableTiFlashTables),
			strings.ToLower(infoschema.TableTiFlashSegments):
			return &MemTableReaderExec{
				baseExecutor: newBaseExecutor(b.ctx, v.Schema(), v.ExplainID()),
				table:        v.Table,
				retriever: &TiFlashSystemTableRetriever{
					table:      v.Table,
					outputCols: v.Columns,
					extractor:  v.Extractor.(*plannercore.TiFlashSystemTableExtractor),
				},
			}
		}
	}
	tb, _ := b.is.TableByID(v.Table.ID)
	return &TableScanExec{
		baseExecutor: newBaseExecutor(b.ctx, v.Schema(), v.ExplainID()),
		t:            tb,
		columns:      v.Columns,
	}
}

func (b *executorBuilder) buildSort(v *plannercore.PhysicalSort) Executor {
	childExec := b.build(v.Children()[0])
	if b.err != nil {
		return nil
	}
	sortExec := SortExec{
		baseExecutor: newBaseExecutor(b.ctx, v.Schema(), v.ExplainID(), childExec),
		ByItems:      v.ByItems,
		schema:       v.Schema(),
	}
	executorCounterSortExec.Inc()
	return &sortExec
}

func (b *executorBuilder) buildTopN(v *plannercore.PhysicalTopN) Executor {
	childExec := b.build(v.Children()[0])
	if b.err != nil {
		return nil
	}
	sortExec := SortExec{
		baseExecutor: newBaseExecutor(b.ctx, v.Schema(), v.ExplainID(), childExec),
		ByItems:      v.ByItems,
		schema:       v.Schema(),
	}
	executorCounterTopNExec.Inc()
	return &TopNExec{
		SortExec: sortExec,
		limit:    &plannercore.PhysicalLimit{Count: v.Count, Offset: v.Offset},
	}
}

func (b *executorBuilder) buildApply(v *plannercore.PhysicalApply) Executor {
	var (
		innerPlan plannercore.PhysicalPlan
		outerPlan plannercore.PhysicalPlan
	)
	if v.InnerChildIdx == 0 {
		innerPlan = v.Children()[0]
		outerPlan = v.Children()[1]
	} else {
		innerPlan = v.Children()[1]
		outerPlan = v.Children()[0]
	}
	v.OuterSchema = plannercore.ExtractCorColumnsBySchema4PhysicalPlan(innerPlan, outerPlan.Schema())
	leftChild := b.build(v.Children()[0])
	if b.err != nil {
		return nil
	}
	rightChild := b.build(v.Children()[1])
	if b.err != nil {
		return nil
	}
	otherConditions := append(expression.ScalarFuncs2Exprs(v.EqualConditions), v.OtherConditions...)
	defaultValues := v.DefaultValues
	if defaultValues == nil {
		defaultValues = make([]types.Datum, v.Children()[v.InnerChildIdx].Schema().Len())
	}
	outerExec, innerExec := leftChild, rightChild
	outerFilter, innerFilter := v.LeftConditions, v.RightConditions
	if v.InnerChildIdx == 0 {
		outerExec, innerExec = rightChild, leftChild
		outerFilter, innerFilter = v.RightConditions, v.LeftConditions
	}
	tupleJoiner := newJoiner(b.ctx, v.JoinType, v.InnerChildIdx == 0,
		defaultValues, otherConditions, retTypes(leftChild), retTypes(rightChild), nil)
	serialExec := &NestedLoopApplyExec{
		baseExecutor: newBaseExecutor(b.ctx, v.Schema(), v.ExplainID(), outerExec, innerExec),
		innerExec:    innerExec,
		outerExec:    outerExec,
		outerFilter:  outerFilter,
		innerFilter:  innerFilter,
		outer:        v.JoinType != plannercore.InnerJoin,
		joiner:       tupleJoiner,
		outerSchema:  v.OuterSchema,
		ctx:          b.ctx,
		canUseCache:  v.CanUseCache,
	}
	executorCounterNestedLoopApplyExec.Inc()

	// try parallel mode
	if v.Concurrency > 1 {
		innerExecs := make([]Executor, 0, v.Concurrency)
		innerFilters := make([]expression.CNFExprs, 0, v.Concurrency)
		corCols := make([][]*expression.CorrelatedColumn, 0, v.Concurrency)
		joiners := make([]joiner, 0, v.Concurrency)
		for i := 0; i < v.Concurrency; i++ {
			clonedInnerPlan, err := plannercore.SafeClone(innerPlan)
			if err != nil {
				b.err = nil
				return serialExec
			}
			corCol := plannercore.ExtractCorColumnsBySchema4PhysicalPlan(clonedInnerPlan, outerPlan.Schema())
			clonedInnerExec := b.build(clonedInnerPlan)
			if b.err != nil {
				b.err = nil
				return serialExec
			}
			innerExecs = append(innerExecs, clonedInnerExec)
			corCols = append(corCols, corCol)
			innerFilters = append(innerFilters, innerFilter.Clone())
			joiners = append(joiners, newJoiner(b.ctx, v.JoinType, v.InnerChildIdx == 0,
				defaultValues, otherConditions, retTypes(leftChild), retTypes(rightChild), nil))
		}

		allExecs := append([]Executor{outerExec}, innerExecs...)

		return &ParallelNestedLoopApplyExec{
			baseExecutor: newBaseExecutor(b.ctx, v.Schema(), v.ExplainID(), allExecs...),
			innerExecs:   innerExecs,
			outerExec:    outerExec,
			outerFilter:  outerFilter,
			innerFilter:  innerFilters,
			outer:        v.JoinType != plannercore.InnerJoin,
			joiners:      joiners,
			corCols:      corCols,
			concurrency:  v.Concurrency,
			useCache:     true,
		}
	}
	return serialExec
}

func (b *executorBuilder) buildMaxOneRow(v *plannercore.PhysicalMaxOneRow) Executor {
	childExec := b.build(v.Children()[0])
	if b.err != nil {
		return nil
	}
	base := newBaseExecutor(b.ctx, v.Schema(), v.ExplainID(), childExec)
	base.initCap = 2
	base.maxChunkSize = 2
	e := &MaxOneRowExec{baseExecutor: base}
	return e
}

func (b *executorBuilder) buildUnionAll(v *plannercore.PhysicalUnionAll) Executor {
	childExecs := make([]Executor, len(v.Children()))
	for i, child := range v.Children() {
		childExecs[i] = b.build(child)
		if b.err != nil {
			return nil
		}
	}
	e := &UnionExec{
		baseExecutor: newBaseExecutor(b.ctx, v.Schema(), v.ExplainID(), childExecs...),
	}
	return e
}

func buildHandleCols(sc *stmtctx.StatementContext, tbInfo *model.TableInfo) plannercore.HandleCols {
	if tbInfo.IsCommonHandle {
		primaryIdx := tables.FindPrimaryIndex(tbInfo)
		tableCols := make([]*expression.Column, len(tbInfo.Columns))
		for i, col := range tbInfo.Columns {
			tableCols[i] = &expression.Column{
				ID:      col.ID,
				RetType: &col.FieldType,
			}
		}
		for i, pkCol := range primaryIdx.Columns {
			tableCols[pkCol.Offset].Index = i
		}
		return plannercore.NewCommonHandleCols(sc, tbInfo, primaryIdx, tableCols)
	}
	intCol := &expression.Column{
		RetType: types.NewFieldType(mysql.TypeLonglong),
	}
	return plannercore.NewIntHandleCols(intCol)
}

func (b *executorBuilder) buildSplitRegion(v *plannercore.SplitRegion) Executor {
	base := newBaseExecutor(b.ctx, v.Schema(), v.ExplainID())
	base.initCap = 1
	base.maxChunkSize = 1
	if v.IndexInfo != nil {
		return &SplitIndexRegionExec{
			baseExecutor:   base,
			tableInfo:      v.TableInfo,
			partitionNames: v.PartitionNames,
			indexInfo:      v.IndexInfo,
			lower:          v.Lower,
			upper:          v.Upper,
			num:            v.Num,
			valueLists:     v.ValueLists,
		}
	}
	handleCols := buildHandleCols(b.ctx.GetSessionVars().StmtCtx, v.TableInfo)
	if len(v.ValueLists) > 0 {
		return &SplitTableRegionExec{
			baseExecutor:   base,
			tableInfo:      v.TableInfo,
			partitionNames: v.PartitionNames,
			handleCols:     handleCols,
			valueLists:     v.ValueLists,
		}
	}
	return &SplitTableRegionExec{
		baseExecutor:   base,
		tableInfo:      v.TableInfo,
		partitionNames: v.PartitionNames,
		handleCols:     handleCols,
		lower:          v.Lower,
		upper:          v.Upper,
		num:            v.Num,
	}
}

func (b *executorBuilder) buildUpdate(v *plannercore.Update) Executor {
	tblID2table := make(map[int64]table.Table, len(v.TblColPosInfos))
	for _, info := range v.TblColPosInfos {
		tbl, _ := b.is.TableByID(info.TblID)
		tblID2table[info.TblID] = tbl
		if len(v.PartitionedTable) > 0 {
			// The v.PartitionedTable collects the partitioned table.
			// Replace the original table with the partitioned table to support partition selection.
			// e.g. update t partition (p0, p1), the new values are not belong to the given set p0, p1
			// Using the table in v.PartitionedTable returns a proper error, while using the original table can't.
			for _, p := range v.PartitionedTable {
				if info.TblID == p.Meta().ID {
					tblID2table[info.TblID] = p
				}
			}
		}
	}
	if b.err = b.updateForUpdateTSIfNeeded(v.SelectPlan); b.err != nil {
		return nil
	}
	b.snapshotTS = b.ctx.GetSessionVars().TxnCtx.GetForUpdateTS()
	selExec := b.build(v.SelectPlan)
	if b.err != nil {
		return nil
	}
	base := newBaseExecutor(b.ctx, v.Schema(), v.ExplainID(), selExec)
	base.initCap = chunk.ZeroCapacity
	updateExec := &UpdateExec{
		baseExecutor:              base,
		OrderedList:               v.OrderedList,
		allAssignmentsAreConstant: v.AllAssignmentsAreConstant,
		tblID2table:               tblID2table,
		tblColPosInfos:            v.TblColPosInfos,
	}
	return updateExec
}

func (b *executorBuilder) buildDelete(v *plannercore.Delete) Executor {
	tblID2table := make(map[int64]table.Table, len(v.TblColPosInfos))
	for _, info := range v.TblColPosInfos {
		tblID2table[info.TblID], _ = b.is.TableByID(info.TblID)
	}
	if b.err = b.updateForUpdateTSIfNeeded(v.SelectPlan); b.err != nil {
		return nil
	}
	b.snapshotTS = b.ctx.GetSessionVars().TxnCtx.GetForUpdateTS()
	selExec := b.build(v.SelectPlan)
	if b.err != nil {
		return nil
	}
	base := newBaseExecutor(b.ctx, v.Schema(), v.ExplainID(), selExec)
	base.initCap = chunk.ZeroCapacity
	deleteExec := &DeleteExec{
		baseExecutor:   base,
		tblID2Table:    tblID2table,
		IsMultiTable:   v.IsMultiTable,
		tblColPosInfos: v.TblColPosInfos,
	}
	return deleteExec
}

// updateForUpdateTSIfNeeded updates the ForUpdateTS for a pessimistic transaction if needed.
// PointGet executor will get conflict error if the ForUpdateTS is older than the latest commitTS,
// so we don't need to update now for better latency.
func (b *executorBuilder) updateForUpdateTSIfNeeded(selectPlan plannercore.PhysicalPlan) error {
	txnCtx := b.ctx.GetSessionVars().TxnCtx
	if !txnCtx.IsPessimistic {
		return nil
	}
	if _, ok := selectPlan.(*plannercore.PointGetPlan); ok {
		return nil
	}
	// Activate the invalid txn, use the txn startTS as newForUpdateTS
	txn, err := b.ctx.Txn(false)
	if err != nil {
		return err
	}
	if !txn.Valid() {
		_, err := b.ctx.Txn(true)
		if err != nil {
			return err
		}
		return nil
	}
	// The Repeatable Read transaction use Read Committed level to read data for writing (insert, update, delete, select for update),
	// We should always update/refresh the for-update-ts no matter the isolation level is RR or RC.
	if b.ctx.GetSessionVars().IsPessimisticReadConsistency() {
		return b.refreshForUpdateTSForRC()
	}
	return UpdateForUpdateTS(b.ctx, 0)
}

// refreshForUpdateTSForRC is used to refresh the for-update-ts for reading data at read consistency level in pessimistic transaction.
// It could use the cached tso from the statement future to avoid get tso many times.
func (b *executorBuilder) refreshForUpdateTSForRC() error {
	defer func() {
		b.snapshotTS = b.ctx.GetSessionVars().TxnCtx.GetForUpdateTS()
	}()
	future := b.ctx.GetSessionVars().TxnCtx.GetStmtFutureForRC()
	if future == nil {
		return nil
	}
	newForUpdateTS, waitErr := future.Wait()
	if waitErr != nil {
		logutil.BgLogger().Warn("wait tso failed",
			zap.Uint64("startTS", b.ctx.GetSessionVars().TxnCtx.StartTS),
			zap.Error(waitErr))
	}
	b.ctx.GetSessionVars().TxnCtx.SetStmtFutureForRC(nil)
	// If newForUpdateTS is 0, it will force to get a new for-update-ts from PD.
	return UpdateForUpdateTS(b.ctx, newForUpdateTS)
}

func (b *executorBuilder) buildAnalyzeIndexPushdown(task plannercore.AnalyzeIndexTask, opts map[ast.AnalyzeOptionType]uint64, autoAnalyze string) *analyzeTask {
	_, offset := timeutil.Zone(b.ctx.GetSessionVars().Location())
	sc := b.ctx.GetSessionVars().StmtCtx
	e := &AnalyzeIndexExec{
		ctx:             b.ctx,
		physicalTableID: task.PhysicalTableID,
		isCommonHandle:  task.TblInfo.IsCommonHandle,
		idxInfo:         task.IndexInfo,
		concurrency:     b.ctx.GetSessionVars().IndexSerialScanConcurrency(),
		analyzePB: &tipb.AnalyzeReq{
			Tp:             tipb.AnalyzeType_TypeIndex,
			Flags:          sc.PushDownFlags(),
			TimeZoneOffset: offset,
		},
		opts: opts,
	}
	e.analyzePB.IdxReq = &tipb.AnalyzeIndexReq{
		BucketSize: int64(opts[ast.AnalyzeOptNumBuckets]),
		NumColumns: int32(len(task.IndexInfo.Columns)),
	}
	if e.isCommonHandle && e.idxInfo.Primary {
		e.analyzePB.Tp = tipb.AnalyzeType_TypeCommonHandle
	}
	depth := int32(opts[ast.AnalyzeOptCMSketchDepth])
	width := int32(opts[ast.AnalyzeOptCMSketchWidth])
	e.analyzePB.IdxReq.CmsketchDepth = &depth
	e.analyzePB.IdxReq.CmsketchWidth = &width
	job := &statistics.AnalyzeJob{DBName: task.DBName, TableName: task.TableName, PartitionName: task.PartitionName, JobInfo: autoAnalyze + "analyze index " + task.IndexInfo.Name.O}
	return &analyzeTask{taskType: idxTask, idxExec: e, job: job}
}

func (b *executorBuilder) buildAnalyzeIndexIncremental(task plannercore.AnalyzeIndexTask, opts map[ast.AnalyzeOptionType]uint64) *analyzeTask {
	h := domain.GetDomain(b.ctx).StatsHandle()
	statsTbl := h.GetPartitionStats(&model.TableInfo{}, task.PhysicalTableID)
	analyzeTask := b.buildAnalyzeIndexPushdown(task, opts, "")
	if statsTbl.Pseudo {
		return analyzeTask
	}
	idx, ok := statsTbl.Indices[task.IndexInfo.ID]
	if !ok || idx.Len() == 0 || idx.LastAnalyzePos.IsNull() {
		return analyzeTask
	}
	var oldHist *statistics.Histogram
	if statistics.IsAnalyzed(idx.Flag) {
		exec := analyzeTask.idxExec
		if idx.CMSketch != nil {
			width, depth := idx.CMSketch.GetWidthAndDepth()
			exec.analyzePB.IdxReq.CmsketchWidth = &width
			exec.analyzePB.IdxReq.CmsketchDepth = &depth
		}
		oldHist = idx.Histogram.Copy()
	} else {
		_, bktID := idx.LessRowCountWithBktIdx(idx.LastAnalyzePos)
		if bktID == 0 {
			return analyzeTask
		}
		oldHist = idx.TruncateHistogram(bktID)
	}
	oldHist = oldHist.RemoveUpperBound()
	analyzeTask.taskType = idxIncrementalTask
	analyzeTask.idxIncrementalExec = &analyzeIndexIncrementalExec{AnalyzeIndexExec: *analyzeTask.idxExec, oldHist: oldHist, oldCMS: idx.CMSketch}
	analyzeTask.job = &statistics.AnalyzeJob{DBName: task.DBName, TableName: task.TableName, PartitionName: task.PartitionName, JobInfo: "analyze incremental index " + task.IndexInfo.Name.O}
	return analyzeTask
}

func (b *executorBuilder) buildAnalyzeColumnsPushdown(task plannercore.AnalyzeColumnsTask, opts map[ast.AnalyzeOptionType]uint64, autoAnalyze string) *analyzeTask {
	cols := task.ColsInfo
	if task.PKInfo != nil {
		cols = append([]*model.ColumnInfo{task.PKInfo}, cols...)
	}

	_, offset := timeutil.Zone(b.ctx.GetSessionVars().Location())
	sc := b.ctx.GetSessionVars().StmtCtx
	e := &AnalyzeColumnsExec{
		ctx:             b.ctx,
		physicalTableID: task.PhysicalTableID,
		colsInfo:        task.ColsInfo,
		pkInfo:          task.PKInfo,
		concurrency:     b.ctx.GetSessionVars().DistSQLScanConcurrency(),
		analyzePB: &tipb.AnalyzeReq{
			Tp:             tipb.AnalyzeType_TypeColumn,
			Flags:          sc.PushDownFlags(),
			TimeZoneOffset: offset,
		},
		opts: opts,
	}
	depth := int32(opts[ast.AnalyzeOptCMSketchDepth])
	width := int32(opts[ast.AnalyzeOptCMSketchWidth])
	e.analyzePB.ColReq = &tipb.AnalyzeColumnsReq{
		BucketSize:    int64(opts[ast.AnalyzeOptNumBuckets]),
		SampleSize:    maxRegionSampleSize,
		SketchSize:    maxSketchSize,
		ColumnsInfo:   util.ColumnsToProto(cols, task.PKInfo != nil),
		CmsketchDepth: &depth,
		CmsketchWidth: &width,
	}
	if task.TblInfo != nil {
		e.analyzePB.ColReq.PrimaryColumnIds = tables.TryGetCommonPkColumnIds(task.TblInfo)
	}
	b.err = plannercore.SetPBColumnsDefaultValue(b.ctx, e.analyzePB.ColReq.ColumnsInfo, cols)
	job := &statistics.AnalyzeJob{DBName: task.DBName, TableName: task.TableName, PartitionName: task.PartitionName, JobInfo: autoAnalyze + "analyze columns"}
	return &analyzeTask{taskType: colTask, colExec: e, job: job}
}

func (b *executorBuilder) buildAnalyzePKIncremental(task plannercore.AnalyzeColumnsTask, opts map[ast.AnalyzeOptionType]uint64) *analyzeTask {
	h := domain.GetDomain(b.ctx).StatsHandle()
	statsTbl := h.GetPartitionStats(&model.TableInfo{}, task.PhysicalTableID)
	analyzeTask := b.buildAnalyzeColumnsPushdown(task, opts, "")
	if statsTbl.Pseudo {
		return analyzeTask
	}
	col, ok := statsTbl.Columns[task.PKInfo.ID]
	if !ok || col.Len() == 0 || col.LastAnalyzePos.IsNull() {
		return analyzeTask
	}
	var oldHist *statistics.Histogram
	if statistics.IsAnalyzed(col.Flag) {
		oldHist = col.Histogram.Copy()
	} else {
		d, err := col.LastAnalyzePos.ConvertTo(b.ctx.GetSessionVars().StmtCtx, col.Tp)
		if err != nil {
			b.err = err
			return nil
		}
		_, bktID := col.LessRowCountWithBktIdx(d)
		if bktID == 0 {
			return analyzeTask
		}
		oldHist = col.TruncateHistogram(bktID)
		oldHist.NDV = int64(oldHist.TotalRowCount())
	}
	exec := analyzeTask.colExec
	analyzeTask.taskType = pkIncrementalTask
	analyzeTask.colIncrementalExec = &analyzePKIncrementalExec{AnalyzeColumnsExec: *exec, oldHist: oldHist}
	analyzeTask.job = &statistics.AnalyzeJob{DBName: task.DBName, TableName: task.TableName, PartitionName: task.PartitionName, JobInfo: "analyze incremental primary key"}
	return analyzeTask
}

func (b *executorBuilder) buildAnalyzeFastColumn(e *AnalyzeExec, task plannercore.AnalyzeColumnsTask, opts map[ast.AnalyzeOptionType]uint64) {
	findTask := false
	for _, eTask := range e.tasks {
		if eTask.fastExec.physicalTableID == task.PhysicalTableID {
			eTask.fastExec.colsInfo = append(eTask.fastExec.colsInfo, task.ColsInfo...)
			findTask = true
			break
		}
	}
	if !findTask {
		var concurrency int
		concurrency, b.err = getBuildStatsConcurrency(e.ctx)
		if b.err != nil {
			return
		}
		e.tasks = append(e.tasks, &analyzeTask{
			taskType: fastTask,
			fastExec: &AnalyzeFastExec{
				ctx:             b.ctx,
				physicalTableID: task.PhysicalTableID,
				colsInfo:        task.ColsInfo,
				pkInfo:          task.PKInfo,
				opts:            opts,
				tblInfo:         task.TblInfo,
				concurrency:     concurrency,
				wg:              &sync.WaitGroup{},
			},
			job: &statistics.AnalyzeJob{DBName: task.DBName, TableName: task.TableName, PartitionName: task.PartitionName, JobInfo: "fast analyze columns"},
		})
	}
}

func (b *executorBuilder) buildAnalyzeFastIndex(e *AnalyzeExec, task plannercore.AnalyzeIndexTask, opts map[ast.AnalyzeOptionType]uint64) {
	findTask := false
	for _, eTask := range e.tasks {
		if eTask.fastExec.physicalTableID == task.PhysicalTableID {
			eTask.fastExec.idxsInfo = append(eTask.fastExec.idxsInfo, task.IndexInfo)
			findTask = true
			break
		}
	}
	if !findTask {
		var concurrency int
		concurrency, b.err = getBuildStatsConcurrency(e.ctx)
		if b.err != nil {
			return
		}
		e.tasks = append(e.tasks, &analyzeTask{
			taskType: fastTask,
			fastExec: &AnalyzeFastExec{
				ctx:             b.ctx,
				physicalTableID: task.PhysicalTableID,
				idxsInfo:        []*model.IndexInfo{task.IndexInfo},
				opts:            opts,
				tblInfo:         task.TblInfo,
				concurrency:     concurrency,
				wg:              &sync.WaitGroup{},
			},
			job: &statistics.AnalyzeJob{DBName: task.DBName, TableName: task.TableName, PartitionName: "fast analyze index " + task.IndexInfo.Name.O},
		})
	}
}

func (b *executorBuilder) buildAnalyze(v *plannercore.Analyze) Executor {
	e := &AnalyzeExec{
		baseExecutor: newBaseExecutor(b.ctx, v.Schema(), v.ExplainID()),
		tasks:        make([]*analyzeTask, 0, len(v.ColTasks)+len(v.IdxTasks)),
		wg:           &sync.WaitGroup{},
	}
	enableFastAnalyze := b.ctx.GetSessionVars().EnableFastAnalyze
	autoAnalyze := ""
	if b.ctx.GetSessionVars().InRestrictedSQL {
		autoAnalyze = "auto "
	}
	for _, task := range v.ColTasks {
		if task.Incremental {
			e.tasks = append(e.tasks, b.buildAnalyzePKIncremental(task, v.Opts))
		} else {
			if enableFastAnalyze {
				b.buildAnalyzeFastColumn(e, task, v.Opts)
			} else {
				e.tasks = append(e.tasks, b.buildAnalyzeColumnsPushdown(task, v.Opts, autoAnalyze))
			}
		}
		if b.err != nil {
			return nil
		}
	}
	for _, task := range v.IdxTasks {
		if task.Incremental {
			e.tasks = append(e.tasks, b.buildAnalyzeIndexIncremental(task, v.Opts))
		} else {
			if enableFastAnalyze {
				b.buildAnalyzeFastIndex(e, task, v.Opts)
			} else {
				e.tasks = append(e.tasks, b.buildAnalyzeIndexPushdown(task, v.Opts, autoAnalyze))
			}
		}
		if b.err != nil {
			return nil
		}
	}
	return e
}

func constructDistExec(sctx sessionctx.Context, plans []plannercore.PhysicalPlan) ([]*tipb.Executor, bool, error) {
	streaming := true
	executors := make([]*tipb.Executor, 0, len(plans))
	for _, p := range plans {
		execPB, err := p.ToPB(sctx, kv.TiKV)
		if err != nil {
			return nil, false, err
		}
		if !plannercore.SupportStreaming(p) {
			streaming = false
		}
		executors = append(executors, execPB)
	}
	return executors, streaming, nil
}

// markChildrenUsedCols compares each child with the output schema, and mark
// each column of the child is used by output or not.
func markChildrenUsedCols(outputSchema *expression.Schema, childSchema ...*expression.Schema) (childrenUsed [][]bool) {
	for _, child := range childSchema {
		used := expression.GetUsedList(outputSchema.Columns, child)
		childrenUsed = append(childrenUsed, used)
	}
	return
}

func constructDistExecForTiFlash(sctx sessionctx.Context, p plannercore.PhysicalPlan) ([]*tipb.Executor, bool, error) {
	execPB, err := p.ToPB(sctx, kv.TiFlash)
	return []*tipb.Executor{execPB}, false, err

}

func (b *executorBuilder) constructDAGReq(plans []plannercore.PhysicalPlan, storeType kv.StoreType) (dagReq *tipb.DAGRequest, streaming bool, err error) {
	dagReq = &tipb.DAGRequest{}
	dagReq.TimeZoneName, dagReq.TimeZoneOffset = timeutil.Zone(b.ctx.GetSessionVars().Location())
	sc := b.ctx.GetSessionVars().StmtCtx
	if sc.RuntimeStatsColl != nil {
		collExec := true
		dagReq.CollectExecutionSummaries = &collExec
	}
	dagReq.Flags = sc.PushDownFlags()
	if storeType == kv.TiFlash {
		var executors []*tipb.Executor
		executors, streaming, err = constructDistExecForTiFlash(b.ctx, plans[0])
		dagReq.RootExecutor = executors[0]
	} else {
		dagReq.Executors, streaming, err = constructDistExec(b.ctx, plans)
	}

	distsql.SetEncodeType(b.ctx, dagReq)
	return dagReq, streaming, err
}

func (b *executorBuilder) corColInDistPlan(plans []plannercore.PhysicalPlan) bool {
	for _, p := range plans {
		x, ok := p.(*plannercore.PhysicalSelection)
		if !ok {
			continue
		}
		for _, cond := range x.Conditions {
			if len(expression.ExtractCorColumns(cond)) > 0 {
				return true
			}
		}
	}
	return false
}

// corColInAccess checks whether there's correlated column in access conditions.
func (b *executorBuilder) corColInAccess(p plannercore.PhysicalPlan) bool {
	var access []expression.Expression
	switch x := p.(type) {
	case *plannercore.PhysicalTableScan:
		access = x.AccessCondition
	case *plannercore.PhysicalIndexScan:
		access = x.AccessCondition
	}
	for _, cond := range access {
		if len(expression.ExtractCorColumns(cond)) > 0 {
			return true
		}
	}
	return false
}

func (b *executorBuilder) buildIndexLookUpJoin(v *plannercore.PhysicalIndexJoin) Executor {
	outerExec := b.build(v.Children()[1-v.InnerChildIdx])
	if b.err != nil {
		return nil
	}
	outerTypes := retTypes(outerExec)
	innerPlan := v.Children()[v.InnerChildIdx]
	innerTypes := make([]*types.FieldType, innerPlan.Schema().Len())
	for i, col := range innerPlan.Schema().Columns {
		innerTypes[i] = col.RetType
	}

	var (
		outerFilter           []expression.Expression
		leftTypes, rightTypes []*types.FieldType
	)

	if v.InnerChildIdx == 0 {
		leftTypes, rightTypes = innerTypes, outerTypes
		outerFilter = v.RightConditions
		if len(v.LeftConditions) > 0 {
			b.err = errors.Annotate(ErrBuildExecutor, "join's inner condition should be empty")
			return nil
		}
	} else {
		leftTypes, rightTypes = outerTypes, innerTypes
		outerFilter = v.LeftConditions
		if len(v.RightConditions) > 0 {
			b.err = errors.Annotate(ErrBuildExecutor, "join's inner condition should be empty")
			return nil
		}
	}
	defaultValues := v.DefaultValues
	if defaultValues == nil {
		defaultValues = make([]types.Datum, len(innerTypes))
	}
	hasPrefixCol := false
	for _, l := range v.IdxColLens {
		if l != types.UnspecifiedLength {
			hasPrefixCol = true
			break
		}
	}
	e := &IndexLookUpJoin{
		baseExecutor: newBaseExecutor(b.ctx, v.Schema(), v.ExplainID(), outerExec),
		outerCtx: outerCtx{
			rowTypes: outerTypes,
			filter:   outerFilter,
		},
		innerCtx: innerCtx{
			readerBuilder: &dataReaderBuilder{Plan: innerPlan, executorBuilder: b},
			rowTypes:      innerTypes,
			colLens:       v.IdxColLens,
			hasPrefixCol:  hasPrefixCol,
		},
		workerWg:      new(sync.WaitGroup),
		isOuterJoin:   v.JoinType.IsOuterJoin(),
		indexRanges:   v.Ranges,
		keyOff2IdxOff: v.KeyOff2IdxOff,
		lastColHelper: v.CompareFilters,
	}
	childrenUsedSchema := markChildrenUsedCols(v.Schema(), v.Children()[0].Schema(), v.Children()[1].Schema())
	e.joiner = newJoiner(b.ctx, v.JoinType, v.InnerChildIdx == 0, defaultValues, v.OtherConditions, leftTypes, rightTypes, childrenUsedSchema)
	outerKeyCols := make([]int, len(v.OuterJoinKeys))
	for i := 0; i < len(v.OuterJoinKeys); i++ {
		outerKeyCols[i] = v.OuterJoinKeys[i].Index
	}
	e.outerCtx.keyCols = outerKeyCols
	innerKeyCols := make([]int, len(v.InnerJoinKeys))
	for i := 0; i < len(v.InnerJoinKeys); i++ {
		innerKeyCols[i] = v.InnerJoinKeys[i].Index
	}
	e.innerCtx.keyCols = innerKeyCols
	e.joinResult = newFirstChunk(e)
	executorCounterIndexLookUpJoin.Inc()
	return e
}

func (b *executorBuilder) buildIndexLookUpMergeJoin(v *plannercore.PhysicalIndexMergeJoin) Executor {
	outerExec := b.build(v.Children()[1-v.InnerChildIdx])
	if b.err != nil {
		return nil
	}
	outerTypes := retTypes(outerExec)
	innerPlan := v.Children()[v.InnerChildIdx]
	innerTypes := make([]*types.FieldType, innerPlan.Schema().Len())
	for i, col := range innerPlan.Schema().Columns {
		innerTypes[i] = col.RetType
	}
	var (
		outerFilter           []expression.Expression
		leftTypes, rightTypes []*types.FieldType
	)
	if v.InnerChildIdx == 0 {
		leftTypes, rightTypes = innerTypes, outerTypes
		outerFilter = v.RightConditions
		if len(v.LeftConditions) > 0 {
			b.err = errors.Annotate(ErrBuildExecutor, "join's inner condition should be empty")
			return nil
		}
	} else {
		leftTypes, rightTypes = outerTypes, innerTypes
		outerFilter = v.LeftConditions
		if len(v.RightConditions) > 0 {
			b.err = errors.Annotate(ErrBuildExecutor, "join's inner condition should be empty")
			return nil
		}
	}
	defaultValues := v.DefaultValues
	if defaultValues == nil {
		defaultValues = make([]types.Datum, len(innerTypes))
	}
	outerKeyCols := make([]int, len(v.OuterJoinKeys))
	for i := 0; i < len(v.OuterJoinKeys); i++ {
		outerKeyCols[i] = v.OuterJoinKeys[i].Index
	}
	innerKeyCols := make([]int, len(v.InnerJoinKeys))
	for i := 0; i < len(v.InnerJoinKeys); i++ {
		innerKeyCols[i] = v.InnerJoinKeys[i].Index
	}
	executorCounterIndexLookUpJoin.Inc()

	e := &IndexLookUpMergeJoin{
		baseExecutor: newBaseExecutor(b.ctx, v.Schema(), v.ExplainID(), outerExec),
		outerMergeCtx: outerMergeCtx{
			rowTypes:      outerTypes,
			filter:        outerFilter,
			joinKeys:      v.OuterJoinKeys,
			keyCols:       outerKeyCols,
			needOuterSort: v.NeedOuterSort,
			compareFuncs:  v.OuterCompareFuncs,
		},
		innerMergeCtx: innerMergeCtx{
			readerBuilder:           &dataReaderBuilder{Plan: innerPlan, executorBuilder: b},
			rowTypes:                innerTypes,
			joinKeys:                v.InnerJoinKeys,
			keyCols:                 innerKeyCols,
			compareFuncs:            v.CompareFuncs,
			colLens:                 v.IdxColLens,
			desc:                    v.Desc,
			keyOff2KeyOffOrderByIdx: v.KeyOff2KeyOffOrderByIdx,
		},
		workerWg:      new(sync.WaitGroup),
		isOuterJoin:   v.JoinType.IsOuterJoin(),
		indexRanges:   v.Ranges,
		keyOff2IdxOff: v.KeyOff2IdxOff,
		lastColHelper: v.CompareFilters,
	}
	childrenUsedSchema := markChildrenUsedCols(v.Schema(), v.Children()[0].Schema(), v.Children()[1].Schema())
	joiners := make([]joiner, e.ctx.GetSessionVars().IndexLookupJoinConcurrency())
	for i := 0; i < len(joiners); i++ {
		joiners[i] = newJoiner(b.ctx, v.JoinType, v.InnerChildIdx == 0, defaultValues, v.OtherConditions, leftTypes, rightTypes, childrenUsedSchema)
	}
	e.joiners = joiners
	return e
}

func (b *executorBuilder) buildIndexNestedLoopHashJoin(v *plannercore.PhysicalIndexHashJoin) Executor {
	e := b.buildIndexLookUpJoin(&(v.PhysicalIndexJoin)).(*IndexLookUpJoin)
	idxHash := &IndexNestedLoopHashJoin{
		IndexLookUpJoin: *e,
		keepOuterOrder:  v.KeepOuterOrder,
	}
	concurrency := e.ctx.GetSessionVars().IndexLookupJoinConcurrency()
	idxHash.joiners = make([]joiner, concurrency)
	for i := 0; i < concurrency; i++ {
		idxHash.joiners[i] = e.joiner.Clone()
	}
	return idxHash
}

// containsLimit tests if the execs contains Limit because we do not know whether `Limit` has consumed all of its' source,
// so the feedback may not be accurate.
func containsLimit(execs []*tipb.Executor) bool {
	for _, exec := range execs {
		if exec.Limit != nil {
			return true
		}
	}
	return false
}

// When allow batch cop is 1, only agg / topN uses batch cop.
// When allow batch cop is 2, every query uses batch cop.
func (e *TableReaderExecutor) setBatchCop(v *plannercore.PhysicalTableReader) {
	if e.storeType != kv.TiFlash || e.keepOrder {
		return
	}
	switch e.ctx.GetSessionVars().AllowBatchCop {
	case 1:
		for _, p := range v.TablePlans {
			switch p.(type) {
			case *plannercore.PhysicalHashAgg, *plannercore.PhysicalStreamAgg, *plannercore.PhysicalTopN, *plannercore.PhysicalBroadCastJoin:
				e.batchCop = true
			}
		}
	case 2:
		e.batchCop = true
	}
	return
}

func buildNoRangeTableReader(b *executorBuilder, v *plannercore.PhysicalTableReader) (*TableReaderExecutor, error) {
	tablePlans := v.TablePlans
	if v.StoreType == kv.TiFlash {
		tablePlans = []plannercore.PhysicalPlan{v.GetTablePlan()}
	}
	dagReq, streaming, err := b.constructDAGReq(tablePlans, v.StoreType)
	if err != nil {
		return nil, err
	}
	ts := v.GetTableScan()
	tbl, _ := b.is.TableByID(ts.Table.ID)
	isPartition, physicalTableID := ts.IsPartition()
	if isPartition {
		pt := tbl.(table.PartitionedTable)
		tbl = pt.GetPartition(physicalTableID)
	}
	startTS, err := b.getSnapshotTS()
	if err != nil {
		return nil, err
	}
	e := &TableReaderExecutor{
		baseExecutor:   newBaseExecutor(b.ctx, v.Schema(), v.ExplainID()),
		dagPB:          dagReq,
		startTS:        startTS,
		table:          tbl,
		keepOrder:      ts.KeepOrder,
		desc:           ts.Desc,
		columns:        ts.Columns,
		streaming:      streaming,
		corColInFilter: b.corColInDistPlan(v.TablePlans),
		corColInAccess: b.corColInAccess(v.TablePlans[0]),
		plans:          v.TablePlans,
		storeType:      v.StoreType,
	}
	e.setBatchCop(v)
	e.buildVirtualColumnInfo()
	if containsLimit(dagReq.Executors) {
		e.feedback = statistics.NewQueryFeedback(0, nil, 0, ts.Desc)
	} else {
		e.feedback = statistics.NewQueryFeedback(getPhysicalTableID(tbl), ts.Hist, int64(ts.StatsCount()), ts.Desc)
	}
	collect := statistics.CollectFeedback(b.ctx.GetSessionVars().StmtCtx, e.feedback, len(ts.Ranges))
	if !collect {
		e.feedback.Invalidate()
	}
	e.dagPB.CollectRangeCounts = &collect
	if v.StoreType == kv.TiDB && b.ctx.GetSessionVars().User != nil {
		// User info is used to do privilege check. It is only used in TiDB cluster memory table.
		e.dagPB.User = &tipb.UserIdentity{
			UserName: b.ctx.GetSessionVars().User.Username,
			UserHost: b.ctx.GetSessionVars().User.Hostname,
		}
	}

	for i := range v.Schema().Columns {
		dagReq.OutputOffsets = append(dagReq.OutputOffsets, uint32(i))
	}

	return e, nil
}

// buildTableReader builds a table reader executor. It first build a no range table reader,
// and then update it ranges from table scan plan.
func (b *executorBuilder) buildTableReader(v *plannercore.PhysicalTableReader) Executor {
	if b.ctx.GetSessionVars().IsPessimisticReadConsistency() {
		if err := b.refreshForUpdateTSForRC(); err != nil {
			b.err = err
			return nil
		}
	}
	ret, err := buildNoRangeTableReader(b, v)
	if err != nil {
		b.err = err
		return nil
	}

	ts := v.GetTableScan()
	ret.ranges = ts.Ranges
	sctx := b.ctx.GetSessionVars().StmtCtx
	sctx.TableIDs = append(sctx.TableIDs, ts.Table.ID)

	// TODO: Remove the following 3 lines code when the code is full implemented.
	if !tryNewPartitionImplementation(b.ctx) {
		return ret
	}

	if pi := ts.Table.GetPartitionInfo(); pi == nil {
		return ret
	}

	nextPartition := nextPartitionForTableReader{ret}
<<<<<<< HEAD
	exec, err := buildPartitionTable(b, ts.Table, v.PruningConds, ret, nextPartition)
=======
	exec, err := buildPartitionTable(b, ts.Table, v.PartitionTable.PruningConds, v.PartitionTable.PartitionNames, ret, nextPartition)
>>>>>>> 5dd7cd85
	if err != nil {
		b.err = err
		return nil
	}
	return exec
}

<<<<<<< HEAD
func buildPartitionTable(b *executorBuilder, tblInfo *model.TableInfo, filter []expression.Expression, e Executor, n nextPartition) (Executor, error) {
	tmp, _ := b.is.TableByID(tblInfo.ID)
	tbl := tmp.(table.PartitionedTable)
	partitions, err := partitionPruning(b.ctx, tbl, filter, nil)
=======
func buildPartitionTable(b *executorBuilder, tblInfo *model.TableInfo, filter []expression.Expression, names []model.CIStr, e Executor, n nextPartition) (Executor, error) {
	tmp, _ := b.is.TableByID(tblInfo.ID)
	tbl := tmp.(table.PartitionedTable)
	partitions, err := partitionPruning(b.ctx, tbl, filter, names)
>>>>>>> 5dd7cd85
	if err != nil {
		return nil, err
	}

	if len(partitions) == 0 {
		return &TableDualExec{baseExecutor: *e.base()}, nil
	}
	if len(partitions) == 1 {
		return n.nextPartition(context.Background(), partitions[0])
	}
	return &PartitionTableExecutor{
		baseExecutor:  *e.base(),
		partitions:    partitions,
		nextPartition: n,
	}, nil
}

func buildNoRangeIndexReader(b *executorBuilder, v *plannercore.PhysicalIndexReader) (*IndexReaderExecutor, error) {
	dagReq, streaming, err := b.constructDAGReq(v.IndexPlans, kv.TiKV)
	if err != nil {
		return nil, err
	}
	is := v.IndexPlans[0].(*plannercore.PhysicalIndexScan)
	tbl, _ := b.is.TableByID(is.Table.ID)
	isPartition, physicalTableID := is.IsPartition()
	if isPartition {
		pt := tbl.(table.PartitionedTable)
		tbl = pt.GetPartition(physicalTableID)
	} else {
		physicalTableID = is.Table.ID
	}
	startTS, err := b.getSnapshotTS()
	if err != nil {
		return nil, err
	}
	e := &IndexReaderExecutor{
		baseExecutor:    newBaseExecutor(b.ctx, v.Schema(), v.ExplainID()),
		dagPB:           dagReq,
		startTS:         startTS,
		physicalTableID: physicalTableID,
		table:           tbl,
		index:           is.Index,
		keepOrder:       is.KeepOrder,
		desc:            is.Desc,
		columns:         is.Columns,
		streaming:       streaming,
		corColInFilter:  b.corColInDistPlan(v.IndexPlans),
		corColInAccess:  b.corColInAccess(v.IndexPlans[0]),
		idxCols:         is.IdxCols,
		colLens:         is.IdxColLens,
		plans:           v.IndexPlans,
		outputColumns:   v.OutputColumns,
	}
	if containsLimit(dagReq.Executors) {
		e.feedback = statistics.NewQueryFeedback(0, nil, 0, is.Desc)
	} else {
		e.feedback = statistics.NewQueryFeedback(e.physicalTableID, is.Hist, int64(is.StatsCount()), is.Desc)
	}
	collect := statistics.CollectFeedback(b.ctx.GetSessionVars().StmtCtx, e.feedback, len(is.Ranges))
	if !collect {
		e.feedback.Invalidate()
	}
	e.dagPB.CollectRangeCounts = &collect

	for _, col := range v.OutputColumns {
		dagReq.OutputOffsets = append(dagReq.OutputOffsets, uint32(col.Index))
	}

	return e, nil
}

func (b *executorBuilder) buildIndexReader(v *plannercore.PhysicalIndexReader) Executor {
	if b.ctx.GetSessionVars().IsPessimisticReadConsistency() {
		if err := b.refreshForUpdateTSForRC(); err != nil {
			b.err = err
			return nil
		}
	}
	ret, err := buildNoRangeIndexReader(b, v)
	if err != nil {
		b.err = err
		return nil
	}

	is := v.IndexPlans[0].(*plannercore.PhysicalIndexScan)
	ret.ranges = is.Ranges
	sctx := b.ctx.GetSessionVars().StmtCtx
	sctx.IndexNames = append(sctx.IndexNames, is.Table.Name.O+":"+is.Index.Name.O)

	// TODO: Remove the following 3 lines code when the code is full implemented.
	if !tryNewPartitionImplementation(b.ctx) {
		return ret
	}

	if pi := is.Table.GetPartitionInfo(); pi == nil {
		return ret
	}

	nextPartition := nextPartitionForIndexReader{exec: ret}
<<<<<<< HEAD
	exec, err := buildPartitionTable(b, is.Table, v.PruningConds, ret, nextPartition)
=======
	exec, err := buildPartitionTable(b, is.Table, v.PartitionTable.PruningConds, v.PartitionTable.PartitionNames, ret, nextPartition)
>>>>>>> 5dd7cd85
	if err != nil {
		b.err = err
	}
	return exec
}

func buildTableReq(b *executorBuilder, schemaLen int, plans []plannercore.PhysicalPlan) (dagReq *tipb.DAGRequest, streaming bool, val table.Table, err error) {
	tableReq, tableStreaming, err := b.constructDAGReq(plans, kv.TiKV)
	if err != nil {
		return nil, false, nil, err
	}
	for i := 0; i < schemaLen; i++ {
		tableReq.OutputOffsets = append(tableReq.OutputOffsets, uint32(i))
	}
	ts := plans[0].(*plannercore.PhysicalTableScan)
	tbl, _ := b.is.TableByID(ts.Table.ID)
	isPartition, physicalTableID := ts.IsPartition()
	if isPartition {
		pt := tbl.(table.PartitionedTable)
		tbl = pt.GetPartition(physicalTableID)
	}
	return tableReq, tableStreaming, tbl, err
}

func buildIndexReq(b *executorBuilder, schemaLen, handleLen int, plans []plannercore.PhysicalPlan) (dagReq *tipb.DAGRequest, streaming bool, err error) {
	indexReq, indexStreaming, err := b.constructDAGReq(plans, kv.TiKV)
	if err != nil {
		return nil, false, err
	}
	indexReq.OutputOffsets = []uint32{}
	for i := 0; i < handleLen; i++ {
		indexReq.OutputOffsets = append(indexReq.OutputOffsets, uint32(schemaLen+i))
	}
	if len(indexReq.OutputOffsets) == 0 {
		indexReq.OutputOffsets = []uint32{uint32(schemaLen)}
	}
	return indexReq, indexStreaming, err
}

func buildNoRangeIndexLookUpReader(b *executorBuilder, v *plannercore.PhysicalIndexLookUpReader) (*IndexLookUpExecutor, error) {
	is := v.IndexPlans[0].(*plannercore.PhysicalIndexScan)
	indexReq, indexStreaming, err := buildIndexReq(b, len(is.Index.Columns), len(v.CommonHandleCols), v.IndexPlans)
	if err != nil {
		return nil, err
	}
	tableReq, tableStreaming, tbl, err := buildTableReq(b, v.Schema().Len(), v.TablePlans)
	if err != nil {
		return nil, err
	}
	ts := v.TablePlans[0].(*plannercore.PhysicalTableScan)
	startTS, err := b.getSnapshotTS()
	if err != nil {
		return nil, err
	}
	e := &IndexLookUpExecutor{
		baseExecutor:      newBaseExecutor(b.ctx, v.Schema(), v.ExplainID()),
		dagPB:             indexReq,
		startTS:           startTS,
		table:             tbl,
		index:             is.Index,
		keepOrder:         is.KeepOrder,
		desc:              is.Desc,
		tableRequest:      tableReq,
		columns:           ts.Columns,
		indexStreaming:    indexStreaming,
		tableStreaming:    tableStreaming,
		dataReaderBuilder: &dataReaderBuilder{executorBuilder: b},
		corColInIdxSide:   b.corColInDistPlan(v.IndexPlans),
		corColInTblSide:   b.corColInDistPlan(v.TablePlans),
		corColInAccess:    b.corColInAccess(v.IndexPlans[0]),
		idxCols:           is.IdxCols,
		colLens:           is.IdxColLens,
		idxPlans:          v.IndexPlans,
		tblPlans:          v.TablePlans,
		PushedLimit:       v.PushedLimit,
	}

	if containsLimit(indexReq.Executors) {
		e.feedback = statistics.NewQueryFeedback(0, nil, 0, is.Desc)
	} else {
		e.feedback = statistics.NewQueryFeedback(getPhysicalTableID(tbl), is.Hist, int64(is.StatsCount()), is.Desc)
	}
	// Do not collect the feedback for table request.
	collectTable := false
	e.tableRequest.CollectRangeCounts = &collectTable
	collectIndex := statistics.CollectFeedback(b.ctx.GetSessionVars().StmtCtx, e.feedback, len(is.Ranges))
	if !collectIndex {
		e.feedback.Invalidate()
	}
	e.dagPB.CollectRangeCounts = &collectIndex
	if v.ExtraHandleCol != nil {
		e.handleIdx = append(e.handleIdx, v.ExtraHandleCol.Index)
		e.handleCols = []*expression.Column{v.ExtraHandleCol}
	} else {
		for _, handleCol := range v.CommonHandleCols {
			e.handleIdx = append(e.handleIdx, handleCol.Index)
		}
		e.handleCols = v.CommonHandleCols
	}
	return e, nil
}

func (b *executorBuilder) buildIndexLookUpReader(v *plannercore.PhysicalIndexLookUpReader) Executor {
	if b.ctx.GetSessionVars().IsPessimisticReadConsistency() {
		if err := b.refreshForUpdateTSForRC(); err != nil {
			b.err = err
			return nil
		}
	}
	ret, err := buildNoRangeIndexLookUpReader(b, v)
	if err != nil {
		b.err = err
		return nil
	}

	is := v.IndexPlans[0].(*plannercore.PhysicalIndexScan)
	ts := v.TablePlans[0].(*plannercore.PhysicalTableScan)

	ret.ranges = is.Ranges
	executorCounterIndexLookUpExecutor.Inc()

	sctx := b.ctx.GetSessionVars().StmtCtx
	sctx.IndexNames = append(sctx.IndexNames, is.Table.Name.O+":"+is.Index.Name.O)
	sctx.TableIDs = append(sctx.TableIDs, ts.Table.ID)

	// TODO: Remove the following 3 lines code when the code is full implemented.
	if !tryNewPartitionImplementation(b.ctx) {
		return ret
	}

	if pi := is.Table.GetPartitionInfo(); pi == nil {
		return ret
	}

	nextPartition := nextPartitionForIndexLookUp{exec: ret}
<<<<<<< HEAD
	exec, err := buildPartitionTable(b, ts.Table, v.PruningConds, ret, nextPartition)
=======
	exec, err := buildPartitionTable(b, ts.Table, v.PartitionTable.PruningConds, v.PartitionTable.PartitionNames, ret, nextPartition)
>>>>>>> 5dd7cd85
	if err != nil {
		b.err = err
		return nil
	}
	return exec
}

func buildNoRangeIndexMergeReader(b *executorBuilder, v *plannercore.PhysicalIndexMergeReader) (*IndexMergeReaderExecutor, error) {
	partialPlanCount := len(v.PartialPlans)
	partialReqs := make([]*tipb.DAGRequest, 0, partialPlanCount)
	partialStreamings := make([]bool, 0, partialPlanCount)
	indexes := make([]*model.IndexInfo, 0, partialPlanCount)
	keepOrders := make([]bool, 0, partialPlanCount)
	descs := make([]bool, 0, partialPlanCount)
	feedbacks := make([]*statistics.QueryFeedback, 0, partialPlanCount)
	ts := v.TablePlans[0].(*plannercore.PhysicalTableScan)
	for i := 0; i < partialPlanCount; i++ {
		var tempReq *tipb.DAGRequest
		var tempStreaming bool
		var err error

		feedback := statistics.NewQueryFeedback(0, nil, 0, ts.Desc)
		feedback.Invalidate()
		feedbacks = append(feedbacks, feedback)

		if is, ok := v.PartialPlans[i][0].(*plannercore.PhysicalIndexScan); ok {
			tempReq, tempStreaming, err = buildIndexReq(b, len(is.Index.Columns), ts.HandleCols.NumCols(), v.PartialPlans[i])
			keepOrders = append(keepOrders, is.KeepOrder)
			descs = append(descs, is.Desc)
			indexes = append(indexes, is.Index)
		} else {
			ts := v.PartialPlans[i][0].(*plannercore.PhysicalTableScan)
			tempReq, tempStreaming, _, err = buildTableReq(b, len(ts.Columns), v.PartialPlans[i])
			keepOrders = append(keepOrders, ts.KeepOrder)
			descs = append(descs, ts.Desc)
			indexes = append(indexes, nil)
		}
		if err != nil {
			return nil, err
		}
		collect := false
		tempReq.CollectRangeCounts = &collect
		partialReqs = append(partialReqs, tempReq)
		partialStreamings = append(partialStreamings, tempStreaming)
	}
	tableReq, tableStreaming, tblInfo, err := buildTableReq(b, v.Schema().Len(), v.TablePlans)
	if err != nil {
		return nil, err
	}
	startTS, err := b.getSnapshotTS()
	if err != nil {
		return nil, err
	}
	e := &IndexMergeReaderExecutor{
		baseExecutor:      newBaseExecutor(b.ctx, v.Schema(), v.ExplainID()),
		dagPBs:            partialReqs,
		startTS:           startTS,
		table:             tblInfo,
		indexes:           indexes,
		descs:             descs,
		tableRequest:      tableReq,
		columns:           ts.Columns,
		partialStreamings: partialStreamings,
		tableStreaming:    tableStreaming,
		partialPlans:      v.PartialPlans,
		tblPlans:          v.TablePlans,
		dataReaderBuilder: &dataReaderBuilder{executorBuilder: b},
		feedbacks:         feedbacks,
		handleCols:        ts.HandleCols,
	}
	collectTable := false
	e.tableRequest.CollectRangeCounts = &collectTable
	return e, nil
}

func (b *executorBuilder) buildIndexMergeReader(v *plannercore.PhysicalIndexMergeReader) *IndexMergeReaderExecutor {
	ret, err := buildNoRangeIndexMergeReader(b, v)
	if err != nil {
		b.err = err
		return nil
	}
	ret.ranges = make([][]*ranger.Range, 0, len(v.PartialPlans))
	sctx := b.ctx.GetSessionVars().StmtCtx
	for i := 0; i < len(v.PartialPlans); i++ {
		if is, ok := v.PartialPlans[i][0].(*plannercore.PhysicalIndexScan); ok {
			ret.ranges = append(ret.ranges, is.Ranges)
			sctx.IndexNames = append(sctx.IndexNames, is.Table.Name.O+":"+is.Index.Name.O)
		} else {
			ret.ranges = append(ret.ranges, v.PartialPlans[i][0].(*plannercore.PhysicalTableScan).Ranges)
			if ret.table.Meta().IsCommonHandle {
				tblInfo := ret.table.Meta()
				sctx.IndexNames = append(sctx.IndexNames, tblInfo.Name.O+":"+tables.FindPrimaryIndex(tblInfo).Name.O)
			}
		}
	}
	ts := v.TablePlans[0].(*plannercore.PhysicalTableScan)
	sctx.TableIDs = append(sctx.TableIDs, ts.Table.ID)
	executorCounterIndexMergeReaderExecutor.Inc()
	return ret
}

// dataReaderBuilder build an executor.
// The executor can be used to read data in the ranges which are constructed by datums.
// Differences from executorBuilder:
// 1. dataReaderBuilder calculate data range from argument, rather than plan.
// 2. the result executor is already opened.
type dataReaderBuilder struct {
	plannercore.Plan
	*executorBuilder

	selectResultHook // for testing
}

type mockPhysicalIndexReader struct {
	plannercore.PhysicalPlan

	e Executor
}

func (builder *dataReaderBuilder) buildExecutorForIndexJoin(ctx context.Context, lookUpContents []*indexJoinLookUpContent,
	IndexRanges []*ranger.Range, keyOff2IdxOff []int, cwc *plannercore.ColWithCmpFuncManager) (Executor, error) {
	return builder.buildExecutorForIndexJoinInternal(ctx, builder.Plan, lookUpContents, IndexRanges, keyOff2IdxOff, cwc)
}

func (builder *dataReaderBuilder) buildExecutorForIndexJoinInternal(ctx context.Context, plan plannercore.Plan, lookUpContents []*indexJoinLookUpContent,
	IndexRanges []*ranger.Range, keyOff2IdxOff []int, cwc *plannercore.ColWithCmpFuncManager) (Executor, error) {
	switch v := plan.(type) {
	case *plannercore.PhysicalTableReader:
		return builder.buildTableReaderForIndexJoin(ctx, v, lookUpContents, IndexRanges, keyOff2IdxOff, cwc)
	case *plannercore.PhysicalIndexReader:
		return builder.buildIndexReaderForIndexJoin(ctx, v, lookUpContents, IndexRanges, keyOff2IdxOff, cwc)
	case *plannercore.PhysicalIndexLookUpReader:
		return builder.buildIndexLookUpReaderForIndexJoin(ctx, v, lookUpContents, IndexRanges, keyOff2IdxOff, cwc)
	case *plannercore.PhysicalUnionScan:
		return builder.buildUnionScanForIndexJoin(ctx, v, lookUpContents, IndexRanges, keyOff2IdxOff, cwc)
	// The inner child of IndexJoin might be Projection when a combination of the following conditions is true:
	// 	1. The inner child fetch data using indexLookupReader
	// 	2. PK is not handle
	// 	3. The inner child needs to keep order
	// In this case, an extra column tidb_rowid will be appended in the output result of IndexLookupReader(see copTask.doubleReadNeedProj).
	// Then we need a Projection upon IndexLookupReader to prune the redundant column.
	case *plannercore.PhysicalProjection:
		return builder.buildProjectionForIndexJoin(ctx, v, lookUpContents, IndexRanges, keyOff2IdxOff, cwc)
	// Need to support physical selection because after PR 16389, TiDB will push down all the expr supported by TiKV or TiFlash
	// in predicate push down stage, so if there is an expr which only supported by TiFlash, a physical selection will be added after index read
	case *plannercore.PhysicalSelection:
		childExec, err := builder.buildExecutorForIndexJoinInternal(ctx, v.Children()[0], lookUpContents, IndexRanges, keyOff2IdxOff, cwc)
		if err != nil {
			return nil, err
		}
		exec := &SelectionExec{
			baseExecutor: newBaseExecutor(builder.ctx, v.Schema(), v.ExplainID(), childExec),
			filters:      v.Conditions,
		}
		err = exec.open(ctx)
		return exec, err
	case *mockPhysicalIndexReader:
		return v.e, nil
	}
	return nil, errors.New("Wrong plan type for dataReaderBuilder")
}

func (builder *dataReaderBuilder) buildUnionScanForIndexJoin(ctx context.Context, v *plannercore.PhysicalUnionScan,
	values []*indexJoinLookUpContent, indexRanges []*ranger.Range, keyOff2IdxOff []int, cwc *plannercore.ColWithCmpFuncManager) (Executor, error) {
	childBuilder := &dataReaderBuilder{Plan: v.Children()[0], executorBuilder: builder.executorBuilder}
	reader, err := childBuilder.buildExecutorForIndexJoin(ctx, values, indexRanges, keyOff2IdxOff, cwc)
	if err != nil {
		return nil, err
	}
	us := builder.buildUnionScanFromReader(reader, v).(*UnionScanExec)
	err = us.open(ctx)
	return us, err
}

func (builder *dataReaderBuilder) buildTableReaderForIndexJoin(ctx context.Context, v *plannercore.PhysicalTableReader,
	lookUpContents []*indexJoinLookUpContent, indexRanges []*ranger.Range, keyOff2IdxOff []int, cwc *plannercore.ColWithCmpFuncManager) (Executor, error) {
	e, err := buildNoRangeTableReader(builder.executorBuilder, v)
	if err != nil {
		return nil, err
	}
	if v.IsCommonHandle {
		kvRanges, err := buildKvRangesForIndexJoin(e.ctx, getPhysicalTableID(e.table), -1, lookUpContents, indexRanges, keyOff2IdxOff, cwc)
		if err != nil {
			return nil, err
		}
		return builder.buildTableReaderFromKvRanges(ctx, e, kvRanges)
	}
	handles := make([]kv.Handle, 0, len(lookUpContents))
	for _, content := range lookUpContents {
		isValidHandle := true
		handle := kv.IntHandle(content.keys[0].GetInt64())
		for _, key := range content.keys {
			if handle.IntValue() != key.GetInt64() {
				isValidHandle = false
				break
			}
		}
		if isValidHandle {
			handles = append(handles, handle)
		}
	}
	return builder.buildTableReaderFromHandles(ctx, e, handles)
}

func (builder *dataReaderBuilder) buildTableReaderBase(ctx context.Context, e *TableReaderExecutor, reqBuilderWithRange distsql.RequestBuilder) (Executor, error) {
	startTS, err := builder.getSnapshotTS()
	if err != nil {
		return nil, err
	}
	kvReq, err := reqBuilderWithRange.
		SetDAGRequest(e.dagPB).
		SetStartTS(startTS).
		SetDesc(e.desc).
		SetKeepOrder(e.keepOrder).
		SetStreaming(e.streaming).
		SetFromSessionVars(e.ctx.GetSessionVars()).
		Build()
	if err != nil {
		return nil, err
	}
	e.kvRanges = append(e.kvRanges, kvReq.KeyRanges...)
	e.resultHandler = &tableResultHandler{}
	result, err := builder.SelectResult(ctx, builder.ctx, kvReq, retTypes(e), e.feedback, getPhysicalPlanIDs(e.plans), e.id)
	if err != nil {
		return nil, err
	}
	result.Fetch(ctx)
	e.resultHandler.open(nil, result)
	return e, nil
}

func (builder *dataReaderBuilder) buildTableReaderFromHandles(ctx context.Context, e *TableReaderExecutor, handles []kv.Handle) (Executor, error) {
	sort.Slice(handles, func(i, j int) bool {
		return handles[i].Compare(handles[j]) < 0
	})
	var b distsql.RequestBuilder
	b.SetTableHandles(getPhysicalTableID(e.table), handles)
	return builder.buildTableReaderBase(ctx, e, b)
}

func (builder *dataReaderBuilder) buildTableReaderFromKvRanges(ctx context.Context, e *TableReaderExecutor, ranges []kv.KeyRange) (Executor, error) {
	var b distsql.RequestBuilder
	b.SetKeyRanges(ranges)
	return builder.buildTableReaderBase(ctx, e, b)
}

func (builder *dataReaderBuilder) buildIndexReaderForIndexJoin(ctx context.Context, v *plannercore.PhysicalIndexReader,
	lookUpContents []*indexJoinLookUpContent, indexRanges []*ranger.Range, keyOff2IdxOff []int, cwc *plannercore.ColWithCmpFuncManager) (Executor, error) {
	e, err := buildNoRangeIndexReader(builder.executorBuilder, v)
	if err != nil {
		return nil, err
	}
	tbInfo := e.table.Meta()
	if tbInfo.GetPartitionInfo() == nil || !tryNewPartitionImplementation(builder.ctx) {
		kvRanges, err := buildKvRangesForIndexJoin(e.ctx, e.physicalTableID, e.index.ID, lookUpContents, indexRanges, keyOff2IdxOff, cwc)
		if err != nil {
			return nil, err
		}
		err = e.open(ctx, kvRanges)
		return e, err
	}

	e.ranges, err = buildRangesForIndexJoin(e.ctx, lookUpContents, indexRanges, keyOff2IdxOff, cwc)
	if err != nil {
		return nil, err
	}
	nextPartition := nextPartitionForIndexReader{exec: e}
	ret, err := buildPartitionTable(builder.executorBuilder, tbInfo, nil, e, nextPartition)
	if err != nil {
		return nil, err
	}
	err = ret.Open(ctx)
	return ret, err
}

func (builder *dataReaderBuilder) buildIndexLookUpReaderForIndexJoin(ctx context.Context, v *plannercore.PhysicalIndexLookUpReader,
	lookUpContents []*indexJoinLookUpContent, indexRanges []*ranger.Range, keyOff2IdxOff []int, cwc *plannercore.ColWithCmpFuncManager) (Executor, error) {
	e, err := buildNoRangeIndexLookUpReader(builder.executorBuilder, v)
	if err != nil {
		return nil, err
	}

	tbInfo := e.table.Meta()
	if tbInfo.GetPartitionInfo() == nil || !tryNewPartitionImplementation(builder.ctx) {
		e.kvRanges, err = buildKvRangesForIndexJoin(e.ctx, getPhysicalTableID(e.table), e.index.ID, lookUpContents, indexRanges, keyOff2IdxOff, cwc)
		if err != nil {
			return nil, err
		}
		err = e.open(ctx)
		return e, err
	}

	e.ranges, err = buildRangesForIndexJoin(e.ctx, lookUpContents, indexRanges, keyOff2IdxOff, cwc)
	if err != nil {
		return nil, err
	}
	nextPartition := nextPartitionForIndexLookUp{exec: e}
	ret, err := buildPartitionTable(builder.executorBuilder, tbInfo, v.PruningConds, e, nextPartition)
	if err != nil {
		return nil, err
	}
	err = ret.Open(ctx)
	return ret, err
}

func (builder *dataReaderBuilder) buildProjectionForIndexJoin(ctx context.Context, v *plannercore.PhysicalProjection,
	lookUpContents []*indexJoinLookUpContent, indexRanges []*ranger.Range, keyOff2IdxOff []int, cwc *plannercore.ColWithCmpFuncManager) (Executor, error) {
	physicalIndexLookUp, isDoubleRead := v.Children()[0].(*plannercore.PhysicalIndexLookUpReader)
	if !isDoubleRead {
		return nil, errors.Errorf("inner child of Projection should be IndexLookupReader, but got %T", v)
	}
	childExec, err := builder.buildIndexLookUpReaderForIndexJoin(ctx, physicalIndexLookUp, lookUpContents, indexRanges, keyOff2IdxOff, cwc)
	if err != nil {
		return nil, err
	}

	e := &ProjectionExec{
		baseExecutor:     newBaseExecutor(builder.ctx, v.Schema(), v.ExplainID(), childExec),
		numWorkers:       int64(builder.ctx.GetSessionVars().ProjectionConcurrency()),
		evaluatorSuit:    expression.NewEvaluatorSuite(v.Exprs, v.AvoidColumnEvaluator),
		calculateNoDelay: v.CalculateNoDelay,
	}

	// If the calculation row count for this Projection operator is smaller
	// than a Chunk size, we turn back to the un-parallel Projection
	// implementation to reduce the goroutine overhead.
	if int64(v.StatsCount()) < int64(builder.ctx.GetSessionVars().MaxChunkSize) {
		e.numWorkers = 0
	}
	err = e.open(ctx)

	return e, err
}

// buildRangesForIndexJoin builds kv ranges for index join when the inner plan is index scan plan.
func buildRangesForIndexJoin(ctx sessionctx.Context, lookUpContents []*indexJoinLookUpContent,
	ranges []*ranger.Range, keyOff2IdxOff []int, cwc *plannercore.ColWithCmpFuncManager) ([]*ranger.Range, error) {
	retRanges := make([]*ranger.Range, 0, len(ranges)*len(lookUpContents))
	lastPos := len(ranges[0].LowVal) - 1
	tmpDatumRanges := make([]*ranger.Range, 0, len(lookUpContents))
	for _, content := range lookUpContents {
		for _, ran := range ranges {
			for keyOff, idxOff := range keyOff2IdxOff {
				ran.LowVal[idxOff] = content.keys[keyOff]
				ran.HighVal[idxOff] = content.keys[keyOff]
			}
		}
		if cwc == nil {
			// A deep copy is need here because the old []*range.Range is overwriten
			for _, ran := range ranges {
				retRanges = append(retRanges, ran.Clone())
			}
			continue
		}
		nextColRanges, err := cwc.BuildRangesByRow(ctx, content.row)
		if err != nil {
			return nil, err
		}
		for _, nextColRan := range nextColRanges {
			for _, ran := range ranges {
				ran.LowVal[lastPos] = nextColRan.LowVal[0]
				ran.HighVal[lastPos] = nextColRan.HighVal[0]
				ran.LowExclude = nextColRan.LowExclude
				ran.HighExclude = nextColRan.HighExclude
				tmpDatumRanges = append(tmpDatumRanges, ran.Clone())
			}
		}
	}

	if cwc == nil {
		return retRanges, nil
	}

	return ranger.UnionRanges(ctx.GetSessionVars().StmtCtx, tmpDatumRanges)
}

// buildKvRangesForIndexJoin builds kv ranges for index join when the inner plan is index scan plan.
func buildKvRangesForIndexJoin(ctx sessionctx.Context, tableID, indexID int64, lookUpContents []*indexJoinLookUpContent,
	ranges []*ranger.Range, keyOff2IdxOff []int, cwc *plannercore.ColWithCmpFuncManager) (_ []kv.KeyRange, err error) {
	kvRanges := make([]kv.KeyRange, 0, len(ranges)*len(lookUpContents))
	lastPos := len(ranges[0].LowVal) - 1
	sc := ctx.GetSessionVars().StmtCtx
	tmpDatumRanges := make([]*ranger.Range, 0, len(lookUpContents))
	for _, content := range lookUpContents {
		for _, ran := range ranges {
			for keyOff, idxOff := range keyOff2IdxOff {
				ran.LowVal[idxOff] = content.keys[keyOff]
				ran.HighVal[idxOff] = content.keys[keyOff]
			}
		}
		if cwc == nil {
			// Index id is -1 means it's a common handle.
			var tmpKvRanges []kv.KeyRange
			var err error
			if indexID == -1 {
				tmpKvRanges, err = distsql.CommonHandleRangesToKVRanges(sc, tableID, ranges)
			} else {
				tmpKvRanges, err = distsql.IndexRangesToKVRanges(sc, tableID, indexID, ranges, nil)
			}
			if err != nil {
				return nil, err
			}
			kvRanges = append(kvRanges, tmpKvRanges...)
			continue
		}
		nextColRanges, err := cwc.BuildRangesByRow(ctx, content.row)
		if err != nil {
			return nil, err
		}
		for _, nextColRan := range nextColRanges {
			for _, ran := range ranges {
				ran.LowVal[lastPos] = nextColRan.LowVal[0]
				ran.HighVal[lastPos] = nextColRan.HighVal[0]
				ran.LowExclude = nextColRan.LowExclude
				ran.HighExclude = nextColRan.HighExclude
				tmpDatumRanges = append(tmpDatumRanges, ran.Clone())
			}
		}
	}

	if cwc == nil {
		sort.Slice(kvRanges, func(i, j int) bool {
			return bytes.Compare(kvRanges[i].StartKey, kvRanges[j].StartKey) < 0
		})
		return kvRanges, nil
	}

	tmpDatumRanges, err = ranger.UnionRanges(ctx.GetSessionVars().StmtCtx, tmpDatumRanges)
	if err != nil {
		return nil, err
	}
	// Index id is -1 means it's a common handle.
	if indexID == -1 {
		return distsql.CommonHandleRangesToKVRanges(ctx.GetSessionVars().StmtCtx, tableID, tmpDatumRanges)
	}
	return distsql.IndexRangesToKVRanges(ctx.GetSessionVars().StmtCtx, tableID, indexID, tmpDatumRanges, nil)
}

func (b *executorBuilder) buildWindow(v *plannercore.PhysicalWindow) *WindowExec {
	childExec := b.build(v.Children()[0])
	if b.err != nil {
		return nil
	}
	base := newBaseExecutor(b.ctx, v.Schema(), v.ExplainID(), childExec)
	groupByItems := make([]expression.Expression, 0, len(v.PartitionBy))
	for _, item := range v.PartitionBy {
		groupByItems = append(groupByItems, item.Col)
	}
	orderByCols := make([]*expression.Column, 0, len(v.OrderBy))
	for _, item := range v.OrderBy {
		orderByCols = append(orderByCols, item.Col)
	}
	windowFuncs := make([]aggfuncs.AggFunc, 0, len(v.WindowFuncDescs))
	partialResults := make([]aggfuncs.PartialResult, 0, len(v.WindowFuncDescs))
	resultColIdx := v.Schema().Len() - len(v.WindowFuncDescs)
	for _, desc := range v.WindowFuncDescs {
		aggDesc, err := aggregation.NewAggFuncDesc(b.ctx, desc.Name, desc.Args, false)
		if err != nil {
			b.err = err
			return nil
		}
		agg := aggfuncs.BuildWindowFunctions(b.ctx, aggDesc, resultColIdx, orderByCols)
		windowFuncs = append(windowFuncs, agg)
		partialResult, _ := agg.AllocPartialResult()
		partialResults = append(partialResults, partialResult)
		resultColIdx++
	}
	var processor windowProcessor
	if v.Frame == nil {
		processor = &aggWindowProcessor{
			windowFuncs:    windowFuncs,
			partialResults: partialResults,
		}
	} else if v.Frame.Type == ast.Rows {
		processor = &rowFrameWindowProcessor{
			windowFuncs:    windowFuncs,
			partialResults: partialResults,
			start:          v.Frame.Start,
			end:            v.Frame.End,
		}
	} else {
		cmpResult := int64(-1)
		if len(v.OrderBy) > 0 && v.OrderBy[0].Desc {
			cmpResult = 1
		}
		processor = &rangeFrameWindowProcessor{
			windowFuncs:       windowFuncs,
			partialResults:    partialResults,
			start:             v.Frame.Start,
			end:               v.Frame.End,
			orderByCols:       orderByCols,
			expectedCmpResult: cmpResult,
		}
	}
	return &WindowExec{baseExecutor: base,
		processor:      processor,
		groupChecker:   newVecGroupChecker(b.ctx, groupByItems),
		numWindowFuncs: len(v.WindowFuncDescs),
	}
}

func (b *executorBuilder) buildShuffle(v *plannercore.PhysicalShuffle) *ShuffleExec {
	base := newBaseExecutor(b.ctx, v.Schema(), v.ExplainID())
	shuffle := &ShuffleExec{baseExecutor: base,
		concurrency: v.Concurrency,
	}

	switch v.SplitterType {
	case plannercore.PartitionHashSplitterType:
		shuffle.splitter = &partitionHashSplitter{
			byItems:    v.HashByItems,
			numWorkers: shuffle.concurrency,
		}
	default:
		panic("Not implemented. Should not reach here.")
	}

	shuffle.dataSource = b.build(v.DataSource)
	if b.err != nil {
		return nil
	}

	// head & tail of physical plans' chain within "partition".
	var head, tail = v.Children()[0], v.Tail

	shuffle.workers = make([]*shuffleWorker, shuffle.concurrency)
	for i := range shuffle.workers {
		w := &shuffleWorker{
			baseExecutor: newBaseExecutor(b.ctx, v.DataSource.Schema(), v.DataSource.ExplainID()),
		}

		stub := plannercore.PhysicalShuffleDataSourceStub{
			Worker: (unsafe.Pointer)(w),
		}.Init(b.ctx, v.DataSource.Stats(), v.DataSource.SelectBlockOffset(), nil)
		stub.SetSchema(v.DataSource.Schema())

		tail.SetChildren(stub)
		w.childExec = b.build(head)
		if b.err != nil {
			return nil
		}

		shuffle.workers[i] = w
	}

	return shuffle
}

func (b *executorBuilder) buildShuffleDataSourceStub(v *plannercore.PhysicalShuffleDataSourceStub) *shuffleWorker {
	return (*shuffleWorker)(v.Worker)
}

func (b *executorBuilder) buildSQLBindExec(v *plannercore.SQLBindPlan) Executor {
	base := newBaseExecutor(b.ctx, v.Schema(), v.ExplainID())
	base.initCap = chunk.ZeroCapacity

	e := &SQLBindExec{
		baseExecutor: base,
		sqlBindOp:    v.SQLBindOp,
		normdOrigSQL: v.NormdOrigSQL,
		bindSQL:      v.BindSQL,
		charset:      v.Charset,
		collation:    v.Collation,
		db:           v.Db,
		isGlobal:     v.IsGlobal,
		bindAst:      v.BindStmt,
	}
	return e
}

// NewRowDecoder creates a chunk decoder for new row format row value decode.
func NewRowDecoder(ctx sessionctx.Context, schema *expression.Schema, tbl *model.TableInfo) *rowcodec.ChunkDecoder {
	getColInfoByID := func(tbl *model.TableInfo, colID int64) *model.ColumnInfo {
		for _, col := range tbl.Columns {
			if col.ID == colID {
				return col
			}
		}
		return nil
	}
	var pkCols []int64
	reqCols := make([]rowcodec.ColInfo, len(schema.Columns))
	for i := range schema.Columns {
		idx, col := i, schema.Columns[i]
		isPK := (tbl.PKIsHandle && mysql.HasPriKeyFlag(col.RetType.Flag)) || col.ID == model.ExtraHandleID
		if isPK {
			pkCols = append(pkCols, col.ID)
		}
		isGeneratedCol := false
		if col.VirtualExpr != nil {
			isGeneratedCol = true
		}
		reqCols[idx] = rowcodec.ColInfo{
			ID:            col.ID,
			VirtualGenCol: isGeneratedCol,
			Ft:            col.RetType,
		}
	}
	if len(pkCols) == 0 {
		pkCols = tables.TryGetCommonPkColumnIds(tbl)
		if len(pkCols) == 0 {
			pkCols = []int64{0}
		}
	}
	defVal := func(i int, chk *chunk.Chunk) error {
		ci := getColInfoByID(tbl, reqCols[i].ID)
		d, err := table.GetColOriginDefaultValue(ctx, ci)
		if err != nil {
			return err
		}
		chk.AppendDatum(i, &d)
		return nil
	}
	return rowcodec.NewChunkDecoder(reqCols, pkCols, defVal, ctx.GetSessionVars().TimeZone)
}

func (b *executorBuilder) buildBatchPointGet(plan *plannercore.BatchPointGetPlan) Executor {
	if b.ctx.GetSessionVars().IsPessimisticReadConsistency() {
		if err := b.refreshForUpdateTSForRC(); err != nil {
			b.err = err
			return nil
		}
	}
	startTS, err := b.getSnapshotTS()
	if err != nil {
		b.err = err
		return nil
	}
	decoder := NewRowDecoder(b.ctx, plan.Schema(), plan.TblInfo)
	e := &BatchPointGetExec{
		baseExecutor: newBaseExecutor(b.ctx, plan.Schema(), plan.ExplainID()),
		tblInfo:      plan.TblInfo,
		idxInfo:      plan.IndexInfo,
		rowDecoder:   decoder,
		startTS:      startTS,
		keepOrder:    plan.KeepOrder,
		desc:         plan.Desc,
		lock:         plan.Lock,
		waitTime:     plan.LockWaitTime,
		partPos:      plan.PartitionColPos,
		columns:      plan.Columns,
	}
	if e.lock {
		b.hasLock = true
	}
	var capacity int
	if plan.IndexInfo != nil && !isCommonHandleRead(plan.TblInfo, plan.IndexInfo) {
		e.idxVals = plan.IndexValues
		capacity = len(e.idxVals)
	} else {
		// `SELECT a FROM t WHERE a IN (1, 1, 2, 1, 2)` should not return duplicated rows
		handles := make([]kv.Handle, 0, len(plan.Handles))
		dedup := kv.NewHandleMap()
		if plan.IndexInfo == nil {
			for _, handle := range plan.Handles {
				if _, found := dedup.Get(handle); found {
					continue
				}
				dedup.Set(handle, true)
				handles = append(handles, handle)
			}
		} else {
			for _, value := range plan.IndexValues {
				handleBytes, err := codec.EncodeKey(e.ctx.GetSessionVars().StmtCtx, nil, value...)
				if err != nil {
					b.err = err
					return nil
				}
				handle, err := kv.NewCommonHandle(handleBytes)
				if err != nil {
					b.err = err
					return nil
				}
				if _, found := dedup.Get(handle); found {
					continue
				}
				dedup.Set(handle, true)
				handles = append(handles, handle)
			}
		}
		e.handles = handles
		capacity = len(e.handles)
	}
	e.base().initCap = capacity
	e.base().maxChunkSize = capacity
	e.buildVirtualColumnInfo()
	return e
}

func isCommonHandleRead(tbl *model.TableInfo, idx *model.IndexInfo) bool {
	return tbl.IsCommonHandle && idx.Primary
}

func getPhysicalTableID(t table.Table) int64 {
	if p, ok := t.(table.PhysicalTable); ok {
		return p.GetPhysicalID()
	}
	return t.Meta().ID
}

func (b *executorBuilder) buildAdminShowTelemetry(v *plannercore.AdminShowTelemetry) Executor {
	return &AdminShowTelemetryExec{baseExecutor: newBaseExecutor(b.ctx, v.Schema(), v.ExplainID())}
}

func (b *executorBuilder) buildAdminResetTelemetryID(v *plannercore.AdminResetTelemetryID) Executor {
	return &AdminResetTelemetryIDExec{baseExecutor: newBaseExecutor(b.ctx, v.Schema(), v.ExplainID())}
}

func tryNewPartitionImplementation(sctx sessionctx.Context) bool {
	_, ok := sctx.GetSessionVars().Users["try_new_partition_implementation"]
	return ok
}

func partitionPruning(ctx sessionctx.Context, tbl table.PartitionedTable, conds []expression.Expression, partitionNames []model.CIStr) ([]table.PhysicalTable, error) {
	idxArr, err := plannercore.PartitionPruning(ctx, tbl, conds, nil)
	if err != nil {
		return nil, err
	}

	pi := tbl.Meta().GetPartitionInfo()
	var ret []table.PhysicalTable
	if fullRangePartition(idxArr) {
		ret = make([]table.PhysicalTable, 0, len(pi.Definitions))
		for _, def := range pi.Definitions {
			p := tbl.GetPartition(def.ID)
			ret = append(ret, p)
		}
	} else {
		ret = make([]table.PhysicalTable, 0, len(idxArr))
		for _, idx := range idxArr {
			pid := pi.Definitions[idx].ID
			p := tbl.GetPartition(pid)
			ret = append(ret, p)
		}
	}
	return ret, nil
}

func fullRangePartition(idxArr []int) bool {
	return len(idxArr) == 1 && idxArr[0] == plannercore.FullRange
}<|MERGE_RESOLUTION|>--- conflicted
+++ resolved
@@ -2467,11 +2467,7 @@
 	}
 
 	nextPartition := nextPartitionForTableReader{ret}
-<<<<<<< HEAD
-	exec, err := buildPartitionTable(b, ts.Table, v.PruningConds, ret, nextPartition)
-=======
 	exec, err := buildPartitionTable(b, ts.Table, v.PartitionTable.PruningConds, v.PartitionTable.PartitionNames, ret, nextPartition)
->>>>>>> 5dd7cd85
 	if err != nil {
 		b.err = err
 		return nil
@@ -2479,17 +2475,10 @@
 	return exec
 }
 
-<<<<<<< HEAD
-func buildPartitionTable(b *executorBuilder, tblInfo *model.TableInfo, filter []expression.Expression, e Executor, n nextPartition) (Executor, error) {
-	tmp, _ := b.is.TableByID(tblInfo.ID)
-	tbl := tmp.(table.PartitionedTable)
-	partitions, err := partitionPruning(b.ctx, tbl, filter, nil)
-=======
 func buildPartitionTable(b *executorBuilder, tblInfo *model.TableInfo, filter []expression.Expression, names []model.CIStr, e Executor, n nextPartition) (Executor, error) {
 	tmp, _ := b.is.TableByID(tblInfo.ID)
 	tbl := tmp.(table.PartitionedTable)
 	partitions, err := partitionPruning(b.ctx, tbl, filter, names)
->>>>>>> 5dd7cd85
 	if err != nil {
 		return nil, err
 	}
@@ -2589,11 +2578,7 @@
 	}
 
 	nextPartition := nextPartitionForIndexReader{exec: ret}
-<<<<<<< HEAD
-	exec, err := buildPartitionTable(b, is.Table, v.PruningConds, ret, nextPartition)
-=======
 	exec, err := buildPartitionTable(b, is.Table, v.PartitionTable.PruningConds, v.PartitionTable.PartitionNames, ret, nextPartition)
->>>>>>> 5dd7cd85
 	if err != nil {
 		b.err = err
 	}
@@ -2729,11 +2714,7 @@
 	}
 
 	nextPartition := nextPartitionForIndexLookUp{exec: ret}
-<<<<<<< HEAD
-	exec, err := buildPartitionTable(b, ts.Table, v.PruningConds, ret, nextPartition)
-=======
 	exec, err := buildPartitionTable(b, ts.Table, v.PartitionTable.PruningConds, v.PartitionTable.PartitionNames, ret, nextPartition)
->>>>>>> 5dd7cd85
 	if err != nil {
 		b.err = err
 		return nil
@@ -3001,7 +2982,7 @@
 		return nil, err
 	}
 	nextPartition := nextPartitionForIndexReader{exec: e}
-	ret, err := buildPartitionTable(builder.executorBuilder, tbInfo, nil, e, nextPartition)
+	ret, err := buildPartitionTable(builder.executorBuilder, tbInfo, v.PartitionTable.PruningConds, v.PartitionTable.PartitionNames, e, nextPartition)
 	if err != nil {
 		return nil, err
 	}
@@ -3031,7 +3012,7 @@
 		return nil, err
 	}
 	nextPartition := nextPartitionForIndexLookUp{exec: e}
-	ret, err := buildPartitionTable(builder.executorBuilder, tbInfo, v.PruningConds, e, nextPartition)
+	ret, err := buildPartitionTable(builder.executorBuilder, tbInfo, v.PartitionTable.PruningConds, v.PartitionTable.PartitionNames, e, nextPartition)
 	if err != nil {
 		return nil, err
 	}
