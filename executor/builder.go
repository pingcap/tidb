--- conflicted
+++ resolved
@@ -1598,12 +1598,9 @@
 			strings.ToLower(infoschema.TableClientErrorsSummaryByUser),
 			strings.ToLower(infoschema.TableClientErrorsSummaryByHost),
 			strings.ToLower(infoschema.TableRegionLabel),
-<<<<<<< HEAD
+			strings.ToLower(infoschema.TablePlacementRules),
 			strings.ToLower(infoschema.TableTrxSummary),
 			strings.ToLower(infoschema.ClusterTableTrxSummary):
-=======
-			strings.ToLower(infoschema.TablePlacementRules):
->>>>>>> 81c3013f
 			return &MemTableReaderExec{
 				baseExecutor: newBaseExecutor(b.ctx, v.Schema(), v.ID()),
 				table:        v.Table,
