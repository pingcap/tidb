--- conflicted
+++ resolved
@@ -482,32 +482,6 @@
 }
 
 func (b *executorBuilder) buildSelection(v *plan.Selection) Executor {
-<<<<<<< HEAD
-	child := v.GetChildByIndex(0)
-	oldConditions := v.Conditions
-	var src Executor
-	switch x := child.(type) {
-	case *plan.PhysicalTableScan:
-		if x.LimitCount == nil {
-			src = b.buildTableScan(x, v)
-		} else {
-			src = b.buildTableScan(x, nil)
-		}
-	case *plan.PhysicalIndexScan:
-		if x.LimitCount == nil {
-			src = b.buildIndexScan(x, v)
-		} else {
-			src = b.buildIndexScan(x, nil)
-		}
-	default:
-		src = b.build(x)
-	}
-	if len(v.Conditions) == 0 {
-		v.Conditions = oldConditions
-		return src
-	}
-=======
->>>>>>> 685fb1b0
 	exec := &SelectionExec{
 		Src:       b.build(v.GetChildByIndex(0)),
 		Condition: expression.ComposeCNFCondition(v.Conditions),
