// Copyright 2015 PingCAP, Inc.
//
// Licensed under the Apache License, Version 2.0 (the "License");
// you may not use this file except in compliance with the License.
// You may obtain a copy of the License at
//
//     http://www.apache.org/licenses/LICENSE-2.0
//
// Unless required by applicable law or agreed to in writing, software
// distributed under the License is distributed on an "AS IS" BASIS,
// See the License for the specific language governing permissions and
// limitations under the License.

package executor

import (
	"bytes"
	"context"
	"fmt"
	"math"
	"sort"
	"strings"
	"sync"
	"time"
	"unsafe"

	"github.com/cznic/mathutil"
	"github.com/cznic/sortutil"
	"github.com/pingcap/errors"
	"github.com/pingcap/kvproto/pkg/diagnosticspb"
	"github.com/pingcap/parser/ast"
	"github.com/pingcap/parser/model"
	"github.com/pingcap/parser/mysql"
	"github.com/pingcap/tidb/distsql"
	"github.com/pingcap/tidb/domain"
	"github.com/pingcap/tidb/executor/aggfuncs"
	"github.com/pingcap/tidb/expression"
	"github.com/pingcap/tidb/expression/aggregation"
	"github.com/pingcap/tidb/infoschema"
	"github.com/pingcap/tidb/kv"
	"github.com/pingcap/tidb/metrics"
	plannercore "github.com/pingcap/tidb/planner/core"
	"github.com/pingcap/tidb/sessionctx"
	"github.com/pingcap/tidb/statistics"
	"github.com/pingcap/tidb/table"
	"github.com/pingcap/tidb/types"
	"github.com/pingcap/tidb/util"
	"github.com/pingcap/tidb/util/admin"
	"github.com/pingcap/tidb/util/chunk"
	"github.com/pingcap/tidb/util/execdetails"
	"github.com/pingcap/tidb/util/logutil"
	"github.com/pingcap/tidb/util/ranger"
	"github.com/pingcap/tidb/util/rowcodec"
	"github.com/pingcap/tidb/util/stringutil"
	"github.com/pingcap/tidb/util/timeutil"
	"github.com/pingcap/tipb/go-tipb"
	"go.uber.org/zap"
)

var (
	executorCounterMergeJoinExec            = metrics.ExecutorCounter.WithLabelValues("MergeJoinExec")
	executorCountHashJoinExec               = metrics.ExecutorCounter.WithLabelValues("HashJoinExec")
	executorCounterHashAggExec              = metrics.ExecutorCounter.WithLabelValues("HashAggExec")
	executorStreamAggExec                   = metrics.ExecutorCounter.WithLabelValues("StreamAggExec")
	executorCounterSortExec                 = metrics.ExecutorCounter.WithLabelValues("SortExec")
	executorCounterTopNExec                 = metrics.ExecutorCounter.WithLabelValues("TopNExec")
	executorCounterNestedLoopApplyExec      = metrics.ExecutorCounter.WithLabelValues("NestedLoopApplyExec")
	executorCounterIndexLookUpJoin          = metrics.ExecutorCounter.WithLabelValues("IndexLookUpJoin")
	executorCounterIndexLookUpExecutor      = metrics.ExecutorCounter.WithLabelValues("IndexLookUpExecutor")
	executorCounterIndexMergeReaderExecutor = metrics.ExecutorCounter.WithLabelValues("IndexMergeReaderExecutor")
)

// executorBuilder builds an Executor from a Plan.
// The InfoSchema must not change during execution.
type executorBuilder struct {
	ctx     sessionctx.Context
	is      infoschema.InfoSchema
	startTS uint64 // cached when the first time getStartTS() is called
	// err is set when there is error happened during Executor building process.
	err               error
	isSelectForUpdate bool
}

func newExecutorBuilder(ctx sessionctx.Context, is infoschema.InfoSchema) *executorBuilder {
	return &executorBuilder{
		ctx: ctx,
		is:  is,
	}
}

// MockPhysicalPlan is used to return a specified executor in when build.
// It is mainly used for testing.
type MockPhysicalPlan interface {
	plannercore.PhysicalPlan
	GetExecutor() Executor
}

func (b *executorBuilder) build(p plannercore.Plan) Executor {
	switch v := p.(type) {
	case nil:
		return nil
	case *plannercore.Change:
		return b.buildChange(v)
	case *plannercore.CheckTable:
		return b.buildCheckTable(v)
	case *plannercore.CheckIndex:
		return b.buildCheckIndex(v)
	case *plannercore.RecoverIndex:
		return b.buildRecoverIndex(v)
	case *plannercore.CleanupIndex:
		return b.buildCleanupIndex(v)
	case *plannercore.CheckIndexRange:
		return b.buildCheckIndexRange(v)
	case *plannercore.ChecksumTable:
		return b.buildChecksumTable(v)
	case *plannercore.ReloadExprPushdownBlacklist:
		return b.buildReloadExprPushdownBlacklist(v)
	case *plannercore.ReloadOptRuleBlacklist:
		return b.buildReloadOptRuleBlacklist(v)
	case *plannercore.AdminPlugins:
		return b.buildAdminPlugins(v)
	case *plannercore.DDL:
		return b.buildDDL(v)
	case *plannercore.Deallocate:
		return b.buildDeallocate(v)
	case *plannercore.Delete:
		return b.buildDelete(v)
	case *plannercore.Execute:
		return b.buildExecute(v)
	case *plannercore.Trace:
		return b.buildTrace(v)
	case *plannercore.Explain:
		return b.buildExplain(v)
	case *plannercore.PointGetPlan:
		return b.buildPointGet(v)
	case *plannercore.BatchPointGetPlan:
		return b.buildBatchPointGet(v)
	case *plannercore.Insert:
		return b.buildInsert(v)
	case *plannercore.LoadData:
		return b.buildLoadData(v)
	case *plannercore.LoadStats:
		return b.buildLoadStats(v)
	case *plannercore.IndexAdvise:
		return b.buildIndexAdvise(v)
	case *plannercore.PhysicalLimit:
		return b.buildLimit(v)
	case *plannercore.Prepare:
		return b.buildPrepare(v)
	case *plannercore.PhysicalLock:
		return b.buildSelectLock(v)
	case *plannercore.CancelDDLJobs:
		return b.buildCancelDDLJobs(v)
	case *plannercore.ShowNextRowID:
		return b.buildShowNextRowID(v)
	case *plannercore.ShowDDL:
		return b.buildShowDDL(v)
	case *plannercore.PhysicalShowDDLJobs:
		return b.buildShowDDLJobs(v)
	case *plannercore.ShowDDLJobQueries:
		return b.buildShowDDLJobQueries(v)
	case *plannercore.ShowSlow:
		return b.buildShowSlow(v)
	case *plannercore.PhysicalShow:
		return b.buildShow(v)
	case *plannercore.Simple:
		return b.buildSimple(v)
	case *plannercore.Set:
		return b.buildSet(v)
	case *plannercore.PhysicalSort:
		return b.buildSort(v)
	case *plannercore.PhysicalTopN:
		return b.buildTopN(v)
	case *plannercore.PhysicalUnionAll:
		return b.buildUnionAll(v)
	case *plannercore.Update:
		return b.buildUpdate(v)
	case *plannercore.PhysicalUnionScan:
		return b.buildUnionScanExec(v)
	case *plannercore.PhysicalHashJoin:
		return b.buildHashJoin(v)
	case *plannercore.PhysicalMergeJoin:
		return b.buildMergeJoin(v)
	case *plannercore.PhysicalIndexJoin:
		return b.buildIndexLookUpJoin(v)
	case *plannercore.PhysicalIndexMergeJoin:
		return b.buildIndexLookUpMergeJoin(v)
	case *plannercore.PhysicalIndexHashJoin:
		return b.buildIndexNestedLoopHashJoin(v)
	case *plannercore.PhysicalSelection:
		return b.buildSelection(v)
	case *plannercore.PhysicalHashAgg:
		return b.buildHashAgg(v)
	case *plannercore.PhysicalStreamAgg:
		return b.buildStreamAgg(v)
	case *plannercore.PhysicalProjection:
		return b.buildProjection(v)
	case *plannercore.PhysicalMemTable:
		return b.buildMemTable(v)
	case *plannercore.PhysicalTableDual:
		return b.buildTableDual(v)
	case *plannercore.PhysicalApply:
		return b.buildApply(v)
	case *plannercore.PhysicalMaxOneRow:
		return b.buildMaxOneRow(v)
	case *plannercore.Analyze:
		return b.buildAnalyze(v)
	case *plannercore.PhysicalTableReader:
		return b.buildTableReader(v)
	case *plannercore.PhysicalIndexReader:
		return b.buildIndexReader(v)
	case *plannercore.PhysicalIndexLookUpReader:
		return b.buildIndexLookUpReader(v)
	case *plannercore.PhysicalWindow:
		return b.buildWindow(v)
	case *plannercore.PhysicalShuffle:
		return b.buildShuffle(v)
	case *plannercore.PhysicalShuffleDataSourceStub:
		return b.buildShuffleDataSourceStub(v)
	case *plannercore.SQLBindPlan:
		return b.buildSQLBindExec(v)
	case *plannercore.SplitRegion:
		return b.buildSplitRegion(v)
	case *plannercore.PhysicalIndexMergeReader:
		return b.buildIndexMergeReader(v)
	case *plannercore.SelectInto:
		return b.buildSelectInto(v)
	default:
		if mp, ok := p.(MockPhysicalPlan); ok {
			return mp.GetExecutor()
		}

		b.err = ErrUnknownPlan.GenWithStack("Unknown Plan %T", p)
		return nil
	}
}

func (b *executorBuilder) buildCancelDDLJobs(v *plannercore.CancelDDLJobs) Executor {
	e := &CancelDDLJobsExec{
		baseExecutor: newBaseExecutor(b.ctx, v.Schema(), v.ExplainID()),
		jobIDs:       v.JobIDs,
	}
	txn, err := e.ctx.Txn(true)
	if err != nil {
		b.err = err
		return nil
	}

	e.errs, b.err = admin.CancelJobs(txn, e.jobIDs)
	if b.err != nil {
		return nil
	}
	return e
}

func (b *executorBuilder) buildChange(v *plannercore.Change) Executor {
	return &ChangeExec{
		baseExecutor: newBaseExecutor(b.ctx, v.Schema(), v.ExplainID()),
		ChangeStmt:   v.ChangeStmt,
	}
}

func (b *executorBuilder) buildShowNextRowID(v *plannercore.ShowNextRowID) Executor {
	e := &ShowNextRowIDExec{
		baseExecutor: newBaseExecutor(b.ctx, v.Schema(), v.ExplainID()),
		tblName:      v.TableName,
	}
	return e
}

func (b *executorBuilder) buildShowDDL(v *plannercore.ShowDDL) Executor {
	// We get DDLInfo here because for Executors that returns result set,
	// next will be called after transaction has been committed.
	// We need the transaction to get DDLInfo.
	e := &ShowDDLExec{
		baseExecutor: newBaseExecutor(b.ctx, v.Schema(), v.ExplainID()),
	}

	var err error
	ownerManager := domain.GetDomain(e.ctx).DDL().OwnerManager()
	ctx, cancel := context.WithTimeout(context.Background(), 3*time.Second)
	e.ddlOwnerID, err = ownerManager.GetOwnerID(ctx)
	cancel()
	if err != nil {
		b.err = err
		return nil
	}
	txn, err := e.ctx.Txn(true)
	if err != nil {
		b.err = err
		return nil
	}

	ddlInfo, err := admin.GetDDLInfo(txn)
	if err != nil {
		b.err = err
		return nil
	}
	e.ddlInfo = ddlInfo
	e.selfID = ownerManager.ID()
	return e
}

func (b *executorBuilder) buildShowDDLJobs(v *plannercore.PhysicalShowDDLJobs) Executor {
	e := &ShowDDLJobsExec{
		jobNumber:    int(v.JobNumber),
		is:           b.is,
		baseExecutor: newBaseExecutor(b.ctx, v.Schema(), v.ExplainID()),
	}
	return e
}

func (b *executorBuilder) buildShowDDLJobQueries(v *plannercore.ShowDDLJobQueries) Executor {
	e := &ShowDDLJobQueriesExec{
		baseExecutor: newBaseExecutor(b.ctx, v.Schema(), v.ExplainID()),
		jobIDs:       v.JobIDs,
	}
	return e
}

func (b *executorBuilder) buildShowSlow(v *plannercore.ShowSlow) Executor {
	e := &ShowSlowExec{
		baseExecutor: newBaseExecutor(b.ctx, v.Schema(), v.ExplainID()),
		ShowSlow:     v.ShowSlow,
	}
	return e
}

func (b *executorBuilder) buildCheckIndex(v *plannercore.CheckIndex) Executor {
	readerExec, err := buildNoRangeIndexLookUpReader(b, v.IndexLookUpReader)
	if err != nil {
		b.err = err
		return nil
	}

	buildIndexLookUpChecker(b, v.IndexLookUpReader, readerExec)

	e := &CheckIndexExec{
		baseExecutor: newBaseExecutor(b.ctx, v.Schema(), v.ExplainID()),
		dbName:       v.DBName,
		tableName:    readerExec.table.Meta().Name.L,
		idxName:      v.IdxName,
		is:           b.is,
		src:          readerExec,
	}
	return e
}

// buildIndexLookUpChecker builds check information to IndexLookUpReader.
func buildIndexLookUpChecker(b *executorBuilder, readerPlan *plannercore.PhysicalIndexLookUpReader,
	readerExec *IndexLookUpExecutor) {
	is := readerPlan.IndexPlans[0].(*plannercore.PhysicalIndexScan)
	readerExec.dagPB.OutputOffsets = make([]uint32, 0, len(is.Index.Columns))
	for i := 0; i <= len(is.Index.Columns); i++ {
		readerExec.dagPB.OutputOffsets = append(readerExec.dagPB.OutputOffsets, uint32(i))
	}
	readerExec.ranges = ranger.FullRange()
	ts := readerPlan.TablePlans[0].(*plannercore.PhysicalTableScan)
	readerExec.handleIdx = ts.HandleIdx

	tps := make([]*types.FieldType, 0, len(is.Columns)+1)
	for _, col := range is.Columns {
		tps = append(tps, &col.FieldType)
	}
	tps = append(tps, types.NewFieldType(mysql.TypeLonglong))
	readerExec.checkIndexValue = &checkIndexValue{genExprs: is.GenExprs, idxColTps: tps}

	colNames := make([]string, 0, len(is.Columns))
	for _, col := range is.Columns {
		colNames = append(colNames, col.Name.O)
	}
	if cols, missingColName := table.FindCols(readerExec.table.Cols(), colNames, true); missingColName != "" {
		b.err = plannercore.ErrUnknownColumn.GenWithStack("Unknown column %s", missingColName)
	} else {
		readerExec.idxTblCols = cols
	}
}

func (b *executorBuilder) buildCheckTable(v *plannercore.CheckTable) Executor {
	readerExecs := make([]*IndexLookUpExecutor, 0, len(v.IndexLookUpReaders))
	for _, readerPlan := range v.IndexLookUpReaders {
		readerExec, err := buildNoRangeIndexLookUpReader(b, readerPlan)
		if err != nil {
			b.err = errors.Trace(err)
			return nil
		}
		buildIndexLookUpChecker(b, readerPlan, readerExec)

		readerExecs = append(readerExecs, readerExec)
	}

	e := &CheckTableExec{
		baseExecutor: newBaseExecutor(b.ctx, v.Schema(), v.ExplainID()),
		dbName:       v.DBName,
		table:        v.Table,
		indexInfos:   v.IndexInfos,
		is:           b.is,
		srcs:         readerExecs,
		exitCh:       make(chan struct{}),
		retCh:        make(chan error, len(readerExecs)),
	}
	return e
}

func buildRecoverIndexCols(tblInfo *model.TableInfo, indexInfo *model.IndexInfo) []*model.ColumnInfo {
	columns := make([]*model.ColumnInfo, 0, len(indexInfo.Columns))
	for _, idxCol := range indexInfo.Columns {
		columns = append(columns, tblInfo.Columns[idxCol.Offset])
	}

	handleOffset := len(columns)
	handleColsInfo := &model.ColumnInfo{
		ID:     model.ExtraHandleID,
		Name:   model.ExtraHandleName,
		Offset: handleOffset,
	}
	handleColsInfo.FieldType = *types.NewFieldType(mysql.TypeLonglong)
	columns = append(columns, handleColsInfo)
	return columns
}

func (b *executorBuilder) buildRecoverIndex(v *plannercore.RecoverIndex) Executor {
	tblInfo := v.Table.TableInfo
	t, err := b.is.TableByName(v.Table.Schema, tblInfo.Name)
	if err != nil {
		b.err = err
		return nil
	}
	idxName := strings.ToLower(v.IndexName)
	indices := t.WritableIndices()
	var index table.Index
	for _, idx := range indices {
		if idxName == idx.Meta().Name.L {
			index = idx
			break
		}
	}

	if index == nil {
		b.err = errors.Errorf("index `%v` is not found in table `%v`.", v.IndexName, v.Table.Name.O)
		return nil
	}
	e := &RecoverIndexExec{
		baseExecutor: newBaseExecutor(b.ctx, v.Schema(), v.ExplainID()),
		columns:      buildRecoverIndexCols(tblInfo, index.Meta()),
		index:        index,
		table:        t,
	}
	return e
}

func buildCleanupIndexCols(tblInfo *model.TableInfo, indexInfo *model.IndexInfo) []*model.ColumnInfo {
	columns := make([]*model.ColumnInfo, 0, len(indexInfo.Columns)+1)
	for _, idxCol := range indexInfo.Columns {
		columns = append(columns, tblInfo.Columns[idxCol.Offset])
	}
	handleColsInfo := &model.ColumnInfo{
		ID:     model.ExtraHandleID,
		Name:   model.ExtraHandleName,
		Offset: len(tblInfo.Columns),
	}
	handleColsInfo.FieldType = *types.NewFieldType(mysql.TypeLonglong)
	columns = append(columns, handleColsInfo)
	return columns
}

func (b *executorBuilder) buildCleanupIndex(v *plannercore.CleanupIndex) Executor {
	tblInfo := v.Table.TableInfo
	t, err := b.is.TableByName(v.Table.Schema, tblInfo.Name)
	if err != nil {
		b.err = err
		return nil
	}
	idxName := strings.ToLower(v.IndexName)
	var index table.Index
	for _, idx := range t.Indices() {
		if idx.Meta().State != model.StatePublic {
			continue
		}
		if idxName == idx.Meta().Name.L {
			index = idx
			break
		}
	}

	if index == nil {
		b.err = errors.Errorf("index `%v` is not found in table `%v`.", v.IndexName, v.Table.Name.O)
		return nil
	}
	e := &CleanupIndexExec{
		baseExecutor: newBaseExecutor(b.ctx, v.Schema(), v.ExplainID()),
		idxCols:      buildCleanupIndexCols(tblInfo, index.Meta()),
		index:        index,
		table:        t,
		batchSize:    20000,
	}
	return e
}

func (b *executorBuilder) buildCheckIndexRange(v *plannercore.CheckIndexRange) Executor {
	tb, err := b.is.TableByName(v.Table.Schema, v.Table.Name)
	if err != nil {
		b.err = err
		return nil
	}
	e := &CheckIndexRangeExec{
		baseExecutor: newBaseExecutor(b.ctx, v.Schema(), v.ExplainID()),
		handleRanges: v.HandleRanges,
		table:        tb.Meta(),
		is:           b.is,
	}
	idxName := strings.ToLower(v.IndexName)
	for _, idx := range tb.Indices() {
		if idx.Meta().Name.L == idxName {
			e.index = idx.Meta()
			e.startKey = make([]types.Datum, len(e.index.Columns))
			break
		}
	}
	return e
}

func (b *executorBuilder) buildChecksumTable(v *plannercore.ChecksumTable) Executor {
	e := &ChecksumTableExec{
		baseExecutor: newBaseExecutor(b.ctx, v.Schema(), v.ExplainID()),
		tables:       make(map[int64]*checksumContext),
		done:         false,
	}
	startTs, err := b.getStartTS()
	if err != nil {
		b.err = err
		return nil
	}
	for _, t := range v.Tables {
		e.tables[t.TableInfo.ID] = newChecksumContext(t.DBInfo, t.TableInfo, startTs)
	}
	return e
}

func (b *executorBuilder) buildReloadExprPushdownBlacklist(v *plannercore.ReloadExprPushdownBlacklist) Executor {
	return &ReloadExprPushdownBlacklistExec{baseExecutor{ctx: b.ctx}}
}

func (b *executorBuilder) buildReloadOptRuleBlacklist(v *plannercore.ReloadOptRuleBlacklist) Executor {
	return &ReloadOptRuleBlacklistExec{baseExecutor{ctx: b.ctx}}
}

func (b *executorBuilder) buildAdminPlugins(v *plannercore.AdminPlugins) Executor {
	return &AdminPluginsExec{baseExecutor: baseExecutor{ctx: b.ctx}, Action: v.Action, Plugins: v.Plugins}
}

func (b *executorBuilder) buildDeallocate(v *plannercore.Deallocate) Executor {
	base := newBaseExecutor(b.ctx, nil, v.ExplainID())
	base.initCap = chunk.ZeroCapacity
	e := &DeallocateExec{
		baseExecutor: base,
		Name:         v.Name,
	}
	return e
}

func (b *executorBuilder) buildSelectLock(v *plannercore.PhysicalLock) Executor {
	b.isSelectForUpdate = true
	if b.err = b.updateForUpdateTSIfNeeded(v.Children()[0]); b.err != nil {
		return nil
	}
	// Build 'select for update' using the 'for update' ts.
	b.startTS = b.ctx.GetSessionVars().TxnCtx.GetForUpdateTS()

	src := b.build(v.Children()[0])
	if b.err != nil {
		return nil
	}
	if !b.ctx.GetSessionVars().InTxn() {
		// Locking of rows for update using SELECT FOR UPDATE only applies when autocommit
		// is disabled (either by beginning transaction with START TRANSACTION or by setting
		// autocommit to 0. If autocommit is enabled, the rows matching the specification are not locked.
		// See https://dev.mysql.com/doc/refman/5.7/en/innodb-locking-reads.html
		return src
	}
	e := &SelectLockExec{
		baseExecutor:     newBaseExecutor(b.ctx, v.Schema(), v.ExplainID(), src),
		Lock:             v.Lock,
		tblID2Handle:     v.TblID2Handle,
		partitionedTable: v.PartitionedTable,
	}
	return e
}

func (b *executorBuilder) buildLimit(v *plannercore.PhysicalLimit) Executor {
	childExec := b.build(v.Children()[0])
	if b.err != nil {
		return nil
	}
	n := int(mathutil.MinUint64(v.Count, uint64(b.ctx.GetSessionVars().MaxChunkSize)))
	base := newBaseExecutor(b.ctx, v.Schema(), v.ExplainID(), childExec)
	base.initCap = n
	e := &LimitExec{
		baseExecutor: base,
		begin:        v.Offset,
		end:          v.Offset + v.Count,
	}
	return e
}

func (b *executorBuilder) buildPrepare(v *plannercore.Prepare) Executor {
	base := newBaseExecutor(b.ctx, v.Schema(), v.ExplainID())
	base.initCap = chunk.ZeroCapacity
	return &PrepareExec{
		baseExecutor: base,
		is:           b.is,
		name:         v.Name,
		sqlText:      v.SQLText,
	}
}

func (b *executorBuilder) buildExecute(v *plannercore.Execute) Executor {
	e := &ExecuteExec{
		baseExecutor: newBaseExecutor(b.ctx, v.Schema(), v.ExplainID()),
		is:           b.is,
		name:         v.Name,
		usingVars:    v.UsingVars,
		id:           v.ExecID,
		stmt:         v.Stmt,
		plan:         v.Plan,
		outputNames:  v.OutputNames(),
	}
	return e
}

func (b *executorBuilder) buildShow(v *plannercore.PhysicalShow) Executor {
	e := &ShowExec{
		baseExecutor: newBaseExecutor(b.ctx, v.Schema(), v.ExplainID()),
		Tp:           v.Tp,
		DBName:       model.NewCIStr(v.DBName),
		Table:        v.Table,
		Column:       v.Column,
		IndexName:    v.IndexName,
		Flag:         v.Flag,
		Roles:        v.Roles,
		User:         v.User,
		is:           b.is,
		Full:         v.Full,
		IfNotExists:  v.IfNotExists,
		GlobalScope:  v.GlobalScope,
		Extended:     v.Extended,
	}
	if e.Tp == ast.ShowGrants && e.User == nil {
		// The input is a "show grants" statement, fulfill the user and roles field.
		// Note: "show grants" result are different from "show grants for current_user",
		// The former determine privileges with roles, while the later doesn't.
		vars := e.ctx.GetSessionVars()
		e.User = vars.User
		e.Roles = vars.ActiveRoles
	}
	if e.Tp == ast.ShowMasterStatus {
		// show master status need start ts.
		if _, err := e.ctx.Txn(true); err != nil {
			b.err = err
		}
	}
	return e
}

func (b *executorBuilder) buildSimple(v *plannercore.Simple) Executor {
	switch s := v.Statement.(type) {
	case *ast.GrantStmt:
		return b.buildGrant(s)
	case *ast.RevokeStmt:
		return b.buildRevoke(s)
	}
	base := newBaseExecutor(b.ctx, v.Schema(), v.ExplainID())
	base.initCap = chunk.ZeroCapacity
	e := &SimpleExec{
		baseExecutor: base,
		Statement:    v.Statement,
		is:           b.is,
	}
	return e
}

func (b *executorBuilder) buildSet(v *plannercore.Set) Executor {
	base := newBaseExecutor(b.ctx, v.Schema(), v.ExplainID())
	base.initCap = chunk.ZeroCapacity
	e := &SetExecutor{
		baseExecutor: base,
		vars:         v.VarAssigns,
	}
	return e
}

func (b *executorBuilder) buildInsert(v *plannercore.Insert) Executor {
	if v.SelectPlan != nil {
		// Try to update the forUpdateTS for insert/replace into select statements.
		// Set the selectPlan parameter to nil to make it always update the forUpdateTS.
		if b.err = b.updateForUpdateTSIfNeeded(nil); b.err != nil {
			return nil
		}
	}
	b.startTS = b.ctx.GetSessionVars().TxnCtx.GetForUpdateTS()
	selectExec := b.build(v.SelectPlan)
	if b.err != nil {
		return nil
	}
	var baseExec baseExecutor
	if selectExec != nil {
		baseExec = newBaseExecutor(b.ctx, nil, v.ExplainID(), selectExec)
	} else {
		baseExec = newBaseExecutor(b.ctx, nil, v.ExplainID())
	}
	baseExec.initCap = chunk.ZeroCapacity

	ivs := &InsertValues{
		baseExecutor:              baseExec,
		Table:                     v.Table,
		Columns:                   v.Columns,
		Lists:                     v.Lists,
		SetList:                   v.SetList,
		GenExprs:                  v.GenCols.Exprs,
		allAssignmentsAreConstant: v.AllAssignmentsAreConstant,
		hasRefCols:                v.NeedFillDefaultValue,
		SelectExec:                selectExec,
	}
	err := ivs.initInsertColumns()
	if err != nil {
		b.err = err
		return nil
	}

	if v.IsReplace {
		return b.buildReplace(ivs)
	}
	insert := &InsertExec{
		InsertValues: ivs,
		OnDuplicate:  append(v.OnDuplicate, v.GenCols.OnDuplicates...),
	}
	return insert
}

func (b *executorBuilder) buildLoadData(v *plannercore.LoadData) Executor {
	tbl, ok := b.is.TableByID(v.Table.TableInfo.ID)
	if !ok {
		b.err = errors.Errorf("Can not get table %d", v.Table.TableInfo.ID)
		return nil
	}
	insertVal := &InsertValues{
		baseExecutor: newBaseExecutor(b.ctx, nil, v.ExplainID()),
		Table:        tbl,
		Columns:      v.Columns,
		GenExprs:     v.GenCols.Exprs,
	}
	err := insertVal.initInsertColumns()
	if err != nil {
		b.err = err
		return nil
	}
	loadDataExec := &LoadDataExec{
		baseExecutor: newBaseExecutor(b.ctx, nil, v.ExplainID()),
		IsLocal:      v.IsLocal,
		OnDuplicate:  v.OnDuplicate,
		loadDataInfo: &LoadDataInfo{
			row:          make([]types.Datum, len(insertVal.insertColumns)),
			InsertValues: insertVal,
			Path:         v.Path,
			Table:        tbl,
			FieldsInfo:   v.FieldsInfo,
			LinesInfo:    v.LinesInfo,
			IgnoreLines:  v.IgnoreLines,
			Ctx:          b.ctx,
		},
	}
	var defaultLoadDataBatchCnt uint64 = 20000 // TODO this will be changed to variable in another pr
	loadDataExec.loadDataInfo.InitQueues()
	loadDataExec.loadDataInfo.SetMaxRowsInBatch(defaultLoadDataBatchCnt)

	return loadDataExec
}

func (b *executorBuilder) buildLoadStats(v *plannercore.LoadStats) Executor {
	e := &LoadStatsExec{
		baseExecutor: newBaseExecutor(b.ctx, nil, v.ExplainID()),
		info:         &LoadStatsInfo{v.Path, b.ctx},
	}
	return e
}

func (b *executorBuilder) buildIndexAdvise(v *plannercore.IndexAdvise) Executor {
	e := &IndexAdviseExec{
		baseExecutor: newBaseExecutor(b.ctx, nil, v.ExplainID()),
		IsLocal:      v.IsLocal,
		indexAdviseInfo: &IndexAdviseInfo{
			Path:        v.Path,
			MaxMinutes:  v.MaxMinutes,
			MaxIndexNum: v.MaxIndexNum,
			LinesInfo:   v.LinesInfo,
			Ctx:         b.ctx,
		},
	}
	return e
}

func (b *executorBuilder) buildReplace(vals *InsertValues) Executor {
	replaceExec := &ReplaceExec{
		InsertValues: vals,
	}
	return replaceExec
}

var (
	grantStmtLabel  fmt.Stringer = stringutil.StringerStr("GrantStmt")
	revokeStmtLabel fmt.Stringer = stringutil.StringerStr("RevokeStmt")
)

func (b *executorBuilder) buildGrant(grant *ast.GrantStmt) Executor {
	e := &GrantExec{
		baseExecutor: newBaseExecutor(b.ctx, nil, grantStmtLabel),
		Privs:        grant.Privs,
		ObjectType:   grant.ObjectType,
		Level:        grant.Level,
		Users:        grant.Users,
		WithGrant:    grant.WithGrant,
		TLSOptions:   grant.TLSOptions,
		is:           b.is,
	}
	return e
}

func (b *executorBuilder) buildRevoke(revoke *ast.RevokeStmt) Executor {
	e := &RevokeExec{
		baseExecutor: newBaseExecutor(b.ctx, nil, revokeStmtLabel),
		ctx:          b.ctx,
		Privs:        revoke.Privs,
		ObjectType:   revoke.ObjectType,
		Level:        revoke.Level,
		Users:        revoke.Users,
		is:           b.is,
	}
	return e
}

func (b *executorBuilder) buildDDL(v *plannercore.DDL) Executor {
	e := &DDLExec{
		baseExecutor: newBaseExecutor(b.ctx, v.Schema(), v.ExplainID()),
		stmt:         v.Statement,
		is:           b.is,
	}
	return e
}

// buildTrace builds a TraceExec for future executing. This method will be called
// at build().
func (b *executorBuilder) buildTrace(v *plannercore.Trace) Executor {
	t := &TraceExec{
		baseExecutor: newBaseExecutor(b.ctx, v.Schema(), v.ExplainID()),
		stmtNode:     v.StmtNode,
		builder:      b,
		format:       v.Format,
	}
	if t.format == plannercore.TraceFormatLog {
		return &SortExec{
			baseExecutor: newBaseExecutor(b.ctx, v.Schema(), v.ExplainID(), t),
			ByItems: []*plannercore.ByItems{
				{Expr: &expression.Column{
					Index:   0,
					RetType: types.NewFieldType(mysql.TypeTimestamp),
				}},
			},
			schema: v.Schema(),
		}
	}
	return t
}

// buildExplain builds a explain executor. `e.rows` collects final result to `ExplainExec`.
func (b *executorBuilder) buildExplain(v *plannercore.Explain) Executor {
	explainExec := &ExplainExec{
		baseExecutor: newBaseExecutor(b.ctx, v.Schema(), v.ExplainID()),
		explain:      v,
	}
	if v.Analyze {
		b.ctx.GetSessionVars().StmtCtx.RuntimeStatsColl = execdetails.NewRuntimeStatsColl()
		explainExec.analyzeExec = b.build(v.TargetPlan)
	}
	return explainExec
}

func (b *executorBuilder) buildSelectInto(v *plannercore.SelectInto) Executor {
	child := b.build(v.TargetPlan)
	if b.err != nil {
		return nil
	}
	return &SelectIntoExec{
		baseExecutor: newBaseExecutor(b.ctx, v.Schema(), v.ExplainID(), child),
		intoOpt:      v.IntoOpt,
	}
}

func (b *executorBuilder) buildUnionScanExec(v *plannercore.PhysicalUnionScan) Executor {
	reader := b.build(v.Children()[0])
	if b.err != nil {
		return nil
	}
	return b.buildUnionScanFromReader(reader, v)
}

// buildUnionScanFromReader builds union scan executor from child executor.
// Note that this function may be called by inner workers of index lookup join concurrently.
// Be careful to avoid data race.
func (b *executorBuilder) buildUnionScanFromReader(reader Executor, v *plannercore.PhysicalUnionScan) Executor {
	us := &UnionScanExec{baseExecutor: newBaseExecutor(b.ctx, v.Schema(), v.ExplainID(), reader)}
	// Get the handle column index of the below Plan.
	us.belowHandleIndex = v.HandleCol.Index
	us.mutableRow = chunk.MutRowFromTypes(retTypes(us))

	// If the push-downed condition contains virtual column, we may build a selection upon reader
	if sel, ok := reader.(*SelectionExec); ok {
		reader = sel.children[0]
	}

	switch x := reader.(type) {
	case *TableReaderExecutor:
		us.desc = x.desc
		// Union scan can only be in a write transaction, so DirtyDB should has non-nil value now, thus
		// GetDirtyDB() is safe here. If this table has been modified in the transaction, non-nil DirtyTable
		// can be found in DirtyDB now, so GetDirtyTable is safe; if this table has not been modified in the
		// transaction, empty DirtyTable would be inserted into DirtyDB, it does not matter when multiple
		// goroutines write empty DirtyTable to DirtyDB for this table concurrently. Although the DirtyDB looks
		// safe for data race in all the cases, the map of golang will throw panic when it's accessed in parallel.
		// So we lock it when getting dirty table.
		physicalTableID := getPhysicalTableID(x.table)
		us.dirty = GetDirtyDB(b.ctx).GetDirtyTable(physicalTableID)
		us.conditions, us.conditionsWithVirCol = plannercore.SplitSelCondsWithVirtualColumn(v.Conditions)
		us.columns = x.columns
		us.table = x.table
		us.virtualColumnIndex = x.virtualColumnIndex
	case *IndexReaderExecutor:
		us.desc = x.desc
		for _, ic := range x.index.Columns {
			for i, col := range x.columns {
				if col.Name.L == ic.Name.L {
					us.usedIndex = append(us.usedIndex, i)
					break
				}
			}
		}
		physicalTableID := getPhysicalTableID(x.table)
		us.dirty = GetDirtyDB(b.ctx).GetDirtyTable(physicalTableID)
		us.conditions, us.conditionsWithVirCol = plannercore.SplitSelCondsWithVirtualColumn(v.Conditions)
		us.columns = x.columns
		us.table = x.table
	case *IndexLookUpExecutor:
		us.desc = x.desc
		for _, ic := range x.index.Columns {
			for i, col := range x.columns {
				if col.Name.L == ic.Name.L {
					us.usedIndex = append(us.usedIndex, i)
					break
				}
			}
		}
		physicalTableID := getPhysicalTableID(x.table)
		us.dirty = GetDirtyDB(b.ctx).GetDirtyTable(physicalTableID)
		us.conditions, us.conditionsWithVirCol = plannercore.SplitSelCondsWithVirtualColumn(v.Conditions)
		us.columns = x.columns
		us.table = x.table
		us.virtualColumnIndex = buildVirtualColumnIndex(us.Schema(), us.columns)
	default:
		// The mem table will not be written by sql directly, so we can omit the union scan to avoid err reporting.
		return reader
	}
	return us
}

// buildMergeJoin builds MergeJoinExec executor.
func (b *executorBuilder) buildMergeJoin(v *plannercore.PhysicalMergeJoin) Executor {
	leftExec := b.build(v.Children()[0])
	if b.err != nil {
		return nil
	}

	rightExec := b.build(v.Children()[1])
	if b.err != nil {
		return nil
	}

	defaultValues := v.DefaultValues
	if defaultValues == nil {
		if v.JoinType == plannercore.RightOuterJoin {
			defaultValues = make([]types.Datum, leftExec.Schema().Len())
		} else {
			defaultValues = make([]types.Datum, rightExec.Schema().Len())
		}
	}

	e := &MergeJoinExec{
		stmtCtx:      b.ctx.GetSessionVars().StmtCtx,
		baseExecutor: newBaseExecutor(b.ctx, v.Schema(), v.ExplainID(), leftExec, rightExec),
		compareFuncs: v.CompareFuncs,
		joiner: newJoiner(
			b.ctx,
			v.JoinType,
			v.JoinType == plannercore.RightOuterJoin,
			defaultValues,
			v.OtherConditions,
			retTypes(leftExec),
			retTypes(rightExec),
			nil,
		),
		isOuterJoin: v.JoinType.IsOuterJoin(),
		desc:        v.Desc,
	}

	leftTable := &mergeJoinTable{
		childIndex: 0,
		joinKeys:   v.LeftJoinKeys,
		filters:    v.LeftConditions,
	}
	rightTable := &mergeJoinTable{
		childIndex: 1,
		joinKeys:   v.RightJoinKeys,
		filters:    v.RightConditions,
	}

	if v.JoinType == plannercore.RightOuterJoin {
		e.innerTable = leftTable
		e.outerTable = rightTable
	} else {
		e.innerTable = rightTable
		e.outerTable = leftTable
	}
	e.innerTable.isInner = true

	// optimizer should guarantee that filters on inner table are pushed down
	// to tikv or extracted to a Selection.
	if len(e.innerTable.filters) != 0 {
		b.err = errors.Annotate(ErrBuildExecutor, "merge join's inner filter should be empty.")
		return nil
	}

	executorCounterMergeJoinExec.Inc()
	return e
}

func (b *executorBuilder) buildHashJoin(v *plannercore.PhysicalHashJoin) Executor {
	leftExec := b.build(v.Children()[0])
	if b.err != nil {
		return nil
	}

	rightExec := b.build(v.Children()[1])
	if b.err != nil {
		return nil
	}

	e := &HashJoinExec{
		baseExecutor:      newBaseExecutor(b.ctx, v.Schema(), v.ExplainID(), leftExec, rightExec),
		concurrency:       v.Concurrency,
		joinType:          v.JoinType,
		isOuterJoin:       v.JoinType.IsOuterJoin(),
		buildSideEstCount: v.Children()[v.InnerChildIdx].StatsCount(),
		useOuterToBuild:   v.UseOuterToBuild,
	}
	defaultValues := v.DefaultValues
	lhsTypes, rhsTypes := retTypes(leftExec), retTypes(rightExec)
	if v.InnerChildIdx == 1 {
		if len(v.RightConditions) > 0 {
			b.err = errors.Annotate(ErrBuildExecutor, "join's inner condition should be empty")
			return nil
		}
	} else {
		if len(v.LeftConditions) > 0 {
			b.err = errors.Annotate(ErrBuildExecutor, "join's inner condition should be empty")
			return nil
		}
	}

	// consider collations
	leftTypes := make([]*types.FieldType, 0, len(retTypes(leftExec)))
	for _, tp := range retTypes(leftExec) {
		leftTypes = append(leftTypes, tp.Clone())
	}
	rightTypes := make([]*types.FieldType, 0, len(retTypes(rightExec)))
	for _, tp := range retTypes(rightExec) {
		rightTypes = append(rightTypes, tp.Clone())
	}
	leftIsBuildSide := true

	if v.UseOuterToBuild {
		// update the buildSideEstCount due to changing the build side
		e.buildSideEstCount = v.Children()[1-v.InnerChildIdx].StatsCount()
		if v.InnerChildIdx == 1 {
			e.buildSideExec, e.buildKeys = leftExec, v.LeftJoinKeys
			e.probeSideExec, e.probeKeys = rightExec, v.RightJoinKeys
			e.outerFilter = v.LeftConditions
		} else {
			e.buildSideExec, e.buildKeys = rightExec, v.RightJoinKeys
			e.probeSideExec, e.probeKeys = leftExec, v.LeftJoinKeys
			e.outerFilter = v.RightConditions
			leftIsBuildSide = false
		}
		if defaultValues == nil {
			defaultValues = make([]types.Datum, e.probeSideExec.Schema().Len())
		}
	} else {
		if v.InnerChildIdx == 0 {
			e.buildSideExec, e.buildKeys = leftExec, v.LeftJoinKeys
			e.probeSideExec, e.probeKeys = rightExec, v.RightJoinKeys
			e.outerFilter = v.RightConditions
		} else {
			e.buildSideExec, e.buildKeys = rightExec, v.RightJoinKeys
			e.probeSideExec, e.probeKeys = leftExec, v.LeftJoinKeys
			e.outerFilter = v.LeftConditions
			leftIsBuildSide = false
		}
		if defaultValues == nil {
			defaultValues = make([]types.Datum, e.buildSideExec.Schema().Len())
		}
	}
	childrenUsedSchema := markChildrenUsedCols(v.Schema(), v.Children()[0].Schema(), v.Children()[1].Schema())
	e.joiners = make([]joiner, e.concurrency)
	for i := uint(0); i < e.concurrency; i++ {
		e.joiners[i] = newJoiner(b.ctx, v.JoinType, v.InnerChildIdx == 0, defaultValues,
			v.OtherConditions, lhsTypes, rhsTypes, childrenUsedSchema)
	}
	executorCountHashJoinExec.Inc()

	for i := range v.EqualConditions {
		chs, coll, flen := v.EqualConditions[i].CharsetAndCollation(e.ctx)
		bt := leftTypes[v.LeftJoinKeys[i].Index]
		bt.Charset, bt.Collate, bt.Flen = chs, coll, flen
		pt := rightTypes[v.RightJoinKeys[i].Index]
		pt.Charset, pt.Collate, pt.Flen = chs, coll, flen
	}
	if leftIsBuildSide {
		e.buildTypes, e.probeTypes = leftTypes, rightTypes
	} else {
		e.buildTypes, e.probeTypes = rightTypes, leftTypes
	}
	return e
}

func (b *executorBuilder) buildHashAgg(v *plannercore.PhysicalHashAgg) Executor {
	src := b.build(v.Children()[0])
	if b.err != nil {
		return nil
	}
	sessionVars := b.ctx.GetSessionVars()
	e := &HashAggExec{
		baseExecutor:    newBaseExecutor(b.ctx, v.Schema(), v.ExplainID(), src),
		sc:              sessionVars.StmtCtx,
		PartialAggFuncs: make([]aggfuncs.AggFunc, 0, len(v.AggFuncs)),
		GroupByItems:    v.GroupByItems,
	}
	// We take `create table t(a int, b int);` as example.
	//
	// 1. If all the aggregation functions are FIRST_ROW, we do not need to set the defaultVal for them:
	// e.g.
	// mysql> select distinct a, b from t;
	// 0 rows in set (0.00 sec)
	//
	// 2. If there exists group by items, we do not need to set the defaultVal for them either:
	// e.g.
	// mysql> select avg(a) from t group by b;
	// Empty set (0.00 sec)
	//
	// mysql> select avg(a) from t group by a;
	// +--------+
	// | avg(a) |
	// +--------+
	// |  NULL  |
	// +--------+
	// 1 row in set (0.00 sec)
	if len(v.GroupByItems) != 0 || aggregation.IsAllFirstRow(v.AggFuncs) {
		e.defaultVal = nil
	} else {
		e.defaultVal = chunk.NewChunkWithCapacity(retTypes(e), 1)
	}
	for _, aggDesc := range v.AggFuncs {
		if aggDesc.HasDistinct {
			e.isUnparallelExec = true
		}
	}
	// When we set both tidb_hashagg_final_concurrency and tidb_hashagg_partial_concurrency to 1,
	// we do not need to parallelly execute hash agg,
	// and this action can be a workaround when meeting some unexpected situation using parallelExec.
	if finalCon, partialCon := sessionVars.HashAggFinalConcurrency, sessionVars.HashAggPartialConcurrency; finalCon <= 0 || partialCon <= 0 || finalCon == 1 && partialCon == 1 {
		e.isUnparallelExec = true
	}
	partialOrdinal := 0
	for i, aggDesc := range v.AggFuncs {
		if e.isUnparallelExec {
			e.PartialAggFuncs = append(e.PartialAggFuncs, aggfuncs.Build(b.ctx, aggDesc, i))
		} else {
			ordinal := []int{partialOrdinal}
			partialOrdinal++
			if aggDesc.Name == ast.AggFuncAvg {
				ordinal = append(ordinal, partialOrdinal+1)
				partialOrdinal++
			}
			partialAggDesc, finalDesc := aggDesc.Split(ordinal)
			partialAggFunc := aggfuncs.Build(b.ctx, partialAggDesc, i)
			finalAggFunc := aggfuncs.Build(b.ctx, finalDesc, i)
			e.PartialAggFuncs = append(e.PartialAggFuncs, partialAggFunc)
			e.FinalAggFuncs = append(e.FinalAggFuncs, finalAggFunc)
			if partialAggDesc.Name == ast.AggFuncGroupConcat {
				// For group_concat, finalAggFunc and partialAggFunc need shared `truncate` flag to do duplicate.
				finalAggFunc.(interface{ SetTruncated(t *int32) }).SetTruncated(
					partialAggFunc.(interface{ GetTruncated() *int32 }).GetTruncated(),
				)
			}
		}
		if e.defaultVal != nil {
			value := aggDesc.GetDefaultValue()
			e.defaultVal.AppendDatum(i, &value)
		}
	}

	executorCounterHashAggExec.Inc()
	return e
}

func (b *executorBuilder) buildStreamAgg(v *plannercore.PhysicalStreamAgg) Executor {
	src := b.build(v.Children()[0])
	if b.err != nil {
		return nil
	}
	e := &StreamAggExec{
		baseExecutor: newBaseExecutor(b.ctx, v.Schema(), v.ExplainID(), src),
		groupChecker: newVecGroupChecker(b.ctx, v.GroupByItems),
		aggFuncs:     make([]aggfuncs.AggFunc, 0, len(v.AggFuncs)),
	}
	if len(v.GroupByItems) != 0 || aggregation.IsAllFirstRow(v.AggFuncs) {
		e.defaultVal = nil
	} else {
		e.defaultVal = chunk.NewChunkWithCapacity(retTypes(e), 1)
	}
	for i, aggDesc := range v.AggFuncs {
		aggFunc := aggfuncs.Build(b.ctx, aggDesc, i)
		e.aggFuncs = append(e.aggFuncs, aggFunc)
		if e.defaultVal != nil {
			value := aggDesc.GetDefaultValue()
			e.defaultVal.AppendDatum(i, &value)
		}
	}

	executorStreamAggExec.Inc()
	return e
}

func (b *executorBuilder) buildSelection(v *plannercore.PhysicalSelection) Executor {
	childExec := b.build(v.Children()[0])
	if b.err != nil {
		return nil
	}
	e := &SelectionExec{
		baseExecutor: newBaseExecutor(b.ctx, v.Schema(), v.ExplainID(), childExec),
		filters:      v.Conditions,
	}
	return e
}

func (b *executorBuilder) buildProjection(v *plannercore.PhysicalProjection) Executor {
	childExec := b.build(v.Children()[0])
	if b.err != nil {
		return nil
	}
	e := &ProjectionExec{
		baseExecutor:     newBaseExecutor(b.ctx, v.Schema(), v.ExplainID(), childExec),
		numWorkers:       b.ctx.GetSessionVars().ProjectionConcurrency,
		evaluatorSuit:    expression.NewEvaluatorSuite(v.Exprs, v.AvoidColumnEvaluator),
		calculateNoDelay: v.CalculateNoDelay,
	}

	// If the calculation row count for this Projection operator is smaller
	// than a Chunk size, we turn back to the un-parallel Projection
	// implementation to reduce the goroutine overhead.
	if int64(v.StatsCount()) < int64(b.ctx.GetSessionVars().MaxChunkSize) {
		e.numWorkers = 0
	}
	return e
}

func (b *executorBuilder) buildTableDual(v *plannercore.PhysicalTableDual) Executor {
	if v.RowCount != 0 && v.RowCount != 1 {
		b.err = errors.Errorf("buildTableDual failed, invalid row count for dual table: %v", v.RowCount)
		return nil
	}
	base := newBaseExecutor(b.ctx, v.Schema(), v.ExplainID())
	base.initCap = v.RowCount
	e := &TableDualExec{
		baseExecutor: base,
		numDualRows:  v.RowCount,
	}
	return e
}

func (b *executorBuilder) getStartTS() (uint64, error) {
	if b.startTS != 0 {
		// Return the cached value.
		return b.startTS, nil
	}

	startTS := b.ctx.GetSessionVars().SnapshotTS
	txn, err := b.ctx.Txn(true)
	if err != nil {
		return 0, err
	}
	if startTS == 0 {
		startTS = txn.StartTS()
	}
	b.startTS = startTS
	if b.startTS == 0 {
		return 0, errors.Trace(ErrGetStartTS)
	}
	return startTS, nil
}

func (b *executorBuilder) buildMemTable(v *plannercore.PhysicalMemTable) Executor {
	switch v.DBName.L {
	case util.MetricSchemaName.L:
		return &MemTableReaderExec{
			baseExecutor: newBaseExecutor(b.ctx, v.Schema(), v.ExplainID()),
			retriever: &MetricRetriever{
				table:     v.Table,
				extractor: v.Extractor.(*plannercore.MetricTableExtractor),
			},
		}
	case util.InformationSchemaName.L:
		switch v.Table.Name.L {
		case strings.ToLower(infoschema.TableClusterConfig):
			return &MemTableReaderExec{
				baseExecutor: newBaseExecutor(b.ctx, v.Schema(), v.ExplainID()),
				retriever: &clusterConfigRetriever{
					extractor: v.Extractor.(*plannercore.ClusterTableExtractor),
				},
			}
		case strings.ToLower(infoschema.TableClusterLoad):
			return &MemTableReaderExec{
				baseExecutor: newBaseExecutor(b.ctx, v.Schema(), v.ExplainID()),
				retriever: &clusterServerInfoRetriever{
					extractor:      v.Extractor.(*plannercore.ClusterTableExtractor),
					serverInfoType: diagnosticspb.ServerInfoType_LoadInfo,
				},
			}
		case strings.ToLower(infoschema.TableClusterHardware):
			return &MemTableReaderExec{
				baseExecutor: newBaseExecutor(b.ctx, v.Schema(), v.ExplainID()),
				retriever: &clusterServerInfoRetriever{
					extractor:      v.Extractor.(*plannercore.ClusterTableExtractor),
					serverInfoType: diagnosticspb.ServerInfoType_HardwareInfo,
				},
			}
		case strings.ToLower(infoschema.TableClusterSystemInfo):
			return &MemTableReaderExec{
				baseExecutor: newBaseExecutor(b.ctx, v.Schema(), v.ExplainID()),
				retriever: &clusterServerInfoRetriever{
					extractor:      v.Extractor.(*plannercore.ClusterTableExtractor),
					serverInfoType: diagnosticspb.ServerInfoType_SystemInfo,
				},
			}
		case strings.ToLower(infoschema.TableClusterLog):
			return &MemTableReaderExec{
				baseExecutor: newBaseExecutor(b.ctx, v.Schema(), v.ExplainID()),
				retriever: &clusterLogRetriever{
					extractor: v.Extractor.(*plannercore.ClusterLogTableExtractor),
				},
			}
		case strings.ToLower(infoschema.TableInspectionResult):
			return &MemTableReaderExec{
				baseExecutor: newBaseExecutor(b.ctx, v.Schema(), v.ExplainID()),
				retriever: &inspectionResultRetriever{
					extractor: v.Extractor.(*plannercore.InspectionResultTableExtractor),
					timeRange: v.QueryTimeRange,
				},
			}
		case strings.ToLower(infoschema.TableInspectionSummary):
			return &MemTableReaderExec{
				baseExecutor: newBaseExecutor(b.ctx, v.Schema(), v.ExplainID()),
				retriever: &inspectionSummaryRetriever{
					table:     v.Table,
					extractor: v.Extractor.(*plannercore.InspectionSummaryTableExtractor),
					timeRange: v.QueryTimeRange,
				},
			}
		case strings.ToLower(infoschema.TableMetricSummary):
			return &MemTableReaderExec{
				baseExecutor: newBaseExecutor(b.ctx, v.Schema(), v.ExplainID()),
				retriever: &MetricsSummaryRetriever{
					table:     v.Table,
					extractor: v.Extractor.(*plannercore.MetricSummaryTableExtractor),
					timeRange: v.QueryTimeRange,
				},
			}
		case strings.ToLower(infoschema.TableMetricSummaryByLabel):
			return &MemTableReaderExec{
				baseExecutor: newBaseExecutor(b.ctx, v.Schema(), v.ExplainID()),
				retriever: &MetricsSummaryByLabelRetriever{
					table:     v.Table,
					extractor: v.Extractor.(*plannercore.MetricSummaryTableExtractor),
					timeRange: v.QueryTimeRange,
				},
			}
<<<<<<< HEAD
		case strings.ToLower(infoschema.TableSchemata),
			strings.ToLower(infoschema.TableViews),
			strings.ToLower(infoschema.TableCollations),
			strings.ToLower(infoschema.TableCharacterSets):
=======
		case strings.ToLower(infoschema.TableSchemata), strings.ToLower(infoschema.TableViews), strings.ToLower(infoschema.TableEngines):
>>>>>>> 3722500e
			return &MemTableReaderExec{
				baseExecutor: newBaseExecutor(b.ctx, v.Schema(), v.ExplainID()),
				retriever: &memtableRetriever{
					table:   v.Table,
					columns: v.Columns,
				},
			}
		case strings.ToLower(infoschema.TableSlowQuery), strings.ToLower(infoschema.ClusterTableSlowLog):
			return &MemTableReaderExec{
				baseExecutor: newBaseExecutor(b.ctx, v.Schema(), v.ExplainID()),
				retriever: &slowQueryRetriever{
					table:      v.Table,
					outputCols: v.Columns,
					extractor:  v.Extractor.(*plannercore.SlowQueryExtractor),
				},
			}
		}
	}
	tb, _ := b.is.TableByID(v.Table.ID)
	return &TableScanExec{
		baseExecutor:   newBaseExecutor(b.ctx, v.Schema(), v.ExplainID()),
		t:              tb,
		columns:        v.Columns,
		seekHandle:     math.MinInt64,
		isVirtualTable: !tb.Type().IsNormalTable(),
	}
}

func (b *executorBuilder) buildSort(v *plannercore.PhysicalSort) Executor {
	childExec := b.build(v.Children()[0])
	if b.err != nil {
		return nil
	}
	sortExec := SortExec{
		baseExecutor: newBaseExecutor(b.ctx, v.Schema(), v.ExplainID(), childExec),
		ByItems:      v.ByItems,
		schema:       v.Schema(),
	}
	executorCounterSortExec.Inc()
	return &sortExec
}

func (b *executorBuilder) buildTopN(v *plannercore.PhysicalTopN) Executor {
	childExec := b.build(v.Children()[0])
	if b.err != nil {
		return nil
	}
	sortExec := SortExec{
		baseExecutor: newBaseExecutor(b.ctx, v.Schema(), v.ExplainID(), childExec),
		ByItems:      v.ByItems,
		schema:       v.Schema(),
	}
	executorCounterTopNExec.Inc()
	return &TopNExec{
		SortExec: sortExec,
		limit:    &plannercore.PhysicalLimit{Count: v.Count, Offset: v.Offset},
	}
}

func (b *executorBuilder) buildApply(v *plannercore.PhysicalApply) *NestedLoopApplyExec {
	leftChild := b.build(v.Children()[0])
	if b.err != nil {
		return nil
	}
	rightChild := b.build(v.Children()[1])
	if b.err != nil {
		return nil
	}
	otherConditions := append(expression.ScalarFuncs2Exprs(v.EqualConditions), v.OtherConditions...)
	defaultValues := v.DefaultValues
	if defaultValues == nil {
		defaultValues = make([]types.Datum, v.Children()[v.InnerChildIdx].Schema().Len())
	}
	outerExec, innerExec := leftChild, rightChild
	outerFilter, innerFilter := v.LeftConditions, v.RightConditions
	if v.InnerChildIdx == 0 {
		outerExec, innerExec = rightChild, leftChild
		outerFilter, innerFilter = v.RightConditions, v.LeftConditions
	}
	tupleJoiner := newJoiner(b.ctx, v.JoinType, v.InnerChildIdx == 0,
		defaultValues, otherConditions, retTypes(leftChild), retTypes(rightChild), nil)
	e := &NestedLoopApplyExec{
		baseExecutor: newBaseExecutor(b.ctx, v.Schema(), v.ExplainID(), outerExec, innerExec),
		innerExec:    innerExec,
		outerExec:    outerExec,
		outerFilter:  outerFilter,
		innerFilter:  innerFilter,
		outer:        v.JoinType != plannercore.InnerJoin,
		joiner:       tupleJoiner,
		outerSchema:  v.OuterSchema,
	}
	executorCounterNestedLoopApplyExec.Inc()
	return e
}

func (b *executorBuilder) buildMaxOneRow(v *plannercore.PhysicalMaxOneRow) Executor {
	childExec := b.build(v.Children()[0])
	if b.err != nil {
		return nil
	}
	base := newBaseExecutor(b.ctx, v.Schema(), v.ExplainID(), childExec)
	base.initCap = 2
	base.maxChunkSize = 2
	e := &MaxOneRowExec{baseExecutor: base}
	return e
}

func (b *executorBuilder) buildUnionAll(v *plannercore.PhysicalUnionAll) Executor {
	childExecs := make([]Executor, len(v.Children()))
	for i, child := range v.Children() {
		childExecs[i] = b.build(child)
		if b.err != nil {
			return nil
		}
	}
	e := &UnionExec{
		baseExecutor: newBaseExecutor(b.ctx, v.Schema(), v.ExplainID(), childExecs...),
	}
	return e
}

func (b *executorBuilder) buildSplitRegion(v *plannercore.SplitRegion) Executor {
	base := newBaseExecutor(b.ctx, v.Schema(), v.ExplainID())
	base.initCap = 1
	base.maxChunkSize = 1
	if v.IndexInfo != nil {
		return &SplitIndexRegionExec{
			baseExecutor:   base,
			tableInfo:      v.TableInfo,
			partitionNames: v.PartitionNames,
			indexInfo:      v.IndexInfo,
			lower:          v.Lower,
			upper:          v.Upper,
			num:            v.Num,
			valueLists:     v.ValueLists,
		}
	}
	if len(v.ValueLists) > 0 {
		return &SplitTableRegionExec{
			baseExecutor:   base,
			tableInfo:      v.TableInfo,
			partitionNames: v.PartitionNames,
			valueLists:     v.ValueLists,
		}
	}
	return &SplitTableRegionExec{
		baseExecutor:   base,
		tableInfo:      v.TableInfo,
		partitionNames: v.PartitionNames,
		lower:          v.Lower[0],
		upper:          v.Upper[0],
		num:            v.Num,
	}
}

func (b *executorBuilder) buildUpdate(v *plannercore.Update) Executor {
	tblID2table := make(map[int64]table.Table, len(v.TblColPosInfos))
	for _, info := range v.TblColPosInfos {
		tblID2table[info.TblID], _ = b.is.TableByID(info.TblID)
	}
	if b.err = b.updateForUpdateTSIfNeeded(v.SelectPlan); b.err != nil {
		return nil
	}
	b.startTS = b.ctx.GetSessionVars().TxnCtx.GetForUpdateTS()
	selExec := b.build(v.SelectPlan)
	if b.err != nil {
		return nil
	}
	base := newBaseExecutor(b.ctx, v.Schema(), v.ExplainID(), selExec)
	base.initCap = chunk.ZeroCapacity
	updateExec := &UpdateExec{
		baseExecutor:              base,
		OrderedList:               v.OrderedList,
		allAssignmentsAreConstant: v.AllAssignmentsAreConstant,
		tblID2table:               tblID2table,
		tblColPosInfos:            v.TblColPosInfos,
	}
	return updateExec
}

func (b *executorBuilder) buildDelete(v *plannercore.Delete) Executor {
	tblID2table := make(map[int64]table.Table, len(v.TblColPosInfos))
	for _, info := range v.TblColPosInfos {
		tblID2table[info.TblID], _ = b.is.TableByID(info.TblID)
	}
	if b.err = b.updateForUpdateTSIfNeeded(v.SelectPlan); b.err != nil {
		return nil
	}
	b.startTS = b.ctx.GetSessionVars().TxnCtx.GetForUpdateTS()
	selExec := b.build(v.SelectPlan)
	if b.err != nil {
		return nil
	}
	base := newBaseExecutor(b.ctx, v.Schema(), v.ExplainID(), selExec)
	base.initCap = chunk.ZeroCapacity
	deleteExec := &DeleteExec{
		baseExecutor:   base,
		tblID2Table:    tblID2table,
		IsMultiTable:   v.IsMultiTable,
		tblColPosInfos: v.TblColPosInfos,
	}
	return deleteExec
}

// updateForUpdateTSIfNeeded updates the ForUpdateTS for a pessimistic transaction if needed.
// PointGet executor will get conflict error if the ForUpdateTS is older than the latest commitTS,
// so we don't need to update now for better latency.
func (b *executorBuilder) updateForUpdateTSIfNeeded(selectPlan plannercore.PhysicalPlan) error {
	txnCtx := b.ctx.GetSessionVars().TxnCtx
	if !txnCtx.IsPessimistic {
		return nil
	}
	if _, ok := selectPlan.(*plannercore.PointGetPlan); ok {
		return nil
	}
	// The Repeatable Read transaction use Read Committed level to read data for writing (insert, update, delete, select for update),
	// We should always update/refresh the for-update-ts no matter the isolation level is RR or RC.
	if b.ctx.GetSessionVars().IsPessimisticReadConsistency() {
		return b.refreshForUpdateTSForRC()
	}
	return UpdateForUpdateTS(b.ctx, 0)
}

// refreshForUpdateTSForRC is used to refresh the for-update-ts for reading data at read consistency level in pessimistic transaction.
// It could use the cached tso from the statement future to avoid get tso many times.
func (b *executorBuilder) refreshForUpdateTSForRC() error {
	future := b.ctx.GetSessionVars().TxnCtx.GetStmtFuture()
	if future == nil {
		return nil
	}
	newForUpdateTS, waitErr := future.Wait()
	if waitErr != nil {
		logutil.BgLogger().Warn("wait tso failed",
			zap.Uint64("startTS", b.ctx.GetSessionVars().TxnCtx.StartTS),
			zap.Error(waitErr))
	}
	b.ctx.GetSessionVars().TxnCtx.SetStmtFuture(nil)
	// If newForUpdateTS is 0, it will force to get a new for-update-ts from PD.
	if err := UpdateForUpdateTS(b.ctx, newForUpdateTS); err != nil {
		return err
	}
	b.startTS = b.ctx.GetSessionVars().TxnCtx.GetForUpdateTS()
	return nil
}

func (b *executorBuilder) buildAnalyzeIndexPushdown(task plannercore.AnalyzeIndexTask, opts map[ast.AnalyzeOptionType]uint64, autoAnalyze string) *analyzeTask {
	_, offset := timeutil.Zone(b.ctx.GetSessionVars().Location())
	sc := b.ctx.GetSessionVars().StmtCtx
	e := &AnalyzeIndexExec{
		ctx:             b.ctx,
		physicalTableID: task.PhysicalTableID,
		idxInfo:         task.IndexInfo,
		concurrency:     b.ctx.GetSessionVars().IndexSerialScanConcurrency,
		analyzePB: &tipb.AnalyzeReq{
			Tp:             tipb.AnalyzeType_TypeIndex,
			Flags:          sc.PushDownFlags(),
			TimeZoneOffset: offset,
		},
		opts: opts,
	}
	e.analyzePB.IdxReq = &tipb.AnalyzeIndexReq{
		BucketSize: int64(opts[ast.AnalyzeOptNumBuckets]),
		NumColumns: int32(len(task.IndexInfo.Columns)),
	}
	depth := int32(opts[ast.AnalyzeOptCMSketchDepth])
	width := int32(opts[ast.AnalyzeOptCMSketchWidth])
	e.analyzePB.IdxReq.CmsketchDepth = &depth
	e.analyzePB.IdxReq.CmsketchWidth = &width
	job := &statistics.AnalyzeJob{DBName: task.DBName, TableName: task.TableName, PartitionName: task.PartitionName, JobInfo: autoAnalyze + "analyze index " + task.IndexInfo.Name.O}
	return &analyzeTask{taskType: idxTask, idxExec: e, job: job}
}

func (b *executorBuilder) buildAnalyzeIndexIncremental(task plannercore.AnalyzeIndexTask, opts map[ast.AnalyzeOptionType]uint64) *analyzeTask {
	h := domain.GetDomain(b.ctx).StatsHandle()
	statsTbl := h.GetPartitionStats(&model.TableInfo{}, task.PhysicalTableID)
	analyzeTask := b.buildAnalyzeIndexPushdown(task, opts, "")
	if statsTbl.Pseudo {
		return analyzeTask
	}
	idx, ok := statsTbl.Indices[task.IndexInfo.ID]
	if !ok || idx.Len() == 0 || idx.LastAnalyzePos.IsNull() {
		return analyzeTask
	}
	var oldHist *statistics.Histogram
	if statistics.IsAnalyzed(idx.Flag) {
		exec := analyzeTask.idxExec
		if idx.CMSketch != nil {
			width, depth := idx.CMSketch.GetWidthAndDepth()
			exec.analyzePB.IdxReq.CmsketchWidth = &width
			exec.analyzePB.IdxReq.CmsketchDepth = &depth
		}
		oldHist = idx.Histogram.Copy()
	} else {
		_, bktID := idx.LessRowCountWithBktIdx(idx.LastAnalyzePos)
		if bktID == 0 {
			return analyzeTask
		}
		oldHist = idx.TruncateHistogram(bktID)
	}
	oldHist = oldHist.RemoveUpperBound()
	analyzeTask.taskType = idxIncrementalTask
	analyzeTask.idxIncrementalExec = &analyzeIndexIncrementalExec{AnalyzeIndexExec: *analyzeTask.idxExec, oldHist: oldHist, oldCMS: idx.CMSketch}
	analyzeTask.job = &statistics.AnalyzeJob{DBName: task.DBName, TableName: task.TableName, PartitionName: task.PartitionName, JobInfo: "analyze incremental index " + task.IndexInfo.Name.O}
	return analyzeTask
}

func (b *executorBuilder) buildAnalyzeColumnsPushdown(task plannercore.AnalyzeColumnsTask, opts map[ast.AnalyzeOptionType]uint64, autoAnalyze string) *analyzeTask {
	cols := task.ColsInfo
	if task.PKInfo != nil {
		cols = append([]*model.ColumnInfo{task.PKInfo}, cols...)
	}

	_, offset := timeutil.Zone(b.ctx.GetSessionVars().Location())
	sc := b.ctx.GetSessionVars().StmtCtx
	e := &AnalyzeColumnsExec{
		ctx:             b.ctx,
		physicalTableID: task.PhysicalTableID,
		colsInfo:        task.ColsInfo,
		pkInfo:          task.PKInfo,
		concurrency:     b.ctx.GetSessionVars().DistSQLScanConcurrency,
		analyzePB: &tipb.AnalyzeReq{
			Tp:             tipb.AnalyzeType_TypeColumn,
			Flags:          sc.PushDownFlags(),
			TimeZoneOffset: offset,
		},
		opts: opts,
	}
	depth := int32(opts[ast.AnalyzeOptCMSketchDepth])
	width := int32(opts[ast.AnalyzeOptCMSketchWidth])
	e.analyzePB.ColReq = &tipb.AnalyzeColumnsReq{
		BucketSize:    int64(opts[ast.AnalyzeOptNumBuckets]),
		SampleSize:    maxRegionSampleSize,
		SketchSize:    maxSketchSize,
		ColumnsInfo:   util.ColumnsToProto(cols, task.PKInfo != nil),
		CmsketchDepth: &depth,
		CmsketchWidth: &width,
	}
	b.err = plannercore.SetPBColumnsDefaultValue(b.ctx, e.analyzePB.ColReq.ColumnsInfo, cols)
	job := &statistics.AnalyzeJob{DBName: task.DBName, TableName: task.TableName, PartitionName: task.PartitionName, JobInfo: autoAnalyze + "analyze columns"}
	return &analyzeTask{taskType: colTask, colExec: e, job: job}
}

func (b *executorBuilder) buildAnalyzePKIncremental(task plannercore.AnalyzeColumnsTask, opts map[ast.AnalyzeOptionType]uint64) *analyzeTask {
	h := domain.GetDomain(b.ctx).StatsHandle()
	statsTbl := h.GetPartitionStats(&model.TableInfo{}, task.PhysicalTableID)
	analyzeTask := b.buildAnalyzeColumnsPushdown(task, opts, "")
	if statsTbl.Pseudo {
		return analyzeTask
	}
	col, ok := statsTbl.Columns[task.PKInfo.ID]
	if !ok || col.Len() == 0 || col.LastAnalyzePos.IsNull() {
		return analyzeTask
	}
	var oldHist *statistics.Histogram
	if statistics.IsAnalyzed(col.Flag) {
		oldHist = col.Histogram.Copy()
	} else {
		d, err := col.LastAnalyzePos.ConvertTo(b.ctx.GetSessionVars().StmtCtx, col.Tp)
		if err != nil {
			b.err = err
			return nil
		}
		_, bktID := col.LessRowCountWithBktIdx(d)
		if bktID == 0 {
			return analyzeTask
		}
		oldHist = col.TruncateHistogram(bktID)
		oldHist.NDV = int64(oldHist.TotalRowCount())
	}
	exec := analyzeTask.colExec
	analyzeTask.taskType = pkIncrementalTask
	analyzeTask.colIncrementalExec = &analyzePKIncrementalExec{AnalyzeColumnsExec: *exec, oldHist: oldHist}
	analyzeTask.job = &statistics.AnalyzeJob{DBName: task.DBName, TableName: task.TableName, PartitionName: task.PartitionName, JobInfo: "analyze incremental primary key"}
	return analyzeTask
}

func (b *executorBuilder) buildAnalyzeFastColumn(e *AnalyzeExec, task plannercore.AnalyzeColumnsTask, opts map[ast.AnalyzeOptionType]uint64) {
	findTask := false
	for _, eTask := range e.tasks {
		if eTask.fastExec.physicalTableID == task.PhysicalTableID {
			eTask.fastExec.colsInfo = append(eTask.fastExec.colsInfo, task.ColsInfo...)
			findTask = true
			break
		}
	}
	if !findTask {
		var concurrency int
		concurrency, b.err = getBuildStatsConcurrency(e.ctx)
		if b.err != nil {
			return
		}
		e.tasks = append(e.tasks, &analyzeTask{
			taskType: fastTask,
			fastExec: &AnalyzeFastExec{
				ctx:             b.ctx,
				physicalTableID: task.PhysicalTableID,
				colsInfo:        task.ColsInfo,
				pkInfo:          task.PKInfo,
				opts:            opts,
				tblInfo:         task.TblInfo,
				concurrency:     concurrency,
				wg:              &sync.WaitGroup{},
			},
			job: &statistics.AnalyzeJob{DBName: task.DBName, TableName: task.TableName, PartitionName: task.PartitionName, JobInfo: "fast analyze columns"},
		})
	}
}

func (b *executorBuilder) buildAnalyzeFastIndex(e *AnalyzeExec, task plannercore.AnalyzeIndexTask, opts map[ast.AnalyzeOptionType]uint64) {
	findTask := false
	for _, eTask := range e.tasks {
		if eTask.fastExec.physicalTableID == task.PhysicalTableID {
			eTask.fastExec.idxsInfo = append(eTask.fastExec.idxsInfo, task.IndexInfo)
			findTask = true
			break
		}
	}
	if !findTask {
		var concurrency int
		concurrency, b.err = getBuildStatsConcurrency(e.ctx)
		if b.err != nil {
			return
		}
		e.tasks = append(e.tasks, &analyzeTask{
			taskType: fastTask,
			fastExec: &AnalyzeFastExec{
				ctx:             b.ctx,
				physicalTableID: task.PhysicalTableID,
				idxsInfo:        []*model.IndexInfo{task.IndexInfo},
				opts:            opts,
				tblInfo:         task.TblInfo,
				concurrency:     concurrency,
				wg:              &sync.WaitGroup{},
			},
			job: &statistics.AnalyzeJob{DBName: task.DBName, TableName: task.TableName, PartitionName: "fast analyze index " + task.IndexInfo.Name.O},
		})
	}
}

func (b *executorBuilder) buildAnalyze(v *plannercore.Analyze) Executor {
	e := &AnalyzeExec{
		baseExecutor: newBaseExecutor(b.ctx, v.Schema(), v.ExplainID()),
		tasks:        make([]*analyzeTask, 0, len(v.ColTasks)+len(v.IdxTasks)),
		wg:           &sync.WaitGroup{},
	}
	enableFastAnalyze := b.ctx.GetSessionVars().EnableFastAnalyze
	autoAnalyze := ""
	if b.ctx.GetSessionVars().InRestrictedSQL {
		autoAnalyze = "auto "
	}
	for _, task := range v.ColTasks {
		if task.Incremental {
			e.tasks = append(e.tasks, b.buildAnalyzePKIncremental(task, v.Opts))
		} else {
			if enableFastAnalyze {
				b.buildAnalyzeFastColumn(e, task, v.Opts)
			} else {
				e.tasks = append(e.tasks, b.buildAnalyzeColumnsPushdown(task, v.Opts, autoAnalyze))
			}
		}
		if b.err != nil {
			return nil
		}
	}
	for _, task := range v.IdxTasks {
		if task.Incremental {
			e.tasks = append(e.tasks, b.buildAnalyzeIndexIncremental(task, v.Opts))
		} else {
			if enableFastAnalyze {
				b.buildAnalyzeFastIndex(e, task, v.Opts)
			} else {
				e.tasks = append(e.tasks, b.buildAnalyzeIndexPushdown(task, v.Opts, autoAnalyze))
			}
		}
		if b.err != nil {
			return nil
		}
	}
	return e
}

func constructDistExec(sctx sessionctx.Context, plans []plannercore.PhysicalPlan) ([]*tipb.Executor, bool, error) {
	streaming := true
	executors := make([]*tipb.Executor, 0, len(plans))
	for _, p := range plans {
		execPB, err := p.ToPB(sctx)
		if err != nil {
			return nil, false, err
		}
		if !plannercore.SupportStreaming(p) {
			streaming = false
		}
		executors = append(executors, execPB)
	}
	return executors, streaming, nil
}

// markChildrenUsedCols compares each child with the output schema, and mark
// each column of the child is used by output or not.
func markChildrenUsedCols(outputSchema *expression.Schema, childSchema ...*expression.Schema) (childrenUsed [][]bool) {
	for _, child := range childSchema {
		used := expression.GetUsedList(outputSchema.Columns, child)
		childrenUsed = append(childrenUsed, used)
	}
	return
}

func (b *executorBuilder) constructDAGReq(plans []plannercore.PhysicalPlan) (dagReq *tipb.DAGRequest, streaming bool, err error) {
	dagReq = &tipb.DAGRequest{}
	dagReq.TimeZoneName, dagReq.TimeZoneOffset = timeutil.Zone(b.ctx.GetSessionVars().Location())
	sc := b.ctx.GetSessionVars().StmtCtx
	dagReq.Flags = sc.PushDownFlags()
	dagReq.Executors, streaming, err = constructDistExec(b.ctx, plans)

	distsql.SetEncodeType(b.ctx, dagReq)
	return dagReq, streaming, err
}

func (b *executorBuilder) corColInDistPlan(plans []plannercore.PhysicalPlan) bool {
	for _, p := range plans {
		x, ok := p.(*plannercore.PhysicalSelection)
		if !ok {
			continue
		}
		for _, cond := range x.Conditions {
			if len(expression.ExtractCorColumns(cond)) > 0 {
				return true
			}
		}
	}
	return false
}

// corColInAccess checks whether there's correlated column in access conditions.
func (b *executorBuilder) corColInAccess(p plannercore.PhysicalPlan) bool {
	var access []expression.Expression
	switch x := p.(type) {
	case *plannercore.PhysicalTableScan:
		access = x.AccessCondition
	case *plannercore.PhysicalIndexScan:
		access = x.AccessCondition
	}
	for _, cond := range access {
		if len(expression.ExtractCorColumns(cond)) > 0 {
			return true
		}
	}
	return false
}

func (b *executorBuilder) buildIndexLookUpJoin(v *plannercore.PhysicalIndexJoin) Executor {
	outerExec := b.build(v.Children()[1-v.InnerChildIdx])
	if b.err != nil {
		return nil
	}
	outerTypes := retTypes(outerExec)
	innerPlan := v.Children()[v.InnerChildIdx]
	innerTypes := make([]*types.FieldType, innerPlan.Schema().Len())
	for i, col := range innerPlan.Schema().Columns {
		innerTypes[i] = col.RetType
	}

	var (
		outerFilter           []expression.Expression
		leftTypes, rightTypes []*types.FieldType
	)

	if v.InnerChildIdx == 0 {
		leftTypes, rightTypes = innerTypes, outerTypes
		outerFilter = v.RightConditions
		if len(v.LeftConditions) > 0 {
			b.err = errors.Annotate(ErrBuildExecutor, "join's inner condition should be empty")
			return nil
		}
	} else {
		leftTypes, rightTypes = outerTypes, innerTypes
		outerFilter = v.LeftConditions
		if len(v.RightConditions) > 0 {
			b.err = errors.Annotate(ErrBuildExecutor, "join's inner condition should be empty")
			return nil
		}
	}
	defaultValues := v.DefaultValues
	if defaultValues == nil {
		defaultValues = make([]types.Datum, len(innerTypes))
	}
	hasPrefixCol := false
	for _, l := range v.IdxColLens {
		if l != types.UnspecifiedLength {
			hasPrefixCol = true
			break
		}
	}
	e := &IndexLookUpJoin{
		baseExecutor: newBaseExecutor(b.ctx, v.Schema(), v.ExplainID(), outerExec),
		outerCtx: outerCtx{
			rowTypes: outerTypes,
			filter:   outerFilter,
		},
		innerCtx: innerCtx{
			readerBuilder: &dataReaderBuilder{Plan: innerPlan, executorBuilder: b},
			rowTypes:      innerTypes,
			colLens:       v.IdxColLens,
			hasPrefixCol:  hasPrefixCol,
		},
		workerWg:      new(sync.WaitGroup),
		isOuterJoin:   v.JoinType.IsOuterJoin(),
		indexRanges:   v.Ranges,
		keyOff2IdxOff: v.KeyOff2IdxOff,
		lastColHelper: v.CompareFilters,
	}
	childrenUsedSchema := markChildrenUsedCols(v.Schema(), v.Children()[0].Schema(), v.Children()[1].Schema())
	e.joiner = newJoiner(b.ctx, v.JoinType, v.InnerChildIdx == 0, defaultValues, v.OtherConditions, leftTypes, rightTypes, childrenUsedSchema)
	outerKeyCols := make([]int, len(v.OuterJoinKeys))
	for i := 0; i < len(v.OuterJoinKeys); i++ {
		outerKeyCols[i] = v.OuterJoinKeys[i].Index
	}
	e.outerCtx.keyCols = outerKeyCols
	innerKeyCols := make([]int, len(v.InnerJoinKeys))
	for i := 0; i < len(v.InnerJoinKeys); i++ {
		innerKeyCols[i] = v.InnerJoinKeys[i].Index
	}
	e.innerCtx.keyCols = innerKeyCols
	e.joinResult = newFirstChunk(e)
	executorCounterIndexLookUpJoin.Inc()
	return e
}

func (b *executorBuilder) buildIndexLookUpMergeJoin(v *plannercore.PhysicalIndexMergeJoin) Executor {
	outerExec := b.build(v.Children()[1-v.InnerChildIdx])
	if b.err != nil {
		return nil
	}
	outerTypes := retTypes(outerExec)
	innerPlan := v.Children()[v.InnerChildIdx]
	innerTypes := make([]*types.FieldType, innerPlan.Schema().Len())
	for i, col := range innerPlan.Schema().Columns {
		innerTypes[i] = col.RetType
	}
	var (
		outerFilter           []expression.Expression
		leftTypes, rightTypes []*types.FieldType
	)
	if v.InnerChildIdx == 0 {
		leftTypes, rightTypes = innerTypes, outerTypes
		outerFilter = v.RightConditions
		if len(v.LeftConditions) > 0 {
			b.err = errors.Annotate(ErrBuildExecutor, "join's inner condition should be empty")
			return nil
		}
	} else {
		leftTypes, rightTypes = outerTypes, innerTypes
		outerFilter = v.LeftConditions
		if len(v.RightConditions) > 0 {
			b.err = errors.Annotate(ErrBuildExecutor, "join's inner condition should be empty")
			return nil
		}
	}
	defaultValues := v.DefaultValues
	if defaultValues == nil {
		defaultValues = make([]types.Datum, len(innerTypes))
	}
	outerKeyCols := make([]int, len(v.OuterJoinKeys))
	for i := 0; i < len(v.OuterJoinKeys); i++ {
		outerKeyCols[i] = v.OuterJoinKeys[i].Index
	}
	innerKeyCols := make([]int, len(v.InnerJoinKeys))
	for i := 0; i < len(v.InnerJoinKeys); i++ {
		innerKeyCols[i] = v.InnerJoinKeys[i].Index
	}
	executorCounterIndexLookUpJoin.Inc()

	e := &IndexLookUpMergeJoin{
		baseExecutor: newBaseExecutor(b.ctx, v.Schema(), v.ExplainID(), outerExec),
		outerMergeCtx: outerMergeCtx{
			rowTypes:      outerTypes,
			filter:        outerFilter,
			joinKeys:      v.OuterJoinKeys,
			keyCols:       outerKeyCols,
			needOuterSort: v.NeedOuterSort,
			compareFuncs:  v.OuterCompareFuncs,
		},
		innerMergeCtx: innerMergeCtx{
			readerBuilder:           &dataReaderBuilder{Plan: innerPlan, executorBuilder: b},
			rowTypes:                innerTypes,
			joinKeys:                v.InnerJoinKeys,
			keyCols:                 innerKeyCols,
			compareFuncs:            v.CompareFuncs,
			colLens:                 v.IdxColLens,
			desc:                    v.Desc,
			keyOff2KeyOffOrderByIdx: v.KeyOff2KeyOffOrderByIdx,
		},
		workerWg:      new(sync.WaitGroup),
		isOuterJoin:   v.JoinType.IsOuterJoin(),
		indexRanges:   v.Ranges,
		keyOff2IdxOff: v.KeyOff2IdxOff,
		lastColHelper: v.CompareFilters,
	}
	childrenUsedSchema := markChildrenUsedCols(v.Schema(), v.Children()[0].Schema(), v.Children()[1].Schema())
	joiners := make([]joiner, e.ctx.GetSessionVars().IndexLookupJoinConcurrency)
	for i := 0; i < e.ctx.GetSessionVars().IndexLookupJoinConcurrency; i++ {
		joiners[i] = newJoiner(b.ctx, v.JoinType, v.InnerChildIdx == 0, defaultValues, v.OtherConditions, leftTypes, rightTypes, childrenUsedSchema)
	}
	e.joiners = joiners
	return e
}

func (b *executorBuilder) buildIndexNestedLoopHashJoin(v *plannercore.PhysicalIndexHashJoin) Executor {
	e := b.buildIndexLookUpJoin(&(v.PhysicalIndexJoin)).(*IndexLookUpJoin)
	idxHash := &IndexNestedLoopHashJoin{
		IndexLookUpJoin: *e,
		keepOuterOrder:  v.KeepOuterOrder,
	}
	concurrency := e.ctx.GetSessionVars().IndexLookupJoinConcurrency
	idxHash.joiners = make([]joiner, concurrency)
	for i := 0; i < concurrency; i++ {
		idxHash.joiners[i] = e.joiner.Clone()
	}
	return idxHash
}

// containsLimit tests if the execs contains Limit because we do not know whether `Limit` has consumed all of its' source,
// so the feedback may not be accurate.
func containsLimit(execs []*tipb.Executor) bool {
	for _, exec := range execs {
		if exec.Limit != nil {
			return true
		}
	}
	return false
}

func buildNoRangeTableReader(b *executorBuilder, v *plannercore.PhysicalTableReader) (*TableReaderExecutor, error) {
	dagReq, streaming, err := b.constructDAGReq(v.TablePlans)
	if err != nil {
		return nil, err
	}
	ts := v.TablePlans[0].(*plannercore.PhysicalTableScan)
	tbl, _ := b.is.TableByID(ts.Table.ID)
	isPartition, physicalTableID := ts.IsPartition()
	if isPartition {
		pt := tbl.(table.PartitionedTable)
		tbl = pt.GetPartition(physicalTableID)
	}
	startTS, err := b.getStartTS()
	if err != nil {
		return nil, err
	}
	e := &TableReaderExecutor{
		baseExecutor:   newBaseExecutor(b.ctx, v.Schema(), v.ExplainID()),
		dagPB:          dagReq,
		startTS:        startTS,
		table:          tbl,
		keepOrder:      ts.KeepOrder,
		desc:           ts.Desc,
		columns:        ts.Columns,
		streaming:      streaming,
		corColInFilter: b.corColInDistPlan(v.TablePlans),
		corColInAccess: b.corColInAccess(v.TablePlans[0]),
		plans:          v.TablePlans,
		storeType:      v.StoreType,
	}
	e.buildVirtualColumnInfo()
	if containsLimit(dagReq.Executors) {
		e.feedback = statistics.NewQueryFeedback(0, nil, 0, ts.Desc)
	} else {
		e.feedback = statistics.NewQueryFeedback(getPhysicalTableID(tbl), ts.Hist, int64(ts.StatsCount()), ts.Desc)
	}
	collect := (b.ctx.GetSessionVars().StmtCtx.RuntimeStatsColl != nil) || e.feedback.CollectFeedback(len(ts.Ranges))
	if !collect {
		e.feedback.Invalidate()
	}
	e.dagPB.CollectRangeCounts = &collect
	if v.StoreType == kv.TiDB && b.ctx.GetSessionVars().User != nil {
		// User info is used to do privilege check. It is only used in TiDB cluster memory table.
		e.dagPB.User = &tipb.UserIdentity{
			UserName: b.ctx.GetSessionVars().User.Username,
			UserHost: b.ctx.GetSessionVars().User.Hostname,
		}
	}

	for i := range v.Schema().Columns {
		dagReq.OutputOffsets = append(dagReq.OutputOffsets, uint32(i))
	}

	return e, nil
}

// buildTableReader builds a table reader executor. It first build a no range table reader,
// and then update it ranges from table scan plan.
func (b *executorBuilder) buildTableReader(v *plannercore.PhysicalTableReader) *TableReaderExecutor {
	if b.ctx.GetSessionVars().IsPessimisticReadConsistency() {
		if err := b.refreshForUpdateTSForRC(); err != nil {
			b.err = err
			return nil
		}
	}
	ret, err := buildNoRangeTableReader(b, v)
	if err != nil {
		b.err = err
		return nil
	}

	ts := v.TablePlans[0].(*plannercore.PhysicalTableScan)
	ret.ranges = ts.Ranges
	sctx := b.ctx.GetSessionVars().StmtCtx
	sctx.TableIDs = append(sctx.TableIDs, ts.Table.ID)
	return ret
}

func buildNoRangeIndexReader(b *executorBuilder, v *plannercore.PhysicalIndexReader) (*IndexReaderExecutor, error) {
	dagReq, streaming, err := b.constructDAGReq(v.IndexPlans)
	if err != nil {
		return nil, err
	}
	is := v.IndexPlans[0].(*plannercore.PhysicalIndexScan)
	tbl, _ := b.is.TableByID(is.Table.ID)
	isPartition, physicalTableID := is.IsPartition()
	if isPartition {
		pt := tbl.(table.PartitionedTable)
		tbl = pt.GetPartition(physicalTableID)
	} else {
		physicalTableID = is.Table.ID
	}
	startTS, err := b.getStartTS()
	if err != nil {
		return nil, err
	}
	e := &IndexReaderExecutor{
		baseExecutor:    newBaseExecutor(b.ctx, v.Schema(), v.ExplainID()),
		dagPB:           dagReq,
		startTS:         startTS,
		physicalTableID: physicalTableID,
		table:           tbl,
		index:           is.Index,
		keepOrder:       is.KeepOrder,
		desc:            is.Desc,
		columns:         is.Columns,
		streaming:       streaming,
		corColInFilter:  b.corColInDistPlan(v.IndexPlans),
		corColInAccess:  b.corColInAccess(v.IndexPlans[0]),
		idxCols:         is.IdxCols,
		colLens:         is.IdxColLens,
		plans:           v.IndexPlans,
		outputColumns:   v.OutputColumns,
	}
	if containsLimit(dagReq.Executors) {
		e.feedback = statistics.NewQueryFeedback(0, nil, 0, is.Desc)
	} else {
		e.feedback = statistics.NewQueryFeedback(e.physicalTableID, is.Hist, int64(is.StatsCount()), is.Desc)
	}
	collect := (b.ctx.GetSessionVars().StmtCtx.RuntimeStatsColl != nil) || e.feedback.CollectFeedback(len(is.Ranges))
	if !collect {
		e.feedback.Invalidate()
	}
	e.dagPB.CollectRangeCounts = &collect

	for _, col := range v.OutputColumns {
		dagReq.OutputOffsets = append(dagReq.OutputOffsets, uint32(col.Index))
	}

	return e, nil
}

func (b *executorBuilder) buildIndexReader(v *plannercore.PhysicalIndexReader) *IndexReaderExecutor {
	if b.ctx.GetSessionVars().IsPessimisticReadConsistency() {
		if err := b.refreshForUpdateTSForRC(); err != nil {
			b.err = err
			return nil
		}
	}
	ret, err := buildNoRangeIndexReader(b, v)
	if err != nil {
		b.err = err
		return nil
	}

	is := v.IndexPlans[0].(*plannercore.PhysicalIndexScan)
	ret.ranges = is.Ranges
	sctx := b.ctx.GetSessionVars().StmtCtx
	sctx.IndexNames = append(sctx.IndexNames, is.Table.Name.O+":"+is.Index.Name.O)
	return ret
}

func buildTableReq(b *executorBuilder, schemaLen int, plans []plannercore.PhysicalPlan) (dagReq *tipb.DAGRequest, streaming bool, val table.Table, err error) {
	tableReq, tableStreaming, err := b.constructDAGReq(plans)
	if err != nil {
		return nil, false, nil, err
	}
	for i := 0; i < schemaLen; i++ {
		tableReq.OutputOffsets = append(tableReq.OutputOffsets, uint32(i))
	}
	ts := plans[0].(*plannercore.PhysicalTableScan)
	tbl, _ := b.is.TableByID(ts.Table.ID)
	return tableReq, tableStreaming, tbl, err
}

func buildIndexReq(b *executorBuilder, schemaLen int, plans []plannercore.PhysicalPlan) (dagReq *tipb.DAGRequest, streaming bool, err error) {
	indexReq, indexStreaming, err := b.constructDAGReq(plans)
	if err != nil {
		return nil, false, err
	}
	indexReq.OutputOffsets = []uint32{uint32(schemaLen)}
	return indexReq, indexStreaming, err
}

func buildNoRangeIndexLookUpReader(b *executorBuilder, v *plannercore.PhysicalIndexLookUpReader) (*IndexLookUpExecutor, error) {
	is := v.IndexPlans[0].(*plannercore.PhysicalIndexScan)
	indexReq, indexStreaming, err := buildIndexReq(b, len(is.Index.Columns), v.IndexPlans)
	if err != nil {
		return nil, err
	}
	tableReq, tableStreaming, tbl, err := buildTableReq(b, v.Schema().Len(), v.TablePlans)
	if err != nil {
		return nil, err
	}
	ts := v.TablePlans[0].(*plannercore.PhysicalTableScan)
	if isPartition, physicalTableID := ts.IsPartition(); isPartition {
		pt := tbl.(table.PartitionedTable)
		tbl = pt.GetPartition(physicalTableID)
	}
	startTS, err := b.getStartTS()
	if err != nil {
		return nil, err
	}
	e := &IndexLookUpExecutor{
		baseExecutor:      newBaseExecutor(b.ctx, v.Schema(), v.ExplainID()),
		dagPB:             indexReq,
		startTS:           startTS,
		table:             tbl,
		index:             is.Index,
		keepOrder:         is.KeepOrder,
		desc:              is.Desc,
		tableRequest:      tableReq,
		columns:           ts.Columns,
		indexStreaming:    indexStreaming,
		tableStreaming:    tableStreaming,
		dataReaderBuilder: &dataReaderBuilder{executorBuilder: b},
		corColInIdxSide:   b.corColInDistPlan(v.IndexPlans),
		corColInTblSide:   b.corColInDistPlan(v.TablePlans),
		corColInAccess:    b.corColInAccess(v.IndexPlans[0]),
		idxCols:           is.IdxCols,
		colLens:           is.IdxColLens,
		idxPlans:          v.IndexPlans,
		tblPlans:          v.TablePlans,
		PushedLimit:       v.PushedLimit,
	}

	if containsLimit(indexReq.Executors) {
		e.feedback = statistics.NewQueryFeedback(0, nil, 0, is.Desc)
	} else {
		e.feedback = statistics.NewQueryFeedback(getPhysicalTableID(tbl), is.Hist, int64(is.StatsCount()), is.Desc)
	}
	// do not collect the feedback for table request.
	collectTable := false
	e.tableRequest.CollectRangeCounts = &collectTable
	collectIndex := (b.ctx.GetSessionVars().StmtCtx.RuntimeStatsColl != nil) || e.feedback.CollectFeedback(len(is.Ranges))
	if !collectIndex {
		e.feedback.Invalidate()
	}
	e.dagPB.CollectRangeCounts = &collectIndex
	if v.ExtraHandleCol != nil {
		e.handleIdx = v.ExtraHandleCol.Index
	}
	return e, nil
}

func (b *executorBuilder) buildIndexLookUpReader(v *plannercore.PhysicalIndexLookUpReader) *IndexLookUpExecutor {
	if b.ctx.GetSessionVars().IsPessimisticReadConsistency() {
		if err := b.refreshForUpdateTSForRC(); err != nil {
			b.err = err
			return nil
		}
	}
	ret, err := buildNoRangeIndexLookUpReader(b, v)
	if err != nil {
		b.err = err
		return nil
	}

	is := v.IndexPlans[0].(*plannercore.PhysicalIndexScan)
	ts := v.TablePlans[0].(*plannercore.PhysicalTableScan)

	ret.ranges = is.Ranges
	executorCounterIndexLookUpExecutor.Inc()
	sctx := b.ctx.GetSessionVars().StmtCtx
	sctx.IndexNames = append(sctx.IndexNames, is.Table.Name.O+":"+is.Index.Name.O)
	sctx.TableIDs = append(sctx.TableIDs, ts.Table.ID)
	return ret
}

func buildNoRangeIndexMergeReader(b *executorBuilder, v *plannercore.PhysicalIndexMergeReader) (*IndexMergeReaderExecutor, error) {
	partialPlanCount := len(v.PartialPlans)
	partialReqs := make([]*tipb.DAGRequest, 0, partialPlanCount)
	partialStreamings := make([]bool, 0, partialPlanCount)
	indexes := make([]*model.IndexInfo, 0, partialPlanCount)
	keepOrders := make([]bool, 0, partialPlanCount)
	descs := make([]bool, 0, partialPlanCount)
	feedbacks := make([]*statistics.QueryFeedback, 0, partialPlanCount)
	ts := v.TablePlans[0].(*plannercore.PhysicalTableScan)
	for i := 0; i < partialPlanCount; i++ {
		var tempReq *tipb.DAGRequest
		var tempStreaming bool
		var err error

		feedback := statistics.NewQueryFeedback(0, nil, 0, ts.Desc)
		feedback.Invalidate()
		feedbacks = append(feedbacks, feedback)

		if is, ok := v.PartialPlans[i][0].(*plannercore.PhysicalIndexScan); ok {
			tempReq, tempStreaming, err = buildIndexReq(b, len(is.Index.Columns), v.PartialPlans[i])
			keepOrders = append(keepOrders, is.KeepOrder)
			descs = append(descs, is.Desc)
			indexes = append(indexes, is.Index)
		} else {
			ts := v.PartialPlans[i][0].(*plannercore.PhysicalTableScan)
			tempReq, tempStreaming, _, err = buildTableReq(b, len(ts.Columns), v.PartialPlans[i])
			keepOrders = append(keepOrders, ts.KeepOrder)
			descs = append(descs, ts.Desc)
			indexes = append(indexes, nil)
		}
		if err != nil {
			return nil, err
		}
		collect := false
		tempReq.CollectRangeCounts = &collect
		partialReqs = append(partialReqs, tempReq)
		partialStreamings = append(partialStreamings, tempStreaming)
	}
	tableReq, tableStreaming, table, err := buildTableReq(b, v.Schema().Len(), v.TablePlans)
	if err != nil {
		return nil, err
	}
	startTS, err := b.getStartTS()
	if err != nil {
		return nil, err
	}
	e := &IndexMergeReaderExecutor{
		baseExecutor:      newBaseExecutor(b.ctx, v.Schema(), v.ExplainID()),
		dagPBs:            partialReqs,
		startTS:           startTS,
		table:             table,
		indexes:           indexes,
		descs:             descs,
		tableRequest:      tableReq,
		columns:           ts.Columns,
		partialStreamings: partialStreamings,
		tableStreaming:    tableStreaming,
		partialPlans:      v.PartialPlans,
		tblPlans:          v.TablePlans,
		dataReaderBuilder: &dataReaderBuilder{executorBuilder: b},
		feedbacks:         feedbacks,
	}
	collectTable := false
	e.tableRequest.CollectRangeCounts = &collectTable
	return e, nil
}

func (b *executorBuilder) buildIndexMergeReader(v *plannercore.PhysicalIndexMergeReader) *IndexMergeReaderExecutor {
	ret, err := buildNoRangeIndexMergeReader(b, v)
	if err != nil {
		b.err = err
		return nil
	}
	ret.ranges = make([][]*ranger.Range, 0, len(v.PartialPlans))
	sctx := b.ctx.GetSessionVars().StmtCtx
	for i := 0; i < len(v.PartialPlans); i++ {
		if is, ok := v.PartialPlans[i][0].(*plannercore.PhysicalIndexScan); ok {
			ret.ranges = append(ret.ranges, is.Ranges)
			sctx.IndexNames = append(sctx.IndexNames, is.Table.Name.O+":"+is.Index.Name.O)
		} else {
			ret.ranges = append(ret.ranges, v.PartialPlans[i][0].(*plannercore.PhysicalTableScan).Ranges)
		}
	}
	ts := v.TablePlans[0].(*plannercore.PhysicalTableScan)
	sctx.TableIDs = append(sctx.TableIDs, ts.Table.ID)
	executorCounterIndexMergeReaderExecutor.Inc()
	return ret
}

// dataReaderBuilder build an executor.
// The executor can be used to read data in the ranges which are constructed by datums.
// Differences from executorBuilder:
// 1. dataReaderBuilder calculate data range from argument, rather than plan.
// 2. the result executor is already opened.
type dataReaderBuilder struct {
	plannercore.Plan
	*executorBuilder

	selectResultHook // for testing
}

type mockPhysicalIndexReader struct {
	plannercore.PhysicalPlan

	e Executor
}

func (builder *dataReaderBuilder) buildExecutorForIndexJoin(ctx context.Context, lookUpContents []*indexJoinLookUpContent,
	IndexRanges []*ranger.Range, keyOff2IdxOff []int, cwc *plannercore.ColWithCmpFuncManager) (Executor, error) {
	switch v := builder.Plan.(type) {
	case *plannercore.PhysicalTableReader:
		return builder.buildTableReaderForIndexJoin(ctx, v, lookUpContents)
	case *plannercore.PhysicalIndexReader:
		return builder.buildIndexReaderForIndexJoin(ctx, v, lookUpContents, IndexRanges, keyOff2IdxOff, cwc)
	case *plannercore.PhysicalIndexLookUpReader:
		return builder.buildIndexLookUpReaderForIndexJoin(ctx, v, lookUpContents, IndexRanges, keyOff2IdxOff, cwc)
	case *plannercore.PhysicalUnionScan:
		return builder.buildUnionScanForIndexJoin(ctx, v, lookUpContents, IndexRanges, keyOff2IdxOff, cwc)
	// The inner child of IndexJoin might be Projection when a combination of the following conditions is true:
	// 	1. The inner child fetch data using indexLookupReader
	// 	2. PK is not handle
	// 	3. The inner child needs to keep order
	// In this case, an extra column tidb_rowid will be appended in the output result of IndexLookupReader(see copTask.doubleReadNeedProj).
	// Then we need a Projection upon IndexLookupReader to prune the redundant column.
	case *plannercore.PhysicalProjection:
		return builder.buildProjectionForIndexJoin(ctx, v, lookUpContents, IndexRanges, keyOff2IdxOff, cwc)
	case *mockPhysicalIndexReader:
		return v.e, nil
	}
	return nil, errors.New("Wrong plan type for dataReaderBuilder")
}

func (builder *dataReaderBuilder) buildUnionScanForIndexJoin(ctx context.Context, v *plannercore.PhysicalUnionScan,
	values []*indexJoinLookUpContent, indexRanges []*ranger.Range, keyOff2IdxOff []int, cwc *plannercore.ColWithCmpFuncManager) (Executor, error) {
	childBuilder := &dataReaderBuilder{Plan: v.Children()[0], executorBuilder: builder.executorBuilder}
	reader, err := childBuilder.buildExecutorForIndexJoin(ctx, values, indexRanges, keyOff2IdxOff, cwc)
	if err != nil {
		return nil, err
	}
	us := builder.buildUnionScanFromReader(reader, v).(*UnionScanExec)
	err = us.open(ctx)
	return us, err
}

func (builder *dataReaderBuilder) buildTableReaderForIndexJoin(ctx context.Context, v *plannercore.PhysicalTableReader, lookUpContents []*indexJoinLookUpContent) (Executor, error) {
	e, err := buildNoRangeTableReader(builder.executorBuilder, v)
	if err != nil {
		return nil, err
	}
	handles := make([]int64, 0, len(lookUpContents))
	for _, content := range lookUpContents {
		handles = append(handles, content.keys[0].GetInt64())
	}
	return builder.buildTableReaderFromHandles(ctx, e, handles)
}

func (builder *dataReaderBuilder) buildTableReaderFromHandles(ctx context.Context, e *TableReaderExecutor, handles []int64) (Executor, error) {
	if e.runtimeStats != nil && e.dagPB.CollectExecutionSummaries == nil {
		colExec := true
		e.dagPB.CollectExecutionSummaries = &colExec
	}
	startTS, err := builder.getStartTS()
	if err != nil {
		return nil, err
	}

	sort.Sort(sortutil.Int64Slice(handles))
	var b distsql.RequestBuilder
	kvReq, err := b.SetTableHandles(getPhysicalTableID(e.table), handles).
		SetDAGRequest(e.dagPB).
		SetStartTS(startTS).
		SetDesc(e.desc).
		SetKeepOrder(e.keepOrder).
		SetStreaming(e.streaming).
		SetFromSessionVars(e.ctx.GetSessionVars()).
		Build()
	if err != nil {
		return nil, err
	}
	e.kvRanges = append(e.kvRanges, kvReq.KeyRanges...)
	e.resultHandler = &tableResultHandler{}
	result, err := builder.SelectResult(ctx, builder.ctx, kvReq, retTypes(e), e.feedback, getPhysicalPlanIDs(e.plans), e.id)
	if err != nil {
		return nil, err
	}
	result.Fetch(ctx)
	e.resultHandler.open(nil, result)
	return e, nil
}

func (builder *dataReaderBuilder) buildIndexReaderForIndexJoin(ctx context.Context, v *plannercore.PhysicalIndexReader,
	lookUpContents []*indexJoinLookUpContent, indexRanges []*ranger.Range, keyOff2IdxOff []int, cwc *plannercore.ColWithCmpFuncManager) (Executor, error) {
	e, err := buildNoRangeIndexReader(builder.executorBuilder, v)
	if err != nil {
		return nil, err
	}
	kvRanges, err := buildKvRangesForIndexJoin(e.ctx, e.physicalTableID, e.index.ID, lookUpContents, indexRanges, keyOff2IdxOff, cwc)
	if err != nil {
		return nil, err
	}
	err = e.open(ctx, kvRanges)
	return e, err
}

func (builder *dataReaderBuilder) buildIndexLookUpReaderForIndexJoin(ctx context.Context, v *plannercore.PhysicalIndexLookUpReader,
	lookUpContents []*indexJoinLookUpContent, indexRanges []*ranger.Range, keyOff2IdxOff []int, cwc *plannercore.ColWithCmpFuncManager) (Executor, error) {
	e, err := buildNoRangeIndexLookUpReader(builder.executorBuilder, v)
	if err != nil {
		return nil, err
	}
	e.kvRanges, err = buildKvRangesForIndexJoin(e.ctx, getPhysicalTableID(e.table), e.index.ID, lookUpContents, indexRanges, keyOff2IdxOff, cwc)
	if err != nil {
		return nil, err
	}
	err = e.open(ctx)
	return e, err
}

func (builder *dataReaderBuilder) buildProjectionForIndexJoin(ctx context.Context, v *plannercore.PhysicalProjection,
	lookUpContents []*indexJoinLookUpContent, indexRanges []*ranger.Range, keyOff2IdxOff []int, cwc *plannercore.ColWithCmpFuncManager) (Executor, error) {
	physicalIndexLookUp, isDoubleRead := v.Children()[0].(*plannercore.PhysicalIndexLookUpReader)
	if !isDoubleRead {
		return nil, errors.Errorf("inner child of Projection should be IndexLookupReader, but got %T", v)
	}
	childExec, err := builder.buildIndexLookUpReaderForIndexJoin(ctx, physicalIndexLookUp, lookUpContents, indexRanges, keyOff2IdxOff, cwc)
	if err != nil {
		return nil, err
	}

	e := &ProjectionExec{
		baseExecutor:     newBaseExecutor(builder.ctx, v.Schema(), v.ExplainID(), childExec),
		numWorkers:       builder.ctx.GetSessionVars().ProjectionConcurrency,
		evaluatorSuit:    expression.NewEvaluatorSuite(v.Exprs, v.AvoidColumnEvaluator),
		calculateNoDelay: v.CalculateNoDelay,
	}

	// If the calculation row count for this Projection operator is smaller
	// than a Chunk size, we turn back to the un-parallel Projection
	// implementation to reduce the goroutine overhead.
	if int64(v.StatsCount()) < int64(builder.ctx.GetSessionVars().MaxChunkSize) {
		e.numWorkers = 0
	}
	err = e.open(ctx)

	return e, err
}

// buildKvRangesForIndexJoin builds kv ranges for index join when the inner plan is index scan plan.
func buildKvRangesForIndexJoin(ctx sessionctx.Context, tableID, indexID int64, lookUpContents []*indexJoinLookUpContent,
	ranges []*ranger.Range, keyOff2IdxOff []int, cwc *plannercore.ColWithCmpFuncManager) ([]kv.KeyRange, error) {
	kvRanges := make([]kv.KeyRange, 0, len(ranges)*len(lookUpContents))
	lastPos := len(ranges[0].LowVal) - 1
	sc := ctx.GetSessionVars().StmtCtx
	for _, content := range lookUpContents {
		for _, ran := range ranges {
			for keyOff, idxOff := range keyOff2IdxOff {
				ran.LowVal[idxOff] = content.keys[keyOff]
				ran.HighVal[idxOff] = content.keys[keyOff]
			}
		}
		if cwc != nil {
			nextColRanges, err := cwc.BuildRangesByRow(ctx, content.row)
			if err != nil {
				return nil, err
			}
			for _, nextColRan := range nextColRanges {
				for _, ran := range ranges {
					ran.LowVal[lastPos] = nextColRan.LowVal[0]
					ran.HighVal[lastPos] = nextColRan.HighVal[0]
					ran.LowExclude = nextColRan.LowExclude
					ran.HighExclude = nextColRan.HighExclude
				}
				tmpKvRanges, err := distsql.IndexRangesToKVRanges(sc, tableID, indexID, ranges, nil)
				if err != nil {
					return nil, errors.Trace(err)
				}
				kvRanges = append(kvRanges, tmpKvRanges...)
			}
			continue
		}

		tmpKvRanges, err := distsql.IndexRangesToKVRanges(sc, tableID, indexID, ranges, nil)
		if err != nil {
			return nil, err
		}
		kvRanges = append(kvRanges, tmpKvRanges...)
	}
	// Sort and merge the overlapped ranges.
	sort.Slice(kvRanges, func(i, j int) bool {
		return bytes.Compare(kvRanges[i].StartKey, kvRanges[j].StartKey) < 0
	})
	if cwc != nil {
		// If cwc is not nil, we need to merge the overlapped ranges here.
		mergedKeyRanges := make([]kv.KeyRange, 0, len(kvRanges))
		for i := range kvRanges {
			if len(mergedKeyRanges) == 0 {
				mergedKeyRanges = append(mergedKeyRanges, kvRanges[i])
				continue
			}
			if bytes.Compare(kvRanges[i].StartKey, mergedKeyRanges[len(mergedKeyRanges)-1].EndKey) <= 0 {
				mergedKeyRanges[len(mergedKeyRanges)-1].EndKey = kvRanges[i].EndKey
			} else {
				mergedKeyRanges = append(mergedKeyRanges, kvRanges[i])
			}
		}
		return mergedKeyRanges, nil
	}
	return kvRanges, nil
}

func (b *executorBuilder) buildWindow(v *plannercore.PhysicalWindow) *WindowExec {
	childExec := b.build(v.Children()[0])
	if b.err != nil {
		return nil
	}
	base := newBaseExecutor(b.ctx, v.Schema(), v.ExplainID(), childExec)
	groupByItems := make([]expression.Expression, 0, len(v.PartitionBy))
	for _, item := range v.PartitionBy {
		groupByItems = append(groupByItems, item.Col)
	}
	orderByCols := make([]*expression.Column, 0, len(v.OrderBy))
	for _, item := range v.OrderBy {
		orderByCols = append(orderByCols, item.Col)
	}
	windowFuncs := make([]aggfuncs.AggFunc, 0, len(v.WindowFuncDescs))
	partialResults := make([]aggfuncs.PartialResult, 0, len(v.WindowFuncDescs))
	resultColIdx := v.Schema().Len() - len(v.WindowFuncDescs)
	for _, desc := range v.WindowFuncDescs {
		aggDesc, err := aggregation.NewAggFuncDesc(b.ctx, desc.Name, desc.Args, false)
		if err != nil {
			b.err = err
			return nil
		}
		agg := aggfuncs.BuildWindowFunctions(b.ctx, aggDesc, resultColIdx, orderByCols)
		windowFuncs = append(windowFuncs, agg)
		partialResults = append(partialResults, agg.AllocPartialResult())
		resultColIdx++
	}
	var processor windowProcessor
	if v.Frame == nil {
		processor = &aggWindowProcessor{
			windowFuncs:    windowFuncs,
			partialResults: partialResults,
		}
	} else if v.Frame.Type == ast.Rows {
		processor = &rowFrameWindowProcessor{
			windowFuncs:    windowFuncs,
			partialResults: partialResults,
			start:          v.Frame.Start,
			end:            v.Frame.End,
		}
	} else {
		cmpResult := int64(-1)
		if len(v.OrderBy) > 0 && v.OrderBy[0].Desc {
			cmpResult = 1
		}
		processor = &rangeFrameWindowProcessor{
			windowFuncs:       windowFuncs,
			partialResults:    partialResults,
			start:             v.Frame.Start,
			end:               v.Frame.End,
			orderByCols:       orderByCols,
			expectedCmpResult: cmpResult,
		}
	}
	return &WindowExec{baseExecutor: base,
		processor:      processor,
		groupChecker:   newVecGroupChecker(b.ctx, groupByItems),
		numWindowFuncs: len(v.WindowFuncDescs),
	}
}

func (b *executorBuilder) buildShuffle(v *plannercore.PhysicalShuffle) *ShuffleExec {
	base := newBaseExecutor(b.ctx, v.Schema(), v.ExplainID())
	shuffle := &ShuffleExec{baseExecutor: base,
		concurrency: v.Concurrency,
	}

	switch v.SplitterType {
	case plannercore.PartitionHashSplitterType:
		shuffle.splitter = &partitionHashSplitter{
			byItems:    v.HashByItems,
			numWorkers: shuffle.concurrency,
		}
	default:
		panic("Not implemented. Should not reach here.")
	}

	shuffle.dataSource = b.build(v.DataSource)
	if b.err != nil {
		return nil
	}

	// head & tail of physical plans' chain within "partition".
	var head, tail plannercore.PhysicalPlan = v.Children()[0], v.Tail

	shuffle.workers = make([]*shuffleWorker, shuffle.concurrency)
	for i := range shuffle.workers {
		w := &shuffleWorker{
			baseExecutor: newBaseExecutor(b.ctx, v.DataSource.Schema(), v.DataSource.ExplainID()),
		}

		stub := plannercore.PhysicalShuffleDataSourceStub{
			Worker: (unsafe.Pointer)(w),
		}.Init(b.ctx, v.DataSource.Stats(), v.DataSource.SelectBlockOffset(), nil)
		stub.SetSchema(v.DataSource.Schema())

		tail.SetChildren(stub)
		w.childExec = b.build(head)
		if b.err != nil {
			return nil
		}

		shuffle.workers[i] = w
	}

	return shuffle
}

func (b *executorBuilder) buildShuffleDataSourceStub(v *plannercore.PhysicalShuffleDataSourceStub) *shuffleWorker {
	return (*shuffleWorker)(v.Worker)
}

func (b *executorBuilder) buildSQLBindExec(v *plannercore.SQLBindPlan) Executor {
	base := newBaseExecutor(b.ctx, v.Schema(), v.ExplainID())
	base.initCap = chunk.ZeroCapacity

	e := &SQLBindExec{
		baseExecutor: base,
		sqlBindOp:    v.SQLBindOp,
		normdOrigSQL: v.NormdOrigSQL,
		bindSQL:      v.BindSQL,
		charset:      v.Charset,
		collation:    v.Collation,
		db:           v.Db,
		isGlobal:     v.IsGlobal,
		bindAst:      v.BindStmt,
	}
	return e
}

func newRowDecoder(ctx sessionctx.Context, schema *expression.Schema, tbl *model.TableInfo) *rowcodec.ChunkDecoder {
	getColInfoByID := func(tbl *model.TableInfo, colID int64) *model.ColumnInfo {
		for _, col := range tbl.Columns {
			if col.ID == colID {
				return col
			}
		}
		return nil
	}
	handleColID := int64(-1)
	reqCols := make([]rowcodec.ColInfo, len(schema.Columns))
	for i := range schema.Columns {
		idx, col := i, schema.Columns[i]
		isPK := (tbl.PKIsHandle && mysql.HasPriKeyFlag(col.RetType.Flag)) || col.ID == model.ExtraHandleID
		if isPK {
			handleColID = col.ID
		}
		reqCols[idx] = rowcodec.ColInfo{
			ID:      col.ID,
			Tp:      int32(col.RetType.Tp),
			Flag:    int32(col.RetType.Flag),
			Flen:    col.RetType.Flen,
			Decimal: col.RetType.Decimal,
			Elems:   col.RetType.Elems,
			Collate: col.GetType().Collate,
		}
	}
	defVal := func(i int, chk *chunk.Chunk) error {
		ci := getColInfoByID(tbl, reqCols[i].ID)
		d, err := table.GetColOriginDefaultValue(ctx, ci)
		if err != nil {
			return err
		}
		chk.AppendDatum(i, &d)
		return nil
	}
	return rowcodec.NewChunkDecoder(reqCols, handleColID, defVal, ctx.GetSessionVars().TimeZone)
}

func (b *executorBuilder) buildBatchPointGet(plan *plannercore.BatchPointGetPlan) Executor {
	if b.ctx.GetSessionVars().IsPessimisticReadConsistency() {
		if err := b.refreshForUpdateTSForRC(); err != nil {
			b.err = err
			return nil
		}
	}
	startTS, err := b.getStartTS()
	if err != nil {
		b.err = err
		return nil
	}
	decoder := newRowDecoder(b.ctx, plan.Schema(), plan.TblInfo)
	e := &BatchPointGetExec{
		baseExecutor: newBaseExecutor(b.ctx, plan.Schema(), plan.ExplainID()),
		tblInfo:      plan.TblInfo,
		idxInfo:      plan.IndexInfo,
		rowDecoder:   decoder,
		startTS:      startTS,
	}
	var capacity int
	if plan.IndexInfo != nil {
		e.idxVals = plan.IndexValues
		capacity = len(e.idxVals)
	} else {
		// `SELECT a FROM t WHERE a IN (1, 1, 2, 1, 2)` should not return duplicated rows
		handles := make([]int64, 0, len(plan.Handles))
		dedup := make(map[int64]struct{}, len(plan.Handles))
		for _, handle := range plan.Handles {
			if _, found := dedup[handle]; found {
				continue
			}
			dedup[handle] = struct{}{}
			handles = append(handles, handle)
		}
		e.handles = handles
		capacity = len(e.handles)
	}
	e.base().initCap = capacity
	e.base().maxChunkSize = capacity
	return e
}

func getPhysicalTableID(t table.Table) int64 {
	if p, ok := t.(table.PhysicalTable); ok {
		return p.GetPhysicalID()
	}
	return t.Meta().ID
}<|MERGE_RESOLUTION|>--- conflicted
+++ resolved
@@ -1400,14 +1400,11 @@
 					timeRange: v.QueryTimeRange,
 				},
 			}
-<<<<<<< HEAD
 		case strings.ToLower(infoschema.TableSchemata),
 			strings.ToLower(infoschema.TableViews),
+      strings.ToLower(infoschema.TableEngines),
 			strings.ToLower(infoschema.TableCollations),
 			strings.ToLower(infoschema.TableCharacterSets):
-=======
-		case strings.ToLower(infoschema.TableSchemata), strings.ToLower(infoschema.TableViews), strings.ToLower(infoschema.TableEngines):
->>>>>>> 3722500e
 			return &MemTableReaderExec{
 				baseExecutor: newBaseExecutor(b.ctx, v.Schema(), v.ExplainID()),
 				retriever: &memtableRetriever{
