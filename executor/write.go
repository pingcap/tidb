// Copyright 2016 PingCAP, Inc.
//
// Licensed under the Apache License, Version 2.0 (the "License");
// you may not use this file except in compliance with the License.
// You may obtain a copy of the License at
//
//     http://www.apache.org/licenses/LICENSE-2.0
//
// Unless required by applicable law or agreed to in writing, software
// distributed under the License is distributed on an "AS IS" BASIS,
// See the License for the specific language governing permissions and
// limitations under the License.

package executor

import (
	"context"
	"strings"

	"github.com/pingcap/parser/ast"
	"github.com/pingcap/parser/mysql"
	"github.com/pingcap/tidb/expression"
	"github.com/pingcap/tidb/meta/autoid"
	"github.com/pingcap/tidb/sessionctx"
	"github.com/pingcap/tidb/table"
	"github.com/pingcap/tidb/table/tables"
	"github.com/pingcap/tidb/tablecodec"
	"github.com/pingcap/tidb/types"
	"github.com/pingcap/tidb/util/logutil"
	"go.uber.org/zap"
)

var (
	_ Executor = &UpdateExec{}
	_ Executor = &DeleteExec{}
	_ Executor = &InsertExec{}
	_ Executor = &ReplaceExec{}
	_ Executor = &LoadDataExec{}
)

// updateRecord updates the row specified by the handle `h`, from `oldData` to `newData`.
// `modified` means which columns are really modified. It's used for secondary indices.
// Length of `oldData` and `newData` equals to length of `t.WritableCols()`.
// The return values:
//     1. changed (bool) : does the update really change the row values. e.g. update set i = 1 where i = 1;
//     2. handleChanged (bool) : is the handle changed after the update.
//     3. newHandle (int64) : if handleChanged == true, the newHandle means the new handle after update.
//     4. err (error) : error in the update.
func updateRecord(ctx sessionctx.Context, h int64, oldData, newData []types.Datum, modified []bool, t table.Table,
	onDup bool) (bool, bool, int64, error) {
	sc := ctx.GetSessionVars().StmtCtx
	changed, handleChanged := false, false
	// onUpdateSpecified is for "UPDATE SET ts_field = old_value", the
	// timestamp field is explicitly set, but not changed in fact.
	onUpdateSpecified := make(map[int]bool)
	var newHandle int64

	// We can iterate on public columns not writable columns,
	// because all of them are sorted by their `Offset`, which
	// causes all writable columns are after public columns.

	// 1. Cast modified values.
	for i, col := range t.Cols() {
		if modified[i] {
			// Cast changed fields with respective columns.
			v, err := table.CastValue(ctx, newData[i], col.ToInfo())
			if err != nil {
				return false, false, 0, err
			}
			newData[i] = v
		}
	}

	// 2. Handle the bad null error.
	for i, col := range t.Cols() {
		var err error
		if newData[i], err = col.HandleBadNull(newData[i], sc); err != nil {
			return false, false, 0, err
		}
	}

	// 3. Compare datum, then handle some flags.
	for i, col := range t.Cols() {
		cmp, err := newData[i].CompareDatum(sc, &oldData[i])
		if err != nil {
			return false, false, 0, err
		}
		if cmp != 0 {
			changed = true
			modified[i] = true
			// Rebase auto increment id if the field is changed.
			if mysql.HasAutoIncrementFlag(col.Flag) {
				recordID, err := getAutoRecordID(newData[i], &col.FieldType, false)
				if err != nil {
					return false, false, 0, err
				}
				if err = t.RebaseAutoID(ctx, recordID, true); err != nil {
					return false, false, 0, err
				}
			}
			if col.IsPKHandleColumn(t.Meta()) {
				handleChanged = true
				newHandle = newData[i].GetInt64()
				// Rebase auto random id if the field is changed.
				if err := rebaseAutoRandomValue(ctx, t, &newData[i], col); err != nil {
					return false, false, 0, err
				}
			}
		} else {
			if mysql.HasOnUpdateNowFlag(col.Flag) && modified[i] {
				// It's for "UPDATE t SET ts = ts" and ts is a timestamp.
				onUpdateSpecified[i] = true
			}
			modified[i] = false
		}
	}

	sc.AddTouchedRows(1)
	// If no changes, nothing to do, return directly.
	if !changed {
		// See https://dev.mysql.com/doc/refman/5.7/en/mysql-real-connect.html  CLIENT_FOUND_ROWS
		if ctx.GetSessionVars().ClientCapability&mysql.ClientFoundRows > 0 {
			sc.AddAffectedRows(1)
		}
<<<<<<< HEAD
		unchangedRowKey := tablecodec.EncodeRowKeyWithHandle(t.Meta().ID, h)
=======

		physicalID := t.Meta().ID
		if pt, ok := t.(table.PartitionedTable); ok {
			p, err := pt.GetPartitionByRow(ctx, oldData)
			if err != nil {
				return false, false, 0, err
			}
			physicalID = p.GetPhysicalID()
		}

		unchangedRowKey := tablecodec.EncodeRowKeyWithHandle(physicalID, h)
>>>>>>> 3400fe5f
		txnCtx := ctx.GetSessionVars().TxnCtx
		if txnCtx.IsPessimistic {
			txnCtx.AddUnchangedRowKey(unchangedRowKey)
		}
		return false, false, 0, nil
	}

	// 4. Fill values into on-update-now fields, only if they are really changed.
	for i, col := range t.Cols() {
		if mysql.HasOnUpdateNowFlag(col.Flag) && !modified[i] && !onUpdateSpecified[i] {
			if v, err := expression.GetTimeValue(ctx, strings.ToUpper(ast.CurrentTimestamp), col.Tp, col.Decimal); err == nil {
				newData[i] = v
				modified[i] = true
			} else {
				return false, false, 0, err
			}
		}
	}

	// 5. If handle changed, remove the old then add the new record, otherwise update the record.
	var err error
	if handleChanged {
		if sc.DupKeyAsWarning {
			// For `UPDATE IGNORE`/`INSERT IGNORE ON DUPLICATE KEY UPDATE`
			// If the new handle exists, this will avoid to remove the record.
			err = tables.CheckHandleExists(ctx, t, newHandle, newData)
			if err != nil {
				return false, handleChanged, newHandle, err
			}
		}
		if err = t.RemoveRecord(ctx, h, oldData); err != nil {
			return false, false, 0, err
		}
		// the `affectedRows` is increased when adding new record.
		newHandle, err = t.AddRecord(ctx, newData,
			&table.AddRecordOpt{CreateIdxOpt: table.CreateIdxOpt{SkipHandleCheck: sc.DupKeyAsWarning}, IsUpdate: true})
		if err != nil {
			return false, false, 0, err
		}
		if onDup {
			sc.AddAffectedRows(1)
		}
	} else {
		// Update record to new value and update index.
		if err = t.UpdateRecord(ctx, h, oldData, newData, modified); err != nil {
			return false, false, 0, err
		}
		if onDup {
			sc.AddAffectedRows(2)
		} else {
			sc.AddAffectedRows(1)
		}
	}
	sc.AddUpdatedRows(1)
	sc.AddCopiedRows(1)

	return true, handleChanged, newHandle, nil
}

func rebaseAutoRandomValue(sctx sessionctx.Context, t table.Table, newData *types.Datum, col *table.Column) error {
	tableInfo := t.Meta()
	if !tableInfo.ContainsAutoRandomBits() {
		return nil
	}
	recordID, err := getAutoRecordID(*newData, &col.FieldType, false)
	if err != nil {
		return err
	}
	shardBits := tableInfo.AutoRandomBits + 1 // sign bit is reserved.
	recordID = recordID << shardBits >> shardBits
	return t.Allocator(sctx, autoid.AutoRandomType).Rebase(tableInfo.ID, recordID, true)
}

// resetErrDataTooLong reset ErrDataTooLong error msg.
// types.ErrDataTooLong is produced in types.ProduceStrWithSpecifiedTp, there is no column info in there,
// so we reset the error msg here, and wrap old err with errors.Wrap.
func resetErrDataTooLong(colName string, rowIdx int, err error) error {
	newErr := types.ErrDataTooLong.GenWithStack("Data too long for column '%v' at row %v", colName, rowIdx)
	logutil.Logger(context.Background()).Error("data too long for column", zap.String("colName", colName), zap.Int("rowIndex", rowIdx))
	return newErr
}

func getTableOffset(schema *expression.Schema, handleCol *expression.Column) int {
	for i, col := range schema.Columns {
		if col.DBName.L == handleCol.DBName.L && col.TblName.L == handleCol.TblName.L {
			return i
		}
	}
	panic("Couldn't get column information when do update/delete")
}

func batchDMLCommit(gctx context.Context, ctx sessionctx.Context) error {
	if err := ctx.StmtCommit(); err != nil {
		return ErrBatchDMLFail.GenWithStackByArgs(err)
	}
	ctx.GetSessionVars().TxnCtx.IsBatched = true
	if err := ctx.NewTxn(gctx); err != nil {
		return ErrBatchDMLFail.GenWithStackByArgs(err)
	}
	ctx.GetSessionVars().TxnCtx.IsBatched = true
	return nil
}<|MERGE_RESOLUTION|>--- conflicted
+++ resolved
@@ -122,9 +122,6 @@
 		if ctx.GetSessionVars().ClientCapability&mysql.ClientFoundRows > 0 {
 			sc.AddAffectedRows(1)
 		}
-<<<<<<< HEAD
-		unchangedRowKey := tablecodec.EncodeRowKeyWithHandle(t.Meta().ID, h)
-=======
 
 		physicalID := t.Meta().ID
 		if pt, ok := t.(table.PartitionedTable); ok {
@@ -136,7 +133,6 @@
 		}
 
 		unchangedRowKey := tablecodec.EncodeRowKeyWithHandle(physicalID, h)
->>>>>>> 3400fe5f
 		txnCtx := ctx.GetSessionVars().TxnCtx
 		if txnCtx.IsPessimistic {
 			txnCtx.AddUnchangedRowKey(unchangedRowKey)
