// Copyright 2016 PingCAP, Inc.
//
// Licensed under the Apache License, Version 2.0 (the "License");
// you may not use this file except in compliance with the License.
// You may obtain a copy of the License at
//
//     http://www.apache.org/licenses/LICENSE-2.0
//
// Unless required by applicable law or agreed to in writing, software
// distributed under the License is distributed on an "AS IS" BASIS,
// See the License for the specific language governing permissions and
// limitations under the License.

package executor

import (
	"bytes"
	"fmt"
	"strings"

	"github.com/juju/errors"
	"github.com/pingcap/tidb/ast"
	"github.com/pingcap/tidb/expression"
	"github.com/pingcap/tidb/kv"
	"github.com/pingcap/tidb/model"
	"github.com/pingcap/tidb/mysql"
	"github.com/pingcap/tidb/sessionctx"
	"github.com/pingcap/tidb/table"
	"github.com/pingcap/tidb/table/tables"
	"github.com/pingcap/tidb/tablecodec"
	"github.com/pingcap/tidb/types"
	"github.com/pingcap/tidb/util/chunk"
	log "github.com/sirupsen/logrus"
	"golang.org/x/net/context"
)

var (
	_ Executor = &UpdateExec{}
	_ Executor = &DeleteExec{}
	_ Executor = &InsertExec{}
	_ Executor = &ReplaceExec{}
	_ Executor = &LoadData{}
)

// updateRecord updates the row specified by the handle `h`, from `oldData` to `newData`.
// `modified` means which columns are really modified. It's used for secondary indices.
// Length of `oldData` and `newData` equals to length of `t.WritableCols()`.
// The return values:
//     1. changed (bool) : does the update really change the row values. e.g. update set i = 1 where i = 1;
//     2. handleChanged (bool) : is the handle changed after the update.
//     3. newHandle (int64) : if handleChanged == true, the newHandle means the new handle after update.
//     4. err (error) : error in the update.
func updateRecord(ctx sessionctx.Context, h int64, oldData, newData []types.Datum, modified []bool, t table.Table,
	onDup bool) (bool, bool, int64, error) {
	var sc = ctx.GetSessionVars().StmtCtx
	var changed, handleChanged = false, false
	// onUpdateSpecified is for "UPDATE SET ts_field = old_value", the
	// timestamp field is explicitly set, but not changed in fact.
	var onUpdateSpecified = make(map[int]bool)
	var newHandle int64

	// We can iterate on public columns not writable columns,
	// because all of them are sorted by their `Offset`, which
	// causes all writable columns are after public columns.
	for i, col := range t.Cols() {
		if modified[i] {
			// Cast changed fields with respective columns.
			v, err := table.CastValue(ctx, newData[i], col.ToInfo())
			if err != nil {
				return false, handleChanged, newHandle, errors.Trace(err)
			}
			newData[i] = v
		}

		// Rebase auto increment id if the field is changed.
		if mysql.HasAutoIncrementFlag(col.Flag) {
			if newData[i].IsNull() {
				return false, handleChanged, newHandle, errors.Errorf("Column '%v' cannot be null", col.Name.O)
			}
			val, errTI := newData[i].ToInt64(sc)
			if errTI != nil {
				return false, handleChanged, newHandle, errors.Trace(errTI)
			}
			err := t.RebaseAutoID(ctx, val, true)
			if err != nil {
				return false, handleChanged, newHandle, errors.Trace(err)
			}
		}
		cmp, err := newData[i].CompareDatum(sc, &oldData[i])
		if err != nil {
			return false, handleChanged, newHandle, errors.Trace(err)
		}
		if cmp != 0 {
			changed = true
			modified[i] = true
			if col.IsPKHandleColumn(t.Meta()) {
				handleChanged = true
				newHandle = newData[i].GetInt64()
			}
		} else {
			if mysql.HasOnUpdateNowFlag(col.Flag) && modified[i] {
				// It's for "UPDATE t SET ts = ts" and ts is a timestamp.
				onUpdateSpecified[i] = true
			}
			modified[i] = false
		}
	}

	// Check the not-null constraints.
	err := table.CheckNotNull(t.Cols(), newData)
	if err != nil {
		return false, handleChanged, newHandle, errors.Trace(err)
	}

	if !changed {
		// See https://dev.mysql.com/doc/refman/5.7/en/mysql-real-connect.html  CLIENT_FOUND_ROWS
		if ctx.GetSessionVars().ClientCapability&mysql.ClientFoundRows > 0 {
			sc.AddAffectedRows(1)
		}
		return false, handleChanged, newHandle, nil
	}

	// Fill values into on-update-now fields, only if they are really changed.
	for i, col := range t.Cols() {
		if mysql.HasOnUpdateNowFlag(col.Flag) && !modified[i] && !onUpdateSpecified[i] {
			v, errGT := expression.GetTimeValue(ctx, strings.ToUpper(ast.CurrentTimestamp), col.Tp, col.Decimal)
			if errGT != nil {
				return false, handleChanged, newHandle, errors.Trace(errGT)
			}
			newData[i] = v
			modified[i] = true
		}
	}

	if handleChanged {
		skipHandleCheck := false
		if sc.IgnoreErr {
			// if the new handle exists. `UPDATE IGNORE` will avoid removing record, and do nothing.
			if err = tables.CheckHandleExists(ctx, t, newHandle); err != nil {
				return false, handleChanged, newHandle, errors.Trace(err)
			}
			skipHandleCheck = true
		}
		err = t.RemoveRecord(ctx, h, oldData)
		if err != nil {
			return false, handleChanged, newHandle, errors.Trace(err)
		}
		newHandle, err = t.AddRecord(ctx, newData, skipHandleCheck)
	} else {
		// Update record to new value and update index.
		err = t.UpdateRecord(ctx, h, oldData, newData, modified)
	}
	if err != nil {
		return false, handleChanged, newHandle, errors.Trace(err)
	}

	tid := t.Meta().ID
	ctx.StmtAddDirtyTableOP(DirtyTableDeleteRow, tid, h, nil)
	ctx.StmtAddDirtyTableOP(DirtyTableAddRow, tid, h, newData)

	if onDup {
		sc.AddAffectedRows(2)
	} else {
		sc.AddAffectedRows(1)
	}
	colSize := make(map[int64]int64)
	for id, col := range t.Cols() {
		val := int64(len(newData[id].GetBytes()) - len(oldData[id].GetBytes()))
		if val != 0 {
			colSize[col.ID] = val
		}
	}
	ctx.GetSessionVars().TxnCtx.UpdateDeltaForTable(t.Meta().ID, 0, 1, colSize)
	return true, handleChanged, newHandle, nil
}

// DeleteExec represents a delete executor.
// See https://dev.mysql.com/doc/refman/5.7/en/delete.html
type DeleteExec struct {
	baseExecutor

	SelectExec Executor

	Tables       []*ast.TableName
	IsMultiTable bool
	tblID2Table  map[int64]table.Table
	// tblMap is the table map value is an array which contains table aliases.
	// Table ID may not be unique for deleting multiple tables, for statements like
	// `delete from t as t1, t as t2`, the same table has two alias, we have to identify a table
	// by its alias instead of ID.
	tblMap map[int64][]*ast.TableName

	finished bool
}

// Next implements the Executor Next interface.
func (e *DeleteExec) Next(ctx context.Context, chk *chunk.Chunk) error {
	chk.Reset()
	if e.finished {
		return nil
	}
	defer func() {
		e.finished = true
	}()

	if e.IsMultiTable {
		return errors.Trace(e.deleteMultiTablesByChunk(ctx))
	}
	return errors.Trace(e.deleteSingleTableByChunk(ctx))
}

type tblColPosInfo struct {
	tblID         int64
	colBeginIndex int
	colEndIndex   int
	handleIndex   int
}

// tableRowMapType is a map for unique (Table, Row) pair. key is the tableID.
// the key in map[int64]Row is the joined table handle, which represent a unique reference row.
// the value in map[int64]Row is the deleting row.
type tableRowMapType map[int64]map[int64]types.DatumRow

// matchingDeletingTable checks whether this column is from the table which is in the deleting list.
func (e *DeleteExec) matchingDeletingTable(tableID int64, col *expression.Column) bool {
	names, ok := e.tblMap[tableID]
	if !ok {
		return false
	}
	for _, n := range names {
		if (col.DBName.L == "" || col.DBName.L == n.Schema.L) && col.TblName.L == n.Name.L {
			return true
		}
	}
	return false
}

func (e *DeleteExec) deleteOneRow(tbl table.Table, handleCol *expression.Column, row types.DatumRow) error {
	end := len(row)
	if handleIsExtra(handleCol) {
		end--
	}
	handle := row[handleCol.Index].GetInt64()
	err := e.removeRow(e.ctx, tbl, handle, row[:end])
	if err != nil {
		return errors.Trace(err)
	}

	return nil
}

func (e *DeleteExec) deleteSingleTableByChunk(ctx context.Context) error {
	var (
		id        int64
		tbl       table.Table
		handleCol *expression.Column
		rowCount  int
	)
	for i, t := range e.tblID2Table {
		id, tbl = i, t
		handleCol = e.children[0].Schema().TblID2Handle[id][0]
		break
	}

	// If tidb_batch_delete is ON and not in a transaction, we could use BatchDelete mode.
	batchDelete := e.ctx.GetSessionVars().BatchDelete && !e.ctx.GetSessionVars().InTxn()
	batchDMLSize := e.ctx.GetSessionVars().DMLBatchSize
	fields := e.children[0].retTypes()
	for {
		chk := e.children[0].newChunk()
		iter := chunk.NewIterator4Chunk(chk)

		err := e.children[0].Next(ctx, chk)
		if err != nil {
			return errors.Trace(err)
		}
		if chk.NumRows() == 0 {
			break
		}

		for chunkRow := iter.Begin(); chunkRow != iter.End(); chunkRow = iter.Next() {
			if batchDelete && rowCount >= batchDMLSize {
				e.ctx.StmtCommit()
				if err = e.ctx.NewTxn(); err != nil {
					// We should return a special error for batch insert.
					return ErrBatchInsertFail.Gen("BatchDelete failed with error: %v", err)
				}
				rowCount = 0
			}

			datumRow := chunkRow.GetDatumRow(fields)
			err = e.deleteOneRow(tbl, handleCol, datumRow)
			if err != nil {
				return errors.Trace(err)
			}
			rowCount++
		}
	}

	return nil
}

func (e *DeleteExec) initialMultiTableTblMap() {
	e.tblMap = make(map[int64][]*ast.TableName, len(e.Tables))
	for _, t := range e.Tables {
		e.tblMap[t.TableInfo.ID] = append(e.tblMap[t.TableInfo.ID], t)
	}
}

func (e *DeleteExec) getColPosInfos(schema *expression.Schema) []tblColPosInfo {
	var colPosInfos []tblColPosInfo
	// Extract the columns' position information of this table in the delete's schema, together with the table id
	// and its handle's position in the schema.
	for id, cols := range schema.TblID2Handle {
		tbl := e.tblID2Table[id]
		for _, col := range cols {
			if !e.matchingDeletingTable(id, col) {
				continue
			}
			offset := getTableOffset(schema, col)
			end := offset + len(tbl.Cols())
			colPosInfos = append(colPosInfos, tblColPosInfo{tblID: id, colBeginIndex: offset, colEndIndex: end, handleIndex: col.Index})
		}
	}
	return colPosInfos
}

func (e *DeleteExec) composeTblRowMap(tblRowMap tableRowMapType, colPosInfos []tblColPosInfo, joinedRow types.DatumRow) {
	// iterate all the joined tables, and got the copresonding rows in joinedRow.
	for _, info := range colPosInfos {
		if tblRowMap[info.tblID] == nil {
			tblRowMap[info.tblID] = make(map[int64]types.DatumRow)
		}
		handle := joinedRow[info.handleIndex].GetInt64()
		// tblRowMap[info.tblID][handle] hold the row datas binding to this table and this handle.
		tblRowMap[info.tblID][handle] = joinedRow[info.colBeginIndex:info.colEndIndex]
	}
}

func (e *DeleteExec) deleteMultiTablesByChunk(ctx context.Context) error {
	if len(e.Tables) == 0 {
		return nil
	}

	e.initialMultiTableTblMap()
	colPosInfos := e.getColPosInfos(e.children[0].Schema())
	tblRowMap := make(tableRowMapType)
	fields := e.children[0].retTypes()
	for {
		chk := e.children[0].newChunk()
		iter := chunk.NewIterator4Chunk(chk)

		err := e.children[0].Next(ctx, chk)
		if err != nil {
			return errors.Trace(err)
		}
		if chk.NumRows() == 0 {
			break
		}

		for joinedChunkRow := iter.Begin(); joinedChunkRow != iter.End(); joinedChunkRow = iter.Next() {
			joinedDatumRow := joinedChunkRow.GetDatumRow(fields)
			e.composeTblRowMap(tblRowMap, colPosInfos, joinedDatumRow)
		}
	}

	return errors.Trace(e.removeRowsInTblRowMap(tblRowMap))
}

func (e *DeleteExec) removeRowsInTblRowMap(tblRowMap tableRowMapType) error {
	for id, rowMap := range tblRowMap {
		for handle, data := range rowMap {
			err := e.removeRow(e.ctx, e.tblID2Table[id], handle, data)
			if err != nil {
				return errors.Trace(err)
			}
		}
	}

	return nil
}

const (
	// DirtyTableAddRow is the constant for dirty table operation type.
	DirtyTableAddRow = iota
	// DirtyTableDeleteRow is the constant for dirty table operation type.
	DirtyTableDeleteRow
	// DirtyTableTruncate is the constant for dirty table operation type.
	DirtyTableTruncate
)

func (e *DeleteExec) removeRow(ctx sessionctx.Context, t table.Table, h int64, data []types.Datum) error {
	err := t.RemoveRecord(ctx, h, data)
	if err != nil {
		return errors.Trace(err)
	}
	ctx.StmtAddDirtyTableOP(DirtyTableDeleteRow, t.Meta().ID, h, nil)
	ctx.GetSessionVars().StmtCtx.AddAffectedRows(1)
	colSize := make(map[int64]int64)
	for id, col := range t.Cols() {
		val := -int64(len(data[id].GetBytes()))
		if val != 0 {
			colSize[col.ID] = val
		}
	}
	ctx.GetSessionVars().TxnCtx.UpdateDeltaForTable(t.Meta().ID, -1, 1, colSize)
	return nil
}

// Close implements the Executor Close interface.
func (e *DeleteExec) Close() error {
	return e.SelectExec.Close()
}

// Open implements the Executor Open interface.
func (e *DeleteExec) Open(ctx context.Context) error {
	return e.SelectExec.Open(ctx)
}

// NewLoadDataInfo returns a LoadDataInfo structure, and it's only used for tests now.
func NewLoadDataInfo(ctx sessionctx.Context, row []types.Datum, tbl table.Table, cols []*table.Column) *LoadDataInfo {
	insertVal := &InsertValues{baseExecutor: newBaseExecutor(ctx, nil, "InsertValues"), Table: tbl}
	return &LoadDataInfo{
		row:       row,
		insertVal: insertVal,
		Table:     tbl,
		Ctx:       ctx,
		columns:   cols,
	}
}

// LoadDataInfo saves the information of loading data operation.
type LoadDataInfo struct {
	row       []types.Datum
	insertVal *InsertValues

	Path       string
	Table      table.Table
	FieldsInfo *ast.FieldsClause
	LinesInfo  *ast.LinesClause
	Ctx        sessionctx.Context
	columns    []*table.Column
}

// SetMaxRowsInBatch sets the max number of rows to insert in a batch.
func (e *LoadDataInfo) SetMaxRowsInBatch(limit uint64) {
	e.insertVal.maxRowsInBatch = limit
}

// getValidData returns prevData and curData that starts from starting symbol.
// If the data doesn't have starting symbol, prevData is nil and curData is curData[len(curData)-startingLen+1:].
// If curData size less than startingLen, curData is returned directly.
func (e *LoadDataInfo) getValidData(prevData, curData []byte) ([]byte, []byte) {
	startingLen := len(e.LinesInfo.Starting)
	if startingLen == 0 {
		return prevData, curData
	}

	prevLen := len(prevData)
	if prevLen > 0 {
		// starting symbol in the prevData
		idx := strings.Index(string(prevData), e.LinesInfo.Starting)
		if idx != -1 {
			return prevData[idx:], curData
		}

		// starting symbol in the middle of prevData and curData
		restStart := curData
		if len(curData) >= startingLen {
			restStart = curData[:startingLen-1]
		}
		prevData = append(prevData, restStart...)
		idx = strings.Index(string(prevData), e.LinesInfo.Starting)
		if idx != -1 {
			return prevData[idx:prevLen], curData
		}
	}

	// starting symbol in the curData
	idx := strings.Index(string(curData), e.LinesInfo.Starting)
	if idx != -1 {
		return nil, curData[idx:]
	}

	// no starting symbol
	if len(curData) >= startingLen {
		curData = curData[len(curData)-startingLen+1:]
	}
	return nil, curData
}

// getLine returns a line, curData, the next data start index and a bool value.
// If it has starting symbol the bool is true, otherwise is false.
func (e *LoadDataInfo) getLine(prevData, curData []byte) ([]byte, []byte, bool) {
	startingLen := len(e.LinesInfo.Starting)
	prevData, curData = e.getValidData(prevData, curData)
	if prevData == nil && len(curData) < startingLen {
		return nil, curData, false
	}

	prevLen := len(prevData)
	terminatedLen := len(e.LinesInfo.Terminated)
	curStartIdx := 0
	if prevLen < startingLen {
		curStartIdx = startingLen - prevLen
	}
	endIdx := -1
	if len(curData) >= curStartIdx {
		endIdx = strings.Index(string(curData[curStartIdx:]), e.LinesInfo.Terminated)
	}
	if endIdx == -1 {
		// no terminated symbol
		if len(prevData) == 0 {
			return nil, curData, true
		}

		// terminated symbol in the middle of prevData and curData
		curData = append(prevData, curData...)
		endIdx = strings.Index(string(curData[startingLen:]), e.LinesInfo.Terminated)
		if endIdx != -1 {
			nextDataIdx := startingLen + endIdx + terminatedLen
			return curData[startingLen : startingLen+endIdx], curData[nextDataIdx:], true
		}
		// no terminated symbol
		return nil, curData, true
	}

	// terminated symbol in the curData
	nextDataIdx := curStartIdx + endIdx + terminatedLen
	if len(prevData) == 0 {
		return curData[curStartIdx : curStartIdx+endIdx], curData[nextDataIdx:], true
	}

	// terminated symbol in the curData
	prevData = append(prevData, curData[:nextDataIdx]...)
	endIdx = strings.Index(string(prevData[startingLen:]), e.LinesInfo.Terminated)
	if endIdx >= prevLen {
		return prevData[startingLen : startingLen+endIdx], curData[nextDataIdx:], true
	}

	// terminated symbol in the middle of prevData and curData
	lineLen := startingLen + endIdx + terminatedLen
	return prevData[startingLen : startingLen+endIdx], curData[lineLen-prevLen:], true
}

// InsertData inserts data into specified table according to the specified format.
// If it has the rest of data isn't completed the processing, then is returns without completed data.
// If the number of inserted rows reaches the batchRows, then the second return value is true.
// If prevData isn't nil and curData is nil, there are no other data to deal with and the isEOF is true.
func (e *LoadDataInfo) InsertData(prevData, curData []byte) ([]byte, bool, error) {
	// TODO: support enclosed and escape.
	if len(prevData) == 0 && len(curData) == 0 {
		return nil, false, nil
	}

	var line []byte
	var isEOF, hasStarting, reachLimit bool
	if len(prevData) > 0 && len(curData) == 0 {
		isEOF = true
		prevData, curData = curData, prevData
	}
	rows := make([][]types.Datum, 0, e.insertVal.maxRowsInBatch)
	for len(curData) > 0 {
		line, curData, hasStarting = e.getLine(prevData, curData)
		prevData = nil

		// If it doesn't find the terminated symbol and this data isn't the last data,
		// the data can't be inserted.
		if line == nil && !isEOF {
			break
		}
		// If doesn't find starting symbol, this data can't be inserted.
		if !hasStarting {
			if isEOF {
				curData = nil
			}
			break
		}
		if line == nil && isEOF {
			line = curData[len(e.LinesInfo.Starting):]
			curData = nil
		}

		cols, err := GetFieldsFromLine(line, e.FieldsInfo)
		if err != nil {
			return nil, false, errors.Trace(err)
		}
		rows = append(rows, e.colsToRow(cols))
		e.insertVal.rowCount++
		if e.insertVal.maxRowsInBatch != 0 && e.insertVal.rowCount%e.insertVal.maxRowsInBatch == 0 {
			reachLimit = true
			log.Infof("This insert rows has reached the batch %d, current total rows %d",
				e.insertVal.maxRowsInBatch, e.insertVal.rowCount)
			break
		}
	}
	rows, err := batchMarkDupRows(e.Ctx, e.Table, rows)
	if err != nil {
		return nil, reachLimit, errors.Trace(err)
	}
	for _, row := range rows {
		e.insertData(row)
	}
	if e.insertVal.lastInsertID != 0 {
		e.insertVal.ctx.GetSessionVars().SetLastInsertID(e.insertVal.lastInsertID)
	}

	return curData, reachLimit, nil
}

// GetFieldsFromLine splits line according to fieldsInfo, this function is exported for testing.
func GetFieldsFromLine(line []byte, fieldsInfo *ast.FieldsClause) ([]string, error) {
	var sep []byte
	if fieldsInfo.Enclosed != 0 {
		if line[0] != fieldsInfo.Enclosed || line[len(line)-1] != fieldsInfo.Enclosed {
			return nil, errors.Errorf("line %s should begin and end with %c", string(line), fieldsInfo.Enclosed)
		}
		line = line[1 : len(line)-1]
		sep = make([]byte, 0, len(fieldsInfo.Terminated)+2)
		sep = append(sep, fieldsInfo.Enclosed)
		sep = append(sep, fieldsInfo.Terminated...)
		sep = append(sep, fieldsInfo.Enclosed)
	} else {
		sep = []byte(fieldsInfo.Terminated)
	}
	rawCols := bytes.Split(line, sep)
	cols := escapeCols(rawCols)
	return cols, nil
}

func escapeCols(strs [][]byte) []string {
	ret := make([]string, len(strs))
	for i, v := range strs {
		output := escape(v)
		ret[i] = string(output)
	}
	return ret
}

// escape handles escape characters when running load data statement.
// TODO: escape need to be improved, it should support ESCAPED BY to specify
// the escape character and handle \N escape.
// See http://dev.mysql.com/doc/refman/5.7/en/load-data.html
func escape(str []byte) []byte {
	pos := 0
	for i := 0; i < len(str); i++ {
		c := str[i]
		if c == '\\' && i+1 < len(str) {
			c = escapeChar(str[i+1])
			i++
		}

		str[pos] = c
		pos++
	}
	return str[:pos]
}

func escapeChar(c byte) byte {
	switch c {
	case '0':
		return 0
	case 'b':
		return '\b'
	case 'n':
		return '\n'
	case 'r':
		return '\r'
	case 't':
		return '\t'
	case 'Z':
		return 26
	case '\\':
		return '\\'
	}
	return c
}

func (e *LoadDataInfo) colsToRow(cols []string) types.DatumRow {
	for i := 0; i < len(e.row); i++ {
		if i >= len(cols) {
			e.row[i].SetString("")
			continue
		}
		e.row[i].SetString(cols[i])
	}
	row, err := e.insertVal.fillRowData(e.columns, e.row)
	if err != nil {
		warnLog := fmt.Sprintf("Load Data: insert data:%v failed:%v", e.row, errors.ErrorStack(err))
		e.insertVal.handleLoadDataWarnings(err, warnLog)
		return nil
	}
	return row
}

func (e *LoadDataInfo) insertData(row types.DatumRow) {
	if row == nil {
		return
	}
	_, err := e.Table.AddRecord(e.insertVal.ctx, row, false)
	if err != nil {
		warnLog := fmt.Sprintf("Load Data: insert data:%v failed:%v", row, errors.ErrorStack(err))
		e.insertVal.handleLoadDataWarnings(err, warnLog)
	}
}

func (e *InsertValues) handleLoadDataWarnings(err error, logInfo string) {
	sc := e.ctx.GetSessionVars().StmtCtx
	sc.AppendWarning(err)
	log.Warn(logInfo)
}

// LoadData represents a load data executor.
type LoadData struct {
	baseExecutor

	IsLocal      bool
	loadDataInfo *LoadDataInfo
}

// loadDataVarKeyType is a dummy type to avoid naming collision in context.
type loadDataVarKeyType int

// String defines a Stringer function for debugging and pretty printing.
func (k loadDataVarKeyType) String() string {
	return "load_data_var"
}

// LoadDataVarKey is a variable key for load data.
const LoadDataVarKey loadDataVarKeyType = 0

// Next implements the Executor Next interface.
func (e *LoadData) Next(ctx context.Context, chk *chunk.Chunk) error {
	chk.Reset()
	// TODO: support load data without local field.
	if !e.IsLocal {
		return errors.New("Load Data: don't support load data without local field")
	}
	// TODO: support lines terminated is "".
	if len(e.loadDataInfo.LinesInfo.Terminated) == 0 {
		return errors.New("Load Data: don't support load data terminated is nil")
	}

	sctx := e.loadDataInfo.insertVal.ctx
	val := sctx.Value(LoadDataVarKey)
	if val != nil {
		sctx.SetValue(LoadDataVarKey, nil)
		return errors.New("Load Data: previous load data option isn't closed normal")
	}
	if e.loadDataInfo.Path == "" {
		return errors.New("Load Data: infile path is empty")
	}
	sctx.SetValue(LoadDataVarKey, e.loadDataInfo)

	return nil
}

// Close implements the Executor Close interface.
func (e *LoadData) Close() error {
	return nil
}

// Open implements the Executor Open interface.
func (e *LoadData) Open(ctx context.Context) error {
	return nil
}

type defaultVal struct {
	val types.Datum
	// We evaluate the default value lazily. The valid indicates whether the val is evaluated.
	valid bool
}

// InsertValues is the data to insert.
type InsertValues struct {
	baseExecutor

	rowCount              uint64
	maxRowsInBatch        uint64
	lastInsertID          uint64
	needFillDefaultValues bool
	hasExtraHandle        bool

	SelectExec Executor

	Table     table.Table
	Columns   []*ast.ColumnName
	Lists     [][]expression.Expression
	Setlist   []*expression.Assignment
	IsPrepare bool

	GenColumns []*ast.ColumnName
	GenExprs   []expression.Expression

	// colDefaultVals is used to store casted default value.
	// Because not every insert statement needs colDefaultVals, so we will init the buffer lazily.
	colDefaultVals []defaultVal
}

// InsertExec represents an insert executor.
type InsertExec struct {
	*InsertValues

	OnDuplicate []*expression.Assignment

	Priority mysql.PriorityEnum

	finished bool
	rowCount int

	// For duplicate key update
	uniqueKeysInRows [][]keyWithDupError
	dupKeyValues     map[string][]byte
	dupOldRowValues  map[string][]byte
}

func (e *InsertExec) insertOneRow(row []types.Datum) (int64, error) {
	if err := e.checkBatchLimit(); err != nil {
		return 0, errors.Trace(err)
	}
	e.ctx.Txn().SetOption(kv.PresumeKeyNotExists, nil)
	h, err := e.Table.AddRecord(e.ctx, row, false)
	e.ctx.Txn().DelOption(kv.PresumeKeyNotExists)
	if err != nil {
		return 0, errors.Trace(err)
	}
	if !e.ctx.GetSessionVars().ImportingData {
		e.ctx.StmtAddDirtyTableOP(DirtyTableAddRow, e.Table.Meta().ID, h, row)
	}
	e.rowCount++
	return h, nil
}

func (e *InsertExec) exec(ctx context.Context, rows [][]types.Datum) (types.DatumRow, error) {
	// If tidb_batch_insert is ON and not in a transaction, we could use BatchInsert mode.
	sessVars := e.ctx.GetSessionVars()
	defer sessVars.CleanBuffers()
	ignoreErr := sessVars.StmtCtx.IgnoreErr

	e.rowCount = 0
	if !sessVars.ImportingData {
		sessVars.GetWriteStmtBufs().BufStore = kv.NewBufferStore(e.ctx.Txn(), kv.TempTxnMemBufCap)
	}

	// If `ON DUPLICATE KEY UPDATE` is specified, and no `IGNORE` keyword,
	// the to-be-insert rows will be check on duplicate keys and update to the new rows.
	if len(e.OnDuplicate) > 0 && !ignoreErr {
		err := e.batchUpdateDupRows(rows, e.OnDuplicate)
		if err != nil {
			return nil, errors.Trace(err)
		}
	} else {
		if len(e.OnDuplicate) == 0 && ignoreErr {
			// If you use the IGNORE keyword, duplicate-key error that occurs while executing the INSERT statement are ignored.
			// For example, without IGNORE, a row that duplicates an existing UNIQUE index or PRIMARY KEY value in
			// the table causes a duplicate-key error and the statement is aborted. With IGNORE, the row is discarded and no error occurs.
			// However, if the `on duplicate update` is also specified, the duplicated row will be updated.
			// Using BatchGet in insert ignore to mark rows as duplicated before we add records to the table.
			var err error
			rows, err = batchMarkDupRows(e.ctx, e.Table, rows)
			if err != nil {
				return nil, errors.Trace(err)
			}
		}
		for _, row := range rows {
			// duplicate row will be marked as nil in batchMarkDupRows if
			// IgnoreErr is true. For IgnoreErr is false, it is a protection.
			if row == nil {
				continue
			}
			if err := e.checkBatchLimit(); err != nil {
				return nil, errors.Trace(err)
			}
			if len(e.OnDuplicate) == 0 && !ignoreErr {
				e.ctx.Txn().SetOption(kv.PresumeKeyNotExists, nil)
			}
			h, err := e.Table.AddRecord(e.ctx, row, false)
			e.ctx.Txn().DelOption(kv.PresumeKeyNotExists)
			if err == nil {
				if !sessVars.ImportingData {
					e.ctx.StmtAddDirtyTableOP(DirtyTableAddRow, e.Table.Meta().ID, h, row)
				}
				e.rowCount++
				continue
			}
			if kv.ErrKeyExists.Equal(err) {
				// TODO: Use batch get to speed up `insert ignore on duplicate key update`.
				if len(e.OnDuplicate) > 0 && ignoreErr {
					data, err1 := e.Table.RowWithCols(e.ctx, h, e.Table.WritableCols())
					if err1 != nil {
						return nil, errors.Trace(err1)
					}
					_, _, _, err = e.doDupRowUpdate(h, data, row, e.OnDuplicate)
					if kv.ErrKeyExists.Equal(err) {
						e.ctx.GetSessionVars().StmtCtx.AppendWarning(err)
						continue
					}
					if err != nil {
						return nil, errors.Trace(err)
					}
					e.rowCount++
					continue
				}
			}
			return nil, errors.Trace(err)
		}
	}

	if e.lastInsertID != 0 {
		sessVars.SetLastInsertID(e.lastInsertID)
	}
	e.finished = true
	return nil, nil
}

type keyWithDupError struct {
	isRecordKey bool
	key         kv.Key
	dupErr      error
	newRowValue []byte
}

// batchGetOldValues gets the values of storage in batch.
func batchGetOldValues(ctx sessionctx.Context, t table.Table, handles []int64) (map[string][]byte, error) {
	batchKeys := make([]kv.Key, 0, len(handles))
	for _, handle := range handles {
		batchKeys = append(batchKeys, t.RecordKey(handle))
	}
	values, err := kv.BatchGetValues(ctx.Txn(), batchKeys)
	if err != nil {
		return nil, errors.Trace(err)
	}
	return values, nil
}

// encodeNewRow encodes a new row to value.
func encodeNewRow(ctx sessionctx.Context, t table.Table, row []types.Datum) ([]byte, error) {
	colIDs := make([]int64, 0, len(row))
	skimmedRow := make([]types.Datum, 0, len(row))
	for _, col := range t.Cols() {
		if !tables.CanSkip(t.Meta(), col, row[col.Offset]) {
			colIDs = append(colIDs, col.ID)
			skimmedRow = append(skimmedRow, row[col.Offset])
		}
	}
	newRowValue, err := tablecodec.EncodeRow(ctx.GetSessionVars().StmtCtx, skimmedRow, colIDs, nil, nil)
	if err != nil {
		return nil, errors.Trace(err)
	}
	return newRowValue, nil
}

// getKeysNeedCheck gets keys converted from to-be-insert rows to record keys and unique index keys,
// which need to be checked whether they are duplicate keys.
func getKeysNeedCheck(ctx sessionctx.Context, t table.Table, rows [][]types.Datum) ([][]keyWithDupError,
	error) {
	nUnique := 0
	for _, v := range t.WritableIndices() {
		if v.Meta().Unique {
			nUnique++
		}
	}
	rowWithKeys := make([][]keyWithDupError, 0, len(rows))

	var handleCol *table.Column
	// Get handle column if PK is handle.
	if t.Meta().PKIsHandle {
		for _, col := range t.Cols() {
			if col.IsPKHandleColumn(t.Meta()) {
				handleCol = col
				break
			}
		}
	}

	for _, row := range rows {
		keysWithErr := make([]keyWithDupError, 0, nUnique+1)
		newRowValue, err := encodeNewRow(ctx, t, row)
		if err != nil {
			return nil, errors.Trace(err)
		}
		// Append record keys and errors.
		if t.Meta().PKIsHandle {
			handle := row[handleCol.Offset].GetInt64()
			keysWithErr = append(keysWithErr, keyWithDupError{
				true,
				t.RecordKey(handle),
				kv.ErrKeyExists.FastGen("Duplicate entry '%d' for key 'PRIMARY'", handle),
				newRowValue,
			})
		}

		// append unique keys and errors
		for _, v := range t.WritableIndices() {
			if !v.Meta().Unique {
				continue
			}
			colVals, err1 := v.FetchValues(row, nil)
			if err1 != nil {
				return nil, errors.Trace(err1)
			}
			// Pass handle = 0 to GenIndexKey,
			// due to we only care about distinct key.
			key, distinct, err1 := v.GenIndexKey(ctx.GetSessionVars().StmtCtx,
				colVals, 0, nil)
			if err1 != nil {
				return nil, errors.Trace(err1)
			}
			// Skip the non-distinct keys.
			if !distinct {
				continue
			}
			colValStr, err1 := types.DatumsToString(colVals)
			if err1 != nil {
				return nil, errors.Trace(err1)
			}
			keysWithErr = append(keysWithErr, keyWithDupError{
				false,
				key,
				kv.ErrKeyExists.FastGen("Duplicate entry '%s' for key '%s'",
					colValStr, v.Meta().Name),
				newRowValue,
			})
		}
		rowWithKeys = append(rowWithKeys, keysWithErr)
	}
	return rowWithKeys, nil
}

// batchGetInsertKeys uses batch-get to fetch all key-value pairs to be checked for ignore or duplicate key update.
func batchGetInsertKeys(ctx sessionctx.Context, t table.Table, newRows [][]types.Datum) ([][]keyWithDupError, map[string][]byte, error) {
	// Get keys need to be checked.
	keysInRows, err := getKeysNeedCheck(ctx, t, newRows)
	if err != nil {
		return nil, nil, errors.Trace(err)
	}

	// Batch get values.
	nKeys := 0
	for _, v := range keysInRows {
		nKeys += len(v)
	}
	batchKeys := make([]kv.Key, 0, nKeys)
	for _, v := range keysInRows {
		for _, k := range v {
			batchKeys = append(batchKeys, k.key)
		}
	}
	values, err := kv.BatchGetValues(ctx.Txn(), batchKeys)
	if err != nil {
		return nil, nil, errors.Trace(err)
	}
	return keysInRows, values, nil
}

// checkBatchLimit check the batchSize limitation.
func (e *InsertExec) checkBatchLimit() error {
	sessVars := e.ctx.GetSessionVars()
	batchInsert := sessVars.BatchInsert && !sessVars.InTxn()
	batchSize := sessVars.DMLBatchSize
	if batchInsert && e.rowCount >= batchSize {
		e.ctx.StmtCommit()
		if err := e.ctx.NewTxn(); err != nil {
			// We should return a special error for batch insert.
			return ErrBatchInsertFail.Gen("BatchInsert failed with error: %v", err)
		}
		e.rowCount = 0
		if !sessVars.ImportingData {
			sessVars.GetWriteStmtBufs().BufStore = kv.NewBufferStore(e.ctx.Txn(), kv.TempTxnMemBufCap)
		}
	}
	return nil
}

// initDupOldRowValue initializes dupOldRowValues which contain the to-be-updated rows from storage.
func (e *InsertExec) initDupOldRowValue(newRows [][]types.Datum) (err error) {
	e.dupOldRowValues = make(map[string][]byte, len(newRows))
	handles := make([]int64, 0, len(newRows))
	for _, keysInRow := range e.uniqueKeysInRows {
		for _, k := range keysInRow {
			if val, found := e.dupKeyValues[string(k.key)]; found {
				if k.isRecordKey {
					e.dupOldRowValues[string(k.key)] = val
				} else {
					var handle int64
					handle, err = decodeOldHandle(k, val)
					if err != nil {
						return errors.Trace(err)
					}
					handles = append(handles, handle)
				}
				break
			}
		}
	}
	valuesMap, err := batchGetOldValues(e.ctx, e.Table, handles)
	if err != nil {
		return errors.Trace(err)
	}
	for k, v := range valuesMap {
		e.dupOldRowValues[k] = v
	}
	return nil
}

// decodeOldHandle decode old handle by key-value pair.
// The key-value pair should only be a table record or a distinct index record.
// If the key is a record key, decode handle from the key, else decode handle from the value.
func decodeOldHandle(k keyWithDupError, value []byte) (oldHandle int64, err error) {
	if k.isRecordKey {
		oldHandle, err = tablecodec.DecodeRowKey(k.key)
	} else {
		oldHandle, err = tables.DecodeHandle(value)
	}
	if err != nil {
		return 0, errors.Trace(err)
	}
	return oldHandle, nil
}

// updateDupRow updates a duplicate row to a new row.
func (e *InsertExec) updateDupRow(keys []keyWithDupError, k keyWithDupError, val []byte, newRow []types.Datum, onDuplicate []*expression.Assignment) (err error) {
	oldHandle, err := decodeOldHandle(k, val)
	if err != nil {
		return errors.Trace(err)
	}

	// Get the table record row from storage for update.
	oldValue, ok := e.dupOldRowValues[string(e.Table.RecordKey(oldHandle))]
	if !ok {
		return errors.NotFoundf("can not be duplicated row, due to old row not found. handle %d", oldHandle)
	}
	cols := e.Table.WritableCols()
	oldRow, oldRowMap, err := tables.DecodeRawRowData(e.ctx, e.Table.Meta(), oldHandle, cols, oldValue)
	if err != nil {
		return errors.Trace(err)
	}
	// Fill write-only and write-reorg columns with originDefaultValue if not found in oldValue.
	for _, col := range cols {
		if col.State != model.StatePublic && oldRow[col.Offset].IsNull() {
			_, found := oldRowMap[col.ID]
			if !found {
				oldRow[col.Offset], err = table.GetColOriginDefaultValue(e.ctx, col.ToInfo())
				if err != nil {
					return errors.Trace(err)
				}
			}
		}
	}

	// Do update row.
	updatedRow, handleChanged, newHandle, err := e.doDupRowUpdate(oldHandle, oldRow, newRow, onDuplicate)
	if err != nil {
		return errors.Trace(err)
	}
	return e.updateDupKeyValues(keys, oldHandle, newHandle, handleChanged, updatedRow)
}

// updateDupKeyValues updates the dupKeyValues for further duplicate key check.
func (e *InsertExec) updateDupKeyValues(keys []keyWithDupError, oldHandle int64,
	newHandle int64, handleChanged bool, updatedRow []types.Datum) error {
	// There is only one row per update.
	fillBackKeysInRows, err := getKeysNeedCheck(e.ctx, e.Table, [][]types.Datum{updatedRow})
	if err != nil {
		return errors.Trace(err)
	}
	// Delete key-values belong to the old row.
	for _, del := range keys {
		delete(e.dupKeyValues, string(del.key))
	}
	// Fill back new key-values of the updated row.
	if handleChanged {
		delete(e.dupOldRowValues, string(e.Table.RecordKey(oldHandle)))
		e.fillBackKeys(fillBackKeysInRows[0], newHandle)
	} else {
		e.fillBackKeys(fillBackKeysInRows[0], oldHandle)
	}
	return nil
}

// batchUpdateDupRows updates multi-rows in batch if they are duplicate with rows in table.
func (e *InsertExec) batchUpdateDupRows(newRows [][]types.Datum, onDuplicate []*expression.Assignment) error {
	var err error
	e.uniqueKeysInRows, e.dupKeyValues, err = batchGetInsertKeys(e.ctx, e.Table, newRows)
	if err != nil {
		return errors.Trace(err)
	}

	// Batch get the to-be-updated rows in storage.
	err = e.initDupOldRowValue(newRows)
	if err != nil {
		return errors.Trace(err)
	}

	for i, keysInRow := range e.uniqueKeysInRows {
		for _, k := range keysInRow {
			if val, found := e.dupKeyValues[string(k.key)]; found {
				err := e.updateDupRow(keysInRow, k, val, newRows[i], e.OnDuplicate)
				if err != nil {
					return errors.Trace(err)
				}
				// Clean up row for latest add record operation.
				newRows[i] = nil
				break
			}
		}
		// If row was checked with no duplicate keys,
		// we should do insert the row,
		// and key-values should be filled back to dupOldRowValues for the further row check,
		// due to there may be duplicate keys inside the insert statement.
		if newRows[i] != nil {
			newHandle, err := e.insertOneRow(newRows[i])
			if err != nil {
				return errors.Trace(err)
			}
			e.fillBackKeys(keysInRow, newHandle)
		}
	}
	return nil
}

// fillBackKeys fills the updated key-value pair to the dupKeyValues for further check.
func (e *InsertExec) fillBackKeys(fillBackKeysInRow []keyWithDupError, handle int64) {
	e.dupOldRowValues[string(e.Table.RecordKey(handle))] = fillBackKeysInRow[0].newRowValue
	for _, insert := range fillBackKeysInRow {
		if insert.isRecordKey {
			e.dupKeyValues[string(e.Table.RecordKey(handle))] = insert.newRowValue
		} else {
			e.dupKeyValues[string(insert.key)] = tables.EncodeHandle(handle)
		}
	}
}

// batchMarkDupRows marks rows with duplicate errors as nil.
// All duplicate rows were marked and appended as duplicate warnings
// to the statement context in batch.
func batchMarkDupRows(ctx sessionctx.Context, t table.Table, rows [][]types.Datum) ([][]types.Datum, error) {
	rowWithKeys, values, err := batchGetInsertKeys(ctx, t, rows)
	if err != nil {
		return nil, errors.Trace(err)
	}
	// append warnings and get no duplicated error rows
	for i, v := range rowWithKeys {
		for _, k := range v {
			if _, found := values[string(k.key)]; found {
				// If duplicate keys were found in BatchGet, mark row = nil.
				rows[i] = nil
				ctx.GetSessionVars().StmtCtx.AppendWarning(k.dupErr)
				break
			}
		}
		// If row was checked with no duplicate keys,
		// it should be add to values map for the further row check.
		// There may be duplicate keys inside the insert statement.
		if rows[i] != nil {
			for _, k := range v {
				values[string(k.key)] = []byte{}
			}
		}
	}
	// this statement was already been checked
	ctx.GetSessionVars().StmtCtx.BatchCheck = true
	return rows, nil
}

// Next implements Exec Next interface.
func (e *InsertExec) Next(ctx context.Context, chk *chunk.Chunk) error {
	chk.Reset()
	if e.finished {
		return nil
	}
	cols, err := e.getColumns(e.Table.Cols())
	if err != nil {
		return errors.Trace(err)
	}

	var rows [][]types.Datum
	if len(e.children) > 0 && e.children[0] != nil {
		rows, err = e.getRowsSelectChunk(ctx, cols)
	} else {
		rows, err = e.getRows(cols)
	}
	if err != nil {
		return errors.Trace(err)
	}

	_, err = e.exec(ctx, rows)
	return errors.Trace(err)
}

// Close implements the Executor Close interface.
func (e *InsertExec) Close() error {
	e.ctx.GetSessionVars().CurrInsertValues = nil
	if e.SelectExec != nil {
		return e.SelectExec.Close()
	}
	return nil
}

// Open implements the Executor Close interface.
func (e *InsertExec) Open(ctx context.Context) error {
	if e.SelectExec != nil {
		return e.SelectExec.Open(ctx)
	}
	return nil
}

// getColumns gets the explicitly specified columns of an insert statement. There are three cases:
// There are three types of insert statements:
// 1 insert ... values(...)  --> name type column
// 2 insert ... set x=y...   --> set type column
// 3 insert ... (select ..)  --> name type column
// See https://dev.mysql.com/doc/refman/5.7/en/insert.html
func (e *InsertValues) getColumns(tableCols []*table.Column) ([]*table.Column, error) {
	var cols []*table.Column
	var err error

	if len(e.Setlist) > 0 {
		// Process `set` type column.
		columns := make([]string, 0, len(e.Setlist))
		for _, v := range e.Setlist {
			columns = append(columns, v.Col.ColName.O)
		}
		for _, v := range e.GenColumns {
			columns = append(columns, v.Name.O)
		}
		cols, err = table.FindCols(tableCols, columns, e.Table.Meta().PKIsHandle)
		if err != nil {
			return nil, errors.Errorf("INSERT INTO %s: %s", e.Table.Meta().Name.O, err)
		}
		if len(cols) == 0 {
			return nil, errors.Errorf("INSERT INTO %s: empty column", e.Table.Meta().Name.O)
		}
	} else if len(e.Columns) > 0 {
		// Process `name` type column.
		columns := make([]string, 0, len(e.Columns))
		for _, v := range e.Columns {
			columns = append(columns, v.Name.O)
		}
		for _, v := range e.GenColumns {
			columns = append(columns, v.Name.O)
		}
		cols, err = table.FindCols(tableCols, columns, e.Table.Meta().PKIsHandle)
		if err != nil {
			return nil, errors.Errorf("INSERT INTO %s: %s", e.Table.Meta().Name.O, err)
		}
	} else {
		// If e.Columns are empty, use all columns instead.
		cols = tableCols
	}
	for _, col := range cols {
		if col.Name.L == model.ExtraHandleName.L {
			e.hasExtraHandle = true
			break
		}
	}

	// Check column whether is specified only once.
	err = table.CheckOnce(cols)
	if err != nil {
		return nil, errors.Trace(err)
	}

	return cols, nil
}

func (e *InsertValues) lazilyInitColDefaultValBuf() (ok bool) {
	if e.colDefaultVals != nil {
		return true
	}

	// only if values count of insert statement is more than one, use colDefaultVals to store
	// casted default values has benefits.
	if len(e.Lists) > 1 {
		e.colDefaultVals = make([]defaultVal, len(e.Table.Cols()))
		return true
	}

	return false
}

func (e *InsertValues) fillValueList() error {
	if len(e.Setlist) > 0 {
		if len(e.Lists) > 0 {
			return errors.Errorf("INSERT INTO %s: set type should not use values", e.Table)
		}
		l := make([]expression.Expression, 0, len(e.Setlist))
		for _, v := range e.Setlist {
			l = append(l, v.Expr)
		}
		e.Lists = append(e.Lists, l)
	}
	return nil
}

func (e *InsertValues) checkValueCount(insertValueCount, valueCount, genColsCount, num int, cols []*table.Column) error {
	// TODO: This check should be done in plan builder.
	if insertValueCount != valueCount {
		// "insert into t values (), ()" is valid.
		// "insert into t values (), (1)" is not valid.
		// "insert into t values (1), ()" is not valid.
		// "insert into t values (1,2), (1)" is not valid.
		// So the value count must be same for all insert list.
		return ErrWrongValueCountOnRow.GenByArgs(num + 1)
	}
	if valueCount == 0 && len(e.Columns) > 0 {
		// "insert into t (c1) values ()" is not valid.
		return ErrWrongValueCountOnRow.GenByArgs(num + 1)
	} else if valueCount > 0 {
		explicitSetLen := 0
		if len(e.Columns) != 0 {
			explicitSetLen = len(e.Columns)
		} else {
			explicitSetLen = len(e.Setlist)
		}
		if explicitSetLen > 0 && valueCount+genColsCount != len(cols) {
			return ErrWrongValueCountOnRow.GenByArgs(num + 1)
		} else if explicitSetLen == 0 && valueCount != len(cols) {
			return ErrWrongValueCountOnRow.GenByArgs(num + 1)
		}
	}
	return nil
}

func (e *InsertValues) getRows(cols []*table.Column) (rows [][]types.Datum, err error) {
	// process `insert|replace ... set x=y...`
	if err = e.fillValueList(); err != nil {
		return nil, errors.Trace(err)
	}

	rows = make([][]types.Datum, len(e.Lists))
	length := len(e.Lists[0])
	for i, list := range e.Lists {
		if err = e.checkValueCount(length, len(list), len(e.GenColumns), i, cols); err != nil {
			return nil, errors.Trace(err)
		}
		e.rowCount = uint64(i)
		rows[i], err = e.getRow(cols, list, i)
		if err != nil {
			return nil, errors.Trace(err)
		}
	}
	return
}

// resetErrDataTooLong reset ErrDataTooLong error msg.
// types.ErrDataTooLong is produced in types.ProduceStrWithSpecifiedTp, there is no column info in there,
// so we reset the error msg here, and wrap old err with errors.Wrap.
func resetErrDataTooLong(colName string, rowIdx int, err error) error {
	newErr := types.ErrDataTooLong.Gen("Data too long for column '%v' at row %v", colName, rowIdx)
	return errors.Wrap(err, newErr)
}

func (e *InsertValues) handleErr(col *table.Column, rowIdx int, err error) error {
	if err == nil {
		return nil
	}

	if types.ErrDataTooLong.Equal(err) {
		return resetErrDataTooLong(col.Name.O, rowIdx+1, err)
	}

<<<<<<< HEAD
	if types.ErrOverflow.Equal(err) {
		return types.ErrWarnDataOutOfRange.GenByArgs(col.Name.O, int64(rowIdx+1))
	}

	return e.filterErr(err, ignoreErr)
=======
	return e.filterErr(err)
>>>>>>> 0fda3b40
}

// getRow eval the insert statement. Because the value of column may calculated based on other column,
// it use fillDefaultValues to init the empty row before eval expressions when needFillDefaultValues is true.
func (e *InsertValues) getRow(cols []*table.Column, list []expression.Expression, rowIdx int) ([]types.Datum, error) {
	rowLen := len(e.Table.Cols())
	if e.hasExtraHandle {
		rowLen++
	}
	row := make(types.DatumRow, rowLen)
	hasValue := make([]bool, rowLen)

	if e.needFillDefaultValues {
		if err := e.fillDefaultValues(row, hasValue); err != nil {
			return nil, errors.Trace(err)
		}
	}

	for i, expr := range list {
		val, err := expr.Eval(row)
		if err = e.handleErr(cols[i], rowIdx, err); err != nil {
			return nil, errors.Trace(err)
		}
		val, err = table.CastValue(e.ctx, val, cols[i].ToInfo())
		if err = e.handleErr(cols[i], rowIdx, err); err != nil {
			return nil, errors.Trace(err)
		}

		offset := cols[i].Offset
		row[offset], hasValue[offset] = val, true
	}

	return e.fillGenColData(cols, len(list), hasValue, row)
}

// fillDefaultValues fills a row followed by these rules:
//     1. for nullable and no default value column, use NULL.
//     2. for nullable and have default value column, use it's default value.
//     3. for not null column, use zero value even in strict mode.
//     4. for auto_increment column, use zero value.
//     5. for generated column, use NULL.
func (e *InsertValues) fillDefaultValues(row []types.Datum, hasValue []bool) error {
	for i, c := range e.Table.Cols() {
		var err error
		if c.IsGenerated() {
			continue
		} else if mysql.HasAutoIncrementFlag(c.Flag) {
			row[i] = table.GetZeroValue(c.ToInfo())
		} else {
			row[i], err = e.getColDefaultValue(i, c)
			hasValue[c.Offset] = true
			if table.ErrNoDefaultValue.Equal(err) {
				row[i] = table.GetZeroValue(c.ToInfo())
				hasValue[c.Offset] = false
			} else if err = e.filterErr(err); err != nil {
				return errors.Trace(err)
			}
		}
	}

	return nil
}

func (e *InsertValues) getRowsSelectChunk(ctx context.Context, cols []*table.Column) ([][]types.Datum, error) {
	// process `insert|replace into ... select ... from ...`
	selectExec := e.children[0]
	if selectExec.Schema().Len() != len(cols) {
		return nil, ErrWrongValueCountOnRow.GenByArgs(1)
	}
	var rows [][]types.Datum
	fields := selectExec.retTypes()
	for {
		chk := selectExec.newChunk()
		iter := chunk.NewIterator4Chunk(chk)

		err := selectExec.Next(ctx, chk)
		if err != nil {
			return nil, errors.Trace(err)
		}
		if chk.NumRows() == 0 {
			break
		}

		for innerChunkRow := iter.Begin(); innerChunkRow != iter.End(); innerChunkRow = iter.Next() {
			innerRow := innerChunkRow.GetDatumRow(fields)
			e.rowCount = uint64(len(rows))
			row, err := e.fillRowData(cols, innerRow)
			if err != nil {
				return nil, errors.Trace(err)
			}
			rows = append(rows, row)
		}
	}
	return rows, nil
}

func (e *InsertValues) fillRowData(cols []*table.Column, vals []types.Datum) ([]types.Datum, error) {
	row := make([]types.Datum, len(e.Table.Cols()))
	hasValue := make([]bool, len(e.Table.Cols()))
	for i, v := range vals {
		casted, err := table.CastValue(e.ctx, v, cols[i].ToInfo())
		if err = e.filterErr(err); err != nil {
			return nil, errors.Trace(err)
		}

		offset := cols[i].Offset
		row[offset] = casted
		hasValue[offset] = true
	}

	return e.fillGenColData(cols, len(vals), hasValue, row)
}

func (e *InsertValues) fillGenColData(cols []*table.Column, valLen int, hasValue []bool, row types.DatumRow) ([]types.Datum, error) {
	err := e.initDefaultValues(row, hasValue)
	if err != nil {
		return nil, errors.Trace(err)
	}
	for i, expr := range e.GenExprs {
		var val types.Datum
		val, err = expr.Eval(row)
		if err = e.filterErr(err); err != nil {
			return nil, errors.Trace(err)
		}
		val, err = table.CastValue(e.ctx, val, cols[valLen+i].ToInfo())
		if err != nil {
			return nil, errors.Trace(err)
		}
		offset := cols[valLen+i].Offset
		row[offset] = val
	}

	if err = table.CheckNotNull(e.Table.Cols(), row); err != nil {
		return nil, errors.Trace(err)
	}
	return row, nil
}

func (e *InsertValues) filterErr(err error) error {
	if err == nil {
		return nil
	}
	if !e.ctx.GetSessionVars().StmtCtx.IgnoreErr {
		return errors.Trace(err)
	}

	warnLog := fmt.Sprintf("ignore err:%v", errors.ErrorStack(err))
	e.handleLoadDataWarnings(err, warnLog)
	return nil
}

func (e *InsertValues) getColDefaultValue(idx int, col *table.Column) (d types.Datum, err error) {
	if e.colDefaultVals != nil && e.colDefaultVals[idx].valid {
		return e.colDefaultVals[idx].val, nil
	}

	defaultVal, err := table.GetColDefaultValue(e.ctx, col.ToInfo())
	if err != nil {
		return types.Datum{}, errors.Trace(err)
	}
	if initialized := e.lazilyInitColDefaultValBuf(); initialized {
		e.colDefaultVals[idx].val = defaultVal
		e.colDefaultVals[idx].valid = true
	}

	return defaultVal, nil
}

// initDefaultValues fills generated columns, auto_increment column and empty column.
// For NOT NULL column, it will return error or use zero value based on sql_mode.
func (e *InsertValues) initDefaultValues(row []types.Datum, hasValue []bool) error {
	strictSQL := e.ctx.GetSessionVars().StrictSQLMode
	for i, c := range e.Table.Cols() {
		var needDefaultValue bool
		if !hasValue[i] {
			needDefaultValue = true
		} else if mysql.HasNotNullFlag(c.Flag) && row[i].IsNull() && !strictSQL {
			needDefaultValue = true
			// TODO: Append Warning ErrColumnCantNull.
		}
		if mysql.HasAutoIncrementFlag(c.Flag) || c.IsGenerated() {
			// Just leave generated column as null. It will be calculated later
			// but before we check whether the column can be null or not.
			needDefaultValue = false
			if !hasValue[i] {
				row[i].SetNull()
			}
		}
		if needDefaultValue {
			var err error
			row[i], err = e.getColDefaultValue(i, c)
			if e.filterErr(err) != nil {
				return errors.Trace(err)
			}
		}

		// Adjust the value if this column has auto increment flag.
		if mysql.HasAutoIncrementFlag(c.Flag) {
			if err := e.adjustAutoIncrementDatum(row, i, c); err != nil {
				return errors.Trace(err)
			}
		}
	}
	return nil
}

func (e *InsertValues) adjustAutoIncrementDatum(row []types.Datum, i int, c *table.Column) error {
	retryInfo := e.ctx.GetSessionVars().RetryInfo
	if retryInfo.Retrying {
		id, err := retryInfo.GetCurrAutoIncrementID()
		if err != nil {
			return errors.Trace(err)
		}
		if mysql.HasUnsignedFlag(c.Flag) {
			row[i].SetUint64(uint64(id))
		} else {
			row[i].SetInt64(id)
		}
		return nil
	}

	var err error
	var recordID int64
	if !row[i].IsNull() {
		recordID, err = row[i].ToInt64(e.ctx.GetSessionVars().StmtCtx)
		if e.filterErr(errors.Trace(err)) != nil {
			return errors.Trace(err)
		}
	}
	// Use the value if it's not null and not 0.
	if recordID != 0 {
		err = e.Table.RebaseAutoID(e.ctx, recordID, true)
		if err != nil {
			return errors.Trace(err)
		}
		e.ctx.GetSessionVars().InsertID = uint64(recordID)
		if mysql.HasUnsignedFlag(c.Flag) {
			row[i].SetUint64(uint64(recordID))
		} else {
			row[i].SetInt64(recordID)
		}
		retryInfo.AddAutoIncrementID(recordID)
		return nil
	}

	// Change NULL to auto id.
	// Change value 0 to auto id, if NoAutoValueOnZero SQL mode is not set.
	if row[i].IsNull() || e.ctx.GetSessionVars().SQLMode&mysql.ModeNoAutoValueOnZero == 0 {
		recordID, err = e.Table.AllocAutoID(e.ctx)
		if e.filterErr(errors.Trace(err)) != nil {
			return errors.Trace(err)
		}
		// It's compatible with mysql. So it sets last insert id to the first row.
		if e.rowCount == 0 {
			e.lastInsertID = uint64(recordID)
		}
	}

	if mysql.HasUnsignedFlag(c.Flag) {
		row[i].SetUint64(uint64(recordID))
	} else {
		row[i].SetInt64(recordID)
	}
	retryInfo.AddAutoIncrementID(recordID)

	// the value of row[i] is adjusted by autoid, so we need to cast it again.
	casted, err := table.CastValue(e.ctx, row[i], c.ToInfo())
	if err != nil {
		return errors.Trace(err)
	}
	row[i] = casted
	return nil
}

// doDupRowUpdate updates the duplicate row.
// TODO: Report rows affected and last insert id.
func (e *InsertExec) doDupRowUpdate(handle int64, oldRow []types.Datum, newRow []types.Datum,
	cols []*expression.Assignment) ([]types.Datum, bool, int64, error) {
	assignFlag := make([]bool, len(e.Table.WritableCols()))
	// See http://dev.mysql.com/doc/refman/5.7/en/miscellaneous-functions.html#function_values
	e.ctx.GetSessionVars().CurrInsertValues = types.DatumRow(newRow)
	newData := make(types.DatumRow, len(oldRow))
	copy(newData, oldRow)
	for _, col := range cols {
		val, err1 := col.Expr.Eval(newData)
		if err1 != nil {
			return nil, false, 0, errors.Trace(err1)
		}
		newData[col.Col.Index] = val
		assignFlag[col.Col.Index] = true
	}
	_, handleChanged, newHandle, err := updateRecord(e.ctx, handle, oldRow, newData, assignFlag, e.Table, true)
	if err != nil {
		return nil, false, 0, errors.Trace(err)
	}
	e.rowCount++
	if err := e.checkBatchLimit(); err != nil {
		return nil, false, 0, errors.Trace(err)
	}
	return newData, handleChanged, newHandle, nil
}

// ReplaceExec represents a replace executor.
type ReplaceExec struct {
	*InsertValues
	Priority int
	finished bool
}

// Close implements the Executor Close interface.
func (e *ReplaceExec) Close() error {
	if e.SelectExec != nil {
		return e.SelectExec.Close()
	}
	return nil
}

// Open implements the Executor Open interface.
func (e *ReplaceExec) Open(ctx context.Context) error {
	if e.SelectExec != nil {
		return e.SelectExec.Open(ctx)
	}
	return nil
}

func (e *ReplaceExec) exec(ctx context.Context, rows [][]types.Datum) (types.DatumRow, error) {
	/*
	 * MySQL uses the following algorithm for REPLACE (and LOAD DATA ... REPLACE):
	 *  1. Try to insert the new row into the table
	 *  2. While the insertion fails because a duplicate-key error occurs for a primary key or unique index:
	 *  3. Delete from the table the conflicting row that has the duplicate key value
	 *  4. Try again to insert the new row into the table
	 * See http://dev.mysql.com/doc/refman/5.7/en/replace.html
	 *
	 * For REPLACE statements, the affected-rows value is 2 if the new row replaced an old row,
	 * because in this case, one row was inserted after the duplicate was deleted.
	 * See http://dev.mysql.com/doc/refman/5.7/en/mysql-affected-rows.html
	 */
	idx := 0
	rowsLen := len(rows)
	sc := e.ctx.GetSessionVars().StmtCtx
	for {
		if idx >= rowsLen {
			break
		}
		row := rows[idx]
		h, err1 := e.Table.AddRecord(e.ctx, row, false)
		if err1 == nil {
			e.ctx.StmtAddDirtyTableOP(DirtyTableAddRow, e.Table.Meta().ID, h, row)
			idx++
			continue
		}
		if err1 != nil && !kv.ErrKeyExists.Equal(err1) {
			return nil, errors.Trace(err1)
		}
		oldRow, err1 := e.Table.Row(e.ctx, h)
		if err1 != nil {
			return nil, errors.Trace(err1)
		}
		rowUnchanged, err1 := types.EqualDatums(sc, oldRow, row)
		if err1 != nil {
			return nil, errors.Trace(err1)
		}
		if rowUnchanged {
			// If row unchanged, we do not need to do insert.
			e.ctx.GetSessionVars().StmtCtx.AddAffectedRows(1)
			idx++
			continue
		}
		// Remove current row and try replace again.
		err1 = e.Table.RemoveRecord(e.ctx, h, oldRow)
		if err1 != nil {
			return nil, errors.Trace(err1)
		}
		e.ctx.StmtAddDirtyTableOP(DirtyTableDeleteRow, e.Table.Meta().ID, h, nil)
		e.ctx.GetSessionVars().StmtCtx.AddAffectedRows(1)
	}

	if e.lastInsertID != 0 {
		e.ctx.GetSessionVars().SetLastInsertID(e.lastInsertID)
	}
	e.finished = true
	return nil, nil
}

// Next implements the Executor Next interface.
func (e *ReplaceExec) Next(ctx context.Context, chk *chunk.Chunk) error {
	chk.Reset()
	if e.finished {
		return nil
	}
	cols, err := e.getColumns(e.Table.Cols())
	if err != nil {
		return errors.Trace(err)
	}

	var rows [][]types.Datum
	if len(e.children) > 0 && e.children[0] != nil {
		rows, err = e.getRowsSelectChunk(ctx, cols)
	} else {
		rows, err = e.getRows(cols)
	}
	if err != nil {
		return errors.Trace(err)
	}

	_, err = e.exec(ctx, rows)
	return errors.Trace(err)
}

// UpdateExec represents a new update executor.
type UpdateExec struct {
	baseExecutor

	SelectExec  Executor
	OrderedList []*expression.Assignment

	// updatedRowKeys is a map for unique (Table, handle) pair.
	updatedRowKeys map[int64]map[int64]struct{}
	tblID2table    map[int64]table.Table

	rows        []types.DatumRow // The rows fetched from TableExec.
	newRowsData []types.DatumRow // The new values to be set.
	fetched     bool
	cursor      int
}

func (e *UpdateExec) exec(ctx context.Context, schema *expression.Schema) (types.DatumRow, error) {
	assignFlag, err := getUpdateColumns(e.OrderedList, schema.Len())
	if err != nil {
		return nil, errors.Trace(err)
	}
	if e.cursor >= len(e.rows) {
		return nil, nil
	}
	if e.updatedRowKeys == nil {
		e.updatedRowKeys = make(map[int64]map[int64]struct{})
	}
	row := e.rows[e.cursor]
	newData := e.newRowsData[e.cursor]
	for id, cols := range schema.TblID2Handle {
		tbl := e.tblID2table[id]
		if e.updatedRowKeys[id] == nil {
			e.updatedRowKeys[id] = make(map[int64]struct{})
		}
		for _, col := range cols {
			offset := getTableOffset(schema, col)
			end := offset + len(tbl.WritableCols())
			handle := row[col.Index].GetInt64()
			oldData := row[offset:end]
			newTableData := newData[offset:end]
			flags := assignFlag[offset:end]
			_, ok := e.updatedRowKeys[id][handle]
			if ok {
				// Each matched row is updated once, even if it matches the conditions multiple times.
				continue
			}
			// Update row
			changed, _, _, err1 := updateRecord(e.ctx, handle, oldData, newTableData, flags, tbl, false)
			if err1 == nil {
				if changed {
					e.updatedRowKeys[id][handle] = struct{}{}
				}
				continue
			}

			sc := e.ctx.GetSessionVars().StmtCtx
			if kv.ErrKeyExists.Equal(err1) && sc.IgnoreErr {
				sc.AppendWarning(err1)
				continue
			}
			return nil, errors.Trace(err1)
		}
	}
	e.cursor++
	return types.DatumRow{}, nil
}

// Next implements the Executor Next interface.
func (e *UpdateExec) Next(ctx context.Context, chk *chunk.Chunk) error {
	chk.Reset()
	if !e.fetched {
		err := e.fetchChunkRows(ctx)
		if err != nil {
			return errors.Trace(err)
		}
		e.fetched = true

		for {
			row, err := e.exec(ctx, e.children[0].Schema())
			if err != nil {
				return errors.Trace(err)
			}

			// once "row == nil" there is no more data waiting to be updated,
			// the execution of UpdateExec is finished.
			if row == nil {
				break
			}
		}
	}

	return nil
}

func getUpdateColumns(assignList []*expression.Assignment, schemaLen int) ([]bool, error) {
	assignFlag := make([]bool, schemaLen)
	for _, v := range assignList {
		idx := v.Col.Index
		assignFlag[idx] = true
	}
	return assignFlag, nil
}

func (e *UpdateExec) fetchChunkRows(ctx context.Context) error {
	fields := e.children[0].retTypes()
	globalRowIdx := 0
	for {
		chk := chunk.NewChunk(fields)
		err := e.children[0].Next(ctx, chk)
		if err != nil {
			return errors.Trace(err)
		}

		if chk.NumRows() == 0 {
			break
		}

		for rowIdx := 0; rowIdx < chk.NumRows(); rowIdx++ {
			chunkRow := chk.GetRow(rowIdx)
			datumRow := chunkRow.GetDatumRow(fields)
			newRow, err1 := e.composeNewRow(globalRowIdx, datumRow)
			if err1 != nil {
				return errors.Trace(err1)
			}
			e.rows = append(e.rows, datumRow)
			e.newRowsData = append(e.newRowsData, newRow)
			globalRowIdx++
		}
	}
	return nil
}

func (e *UpdateExec) handleErr(colName model.CIStr, rowIdx int, err error) error {
	if err == nil {
		return nil
	}

	if types.ErrDataTooLong.Equal(err) {
		return resetErrDataTooLong(colName.O, rowIdx+1, err)
	}

	return errors.Trace(err)
}

func (e *UpdateExec) composeNewRow(rowIdx int, oldRow types.DatumRow) (types.DatumRow, error) {
	newRowData := oldRow.Copy()
	for _, assign := range e.OrderedList {
		val, err := assign.Expr.Eval(newRowData)

		if err1 := e.handleErr(assign.Col.ColName, rowIdx, err); err1 != nil {
			return nil, errors.Trace(err1)
		}
		newRowData[assign.Col.Index] = val
	}
	return newRowData, nil
}

func getTableOffset(schema *expression.Schema, handleCol *expression.Column) int {
	for i, col := range schema.Columns {
		if col.DBName.L == handleCol.DBName.L && col.TblName.L == handleCol.TblName.L {
			return i
		}
	}
	panic("Couldn't get column information when do update/delete")
}

// Close implements the Executor Close interface.
func (e *UpdateExec) Close() error {
	return e.SelectExec.Close()
}

// Open implements the Executor Open interface.
func (e *UpdateExec) Open(ctx context.Context) error {
	return e.SelectExec.Open(ctx)
}<|MERGE_RESOLUTION|>--- conflicted
+++ resolved
@@ -1460,15 +1460,10 @@
 		return resetErrDataTooLong(col.Name.O, rowIdx+1, err)
 	}
 
-<<<<<<< HEAD
 	if types.ErrOverflow.Equal(err) {
 		return types.ErrWarnDataOutOfRange.GenByArgs(col.Name.O, int64(rowIdx+1))
 	}
-
-	return e.filterErr(err, ignoreErr)
-=======
 	return e.filterErr(err)
->>>>>>> 0fda3b40
 }
 
 // getRow eval the insert statement. Because the value of column may calculated based on other column,
