// Copyright 2016 PingCAP, Inc.
//
// Licensed under the Apache License, Version 2.0 (the "License");
// you may not use this file except in compliance with the License.
// You may obtain a copy of the License at
//
//     http://www.apache.org/licenses/LICENSE-2.0
//
// Unless required by applicable law or agreed to in writing, software
// distributed under the License is distributed on an "AS IS" BASIS,
// WITHOUT WARRANTIES OR CONDITIONS OF ANY KIND, either express or implied.
// See the License for the specific language governing permissions and
// limitations under the License.

package executor

import (
	"context"
	"strings"

	"github.com/opentracing/opentracing-go"
	"github.com/pingcap/errors"
	"github.com/pingcap/parser/ast"
	"github.com/pingcap/parser/charset"
	"github.com/pingcap/parser/mysql"
	"github.com/pingcap/parser/terror"
	"github.com/pingcap/tidb/errno"
	"github.com/pingcap/tidb/expression"
	"github.com/pingcap/tidb/kv"
	"github.com/pingcap/tidb/meta/autoid"
	"github.com/pingcap/tidb/sessionctx"
	"github.com/pingcap/tidb/table"
	"github.com/pingcap/tidb/tablecodec"
	"github.com/pingcap/tidb/types"
	"github.com/pingcap/tidb/util/memory"
)

var (
	_ Executor = &UpdateExec{}
	_ Executor = &DeleteExec{}
	_ Executor = &InsertExec{}
	_ Executor = &ReplaceExec{}
	_ Executor = &LoadDataExec{}
)

// updateRecord updates the row specified by the handle `h`, from `oldData` to `newData`.
// `modified` means which columns are really modified. It's used for secondary indices.
// Length of `oldData` and `newData` equals to length of `t.WritableCols()`.
// The return values:
//     1. changed (bool) : does the update really change the row values. e.g. update set i = 1 where i = 1;
//     2. err (error) : error in the update.
func updateRecord(ctx context.Context, sctx sessionctx.Context, h kv.Handle, oldData, newData []types.Datum, modified []bool, t table.Table,
	onDup bool, memTracker *memory.Tracker) (bool, error) {
	if span := opentracing.SpanFromContext(ctx); span != nil && span.Tracer() != nil {
		span1 := span.Tracer().StartSpan("executor.updateRecord", opentracing.ChildOf(span.Context()))
		defer span1.Finish()
		ctx = opentracing.ContextWithSpan(ctx, span1)
	}
	txn, err := sctx.Txn(false)
	if err != nil {
		return false, err
	}
	memUsageOfTxnState := txn.Size()
	defer memTracker.Consume(int64(txn.Size() - memUsageOfTxnState))
	sc := sctx.GetSessionVars().StmtCtx
	changed, handleChanged := false, false
	// onUpdateSpecified is for "UPDATE SET ts_field = old_value", the
	// timestamp field is explicitly set, but not changed in fact.
	onUpdateSpecified := make(map[int]bool)

	// We can iterate on public columns not writable columns,
	// because all of them are sorted by their `Offset`, which
	// causes all writable columns are after public columns.

	// 1. Cast modified values.
	for i, col := range t.Cols() {
		if modified[i] {
			// Cast changed fields with respective columns.
			v, err := table.CastValue(sctx, newData[i], col.ToInfo(), false, false)
			if err != nil {
				return false, err
			}
			newData[i] = v
		}
	}

	// 2. Handle the bad null error.
	for i, col := range t.Cols() {
		var err error
		if err = col.HandleBadNull(&newData[i], sc); err != nil {
			return false, err
		}
	}

	// 3. Compare datum, then handle some flags.
	for i, col := range t.Cols() {
		collation := newData[i].Collation()
		// We should use binary collation to compare datum, otherwise the result will be incorrect.
		newData[i].SetCollation(charset.CollationBin)
		cmp, err := newData[i].CompareDatum(sc, &oldData[i])
		newData[i].SetCollation(collation)
		if err != nil {
			return false, err
		}
		if cmp != 0 {
			changed = true
			modified[i] = true
			// Rebase auto increment id if the field is changed.
			if mysql.HasAutoIncrementFlag(col.Flag) {
				recordID, err := getAutoRecordID(newData[i], &col.FieldType, false)
				if err != nil {
					return false, err
				}
<<<<<<< HEAD
				if err = t.Allocators(sctx).Get(autoid.AutoIncrementType).Rebase(recordID, true); err != nil {
=======
				if err = t.Allocators(sctx).Get(autoid.RowIDAllocType).Rebase(ctx, recordID, true); err != nil {
>>>>>>> 711e27e9
					return false, err
				}
			}
			if col.IsPKHandleColumn(t.Meta()) {
				handleChanged = true
				// Rebase auto random id if the field is changed.
				if err := rebaseAutoRandomValue(ctx, sctx, t, &newData[i], col); err != nil {
					return false, err
				}
			}
			if col.IsCommonHandleColumn(t.Meta()) {
				handleChanged = true
			}
		} else {
			if mysql.HasOnUpdateNowFlag(col.Flag) && modified[i] {
				// It's for "UPDATE t SET ts = ts" and ts is a timestamp.
				onUpdateSpecified[i] = true
			}
			modified[i] = false
		}
	}

	sc.AddTouchedRows(1)
	// If no changes, nothing to do, return directly.
	if !changed {
		// See https://dev.mysql.com/doc/refman/5.7/en/mysql-real-connect.html  CLIENT_FOUND_ROWS
		if sctx.GetSessionVars().ClientCapability&mysql.ClientFoundRows > 0 {
			sc.AddAffectedRows(1)
		}

		physicalID := t.Meta().ID
		if pt, ok := t.(table.PartitionedTable); ok {
			p, err := pt.GetPartitionByRow(sctx, oldData)
			if err != nil {
				return false, err
			}
			physicalID = p.GetPhysicalID()
		}

		unchangedRowKey := tablecodec.EncodeRowKeyWithHandle(physicalID, h)
		txnCtx := sctx.GetSessionVars().TxnCtx
		if txnCtx.IsPessimistic {
			txnCtx.AddUnchangedRowKey(unchangedRowKey)
		}
		return false, nil
	}

	// 4. Fill values into on-update-now fields, only if they are really changed.
	for i, col := range t.Cols() {
		if mysql.HasOnUpdateNowFlag(col.Flag) && !modified[i] && !onUpdateSpecified[i] {
			if v, err := expression.GetTimeValue(sctx, strings.ToUpper(ast.CurrentTimestamp), col.Tp, int8(col.Decimal)); err == nil {
				newData[i] = v
				modified[i] = true
			} else {
				return false, err
			}
		}
	}

	// 5. If handle changed, remove the old then add the new record, otherwise update the record.
	if handleChanged {
		// For `UPDATE IGNORE`/`INSERT IGNORE ON DUPLICATE KEY UPDATE`
		// we use the staging buffer so that we don't need to precheck the existence of handle or unique keys by sending
		// extra kv requests, and the remove action will not take effect if there are conflicts.
		if updated, err := func() (bool, error) {
			txn, err := sctx.Txn(true)
			if err != nil {
				return false, err
			}
			memBuffer := txn.GetMemBuffer()
			sh := memBuffer.Staging()
			defer memBuffer.Cleanup(sh)

			if err = t.RemoveRecord(sctx, h, oldData); err != nil {
				return false, err
			}

			_, err = t.AddRecord(sctx, newData, table.IsUpdate, table.WithCtx(ctx))
			if err != nil {
				return false, err
			}
			memBuffer.Release(sh)
			return true, nil
		}(); err != nil {
			if terr, ok := errors.Cause(err).(*terror.Error); sctx.GetSessionVars().StmtCtx.IgnoreNoPartition && ok && terr.Code() == errno.ErrNoPartitionForGivenValue {
				return false, nil
			}
			return updated, err
		}
	} else {
		// Update record to new value and update index.
		if err = t.UpdateRecord(ctx, sctx, h, oldData, newData, modified); err != nil {
			if terr, ok := errors.Cause(err).(*terror.Error); sctx.GetSessionVars().StmtCtx.IgnoreNoPartition && ok && terr.Code() == errno.ErrNoPartitionForGivenValue {
				return false, nil
			}
			return false, err
		}

	}
	if onDup {
		sc.AddAffectedRows(2)
	} else {
		sc.AddAffectedRows(1)
	}
	sc.AddUpdatedRows(1)
	sc.AddCopiedRows(1)

	return true, nil
}

func rebaseAutoRandomValue(ctx context.Context, sctx sessionctx.Context, t table.Table, newData *types.Datum, col *table.Column) error {
	tableInfo := t.Meta()
	if !tableInfo.ContainsAutoRandomBits() {
		return nil
	}
	recordID, err := getAutoRecordID(*newData, &col.FieldType, false)
	if err != nil {
		return err
	}
	if recordID < 0 {
		return nil
	}
	layout := autoid.NewShardIDLayout(&col.FieldType, tableInfo.AutoRandomBits)
	// Set bits except incremental_bits to zero.
	recordID = recordID & (1<<layout.IncrementalBits - 1)
	return t.Allocators(sctx).Get(autoid.AutoRandomType).Rebase(ctx, recordID, true)
}

// resetErrDataTooLong reset ErrDataTooLong error msg.
// types.ErrDataTooLong is produced in types.ProduceStrWithSpecifiedTp, there is no column info in there,
// so we reset the error msg here, and wrap old err with errors.Wrap.
func resetErrDataTooLong(colName string, rowIdx int, err error) error {
	newErr := types.ErrDataTooLong.GenWithStack("Data too long for column '%v' at row %v", colName, rowIdx)
	return newErr
}<|MERGE_RESOLUTION|>--- conflicted
+++ resolved
@@ -111,11 +111,7 @@
 				if err != nil {
 					return false, err
 				}
-<<<<<<< HEAD
-				if err = t.Allocators(sctx).Get(autoid.AutoIncrementType).Rebase(recordID, true); err != nil {
-=======
-				if err = t.Allocators(sctx).Get(autoid.RowIDAllocType).Rebase(ctx, recordID, true); err != nil {
->>>>>>> 711e27e9
+				if err = t.Allocators(sctx).Get(autoid.AutoIncrementType).Rebase(ctx, recordID, true); err != nil {
 					return false, err
 				}
 			}
