// Copyright 2016 PingCAP, Inc.
//
// Licensed under the Apache License, Version 2.0 (the "License");
// you may not use this file except in compliance with the License.
// You may obtain a copy of the License at
//
//     http://www.apache.org/licenses/LICENSE-2.0
//
// Unless required by applicable law or agreed to in writing, software
// distributed under the License is distributed on an "AS IS" BASIS,
// WITHOUT WARRANTIES OR CONDITIONS OF ANY KIND, either express or implied.
// See the License for the specific language governing permissions and
// limitations under the License.

package executor

import (
	"context"
	"strings"

	"github.com/pingcap/errors"
	"github.com/pingcap/tidb/errno"
	"github.com/pingcap/tidb/expression"
	"github.com/pingcap/tidb/infoschema"
	"github.com/pingcap/tidb/kv"
	"github.com/pingcap/tidb/meta/autoid"
	"github.com/pingcap/tidb/parser/ast"
	"github.com/pingcap/tidb/parser/mysql"
	"github.com/pingcap/tidb/parser/terror"
	"github.com/pingcap/tidb/sessionctx"
	"github.com/pingcap/tidb/table"
	"github.com/pingcap/tidb/tablecodec"
	"github.com/pingcap/tidb/types"
	"github.com/pingcap/tidb/util/collate"
	"github.com/pingcap/tidb/util/memory"
	"github.com/pingcap/tidb/util/tracing"
)

var (
	_ Executor = &UpdateExec{}
	_ Executor = &DeleteExec{}
	_ Executor = &InsertExec{}
	_ Executor = &ReplaceExec{}
	_ Executor = &LoadDataExec{}
)

// updateRecord updates the row specified by the handle `h`, from `oldData` to `newData`.
// `modified` means which columns are really modified. It's used for secondary indices.
// Length of `oldData` and `newData` equals to length of `t.WritableCols()`.
// The return values:
//  1. changed (bool) : does the update really change the row values. e.g. update set i = 1 where i = 1;
//  2. err (error) : error in the update.
func updateRecord(
	ctx context.Context, sctx sessionctx.Context, h kv.Handle, oldData, newData []types.Datum, modified []bool,
	t table.Table,
	onDup bool, memTracker *memory.Tracker, fkChecks []*FKCheckExec, fkCascades []*FKCascadeExec,
) (bool, error) {
	r, ctx := tracing.StartRegionEx(ctx, "executor.updateRecord")
	defer r.End()

	sc := sctx.GetSessionVars().StmtCtx
	changed, handleChanged := false, false
	// onUpdateSpecified is for "UPDATE SET ts_field = old_value", the
	// timestamp field is explicitly set, but not changed in fact.
	onUpdateSpecified := make(map[int]bool)

	// We can iterate on public columns not writable columns,
	// because all of them are sorted by their `Offset`, which
	// causes all writable columns are after public columns.

	// Handle the bad null error.
	for i, col := range t.Cols() {
		var err error
		if err = col.HandleBadNull(&newData[i], sc, 0); err != nil {
			return false, err
		}
	}

	// Handle exchange partition
	tbl := t.Meta()
	if tbl.ExchangePartitionInfo != nil && tbl.ExchangePartitionInfo.ExchangePartitionFlag {
		is := sctx.GetDomainInfoSchema().(infoschema.InfoSchema)
		pt, tableFound := is.TableByID(tbl.ExchangePartitionInfo.ExchangePartitionID)
		if !tableFound {
			return false, errors.Errorf("exchange partition process table by id failed")
		}
		p, ok := pt.(table.PartitionedTable)
		if !ok {
			return false, errors.Errorf("exchange partition process assert table partition failed")
		}
		err := p.CheckForExchangePartition(
			sctx,
			pt.Meta().Partition,
			newData,
			tbl.ExchangePartitionInfo.ExchangePartitionDefID,
		)
		if err != nil {
			return false, err
		}
	}

	// Compare datum, then handle some flags.
	for i, col := range t.Cols() {
		// We should use binary collation to compare datum, otherwise the result will be incorrect.
		cmp, err := newData[i].Compare(sc, &oldData[i], collate.GetBinaryCollator())
		if err != nil {
			return false, err
		}
		if cmp != 0 {
			changed = true
			modified[i] = true
			// Rebase auto increment id if the field is changed.
			if mysql.HasAutoIncrementFlag(col.GetFlag()) {
				recordID, err := getAutoRecordID(newData[i], &col.FieldType, false)
				if err != nil {
					return false, err
				}
				if err = t.Allocators(sctx).Get(autoid.AutoIncrementType).Rebase(ctx, recordID, true); err != nil {
					return false, err
				}
			}
			if col.IsPKHandleColumn(t.Meta()) {
				handleChanged = true
				// Rebase auto random id if the field is changed.
				if err := rebaseAutoRandomValue(ctx, sctx, t, &newData[i], col); err != nil {
					return false, err
				}
			}
			if col.IsCommonHandleColumn(t.Meta()) {
				handleChanged = true
			}
		} else {
			if mysql.HasOnUpdateNowFlag(col.GetFlag()) && modified[i] {
				// It's for "UPDATE t SET ts = ts" and ts is a timestamp.
				onUpdateSpecified[i] = true
			}
			modified[i] = false
		}
	}

	sc.AddTouchedRows(1)
	// If no changes, nothing to do, return directly.
	if !changed {
		// See https://dev.mysql.com/doc/refman/5.7/en/mysql-real-connect.html  CLIENT_FOUND_ROWS
		if sctx.GetSessionVars().ClientCapability&mysql.ClientFoundRows > 0 {
			sc.AddAffectedRows(1)
		}
		keySet := lockRowKey
		if sctx.GetSessionVars().LockUnchangedKeys {
			keySet |= lockUniqueKeys
		}
		_, err := addUnchangedKeysForLockByRow(sctx, t, h, oldData, keySet)
		return false, err
	}

	// Fill values into on-update-now fields, only if they are really changed.
	for i, col := range t.Cols() {
		if mysql.HasOnUpdateNowFlag(col.GetFlag()) && !modified[i] && !onUpdateSpecified[i] {
<<<<<<< HEAD
			if v, err := expression.GetTimeValue(
				sctx,
				strings.ToUpper(ast.CurrentTimestamp),
				col.GetType(),
				col.GetDecimal(),
				nil,
			); err == nil {
				newData[i] = v
				modified[i] = true
				// Only TIMESTAMP and DATETIME columns can be automatically updated, so it cannot be PKIsHandle.
				// Ref: https://dev.mysql.com/doc/refman/8.0/en/timestamp-initialization.html
				if col.IsPKHandleColumn(t.Meta()) {
					return false, errors.Errorf("on-update-now column should never be pk-is-handle")
				}
				if col.IsCommonHandleColumn(t.Meta()) {
					handleChanged = true
				}
			} else {
=======
			v, err := expression.GetTimeValue(sctx, strings.ToUpper(ast.CurrentTimestamp), col.GetType(), col.GetDecimal(), nil)
			if err != nil {
>>>>>>> 5b54baaf
				return false, err
			}
			newData[i] = v
			modified[i] = true
			// Only TIMESTAMP and DATETIME columns can be automatically updated, so it cannot be PKIsHandle.
			// Ref: https://dev.mysql.com/doc/refman/8.0/en/timestamp-initialization.html
			if col.IsPKHandleColumn(t.Meta()) {
				return false, errors.Errorf("on-update-now column should never be pk-is-handle")
			}
			if col.IsCommonHandleColumn(t.Meta()) {
				handleChanged = true
			}
		}
	}

	// If handle changed, remove the old then add the new record, otherwise update the record.
	if handleChanged {
		// For `UPDATE IGNORE`/`INSERT IGNORE ON DUPLICATE KEY UPDATE`
		// we use the staging buffer so that we don't need to precheck the existence of handle or unique keys by sending
		// extra kv requests, and the remove action will not take effect if there are conflicts.
		if updated, err := func() (bool, error) {
			txn, err := sctx.Txn(true)
			if err != nil {
				return false, err
			}
			memBuffer := txn.GetMemBuffer()
			sh := memBuffer.Staging()
			defer memBuffer.Cleanup(sh)

			if err = t.RemoveRecord(sctx, h, oldData); err != nil {
				return false, err
			}

			_, err = t.AddRecord(sctx, newData, table.IsUpdate, table.WithCtx(ctx))
			if err != nil {
				return false, err
			}
			memBuffer.Release(sh)
			return true, nil
		}(); err != nil {
			if terr, ok := errors.Cause(err).(*terror.Error); sctx.GetSessionVars().StmtCtx.IgnoreNoPartition && ok && terr.Code() == errno.ErrNoPartitionForGivenValue {
				return false, nil
			}
			return updated, err
		}
	} else {
		// Update record to new value and update index.
		if err := t.UpdateRecord(ctx, sctx, h, oldData, newData, modified); err != nil {
			if terr, ok := errors.Cause(err).(*terror.Error); sctx.GetSessionVars().StmtCtx.IgnoreNoPartition && ok && terr.Code() == errno.ErrNoPartitionForGivenValue {
				return false, nil
			}
			return false, err
		}
		if sctx.GetSessionVars().LockUnchangedKeys {
			// Lock unique keys when handle unchanged
			if _, err := addUnchangedKeysForLockByRow(sctx, t, h, oldData, lockUniqueKeys); err != nil {
				return false, err
			}
		}
	}
	for _, fkt := range fkChecks {
		err := fkt.updateRowNeedToCheck(sc, oldData, newData)
		if err != nil {
			return false, err
		}
	}
	for _, fkc := range fkCascades {
		err := fkc.onUpdateRow(sc, oldData, newData)
		if err != nil {
			return false, err
		}
	}
	if onDup {
		sc.AddAffectedRows(2)
	} else {
		sc.AddAffectedRows(1)
	}
	sc.AddUpdatedRows(1)
	sc.AddCopiedRows(1)

	return true, nil
}

const (
	lockRowKey = 1 << iota
	lockUniqueKeys
)

func addUnchangedKeysForLockByRow(
	sctx sessionctx.Context, t table.Table, h kv.Handle, row []types.Datum, keySet int,
) (int, error) {
	txnCtx := sctx.GetSessionVars().TxnCtx
	if !txnCtx.IsPessimistic || keySet == 0 {
		return 0, nil
	}
	count := 0
	physicalID := t.Meta().ID
	if pt, ok := t.(table.PartitionedTable); ok {
		p, err := pt.GetPartitionByRow(sctx, row)
		if err != nil {
			return 0, err
		}
		physicalID = p.GetPhysicalID()
	}
	if keySet&lockRowKey > 0 {
		unchangedRowKey := tablecodec.EncodeRowKeyWithHandle(physicalID, h)
		txnCtx.AddUnchangedKeyForLock(unchangedRowKey)
		count++
	}
	if keySet&lockUniqueKeys > 0 {
		stmtCtx := sctx.GetSessionVars().StmtCtx
		clustered := t.Meta().HasClusteredIndex()
		for _, idx := range t.Indices() {
			meta := idx.Meta()
			if !meta.Unique || !meta.IsPublic() || (meta.Primary && clustered) {
				continue
			}
			ukVals, err := idx.FetchValues(row, nil)
			if err != nil {
				return count, err
			}
			unchangedUniqueKey, _, err := tablecodec.GenIndexKey(
				stmtCtx,
				idx.TableMeta(),
				meta,
				physicalID,
				ukVals,
				h,
				nil,
			)
			if err != nil {
				return count, err
			}
			txnCtx.AddUnchangedKeyForLock(unchangedUniqueKey)
			count++
		}
	}
	return count, nil
}

func rebaseAutoRandomValue(
	ctx context.Context, sctx sessionctx.Context, t table.Table, newData *types.Datum, col *table.Column,
) error {
	tableInfo := t.Meta()
	if !tableInfo.ContainsAutoRandomBits() {
		return nil
	}
	recordID, err := getAutoRecordID(*newData, &col.FieldType, false)
	if err != nil {
		return err
	}
	if recordID < 0 {
		return nil
	}
	shardFmt := autoid.NewShardIDFormat(&col.FieldType, tableInfo.AutoRandomBits, tableInfo.AutoRandomRangeBits)
	// Set bits except incremental_bits to zero.
	recordID = recordID & shardFmt.IncrementalMask()
	return t.Allocators(sctx).Get(autoid.AutoRandomType).Rebase(ctx, recordID, true)
}

// resetErrDataTooLong reset ErrDataTooLong error msg.
// types.ErrDataTooLong is produced in types.ProduceStrWithSpecifiedTp, there is no column info in there,
// so we reset the error msg here, and wrap old err with errors.Wrap.
func resetErrDataTooLong(colName string, rowIdx int, err error) error {
	newErr := types.ErrDataTooLong.GenWithStack("Data too long for column '%v' at row %v", colName, rowIdx)
	return newErr
}<|MERGE_RESOLUTION|>--- conflicted
+++ resolved
@@ -156,29 +156,8 @@
 	// Fill values into on-update-now fields, only if they are really changed.
 	for i, col := range t.Cols() {
 		if mysql.HasOnUpdateNowFlag(col.GetFlag()) && !modified[i] && !onUpdateSpecified[i] {
-<<<<<<< HEAD
-			if v, err := expression.GetTimeValue(
-				sctx,
-				strings.ToUpper(ast.CurrentTimestamp),
-				col.GetType(),
-				col.GetDecimal(),
-				nil,
-			); err == nil {
-				newData[i] = v
-				modified[i] = true
-				// Only TIMESTAMP and DATETIME columns can be automatically updated, so it cannot be PKIsHandle.
-				// Ref: https://dev.mysql.com/doc/refman/8.0/en/timestamp-initialization.html
-				if col.IsPKHandleColumn(t.Meta()) {
-					return false, errors.Errorf("on-update-now column should never be pk-is-handle")
-				}
-				if col.IsCommonHandleColumn(t.Meta()) {
-					handleChanged = true
-				}
-			} else {
-=======
 			v, err := expression.GetTimeValue(sctx, strings.ToUpper(ast.CurrentTimestamp), col.GetType(), col.GetDecimal(), nil)
 			if err != nil {
->>>>>>> 5b54baaf
 				return false, err
 			}
 			newData[i] = v
