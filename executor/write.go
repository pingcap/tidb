--- conflicted
+++ resolved
@@ -111,11 +111,7 @@
 				if err != nil {
 					return false, err
 				}
-<<<<<<< HEAD
-				if err = t.RebaseAutoID(ctx, sctx, recordID, true, autoid.RowIDAllocType); err != nil {
-=======
-				if err = t.Allocators(sctx).Get(autoid.RowIDAllocType).Rebase(recordID, true); err != nil {
->>>>>>> 091ae3bd
+				if err = t.Allocators(sctx).Get(autoid.RowIDAllocType).Rebase(ctx, recordID, true); err != nil {
 					return false, err
 				}
 			}
