--- conflicted
+++ resolved
@@ -858,15 +858,9 @@
 
 	txn := e.ctx.Txn()
 	rowCount := 0
-<<<<<<< HEAD
 	if !sessVars.ImportingData {
 		sessVars.BufStore = kv.NewBufferStore(txn, kv.TempTxnMemBufCap)
 	}
-
-=======
-
-	sessVars.BufStore = kv.NewBufferStore(txn, kv.TempTxnMemBufCap)
->>>>>>> 3cff21e5
 	defer sessVars.CleanBuffers()
 
 	// If you use the IGNORE keyword, duplicate-key error that occurs while executing the INSERT statement are ignored.
