// Copyright 2016 PingCAP, Inc.
//
// Licensed under the Apache License, Version 2.0 (the "License");
// you may not use this file except in compliance with the License.
// You may obtain a copy of the License at
//
//     http://www.apache.org/licenses/LICENSE-2.0
//
// Unless required by applicable law or agreed to in writing, software
// distributed under the License is distributed on an "AS IS" BASIS,
// See the License for the specific language governing permissions and
// limitations under the License.

package executor

import (
	"bytes"
	"fmt"
	"strings"

	"github.com/juju/errors"
	"github.com/pingcap/tidb/ast"
	"github.com/pingcap/tidb/expression"
	"github.com/pingcap/tidb/kv"
	"github.com/pingcap/tidb/mysql"
	"github.com/pingcap/tidb/sessionctx"
	"github.com/pingcap/tidb/table"
	"github.com/pingcap/tidb/table/tables"
	"github.com/pingcap/tidb/types"
	"github.com/pingcap/tidb/util/chunk"
	log "github.com/sirupsen/logrus"
	goctx "golang.org/x/net/context"
)

var (
	_ Executor = &UpdateExec{}
	_ Executor = &DeleteExec{}
	_ Executor = &InsertExec{}
	_ Executor = &ReplaceExec{}
	_ Executor = &LoadData{}
)

// updateRecord updates the row specified by the handle `h`, from `oldData` to `newData`.
// `modified` means which columns are really modified. It's used for secondary indices.
// Length of `oldData` and `newData` equals to length of `t.WritableCols()`.
// ignoreErr indicate that update statement has the `IGNORE` modifier, in this situation, update statement will not update
// the keys which cause duplicate conflicts and ignore the error.
func updateRecord(ctx sessionctx.Context, h int64, oldData, newData []types.Datum, modified []bool, t table.Table, onDup, ignoreErr bool) (bool, error) {
	var sc = ctx.GetSessionVars().StmtCtx
	var changed, handleChanged = false, false
	// onUpdateSpecified is for "UPDATE SET ts_field = old_value", the
	// timestamp field is explicitly set, but not changed in fact.
	var onUpdateSpecified = make(map[int]bool)
	var newHandle int64

	// We can iterate on public columns not writable columns,
	// because all of them are sorted by their `Offset`, which
	// causes all writable columns are after public columns.
	for i, col := range t.Cols() {
		if modified[i] {
			// Cast changed fields with respective columns.
			v, err := table.CastValue(ctx, newData[i], col.ToInfo())
			if err != nil {
				return false, errors.Trace(err)
			}
			newData[i] = v
		}

		// Rebase auto increment id if the field is changed.
		if mysql.HasAutoIncrementFlag(col.Flag) {
			if newData[i].IsNull() {
				return false, errors.Errorf("Column '%v' cannot be null", col.Name.O)
			}
			val, errTI := newData[i].ToInt64(sc)
			if errTI != nil {
				return false, errors.Trace(errTI)
			}
			err := t.RebaseAutoID(ctx, val, true)
			if err != nil {
				return false, errors.Trace(err)
			}
		}
		cmp, err := newData[i].CompareDatum(sc, &oldData[i])
		if err != nil {
			return false, errors.Trace(err)
		}
		if cmp != 0 {
			changed = true
			modified[i] = true
			if col.IsPKHandleColumn(t.Meta()) {
				handleChanged = true
				newHandle = newData[i].GetInt64()
			}
		} else {
			if mysql.HasOnUpdateNowFlag(col.Flag) && modified[i] {
				// It's for "UPDATE t SET ts = ts" and ts is a timestamp.
				onUpdateSpecified[i] = true
			}
			modified[i] = false
		}
	}

	// Check the not-null constraints.
	err := table.CheckNotNull(t.Cols(), newData)
	if err != nil {
		return false, errors.Trace(err)
	}

	if !changed {
		// See https://dev.mysql.com/doc/refman/5.7/en/mysql-real-connect.html  CLIENT_FOUND_ROWS
		if ctx.GetSessionVars().ClientCapability&mysql.ClientFoundRows > 0 {
			sc.AddAffectedRows(1)
		}
		return false, nil
	}

	// Fill values into on-update-now fields, only if they are really changed.
	for i, col := range t.Cols() {
		if mysql.HasOnUpdateNowFlag(col.Flag) && !modified[i] && !onUpdateSpecified[i] {
			v, errGT := expression.GetTimeValue(ctx, strings.ToUpper(ast.CurrentTimestamp), col.Tp, col.Decimal)
			if errGT != nil {
				return false, errors.Trace(errGT)
			}
			newData[i] = v
			modified[i] = true
		}
	}

	if handleChanged {
		skipHandleCheck := false
		if ignoreErr {
			// if the new handle exists. `UPDATE IGNORE` will avoid removing record, and do nothing.
			if err = tables.CheckHandleExists(ctx, t, newHandle); err != nil {
				return false, errors.Trace(err)
			}
			skipHandleCheck = true
		}
		err = t.RemoveRecord(ctx, h, oldData)
		if err != nil {
			return false, errors.Trace(err)
		}
		_, err = t.AddRecord(ctx, newData, skipHandleCheck)
	} else {
		// Update record to new value and update index.
		err = t.UpdateRecord(ctx, h, oldData, newData, modified)
	}
	if err != nil {
		return false, errors.Trace(err)
	}

	tid := t.Meta().ID
	ctx.StmtAddDirtyTableOP(DirtyTableDeleteRow, tid, h, nil)
	ctx.StmtAddDirtyTableOP(DirtyTableAddRow, tid, h, newData)

	if onDup {
		sc.AddAffectedRows(2)
	} else {
		sc.AddAffectedRows(1)
	}

	ctx.GetSessionVars().TxnCtx.UpdateDeltaForTable(t.Meta().ID, 0, 1)
	return true, nil
}

// DeleteExec represents a delete executor.
// See https://dev.mysql.com/doc/refman/5.7/en/delete.html
type DeleteExec struct {
	baseExecutor

	SelectExec Executor

	Tables       []*ast.TableName
	IsMultiTable bool
	tblID2Table  map[int64]table.Table
	// tblMap is the table map value is an array which contains table aliases.
	// Table ID may not be unique for deleting multiple tables, for statements like
	// `delete from t as t1, t as t2`, the same table has two alias, we have to identify a table
	// by its alias instead of ID.
	tblMap map[int64][]*ast.TableName

	finished bool
}

// Next implements the Executor Next interface.
func (e *DeleteExec) Next(goCtx goctx.Context) (Row, error) {
	if e.finished {
		return nil, nil
	}
	defer func() {
		e.finished = true
	}()

	if e.IsMultiTable {
		return nil, e.deleteMultiTables(goCtx)
	}
	return nil, e.deleteSingleTable(goCtx)
}

// NextChunk implements the Executor NextChunk interface.
func (e *DeleteExec) NextChunk(goCtx goctx.Context, chk *chunk.Chunk) error {
	chk.Reset()
	if e.finished {
		return nil
	}
	defer func() {
		e.finished = true
	}()

	if e.IsMultiTable {
		return errors.Trace(e.deleteMultiTablesByChunk(goCtx))
	}
	return errors.Trace(e.deleteSingleTableByChunk(goCtx))
}

type tblColPosInfo struct {
	tblID         int64
	colBeginIndex int
	colEndIndex   int
	handleIndex   int
}

// tableRowMapType is a map for unique (Table, Row) pair. key is the tableID.
// the key in map[int64]Row is the joined table handle, which represent a unique reference row.
// the value in map[int64]Row is the deleting row.
type tableRowMapType map[int64]map[int64]Row

func (e *DeleteExec) deleteMultiTables(goCtx goctx.Context) error {
	if len(e.Tables) == 0 {
		return nil
	}

	e.initialMultiTableTblMap()
	colPosInfos := e.getColPosInfos(e.children[0].Schema())
	tblRowMap := make(tableRowMapType)
	for {
		joinedRow, err := e.SelectExec.Next(goCtx)
		if err != nil {
			return errors.Trace(err)
		}
		if joinedRow == nil {
			break
		}

		e.composeTblRowMap(tblRowMap, colPosInfos, joinedRow)
	}

	return errors.Trace(e.removeRowsInTblRowMap(tblRowMap))
}

// matchingDeletingTable checks whether this column is from the table which is in the deleting list.
func (e *DeleteExec) matchingDeletingTable(tableID int64, col *expression.Column) bool {
	names, ok := e.tblMap[tableID]
	if !ok {
		return false
	}
	for _, n := range names {
		if (col.DBName.L == "" || col.DBName.L == n.Schema.L) && col.TblName.L == n.Name.L {
			return true
		}
	}
	return false
}

func (e *DeleteExec) deleteSingleTable(goCtx goctx.Context) error {
	var (
		id        int64
		tbl       table.Table
		handleCol *expression.Column
		rowCount  int
	)
	for i, t := range e.tblID2Table {
		id, tbl = i, t
		handleCol = e.SelectExec.Schema().TblID2Handle[id][0]
		break
	}
	// If tidb_batch_delete is ON and not in a transaction, we could use BatchDelete mode.
	batchDelete := e.ctx.GetSessionVars().BatchDelete && !e.ctx.GetSessionVars().InTxn()
	batchSize := e.ctx.GetSessionVars().DMLBatchSize
	for {
		if batchDelete && rowCount >= batchSize {
			e.ctx.StmtCommit()
			if err := e.ctx.NewTxn(); err != nil {
				// We should return a special error for batch insert.
				return ErrBatchInsertFail.Gen("BatchDelete failed with error: %v", err)
			}
			rowCount = 0
		}
		row, err := e.SelectExec.Next(goCtx)
		if err != nil {
			return errors.Trace(err)
		}
		if row == nil {
			break
		}
		err = e.deleteOneRow(tbl, handleCol, row)
		if err != nil {
			return errors.Trace(err)
		}
		rowCount++
	}
	return nil
}

func (e *DeleteExec) deleteOneRow(tbl table.Table, handleCol *expression.Column, row Row) error {
	end := len(row)
	if handleIsExtra(handleCol) {
		end--
	}
	handle := row[handleCol.Index].GetInt64()
	err := e.removeRow(e.ctx, tbl, handle, row[:end])
	if err != nil {
		return errors.Trace(err)
	}

	return nil
}

func (e *DeleteExec) deleteSingleTableByChunk(goCtx goctx.Context) error {
	var (
		id        int64
		tbl       table.Table
		handleCol *expression.Column
		rowCount  int
	)
	for i, t := range e.tblID2Table {
		id, tbl = i, t
		handleCol = e.children[0].Schema().TblID2Handle[id][0]
		break
	}

	// If tidb_batch_delete is ON and not in a transaction, we could use BatchDelete mode.
	batchDelete := e.ctx.GetSessionVars().BatchDelete && !e.ctx.GetSessionVars().InTxn()
	batchDMLSize := e.ctx.GetSessionVars().DMLBatchSize
	fields := e.children[0].retTypes()
	for {
		chk := e.children[0].newChunk()
		iter := chunk.NewIterator4Chunk(chk)

		err := e.children[0].NextChunk(goCtx, chk)
		if err != nil {
			return errors.Trace(err)
		}
		if chk.NumRows() == 0 {
			break
		}

		for chunkRow := iter.Begin(); chunkRow != iter.End(); chunkRow = iter.Next() {
			if batchDelete && rowCount >= batchDMLSize {
				e.ctx.StmtCommit()
				if err = e.ctx.NewTxn(); err != nil {
					// We should return a special error for batch insert.
					return ErrBatchInsertFail.Gen("BatchDelete failed with error: %v", err)
				}
				rowCount = 0
			}

			datumRow := chunkRow.GetDatumRow(fields)
			err = e.deleteOneRow(tbl, handleCol, datumRow)
			if err != nil {
				return errors.Trace(err)
			}
			rowCount++
		}
	}

	return nil
}

func (e *DeleteExec) initialMultiTableTblMap() {
	e.tblMap = make(map[int64][]*ast.TableName, len(e.Tables))
	for _, t := range e.Tables {
		e.tblMap[t.TableInfo.ID] = append(e.tblMap[t.TableInfo.ID], t)
	}
}

func (e *DeleteExec) getColPosInfos(schema *expression.Schema) []tblColPosInfo {
	var colPosInfos []tblColPosInfo
	// Extract the columns' position information of this table in the delete's schema, together with the table id
	// and its handle's position in the schema.
	for id, cols := range schema.TblID2Handle {
		tbl := e.tblID2Table[id]
		for _, col := range cols {
			if !e.matchingDeletingTable(id, col) {
				continue
			}
			offset := getTableOffset(schema, col)
			end := offset + len(tbl.Cols())
			colPosInfos = append(colPosInfos, tblColPosInfo{tblID: id, colBeginIndex: offset, colEndIndex: end, handleIndex: col.Index})
		}
	}
	return colPosInfos
}

func (e *DeleteExec) composeTblRowMap(tblRowMap tableRowMapType, colPosInfos []tblColPosInfo, joinedRow Row) {
	// iterate all the joined tables, and got the copresonding rows in joinedRow.
	for _, info := range colPosInfos {
		if tblRowMap[info.tblID] == nil {
			tblRowMap[info.tblID] = make(map[int64]Row)
		}
		handle := joinedRow[info.handleIndex].GetInt64()
		// tblRowMap[info.tblID][handle] hold the row datas binding to this table and this handle.
		tblRowMap[info.tblID][handle] = joinedRow[info.colBeginIndex:info.colEndIndex]
	}
}

func (e *DeleteExec) deleteMultiTablesByChunk(goCtx goctx.Context) error {
	if len(e.Tables) == 0 {
		return nil
	}

	e.initialMultiTableTblMap()
	colPosInfos := e.getColPosInfos(e.children[0].Schema())
	tblRowMap := make(tableRowMapType)
	fields := e.children[0].retTypes()
	for {
		chk := e.children[0].newChunk()
		iter := chunk.NewIterator4Chunk(chk)

		err := e.children[0].NextChunk(goCtx, chk)
		if err != nil {
			return errors.Trace(err)
		}
		if chk.NumRows() == 0 {
			break
		}

		for joinedChunkRow := iter.Begin(); joinedChunkRow != iter.End(); joinedChunkRow = iter.Next() {
			joinedDatumRow := joinedChunkRow.GetDatumRow(fields)
			e.composeTblRowMap(tblRowMap, colPosInfos, joinedDatumRow)
		}
	}

	return errors.Trace(e.removeRowsInTblRowMap(tblRowMap))
}

func (e *DeleteExec) removeRowsInTblRowMap(tblRowMap tableRowMapType) error {
	for id, rowMap := range tblRowMap {
		for handle, data := range rowMap {
			err := e.removeRow(e.ctx, e.tblID2Table[id], handle, data)
			if err != nil {
				return errors.Trace(err)
			}
		}
	}

	return nil
}

const (
	// DirtyTableAddRow is the constant for dirty table operation type.
	DirtyTableAddRow = iota
	// DirtyTableDeleteRow is the constant for dirty table operation type.
	DirtyTableDeleteRow
	// DirtyTableTruncate is the constant for dirty table operation type.
	DirtyTableTruncate
)

func (e *DeleteExec) removeRow(ctx sessionctx.Context, t table.Table, h int64, data []types.Datum) error {
	err := t.RemoveRecord(ctx, h, data)
	if err != nil {
		return errors.Trace(err)
	}
	ctx.StmtAddDirtyTableOP(DirtyTableDeleteRow, t.Meta().ID, h, nil)
	ctx.GetSessionVars().StmtCtx.AddAffectedRows(1)
	ctx.GetSessionVars().TxnCtx.UpdateDeltaForTable(t.Meta().ID, -1, 1)
	return nil
}

// Close implements the Executor Close interface.
func (e *DeleteExec) Close() error {
	return e.SelectExec.Close()
}

// Open implements the Executor Open interface.
func (e *DeleteExec) Open(goCtx goctx.Context) error {
	return e.SelectExec.Open(goCtx)
}

// NewLoadDataInfo returns a LoadDataInfo structure, and it's only used for tests now.
<<<<<<< HEAD
func NewLoadDataInfo(ctx context.Context, row []types.Datum, tbl table.Table, cols []*table.Column) *LoadDataInfo {
	insertVal := &InsertValues{baseExecutor: newBaseExecutor(ctx, nil, "InsertValues"), Table: tbl}
=======
func NewLoadDataInfo(row []types.Datum, ctx sessionctx.Context, tbl table.Table, cols []*table.Column) *LoadDataInfo {
	insertVal := &InsertValues{baseExecutor: newBaseExecutor(nil, ctx, "InsertValues"), Table: tbl}
>>>>>>> c227248c
	return &LoadDataInfo{
		row:       row,
		insertVal: insertVal,
		Table:     tbl,
		Ctx:       ctx,
		columns:   cols,
	}
}

// LoadDataInfo saves the information of loading data operation.
type LoadDataInfo struct {
	row       []types.Datum
	insertVal *InsertValues

	Path       string
	Table      table.Table
	FieldsInfo *ast.FieldsClause
	LinesInfo  *ast.LinesClause
	Ctx        sessionctx.Context
	columns    []*table.Column
}

// SetMaxRowsInBatch sets the max number of rows to insert in a batch.
func (e *LoadDataInfo) SetMaxRowsInBatch(limit uint64) {
	e.insertVal.maxRowsInBatch = limit
}

// getValidData returns prevData and curData that starts from starting symbol.
// If the data doesn't have starting symbol, prevData is nil and curData is curData[len(curData)-startingLen+1:].
// If curData size less than startingLen, curData is returned directly.
func (e *LoadDataInfo) getValidData(prevData, curData []byte) ([]byte, []byte) {
	startingLen := len(e.LinesInfo.Starting)
	if startingLen == 0 {
		return prevData, curData
	}

	prevLen := len(prevData)
	if prevLen > 0 {
		// starting symbol in the prevData
		idx := strings.Index(string(prevData), e.LinesInfo.Starting)
		if idx != -1 {
			return prevData[idx:], curData
		}

		// starting symbol in the middle of prevData and curData
		restStart := curData
		if len(curData) >= startingLen {
			restStart = curData[:startingLen-1]
		}
		prevData = append(prevData, restStart...)
		idx = strings.Index(string(prevData), e.LinesInfo.Starting)
		if idx != -1 {
			return prevData[idx:prevLen], curData
		}
	}

	// starting symbol in the curData
	idx := strings.Index(string(curData), e.LinesInfo.Starting)
	if idx != -1 {
		return nil, curData[idx:]
	}

	// no starting symbol
	if len(curData) >= startingLen {
		curData = curData[len(curData)-startingLen+1:]
	}
	return nil, curData
}

// getLine returns a line, curData, the next data start index and a bool value.
// If it has starting symbol the bool is true, otherwise is false.
func (e *LoadDataInfo) getLine(prevData, curData []byte) ([]byte, []byte, bool) {
	startingLen := len(e.LinesInfo.Starting)
	prevData, curData = e.getValidData(prevData, curData)
	if prevData == nil && len(curData) < startingLen {
		return nil, curData, false
	}

	prevLen := len(prevData)
	terminatedLen := len(e.LinesInfo.Terminated)
	curStartIdx := 0
	if prevLen < startingLen {
		curStartIdx = startingLen - prevLen
	}
	endIdx := -1
	if len(curData) >= curStartIdx {
		endIdx = strings.Index(string(curData[curStartIdx:]), e.LinesInfo.Terminated)
	}
	if endIdx == -1 {
		// no terminated symbol
		if len(prevData) == 0 {
			return nil, curData, true
		}

		// terminated symbol in the middle of prevData and curData
		curData = append(prevData, curData...)
		endIdx = strings.Index(string(curData[startingLen:]), e.LinesInfo.Terminated)
		if endIdx != -1 {
			nextDataIdx := startingLen + endIdx + terminatedLen
			return curData[startingLen : startingLen+endIdx], curData[nextDataIdx:], true
		}
		// no terminated symbol
		return nil, curData, true
	}

	// terminated symbol in the curData
	nextDataIdx := curStartIdx + endIdx + terminatedLen
	if len(prevData) == 0 {
		return curData[curStartIdx : curStartIdx+endIdx], curData[nextDataIdx:], true
	}

	// terminated symbol in the curData
	prevData = append(prevData, curData[:nextDataIdx]...)
	endIdx = strings.Index(string(prevData[startingLen:]), e.LinesInfo.Terminated)
	if endIdx >= prevLen {
		return prevData[startingLen : startingLen+endIdx], curData[nextDataIdx:], true
	}

	// terminated symbol in the middle of prevData and curData
	lineLen := startingLen + endIdx + terminatedLen
	return prevData[startingLen : startingLen+endIdx], curData[lineLen-prevLen:], true
}

// InsertData inserts data into specified table according to the specified format.
// If it has the rest of data isn't completed the processing, then is returns without completed data.
// If the number of inserted rows reaches the batchRows, then the second return value is true.
// If prevData isn't nil and curData is nil, there are no other data to deal with and the isEOF is true.
func (e *LoadDataInfo) InsertData(prevData, curData []byte) ([]byte, bool, error) {
	// TODO: support enclosed and escape.
	if len(prevData) == 0 && len(curData) == 0 {
		return nil, false, nil
	}

	var line []byte
	var isEOF, hasStarting, reachLimit bool
	if len(prevData) > 0 && len(curData) == 0 {
		isEOF = true
		prevData, curData = curData, prevData
	}
	rows := make([][]types.Datum, 0, e.insertVal.maxRowsInBatch)
	for len(curData) > 0 {
		line, curData, hasStarting = e.getLine(prevData, curData)
		prevData = nil

		// If it doesn't find the terminated symbol and this data isn't the last data,
		// the data can't be inserted.
		if line == nil && !isEOF {
			break
		}
		// If doesn't find starting symbol, this data can't be inserted.
		if !hasStarting {
			if isEOF {
				curData = nil
			}
			break
		}
		if line == nil && isEOF {
			line = curData[len(e.LinesInfo.Starting):]
			curData = nil
		}

		cols, err := GetFieldsFromLine(line, e.FieldsInfo)
		if err != nil {
			return nil, false, errors.Trace(err)
		}
		rows = append(rows, e.colsToRow(cols))
		e.insertVal.rowCount++
		if e.insertVal.maxRowsInBatch != 0 && e.insertVal.rowCount%e.insertVal.maxRowsInBatch == 0 {
			reachLimit = true
			log.Infof("This insert rows has reached the batch %d, current total rows %d",
				e.insertVal.maxRowsInBatch, e.insertVal.rowCount)
			break
		}
	}
	rows, err := batchMarkDupRows(e.Ctx, e.Table, rows)
	if err != nil {
		return nil, reachLimit, errors.Trace(err)
	}
	for _, row := range rows {
		e.insertData(row)
	}
	if e.insertVal.lastInsertID != 0 {
		e.insertVal.ctx.GetSessionVars().SetLastInsertID(e.insertVal.lastInsertID)
	}

	return curData, reachLimit, nil
}

// GetFieldsFromLine splits line according to fieldsInfo, this function is exported for testing.
func GetFieldsFromLine(line []byte, fieldsInfo *ast.FieldsClause) ([]string, error) {
	var sep []byte
	if fieldsInfo.Enclosed != 0 {
		if line[0] != fieldsInfo.Enclosed || line[len(line)-1] != fieldsInfo.Enclosed {
			return nil, errors.Errorf("line %s should begin and end with %c", string(line), fieldsInfo.Enclosed)
		}
		line = line[1 : len(line)-1]
		sep = make([]byte, 0, len(fieldsInfo.Terminated)+2)
		sep = append(sep, fieldsInfo.Enclosed)
		sep = append(sep, fieldsInfo.Terminated...)
		sep = append(sep, fieldsInfo.Enclosed)
	} else {
		sep = []byte(fieldsInfo.Terminated)
	}
	rawCols := bytes.Split(line, sep)
	cols := escapeCols(rawCols)
	return cols, nil
}

func escapeCols(strs [][]byte) []string {
	ret := make([]string, len(strs))
	for i, v := range strs {
		output := escape(v)
		ret[i] = string(output)
	}
	return ret
}

// escape handles escape characters when running load data statement.
// TODO: escape need to be improved, it should support ESCAPED BY to specify
// the escape character and handle \N escape.
// See http://dev.mysql.com/doc/refman/5.7/en/load-data.html
func escape(str []byte) []byte {
	pos := 0
	for i := 0; i < len(str); i++ {
		c := str[i]
		if c == '\\' && i+1 < len(str) {
			c = escapeChar(str[i+1])
			i++
		}

		str[pos] = c
		pos++
	}
	return str[:pos]
}

func escapeChar(c byte) byte {
	switch c {
	case '0':
		return 0
	case 'b':
		return '\b'
	case 'n':
		return '\n'
	case 'r':
		return '\r'
	case 't':
		return '\t'
	case 'Z':
		return 26
	case '\\':
		return '\\'
	}
	return c
}

func (e *LoadDataInfo) colsToRow(cols []string) types.DatumRow {
	for i := 0; i < len(e.row); i++ {
		if i >= len(cols) {
			e.row[i].SetString("")
			continue
		}
		e.row[i].SetString(cols[i])
	}
	row, err := e.insertVal.fillRowData(e.columns, e.row, true)
	if err != nil {
		warnLog := fmt.Sprintf("Load Data: insert data:%v failed:%v", e.row, errors.ErrorStack(err))
		e.insertVal.handleLoadDataWarnings(err, warnLog)
		return nil
	}
	return row
}

func (e *LoadDataInfo) insertData(row types.DatumRow) {
	if row == nil {
		return
	}
	_, err := e.Table.AddRecord(e.insertVal.ctx, row, false)
	if err != nil {
		warnLog := fmt.Sprintf("Load Data: insert data:%v failed:%v", row, errors.ErrorStack(err))
		e.insertVal.handleLoadDataWarnings(err, warnLog)
	}
}

func (e *InsertValues) handleLoadDataWarnings(err error, logInfo string) {
	sc := e.ctx.GetSessionVars().StmtCtx
	sc.AppendWarning(err)
	log.Warn(logInfo)
}

// LoadData represents a load data executor.
type LoadData struct {
	baseExecutor

	IsLocal      bool
	loadDataInfo *LoadDataInfo
}

// loadDataVarKeyType is a dummy type to avoid naming collision in context.
type loadDataVarKeyType int

// String defines a Stringer function for debugging and pretty printing.
func (k loadDataVarKeyType) String() string {
	return "load_data_var"
}

// LoadDataVarKey is a variable key for load data.
const LoadDataVarKey loadDataVarKeyType = 0

func (e *LoadData) exec(goCtx goctx.Context) (Row, error) {
	// TODO: support load data without local field.
	if !e.IsLocal {
		return nil, errors.New("Load Data: don't support load data without local field")
	}
	// TODO: support lines terminated is "".
	if len(e.loadDataInfo.LinesInfo.Terminated) == 0 {
		return nil, errors.New("Load Data: don't support load data terminated is nil")
	}

	ctx := e.loadDataInfo.insertVal.ctx
	val := ctx.Value(LoadDataVarKey)
	if val != nil {
		ctx.SetValue(LoadDataVarKey, nil)
		return nil, errors.New("Load Data: previous load data option isn't closed normal")
	}
	if e.loadDataInfo.Path == "" {
		return nil, errors.New("Load Data: infile path is empty")
	}
	ctx.SetValue(LoadDataVarKey, e.loadDataInfo)

	return nil, nil
}

// Next implements the Executor Next interface.
func (e *LoadData) Next(goCtx goctx.Context) (Row, error) {
	return e.exec(goCtx)
}

// NextChunk implements the Executor NextChunk interface.
func (e *LoadData) NextChunk(goCtx goctx.Context, chk *chunk.Chunk) error {
	chk.Reset()
	_, err := e.exec(goCtx)
	return errors.Trace(err)
}

// Close implements the Executor Close interface.
func (e *LoadData) Close() error {
	return nil
}

// Open implements the Executor Open interface.
func (e *LoadData) Open(goCtx goctx.Context) error {
	return nil
}

type defaultVal struct {
	val types.Datum
	// We evaluate the default value lazily. The valid indicates whether the val is evaluated.
	valid bool
}

// InsertValues is the data to insert.
type InsertValues struct {
	baseExecutor

	rowCount              uint64
	maxRowsInBatch        uint64
	lastInsertID          uint64
	needFillDefaultValues bool

	SelectExec Executor

	Table     table.Table
	Columns   []*ast.ColumnName
	Lists     [][]expression.Expression
	Setlist   []*expression.Assignment
	IsPrepare bool

	GenColumns []*ast.ColumnName
	GenExprs   []expression.Expression

	// colDefaultVals is used to store casted default value.
	// Because not every insert statement needs colDefaultVals, so we will init the buffer lazily.
	colDefaultVals []defaultVal
}

// InsertExec represents an insert executor.
type InsertExec struct {
	*InsertValues

	OnDuplicate []*expression.Assignment

	Priority  mysql.PriorityEnum
	IgnoreErr bool

	finished bool
}

func (e *InsertExec) exec(goCtx goctx.Context, rows [][]types.Datum) (Row, error) {
	// If tidb_batch_insert is ON and not in a transaction, we could use BatchInsert mode.
	sessVars := e.ctx.GetSessionVars()
	defer sessVars.CleanBuffers()
	batchInsert := sessVars.BatchInsert && !sessVars.InTxn()
	batchSize := sessVars.DMLBatchSize

	txn := e.ctx.Txn()
	rowCount := 0
	writeBufs := sessVars.GetWriteStmtBufs()
	if !sessVars.ImportingData {
		writeBufs.BufStore = kv.NewBufferStore(txn, kv.TempTxnMemBufCap)
	}
	// If you use the IGNORE keyword, duplicate-key error that occurs while executing the INSERT statement are ignored.
	// For example, without IGNORE, a row that duplicates an existing UNIQUE index or PRIMARY KEY value in
	// the table causes a duplicate-key error and the statement is aborted. With IGNORE, the row is discarded and no error occurs.
	// Using BatchGet in insert ignore to mark rows as duplicated before we add records to the table.
	if e.IgnoreErr {
		var err error
		rows, err = batchMarkDupRows(e.ctx, e.Table, rows)
		if err != nil {
			return nil, errors.Trace(err)
		}
	}
	for _, row := range rows {
		// duplicate row will be marked as nil in batchMarkDupRows if
		// IgnoreErr is true. For IgnoreErr is false, it is a protection.
		if row == nil {
			continue
		}
		if batchInsert && rowCount >= batchSize {
			e.ctx.StmtCommit()
			if err := e.ctx.NewTxn(); err != nil {
				// We should return a special error for batch insert.
				return nil, ErrBatchInsertFail.Gen("BatchInsert failed with error: %v", err)
			}
			txn = e.ctx.Txn()
			rowCount = 0
			if !sessVars.ImportingData {
				writeBufs.BufStore = kv.NewBufferStore(txn, kv.TempTxnMemBufCap)
			}
		}
		if len(e.OnDuplicate) == 0 && !e.IgnoreErr {
			txn.SetOption(kv.PresumeKeyNotExists, nil)
		}
		h, err := e.Table.AddRecord(e.ctx, row, false)
		txn.DelOption(kv.PresumeKeyNotExists)
		if err == nil {
			if !sessVars.ImportingData {
				e.ctx.StmtAddDirtyTableOP(DirtyTableAddRow, e.Table.Meta().ID, h, row)
			}
			rowCount++
			continue
		}

		if kv.ErrKeyExists.Equal(err) {
			if len(e.OnDuplicate) > 0 {
				if err = e.onDuplicateUpdate(row, h, e.OnDuplicate); err != nil {
					return nil, errors.Trace(err)
				}
				rowCount++
				continue
			}
		}
		return nil, errors.Trace(err)
	}

	if e.lastInsertID != 0 {
		sessVars.SetLastInsertID(e.lastInsertID)
	}
	e.finished = true
	return nil, nil
}

type keyWithDupError struct {
	key    kv.Key
	dupErr error
}

func getRecordIDs(ctx sessionctx.Context, t table.Table, rows [][]types.Datum) ([]int64, error) {
	recordIDs := make([]int64, 0, len(rows))
	if t.Meta().PKIsHandle {
		var handleCol *table.Column
		for _, col := range t.Cols() {
			if col.IsPKHandleColumn(t.Meta()) {
				handleCol = col
				break
			}
		}
		for _, row := range rows {
			recordIDs = append(recordIDs, row[handleCol.Offset].GetInt64())
		}
	} else {
		for range rows {
			recordID, err := t.AllocAutoID(ctx)
			if err != nil {
				return nil, errors.Trace(err)
			}
			recordIDs = append(recordIDs, recordID)
		}
	}
	return recordIDs, nil
}

// getKeysNeedCheck gets keys converted from to-be-insert rows to record keys and unique index keys,
// which need to be checked whether they are duplicate keys.
func getKeysNeedCheck(ctx sessionctx.Context, t table.Table, rows [][]types.Datum) ([][]keyWithDupError, error) {
	nUnique := 0
	for _, v := range t.WritableIndices() {
		if v.Meta().Unique {
			nUnique++
		}
	}
	rowWithKeys := make([][]keyWithDupError, 0, len(rows))

	// get recordIDs
	recordIDs, err := getRecordIDs(ctx, t, rows)
	if err != nil {
		return nil, errors.Trace(err)
	}

	for i, row := range rows {
		keysWithErr := make([]keyWithDupError, 0, nUnique+1)
		// append record keys and errors
		if t.Meta().PKIsHandle {
			keysWithErr = append(keysWithErr, keyWithDupError{t.RecordKey(recordIDs[i]), kv.ErrKeyExists.FastGen("Duplicate entry '%d' for key 'PRIMARY'", recordIDs[i])})
		}

		// append unique keys and errors
		for _, v := range t.WritableIndices() {
			if !v.Meta().Unique {
				continue
			}
			var colVals []types.Datum
			colVals, err = v.FetchValues(row, nil)
			if err != nil {
				return nil, errors.Trace(err)
			}
			var key []byte
			var distinct bool
			key, distinct, err = v.GenIndexKey(ctx.GetSessionVars().StmtCtx,
				colVals, recordIDs[i], nil)
			if err != nil {
				return nil, errors.Trace(err)
			}
			if !distinct {
				continue
			}
			keysWithErr = append(keysWithErr, keyWithDupError{key, kv.ErrKeyExists.FastGen("Duplicate entry '%d' for key '%s'", recordIDs[i], v.Meta().Name)})
		}
		rowWithKeys = append(rowWithKeys, keysWithErr)
	}
	return rowWithKeys, nil
}

// batchMarkDupRows marks rows with duplicate errors as nil.
// All duplicate rows were marked and appended as duplicate warnings
// to the statement context in batch.
func batchMarkDupRows(ctx sessionctx.Context, t table.Table, rows [][]types.Datum) ([][]types.Datum, error) {
	// get keys need to be checked
	rowWithKeys, err := getKeysNeedCheck(ctx, t, rows)

	// batch get values
	nKeys := 0
	for _, v := range rowWithKeys {
		nKeys += len(v)
	}
	batchKeys := make([]kv.Key, 0, nKeys)
	for _, v := range rowWithKeys {
		for _, k := range v {
			batchKeys = append(batchKeys, k.key)
		}
	}
	values, err := ctx.Txn().GetSnapshot().BatchGet(batchKeys)
	if err != nil {
		return nil, errors.Trace(err)
	}

	// append warnings and get no duplicated error rows
	for i, v := range rowWithKeys {
		for _, k := range v {
			if _, found := values[string(k.key)]; found {
				// If duplicate keys were found in BatchGet, mark row = nil.
				rows[i] = nil
				ctx.GetSessionVars().StmtCtx.AppendWarning(k.dupErr)
				break
			}
		}
		// If row was checked with no duplicate keys,
		// it should be add to values map for the further row check.
		// There may be duplicate keys inside the insert statement.
		if rows[i] != nil {
			for _, k := range v {
				values[string(k.key)] = []byte{}
			}
		}
	}

	// this statement was already been checked
	ctx.GetSessionVars().StmtCtx.BatchCheck = true
	return rows, nil
}

// Next implements the Executor Next interface.
func (e *InsertExec) Next(goCtx goctx.Context) (Row, error) {
	if e.finished {
		return nil, nil
	}
	cols, err := e.getColumns(e.Table.Cols())
	if err != nil {
		return nil, errors.Trace(err)
	}

	var rows [][]types.Datum
	if e.SelectExec != nil {
		rows, err = e.getRowsSelect(goCtx, cols, e.IgnoreErr)
	} else {
		rows, err = e.getRows(cols, e.IgnoreErr)
	}
	if err != nil {
		return nil, errors.Trace(err)
	}

	return e.exec(goCtx, rows)
}

// NextChunk implements Exec NextChunk interface.
func (e *InsertExec) NextChunk(goCtx goctx.Context, chk *chunk.Chunk) error {
	chk.Reset()
	if e.finished {
		return nil
	}
	cols, err := e.getColumns(e.Table.Cols())
	if err != nil {
		return errors.Trace(err)
	}

	var rows [][]types.Datum
	if len(e.children) > 0 && e.children[0] != nil {
		rows, err = e.getRowsSelectChunk(goCtx, cols, e.IgnoreErr)
	} else {
		rows, err = e.getRows(cols, e.IgnoreErr)
	}
	if err != nil {
		return errors.Trace(err)
	}

	_, err = e.exec(goCtx, rows)
	return errors.Trace(err)
}

// Close implements the Executor Close interface.
func (e *InsertExec) Close() error {
	e.ctx.GetSessionVars().CurrInsertValues = nil
	if e.SelectExec != nil {
		return e.SelectExec.Close()
	}
	return nil
}

// Open implements the Executor Close interface.
func (e *InsertExec) Open(goCtx goctx.Context) error {
	if e.SelectExec != nil {
		return e.SelectExec.Open(goCtx)
	}
	return nil
}

// getColumns gets the explicitly specified columns of an insert statement. There are three cases:
// There are three types of insert statements:
// 1 insert ... values(...)  --> name type column
// 2 insert ... set x=y...   --> set type column
// 3 insert ... (select ..)  --> name type column
// See https://dev.mysql.com/doc/refman/5.7/en/insert.html
func (e *InsertValues) getColumns(tableCols []*table.Column) ([]*table.Column, error) {
	var cols []*table.Column
	var err error

	if len(e.Setlist) > 0 {
		// Process `set` type column.
		columns := make([]string, 0, len(e.Setlist))
		for _, v := range e.Setlist {
			columns = append(columns, v.Col.ColName.O)
		}
		for _, v := range e.GenColumns {
			columns = append(columns, v.Name.O)
		}
		cols, err = table.FindCols(tableCols, columns)
		if err != nil {
			return nil, errors.Errorf("INSERT INTO %s: %s", e.Table.Meta().Name.O, err)
		}
		if len(cols) == 0 {
			return nil, errors.Errorf("INSERT INTO %s: empty column", e.Table.Meta().Name.O)
		}
	} else if len(e.Columns) > 0 {
		// Process `name` type column.
		columns := make([]string, 0, len(e.Columns))
		for _, v := range e.Columns {
			columns = append(columns, v.Name.O)
		}
		for _, v := range e.GenColumns {
			columns = append(columns, v.Name.O)
		}
		cols, err = table.FindCols(tableCols, columns)
		if err != nil {
			return nil, errors.Errorf("INSERT INTO %s: %s", e.Table.Meta().Name.O, err)
		}
	} else {
		// If e.Columns are empty, use all columns instead.
		cols = tableCols
	}

	// Check column whether is specified only once.
	err = table.CheckOnce(cols)
	if err != nil {
		return nil, errors.Trace(err)
	}

	return cols, nil
}

func (e *InsertValues) lazilyInitColDefaultValBuf() (ok bool) {
	if e.colDefaultVals != nil {
		return true
	}

	// only if values count of insert statement is more than one, use colDefaultVals to store
	// casted default values has benefits.
	if len(e.Lists) > 1 {
		e.colDefaultVals = make([]defaultVal, len(e.Table.Cols()))
		return true
	}

	return false
}

func (e *InsertValues) fillValueList() error {
	if len(e.Setlist) > 0 {
		if len(e.Lists) > 0 {
			return errors.Errorf("INSERT INTO %s: set type should not use values", e.Table)
		}
		l := make([]expression.Expression, 0, len(e.Setlist))
		for _, v := range e.Setlist {
			l = append(l, v.Expr)
		}
		e.Lists = append(e.Lists, l)
	}
	return nil
}

func (e *InsertValues) checkValueCount(insertValueCount, valueCount, genColsCount, num int, cols []*table.Column) error {
	// TODO: This check should be done in plan builder.
	if insertValueCount != valueCount {
		// "insert into t values (), ()" is valid.
		// "insert into t values (), (1)" is not valid.
		// "insert into t values (1), ()" is not valid.
		// "insert into t values (1,2), (1)" is not valid.
		// So the value count must be same for all insert list.
		return ErrWrongValueCountOnRow.GenByArgs(num + 1)
	}
	if valueCount == 0 && len(e.Columns) > 0 {
		// "insert into t (c1) values ()" is not valid.
		return ErrWrongValueCountOnRow.GenByArgs(num + 1)
	} else if valueCount > 0 {
		explicitSetLen := 0
		if len(e.Columns) != 0 {
			explicitSetLen = len(e.Columns)
		} else {
			explicitSetLen = len(e.Setlist)
		}
		if explicitSetLen > 0 && valueCount+genColsCount != len(cols) {
			return ErrWrongValueCountOnRow.GenByArgs(num + 1)
		} else if explicitSetLen == 0 && valueCount != len(cols) {
			return ErrWrongValueCountOnRow.GenByArgs(num + 1)
		}
	}
	return nil
}

func (e *InsertValues) getRows(cols []*table.Column, ignoreErr bool) (rows [][]types.Datum, err error) {
	// process `insert|replace ... set x=y...`
	if err = e.fillValueList(); err != nil {
		return nil, errors.Trace(err)
	}

	rows = make([][]types.Datum, len(e.Lists))
	length := len(e.Lists[0])
	for i, list := range e.Lists {
		if err = e.checkValueCount(length, len(list), len(e.GenColumns), i, cols); err != nil {
			return nil, errors.Trace(err)
		}
		e.rowCount = uint64(i)
		rows[i], err = e.getRow(cols, list, ignoreErr)
		if err != nil {
			return nil, errors.Trace(err)
		}
	}
	return
}

// getRow eval the insert statement. Because the value of column may calculated based on other column,
// it use fillDefaultValues to init the empty row before eval expressions when needFillDefaultValues is true.
func (e *InsertValues) getRow(cols []*table.Column, list []expression.Expression, ignoreErr bool) ([]types.Datum, error) {
	row := make(types.DatumRow, len(e.Table.Cols()))
	hasValue := make([]bool, len(e.Table.Cols()))

	if e.needFillDefaultValues {
		if err := e.fillDefaultValues(row, hasValue, ignoreErr); err != nil {
			return nil, errors.Trace(err)
		}
	}

	for i, expr := range list {
		val, err := expr.Eval(row)
		if err = e.filterErr(err, ignoreErr); err != nil {
			return nil, errors.Trace(err)
		}
		val, err = table.CastValue(e.ctx, val, cols[i].ToInfo())
		if err = e.filterErr(err, ignoreErr); err != nil {
			return nil, errors.Trace(err)
		}

		offset := cols[i].Offset
		row[offset], hasValue[offset] = val, true
	}

	return e.fillGenColData(cols, len(list), hasValue, row, ignoreErr)
}

// fillDefaultValues fills a row followed by these rules:
//     1. for nullable and no default value column, use NULL.
//     2. for nullable and have default value column, use it's default value.
//     3. for not null column, use zero value even in strict mode.
//     4. for auto_increment column, use zero value.
//     5. for generated column, use NULL.
func (e *InsertValues) fillDefaultValues(row []types.Datum, hasValue []bool, ignoreErr bool) error {
	for i, c := range e.Table.Cols() {
		var err error
		if c.IsGenerated() {
			continue
		} else if mysql.HasAutoIncrementFlag(c.Flag) {
			row[i] = table.GetZeroValue(c.ToInfo())
		} else {
			row[i], err = e.getColDefaultValue(i, c)
			hasValue[c.Offset] = true
			if table.ErrNoDefaultValue.Equal(err) {
				row[i] = table.GetZeroValue(c.ToInfo())
				hasValue[c.Offset] = false
			} else if err = e.filterErr(err, ignoreErr); err != nil {
				return errors.Trace(err)
			}
		}
	}

	return nil
}

func (e *InsertValues) getRowsSelect(goCtx goctx.Context, cols []*table.Column, ignoreErr bool) ([][]types.Datum, error) {
	// process `insert|replace into ... select ... from ...`
	if e.SelectExec.Schema().Len() != len(cols) {
		return nil, ErrWrongValueCountOnRow.GenByArgs(1)
	}
	var rows [][]types.Datum
	for {
		innerRow, err := e.SelectExec.Next(goCtx)
		if err != nil {
			return nil, errors.Trace(err)
		}
		if innerRow == nil {
			break
		}
		e.rowCount = uint64(len(rows))
		row, err := e.fillRowData(cols, innerRow, ignoreErr)
		if err != nil {
			return nil, errors.Trace(err)
		}
		rows = append(rows, row)
	}
	return rows, nil
}

func (e *InsertValues) getRowsSelectChunk(goCtx goctx.Context, cols []*table.Column, ignoreErr bool) ([][]types.Datum, error) {
	// process `insert|replace into ... select ... from ...`
	selectExec := e.children[0]
	if selectExec.Schema().Len() != len(cols) {
		return nil, ErrWrongValueCountOnRow.GenByArgs(1)
	}
	var rows [][]types.Datum
	fields := selectExec.retTypes()
	for {
		chk := selectExec.newChunk()
		iter := chunk.NewIterator4Chunk(chk)

		err := selectExec.NextChunk(goCtx, chk)
		if err != nil {
			return nil, errors.Trace(err)
		}
		if chk.NumRows() == 0 {
			break
		}

		for innerChunkRow := iter.Begin(); innerChunkRow != iter.End(); innerChunkRow = iter.Next() {
			innerRow := innerChunkRow.GetDatumRow(fields)
			e.rowCount = uint64(len(rows))
			row, err := e.fillRowData(cols, innerRow, ignoreErr)
			if err != nil {
				return nil, errors.Trace(err)
			}
			rows = append(rows, row)
		}
	}
	return rows, nil
}

func (e *InsertValues) fillRowData(cols []*table.Column, vals []types.Datum, ignoreErr bool) ([]types.Datum, error) {
	row := make([]types.Datum, len(e.Table.Cols()))
	hasValue := make([]bool, len(e.Table.Cols()))
	for i, v := range vals {
		casted, err := table.CastValue(e.ctx, v, cols[i].ToInfo())
		if err = e.filterErr(err, ignoreErr); err != nil {
			return nil, errors.Trace(err)
		}

		offset := cols[i].Offset
		row[offset] = casted
		hasValue[offset] = true
	}

	return e.fillGenColData(cols, len(vals), hasValue, row, ignoreErr)
}

func (e *InsertValues) fillGenColData(cols []*table.Column, valLen int, hasValue []bool, row types.DatumRow, ignoreErr bool) ([]types.Datum, error) {
	err := e.initDefaultValues(row, hasValue, ignoreErr)
	if err != nil {
		return nil, errors.Trace(err)
	}
	for i, expr := range e.GenExprs {
		var val types.Datum
		val, err = expr.Eval(row)
		if err = e.filterErr(err, ignoreErr); err != nil {
			return nil, errors.Trace(err)
		}
		val, err = table.CastValue(e.ctx, val, cols[valLen+i].ToInfo())
		if err != nil {
			return nil, errors.Trace(err)
		}
		offset := cols[valLen+i].Offset
		row[offset] = val
	}

	if err = table.CheckNotNull(e.Table.Cols(), row); err != nil {
		return nil, errors.Trace(err)
	}
	return row, nil
}

func (e *InsertValues) filterErr(err error, ignoreErr bool) error {
	if err == nil {
		return nil
	}
	if !ignoreErr {
		return errors.Trace(err)
	}

	warnLog := fmt.Sprintf("ignore err:%v", errors.ErrorStack(err))
	e.handleLoadDataWarnings(err, warnLog)
	return nil
}

func (e *InsertValues) getColDefaultValue(idx int, col *table.Column) (d types.Datum, err error) {
	if e.colDefaultVals != nil && e.colDefaultVals[idx].valid {
		return e.colDefaultVals[idx].val, nil
	}

	defaultVal, err := table.GetColDefaultValue(e.ctx, col.ToInfo())
	if err != nil {
		return types.Datum{}, errors.Trace(err)
	}
	if initialized := e.lazilyInitColDefaultValBuf(); initialized {
		e.colDefaultVals[idx].val = defaultVal
		e.colDefaultVals[idx].valid = true
	}

	return defaultVal, nil
}

// initDefaultValues fills generated columns, auto_increment column and empty column.
// For NOT NULL column, it will return error or use zero value based on sql_mode.
func (e *InsertValues) initDefaultValues(row []types.Datum, hasValue []bool, ignoreErr bool) error {
	strictSQL := e.ctx.GetSessionVars().StrictSQLMode

	for i, c := range e.Table.Cols() {
		var needDefaultValue bool
		if !hasValue[i] {
			needDefaultValue = true
		} else if mysql.HasNotNullFlag(c.Flag) && row[i].IsNull() && !strictSQL {
			needDefaultValue = true
			// TODO: Append Warning ErrColumnCantNull.
		}
		if mysql.HasAutoIncrementFlag(c.Flag) || c.IsGenerated() {
			// Just leave generated column as null. It will be calculated later
			// but before we check whether the column can be null or not.
			needDefaultValue = false
			if !hasValue[i] {
				row[i].SetNull()
			}
		}
		if needDefaultValue {
			var err error
			row[i], err = e.getColDefaultValue(i, c)
			if e.filterErr(err, ignoreErr) != nil {
				return errors.Trace(err)
			}
		}

		// Adjust the value if this column has auto increment flag.
		if mysql.HasAutoIncrementFlag(c.Flag) {
			if err := e.adjustAutoIncrementDatum(row, i, c, ignoreErr); err != nil {
				return errors.Trace(err)
			}
		}
	}
	return nil
}

func (e *InsertValues) adjustAutoIncrementDatum(row []types.Datum, i int, c *table.Column, ignoreErr bool) error {
	retryInfo := e.ctx.GetSessionVars().RetryInfo
	if retryInfo.Retrying {
		id, err := retryInfo.GetCurrAutoIncrementID()
		if err != nil {
			return errors.Trace(err)
		}
		if mysql.HasUnsignedFlag(c.Flag) {
			row[i].SetUint64(uint64(id))
		} else {
			row[i].SetInt64(id)
		}
		return nil
	}

	var err error
	var recordID int64
	if !row[i].IsNull() {
		recordID, err = row[i].ToInt64(e.ctx.GetSessionVars().StmtCtx)
		if e.filterErr(errors.Trace(err), ignoreErr) != nil {
			return errors.Trace(err)
		}
	}
	// Use the value if it's not null and not 0.
	if recordID != 0 {
		err = e.Table.RebaseAutoID(e.ctx, recordID, true)
		if err != nil {
			return errors.Trace(err)
		}
		e.ctx.GetSessionVars().InsertID = uint64(recordID)
		if mysql.HasUnsignedFlag(c.Flag) {
			row[i].SetUint64(uint64(recordID))
		} else {
			row[i].SetInt64(recordID)
		}
		retryInfo.AddAutoIncrementID(recordID)
		return nil
	}

	// Change NULL to auto id.
	// Change value 0 to auto id, if NoAutoValueOnZero SQL mode is not set.
	if row[i].IsNull() || e.ctx.GetSessionVars().SQLMode&mysql.ModeNoAutoValueOnZero == 0 {
		recordID, err = e.Table.AllocAutoID(e.ctx)
		if e.filterErr(errors.Trace(err), ignoreErr) != nil {
			return errors.Trace(err)
		}
		// It's compatible with mysql. So it sets last insert id to the first row.
		if e.rowCount == 0 {
			e.lastInsertID = uint64(recordID)
		}
	}

	if mysql.HasUnsignedFlag(c.Flag) {
		row[i].SetUint64(uint64(recordID))
	} else {
		row[i].SetInt64(recordID)
	}
	retryInfo.AddAutoIncrementID(recordID)

	// the value of row[i] is adjusted by autoid, so we need to cast it again.
	casted, err := table.CastValue(e.ctx, row[i], c.ToInfo())
	if err != nil {
		return errors.Trace(err)
	}
	row[i] = casted
	return nil
}

// onDuplicateUpdate updates the duplicate row.
// TODO: Report rows affected and last insert id.
func (e *InsertExec) onDuplicateUpdate(row []types.Datum, h int64, cols []*expression.Assignment) error {
	data, err := e.Table.RowWithCols(e.ctx, h, e.Table.WritableCols())
	if err != nil {
		return errors.Trace(err)
	}

	// See http://dev.mysql.com/doc/refman/5.7/en/miscellaneous-functions.html#function_values
	e.ctx.GetSessionVars().CurrInsertValues = types.DatumRow(row)

	// evaluate assignment
	assignFlag := make([]bool, len(e.Table.WritableCols()))
	newData := make(types.DatumRow, len(data))
	copy(newData, data)
	for _, col := range cols {
		val, err1 := col.Expr.Eval(newData)
		if err1 != nil {
			return errors.Trace(err1)
		}
		newData[col.Col.Index] = val
		assignFlag[col.Col.Index] = true
	}
	if _, err = updateRecord(e.ctx, h, data, newData, assignFlag, e.Table, true, false); err != nil {
		return errors.Trace(err)
	}
	return nil
}

// ReplaceExec represents a replace executor.
type ReplaceExec struct {
	*InsertValues
	Priority int
	finished bool
}

// Close implements the Executor Close interface.
func (e *ReplaceExec) Close() error {
	if e.SelectExec != nil {
		return e.SelectExec.Close()
	}
	return nil
}

// Open implements the Executor Open interface.
func (e *ReplaceExec) Open(goCtx goctx.Context) error {
	if e.SelectExec != nil {
		return e.SelectExec.Open(goCtx)
	}
	return nil
}

func (e *ReplaceExec) exec(goCtx goctx.Context, rows [][]types.Datum) (Row, error) {
	/*
	 * MySQL uses the following algorithm for REPLACE (and LOAD DATA ... REPLACE):
	 *  1. Try to insert the new row into the table
	 *  2. While the insertion fails because a duplicate-key error occurs for a primary key or unique index:
	 *  3. Delete from the table the conflicting row that has the duplicate key value
	 *  4. Try again to insert the new row into the table
	 * See http://dev.mysql.com/doc/refman/5.7/en/replace.html
	 *
	 * For REPLACE statements, the affected-rows value is 2 if the new row replaced an old row,
	 * because in this case, one row was inserted after the duplicate was deleted.
	 * See http://dev.mysql.com/doc/refman/5.7/en/mysql-affected-rows.html
	 */
	idx := 0
	rowsLen := len(rows)
	sc := e.ctx.GetSessionVars().StmtCtx
	for {
		if idx >= rowsLen {
			break
		}
		row := rows[idx]
		h, err1 := e.Table.AddRecord(e.ctx, row, false)
		if err1 == nil {
			e.ctx.StmtAddDirtyTableOP(DirtyTableAddRow, e.Table.Meta().ID, h, row)
			idx++
			continue
		}
		if err1 != nil && !kv.ErrKeyExists.Equal(err1) {
			return nil, errors.Trace(err1)
		}
		oldRow, err1 := e.Table.Row(e.ctx, h)
		if err1 != nil {
			return nil, errors.Trace(err1)
		}
		rowUnchanged, err1 := types.EqualDatums(sc, oldRow, row)
		if err1 != nil {
			return nil, errors.Trace(err1)
		}
		if rowUnchanged {
			// If row unchanged, we do not need to do insert.
			e.ctx.GetSessionVars().StmtCtx.AddAffectedRows(1)
			idx++
			continue
		}
		// Remove current row and try replace again.
		err1 = e.Table.RemoveRecord(e.ctx, h, oldRow)
		if err1 != nil {
			return nil, errors.Trace(err1)
		}
		e.ctx.StmtAddDirtyTableOP(DirtyTableDeleteRow, e.Table.Meta().ID, h, nil)
		e.ctx.GetSessionVars().StmtCtx.AddAffectedRows(1)
	}

	if e.lastInsertID != 0 {
		e.ctx.GetSessionVars().SetLastInsertID(e.lastInsertID)
	}
	e.finished = true
	return nil, nil
}

// Next implements the Executor Next interface.
func (e *ReplaceExec) Next(goCtx goctx.Context) (Row, error) {
	if e.finished {
		return nil, nil
	}
	cols, err := e.getColumns(e.Table.Cols())
	if err != nil {
		return nil, errors.Trace(err)
	}

	var rows [][]types.Datum
	if e.SelectExec != nil {
		rows, err = e.getRowsSelect(goCtx, cols, false)
	} else {
		rows, err = e.getRows(cols, false)
	}
	if err != nil {
		return nil, errors.Trace(err)
	}

	return e.exec(goCtx, rows)
}

// NextChunk implements the Executor NextChunk interface.
func (e *ReplaceExec) NextChunk(goCtx goctx.Context, chk *chunk.Chunk) error {
	chk.Reset()
	if e.finished {
		return nil
	}
	cols, err := e.getColumns(e.Table.Cols())
	if err != nil {
		return errors.Trace(err)
	}

	var rows [][]types.Datum
	if len(e.children) > 0 && e.children[0] != nil {
		rows, err = e.getRowsSelectChunk(goCtx, cols, false)
	} else {
		rows, err = e.getRows(cols, false)
	}
	if err != nil {
		return errors.Trace(err)
	}

	_, err = e.exec(goCtx, rows)
	return errors.Trace(err)
}

// UpdateExec represents a new update executor.
type UpdateExec struct {
	baseExecutor

	SelectExec  Executor
	OrderedList []*expression.Assignment
	IgnoreErr   bool

	// updatedRowKeys is a map for unique (Table, handle) pair.
	updatedRowKeys map[int64]map[int64]struct{}
	tblID2table    map[int64]table.Table

	rows        []Row           // The rows fetched from TableExec.
	newRowsData [][]types.Datum // The new values to be set.
	fetched     bool
	cursor      int
}

func (e *UpdateExec) exec(goCtx goctx.Context, schema *expression.Schema) (Row, error) {
	assignFlag, err := getUpdateColumns(e.OrderedList, schema.Len())
	if err != nil {
		return nil, errors.Trace(err)
	}
	if e.cursor >= len(e.rows) {
		return nil, nil
	}
	if e.updatedRowKeys == nil {
		e.updatedRowKeys = make(map[int64]map[int64]struct{})
	}
	row := e.rows[e.cursor]
	newData := e.newRowsData[e.cursor]
	for id, cols := range schema.TblID2Handle {
		tbl := e.tblID2table[id]
		if e.updatedRowKeys[id] == nil {
			e.updatedRowKeys[id] = make(map[int64]struct{})
		}
		for _, col := range cols {
			offset := getTableOffset(schema, col)
			end := offset + len(tbl.WritableCols())
			handle := row[col.Index].GetInt64()
			oldData := row[offset:end]
			newTableData := newData[offset:end]
			flags := assignFlag[offset:end]
			_, ok := e.updatedRowKeys[id][handle]
			if ok {
				// Each matched row is updated once, even if it matches the conditions multiple times.
				continue
			}
			// Update row
			changed, err1 := updateRecord(e.ctx, handle, oldData, newTableData, flags, tbl, false, e.IgnoreErr)
			if err1 == nil {
				if changed {
					e.updatedRowKeys[id][handle] = struct{}{}
				}
				continue
			}

			if kv.ErrKeyExists.Equal(err1) && e.IgnoreErr {
				e.ctx.GetSessionVars().StmtCtx.AppendWarning(err1)
				continue
			}
			return nil, errors.Trace(err1)
		}
	}
	e.cursor++
	return Row{}, nil
}

// Next implements the Executor Next interface.
func (e *UpdateExec) Next(goCtx goctx.Context) (Row, error) {
	if !e.fetched {
		err := e.fetchRows(goCtx)
		if err != nil {
			return nil, errors.Trace(err)
		}
		e.fetched = true
	}

	return e.exec(goCtx, e.SelectExec.Schema())
}

// NextChunk implements the Executor NextChunk interface.
func (e *UpdateExec) NextChunk(goCtx goctx.Context, chk *chunk.Chunk) error {
	chk.Reset()
	if !e.fetched {
		err := e.fetchChunkRows(goCtx)
		if err != nil {
			return errors.Trace(err)
		}
		e.fetched = true

		for {
			row, err := e.exec(goCtx, e.children[0].Schema())
			if err != nil {
				return errors.Trace(err)
			}

			// once "row == nil" there is no more data waiting to be updated,
			// the execution of UpdateExec is finished.
			if row == nil {
				break
			}
		}
	}

	return nil
}

func getUpdateColumns(assignList []*expression.Assignment, schemaLen int) ([]bool, error) {
	assignFlag := make([]bool, schemaLen)
	for _, v := range assignList {
		idx := v.Col.Index
		assignFlag[idx] = true
	}
	return assignFlag, nil
}

func (e *UpdateExec) fetchChunkRows(goCtx goctx.Context) error {
	fields := e.children[0].retTypes()
	for {
		chk := chunk.NewChunk(fields)
		err := e.children[0].NextChunk(goCtx, chk)
		if err != nil {
			return errors.Trace(err)
		}

		if chk.NumRows() == 0 {
			break
		}

		for rowIdx := 0; rowIdx < chk.NumRows(); rowIdx++ {
			chunkRow := chk.GetRow(rowIdx)
			datumRow := chunkRow.GetDatumRow(fields)
			newRow, err1 := e.composeNewRow(datumRow)
			if err1 != nil {
				return errors.Trace(err1)
			}
			e.rows = append(e.rows, datumRow)
			e.newRowsData = append(e.newRowsData, newRow)
		}
	}
	return nil
}

func (e *UpdateExec) composeNewRow(oldRow Row) (Row, error) {
	newRowData := oldRow.Copy()
	for _, assign := range e.OrderedList {
		val, err := assign.Expr.Eval(newRowData)
		if err != nil {
			return nil, errors.Trace(err)
		}
		newRowData[assign.Col.Index] = val
	}
	return newRowData, nil
}

func (e *UpdateExec) fetchRows(goCtx goctx.Context) error {
	for {
		row, err := e.SelectExec.Next(goCtx)
		if err != nil {
			return errors.Trace(err)
		}
		if row == nil {
			return nil
		}
		newRowData, err := e.composeNewRow(row)
		if err != nil {
			return errors.Trace(err)
		}
		e.rows = append(e.rows, row)
		e.newRowsData = append(e.newRowsData, newRowData)
	}
}

func getTableOffset(schema *expression.Schema, handleCol *expression.Column) int {
	for i, col := range schema.Columns {
		if col.DBName.L == handleCol.DBName.L && col.TblName.L == handleCol.TblName.L {
			return i
		}
	}
	panic("Couldn't get column information when do update/delete")
}

// Close implements the Executor Close interface.
func (e *UpdateExec) Close() error {
	return e.SelectExec.Close()
}

// Open implements the Executor Open interface.
func (e *UpdateExec) Open(goCtx goctx.Context) error {
	return e.SelectExec.Open(goCtx)
}<|MERGE_RESOLUTION|>--- conflicted
+++ resolved
@@ -477,13 +477,8 @@
 }
 
 // NewLoadDataInfo returns a LoadDataInfo structure, and it's only used for tests now.
-<<<<<<< HEAD
-func NewLoadDataInfo(ctx context.Context, row []types.Datum, tbl table.Table, cols []*table.Column) *LoadDataInfo {
+func NewLoadDataInfo(ctx sessionctx.Context, row []types.Datum, tbl table.Table, cols []*table.Column) *LoadDataInfo {
 	insertVal := &InsertValues{baseExecutor: newBaseExecutor(ctx, nil, "InsertValues"), Table: tbl}
-=======
-func NewLoadDataInfo(row []types.Datum, ctx sessionctx.Context, tbl table.Table, cols []*table.Column) *LoadDataInfo {
-	insertVal := &InsertValues{baseExecutor: newBaseExecutor(nil, ctx, "InsertValues"), Table: tbl}
->>>>>>> c227248c
 	return &LoadDataInfo{
 		row:       row,
 		insertVal: insertVal,
