// Copyright 2016 PingCAP, Inc.
//
// Licensed under the Apache License, Version 2.0 (the "License");
// you may not use this file except in compliance with the License.
// You may obtain a copy of the License at
//
//     http://www.apache.org/licenses/LICENSE-2.0
//
// Unless required by applicable law or agreed to in writing, software
// distributed under the License is distributed on an "AS IS" BASIS,
// See the License for the specific language governing permissions and
// limitations under the License.

package executor

import (
	"strings"

	"github.com/juju/errors"
	"github.com/pingcap/tidb/ast"
	"github.com/pingcap/tidb/expression"
	"github.com/pingcap/tidb/mysql"
	"github.com/pingcap/tidb/sessionctx"
	"github.com/pingcap/tidb/table"
	"github.com/pingcap/tidb/table/tables"
	"github.com/pingcap/tidb/types"
)

var (
	_ Executor = &UpdateExec{}
	_ Executor = &DeleteExec{}
	_ Executor = &InsertExec{}
	_ Executor = &ReplaceExec{}
	_ Executor = &LoadData{}
)

// updateRecord updates the row specified by the handle `h`, from `oldData` to `newData`.
// `modified` means which columns are really modified. It's used for secondary indices.
// Length of `oldData` and `newData` equals to length of `t.WritableCols()`.
// The return values:
//     1. changed (bool) : does the update really change the row values. e.g. update set i = 1 where i = 1;
//     2. handleChanged (bool) : is the handle changed after the update.
//     3. newHandle (int64) : if handleChanged == true, the newHandle means the new handle after update.
//     4. lastInsertID (uint64) : the lastInsertID should be set by the newData.
//     5. err (error) : error in the update.
func updateRecord(ctx sessionctx.Context, h int64, oldData, newData []types.Datum, modified []bool, t table.Table,
	onDup bool) (bool, bool, int64, uint64, error) {
	var sc = ctx.GetSessionVars().StmtCtx
	var changed, handleChanged = false, false
	// onUpdateSpecified is for "UPDATE SET ts_field = old_value", the
	// timestamp field is explicitly set, but not changed in fact.
	var onUpdateSpecified = make(map[int]bool)
	var newHandle int64
	var lastInsertID uint64

	// We can iterate on public columns not writable columns,
	// because all of them are sorted by their `Offset`, which
	// causes all writable columns are after public columns.
	for i, col := range t.Cols() {
		if modified[i] {
			// Cast changed fields with respective columns.
			v, err := table.CastValue(ctx, newData[i], col.ToInfo())
			if err != nil {
				return false, handleChanged, newHandle, 0, errors.Trace(err)
			}
			newData[i] = v
		}

		if mysql.HasNotNullFlag(col.Flag) && newData[i].IsNull() && sc.BadNullAsWarning {
			var err error
			newData[i], err = table.GetColDefaultValue(ctx, col.ToInfo())
			if err != nil {
				return false, handleChanged, newHandle, 0, errors.Trace(err)
			}
		}
		// Rebase auto increment id if the field is changed.
		if mysql.HasAutoIncrementFlag(col.Flag) {
			if newData[i].IsNull() {
				return false, handleChanged, newHandle, 0, table.ErrColumnCantNull.GenByArgs(col.Name)
			}
			val, errTI := newData[i].ToInt64(sc)
			if errTI != nil {
				return false, handleChanged, newHandle, 0, errors.Trace(errTI)
			}
			lastInsertID = uint64(val)
			err := t.RebaseAutoID(ctx, val, true)
			if err != nil {
				return false, handleChanged, newHandle, 0, errors.Trace(err)
			}
		}
		cmp, err := newData[i].CompareDatum(sc, &oldData[i])
		if err != nil {
			return false, handleChanged, newHandle, 0, errors.Trace(err)
		}
		if cmp != 0 {
			changed = true
			modified[i] = true
			if col.IsPKHandleColumn(t.Meta()) {
				handleChanged = true
				newHandle = newData[i].GetInt64()
			}
		} else {
			if mysql.HasOnUpdateNowFlag(col.Flag) && modified[i] {
				// It's for "UPDATE t SET ts = ts" and ts is a timestamp.
				onUpdateSpecified[i] = true
			}
			modified[i] = false
		}
	}

	// Check the not-null constraints.
	err := table.CheckNotNull(t.Cols(), newData)
	if err != nil {
		return false, handleChanged, newHandle, 0, errors.Trace(err)
	}

	if !changed {
		// See https://dev.mysql.com/doc/refman/5.7/en/mysql-real-connect.html  CLIENT_FOUND_ROWS
		if ctx.GetSessionVars().ClientCapability&mysql.ClientFoundRows > 0 {
			sc.AddAffectedRows(1)
		}
		return false, handleChanged, newHandle, lastInsertID, nil
	}

	// Fill values into on-update-now fields, only if they are really changed.
	for i, col := range t.Cols() {
		if mysql.HasOnUpdateNowFlag(col.Flag) && !modified[i] && !onUpdateSpecified[i] {
			v, errGT := expression.GetTimeValue(ctx, strings.ToUpper(ast.CurrentTimestamp), col.Tp, col.Decimal)
			if errGT != nil {
				return false, handleChanged, newHandle, 0, errors.Trace(errGT)
			}
			newData[i] = v
			modified[i] = true
		}
	}

	if handleChanged {
		skipHandleCheck := false
		if sc.DupKeyAsWarning {
			// if the new handle exists. `UPDATE IGNORE` will avoid removing record, and do nothing.
			if err = tables.CheckHandleExists(ctx, t, newHandle); err != nil {
				return false, handleChanged, newHandle, 0, errors.Trace(err)
			}
			skipHandleCheck = true
		}
		err = t.RemoveRecord(ctx, h, oldData)
		if err != nil {
			return false, handleChanged, newHandle, 0, errors.Trace(err)
		}
		newHandle, err = t.AddRecord(ctx, newData, skipHandleCheck)
	} else {
		// Update record to new value and update index.
		err = t.UpdateRecord(ctx, h, oldData, newData, modified)
	}
	if err != nil {
		return false, handleChanged, newHandle, 0, errors.Trace(err)
	}

	tid := t.Meta().ID
	ctx.StmtAddDirtyTableOP(DirtyTableDeleteRow, tid, h, nil)
	ctx.StmtAddDirtyTableOP(DirtyTableAddRow, tid, h, newData)

	if onDup {
		sc.AddAffectedRows(2)
	} else {
		// if handleChanged == true, the `affectedRows` is calculated when add new record.
		if !handleChanged {
			sc.AddAffectedRows(1)
		}
	}
	colSize := make(map[int64]int64)
	for id, col := range t.Cols() {
		val := int64(len(newData[id].GetBytes()) - len(oldData[id].GetBytes()))
		if val != 0 {
			colSize[col.ID] = val
		}
	}
	ctx.GetSessionVars().TxnCtx.UpdateDeltaForTable(t.Meta().ID, 0, 1, colSize)
	return true, handleChanged, newHandle, lastInsertID, nil
}

const (
	// DirtyTableAddRow is the constant for dirty table operation type.
	DirtyTableAddRow = iota
	// DirtyTableDeleteRow is the constant for dirty table operation type.
	DirtyTableDeleteRow
	// DirtyTableTruncate is the constant for dirty table operation type.
	DirtyTableTruncate
)

<<<<<<< HEAD
func (e *DeleteExec) removeRow(ctx sessionctx.Context, t table.Table, h int64, data []types.Datum) error {
	err := t.RemoveRecord(ctx, h, data)
	if err != nil {
		return errors.Trace(err)
	}
	ctx.StmtAddDirtyTableOP(DirtyTableDeleteRow, t.Meta().ID, h, nil)
	ctx.GetSessionVars().StmtCtx.AddAffectedRows(1)
	colSize := make(map[int64]int64)
	for id, col := range t.Cols() {
		val := -int64(len(data[id].GetBytes()))
		if val != 0 {
			colSize[col.ID] = val
		}
	}
	ctx.GetSessionVars().TxnCtx.UpdateDeltaForTable(t.Meta().ID, -1, 1, colSize)
	return nil
}

// Close implements the Executor Close interface.
func (e *DeleteExec) Close() error {
	return e.SelectExec.Close()
}

// Open implements the Executor Open interface.
func (e *DeleteExec) Open(ctx context.Context) error {
	return e.SelectExec.Open(ctx)
}

// NewLoadDataInfo returns a LoadDataInfo structure, and it's only used for tests now.
func NewLoadDataInfo(ctx sessionctx.Context, row []types.Datum, tbl table.Table, cols []*table.Column) *LoadDataInfo {
	insertVal := &InsertValues{baseExecutor: newBaseExecutor(ctx, nil, "InsertValues"), Table: tbl}
	return &LoadDataInfo{
		row:       row,
		insertVal: insertVal,
		Table:     tbl,
		Ctx:       ctx,
		columns:   cols,
	}
}

// LoadDataInfo saves the information of loading data operation.
type LoadDataInfo struct {
	row       []types.Datum
	insertVal *InsertValues

	Path       string
	Table      table.Table
	FieldsInfo *ast.FieldsClause
	LinesInfo  *ast.LinesClause
	Ctx        sessionctx.Context
	columns    []*table.Column
}

// SetMaxRowsInBatch sets the max number of rows to insert in a batch.
func (e *LoadDataInfo) SetMaxRowsInBatch(limit uint64) {
	e.insertVal.maxRowsInBatch = limit
}

// getValidData returns prevData and curData that starts from starting symbol.
// If the data doesn't have starting symbol, prevData is nil and curData is curData[len(curData)-startingLen+1:].
// If curData size less than startingLen, curData is returned directly.
func (e *LoadDataInfo) getValidData(prevData, curData []byte) ([]byte, []byte) {
	startingLen := len(e.LinesInfo.Starting)
	if startingLen == 0 {
		return prevData, curData
	}

	prevLen := len(prevData)
	if prevLen > 0 {
		// starting symbol in the prevData
		idx := strings.Index(string(prevData), e.LinesInfo.Starting)
		if idx != -1 {
			return prevData[idx:], curData
		}

		// starting symbol in the middle of prevData and curData
		restStart := curData
		if len(curData) >= startingLen {
			restStart = curData[:startingLen-1]
		}
		prevData = append(prevData, restStart...)
		idx = strings.Index(string(prevData), e.LinesInfo.Starting)
		if idx != -1 {
			return prevData[idx:prevLen], curData
		}
	}

	// starting symbol in the curData
	idx := strings.Index(string(curData), e.LinesInfo.Starting)
	if idx != -1 {
		return nil, curData[idx:]
	}

	// no starting symbol
	if len(curData) >= startingLen {
		curData = curData[len(curData)-startingLen+1:]
	}
	return nil, curData
}

// getLine returns a line, curData, the next data start index and a bool value.
// If it has starting symbol the bool is true, otherwise is false.
func (e *LoadDataInfo) getLine(prevData, curData []byte) ([]byte, []byte, bool) {
	startingLen := len(e.LinesInfo.Starting)
	prevData, curData = e.getValidData(prevData, curData)
	if prevData == nil && len(curData) < startingLen {
		return nil, curData, false
	}

	prevLen := len(prevData)
	terminatedLen := len(e.LinesInfo.Terminated)
	curStartIdx := 0
	if prevLen < startingLen {
		curStartIdx = startingLen - prevLen
	}
	endIdx := -1
	if len(curData) >= curStartIdx {
		endIdx = strings.Index(string(curData[curStartIdx:]), e.LinesInfo.Terminated)
	}
	if endIdx == -1 {
		// no terminated symbol
		if len(prevData) == 0 {
			return nil, curData, true
		}

		// terminated symbol in the middle of prevData and curData
		curData = append(prevData, curData...)
		endIdx = strings.Index(string(curData[startingLen:]), e.LinesInfo.Terminated)
		if endIdx != -1 {
			nextDataIdx := startingLen + endIdx + terminatedLen
			return curData[startingLen : startingLen+endIdx], curData[nextDataIdx:], true
		}
		// no terminated symbol
		return nil, curData, true
	}

	// terminated symbol in the curData
	nextDataIdx := curStartIdx + endIdx + terminatedLen
	if len(prevData) == 0 {
		return curData[curStartIdx : curStartIdx+endIdx], curData[nextDataIdx:], true
	}

	// terminated symbol in the curData
	prevData = append(prevData, curData[:nextDataIdx]...)
	endIdx = strings.Index(string(prevData[startingLen:]), e.LinesInfo.Terminated)
	if endIdx >= prevLen {
		return prevData[startingLen : startingLen+endIdx], curData[nextDataIdx:], true
	}

	// terminated symbol in the middle of prevData and curData
	lineLen := startingLen + endIdx + terminatedLen
	return prevData[startingLen : startingLen+endIdx], curData[lineLen-prevLen:], true
}

// InsertData inserts data into specified table according to the specified format.
// If it has the rest of data isn't completed the processing, then is returns without completed data.
// If the number of inserted rows reaches the batchRows, then the second return value is true.
// If prevData isn't nil and curData is nil, there are no other data to deal with and the isEOF is true.
func (e *LoadDataInfo) InsertData(prevData, curData []byte) ([]byte, bool, error) {
	// TODO: support enclosed and escape.
	if len(prevData) == 0 && len(curData) == 0 {
		return nil, false, nil
	}

	var line []byte
	var isEOF, hasStarting, reachLimit bool
	if len(prevData) > 0 && len(curData) == 0 {
		isEOF = true
		prevData, curData = curData, prevData
	}
	rows := make([][]types.Datum, 0, e.insertVal.maxRowsInBatch)
	for len(curData) > 0 {
		line, curData, hasStarting = e.getLine(prevData, curData)
		prevData = nil

		// If it doesn't find the terminated symbol and this data isn't the last data,
		// the data can't be inserted.
		if line == nil && !isEOF {
			break
		}
		// If doesn't find starting symbol, this data can't be inserted.
		if !hasStarting {
			if isEOF {
				curData = nil
			}
			break
		}
		if line == nil && isEOF {
			line = curData[len(e.LinesInfo.Starting):]
			curData = nil
		}

		cols, err := GetFieldsFromLine(line, e.FieldsInfo)
		if err != nil {
			return nil, false, errors.Trace(err)
		}
		rows = append(rows, e.colsToRow(cols))
		e.insertVal.rowCount++
		if e.insertVal.maxRowsInBatch != 0 && e.insertVal.rowCount%e.insertVal.maxRowsInBatch == 0 {
			reachLimit = true
			log.Infof("This insert rows has reached the batch %d, current total rows %d",
				e.insertVal.maxRowsInBatch, e.insertVal.rowCount)
			break
		}
	}
	rows, err := batchMarkDupRows(e.Ctx, e.Table, rows)
	if err != nil {
		return nil, reachLimit, errors.Trace(err)
	}
	for _, row := range rows {
		e.insertData(row)
	}
	if e.insertVal.lastInsertID != 0 {
		e.insertVal.ctx.GetSessionVars().SetLastInsertID(e.insertVal.lastInsertID)
	}

	return curData, reachLimit, nil
}

// GetFieldsFromLine splits line according to fieldsInfo, this function is exported for testing.
func GetFieldsFromLine(line []byte, fieldsInfo *ast.FieldsClause) ([]string, error) {
	var sep []byte
	if fieldsInfo.Enclosed != 0 {
		if line[0] != fieldsInfo.Enclosed || line[len(line)-1] != fieldsInfo.Enclosed {
			return nil, errors.Errorf("line %s should begin and end with %c", string(line), fieldsInfo.Enclosed)
		}
		line = line[1 : len(line)-1]
		sep = make([]byte, 0, len(fieldsInfo.Terminated)+2)
		sep = append(sep, fieldsInfo.Enclosed)
		sep = append(sep, fieldsInfo.Terminated...)
		sep = append(sep, fieldsInfo.Enclosed)
	} else {
		sep = []byte(fieldsInfo.Terminated)
	}
	rawCols := bytes.Split(line, sep)
	cols := escapeCols(rawCols)
	return cols, nil
}

func escapeCols(strs [][]byte) []string {
	ret := make([]string, len(strs))
	for i, v := range strs {
		output := escape(v)
		ret[i] = string(output)
	}
	return ret
}

// escape handles escape characters when running load data statement.
// TODO: escape need to be improved, it should support ESCAPED BY to specify
// the escape character and handle \N escape.
// See http://dev.mysql.com/doc/refman/5.7/en/load-data.html
func escape(str []byte) []byte {
	pos := 0
	for i := 0; i < len(str); i++ {
		c := str[i]
		if c == '\\' && i+1 < len(str) {
			c = escapeChar(str[i+1])
			i++
		}

		str[pos] = c
		pos++
	}
	return str[:pos]
}

func escapeChar(c byte) byte {
	switch c {
	case '0':
		return 0
	case 'b':
		return '\b'
	case 'n':
		return '\n'
	case 'r':
		return '\r'
	case 't':
		return '\t'
	case 'Z':
		return 26
	case '\\':
		return '\\'
	}
	return c
}

func (e *LoadDataInfo) colsToRow(cols []string) types.DatumRow {
	for i := 0; i < len(e.row); i++ {
		if i >= len(cols) {
			e.row[i].SetString("")
			continue
		}
		e.row[i].SetString(cols[i])
	}
	row, err := e.insertVal.fillRowData(e.columns, e.row)
	if err != nil {
		e.insertVal.handleWarning(err,
			fmt.Sprintf("Load Data: insert data:%v failed:%v", e.row, errors.ErrorStack(err)))
		return nil
	}
	return row
}

func (e *LoadDataInfo) insertData(row types.DatumRow) {
	if row == nil {
		return
	}
	_, err := e.Table.AddRecord(e.insertVal.ctx, row, false)
	if err != nil {
		e.insertVal.handleWarning(err,
			fmt.Sprintf("Load Data: insert data:%v failed:%v", e.row, errors.ErrorStack(err)))
	}
}

// LoadData represents a load data executor.
type LoadData struct {
	baseExecutor

	IsLocal      bool
	loadDataInfo *LoadDataInfo
}

// loadDataVarKeyType is a dummy type to avoid naming collision in context.
type loadDataVarKeyType int

// String defines a Stringer function for debugging and pretty printing.
func (k loadDataVarKeyType) String() string {
	return "load_data_var"
}

// LoadDataVarKey is a variable key for load data.
const LoadDataVarKey loadDataVarKeyType = 0

// Next implements the Executor Next interface.
func (e *LoadData) Next(ctx context.Context, chk *chunk.Chunk) error {
	chk.Reset()
	// TODO: support load data without local field.
	if !e.IsLocal {
		return errors.New("Load Data: don't support load data without local field")
	}
	// TODO: support lines terminated is "".
	if len(e.loadDataInfo.LinesInfo.Terminated) == 0 {
		return errors.New("Load Data: don't support load data terminated is nil")
	}

	sctx := e.loadDataInfo.insertVal.ctx
	val := sctx.Value(LoadDataVarKey)
	if val != nil {
		sctx.SetValue(LoadDataVarKey, nil)
		return errors.New("Load Data: previous load data option isn't closed normal")
	}
	if e.loadDataInfo.Path == "" {
		return errors.New("Load Data: infile path is empty")
	}
	sctx.SetValue(LoadDataVarKey, e.loadDataInfo)

	return nil
}

// Close implements the Executor Close interface.
func (e *LoadData) Close() error {
	return nil
}

// Open implements the Executor Open interface.
func (e *LoadData) Open(ctx context.Context) error {
	return nil
}

type defaultVal struct {
	val types.Datum
	// We evaluate the default value lazily. The valid indicates whether the val is evaluated.
	valid bool
}

// InsertValues is the data to insert.
type InsertValues struct {
	baseExecutor

	rowCount              uint64
	maxRowsInBatch        uint64
	lastInsertID          uint64
	needFillDefaultValues bool
	hasExtraHandle        bool

	SelectExec Executor

	Table     table.Table
	Columns   []*ast.ColumnName
	Lists     [][]expression.Expression
	Setlist   []*expression.Assignment
	IsPrepare bool

	GenColumns []*ast.ColumnName
	GenExprs   []expression.Expression

	// colDefaultVals is used to store casted default value.
	// Because not every insert statement needs colDefaultVals, so we will init the buffer lazily.
	colDefaultVals []defaultVal
}

// InsertExec represents an insert executor.
type InsertExec struct {
	*InsertValues

	OnDuplicate []*expression.Assignment

	Priority mysql.PriorityEnum

	finished bool
	rowCount int

	// For duplicate key update
	uniqueKeysInRows [][]keyWithDupError
	dupKeyValues     map[string][]byte
	dupOldRowValues  map[string][]byte
}

func (e *InsertValues) handleWarning(err error, logInfo string) {
	sc := e.ctx.GetSessionVars().StmtCtx
	sc.AppendWarning(err)
	log.Warn(logInfo)
}

func (e *InsertExec) insertOneRow(row []types.Datum) (int64, error) {
	if err := e.checkBatchLimit(); err != nil {
		return 0, errors.Trace(err)
	}
	e.ctx.Txn().SetOption(kv.PresumeKeyNotExists, nil)
	h, err := e.Table.AddRecord(e.ctx, row, false)
	e.ctx.Txn().DelOption(kv.PresumeKeyNotExists)
	if err != nil {
		return 0, errors.Trace(err)
	}
	if !e.ctx.GetSessionVars().ImportingData {
		e.ctx.StmtAddDirtyTableOP(DirtyTableAddRow, e.Table.Meta().ID, h, row)
	}
	e.rowCount++
	return h, nil
}

func (e *InsertExec) exec(ctx context.Context, rows [][]types.Datum) (types.DatumRow, error) {
	// If tidb_batch_insert is ON and not in a transaction, we could use BatchInsert mode.
	sessVars := e.ctx.GetSessionVars()
	defer sessVars.CleanBuffers()
	ignoreErr := sessVars.StmtCtx.DupKeyAsWarning

	e.rowCount = 0
	if !sessVars.ImportingData {
		sessVars.GetWriteStmtBufs().BufStore = kv.NewBufferStore(e.ctx.Txn(), kv.TempTxnMemBufCap)
	}

	// If `ON DUPLICATE KEY UPDATE` is specified, and no `IGNORE` keyword,
	// the to-be-insert rows will be check on duplicate keys and update to the new rows.
	if len(e.OnDuplicate) > 0 && !ignoreErr {
		err := e.batchUpdateDupRows(rows, e.OnDuplicate)
		if err != nil {
			return nil, errors.Trace(err)
		}
	} else {
		if len(e.OnDuplicate) == 0 && ignoreErr {
			// If you use the IGNORE keyword, duplicate-key error that occurs while executing the INSERT statement are ignored.
			// For example, without IGNORE, a row that duplicates an existing UNIQUE index or PRIMARY KEY value in
			// the table causes a duplicate-key error and the statement is aborted. With IGNORE, the row is discarded and no error occurs.
			// However, if the `on duplicate update` is also specified, the duplicated row will be updated.
			// Using BatchGet in insert ignore to mark rows as duplicated before we add records to the table.
			var err error
			rows, err = batchMarkDupRows(e.ctx, e.Table, rows)
			if err != nil {
				return nil, errors.Trace(err)
			}
		}
		for _, row := range rows {
			// duplicate row will be marked as nil in batchMarkDupRows if
			// IgnoreErr is true. For IgnoreErr is false, it is a protection.
			if row == nil {
				continue
			}
			if err := e.checkBatchLimit(); err != nil {
				return nil, errors.Trace(err)
			}
			if len(e.OnDuplicate) == 0 && !ignoreErr {
				e.ctx.Txn().SetOption(kv.PresumeKeyNotExists, nil)
			}
			h, err := e.Table.AddRecord(e.ctx, row, false)
			e.ctx.Txn().DelOption(kv.PresumeKeyNotExists)
			if err == nil {
				if !sessVars.ImportingData {
					e.ctx.StmtAddDirtyTableOP(DirtyTableAddRow, e.Table.Meta().ID, h, row)
				}
				e.rowCount++
				continue
			}
			if kv.ErrKeyExists.Equal(err) {
				// TODO: Use batch get to speed up `insert ignore on duplicate key update`.
				if len(e.OnDuplicate) > 0 && ignoreErr {
					data, err1 := e.Table.RowWithCols(e.ctx, h, e.Table.WritableCols())
					if err1 != nil {
						return nil, errors.Trace(err1)
					}
					_, _, _, err = e.doDupRowUpdate(h, data, row, e.OnDuplicate)
					if kv.ErrKeyExists.Equal(err) {
						e.ctx.GetSessionVars().StmtCtx.AppendWarning(err)
						continue
					}
					if err != nil {
						return nil, errors.Trace(err)
					}
					e.rowCount++
					continue
				}
			}
			return nil, errors.Trace(err)
		}
	}

	if e.lastInsertID != 0 {
		sessVars.SetLastInsertID(e.lastInsertID)
	}
	e.finished = true
	return nil, nil
}

type keyWithDupError struct {
	isRecordKey bool
	key         kv.Key
	dupErr      error
	newRowValue []byte
}

// batchGetOldValues gets the values of storage in batch.
func batchGetOldValues(ctx sessionctx.Context, t table.Table, handles []int64) (map[string][]byte, error) {
	batchKeys := make([]kv.Key, 0, len(handles))
	for _, handle := range handles {
		batchKeys = append(batchKeys, t.RecordKey(handle))
	}
	values, err := kv.BatchGetValues(ctx.Txn(), batchKeys)
	if err != nil {
		return nil, errors.Trace(err)
	}
	return values, nil
}

// encodeNewRow encodes a new row to value.
func encodeNewRow(ctx sessionctx.Context, t table.Table, row []types.Datum) ([]byte, error) {
	colIDs := make([]int64, 0, len(row))
	skimmedRow := make([]types.Datum, 0, len(row))
	for _, col := range t.Cols() {
		if !tables.CanSkip(t.Meta(), col, row[col.Offset]) {
			colIDs = append(colIDs, col.ID)
			skimmedRow = append(skimmedRow, row[col.Offset])
		}
	}
	newRowValue, err := tablecodec.EncodeRow(ctx.GetSessionVars().StmtCtx, skimmedRow, colIDs, nil, nil)
	if err != nil {
		return nil, errors.Trace(err)
	}
	return newRowValue, nil
}

// getKeysNeedCheck gets keys converted from to-be-insert rows to record keys and unique index keys,
// which need to be checked whether they are duplicate keys.
func getKeysNeedCheck(ctx sessionctx.Context, t table.Table, rows [][]types.Datum) ([][]keyWithDupError,
	error) {
	nUnique := 0
	for _, v := range t.WritableIndices() {
		if v.Meta().Unique {
			nUnique++
		}
	}
	rowWithKeys := make([][]keyWithDupError, 0, len(rows))

	var handleCol *table.Column
	// Get handle column if PK is handle.
	if t.Meta().PKIsHandle {
		for _, col := range t.Cols() {
			if col.IsPKHandleColumn(t.Meta()) {
				handleCol = col
				break
			}
		}
	}

	for _, row := range rows {
		keysWithErr := make([]keyWithDupError, 0, nUnique+1)
		newRowValue, err := encodeNewRow(ctx, t, row)
		if err != nil {
			return nil, errors.Trace(err)
		}
		// Append record keys and errors.
		if t.Meta().PKIsHandle {
			handle := row[handleCol.Offset].GetInt64()
			keysWithErr = append(keysWithErr, keyWithDupError{
				true,
				t.RecordKey(handle),
				kv.ErrKeyExists.FastGen("Duplicate entry '%d' for key 'PRIMARY'", handle),
				newRowValue,
			})
		}

		// append unique keys and errors
		for _, v := range t.WritableIndices() {
			if !v.Meta().Unique {
				continue
			}
			colVals, err1 := v.FetchValues(row, nil)
			if err1 != nil {
				return nil, errors.Trace(err1)
			}
			// Pass handle = 0 to GenIndexKey,
			// due to we only care about distinct key.
			key, distinct, err1 := v.GenIndexKey(ctx.GetSessionVars().StmtCtx,
				colVals, 0, nil)
			if err1 != nil {
				return nil, errors.Trace(err1)
			}
			// Skip the non-distinct keys.
			if !distinct {
				continue
			}
			colValStr, err1 := types.DatumsToString(colVals)
			if err1 != nil {
				return nil, errors.Trace(err1)
			}
			keysWithErr = append(keysWithErr, keyWithDupError{
				false,
				key,
				kv.ErrKeyExists.FastGen("Duplicate entry '%s' for key '%s'",
					colValStr, v.Meta().Name),
				newRowValue,
			})
		}
		rowWithKeys = append(rowWithKeys, keysWithErr)
	}
	return rowWithKeys, nil
}

// batchGetInsertKeys uses batch-get to fetch all key-value pairs to be checked for ignore or duplicate key update.
func batchGetInsertKeys(ctx sessionctx.Context, t table.Table, newRows [][]types.Datum) ([][]keyWithDupError, map[string][]byte, error) {
	// Get keys need to be checked.
	keysInRows, err := getKeysNeedCheck(ctx, t, newRows)
	if err != nil {
		return nil, nil, errors.Trace(err)
	}

	// Batch get values.
	nKeys := 0
	for _, v := range keysInRows {
		nKeys += len(v)
	}
	batchKeys := make([]kv.Key, 0, nKeys)
	for _, v := range keysInRows {
		for _, k := range v {
			batchKeys = append(batchKeys, k.key)
		}
	}
	values, err := kv.BatchGetValues(ctx.Txn(), batchKeys)
	if err != nil {
		return nil, nil, errors.Trace(err)
	}
	return keysInRows, values, nil
}

// checkBatchLimit check the batchSize limitation.
func (e *InsertExec) checkBatchLimit() error {
	sessVars := e.ctx.GetSessionVars()
	batchInsert := sessVars.BatchInsert && !sessVars.InTxn()
	batchSize := sessVars.DMLBatchSize
	if batchInsert && e.rowCount >= batchSize {
		e.ctx.StmtCommit()
		if err := e.ctx.NewTxn(); err != nil {
			// We should return a special error for batch insert.
			return ErrBatchInsertFail.Gen("BatchInsert failed with error: %v", err)
		}
		e.rowCount = 0
		if !sessVars.ImportingData {
			sessVars.GetWriteStmtBufs().BufStore = kv.NewBufferStore(e.ctx.Txn(), kv.TempTxnMemBufCap)
		}
	}
	return nil
}

// initDupOldRowValue initializes dupOldRowValues which contain the to-be-updated rows from storage.
func (e *InsertExec) initDupOldRowValue(newRows [][]types.Datum) (err error) {
	e.dupOldRowValues = make(map[string][]byte, len(newRows))
	handles := make([]int64, 0, len(newRows))
	for _, keysInRow := range e.uniqueKeysInRows {
		for _, k := range keysInRow {
			if val, found := e.dupKeyValues[string(k.key)]; found {
				if k.isRecordKey {
					e.dupOldRowValues[string(k.key)] = val
				} else {
					var handle int64
					handle, err = decodeOldHandle(k, val)
					if err != nil {
						return errors.Trace(err)
					}
					handles = append(handles, handle)
				}
				break
			}
		}
	}
	valuesMap, err := batchGetOldValues(e.ctx, e.Table, handles)
	if err != nil {
		return errors.Trace(err)
	}
	for k, v := range valuesMap {
		e.dupOldRowValues[k] = v
	}
	return nil
}

// decodeOldHandle decode old handle by key-value pair.
// The key-value pair should only be a table record or a distinct index record.
// If the key is a record key, decode handle from the key, else decode handle from the value.
func decodeOldHandle(k keyWithDupError, value []byte) (oldHandle int64, err error) {
	if k.isRecordKey {
		oldHandle, err = tablecodec.DecodeRowKey(k.key)
	} else {
		oldHandle, err = tables.DecodeHandle(value)
	}
	if err != nil {
		return 0, errors.Trace(err)
	}
	return oldHandle, nil
}

// updateDupRow updates a duplicate row to a new row.
func (e *InsertExec) updateDupRow(keys []keyWithDupError, k keyWithDupError, val []byte, newRow []types.Datum, onDuplicate []*expression.Assignment) (err error) {
	oldHandle, err := decodeOldHandle(k, val)
	if err != nil {
		return errors.Trace(err)
	}

	// Get the table record row from storage for update.
	oldValue, ok := e.dupOldRowValues[string(e.Table.RecordKey(oldHandle))]
	if !ok {
		return errors.NotFoundf("can not be duplicated row, due to old row not found. handle %d", oldHandle)
	}
	cols := e.Table.WritableCols()
	oldRow, oldRowMap, err := tables.DecodeRawRowData(e.ctx, e.Table.Meta(), oldHandle, cols, oldValue)
	if err != nil {
		return errors.Trace(err)
	}
	// Fill write-only and write-reorg columns with originDefaultValue if not found in oldValue.
	for _, col := range cols {
		if col.State != model.StatePublic && oldRow[col.Offset].IsNull() {
			_, found := oldRowMap[col.ID]
			if !found {
				oldRow[col.Offset], err = table.GetColOriginDefaultValue(e.ctx, col.ToInfo())
				if err != nil {
					return errors.Trace(err)
				}
			}
		}
	}

	// Do update row.
	updatedRow, handleChanged, newHandle, err := e.doDupRowUpdate(oldHandle, oldRow, newRow, onDuplicate)
	if err != nil {
		return errors.Trace(err)
	}
	return e.updateDupKeyValues(keys, oldHandle, newHandle, handleChanged, updatedRow)
}

// updateDupKeyValues updates the dupKeyValues for further duplicate key check.
func (e *InsertExec) updateDupKeyValues(keys []keyWithDupError, oldHandle int64,
	newHandle int64, handleChanged bool, updatedRow []types.Datum) error {
	// There is only one row per update.
	fillBackKeysInRows, err := getKeysNeedCheck(e.ctx, e.Table, [][]types.Datum{updatedRow})
	if err != nil {
		return errors.Trace(err)
	}
	// Delete key-values belong to the old row.
	for _, del := range keys {
		delete(e.dupKeyValues, string(del.key))
	}
	// Fill back new key-values of the updated row.
	if handleChanged {
		delete(e.dupOldRowValues, string(e.Table.RecordKey(oldHandle)))
		e.fillBackKeys(fillBackKeysInRows[0], newHandle)
	} else {
		e.fillBackKeys(fillBackKeysInRows[0], oldHandle)
	}
	return nil
}

// batchUpdateDupRows updates multi-rows in batch if they are duplicate with rows in table.
func (e *InsertExec) batchUpdateDupRows(newRows [][]types.Datum, onDuplicate []*expression.Assignment) error {
	var err error
	e.uniqueKeysInRows, e.dupKeyValues, err = batchGetInsertKeys(e.ctx, e.Table, newRows)
	if err != nil {
		return errors.Trace(err)
	}

	// Batch get the to-be-updated rows in storage.
	err = e.initDupOldRowValue(newRows)
	if err != nil {
		return errors.Trace(err)
	}

	for i, keysInRow := range e.uniqueKeysInRows {
		for _, k := range keysInRow {
			if val, found := e.dupKeyValues[string(k.key)]; found {
				err := e.updateDupRow(keysInRow, k, val, newRows[i], e.OnDuplicate)
				if err != nil {
					return errors.Trace(err)
				}
				// Clean up row for latest add record operation.
				newRows[i] = nil
				break
			}
		}
		// If row was checked with no duplicate keys,
		// we should do insert the row,
		// and key-values should be filled back to dupOldRowValues for the further row check,
		// due to there may be duplicate keys inside the insert statement.
		if newRows[i] != nil {
			newHandle, err := e.insertOneRow(newRows[i])
			if err != nil {
				return errors.Trace(err)
			}
			e.fillBackKeys(keysInRow, newHandle)
		}
	}
	return nil
}

// fillBackKeys fills the updated key-value pair to the dupKeyValues for further check.
func (e *InsertExec) fillBackKeys(fillBackKeysInRow []keyWithDupError, handle int64) {
	e.dupOldRowValues[string(e.Table.RecordKey(handle))] = fillBackKeysInRow[0].newRowValue
	for _, insert := range fillBackKeysInRow {
		if insert.isRecordKey {
			e.dupKeyValues[string(e.Table.RecordKey(handle))] = insert.newRowValue
		} else {
			e.dupKeyValues[string(insert.key)] = tables.EncodeHandle(handle)
		}
	}
}

// batchMarkDupRows marks rows with duplicate errors as nil.
// All duplicate rows were marked and appended as duplicate warnings
// to the statement context in batch.
func batchMarkDupRows(ctx sessionctx.Context, t table.Table, rows [][]types.Datum) ([][]types.Datum, error) {
	rowWithKeys, values, err := batchGetInsertKeys(ctx, t, rows)
	if err != nil {
		return nil, errors.Trace(err)
	}
	// append warnings and get no duplicated error rows
	for i, v := range rowWithKeys {
		for _, k := range v {
			if _, found := values[string(k.key)]; found {
				// If duplicate keys were found in BatchGet, mark row = nil.
				rows[i] = nil
				ctx.GetSessionVars().StmtCtx.AppendWarning(k.dupErr)
				break
			}
		}
		// If row was checked with no duplicate keys,
		// it should be add to values map for the further row check.
		// There may be duplicate keys inside the insert statement.
		if rows[i] != nil {
			for _, k := range v {
				values[string(k.key)] = []byte{}
			}
		}
	}
	// this statement was already been checked
	ctx.GetSessionVars().StmtCtx.BatchCheck = true
	return rows, nil
}

// Next implements Exec Next interface.
func (e *InsertExec) Next(ctx context.Context, chk *chunk.Chunk) error {
	chk.Reset()
	if e.finished {
		return nil
	}
	cols, err := e.getColumns(e.Table.Cols())
	if err != nil {
		return errors.Trace(err)
	}

	var rows [][]types.Datum
	if len(e.children) > 0 && e.children[0] != nil {
		rows, err = e.getRowsSelectChunk(ctx, cols)
	} else {
		rows, err = e.getRows(cols)
	}
	if err != nil {
		return errors.Trace(err)
	}

	_, err = e.exec(ctx, rows)
	return errors.Trace(err)
}

// Close implements the Executor Close interface.
func (e *InsertExec) Close() error {
	e.ctx.GetSessionVars().CurrInsertValues = nil
	if e.SelectExec != nil {
		return e.SelectExec.Close()
	}
	return nil
}

// Open implements the Executor Close interface.
func (e *InsertExec) Open(ctx context.Context) error {
	if e.SelectExec != nil {
		return e.SelectExec.Open(ctx)
	}
	return nil
}

// getColumns gets the explicitly specified columns of an insert statement. There are three cases:
// There are three types of insert statements:
// 1 insert ... values(...)  --> name type column
// 2 insert ... set x=y...   --> set type column
// 3 insert ... (select ..)  --> name type column
// See https://dev.mysql.com/doc/refman/5.7/en/insert.html
func (e *InsertValues) getColumns(tableCols []*table.Column) ([]*table.Column, error) {
	var cols []*table.Column
	var err error

	if len(e.Setlist) > 0 {
		// Process `set` type column.
		columns := make([]string, 0, len(e.Setlist))
		for _, v := range e.Setlist {
			columns = append(columns, v.Col.ColName.O)
		}
		for _, v := range e.GenColumns {
			columns = append(columns, v.Name.O)
		}
		cols, err = table.FindCols(tableCols, columns, e.Table.Meta().PKIsHandle)
		if err != nil {
			return nil, errors.Errorf("INSERT INTO %s: %s", e.Table.Meta().Name.O, err)
		}
		if len(cols) == 0 {
			return nil, errors.Errorf("INSERT INTO %s: empty column", e.Table.Meta().Name.O)
		}
	} else if len(e.Columns) > 0 {
		// Process `name` type column.
		columns := make([]string, 0, len(e.Columns))
		for _, v := range e.Columns {
			columns = append(columns, v.Name.O)
		}
		for _, v := range e.GenColumns {
			columns = append(columns, v.Name.O)
		}
		cols, err = table.FindCols(tableCols, columns, e.Table.Meta().PKIsHandle)
		if err != nil {
			return nil, errors.Errorf("INSERT INTO %s: %s", e.Table.Meta().Name.O, err)
		}
	} else {
		// If e.Columns are empty, use all columns instead.
		cols = tableCols
	}
	for _, col := range cols {
		if col.Name.L == model.ExtraHandleName.L {
			e.hasExtraHandle = true
			break
		}
	}

	// Check column whether is specified only once.
	err = table.CheckOnce(cols)
	if err != nil {
		return nil, errors.Trace(err)
	}

	return cols, nil
}

func (e *InsertValues) lazilyInitColDefaultValBuf() (ok bool) {
	if e.colDefaultVals != nil {
		return true
	}

	// only if values count of insert statement is more than one, use colDefaultVals to store
	// casted default values has benefits.
	if len(e.Lists) > 1 {
		e.colDefaultVals = make([]defaultVal, len(e.Table.Cols()))
		return true
	}

	return false
}

func (e *InsertValues) fillValueList() error {
	if len(e.Setlist) > 0 {
		if len(e.Lists) > 0 {
			return errors.Errorf("INSERT INTO %s: set type should not use values", e.Table)
		}
		l := make([]expression.Expression, 0, len(e.Setlist))
		for _, v := range e.Setlist {
			l = append(l, v.Expr)
		}
		e.Lists = append(e.Lists, l)
	}
	return nil
}

func (e *InsertValues) checkValueCount(insertValueCount, valueCount, genColsCount, num int, cols []*table.Column) error {
	// TODO: This check should be done in plan builder.
	if insertValueCount != valueCount {
		// "insert into t values (), ()" is valid.
		// "insert into t values (), (1)" is not valid.
		// "insert into t values (1), ()" is not valid.
		// "insert into t values (1,2), (1)" is not valid.
		// So the value count must be same for all insert list.
		return ErrWrongValueCountOnRow.GenByArgs(num + 1)
	}
	if valueCount == 0 && len(e.Columns) > 0 {
		// "insert into t (c1) values ()" is not valid.
		return ErrWrongValueCountOnRow.GenByArgs(num + 1)
	} else if valueCount > 0 {
		explicitSetLen := 0
		if len(e.Columns) != 0 {
			explicitSetLen = len(e.Columns)
		} else {
			explicitSetLen = len(e.Setlist)
		}
		if explicitSetLen > 0 && valueCount+genColsCount != len(cols) {
			return ErrWrongValueCountOnRow.GenByArgs(num + 1)
		} else if explicitSetLen == 0 && valueCount != len(cols) {
			return ErrWrongValueCountOnRow.GenByArgs(num + 1)
		}
	}
	return nil
}

func (e *InsertValues) getRows(cols []*table.Column) (rows [][]types.Datum, err error) {
	// process `insert|replace ... set x=y...`
	if err = e.fillValueList(); err != nil {
		return nil, errors.Trace(err)
	}

	rows = make([][]types.Datum, len(e.Lists))
	length := len(e.Lists[0])
	for i, list := range e.Lists {
		if err = e.checkValueCount(length, len(list), len(e.GenColumns), i, cols); err != nil {
			return nil, errors.Trace(err)
		}
		e.rowCount = uint64(i)
		rows[i], err = e.getRow(cols, list, i)
		if err != nil {
			return nil, errors.Trace(err)
		}
	}
	return
}

// resetErrDataTooLong reset ErrDataTooLong error msg.
// types.ErrDataTooLong is produced in types.ProduceStrWithSpecifiedTp, there is no column info in there,
// so we reset the error msg here, and wrap old err with errors.Wrap.
func resetErrDataTooLong(colName string, rowIdx int, err error) error {
	newErr := types.ErrDataTooLong.Gen("Data too long for column '%v' at row %v", colName, rowIdx)
	return errors.Wrap(err, newErr)
}

func (e *InsertValues) handleErr(col *table.Column, rowIdx int, err error) error {
	if err == nil {
		return nil
	}

	if types.ErrDataTooLong.Equal(err) {
		return resetErrDataTooLong(col.Name.O, rowIdx+1, err)
	}

	if types.ErrOverflow.Equal(err) {
		return types.ErrWarnDataOutOfRange.GenByArgs(col.Name.O, int64(rowIdx+1))
	}
	return e.filterErr(err)
}

// getRow eval the insert statement. Because the value of column may calculated based on other column,
// it use fillDefaultValues to init the empty row before eval expressions when needFillDefaultValues is true.
func (e *InsertValues) getRow(cols []*table.Column, list []expression.Expression, rowIdx int) ([]types.Datum, error) {
	rowLen := len(e.Table.Cols())
	if e.hasExtraHandle {
		rowLen++
	}
	row := make(types.DatumRow, rowLen)
	hasValue := make([]bool, rowLen)

	if e.needFillDefaultValues {
		if err := e.fillDefaultValues(row, hasValue); err != nil {
			return nil, errors.Trace(err)
		}
	}

	for i, expr := range list {
		val, err := expr.Eval(row)
		if err = e.handleErr(cols[i], rowIdx, err); err != nil {
			return nil, errors.Trace(err)
		}
		val, err = table.CastValue(e.ctx, val, cols[i].ToInfo())
		if err = e.handleErr(cols[i], rowIdx, err); err != nil {
			return nil, errors.Trace(err)
		}

		offset := cols[i].Offset
		row[offset], hasValue[offset] = val, true
	}

	return e.fillGenColData(cols, len(list), hasValue, row)
}

// fillDefaultValues fills a row followed by these rules:
//     1. for nullable and no default value column, use NULL.
//     2. for nullable and have default value column, use it's default value.
//     3. for not null column, use zero value even in strict mode.
//     4. for auto_increment column, use zero value.
//     5. for generated column, use NULL.
func (e *InsertValues) fillDefaultValues(row []types.Datum, hasValue []bool) error {
	for i, c := range e.Table.Cols() {
		var err error
		if c.IsGenerated() {
			continue
		} else if mysql.HasAutoIncrementFlag(c.Flag) {
			row[i] = table.GetZeroValue(c.ToInfo())
		} else {
			row[i], err = e.getColDefaultValue(i, c)
			hasValue[c.Offset] = true
			if table.ErrNoDefaultValue.Equal(err) {
				row[i] = table.GetZeroValue(c.ToInfo())
				hasValue[c.Offset] = false
			} else if e.filterErr(err) != nil {
				return errors.Trace(err)
			}
		}
	}

	return nil
}

func (e *InsertValues) getRowsSelectChunk(ctx context.Context, cols []*table.Column) ([][]types.Datum, error) {
	// process `insert|replace into ... select ... from ...`
	selectExec := e.children[0]
	if selectExec.Schema().Len() != len(cols) {
		return nil, ErrWrongValueCountOnRow.GenByArgs(1)
	}
	var rows [][]types.Datum
	fields := selectExec.retTypes()
	for {
		chk := selectExec.newChunk()
		iter := chunk.NewIterator4Chunk(chk)

		err := selectExec.Next(ctx, chk)
		if err != nil {
			return nil, errors.Trace(err)
		}
		if chk.NumRows() == 0 {
			break
		}

		for innerChunkRow := iter.Begin(); innerChunkRow != iter.End(); innerChunkRow = iter.Next() {
			innerRow := innerChunkRow.GetDatumRow(fields)
			e.rowCount = uint64(len(rows))
			row, err := e.fillRowData(cols, innerRow)
			if err != nil {
				return nil, errors.Trace(err)
			}
			rows = append(rows, row)
		}
	}
	return rows, nil
}

func (e *InsertValues) fillRowData(cols []*table.Column, vals []types.Datum) ([]types.Datum, error) {
	row := make([]types.Datum, len(e.Table.Cols()))
	hasValue := make([]bool, len(e.Table.Cols()))
	for i, v := range vals {
		casted, err := table.CastValue(e.ctx, v, cols[i].ToInfo())
		if e.filterErr(err) != nil {
			return nil, errors.Trace(err)
		}

		offset := cols[i].Offset
		row[offset] = casted
		hasValue[offset] = true
	}

	return e.fillGenColData(cols, len(vals), hasValue, row)
}

func (e *InsertValues) fillGenColData(cols []*table.Column, valLen int, hasValue []bool, row types.DatumRow) ([]types.Datum, error) {
	err := e.initDefaultValues(row, hasValue)
	if err != nil {
		return nil, errors.Trace(err)
	}
	for i, expr := range e.GenExprs {
		var val types.Datum
		val, err = expr.Eval(row)
		if e.filterErr(err) != nil {
			return nil, errors.Trace(err)
		}
		val, err = table.CastValue(e.ctx, val, cols[valLen+i].ToInfo())
		if err != nil {
			return nil, errors.Trace(err)
		}
		offset := cols[valLen+i].Offset
		row[offset] = val
	}

	if err = table.CheckNotNull(e.Table.Cols(), row); err != nil {
		return nil, errors.Trace(err)
	}
	return row, nil
}

func (e *InsertValues) filterErr(err error) error {
	if err == nil {
		return nil
	}
	if !e.ctx.GetSessionVars().StmtCtx.BadNullAsWarning {
		return errors.Trace(err)
	}
	// TODO: should not filter all types of errors here.
	e.handleWarning(err, fmt.Sprintf("ignore err:%v", errors.ErrorStack(err)))
	return nil
}

func (e *InsertValues) getColDefaultValue(idx int, col *table.Column) (d types.Datum, err error) {
	if e.colDefaultVals != nil && e.colDefaultVals[idx].valid {
		return e.colDefaultVals[idx].val, nil
	}

	defaultVal, err := table.GetColDefaultValue(e.ctx, col.ToInfo())
	if err != nil {
		return types.Datum{}, errors.Trace(err)
	}
	if initialized := e.lazilyInitColDefaultValBuf(); initialized {
		e.colDefaultVals[idx].val = defaultVal
		e.colDefaultVals[idx].valid = true
	}

	return defaultVal, nil
}

// initDefaultValues fills generated columns, auto_increment column and empty column.
// For NOT NULL column, it will return error or use zero value based on sql_mode.
func (e *InsertValues) initDefaultValues(row []types.Datum, hasValue []bool) error {
	for i, c := range e.Table.Cols() {
		if mysql.HasAutoIncrementFlag(c.Flag) || c.IsGenerated() {
			// Just leave generated column as null. It will be calculated later
			// but before we check whether the column can be null or not.
			if !hasValue[i] {
				row[i].SetNull()
			}
			// Adjust the value if this column has auto increment flag.
			if mysql.HasAutoIncrementFlag(c.Flag) {
				if err := e.adjustAutoIncrementDatum(row, i, c); err != nil {
					return errors.Trace(err)
				}
			}
		} else {
			if !hasValue[i] || (mysql.HasNotNullFlag(c.Flag) && row[i].
				IsNull() && e.ctx.GetSessionVars().StmtCtx.BadNullAsWarning) {
				var err error
				row[i], err = e.getColDefaultValue(i, c)
				if e.filterErr(err) != nil {
					return errors.Trace(err)
				}
			}
		}
	}
	return nil
}

func (e *InsertValues) adjustAutoIncrementDatum(row []types.Datum, i int, c *table.Column) error {
	retryInfo := e.ctx.GetSessionVars().RetryInfo
	if retryInfo.Retrying {
		id, err := retryInfo.GetCurrAutoIncrementID()
		if err != nil {
			return errors.Trace(err)
		}
		if mysql.HasUnsignedFlag(c.Flag) {
			row[i].SetUint64(uint64(id))
		} else {
			row[i].SetInt64(id)
		}
		return nil
	}

	var err error
	var recordID int64
	if !row[i].IsNull() {
		recordID, err = row[i].ToInt64(e.ctx.GetSessionVars().StmtCtx)
		if e.filterErr(err) != nil {
			return errors.Trace(err)
		}
	}
	// Use the value if it's not null and not 0.
	if recordID != 0 {
		err = e.Table.RebaseAutoID(e.ctx, recordID, true)
		if err != nil {
			return errors.Trace(err)
		}
		e.ctx.GetSessionVars().InsertID = uint64(recordID)
		if mysql.HasUnsignedFlag(c.Flag) {
			row[i].SetUint64(uint64(recordID))
		} else {
			row[i].SetInt64(recordID)
		}
		retryInfo.AddAutoIncrementID(recordID)
		return nil
	}

	// Change NULL to auto id.
	// Change value 0 to auto id, if NoAutoValueOnZero SQL mode is not set.
	if row[i].IsNull() || e.ctx.GetSessionVars().SQLMode&mysql.ModeNoAutoValueOnZero == 0 {
		recordID, err = e.Table.AllocAutoID(e.ctx)
		if e.filterErr(err) != nil {
			return errors.Trace(err)
		}
		// It's compatible with mysql. So it sets last insert id to the first row.
		if e.rowCount == 0 {
			e.lastInsertID = uint64(recordID)
		}
	}

	if mysql.HasUnsignedFlag(c.Flag) {
		row[i].SetUint64(uint64(recordID))
	} else {
		row[i].SetInt64(recordID)
	}
	retryInfo.AddAutoIncrementID(recordID)

	// the value of row[i] is adjusted by autoid, so we need to cast it again.
	casted, err := table.CastValue(e.ctx, row[i], c.ToInfo())
	if err != nil {
		return errors.Trace(err)
	}
	row[i] = casted
	return nil
}

// doDupRowUpdate updates the duplicate row.
// TODO: Report rows affected.
func (e *InsertExec) doDupRowUpdate(handle int64, oldRow []types.Datum, newRow []types.Datum,
	cols []*expression.Assignment) ([]types.Datum, bool, int64, error) {
	assignFlag := make([]bool, len(e.Table.WritableCols()))
	// See http://dev.mysql.com/doc/refman/5.7/en/miscellaneous-functions.html#function_values
	e.ctx.GetSessionVars().CurrInsertValues = types.DatumRow(newRow)
	newData := make(types.DatumRow, len(oldRow))
	copy(newData, oldRow)
	for _, col := range cols {
		val, err1 := col.Expr.Eval(newData)
		if err1 != nil {
			return nil, false, 0, errors.Trace(err1)
		}
		newData[col.Col.Index] = val
		assignFlag[col.Col.Index] = true
	}
	_, handleChanged, newHandle, lastInsertID, err := updateRecord(e.ctx, handle, oldRow, newData, assignFlag, e.Table, true)
	if err != nil {
		return nil, false, 0, errors.Trace(err)
	}
	e.rowCount++
	if err := e.checkBatchLimit(); err != nil {
		return nil, false, 0, errors.Trace(err)
	}
	if lastInsertID != 0 {
		e.lastInsertID = lastInsertID
	}
	return newData, handleChanged, newHandle, nil
}

// ReplaceExec represents a replace executor.
type ReplaceExec struct {
	*InsertValues
	Priority int
	finished bool
}

// Close implements the Executor Close interface.
func (e *ReplaceExec) Close() error {
	if e.SelectExec != nil {
		return e.SelectExec.Close()
	}
	return nil
}

// Open implements the Executor Open interface.
func (e *ReplaceExec) Open(ctx context.Context) error {
	if e.SelectExec != nil {
		return e.SelectExec.Open(ctx)
	}
	return nil
}

func (e *ReplaceExec) exec(ctx context.Context, rows [][]types.Datum) (types.DatumRow, error) {
	/*
	 * MySQL uses the following algorithm for REPLACE (and LOAD DATA ... REPLACE):
	 *  1. Try to insert the new row into the table
	 *  2. While the insertion fails because a duplicate-key error occurs for a primary key or unique index:
	 *  3. Delete from the table the conflicting row that has the duplicate key value
	 *  4. Try again to insert the new row into the table
	 * See http://dev.mysql.com/doc/refman/5.7/en/replace.html
	 *
	 * For REPLACE statements, the affected-rows value is 2 if the new row replaced an old row,
	 * because in this case, one row was inserted after the duplicate was deleted.
	 * See http://dev.mysql.com/doc/refman/5.7/en/mysql-affected-rows.html
	 */
	idx := 0
	rowsLen := len(rows)
	sc := e.ctx.GetSessionVars().StmtCtx
	for {
		if idx >= rowsLen {
			break
		}
		row := rows[idx]
		h, err1 := e.Table.AddRecord(e.ctx, row, false)
		if err1 == nil {
			e.ctx.StmtAddDirtyTableOP(DirtyTableAddRow, e.Table.Meta().ID, h, row)
			idx++
			continue
		}
		if err1 != nil && !kv.ErrKeyExists.Equal(err1) {
			return nil, errors.Trace(err1)
		}
		oldRow, err1 := e.Table.Row(e.ctx, h)
		if err1 != nil {
			return nil, errors.Trace(err1)
		}
		rowUnchanged, err1 := types.EqualDatums(sc, oldRow, row)
		if err1 != nil {
			return nil, errors.Trace(err1)
		}
		if rowUnchanged {
			// If row unchanged, we do not need to do insert.
			e.ctx.GetSessionVars().StmtCtx.AddAffectedRows(1)
			idx++
			continue
		}
		// Remove current row and try replace again.
		err1 = e.Table.RemoveRecord(e.ctx, h, oldRow)
		if err1 != nil {
			return nil, errors.Trace(err1)
		}
		e.ctx.StmtAddDirtyTableOP(DirtyTableDeleteRow, e.Table.Meta().ID, h, nil)
		e.ctx.GetSessionVars().StmtCtx.AddAffectedRows(1)
	}

	if e.lastInsertID != 0 {
		e.ctx.GetSessionVars().SetLastInsertID(e.lastInsertID)
	}
	e.finished = true
	return nil, nil
}

// Next implements the Executor Next interface.
func (e *ReplaceExec) Next(ctx context.Context, chk *chunk.Chunk) error {
	chk.Reset()
	if e.finished {
		return nil
	}
	cols, err := e.getColumns(e.Table.Cols())
	if err != nil {
		return errors.Trace(err)
	}

	var rows [][]types.Datum
	if len(e.children) > 0 && e.children[0] != nil {
		rows, err = e.getRowsSelectChunk(ctx, cols)
	} else {
		rows, err = e.getRows(cols)
	}
	if err != nil {
		return errors.Trace(err)
	}

	_, err = e.exec(ctx, rows)
	return errors.Trace(err)
}

// UpdateExec represents a new update executor.
type UpdateExec struct {
	baseExecutor

	SelectExec  Executor
	OrderedList []*expression.Assignment

	// updatedRowKeys is a map for unique (Table, handle) pair.
	updatedRowKeys map[int64]map[int64]struct{}
	tblID2table    map[int64]table.Table

	rows        []types.DatumRow // The rows fetched from TableExec.
	newRowsData []types.DatumRow // The new values to be set.
	fetched     bool
	cursor      int
}

func (e *UpdateExec) exec(ctx context.Context, schema *expression.Schema) (types.DatumRow, error) {
	assignFlag, err := getUpdateColumns(e.OrderedList, schema.Len())
	if err != nil {
		return nil, errors.Trace(err)
	}
	if e.cursor >= len(e.rows) {
		return nil, nil
	}
	if e.updatedRowKeys == nil {
		e.updatedRowKeys = make(map[int64]map[int64]struct{})
	}
	row := e.rows[e.cursor]
	newData := e.newRowsData[e.cursor]
	for id, cols := range schema.TblID2Handle {
		tbl := e.tblID2table[id]
		if e.updatedRowKeys[id] == nil {
			e.updatedRowKeys[id] = make(map[int64]struct{})
		}
		for _, col := range cols {
			offset := getTableOffset(schema, col)
			end := offset + len(tbl.WritableCols())
			handle := row[col.Index].GetInt64()
			oldData := row[offset:end]
			newTableData := newData[offset:end]
			flags := assignFlag[offset:end]
			_, ok := e.updatedRowKeys[id][handle]
			if ok {
				// Each matched row is updated once, even if it matches the conditions multiple times.
				continue
			}
			// Update row
			changed, _, _, _, err1 := updateRecord(e.ctx, handle, oldData, newTableData, flags, tbl, false)
			if err1 == nil {
				if changed {
					e.updatedRowKeys[id][handle] = struct{}{}
				}
				continue
			}

			sc := e.ctx.GetSessionVars().StmtCtx
			if kv.ErrKeyExists.Equal(err1) && sc.DupKeyAsWarning {
				sc.AppendWarning(err1)
				continue
			}
			return nil, errors.Trace(err1)
		}
	}
	e.cursor++
	return types.DatumRow{}, nil
}

// Next implements the Executor Next interface.
func (e *UpdateExec) Next(ctx context.Context, chk *chunk.Chunk) error {
	chk.Reset()
	if !e.fetched {
		err := e.fetchChunkRows(ctx)
		if err != nil {
			return errors.Trace(err)
		}
		e.fetched = true

		for {
			row, err := e.exec(ctx, e.children[0].Schema())
			if err != nil {
				return errors.Trace(err)
			}

			// once "row == nil" there is no more data waiting to be updated,
			// the execution of UpdateExec is finished.
			if row == nil {
				break
			}
		}
	}

	return nil
}

func getUpdateColumns(assignList []*expression.Assignment, schemaLen int) ([]bool, error) {
	assignFlag := make([]bool, schemaLen)
	for _, v := range assignList {
		idx := v.Col.Index
		assignFlag[idx] = true
	}
	return assignFlag, nil
}

func (e *UpdateExec) fetchChunkRows(ctx context.Context) error {
	fields := e.children[0].retTypes()
	globalRowIdx := 0
	for {
		chk := chunk.NewChunk(fields)
		err := e.children[0].Next(ctx, chk)
		if err != nil {
			return errors.Trace(err)
		}

		if chk.NumRows() == 0 {
			break
		}

		for rowIdx := 0; rowIdx < chk.NumRows(); rowIdx++ {
			chunkRow := chk.GetRow(rowIdx)
			datumRow := chunkRow.GetDatumRow(fields)
			newRow, err1 := e.composeNewRow(globalRowIdx, datumRow)
			if err1 != nil {
				return errors.Trace(err1)
			}
			e.rows = append(e.rows, datumRow)
			e.newRowsData = append(e.newRowsData, newRow)
			globalRowIdx++
		}
	}
	return nil
}

func (e *UpdateExec) handleErr(colName model.CIStr, rowIdx int, err error) error {
	if err == nil {
		return nil
	}

	if types.ErrDataTooLong.Equal(err) {
		return resetErrDataTooLong(colName.O, rowIdx+1, err)
	}

	return errors.Trace(err)
}

func (e *UpdateExec) composeNewRow(rowIdx int, oldRow types.DatumRow) (types.DatumRow, error) {
	newRowData := oldRow.Copy()
	for _, assign := range e.OrderedList {
		val, err := assign.Expr.Eval(newRowData)

		if err1 := e.handleErr(assign.Col.ColName, rowIdx, err); err1 != nil {
			return nil, errors.Trace(err1)
		}
		newRowData[assign.Col.Index] = val
	}
	return newRowData, nil
}

=======
// resetErrDataTooLong reset ErrDataTooLong error msg.
// types.ErrDataTooLong is produced in types.ProduceStrWithSpecifiedTp, there is no column info in there,
// so we reset the error msg here, and wrap old err with errors.Wrap.
func resetErrDataTooLong(colName string, rowIdx int, err error) error {
	newErr := types.ErrDataTooLong.Gen("Data too long for column '%v' at row %v", colName, rowIdx)
	return errors.Wrap(err, newErr)
}

>>>>>>> 36c3f0dd
func getTableOffset(schema *expression.Schema, handleCol *expression.Column) int {
	for i, col := range schema.Columns {
		if col.DBName.L == handleCol.DBName.L && col.TblName.L == handleCol.TblName.L {
			return i
		}
	}
	panic("Couldn't get column information when do update/delete")
}<|MERGE_RESOLUTION|>--- conflicted
+++ resolved
@@ -188,1061 +188,6 @@
 	DirtyTableTruncate
 )
 
-<<<<<<< HEAD
-func (e *DeleteExec) removeRow(ctx sessionctx.Context, t table.Table, h int64, data []types.Datum) error {
-	err := t.RemoveRecord(ctx, h, data)
-	if err != nil {
-		return errors.Trace(err)
-	}
-	ctx.StmtAddDirtyTableOP(DirtyTableDeleteRow, t.Meta().ID, h, nil)
-	ctx.GetSessionVars().StmtCtx.AddAffectedRows(1)
-	colSize := make(map[int64]int64)
-	for id, col := range t.Cols() {
-		val := -int64(len(data[id].GetBytes()))
-		if val != 0 {
-			colSize[col.ID] = val
-		}
-	}
-	ctx.GetSessionVars().TxnCtx.UpdateDeltaForTable(t.Meta().ID, -1, 1, colSize)
-	return nil
-}
-
-// Close implements the Executor Close interface.
-func (e *DeleteExec) Close() error {
-	return e.SelectExec.Close()
-}
-
-// Open implements the Executor Open interface.
-func (e *DeleteExec) Open(ctx context.Context) error {
-	return e.SelectExec.Open(ctx)
-}
-
-// NewLoadDataInfo returns a LoadDataInfo structure, and it's only used for tests now.
-func NewLoadDataInfo(ctx sessionctx.Context, row []types.Datum, tbl table.Table, cols []*table.Column) *LoadDataInfo {
-	insertVal := &InsertValues{baseExecutor: newBaseExecutor(ctx, nil, "InsertValues"), Table: tbl}
-	return &LoadDataInfo{
-		row:       row,
-		insertVal: insertVal,
-		Table:     tbl,
-		Ctx:       ctx,
-		columns:   cols,
-	}
-}
-
-// LoadDataInfo saves the information of loading data operation.
-type LoadDataInfo struct {
-	row       []types.Datum
-	insertVal *InsertValues
-
-	Path       string
-	Table      table.Table
-	FieldsInfo *ast.FieldsClause
-	LinesInfo  *ast.LinesClause
-	Ctx        sessionctx.Context
-	columns    []*table.Column
-}
-
-// SetMaxRowsInBatch sets the max number of rows to insert in a batch.
-func (e *LoadDataInfo) SetMaxRowsInBatch(limit uint64) {
-	e.insertVal.maxRowsInBatch = limit
-}
-
-// getValidData returns prevData and curData that starts from starting symbol.
-// If the data doesn't have starting symbol, prevData is nil and curData is curData[len(curData)-startingLen+1:].
-// If curData size less than startingLen, curData is returned directly.
-func (e *LoadDataInfo) getValidData(prevData, curData []byte) ([]byte, []byte) {
-	startingLen := len(e.LinesInfo.Starting)
-	if startingLen == 0 {
-		return prevData, curData
-	}
-
-	prevLen := len(prevData)
-	if prevLen > 0 {
-		// starting symbol in the prevData
-		idx := strings.Index(string(prevData), e.LinesInfo.Starting)
-		if idx != -1 {
-			return prevData[idx:], curData
-		}
-
-		// starting symbol in the middle of prevData and curData
-		restStart := curData
-		if len(curData) >= startingLen {
-			restStart = curData[:startingLen-1]
-		}
-		prevData = append(prevData, restStart...)
-		idx = strings.Index(string(prevData), e.LinesInfo.Starting)
-		if idx != -1 {
-			return prevData[idx:prevLen], curData
-		}
-	}
-
-	// starting symbol in the curData
-	idx := strings.Index(string(curData), e.LinesInfo.Starting)
-	if idx != -1 {
-		return nil, curData[idx:]
-	}
-
-	// no starting symbol
-	if len(curData) >= startingLen {
-		curData = curData[len(curData)-startingLen+1:]
-	}
-	return nil, curData
-}
-
-// getLine returns a line, curData, the next data start index and a bool value.
-// If it has starting symbol the bool is true, otherwise is false.
-func (e *LoadDataInfo) getLine(prevData, curData []byte) ([]byte, []byte, bool) {
-	startingLen := len(e.LinesInfo.Starting)
-	prevData, curData = e.getValidData(prevData, curData)
-	if prevData == nil && len(curData) < startingLen {
-		return nil, curData, false
-	}
-
-	prevLen := len(prevData)
-	terminatedLen := len(e.LinesInfo.Terminated)
-	curStartIdx := 0
-	if prevLen < startingLen {
-		curStartIdx = startingLen - prevLen
-	}
-	endIdx := -1
-	if len(curData) >= curStartIdx {
-		endIdx = strings.Index(string(curData[curStartIdx:]), e.LinesInfo.Terminated)
-	}
-	if endIdx == -1 {
-		// no terminated symbol
-		if len(prevData) == 0 {
-			return nil, curData, true
-		}
-
-		// terminated symbol in the middle of prevData and curData
-		curData = append(prevData, curData...)
-		endIdx = strings.Index(string(curData[startingLen:]), e.LinesInfo.Terminated)
-		if endIdx != -1 {
-			nextDataIdx := startingLen + endIdx + terminatedLen
-			return curData[startingLen : startingLen+endIdx], curData[nextDataIdx:], true
-		}
-		// no terminated symbol
-		return nil, curData, true
-	}
-
-	// terminated symbol in the curData
-	nextDataIdx := curStartIdx + endIdx + terminatedLen
-	if len(prevData) == 0 {
-		return curData[curStartIdx : curStartIdx+endIdx], curData[nextDataIdx:], true
-	}
-
-	// terminated symbol in the curData
-	prevData = append(prevData, curData[:nextDataIdx]...)
-	endIdx = strings.Index(string(prevData[startingLen:]), e.LinesInfo.Terminated)
-	if endIdx >= prevLen {
-		return prevData[startingLen : startingLen+endIdx], curData[nextDataIdx:], true
-	}
-
-	// terminated symbol in the middle of prevData and curData
-	lineLen := startingLen + endIdx + terminatedLen
-	return prevData[startingLen : startingLen+endIdx], curData[lineLen-prevLen:], true
-}
-
-// InsertData inserts data into specified table according to the specified format.
-// If it has the rest of data isn't completed the processing, then is returns without completed data.
-// If the number of inserted rows reaches the batchRows, then the second return value is true.
-// If prevData isn't nil and curData is nil, there are no other data to deal with and the isEOF is true.
-func (e *LoadDataInfo) InsertData(prevData, curData []byte) ([]byte, bool, error) {
-	// TODO: support enclosed and escape.
-	if len(prevData) == 0 && len(curData) == 0 {
-		return nil, false, nil
-	}
-
-	var line []byte
-	var isEOF, hasStarting, reachLimit bool
-	if len(prevData) > 0 && len(curData) == 0 {
-		isEOF = true
-		prevData, curData = curData, prevData
-	}
-	rows := make([][]types.Datum, 0, e.insertVal.maxRowsInBatch)
-	for len(curData) > 0 {
-		line, curData, hasStarting = e.getLine(prevData, curData)
-		prevData = nil
-
-		// If it doesn't find the terminated symbol and this data isn't the last data,
-		// the data can't be inserted.
-		if line == nil && !isEOF {
-			break
-		}
-		// If doesn't find starting symbol, this data can't be inserted.
-		if !hasStarting {
-			if isEOF {
-				curData = nil
-			}
-			break
-		}
-		if line == nil && isEOF {
-			line = curData[len(e.LinesInfo.Starting):]
-			curData = nil
-		}
-
-		cols, err := GetFieldsFromLine(line, e.FieldsInfo)
-		if err != nil {
-			return nil, false, errors.Trace(err)
-		}
-		rows = append(rows, e.colsToRow(cols))
-		e.insertVal.rowCount++
-		if e.insertVal.maxRowsInBatch != 0 && e.insertVal.rowCount%e.insertVal.maxRowsInBatch == 0 {
-			reachLimit = true
-			log.Infof("This insert rows has reached the batch %d, current total rows %d",
-				e.insertVal.maxRowsInBatch, e.insertVal.rowCount)
-			break
-		}
-	}
-	rows, err := batchMarkDupRows(e.Ctx, e.Table, rows)
-	if err != nil {
-		return nil, reachLimit, errors.Trace(err)
-	}
-	for _, row := range rows {
-		e.insertData(row)
-	}
-	if e.insertVal.lastInsertID != 0 {
-		e.insertVal.ctx.GetSessionVars().SetLastInsertID(e.insertVal.lastInsertID)
-	}
-
-	return curData, reachLimit, nil
-}
-
-// GetFieldsFromLine splits line according to fieldsInfo, this function is exported for testing.
-func GetFieldsFromLine(line []byte, fieldsInfo *ast.FieldsClause) ([]string, error) {
-	var sep []byte
-	if fieldsInfo.Enclosed != 0 {
-		if line[0] != fieldsInfo.Enclosed || line[len(line)-1] != fieldsInfo.Enclosed {
-			return nil, errors.Errorf("line %s should begin and end with %c", string(line), fieldsInfo.Enclosed)
-		}
-		line = line[1 : len(line)-1]
-		sep = make([]byte, 0, len(fieldsInfo.Terminated)+2)
-		sep = append(sep, fieldsInfo.Enclosed)
-		sep = append(sep, fieldsInfo.Terminated...)
-		sep = append(sep, fieldsInfo.Enclosed)
-	} else {
-		sep = []byte(fieldsInfo.Terminated)
-	}
-	rawCols := bytes.Split(line, sep)
-	cols := escapeCols(rawCols)
-	return cols, nil
-}
-
-func escapeCols(strs [][]byte) []string {
-	ret := make([]string, len(strs))
-	for i, v := range strs {
-		output := escape(v)
-		ret[i] = string(output)
-	}
-	return ret
-}
-
-// escape handles escape characters when running load data statement.
-// TODO: escape need to be improved, it should support ESCAPED BY to specify
-// the escape character and handle \N escape.
-// See http://dev.mysql.com/doc/refman/5.7/en/load-data.html
-func escape(str []byte) []byte {
-	pos := 0
-	for i := 0; i < len(str); i++ {
-		c := str[i]
-		if c == '\\' && i+1 < len(str) {
-			c = escapeChar(str[i+1])
-			i++
-		}
-
-		str[pos] = c
-		pos++
-	}
-	return str[:pos]
-}
-
-func escapeChar(c byte) byte {
-	switch c {
-	case '0':
-		return 0
-	case 'b':
-		return '\b'
-	case 'n':
-		return '\n'
-	case 'r':
-		return '\r'
-	case 't':
-		return '\t'
-	case 'Z':
-		return 26
-	case '\\':
-		return '\\'
-	}
-	return c
-}
-
-func (e *LoadDataInfo) colsToRow(cols []string) types.DatumRow {
-	for i := 0; i < len(e.row); i++ {
-		if i >= len(cols) {
-			e.row[i].SetString("")
-			continue
-		}
-		e.row[i].SetString(cols[i])
-	}
-	row, err := e.insertVal.fillRowData(e.columns, e.row)
-	if err != nil {
-		e.insertVal.handleWarning(err,
-			fmt.Sprintf("Load Data: insert data:%v failed:%v", e.row, errors.ErrorStack(err)))
-		return nil
-	}
-	return row
-}
-
-func (e *LoadDataInfo) insertData(row types.DatumRow) {
-	if row == nil {
-		return
-	}
-	_, err := e.Table.AddRecord(e.insertVal.ctx, row, false)
-	if err != nil {
-		e.insertVal.handleWarning(err,
-			fmt.Sprintf("Load Data: insert data:%v failed:%v", e.row, errors.ErrorStack(err)))
-	}
-}
-
-// LoadData represents a load data executor.
-type LoadData struct {
-	baseExecutor
-
-	IsLocal      bool
-	loadDataInfo *LoadDataInfo
-}
-
-// loadDataVarKeyType is a dummy type to avoid naming collision in context.
-type loadDataVarKeyType int
-
-// String defines a Stringer function for debugging and pretty printing.
-func (k loadDataVarKeyType) String() string {
-	return "load_data_var"
-}
-
-// LoadDataVarKey is a variable key for load data.
-const LoadDataVarKey loadDataVarKeyType = 0
-
-// Next implements the Executor Next interface.
-func (e *LoadData) Next(ctx context.Context, chk *chunk.Chunk) error {
-	chk.Reset()
-	// TODO: support load data without local field.
-	if !e.IsLocal {
-		return errors.New("Load Data: don't support load data without local field")
-	}
-	// TODO: support lines terminated is "".
-	if len(e.loadDataInfo.LinesInfo.Terminated) == 0 {
-		return errors.New("Load Data: don't support load data terminated is nil")
-	}
-
-	sctx := e.loadDataInfo.insertVal.ctx
-	val := sctx.Value(LoadDataVarKey)
-	if val != nil {
-		sctx.SetValue(LoadDataVarKey, nil)
-		return errors.New("Load Data: previous load data option isn't closed normal")
-	}
-	if e.loadDataInfo.Path == "" {
-		return errors.New("Load Data: infile path is empty")
-	}
-	sctx.SetValue(LoadDataVarKey, e.loadDataInfo)
-
-	return nil
-}
-
-// Close implements the Executor Close interface.
-func (e *LoadData) Close() error {
-	return nil
-}
-
-// Open implements the Executor Open interface.
-func (e *LoadData) Open(ctx context.Context) error {
-	return nil
-}
-
-type defaultVal struct {
-	val types.Datum
-	// We evaluate the default value lazily. The valid indicates whether the val is evaluated.
-	valid bool
-}
-
-// InsertValues is the data to insert.
-type InsertValues struct {
-	baseExecutor
-
-	rowCount              uint64
-	maxRowsInBatch        uint64
-	lastInsertID          uint64
-	needFillDefaultValues bool
-	hasExtraHandle        bool
-
-	SelectExec Executor
-
-	Table     table.Table
-	Columns   []*ast.ColumnName
-	Lists     [][]expression.Expression
-	Setlist   []*expression.Assignment
-	IsPrepare bool
-
-	GenColumns []*ast.ColumnName
-	GenExprs   []expression.Expression
-
-	// colDefaultVals is used to store casted default value.
-	// Because not every insert statement needs colDefaultVals, so we will init the buffer lazily.
-	colDefaultVals []defaultVal
-}
-
-// InsertExec represents an insert executor.
-type InsertExec struct {
-	*InsertValues
-
-	OnDuplicate []*expression.Assignment
-
-	Priority mysql.PriorityEnum
-
-	finished bool
-	rowCount int
-
-	// For duplicate key update
-	uniqueKeysInRows [][]keyWithDupError
-	dupKeyValues     map[string][]byte
-	dupOldRowValues  map[string][]byte
-}
-
-func (e *InsertValues) handleWarning(err error, logInfo string) {
-	sc := e.ctx.GetSessionVars().StmtCtx
-	sc.AppendWarning(err)
-	log.Warn(logInfo)
-}
-
-func (e *InsertExec) insertOneRow(row []types.Datum) (int64, error) {
-	if err := e.checkBatchLimit(); err != nil {
-		return 0, errors.Trace(err)
-	}
-	e.ctx.Txn().SetOption(kv.PresumeKeyNotExists, nil)
-	h, err := e.Table.AddRecord(e.ctx, row, false)
-	e.ctx.Txn().DelOption(kv.PresumeKeyNotExists)
-	if err != nil {
-		return 0, errors.Trace(err)
-	}
-	if !e.ctx.GetSessionVars().ImportingData {
-		e.ctx.StmtAddDirtyTableOP(DirtyTableAddRow, e.Table.Meta().ID, h, row)
-	}
-	e.rowCount++
-	return h, nil
-}
-
-func (e *InsertExec) exec(ctx context.Context, rows [][]types.Datum) (types.DatumRow, error) {
-	// If tidb_batch_insert is ON and not in a transaction, we could use BatchInsert mode.
-	sessVars := e.ctx.GetSessionVars()
-	defer sessVars.CleanBuffers()
-	ignoreErr := sessVars.StmtCtx.DupKeyAsWarning
-
-	e.rowCount = 0
-	if !sessVars.ImportingData {
-		sessVars.GetWriteStmtBufs().BufStore = kv.NewBufferStore(e.ctx.Txn(), kv.TempTxnMemBufCap)
-	}
-
-	// If `ON DUPLICATE KEY UPDATE` is specified, and no `IGNORE` keyword,
-	// the to-be-insert rows will be check on duplicate keys and update to the new rows.
-	if len(e.OnDuplicate) > 0 && !ignoreErr {
-		err := e.batchUpdateDupRows(rows, e.OnDuplicate)
-		if err != nil {
-			return nil, errors.Trace(err)
-		}
-	} else {
-		if len(e.OnDuplicate) == 0 && ignoreErr {
-			// If you use the IGNORE keyword, duplicate-key error that occurs while executing the INSERT statement are ignored.
-			// For example, without IGNORE, a row that duplicates an existing UNIQUE index or PRIMARY KEY value in
-			// the table causes a duplicate-key error and the statement is aborted. With IGNORE, the row is discarded and no error occurs.
-			// However, if the `on duplicate update` is also specified, the duplicated row will be updated.
-			// Using BatchGet in insert ignore to mark rows as duplicated before we add records to the table.
-			var err error
-			rows, err = batchMarkDupRows(e.ctx, e.Table, rows)
-			if err != nil {
-				return nil, errors.Trace(err)
-			}
-		}
-		for _, row := range rows {
-			// duplicate row will be marked as nil in batchMarkDupRows if
-			// IgnoreErr is true. For IgnoreErr is false, it is a protection.
-			if row == nil {
-				continue
-			}
-			if err := e.checkBatchLimit(); err != nil {
-				return nil, errors.Trace(err)
-			}
-			if len(e.OnDuplicate) == 0 && !ignoreErr {
-				e.ctx.Txn().SetOption(kv.PresumeKeyNotExists, nil)
-			}
-			h, err := e.Table.AddRecord(e.ctx, row, false)
-			e.ctx.Txn().DelOption(kv.PresumeKeyNotExists)
-			if err == nil {
-				if !sessVars.ImportingData {
-					e.ctx.StmtAddDirtyTableOP(DirtyTableAddRow, e.Table.Meta().ID, h, row)
-				}
-				e.rowCount++
-				continue
-			}
-			if kv.ErrKeyExists.Equal(err) {
-				// TODO: Use batch get to speed up `insert ignore on duplicate key update`.
-				if len(e.OnDuplicate) > 0 && ignoreErr {
-					data, err1 := e.Table.RowWithCols(e.ctx, h, e.Table.WritableCols())
-					if err1 != nil {
-						return nil, errors.Trace(err1)
-					}
-					_, _, _, err = e.doDupRowUpdate(h, data, row, e.OnDuplicate)
-					if kv.ErrKeyExists.Equal(err) {
-						e.ctx.GetSessionVars().StmtCtx.AppendWarning(err)
-						continue
-					}
-					if err != nil {
-						return nil, errors.Trace(err)
-					}
-					e.rowCount++
-					continue
-				}
-			}
-			return nil, errors.Trace(err)
-		}
-	}
-
-	if e.lastInsertID != 0 {
-		sessVars.SetLastInsertID(e.lastInsertID)
-	}
-	e.finished = true
-	return nil, nil
-}
-
-type keyWithDupError struct {
-	isRecordKey bool
-	key         kv.Key
-	dupErr      error
-	newRowValue []byte
-}
-
-// batchGetOldValues gets the values of storage in batch.
-func batchGetOldValues(ctx sessionctx.Context, t table.Table, handles []int64) (map[string][]byte, error) {
-	batchKeys := make([]kv.Key, 0, len(handles))
-	for _, handle := range handles {
-		batchKeys = append(batchKeys, t.RecordKey(handle))
-	}
-	values, err := kv.BatchGetValues(ctx.Txn(), batchKeys)
-	if err != nil {
-		return nil, errors.Trace(err)
-	}
-	return values, nil
-}
-
-// encodeNewRow encodes a new row to value.
-func encodeNewRow(ctx sessionctx.Context, t table.Table, row []types.Datum) ([]byte, error) {
-	colIDs := make([]int64, 0, len(row))
-	skimmedRow := make([]types.Datum, 0, len(row))
-	for _, col := range t.Cols() {
-		if !tables.CanSkip(t.Meta(), col, row[col.Offset]) {
-			colIDs = append(colIDs, col.ID)
-			skimmedRow = append(skimmedRow, row[col.Offset])
-		}
-	}
-	newRowValue, err := tablecodec.EncodeRow(ctx.GetSessionVars().StmtCtx, skimmedRow, colIDs, nil, nil)
-	if err != nil {
-		return nil, errors.Trace(err)
-	}
-	return newRowValue, nil
-}
-
-// getKeysNeedCheck gets keys converted from to-be-insert rows to record keys and unique index keys,
-// which need to be checked whether they are duplicate keys.
-func getKeysNeedCheck(ctx sessionctx.Context, t table.Table, rows [][]types.Datum) ([][]keyWithDupError,
-	error) {
-	nUnique := 0
-	for _, v := range t.WritableIndices() {
-		if v.Meta().Unique {
-			nUnique++
-		}
-	}
-	rowWithKeys := make([][]keyWithDupError, 0, len(rows))
-
-	var handleCol *table.Column
-	// Get handle column if PK is handle.
-	if t.Meta().PKIsHandle {
-		for _, col := range t.Cols() {
-			if col.IsPKHandleColumn(t.Meta()) {
-				handleCol = col
-				break
-			}
-		}
-	}
-
-	for _, row := range rows {
-		keysWithErr := make([]keyWithDupError, 0, nUnique+1)
-		newRowValue, err := encodeNewRow(ctx, t, row)
-		if err != nil {
-			return nil, errors.Trace(err)
-		}
-		// Append record keys and errors.
-		if t.Meta().PKIsHandle {
-			handle := row[handleCol.Offset].GetInt64()
-			keysWithErr = append(keysWithErr, keyWithDupError{
-				true,
-				t.RecordKey(handle),
-				kv.ErrKeyExists.FastGen("Duplicate entry '%d' for key 'PRIMARY'", handle),
-				newRowValue,
-			})
-		}
-
-		// append unique keys and errors
-		for _, v := range t.WritableIndices() {
-			if !v.Meta().Unique {
-				continue
-			}
-			colVals, err1 := v.FetchValues(row, nil)
-			if err1 != nil {
-				return nil, errors.Trace(err1)
-			}
-			// Pass handle = 0 to GenIndexKey,
-			// due to we only care about distinct key.
-			key, distinct, err1 := v.GenIndexKey(ctx.GetSessionVars().StmtCtx,
-				colVals, 0, nil)
-			if err1 != nil {
-				return nil, errors.Trace(err1)
-			}
-			// Skip the non-distinct keys.
-			if !distinct {
-				continue
-			}
-			colValStr, err1 := types.DatumsToString(colVals)
-			if err1 != nil {
-				return nil, errors.Trace(err1)
-			}
-			keysWithErr = append(keysWithErr, keyWithDupError{
-				false,
-				key,
-				kv.ErrKeyExists.FastGen("Duplicate entry '%s' for key '%s'",
-					colValStr, v.Meta().Name),
-				newRowValue,
-			})
-		}
-		rowWithKeys = append(rowWithKeys, keysWithErr)
-	}
-	return rowWithKeys, nil
-}
-
-// batchGetInsertKeys uses batch-get to fetch all key-value pairs to be checked for ignore or duplicate key update.
-func batchGetInsertKeys(ctx sessionctx.Context, t table.Table, newRows [][]types.Datum) ([][]keyWithDupError, map[string][]byte, error) {
-	// Get keys need to be checked.
-	keysInRows, err := getKeysNeedCheck(ctx, t, newRows)
-	if err != nil {
-		return nil, nil, errors.Trace(err)
-	}
-
-	// Batch get values.
-	nKeys := 0
-	for _, v := range keysInRows {
-		nKeys += len(v)
-	}
-	batchKeys := make([]kv.Key, 0, nKeys)
-	for _, v := range keysInRows {
-		for _, k := range v {
-			batchKeys = append(batchKeys, k.key)
-		}
-	}
-	values, err := kv.BatchGetValues(ctx.Txn(), batchKeys)
-	if err != nil {
-		return nil, nil, errors.Trace(err)
-	}
-	return keysInRows, values, nil
-}
-
-// checkBatchLimit check the batchSize limitation.
-func (e *InsertExec) checkBatchLimit() error {
-	sessVars := e.ctx.GetSessionVars()
-	batchInsert := sessVars.BatchInsert && !sessVars.InTxn()
-	batchSize := sessVars.DMLBatchSize
-	if batchInsert && e.rowCount >= batchSize {
-		e.ctx.StmtCommit()
-		if err := e.ctx.NewTxn(); err != nil {
-			// We should return a special error for batch insert.
-			return ErrBatchInsertFail.Gen("BatchInsert failed with error: %v", err)
-		}
-		e.rowCount = 0
-		if !sessVars.ImportingData {
-			sessVars.GetWriteStmtBufs().BufStore = kv.NewBufferStore(e.ctx.Txn(), kv.TempTxnMemBufCap)
-		}
-	}
-	return nil
-}
-
-// initDupOldRowValue initializes dupOldRowValues which contain the to-be-updated rows from storage.
-func (e *InsertExec) initDupOldRowValue(newRows [][]types.Datum) (err error) {
-	e.dupOldRowValues = make(map[string][]byte, len(newRows))
-	handles := make([]int64, 0, len(newRows))
-	for _, keysInRow := range e.uniqueKeysInRows {
-		for _, k := range keysInRow {
-			if val, found := e.dupKeyValues[string(k.key)]; found {
-				if k.isRecordKey {
-					e.dupOldRowValues[string(k.key)] = val
-				} else {
-					var handle int64
-					handle, err = decodeOldHandle(k, val)
-					if err != nil {
-						return errors.Trace(err)
-					}
-					handles = append(handles, handle)
-				}
-				break
-			}
-		}
-	}
-	valuesMap, err := batchGetOldValues(e.ctx, e.Table, handles)
-	if err != nil {
-		return errors.Trace(err)
-	}
-	for k, v := range valuesMap {
-		e.dupOldRowValues[k] = v
-	}
-	return nil
-}
-
-// decodeOldHandle decode old handle by key-value pair.
-// The key-value pair should only be a table record or a distinct index record.
-// If the key is a record key, decode handle from the key, else decode handle from the value.
-func decodeOldHandle(k keyWithDupError, value []byte) (oldHandle int64, err error) {
-	if k.isRecordKey {
-		oldHandle, err = tablecodec.DecodeRowKey(k.key)
-	} else {
-		oldHandle, err = tables.DecodeHandle(value)
-	}
-	if err != nil {
-		return 0, errors.Trace(err)
-	}
-	return oldHandle, nil
-}
-
-// updateDupRow updates a duplicate row to a new row.
-func (e *InsertExec) updateDupRow(keys []keyWithDupError, k keyWithDupError, val []byte, newRow []types.Datum, onDuplicate []*expression.Assignment) (err error) {
-	oldHandle, err := decodeOldHandle(k, val)
-	if err != nil {
-		return errors.Trace(err)
-	}
-
-	// Get the table record row from storage for update.
-	oldValue, ok := e.dupOldRowValues[string(e.Table.RecordKey(oldHandle))]
-	if !ok {
-		return errors.NotFoundf("can not be duplicated row, due to old row not found. handle %d", oldHandle)
-	}
-	cols := e.Table.WritableCols()
-	oldRow, oldRowMap, err := tables.DecodeRawRowData(e.ctx, e.Table.Meta(), oldHandle, cols, oldValue)
-	if err != nil {
-		return errors.Trace(err)
-	}
-	// Fill write-only and write-reorg columns with originDefaultValue if not found in oldValue.
-	for _, col := range cols {
-		if col.State != model.StatePublic && oldRow[col.Offset].IsNull() {
-			_, found := oldRowMap[col.ID]
-			if !found {
-				oldRow[col.Offset], err = table.GetColOriginDefaultValue(e.ctx, col.ToInfo())
-				if err != nil {
-					return errors.Trace(err)
-				}
-			}
-		}
-	}
-
-	// Do update row.
-	updatedRow, handleChanged, newHandle, err := e.doDupRowUpdate(oldHandle, oldRow, newRow, onDuplicate)
-	if err != nil {
-		return errors.Trace(err)
-	}
-	return e.updateDupKeyValues(keys, oldHandle, newHandle, handleChanged, updatedRow)
-}
-
-// updateDupKeyValues updates the dupKeyValues for further duplicate key check.
-func (e *InsertExec) updateDupKeyValues(keys []keyWithDupError, oldHandle int64,
-	newHandle int64, handleChanged bool, updatedRow []types.Datum) error {
-	// There is only one row per update.
-	fillBackKeysInRows, err := getKeysNeedCheck(e.ctx, e.Table, [][]types.Datum{updatedRow})
-	if err != nil {
-		return errors.Trace(err)
-	}
-	// Delete key-values belong to the old row.
-	for _, del := range keys {
-		delete(e.dupKeyValues, string(del.key))
-	}
-	// Fill back new key-values of the updated row.
-	if handleChanged {
-		delete(e.dupOldRowValues, string(e.Table.RecordKey(oldHandle)))
-		e.fillBackKeys(fillBackKeysInRows[0], newHandle)
-	} else {
-		e.fillBackKeys(fillBackKeysInRows[0], oldHandle)
-	}
-	return nil
-}
-
-// batchUpdateDupRows updates multi-rows in batch if they are duplicate with rows in table.
-func (e *InsertExec) batchUpdateDupRows(newRows [][]types.Datum, onDuplicate []*expression.Assignment) error {
-	var err error
-	e.uniqueKeysInRows, e.dupKeyValues, err = batchGetInsertKeys(e.ctx, e.Table, newRows)
-	if err != nil {
-		return errors.Trace(err)
-	}
-
-	// Batch get the to-be-updated rows in storage.
-	err = e.initDupOldRowValue(newRows)
-	if err != nil {
-		return errors.Trace(err)
-	}
-
-	for i, keysInRow := range e.uniqueKeysInRows {
-		for _, k := range keysInRow {
-			if val, found := e.dupKeyValues[string(k.key)]; found {
-				err := e.updateDupRow(keysInRow, k, val, newRows[i], e.OnDuplicate)
-				if err != nil {
-					return errors.Trace(err)
-				}
-				// Clean up row for latest add record operation.
-				newRows[i] = nil
-				break
-			}
-		}
-		// If row was checked with no duplicate keys,
-		// we should do insert the row,
-		// and key-values should be filled back to dupOldRowValues for the further row check,
-		// due to there may be duplicate keys inside the insert statement.
-		if newRows[i] != nil {
-			newHandle, err := e.insertOneRow(newRows[i])
-			if err != nil {
-				return errors.Trace(err)
-			}
-			e.fillBackKeys(keysInRow, newHandle)
-		}
-	}
-	return nil
-}
-
-// fillBackKeys fills the updated key-value pair to the dupKeyValues for further check.
-func (e *InsertExec) fillBackKeys(fillBackKeysInRow []keyWithDupError, handle int64) {
-	e.dupOldRowValues[string(e.Table.RecordKey(handle))] = fillBackKeysInRow[0].newRowValue
-	for _, insert := range fillBackKeysInRow {
-		if insert.isRecordKey {
-			e.dupKeyValues[string(e.Table.RecordKey(handle))] = insert.newRowValue
-		} else {
-			e.dupKeyValues[string(insert.key)] = tables.EncodeHandle(handle)
-		}
-	}
-}
-
-// batchMarkDupRows marks rows with duplicate errors as nil.
-// All duplicate rows were marked and appended as duplicate warnings
-// to the statement context in batch.
-func batchMarkDupRows(ctx sessionctx.Context, t table.Table, rows [][]types.Datum) ([][]types.Datum, error) {
-	rowWithKeys, values, err := batchGetInsertKeys(ctx, t, rows)
-	if err != nil {
-		return nil, errors.Trace(err)
-	}
-	// append warnings and get no duplicated error rows
-	for i, v := range rowWithKeys {
-		for _, k := range v {
-			if _, found := values[string(k.key)]; found {
-				// If duplicate keys were found in BatchGet, mark row = nil.
-				rows[i] = nil
-				ctx.GetSessionVars().StmtCtx.AppendWarning(k.dupErr)
-				break
-			}
-		}
-		// If row was checked with no duplicate keys,
-		// it should be add to values map for the further row check.
-		// There may be duplicate keys inside the insert statement.
-		if rows[i] != nil {
-			for _, k := range v {
-				values[string(k.key)] = []byte{}
-			}
-		}
-	}
-	// this statement was already been checked
-	ctx.GetSessionVars().StmtCtx.BatchCheck = true
-	return rows, nil
-}
-
-// Next implements Exec Next interface.
-func (e *InsertExec) Next(ctx context.Context, chk *chunk.Chunk) error {
-	chk.Reset()
-	if e.finished {
-		return nil
-	}
-	cols, err := e.getColumns(e.Table.Cols())
-	if err != nil {
-		return errors.Trace(err)
-	}
-
-	var rows [][]types.Datum
-	if len(e.children) > 0 && e.children[0] != nil {
-		rows, err = e.getRowsSelectChunk(ctx, cols)
-	} else {
-		rows, err = e.getRows(cols)
-	}
-	if err != nil {
-		return errors.Trace(err)
-	}
-
-	_, err = e.exec(ctx, rows)
-	return errors.Trace(err)
-}
-
-// Close implements the Executor Close interface.
-func (e *InsertExec) Close() error {
-	e.ctx.GetSessionVars().CurrInsertValues = nil
-	if e.SelectExec != nil {
-		return e.SelectExec.Close()
-	}
-	return nil
-}
-
-// Open implements the Executor Close interface.
-func (e *InsertExec) Open(ctx context.Context) error {
-	if e.SelectExec != nil {
-		return e.SelectExec.Open(ctx)
-	}
-	return nil
-}
-
-// getColumns gets the explicitly specified columns of an insert statement. There are three cases:
-// There are three types of insert statements:
-// 1 insert ... values(...)  --> name type column
-// 2 insert ... set x=y...   --> set type column
-// 3 insert ... (select ..)  --> name type column
-// See https://dev.mysql.com/doc/refman/5.7/en/insert.html
-func (e *InsertValues) getColumns(tableCols []*table.Column) ([]*table.Column, error) {
-	var cols []*table.Column
-	var err error
-
-	if len(e.Setlist) > 0 {
-		// Process `set` type column.
-		columns := make([]string, 0, len(e.Setlist))
-		for _, v := range e.Setlist {
-			columns = append(columns, v.Col.ColName.O)
-		}
-		for _, v := range e.GenColumns {
-			columns = append(columns, v.Name.O)
-		}
-		cols, err = table.FindCols(tableCols, columns, e.Table.Meta().PKIsHandle)
-		if err != nil {
-			return nil, errors.Errorf("INSERT INTO %s: %s", e.Table.Meta().Name.O, err)
-		}
-		if len(cols) == 0 {
-			return nil, errors.Errorf("INSERT INTO %s: empty column", e.Table.Meta().Name.O)
-		}
-	} else if len(e.Columns) > 0 {
-		// Process `name` type column.
-		columns := make([]string, 0, len(e.Columns))
-		for _, v := range e.Columns {
-			columns = append(columns, v.Name.O)
-		}
-		for _, v := range e.GenColumns {
-			columns = append(columns, v.Name.O)
-		}
-		cols, err = table.FindCols(tableCols, columns, e.Table.Meta().PKIsHandle)
-		if err != nil {
-			return nil, errors.Errorf("INSERT INTO %s: %s", e.Table.Meta().Name.O, err)
-		}
-	} else {
-		// If e.Columns are empty, use all columns instead.
-		cols = tableCols
-	}
-	for _, col := range cols {
-		if col.Name.L == model.ExtraHandleName.L {
-			e.hasExtraHandle = true
-			break
-		}
-	}
-
-	// Check column whether is specified only once.
-	err = table.CheckOnce(cols)
-	if err != nil {
-		return nil, errors.Trace(err)
-	}
-
-	return cols, nil
-}
-
-func (e *InsertValues) lazilyInitColDefaultValBuf() (ok bool) {
-	if e.colDefaultVals != nil {
-		return true
-	}
-
-	// only if values count of insert statement is more than one, use colDefaultVals to store
-	// casted default values has benefits.
-	if len(e.Lists) > 1 {
-		e.colDefaultVals = make([]defaultVal, len(e.Table.Cols()))
-		return true
-	}
-
-	return false
-}
-
-func (e *InsertValues) fillValueList() error {
-	if len(e.Setlist) > 0 {
-		if len(e.Lists) > 0 {
-			return errors.Errorf("INSERT INTO %s: set type should not use values", e.Table)
-		}
-		l := make([]expression.Expression, 0, len(e.Setlist))
-		for _, v := range e.Setlist {
-			l = append(l, v.Expr)
-		}
-		e.Lists = append(e.Lists, l)
-	}
-	return nil
-}
-
-func (e *InsertValues) checkValueCount(insertValueCount, valueCount, genColsCount, num int, cols []*table.Column) error {
-	// TODO: This check should be done in plan builder.
-	if insertValueCount != valueCount {
-		// "insert into t values (), ()" is valid.
-		// "insert into t values (), (1)" is not valid.
-		// "insert into t values (1), ()" is not valid.
-		// "insert into t values (1,2), (1)" is not valid.
-		// So the value count must be same for all insert list.
-		return ErrWrongValueCountOnRow.GenByArgs(num + 1)
-	}
-	if valueCount == 0 && len(e.Columns) > 0 {
-		// "insert into t (c1) values ()" is not valid.
-		return ErrWrongValueCountOnRow.GenByArgs(num + 1)
-	} else if valueCount > 0 {
-		explicitSetLen := 0
-		if len(e.Columns) != 0 {
-			explicitSetLen = len(e.Columns)
-		} else {
-			explicitSetLen = len(e.Setlist)
-		}
-		if explicitSetLen > 0 && valueCount+genColsCount != len(cols) {
-			return ErrWrongValueCountOnRow.GenByArgs(num + 1)
-		} else if explicitSetLen == 0 && valueCount != len(cols) {
-			return ErrWrongValueCountOnRow.GenByArgs(num + 1)
-		}
-	}
-	return nil
-}
-
-func (e *InsertValues) getRows(cols []*table.Column) (rows [][]types.Datum, err error) {
-	// process `insert|replace ... set x=y...`
-	if err = e.fillValueList(); err != nil {
-		return nil, errors.Trace(err)
-	}
-
-	rows = make([][]types.Datum, len(e.Lists))
-	length := len(e.Lists[0])
-	for i, list := range e.Lists {
-		if err = e.checkValueCount(length, len(list), len(e.GenColumns), i, cols); err != nil {
-			return nil, errors.Trace(err)
-		}
-		e.rowCount = uint64(i)
-		rows[i], err = e.getRow(cols, list, i)
-		if err != nil {
-			return nil, errors.Trace(err)
-		}
-	}
-	return
-}
-
 // resetErrDataTooLong reset ErrDataTooLong error msg.
 // types.ErrDataTooLong is produced in types.ProduceStrWithSpecifiedTp, there is no column info in there,
 // so we reset the error msg here, and wrap old err with errors.Wrap.
@@ -1251,591 +196,6 @@
 	return errors.Wrap(err, newErr)
 }
 
-func (e *InsertValues) handleErr(col *table.Column, rowIdx int, err error) error {
-	if err == nil {
-		return nil
-	}
-
-	if types.ErrDataTooLong.Equal(err) {
-		return resetErrDataTooLong(col.Name.O, rowIdx+1, err)
-	}
-
-	if types.ErrOverflow.Equal(err) {
-		return types.ErrWarnDataOutOfRange.GenByArgs(col.Name.O, int64(rowIdx+1))
-	}
-	return e.filterErr(err)
-}
-
-// getRow eval the insert statement. Because the value of column may calculated based on other column,
-// it use fillDefaultValues to init the empty row before eval expressions when needFillDefaultValues is true.
-func (e *InsertValues) getRow(cols []*table.Column, list []expression.Expression, rowIdx int) ([]types.Datum, error) {
-	rowLen := len(e.Table.Cols())
-	if e.hasExtraHandle {
-		rowLen++
-	}
-	row := make(types.DatumRow, rowLen)
-	hasValue := make([]bool, rowLen)
-
-	if e.needFillDefaultValues {
-		if err := e.fillDefaultValues(row, hasValue); err != nil {
-			return nil, errors.Trace(err)
-		}
-	}
-
-	for i, expr := range list {
-		val, err := expr.Eval(row)
-		if err = e.handleErr(cols[i], rowIdx, err); err != nil {
-			return nil, errors.Trace(err)
-		}
-		val, err = table.CastValue(e.ctx, val, cols[i].ToInfo())
-		if err = e.handleErr(cols[i], rowIdx, err); err != nil {
-			return nil, errors.Trace(err)
-		}
-
-		offset := cols[i].Offset
-		row[offset], hasValue[offset] = val, true
-	}
-
-	return e.fillGenColData(cols, len(list), hasValue, row)
-}
-
-// fillDefaultValues fills a row followed by these rules:
-//     1. for nullable and no default value column, use NULL.
-//     2. for nullable and have default value column, use it's default value.
-//     3. for not null column, use zero value even in strict mode.
-//     4. for auto_increment column, use zero value.
-//     5. for generated column, use NULL.
-func (e *InsertValues) fillDefaultValues(row []types.Datum, hasValue []bool) error {
-	for i, c := range e.Table.Cols() {
-		var err error
-		if c.IsGenerated() {
-			continue
-		} else if mysql.HasAutoIncrementFlag(c.Flag) {
-			row[i] = table.GetZeroValue(c.ToInfo())
-		} else {
-			row[i], err = e.getColDefaultValue(i, c)
-			hasValue[c.Offset] = true
-			if table.ErrNoDefaultValue.Equal(err) {
-				row[i] = table.GetZeroValue(c.ToInfo())
-				hasValue[c.Offset] = false
-			} else if e.filterErr(err) != nil {
-				return errors.Trace(err)
-			}
-		}
-	}
-
-	return nil
-}
-
-func (e *InsertValues) getRowsSelectChunk(ctx context.Context, cols []*table.Column) ([][]types.Datum, error) {
-	// process `insert|replace into ... select ... from ...`
-	selectExec := e.children[0]
-	if selectExec.Schema().Len() != len(cols) {
-		return nil, ErrWrongValueCountOnRow.GenByArgs(1)
-	}
-	var rows [][]types.Datum
-	fields := selectExec.retTypes()
-	for {
-		chk := selectExec.newChunk()
-		iter := chunk.NewIterator4Chunk(chk)
-
-		err := selectExec.Next(ctx, chk)
-		if err != nil {
-			return nil, errors.Trace(err)
-		}
-		if chk.NumRows() == 0 {
-			break
-		}
-
-		for innerChunkRow := iter.Begin(); innerChunkRow != iter.End(); innerChunkRow = iter.Next() {
-			innerRow := innerChunkRow.GetDatumRow(fields)
-			e.rowCount = uint64(len(rows))
-			row, err := e.fillRowData(cols, innerRow)
-			if err != nil {
-				return nil, errors.Trace(err)
-			}
-			rows = append(rows, row)
-		}
-	}
-	return rows, nil
-}
-
-func (e *InsertValues) fillRowData(cols []*table.Column, vals []types.Datum) ([]types.Datum, error) {
-	row := make([]types.Datum, len(e.Table.Cols()))
-	hasValue := make([]bool, len(e.Table.Cols()))
-	for i, v := range vals {
-		casted, err := table.CastValue(e.ctx, v, cols[i].ToInfo())
-		if e.filterErr(err) != nil {
-			return nil, errors.Trace(err)
-		}
-
-		offset := cols[i].Offset
-		row[offset] = casted
-		hasValue[offset] = true
-	}
-
-	return e.fillGenColData(cols, len(vals), hasValue, row)
-}
-
-func (e *InsertValues) fillGenColData(cols []*table.Column, valLen int, hasValue []bool, row types.DatumRow) ([]types.Datum, error) {
-	err := e.initDefaultValues(row, hasValue)
-	if err != nil {
-		return nil, errors.Trace(err)
-	}
-	for i, expr := range e.GenExprs {
-		var val types.Datum
-		val, err = expr.Eval(row)
-		if e.filterErr(err) != nil {
-			return nil, errors.Trace(err)
-		}
-		val, err = table.CastValue(e.ctx, val, cols[valLen+i].ToInfo())
-		if err != nil {
-			return nil, errors.Trace(err)
-		}
-		offset := cols[valLen+i].Offset
-		row[offset] = val
-	}
-
-	if err = table.CheckNotNull(e.Table.Cols(), row); err != nil {
-		return nil, errors.Trace(err)
-	}
-	return row, nil
-}
-
-func (e *InsertValues) filterErr(err error) error {
-	if err == nil {
-		return nil
-	}
-	if !e.ctx.GetSessionVars().StmtCtx.BadNullAsWarning {
-		return errors.Trace(err)
-	}
-	// TODO: should not filter all types of errors here.
-	e.handleWarning(err, fmt.Sprintf("ignore err:%v", errors.ErrorStack(err)))
-	return nil
-}
-
-func (e *InsertValues) getColDefaultValue(idx int, col *table.Column) (d types.Datum, err error) {
-	if e.colDefaultVals != nil && e.colDefaultVals[idx].valid {
-		return e.colDefaultVals[idx].val, nil
-	}
-
-	defaultVal, err := table.GetColDefaultValue(e.ctx, col.ToInfo())
-	if err != nil {
-		return types.Datum{}, errors.Trace(err)
-	}
-	if initialized := e.lazilyInitColDefaultValBuf(); initialized {
-		e.colDefaultVals[idx].val = defaultVal
-		e.colDefaultVals[idx].valid = true
-	}
-
-	return defaultVal, nil
-}
-
-// initDefaultValues fills generated columns, auto_increment column and empty column.
-// For NOT NULL column, it will return error or use zero value based on sql_mode.
-func (e *InsertValues) initDefaultValues(row []types.Datum, hasValue []bool) error {
-	for i, c := range e.Table.Cols() {
-		if mysql.HasAutoIncrementFlag(c.Flag) || c.IsGenerated() {
-			// Just leave generated column as null. It will be calculated later
-			// but before we check whether the column can be null or not.
-			if !hasValue[i] {
-				row[i].SetNull()
-			}
-			// Adjust the value if this column has auto increment flag.
-			if mysql.HasAutoIncrementFlag(c.Flag) {
-				if err := e.adjustAutoIncrementDatum(row, i, c); err != nil {
-					return errors.Trace(err)
-				}
-			}
-		} else {
-			if !hasValue[i] || (mysql.HasNotNullFlag(c.Flag) && row[i].
-				IsNull() && e.ctx.GetSessionVars().StmtCtx.BadNullAsWarning) {
-				var err error
-				row[i], err = e.getColDefaultValue(i, c)
-				if e.filterErr(err) != nil {
-					return errors.Trace(err)
-				}
-			}
-		}
-	}
-	return nil
-}
-
-func (e *InsertValues) adjustAutoIncrementDatum(row []types.Datum, i int, c *table.Column) error {
-	retryInfo := e.ctx.GetSessionVars().RetryInfo
-	if retryInfo.Retrying {
-		id, err := retryInfo.GetCurrAutoIncrementID()
-		if err != nil {
-			return errors.Trace(err)
-		}
-		if mysql.HasUnsignedFlag(c.Flag) {
-			row[i].SetUint64(uint64(id))
-		} else {
-			row[i].SetInt64(id)
-		}
-		return nil
-	}
-
-	var err error
-	var recordID int64
-	if !row[i].IsNull() {
-		recordID, err = row[i].ToInt64(e.ctx.GetSessionVars().StmtCtx)
-		if e.filterErr(err) != nil {
-			return errors.Trace(err)
-		}
-	}
-	// Use the value if it's not null and not 0.
-	if recordID != 0 {
-		err = e.Table.RebaseAutoID(e.ctx, recordID, true)
-		if err != nil {
-			return errors.Trace(err)
-		}
-		e.ctx.GetSessionVars().InsertID = uint64(recordID)
-		if mysql.HasUnsignedFlag(c.Flag) {
-			row[i].SetUint64(uint64(recordID))
-		} else {
-			row[i].SetInt64(recordID)
-		}
-		retryInfo.AddAutoIncrementID(recordID)
-		return nil
-	}
-
-	// Change NULL to auto id.
-	// Change value 0 to auto id, if NoAutoValueOnZero SQL mode is not set.
-	if row[i].IsNull() || e.ctx.GetSessionVars().SQLMode&mysql.ModeNoAutoValueOnZero == 0 {
-		recordID, err = e.Table.AllocAutoID(e.ctx)
-		if e.filterErr(err) != nil {
-			return errors.Trace(err)
-		}
-		// It's compatible with mysql. So it sets last insert id to the first row.
-		if e.rowCount == 0 {
-			e.lastInsertID = uint64(recordID)
-		}
-	}
-
-	if mysql.HasUnsignedFlag(c.Flag) {
-		row[i].SetUint64(uint64(recordID))
-	} else {
-		row[i].SetInt64(recordID)
-	}
-	retryInfo.AddAutoIncrementID(recordID)
-
-	// the value of row[i] is adjusted by autoid, so we need to cast it again.
-	casted, err := table.CastValue(e.ctx, row[i], c.ToInfo())
-	if err != nil {
-		return errors.Trace(err)
-	}
-	row[i] = casted
-	return nil
-}
-
-// doDupRowUpdate updates the duplicate row.
-// TODO: Report rows affected.
-func (e *InsertExec) doDupRowUpdate(handle int64, oldRow []types.Datum, newRow []types.Datum,
-	cols []*expression.Assignment) ([]types.Datum, bool, int64, error) {
-	assignFlag := make([]bool, len(e.Table.WritableCols()))
-	// See http://dev.mysql.com/doc/refman/5.7/en/miscellaneous-functions.html#function_values
-	e.ctx.GetSessionVars().CurrInsertValues = types.DatumRow(newRow)
-	newData := make(types.DatumRow, len(oldRow))
-	copy(newData, oldRow)
-	for _, col := range cols {
-		val, err1 := col.Expr.Eval(newData)
-		if err1 != nil {
-			return nil, false, 0, errors.Trace(err1)
-		}
-		newData[col.Col.Index] = val
-		assignFlag[col.Col.Index] = true
-	}
-	_, handleChanged, newHandle, lastInsertID, err := updateRecord(e.ctx, handle, oldRow, newData, assignFlag, e.Table, true)
-	if err != nil {
-		return nil, false, 0, errors.Trace(err)
-	}
-	e.rowCount++
-	if err := e.checkBatchLimit(); err != nil {
-		return nil, false, 0, errors.Trace(err)
-	}
-	if lastInsertID != 0 {
-		e.lastInsertID = lastInsertID
-	}
-	return newData, handleChanged, newHandle, nil
-}
-
-// ReplaceExec represents a replace executor.
-type ReplaceExec struct {
-	*InsertValues
-	Priority int
-	finished bool
-}
-
-// Close implements the Executor Close interface.
-func (e *ReplaceExec) Close() error {
-	if e.SelectExec != nil {
-		return e.SelectExec.Close()
-	}
-	return nil
-}
-
-// Open implements the Executor Open interface.
-func (e *ReplaceExec) Open(ctx context.Context) error {
-	if e.SelectExec != nil {
-		return e.SelectExec.Open(ctx)
-	}
-	return nil
-}
-
-func (e *ReplaceExec) exec(ctx context.Context, rows [][]types.Datum) (types.DatumRow, error) {
-	/*
-	 * MySQL uses the following algorithm for REPLACE (and LOAD DATA ... REPLACE):
-	 *  1. Try to insert the new row into the table
-	 *  2. While the insertion fails because a duplicate-key error occurs for a primary key or unique index:
-	 *  3. Delete from the table the conflicting row that has the duplicate key value
-	 *  4. Try again to insert the new row into the table
-	 * See http://dev.mysql.com/doc/refman/5.7/en/replace.html
-	 *
-	 * For REPLACE statements, the affected-rows value is 2 if the new row replaced an old row,
-	 * because in this case, one row was inserted after the duplicate was deleted.
-	 * See http://dev.mysql.com/doc/refman/5.7/en/mysql-affected-rows.html
-	 */
-	idx := 0
-	rowsLen := len(rows)
-	sc := e.ctx.GetSessionVars().StmtCtx
-	for {
-		if idx >= rowsLen {
-			break
-		}
-		row := rows[idx]
-		h, err1 := e.Table.AddRecord(e.ctx, row, false)
-		if err1 == nil {
-			e.ctx.StmtAddDirtyTableOP(DirtyTableAddRow, e.Table.Meta().ID, h, row)
-			idx++
-			continue
-		}
-		if err1 != nil && !kv.ErrKeyExists.Equal(err1) {
-			return nil, errors.Trace(err1)
-		}
-		oldRow, err1 := e.Table.Row(e.ctx, h)
-		if err1 != nil {
-			return nil, errors.Trace(err1)
-		}
-		rowUnchanged, err1 := types.EqualDatums(sc, oldRow, row)
-		if err1 != nil {
-			return nil, errors.Trace(err1)
-		}
-		if rowUnchanged {
-			// If row unchanged, we do not need to do insert.
-			e.ctx.GetSessionVars().StmtCtx.AddAffectedRows(1)
-			idx++
-			continue
-		}
-		// Remove current row and try replace again.
-		err1 = e.Table.RemoveRecord(e.ctx, h, oldRow)
-		if err1 != nil {
-			return nil, errors.Trace(err1)
-		}
-		e.ctx.StmtAddDirtyTableOP(DirtyTableDeleteRow, e.Table.Meta().ID, h, nil)
-		e.ctx.GetSessionVars().StmtCtx.AddAffectedRows(1)
-	}
-
-	if e.lastInsertID != 0 {
-		e.ctx.GetSessionVars().SetLastInsertID(e.lastInsertID)
-	}
-	e.finished = true
-	return nil, nil
-}
-
-// Next implements the Executor Next interface.
-func (e *ReplaceExec) Next(ctx context.Context, chk *chunk.Chunk) error {
-	chk.Reset()
-	if e.finished {
-		return nil
-	}
-	cols, err := e.getColumns(e.Table.Cols())
-	if err != nil {
-		return errors.Trace(err)
-	}
-
-	var rows [][]types.Datum
-	if len(e.children) > 0 && e.children[0] != nil {
-		rows, err = e.getRowsSelectChunk(ctx, cols)
-	} else {
-		rows, err = e.getRows(cols)
-	}
-	if err != nil {
-		return errors.Trace(err)
-	}
-
-	_, err = e.exec(ctx, rows)
-	return errors.Trace(err)
-}
-
-// UpdateExec represents a new update executor.
-type UpdateExec struct {
-	baseExecutor
-
-	SelectExec  Executor
-	OrderedList []*expression.Assignment
-
-	// updatedRowKeys is a map for unique (Table, handle) pair.
-	updatedRowKeys map[int64]map[int64]struct{}
-	tblID2table    map[int64]table.Table
-
-	rows        []types.DatumRow // The rows fetched from TableExec.
-	newRowsData []types.DatumRow // The new values to be set.
-	fetched     bool
-	cursor      int
-}
-
-func (e *UpdateExec) exec(ctx context.Context, schema *expression.Schema) (types.DatumRow, error) {
-	assignFlag, err := getUpdateColumns(e.OrderedList, schema.Len())
-	if err != nil {
-		return nil, errors.Trace(err)
-	}
-	if e.cursor >= len(e.rows) {
-		return nil, nil
-	}
-	if e.updatedRowKeys == nil {
-		e.updatedRowKeys = make(map[int64]map[int64]struct{})
-	}
-	row := e.rows[e.cursor]
-	newData := e.newRowsData[e.cursor]
-	for id, cols := range schema.TblID2Handle {
-		tbl := e.tblID2table[id]
-		if e.updatedRowKeys[id] == nil {
-			e.updatedRowKeys[id] = make(map[int64]struct{})
-		}
-		for _, col := range cols {
-			offset := getTableOffset(schema, col)
-			end := offset + len(tbl.WritableCols())
-			handle := row[col.Index].GetInt64()
-			oldData := row[offset:end]
-			newTableData := newData[offset:end]
-			flags := assignFlag[offset:end]
-			_, ok := e.updatedRowKeys[id][handle]
-			if ok {
-				// Each matched row is updated once, even if it matches the conditions multiple times.
-				continue
-			}
-			// Update row
-			changed, _, _, _, err1 := updateRecord(e.ctx, handle, oldData, newTableData, flags, tbl, false)
-			if err1 == nil {
-				if changed {
-					e.updatedRowKeys[id][handle] = struct{}{}
-				}
-				continue
-			}
-
-			sc := e.ctx.GetSessionVars().StmtCtx
-			if kv.ErrKeyExists.Equal(err1) && sc.DupKeyAsWarning {
-				sc.AppendWarning(err1)
-				continue
-			}
-			return nil, errors.Trace(err1)
-		}
-	}
-	e.cursor++
-	return types.DatumRow{}, nil
-}
-
-// Next implements the Executor Next interface.
-func (e *UpdateExec) Next(ctx context.Context, chk *chunk.Chunk) error {
-	chk.Reset()
-	if !e.fetched {
-		err := e.fetchChunkRows(ctx)
-		if err != nil {
-			return errors.Trace(err)
-		}
-		e.fetched = true
-
-		for {
-			row, err := e.exec(ctx, e.children[0].Schema())
-			if err != nil {
-				return errors.Trace(err)
-			}
-
-			// once "row == nil" there is no more data waiting to be updated,
-			// the execution of UpdateExec is finished.
-			if row == nil {
-				break
-			}
-		}
-	}
-
-	return nil
-}
-
-func getUpdateColumns(assignList []*expression.Assignment, schemaLen int) ([]bool, error) {
-	assignFlag := make([]bool, schemaLen)
-	for _, v := range assignList {
-		idx := v.Col.Index
-		assignFlag[idx] = true
-	}
-	return assignFlag, nil
-}
-
-func (e *UpdateExec) fetchChunkRows(ctx context.Context) error {
-	fields := e.children[0].retTypes()
-	globalRowIdx := 0
-	for {
-		chk := chunk.NewChunk(fields)
-		err := e.children[0].Next(ctx, chk)
-		if err != nil {
-			return errors.Trace(err)
-		}
-
-		if chk.NumRows() == 0 {
-			break
-		}
-
-		for rowIdx := 0; rowIdx < chk.NumRows(); rowIdx++ {
-			chunkRow := chk.GetRow(rowIdx)
-			datumRow := chunkRow.GetDatumRow(fields)
-			newRow, err1 := e.composeNewRow(globalRowIdx, datumRow)
-			if err1 != nil {
-				return errors.Trace(err1)
-			}
-			e.rows = append(e.rows, datumRow)
-			e.newRowsData = append(e.newRowsData, newRow)
-			globalRowIdx++
-		}
-	}
-	return nil
-}
-
-func (e *UpdateExec) handleErr(colName model.CIStr, rowIdx int, err error) error {
-	if err == nil {
-		return nil
-	}
-
-	if types.ErrDataTooLong.Equal(err) {
-		return resetErrDataTooLong(colName.O, rowIdx+1, err)
-	}
-
-	return errors.Trace(err)
-}
-
-func (e *UpdateExec) composeNewRow(rowIdx int, oldRow types.DatumRow) (types.DatumRow, error) {
-	newRowData := oldRow.Copy()
-	for _, assign := range e.OrderedList {
-		val, err := assign.Expr.Eval(newRowData)
-
-		if err1 := e.handleErr(assign.Col.ColName, rowIdx, err); err1 != nil {
-			return nil, errors.Trace(err1)
-		}
-		newRowData[assign.Col.Index] = val
-	}
-	return newRowData, nil
-}
-
-=======
-// resetErrDataTooLong reset ErrDataTooLong error msg.
-// types.ErrDataTooLong is produced in types.ProduceStrWithSpecifiedTp, there is no column info in there,
-// so we reset the error msg here, and wrap old err with errors.Wrap.
-func resetErrDataTooLong(colName string, rowIdx int, err error) error {
-	newErr := types.ErrDataTooLong.Gen("Data too long for column '%v' at row %v", colName, rowIdx)
-	return errors.Wrap(err, newErr)
-}
-
->>>>>>> 36c3f0dd
 func getTableOffset(schema *expression.Schema, handleCol *expression.Column) int {
 	for i, col := range schema.Columns {
 		if col.DBName.L == handleCol.DBName.L && col.TblName.L == handleCol.TblName.L {
