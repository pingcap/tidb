--- conflicted
+++ resolved
@@ -655,13 +655,7 @@
 	if err != nil {
 		return nil, errors.Trace(err)
 	}
-<<<<<<< HEAD
 	txn := e.ctx.Txn()
-	if err != nil {
-		return nil, errors.Trace(err)
-	}
-=======
->>>>>>> 7874e989
 
 	var rows [][]types.Datum
 	if e.SelectExec != nil {
