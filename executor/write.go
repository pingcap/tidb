--- conflicted
+++ resolved
@@ -183,6 +183,11 @@
 }
 
 func (e *DeleteExec) exec(goCtx goctx.Context) (Row, error) {
+
+}
+
+// Next implements the Executor Next interface.
+func (e *DeleteExec) Next(goCtx goctx.Context) (Row, error) {
 	if e.finished {
 		return nil, nil
 	}
@@ -196,7 +201,6 @@
 	return nil, e.deleteSingleTable(goCtx)
 }
 
-<<<<<<< HEAD
 // NextChunk implements the Executor NextChunk interface.
 func (e *DeleteExec) NextChunk(goCtx goctx.Context, chk *chunk.Chunk) error {
 	chk.Reset()
@@ -211,18 +215,6 @@
 		return e.deleteMultiTablesByChunk(goCtx)
 	}
 	return e.deleteSingleTableByChunk(goCtx)
-=======
-// Next implements the Executor Next interface.
-func (e *DeleteExec) Next(goCtx goctx.Context) (Row, error) {
-	return e.exec(goCtx)
-}
-
-// NextChunk implements the Executor NextChunk interface.
-func (e *DeleteExec) NextChunk(goCtx goctx.Context, chk *chunk.Chunk) error {
-	chk.Reset()
-	_, err := e.exec(goCtx)
-	return errors.Trace(err)
->>>>>>> 67d85f05
 }
 
 type tblColPosInfo struct {
