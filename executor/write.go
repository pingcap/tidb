// Copyright 2016 PingCAP, Inc.
//
// Licensed under the Apache License, Version 2.0 (the "License");
// you may not use this file except in compliance with the License.
// You may obtain a copy of the License at
//
//     http://www.apache.org/licenses/LICENSE-2.0
//
// Unless required by applicable law or agreed to in writing, software
// distributed under the License is distributed on an "AS IS" BASIS,
// See the License for the specific language governing permissions and
// limitations under the License.

package executor

import (
	"strings"

	"github.com/juju/errors"
	"github.com/pingcap/tidb/ast"
	"github.com/pingcap/tidb/expression"
	"github.com/pingcap/tidb/mysql"
	"github.com/pingcap/tidb/sessionctx"
	"github.com/pingcap/tidb/table"
	"github.com/pingcap/tidb/table/tables"
	"github.com/pingcap/tidb/types"
)

var (
	_ Executor = &UpdateExec{}
	_ Executor = &DeleteExec{}
	_ Executor = &InsertExec{}
	_ Executor = &ReplaceExec{}
	_ Executor = &LoadDataExec{}
)

// updateRecord updates the row specified by the handle `h`, from `oldData` to `newData`.
// `modified` means which columns are really modified. It's used for secondary indices.
// Length of `oldData` and `newData` equals to length of `t.WritableCols()`.
// The return values:
//     1. changed (bool) : does the update really change the row values. e.g. update set i = 1 where i = 1;
//     2. handleChanged (bool) : is the handle changed after the update.
//     3. newHandle (int64) : if handleChanged == true, the newHandle means the new handle after update.
//     4. err (error) : error in the update.
func updateRecord(ctx sessionctx.Context, h int64, oldData, newData []types.Datum, modified []bool, t table.Table,
	onDup bool) (bool, bool, int64, error) {
	var sc = ctx.GetSessionVars().StmtCtx
	var changed, handleChanged = false, false
	// onUpdateSpecified is for "UPDATE SET ts_field = old_value", the
	// timestamp field is explicitly set, but not changed in fact.
	var onUpdateSpecified = make(map[int]bool)
	var newHandle int64

	// We can iterate on public columns not writable columns,
	// because all of them are sorted by their `Offset`, which
	// causes all writable columns are after public columns.
	for i, col := range t.Cols() {
		if modified[i] {
			// Cast changed fields with respective columns.
			v, err := table.CastValue(ctx, newData[i], col.ToInfo())
			if err != nil {
				return false, handleChanged, newHandle, errors.Trace(err)
			}
			newData[i] = v
		}

		if mysql.HasNotNullFlag(col.Flag) && newData[i].IsNull() && sc.BadNullAsWarning {
			var err error
			newData[i], err = table.GetColDefaultValue(ctx, col.ToInfo())
			if err != nil {
				return false, handleChanged, newHandle, errors.Trace(err)
			}
		}
		cmp, err := newData[i].CompareDatum(sc, &oldData[i])
		if err != nil {
			return false, handleChanged, newHandle, 0, errors.Trace(err)
		}
		// Rebase auto increment id if the field is changed.
		if mysql.HasAutoIncrementFlag(col.Flag) {
			if newData[i].IsNull() {
				return false, handleChanged, newHandle, table.ErrColumnCantNull.GenByArgs(col.Name)
			}
			val, errTI := newData[i].ToInt64(sc)
			if errTI != nil {
				return false, handleChanged, newHandle, errors.Trace(errTI)
			}
<<<<<<< HEAD
			lastInsertID = uint64(val)
			if cmp != 0 {
				err := t.RebaseAutoID(ctx, val, true)
				if err != nil {
					return false, handleChanged, newHandle, 0, errors.Trace(err)
				}
			}
		}
=======
			err := t.RebaseAutoID(ctx, val, true)
			if err != nil {
				return false, handleChanged, newHandle, errors.Trace(err)
			}
		}
		cmp, err := newData[i].CompareDatum(sc, &oldData[i])
		if err != nil {
			return false, handleChanged, newHandle, errors.Trace(err)
		}
>>>>>>> 528d9596
		if cmp != 0 {
			changed = true
			modified[i] = true
			if col.IsPKHandleColumn(t.Meta()) {
				handleChanged = true
				newHandle = newData[i].GetInt64()
			}
		} else {
			if mysql.HasOnUpdateNowFlag(col.Flag) && modified[i] {
				// It's for "UPDATE t SET ts = ts" and ts is a timestamp.
				onUpdateSpecified[i] = true
			}
			modified[i] = false
		}
	}

	// Check the not-null constraints.
	err := table.CheckNotNull(t.Cols(), newData)
	if err != nil {
		return false, handleChanged, newHandle, errors.Trace(err)
	}

	if !changed {
		// See https://dev.mysql.com/doc/refman/5.7/en/mysql-real-connect.html  CLIENT_FOUND_ROWS
		if ctx.GetSessionVars().ClientCapability&mysql.ClientFoundRows > 0 {
			sc.AddAffectedRows(1)
		}
		return false, handleChanged, newHandle, nil
	}

	// Fill values into on-update-now fields, only if they are really changed.
	for i, col := range t.Cols() {
		if mysql.HasOnUpdateNowFlag(col.Flag) && !modified[i] && !onUpdateSpecified[i] {
			v, errGT := expression.GetTimeValue(ctx, strings.ToUpper(ast.CurrentTimestamp), col.Tp, col.Decimal)
			if errGT != nil {
				return false, handleChanged, newHandle, errors.Trace(errGT)
			}
			newData[i] = v
			modified[i] = true
		}
	}

	if handleChanged {
		skipHandleCheck := false
		if sc.DupKeyAsWarning {
			// if the new handle exists. `UPDATE IGNORE` will avoid removing record, and do nothing.
			err = tables.CheckHandleExists(ctx, t, newHandle, newData)
			if err != nil {
				return false, handleChanged, newHandle, errors.Trace(err)
			}
			skipHandleCheck = true
		}
		err = t.RemoveRecord(ctx, h, oldData)
		if err != nil {
			return false, handleChanged, newHandle, errors.Trace(err)
		}
		newHandle, err = t.AddRecord(ctx, newData, skipHandleCheck)
	} else {
		// Update record to new value and update index.
		err = t.UpdateRecord(ctx, h, oldData, newData, modified)
	}
	if err != nil {
		return false, handleChanged, newHandle, errors.Trace(err)
	}

	if onDup {
		sc.AddAffectedRows(2)
	} else {
		// if handleChanged == true, the `affectedRows` is calculated when add new record.
		if !handleChanged {
			sc.AddAffectedRows(1)
		}
	}
	colSize := make(map[int64]int64)
	for id, col := range t.Cols() {
		val := int64(len(newData[id].GetBytes()) - len(oldData[id].GetBytes()))
		if val != 0 {
			colSize[col.ID] = val
		}
	}
	ctx.GetSessionVars().TxnCtx.UpdateDeltaForTable(t.Meta().ID, 0, 1, colSize)
	return true, handleChanged, newHandle, nil
}

// resetErrDataTooLong reset ErrDataTooLong error msg.
// types.ErrDataTooLong is produced in types.ProduceStrWithSpecifiedTp, there is no column info in there,
// so we reset the error msg here, and wrap old err with errors.Wrap.
func resetErrDataTooLong(colName string, rowIdx int, err error) error {
	newErr := types.ErrDataTooLong.Gen("Data too long for column '%v' at row %v", colName, rowIdx)
	return errors.Wrap(err, newErr)
}

func getTableOffset(schema *expression.Schema, handleCol *expression.Column) int {
	for i, col := range schema.Columns {
		if col.DBName.L == handleCol.DBName.L && col.TblName.L == handleCol.TblName.L {
			return i
		}
	}
	panic("Couldn't get column information when do update/delete")
}<|MERGE_RESOLUTION|>--- conflicted
+++ resolved
@@ -73,40 +73,25 @@
 		}
 		cmp, err := newData[i].CompareDatum(sc, &oldData[i])
 		if err != nil {
-			return false, handleChanged, newHandle, 0, errors.Trace(err)
-		}
-		// Rebase auto increment id if the field is changed.
-		if mysql.HasAutoIncrementFlag(col.Flag) {
-			if newData[i].IsNull() {
-				return false, handleChanged, newHandle, table.ErrColumnCantNull.GenByArgs(col.Name)
-			}
-			val, errTI := newData[i].ToInt64(sc)
-			if errTI != nil {
-				return false, handleChanged, newHandle, errors.Trace(errTI)
-			}
-<<<<<<< HEAD
-			lastInsertID = uint64(val)
-			if cmp != 0 {
-				err := t.RebaseAutoID(ctx, val, true)
-				if err != nil {
-					return false, handleChanged, newHandle, 0, errors.Trace(err)
-				}
-			}
-		}
-=======
-			err := t.RebaseAutoID(ctx, val, true)
-			if err != nil {
-				return false, handleChanged, newHandle, errors.Trace(err)
-			}
-		}
-		cmp, err := newData[i].CompareDatum(sc, &oldData[i])
-		if err != nil {
 			return false, handleChanged, newHandle, errors.Trace(err)
 		}
->>>>>>> 528d9596
 		if cmp != 0 {
 			changed = true
 			modified[i] = true
+			// Rebase auto increment id if the field is changed.
+			if mysql.HasAutoIncrementFlag(col.Flag) {
+				if newData[i].IsNull() {
+					return false, handleChanged, newHandle, table.ErrColumnCantNull.GenByArgs(col.Name)
+				}
+				val, errTI := newData[i].ToInt64(sc)
+				if errTI != nil {
+					return false, handleChanged, newHandle, errors.Trace(errTI)
+				}
+				err := t.RebaseAutoID(ctx, val, true)
+				if err != nil {
+					return false, handleChanged, newHandle, errors.Trace(err)
+				}
+			}
 			if col.IsPKHandleColumn(t.Meta()) {
 				handleChanged = true
 				newHandle = newData[i].GetInt64()
