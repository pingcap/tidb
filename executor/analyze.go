--- conflicted
+++ resolved
@@ -80,12 +80,8 @@
 		return err
 	}
 	taskCh := make(chan *analyzeTask, len(e.tasks))
-<<<<<<< HEAD
-	resultCh := make(chan statistics.AnalyzeResult, len(e.tasks))
+	resultCh := make(chan analyzeResult, len(e.tasks))
 	e.wg.Add(concurrency)
-=======
-	resultCh := make(chan analyzeResult, len(e.tasks))
->>>>>>> a28d8779
 	for i := 0; i < concurrency; i++ {
 		go e.analyzeWorker(taskCh, resultCh, i == 0)
 	}
@@ -161,11 +157,7 @@
 
 var errAnalyzeWorkerPanic = errors.New("analyze worker panic")
 
-<<<<<<< HEAD
-func (e *AnalyzeExec) analyzeWorker(taskCh <-chan *analyzeTask, resultCh chan<- statistics.AnalyzeResult, isCloseChanThread bool) {
-=======
-func (e *AnalyzeExec) analyzeWorker(taskCh <-chan *analyzeTask, resultCh chan<- analyzeResult) {
->>>>>>> a28d8779
+func (e *AnalyzeExec) analyzeWorker(taskCh <-chan *analyzeTask, resultCh chan<- analyzeResult, isCloseChanThread bool) {
 	defer func() {
 		e.wg.Done()
 		e.wg.Wait()
@@ -517,25 +509,15 @@
 	if err != nil {
 		return []analyzeResult{{Err: err}}
 	}
-<<<<<<< HEAD
-	var results []statistics.AnalyzeResult
-=======
 	var results []analyzeResult
-	hasIdxInfo := len(exec.idxsInfo)
->>>>>>> a28d8779
 	hasPKInfo := 0
 	if exec.pkInfo != nil {
 		hasPKInfo = 1
 	}
 	if len(exec.idxsInfo) > 0 {
 		for i := hasPKInfo + len(exec.colsInfo); i < len(hists); i++ {
-<<<<<<< HEAD
-			idxResult := statistics.AnalyzeResult{
+			idxResult := analyzeResult{
 				PhysicalTableID: exec.physicalTableID,
-=======
-			idxResult := analyzeResult{
-				PhysicalTableID: exec.PhysicalTableID,
->>>>>>> a28d8779
 				Hist:            []*statistics.Histogram{hists[i]},
 				Cms:             []*statistics.CMSketch{cms[i]},
 				IsIndex:         1,
@@ -548,13 +530,8 @@
 		}
 	}
 	hist := hists[0]
-<<<<<<< HEAD
-	colResult := statistics.AnalyzeResult{
+	colResult := analyzeResult{
 		PhysicalTableID: exec.physicalTableID,
-=======
-	colResult := analyzeResult{
-		PhysicalTableID: exec.PhysicalTableID,
->>>>>>> a28d8779
 		Hist:            hists[:hasPKInfo+len(exec.colsInfo)],
 		Cms:             cms[:hasPKInfo+len(exec.colsInfo)],
 		Count:           hist.NullCount,
@@ -975,7 +952,6 @@
 }
 
 func (e *AnalyzeFastExec) buildStats() (hists []*statistics.Histogram, cms []*statistics.CMSketch, err error) {
-<<<<<<< HEAD
 	// To set rand seed, it's for unit test.
 	// To ensure that random sequences are different in non-test environments, RandSeed must be set time.Now().
 	if RandSeed == 1 {
@@ -1047,9 +1023,6 @@
 	_, _, err := e.buildStats()
 	e.Collectors = e.collectors
 	return err
-=======
-	// TODO: do fast analyze.
-	return nil, nil, nil
 }
 
 // analyzeResult is used to represent analyze result.
@@ -1062,5 +1035,4 @@
 	IsIndex         int
 	Err             error
 	job             *statistics.AnalyzeJob
->>>>>>> a28d8779
 }