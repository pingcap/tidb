// Copyright 2017 PingCAP, Inc.
//
// Licensed under the Apache License, Version 2.0 (the "License");
// you may not use this file except in compliance with the License.
// You may obtain a copy of the License at
//
//     http://www.apache.org/licenses/LICENSE-2.0
//
// Unless required by applicable law or agreed to in writing, software
// distributed under the License is distributed on an "AS IS" BASIS,
// See the License for the specific language governing permissions and
// limitations under the License.

package executor

import (
	"bytes"
	"context"
<<<<<<< HEAD
	"math"
=======
	"math/rand"
>>>>>>> 7611a7da
	"runtime"
	"sort"
	"strconv"
	"sync"
	"sync/atomic"
	"time"

	"github.com/pingcap/errors"
	"github.com/pingcap/kvproto/pkg/debugpb"
	"github.com/pingcap/parser/model"
	"github.com/pingcap/parser/mysql"
	"github.com/pingcap/tidb/distsql"
	"github.com/pingcap/tidb/domain"
	"github.com/pingcap/tidb/kv"
	"github.com/pingcap/tidb/metrics"
	"github.com/pingcap/tidb/sessionctx"
	"github.com/pingcap/tidb/sessionctx/variable"
	"github.com/pingcap/tidb/statistics"
	"github.com/pingcap/tidb/store/tikv"
	"github.com/pingcap/tidb/store/tikv/tikvrpc"
	"github.com/pingcap/tidb/table"
	"github.com/pingcap/tidb/tablecodec"
	"github.com/pingcap/tidb/types"
	"github.com/pingcap/tidb/util/chunk"
	"github.com/pingcap/tidb/util/codec"
	"github.com/pingcap/tidb/util/logutil"
	"github.com/pingcap/tidb/util/ranger"
	"github.com/pingcap/tipb/go-tipb"
	"go.uber.org/zap"
)

var _ Executor = &AnalyzeExec{}

// AnalyzeExec represents Analyze executor.
type AnalyzeExec struct {
	baseExecutor
	tasks []*analyzeTask
	wg    *sync.WaitGroup
}

var (
	// MaxSampleSize is the size of samples for once analyze.
	// It's public for test.
	MaxSampleSize = 10000
	// RandSeed is the seed for randing package.
	// It's public for test.
	RandSeed = int64(1)
)

const (
	maxRegionSampleSize  = 1000
	maxSketchSize        = 10000
	defaultCMSketchDepth = 5
	defaultCMSketchWidth = 2048
)

// Next implements the Executor Next interface.
func (e *AnalyzeExec) Next(ctx context.Context, req *chunk.RecordBatch) error {
	concurrency, err := getBuildStatsConcurrency(e.ctx)
	if err != nil {
		return err
	}
	taskCh := make(chan *analyzeTask, len(e.tasks))
	resultCh := make(chan analyzeResult, len(e.tasks))
	e.wg.Add(concurrency)
	for i := 0; i < concurrency; i++ {
		go e.analyzeWorker(taskCh, resultCh, i == 0)
	}
	for _, task := range e.tasks {
		statistics.AddNewAnalyzeJob(task.job)
	}
	for _, task := range e.tasks {
		taskCh <- task
	}
	close(taskCh)
	statsHandle := domain.GetDomain(e.ctx).StatsHandle()
	panicCnt := 0
	for panicCnt < concurrency {
		result, ok := <-resultCh
		if !ok {
			break
		}
		if result.Err != nil {
			err = result.Err
			if err == errAnalyzeWorkerPanic {
				panicCnt++
			} else {
				logutil.Logger(ctx).Error("analyze failed", zap.Error(err))
			}
			result.job.Finish(true)
			continue
		}
		for i, hg := range result.Hist {
			err1 := statsHandle.SaveStatsToStorage(result.PhysicalTableID, result.Count, result.IsIndex, hg, result.Cms[i], 1)
			if err1 != nil {
				err = err1
				logutil.Logger(ctx).Error("save stats to storage failed", zap.Error(err))
				result.job.Finish(true)
				continue
			}
		}
		result.job.Finish(false)
	}
	for _, task := range e.tasks {
		statistics.MoveToHistory(task.job)
	}
	if err != nil {
		return err
	}
	return statsHandle.Update(GetInfoSchema(e.ctx))
}

func getBuildStatsConcurrency(ctx sessionctx.Context) (int, error) {
	sessionVars := ctx.GetSessionVars()
	concurrency, err := variable.GetSessionSystemVar(sessionVars, variable.TiDBBuildStatsConcurrency)
	if err != nil {
		return 0, err
	}
	c, err := strconv.ParseInt(concurrency, 10, 64)
	return int(c), err
}

type taskType int

const (
	colTask taskType = iota
	idxTask
	fastTask
	pkIncrementalTask
	idxIncrementalTask
)

type analyzeTask struct {
	taskType           taskType
	idxExec            *AnalyzeIndexExec
	colExec            *AnalyzeColumnsExec
	fastExec           *AnalyzeFastExec
	idxIncrementalExec *analyzeIndexIncrementalExec
	colIncrementalExec *analyzePKIncrementalExec
	job                *statistics.AnalyzeJob
}

var errAnalyzeWorkerPanic = errors.New("analyze worker panic")

func (e *AnalyzeExec) analyzeWorker(taskCh <-chan *analyzeTask, resultCh chan<- analyzeResult, isCloseChanThread bool) {
	defer func() {
		e.wg.Done()
		e.wg.Wait()
		if isCloseChanThread {
			close(resultCh)
		}
		if r := recover(); r != nil {
			buf := make([]byte, 4096)
			stackSize := runtime.Stack(buf, false)
			buf = buf[:stackSize]
			logutil.Logger(context.Background()).Error("analyze worker panicked", zap.String("stack", string(buf)))
			metrics.PanicCounter.WithLabelValues(metrics.LabelAnalyze).Inc()
			resultCh <- analyzeResult{
				Err: errAnalyzeWorkerPanic,
			}
		}
	}()
<<<<<<< HEAD
	for task := range taskCh {
		task.job.Start()
=======
	for {
		task, ok := <-taskCh
		if !ok {
			break
		}
>>>>>>> 7611a7da
		switch task.taskType {
		case colTask:
			task.colExec.job = task.job
			resultCh <- analyzeColumnsPushdown(task.colExec)
		case idxTask:
			task.idxExec.job = task.job
			resultCh <- analyzeIndexPushdown(task.idxExec)
		case fastTask:
			for _, result := range analyzeFastExec(task.fastExec) {
				resultCh <- result
			}
		case pkIncrementalTask:
			task.colIncrementalExec.job = task.job
			resultCh <- analyzePKIncremental(task.colIncrementalExec)
		case idxIncrementalTask:
			task.idxIncrementalExec.job = task.job
			resultCh <- analyzeIndexIncremental(task.idxIncrementalExec)
		}
	}
}

func analyzeIndexPushdown(idxExec *AnalyzeIndexExec) analyzeResult {
	ranges := ranger.FullRange()
	// For single-column index, we do not load null rows from TiKV, so the built histogram would not include
	// null values, and its `NullCount` would be set by result of another distsql call to get null rows.
	// For multi-column index, we cannot define null for the rows, so we still use full range, and the rows
	// containing null fields would exist in built histograms. Note that, the `NullCount` of histograms for
	// multi-column index is always 0 then.
	if len(idxExec.idxInfo.Columns) == 1 {
		ranges = ranger.FullNotNullRange()
	}
	hist, cms, err := idxExec.buildStats(ranges, true)
	if err != nil {
		return analyzeResult{Err: err, job: idxExec.job}
	}
	result := analyzeResult{
		PhysicalTableID: idxExec.physicalTableID,
		Hist:            []*statistics.Histogram{hist},
		Cms:             []*statistics.CMSketch{cms},
		IsIndex:         1,
		job:             idxExec.job,
	}
	result.Count = hist.NullCount
	if hist.Len() > 0 {
		result.Count += hist.Buckets[hist.Len()-1].Count
	}
	return result
}

// AnalyzeIndexExec represents analyze index push down executor.
type AnalyzeIndexExec struct {
	ctx             sessionctx.Context
	physicalTableID int64
	idxInfo         *model.IndexInfo
	concurrency     int
	priority        int
	analyzePB       *tipb.AnalyzeReq
	result          distsql.SelectResult
	countNullRes    distsql.SelectResult
	maxNumBuckets   uint64
	job             *statistics.AnalyzeJob
}

// fetchAnalyzeResult builds and dispatches the `kv.Request` from given ranges, and stores the `SelectResult`
// in corresponding fields based on the input `isNullRange` argument, which indicates if the range is the
// special null range for single-column index to get the null count.
func (e *AnalyzeIndexExec) fetchAnalyzeResult(ranges []*ranger.Range, isNullRange bool) error {
	var builder distsql.RequestBuilder
	kvReq, err := builder.SetIndexRanges(e.ctx.GetSessionVars().StmtCtx, e.physicalTableID, e.idxInfo.ID, ranges).
		SetAnalyzeRequest(e.analyzePB).
		SetKeepOrder(true).
		SetConcurrency(e.concurrency).
		Build()
	if err != nil {
		return err
	}
	ctx := context.TODO()
	result, err := distsql.Analyze(ctx, e.ctx.GetClient(), kvReq, e.ctx.GetSessionVars().KVVars, e.ctx.GetSessionVars().InRestrictedSQL)
	if err != nil {
		return err
	}
	result.Fetch(ctx)
	if isNullRange {
		e.countNullRes = result
	} else {
		e.result = result
	}
	return nil
}

func (e *AnalyzeIndexExec) open(ranges []*ranger.Range, considerNull bool) error {
	err := e.fetchAnalyzeResult(ranges, false)
	if err != nil {
		return err
	}
	if considerNull && len(e.idxInfo.Columns) == 1 {
		ranges = ranger.NullRange()
		err = e.fetchAnalyzeResult(ranges, true)
		if err != nil {
			return err
		}
	}
	return nil
}

func (e *AnalyzeIndexExec) buildStatsFromResult(result distsql.SelectResult, needCMS bool) (*statistics.Histogram, *statistics.CMSketch, error) {
	hist := &statistics.Histogram{}
	var cms *statistics.CMSketch
	if needCMS {
		cms = statistics.NewCMSketch(defaultCMSketchDepth, defaultCMSketchWidth)
	}
	for {
		data, err := result.NextRaw(context.TODO())
		if err != nil {
			return nil, nil, err
		}
		if data == nil {
			break
		}
		resp := &tipb.AnalyzeIndexResp{}
		err = resp.Unmarshal(data)
		if err != nil {
			return nil, nil, err
		}
		respHist := statistics.HistogramFromProto(resp.Hist)
		e.job.Update(int64(respHist.TotalRowCount()))
		hist, err = statistics.MergeHistograms(e.ctx.GetSessionVars().StmtCtx, hist, respHist, int(e.maxNumBuckets))
		if err != nil {
			return nil, nil, err
		}
		if needCMS {
			if resp.Cms == nil {
				logutil.Logger(context.TODO()).Warn("nil CMS in response", zap.String("table", e.idxInfo.Table.O), zap.String("index", e.idxInfo.Name.O))
			} else {
				err := cms.MergeCMSketch(statistics.CMSketchFromProto(resp.Cms))
				if err != nil {
					return nil, nil, err
				}
			}
		}
	}
	return hist, cms, nil
}

func (e *AnalyzeIndexExec) buildStats(ranges []*ranger.Range, considerNull bool) (hist *statistics.Histogram, cms *statistics.CMSketch, err error) {
	if err = e.open(ranges, considerNull); err != nil {
		return nil, nil, err
	}
	defer func() {
		err = closeAll(e.result, e.countNullRes)
	}()
	hist, cms, err = e.buildStatsFromResult(e.result, true)
	if err != nil {
		return nil, nil, err
	}
	if e.countNullRes != nil {
		nullHist, _, err := e.buildStatsFromResult(e.countNullRes, false)
		if err != nil {
			return nil, nil, err
		}
		if l := nullHist.Len(); l > 0 {
			hist.NullCount = nullHist.Buckets[l-1].Count
		}
	}
	hist.ID = e.idxInfo.ID
	return hist, cms, nil
}

func analyzeColumnsPushdown(colExec *AnalyzeColumnsExec) analyzeResult {
	var ranges []*ranger.Range
	if colExec.pkInfo != nil {
		ranges = ranger.FullIntRange(mysql.HasUnsignedFlag(colExec.pkInfo.Flag))
	} else {
		ranges = ranger.FullIntRange(false)
	}
	hists, cms, err := colExec.buildStats(ranges)
	if err != nil {
		return analyzeResult{Err: err, job: colExec.job}
	}
	result := analyzeResult{
		PhysicalTableID: colExec.physicalTableID,
		Hist:            hists,
		Cms:             cms,
		job:             colExec.job,
	}
	hist := hists[0]
	result.Count = hist.NullCount
	if hist.Len() > 0 {
		result.Count += hist.Buckets[hist.Len()-1].Count
	}
	return result
}

// AnalyzeColumnsExec represents Analyze columns push down executor.
type AnalyzeColumnsExec struct {
	ctx             sessionctx.Context
	physicalTableID int64
	colsInfo        []*model.ColumnInfo
	pkInfo          *model.ColumnInfo
	concurrency     int
	priority        int
	analyzePB       *tipb.AnalyzeReq
	resultHandler   *tableResultHandler
	maxNumBuckets   uint64
	job             *statistics.AnalyzeJob
}

func (e *AnalyzeColumnsExec) open(ranges []*ranger.Range) error {
	e.resultHandler = &tableResultHandler{}
	firstPartRanges, secondPartRanges := splitRanges(ranges, true, false)
	firstResult, err := e.buildResp(firstPartRanges)
	if err != nil {
		return err
	}
	if len(secondPartRanges) == 0 {
		e.resultHandler.open(nil, firstResult)
		return nil
	}
	var secondResult distsql.SelectResult
	secondResult, err = e.buildResp(secondPartRanges)
	if err != nil {
		return err
	}
	e.resultHandler.open(firstResult, secondResult)

	return nil
}

func (e *AnalyzeColumnsExec) buildResp(ranges []*ranger.Range) (distsql.SelectResult, error) {
	var builder distsql.RequestBuilder
	// Always set KeepOrder of the request to be true, in order to compute
	// correct `correlation` of columns.
	kvReq, err := builder.SetTableRanges(e.physicalTableID, ranges, nil).
		SetAnalyzeRequest(e.analyzePB).
		SetKeepOrder(true).
		SetConcurrency(e.concurrency).
		Build()
	if err != nil {
		return nil, err
	}
	ctx := context.TODO()
	result, err := distsql.Analyze(ctx, e.ctx.GetClient(), kvReq, e.ctx.GetSessionVars().KVVars, e.ctx.GetSessionVars().InRestrictedSQL)
	if err != nil {
		return nil, err
	}
	result.Fetch(ctx)
	return result, nil
}

func (e *AnalyzeColumnsExec) buildStats(ranges []*ranger.Range) (hists []*statistics.Histogram, cms []*statistics.CMSketch, err error) {
	if err = e.open(ranges); err != nil {
		return nil, nil, err
	}
	defer func() {
		if err1 := e.resultHandler.Close(); err1 != nil {
			hists = nil
			cms = nil
			err = err1
		}
	}()
	pkHist := &statistics.Histogram{}
	collectors := make([]*statistics.SampleCollector, len(e.colsInfo))
	for i := range collectors {
		collectors[i] = &statistics.SampleCollector{
			IsMerger:      true,
			FMSketch:      statistics.NewFMSketch(maxSketchSize),
			MaxSampleSize: int64(MaxSampleSize),
			CMSketch:      statistics.NewCMSketch(defaultCMSketchDepth, defaultCMSketchWidth),
		}
	}
	for {
		data, err1 := e.resultHandler.nextRaw(context.TODO())
		if err1 != nil {
			return nil, nil, err1
		}
		if data == nil {
			break
		}
		resp := &tipb.AnalyzeColumnsResp{}
		err = resp.Unmarshal(data)
		if err != nil {
			return nil, nil, err
		}
		sc := e.ctx.GetSessionVars().StmtCtx
		rowCount := int64(0)
		if e.pkInfo != nil {
			respHist := statistics.HistogramFromProto(resp.PkHist)
			rowCount = int64(respHist.TotalRowCount())
			pkHist, err = statistics.MergeHistograms(sc, pkHist, respHist, int(e.maxNumBuckets))
			if err != nil {
				return nil, nil, err
			}
		}
		for i, rc := range resp.Collectors {
			respSample := statistics.SampleCollectorFromProto(rc)
			rowCount = respSample.Count + respSample.NullCount
			collectors[i].MergeSampleCollector(sc, respSample)
		}
		e.job.Update(rowCount)
	}
	timeZone := e.ctx.GetSessionVars().Location()
	if e.pkInfo != nil {
		pkHist.ID = e.pkInfo.ID
		err = pkHist.DecodeTo(&e.pkInfo.FieldType, timeZone)
		if err != nil {
			return nil, nil, err
		}
		hists = append(hists, pkHist)
		cms = append(cms, nil)
	}
	for i, col := range e.colsInfo {
		for j, s := range collectors[i].Samples {
			collectors[i].Samples[j].Ordinal = j
			collectors[i].Samples[j].Value, err = tablecodec.DecodeColumnValue(s.Value.GetBytes(), &col.FieldType, timeZone)
			if err != nil {
				return nil, nil, err
			}
		}
		hg, err := statistics.BuildColumn(e.ctx, int64(e.maxNumBuckets), col.ID, collectors[i], &col.FieldType)
		if err != nil {
			return nil, nil, err
		}
		hists = append(hists, hg)
		cms = append(cms, collectors[i].CMSketch)
	}
	return hists, cms, nil
}

func analyzeFastExec(exec *AnalyzeFastExec) []analyzeResult {
	hists, cms, err := exec.buildStats()
	if err != nil {
		return []analyzeResult{{Err: err}}
	}
	var results []analyzeResult
	hasPKInfo := 0
	if exec.pkInfo != nil {
		hasPKInfo = 1
	}
	if len(exec.idxsInfo) > 0 {
		for i := hasPKInfo + len(exec.colsInfo); i < len(hists); i++ {
			idxResult := analyzeResult{
				PhysicalTableID: exec.physicalTableID,
				Hist:            []*statistics.Histogram{hists[i]},
				Cms:             []*statistics.CMSketch{cms[i]},
				IsIndex:         1,
				Count:           hists[i].NullCount,
			}
			if hists[i].Len() > 0 {
				idxResult.Count += hists[i].Buckets[hists[i].Len()-1].Count
			}
			results = append(results, idxResult)
		}
	}
	hist := hists[0]
	colResult := analyzeResult{
		PhysicalTableID: exec.physicalTableID,
		Hist:            hists[:hasPKInfo+len(exec.colsInfo)],
		Cms:             cms[:hasPKInfo+len(exec.colsInfo)],
		Count:           hist.NullCount,
	}
	if hist.Len() > 0 {
		colResult.Count += hist.Buckets[hist.Len()-1].Count
	}
	results = append(results, colResult)
	return results
}

// AnalyzeFastTask is the task for build stats.
type AnalyzeFastTask struct {
	Location    *tikv.KeyLocation
	SampSize    uint64
	BeginOffset uint64
	EndOffset   uint64
}

// AnalyzeFastExec represents Fast Analyze executor.
type AnalyzeFastExec struct {
	ctx             sessionctx.Context
	physicalTableID int64
	pkInfo          *model.ColumnInfo
	colsInfo        []*model.ColumnInfo
	idxsInfo        []*model.IndexInfo
	concurrency     int
	maxNumBuckets   uint64
	cache           *tikv.RegionCache
	wg              *sync.WaitGroup
	sampLocs        chan *tikv.KeyLocation
	rowCount        uint64
	sampCursor      int32
	sampTasks       []*AnalyzeFastTask
	scanTasks       []*tikv.KeyLocation
	collectors      []*statistics.SampleCollector
	randSeed        int64
}

func (e *AnalyzeFastExec) getSampRegionsRowCount(bo *tikv.Backoffer, needRebuild *bool, err *error, sampTasks *[]*AnalyzeFastTask) {
	defer func() {
		e.wg.Done()
		if *needRebuild == true {
			for ok := true; ok; _, ok = <-e.sampLocs {
				// Do nothing, just clear the channel.
			}
		}
	}()
	client := e.ctx.GetStore().(tikv.Storage).GetTiKVClient()
	for {
		loc, ok := <-e.sampLocs
		if !ok {
			return
		}
		req := &tikvrpc.Request{
			Type: tikvrpc.CmdDebugGetRegionProperties,
			DebugGetRegionProperties: &debugpb.GetRegionPropertiesRequest{
				RegionId: loc.Region.GetID(),
			},
		}
		var resp *tikvrpc.Response
		var rpcCtx *tikv.RPCContext
		rpcCtx, *err = e.cache.GetRPCContext(bo, loc.Region)
		if *err != nil {
			return
		}
		ctx := context.Background()
		resp, *err = client.SendRequest(ctx, rpcCtx.Addr, req, tikv.ReadTimeoutMedium)
		if *err != nil {
			return
		}
		if resp.DebugGetRegionProperties == nil || len(resp.DebugGetRegionProperties.Props) == 0 {
			*needRebuild = true
			return
		}
		for _, prop := range resp.DebugGetRegionProperties.Props {
			if prop.Name == "mvcc.num_rows" {
				var cnt uint64
				cnt, *err = strconv.ParseUint(prop.Value, 10, 64)
				if *err != nil {
					return
				}
				newCount := atomic.AddUint64(&e.rowCount, cnt)
				task := &AnalyzeFastTask{
					Location:    loc,
					BeginOffset: newCount - cnt,
					EndOffset:   newCount,
				}
				*sampTasks = append(*sampTasks, task)
				break
			}
		}
	}
}

// buildSampTask return tow variable, the first bool is whether the task meeting region error
// and need to rebuild.
func (e *AnalyzeFastExec) buildSampTask() (needRebuild bool, err error) {
	// Do get regions row count.
	bo := tikv.NewBackoffer(context.Background(), 500)
	atomic.StoreUint64(&e.rowCount, 0)
	needRebuildForRoutine := make([]bool, e.concurrency)
	errs := make([]error, e.concurrency)
	sampTasksForRoutine := make([][]*AnalyzeFastTask, e.concurrency)
	e.sampLocs = make(chan *tikv.KeyLocation, e.concurrency)
	e.wg.Add(e.concurrency)
	for i := 0; i < e.concurrency; i++ {
		go e.getSampRegionsRowCount(bo, &needRebuildForRoutine[i], &errs[i], &sampTasksForRoutine[i])
	}

	defer func() {
		close(e.sampLocs)
		e.wg.Wait()
		if err != nil {
			return
		}
		for i := 0; i < e.concurrency; i++ {
			if errs[i] != nil {
				err = errs[i]
			}
			needRebuild = needRebuild || needRebuildForRoutine[i]
			e.sampTasks = append(e.sampTasks, sampTasksForRoutine[i]...)
		}
	}()

	store, _ := e.ctx.GetStore().(tikv.Storage)
	e.cache = store.GetRegionCache()
	startKey, endKey := tablecodec.GetTableHandleKeyRange(e.physicalTableID)
	// extract all regions contain the table
	e.scanTasks = e.scanTasks[:0]
	e.sampTasks = e.sampTasks[:0]
	targetKey := startKey
	for {
		// Search for the region which contains the targetKey.
		loc, err := e.cache.LocateKey(bo, targetKey)
		if err != nil {
			return false, err
		}
		if bytes.Compare(endKey, loc.StartKey) < 0 {
			break
		}
		// Set the next search key.
		targetKey = loc.EndKey

		// If the KV pairs in the region all belonging to the table, add it to the sample task.
		if bytes.Compare(startKey, loc.StartKey) <= 0 && bytes.Compare(loc.EndKey, endKey) <= 0 {
			e.sampLocs <- loc
			continue
		}

		e.scanTasks = append(e.scanTasks, loc)
		if bytes.Compare(loc.StartKey, startKey) < 0 {
			loc.StartKey = startKey
		}
		if bytes.Compare(endKey, loc.EndKey) < 0 || len(loc.EndKey) == 0 {
			loc.EndKey = endKey
			break
		}
	}

	return false, nil
}

func (e *AnalyzeFastExec) decodeValues(sValue []byte) (values map[int64]types.Datum, err error) {
	colID2FieldTypes := make(map[int64]*types.FieldType, len(e.colsInfo))
	if e.pkInfo != nil {
		colID2FieldTypes[e.pkInfo.ID] = &e.pkInfo.FieldType
	}
	for _, col := range e.colsInfo {
		colID2FieldTypes[col.ID] = &col.FieldType
	}
	return tablecodec.DecodeRow(sValue, colID2FieldTypes, e.ctx.GetSessionVars().Location())
}

func (e *AnalyzeFastExec) getValueByInfo(colInfo *model.ColumnInfo, values map[int64]types.Datum) (types.Datum, error) {
	val, ok := values[colInfo.ID]
	if !ok {
		return table.GetColOriginDefaultValue(e.ctx, colInfo)
	}
	return val, nil
}

func (e *AnalyzeFastExec) updateCollectorSamples(sValue []byte, sKey kv.Key, samplePos int32, hasPKInfo int) (err error) {
	// Decode the cols value in order.
	var values map[int64]types.Datum
	values, err = e.decodeValues(sValue)
	if err != nil {
		return err
	}
	// Update the primary key collector.
	if hasPKInfo > 0 {
		v, ok := values[e.pkInfo.ID]
		if !ok {
			var key int64
			_, key, err = tablecodec.DecodeRecordKey(sKey)
			if err != nil {
				return err
			}
			v = types.NewIntDatum(key)
		}
		if e.collectors[0].Samples[samplePos] == nil {
			e.collectors[0].Samples[samplePos] = &statistics.SampleItem{}
		}
		e.collectors[0].Samples[samplePos].Ordinal = int(samplePos)
		e.collectors[0].Samples[samplePos].Value = v
	}
	// Update the columns' collectors.
	for j, colInfo := range e.colsInfo {
		v, err := e.getValueByInfo(colInfo, values)
		if err != nil {
			return err
		}
		if e.collectors[hasPKInfo+j].Samples[samplePos] == nil {
			e.collectors[hasPKInfo+j].Samples[samplePos] = &statistics.SampleItem{}
		}
		e.collectors[hasPKInfo+j].Samples[samplePos].Ordinal = int(samplePos)
		e.collectors[hasPKInfo+j].Samples[samplePos].Value = v
	}
	// Update the indexes' collectors.
	for j, idxInfo := range e.idxsInfo {
		idxVals := make([]types.Datum, 0, len(idxInfo.Columns))
		for _, idxCol := range idxInfo.Columns {
			for _, colInfo := range e.colsInfo {
				if colInfo.Name == idxCol.Name {
					v, err := e.getValueByInfo(colInfo, values)
					if err != nil {
						return err
					}
					idxVals = append(idxVals, v)
					break
				}
			}
		}
		var bytes []byte
		bytes, err = codec.EncodeKey(e.ctx.GetSessionVars().StmtCtx, bytes, idxVals...)
		if err != nil {
			return err
		}
		if e.collectors[len(e.colsInfo)+hasPKInfo+j].Samples[samplePos] == nil {
			e.collectors[len(e.colsInfo)+hasPKInfo+j].Samples[samplePos] = &statistics.SampleItem{}
		}
		e.collectors[len(e.colsInfo)+hasPKInfo+j].Samples[samplePos].Ordinal = int(samplePos)
		e.collectors[len(e.colsInfo)+hasPKInfo+j].Samples[samplePos].Value = types.NewBytesDatum(bytes)
	}
	return nil
}

func (e *AnalyzeFastExec) handleBatchSeekResponse(kvMap map[string][]byte) (err error) {
	length := int32(len(kvMap))
	newCursor := atomic.AddInt32(&e.sampCursor, length)
	hasPKInfo := 0
	if e.pkInfo != nil {
		hasPKInfo = 1
	}
	samplePos := newCursor - length
	for sKey, sValue := range kvMap {
		err = e.updateCollectorSamples(sValue, kv.Key(sKey), samplePos, hasPKInfo)
		if err != nil {
			return err
		}
		samplePos++
	}
	return nil
}

func (e *AnalyzeFastExec) handleScanIter(iter kv.Iterator) (err error) {
	hasPKInfo := 0
	if e.pkInfo != nil {
		hasPKInfo = 1
	}
	rander := rand.New(rand.NewSource(e.randSeed + int64(e.rowCount)))
	for ; iter.Valid() && err == nil; err = iter.Next() {
		// reservoir sampling
		e.rowCount++
		randNum := rander.Int63n(int64(e.rowCount))
		if randNum > int64(MaxSampleSize) && e.sampCursor == int32(MaxSampleSize) {
			continue
		}

		p := rander.Int31n(int32(MaxSampleSize))
		if e.sampCursor < int32(MaxSampleSize) {
			p = e.sampCursor
			e.sampCursor++
		}

		err = e.updateCollectorSamples(iter.Value(), iter.Key(), p, hasPKInfo)
		if err != nil {
			return err
		}
	}
	return err
}

func (e *AnalyzeFastExec) handleScanTasks(bo *tikv.Backoffer) error {
	snapshot, err := e.ctx.GetStore().(tikv.Storage).GetSnapshot(kv.MaxVersion)
	if err != nil {
		return err
	}
	for _, t := range e.scanTasks {
		iter, err := snapshot.Iter(t.StartKey, t.EndKey)
		if err != nil {
			return err
		}
		err = e.handleScanIter(iter)
		if err != nil {
			return err
		}
	}
	return nil
}

func (e *AnalyzeFastExec) handleSampTasks(bo *tikv.Backoffer, workID int, err *error) {
	defer func() {
		e.wg.Done()
	}()
	var snapshot kv.Snapshot
	snapshot, *err = e.ctx.GetStore().(tikv.Storage).GetSnapshot(kv.MaxVersion)
	rander := rand.New(rand.NewSource(e.randSeed + int64(workID)))
	if *err != nil {
		return
	}
	for i := workID; i < len(e.sampTasks); i += e.concurrency {
		task := e.sampTasks[i]
		if task.SampSize == 0 {
			continue
		}

		var tableID, minRowID, maxRowID int64
		startKey, endKey := task.Location.StartKey, task.Location.EndKey
		tableID, minRowID, *err = tablecodec.DecodeRecordKey(startKey)
		if *err != nil {
			return
		}
		_, maxRowID, *err = tablecodec.DecodeRecordKey(endKey)
		if *err != nil {
			return
		}
		if maxRowID <= minRowID {
			continue
		}

		keys := make([]kv.Key, 0, task.SampSize)
		for i := 0; i < int(task.SampSize); i++ {
			randKey := rander.Int63n(maxRowID-minRowID) + minRowID
			keys = append(keys, tablecodec.EncodeRowKeyWithHandle(tableID, randKey))
		}

		var kvMap map[string][]byte
		for _, key := range keys {
			var iter kv.Iterator
			iter, *err = snapshot.Iter(key, endKey)
			if *err != nil {
				return
			}
			kvMap[string(iter.Key())] = iter.Value()
		}

		*err = e.handleBatchSeekResponse(kvMap)
		if *err != nil {
			return
		}
	}
}

func (e *AnalyzeFastExec) buildHist(ID int64, collector *statistics.SampleCollector, tp *types.FieldType) (*statistics.Histogram, error) {
	// TODO: build histogram and cmsketch here for one collector.
	return nil, nil
}

func (e *AnalyzeFastExec) runTasks() ([]*statistics.Histogram, []*statistics.CMSketch, error) {
	errs := make([]error, e.concurrency)
	hasPKInfo := 0
	if e.pkInfo != nil {
		hasPKInfo = 1
	}
	// collect column samples and primary key samples and index samples.
	length := len(e.colsInfo) + hasPKInfo + len(e.idxsInfo)
	e.collectors = make([]*statistics.SampleCollector, length)
	for i := range e.collectors {
		e.collectors[i] = &statistics.SampleCollector{
			MaxSampleSize: int64(MaxSampleSize),
			Samples:       make([]*statistics.SampleItem, MaxSampleSize),
		}
	}

	e.wg.Add(e.concurrency)
	bo := tikv.NewBackoffer(context.Background(), 500)
	for i := 0; i < e.concurrency; i++ {
		go e.handleSampTasks(bo, i, &errs[i])
	}
	e.wg.Wait()
	for _, err := range errs {
		if err != nil {
			return nil, nil, err
		}
	}

	err := e.handleScanTasks(bo)
	if err != nil {
		return nil, nil, err
	}

	hists, cms := make([]*statistics.Histogram, length), make([]*statistics.CMSketch, length)
	for i := 0; i < length; i++ {
		if i < hasPKInfo {
			hists[i], err = e.buildHist(e.pkInfo.ID, e.collectors[i], &e.pkInfo.FieldType)
		} else if i < hasPKInfo+len(e.colsInfo) {
			hists[i], err = e.buildHist(e.colsInfo[i-hasPKInfo].ID, e.collectors[i], &e.colsInfo[i-hasPKInfo].FieldType)
		} else {
			hists[i], err = e.buildHist(e.idxsInfo[i-hasPKInfo-len(e.colsInfo)].ID, e.collectors[i], types.NewFieldType(mysql.TypeBlob))
		}
		if err != nil {
			return nil, nil, err
		}
		cms[i] = e.collectors[i].CMSketch
	}
	return hists, cms, nil
}

func (e *AnalyzeFastExec) buildStats() (hists []*statistics.Histogram, cms []*statistics.CMSketch, err error) {
	// To set rand seed, it's for unit test.
	// To ensure that random sequences are different in non-test environments, RandSeed must be set time.Now().
	if RandSeed == 1 {
		e.randSeed = time.Now().UnixNano()
	} else {
		e.randSeed = RandSeed
	}
	rander := rand.New(rand.NewSource(e.randSeed))

	// Only four rebuilds for sample task are allowed.
	needRebuild, maxBuildTimes := true, 5
	for counter := maxBuildTimes; needRebuild && counter > 0; counter-- {
		needRebuild, err = e.buildSampTask()
		if err != nil {
			return nil, nil, err
		}
	}
	if needRebuild {
		errMsg := "build fast analyze task failed, exceed maxBuildTimes: %v"
		return nil, nil, errors.Errorf(errMsg, maxBuildTimes)
	}

	// If total row count of the table is smaller than 2*MaxSampleSize, we
	// translate all the sample tasks to scan tasks.
	if e.rowCount < uint64(MaxSampleSize)*2 {
		for _, task := range e.sampTasks {
			e.scanTasks = append(e.scanTasks, task.Location)
		}
		e.sampTasks = e.sampTasks[:0]
		e.rowCount = 0
		return e.runTasks()
	}

	randPos := make([]uint64, 0, MaxSampleSize+1)
	for i := 0; i < MaxSampleSize; i++ {
		randPos = append(randPos, uint64(rander.Int63n(int64(e.rowCount))))
	}
	sort.Slice(randPos, func(i, j int) bool { return randPos[i] < randPos[j] })

	for _, task := range e.sampTasks {
		begin := sort.Search(len(randPos), func(i int) bool { return randPos[i] >= task.BeginOffset })
		end := sort.Search(len(randPos), func(i int) bool { return randPos[i] >= task.EndOffset })
		task.SampSize = uint64(end - begin)
	}
	return e.runTasks()
}

// AnalyzeTestFastExec is for fast sample in unit test.
type AnalyzeTestFastExec struct {
	AnalyzeFastExec
	Ctx             sessionctx.Context
	PhysicalTableID int64
	PKInfo          *model.ColumnInfo
	ColsInfo        []*model.ColumnInfo
	IdxsInfo        []*model.IndexInfo
	Concurrency     int
	Collectors      []*statistics.SampleCollector
}

// TestFastSample only test the fast sample in unit test.
func (e *AnalyzeTestFastExec) TestFastSample() error {
	e.ctx = e.Ctx
	e.pkInfo = e.PKInfo
	e.colsInfo = e.ColsInfo
	e.idxsInfo = e.IdxsInfo
	e.concurrency = e.Concurrency
	e.physicalTableID = e.PhysicalTableID
	e.wg = &sync.WaitGroup{}
	_, _, err := e.buildStats()
	e.Collectors = e.collectors
	return err
}

type analyzeIndexIncrementalExec struct {
	AnalyzeIndexExec
	index *statistics.Index
}

func analyzeIndexIncremental(idxExec *analyzeIndexIncrementalExec) analyzeResult {
	idx := idxExec.index
	highBound := idx.Histogram.GetUpper(idx.Len() - 1)
	values, err := codec.Decode(highBound.GetBytes(), len(idxExec.idxInfo.Columns))
	if err != nil {
		return analyzeResult{Err: err, job: idxExec.job}
	}
	ran := ranger.Range{LowVal: values, HighVal: []types.Datum{types.MaxValueDatum()}}
	hist, cms, err := idxExec.buildStats([]*ranger.Range{&ran}, false)
	if err != nil {
		return analyzeResult{Err: err, job: idxExec.job}
	}
	oldHist, oldCMS, err := idx.RemoveUpperBound(idxExec.ctx.GetSessionVars().StmtCtx, values)
	if err != nil {
		return analyzeResult{Err: err, job: idxExec.job}
	}
	hist, err = statistics.MergeHistograms(idxExec.ctx.GetSessionVars().StmtCtx, oldHist, hist, int(idxExec.maxNumBuckets))
	if err != nil {
		return analyzeResult{Err: err, job: idxExec.job}
	}
	if oldCMS != nil && cms != nil {
		err = cms.MergeCMSketch(oldCMS)
		if err != nil {
			return analyzeResult{Err: err, job: idxExec.job}
		}
	}
	result := analyzeResult{
		PhysicalTableID: idxExec.physicalTableID,
		Hist:            []*statistics.Histogram{hist},
		Cms:             []*statistics.CMSketch{cms},
		IsIndex:         1,
		job:             idxExec.job,
	}
	result.Count = hist.NullCount
	if hist.Len() > 0 {
		result.Count += hist.Buckets[hist.Len()-1].Count
	}
	return result
}

type analyzePKIncrementalExec struct {
	AnalyzeColumnsExec
	pkStats *statistics.Column
}

func analyzePKIncremental(colExec *analyzePKIncrementalExec) analyzeResult {
	pkStats := colExec.pkStats
	high := pkStats.GetUpper(pkStats.Len() - 1)
	var maxVal types.Datum
	if mysql.HasUnsignedFlag(colExec.pkInfo.Flag) {
		maxVal = types.NewUintDatum(math.MaxUint64)
	} else {
		maxVal = types.NewIntDatum(math.MaxInt64)
	}
	ran := ranger.Range{LowVal: []types.Datum{*high}, LowExclude: true, HighVal: []types.Datum{maxVal}}
	hists, _, err := colExec.buildStats([]*ranger.Range{&ran})
	if err != nil {
		return analyzeResult{Err: err, job: colExec.job}
	}
	hist := hists[0]
	oldHist := pkStats.Histogram.Copy()
	hist, err = statistics.MergeHistograms(colExec.ctx.GetSessionVars().StmtCtx, oldHist, hist, int(colExec.maxNumBuckets))
	if err != nil {
		return analyzeResult{Err: err, job: colExec.job}
	}
	result := analyzeResult{
		PhysicalTableID: colExec.physicalTableID,
		Hist:            []*statistics.Histogram{hist},
		Cms:             []*statistics.CMSketch{nil},
		job:             colExec.job,
	}
	if hist.Len() > 0 {
		result.Count += hist.Buckets[hist.Len()-1].Count
	}
	return result
}

// analyzeResult is used to represent analyze result.
type analyzeResult struct {
	// PhysicalTableID is the id of a partition or a table.
	PhysicalTableID int64
	Hist            []*statistics.Histogram
	Cms             []*statistics.CMSketch
	Count           int64
	IsIndex         int
	Err             error
	job             *statistics.AnalyzeJob
}<|MERGE_RESOLUTION|>--- conflicted
+++ resolved
@@ -16,11 +16,8 @@
 import (
 	"bytes"
 	"context"
-<<<<<<< HEAD
 	"math"
-=======
 	"math/rand"
->>>>>>> 7611a7da
 	"runtime"
 	"sort"
 	"strconv"
@@ -183,16 +180,12 @@
 			}
 		}
 	}()
-<<<<<<< HEAD
-	for task := range taskCh {
-		task.job.Start()
-=======
 	for {
 		task, ok := <-taskCh
 		if !ok {
 			break
 		}
->>>>>>> 7611a7da
+		task.job.Start()
 		switch task.taskType {
 		case colTask:
 			task.colExec.job = task.job
