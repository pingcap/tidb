// Copyright 2017 PingCAP, Inc.
//
// Licensed under the Apache License, Version 2.0 (the "License");
// you may not use this file except in compliance with the License.
// You may obtain a copy of the License at
//
//     http://www.apache.org/licenses/LICENSE-2.0
//
// Unless required by applicable law or agreed to in writing, software
// distributed under the License is distributed on an "AS IS" BASIS,
// See the License for the specific language governing permissions and
// limitations under the License.

package executor

import (
	"bytes"
	"context"
	"math"
	"math/rand"
	"runtime"
	"sort"
	"strconv"
	"strings"
	"sync"
	"sync/atomic"
	"time"

	"github.com/cznic/mathutil"
	"github.com/pingcap/errors"
	"github.com/pingcap/failpoint"
	"github.com/pingcap/parser/ast"
	"github.com/pingcap/parser/model"
	"github.com/pingcap/parser/mysql"
	"github.com/pingcap/parser/terror"
	"github.com/pingcap/tidb/distsql"
	"github.com/pingcap/tidb/domain"
	"github.com/pingcap/tidb/infoschema"
	"github.com/pingcap/tidb/kv"
	"github.com/pingcap/tidb/metrics"
	"github.com/pingcap/tidb/planner/core"
	"github.com/pingcap/tidb/sessionctx"
	"github.com/pingcap/tidb/sessionctx/variable"
	"github.com/pingcap/tidb/statistics"
	"github.com/pingcap/tidb/store/tikv"
	"github.com/pingcap/tidb/table"
	"github.com/pingcap/tidb/tablecodec"
	"github.com/pingcap/tidb/types"
	"github.com/pingcap/tidb/util/chunk"
	"github.com/pingcap/tidb/util/codec"
	"github.com/pingcap/tidb/util/logutil"
	"github.com/pingcap/tidb/util/ranger"
	"github.com/pingcap/tidb/util/sqlexec"
	"github.com/pingcap/tipb/go-tipb"
	"go.uber.org/zap"
)

var _ Executor = &AnalyzeExec{}

// AnalyzeExec represents Analyze executor.
type AnalyzeExec struct {
	baseExecutor
	tasks []*analyzeTask
	wg    *sync.WaitGroup
}

var (
	// RandSeed is the seed for randing package.
	// It's public for test.
	RandSeed = int64(1)
)

const (
	maxRegionSampleSize = 1000
	maxSketchSize       = 10000
)

// Next implements the Executor Next interface.
func (e *AnalyzeExec) Next(ctx context.Context, req *chunk.Chunk) error {
	concurrency, err := getBuildStatsConcurrency(e.ctx)
	if err != nil {
		return err
	}
	taskCh := make(chan *analyzeTask, len(e.tasks))
	resultCh := make(chan analyzeResult, len(e.tasks))
	e.wg.Add(concurrency)
	for i := 0; i < concurrency; i++ {
		go e.analyzeWorker(taskCh, resultCh, i == 0)
	}
	for _, task := range e.tasks {
		statistics.AddNewAnalyzeJob(task.job)
	}
	for _, task := range e.tasks {
		taskCh <- task
	}
	close(taskCh)
	statsHandle := domain.GetDomain(e.ctx).StatsHandle()
	panicCnt := 0

	pruneMode := variable.PartitionPruneMode(e.ctx.GetSessionVars().PartitionPruneMode.Load())
	// needGlobalStats used to indicate whether we should merge the partition-level stats to global-level stats.
	needGlobalStats := pruneMode == variable.Dynamic
	type globalStatsKey struct {
		tableID int64
		indexID int64
	}
	type globalStatsInfo struct {
		isIndex int
		// When the `isIndex == 0`, the idxID will be the column ID.
		// Otherwise, the idxID will be the index ID.
		idxID        int64
		statsVersion int
	}
	// globalStatsMap is a map used to store which partition tables and the corresponding indexes need global-level stats.
	// The meaning of key in map is the structure that used to store the tableID and indexID.
	// The meaning of value in map is some additional information needed to build global-level stats.
	globalStatsMap := make(map[globalStatsKey]globalStatsInfo)

	for panicCnt < concurrency {
		result, ok := <-resultCh
		if !ok {
			break
		}
		if result.Err != nil {
			err = result.Err
			if err == errAnalyzeWorkerPanic {
				panicCnt++
			} else {
				logutil.Logger(ctx).Error("analyze failed", zap.Error(err))
			}
			result.job.Finish(true)
			continue
		}
		statisticsID := result.TableID.GetStatisticsID()
		for i, hg := range result.Hist {
			if result.TableID.IsPartitionTable() && needGlobalStats {
				// If it does not belong to the statistics of index, we need to set it to -1 to distinguish.
				idxID := int64(-1)
				if result.IsIndex != 0 {
					idxID = hg.ID
				}
				globalStatsID := globalStatsKey{result.TableID.TableID, idxID}
				if _, ok := globalStatsMap[globalStatsID]; !ok {
					globalStatsMap[globalStatsID] = globalStatsInfo{result.IsIndex, hg.ID, result.StatsVer}
				}
			}
			err1 := statsHandle.SaveStatsToStorage(statisticsID, result.Count, result.IsIndex, hg, result.Cms[i], result.TopNs[i], result.Fms[i], result.StatsVer, 1)
			if err1 != nil {
				err = err1
				logutil.Logger(ctx).Error("save stats to storage failed", zap.Error(err))
				result.job.Finish(true)
				continue
			}
		}
		if err1 := statsHandle.SaveExtendedStatsToStorage(statisticsID, result.ExtStats, false); err1 != nil {
			err = err1
			logutil.Logger(ctx).Error("save extended stats to storage failed", zap.Error(err))
			result.job.Finish(true)
		} else {
			result.job.Finish(false)
		}
	}
	for _, task := range e.tasks {
		statistics.MoveToHistory(task.job)
	}
	if err != nil {
		return err
	}
	if needGlobalStats {
		for globalStatsID, info := range globalStatsMap {
			sc := e.ctx.GetSessionVars().StmtCtx
			globalStats, err := statsHandle.MergePartitionStats2GlobalStats(sc, infoschema.GetInfoSchema(e.ctx), globalStatsID.tableID, info.isIndex, info.idxID)
			if err != nil {
				if types.ErrBuildGlobalLevelStatsFailed.Equal(err) {
					// When we find some partition-level stats are missing, we need to report warning.
					sc.AppendWarning(err)
					continue
				}
				return err
			}
			for i := 0; i < globalStats.Num; i++ {
				hg, cms, topN, fms := globalStats.Hg[i], globalStats.Cms[i], globalStats.TopN[i], globalStats.Fms[i]
				err = statsHandle.SaveStatsToStorage(globalStatsID.tableID, globalStats.Count, info.isIndex, hg, cms, topN, fms, info.statsVersion, 1)
				if err != nil {
					logutil.Logger(ctx).Error("save global-level stats to storage failed", zap.Error(err))
				}
			}
		}
	}
	return statsHandle.Update(infoschema.GetInfoSchema(e.ctx))
}

func getBuildStatsConcurrency(ctx sessionctx.Context) (int, error) {
	sessionVars := ctx.GetSessionVars()
	concurrency, err := variable.GetSessionSystemVar(sessionVars, variable.TiDBBuildStatsConcurrency)
	if err != nil {
		return 0, err
	}
	c, err := strconv.ParseInt(concurrency, 10, 64)
	return int(c), err
}

type taskType int

const (
	colTask taskType = iota
	idxTask
	fastTask
	pkIncrementalTask
	idxIncrementalTask
)

type analyzeTask struct {
	taskType           taskType
	idxExec            *AnalyzeIndexExec
	colExec            *AnalyzeColumnsExec
	fastExec           *AnalyzeFastExec
	idxIncrementalExec *analyzeIndexIncrementalExec
	colIncrementalExec *analyzePKIncrementalExec
	job                *statistics.AnalyzeJob
}

var errAnalyzeWorkerPanic = errors.New("analyze worker panic")

func (e *AnalyzeExec) analyzeWorker(taskCh <-chan *analyzeTask, resultCh chan<- analyzeResult, isCloseChanThread bool) {
	var task *analyzeTask
	defer func() {
		if r := recover(); r != nil {
			buf := make([]byte, 4096)
			stackSize := runtime.Stack(buf, false)
			buf = buf[:stackSize]
			logutil.BgLogger().Error("analyze worker panicked", zap.String("stack", string(buf)))
			metrics.PanicCounter.WithLabelValues(metrics.LabelAnalyze).Inc()
			resultCh <- analyzeResult{
				Err: errAnalyzeWorkerPanic,
				job: task.job,
			}
		}
		e.wg.Done()
		if isCloseChanThread {
			e.wg.Wait()
			close(resultCh)
		}
	}()
	for {
		var ok bool
		task, ok = <-taskCh
		if !ok {
			break
		}
		task.job.Start()
		switch task.taskType {
		case colTask:
			task.colExec.job = task.job
			for _, result := range analyzeColumnsPushdown(task.colExec) {
				resultCh <- result
			}
		case idxTask:
			task.idxExec.job = task.job
			resultCh <- analyzeIndexPushdown(task.idxExec)
		case fastTask:
			task.fastExec.job = task.job
			task.job.Start()
			for _, result := range analyzeFastExec(task.fastExec) {
				resultCh <- result
			}
		case pkIncrementalTask:
			task.colIncrementalExec.job = task.job
			resultCh <- analyzePKIncremental(task.colIncrementalExec)
		case idxIncrementalTask:
			task.idxIncrementalExec.job = task.job
			resultCh <- analyzeIndexIncremental(task.idxIncrementalExec)
		}
	}
}

func analyzeIndexPushdown(idxExec *AnalyzeIndexExec) analyzeResult {
	ranges := ranger.FullRange()
	// For single-column index, we do not load null rows from TiKV, so the built histogram would not include
	// null values, and its `NullCount` would be set by result of another distsql call to get null rows.
	// For multi-column index, we cannot define null for the rows, so we still use full range, and the rows
	// containing null fields would exist in built histograms. Note that, the `NullCount` of histograms for
	// multi-column index is always 0 then.
	if len(idxExec.idxInfo.Columns) == 1 {
		ranges = ranger.FullNotNullRange()
	}
	hist, cms, topN, err := idxExec.buildStats(ranges, true)
	if err != nil {
		return analyzeResult{Err: err, job: idxExec.job}
	}
	var statsVer = statistics.Version1
	if idxExec.analyzePB.IdxReq.Version != nil {
		statsVer = int(*idxExec.analyzePB.IdxReq.Version)
	}
	result := analyzeResult{
		TableID:  idxExec.tableID,
		Hist:     []*statistics.Histogram{hist},
		Cms:      []*statistics.CMSketch{cms},
		TopNs:    []*statistics.TopN{topN},
		Fms:      []*statistics.FMSketch{nil},
		IsIndex:  1,
		job:      idxExec.job,
		StatsVer: statsVer,
	}
	result.Count = hist.NullCount
	if hist.Len() > 0 {
		result.Count += hist.Buckets[hist.Len()-1].Count
	}
	if topN.TotalCount() > 0 {
		result.Count += int64(topN.TotalCount())
	}
	return result
}

// AnalyzeIndexExec represents analyze index push down executor.
type AnalyzeIndexExec struct {
	ctx            sessionctx.Context
	tableID        core.AnalyzeTableID
	idxInfo        *model.IndexInfo
	isCommonHandle bool
	concurrency    int
	priority       int
	analyzePB      *tipb.AnalyzeReq
	result         distsql.SelectResult
	countNullRes   distsql.SelectResult
	opts           map[ast.AnalyzeOptionType]uint64
	job            *statistics.AnalyzeJob
}

// fetchAnalyzeResult builds and dispatches the `kv.Request` from given ranges, and stores the `SelectResult`
// in corresponding fields based on the input `isNullRange` argument, which indicates if the range is the
// special null range for single-column index to get the null count.
func (e *AnalyzeIndexExec) fetchAnalyzeResult(ranges []*ranger.Range, isNullRange bool) error {
	var builder distsql.RequestBuilder
	var kvReqBuilder *distsql.RequestBuilder
	if e.isCommonHandle && e.idxInfo.Primary {
		kvReqBuilder = builder.SetHandleRangesForTables(e.ctx.GetSessionVars().StmtCtx, []int64{e.tableID.GetStatisticsID()}, true, ranges, nil)
	} else {
		kvReqBuilder = builder.SetIndexRangesForTables(e.ctx.GetSessionVars().StmtCtx, []int64{e.tableID.GetStatisticsID()}, e.idxInfo.ID, ranges)
	}
	kvReq, err := kvReqBuilder.
		SetAnalyzeRequest(e.analyzePB).
		SetStartTS(math.MaxUint64).
		SetKeepOrder(true).
		SetConcurrency(e.concurrency).
		Build()
	if err != nil {
		return err
	}
	ctx := context.TODO()
	result, err := distsql.Analyze(ctx, e.ctx.GetClient(), kvReq, e.ctx.GetSessionVars().KVVars, e.ctx.GetSessionVars().InRestrictedSQL, e.ctx.GetSessionVars().StmtCtx.MemTracker)
	if err != nil {
		return err
	}
	result.Fetch(ctx)
	if isNullRange {
		e.countNullRes = result
	} else {
		e.result = result
	}
	return nil
}

func (e *AnalyzeIndexExec) open(ranges []*ranger.Range, considerNull bool) error {
	err := e.fetchAnalyzeResult(ranges, false)
	if err != nil {
		return err
	}
	if considerNull && len(e.idxInfo.Columns) == 1 {
		ranges = ranger.NullRange()
		err = e.fetchAnalyzeResult(ranges, true)
		if err != nil {
			return err
		}
	}
	return nil
}

func (e *AnalyzeIndexExec) buildStatsFromResult(result distsql.SelectResult, needCMS bool) (*statistics.Histogram, *statistics.CMSketch, *statistics.TopN, error) {
	failpoint.Inject("buildStatsFromResult", func(val failpoint.Value) {
		if val.(bool) {
			failpoint.Return(nil, nil, nil, errors.New("mock buildStatsFromResult error"))
		}
	})
	hist := &statistics.Histogram{}
	var cms *statistics.CMSketch
	var topn *statistics.TopN
	if needCMS {
		cms = statistics.NewCMSketch(int32(e.opts[ast.AnalyzeOptCMSketchDepth]), int32(e.opts[ast.AnalyzeOptCMSketchWidth]))
		topn = statistics.NewTopN(int(e.opts[ast.AnalyzeOptNumTopN]))
	}
	statsVer := statistics.Version1
	if e.analyzePB.IdxReq.Version != nil {
		statsVer = int(*e.analyzePB.IdxReq.Version)
	}
	for {
		data, err := result.NextRaw(context.TODO())
		if err != nil {
			return nil, nil, nil, err
		}
		if data == nil {
			break
		}
		resp := &tipb.AnalyzeIndexResp{}
		err = resp.Unmarshal(data)
		if err != nil {
			return nil, nil, nil, err
		}
		respHist := statistics.HistogramFromProto(resp.Hist)
		e.job.Update(int64(respHist.TotalRowCount()))
		hist, err = statistics.MergeHistograms(e.ctx.GetSessionVars().StmtCtx, hist, respHist, int(e.opts[ast.AnalyzeOptNumBuckets]), statsVer)
		if err != nil {
			return nil, nil, nil, err
		}
		if needCMS {
			if resp.Cms == nil {
				logutil.Logger(context.TODO()).Warn("nil CMS in response", zap.String("table", e.idxInfo.Table.O), zap.String("index", e.idxInfo.Name.O))
			} else {
				cm, tmpTopN := statistics.CMSketchAndTopNFromProto(resp.Cms)
				if err := cms.MergeCMSketch(cm); err != nil {
					return nil, nil, nil, err
				}
				statistics.MergeTopNAndUpdateCMSketch(topn, tmpTopN, cms, uint32(e.opts[ast.AnalyzeOptNumTopN]))
			}
		}
	}
	if needCMS && topn.TotalCount() > 0 {
		hist.RemoveIdxVals(topn.TopN)
	}
	if needCMS && cms != nil {
		cms.CalcDefaultValForAnalyze(uint64(hist.NDV))
	}
	return hist, cms, topn, nil
}

func (e *AnalyzeIndexExec) buildStats(ranges []*ranger.Range, considerNull bool) (hist *statistics.Histogram, cms *statistics.CMSketch, topN *statistics.TopN, err error) {
	if err = e.open(ranges, considerNull); err != nil {
		return nil, nil, nil, err
	}
	defer func() {
		err1 := closeAll(e.result, e.countNullRes)
		if err == nil {
			err = err1
		}
	}()
	hist, cms, topN, err = e.buildStatsFromResult(e.result, true)
	if err != nil {
		return nil, nil, nil, err
	}
	if e.countNullRes != nil {
		nullHist, _, _, err := e.buildStatsFromResult(e.countNullRes, false)
		if err != nil {
			return nil, nil, nil, err
		}
		if l := nullHist.Len(); l > 0 {
			hist.NullCount = nullHist.Buckets[l-1].Count
		}
	}
	hist.ID = e.idxInfo.ID
	return hist, cms, topN, nil
}

func analyzeColumnsPushdown(colExec *AnalyzeColumnsExec) []analyzeResult {
	var ranges []*ranger.Range
	if hc := colExec.handleCols; hc != nil {
		if hc.IsInt() {
			ranges = ranger.FullIntRange(mysql.HasUnsignedFlag(hc.GetCol(0).RetType.Flag))
		} else {
			ranges = ranger.FullNotNullRange()
		}
	} else {
		ranges = ranger.FullIntRange(false)
	}
	hists, cms, topNs, fms, extStats, err := colExec.buildStats(ranges, true)
	if err != nil {
		return []analyzeResult{{Err: err, job: colExec.job}}
	}

	if hasPkHist(colExec.handleCols) {
		PKresult := analyzeResult{
			TableID:  colExec.tableID,
			Hist:     hists[:1],
			Cms:      cms[:1],
			TopNs:    topNs[:1],
			Fms:      fms[:1],
			ExtStats: nil,
			job:      nil,
			StatsVer: statistics.Version1,
		}
		PKresult.Count = int64(PKresult.Hist[0].TotalRowCount())
		restResult := analyzeResult{
			TableID:  colExec.tableID,
			Hist:     hists[1:],
			Cms:      cms[1:],
			TopNs:    topNs[1:],
			Fms:      fms[1:],
			ExtStats: extStats,
			job:      colExec.job,
			StatsVer: colExec.analyzeVer,
		}
		restResult.Count = PKresult.Count
		return []analyzeResult{PKresult, restResult}
	}
	result := analyzeResult{
		TableID:  colExec.tableID,
		Hist:     hists,
		Cms:      cms,
		TopNs:    topNs,
		Fms:      fms,
		ExtStats: extStats,
		job:      colExec.job,
		StatsVer: colExec.analyzeVer,
	}
	result.Count = int64(result.Hist[0].TotalRowCount())
	if result.StatsVer == statistics.Version2 {
		result.Count += int64(topNs[0].TotalCount())
	}
	return []analyzeResult{result}
}

// AnalyzeColumnsExec represents Analyze columns push down executor.
type AnalyzeColumnsExec struct {
	ctx           sessionctx.Context
	tableID       core.AnalyzeTableID
	colsInfo      []*model.ColumnInfo
	handleCols    core.HandleCols
	concurrency   int
	priority      int
	analyzePB     *tipb.AnalyzeReq
	resultHandler *tableResultHandler
	opts          map[ast.AnalyzeOptionType]uint64
	job           *statistics.AnalyzeJob
	analyzeVer    int
}

func (e *AnalyzeColumnsExec) open(ranges []*ranger.Range) error {
	e.resultHandler = &tableResultHandler{}
	firstPartRanges, secondPartRanges := distsql.SplitRangesBySign(ranges, true, false, !hasPkHist(e.handleCols))
	firstResult, err := e.buildResp(firstPartRanges)
	if err != nil {
		return err
	}
	if len(secondPartRanges) == 0 {
		e.resultHandler.open(nil, firstResult)
		return nil
	}
	var secondResult distsql.SelectResult
	secondResult, err = e.buildResp(secondPartRanges)
	if err != nil {
		return err
	}
	e.resultHandler.open(firstResult, secondResult)

	return nil
}

func (e *AnalyzeColumnsExec) buildResp(ranges []*ranger.Range) (distsql.SelectResult, error) {
	var builder distsql.RequestBuilder
	reqBuilder := builder.SetHandleRangesForTables(e.ctx.GetSessionVars().StmtCtx, []int64{e.tableID.GetStatisticsID()}, e.handleCols != nil && !e.handleCols.IsInt(), ranges, nil)
	// Always set KeepOrder of the request to be true, in order to compute
	// correct `correlation` of columns.
	kvReq, err := reqBuilder.
		SetAnalyzeRequest(e.analyzePB).
		SetStartTS(math.MaxUint64).
		SetKeepOrder(true).
		SetConcurrency(e.concurrency).
		Build()
	if err != nil {
		return nil, err
	}
	ctx := context.TODO()
	result, err := distsql.Analyze(ctx, e.ctx.GetClient(), kvReq, e.ctx.GetSessionVars().KVVars, e.ctx.GetSessionVars().InRestrictedSQL, e.ctx.GetSessionVars().StmtCtx.MemTracker)
	if err != nil {
		return nil, err
	}
	result.Fetch(ctx)
	return result, nil
}

func (e *AnalyzeColumnsExec) buildStats(ranges []*ranger.Range, needExtStats bool) (hists []*statistics.Histogram, cms []*statistics.CMSketch, topNs []*statistics.TopN, fms []*statistics.FMSketch, extStats *statistics.ExtendedStatsColl, err error) {
	if err = e.open(ranges); err != nil {
		return nil, nil, nil, nil, nil, err
	}
	defer func() {
		if err1 := e.resultHandler.Close(); err1 != nil {
			hists = nil
			cms = nil
			extStats = nil
			err = err1
		}
	}()
	pkHist := &statistics.Histogram{}
	collectors := make([]*statistics.SampleCollector, len(e.colsInfo))
	for i := range collectors {
		collectors[i] = &statistics.SampleCollector{
			IsMerger:      true,
			FMSketch:      statistics.NewFMSketch(maxSketchSize),
			MaxSampleSize: int64(e.opts[ast.AnalyzeOptNumSamples]),
			CMSketch:      statistics.NewCMSketch(int32(e.opts[ast.AnalyzeOptCMSketchDepth]), int32(e.opts[ast.AnalyzeOptCMSketchWidth])),
		}
	}
	for {
		data, err1 := e.resultHandler.nextRaw(context.TODO())
		if err1 != nil {
			return nil, nil, nil, nil, nil, err1
		}
		if data == nil {
			break
		}
		resp := &tipb.AnalyzeColumnsResp{}
		err = resp.Unmarshal(data)
		if err != nil {
			return nil, nil, nil, nil, nil, err
		}
		sc := e.ctx.GetSessionVars().StmtCtx
		rowCount := int64(0)
		if hasPkHist(e.handleCols) {
			respHist := statistics.HistogramFromProto(resp.PkHist)
			rowCount = int64(respHist.TotalRowCount())
			pkHist, err = statistics.MergeHistograms(sc, pkHist, respHist, int(e.opts[ast.AnalyzeOptNumBuckets]), statistics.Version1)
			if err != nil {
				return nil, nil, nil, nil, nil, err
			}
		}
		for i, rc := range resp.Collectors {
			respSample := statistics.SampleCollectorFromProto(rc)
			rowCount = respSample.Count + respSample.NullCount
			collectors[i].MergeSampleCollector(sc, respSample)
		}
		e.job.Update(rowCount)
	}
	timeZone := e.ctx.GetSessionVars().Location()
	if hasPkHist(e.handleCols) {
		pkInfo := e.handleCols.GetCol(0)
		pkHist.ID = pkInfo.ID
		err = pkHist.DecodeTo(pkInfo.RetType, timeZone)
		if err != nil {
			return nil, nil, nil, nil, nil, err
		}
		hists = append(hists, pkHist)
		cms = append(cms, nil)
		topNs = append(topNs, nil)
		fms = append(fms, nil)
	}
	for i, col := range e.colsInfo {
		if e.analyzeVer < 2 {
			// In analyze version 2, we don't collect TopN this way. We will collect TopN from samples in `BuildColumnHistAndTopN()` below.
			err := collectors[i].ExtractTopN(uint32(e.opts[ast.AnalyzeOptNumTopN]), e.ctx.GetSessionVars().StmtCtx, &col.FieldType, timeZone)
			if err != nil {
				return nil, nil, nil, nil, nil, err
			}
			topNs = append(topNs, collectors[i].TopN)
		}
		for j, s := range collectors[i].Samples {
			collectors[i].Samples[j].Ordinal = j
			collectors[i].Samples[j].Value, err = tablecodec.DecodeColumnValue(s.Value.GetBytes(), &col.FieldType, timeZone)
			if err != nil {
				return nil, nil, nil, nil, nil, err
			}
			// When collation is enabled, we store the Key representation of the sampling data. So we set it to kind `Bytes` here
			// to avoid to convert it to its Key representation once more.
			if collectors[i].Samples[j].Value.Kind() == types.KindString {
				collectors[i].Samples[j].Value.SetBytes(collectors[i].Samples[j].Value.GetBytes())
			}
		}
		var hg *statistics.Histogram
		var err error
		var topn *statistics.TopN
		if e.analyzeVer < 2 {
			hg, err = statistics.BuildColumn(e.ctx, int64(e.opts[ast.AnalyzeOptNumBuckets]), col.ID, collectors[i], &col.FieldType)
		} else {
			hg, topn, err = statistics.BuildColumnHistAndTopN(e.ctx, int(e.opts[ast.AnalyzeOptNumBuckets]), int(e.opts[ast.AnalyzeOptNumTopN]), col.ID, collectors[i], &col.FieldType)
			topNs = append(topNs, topn)
		}
		if err != nil {
			return nil, nil, nil, nil, nil, err
		}
		hists = append(hists, hg)
		collectors[i].CMSketch.CalcDefaultValForAnalyze(uint64(hg.NDV))
		cms = append(cms, collectors[i].CMSketch)
		fms = append(fms, collectors[i].FMSketch)
	}
	if needExtStats {
		statsHandle := domain.GetDomain(e.ctx).StatsHandle()
		extStats, err = statsHandle.BuildExtendedStats(e.tableID.GetStatisticsID(), e.colsInfo, collectors)
		if err != nil {
			return nil, nil, nil, nil, nil, err
		}
	}
	return hists, cms, topNs, fms, extStats, nil
}

func hasPkHist(handleCols core.HandleCols) bool {
	return handleCols != nil && handleCols.IsInt()
}

func pkColsCount(handleCols core.HandleCols) int {
	if handleCols == nil {
		return 0
	}
	return handleCols.NumCols()
}

var (
	fastAnalyzeHistogramSample        = metrics.FastAnalyzeHistogram.WithLabelValues(metrics.LblGeneral, "sample")
	fastAnalyzeHistogramAccessRegions = metrics.FastAnalyzeHistogram.WithLabelValues(metrics.LblGeneral, "access_regions")
	fastAnalyzeHistogramScanKeys      = metrics.FastAnalyzeHistogram.WithLabelValues(metrics.LblGeneral, "scan_keys")
)

func analyzeFastExec(exec *AnalyzeFastExec) []analyzeResult {
	hists, cms, topNs, fms, err := exec.buildStats()
	if err != nil {
		return []analyzeResult{{Err: err, job: exec.job}}
	}
	var results []analyzeResult
	pkColCount := pkColsCount(exec.handleCols)
	if len(exec.idxsInfo) > 0 {
		for i := pkColCount + len(exec.colsInfo); i < len(hists); i++ {
			idxResult := analyzeResult{
				TableID:  exec.tableID,
				Hist:     []*statistics.Histogram{hists[i]},
				Cms:      []*statistics.CMSketch{cms[i]},
				TopNs:    []*statistics.TopN{topNs[i]},
				Fms:      []*statistics.FMSketch{nil},
				IsIndex:  1,
				Count:    hists[i].NullCount,
				job:      exec.job,
				StatsVer: statistics.Version1,
			}
			if hists[i].Len() > 0 {
				idxResult.Count += hists[i].Buckets[hists[i].Len()-1].Count
			}
			if exec.rowCount != 0 {
				idxResult.Count = exec.rowCount
			}
			results = append(results, idxResult)
		}
	}
	hist := hists[0]
	colResult := analyzeResult{
		TableID:  exec.tableID,
		Hist:     hists[:pkColCount+len(exec.colsInfo)],
		Cms:      cms[:pkColCount+len(exec.colsInfo)],
		TopNs:    topNs[:pkColCount+len(exec.colsInfo)],
		Fms:      fms[:pkColCount+len(exec.colsInfo)],
		Count:    hist.NullCount,
		job:      exec.job,
		StatsVer: statistics.Version1,
	}
	if hist.Len() > 0 {
		colResult.Count += hist.Buckets[hist.Len()-1].Count
	}
	if exec.rowCount != 0 {
		colResult.Count = exec.rowCount
	}
	results = append(results, colResult)
	return results
}

// AnalyzeFastExec represents Fast Analyze executor.
type AnalyzeFastExec struct {
	ctx         sessionctx.Context
	tableID     core.AnalyzeTableID
	handleCols  core.HandleCols
	colsInfo    []*model.ColumnInfo
	idxsInfo    []*model.IndexInfo
	concurrency int
	opts        map[ast.AnalyzeOptionType]uint64
	tblInfo     *model.TableInfo
	cache       *tikv.RegionCache
	wg          *sync.WaitGroup
	rowCount    int64
	sampCursor  int32
	sampTasks   []*tikv.KeyLocation
	scanTasks   []*tikv.KeyLocation
	collectors  []*statistics.SampleCollector
	randSeed    int64
	job         *statistics.AnalyzeJob
	estSampStep uint32
}

func (e *AnalyzeFastExec) calculateEstimateSampleStep() (err error) {
	exec := e.ctx.(sqlexec.RestrictedSQLExecutor)
	var stmt ast.StmtNode
	stmt, err = exec.ParseWithParams(context.TODO(), "select flag from mysql.stats_histograms where table_id = %?", e.tableID.GetStatisticsID())
	if err != nil {
		return
	}
	var rows []chunk.Row
	rows, _, err = exec.ExecRestrictedStmt(context.TODO(), stmt)
	if err != nil {
		return
	}
	var historyRowCount uint64
	hasBeenAnalyzed := len(rows) != 0 && rows[0].GetInt64(0) == statistics.AnalyzeFlag
	if hasBeenAnalyzed {
		historyRowCount = uint64(domain.GetDomain(e.ctx).StatsHandle().GetPartitionStats(e.tblInfo, e.tableID.GetStatisticsID()).Count)
	} else {
		dbInfo, ok := domain.GetDomain(e.ctx).InfoSchema().SchemaByTable(e.tblInfo)
		if !ok {
			err = errors.Errorf("database not found for table '%s'", e.tblInfo.Name)
			return
		}
		var rollbackFn func() error
		rollbackFn, err = e.activateTxnForRowCount()
		if err != nil {
			return
		}
		defer func() {
			if rollbackFn != nil {
				err = rollbackFn()
			}
		}()
		sql := new(strings.Builder)
		sqlexec.MustFormatSQL(sql, "select count(*) from %n.%n", dbInfo.Name.L, e.tblInfo.Name.L)

<<<<<<< HEAD
		if e.tblInfo.ID != e.tableID.GetStatisticsID() {
=======
		pruneMode := variable.PartitionPruneMode(e.ctx.GetSessionVars().PartitionPruneMode.Load())
		if pruneMode != variable.Dynamic && e.tblInfo.ID != e.tableID.GetStatisticsID() {
>>>>>>> e1004a2c
			for _, definition := range e.tblInfo.Partition.Definitions {
				if definition.ID == e.tableID.GetStatisticsID() {
					sqlexec.MustFormatSQL(sql, " partition(%n)", definition.Name.L)
					break
				}
			}
		}
		var rs sqlexec.RecordSet
		rs, err = e.ctx.(sqlexec.SQLExecutor).ExecuteInternal(context.TODO(), sql.String())
		if err != nil {
			return
		}
		if rs == nil {
			err = errors.Trace(errors.Errorf("empty record set"))
			return
		}
		defer terror.Call(rs.Close)
		chk := rs.NewChunk()
		err = rs.Next(context.TODO(), chk)
		if err != nil {
			return
		}
		e.rowCount = chk.GetRow(0).GetInt64(0)
		historyRowCount = uint64(e.rowCount)
	}
	totalSampSize := e.opts[ast.AnalyzeOptNumSamples]
	e.estSampStep = uint32(historyRowCount / totalSampSize)
	return
}

func (e *AnalyzeFastExec) activateTxnForRowCount() (rollbackFn func() error, err error) {
	txn, err := e.ctx.Txn(true)
	if err != nil {
		if kv.ErrInvalidTxn.Equal(err) {
			_, err := e.ctx.(sqlexec.SQLExecutor).ExecuteInternal(context.TODO(), "begin")
			if err != nil {
				return nil, errors.Trace(err)
			}
			rollbackFn = func() error {
				_, err := e.ctx.(sqlexec.SQLExecutor).ExecuteInternal(context.TODO(), "rollback")
				return err
			}
		} else {
			return nil, errors.Trace(err)
		}
	}
	txn.SetOption(kv.Priority, kv.PriorityLow)
	txn.SetOption(kv.IsolationLevel, kv.RC)
	txn.SetOption(kv.NotFillCache, true)
	return rollbackFn, nil
}

// buildSampTask build sample tasks.
func (e *AnalyzeFastExec) buildSampTask() (err error) {
	bo := tikv.NewBackofferWithVars(context.Background(), 500, nil)
	store, _ := e.ctx.GetStore().(tikv.Storage)
	e.cache = store.GetRegionCache()
	accessRegionsCounter := 0
	pid := e.tableID.GetStatisticsID()
	startKey, endKey := tablecodec.GetTableHandleKeyRange(pid)
	targetKey := startKey
	for {
		// Search for the region which contains the targetKey.
		loc, err := e.cache.LocateKey(bo, targetKey)
		if err != nil {
			return err
		}
		if bytes.Compare(endKey, loc.StartKey) < 0 {
			break
		}
		accessRegionsCounter++

		// Set the next search key.
		targetKey = loc.EndKey

		// If the KV pairs in the region all belonging to the table, add it to the sample task.
		if bytes.Compare(startKey, loc.StartKey) <= 0 && len(loc.EndKey) != 0 && bytes.Compare(loc.EndKey, endKey) <= 0 {
			e.sampTasks = append(e.sampTasks, loc)
			continue
		}

		e.scanTasks = append(e.scanTasks, loc)
		if bytes.Compare(loc.StartKey, startKey) < 0 {
			loc.StartKey = startKey
		}
		if bytes.Compare(endKey, loc.EndKey) < 0 || len(loc.EndKey) == 0 {
			loc.EndKey = endKey
			break
		}
	}
	fastAnalyzeHistogramAccessRegions.Observe(float64(accessRegionsCounter))

	return nil
}

func (e *AnalyzeFastExec) decodeValues(handle kv.Handle, sValue []byte, wantCols map[int64]*types.FieldType) (values map[int64]types.Datum, err error) {
	loc := e.ctx.GetSessionVars().Location()
	values, err = tablecodec.DecodeRowToDatumMap(sValue, wantCols, loc)
	if err != nil || e.handleCols == nil {
		return values, err
	}
	wantCols = make(map[int64]*types.FieldType, e.handleCols.NumCols())
	handleColIDs := make([]int64, e.handleCols.NumCols())
	for i := 0; i < e.handleCols.NumCols(); i++ {
		c := e.handleCols.GetCol(i)
		handleColIDs[i] = c.ID
		wantCols[c.ID] = c.RetType
	}
	return tablecodec.DecodeHandleToDatumMap(handle, handleColIDs, wantCols, loc, values)
}

func (e *AnalyzeFastExec) getValueByInfo(colInfo *model.ColumnInfo, values map[int64]types.Datum) (types.Datum, error) {
	val, ok := values[colInfo.ID]
	if !ok {
		return table.GetColOriginDefaultValue(e.ctx, colInfo)
	}
	return val, nil
}

func (e *AnalyzeFastExec) updateCollectorSamples(sValue []byte, sKey kv.Key, samplePos int32) (err error) {
	var handle kv.Handle
	handle, err = tablecodec.DecodeRowKey(sKey)
	if err != nil {
		return err
	}

	// Decode cols for analyze table
	wantCols := make(map[int64]*types.FieldType, len(e.colsInfo))
	for _, col := range e.colsInfo {
		wantCols[col.ID] = &col.FieldType
	}

	// Pre-build index->cols relationship and refill wantCols if not exists(analyze index)
	index2Cols := make([][]*model.ColumnInfo, len(e.idxsInfo))
	for i, idxInfo := range e.idxsInfo {
		for _, idxCol := range idxInfo.Columns {
			colInfo := e.tblInfo.Columns[idxCol.Offset]
			index2Cols[i] = append(index2Cols[i], colInfo)
			wantCols[colInfo.ID] = &colInfo.FieldType
		}
	}

	// Decode the cols value in order.
	var values map[int64]types.Datum
	values, err = e.decodeValues(handle, sValue, wantCols)
	if err != nil {
		return err
	}
	// Update the primary key collector.
	pkColsCount := pkColsCount(e.handleCols)
	for i := 0; i < pkColsCount; i++ {
		col := e.handleCols.GetCol(i)
		v, ok := values[col.ID]
		if !ok {
			return errors.Trace(errors.Errorf("Primary key column not found"))
		}
		if e.collectors[i].Samples[samplePos] == nil {
			e.collectors[i].Samples[samplePos] = &statistics.SampleItem{}
		}
		e.collectors[i].Samples[samplePos].Handle = handle
		e.collectors[i].Samples[samplePos].Value = v
	}

	// Update the columns' collectors.
	for j, colInfo := range e.colsInfo {
		v, err := e.getValueByInfo(colInfo, values)
		if err != nil {
			return err
		}
		if e.collectors[pkColsCount+j].Samples[samplePos] == nil {
			e.collectors[pkColsCount+j].Samples[samplePos] = &statistics.SampleItem{}
		}
		e.collectors[pkColsCount+j].Samples[samplePos].Handle = handle
		e.collectors[pkColsCount+j].Samples[samplePos].Value = v
	}
	// Update the indexes' collectors.
	for j, idxInfo := range e.idxsInfo {
		idxVals := make([]types.Datum, 0, len(idxInfo.Columns))
		cols := index2Cols[j]
		for _, colInfo := range cols {
			v, err := e.getValueByInfo(colInfo, values)
			if err != nil {
				return err
			}
			idxVals = append(idxVals, v)
		}
		var bytes []byte
		bytes, err = codec.EncodeKey(e.ctx.GetSessionVars().StmtCtx, bytes, idxVals...)
		if err != nil {
			return err
		}
		if e.collectors[len(e.colsInfo)+pkColsCount+j].Samples[samplePos] == nil {
			e.collectors[len(e.colsInfo)+pkColsCount+j].Samples[samplePos] = &statistics.SampleItem{}
		}
		e.collectors[len(e.colsInfo)+pkColsCount+j].Samples[samplePos].Handle = handle
		e.collectors[len(e.colsInfo)+pkColsCount+j].Samples[samplePos].Value = types.NewBytesDatum(bytes)
	}
	return nil
}

func (e *AnalyzeFastExec) handleBatchSeekResponse(kvMap map[string][]byte) (err error) {
	length := int32(len(kvMap))
	newCursor := atomic.AddInt32(&e.sampCursor, length)
	samplePos := newCursor - length
	for sKey, sValue := range kvMap {
		exceedNeededSampleCounts := uint64(samplePos) >= e.opts[ast.AnalyzeOptNumSamples]
		if exceedNeededSampleCounts {
			atomic.StoreInt32(&e.sampCursor, int32(e.opts[ast.AnalyzeOptNumSamples]))
			break
		}
		err = e.updateCollectorSamples(sValue, kv.Key(sKey), samplePos)
		if err != nil {
			return err
		}
		samplePos++
	}
	return nil
}

func (e *AnalyzeFastExec) handleScanIter(iter kv.Iterator) (scanKeysSize int, err error) {
	rander := rand.New(rand.NewSource(e.randSeed))
	sampleSize := int64(e.opts[ast.AnalyzeOptNumSamples])
	for ; iter.Valid() && err == nil; err = iter.Next() {
		// reservoir sampling
		scanKeysSize++
		randNum := rander.Int63n(int64(e.sampCursor) + int64(scanKeysSize))
		if randNum > sampleSize && e.sampCursor == int32(sampleSize) {
			continue
		}

		p := rander.Int31n(int32(sampleSize))
		if e.sampCursor < int32(sampleSize) {
			p = e.sampCursor
			e.sampCursor++
		}

		err = e.updateCollectorSamples(iter.Value(), iter.Key(), p)
		if err != nil {
			return
		}
	}
	return
}

func (e *AnalyzeFastExec) handleScanTasks(bo *tikv.Backoffer) (keysSize int, err error) {
	snapshot := e.ctx.GetStore().(tikv.Storage).GetSnapshot(kv.MaxVersion)
	if e.ctx.GetSessionVars().GetReplicaRead().IsFollowerRead() {
		snapshot.SetOption(kv.ReplicaRead, kv.ReplicaReadFollower)
	}
	for _, t := range e.scanTasks {
		iter, err := snapshot.Iter(t.StartKey, t.EndKey)
		if err != nil {
			return keysSize, err
		}
		size, err := e.handleScanIter(iter)
		keysSize += size
		if err != nil {
			return keysSize, err
		}
	}
	return keysSize, nil
}

func (e *AnalyzeFastExec) handleSampTasks(workID int, step uint32, err *error) {
	defer e.wg.Done()
	snapshot := e.ctx.GetStore().(tikv.Storage).GetSnapshot(kv.MaxVersion)
	snapshot.SetOption(kv.NotFillCache, true)
	snapshot.SetOption(kv.IsolationLevel, kv.RC)
	snapshot.SetOption(kv.Priority, kv.PriorityLow)
	if e.ctx.GetSessionVars().GetReplicaRead().IsFollowerRead() {
		snapshot.SetOption(kv.ReplicaRead, kv.ReplicaReadFollower)
	}

	rander := rand.New(rand.NewSource(e.randSeed))
	for i := workID; i < len(e.sampTasks); i += e.concurrency {
		task := e.sampTasks[i]
		// randomize the estimate step in range [step - 2 * sqrt(step), step]
		if step > 4 { // 2*sqrt(x) < x
			lower, upper := step-uint32(2*math.Sqrt(float64(step))), step
			step = uint32(rander.Intn(int(upper-lower))) + lower
		}
		snapshot.SetOption(kv.SampleStep, step)
		kvMap := make(map[string][]byte)
		var iter kv.Iterator
		iter, *err = snapshot.Iter(task.StartKey, task.EndKey)
		if *err != nil {
			return
		}
		for iter.Valid() {
			kvMap[string(iter.Key())] = iter.Value()
			*err = iter.Next()
			if *err != nil {
				return
			}
		}
		fastAnalyzeHistogramSample.Observe(float64(len(kvMap)))

		*err = e.handleBatchSeekResponse(kvMap)
		if *err != nil {
			return
		}
	}
}

func (e *AnalyzeFastExec) buildColumnStats(ID int64, collector *statistics.SampleCollector, tp *types.FieldType, rowCount int64) (*statistics.Histogram, *statistics.CMSketch, *statistics.TopN, *statistics.FMSketch, error) {
	sc := e.ctx.GetSessionVars().StmtCtx
	data := make([][]byte, 0, len(collector.Samples))
	fmSketch := statistics.NewFMSketch(maxSketchSize)
	for i, sample := range collector.Samples {
		sample.Ordinal = i
		if sample.Value.IsNull() {
			collector.NullCount++
			continue
		}
		err := fmSketch.InsertValue(sc, sample.Value)
		if err != nil {
			return nil, nil, nil, nil, err
		}
		bytes, err := tablecodec.EncodeValue(sc, nil, sample.Value)
		if err != nil {
			return nil, nil, nil, nil, err
		}
		data = append(data, bytes)
	}
	// Build CMSketch.
	cmSketch, topN, ndv, scaleRatio := statistics.NewCMSketchAndTopN(int32(e.opts[ast.AnalyzeOptCMSketchDepth]), int32(e.opts[ast.AnalyzeOptCMSketchWidth]), data, uint32(e.opts[ast.AnalyzeOptNumTopN]), uint64(rowCount))
	// Build Histogram.
	hist, err := statistics.BuildColumnHist(e.ctx, int64(e.opts[ast.AnalyzeOptNumBuckets]), ID, collector, tp, rowCount, int64(ndv), collector.NullCount*int64(scaleRatio))
	return hist, cmSketch, topN, fmSketch, err
}

func (e *AnalyzeFastExec) buildIndexStats(idxInfo *model.IndexInfo, collector *statistics.SampleCollector, rowCount int64) (*statistics.Histogram, *statistics.CMSketch, *statistics.TopN, error) {
	data := make([][][]byte, len(idxInfo.Columns))
	for _, sample := range collector.Samples {
		var preLen int
		remained := sample.Value.GetBytes()
		// We need to insert each prefix values into CM Sketch.
		for i := 0; i < len(idxInfo.Columns); i++ {
			var err error
			var value []byte
			value, remained, err = codec.CutOne(remained)
			if err != nil {
				return nil, nil, nil, err
			}
			preLen += len(value)
			data[i] = append(data[i], sample.Value.GetBytes()[:preLen])
		}
	}
	numTop := uint32(e.opts[ast.AnalyzeOptNumTopN])
	cmSketch, topN, ndv, scaleRatio := statistics.NewCMSketchAndTopN(int32(e.opts[ast.AnalyzeOptCMSketchDepth]), int32(e.opts[ast.AnalyzeOptCMSketchWidth]), data[0], numTop, uint64(rowCount))
	// Build CM Sketch for each prefix and merge them into one.
	for i := 1; i < len(idxInfo.Columns); i++ {
		var curCMSketch *statistics.CMSketch
		var curTopN *statistics.TopN
		// `ndv` should be the ndv of full index, so just rewrite it here.
		curCMSketch, curTopN, ndv, scaleRatio = statistics.NewCMSketchAndTopN(int32(e.opts[ast.AnalyzeOptCMSketchDepth]), int32(e.opts[ast.AnalyzeOptCMSketchWidth]), data[i], numTop, uint64(rowCount))
		err := cmSketch.MergeCMSketch(curCMSketch)
		if err != nil {
			return nil, nil, nil, err
		}
		statistics.MergeTopNAndUpdateCMSketch(topN, curTopN, cmSketch, numTop)
	}
	// Build Histogram.
	hist, err := statistics.BuildColumnHist(e.ctx, int64(e.opts[ast.AnalyzeOptNumBuckets]), idxInfo.ID, collector, types.NewFieldType(mysql.TypeBlob), rowCount, int64(ndv), collector.NullCount*int64(scaleRatio))
	return hist, cmSketch, topN, err
}

func (e *AnalyzeFastExec) runTasks() ([]*statistics.Histogram, []*statistics.CMSketch, []*statistics.TopN, []*statistics.FMSketch, error) {
	errs := make([]error, e.concurrency)
	pkColCount := pkColsCount(e.handleCols)
	// collect column samples and primary key samples and index samples.
	length := len(e.colsInfo) + pkColCount + len(e.idxsInfo)
	e.collectors = make([]*statistics.SampleCollector, length)
	for i := range e.collectors {
		e.collectors[i] = &statistics.SampleCollector{
			MaxSampleSize: int64(e.opts[ast.AnalyzeOptNumSamples]),
			Samples:       make([]*statistics.SampleItem, e.opts[ast.AnalyzeOptNumSamples]),
		}
	}

	e.wg.Add(e.concurrency)
	bo := tikv.NewBackofferWithVars(context.Background(), 500, nil)
	for i := 0; i < e.concurrency; i++ {
		go e.handleSampTasks(i, e.estSampStep, &errs[i])
	}
	e.wg.Wait()
	for _, err := range errs {
		if err != nil {
			return nil, nil, nil, nil, err
		}
	}

	scanKeysSize, err := e.handleScanTasks(bo)
	fastAnalyzeHistogramScanKeys.Observe(float64(scanKeysSize))
	if err != nil {
		return nil, nil, nil, nil, err
	}

	stats := domain.GetDomain(e.ctx).StatsHandle()
	var rowCount int64 = 0
	if stats.Lease() > 0 {
		if t := stats.GetPartitionStats(e.tblInfo, e.tableID.GetStatisticsID()); !t.Pseudo {
			rowCount = t.Count
		}
	}
	hists, cms, topNs, fms := make([]*statistics.Histogram, length), make([]*statistics.CMSketch, length), make([]*statistics.TopN, length), make([]*statistics.FMSketch, length)
	for i := 0; i < length; i++ {
		// Build collector properties.
		collector := e.collectors[i]
		collector.Samples = collector.Samples[:e.sampCursor]
		sort.Slice(collector.Samples, func(i, j int) bool { return collector.Samples[i].Handle.Compare(collector.Samples[j].Handle) < 0 })
		collector.CalcTotalSize()
		// Adjust the row count in case the count of `tblStats` is not accurate and too small.
		rowCount = mathutil.MaxInt64(rowCount, int64(len(collector.Samples)))
		// Scale the total column size.
		if len(collector.Samples) > 0 {
			collector.TotalSize *= rowCount / int64(len(collector.Samples))
		}
		if i < pkColCount {
			pkCol := e.handleCols.GetCol(i)
			hists[i], cms[i], topNs[i], fms[i], err = e.buildColumnStats(pkCol.ID, e.collectors[i], pkCol.RetType, rowCount)
		} else if i < pkColCount+len(e.colsInfo) {
			hists[i], cms[i], topNs[i], fms[i], err = e.buildColumnStats(e.colsInfo[i-pkColCount].ID, e.collectors[i], &e.colsInfo[i-pkColCount].FieldType, rowCount)
		} else {
			hists[i], cms[i], topNs[i], err = e.buildIndexStats(e.idxsInfo[i-pkColCount-len(e.colsInfo)], e.collectors[i], rowCount)
		}
		if err != nil {
			return nil, nil, nil, nil, err
		}
	}
	return hists, cms, topNs, fms, nil
}

func (e *AnalyzeFastExec) buildStats() (hists []*statistics.Histogram, cms []*statistics.CMSketch, topNs []*statistics.TopN, fms []*statistics.FMSketch, err error) {
	// To set rand seed, it's for unit test.
	// To ensure that random sequences are different in non-test environments, RandSeed must be set time.Now().
	if RandSeed == 1 {
		atomic.StoreInt64(&e.randSeed, time.Now().UnixNano())
	} else {
		atomic.StoreInt64(&e.randSeed, RandSeed)
	}

	err = e.buildSampTask()
	if err != nil {
		return nil, nil, nil, nil, err
	}

	return e.runTasks()
}

// AnalyzeTestFastExec is for fast sample in unit test.
type AnalyzeTestFastExec struct {
	AnalyzeFastExec
	Ctx         sessionctx.Context
	TableID     core.AnalyzeTableID
	HandleCols  core.HandleCols
	ColsInfo    []*model.ColumnInfo
	IdxsInfo    []*model.IndexInfo
	Concurrency int
	Collectors  []*statistics.SampleCollector
	TblInfo     *model.TableInfo
	Opts        map[ast.AnalyzeOptionType]uint64
}

// TestFastSample only test the fast sample in unit test.
func (e *AnalyzeTestFastExec) TestFastSample() error {
	e.ctx = e.Ctx
	e.handleCols = e.HandleCols
	e.colsInfo = e.ColsInfo
	e.idxsInfo = e.IdxsInfo
	e.concurrency = e.Concurrency
	e.tableID = e.TableID
	e.wg = &sync.WaitGroup{}
	e.job = &statistics.AnalyzeJob{}
	e.tblInfo = e.TblInfo
	e.opts = e.Opts
	_, _, _, _, err := e.buildStats()
	e.Collectors = e.collectors
	return err
}

type analyzeIndexIncrementalExec struct {
	AnalyzeIndexExec
	oldHist *statistics.Histogram
	oldCMS  *statistics.CMSketch
	oldTopN *statistics.TopN
}

func analyzeIndexIncremental(idxExec *analyzeIndexIncrementalExec) analyzeResult {
	var statsVer = statistics.Version1
	if idxExec.analyzePB.IdxReq.Version != nil {
		statsVer = int(*idxExec.analyzePB.IdxReq.Version)
	}
	startPos := idxExec.oldHist.GetUpper(idxExec.oldHist.Len() - 1)
	values, _, err := codec.DecodeRange(startPos.GetBytes(), len(idxExec.idxInfo.Columns), nil, nil)
	if err != nil {
		return analyzeResult{Err: err, job: idxExec.job}
	}
	ran := ranger.Range{LowVal: values, HighVal: []types.Datum{types.MaxValueDatum()}}
	hist, cms, topN, err := idxExec.buildStats([]*ranger.Range{&ran}, false)
	if err != nil {
		return analyzeResult{Err: err, job: idxExec.job}
	}
	hist, err = statistics.MergeHistograms(idxExec.ctx.GetSessionVars().StmtCtx, idxExec.oldHist, hist, int(idxExec.opts[ast.AnalyzeOptNumBuckets]), statsVer)
	if err != nil {
		return analyzeResult{Err: err, job: idxExec.job}
	}
	if idxExec.oldCMS != nil && cms != nil {
		err = cms.MergeCMSketch4IncrementalAnalyze(idxExec.oldCMS, uint32(idxExec.opts[ast.AnalyzeOptNumTopN]))
		if err != nil {
			return analyzeResult{Err: err, job: idxExec.job}
		}
		cms.CalcDefaultValForAnalyze(uint64(hist.NDV))
	}
	if statsVer == statistics.Version2 {
		poped := statistics.MergeTopNAndUpdateCMSketch(topN, idxExec.oldTopN, cms, uint32(idxExec.opts[ast.AnalyzeOptNumTopN]))
		hist.AddIdxVals(poped)
	}
	result := analyzeResult{
		TableID:  idxExec.tableID,
		Hist:     []*statistics.Histogram{hist},
		Cms:      []*statistics.CMSketch{cms},
		TopNs:    []*statistics.TopN{topN},
		Fms:      []*statistics.FMSketch{nil},
		IsIndex:  1,
		job:      idxExec.job,
		StatsVer: statsVer,
	}
	result.Count = hist.NullCount
	if hist.Len() > 0 {
		result.Count += hist.Buckets[hist.Len()-1].Count
	}
	return result
}

type analyzePKIncrementalExec struct {
	AnalyzeColumnsExec
	oldHist *statistics.Histogram
}

func analyzePKIncremental(colExec *analyzePKIncrementalExec) analyzeResult {
	var maxVal types.Datum
	pkInfo := colExec.handleCols.GetCol(0)
	if mysql.HasUnsignedFlag(pkInfo.RetType.Flag) {
		maxVal = types.NewUintDatum(math.MaxUint64)
	} else {
		maxVal = types.NewIntDatum(math.MaxInt64)
	}
	startPos := *colExec.oldHist.GetUpper(colExec.oldHist.Len() - 1)
	ran := ranger.Range{LowVal: []types.Datum{startPos}, LowExclude: true, HighVal: []types.Datum{maxVal}}
	hists, _, _, _, _, err := colExec.buildStats([]*ranger.Range{&ran}, false)
	if err != nil {
		return analyzeResult{Err: err, job: colExec.job}
	}
	hist := hists[0]
	hist, err = statistics.MergeHistograms(colExec.ctx.GetSessionVars().StmtCtx, colExec.oldHist, hist, int(colExec.opts[ast.AnalyzeOptNumBuckets]), statistics.Version1)
	if err != nil {
		return analyzeResult{Err: err, job: colExec.job}
	}
	result := analyzeResult{
		TableID:  colExec.tableID,
		Hist:     []*statistics.Histogram{hist},
		Cms:      []*statistics.CMSketch{nil},
		TopNs:    []*statistics.TopN{nil},
		Fms:      []*statistics.FMSketch{nil},
		job:      colExec.job,
		StatsVer: statistics.Version1,
	}
	if hist.Len() > 0 {
		result.Count += hist.Buckets[hist.Len()-1].Count
	}
	return result
}

// analyzeResult is used to represent analyze result.
type analyzeResult struct {
	TableID  core.AnalyzeTableID
	Hist     []*statistics.Histogram
	Cms      []*statistics.CMSketch
	TopNs    []*statistics.TopN
	Fms      []*statistics.FMSketch
	ExtStats *statistics.ExtendedStatsColl
	Count    int64
	IsIndex  int
	Err      error
	job      *statistics.AnalyzeJob
	StatsVer int
}<|MERGE_RESOLUTION|>--- conflicted
+++ resolved
@@ -171,11 +171,6 @@
 			sc := e.ctx.GetSessionVars().StmtCtx
 			globalStats, err := statsHandle.MergePartitionStats2GlobalStats(sc, infoschema.GetInfoSchema(e.ctx), globalStatsID.tableID, info.isIndex, info.idxID)
 			if err != nil {
-				if types.ErrBuildGlobalLevelStatsFailed.Equal(err) {
-					// When we find some partition-level stats are missing, we need to report warning.
-					sc.AppendWarning(err)
-					continue
-				}
 				return err
 			}
 			for i := 0; i < globalStats.Num; i++ {
@@ -814,12 +809,8 @@
 		sql := new(strings.Builder)
 		sqlexec.MustFormatSQL(sql, "select count(*) from %n.%n", dbInfo.Name.L, e.tblInfo.Name.L)
 
-<<<<<<< HEAD
-		if e.tblInfo.ID != e.tableID.GetStatisticsID() {
-=======
 		pruneMode := variable.PartitionPruneMode(e.ctx.GetSessionVars().PartitionPruneMode.Load())
 		if pruneMode != variable.Dynamic && e.tblInfo.ID != e.tableID.GetStatisticsID() {
->>>>>>> e1004a2c
 			for _, definition := range e.tblInfo.Partition.Definitions {
 				if definition.ID == e.tableID.GetStatisticsID() {
 					sqlexec.MustFormatSQL(sql, " partition(%n)", definition.Name.L)
