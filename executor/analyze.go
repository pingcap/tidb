// Copyright 2017 PingCAP, Inc.
//
// Licensed under the Apache License, Version 2.0 (the "License");
// you may not use this file except in compliance with the License.
// You may obtain a copy of the License at
//
//     http://www.apache.org/licenses/LICENSE-2.0
//
// Unless required by applicable law or agreed to in writing, software
// distributed under the License is distributed on an "AS IS" BASIS,
// WITHOUT WARRANTIES OR CONDITIONS OF ANY KIND, either express or implied.
// See the License for the specific language governing permissions and
// limitations under the License.

package executor

import (
	"bytes"
	"context"
	"fmt"
	"math"
	"math/rand"
	"runtime"
	"sort"
	"strconv"
	"strings"
	"sync"
	"sync/atomic"
	"time"

	"github.com/cznic/mathutil"
	"github.com/pingcap/errors"
	"github.com/pingcap/failpoint"
	"github.com/pingcap/tidb/distsql"
	"github.com/pingcap/tidb/domain"
	"github.com/pingcap/tidb/expression"
	"github.com/pingcap/tidb/infoschema"
	"github.com/pingcap/tidb/kv"
	"github.com/pingcap/tidb/metrics"
	"github.com/pingcap/tidb/parser/ast"
	"github.com/pingcap/tidb/parser/model"
	"github.com/pingcap/tidb/parser/mysql"
	"github.com/pingcap/tidb/parser/terror"
	"github.com/pingcap/tidb/planner/core"
	"github.com/pingcap/tidb/sessionctx"
	"github.com/pingcap/tidb/sessionctx/variable"
	"github.com/pingcap/tidb/statistics"
	derr "github.com/pingcap/tidb/store/driver/error"
	"github.com/pingcap/tidb/table"
	"github.com/pingcap/tidb/tablecodec"
	"github.com/pingcap/tidb/types"
	"github.com/pingcap/tidb/util"
	"github.com/pingcap/tidb/util/chunk"
	"github.com/pingcap/tidb/util/codec"
	"github.com/pingcap/tidb/util/collate"
	"github.com/pingcap/tidb/util/logutil"
	"github.com/pingcap/tidb/util/ranger"
	"github.com/pingcap/tidb/util/sqlexec"
	"github.com/pingcap/tidb/util/timeutil"
	"github.com/pingcap/tipb/go-tipb"
	"github.com/tikv/client-go/v2/tikv"
	atomicutil "go.uber.org/atomic"
	"go.uber.org/zap"
)

var _ Executor = &AnalyzeExec{}

// AnalyzeExec represents Analyze executor.
type AnalyzeExec struct {
	baseExecutor
	tasks      []*analyzeTask
	wg         util.WaitGroupWrapper
	opts       map[ast.AnalyzeOptionType]uint64
	OptionsMap map[int64]core.V2AnalyzeOptions
}

var (
	// RandSeed is the seed for randing package.
	// It's public for test.
	RandSeed = int64(1)
)

const (
	maxRegionSampleSize = 1000
	maxSketchSize       = 10000
)

// Next implements the Executor Next interface.
func (e *AnalyzeExec) Next(ctx context.Context, req *chunk.Chunk) error {
	concurrency, err := getBuildStatsConcurrency(e.ctx)
	if err != nil {
		return err
	}
	taskCh := make(chan *analyzeTask, len(e.tasks))
	resultsCh := make(chan *statistics.AnalyzeResults, len(e.tasks))
	if len(e.tasks) < concurrency {
		concurrency = len(e.tasks)
	}
	for i := 0; i < concurrency; i++ {
		e.wg.Run(func() { e.analyzeWorker(taskCh, resultsCh) })
	}
	for _, task := range e.tasks {
		AddNewAnalyzeJob(e.ctx, task.job)
	}
	failpoint.Inject("mockKillPendingAnalyzeJob", func() {
		dom := domain.GetDomain(e.ctx)
		dom.SysProcTracker().KillSysProcess(util.GetAutoAnalyzeProcID(dom.ServerID))
	})
	for _, task := range e.tasks {
		taskCh <- task
	}
	close(taskCh)
	e.wg.Wait()
	close(resultsCh)

	statsHandle := domain.GetDomain(e.ctx).StatsHandle()
	panicCnt := 0

	pruneMode := variable.PartitionPruneMode(e.ctx.GetSessionVars().PartitionPruneMode.Load())
	// needGlobalStats used to indicate whether we should merge the partition-level stats to global-level stats.
	needGlobalStats := pruneMode == variable.Dynamic
	type globalStatsKey struct {
		tableID int64
		indexID int64
	}
	type globalStatsInfo struct {
		isIndex int
		// When the `isIndex == 0`, histIDs will be the column IDs.
		// Otherwise, histIDs will only contain the index ID.
		histIDs      []int64
		statsVersion int
	}
	// globalStatsMap is a map used to store which partition tables and the corresponding indexes need global-level stats.
	// The meaning of key in map is the structure that used to store the tableID and indexID.
	// The meaning of value in map is some additional information needed to build global-level stats.
	globalStatsMap := make(map[globalStatsKey]globalStatsInfo)
	finishJobWithLogFn := func(ctx context.Context, job *statistics.AnalyzeJob, analyzeErr error) {
		FinishAnalyzeJob(e.ctx, job, analyzeErr)
		if job != nil {
			var state string
			if analyzeErr != nil {
				state = statistics.AnalyzeFailed
			} else {
				state = statistics.AnalyzeFinished
			}
			logutil.Logger(ctx).Info(fmt.Sprintf("analyze table `%s`.`%s` has %s", job.DBName, job.TableName, state),
				zap.String("partition", job.PartitionName),
				zap.String("job info", job.JobInfo),
				zap.Time("start time", job.StartTime),
				zap.Time("end time", job.EndTime),
				zap.String("cost", job.EndTime.Sub(job.StartTime).String()))
		}
	}
	for panicCnt < concurrency {
		results, ok := <-resultsCh
		if !ok {
			break
		}
		if results.Err != nil {
			err = results.Err
			if err == errAnalyzeWorkerPanic {
				panicCnt++
			} else {
				logutil.Logger(ctx).Error("analyze failed", zap.Error(err))
			}
			finishJobWithLogFn(ctx, results.Job, err)
			continue
		}
		if results.TableID.IsPartitionTable() && needGlobalStats {
			for _, result := range results.Ars {
				if result.IsIndex == 0 {
					// If it does not belong to the statistics of index, we need to set it to -1 to distinguish.
					globalStatsID := globalStatsKey{tableID: results.TableID.TableID, indexID: int64(-1)}
					histIDs := make([]int64, 0, len(result.Hist))
					for _, hg := range result.Hist {
						// It's normal virtual column, skip.
						if hg == nil {
							continue
						}
						histIDs = append(histIDs, hg.ID)
					}
					globalStatsMap[globalStatsID] = globalStatsInfo{isIndex: result.IsIndex, histIDs: histIDs, statsVersion: results.StatsVer}
				} else {
					for _, hg := range result.Hist {
						globalStatsID := globalStatsKey{tableID: results.TableID.TableID, indexID: hg.ID}
						globalStatsMap[globalStatsID] = globalStatsInfo{isIndex: result.IsIndex, histIDs: []int64{hg.ID}, statsVersion: results.StatsVer}
					}
				}
			}
		}
		if err1 := statsHandle.SaveTableStatsToStorage(results, results.TableID.IsPartitionTable() && needGlobalStats); err1 != nil {
			err = err1
			logutil.Logger(ctx).Error("save table stats to storage failed", zap.Error(err))
			finishJobWithLogFn(ctx, results.Job, err)
		} else {
			finishJobWithLogFn(ctx, results.Job, nil)
			// Dump stats to historical storage.
			if err := e.recordHistoricalStats(results.TableID.TableID); err != nil {
				logutil.BgLogger().Error("record historical stats failed", zap.Error(err))
			}
		}
	}
	failpoint.Inject("mockKillFinishedAnalyzeJob", func() {
		dom := domain.GetDomain(e.ctx)
		dom.SysProcTracker().KillSysProcess(util.GetAutoAnalyzeProcID(dom.ServerID))
	})
	if err != nil {
		return err
	}
	if needGlobalStats {
		for globalStatsID, info := range globalStatsMap {
			globalOpts := e.opts
			if e.OptionsMap != nil {
				if v2Options, ok := e.OptionsMap[globalStatsID.tableID]; ok {
					globalOpts = v2Options.FilledOpts
				}
			}
			globalStats, err := statsHandle.MergePartitionStats2GlobalStatsByTableID(e.ctx, globalOpts, e.ctx.GetInfoSchema().(infoschema.InfoSchema), globalStatsID.tableID, info.isIndex, info.histIDs)
			if err != nil {
				if types.ErrPartitionStatsMissing.Equal(err) {
					// When we find some partition-level stats are missing, we need to report warning.
					e.ctx.GetSessionVars().StmtCtx.AppendWarning(err)
					continue
				}
				return err
			}
			for i := 0; i < globalStats.Num; i++ {
				hg, cms, topN, fms := globalStats.Hg[i], globalStats.Cms[i], globalStats.TopN[i], globalStats.Fms[i]
				// fms for global stats doesn't need to dump to kv.
				err = statsHandle.SaveStatsToStorage(globalStatsID.tableID, globalStats.Count, info.isIndex, hg, cms, topN, fms, info.statsVersion, 1, false, true)
				if err != nil {
					logutil.Logger(ctx).Error("save global-level stats to storage failed", zap.Error(err))
				}
				// Dump stats to historical storage.
				if err := e.recordHistoricalStats(globalStatsID.tableID); err != nil {
					logutil.BgLogger().Error("record historical stats failed", zap.Error(err))
				}
			}
		}
	}
	err = e.saveAnalyzeOptsV2()
	if err != nil {
		e.ctx.GetSessionVars().StmtCtx.AppendWarning(err)
	}
	return statsHandle.Update(e.ctx.GetInfoSchema().(infoschema.InfoSchema))
}

func (e *AnalyzeExec) saveAnalyzeOptsV2() error {
	if !variable.PersistAnalyzeOptions.Load() || len(e.OptionsMap) == 0 {
		return nil
	}
	sql := new(strings.Builder)
	sqlexec.MustFormatSQL(sql, "REPLACE INTO mysql.analyze_options (table_id,sample_num,sample_rate,buckets,topn,column_choice,column_ids) VALUES ")
	idx := 0
	for _, opts := range e.OptionsMap {
		sampleNum := opts.RawOpts[ast.AnalyzeOptNumSamples]
		sampleRate := float64(0)
		if val, ok := opts.RawOpts[ast.AnalyzeOptSampleRate]; ok {
			sampleRate = math.Float64frombits(val)
		}
		buckets := opts.RawOpts[ast.AnalyzeOptNumBuckets]
		topn := int64(-1)
		if val, ok := opts.RawOpts[ast.AnalyzeOptNumTopN]; ok {
			topn = int64(val)
		}
		colChoice := opts.ColChoice.String()
		colIDs := make([]string, len(opts.ColumnList))
		for i, colInfo := range opts.ColumnList {
			colIDs[i] = strconv.FormatInt(colInfo.ID, 10)
		}
		colIDStrs := strings.Join(colIDs, ",")
		sqlexec.MustFormatSQL(sql, "(%?,%?,%?,%?,%?,%?,%?)", opts.PhyTableID, sampleNum, sampleRate, buckets, topn, colChoice, colIDStrs)
		if idx < len(e.OptionsMap)-1 {
			sqlexec.MustFormatSQL(sql, ",")
		}
		idx += 1
	}
	exec := e.ctx.(sqlexec.RestrictedSQLExecutor)
	_, _, err := exec.ExecRestrictedSQL(context.TODO(), nil, sql.String())
	if err != nil {
		return err
	}
	return nil
}

func (e *AnalyzeExec) recordHistoricalStats(tableID int64) error {
	statsHandle := domain.GetDomain(e.ctx).StatsHandle()
	historicalStatsEnabled, err := statsHandle.CheckHistoricalStatsEnable()
	if err != nil {
		return errors.Errorf("check tidb_enable_historical_stats failed: %v", err)
	}
	if !historicalStatsEnabled {
		return nil
	}

	is := domain.GetDomain(e.ctx).InfoSchema()
	tbl, existed := is.TableByID(tableID)
	if !existed {
		return errors.Errorf("cannot get table by id %d", tableID)
	}
	tblInfo := tbl.Meta()
	dbInfo, existed := is.SchemaByTable(tblInfo)
	if !existed {
		return errors.Errorf("cannot get DBInfo by TableID %d", tableID)
	}
	if _, err := statsHandle.RecordHistoricalStatsToStorage(dbInfo.Name.O, tblInfo); err != nil {
		return errors.Errorf("record table %s.%s's historical stats failed", dbInfo.Name.O, tblInfo.Name.O)
	}
	return nil
}

func getBuildStatsConcurrency(ctx sessionctx.Context) (int, error) {
	sessionVars := ctx.GetSessionVars()
	concurrency, err := variable.GetSessionOrGlobalSystemVar(sessionVars, variable.TiDBBuildStatsConcurrency)
	if err != nil {
		return 0, err
	}
	c, err := strconv.ParseInt(concurrency, 10, 64)
	return int(c), err
}

type taskType int

const (
	colTask taskType = iota
	idxTask
	fastTask
	pkIncrementalTask
	idxIncrementalTask
)

type analyzeTask struct {
	taskType           taskType
	idxExec            *AnalyzeIndexExec
	colExec            *AnalyzeColumnsExec
	fastExec           *AnalyzeFastExec
	idxIncrementalExec *analyzeIndexIncrementalExec
	colIncrementalExec *analyzePKIncrementalExec
	job                *statistics.AnalyzeJob
}

var errAnalyzeWorkerPanic = errors.New("analyze worker panic")

func (e *AnalyzeExec) analyzeWorker(taskCh <-chan *analyzeTask, resultsCh chan<- *statistics.AnalyzeResults) {
	var task *analyzeTask
	defer func() {
		if r := recover(); r != nil {
			buf := make([]byte, 4096)
			stackSize := runtime.Stack(buf, false)
			buf = buf[:stackSize]
			logutil.BgLogger().Error("analyze worker panicked", zap.String("stack", string(buf)))
			metrics.PanicCounter.WithLabelValues(metrics.LabelAnalyze).Inc()
			resultsCh <- &statistics.AnalyzeResults{
				Err: errAnalyzeWorkerPanic,
				Job: task.job,
			}
		}
	}()
	for {
		var ok bool
		task, ok = <-taskCh
		if !ok {
			break
		}
		StartAnalyzeJob(e.ctx, task.job)
		switch task.taskType {
		case colTask:
			resultsCh <- analyzeColumnsPushdown(task.colExec)
		case idxTask:
			resultsCh <- analyzeIndexPushdown(task.idxExec)
		case fastTask:
			resultsCh <- analyzeFastExec(task.fastExec)
		case pkIncrementalTask:
			resultsCh <- analyzePKIncremental(task.colIncrementalExec)
		case idxIncrementalTask:
			resultsCh <- analyzeIndexIncremental(task.idxIncrementalExec)
		}
	}
}

func analyzeIndexPushdown(idxExec *AnalyzeIndexExec) *statistics.AnalyzeResults {
	ranges := ranger.FullRange()
	// For single-column index, we do not load null rows from TiKV, so the built histogram would not include
	// null values, and its `NullCount` would be set by result of another distsql call to get null rows.
	// For multi-column index, we cannot define null for the rows, so we still use full range, and the rows
	// containing null fields would exist in built histograms. Note that, the `NullCount` of histograms for
	// multi-column index is always 0 then.
	if len(idxExec.idxInfo.Columns) == 1 {
		ranges = ranger.FullNotNullRange()
	}
	hist, cms, fms, topN, err := idxExec.buildStats(ranges, true)
	if err != nil {
		return &statistics.AnalyzeResults{Err: err, Job: idxExec.job}
	}
	var statsVer = statistics.Version1
	if idxExec.analyzePB.IdxReq.Version != nil {
		statsVer = int(*idxExec.analyzePB.IdxReq.Version)
	}
	result := &statistics.AnalyzeResult{
		Hist:    []*statistics.Histogram{hist},
		Cms:     []*statistics.CMSketch{cms},
		TopNs:   []*statistics.TopN{topN},
		Fms:     []*statistics.FMSketch{fms},
		IsIndex: 1,
	}
	cnt := hist.NullCount
	if hist.Len() > 0 {
		cnt += hist.Buckets[hist.Len()-1].Count
	}
	if topN.TotalCount() > 0 {
		cnt += int64(topN.TotalCount())
	}
	return &statistics.AnalyzeResults{
		TableID:  idxExec.tableID,
		Ars:      []*statistics.AnalyzeResult{result},
		Job:      idxExec.job,
		StatsVer: statsVer,
		Count:    cnt,
		Snapshot: idxExec.snapshot,
	}
}

type baseAnalyzeExec struct {
	ctx         sessionctx.Context
	tableID     statistics.AnalyzeTableID
	concurrency int
	analyzePB   *tipb.AnalyzeReq
	opts        map[ast.AnalyzeOptionType]uint64
	job         *statistics.AnalyzeJob
	snapshot    uint64
}

func analyzeIndexNDVPushDown(idxExec *AnalyzeIndexExec) *statistics.AnalyzeResults {
	ranges := ranger.FullRange()
	// For single-column index, we do not load null rows from TiKV, so the built histogram would not include
	// null values, and its `NullCount` would be set by result of another distsql call to get null rows.
	// For multi-column index, we cannot define null for the rows, so we still use full range, and the rows
	// containing null fields would exist in built histograms. Note that, the `NullCount` of histograms for
	// multi-column index is always 0 then.
	if len(idxExec.idxInfo.Columns) == 1 {
		ranges = ranger.FullNotNullRange()
	}
	fms, nullHist, err := idxExec.buildSimpleStats(ranges, len(idxExec.idxInfo.Columns) == 1)
	if err != nil {
		return &statistics.AnalyzeResults{Err: err, Job: idxExec.job}
	}
	result := &statistics.AnalyzeResult{
		Fms: []*statistics.FMSketch{fms},
		// We use histogram to get the Index's ID.
		Hist:    []*statistics.Histogram{statistics.NewHistogram(idxExec.idxInfo.ID, 0, 0, statistics.Version1, types.NewFieldType(mysql.TypeBlob), 0, 0)},
		IsIndex: 1,
	}
	r := &statistics.AnalyzeResults{
		TableID: idxExec.tableID,
		Ars:     []*statistics.AnalyzeResult{result},
		Job:     idxExec.job,
		// TODO: avoid reusing Version1.
		StatsVer: statistics.Version1,
	}
	if nullHist != nil && nullHist.Len() > 0 {
		r.Count = nullHist.Buckets[nullHist.Len()-1].Count
	}
	return r
}

// AnalyzeIndexExec represents analyze index push down executor.
type AnalyzeIndexExec struct {
	baseAnalyzeExec

	idxInfo        *model.IndexInfo
	isCommonHandle bool
	result         distsql.SelectResult
	countNullRes   distsql.SelectResult
}

// fetchAnalyzeResult builds and dispatches the `kv.Request` from given ranges, and stores the `SelectResult`
// in corresponding fields based on the input `isNullRange` argument, which indicates if the range is the
// special null range for single-column index to get the null count.
func (e *AnalyzeIndexExec) fetchAnalyzeResult(ranges []*ranger.Range, isNullRange bool) error {
	var builder distsql.RequestBuilder
	var kvReqBuilder *distsql.RequestBuilder
	if e.isCommonHandle && e.idxInfo.Primary {
		kvReqBuilder = builder.SetHandleRangesForTables(e.ctx.GetSessionVars().StmtCtx, []int64{e.tableID.GetStatisticsID()}, true, ranges, nil)
	} else {
		kvReqBuilder = builder.SetIndexRangesForTables(e.ctx.GetSessionVars().StmtCtx, []int64{e.tableID.GetStatisticsID()}, e.idxInfo.ID, ranges)
	}
	kvReqBuilder.SetResourceGroupTagger(e.ctx.GetSessionVars().StmtCtx.GetResourceGroupTagger())
	kvReq, err := kvReqBuilder.
		SetAnalyzeRequest(e.analyzePB).
		SetStartTS(e.snapshot).
		SetKeepOrder(true).
		SetConcurrency(e.concurrency).
		Build()
	if err != nil {
		return err
	}
	ctx := context.TODO()
	result, err := distsql.Analyze(ctx, e.ctx.GetClient(), kvReq, e.ctx.GetSessionVars().KVVars, e.ctx.GetSessionVars().InRestrictedSQL, e.ctx.GetSessionVars().StmtCtx)
	if err != nil {
		return err
	}
	if isNullRange {
		e.countNullRes = result
	} else {
		e.result = result
	}
	return nil
}

func (e *AnalyzeIndexExec) open(ranges []*ranger.Range, considerNull bool) error {
	err := e.fetchAnalyzeResult(ranges, false)
	if err != nil {
		return err
	}
	if considerNull && len(e.idxInfo.Columns) == 1 {
		ranges = ranger.NullRange()
		err = e.fetchAnalyzeResult(ranges, true)
		if err != nil {
			return err
		}
	}
	return nil
}

func updateIndexResult(
	ctx sessionctx.Context,
	resp *tipb.AnalyzeIndexResp,
	job *statistics.AnalyzeJob,
	hist *statistics.Histogram,
	cms *statistics.CMSketch,
	fms *statistics.FMSketch,
	topn *statistics.TopN,
	idxInfo *model.IndexInfo,
	numBuckets int,
	numTopN int,
	statsVer int,
) (
	*statistics.Histogram,
	*statistics.CMSketch,
	*statistics.FMSketch,
	*statistics.TopN,
	error,
) {
	var err error
	needCMS := cms != nil
	respHist := statistics.HistogramFromProto(resp.Hist)
	if job != nil {
		UpdateAnalyzeJob(ctx, job, int64(respHist.TotalRowCount()))
	}
	hist, err = statistics.MergeHistograms(ctx.GetSessionVars().StmtCtx, hist, respHist, numBuckets, statsVer)
	if err != nil {
		return nil, nil, nil, nil, err
	}
	if needCMS {
		if resp.Cms == nil {
			logutil.Logger(context.TODO()).Warn("nil CMS in response", zap.String("table", idxInfo.Table.O), zap.String("index", idxInfo.Name.O))
		} else {
			cm, tmpTopN := statistics.CMSketchAndTopNFromProto(resp.Cms)
			if err := cms.MergeCMSketch(cm); err != nil {
				return nil, nil, nil, nil, err
			}
			statistics.MergeTopNAndUpdateCMSketch(topn, tmpTopN, cms, uint32(numTopN))
		}
	}
	if fms != nil && resp.Collector != nil && resp.Collector.FmSketch != nil {
		fms.MergeFMSketch(statistics.FMSketchFromProto(resp.Collector.FmSketch))
	}
	return hist, cms, fms, topn, nil
}

func (e *AnalyzeIndexExec) buildStatsFromResult(result distsql.SelectResult, needCMS bool) (*statistics.Histogram, *statistics.CMSketch, *statistics.FMSketch, *statistics.TopN, error) {
	failpoint.Inject("buildStatsFromResult", func(val failpoint.Value) {
		if val.(bool) {
			failpoint.Return(nil, nil, nil, nil, errors.New("mock buildStatsFromResult error"))
		}
	})
	hist := &statistics.Histogram{}
	var cms *statistics.CMSketch
	var topn *statistics.TopN
	if needCMS {
		cms = statistics.NewCMSketch(int32(e.opts[ast.AnalyzeOptCMSketchDepth]), int32(e.opts[ast.AnalyzeOptCMSketchWidth]))
		topn = statistics.NewTopN(int(e.opts[ast.AnalyzeOptNumTopN]))
	}
	fms := statistics.NewFMSketch(maxSketchSize)
	statsVer := statistics.Version1
	if e.analyzePB.IdxReq.Version != nil {
		statsVer = int(*e.analyzePB.IdxReq.Version)
	}
	for {
		failpoint.Inject("mockKillRunningAnalyzeIndexJob", func() {
			dom := domain.GetDomain(e.ctx)
			dom.SysProcTracker().KillSysProcess(util.GetAutoAnalyzeProcID(dom.ServerID))
		})
		if atomic.LoadUint32(&e.ctx.GetSessionVars().Killed) == 1 {
			return nil, nil, nil, nil, errors.Trace(ErrQueryInterrupted)
		}
		failpoint.Inject("mockSlowAnalyzeIndex", func() {
			time.Sleep(1000 * time.Second)
		})
		data, err := result.NextRaw(context.TODO())
		if err != nil {
			return nil, nil, nil, nil, err
		}
		if data == nil {
			break
		}
		resp := &tipb.AnalyzeIndexResp{}
		err = resp.Unmarshal(data)
		if err != nil {
			return nil, nil, nil, nil, err
		}
		hist, cms, fms, topn, err = updateIndexResult(e.ctx, resp, e.job, hist, cms, fms, topn,
			e.idxInfo, int(e.opts[ast.AnalyzeOptNumBuckets]), int(e.opts[ast.AnalyzeOptNumTopN]), statsVer)
		if err != nil {
			return nil, nil, nil, nil, err
		}
	}
	if needCMS && topn.TotalCount() > 0 {
		hist.RemoveVals(topn.TopN)
	}
	if needCMS && cms != nil {
		cms.CalcDefaultValForAnalyze(uint64(hist.NDV))
	}
	return hist, cms, fms, topn, nil
}

func (e *AnalyzeIndexExec) buildStats(ranges []*ranger.Range, considerNull bool) (hist *statistics.Histogram, cms *statistics.CMSketch, fms *statistics.FMSketch, topN *statistics.TopN, err error) {
	if err = e.open(ranges, considerNull); err != nil {
		return nil, nil, nil, nil, err
	}
	defer func() {
		err1 := closeAll(e.result, e.countNullRes)
		if err == nil {
			err = err1
		}
	}()
	hist, cms, fms, topN, err = e.buildStatsFromResult(e.result, true)
	if err != nil {
		return nil, nil, nil, nil, err
	}
	if e.countNullRes != nil {
		nullHist, _, _, _, err := e.buildStatsFromResult(e.countNullRes, false)
		if err != nil {
			return nil, nil, nil, nil, err
		}
		if l := nullHist.Len(); l > 0 {
			hist.NullCount = nullHist.Buckets[l-1].Count
		}
	}
	hist.ID = e.idxInfo.ID
	return hist, cms, fms, topN, nil
}

func (e *AnalyzeIndexExec) buildSimpleStats(ranges []*ranger.Range, considerNull bool) (fms *statistics.FMSketch, nullHist *statistics.Histogram, err error) {
	if err = e.open(ranges, considerNull); err != nil {
		return nil, nil, err
	}
	defer func() {
		err1 := closeAll(e.result, e.countNullRes)
		if err == nil {
			err = err1
		}
	}()
	_, _, fms, _, err = e.buildStatsFromResult(e.result, false)
	if e.countNullRes != nil {
		nullHist, _, _, _, err := e.buildStatsFromResult(e.countNullRes, false)
		if err != nil {
			return nil, nil, err
		}
		if l := nullHist.Len(); l > 0 {
			return fms, nullHist, nil
		}
	}
	return fms, nil, nil
}

func analyzeColumnsPushdown(colExec *AnalyzeColumnsExec) *statistics.AnalyzeResults {
	var ranges []*ranger.Range
	if hc := colExec.handleCols; hc != nil {
		if hc.IsInt() {
			ranges = ranger.FullIntRange(mysql.HasUnsignedFlag(hc.GetCol(0).RetType.GetFlag()))
		} else {
			ranges = ranger.FullNotNullRange()
		}
	} else {
		ranges = ranger.FullIntRange(false)
	}
	collExtStats := colExec.ctx.GetSessionVars().EnableExtendedStats
	if colExec.StatsVersion == statistics.Version2 {
		specialIndexes := make([]*model.IndexInfo, 0, len(colExec.indexes))
		specialIndexesOffsets := make([]int, 0, len(colExec.indexes))
		for i, idx := range colExec.indexes {
			isSpecial := false
			for _, col := range idx.Columns {
				colInfo := colExec.colsInfo[col.Offset]
				isVirtualCol := colInfo.IsGenerated() && !colInfo.GeneratedStored
				isPrefixCol := col.Length != types.UnspecifiedLength
				if isVirtualCol || isPrefixCol {
					isSpecial = true
					break
				}
			}
			if isSpecial {
				specialIndexesOffsets = append(specialIndexesOffsets, i)
				specialIndexes = append(specialIndexes, idx)
			}
		}
		idxNDVPushDownCh := make(chan analyzeIndexNDVTotalResult, 1)
		// subIndexWorkerWg is better to be initialized in handleNDVForSpecialIndexes, however if we do so, golang would
		// report unexpected/unreasonable data race error on subIndexWorkerWg when running TestAnalyzeVirtualCol test
		// case with `-race` flag now.
		var wg util.WaitGroupWrapper
		wg.Run(func() {
			colExec.handleNDVForSpecialIndexes(specialIndexes, idxNDVPushDownCh)
		})
		defer wg.Wait()
		count, hists, topns, fmSketches, extStats, err := colExec.buildSamplingStats(ranges, collExtStats, specialIndexesOffsets, idxNDVPushDownCh)
		if err != nil {
			return &statistics.AnalyzeResults{Err: err, Job: colExec.job}
		}
		cLen := len(colExec.analyzePB.ColReq.ColumnsInfo)
		colGroupResult := &statistics.AnalyzeResult{
			Hist:    hists[cLen:],
			TopNs:   topns[cLen:],
			Fms:     fmSketches[cLen:],
			IsIndex: 1,
		}
		// Discard stats of _tidb_rowid.
		// Because the process of analyzing will keep the order of results be the same as the colsInfo in the analyze task,
		// and in `buildAnalyzeFullSamplingTask` we always place the _tidb_rowid at the last of colsInfo, so if there are
		// stats for _tidb_rowid, it must be at the end of the column stats.
		// Virtual column has no histogram yet. So we check nil here.
		if hists[cLen-1] != nil && hists[cLen-1].ID == -1 {
			cLen -= 1
		}
		colResult := &statistics.AnalyzeResult{
			Hist:  hists[:cLen],
			TopNs: topns[:cLen],
			Fms:   fmSketches[:cLen],
		}
		return &statistics.AnalyzeResults{
			TableID:       colExec.tableID,
			Ars:           []*statistics.AnalyzeResult{colResult, colGroupResult},
			Job:           colExec.job,
			StatsVer:      colExec.StatsVersion,
			Count:         count,
			Snapshot:      colExec.snapshot,
			ExtStats:      extStats,
			BaseCount:     colExec.baseCount,
			BaseModifyCnt: colExec.baseModifyCnt,
		}
	}
	hists, cms, topNs, fms, extStats, err := colExec.buildStats(ranges, collExtStats)
	if err != nil {
		return &statistics.AnalyzeResults{Err: err, Job: colExec.job}
	}

	if hasPkHist(colExec.handleCols) {
		PKresult := &statistics.AnalyzeResult{
			Hist:  hists[:1],
			Cms:   cms[:1],
			TopNs: topNs[:1],
			Fms:   fms[:1],
		}
		restResult := &statistics.AnalyzeResult{
			Hist:  hists[1:],
			Cms:   cms[1:],
			TopNs: topNs[1:],
			Fms:   fms[1:],
		}
		return &statistics.AnalyzeResults{
			TableID:  colExec.tableID,
			Ars:      []*statistics.AnalyzeResult{PKresult, restResult},
			ExtStats: extStats,
			Job:      colExec.job,
			StatsVer: colExec.StatsVersion,
			Count:    int64(PKresult.Hist[0].TotalRowCount()),
			Snapshot: colExec.snapshot,
		}
	}
	var ars []*statistics.AnalyzeResult
	if colExec.analyzePB.Tp == tipb.AnalyzeType_TypeMixed {
		ars = append(ars, &statistics.AnalyzeResult{
			Hist:    []*statistics.Histogram{hists[0]},
			Cms:     []*statistics.CMSketch{cms[0]},
			TopNs:   []*statistics.TopN{topNs[0]},
			Fms:     []*statistics.FMSketch{nil},
			IsIndex: 1,
		})
		hists = hists[1:]
		cms = cms[1:]
		topNs = topNs[1:]
	}
	colResult := &statistics.AnalyzeResult{
		Hist:  hists,
		Cms:   cms,
		TopNs: topNs,
		Fms:   fms,
	}
	ars = append(ars, colResult)
	cnt := int64(hists[0].TotalRowCount())
	if colExec.StatsVersion >= statistics.Version2 {
		cnt += int64(topNs[0].TotalCount())
	}
	return &statistics.AnalyzeResults{
		TableID:  colExec.tableID,
		Ars:      ars,
		Job:      colExec.job,
		StatsVer: colExec.StatsVersion,
		ExtStats: extStats,
		Count:    cnt,
		Snapshot: colExec.snapshot,
	}
}

// AnalyzeColumnsExec represents Analyze columns push down executor.
type AnalyzeColumnsExec struct {
	baseAnalyzeExec

	tableInfo     *model.TableInfo
	colsInfo      []*model.ColumnInfo
	handleCols    core.HandleCols
	commonHandle  *model.IndexInfo
	resultHandler *tableResultHandler
	indexes       []*model.IndexInfo
	core.AnalyzeInfo

	samplingBuilderWg *notifyErrorWaitGroupWrapper
	samplingMergeWg   *util.WaitGroupWrapper

	schemaForVirtualColEval *expression.Schema
	baseCount               int64
	baseModifyCnt           int64
}

func (e *AnalyzeColumnsExec) open(ranges []*ranger.Range) error {
	e.resultHandler = &tableResultHandler{}
	firstPartRanges, secondPartRanges := distsql.SplitRangesAcrossInt64Boundary(ranges, true, false, !hasPkHist(e.handleCols))
	firstResult, err := e.buildResp(firstPartRanges)
	if err != nil {
		return err
	}
	if len(secondPartRanges) == 0 {
		e.resultHandler.open(nil, firstResult)
		return nil
	}
	var secondResult distsql.SelectResult
	secondResult, err = e.buildResp(secondPartRanges)
	if err != nil {
		return err
	}
	e.resultHandler.open(firstResult, secondResult)

	return nil
}

func (e *AnalyzeColumnsExec) buildResp(ranges []*ranger.Range) (distsql.SelectResult, error) {
	var builder distsql.RequestBuilder
	reqBuilder := builder.SetHandleRangesForTables(e.ctx.GetSessionVars().StmtCtx, []int64{e.TableID.GetStatisticsID()}, e.handleCols != nil && !e.handleCols.IsInt(), ranges, nil)
	builder.SetResourceGroupTagger(e.ctx.GetSessionVars().StmtCtx.GetResourceGroupTagger())
	// Always set KeepOrder of the request to be true, in order to compute
	// correct `correlation` of columns.
	kvReq, err := reqBuilder.
		SetAnalyzeRequest(e.analyzePB).
		SetStartTS(e.snapshot).
		SetKeepOrder(true).
		SetConcurrency(e.concurrency).
		Build()
	if err != nil {
		return nil, err
	}
	ctx := context.TODO()
	result, err := distsql.Analyze(ctx, e.ctx.GetClient(), kvReq, e.ctx.GetSessionVars().KVVars, e.ctx.GetSessionVars().InRestrictedSQL, e.ctx.GetSessionVars().StmtCtx)
	if err != nil {
		return nil, err
	}
	return result, nil
}

// decodeSampleDataWithVirtualColumn constructs the virtual column by evaluating from the deocded normal columns.
// If it failed, it would return false to trigger normal decoding way without the virtual column.
func (e AnalyzeColumnsExec) decodeSampleDataWithVirtualColumn(
	collector statistics.RowSampleCollector,
	fieldTps []*types.FieldType,
	virtualColIdx []int,
	schema *expression.Schema,
) error {
	totFts := make([]*types.FieldType, 0, e.schemaForVirtualColEval.Len())
	for _, col := range e.schemaForVirtualColEval.Columns {
		totFts = append(totFts, col.RetType)
	}
	chk := chunk.NewChunkWithCapacity(totFts, len(collector.Base().Samples))
	decoder := codec.NewDecoder(chk, e.ctx.GetSessionVars().Location())
	for _, sample := range collector.Base().Samples {
		for i := range sample.Columns {
			if schema.Columns[i].VirtualExpr != nil {
				continue
			}
			_, err := decoder.DecodeOne(sample.Columns[i].GetBytes(), i, e.schemaForVirtualColEval.Columns[i].RetType)
			if err != nil {
				return err
			}
		}
	}
	err := FillVirtualColumnValue(fieldTps, virtualColIdx, schema, e.colsInfo, e.ctx, chk)
	if err != nil {
		return err
	}
	iter := chunk.NewIterator4Chunk(chk)
	for row, i := iter.Begin(), 0; row != iter.End(); row, i = iter.Next(), i+1 {
		datums := row.GetDatumRow(totFts)
		collector.Base().Samples[i].Columns = datums
	}
	return nil
}

func readDataAndSendTask(ctx sessionctx.Context, handler *tableResultHandler, mergeTaskCh chan []byte) error {
	defer close(mergeTaskCh)
	for {
		failpoint.Inject("mockKillRunningV2AnalyzeJob", func() {
			dom := domain.GetDomain(ctx)
			dom.SysProcTracker().KillSysProcess(util.GetAutoAnalyzeProcID(dom.ServerID))
		})
		if atomic.LoadUint32(&ctx.GetSessionVars().Killed) == 1 {
			return errors.Trace(ErrQueryInterrupted)
		}
		failpoint.Inject("mockSlowAnalyzeV2", func() {
			time.Sleep(1000 * time.Second)
		})
		data, err := handler.nextRaw(context.TODO())
		if err != nil {
			return errors.Trace(err)
		}
		if data == nil {
			break
		}
		mergeTaskCh <- data
	}
	return nil
}

func (e *AnalyzeColumnsExec) buildSamplingStats(
	ranges []*ranger.Range,
	needExtStats bool,
	indexesWithVirtualColOffsets []int,
	idxNDVPushDownCh chan analyzeIndexNDVTotalResult,
) (
	count int64,
	hists []*statistics.Histogram,
	topns []*statistics.TopN,
	fmSketches []*statistics.FMSketch,
	extStats *statistics.ExtendedStatsColl,
	err error,
) {
	if err = e.open(ranges); err != nil {
		return 0, nil, nil, nil, nil, err
	}
	defer func() {
		if err1 := e.resultHandler.Close(); err1 != nil {
			err = err1
		}
	}()

	l := len(e.analyzePB.ColReq.ColumnsInfo) + len(e.analyzePB.ColReq.ColumnGroups)
	rootRowCollector := statistics.NewRowSampleCollector(int(e.analyzePB.ColReq.SampleSize), e.analyzePB.ColReq.GetSampleRate(), l)
	for i := 0; i < l; i++ {
		rootRowCollector.Base().FMSketches = append(rootRowCollector.Base().FMSketches, statistics.NewFMSketch(maxSketchSize))
	}
	sc := e.ctx.GetSessionVars().StmtCtx
	statsConcurrency, err := getBuildStatsConcurrency(e.ctx)
	if err != nil {
		return 0, nil, nil, nil, nil, err
	}
	mergeResultCh := make(chan *samplingMergeResult, statsConcurrency)
	mergeTaskCh := make(chan []byte, statsConcurrency)
	e.samplingMergeWg = &util.WaitGroupWrapper{}
	e.samplingMergeWg.Add(statsConcurrency)
	for i := 0; i < statsConcurrency; i++ {
		go e.subMergeWorker(mergeResultCh, mergeTaskCh, l, i == 0)
	}
	if err = readDataAndSendTask(e.ctx, e.resultHandler, mergeTaskCh); err != nil {
		return 0, nil, nil, nil, nil, err
	}

	mergeWorkerPanicCnt := 0
	for mergeWorkerPanicCnt < statsConcurrency {
		mergeResult, ok := <-mergeResultCh
		if !ok {
			break
		}
		if mergeResult.err != nil {
			err = mergeResult.err
			if mergeResult.err == errAnalyzeWorkerPanic {
				mergeWorkerPanicCnt++
			}
			continue
		}
		rootRowCollector.MergeCollector(mergeResult.collector)
	}
	if err != nil {
		return 0, nil, nil, nil, nil, err
	}

	// handling virtual columns
	virtualColIdx := buildVirtualColumnIndex(e.schemaForVirtualColEval, e.colsInfo)
	if len(virtualColIdx) > 0 {
		fieldTps := make([]*types.FieldType, 0, len(virtualColIdx))
		for _, colOffset := range virtualColIdx {
			fieldTps = append(fieldTps, e.schemaForVirtualColEval.Columns[colOffset].RetType)
		}
		err = e.decodeSampleDataWithVirtualColumn(rootRowCollector, fieldTps, virtualColIdx, e.schemaForVirtualColEval)
		if err != nil {
			return 0, nil, nil, nil, nil, err
		}
	} else {
		// If there's no virtual column or we meet error during eval virtual column, we fallback to normal decode otherwise.
		for _, sample := range rootRowCollector.Base().Samples {
			for i := range sample.Columns {
				sample.Columns[i], err = tablecodec.DecodeColumnValue(sample.Columns[i].GetBytes(), &e.colsInfo[i].FieldType, sc.TimeZone)
				if err != nil {
					return 0, nil, nil, nil, nil, err
				}
			}
		}
	}

	for _, sample := range rootRowCollector.Base().Samples {
		// Calculate handle from the row data for each row. It will be used to sort the samples.
		sample.Handle, err = e.handleCols.BuildHandleByDatums(sample.Columns)
		if err != nil {
			return 0, nil, nil, nil, nil, err
		}
	}

	colLen := len(e.colsInfo)

	// The order of the samples are broken when merging samples from sub-collectors.
	// So now we need to sort the samples according to the handle in order to calculate correlation.
	sort.Slice(rootRowCollector.Base().Samples, func(i, j int) bool {
		return rootRowCollector.Base().Samples[i].Handle.Compare(rootRowCollector.Base().Samples[j].Handle) < 0
	})

	totalLen := len(e.colsInfo) + len(e.indexes)
	hists = make([]*statistics.Histogram, totalLen)
	topns = make([]*statistics.TopN, totalLen)
	fmSketches = make([]*statistics.FMSketch, 0, totalLen)
	buildResultChan := make(chan error, totalLen)
	buildTaskChan := make(chan *samplingBuildTask, totalLen)
	if totalLen < statsConcurrency {
		statsConcurrency = totalLen
	}
	e.samplingBuilderWg = newNotifyErrorWaitGroupWrapper(buildResultChan)
	sampleCollectors := make([]*statistics.SampleCollector, len(e.colsInfo))
	exitCh := make(chan struct{})
	e.samplingBuilderWg.Add(statsConcurrency)
	for i := 0; i < statsConcurrency; i++ {
		e.samplingBuilderWg.Run(func() { e.subBuildWorker(buildResultChan, buildTaskChan, hists, topns, sampleCollectors, exitCh) })
	}
	for i, col := range e.colsInfo {
		buildTaskChan <- &samplingBuildTask{
			id:               col.ID,
			rootRowCollector: rootRowCollector,
			tp:               &col.FieldType,
			isColumn:         true,
			slicePos:         i,
		}
		fmSketches = append(fmSketches, rootRowCollector.Base().FMSketches[i])
	}

	indexPushedDownResult := <-idxNDVPushDownCh
	if indexPushedDownResult.err != nil {
		close(exitCh)
		e.samplingBuilderWg.Wait()
		return 0, nil, nil, nil, nil, indexPushedDownResult.err
	}
	for _, offset := range indexesWithVirtualColOffsets {
		ret := indexPushedDownResult.results[e.indexes[offset].ID]
		rootRowCollector.Base().NullCount[colLen+offset] = ret.Count
		rootRowCollector.Base().FMSketches[colLen+offset] = ret.Ars[0].Fms[0]
	}

	// build index stats
	for i, idx := range e.indexes {
		buildTaskChan <- &samplingBuildTask{
			id:               idx.ID,
			rootRowCollector: rootRowCollector,
			tp:               types.NewFieldType(mysql.TypeBlob),
			isColumn:         false,
			slicePos:         colLen + i,
		}
		fmSketches = append(fmSketches, rootRowCollector.Base().FMSketches[colLen+i])
	}
	close(buildTaskChan)
	panicCnt := 0
	for panicCnt < statsConcurrency {
		err1, ok := <-buildResultChan
		if !ok {
			break
		}
		if err1 != nil {
			err = err1
			if err1 == errAnalyzeWorkerPanic {
				panicCnt++
			}
			continue
		}
	}
	if err != nil {
		return 0, nil, nil, nil, nil, err
	}
	count = rootRowCollector.Base().Count
	if needExtStats {
		statsHandle := domain.GetDomain(e.ctx).StatsHandle()
		extStats, err = statsHandle.BuildExtendedStats(e.TableID.GetStatisticsID(), e.colsInfo, sampleCollectors)
		if err != nil {
			return 0, nil, nil, nil, nil, err
		}
	}
	return
}

type analyzeIndexNDVTotalResult struct {
	results map[int64]*statistics.AnalyzeResults
	err     error
}

// handleNDVForSpecialIndexes deals with the logic to analyze the index containing the virtual column when the mode is full sampling.
func (e *AnalyzeColumnsExec) handleNDVForSpecialIndexes(indexInfos []*model.IndexInfo, totalResultCh chan analyzeIndexNDVTotalResult) {
	defer func() {
		if r := recover(); r != nil {
			buf := make([]byte, 4096)
			stackSize := runtime.Stack(buf, false)
			buf = buf[:stackSize]
			logutil.BgLogger().Error("analyze ndv for special index panicked", zap.String("stack", string(buf)))
			metrics.PanicCounter.WithLabelValues(metrics.LabelAnalyze).Inc()
			totalResultCh <- analyzeIndexNDVTotalResult{
				err: errAnalyzeWorkerPanic,
			}
		}
	}()
	tasks := e.buildSubIndexJobForSpecialIndex(indexInfos)
	statsConcurrncy, err := getBuildStatsConcurrency(e.ctx)
	taskCh := make(chan *analyzeTask, len(tasks))
	for _, task := range tasks {
		AddNewAnalyzeJob(e.ctx, task.job)
	}
	resultsCh := make(chan *statistics.AnalyzeResults, len(tasks))
	if len(tasks) < statsConcurrncy {
		statsConcurrncy = len(tasks)
	}
	var subIndexWorkerWg = NewAnalyzeResultsNotifyWaitGroupWrapper(resultsCh)
	subIndexWorkerWg.Add(statsConcurrncy)
	for i := 0; i < statsConcurrncy; i++ {
		subIndexWorkerWg.Run(func() { e.subIndexWorkerForNDV(taskCh, resultsCh) })
	}
	for _, task := range tasks {
		taskCh <- task
	}
	close(taskCh)
	panicCnt := 0
	totalResult := analyzeIndexNDVTotalResult{
		results: make(map[int64]*statistics.AnalyzeResults, len(indexInfos)),
	}
	for panicCnt < statsConcurrncy {
		results, ok := <-resultsCh
		if !ok {
			break
		}
		if results.Err != nil {
			err = results.Err
			FinishAnalyzeJob(e.ctx, results.Job, err)
			if err == errAnalyzeWorkerPanic {
				panicCnt++
			}
			continue
		}
		FinishAnalyzeJob(e.ctx, results.Job, nil)
		totalResult.results[results.Ars[0].Hist[0].ID] = results
	}
	if err != nil {
		totalResult.err = err
	}
	totalResultCh <- totalResult
}

// subIndexWorker receive the task for each index and return the result for them.
func (e *AnalyzeColumnsExec) subIndexWorkerForNDV(taskCh chan *analyzeTask, resultsCh chan *statistics.AnalyzeResults) {
	var task *analyzeTask
	defer func() {
		if r := recover(); r != nil {
			buf := make([]byte, 4096)
			stackSize := runtime.Stack(buf, false)
			buf = buf[:stackSize]
			logutil.BgLogger().Error("analyze worker panicked", zap.Any("recover", r), zap.String("stack", string(buf)))
			metrics.PanicCounter.WithLabelValues(metrics.LabelAnalyze).Inc()
			resultsCh <- &statistics.AnalyzeResults{
				Err: errAnalyzeWorkerPanic,
				Job: task.job,
			}
		}
	}()
	for {
		var ok bool
		task, ok = <-taskCh
		if !ok {
			break
		}
		StartAnalyzeJob(e.ctx, task.job)
		if task.taskType != idxTask {
			resultsCh <- &statistics.AnalyzeResults{
				Err: errors.Errorf("incorrect analyze type"),
				Job: task.job,
			}
			continue
		}
		task.idxExec.job = task.job
		resultsCh <- analyzeIndexNDVPushDown(task.idxExec)
	}
}

// buildSubIndexJobForSpecialIndex builds sub index pushed down task to calculate the NDV information for indexes containing virtual column.
// This is because we cannot push the calculation of the virtual column down to the tikv side.
func (e *AnalyzeColumnsExec) buildSubIndexJobForSpecialIndex(indexInfos []*model.IndexInfo) []*analyzeTask {
	_, offset := timeutil.Zone(e.ctx.GetSessionVars().Location())
	tasks := make([]*analyzeTask, 0, len(indexInfos))
	sc := e.ctx.GetSessionVars().StmtCtx
	for _, indexInfo := range indexInfos {
		base := baseAnalyzeExec{
			ctx:         e.ctx,
			tableID:     e.TableID,
			concurrency: e.ctx.GetSessionVars().IndexSerialScanConcurrency(),
			analyzePB: &tipb.AnalyzeReq{
				Tp:             tipb.AnalyzeType_TypeIndex,
				Flags:          sc.PushDownFlags(),
				TimeZoneOffset: offset,
			},
			snapshot: e.snapshot,
		}
		idxExec := &AnalyzeIndexExec{
			baseAnalyzeExec: base,
			isCommonHandle:  e.tableInfo.IsCommonHandle,
			idxInfo:         indexInfo,
		}
		idxExec.opts = make(map[ast.AnalyzeOptionType]uint64, len(ast.AnalyzeOptionString))
		idxExec.opts[ast.AnalyzeOptNumTopN] = 0
		idxExec.opts[ast.AnalyzeOptCMSketchDepth] = 0
		idxExec.opts[ast.AnalyzeOptCMSketchWidth] = 0
		idxExec.opts[ast.AnalyzeOptNumSamples] = 0
		idxExec.opts[ast.AnalyzeOptNumBuckets] = 1
		statsVersion := new(int32)
		*statsVersion = statistics.Version1
		// No Top-N
		topnSize := int32(0)
		idxExec.analyzePB.IdxReq = &tipb.AnalyzeIndexReq{
			// One bucket to store the null for null histogram.
			BucketSize: 1,
			NumColumns: int32(len(indexInfo.Columns)),
			TopNSize:   &topnSize,
			Version:    statsVersion,
			SketchSize: maxSketchSize,
		}
		if idxExec.isCommonHandle && indexInfo.Primary {
			idxExec.analyzePB.Tp = tipb.AnalyzeType_TypeCommonHandle
		}
		// No CM-Sketch.
		depth := int32(0)
		width := int32(0)
		idxExec.analyzePB.IdxReq.CmsketchDepth = &depth
		idxExec.analyzePB.IdxReq.CmsketchWidth = &width
		autoAnalyze := ""
		if e.ctx.GetSessionVars().InRestrictedSQL {
			autoAnalyze = "auto "
		}
		job := &statistics.AnalyzeJob{DBName: e.job.DBName, TableName: e.job.TableName, PartitionName: e.job.PartitionName, JobInfo: autoAnalyze + "analyze ndv for index " + indexInfo.Name.O}
		idxExec.job = job
		tasks = append(tasks, &analyzeTask{
			taskType: idxTask,
			idxExec:  idxExec,
			job:      job,
		})
	}
	return tasks
}

type samplingMergeResult struct {
	collector statistics.RowSampleCollector
	err       error
}

func (e *AnalyzeColumnsExec) subMergeWorker(resultCh chan<- *samplingMergeResult, taskCh <-chan []byte, l int, isClosedChanThread bool) {
	defer func() {
		if r := recover(); r != nil {
			buf := make([]byte, 4096)
			stackSize := runtime.Stack(buf, false)
			buf = buf[:stackSize]
			logutil.BgLogger().Error("analyze worker panicked", zap.String("stack", string(buf)))
			metrics.PanicCounter.WithLabelValues(metrics.LabelAnalyze).Inc()
			resultCh <- &samplingMergeResult{err: errAnalyzeWorkerPanic}
		}
		// Consume the remaining things.
		for {
			_, ok := <-taskCh
			if !ok {
				break
			}
		}
		e.samplingMergeWg.Done()
		if isClosedChanThread {
			e.samplingMergeWg.Wait()
			close(resultCh)
		}
	}()
	failpoint.Inject("mockAnalyzeSamplingMergeWorkerPanic", func() {
		panic("failpoint triggered")
	})
	retCollector := statistics.NewRowSampleCollector(int(e.analyzePB.ColReq.SampleSize), e.analyzePB.ColReq.GetSampleRate(), l)
	for i := 0; i < l; i++ {
		retCollector.Base().FMSketches = append(retCollector.Base().FMSketches, statistics.NewFMSketch(maxSketchSize))
	}
	for {
		data, ok := <-taskCh
		if !ok {
			break
		}
		colResp := &tipb.AnalyzeColumnsResp{}
		err := colResp.Unmarshal(data)
		if err != nil {
			resultCh <- &samplingMergeResult{err: err}
			return
		}
		subCollector := statistics.NewRowSampleCollector(int(e.analyzePB.ColReq.SampleSize), e.analyzePB.ColReq.GetSampleRate(), l)
		subCollector.Base().FromProto(colResp.RowCollector)
		UpdateAnalyzeJob(e.ctx, e.job, subCollector.Base().Count)
		retCollector.MergeCollector(subCollector)
	}
	resultCh <- &samplingMergeResult{collector: retCollector}
}

type samplingBuildTask struct {
	id               int64
	rootRowCollector statistics.RowSampleCollector
	tp               *types.FieldType
	isColumn         bool
	slicePos         int
}

func (e *AnalyzeColumnsExec) subBuildWorker(resultCh chan error, taskCh chan *samplingBuildTask, hists []*statistics.Histogram, topns []*statistics.TopN, collectors []*statistics.SampleCollector, exitCh chan struct{}) {
	defer func() {
		if r := recover(); r != nil {
			buf := make([]byte, 4096)
			stackSize := runtime.Stack(buf, false)
			buf = buf[:stackSize]
			logutil.BgLogger().Error("analyze worker panicked", zap.Any("recover", r), zap.String("stack", string(buf)))
			metrics.PanicCounter.WithLabelValues(metrics.LabelAnalyze).Inc()
			resultCh <- errAnalyzeWorkerPanic
		}
	}()
	failpoint.Inject("mockAnalyzeSamplingBuildWorkerPanic", func() {
		panic("failpoint triggered")
	})
	colLen := len(e.colsInfo)
workLoop:
	for {
		select {
		case task, ok := <-taskCh:
			if !ok {
				break workLoop
			}
			var collector *statistics.SampleCollector
			if task.isColumn {
				if e.colsInfo[task.slicePos].IsGenerated() && !e.colsInfo[task.slicePos].GeneratedStored {
					hists[task.slicePos] = nil
					topns[task.slicePos] = nil
					continue
				}
<<<<<<< HEAD
				val := row.Columns[task.slicePos]
				// If this value is very big, we think that it is not a value that can occur many times. So we don't record it.
				if len(val.GetBytes()) > statistics.MaxSampleValueLength {
					continue
				}
				ft := e.colsInfo[task.slicePos].FieldType
				// When it's new collation data, we need to use its collate key instead of original value because only
				// the collate key can ensure the correct ordering.
				// This is also corresponding to similar operation in (*statistics.Column).GetColumnRowCount().
				if ft.EvalType() == types.ETString && ft.Tp != mysql.TypeEnum && ft.Tp != mysql.TypeSet {
					val.SetBytes(collate.GetCollator(ft.Collate).Key(val.GetString()))
				}
				sampleItems = append(sampleItems, &statistics.SampleItem{
					Value:   val,
					Ordinal: j,
				})
			}
			collector = &statistics.SampleCollector{
				Samples:   sampleItems,
				NullCount: task.rootRowCollector.Base().NullCount[task.slicePos],
				Count:     task.rootRowCollector.Base().Count - task.rootRowCollector.Base().NullCount[task.slicePos],
				FMSketch:  task.rootRowCollector.Base().FMSketches[task.slicePos],
				TotalSize: task.rootRowCollector.Base().TotalSizes[task.slicePos],
			}
		} else {
			var tmpDatum types.Datum
			var err error
			idx := e.indexes[task.slicePos-colLen]
			sampleItems := make([]*statistics.SampleItem, 0, task.rootRowCollector.Base().Samples.Len())
		indexSampleCollectLoop:
			for _, row := range task.rootRowCollector.Base().Samples {
				if len(idx.Columns) == 1 && row.Columns[idx.Columns[0].Offset].IsNull() {
					continue
=======
				sampleItems := make([]*statistics.SampleItem, 0, task.rootRowCollector.Base().Samples.Len())
				for j, row := range task.rootRowCollector.Base().Samples {
					if row.Columns[task.slicePos].IsNull() {
						continue
					}
					val := row.Columns[task.slicePos]
					ft := e.colsInfo[task.slicePos].FieldType
					// When it's new collation data, we need to use its collate key instead of original value because only
					// the collate key can ensure the correct ordering.
					// This is also corresponding to similar operation in (*statistics.Column).GetColumnRowCount().
					if ft.EvalType() == types.ETString && ft.GetType() != mysql.TypeEnum && ft.GetType() != mysql.TypeSet {
						val.SetBytes(collate.GetCollator(ft.GetCollate()).Key(val.GetString()))
					}
					sampleItems = append(sampleItems, &statistics.SampleItem{
						Value:   val,
						Ordinal: j,
					})
				}
				collector = &statistics.SampleCollector{
					Samples:   sampleItems,
					NullCount: task.rootRowCollector.Base().NullCount[task.slicePos],
					Count:     task.rootRowCollector.Base().Count - task.rootRowCollector.Base().NullCount[task.slicePos],
					FMSketch:  task.rootRowCollector.Base().FMSketches[task.slicePos],
					TotalSize: task.rootRowCollector.Base().TotalSizes[task.slicePos],
>>>>>>> c3b4b040
				}
			} else {
				var tmpDatum types.Datum
				var err error
				idx := e.indexes[task.slicePos-colLen]
				sampleItems := make([]*statistics.SampleItem, 0, task.rootRowCollector.Base().Samples.Len())
				for _, row := range task.rootRowCollector.Base().Samples {
					if len(idx.Columns) == 1 && row.Columns[idx.Columns[0].Offset].IsNull() {
						continue
					}

<<<<<<< HEAD
				b := make([]byte, 0, 8)
				for _, col := range idx.Columns {
					// If the index value contains one value which is too long, we think that it's a value that doesn't occur many times.
					if len(row.Columns[col.Offset].GetBytes()) > statistics.MaxSampleValueLength {
						continue indexSampleCollectLoop
					}
					if col.Length != types.UnspecifiedLength {
						row.Columns[col.Offset].Copy(&tmpDatum)
						ranger.CutDatumByPrefixLen(&tmpDatum, col.Length, &e.colsInfo[col.Offset].FieldType)
						b, err = codec.EncodeKey(e.ctx.GetSessionVars().StmtCtx, b, tmpDatum)
=======
					b := make([]byte, 0, 8)
					for _, col := range idx.Columns {
						if col.Length != types.UnspecifiedLength {
							row.Columns[col.Offset].Copy(&tmpDatum)
							ranger.CutDatumByPrefixLen(&tmpDatum, col.Length, &e.colsInfo[col.Offset].FieldType)
							b, err = codec.EncodeKey(e.ctx.GetSessionVars().StmtCtx, b, tmpDatum)
							if err != nil {
								resultCh <- err
								continue workLoop
							}
							continue
						}
						b, err = codec.EncodeKey(e.ctx.GetSessionVars().StmtCtx, b, row.Columns[col.Offset])
>>>>>>> c3b4b040
						if err != nil {
							resultCh <- err
							continue workLoop
						}
					}
					sampleItems = append(sampleItems, &statistics.SampleItem{
						Value: types.NewBytesDatum(b),
					})
				}
				collector = &statistics.SampleCollector{
					Samples:   sampleItems,
					NullCount: task.rootRowCollector.Base().NullCount[task.slicePos],
					Count:     task.rootRowCollector.Base().Count - task.rootRowCollector.Base().NullCount[task.slicePos],
					FMSketch:  task.rootRowCollector.Base().FMSketches[task.slicePos],
					TotalSize: task.rootRowCollector.Base().TotalSizes[task.slicePos],
				}
			}
			if task.isColumn {
				collectors[task.slicePos] = collector
			}
			hist, topn, err := statistics.BuildHistAndTopN(e.ctx, int(e.opts[ast.AnalyzeOptNumBuckets]), int(e.opts[ast.AnalyzeOptNumTopN]), task.id, collector, task.tp, task.isColumn)
			if err != nil {
				resultCh <- err
				continue
			}
			hists[task.slicePos] = hist
			topns[task.slicePos] = topn
			resultCh <- nil
		case <-exitCh:
			return
		}
	}
}

func (e *AnalyzeColumnsExec) buildStats(ranges []*ranger.Range, needExtStats bool) (hists []*statistics.Histogram, cms []*statistics.CMSketch, topNs []*statistics.TopN, fms []*statistics.FMSketch, extStats *statistics.ExtendedStatsColl, err error) {
	if err = e.open(ranges); err != nil {
		return nil, nil, nil, nil, nil, err
	}
	defer func() {
		if err1 := e.resultHandler.Close(); err1 != nil {
			hists = nil
			cms = nil
			extStats = nil
			err = err1
		}
	}()
	var handleHist *statistics.Histogram
	var handleCms *statistics.CMSketch
	var handleFms *statistics.FMSketch
	var handleTopn *statistics.TopN
	statsVer := statistics.Version1
	if e.analyzePB.Tp == tipb.AnalyzeType_TypeMixed {
		handleHist = &statistics.Histogram{}
		handleCms = statistics.NewCMSketch(int32(e.opts[ast.AnalyzeOptCMSketchDepth]), int32(e.opts[ast.AnalyzeOptCMSketchWidth]))
		handleTopn = statistics.NewTopN(int(e.opts[ast.AnalyzeOptNumTopN]))
		handleFms = statistics.NewFMSketch(maxSketchSize)
		if e.analyzePB.IdxReq.Version != nil {
			statsVer = int(*e.analyzePB.IdxReq.Version)
		}
	}
	pkHist := &statistics.Histogram{}
	collectors := make([]*statistics.SampleCollector, len(e.colsInfo))
	for i := range collectors {
		collectors[i] = &statistics.SampleCollector{
			IsMerger:      true,
			FMSketch:      statistics.NewFMSketch(maxSketchSize),
			MaxSampleSize: int64(e.opts[ast.AnalyzeOptNumSamples]),
			CMSketch:      statistics.NewCMSketch(int32(e.opts[ast.AnalyzeOptCMSketchDepth]), int32(e.opts[ast.AnalyzeOptCMSketchWidth])),
		}
	}
	for {
		failpoint.Inject("mockKillRunningV1AnalyzeJob", func() {
			dom := domain.GetDomain(e.ctx)
			dom.SysProcTracker().KillSysProcess(util.GetAutoAnalyzeProcID(dom.ServerID))
		})
		if atomic.LoadUint32(&e.ctx.GetSessionVars().Killed) == 1 {
			return nil, nil, nil, nil, nil, errors.Trace(ErrQueryInterrupted)
		}
		failpoint.Inject("mockSlowAnalyzeV1", func() {
			time.Sleep(1000 * time.Second)
		})
		data, err1 := e.resultHandler.nextRaw(context.TODO())
		if err1 != nil {
			return nil, nil, nil, nil, nil, err1
		}
		if data == nil {
			break
		}
		var colResp *tipb.AnalyzeColumnsResp
		if e.analyzePB.Tp == tipb.AnalyzeType_TypeMixed {
			resp := &tipb.AnalyzeMixedResp{}
			err = resp.Unmarshal(data)
			if err != nil {
				return nil, nil, nil, nil, nil, err
			}
			colResp = resp.ColumnsResp
			handleHist, handleCms, handleFms, handleTopn, err = updateIndexResult(e.ctx, resp.IndexResp, nil, handleHist,
				handleCms, handleFms, handleTopn, e.commonHandle, int(e.opts[ast.AnalyzeOptNumBuckets]),
				int(e.opts[ast.AnalyzeOptNumTopN]), statsVer)

			if err != nil {
				return nil, nil, nil, nil, nil, err
			}
		} else {
			colResp = &tipb.AnalyzeColumnsResp{}
			err = colResp.Unmarshal(data)
		}
		sc := e.ctx.GetSessionVars().StmtCtx
		rowCount := int64(0)
		if hasPkHist(e.handleCols) {
			respHist := statistics.HistogramFromProto(colResp.PkHist)
			rowCount = int64(respHist.TotalRowCount())
			pkHist, err = statistics.MergeHistograms(sc, pkHist, respHist, int(e.opts[ast.AnalyzeOptNumBuckets]), statistics.Version1)
			if err != nil {
				return nil, nil, nil, nil, nil, err
			}
		}
		for i, rc := range colResp.Collectors {
			respSample := statistics.SampleCollectorFromProto(rc)
			rowCount = respSample.Count + respSample.NullCount
			collectors[i].MergeSampleCollector(sc, respSample)
		}
		UpdateAnalyzeJob(e.ctx, e.job, rowCount)
	}
	timeZone := e.ctx.GetSessionVars().Location()
	if hasPkHist(e.handleCols) {
		pkInfo := e.handleCols.GetCol(0)
		pkHist.ID = pkInfo.ID
		err = pkHist.DecodeTo(pkInfo.RetType, timeZone)
		if err != nil {
			return nil, nil, nil, nil, nil, err
		}
		hists = append(hists, pkHist)
		cms = append(cms, nil)
		topNs = append(topNs, nil)
		fms = append(fms, nil)
	}
	for i, col := range e.colsInfo {
		if e.StatsVersion < 2 {
			// In analyze version 2, we don't collect TopN this way. We will collect TopN from samples in `BuildColumnHistAndTopN()` below.
			err := collectors[i].ExtractTopN(uint32(e.opts[ast.AnalyzeOptNumTopN]), e.ctx.GetSessionVars().StmtCtx, &col.FieldType, timeZone)
			if err != nil {
				return nil, nil, nil, nil, nil, err
			}
			topNs = append(topNs, collectors[i].TopN)
		}
		for j, s := range collectors[i].Samples {
			collectors[i].Samples[j].Ordinal = j
			collectors[i].Samples[j].Value, err = tablecodec.DecodeColumnValue(s.Value.GetBytes(), &col.FieldType, timeZone)
			if err != nil {
				return nil, nil, nil, nil, nil, err
			}
			// When collation is enabled, we store the Key representation of the sampling data. So we set it to kind `Bytes` here
			// to avoid to convert it to its Key representation once more.
			if collectors[i].Samples[j].Value.Kind() == types.KindString {
				collectors[i].Samples[j].Value.SetBytes(collectors[i].Samples[j].Value.GetBytes())
			}
		}
		var hg *statistics.Histogram
		var err error
		var topn *statistics.TopN
		if e.StatsVersion < 2 {
			hg, err = statistics.BuildColumn(e.ctx, int64(e.opts[ast.AnalyzeOptNumBuckets]), col.ID, collectors[i], &col.FieldType)
		} else {
			hg, topn, err = statistics.BuildHistAndTopN(e.ctx, int(e.opts[ast.AnalyzeOptNumBuckets]), int(e.opts[ast.AnalyzeOptNumTopN]), col.ID, collectors[i], &col.FieldType, true)
			topNs = append(topNs, topn)
		}
		if err != nil {
			return nil, nil, nil, nil, nil, err
		}
		hists = append(hists, hg)
		collectors[i].CMSketch.CalcDefaultValForAnalyze(uint64(hg.NDV))
		cms = append(cms, collectors[i].CMSketch)
		fms = append(fms, collectors[i].FMSketch)
	}
	if needExtStats {
		statsHandle := domain.GetDomain(e.ctx).StatsHandle()
		extStats, err = statsHandle.BuildExtendedStats(e.TableID.GetStatisticsID(), e.colsInfo, collectors)
		if err != nil {
			return nil, nil, nil, nil, nil, err
		}
	}
	if handleHist != nil {
		handleHist.ID = e.commonHandle.ID
		if handleTopn != nil && handleTopn.TotalCount() > 0 {
			handleHist.RemoveVals(handleTopn.TopN)
		}
		if handleCms != nil {
			handleCms.CalcDefaultValForAnalyze(uint64(handleHist.NDV))
		}
		hists = append([]*statistics.Histogram{handleHist}, hists...)
		cms = append([]*statistics.CMSketch{handleCms}, cms...)
		fms = append([]*statistics.FMSketch{handleFms}, fms...)
		topNs = append([]*statistics.TopN{handleTopn}, topNs...)
	}
	return hists, cms, topNs, fms, extStats, nil
}

func hasPkHist(handleCols core.HandleCols) bool {
	return handleCols != nil && handleCols.IsInt()
}

func pkColsCount(handleCols core.HandleCols) int {
	if handleCols == nil {
		return 0
	}
	return handleCols.NumCols()
}

var (
	fastAnalyzeHistogramSample        = metrics.FastAnalyzeHistogram.WithLabelValues(metrics.LblGeneral, "sample")
	fastAnalyzeHistogramAccessRegions = metrics.FastAnalyzeHistogram.WithLabelValues(metrics.LblGeneral, "access_regions")
	fastAnalyzeHistogramScanKeys      = metrics.FastAnalyzeHistogram.WithLabelValues(metrics.LblGeneral, "scan_keys")
)

func analyzeFastExec(exec *AnalyzeFastExec) *statistics.AnalyzeResults {
	hists, cms, topNs, fms, err := exec.buildStats()
	if err != nil {
		return &statistics.AnalyzeResults{Err: err, Job: exec.job}
	}
	var results []*statistics.AnalyzeResult
	pkColCount := pkColsCount(exec.handleCols)
	if len(exec.idxsInfo) > 0 {
		idxResult := &statistics.AnalyzeResult{
			Hist:    hists[pkColCount+len(exec.colsInfo):],
			Cms:     cms[pkColCount+len(exec.colsInfo):],
			TopNs:   topNs[pkColCount+len(exec.colsInfo):],
			Fms:     fms[pkColCount+len(exec.colsInfo):],
			IsIndex: 1,
		}
		results = append(results, idxResult)
	}
	colResult := &statistics.AnalyzeResult{
		Hist:  hists[:pkColCount+len(exec.colsInfo)],
		Cms:   cms[:pkColCount+len(exec.colsInfo)],
		TopNs: topNs[:pkColCount+len(exec.colsInfo)],
		Fms:   fms[:pkColCount+len(exec.colsInfo)],
	}
	results = append(results, colResult)
	hist := hists[0]
	cnt := hist.NullCount
	if hist.Len() > 0 {
		cnt += hist.Buckets[hist.Len()-1].Count
	}
	if exec.rowCount != 0 {
		cnt = exec.rowCount
	}
	return &statistics.AnalyzeResults{
		TableID:  exec.tableID,
		Ars:      results,
		Job:      exec.job,
		StatsVer: statistics.Version1,
		Count:    cnt,
		Snapshot: exec.snapshot,
	}
}

// AnalyzeFastExec represents Fast Analyze executor.
type AnalyzeFastExec struct {
	baseAnalyzeExec
	handleCols  core.HandleCols
	colsInfo    []*model.ColumnInfo
	idxsInfo    []*model.IndexInfo
	tblInfo     *model.TableInfo
	cache       *tikv.RegionCache
	wg          *sync.WaitGroup
	rowCount    int64
	sampCursor  int32
	sampTasks   []*tikv.KeyLocation
	scanTasks   []*tikv.KeyLocation
	collectors  []*statistics.SampleCollector
	randSeed    int64
	estSampStep uint32
}

func (e *AnalyzeFastExec) calculateEstimateSampleStep() (err error) {
	exec := e.ctx.(sqlexec.RestrictedSQLExecutor)
	rows, _, err := exec.ExecRestrictedSQL(context.TODO(), nil, "select flag from mysql.stats_histograms where table_id = %?", e.tableID.GetStatisticsID())
	if err != nil {
		return
	}
	var historyRowCount uint64
	hasBeenAnalyzed := len(rows) != 0 && rows[0].GetInt64(0) == statistics.AnalyzeFlag
	if hasBeenAnalyzed {
		historyRowCount = uint64(domain.GetDomain(e.ctx).StatsHandle().GetPartitionStats(e.tblInfo, e.tableID.GetStatisticsID()).Count)
	} else {
		dbInfo, ok := domain.GetDomain(e.ctx).InfoSchema().SchemaByTable(e.tblInfo)
		if !ok {
			err = errors.Errorf("database not found for table '%s'", e.tblInfo.Name)
			return
		}
		var rollbackFn func() error
		rollbackFn, err = e.activateTxnForRowCount()
		if err != nil {
			return
		}
		defer func() {
			if rollbackFn != nil {
				err = rollbackFn()
			}
		}()
		sql := new(strings.Builder)
		sqlexec.MustFormatSQL(sql, "select count(*) from %n.%n", dbInfo.Name.L, e.tblInfo.Name.L)

		if e.tblInfo.ID != e.tableID.GetStatisticsID() {
			for _, definition := range e.tblInfo.Partition.Definitions {
				if definition.ID == e.tableID.GetStatisticsID() {
					sqlexec.MustFormatSQL(sql, " partition(%n)", definition.Name.L)
					break
				}
			}
		}
		var rs sqlexec.RecordSet
		rs, err = e.ctx.(sqlexec.SQLExecutor).ExecuteInternal(context.TODO(), sql.String())
		if err != nil {
			return
		}
		if rs == nil {
			err = errors.Trace(errors.Errorf("empty record set"))
			return
		}
		defer terror.Call(rs.Close)
		chk := rs.NewChunk(nil)
		err = rs.Next(context.TODO(), chk)
		if err != nil {
			return
		}
		e.rowCount = chk.GetRow(0).GetInt64(0)
		historyRowCount = uint64(e.rowCount)
	}
	totalSampSize := e.opts[ast.AnalyzeOptNumSamples]
	e.estSampStep = uint32(historyRowCount / totalSampSize)
	return
}

func (e *AnalyzeFastExec) activateTxnForRowCount() (rollbackFn func() error, err error) {
	txn, err := e.ctx.Txn(true)
	if err != nil {
		if kv.ErrInvalidTxn.Equal(err) {
			_, err := e.ctx.(sqlexec.SQLExecutor).ExecuteInternal(context.TODO(), "begin")
			if err != nil {
				return nil, errors.Trace(err)
			}
			rollbackFn = func() error {
				_, err := e.ctx.(sqlexec.SQLExecutor).ExecuteInternal(context.TODO(), "rollback")
				return err
			}
		} else {
			return nil, errors.Trace(err)
		}
	}
	txn.SetOption(kv.Priority, kv.PriorityLow)
	txn.SetOption(kv.IsolationLevel, kv.SI)
	txn.SetOption(kv.NotFillCache, true)
	return rollbackFn, nil
}

// buildSampTask build sample tasks.
func (e *AnalyzeFastExec) buildSampTask() (err error) {
	bo := tikv.NewBackofferWithVars(context.Background(), 500, nil)
	store, _ := e.ctx.GetStore().(tikv.Storage)
	e.cache = store.GetRegionCache()
	accessRegionsCounter := 0
	pid := e.tableID.GetStatisticsID()
	startKey, endKey := tablecodec.GetTableHandleKeyRange(pid)
	targetKey := startKey
	for {
		// Search for the region which contains the targetKey.
		loc, err := e.cache.LocateKey(bo, targetKey)
		if err != nil {
			return derr.ToTiDBErr(err)
		}
		if bytes.Compare(endKey, loc.StartKey) < 0 {
			break
		}
		accessRegionsCounter++

		// Set the next search key.
		targetKey = loc.EndKey

		// If the KV pairs in the region all belonging to the table, add it to the sample task.
		if bytes.Compare(startKey, loc.StartKey) <= 0 && len(loc.EndKey) != 0 && bytes.Compare(loc.EndKey, endKey) <= 0 {
			e.sampTasks = append(e.sampTasks, loc)
			continue
		}

		e.scanTasks = append(e.scanTasks, loc)
		if bytes.Compare(loc.StartKey, startKey) < 0 {
			loc.StartKey = startKey
		}
		if bytes.Compare(endKey, loc.EndKey) < 0 || len(loc.EndKey) == 0 {
			loc.EndKey = endKey
			break
		}
	}
	fastAnalyzeHistogramAccessRegions.Observe(float64(accessRegionsCounter))

	return nil
}

func (e *AnalyzeFastExec) decodeValues(handle kv.Handle, sValue []byte, wantCols map[int64]*types.FieldType) (values map[int64]types.Datum, err error) {
	loc := e.ctx.GetSessionVars().Location()
	values, err = tablecodec.DecodeRowToDatumMap(sValue, wantCols, loc)
	if err != nil || e.handleCols == nil {
		return values, err
	}
	wantCols = make(map[int64]*types.FieldType, e.handleCols.NumCols())
	handleColIDs := make([]int64, e.handleCols.NumCols())
	for i := 0; i < e.handleCols.NumCols(); i++ {
		c := e.handleCols.GetCol(i)
		handleColIDs[i] = c.ID
		wantCols[c.ID] = c.RetType
	}
	return tablecodec.DecodeHandleToDatumMap(handle, handleColIDs, wantCols, loc, values)
}

func (e *AnalyzeFastExec) getValueByInfo(colInfo *model.ColumnInfo, values map[int64]types.Datum) (types.Datum, error) {
	val, ok := values[colInfo.ID]
	if !ok {
		return table.GetColOriginDefaultValue(e.ctx, colInfo)
	}
	return val, nil
}

func (e *AnalyzeFastExec) updateCollectorSamples(sValue []byte, sKey kv.Key, samplePos int32) (err error) {
	var handle kv.Handle
	handle, err = tablecodec.DecodeRowKey(sKey)
	if err != nil {
		return err
	}

	// Decode cols for analyze table
	wantCols := make(map[int64]*types.FieldType, len(e.colsInfo))
	for _, col := range e.colsInfo {
		wantCols[col.ID] = &col.FieldType
	}

	// Pre-build index->cols relationship and refill wantCols if not exists(analyze index)
	index2Cols := make([][]*model.ColumnInfo, len(e.idxsInfo))
	for i, idxInfo := range e.idxsInfo {
		for _, idxCol := range idxInfo.Columns {
			colInfo := e.tblInfo.Columns[idxCol.Offset]
			index2Cols[i] = append(index2Cols[i], colInfo)
			wantCols[colInfo.ID] = &colInfo.FieldType
		}
	}

	// Decode the cols value in order.
	var values map[int64]types.Datum
	values, err = e.decodeValues(handle, sValue, wantCols)
	if err != nil {
		return err
	}
	// Update the primary key collector.
	pkColsCount := pkColsCount(e.handleCols)
	for i := 0; i < pkColsCount; i++ {
		col := e.handleCols.GetCol(i)
		v, ok := values[col.ID]
		if !ok {
			return errors.Trace(errors.Errorf("Primary key column not found"))
		}
		if e.collectors[i].Samples[samplePos] == nil {
			e.collectors[i].Samples[samplePos] = &statistics.SampleItem{}
		}
		e.collectors[i].Samples[samplePos].Handle = handle
		e.collectors[i].Samples[samplePos].Value = v
	}

	// Update the columns' collectors.
	for j, colInfo := range e.colsInfo {
		v, err := e.getValueByInfo(colInfo, values)
		if err != nil {
			return err
		}
		if e.collectors[pkColsCount+j].Samples[samplePos] == nil {
			e.collectors[pkColsCount+j].Samples[samplePos] = &statistics.SampleItem{}
		}
		e.collectors[pkColsCount+j].Samples[samplePos].Handle = handle
		e.collectors[pkColsCount+j].Samples[samplePos].Value = v
	}
	// Update the indexes' collectors.
	for j, idxInfo := range e.idxsInfo {
		idxVals := make([]types.Datum, 0, len(idxInfo.Columns))
		cols := index2Cols[j]
		for _, colInfo := range cols {
			v, err := e.getValueByInfo(colInfo, values)
			if err != nil {
				return err
			}
			idxVals = append(idxVals, v)
		}
		var keyBytes []byte
		keyBytes, err = codec.EncodeKey(e.ctx.GetSessionVars().StmtCtx, keyBytes, idxVals...)
		if err != nil {
			return err
		}
		if e.collectors[len(e.colsInfo)+pkColsCount+j].Samples[samplePos] == nil {
			e.collectors[len(e.colsInfo)+pkColsCount+j].Samples[samplePos] = &statistics.SampleItem{}
		}
		e.collectors[len(e.colsInfo)+pkColsCount+j].Samples[samplePos].Handle = handle
		e.collectors[len(e.colsInfo)+pkColsCount+j].Samples[samplePos].Value = types.NewBytesDatum(keyBytes)
	}
	return nil
}

func (e *AnalyzeFastExec) handleBatchSeekResponse(kvMap map[string][]byte) (err error) {
	length := int32(len(kvMap))
	newCursor := atomic.AddInt32(&e.sampCursor, length)
	samplePos := newCursor - length
	for sKey, sValue := range kvMap {
		exceedNeededSampleCounts := uint64(samplePos) >= e.opts[ast.AnalyzeOptNumSamples]
		if exceedNeededSampleCounts {
			atomic.StoreInt32(&e.sampCursor, int32(e.opts[ast.AnalyzeOptNumSamples]))
			break
		}
		err = e.updateCollectorSamples(sValue, kv.Key(sKey), samplePos)
		if err != nil {
			return err
		}
		samplePos++
	}
	return nil
}

func (e *AnalyzeFastExec) handleScanIter(iter kv.Iterator) (scanKeysSize int, err error) {
	rander := rand.New(rand.NewSource(e.randSeed)) // #nosec G404
	sampleSize := int64(e.opts[ast.AnalyzeOptNumSamples])
	for ; iter.Valid() && err == nil; err = iter.Next() {
		// reservoir sampling
		scanKeysSize++
		randNum := rander.Int63n(int64(e.sampCursor) + int64(scanKeysSize))
		if randNum > sampleSize && e.sampCursor == int32(sampleSize) {
			continue
		}

		p := rander.Int31n(int32(sampleSize))
		if e.sampCursor < int32(sampleSize) {
			p = e.sampCursor
			e.sampCursor++
		}

		err = e.updateCollectorSamples(iter.Value(), iter.Key(), p)
		if err != nil {
			return
		}
	}
	return
}

func (e *AnalyzeFastExec) handleScanTasks(bo *tikv.Backoffer) (keysSize int, err error) {
	snapshot := e.ctx.GetStore().GetSnapshot(kv.NewVersion(e.snapshot))
	snapshot.SetOption(kv.IsolationLevel, kv.SI)
	if e.ctx.GetSessionVars().GetReplicaRead().IsFollowerRead() {
		snapshot.SetOption(kv.ReplicaRead, kv.ReplicaReadFollower)
	}
	setOptionForTopSQL(e.ctx.GetSessionVars().StmtCtx, snapshot)
	for _, t := range e.scanTasks {
		iter, err := snapshot.Iter(kv.Key(t.StartKey), kv.Key(t.EndKey))
		if err != nil {
			return keysSize, err
		}
		size, err := e.handleScanIter(iter)
		keysSize += size
		if err != nil {
			return keysSize, err
		}
	}
	return keysSize, nil
}

func (e *AnalyzeFastExec) handleSampTasks(workID int, step uint32, err *error) {
	defer e.wg.Done()
	snapshot := e.ctx.GetStore().GetSnapshot(kv.NewVersion(e.snapshot))
	snapshot.SetOption(kv.NotFillCache, true)
	snapshot.SetOption(kv.IsolationLevel, kv.SI)
	snapshot.SetOption(kv.Priority, kv.PriorityLow)
	setOptionForTopSQL(e.ctx.GetSessionVars().StmtCtx, snapshot)
	readReplicaType := e.ctx.GetSessionVars().GetReplicaRead()
	if readReplicaType.IsFollowerRead() {
		snapshot.SetOption(kv.ReplicaRead, readReplicaType)
	}

	rander := rand.New(rand.NewSource(e.randSeed)) // #nosec G404
	for i := workID; i < len(e.sampTasks); i += e.concurrency {
		task := e.sampTasks[i]
		// randomize the estimate step in range [step - 2 * sqrt(step), step]
		if step > 4 { // 2*sqrt(x) < x
			lower, upper := step-uint32(2*math.Sqrt(float64(step))), step
			step = uint32(rander.Intn(int(upper-lower))) + lower
		}
		snapshot.SetOption(kv.SampleStep, step)
		kvMap := make(map[string][]byte)
		var iter kv.Iterator
		iter, *err = snapshot.Iter(kv.Key(task.StartKey), kv.Key(task.EndKey))
		if *err != nil {
			return
		}
		for iter.Valid() {
			kvMap[string(iter.Key())] = iter.Value()
			*err = iter.Next()
			if *err != nil {
				return
			}
		}
		fastAnalyzeHistogramSample.Observe(float64(len(kvMap)))

		*err = e.handleBatchSeekResponse(kvMap)
		if *err != nil {
			return
		}
	}
}

func (e *AnalyzeFastExec) buildColumnStats(ID int64, collector *statistics.SampleCollector, tp *types.FieldType, rowCount int64) (*statistics.Histogram, *statistics.CMSketch, *statistics.TopN, *statistics.FMSketch, error) {
	sc := e.ctx.GetSessionVars().StmtCtx
	data := make([][]byte, 0, len(collector.Samples))
	fmSketch := statistics.NewFMSketch(maxSketchSize)
	notNullSamples := make([]*statistics.SampleItem, 0, len(collector.Samples))
	for i, sample := range collector.Samples {
		sample.Ordinal = i
		if sample.Value.IsNull() {
			collector.NullCount++
			continue
		}
		notNullSamples = append(notNullSamples, sample)
		err := fmSketch.InsertValue(sc, sample.Value)
		if err != nil {
			return nil, nil, nil, nil, err
		}
		valBytes, err := tablecodec.EncodeValue(sc, nil, sample.Value)
		if err != nil {
			return nil, nil, nil, nil, err
		}
		data = append(data, valBytes)
	}
	// Build CMSketch.
	cmSketch, topN, ndv, scaleRatio := statistics.NewCMSketchAndTopN(int32(e.opts[ast.AnalyzeOptCMSketchDepth]), int32(e.opts[ast.AnalyzeOptCMSketchWidth]), data, uint32(e.opts[ast.AnalyzeOptNumTopN]), uint64(rowCount))
	// Build Histogram.
	collector.Samples = notNullSamples
	hist, err := statistics.BuildColumnHist(e.ctx, int64(e.opts[ast.AnalyzeOptNumBuckets]), ID, collector, tp, rowCount, int64(ndv), collector.NullCount*int64(scaleRatio))
	return hist, cmSketch, topN, fmSketch, err
}

func (e *AnalyzeFastExec) buildIndexStats(idxInfo *model.IndexInfo, collector *statistics.SampleCollector, rowCount int64) (*statistics.Histogram, *statistics.CMSketch, *statistics.TopN, error) {
	data := make([][][]byte, len(idxInfo.Columns))
	for _, sample := range collector.Samples {
		var preLen int
		remained := sample.Value.GetBytes()
		// We need to insert each prefix values into CM Sketch.
		for i := 0; i < len(idxInfo.Columns); i++ {
			var err error
			var value []byte
			value, remained, err = codec.CutOne(remained)
			if err != nil {
				return nil, nil, nil, err
			}
			preLen += len(value)
			data[i] = append(data[i], sample.Value.GetBytes()[:preLen])
		}
	}
	numTop := uint32(e.opts[ast.AnalyzeOptNumTopN])
	cmSketch, topN, ndv, scaleRatio := statistics.NewCMSketchAndTopN(int32(e.opts[ast.AnalyzeOptCMSketchDepth]), int32(e.opts[ast.AnalyzeOptCMSketchWidth]), data[0], numTop, uint64(rowCount))
	// Build CM Sketch for each prefix and merge them into one.
	for i := 1; i < len(idxInfo.Columns); i++ {
		var curCMSketch *statistics.CMSketch
		var curTopN *statistics.TopN
		// `ndv` should be the ndv of full index, so just rewrite it here.
		curCMSketch, curTopN, ndv, scaleRatio = statistics.NewCMSketchAndTopN(int32(e.opts[ast.AnalyzeOptCMSketchDepth]), int32(e.opts[ast.AnalyzeOptCMSketchWidth]), data[i], numTop, uint64(rowCount))
		err := cmSketch.MergeCMSketch(curCMSketch)
		if err != nil {
			return nil, nil, nil, err
		}
		statistics.MergeTopNAndUpdateCMSketch(topN, curTopN, cmSketch, numTop)
	}
	// Build Histogram.
	hist, err := statistics.BuildColumnHist(e.ctx, int64(e.opts[ast.AnalyzeOptNumBuckets]), idxInfo.ID, collector, types.NewFieldType(mysql.TypeBlob), rowCount, int64(ndv), collector.NullCount*int64(scaleRatio))
	return hist, cmSketch, topN, err
}

func (e *AnalyzeFastExec) runTasks() ([]*statistics.Histogram, []*statistics.CMSketch, []*statistics.TopN, []*statistics.FMSketch, error) {
	errs := make([]error, e.concurrency)
	pkColCount := pkColsCount(e.handleCols)
	// collect column samples and primary key samples and index samples.
	length := len(e.colsInfo) + pkColCount + len(e.idxsInfo)
	e.collectors = make([]*statistics.SampleCollector, length)
	for i := range e.collectors {
		e.collectors[i] = &statistics.SampleCollector{
			MaxSampleSize: int64(e.opts[ast.AnalyzeOptNumSamples]),
			Samples:       make([]*statistics.SampleItem, e.opts[ast.AnalyzeOptNumSamples]),
		}
	}

	e.wg.Add(e.concurrency)
	bo := tikv.NewBackofferWithVars(context.Background(), 500, nil)
	for i := 0; i < e.concurrency; i++ {
		go e.handleSampTasks(i, e.estSampStep, &errs[i])
	}
	e.wg.Wait()
	for _, err := range errs {
		if err != nil {
			return nil, nil, nil, nil, err
		}
	}

	scanKeysSize, err := e.handleScanTasks(bo)
	fastAnalyzeHistogramScanKeys.Observe(float64(scanKeysSize))
	if err != nil {
		return nil, nil, nil, nil, err
	}

	stats := domain.GetDomain(e.ctx).StatsHandle()
	var rowCount int64 = 0
	if stats.Lease() > 0 {
		if t := stats.GetPartitionStats(e.tblInfo, e.tableID.GetStatisticsID()); !t.Pseudo {
			rowCount = t.Count
		}
	}
	hists, cms, topNs, fms := make([]*statistics.Histogram, length), make([]*statistics.CMSketch, length), make([]*statistics.TopN, length), make([]*statistics.FMSketch, length)
	for i := 0; i < length; i++ {
		// Build collector properties.
		collector := e.collectors[i]
		collector.Samples = collector.Samples[:e.sampCursor]
		sort.Slice(collector.Samples, func(i, j int) bool {
			return collector.Samples[i].Handle.Compare(collector.Samples[j].Handle) < 0
		})
		collector.CalcTotalSize()
		// Adjust the row count in case the count of `tblStats` is not accurate and too small.
		rowCount = mathutil.MaxInt64(rowCount, int64(len(collector.Samples)))
		// Scale the total column size.
		if len(collector.Samples) > 0 {
			collector.TotalSize *= rowCount / int64(len(collector.Samples))
		}
		if i < pkColCount {
			pkCol := e.handleCols.GetCol(i)
			hists[i], cms[i], topNs[i], fms[i], err = e.buildColumnStats(pkCol.ID, e.collectors[i], pkCol.RetType, rowCount)
		} else if i < pkColCount+len(e.colsInfo) {
			hists[i], cms[i], topNs[i], fms[i], err = e.buildColumnStats(e.colsInfo[i-pkColCount].ID, e.collectors[i], &e.colsInfo[i-pkColCount].FieldType, rowCount)
		} else {
			hists[i], cms[i], topNs[i], err = e.buildIndexStats(e.idxsInfo[i-pkColCount-len(e.colsInfo)], e.collectors[i], rowCount)
		}
		if err != nil {
			return nil, nil, nil, nil, err
		}
	}
	return hists, cms, topNs, fms, nil
}

func (e *AnalyzeFastExec) buildStats() (hists []*statistics.Histogram, cms []*statistics.CMSketch, topNs []*statistics.TopN, fms []*statistics.FMSketch, err error) {
	// To set rand seed, it's for unit test.
	// To ensure that random sequences are different in non-test environments, RandSeed must be set time.Now().
	if atomic.LoadInt64(&RandSeed) == 1 {
		atomic.StoreInt64(&e.randSeed, time.Now().UnixNano())
	} else {
		atomic.StoreInt64(&e.randSeed, RandSeed)
	}

	err = e.buildSampTask()
	if err != nil {
		return nil, nil, nil, nil, err
	}

	return e.runTasks()
}

// AnalyzeTestFastExec is for fast sample in unit test.
type AnalyzeTestFastExec struct {
	AnalyzeFastExec
	Ctx         sessionctx.Context
	TableID     statistics.AnalyzeTableID
	HandleCols  core.HandleCols
	ColsInfo    []*model.ColumnInfo
	IdxsInfo    []*model.IndexInfo
	Concurrency int
	Collectors  []*statistics.SampleCollector
	TblInfo     *model.TableInfo
	Opts        map[ast.AnalyzeOptionType]uint64
	Snapshot    uint64
}

// TestFastSample only test the fast sample in unit test.
func (e *AnalyzeTestFastExec) TestFastSample() error {
	e.ctx = e.Ctx
	e.handleCols = e.HandleCols
	e.colsInfo = e.ColsInfo
	e.idxsInfo = e.IdxsInfo
	e.concurrency = e.Concurrency
	e.tableID = e.TableID
	e.wg = &sync.WaitGroup{}
	e.job = &statistics.AnalyzeJob{}
	e.tblInfo = e.TblInfo
	e.opts = e.Opts
	e.snapshot = e.Snapshot
	_, _, _, _, err := e.buildStats()
	e.Collectors = e.collectors
	return err
}

type analyzeIndexIncrementalExec struct {
	AnalyzeIndexExec
	oldHist *statistics.Histogram
	oldCMS  *statistics.CMSketch
	oldTopN *statistics.TopN
}

func analyzeIndexIncremental(idxExec *analyzeIndexIncrementalExec) *statistics.AnalyzeResults {
	var statsVer = statistics.Version1
	if idxExec.analyzePB.IdxReq.Version != nil {
		statsVer = int(*idxExec.analyzePB.IdxReq.Version)
	}
	pruneMode := variable.PartitionPruneMode(idxExec.ctx.GetSessionVars().PartitionPruneMode.Load())
	if idxExec.tableID.IsPartitionTable() && pruneMode == variable.Dynamic {
		err := errors.Errorf("[stats]: global statistics for partitioned tables unavailable in ANALYZE INCREMENTAL")
		return &statistics.AnalyzeResults{Err: err, Job: idxExec.job}
	}
	startPos := idxExec.oldHist.GetUpper(idxExec.oldHist.Len() - 1)
	values, _, err := codec.DecodeRange(startPos.GetBytes(), len(idxExec.idxInfo.Columns), nil, nil)
	if err != nil {
		return &statistics.AnalyzeResults{Err: err, Job: idxExec.job}
	}
	ran := ranger.Range{LowVal: values, HighVal: []types.Datum{types.MaxValueDatum()}, Collators: collate.GetBinaryCollatorSlice(1)}
	hist, cms, fms, topN, err := idxExec.buildStats([]*ranger.Range{&ran}, false)
	if err != nil {
		return &statistics.AnalyzeResults{Err: err, Job: idxExec.job}
	}
	hist, err = statistics.MergeHistograms(idxExec.ctx.GetSessionVars().StmtCtx, idxExec.oldHist, hist, int(idxExec.opts[ast.AnalyzeOptNumBuckets]), statsVer)
	if err != nil {
		return &statistics.AnalyzeResults{Err: err, Job: idxExec.job}
	}
	if idxExec.oldCMS != nil && cms != nil {
		err = cms.MergeCMSketch4IncrementalAnalyze(idxExec.oldCMS, uint32(idxExec.opts[ast.AnalyzeOptNumTopN]))
		if err != nil {
			return &statistics.AnalyzeResults{Err: err, Job: idxExec.job}
		}
		cms.CalcDefaultValForAnalyze(uint64(hist.NDV))
	}
	if statsVer >= statistics.Version2 {
		poped := statistics.MergeTopNAndUpdateCMSketch(topN, idxExec.oldTopN, cms, uint32(idxExec.opts[ast.AnalyzeOptNumTopN]))
		hist.AddIdxVals(poped)
	}
	result := &statistics.AnalyzeResult{
		Hist:    []*statistics.Histogram{hist},
		Cms:     []*statistics.CMSketch{cms},
		TopNs:   []*statistics.TopN{topN},
		Fms:     []*statistics.FMSketch{fms},
		IsIndex: 1,
	}
	cnt := hist.NullCount
	if hist.Len() > 0 {
		cnt += hist.Buckets[hist.Len()-1].Count
	}
	return &statistics.AnalyzeResults{
		TableID:  idxExec.tableID,
		Ars:      []*statistics.AnalyzeResult{result},
		Job:      idxExec.job,
		StatsVer: statsVer,
		Count:    cnt,
		Snapshot: idxExec.snapshot,
	}
}

type analyzePKIncrementalExec struct {
	AnalyzeColumnsExec
	oldHist *statistics.Histogram
}

func analyzePKIncremental(colExec *analyzePKIncrementalExec) *statistics.AnalyzeResults {
	var maxVal types.Datum
	pkInfo := colExec.handleCols.GetCol(0)
	if mysql.HasUnsignedFlag(pkInfo.RetType.GetFlag()) {
		maxVal = types.NewUintDatum(math.MaxUint64)
	} else {
		maxVal = types.NewIntDatum(math.MaxInt64)
	}
	startPos := *colExec.oldHist.GetUpper(colExec.oldHist.Len() - 1)
	ran := ranger.Range{LowVal: []types.Datum{startPos}, LowExclude: true, HighVal: []types.Datum{maxVal}, Collators: collate.GetBinaryCollatorSlice(1)}
	hists, _, _, _, _, err := colExec.buildStats([]*ranger.Range{&ran}, false)
	if err != nil {
		return &statistics.AnalyzeResults{Err: err, Job: colExec.job}
	}
	hist := hists[0]
	hist, err = statistics.MergeHistograms(colExec.ctx.GetSessionVars().StmtCtx, colExec.oldHist, hist, int(colExec.opts[ast.AnalyzeOptNumBuckets]), statistics.Version1)
	if err != nil {
		return &statistics.AnalyzeResults{Err: err, Job: colExec.job}
	}
	result := &statistics.AnalyzeResult{
		Hist:  []*statistics.Histogram{hist},
		Cms:   []*statistics.CMSketch{nil},
		TopNs: []*statistics.TopN{nil},
		Fms:   []*statistics.FMSketch{nil},
	}
	var cnt int64
	if hist.Len() > 0 {
		cnt = hist.Buckets[hist.Len()-1].Count
	}
	return &statistics.AnalyzeResults{
		TableID:  colExec.tableID,
		Ars:      []*statistics.AnalyzeResult{result},
		Job:      colExec.job,
		StatsVer: statistics.Version1,
		Count:    cnt,
		Snapshot: colExec.snapshot,
	}
}

// AddNewAnalyzeJob records the new analyze job.
func AddNewAnalyzeJob(ctx sessionctx.Context, job *statistics.AnalyzeJob) {
	if job == nil {
		return
	}
	statsHandle := domain.GetDomain(ctx).StatsHandle()
	err := statsHandle.InsertAnalyzeJob(job, ctx.GetSessionVars().ConnectionID)
	if err != nil {
		logutil.BgLogger().Error("failed to insert analyze job", zap.Error(err))
	}
}

// StartAnalyzeJob marks the state of the analyze job as running and sets the start time.
func StartAnalyzeJob(ctx sessionctx.Context, job *statistics.AnalyzeJob) {
	if job == nil || job.ID == nil {
		return
	}
	job.StartTime = time.Now()
	job.Progress.SetLastDumpTime(job.StartTime)
	exec := ctx.(sqlexec.RestrictedSQLExecutor)
	const sql = "UPDATE mysql.analyze_jobs SET start_time = CONVERT_TZ(%?, '+00:00', @@TIME_ZONE), state = %? WHERE id = %?"
	_, _, err := exec.ExecRestrictedSQL(context.TODO(), []sqlexec.OptionFuncAlias{sqlexec.ExecOptionUseSessionPool}, sql, job.StartTime.UTC().Format(types.TimeFormat), statistics.AnalyzeRunning, *job.ID)
	if err != nil {
		logutil.BgLogger().Warn("failed to update analyze job", zap.String("update", fmt.Sprintf("%s->%s", statistics.AnalyzePending, statistics.AnalyzeRunning)), zap.Error(err))
	}
}

// UpdateAnalyzeJob updates count of the processed rows when increment reaches a threshold.
func UpdateAnalyzeJob(ctx sessionctx.Context, job *statistics.AnalyzeJob, rowCount int64) {
	if job == nil || job.ID == nil {
		return
	}
	delta := job.Progress.Update(rowCount)
	if delta == 0 {
		return
	}
	exec := ctx.(sqlexec.RestrictedSQLExecutor)
	const sql = "UPDATE mysql.analyze_jobs SET processed_rows = processed_rows + %? WHERE id = %?"
	_, _, err := exec.ExecRestrictedSQL(context.TODO(), []sqlexec.OptionFuncAlias{sqlexec.ExecOptionUseSessionPool}, sql, delta, *job.ID)
	if err != nil {
		logutil.BgLogger().Warn("failed to update analyze job", zap.String("update", fmt.Sprintf("process %v rows", delta)), zap.Error(err))
	}
}

// FinishAnalyzeJob updates the state of the analyze job to finished/failed according to `meetError` and sets the end time.
func FinishAnalyzeJob(ctx sessionctx.Context, job *statistics.AnalyzeJob, analyzeErr error) {
	if job == nil || job.ID == nil {
		return
	}
	job.EndTime = time.Now()
	var sql string
	var args []interface{}
	// process_id is used to see which process is running the analyze job and kill the analyze job. After the analyze job
	// is finished(or failed), process_id is useless and we set it to NULL to avoid `kill tidb process_id` wrongly.
	if analyzeErr != nil {
		sql = "UPDATE mysql.analyze_jobs SET processed_rows = processed_rows + %?, end_time = CONVERT_TZ(%?, '+00:00', @@TIME_ZONE), state = %?, fail_reason = %?, process_id = NULL WHERE id = %?"
		args = []interface{}{job.Progress.GetDeltaCount(), job.EndTime.UTC().Format(types.TimeFormat), statistics.AnalyzeFailed, analyzeErr.Error(), *job.ID}
	} else {
		sql = "UPDATE mysql.analyze_jobs SET processed_rows = processed_rows + %?, end_time = CONVERT_TZ(%?, '+00:00', @@TIME_ZONE), state = %?, process_id = NULL WHERE id = %?"
		args = []interface{}{job.Progress.GetDeltaCount(), job.EndTime.UTC().Format(types.TimeFormat), statistics.AnalyzeFinished, *job.ID}
	}
	exec := ctx.(sqlexec.RestrictedSQLExecutor)
	_, _, err := exec.ExecRestrictedSQL(context.TODO(), []sqlexec.OptionFuncAlias{sqlexec.ExecOptionUseSessionPool}, sql, args...)
	if err != nil {
		var state string
		if analyzeErr != nil {
			state = statistics.AnalyzeFailed
		} else {
			state = statistics.AnalyzeFinished
		}
		logutil.BgLogger().Warn("failed to update analyze job", zap.String("update", fmt.Sprintf("%s->%s", statistics.AnalyzeRunning, state)), zap.Error(err))
	}
}

// analyzeResultsNotifyWaitGroupWrapper is a wrapper for sync.WaitGroup
// Please add all goroutine count when to `Add` to avoid exiting in advance.
type analyzeResultsNotifyWaitGroupWrapper struct {
	sync.WaitGroup
	notify chan *statistics.AnalyzeResults
	cnt    atomicutil.Uint64
}

// NewAnalyzeResultsNotifyWaitGroupWrapper is to create analyzeResultsNotifyWaitGroupWrapper
func NewAnalyzeResultsNotifyWaitGroupWrapper(notify chan *statistics.AnalyzeResults) *analyzeResultsNotifyWaitGroupWrapper {
	return &analyzeResultsNotifyWaitGroupWrapper{
		notify: notify,
		cnt:    *atomicutil.NewUint64(0),
	}
}

// Run runs a function in a goroutine and calls done when function returns.
// Please DO NOT use panic in the cb function.
func (w *analyzeResultsNotifyWaitGroupWrapper) Run(exec func()) {
	old := w.cnt.Inc() - 1
	go func(cnt uint64) {
		defer func() {
			w.Done()
			if cnt == 0 {
				w.Wait()
				close(w.notify)
			}
		}()
		exec()
	}(old)
}

// notifyErrorWaitGroupWrapper is a wrapper for sync.WaitGroup
// Please add all goroutine count when to `Add` to avoid exiting in advance.
type notifyErrorWaitGroupWrapper struct {
	sync.WaitGroup
	notify chan error
	cnt    atomicutil.Uint64
}

// newNotifyErrorWaitGroupWrapper is to create notifyErrorWaitGroupWrapper
func newNotifyErrorWaitGroupWrapper(notify chan error) *notifyErrorWaitGroupWrapper {
	return &notifyErrorWaitGroupWrapper{
		notify: notify,
		cnt:    *atomicutil.NewUint64(0),
	}
}

// Run runs a function in a goroutine and calls done when function returns.
// Please DO NOT use panic in the cb function.
func (w *notifyErrorWaitGroupWrapper) Run(exec func()) {
	old := w.cnt.Inc() - 1
	go func(cnt uint64) {
		defer func() {
			w.Done()
			if cnt == 0 {
				w.Wait()
				close(w.notify)
			}
		}()
		exec()
	}(old)
}<|MERGE_RESOLUTION|>--- conflicted
+++ resolved
@@ -1373,47 +1373,16 @@
 					topns[task.slicePos] = nil
 					continue
 				}
-<<<<<<< HEAD
-				val := row.Columns[task.slicePos]
-				// If this value is very big, we think that it is not a value that can occur many times. So we don't record it.
-				if len(val.GetBytes()) > statistics.MaxSampleValueLength {
-					continue
-				}
-				ft := e.colsInfo[task.slicePos].FieldType
-				// When it's new collation data, we need to use its collate key instead of original value because only
-				// the collate key can ensure the correct ordering.
-				// This is also corresponding to similar operation in (*statistics.Column).GetColumnRowCount().
-				if ft.EvalType() == types.ETString && ft.Tp != mysql.TypeEnum && ft.Tp != mysql.TypeSet {
-					val.SetBytes(collate.GetCollator(ft.Collate).Key(val.GetString()))
-				}
-				sampleItems = append(sampleItems, &statistics.SampleItem{
-					Value:   val,
-					Ordinal: j,
-				})
-			}
-			collector = &statistics.SampleCollector{
-				Samples:   sampleItems,
-				NullCount: task.rootRowCollector.Base().NullCount[task.slicePos],
-				Count:     task.rootRowCollector.Base().Count - task.rootRowCollector.Base().NullCount[task.slicePos],
-				FMSketch:  task.rootRowCollector.Base().FMSketches[task.slicePos],
-				TotalSize: task.rootRowCollector.Base().TotalSizes[task.slicePos],
-			}
-		} else {
-			var tmpDatum types.Datum
-			var err error
-			idx := e.indexes[task.slicePos-colLen]
-			sampleItems := make([]*statistics.SampleItem, 0, task.rootRowCollector.Base().Samples.Len())
-		indexSampleCollectLoop:
-			for _, row := range task.rootRowCollector.Base().Samples {
-				if len(idx.Columns) == 1 && row.Columns[idx.Columns[0].Offset].IsNull() {
-					continue
-=======
 				sampleItems := make([]*statistics.SampleItem, 0, task.rootRowCollector.Base().Samples.Len())
 				for j, row := range task.rootRowCollector.Base().Samples {
 					if row.Columns[task.slicePos].IsNull() {
 						continue
 					}
 					val := row.Columns[task.slicePos]
+					// If this value is very big, we think that it is not a value that can occur many times. So we don't record it.
+					if len(val.GetBytes()) > statistics.MaxSampleValueLength {
+						continue
+					}
 					ft := e.colsInfo[task.slicePos].FieldType
 					// When it's new collation data, we need to use its collate key instead of original value because only
 					// the collate key can ensure the correct ordering.
@@ -1432,32 +1401,24 @@
 					Count:     task.rootRowCollector.Base().Count - task.rootRowCollector.Base().NullCount[task.slicePos],
 					FMSketch:  task.rootRowCollector.Base().FMSketches[task.slicePos],
 					TotalSize: task.rootRowCollector.Base().TotalSizes[task.slicePos],
->>>>>>> c3b4b040
 				}
 			} else {
 				var tmpDatum types.Datum
 				var err error
 				idx := e.indexes[task.slicePos-colLen]
 				sampleItems := make([]*statistics.SampleItem, 0, task.rootRowCollector.Base().Samples.Len())
+			indexSampleCollectLoop:
 				for _, row := range task.rootRowCollector.Base().Samples {
 					if len(idx.Columns) == 1 && row.Columns[idx.Columns[0].Offset].IsNull() {
 						continue
 					}
 
-<<<<<<< HEAD
-				b := make([]byte, 0, 8)
-				for _, col := range idx.Columns {
-					// If the index value contains one value which is too long, we think that it's a value that doesn't occur many times.
-					if len(row.Columns[col.Offset].GetBytes()) > statistics.MaxSampleValueLength {
-						continue indexSampleCollectLoop
-					}
-					if col.Length != types.UnspecifiedLength {
-						row.Columns[col.Offset].Copy(&tmpDatum)
-						ranger.CutDatumByPrefixLen(&tmpDatum, col.Length, &e.colsInfo[col.Offset].FieldType)
-						b, err = codec.EncodeKey(e.ctx.GetSessionVars().StmtCtx, b, tmpDatum)
-=======
 					b := make([]byte, 0, 8)
 					for _, col := range idx.Columns {
+						// If the index value contains one value which is too long, we think that it's a value that doesn't occur many times.
+						if len(row.Columns[col.Offset].GetBytes()) > statistics.MaxSampleValueLength {
+							continue indexSampleCollectLoop
+						}
 						if col.Length != types.UnspecifiedLength {
 							row.Columns[col.Offset].Copy(&tmpDatum)
 							ranger.CutDatumByPrefixLen(&tmpDatum, col.Length, &e.colsInfo[col.Offset].FieldType)
@@ -1469,7 +1430,6 @@
 							continue
 						}
 						b, err = codec.EncodeKey(e.ctx.GetSessionVars().StmtCtx, b, row.Columns[col.Offset])
->>>>>>> c3b4b040
 						if err != nil {
 							resultCh <- err
 							continue workLoop
