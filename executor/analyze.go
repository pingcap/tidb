--- conflicted
+++ resolved
@@ -704,7 +704,6 @@
 
 // AnalyzeColumnsExec represents Analyze columns push down executor.
 type AnalyzeColumnsExec struct {
-<<<<<<< HEAD
 	ctx           sessionctx.Context
 	tableInfo     *model.TableInfo
 	colsInfo      []*model.ColumnInfo
@@ -718,23 +717,9 @@
 	indexes       []*model.IndexInfo
 	core.AnalyzeInfo
 
-	subIndexWorkerWg *sync.WaitGroup
-=======
-	ctx               sessionctx.Context
-	tableID           core.AnalyzeTableID
-	colsInfo          []*model.ColumnInfo
-	handleCols        core.HandleCols
-	concurrency       int
-	analyzePB         *tipb.AnalyzeReq
-	commonHandle      *model.IndexInfo
-	resultHandler     *tableResultHandler
-	opts              map[ast.AnalyzeOptionType]uint64
-	job               *statistics.AnalyzeJob
-	analyzeVer        int
-	indexes           []*model.IndexInfo
+	subIndexWorkerWg  *sync.WaitGroup
 	samplingBuilderWg *sync.WaitGroup
 	samplingMergeWg   *sync.WaitGroup
->>>>>>> 66e68be2
 }
 
 func (e *AnalyzeColumnsExec) open(ranges []*ranger.Range) error {
@@ -941,45 +926,6 @@
 		return rootRowCollector.Samples[i].Handle.Compare(rootRowCollector.Samples[j].Handle) < 0
 	})
 
-<<<<<<< HEAD
-	hists = make([]*statistics.Histogram, 0, len(e.colsInfo))
-	topns = make([]*statistics.TopN, 0, len(e.colsInfo))
-	fmSketches = make([]*statistics.FMSketch, 0, len(e.colsInfo))
-	sampleCollectors := make([]*statistics.SampleCollector, 0, len(e.colsInfo))
-
-	for i, col := range e.colsInfo {
-		// If the column contains virtual column. We don't store the stats for it currently Since we cannot maintain the FM-Sketch for it.
-		// Same with original stats of Version1.
-		if col.IsGenerated() && !col.GeneratedStored {
-			hists = append(hists, nil)
-			topns = append(topns, nil)
-			fmSketches = append(fmSketches, nil)
-			continue
-		}
-
-		sampleItems := make([]*statistics.SampleItem, 0, rootRowCollector.MaxSampleSize)
-		for j, row := range rootRowCollector.Samples {
-			if row.Columns[i].IsNull() {
-				continue
-			}
-			sampleItems = append(sampleItems, &statistics.SampleItem{
-				Value:   row.Columns[i],
-				Ordinal: j,
-			})
-		}
-		collector := &statistics.SampleCollector{
-			Samples:   sampleItems,
-			NullCount: rootRowCollector.NullCount[i],
-			Count:     rootRowCollector.Count - rootRowCollector.NullCount[i],
-			FMSketch:  rootRowCollector.FMSketches[i],
-			TotalSize: rootRowCollector.TotalSizes[i],
-		}
-		sampleCollectors = append(sampleCollectors, collector)
-
-		hg, topn, err := statistics.BuildHistAndTopN(e.ctx, int(e.opts[ast.AnalyzeOptNumBuckets]), int(e.opts[ast.AnalyzeOptNumTopN]), col.ID, collector, &col.FieldType, true)
-		if err != nil {
-			return 0, nil, nil, nil, nil, err
-=======
 	totalLen := len(e.colsInfo) + len(e.indexes)
 	hists = make([]*statistics.Histogram, totalLen)
 	topns = make([]*statistics.TopN, totalLen)
@@ -999,7 +945,6 @@
 			tp:               &col.FieldType,
 			isColumn:         true,
 			slicePos:         i,
->>>>>>> 66e68be2
 		}
 		fmSketches = append(fmSketches, rootRowCollector.FMSketches[i])
 	}
@@ -1015,53 +960,13 @@
 	}
 
 	// build index stats
-	var tmpDatum types.Datum
 	for i, idx := range e.indexes {
-<<<<<<< HEAD
-		sampleItems := make([]*statistics.SampleItem, 0, rootRowCollector.MaxSampleSize)
-		for _, row := range rootRowCollector.Samples {
-			if len(idx.Columns) == 1 && row.Columns[idx.Columns[0].Offset].IsNull() {
-				continue
-			}
-
-			b := make([]byte, 0, 8)
-			for _, col := range idx.Columns {
-				if col.Length != types.UnspecifiedLength {
-					row.Columns[col.Offset].Copy(&tmpDatum)
-					ranger.CutDatumByPrefixLen(&tmpDatum, col.Length, &e.colsInfo[col.Offset].FieldType)
-					b, err = codec.EncodeKey(e.ctx.GetSessionVars().StmtCtx, b, tmpDatum)
-					if err != nil {
-						return 0, nil, nil, nil, nil, err
-					}
-					continue
-				}
-				b, err = codec.EncodeKey(e.ctx.GetSessionVars().StmtCtx, b, row.Columns[col.Offset])
-				if err != nil {
-					return 0, nil, nil, nil, nil, err
-				}
-			}
-			sampleItems = append(sampleItems, &statistics.SampleItem{
-				Value: types.NewBytesDatum(b),
-			})
-		}
-		collector := &statistics.SampleCollector{
-			Samples:   sampleItems,
-			NullCount: rootRowCollector.NullCount[colLen+i],
-			Count:     rootRowCollector.Count - rootRowCollector.NullCount[colLen+i],
-			FMSketch:  rootRowCollector.FMSketches[colLen+i],
-			TotalSize: rootRowCollector.TotalSizes[colLen+i],
-		}
-		hg, topn, err := statistics.BuildHistAndTopN(e.ctx, int(e.opts[ast.AnalyzeOptNumBuckets]), int(e.opts[ast.AnalyzeOptNumTopN]), idx.ID, collector, types.NewFieldType(mysql.TypeBlob), false)
-		if err != nil {
-			return 0, nil, nil, nil, nil, err
-=======
 		buildTaskChan <- &samplingBuildTask{
 			id:               idx.ID,
 			rootRowCollector: rootRowCollector,
 			tp:               types.NewFieldType(mysql.TypeBlob),
 			isColumn:         false,
 			slicePos:         colLen + i,
->>>>>>> 66e68be2
 		}
 		fmSketches = append(fmSketches, rootRowCollector.FMSketches[colLen+i])
 	}
@@ -1094,7 +999,6 @@
 	return
 }
 
-<<<<<<< HEAD
 type analyzeIndexNDVTotalResult struct {
 	results map[int64]analyzeResult
 	err     error
@@ -1102,20 +1006,11 @@
 
 // handleNDVForSpecialIndexes deals with the logic to analyze the index containing the virtual column when the mode is full sampling.
 func (e *AnalyzeColumnsExec) handleNDVForSpecialIndexes(indexInfos []*model.IndexInfo, totalResultCh chan analyzeIndexNDVTotalResult) {
-=======
-type samplingMergeResult struct {
-	collector *statistics.RowSampleCollector
-	err       error
-}
-
-func (e *AnalyzeColumnsExec) subMergeWorker(resultCh chan<- *samplingMergeResult, taskCh <-chan []byte, l int, isClosedChanThread bool) {
->>>>>>> 66e68be2
 	defer func() {
 		if r := recover(); r != nil {
 			buf := make([]byte, 4096)
 			stackSize := runtime.Stack(buf, false)
 			buf = buf[:stackSize]
-<<<<<<< HEAD
 			logutil.BgLogger().Error("analyze ndv for special index panicked", zap.String("stack", string(buf)))
 			metrics.PanicCounter.WithLabelValues(metrics.LabelAnalyze).Inc()
 			totalResultCh <- analyzeIndexNDVTotalResult{
@@ -1169,68 +1064,6 @@
 // subIndexWorker receive the task for each index and return the result for them.
 func (e *AnalyzeColumnsExec) subIndexWorkerForNDV(taskCh chan *analyzeTask, resultCh chan analyzeResult, isFirstToCloseCh bool) {
 	var task *analyzeTask
-=======
-			logutil.BgLogger().Error("analyze worker panicked", zap.String("stack", string(buf)))
-			metrics.PanicCounter.WithLabelValues(metrics.LabelAnalyze).Inc()
-			resultCh <- &samplingMergeResult{err: errAnalyzeWorkerPanic}
-		}
-		// Consume the remaining things.
-		for {
-			_, ok := <-taskCh
-			if !ok {
-				break
-			}
-		}
-		e.samplingMergeWg.Done()
-		if isClosedChanThread {
-			e.samplingMergeWg.Wait()
-			close(resultCh)
-		}
-	}()
-	failpoint.Inject("mockAnalyzeSamplingMergeWorkerPanic", func() {
-		panic("failpoint triggered")
-	})
-	retCollector := &statistics.RowSampleCollector{
-		NullCount:     make([]int64, l),
-		FMSketches:    make([]*statistics.FMSketch, 0, l),
-		TotalSizes:    make([]int64, l),
-		Samples:       make(statistics.WeightedRowSampleHeap, 0, e.analyzePB.ColReq.SampleSize),
-		MaxSampleSize: int(e.analyzePB.ColReq.SampleSize),
-	}
-	for i := 0; i < l; i++ {
-		retCollector.FMSketches = append(retCollector.FMSketches, statistics.NewFMSketch(maxSketchSize))
-	}
-	for {
-		data, ok := <-taskCh
-		if !ok {
-			break
-		}
-		colResp := &tipb.AnalyzeColumnsResp{}
-		err := colResp.Unmarshal(data)
-		if err != nil {
-			resultCh <- &samplingMergeResult{err: err}
-			return
-		}
-		subCollector := &statistics.RowSampleCollector{
-			MaxSampleSize: int(e.analyzePB.ColReq.SampleSize),
-		}
-		subCollector.FromProto(colResp.RowCollector)
-		e.job.Update(subCollector.Count)
-		retCollector.MergeCollector(subCollector)
-	}
-	resultCh <- &samplingMergeResult{collector: retCollector}
-}
-
-type samplingBuildTask struct {
-	id               int64
-	rootRowCollector *statistics.RowSampleCollector
-	tp               *types.FieldType
-	isColumn         bool
-	slicePos         int
-}
-
-func (e *AnalyzeColumnsExec) subBuildWorker(resultCh chan error, taskCh chan *samplingBuildTask, hists []*statistics.Histogram, topns []*statistics.TopN, collectors []*statistics.SampleCollector, isClosedChanThread bool) {
->>>>>>> 66e68be2
 	defer func() {
 		if r := recover(); r != nil {
 			buf := make([]byte, 4096)
@@ -1238,7 +1071,6 @@
 			buf = buf[:stackSize]
 			logutil.BgLogger().Error("analyze worker panicked", zap.String("stack", string(buf)))
 			metrics.PanicCounter.WithLabelValues(metrics.LabelAnalyze).Inc()
-<<<<<<< HEAD
 			resultCh <- analyzeResult{
 				Err: errAnalyzeWorkerPanic,
 				job: task.job,
@@ -1326,7 +1158,86 @@
 		})
 	}
 	return tasks
-=======
+}
+
+type samplingMergeResult struct {
+	collector *statistics.RowSampleCollector
+	err       error
+}
+
+func (e *AnalyzeColumnsExec) subMergeWorker(resultCh chan<- *samplingMergeResult, taskCh <-chan []byte, l int, isClosedChanThread bool) {
+	defer func() {
+		if r := recover(); r != nil {
+			buf := make([]byte, 4096)
+			stackSize := runtime.Stack(buf, false)
+			buf = buf[:stackSize]
+			logutil.BgLogger().Error("analyze worker panicked", zap.String("stack", string(buf)))
+			metrics.PanicCounter.WithLabelValues(metrics.LabelAnalyze).Inc()
+			resultCh <- &samplingMergeResult{err: errAnalyzeWorkerPanic}
+		}
+		// Consume the remaining things.
+		for {
+			_, ok := <-taskCh
+			if !ok {
+				break
+			}
+		}
+		e.samplingMergeWg.Done()
+		if isClosedChanThread {
+			e.samplingMergeWg.Wait()
+			close(resultCh)
+		}
+	}()
+	failpoint.Inject("mockAnalyzeSamplingMergeWorkerPanic", func() {
+		panic("failpoint triggered")
+	})
+	retCollector := &statistics.RowSampleCollector{
+		NullCount:     make([]int64, l),
+		FMSketches:    make([]*statistics.FMSketch, 0, l),
+		TotalSizes:    make([]int64, l),
+		Samples:       make(statistics.WeightedRowSampleHeap, 0, e.analyzePB.ColReq.SampleSize),
+		MaxSampleSize: int(e.analyzePB.ColReq.SampleSize),
+	}
+	for i := 0; i < l; i++ {
+		retCollector.FMSketches = append(retCollector.FMSketches, statistics.NewFMSketch(maxSketchSize))
+	}
+	for {
+		data, ok := <-taskCh
+		if !ok {
+			break
+		}
+		colResp := &tipb.AnalyzeColumnsResp{}
+		err := colResp.Unmarshal(data)
+		if err != nil {
+			resultCh <- &samplingMergeResult{err: err}
+			return
+		}
+		subCollector := &statistics.RowSampleCollector{
+			MaxSampleSize: int(e.analyzePB.ColReq.SampleSize),
+		}
+		subCollector.FromProto(colResp.RowCollector)
+		e.job.Update(subCollector.Count)
+		retCollector.MergeCollector(subCollector)
+	}
+	resultCh <- &samplingMergeResult{collector: retCollector}
+}
+
+type samplingBuildTask struct {
+	id               int64
+	rootRowCollector *statistics.RowSampleCollector
+	tp               *types.FieldType
+	isColumn         bool
+	slicePos         int
+}
+
+func (e *AnalyzeColumnsExec) subBuildWorker(resultCh chan error, taskCh chan *samplingBuildTask, hists []*statistics.Histogram, topns []*statistics.TopN, collectors []*statistics.SampleCollector, isClosedChanThread bool) {
+	defer func() {
+		if r := recover(); r != nil {
+			buf := make([]byte, 4096)
+			stackSize := runtime.Stack(buf, false)
+			buf = buf[:stackSize]
+			logutil.BgLogger().Error("analyze worker panicked", zap.String("stack", string(buf)))
+			metrics.PanicCounter.WithLabelValues(metrics.LabelAnalyze).Inc()
 			resultCh <- errAnalyzeWorkerPanic
 		}
 		e.samplingBuilderWg.Done()
@@ -1347,6 +1258,11 @@
 		}
 		var collector *statistics.SampleCollector
 		if task.isColumn {
+			if e.colsInfo[task.slicePos].IsGenerated() && !e.colsInfo[task.slicePos].GeneratedStored {
+				hists[task.slicePos] = nil
+				topns[task.slicePos] = nil
+				continue
+			}
 			sampleItems := make([]*statistics.SampleItem, 0, task.rootRowCollector.MaxSampleSize)
 			for j, row := range task.rootRowCollector.Samples {
 				if row.Columns[task.slicePos].IsNull() {
@@ -1365,15 +1281,27 @@
 				TotalSize: task.rootRowCollector.TotalSizes[task.slicePos],
 			}
 		} else {
+			var tmpDatum types.Datum
+			var err error
 			idx := e.indexes[task.slicePos-colLen]
 			sampleItems := make([]*statistics.SampleItem, 0, task.rootRowCollector.MaxSampleSize)
 			for _, row := range task.rootRowCollector.Samples {
 				if len(idx.Columns) == 1 && row.Columns[idx.Columns[0].Offset].IsNull() {
 					continue
 				}
+
 				b := make([]byte, 0, 8)
-				var err error
 				for _, col := range idx.Columns {
+					if col.Length != types.UnspecifiedLength {
+						row.Columns[col.Offset].Copy(&tmpDatum)
+						ranger.CutDatumByPrefixLen(&tmpDatum, col.Length, &e.colsInfo[col.Offset].FieldType)
+						b, err = codec.EncodeKey(e.ctx.GetSessionVars().StmtCtx, b, tmpDatum)
+						if err != nil {
+							resultCh <- err
+							continue workLoop
+						}
+						continue
+					}
 					b, err = codec.EncodeKey(e.ctx.GetSessionVars().StmtCtx, b, row.Columns[col.Offset])
 					if err != nil {
 						resultCh <- err
@@ -1404,7 +1332,6 @@
 		topns[task.slicePos] = topn
 		resultCh <- nil
 	}
->>>>>>> 66e68be2
 }
 
 func (e *AnalyzeColumnsExec) buildStats(ranges []*ranger.Range, needExtStats bool) (hists []*statistics.Histogram, cms []*statistics.CMSketch, topNs []*statistics.TopN, fms []*statistics.FMSketch, extStats *statistics.ExtendedStatsColl, err error) {
