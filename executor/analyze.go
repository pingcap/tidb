--- conflicted
+++ resolved
@@ -129,20 +129,13 @@
 )
 
 type analyzeTask struct {
-<<<<<<< HEAD
 	taskType           taskType
 	idxExec            *AnalyzeIndexExec
 	colExec            *AnalyzeColumnsExec
 	fastExec           *AnalyzeFastExec
 	idxIncrementalExec *analyzeIndexIncrementalExec
-	colIncrementalEXec *analyzePKIncrementalExec
-=======
-	taskType taskType
-	idxExec  *AnalyzeIndexExec
-	colExec  *AnalyzeColumnsExec
-	fastExec *AnalyzeFastExec
-	job      *statistics.AnalyzeJob
->>>>>>> a28d8779
+	colIncrementalExec *analyzePKIncrementalExec
+	job                *statistics.AnalyzeJob
 }
 
 var errAnalyzeWorkerPanic = errors.New("analyze worker panic")
@@ -161,29 +154,29 @@
 		}
 	}()
 	for task := range taskCh {
+		task.job.Start()
 		switch task.taskType {
 		case colTask:
 			task.colExec.job = task.job
-			task.job.Start()
 			resultCh <- analyzeColumnsPushdown(task.colExec)
 		case idxTask:
 			task.idxExec.job = task.job
-			task.job.Start()
 			resultCh <- analyzeIndexPushdown(task.idxExec)
 		case fastTask:
 			for _, result := range analyzeFastExec(task.fastExec) {
 				resultCh <- result
 			}
 		case pkIncrementalTask:
-			resultCh <- analyzePKIncremental(task.colIncrementalEXec)
+			task.colIncrementalExec.job = task.job
+			resultCh <- analyzePKIncremental(task.colIncrementalExec)
 		case idxIncrementalTask:
+			task.idxIncrementalExec.job = task.job
 			resultCh <- analyzeIndexIncremental(task.idxIncrementalExec)
 		}
 	}
 }
 
-<<<<<<< HEAD
-func analyzeIndexPushdown(idxExec *AnalyzeIndexExec) statistics.AnalyzeResult {
+func analyzeIndexPushdown(idxExec *AnalyzeIndexExec) analyzeResult {
 	ranges := ranger.FullRange()
 	// For single-column index, we do not load null rows from TiKV, so the built histogram would not include
 	// null values, and its `NullCount` would be set by result of another distsql call to get null rows.
@@ -194,10 +187,6 @@
 		ranges = ranger.FullNotNullRange()
 	}
 	hist, cms, err := idxExec.buildStats(ranges, true)
-=======
-func analyzeIndexPushdown(idxExec *AnalyzeIndexExec) analyzeResult {
-	hist, cms, err := idxExec.buildStats()
->>>>>>> a28d8779
 	if err != nil {
 		return analyzeResult{Err: err, job: idxExec.job}
 	}
@@ -334,8 +323,7 @@
 	return hist, cms, nil
 }
 
-<<<<<<< HEAD
-func analyzeColumnsPushdown(colExec *AnalyzeColumnsExec) statistics.AnalyzeResult {
+func analyzeColumnsPushdown(colExec *AnalyzeColumnsExec) analyzeResult {
 	var ranges []*ranger.Range
 	if colExec.pkInfo != nil {
 		ranges = ranger.FullIntRange(mysql.HasUnsignedFlag(colExec.pkInfo.Flag))
@@ -343,10 +331,6 @@
 		ranges = ranger.FullIntRange(false)
 	}
 	hists, cms, err := colExec.buildStats(ranges)
-=======
-func analyzeColumnsPushdown(colExec *AnalyzeColumnsExec) analyzeResult {
-	hists, cms, err := colExec.buildStats()
->>>>>>> a28d8779
 	if err != nil {
 		return analyzeResult{Err: err, job: colExec.job}
 	}
@@ -570,43 +554,43 @@
 	return nil, nil, nil
 }
 
-<<<<<<< HEAD
 type analyzeIndexIncrementalExec struct {
 	AnalyzeIndexExec
 	index *statistics.Index
 }
 
-func analyzeIndexIncremental(idxExec *analyzeIndexIncrementalExec) statistics.AnalyzeResult {
+func analyzeIndexIncremental(idxExec *analyzeIndexIncrementalExec) analyzeResult {
 	idx := idxExec.index
 	highBound := idx.Histogram.GetUpper(idx.Len() - 1)
 	values, err := codec.Decode(highBound.GetBytes(), len(idxExec.idxInfo.Columns))
 	if err != nil {
-		return statistics.AnalyzeResult{Err: err}
+		return analyzeResult{Err: err, job: idxExec.job}
 	}
 	ran := ranger.Range{LowVal: values, HighVal: []types.Datum{types.MaxValueDatum()}}
 	hist, cms, err := idxExec.buildStats([]*ranger.Range{&ran}, false)
 	if err != nil {
-		return statistics.AnalyzeResult{Err: err}
+		return analyzeResult{Err: err, job: idxExec.job}
 	}
 	oldHist, oldCMS, err := idx.RemoveUpperBound(idxExec.ctx.GetSessionVars().StmtCtx, values)
 	if err != nil {
-		return statistics.AnalyzeResult{Err: err}
+		return analyzeResult{Err: err, job: idxExec.job}
 	}
 	hist, err = statistics.MergeHistograms(idxExec.ctx.GetSessionVars().StmtCtx, oldHist, hist, int(idxExec.maxNumBuckets))
 	if err != nil {
-		return statistics.AnalyzeResult{Err: err}
+		return analyzeResult{Err: err, job: idxExec.job}
 	}
 	if oldCMS != nil && cms != nil {
 		err = cms.MergeCMSketch(oldCMS)
 		if err != nil {
-			return statistics.AnalyzeResult{Err: err}
-		}
-	}
-	result := statistics.AnalyzeResult{
+			return analyzeResult{Err: err, job: idxExec.job}
+		}
+	}
+	result := analyzeResult{
 		PhysicalTableID: idxExec.physicalTableID,
 		Hist:            []*statistics.Histogram{hist},
 		Cms:             []*statistics.CMSketch{cms},
 		IsIndex:         1,
+		job:             idxExec.job,
 	}
 	result.Count = hist.NullCount
 	if hist.Len() > 0 {
@@ -620,7 +604,7 @@
 	pkStats *statistics.Column
 }
 
-func analyzePKIncremental(colExec *analyzePKIncrementalExec) statistics.AnalyzeResult {
+func analyzePKIncremental(colExec *analyzePKIncrementalExec) analyzeResult {
 	pkStats := colExec.pkStats
 	high := pkStats.GetUpper(pkStats.Len() - 1)
 	var maxVal types.Datum
@@ -632,24 +616,26 @@
 	ran := ranger.Range{LowVal: []types.Datum{*high}, LowExclude: true, HighVal: []types.Datum{maxVal}}
 	hists, _, err := colExec.buildStats([]*ranger.Range{&ran})
 	if err != nil {
-		return statistics.AnalyzeResult{Err: err}
+		return analyzeResult{Err: err, job: colExec.job}
 	}
 	hist := hists[0]
 	oldHist := pkStats.Histogram.Copy()
 	hist, err = statistics.MergeHistograms(colExec.ctx.GetSessionVars().StmtCtx, oldHist, hist, int(colExec.maxNumBuckets))
 	if err != nil {
-		return statistics.AnalyzeResult{Err: err}
-	}
-	result := statistics.AnalyzeResult{
+		return analyzeResult{Err: err, job: colExec.job}
+	}
+	result := analyzeResult{
 		PhysicalTableID: colExec.physicalTableID,
 		Hist:            []*statistics.Histogram{hist},
 		Cms:             []*statistics.CMSketch{nil},
+		job:             colExec.job,
 	}
 	if hist.Len() > 0 {
 		result.Count += hist.Buckets[hist.Len()-1].Count
 	}
 	return result
-=======
+}
+
 // analyzeResult is used to represent analyze result.
 type analyzeResult struct {
 	// PhysicalTableID is the id of a partition or a table.
@@ -660,5 +646,4 @@
 	IsIndex         int
 	Err             error
 	job             *statistics.AnalyzeJob
->>>>>>> a28d8779
 }