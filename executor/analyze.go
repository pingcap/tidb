// Copyright 2017 PingCAP, Inc.
//
// Licensed under the Apache License, Version 2.0 (the "License");
// you may not use this file except in compliance with the License.
// You may obtain a copy of the License at
//
//     http://www.apache.org/licenses/LICENSE-2.0
//
// Unless required by applicable law or agreed to in writing, software
// distributed under the License is distributed on an "AS IS" BASIS,
// See the License for the specific language governing permissions and
// limitations under the License.

package executor

import (
	"context"
	"math"
	"runtime"
	"strconv"
	"sync"

	"github.com/pingcap/errors"
	"github.com/pingcap/parser/model"
	"github.com/pingcap/parser/mysql"
	"github.com/pingcap/tidb/distsql"
	"github.com/pingcap/tidb/domain"
	"github.com/pingcap/tidb/metrics"
	"github.com/pingcap/tidb/sessionctx"
	"github.com/pingcap/tidb/sessionctx/variable"
	"github.com/pingcap/tidb/statistics"
	"github.com/pingcap/tidb/store/tikv"
	"github.com/pingcap/tidb/table"
	"github.com/pingcap/tidb/tablecodec"
	"github.com/pingcap/tidb/types"
	"github.com/pingcap/tidb/util/chunk"
	"github.com/pingcap/tidb/util/codec"
	"github.com/pingcap/tidb/util/logutil"
	"github.com/pingcap/tidb/util/ranger"
	"github.com/pingcap/tipb/go-tipb"
	"go.uber.org/zap"
)

var _ Executor = &AnalyzeExec{}

// AnalyzeExec represents Analyze executor.
type AnalyzeExec struct {
	baseExecutor
	tasks []*analyzeTask
}

const (
	maxSampleSize        = 10000
	maxRegionSampleSize  = 1000
	maxSketchSize        = 10000
	defaultCMSketchDepth = 5
	defaultCMSketchWidth = 2048
)

// Next implements the Executor Next interface.
func (e *AnalyzeExec) Next(ctx context.Context, req *chunk.RecordBatch) error {
	concurrency, err := getBuildStatsConcurrency(e.ctx)
	if err != nil {
		return err
	}
	taskCh := make(chan *analyzeTask, len(e.tasks))
	resultCh := make(chan statistics.AnalyzeResult, len(e.tasks))
	for i := 0; i < concurrency; i++ {
		go e.analyzeWorker(taskCh, resultCh)
	}
	for _, task := range e.tasks {
		taskCh <- task
	}
	close(taskCh)
	statsHandle := domain.GetDomain(e.ctx).StatsHandle()
	for i, panicCnt := 0, 0; i < len(e.tasks) && panicCnt < concurrency; i++ {
		result := <-resultCh
		if result.Err != nil {
			err = result.Err
			if err == errAnalyzeWorkerPanic {
				panicCnt++
			} else {
				logutil.Logger(ctx).Error("analyze failed", zap.Error(err))
			}
			continue
		}
		for i, hg := range result.Hist {
			err1 := statsHandle.SaveStatsToStorage(result.PhysicalTableID, result.Count, result.IsIndex, hg, result.Cms[i], 1)
			if err1 != nil {
				err = err1
				logutil.Logger(ctx).Error("save stats to storage failed", zap.Error(err))
				continue
			}
		}
	}
	if err != nil {
		return err
	}
	return statsHandle.Update(GetInfoSchema(e.ctx))
}

func getBuildStatsConcurrency(ctx sessionctx.Context) (int, error) {
	sessionVars := ctx.GetSessionVars()
	concurrency, err := variable.GetSessionSystemVar(sessionVars, variable.TiDBBuildStatsConcurrency)
	if err != nil {
		return 0, err
	}
	c, err := strconv.ParseInt(concurrency, 10, 64)
	return int(c), err
}

type taskType int

const (
	colTask taskType = iota
	idxTask
<<<<<<< HEAD
	pkIncrementalTask
	idxIncrementalTask
)

type analyzeTask struct {
	taskType           taskType
	idxExec            *AnalyzeIndexExec
	colExec            *AnalyzeColumnsExec
	idxIncrementalExec *analyzeIndexIncrementalExec
	colIncrementalEXec *analyzePKIncrementalExec
=======
	fastTask
)

type analyzeTask struct {
	taskType taskType
	idxExec  *AnalyzeIndexExec
	colExec  *AnalyzeColumnsExec
	fastExec *AnalyzeFastExec
>>>>>>> 2a6c8d61
}

var errAnalyzeWorkerPanic = errors.New("analyze worker panic")

func (e *AnalyzeExec) analyzeWorker(taskCh <-chan *analyzeTask, resultCh chan<- statistics.AnalyzeResult) {
	defer func() {
		if r := recover(); r != nil {
			buf := make([]byte, 4096)
			stackSize := runtime.Stack(buf, false)
			buf = buf[:stackSize]
			logutil.Logger(context.Background()).Error("analyze worker panicked", zap.String("stack", string(buf)))
			metrics.PanicCounter.WithLabelValues(metrics.LabelAnalyze).Inc()
			resultCh <- statistics.AnalyzeResult{
				Err: errAnalyzeWorkerPanic,
			}
		}
	}()
	for task := range taskCh {
		switch task.taskType {
		case colTask:
			resultCh <- analyzeColumnsPushdown(task.colExec)
		case idxTask:
			resultCh <- analyzeIndexPushdown(task.idxExec)
<<<<<<< HEAD
		case pkIncrementalTask:
			resultCh <- analyzePKIncremental(task.colIncrementalEXec)
		case idxIncrementalTask:
			resultCh <- analyzeIndexIncremental(task.idxIncrementalExec)
=======
		case fastTask:
			for _, result := range analyzeFastExec(task.fastExec) {
				resultCh <- result
			}
>>>>>>> 2a6c8d61
		}
	}
}

func analyzeIndexPushdown(idxExec *AnalyzeIndexExec) statistics.AnalyzeResult {
	ranges := ranger.FullRange()
	// For single-column index, we do not load null rows from TiKV, so the built histogram would not include
	// null values, and its `NullCount` would be set by result of another distsql call to get null rows.
	// For multi-column index, we cannot define null for the rows, so we still use full range, and the rows
	// containing null fields would exist in built histograms. Note that, the `NullCount` of histograms for
	// multi-column index is always 0 then.
	if len(idxExec.idxInfo.Columns) == 1 {
		ranges = ranger.FullNotNullRange()
	}
	hist, cms, err := idxExec.buildStats(ranges, true)
	if err != nil {
		return statistics.AnalyzeResult{Err: err}
	}
	result := statistics.AnalyzeResult{
		PhysicalTableID: idxExec.physicalTableID,
		Hist:            []*statistics.Histogram{hist},
		Cms:             []*statistics.CMSketch{cms},
		IsIndex:         1,
	}
	result.Count = hist.NullCount
	if hist.Len() > 0 {
		result.Count += hist.Buckets[hist.Len()-1].Count
	}
	return result
}

// AnalyzeIndexExec represents analyze index push down executor.
type AnalyzeIndexExec struct {
	ctx             sessionctx.Context
	physicalTableID int64
	idxInfo         *model.IndexInfo
	concurrency     int
	priority        int
	analyzePB       *tipb.AnalyzeReq
	result          distsql.SelectResult
	countNullRes    distsql.SelectResult
	maxNumBuckets   uint64
}

// fetchAnalyzeResult builds and dispatches the `kv.Request` from given ranges, and stores the `SelectResult`
// in corresponding fields based on the input `isNullRange` argument, which indicates if the range is the
// special null range for single-column index to get the null count.
func (e *AnalyzeIndexExec) fetchAnalyzeResult(ranges []*ranger.Range, isNullRange bool) error {
	var builder distsql.RequestBuilder
	kvReq, err := builder.SetIndexRanges(e.ctx.GetSessionVars().StmtCtx, e.physicalTableID, e.idxInfo.ID, ranges).
		SetAnalyzeRequest(e.analyzePB).
		SetKeepOrder(true).
		SetConcurrency(e.concurrency).
		Build()
	if err != nil {
		return err
	}
	ctx := context.TODO()
	result, err := distsql.Analyze(ctx, e.ctx.GetClient(), kvReq, e.ctx.GetSessionVars().KVVars, e.ctx.GetSessionVars().InRestrictedSQL)
	if err != nil {
		return err
	}
	result.Fetch(ctx)
	if isNullRange {
		e.countNullRes = result
	} else {
		e.result = result
	}
	return nil
}

func (e *AnalyzeIndexExec) open(ranges []*ranger.Range, considerNull bool) error {
	err := e.fetchAnalyzeResult(ranges, false)
	if err != nil {
		return err
	}
	if considerNull && len(e.idxInfo.Columns) == 1 {
		ranges = ranger.NullRange()
		err = e.fetchAnalyzeResult(ranges, true)
		if err != nil {
			return err
		}
	}
	return nil
}

func (e *AnalyzeIndexExec) buildStatsFromResult(result distsql.SelectResult, needCMS bool) (*statistics.Histogram, *statistics.CMSketch, error) {
	hist := &statistics.Histogram{}
	var cms *statistics.CMSketch
	if needCMS {
		cms = statistics.NewCMSketch(defaultCMSketchDepth, defaultCMSketchWidth)
	}
	for {
		data, err := result.NextRaw(context.TODO())
		if err != nil {
			return nil, nil, err
		}
		if data == nil {
			break
		}
		resp := &tipb.AnalyzeIndexResp{}
		err = resp.Unmarshal(data)
		if err != nil {
			return nil, nil, err
		}
		hist, err = statistics.MergeHistograms(e.ctx.GetSessionVars().StmtCtx, hist, statistics.HistogramFromProto(resp.Hist), int(e.maxNumBuckets))
		if err != nil {
			return nil, nil, err
		}
		if needCMS {
			if resp.Cms == nil {
				logutil.Logger(context.TODO()).Warn("nil CMS in response", zap.String("table", e.idxInfo.Table.O), zap.String("index", e.idxInfo.Name.O))
			} else {
				err := cms.MergeCMSketch(statistics.CMSketchFromProto(resp.Cms))
				if err != nil {
					return nil, nil, err
				}
			}
		}
	}
	return hist, cms, nil
}

func (e *AnalyzeIndexExec) buildStats(ranges []*ranger.Range, considerNull bool) (hist *statistics.Histogram, cms *statistics.CMSketch, err error) {
	if err = e.open(ranges, considerNull); err != nil {
		return nil, nil, err
	}
	defer func() {
		err = closeAll(e.result, e.countNullRes)
	}()
	hist, cms, err = e.buildStatsFromResult(e.result, true)
	if err != nil {
		return nil, nil, err
	}
	if e.countNullRes != nil {
		nullHist, _, err := e.buildStatsFromResult(e.countNullRes, false)
		if err != nil {
			return nil, nil, err
		}
		if l := nullHist.Len(); l > 0 {
			hist.NullCount = nullHist.Buckets[l-1].Count
		}
	}
	hist.ID = e.idxInfo.ID
	return hist, cms, nil
}

func analyzeColumnsPushdown(colExec *AnalyzeColumnsExec) statistics.AnalyzeResult {
	var ranges []*ranger.Range
	if colExec.pkInfo != nil {
		ranges = ranger.FullIntRange(mysql.HasUnsignedFlag(colExec.pkInfo.Flag))
	} else {
		ranges = ranger.FullIntRange(false)
	}
	hists, cms, err := colExec.buildStats(ranges)
	if err != nil {
		return statistics.AnalyzeResult{Err: err}
	}
	result := statistics.AnalyzeResult{
		PhysicalTableID: colExec.physicalTableID,
		Hist:            hists,
		Cms:             cms,
	}
	hist := hists[0]
	result.Count = hist.NullCount
	if hist.Len() > 0 {
		result.Count += hist.Buckets[hist.Len()-1].Count
	}
	return result
}

// AnalyzeColumnsExec represents Analyze columns push down executor.
type AnalyzeColumnsExec struct {
	ctx             sessionctx.Context
	physicalTableID int64
	colsInfo        []*model.ColumnInfo
	pkInfo          *model.ColumnInfo
	concurrency     int
	priority        int
	analyzePB       *tipb.AnalyzeReq
	resultHandler   *tableResultHandler
	maxNumBuckets   uint64
}

func (e *AnalyzeColumnsExec) open(ranges []*ranger.Range) error {
	e.resultHandler = &tableResultHandler{}
	firstPartRanges, secondPartRanges := splitRanges(ranges, true)
	firstResult, err := e.buildResp(firstPartRanges)
	if err != nil {
		return err
	}
	if len(secondPartRanges) == 0 {
		e.resultHandler.open(nil, firstResult)
		return nil
	}
	var secondResult distsql.SelectResult
	secondResult, err = e.buildResp(secondPartRanges)
	if err != nil {
		return err
	}
	e.resultHandler.open(firstResult, secondResult)

	return nil
}

func (e *AnalyzeColumnsExec) buildResp(ranges []*ranger.Range) (distsql.SelectResult, error) {
	var builder distsql.RequestBuilder
	// Always set KeepOrder of the request to be true, in order to compute
	// correct `correlation` of columns.
	kvReq, err := builder.SetTableRanges(e.physicalTableID, ranges, nil).
		SetAnalyzeRequest(e.analyzePB).
		SetKeepOrder(true).
		SetConcurrency(e.concurrency).
		Build()
	if err != nil {
		return nil, err
	}
	ctx := context.TODO()
	result, err := distsql.Analyze(ctx, e.ctx.GetClient(), kvReq, e.ctx.GetSessionVars().KVVars, e.ctx.GetSessionVars().InRestrictedSQL)
	if err != nil {
		return nil, err
	}
	result.Fetch(ctx)
	return result, nil
}

func (e *AnalyzeColumnsExec) buildStats(ranges []*ranger.Range) (hists []*statistics.Histogram, cms []*statistics.CMSketch, err error) {
	if err = e.open(ranges); err != nil {
		return nil, nil, err
	}
	defer func() {
		if err1 := e.resultHandler.Close(); err1 != nil {
			hists = nil
			cms = nil
			err = err1
		}
	}()
	pkHist := &statistics.Histogram{}
	collectors := make([]*statistics.SampleCollector, len(e.colsInfo))
	for i := range collectors {
		collectors[i] = &statistics.SampleCollector{
			IsMerger:      true,
			FMSketch:      statistics.NewFMSketch(maxSketchSize),
			MaxSampleSize: maxSampleSize,
			CMSketch:      statistics.NewCMSketch(defaultCMSketchDepth, defaultCMSketchWidth),
		}
	}
	for {
		data, err1 := e.resultHandler.nextRaw(context.TODO())
		if err1 != nil {
			return nil, nil, err1
		}
		if data == nil {
			break
		}
		resp := &tipb.AnalyzeColumnsResp{}
		err = resp.Unmarshal(data)
		if err != nil {
			return nil, nil, err
		}
		sc := e.ctx.GetSessionVars().StmtCtx
		if e.pkInfo != nil {
			pkHist, err = statistics.MergeHistograms(sc, pkHist, statistics.HistogramFromProto(resp.PkHist), int(e.maxNumBuckets))
			if err != nil {
				return nil, nil, err
			}
		}
		for i, rc := range resp.Collectors {
			collectors[i].MergeSampleCollector(sc, statistics.SampleCollectorFromProto(rc))
		}
	}
	timeZone := e.ctx.GetSessionVars().Location()
	if e.pkInfo != nil {
		pkHist.ID = e.pkInfo.ID
		err = pkHist.DecodeTo(&e.pkInfo.FieldType, timeZone)
		if err != nil {
			return nil, nil, err
		}
		hists = append(hists, pkHist)
		cms = append(cms, nil)
	}
	for i, col := range e.colsInfo {
		for j, s := range collectors[i].Samples {
			collectors[i].Samples[j].Ordinal = j
			collectors[i].Samples[j].Value, err = tablecodec.DecodeColumnValue(s.Value.GetBytes(), &col.FieldType, timeZone)
			if err != nil {
				return nil, nil, err
			}
		}
		hg, err := statistics.BuildColumn(e.ctx, int64(e.maxNumBuckets), col.ID, collectors[i], &col.FieldType)
		if err != nil {
			return nil, nil, err
		}
		hists = append(hists, hg)
		cms = append(cms, collectors[i].CMSketch)
	}
	return hists, cms, nil
}

<<<<<<< HEAD
type analyzeIndexIncrementalExec struct {
	AnalyzeIndexExec
	index *statistics.Index
}

func analyzeIndexIncremental(idxExec *analyzeIndexIncrementalExec) statistics.AnalyzeResult {
	idx := idxExec.index
	highBound := idx.Histogram.GetUpper(idx.Len() - 1)
	values, err := codec.Decode(highBound.GetBytes(), len(idxExec.idxInfo.Columns))
	if err != nil {
		return statistics.AnalyzeResult{Err: err}
	}
	ran := ranger.Range{LowVal: values, HighVal: []types.Datum{types.MaxValueDatum()}}
	hist, cms, err := idxExec.buildStats([]*ranger.Range{&ran}, false)
	if err != nil {
		return statistics.AnalyzeResult{Err: err}
	}
	oldHist, oldCMS, err := idx.RemoveUpperBound(idxExec.ctx.GetSessionVars().StmtCtx, values)
	if err != nil {
		return statistics.AnalyzeResult{Err: err}
	}
	hist, err = statistics.MergeHistograms(idxExec.ctx.GetSessionVars().StmtCtx, oldHist, hist, int(idxExec.maxNumBuckets))
	if err != nil {
		return statistics.AnalyzeResult{Err: err}
	}
	if oldCMS != nil && cms != nil {
		err = cms.MergeCMSketch(oldCMS)
		if err != nil {
			return statistics.AnalyzeResult{Err: err}
		}
	}
	result := statistics.AnalyzeResult{
		PhysicalTableID: idxExec.physicalTableID,
		Hist:            []*statistics.Histogram{hist},
		Cms:             []*statistics.CMSketch{cms},
		IsIndex:         1,
	}
	result.Count = hist.NullCount
	if hist.Len() > 0 {
		result.Count += hist.Buckets[hist.Len()-1].Count
	}
	return result
}

type analyzePKIncrementalExec struct {
	AnalyzeColumnsExec
	pkStats *statistics.Column
}

func analyzePKIncremental(colExec *analyzePKIncrementalExec) statistics.AnalyzeResult {
	pkStats := colExec.pkStats
	high := pkStats.GetUpper(pkStats.Len() - 1)
	var maxVal types.Datum
	if mysql.HasUnsignedFlag(colExec.pkInfo.Flag) {
		maxVal = types.NewUintDatum(math.MaxUint64)
	} else {
		maxVal = types.NewIntDatum(math.MaxInt64)
	}
	ran := ranger.Range{LowVal: []types.Datum{*high}, LowExclude: true, HighVal: []types.Datum{maxVal}}
	hists, _, err := colExec.buildStats([]*ranger.Range{&ran})
	if err != nil {
		return statistics.AnalyzeResult{Err: err}
	}
	hist := hists[0]
	oldHist := pkStats.Histogram.Copy()
	hist, err = statistics.MergeHistograms(colExec.ctx.GetSessionVars().StmtCtx, oldHist, hist, int(colExec.maxNumBuckets))
	if err != nil {
		return statistics.AnalyzeResult{Err: err}
	}
	result := statistics.AnalyzeResult{
		PhysicalTableID: colExec.physicalTableID,
		Hist:            []*statistics.Histogram{hist},
		Cms:             []*statistics.CMSketch{nil},
	}
	if hist.Len() > 0 {
		result.Count += hist.Buckets[hist.Len()-1].Count
	}
	return result
=======
func analyzeFastExec(exec *AnalyzeFastExec) []statistics.AnalyzeResult {
	hists, cms, err := exec.buildStats()
	if err != nil {
		return []statistics.AnalyzeResult{{Err: err}}
	}
	var results []statistics.AnalyzeResult
	hasIdxInfo := len(exec.idxsInfo)
	hasPKInfo := 0
	if exec.pkInfo != nil {
		hasPKInfo = 1
	}
	if hasIdxInfo > 0 {
		for i := hasPKInfo + len(exec.colsInfo); i < len(hists); i++ {
			idxResult := statistics.AnalyzeResult{
				PhysicalTableID: exec.PhysicalTableID,
				Hist:            []*statistics.Histogram{hists[i]},
				Cms:             []*statistics.CMSketch{cms[i]},
				IsIndex:         1,
				Count:           hists[i].NullCount,
			}
			if hists[i].Len() > 0 {
				idxResult.Count += hists[i].Buckets[hists[i].Len()-1].Count
			}
			results = append(results, idxResult)
		}
	}
	hist := hists[0]
	colResult := statistics.AnalyzeResult{
		PhysicalTableID: exec.PhysicalTableID,
		Hist:            hists[:hasPKInfo+len(exec.colsInfo)],
		Cms:             cms[:hasPKInfo+len(exec.colsInfo)],
		Count:           hist.NullCount,
	}
	if hist.Len() > 0 {
		colResult.Count += hist.Buckets[hist.Len()-1].Count
	}
	results = append(results, colResult)
	return results
}

// AnalyzeFastTask is the task for build stats.
type AnalyzeFastTask struct {
	Location  *tikv.KeyLocation
	SampSize  uint64
	LRowCount uint64
	RRowCount uint64
}

// AnalyzeFastExec represents Fast Analyze executor.
type AnalyzeFastExec struct {
	ctx             sessionctx.Context
	PhysicalTableID int64
	pkInfo          *model.ColumnInfo
	colsInfo        []*model.ColumnInfo
	idxsInfo        []*model.IndexInfo
	concurrency     int
	maxNumBuckets   uint64
	table           table.Table
	cache           *tikv.RegionCache
	wg              *sync.WaitGroup
	sampLocs        chan *tikv.KeyLocation
	sampLocRowCount uint64
	tasks           chan *AnalyzeFastTask
	scanTasks       []*tikv.KeyLocation
}

func (e *AnalyzeFastExec) buildStats() (hists []*statistics.Histogram, cms []*statistics.CMSketch, err error) {
	// TODO: do fast analyze.
	return nil, nil, nil
>>>>>>> 2a6c8d61
}<|MERGE_RESOLUTION|>--- conflicted
+++ resolved
@@ -114,7 +114,7 @@
 const (
 	colTask taskType = iota
 	idxTask
-<<<<<<< HEAD
+	fastTask
 	pkIncrementalTask
 	idxIncrementalTask
 )
@@ -123,18 +123,9 @@
 	taskType           taskType
 	idxExec            *AnalyzeIndexExec
 	colExec            *AnalyzeColumnsExec
+	fastExec           *AnalyzeFastExec
 	idxIncrementalExec *analyzeIndexIncrementalExec
 	colIncrementalEXec *analyzePKIncrementalExec
-=======
-	fastTask
-)
-
-type analyzeTask struct {
-	taskType taskType
-	idxExec  *AnalyzeIndexExec
-	colExec  *AnalyzeColumnsExec
-	fastExec *AnalyzeFastExec
->>>>>>> 2a6c8d61
 }
 
 var errAnalyzeWorkerPanic = errors.New("analyze worker panic")
@@ -158,17 +149,14 @@
 			resultCh <- analyzeColumnsPushdown(task.colExec)
 		case idxTask:
 			resultCh <- analyzeIndexPushdown(task.idxExec)
-<<<<<<< HEAD
+		case fastTask:
+			for _, result := range analyzeFastExec(task.fastExec) {
+				resultCh <- result
+			}
 		case pkIncrementalTask:
 			resultCh <- analyzePKIncremental(task.colIncrementalEXec)
 		case idxIncrementalTask:
 			resultCh <- analyzeIndexIncremental(task.idxIncrementalExec)
-=======
-		case fastTask:
-			for _, result := range analyzeFastExec(task.fastExec) {
-				resultCh <- result
-			}
->>>>>>> 2a6c8d61
 		}
 	}
 }
@@ -468,86 +456,6 @@
 	return hists, cms, nil
 }
 
-<<<<<<< HEAD
-type analyzeIndexIncrementalExec struct {
-	AnalyzeIndexExec
-	index *statistics.Index
-}
-
-func analyzeIndexIncremental(idxExec *analyzeIndexIncrementalExec) statistics.AnalyzeResult {
-	idx := idxExec.index
-	highBound := idx.Histogram.GetUpper(idx.Len() - 1)
-	values, err := codec.Decode(highBound.GetBytes(), len(idxExec.idxInfo.Columns))
-	if err != nil {
-		return statistics.AnalyzeResult{Err: err}
-	}
-	ran := ranger.Range{LowVal: values, HighVal: []types.Datum{types.MaxValueDatum()}}
-	hist, cms, err := idxExec.buildStats([]*ranger.Range{&ran}, false)
-	if err != nil {
-		return statistics.AnalyzeResult{Err: err}
-	}
-	oldHist, oldCMS, err := idx.RemoveUpperBound(idxExec.ctx.GetSessionVars().StmtCtx, values)
-	if err != nil {
-		return statistics.AnalyzeResult{Err: err}
-	}
-	hist, err = statistics.MergeHistograms(idxExec.ctx.GetSessionVars().StmtCtx, oldHist, hist, int(idxExec.maxNumBuckets))
-	if err != nil {
-		return statistics.AnalyzeResult{Err: err}
-	}
-	if oldCMS != nil && cms != nil {
-		err = cms.MergeCMSketch(oldCMS)
-		if err != nil {
-			return statistics.AnalyzeResult{Err: err}
-		}
-	}
-	result := statistics.AnalyzeResult{
-		PhysicalTableID: idxExec.physicalTableID,
-		Hist:            []*statistics.Histogram{hist},
-		Cms:             []*statistics.CMSketch{cms},
-		IsIndex:         1,
-	}
-	result.Count = hist.NullCount
-	if hist.Len() > 0 {
-		result.Count += hist.Buckets[hist.Len()-1].Count
-	}
-	return result
-}
-
-type analyzePKIncrementalExec struct {
-	AnalyzeColumnsExec
-	pkStats *statistics.Column
-}
-
-func analyzePKIncremental(colExec *analyzePKIncrementalExec) statistics.AnalyzeResult {
-	pkStats := colExec.pkStats
-	high := pkStats.GetUpper(pkStats.Len() - 1)
-	var maxVal types.Datum
-	if mysql.HasUnsignedFlag(colExec.pkInfo.Flag) {
-		maxVal = types.NewUintDatum(math.MaxUint64)
-	} else {
-		maxVal = types.NewIntDatum(math.MaxInt64)
-	}
-	ran := ranger.Range{LowVal: []types.Datum{*high}, LowExclude: true, HighVal: []types.Datum{maxVal}}
-	hists, _, err := colExec.buildStats([]*ranger.Range{&ran})
-	if err != nil {
-		return statistics.AnalyzeResult{Err: err}
-	}
-	hist := hists[0]
-	oldHist := pkStats.Histogram.Copy()
-	hist, err = statistics.MergeHistograms(colExec.ctx.GetSessionVars().StmtCtx, oldHist, hist, int(colExec.maxNumBuckets))
-	if err != nil {
-		return statistics.AnalyzeResult{Err: err}
-	}
-	result := statistics.AnalyzeResult{
-		PhysicalTableID: colExec.physicalTableID,
-		Hist:            []*statistics.Histogram{hist},
-		Cms:             []*statistics.CMSketch{nil},
-	}
-	if hist.Len() > 0 {
-		result.Count += hist.Buckets[hist.Len()-1].Count
-	}
-	return result
-=======
 func analyzeFastExec(exec *AnalyzeFastExec) []statistics.AnalyzeResult {
 	hists, cms, err := exec.buildStats()
 	if err != nil {
@@ -617,5 +525,84 @@
 func (e *AnalyzeFastExec) buildStats() (hists []*statistics.Histogram, cms []*statistics.CMSketch, err error) {
 	// TODO: do fast analyze.
 	return nil, nil, nil
->>>>>>> 2a6c8d61
+}
+
+type analyzeIndexIncrementalExec struct {
+	AnalyzeIndexExec
+	index *statistics.Index
+}
+
+func analyzeIndexIncremental(idxExec *analyzeIndexIncrementalExec) statistics.AnalyzeResult {
+	idx := idxExec.index
+	highBound := idx.Histogram.GetUpper(idx.Len() - 1)
+	values, err := codec.Decode(highBound.GetBytes(), len(idxExec.idxInfo.Columns))
+	if err != nil {
+		return statistics.AnalyzeResult{Err: err}
+	}
+	ran := ranger.Range{LowVal: values, HighVal: []types.Datum{types.MaxValueDatum()}}
+	hist, cms, err := idxExec.buildStats([]*ranger.Range{&ran}, false)
+	if err != nil {
+		return statistics.AnalyzeResult{Err: err}
+	}
+	oldHist, oldCMS, err := idx.RemoveUpperBound(idxExec.ctx.GetSessionVars().StmtCtx, values)
+	if err != nil {
+		return statistics.AnalyzeResult{Err: err}
+	}
+	hist, err = statistics.MergeHistograms(idxExec.ctx.GetSessionVars().StmtCtx, oldHist, hist, int(idxExec.maxNumBuckets))
+	if err != nil {
+		return statistics.AnalyzeResult{Err: err}
+	}
+	if oldCMS != nil && cms != nil {
+		err = cms.MergeCMSketch(oldCMS)
+		if err != nil {
+			return statistics.AnalyzeResult{Err: err}
+		}
+	}
+	result := statistics.AnalyzeResult{
+		PhysicalTableID: idxExec.physicalTableID,
+		Hist:            []*statistics.Histogram{hist},
+		Cms:             []*statistics.CMSketch{cms},
+		IsIndex:         1,
+	}
+	result.Count = hist.NullCount
+	if hist.Len() > 0 {
+		result.Count += hist.Buckets[hist.Len()-1].Count
+	}
+	return result
+}
+
+type analyzePKIncrementalExec struct {
+	AnalyzeColumnsExec
+	pkStats *statistics.Column
+}
+
+func analyzePKIncremental(colExec *analyzePKIncrementalExec) statistics.AnalyzeResult {
+	pkStats := colExec.pkStats
+	high := pkStats.GetUpper(pkStats.Len() - 1)
+	var maxVal types.Datum
+	if mysql.HasUnsignedFlag(colExec.pkInfo.Flag) {
+		maxVal = types.NewUintDatum(math.MaxUint64)
+	} else {
+		maxVal = types.NewIntDatum(math.MaxInt64)
+	}
+	ran := ranger.Range{LowVal: []types.Datum{*high}, LowExclude: true, HighVal: []types.Datum{maxVal}}
+	hists, _, err := colExec.buildStats([]*ranger.Range{&ran})
+	if err != nil {
+		return statistics.AnalyzeResult{Err: err}
+	}
+	hist := hists[0]
+	oldHist := pkStats.Histogram.Copy()
+	hist, err = statistics.MergeHistograms(colExec.ctx.GetSessionVars().StmtCtx, oldHist, hist, int(colExec.maxNumBuckets))
+	if err != nil {
+		return statistics.AnalyzeResult{Err: err}
+	}
+	result := statistics.AnalyzeResult{
+		PhysicalTableID: colExec.physicalTableID,
+		Hist:            []*statistics.Histogram{hist},
+		Cms:             []*statistics.CMSketch{nil},
+	}
+	if hist.Len() > 0 {
+		result.Count += hist.Buckets[hist.Len()-1].Count
+	}
+	return result
 }