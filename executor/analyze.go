--- conflicted
+++ resolved
@@ -372,15 +372,9 @@
 	timeZone := e.ctx.GetSessionVars().GetTimeZone()
 	if e.pkInfo != nil {
 		pkHist.ID = e.pkInfo.ID
-<<<<<<< HEAD
 		err = pkHist.DecodeTo(&e.pkInfo.FieldType, timeZone)
 		if err != nil {
 			return nil, nil, errors.Trace(err)
-=======
-		err1 := pkHist.DecodeTo(&e.pkInfo.FieldType, timeZone)
-		if err1 != nil {
-			return nil, nil, errors.Trace(err1)
->>>>>>> 8f1f0af3
 		}
 		hists = append(hists, pkHist)
 		cms = append(cms, nil)
