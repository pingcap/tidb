--- conflicted
+++ resolved
@@ -108,7 +108,115 @@
 	// needGlobalStats used to indicate whether we should merge the partition-level stats to global-level stats.
 	needGlobalStats := pruneMode == variable.Dynamic
 	globalStatsMap := make(map[globalStatsKey]globalStatsInfo)
-<<<<<<< HEAD
+	err = e.handleResultsError(ctx, concurrency, needGlobalStats, globalStatsMap, resultsCh)
+	for _, task := range e.tasks {
+		if task.colExec != nil && task.colExec.memTracker != nil {
+			task.colExec.memTracker.Detach()
+		}
+	}
+	if err != nil {
+		return err
+	}
+	failpoint.Inject("mockKillFinishedAnalyzeJob", func() {
+		dom := domain.GetDomain(e.ctx)
+		dom.SysProcTracker().KillSysProcess(util.GetAutoAnalyzeProcID(dom.ServerID))
+	})
+
+	// If we enabled dynamic prune mode, then we need to generate global stats here for partition tables.
+	err = e.handleGlobalStats(ctx, needGlobalStats, globalStatsMap)
+	if err != nil {
+		return err
+	}
+	err = e.saveV2AnalyzeOpts()
+	if err != nil {
+		e.ctx.GetSessionVars().StmtCtx.AppendWarning(err)
+	}
+	statsHandle := domain.GetDomain(e.ctx).StatsHandle()
+	if e.ctx.GetSessionVars().InRestrictedSQL {
+		return statsHandle.Update(e.ctx.GetInfoSchema().(infoschema.InfoSchema))
+	}
+	return statsHandle.Update(e.ctx.GetInfoSchema().(infoschema.InfoSchema), handle.WithTableStatsByQuery())
+}
+
+func (e *AnalyzeExec) saveV2AnalyzeOpts() error {
+	if !variable.PersistAnalyzeOptions.Load() || len(e.OptionsMap) == 0 {
+		return nil
+	}
+	// only to save table options if dynamic prune mode
+	dynamicPrune := variable.PartitionPruneMode(e.ctx.GetSessionVars().PartitionPruneMode.Load()) == variable.Dynamic
+	toSaveMap := make(map[int64]core.V2AnalyzeOptions)
+	for id, opts := range e.OptionsMap {
+		if !opts.IsPartition || !dynamicPrune {
+			toSaveMap[id] = opts
+		}
+	}
+	sql := new(strings.Builder)
+	sqlexec.MustFormatSQL(sql, "REPLACE INTO mysql.analyze_options (table_id,sample_num,sample_rate,buckets,topn,column_choice,column_ids) VALUES ")
+	idx := 0
+	for _, opts := range toSaveMap {
+		sampleNum := opts.RawOpts[ast.AnalyzeOptNumSamples]
+		sampleRate := float64(0)
+		if val, ok := opts.RawOpts[ast.AnalyzeOptSampleRate]; ok {
+			sampleRate = math.Float64frombits(val)
+		}
+		buckets := opts.RawOpts[ast.AnalyzeOptNumBuckets]
+		topn := int64(-1)
+		if val, ok := opts.RawOpts[ast.AnalyzeOptNumTopN]; ok {
+			topn = int64(val)
+		}
+		colChoice := opts.ColChoice.String()
+		colIDs := make([]string, len(opts.ColumnList))
+		for i, colInfo := range opts.ColumnList {
+			colIDs[i] = strconv.FormatInt(colInfo.ID, 10)
+		}
+		colIDStrs := strings.Join(colIDs, ",")
+		sqlexec.MustFormatSQL(sql, "(%?,%?,%?,%?,%?,%?,%?)", opts.PhyTableID, sampleNum, sampleRate, buckets, topn, colChoice, colIDStrs)
+		if idx < len(toSaveMap)-1 {
+			sqlexec.MustFormatSQL(sql, ",")
+		}
+		idx += 1
+	}
+	ctx := kv.WithInternalSourceType(context.Background(), kv.InternalTxnDDL)
+	exec := e.ctx.(sqlexec.RestrictedSQLExecutor)
+	_, _, err := exec.ExecRestrictedSQL(ctx, nil, sql.String())
+	if err != nil {
+		return err
+	}
+	return nil
+}
+
+func (e *AnalyzeExec) recordHistoricalStats(tableID int64) error {
+	statsHandle := domain.GetDomain(e.ctx).StatsHandle()
+	historicalStatsEnabled, err := statsHandle.CheckHistoricalStatsEnable()
+	if err != nil {
+		return errors.Errorf("check tidb_enable_historical_stats failed: %v", err)
+	}
+	if !historicalStatsEnabled {
+		return nil
+	}
+
+	is := domain.GetDomain(e.ctx).InfoSchema()
+	tbl, existed := is.TableByID(tableID)
+	if !existed {
+		return errors.Errorf("cannot get table by id %d", tableID)
+	}
+	tblInfo := tbl.Meta()
+	dbInfo, existed := is.SchemaByTable(tblInfo)
+	if !existed {
+		return errors.Errorf("cannot get DBInfo by TableID %d", tableID)
+	}
+	if _, err := statsHandle.RecordHistoricalStatsToStorage(dbInfo.Name.O, tblInfo); err != nil {
+		return errors.Errorf("record table %s.%s's historical stats failed", dbInfo.Name.O, tblInfo.Name.O)
+	}
+	return nil
+}
+
+// handleResultsError will handle the error fetch from resultsCh and record it in log
+func (e *AnalyzeExec) handleResultsError(ctx context.Context, concurrency int, needGlobalStats bool,
+	globalStatsMap globalStatsMap, resultsCh <-chan *statistics.AnalyzeResults) error {
+	statsHandle := domain.GetDomain(e.ctx).StatsHandle()
+	panicCnt := 0
+	var err error
 	for panicCnt < concurrency {
 		results, ok := <-resultsCh
 		if !ok {
@@ -146,167 +254,6 @@
 				}
 			}
 		}
-		if err1 := statsHandle.SaveTableStatsToStorage(results, results.TableID.IsPartitionTable() && needGlobalStats); err1 != nil {
-			err = err1
-			logutil.Logger(ctx).Error("save table stats to storage failed", zap.Error(err))
-			finishJobWithLog(e.ctx, results.Job, err)
-		} else {
-			finishJobWithLog(e.ctx, results.Job, nil)
-			// Dump stats to historical storage.
-			if err := e.recordHistoricalStats(results.TableID.TableID); err != nil {
-				logutil.BgLogger().Error("record historical stats failed", zap.Error(err))
-			}
-			invalidInfoSchemaStatCache(results.TableID.GetStatisticsID())
-		}
-	}
-=======
-	err = e.handleResultsError(ctx, concurrency, needGlobalStats, globalStatsMap, resultsCh)
->>>>>>> bd3d1380
-	for _, task := range e.tasks {
-		if task.colExec != nil && task.colExec.memTracker != nil {
-			task.colExec.memTracker.Detach()
-		}
-	}
-	if err != nil {
-		return err
-	}
-	failpoint.Inject("mockKillFinishedAnalyzeJob", func() {
-		dom := domain.GetDomain(e.ctx)
-		dom.SysProcTracker().KillSysProcess(util.GetAutoAnalyzeProcID(dom.ServerID))
-	})
-
-	// If we enabled dynamic prune mode, then we need to generate global stats here for partition tables.
-	err = e.handleGlobalStats(ctx, needGlobalStats, globalStatsMap)
-	if err != nil {
-		return err
-	}
-	err = e.saveV2AnalyzeOpts()
-	if err != nil {
-		e.ctx.GetSessionVars().StmtCtx.AppendWarning(err)
-	}
-	statsHandle := domain.GetDomain(e.ctx).StatsHandle()
-	if e.ctx.GetSessionVars().InRestrictedSQL {
-		return statsHandle.Update(e.ctx.GetInfoSchema().(infoschema.InfoSchema))
-	}
-	return statsHandle.Update(e.ctx.GetInfoSchema().(infoschema.InfoSchema), handle.WithTableStatsByQuery())
-}
-
-func (e *AnalyzeExec) saveV2AnalyzeOpts() error {
-	if !variable.PersistAnalyzeOptions.Load() || len(e.OptionsMap) == 0 {
-		return nil
-	}
-	// only to save table options if dynamic prune mode
-	dynamicPrune := variable.PartitionPruneMode(e.ctx.GetSessionVars().PartitionPruneMode.Load()) == variable.Dynamic
-	toSaveMap := make(map[int64]core.V2AnalyzeOptions)
-	for id, opts := range e.OptionsMap {
-		if !opts.IsPartition || !dynamicPrune {
-			toSaveMap[id] = opts
-		}
-	}
-	sql := new(strings.Builder)
-	sqlexec.MustFormatSQL(sql, "REPLACE INTO mysql.analyze_options (table_id,sample_num,sample_rate,buckets,topn,column_choice,column_ids) VALUES ")
-	idx := 0
-	for _, opts := range toSaveMap {
-		sampleNum := opts.RawOpts[ast.AnalyzeOptNumSamples]
-		sampleRate := float64(0)
-		if val, ok := opts.RawOpts[ast.AnalyzeOptSampleRate]; ok {
-			sampleRate = math.Float64frombits(val)
-		}
-		buckets := opts.RawOpts[ast.AnalyzeOptNumBuckets]
-		topn := int64(-1)
-		if val, ok := opts.RawOpts[ast.AnalyzeOptNumTopN]; ok {
-			topn = int64(val)
-		}
-		colChoice := opts.ColChoice.String()
-		colIDs := make([]string, len(opts.ColumnList))
-		for i, colInfo := range opts.ColumnList {
-			colIDs[i] = strconv.FormatInt(colInfo.ID, 10)
-		}
-		colIDStrs := strings.Join(colIDs, ",")
-		sqlexec.MustFormatSQL(sql, "(%?,%?,%?,%?,%?,%?,%?)", opts.PhyTableID, sampleNum, sampleRate, buckets, topn, colChoice, colIDStrs)
-		if idx < len(toSaveMap)-1 {
-			sqlexec.MustFormatSQL(sql, ",")
-		}
-		idx += 1
-	}
-	ctx := kv.WithInternalSourceType(context.Background(), kv.InternalTxnDDL)
-	exec := e.ctx.(sqlexec.RestrictedSQLExecutor)
-	_, _, err := exec.ExecRestrictedSQL(ctx, nil, sql.String())
-	if err != nil {
-		return err
-	}
-	return nil
-}
-
-func (e *AnalyzeExec) recordHistoricalStats(tableID int64) error {
-	statsHandle := domain.GetDomain(e.ctx).StatsHandle()
-	historicalStatsEnabled, err := statsHandle.CheckHistoricalStatsEnable()
-	if err != nil {
-		return errors.Errorf("check tidb_enable_historical_stats failed: %v", err)
-	}
-	if !historicalStatsEnabled {
-		return nil
-	}
-
-	is := domain.GetDomain(e.ctx).InfoSchema()
-	tbl, existed := is.TableByID(tableID)
-	if !existed {
-		return errors.Errorf("cannot get table by id %d", tableID)
-	}
-	tblInfo := tbl.Meta()
-	dbInfo, existed := is.SchemaByTable(tblInfo)
-	if !existed {
-		return errors.Errorf("cannot get DBInfo by TableID %d", tableID)
-	}
-	if _, err := statsHandle.RecordHistoricalStatsToStorage(dbInfo.Name.O, tblInfo); err != nil {
-		return errors.Errorf("record table %s.%s's historical stats failed", dbInfo.Name.O, tblInfo.Name.O)
-	}
-	return nil
-}
-
-// handleResultsError will handle the error fetch from resultsCh and record it in log
-func (e *AnalyzeExec) handleResultsError(ctx context.Context, concurrency int, needGlobalStats bool,
-	globalStatsMap globalStatsMap, resultsCh <-chan *statistics.AnalyzeResults) error {
-	statsHandle := domain.GetDomain(e.ctx).StatsHandle()
-	panicCnt := 0
-	var err error
-	for panicCnt < concurrency {
-		results, ok := <-resultsCh
-		if !ok {
-			break
-		}
-		if results.Err != nil {
-			err = results.Err
-			if isAnalyzeWorkerPanic(err) {
-				panicCnt++
-			} else {
-				logutil.Logger(ctx).Error("analyze failed", zap.Error(err))
-			}
-			finishJobWithLog(e.ctx, results.Job, err)
-			continue
-		}
-		if results.TableID.IsPartitionTable() && needGlobalStats {
-			for _, result := range results.Ars {
-				if result.IsIndex == 0 {
-					// If it does not belong to the statistics of index, we need to set it to -1 to distinguish.
-					globalStatsID := globalStatsKey{tableID: results.TableID.TableID, indexID: int64(-1)}
-					histIDs := make([]int64, 0, len(result.Hist))
-					for _, hg := range result.Hist {
-						// It's normal virtual column, skip.
-						if hg == nil {
-							continue
-						}
-						histIDs = append(histIDs, hg.ID)
-					}
-					globalStatsMap[globalStatsID] = globalStatsInfo{isIndex: result.IsIndex, histIDs: histIDs, statsVersion: results.StatsVer}
-				} else {
-					for _, hg := range result.Hist {
-						globalStatsID := globalStatsKey{tableID: results.TableID.TableID, indexID: hg.ID}
-						globalStatsMap[globalStatsID] = globalStatsInfo{isIndex: result.IsIndex, histIDs: []int64{hg.ID}, statsVersion: results.StatsVer}
-					}
-				}
-			}
-		}
 		if err1 := statsHandle.SaveTableStatsToStorage(results, results.TableID.IsPartitionTable(), e.ctx.GetSessionVars().EnableAnalyzeSnapshot); err1 != nil {
 			err = err1
 			logutil.Logger(ctx).Error("save table stats to storage failed", zap.Error(err))
